--- conflicted
+++ resolved
@@ -1461,7 +1461,6 @@
 		 *  - No {0, uid_tag} stats and no {acc_tag, uid_tag} stats.
 		 */
 		new_tag_stat = create_if_tag_stat(iface_entry, uid_tag);
-		if (new_tag_stat)
 			uid_tag_counters = &new_tag_stat->counters;
 	} else {
 		uid_tag_counters = &tag_stat_entry->counters;
@@ -1470,10 +1469,6 @@
 	if (acct_tag) {
 		/* Create the child {acct_tag, uid_tag} and hook up parent. */
 		new_tag_stat = create_if_tag_stat(iface_entry, tag);
-<<<<<<< HEAD
-		if (new_tag_stat)
-			new_tag_stat->parent_counters = uid_tag_counters;
-=======
 		new_tag_stat->parent_counters = uid_tag_counters;
 	} else {
 		/*
@@ -1485,9 +1480,7 @@
 		 * below will always be assigned.
 		 */
 		BUG_ON(!new_tag_stat);
->>>>>>> 418a752f
-	}
-	if (new_tag_stat)
+	}
 		tag_stat_update(new_tag_stat, direction, proto, bytes);
 	spin_unlock_bh(&iface_entry->tag_stat_list_lock);
 }
