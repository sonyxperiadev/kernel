--- conflicted
+++ resolved
@@ -6830,17 +6830,6 @@
 	void *hdr = ((void **)skb->cb)[1];
 	struct nlattr *data = ((void **)skb->cb)[2];
 
-<<<<<<< HEAD
-=======
-	/* clear CB data for netlink core to own from now on */
-	memset(skb->cb, 0, sizeof(skb->cb));
-
-	if (WARN_ON(!rdev->testmode_info)) {
-		kfree_skb(skb);
-		return -EINVAL;
-	}
-
->>>>>>> 4227cffc
 	nla_nest_end(skb, data);
 	genlmsg_end(skb, hdr);
 
@@ -6852,26 +6841,6 @@
 			nl80211_testmode_mcgrp.id, gfp);
 }
 EXPORT_SYMBOL(__cfg80211_send_event_skb);
-
-<<<<<<< HEAD
-=======
-void cfg80211_testmode_event(struct sk_buff *skb, gfp_t gfp)
-{
-	struct cfg80211_registered_device *rdev = ((void **)skb->cb)[0];
-	void *hdr = ((void **)skb->cb)[1];
-	struct nlattr *data = ((void **)skb->cb)[2];
-
-	/* clear CB data for netlink core to own from now on */
-	memset(skb->cb, 0, sizeof(skb->cb));
-
-	nla_nest_end(skb, data);
-	genlmsg_end(skb, hdr);
-	genlmsg_multicast_netns(wiphy_net(&rdev->wiphy), skb, 0,
-				nl80211_testmode_mcgrp.id, gfp);
-}
-EXPORT_SYMBOL(cfg80211_testmode_event);
-#endif
->>>>>>> 4227cffc
 
 static int nl80211_connect(struct sk_buff *skb, struct genl_info *info)
 {
