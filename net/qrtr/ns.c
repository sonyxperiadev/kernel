// SPDX-License-Identifier: GPL-2.0 OR BSD-3-Clause
/*
 * Copyright (c) 2015, Sony Mobile Communications Inc.
 * Copyright (c) 2013, The Linux Foundation. All rights reserved.
 * Copyright (c) 2020, Linaro Ltd.
 */

#define pr_fmt(fmt) "qrtr: %s(): " fmt, __func__

#include <linux/ipc_logging.h>
#include <linux/module.h>
#include <linux/qrtr.h>
#include <linux/workqueue.h>
#include <linux/xarray.h>
#include <net/sock.h>

#include "qrtr.h"

#define CREATE_TRACE_POINTS
#include <trace/events/qrtr.h>

#define NS_LOG_PAGE_CNT 4
static void *ns_ilc;
#define NS_INFO(x, ...) ipc_log_string(ns_ilc, x, ##__VA_ARGS__)

static DEFINE_XARRAY(nodes);

static struct {
	struct socket *sock;
	struct sockaddr_qrtr bcast_sq;
	struct list_head lookups;
	struct kthread_worker kworker;
	struct kthread_work work;
	struct task_struct *task;
	int local_node;
} qrtr_ns;

static const char * const qrtr_ctrl_pkt_strings[] = {
	[QRTR_TYPE_HELLO]	= "hello",
	[QRTR_TYPE_BYE]		= "bye",
	[QRTR_TYPE_NEW_SERVER]	= "new-server",
	[QRTR_TYPE_DEL_SERVER]	= "del-server",
	[QRTR_TYPE_DEL_CLIENT]	= "del-client",
	[QRTR_TYPE_RESUME_TX]	= "resume-tx",
	[QRTR_TYPE_EXIT]	= "exit",
	[QRTR_TYPE_PING]	= "ping",
	[QRTR_TYPE_NEW_LOOKUP]	= "new-lookup",
	[QRTR_TYPE_DEL_LOOKUP]	= "del-lookup",
};

struct qrtr_server_filter {
	unsigned int service;
	unsigned int instance;
	unsigned int ifilter;
};

struct qrtr_lookup {
	unsigned int service;
	unsigned int instance;

	struct sockaddr_qrtr sq;
	struct list_head li;
};

struct qrtr_server {
	unsigned int service;
	unsigned int instance;

	unsigned int node;
	unsigned int port;

	struct list_head qli;
};

struct qrtr_node {
	unsigned int id;
	struct xarray servers;
};

static struct qrtr_node *node_get(unsigned int node_id)
{
	struct qrtr_node *node;

	node = xa_load(&nodes, node_id);
	if (node)
		return node;

	/* If node didn't exist, allocate and insert it to the tree */
	node = kzalloc(sizeof(*node), GFP_ATOMIC);
	if (!node)
		return NULL;

	node->id = node_id;
	xa_init(&node->servers);

<<<<<<< HEAD
	xa_store(&nodes, node_id, node, GFP_ATOMIC);
=======
	if (radix_tree_insert(&nodes, node_id, node)) {
		kfree(node);
		return NULL;
	}
>>>>>>> 3f6fd0df

	return node;
}

int qrtr_get_service_id(unsigned int node_id, unsigned int port_id)
{
	struct qrtr_server *srv;
	struct qrtr_node *node;
	unsigned long index;

	node = xa_load(&nodes, node_id);
	if (!node)
		return -EINVAL;

	xa_for_each(&node->servers, index, srv) {
		if (srv->node == node_id && srv->port == port_id)
			return srv->service;
	}

	return -EINVAL;
}
EXPORT_SYMBOL(qrtr_get_service_id);

static int server_match(const struct qrtr_server *srv,
			const struct qrtr_server_filter *f)
{
	unsigned int ifilter = f->ifilter;

	if (f->service != 0 && srv->service != f->service)
		return 0;
	if (!ifilter && f->instance)
		ifilter = ~0;

	return (srv->instance & ifilter) == f->instance;
}

static int service_announce_new(struct sockaddr_qrtr *dest,
				struct qrtr_server *srv)
{
	struct qrtr_ctrl_pkt pkt;
	struct msghdr msg = { };
	struct kvec iv;

	trace_qrtr_ns_service_announce_new(srv->service, srv->instance,
					   srv->node, srv->port);

	NS_INFO("%s: [0x%x:0x%x]@[0x%x:0x%x]\n", __func__, srv->service,
		srv->instance, srv->node, srv->port);
	iv.iov_base = &pkt;
	iv.iov_len = sizeof(pkt);

	memset(&pkt, 0, sizeof(pkt));
	pkt.cmd = cpu_to_le32(QRTR_TYPE_NEW_SERVER);
	pkt.server.service = cpu_to_le32(srv->service);
	pkt.server.instance = cpu_to_le32(srv->instance);
	pkt.server.node = cpu_to_le32(srv->node);
	pkt.server.port = cpu_to_le32(srv->port);

	msg.msg_name = (struct sockaddr *)dest;
	msg.msg_namelen = sizeof(*dest);

	return kernel_sendmsg(qrtr_ns.sock, &msg, &iv, 1, sizeof(pkt));
}

static int service_announce_del(struct sockaddr_qrtr *dest,
				struct qrtr_server *srv)
{
	struct qrtr_ctrl_pkt pkt;
	struct msghdr msg = { };
	struct kvec iv;
	int ret;

	trace_qrtr_ns_service_announce_del(srv->service, srv->instance,
					   srv->node, srv->port);

	NS_INFO("%s: [0x%x:0x%x]@[0x%x:0x%x]\n", __func__, srv->service,
		srv->instance, srv->node, srv->port);

	iv.iov_base = &pkt;
	iv.iov_len = sizeof(pkt);

	memset(&pkt, 0, sizeof(pkt));
	pkt.cmd = cpu_to_le32(QRTR_TYPE_DEL_SERVER);
	pkt.server.service = cpu_to_le32(srv->service);
	pkt.server.instance = cpu_to_le32(srv->instance);
	pkt.server.node = cpu_to_le32(srv->node);
	pkt.server.port = cpu_to_le32(srv->port);

	msg.msg_name = (struct sockaddr *)dest;
	msg.msg_namelen = sizeof(*dest);

	ret = kernel_sendmsg(qrtr_ns.sock, &msg, &iv, 1, sizeof(pkt));
	if (ret < 0 && ret != -ENODEV)
		pr_err_ratelimited("failed to announce del service %d\n", ret);

	return ret;
}

static void lookup_notify(struct sockaddr_qrtr *to, struct qrtr_server *srv,
			  bool new)
{
	struct qrtr_ctrl_pkt pkt;
	struct msghdr msg = { };
	struct kvec iv;
	int ret;

	iv.iov_base = &pkt;
	iv.iov_len = sizeof(pkt);

	memset(&pkt, 0, sizeof(pkt));
	pkt.cmd = new ? cpu_to_le32(QRTR_TYPE_NEW_SERVER) :
			cpu_to_le32(QRTR_TYPE_DEL_SERVER);
	if (srv) {
		pkt.server.service = cpu_to_le32(srv->service);
		pkt.server.instance = cpu_to_le32(srv->instance);
		pkt.server.node = cpu_to_le32(srv->node);
		pkt.server.port = cpu_to_le32(srv->port);
	}

	msg.msg_name = (struct sockaddr *)to;
	msg.msg_namelen = sizeof(*to);

	ret = kernel_sendmsg(qrtr_ns.sock, &msg, &iv, 1, sizeof(pkt));
	if (ret < 0 && ret != -ENODEV)
		pr_err_ratelimited("failed to send lookup notification %d\n",
				   ret);
}

static int announce_servers(struct sockaddr_qrtr *sq)
{
	struct qrtr_server *srv;
	struct qrtr_node *node;
	unsigned long index;
	unsigned long node_idx;
	int ret;

	/* Announce the list of servers registered in this node */
	xa_for_each(&nodes, node_idx, node) {
		if (node->id == sq->sq_node) {
			pr_info("Avoiding duplicate announce for NODE ID %u\n", node->id);
			continue;
		}
		xa_for_each(&node->servers, index, srv) {
			ret = service_announce_new(sq, srv);
			if (ret < 0) {
				if (ret == -ENODEV)
					continue;

				pr_err("failed to announce new service %d\n", ret);
				return ret;
			}
		}
	}
	return 0;
}

static struct qrtr_server *server_add(unsigned int service,
				      unsigned int instance,
				      unsigned int node_id,
				      unsigned int port)
{
	struct qrtr_server *srv;
	struct qrtr_server *old;
	struct qrtr_node *node;

	if (!service || !port)
		return NULL;

	srv = kzalloc(sizeof(*srv), GFP_KERNEL);
	if (!srv)
		return NULL;

	srv->service = service;
	srv->instance = instance;
	srv->node = node_id;
	srv->port = port;

	node = node_get(node_id);
	if (!node)
		goto err;

	/* Delete the old server on the same port */
	old = xa_store(&node->servers, port, srv, GFP_KERNEL);
	if (old) {
		if (xa_is_err(old)) {
			pr_err("failed to add server [0x%x:0x%x] ret:%d\n",
			       srv->service, srv->instance, xa_err(old));
			goto err;
		} else {
			kfree(old);
		}
	}

	trace_qrtr_ns_server_add(srv->service, srv->instance,
				 srv->node, srv->port);

	NS_INFO("%s: [0x%x:0x%x]@[0x%x:0x%x]\n", __func__, srv->service,
		srv->instance, srv->node, srv->port);

	return srv;

err:
	kfree(srv);
	return NULL;
}

static int server_del(struct qrtr_node *node, unsigned int port)
{
	struct qrtr_lookup *lookup;
	struct qrtr_server *srv;
	struct list_head *li;

	srv = xa_load(&node->servers, port);
	if (!srv)
		return 0;

	xa_erase(&node->servers, port);

	/* Broadcast the removal of local servers */
	if (srv->node == qrtr_ns.local_node)
		service_announce_del(&qrtr_ns.bcast_sq, srv);

	/* Announce the service's disappearance to observers */
	list_for_each(li, &qrtr_ns.lookups) {
		lookup = container_of(li, struct qrtr_lookup, li);
		if (lookup->service && lookup->service != srv->service)
			continue;
		if (lookup->instance && lookup->instance != srv->instance)
			continue;

		lookup_notify(&lookup->sq, srv, false);
	}

	kfree(srv);

	return 0;
}

static int say_hello(struct sockaddr_qrtr *dest)
{
	struct qrtr_ctrl_pkt pkt;
	struct msghdr msg = { };
	struct kvec iv;
	int ret;

	iv.iov_base = &pkt;
	iv.iov_len = sizeof(pkt);

	memset(&pkt, 0, sizeof(pkt));
	pkt.cmd = cpu_to_le32(QRTR_TYPE_HELLO);

	msg.msg_name = (struct sockaddr *)dest;
	msg.msg_namelen = sizeof(*dest);

	ret = kernel_sendmsg(qrtr_ns.sock, &msg, &iv, 1, sizeof(pkt));
	if (ret < 0)
		pr_err("failed to send hello msg %d\n", ret);

	return ret;
}

/* Announce the list of servers registered on the local node */
static int ctrl_cmd_hello(struct sockaddr_qrtr *sq)
{
	int ret;

	ret = say_hello(sq);
	if (ret < 0)
		return ret;

	return announce_servers(sq);
}

static int ctrl_cmd_bye(struct sockaddr_qrtr *from)
{
	struct qrtr_node *local_node;
	struct qrtr_ctrl_pkt pkt;
	struct qrtr_server *srv;
	struct sockaddr_qrtr sq;
	struct msghdr msg = { };
	struct qrtr_node *node;
	unsigned long index;
	struct kvec iv;
	int ret;

	iv.iov_base = &pkt;
	iv.iov_len = sizeof(pkt);

	node = node_get(from->sq_node);
	if (!node)
		return 0;

	/* Advertise removal of this client to all servers of remote node */
	xa_for_each(&node->servers, index, srv)
		server_del(node, srv->port);

	/* Advertise the removal of this client to all local servers */
	local_node = node_get(qrtr_ns.local_node);
	if (!local_node)
		return 0;

	memset(&pkt, 0, sizeof(pkt));
	pkt.cmd = cpu_to_le32(QRTR_TYPE_BYE);
	pkt.client.node = cpu_to_le32(from->sq_node);

	xa_for_each(&local_node->servers, index, srv) {
		sq.sq_family = AF_QIPCRTR;
		sq.sq_node = srv->node;
		sq.sq_port = srv->port;

		msg.msg_name = (struct sockaddr *)&sq;
		msg.msg_namelen = sizeof(sq);

		ret = kernel_sendmsg(qrtr_ns.sock, &msg, &iv, 1, sizeof(pkt));
		if (ret < 0 && ret != -ENODEV)
			pr_err_ratelimited("send bye failed: [0x%x:0x%x] 0x%x ret: %d\n",
					   srv->service, srv->instance,
					   srv->port, ret);
	}

	return 0;
}

static int ctrl_cmd_del_client(struct sockaddr_qrtr *from,
			       unsigned int node_id, unsigned int port)
{
	struct qrtr_node *local_node;
	struct qrtr_lookup *lookup;
	struct qrtr_ctrl_pkt pkt;
	struct msghdr msg = { };
	struct qrtr_server *srv;
	struct sockaddr_qrtr sq;
	struct qrtr_node *node;
	struct list_head *tmp;
	struct list_head *li;
	unsigned long index;
	struct kvec iv;
	int ret;

	iv.iov_base = &pkt;
	iv.iov_len = sizeof(pkt);

	/* Local DEL_CLIENT messages comes from the port being closed */
	if (from->sq_node == qrtr_ns.local_node && from->sq_port != port)
		return -EINVAL;

	/* Remove any lookups by this client */
	list_for_each_safe(li, tmp, &qrtr_ns.lookups) {
		lookup = container_of(li, struct qrtr_lookup, li);
		if (lookup->sq.sq_node != node_id)
			continue;
		if (lookup->sq.sq_port != port)
			continue;

		list_del(&lookup->li);
		kfree(lookup);
	}

	/* Remove the server belonging to this port */
	node = node_get(node_id);
	if (node)
		server_del(node, port);

	/* Advertise the removal of this client to all local servers */
	local_node = node_get(qrtr_ns.local_node);
	if (!local_node)
		return 0;

	memset(&pkt, 0, sizeof(pkt));
	pkt.cmd = cpu_to_le32(QRTR_TYPE_DEL_CLIENT);
	pkt.client.node = cpu_to_le32(node_id);
	pkt.client.port = cpu_to_le32(port);

	xa_for_each(&local_node->servers, index, srv) {
		sq.sq_family = AF_QIPCRTR;
		sq.sq_node = srv->node;
		sq.sq_port = srv->port;

		msg.msg_name = (struct sockaddr *)&sq;
		msg.msg_namelen = sizeof(sq);

		ret = kernel_sendmsg(qrtr_ns.sock, &msg, &iv, 1, sizeof(pkt));
		if (ret < 0 && ret != -ENODEV)
			pr_err_ratelimited("del client cmd failed: [0x%x:0x%x] 0x%x %d\n",
					   srv->service, srv->instance,
					   srv->port, ret);
	}

	return 0;
}

static int ctrl_cmd_new_server(struct sockaddr_qrtr *from,
			       unsigned int service, unsigned int instance,
			       unsigned int node_id, unsigned int port)
{
	struct qrtr_lookup *lookup;
	struct qrtr_server *srv;
	struct list_head *li;
	int ret = 0;

	/* Ignore specified node and port for local servers */
	if (from->sq_node == qrtr_ns.local_node) {
		node_id = from->sq_node;
		port = from->sq_port;
	}

	srv = server_add(service, instance, node_id, port);
	if (!srv)
		return -EINVAL;

	if (srv->node == qrtr_ns.local_node) {
		ret = service_announce_new(&qrtr_ns.bcast_sq, srv);
		if (ret < 0) {
			pr_err("failed to announce new service %d\n", ret);
			return ret;
		}
	}

	/* Notify any potential lookups about the new server */
	list_for_each(li, &qrtr_ns.lookups) {
		lookup = container_of(li, struct qrtr_lookup, li);
		if (lookup->service && lookup->service != service)
			continue;
		if (lookup->instance && lookup->instance != instance)
			continue;

		lookup_notify(&lookup->sq, srv, true);
	}

	return ret;
}

static int ctrl_cmd_del_server(struct sockaddr_qrtr *from,
			       unsigned int service, unsigned int instance,
			       unsigned int node_id, unsigned int port)
{
	struct qrtr_node *node;

	/* Ignore specified node and port for local servers*/
	if (from->sq_node == qrtr_ns.local_node) {
		node_id = from->sq_node;
		port = from->sq_port;
	}

	/* Local servers may only unregister themselves */
	if (from->sq_node == qrtr_ns.local_node && from->sq_port != port)
		return -EINVAL;

	node = node_get(node_id);
	if (!node)
		return -ENOENT;

	return server_del(node, port);
}

static int ctrl_cmd_new_lookup(struct sockaddr_qrtr *from,
			       unsigned int service, unsigned int instance)
{
	struct qrtr_server_filter filter;
	struct qrtr_lookup *lookup;
	struct qrtr_server *srv;
	struct qrtr_node *node;
	unsigned long node_idx;
	unsigned long srv_idx;

	/* Accept only local observers */
	if (from->sq_node != qrtr_ns.local_node)
		return -EINVAL;

	lookup = kzalloc(sizeof(*lookup), GFP_KERNEL);
	if (!lookup)
		return -ENOMEM;

	lookup->sq = *from;
	lookup->service = service;
	lookup->instance = instance;
	list_add_tail(&lookup->li, &qrtr_ns.lookups);

	memset(&filter, 0, sizeof(filter));
	filter.service = service;
	filter.instance = instance;

	xa_for_each(&nodes, node_idx, node) {
		xa_for_each(&node->servers, srv_idx, srv) {
			if (!server_match(srv, &filter))
				continue;

			lookup_notify(from, srv, true);
		}
	}

	/* Empty notification, to indicate end of listing */
	lookup_notify(from, NULL, true);

	return 0;
}

static void ctrl_cmd_del_lookup(struct sockaddr_qrtr *from,
				unsigned int service, unsigned int instance)
{
	struct qrtr_lookup *lookup;
	struct list_head *tmp;
	struct list_head *li;

	list_for_each_safe(li, tmp, &qrtr_ns.lookups) {
		lookup = container_of(li, struct qrtr_lookup, li);
		if (lookup->sq.sq_node != from->sq_node)
			continue;
		if (lookup->sq.sq_port != from->sq_port)
			continue;
		if (lookup->service != service)
			continue;
		if (lookup->instance && lookup->instance != instance)
			continue;

		list_del(&lookup->li);
		kfree(lookup);
	}
}

static void ns_log_msg(const struct qrtr_ctrl_pkt *pkt,
		       struct sockaddr_qrtr *sq)
{
	unsigned int cmd = le32_to_cpu(pkt->cmd);

	if (cmd == QRTR_TYPE_HELLO || cmd == QRTR_TYPE_BYE)
		NS_INFO("cmd:0x%x node[0x%x]\n", cmd, sq->sq_node);
	else if (cmd == QRTR_TYPE_DEL_CLIENT)
		NS_INFO("cmd:0x%x addr[0x%x:0x%x]\n", cmd,
			le32_to_cpu(pkt->client.node),
			le32_to_cpu(pkt->client.port));
	else if (cmd == QRTR_TYPE_NEW_SERVER || cmd == QRTR_TYPE_DEL_SERVER)
		NS_INFO("cmd:0x%x SVC[0x%x:0x%x] addr[0x%x:0x%x]\n", cmd,
			le32_to_cpu(pkt->server.service),
			le32_to_cpu(pkt->server.instance),
			le32_to_cpu(pkt->server.node),
			le32_to_cpu(pkt->server.port));
	else if (cmd == QRTR_TYPE_NEW_LOOKUP || cmd == QRTR_TYPE_DEL_LOOKUP)
		NS_INFO("cmd:0x%x SVC[0x%x:0x%x]\n", cmd,
			le32_to_cpu(pkt->server.service),
			le32_to_cpu(pkt->server.instance));
}

static void qrtr_ns_worker(struct kthread_work *work)
{
	const struct qrtr_ctrl_pkt *pkt;
	size_t recv_buf_size = 4096;
	struct sockaddr_qrtr sq;
	struct msghdr msg = { };
	unsigned int cmd;
	ssize_t msglen;
	void *recv_buf;
	struct kvec iv;
	int ret;

	msg.msg_name = (struct sockaddr *)&sq;
	msg.msg_namelen = sizeof(sq);

	recv_buf = kzalloc(recv_buf_size, GFP_KERNEL);
	if (!recv_buf)
		return;

	for (;;) {
		iv.iov_base = recv_buf;
		iv.iov_len = recv_buf_size;

		msglen = kernel_recvmsg(qrtr_ns.sock, &msg, &iv, 1,
					iv.iov_len, MSG_DONTWAIT);

		if (msglen == -EAGAIN)
			break;

		if (msglen < 0) {
			pr_err("error receiving packet: %zd\n", msglen);
			break;
		}

		pkt = recv_buf;
		cmd = le32_to_cpu(pkt->cmd);
		if (cmd < ARRAY_SIZE(qrtr_ctrl_pkt_strings) &&
		    qrtr_ctrl_pkt_strings[cmd])
			trace_qrtr_ns_message(qrtr_ctrl_pkt_strings[cmd],
					      sq.sq_node, sq.sq_port);

		ns_log_msg(pkt, &sq);

		ret = 0;
		switch (cmd) {
		case QRTR_TYPE_HELLO:
			ret = ctrl_cmd_hello(&sq);
			break;
		case QRTR_TYPE_BYE:
			ret = ctrl_cmd_bye(&sq);
			break;
		case QRTR_TYPE_DEL_CLIENT:
			ret = ctrl_cmd_del_client(&sq,
					le32_to_cpu(pkt->client.node),
					le32_to_cpu(pkt->client.port));
			break;
		case QRTR_TYPE_NEW_SERVER:
			ret = ctrl_cmd_new_server(&sq,
					le32_to_cpu(pkt->server.service),
					le32_to_cpu(pkt->server.instance),
					le32_to_cpu(pkt->server.node),
					le32_to_cpu(pkt->server.port));
			break;
		case QRTR_TYPE_DEL_SERVER:
			ret = ctrl_cmd_del_server(&sq,
					 le32_to_cpu(pkt->server.service),
					 le32_to_cpu(pkt->server.instance),
					 le32_to_cpu(pkt->server.node),
					 le32_to_cpu(pkt->server.port));
			break;
		case QRTR_TYPE_EXIT:
		case QRTR_TYPE_PING:
		case QRTR_TYPE_RESUME_TX:
			break;
		case QRTR_TYPE_NEW_LOOKUP:
			ret = ctrl_cmd_new_lookup(&sq,
					 le32_to_cpu(pkt->server.service),
					 le32_to_cpu(pkt->server.instance));
			break;
		case QRTR_TYPE_DEL_LOOKUP:
			ctrl_cmd_del_lookup(&sq,
				    le32_to_cpu(pkt->server.service),
				    le32_to_cpu(pkt->server.instance));
			break;
		}

		if (ret < 0)
			pr_err("failed while handling packet from %d:%d",
			       sq.sq_node, sq.sq_port);
	}

	kfree(recv_buf);
}

static void qrtr_ns_data_ready(struct sock *sk)
{
	kthread_queue_work(&qrtr_ns.kworker, &qrtr_ns.work);
}

int qrtr_ns_init(void)
{
	struct sockaddr_qrtr sq;
	int rx_buf_sz = INT_MAX;
	int ret;

	INIT_LIST_HEAD(&qrtr_ns.lookups);
	kthread_init_worker(&qrtr_ns.kworker);
	kthread_init_work(&qrtr_ns.work, qrtr_ns_worker);

	ns_ilc = ipc_log_context_create(NS_LOG_PAGE_CNT, "qrtr_ns", 0);

	ret = sock_create_kern(&init_net, AF_QIPCRTR, SOCK_DGRAM,
			       PF_QIPCRTR, &qrtr_ns.sock);
	if (ret < 0)
		return ret;

	ret = kernel_getsockname(qrtr_ns.sock, (struct sockaddr *)&sq);
	if (ret < 0) {
		pr_err("failed to get socket name\n");
		goto err_sock;
	}

	qrtr_ns.task = kthread_run(kthread_worker_fn, &qrtr_ns.kworker,
				   "qrtr_ns");
	if (IS_ERR(qrtr_ns.task)) {
		pr_err("failed to spawn worker thread %ld\n",
		       PTR_ERR(qrtr_ns.task));
		goto err_sock;
	}

	qrtr_ns.sock->sk->sk_data_ready = qrtr_ns_data_ready;

	sq.sq_port = QRTR_PORT_CTRL;
	qrtr_ns.local_node = sq.sq_node;

	ret = kernel_bind(qrtr_ns.sock, (struct sockaddr *)&sq, sizeof(sq));
	if (ret < 0) {
		pr_err("failed to bind to socket\n");
		goto err_wq;
	}

	sock_setsockopt(qrtr_ns.sock, SOL_SOCKET, SO_RCVBUF,
			KERNEL_SOCKPTR((void *)&rx_buf_sz), sizeof(rx_buf_sz));

	qrtr_ns.bcast_sq.sq_family = AF_QIPCRTR;
	qrtr_ns.bcast_sq.sq_node = QRTR_NODE_BCAST;
	qrtr_ns.bcast_sq.sq_port = QRTR_PORT_CTRL;

	ret = say_hello(&qrtr_ns.bcast_sq);
	if (ret < 0)
		goto err_wq;

	return 0;

err_wq:
	kthread_stop(qrtr_ns.task);
err_sock:
	sock_release(qrtr_ns.sock);
	return ret;
}
EXPORT_SYMBOL_GPL(qrtr_ns_init);

void qrtr_ns_remove(void)
{
	kthread_flush_worker(&qrtr_ns.kworker);
	kthread_stop(qrtr_ns.task);
	sock_release(qrtr_ns.sock);
}
EXPORT_SYMBOL_GPL(qrtr_ns_remove);

MODULE_AUTHOR("Manivannan Sadhasivam <manivannan.sadhasivam@linaro.org>");
MODULE_DESCRIPTION("Qualcomm IPC Router Nameservice");
MODULE_LICENSE("Dual BSD/GPL");<|MERGE_RESOLUTION|>--- conflicted
+++ resolved
@@ -93,14 +93,10 @@
 	node->id = node_id;
 	xa_init(&node->servers);
 
-<<<<<<< HEAD
-	xa_store(&nodes, node_id, node, GFP_ATOMIC);
-=======
-	if (radix_tree_insert(&nodes, node_id, node)) {
+	if(xa_is_err(xa_store(&nodes, node_id, node, GFP_ATOMIC))){
 		kfree(node);
 		return NULL;
 	}
->>>>>>> 3f6fd0df
 
 	return node;
 }
