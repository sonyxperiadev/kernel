--- conflicted
+++ resolved
@@ -606,15 +606,6 @@
 			    (inet->hdrincl ? FLOWI_FLAG_KNOWN_NH : 0),
 			   daddr, saddr, 0, 0,
 			   sock_i_uid(sk));
-<<<<<<< HEAD
-
-	if (!saddr && ipc.oif) {
-		err = l3mdev_get_saddr(net, ipc.oif, &fl4);
-		if (err < 0)
-			goto done;
-	}
-=======
->>>>>>> 730d8a50
 
 	if (!inet->hdrincl) {
 		rfv.msg = msg;
