--- conflicted
+++ resolved
@@ -2114,19 +2114,11 @@
 	 */
 	for (i = 0; i < 4 ; ++i) {
 		if (offsets[i] > *total)
-<<<<<<< HEAD
 			return -EINVAL;
 
 		if (i < 3 && offsets[i] == *total)
 			return -EINVAL;
 
-=======
-			return -EINVAL;
-
-		if (i < 3 && offsets[i] == *total)
-			return -EINVAL;
-
->>>>>>> 801fa748
 		if (i == 0)
 			continue;
 		if (offsets[i-1] > offsets[i])
