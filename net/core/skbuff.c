--- conflicted
+++ resolved
@@ -570,10 +570,7 @@
 
 		if (skb_has_frag_list(skb))
 			skb_drop_fraglist(skb);
-<<<<<<< HEAD
-
-		skb_free_head(skb);
-=======
+
 #ifdef CONFIG_USB_ETH_SKB_ALLOC_OPTIMIZATION
 		if (skb->signature == SKB_UETH_RX_THRESHOLD_SIG) {
 			ueth_recycle_rx_skb_data(skb->head, GFP_ATOMIC);
@@ -581,8 +578,7 @@
 			return;
 		}
 #endif
-		kfree(skb->head);
->>>>>>> 940b3e49
+		skb_free_head(skb);
 	}
 }
 
