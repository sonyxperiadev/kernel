--- conflicted
+++ resolved
@@ -2704,11 +2704,7 @@
 {
 	struct batadv_neigh_ifinfo *router_ifinfo = NULL;
 	struct batadv_neigh_node *router;
-<<<<<<< HEAD
-	struct batadv_gw_node *curr_gw;
-=======
 	struct batadv_gw_node *curr_gw = NULL;
->>>>>>> 801fa748
 	int ret = 0;
 	void *hdr;
 
