/* Copyright (C) 2013-2016 B.A.T.M.A.N. contributors:
 *
 * Linus Lüssing, Marek Lindner
 *
 * This program is free software; you can redistribute it and/or
 * modify it under the terms of version 2 of the GNU General Public
 * License as published by the Free Software Foundation.
 *
 * This program is distributed in the hope that it will be useful, but
 * WITHOUT ANY WARRANTY; without even the implied warranty of
 * MERCHANTABILITY or FITNESS FOR A PARTICULAR PURPOSE. See the GNU
 * General Public License for more details.
 *
 * You should have received a copy of the GNU General Public License
 * along with this program; if not, see <http://www.gnu.org/licenses/>.
 */

#include "bat_v.h"
#include "main.h"

#include <linux/atomic.h>
#include <linux/bug.h>
#include <linux/cache.h>
#include <linux/errno.h>
#include <linux/if_ether.h>
#include <linux/init.h>
#include <linux/jiffies.h>
#include <linux/kernel.h>
#include <linux/kref.h>
#include <linux/netdevice.h>
#include <linux/netlink.h>
#include <linux/rculist.h>
#include <linux/rcupdate.h>
#include <linux/seq_file.h>
#include <linux/stddef.h>
#include <linux/types.h>
#include <linux/workqueue.h>
#include <net/genetlink.h>
#include <net/netlink.h>
#include <uapi/linux/batman_adv.h>

#include "bat_algo.h"
#include "bat_v_elp.h"
#include "bat_v_ogm.h"
#include "gateway_client.h"
#include "gateway_common.h"
#include "hard-interface.h"
#include "hash.h"
#include "log.h"
#include "netlink.h"
#include "originator.h"
#include "packet.h"

struct sk_buff;

static void batadv_v_iface_activate(struct batadv_hard_iface *hard_iface)
{
	struct batadv_priv *bat_priv = netdev_priv(hard_iface->soft_iface);
	struct batadv_hard_iface *primary_if;

	primary_if = batadv_primary_if_get_selected(bat_priv);

	if (primary_if) {
		batadv_v_elp_iface_activate(primary_if, hard_iface);
		batadv_hardif_put(primary_if);
	}

	/* B.A.T.M.A.N. V does not use any queuing mechanism, therefore it can
	 * set the interface as ACTIVE right away, without any risk of race
	 * condition
	 */
	if (hard_iface->if_status == BATADV_IF_TO_BE_ACTIVATED)
		hard_iface->if_status = BATADV_IF_ACTIVE;
}

static int batadv_v_iface_enable(struct batadv_hard_iface *hard_iface)
{
	int ret;

	ret = batadv_v_elp_iface_enable(hard_iface);
	if (ret < 0)
		return ret;

	ret = batadv_v_ogm_iface_enable(hard_iface);
	if (ret < 0)
		batadv_v_elp_iface_disable(hard_iface);

	return ret;
}

static void batadv_v_iface_disable(struct batadv_hard_iface *hard_iface)
{
	batadv_v_elp_iface_disable(hard_iface);
}

static void batadv_v_primary_iface_set(struct batadv_hard_iface *hard_iface)
{
	batadv_v_elp_primary_iface_set(hard_iface);
	batadv_v_ogm_primary_iface_set(hard_iface);
}

/**
 * batadv_v_iface_update_mac - react to hard-interface MAC address change
 * @hard_iface: the modified interface
 *
 * If the modified interface is the primary one, update the originator
 * address in the ELP and OGM messages to reflect the new MAC address.
 */
static void batadv_v_iface_update_mac(struct batadv_hard_iface *hard_iface)
{
	struct batadv_priv *bat_priv = netdev_priv(hard_iface->soft_iface);
	struct batadv_hard_iface *primary_if;

	primary_if = batadv_primary_if_get_selected(bat_priv);
	if (primary_if != hard_iface)
		goto out;

	batadv_v_primary_iface_set(hard_iface);
out:
	if (primary_if)
		batadv_hardif_put(primary_if);
}

static void
batadv_v_hardif_neigh_init(struct batadv_hardif_neigh_node *hardif_neigh)
{
	ewma_throughput_init(&hardif_neigh->bat_v.throughput);
	INIT_WORK(&hardif_neigh->bat_v.metric_work,
		  batadv_v_elp_throughput_metric_update);
}

#ifdef CONFIG_BATMAN_ADV_DEBUGFS
/**
 * batadv_v_orig_print_neigh - print neighbors for the originator table
 * @orig_node: the orig_node for which the neighbors are printed
 * @if_outgoing: outgoing interface for these entries
 * @seq: debugfs table seq_file struct
 *
 * Must be called while holding an rcu lock.
 */
static void
batadv_v_orig_print_neigh(struct batadv_orig_node *orig_node,
			  struct batadv_hard_iface *if_outgoing,
			  struct seq_file *seq)
{
	struct batadv_neigh_node *neigh_node;
	struct batadv_neigh_ifinfo *n_ifinfo;

	hlist_for_each_entry_rcu(neigh_node, &orig_node->neigh_list, list) {
		n_ifinfo = batadv_neigh_ifinfo_get(neigh_node, if_outgoing);
		if (!n_ifinfo)
			continue;

		seq_printf(seq, " %pM (%9u.%1u)",
			   neigh_node->addr,
			   n_ifinfo->bat_v.throughput / 10,
			   n_ifinfo->bat_v.throughput % 10);

		batadv_neigh_ifinfo_put(n_ifinfo);
	}
}

/**
 * batadv_v_hardif_neigh_print - print a single ELP neighbour node
 * @seq: neighbour table seq_file struct
 * @hardif_neigh: hardif neighbour information
 */
static void
batadv_v_hardif_neigh_print(struct seq_file *seq,
			    struct batadv_hardif_neigh_node *hardif_neigh)
{
	int last_secs, last_msecs;
	u32 throughput;

	last_secs = jiffies_to_msecs(jiffies - hardif_neigh->last_seen) / 1000;
	last_msecs = jiffies_to_msecs(jiffies - hardif_neigh->last_seen) % 1000;
	throughput = ewma_throughput_read(&hardif_neigh->bat_v.throughput);

	seq_printf(seq, "%pM %4i.%03is (%9u.%1u) [%10s]\n",
		   hardif_neigh->addr, last_secs, last_msecs, throughput / 10,
		   throughput % 10, hardif_neigh->if_incoming->net_dev->name);
}

/**
 * batadv_v_neigh_print - print the single hop neighbour list
 * @bat_priv: the bat priv with all the soft interface information
 * @seq: neighbour table seq_file struct
 */
static void batadv_v_neigh_print(struct batadv_priv *bat_priv,
				 struct seq_file *seq)
{
	struct net_device *net_dev = (struct net_device *)seq->private;
	struct batadv_hardif_neigh_node *hardif_neigh;
	struct batadv_hard_iface *hard_iface;
	int batman_count = 0;

	seq_puts(seq,
		 "  Neighbor        last-seen ( throughput) [        IF]\n");

	rcu_read_lock();
	list_for_each_entry_rcu(hard_iface, &batadv_hardif_list, list) {
		if (hard_iface->soft_iface != net_dev)
			continue;

		hlist_for_each_entry_rcu(hardif_neigh,
					 &hard_iface->neigh_list, list) {
			batadv_v_hardif_neigh_print(seq, hardif_neigh);
			batman_count++;
		}
	}
	rcu_read_unlock();

	if (batman_count == 0)
		seq_puts(seq, "No batman nodes in range ...\n");
}
#endif

/**
 * batadv_v_neigh_dump_neigh - Dump a neighbour into a message
 * @msg: Netlink message to dump into
 * @portid: Port making netlink request
 * @seq: Sequence number of netlink message
 * @hardif_neigh: Neighbour to dump
 *
 * Return: Error code, or 0 on success
 */
static int
batadv_v_neigh_dump_neigh(struct sk_buff *msg, u32 portid, u32 seq,
			  struct batadv_hardif_neigh_node *hardif_neigh)
{
	void *hdr;
	unsigned int last_seen_msecs;
	u32 throughput;

	last_seen_msecs = jiffies_to_msecs(jiffies - hardif_neigh->last_seen);
	throughput = ewma_throughput_read(&hardif_neigh->bat_v.throughput);
	throughput = throughput * 100;

	hdr = genlmsg_put(msg, portid, seq, &batadv_netlink_family, NLM_F_MULTI,
			  BATADV_CMD_GET_NEIGHBORS);
	if (!hdr)
		return -ENOBUFS;

	if (nla_put(msg, BATADV_ATTR_NEIGH_ADDRESS, ETH_ALEN,
		    hardif_neigh->addr) ||
	    nla_put_u32(msg, BATADV_ATTR_HARD_IFINDEX,
			hardif_neigh->if_incoming->net_dev->ifindex) ||
	    nla_put_u32(msg, BATADV_ATTR_LAST_SEEN_MSECS,
			last_seen_msecs) ||
	    nla_put_u32(msg, BATADV_ATTR_THROUGHPUT, throughput))
		goto nla_put_failure;

	genlmsg_end(msg, hdr);
	return 0;

 nla_put_failure:
	genlmsg_cancel(msg, hdr);
	return -EMSGSIZE;
}

/**
 * batadv_v_neigh_dump_hardif - Dump the  neighbours of a hard interface  into
 *  a message
 * @msg: Netlink message to dump into
 * @portid: Port making netlink request
 * @seq: Sequence number of netlink message
 * @bat_priv: The bat priv with all the soft interface information
 * @hard_iface: The hard interface to be dumped
 * @idx_s: Entries to be skipped
 *
 * This function assumes the caller holds rcu_read_lock().
 *
 * Return: Error code, or 0 on success
 */
static int
batadv_v_neigh_dump_hardif(struct sk_buff *msg, u32 portid, u32 seq,
			   struct batadv_priv *bat_priv,
			   struct batadv_hard_iface *hard_iface,
			   int *idx_s)
{
	struct batadv_hardif_neigh_node *hardif_neigh;
	int idx = 0;

	hlist_for_each_entry_rcu(hardif_neigh,
				 &hard_iface->neigh_list, list) {
		if (idx++ < *idx_s)
			continue;

		if (batadv_v_neigh_dump_neigh(msg, portid, seq, hardif_neigh)) {
			*idx_s = idx - 1;
			return -EMSGSIZE;
		}
	}

	*idx_s = 0;
	return 0;
}

/**
 * batadv_v_neigh_dump - Dump the neighbours of a hard interface  into a
 *  message
 * @msg: Netlink message to dump into
 * @cb: Control block containing additional options
 * @bat_priv: The bat priv with all the soft interface information
 * @single_hardif: Limit dumping to this hard interface
 */
static void
batadv_v_neigh_dump(struct sk_buff *msg, struct netlink_callback *cb,
		    struct batadv_priv *bat_priv,
		    struct batadv_hard_iface *single_hardif)
{
	struct batadv_hard_iface *hard_iface;
	int i_hardif = 0;
	int i_hardif_s = cb->args[0];
	int idx = cb->args[1];
	int portid = NETLINK_CB(cb->skb).portid;

	rcu_read_lock();
	if (single_hardif) {
		if (i_hardif_s == 0) {
			if (batadv_v_neigh_dump_hardif(msg, portid,
						       cb->nlh->nlmsg_seq,
						       bat_priv, single_hardif,
						       &idx) == 0)
				i_hardif++;
		}
	} else {
		list_for_each_entry_rcu(hard_iface, &batadv_hardif_list, list) {
			if (hard_iface->soft_iface != bat_priv->soft_iface)
				continue;

			if (i_hardif++ < i_hardif_s)
				continue;

			if (batadv_v_neigh_dump_hardif(msg, portid,
						       cb->nlh->nlmsg_seq,
						       bat_priv, hard_iface,
						       &idx)) {
				i_hardif--;
				break;
			}
		}
	}
	rcu_read_unlock();

	cb->args[0] = i_hardif;
	cb->args[1] = idx;
}

#ifdef CONFIG_BATMAN_ADV_DEBUGFS
/**
 * batadv_v_orig_print - print the originator table
 * @bat_priv: the bat priv with all the soft interface information
 * @seq: debugfs table seq_file struct
 * @if_outgoing: the outgoing interface for which this should be printed
 */
static void batadv_v_orig_print(struct batadv_priv *bat_priv,
				struct seq_file *seq,
				struct batadv_hard_iface *if_outgoing)
{
	struct batadv_neigh_node *neigh_node;
	struct batadv_hashtable *hash = bat_priv->orig_hash;
	int last_seen_msecs, last_seen_secs;
	struct batadv_orig_node *orig_node;
	struct batadv_neigh_ifinfo *n_ifinfo;
	unsigned long last_seen_jiffies;
	struct hlist_head *head;
	int batman_count = 0;
	u32 i;

	seq_puts(seq,
		 "  Originator      last-seen ( throughput)           Nexthop [outgoingIF]:   Potential nexthops ...\n");

	for (i = 0; i < hash->size; i++) {
		head = &hash->table[i];

		rcu_read_lock();
		hlist_for_each_entry_rcu(orig_node, head, hash_entry) {
			neigh_node = batadv_orig_router_get(orig_node,
							    if_outgoing);
			if (!neigh_node)
				continue;

			n_ifinfo = batadv_neigh_ifinfo_get(neigh_node,
							   if_outgoing);
			if (!n_ifinfo)
				goto next;

			last_seen_jiffies = jiffies - orig_node->last_seen;
			last_seen_msecs = jiffies_to_msecs(last_seen_jiffies);
			last_seen_secs = last_seen_msecs / 1000;
			last_seen_msecs = last_seen_msecs % 1000;

			seq_printf(seq, "%pM %4i.%03is (%9u.%1u) %pM [%10s]:",
				   orig_node->orig, last_seen_secs,
				   last_seen_msecs,
				   n_ifinfo->bat_v.throughput / 10,
				   n_ifinfo->bat_v.throughput % 10,
				   neigh_node->addr,
				   neigh_node->if_incoming->net_dev->name);

			batadv_v_orig_print_neigh(orig_node, if_outgoing, seq);
			seq_puts(seq, "\n");
			batman_count++;

next:
			batadv_neigh_node_put(neigh_node);
			if (n_ifinfo)
				batadv_neigh_ifinfo_put(n_ifinfo);
		}
		rcu_read_unlock();
	}

	if (batman_count == 0)
		seq_puts(seq, "No batman nodes in range ...\n");
}
#endif

/**
 * batadv_v_orig_dump_subentry - Dump an originator subentry into a
 *  message
 * @msg: Netlink message to dump into
 * @portid: Port making netlink request
 * @seq: Sequence number of netlink message
 * @bat_priv: The bat priv with all the soft interface information
 * @if_outgoing: Limit dump to entries with this outgoing interface
 * @orig_node: Originator to dump
 * @neigh_node: Single hops neighbour
 * @best: Is the best originator
 *
 * Return: Error code, or 0 on success
 */
static int
batadv_v_orig_dump_subentry(struct sk_buff *msg, u32 portid, u32 seq,
			    struct batadv_priv *bat_priv,
			    struct batadv_hard_iface *if_outgoing,
			    struct batadv_orig_node *orig_node,
			    struct batadv_neigh_node *neigh_node,
			    bool best)
{
	struct batadv_neigh_ifinfo *n_ifinfo;
	unsigned int last_seen_msecs;
	u32 throughput;
	void *hdr;

	n_ifinfo = batadv_neigh_ifinfo_get(neigh_node, if_outgoing);
	if (!n_ifinfo)
		return 0;

	throughput = n_ifinfo->bat_v.throughput * 100;

	batadv_neigh_ifinfo_put(n_ifinfo);

	last_seen_msecs = jiffies_to_msecs(jiffies - orig_node->last_seen);

	if (if_outgoing != BATADV_IF_DEFAULT &&
	    if_outgoing != neigh_node->if_incoming)
		return 0;

	hdr = genlmsg_put(msg, portid, seq, &batadv_netlink_family, NLM_F_MULTI,
			  BATADV_CMD_GET_ORIGINATORS);
	if (!hdr)
		return -ENOBUFS;

	if (nla_put(msg, BATADV_ATTR_ORIG_ADDRESS, ETH_ALEN, orig_node->orig) ||
	    nla_put(msg, BATADV_ATTR_NEIGH_ADDRESS, ETH_ALEN,
		    neigh_node->addr) ||
	    nla_put_u32(msg, BATADV_ATTR_HARD_IFINDEX,
			neigh_node->if_incoming->net_dev->ifindex) ||
	    nla_put_u32(msg, BATADV_ATTR_THROUGHPUT, throughput) ||
	    nla_put_u32(msg, BATADV_ATTR_LAST_SEEN_MSECS,
			last_seen_msecs))
		goto nla_put_failure;

	if (best && nla_put_flag(msg, BATADV_ATTR_FLAG_BEST))
		goto nla_put_failure;

	genlmsg_end(msg, hdr);
	return 0;

 nla_put_failure:
	genlmsg_cancel(msg, hdr);
	return -EMSGSIZE;
}

/**
 * batadv_v_orig_dump_entry - Dump an originator entry into a message
 * @msg: Netlink message to dump into
 * @portid: Port making netlink request
 * @seq: Sequence number of netlink message
 * @bat_priv: The bat priv with all the soft interface information
 * @if_outgoing: Limit dump to entries with this outgoing interface
 * @orig_node: Originator to dump
 * @sub_s: Number of sub entries to skip
 *
 * This function assumes the caller holds rcu_read_lock().
 *
 * Return: Error code, or 0 on success
 */
static int
batadv_v_orig_dump_entry(struct sk_buff *msg, u32 portid, u32 seq,
			 struct batadv_priv *bat_priv,
			 struct batadv_hard_iface *if_outgoing,
			 struct batadv_orig_node *orig_node, int *sub_s)
{
	struct batadv_neigh_node *neigh_node_best;
	struct batadv_neigh_node *neigh_node;
	int sub = 0;
	bool best;

	neigh_node_best = batadv_orig_router_get(orig_node, if_outgoing);
	if (!neigh_node_best)
		goto out;

	hlist_for_each_entry_rcu(neigh_node, &orig_node->neigh_list, list) {
		if (sub++ < *sub_s)
			continue;

		best = (neigh_node == neigh_node_best);

		if (batadv_v_orig_dump_subentry(msg, portid, seq, bat_priv,
						if_outgoing, orig_node,
						neigh_node, best)) {
			batadv_neigh_node_put(neigh_node_best);

			*sub_s = sub - 1;
			return -EMSGSIZE;
		}
	}

 out:
	if (neigh_node_best)
		batadv_neigh_node_put(neigh_node_best);

	*sub_s = 0;
	return 0;
}

/**
 * batadv_v_orig_dump_bucket - Dump an originator bucket into a
 *  message
 * @msg: Netlink message to dump into
 * @portid: Port making netlink request
 * @seq: Sequence number of netlink message
 * @bat_priv: The bat priv with all the soft interface information
 * @if_outgoing: Limit dump to entries with this outgoing interface
 * @head: Bucket to be dumped
 * @idx_s: Number of entries to be skipped
 * @sub: Number of sub entries to be skipped
 *
 * Return: Error code, or 0 on success
 */
static int
batadv_v_orig_dump_bucket(struct sk_buff *msg, u32 portid, u32 seq,
			  struct batadv_priv *bat_priv,
			  struct batadv_hard_iface *if_outgoing,
			  struct hlist_head *head, int *idx_s, int *sub)
{
	struct batadv_orig_node *orig_node;
	int idx = 0;

	rcu_read_lock();
	hlist_for_each_entry_rcu(orig_node, head, hash_entry) {
		if (idx++ < *idx_s)
			continue;

		if (batadv_v_orig_dump_entry(msg, portid, seq, bat_priv,
					     if_outgoing, orig_node, sub)) {
			rcu_read_unlock();
			*idx_s = idx - 1;
			return -EMSGSIZE;
		}
	}
	rcu_read_unlock();

	*idx_s = 0;
	*sub = 0;
	return 0;
}

/**
 * batadv_v_orig_dump - Dump the originators into a message
 * @msg: Netlink message to dump into
 * @cb: Control block containing additional options
 * @bat_priv: The bat priv with all the soft interface information
 * @if_outgoing: Limit dump to entries with this outgoing interface
 */
static void
batadv_v_orig_dump(struct sk_buff *msg, struct netlink_callback *cb,
		   struct batadv_priv *bat_priv,
		   struct batadv_hard_iface *if_outgoing)
{
	struct batadv_hashtable *hash = bat_priv->orig_hash;
	struct hlist_head *head;
	int bucket = cb->args[0];
	int idx = cb->args[1];
	int sub = cb->args[2];
	int portid = NETLINK_CB(cb->skb).portid;

	while (bucket < hash->size) {
		head = &hash->table[bucket];

		if (batadv_v_orig_dump_bucket(msg, portid,
					      cb->nlh->nlmsg_seq,
					      bat_priv, if_outgoing, head, &idx,
					      &sub))
			break;

		bucket++;
	}

	cb->args[0] = bucket;
	cb->args[1] = idx;
	cb->args[2] = sub;
}

static int batadv_v_neigh_cmp(struct batadv_neigh_node *neigh1,
			      struct batadv_hard_iface *if_outgoing1,
			      struct batadv_neigh_node *neigh2,
			      struct batadv_hard_iface *if_outgoing2)
{
	struct batadv_neigh_ifinfo *ifinfo1, *ifinfo2;
	int ret = 0;

	ifinfo1 = batadv_neigh_ifinfo_get(neigh1, if_outgoing1);
	if (WARN_ON(!ifinfo1))
		goto err_ifinfo1;

	ifinfo2 = batadv_neigh_ifinfo_get(neigh2, if_outgoing2);
	if (WARN_ON(!ifinfo2))
		goto err_ifinfo2;

	ret = ifinfo1->bat_v.throughput - ifinfo2->bat_v.throughput;

	batadv_neigh_ifinfo_put(ifinfo2);
err_ifinfo2:
	batadv_neigh_ifinfo_put(ifinfo1);
err_ifinfo1:
	return ret;
}

static bool batadv_v_neigh_is_sob(struct batadv_neigh_node *neigh1,
				  struct batadv_hard_iface *if_outgoing1,
				  struct batadv_neigh_node *neigh2,
				  struct batadv_hard_iface *if_outgoing2)
{
	struct batadv_neigh_ifinfo *ifinfo1, *ifinfo2;
	u32 threshold;
	bool ret = false;

	ifinfo1 = batadv_neigh_ifinfo_get(neigh1, if_outgoing1);
	if (WARN_ON(!ifinfo1))
		goto err_ifinfo1;

	ifinfo2 = batadv_neigh_ifinfo_get(neigh2, if_outgoing2);
	if (WARN_ON(!ifinfo2))
		goto err_ifinfo2;

	threshold = ifinfo1->bat_v.throughput / 4;
	threshold = ifinfo1->bat_v.throughput - threshold;

	ret = ifinfo2->bat_v.throughput > threshold;

	batadv_neigh_ifinfo_put(ifinfo2);
err_ifinfo2:
	batadv_neigh_ifinfo_put(ifinfo1);
err_ifinfo1:
	return ret;
}

static ssize_t batadv_v_store_sel_class(struct batadv_priv *bat_priv,
					char *buff, size_t count)
{
	u32 old_class, class;

	if (!batadv_parse_throughput(bat_priv->soft_iface, buff,
				     "B.A.T.M.A.N. V GW selection class",
				     &class))
		return -EINVAL;

	old_class = atomic_read(&bat_priv->gw.sel_class);
	atomic_set(&bat_priv->gw.sel_class, class);

	if (old_class != class)
		batadv_gw_reselect(bat_priv);

	return count;
}

static ssize_t batadv_v_show_sel_class(struct batadv_priv *bat_priv, char *buff)
{
	u32 class = atomic_read(&bat_priv->gw.sel_class);

	return sprintf(buff, "%u.%u MBit\n", class / 10, class % 10);
}

/**
 * batadv_v_gw_throughput_get - retrieve the GW-bandwidth for a given GW
 * @gw_node: the GW to retrieve the metric for
 * @bw: the pointer where the metric will be stored. The metric is computed as
 *  the minimum between the GW advertised throughput and the path throughput to
 *  it in the mesh
 *
 * Return: 0 on success, -1 on failure
 */
static int batadv_v_gw_throughput_get(struct batadv_gw_node *gw_node, u32 *bw)
{
	struct batadv_neigh_ifinfo *router_ifinfo = NULL;
	struct batadv_orig_node *orig_node;
	struct batadv_neigh_node *router;
	int ret = -1;

	orig_node = gw_node->orig_node;
	router = batadv_orig_router_get(orig_node, BATADV_IF_DEFAULT);
	if (!router)
		goto out;

	router_ifinfo = batadv_neigh_ifinfo_get(router, BATADV_IF_DEFAULT);
	if (!router_ifinfo)
		goto out;

	/* the GW metric is computed as the minimum between the path throughput
	 * to reach the GW itself and the advertised bandwidth.
	 * This gives us an approximation of the effective throughput that the
	 * client can expect via this particular GW node
	 */
	*bw = router_ifinfo->bat_v.throughput;
	*bw = min_t(u32, *bw, gw_node->bandwidth_down);

	ret = 0;
out:
	if (router)
		batadv_neigh_node_put(router);
	if (router_ifinfo)
		batadv_neigh_ifinfo_put(router_ifinfo);

	return ret;
}

/**
 * batadv_v_gw_get_best_gw_node - retrieve the best GW node
 * @bat_priv: the bat priv with all the soft interface information
 *
 * Return: the GW node having the best GW-metric, NULL if no GW is known
 */
static struct batadv_gw_node *
batadv_v_gw_get_best_gw_node(struct batadv_priv *bat_priv)
{
	struct batadv_gw_node *gw_node, *curr_gw = NULL;
	u32 max_bw = 0, bw;

	rcu_read_lock();
	hlist_for_each_entry_rcu(gw_node, &bat_priv->gw.list, list) {
		if (!kref_get_unless_zero(&gw_node->refcount))
			continue;

		if (batadv_v_gw_throughput_get(gw_node, &bw) < 0)
			goto next;

		if (curr_gw && (bw <= max_bw))
			goto next;

		if (curr_gw)
			batadv_gw_node_put(curr_gw);

		curr_gw = gw_node;
		kref_get(&curr_gw->refcount);
		max_bw = bw;

next:
		batadv_gw_node_put(gw_node);
	}
	rcu_read_unlock();

	return curr_gw;
}

/**
 * batadv_v_gw_is_eligible - check if a originator would be selected as GW
 * @bat_priv: the bat priv with all the soft interface information
 * @curr_gw_orig: originator representing the currently selected GW
 * @orig_node: the originator representing the new candidate
 *
 * Return: true if orig_node can be selected as current GW, false otherwise
 */
static bool batadv_v_gw_is_eligible(struct batadv_priv *bat_priv,
				    struct batadv_orig_node *curr_gw_orig,
				    struct batadv_orig_node *orig_node)
{
	struct batadv_gw_node *curr_gw = NULL, *orig_gw = NULL;
	u32 gw_throughput, orig_throughput, threshold;
	bool ret = false;

	threshold = atomic_read(&bat_priv->gw.sel_class);

	curr_gw = batadv_gw_node_get(bat_priv, curr_gw_orig);
	if (!curr_gw) {
		ret = true;
		goto out;
	}

	if (batadv_v_gw_throughput_get(curr_gw, &gw_throughput) < 0) {
		ret = true;
		goto out;
	}

	orig_gw = batadv_gw_node_get(bat_priv, orig_node);
	if (!orig_node)
		goto out;

	if (batadv_v_gw_throughput_get(orig_gw, &orig_throughput) < 0)
		goto out;

	if (orig_throughput < gw_throughput)
		goto out;

	if ((orig_throughput - gw_throughput) < threshold)
		goto out;

	batadv_dbg(BATADV_DBG_BATMAN, bat_priv,
		   "Restarting gateway selection: better gateway found (throughput curr: %u, throughput new: %u)\n",
		   gw_throughput, orig_throughput);

	ret = true;
out:
	if (curr_gw)
		batadv_gw_node_put(curr_gw);
	if (orig_gw)
		batadv_gw_node_put(orig_gw);

	return ret;
}

#ifdef CONFIG_BATMAN_ADV_DEBUGFS
/* fails if orig_node has no router */
static int batadv_v_gw_write_buffer_text(struct batadv_priv *bat_priv,
					 struct seq_file *seq,
					 const struct batadv_gw_node *gw_node)
{
	struct batadv_gw_node *curr_gw;
	struct batadv_neigh_node *router;
	struct batadv_neigh_ifinfo *router_ifinfo = NULL;
	int ret = -1;

	router = batadv_orig_router_get(gw_node->orig_node, BATADV_IF_DEFAULT);
	if (!router)
		goto out;

	router_ifinfo = batadv_neigh_ifinfo_get(router, BATADV_IF_DEFAULT);
	if (!router_ifinfo)
		goto out;

	curr_gw = batadv_gw_get_selected_gw_node(bat_priv);

	seq_printf(seq, "%s %pM (%9u.%1u) %pM [%10s]: %u.%u/%u.%u MBit\n",
		   (curr_gw == gw_node ? "=>" : "  "),
		   gw_node->orig_node->orig,
		   router_ifinfo->bat_v.throughput / 10,
		   router_ifinfo->bat_v.throughput % 10, router->addr,
		   router->if_incoming->net_dev->name,
		   gw_node->bandwidth_down / 10,
		   gw_node->bandwidth_down % 10,
		   gw_node->bandwidth_up / 10,
		   gw_node->bandwidth_up % 10);
	ret = seq_has_overflowed(seq) ? -1 : 0;

	if (curr_gw)
		batadv_gw_node_put(curr_gw);
out:
	if (router_ifinfo)
		batadv_neigh_ifinfo_put(router_ifinfo);
	if (router)
		batadv_neigh_node_put(router);
	return ret;
}

/**
 * batadv_v_gw_print - print the gateway list
 * @bat_priv: the bat priv with all the soft interface information
 * @seq: gateway table seq_file struct
 */
static void batadv_v_gw_print(struct batadv_priv *bat_priv,
			      struct seq_file *seq)
{
	struct batadv_gw_node *gw_node;
	int gw_count = 0;

	seq_puts(seq,
		 "      Gateway        ( throughput)           Nexthop [outgoingIF]: advertised uplink bandwidth\n");

	rcu_read_lock();
	hlist_for_each_entry_rcu(gw_node, &bat_priv->gw.list, list) {
		/* fails if orig_node has no router */
		if (batadv_v_gw_write_buffer_text(bat_priv, seq, gw_node) < 0)
			continue;

		gw_count++;
	}
	rcu_read_unlock();

	if (gw_count == 0)
		seq_puts(seq, "No gateways in range ...\n");
}
#endif

/**
 * batadv_v_gw_dump_entry - Dump a gateway into a message
 * @msg: Netlink message to dump into
 * @portid: Port making netlink request
 * @seq: Sequence number of netlink message
 * @bat_priv: The bat priv with all the soft interface information
 * @gw_node: Gateway to be dumped
 *
 * Return: Error code, or 0 on success
 */
static int batadv_v_gw_dump_entry(struct sk_buff *msg, u32 portid, u32 seq,
				  struct batadv_priv *bat_priv,
				  struct batadv_gw_node *gw_node)
{
	struct batadv_neigh_ifinfo *router_ifinfo = NULL;
	struct batadv_neigh_node *router;
<<<<<<< HEAD
	struct batadv_gw_node *curr_gw;
=======
	struct batadv_gw_node *curr_gw = NULL;
>>>>>>> 801fa748
	int ret = 0;
	void *hdr;

	router = batadv_orig_router_get(gw_node->orig_node, BATADV_IF_DEFAULT);
	if (!router)
		goto out;

	router_ifinfo = batadv_neigh_ifinfo_get(router, BATADV_IF_DEFAULT);
	if (!router_ifinfo)
		goto out;

	curr_gw = batadv_gw_get_selected_gw_node(bat_priv);

	hdr = genlmsg_put(msg, portid, seq, &batadv_netlink_family,
			  NLM_F_MULTI, BATADV_CMD_GET_GATEWAYS);
	if (!hdr) {
		ret = -ENOBUFS;
		goto out;
	}

	ret = -EMSGSIZE;

	if (curr_gw == gw_node) {
		if (nla_put_flag(msg, BATADV_ATTR_FLAG_BEST)) {
			genlmsg_cancel(msg, hdr);
			goto out;
		}
	}

	if (nla_put(msg, BATADV_ATTR_ORIG_ADDRESS, ETH_ALEN,
		    gw_node->orig_node->orig)) {
		genlmsg_cancel(msg, hdr);
		goto out;
	}

	if (nla_put_u32(msg, BATADV_ATTR_THROUGHPUT,
			router_ifinfo->bat_v.throughput)) {
		genlmsg_cancel(msg, hdr);
		goto out;
	}

	if (nla_put(msg, BATADV_ATTR_ROUTER, ETH_ALEN, router->addr)) {
		genlmsg_cancel(msg, hdr);
		goto out;
	}

	if (nla_put_string(msg, BATADV_ATTR_HARD_IFNAME,
			   router->if_incoming->net_dev->name)) {
		genlmsg_cancel(msg, hdr);
		goto out;
	}

	if (nla_put_u32(msg, BATADV_ATTR_BANDWIDTH_DOWN,
			gw_node->bandwidth_down)) {
		genlmsg_cancel(msg, hdr);
		goto out;
	}

	if (nla_put_u32(msg, BATADV_ATTR_BANDWIDTH_UP, gw_node->bandwidth_up)) {
		genlmsg_cancel(msg, hdr);
		goto out;
	}

	genlmsg_end(msg, hdr);
	ret = 0;

out:
	if (curr_gw)
		batadv_gw_node_put(curr_gw);
	if (router_ifinfo)
		batadv_neigh_ifinfo_put(router_ifinfo);
	if (router)
		batadv_neigh_node_put(router);
	return ret;
}

/**
 * batadv_v_gw_dump - Dump gateways into a message
 * @msg: Netlink message to dump into
 * @cb: Control block containing additional options
 * @bat_priv: The bat priv with all the soft interface information
 */
static void batadv_v_gw_dump(struct sk_buff *msg, struct netlink_callback *cb,
			     struct batadv_priv *bat_priv)
{
	int portid = NETLINK_CB(cb->skb).portid;
	struct batadv_gw_node *gw_node;
	int idx_skip = cb->args[0];
	int idx = 0;

	rcu_read_lock();
	hlist_for_each_entry_rcu(gw_node, &bat_priv->gw.list, list) {
		if (idx++ < idx_skip)
			continue;

		if (batadv_v_gw_dump_entry(msg, portid, cb->nlh->nlmsg_seq,
					   bat_priv, gw_node)) {
			idx_skip = idx - 1;
			goto unlock;
		}
	}

	idx_skip = idx;
unlock:
	rcu_read_unlock();

	cb->args[0] = idx_skip;
}

static struct batadv_algo_ops batadv_batman_v __read_mostly = {
	.name = "BATMAN_V",
	.iface = {
		.activate = batadv_v_iface_activate,
		.enable = batadv_v_iface_enable,
		.disable = batadv_v_iface_disable,
		.update_mac = batadv_v_iface_update_mac,
		.primary_set = batadv_v_primary_iface_set,
	},
	.neigh = {
		.hardif_init = batadv_v_hardif_neigh_init,
		.cmp = batadv_v_neigh_cmp,
		.is_similar_or_better = batadv_v_neigh_is_sob,
#ifdef CONFIG_BATMAN_ADV_DEBUGFS
		.print = batadv_v_neigh_print,
#endif
		.dump = batadv_v_neigh_dump,
	},
	.orig = {
#ifdef CONFIG_BATMAN_ADV_DEBUGFS
		.print = batadv_v_orig_print,
#endif
		.dump = batadv_v_orig_dump,
	},
	.gw = {
		.store_sel_class = batadv_v_store_sel_class,
		.show_sel_class = batadv_v_show_sel_class,
		.get_best_gw_node = batadv_v_gw_get_best_gw_node,
		.is_eligible = batadv_v_gw_is_eligible,
#ifdef CONFIG_BATMAN_ADV_DEBUGFS
		.print = batadv_v_gw_print,
#endif
		.dump = batadv_v_gw_dump,
	},
};

/**
 * batadv_v_hardif_init - initialize the algorithm specific fields in the
 *  hard-interface object
 * @hard_iface: the hard-interface to initialize
 */
void batadv_v_hardif_init(struct batadv_hard_iface *hard_iface)
{
	/* enable link throughput auto-detection by setting the throughput
	 * override to zero
	 */
	atomic_set(&hard_iface->bat_v.throughput_override, 0);
	atomic_set(&hard_iface->bat_v.elp_interval, 500);
}

/**
 * batadv_v_mesh_init - initialize the B.A.T.M.A.N. V private resources for a
 *  mesh
 * @bat_priv: the object representing the mesh interface to initialise
 *
 * Return: 0 on success or a negative error code otherwise
 */
int batadv_v_mesh_init(struct batadv_priv *bat_priv)
{
	int ret = 0;

	ret = batadv_v_ogm_init(bat_priv);
	if (ret < 0)
		return ret;

	/* set default throughput difference threshold to 5Mbps */
	atomic_set(&bat_priv->gw.sel_class, 50);

	return 0;
}

/**
 * batadv_v_mesh_free - free the B.A.T.M.A.N. V private resources for a mesh
 * @bat_priv: the object representing the mesh interface to free
 */
void batadv_v_mesh_free(struct batadv_priv *bat_priv)
{
	batadv_v_ogm_free(bat_priv);
}

/**
 * batadv_v_init - B.A.T.M.A.N. V initialization function
 *
 * Description: Takes care of initializing all the subcomponents.
 * It is invoked upon module load only.
 *
 * Return: 0 on success or a negative error code otherwise
 */
int __init batadv_v_init(void)
{
	int ret;

	/* B.A.T.M.A.N. V echo location protocol packet  */
	ret = batadv_recv_handler_register(BATADV_ELP,
					   batadv_v_elp_packet_recv);
	if (ret < 0)
		return ret;

	ret = batadv_recv_handler_register(BATADV_OGM2,
					   batadv_v_ogm_packet_recv);
	if (ret < 0)
		goto elp_unregister;

	ret = batadv_algo_register(&batadv_batman_v);
	if (ret < 0)
		goto ogm_unregister;

	return ret;

ogm_unregister:
	batadv_recv_handler_unregister(BATADV_OGM2);

elp_unregister:
	batadv_recv_handler_unregister(BATADV_ELP);

	return ret;
}<|MERGE_RESOLUTION|>--- conflicted
+++ resolved
@@ -919,11 +919,7 @@
 {
 	struct batadv_neigh_ifinfo *router_ifinfo = NULL;
 	struct batadv_neigh_node *router;
-<<<<<<< HEAD
-	struct batadv_gw_node *curr_gw;
-=======
 	struct batadv_gw_node *curr_gw = NULL;
->>>>>>> 801fa748
 	int ret = 0;
 	void *hdr;
 
