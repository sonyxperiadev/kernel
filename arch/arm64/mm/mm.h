--- conflicted
+++ resolved
@@ -1,7 +1,4 @@
 extern void __init bootmem_init(void);
-<<<<<<< HEAD
 extern void __init arm64_swiotlb_init(void);
-=======
 
->>>>>>> 3169cab0
 void fixup_init(void);