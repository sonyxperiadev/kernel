--- conflicted
+++ resolved
@@ -1950,7 +1950,6 @@
 
 endmenu
 
-<<<<<<< HEAD
 choice
 	prompt "Kernel compression method"
 	default BUILD_ARM64_KERNEL_COMPRESSION_GZIP
@@ -1984,7 +1983,7 @@
 	  This option enables support for DT overlay compilation.
 	  Enabling this option sets required flags to add DT
 	  overlay in the compilation.
-=======
+
 config ASYMMETRIC_AARCH32
 	bool "Allow support for asymmetric AArch32 support"
 	depends on COMPAT && EXPERT
@@ -1999,7 +1998,6 @@
 	  32-bit capable CPU online.
 
 	  If unsure say N.
->>>>>>> 561eb836
 
 config SYSVIPC_COMPAT
 	def_bool y
