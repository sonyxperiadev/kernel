--- conflicted
+++ resolved
@@ -673,7 +673,6 @@
 
 	  If unsure, say Y.
 
-<<<<<<< HEAD
 config ARM64_WORKAROUND_TRBE_OVERWRITE_FILL_MODE
 	bool
 
@@ -782,7 +781,9 @@
 
 	  Work around this in the driver by always making sure that there is a
 	  page beyond the TRBLIMITR_EL1.LIMIT, within the space allowed for the TRBE.
-=======
+
+	  If unsure, say Y.
+
 config ARM64_ERRATUM_2441009
 	bool "Cortex-A510: Completion of affected memory accesses might not be guaranteed by completion of a TLBI"
 	default y
@@ -797,7 +798,6 @@
 
 	  Work around this by adding the affected CPUs to the list that needs
 	  TLB sequences to be done twice.
->>>>>>> 633c3b4c
 
 	  If unsure, say Y.
 
