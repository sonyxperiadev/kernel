/*
 * Based on arch/arm/kernel/setup.c
 *
 * Copyright (C) 1995-2001 Russell King
 * Copyright (C) 2012 ARM Ltd.
 *
 * This program is free software; you can redistribute it and/or modify
 * it under the terms of the GNU General Public License version 2 as
 * published by the Free Software Foundation.
 *
 * This program is distributed in the hope that it will be useful,
 * but WITHOUT ANY WARRANTY; without even the implied warranty of
 * MERCHANTABILITY or FITNESS FOR A PARTICULAR PURPOSE.  See the
 * GNU General Public License for more details.
 *
 * You should have received a copy of the GNU General Public License
 * along with this program.  If not, see <http://www.gnu.org/licenses/>.
 */

#include <linux/export.h>
#include <linux/kernel.h>
#include <linux/stddef.h>
#include <linux/ioport.h>
#include <linux/delay.h>
#include <linux/utsname.h>
#include <linux/initrd.h>
#include <linux/console.h>
#include <linux/cache.h>
#include <linux/bootmem.h>
#include <linux/seq_file.h>
#include <linux/screen_info.h>
#include <linux/init.h>
#include <linux/kexec.h>
#include <linux/crash_dump.h>
#include <linux/root_dev.h>
#include <linux/clk-provider.h>
#include <linux/cpu.h>
#include <linux/interrupt.h>
#include <linux/smp.h>
#include <linux/fs.h>
#include <linux/proc_fs.h>
#include <linux/memblock.h>
#include <linux/of_fdt.h>
#include <linux/of_platform.h>
#include <linux/efi.h>
#include <linux/personality.h>
#include <linux/dma-mapping.h>

#include <asm/fixmap.h>
#include <asm/cpu.h>
#include <asm/cputype.h>
#include <asm/elf.h>
#include <asm/cputable.h>
#include <asm/cpufeature.h>
#include <asm/cpu_ops.h>
#include <asm/kasan.h>
#include <asm/sections.h>
#include <asm/setup.h>
#include <asm/smp_plat.h>
#include <asm/cacheflush.h>
#include <asm/tlbflush.h>
#include <asm/traps.h>
#include <asm/memblock.h>
#include <asm/psci.h>
#include <asm/efi.h>

unsigned int processor_id;
EXPORT_SYMBOL(processor_id);

unsigned long elf_hwcap __read_mostly;
EXPORT_SYMBOL_GPL(elf_hwcap);

char* (*arch_read_hardware_id)(void);
EXPORT_SYMBOL(arch_read_hardware_id);

#ifdef CONFIG_COMPAT
#define COMPAT_ELF_HWCAP_DEFAULT	\
				(COMPAT_HWCAP_HALF|COMPAT_HWCAP_THUMB|\
				 COMPAT_HWCAP_FAST_MULT|COMPAT_HWCAP_EDSP|\
				 COMPAT_HWCAP_TLS|COMPAT_HWCAP_VFP|\
				 COMPAT_HWCAP_VFPv3|COMPAT_HWCAP_VFPv4|\
				 COMPAT_HWCAP_NEON|COMPAT_HWCAP_IDIV|\
				 COMPAT_HWCAP_LPAE)
unsigned int compat_elf_hwcap __read_mostly = COMPAT_ELF_HWCAP_DEFAULT;
unsigned int compat_elf_hwcap2 __read_mostly;
#endif

DECLARE_BITMAP(cpu_hwcaps, ARM64_NCAPS);

unsigned int boot_reason;
EXPORT_SYMBOL(boot_reason);

unsigned int cold_boot;
EXPORT_SYMBOL(cold_boot);

static const char *cpu_name;
static const char *machine_name;
phys_addr_t __fdt_pointer __initdata;

/*
 * Standard memory resources
 */
static struct resource mem_res[] = {
	{
		.name = "Kernel code",
		.start = 0,
		.end = 0,
		.flags = IORESOURCE_MEM
	},
	{
		.name = "Kernel data",
		.start = 0,
		.end = 0,
		.flags = IORESOURCE_MEM
	}
};

#define kernel_code mem_res[0]
#define kernel_data mem_res[1]

void __init early_print(const char *str, ...)
{
	char buf[256];
	va_list ap;

	va_start(ap, str);
	vsnprintf(buf, sizeof(buf), str, ap);
	va_end(ap);

	printk("%s", buf);
}

void __init smp_setup_processor_id(void)
{
	/*
	 * clear __my_cpu_offset on boot CPU to avoid hang caused by
	 * using percpu variable early, for example, lockdep will
	 * access percpu variable inside lock_release
	 */
	set_my_cpu_offset(0);
}

bool arch_match_cpu_phys_id(int cpu, u64 phys_id)
{
	return phys_id == cpu_logical_map(cpu);
}

struct mpidr_hash mpidr_hash;
#ifdef CONFIG_SMP
/**
 * smp_build_mpidr_hash - Pre-compute shifts required at each affinity
 *			  level in order to build a linear index from an
 *			  MPIDR value. Resulting algorithm is a collision
 *			  free hash carried out through shifting and ORing
 */
static void __init smp_build_mpidr_hash(void)
{
	u32 i, affinity, fs[4], bits[4], ls;
	u64 mask = 0;
	/*
	 * Pre-scan the list of MPIDRS and filter out bits that do
	 * not contribute to affinity levels, ie they never toggle.
	 */
	for_each_possible_cpu(i)
		mask |= (cpu_logical_map(i) ^ cpu_logical_map(0));
	pr_debug("mask of set bits %#llx\n", mask);
	/*
	 * Find and stash the last and first bit set at all affinity levels to
	 * check how many bits are required to represent them.
	 */
	for (i = 0; i < 4; i++) {
		affinity = MPIDR_AFFINITY_LEVEL(mask, i);
		/*
		 * Find the MSB bit and LSB bits position
		 * to determine how many bits are required
		 * to express the affinity level.
		 */
		ls = fls(affinity);
		fs[i] = affinity ? ffs(affinity) - 1 : 0;
		bits[i] = ls - fs[i];
	}
	/*
	 * An index can be created from the MPIDR_EL1 by isolating the
	 * significant bits at each affinity level and by shifting
	 * them in order to compress the 32 bits values space to a
	 * compressed set of values. This is equivalent to hashing
	 * the MPIDR_EL1 through shifting and ORing. It is a collision free
	 * hash though not minimal since some levels might contain a number
	 * of CPUs that is not an exact power of 2 and their bit
	 * representation might contain holes, eg MPIDR_EL1[7:0] = {0x2, 0x80}.
	 */
	mpidr_hash.shift_aff[0] = MPIDR_LEVEL_SHIFT(0) + fs[0];
	mpidr_hash.shift_aff[1] = MPIDR_LEVEL_SHIFT(1) + fs[1] - bits[0];
	mpidr_hash.shift_aff[2] = MPIDR_LEVEL_SHIFT(2) + fs[2] -
						(bits[1] + bits[0]);
	mpidr_hash.shift_aff[3] = MPIDR_LEVEL_SHIFT(3) +
				  fs[3] - (bits[2] + bits[1] + bits[0]);
	mpidr_hash.mask = mask;
	mpidr_hash.bits = bits[3] + bits[2] + bits[1] + bits[0];
	pr_debug("MPIDR hash: aff0[%u] aff1[%u] aff2[%u] aff3[%u] mask[%#llx] bits[%u]\n",
		mpidr_hash.shift_aff[0],
		mpidr_hash.shift_aff[1],
		mpidr_hash.shift_aff[2],
		mpidr_hash.shift_aff[3],
		mpidr_hash.mask,
		mpidr_hash.bits);
	/*
	 * 4x is an arbitrary value used to warn on a hash table much bigger
	 * than expected on most systems.
	 */
	if (mpidr_hash_size() > 4 * num_possible_cpus())
		pr_warn("Large number of MPIDR hash buckets detected\n");
	__flush_dcache_area(&mpidr_hash, sizeof(struct mpidr_hash));
}
#endif

static void __init setup_processor(void)
{
	struct cpu_info *cpu_info;
	u64 features, block;
	u32 cwg;
	int cls;

	cpu_info = lookup_processor_type(read_cpuid_id());
	if (!cpu_info) {
		printk("CPU configuration botched (ID %08x), unable to continue.\n",
		       read_cpuid_id());
		while (1);
	}

	cpu_name = cpu_info->cpu_name;

	printk("CPU: %s [%08x] revision %d\n",
	       cpu_name, read_cpuid_id(), read_cpuid_id() & 15);

	sprintf(init_utsname()->machine, ELF_PLATFORM);
	elf_hwcap = 0;

	cpuinfo_store_boot_cpu();

	/*
	 * Check for sane CTR_EL0.CWG value.
	 */
	cwg = cache_type_cwg();
	cls = cache_line_size();
	if (!cwg)
		pr_warn("No Cache Writeback Granule information, assuming cache line size %d\n",
			cls);
	if (L1_CACHE_BYTES < cls)
		pr_warn("L1_CACHE_BYTES smaller than the Cache Writeback Granule (%d < %d)\n",
			L1_CACHE_BYTES, cls);

	/*
	 * ID_AA64ISAR0_EL1 contains 4-bit wide signed feature blocks.
	 * The blocks we test below represent incremental functionality
	 * for non-negative values. Negative values are reserved.
	 */
	features = read_cpuid(ID_AA64ISAR0_EL1);
	block = (features >> 4) & 0xf;
	if (!(block & 0x8)) {
		switch (block) {
		default:
		case 2:
			elf_hwcap |= HWCAP_PMULL;
		case 1:
			elf_hwcap |= HWCAP_AES;
		case 0:
			break;
		}
	}

	block = (features >> 8) & 0xf;
	if (block && !(block & 0x8))
		elf_hwcap |= HWCAP_SHA1;

	block = (features >> 12) & 0xf;
	if (block && !(block & 0x8))
		elf_hwcap |= HWCAP_SHA2;

	block = (features >> 16) & 0xf;
	if (block && !(block & 0x8))
		elf_hwcap |= HWCAP_CRC32;

#ifdef CONFIG_COMPAT
	/*
	 * ID_ISAR5_EL1 carries similar information as above, but pertaining to
	 * the Aarch32 32-bit execution state.
	 */
	features = read_cpuid(ID_ISAR5_EL1);
	block = (features >> 4) & 0xf;
	if (!(block & 0x8)) {
		switch (block) {
		default:
		case 2:
			compat_elf_hwcap2 |= COMPAT_HWCAP2_PMULL;
		case 1:
			compat_elf_hwcap2 |= COMPAT_HWCAP2_AES;
		case 0:
			break;
		}
	}

	block = (features >> 8) & 0xf;
	if (block && !(block & 0x8))
		compat_elf_hwcap2 |= COMPAT_HWCAP2_SHA1;

	block = (features >> 12) & 0xf;
	if (block && !(block & 0x8))
		compat_elf_hwcap2 |= COMPAT_HWCAP2_SHA2;

	block = (features >> 16) & 0xf;
	if (block && !(block & 0x8))
		compat_elf_hwcap2 |= COMPAT_HWCAP2_CRC32;
#endif
}

static void __init setup_machine_fdt(phys_addr_t dt_phys)
{
	if (!dt_phys || !early_init_dt_scan(phys_to_virt(dt_phys))) {
		early_print("\n"
			"Error: invalid device tree blob at physical address 0x%p (virtual address 0x%p)\n"
			"The dtb must be 8-byte aligned and passed in the first 512MB of memory\n"
			"\nPlease check your bootloader.\n",
			dt_phys, phys_to_virt(dt_phys));

		while (true)
			cpu_relax();
	}

	machine_name = of_flat_dt_get_machine_name();
	if (machine_name) {
		dump_stack_set_arch_desc("%s (DT)", machine_name);
		pr_info("Machine: %s\n", machine_name);
	}
}

/*
 * Limit the memory size that was specified via FDT.
 */
static int __init early_mem(char *p)
{
	phys_addr_t limit;

	if (!p)
		return 1;

	limit = memparse(p, &p) & PAGE_MASK;
	pr_notice("Memory limited to %lldMB\n", limit >> 20);

	memblock_enforce_memory_limit(limit);

	return 0;
}
early_param("mem", early_mem);

static void __init request_standard_resources(void)
{
	struct memblock_region *region;
	struct resource *res;

	kernel_code.start   = virt_to_phys(_text);
	kernel_code.end     = virt_to_phys(_etext - 1);
	kernel_data.start   = virt_to_phys(_sdata);
	kernel_data.end     = virt_to_phys(_end - 1);

	for_each_memblock(memory, region) {
		res = alloc_bootmem_low(sizeof(*res));
		res->name  = "System RAM";
		res->start = __pfn_to_phys(memblock_region_memory_base_pfn(region));
		res->end = __pfn_to_phys(memblock_region_memory_end_pfn(region)) - 1;
		res->flags = IORESOURCE_MEM | IORESOURCE_BUSY;

		request_resource(&iomem_resource, res);

		if (kernel_code.start >= res->start &&
		    kernel_code.end <= res->end)
			request_resource(res, &kernel_code);
		if (kernel_data.start >= res->start &&
		    kernel_data.end <= res->end)
			request_resource(res, &kernel_data);
	}
}

#ifdef CONFIG_BLK_DEV_INITRD
/*
 * Relocate initrd if it is not completely within the linear mapping.
 * This would be the case if mem= cuts out all or part of it.
 */
static void __init relocate_initrd(void)
{
	phys_addr_t orig_start = __virt_to_phys(initrd_start);
	phys_addr_t orig_end = __virt_to_phys(initrd_end);
	phys_addr_t ram_end = memblock_end_of_DRAM();
	phys_addr_t new_start;
	unsigned long size, to_free = 0;
	void *dest;

	if (orig_end <= ram_end)
		return;

	/*
	 * Any of the original initrd which overlaps the linear map should
	 * be freed after relocating.
	 */
	if (orig_start < ram_end)
		to_free = ram_end - orig_start;

	size = orig_end - orig_start;
	if (!size)
		return;

	/* initrd needs to be relocated completely inside linear mapping */
	new_start = memblock_find_in_range(0, PFN_PHYS(max_pfn),
					   size, PAGE_SIZE);
	if (!new_start)
		panic("Cannot relocate initrd of size %ld\n", size);
	memblock_reserve(new_start, size);

	initrd_start = __phys_to_virt(new_start);
	initrd_end   = initrd_start + size;

	pr_info("Moving initrd from [%llx-%llx] to [%llx-%llx]\n",
		orig_start, orig_start + size - 1,
		new_start, new_start + size - 1);

	dest = (void *)initrd_start;

	if (to_free) {
		memcpy(dest, (void *)__phys_to_virt(orig_start), to_free);
		dest += to_free;
	}

	copy_from_early_mem(dest, orig_start + to_free, size - to_free);

	if (to_free) {
		pr_info("Freeing original RAMDISK from [%llx-%llx]\n",
			orig_start, orig_start + to_free - 1);
		memblock_free(orig_start, to_free);
	}
}
#else
static inline void __init relocate_initrd(void)
{
}
#endif

u64 __cpu_logical_map[NR_CPUS] = { [0 ... NR_CPUS-1] = INVALID_HWID };

void __init __weak init_random_pool(void) { }

void __init setup_arch(char **cmdline_p)
{
	setup_processor();

	setup_machine_fdt(__fdt_pointer);

	init_mm.start_code = (unsigned long) _text;
	init_mm.end_code   = (unsigned long) _etext;
	init_mm.end_data   = (unsigned long) _edata;
	init_mm.brk	   = (unsigned long) _end;

	*cmdline_p = boot_command_line;

	early_fixmap_init();
	early_ioremap_init();

	parse_early_param();

	/*
	 *  Unmask asynchronous aborts after bringing up possible earlycon.
	 * (Report possible System Errors once we can report this occurred)
	 */
	local_async_enable();

	efi_init();
	arm64_memblock_init();

	paging_init();
<<<<<<< HEAD
=======
	relocate_initrd();
>>>>>>> a79bee58

	kasan_init();

	request_standard_resources();

	efi_virtmap_init();
	early_ioremap_reset();

	unflatten_device_tree();

	psci_init();

	cpu_logical_map(0) = read_cpuid_mpidr() & MPIDR_HWID_BITMASK;
	cpu_read_bootcpu_ops();
#ifdef CONFIG_SMP
	smp_init_cpus();
	smp_build_mpidr_hash();
#endif

#ifdef CONFIG_VT
#if defined(CONFIG_VGA_CONSOLE)
	conswitchp = &vga_con;
#elif defined(CONFIG_DUMMY_CONSOLE)
	conswitchp = &dummy_con;
#endif
#endif
	init_random_pool();
}

static int __init arm64_device_init(void)
{
	of_platform_populate(NULL, of_default_bus_match_table, NULL, NULL);
	return 0;
}
arch_initcall_sync(arm64_device_init);

static int __init topology_init(void)
{
	int i;

	for_each_possible_cpu(i) {
		struct cpu *cpu = &per_cpu(cpu_data.cpu, i);
		cpu->hotpluggable = 1;
		register_cpu(cpu, i);
	}

	return 0;
}
postcore_initcall(topology_init);

static const char *hwcap_str[] = {
	"fp",
	"asimd",
	"evtstrm",
	"aes",
	"pmull",
	"sha1",
	"sha2",
	"crc32",
	NULL
};

#ifdef CONFIG_COMPAT
static const char *compat_hwcap_str[] = {
	"swp",
	"half",
	"thumb",
	"26bit",
	"fastmult",
	"fpa",
	"vfp",
	"edsp",
	"java",
	"iwmmxt",
	"crunch",
	"thumbee",
	"neon",
	"vfpv3",
	"vfpv3d16",
	"tls",
	"vfpv4",
	"idiva",
	"idivt",
	"vfpd32",
	"lpae",
	"evtstrm",
	NULL
};

static const char *compat_hwcap2_str[] = {
	"aes",
	"pmull",
	"sha1",
	"sha2",
	"crc32",
	NULL
};
#endif /* CONFIG_COMPAT */

static int c_show(struct seq_file *m, void *v)
{
	int i, j;

	seq_printf(m, "Processor\t: %s rev %d (%s)\n",
		cpu_name, read_cpuid_id() & 15, ELF_PLATFORM);
	for_each_present_cpu(i) {
		struct cpuinfo_arm64 *cpuinfo = &per_cpu(cpu_data, i);
		u32 midr = cpuinfo->reg_midr;

		/*
		 * glibc reads /proc/cpuinfo to determine the number of
		 * online processors, looking for lines beginning with
		 * "processor".  Give glibc what it expects.
		 */
#ifdef CONFIG_SMP
		seq_printf(m, "processor\t: %d\n", i);
#endif

		seq_printf(m, "BogoMIPS\t: %lu.%02lu\n",
			   loops_per_jiffy / (500000UL/HZ),
			   loops_per_jiffy / (5000UL/HZ) % 100);

		/*
		 * Dump out the common processor features in a single line.
		 * Userspace should read the hwcaps with getauxval(AT_HWCAP)
		 * rather than attempting to parse this, but there's a body of
		 * software which does already (at least for 32-bit).
		 */
		seq_puts(m, "Features\t:");
		if (personality(current->personality) == PER_LINUX32) {
#ifdef CONFIG_COMPAT
			for (j = 0; compat_hwcap_str[j]; j++)
				if (compat_elf_hwcap & (1 << j))
					seq_printf(m, " %s", compat_hwcap_str[j]);

			for (j = 0; compat_hwcap2_str[j]; j++)
				if (compat_elf_hwcap2 & (1 << j))
					seq_printf(m, " %s", compat_hwcap2_str[j]);
#endif /* CONFIG_COMPAT */
		} else {
			for (j = 0; hwcap_str[j]; j++)
				if (elf_hwcap & (1 << j))
					seq_printf(m, " %s", hwcap_str[j]);
		}
		seq_puts(m, "\n");

		seq_printf(m, "CPU implementer\t: 0x%02x\n",
			   MIDR_IMPLEMENTOR(midr));
		seq_printf(m, "CPU architecture: 8\n");
		seq_printf(m, "CPU variant\t: 0x%x\n", MIDR_VARIANT(midr));
		seq_printf(m, "CPU part\t: 0x%03x\n", MIDR_PARTNUM(midr));
		seq_printf(m, "CPU revision\t: %d\n\n", MIDR_REVISION(midr));
	}

	if (!arch_read_hardware_id)
		seq_printf(m, "Hardware\t: %s\n", machine_name);
	else
		seq_printf(m, "Hardware\t: %s\n", arch_read_hardware_id());

	return 0;
}

static void *c_start(struct seq_file *m, loff_t *pos)
{
	return *pos < 1 ? (void *)1 : NULL;
}

static void *c_next(struct seq_file *m, void *v, loff_t *pos)
{
	++*pos;
	return NULL;
}

static void c_stop(struct seq_file *m, void *v)
{
}

const struct seq_operations cpuinfo_op = {
	.start	= c_start,
	.next	= c_next,
	.stop	= c_stop,
	.show	= c_show
};

void arch_setup_pdev_archdata(struct platform_device *pdev)
{
	pdev->archdata.dma_mask = DMA_BIT_MASK(32);
	pdev->dev.dma_mask = &pdev->archdata.dma_mask;
}<|MERGE_RESOLUTION|>--- conflicted
+++ resolved
@@ -476,10 +476,7 @@
 	arm64_memblock_init();
 
 	paging_init();
-<<<<<<< HEAD
-=======
 	relocate_initrd();
->>>>>>> a79bee58
 
 	kasan_init();
 
