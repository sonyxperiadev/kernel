--- conflicted
+++ resolved
@@ -260,9 +260,5 @@
 };
 
 /* Audio device tree */
-<<<<<<< HEAD
 #include "sa6155-audio.dtsi"
-=======
-#include "sa6155-audio.dtsi"
-#include "sa6155-pcie.dtsi"
->>>>>>> 871eac76
+#include "sa6155-pcie.dtsi"