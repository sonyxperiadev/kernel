--- conflicted
+++ resolved
@@ -201,19 +201,12 @@
 	qcom,vdd-io-current-level = <200 22000>;
 
 	pinctrl-names = "active", "sleep";
-<<<<<<< HEAD
-	pinctrl-0 = <&sdc2_clk_on  &sdc2_cmd_on &sdc2_data_on>;
-	pinctrl-1 = <&sdc2_clk_off &sdc2_cmd_off &sdc2_data_off>;
-=======
 	pinctrl-0 = <&sdc2_clk_on &sdc2_cmd_on &sdc2_data_on &sdc2_cd_on>;
 	pinctrl-1 = <&sdc2_clk_off &sdc2_cmd_off &sdc2_data_off &sdc2_cd_off>;
->>>>>>> 6bf4cf1b
 
 	cd-gpios = <&tlmm 96 0>;
 
 	status = "ok";
-<<<<<<< HEAD
-=======
 };
 
 &tlmm {
@@ -291,5 +284,4 @@
 
 &mdss_mdp {
 	#cooling-cells = <2>;
->>>>>>> 6bf4cf1b
 };