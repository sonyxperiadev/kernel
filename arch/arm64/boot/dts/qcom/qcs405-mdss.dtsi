/* Copyright (c) 2015-2018, The Linux Foundation. All rights reserved.
 *
 * This program is free software; you can redistribute it and/or modify
 * it under the terms of the GNU General Public License version 2 and
 * only version 2 as published by the Free Software Foundation.
 *
 * This program is distributed in the hope that it will be useful,
 * but WITHOUT ANY WARRANTY; without even the implied warranty of
 * MERCHANTABILITY or FITNESS FOR A PARTICULAR PURPOSE.  See the
 * GNU General Public License for more details.
 */

#include <dt-bindings/clock/mdss-28nm-pll-clk.h>

&soc {
	mdss_mdp: qcom,mdss_mdp@1a00000 {
		compatible = "qcom,mdss_mdp";
		reg = <0x01a00000 0x90000>,
		      <0x01ab0000 0x1040>;
		reg-names = "mdp_phys", "vbif_phys";
		interrupts = <0 72 0>;
		vdd-supply = <&gdsc_mdss>;

		/* Bus Scale Settings */
		qcom,msm-bus,name = "mdss_mdp";
		qcom,msm-bus,num-cases = <3>;
		qcom,msm-bus,num-paths = <1>;
		qcom,msm-bus,vectors-KBps =
			<22 512 0 0>,
			<22 512 0 6400000>,
			<22 512 0 6400000>;

		/* Fudge factors */
		qcom,mdss-ab-factor = <1 1>;		/* 1 time  */
		qcom,mdss-ib-factor = <1 1>;		/* 1 time  */
		qcom,mdss-clk-factor = <105 100>;	/* 1.05 times */

		qcom,max-mixer-width = <2048>;
		qcom,max-pipe-width = <2048>;

		/* VBIF QoS remapper settings*/
		qcom,mdss-vbif-qos-rt-setting = <1 2 2 2>;
		qcom,mdss-vbif-qos-nrt-setting = <1 1 1 1>;

		qcom,mdss-has-panic-ctrl;
		qcom,mdss-per-pipe-panic-luts = <0x000f>,
						<0x0>,
						<0xfffc>,
						<0x0>;

		qcom,mdss-mdp-reg-offset = <0x00001000>;
		qcom,max-bandwidth-low-kbps = <1800000>;
		qcom,max-bandwidth-high-kbps = <1800000>;
		qcom,max-bandwidth-per-pipe-kbps = <1000000>;

		/* Bandwidth limit settings */
		qcom,max-bw-settings = <1 3100000>,	/* Default */
				       <2 1700000>;	/* Camera */

		qcom,max-clk-rate = <320000000>;
		qcom,mdss-default-ot-rd-limit = <32>;
		qcom,mdss-default-ot-wr-limit = <16>;

		qcom,mdss-pipe-vig-off = <0x00005000>;
		qcom,mdss-pipe-rgb-off = <0x00015000 0x00017000>;
		qcom,mdss-pipe-dma-off = <0x00025000>;
		qcom,mdss-pipe-cursor-off = <0x00035000>;

		qcom,mdss-pipe-vig-xin-id = <0>;
		qcom,mdss-pipe-rgb-xin-id = <1 5>;
		qcom,mdss-pipe-dma-xin-id = <2>;
		qcom,mdss-pipe-cursor-xin-id = <7>;

		/* Offsets relative to "mdp_phys + mdp-reg-offset" address */
		qcom,mdss-pipe-vig-clk-ctrl-offsets = <0x2AC 0 0>;
		qcom,mdss-pipe-rgb-clk-ctrl-offsets = <0x2AC 4 8>,
						      <0x2B4 4 8>;
		qcom,mdss-pipe-dma-clk-ctrl-offsets = <0x2AC 8 12>;
		qcom,mdss-pipe-cursor-clk-ctrl-offsets = <0x3A8 16 15>;


		qcom,mdss-ctl-off = <0x00002000 0x00002200 0x00002400
						0x00002600 0x00002800>;
		qcom,mdss-mixer-intf-off = <0x00045000 0x00046000>;
		qcom,mdss-dspp-off = <0x00055000>;
		qcom,mdss-wb-off = <0x00066000>;
		qcom,mdss-intf-off = <0x00000000 0x0006B800
						0x00000000 0x0006C800>;
		qcom,mdss-pingpong-off = <0x00071000 0x00071800>;
		qcom,mdss-wfd-mode = "intf";
		qcom,mdss-has-decimation;
		qcom,mdss-has-non-scalar-rgb;
		qcom,mdss-has-rotator-downscale;
		qcom,mdss-rot-downscale-min = <2>;
		qcom,mdss-rot-downscale-max = <16>;
		qcom,mdss-idle-power-collapse-enabled;
		qcom,mdss-rot-block-size = <64>;

		clocks = <&clock_gcc GCC_MDSS_AHB_CLK>,
			 <&clock_gcc GCC_MDSS_AXI_CLK>,
			 <&clock_gcc GCC_MDSS_MDP_CLK>,
			 <&clock_gcc_mdss MDSS_MDP_VOTE_CLK>,
			 <&clock_gcc GCC_MDSS_VSYNC_CLK>,
			 <&clock_gcc GCC_BIMC_MDSS_CLK>;
		clock-names = "iface_clk", "bus_clk", "core_clk_src",
				"core_clk", "vsync_clk", "bimc_clk";

		qcom,mdp-settings = <0x0506c 0x00000000>,
				    <0x1506c 0x00000000>,
				    <0x1706c 0x00000000>,
				    <0x2506c 0x00000000>;

		qcom,regs-dump-mdp = <0x01000 0x01454>,
				     <0x02000 0x02064>,
				     <0x02200 0x02264>,
				     <0x02400 0x02464>,
				     <0x05000 0x05150>,
				     <0x05200 0x05230>,
				     <0x15000 0x15150>,
				     <0x17000 0x17150>,
				     <0x25000 0x25150>,
				     <0x35000 0x35150>,
				     <0x45000 0x452bc>,
				     <0x46000 0x462bc>,
				     <0x55000 0x5522c>,
				     <0x65000 0x652c0>,
				     <0x66000 0x662c0>,
				     <0x6b800 0x6ba68>,
				     <0x6c800 0x6c268>,
				     <0x71000 0x710d4>,
				     <0x71800 0x718d4>;

		qcom,regs-dump-names-mdp = "MDP",
			"CTL_0",    "CTL_1", "CTL_2",
			"VIG0_SSPP", "VIG0",
			"RGB0_SSPP", "RGB1_SSPP",
			"DMA0_SSPP",
			"CURSOR0_SSPP",
			"LAYER_0", "LAYER_1",
			"DSPP_0",
			"WB_0",    "WB_2",
			"INTF_1",  "INTF_3",
			"PP_0",    "PP_1";

		/* buffer parameters to calculate prefill bandwidth */
		qcom,mdss-prefill-outstanding-buffer-bytes = <0>;
		qcom,mdss-prefill-y-buffer-bytes = <0>;
		qcom,mdss-prefill-scaler-buffer-lines-bilinear = <2>;
		qcom,mdss-prefill-scaler-buffer-lines-caf = <4>;
		qcom,mdss-prefill-post-scaler-buffer-pixels = <2048>;
		qcom,mdss-prefill-pingpong-buffer-pixels = <4096>;

		qcom,mdss-pp-offsets {
			qcom,mdss-sspp-mdss-igc-lut-off = <0x2000>;
			qcom,mdss-sspp-vig-pcc-off = <0x1780>;
			qcom,mdss-sspp-rgb-pcc-off = <0x380>;
			qcom,mdss-sspp-dma-pcc-off = <0x380>;
			qcom,mdss-lm-pgc-off = <0x3C0>;
			qcom,mdss-dspp-pcc-off = <0x1700>;
			qcom,mdss-dspp-pgc-off = <0x17C0>;
		};

		qcom,mdss-reg-bus {
			/* Reg Bus Scale Settings */
			qcom,msm-bus,name = "mdss_reg";
			qcom,msm-bus,num-cases = <4>;
			qcom,msm-bus,num-paths = <1>;
			qcom,msm-bus,active-only;
			qcom,msm-bus,vectors-KBps =
				<1 590 0 0>,
				<1 590 0 76800>,
				<1 590 0 160000>,
				<1 590 0 320000>;
		};

		qcom,mdss-hw-rt-bus {
			/* Bus Scale Settings */
			qcom,msm-bus,name = "mdss_hw_rt";
			qcom,msm-bus,num-cases = <2>;
			qcom,msm-bus,num-paths = <1>;
			qcom,msm-bus,vectors-KBps =
				<22 512 0 0>,
				<22 512 0 1000>;
		};

		smmu_mdp_unsec: qcom,smmu_mdp_unsec_cb {
			compatible = "qcom,smmu_mdp_unsec";
			iommus = <&apps_smmu 0xC00 0>; /* For NS ctx bank */
		};

		mdss_fb0: qcom,mdss_fb_primary {
			cell-index = <0>;
			compatible = "qcom,mdss-fb";
		};

		mdss_fb1: qcom,mdss_fb_hdmi {
			cell-index = <1>;
			compatible = "qcom,mdss-fb";
			qcom,mdss-intf = <&mdss_hdmi_tx>;
		};

		mdss_fb2: qcom,mdss_fb_wfd {
			cell-index = <2>;
			compatible = "qcom,mdss-fb";
		};
	};

	mdss_dsi: qcom,mdss_dsi@0 {
		compatible = "qcom,mdss-dsi";
		hw-config = "single_dsi";
		#address-cells = <1>;
		#size-cells = <1>;
		gdsc-supply = <&gdsc_mdss>;
		vdda-1p2-supply = <&pms405_l4>;
		vdda-1p8-supply = <&pms405_l5>;

		/* Bus Scale Settings */
		qcom,msm-bus,name = "mdss_dsi";
		qcom,msm-bus,num-cases = <2>;
		qcom,msm-bus,num-paths = <1>;
		qcom,msm-bus,vectors-KBps =
			<22 512 0 0>,
			<22 512 0 1000>;

		ranges = <0x1a94000 0x1a94000 0x300
			0x1a94400 0x1a94400 0x280
			0x1a94b80 0x1a94b80 0x30
			0x193e000 0x193e000 0x30
			0x1a96000 0x1a96000 0x300
			0x1a96400 0x1a96400 0x280
			0x1a96b80 0x1a96b80 0x30
			0x193e000 0x193e000 0x30>;

		clocks = <&clock_gcc_mdss MDSS_MDP_VOTE_CLK>,
			 <&clock_gcc GCC_MDSS_AHB_CLK>,
			<&clock_gcc GCC_MDSS_AXI_CLK>,
			<&mdss_dsi0_pll BYTECLK_SRC_0_CLK>,
			<&mdss_dsi0_pll PCLK_SRC_0_CLK>;
		clock-names = "mdp_core_clk", "iface_clk", "bus_clk",
			"ext_byte0_clk", "ext_pixel0_clk";

		qcom,mmss-ulp-clamp-ctrl-offset = <0x20>;
		qcom,mmss-phyreset-ctrl-offset = <0x24>;

		qcom,mdss-fb-map-prim = <&mdss_fb0>;
		qcom,core-supply-entries {
			#address-cells = <1>;
			#size-cells = <0>;

			qcom,core-supply-entry@0 {
				reg = <0>;
				qcom,supply-name = "gdsc";
				qcom,supply-min-voltage = <0>;
				qcom,supply-max-voltage = <0>;
				qcom,supply-enable-load = <0>;
				qcom,supply-disable-load = <0>;
			};
		};

		qcom,ctrl-supply-entries {
			#address-cells = <1>;
			#size-cells = <0>;

			qcom,ctrl-supply-entry@0 {
				reg = <0>;
				qcom,supply-name = "vdda-1p2";
				qcom,supply-min-voltage = <1200000>;
				qcom,supply-max-voltage = <1200000>;
				qcom,supply-enable-load = <100000>;
				qcom,supply-disable-load = <100>;
				qcom,supply-post-on-sleep = <20>;
			};
		};

		qcom,phy-supply-entries {
			#address-cells = <1>;
			#size-cells = <0>;

			qcom,phy-supply-entry@0 {
				reg = <0>;
				qcom,supply-name = "vdda-1p8";
				qcom,supply-min-voltage = <1800000>;
				qcom,supply-max-voltage = <1800000>;
				qcom,supply-enable-load = <100000>;
				qcom,supply-disable-load = <100>;
			};
		};

		mdss_dsi0: qcom,mdss_dsi_ctrl0@1a94000 {
			compatible = "qcom,mdss-dsi-ctrl";
			label = "MDSS DSI CTRL->0";
			cell-index = <0>;
			reg = <0x1a94000 0x300>,
				<0x1a94400 0x280>,
				<0x1a94b80 0x30>,
				<0x193e000 0x30>;
			reg-names = "dsi_ctrl", "dsi_phy",
			      "dsi_phy_regulator", "mmss_misc_phys";

			qcom,timing-db-mode;
			qcom,mdss-mdp = <&mdss_mdp>;
			vddio-supply = <&pms405_l6>;

			clocks = <&clock_gcc_mdss GCC_MDSS_BYTE0_CLK>,
				<&clock_gcc_mdss GCC_MDSS_PCLK0_CLK>,
				<&clock_gcc GCC_MDSS_ESC0_CLK>,
				<&clock_gcc_mdss BYTE0_CLK_SRC>,
				<&clock_gcc_mdss PCLK0_CLK_SRC>;
			clock-names = "byte_clk", "pixel_clk", "core_clk",
				"byte_clk_rcg", "pixel_clk_rcg";

			qcom,platform-strength-ctrl = [ff 06];
			qcom,platform-bist-ctrl = [00 00 b1 ff 00 00];
			qcom,platform-regulator-settings = [03 08 07 00
				20 07 01];
			qcom,platform-lane-config = [01 c0 00 00 00 00 00 01 97
				01 c0 00 00 05 00 00 01 97
				01 c0 00 00 0a 00 00 01 97
				01 c0 00 00 0f 00 00 01 97
				00 40 00 00 00 00 00 01 ff];
		};
	};

	msm_ext_disp: qcom,msm_ext_disp {
		compatible = "qcom,msm-ext-disp";

		ext_disp_audio_codec: qcom,msm-ext-disp-audio-codec-rx {
			compatible = "qcom,msm-ext-disp-audio-codec-rx";
			qcom,msm_ext_disp = <&msm_ext_disp>;
		};
	};

	mdss_hdmi_tx: qcom,hdmi_tx@1aa0000 {
		cell-index = <0>;
		compatible = "qcom,hdmi-tx";

		reg =   <0x1aa0000 0x50c>,
			<0xa0000 0x6400>,
			<0x1ae0000 0x28>;
		reg-names = "core_physical", "qfprom_physical", "hdcp_physical";

		hpd-gdsc-supply = <&gdsc_mdss>;

		qcom,supply-names = "hpd-gdsc";
		qcom,min-voltage-level = <0>;
		qcom,max-voltage-level = <0>;
		qcom,enable-load = <0>;
		qcom,disable-load = <0>;

		qcom,msm_ext_disp = <&msm_ext_disp>;

		clocks = <&clock_gcc GCC_MDSS_AHB_CLK>,
			 <&clock_gcc_mdss MDSS_MDP_VOTE_CLK>,
			 <&clock_gcc GCC_MDSS_HDMI_APP_CLK>,
			 <&clock_gcc GCC_MDSS_HDMI_PCLK_CLK>,
			 <&clock_gcc HDMI_PCLK_CLK_SRC>,
			 <&mdss_hdmi_pll HDMI_PCLK_SRC>;

		clock-names = "hpd_iface_clk", "hpd_mdp_core_clk",
				"hpd_core_clk", "core_extp_clk",
				"hdmi_pclk_rcg", "ext_hdmi_pixel_clk";

		qcom,mdss-fb-map = <&mdss_fb1>;
		qcom,pluggable;
<<<<<<< HEAD
=======
		qcom,max-pclk-frequency-khz = <148500>;
>>>>>>> 871eac76
	};

	qcom,mdss_wb_panel {
		compatible = "qcom,mdss_wb";
		qcom,mdss_pan_res = <640 640>;
		qcom,mdss_pan_bpp = <24>;
		qcom,mdss-fb-map = <&mdss_fb2>;
	};

};<|MERGE_RESOLUTION|>--- conflicted
+++ resolved
@@ -362,10 +362,7 @@
 
 		qcom,mdss-fb-map = <&mdss_fb1>;
 		qcom,pluggable;
-<<<<<<< HEAD
-=======
 		qcom,max-pclk-frequency-khz = <148500>;
->>>>>>> 871eac76
 	};
 
 	qcom,mdss_wb_panel {
