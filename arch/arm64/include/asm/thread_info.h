--- conflicted
+++ resolved
@@ -61,29 +61,6 @@
 
 #define init_stack		(init_thread_union.stack)
 
-<<<<<<< HEAD
-/*
- * how to get the thread information struct from C
- */
-static inline struct thread_info *current_thread_info(void) __attribute_const__;
-
-/*
- * struct thread_info can be accessed directly via sp_el0.
- *
- * We don't use read_sysreg() as we want the compiler to cache the value where
- * possible.
- */
-static inline struct thread_info *current_thread_info(void)
-{
-	unsigned long sp_el0;
-
-	asm ("mrs %0, sp_el0" : "=r" (sp_el0));
-
-	return (struct thread_info *)sp_el0;
-}
-
-=======
->>>>>>> 70be28c9
 #define thread_saved_pc(tsk)	\
 	((unsigned long)(tsk->thread.cpu_context.pc))
 #define thread_saved_sp(tsk)	\
