--- conflicted
+++ resolved
@@ -215,9 +215,5 @@
 	ands	count, count, zva_bits_x
 	b.ne	.Ltail_maybe_long
 	ret
-<<<<<<< HEAD
-ENDPROC(memset)
-=======
 ENDPIPROC(memset)
->>>>>>> a79bee58
 ENDPROC(__memset)