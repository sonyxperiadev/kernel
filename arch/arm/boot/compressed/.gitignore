--- conflicted
+++ resolved
@@ -7,11 +7,6 @@
 piggy.xzkern
 vmlinux
 vmlinux.lds
-<<<<<<< HEAD
-lib1funcs.S
-piggy.gzip
-vmlinux
-=======
 
 # borrowed libfdt files
 fdt.c
@@ -20,5 +15,4 @@
 fdt_rw.c
 fdt_wip.c
 libfdt.h
-libfdt_internal.h
->>>>>>> 53143fd3
+libfdt_internal.h