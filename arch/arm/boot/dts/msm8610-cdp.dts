/* Copyright (c) 2013, The Linux Foundation. All rights reserved.
 *
 * This program is free software; you can redistribute it and/or modify
 * it under the terms of the GNU General Public License version 2 and
 * only version 2 as published by the Free Software Foundation.
 *
 * This program is distributed in the hope that it will be useful,
 * but WITHOUT ANY WARRANTY; without even the implied warranty of
 * MERCHANTABILITY or FITNESS FOR A PARTICULAR PURPOSE.  See the
 * GNU General Public License for more details.
 */

/dts-v1/;

/include/ "msm8610.dtsi"
/include/ "dsi-v2-panel-truly-wvga-video.dtsi"

/ {
	model = "Qualcomm MSM 8610 CDP";
	compatible = "qcom,msm8610-cdp", "qcom,msm8610", "qcom,cdp";
	qcom,msm-id = <147 1 0>, <165 1 0>, <161 1 0>, <162 1 0>,
		      <163 1 0>, <164 1 0>, <166 1 0>;

	serial@f991e000 {
		status = "ok";
	};
};

&spmi_bus {
<<<<<<< HEAD
	qcom,pm8110@0 {
		qcom,leds@a200 {
			status = "okay";
			qcom,led_mpp_3 {
				label = "mpp";
				linux,name = "wled-backlight";
				linux-default-trigger = "none";
				qcom,default-state = "on";
				qcom,max-current = <40>;
				qcom,id = <6>;
				qcom,source-sel = <1>;
				qcom,mode-ctrl = <0x10>;
			};
		};
	};

	gpio_keys {
		compatible = "gpio-keys";
		input-name = "gpio-keys";

		camera_snapshot {
			label = "camera_snapshot";
			gpios = <&msmgpio 73 0x1>;
			linux,input-type = <1>;
			linux,code = <0x2fe>;
			gpio-key,wakeup;
			debounce-interval = <15>;
		};

		camera_focus {
			label = "camera_focus";
			gpios = <&msmgpio 74 0x1>;
			linux,input-type = <1>;
			linux,code = <0x210>;
			gpio-key,wakeup;
			debounce-interval = <15>;
		};

		vol_up {
			label = "volume_up";
			gpios = <&msmgpio 72 0x1>;
			linux,input-type = <1>;
			linux,code = <115>;
			gpio-key,wakeup;
			debounce-interval = <15>;
=======
	qcom,pm8110@1 {
		qcom,vibrator@c000 {
			status = "okay";
			qcom,vib-timeout-ms = <15000>;
			qcom,vib-vtg-level-mV = <3100>;
>>>>>>> 3450f838
		};
	};
};

&sdhc_1 {
	vdd-supply = <&pm8110_l17>;
	qcom,vdd-always-on;
	qcom,vdd-lpm-sup;
	qcom,vdd-voltage-level = <2900000 2900000>;
	qcom,vdd-current-level = <200 400000>;

	vdd-io-supply = <&pm8110_l6>;
	qcom,vdd-io-always-on;
	qcom,vdd-io-voltage-level = <1800000 1800000>;
	qcom,vdd-io-current-level = <200 60000>;

	qcom,pad-pull-on = <0x0 0x3 0x3>; /* no-pull, pull-up, pull-up */
	qcom,pad-pull-off = <0x0 0x3 0x3>; /* no-pull, pull-up, pull-up */
	qcom,pad-drv-on = <0x7 0x4 0x4>; /* 16mA, 10mA, 10mA */
	qcom,pad-drv-off = <0x0 0x0 0x0>; /* 2mA, 2mA, 2mA */

	qcom,clk-rates = <400000 25000000 50000000 100000000 200000000>;
	qcom,bus-speed-mode = "HS200_1p8v", "DDR_1p8v";
	qcom,nonremovable;

	status = "ok";
};

&sdhc_2 {
	vdd-supply = <&pm8110_l18>;
	qcom,vdd-voltage-level = <2950000 2950000>;
	qcom,vdd-current-level = <15000 400000>;

	vdd-io-supply = <&pm8110_l21>;
	qcom,vdd-io-always-on;
	qcom,vdd-io-lpm-sup;
	qcom,vdd-io-voltage-level = <1800000 2950000>;
	qcom,vdd-io-current-level = <200 50000>;

	qcom,pad-pull-on = <0x0 0x3 0x3>; /* no-pull, pull-up, pull-up */
	qcom,pad-pull-off = <0x0 0x3 0x3>; /* no-pull, pull-up, pull-up */
	qcom,pad-drv-on = <0x7 0x4 0x4>; /* 16mA, 10mA, 10mA */
	qcom,pad-drv-off = <0x0 0x0 0x0>; /* 2mA, 2mA, 2mA */

	qcom,clk-rates = <400000 25000000 50000000 100000000 200000000>;

	#address-cells = <0>;
	interrupt-parent = <&sdhc_2>;
	interrupts = <0 1 2>;
	#interrupt-cells = <1>;
	interrupt-map-mask = <0xffffffff>;
	interrupt-map = <0 &intc 0 125 0
			1 &intc 0 221 0
			2 &msmgpio 42 0x3>;
	interrupt-names = "hc_irq", "pwr_irq", "status_irq";
	cd-gpios = <&msmgpio 42 0x1>;

	status = "ok";
};

&pm8110_chg {
	status = "ok";
	qcom,charging-disabled;
	qcom,use-default-batt-values;

	qcom,chgr@1000 {
		status = "ok";
	};

	qcom,buck@1100 {
		status = "ok";
	};

	qcom,usb-chgpth@1300 {
		status = "ok";
	};

	qcom,chg-misc@1600 {
		status = "ok";
	};
};<|MERGE_RESOLUTION|>--- conflicted
+++ resolved
@@ -27,7 +27,6 @@
 };
 
 &spmi_bus {
-<<<<<<< HEAD
 	qcom,pm8110@0 {
 		qcom,leds@a200 {
 			status = "okay";
@@ -73,13 +72,16 @@
 			linux,code = <115>;
 			gpio-key,wakeup;
 			debounce-interval = <15>;
-=======
+		};
+	};
+};
+
+&spmi_bus {
 	qcom,pm8110@1 {
 		qcom,vibrator@c000 {
 			status = "okay";
 			qcom,vib-timeout-ms = <15000>;
 			qcom,vib-vtg-level-mV = <3100>;
->>>>>>> 3450f838
 		};
 	};
 };
