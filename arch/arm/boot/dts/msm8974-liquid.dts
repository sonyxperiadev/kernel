--- conflicted
+++ resolved
@@ -59,7 +59,6 @@
 		};
 	};
 
-<<<<<<< HEAD
 	qcom,mdss_mdp@fd900000 {
 		qcom,memory-reservation-size = <0x1000000>; /* size 16MB */
 	};
@@ -162,7 +161,7 @@
 			};
 		};
 	};
-=======
+
 	ext_5v: regulator-smb210 {
 		compatible = "regulator-fixed";
 		regulator-name = "ext_5v";
@@ -177,7 +176,6 @@
 
 &pm8941_mvs2 {
 	parent-supply = <&ext_5v>;
->>>>>>> ec642191
 };
 
 &pm8941_gpios {
