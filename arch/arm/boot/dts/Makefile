--- conflicted
+++ resolved
@@ -207,34 +207,7 @@
 	wm8650-mid.dtb \
 	wm8850-w70v2.dtb
 dtb-$(CONFIG_ARCH_ZYNQ) += zynq-zc702.dtb
-dtb-$(CONFIG_ARCH_HAWAII) += hawaii_garnet_edn020.dtb \
-	hawaii_garnet_edn010.dtb \
-	hawaii_garnet_edn010_2Gb.dtb \
-	hawaii_garnet_edn010_4Gb.dtb \
-	hawaii_garnet_edn020_4Gb.dtb \
-	hawaii_garnet_edn020_soc_4Gb.dtb \
-	hawaii_garnet_edn020_soc_2Gb.dtb \
-        hawaii_garnet_edn020_wvga.dtb \
-	hawaii_ss_logands_rev01.dtb \
-	hawaii_ss_heat3g_rev00.dtb \
-	hawaii_ss_heat3g_rev01.dtb
-dtb-$(CONFIG_ARCH_JAVA) += java_edn000.dtb \
-	java_edn000_4Gb.dtb \
-	java_edn000_2Gb.dtb \
-	java_c_edn000_4Gb.dtb \
-	javam_c_edn000_4Gb.dtb \
-	java_c_edn000.dtb \
-	java_c_edn000_2Gb.dtb \
-	java_c_lc1.dtb \
-	java_c_lc1_4Gb.dtb \
-	java_c_lc2.dtb \
-	java_c_edn000_2Gb.dtb
-dtb-$(CONFIG_MACH_JAVA_SS_EVAL) += java_ss_eval_rev00.dtb
-dtb-$(CONFIG_MACH_JAVA_SS_VICTOR3G) += java_ss_victor3g_rev00.dtb
-dtb-$(CONFIG_MACH_JAVA_SS_BAFFINLITE) += java_ss_baffinlite_rev02.dtb
-dtb-$(CONFIG_MACH_JAVA_SONY) += java_sony_kivu.dtb \
-	java_sony_kivu_030.dtb \
-	java_sony_brooks_020.dtb
+dtb-$(CONFIG_MACH_JAVA_SONY) += java_sony_brooks_020.dtb
 
 DTB_NAMES := $(subst $\",,$(CONFIG_BUILD_ARM_APPENDED_DTB_IMAGE_NAMES))
 ifneq ($(DTB_NAMES),)
@@ -243,28 +216,11 @@
 DTB_LIST := $(dtb-y)
 endif
 
-DTB_NAMES := $(subst $\",,$(CONFIG_BUILD_ARM_APPENDED_DTB_IMAGE_NAMES))
-ifneq ($(DTB_NAMES),)
-DTB_LIST := $(addsuffix .dtb,$(DTB_NAMES))
-else
-DTB_LIST := $(dtb-y)
-endif
-
-DTB_NAMES := $(subst $\",,$(CONFIG_BUILD_ARM_APPENDED_DTB_IMAGE_NAMES))
-ifneq ($(DTB_NAMES),)
-DTB_LIST := $(addsuffix .dtb,$(DTB_NAMES))
-else
-DTB_LIST := $(dtb-y)
-endif
-
 targets += dtbs
 targets += $(DTB_LIST)
-<<<<<<< HEAD
 
 #used for cleaning - not building
 subdir- := qcom
-=======
->>>>>>> 34ff7fc1
 endif
 
 # *.dtb used to be generated in the directory above. Clean out the
