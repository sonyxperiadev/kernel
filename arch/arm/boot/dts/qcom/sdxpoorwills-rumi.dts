--- conflicted
+++ resolved
@@ -43,20 +43,13 @@
 	/delete-node/ rpmh-regulator-ldoa14;
 	/delete-node/ rpmh-regulator-ldoa16;
 	/delete-node/ rpmh-regulator-rgmii;
-<<<<<<< HEAD
-=======
 
 	/delete-node/ thermal-zones;
->>>>>>> 38ef2dbc
 };
 
 #include "sdxpoorwills-stub-regulator.dtsi"
 
-<<<<<<< HEAD
-&blsp1_uart2 {
-=======
 &serial_uart {
->>>>>>> 38ef2dbc
 	pinctrl-names = "default";
 	pinctrl-0 = <&uart2_console_active>;
 	status = "ok";
