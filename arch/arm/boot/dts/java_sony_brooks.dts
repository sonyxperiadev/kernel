/* java_sony_brooks dts file */

/dts-v1/;

/include/ "java.dtsi"
/include/ "java_sony_bcmpmu_brooks.dtsi"

/ {
	model = "java_sony_brooks";
	compatible = "bcm,java";

	chosen {
<<<<<<< HEAD
		bootargs = "console=ttyS0,115200n8 mem=480M gpt androidboot.console=ttyS0 crash_ramdump=1 logbuf_nocache=1 androidboot.hardware=tetra";
=======
		bootargs = "console=ttyS0,115200n8 mem=482M gpt androidboot.console=ttyS0 crash_ramdump=1 logbuf_nocache=1 vmalloc=136M";
>>>>>>> c1a88ade
	};

	memory@81e00000{
		device_type = "memory";
		reg = <0x81e00000 0x1e200000>; /* 482 MB */
	};

	wd-tapper {
		count = <300>; /* Time in seconds */
		ch-num = <1>; /* Kona hub timer Channel number */
		timer-name = "aon-timer";
	};

	usb-phy@0x3F130000 {
		interrupts = <0 128 0x04>;
		chipreg-virtual-mem-base = <0x35004000>;
		usb-ahb-clk-name = "usb_otg_clk";
		mdio-mstr-clk-name = "mdiomaster";
	};
	usb-hsotgctrl@0x3F130000 {
		chipreg-virtual-mem-base = <0x35004000>;
		usb-ahb-clk-name = "usb_otg_clk";
		mdio-mstr-clk-name = "mdiomaster";
	};


	uart@3e000000 {
		clock-frequency = <26000000>;
		port-name = "console";
		clk-name = "uartb_clk";
	};

	uart@3e001000 {
		clock-frequency = <48000000>;
		port-name = "bluetooth";
		clk-name = "uartb2_clk";
	};

	uart@3e002000 {
		clock-frequency = <26000000>;
		port-name = "gps";
		clk-name = "uartb3_clk";
		/*If power-save-enable is set Change
		* PADCTRL_UBRTSN from UART3_RTSN to
		* UBRTSN (Debug UART) when GPS is inactive.*/
		power-save-enable = <1>;

	};

	i2c0: i2c@3e016000 {
		speed = <5>; /* BSC_BUS_SPEED_400 K */
		dynamic-speed = <1>;
		bsc-clk = "bsc1_clk";
		bsc-apb-clk = "bsc1_apb_clk";
		retries = <1>;
		is-pmu-i2c = <0>;
		fs-ref-frequency = <13000000>;
		hs-ref-frequency = <104000000>;
	};

	i2c1: i2c@3e017000 {
		speed = <5>; /* BSC_BUS_SPEED_400 K */
		dynamic-speed = <1>;
		bsc-clk = "bsc2_clk";
		bsc-apb-clk = "bsc2_apb_clk";
		retries = <3>;
		is-pmu-i2c = <0>;
		fs-ref-frequency = <13000000>;
		hs-ref-frequency = <104000000>;

		broadcom_nfc@77 {
			compatible = "bcm,nfc-i2c";
			reg = <0x77>;
			wake_gpio = <25>;
			en_gpio = <100>;
			irq_gpio = <43>;
			enable_txfifo = <1>;
			enable_rxfifo = <1>;
		};

		bh1721fvc@23 {
			compatible = "bcm,bh1721fvc";
			reg = <0x23>;
		};
	};

	i2c2: i2c@3e018000 {
		speed = <5>; /* BSC_BUS_SPEED_400 K */
		dynamic-speed = <1>;
		bsc-clk = "bsc3_clk";
		bsc-apb-clk = "bsc3_apb_clk";
		retries = <1>;
		is-pmu-i2c = <0>;
		fs-ref-frequency = <13000000>;
		hs-ref-frequency = <104000000>;

		bma2xx@18 {
			compatible = "bcm,bma2xx";
			reg = <0x18>;
			gpio-irq-pin = <1>;
			orientation = <11>;
			regulator = "gpldo1_uc";
		};

	};

	i2c3: i2c@3e01c000 {
		speed = <5>; /* BSC_BUS_SPEED_400 K */
		dynamic-speed = <1>;
		bsc-clk = "bsc4_clk";
		bsc-apb-clk = "bsc4_apb_clk";
		retries = <1>;
		is-pmu-i2c = <0>;
		fs-ref-frequency = <13000000>;
		hs-ref-frequency = <104000000>;
	};

	i2c4: i2c@3500d000 {
		speed = <7>; /* BSC_BUS_SPEED_HS */
		dynamic-speed = <0>;
		bsc-clk = "pmu_bsc_clk";
		bsc-apb-clk = "pmu_bsc_apb";
		retries = <5>;
		is-pmu-i2c = <1>;
		fs-ref-frequency = <13000000>;
		hs-ref-frequency = <26000000>;
	};

        bcm-bt-btlpm {
                compatible = "bcm,bcm-bt-lpm";
                bt-wake-gpio = <&gpio 32 0>;
                host-wake-gpio = <&gpio 72 0>;
        };

	spi0: spi@0x3E004000 {
		enable-dma = <1>;
		cs-line = <1>;
		mode = <0x23>;

		spidev@0x0 {
			compatible = "bcm,spidev";
			reg = <0x0>;
			spi-max-frequency = <13000000>;
			spi-loop = <0x20>;
		};
	};

        bcm-bt-rfkill {
                compatible = "bcm,bcm-bt-rfkill";
                bcm-bt-rfkill-vreg-gpio = <&gpio 28 0>;
        };

	iommu_mm: iommu-mm {
		compatible = "bcm,iommu-m4u";
		iova_begin  = <0x80000000>;
		iova_size   = <0x80000000>;
		errbuf_size = <0x00001000>;
		skip_enable = <1>;
	};

	iovmm_mm: iovmm-mm {
		compatible = "bcm,iovmm";
		base = <0x80000000>;
		size = <0x30000000>;
		order = <0>;
	};

	iovmm_mm_hwwr: iovmm-mm-hwwr {
		compatible = "bcm,iovmm";
		base = <0xb0000000>;
		size = <0x40000000>;
		order = <0>;
	};

	iovmm_mm_256mb: iovmm-mm-256mb {
		compatible = "bcm,iovmm";
		base = <0xf0000000>;
		size = <0x0ff00000>;
		order = <0>;
	};

	ion-config {
		compatible = "bcm,ion-config";
		/* Workaround: Use a separate iova pool for hwwr buffers */
		mask_hwwr = <0x4>;
		mask_256M = <0x221>;
	};

	ion-system {
		compatible = "bcm,ion";
		id = <0>;
		type = <0>;
		iommu = <&iommu_mm>;
		iovmm = <&iovmm_mm_256mb>;
	};

	ion-system-extra {
		compatible = "bcm,ion";
		id = <1>;
		type = <0>;
		iommu = <&iommu_mm>;
		iovmm = <&iovmm_mm>;
	};

	ion-system-hwwr {
		compatible = "bcm,ion";
		id = <2>;
		type = <0>;
		iommu = <&iommu_mm>;
		iovmm = <&iovmm_mm_hwwr>;
	};

	ion-carveout {
		compatible = "bcm,ion";
		id = <9>;
		type = <2>;
		base  = <0x90000000>;
		limit = <0xa0000000>;
		size  = <0x01000000>;
		lmk_enable = <0>;
		lmk_min_score_adj = <411>;
		lmk_min_free = <32>;
		iommu = <&iommu_mm>;
		iovmm = <&iovmm_mm_256mb>;
	};

	ion-cma {
		compatible = "bcm,ion";
		id = <5>;
		type = <4>;
		base  = <0x90000000>;
		limit = <0xa0000000>;
		size  = <0x00000000>;
		lmk_enable = <1>;
		lmk_min_score_adj = <411>;
		lmk_min_free = <32>;
		iommu = <&iommu_mm>;
		iovmm = <&iovmm_mm_256mb>;
	};

	soc-back-camera {
		compatible = "bcm,soc-camera";
		reg = <0x36 0x0>;
		bus-id = <0>;
		i2c-type = "ov5648";
		i2c-addr = <0x36>;
		i2c-adapter-id = <0>;
		module-name = "ov5648";
		if-type = <1>;
		if-mode = <3>;
		orientation = <1>;
		facing = <1>;
		lanes = <2>;
		channel = <0>;
		phy-rate = <0>;
		pix-clk = <0>;
		regulators = "lvldo1_uc", "mmc1_vcc", "mmc2_vcc", "lvldo2_uc";
	};

	kona-fb {
		module-name = "NT35310_Brooks";
		reg-name = "cam2";
		rst-gpio = <&gpio 2 0>;
<<<<<<< HEAD
		detect-gpio = <&gpio 8 0>;
		detect-gpio-val = <0>;
		rst-setup = <2000>;
		rst-pulse = <11000>;
		rst-hold = <11000>;
=======
		rst-setup = <1000>;
		rst-pulse = <10000>;
		rst-hold = <10000>;
>>>>>>> c1a88ade
		/* rst-active-high; */	/* Commented => Active Low */
		col-mod-i = <3>;
		col-mod-o = <3>;
		width = <320>;
		height = <320>;
		/* vmode; */
		/* vburst; */	/* Non-burst mode */
		/* te-ctrl; */		/* Tearing Effect Control enabled */
		fps = <60>;
		lanes = <1>;
		/*cmnd-LP;		 Commands in LP mode*/
		hs-bitrate = <333000000>;	/* bps */
		lp-bitrate =   <8000000>;	/* bps */
		desense-offset = <2400000>;  /* +2.4Mbps */
		iommu = <&iommu_mm>;
		iovmm = <&iovmm_mm>;
		rotation = <0>;
	};


	tmon@0x34008000 {
		compatible = "bcm,tmon";
		reg = <0x34008000 0x1000>;
		interrupts = <0 183 4>;
		chipreg_addr = <0x35004000 0x1000>;
		thold_size = <8>; /*number of threshold levels*/
		poll_rate_ms = <30000>;
		hysteresis = <0>;
		flags = <5>;
		interval_ms = <8>;
		/*sw shdwn temp is 120*/
		thold = <55 1
			58 1
			63 1
			65 1
			70 1
			80 1
			115 4
			120 2>;
		tmon_apb_clk = "tmon_apb";
		tmon_1m_clk = "tmon_1m_clk";
		falling = <5>; /*fall back temperature offset*/
	};

    tmon-thermal@0x34008000 {
        compatible = "bcm,tmon-thermal";
        reg  = <0x34008000 0x1000>, <0x35004000 0x1000>;
        interrupts = <0 183 4>;
        hysteresis = <5>;
        flags = <5>;
        interval_ms = <5>;
        poll_rate_ms = <30000>;
        tmon_apb_clk = "tmon_apb";
        tmon_1m_clk = "tmon_1m_clk";
        shutdown_temp = <120>;

		trip0 {
			type = "active";
			temp = <0>;
			max_freq = <1200000>;
			max_brightness = <32>;
		};
		trip1 {
			type = "active";
			temp = <55>;
			max_freq = <0>;
			max_brightness = <28>;
		};
		trip2 {
			type = "active";
			temp = <58>;
			max_freq = <1200000>;
			max_brightness = <0>;
		};
		trip3 {
			type = "active";
			temp = <63>;
			max_freq = <0>;
			max_brightness = <25>;
		};
		trip4 {
			type = "active";
			temp = <65>;
			max_freq = <800000>;
			max_brightness = <0>;
		};
		trip5 {
			type = "active";
			temp = <70>;
			max_freq = <600000>;
			max_brightness = <22>;
		};
		trip6 {
			type = "active";
			temp = <80>;
			max_freq = <312000>;
			max_brightness = <0>;
		};
		trip7 {
			type = "critical";
			temp = <115>;
			max_freq = <0>;
			max_brightness = <0>;
		};
    };

	memc@35008000 {
		compatible = "bcm,memc";
		reg = <0x35008000 0x1000>;
		interrupts = <0 61 4>;
		flags = <0xF3>;
		chipreg_base = <0x35004000 0x1000>;
		memc0_aphy_base = <0x35008400 0x1000>;
		seq_busy_val = <2>;
		max_pwr = <3>;
		temp_period = <0xA09E6C>; /*400ms*/
		temp_tholds = <7 1>;
		num_thold = <1>;
		pll_freq = <0 0 0 0
				0x3D 0 1 0
				0x50 0 1 0>;
	};

	sdio1 {
		compatible = "bcm,sdhci";
		reg = <0x3F190000 10000>;
		interrupts = <0 76 0x04>;
		id = <1>;
		data-pullup = <0>;
		is-8bit = <1>;
		devtype = <2>;		/*SDIO_DEV_TYPE_EMMC*/
		flags = <1>;		/*KONA_SDIO_FLAGS_DEVICE_NON_REMOVABLE*/
		pm_caps = <1>;		/*MMC_PM_KEEP_POWER*/
		peri-clk-name = "sdio2_clk";
		ahb-clk-name = "sdio2_ahb_clk";
		sleep-clk-name = "sdio2_sleep_clk";
		peri-clk-rate = <52000000>;
		vddsdmmc-regulator-name = "cam1";
	};

	sdio2 {
		compatible = "bcm,sdhci";
		reg = <0x3F1A0000 10000>;
		interrupts = <0 74 0x04>;
		id = <2>;
		data-pullup = <0>;
		devtype = <1>;		/*SDIO_DEV_TYPE_WIFI*/
		flags = <0>;		/*KONA_SDIO_FLAGS_DEVICE_REMOVABLE*/
		peri-clk-name = "sdio3_clk";
		ahb-clk-name = "sdio3_ahb_clk";
		sleep-clk-name = "sdio3_sleep_clk";
		peri-clk-rate = <48000000>;
	};

	timer {
		compatible = "arm,armv7-timer";
		interrupts = <1 13 0xf08>,
					<1 14 0xf08>;
	};

	wifi-driver {
		compatible = "bcm,bcm_wifi";
		wl-reset-gpio = <3>;
		host-wake-gpio = <74>;
		board-nvram-file = "/system/vendor/firmware/fw_wifi_nvram_43341.txt";
		module-name = "bcmdhd_4330";
	};

	keypad {
		row-num = <2>;
		col-num = <3>;
		row-col-count = <8>;
		key-name = "Vol Down Key", "Vol Up Key", "unused", "unused",
			"unused", "unused", "unused", "unused", "Camera Focus Key",
			"Camera Key", "unused", "unused", "unused", "unused",
			"unused", "unused", "unused", "unused", "unused",
			"unused", "unused", "unused", "unused", "unused",
			"unused", "unused", "unused", "unused", "unused",
			"unused", "unused", "unused", "unused", "unused",
			"unused", "unused", "unused", "unused", "unused",
			"unused", "unused", "unused", "unused", "unused",
			"unused", "unused", "unused", "unused", "unused",
			"unused", "unused", "unused", "unused", "unused",
			"unused", "unused", "unused", "unused", "unused",
			"unused", "unused", "unused", "unused", "unused";
		key-code = <114 115 0 0 0 0 0 0
			528 212 0 0 0 0 0 0
			0 0 0 0 0 0 0 0
			0 0 0 0 0 0 0 0
			0 0 0 0 0 0 0 0
			0 0 0 0 0 0 0 0
			0 0 0 0 0 0 0 0
			0 0 0 0 0 0 0 0>;
	};

	pwm-backlight {
		compatible = "bcm,pwm-backlight";
		reg = <0x0 0x0>;
		pwm-id = <2>;
		polarity = <1>;		/* Inverted polarity */
		pwm-period-ns = <99900>; /* ~10010 Hz */
		pwm-request-label = "backlight";
		bl-on-delay = <7000>;
		pwm_pin_name = <39>;	/*GPIO24, enum PIN_NAME defined in chip_pinmux.h*/
		pwm_pin_reboot_func = <25>;	/*GPIO24, enum PIN_FUNC defined in chip_pinmux.h*/
		brightness-levels = <0 1 2 3 4 5 6 7 8 9 10 11 12 13 14 15 16 17
							18 19 20 21 22 23 24 25 26 27 28 29 30 31 32>; /* Android calibrates to 32 levels */
		default-brightness-level = <32>; /* Array index */
	};

	gpio-leds {
		compatible = "gpio-leds";

		blue {
			label = "blue";
			gpios = <&gpio 22 0>;
		};

		green {
			label = "green";
			gpios = <&gpio 9 0>;
		};
	};

	secure_mem {
		sec-mem-base = <0x9d800000>;
		sec-mem-size = <0x100000>;
	};

	secure_watchdog {
		compatible = "bcm,secure_watchdog";
	};
};<|MERGE_RESOLUTION|>--- conflicted
+++ resolved
@@ -10,11 +10,7 @@
 	compatible = "bcm,java";
 
 	chosen {
-<<<<<<< HEAD
-		bootargs = "console=ttyS0,115200n8 mem=480M gpt androidboot.console=ttyS0 crash_ramdump=1 logbuf_nocache=1 androidboot.hardware=tetra";
-=======
-		bootargs = "console=ttyS0,115200n8 mem=482M gpt androidboot.console=ttyS0 crash_ramdump=1 logbuf_nocache=1 vmalloc=136M";
->>>>>>> c1a88ade
+		bootargs = "console=ttyS0,115200n8 mem=480M gpt androidboot.console=ttyS0 crash_ramdump=1 logbuf_nocache=1 vmalloc=136M androidboot.hardware=tetra";
 	};
 
 	memory@81e00000{
@@ -278,17 +274,11 @@
 		module-name = "NT35310_Brooks";
 		reg-name = "cam2";
 		rst-gpio = <&gpio 2 0>;
-<<<<<<< HEAD
 		detect-gpio = <&gpio 8 0>;
 		detect-gpio-val = <0>;
 		rst-setup = <2000>;
 		rst-pulse = <11000>;
 		rst-hold = <11000>;
-=======
-		rst-setup = <1000>;
-		rst-pulse = <10000>;
-		rst-hold = <10000>;
->>>>>>> c1a88ade
 		/* rst-active-high; */	/* Commented => Active Low */
 		col-mod-i = <3>;
 		col-mod-o = <3>;
