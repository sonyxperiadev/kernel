--- conflicted
+++ resolved
@@ -36,20 +36,6 @@
 #include <asm/system_misc.h>
 
 #include "signal.h"
-#ifdef CONFIG_FB_BRCM_CP_CRASH_DUMP_IMAGE_SUPPORT
-#include <video/kona_fb_image_dump.h>
-#endif
-
-#ifdef CONFIG_BCM_KNLLOG_SUPPORT
-#include <linux/broadcom/knllog.h>
-
-static int __init logstart(void)
-{
-	knllog_init();
-	return 0;
-}
-subsys_initcall(logstart);
-#endif
 
 static const char *handler[]= { "prefetch abort", "data abort", "address exception", "interrupt" };
 
@@ -253,16 +239,8 @@
 	static int die_counter;
 	int ret;
 
-<<<<<<< HEAD
-	printk(KERN_EMERG "Internal error: %s: %x [#%d]" S_PREEMPT S_SMP "\n",
-	       str, err, ++die_counter);
-#ifdef CONFIG_FB_BRCM_CP_CRASH_DUMP_IMAGE_SUPPORT
-	rhea_display_crash_image(CP_CRASH_DUMP_START);
-#endif
-=======
 	printk(KERN_EMERG "Internal error: %s: %x [#%d]" S_PREEMPT S_SMP
 	       S_ISA "\n", str, err, ++die_counter);
->>>>>>> 53143fd3
 
 	/* trap and error numbers are mostly meaningless on ARM */
 	ret = notify_die(DIE_OOPS, str, regs, err, tsk->thread.trap_no, SIGSEGV);
@@ -300,17 +278,10 @@
 	raw_spin_lock_irq(&die_lock);
 	console_verbose();
 	bust_spinlocks(1);
-<<<<<<< HEAD
-#ifdef CONFIG_BCM_KNLLOG_SUPPORT
-	local_irq_disable();
-	knllog_dump();
-#endif
-=======
 	if (!user_mode(regs))
 		bug_type = report_bug(regs->ARM_pc, regs);
 	if (bug_type != BUG_TRAP_TYPE_NONE)
 		str = "Oops - BUG";
->>>>>>> 53143fd3
 	ret = __die(str, err, thread, regs);
 
 	if (regs && kexec_should_crash(thread->task))
@@ -321,16 +292,8 @@
 	raw_spin_unlock_irq(&die_lock);
 	oops_exit();
 
-	if (in_interrupt()) {
-#ifdef CONFIG_BCM_CPDUMP_INIRQ
-		/* CP crash APIs uses some function calls which should
-		 * be done in process context. So we manually clear
-		 * soft IRQs. This is for Broadcom use only */
-		current_thread_info()->preempt_count =
-			current_thread_info()->preempt_count & 0x11110011;
-#endif
+	if (in_interrupt())
 		panic("Fatal exception in interrupt");
-	}
 	if (panic_on_oops)
 		panic("Fatal exception");
 	if (ret != NOTIFY_STOP)
