--- conflicted
+++ resolved
@@ -35,8 +35,6 @@
 #include <asm/tls.h>
 #include <asm/system_misc.h>
 
-<<<<<<< HEAD
-#include "signal.h"
 
 #ifdef CONFIG_BCM_KNLLOG_SUPPORT
 #include <linux/broadcom/knllog.h>
@@ -49,8 +47,6 @@
 subsys_initcall(logstart);
 #endif
 
-=======
->>>>>>> 14e9c7db
 static const char *handler[]= { "prefetch abort", "data abort", "address exception", "interrupt" };
 
 void *vectors_page;
