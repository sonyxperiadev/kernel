--- conflicted
+++ resolved
@@ -58,11 +58,6 @@
   "ARM" , "Thumb" , "Jazelle", "ThumbEE"
 };
 
-<<<<<<< HEAD
-=======
-extern void setup_mm_for_reboot(void);
-
->>>>>>> 90adfd2b
 static volatile int hlt_counter;
 
 #ifdef CONFIG_SMP
@@ -106,12 +101,7 @@
 __setup("nohlt", nohlt_setup);
 __setup("hlt", hlt_setup);
 
-<<<<<<< HEAD
 static char reboot_mode = 'h';
-=======
-extern void call_with_stack(void (*fn)(void *), void *arg, void *sp);
-typedef void (*phys_reset_t)(unsigned long);
->>>>>>> 90adfd2b
 
 #ifdef CONFIG_ARM_FLUSH_CONSOLE_ON_RESTART
 void arm_machine_flush_console(void)
@@ -151,17 +141,12 @@
 {
 	phys_reset_t phys_reset;
 
-<<<<<<< HEAD
 	/*
 	 * Tell the mm system that we are going to reboot -
 	 * we may need it to insert some 1:1 mappings so that
 	 * soft boot works.
 	 */
 	setup_mm_for_reboot(mode, NULL);
-=======
-	/* Take out a flat memory mapping. */
-	setup_mm_for_reboot();
->>>>>>> 90adfd2b
 
 	/* Clean and invalidate caches */
 	flush_cache_all();
