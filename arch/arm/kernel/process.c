/*
 *  linux/arch/arm/kernel/process.c
 *
 *  Copyright (C) 1996-2000 Russell King - Converted to ARM.
 *  Original Copyright (C) 1995  Linus Torvalds
 *
 * This program is free software; you can redistribute it and/or modify
 * it under the terms of the GNU General Public License version 2 as
 * published by the Free Software Foundation.
 */
#include <stdarg.h>

#include <linux/module.h>
#include <linux/sched.h>
#include <linux/kernel.h>
#include <linux/mm.h>
#include <linux/stddef.h>
#include <linux/unistd.h>
#include <linux/user.h>
#include <linux/delay.h>
#include <linux/reboot.h>
#include <linux/interrupt.h>
#include <linux/kallsyms.h>
#include <linux/init.h>
#include <linux/cpu.h>
#include <linux/elfcore.h>
#include <linux/pm.h>
#include <linux/tick.h>
#include <linux/utsname.h>
#include <linux/uaccess.h>
#include <linux/random.h>
#include <linux/hw_breakpoint.h>
#include <linux/console.h>

#include <asm/cacheflush.h>
#include <asm/idmap.h>
#include <asm/processor.h>
#include <asm/system.h>
#include <asm/thread_notify.h>
#include <asm/stacktrace.h>
#include <asm/pgalloc.h>
#include <asm/mach/time.h>

#ifdef CONFIG_CC_STACKPROTECTOR
#include <linux/stackprotector.h>
unsigned long __stack_chk_guard __read_mostly;
EXPORT_SYMBOL(__stack_chk_guard);
#endif

static const char *processor_modes[] = {
  "USER_26", "FIQ_26" , "IRQ_26" , "SVC_26" , "UK4_26" , "UK5_26" , "UK6_26" , "UK7_26" ,
  "UK8_26" , "UK9_26" , "UK10_26", "UK11_26", "UK12_26", "UK13_26", "UK14_26", "UK15_26",
  "USER_32", "FIQ_32" , "IRQ_32" , "SVC_32" , "UK4_32" , "UK5_32" , "UK6_32" , "ABT_32" ,
  "UK8_32" , "UK9_32" , "UK10_32", "UND_32" , "UK12_32", "UK13_32", "UK14_32", "SYS_32"
};

static const char *isa_modes[] = {
  "ARM" , "Thumb" , "Jazelle", "ThumbEE"
};

static volatile int hlt_counter;

#include <mach/system.h>

#ifdef CONFIG_SMP
void arch_trigger_all_cpu_backtrace(void)
{
	smp_send_all_cpu_backtrace();
}
#else
void arch_trigger_all_cpu_backtrace(void)
{
	dump_stack();
}
#endif

void disable_hlt(void)
{
	hlt_counter++;
}

EXPORT_SYMBOL(disable_hlt);

void enable_hlt(void)
{
	hlt_counter--;
}

EXPORT_SYMBOL(enable_hlt);

static int __init nohlt_setup(char *__unused)
{
	hlt_counter = 1;
	return 1;
}

static int __init hlt_setup(char *__unused)
{
	hlt_counter = 0;
	return 1;
}

__setup("nohlt", nohlt_setup);
__setup("hlt", hlt_setup);

<<<<<<< HEAD
static char reboot_mode = 'h';
=======
#ifdef CONFIG_ARM_FLUSH_CONSOLE_ON_RESTART
void arm_machine_flush_console(void)
{
	printk("\n");
	pr_emerg("Restarting %s\n", linux_banner);
	if (console_trylock()) {
		console_unlock();
		return;
	}

	mdelay(50);

	local_irq_disable();
	if (!console_trylock())
		pr_emerg("arm_restart: Console was locked! Busting\n");
	else
		pr_emerg("arm_restart: Console was locked!\n");
	console_unlock();
}
#else
void arm_machine_flush_console(void)
{
}
#endif
>>>>>>> 1b7fd678

void arm_machine_restart(char mode, const char *cmd)
{
	/* Flush the console to make sure all the relevant messages make it
	 * out to the console drivers */
	arm_machine_flush_console();

	/* Disable interrupts first */
	local_irq_disable();
	local_fiq_disable();

	/*
	 * Tell the mm system that we are going to reboot -
	 * we may need it to insert some 1:1 mappings so that
	 * soft boot works.
	 */
	setup_mm_for_reboot(mode, NULL);

	/* Clean and invalidate caches */
	flush_cache_all();

	/* Turn off caching */
	cpu_proc_fin();

	/* Push out any further dirty data, and ensure cache is empty */
	flush_cache_all();

	/*
	 * Now call the architecture specific reboot code.
	 */
	arch_reset(mode, cmd);

	/*
	 * Whoops - the architecture was unable to reboot.
	 * Tell the user!
	 */
	mdelay(1000);
	printk("Reboot failed -- System halted\n");
	while (1);
}

extern void switch_stack(void (*fn)(void *), void *arg, void *sp);
typedef void (*phys_reset_t)(unsigned long);

struct arm_machine_reset_args {
	unsigned long reset_code_phys;
	pgd_t *reboot_tables;
};

void __arm_machine_reset(void *args)
{
	struct arm_machine_reset_args reset_args;
	unsigned long reset_code_phys;
	phys_reset_t phys_reset;

	/* Copy our arguments onto the new stack. */
	memcpy(&reset_args, args, sizeof(reset_args));
	reset_code_phys = reset_args.reset_code_phys;

	/* Take out a flat memory mapping. */
	setup_mm_for_reboot(reboot_mode, reset_args.reboot_tables);

	/* Clean and invalidate caches */
	flush_cache_all();

	/* Turn off caching */
	cpu_proc_fin();

	/* Push out any further dirty data, and ensure cache is empty */
	flush_cache_all();

	/* Switch to the identity mapping. */
	phys_reset = (phys_reset_t)virt_to_phys(cpu_reset);
	phys_reset(reset_code_phys);

	/* Should never get here. */
	BUG();
}

void arm_machine_reset(unsigned long reset_code_phys)
{
	phys_addr_t cpu_reset_end_phys;
	void *cpu_reset_end;
	struct arm_machine_reset_args reset_args;

	cpu_reset_end = (void *)PAGE_ALIGN((unsigned long)cpu_reset);
	cpu_reset_end_phys = virt_to_phys(cpu_reset_end);

	/* Disable interrupts first. */
	local_irq_disable();
	local_fiq_disable();

	/* Disable the L2. */
	outer_disable();

	/* Populate the reset args. */
	reset_args.reset_code_phys = reset_code_phys;
	reset_args.reboot_tables = pgd_alloc(&init_mm);

	/* Change to the new stack and continue with the reset. */
	switch_stack(__arm_machine_reset, (void *)&reset_args,
		     (void *)RESERVE_STACK_PAGE);

	/* Should never get here. */
	BUG();
}

/*
 * Function pointers to optional machine specific functions
 */
void (*pm_power_off)(void);
EXPORT_SYMBOL(pm_power_off);

void (*arm_pm_restart)(char str, const char *cmd) = arm_machine_restart;
EXPORT_SYMBOL_GPL(arm_pm_restart);

static void do_nothing(void *unused)
{
}

/*
 * cpu_idle_wait - Used to ensure that all the CPUs discard old value of
 * pm_idle and update to new pm_idle value. Required while changing pm_idle
 * handler on SMP systems.
 *
 * Caller must have changed pm_idle to the new value before the call. Old
 * pm_idle value will not be used by any CPU after the return of this function.
 */
void cpu_idle_wait(void)
{
	smp_mb();
	/* kick all the CPUs so that they exit out of pm_idle */
	smp_call_function(do_nothing, NULL, 1);
}
EXPORT_SYMBOL_GPL(cpu_idle_wait);

/*
 * This is our default idle handler.  We need to disable
 * interrupts here to ensure we don't miss a wakeup call.
 */
static void default_idle(void)
{
	if (!need_resched())
		arch_idle();
	local_irq_enable();
}

void (*pm_idle)(void) = default_idle;
EXPORT_SYMBOL(pm_idle);

/*
 * The idle thread, has rather strange semantics for calling pm_idle,
 * but this is what x86 does and we need to do the same, so that
 * things like cpuidle get called in the same way.  The only difference
 * is that we always respect 'hlt_counter' to prevent low power idle.
 */
void cpu_idle(void)
{
	local_fiq_enable();

	/* endless idle loop with no priority at all */
	while (1) {
		idle_notifier_call_chain(IDLE_START);
		tick_nohz_stop_sched_tick(1);
		while (!need_resched()) {
#ifdef CONFIG_HOTPLUG_CPU
			if (cpu_is_offline(smp_processor_id()))
				cpu_die();
#endif

			local_irq_disable();
#ifdef CONFIG_PL310_ERRATA_769419
			wmb();
#endif
			if (hlt_counter) {
				local_irq_enable();
				cpu_relax();
			} else {
				stop_critical_timings();
				pm_idle();
				start_critical_timings();
				/*
				 * This will eventually be removed - pm_idle
				 * functions should always return with IRQs
				 * enabled.
				 */
				WARN_ON(irqs_disabled());
				local_irq_enable();
			}
		}
		tick_nohz_restart_sched_tick();
		idle_notifier_call_chain(IDLE_END);
		preempt_enable_no_resched();
		schedule();
		preempt_disable();
	}
}

int __init reboot_setup(char *str)
{
	reboot_mode = str[0];
	return 1;
}

__setup("reboot=", reboot_setup);

void machine_shutdown(void)
{
#ifdef CONFIG_SMP
	smp_send_stop();
#endif
}

void machine_halt(void)
{
	machine_shutdown();
	while (1);
}

void machine_power_off(void)
{
	machine_shutdown();
	if (pm_power_off)
		pm_power_off();
}

void machine_restart(char *cmd)
{
	machine_shutdown();
	arm_pm_restart(reboot_mode, cmd);
}

/*
 * dump a block of kernel memory from around the given address
 */
static void show_data(unsigned long addr, int nbytes, const char *name)
{
	int	i, j;
	int	nlines;
	u32	*p;

	/*
	 * don't attempt to dump non-kernel addresses or
	 * values that are probably just small negative numbers
	 */
	if (addr < PAGE_OFFSET || addr > -256UL)
		return;

	printk("\n%s: %#lx:\n", name, addr);

	/*
	 * round address down to a 32 bit boundary
	 * and always dump a multiple of 32 bytes
	 */
	p = (u32 *)(addr & ~(sizeof(u32) - 1));
	nbytes += (addr & (sizeof(u32) - 1));
	nlines = (nbytes + 31) / 32;


	for (i = 0; i < nlines; i++) {
		/*
		 * just display low 16 bits of address to keep
		 * each line of the dump < 80 characters
		 */
		printk("%04lx ", (unsigned long)p & 0xffff);
		for (j = 0; j < 8; j++) {
			u32	data;
			if (probe_kernel_address(p, data)) {
				printk(" ********");
			} else {
				printk(" %08x", data);
			}
			++p;
		}
		printk("\n");
	}
}

static void show_extra_register_data(struct pt_regs *regs, int nbytes)
{
	mm_segment_t fs;

	fs = get_fs();
	set_fs(KERNEL_DS);
	show_data(regs->ARM_pc - nbytes, nbytes * 2, "PC");
	show_data(regs->ARM_lr - nbytes, nbytes * 2, "LR");
	show_data(regs->ARM_sp - nbytes, nbytes * 2, "SP");
	show_data(regs->ARM_ip - nbytes, nbytes * 2, "IP");
	show_data(regs->ARM_fp - nbytes, nbytes * 2, "FP");
	show_data(regs->ARM_r0 - nbytes, nbytes * 2, "R0");
	show_data(regs->ARM_r1 - nbytes, nbytes * 2, "R1");
	show_data(regs->ARM_r2 - nbytes, nbytes * 2, "R2");
	show_data(regs->ARM_r3 - nbytes, nbytes * 2, "R3");
	show_data(regs->ARM_r4 - nbytes, nbytes * 2, "R4");
	show_data(regs->ARM_r5 - nbytes, nbytes * 2, "R5");
	show_data(regs->ARM_r6 - nbytes, nbytes * 2, "R6");
	show_data(regs->ARM_r7 - nbytes, nbytes * 2, "R7");
	show_data(regs->ARM_r8 - nbytes, nbytes * 2, "R8");
	show_data(regs->ARM_r9 - nbytes, nbytes * 2, "R9");
	show_data(regs->ARM_r10 - nbytes, nbytes * 2, "R10");
	set_fs(fs);
}

void __show_regs(struct pt_regs *regs)
{
	unsigned long flags;
	char buf[64];

	printk("CPU: %d    %s  (%s %.*s)\n",
		raw_smp_processor_id(), print_tainted(),
		init_utsname()->release,
		(int)strcspn(init_utsname()->version, " "),
		init_utsname()->version);
	print_symbol("PC is at %s\n", instruction_pointer(regs));
	print_symbol("LR is at %s\n", regs->ARM_lr);
	printk("pc : [<%08lx>]    lr : [<%08lx>]    psr: %08lx\n"
	       "sp : %08lx  ip : %08lx  fp : %08lx\n",
		regs->ARM_pc, regs->ARM_lr, regs->ARM_cpsr,
		regs->ARM_sp, regs->ARM_ip, regs->ARM_fp);
	printk("r10: %08lx  r9 : %08lx  r8 : %08lx\n",
		regs->ARM_r10, regs->ARM_r9,
		regs->ARM_r8);
	printk("r7 : %08lx  r6 : %08lx  r5 : %08lx  r4 : %08lx\n",
		regs->ARM_r7, regs->ARM_r6,
		regs->ARM_r5, regs->ARM_r4);
	printk("r3 : %08lx  r2 : %08lx  r1 : %08lx  r0 : %08lx\n",
		regs->ARM_r3, regs->ARM_r2,
		regs->ARM_r1, regs->ARM_r0);

	flags = regs->ARM_cpsr;
	buf[0] = flags & PSR_N_BIT ? 'N' : 'n';
	buf[1] = flags & PSR_Z_BIT ? 'Z' : 'z';
	buf[2] = flags & PSR_C_BIT ? 'C' : 'c';
	buf[3] = flags & PSR_V_BIT ? 'V' : 'v';
	buf[4] = '\0';

	printk("Flags: %s  IRQs o%s  FIQs o%s  Mode %s  ISA %s  Segment %s\n",
		buf, interrupts_enabled(regs) ? "n" : "ff",
		fast_interrupts_enabled(regs) ? "n" : "ff",
		processor_modes[processor_mode(regs)],
		isa_modes[isa_mode(regs)],
		get_fs() == get_ds() ? "kernel" : "user");
#ifdef CONFIG_CPU_CP15
	{
		unsigned int ctrl;

		buf[0] = '\0';
#ifdef CONFIG_CPU_CP15_MMU
		{
			unsigned int transbase, dac;
			asm("mrc p15, 0, %0, c2, c0\n\t"
			    "mrc p15, 0, %1, c3, c0\n"
			    : "=r" (transbase), "=r" (dac));
			snprintf(buf, sizeof(buf), "  Table: %08x  DAC: %08x",
			  	transbase, dac);
		}
#endif
		asm("mrc p15, 0, %0, c1, c0\n" : "=r" (ctrl));

		printk("Control: %08x%s\n", ctrl, buf);
	}
#endif

	show_extra_register_data(regs, 128);
}

void show_regs(struct pt_regs * regs)
{
	printk("\n");
	printk("Pid: %d, comm: %20s\n", task_pid_nr(current), current->comm);
	__show_regs(regs);
	__backtrace();
}

ATOMIC_NOTIFIER_HEAD(thread_notify_head);

EXPORT_SYMBOL_GPL(thread_notify_head);

/*
 * Free current thread data structures etc..
 */
void exit_thread(void)
{
	thread_notify(THREAD_NOTIFY_EXIT, current_thread_info());
}

void flush_thread(void)
{
	struct thread_info *thread = current_thread_info();
	struct task_struct *tsk = current;

	flush_ptrace_hw_breakpoint(tsk);

	memset(thread->used_cp, 0, sizeof(thread->used_cp));
	memset(&tsk->thread.debug, 0, sizeof(struct debug_info));
	memset(&thread->fpstate, 0, sizeof(union fp_state));

	thread_notify(THREAD_NOTIFY_FLUSH, thread);
}

void release_thread(struct task_struct *dead_task)
{
}

asmlinkage void ret_from_fork(void) __asm__("ret_from_fork");

int
copy_thread(unsigned long clone_flags, unsigned long stack_start,
	    unsigned long stk_sz, struct task_struct *p, struct pt_regs *regs)
{
	struct thread_info *thread = task_thread_info(p);
	struct pt_regs *childregs = task_pt_regs(p);

	*childregs = *regs;
	childregs->ARM_r0 = 0;
	childregs->ARM_sp = stack_start;

	memset(&thread->cpu_context, 0, sizeof(struct cpu_context_save));
	thread->cpu_context.sp = (unsigned long)childregs;
	thread->cpu_context.pc = (unsigned long)ret_from_fork;

	clear_ptrace_hw_breakpoint(p);

	if (clone_flags & CLONE_SETTLS)
		thread->tp_value = regs->ARM_r3;

	thread_notify(THREAD_NOTIFY_COPY, thread);

	return 0;
}

/*
 * Fill in the task's elfregs structure for a core dump.
 */
int dump_task_regs(struct task_struct *t, elf_gregset_t *elfregs)
{
	elf_core_copy_regs(elfregs, task_pt_regs(t));
	return 1;
}

/*
 * fill in the fpe structure for a core dump...
 */
int dump_fpu (struct pt_regs *regs, struct user_fp *fp)
{
	struct thread_info *thread = current_thread_info();
	int used_math = thread->used_cp[1] | thread->used_cp[2];

	if (used_math)
		memcpy(fp, &thread->fpstate.soft, sizeof (*fp));

	return used_math != 0;
}
EXPORT_SYMBOL(dump_fpu);

/*
 * Shuffle the argument into the correct register before calling the
 * thread function.  r4 is the thread argument, r5 is the pointer to
 * the thread function, and r6 points to the exit function.
 */
extern void kernel_thread_helper(void);
asm(	".pushsection .text\n"
"	.align\n"
"	.type	kernel_thread_helper, #function\n"
"kernel_thread_helper:\n"
#ifdef CONFIG_TRACE_IRQFLAGS
"	bl	trace_hardirqs_on\n"
#endif
"	msr	cpsr_c, r7\n"
"	mov	r0, r4\n"
"	mov	lr, r6\n"
"	mov	pc, r5\n"
"	.size	kernel_thread_helper, . - kernel_thread_helper\n"
"	.popsection");

#ifdef CONFIG_ARM_UNWIND
extern void kernel_thread_exit(long code);
asm(	".pushsection .text\n"
"	.align\n"
"	.type	kernel_thread_exit, #function\n"
"kernel_thread_exit:\n"
"	.fnstart\n"
"	.cantunwind\n"
"	bl	do_exit\n"
"	nop\n"
"	.fnend\n"
"	.size	kernel_thread_exit, . - kernel_thread_exit\n"
"	.popsection");
#else
#define kernel_thread_exit	do_exit
#endif

/*
 * Create a kernel thread.
 */
pid_t kernel_thread(int (*fn)(void *), void *arg, unsigned long flags)
{
	struct pt_regs regs;

	memset(&regs, 0, sizeof(regs));

	regs.ARM_r4 = (unsigned long)arg;
	regs.ARM_r5 = (unsigned long)fn;
	regs.ARM_r6 = (unsigned long)kernel_thread_exit;
	regs.ARM_r7 = SVC_MODE | PSR_ENDSTATE | PSR_ISETSTATE;
	regs.ARM_pc = (unsigned long)kernel_thread_helper;
	regs.ARM_cpsr = regs.ARM_r7 | PSR_I_BIT;

	return do_fork(flags|CLONE_VM|CLONE_UNTRACED, 0, &regs, 0, NULL, NULL);
}
EXPORT_SYMBOL(kernel_thread);

unsigned long get_wchan(struct task_struct *p)
{
	struct stackframe frame;
	int count = 0;
	if (!p || p == current || p->state == TASK_RUNNING)
		return 0;

	frame.fp = thread_saved_fp(p);
	frame.sp = thread_saved_sp(p);
	frame.lr = 0;			/* recovered from the stack */
	frame.pc = thread_saved_pc(p);
	do {
		int ret = unwind_frame(&frame);
		if (ret < 0)
			return 0;
		if (!in_sched_functions(frame.pc))
			return frame.pc;
	} while (count ++ < 16);
	return 0;
}

unsigned long arch_randomize_brk(struct mm_struct *mm)
{
	unsigned long range_end = mm->brk + 0x02000000;
	return randomize_range(mm->brk, range_end, 0) ? : mm->brk;
}

#ifdef CONFIG_MMU
/*
 * The vectors page is always readable from user space for the
 * atomic helpers and the signal restart code.  Let's declare a mapping
 * for it so it is visible through ptrace and /proc/<pid>/mem.
 */

int vectors_user_mapping(void)
{
	struct mm_struct *mm = current->mm;
	return install_special_mapping(mm, 0xffff0000, PAGE_SIZE,
				       VM_READ | VM_EXEC |
				       VM_MAYREAD | VM_MAYEXEC |
				       VM_ALWAYSDUMP | VM_RESERVED,
				       NULL);
}

const char *arch_vma_name(struct vm_area_struct *vma)
{
	return (vma->vm_start == 0xffff0000) ? "[vectors]" : NULL;
}
#endif<|MERGE_RESOLUTION|>--- conflicted
+++ resolved
@@ -103,9 +103,8 @@
 __setup("nohlt", nohlt_setup);
 __setup("hlt", hlt_setup);
 
-<<<<<<< HEAD
 static char reboot_mode = 'h';
-=======
+
 #ifdef CONFIG_ARM_FLUSH_CONSOLE_ON_RESTART
 void arm_machine_flush_console(void)
 {
@@ -130,7 +129,6 @@
 {
 }
 #endif
->>>>>>> 1b7fd678
 
 void arm_machine_restart(char mode, const char *cmd)
 {
