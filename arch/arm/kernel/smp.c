--- conflicted
+++ resolved
@@ -30,13 +30,9 @@
 #include <asm/cacheflush.h>
 #include <asm/cpu.h>
 #include <asm/cputype.h>
-<<<<<<< HEAD
-#include <asm/idmap.h>
-=======
 #include <asm/exception.h>
 #include <asm/idmap.h>
 #include <asm/topology.h>
->>>>>>> 53143fd3
 #include <asm/mmu_context.h>
 #include <asm/pgtable.h>
 #include <asm/pgalloc.h>
@@ -46,10 +42,6 @@
 #include <asm/ptrace.h>
 #include <asm/localtimer.h>
 #include <asm/smp_plat.h>
-
-#ifdef CONFIG_BCM_KNLLOG_IRQ
-#include <linux/broadcom/knllog.h>
-#endif
 
 /*
  * as from 2.5, kernels no longer have an init_tasks structure
@@ -432,46 +424,6 @@
 	evt->event_handler(evt);
 }
 
-<<<<<<< HEAD
-#ifdef CONFIG_LOCAL_TIMERS
-asmlinkage void __exception_irq_entry do_local_timer(struct pt_regs *regs)
-{
-	struct pt_regs *old_regs = set_irq_regs(regs);
-	int cpu = smp_processor_id();
-
-#ifdef CONFIG_BCM_KNLLOG_IRQ
-	if (gKnllogIrqSchedEnable & KNLLOG_IRQ)
-		KNLLOG("in  [0x%x]\n", twd_base);
-#endif
-
-	if (local_timer_ack()) {
-		__inc_irq_stat(cpu, local_timer_irqs);
-		ipi_timer();
-	}
-
-#ifdef CONFIG_BCM_KNLLOG_IRQ
-	if (gKnllogIrqSchedEnable & KNLLOG_IRQ)
-		KNLLOG("out [0x%x]\n", twd_base);
-#endif
-
-	set_irq_regs(old_regs);
-}
-
-void show_local_irqs(struct seq_file *p, int prec)
-{
-	unsigned int cpu;
-
-	seq_printf(p, "%*s: ", prec, "LOC");
-
-	for_each_present_cpu(cpu)
-		seq_printf(p, "%10u ", __get_irq_stat(cpu, local_timer_irqs));
-
-	seq_printf(p, " Local timer interrupts\n");
-}
-#endif
-
-=======
->>>>>>> 53143fd3
 #ifdef CONFIG_GENERIC_CLOCKEVENTS_BROADCAST
 static void smp_timer_broadcast(const struct cpumask *mask)
 {
@@ -560,10 +512,6 @@
 	local_fiq_disable();
 	local_irq_disable();
 
-#ifdef CONFIG_HOTPLUG_CPU
-	platform_cpu_kill(cpu);
-#endif
-
 	while (1)
 		cpu_relax();
 }
