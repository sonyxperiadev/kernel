--- conflicted
+++ resolved
@@ -43,14 +43,11 @@
 #include <asm/ptrace.h>
 #include <asm/localtimer.h>
 #include <asm/smp_plat.h>
-<<<<<<< HEAD
 #include <asm/virt.h>
 #include <asm/mach/arch.h>
-=======
 #if defined(CONFIG_CDEBUGGER)
 #include <mach/cdebugger.h>
 #endif
->>>>>>> 940b3e49
 
 /*
  * as from 2.5, kernels no longer have an init_tasks structure
@@ -292,10 +289,7 @@
 	 * switch away from it before attempting any exclusive accesses.
 	 */
 	cpu_switch_mm(mm->pgd, mm);
-<<<<<<< HEAD
 	local_flush_bp_all();
-=======
->>>>>>> 940b3e49
 	enter_lazy_tlb(mm, current);
 	local_flush_tlb_all();
 
@@ -307,11 +301,8 @@
 	atomic_inc(&mm->mm_count);
 	current->active_mm = mm;
 	cpumask_set_cpu(cpu, mm_cpumask(mm));
-<<<<<<< HEAD
 
 	cpu_init();
-=======
->>>>>>> 940b3e49
 
 	printk("CPU%u: Booted secondary processor\n", cpu);
 
