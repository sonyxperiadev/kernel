--- conflicted
+++ resolved
@@ -21,14 +21,10 @@
  */
 void __cpu_suspend_save(u32 *ptr, u32 ptrsz, u32 sp, u32 *save_ptr)
 {
-<<<<<<< HEAD
-	u32 *ctx = ptr;
-
-=======
+	
 	#if defined(CONFIG_ARCH_JAVA)
 	u32 *save_ptr_v = ptr;
 	#endif
->>>>>>> 291b78b8
 	*save_ptr = virt_to_phys(ptr);
 
 	/* This must correspond to the LDM in cpu_resume() assembly */
@@ -37,29 +33,11 @@
 	*ptr++ = virt_to_phys(cpu_do_resume);
 
 	cpu_do_suspend(ptr);
-<<<<<<< HEAD
-
-	flush_cache_louis();
-
-	/*
-	 * flush_cache_louis does not guarantee that
-	 * save_ptr and ptr are cleaned to main memory,
-	 * just up to the Level of Unification Inner Shareable.
-	 * Since the context pointer and context itself
-	 * are to be retrieved with the MMU off that
-	 * data must be cleaned from all cache levels
-	 * to main memory using "area" cache primitives.
-	*/
-	__cpuc_flush_dcache_area(ctx, ptrsz);
-	__cpuc_flush_dcache_area(save_ptr, sizeof(*save_ptr));
-
-=======
 	#if defined(CONFIG_ARCH_JAVA)
 	__cpuc_flush_dcache_area(save_ptr_v, ptrsz);
 	__cpuc_flush_dcache_area(save_ptr,  sizeof(ptr));
 	#else
 	flush_cache_all();
->>>>>>> 291b78b8
 	outer_clean_range(*save_ptr, *save_ptr + ptrsz);
 	outer_clean_range(virt_to_phys(save_ptr),
 			  virt_to_phys(save_ptr) + sizeof(*save_ptr));
