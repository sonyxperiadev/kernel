/*****************************************************************************
* Copyright 2003 - 2011 Broadcom Corporation.  All rights reserved.
*
* Unless you and Broadcom execute a separate written software license
* agreement governing use of this software, this software is licensed to you
* under the terms of the GNU General Public License version 2, available at
* http://www.broadcom.com/licenses/GPLv2.php (the "GPL").
*
* Notwithstanding the above, under no circumstances may you combine this
* software in any way with any other Broadcom software provided under a
* license other than the GPL, without Broadcom's express prior written
* consent.
*****************************************************************************/

/*
 * A board template for adding devices and pass their associated board
 * dependent confgiurations as platform_data into the drivers
 *
 * This file needs to be included by the board specific source code
 */

#include <linux/init.h>
#include <linux/dma-mapping.h>
#include <linux/serial_8250.h>
#include <linux/i2c.h>
#include <linux/i2c-kona.h>

#include <asm/memory.h>
#include <asm/sizes.h>
#include <asm/io.h>
#include <asm/gpio.h>
#include <asm/hardware/gic.h>
#include <asm/mach-types.h>
#include <asm/mach/arch.h>
#include <asm/mach/map.h>
#include <mach/hardware.h>

#include <mach/irqs.h>
#include <mach/kona.h>
#include <mach/sdio_platform.h>
#include <mach/usbh_cfg.h>

#include <sdio_settings.h>
#include <i2c_settings.h>
#include <usbh_settings.h>

#if defined(CONFIG_TOUCHSCREEN_EGALAX_I2C) || defined(CONFIG_TOUCHSCREEN_EGALAX_I2C_MODULE)
#include <linux/i2c/egalax_i2c_ts.h>
#include <egalax_i2c_ts_settings.h>
#endif

#if defined(CONFIG_NET_ISLAND)
#include <mach/net_platform.h>
#include <net_settings.h>
#endif

#include "island.h"
#include "common.h"

#ifndef ISLAND_BOARD_ID
#error ISLAND_BOARD_ID needs to be defined in board_xxx.c
#endif

/*
 * Since this board template is included by each board_xxx.c. We concatenate
 * ISLAND_BOARD_ID to help debugging when multiple boards are compiled into
 * a single image
 */
#define concatenate_again(a, b) a ## b
#define concatenate(a, b) concatenate_again(a, b)

/* number of SDIO devices */
#define MAX_SDIO_DEVICES      3

/*
 * The SDIO index starts from 1 in CHAL, which is really not by convention
 * Re-define them here to avoid confusions
 */
#define PHYS_ADDR_SDIO0        SDIO1_BASE_ADDR
#define PHYS_ADDR_SDIO1        SDIO2_BASE_ADDR
#define PHYS_ADDR_SDIO2        SDIO3_BASE_ADDR
#define SDIO_CORE_REG_SIZE     0x10000


/* number of I2C adapters (hosts/masters) */
#define MAX_I2C_ADAPS    3

/*
 * The BSC (I2C) index starts from 1 in CHAL, which is really not by
 * convention. Re-define them here to avoid confusions
 */
#define PHYS_ADDR_BSC0         BSC1_BASE_ADDR
#define PHYS_ADDR_BSC1         BSC2_BASE_ADDR
#define PHYS_ADDR_BSC2         PMU_BSC_BASE_ADDR
#define BSC_CORE_REG_SIZE      0x100

#define USBH_EHCI_CORE_REG_SIZE    0x90
#define USBH_OHCI_CORE_REG_SIZE    0x1000
#define USBH_DWC_REG_OFFSET        USBH_EHCI_CORE_REG_SIZE
#define USBH_DWC_BASE_ADDR         (EHCI_BASE_ADDR + USBH_DWC_REG_OFFSET)
#define USBH_DWC_CORE_REG_SIZE     0x20
#define USBH_CTRL_REG_OFFSET       0x8000
#define USBH_CTRL_BASE_ADDR        (EHCI_BASE_ADDR + USBH_CTRL_REG_OFFSET)
#define USBH_CTRL_CORE_REG_SIZE    0x20

static struct resource sdio0_resource[] = {
	[0] = {
		.start = PHYS_ADDR_SDIO0,
		.end = PHYS_ADDR_SDIO0 + SDIO_CORE_REG_SIZE - 1,
		.flags = IORESOURCE_MEM,
	},
	[1] = {
		.start = BCM_INT_ID_SDIO0,
		.end = BCM_INT_ID_SDIO0,
		.flags = IORESOURCE_IRQ,
	},
};

static struct resource sdio1_resource[] = {
	[0] = {
		.start = PHYS_ADDR_SDIO1,
		.end = PHYS_ADDR_SDIO1 + SDIO_CORE_REG_SIZE - 1,
		.flags = IORESOURCE_MEM,
	},
	[1] = {
		.start = BCM_INT_ID_SDIO1,
		.end = BCM_INT_ID_SDIO1,
		.flags = IORESOURCE_IRQ,
	},
};

static struct resource sdio2_resource[] = {
        [0] = {
                .start = PHYS_ADDR_SDIO2,
                .end = PHYS_ADDR_SDIO2 + SDIO_CORE_REG_SIZE - 1,
                .flags = IORESOURCE_MEM,
        },
        [1] = {
                .start = BCM_INT_ID_SDIO_NAND,
                .end = BCM_INT_ID_SDIO_NAND,
                .flags = IORESOURCE_IRQ,
        },
};

static struct sdio_platform_cfg sdio_param[] =
#ifdef HW_SDIO_PARAM
	HW_SDIO_PARAM;
#else
	{};
#endif

static struct platform_device sdio_devices[MAX_SDIO_DEVICES] =
{
   { /* SDIO0 */
      .name = "sdhci",
      .id = 0,
      .resource = sdio0_resource,
      .num_resources	= ARRAY_SIZE(sdio0_resource),
   },
   { /* SDIO1 */
      .name = "sdhci",
      .id = 1,
      .resource = sdio1_resource,
      .num_resources	= ARRAY_SIZE(sdio1_resource),
   },
   { /* SDIO2 */
      .name = "sdhci",
      .id = 2,
      .resource = sdio2_resource,
      .num_resources    = ARRAY_SIZE(sdio1_resource),
   },
};

#if defined(CONFIG_NET_ISLAND)
#define board_island_net_data concatenate(ISLAND_BOARD_ID, _island_net_data)
static struct island_net_hw_cfg board_island_net_data =
#ifdef HW_CFG_ISLAND_NET
   HW_CFG_ISLAND_NET;
#else
{
   .addrPhy0 = 0,
   .addrPhy1 = 1,
   .gpioPhy0 = -1,
   .gpioPhy1 = -1,
};
#endif

#define board_net_device concatenate(ISLAND_BOARD_ID, _net_device)
static struct platform_device board_net_device =
{
   .name = "island-net",
   .id = -1,
   .dev =
   {
      .platform_data = &board_island_net_data,
   },
};
#endif /* CONFIG_NET_ISLAND */

static struct bsc_adap_cfg i2c_adap_param[] =
#ifdef HW_I2C_ADAP_PARAM
	HW_I2C_ADAP_PARAM;
#else
	{};
#endif

static struct resource i2c0_resource[] = {
   [0] =
   {
      .start = PHYS_ADDR_BSC0,
      .end = PHYS_ADDR_BSC0 + BSC_CORE_REG_SIZE - 1,
      .flags = IORESOURCE_MEM,
   },
   [1] = 
   {
      .start = BCM_INT_ID_I2C0,
      .end = BCM_INT_ID_I2C0,
      .flags = IORESOURCE_IRQ,
   },
};

static struct resource i2c1_resource[] = {
   [0] =
   {
      .start = PHYS_ADDR_BSC1,
      .end = PHYS_ADDR_BSC1 + BSC_CORE_REG_SIZE - 1,
      .flags = IORESOURCE_MEM,
   },
   [1] = 
   {
      .start = BCM_INT_ID_I2C1,
      .end = BCM_INT_ID_I2C1,
      .flags = IORESOURCE_IRQ,
   },
};

static struct resource i2c2_resource[] = {
   [0] =
   {
      .start = PHYS_ADDR_BSC2,
      .end = PHYS_ADDR_BSC2 + BSC_CORE_REG_SIZE - 1,
      .flags = IORESOURCE_MEM,
   },
   [1] =
   {
      .start = BCM_INT_ID_PM_I2C,
      .end = BCM_INT_ID_PM_I2C,
      .flags = IORESOURCE_IRQ,
   },
};

static struct platform_device i2c_adap_devices[MAX_I2C_ADAPS] =
{
   {  /* for BSC0 */
      .name = "bsc-i2c",
      .id = 0,
      .resource = i2c0_resource,
      .num_resources	= ARRAY_SIZE(i2c0_resource),
   },
   {  /* for BSC1 */
      .name = "bsc-i2c",
      .id = 1,
      .resource = i2c1_resource,
      .num_resources	= ARRAY_SIZE(i2c1_resource),
   },
   {  /* for PMBSC */
      .name = "bsc-i2c",
      .id = 2,
      .resource = i2c2_resource,
      .num_resources	= ARRAY_SIZE(i2c2_resource),
   },
};

static struct usbh_cfg usbh_param =
#ifdef HW_USBH_PARAM
	HW_USBH_PARAM;
#else
	{};
#endif

static struct resource usbh_resource[] = {
	[0] = {
		.start = USBH_CTRL_BASE_ADDR,
		.end = USBH_CTRL_BASE_ADDR + USBH_CTRL_CORE_REG_SIZE - 1,
		.flags = IORESOURCE_MEM,
	},
};

static struct platform_device usbh_device =
{
	.name = "usbh",
	.id = -1,
	.resource = usbh_resource,
	.num_resources = ARRAY_SIZE(usbh_resource),
	.dev = {
		.platform_data = &usbh_param,
	},
};

static u64 ehci_dmamask = DMA_BIT_MASK(32);

static struct resource usbh_ehci_resource[] = {
	[0] = {
		.start = EHCI_BASE_ADDR,
		.end = EHCI_BASE_ADDR + USBH_EHCI_CORE_REG_SIZE - 1,
		.flags = IORESOURCE_MEM,
	},
	[1] = {
		.start = BCM_INT_ID_ULPI_EHCI,
		.end = BCM_INT_ID_ULPI_EHCI,
		.flags = IORESOURCE_IRQ,
	},
};

static struct platform_device usbh_ehci_device =
{
	.name = "bcm-ehci",
	.id = 0,
	.resource = usbh_ehci_resource,
	.num_resources = ARRAY_SIZE(usbh_ehci_resource),
	.dev = {
		.dma_mask = &ehci_dmamask,
		.coherent_dma_mask = DMA_BIT_MASK(32),
	},
};

static u64 ohci_dmamask = DMA_BIT_MASK(32);

static struct resource usbh_ohci_resource[] = {
	[0] = {
		.start = OHCI_BASE_ADDR,
		.end = OHCI_BASE_ADDR + USBH_OHCI_CORE_REG_SIZE - 1,
		.flags = IORESOURCE_MEM,
	},
	[1] = {
		.start = BCM_INT_ID_ULPI_OHCI,
		.end = BCM_INT_ID_ULPI_OHCI,
		.flags = IORESOURCE_IRQ,
	},
};

static struct platform_device usbh_ohci_device =
{
	.name = "bcm-ohci",
	.id = 0,
	.resource = usbh_ohci_resource,
	.num_resources = ARRAY_SIZE(usbh_ohci_resource),
	.dev = {
		.dma_mask = &ohci_dmamask,
		.coherent_dma_mask = DMA_BIT_MASK(32),
	},
};

#if defined(CONFIG_TOUCHSCREEN_EGALAX_I2C) || defined(CONFIG_TOUCHSCREEN_EGALAX_I2C_MODULE)
static struct egalax_i2c_ts_cfg egalax_i2c_param =
{
	.id = -1,
	.gpio = {
		.reset = -1,
		.event = -1,
	},
};

static struct i2c_board_info egalax_i2c_boardinfo[] =
{
	{
		.type = "egalax_i2c",
		.addr = 0x04,
		.platform_data = &egalax_i2c_param,
	},
};
#endif

static void __init add_sdio_device(void)
{
   unsigned int i, id, num_devices;

   num_devices = ARRAY_SIZE(sdio_param);
   if (num_devices > MAX_SDIO_DEVICES)
      num_devices = MAX_SDIO_DEVICES;

   /*
    * Need to register eMMC as the first SDIO device so it grabs mmcblk0 when
    * it's installed. This required for rootfs to be mounted properly
    * 
    * Ask Darwin for why we need to do this
    */
   for (i = 0; i < num_devices; i++)
   {
      id = sdio_param[i].id;
      if (id < MAX_SDIO_DEVICES)
      {
         if (sdio_param[i].devtype == SDIO_DEV_TYPE_EMMC)
         {
            sdio_devices[id].dev.platform_data = &sdio_param[i];
            platform_device_register(&sdio_devices[id]);
         }
      }
   }

   for (i = 0; i < num_devices; i++)
   {
      id = sdio_param[i].id;

      /* skip eMMC as it has been registered */
      if (sdio_param[i].devtype == SDIO_DEV_TYPE_EMMC)
         continue;

      if (id < MAX_SDIO_DEVICES)
      {
         if (sdio_param[i].devtype == SDIO_DEV_TYPE_WIFI)
         {
            struct sdio_wifi_gpio_cfg *wifi_gpio =
               &sdio_param[i].wifi_gpio;

#ifdef HW_WLAN_GPIO_RESET_PIN
            wifi_gpio->reset = HW_WLAN_GPIO_RESET_PIN;
#else
            wifi_gpio->reset = -1;
#endif
#ifdef HW_WLAN_GPIO_SHUTDOWN_PIN
            wifi_gpio->shutdown = HW_WLAN_GPIO_SHUTDOWN_PIN;
#else
            wifi_gpio->shutdown = -1;
#endif
#ifdef HW_WLAN_GPIO_REG_PIN
            wifi_gpio->reg = HW_WLAN_GPIO_REG_PIN;
#else
            wifi_gpio->reg = -1;
#endif
#ifdef HW_WLAN_GPIO_HOST_WAKE_PIN      
            wifi_gpio->host_wake = HW_WLAN_GPIO_HOST_WAKE_PIN;
#else
            wifi_gpio->host_wake = -1;
#endif
         }
         sdio_devices[id].dev.platform_data = &sdio_param[i];
         platform_device_register(&sdio_devices[id]);
      }
   }
}

static void __init add_i2c_device(void)
{
	unsigned int i, num_devices;

	num_devices = ARRAY_SIZE(i2c_adap_param);
	if (num_devices == 0)
		return;
	if (num_devices > MAX_I2C_ADAPS)
 		num_devices = MAX_I2C_ADAPS;

	for (i = 0; i < num_devices; i++) {
		/* DO NOT register the I2C device if it is disabled */
		if (i2c_adap_param[i].disable == 1)
		continue;

		i2c_adap_devices[i].dev.platform_data = &i2c_adap_param[i];
		platform_device_register(&i2c_adap_devices[i]);
	}

#if defined(CONFIG_TOUCHSCREEN_EGALAX_I2C) || defined(CONFIG_TOUCHSCREEN_EGALAX_I2C_MODULE)
#ifdef HW_EGALAX_I2C_BUS_ID
	egalax_i2c_param.id = HW_EGALAX_I2C_BUS_ID;
#endif

#ifdef HW_EGALAX_GPIO_RESET
	egalax_i2c_param.gpio.reset = HW_EGALAX_GPIO_RESET;
#endif

#ifdef HW_EGALAX_GPIO_EVENT
	egalax_i2c_param.gpio.event = HW_EGALAX_GPIO_EVENT;
#endif
	
	egalax_i2c_boardinfo[0].irq =
		gpio_to_irq(egalax_i2c_param.gpio.event);

	i2c_register_board_info(egalax_i2c_param.id, egalax_i2c_boardinfo,
		ARRAY_SIZE(egalax_i2c_boardinfo));
#endif
}

static void __init add_usbh_device(void)
{
	/*
	 * Always register the low level USB host device before EHCI/OHCI
	 * devices
	 */
	platform_device_register(&usbh_device);
	platform_device_register(&usbh_ehci_device);
	platform_device_register(&usbh_ohci_device);
}

static void __init add_devices(void)
{
#ifdef HW_SDIO_PARAM
	add_sdio_device();
#endif

#ifdef HW_I2C_ADAP_PARAM
	add_i2c_device();
#endif

<<<<<<< HEAD
	add_usbh_device();
=======
#ifdef CONFIG_NET_ISLAND
	platform_device_register(&board_net_device);
#endif
>>>>>>> 8e189389
}

static void __init board_init(void)
{
	/*
	 * Add common platform devices that do not have board dependent HW
	 * configurations
	 */
	board_add_common_devices();

	/* add devices with board dependent HW configurations */
	add_devices();
}

/*
 * Template used by board-xxx.c to create new board instance
 */
#define CREATE_BOARD_INSTANCE(name) \
MACHINE_START(name, #name) \
	.phys_io = IO_START, \
	.io_pg_offst = (IO_BASE >> 18) & 0xFFFC, \
	.map_io = island_map_io, \
	.init_irq = kona_init_irq, \
	.timer  = &kona_timer, \
	.init_machine = board_init, \
MACHINE_END<|MERGE_RESOLUTION|>--- conflicted
+++ resolved
@@ -172,8 +172,7 @@
 };
 
 #if defined(CONFIG_NET_ISLAND)
-#define board_island_net_data concatenate(ISLAND_BOARD_ID, _island_net_data)
-static struct island_net_hw_cfg board_island_net_data =
+static struct island_net_hw_cfg island_net_data =
 #ifdef HW_CFG_ISLAND_NET
    HW_CFG_ISLAND_NET;
 #else
@@ -185,14 +184,13 @@
 };
 #endif
 
-#define board_net_device concatenate(ISLAND_BOARD_ID, _net_device)
-static struct platform_device board_net_device =
+static struct platform_device net_device =
 {
    .name = "island-net",
    .id = -1,
    .dev =
    {
-      .platform_data = &board_island_net_data,
+      .platform_data = &island_net_data,
    },
 };
 #endif /* CONFIG_NET_ISLAND */
@@ -484,7 +482,7 @@
 {
 	/*
 	 * Always register the low level USB host device before EHCI/OHCI
-	 * devices
+	 * devices. Also, always add EHCI device before OHCI
 	 */
 	platform_device_register(&usbh_device);
 	platform_device_register(&usbh_ehci_device);
@@ -501,13 +499,11 @@
 	add_i2c_device();
 #endif
 
-<<<<<<< HEAD
 	add_usbh_device();
-=======
+
 #ifdef CONFIG_NET_ISLAND
-	platform_device_register(&board_net_device);
-#endif
->>>>>>> 8e189389
+	platform_device_register(&net_device);
+#endif
 }
 
 static void __init board_init(void)
