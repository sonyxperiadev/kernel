--- conflicted
+++ resolved
@@ -4996,7 +4996,6 @@
 /*
 CCU clock name ESUB
 */
-<<<<<<< HEAD
 
 static struct ccu_clk_ops esub_ccu_ops;
 /* CCU freq list */
@@ -5008,19 +5007,6 @@
 static u32 esub_clk_freq_list5[] = DEFINE_ARRAY_ARGS(0,0,0,318000000,212600000);
 static u32 esub_clk_freq_list6[] = DEFINE_ARRAY_ARGS(0,0,0,0,0);
 
-=======
-
-static struct ccu_clk_ops esub_ccu_ops;
-/* CCU freq list */
-static u32 esub_clk_freq_list0[] = DEFINE_ARRAY_ARGS(26000000,26000000,26000000,26000000,26000000);
-static u32 esub_clk_freq_list1[] = DEFINE_ARRAY_ARGS(25000000,0,0,0,0);
-static u32 esub_clk_freq_list2[] = DEFINE_ARRAY_ARGS(25000000,125000000,100000000,375000000,300000000);
-static u32 esub_clk_freq_list3[] = DEFINE_ARRAY_ARGS(25000000,125000000,100000000,0,0);
-static u32 esub_clk_freq_list4[] = DEFINE_ARRAY_ARGS(0,0,0,424000000,212000000);
-static u32 esub_clk_freq_list5[] = DEFINE_ARRAY_ARGS(0,0,0,318000000,212600000);
-static u32 esub_clk_freq_list6[] = DEFINE_ARRAY_ARGS(0,0,0,0,0);
-
->>>>>>> 5c0163e5
 static struct ccu_clk CLK_NAME(esub) = {
 
 	.clk =	{
@@ -5134,7 +5120,6 @@
 		.pll_hold_ch_offset =  ESUB_CLK_MGR_REG_PLL_CTRL0_OFFSET,
 		.hold_en_mask = 1<<(0+ESUB_CLK_MGR_REG_PLL_CTRL0_I_HOLD_CH_SHIFT),
 };
-<<<<<<< HEAD
 
 /*esw_sys - channel 2*/
 static struct pll_chnl_clk CLK_NAME(esw_sys_ch2) = {
@@ -5311,184 +5296,6 @@
 static struct clk* esw_sys_peri_clk_src_list[] = DEFINE_ARRAY_ARGS(CLK_PTR(esw_sys_ch2));
 static struct peri_clk CLK_NAME(esw_sys) = {
 
-=======
-
-/*esw_sys - channel 2*/
-static struct pll_chnl_clk CLK_NAME(esw_sys_ch2) = {
-
-		.clk =	{
-				.flags = ESW_SYS_CH2_CLK_FLAGS,
-				.id	   = CLK_ESW_SYS_CH2_CLK_ID,
-				.name = ESW_SYS_CH2_CLK_NAME_STR,
-				.clk_type = CLK_TYPE_PLL_CHNL,
-				.ops = &gen_pll_chnl_clk_ops,
-		},
-
-		.ccu_clk = &CLK_NAME(esub),
-		.pll_clk = &CLK_NAME(esub_pll),
-
-		.cfg_reg_offset = ESUB_CLK_MGR_REG_PLL_MDIV_ESW_SYS_CH2_OFFSET,
-		.mdiv_mask = ESUB_CLK_MGR_REG_PLL_MDIV_ESW_SYS_CH2_I_CH2_MDIV_MASK,
-		.mdiv_shift = ESUB_CLK_MGR_REG_PLL_MDIV_ESW_SYS_CH2_I_CH2_MDIV_SHIFT,
-		.mdiv_max = 256,
-		.pll_enableb_offset = ESUB_CLK_MGR_REG_PLL_ENABLEB_OFFSET,
-		.out_en_mask = 1<<(1+ESUB_CLK_MGR_REG_PLL_ENABLEB_I_ENABLEB_SHIFT),
-		.pll_load_ch_en_offset = ESUB_CLK_MGR_REG_PLL_LOAD_CH_EN_OFFSET,
-		.load_en_mask = 1<<(1+ESUB_CLK_MGR_REG_PLL_LOAD_CH_EN_I_LOAD_EN_CH_SHIFT),
-		.pll_hold_ch_offset =  ESUB_CLK_MGR_REG_PLL_CTRL0_OFFSET,
-		.hold_en_mask = 1<<(1+ESUB_CLK_MGR_REG_PLL_CTRL0_I_HOLD_CH_SHIFT),
-};
-
-/*vpm1_ch3 - channel 3*/
-static struct pll_chnl_clk CLK_NAME(vpm1_ch3) = {
-
-		.clk =	{
-				.flags = VPM1_CH3_CLK_FLAGS,
-				.id	   = CLK_VPM1_CH3_CLK_ID,
-				.name = VPM1_CH3_CLK_NAME_STR,
-				.clk_type = CLK_TYPE_PLL_CHNL,
-				.ops = &gen_pll_chnl_clk_ops,
-		},
-
-		.ccu_clk = &CLK_NAME(esub),
-		.pll_clk = &CLK_NAME(esub_pll),
-
-		.cfg_reg_offset = ESUB_CLK_MGR_REG_PLL_MDIV_VPM1_CH3_OFFSET,
-		.mdiv_mask = ESUB_CLK_MGR_REG_PLL_MDIV_VPM1_CH3_I_CH3_MDIV_MASK,
-		.mdiv_shift = ESUB_CLK_MGR_REG_PLL_MDIV_VPM1_CH3_I_CH3_MDIV_SHIFT,
-		.mdiv_max = 256,
-		.pll_enableb_offset = ESUB_CLK_MGR_REG_PLL_ENABLEB_OFFSET,
-		.out_en_mask = 1<<(2+ESUB_CLK_MGR_REG_PLL_ENABLEB_I_ENABLEB_SHIFT),
-		.pll_load_ch_en_offset = ESUB_CLK_MGR_REG_PLL_LOAD_CH_EN_OFFSET,
-		.load_en_mask = 1<<(2+ESUB_CLK_MGR_REG_PLL_LOAD_CH_EN_I_LOAD_EN_CH_SHIFT),
-		.pll_hold_ch_offset =  ESUB_CLK_MGR_REG_PLL_CTRL0_OFFSET,
-		.hold_en_mask = 1<<(2+ESUB_CLK_MGR_REG_PLL_CTRL0_I_HOLD_CH_SHIFT),
-};
-
-/*vpm2 - channel 4*/
-static struct pll_chnl_clk CLK_NAME(vpm2_ch4) = {
-
-		.clk =	{
-				.flags = VPM2_CH4_CLK_FLAGS,
-				.id	   = CLK_VPM2_CH4_CLK_ID,
-				.name = VPM2_CH4_CLK_NAME_STR,
-				.clk_type = CLK_TYPE_PLL_CHNL,
-				.ops = &gen_pll_chnl_clk_ops,
-		},
-
-		.ccu_clk = &CLK_NAME(esub),
-		.pll_clk = &CLK_NAME(esub_pll),
-
-		.cfg_reg_offset = ESUB_CLK_MGR_REG_PLL_MDIV_VPM2_CH4_OFFSET,
-		.mdiv_mask = ESUB_CLK_MGR_REG_PLL_MDIV_VPM2_CH4_I_CH4_MDIV_MASK,
-		.mdiv_shift = ESUB_CLK_MGR_REG_PLL_MDIV_VPM2_CH4_I_CH4_MDIV_SHIFT,
-		.mdiv_max = 256,
-		.pll_enableb_offset = ESUB_CLK_MGR_REG_PLL_ENABLEB_OFFSET,
-		.out_en_mask = 1<<(3+ESUB_CLK_MGR_REG_PLL_ENABLEB_I_ENABLEB_SHIFT),
-		.pll_load_ch_en_offset = ESUB_CLK_MGR_REG_PLL_LOAD_CH_EN_OFFSET,
-		.load_en_mask = 1<<(3+ESUB_CLK_MGR_REG_PLL_LOAD_CH_EN_I_LOAD_EN_CH_SHIFT),
-		.pll_hold_ch_offset =  ESUB_CLK_MGR_REG_PLL_CTRL0_OFFSET,
-		.hold_en_mask = 1<<(3+ESUB_CLK_MGR_REG_PLL_CTRL0_I_HOLD_CH_SHIFT),
-};
-
-/*
-Ref clock name ESW_GPIO_125M
-*/
-static struct ref_clk CLK_NAME(esw_gpio_125m) = {
-
- .clk =	{
-				.flags = ESW_GPIO_125M_CLK_FLAGS,
-				.clk_type = CLK_TYPE_REF,
-				.id	= CLK_REF_ESW_GPIO_125M_CLK_ID,
-				.name = REF_ESW_GPIO_125M_CLK_NAME_STR,
-				.rate = 125000000,
-				.ops = &gen_ref_clk_ops,
-		},
- .ccu_clk = &CLK_NAME(esub),
-};
-
-static struct clk* esub_bus[] = DEFINE_ARRAY_ARGS(CLK_PTR(esw_sys_ch2),CLK_PTR(var_312m));
-
-/*
-Bus clock name ESUB_AXI
-*/
-static struct bus_clk CLK_NAME(esub_axi) = {
-
- .clk =	{
-				.flags = ESUB_AXI_BUS_CLK_FLAGS,
-				.clk_type = CLK_TYPE_BUS,
-				.id	= CLK_ESUB_AXI_BUS_CLK_ID,
-				.name = ESUB_AXI_BUS_CLK_NAME_STR,
-				.dep_clks = DEFINE_ARRAY_ARGS(NULL),
-				.ops = &gen_bus_clk_ops,
-		},
- .ccu_clk = &CLK_NAME(esub),
- .clk_gate_offset  = ESUB_CLK_MGR_REG_ESUB_AXI_CLKGATE_OFFSET,
- .clk_en_mask = ESUB_CLK_MGR_REG_ESUB_AXI_CLKGATE_ESUB_AXI_CLK_EN_MASK,
- .gating_sel_mask = ESUB_CLK_MGR_REG_ESUB_AXI_CLKGATE_ESUB_AXI_HW_SW_GATING_SEL_MASK,
- .hyst_val_mask = ESUB_CLK_MGR_REG_ESUB_AXI_CLKGATE_ESUB_AXI_HYST_VAL_MASK,
- .hyst_en_mask = ESUB_CLK_MGR_REG_ESUB_AXI_CLKGATE_ESUB_AXI_HYST_EN_MASK,
- .stprsts_mask = ESUB_CLK_MGR_REG_ESUB_AXI_CLKGATE_ESUB_AXI_STPRSTS_MASK,
- .freq_tbl_index = 1,
- .src_clk = NULL,
-};
-
-/*
-Bus clock name ESUB_AXI
-*/
-static struct bus_clk CLK_NAME(esub_apb) = {
-
- .clk =	{
-				.flags = ESUB_APB_BUS_CLK_FLAGS,
-				.clk_type = CLK_TYPE_BUS,
-				.id	= CLK_ESUB_APB_BUS_CLK_ID,
-				.name = ESUB_APB_BUS_CLK_NAME_STR,
-				.dep_clks = DEFINE_ARRAY_ARGS(NULL),
-				.ops = &gen_bus_clk_ops,
-		},
- .ccu_clk = &CLK_NAME(esub),
- .clk_gate_offset  = ESUB_CLK_MGR_REG_ESUB_APB_CLKGATE_OFFSET,
- .clk_en_mask = ESUB_CLK_MGR_REG_ESUB_APB_CLKGATE_ESUB_APB_CLK_EN_MASK,
- .gating_sel_mask = ESUB_CLK_MGR_REG_ESUB_APB_CLKGATE_ESUB_APB_HW_SW_GATING_SEL_MASK,
- .hyst_val_mask = ESUB_CLK_MGR_REG_ESUB_APB_CLKGATE_ESUB_APB_HYST_VAL_MASK,
- .hyst_en_mask = ESUB_CLK_MGR_REG_ESUB_APB_CLKGATE_ESUB_APB_HYST_EN_MASK,
- .stprsts_mask = ESUB_CLK_MGR_REG_ESUB_APB_CLKGATE_ESUB_APB_STPRSTS_MASK,
- .freq_tbl_index = 4,
- .src_clk = NULL,
-};
-
-/*
-Bus clock name ESUB_AXI
-*/
-static struct bus_clk CLK_NAME(esub_atb) = {
-
- .clk =	{
-				.flags = ESUB_ATB_BUS_CLK_FLAGS,
-				.clk_type = CLK_TYPE_BUS,
-				.id	= CLK_ESUB_ATB_BUS_CLK_ID,
-				.name = ESUB_ATB_BUS_CLK_NAME_STR,
-				.dep_clks = DEFINE_ARRAY_ARGS(NULL),
-				.ops = &gen_bus_clk_ops,
-		},
- .ccu_clk = &CLK_NAME(esub),
- .clk_gate_offset  = ESUB_CLK_MGR_REG_ESUB_ATB_CLKGATE_OFFSET,
- .clk_en_mask = ESUB_CLK_MGR_REG_ESUB_ATB_CLKGATE_ESUB_ATB_CLK_EN_MASK,
- .gating_sel_mask = ESUB_CLK_MGR_REG_ESUB_ATB_CLKGATE_ESUB_ATB_HW_SW_GATING_SEL_MASK,
- .hyst_val_mask = ESUB_CLK_MGR_REG_ESUB_ATB_CLKGATE_ESUB_ATB_HYST_VAL_MASK,
- .hyst_en_mask = ESUB_CLK_MGR_REG_ESUB_ATB_CLKGATE_ESUB_ATB_HYST_EN_MASK,
- .stprsts_mask = ESUB_CLK_MGR_REG_ESUB_ATB_CLKGATE_ESUB_ATB_STPRSTS_MASK,
- .freq_tbl_index = 4,
- .src_clk = NULL,
-};
-
-/*
-Peri clock name ESW_SYS
-*/
-/*peri clk src list*/
-static struct clk* esw_sys_peri_clk_src_list[] = DEFINE_ARRAY_ARGS(CLK_PTR(esw_sys_ch2));
-static struct peri_clk CLK_NAME(esw_sys) = {
-
->>>>>>> 5c0163e5
 	.clk =	{
 				.flags = ESW_SYS_PERI_CLK_FLAGS,
 				.clk_type = CLK_TYPE_PERI,
