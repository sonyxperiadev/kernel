--- conflicted
+++ resolved
@@ -4,8 +4,4 @@
 board  = tablet_28160
 option = initrd
 option = li_128mb
-<<<<<<< HEAD
-option = suspend_invalid
-=======
-option = suspend_invalid
->>>>>>> 247e4606
+option = suspend_invalid