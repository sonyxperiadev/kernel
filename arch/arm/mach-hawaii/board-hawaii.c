#/************************************************************************/
/*                                                                      */
/*  Copyright 2012  Broadcom Corporation                                */
/*                                                                      */
/* Unless you and Broadcom execute a separate written software license  */
/* agreement governing use of this software, this software is licensed  */
/* to you under the terms of the GNU General Public License version 2   */
/* (the GPL), available at						*/
/*                                                                      */
/*          http://www.broadcom.com/licenses/GPLv2.php                  */
/*                                                                      */
/*  with the following added to such license:                           */
/*                                                                      */
/*  As a special exception, the copyright holders of this software give */
/*  you permission to link this software with independent modules, and  */
/*  to copy and distribute the resulting executable under terms of your */
/*  choice, provided that you also meet, for each linked independent    */
/*  module, the terms and conditions of the license of that module. An  */
/*  independent module is a module which is not derived from this       */
/*  software.  The special   exception does not apply to any            */
/*  modifications of the software.					*/
/*									*/
/*  Notwithstanding the above, under no circumstances may you combine	*/
/*  this software in any way with any other Broadcom software provided	*/
/*  under a license other than the GPL, without Broadcom's express	*/
/*  prior written consent.						*/
/*									*/
/************************************************************************/
#include <linux/version.h>
#include <linux/init.h>
#include <linux/device.h>
#include <linux/platform_device.h>
#include <linux/interrupt.h>
#include <linux/irq.h>
#include <linux/mfd/bcm590xx/pmic.h>
#include <linux/of_platform.h>
#include <linux/of.h>
#include <linux/of_fdt.h>

#ifdef CONFIG_ANDROID_PMEM
#include <linux/android_pmem.h>
#endif
#ifdef CONFIG_ION
#include <linux/ion.h>
#include <linux/broadcom/kona_ion.h>
#endif
#include <linux/serial_8250.h>
#include <linux/i2c.h>
#include <linux/i2c-kona.h>
#include <linux/spi/spi.h>
#include <linux/clk.h>
#include <linux/bootmem.h>
#include <linux/input.h>
#include <linux/mfd/bcm590xx/core.h>
#include <asm/gpio.h>
#include <linux/gpio.h>
#include <linux/gpio_keys.h>
#include <linux/i2c-kona.h>
#include <linux/i2c.h>
#include <linux/i2c/tango_ts.h>
#include <asm/mach/arch.h>
#include <asm/mach-types.h>
#include <asm/mach/map.h>
#include <asm/hardware/gic.h>
#include <mach/hardware.h>
#include <mach/hardware.h>
#include <mach/kona_headset_pd.h>
#include <mach/kona.h>
#include <mach/sdio_platform.h>
#include <mach/hawaii.h>
#include <mach/io_map.h>
#include <mach/irqs.h>
#include <mach/rdb/brcm_rdb_uartb.h>
#include <mach/clock.h>
#include <plat/spi_kona.h>
#include <plat/chal/chal_trace.h>
#include <plat/pi_mgr.h>
#include <plat/spi_kona.h>

#include <trace/stm.h>

#include "devices.h"

#ifdef CONFIG_KEYBOARD_BCM
#include <mach/bcm_keypad.h>
#endif
#ifdef CONFIG_DMAC_PL330
#include <mach/irqs.h>
#include <plat/pl330-pdata.h>
#include <linux/dma-mapping.h>
#endif

#if defined(CONFIG_SPI_GPIO)
#include <linux/spi/spi_gpio.h>
#endif

#if defined(CONFIG_HAPTIC)
#include <linux/haptic.h>
#endif

#if (defined(CONFIG_BCM_RFKILL) || defined(CONFIG_BCM_RFKILL_MODULE))
#include <linux/broadcom/bcmbt_rfkill.h>
#endif

#ifdef CONFIG_BCM_BZHW
#include <linux/broadcom/bcm_bzhw.h>
#endif

#ifdef CONFIG_BCM_BT_LPM
#include <linux/broadcom/bcmbt_lpm.h>
#endif

#if defined(CONFIG_BCMI2CNFC)
#include <linux/bcmi2cnfc.h>
#endif

#if defined(CONFIG_SENSORS_BMA222)
#include <linux/bma222.h>
#endif

#if defined(CONFIG_BMP18X) || defined(CONFIG_BMP18X_I2C) || defined(CONFIG_BMP18X_I2C_MODULE)
#include <linux/bmp18x.h>
#include <mach/bmp18x_i2c_settings.h>
#endif

#if defined(CONFIG_AL3006) || defined(CONFIG_AL3006_MODULE)
#include <linux/al3006.h>
#include <mach/al3006_i2c_settings.h>
#endif

#if defined(CONFIG_MPU_SENSORS_MPU6050B1) || defined(CONFIG_MPU_SENSORS_MPU6050B1_MODULE)
#include <linux/mpu.h>
#include <mach/mpu6050_settings.h>
#endif

#if defined(CONFIG_MPU_SENSORS_MPU3050)
#include <linux/mpu.h>
#include <linux/i2c/mpu3050_settings.h>
#endif

#if defined(CONFIG_SENSORS_KIONIX_KXTIK)	\
			|| defined(CONFIG_SENSORS_KIONIX_KXTIK_MODULE)
#include <linux/kxtik.h>
#endif /* CONFIG_SENSORS_KIONIX_KXTIK */

#if defined(CONFIG_SENSORS_AK8963) || defined(CONFIG_SENSORS_AK8963_MODULE)
#include <linux/akm8963.h>
#include <linux/i2c/akm8963_i2c_settings.h>
#endif /* CONFIG_SENSORS_AK8963 */

#if defined(CONFIG_MPU_SENSORS_AMI306) || defined(CONFIG_MPU_SENSORS_AMI306_MODULE)
#include <linux/ami306_def.h>
#include <linux/ami_sensor.h>
#include <mach/ami306_settings.h>
#endif

#ifdef CONFIG_BACKLIGHT_PWM
#include <linux/pwm_backlight.h>
#endif

#ifdef CONFIG_FB_BRCM_KONA
#include <video/kona_fb_boot.h>
#include <video/kona_fb.h>
#endif

#if defined(CONFIG_BCM_ALSA_SOUND)
#include <mach/caph_platform.h>
#include <mach/caph_settings.h>
#endif

#ifdef CONFIG_VIDEO_UNICAM_CAMERA
#include <media/soc_camera.h>
#endif

#ifdef CONFIG_VIDEO_KONA
#include <media/v4l2-device.h>
#include <media/v4l2-subdev.h>
#include <media/kona-unicam.h>
#include <media/ov5640.h>
#endif

#ifdef CONFIG_WD_TAPPER
#include <linux/broadcom/wd-tapper.h>
#endif

#if defined(CONFIG_TOUCHSCREEN_BCM915500) || defined(CONFIG_TOUCHSCREEN_BCM915500_MODULE)
#include <linux/i2c/bcm15500_i2c_ts.h>
#endif

#ifdef CONFIG_USB_DWC_OTG
#include <linux/usb/bcm_hsotgctrl.h>
#include <linux/usb/otg.h>
#endif

#ifdef CONFIG_BRCM_UNIFIED_DHD_SUPPORT
#include "hawaii_wifi.h"

extern int
hawaii_wifi_status_register(void (*callback) (int card_present, void *dev_id),
			    void *dev_id);
#endif

/* SD */
#define SD_CARDDET_GPIO_PIN	91

/* keypad map */
#define BCM_KEY_ROW_0  0
#define BCM_KEY_ROW_1  1
#define BCM_KEY_ROW_2  2
#define BCM_KEY_ROW_3  3
#define BCM_KEY_ROW_4  4
#define BCM_KEY_ROW_5  5
#define BCM_KEY_ROW_6  6
#define BCM_KEY_ROW_7  7

#define BCM_KEY_COL_0  0
#define BCM_KEY_COL_1  1
#define BCM_KEY_COL_2  2
#define BCM_KEY_COL_3  3
#define BCM_KEY_COL_4  4
#define BCM_KEY_COL_5  5
#define BCM_KEY_COL_6  6
#define BCM_KEY_COL_7  7

/* Touch */
#define TSC_GPIO_IRQ_PIN			73

#define TSC_GPIO_RESET_PIN			70
#define TANGO_I2C_TS_DRIVER_NUM_BYTES_TO_READ	14

/* NFC */
#define NFC_INT	90
#define NFC_WAKE 25
#define NFC_ENABLE 100

#ifdef CONFIG_ANDROID_PMEM
struct android_pmem_platform_data android_pmem_data = {
	.name = "pmem",
	.cmasize = 0,
	.carveout_base = 0xae000000,
	.carveout_size = 0,
};
#endif

#ifdef CONFIG_ION
struct ion_platform_data ion_system_data = {
	.nr = 1,
	.heaps = {
		[0] = {
			.id    = 3,
			.type  = ION_HEAP_TYPE_SYSTEM,
			.name  = "ion-system-0",
			.base  = 0,
			.limit = 0,
			.size  = 0,
		},
	},
};

struct ion_platform_data ion_carveout_data = {
	.nr = 2,
	.heaps = {
		[0] = {
			.id    = 0,
			.type  = ION_HEAP_TYPE_CARVEOUT,
			.name  = "ion-carveout-0",
			.base  = 0x90000000,
			.limit = 0xa0000000,
			.size  = (8 * SZ_1M),
#ifdef CONFIG_ION_OOM_KILLER
			.lmk_enable = 0,
			.lmk_min_score_adj = 411,
			.lmk_min_free = 30,
#endif
		},
		[1] = {
			.id    = 2,
			.type  = ION_HEAP_TYPE_CARVEOUT,
			.name  = "ion-carveout-1",
			.base  = 0,
			.limit = 0,
			.size  = (0 * SZ_1M),
#ifdef CONFIG_ION_OOM_KILLER
			.lmk_enable = 0,
			.lmk_min_score_adj = 411,
			.lmk_min_free = 30,
#endif
		},
	},
};

#ifdef CONFIG_CMA
struct ion_platform_data ion_cma_data = {
	.nr = 1,
	.heaps = {
		[0] = {
			.id = 1,
			.type  = ION_HEAP_TYPE_DMA,
			.name  = "ion-cma-0",
			.base  = 0x90000000,
			.limit = 0xa0000000,
			.size  = (0 * SZ_1M),
#ifdef CONFIG_ION_OOM_KILLER
			.lmk_enable = 1,
			.lmk_min_score_adj = 411,
			.lmk_min_free = 30,
#endif
		},
	},
};
#endif /* CONFIG_CMA */
#endif /* CONFIG_ION */

#ifdef CONFIG_VIDEO_ADP1653
#define ADP1653_I2C_ADDR 0x60
static struct i2c_board_info adp1653_flash[] = {
	{
	 I2C_BOARD_INFO("adp1653", (ADP1653_I2C_ADDR >> 1))
	 },
};
#endif

#ifdef CONFIG_VIDEO_UNICAM_CAMERA

static struct regulator *d_gpsr_cam0_1v8;
static struct regulator *d_lvldo2_cam1_1v8;
static struct regulator *d_1v8_mmc1_vcc;
static struct regulator *d_3v0_mmc1_vcc;

#define OV5640_I2C_ADDRESS (0x3C)
#define OV7692_I2C_ADDRESS (0x3e)

#define SENSOR_0_GPIO_PWRDN             (002)
#define SENSOR_0_GPIO_RST               (111)
#define SENSOR_0_CLK                    "dig_ch0_clk"	/*DCLK1 */
#define SENSOR_0_CLK_FREQ               (13000000)
#define CSI0_LP_FREQ			(100000000)
#define CSI1_LP_FREQ			(100000000)

#define SENSOR_1_CLK                    "dig_ch0_clk"	/* DCLK1 */
#define SENSOR_1_CLK_FREQ               (26000000)

#define SENSOR_1_GPIO_PWRDN             (005)


static struct i2c_board_info rhea_i2c_camera[] = {
	{
	 I2C_BOARD_INFO("ov5640", OV5640_I2C_ADDRESS),
	 },
	{
	 I2C_BOARD_INFO("ov7692", OV7692_I2C_ADDRESS),
	 },
};

static int hawaii_camera_power(struct device *dev, int on)
{
	unsigned int value;
	int ret = -1;
	struct clk *clock;
	struct clk *lp_clock;
	struct clk *axi_clk;
	static struct pi_mgr_dfs_node unicam_dfs_node;

	printk(KERN_INFO "%s:camera power %s\n", __func__, (on ? "on" : "off"));
	if (!unicam_dfs_node.valid) {
		ret = pi_mgr_dfs_add_request(&unicam_dfs_node, "unicam",
					     PI_MGR_PI_ID_MM,
					     PI_MGR_DFS_MIN_VALUE);
		if (ret) {
			return -1;
		}
		if (gpio_request_one(SENSOR_0_GPIO_RST, GPIOF_DIR_OUT |
				     GPIOF_INIT_LOW, "Cam0Rst")) {
			printk(KERN_ERR "Unable to get cam0 RST GPIO\n");
			return -1;
		}
		if (gpio_request_one(SENSOR_0_GPIO_PWRDN, GPIOF_DIR_OUT |
				     GPIOF_INIT_LOW, "CamPWDN")) {
			printk(KERN_ERR "Unable to get cam0 PWDN GPIO\n");
			return -1;
		}
		/*MMC1 VCC */
		d_1v8_mmc1_vcc = regulator_get(NULL, "mmc1_vcc");
		if (IS_ERR_OR_NULL(d_1v8_mmc1_vcc))
			printk(KERN_ERR "Failed to  get d_1v8_mmc1_vcc\n");
		d_3v0_mmc1_vcc = regulator_get(NULL, "mmc2_vcc");
		if (IS_ERR_OR_NULL(d_3v0_mmc1_vcc))
			printk(KERN_ERR "Failed to  get d_3v0_mmc1_vcc\n");
		d_gpsr_cam0_1v8 = regulator_get(NULL, "vsr_uc");
		if (IS_ERR_OR_NULL(d_gpsr_cam0_1v8))
			printk(KERN_ERR "Failed to  get d_gpsr_cam0_1v8\n");
	}

	ret = -1;
	lp_clock = clk_get(NULL, CSI0_LP_PERI_CLK_NAME_STR);
	if (IS_ERR_OR_NULL(lp_clock)) {
		printk(KERN_ERR "Unable to get %s clock\n",
		CSI0_LP_PERI_CLK_NAME_STR);
		goto e_clk_get;
	}

	clock = clk_get(NULL, SENSOR_0_CLK);
	if (IS_ERR_OR_NULL(clock)) {
		printk(KERN_ERR "Unable to get SENSOR_0 clock\n");
		goto e_clk_get;
	}
	axi_clk = clk_get(NULL, "csi0_axi_clk");
	if (IS_ERR_OR_NULL(axi_clk)) {
		printk(KERN_ERR "Unable to get AXI clock\n");
		goto e_clk_get;
	}
	if (on) {
		if (pi_mgr_dfs_request_update(&unicam_dfs_node, PI_OPP_TURBO))
			printk("DVFS for UNICAM failed\n");
		regulator_enable(d_3v0_mmc1_vcc);
		usleep_range(1000, 1010);
		regulator_enable(d_1v8_mmc1_vcc);
		usleep_range(1000, 1010);
		regulator_enable(d_gpsr_cam0_1v8);
		usleep_range(1000, 1010);

		if (mm_ccu_set_pll_select(CSI0_BYTE1_PLL, 8)) {
			pr_err("failed to set BYTE1\n");
			goto e_clk_pll;
		}
		if (mm_ccu_set_pll_select(CSI0_BYTE0_PLL, 8)) {
			pr_err("failed to set BYTE0\n");
			goto e_clk_pll;
		}
		if (mm_ccu_set_pll_select(CSI0_CAMPIX_PLL, 8)) {
			pr_err("failed to set PIXPLL\n");
			goto e_clk_pll;
		}

		value = clk_enable(axi_clk);
		if (value) {
			pr_err(KERN_ERR "Failed to enable axi clock\n");
			goto e_clk_axi;
		}
		value = clk_enable(lp_clock);
		if (value) {
			pr_err(KERN_ERR "Failed to enable lp clock\n");
			goto e_clk_lp;
<<<<<<< HEAD
		}

		value = clk_set_rate(lp_clock, CSI0_LP_FREQ);
		if (value) {
			pr_err("Failed to set lp clock\n");
			goto e_clk_set_lp;
		}

=======
		}

		value = clk_set_rate(lp_clock, CSI0_LP_FREQ);
		if (value) {
			pr_err("Failed to set lp clock\n");
			goto e_clk_set_lp;
		}

>>>>>>> 88e255d4
		value = clk_enable(clock);
		if (value) {
			pr_err("Failed to enable sensor 0 clock\n");
			goto e_clk_sensor;
		}
		value = clk_set_rate(clock, SENSOR_0_CLK_FREQ);
		if (value) {
			pr_err("Failed to set sensor0 clock\n");
			goto e_clk_set_sensor;
		}
		usleep_range(10000, 10100);
		gpio_set_value(SENSOR_0_GPIO_RST, 0);
		usleep_range(10000, 10100);
		gpio_set_value(SENSOR_0_GPIO_PWRDN, 0);
		usleep_range(5000, 5100);
		gpio_set_value(SENSOR_0_GPIO_RST, 1);
		msleep(30);
	} else {
		gpio_set_value(SENSOR_0_GPIO_PWRDN, 1);
		clk_disable(clock);
		clk_disable(lp_clock);
		clk_disable(axi_clk);
		regulator_disable(d_3v0_mmc1_vcc);
		regulator_disable(d_1v8_mmc1_vcc);
		regulator_disable(d_gpsr_cam0_1v8);
		if (pi_mgr_dfs_request_update
		    (&unicam_dfs_node, PI_MGR_DFS_MIN_VALUE)) {
			printk("Failed to set DVFS for unicam\n");
		}
	}
	return 0;

e_clk_set_sensor:
	clk_disable(clock);
e_clk_sensor:
e_clk_set_lp:
	clk_disable(lp_clock);
e_clk_lp:
	clk_disable(axi_clk);
e_clk_axi:
e_clk_pll:
e_clk_get:
	return ret;
}
static int hawaii_camera_reset(struct device *dev)
{
	/* reset the camera gpio */
	printk(KERN_INFO "%s:camera reset\n", __func__);
	return 0;
}

static int hawaii_camera_power_front(struct device *dev, int on)
{
	unsigned int value;
	int ret = -1;
	struct clk *clock;
	struct clk *axi_clk;
	struct clk *axi_clk_0;
	struct clk *lp_clock_0;
	struct clk *lp_clock_1;
	static struct pi_mgr_dfs_node unicam_dfs_node;

	printk(KERN_INFO "%s:camera power %s\n", __func__, (on ? "on" : "off"));
	if (!unicam_dfs_node.valid) {
		ret = pi_mgr_dfs_add_request(&unicam_dfs_node, "unicam",
					     PI_MGR_PI_ID_MM,
					     PI_MGR_DFS_MIN_VALUE);
		if (ret) {
			return -1;
		}
		if (gpio_request_one(SENSOR_1_GPIO_PWRDN, GPIOF_DIR_OUT |
				     GPIOF_INIT_LOW, "Cam1PWDN")) {
			printk(KERN_ERR "Unable to get CAM1PWDN\n");
			return -1;
		}
		d_lvldo2_cam1_1v8 = regulator_get(NULL, "lvldo2_uc");
		if (IS_ERR_OR_NULL(d_lvldo2_cam1_1v8))
			printk(KERN_ERR "Failed to get d_lvldo2_cam1_1v8\n");
		if (d_1v8_mmc1_vcc == NULL) {
			d_1v8_mmc1_vcc = regulator_get(NULL, "mmc1_vcc");
			if (IS_ERR_OR_NULL(d_1v8_mmc1_vcc))
				printk(KERN_ERR "Err d_1v8_mmc1_vcc\n");
		}
	}

	ret = -1;
	lp_clock_0 = clk_get(NULL, CSI0_LP_PERI_CLK_NAME_STR);
	if (IS_ERR_OR_NULL(lp_clock_0)) {
		printk(KERN_ERR "Unable to get %s clock\n",
		CSI0_LP_PERI_CLK_NAME_STR);
		goto e_clk_get;
	}

	lp_clock_1 = clk_get(NULL, CSI1_LP_PERI_CLK_NAME_STR);
	if (IS_ERR_OR_NULL(lp_clock_1)) {
		printk(KERN_ERR "Unable to get %s clock\n",
		CSI1_LP_PERI_CLK_NAME_STR);
		goto e_clk_get;
	}

	clock = clk_get(NULL, SENSOR_1_CLK);
	if (IS_ERR_OR_NULL(clock)) {
		printk(KERN_ERR "Unable to get SENSOR_1 clock\n");
		goto e_clk_get;
	}
	axi_clk_0 = clk_get(NULL, "csi0_axi_clk");
	if (IS_ERR_OR_NULL(axi_clk_0)) {
		printk(KERN_ERR "Unable to get AXI clock 0\n");
		goto e_clk_get;
	}
	axi_clk = clk_get(NULL, "csi1_axi_clk");
	if (IS_ERR_OR_NULL(axi_clk)) {
		printk(KERN_ERR "Unable to get AXI clock 1\n");
		goto e_clk_get;
	}
	if (on) {
		if (pi_mgr_dfs_request_update(&unicam_dfs_node, PI_OPP_TURBO))
			printk("DVFS for UNICAM failed\n");
		gpio_set_value(SENSOR_1_GPIO_PWRDN, 1);
		usleep_range(5000, 5010);
		regulator_enable(d_lvldo2_cam1_1v8);
		usleep_range(1000, 1010);
		regulator_enable(d_1v8_mmc1_vcc);
		usleep_range(1000, 1010);

		if (mm_ccu_set_pll_select(CSI1_BYTE1_PLL, 8)) {
			pr_err("failed to set BYTE1\n");
			goto e_clk_pll;
		}
		if (mm_ccu_set_pll_select(CSI1_BYTE0_PLL, 8)) {
			pr_err("failed to set BYTE0\n");
			goto e_clk_pll;
		}
		if (mm_ccu_set_pll_select(CSI1_CAMPIX_PLL, 8)) {
			pr_err("failed to set PIXPLL\n");
			goto e_clk_pll;
		}

		value = clk_enable(lp_clock_0);
		if (value) {
			printk(KERN_ERR "Failed to enable lp clock 0\n");
			goto e_clk_lp0;
		}

		value = clk_set_rate(lp_clock_0, CSI0_LP_FREQ);
		if (value) {
			pr_err("Failed to set lp clock 0\n");
			goto e_clk_set_lp0;
		}

		value = clk_enable(lp_clock_1);
		if (value) {
			pr_err(KERN_ERR "Failed to enable lp clock 1\n");
			goto e_clk_lp1;
		}

		value = clk_set_rate(lp_clock_1, CSI1_LP_FREQ);
		if (value) {
			pr_err("Failed to set lp clock 1\n");
			goto e_clk_set_lp1;
		}

		value = clk_enable(axi_clk_0);
		if (value) {
			printk(KERN_ERR "Failed to enable axi clock 0\n");
			goto e_clk_axi_clk_0;
		}
		value = clk_enable(axi_clk);
		if (value) {
			printk(KERN_ERR "Failed to enable axi clock 1\n");
			goto e_clk_axi;
		}
		value = clk_enable(clock);
		if (value) {
			printk("Failed to enable sensor 1 clock\n");
			goto e_clk_clock;
		}
		value = clk_set_rate(clock, SENSOR_1_CLK_FREQ);
		if (value) {
			printk("Failed to set sensor 1 clock\n");
			goto e_clk_set_clock;
		}
		usleep_range(10000, 10100);
		gpio_set_value(SENSOR_1_GPIO_PWRDN, 0);
		msleep(30);
	} else {
		gpio_set_value(SENSOR_1_GPIO_PWRDN, 1);
		clk_disable(lp_clock_0);
		clk_disable(lp_clock_1);
		clk_disable(clock);
		clk_disable(axi_clk);
		clk_disable(axi_clk_0);
		regulator_disable(d_lvldo2_cam1_1v8);
		regulator_disable(d_1v8_mmc1_vcc);
		if (pi_mgr_dfs_request_update
		    (&unicam_dfs_node, PI_MGR_DFS_MIN_VALUE)) {
			printk("Failed to set DVFS for unicam\n");
		}
	}
	return 0;

e_clk_set_clock:
	clk_disable(clock);
e_clk_clock:
	clk_disable(axi_clk);
e_clk_axi:
	clk_disable(axi_clk_0);
e_clk_axi_clk_0:
e_clk_set_lp1:
	clk_disable(lp_clock_1);
e_clk_lp1:
e_clk_set_lp0:
	clk_disable(lp_clock_0);
e_clk_lp0:
e_clk_pll:
e_clk_get:
	return ret;
}

static int hawaii_camera_reset_front(struct device *dev)
{
	/* reset the camera gpio */
	printk(KERN_INFO "%s:camera reset\n", __func__);
	return 0;
}

static struct v4l2_subdev_sensor_interface_parms ov5640_if_params = {
	.if_type = V4L2_SUBDEV_SENSOR_SERIAL,
	.if_mode = V4L2_SUBDEV_SENSOR_MODE_SERIAL_CSI2,
	.orientation = V4L2_SUBDEV_SENSOR_PORTRAIT,
	.facing = V4L2_SUBDEV_SENSOR_BACK,
	.parms.serial = {
			 .lanes = 2,
			 .channel = 0,
			 .phy_rate = 0,
			 .pix_clk = 0},
};

static struct soc_camera_link iclink_ov5640 = {
	.bus_id = 0,
	.board_info = &rhea_i2c_camera[0],
	.i2c_adapter_id = 0,
	.module_name = "ov5640",
	.power = &hawaii_camera_power,
	.reset = &hawaii_camera_reset,
	.priv = &ov5640_if_params,
};

static struct platform_device hawaii_camera_back = {
	.name = "soc-camera-pdrv",
	.id = 0,
	.dev = {
		.platform_data = &iclink_ov5640,
		},
};

static struct v4l2_subdev_sensor_interface_parms ov7692_if_params = {
	.if_type = V4L2_SUBDEV_SENSOR_SERIAL,
	.if_mode = V4L2_SUBDEV_SENSOR_MODE_SERIAL_CSI2,
	.orientation = V4L2_SUBDEV_SENSOR_PORTRAIT,
	.facing = V4L2_SUBDEV_SENSOR_FRONT,
	.parms.serial = {
			 .lanes = 1,
			 .channel = 1,
			 .phy_rate = 0,
			 .pix_clk = 0},
};

static struct soc_camera_link iclink_ov7692 = {
	.bus_id = 0,
	.board_info = &rhea_i2c_camera[1],
	.i2c_adapter_id = 0,
	.module_name = "ov7692",
	.power = &hawaii_camera_power_front,
	.reset = &hawaii_camera_reset_front,
	.priv = &ov7692_if_params,
};

static struct platform_device hawaii_camera_front = {
	.name = "soc-camera-pdrv",
	.id = 1,
	.dev = {
		.platform_data = &iclink_ov7692,
		},
};
#endif /* CONFIG_VIDEO_UNICAM_CAMERA */

static struct spi_kona_platform_data hawaii_ssp0_info = {
#ifdef CONFIG_DMAC_PL330
	.enable_dma = 1,
#else
	.enable_dma = 0,
#endif
	.cs_line = 1,
	.mode = SPI_LOOP | SPI_MODE_3,
};

static struct spi_kona_platform_data hawaii_ssp1_info = {
#ifdef CONFIG_DMAC_PL330
	.enable_dma = 1,
#else
	.enable_dma = 0,
#endif
};

#ifdef CONFIG_STM_TRACE
static struct stm_platform_data hawaii_stm_pdata = {
	.regs_phys_base = STM_BASE_ADDR,
	.channels_phys_base = SWSTM_BASE_ADDR,
	.id_mask = 0x0,		/* Skip ID check/match */
	.final_funnel = CHAL_TRACE_FIN_FUNNEL,
};
#endif

#if defined(CONFIG_USB_DWC_OTG)
static struct bcm_hsotgctrl_platform_data hsotgctrl_plat_data = {
	.hsotgctrl_virtual_mem_base = KONA_USB_HSOTG_CTRL_VA,
	.chipreg_virtual_mem_base = KONA_CHIPREG_VA,
	.irq = BCM_INT_ID_HSOTG_WAKEUP,
	.usb_ahb_clk_name = USB_OTG_AHB_BUS_CLK_NAME_STR,
	.mdio_mstr_clk_name = MDIOMASTER_PERI_CLK_NAME_STR,
};
#endif

struct platform_device *hawaii_common_plat_devices[] __initdata = {
	&pmu_device,
	&hawaii_ssp0_device,

#ifdef CONFIG_SENSORS_KONA
	&thermal_device,
#endif

#ifdef CONFIG_STM_TRACE
	&hawaii_stm_device,
#endif

#if defined(CONFIG_HW_RANDOM_KONA)
	&rng_device,
#endif

#if defined(CONFIG_USB_DWC_OTG)
	&hawaii_usb_phy_platform_device,
	&hawaii_hsotgctrl_platform_device,
	&hawaii_otg_platform_device,
#endif

#ifdef CONFIG_KONA_AVS
	&kona_avs_device,
#endif

#ifdef CONFIG_KONA_CPU_FREQ_DRV
	&kona_cpufreq_device,
#endif

#ifdef CONFIG_CRYPTO_DEV_BRCM_SPUM_HASH
	&hawaii_spum_device,
#endif

#ifdef CONFIG_CRYPTO_DEV_BRCM_SPUM_AES
	&hawaii_spum_aes_device,
#endif

#ifdef CONFIG_UNICAM
	&hawaii_unicam_device,
#endif

#ifdef CONFIG_VIDEO_UNICAM_CAMERA
	&hawaii_camera_device,
	&hawaii_camera_back,
	&hawaii_camera_front,
#endif

#ifdef CONFIG_SND_BCM_SOC
	&caph_i2s_device,
	&caph_pcm_device,
#endif
#ifdef CONFIG_KONA_MEMC
	&kona_memc_device,
#endif
};

struct regulator_consumer_supply sd_supply[] = {
	{.supply = "sdldo_uc"},
	REGULATOR_SUPPLY("vddmmc", "sdhci.3"),	/* 0x3f1b0000.sdhci */
	{.supply = "vdd_sdio"},
};

struct regulator_consumer_supply sdx_supply[] = {
	{.supply = "sdxldo_uc"},
	REGULATOR_SUPPLY("vddo", "sdhci.3"),	/* 0x3f1b0000.sdhci */
	{.supply = "vdd_sdxc"},
	{.supply = "sddat_debug_bus"},
};

#ifdef CONFIG_KEYBOARD_BCM
static struct bcm_keymap hawaii_keymap[] = {
	{BCM_KEY_ROW_0, BCM_KEY_COL_0, "Vol Down Key", KEY_VOLUMEDOWN},
	{BCM_KEY_ROW_0, BCM_KEY_COL_1, "Vol Up Key", KEY_VOLUMEUP},
	{BCM_KEY_ROW_0, BCM_KEY_COL_2, "Search Key", KEY_SEARCH},
	{BCM_KEY_ROW_0, BCM_KEY_COL_3, "unused", 0},
	{BCM_KEY_ROW_0, BCM_KEY_COL_4, "unused", 0},
	{BCM_KEY_ROW_0, BCM_KEY_COL_5, "unused", 0},
	{BCM_KEY_ROW_0, BCM_KEY_COL_6, "unused", 0},
	{BCM_KEY_ROW_0, BCM_KEY_COL_7, "unused", 0},
	{BCM_KEY_ROW_1, BCM_KEY_COL_0, "Home-Key", KEY_HOME},
	{BCM_KEY_ROW_1, BCM_KEY_COL_1, "Back Key", KEY_BACK},
	{BCM_KEY_ROW_1, BCM_KEY_COL_2, "Menu-Key", KEY_MENU},
	{BCM_KEY_ROW_1, BCM_KEY_COL_3, "unused", 0},
	{BCM_KEY_ROW_1, BCM_KEY_COL_4, "unused", 0},
	{BCM_KEY_ROW_1, BCM_KEY_COL_5, "unused", 0},
	{BCM_KEY_ROW_1, BCM_KEY_COL_6, "unused", 0},
	{BCM_KEY_ROW_1, BCM_KEY_COL_7, "unused", 0},
	{BCM_KEY_ROW_2, BCM_KEY_COL_0, "unused", 0},
	{BCM_KEY_ROW_2, BCM_KEY_COL_1, "unused", 0},
	{BCM_KEY_ROW_2, BCM_KEY_COL_2, "unused", 0},
	{BCM_KEY_ROW_2, BCM_KEY_COL_3, "unused", 0},
	{BCM_KEY_ROW_2, BCM_KEY_COL_4, "unused", 0},
	{BCM_KEY_ROW_2, BCM_KEY_COL_5, "unused", 0},
	{BCM_KEY_ROW_2, BCM_KEY_COL_6, "unused", 0},
	{BCM_KEY_ROW_2, BCM_KEY_COL_7, "unused", 0},
	{BCM_KEY_ROW_3, BCM_KEY_COL_0, "unused", 0},
	{BCM_KEY_ROW_3, BCM_KEY_COL_1, "unused", 0},
	{BCM_KEY_ROW_3, BCM_KEY_COL_2, "unused", 0},
	{BCM_KEY_ROW_3, BCM_KEY_COL_3, "unused", 0},
	{BCM_KEY_ROW_3, BCM_KEY_COL_4, "unused", 0},
	{BCM_KEY_ROW_3, BCM_KEY_COL_5, "unused", 0},
	{BCM_KEY_ROW_3, BCM_KEY_COL_6, "unused", 0},
	{BCM_KEY_ROW_3, BCM_KEY_COL_7, "unused", 0},
	{BCM_KEY_ROW_4, BCM_KEY_COL_0, "unused", 0},
	{BCM_KEY_ROW_4, BCM_KEY_COL_1, "unused", 0},
	{BCM_KEY_ROW_4, BCM_KEY_COL_2, "unused", 0},
	{BCM_KEY_ROW_4, BCM_KEY_COL_3, "unused", 0},
	{BCM_KEY_ROW_4, BCM_KEY_COL_4, "unused", 0},
	{BCM_KEY_ROW_4, BCM_KEY_COL_5, "unused", 0},
	{BCM_KEY_ROW_4, BCM_KEY_COL_6, "unused", 0},
	{BCM_KEY_ROW_4, BCM_KEY_COL_7, "unused", 0},
	{BCM_KEY_ROW_5, BCM_KEY_COL_0, "unused", 0},
	{BCM_KEY_ROW_5, BCM_KEY_COL_1, "unused", 0},
	{BCM_KEY_ROW_5, BCM_KEY_COL_2, "unused", 0},
	{BCM_KEY_ROW_5, BCM_KEY_COL_3, "unused", 0},
	{BCM_KEY_ROW_5, BCM_KEY_COL_4, "unused", 0},
	{BCM_KEY_ROW_5, BCM_KEY_COL_5, "unused", 0},
	{BCM_KEY_ROW_5, BCM_KEY_COL_6, "unused", 0},
	{BCM_KEY_ROW_5, BCM_KEY_COL_7, "unused", 0},
	{BCM_KEY_ROW_6, BCM_KEY_COL_0, "unused", 0},
	{BCM_KEY_ROW_6, BCM_KEY_COL_1, "unused", 0},
	{BCM_KEY_ROW_6, BCM_KEY_COL_2, "unused", 0},
	{BCM_KEY_ROW_6, BCM_KEY_COL_3, "unused", 0},
	{BCM_KEY_ROW_6, BCM_KEY_COL_4, "unused", 0},
	{BCM_KEY_ROW_6, BCM_KEY_COL_5, "unused", 0},
	{BCM_KEY_ROW_6, BCM_KEY_COL_6, "unused", 0},
	{BCM_KEY_ROW_6, BCM_KEY_COL_7, "unused", 0},
	{BCM_KEY_ROW_7, BCM_KEY_COL_0, "unused", 0},
	{BCM_KEY_ROW_7, BCM_KEY_COL_1, "unused", 0},
	{BCM_KEY_ROW_7, BCM_KEY_COL_2, "unused", 0},
	{BCM_KEY_ROW_7, BCM_KEY_COL_3, "unused", 0},
	{BCM_KEY_ROW_7, BCM_KEY_COL_4, "unused", 0},
	{BCM_KEY_ROW_7, BCM_KEY_COL_5, "unused", 0},
	{BCM_KEY_ROW_7, BCM_KEY_COL_6, "unused", 0},
	{BCM_KEY_ROW_7, BCM_KEY_COL_7, "unused", 0},
};

static struct bcm_keypad_platform_info hawaii_keypad_data = {
	.row_num = 2,
	.col_num = 3,
	.keymap = hawaii_keymap,
	.bcm_keypad_base = (void *)__iomem HW_IO_PHYS_TO_VIRT(KEYPAD_BASE_ADDR),
};

#endif

#if defined(CONFIG_BCMI2CNFC)
static int bcmi2cnfc_gpio_setup(void *);
static int bcmi2cnfc_gpio_clear(void *);
static struct bcmi2cnfc_i2c_platform_data bcmi2cnfc_pdata = {
	.i2c_pdata = {ADD_I2C_SLAVE_SPEED(BSC_BUS_SPEED_400K),
		      SET_CLIENT_FUNC(TX_FIFO_ENABLE | RX_FIFO_ENABLE)},
	.irq_gpio = NFC_INT,
	.en_gpio = NFC_ENABLE,
	.wake_gpio = NFC_WAKE,
	.init = bcmi2cnfc_gpio_setup,
	.reset = bcmi2cnfc_gpio_clear,
};

static int bcmi2cnfc_gpio_setup(void *this)
{
	return 0;
}
static int bcmi2cnfc_gpio_clear(void *this)
{
	return 0;
}

static struct i2c_board_info __initdata bcmi2cnfc[] = {
	{
	 I2C_BOARD_INFO("bcmi2cnfc", 0x1F0),
	 .flags = I2C_CLIENT_TEN,
	 .platform_data = (void *)&bcmi2cnfc_pdata,
	 .irq = gpio_to_irq(NFC_INT),
	 },
};
#endif

#if  defined(CONFIG_BMP18X) || defined(CONFIG_BMP18X_I2C) || defined(CONFIG_BMP18X_I2C_MODULE)
static struct i2c_board_info __initdata i2c_bmp18x_info[] = {
	{
	 I2C_BOARD_INFO(BMP18X_NAME, BMP18X_I2C_ADDRESS),
	 },
};
#endif

#if defined(CONFIG_AL3006) || defined(CONFIG_AL3006_MODULE)
static struct al3006_platform_data al3006_pdata = {
#ifdef AL3006_IRQ_GPIO
	.irq_gpio = AL3006_IRQ_GPIO,
#else
	.irq_gpio = -1,
#endif
};

static struct i2c_board_info __initdata i2c_al3006_info[] = {
	{
	 I2C_BOARD_INFO("al3006", AL3006_I2C_ADDRESS),
	 .platform_data = &al3006_pdata,
	 },
};
#endif

#if defined(CONFIG_MPU_SENSORS_AMI306) || defined(CONFIG_MPU_SENSORS_AMI306_MODULE)
static struct ami306_platform_data ami306_data = AMI306_DATA;
static struct i2c_board_info __initdata i2c_ami306_info[] = {
	{
	 I2C_BOARD_INFO(AMI_DRV_NAME, AMI_I2C_ADDRESS),
	 .platform_data = &ami306_data,
	 },
};
#endif
#if defined(CONFIG_SENSORS_KIONIX_KXTIK) \
	|| defined(CONFIG_SENSORS_KIONIX_KXTIK_MODULE)
#define KXTIK_DEVICE_MAP    2
#define KXTIK_MAP_X         ((KXTIK_DEVICE_MAP-1)%2)
#define KXTIK_MAP_Y         (KXTIK_DEVICE_MAP%2)
#define KXTIK_NEG_X         (((KXTIK_DEVICE_MAP+2)/2)%2)
#define KXTIK_NEG_Y         (((KXTIK_DEVICE_MAP+5)/4)%2)
#define KXTIK_NEG_Z         ((KXTIK_DEVICE_MAP-1)/4)

struct kxtik_platform_data kxtik_pdata = {
	.min_interval = 5,
	.poll_interval = 200,
	.axis_map_x = KXTIK_MAP_X,
	.axis_map_y = KXTIK_MAP_Y,
	.axis_map_z = 2,
	.negate_x = KXTIK_NEG_X,
	.negate_y = KXTIK_NEG_Y,
	.negate_z = KXTIK_NEG_Z,
	.res_12bit = RES_12BIT,
	.g_range = KXTIK_G_2G,
};

#define KXTIK_GPIO_IRQ_PIN          (64)
#define KXTIK_I2C_BUS_ID            (0)

static struct i2c_board_info __initdata kxtik_i2c_boardinfo[] = {
	{
	 I2C_BOARD_INFO("kxtik", KXTIK_SLAVE_ADDR),
	 .platform_data = &kxtik_pdata,
	 .irq = gpio_to_irq(KXTIK_GPIO_IRQ_PIN),
	 },
};

static int kxtik_init_platform_hw(void)
{
	int ret = 0;
	ret = gpio_request(KXTIK_GPIO_IRQ_PIN, "kxtik-irq");
	if (ret < 0) {
		printk(KERN_INFO
		       "kxtik: sensors gpio_request GPIO %d failed, err %d\n",
		       KXTIK_GPIO_IRQ_PIN, ret);
		return ret;
	}
	ret = gpio_direction_input(KXTIK_GPIO_IRQ_PIN);
	if (ret < 0) {
		printk(KERN_INFO
		       "kxtik: sensors gpio_direction_input set GPIO %d as input failed, err %d\n",
		       KXTIK_GPIO_IRQ_PIN, ret);
		gpio_free(KXTIK_GPIO_IRQ_PIN);
		return ret;
	}
	return ret;
}
#endif /* CONFIG_SENSORS_KIONIX_KXTIK */

#if defined(CONFIG_SENSORS_AK8963) || defined(CONFIG_SENSORS_AK8963_MODULE)
static struct akm8963_platform_data akm_platform_data_akm8963 = {
	.gpio_DRDY = AKM8963_IRQ_GPIO,
	.gpio_RST = AKM8963_GPIO_RESET_PIN,
	.layout = 1,
	.outbit = 1,
};

static struct i2c_board_info __initdata akm8963_info[] = {
	{
	 I2C_BOARD_INFO("akm8963", AKM8963_I2C_ADDRESS),
	 .flags = I2C_CLIENT_WAKE,
	 .platform_data = &akm_platform_data_akm8963,
	 .irq = gpio_to_irq(AKM8963_IRQ_GPIO),
	 },
};

static int akm8963_init_platform_hw(void)
{
	int ret;
	pr_info("akm8963]init_platform_hw\n");
	ret = gpio_request(AKM8963_IRQ_GPIO, "akm8963");
	gpio_direction_input(AKM8963_IRQ_GPIO);
	return 0;
}
#endif /* CONFIG_SENSORS_AK8963 */

#if defined(CONFIG_MPU_SENSORS_MPU3050)
static struct bcm_mpu_platform_data bcm_mpu3050_platform_data = {
	.base_data = {
		      .int_config = MPU3050_INIT_CFG,
		      .orientation = MPU3050_DRIVER_GYRO_ORIENTATION,
		      },
	.irq_gpio = MPU3050_IRQ_GPIO,
};

static struct i2c_board_info __initdata inv_mpu_i2c0_boardinfo[] = {
	{
	 I2C_BOARD_INFO("mpu3050", MPU3050_SLAVE_ADDR),
	 .platform_data = &bcm_mpu3050_platform_data,
	 },
};
#endif /* CONFIG_MPU_SENSORS_MPU3050 */

#if defined(CONFIG_MPU_SENSORS_KXTF9)
static struct ext_slave_platform_data inv_mpu_kxtf9_data = {
	.bus = EXT_SLAVE_BUS_SECONDARY,
	.orientation = MPU3050_DRIVER_ACCEL_KXTF9_ORIENTATION,
};

static struct i2c_board_info __initdata inv_mpu_kxtf9_boardinfo[] = {
	{
	 I2C_BOARD_INFO("kxtf9", MPU_SENSORS_KXTF9_SLAVE_ADDR),
	 .platform_data = &inv_mpu_kxtf9_data,
	 },
};
#endif /* CONFIG_MPU_SENSORS_KXTF9 */

#if defined(CONFIG_SENSORS_BMA222)
static struct bma222_accl_platform_data bma_pdata = {
	.orientation = BMA_ROT_90,
	.invert = false,
};
#endif

#if defined(CONFIG_MPU_SENSORS_MPU6050B1) || defined(CONFIG_MPU_SENSORS_MPU6050B1_MODULE)

static struct mpu_platform_data mpu6050_platform_data = {
	.int_config = MPU6050_INIT_CFG,
	.level_shifter = 0,
	.orientation = MPU6050_DRIVER_ACCEL_GYRO_ORIENTATION,
};

/*static struct ext_slave_platform_data mpu_compass_data =
{
//	.bus = EXT_SLAVE_BUS_SECONDARY,
	.orientation = MPU6050_DRIVER_COMPASS_ORIENTATION,
};*/

static struct i2c_board_info __initdata inv_mpu_i2c0_boardinfo[] = {
	{
	 I2C_BOARD_INFO("mpu6050", MPU6050_SLAVE_ADDR),
	 .platform_data = &mpu6050_platform_data,
	 },
/*	{
		I2C_BOARD_INFO("ami_sensor", MPU6050_COMPASS_SLAVE_ADDR),
		.platform_data = &mpu_compass_data,
		.irq =  gpio_to_irq(3),
	},*/
};

#endif /* CONFIG_MPU_SENSORS_MPU6050B1 */

#ifdef CONFIG_KONA_HEADSET_MULTI_BUTTON

#define HS_IRQ		gpio_to_irq(92)
#define HSB_IRQ		BCM_INT_ID_AUXMIC_COMP2
#define HSB_REL_IRQ	BCM_INT_ID_AUXMIC_COMP2_INV
static unsigned int hawaii_button_adc_values[3][2] = {
	/* SEND/END Min, Max */
	{0, 10},
	/* Volume Up  Min, Max */
	{11, 30},
	/* Volue Down Min, Max */
	{30, 680},
};

static unsigned int hawaii_button_adc_values_2_1[3][2] = {
	/* SEND/END Min, Max */
	{0, 104},
	/* Volume Up  Min, Max */
	{139, 270},
	/* Volue Down Min, Max */
	{330, 680},
};
static struct kona_headset_pd hawaii_headset_data = {
	/* GPIO state read is 0 on HS insert and 1 for
	 * HS remove
	 */

	.hs_default_state = 0,
	/*
	 * Because of the presence of the resistor in the MIC_IN line.
	 * The actual ground may not be 0, but a small offset is added to it.
	 * This needs to be subtracted from the measured voltage to determine the
	 * correct value. This will vary for different HW based on the resistor
	 * values used.
	 *
	 * if there is a resistor present on this line, please measure the load
	 * value and put it here, otherwise 0.
	 *
	 */
	.phone_ref_offset = 0,

	/*
	 * Inform the driver whether there is a GPIO present on the board to
	 * detect accessory insertion/removal _OR_ should the driver use the
	 * COMP1 for the same.
	 */
	.gpio_for_accessory_detection = 1,

	/*
	 * Pass the board specific button detection range
	 */
	.button_adc_values_low = hawaii_button_adc_values,

	/*
	 * Pass the board specific button detection range
	 */
	.button_adc_values_high = hawaii_button_adc_values_2_1,

};
#endif /* CONFIG_KONA_HEADSET_MULTI_BUTTON */

#ifdef CONFIG_DMAC_PL330
static struct kona_pl330_data hawaii_pl330_pdata = {
	/* Non Secure DMAC virtual base address */
	.dmac_ns_base = KONA_DMAC_NS_VA,
	/* Secure DMAC virtual base address */
	.dmac_s_base = KONA_DMAC_S_VA,
	/* # of PL330 dmac channels 'configurable' */
	.num_pl330_chans = 8,
	/* irq number to use */
	.irq_base = BCM_INT_ID_DMAC0,
	/* # of PL330 Interrupt lines connected to GIC */
	.irq_line_count = 8,
};
#endif

#if (defined(CONFIG_BCM_RFKILL) || defined(CONFIG_BCM_RFKILL_MODULE))
#define BCMBT_VREG_GPIO		26
#define BCMBT_N_RESET_GPIO	(-1)	/* Unused */
#define BCMBT_AUX0_GPIO		(-1)	/* clk32 */
#define BCMBT_AUX1_GPIO		(-1)	/* UARTB_SEL */

static struct bcmbt_rfkill_platform_data hawaii_bcmbt_rfkill_cfg = {
	.vreg_gpio = BCMBT_VREG_GPIO,
	.n_reset_gpio = BCMBT_N_RESET_GPIO,
	.aux0_gpio = BCMBT_AUX0_GPIO,	/* CLK32 */
	.aux1_gpio = BCMBT_AUX1_GPIO,	/* UARTB_SEL, probably not required */
};

static struct platform_device hawaii_bcmbt_rfkill_device = {
	.name = "bcmbt-rfkill",
	.id = -1,
	.dev = {
		.platform_data = &hawaii_bcmbt_rfkill_cfg,
		},
};
#endif

#ifdef CONFIG_BCM_BT_LPM
#define GPIO_BT_WAKE	32
#define GPIO_HOST_WAKE	72

static struct bcm_bt_lpm_platform_data brcm_bt_lpm_data = {
	.gpio_bt_wake = GPIO_BT_WAKE,
	.gpio_host_wake = GPIO_HOST_WAKE,
};

static struct platform_device board_bcmbt_lpm_device = {
	.name = "bcmbt-lpm",
	.id = -1,
	.dev = {
		.platform_data = &brcm_bt_lpm_data,
		},
};
#endif

/*
 * SPI board info for the slaves
 */
static struct spi_board_info spi_slave_board_info[] __initdata = {
#ifdef CONFIG_SPI_SPIDEV
	{
	 .modalias = "spidev",	/* use spidev generic driver */
	 .max_speed_hz = 13000000,	/* use max speed */
	 .bus_num = 0,		/* framework bus number */
	 .chip_select = 0,	/* for each slave */
	 .platform_data = NULL,	/* no spi_driver specific */
	 .irq = 0,		/* IRQ for this device */
	 .mode = SPI_LOOP,	/* SPI mode 0 */
	 },
#endif
};

#if defined(CONFIG_HAPTIC_SAMSUNG_PWM)
void haptic_gpio_setup(void)
{
	/* Board specific configuration like pin mux & GPIO */
}

static struct haptic_platform_data haptic_control_data = {
	/* Haptic device name: can be device-specific name like ISA1000 */
	.name = "pwm_vibra",
	/* PWM interface name to request */
	.pwm_id = 2,
	/* Invalid gpio for now, pass valid gpio number if connected */
	.gpio = ARCH_NR_GPIOS,
	.setup_pin = haptic_gpio_setup,
};

struct platform_device haptic_pwm_device = {
	.name = "samsung_pwm_haptic",
	.id = -1,
	.dev = {.platform_data = &haptic_control_data,}
};

#endif /* CONFIG_HAPTIC_SAMSUNG_PWM */

static struct sdio_platform_cfg hawaii_sdio_param[] = {
	{
	 .id = 0,
	 .data_pullup = 0,
	 .cd_gpio = SD_CARDDET_GPIO_PIN,
	 .devtype = SDIO_DEV_TYPE_SDMMC,
	 .flags = KONA_SDIO_FLAGS_DEVICE_REMOVABLE,
	 .peri_clk_name = "sdio1_clk",
	 .ahb_clk_name = "sdio1_ahb_clk",
	 .sleep_clk_name = "sdio1_sleep_clk",
	 .peri_clk_rate = 48000000,
	 /*The SD card regulator */
	 .vddo_regulator_name = "vdd_sdio",
	 /*The SD controller regulator */
	 .vddsdxc_regulator_name = "vdd_sdxc",
	 },
	{
	 .id = 1,
	 .data_pullup = 0,
	 .is_8bit = 1,
	 .devtype = SDIO_DEV_TYPE_EMMC,
	 .flags = KONA_SDIO_FLAGS_DEVICE_NON_REMOVABLE,
	 .peri_clk_name = "sdio2_clk",
	 .ahb_clk_name = "sdio2_ahb_clk",
	 .sleep_clk_name = "sdio2_sleep_clk",
	 .peri_clk_rate = 52000000,
	 },
#ifdef CONFIG_BRCM_UNIFIED_DHD_SUPPORT
	{
	 .id = 2,
	 .data_pullup = 0,
	 .devtype = SDIO_DEV_TYPE_WIFI,
	 .flags = KONA_SDIO_FLAGS_DEVICE_REMOVABLE,
	 .peri_clk_name = "sdio3_clk",
	 .ahb_clk_name = "sdio3_ahb_clk",
	 .sleep_clk_name = "sdio3_sleep_clk",
	 .peri_clk_rate = 48000000,
	 .register_status_notify = hawaii_wifi_status_register,
	 },
#else
	{
	 .id = 2,
	 .data_pullup = 0,
	 .devtype = SDIO_DEV_TYPE_WIFI,
	 .wifi_gpio = {
		       .reset = 3,
		       .reg = -1,
		       .host_wake = 74,
		       .shutdown = -1,
		       },
	 .flags = KONA_SDIO_FLAGS_DEVICE_REMOVABLE,
	 .peri_clk_name = "sdio3_clk",
	 .ahb_clk_name = "sdio3_ahb_clk",
	 .sleep_clk_name = "sdio3_sleep_clk",
	 .peri_clk_rate = 48000000,
	 },
#endif
};

#ifdef CONFIG_BACKLIGHT_PWM

static struct platform_pwm_backlight_data hawaii_backlight_data = {
/* backlight */
	.pwm_id = 2,
	.max_brightness = 32,	/* Android calibrates to 32 levels */
	.dft_brightness = 32,
	.polarity = 1,		/* Inverted polarity */
	.pwm_period_ns = 1000000,
};

#endif /*CONFIG_BACKLIGHT_PWM */

#ifdef CONFIG_VIDEO_KONA
static struct ov5640_platform_data ov5640_cam1_pdata = {
	.s_power = hawaii_ov_cam1_power,
};

struct unicam_subdev_i2c_board_info ov5640_cam1_i2c_device = {
	.board_info = {
		       I2C_BOARD_INFO("ov5640-mc", OV5640_I2C_ADDRESS),
		       .platform_data = &ov5640_cam1_pdata,
		       },
	.i2c_adapter_id = 0,
};

static struct unicam_v4l2_subdevs_groups hawaii_unicam_subdevs[] = {
	{
	 /* ov5640 */
	 .i2c_info = &ov5640_cam1_i2c_device,
	 .interface = UNICAM_INTERFACE_CSI2_PHY1,
	 .bus = {
		 .csi2 = {
			  .lanes = CSI2_DUAL_LANE_SENSOR,
			  .port = UNICAM_PORT_AFE_0,
			  },
		 },
	 },
};

static struct unicam_platform_data hawaii_unicam_pdata = {
	.subdevs = hawaii_unicam_subdevs,
	.num_subdevs = ARRAY_SIZE(hawaii_unicam_subdevs),
};

static struct resource hawaii_unicam_rsrc[] = {
	[0] = {
	       .start = BCM_INT_ID_CSI,
	       .end = BCM_INT_ID_CSI,
	       .flags = IORESOURCE_IRQ,
	       },
};

static struct platform_device hawaii_unicam_device = {
	/* adding prefix mc to differ from char unicam interface */
	.name = "kona-unicam-mc",
	.id = 0,
	.resource = hawaii_unicam_rsrc,
	.num_resources = ARRAY_SIZE(hawaii_unicam_rsrc),
	.dev = {
		.platform_data = &hawaii_unicam_pdata,
		},
};

late_initcall(hawaii_camera_init);
#endif
/* Remove this comment when camera data for Hawaii is updated */

#if defined(CONFIG_SENSORS_BMA222)
static struct i2c_board_info __initdata bma222_accl_info[] = {
	{
	 I2C_BOARD_INFO("bma222_accl", 0x08),
	 .irq = -1,
	 .platform_data = &bma_pdata,
	 },
};
#endif

#ifdef CONFIG_TOUCHSCREEN_FT5306
static int ts_power(ts_power_status vreg_en)
{
	struct regulator *reg = NULL;
	if (!reg) {
/* Remove this comment when the regulator references are fixed here for Hawaii */
		reg = regulator_get(NULL, "hv8");
		if (!reg || IS_ERR(reg)) {
			pr_err("No Regulator available for ldo_hv8\n");
			return -1;
		}
	}
	if (reg) {
		if (vreg_en) {
			regulator_set_voltage(reg, 3000000, 3000000);
			pr_err("Turn on TP (ldo_hv8) to 2.8V\n");
			regulator_enable(reg);
		} else {
			pr_err("Turn off TP (ldo_hv8)\n");
			regulator_disable(reg);
		}
	} else {
		pr_err("TP Regulator Alloc Failed");
		return -1;
	}
	return 0;
}

static struct Synaptics_ts_platform_data ft5306_plat_data = {
	.power = ts_power,
};

static struct i2c_board_info __initdata ft5306_info[] = {
	{			/* New touch screen i2c slave address. */
	 I2C_BOARD_INFO("FocalTech-Ft5306", (0x70 >> 1)),
	 .platform_data = &ft5306_plat_data,
	 .irq = gpio_to_irq(TSC_GPIO_IRQ_PIN),
	 },
};
#endif

#if defined(CONFIG_TOUCHSCREEN_BCM915500) || defined(CONFIG_TOUCHSCREEN_BCM915500_MODULE)
static struct bcm915500_platform_data bcm915500_i2c_param = {
	.id = 3,
	.i2c_adapter_id = 3,
	.gpio_reset = TSC_GPIO_RESET_PIN,
	.gpio_interrupt = TSC_GPIO_IRQ_PIN,
};

static struct i2c_board_info bcm915500_i2c_boardinfo[] = {
	{
	 .type = BCM915500_TSC_NAME,
	 .addr = HW_BCM915500_SLAVE_SPM,
	 .platform_data = &bcm915500_i2c_param,
	 .irq = gpio_to_irq(TSC_GPIO_IRQ_PIN),
	 },
};
#endif

#if defined(CONFIG_BCM_ALSA_SOUND)
static struct caph_platform_cfg board_caph_platform_cfg =
#ifdef HW_CFG_CAPH
	HW_CFG_CAPH;
#else
{
	.aud_ctrl_plat_cfg = {
			      .ext_aud_plat_cfg = {
						   .ihf_ext_amp_gpio = -1,
						   }
			      }
};
#endif

static struct platform_device board_caph_device = {
	.name = "brcm_caph_device",
	.id = -1,		/*Indicates only one device */
	.dev = {
		.platform_data = &board_caph_platform_cfg,
		},
};

#endif /* CONFIG_BCM_ALSA_SOUND */

static struct platform_device *hawaii_devices[] __initdata = {
#ifdef CONFIG_KEYBOARD_BCM
	&hawaii_kp_device,
#endif
#ifdef CONFIG_KONA_HEADSET_MULTI_BUTTON
	&hawaii_headset_device,
#endif

#ifdef CONFIG_DMAC_PL330
	&hawaii_pl330_dmac_device,
#endif

#ifdef CONFIG_HAPTIC_SAMSUNG_PWM
	&haptic_pwm_device,
#endif

#ifdef CONFIG_BACKLIGHT_PWM
	&hawaii_backlight_device,
#endif

#if (defined(CONFIG_BCM_RFKILL) || defined(CONFIG_BCM_RFKILL_MODULE))
	&hawaii_bcmbt_rfkill_device,
#endif


#ifdef CONFIG_BCM_BT_LPM
	&board_bcmbt_lpm_device,
#endif

#ifdef CONFIG_VIDEO_KONA
	&hawaii_unicam_device,
#endif

#if defined(CONFIG_BCM_ALSA_SOUND)
	&board_caph_device,
#endif

};

struct platform_device *hawaii_sdio_devices[] __initdata = {
	&hawaii_sdio2_device,
	&hawaii_sdio3_device,
	&hawaii_sdio1_device,
};

static void __init hawaii_add_i2c_devices(void)
{

#ifdef CONFIG_VIDEO_ADP1653
	i2c_register_board_info(0, adp1653_flash, ARRAY_SIZE(adp1653_flash));
#endif

#ifdef CONFIG_TOUCHSCREEN_FT5306
	i2c_register_board_info(3, ft5306_info, ARRAY_SIZE(ft5306_info));
#endif

#ifdef CONFIG_SENSORS_BMA222
	i2c_register_board_info(2, bma222_accl_info,
				ARRAY_SIZE(bma222_accl_info));
#endif

#if defined(CONFIG_MPU_SENSORS_MPU3050)
	inv_mpu_i2c0_boardinfo[0].irq = gpio_to_irq(MPU3050_IRQ_GPIO);

	i2c_register_board_info(MPU3050_I2C_BUS_ID, inv_mpu_i2c0_boardinfo,
				ARRAY_SIZE(inv_mpu_i2c0_boardinfo));
#endif /* CONFIG_MPU_SENSORS_MPU3050 */

#if defined(CONFIG_MPU_SENSORS_KXTF9)
	inv_mpu_kxtf9_boardinfo[0].irq =
	    gpio_to_irq(MPU_SENSORS_KXTF9_IRQ_GPIO);
	i2c_register_board_info(0, inv_mpu_kxtf9_boardinfo,
				ARRAY_SIZE(inv_mpu_kxtf9_boardinfo));
#endif /* CONFIG_MPU_SENSORS_KXTF9 */

#if defined(CONFIG_SENSORS_KIONIX_KXTIK)	\
			|| defined(CONFIG_SENSORS_KIONIX_KXTIK_MODULE)
	i2c_register_board_info(KXTIK_I2C_BUS_ID,
				kxtik_i2c_boardinfo,
				ARRAY_SIZE(kxtik_i2c_boardinfo));
#endif /* CONFIG_SENSORS_KIONIX_KXTIK */

#if defined(CONFIG_SENSORS_AK8963) || defined(CONFIG_SENSORS_AK8963_MODULE)
	i2c_register_board_info(AKM8963_I2C_BUS_ID,
				km8963_info, ARRAY_SIZE(akm8963_info));
#endif /* CONFIG_SENSORS_AK8963 */

#if defined(CONFIG_TOUCHSCREEN_BCM915500) || defined(CONFIG_TOUCHSCREEN_BCM915500_MODULE)
	i2c_register_board_info(3, bcm915500_i2c_boardinfo,
				ARRAY_SIZE(bcm915500_i2c_boardinfo));
#endif

#if defined(CONFIG_BCMI2CNFC)
	i2c_register_board_info(1, bcmi2cnfc, ARRAY_SIZE(bcmi2cnfc));
#endif

#if defined(CONFIG_MPU_SENSORS_MPU6050B1) || defined(CONFIG_MPU_SENSORS_MPU6050B1_MODULE)
#if defined(MPU6050_IRQ_GPIO)
	inv_mpu_i2c0_boardinfo[0].irq = gpio_to_irq(MPU6050_IRQ_GPIO);
#endif
	i2c_register_board_info(MPU6050_I2C_BUS_ID,
				inv_mpu_i2c0_boardinfo,
				ARRAY_SIZE(inv_mpu_i2c0_boardinfo));
#endif

#if  defined(CONFIG_BMP18X) || defined(CONFIG_BMP18X_I2C) || defined(CONFIG_BMP18X_I2C_MODULE)
	i2c_register_board_info(
#ifdef BMP18X_I2C_BUS_ID
				       BMP18X_I2C_BUS_ID,
#else
				       -1,
#endif
				       i2c_bmp18x_info,
				       ARRAY_SIZE(i2c_bmp18x_info));
#endif

#if defined(CONFIG_AL3006) || defined(CONFIG_AL3006_MODULE)
#ifdef AL3006_IRQ
	i2c_al3006_info[0].irq = gpio_to_irq(AL3006_IRQ_GPIO);
#else
	i2c_al3006_info[0].irq = -1;
#endif
	i2c_register_board_info(
#ifdef AL3006_I2C_BUS_ID
				       AL3006_I2C_BUS_ID,
#else
				       -1,
#endif
				       i2c_al3006_info,
				       ARRAY_SIZE(i2c_al3006_info));
#endif /* CONFIG_AL3006 */

#if  defined(CONFIG_MPU_SENSORS_AMI306) || defined(CONFIG_MPU_SENSORS_AMI306)
	i2c_register_board_info(
#ifdef AMI306_I2C_BUS_ID
				       AMI306_I2C_BUS_ID,
#else
				       -1,
#endif
				       i2c_ami306_info,
				       ARRAY_SIZE(i2c_ami306_info));
#endif

}

static void hawaii_add_pdata(void)
{
	hawaii_sdio1_device.dev.platform_data = &hawaii_sdio_param[0];
	hawaii_sdio2_device.dev.platform_data = &hawaii_sdio_param[1];
	hawaii_sdio3_device.dev.platform_data = &hawaii_sdio_param[2];
	hawaii_ssp0_device.dev.platform_data = &hawaii_ssp0_info;
	hawaii_ssp1_device.dev.platform_data = &hawaii_ssp1_info;
	hawaii_stm_device.dev.platform_data = &hawaii_stm_pdata;
	hawaii_headset_device.dev.platform_data = &hawaii_headset_data;
	hawaii_pl330_dmac_device.dev.platform_data = &hawaii_pl330_pdata;
	hawaii_backlight_device.dev.platform_data = &hawaii_backlight_data;
#ifdef CONFIG_USB_DWC_OTG
	hawaii_hsotgctrl_platform_device.dev.platform_data =
	    &hsotgctrl_plat_data;
	hawaii_usb_phy_platform_device.dev.platform_data =
		&hsotgctrl_plat_data;
#endif
#ifdef CONFIG_ION
	ion_system_device.dev.platform_data = &ion_system_data;
#endif
}

void __init hawaii_add_common_devices(void)
{
#ifdef CONFIG_ANDROID_PMEM
	platform_device_register(&android_pmem);
#endif

	platform_add_devices(hawaii_common_plat_devices,
			     ARRAY_SIZE(hawaii_common_plat_devices));
}

static void __init hawaii_add_devices(void)
{

	hawaii_add_pdata();

#ifdef CONFIG_KEYBOARD_BCM
	hawaii_kp_device.dev.platform_data = &hawaii_keypad_data;
#endif

#ifdef CONFIG_ION
#ifdef CONFIG_M4U
	platform_device_register(&ion_system_device);
#endif
	platform_device_register(&ion_carveout_device);
#ifdef CONFIG_CMA
	platform_device_register(&ion_cma_device);
#endif /* CONFIG_CMA */
#endif /* CONFIG_ION */

	platform_add_devices(hawaii_devices, ARRAY_SIZE(hawaii_devices));

	hawaii_add_i2c_devices();

	spi_register_board_info(spi_slave_board_info,
				ARRAY_SIZE(spi_slave_board_info));

}

static void __init hawaii_add_sdio_devices(void)
{
	platform_add_devices(hawaii_sdio_devices,
			     ARRAY_SIZE(hawaii_sdio_devices));
}

#ifdef CONFIG_FB_BRCM_KONA
/*
 * KONA FRAME BUFFER DISPLAY DRIVER PLATFORM CONFIG
 */
struct kona_fb_platform_data konafb_devices[] __initdata = {
	{
	 .dispdrv_name = "NT35516",
	 .dispdrv_entry = DISP_DRV_NT35516_GetFuncTable,
	 .parms = {
		   .w0 = {
			  .bits = {
				   .boot_mode = 0,
				   .bus_type = KONA_BUS_DSI,
				   .bus_no = KONA_BUS_0,
				   .bus_ch = KONA_BUS_CH_0,
				   .bus_width = 3,
				   .te_input = KONA_TE_IN_1_DSI0,
				   .col_mode_i = KONA_CM_I_XRGB888,
				   .col_mode_o = KONA_CM_O_RGB888,
				   },
			  },
		   .w1 = {
			  .bits = {
				   .api_rev = KONA_LCD_BOOT_API_REV,
				   .lcd_rst0 = 22,
				   },
			  },
		   },
	 },
};

#include "kona_fb_init.c"
#endif /* #ifdef CONFIG_FB_BRCM_KONA */

static struct of_device_id hawaii_dt_match_table[] __initdata = {
	{ .compatible = "simple-bus", },
	{}
};

static void __init hawaii_init(void)
{
	hawaii_add_devices();
#ifdef CONFIG_FB_BRCM_KONA
	konafb_init();
#endif
	hawaii_add_common_devices();
	/* Populate platform_devices from device tree data */
	of_platform_populate(NULL, hawaii_dt_match_table, NULL, NULL);
	return;
}

static int __init hawaii_add_lateinit_devices(void)
{
	hawaii_add_sdio_devices();

#ifdef CONFIG_BRCM_UNIFIED_DHD_SUPPORT
	hawaii_wlan_init();
#endif
	return 0;
}

late_initcall(hawaii_add_lateinit_devices);

static const char *hawaii_dt_compat[] = { "bcm,hawaii", NULL, };
DT_MACHINE_START(HAWAII, "hawaii")
	.map_io = hawaii_map_io,
	.init_irq = kona_init_irq,
	.handle_irq = gic_handle_irq,
	.timer = &kona_timer,
	.init_machine = hawaii_init,
	.reserve = hawaii_reserve,
	.restart = hawaii_restart,
	.dt_compat = hawaii_dt_compat,
MACHINE_END<|MERGE_RESOLUTION|>--- conflicted
+++ resolved
@@ -441,7 +441,6 @@
 		if (value) {
 			pr_err(KERN_ERR "Failed to enable lp clock\n");
 			goto e_clk_lp;
-<<<<<<< HEAD
 		}
 
 		value = clk_set_rate(lp_clock, CSI0_LP_FREQ);
@@ -449,17 +448,6 @@
 			pr_err("Failed to set lp clock\n");
 			goto e_clk_set_lp;
 		}
-
-=======
-		}
-
-		value = clk_set_rate(lp_clock, CSI0_LP_FREQ);
-		if (value) {
-			pr_err("Failed to set lp clock\n");
-			goto e_clk_set_lp;
-		}
-
->>>>>>> 88e255d4
 		value = clk_enable(clock);
 		if (value) {
 			pr_err("Failed to enable sensor 0 clock\n");
