/************************************************************************/
/*                                                                      */
/*  Copyright 2012  Broadcom Corporation                                */
/*                                                                      */
/* Unless you and Broadcom execute a separate written software license  */
/* agreement governing use of this software, this software is licensed  */
/* to you under the terms of the GNU General Public License version 2   */
/* (the GPL), available at						*/
/*                                                                      */
/*          http://www.broadcom.com/licenses/GPLv2.php                  */
/*                                                                      */
/*  with the following added to such license:                           */
/*                                                                      */
/*  As a special exception, the copyright holders of this software give */
/*  you permission to link this software with independent modules, and  */
/*  to copy and distribute the resulting executable under terms of your */
/*  choice, provided that you also meet, for each linked independent    */
/*  module, the terms and conditions of the license of that module. An  */
/*  independent module is a module which is not derived from this       */
/*  software.  The special   exception does not apply to any            */
/*  modifications of the software.					*/
/*									*/
/*  Notwithstanding the above, under no circumstances may you combine	*/
/*  this software in any way with any other Broadcom software provided	*/
/*  under a license other than the GPL, without Broadcom's express	*/
/*  prior written consent.						*/
/*									*/
/************************************************************************/

#include <linux/version.h>
#include <linux/init.h>
#include <linux/device.h>
#include <linux/platform_device.h>
#include <linux/interrupt.h>
#include <linux/irq.h>
#include <linux/mfd/bcm590xx/pmic.h>
#include <linux/of_platform.h>
#include <linux/of.h>
#include <linux/of_fdt.h>
#include <mach/pinmux.h>
#ifdef CONFIG_IOMMU_API
#include <plat/bcm_iommu.h>
#endif
#ifdef CONFIG_ION_BCM_NO_DT
#include <linux/ion.h>
#include <linux/broadcom/bcm_ion.h>
#endif
#include <linux/serial_8250.h>
#include <linux/i2c.h>
#include <linux/i2c-kona.h>
#include <linux/spi/spi.h>
#include <linux/clk.h>
#include <linux/bootmem.h>
#include <linux/input.h>
#include <linux/mfd/bcm590xx/core.h>
#include <linux/gpio.h>
#include <linux/gpio_keys.h>
#include <linux/i2c-kona.h>
#include <linux/i2c.h>
#include <linux/i2c/tango_ts.h>
#include <linux/i2c/melfas_ts.h>
#include <asm/mach/arch.h>
#include <asm/mach-types.h>
#include <asm/mach/map.h>
#include <asm/hardware/gic.h>
#include <mach/hardware.h>
#include <mach/hardware.h>
#include <mach/kona_headset_pd.h>
#include <mach/kona.h>
#include <mach/sdio_platform.h>
#include <mach/hawaii.h>
#include <mach/io_map.h>
#include <mach/irqs.h>
#include <mach/rdb/brcm_rdb_uartb.h>
#include <mach/clock.h>
#include <plat/spi_kona.h>
#include <plat/chal/chal_trace.h>
#include <plat/pi_mgr.h>
#include <plat/spi_kona.h>

#include <trace/stm.h>

#ifdef CONFIG_HAS_WAKELOCK
#include <linux/wakelock.h>
#endif

#include "devices.h"

#ifdef CONFIG_KEYBOARD_BCM
#include <mach/bcm_keypad.h>
#endif
#ifdef CONFIG_DMAC_PL330
#include <mach/irqs.h>
#include <plat/pl330-pdata.h>
#include <linux/dma-mapping.h>
#endif

#if defined(CONFIG_SPI_GPIO)
#include <linux/spi/spi_gpio.h>
#endif

#if defined(CONFIG_HAPTIC)
#include <linux/haptic.h>
#endif

#if (defined(CONFIG_BCM_RFKILL) || defined(CONFIG_BCM_RFKILL_MODULE))
#include <linux/broadcom/bcmbt_rfkill.h>
#endif

#ifdef CONFIG_BCM_BZHW
#include <linux/broadcom/bcm_bzhw.h>
#endif

#ifdef CONFIG_BCM_BT_LPM
#include <linux/broadcom/bcmbt_lpm.h>
#endif

#if defined(CONFIG_BCMI2CNFC)
#include <linux/bcmi2cnfc.h>
#endif

#if defined(CONFIG_SENSORS_BMA2X2)
#include <linux/bma222.h>
#endif

#if defined(CONFIG_BMP18X) || defined(CONFIG_BMP18X_I2C)
	|| defined(CONFIG_BMP18X_I2C_MODULE)
#include <linux/bmp18x.h>
#include <mach/bmp18x_i2c_settings.h>
#endif

#if defined(CONFIG_AL3006) || defined(CONFIG_AL3006_MODULE)
#include <linux/al3006.h>
#include <mach/al3006_i2c_settings.h>
#endif

#if defined(CONFIG_MPU_SENSORS_MPU6050B1)
	|| defined(CONFIG_MPU_SENSORS_MPU6050B1_MODULE)
#include <linux/mpu.h>
#include <mach/mpu6050_settings.h>
#endif

#if defined(CONFIG_MPU_SENSORS_AMI306)
	|| defined(CONFIG_MPU_SENSORS_AMI306_MODULE)
#include <linux/ami306_def.h>
#include <linux/ami_sensor.h>
#include <mach/ami306_settings.h>
#endif

#if defined(CONFIG_KEYBOARD_GPIO) || defined(CONFIG_KEYBOARD_GPIO_MODULE)
#include <linux/input.h>
#include <linux/gpio_keys.h>
#endif


#ifdef CONFIG_BACKLIGHT_PWM
#include <linux/pwm_backlight.h>
#endif

#ifdef CONFIG_BACKLIGHT_TPS61158
#include <linux/tps61158_pwm_bl.h>
#endif
#ifdef CONFIG_BACKLIGHT_KTD259B
#include <linux/ktd259b_bl.h>
#endif

#ifdef CONFIG_FB_BRCM_KONA
#include <video/kona_fb.h>
#endif

#if defined(CONFIG_BCM_ALSA_SOUND)
#include <mach/caph_platform.h>
#include <mach/caph_settings.h>
#endif
<<<<<<< HEAD
#ifdef CONFIG_UNICAM_CAMERA
=======
#ifdef CONFIG_SOC_CAMERA
>>>>>>> 7bfdf205
#include <media/soc_camera.h>
#include "../../../drivers/media/video/camdrv_ss.h"
#endif

#ifdef CONFIG_VIDEO_KONA
#include <media/v4l2-device.h>
#include <media/v4l2-subdev.h>
#include <media/kona-unicam.h>
#endif

#ifdef CONFIG_WD_TAPPER
#include <linux/broadcom/wd-tapper.h>
#endif

#ifdef CONFIG_I2C_GPIO
#include <linux/i2c-gpio.h>
#endif

#if defined(CONFIG_RT8969) || defined(CONFIG_RT8973)
#include <linux/mfd/bcmpmu.h>
#include <linux/power_supply.h>
#include <linux/platform_data/rtmusc.h>
#endif

#ifdef CONFIG_USB_SWITCH_TSU6111
#include <linux/mfd/bcmpmu.h>
#include <linux/power_supply.h>
#include <linux/i2c/tsu6111.h>
#endif
#if defined(CONFIG_SEC_CHARGING_FEATURE)
/* Samsung charging feature */
#include <linux/spa_power.h>
#endif

#if defined(CONFIG_TOUCHSCREEN_BCM915500)
	|| defined(CONFIG_TOUCHSCREEN_BCM915500_MODULE)
#include <linux/i2c/bcmtch15xxx.h>
#endif

#ifdef CONFIG_USB_DWC_OTG
#include <linux/usb/bcm_hsotgctrl.h>
#include <linux/usb/otg.h>
#endif

#ifdef CONFIG_MOBICORE_DRIVER
#include <linux/broadcom/mobicore.h>
#endif


#ifdef CONFIG_BRCM_UNIFIED_DHD_SUPPORT
#include "hawaii_wifi.h"

/* void send_usb_insert_event(enum bcmpmu_event_t event, void *para);*/
void send_chrgr_insert_event(enum bcmpmu_event_t event, void *para);

#include <linux/bmm050.h>
#include <linux/bma150.h>

#include <linux/gp2ap002_dev.h>
#include <linux/gp2ap002.h>

extern int hawaii_wifi_status_register(
		void (*callback)(int card_present, void *dev_id),
		void *dev_id);
#endif

/* SD */
#define SD_CARDDET_GPIO_PIN	91

/* keypad map */
#define BCM_KEY_ROW_0  0
#define BCM_KEY_ROW_1  1
#define BCM_KEY_ROW_2  2
#define BCM_KEY_ROW_3  3
#define BCM_KEY_ROW_4  4
#define BCM_KEY_ROW_5  5
#define BCM_KEY_ROW_6  6
#define BCM_KEY_ROW_7  7

#define BCM_KEY_COL_0  0
#define BCM_KEY_COL_1  1
#define BCM_KEY_COL_2  2
#define BCM_KEY_COL_3  3
#define BCM_KEY_COL_4  4
#define BCM_KEY_COL_5  5
#define BCM_KEY_COL_6  6
#define BCM_KEY_COL_7  7

/* Touch */
#define TSC_GPIO_IRQ_PIN			73

#define TSC_GPIO_RESET_PIN			70
#define TANGO_I2C_TS_DRIVER_NUM_BYTES_TO_READ	14

/* NFC */
#define NFC_INT	90
#define NFC_WAKE 25
#define NFC_ENABLE 100

#define KONA_UART0_PA   UARTB_BASE_ADDR
#define KONA_UART1_PA   UARTB2_BASE_ADDR
#define KONA_UART2_PA   UARTB3_BASE_ADDR

#define HAWAII_8250PORT(name, clk, freq, uart_name, power_save_en)\
{								\
	.membase    = (void __iomem *)(KONA_##name##_VA),	\
	.mapbase    = (resource_size_t)(KONA_##name##_PA),	\
	.irq        = BCM_INT_ID_##name,			\
	.uartclk    = freq,					\
	.regshift   = 2,					\
	.iotype     = UPIO_MEM32,				\
	.type       = PORT_16550A,				\
	.flags      = UPF_BOOT_AUTOCONF | UPF_BUG_THRE |	\
			UPF_FIXED_TYPE | UPF_SKIP_TEST,		\
	.private_data = power_save_en,				\
	.clk_name = clk,					\
	.port_name = uart_name,					\
}

/*This flag is added for saving power for UART GPS. If you want to save power
 * pass the address of this flag as a parameter to power_save_en*/
static bool power_save_enable = 1;

int reset_pwm_padcntrl(void)
{
	struct pin_config new_pin_config;
	int ret;
	new_pin_config.name = PN_GPIO24;
	new_pin_config.func = PF_GPIO24;
	ret = pinmux_set_pin_config(&new_pin_config);
	return ret;
}

#ifdef CONFIG_ION_BCM_NO_DT
struct ion_platform_data ion_system_data = {
	.nr = 1,
#ifdef CONFIG_IOMMU_API
	.pdev_iommu = &iommu_mm_device,
#endif
#ifdef CONFIG_BCM_IOVMM
	.pdev_iovmm = &iovmm_mm_256mb_device,
#endif
	.heaps = {
		[0] = {
			.id    = 0,
			.type  = ION_HEAP_TYPE_SYSTEM,
			.name  = "ion-system",
			.base  = 0,
			.limit = 0,
			.size  = 0,
		},
	},
};

struct ion_platform_data ion_system_extra_data = {
	.nr = 1,
#ifdef CONFIG_IOMMU_API
	.pdev_iommu = &iommu_mm_device,
#endif
#ifdef CONFIG_BCM_IOVMM
	.pdev_iovmm = &iovmm_mm_device,
#endif
	.heaps = {
		[0] = {
			.id    = 1,
			.type  = ION_HEAP_TYPE_SYSTEM,
			.name  = "ion-system-extra",
			.base  = 0,
			.limit = 0,
			.size  = 0,
		},
	},
};


struct ion_platform_data ion_carveout_data = {
	.nr = 2,
#ifdef CONFIG_IOMMU_API
	.pdev_iommu = &iommu_mm_device,
#endif
#ifdef CONFIG_BCM_IOVMM
	.pdev_iovmm = &iovmm_mm_256mb_device,
#endif
	.heaps = {
		[0] = {
			.id    = 3,
			.type  = ION_HEAP_TYPE_CARVEOUT,
			.name  = "ion-carveout",
			.base  = 0xa0000000,
			.limit = 0xb0000000,
			.size  = (64 * SZ_1M),
#ifdef CONFIG_ION_OOM_KILLER
			.lmk_enable = 0,
			.lmk_min_score_adj = 411,
			.lmk_min_free = 32,
#endif
		},
		[1] = {
			.id    = 1,
			.type  = ION_HEAP_TYPE_CARVEOUT,
			.name  = "ion-carveout-extra",
			.base  = 0,
			.limit = 0xa0000000,
			.size  = (0 * SZ_1M),
#ifdef CONFIG_ION_OOM_KILLER
			.lmk_enable = 0,
			.lmk_min_score_adj = 411,
			.lmk_min_free = 32,
#endif
		},
	},
};

#ifdef CONFIG_CMA
struct ion_platform_data ion_cma_data = {
	.nr = 2,
#ifdef CONFIG_IOMMU_API
	.pdev_iommu = &iommu_mm_device,
#endif
#ifdef CONFIG_BCM_IOVMM
	.pdev_iovmm = &iovmm_mm_256mb_device,
#endif
	.heaps = {
		[0] = {
			.id = 2,
			.type  = ION_HEAP_TYPE_DMA,
			.name  = "ion-cma",
			.base  = 0xa0000000,
			.limit = 0xb0000000,
			.size  = (192 * SZ_1M),
#ifdef CONFIG_ION_OOM_KILLER
			.lmk_enable = 1,
			.lmk_min_score_adj = 411,
			.lmk_min_free = 32,
#endif
		},
		[1] = {
			.id = 0,
			.type  = ION_HEAP_TYPE_DMA,
			.name  = "ion-cma-extra",
			.base  = 0x00000000,
			.limit = 0xa0000000,
			.size  = (0 * SZ_1M),
#ifdef CONFIG_ION_OOM_KILLER
			.lmk_enable = 1,
			.lmk_min_score_adj = 411,
			.lmk_min_free = 32,
#endif
		},
	},
};
#endif /* CONFIG_CMA */
#endif /* CONFIG_ION_BCM_NO_DT */

<<<<<<< HEAD
#ifdef CONFIG_UNICAM_CAMERA

=======
#ifdef CONFIG_SOC_MAIN_CAMERA
>>>>>>> 7bfdf205
#define CAMDRV_SS_MAIN_I2C_ADDRESS (0xAC>>1)

static struct i2c_board_info hawaii_i2c_camera = {
	I2C_BOARD_INFO("camdrv_ss", CAMDRV_SS_MAIN_I2C_ADDRESS),

};
static int hawaii_camera_power(struct device *dev, int on)
{
	static struct pi_mgr_dfs_node unicam_dfs_node;
	int ret;

	printk(KERN_INFO "%s:camera power %s, %d\n", __func__,
		(on ? "on" : "off"), unicam_dfs_node.valid);

	if (!unicam_dfs_node.valid) {
		ret = pi_mgr_dfs_add_request(&unicam_dfs_node, "unicam",
						PI_MGR_PI_ID_MM,
						PI_MGR_DFS_MIN_VALUE);
		if (ret) {
			printk(
			KERN_ERR "%s: failed to register PI DFS request\n",
			__func__
			);
			return -1;
		}
	}

	if (on) {
		if (pi_mgr_dfs_request_update(&unicam_dfs_node, PI_OPP_TURBO)) {
			printk(
			KERN_ERR "%s:failed to update dfs request for unicam\n",
			__func__
			);
			return -1;
		}
	}

	if (!camdrv_ss_power(0, (bool)on)) {
		printk(
		KERN_ERR "%s,camdrv_ss_power failed for MAIN CAM!!\n",
		__func__
		);
		return -1;
	}

	if (!on) {
		if (pi_mgr_dfs_request_update(&unicam_dfs_node,
						PI_MGR_DFS_MIN_VALUE)) {
			printk(
			KERN_ERR"%s: failed to update dfs request for unicam\n",
			__func__);
		}
	}

	return 0;
}
static int hawaii_camera_reset(struct device *dev)
{
	/* reset the camera gpio */
	printk(KERN_INFO "%s:camera reset\n", __func__);
	return 0;
}
static struct v4l2_subdev_sensor_interface_parms camdrv_ss_main_if_params = {
	.if_type = V4L2_SUBDEV_SENSOR_SERIAL,
	.if_mode = V4L2_SUBDEV_SENSOR_MODE_SERIAL_CSI2,
	.orientation = V4L2_SUBDEV_SENSOR_ORIENT_90,
	.facing = V4L2_SUBDEV_SENSOR_BACK,
	.parms.serial = {
		 .lanes = 2,
		 .channel = 0,
		 .phy_rate = 0,
		 .pix_clk = 0,
		 .hs_term_time = 0x7
	},
};

static struct soc_camera_link iclink_camdrv_ss_main = {
	.bus_id = 0,
	.board_info = &hawaii_i2c_camera,
	.i2c_adapter_id = 0,
	.module_name = "camdrv_ss",
	.power = &hawaii_camera_power,
	.reset = &hawaii_camera_reset,
	.priv =  &camdrv_ss_main_if_params,
};

static struct platform_device hawaii_camera = {
	.name = "soc-camera-pdrv",
	 .id = 0,
	 .dev = {
		 .platform_data = &iclink_camdrv_ss_main,
	 },
};
#endif /*CONFIG_SOC_MAIN_CAMERA*/


#ifdef CONFIG_SOC_SUB_CAMERA
#define CAMDRV_SS_SUB_I2C_ADDRESS (0x60>>1)
static struct i2c_board_info hawaii_i2c_camera_sub = {
	I2C_BOARD_INFO("camdrv_ss_sub", CAMDRV_SS_SUB_I2C_ADDRESS),
};

static int hawaii_camera_power_sub(struct device *dev, int on)
{
	static struct pi_mgr_dfs_node unicam_dfs_node;
	int ret;

	printk(KERN_INFO "%s:camera power %s, %d\n", __func__,
		(on ? "on" : "off"), unicam_dfs_node.valid);

	if (!unicam_dfs_node.valid) {
		ret = pi_mgr_dfs_add_request(&unicam_dfs_node, "unicam",
						PI_MGR_PI_ID_MM,
						PI_MGR_DFS_MIN_VALUE);
		if (ret) {
			printk(
			KERN_ERR "%s: failed to register PI DFS request\n",
			__func__
			);
			return -1;
		}
	}

	if (on) {
		if (pi_mgr_dfs_request_update(&unicam_dfs_node, PI_OPP_TURBO)) {
			printk(
			KERN_ERR "%s:failed to update dfs request for unicam\n",
			 __func__
			);
			return -1;
		}
	}

	if (!camdrv_ss_power(1, (bool)on)) {
		printk(KERN_ERR "%s, camdrv_ss_power failed for SUB CAM!!\n",
		__func__);
		return -1;
	}

	if (!on) {
		if (pi_mgr_dfs_request_update(&unicam_dfs_node,
						PI_MGR_DFS_MIN_VALUE)) {
			printk(
			KERN_ERR"%s: failed to update dfs request for unicam\n",
			__func__);
		}
	}

	return 0;
}

static int hawaii_camera_reset_sub(struct device *dev)
{
	/* reset the camera gpio */
	printk(KERN_INFO "%s:camera reset\n", __func__);
	return 0;

}

static struct v4l2_subdev_sensor_interface_parms camdrv_ss_sub_if_params = {
	.if_type = V4L2_SUBDEV_SENSOR_SERIAL,
	.if_mode = V4L2_SUBDEV_SENSOR_MODE_SERIAL_CSI2,
	.orientation = V4L2_SUBDEV_SENSOR_ORIENT_270,
	.facing = V4L2_SUBDEV_SENSOR_FRONT,
	.parms.serial = {
		.lanes = 1,
		.channel = 1,
		.phy_rate = 0,
		.pix_clk = 0,
		.hs_term_time = 0x7
	},
};
static struct soc_camera_link iclink_camdrv_ss_sub = {
	.bus_id		= 0,
	.board_info	= &hawaii_i2c_camera_sub,
	.i2c_adapter_id	= 0,
	.module_name	= "camdrv_ss_sub",
	.power		= &hawaii_camera_power_sub,
	.reset		= &hawaii_camera_reset_sub,
	.priv		= &camdrv_ss_sub_if_params,
};

static struct platform_device hawaii_camera_sub = {
	.name	= "soc-camera-pdrv",
	.id		= 1,
	.dev	= {
		.platform_data = &iclink_camdrv_ss_sub,
	},
};
<<<<<<< HEAD
#endif /* CONFIG_UNICAM_CAMERA */
=======
#endif /* CONFIG_SOC_SUB_CAMERA */
>>>>>>> 7bfdf205



static struct plat_serial8250_port hawaii_uart_platform_data[] = {
	HAWAII_8250PORT(UART0, UARTB_PERI_CLK_NAME_STR, 48000000,
					"bluetooth", NULL),
	HAWAII_8250PORT(UART1, UARTB2_PERI_CLK_NAME_STR, 26000000,
				"gps", &power_save_enable),
	HAWAII_8250PORT(UART2, UARTB3_PERI_CLK_NAME_STR, 26000000,
				"console", NULL),
	{
		.flags = 0,
	},
};

static struct bsc_adap_cfg bsc_i2c_cfg[] = {
	{
		.speed = BSC_BUS_SPEED_400K,
		.dynamic_speed = 1,
		.bsc_clk = "bsc1_clk",
		.bsc_apb_clk = "bsc1_apb_clk",
		.retries = 1,
		.is_pmu_i2c = false,
		.fs_ref = BSC_BUS_REF_13MHZ,
		.hs_ref = BSC_BUS_REF_104MHZ,
	},

	{
		.speed = BSC_BUS_SPEED_400K,
		.dynamic_speed = 1,
		.bsc_clk = "bsc2_clk",
		.bsc_apb_clk = "bsc2_apb_clk",
		.retries = 3,
		.is_pmu_i2c = false,
		.fs_ref = BSC_BUS_REF_13MHZ,
		.hs_ref = BSC_BUS_REF_104MHZ,
	},

	{
		.speed = BSC_BUS_SPEED_400K,
		.dynamic_speed = 1,
		.bsc_clk = "bsc3_clk",
		.bsc_apb_clk = "bsc3_apb_clk",
		.retries = 1,
		.is_pmu_i2c = false,
		.fs_ref = BSC_BUS_REF_13MHZ,
		.hs_ref = BSC_BUS_REF_104MHZ,
	},

	{
		.speed = BSC_BUS_SPEED_400K,
		.dynamic_speed = 1,
		.bsc_clk = "bsc4_clk",
		.bsc_apb_clk = "bsc4_apb_clk",
		.retries = 1,
		.is_pmu_i2c = false,
		.fs_ref = BSC_BUS_REF_13MHZ,
		.hs_ref = BSC_BUS_REF_104MHZ,
	},

	{
#if defined(CONFIG_KONA_PMU_BSC_HS_MODE)
		.speed = BSC_BUS_SPEED_HS,
		/* No dynamic speed in HS mode */
		.dynamic_speed = 0,
		/*
		 * PMU can NAK certain I2C read commands, while write
		 * is in progress; and it takes a while to synchronise
		 * writes between HS clock domain(3.25MHz) and
		 * internal clock domains (32k). In such cases, we retry
		 * PMU reads until the writes are through. PMU need more
		 * retry counts in HS mode to handle this.
		 */
		.retries = 5,
#elif defined(CONFIG_KONA_PMU_BSC_HS_1MHZ)
		.speed = BSC_BUS_SPEED_HS_1MHZ,
		.dynamic_speed = 0,
		.retries = 5,
#elif defined(CONFIG_KONA_PMU_BSC_HS_1625KHZ)
		.speed = BSC_BUS_SPEED_HS_1625KHZ,
		.dynamic_speed = 0,
		.retries = 5,
#else
		.speed = BSC_BUS_SPEED_50K,
		.dynamic_speed = 1,
		.retries = 3,
#endif
		.bsc_clk = "pmu_bsc_clk",
		.bsc_apb_clk = "pmu_bsc_apb",
		.is_pmu_i2c = true,
		.fs_ref = BSC_BUS_REF_13MHZ,
		.hs_ref = BSC_BUS_REF_26MHZ,
	 },
};

static struct spi_kona_platform_data hawaii_ssp0_info = {
#ifdef CONFIG_DMAC_PL330
	.enable_dma = 1,
#else
	.enable_dma = 0,
#endif
	.cs_line = 1,
	.mode = SPI_LOOP | SPI_MODE_3,
};

static struct spi_kona_platform_data hawaii_ssp1_info = {
#ifdef CONFIG_DMAC_PL330
	.enable_dma = 1,
#else
	.enable_dma = 0,
#endif
};

#ifdef CONFIG_STM_TRACE
static struct stm_platform_data hawaii_stm_pdata = {
	.regs_phys_base = STM_BASE_ADDR,
	.channels_phys_base = SWSTM_BASE_ADDR,
	.id_mask = 0x0,		/* Skip ID check/match */
	.final_funnel = CHAL_TRACE_FIN_FUNNEL,
};
#endif

#if defined(CONFIG_USB_DWC_OTG)
static struct bcm_hsotgctrl_platform_data hsotgctrl_plat_data = {
	.hsotgctrl_virtual_mem_base = KONA_USB_HSOTG_CTRL_VA,
	.chipreg_virtual_mem_base = KONA_CHIPREG_VA,
	.irq = BCM_INT_ID_HSOTG_WAKEUP,
	.usb_ahb_clk_name = USB_OTG_AHB_BUS_CLK_NAME_STR,
	.mdio_mstr_clk_name = MDIOMASTER_PERI_CLK_NAME_STR,
};
#endif

struct platform_device *hawaii_common_plat_devices[] __initdata = {
	&hawaii_serial_device,
	&hawaii_i2c_adap_devices[0],
	&hawaii_i2c_adap_devices[1],
	&hawaii_i2c_adap_devices[2],
	&hawaii_i2c_adap_devices[3],
	&hawaii_i2c_adap_devices[4],
	&pmu_device,
	&hawaii_pwm_device,
	&hawaii_ssp0_device,

#ifdef CONFIG_SENSORS_KONA
	&thermal_device,
#endif

#ifdef CONFIG_STM_TRACE
/* &hawaii_stm_device, */
#endif

#if defined(CONFIG_HW_RANDOM_KONA)
	&rng_device,
#endif

#if defined(CONFIG_USB_DWC_OTG)
	&hawaii_usb_phy_platform_device,
	&hawaii_hsotgctrl_platform_device,
	&hawaii_otg_platform_device,
#endif

#ifdef CONFIG_KONA_AVS
	&avs_device,
#endif

#ifdef CONFIG_KONA_CPU_FREQ_DRV
	&kona_cpufreq_device,
#endif

#ifdef CONFIG_CRYPTO_DEV_BRCM_SPUM_HASH
	&hawaii_spum_device,
#endif

#ifdef CONFIG_CRYPTO_DEV_BRCM_SPUM_AES
	&hawaii_spum_aes_device,
#endif

#ifdef CONFIG_UNICAM
	&hawaii_unicam_device,
#endif

#ifdef CONFIG_UNICAM_CAMERA
	&hawaii_camera_device,
#endif
#ifdef CONFIG_SOC_MAIN_CAMERA
	&hawaii_camera,
#endif
#ifdef CONFIG_SOC_SUB_CAMERA
	&hawaii_camera_sub,
#endif

#ifdef CONFIG_SND_BCM_SOC
	&hawaii_audio_device,
	&caph_i2s_device,
	&caph_pcm_device,
	&spdif_dit_device,

#endif

#ifdef CONFIG_KONA_MEMC
	&kona_memc_device,
#endif
};

struct regulator_consumer_supply hv6_supply[] = {
	{.supply = "vdd_sdxc"},
	{.supply = "sddat_debug_bus"},
};

struct regulator_consumer_supply sd_supply[] = {
	{.supply = "sdldo_uc"},
	REGULATOR_SUPPLY("vddmmc", "sdhci.3"), /* 0x3f1b0000.sdhci */
	{.supply = "vdd_sdio"},
};

struct regulator_consumer_supply sdx_supply[] = {
	{.supply = "sdxldo_uc"},
	REGULATOR_SUPPLY("vddo", "sdhci.3"), /* 0x3f1b0000.sdhci */
	{.supply = "vdd_sdxc"},
};

#ifdef CONFIG_KEYBOARD_BCM
static struct bcm_keymap hawaii_keymap[] = {
	{BCM_KEY_ROW_0, BCM_KEY_COL_0, "unused", 0},
	{BCM_KEY_ROW_0, BCM_KEY_COL_1, "Vol Down Key", KEY_VOLUMEDOWN},
	{BCM_KEY_ROW_0, BCM_KEY_COL_2, "unused", 0},
	{BCM_KEY_ROW_0, BCM_KEY_COL_3, "Vol Up Key", KEY_VOLUMEUP},
	{BCM_KEY_ROW_0, BCM_KEY_COL_4, "unused", 0},
	{BCM_KEY_ROW_0, BCM_KEY_COL_5, "unused", 0},
	{BCM_KEY_ROW_0, BCM_KEY_COL_6, "unused", 0},
	{BCM_KEY_ROW_0, BCM_KEY_COL_7, "unused", 0},
	{BCM_KEY_ROW_1, BCM_KEY_COL_0, "unused", 0},
	{BCM_KEY_ROW_1, BCM_KEY_COL_1, "unused", 0},
	{BCM_KEY_ROW_1, BCM_KEY_COL_2, "unused", 0},
	{BCM_KEY_ROW_1, BCM_KEY_COL_3, "unused", 0},
	{BCM_KEY_ROW_1, BCM_KEY_COL_4, "unused", 0},
	{BCM_KEY_ROW_1, BCM_KEY_COL_5, "unused", 0},
	{BCM_KEY_ROW_1, BCM_KEY_COL_6, "unused", 0},
	{BCM_KEY_ROW_1, BCM_KEY_COL_7, "unused", 0},
	{BCM_KEY_ROW_2, BCM_KEY_COL_0, "unused", 0},
	{BCM_KEY_ROW_2, BCM_KEY_COL_1, "unused", 0},
	{BCM_KEY_ROW_2, BCM_KEY_COL_2, "unused", 0},
	{BCM_KEY_ROW_2, BCM_KEY_COL_3, "unused", 0},
	{BCM_KEY_ROW_2, BCM_KEY_COL_4, "unused", 0},
	{BCM_KEY_ROW_2, BCM_KEY_COL_5, "unused", 0},
	{BCM_KEY_ROW_2, BCM_KEY_COL_6, "unused", 0},
	{BCM_KEY_ROW_2, BCM_KEY_COL_7, "unused", 0},
	{BCM_KEY_ROW_3, BCM_KEY_COL_0, "unused", 0},
	{BCM_KEY_ROW_3, BCM_KEY_COL_1, "unused", 0},
	{BCM_KEY_ROW_3, BCM_KEY_COL_2, "unused", 0},
	{BCM_KEY_ROW_3, BCM_KEY_COL_3, "unused", 0},
	{BCM_KEY_ROW_3, BCM_KEY_COL_4, "unused", 0},
	{BCM_KEY_ROW_3, BCM_KEY_COL_5, "unused", 0},
	{BCM_KEY_ROW_3, BCM_KEY_COL_6, "unused", 0},
	{BCM_KEY_ROW_3, BCM_KEY_COL_7, "unused", 0},
	{BCM_KEY_ROW_4, BCM_KEY_COL_0, "unused", 0},
	{BCM_KEY_ROW_4, BCM_KEY_COL_1, "unused", 0},
	{BCM_KEY_ROW_4, BCM_KEY_COL_2, "unused", 0},
	{BCM_KEY_ROW_4, BCM_KEY_COL_3, "unused", 0},
	{BCM_KEY_ROW_4, BCM_KEY_COL_4, "unused", 0},
	{BCM_KEY_ROW_4, BCM_KEY_COL_5, "unused", 0},
	{BCM_KEY_ROW_4, BCM_KEY_COL_6, "unused", 0},
	{BCM_KEY_ROW_4, BCM_KEY_COL_7, "unused", 0},
	{BCM_KEY_ROW_5, BCM_KEY_COL_0, "unused", 0},
	{BCM_KEY_ROW_5, BCM_KEY_COL_1, "unused", 0},
	{BCM_KEY_ROW_5, BCM_KEY_COL_2, "unused", 0},
	{BCM_KEY_ROW_5, BCM_KEY_COL_3, "unused", 0},
	{BCM_KEY_ROW_5, BCM_KEY_COL_4, "unused", 0},
	{BCM_KEY_ROW_5, BCM_KEY_COL_5, "unused", 0},
	{BCM_KEY_ROW_5, BCM_KEY_COL_6, "unused", 0},
	{BCM_KEY_ROW_5, BCM_KEY_COL_7, "unused", 0},
	{BCM_KEY_ROW_6, BCM_KEY_COL_0, "unused", 0},
	{BCM_KEY_ROW_6, BCM_KEY_COL_1, "unused", 0},
	{BCM_KEY_ROW_6, BCM_KEY_COL_2, "unused", 0},
	{BCM_KEY_ROW_6, BCM_KEY_COL_3, "unused", 0},
	{BCM_KEY_ROW_6, BCM_KEY_COL_4, "unused", 0},
	{BCM_KEY_ROW_6, BCM_KEY_COL_5, "unused", 0},
	{BCM_KEY_ROW_6, BCM_KEY_COL_6, "unused", 0},
	{BCM_KEY_ROW_6, BCM_KEY_COL_7, "unused", 0},
	{BCM_KEY_ROW_7, BCM_KEY_COL_0, "unused", 0},
	{BCM_KEY_ROW_7, BCM_KEY_COL_1, "unused", 0},
	{BCM_KEY_ROW_7, BCM_KEY_COL_2, "unused", 0},
	{BCM_KEY_ROW_7, BCM_KEY_COL_3, "unused", 0},
	{BCM_KEY_ROW_7, BCM_KEY_COL_4, "unused", 0},
	{BCM_KEY_ROW_7, BCM_KEY_COL_5, "unused", 0},
	{BCM_KEY_ROW_7, BCM_KEY_COL_6, "unused", 0},
	{BCM_KEY_ROW_7, BCM_KEY_COL_7, "unused", 0},
};

static struct bcm_keypad_platform_info hawaii_keypad_data = {
	.row_num = 1,
	.col_num = 4,
	.keymap = hawaii_keymap,
	.bcm_keypad_base = (void *)__iomem HW_IO_PHYS_TO_VIRT(KEYPAD_BASE_ADDR),
};

#endif

#define GPIO_KEYS_SETTINGS { \
	{ KEY_HOME, 10, 1, "HOME", EV_KEY, 0, 64}, \
}

#if defined(CONFIG_KEYBOARD_GPIO) || defined(CONFIG_KEYBOARD_GPIO_MODULE)
static struct gpio_keys_button board_gpio_keys[] = GPIO_KEYS_SETTINGS;

static struct gpio_keys_platform_data gpio_keys_data = {
	.nbuttons = ARRAY_SIZE(board_gpio_keys),
	.buttons = board_gpio_keys,
};

static struct platform_device board_gpio_keys_device = {
	.name = "gpio-keys",
	.id = -1,
	.dev = {
		.platform_data = &gpio_keys_data,
	},
};
#endif

#if defined(CONFIG_BCMI2CNFC)
static int bcmi2cnfc_gpio_setup(void *);
static int bcmi2cnfc_gpio_clear(void *);
static struct bcmi2cnfc_i2c_platform_data bcmi2cnfc_pdata = {
	.i2c_pdata	= {ADD_I2C_SLAVE_SPEED(BSC_BUS_SPEED_400K),
		SET_CLIENT_FUNC(TX_FIFO_ENABLE | RX_FIFO_ENABLE)},
	.irq_gpio = NFC_INT,
	.en_gpio = NFC_ENABLE,
	.wake_gpio = NFC_WAKE,
	.init = bcmi2cnfc_gpio_setup,
	.reset = bcmi2cnfc_gpio_clear,
};

static int bcmi2cnfc_gpio_setup(void *this)
{
	return 0;
}
static int bcmi2cnfc_gpio_clear(void *this)
{
	return 0;
}

static struct i2c_board_info __initdata bcmi2cnfc[] = {
	{
		I2C_BOARD_INFO("bcmi2cnfc", 0x1F0),
		.flags = I2C_CLIENT_TEN,
		.platform_data = (void *)&bcmi2cnfc_pdata,
		.irq = gpio_to_irq(NFC_INT),
	},
};
#endif

#if  defined(CONFIG_BMP18X) || defined(CONFIG_BMP18X_I2C)
	|| defined(CONFIG_BMP18X_I2C_MODULE)
static struct i2c_board_info __initdata i2c_bmp18x_info[] = {
	{
		I2C_BOARD_INFO(BMP18X_NAME, BMP18X_I2C_ADDRESS),
	},
};
#endif

#if defined(CONFIG_AL3006) || defined(CONFIG_AL3006_MODULE)
static struct al3006_platform_data al3006_pdata = {
#ifdef AL3006_IRQ_GPIO
	.irq_gpio = AL3006_IRQ_GPIO,
#else
	.irq_gpio = -1,
#endif
};

static struct i2c_board_info __initdata i2c_al3006_info[] = {
	{
		I2C_BOARD_INFO("al3006", AL3006_I2C_ADDRESS),
		.platform_data = &al3006_pdata,
	},
};
#endif

#if defined(CONFIG_MPU_SENSORS_AMI306)
	|| defined(CONFIG_MPU_SENSORS_AMI306_MODULE)
static struct ami306_platform_data ami306_data = AMI306_DATA;
static struct i2c_board_info __initdata i2c_ami306_info[] = {
	{
		I2C_BOARD_INFO(AMI_DRV_NAME, AMI_I2C_ADDRESS),
		.platform_data = &ami306_data,
	},
};
#endif

#if defined(CONFIG_MPU_SENSORS_MPU6050B1)
	|| defined(CONFIG_MPU_SENSORS_MPU6050B1_MODULE)

static struct mpu_platform_data mpu6050_platform_data = {
	.int_config  = MPU6050_INIT_CFG,
	.level_shifter = 0,
	.orientation = MPU6050_DRIVER_ACCEL_GYRO_ORIENTATION,
};

/*static struct ext_slave_platform_data mpu_compass_data =
{
//	.bus = EXT_SLAVE_BUS_SECONDARY,
	.orientation = MPU6050_DRIVER_COMPASS_ORIENTATION,
};*/


static struct i2c_board_info __initdata inv_mpu_i2c0_boardinfo[] = {
	{
		I2C_BOARD_INFO("mpu6050", MPU6050_SLAVE_ADDR),
		.platform_data = &mpu6050_platform_data,
	},
/*	{
		I2C_BOARD_INFO("ami_sensor", MPU6050_COMPASS_SLAVE_ADDR),
		.platform_data = &mpu_compass_data,
		.irq =  gpio_to_irq(3),
	},*/
};

#endif /* CONFIG_MPU_SENSORS_MPU6050B1 */



#if defined(CONFIG_SENSORS_BMA2X2)

static struct bma222_accl_platform_data bma_pdata = {
	.orientation = BMA_ROT_90,
	.invert = false,
};
#endif

#if defined(CONFIG_SENSORS_BMA2X2) || defined(CONFIG_SENSORS_BMM050)

static struct i2c_board_info __initdata bmm150_boardinfo[] = {
#if defined(CONFIG_SENSORS_BMA2X2)
		{
			I2C_BOARD_INFO("bma2x2", 0x10),
			.irq = -1,
			.platform_data = &bma_pdata,
		},
#endif

#if defined(CONFIG_SENSORS_BMM050)
		I2C_BOARD_INFO("bmm050", 0x12),
#endif


};

#endif

#if defined(CONFIG_SENSORS_GP2A)
#define PROXI_INT_GPIO_PIN 89
static struct gp2ap002_platform_data gp2ap002_platform_data = {
	.irq_gpio = PROXI_INT_GPIO_PIN,
	.irq = gpio_to_irq(PROXI_INT_GPIO_PIN),
};

static struct i2c_board_info __initdata proxy_boardinfo[] = {
	{
		I2C_BOARD_INFO("gp2ap002", 0x44),
		.platform_data = &gp2ap002_platform_data,
	}
};

#endif


#ifdef CONFIG_KONA_HEADSET_MULTI_BUTTON

#define HS_IRQ		gpio_to_irq(121)
#define HSB_IRQ		BCM_INT_ID_AUXMIC_COMP2
#define HSB_REL_IRQ	BCM_INT_ID_AUXMIC_COMP2_INV
static unsigned int hawaii_button_adc_values[3][2] = {
	/* SEND/END Min, Max*/
	{0,	10},
	/* Volume Up  Min, Max*/
	{11, 30},
	/* Volue Down Min, Max*/
	{30, 680},
};

static unsigned int hawaii_button_adc_values_2_1[3][2] = {
	/* SEND/END Min, Max*/
	{0,     110},
	/* Volume Up  Min, Max*/
	{111,   250},
	/* Volue Down Min, Max*/
	{251,   500},
};
static struct kona_headset_pd hawaii_headset_data = {
	/* GPIO state read is 0 on HS insert and 1 for
	 * HS remove
	 */

	.hs_default_state = 1,
	/*
	 * Because of the presence of the resistor in the MIC_IN line.
	 * The actual ground may not be 0, but a small offset is added to it.
	 * This needs to be subtracted from the measured voltage to determine
	 * the correct value. This will vary for different HW based
	 * on the resistor values used.
	 *
	 * if there is a resistor present on this line, please measure the load
	 * value and put it here, otherwise 0.
	 *
	 */
	.phone_ref_offset = 0,

	/*
	 * Inform the driver whether there is a GPIO present on the board to
	 * detect accessory insertion/removal _OR_ should the driver use the
	 * COMP1 for the same.
	 */
	.gpio_for_accessory_detection = 1,

	/*
	 * Pass the board specific button detection range
	 */
	/* .button_adc_values_low = hawaii_button_adc_values,
	*/
	.button_adc_values_low = 0,

	/*
	 * Pass the board specific button detection range
	 */
	.button_adc_values_high = hawaii_button_adc_values_2_1,

};
#endif /* CONFIG_KONA_HEADSET_MULTI_BUTTON */

#ifdef CONFIG_DMAC_PL330
static struct kona_pl330_data hawaii_pl330_pdata =	{
	/* Non Secure DMAC virtual base address */
	.dmac_ns_base = KONA_DMAC_NS_VA,
	/* Secure DMAC virtual base address */
	.dmac_s_base = KONA_DMAC_S_VA,
	/* # of PL330 dmac channels 'configurable' */
	.num_pl330_chans = 8,
	/* irq number to use */
	.irq_base = BCM_INT_ID_DMAC0,
	/* # of PL330 Interrupt lines connected to GIC */
	.irq_line_count = 8,
};
#endif

#if (defined(CONFIG_BCM_RFKILL) || defined(CONFIG_BCM_RFKILL_MODULE))
#define BCMBT_VREG_GPIO		28
#define BCMBT_N_RESET_GPIO	71
#define BCMBT_AUX0_GPIO		(-1)   /* clk32 */
#define BCMBT_AUX1_GPIO		(-1)   /* UARTB_SEL */

static struct bcmbt_rfkill_platform_data hawaii_bcmbt_rfkill_cfg = {
	.vreg_gpio = BCMBT_VREG_GPIO,
	.n_reset_gpio = BCMBT_N_RESET_GPIO,
	.aux0_gpio = BCMBT_AUX0_GPIO,  /* CLK32 */
	.aux1_gpio = BCMBT_AUX1_GPIO,  /* UARTB_SEL, probably not required */
};

static struct platform_device hawaii_bcmbt_rfkill_device = {
	.name = "bcmbt-rfkill",
	.id = -1,
	.dev =	{
		.platform_data = &hawaii_bcmbt_rfkill_cfg,
	},
};
#endif

#ifdef CONFIG_BCM_BZHW
#define GPIO_BT_WAKE	32
#define GPIO_HOST_WAKE	72
static struct bcm_bzhw_platform_data bcm_bzhw_data = {
	.gpio_bt_wake = GPIO_BT_WAKE,
	.gpio_host_wake = GPIO_HOST_WAKE,
};

static struct platform_device hawaii_bcm_bzhw_device = {
	.name = "bcm_bzhw",
	.id = -1,
	.dev =	{
		.platform_data = &bcm_bzhw_data,
	},
};
#endif


#ifdef CONFIG_BCM_BT_LPM
#define GPIO_BT_WAKE	32
#define GPIO_HOST_WAKE	72

static struct bcmbt_platform_data brcm_bt_lpm_data = {
	.bt_wake_gpio = GPIO_BT_WAKE,
	.host_wake_gpio = GPIO_HOST_WAKE,
	.bt_uart_port = 0,
};

static struct platform_device board_bcmbt_lpm_device = {
	.name = "bcmbt-lpm",
	.id = -1,
	.dev = {
		.platform_data = &brcm_bt_lpm_data,
	},
};
#endif



#ifdef CONFIG_BYPASS_WIFI_DEVTREE
static struct board_wifi_info brcm_wifi_data = {
	.wl_reset_gpio = 3,
	.host_wake_gpio = 74,
	.board_nvram_file = "/system/vendor/firmware/fw_wifi_nvram_4330.txt",
	.module_name = "bcm-wifi",
};
static struct platform_device board_wifi_driver_device = {

	.name = "bcm_wifi",
	.id = -1,
	.dev = {
		.platform_data = &brcm_wifi_data,
	},
};
#endif
/*
 * SPI board info for the slaves
 */
static struct spi_board_info spi_slave_board_info[] __initdata = {
#ifdef CONFIG_SPI_SPIDEV
	{
	 .modalias = "spidev",	/* use spidev generic driver */
	 .max_speed_hz = 13000000,	/* use max speed */
	 .bus_num = 0,		/* framework bus number */
	 .chip_select = 0,	/* for each slave */
	 .platform_data = NULL,	/* no spi_driver specific */
	 .irq = 0,		/* IRQ for this device */
	 .mode = SPI_LOOP,	/* SPI mode 0 */
	 },
#endif
};

#if defined(CONFIG_HAPTIC_SAMSUNG_PWM)
void haptic_gpio_setup(void)
{
	/* Board specific configuration like pin mux & GPIO */
}

static struct haptic_platform_data haptic_control_data = {
	/* Haptic device name: can be device-specific name like ISA1000 */
	.name = "pwm_vibra",
	/* PWM interface name to request */
	.pwm_id = 2,
	/* Invalid gpio for now, pass valid gpio number if connected */
	.gpio = ARCH_NR_GPIOS,
	.setup_pin = haptic_gpio_setup,
};

struct platform_device haptic_pwm_device = {
	.name   = "samsung_pwm_haptic",
	.id     = -1,
	.dev	=	 {	.platform_data = &haptic_control_data,}
};

#endif /* CONFIG_HAPTIC_SAMSUNG_PWM */

static struct sdio_platform_cfg hawaii_sdio_param[] = {
	{
		.id = 0,
		.data_pullup = 0,
		.cd_gpio = SD_CARDDET_GPIO_PIN,
		.devtype = SDIO_DEV_TYPE_SDMMC,
		.flags = KONA_SDIO_FLAGS_DEVICE_REMOVABLE,
		.peri_clk_name = "sdio1_clk",
		.ahb_clk_name = "sdio1_ahb_clk",
		.sleep_clk_name = "sdio1_sleep_clk",
		.peri_clk_rate = 48000000,
		/*The SD card regulator*/
		.vddo_regulator_name = "vdd_sdio",
		/*The SD controller regulator*/
		.vddsdxc_regulator_name = "vdd_sdxc",
		.configure_sdio_pullup = configure_sdio_pullup,
	},
	{
		.id = 1,
		.data_pullup = 0,
		.is_8bit = 1,
		.devtype = SDIO_DEV_TYPE_EMMC,
		.flags = KONA_SDIO_FLAGS_DEVICE_NON_REMOVABLE ,
		.peri_clk_name = "sdio2_clk",
		.ahb_clk_name = "sdio2_ahb_clk",
		.sleep_clk_name = "sdio2_sleep_clk",
		.peri_clk_rate = 52000000,
		},
#ifdef CONFIG_BRCM_UNIFIED_DHD_SUPPORT
	{
		.id = 2,
		.data_pullup = 0,
		.devtype = SDIO_DEV_TYPE_WIFI,
		.flags = KONA_SDIO_FLAGS_DEVICE_REMOVABLE,
		.peri_clk_name = "sdio3_clk",
		.ahb_clk_name = "sdio3_ahb_clk",
		.sleep_clk_name = "sdio3_sleep_clk",
		.peri_clk_rate = 48000000,
		.register_status_notify = hawaii_wifi_status_register,
	},
#else
	{
		.id = 2,
		.data_pullup = 0,
		.devtype = SDIO_DEV_TYPE_WIFI,
		.wifi_gpio = {
			.reset = 3,
			.reg = -1,
			.host_wake = 74,
			.shutdown = -1,
		},
		.flags = KONA_SDIO_FLAGS_DEVICE_REMOVABLE,
		.peri_clk_name = "sdio3_clk",
		.ahb_clk_name = "sdio3_ahb_clk",
		.sleep_clk_name = "sdio3_sleep_clk",
		.peri_clk_rate = 48000000,
	},
#endif

};


#ifdef CONFIG_BACKLIGHT_PWM

static struct platform_pwm_backlight_data hawaii_backlight_data = {
/* backlight */
	.pwm_id		= 2,
	.max_brightness	= 32,   /* Android calibrates to 32 levels*/
	.dft_brightness	= 32,
	.polarity	= 1,    /* Inverted polarity */
	.pwm_period_ns	= 1000000,
};

#endif /*CONFIG_BACKLIGHT_PWM */

#ifdef CONFIG_BACKLIGHT_TPS61158

static struct platform_tps61158_backlight_data bcm_tps61158_backlight_data = {
	.max_brightness = 255,
	.dft_brightness = 160,
	.ctrl_pin = 24,
};

struct platform_device hawaii_backlight_device = {
	.name           = "panel",
	.id		= -1,
	.dev	= {
		.platform_data  =  &bcm_tps61158_backlight_data,
	},
};

#endif /* CONFIG_BACKLIGHT_TPS61158 */

#ifdef CONFIG_BACKLIGHT_KTD259B

static struct platform_ktd259b_backlight_data bcm_ktd259b_backlight_data = {
	.max_brightness = 255,
	.dft_brightness = 160,
	.ctrl_pin = 24,
};

struct platform_device hawaii_backlight_device = {
	.name = "panel",
	.id = -1,
	.dev = {
		.platform_data = &bcm_ktd259b_backlight_data,
	},
};

#endif /* CONFIG_BACKLIGHT_KTD259B */

/* Remove this comment when camera data for Hawaii is updated */

#ifdef CONFIG_WD_TAPPER
static struct wd_tapper_platform_data wd_tapper_data = {
	/* Set the count to the time equivalent to the time-out in seconds
	 * required to pet the PMU watchdog to overcome the problem of reset in
	 * suspend*/
	.count = 120,
	.ch_num = 1,
	.name = "aon-timer",
};

static struct platform_device wd_tapper = {
	.name = "wd_tapper",
	.id = 0,
	.dev = {
		.platform_data = &wd_tapper_data,
	},
};
#endif

#if defined(CONFIG_TOUCHKEY_BACKLIGHT)
static struct platform_device touchkeyled_device = {
	.name = "touchkey-led",
	.id = -1,
};
#endif

#if defined(CONFIG_TOUCHSCREEN_IST30XX)	\
	|| defined(CONFIG_TOUCHSCREEN_BT432_LOGAN)
#define TSP_INT_GPIO_PIN	(73)
static struct i2c_board_info __initdata zinitix_i2c_devices[] = {
	#if defined(CONFIG_TOUCHSCREEN_IST30XX)
	  {
		I2C_BOARD_INFO("sec_touch", 0x50),
		.irq = gpio_to_irq(TSP_INT_GPIO_PIN),
	  },
	  #endif
	#if defined(CONFIG_TOUCHSCREEN_BT432_LOGAN)
	   {
		I2C_BOARD_INFO("zinitix_touch", 0x20),
		.irq = gpio_to_irq(TSP_INT_GPIO_PIN),
	  },
	  #endif
};
#endif

#ifdef CONFIG_TOUCHSCREEN_FT5306
static int ts_power(ts_power_status vreg_en)
{
	struct regulator *reg = NULL;
	if (!reg) {
		reg = regulator_get(NULL, "hv8");
		if (!reg || IS_ERR(reg)) {
			pr_err("No Regulator available for ldo_hv8\n");
			return -1;
		}
	}
	if (reg) {
		if (vreg_en) {
			regulator_set_voltage(reg, 3000000, 3000000);
			pr_err("Turn on TP (ldo_hv8) to 2.8V\n");
			regulator_enable(reg);
		} else {
			pr_err("Turn off TP (ldo_hv8)\n");
			regulator_disable(reg);
		}
	} else {
		pr_err("TP Regulator Alloc Failed");
		return -1;
	}
	return 0;
}

static struct Synaptics_ts_platform_data ft5306_plat_data = {
	.power = ts_power,
};

static struct i2c_board_info __initdata ft5306_info[] = {
	{	/* New touch screen i2c slave address. */
		I2C_BOARD_INFO("FocalTech-Ft5306", (0x70>>1)),
		.platform_data = &ft5306_plat_data,
		.irq = gpio_to_irq(TSC_GPIO_IRQ_PIN),
	},
};
#endif

#if defined(CONFIG_TOUCHSCREEN_BCM915500) ||	\
	defined(CONFIG_TOUCHSCREEN_BCM915500_MODULE)
static struct bcm915500_platform_data bcm915500_i2c_param = {
	.id = 3,
	.i2c_adapter_id = 3,
	.gpio_reset = TSC_GPIO_RESET_PIN,
	.gpio_interrupt = TSC_GPIO_IRQ_PIN,
};

static struct i2c_board_info bcm915500_i2c_boardinfo[] = {
	{
		.type = BCM915500_TSC_NAME,
		.addr = HW_BCM915500_SLAVE_SPM,
		.platform_data = &bcm915500_i2c_param,
		.irq = gpio_to_irq(TSC_GPIO_IRQ_PIN),
	},
};
#endif

#if defined(CONFIG_BCM_ALSA_SOUND)
static struct caph_platform_cfg board_caph_platform_cfg =
#ifdef HW_CFG_CAPH
HW_CFG_CAPH;
#else
{
	.aud_ctrl_plat_cfg = {
				.ext_aud_plat_cfg = {
					.ihf_ext_amp_gpio = -1,
					.dock_aud_route_gpio = -1,
					.mic_sel_aud_route_gpio = -1,
					}
				}
};
#endif

static struct platform_device board_caph_device = {
	.name = "brcm_caph_device",
	.id = -1, /*Indicates only one device */
	.dev = {
		.platform_data = &board_caph_platform_cfg,
	},
};

#endif /* CONFIG_BCM_ALSA_SOUND */

#ifdef CONFIG_RT8973

#ifdef CONFIG_HAS_WAKELOCK
static struct wake_lock rt8973_jig_wakelock;
#endif
#ifdef CONFIG_KONA_PI_MGR
static struct pi_mgr_qos_node qos_node;
#endif

enum cable_type_t {
	CABLE_TYPE_USB,
	CABLE_TYPE_AC,
	CABLE_TYPE_NONE
};
static void rt8973_wakelock_init(void)
{
#ifdef CONFIG_HAS_WAKELOCK
	wake_lock_init(&rt8973_jig_wakelock, WAKE_LOCK_SUSPEND,
		"rt8973_jig_wakelock");
#endif

#ifdef CONFIG_KONA_PI_MGR
	pi_mgr_qos_add_request(&qos_node, "rt8973_jig_qos",
		PI_MGR_PI_ID_ARM_SUB_SYSTEM, PI_MGR_QOS_DEFAULT_VALUE);
#endif
}

extern int bcmpmu_accy_chrgr_type_notify(int chrgr_type);

void send_chrgr_insert_event(enum bcmpmu_event_t event, void *para)
{
	bcmpmu_accy_chrgr_type_notify(*(u32 *)para);
}

static enum cable_type_t set_cable_status;

static void usb_attach(uint8_t attached)
{
	enum bcmpmu_chrgr_type_t chrgr_type;
	enum bcmpmu_usb_type_t usb_type;

	printk(attached ? "USB attached\n" : "USB detached\n");

#if defined(CONFIG_SEC_CHARGING_FEATURE)
	int spa_data = POWER_SUPPLY_TYPE_BATTERY;
#endif
	pr_info("%s: attached %d\n", __func__, attached);

	set_cable_status = attached ? CABLE_TYPE_USB : CABLE_TYPE_NONE;

	switch (set_cable_status) {
	case CABLE_TYPE_USB:
		usb_type = PMU_USB_TYPE_SDP;
		chrgr_type = PMU_CHRGR_TYPE_SDP;
#if defined(CONFIG_SEC_CHARGING_FEATURE)
		spa_data = POWER_SUPPLY_TYPE_USB_CDP;
#endif
		pr_info("%s USB attached\n", __func__);
		/* send_usb_insert_event(BCMPMU_USB_EVENT_USB_DETECTION,
			&usb_type); */
		break;
	case CABLE_TYPE_NONE:
		usb_type = PMU_USB_TYPE_NONE;
		chrgr_type = PMU_CHRGR_TYPE_NONE;
		spa_data = POWER_SUPPLY_TYPE_BATTERY;
		pr_info("%s USB removed\n", __func__);
		/* set_usb_connection_status(&usb_type);  // only set status */
		break;
	}
	send_chrgr_insert_event(BCMPMU_CHRGR_EVENT_CHGR_DETECTION, &chrgr_type);
#if defined(CONFIG_SEC_CHARGING_FEATURE)
	spa_event_handler(SPA_EVT_CHARGER, spa_data);
#endif
	pr_info("tsu6111_usb_cb attached %d\n", attached);
}

__weak int musb_info_handler(struct notifier_block *nb,
	unsigned long event, void *para)
{
	return 0;
}

static void uart_attach(uint8_t attached)
{
	printk(attached ? "UART attached\n" : "UART detached\n");

	pr_info("%s attached %d\n", __func__, attached);
	if (attached) {
#ifndef CONFIG_SEC_MAKE_LCD_TEST
#ifdef CONFIG_HAS_WAKELOCK
		if (!wake_lock_active(&rt8973_jig_wakelock))
			wake_lock(&rt8973_jig_wakelock);
#endif
#ifdef CONFIG_KONA_PI_MGR
		pi_mgr_qos_request_update(&qos_node, 0);
#endif
#endif
		musb_info_handler(NULL, 0, 1);
	} else {
#ifndef CONFIG_SEC_MAKE_LCD_TEST
#ifdef CONFIG_HAS_WAKELOCK
		if (wake_lock_active(&rt8973_jig_wakelock))
			wake_unlock(&rt8973_jig_wakelock);
#endif
#ifdef CONFIG_KONA_PI_MGR
		pi_mgr_qos_request_update(&qos_node,
			PI_MGR_QOS_DEFAULT_VALUE);
#endif
#endif
		musb_info_handler(NULL, 0, 0);
	}
}

#if defined(CONFIG_TOUCHSCREEN_IST30XX)
extern void ist30xx_set_ta_mode(bool charging);
#endif

static void charger_attach(uint8_t attached)
{
	enum bcmpmu_chrgr_type_t chrgr_type;
	enum cable_type_t set_cable_status;

	printk(attached ? "Charger attached\n" : "Charger detached\n");

#if defined(CONFIG_SEC_CHARGING_FEATURE)
	int spa_data = POWER_SUPPLY_TYPE_BATTERY;
#endif

	pr_info("tsu6111_charger_cb attached %d\n", attached);

	set_cable_status = attached ? CABLE_TYPE_AC : CABLE_TYPE_NONE;
	switch (set_cable_status) {
	case CABLE_TYPE_AC:
		chrgr_type = PMU_CHRGR_TYPE_DCP;
		pr_info("%s TA attached\n", __func__);
		#if defined(CONFIG_TOUCHSCREEN_IST30XX)
			ist30xx_set_ta_mode(1);
		#endif
#if defined(CONFIG_SEC_CHARGING_FEATURE)
		spa_data = POWER_SUPPLY_TYPE_USB_DCP;
#endif
		break;
	case CABLE_TYPE_NONE:
		chrgr_type = PMU_CHRGR_TYPE_NONE;
		pr_info("%s TA removed\n", __func__);
		#if defined(CONFIG_TOUCHSCREEN_IST30XX)
			ist30xx_set_ta_mode(0);
		#endif
		break;
	default:
		break;
	}

	send_chrgr_insert_event(BCMPMU_CHRGR_EVENT_CHGR_DETECTION,
		&chrgr_type);
#if defined(CONFIG_SEC_CHARGING_FEATURE)
	spa_event_handler(SPA_EVT_CHARGER, spa_data);
#endif
	pr_info("tsu6111_charger_cb attached %d\n", attached);
}

static void jig_attach(uint8_t attached, uint8_t factory_mode)
{
	switch (factory_mode) {
	case RTMUSC_FM_BOOT_OFF_UART:
		printk(KERN_INFO "JIG BOOT OFF UART\n");
		break;
	case RTMUSC_FM_BOOT_OFF_USB:
		printk(KERN_INFO "JIG BOOT OFF USB\n");
		break;
	case RTMUSC_FM_BOOT_ON_UART:
		printk(KERN_INFO "JIG BOOT ON UART\n");
		break;
	case RTMUSC_FM_BOOT_ON_USB:
		printk(KERN_INFO "JIG BOOT ON USB\n");
		break;
	default:
		break;
	}
	pr_info("tsu6111_jig_cb attached %d\n", attached);
	if (attached) {
#ifndef CONFIG_SEC_MAKE_LCD_TEST
#ifdef CONFIG_HAS_WAKELOCK
		if (!wake_lock_active(&rt8973_jig_wakelock))
			wake_lock(&rt8973_jig_wakelock);
#endif
#ifdef CONFIG_KONA_PI_MGR
			pi_mgr_qos_request_update(&qos_node, 0);
#endif
#endif
	} else {
#ifndef CONFIG_SEC_MAKE_LCD_TEST
#ifdef CONFIG_HAS_WAKELOCK
		if (wake_lock_active(&rt8973_jig_wakelock))
			wake_unlock(&rt8973_jig_wakelock);
#endif
#ifdef CONFIG_KONA_PI_MGR
		pi_mgr_qos_request_update(&qos_node,
			PI_MGR_QOS_DEFAULT_VALUE);
#endif
#endif
	}
	printk(attached ? "Jig attached\n" : "Jig detached\n");
}

static void over_temperature(uint8_t detected)
{
	printk(KERN_INFO "over temperature detected = %d!\n", detected);
}

static void over_voltage(uint8_t detected)
{
	printk(KERN_INFO "over voltage = %d\n", (int32_t)detected);
	printk(KERN_INFO "OVP triggered by musb - %d\n", detected);
	spa_event_handler(SPA_EVT_OVP, detected);
}
static void set_usb_power(uint8_t on)
{
	printk(on ? "on resume() : Set USB on\n" :
		"on suspend() : Set USB off\n");
}

void uas_jig_force_sleep(void)
{
#ifdef CONFIG_HAS_WAKELOCK
	if (wake_lock_active(&rt8973_jig_wakelock)) {
		wake_unlock(&rt8973_jig_wakelock);
		pr_info("Force unlock jig_uart_wl\n");
	}
#else
	pr_info("Warning : %s - Empty function!!!\n", __func__);
#endif
#ifdef CONFIG_KONA_PI_MGR
	pi_mgr_qos_request_update(&qos_node, PI_MGR_QOS_DEFAULT_VALUE);
#endif
	return;
}

static struct rtmus_platform_data __initdata rtmus_pdata = {
	.usb_callback = &usb_attach,
	.uart_callback = &uart_attach,
	.charger_callback = &charger_attach,
	.jig_callback = &jig_attach,
	.over_temperature_callback = &over_temperature,
	.charging_complete_callback = NULL,
	.over_voltage_callback = &over_voltage,
	.usb_power = &set_usb_power,
};


/* For you device setting */
static struct i2c_board_info __initdata micro_usb_i2c_devices_info[]  = {
/* Add for Ricktek RT8969 */
#ifdef CONFIG_RT8973
	{I2C_BOARD_INFO("rt8973", 0x28>>1),
	.irq = -1,
	.platform_data = &rtmus_pdata,},
#endif
};

static struct i2c_gpio_platform_data mUSB_i2c_gpio_data = {
	.sda_pin		= GPIO_USB_I2C_SDA,
	.scl_pin		= GPIO_USB_I2C_SCL,
	.udelay			= 2,
};

static struct platform_device mUSB_i2c_gpio_device = {
	.name                   = "i2c-gpio",
	.id                     = RT_I2C_BUS_ID,
	.dev                    = {
		.platform_data  = &mUSB_i2c_gpio_data,
	},
};

static struct platform_device *mUSB_i2c_devices[] __initdata = {
	&mUSB_i2c_gpio_device,
};
#endif

#ifdef CONFIG_USB_SWITCH_TSU6111
enum cable_type_t {
		CABLE_TYPE_USB,
		CABLE_TYPE_AC,
		CABLE_TYPE_NONE
};


#define FSA9485_I2C_BUS_ID 8
#define GPIO_USB_I2C_SDA 113
#define GPIO_USB_I2C_SCL 114
#define GPIO_USB_INT 56

#ifdef CONFIG_HAS_WAKELOCK
static struct wake_lock fsa9485_jig_wakelock;
#endif

#ifdef CONFIG_KONA_PI_MGR
static struct pi_mgr_qos_node qos_node;
#endif

static void fsa9485_wakelock_init(void)
{
#ifdef CONFIG_HAS_WAKELOCK
	wake_lock_init(&fsa9485_jig_wakelock, WAKE_LOCK_SUSPEND,
		"fsa9485_jig_wakelock");
#endif

#ifdef CONFIG_KONA_PI_MGR
	pi_mgr_qos_add_request(&qos_node, "fsa9485_jig_qos",
		PI_MGR_PI_ID_ARM_SUB_SYSTEM, PI_MGR_QOS_DEFAULT_VALUE);
#endif
}

static void fsa9485_usb_cb(bool attached)
{
	pr_info("fsa9485_usb_cb attached %d\n", attached);
}

static void fsa9485_charger_cb(bool attached)
{
	pr_info("fsa9480_charger_cb attached %d\n", attached);
}

static void fsa9485_jig_cb(bool attached)
{
	pr_info("fsa9480_jig_cb attached %d\n", attached);
	if (attached) {
		#ifdef CONFIG_HAS_WAKELOCK
			if (!wake_lock_active(&fsa9485_jig_wakelock))
				wake_lock(&fsa9485_jig_wakelock);
		#endif
		#ifdef CONFIG_KONA_PI_MGR
			pi_mgr_qos_request_update(&qos_node, 0);
		#endif
	} else {
		#ifdef CONFIG_HAS_WAKELOCK
			if (wake_lock_active(&fsa9485_jig_wakelock))
				wake_unlock(&fsa9485_jig_wakelock);
		#endif
		#ifdef CONFIG_KONA_PI_MGR
			pi_mgr_qos_request_update(&qos_node,
				PI_MGR_QOS_DEFAULT_VALUE);
		#endif
	}
}

static void fsa9485_uart_cb(bool attached)
{
	pr_info("fsa9485_uart_cb attached %d\n", attached);
	if (attached) {
		#ifdef CONFIG_HAS_WAKELOCK
		if (!wake_lock_active(&fsa9485_jig_wakelock))
			wake_lock(&fsa9485_jig_wakelock);
		#endif
		#ifdef CONFIG_KONA_PI_MGR
			pi_mgr_qos_request_update(&qos_node, 0);
		#endif
	} else {
		#ifdef CONFIG_HAS_WAKELOCK
		if (wake_lock_active(&fsa9485_jig_wakelock))
			wake_unlock(&fsa9485_jig_wakelock);
		#endif
		#ifdef CONFIG_KONA_PI_MGR
			pi_mgr_qos_request_update(&qos_node,
				PI_MGR_QOS_DEFAULT_VALUE);
		#endif
		}

}

void uas_jig_force_sleep(void)
{
	#ifdef CONFIG_HAS_WAKELOCK
	if (wake_lock_active(&fsa9485_jig_wakelock)) {
		wake_unlock(&fsa9485_jig_wakelock);
		pr_info("Force unlock jig_uart_wl\n");
	}
	#endif
	#ifdef CONFIG_KONA_PI_MGR
	pi_mgr_qos_request_update(&qos_node, PI_MGR_QOS_DEFAULT_VALUE);
	#endif
}

static struct tsu6111_platform_data fsa9485_pdata = {
	.usb_cb = fsa9485_usb_cb,
	.charger_cb = fsa9485_charger_cb,
	.jig_cb = fsa9485_jig_cb,
	.uart_cb = fsa9485_uart_cb,
};

static struct i2c_board_info  __initdata micro_usb_i2c_devices_info[]  = {
	{
		I2C_BOARD_INFO("fsa9485", 0x4A >> 1),
		.platform_data = &fsa9485_pdata,
		.irq = gpio_to_irq(GPIO_USB_INT),
	},
};

static struct i2c_gpio_platform_data fsa_i2c_gpio_data = {
	.sda_pin = GPIO_USB_I2C_SDA,
	.scl_pin = GPIO_USB_I2C_SCL,
	.udelay = 2,
	};

static struct platform_device fsa_i2c_gpio_device = {
	.name = "i2c-gpio",
	.id = FSA9485_I2C_BUS_ID,
	.dev = {
	.platform_data = &fsa_i2c_gpio_data,
	},
};

static struct platform_device *mUSB_i2c_devices[] __initdata = {
	&fsa_i2c_gpio_device,
};

#endif

static struct platform_device *hawaii_devices[] __initdata = {
#ifdef CONFIG_KEYBOARD_BCM
	&hawaii_kp_device,
#endif
#ifdef CONFIG_KONA_HEADSET_MULTI_BUTTON
	&hawaii_headset_device,
#endif

#ifdef CONFIG_DMAC_PL330
	&hawaii_pl330_dmac_device,
#endif

#ifdef CONFIG_HAPTIC_SAMSUNG_PWM
	&haptic_pwm_device,
#endif

#if	defined(CONFIG_BACKLIGHT_PWM) || defined(CONFIG_BACKLIGHT_KTD259B) \
	|| defined(CONFIG_BACKLIGHT_TPS61158)
	&hawaii_backlight_device,
#endif

#if (defined(CONFIG_BCM_RFKILL) || defined(CONFIG_BCM_RFKILL_MODULE))
	&hawaii_bcmbt_rfkill_device,
#endif

#ifdef CONFIG_BCM_BZHW
	&hawaii_bcm_bzhw_device,
#endif

#ifdef CONFIG_BCM_BT_LPM
	&board_bcmbt_lpm_device,
#endif

#ifdef CONFIG_BYPASS_WIFI_DEVTREE
	&board_wifi_driver_device,
#endif

#ifdef CONFIG_VIDEO_KONA
	&hawaii_unicam_device,
#endif

#ifdef CONFIG_WD_TAPPER
	&wd_tapper,
#endif

#if defined(CONFIG_BCM_ALSA_SOUND)
	&board_caph_device,
#endif

#if defined(CONFIG_TOUCHKEY_BACKLIGHT)
	&touchkeyled_device
#endif
};

struct platform_device *hawaii_sdio_devices[] __initdata = {
	&hawaii_sdio2_device,
	&hawaii_sdio3_device,
	&hawaii_sdio1_device,
};

static void __init hawaii_add_i2c_devices(void)
{

#ifdef CONFIG_VIDEO_ADP1653
	i2c_register_board_info(0, adp1653_flash, ARRAY_SIZE(adp1653_flash));
#endif
#ifdef CONFIG_TOUCHSCREEN_TANGO
	i2c_register_board_info(3, tango_info, ARRAY_SIZE(tango_info));
#endif
#if defined(CONFIG_TOUCHSCREEN_IST30XX)	\
		|| defined(CONFIG_TOUCHSCREEN_BT432_LOGAN)
	i2c_register_board_info(3, zinitix_i2c_devices,
		ARRAY_SIZE(zinitix_i2c_devices));
#endif

#ifdef CONFIG_TOUCHSCREEN_FT5306
	i2c_register_board_info(3, ft5306_info, ARRAY_SIZE(ft5306_info));
#endif

#ifdef CONFIG_SENSORS_BMA222
	i2c_register_board_info(2, bma222_accl_info,
		ARRAY_SIZE(bma222_accl_info));
#endif

#if defined(CONFIG_TOUCHSCREEN_BCM915500)
	|| defined(CONFIG_TOUCHSCREEN_BCM915500_MODULE)
	i2c_register_board_info(3, bcm915500_i2c_boardinfo,
				ARRAY_SIZE(bcm915500_i2c_boardinfo));
#endif

#ifdef CONFIG_USB_SWITCH_TSU6111
	pr_info("tsu6111\n");
#ifdef CONFIG_HAS_WAKELOCK
	fsa9485_wakelock_init();
#endif
	i2c_register_board_info(FSA9485_I2C_BUS_ID, micro_usb_i2c_devices_info,
		ARRAY_SIZE(micro_usb_i2c_devices_info));
#endif

#ifdef CONFIG_RT8973
	pr_info("rt8973: micro_usb_i2c_devices_info\n");
	rt8973_wakelock_init();
	i2c_register_board_info(RT_I2C_BUS_ID, micro_usb_i2c_devices_info,
		ARRAY_SIZE(micro_usb_i2c_devices_info));
#endif

#if defined(CONFIG_USB_SWITCH_TSU6111) || defined(CONFIG_RT8973)
	pr_info("mUSB_i2c_devices\n");
	platform_add_devices(mUSB_i2c_devices, ARRAY_SIZE(mUSB_i2c_devices));
#endif

#if defined(CONFIG_BCMI2CNFC)
	i2c_register_board_info(1, bcmi2cnfc, ARRAY_SIZE(bcmi2cnfc));
#endif

#if defined(CONFIG_MPU_SENSORS_MPU6050B1)
	|| defined(CONFIG_MPU_SENSORS_MPU6050B1_MODULE)
#if defined(MPU6050_IRQ_GPIO)
	inv_mpu_i2c0_boardinfo[0].irq = gpio_to_irq(MPU6050_IRQ_GPIO);
#endif
	i2c_register_board_info(MPU6050_I2C_BUS_ID,
		inv_mpu_i2c0_boardinfo, ARRAY_SIZE(inv_mpu_i2c0_boardinfo));
#endif

#if defined(CONFIG_SENSORS_BMA2X2) || defined(CONFIG_SENSORS_BMM050)
	i2c_register_board_info(2,
	bmm150_boardinfo, ARRAY_SIZE(bmm150_boardinfo));
#endif

#if defined(CONFIG_SENSORS_GP2A)
	i2c_register_board_info(2,
		proxy_boardinfo, ARRAY_SIZE(proxy_boardinfo));
#endif

#if  defined(CONFIG_BMP18X) || defined(CONFIG_BMP18X_I2C)
	|| defined(CONFIG_BMP18X_I2C_MODULE)
	i2c_register_board_info(
#ifdef BMP18X_I2C_BUS_ID
			BMP18X_I2C_BUS_ID,
#else
			-1,
#endif
			i2c_bmp18x_info, ARRAY_SIZE(i2c_bmp18x_info));
#endif


#if defined(CONFIG_AL3006) || defined(CONFIG_AL3006_MODULE)
#ifdef AL3006_IRQ
	i2c_al3006_info[0].irq = gpio_to_irq(AL3006_IRQ_GPIO);
#else
	i2c_al3006_info[0].irq = -1;
#endif
	i2c_register_board_info(
#ifdef AL3006_I2C_BUS_ID
		AL3006_I2C_BUS_ID,
#else
		-1,
#endif
		i2c_al3006_info, ARRAY_SIZE(i2c_al3006_info));
#endif /* CONFIG_AL3006 */

#if  defined(CONFIG_MPU_SENSORS_AMI306) || defined(CONFIG_MPU_SENSORS_AMI306)
	i2c_register_board_info(
#ifdef AMI306_I2C_BUS_ID
			AMI306_I2C_BUS_ID,
#else
			-1,
#endif
			i2c_ami306_info, ARRAY_SIZE(i2c_ami306_info));
#endif


}

/* The GPIO used to indicate accessory insertion in this board */
#define HS_IRQ         gpio_to_irq(121)

#ifdef CONFIG_IOMMU_API
struct bcm_iommu_pdata iommu_mm_pdata = {
	.name        = "iommu-mm",
	.iova_begin  = 0x80000000,
	.iova_size   = 0x80000000,
	.errbuf_size = 0x1000,
};
#endif
#ifdef CONFIG_BCM_IOVMM
struct bcm_iovmm_pdata iovmm_mm_pdata = {
	.name = "iovmm-mm",
	.base = 0xc0000000,
	.size = 0x30000000,
	.order = 0,
};
struct bcm_iovmm_pdata iovmm_mm_256mb_pdata = {
	.name = "iovmm-mm-256mb",
	.base = 0xf0000000,
	.size = 0x0ff00000,
	.order = 0,
};
#endif

static void hawaii_add_pdata(void)
{
	hawaii_serial_device.dev.platform_data = &hawaii_uart_platform_data;
	hawaii_i2c_adap_devices[0].dev.platform_data = &bsc_i2c_cfg[0];
	hawaii_i2c_adap_devices[1].dev.platform_data = &bsc_i2c_cfg[1];
	hawaii_i2c_adap_devices[2].dev.platform_data = &bsc_i2c_cfg[2];
	hawaii_i2c_adap_devices[3].dev.platform_data = &bsc_i2c_cfg[3];
	hawaii_i2c_adap_devices[4].dev.platform_data = &bsc_i2c_cfg[4];
	hawaii_sdio1_device.dev.platform_data = &hawaii_sdio_param[0];
	hawaii_sdio2_device.dev.platform_data = &hawaii_sdio_param[1];
	hawaii_sdio3_device.dev.platform_data = &hawaii_sdio_param[2];
	hawaii_ssp0_device.dev.platform_data = &hawaii_ssp0_info;
	hawaii_ssp1_device.dev.platform_data = &hawaii_ssp1_info;
	hawaii_stm_device.dev.platform_data = &hawaii_stm_pdata;
	hawaii_headset_device.dev.platform_data = &hawaii_headset_data;
	/* The resource in position 2 (starting from 0) is used to fill
	* the GPIO number. The driver file assumes this. So put the
	* board specific GPIO number here
	*/
	hawaii_headset_device.resource[2].start = HS_IRQ;
	hawaii_headset_device.resource[2].end = HS_IRQ;
	hawaii_pl330_dmac_device.dev.platform_data = &hawaii_pl330_pdata;
#ifdef CONFIG_BACKLIGHT_PWM
	hawaii_backlight_device.dev.platform_data = &hawaii_backlight_data;
#endif

#ifdef CONFIG_USB_DWC_OTG
	hawaii_hsotgctrl_platform_device.dev.platform_data
		= &hsotgctrl_plat_data;
	hawaii_usb_phy_platform_device.dev.platform_data
		= &hsotgctrl_plat_data;
#endif

#ifdef CONFIG_IOMMU_API
	iommu_mm_device.dev.platform_data = &iommu_mm_pdata;
#endif
#ifdef CONFIG_BCM_IOVMM
	iovmm_mm_device.dev.platform_data = &iovmm_mm_pdata;
	iovmm_mm_256mb_device.dev.platform_data = &iovmm_mm_256mb_pdata;
	ion_system_device.dev.platform_data = &ion_system_data;
	ion_system_extra_device.dev.platform_data = &ion_system_extra_data;
#endif
}

void __init hawaii_add_common_devices(void)
{
	platform_add_devices(hawaii_common_plat_devices,
			ARRAY_SIZE(hawaii_common_plat_devices));
}

static void __init hawaii_add_devices(void)
{

	hawaii_add_pdata();

#ifdef CONFIG_ION_BCM_NO_DT
#ifdef CONFIG_IOMMU_API
	platform_device_register(&iommu_mm_device);
#endif
#ifdef CONFIG_BCM_IOVMM
	platform_device_register(&iovmm_mm_device);
	platform_device_register(&iovmm_mm_256mb_device);
	platform_device_register(&ion_system_device);
	platform_device_register(&ion_system_extra_device);
#endif
	platform_device_register(&ion_carveout_device);
#ifdef CONFIG_CMA
	platform_device_register(&ion_cma_device);
#endif
#endif

#ifdef CONFIG_KEYBOARD_BCM
	hawaii_kp_device.dev.platform_data = &hawaii_keypad_data;
#endif

#if defined(CONFIG_KEYBOARD_GPIO) || defined(CONFIG_KEYBOARD_GPIO_MODULE)
	platform_device_register(&board_gpio_keys_device);
#endif

	platform_add_devices(hawaii_devices, ARRAY_SIZE(hawaii_devices));

	hawaii_add_i2c_devices();

	spi_register_board_info(spi_slave_board_info,
				ARRAY_SIZE(spi_slave_board_info));
}

#ifdef CONFIG_MOBICORE_OS
static void hawaii_mem_reserve(void)
{
	mobicore_device.dev.platform_data = &mobicore_plat_data;
	hawaii_reserve();
}
#endif

static void __init hawaii_add_sdio_devices(void)
{
	platform_add_devices(hawaii_sdio_devices,
		ARRAY_SIZE(hawaii_sdio_devices));
}

#ifdef CONFIG_FB_BRCM_KONA
/*
 * KONA FRAME BUFFER DISPLAY DRIVER PLATFORM CONFIG
 */
struct kona_fb_platform_data konafb_devices[] __initdata = {
	{
#if defined(CONFIG_LCD_HX8369_CS02_SUPPORT) ||	\
	defined(CONFIG_LCD_SC7798_CS02_SUPPORT)
#ifdef CONFIG_LCD_HX8369_CS02_SUPPORT
		.name = "HX8369",
#endif
#ifdef CONFIG_LCD_SC7798_CS02_SUPPORT
		.name = "SC7798",
#endif
		.reg_name = "cam2",
		.rst =  {
			.gpio = 22,
			.setup = 5,
			.pulse = 20,
			.hold = 10000,
			.active = false,
		},
		.vmode = true,
		.vburst = true,
		.cmnd_LP = true,
		.te_ctrl = false,
		.col_mod_i = 2,  /*DISPDRV_FB_FORMAT_xRGB8888*/
		.col_mod_o = 2, /*DISPDRV_FB_FORMAT_xRGB8888*/
		.width = 480,
		.height = 800,
		.fps = 60,
		.lanes = 2,
#ifdef CONFIG_LCD_HX8369_CS02_SUPPORT
		.hs_bps = 350000000,
#endif
#ifdef CONFIG_LCD_SC7798_CS02_SUPPORT
		.hs_bps = 380000000,
#endif
		.lp_bps = 8000000,
#ifdef CONFIG_IOMMU_API
		.pdev_iommu = &iommu_mm_device,
#endif
#ifdef CONFIG_BCM_IOVMM
		.pdev_iovmm = &iovmm_mm_256mb_device,
#endif
	},
#else /*defined(CONFIG_LCD_HX8369_CS02_SUPPORT) ||	\
	defined(CONFIG_LCD_SC7798_CS02_SUPPORT)*/
		.name = "NT35510",
		.reg_name = "cam2",
		.rst =  {
			.gpio = 22,
			.setup = 5,
			.pulse = 20,
			.hold = 10000,
			.active = false,
		},
		.vmode = false,
		.vburst = false,
		.cmnd_LP = true,
		.te_ctrl = false,
		.col_mod_i = 3,  /*DISPDRV_FB_FORMAT_xBGR8888*/
		.col_mod_o = 2, /*DISPDRV_FB_FORMAT_xRGB8888*/
		.width = 480,
		.height = 800,
		.fps = 60,
		.lanes = 2,
		.hs_bps = 500000000,
		.lp_bps = 5000000,
#ifdef CONFIG_IOMMU_API
		.pdev_iommu = &iovmm_mm_device,
#endif
#ifdef CONFIG_BCM_IOVMM
		.pdev_iovmm = &iovmm_mm_256mb_device,
#endif
	},
#endif /*defined(CONFIG_LCD_HX8369_CS02_SUPPORT) ||	\
		defined(CONFIG_LCD_SC7798_CS02_SUPPORT)*/
};

#include "kona_fb_init.c"
#endif /* #ifdef CONFIG_FB_BRCM_KONA */

#ifdef CONFIG_LCD_HX8369_CS02_SUPPORT
static struct platform_device hx8369_panel_device = {
	.name = "HX8369",
	.id = -1,
};
#endif

#ifdef CONFIG_LCD_SC7798_CS02_SUPPORT
static struct platform_device sc7798_panel_device = {
	.name = "SC7798",
	.id = -1,
};
#endif
static void __init hawaii_init(void)
{
	hawaii_add_devices();
#ifdef CONFIG_FB_BRCM_KONA
	konafb_init();
#endif
	hawaii_add_common_devices();


#ifdef CONFIG_LCD_HX8369_CS02_SUPPORT
	platform_device_register(&hx8369_panel_device);
#endif

#ifdef CONFIG_LCD_SC7798_CS02_SUPPORT
	platform_device_register(&sc7798_panel_device);
#endif
	return;
}

static int __init hawaii_add_lateinit_devices(void)
{
	hawaii_add_sdio_devices();

#ifdef CONFIG_BRCM_UNIFIED_DHD_SUPPORT
	hawaii_wlan_init();
#endif
	return 0;
}

late_initcall(hawaii_add_lateinit_devices);

MACHINE_START(HAWAII, "hawaii_ss_cs02")
	.atag_offset = 0x100,
	.map_io = hawaii_map_io,
	.init_irq = kona_init_irq,
	.handle_irq = gic_handle_irq,
	.timer = &kona_timer,
	.init_machine = hawaii_init,
#ifdef CONFIG_MOBICORE_OS
	.reserve = hawaii_mem_reserve,
#else
	.reserve = hawaii_reserve,
#endif
	.restart = hawaii_restart,
MACHINE_END<|MERGE_RESOLUTION|>--- conflicted
+++ resolved
@@ -172,11 +172,7 @@
 #include <mach/caph_platform.h>
 #include <mach/caph_settings.h>
 #endif
-<<<<<<< HEAD
 #ifdef CONFIG_UNICAM_CAMERA
-=======
-#ifdef CONFIG_SOC_CAMERA
->>>>>>> 7bfdf205
 #include <media/soc_camera.h>
 #include "../../../drivers/media/video/camdrv_ss.h"
 #endif
@@ -431,12 +427,7 @@
 #endif /* CONFIG_CMA */
 #endif /* CONFIG_ION_BCM_NO_DT */
 
-<<<<<<< HEAD
 #ifdef CONFIG_UNICAM_CAMERA
-
-=======
-#ifdef CONFIG_SOC_MAIN_CAMERA
->>>>>>> 7bfdf205
 #define CAMDRV_SS_MAIN_I2C_ADDRESS (0xAC>>1)
 
 static struct i2c_board_info hawaii_i2c_camera = {
@@ -626,11 +617,7 @@
 		.platform_data = &iclink_camdrv_ss_sub,
 	},
 };
-<<<<<<< HEAD
 #endif /* CONFIG_UNICAM_CAMERA */
-=======
-#endif /* CONFIG_SOC_SUB_CAMERA */
->>>>>>> 7bfdf205
 
 
 
