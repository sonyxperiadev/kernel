#/************************************************************************/
/*                                                                      */
/*  Copyright 2012  Broadcom Corporation                                */
/*                                                                      */
/* Unless you and Broadcom execute a separate written software license  */
/* agreement governing use of this software, this software is licensed  */
/* to you under the terms of the GNU General Public License version 2   */
/* (the GPL), available at						*/
/*                                                                      */
/*          http://www.broadcom.com/licenses/GPLv2.php                  */
/*                                                                      */
/*  with the following added to such license:                           */
/*                                                                      */
/*  As a special exception, the copyright holders of this software give */
/*  you permission to link this software with independent modules, and  */
/*  to copy and distribute the resulting executable under terms of your */
/*  choice, provided that you also meet, for each linked independent    */
/*  module, the terms and conditions of the license of that module. An  */
/*  independent module is a module which is not derived from this       */
/*  software.  The special   exception does not apply to any            */
/*  modifications of the software.					*/
/*									*/
/*  Notwithstanding the above, under no circumstances may you combine	*/
/*  this software in any way with any other Broadcom software provided	*/
/*  under a license other than the GPL, without Broadcom's express	*/
/*  prior written consent.						*/
/*									*/
/************************************************************************/
#include <linux/version.h>
#include <linux/init.h>
#include <linux/device.h>
#include <linux/platform_device.h>
#include <linux/interrupt.h>
#include <linux/irq.h>
#include <linux/mfd/bcm590xx/pmic.h>
#include <linux/of_platform.h>
#include <linux/of.h>
#include <linux/of_fdt.h>
#include <mach/pinmux.h>

#ifdef CONFIG_ION_BCM_NO_DT
#include <linux/ion.h>
#include <linux/broadcom/bcm_ion.h>
#endif
#ifdef CONFIG_IOMMU_API
#include <plat/bcm_iommu.h>
#endif
#include <linux/serial_8250.h>
#include <linux/i2c.h>
#include <linux/i2c-kona.h>
#include <linux/spi/spi.h>
#include <linux/clk.h>
#include <linux/bootmem.h>
#include <linux/input.h>
#include <linux/mfd/bcm590xx/core.h>
#include <asm/gpio.h>
#include <linux/gpio.h>
#include <linux/gpio_keys.h>
#include <linux/i2c-kona.h>
#include <linux/i2c.h>
#ifdef CONFIG_TOUCHSCREEN_TANGO
#include <linux/i2c/tango_ts.h>
#endif
#include <asm/mach/arch.h>
#include <asm/mach-types.h>
#include <asm/mach/map.h>
#include <mach/hardware.h>
#include <mach/hardware.h>
#include <mach/kona_headset_pd.h>
#include <mach/kona.h>
#include <mach/sdio_platform.h>
#include <mach/hawaii.h>
#include <mach/io_map.h>
#include <mach/irqs.h>
#include <mach/rdb/brcm_rdb_uartb.h>
#include <mach/clock.h>
#include <plat/spi_kona.h>
#include <plat/chal/chal_trace.h>
#include <plat/pi_mgr.h>
#include <plat/spi_kona.h>
#include <plat/kona_smp.h>

#include <trace/stm.h>

#include "devices.h"

#ifdef CONFIG_KEYBOARD_BCM
#include <mach/bcm_keypad.h>
#endif

#ifdef CONFIG_DMAC_PL330
#include <mach/irqs.h>
#include <plat/pl330-pdata.h>
#include <linux/dma-mapping.h>
#endif

#if defined(CONFIG_SPI_GPIO)
#include <linux/spi/spi_gpio.h>
#endif

#if defined(CONFIG_HAPTIC)
#include <linux/haptic.h>
#endif

#if defined(CONFIG_BCM_BT_RFKILL) && !defined(CONFIG_OF_DEVICE)
#include <linux/broadcom/bcm-bt-rfkill.h>
#endif

#ifdef CONFIG_BCM_BZHW
#include <linux/broadcom/bcm_bzhw.h>
#endif

#if defined(CONFIG_BCM_BT_LPM) && !defined(CONFIG_OF_DEVICE)
#include <linux/broadcom/bcm-bt-lpm.h>
#endif

#if defined(CONFIG_BMP18X) || defined(CONFIG_BMP18X_I2C) || defined(CONFIG_BMP18X_I2C_MODULE)
#include <linux/bmp18x.h>
#include <mach/bmp18x_i2c_settings.h>
#endif

#if defined(CONFIG_AL3006) || defined(CONFIG_AL3006_MODULE)
#include <linux/al3006.h>
#include <mach/al3006_i2c_settings.h>
#endif

#if defined(CONFIG_INV_MPU_IIO) || defined(CONFIG_INV_MPU_IIO_MODULE)
#include <linux/mpu.h>
#include <linux/i2c/inv_mpu_settings.h>
#endif

#if defined(CONFIG_SENSORS_KIONIX_KXTIK)	\
			|| defined(CONFIG_SENSORS_KIONIX_KXTIK_MODULE)
#include <linux/kxtik.h>
#endif /* CONFIG_SENSORS_KIONIX_KXTIK */

#ifdef CONFIG_BACKLIGHT_PWM
#include <linux/pwm_backlight.h>
#endif

#if defined(CONFIG_BCM_ALSA_SOUND)
#include <mach/caph_platform.h>
#include <mach/caph_settings.h>
#endif
#ifdef CONFIG_UNICAM_CAMERA
#include <media/soc_camera.h>
#endif

#ifdef CONFIG_VIDEO_KONA
#include <media/v4l2-device.h>
#include <media/v4l2-subdev.h>
#include <media/kona-unicam.h>
#ifdef CONFIG_SOC_CAMERA_OV5648
	#include <media/ov5648.h>
#endif
#ifdef CONFIG_SOC_CAMERA_OV5640
	#include <media/ov5640.h>
#endif
#endif

#ifdef CONFIG_VIDEO_A3907
#include <media/a3907.h>
#endif

#ifdef CONFIG_WD_TAPPER
#include <linux/broadcom/wd-tapper.h>
#endif

#if defined(CONFIG_TOUCHSCREEN_BCMTCH15XXX)		|| \
defined(CONFIG_TOUCHSCREEN_BCMTCH15XXX_MODULE)
#include <linux/i2c/bcmtch15xxx.h>
#include <linux/i2c/bcmtch15xxx_settings.h>
#endif

#ifdef CONFIG_USB_DWC_OTG
#include <linux/usb/bcm_hsotgctrl.h>
#include <linux/usb/otg.h>
#endif

#if defined(CONFIG_TMD2771)
#include <linux/i2c/taos_common.h>
#endif

#ifdef CONFIG_BRCM_UNIFIED_DHD_SUPPORT
#include "hawaii_wifi.h"

extern int
hawaii_wifi_status_register(void (*callback) (int card_present, void *dev_id),
			    void *dev_id);
#endif
extern void  hawaii_timer_init(void);

/* SD */
#define SD_CARDDET_GPIO_PIN	91

#ifndef CONFIG_BRD_NAME
#define CONFIG_BRD_NAME "hawaii"
#endif

/* Touch */
#define TSC_GPIO_IRQ_PIN			73

#define TSC_GPIO_RESET_PIN			70
#define TSC_GPIO_WAKEUP_PIN         70

#define TANGO_I2C_TS_DRIVER_NUM_BYTES_TO_READ	14

int reset_pwm_padcntrl(void)
{
	struct pin_config new_pin_config;
	int ret;
	new_pin_config.name = PN_GPIO24;
	new_pin_config.func = PF_GPIO24;
	ret = pinmux_set_pin_config(&new_pin_config);
	return ret;
}

#ifdef CONFIG_ION_BCM_NO_DT
struct ion_platform_data ion_system_data = {
	.nr = 1,
#ifdef CONFIG_IOMMU_API
	.pdev_iommu = &iommu_mm_device,
#endif
#ifdef CONFIG_BCM_IOVMM
	.pdev_iovmm = &iovmm_mm_256mb_device,
#endif
	.heaps = {
		[0] = {
			.id    = 0,
			.type  = ION_HEAP_TYPE_SYSTEM,
			.name  = "ion-system",
			.base  = 0,
			.limit = 0,
			.size  = 0,
		},
	},
};

struct ion_platform_data ion_system_extra_data = {
	.nr = 1,
#ifdef CONFIG_IOMMU_API
	.pdev_iommu = &iommu_mm_device,
#endif
#ifdef CONFIG_BCM_IOVMM
	.pdev_iovmm = &iovmm_mm_device,
#endif
	.heaps = {
		[0] = {
			.id    = 1,
			.type  = ION_HEAP_TYPE_SYSTEM,
			.name  = "ion-system-extra",
			.base  = 0,
			.limit = 0,
			.size  = 0,
		},
	},
};

struct ion_platform_data ion_carveout_data = {
	.nr = 2,
#ifdef CONFIG_IOMMU_API
	.pdev_iommu = &iommu_mm_device,
#endif
#ifdef CONFIG_BCM_IOVMM
	.pdev_iovmm = &iovmm_mm_256mb_device,
#endif
	.heaps = {
		[0] = {
			.id    = 9,
			.type  = ION_HEAP_TYPE_CARVEOUT,
			.name  = "ion-carveout",
			.base  = 0x90000000,
			.limit = 0xa0000000,
			.size  = (16 * SZ_1M),
#ifdef CONFIG_ION_OOM_KILLER
			.lmk_enable = 0,
			.lmk_min_score_adj = 411,
			.lmk_min_free = 32,
#endif
		},
		[1] = {
			.id    = 10,
			.type  = ION_HEAP_TYPE_CARVEOUT,
			.name  = "ion-carveout-extra",
			.base  = 0,
			.limit = 0,
			.size  = (0 * SZ_1M),
#ifdef CONFIG_ION_OOM_KILLER
			.lmk_enable = 0,
			.lmk_min_score_adj = 411,
			.lmk_min_free = 32,
#endif
		},
	},
};

#ifdef CONFIG_CMA
struct ion_platform_data ion_cma_data = {
	.nr = 2,
#ifdef CONFIG_IOMMU_API
	.pdev_iommu = &iommu_mm_device,
#endif
#ifdef CONFIG_BCM_IOVMM
	.pdev_iovmm = &iovmm_mm_256mb_device,
#endif
	.heaps = {
		[0] = {
			.id = 5,
			.type  = ION_HEAP_TYPE_DMA,
			.name  = "ion-cma",
			.base  = 0x90000000,
			.limit = 0xa0000000,
			.size  = (0 * SZ_1M),
#ifdef CONFIG_ION_OOM_KILLER
			.lmk_enable = 1,
			.lmk_min_score_adj = 411,
			.lmk_min_free = 32,
#endif
		},
		[1] = {
			.id = 6,
			.type  = ION_HEAP_TYPE_DMA,
			.name  = "ion-cma-extra",
			.base  = 0,
			.limit = 0,
			.size  = (0 * SZ_1M),
#ifdef CONFIG_ION_OOM_KILLER
			.lmk_enable = 1,
			.lmk_min_score_adj = 411,
			.lmk_min_free = 32,
#endif
		},
	},
};
#endif /* CONFIG_CMA */
#if defined(CONFIG_MM_SECURE_DRIVER)
struct ion_platform_data ion_secure_data = {
	.nr = 2,
#ifdef CONFIG_IOMMU_API
	.pdev_iommu = &iommu_mm_device,
#endif
#ifdef CONFIG_BCM_IOVMM
	.pdev_iovmm = &iovmm_mm_device,
#endif
	.heaps = {
		[0] = {
			.id = 13,
			.type  = ION_HEAP_TYPE_SECURE,
			.name  = "ion-secure",
			.base  = 0,
			.limit = 0,
			.size  = (16 * SZ_1M),
		},
		[1] = {
			.id = 14,
			.type  = ION_HEAP_TYPE_SECURE,
			.name  = "ion-secure-extra",
			.base  = 0,
			.limit = 0,
			.size  = (0 * SZ_1M),
		},
	},
};
#endif /* CONFIG_MM_SECURE_DRIVER */
#endif /* CONFIG_ION_BCM_NO_DT */

#ifdef CONFIG_TOUCHSCREEN_ICN83XX_MODULE
static struct i2c_board_info icn83xx_info[] = {
	{
	 I2C_BOARD_INFO("chipone-ts", 0x40)
	 },
};
#endif

#ifdef CONFIG_VIDEO_ADP1653
#define ADP1653_I2C_ADDR 0x60
static struct i2c_board_info adp1653_flash[] = {
	{
	 I2C_BOARD_INFO("adp1653", (ADP1653_I2C_ADDR >> 1))
	 },
};
#endif

#ifdef CONFIG_VIDEO_AS3643
#define AS3643_I2C_ADDR 0x60
static struct i2c_board_info as3643_flash[] = {
	{
	 I2C_BOARD_INFO("as3643", (AS3643_I2C_ADDR >> 1))
	 },
};
#endif
#ifdef CONFIG_UNICAM_CAMERA

static struct regulator *d_gpsr_cam0_1v8;
static struct regulator *d_lvldo2_cam1_1v8;
static struct regulator *d_1v8_mmc1_vcc;
static struct regulator *d_3v0_mmc1_vcc;

/* The pre-div clock rate needs to satisfy
   the rate requirements of all digital
   channel clocks in use. */
#define SENSOR_PREDIV_CLK               "dig_prediv_clk"
#define SENSOR_0_CLK                    "dig_ch0_clk"	/*DCLK1 */
#define SENSOR_1_CLK                    "dig_ch0_clk"	/* DCLK1 */

#define OV5640_I2C_ADDRESS		(0x3C)
#define OV7692_I2C_ADDRESS              (0x3e)
#define SENSOR_0_GPIO_PWRDN             (002)
#define SENSOR_0_GPIO_RST               (111)
#define SENSOR_1_GPIO_PWRDN             (005)

#define CSI0_LP_FREQ					(100000000)
#define CSI1_LP_FREQ					(100000000)

struct cameracfg_s {
	char *name;
	unsigned int prediv_clk;
	unsigned int clk;
	unsigned short pwdn_active;
	unsigned short rst_active;
};

static const struct cameracfg_s cameras[] = {
	{"ov5640", 26000000, 13000000, 1, 0},
	{"ov5648", 26000000, 26000000, 0, 0},
	{"ov2675", 312000000, 26000000, 1, 0},
	{"ov7692", 26000000, 26000000, 1, 0},
	{"ov7695", 26000000, 26000000, 0, 0},
	{"gc2035", 312000000, 26000000, 1, 0},
	{"sp0a28", 26000000, 26000000, 1, 0},
	{},
};

static struct i2c_board_info hawaii_i2c_camera[] = {
	{
		I2C_BOARD_INFO("ov5640", OV5640_I2C_ADDRESS)
	},
	{
		I2C_BOARD_INFO("ov7692", OV7692_I2C_ADDRESS)
	},
};

static struct cameracfg_s *getcameracfg(const char *camera_name)
{
	struct cameracfg_s *pcamera = &cameras[0];
	while (pcamera->name && camera_name) {
		if (0 == strcmp(camera_name, pcamera->name))
			return pcamera;
		else
			pcamera++;
	}
	return NULL;
}

#if defined(CONFIG_SOC_CAMERA_OV5640)
static struct regulator_bulk_data ov5640_regulator_data[] = {
	[0] = {
		.supply = "lvldo1_uc",
	},
	[1] = {
		.supply = "mmc1_vcc",
	},
	[2] = {
		.supply = "mmc2_vcc",
	},
	[3] = {
		.supply = "lvldo2_uc",
	},
};
#endif


static int hawaii_camera_power(struct device *dev, int on)
{
	unsigned int value;
	int ret = -1;
	struct clk *clock;
	struct clk *prediv_clock;
	struct clk *lp_clock;
	struct clk *axi_clk;
	static struct pi_mgr_dfs_node unicam_dfs_node;
	static int sensor_on = -1;
	struct soc_camera_subdev_desc *ssd = dev->platform_data;

	if (sensor_on == on) {
		pr_info("hawaii_camera_power already in same state: %s\n",
						(on ? "on" : "off"));
		return 0;
	}

	sensor_on = on;

	pr_info("%s:camera power %s\n", __func__, (on ? "on" : "off"));

	/* for bringup purpose */
	char module[] = "ov5640";
	struct cameracfg_s *thiscfg = getcameracfg(module);
	if (NULL == thiscfg) {
		pr_err("No cfg for [%s]\n", module);
		return -1;
	}

	if (!unicam_dfs_node.valid) {
		ret = pi_mgr_dfs_add_request(&unicam_dfs_node, "unicam",
					     PI_MGR_PI_ID_MM,
					     PI_MGR_DFS_MIN_VALUE);
		if (ret) {
			return -1;
		}
		if (gpio_request_one(SENSOR_0_GPIO_RST, GPIOF_DIR_OUT |
				     (thiscfg->rst_active<<1), "Cam0Rst")) {
			pr_err("Unable to get cam0 RST GPIO\n");
			return -1;
		}
		if (gpio_request_one(SENSOR_0_GPIO_PWRDN, GPIOF_DIR_OUT |
				     (thiscfg->pwdn_active<<1), "CamPWDN")) {
			pr_err("Unable to get cam0 PWDN GPIO\n");
			return -1;
		}

		/*MMC1 VCC */
		d_1v8_mmc1_vcc = regulator_get(NULL,
					ov5640_regulator_data[1].supply);
		if (IS_ERR_OR_NULL(d_1v8_mmc1_vcc))
			pr_err("Failed to  get d_1v8_mmc1_vcc\n");
		d_3v0_mmc1_vcc = regulator_get(NULL,
					ov5640_regulator_data[2].supply);
		if (IS_ERR_OR_NULL(d_3v0_mmc1_vcc))
			pr_err("Failed to  get d_3v0_mmc1_vcc\n");
		d_gpsr_cam0_1v8 = regulator_get(NULL,
			ov5640_regulator_data[0].supply);
		if (IS_ERR_OR_NULL(d_gpsr_cam0_1v8))
			pr_err("Failed to  get d_gpsr_cam0_1v8\n");
		if (d_lvldo2_cam1_1v8 == NULL) {
			d_lvldo2_cam1_1v8 = regulator_get(NULL,
			ov5640_regulator_data[3].supply);
			if (IS_ERR_OR_NULL(d_lvldo2_cam1_1v8))
				pr_err("Fd_lvldo2_cam1_1v8 cam\n");
		}
	}

	ret = -1;
	lp_clock = clk_get(NULL, CSI0_LP_PERI_CLK_NAME_STR);
	if (IS_ERR_OR_NULL(lp_clock)) {
		pr_err("Unable to get %s clock\n",
		CSI0_LP_PERI_CLK_NAME_STR);
		goto e_clk_get;
	}
	prediv_clock = clk_get(NULL, SENSOR_PREDIV_CLK);
	if (IS_ERR_OR_NULL(prediv_clock)) {
		pr_err("Unable to get SENSOR_PREDIV_CLK clock\n");
		goto e_clk_get;
	}
	clock = clk_get(NULL, SENSOR_0_CLK);
	if (IS_ERR_OR_NULL(clock)) {
		pr_err("Unable to get SENSOR_0 clock\n");
		goto e_clk_get;
	}
	axi_clk = clk_get(NULL, "csi0_axi_clk");
	if (IS_ERR_OR_NULL(axi_clk)) {
		pr_err("Unable to get AXI clock\n");
		goto e_clk_get;
	}
	if (on) {
		if (pi_mgr_dfs_request_update(&unicam_dfs_node, PI_OPP_TURBO))
			pr_err("DVFS for UNICAM failed\n");
		regulator_enable(d_gpsr_cam0_1v8);
		usleep_range(1000, 1010);
		regulator_enable(d_1v8_mmc1_vcc);
		usleep_range(1000, 1010);
		regulator_enable(d_lvldo2_cam1_1v8);
		usleep_range(1000, 1010);

		if (mm_ccu_set_pll_select(CSI0_BYTE1_PLL, 8)) {
			pr_err("failed to set BYTE1\n");
			goto e_clk_pll;
		}
		if (mm_ccu_set_pll_select(CSI0_BYTE0_PLL, 8)) {
			pr_err("failed to set BYTE0\n");
			goto e_clk_pll;
		}
		if (mm_ccu_set_pll_select(CSI0_CAMPIX_PLL, 8)) {
			pr_err("failed to set PIXPLL\n");
			goto e_clk_pll;
		}

		value = clk_enable(axi_clk);
		if (value) {
			pr_err("Failed to enable axi clock\n");
			goto e_clk_axi;
		}
		value = clk_enable(lp_clock);
		if (value) {
			pr_err("Failed to enable lp clock\n");
			goto e_clk_lp;
		}

		value = clk_set_rate(lp_clock, CSI0_LP_FREQ);
		if (value) {
			pr_err("Failed to set lp clock\n");
			goto e_clk_set_lp;
		}
		value = clk_enable(prediv_clock);
		if (value) {
			pr_err("Failed to enable prediv clock\n");
			goto e_clk_prediv;
		}
		value = clk_enable(clock);
		if (value) {
			pr_err("Failed to enable sensor 0 clock\n");
			goto e_clk_sensor;
		}
		value = clk_set_rate(prediv_clock, thiscfg->prediv_clk);
		if (value) {
			pr_err("Failed to set prediv clock\n");
			goto e_clk_set_prediv;
		}
		value = clk_set_rate(clock, thiscfg->clk);
		if (value) {
			pr_err("Failed to set sensor0 clock\n");
			goto e_clk_set_sensor;
		}
		usleep_range(10000, 10100);
		gpio_set_value(SENSOR_0_GPIO_RST, thiscfg->rst_active);
		usleep_range(10000, 10100);
		gpio_set_value(SENSOR_0_GPIO_PWRDN,
		    thiscfg->pwdn_active ? 0 : 1);
		usleep_range(5000, 5100);
		gpio_set_value(SENSOR_0_GPIO_RST,
		    thiscfg->rst_active ? 0 : 1);

		msleep(30);
		regulator_enable(d_3v0_mmc1_vcc);
		usleep_range(1000, 1010);
#ifdef CONFIG_VIDEO_A3907
		a3907_enable(1);
#endif
	} else {
#ifdef CONFIG_VIDEO_A3907
		a3907_enable(0);
#endif

		gpio_set_value(SENSOR_0_GPIO_PWRDN, thiscfg->pwdn_active);
		usleep_range(1000, 1100);
		gpio_set_value(SENSOR_0_GPIO_RST, thiscfg->rst_active);

		clk_disable(prediv_clock);
		clk_disable(clock);
		clk_disable(lp_clock);
		clk_disable(axi_clk);
		regulator_disable(d_3v0_mmc1_vcc);
		regulator_disable(d_lvldo2_cam1_1v8);
		regulator_disable(d_1v8_mmc1_vcc);
		regulator_disable(d_gpsr_cam0_1v8);
		if (pi_mgr_dfs_request_update
		    (&unicam_dfs_node, PI_MGR_DFS_MIN_VALUE)) {
			pr_err("Failed to set DVFS for unicam\n");
		}
	}
	return 0;

e_clk_set_sensor:
	clk_disable(clock);
e_clk_sensor:
e_clk_set_prediv:
	clk_disable(prediv_clock);
e_clk_prediv:
e_clk_set_lp:
	clk_disable(lp_clock);
e_clk_lp:
	clk_disable(axi_clk);
e_clk_axi:
e_clk_pll:
e_clk_get:
	return ret;
}

static int hawaii_camera_reset(struct device *dev)
{
	/* reset the camera gpio */
	pr_info("%s:camera reset\n", __func__);
	return 0;
}

static int hawaii_camera_power_front(struct device *dev, int on)
{
	unsigned int value;
	int ret = -1;
	struct clk *clock;
	struct clk *axi_clk;
	struct clk *axi_clk_0;
	struct clk *lp_clock_0;
	struct clk *lp_clock_1;
	static struct pi_mgr_dfs_node unicam_dfs_node;
	struct soc_camera_subdev_desc *ssd = dev->platform_data;

	pr_info("%s:camera power %s\n", __func__, (on ? "on" : "off"));

	char module[] = "ov5648";
	struct cameracfg_s *thiscfg = getcameracfg(module);
	if (NULL == thiscfg) {
		pr_err("No cfg for [%s]\n", module);
	    return -1;
	}

	if (!unicam_dfs_node.valid) {
		ret = pi_mgr_dfs_add_request(&unicam_dfs_node, "unicam",
					     PI_MGR_PI_ID_MM,
					     PI_MGR_DFS_MIN_VALUE);
		if (ret) {
			return -1;
		}
		if (gpio_request_one(SENSOR_1_GPIO_PWRDN, GPIOF_DIR_OUT |
				     (thiscfg->pwdn_active<<1), "Cam1PWDN")) {
			pr_err("Unable to get CAM1PWDN\n");
			return -1;
		}
		d_lvldo2_cam1_1v8 = regulator_get(NULL,
			ssd->regulators[0].supply);
		if (IS_ERR_OR_NULL(d_lvldo2_cam1_1v8))
			pr_err("Failed to get d_lvldo2_cam1_1v8\n");
		if (d_1v8_mmc1_vcc == NULL) {
			d_1v8_mmc1_vcc = regulator_get(NULL,
				ssd->regulators[1].supply);
			if (IS_ERR_OR_NULL(d_1v8_mmc1_vcc))
				pr_err("Err d_1v8_mmc1_vcc\n");
		}
		if (d_3v0_mmc1_vcc == NULL) {
			d_3v0_mmc1_vcc = regulator_get(NULL,
			ssd->regulators[2].supply);
			if (IS_ERR_OR_NULL(d_3v0_mmc1_vcc))
				pr_err("d_3v0_mmc1_vcc");
		}
		if (d_gpsr_cam0_1v8 == NULL) {
			d_gpsr_cam0_1v8 = regulator_get(NULL,
			ssd->regulators[3].supply);
			if (IS_ERR_OR_NULL(d_gpsr_cam0_1v8))
				pr_err("Fl d_gpsr_cam0_1v8 get	fail");
		}

	}

	ret = -1;
	lp_clock_0 = clk_get(NULL, CSI0_LP_PERI_CLK_NAME_STR);
	if (IS_ERR_OR_NULL(lp_clock_0)) {
		pr_err("Unable to get %s clock\n",
		CSI0_LP_PERI_CLK_NAME_STR);
		goto e_clk_get;
	}

	lp_clock_1 = clk_get(NULL, CSI1_LP_PERI_CLK_NAME_STR);
	if (IS_ERR_OR_NULL(lp_clock_1)) {
		pr_err("Unable to get %s clock\n",
		CSI1_LP_PERI_CLK_NAME_STR);
		goto e_clk_get;
	}

	clock = clk_get(NULL, SENSOR_1_CLK);
	if (IS_ERR_OR_NULL(clock)) {
		pr_err("Unable to get SENSOR_1 clock\n");
		goto e_clk_get;
	}
	axi_clk_0 = clk_get(NULL, "csi0_axi_clk");
	if (IS_ERR_OR_NULL(axi_clk_0)) {
		pr_err("Unable to get AXI clock 0\n");
		goto e_clk_get;
	}
	axi_clk = clk_get(NULL, "csi1_axi_clk");
	if (IS_ERR_OR_NULL(axi_clk)) {
		pr_err("Unable to get AXI clock 1\n");
		goto e_clk_get;
	}
	if (on) {
		if (pi_mgr_dfs_request_update(&unicam_dfs_node, PI_OPP_TURBO))
			pr_err("DVFS for UNICAM failed\n");
		gpio_set_value(SENSOR_1_GPIO_PWRDN, thiscfg->pwdn_active);
		usleep_range(5000, 5010);
		regulator_enable(d_lvldo2_cam1_1v8);
		usleep_range(1000, 1010);
		regulator_enable(d_1v8_mmc1_vcc);
		usleep_range(1000, 1010);
		/* Secondary cam addition */
		regulator_enable(d_gpsr_cam0_1v8);
		usleep_range(1000, 1010);
		regulator_enable(d_3v0_mmc1_vcc);
		usleep_range(1000, 1010);

		if (mm_ccu_set_pll_select(CSI1_BYTE1_PLL, 8)) {
			pr_err("failed to set BYTE1\n");
			goto e_clk_pll;
		}
		if (mm_ccu_set_pll_select(CSI1_BYTE0_PLL, 8)) {
			pr_err("failed to set BYTE0\n");
			goto e_clk_pll;
		}
		if (mm_ccu_set_pll_select(CSI1_CAMPIX_PLL, 8)) {
			pr_err("failed to set PIXPLL\n");
			goto e_clk_pll;
		}

		value = clk_enable(lp_clock_0);
		if (value) {
			pr_err("Failed to enable lp clock 0\n");
			goto e_clk_lp0;
		}

		value = clk_set_rate(lp_clock_0, CSI0_LP_FREQ);
		if (value) {
			pr_err("Failed to set lp clock 0\n");
			goto e_clk_set_lp0;
		}

		value = clk_enable(lp_clock_1);
		if (value) {
			pr_err("Failed to enable lp clock 1\n");
			goto e_clk_lp1;
		}

		value = clk_set_rate(lp_clock_1, CSI1_LP_FREQ);
		if (value) {
			pr_err("Failed to set lp clock 1\n");
			goto e_clk_set_lp1;
		}

		value = clk_enable(axi_clk_0);
		if (value) {
			pr_err("Failed to enable axi clock 0\n");
			goto e_clk_axi_clk_0;
		}
		value = clk_enable(axi_clk);
		if (value) {
			pr_err("Failed to enable axi clock 1\n");
			goto e_clk_axi;
		}
		value = clk_enable(clock);
		if (value) {
			pr_err("Failed to enable sensor 1 clock\n");
			goto e_clk_clock;
		}
		value = clk_set_rate(clock, thiscfg->clk);
		if (value) {
			pr_err("Failed to set sensor 1 clock\n");
			goto e_clk_set_clock;
		}
		usleep_range(10000, 10100);
		gpio_set_value(SENSOR_1_GPIO_PWRDN,
		    thiscfg->pwdn_active ? 0 : 1);
		msleep(30);
	} else {
		gpio_set_value(SENSOR_1_GPIO_PWRDN, thiscfg->pwdn_active);
		clk_disable(lp_clock_0);
		clk_disable(lp_clock_1);
		clk_disable(clock);
		clk_disable(axi_clk);
		clk_disable(axi_clk_0);
		regulator_disable(d_lvldo2_cam1_1v8);
		regulator_disable(d_1v8_mmc1_vcc);
		regulator_disable(d_gpsr_cam0_1v8);
		regulator_disable(d_3v0_mmc1_vcc);
		if (pi_mgr_dfs_request_update
		    (&unicam_dfs_node, PI_MGR_DFS_MIN_VALUE)) {
			pr_err("Failed to set DVFS for unicam\n");
		}
	}
	return 0;

e_clk_set_clock:
	clk_disable(clock);
e_clk_clock:
	clk_disable(axi_clk);
e_clk_axi:
	clk_disable(axi_clk_0);
e_clk_axi_clk_0:
e_clk_set_lp1:
	clk_disable(lp_clock_1);
e_clk_lp1:
e_clk_set_lp0:
	clk_disable(lp_clock_0);
e_clk_lp0:
e_clk_pll:
e_clk_get:
	return ret;
}

static int hawaii_camera_reset_front(struct device *dev)
{
	/* reset the camera gpio */
	pr_info("%s:camera reset\n", __func__);
	return 0;
}

static struct v4l2_subdev_sensor_interface_parms ov5640_if_params = {
	.if_type = V4L2_SUBDEV_SENSOR_SERIAL,
	.if_mode = V4L2_SUBDEV_SENSOR_MODE_SERIAL_CSI2,
	.orientation = V4L2_SUBDEV_SENSOR_LANDSCAPE,
	.facing = V4L2_SUBDEV_SENSOR_BACK,
	.parms.serial = {
			.lanes = 2,
			.channel = 0,
			.phy_rate = 0,
			.pix_clk = 0,
	},
};


#ifdef CONFIG_SOC_CAMERA_OV5640
static struct soc_camera_desc iclink_ov5640 = {
	.host_desc = {
		.bus_id = 0,
		.board_info = &hawaii_i2c_camera[0],
		.i2c_adapter_id = 0,
		.module_name = "ov5640",
	},
	.subdev_desc = {
		.power = &hawaii_camera_power,
		.reset = &hawaii_camera_reset,
		.drv_priv = &ov5640_if_params,
#if 0
		.regulators = ov5640_regulator_data,
		.num_regulators = 4,
#endif
	},
};

static struct platform_device hawaii_camera_back = {
	.name = "soc-camera-pdrv",
	.id = 0,
	.dev = {
		.platform_data = &iclink_ov5640,
	},
};
#endif
#ifdef CONFIG_SOC_CAMERA_OV5648
static struct soc_camera_desc iclink_ov5648 = {
	.power = &hawaii_camera_power,
	.reset = &hawaii_camera_reset,
};
#endif

static struct v4l2_subdev_sensor_interface_parms ov7692_if_parms = {
	.if_type = V4L2_SUBDEV_SENSOR_SERIAL,
	.if_mode = V4L2_SUBDEV_SENSOR_MODE_SERIAL_CSI2,
	.orientation = V4L2_SUBDEV_SENSOR_LANDSCAPE,
	.facing = V4L2_SUBDEV_SENSOR_FRONT,
	.parms.serial = {
			.lanes = 1,
			.channel = 1,
			.phy_rate = 0,
			.pix_clk = 0,
	},
};
static struct soc_camera_desc iclink_ov7692 = {
	.host_desc = {
		.bus_id = 0,
		.board_info = &hawaii_i2c_camera[1],
		.i2c_adapter_id = 0,
		.module_name = "ov7692",
	},
	.subdev_desc = {
		.power = &hawaii_camera_power_front,
		.reset = &hawaii_camera_reset_front,
		.drv_priv = &ov7692_if_parms,
	},
};

static struct platform_device hawaii_camera_front = {
	.name = "soc-camera-pdrv",
	.id = 1,
	.dev = {
		.platform_data = &iclink_ov7692,
	},
};
#endif /* CONFIG_UNICAM_CAMERA */

static struct spi_kona_platform_data hawaii_ssp0_info = {
#ifdef CONFIG_DMAC_PL330
	.enable_dma = 1,
#else
	.enable_dma = 0,
#endif
	.cs_line = 1,
	.mode = SPI_LOOP | SPI_MODE_3,
};

static struct spi_kona_platform_data hawaii_ssp1_info = {
#ifdef CONFIG_DMAC_PL330
	.enable_dma = 1,
#else
	.enable_dma = 0,
#endif
};

#ifdef CONFIG_STM_TRACE
static struct stm_platform_data hawaii_stm_pdata = {
	.regs_phys_base = STM_BASE_ADDR,
	.channels_phys_base = SWSTM_BASE_ADDR,
	.id_mask = 0x0,		/* Skip ID check/match */
	.final_funnel = CHAL_TRACE_FIN_FUNNEL,
};
#endif

#if defined(CONFIG_USB_DWC_OTG)
static struct bcm_hsotgctrl_platform_data hsotgctrl_plat_data = {
	.hsotgctrl_virtual_mem_base = KONA_USB_HSOTG_CTRL_VA,
	.chipreg_virtual_mem_base = KONA_CHIPREG_VA,
	.irq = BCM_INT_ID_HSOTG_WAKEUP,
	.usb_ahb_clk_name = USB_OTG_AHB_BUS_CLK_NAME_STR,
	.mdio_mstr_clk_name = MDIOMASTER_PERI_CLK_NAME_STR,
};
#endif

struct platform_device *hawaii_common_plat_devices[] __initdata = {
	&pmu_device,
	&hawaii_ssp0_device,

#ifdef CONFIG_SENSORS_KONA
	&thermal_device,
#endif

#ifdef CONFIG_STM_TRACE
	&hawaii_stm_device,
#endif

#if defined(CONFIG_HW_RANDOM_KONA)
	&rng_device,
#endif

#if defined(CONFIG_USB_DWC_OTG)
	&hawaii_usb_phy_platform_device,
	&hawaii_hsotgctrl_platform_device,
	&hawaii_otg_platform_device,
#endif

#ifdef CONFIG_KONA_AVS
	&avs_device,
#endif

#ifdef CONFIG_KONA_CPU_FREQ_DRV
	&kona_cpufreq_device,
#endif

#ifdef CONFIG_CRYPTO_DEV_BRCM_SPUM_HASH
	&hawaii_spum_device,
#endif

#ifdef CONFIG_CRYPTO_DEV_BRCM_SPUM_AES
	&hawaii_spum_aes_device,
#endif
#ifdef CONFIG_UNICAM
	&hawaii_unicam_device,
#endif
#ifdef CONFIG_UNICAM_CAMERA
	&hawaii_camera_device,
	&hawaii_camera_back,
/*	&hawaii_camera_front, */
#endif

#ifdef CONFIG_SND_BCM_SOC
	&hawaii_audio_device,
	&caph_i2s_device,
	&caph_pcm_device,
	&spdif_dit_device,

#endif
};

#ifdef CONFIG_KONA_HEADSET_MULTI_BUTTON

#define HS_IRQ		gpio_to_irq(92)
#define HSB_IRQ		BCM_INT_ID_AUXMIC_COMP2
#define HSB_REL_IRQ	BCM_INT_ID_AUXMIC_COMP2_INV
static unsigned int hawaii_button_adc_values[3][2] = {
	/* SEND/END Min, Max */
	{0, 10},
	/* Volume Up  Min, Max */
	{11, 30},
	/* Volue Down Min, Max */
	{30, 680},
};

static unsigned int hawaii_button_adc_values_2_1[3][2] = {
	/* SEND/END Min, Max */
	{0, 104},
	/* Volume Up  Min, Max */
	{139, 270},
	/* Volue Down Min, Max */
	{330, 680},
};
static struct kona_headset_pd hawaii_headset_data = {
	/* GPIO state read is 0 on HS insert and 1 for
	 * HS remove
	 */
#ifdef CONFIG_KONA_HEADSET_DEFAULT_STATE
	.hs_default_state = 1,
#else
	.hs_default_state = 0,
#endif
	/*
	 * Because of the presence of the resistor in the MIC_IN line.
	 * The actual ground may not be 0, but a small offset is added to it.
	 * This needs to be subtracted from the measured voltage to determine the
	 * correct value. This will vary for different HW based on the resistor
	 * values used.
	 *
	 * if there is a resistor present on this line, please measure the load
	 * value and put it here, otherwise 0.
	 *
	 */
	.phone_ref_offset = 0,

	/*
	 * Inform the driver whether there is a GPIO present on the board to
	 * detect accessory insertion/removal _OR_ should the driver use the
	 * COMP1 for the same.
	 */
	.gpio_for_accessory_detection = 1,

	/*
	 * Pass the board specific button detection range
	 */
	.button_adc_values_low = hawaii_button_adc_values,

	/*
	 * Pass the board specific button detection range
	 */
	.button_adc_values_high = hawaii_button_adc_values_2_1,

	/* AUDLDO supply id for changing regulator mode*/
	.ldo_id = "audldo_uc",

};
#endif /* CONFIG_KONA_HEADSET_MULTI_BUTTON */

#ifdef CONFIG_DMAC_PL330
static struct kona_pl330_data hawaii_pl330_pdata = {
	/* Non Secure DMAC virtual base address */
	.dmac_ns_base = KONA_DMAC_NS_VA,
	/* Secure DMAC virtual base address */
	.dmac_s_base = KONA_DMAC_S_VA,
	/* # of PL330 dmac channels 'configurable' */
	.num_pl330_chans = 8,
	/* irq number to use */
	.irq_base = BCM_INT_ID_DMAC0,
	/* # of PL330 Interrupt lines connected to GIC */
	.irq_line_count = 8,
};
#endif

<<<<<<< HEAD

#if defined(CONFIG_BCM_BT_RFKILL) && !defined(CONFIG_OF_DEVICE)
#define BCMBT_VREG_GPIO		28
#define BCMBT_N_RESET_GPIO	-1

static struct bcm_bt_rfkill_platform_data brcm_bt_rfkill_data = {
	.bcm_bt_rfkill_vreg_gpio = BCMBT_VREG_GPIO,
	.bcm_bt_rfkill_n_reset_gpio = BCMBT_N_RESET_GPIO,
};

static struct platform_device board_bcmbt_rfkill_device = {
	.name = "bcm-bt-rfkill",
	.id = -1,
	.dev =  {
		.platform_data = &brcm_bt_rfkill_data,
	},
};
#endif

#if defined(CONFIG_BCM_BT_LPM) && !defined(CONFIG_OF_DEVICE)
#define GPIO_BT_WAKE	32
#define GPIO_HOST_WAKE	72

static struct bcm_bt_lpm_platform_data brcm_bt_lpm_data = {
=======
#if defined(CONFIG_BCM_BT_LPM) && !defined (CONFIG_OF_DEVICE)
#define GPIO_BT_WAKE	32
#define GPIO_HOST_WAKE	72
static struct bcmbt_platform_data brcm_bt_lpm_data = {
>>>>>>> 1d68255d
	.bt_wake_gpio = GPIO_BT_WAKE,
	.host_wake_gpio = GPIO_HOST_WAKE,
};
static struct platform_device board_bcmbt_lpm_device = {
	.name = "bcm-bt-lpm",
	.id = -1,
	.dev = {
		.platform_data = &brcm_bt_lpm_data,
		},
};
#endif

/*
 * SPI board info for the slaves
 */
static struct spi_board_info spi_slave_board_info[] __initdata = {
#ifdef CONFIG_SPI_SPIDEV
	{
	 .modalias = "spidev",	/* use spidev generic driver */
	 .max_speed_hz = 13000000,	/* use max speed */
	 .bus_num = 0,		/* framework bus number */
	 .chip_select = 0,	/* for each slave */
	 .platform_data = NULL,	/* no spi_driver specific */
	 .irq = 0,		/* IRQ for this device */
	 .mode = SPI_LOOP,	/* SPI mode 0 */
	 },
#endif
};

#if defined(CONFIG_HAPTIC_SAMSUNG_PWM)
void haptic_gpio_setup(void)
{
	/* Board specific configuration like pin mux & GPIO */
}

static struct haptic_platform_data haptic_control_data = {
	/* Haptic device name: can be device-specific name like ISA1000 */
	.name = "pwm_vibra",
	/* PWM interface name to request */
	.pwm_id = 2,
	/* Invalid gpio for now, pass valid gpio number if connected */
	.gpio = ARCH_NR_GPIOS,
	.setup_pin = haptic_gpio_setup,
};

struct platform_device haptic_pwm_device = {
	.name = "samsung_pwm_haptic",
	.id = -1,
	.dev = {.platform_data = &haptic_control_data,}
};

#endif /* CONFIG_HAPTIC_SAMSUNG_PWM */

static struct sdio_platform_cfg hawaii_sdio_param = {

#ifdef CONFIG_BRCM_UNIFIED_DHD_SUPPORT
	.register_status_notify = hawaii_wifi_status_register,
#endif

};

static struct sdio_platform_cfg hawaii_sdio0_param = {
	.configure_sdio_pullup = configure_sdio_pullup,
};

static const struct of_dev_auxdata hawaii_auxdata_lookup[] __initconst = {

	OF_DEV_AUXDATA("bcm,pwm-backlight", 0x0,
		"pwm-backlight.0", NULL),

	OF_DEV_AUXDATA("bcm,sdhci", 0x3F190000,
		"sdhci.1", NULL),

	OF_DEV_AUXDATA("bcm,sdhci", 0x3F1A0000,
		"sdhci.2", &hawaii_sdio_param),

	OF_DEV_AUXDATA("bcm,sdhci", 0x3F180000,
		"sdhci.0", &hawaii_sdio0_param),
#if 0
#ifdef CONFIG_SOC_CAMERA_OV5640
	OF_DEV_AUXDATA("bcm,soc-camera", 0x3c,
		"soc-back-camera", &iclink_ov5640),
#endif
#endif
#ifdef CONFIG_SOC_CAMERA_OV5648
	OF_DEV_AUXDATA("bcm,soc-camera", 0x36,
		"soc-back-camera", &iclink_ov5648),
#endif
#if 0
#ifdef CONFIG_SOC_CAMERA_OV7692
	OF_DEV_AUXDATA("bcm,soc-camera", 0x3e,
		"soc-front-camera", &iclink_ov7692),
#endif
#endif
	{},
};

#ifdef CONFIG_VIDEO_KONA
#ifdef CONFIG_SOC_CAMERA_OV5640
static struct ov5648_platform_data ov5640_cam1_pdata = {
	.s_power = hawaii_ov_cam1_power,
};

struct unicam_subdev_i2c_board_info ov5640_cam1_i2c_device = {
	.board_info = {
		       I2C_BOARD_INFO("ov5640-mc", OV5640_I2C_ADDRESS),
		       .platform_data = &ov5640_cam1_pdata,
		       },
	.i2c_adapter_id = 0,
};

static struct unicam_v4l2_subdevs_groups hawaii_unicam_subdevs[] = {
	{
	 /* ov5640 */
	 .i2c_info = &ov5640_cam1_i2c_device,
	 .interface = UNICAM_INTERFACE_CSI2_PHY1,
	 .bus = {
		 .csi2 = {
			  .lanes = CSI2_DUAL_LANE_SENSOR,
			  .port = UNICAM_PORT_AFE_0,
			  },
		 },
	 },
};
#endif
#ifdef CONFIG_SOC_CAMERA_OV5648
static struct ov5648_platform_data ov5648_cam1_pdata = {
	.s_power = hawaii_ov_cam1_power,
};

struct unicam_subdev_i2c_board_info ov5648_cam1_i2c_device = {
	.board_info = {
		       I2C_BOARD_INFO("ov5648-mc", OV5648_I2C_ADDRESS),
		       .platform_data = &ov5648_cam1_pdata,
		       },
	.i2c_adapter_id = 0,
};

static struct unicam_v4l2_subdevs_groups hawaii_unicam_subdevs[] = {
	{
	 /* ov5648 */
	 .i2c_info = &ov5648_cam1_i2c_device,
	 .interface = UNICAM_INTERFACE_CSI2_PHY1,
	 .bus = {
		 .csi2 = {
			  .lanes = CSI2_DUAL_LANE_SENSOR,
			  .port = UNICAM_PORT_AFE_0,
			  },
		 },
	 },
};
#endif

static struct unicam_platform_data hawaii_unicam_pdata = {
	.subdevs = hawaii_unicam_subdevs,
	.num_subdevs = ARRAY_SIZE(hawaii_unicam_subdevs),
};

static struct resource hawaii_unicam_rsrc[] = {
	[0] = {
	       .start = BCM_INT_ID_CSI,
	       .end = BCM_INT_ID_CSI,
	       .flags = IORESOURCE_IRQ,
	       },
};

static struct platform_device hawaii_unicam_device = {
	/* adding prefix mc to differ from char unicam interface */
	.name = "kona-unicam-mc",
	.id = 0,
	.resource = hawaii_unicam_rsrc,
	.num_resources = ARRAY_SIZE(hawaii_unicam_rsrc),
	.dev = {
		.platform_data = &hawaii_unicam_pdata,
		},
};

late_initcall(hawaii_camera_init);
#endif
/* Remove this comment when camera data for Hawaii is updated */


#if defined(CONFIG_TOUCHSCREEN_BCMTCH15XXX)		|| \
defined(CONFIG_TOUCHSCREEN_BCMTCH15XXX_MODULE)
static int BCMTCH_TSP_PowerOnOff(bool on)
{
	/* PLACE TOUCH CONTROLLER REGULATOR CODE HERE . SEE STEP 6 */
	return 0;
}

static struct bcmtch_platform_data bcmtch15xxx_i2c_platform_data = {
	.i2c_bus_id		= BCMTCH_HW_I2C_BUS_ID,
	.i2c_addr_spm		= BCMTCH_HW_I2C_ADDR_SPM,
	.i2c_addr_sys		= BCMTCH_HW_I2C_ADDR_SYS,

	.gpio_interrupt_pin	= BCMTCH_HW_GPIO_INTERRUPT_PIN,
	.gpio_interrupt_trigger	= BCMTCH_HW_GPIO_INTERRUPT_TRIGGER,

	.gpio_reset_pin		= BCMTCH_HW_GPIO_RESET_PIN,
	.gpio_reset_polarity	= BCMTCH_HW_GPIO_RESET_POLARITY,
	.gpio_reset_time_ms	= BCMTCH_HW_GPIO_RESET_TIME_MS,

	.ext_button_count	= BCMTCH_HW_BUTTON_COUNT,
	.ext_button_map		= bcmtch_hw_button_map,

	.axis_orientation_flag	=
		((BCMTCH_HW_AXIS_REVERSE_X << BCMTCH_AXIS_FLAG_X_BIT_POS)
		|(BCMTCH_HW_AXIS_REVERSE_Y << BCMTCH_AXIS_FLAG_Y_BIT_POS)
		|(BCMTCH_HW_AXIS_SWAP_X_Y << BCMTCH_AXIS_FLAG_X_Y_BIT_POS)),
	.bcmtch_on = BCMTCH_TSP_PowerOnOff,

};

static struct i2c_board_info __initdata bcmtch15xxx_i2c_boardinfo[] = {
	{
		I2C_BOARD_INFO(BCMTCH15XXX_NAME, BCMTCH_HW_I2C_ADDR_SPM),
		.platform_data	= &bcmtch15xxx_i2c_platform_data,
		.irq		= gpio_to_irq(BCMTCH_HW_GPIO_INTERRUPT_PIN),
	},
};
#endif

#if defined(CONFIG_BCM_ALSA_SOUND)
static struct caph_platform_cfg board_caph_platform_cfg =
#if defined(CONFIG_MACH_HAWAII_GARNET_C_M530)
{
	.aud_ctrl_plat_cfg = {
			      .ext_aud_plat_cfg = {
						   .ihf_ext_amp_gpio = -1,
#if defined(CONFIG_GPIO_2IN1_SPK)
						   .spk_2in1_gpio = 11,
#endif
						   }
			      }
};
#else
#ifdef HW_CFG_CAPH
	HW_CFG_CAPH;
#else
{
	.aud_ctrl_plat_cfg = {
			      .ext_aud_plat_cfg = {
						   .ihf_ext_amp_gpio = -1,
#if defined(CONFIG_GPIO_2IN1_SPK)
						   .spk_2in1_gpio = -1,
#endif
						   }
			      }
};
#endif
#endif

static struct platform_device board_caph_device = {
	.name = "brcm_caph_device",
	.id = -1,		/*Indicates only one device */
	.dev = {
		.platform_data = &board_caph_platform_cfg,
		},
};

#endif /* CONFIG_BCM_ALSA_SOUND */

static struct platform_device *hawaii_devices[] __initdata = {
#ifdef CONFIG_KONA_HEADSET_MULTI_BUTTON
	&hawaii_headset_device,
#endif

#ifdef CONFIG_DMAC_PL330
	&hawaii_pl330_dmac_device,
#endif

#ifdef CONFIG_HAPTIC_SAMSUNG_PWM
	&haptic_pwm_device,
#endif

#if defined(CONFIG_BCM_BT_RFKILL) && !defined(CONFIG_OF_DEVICE)
	&board_bcmbt_rfkill_device,
#endif

#if defined(CONFIG_BCM_BT_LPM) && !defined (CONFIG_OF_DEVICE)
	&board_bcmbt_lpm_device,
#endif

#ifdef CONFIG_VIDEO_KONA
	&hawaii_unicam_device,
#endif

#if defined(CONFIG_BCM_ALSA_SOUND)
	&board_caph_device,
#endif

};

static void __init hawaii_add_i2c_devices(void)
{

#ifdef CONFIG_VIDEO_ADP1653
	i2c_register_board_info(0, adp1653_flash, ARRAY_SIZE(adp1653_flash));
#endif
#ifdef CONFIG_VIDEO_AS3643
	i2c_register_board_info(0, as3643_flash, ARRAY_SIZE(as3643_flash));
#endif
#ifdef CONFIG_TOUCHSCREEN_ICN83XX_MODULE
	i2c_register_board_info(3, icn83xx_info, ARRAY_SIZE(icn83xx_info));
#endif

#if defined(CONFIG_TOUCHSCREEN_BCMTCH15XXX)	|| \
defined(CONFIG_TOUCHSCREEN_BCMTCH15XXX_MODULE)
	i2c_register_board_info(bcmtch15xxx_i2c_platform_data.i2c_bus_id,
		bcmtch15xxx_i2c_boardinfo,
		ARRAY_SIZE(bcmtch15xxx_i2c_boardinfo));
#endif

}

#ifdef CONFIG_ION_BCM_NO_DT
#ifdef CONFIG_IOMMU_API
struct bcm_iommu_pdata iommu_mm_pdata = {
	.name        = "iommu-mm",
	.iova_begin  = 0x80000000,
	.iova_size   = 0x80000000,
	.errbuf_size = 0x1000,
	.skip_enable = 1,
};
#endif
#ifdef CONFIG_BCM_IOVMM
struct bcm_iovmm_pdata iovmm_mm_pdata = {
	.name = "iovmm-mm",
	.base = 0xc0000000,
	.size = 0x30000000,
	.order = 0,
};
struct bcm_iovmm_pdata iovmm_mm_256mb_pdata = {
	.name = "iovmm-mm-256mb",
	.base = 0xf0000000,
	.size = 0x0bf00000,
	.order = 0,
};
#endif
#endif /* CONFIG_ION_BCM_NO_DT */

/* The GPIO used to indicate accessory insertion in this board */
#define HS_IRQ		gpio_to_irq(92)

static void hawaii_add_pdata(void)
{
	hawaii_ssp0_device.dev.platform_data = &hawaii_ssp0_info;
	hawaii_ssp1_device.dev.platform_data = &hawaii_ssp1_info;
#ifdef CONFIG_BCM_STM
	hawaii_stm_device.dev.platform_data = &hawaii_stm_pdata;
#endif
	hawaii_headset_device.dev.platform_data = &hawaii_headset_data;
	/* The resource in position 2 (starting from 0) is used to fill
	 * the GPIO number. The driver file assumes this. So put the
	 * board specific GPIO number here
	 */
	hawaii_headset_device.resource[2].start = HS_IRQ;
	hawaii_headset_device.resource[2].end   = HS_IRQ;

	hawaii_pl330_dmac_device.dev.platform_data = &hawaii_pl330_pdata;
#ifdef CONFIG_USB_DWC_OTG
	hawaii_hsotgctrl_platform_device.dev.platform_data =
	    &hsotgctrl_plat_data;
	hawaii_usb_phy_platform_device.dev.platform_data =
		&hsotgctrl_plat_data;
#endif
#ifdef CONFIG_ION_BCM_NO_DT
#ifdef CONFIG_IOMMU_API
	iommu_mm_device.dev.platform_data = &iommu_mm_pdata;
#endif
#ifdef CONFIG_BCM_IOVMM
	iovmm_mm_device.dev.platform_data = &iovmm_mm_pdata;
	iovmm_mm_256mb_device.dev.platform_data = &iovmm_mm_256mb_pdata;
	ion_system_device.dev.platform_data = &ion_system_data;
	ion_system_extra_device.dev.platform_data = &ion_system_extra_data;
#endif
#endif /* CONFIG_ION_BCM_NO_DT */
}

void __init hawaii_add_common_devices(void)
{
	platform_add_devices(hawaii_common_plat_devices,
			     ARRAY_SIZE(hawaii_common_plat_devices));
}

static void __init hawaii_add_devices(void)
{

	hawaii_add_pdata();

#ifdef CONFIG_ION_BCM_NO_DT
#ifdef CONFIG_IOMMU_API
	platform_device_register(&iommu_mm_device);
#endif
#ifdef CONFIG_BCM_IOVMM
	platform_device_register(&iovmm_mm_device);
	platform_device_register(&iovmm_mm_256mb_device);
	platform_device_register(&ion_system_device);
	platform_device_register(&ion_system_extra_device);
#endif
	platform_device_register(&ion_carveout_device);
#ifdef CONFIG_CMA
	platform_device_register(&ion_cma_device);
#endif
#if defined(CONFIG_MM_SECURE_DRIVER)
	platform_device_register(&ion_secure_device);
#endif /* CONFIG_MM_SECURE_DRIVER */
#endif /* CONFIG_ION_BCM_NO_DT */

	platform_add_devices(hawaii_devices, ARRAY_SIZE(hawaii_devices));

	hawaii_add_i2c_devices();

	spi_register_board_info(spi_slave_board_info,
				ARRAY_SIZE(spi_slave_board_info));

}


static struct of_device_id hawaii_dt_match_table[] __initdata = {
	{ .compatible = "simple-bus", },
	{}
};
static void __init hawaii_init(void)
{
	hawaii_add_devices();
	hawaii_add_common_devices();
	/* Populate platform_devices from device tree data */
	of_platform_populate(NULL, hawaii_dt_match_table,
			hawaii_auxdata_lookup, &platform_bus);
	return;
}

static int __init hawaii_add_lateinit_devices(void)
{

#ifdef CONFIG_BRCM_UNIFIED_DHD_SUPPORT
	hawaii_wlan_init();
#endif
	return 0;
}

late_initcall(hawaii_add_lateinit_devices);
static const char *hawaii_dt_compat[] = { "bcm,hawaii", NULL, };
DT_MACHINE_START(HAWAII, CONFIG_BRD_NAME)
	.smp = smp_ops(kona_smp_ops),
	.map_io = hawaii_map_io,
	.init_irq = kona_init_irq,
	.init_time = hawaii_timer_init,
	.init_machine = hawaii_init,
	.reserve = hawaii_reserve,
	.restart = hawaii_restart,
	.dt_compat = hawaii_dt_compat,
MACHINE_END<|MERGE_RESOLUTION|>--- conflicted
+++ resolved
@@ -1145,9 +1145,6 @@
 	.irq_line_count = 8,
 };
 #endif
-
-<<<<<<< HEAD
-
 #if defined(CONFIG_BCM_BT_RFKILL) && !defined(CONFIG_OF_DEVICE)
 #define BCMBT_VREG_GPIO		28
 #define BCMBT_N_RESET_GPIO	-1
@@ -1161,7 +1158,7 @@
 	.name = "bcm-bt-rfkill",
 	.id = -1,
 	.dev =  {
-		.platform_data = &brcm_bt_rfkill_data,
+	.platform_data = &brcm_bt_rfkill_data,
 	},
 };
 #endif
@@ -1171,12 +1168,6 @@
 #define GPIO_HOST_WAKE	72
 
 static struct bcm_bt_lpm_platform_data brcm_bt_lpm_data = {
-=======
-#if defined(CONFIG_BCM_BT_LPM) && !defined (CONFIG_OF_DEVICE)
-#define GPIO_BT_WAKE	32
-#define GPIO_HOST_WAKE	72
-static struct bcmbt_platform_data brcm_bt_lpm_data = {
->>>>>>> 1d68255d
 	.bt_wake_gpio = GPIO_BT_WAKE,
 	.host_wake_gpio = GPIO_HOST_WAKE,
 };
