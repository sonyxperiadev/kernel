--- conflicted
+++ resolved
@@ -114,15 +114,8 @@
 #endif
 
 	/* SSP4 - I2S */
-<<<<<<< HEAD
-	/* TODO: Need to find out the mappting for END2x, if its same as 1x
-	 * just add the macro to the defined list.
-	 */
-#if defined(CONFIG_MACH_RHEA_RAY) || defined (CONFIG_MACH_RHEA_RAY_EDN1X) \
+#if defined(CONFIG_MACH_RHEA_RAY) || defined (CONFIG_MACH_RHEA_RAY_EDN1X) || defined (CONFIG_MACH_RHEA_RAY_EDN2X) \
 	|| defined(CONFIG_MACH_RHEA_RAY_DEMO)
-=======
-#if defined(CONFIG_MACH_RHEA_RAY) || defined (CONFIG_MACH_RHEA_RAY_EDN1X) || defined (CONFIG_MACH_RHEA_RAY_EDN2X)
->>>>>>> ed7f9c4c
 	PIN_CFG(GPIO94, SSP1SYN, 0, OFF, OFF, 0, 0, 8MA),
 	PIN_CFG(GPIO32,  SSP1CK, 0, OFF, OFF, 0, 0, 8MA),
 	PIN_CFG(DCLK4,  SSP1DO, 0, OFF, OFF, 0, 0, 8MA),
