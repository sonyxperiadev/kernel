--- conflicted
+++ resolved
@@ -179,12 +179,8 @@
 	PIN_CFG(MMC1CMD, MMC1CMD, 0, OFF, ON, 0, 0, 16MA),
 	PIN_CFG(MMC1RST, GPIO70, 0, OFF, ON, 0, 0, 16MA),
 
-<<<<<<< HEAD
-
-=======
-	PIN_CFG(SSPSYN, GPIO85, 0, OFF, ON, 0, 0, 16MA),
-#endif
->>>>>>> f6cc720a
+
+#endif
 
 	/* WLAN configuration for EDN2x */
 	/*
