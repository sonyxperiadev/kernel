--- conflicted
+++ resolved
@@ -196,16 +196,9 @@
 	pwr_mgr_ignore_power_ok_signal(true);
     clk_set_pll_pwr_on_idle(ROOT_CCU_PLL0A, true);
     clk_set_pll_pwr_on_idle(ROOT_CCU_PLL1A, true);
-<<<<<<< HEAD
     clk_set_crystal_pwr_on_idle(false);
-
-    pwr_mgr_arm_core_dormant_enable(true /*allow retention*/);
+    pwr_mgr_arm_core_dormant_enable(false);
     pm_enable_scu_standby(true);
-=======
-    clk_set_crystal_pwr_on_idle(true);
-    pwr_mgr_arm_core_dormant_enable(false);
-    pm_enable_scu_standby(1);
->>>>>>> f6cc720a
 
 	reg_val = readl(KONA_MEMC0_NS_VA+CSR_HW_FREQ_CHANGE_CNTRL_OFFSET);
 	reg_val &= ~CSR_HW_FREQ_CHANGE_CNTRL_DDR_PLL_PWRDN_ENABLE_MASK;
@@ -355,12 +348,8 @@
 {
 	struct pi* pi = NULL;
 	u32 reg_val;
-<<<<<<< HEAD
 	u32 ddr_min_pwr_state_ap = 0;
-#ifdef HUB_TIMER_AFTER_WFI_WORK_AROUND
-=======
 #if	defined(CONFIG_RHEA_PM_A0_ASIC_WORKAROUND) || defined(CONFIG_RHEA_PM_B0_ASIC_WORKAROUND)
->>>>>>> f6cc720a
 	u32 timer_lsw = 0;
 #endif
 
@@ -381,15 +370,11 @@
 	clk_set_pll_pwr_on_idle(ROOT_CCU_PLL0A, true);
 	clk_set_pll_pwr_on_idle(ROOT_CCU_PLL1A, true);
 
-<<<<<<< HEAD
 	/*Turn off XTAL only for deep sleep state*/
 	if(state->state == RHEA_STATE_C2)
 		clk_set_crystal_pwr_on_idle(true);
 /*JIRA HWRHEA-1659 : Remove this workaround for B0*/
-#ifdef CONFIG_RHEA_A0_PM_ASIC_WORKAROUND
-=======
 #ifdef CONFIG_RHEA_PM_A0_ASIC_WORKAROUND
->>>>>>> f6cc720a
 	reg_val = readl(KONA_ROOT_CLK_VA + ROOT_CLK_MGR_REG_PLL0CTRL0_OFFSET);
 	reg_val &= ~ROOT_CLK_MGR_REG_PLL0CTRL0_PLL0_8PHASE_EN_MASK;
 	writel(reg_val, KONA_ROOT_CLK_VA + ROOT_CLK_MGR_REG_PLL0CTRL0_OFFSET);
@@ -400,12 +385,8 @@
 
 	clear_wakeup_interrupts();
 	config_wakeup_interrupts();
-<<<<<<< HEAD
 /*JIRA HWRHEA-1541 : Remove force clock disabling for B0 */
-#ifdef CONFIG_RHEA_A0_PM_ASIC_WORKAROUND
-=======
 #ifdef CONFIG_RHEA_PM_A0_ASIC_WORKAROUND
->>>>>>> f6cc720a
 	if(force_retention)
 		enable_sleep_prevention_clock(0);
 #endif
@@ -423,17 +404,8 @@
 	writel(3, KONA_SCU_VA + SCU_POWER_STATUS_OFFSET);
 	enter_wfi();
 #endif
-<<<<<<< HEAD
-
-#ifdef HUB_TIMER_AFTER_WFI_WORK_AROUND
-=======
-	}
-	else
-	{
-		enter_wfi(); /*C0 - simple WFI*/
-	}
+
 #if	defined(CONFIG_RHEA_PM_A0_ASIC_WORKAROUND) || defined(CONFIG_RHEA_PM_B0_ASIC_WORKAROUND)
->>>>>>> f6cc720a
 	 // wait for Hub Clock to tick (This is a HW BUG Workaround for JIRA HWRHEA-2045))
 	timer_lsw = readl(KONA_TMR_HUB_VA + KONA_GPTIMER_STCLO_OFFSET);
 	while(timer_lsw == readl(KONA_TMR_HUB_VA + KONA_GPTIMER_STCLO_OFFSET));
@@ -508,22 +480,14 @@
 	pwr_mgr_event_clear_events(LCDTE_EVENT,BRIDGE_TO_MODEM_EVENT);
 	pwr_mgr_event_clear_events(USBOTG_EVENT,PHY_RESUME_EVENT);
 
-<<<<<<< HEAD
 /*JIRA HWRHEA-1541 : Remove force clock disabling for B0 */
-#ifdef CONFIG_RHEA_A0_PM_ASIC_WORKAROUND
-=======
 #ifdef CONFIG_RHEA_PM_A0_ASIC_WORKAROUND
->>>>>>> f6cc720a
 	if(force_retention)
 		enable_sleep_prevention_clock(1);
 #endif
 
-<<<<<<< HEAD
 /*JIRA HWRHEA-1659 : Remove this workaround for B0*/
-#ifdef CONFIG_RHEA_A0_PM_ASIC_WORKAROUND
-=======
 #ifdef CONFIG_RHEA_PM_A0_ASIC_WORKAROUND
->>>>>>> f6cc720a
 	reg_val = readl(KONA_ROOT_CLK_VA + ROOT_CLK_MGR_REG_PLL0CTRL0_OFFSET);
 	reg_val |= ROOT_CLK_MGR_REG_PLL0CTRL0_PLL0_8PHASE_EN_MASK;
 	writel(reg_val, KONA_ROOT_CLK_VA + ROOT_CLK_MGR_REG_PLL0CTRL0_OFFSET);
@@ -603,11 +567,7 @@
 	INIT_DELAYED_WORK(&uartb_wq,
 		uartb_wq_handler);
 
-<<<<<<< HEAD
 #ifdef CONFIG_UART_FORCE_RETENTION_TST
-=======
-#ifdef CONFIG_UART_FORCE_RETENTION
->>>>>>> f6cc720a
 	pwr_mgr_register_event_handler(UBRX_EVENT, uartb_pwr_mgr_event_cb,
 											NULL);
 #endif
