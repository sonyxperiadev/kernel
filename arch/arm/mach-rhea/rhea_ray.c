/************************************************************************************************/
/*                                                                                              */
/*  Copyright 2010  Broadcom Corporation                                                        */
/*                                                                                              */
/*     Unless you and Broadcom execute a separate written software license agreement governing  */
/*     use of this software, this software is licensed to you under the terms of the GNU        */
/*     General Public License version 2 (the GPL), available at                                 */
/*                                                                                              */
/*          http://www.broadcom.com/licenses/GPLv2.php                                          */
/*                                                                                              */
/*     with the following added to such license:                                                */
/*                                                                                              */
/*     As a special exception, the copyright holders of this software give you permission to    */
/*     link this software with independent modules, and to copy and distribute the resulting    */
/*     executable under terms of your choice, provided that you also meet, for each linked      */
/*     independent module, the terms and conditions of the license of that module.              */
/*     An independent module is a module which is not derived from this software.  The special  */
/*     exception does not apply to any modifications of the software.                           */
/*                                                                                              */
/*     Notwithstanding the above, under no circumstances may you combine this software in any   */
/*     way with any other Broadcom software provided under a license other than the GPL,        */
/*     without Broadcom's express prior written consent.                                        */
/*                                                                                              */
/************************************************************************************************/
#include <linux/version.h>
#include <linux/init.h>
#include <linux/device.h>
#include <linux/platform_device.h>
#include <linux/sysdev.h>
#include <linux/interrupt.h>
#include <linux/irq.h>
#include <linux/kernel_stat.h>
#include <asm/mach/arch.h>
#include <asm/mach-types.h>
#include <mach/hardware.h>
#include <linux/i2c.h>
#include <linux/i2c-kona.h>
#include <linux/gpio_keys.h>
#include <linux/input.h>
#include <asm/gpio.h>
#ifdef CONFIG_GPIO_PCA953X
#include <linux/i2c/pca953x.h>
#endif
#ifdef CONFIG_TOUCHSCREEN_QT602240
#include <linux/i2c/qt602240_ts.h>
#endif
#ifdef CONFIG_REGULATOR_TPS728XX
#include <linux/regulator/tps728xx.h>
#endif
#include <mach/kona_headset_pd.h>
#include <mach/kona.h>
#include <mach/rhea.h>
#include <asm/mach/map.h>
#include <linux/power_supply.h>
#include <linux/mfd/bcm590xx/core.h>
#include <linux/mfd/bcm590xx/pmic.h>
#include <linux/mfd/bcm590xx/bcm59055_A0.h>
#include <linux/broadcom/bcm59055-power.h>
#include <linux/clk.h>
#include <linux/android_pmem.h>
#include <linux/bootmem.h>
#include "common.h"
#ifdef CONFIG_KEYBOARD_BCM
#include <mach/bcm_keypad.h>
#endif
#ifdef CONFIG_DMAC_PL330
#include <mach/irqs.h>
#include <plat/pl330-pdata.h>
#include <linux/dma-mapping.h>
#endif
#include <linux/spi/spi.h>
#if defined (CONFIG_HAPTIC)
#include <linux/haptic.h>
#endif

#if defined (CONFIG_KONA_CPU_FREQ_DRV)
#include <plat/kona_cpufreq_drv.h>
#include <linux/cpufreq.h>
#include <mach/pi_mgr.h>
#endif

#define _RHEA_
#include <linux/broadcom/bcm_fuse_memmap.h>
#include <linux/broadcom/platform_mconfig.h>

#include <video/kona_fb.h>

#define PMU_DEVICE_I2C_ADDR_0   0x08
#define PMU_IRQ_PIN           29

// keypad map
#define BCM_KEY_ROW_0  0
#define BCM_KEY_ROW_1  1
#define BCM_KEY_ROW_2  2
#define BCM_KEY_ROW_3  3
#define BCM_KEY_ROW_4  4
#define BCM_KEY_ROW_5  5
#define BCM_KEY_ROW_6  6
#define BCM_KEY_ROW_7  7

#define BCM_KEY_COL_0  0
#define BCM_KEY_COL_1  1
#define BCM_KEY_COL_2  2
#define BCM_KEY_COL_3  3
#define BCM_KEY_COL_4  4
#define BCM_KEY_COL_5  5
#define BCM_KEY_COL_6  6
#define BCM_KEY_COL_7  7

#ifdef CONFIG_MFD_BCM_PMU590XX
static int bcm590xx_event_callback(int flag, int param)
{
	int ret;
	printk("REG: pmu_init_platform_hw called \n") ;
	switch (flag) {
	case BCM590XX_INITIALIZATION:
		ret = gpio_request(PMU_IRQ_PIN, "pmu_irq");
		if (ret < 0) {
			printk(KERN_ERR "%s unable to request GPIO pin %d\n", __FUNCTION__, PMU_IRQ_PIN);
			return ret ;
		}
		gpio_direction_input(PMU_IRQ_PIN);
		break;
	case BCM590XX_CHARGER_INSERT:
		pr_info("%s: BCM590XX_CHARGER_INSERT\n", __func__);
		break;
	default:
		return -EPERM;
	}
	return 0 ;
}

#ifdef CONFIG_BATTERY_BCM59055
static struct bcm590xx_battery_pdata bcm590xx_battery_plat_data = {
        .batt_min_volt = 3200,
        .batt_max_volt = 4200,
        .batt_technology = POWER_SUPPLY_TECHNOLOGY_LION,
        .usb_cc = CURRENT_500_MA,
        .wac_cc = CURRENT_900_MA,
        /* 1500mA = 5400 coloumb
         * 1Ah = 3600 coloumb
        */
        .batt_max_capacity = 5400,
};
#endif

#ifdef CONFIG_REGULATOR_BCM_PMU59055
/* Regulator registration */
struct regulator_consumer_supply sim_supply[] = {
	{ .supply = "sim_vcc" },
	{ .supply = "simldo_uc" },
};

static struct regulator_init_data bcm59055_simldo_data = {
	.constraints = {
		.name = "simldo",
		.min_uV = 1300000,
		.max_uV = 3300000,
		.valid_ops_mask = REGULATOR_CHANGE_STATUS |
			REGULATOR_CHANGE_VOLTAGE,
		.always_on = 1,
		.boot_on = 0,
	},
	.num_consumer_supplies = ARRAY_SIZE(sim_supply),
	.consumer_supplies = sim_supply,
};

static struct bcm590xx_regulator_init_data bcm59055_regulators[] =
{
	{BCM59055_SIMLDO, &bcm59055_simldo_data, BCM590XX_REGL_LPM_IN_DSM},
};

static struct bcm590xx_regulator_pdata bcm59055_regl_pdata = {
	.num_regulator	= ARRAY_SIZE(bcm59055_regulators),
	.init			= bcm59055_regulators,
	.default_pmmode = {
		[BCM59055_RFLDO]	= 0x00,
		[BCM59055_CAMLDO] 	= 0x00,
		[BCM59055_HV1LDO]	= 0x00,
		[BCM59055_HV2LDO]	= 0x00,
		[BCM59055_HV3LDO]	= 0x00,
		[BCM59055_HV4LDO]	= 0x00,
		[BCM59055_HV5LDO]	= 0x00,
		[BCM59055_HV6LDO]	= 0x00,
		[BCM59055_HV7LDO]	= 0x00,
		[BCM59055_SIMLDO]	= 0x00,
		[BCM59055_CSR]		= 0x00,
		[BCM59055_IOSR]		= 0x00,
		[BCM59055_SDSR]		= 0x00,
	},
};



/* Register userspace and virtual consumer for SIMLDO */
#ifdef CONFIG_REGULATOR_USERSPACE_CONSUMER
static struct regulator_bulk_data bcm59055_bd_sim = {
	.supply = "simldo_uc",
};

static struct regulator_userspace_consumer_data bcm59055_uc_data_sim = {
	.name = "simldo",
	.num_supplies = 1,
	.supplies = &bcm59055_bd_sim,
	.init_on = 0
};

static struct platform_device bcm59055_uc_device_sim = {
	.name = "reg-userspace-consumer",
	.id = BCM59055_SIMLDO,
	.dev = {
		.platform_data = &bcm59055_uc_data_sim,
	},
};
#endif
#ifdef CONFIG_REGULATOR_VIRTUAL_CONSUMER
static struct platform_device bcm59055_vc_device_sim = {
	.name = "reg-virt-consumer",
	.id = BCM59055_SIMLDO,
	.dev = {
		.platform_data = "simldo_uc"
	},
};
#endif
#endif

static const char *pmu_clients[] = {
#ifdef CONFIG_INPUT_BCM59055_ONKEY
	"bcm590xx-onkey",
#endif
#ifdef CONFIG_BCM59055_FUELGAUGE
	"bcm590xx-fg",
#endif
#ifdef CONFIG_BCM59055_SARADC
	"bcm590xx-saradc",
#endif
#ifdef CONFIG_REGULATOR_BCM_PMU59055
	"bcm590xx-regulator",
#endif
#ifdef CONFIG_BCM59055_AUDIO
	"bcm590xx-audio",
#endif
#ifdef CONFIG_RTC_DRV_BCM59055
	"bcm59055-rtc",
#endif
#ifdef CONFIG_BATTERY_BCM59055
	"bcm590xx-power",
#endif
#ifdef CONFIG_BCM59055_ADC_CHIPSET_API
	"bcm59055-adc_chipset_api",
#endif
#ifdef CONFIG_USB_BCM_OTG
	"bcm_otg",
#endif
};

static struct bcm590xx_platform_data bcm590xx_plat_data = {
	/*
	 * PMU in Fast mode. Once the Rhea clock changes are in place,
	 * we will switch to HS mode 3.4Mbps (BSC_BUS_SPEED_HS)
	 */
	/*.i2c_pdata	= ADD_I2C_SLAVE_SPEED(BSC_BUS_SPEED_HS),*/
	.i2c_pdata	=  ADD_I2C_SLAVE_SPEED(BSC_BUS_SPEED_400K), 
	.pmu_event_cb = bcm590xx_event_callback,
#ifdef CONFIG_BATTERY_BCM59055
	.battery_pdata = &bcm590xx_battery_plat_data,
#endif
#ifdef CONFIG_REGULATOR_BCM_PMU59055
	.regl_pdata = &bcm59055_regl_pdata,
#endif
	.clients = pmu_clients,
	.clients_num = ARRAY_SIZE(pmu_clients),
};


static struct i2c_board_info __initdata pmu_info[] =
{
	{
		I2C_BOARD_INFO("bcm59055", PMU_DEVICE_I2C_ADDR_0 ),
		.irq = gpio_to_irq(PMU_IRQ_PIN),
		.platform_data  = &bcm590xx_plat_data,
	},
};
#endif

#ifdef CONFIG_KEYBOARD_BCM
/*!
 * The keyboard definition structure.
 */
struct platform_device bcm_kp_device = {
	.name = "bcm_keypad",
	.id = -1,
};

/*	Keymap for Ray board plug-in 64-key keypad.
	Since LCD block has used pin GPIO00, GPIO01, GPIO02, GPIO03,
	GPIO08, GPIO09, GPIO10 and GPIO11, SSP3 and camera used GPIO06,
	GPIO07, GPIO12, GPIO13, for now keypad can only be set as a 2x2 matrix
	by using pin GPIO04, GPIO05, GPIO14 and GPIO15 */
static struct bcm_keymap newKeymap[] = {
	{BCM_KEY_ROW_0, BCM_KEY_COL_0, "Search Key", KEY_SEARCH},
	{BCM_KEY_ROW_0, BCM_KEY_COL_1, "Back Key", KEY_BACK},
	{BCM_KEY_ROW_0, BCM_KEY_COL_2, "Menu-Key", KEY_MENU},
	{BCM_KEY_ROW_0, BCM_KEY_COL_3, "Home-Key", KEY_HOME},
	{BCM_KEY_ROW_0, BCM_KEY_COL_4, "unused", 0},
	{BCM_KEY_ROW_0, BCM_KEY_COL_5, "unused", 0},
	{BCM_KEY_ROW_0, BCM_KEY_COL_6, "unused", 0},
	{BCM_KEY_ROW_0, BCM_KEY_COL_7, "unused", 0},
	{BCM_KEY_ROW_1, BCM_KEY_COL_0, "unused", 0},
	{BCM_KEY_ROW_1, BCM_KEY_COL_1, "unused", 0},
	{BCM_KEY_ROW_1, BCM_KEY_COL_2, "unused", 0},
	{BCM_KEY_ROW_1, BCM_KEY_COL_3, "unused", 0},
	{BCM_KEY_ROW_1, BCM_KEY_COL_4, "unused", 0},
	{BCM_KEY_ROW_1, BCM_KEY_COL_5, "unused", 0},
	{BCM_KEY_ROW_1, BCM_KEY_COL_6, "unused", 0},
	{BCM_KEY_ROW_1, BCM_KEY_COL_7, "unused", 0},
	{BCM_KEY_ROW_2, BCM_KEY_COL_0, "unused", 0},
	{BCM_KEY_ROW_2, BCM_KEY_COL_1, "unused", 0},
	{BCM_KEY_ROW_2, BCM_KEY_COL_2, "unused", 0},
	{BCM_KEY_ROW_2, BCM_KEY_COL_3, "unused", 0},
	{BCM_KEY_ROW_2, BCM_KEY_COL_4, "unused", 0},
	{BCM_KEY_ROW_2, BCM_KEY_COL_5, "unused", 0},
	{BCM_KEY_ROW_2, BCM_KEY_COL_6, "unused", 0},
	{BCM_KEY_ROW_2, BCM_KEY_COL_7, "unused", 0},
	{BCM_KEY_ROW_3, BCM_KEY_COL_0, "unused", 0},
	{BCM_KEY_ROW_3, BCM_KEY_COL_1, "unused", 0},
	{BCM_KEY_ROW_3, BCM_KEY_COL_2, "unused", 0},
	{BCM_KEY_ROW_3, BCM_KEY_COL_3, "unused", 0},
	{BCM_KEY_ROW_3, BCM_KEY_COL_4, "unused", 0},
	{BCM_KEY_ROW_3, BCM_KEY_COL_5, "unused", 0},
	{BCM_KEY_ROW_3, BCM_KEY_COL_6, "unused", 0},
	{BCM_KEY_ROW_3, BCM_KEY_COL_7, "unused", 0},
	{BCM_KEY_ROW_4, BCM_KEY_COL_0, "unused", 0},
	{BCM_KEY_ROW_4, BCM_KEY_COL_1, "unused", 0},
	{BCM_KEY_ROW_4, BCM_KEY_COL_2, "unused", 0},
	{BCM_KEY_ROW_4, BCM_KEY_COL_3, "unused", 0},
	{BCM_KEY_ROW_4, BCM_KEY_COL_4, "unused", 0},
	{BCM_KEY_ROW_4, BCM_KEY_COL_5, "unused", 0},
	{BCM_KEY_ROW_4, BCM_KEY_COL_6, "unused", 0},
	{BCM_KEY_ROW_4, BCM_KEY_COL_7, "unused", 0},
	{BCM_KEY_ROW_5, BCM_KEY_COL_0, "unused", 0},
	{BCM_KEY_ROW_5, BCM_KEY_COL_1, "unused", 0},
	{BCM_KEY_ROW_5, BCM_KEY_COL_2, "unused", 0},
	{BCM_KEY_ROW_5, BCM_KEY_COL_3, "unused", 0},
	{BCM_KEY_ROW_5, BCM_KEY_COL_4, "unused", 0},
	{BCM_KEY_ROW_5, BCM_KEY_COL_5, "unused", 0},
	{BCM_KEY_ROW_5, BCM_KEY_COL_6, "unused", 0},
	{BCM_KEY_ROW_5, BCM_KEY_COL_7, "unused", 0},
	{BCM_KEY_ROW_6, BCM_KEY_COL_0, "unused", 0},
	{BCM_KEY_ROW_6, BCM_KEY_COL_1, "unused", 0},
	{BCM_KEY_ROW_6, BCM_KEY_COL_2, "unused", 0},
	{BCM_KEY_ROW_6, BCM_KEY_COL_3, "unused", 0},
	{BCM_KEY_ROW_6, BCM_KEY_COL_4, "unused", 0},
	{BCM_KEY_ROW_6, BCM_KEY_COL_5, "unused", 0},
	{BCM_KEY_ROW_6, BCM_KEY_COL_6, "unused", 0},
	{BCM_KEY_ROW_6, BCM_KEY_COL_7, "unused", 0},
	{BCM_KEY_ROW_7, BCM_KEY_COL_0, "unused", 0},
	{BCM_KEY_ROW_7, BCM_KEY_COL_1, "unused", 0},
	{BCM_KEY_ROW_7, BCM_KEY_COL_2, "unused", 0},
	{BCM_KEY_ROW_7, BCM_KEY_COL_3, "unused", 0},
	{BCM_KEY_ROW_7, BCM_KEY_COL_4, "unused", 0},
	{BCM_KEY_ROW_7, BCM_KEY_COL_5, "unused", 0},
	{BCM_KEY_ROW_7, BCM_KEY_COL_6, "unused", 0},
	{BCM_KEY_ROW_7, BCM_KEY_COL_7, "unused", 0},
};

static struct bcm_keypad_platform_info bcm_keypad_data = {
	.row_num = 8,
	.col_num = 8,
	.keymap = newKeymap,
	.bcm_keypad_base = (void *)__iomem HW_IO_PHYS_TO_VIRT(KEYPAD_BASE_ADDR),
};

#endif

#ifdef CONFIG_GPIO_PCA953X

#ifdef CONFIG_MACH_RHEA_RAY_EDN1X
#define GPIO_PCA953X_GPIO_PIN      121 /* Configure pad MMC1DAT4 to GPIO74 */
#else
#define GPIO_PCA953X_GPIO_PIN      74 /* Configure pad MMC1DAT4 to GPIO74 */
#endif

static int pca953x_platform_init_hw(struct i2c_client *client,
		unsigned gpio, unsigned ngpio, void *context)
{
	int rc;
	rc = gpio_request(GPIO_PCA953X_GPIO_PIN, "gpio_expander");
	if (rc < 0)
	{
		printk(KERN_ERR "unable to request GPIO pin %d\n", GPIO_PCA953X_GPIO_PIN);
		return rc;
	}
	gpio_direction_input(GPIO_PCA953X_GPIO_PIN);
	return 0;
}

static int pca953x_platform_exit_hw(struct i2c_client *client,
		unsigned gpio, unsigned ngpio, void *context)
{
	gpio_free(GPIO_PCA953X_GPIO_PIN);
	return 0;
}

static struct pca953x_platform_data board_expander_info = {
	.i2c_pdata	= ADD_I2C_SLAVE_SPEED(BSC_BUS_SPEED_100K),
	.gpio_base	= KONA_MAX_GPIO,
	.irq_base	= gpio_to_irq(KONA_MAX_GPIO),
	.setup		= pca953x_platform_init_hw,
	.teardown	= pca953x_platform_exit_hw,
};

static struct i2c_board_info __initdata pca953x_info[] = {
	{
		I2C_BOARD_INFO("pca9539", 0x74),
		.irq = gpio_to_irq(GPIO_PCA953X_GPIO_PIN),
		.platform_data = &board_expander_info,
	},
};
#endif /* CONFIG_GPIO_PCA953X */

#ifdef CONFIG_TOUCHSCREEN_QT602240
#ifdef CONFIG_GPIO_PCA953X
#define QT602240_INT_GPIO_PIN      (KONA_MAX_GPIO + 8)
#else
#define QT602240_INT_GPIO_PIN      74 /* skip expander chip */
#endif
static int qt602240_platform_init_hw(void)
{
	int rc;
	rc = gpio_request(QT602240_INT_GPIO_PIN, "ts_qt602240");
	if (rc < 0)
	{
		printk(KERN_ERR "unable to request GPIO pin %d\n", QT602240_INT_GPIO_PIN);
		return rc;
	}
	gpio_direction_input(QT602240_INT_GPIO_PIN);

	return 0;
}

static void qt602240_platform_exit_hw(void)
{
	gpio_free(QT602240_INT_GPIO_PIN);
}

static struct qt602240_platform_data qt602240_platform_data = {
	.i2c_pdata	= ADD_I2C_SLAVE_SPEED(BSC_BUS_SPEED_100K),
	.x_line		= 15,
	.y_line		= 11,
	.x_size		= 1023,
	.y_size		= 1023,
	.x_min		= 90,
	.y_min		= 90,
	.x_max		= 0x3ff,
	.y_max		= 0x3ff,
	.max_area	= 0xff,
	.blen		= 33,
	.threshold	= 70,
	.voltage	= 2700000,              /* 2.8V */
	.orient		= QT602240_DIAGONAL_COUNTER,
	.init_platform_hw = qt602240_platform_init_hw,
	.exit_platform_hw = qt602240_platform_exit_hw,
};

static struct i2c_board_info __initdata qt602240_info[] = {
	{
		I2C_BOARD_INFO("qt602240_ts", 0x4a),
		.platform_data = &qt602240_platform_data,
		.irq = gpio_to_irq(QT602240_INT_GPIO_PIN),
	},
};
#endif /* CONFIG_TOUCHSCREEN_QT602240 */

#ifdef CONFIG_KONA_HEADSET
#define HS_IRQ	gpio_to_irq(71)
#define HSB_IRQ	BCM_INT_ID_AUXMIC_COMP1
static struct kona_headset_pd headset_data = {
	.hs_default_state = 1, /* GPIO state read is 0 on HS insert and 1 for
							* HS remove*/
};

static struct resource board_headset_resource[] = {
	{	/* For AUXMIC */
		.start = AUXMIC_BASE_ADDR,
		.end = AUXMIC_BASE_ADDR + SZ_4K - 1,
		.flags = IORESOURCE_MEM,
	},
	{	/* For ACI */
		.start = ACI_BASE_ADDR,
		.end = ACI_BASE_ADDR + SZ_4K - 1,
		.flags = IORESOURCE_MEM,
	},
	{	/* For Headset IRQ */
		.start = HS_IRQ,
		.end = HS_IRQ,
		.flags = IORESOURCE_IRQ,
	},
	{	/* For Headset button IRQ */
		.start = HSB_IRQ,
		.end = HSB_IRQ,
		.flags = IORESOURCE_IRQ,
	},
};

struct platform_device headset_device = {
	.name = "konaheadset",
	.id = -1,
	.resource = board_headset_resource,
	.num_resources	= ARRAY_SIZE(board_headset_resource),
	.dev	=	{
		.platform_data = &headset_data,
	},
};
#endif /* CONFIG_KONA_HEADSET */

#ifdef CONFIG_DMAC_PL330
static struct kona_pl330_data rhea_pl330_pdata =	{
	/* Non Secure DMAC virtual base address */
	.dmac_ns_base = KONA_DMAC_NS_VA,
	/* Secure DMAC virtual base address */
	.dmac_s_base = KONA_DMAC_S_VA,
	/* # of PL330 dmac channels 'configurable' */
	.num_pl330_chans = 8,
	/* irq number to use */
	.irq_base = BCM_INT_ID_RESERVED184,
	/* # of PL330 Interrupt lines connected to GIC */
	.irq_line_count = 8,
};

static struct platform_device pl330_dmac_device = {
	.name = "kona-dmac-pl330",
	.id = 0,
	.dev = {
		.platform_data = &rhea_pl330_pdata,
		.coherent_dma_mask  = DMA_BIT_MASK(64),
	},
};
#endif

/*
 * SPI board info for the slaves
 */
static struct spi_board_info spi_slave_board_info[] __initdata = {
#ifdef CONFIG_SPI_SPIDEV
	{
	 .modalias = "spidev",	/* use spidev generic driver */
	 .max_speed_hz = 13000000,	/* use max speed */
	 .bus_num = 0,		/* framework bus number */
	 .chip_select = 0,	/* for each slave */
	 .platform_data = NULL,	/* no spi_driver specific */
	 .irq = 0,		/* IRQ for this device */
	 .mode = SPI_LOOP,	/* SPI mode 0 */
	 },
#endif
	/* TODO: adding more slaves here */
};

static unsigned long pmem_base = 0;
static unsigned int pmem_size = SZ_16M;
static int __init setup_pmem_pages(char *str)
{
	char * endp = NULL;
	if(str)	{
		pmem_size = memparse((const char *)str, &endp);
		printk(KERN_INFO "PMEM size is   0x%08x Bytes\n", pmem_size);
		if (*endp == '@')
			pmem_base =  memparse(endp + 1, NULL);
<<<<<<< HEAD
		printk(KERN_INFO "PMEM starts at 0x%08x\n", (unsigned int)pmem_base);
	} else	{
		printk("\"pmem=\" option is not set!!!\n");
		printk("Unable to determine the memory region for pmem!!!\n");
	}
=======
			printk(KERN_INFO "PMEM starts at 0x%08x\n", (unsigned int)pmem_base);
		} else	{
			printk("\"pmem=\" option is not set!!!\n");
			printk("Unable to determine the memory region for pmem!!!\n");
		}
>>>>>>> 52237ded
	return 0;
}
__setup("pmem=", setup_pmem_pages);

/* Allocate the top 16M of the DRAM for the pmem. */
static struct android_pmem_platform_data android_pmem_data = {
	.name = "pmem",
	.start = 0x0,
	.size = SZ_16M,
	.no_allocator = 0,
	.cached = 1,
	.buffered = 1,
};

static struct platform_device android_pmem = {
	.name 	= "android_pmem",
	.id	= 0,
	.dev	= {
		.platform_data = &android_pmem_data,
	},
};

#if defined (CONFIG_HAPTIC_SAMSUNG_PWM)
void haptic_gpio_setup(void)
{
	/* Board specific configuration like pin mux & GPIO */
}

static struct haptic_platform_data haptic_control_data = {
	/* Haptic device name: can be device-specific name like ISA1000 */
	.name = "pwm_vibra",
	/* PWM interface name to request */
	.pwm_name = "kona_pwmc:4",
	/* Invalid gpio for now, pass valid gpio number if connected */
	.gpio = ARCH_NR_GPIOS,
	.setup_pin = haptic_gpio_setup,
};

struct platform_device haptic_pwm_device = {
	.name   = "samsung_pwm_haptic",
	.id     = -1,
	.dev	=	 {	.platform_data = &haptic_control_data,}
};

#endif /* CONFIG_HAPTIC_SAMSUNG_PWM */

#if defined (CONFIG_REGULATOR_TPS728XX)
#if defined(CONFIG_MACH_RHEA_RAY) || defined(CONFIG_MACH_RHEA_RAY_EDN1X) \
	|| defined(CONFIG_MACH_RHEA_DALTON)
#define GPIO_SIM2LDO_EN		99
#endif
#ifdef CONFIG_GPIO_PCA953X
#define GPIO_SIM2LDOVSET	(KONA_MAX_GPIO + 7)
#endif
#define TPS728XX_REGL_ID        (BCM59055_MAX_LDO + 0)
struct regulator_consumer_supply sim2_supply[] = {
	{ .supply = "sim2_vcc" },
	{ .supply = "sim2ldo_uc" },
};

static struct regulator_init_data tps728xx_regl_initdata = {
	.constraints = {
		.name = "sim2ldo",
		.min_uV = 1300000,
		.max_uV = 3300000,
		.valid_ops_mask = REGULATOR_CHANGE_STATUS |
			REGULATOR_CHANGE_VOLTAGE,
		.always_on = 0,
		.boot_on = 0,
	},
	.num_consumer_supplies = ARRAY_SIZE(sim2_supply),
	.consumer_supplies = sim2_supply,
};

struct tps728xx_plat_data tps728xx_data = {
	.gpio_vset	= GPIO_SIM2LDOVSET,
	.gpio_en	= GPIO_SIM2LDO_EN,
	.vout0		= 1800000,
	.vout1		= 3100000,
	.initdata	= &tps728xx_regl_initdata,
};

struct platform_device tps728xx_device = {
	.name = "tps728xx-regulator",
	.id = -1,
	.dev	=	{
		.platform_data = &tps728xx_data,
	},
};

/* Register userspace and virtual consumer for SIM2LDO */
#ifdef CONFIG_REGULATOR_USERSPACE_CONSUMER
static struct regulator_bulk_data tps728xx_bd_sim2 = {
	.supply = "sim2ldo_uc",
};

static struct regulator_userspace_consumer_data tps728xx_uc_data_sim2 = {
	.name = "sim2ldo",
	.num_supplies = 1,
	.supplies = &tps728xx_bd_sim2,
	.init_on = 0
};

static struct platform_device tps728xx_uc_device_sim2 = {
	.name = "reg-userspace-consumer",
	.id = TPS728XX_REGL_ID,
	.dev = {
		.platform_data = &tps728xx_uc_data_sim2,
	},
};
#endif
#ifdef CONFIG_REGULATOR_VIRTUAL_CONSUMER
static struct platform_device tps728xx_vc_device_sim2 = {
	.name = "reg-virt-consumer",
	.id = TPS728XX_REGL_ID,
	.dev = {
		.platform_data = "sim2ldo_uc"
	},
};
#endif
#endif /* CONFIG_REGULATOR_TPS728XX*/

#ifdef CONFIG_FB_BRCM_RHEA
static struct kona_fb_platform_data alex_dsi_display_fb_data = {
	.get_dispdrv_func_tbl	= &DISP_DRV_BCM91008_ALEX_GetFuncTable,
	.screen_width		= 360,
	.screen_height		= 640,
	.bytes_per_pixel	= 4,
	.gpio			= (KONA_MAX_GPIO + 3),  
	.pixel_format		= XRGB8888,
};

static struct platform_device alex_dsi_display_device = {
	.name    = "rhea_fb",
	.id      = 0,
	.dev = {
		.platform_data		= &alex_dsi_display_fb_data,
		.dma_mask		= (u64 *) ~(u32)0,
		.coherent_dma_mask	= ~(u32)0,
	},
};

static struct kona_fb_platform_data nt35582_smi_display_fb_data = {
	.get_dispdrv_func_tbl	= &DISP_DRV_NT35582_WVGA_SMI_GetFuncTable,
	.screen_width		= 480,
	.screen_height		= 800,
	.bytes_per_pixel	= 2,
	.gpio			= 41, 
	.pixel_format		= RGB565,
};

static struct platform_device nt35582_smi_display_device = {
	.name    = "rhea_fb",
	.id      = 1,
	.dev = {
		.platform_data		= &nt35582_smi_display_fb_data,
		.dma_mask		= (u64 *) ~(u32)0,
		.coherent_dma_mask	= ~(u32)0,
	},
};

static struct kona_fb_platform_data r61581_smi_display_fb_data = {
	.get_dispdrv_func_tbl	= &DISP_DRV_R61581_HVGA_SMI_GetFuncTable,
	.screen_width		= 320,
	.screen_height		= 480,
	.bytes_per_pixel	= 2,
	.gpio			= 41,
	.pixel_format		= RGB565,
};

static struct platform_device r61581_smi_display_device = {
	.name    = "rhea_fb",
	.id      = 2,
	.dev = {
		.platform_data		= &r61581_smi_display_fb_data,
		.dma_mask		= (u64 *) ~(u32)0,
		.coherent_dma_mask	= ~(u32)0,
	},
};
#endif

#ifdef CONFIG_KONA_CPU_FREQ_DRV
struct kona_freq_tbl kona_freq_tbl[] =
{
//    FTBL_INIT(156000000, PI_OPP_ECONOMY),
    FTBL_INIT(467000, PI_OPP_NORMAL),
    FTBL_INIT(700000, PI_OPP_TURBO),
};

struct kona_cpu_info kona_cpu_info[] = {
    [0] = {
	.freq_tbl = kona_freq_tbl,
	.num_freqs = ARRAY_SIZE(kona_freq_tbl),
	/*FIX ME: To be changed according to the cpu latency*/
	.kona_latency = 10*1000,
	.pi_id = PI_MGR_PI_ID_ARM_CORE,
    }
};

struct kona_cpufreq_drv_plat kona_cpufreq_drv_plat = {
    .info = kona_cpu_info,
    .nr_cpus = ARRAY_SIZE(kona_cpu_info),
};

static struct platform_device kona_cpufreq_device = {
	.name    = "kona-cpufreq-drv",
	.id      = -1,
	.dev = {
		.platform_data		= &kona_cpufreq_drv_plat,
	},
};
#endif /*CONFIG_KONA_CPU_FREQ_DRV*/

/* Rhea Ray specific platform devices */
static struct platform_device *rhea_ray_plat_devices[] __initdata = {
#ifdef CONFIG_KEYBOARD_BCM
	&bcm_kp_device,
#endif

#ifdef CONFIG_KONA_HEADSET
	&headset_device,
#endif

#ifdef CONFIG_DMAC_PL330
	&pl330_dmac_device,
#endif
	&android_pmem,
#ifdef CONFIG_HAPTIC_SAMSUNG_PWM
	&haptic_pwm_device,
#endif
/* TPS728XX device registration */
#ifdef CONFIG_REGULATOR_TPS728XX
	&tps728xx_device,
#endif
#ifdef CONFIG_FB_BRCM_RHEA
	&alex_dsi_display_device,
	&nt35582_smi_display_device,
	&r61581_smi_display_device,
#endif
#ifdef CONFIG_KONA_CPU_FREQ_DRV
	&kona_cpufreq_device,
#endif

};

/* Add all userspace regulator consumer devices here */
#ifdef CONFIG_REGULATOR_USERSPACE_CONSUMER
struct platform_device *rhea_ray_userspace_consumer_devices[] __initdata = {
#if defined(CONFIG_REGULATOR_BCM_PMU59055) && defined(CONFIG_MFD_BCM_PMU590XX)
	&bcm59055_uc_device_sim,
#endif
#ifdef CONFIG_REGULATOR_TPS728XX
	&tps728xx_uc_device_sim2,
#endif
};
#endif

/* Add all virtual regulator consumer devices here */
#ifdef CONFIG_REGULATOR_VIRTUAL_CONSUMER
struct platform_device *rhea_ray_virtual_consumer_devices[] __initdata = {
#if defined(CONFIG_REGULATOR_BCM_PMU59055) && defined(CONFIG_MFD_BCM_PMU590XX)
	&bcm59055_vc_device_sim,
#endif
#ifdef CONFIG_REGULATOR_TPS728XX
	&tps728xx_vc_device_sim2,
#endif
};
#endif


/* Rhea Ray specific i2c devices */
static void __init rhea_ray_add_i2c_devices (void)
{
	/* 59055 on BSC - PMU */
#ifdef CONFIG_MFD_BCM_PMU590XX
	i2c_register_board_info(2,
			pmu_info,
			ARRAY_SIZE(pmu_info));
#endif
#ifdef CONFIG_GPIO_PCA953X
	i2c_register_board_info(1,
			pca953x_info,
			ARRAY_SIZE(pca953x_info));
#endif
#ifdef CONFIG_TOUCHSCREEN_QT602240
	i2c_register_board_info(1,
			qt602240_info,
			ARRAY_SIZE(qt602240_info));
#endif
}

static int __init rhea_ray_add_lateInit_devices (void)
{
	board_add_sdio_devices();
	return 0;
}

static void enable_smi_display_clks(void)
{
	struct clk *smi_axi;
	struct clk *mm_dma;
	struct clk *smi;

	smi_axi = clk_get (NULL, "smi_axi_clk");
	mm_dma = clk_get (NULL, "mm_dma_axi_clk");

	smi = clk_get (NULL, "smi_clk");
	BUG_ON (!smi_axi || !smi || !mm_dma);


	clk_set_rate (smi, 250000000);

	clk_enable (smi_axi);
	clk_enable (smi);
	clk_enable(mm_dma);
}

/* All Rhea Ray specific devices */
static void __init rhea_ray_add_devices(void)
{
	enable_smi_display_clks();

	android_pmem_data.start = (unsigned long)pmem_base;
	android_pmem_data.size  = pmem_size;

#ifdef CONFIG_KEYBOARD_BCM
	bcm_kp_device.dev.platform_data = &bcm_keypad_data;
#endif
	platform_add_devices(rhea_ray_plat_devices, ARRAY_SIZE(rhea_ray_plat_devices));

	rhea_ray_add_i2c_devices();
#ifdef CONFIG_REGULATOR_USERSPACE_CONSUMER
	platform_add_devices(rhea_ray_userspace_consumer_devices, ARRAY_SIZE(rhea_ray_userspace_consumer_devices));
#endif
#ifdef CONFIG_REGULATOR_VIRTUAL_CONSUMER
	platform_add_devices(rhea_ray_virtual_consumer_devices, ARRAY_SIZE(rhea_ray_virtual_consumer_devices));
#endif

	spi_register_board_info(spi_slave_board_info,
				ARRAY_SIZE(spi_slave_board_info));
}

void __init board_init(void)
{
	board_add_common_devices();
	rhea_ray_add_devices();
	return;
}

void __init board_map_io(void)
{
	/* Map machine specific iodesc here */

	rhea_map_io();
}

late_initcall(rhea_ray_add_lateInit_devices);

MACHINE_START(RHEA, "RheaRay")
	.map_io = board_map_io,
	.init_irq = kona_init_irq,
	.timer  = &kona_timer,
	.init_machine = board_init,
MACHINE_END<|MERGE_RESOLUTION|>--- conflicted
+++ resolved
@@ -566,19 +566,11 @@
 		printk(KERN_INFO "PMEM size is   0x%08x Bytes\n", pmem_size);
 		if (*endp == '@')
 			pmem_base =  memparse(endp + 1, NULL);
-<<<<<<< HEAD
-		printk(KERN_INFO "PMEM starts at 0x%08x\n", (unsigned int)pmem_base);
-	} else	{
-		printk("\"pmem=\" option is not set!!!\n");
-		printk("Unable to determine the memory region for pmem!!!\n");
-	}
-=======
 			printk(KERN_INFO "PMEM starts at 0x%08x\n", (unsigned int)pmem_base);
 		} else	{
 			printk("\"pmem=\" option is not set!!!\n");
 			printk("Unable to determine the memory region for pmem!!!\n");
 		}
->>>>>>> 52237ded
 	return 0;
 }
 __setup("pmem=", setup_pmem_pages);
