--- conflicted
+++ resolved
@@ -1060,43 +1060,6 @@
 };
 #endif
 
-<<<<<<< HEAD
-=======
-#ifdef CONFIG_KONA_CPU_FREQ_DRV
-struct kona_freq_tbl kona_freq_tbl[] =
-{
-#ifdef CONFIG_RHEA_PM_B0_ASIC_WORKAROUND
-    FTBL_INIT(156000, PI_OPP_ECONOMY),
-#endif
-    FTBL_INIT(467000, PI_OPP_NORMAL),
-    FTBL_INIT(700000, PI_OPP_TURBO),
-};
-
-struct kona_cpu_info kona_cpu_info[] = {
-    [0] = {
-	.freq_tbl = kona_freq_tbl,
-	.num_freqs = ARRAY_SIZE(kona_freq_tbl),
-	/*FIX ME: To be changed according to the cpu latency*/
-	.kona_latency = 10*1000,
-	.pi_id = PI_MGR_PI_ID_ARM_CORE,
-    }
-};
-
-struct kona_cpufreq_drv_plat kona_cpufreq_drv_plat = {
-    .info = kona_cpu_info,
-    .nr_cpus = ARRAY_SIZE(kona_cpu_info),
-};
-
-static struct platform_device kona_cpufreq_device = {
-	.name    = "kona-cpufreq-drv",
-	.id      = -1,
-	.dev = {
-		.platform_data		= &kona_cpufreq_drv_plat,
-	},
-};
-#endif /*CONFIG_KONA_CPU_FREQ_DRV*/
-
->>>>>>> f6cc720a
 
 #if (defined(CONFIG_BCM_RFKILL) || defined(CONFIG_BCM_RFKILL_MODULE))
 
@@ -1271,51 +1234,6 @@
 				ARRAY_SIZE(spi_slave_board_info));
 }
 
-<<<<<<< HEAD
-=======
-#ifdef CONFIG_BACKLIGHT_PWM
-static struct pin_config pwm4_pin_config =
-PIN_CFG(DCLK4, PWM4, 0, OFF, ON, 0, 0, 8MA);
-static struct pin_config pwm5_pin_config =
-PIN_CFG(DCLKREQ4, PWM5, 0, OFF, ON, 0, 0, 8MA);
-
-static struct pin_config gpio95_pin_config =
-PIN_CFG(DCLK4, GPIO, 0, ON, OFF, 0, 0, 8MA);
-static struct pin_config gpio111_pin_config =
-PIN_CFG(DCLKREQ4, GPIO, 0, ON, OFF, 0, 0, 8MA);
-
-int pwm_board_sysconfig(uint32_t module, uint32_t op)
-{
-	static DEFINE_SPINLOCK(bcm_syscfg_lock);
-	unsigned long flags;
-	int ret = 0;
-
-	spin_lock_irqsave(&bcm_syscfg_lock, flags);
-	switch (module) {
-	case SYSCFG_PWM0 + 4:
-		if ((op == SYSCFG_INIT) || (op == SYSCFG_ENABLE))
-			ret = pinmux_set_pin_config(&pwm4_pin_config);
-		else if (op == SYSCFG_DISABLE)
-			ret = pinmux_set_pin_config(&gpio95_pin_config);
-		break;
-	case SYSCFG_PWM0 + 5:
-		if ((op == SYSCFG_INIT) || (op == SYSCFG_ENABLE))
-			ret = pinmux_set_pin_config(&pwm5_pin_config);
-		else if (op == SYSCFG_DISABLE)
-			ret = pinmux_set_pin_config(&gpio111_pin_config);
-		break;
-	default:
-		pr_info("%s: inval arguments\n", __func__);
-		spin_unlock_irqrestore(&bcm_syscfg_lock, flags);
-		return -EINVAL;
-	}
-
-	spin_unlock_irqrestore(&bcm_syscfg_lock, flags);
-	return ret;
-}
-#endif
-
->>>>>>> f6cc720a
 void __init board_init(void)
 {
 	board_add_common_devices();
