/************************************************************************************************/
/*                                                                                              */
/*  Copyright 2010  Broadcom Corporation                                                        */
/*                                                                                              */
/*     Unless you and Broadcom execute a separate written software license agreement governing  */
/*     use of this software, this software is licensed to you under the terms of the GNU        */
/*     General Public License version 2 (the GPL), available at                                 */
/*                                                                                              */
/*          http://www.broadcom.com/licenses/GPLv2.php                                          */
/*                                                                                              */
/*     with the following added to such license:                                                */
/*                                                                                              */
/*     As a special exception, the copyright holders of this software give you permission to    */
/*     link this software with independent modules, and to copy and distribute the resulting    */
/*     executable under terms of your choice, provided that you also meet, for each linked      */
/*     independent module, the terms and conditions of the license of that module.              */
/*     An independent module is a module which is not derived from this software.  The special  */
/*     exception does not apply to any modifications of the software.                           */
/*                                                                                              */
/*     Notwithstanding the above, under no circumstances may you combine this software in any   */
/*     way with any other Broadcom software provided under a license other than the GPL,        */
/*     without Broadcom's express prior written consent.                                        */
/*                                                                                              */
/************************************************************************************************/
#include <linux/version.h>
#include <linux/init.h>
#include <linux/device.h>
#include <linux/platform_device.h>
#include <linux/sysdev.h>
#include <linux/interrupt.h>
#include <linux/serial_8250.h>
#include <linux/irq.h>
#include <linux/dma-contiguous.h>
#include <linux/dma-mapping.h>
#include <linux/android_pmem.h>
#include <linux/kernel_stat.h>
#include <asm/mach/arch.h>
#include <asm/mach-types.h>
#include <asm/gpio.h>
#include <mach/hardware.h>
#include <linux/i2c.h>
#include <linux/i2c-kona.h>
#include <mach/kona.h>
#include <mach/rhea.h>
#include <mach/rdb/brcm_rdb_uartb.h>
#include <asm/mach/map.h>
#include <linux/broadcom/ipcinterface.h>
#include <asm/pmu.h>
#include <linux/spi/spi.h>
#include <plat/spi_kona.h>
#include <plat/chal/chal_trace.h>
#include <trace/stm.h>
#ifdef CONFIG_KONA_AVS
#include <plat/kona_avs.h>
#include "pm_params.h"
#endif

#if defined (CONFIG_KONA_CPU_FREQ_DRV)
#include <plat/kona_cpufreq_drv.h>
#include <linux/cpufreq.h>
#include <mach/pi_mgr.h>
#endif

#ifdef CONFIG_UNICAM
#include <plat/kona_unicam.h>
#endif

#ifdef CONFIG_KONA_POWER_MGR
#include <plat/pwr_mgr.h>

#define VLT_LUT_SIZE 16
#endif
#ifdef CONFIG_SENSORS_KONA
#include <linux/broadcom/kona-thermal.h>
#include <linux/broadcom/bcm59055-adc.h>
#endif

#ifdef CONFIG_WD_TAPPER
#include <linux/broadcom/wd-tapper.h>
#endif
/*
 * todo: 8250 driver has problem autodetecting the UART type -> have to
 * use FIXED type
 * confuses it as an XSCALE UART.  Problem seems to be that it reads
 * bit6 in IER as non-zero sometimes when it's supposed to be 0.
 */
#define KONA_UART0_PA	UARTB_BASE_ADDR
#define KONA_UART1_PA	UARTB2_BASE_ADDR
#define KONA_UART2_PA	UARTB3_BASE_ADDR


#define KONA_8250PORT(name,clk)				\
{								\
	.membase    = (void __iomem *)(KONA_##name##_VA), 	\
	.mapbase    = (resource_size_t)(KONA_##name##_PA),    	\
	.irq	    = BCM_INT_ID_##name,               		\
	.uartclk    = 26000000,					\
	.regshift   = 2,					\
	.iotype	    = UPIO_DWAPB,					\
	.type	    = PORT_16550A,          			\
	.flags	    = UPF_BOOT_AUTOCONF | UPF_FIXED_TYPE | UPF_SKIP_TEST | UPF_LOW_LATENCY, \
	.private_data = (void __iomem *)((KONA_##name##_VA) + UARTB_USR_OFFSET), \
	.clk_name = clk,	\
}

static struct plat_serial8250_port uart_data[] = {
	KONA_8250PORT(UART0,"uartb_clk"),
	KONA_8250PORT(UART1,"uartb2_clk"),
	KONA_8250PORT(UART2,"uartb3_clk"),
	{
		.flags		= 0,
	},
};

static struct platform_device board_serial_device = {
	.name		= "serial8250",
	.id		= PLAT8250_DEV_PLATFORM,
	.dev		= {
		.platform_data = uart_data,
	},
};

static struct resource board_i2c0_resource[] = {
	[0] =
	{
		.start = BSC1_BASE_ADDR,
		.end = BSC1_BASE_ADDR + SZ_4K - 1,
		.flags = IORESOURCE_MEM,
	},
	[1] =
	{
		.start = BCM_INT_ID_I2C0,
		.end = BCM_INT_ID_I2C0,
		.flags = IORESOURCE_IRQ,
	},
};

static struct resource board_i2c1_resource[] = {
	[0] =
	{
		.start = BSC2_BASE_ADDR,
		.end = BSC2_BASE_ADDR + SZ_4K - 1,
		.flags = IORESOURCE_MEM,
	},
	[1] =
	{
		.start = BCM_INT_ID_I2C1,
		.end = BCM_INT_ID_I2C1,
		.flags = IORESOURCE_IRQ,
	},
};

static struct resource board_pmu_bsc_resource[] = {
	[0] =
	{
		.start = PMU_BSC_BASE_ADDR,
		.end = PMU_BSC_BASE_ADDR + SZ_4K - 1,
		.flags = IORESOURCE_MEM,
	},
	[1] =
	{
		.start = BCM_INT_ID_PM_I2C,
		.end = BCM_INT_ID_PM_I2C,
		.flags = IORESOURCE_IRQ,
	},
};

static struct bsc_adap_cfg bsc_i2c_cfg[] = {
	{ /* for BSC0 */
		.speed = BSC_BUS_SPEED_50K,
		.dynamic_speed = 1,
		.bsc_clk = "bsc1_clk",
		.bsc_apb_clk = "bsc1_apb_clk",
		.retries = 1,
		.is_pmu_i2c=false,
	},
	{ /* for BSC1*/
		.speed = BSC_BUS_SPEED_50K,
		.dynamic_speed = 1,
		.bsc_clk = "bsc2_clk",
		.bsc_apb_clk = "bsc2_apb_clk",
		.retries = 3,
		.is_pmu_i2c=false,
	},
	{ /* for PMU */
#ifdef CONFIG_KONA_PMU_BSC_HS_MODE
        .speed = BSC_BUS_SPEED_HS,
        /* No dynamic speed in HS mode */
        .dynamic_speed = 0,
		/*
		 * PMU can NAK certain I2C read commands, while write is in progress;
		 * and it takes a while to synchronise writes between HS clock domain(3.25MHz) and
		 * and internal clock domains (32k). In such cases, we retry PMU reads until the writes
		 * are through. PMU need more retry counts in HS mode to handle this.
		 */
		.retries = 5,
#else
        .speed = BSC_BUS_SPEED_50K,
        .dynamic_speed = 1,
		.retries = 3,
#endif
		.bsc_clk = "pmu_bsc_clk",
		.bsc_apb_clk = "pmu_bsc_apb",
		.is_pmu_i2c=true,
	},
};

static struct platform_device board_i2c_adap_devices[] =
{
	{  /* for BSC0 */
		.name = "bsc-i2c",
		.id = 0,
		.resource = board_i2c0_resource,
		.num_resources	= ARRAY_SIZE(board_i2c0_resource),
		.dev      = {
			.platform_data = &bsc_i2c_cfg[0],
		},
	},
	{  /* for BSC1 */
		.name = "bsc-i2c",
		.id = 1,
		.resource = board_i2c1_resource,
		.num_resources	= ARRAY_SIZE(board_i2c1_resource),
		.dev	  = {
			.platform_data = &bsc_i2c_cfg[1],
		},

	},
	{  /* for PMU BSC */
		.name = "bsc-i2c",
		.id = 2,
		.resource = board_pmu_bsc_resource,
		.num_resources	= ARRAY_SIZE(board_pmu_bsc_resource),
		.dev      = {
			.platform_data = &bsc_i2c_cfg[2],
		},
	},
};

/* ARM performance monitor unit */
static struct resource pmu_resource = {
       .start = BCM_INT_ID_PMU_IRQ0,
       .end = BCM_INT_ID_PMU_IRQ0,
       .flags = IORESOURCE_IRQ,
};

static struct platform_device pmu_device = {
       .name = "arm-pmu",
       .id   = ARM_PMU_DEVICE_CPU,
       .resource = &pmu_resource,
       .num_resources = 1,
};

// PWM configuration.
static struct resource kona_pwm_resource = {
                .start = PWM_BASE_ADDR,
                .end = PWM_BASE_ADDR + SZ_4K - 1,
                .flags = IORESOURCE_MEM,
};

static struct platform_device kona_pwm_device = {
                .name = "kona_pwmc",
                .id = -1,
                .resource = &kona_pwm_resource,
                .num_resources  = 1,
};

/* SPI configuration */
static struct resource kona_sspi_spi0_resource[] = {
	[0] = {
                .start = SSP0_BASE_ADDR,
                .end = SSP0_BASE_ADDR + SZ_4K - 1,
                .flags = IORESOURCE_MEM,
	},
	[1] = {
		.start = BCM_INT_ID_SSP0,
		.end = BCM_INT_ID_SSP0,
		.flags = IORESOURCE_IRQ,
	},
};

static struct spi_kona_platform_data sspi_spi0_info = {
	.enable_dma = 1,
	.cs_line = 1,
	.mode = SPI_LOOP | SPI_MODE_3,
};

static struct platform_device kona_sspi_spi0_device = {
	.dev = {
		.platform_data = &sspi_spi0_info,
	},
	.name = "kona_sspi_spi",
	.id = 0,
	.resource = kona_sspi_spi0_resource,
	.num_resources  = ARRAY_SIZE(kona_sspi_spi0_resource),
};

#ifdef CONFIG_SENSORS_KONA
static struct resource board_tmon_resource[] = {
	{	/* For Current Temperature */
		.start = TMON_BASE_ADDR,
		.end = TMON_BASE_ADDR + SZ_4K - 1,
		.flags = IORESOURCE_MEM,
	},
	{	/* For Temperature IRQ */
		.start = BCM_INT_ID_TEMP_MON,
		.end = BCM_INT_ID_TEMP_MON,
		.flags = IORESOURCE_IRQ,
	},
};

struct platform_device tmon_device = {
	.name = "kona-tmon",
	.id = -1,
	.resource = board_tmon_resource,
	.num_resources = ARRAY_SIZE(board_tmon_resource),
};

static struct resource board_thermal_resource[] = {
	{	/* For Current Temperature */
		.start = TMON_BASE_ADDR,
		.end = TMON_BASE_ADDR + SZ_4K - 1,
		.flags = IORESOURCE_MEM,
	},
	{	/* For Temperature IRQ */
		.start = BCM_INT_ID_TEMP_MON,
		.end = BCM_INT_ID_TEMP_MON,
		.flags = IORESOURCE_IRQ,
	},
};

static struct thermal_sensor_config sensor_data[] = {
	{   /*TMON sensor*/
		.thermal_id             = 1,
		.thermal_name           = "tmon",
		.thermal_type           = SENSOR_BB_TMON,
		.thermal_mc             = 0,
		.thermal_read           = SENSOR_READ_DIRECT,
		.thermal_location       = 1, 
		.thermal_warning_lvl_1  = 100000,
		.thermal_warning_lvl_2  = 110000,
		.thermal_fatal_lvl      = 120000,
		.thermal_warning_action = THERM_ACTION_NOTIFY,
		.thermal_fatal_action   = THERM_ACTION_NOTIFY_SHUTDOWN,
		.thermal_sensor_param   = 0,
		.thermal_control        = SENSOR_INTERRUPT,
		.convert_callback       = NULL,
	},
	{   /*NTC (battery) sensor*/
		.thermal_id             = 2,
		.thermal_name           = "battery",
		.thermal_type           = SENSOR_BATTERY,
		.thermal_mc             = 0,
		.thermal_read           = SENSOR_READ_PMU_I2C,
		.thermal_location       = 2, 
		.thermal_warning_lvl_1  = 105000,
		.thermal_warning_lvl_2  = 115000,
		.thermal_fatal_lvl      = 125000,
		.thermal_warning_action = THERM_ACTION_NOTIFY,
		.thermal_fatal_action   = THERM_ACTION_NOTIFY_SHUTDOWN,
		.thermal_sensor_param   = ADC_NTC_CHANNEL,
		.thermal_control        = SENSOR_PERIODIC_READ,
		.convert_callback       = NULL,
	},
	{   /*32kHz crystal sensor*/
		.thermal_id             = 3,
		.thermal_name           = "32k",
		.thermal_type           = SENSOR_CRYSTAL,
		.thermal_mc             = 0,
		.thermal_read           = SENSOR_READ_PMU_I2C,
		.thermal_location       = 3, 
		.thermal_warning_lvl_1  = 106000,
		.thermal_warning_lvl_2  = 116000,
		.thermal_fatal_lvl      = 126000,
		.thermal_warning_action = THERM_ACTION_NOTIFY,
		.thermal_fatal_action   = THERM_ACTION_NOTIFY_SHUTDOWN,
		.thermal_sensor_param   = ADC_32KTEMP_CHANNEL,
		.thermal_control        = SENSOR_PERIODIC_READ,
		.convert_callback       = NULL,
	},
	{   /*PA sensor*/
		.thermal_id             = 4,
		.thermal_name           = "PA",
		.thermal_type           = SENSOR_PA,
		.thermal_mc             = 0,
		.thermal_read           = SENSOR_READ_PMU_I2C,
		.thermal_location       = 4, 
		.thermal_warning_lvl_1  = 107000,
		.thermal_warning_lvl_2  = 117000,
		.thermal_fatal_lvl      = 127000,
		.thermal_warning_action = THERM_ACTION_NOTIFY,
		.thermal_fatal_action   = THERM_ACTION_NOTIFY_SHUTDOWN,
		.thermal_sensor_param   = ADC_PATEMP_CHANNEL,
		.thermal_control        = SENSOR_PERIODIC_READ,
		.convert_callback       = NULL,
	}
};


static struct therm_data thermal_pdata = {
	.flags = 0,
	.thermal_update_interval = 0,
	.num_sensors = 4,
	.sensors = sensor_data,
};

struct platform_device thermal_device = {
	.name = "kona-thermal",
	.id = -1,
	.resource = board_thermal_resource,
	.num_resources = ARRAY_SIZE(board_thermal_resource),
	.dev = {
		.platform_data = &thermal_pdata,
	},
};

#endif

#ifdef CONFIG_STM_TRACE
static struct stm_platform_data stm_pdata = {
	.regs_phys_base       = STM_BASE_ADDR,
	.channels_phys_base   = SWSTM_BASE_ADDR,
	.id_mask              = 0x0,   /* Skip ID check/match */
	.final_funnel	      = CHAL_TRACE_FIN_FUNNEL,
};

struct platform_device kona_stm_device = {
	.name = "stm",
	.id = -1,
	.dev = {
	        .platform_data = &stm_pdata,
	},
};
#endif

#if defined(CONFIG_HW_RANDOM_KONA)
static struct resource rng_device_resource[] = {
	[0] = {
		.start = SEC_RNG_BASE_ADDR,
		.end   = SEC_RNG_BASE_ADDR + 0x14,
		.flags = IORESOURCE_MEM,
	},
	[1] = {
		.start = BCM_INT_ID_SECURE_TRAP1,
		.end   = BCM_INT_ID_SECURE_TRAP1,
		.flags = IORESOURCE_IRQ,
	},
};

static struct platform_device rng_device =
{
	.name			= "kona_rng",
	.id				= -1,
	.resource	  = rng_device_resource,
	.num_resources = ARRAY_SIZE(rng_device_resource),
};
#endif

#ifdef CONFIG_USB_DWC_OTG
static struct resource kona_hsotgctrl_platform_resource[] = {
	[0] = {
		.start = HSOTG_CTRL_BASE_ADDR,
		.end = HSOTG_CTRL_BASE_ADDR + SZ_4K - 1,
		.flags = IORESOURCE_MEM,
	},
	[1] = {
		.start = CHIPREGS_BASE_ADDR,
		.end = CHIPREGS_BASE_ADDR + SZ_4K - 1,
		.flags = IORESOURCE_MEM,
	},
	[2] = {
		.start = HUB_CLK_BASE_ADDR,
		.end = HUB_CLK_BASE_ADDR + SZ_4K - 1,
		.flags = IORESOURCE_MEM,
	},
};

static struct platform_device board_kona_hsotgctrl_platform_device =
{
	.name = "bcm_hsotgctrl",
	.id = -1,
	.resource = kona_hsotgctrl_platform_resource,
	.num_resources = ARRAY_SIZE(kona_hsotgctrl_platform_resource),
};

static struct resource kona_otg_platform_resource[] = {
	[0] = { /* Keep HSOTG_BASE_ADDR as first IORESOURCE_MEM to be compatible with legacy code */
		.start = HSOTG_BASE_ADDR,
		.end = HSOTG_BASE_ADDR + SZ_64K - 1,
		.flags = IORESOURCE_MEM,
	},
	[1] = {
		.start = BCM_INT_ID_USB_HSOTG,
		.end = BCM_INT_ID_USB_HSOTG,
		.flags = IORESOURCE_IRQ,
	},
};

static struct platform_device board_kona_otg_platform_device =
{
	.name = "dwc_otg",
	.id = -1,
	.resource = kona_otg_platform_resource,
	.num_resources = ARRAY_SIZE(kona_otg_platform_resource),
};
#endif

#ifdef CONFIG_KONA_CPU_FREQ_DRV
struct kona_freq_tbl kona_freq_tbl[] =
{
/*JIRA HWRHEA-1199 : Don't enable Economy mode(156MHz) for A0 */
#ifndef CONFIG_RHEA_A0_PM_ASIC_WORKAROUND
    FTBL_INIT(156000, PI_OPP_ECONOMY),
#endif
    FTBL_INIT(467000, PI_OPP_NORMAL),

#ifdef CONFIG_RHEALC_2093
    FTBL_INIT(600000, PI_OPP_TURBO),
#else
    FTBL_INIT(700000, PI_OPP_TURBO),
#endif
};

struct kona_cpufreq_drv_pdata kona_cpufreq_drv_pdata = {

    .freq_tbl = kona_freq_tbl,
	.num_freqs = ARRAY_SIZE(kona_freq_tbl),
	/*FIX ME: To be changed according to the cpu latency*/
	.latency = 10*1000,
	.pi_id = PI_MGR_PI_ID_ARM_CORE,
};

static struct platform_device kona_cpufreq_device = {
	.name    = "kona-cpufreq-drv",
	.id      = -1,
	.dev = {
		.platform_data		= &kona_cpufreq_drv_pdata,
	},
};
#endif /*CONFIG_KONA_CPU_FREQ_DRV*/

#ifdef CONFIG_KONA_AVS

void avs_silicon_type_notify(u32 silicon_type)
{
#ifdef CONFIG_KONA_POWER_MGR
	u8* volt_lut = kona_avs_get_volt_table();
	BUG_ON(volt_lut == NULL);
/*re-program volt lookup table based on silicon type*/
	pwr_mgr_pm_i2c_var_data_write(volt_lut,VLT_LUT_SIZE);
#endif
	pr_info("%s:silicon_type = %d\n",__func__,silicon_type);
}

static u32 svt_pmos_bin[3+1] = {125,146,171,201};
static u32 svt_nmos_bin[3+1] = {75,96,126,151};

static u32 lvt_pmos_bin[3+1] = {150,181,216,251};
static u32 lvt_nmos_bin[3+1] = {90,111,146,181};

u32 svt_silicon_type_lut[3*3] =
	{
		SILICON_TYPE_SLOW,SILICON_TYPE_SLOW,SILICON_TYPE_TYPICAL,
		SILICON_TYPE_SLOW,SILICON_TYPE_TYPICAL,SILICON_TYPE_TYPICAL,
		SILICON_TYPE_TYPICAL,SILICON_TYPE_TYPICAL,SILICON_TYPE_FAST
	};

u32 lvt_silicon_type_lut[3*3] =
	{
		SILICON_TYPE_SLOW,SILICON_TYPE_SLOW,SILICON_TYPE_TYPICAL,
		SILICON_TYPE_SLOW,SILICON_TYPE_TYPICAL,SILICON_TYPE_TYPICAL,
		SILICON_TYPE_TYPICAL,SILICON_TYPE_TYPICAL,SILICON_TYPE_FAST
	};

u8 ss_vlt_tbl[] = {PMU_SCR_VLT_TBL_SS};

u8 tt_vlt_tbl[] = {PMU_SCR_VLT_TBL_TT};

u8 ff_vlt_tbl[] = {PMU_SCR_VLT_TBL_FF};
static u8* volt_table[] = {ss_vlt_tbl, tt_vlt_tbl, ff_vlt_tbl};

static struct kona_avs_pdata avs_pdata =
{
	.flags = AVS_TYPE_OPEN|AVS_READ_FROM_MEM,
	.param = 0x3404BFA8, /*AVS_READ_FROM_MEM - Address location where monitor values are copied by ABI */
	.nmos_bin_size = 3,
	.pmos_bin_size = 3,

	.svt_pmos_bin = svt_pmos_bin,
	.svt_nmos_bin = svt_nmos_bin,

	.lvt_pmos_bin = lvt_pmos_bin,
	.lvt_nmos_bin = lvt_nmos_bin,

	.svt_silicon_type_lut = svt_silicon_type_lut,
	.lvt_silicon_type_lut = lvt_silicon_type_lut,

	.volt_table = volt_table,

	.silicon_type_notify = avs_silicon_type_notify,
};

struct platform_device kona_avs_device = {
	.name = "kona-avs",
	.id = -1,
	.dev = {
	        .platform_data = &avs_pdata,
	},
};

#endif

#if defined(CONFIG_CRYPTO_DEV_BRCM_SPUM_HASH)
static struct resource board_spum_resource[] = {
       [0] =
       {
               .start  =       SEC_SPUM_NS_APB_BASE_ADDR,
               .end    =       SEC_SPUM_NS_APB_BASE_ADDR + SZ_64K - 1,
               .flags  =       IORESOURCE_MEM,
       },
       [1] =
       {
               .start  =       SPUM_NS_BASE_ADDR,
               .end    =       SPUM_NS_BASE_ADDR + SZ_64K - 1,
               .flags  =       IORESOURCE_MEM,
       }
};

static struct platform_device board_spum_device = {
       .name           =       "brcm-spum",
       .id             =       0,
       .resource       =       board_spum_resource,
       .num_resources  =       ARRAY_SIZE(board_spum_resource),
};
#endif

#if defined(CONFIG_CRYPTO_DEV_BRCM_SPUM_AES)
static struct resource board_spum_aes_resource[] = {
	[0] =
	{
		.start  =       SEC_SPUM_NS_APB_BASE_ADDR,
		.end    =       SEC_SPUM_NS_APB_BASE_ADDR + SZ_64K - 1,
		.flags  =       IORESOURCE_MEM,
	},
	[1] =
	{
		.start  =       SPUM_NS_BASE_ADDR,
		.end    =       SPUM_NS_BASE_ADDR + SZ_64K - 1,
		.flags  =       IORESOURCE_MEM,
	}
};

static struct platform_device board_spum_aes_device = {
	.name           =       "brcm-spum-aes",
	.id             =       0,
	.resource       =       board_spum_aes_resource,
	.num_resources  =       ARRAY_SIZE(board_spum_aes_resource),
};
#endif

#ifdef CONFIG_UNICAM
static struct kona_unicam_platform_data unicam_pdata =
{
	.csi0_gpio = 12,
	.csi1_gpio = 13,
};

static struct platform_device board_unicam_device = {
	.name = "kona-unicam",
	.id = 1,
	.dev      = {
		.platform_data = &unicam_pdata,
	},
};
#endif

/* Allocate the top 16M of the DRAM for the pmem. */
static struct android_pmem_platform_data android_pmem_data = {
	.name = "pmem",
	.start = 0,
	.size = 0,
	.allocator = DEFAULT_ALLOC,
	.cached = 1,
	.buffered = 1,
};

/* Allocate the top 16M of the DRAM for the pmem. */
static struct android_pmem_platform_data android_pmem_cma_data = {
	.name = "pmem_cma",
	.start = 0,
	.size = 0,
	.allocator = CMA_ALLOC,
	.cached = 1,
	.buffered = 1,
};

static struct platform_device android_pmem[] = {
	{
		.name 	= "android_pmem",
		.id	= 0,
		.dev	= {
			.platform_data = &android_pmem_data,
		},
	},
	{
		.name 	= "android_pmem",
		.id	= 1,
		.dev	= {
			.platform_data = &android_pmem_cma_data,
		},
	},
};

#ifdef CONFIG_VIDEO_UNICAM_CAMERA
static u64 unicam_camera_dma_mask = DMA_BIT_MASK(32);

static struct resource board_unicam_resource[] = {
	[0] = 
	{
		.start	=	BCM_INT_ID_RESERVED156,
		.end	=	BCM_INT_ID_RESERVED156,
		.flags	=	IORESOURCE_IRQ,
	},
};

static struct platform_device unicam_camera_device = {
	.name		=	"unicam-camera",
	.id			=	0,
	.resource	=	board_unicam_resource,
	.num_resources   = ARRAY_SIZE(board_unicam_resource),
	.dev		= {
		.dma_mask			= &unicam_camera_dma_mask,
		.coherent_dma_mask	= 0xffffffff,
	},
};
#endif

#ifdef CONFIG_WD_TAPPER
static struct wd_tapper_platform_data wd_tapper_data = {
    /* Set the count to the time equivalent to the time-out in milliseconds
     * required to pet the PMU watchdog to overcome the problem of reset in
     * suspend*/
    .count = 32000,
    .ch_num = 1,
    .name = "aon-timer",
};

static struct platform_device wd_tapper = {
    .name = "wd_tapper",
    .id = 0,
    .dev    =   {
        .platform_data = &wd_tapper_data,
    },
};
#endif

/* Common devices among all the Rhea boards (Rhea Ray, Rhea Berri, etc.) */
static struct platform_device *board_common_plat_devices[] __initdata = {
	&board_serial_device,
	&board_i2c_adap_devices[0],
	&board_i2c_adap_devices[1],
	&board_i2c_adap_devices[2],
	&pmu_device,
	&kona_pwm_device,
	&kona_sspi_spi0_device,
#ifdef CONFIG_SENSORS_KONA
	&tmon_device,
	&thermal_device,
#endif
#ifdef CONFIG_STM_TRACE
	&kona_stm_device,
#endif
#if defined(CONFIG_HW_RANDOM_KONA)
	&rng_device,
#endif

#ifdef CONFIG_USB_DWC_OTG
	&board_kona_hsotgctrl_platform_device,
	&board_kona_otg_platform_device,
#endif

#ifdef CONFIG_KONA_AVS
	&kona_avs_device,
#endif

#ifdef CONFIG_KONA_CPU_FREQ_DRV
	&kona_cpufreq_device,
#endif

#ifdef CONFIG_CRYPTO_DEV_BRCM_SPUM_HASH
	&board_spum_device,
#endif

#ifdef CONFIG_CRYPTO_DEV_BRCM_SPUM_AES
       &board_spum_aes_device,
#endif

#ifdef CONFIG_UNICAM
	&board_unicam_device,
#endif
<<<<<<< HEAD
#ifdef CONFIG_VIDEO_UNICAM_CAMERA
	&unicam_camera_device,
=======

#ifdef CONFIG_WD_TAPPER
    &wd_tapper,
>>>>>>> 5c0163e5
#endif
};

static int __init setup_pmem_alloc(char *p)
{
	if ((get_option(&p, &android_pmem_data.allocator) != 1) && !android_pmem_data.allocator) {
		printk(KERN_WARNING"Invalid 'pmem_alloc=' option, using default PMEM allocation\n");
		android_pmem_data.allocator = DEFAULT_ALLOC;
		return 0;
	}

	return 0;
}
early_param("pmem_alloc", setup_pmem_alloc);

static int __init setup_pmem_cma_alloc(char *p)
{
	if ((get_option(&p, &android_pmem_cma_data.allocator) != 1) && !android_pmem_cma_data.allocator) {
		printk(KERN_WARNING"Invalid 'pmem_alloc=' option, using default PMEM allocation\n");
		android_pmem_cma_data.allocator = CMA_ALLOC;
		return 0;
	}

	return 0;
}
early_param("pmem_cma_alloc", setup_pmem_cma_alloc);

static int __init setup_pmem_pages(char *str)
{
	char *endp = NULL;
	if (str) {
		android_pmem_data.size = memparse((const char *)str, &endp);
		printk(KERN_INFO "PMEM size is 0x%08x Bytes\n", (unsigned int)android_pmem_data.size);
		if (*endp == '@') {
			android_pmem_data.start =  memparse(endp + 1, NULL);
			printk(KERN_INFO "PMEM starts at 0x%08x\n", (unsigned int)android_pmem_data.start);
		}
	} else	{
		printk("\"pmem=\" option is not set!!!\n");
		printk("Unable to determine the memory region for pmem!!!\n");
	}
	return 0;
}
early_param("pmem", setup_pmem_pages);

static int __init setup_pmem_cma_pages(char *str)
{
	char *endp = NULL;
	if (str)	{
		android_pmem_cma_data.size = memparse((const char *)str, &endp);
		printk(KERN_INFO "PMEM_CMA size is 0x%08x Bytes\n", (unsigned int)android_pmem_cma_data.size);
		if (*endp == '@') {
			android_pmem_cma_data.start =  memparse(endp + 1, NULL);
			printk(KERN_INFO "PMEM_CMA starts at 0x%08x\n", (unsigned int)android_pmem_cma_data.start);
		}
	} else {
			printk("\"pmem_cma=\" option is not set!!!\n");
			printk("Unable to determine the memory region for pmem!!!\n");
	}
	return 0;
}
early_param("pmem_cma", setup_pmem_cma_pages);

void __init board_common_reserve(void)
{
	if (android_pmem_data.allocator == CMA_ALLOC)
		dma_declare_contiguous(&android_pmem[0].dev, android_pmem_data.size, 0, 0);

	if (android_pmem_cma_data.allocator == CMA_ALLOC)
		dma_declare_contiguous(&android_pmem[1].dev, android_pmem_cma_data.size, 0, 0);

}

void __init board_add_common_devices(void)
{
	platform_add_devices(board_common_plat_devices, ARRAY_SIZE(board_common_plat_devices));

	if (android_pmem_data.size) {
		if (android_pmem_data.allocator == CMA_ALLOC) {
			get_cma_area(&android_pmem[0].dev, (phys_addr_t *)&android_pmem_data.start,
					&android_pmem_data.size);
		}
		platform_device_register(&android_pmem[0]);
		printk(KERN_EMERG"PMEM : Areas start @ (0x%08lx) with size (%ld)\n",
				android_pmem_data.start, android_pmem_data.size);
	}

	if (android_pmem_cma_data.size) {
		if (android_pmem_cma_data.allocator == CMA_ALLOC) {
			get_cma_area(&android_pmem[1].dev, (phys_addr_t *)&android_pmem_cma_data.start,
					&android_pmem_cma_data.size);
		}
		platform_device_register(&android_pmem[1]);
		printk(KERN_EMERG"PMEM_CMA : Areas start @ (0x%08lx) with size (%ld)\n",
				android_pmem_cma_data.start, android_pmem_cma_data.size);
	}
}<|MERGE_RESOLUTION|>--- conflicted
+++ resolved
@@ -798,14 +798,13 @@
 #ifdef CONFIG_UNICAM
 	&board_unicam_device,
 #endif
-<<<<<<< HEAD
+
 #ifdef CONFIG_VIDEO_UNICAM_CAMERA
 	&unicam_camera_device,
-=======
+#endif
 
 #ifdef CONFIG_WD_TAPPER
-    &wd_tapper,
->>>>>>> 5c0163e5
+	&wd_tapper,
 #endif
 };
 
