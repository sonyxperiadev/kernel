/************************************************************************************************/
/*                                                                                              */
/*  Copyright 2010  Broadcom Corporation                                                        */
/*                                                                                              */
/*     Unless you and Broadcom execute a separate written software license agreement governing  */
/*     use of this software, this software is licensed to you under the terms of the GNU        */
/*     General Public License version 2 (the GPL), available at                                 */
/*                                                                                              */
/*          http://www.broadcom.com/licenses/GPLv2.php                                          */
/*                                                                                              */
/*     with the following added to such license:                                                */
/*                                                                                              */
/*     As a special exception, the copyright holders of this software give you permission to    */
/*     link this software with independent modules, and to copy and distribute the resulting    */
/*     executable under terms of your choice, provided that you also meet, for each linked      */
/*     independent module, the terms and conditions of the license of that module.              */
/*     An independent module is a module which is not derived from this software.  The special  */
/*     exception does not apply to any modifications of the software.                           */
/*                                                                                              */
/*     Notwithstanding the above, under no circumstances may you combine this software in any   */
/*     way with any other Broadcom software provided under a license other than the GPL,        */
/*     without Broadcom's express prior written consent.                                        */
/*                                                                                              */
/************************************************************************************************/
#include <linux/version.h>
#include <linux/init.h>
#include <linux/device.h>
#include <linux/platform_device.h>
#include <linux/sysdev.h>
#include <linux/interrupt.h>
#include <linux/serial_8250.h>
#include <linux/irq.h>
#include <linux/kernel_stat.h>
#include <asm/mach/arch.h>
#include <asm/mach-types.h>
#include <asm/gpio.h>
#include <mach/hardware.h>
#include <mach/sdio_platform.h>
#include <linux/i2c.h>
#include <linux/i2c-kona.h>
#include <mach/kona.h>
#include <mach/rhea.h>
#include <mach/rdb/brcm_rdb_uartb.h>
#include <asm/mach/map.h>
#include <linux/broadcom/bcm_fuse_memmap.h>
#include <linux/broadcom/ipcinterface.h>
#include <asm/pmu.h>
#include <linux/spi/spi.h>
#include <plat/spi_kona.h>
#include <plat/chal/chal_trace.h>
#include <trace/stm.h>

#ifdef CONFIG_KONA_AVS
#include <plat/kona_avs.h>
#endif

/*
 * todo: 8250 driver has problem autodetecting the UART type -> have to
 * use FIXED type
 * confuses it as an XSCALE UART.  Problem seems to be that it reads
 * bit6 in IER as non-zero sometimes when it's supposed to be 0.
 */
#define KONA_UART0_PA	UARTB_BASE_ADDR
#define KONA_UART1_PA	UARTB2_BASE_ADDR
#define KONA_UART2_PA	UARTB3_BASE_ADDR

#ifdef CONFIG_GPIO_PCA953X
#define SD_CARDDET_GPIO_PIN      (KONA_MAX_GPIO + 15)
#endif

#define PID_PLATFORM				0xE600
#define FD_MASS_PRODUCT_ID			0x0001
#define FD_SICD_PRODUCT_ID			0x0002
#define FD_VIDEO_PRODUCT_ID			0x0004
#define FD_DFU_PRODUCT_ID			0x0008
#define FD_MTP_ID					0x000C
#define FD_CDC_ACM_PRODUCT_ID		0x0020
#define FD_CDC_RNDIS_PRODUCT_ID		0x0040
#define FD_CDC_OBEX_PRODUCT_ID		0x0080


#define	BRCM_VENDOR_ID				0x0a5c
#define	BIG_ISLAND_PRODUCT_ID		0x2816

/* FIXME borrow Google Nexus One ID to use windows driver */
#define	GOOGLE_VENDOR_ID			0x18d1
#define	NEXUS_ONE_PROD_ID			0x0d02

#define	VENDOR_ID					GOOGLE_VENDOR_ID
#define	PRODUCT_ID					NEXUS_ONE_PROD_ID

/* use a seprate PID for RNDIS */
#define RNDIS_PRODUCT_ID			0x4e13
#define ACM_PRODUCT_ID				0x8888
#define OBEX_PRODUCT_ID				0x685E


#define KONA_8250PORT(name,clk)				\
{								\
	.membase    = (void __iomem *)(KONA_##name##_VA), 	\
	.mapbase    = (resource_size_t)(KONA_##name##_PA),    	\
	.irq	    = BCM_INT_ID_##name,               		\
	.uartclk    = 26000000,					\
	.regshift   = 2,					\
	.iotype	    = UPIO_DWAPB,					\
	.type	    = PORT_16550A,          			\
	.flags	    = UPF_BOOT_AUTOCONF | UPF_FIXED_TYPE | UPF_SKIP_TEST,	\
	.private_data = (void __iomem *)((KONA_##name##_VA) + UARTB_USR_OFFSET), \
	.clk_name = clk,	\
}

static struct plat_serial8250_port uart_data[] = {
	KONA_8250PORT(UART0,"uartb_clk"),
	KONA_8250PORT(UART1,"uartb2_clk"),
	KONA_8250PORT(UART2,"uartb3_clk"),
	{
		.flags		= 0,
	},
};

static struct platform_device board_serial_device = {
	.name		= "serial8250",
	.id		= PLAT8250_DEV_PLATFORM,
	.dev		= {
		.platform_data = uart_data,
	},
};

<<<<<<< HEAD
=======
static char *android_function_rndis[] = {
#ifdef CONFIG_USB_ANDROID_RNDIS
	"rndis",
#endif
};

static char *android_function_acm[] = {
#ifdef CONFIG_USB_ANDROID_ACM
	"acm",
	"acm1",
#endif
};

static char *android_function_msc_acm[] = {
#ifdef CONFIG_USB_ANDROID_MASS_STORAGE
	"usb_mass_storage",
#endif
#ifdef CONFIG_USB_ANDROID_ACM
	"acm",
	"acm1",
#endif
};

static char *android_function_obex[] = {
#ifdef CONFIG_USB_ANDROID_OBEX
	"obex",
#endif
};

static char *android_function_adb_msc[] = {
#ifdef CONFIG_USB_ANDROID_MASS_STORAGE
	"usb_mass_storage",
#endif
#ifdef CONFIG_USB_ANDROID_ADB
	"adb",
#endif
};

static char *android_functions_all[] = {
#ifdef CONFIG_USB_ANDROID_MASS_STORAGE
	"usb_mass_storage",
#endif
#ifdef CONFIG_USB_ANDROID_ADB
	"adb",
#endif
#ifdef CONFIG_USB_ANDROID_RNDIS
	"rndis",
#endif
#ifdef CONFIG_USB_ANDROID_ACM
	"acm",
#endif
#ifdef CONFIG_USB_ANDROID_OBEX
	"obex",
#endif
};


static struct usb_mass_storage_platform_data android_mass_storage_pdata = {
	.nluns		=	1,
	.vendor		=	"Broadcom",
	.product	=	"Rhea",
	.release	=	0x0100
};

static struct platform_device android_mass_storage_device = {
	.name	=	"usb_mass_storage",
	.id	=	-1,
	.dev	=	{
		.platform_data	=	&android_mass_storage_pdata,
	}
};

static struct usb_ether_platform_data android_rndis_pdata = {
        /* ethaddr FIXME */
        .vendorID       = __constant_cpu_to_le16(VENDOR_ID),
        .vendorDescr    = "Broadcom RNDIS",
};

static struct platform_device android_rndis_device = {
        .name   = "rndis",
        .id     = -1,
        .dev    = {
                .platform_data = &android_rndis_pdata,
        },
};

static struct android_usb_product android_products[] = {
	{
		.product_id	= 	__constant_cpu_to_le16(PRODUCT_ID),
		.num_functions	=	ARRAY_SIZE(android_function_adb_msc),
		.functions	=	android_function_adb_msc,
	},
	{
		.product_id	= 	__constant_cpu_to_le16(PID_PLATFORM | FD_CDC_RNDIS_PRODUCT_ID),
		.num_functions	=	ARRAY_SIZE(android_function_rndis),
		.functions	=	android_function_rndis,
	},
	{
		.product_id	= 	__constant_cpu_to_le16(PID_PLATFORM | FD_CDC_ACM_PRODUCT_ID),
		.num_functions	=	ARRAY_SIZE(android_function_acm),
		.functions	=	android_function_acm,
	},
	{
		.product_id =	__constant_cpu_to_le16(PID_PLATFORM | FD_CDC_ACM_PRODUCT_ID | FD_MASS_PRODUCT_ID),
		.num_functions	=	ARRAY_SIZE(android_function_msc_acm),
		.functions	=	android_function_msc_acm,
	},
	{
		.product_id =	__constant_cpu_to_le16(PID_PLATFORM | FD_CDC_OBEX_PRODUCT_ID),
		.num_functions	=	ARRAY_SIZE(android_function_obex),
		.functions	=	android_function_obex,
	},
};

static struct android_usb_platform_data android_usb_data = {
	.vendor_id		= 	__constant_cpu_to_le16(VENDOR_ID),
	.product_id		=	__constant_cpu_to_le16(PRODUCT_ID),
	.version		=	0,
	.product_name		=	"Rhea",
	.manufacturer_name	= 	"Broadcom",
	.serial_number		=	"0123456789ABCDEF",

	.num_products		=	ARRAY_SIZE(android_products),
	.products		=	android_products,

	.num_functions		=	ARRAY_SIZE(android_functions_all),
	.functions		=	android_functions_all,
};

static struct platform_device android_usb = {
	.name 	= "android_usb",
	.id	= 1,
	.dev	= {
		.platform_data = &android_usb_data,
	},
};

>>>>>>> 04d24e77
static struct resource board_sdio0_resource[] = {
	[0] = {
		.start = SDIO1_BASE_ADDR,
		.end = SDIO1_BASE_ADDR + SZ_64K - 1,
		.flags = IORESOURCE_MEM,
	},
	[1] = {
		.start = BCM_INT_ID_SDIO0,
		.end = BCM_INT_ID_SDIO0,
		.flags = IORESOURCE_IRQ,
	},
};

static struct resource board_sdio1_resource[] = {
	[0] = {
		.start = SDIO2_BASE_ADDR,
		.end = SDIO2_BASE_ADDR + SZ_64K - 1,
		.flags = IORESOURCE_MEM,
	},
	[1] = {
		.start = BCM_INT_ID_SDIO1,
		.end = BCM_INT_ID_SDIO1,
		.flags = IORESOURCE_IRQ,
	},
};

static struct resource board_sdio2_resource[] = {
	[0] = {
		.start = SDIO3_BASE_ADDR,
		.end = SDIO3_BASE_ADDR + SZ_64K - 1,
		.flags = IORESOURCE_MEM,
	},
	[1] = {
		.start = BCM_INT_ID_SDIO_NAND,
		.end = BCM_INT_ID_SDIO_NAND,
		.flags = IORESOURCE_IRQ,
	},
};
static struct sdio_platform_cfg board_sdio_param[] = {
	{ /* SDIO0 */
		.id = 0,
		.data_pullup = 0,
		.cd_gpio = SD_CARDDET_GPIO_PIN,
		.devtype = SDIO_DEV_TYPE_SDMMC,
		.flags = KONA_SDIO_FLAGS_DEVICE_REMOVABLE,
		.peri_clk_name = "sdio1_clk",
		.ahb_clk_name = "sdio1_ahb_clk",
		.sleep_clk_name = "sdio1_sleep_clk",
		.peri_clk_rate = 48000000,
	},
	{ /* SDIO1 */
		.id = 1,
		.data_pullup = 0,
		.is_8bit = 1,
		.devtype = SDIO_DEV_TYPE_EMMC,
		.flags = KONA_SDIO_FLAGS_DEVICE_NON_REMOVABLE ,
		.peri_clk_name = "sdio2_clk",
		.ahb_clk_name = "sdio2_ahb_clk",
		.sleep_clk_name = "sdio2_sleep_clk",
		.peri_clk_rate = 52000000,
	},
	{ /* SDIO2 */
		.id = 2,
		.data_pullup = 0,
		.devtype = SDIO_DEV_TYPE_SDMMC,
		.flags = KONA_SDIO_FLAGS_DEVICE_REMOVABLE,
		.peri_clk_name = "sdio3_clk",
		.ahb_clk_name = "sdio3_ahb_clk",
		.sleep_clk_name = "sdio3_sleep_clk",
		.peri_clk_rate = 52000000,
	},
};

static struct platform_device board_sdio0_device = {
	.name = "sdhci",
	.id = 0,
	.resource = board_sdio0_resource,
	.num_resources   = ARRAY_SIZE(board_sdio0_resource),
	.dev      = {
		.platform_data = &board_sdio_param[0],
	},
};

static struct platform_device board_sdio1_device = {
	.name = "sdhci",
	.id = 1,
	.resource = board_sdio1_resource,
	.num_resources   = ARRAY_SIZE(board_sdio1_resource),
	.dev      = {
		.platform_data = &board_sdio_param[1],
	},
};

static struct platform_device board_sdio2_device = {
	.name = "sdhci",
	.id = 2,
	.resource = board_sdio2_resource,
	.num_resources   = ARRAY_SIZE(board_sdio2_resource),
	.dev      = {
		.platform_data = &board_sdio_param[2],
	},
};

static struct resource board_i2c0_resource[] = {
	[0] =
	{
		.start = BSC1_BASE_ADDR,
		.end = BSC1_BASE_ADDR + SZ_4K - 1,
		.flags = IORESOURCE_MEM,
	},
	[1] =
	{
		.start = BCM_INT_ID_I2C0,
		.end = BCM_INT_ID_I2C0,
		.flags = IORESOURCE_IRQ,
	},
};

static struct resource board_i2c1_resource[] = {
	[0] =
	{
		.start = BSC2_BASE_ADDR,
		.end = BSC2_BASE_ADDR + SZ_4K - 1,
		.flags = IORESOURCE_MEM,
	},
	[1] =
	{
		.start = BCM_INT_ID_I2C1,
		.end = BCM_INT_ID_I2C1,
		.flags = IORESOURCE_IRQ,
	},
};

static struct resource board_pmu_bsc_resource[] = {
	[0] =
	{
		.start = PMU_BSC_BASE_ADDR,
		.end = PMU_BSC_BASE_ADDR + SZ_4K - 1,
		.flags = IORESOURCE_MEM,
	},
	[1] =
	{
		.start = BCM_INT_ID_PM_I2C,
		.end = BCM_INT_ID_PM_I2C,
		.flags = IORESOURCE_IRQ,
	},
};

static struct bsc_adap_cfg bsc_i2c_cfg[] = {
	{ /* for BSC0 */
		.speed = BSC_BUS_SPEED_50K,
		.bsc_clk = "bsc1_clk",
		.bsc_apb_clk = "bsc1_apb_clk",
	},
	{ /* for BSC1*/
		.speed = BSC_BUS_SPEED_50K,
		.bsc_clk = "bsc2_clk",
		.bsc_apb_clk = "bsc2_apb_clk",
	},
	{ /* for PMU */
		.speed = BSC_BUS_SPEED_50K,
		.bsc_clk = "pmu_bsc_clk",
		.bsc_apb_clk = "pmu_bsc_apb",
	},
};

static struct platform_device board_i2c_adap_devices[] =
{
	{  /* for BSC0 */
		.name = "bsc-i2c",
		.id = 0,
		.resource = board_i2c0_resource,
		.num_resources	= ARRAY_SIZE(board_i2c0_resource),
		.dev      = {
			.platform_data = &bsc_i2c_cfg[0],
		},
	},
	{  /* for BSC1 */
		.name = "bsc-i2c",
		.id = 1,
		.resource = board_i2c1_resource,
		.num_resources	= ARRAY_SIZE(board_i2c1_resource),
		.dev	  = {
			.platform_data = &bsc_i2c_cfg[1],
		},

	},
	{  /* for PMU BSC */
		.name = "bsc-i2c",
		.id = 2,
		.resource = board_pmu_bsc_resource,
		.num_resources	= ARRAY_SIZE(board_pmu_bsc_resource),
		.dev      = {
			.platform_data = &bsc_i2c_cfg[2],
		},
	},
};

/* ARM performance monitor unit */
static struct resource pmu_resource = {
       .start = BCM_INT_ID_PMU_IRQ0,
       .end = BCM_INT_ID_PMU_IRQ0,
       .flags = IORESOURCE_IRQ,
};

static struct platform_device pmu_device = {
       .name = "arm-pmu",
       .id   = ARM_PMU_DEVICE_CPU,
       .resource = &pmu_resource,
       .num_resources = 1,
};

// PWM configuration.
static struct resource kona_pwm_resource = {
                .start = PWM_BASE_ADDR,
                .end = PWM_BASE_ADDR + SZ_4K - 1,
                .flags = IORESOURCE_MEM,
};

static struct platform_device kona_pwm_device = {
                .name = "kona_pwmc",
                .id = -1,
                .resource = &kona_pwm_resource,
                .num_resources  = 1,
} ;

/* SPI configuration */
static struct resource kona_sspi_spi0_resource[] = {
	[0] = {
                .start = SSP0_BASE_ADDR,
                .end = SSP0_BASE_ADDR + SZ_4K - 1,
                .flags = IORESOURCE_MEM,
	},
	[1] = {
		.start = BCM_INT_ID_SSP0,
		.end = BCM_INT_ID_SSP0,
		.flags = IORESOURCE_IRQ,
	},
};

static struct spi_kona_platform_data sspi_spi0_info = {
	.enable_dma = 1,
	.cs_line = 1,
	.mode = SPI_LOOP | SPI_MODE_3,
};

static struct platform_device kona_sspi_spi0_device = {
	.dev = {
		.platform_data = &sspi_spi0_info,
	},
	.name = "kona_sspi_spi",
	.id = 0,
	.resource = kona_sspi_spi0_resource,
	.num_resources  = ARRAY_SIZE(kona_sspi_spi0_resource),
};

#ifdef CONFIG_SENSORS_KONA
static struct resource board_tmon_resource[] = {
	{	/* For Current Temperature */
		.start = TMON_BASE_ADDR,
		.end = TMON_BASE_ADDR + SZ_4K - 1,
		.flags = IORESOURCE_MEM,
	},
	{	/* For Temperature IRQ */
		.start = BCM_INT_ID_TEMP_MON,
		.end = BCM_INT_ID_TEMP_MON,
		.flags = IORESOURCE_IRQ,
	},
};

struct platform_device tmon_device = {
	.name = "kona-tmon",
	.id = -1,
	.resource = board_tmon_resource,
	.num_resources = ARRAY_SIZE(board_tmon_resource),
};
#endif

#ifdef CONFIG_STM_TRACE
static struct stm_platform_data stm_pdata = {
	.regs_phys_base       = STM_BASE_ADDR,
	.channels_phys_base   = SWSTM_BASE_ADDR,
	.id_mask              = 0x0,   /* Skip ID check/match */
	.final_funnel	      = CHAL_TRACE_FIN_FUNNEL,
};

struct platform_device kona_stm_device = {
	.name = "stm",
	.id = -1,
	.dev = {
	        .platform_data = &stm_pdata,
	},
};
#endif

#if defined(CONFIG_HW_RANDOM_KONA)
static struct resource rng_device_resource[] = {
	[0] = {
		.start = SEC_RNG_BASE_ADDR,
		.end   = SEC_RNG_BASE_ADDR + 0x14,
		.flags = IORESOURCE_MEM,
	},
	[1] = {
		.start = BCM_INT_ID_SECURE_TRAP1,
		.end   = BCM_INT_ID_SECURE_TRAP1,
		.flags = IORESOURCE_IRQ,
	},
};

static struct platform_device rng_device =
{
	.name			= "kona_rng",
	.id				= -1,
	.resource	  = rng_device_resource,
	.num_resources = ARRAY_SIZE(rng_device_resource),
};
#endif

#ifdef CONFIG_USB
static struct resource kona_hsotgctrl_platform_resource[] = {
	[0] = {
		.start = HSOTG_CTRL_BASE_ADDR,
		.end = HSOTG_CTRL_BASE_ADDR + SZ_4K - 1,
		.flags = IORESOURCE_MEM,
	},
};

static struct platform_device board_kona_hsotgctrl_platform_device =
{
	.name = "bcm_hsotgctrl",
	.id = -1,
	.resource = kona_hsotgctrl_platform_resource,
	.num_resources = ARRAY_SIZE(kona_hsotgctrl_platform_resource),
};
#endif

#ifdef CONFIG_USB_DWC_OTG
static struct resource kona_otg_platform_resource[] = {
	[0] = { /* Keep HSOTG_BASE_ADDR as first IORESOURCE_MEM to be compatible with legacy code */
		.start = HSOTG_BASE_ADDR,
		.end = HSOTG_BASE_ADDR + SZ_64K - 1,
		.flags = IORESOURCE_MEM,
	},
	[1] = {
		.start = HSOTG_CTRL_BASE_ADDR,
		.end = HSOTG_CTRL_BASE_ADDR + SZ_4K - 1,
		.flags = IORESOURCE_MEM,
	},
	[2] = {
		.start = BCM_INT_ID_USB_HSOTG,
		.end = BCM_INT_ID_USB_HSOTG,
		.flags = IORESOURCE_IRQ,
	},
};

static struct platform_device board_kona_otg_platform_device =
{
	.name = "dwc_otg",
	.id = -1,
	.resource = kona_otg_platform_resource,
	.num_resources = ARRAY_SIZE(kona_otg_platform_resource),
};
#endif

#ifdef CONFIG_KONA_AVS

static u32 svt_pmos_bin[3+1] = {125,146,171,201};
static u32 svt_nmos_bin[3+1] = {75,96,126,151};

static u32 lvt_pmos_bin[3+1] = {150,181,216,251};
static u32 lvt_nmos_bin[3+1] = {90,111,146,181};

u32 svt_silicon_type_lut[3][3] =
	{
		{SILICON_TYPE_SLOW,SILICON_TYPE_SLOW,SILICON_TYPE_TYPICAL},
		{SILICON_TYPE_SLOW,SILICON_TYPE_TYPICAL,SILICON_TYPE_TYPICAL},
		{SILICON_TYPE_TYPICAL,SILICON_TYPE_TYPICAL,SILICON_TYPE_FAST}
	};

u32 lvt_silicon_type_lut[3][3] =
	{
		{SILICON_TYPE_SLOW,SILICON_TYPE_SLOW,SILICON_TYPE_TYPICAL},
		{SILICON_TYPE_SLOW,SILICON_TYPE_TYPICAL,SILICON_TYPE_TYPICAL},
		{SILICON_TYPE_TYPICAL,SILICON_TYPE_TYPICAL,SILICON_TYPE_FAST}
	};

u32 ss_vlt_tbl[] = {0x3, 0x3, 0x4, 0x4, 0x4, 0xe, 0xe, 0xe,
						0xe, 0xe, 0xe, 0xe, 0x13, 0x13, 0x13, 0x13};

u32 tt_vlt_tbl[] = {0x3, 0x3, 0x4, 0x4, 0x4, 0xb, 0xb, 0xb,
							0xb, 0xb, 0xb, 0xb,  0xd,  0xd,  0xd, 0xd};

u32 ff_vlt_tbl[] = { 0x3, 0x3, 0x4, 0x4,0x4, 0x4, 0xb, 0xb,
							0xb, 0xb, 0xb, 0xb, 0xb, 0xd, 0xd, 0xd };
static u32* volt_table[] = {ss_vlt_tbl, tt_vlt_tbl, ff_vlt_tbl};

static struct kona_avs_pdata avs_pdata =
{
	.avs_type = AVS_TYPE_OPEN,
	.nmos_bin_size = 3,
	.pmos_bin_size = 3,

	.svt_pmos_bin = svt_pmos_bin,
	.svt_nmos_bin = svt_nmos_bin,

	.lvt_pmos_bin = lvt_pmos_bin,
	.lvt_nmos_bin = lvt_nmos_bin,

	.svt_silicon_type_lut =(u32**) svt_silicon_type_lut,
	.lvt_silicon_type_lut = (u32**)lvt_silicon_type_lut,

	.volt_table = volt_table,
	.otp_row = 8,
};

struct platform_device kona_avs_device = {
	.name = "kona-avs",
	.id = -1,
	.dev = {
	        .platform_data = &avs_pdata,
	},
};

#endif

/* Common devices among all the Rhea boards (Rhea Ray, Rhea Berri, etc.) */
static struct platform_device *board_common_plat_devices[] __initdata = {
	&board_serial_device,
	&board_i2c_adap_devices[0],
	&board_i2c_adap_devices[1],
	&board_i2c_adap_devices[2],
<<<<<<< HEAD
	&pmu_device,	
=======
	&android_rndis_device,
	&android_mass_storage_device,
	&android_usb,
	&pmu_device,
>>>>>>> 04d24e77
	&kona_pwm_device,
	&kona_sspi_spi0_device,
#ifdef CONFIG_SENSORS_KONA
	&tmon_device,
#endif
#ifdef CONFIG_STM_TRACE
	&kona_stm_device,
#endif
#if defined(CONFIG_HW_RANDOM_KONA)
	&rng_device,
#endif
#ifdef CONFIG_USB
	&board_kona_hsotgctrl_platform_device,
#endif
#ifdef CONFIG_USB_DWC_OTG
	&board_kona_otg_platform_device,
#endif

#ifdef CONFIG_KONA_AVS
	&kona_avs_device,
#endif
};

/* Common devices among all the Rhea boards (Rhea Ray, Rhea Berri, etc.) */
static struct platform_device *board_sdio_plat_devices[] __initdata = {
	&board_sdio1_device,
	&board_sdio2_device,
	&board_sdio0_device,
};

void __init board_add_common_devices(void)
{
	platform_add_devices(board_common_plat_devices, ARRAY_SIZE(board_common_plat_devices));
}

void __init board_add_sdio_devices(void)
{
	platform_add_devices(board_sdio_plat_devices, ARRAY_SIZE(board_sdio_plat_devices));
}<|MERGE_RESOLUTION|>--- conflicted
+++ resolved
@@ -126,8 +126,6 @@
 	},
 };
 
-<<<<<<< HEAD
-=======
 static char *android_function_rndis[] = {
 #ifdef CONFIG_USB_ANDROID_RNDIS
 	"rndis",
@@ -265,7 +263,6 @@
 	},
 };
 
->>>>>>> 04d24e77
 static struct resource board_sdio0_resource[] = {
 	[0] = {
 		.start = SDIO1_BASE_ADDR,
@@ -697,14 +694,10 @@
 	&board_i2c_adap_devices[0],
 	&board_i2c_adap_devices[1],
 	&board_i2c_adap_devices[2],
-<<<<<<< HEAD
-	&pmu_device,	
-=======
 	&android_rndis_device,
 	&android_mass_storage_device,
 	&android_usb,
 	&pmu_device,
->>>>>>> 04d24e77
 	&kona_pwm_device,
 	&kona_sspi_spi0_device,
 #ifdef CONFIG_SENSORS_KONA
