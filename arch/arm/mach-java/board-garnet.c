--- conflicted
+++ resolved
@@ -1190,16 +1190,10 @@
 	OF_DEV_AUXDATA("bcm,soc-camera", 0x21,
 		"soc-front-camera", &iclink_front),
 #endif
-<<<<<<< HEAD
 #ifdef CONFIG_SOC_CAMERA_OV7692
 	OF_DEV_AUXDATA("bcm,soc-camera", 0x3e,
 		"soc-front-camera", &iclink_ov7692),
 #endif
-=======
-
-	OF_DEV_AUXDATA("bcm,soc-camera", 0x3e,
-		"soc-front-camera", &iclink_front),
->>>>>>> fa4f9bce
 	{},
 };
 
