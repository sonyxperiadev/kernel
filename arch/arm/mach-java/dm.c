--- conflicted
+++ resolved
@@ -628,13 +628,8 @@
 		cdc_set_fsm_ctrl(FSM_CLR_ALL_STATUS);
 		cdc_set_override(WAIT_IDLE_TIMEOUT, 0xF);
 		fdm_attempt++;
-<<<<<<< HEAD
-
-=======
-		fdm_abort = 0;
 		if (unlikely(fdm_time_en))
 			time1 = kona_hubtimer_get_counter();
->>>>>>> 291b78b8
 		/*no break to continue to CEOK*/
 	case CDC_STATUS_CEOK:
 		/*dormant_enter_continue will turn OFF L2 mem only if
