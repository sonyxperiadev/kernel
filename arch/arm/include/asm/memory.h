/*
 *  arch/arm/include/asm/memory.h
 *
 *  Copyright (C) 2000-2002 Russell King
 *  modification for nommu, Hyok S. Choi, 2004
 *
 * This program is free software; you can redistribute it and/or modify
 * it under the terms of the GNU General Public License version 2 as
 * published by the Free Software Foundation.
 *
 *  Note: this file should not be included by non-asm/.h files
 */
#ifndef __ASM_ARM_MEMORY_H
#define __ASM_ARM_MEMORY_H

#include <linux/compiler.h>
#include <linux/const.h>
#include <linux/types.h>
#include <mach/memory.h>
#include <asm/sizes.h>

/*
 * Allow for constants defined here to be used from assembly code
 * by prepending the UL suffix only with actual C code compilation.
 */
#define UL(x) _AC(x, UL)

#ifdef CONFIG_MMU

/*
 * PAGE_OFFSET - the virtual address of the start of the kernel image
 * TASK_SIZE - the maximum size of a user space task.
 * TASK_UNMAPPED_BASE - the lower boundary of the mmap VM area
 */
#define PAGE_OFFSET		UL(CONFIG_PAGE_OFFSET)
#define TASK_SIZE		(UL(CONFIG_PAGE_OFFSET) - UL(0x01000000))
#define TASK_UNMAPPED_BASE	(UL(CONFIG_PAGE_OFFSET) / 3)

/*
 * The maximum size of a 26-bit user space task.
 */
#define TASK_SIZE_26		UL(0x04000000)

/*
 * The module space lives between the addresses given by TASK_SIZE
 * and PAGE_OFFSET - it must be within 32MB of the kernel text.
 */
#ifndef CONFIG_THUMB2_KERNEL
#define MODULES_VADDR		(PAGE_OFFSET - 16*1024*1024)
#else
/* smaller range for Thumb-2 symbols relocation (2^24)*/
#define MODULES_VADDR		(PAGE_OFFSET - 8*1024*1024)
#endif

#if TASK_SIZE > MODULES_VADDR
#error Top of user space clashes with start of module space
#endif

/*
 * The highmem pkmap virtual space shares the end of the module area.
 */
#ifdef CONFIG_HIGHMEM
#define MODULES_END		(PAGE_OFFSET - PMD_SIZE)
#else
#define MODULES_END		(PAGE_OFFSET)
#endif

/*
 * The XIP kernel gets mapped at the bottom of the module vm area.
 * Since we use sections to map it, this macro replaces the physical address
 * with its virtual address while keeping offset from the base section.
 */
#define XIP_VIRT_ADDR(physaddr)  (MODULES_VADDR + ((physaddr) & 0x000fffff))

/*
 * Allow 16MB-aligned ioremap pages
 */
#define IOREMAP_MAX_ORDER	24

/*
 * Size of DMA-consistent memory region.  Must be multiple of 2M,
 * between 2MB and 14MB inclusive.
 */
#ifndef CONSISTENT_DMA_SIZE
#define CONSISTENT_DMA_SIZE 	SZ_2M
#endif

#define CONSISTENT_END		(0xffe00000UL)
#define CONSISTENT_BASE		(CONSISTENT_END - CONSISTENT_DMA_SIZE)

#else /* CONFIG_MMU */

/*
 * The limitation of user task size can grow up to the end of free ram region.
 * It is difficult to define and perhaps will never meet the original meaning
 * of this define that was meant to.
 * Fortunately, there is no reference for this in noMMU mode, for now.
 */
#ifndef TASK_SIZE
#define TASK_SIZE		(CONFIG_DRAM_SIZE)
#endif

#ifndef TASK_UNMAPPED_BASE
#define TASK_UNMAPPED_BASE	UL(0x00000000)
#endif

#ifndef PHYS_OFFSET
#define PHYS_OFFSET 		UL(CONFIG_DRAM_BASE)
#endif

#ifndef END_MEM
#define END_MEM     		(UL(CONFIG_DRAM_BASE) + CONFIG_DRAM_SIZE)
#endif

#ifndef PAGE_OFFSET
#define PAGE_OFFSET		(PHYS_OFFSET)
#endif

/*
 * The module can be at any place in ram in nommu mode.
 */
#define MODULES_END		(END_MEM)
#define MODULES_VADDR		(PHYS_OFFSET)

#endif /* !CONFIG_MMU */

/*
 * We fix the TCM memories max 32 KiB ITCM resp DTCM at these
 * locations
 */
#ifdef CONFIG_HAVE_TCM
#define ITCM_OFFSET	UL(0xfffe0000)
#define DTCM_OFFSET	UL(0xfffe8000)
#endif

/*
 * Convert a physical address to a Page Frame Number and back
 */
#define	__phys_to_pfn(paddr)	((unsigned long)((paddr) >> PAGE_SHIFT))
#define	__pfn_to_phys(pfn)	((phys_addr_t)(pfn) << PAGE_SHIFT)

/*
 * Convert a page to/from a physical address
 */
#define page_to_phys(page)	(__pfn_to_phys(page_to_pfn(page)))
#define phys_to_page(phys)	(pfn_to_page(__phys_to_pfn(phys)))

#ifndef __ASSEMBLY__

/*
 * Physical vs virtual RAM address space conversion.  These are
 * private definitions which should NOT be used outside memory.h
 * files.  Use virt_to_phys/phys_to_virt/__pa/__va instead.
 */
#ifndef __virt_to_phys
#ifdef CONFIG_ARM_PATCH_PHYS_VIRT

/*
 * Constants used to force the right instruction encodings and shifts
 * so that all we need to do is modify the 8-bit constant field.
 */
#define __PV_BITS_31_24	0x81000000
#define __PV_BITS_23_16	0x00810000

extern unsigned long __pv_phys_offset;
#define PHYS_OFFSET __pv_phys_offset

#define __pv_stub(from,to,instr,type)			\
	__asm__("@ __pv_stub\n"				\
	"1:	" instr "	%0, %1, %2\n"		\
	"	.pushsection .pv_table,\"a\"\n"		\
	"	.long	1b\n"				\
	"	.popsection\n"				\
	: "=r" (to)					\
	: "r" (from), "I" (type))

static inline unsigned long __virt_to_phys(unsigned long x)
{
	unsigned long t;
	__pv_stub(x, t, "add", __PV_BITS_31_24);
#ifdef CONFIG_ARM_PATCH_PHYS_VIRT_16BIT
	__pv_stub(t, t, "add", __PV_BITS_23_16);
#endif
	return t;
}

static inline unsigned long __phys_to_virt(unsigned long x)
{
	unsigned long t;
	__pv_stub(x, t, "sub", __PV_BITS_31_24);
#ifdef CONFIG_ARM_PATCH_PHYS_VIRT_16BIT
	__pv_stub(t, t, "sub", __PV_BITS_23_16);
#endif
	return t;
}
#else
#define __virt_to_phys(x)	((x) - PAGE_OFFSET + PHYS_OFFSET)
#define __phys_to_virt(x)	((x) - PHYS_OFFSET + PAGE_OFFSET)
#endif
#endif

#ifndef PHYS_OFFSET
#define PHYS_OFFSET	PLAT_PHYS_OFFSET
#endif

/*
 * The DMA mask corresponding to the maximum bus address allocatable
 * using GFP_DMA.  The default here places no restriction on DMA
 * allocations.  This must be the smallest DMA mask in the system,
 * so a successful GFP_DMA allocation will always satisfy this.
 */
#ifndef ARM_DMA_ZONE_SIZE
#define ISA_DMA_THRESHOLD	(0xffffffffULL)
<<<<<<< HEAD
#endif

#ifndef arch_adjust_zones
#define arch_adjust_zones(node,size,holes) do { } while (0)
=======
#else
#define ISA_DMA_THRESHOLD	(PHYS_OFFSET + ARM_DMA_ZONE_SIZE - 1)
>>>>>>> d235ebfd
#endif

/*
 * PFNs are used to describe any physical page; this means
 * PFN 0 == physical address 0.
 *
 * This is the PFN of the first RAM page in the kernel
 * direct-mapped view.  We assume this is the first page
 * of RAM in the mem_map as well.
 */
#define PHYS_PFN_OFFSET	(PHYS_OFFSET >> PAGE_SHIFT)

/*
 * These are *only* valid on the kernel direct mapped RAM memory.
 * Note: Drivers should NOT use these.  They are the wrong
 * translation for translating DMA addresses.  Use the driver
 * DMA support - see dma-mapping.h.
 */
static inline phys_addr_t virt_to_phys(const volatile void *x)
{
	return __virt_to_phys((unsigned long)(x));
}

static inline void *phys_to_virt(phys_addr_t x)
{
	return (void *)(__phys_to_virt((unsigned long)(x)));
}

/*
 * Drivers should NOT use these either.
 */
#define __pa(x)			__virt_to_phys((unsigned long)(x))
#define __va(x)			((void *)__phys_to_virt((unsigned long)(x)))
#define pfn_to_kaddr(pfn)	__va((pfn) << PAGE_SHIFT)

/*
 * Virtual <-> DMA view memory address translations
 * Again, these are *only* valid on the kernel direct mapped RAM
 * memory.  Use of these is *deprecated* (and that doesn't mean
 * use the __ prefixed forms instead.)  See dma-mapping.h.
 */
#ifndef __virt_to_bus
#define __virt_to_bus	__virt_to_phys
#define __bus_to_virt	__phys_to_virt
#define __pfn_to_bus(x)	__pfn_to_phys(x)
#define __bus_to_pfn(x)	__phys_to_pfn(x)
#endif

static inline __deprecated unsigned long virt_to_bus(void *x)
{
	return __virt_to_bus((unsigned long)x);
}

static inline __deprecated void *bus_to_virt(unsigned long x)
{
	return (void *)__bus_to_virt(x);
}

/*
 * Conversion between a struct page and a physical address.
 *
 * Note: when converting an unknown physical address to a
 * struct page, the resulting pointer must be validated
 * using VALID_PAGE().  It must return an invalid struct page
 * for any physical address not corresponding to a system
 * RAM address.
 *
 *  page_to_pfn(page)	convert a struct page * to a PFN number
 *  pfn_to_page(pfn)	convert a _valid_ PFN number to struct page *
 *
 *  virt_to_page(k)	convert a _valid_ virtual address to struct page *
 *  virt_addr_valid(k)	indicates whether a virtual address is valid
 */
#define ARCH_PFN_OFFSET		PHYS_PFN_OFFSET

#define virt_to_page(kaddr)	pfn_to_page(__pa(kaddr) >> PAGE_SHIFT)
#define virt_addr_valid(kaddr)	((unsigned long)(kaddr) >= PAGE_OFFSET && (unsigned long)(kaddr) < (unsigned long)high_memory)

/*
 * Optional coherency support.  Currently used only by selected
 * Intel XSC3-based systems.
 */
#ifndef arch_is_coherent
#define arch_is_coherent()		0
#endif

#endif

#include <asm-generic/memory_model.h>

#endif<|MERGE_RESOLUTION|>--- conflicted
+++ resolved
@@ -211,15 +211,8 @@
  */
 #ifndef ARM_DMA_ZONE_SIZE
 #define ISA_DMA_THRESHOLD	(0xffffffffULL)
-<<<<<<< HEAD
-#endif
-
-#ifndef arch_adjust_zones
-#define arch_adjust_zones(node,size,holes) do { } while (0)
-=======
 #else
 #define ISA_DMA_THRESHOLD	(PHYS_OFFSET + ARM_DMA_ZONE_SIZE - 1)
->>>>>>> d235ebfd
 #endif
 
 /*
