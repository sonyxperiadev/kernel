--- conflicted
+++ resolved
@@ -18,27 +18,12 @@
 #define TWD_TIMER_CONTROL_PERIODIC	(1 << 1)
 #define TWD_TIMER_CONTROL_IT_ENABLE	(1 << 2)
 
-<<<<<<< HEAD
-#define TWD_WDOG_CONTROL_ENABLE         (1 << 0)
-#define TWD_WDOG_CONTROL_PERIODIC	(1 << 1)
-#define TWD_WDOG_CONTROL_IT_ENABLE	(1 << 2)
-#define TWD_WDOG_CONTROL_TIMER_MODE	(0 << 3)
-#define TWD_WDOG_CONTROL_WATCHDOG_MODE	(1 << 3)
-
-struct clock_event_device;
-=======
 #include <linux/ioport.h>
->>>>>>> 53143fd3
 
 struct twd_local_timer {
 	struct resource	res[2];
 };
 
-<<<<<<< HEAD
-int twd_timer_ack(void);
-void twd_timer_setup(struct clock_event_device *);
-unsigned long twd_get_timer_rate(void);
-=======
 #define DEFINE_TWD_LOCAL_TIMER(name,base,irq)	\
 struct twd_local_timer name __initdata = {	\
 	.res	= {				\
@@ -56,6 +41,5 @@
 {
 }
 #endif
->>>>>>> 53143fd3
 
 #endif