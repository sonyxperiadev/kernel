/*
 * sched_clock.h: support for extending counters to full 64-bit ns counter
 *
 * This program is free software; you can redistribute it and/or modify
 * it under the terms of the GNU General Public License version 2 as
 * published by the Free Software Foundation.
 */
#ifndef ASM_SCHED_CLOCK
#define ASM_SCHED_CLOCK

extern void sched_clock_postinit(void);
extern void setup_sched_clock(u32 (*read)(void), int bits, unsigned long rate);
<<<<<<< HEAD
extern void setup_sched_clock_needs_suspend(u32 (*read)(void), int bits,
		unsigned long rate);
=======

extern unsigned long long (*sched_clock_func)(void);

>>>>>>> a88f9e27
#endif<|MERGE_RESOLUTION|>--- conflicted
+++ resolved
@@ -10,12 +10,8 @@
 
 extern void sched_clock_postinit(void);
 extern void setup_sched_clock(u32 (*read)(void), int bits, unsigned long rate);
-<<<<<<< HEAD
 extern void setup_sched_clock_needs_suspend(u32 (*read)(void), int bits,
-		unsigned long rate);
-=======
-
+	 unsigned long rate);
 extern unsigned long long (*sched_clock_func)(void);
 
->>>>>>> a88f9e27
 #endif