/*
 *  arch/arm/include/asm/map.h
 *
 *  Copyright (C) 1999-2000 Russell King
 *
 * This program is free software; you can redistribute it and/or modify
 * it under the terms of the GNU General Public License version 2 as
 * published by the Free Software Foundation.
 *
 *  Page table mapping constructs and function prototypes
 */
#include <asm/io.h>
#include <asm/page.h>

struct map_desc {
	unsigned long virtual;
	unsigned long pfn;
	unsigned long length;
	unsigned int type;
};

/* types 0-3 are defined in asm/io.h */
#define MT_UNCACHED		4
#define MT_CACHECLEAN		5
#define MT_MINICLEAN		6
#define MT_LOW_VECTORS		7
#define MT_HIGH_VECTORS		8
#define MT_MEMORY		9
#define MT_ROM			10
#define MT_MEMORY_NONCACHED	11
#define MT_MEMORY_DTCM		12
#define MT_MEMORY_ITCM		13
<<<<<<< HEAD
#define MT_MEMORY_SO		14
=======
#define MT_DEVICE_STRONGLY_ORDERED 14
#define MT_MEMORY_R		15
#define MT_MEMORY_RW		16
#define MT_MEMORY_RX		17
>>>>>>> 3f6240f3

#ifdef CONFIG_MMU
extern void iotable_init(struct map_desc *, int);

struct mem_type {
	pteval_t prot_pte;
	unsigned int prot_l1;
	unsigned int prot_sect;
	unsigned int domain;
};

extern const struct mem_type *get_mem_type(unsigned int type);
/*
 * external interface to remap single page with appropriate type
 */
extern int ioremap_page(unsigned long virt, unsigned long phys,
			const struct mem_type *mtype);
#else
#define iotable_init(map,num)	do { } while (0)
#endif<|MERGE_RESOLUTION|>--- conflicted
+++ resolved
@@ -9,8 +9,10 @@
  *
  *  Page table mapping constructs and function prototypes
  */
+#ifndef __ASM_ARM_MACH_MAP_H
+#define __ASM_ARM_MACH_MAP_H
+
 #include <asm/io.h>
-#include <asm/page.h>
 
 struct map_desc {
 	unsigned long virtual;
@@ -30,31 +32,26 @@
 #define MT_MEMORY_NONCACHED	11
 #define MT_MEMORY_DTCM		12
 #define MT_MEMORY_ITCM		13
-<<<<<<< HEAD
 #define MT_MEMORY_SO		14
-=======
-#define MT_DEVICE_STRONGLY_ORDERED 14
 #define MT_MEMORY_R		15
 #define MT_MEMORY_RW		16
 #define MT_MEMORY_RX		17
->>>>>>> 3f6240f3
 
 #ifdef CONFIG_MMU
 extern void iotable_init(struct map_desc *, int);
 
-struct mem_type {
-	pteval_t prot_pte;
-	unsigned int prot_l1;
-	unsigned int prot_sect;
-	unsigned int domain;
-};
-
+struct mem_type;
 extern const struct mem_type *get_mem_type(unsigned int type);
 /*
  * external interface to remap single page with appropriate type
  */
 extern int ioremap_page(unsigned long virt, unsigned long phys,
 			const struct mem_type *mtype);
+
+extern int ioremap_pages(unsigned long virt, unsigned long phys,
+			unsigned long size, const struct mem_type *mtype);
 #else
 #define iotable_init(map,num)	do { } while (0)
+#endif
+
 #endif