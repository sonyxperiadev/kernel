--- conflicted
+++ resolved
@@ -78,19 +78,11 @@
 	arch_spinlock_t lockval;
 
 	__asm__ __volatile__(
-<<<<<<< HEAD
+"	isb\n"
 "1:	ldrex	%0, [%3]\n"
 "	add	%1, %0, %4\n"
 "	strex	%2, %1, [%3]\n"
 "	teq	%2, #0\n"
-=======
-"	isb\n"
-"1:	ldrex	%0, [%1]\n"
-"	teq	%0, #0\n"
-	WFE("ne")
-"	strexeq	%0, %2, [%1]\n"
-"	teqeq	%0, #0\n"
->>>>>>> 7bfdf205
 "	bne	1b"
 	: "=&r" (lockval), "=&r" (newval), "=&r" (tmp)
 	: "r" (&lock->slock), "I" (1 << TICKET_SHIFT)
