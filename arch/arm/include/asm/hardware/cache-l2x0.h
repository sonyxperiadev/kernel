/*
 * arch/arm/include/asm/hardware/cache-l2x0.h
 *
 * Copyright (C) 2007 ARM Limited
 *
 * This program is free software; you can redistribute it and/or modify
 * it under the terms of the GNU General Public License version 2 as
 * published by the Free Software Foundation.
 *
 * This program is distributed in the hope that it will be useful,
 * but WITHOUT ANY WARRANTY; without even the implied warranty of
 * MERCHANTABILITY or FITNESS FOR A PARTICULAR PURPOSE.  See the
 * GNU General Public License for more details.
 *
 * You should have received a copy of the GNU General Public License
 * along with this program; if not, write to the Free Software
 * Foundation, Inc., 59 Temple Place, Suite 330, Boston, MA 02111-1307 USA
 */

#ifndef __ASM_ARM_HARDWARE_L2X0_H
#define __ASM_ARM_HARDWARE_L2X0_H

#define L2X0_CACHE_ID			0x000
#define L2X0_CACHE_TYPE			0x004
#define L2X0_CTRL			0x100
#define L2X0_AUX_CTRL			0x104
#define L2X0_TAG_LATENCY_CTRL		0x108
#define L2X0_DATA_LATENCY_CTRL		0x10C
#define L2X0_EVENT_CNT_CTRL		0x200
#define L2X0_EVENT_CNT1_CFG		0x204
#define L2X0_EVENT_CNT0_CFG		0x208
#define L2X0_EVENT_CNT1_VAL		0x20C
#define L2X0_EVENT_CNT0_VAL		0x210
#define L2X0_INTR_MASK			0x214
#define L2X0_MASKED_INTR_STAT		0x218
#define L2X0_RAW_INTR_STAT		0x21C
#define L2X0_INTR_CLEAR			0x220
#define L2X0_CACHE_SYNC			0x730
#define L2X0_DUMMY_REG			0x740
#define L2X0_INV_LINE_PA		0x770
#define L2X0_INV_WAY			0x77C
#define L2X0_CLEAN_LINE_PA		0x7B0
#define L2X0_CLEAN_LINE_IDX		0x7B8
#define L2X0_CLEAN_WAY			0x7BC
#define L2X0_CLEAN_INV_LINE_PA		0x7F0
#define L2X0_CLEAN_INV_LINE_IDX		0x7F8
#define L2X0_CLEAN_INV_WAY		0x7FC
#define L2X0_LOCKDOWN_WAY_D		0x900
#define L2X0_LOCKDOWN_WAY_I		0x904
#define L2X0_TEST_OPERATION		0xF00
#define L2X0_LINE_DATA			0xF10
#define L2X0_LINE_TAG			0xF30
#define L2X0_DEBUG_CTRL			0xF40
#define L2X0_PREFETCH_CTRL		0xF60
#define L2X0_POWER_CTRL			0xF80
#define   L2X0_DYNAMIC_CLK_GATING_EN	(1 << 1)
#define   L2X0_STNDBY_MODE_EN		(1 << 0)

/* Registers shifts and masks */
#define L2X0_CACHE_ID_PART_MASK		(0xf << 6)
#define L2X0_CACHE_ID_PART_L210		(1 << 6)
#define L2X0_CACHE_ID_PART_L310		(3 << 6)
<<<<<<< HEAD
#define L2X0_AUX_CTRL_WAY_SIZE_MASK	(0x3 << 17)
=======

#define L2X0_AUX_CTRL_MASK			0xc0000fff
#define L2X0_AUX_CTRL_ASSOCIATIVITY_SHIFT	16
#define L2X0_AUX_CTRL_WAY_SIZE_SHIFT		17
#define L2X0_AUX_CTRL_WAY_SIZE_MASK		(0x3 << 17)
#define L2X0_AUX_CTRL_SHARE_OVERRIDE_SHIFT	22
#define L2X0_AUX_CTRL_NS_LOCKDOWN_SHIFT		26
#define L2X0_AUX_CTRL_NS_INT_CTRL_SHIFT		27
#define L2X0_AUX_CTRL_DATA_PREFETCH_SHIFT	28
#define L2X0_AUX_CTRL_INSTR_PREFETCH_SHIFT	29
#define L2X0_AUX_CTRL_EARLY_BRESP_SHIFT		30
>>>>>>> e5398da8

#ifndef __ASSEMBLY__
extern void __init l2x0_init(void __iomem *base, __u32 aux_val, __u32 aux_mask);
#endif

#endif<|MERGE_RESOLUTION|>--- conflicted
+++ resolved
@@ -60,21 +60,7 @@
 #define L2X0_CACHE_ID_PART_MASK		(0xf << 6)
 #define L2X0_CACHE_ID_PART_L210		(1 << 6)
 #define L2X0_CACHE_ID_PART_L310		(3 << 6)
-<<<<<<< HEAD
 #define L2X0_AUX_CTRL_WAY_SIZE_MASK	(0x3 << 17)
-=======
-
-#define L2X0_AUX_CTRL_MASK			0xc0000fff
-#define L2X0_AUX_CTRL_ASSOCIATIVITY_SHIFT	16
-#define L2X0_AUX_CTRL_WAY_SIZE_SHIFT		17
-#define L2X0_AUX_CTRL_WAY_SIZE_MASK		(0x3 << 17)
-#define L2X0_AUX_CTRL_SHARE_OVERRIDE_SHIFT	22
-#define L2X0_AUX_CTRL_NS_LOCKDOWN_SHIFT		26
-#define L2X0_AUX_CTRL_NS_INT_CTRL_SHIFT		27
-#define L2X0_AUX_CTRL_DATA_PREFETCH_SHIFT	28
-#define L2X0_AUX_CTRL_INSTR_PREFETCH_SHIFT	29
-#define L2X0_AUX_CTRL_EARLY_BRESP_SHIFT		30
->>>>>>> e5398da8
 
 #ifndef __ASSEMBLY__
 extern void __init l2x0_init(void __iomem *base, __u32 aux_val, __u32 aux_mask);
