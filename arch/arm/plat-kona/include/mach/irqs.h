/************************************************************************************************/
/*                                                                                              */
/*  Copyright 2010  Broadcom Corporation                                                        */
/*                                                                                              */
/*     Unless you and Broadcom execute a separate written software license agreement governing  */
/*     use of this software, this software is licensed to you under the terms of the GNU        */
/*     General Public License version 2 (the GPL), available at                                 */
/*                                                                                              */
/*          http://www.broadcom.com/licenses/GPLv2.php                                          */
/*                                                                                              */
/*     with the following added to such license:                                                */
/*                                                                                              */
/*     As a special exception, the copyright holders of this software give you permission to    */
/*     link this software with independent modules, and to copy and distribute the resulting    */
/*     executable under terms of your choice, provided that you also meet, for each linked      */
/*     independent module, the terms and conditions of the license of that module.              */
/*     An independent module is a module which is not derived from this software.  The special  */
/*     exception does not apply to any modifications of the software.                           */
/*                                                                                              */
/*     Notwithstanding the above, under no circumstances may you combine this software in any   */
/*     way with any other Broadcom software provided under a license other than the GPL,        */
/*     without Broadcom's express prior written consent.                                        */
/*                                                                                              */
/************************************************************************************************/

#ifndef __PLAT_KONA_IRQS_H
#define __PLAT_KONA_IRQS_H

#define BCM_INT_PRIORITY_MAX    32	/* there are only 32 priority are supported */
#define BCM_INT_SPI_MAX         128	/* there are 128 shared peripheral interrupt */

/*=====================================================================*/
/* Software Trigger Interrupt IDs                                      */
/*=====================================================================*/
#define BCM_INT_ID_STI0                 0
#define BCM_INT_ID_STI1                 1
#define BCM_INT_ID_STI2                 2
#define BCM_INT_ID_STI3                 3
#define BCM_INT_ID_STI4                 4
#define BCM_INT_ID_STI5                 5
#define BCM_INT_ID_STI6                 6
#define BCM_INT_ID_STI7                 7
#define BCM_INT_ID_STI8                 8
#define BCM_INT_ID_STI9                 9
#define BCM_INT_ID_STI10                10
#define BCM_INT_ID_STI11                11
#define BCM_INT_ID_STI12                12
#define BCM_INT_ID_STI13                13
#define BCM_INT_ID_STI14                14
#define BCM_INT_ID_STI15                15
#define BCM_INT_ID_STI_MAX              16	/* terminating ID */

/*=====================================================================*/
/* Private Peripheral Interrupt IDs                                    */
/*=====================================================================*/
#define BCM_INT_ID_PPI0                 ( 0 + BCM_INT_ID_STI_MAX)
#define BCM_INT_ID_PPI1                 ( 1 + BCM_INT_ID_STI_MAX)
#define BCM_INT_ID_PPI2                 ( 2 + BCM_INT_ID_STI_MAX)
#define BCM_INT_ID_PPI3                 ( 3 + BCM_INT_ID_STI_MAX)
#define BCM_INT_ID_PPI4                 ( 4 + BCM_INT_ID_STI_MAX)
#define BCM_INT_ID_PPI5                 ( 5 + BCM_INT_ID_STI_MAX)
#define BCM_INT_ID_PPI6                 ( 6 + BCM_INT_ID_STI_MAX)
#define BCM_INT_ID_PPI7                 ( 7 + BCM_INT_ID_STI_MAX)
#define BCM_INT_ID_PPI8                 ( 8 + BCM_INT_ID_STI_MAX)
#define BCM_INT_ID_PPI9                 ( 9 + BCM_INT_ID_STI_MAX)
#define BCM_INT_ID_PPI10                (10 + BCM_INT_ID_STI_MAX)
#define BCM_INT_ID_PPI11                (11 + BCM_INT_ID_STI_MAX)
#define BCM_INT_ID_PPI12                (12 + BCM_INT_ID_STI_MAX)
#define BCM_INT_ID_PPI13                (13 + BCM_INT_ID_STI_MAX)
#define BCM_INT_ID_PPI14                (14 + BCM_INT_ID_STI_MAX)
#define BCM_INT_ID_PPI15                (15 + BCM_INT_ID_STI_MAX)
#define BCM_INT_ID_PPI_MAX              (16 + BCM_INT_ID_STI_MAX)	/* terminating ID */

/*=====================================================================*/
/* Shared Peripheral Interrupt IDs                                     */
/*=====================================================================*/
#define BCM_INT_ID_WATCH_DOG            ( 0 + BCM_INT_ID_PPI_MAX)
#define BCM_INT_ID_BBL0                 ( 1 + BCM_INT_ID_PPI_MAX)
#define BCM_INT_ID_BBL1                 ( 2 + BCM_INT_ID_PPI_MAX)
#define BCM_INT_ID_BBL2                 ( 3 + BCM_INT_ID_PPI_MAX)
#define BCM_INT_ID_CTI                  ( 4 + BCM_INT_ID_PPI_MAX)
#define BCM_INT_ID_SECURE_TRAP8         ( 5 + BCM_INT_ID_PPI_MAX)
#define BCM_INT_ID_HUB_TIMERS2          ( 6 + BCM_INT_ID_PPI_MAX)
#define BCM_INT_ID_HUB_TIMERS1          ( 7 + BCM_INT_ID_PPI_MAX)
#define BCM_INT_ID_PERIPH_TIMERS2       ( 8 + BCM_INT_ID_PPI_MAX)
#define BCM_INT_ID_PERIPH_TIMERS1       ( 9 + BCM_INT_ID_PPI_MAX)
#define BCM_INT_ID_BBL3                 (10 + BCM_INT_ID_PPI_MAX)
#define BCM_INT_ID_BBL4                 (11 + BCM_INT_ID_PPI_MAX)
#define BCM_INT_ID_BBL5                 (12 + BCM_INT_ID_PPI_MAX)
#define BCM_INT_ID_PM_LOCK              (13 + BCM_INT_ID_PPI_MAX)
#define BCM_INT_ID_PM_I2C               (14 + BCM_INT_ID_PPI_MAX)
#define BCM_INT_ID_PWR_MGR              (15 + BCM_INT_ID_PPI_MAX)
#define BCM_INT_ID_IPC_SECURE           (16 + BCM_INT_ID_PPI_MAX)
#define BCM_INT_ID_IPC_OPEN             (17 + BCM_INT_ID_PPI_MAX)
#define BCM_INT_ID_DMAC_SECURE_0        (18 + BCM_INT_ID_PPI_MAX)
#define BCM_INT_ID_SECURE_TRAP1         (19 + BCM_INT_ID_PPI_MAX)
#define BCM_INT_ID_SECURE_TRAP2         (20 + BCM_INT_ID_PPI_MAX)
#define BCM_INT_ID_SECURE_TRAP3         (21 + BCM_INT_ID_PPI_MAX)
#define BCM_INT_ID_SECURE_TRAP4         (22 + BCM_INT_ID_PPI_MAX)
#define BCM_INT_ID_SECURE_TRAP7         (23 + BCM_INT_ID_PPI_MAX)
#define BCM_INT_ID_SECURE_TRAP5         (24 + BCM_INT_ID_PPI_MAX)
#define BCM_INT_ID_SECURE_TRAP6         (25 + BCM_INT_ID_PPI_MAX)
#define BCM_INT_ID_SPUM_SECURE          (26 + BCM_INT_ID_PPI_MAX)
#define BCM_INT_ID_SPUM_OPEN            (27 + BCM_INT_ID_PPI_MAX)
#define BCM_INT_ID_SMI2                 (28 + BCM_INT_ID_PPI_MAX)
#define BCM_INT_ID_COM_MTX0             (29 + BCM_INT_ID_PPI_MAX)
#define BCM_INT_ID_COM_MTX1             (30 + BCM_INT_ID_PPI_MAX)
#define BCM_INT_ID_COM_MRX0             (31 + BCM_INT_ID_PPI_MAX)
#define BCM_INT_ID_COM_MRX1             (32 + BCM_INT_ID_PPI_MAX)
#define BCM_INT_ID_PMU_IRQ0             (33 + BCM_INT_ID_PPI_MAX)
#define BCM_INT_ID_PMU_IRQ1             (34 + BCM_INT_ID_PPI_MAX)
#define BCM_INT_ID_CTI_IRQ0             (35 + BCM_INT_ID_PPI_MAX)
#define BCM_INT_ID_CTI_IRQ1             (36 + BCM_INT_ID_PPI_MAX)
#define BCM_INT_ID_USB_OTG_BVALID       (41 + BCM_INT_ID_PPI_MAX)
#define BCM_INT_ID_USB_OTG_DRV_VBUS     (42 + BCM_INT_ID_PPI_MAX)
#define BCM_INT_ID_USB_OTG_CHRG_VBUS    (43 + BCM_INT_ID_PPI_MAX)
#define BCM_INT_ID_USB_OTG_DISCHRG_VBUS (44 + BCM_INT_ID_PPI_MAX)
#define BCM_INT_ID_RESERVED45           (45 + BCM_INT_ID_PPI_MAX)
#define BCM_INT_ID_USB_FSHOST           (46 + BCM_INT_ID_PPI_MAX)
#define BCM_INT_ID_IC_USB               BCM_INT_ID_USB_FSHOST
#define BCM_INT_ID_USB_HSOTG            (47 + BCM_INT_ID_PPI_MAX)
#define BCM_INT_ID_ULPI_OHCI            (48 + BCM_INT_ID_PPI_MAX)
#define BCM_INT_ID_ULPI_EHCI            (49 + BCM_INT_ID_PPI_MAX)
#define BCM_INT_ID_HUB_TIMERS4          (50 + BCM_INT_ID_PPI_MAX)
#define BCM_INT_ID_HUB_TIMERS3          (51 + BCM_INT_ID_PPI_MAX)
#define BCM_INT_ID_PERIPH_TIMERS4       (52 + BCM_INT_ID_PPI_MAX)
#define BCM_INT_ID_PERIPH_TIMERS3       (53 + BCM_INT_ID_PPI_MAX)
#define BCM_INT_ID_MAGIC_GATE           (54 + BCM_INT_ID_PPI_MAX)
#define BCM_INT_ID_MS_PRO_HG            (55 + BCM_INT_ID_PPI_MAX)
#define BCM_INT_ID_RESERVED56           (56 + BCM_INT_ID_PPI_MAX)
#define BCM_INT_ID_RESERVED57           (57 + BCM_INT_ID_PPI_MAX)
#define BCM_INT_ID_NOR                  (58 + BCM_INT_ID_PPI_MAX)
#define BCM_INT_ID_UNMANAGED_NAND       (59 + BCM_INT_ID_PPI_MAX)
#define BCM_INT_ID_SYS_EMI_SECURE       (60 + BCM_INT_ID_PPI_MAX)
#define BCM_INT_ID_SYS_EMI_OPEN         (61 + BCM_INT_ID_PPI_MAX)
#define BCM_INT_ID_VC_EMI_SECURE        (62 + BCM_INT_ID_PPI_MAX)
#define BCM_INT_ID_VC_EMI_OPEN          (63 + BCM_INT_ID_PPI_MAX)
#define BCM_INT_ID_UART3                (64 + BCM_INT_ID_PPI_MAX)
#define BCM_INT_ID_UART2                (65 + BCM_INT_ID_PPI_MAX)
#define BCM_INT_ID_UART1                (66 + BCM_INT_ID_PPI_MAX)
#define BCM_INT_ID_UART0                (67 + BCM_INT_ID_PPI_MAX)
#define BCM_INT_ID_SIM_CARD             (68 + BCM_INT_ID_PPI_MAX)
#define BCM_INT_ID_RESERVED69           (69 + BCM_INT_ID_PPI_MAX)
#define BCM_INT_ID_IRDA                 (70 + BCM_INT_ID_PPI_MAX)
#define BCM_INT_ID_RESERVED71           (71 + BCM_INT_ID_PPI_MAX)
#define BCM_INT_ID_RESERVED72           (72 + BCM_INT_ID_PPI_MAX)
#define BCM_INT_ID_SDIO_MMC             (73 + BCM_INT_ID_PPI_MAX)
#define BCM_INT_ID_SDIO_NAND            (74 + BCM_INT_ID_PPI_MAX)
#define BCM_INT_ID_RESERVED75           (75 + BCM_INT_ID_PPI_MAX)
#define BCM_INT_ID_SDIO1                (76 + BCM_INT_ID_PPI_MAX)
#define BCM_INT_ID_SDIO0                (77 + BCM_INT_ID_PPI_MAX)
#define BCM_INT_ID_ATA66                (78 + BCM_INT_ID_PPI_MAX)
#define BCM_INT_ID_RESERVED79           (79 + BCM_INT_ID_PPI_MAX)
#define BCM_INT_ID_SLIM                 (80 + BCM_INT_ID_PPI_MAX)
#define BCM_INT_ID_I2S                  (81 + BCM_INT_ID_PPI_MAX)
#define BCM_INT_ID_RESERVED82           (82 + BCM_INT_ID_PPI_MAX)
#define BCM_INT_ID_RESERVED83           (83 + BCM_INT_ID_PPI_MAX)
#define BCM_INT_ID_SSP4                 (84 + BCM_INT_ID_PPI_MAX)
#define BCM_INT_ID_SSP3                 (85 + BCM_INT_ID_PPI_MAX)
#define BCM_INT_ID_SSP2                 (86 + BCM_INT_ID_PPI_MAX)
#define BCM_INT_ID_RESERVED87           (87 + BCM_INT_ID_PPI_MAX)
#define BCM_INT_ID_RESERVED88           (88 + BCM_INT_ID_PPI_MAX)
#define BCM_INT_ID_SSP1                 (89 + BCM_INT_ID_PPI_MAX)
#define BCM_INT_ID_SSP0                 (90 + BCM_INT_ID_PPI_MAX)
#define BCM_INT_ID_BBL6                 (91 + BCM_INT_ID_PPI_MAX)
#define BCM_INT_ID_BBL7                 (92 + BCM_INT_ID_PPI_MAX)
#define BCM_INT_ID_BBL8                 (93 + BCM_INT_ID_PPI_MAX)
#define BCM_INT_ID_DALLAS_1_WIRE        (94 + BCM_INT_ID_PPI_MAX)
#define BCM_INT_ID_HSM0                 (95 + BCM_INT_ID_PPI_MAX)
#define BCM_INT_ID_HSM1                 (96 + BCM_INT_ID_PPI_MAX)
#define BCM_INT_ID_HSM2                 (97 + BCM_INT_ID_PPI_MAX)
#define BCM_INT_ID_HSM3                 (98 + BCM_INT_ID_PPI_MAX)
#define BCM_INT_ID_HSM4                 (99 + BCM_INT_ID_PPI_MAX)
#define BCM_INT_ID_HSM5                 (100 + BCM_INT_ID_PPI_MAX)
#define BCM_INT_ID_HSM6                 (101 + BCM_INT_ID_PPI_MAX)
#define BCM_INT_ID_I2C1                 (102 + BCM_INT_ID_PPI_MAX)
#define BCM_INT_ID_I2C0                 (103 + BCM_INT_ID_PPI_MAX)
#define BCM_INT_ID_MPHI                 (104 + BCM_INT_ID_PPI_MAX)
#define BCM_INT_ID_RESERVED105          (105 + BCM_INT_ID_PPI_MAX)
#define BCM_INT_ID_GPIO1                (106 + BCM_INT_ID_PPI_MAX)
#define BCM_INT_ID_RESERVED107          (107 + BCM_INT_ID_PPI_MAX)
#define BCM_INT_ID_RESERVED108          (108 + BCM_INT_ID_PPI_MAX)
#define BCM_INT_ID_GPIO8                (109 + BCM_INT_ID_PPI_MAX)
#define BCM_INT_ID_GPIO7                (110 + BCM_INT_ID_PPI_MAX)
#define BCM_INT_ID_GPIO6                (111 + BCM_INT_ID_PPI_MAX)
#define BCM_INT_ID_GPIO5                (112 + BCM_INT_ID_PPI_MAX)
#define BCM_INT_ID_GPIO4                (113 + BCM_INT_ID_PPI_MAX)
#define BCM_INT_ID_GPIO3                (114 + BCM_INT_ID_PPI_MAX)
#define BCM_INT_ID_GPIO2                (115 + BCM_INT_ID_PPI_MAX)
#define BCM_INT_ID_HSM7                 (116 + BCM_INT_ID_PPI_MAX)
#define BCM_INT_ID_HSM8                 (117 + BCM_INT_ID_PPI_MAX)
#define BCM_INT_ID_HSM9                 (118 + BCM_INT_ID_PPI_MAX)
#define BCM_INT_ID_HSM10                (119 + BCM_INT_ID_PPI_MAX)
#define BCM_INT_ID_HSM11                (120 + BCM_INT_ID_PPI_MAX)
#define BCM_INT_ID_AUDIO                (121 + BCM_INT_ID_PPI_MAX)
#define BCM_INT_ID_HSM13                (122 + BCM_INT_ID_PPI_MAX)
#define BCM_INT_ID_AUXMIC_COMP2_INV     (123 + BCM_INT_ID_PPI_MAX)
#define BCM_INT_ID_CAPH                 (124 + BCM_INT_ID_PPI_MAX)
#define BCM_INT_ID_RESERVED125          (125 + BCM_INT_ID_PPI_MAX)
#define BCM_INT_ID_RESERVED126          (126 + BCM_INT_ID_PPI_MAX)
#define BCM_INT_ID_KEYPAD               (127 + BCM_INT_ID_PPI_MAX)
#define BCM_INT_ID_HSOTG_WAKEUP         (128 + BCM_INT_ID_PPI_MAX)
#define BCM_INT_ID_RESERVED129          (129 + BCM_INT_ID_PPI_MAX)
#define BCM_INT_ID_RESERVED130          (130 + BCM_INT_ID_PPI_MAX)
#define BCM_INT_ID_AUXMIC_COMP1         (131 + BCM_INT_ID_PPI_MAX)
#define BCM_INT_ID_AUXMIC_COMP2         (132 + BCM_INT_ID_PPI_MAX)
#define BCM_INT_ID_RESERVED133          (133 + BCM_INT_ID_PPI_MAX)
#define BCM_INT_ID_RESERVED134          (134 + BCM_INT_ID_PPI_MAX)
#define BCM_INT_ID_RESERVED135          (135 + BCM_INT_ID_PPI_MAX)
#define BCM_INT_ID_RESERVED136          (136 + BCM_INT_ID_PPI_MAX)
#define BCM_INT_ID_RESERVED137          (137 + BCM_INT_ID_PPI_MAX)
#define BCM_INT_ID_RESERVED138          (138 + BCM_INT_ID_PPI_MAX)
#define BCM_INT_ID_RESERVED139          (139 + BCM_INT_ID_PPI_MAX)
#define BCM_INT_ID_RESERVED140          (140 + BCM_INT_ID_PPI_MAX)
#define BCM_INT_ID_RESERVED141          (141 + BCM_INT_ID_PPI_MAX)
#define BCM_INT_ID_RESERVED142          (142 + BCM_INT_ID_PPI_MAX)
#define BCM_INT_ID_RESERVED143          (143 + BCM_INT_ID_PPI_MAX)
#define BCM_INT_ID_RESERVED144          (144 + BCM_INT_ID_PPI_MAX)
#define BCM_INT_ID_RESERVED145          (145 + BCM_INT_ID_PPI_MAX)
#define BCM_INT_ID_RESERVED146          (146 + BCM_INT_ID_PPI_MAX)
#define BCM_INT_ID_RESERVED147          (147 + BCM_INT_ID_PPI_MAX)
#define BCM_INT_ID_RESERVED148          (148 + BCM_INT_ID_PPI_MAX)
#define BCM_INT_ID_RESERVED149          (149 + BCM_INT_ID_PPI_MAX)
#define BCM_INT_ID_SMI		        (150 + BCM_INT_ID_PPI_MAX)
#define BCM_INT_ID_MM_DMA_CHAN1         (151 + BCM_INT_ID_PPI_MAX)
#define BCM_INT_ID_RESERVED152          (152 + BCM_INT_ID_PPI_MAX)
#define BCM_INT_ID_RESERVED153          (153 + BCM_INT_ID_PPI_MAX)
#define BCM_INT_ID_DSI0                 (154 + BCM_INT_ID_PPI_MAX)
#define BCM_INT_ID_DSI1                 (155 + BCM_INT_ID_PPI_MAX)
#define BCM_INT_ID_CSI			(156 + BCM_INT_ID_PPI_MAX)
#define BCM_INT_ID_RESERVED157          (157 + BCM_INT_ID_PPI_MAX)
#define BCM_INT_ID_MM_DMA_CHAN2         (158 + BCM_INT_ID_PPI_MAX)
#define BCM_INT_ID_MM_DMA_CHAN3         (159 + BCM_INT_ID_PPI_MAX)
#define BCM_INT_ID_RESERVED160          (160 + BCM_INT_ID_PPI_MAX)
#define BCM_INT_ID_RESERVED161          (161 + BCM_INT_ID_PPI_MAX)
#define BCM_INT_ID_RESERVED162          (162 + BCM_INT_ID_PPI_MAX)
#define BCM_INT_ID_RESERVED163          (163 + BCM_INT_ID_PPI_MAX)
#define BCM_INT_ID_RESERVED164          (164 + BCM_INT_ID_PPI_MAX)
#define BCM_INT_ID_RESERVED165          (165 + BCM_INT_ID_PPI_MAX)
#define BCM_INT_ID_RESERVED166          (166 + BCM_INT_ID_PPI_MAX)
#define BCM_INT_ID_RESERVED167          (167 + BCM_INT_ID_PPI_MAX)
#define BCM_INT_ID_CAPH_ERR             (168 + BCM_INT_ID_PPI_MAX)
#define BCM_INT_ID_I2C2			(169 + BCM_INT_ID_PPI_MAX)
#define BCM_INT_ID_I2C3			(170 + BCM_INT_ID_PPI_MAX)
#define BCM_INT_ID_RESERVED171          (171 + BCM_INT_ID_PPI_MAX)
#define BCM_INT_ID_RESERVED172          (172 + BCM_INT_ID_PPI_MAX)
#define BCM_INT_ID_RESERVED173          (173 + BCM_INT_ID_PPI_MAX)
#define BCM_INT_ID_RESERVED174          (174 + BCM_INT_ID_PPI_MAX)
#define BCM_INT_ID_RESERVED175          (175 + BCM_INT_ID_PPI_MAX)
<<<<<<< HEAD

#ifdef CONFIG_ARCH_HAWAII

#define BCM_INT_ID_H264_AOB             (176 + BCM_INT_ID_PPI_MAX)
#define BCM_INT_ID_H264_CME             (177 + BCM_INT_ID_PPI_MAX)
#define BCM_INT_ID_H264_MCIN_CBC        (178 + BCM_INT_ID_PPI_MAX)

#define BCM_INT_ID_AXIPV		(179 + BCM_INT_ID_PPI_MAX)
#define BCM_INT_ID_PV			(180 + BCM_INT_ID_PPI_MAX)
#else
#define BCM_INT_ID_RESERVED176          (176 + BCM_INT_ID_PPI_MAX)
#define BCM_INT_ID_RESERVED177          (177 + BCM_INT_ID_PPI_MAX)
#define BCM_INT_ID_VPM                  (178 + BCM_INT_ID_PPI_MAX)

#define BCM_INT_ID_RESERVED179          (179 + BCM_INT_ID_PPI_MAX)
#define BCM_INT_ID_RESERVED180          (180 + BCM_INT_ID_PPI_MAX)

#endif

=======
#define BCM_INT_ID_RESERVED176          (176 + BCM_INT_ID_PPI_MAX)
#define BCM_INT_ID_RESERVED177          (177 + BCM_INT_ID_PPI_MAX)
#define BCM_INT_ID_VPM                  (178 + BCM_INT_ID_PPI_MAX)
#define BCM_INT_ID_AXIPV		(179 + BCM_INT_ID_PPI_MAX)
#define BCM_INT_ID_PV			(180 + BCM_INT_ID_PPI_MAX)
>>>>>>> 6b9c76f1
#define BCM_INT_ID_RESERVED181          (181 + BCM_INT_ID_PPI_MAX)
#define BCM_INT_ID_RESERVED182          (182 + BCM_INT_ID_PPI_MAX)
#define BCM_INT_ID_TEMP_MON             (183 + BCM_INT_ID_PPI_MAX)
#define BCM_INT_ID_DMAC0		(184 + BCM_INT_ID_PPI_MAX)
#define BCM_INT_ID_DMAC1		(185 + BCM_INT_ID_PPI_MAX)
#define BCM_INT_ID_DMAC2		(186 + BCM_INT_ID_PPI_MAX)
#define BCM_INT_ID_DMAC3		(187 + BCM_INT_ID_PPI_MAX)
#define BCM_INT_ID_DMAC4		(188 + BCM_INT_ID_PPI_MAX)
#define BCM_INT_ID_DMAC5		(189 + BCM_INT_ID_PPI_MAX)
#define BCM_INT_ID_DMAC6		(190 + BCM_INT_ID_PPI_MAX)
#define BCM_INT_ID_DMAC7		(191 + BCM_INT_ID_PPI_MAX)
#define BCM_INT_ID_ESUB_DMAC_0          (192 + BCM_INT_ID_PPI_MAX)
#define BCM_INT_ID_ESUB_DMAC_1          (193 + BCM_INT_ID_PPI_MAX)
#define BCM_INT_ID_ESUB_DMAC_2          (194 + BCM_INT_ID_PPI_MAX)
#define BCM_INT_ID_ESUB_DMAC_3          (195 + BCM_INT_ID_PPI_MAX)
#define BCM_INT_ID_ESUB_DMAC_4          (196 + BCM_INT_ID_PPI_MAX)
#define BCM_INT_ID_ESUB_DMAC_5          (197 + BCM_INT_ID_PPI_MAX)
#define BCM_INT_ID_ESUB_DMAC_6          (198 + BCM_INT_ID_PPI_MAX)
#define BCM_INT_ID_ESUB_DMAC_7          (199 + BCM_INT_ID_PPI_MAX)
#define BCM_INT_ID_MAX                  (200 + BCM_INT_ID_PPI_MAX)	/* terminating ID */

/* temporarily for new DMAC before new interrrupt number release */
#define     INTP_DMAC_ABORT                                        45
#define     INTV_DMAC_SECURE                                       69
#define     INTV_DMAC_OPEN                                         70

/* The IPC virtual interrupt IDs */
#define		IRQ_IPC_0		(BCM_INT_ID_MAX)
#define		NUM_IPC_IRQS		32

/* For AP-CP */
#define IRQ_APCP_0		BCM_INT_ID_RESERVED36
#define IRQ_IPC_A2C             235
#define IRQ_IPC_C2A             199	//279
#define IRQ_IPC_C2A_BINTC       279	//BMIRQ55
#define IRQ_GPIO                (2 + IRQ_APCP_0)	/* GPIO */
#define NUM_APCP_IRQS		32

/* Start virtual GPIO range above this max irq number */
#define IRQ_GPIO_0			300

#define NUM_GPIO_IRQS			192

#define  gpio_to_irq(gpio)		((gpio) + IRQ_GPIO_0 )
#define  irq_to_gpio(irq)		((irq) - IRQ_GPIO_0 )

#ifdef CONFIG_GPIO_PCA953X
#ifdef CONFIG_MACH_RHEA_RAY_EDN1X
#define EXPANDED_GPIO_IRQS    32	/*2 expander on RheaRayEDN1x, 32 irqs expanded */
#else
#define EXPANDED_GPIO_IRQS    16
#endif
#define NR_IRQS               (IRQ_GPIO_0+NUM_GPIO_IRQS + EXPANDED_GPIO_IRQS)
#else
#define NR_IRQS               (IRQ_GPIO_0 + NUM_GPIO_IRQS)
#endif

#define IRQ_LOCALTIMER 	BCM_INT_ID_PPI13

#endif /* __PLAT_KONA_IRQS_H */<|MERGE_RESOLUTION|>--- conflicted
+++ resolved
@@ -247,33 +247,19 @@
 #define BCM_INT_ID_RESERVED173          (173 + BCM_INT_ID_PPI_MAX)
 #define BCM_INT_ID_RESERVED174          (174 + BCM_INT_ID_PPI_MAX)
 #define BCM_INT_ID_RESERVED175          (175 + BCM_INT_ID_PPI_MAX)
-<<<<<<< HEAD
-
 #ifdef CONFIG_ARCH_HAWAII
-
 #define BCM_INT_ID_H264_AOB             (176 + BCM_INT_ID_PPI_MAX)
 #define BCM_INT_ID_H264_CME             (177 + BCM_INT_ID_PPI_MAX)
 #define BCM_INT_ID_H264_MCIN_CBC        (178 + BCM_INT_ID_PPI_MAX)
-
 #define BCM_INT_ID_AXIPV		(179 + BCM_INT_ID_PPI_MAX)
 #define BCM_INT_ID_PV			(180 + BCM_INT_ID_PPI_MAX)
 #else
 #define BCM_INT_ID_RESERVED176          (176 + BCM_INT_ID_PPI_MAX)
 #define BCM_INT_ID_RESERVED177          (177 + BCM_INT_ID_PPI_MAX)
 #define BCM_INT_ID_VPM                  (178 + BCM_INT_ID_PPI_MAX)
-
-#define BCM_INT_ID_RESERVED179          (179 + BCM_INT_ID_PPI_MAX)
-#define BCM_INT_ID_RESERVED180          (180 + BCM_INT_ID_PPI_MAX)
-
+#define BCM_INT_ID_RESERVED179		(179 + BCM_INT_ID_PPI_MAX)
+#define BCM_INT_ID_RESERVED180		(180 + BCM_INT_ID_PPI_MAX)
 #endif
-
-=======
-#define BCM_INT_ID_RESERVED176          (176 + BCM_INT_ID_PPI_MAX)
-#define BCM_INT_ID_RESERVED177          (177 + BCM_INT_ID_PPI_MAX)
-#define BCM_INT_ID_VPM                  (178 + BCM_INT_ID_PPI_MAX)
-#define BCM_INT_ID_AXIPV		(179 + BCM_INT_ID_PPI_MAX)
-#define BCM_INT_ID_PV			(180 + BCM_INT_ID_PPI_MAX)
->>>>>>> 6b9c76f1
 #define BCM_INT_ID_RESERVED181          (181 + BCM_INT_ID_PPI_MAX)
 #define BCM_INT_ID_RESERVED182          (182 + BCM_INT_ID_PPI_MAX)
 #define BCM_INT_ID_TEMP_MON             (183 + BCM_INT_ID_PPI_MAX)
