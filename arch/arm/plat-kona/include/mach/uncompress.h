/************************************************************
<<<<<<< HEAD
*
*  Copyright 2010 Broadcom Corporation
*
*	Unless you and Broadcom execute a separate written
*	software license agreement governing use of this
*	software, this software is licensed to you under the
*	terms of the GNU General Public License version 2
*	(the GPL), available at
*
*     http://www.broadcom.com/licenses/GPLv2.php
*
*	with the following added to such license:
*
*	As a special exception, the copyright holders of this
*	software give you permission to link this software
*	with independent modules, and to copy and distribute
*	the resulting executable under terms of your choice,
*	provided that you also meet, for each linked
*	independent module, the terms and conditions of the
*	module. An independent module is a module which is not
*	license of that derived from this software.  The
*	special exception does not apply to any modifications
*	of the software.
*
*	Notwithstanding the above, under no circumstances may
*	you combine this software in any way with any other
*	Broadcom software provided under a license other than
*	the GPL, without Broadcom's express prior written
*	contest.
*
************************************************************/
=======
 *
 *  Copyright 2010 Broadcom Corporation
 *
 *	Unless you and Broadcom execute a separate written
 *	software license agreement governing use of this
 *	software, this software is licensed to you under the
 *	terms of the GNU General Public License version 2
 *	(the GPL), available at
 *
 *     http://www.broadcom.com/licenses/GPLv2.php
 *
 *	with the following added to such license:
 *
 *	As a special exception, the copyright holders of this
 *	software give you permission to link this software
 *	with independent modules, and to copy and distribute
 *	the resulting executable under terms of your choice,
 *	provided that you also meet, for each linked
 *	independent module, the terms and conditions of the
 *	module. An independent module is a module which is not
 *	license of that derived from this software.  The
 *	special exception does not apply to any modifications
 *	of the software.
 *
 *	Notwithstanding the above, under no circumstances may
 *	you combine this software in any way with any other
 *	Broadcom software provided under a license other than
 *	the GPL, without Broadcom's express prior written
 *	contest.
 *
 ************************************************************/
>>>>>>> fa4f9bce

#ifndef	__ASM_ARCH_UNCOMPRESS_H
#define __ASM_ARCH_UNCOMPRESS_H

#include <linux/io.h>
#include <mach/io_map.h>
#include <mach/rdb/brcm_rdb_uartb.h>

#if defined(CONFIG_MACH_HAWAII_SS_EVAL_REV00) \
	|| defined(CONFIG_MACH_HAWAII_SS_LOGAN_REV00) \
	|| defined(CONFIG_MACH_HAWAII_SS_LOGAN_REV01) \
	|| defined(CONFIG_MACH_HAWAII_SS_LOGAN_REV02) \
	|| defined(CONFIG_MACH_HAWAII_SS_LOGANDS_REV00) \
	|| defined(CONFIG_MACH_HAWAII_SS_LOGANDS_REV01) \
	|| defined(CONFIG_MACH_HAWAII_SS_GOLDENVE_REV01) \
	|| defined(CONFIG_MACH_HAWAII_SS_GOLDENVE_REV02) \
	|| defined(CONFIG_MACH_HAWAII_SS_GOLDENVEN_REV01) \
	|| defined(CONFIG_MACH_HAWAII_SS_GOLDENVEN_REV02) \
	|| defined(CONFIG_MACH_HAWAII_SS_LOGAN_COMBINED) \
	|| defined(CONFIG_MACH_HAWAII_SS_LOGANDS_COMBINED) \
	|| defined(CONFIG_MACH_JAVA_SS_EVAL_REV00)

#define KONA_UART0_PA UARTB3_BASE_ADDR
#else
#define KONA_UART0_PA UARTB_BASE_ADDR
#endif

static inline void putc(int c)
{
	/* data should be written to THR register only if\
	THRE (LSR bit5) is set) */
	while (0 == (__raw_readl(KONA_UART0_PA + UARTB_LSR_OFFSET) &
		UARTB_LSR_THRE_MASK)) {
	}

	__raw_writel((unsigned long)c,
		     KONA_UART0_PA + UARTB_RBR_THR_DLL_OFFSET);
}

static inline void flush(void)
{
	/* Wait for the tx fifo to be empty and last char to be sent */
	while (0 == (__raw_readl(KONA_UART0_PA + UARTB_LSR_OFFSET) &
		UARTB_LSR_TEMT_MASK)) {
	}
}

#define arch_decomp_setup()
#define arch_decomp_wdog()

#endif /* __ASM_ARCH_UNCOMPRESS_H */<|MERGE_RESOLUTION|>--- conflicted
+++ resolved
@@ -1,5 +1,4 @@
 /************************************************************
-<<<<<<< HEAD
 *
 *  Copyright 2010 Broadcom Corporation
 *
@@ -31,39 +30,6 @@
 *	contest.
 *
 ************************************************************/
-=======
- *
- *  Copyright 2010 Broadcom Corporation
- *
- *	Unless you and Broadcom execute a separate written
- *	software license agreement governing use of this
- *	software, this software is licensed to you under the
- *	terms of the GNU General Public License version 2
- *	(the GPL), available at
- *
- *     http://www.broadcom.com/licenses/GPLv2.php
- *
- *	with the following added to such license:
- *
- *	As a special exception, the copyright holders of this
- *	software give you permission to link this software
- *	with independent modules, and to copy and distribute
- *	the resulting executable under terms of your choice,
- *	provided that you also meet, for each linked
- *	independent module, the terms and conditions of the
- *	module. An independent module is a module which is not
- *	license of that derived from this software.  The
- *	special exception does not apply to any modifications
- *	of the software.
- *
- *	Notwithstanding the above, under no circumstances may
- *	you combine this software in any way with any other
- *	Broadcom software provided under a license other than
- *	the GPL, without Broadcom's express prior written
- *	contest.
- *
- ************************************************************/
->>>>>>> fa4f9bce
 
 #ifndef	__ASM_ARCH_UNCOMPRESS_H
 #define __ASM_ARCH_UNCOMPRESS_H
