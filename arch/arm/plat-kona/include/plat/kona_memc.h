--- conflicted
+++ resolved
@@ -63,21 +63,15 @@
 	u32 flags;
 	u32 seq_busy_val;
 	u32 max_pwr;
-<<<<<<< HEAD
 	void __iomem *memc0_ns_base;
 	void __iomem *chipreg_base;
 	void __iomem *memc0_aphy_base;
-=======
-	u32 memc0_ns_base;
-	u32 chipreg_base;
-	u32 memc0_aphy_base;
 #ifdef CONFIG_LPDDR_DEV_TEMP
 	int irq;
 	int temp_period; /*number of cycles on XTAL clk*/
 	struct temp_thold *temp_tholds;
 	int num_thold; /*number of temperature limits*/
 #endif
->>>>>>> 47a9a6d1
 };
 
 enum {
