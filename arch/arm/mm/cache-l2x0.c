--- conflicted
+++ resolved
@@ -120,8 +120,6 @@
 	spin_unlock_irqrestore(&l2x0_lock, flags);
 }
 
-<<<<<<< HEAD
-=======
 static void __l2x0_flush_all(void)
 {
 	debug_writel(0x03);
@@ -131,20 +129,13 @@
 	debug_writel(0x00);
 }
 
->>>>>>> d235ebfd
 static void l2x0_flush_all(void)
 {
 	unsigned long flags;
 
 	/* clean all ways */
 	spin_lock_irqsave(&l2x0_lock, flags);
-<<<<<<< HEAD
-	writel_relaxed(l2x0_way_mask, l2x0_base + L2X0_CLEAN_INV_WAY);
-	cache_wait_way(l2x0_base + L2X0_CLEAN_INV_WAY, l2x0_way_mask);
-	cache_sync();
-=======
 	__l2x0_flush_all();
->>>>>>> d235ebfd
 	spin_unlock_irqrestore(&l2x0_lock, flags);
 }
 
@@ -280,13 +271,9 @@
 	unsigned long flags;
 
 	spin_lock_irqsave(&l2x0_lock, flags);
-<<<<<<< HEAD
-	writel(0, l2x0_base + L2X0_CTRL);
-=======
 	__l2x0_flush_all();
 	writel_relaxed(0, l2x0_base + L2X0_CTRL);
 	dsb();
->>>>>>> d235ebfd
 	spin_unlock_irqrestore(&l2x0_lock, flags);
 }
 
@@ -358,10 +345,7 @@
 	outer_cache.flush_all = l2x0_flush_all;
 	outer_cache.inv_all = l2x0_inv_all;
 	outer_cache.disable = l2x0_disable;
-<<<<<<< HEAD
-=======
 	outer_cache.set_debug = l2x0_set_debug;
->>>>>>> d235ebfd
 
 	printk(KERN_INFO "%s cache controller enabled\n", type);
 	printk(KERN_INFO "l2x0: %d ways, CACHE_ID 0x%08x, AUX_CTRL 0x%08x, Cache size: %d B\n",
