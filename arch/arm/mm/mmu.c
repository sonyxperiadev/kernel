--- conflicted
+++ resolved
@@ -685,11 +685,7 @@
 		if (type->prot_sect &&
 				((addr | next | phys) & ~SECTION_MASK) == 0 &&
 				!force_pages) {
-<<<<<<< HEAD
-			map_init_section(pmd, addr, next, phys, type);
-=======
 			__map_init_section(pmd, addr, next, phys, type);
->>>>>>> a88f9e27
 		} else {
 			alloc_init_pte(pmd, addr, next,
 						__phys_to_pfn(phys), type);
