/*
 *  linux/arch/arm/mm/mmap.c
 */
#include <linux/fs.h>
#include <linux/mm.h>
#include <linux/mman.h>
#include <linux/shm.h>
#include <linux/sched.h>
#include <linux/io.h>
#include <linux/personality.h>
#include <linux/random.h>
#include <asm/cachetype.h>

#define COLOUR_ALIGN(addr,pgoff)		\
	((((addr)+SHMLBA-1)&~(SHMLBA-1)) +	\
	 (((pgoff)<<PAGE_SHIFT) & (SHMLBA-1)))

/*
 * We need to ensure that shared mappings are correctly aligned to
 * avoid aliasing issues with VIPT caches.  We need to ensure that
 * a specific page of an object is always mapped at a multiple of
 * SHMLBA bytes.
 *
 * We unconditionally provide this function for all cases, however
 * in the VIVT case, we optimise out the alignment rules.
 */
unsigned long
arch_get_unmapped_area(struct file *filp, unsigned long addr,
		unsigned long len, unsigned long pgoff, unsigned long flags)
{
	struct mm_struct *mm = current->mm;
	struct vm_area_struct *vma;
	int do_align = 0;
	int aliasing = cache_is_vipt_aliasing();
	struct vm_unmapped_area_info info;

	/*
	 * We only need to do colour alignment if either the I or D
	 * caches alias.
	 */
	if (aliasing)
		do_align = filp || (flags & MAP_SHARED);

	/*
	 * We enforce the MAP_FIXED case.
	 */
	if (flags & MAP_FIXED) {
		if (aliasing && flags & MAP_SHARED &&
		    (addr - (pgoff << PAGE_SHIFT)) & (SHMLBA - 1))
			return -EINVAL;
		return addr;
	}

	if (len > TASK_SIZE)
		return -ENOMEM;

	if (addr) {
		if (do_align)
			addr = COLOUR_ALIGN(addr, pgoff);
		else
			addr = PAGE_ALIGN(addr);

		vma = find_vma(mm, addr);
		if (TASK_SIZE - len >= addr &&
		    (!vma || addr + len <= vma->vm_start))
			return addr;
	}
<<<<<<< HEAD
=======
	if (len > mm->cached_hole_size) {
	        start_addr = addr = mm->free_area_cache;
	} else {
		start_addr = addr = TASK_UNMAPPED_BASE;
	        mm->cached_hole_size = 0;
	}
	/* 8 bits of randomness in 20 address space bits */
	if ((current->flags & PF_RANDOMIZE) &&
	    !(current->personality & ADDR_NO_RANDOMIZE))
		addr += (get_random_int() % (1 << 8)) << PAGE_SHIFT;
>>>>>>> fa4f9bce

	info.flags = 0;
	info.length = len;
	info.low_limit = mm->mmap_base;
	info.high_limit = TASK_SIZE;
	info.align_mask = do_align ? (PAGE_MASK & (SHMLBA - 1)) : 0;
	info.align_offset = pgoff << PAGE_SHIFT;
	return vm_unmapped_area(&info);
}

<<<<<<< HEAD
unsigned long
arch_get_unmapped_area_topdown(struct file *filp, const unsigned long addr0,
			const unsigned long len, const unsigned long pgoff,
			const unsigned long flags)
{
	struct vm_area_struct *vma;
	struct mm_struct *mm = current->mm;
	unsigned long addr = addr0;
	int do_align = 0;
	int aliasing = cache_is_vipt_aliasing();
	struct vm_unmapped_area_info info;

	/*
	 * We only need to do colour alignment if either the I or D
	 * caches alias.
	 */
	if (aliasing)
		do_align = filp || (flags & MAP_SHARED);

	/* requested length too big for entire address space */
	if (len > TASK_SIZE)
		return -ENOMEM;

	if (flags & MAP_FIXED) {
		if (aliasing && flags & MAP_SHARED &&
		    (addr - (pgoff << PAGE_SHIFT)) & (SHMLBA - 1))
			return -EINVAL;
		return addr;
	}

	/* requesting a specific address */
	if (addr) {
		if (do_align)
			addr = COLOUR_ALIGN(addr, pgoff);
		else
			addr = PAGE_ALIGN(addr);
		vma = find_vma(mm, addr);
		if (TASK_SIZE - len >= addr &&
				(!vma || addr + len <= vma->vm_start))
			return addr;
	}

	info.flags = VM_UNMAPPED_AREA_TOPDOWN;
	info.length = len;
	info.low_limit = PAGE_SIZE;
	info.high_limit = mm->mmap_base;
	info.align_mask = do_align ? (PAGE_MASK & (SHMLBA - 1)) : 0;
	info.align_offset = pgoff << PAGE_SHIFT;
	addr = vm_unmapped_area(&info);

	/*
	 * A failed mmap() very likely causes application failure,
	 * so fall back to the bottom-up function here. This scenario
	 * can happen with large stack limits and large mmap()
	 * allocations.
	 */
	if (addr & ~PAGE_MASK) {
		VM_BUG_ON(addr != -ENOMEM);
		info.flags = 0;
		info.low_limit = mm->mmap_base;
		info.high_limit = TASK_SIZE;
		addr = vm_unmapped_area(&info);
	}

	return addr;
}

void arch_pick_mmap_layout(struct mm_struct *mm)
{
	unsigned long random_factor = 0UL;

	/* 8 bits of randomness in 20 address space bits */
	if ((current->flags & PF_RANDOMIZE) &&
	    !(current->personality & ADDR_NO_RANDOMIZE))
		random_factor = (get_random_int() % (1 << 8)) << PAGE_SHIFT;

	if (mmap_is_legacy()) {
		mm->mmap_base = TASK_UNMAPPED_BASE + random_factor;
		mm->get_unmapped_area = arch_get_unmapped_area;
		mm->unmap_area = arch_unmap_area;
	} else {
		mm->mmap_base = mmap_base(random_factor);
		mm->get_unmapped_area = arch_get_unmapped_area_topdown;
		mm->unmap_area = arch_unmap_area_topdown;
	}
}
=======
>>>>>>> fa4f9bce

/*
 * You really shouldn't be using read() or write() on /dev/mem.  This
 * might go away in the future.
 */
int valid_phys_addr_range(phys_addr_t addr, size_t size)
{
	if (addr < PHYS_OFFSET)
		return 0;
	if (addr + size > __pa(high_memory - 1) + 1)
		return 0;

	return 1;
}

/*
 * We don't use supersection mappings for mmap() on /dev/mem, which
 * means that we can't map the memory area above the 4G barrier into
 * userspace.
 */
int valid_mmap_phys_addr_range(unsigned long pfn, size_t size)
{
	return !(pfn + (size >> PAGE_SHIFT) > 0x00100000);
}

#ifdef CONFIG_STRICT_DEVMEM

#include <linux/ioport.h>

/*
 * devmem_is_allowed() checks to see if /dev/mem access to a certain
 * address is valid. The argument is a physical page number.
 * We mimic x86 here by disallowing access to system RAM as well as
 * device-exclusive MMIO regions. This effectively disable read()/write()
 * on /dev/mem.
 */
int devmem_is_allowed(unsigned long pfn)
{
	if (iomem_is_exclusive(pfn << PAGE_SHIFT))
		return 0;
	if (!page_is_ram(pfn))
		return 1;
	return 0;
}

#endif<|MERGE_RESOLUTION|>--- conflicted
+++ resolved
@@ -65,19 +65,6 @@
 		    (!vma || addr + len <= vma->vm_start))
 			return addr;
 	}
-<<<<<<< HEAD
-=======
-	if (len > mm->cached_hole_size) {
-	        start_addr = addr = mm->free_area_cache;
-	} else {
-		start_addr = addr = TASK_UNMAPPED_BASE;
-	        mm->cached_hole_size = 0;
-	}
-	/* 8 bits of randomness in 20 address space bits */
-	if ((current->flags & PF_RANDOMIZE) &&
-	    !(current->personality & ADDR_NO_RANDOMIZE))
-		addr += (get_random_int() % (1 << 8)) << PAGE_SHIFT;
->>>>>>> fa4f9bce
 
 	info.flags = 0;
 	info.length = len;
@@ -87,96 +74,6 @@
 	info.align_offset = pgoff << PAGE_SHIFT;
 	return vm_unmapped_area(&info);
 }
-
-<<<<<<< HEAD
-unsigned long
-arch_get_unmapped_area_topdown(struct file *filp, const unsigned long addr0,
-			const unsigned long len, const unsigned long pgoff,
-			const unsigned long flags)
-{
-	struct vm_area_struct *vma;
-	struct mm_struct *mm = current->mm;
-	unsigned long addr = addr0;
-	int do_align = 0;
-	int aliasing = cache_is_vipt_aliasing();
-	struct vm_unmapped_area_info info;
-
-	/*
-	 * We only need to do colour alignment if either the I or D
-	 * caches alias.
-	 */
-	if (aliasing)
-		do_align = filp || (flags & MAP_SHARED);
-
-	/* requested length too big for entire address space */
-	if (len > TASK_SIZE)
-		return -ENOMEM;
-
-	if (flags & MAP_FIXED) {
-		if (aliasing && flags & MAP_SHARED &&
-		    (addr - (pgoff << PAGE_SHIFT)) & (SHMLBA - 1))
-			return -EINVAL;
-		return addr;
-	}
-
-	/* requesting a specific address */
-	if (addr) {
-		if (do_align)
-			addr = COLOUR_ALIGN(addr, pgoff);
-		else
-			addr = PAGE_ALIGN(addr);
-		vma = find_vma(mm, addr);
-		if (TASK_SIZE - len >= addr &&
-				(!vma || addr + len <= vma->vm_start))
-			return addr;
-	}
-
-	info.flags = VM_UNMAPPED_AREA_TOPDOWN;
-	info.length = len;
-	info.low_limit = PAGE_SIZE;
-	info.high_limit = mm->mmap_base;
-	info.align_mask = do_align ? (PAGE_MASK & (SHMLBA - 1)) : 0;
-	info.align_offset = pgoff << PAGE_SHIFT;
-	addr = vm_unmapped_area(&info);
-
-	/*
-	 * A failed mmap() very likely causes application failure,
-	 * so fall back to the bottom-up function here. This scenario
-	 * can happen with large stack limits and large mmap()
-	 * allocations.
-	 */
-	if (addr & ~PAGE_MASK) {
-		VM_BUG_ON(addr != -ENOMEM);
-		info.flags = 0;
-		info.low_limit = mm->mmap_base;
-		info.high_limit = TASK_SIZE;
-		addr = vm_unmapped_area(&info);
-	}
-
-	return addr;
-}
-
-void arch_pick_mmap_layout(struct mm_struct *mm)
-{
-	unsigned long random_factor = 0UL;
-
-	/* 8 bits of randomness in 20 address space bits */
-	if ((current->flags & PF_RANDOMIZE) &&
-	    !(current->personality & ADDR_NO_RANDOMIZE))
-		random_factor = (get_random_int() % (1 << 8)) << PAGE_SHIFT;
-
-	if (mmap_is_legacy()) {
-		mm->mmap_base = TASK_UNMAPPED_BASE + random_factor;
-		mm->get_unmapped_area = arch_get_unmapped_area;
-		mm->unmap_area = arch_unmap_area;
-	} else {
-		mm->mmap_base = mmap_base(random_factor);
-		mm->get_unmapped_area = arch_get_unmapped_area_topdown;
-		mm->unmap_area = arch_unmap_area_topdown;
-	}
-}
-=======
->>>>>>> fa4f9bce
 
 /*
  * You really shouldn't be using read() or write() on /dev/mem.  This
