--- conflicted
+++ resolved
@@ -114,15 +114,11 @@
  ARM(	str	r3, [r0, #2048]! )
  THUMB(	add	r0, r0, #2048 )
  THUMB(	str	r3, [r0] )
-<<<<<<< HEAD
 #ifdef CONFIG_ARM_ERRATA_782773
 	msr	cpsr_c, r2			@ load cpsr
 #endif
-	mcr	p15, 0, r0, c7, c10, 1		@ flush_pte
-=======
 	ALT_SMP(mov	pc,lr)
 	ALT_UP (mcr	p15, 0, r0, c7, c10, 1)		@ flush_pte
->>>>>>> a88f9e27
 #endif
 	mov	pc, lr
 ENDPROC(cpu_v7_set_pte_ext)
