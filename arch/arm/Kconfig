--- conflicted
+++ resolved
@@ -3,17 +3,12 @@
 	default y
 	select HAVE_AOUT
 	select HAVE_DMA_API_DEBUG
-<<<<<<< HEAD
-	select HAVE_DMA_CONTIGUOUS if (CPU_V6 || CPU_V6K || CPU_V7)
-	select CMA if (CPU_V6 || CPU_V6K || CPU_V7)
-	select HAVE_IDE
-=======
 	select HAVE_IDE if PCI || ISA || PCMCIA
->>>>>>> 53143fd3
 	select HAVE_MEMBLOCK
 	select RTC_LIB
 	select SYS_SUPPORTS_APM_EMULATION
 	select GENERIC_ATOMIC64 if (CPU_V6 || !CPU_32v6K || !AEABI)
+	select HAVE_DMA_CONTIGUOUS if (CPU_V6 || CPU_V6K || CPU_V7)
 	select HAVE_OPROFILE if (HAVE_PERF_EVENTS)
 	select HAVE_ARCH_JUMP_LABEL if !XIP_KERNEL
 	select HAVE_ARCH_KGDB
@@ -1003,30 +998,6 @@
 	help
 	  Support for VIA/WonderMedia VT8500/WM85xx System-on-Chip.
 
-<<<<<<< HEAD
-config ARCH_KONA
-	bool "Broadcom KONA Architecture"
-	depends on MMU
-	select CPU_V7
-	select HAVE_CLK
-	select COMMON_CLKDEV
-	select CLKDEV_LOOKUP
-	select ARM_GIC
-	select GENERIC_GPIO
-	select ARCH_REQUIRE_GPIOLIB
-	select GENERIC_TIME
-	select GENERIC_CLOCKEVENTS
-	select ARCH_HAS_CPUFREQ
-	select HAVE_SCHED_CLOCK
-	select ARM_ERRATA_743622
-	select ARM_ERRATA_751472 if SMP
-	select ARM_ERRATA_754322
-	select ARM_ERRATA_764369 if SMP
-	select KONA_WFI_WORKAROUND if SMP
-	help
-	  This enables support for system based on Broadcom KONA architecture
- 
-=======
 config ARCH_ZYNQ
 	bool "Xilinx Zynq ARM Cortex A9 Platform"
 	select CPU_V7
@@ -1039,7 +1010,30 @@
 	select USE_OF
 	help
 	  Support for Xilinx Zynq ARM Cortex A9 Platform
->>>>>>> 53143fd3
+
+config ARCH_KONA
+        bool "Broadcom KONA Architecture"
+        depends on MMU
+        select CPU_V7
+        select HAVE_CLK
+        select COMMON_CLKDEV
+        select CLKDEV_LOOKUP
+        select ARM_GIC
+        select GENERIC_GPIO
+        select ARCH_REQUIRE_GPIOLIB
+        select GENERIC_TIME
+        select GENERIC_CLOCKEVENTS
+        select ARCH_HAS_CPUFREQ
+        select HAVE_SCHED_CLOCK
+        select ARM_ERRATA_743622
+        select ARM_ERRATA_751472 if SMP
+        select ARM_ERRATA_754322
+        select ARM_ERRATA_764369 if SMP
+        select KONA_WFI_WORKAROUND if SMP
+	select MIGHT_HAVE_CACHE_L2X0
+        help
+          This enables support for system based on Broadcom KONA architecture
+
 endchoice
 
 #
@@ -1083,31 +1077,31 @@
 
 source "arch/arm/mach-kirkwood/Kconfig"
 
+source "arch/arm/mach-ks8695/Kconfig"
+
+source "arch/arm/mach-lpc32xx/Kconfig"
+
+source "arch/arm/mach-msm/Kconfig"
+
+source "arch/arm/mach-mv78xx0/Kconfig"
+
+source "arch/arm/plat-mxc/Kconfig"
+
+source "arch/arm/mach-mxs/Kconfig"
+
+source "arch/arm/mach-netx/Kconfig"
+
+source "arch/arm/mach-nomadik/Kconfig"
+source "arch/arm/plat-nomadik/Kconfig"
+
+source "arch/arm/plat-omap/Kconfig"
+
+source "arch/arm/mach-omap1/Kconfig"
+
+source "arch/arm/mach-omap2/Kconfig"
+
 source "arch/arm/plat-kona/Kconfig"
 source "arch/arm/mach-rhea/Kconfig"
-
-source "arch/arm/mach-ks8695/Kconfig"
-
-source "arch/arm/mach-lpc32xx/Kconfig"
-
-source "arch/arm/mach-msm/Kconfig"
-
-source "arch/arm/mach-mv78xx0/Kconfig"
-
-source "arch/arm/plat-mxc/Kconfig"
-
-source "arch/arm/mach-mxs/Kconfig"
-
-source "arch/arm/mach-netx/Kconfig"
-
-source "arch/arm/mach-nomadik/Kconfig"
-source "arch/arm/plat-nomadik/Kconfig"
-
-source "arch/arm/plat-omap/Kconfig"
-
-source "arch/arm/mach-omap1/Kconfig"
-
-source "arch/arm/mach-omap2/Kconfig"
 
 source "arch/arm/mach-orion5x/Kconfig"
 
@@ -1401,18 +1395,6 @@
 	  This workaround defines cpu_relax() as smp_mb(), preventing correctly
 	  written polling loops from denying visibility of updates to memory.
 
-<<<<<<< HEAD
-config ARM_ERRATA_754322
-	bool "ARM errata: possible faulty MMU translations following an ASID switch"
-	depends on CPU_V7
-	help
-	  This option enables the workaround for the 754322 Cortex-A9 (r2p*,
-	  r3p*) erratum. A speculative memory access may cause a page table walk
-	  which starts prior to an ASID switch but completes afterwards. This
-	  can populate the micro-TLB with a stale entry which may be hit with
-	  the new ASID. This workaround places two dsb instructions in the mm
-	  switching code so that no page table walks can cross the ASID switch.
-=======
 config ARM_ERRATA_364296
 	bool "ARM errata: Possible cache data corruption with hit-under-miss enabled"
 	depends on CPU_V6 && !SMP
@@ -1424,7 +1406,6 @@
 	  register, thus disabling hit-under-miss without putting the
 	  processor into full low interrupt latency mode. ARM11MPCore
 	  is not affected.
->>>>>>> 53143fd3
 
 config ARM_ERRATA_764369
 	bool "ARM errata: Data cache line maintenance operation by MVA may not succeed"
@@ -1440,8 +1421,6 @@
 	  relevant cache maintenance functions and sets a specific bit
 	  in the diagnostic control register of the SCU.
 
-<<<<<<< HEAD
-=======
 config PL310_ERRATA_769419
 	bool "PL310 errata: no automatic Store Buffer drain"
 	depends on CACHE_L2X0
@@ -1454,7 +1433,6 @@
 	  on systems with an outer cache, the store buffer is drained
 	  explicitly.
 
->>>>>>> 53143fd3
 endmenu
 
 source "arch/arm/common/Kconfig"
@@ -1538,15 +1516,8 @@
 	bool "Symmetric Multi-Processing"
 	depends on CPU_V6K || CPU_V7
 	depends on GENERIC_CLOCKEVENTS
-<<<<<<< HEAD
-	depends on REALVIEW_EB_ARM11MP || REALVIEW_EB_A9MP || \
-		 MACH_REALVIEW_PB11MP || MACH_REALVIEW_PBX || ARCH_OMAP4 || \
-		 ARCH_EXYNOS4 || ARCH_TEGRA || ARCH_U8500 || ARCH_VEXPRESS_CA9X4 || \
-		 ARCH_MSM_SCORPIONMP || ARCH_SHMOBILE || ARCH_KONA
-=======
 	depends on HAVE_SMP
 	depends on MMU
->>>>>>> 53143fd3
 	select USE_GENERIC_SMP_HELPERS
 	select HAVE_ARM_SCU if !ARCH_MSM_SCORPIONMP
 	help
@@ -1779,17 +1750,6 @@
 config HAVE_ARCH_PFN_VALID
 	def_bool ARCH_HAS_HOLES_MEMORYMODEL || !SPARSEMEM
 
-config ARCH_ENABLE_MEMORY_HOTPLUG
-	def_bool y
-
-config ARCH_ENABLE_MEMORY_HOTREMOVE
-	def_bool y
-	depends on MEMORY_HOTPLUG
-
-config ARCH_MEMORY_PROBE
-	def_bool y
-	depends on MEMORY_HOTPLUG
-
 config HIGHMEM
 	bool "High Memory Support"
 	depends on MMU
