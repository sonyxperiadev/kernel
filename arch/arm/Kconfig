--- conflicted
+++ resolved
@@ -3,13 +3,9 @@
 	default y
 	select HAVE_AOUT
 	select HAVE_DMA_API_DEBUG
-<<<<<<< HEAD
 	select HAVE_DMA_CONTIGUOUS if (CPU_V6 || CPU_V6K || CPU_V7)
 	select CMA if (CPU_V6 || CPU_V6K || CPU_V7)
 	select HAVE_IDE
-=======
-	select HAVE_IDE if PCI || ISA || PCMCIA
->>>>>>> 90adfd2b
 	select HAVE_MEMBLOCK
 	select RTC_LIB
 	select SYS_SUPPORTS_APM_EMULATION
@@ -1003,7 +999,6 @@
 	help
 	  Support for VIA/WonderMedia VT8500/WM85xx System-on-Chip.
 
-<<<<<<< HEAD
 config ARCH_KONA
 	bool "Broadcom KONA Architecture"
 	depends on MMU
@@ -1026,20 +1021,6 @@
 	help
 	  This enables support for system based on Broadcom KONA architecture
  
-=======
-config ARCH_ZYNQ
-	bool "Xilinx Zynq ARM Cortex A9 Platform"
-	select CPU_V7
-	select GENERIC_CLOCKEVENTS
-	select CLKDEV_LOOKUP
-	select ARM_GIC
-	select ARM_AMBA
-	select ICST
-	select MIGHT_HAVE_CACHE_L2X0
-	select USE_OF
-	help
-	  Support for Xilinx Zynq ARM Cortex A9 Platform
->>>>>>> 90adfd2b
 endchoice
 
 #
@@ -1401,7 +1382,6 @@
 	  This workaround defines cpu_relax() as smp_mb(), preventing correctly
 	  written polling loops from denying visibility of updates to memory.
 
-<<<<<<< HEAD
 config ARM_ERRATA_754322
 	bool "ARM errata: possible faulty MMU translations following an ASID switch"
 	depends on CPU_V7
@@ -1412,19 +1392,6 @@
 	  can populate the micro-TLB with a stale entry which may be hit with
 	  the new ASID. This workaround places two dsb instructions in the mm
 	  switching code so that no page table walks can cross the ASID switch.
-=======
-config ARM_ERRATA_364296
-	bool "ARM errata: Possible cache data corruption with hit-under-miss enabled"
-	depends on CPU_V6 && !SMP
-	help
-	  This options enables the workaround for the 364296 ARM1136
-	  r0p2 erratum (possible cache data corruption with
-	  hit-under-miss enabled). It sets the undocumented bit 31 in
-	  the auxiliary control register and the FI bit in the control
-	  register, thus disabling hit-under-miss without putting the
-	  processor into full low interrupt latency mode. ARM11MPCore
-	  is not affected.
->>>>>>> 90adfd2b
 
 config ARM_ERRATA_764369
 	bool "ARM errata: Data cache line maintenance operation by MVA may not succeed"
@@ -1440,21 +1407,6 @@
 	  relevant cache maintenance functions and sets a specific bit
 	  in the diagnostic control register of the SCU.
 
-<<<<<<< HEAD
-=======
-config PL310_ERRATA_769419
-	bool "PL310 errata: no automatic Store Buffer drain"
-	depends on CACHE_L2X0
-	help
-	  On revisions of the PL310 prior to r3p2, the Store Buffer does
-	  not automatically drain. This can cause normal, non-cacheable
-	  writes to be retained when the memory system is idle, leading
-	  to suboptimal I/O performance for drivers using coherent DMA.
-	  This option adds a write barrier to the cpu_idle loop so that,
-	  on systems with an outer cache, the store buffer is drained
-	  explicitly.
-
->>>>>>> 90adfd2b
 endmenu
 
 source "arch/arm/common/Kconfig"
@@ -1538,15 +1490,10 @@
 	bool "Symmetric Multi-Processing"
 	depends on CPU_V6K || CPU_V7
 	depends on GENERIC_CLOCKEVENTS
-<<<<<<< HEAD
 	depends on REALVIEW_EB_ARM11MP || REALVIEW_EB_A9MP || \
 		 MACH_REALVIEW_PB11MP || MACH_REALVIEW_PBX || ARCH_OMAP4 || \
 		 ARCH_EXYNOS4 || ARCH_TEGRA || ARCH_U8500 || ARCH_VEXPRESS_CA9X4 || \
 		 ARCH_MSM_SCORPIONMP || ARCH_SHMOBILE || ARCH_KONA
-=======
-	depends on HAVE_SMP
-	depends on MMU
->>>>>>> 90adfd2b
 	select USE_GENERIC_SMP_HELPERS
 	select HAVE_ARM_SCU if !ARCH_MSM_SCORPIONMP
 	help
