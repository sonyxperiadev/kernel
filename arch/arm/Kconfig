--- conflicted
+++ resolved
@@ -41,12 +41,8 @@
 	select CPU_PM if SUSPEND || CPU_IDLE
 	select DCACHE_WORD_ACCESS if HAVE_EFFICIENT_UNALIGNED_ACCESS
 	select DMA_DECLARE_COHERENT
-<<<<<<< HEAD
 	select DMA_DIRECT_REMAP
-=======
 	select DMA_OPS
-	select DMA_REMAP if MMU
->>>>>>> 9ea491ae
 	select EDAC_SUPPORT
 	select EDAC_ATOMIC_SCRUB
 	select GENERIC_ALLOCATOR
