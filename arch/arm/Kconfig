config ARM
	bool
	default y
	select ARCH_BINFMT_ELF_RANDOMIZE_PIE
	select ARCH_HAS_ATOMIC64_DEC_IF_POSITIVE
	select ARCH_HAVE_CUSTOM_GPIO_H
	select ARCH_HAS_TICK_BROADCAST if GENERIC_CLOCKEVENTS_BROADCAST
	select ARCH_WANT_IPC_PARSE_VERSION
	select BUILDTIME_EXTABLE_SORT if MMU
	select CPU_PM if (SUSPEND || CPU_IDLE)
	select DCACHE_WORD_ACCESS if (CPU_V6 || CPU_V6K || CPU_V7) && !CPU_BIG_ENDIAN && MMU
	select GENERIC_ATOMIC64 if (CPU_V6 || !CPU_32v6K || !AEABI)
	select GENERIC_CLOCKEVENTS_BROADCAST if SMP
	select GENERIC_IRQ_PROBE
	select GENERIC_IRQ_SHOW
	select GENERIC_PCI_IOMAP
	select GENERIC_SMP_IDLE_THREAD
	select GENERIC_IDLE_POLL_SETUP
	select GENERIC_STRNCPY_FROM_USER
	select GENERIC_STRNLEN_USER
	select HARDIRQS_SW_RESEND
	select HAVE_AOUT
	select HAVE_ARCH_JUMP_LABEL if !XIP_KERNEL
	select HAVE_ARCH_KGDB
	select HAVE_ARCH_SECCOMP_FILTER
	select HAVE_ARCH_TRACEHOOK
	select HAVE_BPF_JIT
	select HAVE_C_RECORDMCOUNT
	select HAVE_DEBUG_KMEMLEAK
	select HAVE_DMA_API_DEBUG
	select HAVE_DMA_ATTRS
	select HAVE_DMA_CONTIGUOUS if MMU
	select HAVE_DYNAMIC_FTRACE if (!XIP_KERNEL)
	select HAVE_FTRACE_MCOUNT_RECORD if (!XIP_KERNEL)
	select HAVE_FUNCTION_GRAPH_TRACER if (!THUMB2_KERNEL)
	select HAVE_FUNCTION_TRACER if (!XIP_KERNEL)
	select HAVE_GENERIC_DMA_COHERENT
	select HAVE_GENERIC_HARDIRQS
	select HAVE_HW_BREAKPOINT if (PERF_EVENTS && (CPU_V6 || CPU_V6K || CPU_V7))
	select HAVE_IDE if PCI || ISA || PCMCIA
	select HAVE_IRQ_TIME_ACCOUNTING
	select HAVE_KERNEL_GZIP
	select HAVE_KERNEL_LZMA
	select HAVE_KERNEL_LZO
	select HAVE_KERNEL_XZ
	select HAVE_KPROBES if !XIP_KERNEL
	select HAVE_KRETPROBES if (HAVE_KPROBES)
	select HAVE_MEMBLOCK
	select HAVE_OPROFILE if (HAVE_PERF_EVENTS)
	select HAVE_PERF_EVENTS
	select HAVE_REGS_AND_STACK_ACCESS_API
	select HAVE_SYSCALL_TRACEPOINTS
	select HAVE_UID16
	select KTIME_SCALAR
	select PERF_USE_VMALLOC
	select RTC_LIB
	select SYS_SUPPORTS_APM_EMULATION
	select HAVE_MOD_ARCH_SPECIFIC if ARM_UNWIND
	select MODULES_USE_ELF_REL
	select CLONE_BACKWARDS
	select OLD_SIGSUSPEND3
	select OLD_SIGACTION
	select HAVE_CONTEXT_TRACKING
	help
	  The ARM series is a line of low-power-consumption RISC chip designs
	  licensed by ARM Ltd and targeted at embedded applications and
	  handhelds such as the Compaq IPAQ.  ARM-based PCs are no longer
	  manufactured, but legacy ARM-based PC hardware remains popular in
	  Europe.  There is an ARM Linux project with a web page at
	  <http://www.arm.linux.org.uk/>.

config ARM_HAS_SG_CHAIN
	bool

config NEED_SG_DMA_LENGTH
	bool

config ARM_DMA_USE_IOMMU
	bool
	select ARM_HAS_SG_CHAIN
	select NEED_SG_DMA_LENGTH

if ARM_DMA_USE_IOMMU

config ARM_DMA_IOMMU_ALIGNMENT
	int "Maximum PAGE_SIZE order of alignment for DMA IOMMU buffers"
	range 4 9
	default 8
	help
	  DMA mapping framework by default aligns all buffers to the smallest
	  PAGE_SIZE order which is greater than or equal to the requested buffer
	  size. This works well for buffers up to a few hundreds kilobytes, but
	  for larger buffers it just a waste of address space. Drivers which has
	  relatively small addressing window (like 64Mib) might run out of
	  virtual space with just a few allocations.

	  With this parameter you can specify the maximum PAGE_SIZE order for
	  DMA IOMMU buffers. Larger buffers will be aligned only to this
	  specified order. The order is expressed as a power of two multiplied
	  by the PAGE_SIZE.

endif

config HAVE_PWM
	bool

config MIGHT_HAVE_PCI
	bool

config SYS_SUPPORTS_APM_EMULATION
	bool

config HAVE_TCM
	bool
	select GENERIC_ALLOCATOR

config HAVE_PROC_CPU
	bool

config NO_IOPORT
	bool

config EISA
	bool
	---help---
	  The Extended Industry Standard Architecture (EISA) bus was
	  developed as an open alternative to the IBM MicroChannel bus.

	  The EISA bus provided some of the features of the IBM MicroChannel
	  bus while maintaining backward compatibility with cards made for
	  the older ISA bus.  The EISA bus saw limited use between 1988 and
	  1995 when it was made obsolete by the PCI bus.

	  Say Y here if you are building a kernel for an EISA-based machine.

	  Otherwise, say N.

config SBUS
	bool

config STACKTRACE_SUPPORT
	bool
	default y

config HAVE_LATENCYTOP_SUPPORT
	bool
	depends on !SMP
	default y

config LOCKDEP_SUPPORT
	bool
	default y

config TRACE_IRQFLAGS_SUPPORT
	bool
	default y

config RWSEM_GENERIC_SPINLOCK
	bool
	default y

config RWSEM_XCHGADD_ALGORITHM
	bool

config ARCH_HAS_ILOG2_U32
	bool

config ARCH_HAS_ILOG2_U64
	bool

config ARCH_HAS_CPUFREQ
	bool
	help
	  Internal node to signify that the ARCH has CPUFREQ support
	  and that the relevant menu configurations are displayed for
	  it.

config GENERIC_HWEIGHT
	bool
	default y

config GENERIC_CALIBRATE_DELAY
	bool
	default y

config ARCH_MAY_HAVE_PC_FDC
	bool

config ZONE_DMA
	bool

config NEED_DMA_MAP_STATE
       def_bool y

config ARCH_HAS_DMA_SET_COHERENT_MASK
	bool

config GENERIC_ISA_DMA
	bool

config FIQ
	bool

config NEED_RET_TO_USER
	bool

config ARCH_MTD_XIP
	bool

config VECTORS_BASE
	hex
	default 0xffff0000 if MMU || CPU_HIGH_VECTOR
	default DRAM_BASE if REMAP_VECTORS_TO_RAM
	default 0x00000000
	help
	  The base address of exception vectors.

config ARM_PATCH_PHYS_VIRT
	bool "Patch physical to virtual translations at runtime" if EMBEDDED
	default y
	depends on !XIP_KERNEL && MMU
	depends on !ARCH_REALVIEW || !SPARSEMEM
	help
	  Patch phys-to-virt and virt-to-phys translation functions at
	  boot and module load time according to the position of the
	  kernel in system memory.

	  This can only be used with non-XIP MMU kernels where the base
	  of physical memory is at a 16MB boundary.

	  Only disable this option if you know that you do not require
	  this feature (eg, building a kernel for a single machine) and
	  you need to shrink the kernel to the minimal size.

config NEED_MACH_GPIO_H
	bool
	help
	  Select this when mach/gpio.h is required to provide special
	  definitions for this platform. The need for mach/gpio.h should
	  be avoided when possible.

config NEED_MACH_IO_H
	bool
	help
	  Select this when mach/io.h is required to provide special
	  definitions for this platform.  The need for mach/io.h should
	  be avoided when possible.

config NEED_MACH_MEMORY_H
	bool
	help
	  Select this when mach/memory.h is required to provide special
	  definitions for this platform.  The need for mach/memory.h should
	  be avoided when possible.

config PHYS_OFFSET
	hex "Physical address of main memory" if MMU
	depends on !ARM_PATCH_PHYS_VIRT && !NEED_MACH_MEMORY_H
	default DRAM_BASE if !MMU
	help
	  Please provide the physical address corresponding to the
	  location of main memory in your system.

config GENERIC_BUG
	def_bool y
	depends on BUG

source "init/Kconfig"

source "kernel/Kconfig.freezer"

menu "System Type"

config MMU
	bool "MMU-based Paged Memory Management Support"
	default y
	help
	  Select if you want MMU-based virtualised addressing space
	  support by paged memory management. If unsure, say 'Y'.

#
# The "ARM system type" choice list is ordered alphabetically by option
# text.  Please add new entries in the option alphabetic order.
#
choice
	prompt "ARM system type"
	default ARCH_VERSATILE if !MMU
	default ARCH_MULTIPLATFORM if MMU

config ARCH_MULTIPLATFORM
	bool "Allow multiple platforms to be selected"
	depends on MMU
	select ARM_PATCH_PHYS_VIRT
	select AUTO_ZRELADDR
	select COMMON_CLK
	select MULTI_IRQ_HANDLER
	select SPARSE_IRQ
	select USE_OF

config ARCH_INTEGRATOR
	bool "ARM Ltd. Integrator family"
	select ARCH_HAS_CPUFREQ
	select ARM_AMBA
	select COMMON_CLK
	select COMMON_CLK_VERSATILE
	select GENERIC_CLOCKEVENTS
	select HAVE_TCM
	select ICST
	select MULTI_IRQ_HANDLER
	select NEED_MACH_MEMORY_H
	select PLAT_VERSATILE
	select SPARSE_IRQ
	select VERSATILE_FPGA_IRQ
	help
	  Support for ARM's Integrator platform.

config ARCH_REALVIEW
	bool "ARM Ltd. RealView family"
	select ARCH_WANT_OPTIONAL_GPIOLIB
	select ARM_AMBA
	select ARM_TIMER_SP804
	select COMMON_CLK
	select COMMON_CLK_VERSATILE
	select GENERIC_CLOCKEVENTS
	select GPIO_PL061 if GPIOLIB
	select ICST
	select NEED_MACH_MEMORY_H
	select PLAT_VERSATILE
	select PLAT_VERSATILE_CLCD
	help
	  This enables support for ARM Ltd RealView boards.

config ARCH_VERSATILE
	bool "ARM Ltd. Versatile family"
	select ARCH_WANT_OPTIONAL_GPIOLIB
	select ARM_AMBA
	select ARM_TIMER_SP804
	select ARM_VIC
	select CLKDEV_LOOKUP
	select GENERIC_CLOCKEVENTS
	select HAVE_MACH_CLKDEV
	select ICST
	select PLAT_VERSATILE
	select PLAT_VERSATILE_CLCD
	select PLAT_VERSATILE_CLOCK
	select VERSATILE_FPGA_IRQ
	help
	  This enables support for ARM Ltd Versatile board.

config ARCH_AT91
	bool "Atmel AT91"
	select ARCH_REQUIRE_GPIOLIB
	select CLKDEV_LOOKUP
	select HAVE_CLK
	select IRQ_DOMAIN
	select NEED_MACH_GPIO_H
	select NEED_MACH_IO_H if PCCARD
	select PINCTRL
	select PINCTRL_AT91 if USE_OF
	help
	  This enables support for systems based on Atmel
	  AT91RM9200 and AT91SAM9* processors.

config ARCH_CLPS711X
	bool "Cirrus Logic CLPS711x/EP721x/EP731x-based"
	select ARCH_REQUIRE_GPIOLIB
	select AUTO_ZRELADDR
	select CLKDEV_LOOKUP
	select COMMON_CLK
	select CPU_ARM720T
	select GENERIC_CLOCKEVENTS
	select MULTI_IRQ_HANDLER
	select NEED_MACH_MEMORY_H
	select SPARSE_IRQ
	help
	  Support for Cirrus Logic 711x/721x/731x based boards.

config ARCH_GEMINI
	bool "Cortina Systems Gemini"
	select ARCH_REQUIRE_GPIOLIB
	select ARCH_USES_GETTIMEOFFSET
	select NEED_MACH_GPIO_H
	select CPU_FA526
	help
	  Support for the Cortina Systems Gemini family SoCs

config ARCH_EBSA110
	bool "EBSA-110"
	select ARCH_USES_GETTIMEOFFSET
	select CPU_SA110
	select ISA
	select NEED_MACH_IO_H
	select NEED_MACH_MEMORY_H
	select NO_IOPORT
	help
	  This is an evaluation board for the StrongARM processor available
	  from Digital. It has limited hardware on-board, including an
	  Ethernet interface, two PCMCIA sockets, two serial ports and a
	  parallel port.

config ARCH_EP93XX
	bool "EP93xx-based"
	select ARCH_HAS_HOLES_MEMORYMODEL
	select ARCH_REQUIRE_GPIOLIB
	select ARCH_USES_GETTIMEOFFSET
	select ARM_AMBA
	select ARM_VIC
	select CLKDEV_LOOKUP
	select CPU_ARM920T
	select NEED_MACH_MEMORY_H
	help
	  This enables support for the Cirrus EP93xx series of CPUs.

config ARCH_FOOTBRIDGE
	bool "FootBridge"
	select CPU_SA110
	select FOOTBRIDGE
	select GENERIC_CLOCKEVENTS
	select HAVE_IDE
	select NEED_MACH_IO_H if !MMU
	select NEED_MACH_MEMORY_H
	help
	  Support for systems based on the DC21285 companion chip
	  ("FootBridge"), such as the Simtec CATS and the Rebel NetWinder.

config ARCH_NETX
	bool "Hilscher NetX based"
	select ARM_VIC
	select CLKSRC_MMIO
	select CPU_ARM926T
	select GENERIC_CLOCKEVENTS
	help
	  This enables support for systems based on the Hilscher NetX Soc

config ARCH_IOP13XX
	bool "IOP13xx-based"
	depends on MMU
	select ARCH_SUPPORTS_MSI
	select CPU_XSC3
	select NEED_MACH_MEMORY_H
	select NEED_RET_TO_USER
	select PCI
	select PLAT_IOP
	select VMSPLIT_1G
	help
	  Support for Intel's IOP13XX (XScale) family of processors.

config ARCH_IOP32X
	bool "IOP32x-based"
	depends on MMU
	select ARCH_REQUIRE_GPIOLIB
	select CPU_XSCALE
	select NEED_MACH_GPIO_H
	select NEED_RET_TO_USER
	select PCI
	select PLAT_IOP
	help
	  Support for Intel's 80219 and IOP32X (XScale) family of
	  processors.

config ARCH_IOP33X
	bool "IOP33x-based"
	depends on MMU
	select ARCH_REQUIRE_GPIOLIB
	select CPU_XSCALE
	select NEED_MACH_GPIO_H
	select NEED_RET_TO_USER
	select PCI
	select PLAT_IOP
	help
	  Support for Intel's IOP33X (XScale) family of processors.

config ARCH_IXP4XX
	bool "IXP4xx-based"
	depends on MMU
	select ARCH_HAS_DMA_SET_COHERENT_MASK
	select ARCH_REQUIRE_GPIOLIB
	select CLKSRC_MMIO
	select CPU_XSCALE
	select DMABOUNCE if PCI
	select GENERIC_CLOCKEVENTS
	select MIGHT_HAVE_PCI
	select NEED_MACH_IO_H
	select USB_EHCI_BIG_ENDIAN_MMIO
	select USB_EHCI_BIG_ENDIAN_DESC
	help
	  Support for Intel's IXP4XX (XScale) family of processors.

config ARCH_DOVE
	bool "Marvell Dove"
	select ARCH_REQUIRE_GPIOLIB
	select CPU_PJ4
	select GENERIC_CLOCKEVENTS
	select MIGHT_HAVE_PCI
	select PINCTRL
	select PINCTRL_DOVE
	select PLAT_ORION_LEGACY
	select USB_ARCH_HAS_EHCI
	select MVEBU_MBUS
	help
	  Support for the Marvell Dove SoC 88AP510

config ARCH_KIRKWOOD
	bool "Marvell Kirkwood"
	select ARCH_REQUIRE_GPIOLIB
	select CPU_FEROCEON
	select GENERIC_CLOCKEVENTS
	select PCI
	select PCI_QUIRKS
	select PINCTRL
	select PINCTRL_KIRKWOOD
	select PLAT_ORION_LEGACY
	select MVEBU_MBUS
	help
	  Support for the following Marvell Kirkwood series SoCs:
	  88F6180, 88F6192 and 88F6281.

config ARCH_MV78XX0
	bool "Marvell MV78xx0"
	select ARCH_REQUIRE_GPIOLIB
	select CPU_FEROCEON
	select GENERIC_CLOCKEVENTS
	select PCI
	select PLAT_ORION_LEGACY
	select MVEBU_MBUS
	help
	  Support for the following Marvell MV78xx0 series SoCs:
	  MV781x0, MV782x0.

config ARCH_ORION5X
	bool "Marvell Orion"
	depends on MMU
	select ARCH_REQUIRE_GPIOLIB
	select CPU_FEROCEON
	select GENERIC_CLOCKEVENTS
	select PCI
	select PLAT_ORION_LEGACY
	select MVEBU_MBUS
	help
	  Support for the following Marvell Orion 5x series SoCs:
	  Orion-1 (5181), Orion-VoIP (5181L), Orion-NAS (5182),
	  Orion-2 (5281), Orion-1-90 (6183).

config ARCH_MMP
	bool "Marvell PXA168/910/MMP2"
	depends on MMU
	select ARCH_REQUIRE_GPIOLIB
	select CLKDEV_LOOKUP
	select GENERIC_ALLOCATOR
	select GENERIC_CLOCKEVENTS
	select GPIO_PXA
	select IRQ_DOMAIN
	select NEED_MACH_GPIO_H
	select PINCTRL
	select PLAT_PXA
	select SPARSE_IRQ
	help
	  Support for Marvell's PXA168/PXA910(MMP) and MMP2 processor line.

config ARCH_KS8695
	bool "Micrel/Kendin KS8695"
	select ARCH_REQUIRE_GPIOLIB
	select CLKSRC_MMIO
	select CPU_ARM922T
	select GENERIC_CLOCKEVENTS
	select NEED_MACH_MEMORY_H
	help
	  Support for Micrel/Kendin KS8695 "Centaur" (ARM922T) based
	  System-on-Chip devices.

config ARCH_W90X900
	bool "Nuvoton W90X900 CPU"
	select ARCH_REQUIRE_GPIOLIB
	select CLKDEV_LOOKUP
	select CLKSRC_MMIO
	select CPU_ARM926T
	select GENERIC_CLOCKEVENTS
	help
	  Support for Nuvoton (Winbond logic dept.) ARM9 processor,
	  At present, the w90x900 has been renamed nuc900, regarding
	  the ARM series product line, you can login the following
	  link address to know more.

	  <http://www.nuvoton.com/hq/enu/ProductAndSales/ProductLines/
		ConsumerElectronicsIC/ARMMicrocontroller/ARMMicrocontroller>

config ARCH_LPC32XX
	bool "NXP LPC32XX"
	select ARCH_REQUIRE_GPIOLIB
	select ARM_AMBA
	select CLKDEV_LOOKUP
	select CLKSRC_MMIO
	select CPU_ARM926T
	select GENERIC_CLOCKEVENTS
	select HAVE_IDE
	select HAVE_PWM
	select USB_ARCH_HAS_OHCI
	select USE_OF
	help
	  Support for the NXP LPC32XX family of processors

config ARCH_PXA
	bool "PXA2xx/PXA3xx-based"
	depends on MMU
	select ARCH_HAS_CPUFREQ
	select ARCH_MTD_XIP
	select ARCH_REQUIRE_GPIOLIB
	select ARM_CPU_SUSPEND if PM
	select AUTO_ZRELADDR
	select CLKDEV_LOOKUP
	select CLKSRC_MMIO
	select GENERIC_CLOCKEVENTS
	select GPIO_PXA
	select HAVE_IDE
	select MULTI_IRQ_HANDLER
	select NEED_MACH_GPIO_H
	select PLAT_PXA
	select SPARSE_IRQ
	help
	  Support for Intel/Marvell's PXA2xx/PXA3xx processor line.

config ARCH_MSM
	bool "Qualcomm MSM"
	select ARCH_REQUIRE_GPIOLIB
	select CLKDEV_LOOKUP
	select GENERIC_CLOCKEVENTS
	select HAVE_CLK
	help
	  Support for Qualcomm MSM/QSD based systems.  This runs on the
	  apps processor of the MSM/QSD and depends on a shared memory
	  interface to the modem processor which runs the baseband
	  stack and controls some vital subsystems
	  (clock and power control, etc).

config ARCH_SHMOBILE
	bool "Renesas SH-Mobile / R-Mobile"
	select CLKDEV_LOOKUP
	select GENERIC_CLOCKEVENTS
	select HAVE_ARM_SCU if SMP
	select HAVE_ARM_TWD if LOCAL_TIMERS
	select HAVE_CLK
	select HAVE_MACH_CLKDEV
	select HAVE_SMP
	select MIGHT_HAVE_CACHE_L2X0
	select MULTI_IRQ_HANDLER
	select NEED_MACH_MEMORY_H
	select NO_IOPORT
	select PINCTRL if ARCH_WANT_OPTIONAL_GPIOLIB
	select PM_GENERIC_DOMAINS if PM
	select SPARSE_IRQ
	help
	  Support for Renesas's SH-Mobile and R-Mobile ARM platforms.

config ARCH_RPC
	bool "RiscPC"
	select ARCH_ACORN
	select ARCH_MAY_HAVE_PC_FDC
	select ARCH_SPARSEMEM_ENABLE
	select ARCH_USES_GETTIMEOFFSET
	select FIQ
	select HAVE_IDE
	select HAVE_PATA_PLATFORM
	select ISA_DMA_API
	select NEED_MACH_IO_H
	select NEED_MACH_MEMORY_H
	select NO_IOPORT
	select VIRT_TO_BUS
	help
	  On the Acorn Risc-PC, Linux can support the internal IDE disk and
	  CD-ROM interface, serial and parallel port, and the floppy drive.

config ARCH_SA1100
	bool "SA1100-based"
	select ARCH_HAS_CPUFREQ
	select ARCH_MTD_XIP
	select ARCH_REQUIRE_GPIOLIB
	select ARCH_SPARSEMEM_ENABLE
	select CLKDEV_LOOKUP
	select CLKSRC_MMIO
	select CPU_FREQ
	select CPU_SA1100
	select GENERIC_CLOCKEVENTS
	select HAVE_IDE
	select ISA
	select NEED_MACH_GPIO_H
	select NEED_MACH_MEMORY_H
	select SPARSE_IRQ
	help
	  Support for StrongARM 11x0 based boards.

config ARCH_S3C24XX
	bool "Samsung S3C24XX SoCs"
	select ARCH_HAS_CPUFREQ
	select ARCH_REQUIRE_GPIOLIB
	select CLKDEV_LOOKUP
	select CLKSRC_MMIO
	select GENERIC_CLOCKEVENTS
	select HAVE_CLK
	select HAVE_S3C2410_I2C if I2C
	select HAVE_S3C2410_WATCHDOG if WATCHDOG
	select HAVE_S3C_RTC if RTC_CLASS
	select MULTI_IRQ_HANDLER
	select NEED_MACH_GPIO_H
	select NEED_MACH_IO_H
	help
	  Samsung S3C2410, S3C2412, S3C2413, S3C2416, S3C2440, S3C2442, S3C2443
	  and S3C2450 SoCs based systems, such as the Simtec Electronics BAST
	  (<http://www.simtec.co.uk/products/EB110ITX/>), the IPAQ 1940 or the
	  Samsung SMDK2410 development board (and derivatives).

config ARCH_S3C64XX
	bool "Samsung S3C64XX"
	select ARCH_HAS_CPUFREQ
	select ARCH_REQUIRE_GPIOLIB
	select ARM_VIC
	select CLKDEV_LOOKUP
	select CLKSRC_MMIO
	select CPU_V6
	select GENERIC_CLOCKEVENTS
	select HAVE_CLK
	select HAVE_S3C2410_I2C if I2C
	select HAVE_S3C2410_WATCHDOG if WATCHDOG
	select HAVE_TCM
	select NEED_MACH_GPIO_H
	select NO_IOPORT
	select PLAT_SAMSUNG
	select S3C_DEV_NAND
	select S3C_GPIO_TRACK
	select SAMSUNG_CLKSRC
	select SAMSUNG_GPIOLIB_4BIT
	select SAMSUNG_IRQ_VIC_TIMER
	select USB_ARCH_HAS_OHCI
	help
	  Samsung S3C64XX series based systems

config ARCH_S5P64X0
	bool "Samsung S5P6440 S5P6450"
	select CLKDEV_LOOKUP
	select CLKSRC_MMIO
	select CPU_V6
	select GENERIC_CLOCKEVENTS
	select HAVE_CLK
	select HAVE_S3C2410_I2C if I2C
	select HAVE_S3C2410_WATCHDOG if WATCHDOG
	select HAVE_S3C_RTC if RTC_CLASS
	select NEED_MACH_GPIO_H
	help
	  Samsung S5P64X0 CPU based systems, such as the Samsung SMDK6440,
	  SMDK6450.

config ARCH_S5PC100
	bool "Samsung S5PC100"
	select ARCH_REQUIRE_GPIOLIB
	select CLKDEV_LOOKUP
	select CLKSRC_MMIO
	select CPU_V7
	select GENERIC_CLOCKEVENTS
	select HAVE_CLK
	select HAVE_S3C2410_I2C if I2C
	select HAVE_S3C2410_WATCHDOG if WATCHDOG
	select HAVE_S3C_RTC if RTC_CLASS
	select NEED_MACH_GPIO_H
	help
	  Samsung S5PC100 series based systems

config ARCH_S5PV210
	bool "Samsung S5PV210/S5PC110"
	select ARCH_HAS_CPUFREQ
	select ARCH_HAS_HOLES_MEMORYMODEL
	select ARCH_SPARSEMEM_ENABLE
	select CLKDEV_LOOKUP
	select CLKSRC_MMIO
	select CPU_V7
	select GENERIC_CLOCKEVENTS
	select HAVE_CLK
	select HAVE_S3C2410_I2C if I2C
	select HAVE_S3C2410_WATCHDOG if WATCHDOG
	select HAVE_S3C_RTC if RTC_CLASS
	select NEED_MACH_GPIO_H
	select NEED_MACH_MEMORY_H
	help
	  Samsung S5PV210/S5PC110 series based systems

config ARCH_EXYNOS
	bool "Samsung EXYNOS"
	select ARCH_HAS_CPUFREQ
	select ARCH_HAS_HOLES_MEMORYMODEL
	select ARCH_SPARSEMEM_ENABLE
	select CLKDEV_LOOKUP
	select COMMON_CLK
	select CPU_V7
	select GENERIC_CLOCKEVENTS
	select HAVE_CLK
	select HAVE_S3C2410_I2C if I2C
	select HAVE_S3C2410_WATCHDOG if WATCHDOG
	select HAVE_S3C_RTC if RTC_CLASS
	select NEED_MACH_GPIO_H
	select NEED_MACH_MEMORY_H
	help
	  Support for SAMSUNG's EXYNOS SoCs (EXYNOS4/5)

config ARCH_SHARK
	bool "Shark"
	select ARCH_USES_GETTIMEOFFSET
	select CPU_SA110
	select ISA
	select ISA_DMA
	select NEED_MACH_MEMORY_H
	select PCI
	select VIRT_TO_BUS
	select ZONE_DMA
	help
	  Support for the StrongARM based Digital DNARD machine, also known
	  as "Shark" (<http://www.shark-linux.de/shark.html>).

config ARCH_U300
	bool "ST-Ericsson U300 Series"
	depends on MMU
	select ARCH_REQUIRE_GPIOLIB
	select ARM_AMBA
	select ARM_PATCH_PHYS_VIRT
	select ARM_VIC
	select CLKDEV_LOOKUP
	select CLKSRC_MMIO
	select COMMON_CLK
	select CPU_ARM926T
	select GENERIC_CLOCKEVENTS
	select HAVE_TCM
	select SPARSE_IRQ
	help
	  Support for ST-Ericsson U300 series mobile platforms.

config ARCH_DAVINCI
	bool "TI DaVinci"
	select ARCH_HAS_HOLES_MEMORYMODEL
	select ARCH_REQUIRE_GPIOLIB
	select CLKDEV_LOOKUP
	select GENERIC_ALLOCATOR
	select GENERIC_CLOCKEVENTS
	select GENERIC_IRQ_CHIP
	select HAVE_IDE
	select NEED_MACH_GPIO_H
	select USE_OF
	select ZONE_DMA
	help
	  Support for TI's DaVinci platform.

config ARCH_OMAP1
	bool "TI OMAP1"
	depends on MMU
	select ARCH_HAS_CPUFREQ
	select ARCH_HAS_HOLES_MEMORYMODEL
	select ARCH_OMAP
	select ARCH_REQUIRE_GPIOLIB
	select CLKDEV_LOOKUP
	select CLKSRC_MMIO
	select GENERIC_CLOCKEVENTS
	select GENERIC_IRQ_CHIP
	select HAVE_CLK
	select HAVE_IDE
	select IRQ_DOMAIN
	select NEED_MACH_IO_H if PCCARD
	select NEED_MACH_MEMORY_H
	help
	  Support for older TI OMAP1 (omap7xx, omap15xx or omap16xx)

config ARCH_KONA
        bool "Broadcom KONA Architecture"
        depends on MMU
        select CPU_V7
        select HAVE_CLK
        select COMMON_CLKDEV
        select CLKDEV_LOOKUP
        select ARM_GIC
        select GENERIC_GPIO
        select ARCH_REQUIRE_GPIOLIB
        select GENERIC_TIME
        select GENERIC_CLOCKEVENTS
        select ARCH_HAS_CPUFREQ
        select HAVE_SCHED_CLOCK
		select TICK_ONESHOT
		select ARM_AMBA
        help
          This enables support for system based on Broadcom KONA architecture

endchoice

menu "Multiple platform selection"
	depends on ARCH_MULTIPLATFORM

comment "CPU Core family selection"

config ARCH_MULTI_V4
	bool "ARMv4 based platforms (FA526, StrongARM)"
	depends on !ARCH_MULTI_V6_V7
	select ARCH_MULTI_V4_V5

config ARCH_MULTI_V4T
	bool "ARMv4T based platforms (ARM720T, ARM920T, ...)"
	depends on !ARCH_MULTI_V6_V7
	select ARCH_MULTI_V4_V5

config ARCH_MULTI_V5
	bool "ARMv5 based platforms (ARM926T, XSCALE, PJ1, ...)"
	depends on !ARCH_MULTI_V6_V7
	select ARCH_MULTI_V4_V5

config ARCH_MULTI_V4_V5
	bool

config ARCH_MULTI_V6
	bool "ARMv6 based platforms (ARM11)"
	select ARCH_MULTI_V6_V7
	select CPU_V6

config ARCH_MULTI_V7
	bool "ARMv7 based platforms (Cortex-A, PJ4, Scorpion, Krait)"
	default y
	select ARCH_MULTI_V6_V7
	select CPU_V7

config ARCH_MULTI_V6_V7
	bool

config ARCH_MULTI_CPU_AUTO
	def_bool !(ARCH_MULTI_V4 || ARCH_MULTI_V4T || ARCH_MULTI_V6_V7)
	select ARCH_MULTI_V5

endmenu

#
# This is sorted alphabetically by mach-* pathname.  However, plat-*
# Kconfigs may be included either alphabetically (according to the
# plat- suffix) or along side the corresponding mach-* source.
#
source "arch/arm/mach-mvebu/Kconfig"

source "arch/arm/mach-at91/Kconfig"

source "arch/arm/mach-bcm/Kconfig"

source "arch/arm/mach-bcm2835/Kconfig"

source "arch/arm/mach-clps711x/Kconfig"

source "arch/arm/mach-cns3xxx/Kconfig"

source "arch/arm/mach-davinci/Kconfig"

source "arch/arm/mach-dove/Kconfig"

source "arch/arm/mach-ep93xx/Kconfig"

source "arch/arm/mach-footbridge/Kconfig"

source "arch/arm/mach-gemini/Kconfig"

source "arch/arm/mach-highbank/Kconfig"

source "arch/arm/mach-integrator/Kconfig"

source "arch/arm/mach-iop32x/Kconfig"

source "arch/arm/mach-iop33x/Kconfig"

source "arch/arm/mach-iop13xx/Kconfig"

source "arch/arm/mach-ixp4xx/Kconfig"

source "arch/arm/mach-kirkwood/Kconfig"

source "arch/arm/mach-ks8695/Kconfig"

source "arch/arm/mach-msm/Kconfig"

source "arch/arm/mach-mv78xx0/Kconfig"

source "arch/arm/mach-imx/Kconfig"

source "arch/arm/mach-mxs/Kconfig"

source "arch/arm/mach-netx/Kconfig"

source "arch/arm/mach-nomadik/Kconfig"

source "arch/arm/plat-omap/Kconfig"

source "arch/arm/mach-omap1/Kconfig"

source "arch/arm/mach-omap2/Kconfig"

source "arch/arm/mach-hawaii/Kconfig"
source "arch/arm/mach-java/Kconfig"
source "arch/arm/plat-kona/Kconfig"
source "arch/arm/mach-rhea/Kconfig"

source "arch/arm/mach-orion5x/Kconfig"

source "arch/arm/mach-picoxcell/Kconfig"

source "arch/arm/mach-pxa/Kconfig"
source "arch/arm/plat-pxa/Kconfig"

source "arch/arm/mach-mmp/Kconfig"

source "arch/arm/mach-realview/Kconfig"

source "arch/arm/mach-sa1100/Kconfig"

source "arch/arm/plat-samsung/Kconfig"

source "arch/arm/mach-socfpga/Kconfig"

source "arch/arm/mach-spear/Kconfig"

source "arch/arm/mach-s3c24xx/Kconfig"

if ARCH_S3C64XX
source "arch/arm/mach-s3c64xx/Kconfig"
endif

source "arch/arm/mach-s5p64x0/Kconfig"

source "arch/arm/mach-s5pc100/Kconfig"

source "arch/arm/mach-s5pv210/Kconfig"

source "arch/arm/mach-exynos/Kconfig"

source "arch/arm/mach-shmobile/Kconfig"

source "arch/arm/mach-sunxi/Kconfig"

source "arch/arm/mach-prima2/Kconfig"

source "arch/arm/mach-tegra/Kconfig"

source "arch/arm/mach-u300/Kconfig"

source "arch/arm/mach-ux500/Kconfig"

source "arch/arm/mach-versatile/Kconfig"

source "arch/arm/mach-vexpress/Kconfig"
source "arch/arm/plat-versatile/Kconfig"

source "arch/arm/mach-virt/Kconfig"

source "arch/arm/mach-vt8500/Kconfig"

source "arch/arm/mach-w90x900/Kconfig"

source "arch/arm/mach-zynq/Kconfig"

# Definitions to make life easier
config ARCH_ACORN
	bool

config PLAT_IOP
	bool
	select GENERIC_CLOCKEVENTS

config PLAT_ORION
	bool
	select CLKSRC_MMIO
	select COMMON_CLK
	select GENERIC_IRQ_CHIP
	select IRQ_DOMAIN

config PLAT_ORION_LEGACY
	bool
	select PLAT_ORION

config PLAT_PXA
	bool

config PLAT_VERSATILE
	bool

config ARM_TIMER_SP804
	bool
	select CLKSRC_MMIO
	select CLKSRC_OF if OF

source arch/arm/mm/Kconfig

config ARM_NR_BANKS
	int
	default 16 if ARCH_EP93XX
	default 8

config IWMMXT
	bool "Enable iWMMXt support" if !CPU_PJ4
	depends on CPU_XSCALE || CPU_XSC3 || CPU_MOHAWK || CPU_PJ4
	default y if PXA27x || PXA3xx || ARCH_MMP || CPU_PJ4
	help
	  Enable support for iWMMXt context switching at run time if
	  running on a CPU that supports it.

config XSCALE_PMU
	bool
	depends on CPU_XSCALE
	default y

config MULTI_IRQ_HANDLER
	bool
	help
	  Allow each machine to specify it's own IRQ handler at run time.

if !MMU
source "arch/arm/Kconfig-nommu"
endif

config PJ4B_ERRATA_4742
	bool "PJ4B Errata 4742: IDLE Wake Up Commands can Cause the CPU Core to Cease Operation"
	depends on CPU_PJ4B && MACH_ARMADA_370
	default y
	help
	  When coming out of either a Wait for Interrupt (WFI) or a Wait for
	  Event (WFE) IDLE states, a specific timing sensitivity exists between
	  the retiring WFI/WFE instructions and the newly issued subsequent
	  instructions.  This sensitivity can result in a CPU hang scenario.
	  Workaround:
	  The software must insert either a Data Synchronization Barrier (DSB)
	  or Data Memory Barrier (DMB) command immediately after the WFI/WFE
	  instruction

config ARM_ERRATA_326103
	bool "ARM errata: FSR write bit incorrect on a SWP to read-only memory"
	depends on CPU_V6
	help
	  Executing a SWP instruction to read-only memory does not set bit 11
	  of the FSR on the ARM 1136 prior to r1p0. This causes the kernel to
	  treat the access as a read, preventing a COW from occurring and
	  causing the faulting task to livelock.

config ARM_ERRATA_411920
	bool "ARM errata: Invalidation of the Instruction Cache operation can fail"
	depends on CPU_V6 || CPU_V6K
	help
	  Invalidation of the Instruction Cache operation can
	  fail. This erratum is present in 1136 (before r1p4), 1156 and 1176.
	  It does not affect the MPCore. This option enables the ARM Ltd.
	  recommended workaround.

config ARM_ERRATA_430973
	bool "ARM errata: Stale prediction on replaced interworking branch"
	depends on CPU_V7
	help
	  This option enables the workaround for the 430973 Cortex-A8
	  (r1p0..r1p2) erratum. If a code sequence containing an ARM/Thumb
	  interworking branch is replaced with another code sequence at the
	  same virtual address, whether due to self-modifying code or virtual
	  to physical address re-mapping, Cortex-A8 does not recover from the
	  stale interworking branch prediction. This results in Cortex-A8
	  executing the new code sequence in the incorrect ARM or Thumb state.
	  The workaround enables the BTB/BTAC operations by setting ACTLR.IBE
	  and also flushes the branch target cache at every context switch.
	  Note that setting specific bits in the ACTLR register may not be
	  available in non-secure mode.

config ARM_ERRATA_458693
	bool "ARM errata: Processor deadlock when a false hazard is created"
	depends on CPU_V7
	depends on !ARCH_MULTIPLATFORM
	help
	  This option enables the workaround for the 458693 Cortex-A8 (r2p0)
	  erratum. For very specific sequences of memory operations, it is
	  possible for a hazard condition intended for a cache line to instead
	  be incorrectly associated with a different cache line. This false
	  hazard might then cause a processor deadlock. The workaround enables
	  the L1 caching of the NEON accesses and disables the PLD instruction
	  in the ACTLR register. Note that setting specific bits in the ACTLR
	  register may not be available in non-secure mode.

config ARM_ERRATA_460075
	bool "ARM errata: Data written to the L2 cache can be overwritten with stale data"
	depends on CPU_V7
	depends on !ARCH_MULTIPLATFORM
	help
	  This option enables the workaround for the 460075 Cortex-A8 (r2p0)
	  erratum. Any asynchronous access to the L2 cache may encounter a
	  situation in which recent store transactions to the L2 cache are lost
	  and overwritten with stale memory contents from external memory. The
	  workaround disables the write-allocate mode for the L2 cache via the
	  ACTLR register. Note that setting specific bits in the ACTLR register
	  may not be available in non-secure mode.

config ARM_ERRATA_742230
	bool "ARM errata: DMB operation may be faulty"
	depends on CPU_V7 && SMP
	depends on !ARCH_MULTIPLATFORM
	help
	  This option enables the workaround for the 742230 Cortex-A9
	  (r1p0..r2p2) erratum. Under rare circumstances, a DMB instruction
	  between two write operations may not ensure the correct visibility
	  ordering of the two writes. This workaround sets a specific bit in
	  the diagnostic register of the Cortex-A9 which causes the DMB
	  instruction to behave as a DSB, ensuring the correct behaviour of
	  the two writes.

config ARM_ERRATA_742231
	bool "ARM errata: Incorrect hazard handling in the SCU may lead to data corruption"
	depends on CPU_V7 && SMP
	depends on !ARCH_MULTIPLATFORM
	help
	  This option enables the workaround for the 742231 Cortex-A9
	  (r2p0..r2p2) erratum. Under certain conditions, specific to the
	  Cortex-A9 MPCore micro-architecture, two CPUs working in SMP mode,
	  accessing some data located in the same cache line, may get corrupted
	  data due to bad handling of the address hazard when the line gets
	  replaced from one of the CPUs at the same time as another CPU is
	  accessing it. This workaround sets specific bits in the diagnostic
	  register of the Cortex-A9 which reduces the linefill issuing
	  capabilities of the processor.

config PL310_ERRATA_588369
	bool "PL310 errata: Clean & Invalidate maintenance operations do not invalidate clean lines"
	depends on CACHE_L2X0
	help
	   The PL310 L2 cache controller implements three types of Clean &
	   Invalidate maintenance operations: by Physical Address
	   (offset 0x7F0), by Index/Way (0x7F8) and by Way (0x7FC).
	   They are architecturally defined to behave as the execution of a
	   clean operation followed immediately by an invalidate operation,
	   both performing to the same memory location. This functionality
	   is not correctly implemented in PL310 as clean lines are not
	   invalidated as a result of these operations.

config ARM_ERRATA_643719
	bool "ARM errata: LoUIS bit field in CLIDR register is incorrect"
	depends on CPU_V7 && SMP
	help
	  This option enables the workaround for the 643719 Cortex-A9 (prior to
	  r1p0) erratum. On affected cores the LoUIS bit field of the CLIDR
	  register returns zero when it should return one. The workaround
	  corrects this value, ensuring cache maintenance operations which use
	  it behave as intended and avoiding data corruption.

config ARM_ERRATA_720789
	bool "ARM errata: TLBIASIDIS and TLBIMVAIS operations can broadcast a faulty ASID"
	depends on CPU_V7
	help
	  This option enables the workaround for the 720789 Cortex-A9 (prior to
	  r2p0) erratum. A faulty ASID can be sent to the other CPUs for the
	  broadcasted CP15 TLB maintenance operations TLBIASIDIS and TLBIMVAIS.
	  As a consequence of this erratum, some TLB entries which should be
	  invalidated are not, resulting in an incoherency in the system page
	  tables. The workaround changes the TLB flushing routines to invalidate
	  entries regardless of the ASID.

config PL310_ERRATA_727915
	bool "PL310 errata: Background Clean & Invalidate by Way operation can cause data corruption"
	depends on CACHE_L2X0
	help
	  PL310 implements the Clean & Invalidate by Way L2 cache maintenance
	  operation (offset 0x7FC). This operation runs in background so that
	  PL310 can handle normal accesses while it is in progress. Under very
	  rare circumstances, due to this erratum, write data can be lost when
	  PL310 treats a cacheable write transaction during a Clean &
	  Invalidate by Way operation.

config ARM_ERRATA_743622
	bool "ARM errata: Faulty hazard checking in the Store Buffer may lead to data corruption"
	depends on CPU_V7
	depends on !ARCH_MULTIPLATFORM
	help
	  This option enables the workaround for the 743622 Cortex-A9
	  (r2p*) erratum. Under very rare conditions, a faulty
	  optimisation in the Cortex-A9 Store Buffer may lead to data
	  corruption. This workaround sets a specific bit in the diagnostic
	  register of the Cortex-A9 which disables the Store Buffer
	  optimisation, preventing the defect from occurring. This has no
	  visible impact on the overall performance or power consumption of the
	  processor.

config ARM_ERRATA_751472
	bool "ARM errata: Interrupted ICIALLUIS may prevent completion of broadcasted operation"
	depends on CPU_V7
	depends on !ARCH_MULTIPLATFORM
	help
	  This option enables the workaround for the 751472 Cortex-A9 (prior
	  to r3p0) erratum. An interrupted ICIALLUIS operation may prevent the
	  completion of a following broadcasted operation if the second
	  operation is received by a CPU before the ICIALLUIS has completed,
	  potentially leading to corrupted entries in the cache or TLB.

config PL310_ERRATA_753970
	bool "PL310 errata: cache sync operation may be faulty"
	depends on CACHE_PL310
	help
	  This option enables the workaround for the 753970 PL310 (r3p0) erratum.

	  Under some condition the effect of cache sync operation on
	  the store buffer still remains when the operation completes.
	  This means that the store buffer is always asked to drain and
	  this prevents it from merging any further writes. The workaround
	  is to replace the normal offset of cache sync operation (0x730)
	  by another offset targeting an unmapped PL310 register 0x740.
	  This has the same effect as the cache sync operation: store buffer
	  drain and waiting for all buffers empty.

config ARM_ERRATA_754322
	bool "ARM errata: possible faulty MMU translations following an ASID switch"
	depends on CPU_V7
	help
	  This option enables the workaround for the 754322 Cortex-A9 (r2p*,
	  r3p*) erratum. A speculative memory access may cause a page table walk
	  which starts prior to an ASID switch but completes afterwards. This
	  can populate the micro-TLB with a stale entry which may be hit with
	  the new ASID. This workaround places two dsb instructions in the mm
	  switching code so that no page table walks can cross the ASID switch.

config ARM_ERRATA_754327
	bool "ARM errata: no automatic Store Buffer drain"
	depends on CPU_V7 && SMP
	help
	  This option enables the workaround for the 754327 Cortex-A9 (prior to
	  r2p0) erratum. The Store Buffer does not have any automatic draining
	  mechanism and therefore a livelock may occur if an external agent
	  continuously polls a memory location waiting to observe an update.
	  This workaround defines cpu_relax() as smp_mb(), preventing correctly
	  written polling loops from denying visibility of updates to memory.

config ARM_ERRATA_364296
	bool "ARM errata: Possible cache data corruption with hit-under-miss enabled"
	depends on CPU_V6 && !SMP
	help
	  This options enables the workaround for the 364296 ARM1136
	  r0p2 erratum (possible cache data corruption with
	  hit-under-miss enabled). It sets the undocumented bit 31 in
	  the auxiliary control register and the FI bit in the control
	  register, thus disabling hit-under-miss without putting the
	  processor into full low interrupt latency mode. ARM11MPCore
	  is not affected.

config ARM_ERRATA_764369
	bool "ARM errata: Data cache line maintenance operation by MVA may not succeed"
	depends on CPU_V7 && SMP
	help
	  This option enables the workaround for erratum 764369
	  affecting Cortex-A9 MPCore with two or more processors (all
	  current revisions). Under certain timing circumstances, a data
	  cache line maintenance operation by MVA targeting an Inner
	  Shareable memory region may fail to proceed up to either the
	  Point of Coherency or to the Point of Unification of the
	  system. This workaround adds a DSB instruction before the
	  relevant cache maintenance functions and sets a specific bit
	  in the diagnostic control register of the SCU.

config PL310_ERRATA_769419
	bool "PL310 errata: no automatic Store Buffer drain"
	depends on CACHE_L2X0
	help
	  On revisions of the PL310 prior to r3p2, the Store Buffer does
	  not automatically drain. This can cause normal, non-cacheable
	  writes to be retained when the memory system is idle, leading
	  to suboptimal I/O performance for drivers using coherent DMA.
	  This option adds a write barrier to the cpu_idle loop so that,
	  on systems with an outer cache, the store buffer is drained
	  explicitly.

config ARM_ERRATA_775420
       bool "ARM errata: A data cache maintenance operation which aborts, might lead to deadlock"
       depends on CPU_V7
       help
	 This option enables the workaround for the 775420 Cortex-A9 (r2p2,
	 r2p6,r2p8,r2p10,r3p0) erratum. In case a date cache maintenance
	 operation aborts with MMU exception, it might cause the processor
	 to deadlock. This workaround puts DSB before executing ISB if
	 an abort may occur on cache maintenance.

config ARM_ERRATA_798181
	bool "ARM errata: TLBI/DSB failure on Cortex-A15"
	depends on CPU_V7 && SMP
	help
	  On Cortex-A15 (r0p0..r3p2) the TLBI*IS/DSB operations are not
	  adequately shooting down all use of the old entries. This
	  option enables the Linux kernel workaround for this erratum
	  which sends an IPI to the CPUs that are running the same ASID
	  as the one being invalidated.

config ARM_ERRATA_782773
	bool "ARM errata: Updating a translation entry might cause an unexpected translation fault"
	depends on CPU_V7
	help
	 This option enables the workaround for the 782773 Cortex-A9 (all r0,
	 r2 and r3 revisions) erratum. It might cause MMU exception in case
	 page table walk happens just after updating the existing
	 with setting page table in L1 data cache.

endmenu

source "arch/arm/common/Kconfig"

menu "Bus support"

config ARM_AMBA
	bool

config ISA
	bool
	help
	  Find out whether you have ISA slots on your motherboard.  ISA is the
	  name of a bus system, i.e. the way the CPU talks to the other stuff
	  inside your box.  Other bus systems are PCI, EISA, MicroChannel
	  (MCA) or VESA.  ISA is an older system, now being displaced by PCI;
	  newer boards don't support it.  If you have ISA, say Y, otherwise N.

# Select ISA DMA controller support
config ISA_DMA
	bool
	select ISA_DMA_API

# Select ISA DMA interface
config ISA_DMA_API
	bool

config PCI
	bool "PCI support" if MIGHT_HAVE_PCI
	help
	  Find out whether you have a PCI motherboard. PCI is the name of a
	  bus system, i.e. the way the CPU talks to the other stuff inside
	  your box. Other bus systems are ISA, EISA, MicroChannel (MCA) or
	  VESA. If you have PCI, say Y, otherwise N.

config PCI_DOMAINS
	bool
	depends on PCI

config PCI_NANOENGINE
	bool "BSE nanoEngine PCI support"
	depends on SA1100_NANOENGINE
	help
	  Enable PCI on the BSE nanoEngine board.

config PCI_SYSCALL
	def_bool PCI

# Select the host bridge type
config PCI_HOST_VIA82C505
	bool
	depends on PCI && ARCH_SHARK
	default y

config PCI_HOST_ITE8152
	bool
	depends on PCI && MACH_ARMCORE
	default y
	select DMABOUNCE

source "drivers/pci/Kconfig"

source "drivers/pcmcia/Kconfig"

endmenu

menu "Kernel Features"

config HAVE_SMP
	bool
	help
	  This option should be selected by machines which have an SMP-
	  capable CPU.

	  The only effect of this option is to make the SMP-related
	  options available to the user for configuration.

config SMP
	bool "Symmetric Multi-Processing"
	depends on CPU_V6K || CPU_V7
	depends on GENERIC_CLOCKEVENTS
	depends on HAVE_SMP
	depends on MMU
	select USE_GENERIC_SMP_HELPERS
	help
	  This enables support for systems with more than one CPU. If you have
	  a system with only one CPU, like most personal computers, say N. If
	  you have a system with more than one CPU, say Y.

	  If you say N here, the kernel will run on single and multiprocessor
	  machines, but will use only one CPU of a multiprocessor machine. If
	  you say Y here, the kernel will run on many, but not all, single
	  processor machines. On a single processor machine, the kernel will
	  run faster if you say N here.

	  See also <file:Documentation/x86/i386/IO-APIC.txt>,
	  <file:Documentation/nmi_watchdog.txt> and the SMP-HOWTO available at
	  <http://tldp.org/HOWTO/SMP-HOWTO.html>.

	  If you don't know what to do here, say N.

config SMP_ON_UP
	bool "Allow booting SMP kernel on uniprocessor systems (EXPERIMENTAL)"
	depends on SMP && !XIP_KERNEL
	default y
	help
	  SMP kernels contain instructions which fail on non-SMP processors.
	  Enabling this option allows the kernel to modify itself to make
	  these instructions safe.  Disabling it allows about 1K of space
	  savings.

	  If you don't know what to do here, say Y.

config ARM_CPU_TOPOLOGY
	bool "Support cpu topology definition"
	depends on SMP && CPU_V7
	default y
	help
	  Support ARM cpu topology definition. The MPIDR register defines
	  affinity between processors which is then used to describe the cpu
	  topology of an ARM System.

config SCHED_MC
	bool "Multi-core scheduler support"
	depends on ARM_CPU_TOPOLOGY
	help
	  Multi-core scheduler support improves the CPU scheduler's decision
	  making when dealing with multi-core CPU chips at a cost of slightly
	  increased overhead in some places. If unsure say N here.

config SCHED_SMT
	bool "SMT scheduler support"
	depends on ARM_CPU_TOPOLOGY
	help
	  Improves the CPU scheduler's decision making when dealing with
	  MultiThreading at a cost of slightly increased overhead in some
	  places. If unsure say N here.

config HAVE_ARM_SCU
	bool
	help
	  This option enables support for the ARM system coherency unit

config HAVE_ARM_ARCH_TIMER
	bool "Architected timer support"
	depends on CPU_V7
	select ARM_ARCH_TIMER
	help
	  This option enables support for the ARM architected timer

config HAVE_ARM_TWD
	bool
	depends on SMP
	select CLKSRC_OF if OF
	help
	  This options enables support for the ARM timer and watchdog unit

config MCPM
	bool "Multi-Cluster Power Management"
	depends on CPU_V7 && SMP
	help
	  This option provides the common power management infrastructure
	  for (multi-)cluster based systems, such as big.LITTLE based
	  systems.

choice
	prompt "Memory split"
	default VMSPLIT_3G
	help
	  Select the desired split between kernel and user memory.

	  If you are not absolutely sure what you are doing, leave this
	  option alone!

	config VMSPLIT_3G
		bool "3G/1G user/kernel split"
	config VMSPLIT_2G
		bool "2G/2G user/kernel split"
	config VMSPLIT_1G
		bool "1G/3G user/kernel split"
endchoice

config PAGE_OFFSET
	hex
	default 0x40000000 if VMSPLIT_1G
	default 0x80000000 if VMSPLIT_2G
	default 0xC0000000

config NR_CPUS
	int "Maximum number of CPUs (2-32)"
	range 2 32
	depends on SMP
	default "4"

config HOTPLUG_CPU
	bool "Support for hot-pluggable CPUs"
	depends on SMP && HOTPLUG
	help
	  Say Y here to experiment with turning CPUs off and on.  CPUs
	  can be controlled through /sys/devices/system/cpu.

config ARM_PSCI
	bool "Support for the ARM Power State Coordination Interface (PSCI)"
	depends on CPU_V7
	help
	  Say Y here if you want Linux to communicate with system firmware
	  implementing the PSCI specification for CPU-centric power
	  management operations described in ARM document number ARM DEN
	  0022A ("Power State Coordination Interface System Software on
	  ARM processors").

config LOCAL_TIMERS
	bool "Use local timer interrupts"
	depends on SMP
	default y
<<<<<<< HEAD
	select HAVE_ARM_TWD if (!ARCH_MSM_SCORPIONMP && !EXYNOS4_MCT && !ARCH_KONA)
=======
>>>>>>> a88f9e27
	help
	  Enable support for local timers on SMP platforms, rather then the
	  legacy IPI broadcast method.  Local timers allows the system
	  accounting to be spread across the timer interval, preventing a
	  "thundering herd" at every timer tick.

# The GPIO number here must be sorted by descending number. In case of
# a multiplatform kernel, we just want the highest value required by the
# selected platforms.
config ARCH_NR_GPIO
	int
	default 1024 if ARCH_SHMOBILE || ARCH_TEGRA
	default 512 if SOC_OMAP5
	default 392 if ARCH_U8500
	default 352 if ARCH_VT8500
	default 288 if ARCH_SUNXI
	default 264 if MACH_H4700
	default 0
	help
	  Maximum number of GPIOs in the system.

	  If unsure, leave the default value.

source kernel/Kconfig.preempt

config HZ
	int
	default 200 if ARCH_EBSA110 || ARCH_S3C24XX || ARCH_S5P64X0 || \
		ARCH_S5PV210 || ARCH_EXYNOS4
	default AT91_TIMER_HZ if ARCH_AT91
	default SHMOBILE_TIMER_HZ if ARCH_SHMOBILE
	default 100

config SCHED_HRTICK
	def_bool HIGH_RES_TIMERS

config THUMB2_KERNEL
	bool "Compile the kernel in Thumb-2 mode" if !CPU_THUMBONLY
	depends on CPU_V7 && !CPU_V6 && !CPU_V6K
	default y if CPU_THUMBONLY
	select AEABI
	select ARM_ASM_UNIFIED
	select ARM_UNWIND
	help
	  By enabling this option, the kernel will be compiled in
	  Thumb-2 mode. A compiler/assembler that understand the unified
	  ARM-Thumb syntax is needed.

	  If unsure, say N.

config THUMB2_AVOID_R_ARM_THM_JUMP11
	bool "Work around buggy Thumb-2 short branch relocations in gas"
	depends on THUMB2_KERNEL && MODULES
	default y
	help
	  Various binutils versions can resolve Thumb-2 branches to
	  locally-defined, preemptible global symbols as short-range "b.n"
	  branch instructions.

	  This is a problem, because there's no guarantee the final
	  destination of the symbol, or any candidate locations for a
	  trampoline, are within range of the branch.  For this reason, the
	  kernel does not support fixing up the R_ARM_THM_JUMP11 (102)
	  relocation in modules at all, and it makes little sense to add
	  support.

	  The symptom is that the kernel fails with an "unsupported
	  relocation" error when loading some modules.

	  Until fixed tools are available, passing
	  -fno-optimize-sibling-calls to gcc should prevent gcc generating
	  code which hits this problem, at the cost of a bit of extra runtime
	  stack usage in some cases.

	  The problem is described in more detail at:
	      https://bugs.launchpad.net/binutils-linaro/+bug/725126

	  Only Thumb-2 kernels are affected.

	  Unless you are sure your tools don't have this problem, say Y.

config ARM_ASM_UNIFIED
	bool

config AEABI
	bool "Use the ARM EABI to compile the kernel"
	help
	  This option allows for the kernel to be compiled using the latest
	  ARM ABI (aka EABI).  This is only useful if you are using a user
	  space environment that is also compiled with EABI.

	  Since there are major incompatibilities between the legacy ABI and
	  EABI, especially with regard to structure member alignment, this
	  option also changes the kernel syscall calling convention to
	  disambiguate both ABIs and allow for backward compatibility support
	  (selected with CONFIG_OABI_COMPAT).

	  To use this you need GCC version 4.0.0 or later.

config OABI_COMPAT
	bool "Allow old ABI binaries to run with this kernel (EXPERIMENTAL)"
	depends on AEABI && !THUMB2_KERNEL
	default y
	help
	  This option preserves the old syscall interface along with the
	  new (ARM EABI) one. It also provides a compatibility layer to
	  intercept syscalls that have structure arguments which layout
	  in memory differs between the legacy ABI and the new ARM EABI
	  (only for non "thumb" binaries). This option adds a tiny
	  overhead to all syscalls and produces a slightly larger kernel.
	  If you know you'll be using only pure EABI user space then you
	  can say N here. If this option is not selected and you attempt
	  to execute a legacy ABI binary then the result will be
	  UNPREDICTABLE (in fact it can be predicted that it won't work
	  at all). If in doubt say Y.

config ARCH_HAS_HOLES_MEMORYMODEL
	bool

config ARCH_SPARSEMEM_ENABLE
	bool

config ARCH_SPARSEMEM_DEFAULT
	def_bool ARCH_SPARSEMEM_ENABLE

config ARCH_SELECT_MEMORY_MODEL
	def_bool ARCH_SPARSEMEM_ENABLE

config HAVE_ARCH_PFN_VALID
	def_bool ARCH_HAS_HOLES_MEMORYMODEL || !SPARSEMEM

config ARCH_ENABLE_MEMORY_HOTPLUG
        def_bool y

config ARCH_ENABLE_MEMORY_HOTREMOVE
        def_bool y
        depends on MEMORY_HOTPLUG

config ARCH_MEMORY_PROBE
        def_bool y
        depends on MEMORY_HOTPLUG

config HIGHMEM
	bool "High Memory Support"
	depends on MMU
	help
	  The address space of ARM processors is only 4 Gigabytes large
	  and it has to accommodate user address space, kernel address
	  space as well as some memory mapped IO. That means that, if you
	  have a large amount of physical memory and/or IO, not all of the
	  memory can be "permanently mapped" by the kernel. The physical
	  memory that is not permanently mapped is called "high memory".

	  Depending on the selected kernel/user memory split, minimum
	  vmalloc space and actual amount of RAM, you may not need this
	  option which should result in a slightly faster kernel.

	  If unsure, say n.

config HIGHPTE
	bool "Allocate 2nd-level pagetables from highmem"
	depends on HIGHMEM

config HW_PERF_EVENTS
	bool "Enable hardware performance counter support for perf events"
	depends on PERF_EVENTS
	default y
	help
	  Enable hardware performance counter support for perf events. If
	  disabled, perf events will use software events only.

source "mm/Kconfig"

config FORCE_MAX_ZONEORDER
	int "Maximum zone order" if ARCH_SHMOBILE
	range 11 64 if ARCH_SHMOBILE
	default "12" if SOC_AM33XX
	default "9" if SA1111
	default "11"
	help
	  The kernel memory allocator divides physically contiguous memory
	  blocks into "zones", where each zone is a power of two number of
	  pages.  This option selects the largest power of two that the kernel
	  keeps in the memory allocator.  If you need to allocate very large
	  blocks of physically contiguous memory, then you may need to
	  increase this value.

	  This config option is actually maximum order plus one. For example,
	  a value of 11 means that the largest free memory block is 2^10 pages.

config ALIGNMENT_TRAP
	bool
	depends on CPU_CP15_MMU
	default y if !ARCH_EBSA110
	select HAVE_PROC_CPU if PROC_FS
	help
	  ARM processors cannot fetch/store information which is not
	  naturally aligned on the bus, i.e., a 4 byte fetch must start at an
	  address divisible by 4. On 32-bit ARM processors, these non-aligned
	  fetch/store instructions will be emulated in software if you say
	  here, which has a severe performance impact. This is necessary for
	  correct operation of some network protocols. With an IP-only
	  configuration it is safe to say N, otherwise say Y.

config UACCESS_WITH_MEMCPY
	bool "Use kernel mem{cpy,set}() for {copy_to,clear}_user()"
	depends on MMU
	default y if CPU_FEROCEON
	help
	  Implement faster copy_to_user and clear_user methods for CPU
	  cores where a 8-word STM instruction give significantly higher
	  memory write throughput than a sequence of individual 32bit stores.

	  A possible side effect is a slight increase in scheduling latency
	  between threads sharing the same address space if they invoke
	  such copy operations with large buffers.

	  However, if the CPU data cache is using a write-allocate mode,
	  this option is unlikely to provide any performance gain.

config SECCOMP
	bool
	prompt "Enable seccomp to safely compute untrusted bytecode"
	---help---
	  This kernel feature is useful for number crunching applications
	  that may need to compute untrusted bytecode during their
	  execution. By using pipes or other transports made available to
	  the process as file descriptors supporting the read/write
	  syscalls, it's possible to isolate those applications in
	  their own address space using seccomp. Once seccomp is
	  enabled via prctl(PR_SET_SECCOMP), it cannot be disabled
	  and the task is only allowed to execute a few safe syscalls
	  defined by each seccomp mode.

config CC_STACKPROTECTOR
	bool "Enable -fstack-protector buffer overflow detection (EXPERIMENTAL)"
	help
	  This option turns on the -fstack-protector GCC feature. This
	  feature puts, at the beginning of functions, a canary value on
	  the stack just before the return address, and validates
	  the value just before actually returning.  Stack based buffer
	  overflows (that need to overwrite this return address) now also
	  overwrite the canary, which gets detected and the attack is then
	  neutralized via a kernel panic.
	  This feature requires gcc version 4.2 or above.

config XEN_DOM0
	def_bool y
	depends on XEN

config XEN
	bool "Xen guest support on ARM (EXPERIMENTAL)"
	depends on ARM && AEABI && OF
	depends on CPU_V7 && !CPU_V6
	depends on !GENERIC_ATOMIC64
	select ARM_PSCI
	help
	  Say Y if you want to run Linux in a Virtual Machine on Xen on ARM.

config ARM_FLUSH_CONSOLE_ON_RESTART
	bool "Force flush the console on restart"
	help
	  If the console is locked while the system is rebooted, the messages
	  in the temporary logbuffer would not have propogated to all the
	  console drivers. This option forces the console lock to be
	  released if it failed to be acquired, which will cause all the
	  pending messages to be flushed.

endmenu

menu "Boot options"

config USE_OF
	bool "Flattened Device Tree support"
	select IRQ_DOMAIN
	select OF
	select OF_EARLY_FLATTREE
	help
	  Include support for flattened device tree machine descriptions.

config ATAGS
	bool "Support for the traditional ATAGS boot data passing" if USE_OF
	default y
	help
	  This is the traditional way of passing data to the kernel at boot
	  time. If you are solely relying on the flattened device tree (or
	  the ARM_ATAG_DTB_COMPAT option) then you may unselect this option
	  to remove ATAGS support from your kernel binary.  If unsure,
	  leave this to y.

config DEPRECATED_PARAM_STRUCT
	bool "Provide old way to pass kernel parameters"
	depends on ATAGS
	help
	  This was deprecated in 2001 and announced to live on for 5 years.
	  Some old boot loaders still use this way.

config BUILD_ARM_APPENDED_DTB_IMAGE
	bool "Build a concatenated zImage/dtb by default"
	depends on OF
	help
	  Enabling this option will cause a concatenated zImage and list of
	  DTBs to be built by default (instead of a standalone zImage.)
	  The image will built in arch/arm/boot/zImage-dtb

config BUILD_ARM_APPENDED_DTB_IMAGE_NAMES
	string "Default dtb names"
	depends on BUILD_ARM_APPENDED_DTB_IMAGE
	help
	  Space separated list of names of dtbs to append when
	  building a concatenated zImage-dtb.

# Compressed boot loader in ROM.  Yes, we really want to ask about
# TEXT and BSS so we preserve their values in the config files.
config ZBOOT_ROM_TEXT
	hex "Compressed ROM boot loader base address"
	default "0"
	help
	  The physical address at which the ROM-able zImage is to be
	  placed in the target.  Platforms which normally make use of
	  ROM-able zImage formats normally set this to a suitable
	  value in their defconfig file.

	  If ZBOOT_ROM is not enabled, this has no effect.

config ZBOOT_ROM_BSS
	hex "Compressed ROM boot loader BSS address"
	default "0"
	help
	  The base address of an area of read/write memory in the target
	  for the ROM-able zImage which must be available while the
	  decompressor is running. It must be large enough to hold the
	  entire decompressed kernel plus an additional 128 KiB.
	  Platforms which normally make use of ROM-able zImage formats
	  normally set this to a suitable value in their defconfig file.

	  If ZBOOT_ROM is not enabled, this has no effect.

config ZBOOT_ROM
	bool "Compressed boot loader in ROM/flash"
	depends on ZBOOT_ROM_TEXT != ZBOOT_ROM_BSS
	help
	  Say Y here if you intend to execute your compressed kernel image
	  (zImage) directly from ROM or flash.  If unsure, say N.

choice
	prompt "Include SD/MMC loader in zImage (EXPERIMENTAL)"
	depends on ZBOOT_ROM && ARCH_SH7372
	default ZBOOT_ROM_NONE
	help
	  Include experimental SD/MMC loading code in the ROM-able zImage.
	  With this enabled it is possible to write the ROM-able zImage
	  kernel image to an MMC or SD card and boot the kernel straight
	  from the reset vector. At reset the processor Mask ROM will load
	  the first part of the ROM-able zImage which in turn loads the
	  rest the kernel image to RAM.

config ZBOOT_ROM_NONE
	bool "No SD/MMC loader in zImage (EXPERIMENTAL)"
	help
	  Do not load image from SD or MMC

config ZBOOT_ROM_MMCIF
	bool "Include MMCIF loader in zImage (EXPERIMENTAL)"
	help
	  Load image from MMCIF hardware block.

config ZBOOT_ROM_SH_MOBILE_SDHI
	bool "Include SuperH Mobile SDHI loader in zImage (EXPERIMENTAL)"
	help
	  Load image from SDHI hardware block

endchoice

config ARM_APPENDED_DTB
	bool "Use appended device tree blob to zImage (EXPERIMENTAL)"
	depends on OF && !ZBOOT_ROM
	help
	  With this option, the boot code will look for a device tree binary
	  (DTB) appended to zImage
	  (e.g. cat zImage <filename>.dtb > zImage_w_dtb).

	  This is meant as a backward compatibility convenience for those
	  systems with a bootloader that can't be upgraded to accommodate
	  the documented boot protocol using a device tree.

	  Beware that there is very little in terms of protection against
	  this option being confused by leftover garbage in memory that might
	  look like a DTB header after a reboot if no actual DTB is appended
	  to zImage.  Do not leave this option active in a production kernel
	  if you don't intend to always append a DTB.  Proper passing of the
	  location into r2 of a bootloader provided DTB is always preferable
	  to this option.

config ARM_ATAG_DTB_COMPAT
	bool "Supplement the appended DTB with traditional ATAG information"
	depends on ARM_APPENDED_DTB
	help
	  Some old bootloaders can't be updated to a DTB capable one, yet
	  they provide ATAGs with memory configuration, the ramdisk address,
	  the kernel cmdline string, etc.  Such information is dynamically
	  provided by the bootloader and can't always be stored in a static
	  DTB.  To allow a device tree enabled kernel to be used with such
	  bootloaders, this option allows zImage to extract the information
	  from the ATAG list and store it at run time into the appended DTB.

choice
	prompt "Kernel command line type" if ARM_ATAG_DTB_COMPAT
	default ARM_ATAG_DTB_COMPAT_CMDLINE_FROM_BOOTLOADER

config ARM_ATAG_DTB_COMPAT_CMDLINE_FROM_BOOTLOADER
	bool "Use bootloader kernel arguments if available"
	help
	  Uses the command-line options passed by the boot loader instead of
	  the device tree bootargs property. If the boot loader doesn't provide
	  any, the device tree bootargs property will be used.

config ARM_ATAG_DTB_COMPAT_CMDLINE_EXTEND
	bool "Extend with bootloader kernel arguments"
	help
	  The command-line arguments provided by the boot loader will be
	  appended to the the device tree bootargs property.

endchoice

config CMDLINE
	string "Default kernel command string"
	default ""
	help
	  On some architectures (EBSA110 and CATS), there is currently no way
	  for the boot loader to pass arguments to the kernel. For these
	  architectures, you should supply some command-line options at build
	  time by entering them here. As a minimum, you should specify the
	  memory size and the root device (e.g., mem=64M root=/dev/nfs).

choice
	prompt "Kernel command line type" if CMDLINE != ""
	default CMDLINE_FROM_BOOTLOADER
	depends on ATAGS

config CMDLINE_FROM_BOOTLOADER
	bool "Use bootloader kernel arguments if available"
	help
	  Uses the command-line options passed by the boot loader. If
	  the boot loader doesn't provide any, the default kernel command
	  string provided in CMDLINE will be used.

config CMDLINE_EXTEND
	bool "Extend bootloader kernel arguments"
	help
	  The command-line arguments provided by the boot loader will be
	  appended to the default kernel command string.

config CMDLINE_FORCE
	bool "Always use the default kernel command string"
	help
	  Always use the default kernel command string, even if the boot
	  loader passes other arguments to the kernel.
	  This is useful if you cannot or don't want to change the
	  command-line options your boot loader passes to the kernel.
endchoice

config XIP_KERNEL
	bool "Kernel Execute-In-Place from ROM"
	depends on !ZBOOT_ROM && !ARM_LPAE && !ARCH_MULTIPLATFORM
	help
	  Execute-In-Place allows the kernel to run from non-volatile storage
	  directly addressable by the CPU, such as NOR flash. This saves RAM
	  space since the text section of the kernel is not loaded from flash
	  to RAM.  Read-write sections, such as the data section and stack,
	  are still copied to RAM.  The XIP kernel is not compressed since
	  it has to run directly from flash, so it will take more space to
	  store it.  The flash address used to link the kernel object files,
	  and for storing it, is configuration dependent. Therefore, if you
	  say Y here, you must know the proper physical address where to
	  store the kernel image depending on your own flash memory usage.

	  Also note that the make target becomes "make xipImage" rather than
	  "make zImage" or "make Image".  The final kernel binary to put in
	  ROM memory will be arch/arm/boot/xipImage.

	  If unsure, say N.

config XIP_PHYS_ADDR
	hex "XIP Kernel Physical Location"
	depends on XIP_KERNEL
	default "0x00080000"
	help
	  This is the physical address in your flash memory the kernel will
	  be linked for and stored to.  This address is dependent on your
	  own flash usage.

config KEXEC
	bool "Kexec system call (EXPERIMENTAL)"
	depends on (!SMP || PM_SLEEP_SMP)
	help
	  kexec is a system call that implements the ability to shutdown your
	  current kernel, and to start another kernel.  It is like a reboot
	  but it is independent of the system firmware.   And like a reboot
	  you can start any kernel with it, not just Linux.

	  It is an ongoing process to be certain the hardware in a machine
	  is properly shutdown, so do not be surprised if this code does not
	  initially work for you.  It may help to enable device hotplugging
	  support.

config ATAGS_PROC
	bool "Export atags in procfs"
	depends on ATAGS && KEXEC
	default y
	help
	  Should the atags used to boot the kernel be exported in an "atags"
	  file in procfs. Useful with kexec.

config CRASH_DUMP
	bool "Build kdump crash kernel (EXPERIMENTAL)"
	help
	  Generate crash dump after being started by kexec. This should
	  be normally only set in special crash dump kernels which are
	  loaded in the main kernel with kexec-tools into a specially
	  reserved region and then later executed after a crash by
	  kdump/kexec. The crash dump kernel must be compiled to a
	  memory address not used by the main kernel

	  For more details see Documentation/kdump/kdump.txt

config AUTO_ZRELADDR
	bool "Auto calculation of the decompressed kernel image address"
	depends on !ZBOOT_ROM && !ARCH_U300
	help
	  ZRELADDR is the physical address where the decompressed kernel
	  image will be placed. If AUTO_ZRELADDR is selected, the address
	  will be determined at run-time by masking the current IP with
	  0xf8000000. This assumes the zImage being placed in the first 128MB
	  from start of memory.

endmenu

menu "CPU Power Management"

if ARCH_HAS_CPUFREQ
source "drivers/cpufreq/Kconfig"

config CPU_FREQ_S3C
	bool
	help
	  Internal configuration node for common cpufreq on Samsung SoC

config CPU_FREQ_S3C24XX
	bool "CPUfreq driver for Samsung S3C24XX series CPUs (EXPERIMENTAL)"
	depends on ARCH_S3C24XX && CPU_FREQ
	select CPU_FREQ_S3C
	help
	  This enables the CPUfreq driver for the Samsung S3C24XX family
	  of CPUs.

	  For details, take a look at <file:Documentation/cpu-freq>.

	  If in doubt, say N.

config CPU_FREQ_S3C24XX_PLL
	bool "Support CPUfreq changing of PLL frequency (EXPERIMENTAL)"
	depends on CPU_FREQ_S3C24XX
	help
	  Compile in support for changing the PLL frequency from the
	  S3C24XX series CPUfreq driver. The PLL takes time to settle
	  after a frequency change, so by default it is not enabled.

	  This also means that the PLL tables for the selected CPU(s) will
	  be built which may increase the size of the kernel image.

config CPU_FREQ_S3C24XX_DEBUG
	bool "Debug CPUfreq Samsung driver core"
	depends on CPU_FREQ_S3C24XX
	help
	  Enable s3c_freq_dbg for the Samsung S3C CPUfreq core

config CPU_FREQ_S3C24XX_IODEBUG
	bool "Debug CPUfreq Samsung driver IO timing"
	depends on CPU_FREQ_S3C24XX
	help
	  Enable s3c_freq_iodbg for the Samsung S3C CPUfreq core

config CPU_FREQ_S3C24XX_DEBUGFS
	bool "Export debugfs for CPUFreq"
	depends on CPU_FREQ_S3C24XX && DEBUG_FS
	help
	  Export status information via debugfs.

endif

source "drivers/cpuidle/Kconfig"

endmenu

menu "Floating point emulation"

comment "At least one emulation must be selected"

config FPE_NWFPE
	bool "NWFPE math emulation"
	depends on (!AEABI || OABI_COMPAT) && !THUMB2_KERNEL
	---help---
	  Say Y to include the NWFPE floating point emulator in the kernel.
	  This is necessary to run most binaries. Linux does not currently
	  support floating point hardware so you need to say Y here even if
	  your machine has an FPA or floating point co-processor podule.

	  You may say N here if you are going to load the Acorn FPEmulator
	  early in the bootup.

config FPE_NWFPE_XP
	bool "Support extended precision"
	depends on FPE_NWFPE
	help
	  Say Y to include 80-bit support in the kernel floating-point
	  emulator.  Otherwise, only 32 and 64-bit support is compiled in.
	  Note that gcc does not generate 80-bit operations by default,
	  so in most cases this option only enlarges the size of the
	  floating point emulator without any good reason.

	  You almost surely want to say N here.

config FPE_FASTFPE
	bool "FastFPE math emulation (EXPERIMENTAL)"
	depends on (!AEABI || OABI_COMPAT) && !CPU_32v3
	---help---
	  Say Y here to include the FAST floating point emulator in the kernel.
	  This is an experimental much faster emulator which now also has full
	  precision for the mantissa.  It does not support any exceptions.
	  It is very simple, and approximately 3-6 times faster than NWFPE.

	  It should be sufficient for most programs.  It may be not suitable
	  for scientific calculations, but you have to check this for yourself.
	  If you do not feel you need a faster FP emulation you should better
	  choose NWFPE.

config VFP
	bool "VFP-format floating point maths"
	depends on CPU_V6 || CPU_V6K || CPU_ARM926T || CPU_V7 || CPU_FEROCEON
	help
	  Say Y to include VFP support code in the kernel. This is needed
	  if your hardware includes a VFP unit.

	  Please see <file:Documentation/arm/VFP/release-notes.txt> for
	  release notes and additional status information.

	  Say N if your target does not have VFP hardware.

config VFPv3
	bool
	depends on VFP
	default y if CPU_V7

config NEON
	bool "Advanced SIMD (NEON) Extension support"
	depends on VFPv3 && CPU_V7
	help
	  Say Y to include support code for NEON, the ARMv7 Advanced SIMD
	  Extension.

endmenu

menu "Userspace binary formats"

source "fs/Kconfig.binfmt"

config ARTHUR
	tristate "RISC OS personality"
	depends on !AEABI
	help
	  Say Y here to include the kernel code necessary if you want to run
	  Acorn RISC OS/Arthur binaries under Linux. This code is still very
	  experimental; if this sounds frightening, say N and sleep in peace.
	  You can also say M here to compile this support as a module (which
	  will be called arthur).

endmenu

menu "Power management options"

source "kernel/power/Kconfig"

config ARCH_SUSPEND_POSSIBLE
	depends on !ARCH_S5PC100
	depends on CPU_ARM920T || CPU_ARM926T || CPU_SA1100 || \
		CPU_V6 || CPU_V6K || CPU_V7 || CPU_XSC3 || CPU_XSCALE || CPU_MOHAWK
	def_bool y

config ARM_CPU_SUSPEND
	def_bool PM_SLEEP

endmenu

source "net/Kconfig"

source "drivers/Kconfig"

source "fs/Kconfig"

source "arch/arm/Kconfig.debug"

source "security/Kconfig"

source "crypto/Kconfig"

source "lib/Kconfig"

source "arch/arm/kvm/Kconfig"<|MERGE_RESOLUTION|>--- conflicted
+++ resolved
@@ -872,6 +872,7 @@
         select COMMON_CLKDEV
         select CLKDEV_LOOKUP
         select ARM_GIC
+	select HAVE_ARM_SCU if SMP
         select GENERIC_GPIO
         select ARCH_REQUIRE_GPIOLIB
         select GENERIC_TIME
@@ -1604,10 +1605,6 @@
 	bool "Use local timer interrupts"
 	depends on SMP
 	default y
-<<<<<<< HEAD
-	select HAVE_ARM_TWD if (!ARCH_MSM_SCORPIONMP && !EXYNOS4_MCT && !ARCH_KONA)
-=======
->>>>>>> a88f9e27
 	help
 	  Enable support for local timers on SMP platforms, rather then the
 	  legacy IPI broadcast method.  Local timers allows the system
