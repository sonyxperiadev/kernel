# SPDX-License-Identifier: GPL-2.0
#
# General architecture dependent options
#

#
# Note: arch/$(SRCARCH)/Kconfig needs to be included first so that it can
# override the default values in this file.
#
source "arch/$(SRCARCH)/Kconfig"

menu "General architecture-dependent options"

config CRASH_CORE
	bool

config KEXEC_CORE
	select CRASH_CORE
	bool

config HAVE_IMA_KEXEC
	bool

config HOTPLUG_SMT
	bool

config OPROFILE
	tristate "OProfile system profiling"
	depends on PROFILING
	depends on HAVE_OPROFILE
	select RING_BUFFER
	select RING_BUFFER_ALLOW_SWAP
	help
	  OProfile is a profiling system capable of profiling the
	  whole system, include the kernel, kernel modules, libraries,
	  and applications.

	  If unsure, say N.

config OPROFILE_EVENT_MULTIPLEX
	bool "OProfile multiplexing support (EXPERIMENTAL)"
	default n
	depends on OPROFILE && X86
	help
	  The number of hardware counters is limited. The multiplexing
	  feature enables OProfile to gather more events than counters
	  are provided by the hardware. This is realized by switching
	  between events at a user specified time interval.

	  If unsure, say N.

config HAVE_OPROFILE
	bool

config OPROFILE_NMI_TIMER
	def_bool y
	depends on PERF_EVENTS && HAVE_PERF_EVENTS_NMI && !PPC64

config KPROBES
	bool "Kprobes"
	depends on MODULES
	depends on HAVE_KPROBES
	select KALLSYMS
	help
	  Kprobes allows you to trap at almost any kernel address and
	  execute a callback function.  register_kprobe() establishes
	  a probepoint and specifies the callback.  Kprobes is useful
	  for kernel debugging, non-intrusive instrumentation and testing.
	  If in doubt, say "N".

config JUMP_LABEL
       bool "Optimize very unlikely/likely branches"
       depends on HAVE_ARCH_JUMP_LABEL
       depends on CC_HAS_ASM_GOTO
       help
         This option enables a transparent branch optimization that
	 makes certain almost-always-true or almost-always-false branch
	 conditions even cheaper to execute within the kernel.

	 Certain performance-sensitive kernel code, such as trace points,
	 scheduler functionality, networking code and KVM have such
	 branches and include support for this optimization technique.

         If it is detected that the compiler has support for "asm goto",
	 the kernel will compile such branches with just a nop
	 instruction. When the condition flag is toggled to true, the
	 nop will be converted to a jump instruction to execute the
	 conditional block of instructions.

	 This technique lowers overhead and stress on the branch prediction
	 of the processor and generally makes the kernel faster. The update
	 of the condition is slower, but those are always very rare.

	 ( On 32-bit x86, the necessary options added to the compiler
	   flags may increase the size of the kernel slightly. )

config STATIC_KEYS_SELFTEST
	bool "Static key selftest"
	depends on JUMP_LABEL
	help
	  Boot time self-test of the branch patching code.

config OPTPROBES
	def_bool y
	depends on KPROBES && HAVE_OPTPROBES
	select TASKS_RCU if PREEMPT

config KPROBES_ON_FTRACE
	def_bool y
	depends on KPROBES && HAVE_KPROBES_ON_FTRACE
	depends on DYNAMIC_FTRACE_WITH_REGS
	help
	 If function tracer is enabled and the arch supports full
	 passing of pt_regs to function tracing, then kprobes can
	 optimize on top of function tracing.

config UPROBES
	def_bool n
	depends on ARCH_SUPPORTS_UPROBES
	help
	  Uprobes is the user-space counterpart to kprobes: they
	  enable instrumentation applications (such as 'perf probe')
	  to establish unintrusive probes in user-space binaries and
	  libraries, by executing handler functions when the probes
	  are hit by user-space applications.

	  ( These probes come in the form of single-byte breakpoints,
	    managed by the kernel and kept transparent to the probed
	    application. )

config HAVE_64BIT_ALIGNED_ACCESS
	def_bool 64BIT && !HAVE_EFFICIENT_UNALIGNED_ACCESS
	help
	  Some architectures require 64 bit accesses to be 64 bit
	  aligned, which also requires structs containing 64 bit values
	  to be 64 bit aligned too. This includes some 32 bit
	  architectures which can do 64 bit accesses, as well as 64 bit
	  architectures without unaligned access.

	  This symbol should be selected by an architecture if 64 bit
	  accesses are required to be 64 bit aligned in this way even
	  though it is not a 64 bit architecture.

	  See Documentation/unaligned-memory-access.txt for more
	  information on the topic of unaligned memory accesses.

config HAVE_EFFICIENT_UNALIGNED_ACCESS
	bool
	help
	  Some architectures are unable to perform unaligned accesses
	  without the use of get_unaligned/put_unaligned. Others are
	  unable to perform such accesses efficiently (e.g. trap on
	  unaligned access and require fixing it up in the exception
	  handler.)

	  This symbol should be selected by an architecture if it can
	  perform unaligned accesses efficiently to allow different
	  code paths to be selected for these cases. Some network
	  drivers, for example, could opt to not fix up alignment
	  problems with received packets if doing so would not help
	  much.

	  See Documentation/unaligned-memory-access.txt for more
	  information on the topic of unaligned memory accesses.

config ARCH_USE_BUILTIN_BSWAP
       bool
       help
	 Modern versions of GCC (since 4.4) have builtin functions
	 for handling byte-swapping. Using these, instead of the old
	 inline assembler that the architecture code provides in the
	 __arch_bswapXX() macros, allows the compiler to see what's
	 happening and offers more opportunity for optimisation. In
	 particular, the compiler will be able to combine the byteswap
	 with a nearby load or store and use load-and-swap or
	 store-and-swap instructions if the architecture has them. It
	 should almost *never* result in code which is worse than the
	 hand-coded assembler in <asm/swab.h>.  But just in case it
	 does, the use of the builtins is optional.

	 Any architecture with load-and-swap or store-and-swap
	 instructions should set this. And it shouldn't hurt to set it
	 on architectures that don't have such instructions.

config KRETPROBES
	def_bool y
	depends on KPROBES && HAVE_KRETPROBES

config USER_RETURN_NOTIFIER
	bool
	depends on HAVE_USER_RETURN_NOTIFIER
	help
	  Provide a kernel-internal notification when a cpu is about to
	  switch to user mode.

config HAVE_IOREMAP_PROT
	bool

config HAVE_KPROBES
	bool

config HAVE_KRETPROBES
	bool

config HAVE_OPTPROBES
	bool

config HAVE_KPROBES_ON_FTRACE
	bool

config HAVE_FUNCTION_ERROR_INJECTION
	bool

config HAVE_NMI
	bool

#
# An arch should select this if it provides all these things:
#
#	task_pt_regs()		in asm/processor.h or asm/ptrace.h
#	arch_has_single_step()	if there is hardware single-step support
#	arch_has_block_step()	if there is hardware block-step support
#	asm/syscall.h		supplying asm-generic/syscall.h interface
#	linux/regset.h		user_regset interfaces
#	CORE_DUMP_USE_REGSET	#define'd in linux/elf.h
#	TIF_SYSCALL_TRACE	calls tracehook_report_syscall_{entry,exit}
#	TIF_NOTIFY_RESUME	calls tracehook_notify_resume()
#	signal delivery		calls tracehook_signal_handler()
#
config HAVE_ARCH_TRACEHOOK
	bool

config HAVE_DMA_CONTIGUOUS
	bool

config GENERIC_SMP_IDLE_THREAD
       bool

config GENERIC_IDLE_POLL_SETUP
       bool

config ARCH_HAS_FORTIFY_SOURCE
	bool
	help
	  An architecture should select this when it can successfully
	  build and run with CONFIG_FORTIFY_SOURCE.

# Select if arch has all set_memory_ro/rw/x/nx() functions in asm/cacheflush.h
config ARCH_HAS_SET_MEMORY
	bool

# Select if arch init_task must go in the __init_task_data section
config ARCH_TASK_STRUCT_ON_STACK
       bool

# Select if arch has its private alloc_task_struct() function
config ARCH_TASK_STRUCT_ALLOCATOR
	bool

config HAVE_ARCH_THREAD_STRUCT_WHITELIST
	bool
	depends on !ARCH_TASK_STRUCT_ALLOCATOR
	help
	  An architecture should select this to provide hardened usercopy
	  knowledge about what region of the thread_struct should be
	  whitelisted for copying to userspace. Normally this is only the
	  FPU registers. Specifically, arch_thread_struct_whitelist()
	  should be implemented. Without this, the entire thread_struct
	  field in task_struct will be left whitelisted.

# Select if arch has its private alloc_thread_stack() function
config ARCH_THREAD_STACK_ALLOCATOR
	bool

# Select if arch wants to size task_struct dynamically via arch_task_struct_size:
config ARCH_WANTS_DYNAMIC_TASK_STRUCT
	bool

config HAVE_REGS_AND_STACK_ACCESS_API
	bool
	help
	  This symbol should be selected by an architecure if it supports
	  the API needed to access registers and stack entries from pt_regs,
	  declared in asm/ptrace.h
	  For example the kprobes-based event tracer needs this API.

config HAVE_RSEQ
	bool
	depends on HAVE_REGS_AND_STACK_ACCESS_API
	help
	  This symbol should be selected by an architecture if it
	  supports an implementation of restartable sequences.

config HAVE_CLK
	bool
	help
	  The <linux/clk.h> calls support software clock gating and
	  thus are a key power management tool on many systems.

config HAVE_HW_BREAKPOINT
	bool
	depends on PERF_EVENTS

config HAVE_MIXED_BREAKPOINTS_REGS
	bool
	depends on HAVE_HW_BREAKPOINT
	help
	  Depending on the arch implementation of hardware breakpoints,
	  some of them have separate registers for data and instruction
	  breakpoints addresses, others have mixed registers to store
	  them but define the access type in a control register.
	  Select this option if your arch implements breakpoints under the
	  latter fashion.

config HAVE_USER_RETURN_NOTIFIER
	bool

config HAVE_PERF_EVENTS_NMI
	bool
	help
	  System hardware can generate an NMI using the perf event
	  subsystem.  Also has support for calculating CPU cycle events
	  to determine how many clock cycles in a given period.

config HAVE_HARDLOCKUP_DETECTOR_PERF
	bool
	depends on HAVE_PERF_EVENTS_NMI
	help
	  The arch chooses to use the generic perf-NMI-based hardlockup
	  detector. Must define HAVE_PERF_EVENTS_NMI.

config HAVE_NMI_WATCHDOG
	depends on HAVE_NMI
	bool
	help
	  The arch provides a low level NMI watchdog. It provides
	  asm/nmi.h, and defines its own arch_touch_nmi_watchdog().

config HAVE_HARDLOCKUP_DETECTOR_ARCH
	bool
	select HAVE_NMI_WATCHDOG
	help
	  The arch chooses to provide its own hardlockup detector, which is
	  a superset of the HAVE_NMI_WATCHDOG. It also conforms to config
	  interfaces and parameters provided by hardlockup detector subsystem.

config HAVE_PERF_REGS
	bool
	help
	  Support selective register dumps for perf events. This includes
	  bit-mapping of each registers and a unique architecture id.

config HAVE_PERF_USER_STACK_DUMP
	bool
	help
	  Support user stack dumps for perf event samples. This needs
	  access to the user stack pointer which is not unified across
	  architectures.

config HAVE_ARCH_JUMP_LABEL
	bool

config HAVE_RCU_TABLE_FREE
	bool

config HAVE_RCU_TABLE_INVALIDATE
	bool

config ARCH_HAVE_NMI_SAFE_CMPXCHG
	bool

config HAVE_ALIGNED_STRUCT_PAGE
	bool
	help
	  This makes sure that struct pages are double word aligned and that
	  e.g. the SLUB allocator can perform double word atomic operations
	  on a struct page for better performance. However selecting this
	  might increase the size of a struct page by a word.

config HAVE_CMPXCHG_LOCAL
	bool

config HAVE_CMPXCHG_DOUBLE
	bool

config ARCH_WEAK_RELEASE_ACQUIRE
	bool

config ARCH_WANT_IPC_PARSE_VERSION
	bool

config ARCH_WANT_COMPAT_IPC_PARSE_VERSION
	bool

config ARCH_WANT_OLD_COMPAT_IPC
	select ARCH_WANT_COMPAT_IPC_PARSE_VERSION
	bool

config HAVE_ARCH_SECCOMP_FILTER
	bool
	help
	  An arch should select this symbol if it provides all of these things:
	  - syscall_get_arch()
	  - syscall_get_arguments()
	  - syscall_rollback()
	  - syscall_set_return_value()
	  - SIGSYS siginfo_t support
	  - secure_computing is called from a ptrace_event()-safe context
	  - secure_computing return value is checked and a return value of -1
	    results in the system call being skipped immediately.
	  - seccomp syscall wired up

config SECCOMP_FILTER
	def_bool y
	depends on HAVE_ARCH_SECCOMP_FILTER && SECCOMP && NET
	help
	  Enable tasks to build secure computing environments defined
	  in terms of Berkeley Packet Filter programs which implement
	  task-defined system call filtering polices.

	  See Documentation/userspace-api/seccomp_filter.rst for details.

config HAVE_STACKPROTECTOR
	bool
	help
	  An arch should select this symbol if:
	  - it has implemented a stack canary (e.g. __stack_chk_guard)

config CC_HAS_STACKPROTECTOR_NONE
	def_bool $(cc-option,-fno-stack-protector)

config STACKPROTECTOR
	bool "Stack Protector buffer overflow detection"
	depends on HAVE_STACKPROTECTOR
	depends on $(cc-option,-fstack-protector)
	default y
	help
	  This option turns on the "stack-protector" GCC feature. This
	  feature puts, at the beginning of functions, a canary value on
	  the stack just before the return address, and validates
	  the value just before actually returning.  Stack based buffer
	  overflows (that need to overwrite this return address) now also
	  overwrite the canary, which gets detected and the attack is then
	  neutralized via a kernel panic.

	  Functions will have the stack-protector canary logic added if they
	  have an 8-byte or larger character array on the stack.

	  This feature requires gcc version 4.2 or above, or a distribution
	  gcc with the feature backported ("-fstack-protector").

	  On an x86 "defconfig" build, this feature adds canary checks to
	  about 3% of all kernel functions, which increases kernel code size
	  by about 0.3%.

config STACKPROTECTOR_STRONG
	bool "Strong Stack Protector"
	depends on STACKPROTECTOR
	depends on $(cc-option,-fstack-protector-strong)
	default y
	help
	  Functions will have the stack-protector canary logic added in any
	  of the following conditions:

	  - local variable's address used as part of the right hand side of an
	    assignment or function argument
	  - local variable is an array (or union containing an array),
	    regardless of array type or length
	  - uses register local variables

	  This feature requires gcc version 4.9 or above, or a distribution
	  gcc with the feature backported ("-fstack-protector-strong").

	  On an x86 "defconfig" build, this feature adds canary checks to
	  about 20% of all kernel functions, which increases the kernel code
	  size by about 2%.

config LTO
	def_bool n

config ARCH_SUPPORTS_LTO_CLANG
	bool
	help
	  An architecture should select this option if it supports:
	  - compiling with clang,
	  - compiling inline assembly with clang's integrated assembler,
	  - and linking with LLD.

<<<<<<< HEAD
=======
config ARCH_SUPPORTS_THINLTO
	bool
	help
	  An architecture should select this if it supports clang's ThinLTO.

config THINLTO
	bool "Use clang ThinLTO (EXPERIMENTAL)"
	depends on LTO_CLANG && ARCH_SUPPORTS_THINLTO
	default y
	help
	  Use ThinLTO to speed up Link Time Optimization.

>>>>>>> 34f21ff3
choice
	prompt "Link-Time Optimization (LTO) (EXPERIMENTAL)"
	default LTO_NONE
	help
	  This option turns on Link-Time Optimization (LTO).

config LTO_NONE
	bool "None"

config LTO_CLANG
	bool "Use clang Link Time Optimization (LTO) (EXPERIMENTAL)"
	depends on ARCH_SUPPORTS_LTO_CLANG
	depends on !FTRACE_MCOUNT_RECORD || HAVE_C_RECORDMCOUNT
	depends on !KASAN
	depends on CC_IS_CLANG && LD_IS_LLD
	select LTO
	help
          This option enables clang's Link Time Optimization (LTO), which allows
          the compiler to optimize the kernel globally at link time. If you
          enable this option, the compiler generates LLVM IR instead of object
          files, and the actual compilation from IR occurs at the LTO link step,
          which may take several minutes.

          If you select this option, you must compile the kernel with clang and
	  LLD.

endchoice

config CFI
	bool

config CFI_PERMISSIVE
	bool "Use CFI in permissive mode"
	depends on CFI
	help
	  When selected, Control Flow Integrity (CFI) violations result in a
	  warning instead of a kernel panic. This option is useful for finding
	  CFI violations in drivers during development.

config CFI_CLANG
	bool "Use clang Control Flow Integrity (CFI) (EXPERIMENTAL)"
	depends on LTO_CLANG
	depends on KALLSYMS
	select CFI
	help
	  This option enables clang Control Flow Integrity (CFI), which adds
	  runtime checking for indirect function calls.

config CFI_CLANG_SHADOW
	bool "Use CFI shadow to speed up cross-module checks"
	default y
	depends on CFI_CLANG
	help
	  If you select this option, the kernel builds a fast look-up table of
	  CFI check functions in loaded modules to reduce overhead.

<<<<<<< HEAD
=======
config ARCH_SUPPORTS_SHADOW_CALL_STACK
	bool
	help
	  An architecture should select this if it supports Clang's Shadow
	  Call Stack, has asm/scs.h, and implements runtime support for shadow
	  stack switching.

config SHADOW_CALL_STACK
	bool "Clang Shadow Call Stack"
	depends on ARCH_SUPPORTS_SHADOW_CALL_STACK
	help
	  This option enables Clang's Shadow Call Stack, which uses a
	  shadow stack to protect function return addresses from being
	  overwritten by an attacker. More information can be found from
	  Clang's documentation:

	    https://clang.llvm.org/docs/ShadowCallStack.html

	  Note that security guarantees in the kernel differ from the ones
	  documented for user space. The kernel must store addresses of shadow
	  stacks used by other tasks and interrupt handlers in memory, which
	  means an attacker capable reading and writing arbitrary memory may
	  be able to locate them and hijack control flow by modifying shadow
	  stacks that are not currently in use.

config SHADOW_CALL_STACK_VMAP
	bool "Use virtually mapped shadow call stacks"
	depends on SHADOW_CALL_STACK
	help
	  Use virtually mapped shadow call stacks. Selecting this option
	  provides better stack exhaustion protection, but increases per-thread
	  memory consumption as a full page is allocated for each shadow stack.

>>>>>>> 34f21ff3
config HAVE_ARCH_WITHIN_STACK_FRAMES
	bool
	help
	  An architecture should select this if it can walk the kernel stack
	  frames to determine if an object is part of either the arguments
	  or local variables (i.e. that it excludes saved return addresses,
	  and similar) by implementing an inline arch_within_stack_frames(),
	  which is used by CONFIG_HARDENED_USERCOPY.

config HAVE_CONTEXT_TRACKING
	bool
	help
	  Provide kernel/user boundaries probes necessary for subsystems
	  that need it, such as userspace RCU extended quiescent state.
	  Syscalls need to be wrapped inside user_exit()-user_enter() through
	  the slow path using TIF_NOHZ flag. Exceptions handlers must be
	  wrapped as well. Irqs are already protected inside
	  rcu_irq_enter/rcu_irq_exit() but preemption or signal handling on
	  irq exit still need to be protected.

config HAVE_VIRT_CPU_ACCOUNTING
	bool

config ARCH_HAS_SCALED_CPUTIME
	bool

config HAVE_VIRT_CPU_ACCOUNTING_GEN
	bool
	default y if 64BIT
	help
	  With VIRT_CPU_ACCOUNTING_GEN, cputime_t becomes 64-bit.
	  Before enabling this option, arch code must be audited
	  to ensure there are no races in concurrent read/write of
	  cputime_t. For example, reading/writing 64-bit cputime_t on
	  some 32-bit arches may require multiple accesses, so proper
	  locking is needed to protect against concurrent accesses.


config HAVE_IRQ_TIME_ACCOUNTING
	bool
	help
	  Archs need to ensure they use a high enough resolution clock to
	  support irq time accounting and then call enable_sched_clock_irqtime().

config HAVE_ARCH_TRANSPARENT_HUGEPAGE
	bool

config HAVE_ARCH_TRANSPARENT_HUGEPAGE_PUD
	bool

config HAVE_ARCH_HUGE_VMAP
	bool

config HAVE_ARCH_SOFT_DIRTY
	bool

config HAVE_MOD_ARCH_SPECIFIC
	bool
	help
	  The arch uses struct mod_arch_specific to store data.  Many arches
	  just need a simple module loader without arch specific data - those
	  should not enable this.

config MODULES_USE_ELF_RELA
	bool
	help
	  Modules only use ELF RELA relocations.  Modules with ELF REL
	  relocations will give an error.

config MODULES_USE_ELF_REL
	bool
	help
	  Modules only use ELF REL relocations.  Modules with ELF RELA
	  relocations will give an error.

config HAVE_IRQ_EXIT_ON_IRQ_STACK
	bool
	help
	  Architecture doesn't only execute the irq handler on the irq stack
	  but also irq_exit(). This way we can process softirqs on this irq
	  stack instead of switching to a new one when we call __do_softirq()
	  in the end of an hardirq.
	  This spares a stack switch and improves cache usage on softirq
	  processing.

config PGTABLE_LEVELS
	int
	default 2

config ARCH_HAS_ELF_RANDOMIZE
	bool
	help
	  An architecture supports choosing randomized locations for
	  stack, mmap, brk, and ET_DYN. Defined functions:
	  - arch_mmap_rnd()
	  - arch_randomize_brk()

config HAVE_ARCH_MMAP_RND_BITS
	bool
	help
	  An arch should select this symbol if it supports setting a variable
	  number of bits for use in establishing the base address for mmap
	  allocations, has MMU enabled and provides values for both:
	  - ARCH_MMAP_RND_BITS_MIN
	  - ARCH_MMAP_RND_BITS_MAX

config HAVE_EXIT_THREAD
	bool
	help
	  An architecture implements exit_thread.

config ARCH_MMAP_RND_BITS_MIN
	int

config ARCH_MMAP_RND_BITS_MAX
	int

config ARCH_MMAP_RND_BITS_DEFAULT
	int

config ARCH_MMAP_RND_BITS
	int "Number of bits to use for ASLR of mmap base address" if EXPERT
	range ARCH_MMAP_RND_BITS_MIN ARCH_MMAP_RND_BITS_MAX
	default ARCH_MMAP_RND_BITS_DEFAULT if ARCH_MMAP_RND_BITS_DEFAULT
	default ARCH_MMAP_RND_BITS_MIN
	depends on HAVE_ARCH_MMAP_RND_BITS
	help
	  This value can be used to select the number of bits to use to
	  determine the random offset to the base address of vma regions
	  resulting from mmap allocations. This value will be bounded
	  by the architecture's minimum and maximum supported values.

	  This value can be changed after boot using the
	  /proc/sys/vm/mmap_rnd_bits tunable

config HAVE_ARCH_MMAP_RND_COMPAT_BITS
	bool
	help
	  An arch should select this symbol if it supports running applications
	  in compatibility mode, supports setting a variable number of bits for
	  use in establishing the base address for mmap allocations, has MMU
	  enabled and provides values for both:
	  - ARCH_MMAP_RND_COMPAT_BITS_MIN
	  - ARCH_MMAP_RND_COMPAT_BITS_MAX

config ARCH_MMAP_RND_COMPAT_BITS_MIN
	int

config ARCH_MMAP_RND_COMPAT_BITS_MAX
	int

config ARCH_MMAP_RND_COMPAT_BITS_DEFAULT
	int

config ARCH_MMAP_RND_COMPAT_BITS
	int "Number of bits to use for ASLR of mmap base address for compatible applications" if EXPERT
	range ARCH_MMAP_RND_COMPAT_BITS_MIN ARCH_MMAP_RND_COMPAT_BITS_MAX
	default ARCH_MMAP_RND_COMPAT_BITS_DEFAULT if ARCH_MMAP_RND_COMPAT_BITS_DEFAULT
	default ARCH_MMAP_RND_COMPAT_BITS_MIN
	depends on HAVE_ARCH_MMAP_RND_COMPAT_BITS
	help
	  This value can be used to select the number of bits to use to
	  determine the random offset to the base address of vma regions
	  resulting from mmap allocations for compatible applications This
	  value will be bounded by the architecture's minimum and maximum
	  supported values.

	  This value can be changed after boot using the
	  /proc/sys/vm/mmap_rnd_compat_bits tunable

config HAVE_ARCH_COMPAT_MMAP_BASES
	bool
	help
	  This allows 64bit applications to invoke 32-bit mmap() syscall
	  and vice-versa 32-bit applications to call 64-bit mmap().
	  Required for applications doing different bitness syscalls.

config HAVE_COPY_THREAD_TLS
	bool
	help
	  Architecture provides copy_thread_tls to accept tls argument via
	  normal C parameter passing, rather than extracting the syscall
	  argument from pt_regs.

config HAVE_STACK_VALIDATION
	bool
	help
	  Architecture supports the 'objtool check' host tool command, which
	  performs compile-time stack metadata validation.

config HAVE_RELIABLE_STACKTRACE
	bool
	help
	  Architecture has a save_stack_trace_tsk_reliable() function which
	  only returns a stack trace if it can guarantee the trace is reliable.

config HAVE_ARCH_HASH
	bool
	default n
	help
	  If this is set, the architecture provides an <asm/hash.h>
	  file which provides platform-specific implementations of some
	  functions in <linux/hash.h> or fs/namei.c.

config ISA_BUS_API
	def_bool ISA

#
# ABI hall of shame
#
config CLONE_BACKWARDS
	bool
	help
	  Architecture has tls passed as the 4th argument of clone(2),
	  not the 5th one.

config CLONE_BACKWARDS2
	bool
	help
	  Architecture has the first two arguments of clone(2) swapped.

config CLONE_BACKWARDS3
	bool
	help
	  Architecture has tls passed as the 3rd argument of clone(2),
	  not the 5th one.

config ODD_RT_SIGACTION
	bool
	help
	  Architecture has unusual rt_sigaction(2) arguments

config OLD_SIGSUSPEND
	bool
	help
	  Architecture has old sigsuspend(2) syscall, of one-argument variety

config OLD_SIGSUSPEND3
	bool
	help
	  Even weirder antique ABI - three-argument sigsuspend(2)

config OLD_SIGACTION
	bool
	help
	  Architecture has old sigaction(2) syscall.  Nope, not the same
	  as OLD_SIGSUSPEND | OLD_SIGSUSPEND3 - alpha has sigsuspend(2),
	  but fairly different variant of sigaction(2), thanks to OSF/1
	  compatibility...

config COMPAT_OLD_SIGACTION
	bool

config 64BIT_TIME
	def_bool ARCH_HAS_64BIT_TIME
	help
	  This should be selected by all architectures that need to support
	  new system calls with a 64-bit time_t. This is relevant on all 32-bit
	  architectures, and 64-bit architectures as part of compat syscall
	  handling.

config COMPAT_32BIT_TIME
	def_bool (!64BIT && 64BIT_TIME) || COMPAT
	help
	  This enables 32 bit time_t support in addition to 64 bit time_t support.
	  This is relevant on all 32-bit architectures, and 64-bit architectures
	  as part of compat syscall handling.

config ARCH_NO_COHERENT_DMA_MMAP
	bool

config ARCH_NO_PREEMPT
	bool

config CPU_NO_EFFICIENT_FFS
	def_bool n

config HAVE_ARCH_VMAP_STACK
	def_bool n
	help
	  An arch should select this symbol if it can support kernel stacks
	  in vmalloc space.  This means:

	  - vmalloc space must be large enough to hold many kernel stacks.
	    This may rule out many 32-bit architectures.

	  - Stacks in vmalloc space need to work reliably.  For example, if
	    vmap page tables are created on demand, either this mechanism
	    needs to work while the stack points to a virtual address with
	    unpopulated page tables or arch code (switch_to() and switch_mm(),
	    most likely) needs to ensure that the stack's page table entries
	    are populated before running on a possibly unpopulated stack.

	  - If the stack overflows into a guard page, something reasonable
	    should happen.  The definition of "reasonable" is flexible, but
	    instantly rebooting without logging anything would be unfriendly.

config VMAP_STACK
	default y
	bool "Use a virtually-mapped stack"
	depends on HAVE_ARCH_VMAP_STACK && !KASAN
	---help---
	  Enable this if you want the use virtually-mapped kernel stacks
	  with guard pages.  This causes kernel stack overflows to be
	  caught immediately rather than causing difficult-to-diagnose
	  corruption.

	  This is presently incompatible with KASAN because KASAN expects
	  the stack to map directly to the KASAN shadow map using a formula
	  that is incorrect if the stack is in vmalloc space.

config ARCH_OPTIONAL_KERNEL_RWX
	def_bool n

config ARCH_OPTIONAL_KERNEL_RWX_DEFAULT
	def_bool n

config ARCH_HAS_STRICT_KERNEL_RWX
	def_bool n

config STRICT_KERNEL_RWX
	bool "Make kernel text and rodata read-only" if ARCH_OPTIONAL_KERNEL_RWX
	depends on ARCH_HAS_STRICT_KERNEL_RWX
	default !ARCH_OPTIONAL_KERNEL_RWX || ARCH_OPTIONAL_KERNEL_RWX_DEFAULT
	help
	  If this is set, kernel text and rodata memory will be made read-only,
	  and non-text memory will be made non-executable. This provides
	  protection against certain security exploits (e.g. executing the heap
	  or modifying text)

	  These features are considered standard security practice these days.
	  You should say Y here in almost all cases.

config ARCH_HAS_STRICT_MODULE_RWX
	def_bool n

config STRICT_MODULE_RWX
	bool "Set loadable kernel module data as NX and text as RO" if ARCH_OPTIONAL_KERNEL_RWX
	depends on ARCH_HAS_STRICT_MODULE_RWX && MODULES
	default !ARCH_OPTIONAL_KERNEL_RWX || ARCH_OPTIONAL_KERNEL_RWX_DEFAULT
	help
	  If this is set, module text and rodata memory will be made read-only,
	  and non-text memory will be made non-executable. This provides
	  protection against certain security exploits (e.g. writing to text)

# select if the architecture provides an asm/dma-direct.h header
config ARCH_HAS_PHYS_TO_DMA
	bool

config ARCH_HAS_REFCOUNT
	bool
	help
	  An architecture selects this when it has implemented refcount_t
	  using open coded assembly primitives that provide an optimized
	  refcount_t implementation, possibly at the expense of some full
	  refcount state checks of CONFIG_REFCOUNT_FULL=y.

	  The refcount overflow check behavior, however, must be retained.
	  Catching overflows is the primary security concern for protecting
	  against bugs in reference counts.

config REFCOUNT_FULL
	bool "Perform full reference count validation at the expense of speed"
	help
	  Enabling this switches the refcounting infrastructure from a fast
	  unchecked atomic_t implementation to a fully state checked
	  implementation, which can be (slightly) slower but provides protections
	  against various use-after-free conditions that can be used in
	  security flaw exploits.

config HAVE_ARCH_COMPILER_H
	bool
	help
	  An architecture can select this if it provides an
	  asm/compiler.h header that should be included after
	  linux/compiler-*.h in order to override macro definitions that those
	  headers generally provide.

config HAVE_ARCH_PREL32_RELOCATIONS
	bool
	help
	  May be selected by an architecture if it supports place-relative
	  32-bit relocations, both in the toolchain and in the module loader,
	  in which case relative references can be used in special sections
	  for PCI fixup, initcalls etc which are only half the size on 64 bit
	  architectures, and don't require runtime relocation on relocatable
	  kernels.

<<<<<<< HEAD
config PANIC_ON_REFCOUNT_ERROR
	bool "Kernel panic on refcount error detection"
	depends on REFCOUNT_FULL
	help
	  If enabled, the kernel will panic when the refcount library
	  has detected any type of error (e.g. potential use-after-free
	  or potential memory-leaks) with an object associated with that
	  reference counter.

=======
>>>>>>> 34f21ff3
# Select if the architecture has support for applying RELR relocations.
config ARCH_HAS_RELR
	bool

config RELR
	bool "Use RELR relocation packing"
	depends on ARCH_HAS_RELR && TOOLS_SUPPORT_RELR
	default y
	help
	  Store the kernel's dynamic relocations in the RELR relocation packing
	  format. Requires a compatible linker (LLD supports this feature), as
	  well as compatible NM and OBJCOPY utilities (llvm-nm and llvm-objcopy
	  are compatible).

source "kernel/gcov/Kconfig"

source "scripts/gcc-plugins/Kconfig"

endmenu<|MERGE_RESOLUTION|>--- conflicted
+++ resolved
@@ -486,8 +486,6 @@
 	  - compiling inline assembly with clang's integrated assembler,
 	  - and linking with LLD.
 
-<<<<<<< HEAD
-=======
 config ARCH_SUPPORTS_THINLTO
 	bool
 	help
@@ -500,7 +498,6 @@
 	help
 	  Use ThinLTO to speed up Link Time Optimization.
 
->>>>>>> 34f21ff3
 choice
 	prompt "Link-Time Optimization (LTO) (EXPERIMENTAL)"
 	default LTO_NONE
@@ -557,8 +554,6 @@
 	  If you select this option, the kernel builds a fast look-up table of
 	  CFI check functions in loaded modules to reduce overhead.
 
-<<<<<<< HEAD
-=======
 config ARCH_SUPPORTS_SHADOW_CALL_STACK
 	bool
 	help
@@ -592,7 +587,6 @@
 	  provides better stack exhaustion protection, but increases per-thread
 	  memory consumption as a full page is allocated for each shadow stack.
 
->>>>>>> 34f21ff3
 config HAVE_ARCH_WITHIN_STACK_FRAMES
 	bool
 	help
@@ -981,7 +975,6 @@
 	  architectures, and don't require runtime relocation on relocatable
 	  kernels.
 
-<<<<<<< HEAD
 config PANIC_ON_REFCOUNT_ERROR
 	bool "Kernel panic on refcount error detection"
 	depends on REFCOUNT_FULL
@@ -991,8 +984,6 @@
 	  or potential memory-leaks) with an object associated with that
 	  reference counter.
 
-=======
->>>>>>> 34f21ff3
 # Select if the architecture has support for applying RELR relocations.
 config ARCH_HAS_RELR
 	bool
