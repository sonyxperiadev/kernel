/*
 * Debug Store support
 *
 * This provides a low-level interface to the hardware's Debug Store
 * feature that is used for branch trace store (BTS) and
 * precise-event based sampling (PEBS).
 *
 * It manages:
<<<<<<< HEAD
 * - per-thread and per-cpu allocation of BTS and PEBS
 * - buffer overflow handling (to be done)
 * - buffer access
 *
 * It assumes:
 * - get_task_struct on all traced tasks
 * - current is allowed to trace tasks
=======
 * - DS and BTS hardware configuration
 * - buffer overflow handling (to be done)
 * - buffer access
 *
 * It does not do:
 * - security checking (is the caller allowed to trace the task)
 * - buffer allocation (memory accounting)
>>>>>>> 8c384cde
 *
 *
 * Copyright (C) 2007-2008 Intel Corporation.
 * Markus Metzger <markus.t.metzger@intel.com>, 2007-2008
 */


#include <asm/ds.h>

#include <linux/errno.h>
#include <linux/string.h>
#include <linux/slab.h>
#include <linux/sched.h>
#include <linux/mm.h>
#include <linux/kernel.h>


/*
 * The configuration for a particular DS hardware implementation.
 */
struct ds_configuration {
	/* the name of the configuration */
	const char *name;
	/* the size of one pointer-typed field in the DS structure and
	   in the BTS and PEBS buffers in bytes;
	   this covers the first 8 DS fields related to buffer management. */
	unsigned char  sizeof_field;
	/* the size of a BTS/PEBS record in bytes */
	unsigned char  sizeof_rec[2];
	/* a series of bit-masks to control various features indexed
	 * by enum ds_feature */
	unsigned long ctl[dsf_ctl_max];
};
static DEFINE_PER_CPU(struct ds_configuration, ds_cfg_array);

<<<<<<< HEAD
=======
#define ds_cfg per_cpu(ds_cfg_array, smp_processor_id())

#define MAX_SIZEOF_DS (12 * 8)	/* maximal size of a DS configuration */
#define MAX_SIZEOF_BTS (3 * 8)	/* maximal size of a BTS record */
#define DS_ALIGNMENT (1 << 3)	/* BTS and PEBS buffer alignment */

#define BTS_CONTROL \
 (ds_cfg.ctl[dsf_bts] | ds_cfg.ctl[dsf_bts_kernel] | ds_cfg.ctl[dsf_bts_user] |\
  ds_cfg.ctl[dsf_bts_overflow])


>>>>>>> 8c384cde
/*
 * A BTS or PEBS tracer.
 *
 * This holds the configuration of the tracer and serves as a handle
 * to identify tracers.
 */
struct ds_tracer {
	/* the DS context (partially) owned by this tracer */
	struct ds_context *context;
	/* the buffer provided on ds_request() and its size in bytes */
	void *buffer;
	size_t size;
};

struct bts_tracer {
	/* the common DS part */
	struct ds_tracer ds;
<<<<<<< HEAD
=======
	/* the trace including the DS configuration */
	struct bts_trace trace;
>>>>>>> 8c384cde
	/* buffer overflow notification function */
	bts_ovfl_callback_t ovfl;
};

struct pebs_tracer {
	/* the common DS part */
	struct ds_tracer ds;
<<<<<<< HEAD
=======
	/* the trace including the DS configuration */
	struct pebs_trace trace;
>>>>>>> 8c384cde
	/* buffer overflow notification function */
	pebs_ovfl_callback_t ovfl;
};

/*
 * Debug Store (DS) save area configuration (see Intel64 and IA32
 * Architectures Software Developer's Manual, section 18.5)
 *
 * The DS configuration consists of the following fields; different
 * architetures vary in the size of those fields.
 * - double-word aligned base linear address of the BTS buffer
 * - write pointer into the BTS buffer
 * - end linear address of the BTS buffer (one byte beyond the end of
 *   the buffer)
 * - interrupt pointer into BTS buffer
 *   (interrupt occurs when write pointer passes interrupt pointer)
 * - double-word aligned base linear address of the PEBS buffer
 * - write pointer into the PEBS buffer
 * - end linear address of the PEBS buffer (one byte beyond the end of
 *   the buffer)
 * - interrupt pointer into PEBS buffer
 *   (interrupt occurs when write pointer passes interrupt pointer)
 * - value to which counter is reset following counter overflow
 *
 * Later architectures use 64bit pointers throughout, whereas earlier
 * architectures use 32bit pointers in 32bit mode.
 *
 *
 * We compute the base address for the first 8 fields based on:
 * - the field size stored in the DS configuration
 * - the relative field position
 * - an offset giving the start of the respective region
 *
 * This offset is further used to index various arrays holding
 * information for BTS and PEBS at the respective index.
 *
 * On later 32bit processors, we only access the lower 32bit of the
 * 64bit pointer fields. The upper halves will be zeroed out.
 */

enum ds_field {
	ds_buffer_base = 0,
	ds_index,
	ds_absolute_maximum,
	ds_interrupt_threshold,
};

enum ds_qualifier {
	ds_bts  = 0,
	ds_pebs
};

static inline unsigned long ds_get(const unsigned char *base,
				   enum ds_qualifier qual, enum ds_field field)
{
	base += (ds_cfg.sizeof_field * (field + (4 * qual)));
	return *(unsigned long *)base;
}

static inline void ds_set(unsigned char *base, enum ds_qualifier qual,
			  enum ds_field field, unsigned long value)
{
	base += (ds_cfg.sizeof_field * (field + (4 * qual)));
	(*(unsigned long *)base) = value;
}

#define DS_ALIGNMENT (1 << 3)	/* BTS and PEBS buffer alignment */

<<<<<<< HEAD

/*
 * Locking is done only for allocating BTS or PEBS resources.
 */
static spinlock_t ds_lock = __SPIN_LOCK_UNLOCKED(ds_lock);
=======
/*
 * Locking is done only for allocating BTS or PEBS resources.
 */
static DEFINE_SPINLOCK(ds_lock);
>>>>>>> 8c384cde


/*
 * We either support (system-wide) per-cpu or per-thread allocation.
 * We distinguish the two based on the task_struct pointer, where a
 * NULL pointer indicates per-cpu allocation for the current cpu.
 *
 * Allocations are use-counted. As soon as resources are allocated,
 * further allocations must be of the same type (per-cpu or
 * per-thread). We model this by counting allocations (i.e. the number
 * of tracers of a certain type) for one type negatively:
 *   =0  no tracers
 *   >0  number of per-thread tracers
 *   <0  number of per-cpu tracers
 *
 * Tracers essentially gives the number of ds contexts for a certain
 * type of allocation.
 */
static atomic_t tracers = ATOMIC_INIT(0);

static inline void get_tracer(struct task_struct *task)
{
	if (task)
		atomic_inc(&tracers);
	else
		atomic_dec(&tracers);
}

static inline void put_tracer(struct task_struct *task)
{
	if (task)
		atomic_dec(&tracers);
	else
		atomic_inc(&tracers);
}

static inline int check_tracer(struct task_struct *task)
{
	return task ?
		(atomic_read(&tracers) >= 0) :
		(atomic_read(&tracers) <= 0);
}


/*
 * The DS context is either attached to a thread or to a cpu:
 * - in the former case, the thread_struct contains a pointer to the
 *   attached context.
 * - in the latter case, we use a static array of per-cpu context
 *   pointers.
 *
 * Contexts are use-counted. They are allocated on first access and
 * deallocated when the last user puts the context.
 */
<<<<<<< HEAD
static DEFINE_PER_CPU(struct ds_context *, system_context);

#define this_system_context per_cpu(system_context, smp_processor_id())
=======
struct ds_context {
	/* pointer to the DS configuration; goes into MSR_IA32_DS_AREA */
	unsigned char ds[MAX_SIZEOF_DS];
	/* the owner of the BTS and PEBS configuration, respectively */
	struct bts_tracer *bts_master;
	struct pebs_tracer *pebs_master;
	/* use count */
	unsigned long count;
	/* a pointer to the context location inside the thread_struct
	 * or the per_cpu context array */
	struct ds_context **this;
	/* a pointer to the task owning this context, or NULL, if the
	 * context is owned by a cpu */
	struct task_struct *task;
};

static DEFINE_PER_CPU(struct ds_context *, system_context_array);

#define system_context per_cpu(system_context_array, smp_processor_id())

>>>>>>> 8c384cde

static inline struct ds_context *ds_get_context(struct task_struct *task)
{
	struct ds_context **p_context =
		(task ? &task->thread.ds_ctx : &system_context);
	struct ds_context *context = NULL;
	struct ds_context *new_context = NULL;
	unsigned long irq;

<<<<<<< HEAD
	if (!context) {
		context = kzalloc(sizeof(*context), GFP_KERNEL);
		if (!context)
			return NULL;

		spin_lock_irqsave(&ds_lock, irq);

		if (*p_context) {
			kfree(context);
=======
	/* Chances are small that we already have a context. */
	new_context = kzalloc(sizeof(*new_context), GFP_KERNEL);
	if (!new_context)
		return NULL;

	spin_lock_irqsave(&ds_lock, irq);

	context = *p_context;
	if (!context) {
		context = new_context;
>>>>>>> 8c384cde

		context->this = p_context;
		context->task = task;
		context->count = 0;

		if (task)
			set_tsk_thread_flag(task, TIF_DS_AREA_MSR);

		if (!task || (task == current))
			wrmsrl(MSR_IA32_DS_AREA, (unsigned long)context->ds);

		*p_context = context;
	}

	context->count++;

	spin_unlock_irqrestore(&ds_lock, irq);

	if (context != new_context)
		kfree(new_context);

	return context;
}

static inline void ds_put_context(struct ds_context *context)
{
	unsigned long irq;

	if (!context)
		return;

	spin_lock_irqsave(&ds_lock, irq);

	if (--context->count) {
		spin_unlock_irqrestore(&ds_lock, irq);
		return;
	}

	*(context->this) = NULL;

	if (context->task)
		clear_tsk_thread_flag(context->task, TIF_DS_AREA_MSR);

	if (!context->task || (context->task == current))
		wrmsrl(MSR_IA32_DS_AREA, 0);

<<<<<<< HEAD
=======
	spin_unlock_irqrestore(&ds_lock, irq);

>>>>>>> 8c384cde
	kfree(context);
}


/*
 * Call the tracer's callback on a buffer overflow.
 *
 * context: the ds context
 * qual: the buffer type
 */
static void ds_overflow(struct ds_context *context, enum ds_qualifier qual)
{
	switch (qual) {
<<<<<<< HEAD
	case ds_bts: {
		struct bts_tracer *tracer =
			container_of(context->owner[qual],
				     struct bts_tracer, ds);
		if (tracer->ovfl)
			tracer->ovfl(tracer);
	}
		break;
	case ds_pebs: {
		struct pebs_tracer *tracer =
			container_of(context->owner[qual],
				     struct pebs_tracer, ds);
		if (tracer->ovfl)
			tracer->ovfl(tracer);
	}
=======
	case ds_bts:
		if (context->bts_master &&
		    context->bts_master->ovfl)
			context->bts_master->ovfl(context->bts_master);
		break;
	case ds_pebs:
		if (context->pebs_master &&
		    context->pebs_master->ovfl)
			context->pebs_master->ovfl(context->pebs_master);
>>>>>>> 8c384cde
		break;
	}
}


<<<<<<< HEAD
static void ds_install_ds_config(struct ds_context *context,
				 enum ds_qualifier qual,
				 void *base, size_t size, size_t ith)
{
	unsigned long buffer, adj;

	/* adjust the buffer address and size to meet alignment
	 * constraints:
	 * - buffer is double-word aligned
	 * - size is multiple of record size
	 *
	 * We checked the size at the very beginning; we have enough
	 * space to do the adjustment.
	 */
	buffer = (unsigned long)base;

	adj = ALIGN(buffer, DS_ALIGNMENT) - buffer;
	buffer += adj;
	size   -= adj;

	size /= ds_cfg.sizeof_rec[qual];
	size *= ds_cfg.sizeof_rec[qual];

	ds_set(context->ds, qual, ds_buffer_base, buffer);
	ds_set(context->ds, qual, ds_index, buffer);
	ds_set(context->ds, qual, ds_absolute_maximum, buffer + size);

	/* The value for 'no threshold' is -1, which will set the
	 * threshold outside of the buffer, just like we want it.
	 */
	ds_set(context->ds, qual,
	       ds_interrupt_threshold, buffer + size - ith);
}

static int ds_request(struct ds_tracer *tracer, enum ds_qualifier qual,
		      struct task_struct *task,
		      void *base, size_t size, size_t th)
{
	struct ds_context *context;
	unsigned long irq;
	int error;

	error = -EOPNOTSUPP;
	if (!ds_cfg.sizeof_ds)
		goto out;

	error = -EINVAL;
	if (!base)
		goto out;

	/* we require some space to do alignment adjustments below */
	error = -EINVAL;
	if (size < (DS_ALIGNMENT + ds_cfg.sizeof_rec[qual]))
		goto out;

	if (th != (size_t)-1) {
		th *= ds_cfg.sizeof_rec[qual];

		error = -EINVAL;
		if (size <= th)
			goto out;
	}

	tracer->buffer = base;
	tracer->size = size;

	error = -ENOMEM;
	context = ds_get_context(task);
	if (!context)
		goto out;
	tracer->context = context;

=======
/*
 * Write raw data into the BTS or PEBS buffer.
 *
 * The remainder of any partially written record is zeroed out.
 *
 * context: the DS context
 * qual: the buffer type
 * record: the data to write
 * size: the size of the data
 */
static int ds_write(struct ds_context *context, enum ds_qualifier qual,
		    const void *record, size_t size)
{
	int bytes_written = 0;

	if (!record)
		return -EINVAL;

	while (size) {
		unsigned long base, index, end, write_end, int_th;
		unsigned long write_size, adj_write_size;

		/*
		 * write as much as possible without producing an
		 * overflow interrupt.
		 *
		 * interrupt_threshold must either be
		 * - bigger than absolute_maximum or
		 * - point to a record between buffer_base and absolute_maximum
		 *
		 * index points to a valid record.
		 */
		base   = ds_get(context->ds, qual, ds_buffer_base);
		index  = ds_get(context->ds, qual, ds_index);
		end    = ds_get(context->ds, qual, ds_absolute_maximum);
		int_th = ds_get(context->ds, qual, ds_interrupt_threshold);

		write_end = min(end, int_th);

		/* if we are already beyond the interrupt threshold,
		 * we fill the entire buffer */
		if (write_end <= index)
			write_end = end;

		if (write_end <= index)
			break;

		write_size = min((unsigned long) size, write_end - index);
		memcpy((void *)index, record, write_size);

		record = (const char *)record + write_size;
		size -= write_size;
		bytes_written += write_size;

		adj_write_size = write_size / ds_cfg.sizeof_rec[qual];
		adj_write_size *= ds_cfg.sizeof_rec[qual];

		/* zero out trailing bytes */
		memset((char *)index + write_size, 0,
		       adj_write_size - write_size);
		index += adj_write_size;

		if (index >= end)
			index = base;
		ds_set(context->ds, qual, ds_index, index);

		if (index >= int_th)
			ds_overflow(context, qual);
	}

	return bytes_written;
}


/*
 * Branch Trace Store (BTS) uses the following format. Different
 * architectures vary in the size of those fields.
 * - source linear address
 * - destination linear address
 * - flags
 *
 * Later architectures use 64bit pointers throughout, whereas earlier
 * architectures use 32bit pointers in 32bit mode.
 *
 * We compute the base address for the first 8 fields based on:
 * - the field size stored in the DS configuration
 * - the relative field position
 *
 * In order to store additional information in the BTS buffer, we use
 * a special source address to indicate that the record requires
 * special interpretation.
 *
 * Netburst indicated via a bit in the flags field whether the branch
 * was predicted; this is ignored.
 *
 * We use two levels of abstraction:
 * - the raw data level defined here
 * - an arch-independent level defined in ds.h
 */

enum bts_field {
	bts_from,
	bts_to,
	bts_flags,

	bts_qual = bts_from,
	bts_jiffies = bts_to,
	bts_pid = bts_flags,

	bts_qual_mask = (bts_qual_max - 1),
	bts_escape = ((unsigned long)-1 & ~bts_qual_mask)
};

static inline unsigned long bts_get(const char *base, enum bts_field field)
{
	base += (ds_cfg.sizeof_field * field);
	return *(unsigned long *)base;
}

static inline void bts_set(char *base, enum bts_field field, unsigned long val)
{
	base += (ds_cfg.sizeof_field * field);;
	(*(unsigned long *)base) = val;
}


/*
 * The raw BTS data is architecture dependent.
 *
 * For higher-level users, we give an arch-independent view.
 * - ds.h defines struct bts_struct
 * - bts_read translates one raw bts record into a bts_struct
 * - bts_write translates one bts_struct into the raw format and
 *   writes it into the top of the parameter tracer's buffer.
 *
 * return: bytes read/written on success; -Eerrno, otherwise
 */
static int bts_read(struct bts_tracer *tracer, const void *at,
		    struct bts_struct *out)
{
	if (!tracer)
		return -EINVAL;

	if (at < tracer->trace.ds.begin)
		return -EINVAL;

	if (tracer->trace.ds.end < (at + tracer->trace.ds.size))
		return -EINVAL;

	memset(out, 0, sizeof(*out));
	if ((bts_get(at, bts_qual) & ~bts_qual_mask) == bts_escape) {
		out->qualifier = (bts_get(at, bts_qual) & bts_qual_mask);
		out->variant.timestamp.jiffies = bts_get(at, bts_jiffies);
		out->variant.timestamp.pid = bts_get(at, bts_pid);
	} else {
		out->qualifier = bts_branch;
		out->variant.lbr.from = bts_get(at, bts_from);
		out->variant.lbr.to   = bts_get(at, bts_to);

		if (!out->variant.lbr.from && !out->variant.lbr.to)
			out->qualifier = bts_invalid;
	}
>>>>>>> 8c384cde

	return ds_cfg.sizeof_rec[ds_bts];
}

<<<<<<< HEAD
	error = -EPERM;
	if (!check_tracer(task))
		goto out_unlock;
	get_tracer(task);

	error = -EPERM;
	if (context->owner[qual])
		goto out_put_tracer;
	context->owner[qual] = tracer;
=======
static int bts_write(struct bts_tracer *tracer, const struct bts_struct *in)
{
	unsigned char raw[MAX_SIZEOF_BTS];

	if (!tracer)
		return -EINVAL;

	if (MAX_SIZEOF_BTS < ds_cfg.sizeof_rec[ds_bts])
		return -EOVERFLOW;
>>>>>>> 8c384cde

	switch (in->qualifier) {
	case bts_invalid:
		bts_set(raw, bts_from, 0);
		bts_set(raw, bts_to, 0);
		bts_set(raw, bts_flags, 0);
		break;
	case bts_branch:
		bts_set(raw, bts_from, in->variant.lbr.from);
		bts_set(raw, bts_to,   in->variant.lbr.to);
		bts_set(raw, bts_flags, 0);
		break;
	case bts_task_arrives:
	case bts_task_departs:
		bts_set(raw, bts_qual, (bts_escape | in->qualifier));
		bts_set(raw, bts_jiffies, in->variant.timestamp.jiffies);
		bts_set(raw, bts_pid, in->variant.timestamp.pid);
		break;
	default:
		return -EINVAL;
	}

	return ds_write(tracer->ds.context, ds_bts, raw,
			ds_cfg.sizeof_rec[ds_bts]);
}

<<<<<<< HEAD
	ds_install_ds_config(context, qual, base, size, th);

	return 0;

 out_put_tracer:
	put_tracer(task);
 out_unlock:
	spin_unlock_irqrestore(&ds_lock, irq);
	ds_put_context(context);
	tracer->context = NULL;
 out:
	return error;
}

struct bts_tracer *ds_request_bts(struct task_struct *task,
				  void *base, size_t size,
				  bts_ovfl_callback_t ovfl, size_t th)
{
	struct bts_tracer *tracer;
	int error;

	/* buffer overflow notification is not yet implemented */
	error = -EOPNOTSUPP;
	if (ovfl)
		goto out;

	error = -ENOMEM;
	tracer = kzalloc(sizeof(*tracer), GFP_KERNEL);
	if (!tracer)
		goto out;
	tracer->ovfl = ovfl;

	error = ds_request(&tracer->ds, ds_bts, task, base, size, th);
	if (error < 0)
		goto out_tracer;

	return tracer;

 out_tracer:
	kfree(tracer);
 out:
	return ERR_PTR(error);
}

struct pebs_tracer *ds_request_pebs(struct task_struct *task,
				    void *base, size_t size,
				    pebs_ovfl_callback_t ovfl, size_t th)
=======

static void ds_write_config(struct ds_context *context,
			    struct ds_trace *cfg, enum ds_qualifier qual)
{
	unsigned char *ds = context->ds;

	ds_set(ds, qual, ds_buffer_base, (unsigned long)cfg->begin);
	ds_set(ds, qual, ds_index, (unsigned long)cfg->top);
	ds_set(ds, qual, ds_absolute_maximum, (unsigned long)cfg->end);
	ds_set(ds, qual, ds_interrupt_threshold, (unsigned long)cfg->ith);
}

static void ds_read_config(struct ds_context *context,
			   struct ds_trace *cfg, enum ds_qualifier qual)
{
	unsigned char *ds = context->ds;

	cfg->begin = (void *)ds_get(ds, qual, ds_buffer_base);
	cfg->top = (void *)ds_get(ds, qual, ds_index);
	cfg->end = (void *)ds_get(ds, qual, ds_absolute_maximum);
	cfg->ith = (void *)ds_get(ds, qual, ds_interrupt_threshold);
}

static void ds_init_ds_trace(struct ds_trace *trace, enum ds_qualifier qual,
			     void *base, size_t size, size_t ith,
			     unsigned int flags) {
	unsigned long buffer, adj;

	/* adjust the buffer address and size to meet alignment
	 * constraints:
	 * - buffer is double-word aligned
	 * - size is multiple of record size
	 *
	 * We checked the size at the very beginning; we have enough
	 * space to do the adjustment.
	 */
	buffer = (unsigned long)base;

	adj = ALIGN(buffer, DS_ALIGNMENT) - buffer;
	buffer += adj;
	size   -= adj;

	trace->n = size / ds_cfg.sizeof_rec[qual];
	trace->size = ds_cfg.sizeof_rec[qual];

	size = (trace->n * trace->size);

	trace->begin = (void *)buffer;
	trace->top = trace->begin;
	trace->end = (void *)(buffer + size);
	/* The value for 'no threshold' is -1, which will set the
	 * threshold outside of the buffer, just like we want it.
	 */
	trace->ith = (void *)(buffer + size - ith);

	trace->flags = flags;
}


static int ds_request(struct ds_tracer *tracer, struct ds_trace *trace,
		      enum ds_qualifier qual, struct task_struct *task,
		      void *base, size_t size, size_t th, unsigned int flags)
>>>>>>> 8c384cde
{
	struct pebs_tracer *tracer;
	int error;

<<<<<<< HEAD
	/* buffer overflow notification is not yet implemented */
	error = -EOPNOTSUPP;
	if (ovfl)
		goto out;

	error = -ENOMEM;
	tracer = kzalloc(sizeof(*tracer), GFP_KERNEL);
	if (!tracer)
		goto out;
	tracer->ovfl = ovfl;

	error = ds_request(&tracer->ds, ds_pebs, task, base, size, th);
	if (error < 0)
		goto out_tracer;

	return tracer;

 out_tracer:
	kfree(tracer);
 out:
	return ERR_PTR(error);
}

static void ds_release(struct ds_tracer *tracer, enum ds_qualifier qual)
{
	BUG_ON(tracer->context->owner[qual] != tracer);
	tracer->context->owner[qual] = NULL;

	put_tracer(tracer->context->task);
	ds_put_context(tracer->context);
}

int ds_release_bts(struct bts_tracer *tracer)
{
	if (!tracer)
		return -EINVAL;

	ds_release(&tracer->ds, ds_bts);
	kfree(tracer);

	return 0;
}

int ds_release_pebs(struct pebs_tracer *tracer)
{
	if (!tracer)
		return -EINVAL;

	ds_release(&tracer->ds, ds_pebs);
	kfree(tracer);

	return 0;
}

static size_t ds_get_index(struct ds_context *context, enum ds_qualifier qual)
{
	unsigned long base, index;
=======
	error = -EINVAL;
	if (!base)
		goto out;

	/* we require some space to do alignment adjustments below */
	error = -EINVAL;
	if (size < (DS_ALIGNMENT + ds_cfg.sizeof_rec[qual]))
		goto out;

	if (th != (size_t)-1) {
		th *= ds_cfg.sizeof_rec[qual];

		error = -EINVAL;
		if (size <= th)
			goto out;
	}

	tracer->buffer = base;
	tracer->size = size;

	error = -ENOMEM;
	context = ds_get_context(task);
	if (!context)
		goto out;
	tracer->context = context;
>>>>>>> 8c384cde

	ds_init_ds_trace(trace, qual, base, size, th, flags);

<<<<<<< HEAD
	return (index - base) / ds_cfg.sizeof_rec[qual];
}

int ds_get_bts_index(struct bts_tracer *tracer, size_t *pos)
{
	if (!tracer)
		return -EINVAL;

	if (!pos)
		return -EINVAL;

	*pos = ds_get_index(tracer->ds.context, ds_bts);

	return 0;
}

int ds_get_pebs_index(struct pebs_tracer *tracer, size_t *pos)
{
	if (!tracer)
		return -EINVAL;

	if (!pos)
		return -EINVAL;

	*pos = ds_get_index(tracer->ds.context, ds_pebs);

	return 0;
}

static size_t ds_get_end(struct ds_context *context, enum ds_qualifier qual)
{
	unsigned long base, max;

	base = ds_get(context->ds, qual, ds_buffer_base);
	max  = ds_get(context->ds, qual, ds_absolute_maximum);

	return (max - base) / ds_cfg.sizeof_rec[qual];
}

int ds_get_bts_end(struct bts_tracer *tracer, size_t *pos)
{
	if (!tracer)
		return -EINVAL;

	if (!pos)
		return -EINVAL;

	*pos = ds_get_end(tracer->ds.context, ds_bts);

	return 0;
}

int ds_get_pebs_end(struct pebs_tracer *tracer, size_t *pos)
{
	if (!tracer)
		return -EINVAL;

	if (!pos)
		return -EINVAL;

	*pos = ds_get_end(tracer->ds.context, ds_pebs);

	return 0;
}

static int ds_access(struct ds_context *context, enum ds_qualifier qual,
		     size_t index, const void **record)
{
	unsigned long base, idx;
=======
	error = 0;
 out:
	return error;
}

struct bts_tracer *ds_request_bts(struct task_struct *task,
				  void *base, size_t size,
				  bts_ovfl_callback_t ovfl, size_t th,
				  unsigned int flags)
{
	struct bts_tracer *tracer;
	unsigned long irq;
	int error;

	error = -EOPNOTSUPP;
	if (!ds_cfg.ctl[dsf_bts])
		goto out;

	/* buffer overflow notification is not yet implemented */
	error = -EOPNOTSUPP;
	if (ovfl)
		goto out;

	error = -ENOMEM;
	tracer = kzalloc(sizeof(*tracer), GFP_KERNEL);
	if (!tracer)
		goto out;
	tracer->ovfl = ovfl;

	error = ds_request(&tracer->ds, &tracer->trace.ds,
			   ds_bts, task, base, size, th, flags);
	if (error < 0)
		goto out_tracer;


	spin_lock_irqsave(&ds_lock, irq);
>>>>>>> 8c384cde

	error = -EPERM;
	if (!check_tracer(task))
		goto out_unlock;
	get_tracer(task);

<<<<<<< HEAD
	base = ds_get(context->ds, qual, ds_buffer_base);
	idx = base + (index * ds_cfg.sizeof_rec[qual]);

	if (idx > ds_get(context->ds, qual, ds_absolute_maximum))
		return -EINVAL;

	*record = (const void *)idx;

	return ds_cfg.sizeof_rec[qual];
}

int ds_access_bts(struct bts_tracer *tracer, size_t index,
		  const void **record)
{
	if (!tracer)
		return -EINVAL;

	return ds_access(tracer->ds.context, ds_bts, index, record);
}

int ds_access_pebs(struct pebs_tracer *tracer, size_t index,
		   const void **record)
{
	if (!tracer)
		return -EINVAL;

	return ds_access(tracer->ds.context, ds_pebs, index, record);
}

static int ds_write(struct ds_context *context, enum ds_qualifier qual,
		    const void *record, size_t size)
{
	int bytes_written = 0;
=======
	error = -EPERM;
	if (tracer->ds.context->bts_master)
		goto out_put_tracer;
	tracer->ds.context->bts_master = tracer;

	spin_unlock_irqrestore(&ds_lock, irq);


	tracer->trace.read  = bts_read;
	tracer->trace.write = bts_write;

	ds_write_config(tracer->ds.context, &tracer->trace.ds, ds_bts);
	ds_resume_bts(tracer);

	return tracer;

 out_put_tracer:
	put_tracer(task);
 out_unlock:
	spin_unlock_irqrestore(&ds_lock, irq);
	ds_put_context(tracer->ds.context);
 out_tracer:
	kfree(tracer);
 out:
	return ERR_PTR(error);
}

struct pebs_tracer *ds_request_pebs(struct task_struct *task,
				    void *base, size_t size,
				    pebs_ovfl_callback_t ovfl, size_t th,
				    unsigned int flags)
{
	struct pebs_tracer *tracer;
	unsigned long irq;
	int error;
>>>>>>> 8c384cde

	/* buffer overflow notification is not yet implemented */
	error = -EOPNOTSUPP;
	if (ovfl)
		goto out;

<<<<<<< HEAD
	while (size) {
		unsigned long base, index, end, write_end, int_th;
		unsigned long write_size, adj_write_size;
=======
	error = -ENOMEM;
	tracer = kzalloc(sizeof(*tracer), GFP_KERNEL);
	if (!tracer)
		goto out;
	tracer->ovfl = ovfl;

	error = ds_request(&tracer->ds, &tracer->trace.ds,
			   ds_pebs, task, base, size, th, flags);
	if (error < 0)
		goto out_tracer;

	spin_lock_irqsave(&ds_lock, irq);
>>>>>>> 8c384cde

	error = -EPERM;
	if (!check_tracer(task))
		goto out_unlock;
	get_tracer(task);

	error = -EPERM;
	if (tracer->ds.context->pebs_master)
		goto out_put_tracer;
	tracer->ds.context->pebs_master = tracer;

	spin_unlock_irqrestore(&ds_lock, irq);

<<<<<<< HEAD
		if (write_end <= index)
			break;
=======
	ds_write_config(tracer->ds.context, &tracer->trace.ds, ds_bts);
	ds_resume_pebs(tracer);
>>>>>>> 8c384cde

	return tracer;

<<<<<<< HEAD
		record = (const char *)record + write_size;
		size -= write_size;
		bytes_written += write_size;
=======
 out_put_tracer:
	put_tracer(task);
 out_unlock:
	spin_unlock_irqrestore(&ds_lock, irq);
	ds_put_context(tracer->ds.context);
 out_tracer:
	kfree(tracer);
 out:
	return ERR_PTR(error);
}
>>>>>>> 8c384cde

void ds_release_bts(struct bts_tracer *tracer)
{
	if (!tracer)
		return;

	ds_suspend_bts(tracer);

	WARN_ON_ONCE(tracer->ds.context->bts_master != tracer);
	tracer->ds.context->bts_master = NULL;

<<<<<<< HEAD
		if (index >= int_th)
			ds_overflow(context, qual);
	}

	return bytes_written;
}

int ds_write_bts(struct bts_tracer *tracer, const void *record, size_t size)
{
	if (!tracer)
		return -EINVAL;

	return ds_write(tracer->ds.context, ds_bts, record, size);
}

int ds_write_pebs(struct pebs_tracer *tracer, const void *record, size_t size)
{
	if (!tracer)
		return -EINVAL;

	return ds_write(tracer->ds.context, ds_pebs, record, size);
}

static void ds_reset_or_clear(struct ds_context *context,
			      enum ds_qualifier qual, int clear)
{
	unsigned long base, end;
=======
	put_tracer(tracer->ds.context->task);
	ds_put_context(tracer->ds.context);

	kfree(tracer);
}

void ds_suspend_bts(struct bts_tracer *tracer)
{
	struct task_struct *task;

	if (!tracer)
		return;

	task = tracer->ds.context->task;

	if (!task || (task == current))
		update_debugctlmsr(get_debugctlmsr() & ~BTS_CONTROL);

	if (task) {
		task->thread.debugctlmsr &= ~BTS_CONTROL;

		if (!task->thread.debugctlmsr)
			clear_tsk_thread_flag(task, TIF_DEBUGCTLMSR);
	}
}

void ds_resume_bts(struct bts_tracer *tracer)
{
	struct task_struct *task;
	unsigned long control;

	if (!tracer)
		return;
>>>>>>> 8c384cde

	task = tracer->ds.context->task;

	control = ds_cfg.ctl[dsf_bts];
	if (!(tracer->trace.ds.flags & BTS_KERNEL))
		control |= ds_cfg.ctl[dsf_bts_kernel];
	if (!(tracer->trace.ds.flags & BTS_USER))
		control |= ds_cfg.ctl[dsf_bts_user];

<<<<<<< HEAD
	ds_set(context->ds, qual, ds_index, base);
}

int ds_reset_bts(struct bts_tracer *tracer)
{
	if (!tracer)
		return -EINVAL;

	ds_reset_or_clear(tracer->ds.context, ds_bts, /* clear = */ 0);

	return 0;
}

int ds_reset_pebs(struct pebs_tracer *tracer)
{
	if (!tracer)
		return -EINVAL;

	ds_reset_or_clear(tracer->ds.context, ds_pebs, /* clear = */ 0);

	return 0;
}

int ds_clear_bts(struct bts_tracer *tracer)
{
	if (!tracer)
		return -EINVAL;

	ds_reset_or_clear(tracer->ds.context, ds_bts, /* clear = */ 1);

	return 0;
}

int ds_clear_pebs(struct pebs_tracer *tracer)
{
	if (!tracer)
		return -EINVAL;

	ds_reset_or_clear(tracer->ds.context, ds_pebs, /* clear = */ 1);

	return 0;
}

int ds_get_pebs_reset(struct pebs_tracer *tracer, u64 *value)
{
	if (!tracer)
		return -EINVAL;
=======
	if (task) {
		task->thread.debugctlmsr |= control;
		set_tsk_thread_flag(task, TIF_DEBUGCTLMSR);
	}

	if (!task || (task == current))
		update_debugctlmsr(get_debugctlmsr() | control);
}

void ds_release_pebs(struct pebs_tracer *tracer)
{
	if (!tracer)
		return;

	ds_suspend_pebs(tracer);

	WARN_ON_ONCE(tracer->ds.context->pebs_master != tracer);
	tracer->ds.context->pebs_master = NULL;

	put_tracer(tracer->ds.context->task);
	ds_put_context(tracer->ds.context);

	kfree(tracer);
}

void ds_suspend_pebs(struct pebs_tracer *tracer)
{

}

void ds_resume_pebs(struct pebs_tracer *tracer)
{

}

const struct bts_trace *ds_read_bts(struct bts_tracer *tracer)
{
	if (!tracer)
		return NULL;

	ds_read_config(tracer->ds.context, &tracer->trace.ds, ds_bts);
	return &tracer->trace;
}

const struct pebs_trace *ds_read_pebs(struct pebs_tracer *tracer)
{
	if (!tracer)
		return NULL;

	ds_read_config(tracer->ds.context, &tracer->trace.ds, ds_pebs);
	tracer->trace.reset_value =
		*(u64 *)(tracer->ds.context->ds + (ds_cfg.sizeof_field * 8));
>>>>>>> 8c384cde

	return &tracer->trace;
}

int ds_reset_bts(struct bts_tracer *tracer)
{
	if (!tracer)
		return -EINVAL;

<<<<<<< HEAD
	*value = *(u64 *)(tracer->ds.context->ds + (ds_cfg.sizeof_field * 8));

	return 0;
}

int ds_set_pebs_reset(struct pebs_tracer *tracer, u64 value)
{
	if (!tracer)
		return -EINVAL;

	*(u64 *)(tracer->ds.context->ds + (ds_cfg.sizeof_field * 8)) = value;

	return 0;
=======
	tracer->trace.ds.top = tracer->trace.ds.begin;

	ds_set(tracer->ds.context->ds, ds_bts, ds_index,
	       (unsigned long)tracer->trace.ds.top);

	return 0;
}

int ds_reset_pebs(struct pebs_tracer *tracer)
{
	if (!tracer)
		return -EINVAL;

	tracer->trace.ds.top = tracer->trace.ds.begin;

	ds_set(tracer->ds.context->ds, ds_bts, ds_index,
	       (unsigned long)tracer->trace.ds.top);

	return 0;
}

int ds_set_pebs_reset(struct pebs_tracer *tracer, u64 value)
{
	if (!tracer)
		return -EINVAL;

	*(u64 *)(tracer->ds.context->ds + (ds_cfg.sizeof_field * 8)) = value;

	return 0;
>>>>>>> 8c384cde
}

static const struct ds_configuration ds_cfg_netburst = {
	.name = "netburst",
	.ctl[dsf_bts]		= (1 << 2) | (1 << 3),
	.ctl[dsf_bts_kernel]	= (1 << 5),
	.ctl[dsf_bts_user]	= (1 << 6),

	.sizeof_field		= sizeof(long),
	.sizeof_rec[ds_bts]	= sizeof(long) * 3,
#ifdef __i386__
	.sizeof_rec[ds_pebs]	= sizeof(long) * 10,
#else
	.sizeof_rec[ds_pebs]	= sizeof(long) * 18,
#endif
};
static const struct ds_configuration ds_cfg_pentium_m = {
	.name = "pentium m",
	.ctl[dsf_bts]		= (1 << 6) | (1 << 7),

	.sizeof_field		= sizeof(long),
	.sizeof_rec[ds_bts]	= sizeof(long) * 3,
#ifdef __i386__
	.sizeof_rec[ds_pebs]	= sizeof(long) * 10,
#else
	.sizeof_rec[ds_pebs]	= sizeof(long) * 18,
#endif
};
static const struct ds_configuration ds_cfg_core2 = {
	.name = "core 2",
	.ctl[dsf_bts]		= (1 << 6) | (1 << 7),
	.ctl[dsf_bts_kernel]	= (1 << 9),
	.ctl[dsf_bts_user]	= (1 << 10),

	.sizeof_field		= 8,
	.sizeof_rec[ds_bts]	= 8 * 3,
	.sizeof_rec[ds_pebs]	= 8 * 18,
};

static void
ds_configure(const struct ds_configuration *cfg)
{
	memset(&ds_cfg, 0, sizeof(ds_cfg));
	ds_cfg = *cfg;

<<<<<<< HEAD
	printk(KERN_INFO "DS available\n");

	BUG_ON(MAX_SIZEOF_DS < ds_cfg.sizeof_ds);
=======
	printk(KERN_INFO "[ds] using %s configuration\n", ds_cfg.name);

	if (!cpu_has_bts) {
		ds_cfg.ctl[dsf_bts] = 0;
		printk(KERN_INFO "[ds] bts not available\n");
	}
	if (!cpu_has_pebs)
		printk(KERN_INFO "[ds] pebs not available\n");

	WARN_ON_ONCE(MAX_SIZEOF_DS < (12 * ds_cfg.sizeof_field));
>>>>>>> 8c384cde
}

void __cpuinit ds_init_intel(struct cpuinfo_x86 *c)
{
	switch (c->x86) {
	case 0x6:
		switch (c->x86_model) {
		case 0 ... 0xC:
			/* sorry, don't know about them */
			break;
		case 0xD:
		case 0xE: /* Pentium M */
			ds_configure(&ds_cfg_pentium_m);
			break;
		default: /* Core2, Atom, ... */
<<<<<<< HEAD
			ds_configure(&ds_cfg_64);
=======
			ds_configure(&ds_cfg_core2);
>>>>>>> 8c384cde
			break;
		}
		break;
	case 0xF:
		switch (c->x86_model) {
		case 0x0:
		case 0x1:
		case 0x2: /* Netburst */
			ds_configure(&ds_cfg_netburst);
			break;
		default:
			/* sorry, don't know about them */
			break;
		}
		break;
	default:
		/* sorry, don't know about them */
		break;
	}
}

/*
 * Change the DS configuration from tracing prev to tracing next.
 */
void ds_switch_to(struct task_struct *prev, struct task_struct *next)
{
	struct ds_context *prev_ctx = prev->thread.ds_ctx;
	struct ds_context *next_ctx = next->thread.ds_ctx;

	if (prev_ctx) {
		update_debugctlmsr(0);

		if (prev_ctx->bts_master &&
		    (prev_ctx->bts_master->trace.ds.flags & BTS_TIMESTAMPS)) {
			struct bts_struct ts = {
				.qualifier = bts_task_departs,
				.variant.timestamp.jiffies = jiffies_64,
				.variant.timestamp.pid = prev->pid
			};
			bts_write(prev_ctx->bts_master, &ts);
		}
	}

	if (next_ctx) {
		if (next_ctx->bts_master &&
		    (next_ctx->bts_master->trace.ds.flags & BTS_TIMESTAMPS)) {
			struct bts_struct ts = {
				.qualifier = bts_task_arrives,
				.variant.timestamp.jiffies = jiffies_64,
				.variant.timestamp.pid = next->pid
			};
			bts_write(next_ctx->bts_master, &ts);
		}

		wrmsrl(MSR_IA32_DS_AREA, (unsigned long)next_ctx->ds);
	}

	update_debugctlmsr(next->thread.debugctlmsr);
}

void ds_copy_thread(struct task_struct *tsk, struct task_struct *father)
{
	clear_tsk_thread_flag(tsk, TIF_DS_AREA_MSR);
	tsk->thread.ds_ctx = NULL;
}

void ds_exit_thread(struct task_struct *tsk)
{
<<<<<<< HEAD
	/* This is called when the task owning the parameter context
	 * is dying. There should not be any user of that context left
	 * to disturb us, anymore. */
	unsigned long leftovers = context->count;
	while (leftovers--) {
		put_tracer(context->task);
		ds_put_context(context);
	}
=======
	WARN_ON(tsk->thread.ds_ctx);
>>>>>>> 8c384cde
}<|MERGE_RESOLUTION|>--- conflicted
+++ resolved
@@ -6,15 +6,6 @@
  * precise-event based sampling (PEBS).
  *
  * It manages:
-<<<<<<< HEAD
- * - per-thread and per-cpu allocation of BTS and PEBS
- * - buffer overflow handling (to be done)
- * - buffer access
- *
- * It assumes:
- * - get_task_struct on all traced tasks
- * - current is allowed to trace tasks
-=======
  * - DS and BTS hardware configuration
  * - buffer overflow handling (to be done)
  * - buffer access
@@ -22,7 +13,6 @@
  * It does not do:
  * - security checking (is the caller allowed to trace the task)
  * - buffer allocation (memory accounting)
->>>>>>> 8c384cde
  *
  *
  * Copyright (C) 2007-2008 Intel Corporation.
@@ -58,8 +48,6 @@
 };
 static DEFINE_PER_CPU(struct ds_configuration, ds_cfg_array);
 
-<<<<<<< HEAD
-=======
 #define ds_cfg per_cpu(ds_cfg_array, smp_processor_id())
 
 #define MAX_SIZEOF_DS (12 * 8)	/* maximal size of a DS configuration */
@@ -71,7 +59,6 @@
   ds_cfg.ctl[dsf_bts_overflow])
 
 
->>>>>>> 8c384cde
 /*
  * A BTS or PEBS tracer.
  *
@@ -89,11 +76,8 @@
 struct bts_tracer {
 	/* the common DS part */
 	struct ds_tracer ds;
-<<<<<<< HEAD
-=======
 	/* the trace including the DS configuration */
 	struct bts_trace trace;
->>>>>>> 8c384cde
 	/* buffer overflow notification function */
 	bts_ovfl_callback_t ovfl;
 };
@@ -101,11 +85,8 @@
 struct pebs_tracer {
 	/* the common DS part */
 	struct ds_tracer ds;
-<<<<<<< HEAD
-=======
 	/* the trace including the DS configuration */
 	struct pebs_trace trace;
->>>>>>> 8c384cde
 	/* buffer overflow notification function */
 	pebs_ovfl_callback_t ovfl;
 };
@@ -172,20 +153,11 @@
 	(*(unsigned long *)base) = value;
 }
 
-#define DS_ALIGNMENT (1 << 3)	/* BTS and PEBS buffer alignment */
-
-<<<<<<< HEAD
 
 /*
  * Locking is done only for allocating BTS or PEBS resources.
  */
-static spinlock_t ds_lock = __SPIN_LOCK_UNLOCKED(ds_lock);
-=======
-/*
- * Locking is done only for allocating BTS or PEBS resources.
- */
 static DEFINE_SPINLOCK(ds_lock);
->>>>>>> 8c384cde
 
 
 /*
@@ -240,11 +212,6 @@
  * Contexts are use-counted. They are allocated on first access and
  * deallocated when the last user puts the context.
  */
-<<<<<<< HEAD
-static DEFINE_PER_CPU(struct ds_context *, system_context);
-
-#define this_system_context per_cpu(system_context, smp_processor_id())
-=======
 struct ds_context {
 	/* pointer to the DS configuration; goes into MSR_IA32_DS_AREA */
 	unsigned char ds[MAX_SIZEOF_DS];
@@ -265,7 +232,6 @@
 
 #define system_context per_cpu(system_context_array, smp_processor_id())
 
->>>>>>> 8c384cde
 
 static inline struct ds_context *ds_get_context(struct task_struct *task)
 {
@@ -275,17 +241,6 @@
 	struct ds_context *new_context = NULL;
 	unsigned long irq;
 
-<<<<<<< HEAD
-	if (!context) {
-		context = kzalloc(sizeof(*context), GFP_KERNEL);
-		if (!context)
-			return NULL;
-
-		spin_lock_irqsave(&ds_lock, irq);
-
-		if (*p_context) {
-			kfree(context);
-=======
 	/* Chances are small that we already have a context. */
 	new_context = kzalloc(sizeof(*new_context), GFP_KERNEL);
 	if (!new_context)
@@ -296,7 +251,6 @@
 	context = *p_context;
 	if (!context) {
 		context = new_context;
->>>>>>> 8c384cde
 
 		context->this = p_context;
 		context->task = task;
@@ -343,11 +297,8 @@
 	if (!context->task || (context->task == current))
 		wrmsrl(MSR_IA32_DS_AREA, 0);
 
-<<<<<<< HEAD
-=======
 	spin_unlock_irqrestore(&ds_lock, irq);
 
->>>>>>> 8c384cde
 	kfree(context);
 }
 
@@ -361,23 +312,6 @@
 static void ds_overflow(struct ds_context *context, enum ds_qualifier qual)
 {
 	switch (qual) {
-<<<<<<< HEAD
-	case ds_bts: {
-		struct bts_tracer *tracer =
-			container_of(context->owner[qual],
-				     struct bts_tracer, ds);
-		if (tracer->ovfl)
-			tracer->ovfl(tracer);
-	}
-		break;
-	case ds_pebs: {
-		struct pebs_tracer *tracer =
-			container_of(context->owner[qual],
-				     struct pebs_tracer, ds);
-		if (tracer->ovfl)
-			tracer->ovfl(tracer);
-	}
-=======
 	case ds_bts:
 		if (context->bts_master &&
 		    context->bts_master->ovfl)
@@ -387,86 +321,11 @@
 		if (context->pebs_master &&
 		    context->pebs_master->ovfl)
 			context->pebs_master->ovfl(context->pebs_master);
->>>>>>> 8c384cde
 		break;
 	}
 }
 
 
-<<<<<<< HEAD
-static void ds_install_ds_config(struct ds_context *context,
-				 enum ds_qualifier qual,
-				 void *base, size_t size, size_t ith)
-{
-	unsigned long buffer, adj;
-
-	/* adjust the buffer address and size to meet alignment
-	 * constraints:
-	 * - buffer is double-word aligned
-	 * - size is multiple of record size
-	 *
-	 * We checked the size at the very beginning; we have enough
-	 * space to do the adjustment.
-	 */
-	buffer = (unsigned long)base;
-
-	adj = ALIGN(buffer, DS_ALIGNMENT) - buffer;
-	buffer += adj;
-	size   -= adj;
-
-	size /= ds_cfg.sizeof_rec[qual];
-	size *= ds_cfg.sizeof_rec[qual];
-
-	ds_set(context->ds, qual, ds_buffer_base, buffer);
-	ds_set(context->ds, qual, ds_index, buffer);
-	ds_set(context->ds, qual, ds_absolute_maximum, buffer + size);
-
-	/* The value for 'no threshold' is -1, which will set the
-	 * threshold outside of the buffer, just like we want it.
-	 */
-	ds_set(context->ds, qual,
-	       ds_interrupt_threshold, buffer + size - ith);
-}
-
-static int ds_request(struct ds_tracer *tracer, enum ds_qualifier qual,
-		      struct task_struct *task,
-		      void *base, size_t size, size_t th)
-{
-	struct ds_context *context;
-	unsigned long irq;
-	int error;
-
-	error = -EOPNOTSUPP;
-	if (!ds_cfg.sizeof_ds)
-		goto out;
-
-	error = -EINVAL;
-	if (!base)
-		goto out;
-
-	/* we require some space to do alignment adjustments below */
-	error = -EINVAL;
-	if (size < (DS_ALIGNMENT + ds_cfg.sizeof_rec[qual]))
-		goto out;
-
-	if (th != (size_t)-1) {
-		th *= ds_cfg.sizeof_rec[qual];
-
-		error = -EINVAL;
-		if (size <= th)
-			goto out;
-	}
-
-	tracer->buffer = base;
-	tracer->size = size;
-
-	error = -ENOMEM;
-	context = ds_get_context(task);
-	if (!context)
-		goto out;
-	tracer->context = context;
-
-=======
 /*
  * Write raw data into the BTS or PEBS buffer.
  *
@@ -629,22 +488,10 @@
 		if (!out->variant.lbr.from && !out->variant.lbr.to)
 			out->qualifier = bts_invalid;
 	}
->>>>>>> 8c384cde
 
 	return ds_cfg.sizeof_rec[ds_bts];
 }
 
-<<<<<<< HEAD
-	error = -EPERM;
-	if (!check_tracer(task))
-		goto out_unlock;
-	get_tracer(task);
-
-	error = -EPERM;
-	if (context->owner[qual])
-		goto out_put_tracer;
-	context->owner[qual] = tracer;
-=======
 static int bts_write(struct bts_tracer *tracer, const struct bts_struct *in)
 {
 	unsigned char raw[MAX_SIZEOF_BTS];
@@ -654,7 +501,6 @@
 
 	if (MAX_SIZEOF_BTS < ds_cfg.sizeof_rec[ds_bts])
 		return -EOVERFLOW;
->>>>>>> 8c384cde
 
 	switch (in->qualifier) {
 	case bts_invalid:
@@ -681,55 +527,6 @@
 			ds_cfg.sizeof_rec[ds_bts]);
 }
 
-<<<<<<< HEAD
-	ds_install_ds_config(context, qual, base, size, th);
-
-	return 0;
-
- out_put_tracer:
-	put_tracer(task);
- out_unlock:
-	spin_unlock_irqrestore(&ds_lock, irq);
-	ds_put_context(context);
-	tracer->context = NULL;
- out:
-	return error;
-}
-
-struct bts_tracer *ds_request_bts(struct task_struct *task,
-				  void *base, size_t size,
-				  bts_ovfl_callback_t ovfl, size_t th)
-{
-	struct bts_tracer *tracer;
-	int error;
-
-	/* buffer overflow notification is not yet implemented */
-	error = -EOPNOTSUPP;
-	if (ovfl)
-		goto out;
-
-	error = -ENOMEM;
-	tracer = kzalloc(sizeof(*tracer), GFP_KERNEL);
-	if (!tracer)
-		goto out;
-	tracer->ovfl = ovfl;
-
-	error = ds_request(&tracer->ds, ds_bts, task, base, size, th);
-	if (error < 0)
-		goto out_tracer;
-
-	return tracer;
-
- out_tracer:
-	kfree(tracer);
- out:
-	return ERR_PTR(error);
-}
-
-struct pebs_tracer *ds_request_pebs(struct task_struct *task,
-				    void *base, size_t size,
-				    pebs_ovfl_callback_t ovfl, size_t th)
-=======
 
 static void ds_write_config(struct ds_context *context,
 			    struct ds_trace *cfg, enum ds_qualifier qual)
@@ -792,70 +589,10 @@
 static int ds_request(struct ds_tracer *tracer, struct ds_trace *trace,
 		      enum ds_qualifier qual, struct task_struct *task,
 		      void *base, size_t size, size_t th, unsigned int flags)
->>>>>>> 8c384cde
-{
-	struct pebs_tracer *tracer;
+{
+	struct ds_context *context;
 	int error;
 
-<<<<<<< HEAD
-	/* buffer overflow notification is not yet implemented */
-	error = -EOPNOTSUPP;
-	if (ovfl)
-		goto out;
-
-	error = -ENOMEM;
-	tracer = kzalloc(sizeof(*tracer), GFP_KERNEL);
-	if (!tracer)
-		goto out;
-	tracer->ovfl = ovfl;
-
-	error = ds_request(&tracer->ds, ds_pebs, task, base, size, th);
-	if (error < 0)
-		goto out_tracer;
-
-	return tracer;
-
- out_tracer:
-	kfree(tracer);
- out:
-	return ERR_PTR(error);
-}
-
-static void ds_release(struct ds_tracer *tracer, enum ds_qualifier qual)
-{
-	BUG_ON(tracer->context->owner[qual] != tracer);
-	tracer->context->owner[qual] = NULL;
-
-	put_tracer(tracer->context->task);
-	ds_put_context(tracer->context);
-}
-
-int ds_release_bts(struct bts_tracer *tracer)
-{
-	if (!tracer)
-		return -EINVAL;
-
-	ds_release(&tracer->ds, ds_bts);
-	kfree(tracer);
-
-	return 0;
-}
-
-int ds_release_pebs(struct pebs_tracer *tracer)
-{
-	if (!tracer)
-		return -EINVAL;
-
-	ds_release(&tracer->ds, ds_pebs);
-	kfree(tracer);
-
-	return 0;
-}
-
-static size_t ds_get_index(struct ds_context *context, enum ds_qualifier qual)
-{
-	unsigned long base, index;
-=======
 	error = -EINVAL;
 	if (!base)
 		goto out;
@@ -881,81 +618,9 @@
 	if (!context)
 		goto out;
 	tracer->context = context;
->>>>>>> 8c384cde
 
 	ds_init_ds_trace(trace, qual, base, size, th, flags);
 
-<<<<<<< HEAD
-	return (index - base) / ds_cfg.sizeof_rec[qual];
-}
-
-int ds_get_bts_index(struct bts_tracer *tracer, size_t *pos)
-{
-	if (!tracer)
-		return -EINVAL;
-
-	if (!pos)
-		return -EINVAL;
-
-	*pos = ds_get_index(tracer->ds.context, ds_bts);
-
-	return 0;
-}
-
-int ds_get_pebs_index(struct pebs_tracer *tracer, size_t *pos)
-{
-	if (!tracer)
-		return -EINVAL;
-
-	if (!pos)
-		return -EINVAL;
-
-	*pos = ds_get_index(tracer->ds.context, ds_pebs);
-
-	return 0;
-}
-
-static size_t ds_get_end(struct ds_context *context, enum ds_qualifier qual)
-{
-	unsigned long base, max;
-
-	base = ds_get(context->ds, qual, ds_buffer_base);
-	max  = ds_get(context->ds, qual, ds_absolute_maximum);
-
-	return (max - base) / ds_cfg.sizeof_rec[qual];
-}
-
-int ds_get_bts_end(struct bts_tracer *tracer, size_t *pos)
-{
-	if (!tracer)
-		return -EINVAL;
-
-	if (!pos)
-		return -EINVAL;
-
-	*pos = ds_get_end(tracer->ds.context, ds_bts);
-
-	return 0;
-}
-
-int ds_get_pebs_end(struct pebs_tracer *tracer, size_t *pos)
-{
-	if (!tracer)
-		return -EINVAL;
-
-	if (!pos)
-		return -EINVAL;
-
-	*pos = ds_get_end(tracer->ds.context, ds_pebs);
-
-	return 0;
-}
-
-static int ds_access(struct ds_context *context, enum ds_qualifier qual,
-		     size_t index, const void **record)
-{
-	unsigned long base, idx;
-=======
 	error = 0;
  out:
 	return error;
@@ -992,48 +657,12 @@
 
 
 	spin_lock_irqsave(&ds_lock, irq);
->>>>>>> 8c384cde
 
 	error = -EPERM;
 	if (!check_tracer(task))
 		goto out_unlock;
 	get_tracer(task);
 
-<<<<<<< HEAD
-	base = ds_get(context->ds, qual, ds_buffer_base);
-	idx = base + (index * ds_cfg.sizeof_rec[qual]);
-
-	if (idx > ds_get(context->ds, qual, ds_absolute_maximum))
-		return -EINVAL;
-
-	*record = (const void *)idx;
-
-	return ds_cfg.sizeof_rec[qual];
-}
-
-int ds_access_bts(struct bts_tracer *tracer, size_t index,
-		  const void **record)
-{
-	if (!tracer)
-		return -EINVAL;
-
-	return ds_access(tracer->ds.context, ds_bts, index, record);
-}
-
-int ds_access_pebs(struct pebs_tracer *tracer, size_t index,
-		   const void **record)
-{
-	if (!tracer)
-		return -EINVAL;
-
-	return ds_access(tracer->ds.context, ds_pebs, index, record);
-}
-
-static int ds_write(struct ds_context *context, enum ds_qualifier qual,
-		    const void *record, size_t size)
-{
-	int bytes_written = 0;
-=======
 	error = -EPERM;
 	if (tracer->ds.context->bts_master)
 		goto out_put_tracer;
@@ -1069,18 +698,12 @@
 	struct pebs_tracer *tracer;
 	unsigned long irq;
 	int error;
->>>>>>> 8c384cde
 
 	/* buffer overflow notification is not yet implemented */
 	error = -EOPNOTSUPP;
 	if (ovfl)
 		goto out;
 
-<<<<<<< HEAD
-	while (size) {
-		unsigned long base, index, end, write_end, int_th;
-		unsigned long write_size, adj_write_size;
-=======
 	error = -ENOMEM;
 	tracer = kzalloc(sizeof(*tracer), GFP_KERNEL);
 	if (!tracer)
@@ -1093,7 +716,6 @@
 		goto out_tracer;
 
 	spin_lock_irqsave(&ds_lock, irq);
->>>>>>> 8c384cde
 
 	error = -EPERM;
 	if (!check_tracer(task))
@@ -1107,21 +729,11 @@
 
 	spin_unlock_irqrestore(&ds_lock, irq);
 
-<<<<<<< HEAD
-		if (write_end <= index)
-			break;
-=======
 	ds_write_config(tracer->ds.context, &tracer->trace.ds, ds_bts);
 	ds_resume_pebs(tracer);
->>>>>>> 8c384cde
 
 	return tracer;
 
-<<<<<<< HEAD
-		record = (const char *)record + write_size;
-		size -= write_size;
-		bytes_written += write_size;
-=======
  out_put_tracer:
 	put_tracer(task);
  out_unlock:
@@ -1132,7 +744,6 @@
  out:
 	return ERR_PTR(error);
 }
->>>>>>> 8c384cde
 
 void ds_release_bts(struct bts_tracer *tracer)
 {
@@ -1144,35 +755,6 @@
 	WARN_ON_ONCE(tracer->ds.context->bts_master != tracer);
 	tracer->ds.context->bts_master = NULL;
 
-<<<<<<< HEAD
-		if (index >= int_th)
-			ds_overflow(context, qual);
-	}
-
-	return bytes_written;
-}
-
-int ds_write_bts(struct bts_tracer *tracer, const void *record, size_t size)
-{
-	if (!tracer)
-		return -EINVAL;
-
-	return ds_write(tracer->ds.context, ds_bts, record, size);
-}
-
-int ds_write_pebs(struct pebs_tracer *tracer, const void *record, size_t size)
-{
-	if (!tracer)
-		return -EINVAL;
-
-	return ds_write(tracer->ds.context, ds_pebs, record, size);
-}
-
-static void ds_reset_or_clear(struct ds_context *context,
-			      enum ds_qualifier qual, int clear)
-{
-	unsigned long base, end;
-=======
 	put_tracer(tracer->ds.context->task);
 	ds_put_context(tracer->ds.context);
 
@@ -1206,7 +788,6 @@
 
 	if (!tracer)
 		return;
->>>>>>> 8c384cde
 
 	task = tracer->ds.context->task;
 
@@ -1216,55 +797,6 @@
 	if (!(tracer->trace.ds.flags & BTS_USER))
 		control |= ds_cfg.ctl[dsf_bts_user];
 
-<<<<<<< HEAD
-	ds_set(context->ds, qual, ds_index, base);
-}
-
-int ds_reset_bts(struct bts_tracer *tracer)
-{
-	if (!tracer)
-		return -EINVAL;
-
-	ds_reset_or_clear(tracer->ds.context, ds_bts, /* clear = */ 0);
-
-	return 0;
-}
-
-int ds_reset_pebs(struct pebs_tracer *tracer)
-{
-	if (!tracer)
-		return -EINVAL;
-
-	ds_reset_or_clear(tracer->ds.context, ds_pebs, /* clear = */ 0);
-
-	return 0;
-}
-
-int ds_clear_bts(struct bts_tracer *tracer)
-{
-	if (!tracer)
-		return -EINVAL;
-
-	ds_reset_or_clear(tracer->ds.context, ds_bts, /* clear = */ 1);
-
-	return 0;
-}
-
-int ds_clear_pebs(struct pebs_tracer *tracer)
-{
-	if (!tracer)
-		return -EINVAL;
-
-	ds_reset_or_clear(tracer->ds.context, ds_pebs, /* clear = */ 1);
-
-	return 0;
-}
-
-int ds_get_pebs_reset(struct pebs_tracer *tracer, u64 *value)
-{
-	if (!tracer)
-		return -EINVAL;
-=======
 	if (task) {
 		task->thread.debugctlmsr |= control;
 		set_tsk_thread_flag(task, TIF_DEBUGCTLMSR);
@@ -1317,7 +849,6 @@
 	ds_read_config(tracer->ds.context, &tracer->trace.ds, ds_pebs);
 	tracer->trace.reset_value =
 		*(u64 *)(tracer->ds.context->ds + (ds_cfg.sizeof_field * 8));
->>>>>>> 8c384cde
 
 	return &tracer->trace;
 }
@@ -1327,21 +858,6 @@
 	if (!tracer)
 		return -EINVAL;
 
-<<<<<<< HEAD
-	*value = *(u64 *)(tracer->ds.context->ds + (ds_cfg.sizeof_field * 8));
-
-	return 0;
-}
-
-int ds_set_pebs_reset(struct pebs_tracer *tracer, u64 value)
-{
-	if (!tracer)
-		return -EINVAL;
-
-	*(u64 *)(tracer->ds.context->ds + (ds_cfg.sizeof_field * 8)) = value;
-
-	return 0;
-=======
 	tracer->trace.ds.top = tracer->trace.ds.begin;
 
 	ds_set(tracer->ds.context->ds, ds_bts, ds_index,
@@ -1371,7 +887,6 @@
 	*(u64 *)(tracer->ds.context->ds + (ds_cfg.sizeof_field * 8)) = value;
 
 	return 0;
->>>>>>> 8c384cde
 }
 
 static const struct ds_configuration ds_cfg_netburst = {
@@ -1417,11 +932,6 @@
 	memset(&ds_cfg, 0, sizeof(ds_cfg));
 	ds_cfg = *cfg;
 
-<<<<<<< HEAD
-	printk(KERN_INFO "DS available\n");
-
-	BUG_ON(MAX_SIZEOF_DS < ds_cfg.sizeof_ds);
-=======
 	printk(KERN_INFO "[ds] using %s configuration\n", ds_cfg.name);
 
 	if (!cpu_has_bts) {
@@ -1432,7 +942,6 @@
 		printk(KERN_INFO "[ds] pebs not available\n");
 
 	WARN_ON_ONCE(MAX_SIZEOF_DS < (12 * ds_cfg.sizeof_field));
->>>>>>> 8c384cde
 }
 
 void __cpuinit ds_init_intel(struct cpuinfo_x86 *c)
@@ -1448,11 +957,7 @@
 			ds_configure(&ds_cfg_pentium_m);
 			break;
 		default: /* Core2, Atom, ... */
-<<<<<<< HEAD
-			ds_configure(&ds_cfg_64);
-=======
 			ds_configure(&ds_cfg_core2);
->>>>>>> 8c384cde
 			break;
 		}
 		break;
@@ -1521,16 +1026,5 @@
 
 void ds_exit_thread(struct task_struct *tsk)
 {
-<<<<<<< HEAD
-	/* This is called when the task owning the parameter context
-	 * is dying. There should not be any user of that context left
-	 * to disturb us, anymore. */
-	unsigned long leftovers = context->count;
-	while (leftovers--) {
-		put_tracer(context->task);
-		ds_put_context(context);
-	}
-=======
 	WARN_ON(tsk->thread.ds_ctx);
->>>>>>> 8c384cde
 }