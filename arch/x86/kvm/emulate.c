--- conflicted
+++ resolved
@@ -5314,11 +5314,7 @@
 
 	asm("push %[flags]; popf; " CALL_NOSPEC " ; pushf; pop %[flags]\n"
 	    : "+a"(ctxt->dst.val), "+d"(ctxt->src.val), [flags]"+D"(flags),
-<<<<<<< HEAD
-	      [fastop]"+S"(fop), ASM_CALL_CONSTRAINT
-=======
 	      [thunk_target]"+S"(fop), ASM_CALL_CONSTRAINT
->>>>>>> 7f3bd8db
 	    : "c"(ctxt->src2.val));
 
 	ctxt->eflags = (ctxt->eflags & ~EFLAGS_MASK) | (flags & EFLAGS_MASK);
