--- conflicted
+++ resolved
@@ -125,7 +125,4 @@
 obj-y				+= exofs/ # Multiple modules
 obj-$(CONFIG_CEPH_FS)		+= ceph/
 obj-$(CONFIG_PSTORE)		+= pstore/
-<<<<<<< HEAD
-=======
-obj-$(CONFIG_EFIVAR_FS)		+= efivarfs/
->>>>>>> a88f9e27
+obj-$(CONFIG_EFIVAR_FS)		+= efivarfs/