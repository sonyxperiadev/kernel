--- conflicted
+++ resolved
@@ -81,13 +81,6 @@
 		return 0;
 	}
 
-<<<<<<< HEAD
-=======
-	if (sig_size > desc_size - sizeof(*desc)) {
-		fsverity_err(inode, "Signature overflows verity descriptor");
-		return -EBADMSG;
-	}
-
 	if (fsverity_keyring->keys.nr_leaves_on_tree == 0) {
 		/*
 		 * The ".fs-verity" keyring is empty, due to builtin signatures
@@ -104,7 +97,6 @@
 		return -ENOKEY;
 	}
 
->>>>>>> 5452d1be
 	d = kzalloc(sizeof(*d) + hash_alg->digest_size, GFP_KERNEL);
 	if (!d)
 		return -ENOMEM;
