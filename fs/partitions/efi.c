/************************************************************
 * EFI GUID Partition Table handling
 *
 * http://www.uefi.org/specs/
 * http://www.intel.com/technology/efi/
 *
 * efi.[ch] by Matt Domsch <Matt_Domsch@dell.com>
 *   Copyright 2000,2001,2002,2004 Dell Inc.
 *
 *  This program is free software; you can redistribute it and/or modify
 *  it under the terms of the GNU General Public License as published by
 *  the Free Software Foundation; either version 2 of the License, or
 *  (at your option) any later version.
 *
 *  This program is distributed in the hope that it will be useful,
 *  but WITHOUT ANY WARRANTY; without even the implied warranty of
 *  MERCHANTABILITY or FITNESS FOR A PARTICULAR PURPOSE.  See the
 *  GNU General Public License for more details.
 *
 *  You should have received a copy of the GNU General Public License
 *  along with this program; if not, write to the Free Software
 *  Foundation, Inc., 59 Temple Place, Suite 330, Boston, MA  02111-1307  USA
 *
 *
 * TODO:
 *
 * Changelog:
 * Mon Nov 09 2004 Matt Domsch <Matt_Domsch@dell.com>
 * - test for valid PMBR and valid PGPT before ever reading
 *   AGPT, allow override with 'gpt' kernel command line option.
 * - check for first/last_usable_lba outside of size of disk
 *
 * Tue  Mar 26 2002 Matt Domsch <Matt_Domsch@dell.com>
 * - Ported to 2.5.7-pre1 and 2.5.7-dj2
 * - Applied patch to avoid fault in alternate header handling
 * - cleaned up find_valid_gpt
 * - On-disk structure and copy in memory is *always* LE now - 
 *   swab fields as needed
 * - remove print_gpt_header()
 * - only use first max_p partition entries, to keep the kernel minor number
 *   and partition numbers tied.
 *
 * Mon  Feb 04 2002 Matt Domsch <Matt_Domsch@dell.com>
 * - Removed __PRIPTR_PREFIX - not being used
 *
 * Mon  Jan 14 2002 Matt Domsch <Matt_Domsch@dell.com>
 * - Ported to 2.5.2-pre11 + library crc32 patch Linus applied
 *
 * Thu Dec 6 2001 Matt Domsch <Matt_Domsch@dell.com>
 * - Added compare_gpts().
 * - moved le_efi_guid_to_cpus() back into this file.  GPT is the only
 *   thing that keeps EFI GUIDs on disk.
 * - Changed gpt structure names and members to be simpler and more Linux-like.
 * 
 * Wed Oct 17 2001 Matt Domsch <Matt_Domsch@dell.com>
 * - Removed CONFIG_DEVFS_VOLUMES_UUID code entirely per Martin Wilck
 *
 * Wed Oct 10 2001 Matt Domsch <Matt_Domsch@dell.com>
 * - Changed function comments to DocBook style per Andreas Dilger suggestion.
 *
 * Mon Oct 08 2001 Matt Domsch <Matt_Domsch@dell.com>
 * - Change read_lba() to use the page cache per Al Viro's work.
 * - print u64s properly on all architectures
 * - fixed debug_printk(), now Dprintk()
 *
 * Mon Oct 01 2001 Matt Domsch <Matt_Domsch@dell.com>
 * - Style cleanups
 * - made most functions static
 * - Endianness addition
 * - remove test for second alternate header, as it's not per spec,
 *   and is unnecessary.  There's now a method to read/write the last
 *   sector of an odd-sized disk from user space.  No tools have ever
 *   been released which used this code, so it's effectively dead.
 * - Per Asit Mallick of Intel, added a test for a valid PMBR.
 * - Added kernel command line option 'gpt' to override valid PMBR test.
 *
 * Wed Jun  6 2001 Martin Wilck <Martin.Wilck@Fujitsu-Siemens.com>
 * - added devfs volume UUID support (/dev/volumes/uuids) for
 *   mounting file systems by the partition GUID. 
 *
 * Tue Dec  5 2000 Matt Domsch <Matt_Domsch@dell.com>
 * - Moved crc32() to linux/lib, added efi_crc32().
 *
 * Thu Nov 30 2000 Matt Domsch <Matt_Domsch@dell.com>
 * - Replaced Intel's CRC32 function with an equivalent
 *   non-license-restricted version.
 *
 * Wed Oct 25 2000 Matt Domsch <Matt_Domsch@dell.com>
 * - Fixed the last_lba() call to return the proper last block
 *
 * Thu Oct 12 2000 Matt Domsch <Matt_Domsch@dell.com>
 * - Thanks to Andries Brouwer for his debugging assistance.
 * - Code works, detects all the partitions.
 *
 ************************************************************/
#include <linux/crc32.h>
#include <linux/ctype.h>
#include <linux/math64.h>
#include <linux/slab.h>
#include <linux/nls.h>
#include "check.h"
#include "efi.h"

/* This allows a kernel command line option 'gpt' to override
 * the test for invalid PMBR.  Not __initdata because reloading
 * the partition tables happens after init too.
 */
static int force_gpt;
static int __init
force_gpt_fn(char *str)
{
	force_gpt = 1;
	return 1;
}
__setup("gpt", force_gpt_fn);


/**
 * efi_crc32() - EFI version of crc32 function
 * @buf: buffer to calculate crc32 of
 * @len - length of buf
 *
 * Description: Returns EFI-style CRC32 value for @buf
 * 
 * This function uses the little endian Ethernet polynomial
 * but seeds the function with ~0, and xor's with ~0 at the end.
 * Note, the EFI Specification, v1.02, has a reference to
 * Dr. Dobbs Journal, May 1994 (actually it's in May 1992).
 */
static inline u32
efi_crc32(const void *buf, unsigned long len)
{
	return (crc32(~0L, buf, len) ^ ~0L);
}

/**
 * last_lba(): return number of last logical block of device
 * @bdev: block device
 * 
 * Description: Returns last LBA value on success, 0 on error.
 * This is stored (by sd and ide-geometry) in
 *  the part[0] entry for this disk, and is the number of
 *  physical sectors available on the disk.
 */
static u64 last_lba(struct block_device *bdev)
{
	if (!bdev || !bdev->bd_inode)
		return 0;
	return div_u64(bdev->bd_inode->i_size,
		       bdev_logical_block_size(bdev)) - 1ULL;
}

static inline int
pmbr_part_valid(struct partition *part)
{
        if (part->sys_ind == EFI_PMBR_OSTYPE_EFI_GPT &&
            le32_to_cpu(part->start_sect) == 1UL)
                return 1;
        return 0;
}

/**
 * is_pmbr_valid(): test Protective MBR for validity
 * @mbr: pointer to a legacy mbr structure
 *
 * Description: Returns 1 if PMBR is valid, 0 otherwise.
 * Validity depends on two things:
 *  1) MSDOS signature is in the last two bytes of the MBR
 *  2) One partition of type 0xEE is found
 */
static int
is_pmbr_valid(legacy_mbr *mbr)
{
	int i;
	if (!mbr || le16_to_cpu(mbr->signature) != MSDOS_MBR_SIGNATURE)
                return 0;
	for (i = 0; i < 4; i++)
		if (pmbr_part_valid(&mbr->partition_record[i]))
                        return 1;
	return 0;
}

/**
 * read_lba(): Read bytes from disk, starting at given LBA
 * @state
 * @lba
 * @buffer
 * @size_t
 *
 * Description: Reads @count bytes from @state->bdev into @buffer.
 * Returns number of bytes read on success, 0 on error.
 */
static size_t read_lba(struct parsed_partitions *state,
		       u64 lba, u8 *buffer, size_t count)
{
	size_t totalreadcount = 0;
	struct block_device *bdev = state->bdev;
	sector_t n = lba * (bdev_logical_block_size(bdev) / 512);

	if (!buffer || lba > last_lba(bdev))
                return 0;

	while (count) {
		int copied = 512;
		Sector sect;
		unsigned char *data = read_part_sector(state, n++, &sect);
		if (!data)
			break;
		if (copied > count)
			copied = count;
		memcpy(buffer, data, copied);
		put_dev_sector(sect);
		buffer += copied;
		totalreadcount +=copied;
		count -= copied;
	}
	return totalreadcount;
}

/**
 * alloc_read_gpt_entries(): reads partition entries from disk
 * @state
 * @gpt - GPT header
 * 
 * Description: Returns ptes on success,  NULL on error.
 * Allocates space for PTEs based on information found in @gpt.
 * Notes: remember to free pte when you're done!
 */
static gpt_entry *alloc_read_gpt_entries(struct parsed_partitions *state,
					 gpt_header *gpt)
{
	size_t count;
	gpt_entry *pte;

	if (!gpt)
		return NULL;

	count = le32_to_cpu(gpt->num_partition_entries) *
                le32_to_cpu(gpt->sizeof_partition_entry);
	if (!count)
		return NULL;
	pte = kzalloc(count, GFP_KERNEL);
	if (!pte)
		return NULL;

	if (read_lba(state, le64_to_cpu(gpt->partition_entry_lba),
                     (u8 *) pte,
		     count) < count) {
		kfree(pte);
                pte=NULL;
		return NULL;
	}
	return pte;
}

/**
 * alloc_read_gpt_header(): Allocates GPT header, reads into it from disk
 * @state
 * @lba is the Logical Block Address of the partition table
 * 
 * Description: returns GPT header on success, NULL on error.   Allocates
 * and fills a GPT header starting at @ from @state->bdev.
 * Note: remember to free gpt when finished with it.
 */
static gpt_header *alloc_read_gpt_header(struct parsed_partitions *state,
					 u64 lba)
{
	gpt_header *gpt;
	unsigned ssz = bdev_logical_block_size(state->bdev);

	gpt = kzalloc(ssz, GFP_KERNEL);
	if (!gpt)
		return NULL;

	if (read_lba(state, lba, (u8 *) gpt, ssz) < ssz) {
		kfree(gpt);
                gpt=NULL;
		return NULL;
	}

	return gpt;
}

/**
 * is_gpt_valid() - tests one GPT header and PTEs for validity
 * @state
 * @lba is the logical block address of the GPT header to test
 * @gpt is a GPT header ptr, filled on return.
 * @ptes is a PTEs ptr, filled on return.
 *
 * Description: returns 1 if valid,  0 on error.
 * If valid, returns pointers to newly allocated GPT header and PTEs.
 */
static int is_gpt_valid(struct parsed_partitions *state, u64 lba,
			gpt_header **gpt, gpt_entry **ptes)
{
	u32 crc, origcrc;
	u64 lastlba;

	if (!ptes)
		return 0;
	if (!(*gpt = alloc_read_gpt_header(state, lba)))
		return 0;

	/* Check the GUID Partition Table signature */
	if (le64_to_cpu((*gpt)->signature) != GPT_HEADER_SIGNATURE) {
		pr_debug("GUID Partition Table Header signature is wrong:"
			 "%lld != %lld\n",
			 (unsigned long long)le64_to_cpu((*gpt)->signature),
			 (unsigned long long)GPT_HEADER_SIGNATURE);
		goto fail;
	}

	/* Check the GUID Partition Table header size */
	if (le32_to_cpu((*gpt)->header_size) >
			bdev_logical_block_size(state->bdev)) {
		pr_debug("GUID Partition Table Header size is wrong: %u > %u\n",
			le32_to_cpu((*gpt)->header_size),
			bdev_logical_block_size(state->bdev));
		goto fail;
	}

	/* Check the GUID Partition Table CRC */
	origcrc = le32_to_cpu((*gpt)->header_crc32);
	(*gpt)->header_crc32 = 0;
	crc = efi_crc32((const unsigned char *) (*gpt), le32_to_cpu((*gpt)->header_size));

	if (crc != origcrc) {
		pr_debug("GUID Partition Table Header CRC is wrong: %x != %x\n",
			 crc, origcrc);
		goto fail;
	}
	(*gpt)->header_crc32 = cpu_to_le32(origcrc);

	/* Check that the my_lba entry points to the LBA that contains
	 * the GUID Partition Table */
	if (le64_to_cpu((*gpt)->my_lba) != lba) {
		pr_debug("GPT my_lba incorrect: %lld != %lld\n",
			 (unsigned long long)le64_to_cpu((*gpt)->my_lba),
			 (unsigned long long)lba);
		goto fail;
	}

	/* Check the first_usable_lba and last_usable_lba are
	 * within the disk.
	 */
	lastlba = last_lba(state->bdev);
	if (le64_to_cpu((*gpt)->first_usable_lba) > lastlba) {
		pr_debug("GPT: first_usable_lba incorrect: %lld > %lld\n",
			 (unsigned long long)le64_to_cpu((*gpt)->first_usable_lba),
			 (unsigned long long)lastlba);
		goto fail;
	}
	if (le64_to_cpu((*gpt)->last_usable_lba) > lastlba) {
		pr_debug("GPT: last_usable_lba incorrect: %lld > %lld\n",
			 (unsigned long long)le64_to_cpu((*gpt)->last_usable_lba),
			 (unsigned long long)lastlba);
		goto fail;
	}

	/* Check that sizeof_partition_entry has the correct value */
	if (le32_to_cpu((*gpt)->sizeof_partition_entry) != sizeof(gpt_entry)) {
		pr_debug("GUID Partitition Entry Size check failed.\n");
		goto fail;
	}

	if (!(*ptes = alloc_read_gpt_entries(state, *gpt)))
		goto fail;

	/* Check the GUID Partition Entry Array CRC */
	crc = efi_crc32((const unsigned char *) (*ptes),
			le32_to_cpu((*gpt)->num_partition_entries) *
			le32_to_cpu((*gpt)->sizeof_partition_entry));

	if (crc != le32_to_cpu((*gpt)->partition_entry_array_crc32)) {
		pr_debug("GUID Partitition Entry Array CRC check failed.\n");
		goto fail_ptes;
	}

	/* We're done, all's well */
	return 1;

 fail_ptes:
	kfree(*ptes);
	*ptes = NULL;
 fail:
	kfree(*gpt);
	*gpt = NULL;
	return 0;
}

/**
 * is_pte_valid() - tests one PTE for validity
 * @pte is the pte to check
 * @lastlba is last lba of the disk
 *
 * Description: returns 1 if valid,  0 on error.
 */
static inline int
is_pte_valid(const gpt_entry *pte, const u64 lastlba)
{
	if ((!efi_guidcmp(pte->partition_type_guid, NULL_GUID)) ||
	    le64_to_cpu(pte->starting_lba) > lastlba         ||
	    le64_to_cpu(pte->ending_lba)   > lastlba)
		return 0;
	return 1;
}

/**
 * compare_gpts() - Search disk for valid GPT headers and PTEs
 * @pgpt is the primary GPT header
 * @agpt is the alternate GPT header
 * @lastlba is the last LBA number
 * Description: Returns nothing.  Sanity checks pgpt and agpt fields
 * and prints warnings on discrepancies.
 * 
 */
static void
compare_gpts(gpt_header *pgpt, gpt_header *agpt, u64 lastlba)
{
	int error_found = 0;
	if (!pgpt || !agpt)
		return;
	if (le64_to_cpu(pgpt->my_lba) != le64_to_cpu(agpt->alternate_lba)) {
		printk(KERN_WARNING
		       "GPT:Primary header LBA != Alt. header alternate_lba\n");
		printk(KERN_WARNING "GPT:%lld != %lld\n",
		       (unsigned long long)le64_to_cpu(pgpt->my_lba),
                       (unsigned long long)le64_to_cpu(agpt->alternate_lba));
		error_found++;
	}
	if (le64_to_cpu(pgpt->alternate_lba) != le64_to_cpu(agpt->my_lba)) {
		printk(KERN_WARNING
		       "GPT:Primary header alternate_lba != Alt. header my_lba\n");
		printk(KERN_WARNING "GPT:%lld != %lld\n",
		       (unsigned long long)le64_to_cpu(pgpt->alternate_lba),
                       (unsigned long long)le64_to_cpu(agpt->my_lba));
		error_found++;
	}
	if (le64_to_cpu(pgpt->first_usable_lba) !=
            le64_to_cpu(agpt->first_usable_lba)) {
		printk(KERN_WARNING "GPT:first_usable_lbas don't match.\n");
		printk(KERN_WARNING "GPT:%lld != %lld\n",
		       (unsigned long long)le64_to_cpu(pgpt->first_usable_lba),
                       (unsigned long long)le64_to_cpu(agpt->first_usable_lba));
		error_found++;
	}
	if (le64_to_cpu(pgpt->last_usable_lba) !=
            le64_to_cpu(agpt->last_usable_lba)) {
		printk(KERN_WARNING "GPT:last_usable_lbas don't match.\n");
		printk(KERN_WARNING "GPT:%lld != %lld\n",
		       (unsigned long long)le64_to_cpu(pgpt->last_usable_lba),
                       (unsigned long long)le64_to_cpu(agpt->last_usable_lba));
		error_found++;
	}
	if (efi_guidcmp(pgpt->disk_guid, agpt->disk_guid)) {
		printk(KERN_WARNING "GPT:disk_guids don't match.\n");
		error_found++;
	}
	if (le32_to_cpu(pgpt->num_partition_entries) !=
            le32_to_cpu(agpt->num_partition_entries)) {
		printk(KERN_WARNING "GPT:num_partition_entries don't match: "
		       "0x%x != 0x%x\n",
		       le32_to_cpu(pgpt->num_partition_entries),
		       le32_to_cpu(agpt->num_partition_entries));
		error_found++;
	}
	if (le32_to_cpu(pgpt->sizeof_partition_entry) !=
            le32_to_cpu(agpt->sizeof_partition_entry)) {
		printk(KERN_WARNING
		       "GPT:sizeof_partition_entry values don't match: "
		       "0x%x != 0x%x\n",
                       le32_to_cpu(pgpt->sizeof_partition_entry),
		       le32_to_cpu(agpt->sizeof_partition_entry));
		error_found++;
	}
	if (le32_to_cpu(pgpt->partition_entry_array_crc32) !=
            le32_to_cpu(agpt->partition_entry_array_crc32)) {
		printk(KERN_WARNING
		       "GPT:partition_entry_array_crc32 values don't match: "
		       "0x%x != 0x%x\n",
                       le32_to_cpu(pgpt->partition_entry_array_crc32),
		       le32_to_cpu(agpt->partition_entry_array_crc32));
		error_found++;
	}
	if (le64_to_cpu(pgpt->alternate_lba) != lastlba) {
		printk(KERN_WARNING
		       "GPT:Primary header thinks Alt. header is not at the end of the disk.\n");
		printk(KERN_WARNING "GPT:%lld != %lld\n",
			(unsigned long long)le64_to_cpu(pgpt->alternate_lba),
			(unsigned long long)lastlba);
		error_found++;
	}

	if (le64_to_cpu(agpt->my_lba) != lastlba) {
		printk(KERN_WARNING
		       "GPT:Alternate GPT header not at the end of the disk.\n");
		printk(KERN_WARNING "GPT:%lld != %lld\n",
			(unsigned long long)le64_to_cpu(agpt->my_lba),
			(unsigned long long)lastlba);
		error_found++;
	}

	if (error_found)
		printk(KERN_WARNING
		       "GPT: Use GNU Parted to correct GPT errors.\n");
	return;
}

/**
 * find_valid_gpt() - Search disk for valid GPT headers and PTEs
 * @state
 * @gpt is a GPT header ptr, filled on return.
 * @ptes is a PTEs ptr, filled on return.
 * Description: Returns 1 if valid, 0 on error.
 * If valid, returns pointers to newly allocated GPT header and PTEs.
 * Validity depends on PMBR being valid (or being overridden by the
 * 'gpt' kernel command line option) and finding either the Primary
 * GPT header and PTEs valid, or the Alternate GPT header and PTEs
 * valid.  If the Primary GPT header is not valid, the Alternate GPT header
 * is not checked unless the 'gpt' kernel command line option is passed.
 * This protects against devices which misreport their size, and forces
 * the user to decide to use the Alternate GPT.
 */
static int find_valid_gpt(struct parsed_partitions *state, gpt_header **gpt,
			  gpt_entry **ptes)
{
	int good_pgpt = 0, good_agpt = 0, good_pmbr = 0;
	gpt_header *pgpt = NULL, *agpt = NULL;
	gpt_entry *pptes = NULL, *aptes = NULL;
	legacy_mbr *legacymbr;
	u64 lastlba;

	if (!ptes)
		return 0;

	lastlba = last_lba(state->bdev);
        if (!force_gpt) {
                /* This will be added to the EFI Spec. per Intel after v1.02. */
                legacymbr = kzalloc(sizeof (*legacymbr), GFP_KERNEL);
                if (legacymbr) {
                        read_lba(state, 0, (u8 *) legacymbr,
				 sizeof (*legacymbr));
                        good_pmbr = is_pmbr_valid(legacymbr);
                        kfree(legacymbr);
                }
                if (!good_pmbr)
                        goto fail;
        }

	good_pgpt = is_gpt_valid(state, GPT_PRIMARY_PARTITION_TABLE_LBA,
				 &pgpt, &pptes);
        if (good_pgpt)
		good_agpt = is_gpt_valid(state,
					 le64_to_cpu(pgpt->alternate_lba),
					 &agpt, &aptes);
        if (!good_agpt && force_gpt)
                good_agpt = is_gpt_valid(state, lastlba, &agpt, &aptes);

        /* The obviously unsuccessful case */
        if (!good_pgpt && !good_agpt)
                goto fail;

        compare_gpts(pgpt, agpt, lastlba);

        /* The good cases */
        if (good_pgpt) {
                *gpt  = pgpt;
                *ptes = pptes;
                kfree(agpt);
                kfree(aptes);
                if (!good_agpt) {
                        printk(KERN_WARNING 
			       "Alternate GPT is invalid, "
                               "using primary GPT.\n");
                }
                return 1;
        }
        else if (good_agpt) {
                *gpt  = agpt;
                *ptes = aptes;
                kfree(pgpt);
                kfree(pptes);
                printk(KERN_WARNING 
                       "Primary GPT is invalid, using alternate GPT.\n");
                return 1;
        }

 fail:
        kfree(pgpt);
        kfree(agpt);
        kfree(pptes);
        kfree(aptes);
        *gpt = NULL;
        *ptes = NULL;
        return 0;
}

#ifdef CONFIG_APANIC_ON_MMC
static unsigned long apanic_partition_start;
#endif

/**
 * efi_partition(struct parsed_partitions *state)
 * @state
 *
 * Description: called from check.c, if the disk contains GPT
 * partitions, sets up partition entries in the kernel.
 *
 * If the first block on the disk is a legacy MBR,
 * it will get handled by msdos_partition().
 * If it's a Protective MBR, we'll handle it here.
 *
 * We do not create a Linux partition for GPT, but
 * only for the actual data partitions.
 * Returns:
 * -1 if unable to read the partition table
 *  0 if this isn't our partition table
 *  1 if successful
 *
 */
int efi_partition(struct parsed_partitions *state)
{
	char* partition_name = NULL;
	gpt_header *gpt = NULL;
	gpt_entry *ptes = NULL;
	u32 i;
	unsigned ssz = bdev_logical_block_size(state->bdev) / 512;
	u8 unparsed_guid[37];

	partition_name = kzalloc(sizeof(ptes->partition_name), GFP_KERNEL);

	if (!partition_name)
		return 0;

	if (!find_valid_gpt(state, &gpt, &ptes) || !gpt || !ptes) {
		kfree(partition_name);
		kfree(gpt);
		kfree(ptes);
		return 0;
	}

	pr_debug("GUID Partition Table is valid!  Yea!\n");

	for (i = 0; i < le32_to_cpu(gpt->num_partition_entries) && i < state->limit-1; i++) {
<<<<<<< HEAD
		int partition_name_len;
=======
		struct partition_meta_info *info;
		unsigned label_count = 0;
		unsigned label_max;
>>>>>>> d235ebfd
		u64 start = le64_to_cpu(ptes[i].starting_lba);
		u64 size = le64_to_cpu(ptes[i].ending_lba) -
			   le64_to_cpu(ptes[i].starting_lba) + 1ULL;

		if (!is_pte_valid(&ptes[i], last_lba(state->bdev)))
			continue;

<<<<<<< HEAD
		partition_name_len = utf16s_to_utf8s(ptes[i].partition_name,
						     sizeof(ptes[i].partition_name),
						     UTF16_LITTLE_ENDIAN,
						     partition_name,
                                                     sizeof(ptes[i].partition_name));

#ifdef CONFIG_APANIC_ON_MMC
		if(strncmp(partition_name,CONFIG_APANIC_PLABEL,partition_name_len) == 0) {
			apanic_partition_start = start * ssz;
			pr_debug("apanic partition found starts at %d \r\n", apanic_partition_start);
		}
#endif

		put_named_partition(state, i+1, start * ssz, size * ssz,
				   (const char *) partition_name,
				   partition_name_len);
=======
		put_partition(state, i+1, start * ssz, size * ssz);
>>>>>>> d235ebfd

		/* If this is a RAID volume, tell md */
		if (!efi_guidcmp(ptes[i].partition_type_guid,
				 PARTITION_LINUX_RAID_GUID))
			state->parts[i + 1].flags = ADDPART_FLAG_RAID;

		info = &state->parts[i + 1].info;
		/* Instead of doing a manual swap to big endian, reuse the
		 * common ASCII hex format as the interim.
		 */
		efi_guid_unparse(&ptes[i].unique_partition_guid, unparsed_guid);
		part_pack_uuid(unparsed_guid, info->uuid);

		/* Naively convert UTF16-LE to 7 bits. */
		label_max = min(sizeof(info->volname) - 1,
				sizeof(ptes[i].partition_name));
		info->volname[label_max] = 0;
		while (label_count < label_max) {
			u8 c = ptes[i].partition_name[label_count] & 0xff;
			if (c && !isprint(c))
				c = '!';
			info->volname[label_count] = c;
			label_count++;
		}
		state->parts[i + 1].has_info = true;
	}
	kfree(partition_name);
	kfree(ptes);
	kfree(gpt);
	strlcat(state->pp_buf, "\n", PAGE_SIZE);
	return 1;
}

#ifdef CONFIG_APANIC_ON_MMC
unsigned long get_apanic_start_address(void)
{
	return apanic_partition_start;
}
EXPORT_SYMBOL(get_apanic_start_address);
#endif<|MERGE_RESOLUTION|>--- conflicted
+++ resolved
@@ -643,13 +643,9 @@
 	pr_debug("GUID Partition Table is valid!  Yea!\n");
 
 	for (i = 0; i < le32_to_cpu(gpt->num_partition_entries) && i < state->limit-1; i++) {
-<<<<<<< HEAD
-		int partition_name_len;
-=======
 		struct partition_meta_info *info;
 		unsigned label_count = 0;
 		unsigned label_max;
->>>>>>> d235ebfd
 		u64 start = le64_to_cpu(ptes[i].starting_lba);
 		u64 size = le64_to_cpu(ptes[i].ending_lba) -
 			   le64_to_cpu(ptes[i].starting_lba) + 1ULL;
@@ -657,26 +653,7 @@
 		if (!is_pte_valid(&ptes[i], last_lba(state->bdev)))
 			continue;
 
-<<<<<<< HEAD
-		partition_name_len = utf16s_to_utf8s(ptes[i].partition_name,
-						     sizeof(ptes[i].partition_name),
-						     UTF16_LITTLE_ENDIAN,
-						     partition_name,
-                                                     sizeof(ptes[i].partition_name));
-
-#ifdef CONFIG_APANIC_ON_MMC
-		if(strncmp(partition_name,CONFIG_APANIC_PLABEL,partition_name_len) == 0) {
-			apanic_partition_start = start * ssz;
-			pr_debug("apanic partition found starts at %d \r\n", apanic_partition_start);
-		}
-#endif
-
-		put_named_partition(state, i+1, start * ssz, size * ssz,
-				   (const char *) partition_name,
-				   partition_name_len);
-=======
 		put_partition(state, i+1, start * ssz, size * ssz);
->>>>>>> d235ebfd
 
 		/* If this is a RAID volume, tell md */
 		if (!efi_guidcmp(ptes[i].partition_type_guid,
