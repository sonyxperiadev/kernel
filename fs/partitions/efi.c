/************************************************************
 * EFI GUID Partition Table handling
 *
 * http://www.uefi.org/specs/
 * http://www.intel.com/technology/efi/
 *
 * efi.[ch] by Matt Domsch <Matt_Domsch@dell.com>
 *   Copyright 2000,2001,2002,2004 Dell Inc.
 *
 *  This program is free software; you can redistribute it and/or modify
 *  it under the terms of the GNU General Public License as published by
 *  the Free Software Foundation; either version 2 of the License, or
 *  (at your option) any later version.
 *
 *  This program is distributed in the hope that it will be useful,
 *  but WITHOUT ANY WARRANTY; without even the implied warranty of
 *  MERCHANTABILITY or FITNESS FOR A PARTICULAR PURPOSE.  See the
 *  GNU General Public License for more details.
 *
 *  You should have received a copy of the GNU General Public License
 *  along with this program; if not, write to the Free Software
 *  Foundation, Inc., 59 Temple Place, Suite 330, Boston, MA  02111-1307  USA
 *
 *
 * TODO:
 *
 * Changelog:
 * Mon Nov 09 2004 Matt Domsch <Matt_Domsch@dell.com>
 * - test for valid PMBR and valid PGPT before ever reading
 *   AGPT, allow override with 'gpt' kernel command line option.
 * - check for first/last_usable_lba outside of size of disk
 *
 * Tue  Mar 26 2002 Matt Domsch <Matt_Domsch@dell.com>
 * - Ported to 2.5.7-pre1 and 2.5.7-dj2
 * - Applied patch to avoid fault in alternate header handling
 * - cleaned up find_valid_gpt
 * - On-disk structure and copy in memory is *always* LE now - 
 *   swab fields as needed
 * - remove print_gpt_header()
 * - only use first max_p partition entries, to keep the kernel minor number
 *   and partition numbers tied.
 *
 * Mon  Feb 04 2002 Matt Domsch <Matt_Domsch@dell.com>
 * - Removed __PRIPTR_PREFIX - not being used
 *
 * Mon  Jan 14 2002 Matt Domsch <Matt_Domsch@dell.com>
 * - Ported to 2.5.2-pre11 + library crc32 patch Linus applied
 *
 * Thu Dec 6 2001 Matt Domsch <Matt_Domsch@dell.com>
 * - Added compare_gpts().
 * - moved le_efi_guid_to_cpus() back into this file.  GPT is the only
 *   thing that keeps EFI GUIDs on disk.
 * - Changed gpt structure names and members to be simpler and more Linux-like.
 * 
 * Wed Oct 17 2001 Matt Domsch <Matt_Domsch@dell.com>
 * - Removed CONFIG_DEVFS_VOLUMES_UUID code entirely per Martin Wilck
 *
 * Wed Oct 10 2001 Matt Domsch <Matt_Domsch@dell.com>
 * - Changed function comments to DocBook style per Andreas Dilger suggestion.
 *
 * Mon Oct 08 2001 Matt Domsch <Matt_Domsch@dell.com>
 * - Change read_lba() to use the page cache per Al Viro's work.
 * - print u64s properly on all architectures
 * - fixed debug_printk(), now Dprintk()
 *
 * Mon Oct 01 2001 Matt Domsch <Matt_Domsch@dell.com>
 * - Style cleanups
 * - made most functions static
 * - Endianness addition
 * - remove test for second alternate header, as it's not per spec,
 *   and is unnecessary.  There's now a method to read/write the last
 *   sector of an odd-sized disk from user space.  No tools have ever
 *   been released which used this code, so it's effectively dead.
 * - Per Asit Mallick of Intel, added a test for a valid PMBR.
 * - Added kernel command line option 'gpt' to override valid PMBR test.
 *
 * Wed Jun  6 2001 Martin Wilck <Martin.Wilck@Fujitsu-Siemens.com>
 * - added devfs volume UUID support (/dev/volumes/uuids) for
 *   mounting file systems by the partition GUID. 
 *
 * Tue Dec  5 2000 Matt Domsch <Matt_Domsch@dell.com>
 * - Moved crc32() to linux/lib, added efi_crc32().
 *
 * Thu Nov 30 2000 Matt Domsch <Matt_Domsch@dell.com>
 * - Replaced Intel's CRC32 function with an equivalent
 *   non-license-restricted version.
 *
 * Wed Oct 25 2000 Matt Domsch <Matt_Domsch@dell.com>
 * - Fixed the last_lba() call to return the proper last block
 *
 * Thu Oct 12 2000 Matt Domsch <Matt_Domsch@dell.com>
 * - Thanks to Andries Brouwer for his debugging assistance.
 * - Code works, detects all the partitions.
 *
 ************************************************************/
#include <linux/crc32.h>
#include <linux/ctype.h>
#include <linux/math64.h>
#include <linux/slab.h>
#include "check.h"
#include "efi.h"

/* This allows a kernel command line option 'gpt' to override
 * the test for invalid PMBR.  Not __initdata because reloading
 * the partition tables happens after init too.
 */
static int force_gpt;
static int __init
force_gpt_fn(char *str)
{
	force_gpt = 1;
	return 1;
}
__setup("gpt", force_gpt_fn);


/**
 * efi_crc32() - EFI version of crc32 function
 * @buf: buffer to calculate crc32 of
 * @len - length of buf
 *
 * Description: Returns EFI-style CRC32 value for @buf
 * 
 * This function uses the little endian Ethernet polynomial
 * but seeds the function with ~0, and xor's with ~0 at the end.
 * Note, the EFI Specification, v1.02, has a reference to
 * Dr. Dobbs Journal, May 1994 (actually it's in May 1992).
 */
static inline u32
efi_crc32(const void *buf, unsigned long len)
{
	return (crc32(~0L, buf, len) ^ ~0L);
}

/**
 * last_lba(): return number of last logical block of device
 * @bdev: block device
 * 
 * Description: Returns last LBA value on success, 0 on error.
 * This is stored (by sd and ide-geometry) in
 *  the part[0] entry for this disk, and is the number of
 *  physical sectors available on the disk.
 */
static u64 last_lba(struct block_device *bdev)
{
	if (!bdev || !bdev->bd_inode)
		return 0;
	return div_u64(bdev->bd_inode->i_size,
		       bdev_logical_block_size(bdev)) - 1ULL;
}

static inline int
pmbr_part_valid(struct partition *part)
{
        if (part->sys_ind == EFI_PMBR_OSTYPE_EFI_GPT &&
            le32_to_cpu(part->start_sect) == 1UL)
                return 1;
        return 0;
}

/**
 * is_pmbr_valid(): test Protective MBR for validity
 * @mbr: pointer to a legacy mbr structure
 *
 * Description: Returns 1 if PMBR is valid, 0 otherwise.
 * Validity depends on two things:
 *  1) MSDOS signature is in the last two bytes of the MBR
 *  2) One partition of type 0xEE is found
 */
static int
is_pmbr_valid(legacy_mbr *mbr)
{
	int i;
	if (!mbr || le16_to_cpu(mbr->signature) != MSDOS_MBR_SIGNATURE)
                return 0;
	for (i = 0; i < 4; i++)
		if (pmbr_part_valid(&mbr->partition_record[i]))
                        return 1;
	return 0;
}

/**
 * read_lba(): Read bytes from disk, starting at given LBA
 * @state
 * @lba
 * @buffer
 * @size_t
 *
 * Description: Reads @count bytes from @state->bdev into @buffer.
 * Returns number of bytes read on success, 0 on error.
 */
static size_t read_lba(struct parsed_partitions *state,
		       u64 lba, u8 *buffer, size_t count)
{
	size_t totalreadcount = 0;
	struct block_device *bdev = state->bdev;
	sector_t n = lba * (bdev_logical_block_size(bdev) / 512);

	if (!buffer || lba > last_lba(bdev))
                return 0;

	while (count) {
		int copied = 512;
		Sector sect;
		unsigned char *data = read_part_sector(state, n++, &sect);
		if (!data)
			break;
		if (copied > count)
			copied = count;
		memcpy(buffer, data, copied);
		put_dev_sector(sect);
		buffer += copied;
		totalreadcount +=copied;
		count -= copied;
	}
	return totalreadcount;
}

/**
 * alloc_read_gpt_entries(): reads partition entries from disk
 * @state
 * @gpt - GPT header
 * 
 * Description: Returns ptes on success,  NULL on error.
 * Allocates space for PTEs based on information found in @gpt.
 * Notes: remember to free pte when you're done!
 */
static gpt_entry *alloc_read_gpt_entries(struct parsed_partitions *state,
					 gpt_header *gpt)
{
	size_t count;
	gpt_entry *pte;

	if (!gpt)
		return NULL;

	count = le32_to_cpu(gpt->num_partition_entries) *
                le32_to_cpu(gpt->sizeof_partition_entry);
	if (!count)
		return NULL;
	pte = kzalloc(count, GFP_KERNEL);
	if (!pte)
		return NULL;

	if (read_lba(state, le64_to_cpu(gpt->partition_entry_lba),
                     (u8 *) pte,
		     count) < count) {
		kfree(pte);
                pte=NULL;
		return NULL;
	}
	return pte;
}

/**
 * alloc_read_gpt_header(): Allocates GPT header, reads into it from disk
 * @state
 * @lba is the Logical Block Address of the partition table
 * 
 * Description: returns GPT header on success, NULL on error.   Allocates
 * and fills a GPT header starting at @ from @state->bdev.
 * Note: remember to free gpt when finished with it.
 */
static gpt_header *alloc_read_gpt_header(struct parsed_partitions *state,
					 u64 lba)
{
	gpt_header *gpt;
	unsigned ssz = bdev_logical_block_size(state->bdev);

	gpt = kzalloc(ssz, GFP_KERNEL);
	if (!gpt)
		return NULL;

	if (read_lba(state, lba, (u8 *) gpt, ssz) < ssz) {
		kfree(gpt);
                gpt=NULL;
		return NULL;
	}

	return gpt;
}

/**
 * is_gpt_valid() - tests one GPT header and PTEs for validity
 * @state
 * @lba is the logical block address of the GPT header to test
 * @gpt is a GPT header ptr, filled on return.
 * @ptes is a PTEs ptr, filled on return.
 *
 * Description: returns 1 if valid,  0 on error.
 * If valid, returns pointers to newly allocated GPT header and PTEs.
 */
static int is_gpt_valid(struct parsed_partitions *state, u64 lba,
			gpt_header **gpt, gpt_entry **ptes)
{
	u32 crc, origcrc;
	u64 lastlba;

	if (!ptes)
		return 0;
	if (!(*gpt = alloc_read_gpt_header(state, lba)))
		return 0;

	/* Check the GUID Partition Table signature */
	if (le64_to_cpu((*gpt)->signature) != GPT_HEADER_SIGNATURE) {
		pr_debug("GUID Partition Table Header signature is wrong:"
			 "%lld != %lld\n",
			 (unsigned long long)le64_to_cpu((*gpt)->signature),
			 (unsigned long long)GPT_HEADER_SIGNATURE);
		goto fail;
	}

	/* Check the GUID Partition Table header size */
	if (le32_to_cpu((*gpt)->header_size) >
			bdev_logical_block_size(state->bdev)) {
		pr_debug("GUID Partition Table Header size is wrong: %u > %u\n",
			le32_to_cpu((*gpt)->header_size),
			bdev_logical_block_size(state->bdev));
		goto fail;
	}

	/* Check the GUID Partition Table CRC */
	origcrc = le32_to_cpu((*gpt)->header_crc32);
	(*gpt)->header_crc32 = 0;
	crc = efi_crc32((const unsigned char *) (*gpt), le32_to_cpu((*gpt)->header_size));

	if (crc != origcrc) {
		pr_debug("GUID Partition Table Header CRC is wrong: %x != %x\n",
			 crc, origcrc);
		goto fail;
	}
	(*gpt)->header_crc32 = cpu_to_le32(origcrc);

	/* Check that the my_lba entry points to the LBA that contains
	 * the GUID Partition Table */
	if (le64_to_cpu((*gpt)->my_lba) != lba) {
		pr_debug("GPT my_lba incorrect: %lld != %lld\n",
			 (unsigned long long)le64_to_cpu((*gpt)->my_lba),
			 (unsigned long long)lba);
		goto fail;
	}

	/* Check the first_usable_lba and last_usable_lba are
	 * within the disk.
	 */
	lastlba = last_lba(state->bdev);
	if (le64_to_cpu((*gpt)->first_usable_lba) > lastlba) {
		pr_debug("GPT: first_usable_lba incorrect: %lld > %lld\n",
			 (unsigned long long)le64_to_cpu((*gpt)->first_usable_lba),
			 (unsigned long long)lastlba);
		goto fail;
	}
	if (le64_to_cpu((*gpt)->last_usable_lba) > lastlba) {
		pr_debug("GPT: last_usable_lba incorrect: %lld > %lld\n",
			 (unsigned long long)le64_to_cpu((*gpt)->last_usable_lba),
			 (unsigned long long)lastlba);
		goto fail;
	}

	/* Check that sizeof_partition_entry has the correct value */
	if (le32_to_cpu((*gpt)->sizeof_partition_entry) != sizeof(gpt_entry)) {
		pr_debug("GUID Partitition Entry Size check failed.\n");
		goto fail;
	}

	if (!(*ptes = alloc_read_gpt_entries(state, *gpt)))
		goto fail;

	/* Check the GUID Partition Entry Array CRC */
	crc = efi_crc32((const unsigned char *) (*ptes),
			le32_to_cpu((*gpt)->num_partition_entries) *
			le32_to_cpu((*gpt)->sizeof_partition_entry));

	if (crc != le32_to_cpu((*gpt)->partition_entry_array_crc32)) {
		pr_debug("GUID Partitition Entry Array CRC check failed.\n");
		goto fail_ptes;
	}

	/* We're done, all's well */
	return 1;

 fail_ptes:
	kfree(*ptes);
	*ptes = NULL;
 fail:
	kfree(*gpt);
	*gpt = NULL;
	return 0;
}

/**
 * is_pte_valid() - tests one PTE for validity
 * @pte is the pte to check
 * @lastlba is last lba of the disk
 *
 * Description: returns 1 if valid,  0 on error.
 */
static inline int
is_pte_valid(const gpt_entry *pte, const u64 lastlba)
{
	if ((!efi_guidcmp(pte->partition_type_guid, NULL_GUID)) ||
	    le64_to_cpu(pte->starting_lba) > lastlba         ||
	    le64_to_cpu(pte->ending_lba)   > lastlba)
		return 0;
	return 1;
}

/**
 * compare_gpts() - Search disk for valid GPT headers and PTEs
 * @pgpt is the primary GPT header
 * @agpt is the alternate GPT header
 * @lastlba is the last LBA number
 * Description: Returns nothing.  Sanity checks pgpt and agpt fields
 * and prints warnings on discrepancies.
 * 
 */
static void
compare_gpts(gpt_header *pgpt, gpt_header *agpt, u64 lastlba)
{
	int error_found = 0;
	if (!pgpt || !agpt)
		return;
	if (le64_to_cpu(pgpt->my_lba) != le64_to_cpu(agpt->alternate_lba)) {
		printk(KERN_WARNING
		       "GPT:Primary header LBA != Alt. header alternate_lba\n");
		printk(KERN_WARNING "GPT:%lld != %lld\n",
		       (unsigned long long)le64_to_cpu(pgpt->my_lba),
                       (unsigned long long)le64_to_cpu(agpt->alternate_lba));
		error_found++;
	}
	if (le64_to_cpu(pgpt->alternate_lba) != le64_to_cpu(agpt->my_lba)) {
		printk(KERN_WARNING
		       "GPT:Primary header alternate_lba != Alt. header my_lba\n");
		printk(KERN_WARNING "GPT:%lld != %lld\n",
		       (unsigned long long)le64_to_cpu(pgpt->alternate_lba),
                       (unsigned long long)le64_to_cpu(agpt->my_lba));
		error_found++;
	}
	if (le64_to_cpu(pgpt->first_usable_lba) !=
            le64_to_cpu(agpt->first_usable_lba)) {
		printk(KERN_WARNING "GPT:first_usable_lbas don't match.\n");
		printk(KERN_WARNING "GPT:%lld != %lld\n",
		       (unsigned long long)le64_to_cpu(pgpt->first_usable_lba),
                       (unsigned long long)le64_to_cpu(agpt->first_usable_lba));
		error_found++;
	}
	if (le64_to_cpu(pgpt->last_usable_lba) !=
            le64_to_cpu(agpt->last_usable_lba)) {
		printk(KERN_WARNING "GPT:last_usable_lbas don't match.\n");
		printk(KERN_WARNING "GPT:%lld != %lld\n",
		       (unsigned long long)le64_to_cpu(pgpt->last_usable_lba),
                       (unsigned long long)le64_to_cpu(agpt->last_usable_lba));
		error_found++;
	}
	if (efi_guidcmp(pgpt->disk_guid, agpt->disk_guid)) {
		printk(KERN_WARNING "GPT:disk_guids don't match.\n");
		error_found++;
	}
	if (le32_to_cpu(pgpt->num_partition_entries) !=
            le32_to_cpu(agpt->num_partition_entries)) {
		printk(KERN_WARNING "GPT:num_partition_entries don't match: "
		       "0x%x != 0x%x\n",
		       le32_to_cpu(pgpt->num_partition_entries),
		       le32_to_cpu(agpt->num_partition_entries));
		error_found++;
	}
	if (le32_to_cpu(pgpt->sizeof_partition_entry) !=
            le32_to_cpu(agpt->sizeof_partition_entry)) {
		printk(KERN_WARNING
		       "GPT:sizeof_partition_entry values don't match: "
		       "0x%x != 0x%x\n",
                       le32_to_cpu(pgpt->sizeof_partition_entry),
		       le32_to_cpu(agpt->sizeof_partition_entry));
		error_found++;
	}
	if (le32_to_cpu(pgpt->partition_entry_array_crc32) !=
            le32_to_cpu(agpt->partition_entry_array_crc32)) {
		printk(KERN_WARNING
		       "GPT:partition_entry_array_crc32 values don't match: "
		       "0x%x != 0x%x\n",
                       le32_to_cpu(pgpt->partition_entry_array_crc32),
		       le32_to_cpu(agpt->partition_entry_array_crc32));
		error_found++;
	}
	if (le64_to_cpu(pgpt->alternate_lba) != lastlba) {
		printk(KERN_WARNING
		       "GPT:Primary header thinks Alt. header is not at the end of the disk.\n");
		printk(KERN_WARNING "GPT:%lld != %lld\n",
			(unsigned long long)le64_to_cpu(pgpt->alternate_lba),
			(unsigned long long)lastlba);
		error_found++;
	}

	if (le64_to_cpu(agpt->my_lba) != lastlba) {
		printk(KERN_WARNING
		       "GPT:Alternate GPT header not at the end of the disk.\n");
		printk(KERN_WARNING "GPT:%lld != %lld\n",
			(unsigned long long)le64_to_cpu(agpt->my_lba),
			(unsigned long long)lastlba);
		error_found++;
	}

	if (error_found)
		printk(KERN_WARNING
		       "GPT: Use GNU Parted to correct GPT errors.\n");
	return;
}

/**
 * find_valid_gpt() - Search disk for valid GPT headers and PTEs
 * @state
 * @gpt is a GPT header ptr, filled on return.
 * @ptes is a PTEs ptr, filled on return.
 * Description: Returns 1 if valid, 0 on error.
 * If valid, returns pointers to newly allocated GPT header and PTEs.
 * Validity depends on PMBR being valid (or being overridden by the
 * 'gpt' kernel command line option) and finding either the Primary
 * GPT header and PTEs valid, or the Alternate GPT header and PTEs
 * valid.  If the Primary GPT header is not valid, the Alternate GPT header
 * is not checked unless the 'gpt' kernel command line option is passed.
 * This protects against devices which misreport their size, and forces
 * the user to decide to use the Alternate GPT.
 */
static int find_valid_gpt(struct parsed_partitions *state, gpt_header **gpt,
			  gpt_entry **ptes)
{
	int good_pgpt = 0, good_agpt = 0, good_pmbr = 0;
	gpt_header *pgpt = NULL, *agpt = NULL;
	gpt_entry *pptes = NULL, *aptes = NULL;
	legacy_mbr *legacymbr;
	u64 lastlba;

	if (!ptes)
		return 0;

	lastlba = last_lba(state->bdev);
        if (!force_gpt) {
                /* This will be added to the EFI Spec. per Intel after v1.02. */
                legacymbr = kzalloc(sizeof (*legacymbr), GFP_KERNEL);
                if (legacymbr) {
                        read_lba(state, 0, (u8 *) legacymbr,
				 sizeof (*legacymbr));
                        good_pmbr = is_pmbr_valid(legacymbr);
                        kfree(legacymbr);
                }
                if (!good_pmbr)
                        goto fail;
        }

	good_pgpt = is_gpt_valid(state, GPT_PRIMARY_PARTITION_TABLE_LBA,
				 &pgpt, &pptes);
        if (good_pgpt)
		good_agpt = is_gpt_valid(state,
					 le64_to_cpu(pgpt->alternate_lba),
					 &agpt, &aptes);
        if (!good_agpt && force_gpt)
                good_agpt = is_gpt_valid(state, lastlba, &agpt, &aptes);

        /* The obviously unsuccessful case */
        if (!good_pgpt && !good_agpt)
                goto fail;

        compare_gpts(pgpt, agpt, lastlba);

        /* The good cases */
        if (good_pgpt) {
                *gpt  = pgpt;
                *ptes = pptes;
                kfree(agpt);
                kfree(aptes);
                if (!good_agpt) {
                        printk(KERN_WARNING 
			       "Alternate GPT is invalid, "
                               "using primary GPT.\n");
                }
                return 1;
        }
        else if (good_agpt) {
                *gpt  = agpt;
                *ptes = aptes;
                kfree(pgpt);
                kfree(pptes);
                printk(KERN_WARNING 
                       "Primary GPT is invalid, using alternate GPT.\n");
                return 1;
        }

 fail:
        kfree(pgpt);
        kfree(agpt);
        kfree(pptes);
        kfree(aptes);
        *gpt = NULL;
        *ptes = NULL;
        return 0;
}

#ifdef CONFIG_APANIC_ON_MMC
static unsigned long apanic_partition_start;
#endif

/**
 * efi_partition(struct parsed_partitions *state)
 * @state
 *
 * Description: called from check.c, if the disk contains GPT
 * partitions, sets up partition entries in the kernel.
 *
 * If the first block on the disk is a legacy MBR,
 * it will get handled by msdos_partition().
 * If it's a Protective MBR, we'll handle it here.
 *
 * We do not create a Linux partition for GPT, but
 * only for the actual data partitions.
 * Returns:
 * -1 if unable to read the partition table
 *  0 if this isn't our partition table
 *  1 if successful
 *
 */
int efi_partition(struct parsed_partitions *state)
{
	gpt_header *gpt = NULL;
	gpt_entry *ptes = NULL;
	u32 i;
	unsigned ssz = bdev_logical_block_size(state->bdev) / 512;
	u8 unparsed_guid[37];
<<<<<<< HEAD

	partition_name = kzalloc(sizeof(ptes->partition_name), GFP_KERNEL);

	if (!partition_name)
		return 0;

	partition_name = kzalloc(sizeof(ptes->partition_name), GFP_KERNEL);

	if (!partition_name)
		return 0;
=======
>>>>>>> c20f18ce

	if (!find_valid_gpt(state, &gpt, &ptes) || !gpt || !ptes) {
		kfree(gpt);
		kfree(ptes);
		return 0;
	}

	pr_debug("GUID Partition Table is valid!  Yea!\n");

	for (i = 0; i < le32_to_cpu(gpt->num_partition_entries) && i < state->limit-1; i++) {
<<<<<<< HEAD
		int partition_name_len;
=======
>>>>>>> c20f18ce
		struct partition_meta_info *info;
		unsigned label_count = 0;
		unsigned label_max;
		u64 start = le64_to_cpu(ptes[i].starting_lba);
		u64 size = le64_to_cpu(ptes[i].ending_lba) -
			   le64_to_cpu(ptes[i].starting_lba) + 1ULL;

		if (!is_pte_valid(&ptes[i], last_lba(state->bdev)))
			continue;

<<<<<<< HEAD
		partition_name_len = utf16s_to_utf8s(ptes[i].partition_name,
						     sizeof(ptes[i].partition_name),
						     UTF16_LITTLE_ENDIAN,
						     partition_name,
                             sizeof(ptes[i].partition_name));
=======
		put_partition(state, i+1, start * ssz, size * ssz);

		/* If this is a RAID volume, tell md */
		if (!efi_guidcmp(ptes[i].partition_type_guid,
				 PARTITION_LINUX_RAID_GUID))
			state->parts[i + 1].flags = ADDPART_FLAG_RAID;

		info = &state->parts[i + 1].info;
		/* Instead of doing a manual swap to big endian, reuse the
		 * common ASCII hex format as the interim.
		 */
		efi_guid_unparse(&ptes[i].unique_partition_guid, unparsed_guid);
		part_pack_uuid(unparsed_guid, info->uuid);

		/* Naively convert UTF16-LE to 7 bits. */
		label_max = min(sizeof(info->volname) - 1,
				sizeof(ptes[i].partition_name));
		info->volname[label_max] = 0;
		while (label_count < label_max) {
			u8 c = ptes[i].partition_name[label_count] & 0xff;
			if (c && !isprint(c))
				c = '!';
			info->volname[label_count] = c;
			label_count++;
		}
		state->parts[i + 1].has_info = true;
>>>>>>> c20f18ce

#ifdef CONFIG_APANIC_ON_MMC
		if(strncmp(info->volname,CONFIG_APANIC_PLABEL,label_count) == 0) {
			apanic_partition_start = start * ssz;
			pr_debug("apanic partition found starts at %d \r\n", apanic_partition_start);
		}
#endif
<<<<<<< HEAD
		put_partition(state, i+1, start * ssz, size * ssz);

		/* If this is a RAID volume, tell md */
		if (!efi_guidcmp(ptes[i].partition_type_guid,
				 PARTITION_LINUX_RAID_GUID))
			state->parts[i + 1].flags = ADDPART_FLAG_RAID;

		info = &state->parts[i + 1].info;
		/* Instead of doing a manual swap to big endian, reuse the
		 * common ASCII hex format as the interim.
		 */
		efi_guid_unparse(&ptes[i].unique_partition_guid, unparsed_guid);
		part_pack_uuid(unparsed_guid, info->uuid);

		/* Naively convert UTF16-LE to 7 bits. */
		label_max = min(sizeof(info->volname) - 1,
				sizeof(ptes[i].partition_name));
		info->volname[label_max] = 0;
		while (label_count < label_max) {
			u8 c = ptes[i].partition_name[label_count] & 0xff;
			if (c && !isprint(c))
				c = '!';
			info->volname[label_count] = c;
			label_count++;
		}
		state->parts[i + 1].has_info = true;
=======
>>>>>>> c20f18ce
	}
	kfree(ptes);
	kfree(gpt);
	strlcat(state->pp_buf, "\n", PAGE_SIZE);
	return 1;
}

#ifdef CONFIG_APANIC_ON_MMC
unsigned long get_apanic_start_address(void)
{
	return apanic_partition_start;
}
EXPORT_SYMBOL(get_apanic_start_address);
#endif<|MERGE_RESOLUTION|>--- conflicted
+++ resolved
@@ -625,19 +625,11 @@
 	u32 i;
 	unsigned ssz = bdev_logical_block_size(state->bdev) / 512;
 	u8 unparsed_guid[37];
-<<<<<<< HEAD
 
 	partition_name = kzalloc(sizeof(ptes->partition_name), GFP_KERNEL);
 
 	if (!partition_name)
 		return 0;
-
-	partition_name = kzalloc(sizeof(ptes->partition_name), GFP_KERNEL);
-
-	if (!partition_name)
-		return 0;
-=======
->>>>>>> c20f18ce
 
 	if (!find_valid_gpt(state, &gpt, &ptes) || !gpt || !ptes) {
 		kfree(gpt);
@@ -648,10 +640,7 @@
 	pr_debug("GUID Partition Table is valid!  Yea!\n");
 
 	for (i = 0; i < le32_to_cpu(gpt->num_partition_entries) && i < state->limit-1; i++) {
-<<<<<<< HEAD
 		int partition_name_len;
-=======
->>>>>>> c20f18ce
 		struct partition_meta_info *info;
 		unsigned label_count = 0;
 		unsigned label_max;
@@ -662,13 +651,18 @@
 		if (!is_pte_valid(&ptes[i], last_lba(state->bdev)))
 			continue;
 
-<<<<<<< HEAD
 		partition_name_len = utf16s_to_utf8s(ptes[i].partition_name,
 						     sizeof(ptes[i].partition_name),
 						     UTF16_LITTLE_ENDIAN,
 						     partition_name,
                              sizeof(ptes[i].partition_name));
-=======
+
+#ifdef CONFIG_APANIC_ON_MMC
+		if(strncmp(partition_name,CONFIG_APANIC_PLABEL,partition_name_len) == 0) {
+			apanic_partition_start = start * ssz;
+			pr_debug("apanic partition found starts at %d \r\n", apanic_partition_start);
+		}
+#endif
 		put_partition(state, i+1, start * ssz, size * ssz);
 
 		/* If this is a RAID volume, tell md */
@@ -695,7 +689,6 @@
 			label_count++;
 		}
 		state->parts[i + 1].has_info = true;
->>>>>>> c20f18ce
 
 #ifdef CONFIG_APANIC_ON_MMC
 		if(strncmp(info->volname,CONFIG_APANIC_PLABEL,label_count) == 0) {
@@ -703,35 +696,6 @@
 			pr_debug("apanic partition found starts at %d \r\n", apanic_partition_start);
 		}
 #endif
-<<<<<<< HEAD
-		put_partition(state, i+1, start * ssz, size * ssz);
-
-		/* If this is a RAID volume, tell md */
-		if (!efi_guidcmp(ptes[i].partition_type_guid,
-				 PARTITION_LINUX_RAID_GUID))
-			state->parts[i + 1].flags = ADDPART_FLAG_RAID;
-
-		info = &state->parts[i + 1].info;
-		/* Instead of doing a manual swap to big endian, reuse the
-		 * common ASCII hex format as the interim.
-		 */
-		efi_guid_unparse(&ptes[i].unique_partition_guid, unparsed_guid);
-		part_pack_uuid(unparsed_guid, info->uuid);
-
-		/* Naively convert UTF16-LE to 7 bits. */
-		label_max = min(sizeof(info->volname) - 1,
-				sizeof(ptes[i].partition_name));
-		info->volname[label_max] = 0;
-		while (label_count < label_max) {
-			u8 c = ptes[i].partition_name[label_count] & 0xff;
-			if (c && !isprint(c))
-				c = '!';
-			info->volname[label_count] = c;
-			label_count++;
-		}
-		state->parts[i + 1].has_info = true;
-=======
->>>>>>> c20f18ce
 	}
 	kfree(ptes);
 	kfree(gpt);
