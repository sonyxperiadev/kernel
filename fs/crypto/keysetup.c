// SPDX-License-Identifier: GPL-2.0
/*
 * Key setup facility for FS encryption support.
 *
 * Copyright (C) 2015, Google, Inc.
 *
 * Originally written by Michael Halcrow, Ildar Muslukhov, and Uday Savagaonkar.
 * Heavily modified since then.
 */

#include <crypto/skcipher.h>
#include <linux/key.h>

#include "fscrypt_private.h"

struct fscrypt_mode fscrypt_modes[] = {
	[FSCRYPT_MODE_AES_256_XTS] = {
		.friendly_name = "AES-256-XTS",
		.cipher_str = "xts(aes)",
		.keysize = 64,
		.ivsize = 16,
		.blk_crypto_mode = BLK_ENCRYPTION_MODE_AES_256_XTS,
	},
	[FSCRYPT_MODE_AES_256_CTS] = {
		.friendly_name = "AES-256-CTS-CBC",
		.cipher_str = "cts(cbc(aes))",
		.keysize = 32,
		.ivsize = 16,
	},
	[FSCRYPT_MODE_AES_128_CBC] = {
		.friendly_name = "AES-128-CBC-ESSIV",
		.cipher_str = "essiv(cbc(aes),sha256)",
		.keysize = 16,
		.ivsize = 16,
		.blk_crypto_mode = BLK_ENCRYPTION_MODE_AES_128_CBC_ESSIV,
	},
	[FSCRYPT_MODE_AES_128_CTS] = {
		.friendly_name = "AES-128-CTS-CBC",
		.cipher_str = "cts(cbc(aes))",
		.keysize = 16,
		.ivsize = 16,
	},
	[FSCRYPT_MODE_ADIANTUM] = {
		.friendly_name = "Adiantum",
		.cipher_str = "adiantum(xchacha12,aes)",
		.keysize = 32,
		.ivsize = 32,
		.blk_crypto_mode = BLK_ENCRYPTION_MODE_ADIANTUM,
	},
};

static struct fscrypt_mode *
select_encryption_mode(const union fscrypt_policy *policy,
		       const struct inode *inode)
{
	if (S_ISREG(inode->i_mode))
		return &fscrypt_modes[fscrypt_policy_contents_mode(policy)];

	if (S_ISDIR(inode->i_mode) || S_ISLNK(inode->i_mode))
		return &fscrypt_modes[fscrypt_policy_fnames_mode(policy)];

	WARN_ONCE(1, "fscrypt: filesystem tried to load encryption info for inode %lu, which is not encryptable (file type %d)\n",
		  inode->i_ino, (inode->i_mode & S_IFMT));
	return ERR_PTR(-EINVAL);
}

/* Create a symmetric cipher object for the given encryption mode and key */
static struct crypto_skcipher *
fscrypt_allocate_skcipher(struct fscrypt_mode *mode, const u8 *raw_key,
			  const struct inode *inode)
{
	struct crypto_skcipher *tfm;
	int err;

	tfm = crypto_alloc_skcipher(mode->cipher_str, 0, 0);
	if (IS_ERR(tfm)) {
		if (PTR_ERR(tfm) == -ENOENT) {
			fscrypt_warn(inode,
				     "Missing crypto API support for %s (API name: \"%s\")",
				     mode->friendly_name, mode->cipher_str);
			return ERR_PTR(-ENOPKG);
		}
		fscrypt_err(inode, "Error allocating '%s' transform: %ld",
			    mode->cipher_str, PTR_ERR(tfm));
		return tfm;
	}
	if (!xchg(&mode->logged_impl_name, 1)) {
		/*
		 * fscrypt performance can vary greatly depending on which
		 * crypto algorithm implementation is used.  Help people debug
		 * performance problems by logging the ->cra_driver_name the
		 * first time a mode is used.
		 */
		pr_info("fscrypt: %s using implementation \"%s\"\n",
			mode->friendly_name, crypto_skcipher_driver_name(tfm));
	}
	if (WARN_ON(crypto_skcipher_ivsize(tfm) != mode->ivsize)) {
		err = -EINVAL;
		goto err_free_tfm;
	}
	crypto_skcipher_set_flags(tfm, CRYPTO_TFM_REQ_FORBID_WEAK_KEYS);
	err = crypto_skcipher_setkey(tfm, raw_key, mode->keysize);
	if (err)
		goto err_free_tfm;

	return tfm;

err_free_tfm:
	crypto_free_skcipher(tfm);
	return ERR_PTR(err);
}

/*
 * Prepare the crypto transform object or blk-crypto key in @prep_key, given the
 * raw key, encryption mode, and flag indicating which encryption implementation
 * (fs-layer or blk-crypto) will be used.
 */
int fscrypt_prepare_key(struct fscrypt_prepared_key *prep_key,
			const u8 *raw_key, unsigned int raw_key_size,
			bool is_hw_wrapped, const struct fscrypt_info *ci)
{
	struct crypto_skcipher *tfm;

	if (fscrypt_using_inline_encryption(ci))
		return fscrypt_prepare_inline_crypt_key(prep_key,
				raw_key, raw_key_size, is_hw_wrapped, ci);

	if (WARN_ON(is_hw_wrapped || raw_key_size != ci->ci_mode->keysize))
		return -EINVAL;

	tfm = fscrypt_allocate_skcipher(ci->ci_mode, raw_key, ci->ci_inode);
	if (IS_ERR(tfm))
		return PTR_ERR(tfm);
	/*
	 * Pairs with READ_ONCE() in fscrypt_is_key_prepared().  (Only matters
	 * for the per-mode keys, which are shared by multiple inodes.)
	 */
	smp_store_release(&prep_key->tfm, tfm);
	return 0;
}

/* Destroy a crypto transform object and/or blk-crypto key. */
void fscrypt_destroy_prepared_key(struct fscrypt_prepared_key *prep_key)
{
	crypto_free_skcipher(prep_key->tfm);
	fscrypt_destroy_inline_crypt_key(prep_key);
}

/* Given a per-file encryption key, set up the file's crypto transform object */
int fscrypt_set_per_file_enc_key(struct fscrypt_info *ci, const u8 *raw_key)
{
	ci->ci_owns_key = true;
<<<<<<< HEAD
	return fscrypt_prepare_key(&ci->ci_key, derived_key, ci->ci_mode->keysize,
=======
	return fscrypt_prepare_key(&ci->ci_key, raw_key, ci->ci_mode->keysize,
>>>>>>> a5f1397e
				   false /*is_hw_wrapped*/, ci);
}

static int setup_per_mode_enc_key(struct fscrypt_info *ci,
				  struct fscrypt_master_key *mk,
				  struct fscrypt_prepared_key *keys,
				  u8 hkdf_context, bool include_fs_uuid)
{
	static DEFINE_MUTEX(mode_key_setup_mutex);
	const struct inode *inode = ci->ci_inode;
	const struct super_block *sb = inode->i_sb;
	struct fscrypt_mode *mode = ci->ci_mode;
	const u8 mode_num = mode - fscrypt_modes;
	struct fscrypt_prepared_key *prep_key;
	u8 mode_key[FSCRYPT_MAX_KEY_SIZE];
	u8 hkdf_info[sizeof(mode_num) + sizeof(sb->s_uuid)];
	unsigned int hkdf_infolen = 0;
	int err;

	if (WARN_ON(mode_num > __FSCRYPT_MODE_MAX))
		return -EINVAL;

	prep_key = &keys[mode_num];
	if (fscrypt_is_key_prepared(prep_key, ci)) {
		ci->ci_key = *prep_key;
		return 0;
	}

	mutex_lock(&mode_key_setup_mutex);

	if (fscrypt_is_key_prepared(prep_key, ci))
		goto done_unlock;

	if (mk->mk_secret.is_hw_wrapped && S_ISREG(inode->i_mode)) {
		int i;

		if (!fscrypt_using_inline_encryption(ci)) {
			fscrypt_warn(ci->ci_inode,
				     "Hardware-wrapped keys require inline encryption (-o inlinecrypt)");
			err = -EINVAL;
			goto out_unlock;
		}
		for (i = 0; i <= __FSCRYPT_MODE_MAX; i++) {
			if (fscrypt_is_key_prepared(&keys[i], ci)) {
				fscrypt_warn(ci->ci_inode,
					     "Each hardware-wrapped key can only be used with one encryption mode");
				err = -EINVAL;
				goto out_unlock;
			}
		}
		err = fscrypt_prepare_key(prep_key, mk->mk_secret.raw,
					  mk->mk_secret.size, true, ci);
		if (err)
			goto out_unlock;
	} else {
		BUILD_BUG_ON(sizeof(mode_num) != 1);
		BUILD_BUG_ON(sizeof(sb->s_uuid) != 16);
		BUILD_BUG_ON(sizeof(hkdf_info) != 17);
		hkdf_info[hkdf_infolen++] = mode_num;
		if (include_fs_uuid) {
			memcpy(&hkdf_info[hkdf_infolen], &sb->s_uuid,
				   sizeof(sb->s_uuid));
			hkdf_infolen += sizeof(sb->s_uuid);
		}
		err = fscrypt_hkdf_expand(&mk->mk_secret.hkdf,
					  hkdf_context, hkdf_info, hkdf_infolen,
					  mode_key, mode->keysize);
		if (err)
			goto out_unlock;
		err = fscrypt_prepare_key(prep_key, mode_key, mode->keysize,
					  false /*is_hw_wrapped*/, ci);
		memzero_explicit(mode_key, mode->keysize);
		if (err)
			goto out_unlock;
	}
done_unlock:
	ci->ci_key = *prep_key;
	err = 0;
out_unlock:
	mutex_unlock(&mode_key_setup_mutex);
	return err;
}

int fscrypt_derive_dirhash_key(struct fscrypt_info *ci,
			       const struct fscrypt_master_key *mk)
{
	int err;

	err = fscrypt_hkdf_expand(&mk->mk_secret.hkdf, HKDF_CONTEXT_DIRHASH_KEY,
				  ci->ci_nonce, FS_KEY_DERIVATION_NONCE_SIZE,
				  (u8 *)&ci->ci_dirhash_key,
				  sizeof(ci->ci_dirhash_key));
	if (err)
		return err;
	ci->ci_dirhash_key_initialized = true;
	return 0;
}

static int fscrypt_setup_v2_file_key(struct fscrypt_info *ci,
				     struct fscrypt_master_key *mk)
{
	int err;

	if (mk->mk_secret.is_hw_wrapped &&
	    !(ci->ci_policy.v2.flags & FSCRYPT_POLICY_FLAG_IV_INO_LBLK_64)) {
		fscrypt_warn(ci->ci_inode,
			     "Hardware-wrapped keys are only supported with IV_INO_LBLK_64 policies");
		return -EINVAL;
	}

	if (ci->ci_policy.v2.flags & FSCRYPT_POLICY_FLAG_DIRECT_KEY) {
		/*
		 * DIRECT_KEY: instead of deriving per-file encryption keys, the
		 * per-file nonce will be included in all the IVs.  But unlike
		 * v1 policies, for v2 policies in this case we don't encrypt
		 * with the master key directly but rather derive a per-mode
		 * encryption key.  This ensures that the master key is
		 * consistently used only for HKDF, avoiding key reuse issues.
		 */
		err = setup_per_mode_enc_key(ci, mk, mk->mk_direct_keys,
					     HKDF_CONTEXT_DIRECT_KEY, false);
	} else if (ci->ci_policy.v2.flags &
		   FSCRYPT_POLICY_FLAG_IV_INO_LBLK_64) {
		/*
		 * IV_INO_LBLK_64: encryption keys are derived from (master_key,
		 * mode_num, filesystem_uuid), and inode number is included in
		 * the IVs.  This format is optimized for use with inline
		 * encryption hardware compliant with the UFS or eMMC standards.
		 */
		err = setup_per_mode_enc_key(ci, mk, mk->mk_iv_ino_lblk_64_keys,
					     HKDF_CONTEXT_IV_INO_LBLK_64_KEY,
					     true);
	} else {
		u8 derived_key[FSCRYPT_MAX_KEY_SIZE];

		err = fscrypt_hkdf_expand(&mk->mk_secret.hkdf,
					  HKDF_CONTEXT_PER_FILE_ENC_KEY,
					  ci->ci_nonce,
					  FS_KEY_DERIVATION_NONCE_SIZE,
					  derived_key, ci->ci_mode->keysize);
		if (err)
			return err;

		err = fscrypt_set_per_file_enc_key(ci, derived_key);
		memzero_explicit(derived_key, ci->ci_mode->keysize);
	}
	if (err)
		return err;

	/* Derive a secret dirhash key for directories that need it. */
	if (S_ISDIR(ci->ci_inode->i_mode) && IS_CASEFOLDED(ci->ci_inode)) {
		err = fscrypt_derive_dirhash_key(ci, mk);
		if (err)
			return err;
	}

	return 0;
}

/*
 * Find the master key, then set up the inode's actual encryption key.
 *
 * If the master key is found in the filesystem-level keyring, then the
 * corresponding 'struct key' is returned in *master_key_ret with
 * ->mk_secret_sem read-locked.  This is needed to ensure that only one task
 * links the fscrypt_info into ->mk_decrypted_inodes (as multiple tasks may race
 * to create an fscrypt_info for the same inode), and to synchronize the master
 * key being removed with a new inode starting to use it.
 */
static int setup_file_encryption_key(struct fscrypt_info *ci,
				     struct key **master_key_ret)
{
	struct key *key;
	struct fscrypt_master_key *mk = NULL;
	struct fscrypt_key_specifier mk_spec;
	int err;

	fscrypt_select_encryption_impl(ci);

	switch (ci->ci_policy.version) {
	case FSCRYPT_POLICY_V1:
		mk_spec.type = FSCRYPT_KEY_SPEC_TYPE_DESCRIPTOR;
		memcpy(mk_spec.u.descriptor,
		       ci->ci_policy.v1.master_key_descriptor,
		       FSCRYPT_KEY_DESCRIPTOR_SIZE);
		break;
	case FSCRYPT_POLICY_V2:
		mk_spec.type = FSCRYPT_KEY_SPEC_TYPE_IDENTIFIER;
		memcpy(mk_spec.u.identifier,
		       ci->ci_policy.v2.master_key_identifier,
		       FSCRYPT_KEY_IDENTIFIER_SIZE);
		break;
	default:
		WARN_ON(1);
		return -EINVAL;
	}

	key = fscrypt_find_master_key(ci->ci_inode->i_sb, &mk_spec);
	if (IS_ERR(key)) {
		if (key != ERR_PTR(-ENOKEY) ||
		    ci->ci_policy.version != FSCRYPT_POLICY_V1)
			return PTR_ERR(key);

		/*
		 * As a legacy fallback for v1 policies, search for the key in
		 * the current task's subscribed keyrings too.  Don't move this
		 * to before the search of ->s_master_keys, since users
		 * shouldn't be able to override filesystem-level keys.
		 */
		return fscrypt_setup_v1_file_key_via_subscribed_keyrings(ci);
	}

	mk = key->payload.data[0];
	down_read(&mk->mk_secret_sem);

	/* Has the secret been removed (via FS_IOC_REMOVE_ENCRYPTION_KEY)? */
	if (!is_master_key_secret_present(&mk->mk_secret)) {
		err = -ENOKEY;
		goto out_release_key;
	}

	/*
	 * Require that the master key be at least as long as the derived key.
	 * Otherwise, the derived key cannot possibly contain as much entropy as
	 * that required by the encryption mode it will be used for.  For v1
	 * policies it's also required for the KDF to work at all.
	 */
	if (mk->mk_secret.size < ci->ci_mode->keysize) {
		fscrypt_warn(NULL,
			     "key with %s %*phN is too short (got %u bytes, need %u+ bytes)",
			     master_key_spec_type(&mk_spec),
			     master_key_spec_len(&mk_spec), (u8 *)&mk_spec.u,
			     mk->mk_secret.size, ci->ci_mode->keysize);
		err = -ENOKEY;
		goto out_release_key;
	}

	switch (ci->ci_policy.version) {
	case FSCRYPT_POLICY_V1:
		err = fscrypt_setup_v1_file_key(ci, mk->mk_secret.raw);
		break;
	case FSCRYPT_POLICY_V2:
		err = fscrypt_setup_v2_file_key(ci, mk);
		break;
	default:
		WARN_ON(1);
		err = -EINVAL;
		break;
	}
	if (err)
		goto out_release_key;

	*master_key_ret = key;
	return 0;

out_release_key:
	up_read(&mk->mk_secret_sem);
	key_put(key);
	return err;
}

static void put_crypt_info(struct fscrypt_info *ci)
{
	struct key *key;

	if (!ci)
		return;

	if (ci->ci_direct_key)
		fscrypt_put_direct_key(ci->ci_direct_key);
	else if (ci->ci_owns_key)
		fscrypt_destroy_prepared_key(&ci->ci_key);

	key = ci->ci_master_key;
	if (key) {
		struct fscrypt_master_key *mk = key->payload.data[0];

		/*
		 * Remove this inode from the list of inodes that were unlocked
		 * with the master key.
		 *
		 * In addition, if we're removing the last inode from a key that
		 * already had its secret removed, invalidate the key so that it
		 * gets removed from ->s_master_keys.
		 */
		spin_lock(&mk->mk_decrypted_inodes_lock);
		list_del(&ci->ci_master_key_link);
		spin_unlock(&mk->mk_decrypted_inodes_lock);
		if (refcount_dec_and_test(&mk->mk_refcount))
			key_invalidate(key);
		key_put(key);
	}
	memzero_explicit(ci, sizeof(*ci));
	kmem_cache_free(fscrypt_info_cachep, ci);
}

int fscrypt_get_encryption_info(struct inode *inode)
{
	struct fscrypt_info *crypt_info;
	union fscrypt_context ctx;
	struct fscrypt_mode *mode;
	struct key *master_key = NULL;
	int res;

	if (fscrypt_has_encryption_key(inode))
		return 0;

	res = fscrypt_initialize(inode->i_sb->s_cop->flags);
	if (res)
		return res;

	res = inode->i_sb->s_cop->get_context(inode, &ctx, sizeof(ctx));
	if (res < 0) {
		if (!fscrypt_dummy_context_enabled(inode) ||
		    IS_ENCRYPTED(inode)) {
			fscrypt_warn(inode,
				     "Error %d getting encryption context",
				     res);
			return res;
		}
		/* Fake up a context for an unencrypted directory */
		memset(&ctx, 0, sizeof(ctx));
		ctx.version = FSCRYPT_CONTEXT_V1;
		ctx.v1.contents_encryption_mode = FSCRYPT_MODE_AES_256_XTS;
		ctx.v1.filenames_encryption_mode = FSCRYPT_MODE_AES_256_CTS;
		memset(ctx.v1.master_key_descriptor, 0x42,
		       FSCRYPT_KEY_DESCRIPTOR_SIZE);
		res = sizeof(ctx.v1);
	}

	crypt_info = kmem_cache_zalloc(fscrypt_info_cachep, GFP_NOFS);
	if (!crypt_info)
		return -ENOMEM;

	crypt_info->ci_inode = inode;

	res = fscrypt_policy_from_context(&crypt_info->ci_policy, &ctx, res);
	if (res) {
		fscrypt_warn(inode,
			     "Unrecognized or corrupt encryption context");
		goto out;
	}

	switch (ctx.version) {
	case FSCRYPT_CONTEXT_V1:
		memcpy(crypt_info->ci_nonce, ctx.v1.nonce,
		       FS_KEY_DERIVATION_NONCE_SIZE);
		break;
	case FSCRYPT_CONTEXT_V2:
		memcpy(crypt_info->ci_nonce, ctx.v2.nonce,
		       FS_KEY_DERIVATION_NONCE_SIZE);
		break;
	default:
		WARN_ON(1);
		res = -EINVAL;
		goto out;
	}

	if (!fscrypt_supported_policy(&crypt_info->ci_policy, inode)) {
		res = -EINVAL;
		goto out;
	}

	mode = select_encryption_mode(&crypt_info->ci_policy, inode);
	if (IS_ERR(mode)) {
		res = PTR_ERR(mode);
		goto out;
	}
	WARN_ON(mode->ivsize > FSCRYPT_MAX_IV_SIZE);
	crypt_info->ci_mode = mode;

	res = setup_file_encryption_key(crypt_info, &master_key);
	if (res)
		goto out;

	if (cmpxchg_release(&inode->i_crypt_info, NULL, crypt_info) == NULL) {
		if (master_key) {
			struct fscrypt_master_key *mk =
				master_key->payload.data[0];

			refcount_inc(&mk->mk_refcount);
			crypt_info->ci_master_key = key_get(master_key);
			spin_lock(&mk->mk_decrypted_inodes_lock);
			list_add(&crypt_info->ci_master_key_link,
				 &mk->mk_decrypted_inodes);
			spin_unlock(&mk->mk_decrypted_inodes_lock);
		}
		crypt_info = NULL;
	}
	res = 0;
out:
	if (master_key) {
		struct fscrypt_master_key *mk = master_key->payload.data[0];

		up_read(&mk->mk_secret_sem);
		key_put(master_key);
	}
	if (res == -ENOKEY)
		res = 0;
	put_crypt_info(crypt_info);
	return res;
}
EXPORT_SYMBOL(fscrypt_get_encryption_info);

/**
 * fscrypt_put_encryption_info - free most of an inode's fscrypt data
 *
 * Free the inode's fscrypt_info.  Filesystems must call this when the inode is
 * being evicted.  An RCU grace period need not have elapsed yet.
 */
void fscrypt_put_encryption_info(struct inode *inode)
{
	put_crypt_info(inode->i_crypt_info);
	inode->i_crypt_info = NULL;
}
EXPORT_SYMBOL(fscrypt_put_encryption_info);

/**
 * fscrypt_free_inode - free an inode's fscrypt data requiring RCU delay
 *
 * Free the inode's cached decrypted symlink target, if any.  Filesystems must
 * call this after an RCU grace period, just before they free the inode.
 */
void fscrypt_free_inode(struct inode *inode)
{
	if (IS_ENCRYPTED(inode) && S_ISLNK(inode->i_mode)) {
		kfree(inode->i_link);
		inode->i_link = NULL;
	}
}
EXPORT_SYMBOL(fscrypt_free_inode);

/**
 * fscrypt_drop_inode - check whether the inode's master key has been removed
 *
 * Filesystems supporting fscrypt must call this from their ->drop_inode()
 * method so that encrypted inodes are evicted as soon as they're no longer in
 * use and their master key has been removed.
 *
 * Return: 1 if fscrypt wants the inode to be evicted now, otherwise 0
 */
int fscrypt_drop_inode(struct inode *inode)
{
	const struct fscrypt_info *ci = READ_ONCE(inode->i_crypt_info);
	const struct fscrypt_master_key *mk;

	/*
	 * If ci is NULL, then the inode doesn't have an encryption key set up
	 * so it's irrelevant.  If ci_master_key is NULL, then the master key
	 * was provided via the legacy mechanism of the process-subscribed
	 * keyrings, so we don't know whether it's been removed or not.
	 */
	if (!ci || !ci->ci_master_key)
		return 0;
	mk = ci->ci_master_key->payload.data[0];

	/*
	 * Note: since we aren't holding ->mk_secret_sem, the result here can
	 * immediately become outdated.  But there's no correctness problem with
	 * unnecessarily evicting.  Nor is there a correctness problem with not
	 * evicting while iput() is racing with the key being removed, since
	 * then the thread removing the key will either evict the inode itself
	 * or will correctly detect that it wasn't evicted due to the race.
	 */
	return !is_master_key_secret_present(&mk->mk_secret);
}
EXPORT_SYMBOL_GPL(fscrypt_drop_inode);<|MERGE_RESOLUTION|>--- conflicted
+++ resolved
@@ -150,11 +150,7 @@
 int fscrypt_set_per_file_enc_key(struct fscrypt_info *ci, const u8 *raw_key)
 {
 	ci->ci_owns_key = true;
-<<<<<<< HEAD
-	return fscrypt_prepare_key(&ci->ci_key, derived_key, ci->ci_mode->keysize,
-=======
 	return fscrypt_prepare_key(&ci->ci_key, raw_key, ci->ci_mode->keysize,
->>>>>>> a5f1397e
 				   false /*is_hw_wrapped*/, ci);
 }
 
