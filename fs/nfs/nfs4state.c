--- conflicted
+++ resolved
@@ -1452,11 +1452,7 @@
 				}
 				spin_unlock(&state->state_lock);
 				nfs4_put_open_state(state);
-<<<<<<< HEAD
-				clear_bit(NFS4CLNT_RECLAIM_NOGRACE,
-=======
 				clear_bit(NFS_STATE_RECLAIM_NOGRACE,
->>>>>>> e39c1790
 					&state->flags);
 				spin_lock(&sp->so_lock);
 				goto restart;
