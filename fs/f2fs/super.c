// SPDX-License-Identifier: GPL-2.0
/*
 * fs/f2fs/super.c
 *
 * Copyright (c) 2012 Samsung Electronics Co., Ltd.
 *             http://www.samsung.com/
 */
#include <linux/module.h>
#include <linux/init.h>
#include <linux/fs.h>
#include <linux/statfs.h>
#include <linux/buffer_head.h>
#include <linux/backing-dev.h>
#include <linux/kthread.h>
#include <linux/parser.h>
#include <linux/mount.h>
#include <linux/seq_file.h>
#include <linux/proc_fs.h>
#include <linux/random.h>
#include <linux/exportfs.h>
#include <linux/blkdev.h>
#include <linux/quotaops.h>
#include <linux/f2fs_fs.h>
#include <linux/sysfs.h>
#include <linux/quota.h>
#include <linux/unicode.h>

#include "f2fs.h"
#include "node.h"
#include "segment.h"
#include "xattr.h"
#include "gc.h"
#include "trace.h"

#define CREATE_TRACE_POINTS
#include <trace/events/f2fs.h>

static struct kmem_cache *f2fs_inode_cachep;

#ifdef CONFIG_F2FS_FAULT_INJECTION

const char *f2fs_fault_name[FAULT_MAX] = {
	[FAULT_KMALLOC]		= "kmalloc",
	[FAULT_KVMALLOC]	= "kvmalloc",
	[FAULT_PAGE_ALLOC]	= "page alloc",
	[FAULT_PAGE_GET]	= "page get",
	[FAULT_ALLOC_BIO]	= "alloc bio",
	[FAULT_ALLOC_NID]	= "alloc nid",
	[FAULT_ORPHAN]		= "orphan",
	[FAULT_BLOCK]		= "no more block",
	[FAULT_DIR_DEPTH]	= "too big dir depth",
	[FAULT_EVICT_INODE]	= "evict_inode fail",
	[FAULT_TRUNCATE]	= "truncate fail",
	[FAULT_READ_IO]		= "read IO error",
	[FAULT_CHECKPOINT]	= "checkpoint error",
	[FAULT_DISCARD]		= "discard error",
	[FAULT_WRITE_IO]	= "write IO error",
};

void f2fs_build_fault_attr(struct f2fs_sb_info *sbi, unsigned int rate,
							unsigned int type)
{
	struct f2fs_fault_info *ffi = &F2FS_OPTION(sbi).fault_info;

	if (rate) {
		atomic_set(&ffi->inject_ops, 0);
		ffi->inject_rate = rate;
	}

	if (type)
		ffi->inject_type = type;

	if (!rate && !type)
		memset(ffi, 0, sizeof(struct f2fs_fault_info));
}
#endif

/* f2fs-wide shrinker description */
static struct shrinker f2fs_shrinker_info = {
	.scan_objects = f2fs_shrink_scan,
	.count_objects = f2fs_shrink_count,
	.seeks = DEFAULT_SEEKS,
};

enum {
	Opt_gc_background,
	Opt_disable_roll_forward,
	Opt_norecovery,
	Opt_discard,
	Opt_nodiscard,
	Opt_noheap,
	Opt_heap,
	Opt_user_xattr,
	Opt_nouser_xattr,
	Opt_acl,
	Opt_noacl,
	Opt_active_logs,
	Opt_disable_ext_identify,
	Opt_inline_xattr,
	Opt_noinline_xattr,
	Opt_inline_xattr_size,
	Opt_inline_data,
	Opt_inline_dentry,
	Opt_noinline_dentry,
	Opt_flush_merge,
	Opt_noflush_merge,
	Opt_nobarrier,
	Opt_fastboot,
	Opt_extent_cache,
	Opt_noextent_cache,
	Opt_noinline_data,
	Opt_data_flush,
	Opt_reserve_root,
	Opt_resgid,
	Opt_resuid,
	Opt_mode,
	Opt_io_size_bits,
	Opt_fault_injection,
	Opt_fault_type,
	Opt_lazytime,
	Opt_nolazytime,
	Opt_quota,
	Opt_noquota,
	Opt_usrquota,
	Opt_grpquota,
	Opt_prjquota,
	Opt_usrjquota,
	Opt_grpjquota,
	Opt_prjjquota,
	Opt_offusrjquota,
	Opt_offgrpjquota,
	Opt_offprjjquota,
	Opt_jqfmt_vfsold,
	Opt_jqfmt_vfsv0,
	Opt_jqfmt_vfsv1,
	Opt_whint,
	Opt_alloc,
	Opt_fsync,
	Opt_test_dummy_encryption,
	Opt_inlinecrypt,
	Opt_checkpoint_disable,
	Opt_checkpoint_disable_cap,
	Opt_checkpoint_disable_cap_perc,
	Opt_checkpoint_enable,
	Opt_err,
};

static match_table_t f2fs_tokens = {
	{Opt_gc_background, "background_gc=%s"},
	{Opt_disable_roll_forward, "disable_roll_forward"},
	{Opt_norecovery, "norecovery"},
	{Opt_discard, "discard"},
	{Opt_nodiscard, "nodiscard"},
	{Opt_noheap, "no_heap"},
	{Opt_heap, "heap"},
	{Opt_user_xattr, "user_xattr"},
	{Opt_nouser_xattr, "nouser_xattr"},
	{Opt_acl, "acl"},
	{Opt_noacl, "noacl"},
	{Opt_active_logs, "active_logs=%u"},
	{Opt_disable_ext_identify, "disable_ext_identify"},
	{Opt_inline_xattr, "inline_xattr"},
	{Opt_noinline_xattr, "noinline_xattr"},
	{Opt_inline_xattr_size, "inline_xattr_size=%u"},
	{Opt_inline_data, "inline_data"},
	{Opt_inline_dentry, "inline_dentry"},
	{Opt_noinline_dentry, "noinline_dentry"},
	{Opt_flush_merge, "flush_merge"},
	{Opt_noflush_merge, "noflush_merge"},
	{Opt_nobarrier, "nobarrier"},
	{Opt_fastboot, "fastboot"},
	{Opt_extent_cache, "extent_cache"},
	{Opt_noextent_cache, "noextent_cache"},
	{Opt_noinline_data, "noinline_data"},
	{Opt_data_flush, "data_flush"},
	{Opt_reserve_root, "reserve_root=%u"},
	{Opt_resgid, "resgid=%u"},
	{Opt_resuid, "resuid=%u"},
	{Opt_mode, "mode=%s"},
	{Opt_io_size_bits, "io_bits=%u"},
	{Opt_fault_injection, "fault_injection=%u"},
	{Opt_fault_type, "fault_type=%u"},
	{Opt_lazytime, "lazytime"},
	{Opt_nolazytime, "nolazytime"},
	{Opt_quota, "quota"},
	{Opt_noquota, "noquota"},
	{Opt_usrquota, "usrquota"},
	{Opt_grpquota, "grpquota"},
	{Opt_prjquota, "prjquota"},
	{Opt_usrjquota, "usrjquota=%s"},
	{Opt_grpjquota, "grpjquota=%s"},
	{Opt_prjjquota, "prjjquota=%s"},
	{Opt_offusrjquota, "usrjquota="},
	{Opt_offgrpjquota, "grpjquota="},
	{Opt_offprjjquota, "prjjquota="},
	{Opt_jqfmt_vfsold, "jqfmt=vfsold"},
	{Opt_jqfmt_vfsv0, "jqfmt=vfsv0"},
	{Opt_jqfmt_vfsv1, "jqfmt=vfsv1"},
	{Opt_whint, "whint_mode=%s"},
	{Opt_alloc, "alloc_mode=%s"},
	{Opt_fsync, "fsync_mode=%s"},
	{Opt_test_dummy_encryption, "test_dummy_encryption"},
	{Opt_inlinecrypt, "inlinecrypt"},
	{Opt_checkpoint_disable, "checkpoint=disable"},
	{Opt_checkpoint_disable_cap, "checkpoint=disable:%u"},
	{Opt_checkpoint_disable_cap_perc, "checkpoint=disable:%u%%"},
	{Opt_checkpoint_enable, "checkpoint=enable"},
	{Opt_err, NULL},
};

void f2fs_printk(struct f2fs_sb_info *sbi, const char *fmt, ...)
{
	struct va_format vaf;
	va_list args;
	int level;

	va_start(args, fmt);

	level = printk_get_level(fmt);
	vaf.fmt = printk_skip_level(fmt);
	vaf.va = &args;
	printk("%c%cF2FS-fs (%s): %pV\n",
	       KERN_SOH_ASCII, level, sbi->sb->s_id, &vaf);

	va_end(args);
}

#ifdef CONFIG_UNICODE
static const struct f2fs_sb_encodings {
	__u16 magic;
	char *name;
	char *version;
} f2fs_sb_encoding_map[] = {
	{F2FS_ENC_UTF8_12_1, "utf8", "12.1.0"},
};

static int f2fs_sb_read_encoding(const struct f2fs_super_block *sb,
				 const struct f2fs_sb_encodings **encoding,
				 __u16 *flags)
{
	__u16 magic = le16_to_cpu(sb->s_encoding);
	int i;

	for (i = 0; i < ARRAY_SIZE(f2fs_sb_encoding_map); i++)
		if (magic == f2fs_sb_encoding_map[i].magic)
			break;

	if (i >= ARRAY_SIZE(f2fs_sb_encoding_map))
		return -EINVAL;

	*encoding = &f2fs_sb_encoding_map[i];
	*flags = le16_to_cpu(sb->s_encoding_flags);

	return 0;
}
#endif

static inline void limit_reserve_root(struct f2fs_sb_info *sbi)
{
	block_t limit = min((sbi->user_block_count << 1) / 1000,
			sbi->user_block_count - sbi->reserved_blocks);

	/* limit is 0.2% */
	if (test_opt(sbi, RESERVE_ROOT) &&
			F2FS_OPTION(sbi).root_reserved_blocks > limit) {
		F2FS_OPTION(sbi).root_reserved_blocks = limit;
		f2fs_info(sbi, "Reduce reserved blocks for root = %u",
			  F2FS_OPTION(sbi).root_reserved_blocks);
	}
	if (!test_opt(sbi, RESERVE_ROOT) &&
		(!uid_eq(F2FS_OPTION(sbi).s_resuid,
				make_kuid(&init_user_ns, F2FS_DEF_RESUID)) ||
		!gid_eq(F2FS_OPTION(sbi).s_resgid,
				make_kgid(&init_user_ns, F2FS_DEF_RESGID))))
		f2fs_info(sbi, "Ignore s_resuid=%u, s_resgid=%u w/o reserve_root",
			  from_kuid_munged(&init_user_ns,
					   F2FS_OPTION(sbi).s_resuid),
			  from_kgid_munged(&init_user_ns,
					   F2FS_OPTION(sbi).s_resgid));
}

static void init_once(void *foo)
{
	struct f2fs_inode_info *fi = (struct f2fs_inode_info *) foo;

	inode_init_once(&fi->vfs_inode);
}

#ifdef CONFIG_QUOTA
static const char * const quotatypes[] = INITQFNAMES;
#define QTYPE2NAME(t) (quotatypes[t])
static int f2fs_set_qf_name(struct super_block *sb, int qtype,
							substring_t *args)
{
	struct f2fs_sb_info *sbi = F2FS_SB(sb);
	char *qname;
	int ret = -EINVAL;

	if (sb_any_quota_loaded(sb) && !F2FS_OPTION(sbi).s_qf_names[qtype]) {
		f2fs_err(sbi, "Cannot change journaled quota options when quota turned on");
		return -EINVAL;
	}
	if (f2fs_sb_has_quota_ino(sbi)) {
		f2fs_info(sbi, "QUOTA feature is enabled, so ignore qf_name");
		return 0;
	}

	qname = match_strdup(args);
	if (!qname) {
		f2fs_err(sbi, "Not enough memory for storing quotafile name");
		return -ENOMEM;
	}
	if (F2FS_OPTION(sbi).s_qf_names[qtype]) {
		if (strcmp(F2FS_OPTION(sbi).s_qf_names[qtype], qname) == 0)
			ret = 0;
		else
			f2fs_err(sbi, "%s quota file already specified",
				 QTYPE2NAME(qtype));
		goto errout;
	}
	if (strchr(qname, '/')) {
		f2fs_err(sbi, "quotafile must be on filesystem root");
		goto errout;
	}
	F2FS_OPTION(sbi).s_qf_names[qtype] = qname;
	set_opt(sbi, QUOTA);
	return 0;
errout:
	kvfree(qname);
	return ret;
}

static int f2fs_clear_qf_name(struct super_block *sb, int qtype)
{
	struct f2fs_sb_info *sbi = F2FS_SB(sb);

	if (sb_any_quota_loaded(sb) && F2FS_OPTION(sbi).s_qf_names[qtype]) {
		f2fs_err(sbi, "Cannot change journaled quota options when quota turned on");
		return -EINVAL;
	}
	kvfree(F2FS_OPTION(sbi).s_qf_names[qtype]);
	F2FS_OPTION(sbi).s_qf_names[qtype] = NULL;
	return 0;
}

static int f2fs_check_quota_options(struct f2fs_sb_info *sbi)
{
	/*
	 * We do the test below only for project quotas. 'usrquota' and
	 * 'grpquota' mount options are allowed even without quota feature
	 * to support legacy quotas in quota files.
	 */
	if (test_opt(sbi, PRJQUOTA) && !f2fs_sb_has_project_quota(sbi)) {
		f2fs_err(sbi, "Project quota feature not enabled. Cannot enable project quota enforcement.");
		return -1;
	}
	if (F2FS_OPTION(sbi).s_qf_names[USRQUOTA] ||
			F2FS_OPTION(sbi).s_qf_names[GRPQUOTA] ||
			F2FS_OPTION(sbi).s_qf_names[PRJQUOTA]) {
		if (test_opt(sbi, USRQUOTA) &&
				F2FS_OPTION(sbi).s_qf_names[USRQUOTA])
			clear_opt(sbi, USRQUOTA);

		if (test_opt(sbi, GRPQUOTA) &&
				F2FS_OPTION(sbi).s_qf_names[GRPQUOTA])
			clear_opt(sbi, GRPQUOTA);

		if (test_opt(sbi, PRJQUOTA) &&
				F2FS_OPTION(sbi).s_qf_names[PRJQUOTA])
			clear_opt(sbi, PRJQUOTA);

		if (test_opt(sbi, GRPQUOTA) || test_opt(sbi, USRQUOTA) ||
				test_opt(sbi, PRJQUOTA)) {
			f2fs_err(sbi, "old and new quota format mixing");
			return -1;
		}

		if (!F2FS_OPTION(sbi).s_jquota_fmt) {
			f2fs_err(sbi, "journaled quota format not specified");
			return -1;
		}
	}

	if (f2fs_sb_has_quota_ino(sbi) && F2FS_OPTION(sbi).s_jquota_fmt) {
		f2fs_info(sbi, "QUOTA feature is enabled, so ignore jquota_fmt");
		F2FS_OPTION(sbi).s_jquota_fmt = 0;
	}
	return 0;
}
#endif

static int parse_options(struct super_block *sb, char *options)
{
	struct f2fs_sb_info *sbi = F2FS_SB(sb);
	substring_t args[MAX_OPT_ARGS];
	char *p, *name;
	int arg = 0;
	kuid_t uid;
	kgid_t gid;
#ifdef CONFIG_QUOTA
	int ret;
#endif

	if (!options)
		return 0;

	while ((p = strsep(&options, ",")) != NULL) {
		int token;
		if (!*p)
			continue;
		/*
		 * Initialize args struct so we know whether arg was
		 * found; some options take optional arguments.
		 */
		args[0].to = args[0].from = NULL;
		token = match_token(p, f2fs_tokens, args);

		switch (token) {
		case Opt_gc_background:
			name = match_strdup(&args[0]);

			if (!name)
				return -ENOMEM;
			if (strlen(name) == 2 && !strncmp(name, "on", 2)) {
				set_opt(sbi, BG_GC);
				clear_opt(sbi, FORCE_FG_GC);
			} else if (strlen(name) == 3 && !strncmp(name, "off", 3)) {
				clear_opt(sbi, BG_GC);
				clear_opt(sbi, FORCE_FG_GC);
			} else if (strlen(name) == 4 && !strncmp(name, "sync", 4)) {
				set_opt(sbi, BG_GC);
				set_opt(sbi, FORCE_FG_GC);
			} else {
				kvfree(name);
				return -EINVAL;
			}
			kvfree(name);
			break;
		case Opt_disable_roll_forward:
			set_opt(sbi, DISABLE_ROLL_FORWARD);
			break;
		case Opt_norecovery:
			/* this option mounts f2fs with ro */
			set_opt(sbi, DISABLE_ROLL_FORWARD);
			if (!f2fs_readonly(sb))
				return -EINVAL;
			break;
		case Opt_discard:
			set_opt(sbi, DISCARD);
			break;
		case Opt_nodiscard:
			if (f2fs_sb_has_blkzoned(sbi)) {
				f2fs_warn(sbi, "discard is required for zoned block devices");
				return -EINVAL;
			}
			clear_opt(sbi, DISCARD);
			break;
		case Opt_noheap:
			set_opt(sbi, NOHEAP);
			break;
		case Opt_heap:
			clear_opt(sbi, NOHEAP);
			break;
#ifdef CONFIG_F2FS_FS_XATTR
		case Opt_user_xattr:
			set_opt(sbi, XATTR_USER);
			break;
		case Opt_nouser_xattr:
			clear_opt(sbi, XATTR_USER);
			break;
		case Opt_inline_xattr:
			set_opt(sbi, INLINE_XATTR);
			break;
		case Opt_noinline_xattr:
			clear_opt(sbi, INLINE_XATTR);
			break;
		case Opt_inline_xattr_size:
			if (args->from && match_int(args, &arg))
				return -EINVAL;
			set_opt(sbi, INLINE_XATTR_SIZE);
			F2FS_OPTION(sbi).inline_xattr_size = arg;
			break;
#else
		case Opt_user_xattr:
			f2fs_info(sbi, "user_xattr options not supported");
			break;
		case Opt_nouser_xattr:
			f2fs_info(sbi, "nouser_xattr options not supported");
			break;
		case Opt_inline_xattr:
			f2fs_info(sbi, "inline_xattr options not supported");
			break;
		case Opt_noinline_xattr:
			f2fs_info(sbi, "noinline_xattr options not supported");
			break;
#endif
#ifdef CONFIG_F2FS_FS_POSIX_ACL
		case Opt_acl:
			set_opt(sbi, POSIX_ACL);
			break;
		case Opt_noacl:
			clear_opt(sbi, POSIX_ACL);
			break;
#else
		case Opt_acl:
			f2fs_info(sbi, "acl options not supported");
			break;
		case Opt_noacl:
			f2fs_info(sbi, "noacl options not supported");
			break;
#endif
		case Opt_active_logs:
			if (args->from && match_int(args, &arg))
				return -EINVAL;
			if (arg != 2 && arg != 4 && arg != NR_CURSEG_TYPE)
				return -EINVAL;
			F2FS_OPTION(sbi).active_logs = arg;
			break;
		case Opt_disable_ext_identify:
			set_opt(sbi, DISABLE_EXT_IDENTIFY);
			break;
		case Opt_inline_data:
			set_opt(sbi, INLINE_DATA);
			break;
		case Opt_inline_dentry:
			set_opt(sbi, INLINE_DENTRY);
			break;
		case Opt_noinline_dentry:
			clear_opt(sbi, INLINE_DENTRY);
			break;
		case Opt_flush_merge:
			set_opt(sbi, FLUSH_MERGE);
			break;
		case Opt_noflush_merge:
			clear_opt(sbi, FLUSH_MERGE);
			break;
		case Opt_nobarrier:
			set_opt(sbi, NOBARRIER);
			break;
		case Opt_fastboot:
			set_opt(sbi, FASTBOOT);
			break;
		case Opt_extent_cache:
			set_opt(sbi, EXTENT_CACHE);
			break;
		case Opt_noextent_cache:
			clear_opt(sbi, EXTENT_CACHE);
			break;
		case Opt_noinline_data:
			clear_opt(sbi, INLINE_DATA);
			break;
		case Opt_data_flush:
			set_opt(sbi, DATA_FLUSH);
			break;
		case Opt_reserve_root:
			if (args->from && match_int(args, &arg))
				return -EINVAL;
			if (test_opt(sbi, RESERVE_ROOT)) {
				f2fs_info(sbi, "Preserve previous reserve_root=%u",
					  F2FS_OPTION(sbi).root_reserved_blocks);
			} else {
				F2FS_OPTION(sbi).root_reserved_blocks = arg;
				set_opt(sbi, RESERVE_ROOT);
			}
			break;
		case Opt_resuid:
			if (args->from && match_int(args, &arg))
				return -EINVAL;
			uid = make_kuid(current_user_ns(), arg);
			if (!uid_valid(uid)) {
				f2fs_err(sbi, "Invalid uid value %d", arg);
				return -EINVAL;
			}
			F2FS_OPTION(sbi).s_resuid = uid;
			break;
		case Opt_resgid:
			if (args->from && match_int(args, &arg))
				return -EINVAL;
			gid = make_kgid(current_user_ns(), arg);
			if (!gid_valid(gid)) {
				f2fs_err(sbi, "Invalid gid value %d", arg);
				return -EINVAL;
			}
			F2FS_OPTION(sbi).s_resgid = gid;
			break;
		case Opt_mode:
			name = match_strdup(&args[0]);

			if (!name)
				return -ENOMEM;
			if (strlen(name) == 8 &&
					!strncmp(name, "adaptive", 8)) {
				if (f2fs_sb_has_blkzoned(sbi)) {
					f2fs_warn(sbi, "adaptive mode is not allowed with zoned block device feature");
					kvfree(name);
					return -EINVAL;
				}
				set_opt_mode(sbi, F2FS_MOUNT_ADAPTIVE);
			} else if (strlen(name) == 3 &&
					!strncmp(name, "lfs", 3)) {
				set_opt_mode(sbi, F2FS_MOUNT_LFS);
			} else {
				kvfree(name);
				return -EINVAL;
			}
			kvfree(name);
			break;
		case Opt_io_size_bits:
			if (args->from && match_int(args, &arg))
				return -EINVAL;
			if (arg <= 0 || arg > __ilog2_u32(BIO_MAX_PAGES)) {
				f2fs_warn(sbi, "Not support %d, larger than %d",
					  1 << arg, BIO_MAX_PAGES);
				return -EINVAL;
			}
			F2FS_OPTION(sbi).write_io_size_bits = arg;
			break;
#ifdef CONFIG_F2FS_FAULT_INJECTION
		case Opt_fault_injection:
			if (args->from && match_int(args, &arg))
				return -EINVAL;
			f2fs_build_fault_attr(sbi, arg, F2FS_ALL_FAULT_TYPE);
			set_opt(sbi, FAULT_INJECTION);
			break;

		case Opt_fault_type:
			if (args->from && match_int(args, &arg))
				return -EINVAL;
			f2fs_build_fault_attr(sbi, 0, arg);
			set_opt(sbi, FAULT_INJECTION);
			break;
#else
		case Opt_fault_injection:
			f2fs_info(sbi, "fault_injection options not supported");
			break;

		case Opt_fault_type:
			f2fs_info(sbi, "fault_type options not supported");
			break;
#endif
		case Opt_lazytime:
			sb->s_flags |= SB_LAZYTIME;
			break;
		case Opt_nolazytime:
			sb->s_flags &= ~SB_LAZYTIME;
			break;
#ifdef CONFIG_QUOTA
		case Opt_quota:
		case Opt_usrquota:
			set_opt(sbi, USRQUOTA);
			break;
		case Opt_grpquota:
			set_opt(sbi, GRPQUOTA);
			break;
		case Opt_prjquota:
			set_opt(sbi, PRJQUOTA);
			break;
		case Opt_usrjquota:
			ret = f2fs_set_qf_name(sb, USRQUOTA, &args[0]);
			if (ret)
				return ret;
			break;
		case Opt_grpjquota:
			ret = f2fs_set_qf_name(sb, GRPQUOTA, &args[0]);
			if (ret)
				return ret;
			break;
		case Opt_prjjquota:
			ret = f2fs_set_qf_name(sb, PRJQUOTA, &args[0]);
			if (ret)
				return ret;
			break;
		case Opt_offusrjquota:
			ret = f2fs_clear_qf_name(sb, USRQUOTA);
			if (ret)
				return ret;
			break;
		case Opt_offgrpjquota:
			ret = f2fs_clear_qf_name(sb, GRPQUOTA);
			if (ret)
				return ret;
			break;
		case Opt_offprjjquota:
			ret = f2fs_clear_qf_name(sb, PRJQUOTA);
			if (ret)
				return ret;
			break;
		case Opt_jqfmt_vfsold:
			F2FS_OPTION(sbi).s_jquota_fmt = QFMT_VFS_OLD;
			break;
		case Opt_jqfmt_vfsv0:
			F2FS_OPTION(sbi).s_jquota_fmt = QFMT_VFS_V0;
			break;
		case Opt_jqfmt_vfsv1:
			F2FS_OPTION(sbi).s_jquota_fmt = QFMT_VFS_V1;
			break;
		case Opt_noquota:
			clear_opt(sbi, QUOTA);
			clear_opt(sbi, USRQUOTA);
			clear_opt(sbi, GRPQUOTA);
			clear_opt(sbi, PRJQUOTA);
			break;
#else
		case Opt_quota:
		case Opt_usrquota:
		case Opt_grpquota:
		case Opt_prjquota:
		case Opt_usrjquota:
		case Opt_grpjquota:
		case Opt_prjjquota:
		case Opt_offusrjquota:
		case Opt_offgrpjquota:
		case Opt_offprjjquota:
		case Opt_jqfmt_vfsold:
		case Opt_jqfmt_vfsv0:
		case Opt_jqfmt_vfsv1:
		case Opt_noquota:
			f2fs_info(sbi, "quota operations not supported");
			break;
#endif
		case Opt_whint:
			name = match_strdup(&args[0]);
			if (!name)
				return -ENOMEM;
			if (strlen(name) == 10 &&
					!strncmp(name, "user-based", 10)) {
				F2FS_OPTION(sbi).whint_mode = WHINT_MODE_USER;
			} else if (strlen(name) == 3 &&
					!strncmp(name, "off", 3)) {
				F2FS_OPTION(sbi).whint_mode = WHINT_MODE_OFF;
			} else if (strlen(name) == 8 &&
					!strncmp(name, "fs-based", 8)) {
				F2FS_OPTION(sbi).whint_mode = WHINT_MODE_FS;
			} else {
				kvfree(name);
				return -EINVAL;
			}
			kvfree(name);
			break;
		case Opt_alloc:
			name = match_strdup(&args[0]);
			if (!name)
				return -ENOMEM;

			if (strlen(name) == 7 &&
					!strncmp(name, "default", 7)) {
				F2FS_OPTION(sbi).alloc_mode = ALLOC_MODE_DEFAULT;
			} else if (strlen(name) == 5 &&
					!strncmp(name, "reuse", 5)) {
				F2FS_OPTION(sbi).alloc_mode = ALLOC_MODE_REUSE;
			} else {
				kvfree(name);
				return -EINVAL;
			}
			kvfree(name);
			break;
		case Opt_fsync:
			name = match_strdup(&args[0]);
			if (!name)
				return -ENOMEM;
			if (strlen(name) == 5 &&
					!strncmp(name, "posix", 5)) {
				F2FS_OPTION(sbi).fsync_mode = FSYNC_MODE_POSIX;
			} else if (strlen(name) == 6 &&
					!strncmp(name, "strict", 6)) {
				F2FS_OPTION(sbi).fsync_mode = FSYNC_MODE_STRICT;
			} else if (strlen(name) == 9 &&
					!strncmp(name, "nobarrier", 9)) {
				F2FS_OPTION(sbi).fsync_mode =
							FSYNC_MODE_NOBARRIER;
			} else {
				kvfree(name);
				return -EINVAL;
			}
			kvfree(name);
			break;
		case Opt_test_dummy_encryption:
#ifdef CONFIG_FS_ENCRYPTION
			if (!f2fs_sb_has_encrypt(sbi)) {
				f2fs_err(sbi, "Encrypt feature is off");
				return -EINVAL;
			}

			F2FS_OPTION(sbi).test_dummy_encryption = true;
			f2fs_info(sbi, "Test dummy encryption mode enabled");
#else
			f2fs_info(sbi, "Test dummy encryption mount option ignored");
#endif
			break;
		case Opt_inlinecrypt:
#ifdef CONFIG_FS_ENCRYPTION_INLINE_CRYPT
			F2FS_OPTION(sbi).inlinecrypt = true;
#else
			f2fs_info(sbi, "inline encryption not supported");
#endif
			break;
		case Opt_checkpoint_disable_cap_perc:
			if (args->from && match_int(args, &arg))
				return -EINVAL;
			if (arg < 0 || arg > 100)
				return -EINVAL;
			if (arg == 100)
				F2FS_OPTION(sbi).unusable_cap =
					sbi->user_block_count;
			else
				F2FS_OPTION(sbi).unusable_cap =
					(sbi->user_block_count / 100) *	arg;
			set_opt(sbi, DISABLE_CHECKPOINT);
			break;
		case Opt_checkpoint_disable_cap:
			if (args->from && match_int(args, &arg))
				return -EINVAL;
			F2FS_OPTION(sbi).unusable_cap = arg;
			set_opt(sbi, DISABLE_CHECKPOINT);
			break;
		case Opt_checkpoint_disable:
			set_opt(sbi, DISABLE_CHECKPOINT);
			break;
		case Opt_checkpoint_enable:
			clear_opt(sbi, DISABLE_CHECKPOINT);
			break;
		default:
			f2fs_err(sbi, "Unrecognized mount option \"%s\" or missing value",
				 p);
			return -EINVAL;
		}
	}
#ifdef CONFIG_QUOTA
	if (f2fs_check_quota_options(sbi))
		return -EINVAL;
#else
	if (f2fs_sb_has_quota_ino(sbi) && !f2fs_readonly(sbi->sb)) {
		f2fs_info(sbi, "Filesystem with quota feature cannot be mounted RDWR without CONFIG_QUOTA");
		return -EINVAL;
	}
	if (f2fs_sb_has_project_quota(sbi) && !f2fs_readonly(sbi->sb)) {
		f2fs_err(sbi, "Filesystem with project quota feature cannot be mounted RDWR without CONFIG_QUOTA");
		return -EINVAL;
	}
#endif
#ifndef CONFIG_UNICODE
	if (f2fs_sb_has_casefold(sbi)) {
		f2fs_err(sbi,
			"Filesystem with casefold feature cannot be mounted without CONFIG_UNICODE");
		return -EINVAL;
	}
#endif

	if (F2FS_IO_SIZE_BITS(sbi) && !test_opt(sbi, LFS)) {
		f2fs_err(sbi, "Should set mode=lfs with %uKB-sized IO",
			 F2FS_IO_SIZE_KB(sbi));
		return -EINVAL;
	}

	if (test_opt(sbi, INLINE_XATTR_SIZE)) {
		int min_size, max_size;

		if (!f2fs_sb_has_extra_attr(sbi) ||
			!f2fs_sb_has_flexible_inline_xattr(sbi)) {
			f2fs_err(sbi, "extra_attr or flexible_inline_xattr feature is off");
			return -EINVAL;
		}
		if (!test_opt(sbi, INLINE_XATTR)) {
			f2fs_err(sbi, "inline_xattr_size option should be set with inline_xattr option");
			return -EINVAL;
		}

		min_size = sizeof(struct f2fs_xattr_header) / sizeof(__le32);
		max_size = MAX_INLINE_XATTR_SIZE;

		if (F2FS_OPTION(sbi).inline_xattr_size < min_size ||
				F2FS_OPTION(sbi).inline_xattr_size > max_size) {
			f2fs_err(sbi, "inline xattr size is out of range: %d ~ %d",
				 min_size, max_size);
			return -EINVAL;
		}
	}

	if (test_opt(sbi, DISABLE_CHECKPOINT) && test_opt(sbi, LFS)) {
		f2fs_err(sbi, "LFS not compatible with checkpoint=disable\n");
		return -EINVAL;
	}

	/* Not pass down write hints if the number of active logs is lesser
	 * than NR_CURSEG_TYPE.
	 */
	if (F2FS_OPTION(sbi).active_logs != NR_CURSEG_TYPE)
		F2FS_OPTION(sbi).whint_mode = WHINT_MODE_OFF;
	return 0;
}

static struct inode *f2fs_alloc_inode(struct super_block *sb)
{
	struct f2fs_inode_info *fi;

	fi = kmem_cache_alloc(f2fs_inode_cachep, GFP_F2FS_ZERO);
	if (!fi)
		return NULL;

	init_once((void *) fi);

	/* Initialize f2fs-specific inode info */
	atomic_set(&fi->dirty_pages, 0);
	init_rwsem(&fi->i_sem);
	INIT_LIST_HEAD(&fi->dirty_list);
	INIT_LIST_HEAD(&fi->gdirty_list);
	INIT_LIST_HEAD(&fi->inmem_ilist);
	INIT_LIST_HEAD(&fi->inmem_pages);
	mutex_init(&fi->inmem_lock);
	init_rwsem(&fi->i_gc_rwsem[READ]);
	init_rwsem(&fi->i_gc_rwsem[WRITE]);
	init_rwsem(&fi->i_mmap_sem);
	init_rwsem(&fi->i_xattr_sem);

	/* Will be used by directory only */
	fi->i_dir_level = F2FS_SB(sb)->dir_level;

	return &fi->vfs_inode;
}

static int f2fs_drop_inode(struct inode *inode)
{
	struct f2fs_sb_info *sbi = F2FS_I_SB(inode);
	int ret;

	/*
	 * during filesystem shutdown, if checkpoint is disabled,
	 * drop useless meta/node dirty pages.
	 */
	if (unlikely(is_sbi_flag_set(sbi, SBI_CP_DISABLED))) {
		if (inode->i_ino == F2FS_NODE_INO(sbi) ||
			inode->i_ino == F2FS_META_INO(sbi)) {
			trace_f2fs_drop_inode(inode, 1);
			return 1;
		}
	}

	/*
	 * This is to avoid a deadlock condition like below.
	 * writeback_single_inode(inode)
	 *  - f2fs_write_data_page
	 *    - f2fs_gc -> iput -> evict
	 *       - inode_wait_for_writeback(inode)
	 */
	if ((!inode_unhashed(inode) && inode->i_state & I_SYNC)) {
		if (!inode->i_nlink && !is_bad_inode(inode)) {
			/* to avoid evict_inode call simultaneously */
			atomic_inc(&inode->i_count);
			spin_unlock(&inode->i_lock);

			/* some remained atomic pages should discarded */
			if (f2fs_is_atomic_file(inode))
				f2fs_drop_inmem_pages(inode);

			/* should remain fi->extent_tree for writepage */
			f2fs_destroy_extent_node(inode);

			sb_start_intwrite(inode->i_sb);
			f2fs_i_size_write(inode, 0);

			f2fs_submit_merged_write_cond(F2FS_I_SB(inode),
					inode, NULL, 0, DATA);
			truncate_inode_pages_final(inode->i_mapping);

			if (F2FS_HAS_BLOCKS(inode))
				f2fs_truncate(inode);

			sb_end_intwrite(inode->i_sb);

			spin_lock(&inode->i_lock);
			atomic_dec(&inode->i_count);
		}
		trace_f2fs_drop_inode(inode, 0);
		return 0;
	}
	ret = generic_drop_inode(inode);
	if (!ret)
		ret = fscrypt_drop_inode(inode);
	trace_f2fs_drop_inode(inode, ret);
	return ret;
}

int f2fs_inode_dirtied(struct inode *inode, bool sync)
{
	struct f2fs_sb_info *sbi = F2FS_I_SB(inode);
	int ret = 0;

	spin_lock(&sbi->inode_lock[DIRTY_META]);
	if (is_inode_flag_set(inode, FI_DIRTY_INODE)) {
		ret = 1;
	} else {
		set_inode_flag(inode, FI_DIRTY_INODE);
		stat_inc_dirty_inode(sbi, DIRTY_META);
	}
	if (sync && list_empty(&F2FS_I(inode)->gdirty_list)) {
		list_add_tail(&F2FS_I(inode)->gdirty_list,
				&sbi->inode_list[DIRTY_META]);
		inc_page_count(sbi, F2FS_DIRTY_IMETA);
	}
	spin_unlock(&sbi->inode_lock[DIRTY_META]);
	return ret;
}

void f2fs_inode_synced(struct inode *inode)
{
	struct f2fs_sb_info *sbi = F2FS_I_SB(inode);

	spin_lock(&sbi->inode_lock[DIRTY_META]);
	if (!is_inode_flag_set(inode, FI_DIRTY_INODE)) {
		spin_unlock(&sbi->inode_lock[DIRTY_META]);
		return;
	}
	if (!list_empty(&F2FS_I(inode)->gdirty_list)) {
		list_del_init(&F2FS_I(inode)->gdirty_list);
		dec_page_count(sbi, F2FS_DIRTY_IMETA);
	}
	clear_inode_flag(inode, FI_DIRTY_INODE);
	clear_inode_flag(inode, FI_AUTO_RECOVER);
	stat_dec_dirty_inode(F2FS_I_SB(inode), DIRTY_META);
	spin_unlock(&sbi->inode_lock[DIRTY_META]);
}

/*
 * f2fs_dirty_inode() is called from __mark_inode_dirty()
 *
 * We should call set_dirty_inode to write the dirty inode through write_inode.
 */
static void f2fs_dirty_inode(struct inode *inode, int flags)
{
	struct f2fs_sb_info *sbi = F2FS_I_SB(inode);

	if (inode->i_ino == F2FS_NODE_INO(sbi) ||
			inode->i_ino == F2FS_META_INO(sbi))
		return;

	if (flags == I_DIRTY_TIME)
		return;

	if (is_inode_flag_set(inode, FI_AUTO_RECOVER))
		clear_inode_flag(inode, FI_AUTO_RECOVER);

	f2fs_inode_dirtied(inode, false);
}

static void f2fs_free_inode(struct inode *inode)
{
	fscrypt_free_inode(inode);
	kmem_cache_free(f2fs_inode_cachep, F2FS_I(inode));
}

static void destroy_percpu_info(struct f2fs_sb_info *sbi)
{
	percpu_counter_destroy(&sbi->alloc_valid_block_count);
	percpu_counter_destroy(&sbi->total_valid_inode_count);
}

static void destroy_device_list(struct f2fs_sb_info *sbi)
{
	int i;

	for (i = 0; i < sbi->s_ndevs; i++) {
		blkdev_put(FDEV(i).bdev, FMODE_EXCL);
#ifdef CONFIG_BLK_DEV_ZONED
		kvfree(FDEV(i).blkz_seq);
#endif
	}
	kvfree(sbi->devs);
}

static void f2fs_put_super(struct super_block *sb)
{
	struct f2fs_sb_info *sbi = F2FS_SB(sb);
	int i;
	bool dropped;

	f2fs_quota_off_umount(sb);

	/* prevent remaining shrinker jobs */
	mutex_lock(&sbi->umount_mutex);

	/*
	 * We don't need to do checkpoint when superblock is clean.
	 * But, the previous checkpoint was not done by umount, it needs to do
	 * clean checkpoint again.
	 */
	if ((is_sbi_flag_set(sbi, SBI_IS_DIRTY) ||
			!is_set_ckpt_flags(sbi, CP_UMOUNT_FLAG))) {
		struct cp_control cpc = {
			.reason = CP_UMOUNT,
		};
		f2fs_write_checkpoint(sbi, &cpc);
	}

	/* be sure to wait for any on-going discard commands */
	dropped = f2fs_issue_discard_timeout(sbi);

	if ((f2fs_hw_support_discard(sbi) || f2fs_hw_should_discard(sbi)) &&
					!sbi->discard_blks && !dropped) {
		struct cp_control cpc = {
			.reason = CP_UMOUNT | CP_TRIMMED,
		};
		f2fs_write_checkpoint(sbi, &cpc);
	}

	/*
	 * normally superblock is clean, so we need to release this.
	 * In addition, EIO will skip do checkpoint, we need this as well.
	 */
	f2fs_release_ino_entry(sbi, true);

	f2fs_leave_shrinker(sbi);
	mutex_unlock(&sbi->umount_mutex);

	/* our cp_error case, we can wait for any writeback page */
	f2fs_flush_merged_writes(sbi);

	f2fs_wait_on_all_pages_writeback(sbi);

	f2fs_bug_on(sbi, sbi->fsync_node_num);

	iput(sbi->node_inode);
	sbi->node_inode = NULL;

	iput(sbi->meta_inode);
	sbi->meta_inode = NULL;

	/*
	 * iput() can update stat information, if f2fs_write_checkpoint()
	 * above failed with error.
	 */
	f2fs_destroy_stats(sbi);

	/* destroy f2fs internal modules */
	f2fs_destroy_node_manager(sbi);
	f2fs_destroy_segment_manager(sbi);

	kvfree(sbi->ckpt);

	f2fs_unregister_sysfs(sbi);

	sb->s_fs_info = NULL;
	if (sbi->s_chksum_driver)
		crypto_free_shash(sbi->s_chksum_driver);
	kvfree(sbi->raw_super);

	destroy_device_list(sbi);
	mempool_destroy(sbi->write_io_dummy);
#ifdef CONFIG_QUOTA
	for (i = 0; i < MAXQUOTAS; i++)
		kvfree(F2FS_OPTION(sbi).s_qf_names[i]);
#endif
	destroy_percpu_info(sbi);
	for (i = 0; i < NR_PAGE_TYPE; i++)
		kvfree(sbi->write_io[i]);
#ifdef CONFIG_UNICODE
	utf8_unload(sbi->s_encoding);
#endif
	kvfree(sbi);
}

int f2fs_sync_fs(struct super_block *sb, int sync)
{
	struct f2fs_sb_info *sbi = F2FS_SB(sb);
	int err = 0;

	if (unlikely(f2fs_cp_error(sbi)))
		return 0;
	if (unlikely(is_sbi_flag_set(sbi, SBI_CP_DISABLED)))
		return 0;

	trace_f2fs_sync_fs(sb, sync);

	if (unlikely(is_sbi_flag_set(sbi, SBI_POR_DOING)))
		return -EAGAIN;

	if (sync) {
		struct cp_control cpc;

		cpc.reason = __get_cp_reason(sbi);

		mutex_lock(&sbi->gc_mutex);
		err = f2fs_write_checkpoint(sbi, &cpc);
		mutex_unlock(&sbi->gc_mutex);
	}
	f2fs_trace_ios(NULL, 1);

	return err;
}

static int f2fs_freeze(struct super_block *sb)
{
	if (f2fs_readonly(sb))
		return 0;

	/* IO error happened before */
	if (unlikely(f2fs_cp_error(F2FS_SB(sb))))
		return -EIO;

	/* must be clean, since sync_filesystem() was already called */
	if (is_sbi_flag_set(F2FS_SB(sb), SBI_IS_DIRTY))
		return -EINVAL;
	return 0;
}

static int f2fs_unfreeze(struct super_block *sb)
{
	return 0;
}

#ifdef CONFIG_QUOTA
static int f2fs_statfs_project(struct super_block *sb,
				kprojid_t projid, struct kstatfs *buf)
{
	struct kqid qid;
	struct dquot *dquot;
	u64 limit;
	u64 curblock;

	qid = make_kqid_projid(projid);
	dquot = dqget(sb, qid);
	if (IS_ERR(dquot))
		return PTR_ERR(dquot);
	spin_lock(&dquot->dq_dqb_lock);

	limit = 0;
	if (dquot->dq_dqb.dqb_bsoftlimit)
		limit = dquot->dq_dqb.dqb_bsoftlimit;
	if (dquot->dq_dqb.dqb_bhardlimit &&
			(!limit || dquot->dq_dqb.dqb_bhardlimit < limit))
		limit = dquot->dq_dqb.dqb_bhardlimit;

	if (limit && buf->f_blocks > limit) {
		curblock = dquot->dq_dqb.dqb_curspace >> sb->s_blocksize_bits;
		buf->f_blocks = limit;
		buf->f_bfree = buf->f_bavail =
			(buf->f_blocks > curblock) ?
			 (buf->f_blocks - curblock) : 0;
	}

	limit = 0;
	if (dquot->dq_dqb.dqb_isoftlimit)
		limit = dquot->dq_dqb.dqb_isoftlimit;
	if (dquot->dq_dqb.dqb_ihardlimit &&
			(!limit || dquot->dq_dqb.dqb_ihardlimit < limit))
		limit = dquot->dq_dqb.dqb_ihardlimit;

	if (limit && buf->f_files > limit) {
		buf->f_files = limit;
		buf->f_ffree =
			(buf->f_files > dquot->dq_dqb.dqb_curinodes) ?
			 (buf->f_files - dquot->dq_dqb.dqb_curinodes) : 0;
	}

	spin_unlock(&dquot->dq_dqb_lock);
	dqput(dquot);
	return 0;
}
#endif

static int f2fs_statfs(struct dentry *dentry, struct kstatfs *buf)
{
	struct super_block *sb = dentry->d_sb;
	struct f2fs_sb_info *sbi = F2FS_SB(sb);
	u64 id = huge_encode_dev(sb->s_bdev->bd_dev);
	block_t total_count, user_block_count, start_count;
	u64 avail_node_count;

	total_count = le64_to_cpu(sbi->raw_super->block_count);
	user_block_count = sbi->user_block_count;
	start_count = le32_to_cpu(sbi->raw_super->segment0_blkaddr);
	buf->f_type = F2FS_SUPER_MAGIC;
	buf->f_bsize = sbi->blocksize;

	buf->f_blocks = total_count - start_count;
	buf->f_bfree = user_block_count - valid_user_blocks(sbi) -
						sbi->current_reserved_blocks;

	spin_lock(&sbi->stat_lock);
	if (unlikely(buf->f_bfree <= sbi->unusable_block_count))
		buf->f_bfree = 0;
	else
		buf->f_bfree -= sbi->unusable_block_count;
	spin_unlock(&sbi->stat_lock);

	if (buf->f_bfree > F2FS_OPTION(sbi).root_reserved_blocks)
		buf->f_bavail = buf->f_bfree -
				F2FS_OPTION(sbi).root_reserved_blocks;
	else
		buf->f_bavail = 0;

	avail_node_count = sbi->total_node_count - F2FS_RESERVED_NODE_NUM;

	if (avail_node_count > user_block_count) {
		buf->f_files = user_block_count;
		buf->f_ffree = buf->f_bavail;
	} else {
		buf->f_files = avail_node_count;
		buf->f_ffree = min(avail_node_count - valid_node_count(sbi),
					buf->f_bavail);
	}

	buf->f_namelen = F2FS_NAME_LEN;
	buf->f_fsid.val[0] = (u32)id;
	buf->f_fsid.val[1] = (u32)(id >> 32);

#ifdef CONFIG_QUOTA
	if (is_inode_flag_set(dentry->d_inode, FI_PROJ_INHERIT) &&
			sb_has_quota_limits_enabled(sb, PRJQUOTA)) {
		f2fs_statfs_project(sb, F2FS_I(dentry->d_inode)->i_projid, buf);
	}
#endif
	return 0;
}

static inline void f2fs_show_quota_options(struct seq_file *seq,
					   struct super_block *sb)
{
#ifdef CONFIG_QUOTA
	struct f2fs_sb_info *sbi = F2FS_SB(sb);

	if (F2FS_OPTION(sbi).s_jquota_fmt) {
		char *fmtname = "";

		switch (F2FS_OPTION(sbi).s_jquota_fmt) {
		case QFMT_VFS_OLD:
			fmtname = "vfsold";
			break;
		case QFMT_VFS_V0:
			fmtname = "vfsv0";
			break;
		case QFMT_VFS_V1:
			fmtname = "vfsv1";
			break;
		}
		seq_printf(seq, ",jqfmt=%s", fmtname);
	}

	if (F2FS_OPTION(sbi).s_qf_names[USRQUOTA])
		seq_show_option(seq, "usrjquota",
			F2FS_OPTION(sbi).s_qf_names[USRQUOTA]);

	if (F2FS_OPTION(sbi).s_qf_names[GRPQUOTA])
		seq_show_option(seq, "grpjquota",
			F2FS_OPTION(sbi).s_qf_names[GRPQUOTA]);

	if (F2FS_OPTION(sbi).s_qf_names[PRJQUOTA])
		seq_show_option(seq, "prjjquota",
			F2FS_OPTION(sbi).s_qf_names[PRJQUOTA]);
#endif
}

static int f2fs_show_options(struct seq_file *seq, struct dentry *root)
{
	struct f2fs_sb_info *sbi = F2FS_SB(root->d_sb);

	if (!f2fs_readonly(sbi->sb) && test_opt(sbi, BG_GC)) {
		if (test_opt(sbi, FORCE_FG_GC))
			seq_printf(seq, ",background_gc=%s", "sync");
		else
			seq_printf(seq, ",background_gc=%s", "on");
	} else {
		seq_printf(seq, ",background_gc=%s", "off");
	}
	if (test_opt(sbi, DISABLE_ROLL_FORWARD))
		seq_puts(seq, ",disable_roll_forward");
	if (test_opt(sbi, DISCARD))
		seq_puts(seq, ",discard");
	else
		seq_puts(seq, ",nodiscard");
	if (test_opt(sbi, NOHEAP))
		seq_puts(seq, ",no_heap");
	else
		seq_puts(seq, ",heap");
#ifdef CONFIG_F2FS_FS_XATTR
	if (test_opt(sbi, XATTR_USER))
		seq_puts(seq, ",user_xattr");
	else
		seq_puts(seq, ",nouser_xattr");
	if (test_opt(sbi, INLINE_XATTR))
		seq_puts(seq, ",inline_xattr");
	else
		seq_puts(seq, ",noinline_xattr");
	if (test_opt(sbi, INLINE_XATTR_SIZE))
		seq_printf(seq, ",inline_xattr_size=%u",
					F2FS_OPTION(sbi).inline_xattr_size);
#endif
#ifdef CONFIG_F2FS_FS_POSIX_ACL
	if (test_opt(sbi, POSIX_ACL))
		seq_puts(seq, ",acl");
	else
		seq_puts(seq, ",noacl");
#endif
	if (test_opt(sbi, DISABLE_EXT_IDENTIFY))
		seq_puts(seq, ",disable_ext_identify");
	if (test_opt(sbi, INLINE_DATA))
		seq_puts(seq, ",inline_data");
	else
		seq_puts(seq, ",noinline_data");
	if (test_opt(sbi, INLINE_DENTRY))
		seq_puts(seq, ",inline_dentry");
	else
		seq_puts(seq, ",noinline_dentry");
	if (!f2fs_readonly(sbi->sb) && test_opt(sbi, FLUSH_MERGE))
		seq_puts(seq, ",flush_merge");
	if (test_opt(sbi, NOBARRIER))
		seq_puts(seq, ",nobarrier");
	if (test_opt(sbi, FASTBOOT))
		seq_puts(seq, ",fastboot");
	if (test_opt(sbi, EXTENT_CACHE))
		seq_puts(seq, ",extent_cache");
	else
		seq_puts(seq, ",noextent_cache");
	if (test_opt(sbi, DATA_FLUSH))
		seq_puts(seq, ",data_flush");

	seq_puts(seq, ",mode=");
	if (test_opt(sbi, ADAPTIVE))
		seq_puts(seq, "adaptive");
	else if (test_opt(sbi, LFS))
		seq_puts(seq, "lfs");
	seq_printf(seq, ",active_logs=%u", F2FS_OPTION(sbi).active_logs);
	if (test_opt(sbi, RESERVE_ROOT))
		seq_printf(seq, ",reserve_root=%u,resuid=%u,resgid=%u",
				F2FS_OPTION(sbi).root_reserved_blocks,
				from_kuid_munged(&init_user_ns,
					F2FS_OPTION(sbi).s_resuid),
				from_kgid_munged(&init_user_ns,
					F2FS_OPTION(sbi).s_resgid));
	if (F2FS_IO_SIZE_BITS(sbi))
		seq_printf(seq, ",io_bits=%u",
				F2FS_OPTION(sbi).write_io_size_bits);
#ifdef CONFIG_F2FS_FAULT_INJECTION
	if (test_opt(sbi, FAULT_INJECTION)) {
		seq_printf(seq, ",fault_injection=%u",
				F2FS_OPTION(sbi).fault_info.inject_rate);
		seq_printf(seq, ",fault_type=%u",
				F2FS_OPTION(sbi).fault_info.inject_type);
	}
#endif
#ifdef CONFIG_QUOTA
	if (test_opt(sbi, QUOTA))
		seq_puts(seq, ",quota");
	if (test_opt(sbi, USRQUOTA))
		seq_puts(seq, ",usrquota");
	if (test_opt(sbi, GRPQUOTA))
		seq_puts(seq, ",grpquota");
	if (test_opt(sbi, PRJQUOTA))
		seq_puts(seq, ",prjquota");
#endif
	f2fs_show_quota_options(seq, sbi->sb);
	if (F2FS_OPTION(sbi).whint_mode == WHINT_MODE_USER)
		seq_printf(seq, ",whint_mode=%s", "user-based");
	else if (F2FS_OPTION(sbi).whint_mode == WHINT_MODE_FS)
		seq_printf(seq, ",whint_mode=%s", "fs-based");
#ifdef CONFIG_FS_ENCRYPTION
	if (F2FS_OPTION(sbi).test_dummy_encryption)
		seq_puts(seq, ",test_dummy_encryption");
	if (F2FS_OPTION(sbi).inlinecrypt)
		seq_puts(seq, ",inlinecrypt");
#endif

	if (F2FS_OPTION(sbi).alloc_mode == ALLOC_MODE_DEFAULT)
		seq_printf(seq, ",alloc_mode=%s", "default");
	else if (F2FS_OPTION(sbi).alloc_mode == ALLOC_MODE_REUSE)
		seq_printf(seq, ",alloc_mode=%s", "reuse");

	if (test_opt(sbi, DISABLE_CHECKPOINT))
		seq_printf(seq, ",checkpoint=disable:%u",
				F2FS_OPTION(sbi).unusable_cap);
	if (F2FS_OPTION(sbi).fsync_mode == FSYNC_MODE_POSIX)
		seq_printf(seq, ",fsync_mode=%s", "posix");
	else if (F2FS_OPTION(sbi).fsync_mode == FSYNC_MODE_STRICT)
		seq_printf(seq, ",fsync_mode=%s", "strict");
	else if (F2FS_OPTION(sbi).fsync_mode == FSYNC_MODE_NOBARRIER)
		seq_printf(seq, ",fsync_mode=%s", "nobarrier");
	return 0;
}

static void default_options(struct f2fs_sb_info *sbi)
{
	/* init some FS parameters */
	F2FS_OPTION(sbi).active_logs = NR_CURSEG_TYPE;
	F2FS_OPTION(sbi).inline_xattr_size = DEFAULT_INLINE_XATTR_ADDRS;
	F2FS_OPTION(sbi).whint_mode = WHINT_MODE_OFF;
	F2FS_OPTION(sbi).alloc_mode = ALLOC_MODE_DEFAULT;
	F2FS_OPTION(sbi).fsync_mode = FSYNC_MODE_POSIX;
	F2FS_OPTION(sbi).test_dummy_encryption = false;
#ifdef CONFIG_FS_ENCRYPTION
	F2FS_OPTION(sbi).inlinecrypt = false;
#endif
	F2FS_OPTION(sbi).s_resuid = make_kuid(&init_user_ns, F2FS_DEF_RESUID);
	F2FS_OPTION(sbi).s_resgid = make_kgid(&init_user_ns, F2FS_DEF_RESGID);

	set_opt(sbi, BG_GC);
	set_opt(sbi, INLINE_XATTR);
	set_opt(sbi, INLINE_DATA);
	set_opt(sbi, INLINE_DENTRY);
	set_opt(sbi, EXTENT_CACHE);
	set_opt(sbi, NOHEAP);
	clear_opt(sbi, DISABLE_CHECKPOINT);
	F2FS_OPTION(sbi).unusable_cap = 0;
	sbi->sb->s_flags |= SB_LAZYTIME;
	set_opt(sbi, FLUSH_MERGE);
	set_opt(sbi, DISCARD);
	if (f2fs_sb_has_blkzoned(sbi))
		set_opt_mode(sbi, F2FS_MOUNT_LFS);
	else
		set_opt_mode(sbi, F2FS_MOUNT_ADAPTIVE);

#ifdef CONFIG_F2FS_FS_XATTR
	set_opt(sbi, XATTR_USER);
#endif
#ifdef CONFIG_F2FS_FS_POSIX_ACL
	set_opt(sbi, POSIX_ACL);
#endif

	f2fs_build_fault_attr(sbi, 0, 0);
}

#ifdef CONFIG_QUOTA
static int f2fs_enable_quotas(struct super_block *sb);
#endif

static int f2fs_disable_checkpoint(struct f2fs_sb_info *sbi)
{
	unsigned int s_flags = sbi->sb->s_flags;
	struct cp_control cpc;
	int err = 0;
	int ret;
	block_t unusable;

	if (s_flags & SB_RDONLY) {
		f2fs_err(sbi, "checkpoint=disable on readonly fs");
		return -EINVAL;
	}
	sbi->sb->s_flags |= SB_ACTIVE;

	f2fs_update_time(sbi, DISABLE_TIME);

	while (!f2fs_time_over(sbi, DISABLE_TIME)) {
		mutex_lock(&sbi->gc_mutex);
		err = f2fs_gc(sbi, true, false, NULL_SEGNO);
		if (err == -ENODATA) {
			err = 0;
			break;
		}
		if (err && err != -EAGAIN)
			break;
	}

	ret = sync_filesystem(sbi->sb);
	if (ret || err) {
		err = ret ? ret: err;
		goto restore_flag;
	}

	unusable = f2fs_get_unusable_blocks(sbi);
	if (f2fs_disable_cp_again(sbi, unusable)) {
		err = -EAGAIN;
		goto restore_flag;
	}

	mutex_lock(&sbi->gc_mutex);
	cpc.reason = CP_PAUSE;
	set_sbi_flag(sbi, SBI_CP_DISABLED);
	err = f2fs_write_checkpoint(sbi, &cpc);
	if (err)
		goto out_unlock;

	spin_lock(&sbi->stat_lock);
	sbi->unusable_block_count = unusable;
	spin_unlock(&sbi->stat_lock);

out_unlock:
	mutex_unlock(&sbi->gc_mutex);
restore_flag:
	sbi->sb->s_flags = s_flags;	/* Restore MS_RDONLY status */
	return err;
}

static void f2fs_enable_checkpoint(struct f2fs_sb_info *sbi)
{
	mutex_lock(&sbi->gc_mutex);
	f2fs_dirty_to_prefree(sbi);

	clear_sbi_flag(sbi, SBI_CP_DISABLED);
	set_sbi_flag(sbi, SBI_IS_DIRTY);
	mutex_unlock(&sbi->gc_mutex);

	f2fs_sync_fs(sbi->sb, 1);
}

static int f2fs_remount(struct super_block *sb, int *flags, char *data)
{
	struct f2fs_sb_info *sbi = F2FS_SB(sb);
	struct f2fs_mount_info org_mount_opt;
	unsigned long old_sb_flags;
	int err;
	bool need_restart_gc = false;
	bool need_stop_gc = false;
	bool no_extent_cache = !test_opt(sbi, EXTENT_CACHE);
	bool disable_checkpoint = test_opt(sbi, DISABLE_CHECKPOINT);
	bool no_io_align = !F2FS_IO_ALIGNED(sbi);
	bool checkpoint_changed;
#ifdef CONFIG_QUOTA
	int i, j;
#endif

	/*
	 * Save the old mount options in case we
	 * need to restore them.
	 */
	org_mount_opt = sbi->mount_opt;
	old_sb_flags = sb->s_flags;

#ifdef CONFIG_QUOTA
	org_mount_opt.s_jquota_fmt = F2FS_OPTION(sbi).s_jquota_fmt;
	for (i = 0; i < MAXQUOTAS; i++) {
		if (F2FS_OPTION(sbi).s_qf_names[i]) {
			org_mount_opt.s_qf_names[i] =
				kstrdup(F2FS_OPTION(sbi).s_qf_names[i],
				GFP_KERNEL);
			if (!org_mount_opt.s_qf_names[i]) {
				for (j = 0; j < i; j++)
					kvfree(org_mount_opt.s_qf_names[j]);
				return -ENOMEM;
			}
		} else {
			org_mount_opt.s_qf_names[i] = NULL;
		}
	}
#endif

	/* recover superblocks we couldn't write due to previous RO mount */
	if (!(*flags & SB_RDONLY) && is_sbi_flag_set(sbi, SBI_NEED_SB_WRITE)) {
		err = f2fs_commit_super(sbi, false);
		f2fs_info(sbi, "Try to recover all the superblocks, ret: %d",
			  err);
		if (!err)
			clear_sbi_flag(sbi, SBI_NEED_SB_WRITE);
	}

	default_options(sbi);

	/* parse mount options */
	err = parse_options(sb, data);
	if (err)
		goto restore_opts;
	checkpoint_changed =
			disable_checkpoint != test_opt(sbi, DISABLE_CHECKPOINT);

	/*
	 * Previous and new state of filesystem is RO,
	 * so skip checking GC and FLUSH_MERGE conditions.
	 */
	if (f2fs_readonly(sb) && (*flags & SB_RDONLY))
		goto skip;

#ifdef CONFIG_QUOTA
	if (!f2fs_readonly(sb) && (*flags & SB_RDONLY)) {
		err = dquot_suspend(sb, -1);
		if (err < 0)
			goto restore_opts;
	} else if (f2fs_readonly(sb) && !(*flags & SB_RDONLY)) {
		/* dquot_resume needs RW */
		sb->s_flags &= ~SB_RDONLY;
		if (sb_any_quota_suspended(sb)) {
			dquot_resume(sb, -1);
		} else if (f2fs_sb_has_quota_ino(sbi)) {
			err = f2fs_enable_quotas(sb);
			if (err)
				goto restore_opts;
		}
	}
#endif
	/* disallow enable/disable extent_cache dynamically */
	if (no_extent_cache == !!test_opt(sbi, EXTENT_CACHE)) {
		err = -EINVAL;
		f2fs_warn(sbi, "switch extent_cache option is not allowed");
		goto restore_opts;
	}

	if (no_io_align == !!F2FS_IO_ALIGNED(sbi)) {
		err = -EINVAL;
		f2fs_warn(sbi, "switch io_bits option is not allowed");
		goto restore_opts;
	}

	if ((*flags & SB_RDONLY) && test_opt(sbi, DISABLE_CHECKPOINT)) {
		err = -EINVAL;
		f2fs_warn(sbi, "disabling checkpoint not compatible with read-only");
		goto restore_opts;
	}

	/*
	 * We stop the GC thread if FS is mounted as RO
	 * or if background_gc = off is passed in mount
	 * option. Also sync the filesystem.
	 */
	if ((*flags & SB_RDONLY) || !test_opt(sbi, BG_GC)) {
		if (sbi->gc_thread) {
			f2fs_stop_gc_thread(sbi);
			need_restart_gc = true;
		}
	} else if (!sbi->gc_thread) {
		err = f2fs_start_gc_thread(sbi);
		if (err)
			goto restore_opts;
		need_stop_gc = true;
	}

	if (*flags & SB_RDONLY ||
		F2FS_OPTION(sbi).whint_mode != org_mount_opt.whint_mode) {
		writeback_inodes_sb(sb, WB_REASON_SYNC);
		sync_inodes_sb(sb);

		set_sbi_flag(sbi, SBI_IS_DIRTY);
		set_sbi_flag(sbi, SBI_IS_CLOSE);
		f2fs_sync_fs(sb, 1);
		clear_sbi_flag(sbi, SBI_IS_CLOSE);
	}

	if (checkpoint_changed) {
		if (test_opt(sbi, DISABLE_CHECKPOINT)) {
			err = f2fs_disable_checkpoint(sbi);
			if (err)
				goto restore_gc;
		} else {
			f2fs_enable_checkpoint(sbi);
		}
	}

	/*
	 * We stop issue flush thread if FS is mounted as RO
	 * or if flush_merge is not passed in mount option.
	 */
	if ((*flags & SB_RDONLY) || !test_opt(sbi, FLUSH_MERGE)) {
		clear_opt(sbi, FLUSH_MERGE);
		f2fs_destroy_flush_cmd_control(sbi, false);
	} else {
		err = f2fs_create_flush_cmd_control(sbi);
		if (err)
			goto restore_gc;
	}
skip:
#ifdef CONFIG_QUOTA
	/* Release old quota file names */
	for (i = 0; i < MAXQUOTAS; i++)
		kvfree(org_mount_opt.s_qf_names[i]);
#endif
	/* Update the POSIXACL Flag */
	sb->s_flags = (sb->s_flags & ~SB_POSIXACL) |
		(test_opt(sbi, POSIX_ACL) ? SB_POSIXACL : 0);

	limit_reserve_root(sbi);
	*flags = (*flags & ~SB_LAZYTIME) | (sb->s_flags & SB_LAZYTIME);
	return 0;
restore_gc:
	if (need_restart_gc) {
		if (f2fs_start_gc_thread(sbi))
			f2fs_warn(sbi, "background gc thread has stopped");
	} else if (need_stop_gc) {
		f2fs_stop_gc_thread(sbi);
	}
restore_opts:
#ifdef CONFIG_QUOTA
	F2FS_OPTION(sbi).s_jquota_fmt = org_mount_opt.s_jquota_fmt;
	for (i = 0; i < MAXQUOTAS; i++) {
		kvfree(F2FS_OPTION(sbi).s_qf_names[i]);
		F2FS_OPTION(sbi).s_qf_names[i] = org_mount_opt.s_qf_names[i];
	}
#endif
	sbi->mount_opt = org_mount_opt;
	sb->s_flags = old_sb_flags;
	return err;
}

#ifdef CONFIG_QUOTA
/* Read data from quotafile */
static ssize_t f2fs_quota_read(struct super_block *sb, int type, char *data,
			       size_t len, loff_t off)
{
	struct inode *inode = sb_dqopt(sb)->files[type];
	struct address_space *mapping = inode->i_mapping;
	block_t blkidx = F2FS_BYTES_TO_BLK(off);
	int offset = off & (sb->s_blocksize - 1);
	int tocopy;
	size_t toread;
	loff_t i_size = i_size_read(inode);
	struct page *page;
	char *kaddr;

	if (off > i_size)
		return 0;

	if (off + len > i_size)
		len = i_size - off;
	toread = len;
	while (toread > 0) {
		tocopy = min_t(unsigned long, sb->s_blocksize - offset, toread);
repeat:
		page = read_cache_page_gfp(mapping, blkidx, GFP_NOFS);
		if (IS_ERR(page)) {
			if (PTR_ERR(page) == -ENOMEM) {
				congestion_wait(BLK_RW_ASYNC, HZ/50);
				goto repeat;
			}
			set_sbi_flag(F2FS_SB(sb), SBI_QUOTA_NEED_REPAIR);
			return PTR_ERR(page);
		}

		lock_page(page);

		if (unlikely(page->mapping != mapping)) {
			f2fs_put_page(page, 1);
			goto repeat;
		}
		if (unlikely(!PageUptodate(page))) {
			f2fs_put_page(page, 1);
			set_sbi_flag(F2FS_SB(sb), SBI_QUOTA_NEED_REPAIR);
			return -EIO;
		}

		kaddr = kmap_atomic(page);
		memcpy(data, kaddr + offset, tocopy);
		kunmap_atomic(kaddr);
		f2fs_put_page(page, 1);

		offset = 0;
		toread -= tocopy;
		data += tocopy;
		blkidx++;
	}
	return len;
}

/* Write to quotafile */
static ssize_t f2fs_quota_write(struct super_block *sb, int type,
				const char *data, size_t len, loff_t off)
{
	struct inode *inode = sb_dqopt(sb)->files[type];
	struct address_space *mapping = inode->i_mapping;
	const struct address_space_operations *a_ops = mapping->a_ops;
	int offset = off & (sb->s_blocksize - 1);
	size_t towrite = len;
	struct page *page;
	char *kaddr;
	int err = 0;
	int tocopy;

	while (towrite > 0) {
		tocopy = min_t(unsigned long, sb->s_blocksize - offset,
								towrite);
retry:
		err = a_ops->write_begin(NULL, mapping, off, tocopy, 0,
							&page, NULL);
		if (unlikely(err)) {
			if (err == -ENOMEM) {
				congestion_wait(BLK_RW_ASYNC, HZ/50);
				goto retry;
			}
			set_sbi_flag(F2FS_SB(sb), SBI_QUOTA_NEED_REPAIR);
			break;
		}

		kaddr = kmap_atomic(page);
		memcpy(kaddr + offset, data, tocopy);
		kunmap_atomic(kaddr);
		flush_dcache_page(page);

		a_ops->write_end(NULL, mapping, off, tocopy, tocopy,
						page, NULL);
		offset = 0;
		towrite -= tocopy;
		off += tocopy;
		data += tocopy;
		cond_resched();
	}

	if (len == towrite)
		return err;
	inode->i_mtime = inode->i_ctime = current_time(inode);
	f2fs_mark_inode_dirty_sync(inode, false);
	return len - towrite;
}

static struct dquot **f2fs_get_dquots(struct inode *inode)
{
	return F2FS_I(inode)->i_dquot;
}

static qsize_t *f2fs_get_reserved_space(struct inode *inode)
{
	return &F2FS_I(inode)->i_reserved_quota;
}

static int f2fs_quota_on_mount(struct f2fs_sb_info *sbi, int type)
{
	if (is_set_ckpt_flags(sbi, CP_QUOTA_NEED_FSCK_FLAG)) {
		f2fs_err(sbi, "quota sysfile may be corrupted, skip loading it");
		return 0;
	}

	return dquot_quota_on_mount(sbi->sb, F2FS_OPTION(sbi).s_qf_names[type],
					F2FS_OPTION(sbi).s_jquota_fmt, type);
}

int f2fs_enable_quota_files(struct f2fs_sb_info *sbi, bool rdonly)
{
	int enabled = 0;
	int i, err;

	if (f2fs_sb_has_quota_ino(sbi) && rdonly) {
		err = f2fs_enable_quotas(sbi->sb);
		if (err) {
			f2fs_err(sbi, "Cannot turn on quota_ino: %d", err);
			return 0;
		}
		return 1;
	}

	for (i = 0; i < MAXQUOTAS; i++) {
		if (F2FS_OPTION(sbi).s_qf_names[i]) {
			err = f2fs_quota_on_mount(sbi, i);
			if (!err) {
				enabled = 1;
				continue;
			}
			f2fs_err(sbi, "Cannot turn on quotas: %d on %d",
				 err, i);
		}
	}
	return enabled;
}

static int f2fs_quota_enable(struct super_block *sb, int type, int format_id,
			     unsigned int flags)
{
	struct inode *qf_inode;
	unsigned long qf_inum;
	int err;

	BUG_ON(!f2fs_sb_has_quota_ino(F2FS_SB(sb)));

	qf_inum = f2fs_qf_ino(sb, type);
	if (!qf_inum)
		return -EPERM;

	qf_inode = f2fs_iget(sb, qf_inum);
	if (IS_ERR(qf_inode)) {
		f2fs_err(F2FS_SB(sb), "Bad quota inode %u:%lu", type, qf_inum);
		return PTR_ERR(qf_inode);
	}

	/* Don't account quota for quota files to avoid recursion */
	qf_inode->i_flags |= S_NOQUOTA;
	err = dquot_load_quota_inode(qf_inode, type, format_id, flags);
	iput(qf_inode);
	return err;
}

static int f2fs_enable_quotas(struct super_block *sb)
{
	struct f2fs_sb_info *sbi = F2FS_SB(sb);
	int type, err = 0;
	unsigned long qf_inum;
	bool quota_mopt[MAXQUOTAS] = {
		test_opt(sbi, USRQUOTA),
		test_opt(sbi, GRPQUOTA),
		test_opt(sbi, PRJQUOTA),
	};

	if (is_set_ckpt_flags(F2FS_SB(sb), CP_QUOTA_NEED_FSCK_FLAG)) {
		f2fs_err(sbi, "quota file may be corrupted, skip loading it");
		return 0;
	}

	sb_dqopt(sb)->flags |= DQUOT_QUOTA_SYS_FILE;

	for (type = 0; type < MAXQUOTAS; type++) {
		qf_inum = f2fs_qf_ino(sb, type);
		if (qf_inum) {
			err = f2fs_quota_enable(sb, type, QFMT_VFS_V1,
				DQUOT_USAGE_ENABLED |
				(quota_mopt[type] ? DQUOT_LIMITS_ENABLED : 0));
			if (err) {
				f2fs_err(sbi, "Failed to enable quota tracking (type=%d, err=%d). Please run fsck to fix.",
					 type, err);
				for (type--; type >= 0; type--)
					dquot_quota_off(sb, type);
				set_sbi_flag(F2FS_SB(sb),
						SBI_QUOTA_NEED_REPAIR);
				return err;
			}
		}
	}
	return 0;
}

int f2fs_quota_sync(struct super_block *sb, int type)
{
	struct f2fs_sb_info *sbi = F2FS_SB(sb);
	struct quota_info *dqopt = sb_dqopt(sb);
	int cnt;
	int ret;

	/*
	 * do_quotactl
	 *  f2fs_quota_sync
	 *  down_read(quota_sem)
	 *  dquot_writeback_dquots()
	 *  f2fs_dquot_commit
	 *                            block_operation
	 *                            down_read(quota_sem)
	 */
	f2fs_lock_op(sbi);

	down_read(&sbi->quota_sem);
	ret = dquot_writeback_dquots(sb, type);
	if (ret)
		goto out;

	/*
	 * Now when everything is written we can discard the pagecache so
	 * that userspace sees the changes.
	 */
	for (cnt = 0; cnt < MAXQUOTAS; cnt++) {
		struct address_space *mapping;

		if (type != -1 && cnt != type)
			continue;
		if (!sb_has_quota_active(sb, cnt))
			continue;

		mapping = dqopt->files[cnt]->i_mapping;

		ret = filemap_fdatawrite(mapping);
		if (ret)
			goto out;

		/* if we are using journalled quota */
		if (is_journalled_quota(sbi))
			continue;

		ret = filemap_fdatawait(mapping);
		if (ret)
			set_sbi_flag(F2FS_SB(sb), SBI_QUOTA_NEED_REPAIR);

		inode_lock(dqopt->files[cnt]);
		truncate_inode_pages(&dqopt->files[cnt]->i_data, 0);
		inode_unlock(dqopt->files[cnt]);
	}
out:
	if (ret)
		set_sbi_flag(F2FS_SB(sb), SBI_QUOTA_NEED_REPAIR);
	up_read(&sbi->quota_sem);
	f2fs_unlock_op(sbi);
	return ret;
}

static int f2fs_quota_on(struct super_block *sb, int type, int format_id,
							const struct path *path)
{
	struct inode *inode;
	int err;

	/* if quota sysfile exists, deny enabling quota with specific file */
	if (f2fs_sb_has_quota_ino(F2FS_SB(sb))) {
		f2fs_err(F2FS_SB(sb), "quota sysfile already exists");
		return -EBUSY;
	}

	err = f2fs_quota_sync(sb, type);
	if (err)
		return err;

	err = dquot_quota_on(sb, type, format_id, path);
	if (err)
		return err;

	inode = d_inode(path->dentry);

	inode_lock(inode);
	F2FS_I(inode)->i_flags |= F2FS_NOATIME_FL | F2FS_IMMUTABLE_FL;
	f2fs_set_inode_flags(inode);
	inode_unlock(inode);
	f2fs_mark_inode_dirty_sync(inode, false);

	return 0;
}

static int __f2fs_quota_off(struct super_block *sb, int type)
{
	struct inode *inode = sb_dqopt(sb)->files[type];
	int err;

	if (!inode || !igrab(inode))
		return dquot_quota_off(sb, type);

	err = f2fs_quota_sync(sb, type);
	if (err)
		goto out_put;

	err = dquot_quota_off(sb, type);
	if (err || f2fs_sb_has_quota_ino(F2FS_SB(sb)))
		goto out_put;

	inode_lock(inode);
	F2FS_I(inode)->i_flags &= ~(F2FS_NOATIME_FL | F2FS_IMMUTABLE_FL);
	f2fs_set_inode_flags(inode);
	inode_unlock(inode);
	f2fs_mark_inode_dirty_sync(inode, false);
out_put:
	iput(inode);
	return err;
}

static int f2fs_quota_off(struct super_block *sb, int type)
{
	struct f2fs_sb_info *sbi = F2FS_SB(sb);
	int err;

	err = __f2fs_quota_off(sb, type);

	/*
	 * quotactl can shutdown journalled quota, result in inconsistence
	 * between quota record and fs data by following updates, tag the
	 * flag to let fsck be aware of it.
	 */
	if (is_journalled_quota(sbi))
		set_sbi_flag(sbi, SBI_QUOTA_NEED_REPAIR);
	return err;
}

void f2fs_quota_off_umount(struct super_block *sb)
{
	int type;
	int err;

	for (type = 0; type < MAXQUOTAS; type++) {
		err = __f2fs_quota_off(sb, type);
		if (err) {
			int ret = dquot_quota_off(sb, type);

			f2fs_err(F2FS_SB(sb), "Fail to turn off disk quota (type: %d, err: %d, ret:%d), Please run fsck to fix it.",
				 type, err, ret);
			set_sbi_flag(F2FS_SB(sb), SBI_QUOTA_NEED_REPAIR);
		}
	}
	/*
	 * In case of checkpoint=disable, we must flush quota blocks.
	 * This can cause NULL exception for node_inode in end_io, since
	 * put_super already dropped it.
	 */
	sync_filesystem(sb);
}

static void f2fs_truncate_quota_inode_pages(struct super_block *sb)
{
	struct quota_info *dqopt = sb_dqopt(sb);
	int type;

	for (type = 0; type < MAXQUOTAS; type++) {
		if (!dqopt->files[type])
			continue;
		f2fs_inode_synced(dqopt->files[type]);
	}
}

static int f2fs_dquot_commit(struct dquot *dquot)
{
	struct f2fs_sb_info *sbi = F2FS_SB(dquot->dq_sb);
	int ret;

	down_read(&sbi->quota_sem);
	ret = dquot_commit(dquot);
	if (ret < 0)
		set_sbi_flag(sbi, SBI_QUOTA_NEED_REPAIR);
	up_read(&sbi->quota_sem);
	return ret;
}

static int f2fs_dquot_acquire(struct dquot *dquot)
{
	struct f2fs_sb_info *sbi = F2FS_SB(dquot->dq_sb);
	int ret;

	down_read(&sbi->quota_sem);
	ret = dquot_acquire(dquot);
	if (ret < 0)
		set_sbi_flag(sbi, SBI_QUOTA_NEED_REPAIR);
	up_read(&sbi->quota_sem);
	return ret;
}

static int f2fs_dquot_release(struct dquot *dquot)
{
	struct f2fs_sb_info *sbi = F2FS_SB(dquot->dq_sb);
	int ret;

	down_read(&sbi->quota_sem);
	ret = dquot_release(dquot);
	if (ret < 0)
		set_sbi_flag(sbi, SBI_QUOTA_NEED_REPAIR);
	up_read(&sbi->quota_sem);
	return ret;
}

static int f2fs_dquot_mark_dquot_dirty(struct dquot *dquot)
{
	struct super_block *sb = dquot->dq_sb;
	struct f2fs_sb_info *sbi = F2FS_SB(sb);
	int ret;

	down_read(&sbi->quota_sem);
	ret = dquot_mark_dquot_dirty(dquot);

	/* if we are using journalled quota */
	if (is_journalled_quota(sbi))
		set_sbi_flag(sbi, SBI_QUOTA_NEED_FLUSH);

	up_read(&sbi->quota_sem);
	return ret;
}

static int f2fs_dquot_commit_info(struct super_block *sb, int type)
{
	struct f2fs_sb_info *sbi = F2FS_SB(sb);
	int ret;

	down_read(&sbi->quota_sem);
	ret = dquot_commit_info(sb, type);
	if (ret < 0)
		set_sbi_flag(sbi, SBI_QUOTA_NEED_REPAIR);
	up_read(&sbi->quota_sem);
	return ret;
}

static int f2fs_get_projid(struct inode *inode, kprojid_t *projid)
{
	*projid = F2FS_I(inode)->i_projid;
	return 0;
}

static const struct dquot_operations f2fs_quota_operations = {
	.get_reserved_space = f2fs_get_reserved_space,
	.write_dquot	= f2fs_dquot_commit,
	.acquire_dquot	= f2fs_dquot_acquire,
	.release_dquot	= f2fs_dquot_release,
	.mark_dirty	= f2fs_dquot_mark_dquot_dirty,
	.write_info	= f2fs_dquot_commit_info,
	.alloc_dquot	= dquot_alloc,
	.destroy_dquot	= dquot_destroy,
	.get_projid	= f2fs_get_projid,
	.get_next_id	= dquot_get_next_id,
};

static const struct quotactl_ops f2fs_quotactl_ops = {
	.quota_on	= f2fs_quota_on,
	.quota_off	= f2fs_quota_off,
	.quota_sync	= f2fs_quota_sync,
	.get_state	= dquot_get_state,
	.set_info	= dquot_set_dqinfo,
	.get_dqblk	= dquot_get_dqblk,
	.set_dqblk	= dquot_set_dqblk,
	.get_nextdqblk	= dquot_get_next_dqblk,
};
#else
int f2fs_quota_sync(struct super_block *sb, int type)
{
	return 0;
}

void f2fs_quota_off_umount(struct super_block *sb)
{
}
#endif

static const struct super_operations f2fs_sops = {
	.alloc_inode	= f2fs_alloc_inode,
	.free_inode	= f2fs_free_inode,
	.drop_inode	= f2fs_drop_inode,
	.write_inode	= f2fs_write_inode,
	.dirty_inode	= f2fs_dirty_inode,
	.show_options	= f2fs_show_options,
#ifdef CONFIG_QUOTA
	.quota_read	= f2fs_quota_read,
	.quota_write	= f2fs_quota_write,
	.get_dquots	= f2fs_get_dquots,
#endif
	.evict_inode	= f2fs_evict_inode,
	.put_super	= f2fs_put_super,
	.sync_fs	= f2fs_sync_fs,
	.freeze_fs	= f2fs_freeze,
	.unfreeze_fs	= f2fs_unfreeze,
	.statfs		= f2fs_statfs,
	.remount_fs	= f2fs_remount,
};

#ifdef CONFIG_FS_ENCRYPTION
static int f2fs_get_context(struct inode *inode, void *ctx, size_t len)
{
	return f2fs_getxattr(inode, F2FS_XATTR_INDEX_ENCRYPTION,
				F2FS_XATTR_NAME_ENCRYPTION_CONTEXT,
				ctx, len, NULL);
}

static int f2fs_set_context(struct inode *inode, const void *ctx, size_t len,
							void *fs_data)
{
	struct f2fs_sb_info *sbi = F2FS_I_SB(inode);

	/*
	 * Encrypting the root directory is not allowed because fsck
	 * expects lost+found directory to exist and remain unencrypted
	 * if LOST_FOUND feature is enabled.
	 *
	 */
	if (f2fs_sb_has_lost_found(sbi) &&
			inode->i_ino == F2FS_ROOT_INO(sbi))
		return -EPERM;

	return f2fs_setxattr(inode, F2FS_XATTR_INDEX_ENCRYPTION,
				F2FS_XATTR_NAME_ENCRYPTION_CONTEXT,
				ctx, len, fs_data, XATTR_CREATE);
}

static bool f2fs_dummy_context(struct inode *inode)
{
	return DUMMY_ENCRYPTION_ENABLED(F2FS_I_SB(inode));
}

static bool f2fs_has_stable_inodes(struct super_block *sb)
{
	return true;
}

static void f2fs_get_ino_and_lblk_bits(struct super_block *sb,
				       int *ino_bits_ret, int *lblk_bits_ret)
{
	*ino_bits_ret = 8 * sizeof(nid_t);
	*lblk_bits_ret = 8 * sizeof(block_t);
}

<<<<<<< HEAD
static bool f2fs_inline_crypt_enabled(struct super_block *sb)
{
	return F2FS_OPTION(F2FS_SB(sb)).inlinecrypt;
}

=======
>>>>>>> e42617b8
static const struct fscrypt_operations f2fs_cryptops = {
	.key_prefix		= "f2fs:",
	.get_context		= f2fs_get_context,
	.set_context		= f2fs_set_context,
	.dummy_context		= f2fs_dummy_context,
	.empty_dir		= f2fs_empty_dir,
	.max_namelen		= F2FS_NAME_LEN,
	.has_stable_inodes	= f2fs_has_stable_inodes,
	.get_ino_and_lblk_bits	= f2fs_get_ino_and_lblk_bits,
<<<<<<< HEAD
	.inline_crypt_enabled	= f2fs_inline_crypt_enabled,
=======
>>>>>>> e42617b8
};
#endif

static struct inode *f2fs_nfs_get_inode(struct super_block *sb,
		u64 ino, u32 generation)
{
	struct f2fs_sb_info *sbi = F2FS_SB(sb);
	struct inode *inode;

	if (f2fs_check_nid_range(sbi, ino))
		return ERR_PTR(-ESTALE);

	/*
	 * f2fs_iget isn't quite right if the inode is currently unallocated!
	 * However f2fs_iget currently does appropriate checks to handle stale
	 * inodes so everything is OK.
	 */
	inode = f2fs_iget(sb, ino);
	if (IS_ERR(inode))
		return ERR_CAST(inode);
	if (unlikely(generation && inode->i_generation != generation)) {
		/* we didn't find the right inode.. */
		iput(inode);
		return ERR_PTR(-ESTALE);
	}
	return inode;
}

static struct dentry *f2fs_fh_to_dentry(struct super_block *sb, struct fid *fid,
		int fh_len, int fh_type)
{
	return generic_fh_to_dentry(sb, fid, fh_len, fh_type,
				    f2fs_nfs_get_inode);
}

static struct dentry *f2fs_fh_to_parent(struct super_block *sb, struct fid *fid,
		int fh_len, int fh_type)
{
	return generic_fh_to_parent(sb, fid, fh_len, fh_type,
				    f2fs_nfs_get_inode);
}

static const struct export_operations f2fs_export_ops = {
	.fh_to_dentry = f2fs_fh_to_dentry,
	.fh_to_parent = f2fs_fh_to_parent,
	.get_parent = f2fs_get_parent,
};

static loff_t max_file_blocks(void)
{
	loff_t result = 0;
	loff_t leaf_count = DEF_ADDRS_PER_BLOCK;

	/*
	 * note: previously, result is equal to (DEF_ADDRS_PER_INODE -
	 * DEFAULT_INLINE_XATTR_ADDRS), but now f2fs try to reserve more
	 * space in inode.i_addr, it will be more safe to reassign
	 * result as zero.
	 */

	/* two direct node blocks */
	result += (leaf_count * 2);

	/* two indirect node blocks */
	leaf_count *= NIDS_PER_BLOCK;
	result += (leaf_count * 2);

	/* one double indirect node block */
	leaf_count *= NIDS_PER_BLOCK;
	result += leaf_count;

	return result;
}

static int __f2fs_commit_super(struct buffer_head *bh,
			struct f2fs_super_block *super)
{
	lock_buffer(bh);
	if (super)
		memcpy(bh->b_data + F2FS_SUPER_OFFSET, super, sizeof(*super));
	set_buffer_dirty(bh);
	unlock_buffer(bh);

	/* it's rare case, we can do fua all the time */
	return __sync_dirty_buffer(bh, REQ_SYNC | REQ_PREFLUSH | REQ_FUA);
}

static inline bool sanity_check_area_boundary(struct f2fs_sb_info *sbi,
					struct buffer_head *bh)
{
	struct f2fs_super_block *raw_super = (struct f2fs_super_block *)
					(bh->b_data + F2FS_SUPER_OFFSET);
	struct super_block *sb = sbi->sb;
	u32 segment0_blkaddr = le32_to_cpu(raw_super->segment0_blkaddr);
	u32 cp_blkaddr = le32_to_cpu(raw_super->cp_blkaddr);
	u32 sit_blkaddr = le32_to_cpu(raw_super->sit_blkaddr);
	u32 nat_blkaddr = le32_to_cpu(raw_super->nat_blkaddr);
	u32 ssa_blkaddr = le32_to_cpu(raw_super->ssa_blkaddr);
	u32 main_blkaddr = le32_to_cpu(raw_super->main_blkaddr);
	u32 segment_count_ckpt = le32_to_cpu(raw_super->segment_count_ckpt);
	u32 segment_count_sit = le32_to_cpu(raw_super->segment_count_sit);
	u32 segment_count_nat = le32_to_cpu(raw_super->segment_count_nat);
	u32 segment_count_ssa = le32_to_cpu(raw_super->segment_count_ssa);
	u32 segment_count_main = le32_to_cpu(raw_super->segment_count_main);
	u32 segment_count = le32_to_cpu(raw_super->segment_count);
	u32 log_blocks_per_seg = le32_to_cpu(raw_super->log_blocks_per_seg);
	u64 main_end_blkaddr = main_blkaddr +
				(segment_count_main << log_blocks_per_seg);
	u64 seg_end_blkaddr = segment0_blkaddr +
				(segment_count << log_blocks_per_seg);

	if (segment0_blkaddr != cp_blkaddr) {
		f2fs_info(sbi, "Mismatch start address, segment0(%u) cp_blkaddr(%u)",
			  segment0_blkaddr, cp_blkaddr);
		return true;
	}

	if (cp_blkaddr + (segment_count_ckpt << log_blocks_per_seg) !=
							sit_blkaddr) {
		f2fs_info(sbi, "Wrong CP boundary, start(%u) end(%u) blocks(%u)",
			  cp_blkaddr, sit_blkaddr,
			  segment_count_ckpt << log_blocks_per_seg);
		return true;
	}

	if (sit_blkaddr + (segment_count_sit << log_blocks_per_seg) !=
							nat_blkaddr) {
		f2fs_info(sbi, "Wrong SIT boundary, start(%u) end(%u) blocks(%u)",
			  sit_blkaddr, nat_blkaddr,
			  segment_count_sit << log_blocks_per_seg);
		return true;
	}

	if (nat_blkaddr + (segment_count_nat << log_blocks_per_seg) !=
							ssa_blkaddr) {
		f2fs_info(sbi, "Wrong NAT boundary, start(%u) end(%u) blocks(%u)",
			  nat_blkaddr, ssa_blkaddr,
			  segment_count_nat << log_blocks_per_seg);
		return true;
	}

	if (ssa_blkaddr + (segment_count_ssa << log_blocks_per_seg) !=
							main_blkaddr) {
		f2fs_info(sbi, "Wrong SSA boundary, start(%u) end(%u) blocks(%u)",
			  ssa_blkaddr, main_blkaddr,
			  segment_count_ssa << log_blocks_per_seg);
		return true;
	}

	if (main_end_blkaddr > seg_end_blkaddr) {
		f2fs_info(sbi, "Wrong MAIN_AREA boundary, start(%u) end(%u) block(%u)",
			  main_blkaddr,
			  segment0_blkaddr +
			  (segment_count << log_blocks_per_seg),
			  segment_count_main << log_blocks_per_seg);
		return true;
	} else if (main_end_blkaddr < seg_end_blkaddr) {
		int err = 0;
		char *res;

		/* fix in-memory information all the time */
		raw_super->segment_count = cpu_to_le32((main_end_blkaddr -
				segment0_blkaddr) >> log_blocks_per_seg);

		if (f2fs_readonly(sb) || bdev_read_only(sb->s_bdev)) {
			set_sbi_flag(sbi, SBI_NEED_SB_WRITE);
			res = "internally";
		} else {
			err = __f2fs_commit_super(bh, NULL);
			res = err ? "failed" : "done";
		}
		f2fs_info(sbi, "Fix alignment : %s, start(%u) end(%u) block(%u)",
			  res, main_blkaddr,
			  segment0_blkaddr +
			  (segment_count << log_blocks_per_seg),
			  segment_count_main << log_blocks_per_seg);
		if (err)
			return true;
	}
	return false;
}

static int sanity_check_raw_super(struct f2fs_sb_info *sbi,
				struct buffer_head *bh)
{
	block_t segment_count, segs_per_sec, secs_per_zone;
	block_t total_sections, blocks_per_seg;
	struct f2fs_super_block *raw_super = (struct f2fs_super_block *)
					(bh->b_data + F2FS_SUPER_OFFSET);
	unsigned int blocksize;
	size_t crc_offset = 0;
	__u32 crc = 0;

	if (le32_to_cpu(raw_super->magic) != F2FS_SUPER_MAGIC) {
		f2fs_info(sbi, "Magic Mismatch, valid(0x%x) - read(0x%x)",
			  F2FS_SUPER_MAGIC, le32_to_cpu(raw_super->magic));
		return -EINVAL;
	}

	/* Check checksum_offset and crc in superblock */
	if (__F2FS_HAS_FEATURE(raw_super, F2FS_FEATURE_SB_CHKSUM)) {
		crc_offset = le32_to_cpu(raw_super->checksum_offset);
		if (crc_offset !=
			offsetof(struct f2fs_super_block, crc)) {
			f2fs_info(sbi, "Invalid SB checksum offset: %zu",
				  crc_offset);
			return -EFSCORRUPTED;
		}
		crc = le32_to_cpu(raw_super->crc);
		if (!f2fs_crc_valid(sbi, crc, raw_super, crc_offset)) {
			f2fs_info(sbi, "Invalid SB checksum value: %u", crc);
			return -EFSCORRUPTED;
		}
	}

	/* Currently, support only 4KB page cache size */
	if (F2FS_BLKSIZE != PAGE_SIZE) {
		f2fs_info(sbi, "Invalid page_cache_size (%lu), supports only 4KB",
			  PAGE_SIZE);
		return -EFSCORRUPTED;
	}

	/* Currently, support only 4KB block size */
	blocksize = 1 << le32_to_cpu(raw_super->log_blocksize);
	if (blocksize != F2FS_BLKSIZE) {
		f2fs_info(sbi, "Invalid blocksize (%u), supports only 4KB",
			  blocksize);
		return -EFSCORRUPTED;
	}

	/* check log blocks per segment */
	if (le32_to_cpu(raw_super->log_blocks_per_seg) != 9) {
		f2fs_info(sbi, "Invalid log blocks per segment (%u)",
			  le32_to_cpu(raw_super->log_blocks_per_seg));
		return -EFSCORRUPTED;
	}

	/* Currently, support 512/1024/2048/4096 bytes sector size */
	if (le32_to_cpu(raw_super->log_sectorsize) >
				F2FS_MAX_LOG_SECTOR_SIZE ||
		le32_to_cpu(raw_super->log_sectorsize) <
				F2FS_MIN_LOG_SECTOR_SIZE) {
		f2fs_info(sbi, "Invalid log sectorsize (%u)",
			  le32_to_cpu(raw_super->log_sectorsize));
		return -EFSCORRUPTED;
	}
	if (le32_to_cpu(raw_super->log_sectors_per_block) +
		le32_to_cpu(raw_super->log_sectorsize) !=
			F2FS_MAX_LOG_SECTOR_SIZE) {
		f2fs_info(sbi, "Invalid log sectors per block(%u) log sectorsize(%u)",
			  le32_to_cpu(raw_super->log_sectors_per_block),
			  le32_to_cpu(raw_super->log_sectorsize));
		return -EFSCORRUPTED;
	}

	segment_count = le32_to_cpu(raw_super->segment_count);
	segs_per_sec = le32_to_cpu(raw_super->segs_per_sec);
	secs_per_zone = le32_to_cpu(raw_super->secs_per_zone);
	total_sections = le32_to_cpu(raw_super->section_count);

	/* blocks_per_seg should be 512, given the above check */
	blocks_per_seg = 1 << le32_to_cpu(raw_super->log_blocks_per_seg);

	if (segment_count > F2FS_MAX_SEGMENT ||
				segment_count < F2FS_MIN_SEGMENTS) {
		f2fs_info(sbi, "Invalid segment count (%u)", segment_count);
		return -EFSCORRUPTED;
	}

	if (total_sections > segment_count ||
			total_sections < F2FS_MIN_SEGMENTS ||
			segs_per_sec > segment_count || !segs_per_sec) {
		f2fs_info(sbi, "Invalid segment/section count (%u, %u x %u)",
			  segment_count, total_sections, segs_per_sec);
		return -EFSCORRUPTED;
	}

	if ((segment_count / segs_per_sec) < total_sections) {
		f2fs_info(sbi, "Small segment_count (%u < %u * %u)",
			  segment_count, segs_per_sec, total_sections);
		return -EFSCORRUPTED;
	}

	if (segment_count > (le64_to_cpu(raw_super->block_count) >> 9)) {
		f2fs_info(sbi, "Wrong segment_count / block_count (%u > %llu)",
			  segment_count, le64_to_cpu(raw_super->block_count));
		return -EFSCORRUPTED;
	}

	if (RDEV(0).path[0]) {
		block_t dev_seg_count = le32_to_cpu(RDEV(0).total_segments);
		int i = 1;

		while (i < MAX_DEVICES && RDEV(i).path[0]) {
			dev_seg_count += le32_to_cpu(RDEV(i).total_segments);
			i++;
		}
		if (segment_count != dev_seg_count) {
			f2fs_info(sbi, "Segment count (%u) mismatch with total segments from devices (%u)",
					segment_count, dev_seg_count);
			return -EFSCORRUPTED;
		}
	}

	if (secs_per_zone > total_sections || !secs_per_zone) {
		f2fs_info(sbi, "Wrong secs_per_zone / total_sections (%u, %u)",
			  secs_per_zone, total_sections);
		return -EFSCORRUPTED;
	}
	if (le32_to_cpu(raw_super->extension_count) > F2FS_MAX_EXTENSION ||
			raw_super->hot_ext_count > F2FS_MAX_EXTENSION ||
			(le32_to_cpu(raw_super->extension_count) +
			raw_super->hot_ext_count) > F2FS_MAX_EXTENSION) {
		f2fs_info(sbi, "Corrupted extension count (%u + %u > %u)",
			  le32_to_cpu(raw_super->extension_count),
			  raw_super->hot_ext_count,
			  F2FS_MAX_EXTENSION);
		return -EFSCORRUPTED;
	}

	if (le32_to_cpu(raw_super->cp_payload) >
				(blocks_per_seg - F2FS_CP_PACKS)) {
		f2fs_info(sbi, "Insane cp_payload (%u > %u)",
			  le32_to_cpu(raw_super->cp_payload),
			  blocks_per_seg - F2FS_CP_PACKS);
		return -EFSCORRUPTED;
	}

	/* check reserved ino info */
	if (le32_to_cpu(raw_super->node_ino) != 1 ||
		le32_to_cpu(raw_super->meta_ino) != 2 ||
		le32_to_cpu(raw_super->root_ino) != 3) {
		f2fs_info(sbi, "Invalid Fs Meta Ino: node(%u) meta(%u) root(%u)",
			  le32_to_cpu(raw_super->node_ino),
			  le32_to_cpu(raw_super->meta_ino),
			  le32_to_cpu(raw_super->root_ino));
		return -EFSCORRUPTED;
	}

	/* check CP/SIT/NAT/SSA/MAIN_AREA area boundary */
	if (sanity_check_area_boundary(sbi, bh))
		return -EFSCORRUPTED;

	return 0;
}

int f2fs_sanity_check_ckpt(struct f2fs_sb_info *sbi)
{
	unsigned int total, fsmeta;
	struct f2fs_super_block *raw_super = F2FS_RAW_SUPER(sbi);
	struct f2fs_checkpoint *ckpt = F2FS_CKPT(sbi);
	unsigned int ovp_segments, reserved_segments;
	unsigned int main_segs, blocks_per_seg;
	unsigned int sit_segs, nat_segs;
	unsigned int sit_bitmap_size, nat_bitmap_size;
	unsigned int log_blocks_per_seg;
	unsigned int segment_count_main;
	unsigned int cp_pack_start_sum, cp_payload;
	block_t user_block_count, valid_user_blocks;
	block_t avail_node_count, valid_node_count;
	int i, j;

	total = le32_to_cpu(raw_super->segment_count);
	fsmeta = le32_to_cpu(raw_super->segment_count_ckpt);
	sit_segs = le32_to_cpu(raw_super->segment_count_sit);
	fsmeta += sit_segs;
	nat_segs = le32_to_cpu(raw_super->segment_count_nat);
	fsmeta += nat_segs;
	fsmeta += le32_to_cpu(ckpt->rsvd_segment_count);
	fsmeta += le32_to_cpu(raw_super->segment_count_ssa);

	if (unlikely(fsmeta >= total))
		return 1;

	ovp_segments = le32_to_cpu(ckpt->overprov_segment_count);
	reserved_segments = le32_to_cpu(ckpt->rsvd_segment_count);

	if (unlikely(fsmeta < F2FS_MIN_SEGMENTS ||
			ovp_segments == 0 || reserved_segments == 0)) {
		f2fs_err(sbi, "Wrong layout: check mkfs.f2fs version");
		return 1;
	}

	user_block_count = le64_to_cpu(ckpt->user_block_count);
	segment_count_main = le32_to_cpu(raw_super->segment_count_main);
	log_blocks_per_seg = le32_to_cpu(raw_super->log_blocks_per_seg);
	if (!user_block_count || user_block_count >=
			segment_count_main << log_blocks_per_seg) {
		f2fs_err(sbi, "Wrong user_block_count: %u",
			 user_block_count);
		return 1;
	}

	valid_user_blocks = le64_to_cpu(ckpt->valid_block_count);
	if (valid_user_blocks > user_block_count) {
		f2fs_err(sbi, "Wrong valid_user_blocks: %u, user_block_count: %u",
			 valid_user_blocks, user_block_count);
		return 1;
	}

	valid_node_count = le32_to_cpu(ckpt->valid_node_count);
	avail_node_count = sbi->total_node_count - F2FS_RESERVED_NODE_NUM;
	if (valid_node_count > avail_node_count) {
		f2fs_err(sbi, "Wrong valid_node_count: %u, avail_node_count: %u",
			 valid_node_count, avail_node_count);
		return 1;
	}

	main_segs = le32_to_cpu(raw_super->segment_count_main);
	blocks_per_seg = sbi->blocks_per_seg;

	for (i = 0; i < NR_CURSEG_NODE_TYPE; i++) {
		if (le32_to_cpu(ckpt->cur_node_segno[i]) >= main_segs ||
			le16_to_cpu(ckpt->cur_node_blkoff[i]) >= blocks_per_seg)
			return 1;
		for (j = i + 1; j < NR_CURSEG_NODE_TYPE; j++) {
			if (le32_to_cpu(ckpt->cur_node_segno[i]) ==
				le32_to_cpu(ckpt->cur_node_segno[j])) {
				f2fs_err(sbi, "Node segment (%u, %u) has the same segno: %u",
					 i, j,
					 le32_to_cpu(ckpt->cur_node_segno[i]));
				return 1;
			}
		}
	}
	for (i = 0; i < NR_CURSEG_DATA_TYPE; i++) {
		if (le32_to_cpu(ckpt->cur_data_segno[i]) >= main_segs ||
			le16_to_cpu(ckpt->cur_data_blkoff[i]) >= blocks_per_seg)
			return 1;
		for (j = i + 1; j < NR_CURSEG_DATA_TYPE; j++) {
			if (le32_to_cpu(ckpt->cur_data_segno[i]) ==
				le32_to_cpu(ckpt->cur_data_segno[j])) {
				f2fs_err(sbi, "Data segment (%u, %u) has the same segno: %u",
					 i, j,
					 le32_to_cpu(ckpt->cur_data_segno[i]));
				return 1;
			}
		}
	}
	for (i = 0; i < NR_CURSEG_NODE_TYPE; i++) {
		for (j = 0; j < NR_CURSEG_DATA_TYPE; j++) {
			if (le32_to_cpu(ckpt->cur_node_segno[i]) ==
				le32_to_cpu(ckpt->cur_data_segno[j])) {
				f2fs_err(sbi, "Node segment (%u) and Data segment (%u) has the same segno: %u",
					 i, j,
					 le32_to_cpu(ckpt->cur_node_segno[i]));
				return 1;
			}
		}
	}

	sit_bitmap_size = le32_to_cpu(ckpt->sit_ver_bitmap_bytesize);
	nat_bitmap_size = le32_to_cpu(ckpt->nat_ver_bitmap_bytesize);

	if (sit_bitmap_size != ((sit_segs / 2) << log_blocks_per_seg) / 8 ||
		nat_bitmap_size != ((nat_segs / 2) << log_blocks_per_seg) / 8) {
		f2fs_err(sbi, "Wrong bitmap size: sit: %u, nat:%u",
			 sit_bitmap_size, nat_bitmap_size);
		return 1;
	}

	cp_pack_start_sum = __start_sum_addr(sbi);
	cp_payload = __cp_payload(sbi);
	if (cp_pack_start_sum < cp_payload + 1 ||
		cp_pack_start_sum > blocks_per_seg - 1 -
			NR_CURSEG_TYPE) {
		f2fs_err(sbi, "Wrong cp_pack_start_sum: %u",
			 cp_pack_start_sum);
		return 1;
	}

	if (__is_set_ckpt_flags(ckpt, CP_LARGE_NAT_BITMAP_FLAG) &&
		le32_to_cpu(ckpt->checksum_offset) != CP_MIN_CHKSUM_OFFSET) {
		f2fs_warn(sbi, "using deprecated layout of large_nat_bitmap, "
			  "please run fsck v1.13.0 or higher to repair, chksum_offset: %u, "
			  "fixed with patch: \"f2fs-tools: relocate chksum_offset for large_nat_bitmap feature\"",
			  le32_to_cpu(ckpt->checksum_offset));
		return 1;
	}

	if (unlikely(f2fs_cp_error(sbi))) {
		f2fs_err(sbi, "A bug case: need to run fsck");
		return 1;
	}
	return 0;
}

static void init_sb_info(struct f2fs_sb_info *sbi)
{
	struct f2fs_super_block *raw_super = sbi->raw_super;
	int i;

	sbi->log_sectors_per_block =
		le32_to_cpu(raw_super->log_sectors_per_block);
	sbi->log_blocksize = le32_to_cpu(raw_super->log_blocksize);
	sbi->blocksize = 1 << sbi->log_blocksize;
	sbi->log_blocks_per_seg = le32_to_cpu(raw_super->log_blocks_per_seg);
	sbi->blocks_per_seg = 1 << sbi->log_blocks_per_seg;
	sbi->segs_per_sec = le32_to_cpu(raw_super->segs_per_sec);
	sbi->secs_per_zone = le32_to_cpu(raw_super->secs_per_zone);
	sbi->total_sections = le32_to_cpu(raw_super->section_count);
	sbi->total_node_count =
		(le32_to_cpu(raw_super->segment_count_nat) / 2)
			* sbi->blocks_per_seg * NAT_ENTRY_PER_BLOCK;
	sbi->root_ino_num = le32_to_cpu(raw_super->root_ino);
	sbi->node_ino_num = le32_to_cpu(raw_super->node_ino);
	sbi->meta_ino_num = le32_to_cpu(raw_super->meta_ino);
	sbi->cur_victim_sec = NULL_SECNO;
	sbi->next_victim_seg[BG_GC] = NULL_SEGNO;
	sbi->next_victim_seg[FG_GC] = NULL_SEGNO;
	sbi->max_victim_search = DEF_MAX_VICTIM_SEARCH;
	sbi->migration_granularity = sbi->segs_per_sec;

	sbi->dir_level = DEF_DIR_LEVEL;
	sbi->interval_time[CP_TIME] = DEF_CP_INTERVAL;
	sbi->interval_time[REQ_TIME] = DEF_IDLE_INTERVAL;
	sbi->interval_time[DISCARD_TIME] = DEF_IDLE_INTERVAL;
	sbi->interval_time[GC_TIME] = DEF_IDLE_INTERVAL;
	sbi->interval_time[DISABLE_TIME] = DEF_DISABLE_INTERVAL;
	sbi->interval_time[UMOUNT_DISCARD_TIMEOUT] =
				DEF_UMOUNT_DISCARD_TIMEOUT;
	clear_sbi_flag(sbi, SBI_NEED_FSCK);

	for (i = 0; i < NR_COUNT_TYPE; i++)
		atomic_set(&sbi->nr_pages[i], 0);

	for (i = 0; i < META; i++)
		atomic_set(&sbi->wb_sync_req[i], 0);

	INIT_LIST_HEAD(&sbi->s_list);
	mutex_init(&sbi->umount_mutex);
	init_rwsem(&sbi->io_order_lock);
	spin_lock_init(&sbi->cp_lock);

	sbi->dirty_device = 0;
	spin_lock_init(&sbi->dev_lock);

	init_rwsem(&sbi->sb_lock);
	init_rwsem(&sbi->pin_sem);
}

static int init_percpu_info(struct f2fs_sb_info *sbi)
{
	int err;

	err = percpu_counter_init(&sbi->alloc_valid_block_count, 0, GFP_KERNEL);
	if (err)
		return err;

	err = percpu_counter_init(&sbi->total_valid_inode_count, 0,
								GFP_KERNEL);
	if (err)
		percpu_counter_destroy(&sbi->alloc_valid_block_count);

	return err;
}

#ifdef CONFIG_BLK_DEV_ZONED
static int f2fs_report_zone_cb(struct blk_zone *zone, unsigned int idx,
			       void *data)
{
	struct f2fs_dev_info *dev = data;

	if (zone->type != BLK_ZONE_TYPE_CONVENTIONAL)
		set_bit(idx, dev->blkz_seq);
	return 0;
}

static int init_blkz_info(struct f2fs_sb_info *sbi, int devi)
{
	struct block_device *bdev = FDEV(devi).bdev;
	sector_t nr_sectors = bdev->bd_part->nr_sects;
	int ret;

	if (!f2fs_sb_has_blkzoned(sbi))
		return 0;

	if (sbi->blocks_per_blkz && sbi->blocks_per_blkz !=
				SECTOR_TO_BLOCK(bdev_zone_sectors(bdev)))
		return -EINVAL;
	sbi->blocks_per_blkz = SECTOR_TO_BLOCK(bdev_zone_sectors(bdev));
	if (sbi->log_blocks_per_blkz && sbi->log_blocks_per_blkz !=
				__ilog2_u32(sbi->blocks_per_blkz))
		return -EINVAL;
	sbi->log_blocks_per_blkz = __ilog2_u32(sbi->blocks_per_blkz);
	FDEV(devi).nr_blkz = SECTOR_TO_BLOCK(nr_sectors) >>
					sbi->log_blocks_per_blkz;
	if (nr_sectors & (bdev_zone_sectors(bdev) - 1))
		FDEV(devi).nr_blkz++;

	FDEV(devi).blkz_seq = f2fs_kzalloc(sbi,
					BITS_TO_LONGS(FDEV(devi).nr_blkz)
					* sizeof(unsigned long),
					GFP_KERNEL);
	if (!FDEV(devi).blkz_seq)
		return -ENOMEM;

	/* Get block zones type */
	ret = blkdev_report_zones(bdev, 0, BLK_ALL_ZONES, f2fs_report_zone_cb,
				  &FDEV(devi));
	if (ret < 0)
		return ret;

	return 0;
}
#endif

/*
 * Read f2fs raw super block.
 * Because we have two copies of super block, so read both of them
 * to get the first valid one. If any one of them is broken, we pass
 * them recovery flag back to the caller.
 */
static int read_raw_super_block(struct f2fs_sb_info *sbi,
			struct f2fs_super_block **raw_super,
			int *valid_super_block, int *recovery)
{
	struct super_block *sb = sbi->sb;
	int block;
	struct buffer_head *bh;
	struct f2fs_super_block *super;
	int err = 0;

	super = kzalloc(sizeof(struct f2fs_super_block), GFP_KERNEL);
	if (!super)
		return -ENOMEM;

	for (block = 0; block < 2; block++) {
		bh = sb_bread(sb, block);
		if (!bh) {
			f2fs_err(sbi, "Unable to read %dth superblock",
				 block + 1);
			err = -EIO;
			*recovery = 1;
			continue;
		}

		/* sanity checking of raw super */
		err = sanity_check_raw_super(sbi, bh);
		if (err) {
			f2fs_err(sbi, "Can't find valid F2FS filesystem in %dth superblock",
				 block + 1);
			brelse(bh);
			*recovery = 1;
			continue;
		}

		if (!*raw_super) {
			memcpy(super, bh->b_data + F2FS_SUPER_OFFSET,
							sizeof(*super));
			*valid_super_block = block;
			*raw_super = super;
		}
		brelse(bh);
	}

	/* No valid superblock */
	if (!*raw_super)
		kvfree(super);
	else
		err = 0;

	return err;
}

int f2fs_commit_super(struct f2fs_sb_info *sbi, bool recover)
{
	struct buffer_head *bh;
	__u32 crc = 0;
	int err;

	if ((recover && f2fs_readonly(sbi->sb)) ||
				bdev_read_only(sbi->sb->s_bdev)) {
		set_sbi_flag(sbi, SBI_NEED_SB_WRITE);
		return -EROFS;
	}

	/* we should update superblock crc here */
	if (!recover && f2fs_sb_has_sb_chksum(sbi)) {
		crc = f2fs_crc32(sbi, F2FS_RAW_SUPER(sbi),
				offsetof(struct f2fs_super_block, crc));
		F2FS_RAW_SUPER(sbi)->crc = cpu_to_le32(crc);
	}

	/* write back-up superblock first */
	bh = sb_bread(sbi->sb, sbi->valid_super_block ? 0 : 1);
	if (!bh)
		return -EIO;
	err = __f2fs_commit_super(bh, F2FS_RAW_SUPER(sbi));
	brelse(bh);

	/* if we are in recovery path, skip writing valid superblock */
	if (recover || err)
		return err;

	/* write current valid superblock */
	bh = sb_bread(sbi->sb, sbi->valid_super_block);
	if (!bh)
		return -EIO;
	err = __f2fs_commit_super(bh, F2FS_RAW_SUPER(sbi));
	brelse(bh);
	return err;
}

static int f2fs_scan_devices(struct f2fs_sb_info *sbi)
{
	struct f2fs_super_block *raw_super = F2FS_RAW_SUPER(sbi);
	unsigned int max_devices = MAX_DEVICES;
	int i;

	/* Initialize single device information */
	if (!RDEV(0).path[0]) {
		if (!bdev_is_zoned(sbi->sb->s_bdev))
			return 0;
		max_devices = 1;
	}

	/*
	 * Initialize multiple devices information, or single
	 * zoned block device information.
	 */
	sbi->devs = f2fs_kzalloc(sbi,
				 array_size(max_devices,
					    sizeof(struct f2fs_dev_info)),
				 GFP_KERNEL);
	if (!sbi->devs)
		return -ENOMEM;

	for (i = 0; i < max_devices; i++) {

		if (i > 0 && !RDEV(i).path[0])
			break;

		if (max_devices == 1) {
			/* Single zoned block device mount */
			FDEV(0).bdev =
				blkdev_get_by_dev(sbi->sb->s_bdev->bd_dev,
					sbi->sb->s_mode, sbi->sb->s_type);
		} else {
			/* Multi-device mount */
			memcpy(FDEV(i).path, RDEV(i).path, MAX_PATH_LEN);
			FDEV(i).total_segments =
				le32_to_cpu(RDEV(i).total_segments);
			if (i == 0) {
				FDEV(i).start_blk = 0;
				FDEV(i).end_blk = FDEV(i).start_blk +
				    (FDEV(i).total_segments <<
				    sbi->log_blocks_per_seg) - 1 +
				    le32_to_cpu(raw_super->segment0_blkaddr);
			} else {
				FDEV(i).start_blk = FDEV(i - 1).end_blk + 1;
				FDEV(i).end_blk = FDEV(i).start_blk +
					(FDEV(i).total_segments <<
					sbi->log_blocks_per_seg) - 1;
			}
			FDEV(i).bdev = blkdev_get_by_path(FDEV(i).path,
					sbi->sb->s_mode, sbi->sb->s_type);
		}
		if (IS_ERR(FDEV(i).bdev))
			return PTR_ERR(FDEV(i).bdev);

		/* to release errored devices */
		sbi->s_ndevs = i + 1;

#ifdef CONFIG_BLK_DEV_ZONED
		if (bdev_zoned_model(FDEV(i).bdev) == BLK_ZONED_HM &&
				!f2fs_sb_has_blkzoned(sbi)) {
			f2fs_err(sbi, "Zoned block device feature not enabled\n");
			return -EINVAL;
		}
		if (bdev_zoned_model(FDEV(i).bdev) != BLK_ZONED_NONE) {
			if (init_blkz_info(sbi, i)) {
				f2fs_err(sbi, "Failed to initialize F2FS blkzone information");
				return -EINVAL;
			}
			if (max_devices == 1)
				break;
			f2fs_info(sbi, "Mount Device [%2d]: %20s, %8u, %8x - %8x (zone: %s)",
				  i, FDEV(i).path,
				  FDEV(i).total_segments,
				  FDEV(i).start_blk, FDEV(i).end_blk,
				  bdev_zoned_model(FDEV(i).bdev) == BLK_ZONED_HA ?
				  "Host-aware" : "Host-managed");
			continue;
		}
#endif
		f2fs_info(sbi, "Mount Device [%2d]: %20s, %8u, %8x - %8x",
			  i, FDEV(i).path,
			  FDEV(i).total_segments,
			  FDEV(i).start_blk, FDEV(i).end_blk);
	}
	f2fs_info(sbi,
		  "IO Block Size: %8d KB", F2FS_IO_SIZE_KB(sbi));
	return 0;
}

static int f2fs_setup_casefold(struct f2fs_sb_info *sbi)
{
#ifdef CONFIG_UNICODE
	if (f2fs_sb_has_casefold(sbi) && !sbi->s_encoding) {
		const struct f2fs_sb_encodings *encoding_info;
		struct unicode_map *encoding;
		__u16 encoding_flags;

		if (f2fs_sb_has_encrypt(sbi)) {
			f2fs_err(sbi,
				"Can't mount with encoding and encryption");
			return -EINVAL;
		}

		if (f2fs_sb_read_encoding(sbi->raw_super, &encoding_info,
					  &encoding_flags)) {
			f2fs_err(sbi,
				 "Encoding requested by superblock is unknown");
			return -EINVAL;
		}

		encoding = utf8_load(encoding_info->version);
		if (IS_ERR(encoding)) {
			f2fs_err(sbi,
				 "can't mount with superblock charset: %s-%s "
				 "not supported by the kernel. flags: 0x%x.",
				 encoding_info->name, encoding_info->version,
				 encoding_flags);
			return PTR_ERR(encoding);
		}
		f2fs_info(sbi, "Using encoding defined by superblock: "
			 "%s-%s with flags 0x%hx", encoding_info->name,
			 encoding_info->version?:"\b", encoding_flags);

		sbi->s_encoding = encoding;
		sbi->s_encoding_flags = encoding_flags;
		sbi->sb->s_d_op = &f2fs_dentry_ops;
	}
#else
	if (f2fs_sb_has_casefold(sbi)) {
		f2fs_err(sbi, "Filesystem with casefold feature cannot be mounted without CONFIG_UNICODE");
		return -EINVAL;
	}
#endif
	return 0;
}

static void f2fs_tuning_parameters(struct f2fs_sb_info *sbi)
{
	struct f2fs_sm_info *sm_i = SM_I(sbi);

	/* adjust parameters according to the volume size */
	if (sm_i->main_segments <= SMALL_VOLUME_SEGMENTS) {
		F2FS_OPTION(sbi).alloc_mode = ALLOC_MODE_REUSE;
		sm_i->dcc_info->discard_granularity = 1;
		sm_i->ipu_policy = 1 << F2FS_IPU_FORCE;
	}

	sbi->readdir_ra = 1;
}

static int f2fs_fill_super(struct super_block *sb, void *data, int silent)
{
	struct f2fs_sb_info *sbi;
	struct f2fs_super_block *raw_super;
	struct inode *root;
	int err;
	bool skip_recovery = false, need_fsck = false;
	char *options = NULL;
	int recovery, i, valid_super_block;
	struct curseg_info *seg_i;
	int retry_cnt = 1;

try_onemore:
	err = -EINVAL;
	raw_super = NULL;
	valid_super_block = -1;
	recovery = 0;

	/* allocate memory for f2fs-specific super block info */
	sbi = kzalloc(sizeof(struct f2fs_sb_info), GFP_KERNEL);
	if (!sbi)
		return -ENOMEM;

	sbi->sb = sb;

	/* Load the checksum driver */
	sbi->s_chksum_driver = crypto_alloc_shash("crc32", 0, 0);
	if (IS_ERR(sbi->s_chksum_driver)) {
		f2fs_err(sbi, "Cannot load crc32 driver.");
		err = PTR_ERR(sbi->s_chksum_driver);
		sbi->s_chksum_driver = NULL;
		goto free_sbi;
	}

	/* set a block size */
	if (unlikely(!sb_set_blocksize(sb, F2FS_BLKSIZE))) {
		f2fs_err(sbi, "unable to set blocksize");
		goto free_sbi;
	}

	err = read_raw_super_block(sbi, &raw_super, &valid_super_block,
								&recovery);
	if (err)
		goto free_sbi;

	sb->s_fs_info = sbi;
	sbi->raw_super = raw_super;

	/* precompute checksum seed for metadata */
	if (f2fs_sb_has_inode_chksum(sbi))
		sbi->s_chksum_seed = f2fs_chksum(sbi, ~0, raw_super->uuid,
						sizeof(raw_super->uuid));

	/*
	 * The BLKZONED feature indicates that the drive was formatted with
	 * zone alignment optimization. This is optional for host-aware
	 * devices, but mandatory for host-managed zoned block devices.
	 */
#ifndef CONFIG_BLK_DEV_ZONED
	if (f2fs_sb_has_blkzoned(sbi)) {
		f2fs_err(sbi, "Zoned block device support is not enabled");
		err = -EOPNOTSUPP;
		goto free_sb_buf;
	}
#endif
	default_options(sbi);
	/* parse mount options */
	options = kstrdup((const char *)data, GFP_KERNEL);
	if (data && !options) {
		err = -ENOMEM;
		goto free_sb_buf;
	}

	err = parse_options(sb, options);
	if (err)
		goto free_options;

	sbi->max_file_blocks = max_file_blocks();
	sb->s_maxbytes = sbi->max_file_blocks <<
				le32_to_cpu(raw_super->log_blocksize);
	sb->s_max_links = F2FS_LINK_MAX;

	err = f2fs_setup_casefold(sbi);
	if (err)
		goto free_options;

#ifdef CONFIG_QUOTA
	sb->dq_op = &f2fs_quota_operations;
	sb->s_qcop = &f2fs_quotactl_ops;
	sb->s_quota_types = QTYPE_MASK_USR | QTYPE_MASK_GRP | QTYPE_MASK_PRJ;

	if (f2fs_sb_has_quota_ino(sbi)) {
		for (i = 0; i < MAXQUOTAS; i++) {
			if (f2fs_qf_ino(sbi->sb, i))
				sbi->nquota_files++;
		}
	}
#endif

	sb->s_op = &f2fs_sops;
#ifdef CONFIG_FS_ENCRYPTION
	sb->s_cop = &f2fs_cryptops;
#endif
#ifdef CONFIG_FS_VERITY
	sb->s_vop = &f2fs_verityops;
#endif
	sb->s_xattr = f2fs_xattr_handlers;
	sb->s_export_op = &f2fs_export_ops;
	sb->s_magic = F2FS_SUPER_MAGIC;
	sb->s_time_gran = 1;
	sb->s_flags = (sb->s_flags & ~SB_POSIXACL) |
		(test_opt(sbi, POSIX_ACL) ? SB_POSIXACL : 0);
	memcpy(&sb->s_uuid, raw_super->uuid, sizeof(raw_super->uuid));
	sb->s_iflags |= SB_I_CGROUPWB;

	/* init f2fs-specific super block info */
	sbi->valid_super_block = valid_super_block;
	mutex_init(&sbi->gc_mutex);
	mutex_init(&sbi->writepages);
	mutex_init(&sbi->cp_mutex);
	mutex_init(&sbi->resize_mutex);
	init_rwsem(&sbi->node_write);
	init_rwsem(&sbi->node_change);

	/* disallow all the data/node/meta page writes */
	set_sbi_flag(sbi, SBI_POR_DOING);
	spin_lock_init(&sbi->stat_lock);

	/* init iostat info */
	spin_lock_init(&sbi->iostat_lock);
	sbi->iostat_enable = false;

	for (i = 0; i < NR_PAGE_TYPE; i++) {
		int n = (i == META) ? 1: NR_TEMP_TYPE;
		int j;

		sbi->write_io[i] =
			f2fs_kmalloc(sbi,
				     array_size(n,
						sizeof(struct f2fs_bio_info)),
				     GFP_KERNEL);
		if (!sbi->write_io[i]) {
			err = -ENOMEM;
			goto free_bio_info;
		}

		for (j = HOT; j < n; j++) {
			init_rwsem(&sbi->write_io[i][j].io_rwsem);
			sbi->write_io[i][j].sbi = sbi;
			sbi->write_io[i][j].bio = NULL;
			spin_lock_init(&sbi->write_io[i][j].io_lock);
			INIT_LIST_HEAD(&sbi->write_io[i][j].io_list);
			INIT_LIST_HEAD(&sbi->write_io[i][j].bio_list);
			init_rwsem(&sbi->write_io[i][j].bio_list_lock);
		}
	}

	init_rwsem(&sbi->cp_rwsem);
	init_rwsem(&sbi->quota_sem);
	init_waitqueue_head(&sbi->cp_wait);
	init_sb_info(sbi);

	err = init_percpu_info(sbi);
	if (err)
		goto free_bio_info;

	if (F2FS_IO_ALIGNED(sbi)) {
		sbi->write_io_dummy =
			mempool_create_page_pool(2 * (F2FS_IO_SIZE(sbi) - 1), 0);
		if (!sbi->write_io_dummy) {
			err = -ENOMEM;
			goto free_percpu;
		}
	}

	/* get an inode for meta space */
	sbi->meta_inode = f2fs_iget(sb, F2FS_META_INO(sbi));
	if (IS_ERR(sbi->meta_inode)) {
		f2fs_err(sbi, "Failed to read F2FS meta data inode");
		err = PTR_ERR(sbi->meta_inode);
		goto free_io_dummy;
	}

	err = f2fs_get_valid_checkpoint(sbi);
	if (err) {
		f2fs_err(sbi, "Failed to get valid F2FS checkpoint");
		goto free_meta_inode;
	}

	if (__is_set_ckpt_flags(F2FS_CKPT(sbi), CP_QUOTA_NEED_FSCK_FLAG))
		set_sbi_flag(sbi, SBI_QUOTA_NEED_REPAIR);
	if (__is_set_ckpt_flags(F2FS_CKPT(sbi), CP_DISABLED_QUICK_FLAG)) {
		set_sbi_flag(sbi, SBI_CP_DISABLED_QUICK);
		sbi->interval_time[DISABLE_TIME] = DEF_DISABLE_QUICK_INTERVAL;
	}

	if (__is_set_ckpt_flags(F2FS_CKPT(sbi), CP_FSCK_FLAG))
		set_sbi_flag(sbi, SBI_NEED_FSCK);

	/* Initialize device list */
	err = f2fs_scan_devices(sbi);
	if (err) {
		f2fs_err(sbi, "Failed to find devices");
		goto free_devices;
	}

	sbi->total_valid_node_count =
				le32_to_cpu(sbi->ckpt->valid_node_count);
	percpu_counter_set(&sbi->total_valid_inode_count,
				le32_to_cpu(sbi->ckpt->valid_inode_count));
	sbi->user_block_count = le64_to_cpu(sbi->ckpt->user_block_count);
	sbi->total_valid_block_count =
				le64_to_cpu(sbi->ckpt->valid_block_count);
	sbi->last_valid_block_count = sbi->total_valid_block_count;
	sbi->reserved_blocks = 0;
	sbi->current_reserved_blocks = 0;
	limit_reserve_root(sbi);

	for (i = 0; i < NR_INODE_TYPE; i++) {
		INIT_LIST_HEAD(&sbi->inode_list[i]);
		spin_lock_init(&sbi->inode_lock[i]);
	}
	mutex_init(&sbi->flush_lock);

	f2fs_init_extent_cache_info(sbi);

	f2fs_init_ino_entry_info(sbi);

	f2fs_init_fsync_node_info(sbi);

	/* setup f2fs internal modules */
	err = f2fs_build_segment_manager(sbi);
	if (err) {
		f2fs_err(sbi, "Failed to initialize F2FS segment manager (%d)",
			 err);
		goto free_sm;
	}
	err = f2fs_build_node_manager(sbi);
	if (err) {
		f2fs_err(sbi, "Failed to initialize F2FS node manager (%d)",
			 err);
		goto free_nm;
	}

	/* For write statistics */
	if (sb->s_bdev->bd_part)
		sbi->sectors_written_start =
			(u64)part_stat_read(sb->s_bdev->bd_part,
					    sectors[STAT_WRITE]);

	/* Read accumulated write IO statistics if exists */
	seg_i = CURSEG_I(sbi, CURSEG_HOT_NODE);
	if (__exist_node_summaries(sbi))
		sbi->kbytes_written =
			le64_to_cpu(seg_i->journal->info.kbytes_written);

	f2fs_build_gc_manager(sbi);

	err = f2fs_build_stats(sbi);
	if (err)
		goto free_nm;

	/* get an inode for node space */
	sbi->node_inode = f2fs_iget(sb, F2FS_NODE_INO(sbi));
	if (IS_ERR(sbi->node_inode)) {
		f2fs_err(sbi, "Failed to read node inode");
		err = PTR_ERR(sbi->node_inode);
		goto free_stats;
	}

	/* read root inode and dentry */
	root = f2fs_iget(sb, F2FS_ROOT_INO(sbi));
	if (IS_ERR(root)) {
		f2fs_err(sbi, "Failed to read root inode");
		err = PTR_ERR(root);
		goto free_node_inode;
	}
	if (!S_ISDIR(root->i_mode) || !root->i_blocks ||
			!root->i_size || !root->i_nlink) {
		iput(root);
		err = -EINVAL;
		goto free_node_inode;
	}

	sb->s_root = d_make_root(root); /* allocate root dentry */
	if (!sb->s_root) {
		err = -ENOMEM;
		goto free_node_inode;
	}

	err = f2fs_register_sysfs(sbi);
	if (err)
		goto free_root_inode;

#ifdef CONFIG_QUOTA
	/* Enable quota usage during mount */
	if (f2fs_sb_has_quota_ino(sbi) && !f2fs_readonly(sb)) {
		err = f2fs_enable_quotas(sb);
		if (err)
			f2fs_err(sbi, "Cannot turn on quotas: error %d", err);
	}
#endif
	/* if there are nt orphan nodes free them */
	err = f2fs_recover_orphan_inodes(sbi);
	if (err)
		goto free_meta;

	if (unlikely(is_set_ckpt_flags(sbi, CP_DISABLED_FLAG)))
		goto reset_checkpoint;

	/* recover fsynced data */
	if (!test_opt(sbi, DISABLE_ROLL_FORWARD)) {
		/*
		 * mount should be failed, when device has readonly mode, and
		 * previous checkpoint was not done by clean system shutdown.
		 */
		if (f2fs_hw_is_readonly(sbi)) {
			if (!is_set_ckpt_flags(sbi, CP_UMOUNT_FLAG)) {
				err = -EROFS;
				f2fs_err(sbi, "Need to recover fsync data, but write access unavailable");
				goto free_meta;
			}
			f2fs_info(sbi, "write access unavailable, skipping recovery");
			goto reset_checkpoint;
		}

		if (need_fsck)
			set_sbi_flag(sbi, SBI_NEED_FSCK);

		if (skip_recovery)
			goto reset_checkpoint;

		err = f2fs_recover_fsync_data(sbi, false);
		if (err < 0) {
			if (err != -ENOMEM)
				skip_recovery = true;
			need_fsck = true;
			f2fs_err(sbi, "Cannot recover all fsync data errno=%d",
				 err);
			goto free_meta;
		}
	} else {
		err = f2fs_recover_fsync_data(sbi, true);

		if (!f2fs_readonly(sb) && err > 0) {
			err = -EINVAL;
			f2fs_err(sbi, "Need to recover fsync data");
			goto free_meta;
		}
	}
reset_checkpoint:
	/* f2fs_recover_fsync_data() cleared this already */
	clear_sbi_flag(sbi, SBI_POR_DOING);

	if (test_opt(sbi, DISABLE_CHECKPOINT)) {
		err = f2fs_disable_checkpoint(sbi);
		if (err)
			goto sync_free_meta;
	} else if (is_set_ckpt_flags(sbi, CP_DISABLED_FLAG)) {
		f2fs_enable_checkpoint(sbi);
	}

	/*
	 * If filesystem is not mounted as read-only then
	 * do start the gc_thread.
	 */
	if (test_opt(sbi, BG_GC) && !f2fs_readonly(sb)) {
		/* After POR, we can run background GC thread.*/
		err = f2fs_start_gc_thread(sbi);
		if (err)
			goto sync_free_meta;
	}
	kvfree(options);

	/* recover broken superblock */
	if (recovery) {
		err = f2fs_commit_super(sbi, true);
		f2fs_info(sbi, "Try to recover %dth superblock, ret: %d",
			  sbi->valid_super_block ? 1 : 2, err);
	}

	f2fs_join_shrinker(sbi);

	f2fs_tuning_parameters(sbi);

	f2fs_notice(sbi, "Mounted with checkpoint version = %llx",
		    cur_cp_version(F2FS_CKPT(sbi)));
	f2fs_update_time(sbi, CP_TIME);
	f2fs_update_time(sbi, REQ_TIME);
	clear_sbi_flag(sbi, SBI_CP_DISABLED_QUICK);
	return 0;

sync_free_meta:
	/* safe to flush all the data */
	sync_filesystem(sbi->sb);
	retry_cnt = 0;

free_meta:
#ifdef CONFIG_QUOTA
	f2fs_truncate_quota_inode_pages(sb);
	if (f2fs_sb_has_quota_ino(sbi) && !f2fs_readonly(sb))
		f2fs_quota_off_umount(sbi->sb);
#endif
	/*
	 * Some dirty meta pages can be produced by f2fs_recover_orphan_inodes()
	 * failed by EIO. Then, iput(node_inode) can trigger balance_fs_bg()
	 * followed by f2fs_write_checkpoint() through f2fs_write_node_pages(), which
	 * falls into an infinite loop in f2fs_sync_meta_pages().
	 */
	truncate_inode_pages_final(META_MAPPING(sbi));
	/* evict some inodes being cached by GC */
	evict_inodes(sb);
	f2fs_unregister_sysfs(sbi);
free_root_inode:
	dput(sb->s_root);
	sb->s_root = NULL;
free_node_inode:
	f2fs_release_ino_entry(sbi, true);
	truncate_inode_pages_final(NODE_MAPPING(sbi));
	iput(sbi->node_inode);
	sbi->node_inode = NULL;
free_stats:
	f2fs_destroy_stats(sbi);
free_nm:
	f2fs_destroy_node_manager(sbi);
free_sm:
	f2fs_destroy_segment_manager(sbi);
free_devices:
	destroy_device_list(sbi);
	kvfree(sbi->ckpt);
free_meta_inode:
	make_bad_inode(sbi->meta_inode);
	iput(sbi->meta_inode);
	sbi->meta_inode = NULL;
free_io_dummy:
	mempool_destroy(sbi->write_io_dummy);
free_percpu:
	destroy_percpu_info(sbi);
free_bio_info:
	for (i = 0; i < NR_PAGE_TYPE; i++)
		kvfree(sbi->write_io[i]);

#ifdef CONFIG_UNICODE
	utf8_unload(sbi->s_encoding);
#endif
free_options:
#ifdef CONFIG_QUOTA
	for (i = 0; i < MAXQUOTAS; i++)
		kvfree(F2FS_OPTION(sbi).s_qf_names[i]);
#endif
	kvfree(options);
free_sb_buf:
	kvfree(raw_super);
free_sbi:
	if (sbi->s_chksum_driver)
		crypto_free_shash(sbi->s_chksum_driver);
	kvfree(sbi);

	/* give only one another chance */
	if (retry_cnt > 0 && skip_recovery) {
		retry_cnt--;
		shrink_dcache_sb(sb);
		goto try_onemore;
	}
	return err;
}

static struct dentry *f2fs_mount(struct file_system_type *fs_type, int flags,
			const char *dev_name, void *data)
{
	return mount_bdev(fs_type, flags, dev_name, data, f2fs_fill_super);
}

static void kill_f2fs_super(struct super_block *sb)
{
	if (sb->s_root) {
		struct f2fs_sb_info *sbi = F2FS_SB(sb);

		set_sbi_flag(sbi, SBI_IS_CLOSE);
		f2fs_stop_gc_thread(sbi);
		f2fs_stop_discard_thread(sbi);

		if (is_sbi_flag_set(sbi, SBI_IS_DIRTY) ||
				!is_set_ckpt_flags(sbi, CP_UMOUNT_FLAG)) {
			struct cp_control cpc = {
				.reason = CP_UMOUNT,
			};
			f2fs_write_checkpoint(sbi, &cpc);
		}

		if (is_sbi_flag_set(sbi, SBI_IS_RECOVERED) && f2fs_readonly(sb))
			sb->s_flags &= ~SB_RDONLY;
	}
	kill_block_super(sb);
}

static struct file_system_type f2fs_fs_type = {
	.owner		= THIS_MODULE,
	.name		= "f2fs",
	.mount		= f2fs_mount,
	.kill_sb	= kill_f2fs_super,
	.fs_flags	= FS_REQUIRES_DEV,
};
MODULE_ALIAS_FS("f2fs");

static int __init init_inodecache(void)
{
	f2fs_inode_cachep = kmem_cache_create("f2fs_inode_cache",
			sizeof(struct f2fs_inode_info), 0,
			SLAB_RECLAIM_ACCOUNT|SLAB_ACCOUNT, NULL);
	if (!f2fs_inode_cachep)
		return -ENOMEM;
	return 0;
}

static void destroy_inodecache(void)
{
	/*
	 * Make sure all delayed rcu free inodes are flushed before we
	 * destroy cache.
	 */
	rcu_barrier();
	kmem_cache_destroy(f2fs_inode_cachep);
}

static int __init init_f2fs_fs(void)
{
	int err;

	if (PAGE_SIZE != F2FS_BLKSIZE) {
		printk("F2FS not supported on PAGE_SIZE(%lu) != %d\n",
				PAGE_SIZE, F2FS_BLKSIZE);
		return -EINVAL;
	}

	f2fs_build_trace_ios();

	err = init_inodecache();
	if (err)
		goto fail;
	err = f2fs_create_node_manager_caches();
	if (err)
		goto free_inodecache;
	err = f2fs_create_segment_manager_caches();
	if (err)
		goto free_node_manager_caches;
	err = f2fs_create_checkpoint_caches();
	if (err)
		goto free_segment_manager_caches;
	err = f2fs_create_extent_cache();
	if (err)
		goto free_checkpoint_caches;
	err = f2fs_init_sysfs();
	if (err)
		goto free_extent_cache;
	err = register_shrinker(&f2fs_shrinker_info);
	if (err)
		goto free_sysfs;
	err = register_filesystem(&f2fs_fs_type);
	if (err)
		goto free_shrinker;
	f2fs_create_root_stats();
	err = f2fs_init_post_read_processing();
	if (err)
		goto free_root_stats;
	err = f2fs_init_bio_entry_cache();
	if (err)
		goto free_post_read;
	return 0;

free_post_read:
	f2fs_destroy_post_read_processing();
free_root_stats:
	f2fs_destroy_root_stats();
	unregister_filesystem(&f2fs_fs_type);
free_shrinker:
	unregister_shrinker(&f2fs_shrinker_info);
free_sysfs:
	f2fs_exit_sysfs();
free_extent_cache:
	f2fs_destroy_extent_cache();
free_checkpoint_caches:
	f2fs_destroy_checkpoint_caches();
free_segment_manager_caches:
	f2fs_destroy_segment_manager_caches();
free_node_manager_caches:
	f2fs_destroy_node_manager_caches();
free_inodecache:
	destroy_inodecache();
fail:
	return err;
}

static void __exit exit_f2fs_fs(void)
{
	f2fs_destroy_bio_entry_cache();
	f2fs_destroy_post_read_processing();
	f2fs_destroy_root_stats();
	unregister_filesystem(&f2fs_fs_type);
	unregister_shrinker(&f2fs_shrinker_info);
	f2fs_exit_sysfs();
	f2fs_destroy_extent_cache();
	f2fs_destroy_checkpoint_caches();
	f2fs_destroy_segment_manager_caches();
	f2fs_destroy_node_manager_caches();
	destroy_inodecache();
	f2fs_destroy_trace_ios();
}

module_init(init_f2fs_fs)
module_exit(exit_f2fs_fs)

MODULE_AUTHOR("Samsung Electronics's Praesto Team");
MODULE_DESCRIPTION("Flash Friendly File System");
MODULE_LICENSE("GPL");
<|MERGE_RESOLUTION|>--- conflicted
+++ resolved
@@ -2342,14 +2342,11 @@
 	*lblk_bits_ret = 8 * sizeof(block_t);
 }
 
-<<<<<<< HEAD
 static bool f2fs_inline_crypt_enabled(struct super_block *sb)
 {
 	return F2FS_OPTION(F2FS_SB(sb)).inlinecrypt;
 }
 
-=======
->>>>>>> e42617b8
 static const struct fscrypt_operations f2fs_cryptops = {
 	.key_prefix		= "f2fs:",
 	.get_context		= f2fs_get_context,
@@ -2359,10 +2356,7 @@
 	.max_namelen		= F2FS_NAME_LEN,
 	.has_stable_inodes	= f2fs_has_stable_inodes,
 	.get_ino_and_lblk_bits	= f2fs_get_ino_and_lblk_bits,
-<<<<<<< HEAD
 	.inline_crypt_enabled	= f2fs_inline_crypt_enabled,
-=======
->>>>>>> e42617b8
 };
 #endif
 
