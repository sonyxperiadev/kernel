--- conflicted
+++ resolved
@@ -136,14 +136,10 @@
 	Opt_alloc,
 	Opt_fsync,
 	Opt_test_dummy_encryption,
-<<<<<<< HEAD
-	Opt_checkpoint,
-=======
 	Opt_checkpoint_disable,
 	Opt_checkpoint_disable_cap,
 	Opt_checkpoint_disable_cap_perc,
 	Opt_checkpoint_enable,
->>>>>>> 487e6178
 	Opt_err,
 };
 
@@ -202,14 +198,10 @@
 	{Opt_alloc, "alloc_mode=%s"},
 	{Opt_fsync, "fsync_mode=%s"},
 	{Opt_test_dummy_encryption, "test_dummy_encryption"},
-<<<<<<< HEAD
-	{Opt_checkpoint, "checkpoint=%s"},
-=======
 	{Opt_checkpoint_disable, "checkpoint=disable"},
 	{Opt_checkpoint_disable_cap, "checkpoint=disable:%u"},
 	{Opt_checkpoint_disable_cap_perc, "checkpoint=disable:%u%%"},
 	{Opt_checkpoint_enable, "checkpoint=enable"},
->>>>>>> 487e6178
 	{Opt_err, NULL},
 };
 
@@ -224,13 +216,9 @@
 	level = printk_get_level(fmt);
 	vaf.fmt = printk_skip_level(fmt);
 	vaf.va = &args;
-<<<<<<< HEAD
-	printk("%sF2FS-fs (%s): %pV\n", level, sb->s_id, &vaf);
-=======
 	printk("%c%cF2FS-fs (%s): %pV\n",
 	       KERN_SOH_ASCII, level, sbi->sb->s_id, &vaf);
 
->>>>>>> 487e6178
 	va_end(args);
 }
 
@@ -280,23 +268,13 @@
 		return -EINVAL;
 	}
 	if (f2fs_sb_has_quota_ino(sbi)) {
-<<<<<<< HEAD
-		f2fs_msg(sb, KERN_INFO,
-			"QUOTA feature is enabled, so ignore qf_name");
-=======
 		f2fs_info(sbi, "QUOTA feature is enabled, so ignore qf_name");
->>>>>>> 487e6178
 		return 0;
 	}
 
 	qname = match_strdup(args);
 	if (!qname) {
-<<<<<<< HEAD
-		f2fs_msg(sb, KERN_ERR,
-			"Not enough memory for storing quotafile name");
-=======
 		f2fs_err(sbi, "Not enough memory for storing quotafile name");
->>>>>>> 487e6178
 		return -ENOMEM;
 	}
 	if (F2FS_OPTION(sbi).s_qf_names[qtype]) {
@@ -340,12 +318,7 @@
 	 * to support legacy quotas in quota files.
 	 */
 	if (test_opt(sbi, PRJQUOTA) && !f2fs_sb_has_project_quota(sbi)) {
-<<<<<<< HEAD
-		f2fs_msg(sbi->sb, KERN_ERR, "Project quota feature not enabled. "
-			 "Cannot enable project quota enforcement.");
-=======
 		f2fs_err(sbi, "Project quota feature not enabled. Cannot enable project quota enforcement.");
->>>>>>> 487e6178
 		return -1;
 	}
 	if (F2FS_OPTION(sbi).s_qf_names[USRQUOTA] ||
@@ -376,12 +349,7 @@
 	}
 
 	if (f2fs_sb_has_quota_ino(sbi) && F2FS_OPTION(sbi).s_jquota_fmt) {
-<<<<<<< HEAD
-		f2fs_msg(sbi->sb, KERN_INFO,
-			"QUOTA feature is enabled, so ignore jquota_fmt");
-=======
 		f2fs_info(sbi, "QUOTA feature is enabled, so ignore jquota_fmt");
->>>>>>> 487e6178
 		F2FS_OPTION(sbi).s_jquota_fmt = 0;
 	}
 	return 0;
@@ -449,12 +417,7 @@
 			break;
 		case Opt_nodiscard:
 			if (f2fs_sb_has_blkzoned(sbi)) {
-<<<<<<< HEAD
-				f2fs_msg(sb, KERN_WARNING,
-					"discard is required for zoned block devices");
-=======
 				f2fs_warn(sbi, "discard is required for zoned block devices");
->>>>>>> 487e6178
 				return -EINVAL;
 			}
 			clear_opt(sbi, DISCARD);
@@ -595,13 +558,7 @@
 			if (strlen(name) == 8 &&
 					!strncmp(name, "adaptive", 8)) {
 				if (f2fs_sb_has_blkzoned(sbi)) {
-<<<<<<< HEAD
-					f2fs_msg(sb, KERN_WARNING,
-						 "adaptive mode is not allowed with "
-						 "zoned block device feature");
-=======
 					f2fs_warn(sbi, "adaptive mode is not allowed with zoned block device feature");
->>>>>>> 487e6178
 					kvfree(name);
 					return -EINVAL;
 				}
@@ -619,14 +576,8 @@
 			if (args->from && match_int(args, &arg))
 				return -EINVAL;
 			if (arg <= 0 || arg > __ilog2_u32(BIO_MAX_PAGES)) {
-<<<<<<< HEAD
-				f2fs_msg(sb, KERN_WARNING,
-					"Not support %d, larger than %d",
-					1 << arg, BIO_MAX_PAGES);
-=======
 				f2fs_warn(sbi, "Not support %d, larger than %d",
 					  1 << arg, BIO_MAX_PAGES);
->>>>>>> 487e6178
 				return -EINVAL;
 			}
 			F2FS_OPTION(sbi).write_io_size_bits = arg;
@@ -647,21 +598,11 @@
 			break;
 #else
 		case Opt_fault_injection:
-<<<<<<< HEAD
-			f2fs_msg(sb, KERN_INFO,
-				"fault_injection options not supported");
-			break;
-
-		case Opt_fault_type:
-			f2fs_msg(sb, KERN_INFO,
-				"fault_type options not supported");
-=======
 			f2fs_info(sbi, "fault_injection options not supported");
 			break;
 
 		case Opt_fault_type:
 			f2fs_info(sbi, "fault_type options not supported");
->>>>>>> 487e6178
 			break;
 #endif
 		case Opt_lazytime:
@@ -803,11 +744,7 @@
 		case Opt_test_dummy_encryption:
 #ifdef CONFIG_FS_ENCRYPTION
 			if (!f2fs_sb_has_encrypt(sbi)) {
-<<<<<<< HEAD
-				f2fs_msg(sb, KERN_ERR, "Encrypt feature is off");
-=======
 				f2fs_err(sbi, "Encrypt feature is off");
->>>>>>> 487e6178
 				return -EINVAL;
 			}
 
@@ -817,24 +754,6 @@
 			f2fs_info(sbi, "Test dummy encryption mount option ignored");
 #endif
 			break;
-<<<<<<< HEAD
-		case Opt_checkpoint:
-			name = match_strdup(&args[0]);
-			if (!name)
-				return -ENOMEM;
-
-			if (strlen(name) == 6 &&
-					!strncmp(name, "enable", 6)) {
-				clear_opt(sbi, DISABLE_CHECKPOINT);
-			} else if (strlen(name) == 7 &&
-					!strncmp(name, "disable", 7)) {
-				set_opt(sbi, DISABLE_CHECKPOINT);
-			} else {
-				kvfree(name);
-				return -EINVAL;
-			}
-			kvfree(name);
-=======
 		case Opt_checkpoint_disable_cap_perc:
 			if (args->from && match_int(args, &arg))
 				return -EINVAL;
@@ -859,7 +778,6 @@
 			break;
 		case Opt_checkpoint_enable:
 			clear_opt(sbi, DISABLE_CHECKPOINT);
->>>>>>> 487e6178
 			break;
 		default:
 			f2fs_err(sbi, "Unrecognized mount option \"%s\" or missing value",
@@ -872,23 +790,11 @@
 		return -EINVAL;
 #else
 	if (f2fs_sb_has_quota_ino(sbi) && !f2fs_readonly(sbi->sb)) {
-<<<<<<< HEAD
-		f2fs_msg(sbi->sb, KERN_INFO,
-			 "Filesystem with quota feature cannot be mounted RDWR "
-			 "without CONFIG_QUOTA");
-		return -EINVAL;
-	}
-	if (f2fs_sb_has_project_quota(sbi) && !f2fs_readonly(sbi->sb)) {
-		f2fs_msg(sb, KERN_ERR,
-			"Filesystem with project quota feature cannot be "
-			"mounted RDWR without CONFIG_QUOTA");
-=======
 		f2fs_info(sbi, "Filesystem with quota feature cannot be mounted RDWR without CONFIG_QUOTA");
 		return -EINVAL;
 	}
 	if (f2fs_sb_has_project_quota(sbi) && !f2fs_readonly(sbi->sb)) {
 		f2fs_err(sbi, "Filesystem with project quota feature cannot be mounted RDWR without CONFIG_QUOTA");
->>>>>>> 487e6178
 		return -EINVAL;
 	}
 #endif
@@ -904,13 +810,7 @@
 
 		if (!f2fs_sb_has_extra_attr(sbi) ||
 			!f2fs_sb_has_flexible_inline_xattr(sbi)) {
-<<<<<<< HEAD
-			f2fs_msg(sb, KERN_ERR,
-					"extra_attr or flexible_inline_xattr "
-					"feature is off");
-=======
 			f2fs_err(sbi, "extra_attr or flexible_inline_xattr feature is off");
->>>>>>> 487e6178
 			return -EINVAL;
 		}
 		if (!test_opt(sbi, INLINE_XATTR)) {
@@ -923,25 +823,14 @@
 
 		if (F2FS_OPTION(sbi).inline_xattr_size < min_size ||
 				F2FS_OPTION(sbi).inline_xattr_size > max_size) {
-<<<<<<< HEAD
-			f2fs_msg(sb, KERN_ERR,
-				"inline xattr size is out of range: %d ~ %d",
-				min_size, max_size);
-=======
 			f2fs_err(sbi, "inline xattr size is out of range: %d ~ %d",
 				 min_size, max_size);
->>>>>>> 487e6178
 			return -EINVAL;
 		}
 	}
 
 	if (test_opt(sbi, DISABLE_CHECKPOINT) && test_opt(sbi, LFS)) {
-<<<<<<< HEAD
-		f2fs_msg(sb, KERN_ERR,
-				"LFS not compatible with checkpoint=disable\n");
-=======
 		f2fs_err(sbi, "LFS not compatible with checkpoint=disable\n");
->>>>>>> 487e6178
 		return -EINVAL;
 	}
 
@@ -1121,7 +1010,6 @@
 #endif
 	}
 	kvfree(sbi->devs);
-<<<<<<< HEAD
 }
 
 static void f2fs_umount_end(struct super_block *sb, int flags)
@@ -1143,8 +1031,6 @@
 			mutex_unlock(&sbi->gc_mutex);
 		}
 	}
-=======
->>>>>>> 487e6178
 }
 
 static void f2fs_put_super(struct super_block *sb)
@@ -1533,13 +1419,8 @@
 		seq_printf(seq, ",alloc_mode=%s", "reuse");
 
 	if (test_opt(sbi, DISABLE_CHECKPOINT))
-<<<<<<< HEAD
-		seq_puts(seq, ",checkpoint=disable");
-
-=======
 		seq_printf(seq, ",checkpoint=disable:%u",
 				F2FS_OPTION(sbi).unusable_cap);
->>>>>>> 487e6178
 	if (F2FS_OPTION(sbi).fsync_mode == FSYNC_MODE_POSIX)
 		seq_printf(seq, ",fsync_mode=%s", "posix");
 	else if (F2FS_OPTION(sbi).fsync_mode == FSYNC_MODE_STRICT)
@@ -1568,10 +1449,7 @@
 	set_opt(sbi, EXTENT_CACHE);
 	set_opt(sbi, NOHEAP);
 	clear_opt(sbi, DISABLE_CHECKPOINT);
-<<<<<<< HEAD
-=======
 	F2FS_OPTION(sbi).unusable_cap = 0;
->>>>>>> 487e6178
 	sbi->sb->s_flags |= SB_LAZYTIME;
 	set_opt(sbi, FLUSH_MERGE);
 	set_opt(sbi, DISCARD);
@@ -1600,17 +1478,10 @@
 	struct cp_control cpc;
 	int err = 0;
 	int ret;
-<<<<<<< HEAD
-
-	if (s_flags & SB_RDONLY) {
-		f2fs_msg(sbi->sb, KERN_ERR,
-				"checkpoint=disable on readonly fs");
-=======
 	block_t unusable;
 
 	if (s_flags & SB_RDONLY) {
 		f2fs_err(sbi, "checkpoint=disable on readonly fs");
->>>>>>> 487e6178
 		return -EINVAL;
 	}
 	sbi->sb->s_flags |= SB_ACTIVE;
@@ -1634,12 +1505,8 @@
 		goto restore_flag;
 	}
 
-<<<<<<< HEAD
-	if (f2fs_disable_cp_again(sbi)) {
-=======
 	unusable = f2fs_get_unusable_blocks(sbi);
 	if (f2fs_disable_cp_again(sbi, unusable)) {
->>>>>>> 487e6178
 		err = -EAGAIN;
 		goto restore_flag;
 	}
@@ -1652,11 +1519,7 @@
 		goto out_unlock;
 
 	spin_lock(&sbi->stat_lock);
-<<<<<<< HEAD
-	sbi->unusable_block_count = 0;
-=======
 	sbi->unusable_block_count = unusable;
->>>>>>> 487e6178
 	spin_unlock(&sbi->stat_lock);
 
 out_unlock:
@@ -1773,13 +1636,6 @@
 		goto restore_opts;
 	}
 
-	if ((*flags & SB_RDONLY) && test_opt(sbi, DISABLE_CHECKPOINT)) {
-		err = -EINVAL;
-		f2fs_msg(sbi->sb, KERN_WARNING,
-			"disabling checkpoint not compatible with read-only");
-		goto restore_opts;
-	}
-
 	/*
 	 * We stop the GC thread if FS is mounted as RO
 	 * or if background_gc = off is passed in mount
@@ -1985,12 +1841,7 @@
 static int f2fs_quota_on_mount(struct f2fs_sb_info *sbi, int type)
 {
 	if (is_set_ckpt_flags(sbi, CP_QUOTA_NEED_FSCK_FLAG)) {
-<<<<<<< HEAD
-		f2fs_msg(sbi->sb, KERN_ERR,
-			"quota sysfile may be corrupted, skip loading it");
-=======
 		f2fs_err(sbi, "quota sysfile may be corrupted, skip loading it");
->>>>>>> 487e6178
 		return 0;
 	}
 
@@ -2064,12 +1915,7 @@
 	};
 
 	if (is_set_ckpt_flags(F2FS_SB(sb), CP_QUOTA_NEED_FSCK_FLAG)) {
-<<<<<<< HEAD
-		f2fs_msg(sb, KERN_ERR,
-			"quota file may be corrupted, skip loading it");
-=======
 		f2fs_err(sbi, "quota file may be corrupted, skip loading it");
->>>>>>> 487e6178
 		return 0;
 	}
 
@@ -2151,11 +1997,8 @@
 out:
 	if (ret)
 		set_sbi_flag(F2FS_SB(sb), SBI_QUOTA_NEED_REPAIR);
-<<<<<<< HEAD
-=======
 	up_read(&sbi->quota_sem);
 	f2fs_unlock_op(sbi);
->>>>>>> 487e6178
 	return ret;
 }
 
@@ -2220,15 +2063,8 @@
 		if (err) {
 			int ret = dquot_quota_off(sb, type);
 
-<<<<<<< HEAD
-			f2fs_msg(sb, KERN_ERR,
-				"Fail to turn off disk quota "
-				"(type: %d, err: %d, ret:%d), Please "
-				"run fsck to fix it.", type, err, ret);
-=======
 			f2fs_err(F2FS_SB(sb), "Fail to turn off disk quota (type: %d, err: %d, ret:%d), Please run fsck to fix it.",
 				 type, err, ret);
->>>>>>> 487e6178
 			set_sbi_flag(F2FS_SB(sb), SBI_QUOTA_NEED_REPAIR);
 		}
 	}
@@ -2254,13 +2090,6 @@
 
 static int f2fs_dquot_commit(struct dquot *dquot)
 {
-<<<<<<< HEAD
-	int ret;
-
-	ret = dquot_commit(dquot);
-	if (ret < 0)
-		set_sbi_flag(F2FS_SB(dquot->dq_sb), SBI_QUOTA_NEED_REPAIR);
-=======
 	struct f2fs_sb_info *sbi = F2FS_SB(dquot->dq_sb);
 	int ret;
 
@@ -2269,20 +2098,11 @@
 	if (ret < 0)
 		set_sbi_flag(sbi, SBI_QUOTA_NEED_REPAIR);
 	up_read(&sbi->quota_sem);
->>>>>>> 487e6178
 	return ret;
 }
 
 static int f2fs_dquot_acquire(struct dquot *dquot)
 {
-<<<<<<< HEAD
-	int ret;
-
-	ret = dquot_acquire(dquot);
-	if (ret < 0)
-		set_sbi_flag(F2FS_SB(dquot->dq_sb), SBI_QUOTA_NEED_REPAIR);
-
-=======
 	struct f2fs_sb_info *sbi = F2FS_SB(dquot->dq_sb);
 	int ret;
 
@@ -2291,19 +2111,11 @@
 	if (ret < 0)
 		set_sbi_flag(sbi, SBI_QUOTA_NEED_REPAIR);
 	up_read(&sbi->quota_sem);
->>>>>>> 487e6178
 	return ret;
 }
 
 static int f2fs_dquot_release(struct dquot *dquot)
 {
-<<<<<<< HEAD
-	int ret;
-
-	ret = dquot_release(dquot);
-	if (ret < 0)
-		set_sbi_flag(F2FS_SB(dquot->dq_sb), SBI_QUOTA_NEED_REPAIR);
-=======
 	struct f2fs_sb_info *sbi = F2FS_SB(dquot->dq_sb);
 	int ret;
 
@@ -2312,7 +2124,6 @@
 	if (ret < 0)
 		set_sbi_flag(sbi, SBI_QUOTA_NEED_REPAIR);
 	up_read(&sbi->quota_sem);
->>>>>>> 487e6178
 	return ret;
 }
 
@@ -2322,32 +2133,19 @@
 	struct f2fs_sb_info *sbi = F2FS_SB(sb);
 	int ret;
 
-<<<<<<< HEAD
-=======
 	down_read(&sbi->quota_sem);
->>>>>>> 487e6178
 	ret = dquot_mark_dquot_dirty(dquot);
 
 	/* if we are using journalled quota */
 	if (is_journalled_quota(sbi))
 		set_sbi_flag(sbi, SBI_QUOTA_NEED_FLUSH);
 
-<<<<<<< HEAD
-=======
 	up_read(&sbi->quota_sem);
->>>>>>> 487e6178
 	return ret;
 }
 
 static int f2fs_dquot_commit_info(struct super_block *sb, int type)
 {
-<<<<<<< HEAD
-	int ret;
-
-	ret = dquot_commit_info(sb, type);
-	if (ret < 0)
-		set_sbi_flag(F2FS_SB(sb), SBI_QUOTA_NEED_REPAIR);
-=======
 	struct f2fs_sb_info *sbi = F2FS_SB(sb);
 	int ret;
 
@@ -2356,7 +2154,6 @@
 	if (ret < 0)
 		set_sbi_flag(sbi, SBI_QUOTA_NEED_REPAIR);
 	up_read(&sbi->quota_sem);
->>>>>>> 487e6178
 	return ret;
 }
 
@@ -2660,32 +2457,6 @@
 	unsigned int blocksize;
 	size_t crc_offset = 0;
 	__u32 crc = 0;
-<<<<<<< HEAD
-
-	/* Check checksum_offset and crc in superblock */
-	if (__F2FS_HAS_FEATURE(raw_super, F2FS_FEATURE_SB_CHKSUM)) {
-		crc_offset = le32_to_cpu(raw_super->checksum_offset);
-		if (crc_offset !=
-			offsetof(struct f2fs_super_block, crc)) {
-			f2fs_msg(sb, KERN_INFO,
-				"Invalid SB checksum offset: %zu",
-				crc_offset);
-			return 1;
-		}
-		crc = le32_to_cpu(raw_super->crc);
-		if (!f2fs_crc_valid(sbi, crc, raw_super, crc_offset)) {
-			f2fs_msg(sb, KERN_INFO,
-				"Invalid SB checksum value: %u", crc);
-			return 1;
-		}
-	}
-
-	if (le32_to_cpu(raw_super->magic) != F2FS_SUPER_MAGIC) {
-		f2fs_msg(sb, KERN_INFO,
-			"Magic Mismatch, valid(0x%x) - read(0x%x)",
-			F2FS_SUPER_MAGIC, le32_to_cpu(raw_super->magic));
-		return -EINVAL;
-=======
 
 	if (le32_to_cpu(raw_super->magic) != F2FS_SUPER_MAGIC) {
 		f2fs_info(sbi, "Magic Mismatch, valid(0x%x) - read(0x%x)",
@@ -2707,46 +2478,33 @@
 			f2fs_info(sbi, "Invalid SB checksum value: %u", crc);
 			return -EFSCORRUPTED;
 		}
->>>>>>> 487e6178
+	}
+
+	if (le32_to_cpu(raw_super->magic) != F2FS_SUPER_MAGIC) {
+		f2fs_info(sbi, "Magic Mismatch, valid(0x%x) - read(0x%x)",
+			  F2FS_SUPER_MAGIC, le32_to_cpu(raw_super->magic));
+		return -EINVAL;
 	}
 
 	/* Currently, support only 4KB page cache size */
 	if (F2FS_BLKSIZE != PAGE_SIZE) {
-<<<<<<< HEAD
-		f2fs_msg(sb, KERN_INFO,
-			"Invalid page_cache_size (%lu), supports only 4KB",
-			PAGE_SIZE);
-=======
 		f2fs_info(sbi, "Invalid page_cache_size (%lu), supports only 4KB",
 			  PAGE_SIZE);
->>>>>>> 487e6178
 		return -EFSCORRUPTED;
 	}
 
 	/* Currently, support only 4KB block size */
 	blocksize = 1 << le32_to_cpu(raw_super->log_blocksize);
 	if (blocksize != F2FS_BLKSIZE) {
-<<<<<<< HEAD
-		f2fs_msg(sb, KERN_INFO,
-			"Invalid blocksize (%u), supports only 4KB",
-			blocksize);
-=======
 		f2fs_info(sbi, "Invalid blocksize (%u), supports only 4KB",
 			  blocksize);
->>>>>>> 487e6178
 		return -EFSCORRUPTED;
 	}
 
 	/* check log blocks per segment */
 	if (le32_to_cpu(raw_super->log_blocks_per_seg) != 9) {
-<<<<<<< HEAD
-		f2fs_msg(sb, KERN_INFO,
-			"Invalid log blocks per segment (%u)",
-			le32_to_cpu(raw_super->log_blocks_per_seg));
-=======
 		f2fs_info(sbi, "Invalid log blocks per segment (%u)",
 			  le32_to_cpu(raw_super->log_blocks_per_seg));
->>>>>>> 487e6178
 		return -EFSCORRUPTED;
 	}
 
@@ -2755,28 +2513,16 @@
 				F2FS_MAX_LOG_SECTOR_SIZE ||
 		le32_to_cpu(raw_super->log_sectorsize) <
 				F2FS_MIN_LOG_SECTOR_SIZE) {
-<<<<<<< HEAD
-		f2fs_msg(sb, KERN_INFO, "Invalid log sectorsize (%u)",
-			le32_to_cpu(raw_super->log_sectorsize));
-=======
 		f2fs_info(sbi, "Invalid log sectorsize (%u)",
 			  le32_to_cpu(raw_super->log_sectorsize));
->>>>>>> 487e6178
 		return -EFSCORRUPTED;
 	}
 	if (le32_to_cpu(raw_super->log_sectors_per_block) +
 		le32_to_cpu(raw_super->log_sectorsize) !=
 			F2FS_MAX_LOG_SECTOR_SIZE) {
-<<<<<<< HEAD
-		f2fs_msg(sb, KERN_INFO,
-			"Invalid log sectors per block(%u) log sectorsize(%u)",
-			le32_to_cpu(raw_super->log_sectors_per_block),
-			le32_to_cpu(raw_super->log_sectorsize));
-=======
 		f2fs_info(sbi, "Invalid log sectors per block(%u) log sectorsize(%u)",
 			  le32_to_cpu(raw_super->log_sectors_per_block),
 			  le32_to_cpu(raw_super->log_sectorsize));
->>>>>>> 487e6178
 		return -EFSCORRUPTED;
 	}
 
@@ -2790,96 +2536,51 @@
 
 	if (segment_count > F2FS_MAX_SEGMENT ||
 				segment_count < F2FS_MIN_SEGMENTS) {
-<<<<<<< HEAD
-		f2fs_msg(sb, KERN_INFO,
-			"Invalid segment count (%u)",
-			segment_count);
-=======
 		f2fs_info(sbi, "Invalid segment count (%u)", segment_count);
->>>>>>> 487e6178
 		return -EFSCORRUPTED;
 	}
 
 	if (total_sections > segment_count ||
 			total_sections < F2FS_MIN_SEGMENTS ||
 			segs_per_sec > segment_count || !segs_per_sec) {
-<<<<<<< HEAD
-		f2fs_msg(sb, KERN_INFO,
-			"Invalid segment/section count (%u, %u x %u)",
-			segment_count, total_sections, segs_per_sec);
-=======
 		f2fs_info(sbi, "Invalid segment/section count (%u, %u x %u)",
 			  segment_count, total_sections, segs_per_sec);
->>>>>>> 487e6178
 		return -EFSCORRUPTED;
 	}
 
 	if ((segment_count / segs_per_sec) < total_sections) {
-<<<<<<< HEAD
-		f2fs_msg(sb, KERN_INFO,
-			"Small segment_count (%u < %u * %u)",
-			segment_count, segs_per_sec, total_sections);
-=======
 		f2fs_info(sbi, "Small segment_count (%u < %u * %u)",
 			  segment_count, segs_per_sec, total_sections);
->>>>>>> 487e6178
 		return -EFSCORRUPTED;
 	}
 
 	if (segment_count > (le64_to_cpu(raw_super->block_count) >> 9)) {
-<<<<<<< HEAD
-		f2fs_msg(sb, KERN_INFO,
-			"Wrong segment_count / block_count (%u > %llu)",
-			segment_count, le64_to_cpu(raw_super->block_count));
-=======
 		f2fs_info(sbi, "Wrong segment_count / block_count (%u > %llu)",
 			  segment_count, le64_to_cpu(raw_super->block_count));
->>>>>>> 487e6178
 		return -EFSCORRUPTED;
 	}
 
 	if (secs_per_zone > total_sections || !secs_per_zone) {
-<<<<<<< HEAD
-		f2fs_msg(sb, KERN_INFO,
-			"Wrong secs_per_zone / total_sections (%u, %u)",
-			secs_per_zone, total_sections);
-=======
 		f2fs_info(sbi, "Wrong secs_per_zone / total_sections (%u, %u)",
 			  secs_per_zone, total_sections);
->>>>>>> 487e6178
 		return -EFSCORRUPTED;
 	}
 	if (le32_to_cpu(raw_super->extension_count) > F2FS_MAX_EXTENSION ||
 			raw_super->hot_ext_count > F2FS_MAX_EXTENSION ||
 			(le32_to_cpu(raw_super->extension_count) +
 			raw_super->hot_ext_count) > F2FS_MAX_EXTENSION) {
-<<<<<<< HEAD
-		f2fs_msg(sb, KERN_INFO,
-			"Corrupted extension count (%u + %u > %u)",
-			le32_to_cpu(raw_super->extension_count),
-			raw_super->hot_ext_count,
-			F2FS_MAX_EXTENSION);
-=======
 		f2fs_info(sbi, "Corrupted extension count (%u + %u > %u)",
 			  le32_to_cpu(raw_super->extension_count),
 			  raw_super->hot_ext_count,
 			  F2FS_MAX_EXTENSION);
->>>>>>> 487e6178
 		return -EFSCORRUPTED;
 	}
 
 	if (le32_to_cpu(raw_super->cp_payload) >
 				(blocks_per_seg - F2FS_CP_PACKS)) {
-<<<<<<< HEAD
-		f2fs_msg(sb, KERN_INFO,
-			"Insane cp_payload (%u > %u)",
-			le32_to_cpu(raw_super->cp_payload),
-			blocks_per_seg - F2FS_CP_PACKS);
-=======
 		f2fs_info(sbi, "Insane cp_payload (%u > %u)",
 			  le32_to_cpu(raw_super->cp_payload),
 			  blocks_per_seg - F2FS_CP_PACKS);
->>>>>>> 487e6178
 		return -EFSCORRUPTED;
 	}
 
@@ -2887,18 +2588,10 @@
 	if (le32_to_cpu(raw_super->node_ino) != 1 ||
 		le32_to_cpu(raw_super->meta_ino) != 2 ||
 		le32_to_cpu(raw_super->root_ino) != 3) {
-<<<<<<< HEAD
-		f2fs_msg(sb, KERN_INFO,
-			"Invalid Fs Meta Ino: node(%u) meta(%u) root(%u)",
-			le32_to_cpu(raw_super->node_ino),
-			le32_to_cpu(raw_super->meta_ino),
-			le32_to_cpu(raw_super->root_ino));
-=======
 		f2fs_info(sbi, "Invalid Fs Meta Ino: node(%u) meta(%u) root(%u)",
 			  le32_to_cpu(raw_super->node_ino),
 			  le32_to_cpu(raw_super->meta_ino),
 			  le32_to_cpu(raw_super->root_ino));
->>>>>>> 487e6178
 		return -EFSCORRUPTED;
 	}
 
@@ -2972,24 +2665,6 @@
 		return 1;
 	}
 
-	valid_user_blocks = le64_to_cpu(ckpt->valid_block_count);
-	if (valid_user_blocks > user_block_count) {
-		f2fs_msg(sbi->sb, KERN_ERR,
-			"Wrong valid_user_blocks: %u, user_block_count: %u",
-			valid_user_blocks, user_block_count);
-		return 1;
-	}
-
-	valid_node_count = le32_to_cpu(ckpt->valid_node_count);
-	avail_node_count = sbi->total_node_count - sbi->nquota_files -
-						F2FS_RESERVED_NODE_NUM;
-	if (valid_node_count > avail_node_count) {
-		f2fs_msg(sbi->sb, KERN_ERR,
-			"Wrong valid_node_count: %u, avail_node_count: %u",
-			valid_node_count, avail_node_count);
-		return 1;
-	}
-
 	main_segs = le32_to_cpu(raw_super->segment_count_main);
 	blocks_per_seg = sbi->blocks_per_seg;
 
@@ -3025,16 +2700,9 @@
 		for (j = 0; j < NR_CURSEG_DATA_TYPE; j++) {
 			if (le32_to_cpu(ckpt->cur_node_segno[i]) ==
 				le32_to_cpu(ckpt->cur_data_segno[j])) {
-<<<<<<< HEAD
-				f2fs_msg(sbi->sb, KERN_ERR,
-					"Node segment (%u) and Data segment (%u)"
-					" has the same segno: %u", i, j,
-					le32_to_cpu(ckpt->cur_node_segno[i]));
-=======
 				f2fs_err(sbi, "Data segment (%u) and Data segment (%u) has the same segno: %u",
 					 i, j,
 					 le32_to_cpu(ckpt->cur_node_segno[i]));
->>>>>>> 487e6178
 				return 1;
 			}
 		}
@@ -3248,14 +2916,8 @@
 		/* sanity checking of raw super */
 		err = sanity_check_raw_super(sbi, bh);
 		if (err) {
-<<<<<<< HEAD
-			f2fs_msg(sb, KERN_ERR,
-				"Can't find valid F2FS filesystem in %dth superblock",
-				block + 1);
-=======
 			f2fs_err(sbi, "Can't find valid F2FS filesystem in %dth superblock",
 				 block + 1);
->>>>>>> 487e6178
 			brelse(bh);
 			continue;
 		}
@@ -3384,12 +3046,7 @@
 #ifdef CONFIG_BLK_DEV_ZONED
 		if (bdev_zoned_model(FDEV(i).bdev) == BLK_ZONED_HM &&
 				!f2fs_sb_has_blkzoned(sbi)) {
-<<<<<<< HEAD
-			f2fs_msg(sbi->sb, KERN_ERR,
-				"Zoned block device feature not enabled\n");
-=======
 			f2fs_err(sbi, "Zoned block device feature not enabled\n");
->>>>>>> 487e6178
 			return -EINVAL;
 		}
 		if (bdev_zoned_model(FDEV(i).bdev) != BLK_ZONED_NONE) {
@@ -3492,12 +3149,7 @@
 	 */
 #ifndef CONFIG_BLK_DEV_ZONED
 	if (f2fs_sb_has_blkzoned(sbi)) {
-<<<<<<< HEAD
-		f2fs_msg(sb, KERN_ERR,
-			 "Zoned block device support is not enabled");
-=======
 		f2fs_err(sbi, "Zoned block device support is not enabled");
->>>>>>> 487e6178
 		err = -EOPNOTSUPP;
 		goto free_sb_buf;
 	}
@@ -3624,12 +3276,9 @@
 		sbi->interval_time[DISABLE_TIME] = DEF_DISABLE_QUICK_INTERVAL;
 	}
 
-<<<<<<< HEAD
-=======
 	if (__is_set_ckpt_flags(F2FS_CKPT(sbi), CP_FSCK_FLAG))
 		set_sbi_flag(sbi, SBI_NEED_FSCK);
 
->>>>>>> 487e6178
 	/* Initialize device list */
 	err = f2fs_scan_devices(sbi);
 	if (err) {
@@ -3730,12 +3379,7 @@
 	if (f2fs_sb_has_quota_ino(sbi) && !f2fs_readonly(sb)) {
 		err = f2fs_enable_quotas(sb);
 		if (err)
-<<<<<<< HEAD
-			f2fs_msg(sb, KERN_ERR,
-				"Cannot turn on quotas: error %d", err);
-=======
 			f2fs_err(sbi, "Cannot turn on quotas: error %d", err);
->>>>>>> 487e6178
 	}
 #endif
 	/* if there are nt orphan nodes free them */
@@ -3755,20 +3399,10 @@
 		if (f2fs_hw_is_readonly(sbi)) {
 			if (!is_set_ckpt_flags(sbi, CP_UMOUNT_FLAG)) {
 				err = -EROFS;
-<<<<<<< HEAD
-				f2fs_msg(sb, KERN_ERR,
-					"Need to recover fsync data, but "
-					"write access unavailable");
-				goto free_meta;
-			}
-			f2fs_msg(sbi->sb, KERN_INFO, "write access "
-				"unavailable, skipping recovery");
-=======
 				f2fs_err(sbi, "Need to recover fsync data, but write access unavailable");
 				goto free_meta;
 			}
 			f2fs_info(sbi, "write access unavailable, skipping recovery");
->>>>>>> 487e6178
 			goto reset_checkpoint;
 		}
 
