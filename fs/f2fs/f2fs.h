--- conflicted
+++ resolved
@@ -3696,12 +3696,8 @@
 /*
  * checkpoint.c
  */
-<<<<<<< HEAD
 void f2fs_stop_checkpoint(struct f2fs_sb_info *sbi, bool end_io,
 							unsigned char reason);
-=======
-void f2fs_stop_checkpoint(struct f2fs_sb_info *sbi, bool end_io);
->>>>>>> c73b4619
 void f2fs_flush_ckpt_thread(struct f2fs_sb_info *sbi);
 struct page *f2fs_grab_meta_page(struct f2fs_sb_info *sbi, pgoff_t index);
 struct page *f2fs_get_meta_page(struct f2fs_sb_info *sbi, pgoff_t index);
