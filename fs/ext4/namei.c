--- conflicted
+++ resolved
@@ -3058,16 +3058,8 @@
 		de = (struct ext4_dir_entry_2 *) (bh->b_data +
 					(offset & (sb->s_blocksize - 1)));
 		if (ext4_check_dir_entry(inode, NULL, de, bh,
-<<<<<<< HEAD
-					 bh->b_data, bh->b_size, 0, offset)) {
-			offset = (offset | (sb->s_blocksize - 1)) + 1;
-			continue;
-		}
-		if (le32_to_cpu(de->inode)) {
-=======
-					 bh->b_data, bh->b_size, offset) ||
+					 bh->b_data, bh->b_size, 0, offset) ||
 		    le32_to_cpu(de->inode)) {
->>>>>>> fa3303d7
 			brelse(bh);
 			return false;
 		}
