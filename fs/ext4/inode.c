--- conflicted
+++ resolved
@@ -1216,18 +1216,12 @@
 		if (!buffer_uptodate(bh) && !buffer_delay(bh) &&
 		    !buffer_unwritten(bh) &&
 		    (block_start < from || block_end > to)) {
-<<<<<<< HEAD
-			decrypt = ext4_encrypted_inode(inode) &&
+			decrypt = IS_ENCRYPTED(inode) &&
 				S_ISREG(inode->i_mode) &&
 				!fscrypt_using_hardware_encryption(inode);
 			ll_rw_block(REQ_OP_READ, (decrypt ? REQ_NOENCRYPT : 0),
 				    1, &bh);
 			*wait_bh++ = bh;
-=======
-			ll_rw_block(REQ_OP_READ, 0, 1, &bh);
-			*wait_bh++ = bh;
-			decrypt = IS_ENCRYPTED(inode) && S_ISREG(inode->i_mode);
->>>>>>> 66aebe2d
 		}
 	}
 	/*
@@ -3773,8 +3767,8 @@
 		get_block_func = ext4_dio_get_block_unwritten_async;
 		dio_flags = DIO_LOCKING;
 	}
-#if defined(CONFIG_EXT4_FS_ENCRYPTION)
-	WARN_ON(ext4_encrypted_inode(inode) && S_ISREG(inode->i_mode)
+#if defined(CONFIG_FS_ENCRYPTION)
+	WARN_ON(IS_ENCRYPTED(inode) && S_ISREG(inode->i_mode)
 		&& !fscrypt_using_hardware_encryption(inode));
 #endif
 	ret = __blockdev_direct_IO(iocb, inode,
@@ -3887,14 +3881,9 @@
 	ssize_t ret;
 	int rw = iov_iter_rw(iter);
 
-<<<<<<< HEAD
-#if defined(CONFIG_EXT4_FS_ENCRYPTION)
-	if (ext4_encrypted_inode(inode) && S_ISREG(inode->i_mode)
+#ifdef CONFIG_FS_ENCRYPTION
+	if (IS_ENCRYPTED(inode) && S_ISREG(inode->i_mode)
 		&& !fscrypt_using_hardware_encryption(inode))
-=======
-#ifdef CONFIG_FS_ENCRYPTION
-	if (IS_ENCRYPTED(inode) && S_ISREG(inode->i_mode))
->>>>>>> 66aebe2d
 		return 0;
 #endif
 
@@ -4104,19 +4093,14 @@
 
 	if (!buffer_uptodate(bh)) {
 		err = -EIO;
-		decrypt = S_ISREG(inode->i_mode) &&
-			ext4_encrypted_inode(inode) &&
+		decrypt = S_ISREG(inode->i_mode) && IS_ENCRYPTED(inode) &&
 		    !fscrypt_using_hardware_encryption(inode);
 		ll_rw_block(REQ_OP_READ, (decrypt ? REQ_NOENCRYPT : 0), 1, &bh);
 		wait_on_buffer(bh);
 		/* Uhhuh. Read error. Complain and punt. */
 		if (!buffer_uptodate(bh))
 			goto unlock;
-<<<<<<< HEAD
 		if (decrypt) {
-=======
-		if (S_ISREG(inode->i_mode) && IS_ENCRYPTED(inode)) {
->>>>>>> 66aebe2d
 			/* We expect the key to be set. */
 			BUG_ON(!fscrypt_has_encryption_key(inode));
 			BUG_ON(blocksize != PAGE_SIZE);
