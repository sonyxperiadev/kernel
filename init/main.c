/*
 *  linux/init/main.c
 *
 *  Copyright (C) 1991, 1992  Linus Torvalds
 *
 *  GK 2/5/95  -  Changed to support mounting root fs via NFS
 *  Added initrd & change_root: Werner Almesberger & Hans Lermen, Feb '96
 *  Moan early if gcc is old, avoiding bogus kernels - Paul Gortmaker, May '96
 *  Simplified starting of init:  Michael A. Griffith <grif@acm.org> 
 */

#include <linux/types.h>
#include <linux/module.h>
#include <linux/proc_fs.h>
#include <linux/kernel.h>
#include <linux/syscalls.h>
#include <linux/stackprotector.h>
#include <linux/string.h>
#include <linux/ctype.h>
#include <linux/delay.h>
#include <linux/ioport.h>
#include <linux/init.h>
#include <linux/initrd.h>
#include <linux/bootmem.h>
#include <linux/acpi.h>
#include <linux/tty.h>
#include <linux/percpu.h>
#include <linux/kmod.h>
#include <linux/vmalloc.h>
#include <linux/kernel_stat.h>
#include <linux/start_kernel.h>
#include <linux/security.h>
#include <linux/smp.h>
#include <linux/profile.h>
#include <linux/rcupdate.h>
#include <linux/moduleparam.h>
#include <linux/kallsyms.h>
#include <linux/writeback.h>
#include <linux/cpu.h>
#include <linux/cpuset.h>
#include <linux/cgroup.h>
#include <linux/efi.h>
#include <linux/tick.h>
#include <linux/interrupt.h>
#include <linux/taskstats_kern.h>
#include <linux/delayacct.h>
#include <linux/unistd.h>
#include <linux/rmap.h>
#include <linux/mempolicy.h>
#include <linux/key.h>
#include <linux/buffer_head.h>
#include <linux/page_cgroup.h>
#include <linux/debug_locks.h>
#include <linux/debugobjects.h>
#include <linux/lockdep.h>
#include <linux/kmemleak.h>
#include <linux/pid_namespace.h>
#include <linux/device.h>
#include <linux/kthread.h>
#include <linux/sched.h>
#include <linux/signal.h>
#include <linux/idr.h>
#include <linux/kgdb.h>
#include <linux/ftrace.h>
#include <linux/async.h>
#include <linux/kmemcheck.h>
#include <linux/sfi.h>
#include <linux/shmem_fs.h>
#include <linux/slab.h>
#include <linux/perf_event.h>
#include <linux/file.h>
#include <linux/ptrace.h>
#include <linux/blkdev.h>
#include <linux/elevator.h>

#include <asm/io.h>
#include <asm/bugs.h>
#include <asm/setup.h>
#include <asm/sections.h>
#include <asm/cacheflush.h>

#ifdef CONFIG_X86_LOCAL_APIC
#include <asm/smp.h>
#endif

static int kernel_init(void *);

extern void init_IRQ(void);
extern void fork_init(unsigned long);
extern void mca_init(void);
extern void sbus_init(void);
extern void radix_tree_init(void);
#ifndef CONFIG_DEBUG_RODATA
static inline void mark_rodata_ro(void) { }
#endif

#ifdef CONFIG_TC
extern void tc_init(void);
#endif

/*
 * Debug helper: via this flag we know that we are in 'early bootup code'
 * where only the boot processor is running with IRQ disabled.  This means
 * two things - IRQ must not be enabled before the flag is cleared and some
 * operations which are not allowed with IRQ disabled are allowed while the
 * flag is set.
 */
bool early_boot_irqs_disabled __read_mostly;

enum system_states system_state __read_mostly;
EXPORT_SYMBOL(system_state);

/*
 * Boot command-line arguments
 */
#define MAX_INIT_ARGS CONFIG_INIT_ENV_ARG_LIMIT
#define MAX_INIT_ENVS CONFIG_INIT_ENV_ARG_LIMIT

extern void time_init(void);
/* Default late time init is NULL. archs can override this later. */
void (*__initdata late_time_init)(void);
extern void softirq_init(void);

/* Untouched command line saved by arch-specific code. */
char __initdata boot_command_line[COMMAND_LINE_SIZE];
/* Untouched saved command line (eg. for /proc) */
char *saved_command_line;
/* Command line for parameter parsing */
static char *static_command_line;

static char *execute_command;
static char *ramdisk_execute_command;

/*
 * If set, this is an indication to the drivers that reset the underlying
 * device before going ahead with the initialization otherwise driver might
 * rely on the BIOS and skip the reset operation.
 *
 * This is useful if kernel is booting in an unreliable environment.
 * For ex. kdump situaiton where previous kernel has crashed, BIOS has been
 * skipped and devices will be in unknown state.
 */
unsigned int reset_devices;
EXPORT_SYMBOL(reset_devices);

static int __init set_reset_devices(char *str)
{
	reset_devices = 1;
	return 1;
}

__setup("reset_devices", set_reset_devices);

static const char * argv_init[MAX_INIT_ARGS+2] = { "init", NULL, };
const char * envp_init[MAX_INIT_ENVS+2] = { "HOME=/", "TERM=linux", NULL, };
static const char *panic_later, *panic_param;

extern const struct obs_kernel_param __setup_start[], __setup_end[];

static int __init obsolete_checksetup(char *line)
{
	const struct obs_kernel_param *p;
	int had_early_param = 0;

	p = __setup_start;
	do {
		int n = strlen(p->str);
		if (parameqn(line, p->str, n)) {
			if (p->early) {
				/* Already done in parse_early_param?
				 * (Needs exact match on param part).
				 * Keep iterating, as we can have early
				 * params and __setups of same names 8( */
				if (line[n] == '\0' || line[n] == '=')
					had_early_param = 1;
			} else if (!p->setup_func) {
				printk(KERN_WARNING "Parameter %s is obsolete,"
				       " ignored\n", p->str);
				return 1;
			} else if (p->setup_func(line + n))
				return 1;
		}
		p++;
	} while (p < __setup_end);

	return had_early_param;
}

/*
 * This should be approx 2 Bo*oMips to start (note initial shift), and will
 * still work even if initially too large, it will just take slightly longer
 */
unsigned long loops_per_jiffy = (1<<12);

EXPORT_SYMBOL(loops_per_jiffy);

static int __init debug_kernel(char *str)
{
	console_loglevel = 10;
	return 0;
}

static int __init quiet_kernel(char *str)
{
	console_loglevel = 4;
	return 0;
}

early_param("debug", debug_kernel);
early_param("quiet", quiet_kernel);

static int __init loglevel(char *str)
{
	int newlevel;

	/*
	 * Only update loglevel value when a correct setting was passed,
	 * to prevent blind crashes (when loglevel being set to 0) that
	 * are quite hard to debug
	 */
	if (get_option(&str, &newlevel)) {
		console_loglevel = newlevel;
		return 0;
	}

	return -EINVAL;
}

early_param("loglevel", loglevel);

/* Change NUL term back to "=", to make "param" the whole string. */
static int __init repair_env_string(char *param, char *val, const char *unused)
{
	if (val) {
		/* param=val or param="val"? */
		if (val == param+strlen(param)+1)
			val[-1] = '=';
		else if (val == param+strlen(param)+2) {
			val[-2] = '=';
			memmove(val-1, val, strlen(val)+1);
			val--;
		} else
			BUG();
	}
	return 0;
}

/*
 * Unknown boot options get handed to init, unless they look like
 * unused parameters (modprobe will find them in /proc/cmdline).
 */
static int __init unknown_bootoption(char *param, char *val, const char *unused)
{
	repair_env_string(param, val, unused);

	/* Handle obsolete-style parameters */
	if (obsolete_checksetup(param))
		return 0;

	/* Unused module parameter. */
	if (strchr(param, '.') && (!val || strchr(param, '.') < val))
		return 0;

	if (panic_later)
		return 0;

	if (val) {
		/* Environment option */
		unsigned int i;
		for (i = 0; envp_init[i]; i++) {
			if (i == MAX_INIT_ENVS) {
				panic_later = "Too many boot env vars at `%s'";
				panic_param = param;
			}
			if (!strncmp(param, envp_init[i], val - param))
				break;
		}
		envp_init[i] = param;
	} else {
		/* Command line option */
		unsigned int i;
		for (i = 0; argv_init[i]; i++) {
			if (i == MAX_INIT_ARGS) {
				panic_later = "Too many boot init vars at `%s'";
				panic_param = param;
			}
		}
		argv_init[i] = param;
	}
	return 0;
}

static int __init init_setup(char *str)
{
	unsigned int i;

	execute_command = str;
	/*
	 * In case LILO is going to boot us with default command line,
	 * it prepends "auto" before the whole cmdline which makes
	 * the shell think it should execute a script with such name.
	 * So we ignore all arguments entered _before_ init=... [MJ]
	 */
	for (i = 1; i < MAX_INIT_ARGS; i++)
		argv_init[i] = NULL;
	return 1;
}
__setup("init=", init_setup);

static int __init rdinit_setup(char *str)
{
	unsigned int i;

	ramdisk_execute_command = str;
	/* See "auto" comment in init_setup */
	for (i = 1; i < MAX_INIT_ARGS; i++)
		argv_init[i] = NULL;
	return 1;
}
__setup("rdinit=", rdinit_setup);

#ifndef CONFIG_SMP
static const unsigned int setup_max_cpus = NR_CPUS;
#ifdef CONFIG_X86_LOCAL_APIC
static void __init smp_init(void)
{
	APIC_init_uniprocessor();
}
#else
#define smp_init()	do { } while (0)
#endif

static inline void setup_nr_cpu_ids(void) { }
static inline void smp_prepare_cpus(unsigned int maxcpus) { }
#endif

/*
 * We need to store the untouched command line for future reference.
 * We also need to store the touched command line since the parameter
 * parsing is performed in place, and we should allow a component to
 * store reference of name/value for future reference.
 */
static void __init setup_command_line(char *command_line)
{
	saved_command_line = alloc_bootmem(strlen (boot_command_line)+1);
	static_command_line = alloc_bootmem(strlen (command_line)+1);
	strcpy (saved_command_line, boot_command_line);
	strcpy (static_command_line, command_line);
}

/*
 * We need to finalize in a non-__init function or else race conditions
 * between the root thread and the init thread may cause start_kernel to
 * be reaped by free_initmem before the root thread has proceeded to
 * cpu_idle.
 *
 * gcc-3.4 accidentally inlines this function, so use noinline.
 */

static __initdata DECLARE_COMPLETION(kthreadd_done);

static noinline void __init_refok rest_init(void)
{
	int pid;

	rcu_scheduler_starting();
	/*
	 * We need to spawn init first so that it obtains pid 1, however
	 * the init task will end up wanting to create kthreads, which, if
	 * we schedule it before we create kthreadd, will OOPS.
	 */
	kernel_thread(kernel_init, NULL, CLONE_FS | CLONE_SIGHAND);
	numa_default_policy();
	pid = kernel_thread(kthreadd, NULL, CLONE_FS | CLONE_FILES);
	rcu_read_lock();
	kthreadd_task = find_task_by_pid_ns(pid, &init_pid_ns);
	rcu_read_unlock();
	complete(&kthreadd_done);

	/*
	 * The boot idle thread must execute schedule()
	 * at least once to get things moving:
	 */
	init_idle_bootup_task(current);
	schedule_preempt_disabled();
	/* Call into cpu_idle with preempt disabled */
	cpu_idle();
}

/* Check for early params. */
static int __init do_early_param(char *param, char *val, const char *unused)
{
	const struct obs_kernel_param *p;

	for (p = __setup_start; p < __setup_end; p++) {
		if ((p->early && parameq(param, p->str)) ||
		    (strcmp(param, "console") == 0 &&
		     strcmp(p->str, "earlycon") == 0)
		) {
			if (p->setup_func(val) != 0)
				printk(KERN_WARNING
				       "Malformed early option '%s'\n", param);
		}
	}
	/* We accept everything at this stage. */
	return 0;
}

void __init parse_early_options(char *cmdline)
{
	parse_args("early options", cmdline, NULL, 0, 0, 0, do_early_param);
}

/* Arch code calls this early on, or if not, just before other parsing. */
void __init parse_early_param(void)
{
	static __initdata int done = 0;
	static __initdata char tmp_cmdline[COMMAND_LINE_SIZE];

	if (done)
		return;

	/* All fall through to do_early_param. */
	strlcpy(tmp_cmdline, boot_command_line, COMMAND_LINE_SIZE);
	parse_early_options(tmp_cmdline);
	done = 1;
}

/*
 *	Activate the first processor.
 */

static void __init boot_cpu_init(void)
{
	int cpu = smp_processor_id();
	/* Mark the boot cpu "present", "online" etc for SMP and UP case */
	set_cpu_online(cpu, true);
	set_cpu_active(cpu, true);
	set_cpu_present(cpu, true);
	set_cpu_possible(cpu, true);
}

void __init __weak smp_setup_processor_id(void)
{
}

# if THREAD_SIZE >= PAGE_SIZE
void __init __weak thread_info_cache_init(void)
{
}
#endif

/*
 * Set up kernel memory allocators
 */
static void __init mm_init(void)
{
	/*
	 * page_cgroup requires contiguous pages,
	 * bigger than MAX_ORDER unless SPARSEMEM.
	 */
	page_cgroup_init_flatmem();
	mem_init();
	kmem_cache_init();
	percpu_init_late();
	pgtable_cache_init();
	vmalloc_init();
}

asmlinkage void __init start_kernel(void)
{
	char * command_line;
	extern const struct kernel_param __start___param[], __stop___param[];

	/*
	 * Need to run as early as possible, to initialize the
	 * lockdep hash:
	 */
	lockdep_init();
	smp_setup_processor_id();
	debug_objects_early_init();

	/*
	 * Set up the the initial canary ASAP:
	 */
	boot_init_stack_canary();

	cgroup_init_early();

	local_irq_disable();
	early_boot_irqs_disabled = true;

/*
 * Interrupts are still disabled. Do necessary setups, then
 * enable them
 */
	tick_init();
	boot_cpu_init();
	page_address_init();
	printk(KERN_NOTICE "%s", linux_banner);
	setup_arch(&command_line);
	mm_init_owner(&init_mm, &init_task);
	mm_init_cpumask(&init_mm);
	setup_command_line(command_line);
	setup_nr_cpu_ids();
	setup_per_cpu_areas();
	smp_prepare_boot_cpu();	/* arch-specific boot-cpu hooks */

	build_all_zonelists(NULL, NULL);
	page_alloc_init();

	printk(KERN_NOTICE "Kernel command line: %s\n", boot_command_line);
	parse_early_param();
	parse_args("Booting kernel", static_command_line, __start___param,
		   __stop___param - __start___param,
		   -1, -1, &unknown_bootoption);

	jump_label_init();

	/*
	 * These use large bootmem allocations and must precede
	 * kmem_cache_init()
	 */
	setup_log_buf(0);
	pidhash_init();
	vfs_caches_init_early();
	sort_main_extable();
	trap_init();
	mm_init();

	/*
	 * Set up the scheduler prior starting any interrupts (such as the
	 * timer interrupt). Full topology setup happens at smp_init()
	 * time - but meanwhile we still have a functioning scheduler.
	 */
	sched_init();
	/*
	 * Disable preemption - early bootup scheduling is extremely
	 * fragile until we cpu_idle() for the first time.
	 */
	preempt_disable();
	if (!irqs_disabled()) {
		printk(KERN_WARNING "start_kernel(): bug: interrupts were "
				"enabled *very* early, fixing it\n");
		local_irq_disable();
	}
	idr_init_cache();
	perf_event_init();
	rcu_init();
	radix_tree_init();
	/* init some links before init_ISA_irqs() */
	early_irq_init();
	init_IRQ();
	init_timers();
	hrtimers_init();
	softirq_init();
	timekeeping_init();
	time_init();
	profile_init();
	call_function_init();
	if (!irqs_disabled())
		printk(KERN_CRIT "start_kernel(): bug: interrupts were "
				 "enabled early\n");
	early_boot_irqs_disabled = false;
	local_irq_enable();

	kmem_cache_init_late();

	/*
	 * HACK ALERT! This is early. We're enabling the console before
	 * we've done PCI setups etc, and console_init() must be aware of
	 * this. But we do want output early, in case something goes wrong.
	 */
	console_init();
	if (panic_later)
		panic(panic_later, panic_param);

	lockdep_info();

	/*
	 * Need to run this when irqs are enabled, because it wants
	 * to self-test [hard/soft]-irqs on/off lock inversion bugs
	 * too:
	 */
	locking_selftest();

#ifdef CONFIG_BLK_DEV_INITRD
	if (initrd_start && !initrd_below_start_ok &&
	    page_to_pfn(virt_to_page((void *)initrd_start)) < min_low_pfn) {
		printk(KERN_CRIT "initrd overwritten (0x%08lx < 0x%08lx) - "
		    "disabling it.\n",
		    page_to_pfn(virt_to_page((void *)initrd_start)),
		    min_low_pfn);
		initrd_start = 0;
	}
#endif
	page_cgroup_init();
	debug_objects_mem_init();
	kmemleak_init();
	setup_per_cpu_pageset();
	numa_policy_init();
	if (late_time_init)
		late_time_init();
	sched_clock_init();
	calibrate_delay();
	pidmap_init();
	anon_vma_init();
#ifdef CONFIG_X86
	if (efi_enabled(EFI_RUNTIME_SERVICES))
		efi_enter_virtual_mode();
#endif
	thread_info_cache_init();
	cred_init();
	fork_init(totalram_pages);
	proc_caches_init();
	buffer_init();
	key_init();
	security_init();
	dbg_late_init();
	vfs_caches_init(totalram_pages);
	signals_init();
	/* rootfs populating might need page-writeback */
	page_writeback_init();
#ifdef CONFIG_PROC_FS
	proc_root_init();
#endif
	cgroup_init();
	cpuset_init();
	taskstats_init_early();
	delayacct_init();

	check_bugs();

	acpi_early_init(); /* before LAPIC and SMP init */
	sfi_init_late();

	if (efi_enabled(EFI_RUNTIME_SERVICES)) {
		efi_late_init();
		efi_free_boot_services();
	}

	ftrace_init();

	/* Do the rest non-__init'ed, we're now alive */
	rest_init();
}

/* Call all constructor functions linked into the kernel. */
static void __init do_ctors(void)
{
#ifdef CONFIG_CONSTRUCTORS
	ctor_fn_t *fn = (ctor_fn_t *) __ctors_start;

	for (; fn < (ctor_fn_t *) __ctors_end; fn++)
		(*fn)();
#endif
}

bool initcall_debug;
core_param(initcall_debug, initcall_debug, bool, 0644);

static char msgbuf[64];

static int __init_or_module do_one_initcall_debug(initcall_t fn)
{
	ktime_t calltime, delta, rettime;
	unsigned long long duration;
	int ret;

	printk(KERN_DEBUG "calling  %pF @ %i\n", fn, task_pid_nr(current));
	calltime = ktime_get();
	ret = fn();
	rettime = ktime_get();
	delta = ktime_sub(rettime, calltime);
	duration = (unsigned long long) ktime_to_ns(delta) >> 10;
	printk(KERN_DEBUG "initcall %pF returned %d after %lld usecs\n", fn,
		ret, duration);

	return ret;
}

int __init_or_module do_one_initcall(initcall_t fn)
{
	int count = preempt_count();
	int ret;

	if (initcall_debug)
		ret = do_one_initcall_debug(fn);
	else
		ret = fn();

	msgbuf[0] = 0;

	if (ret && ret != -ENODEV && initcall_debug)
		sprintf(msgbuf, "error code %d ", ret);

	if (preempt_count() != count) {
		strlcat(msgbuf, "preemption imbalance ", sizeof(msgbuf));
		preempt_count() = count;
	}
	if (irqs_disabled()) {
		strlcat(msgbuf, "disabled interrupts ", sizeof(msgbuf));
		local_irq_enable();
	}
	if (msgbuf[0]) {
		printk("initcall %pF returned with %s\n", fn, msgbuf);
	}

	return ret;
}


extern initcall_t __initcall_start[];
extern initcall_t __initcall0_start[];
extern initcall_t __initcall1_start[];
extern initcall_t __initcall2_start[];
extern initcall_t __initcall3_start[];
extern initcall_t __initcall4_start[];
extern initcall_t __initcall5_start[];
extern initcall_t __initcall6_start[];
extern initcall_t __initcall7_start[];
extern initcall_t __initcall_end[];

static initcall_t *initcall_levels[] __initdata = {
	__initcall0_start,
	__initcall1_start,
	__initcall2_start,
	__initcall3_start,
	__initcall4_start,
	__initcall5_start,
	__initcall6_start,
	__initcall7_start,
	__initcall_end,
};

/* Keep these in sync with initcalls in include/linux/init.h */
static char *initcall_level_names[] __initdata = {
	"early",
	"core",
	"postcore",
	"arch",
	"subsys",
	"fs",
	"device",
	"late",
};

static void __init do_initcall_level(int level)
{
	extern const struct kernel_param __start___param[], __stop___param[];
	initcall_t *fn;

	strcpy(static_command_line, saved_command_line);
	parse_args(initcall_level_names[level],
		   static_command_line, __start___param,
		   __stop___param - __start___param,
		   level, level,
		   &repair_env_string);

	for (fn = initcall_levels[level]; fn < initcall_levels[level+1]; fn++)
		do_one_initcall(*fn);
}

static void __init do_initcalls(void)
{
	int level;

	for (level = 0; level < ARRAY_SIZE(initcall_levels) - 1; level++)
		do_initcall_level(level);
}

/*
 * Ok, the machine is now initialized. None of the devices
 * have been touched yet, but the CPU subsystem is up and
 * running, and memory and process management works.
 *
 * Now we can finally start doing some real work..
 */
static void __init do_basic_setup(void)
{
	cpuset_init_smp();
	usermodehelper_init();
	shmem_init();
	driver_init();
	init_irq_proc();
	do_ctors();
	usermodehelper_enable();
	do_initcalls();
}

static void __init do_pre_smp_initcalls(void)
{
	initcall_t *fn;

	for (fn = __initcall_start; fn < __initcall0_start; fn++)
		do_one_initcall(*fn);
}

/*
 * This function requests modules which should be loaded by default and is
 * called twice right after initrd is mounted and right before init is
 * exec'd.  If such modules are on either initrd or rootfs, they will be
 * loaded before control is passed to userland.
 */
void __init load_default_modules(void)
{
	load_default_elevator_module();
}

static int run_init_process(const char *init_filename)
{
	argv_init[0] = init_filename;
	return do_execve(init_filename,
		(const char __user *const __user *)argv_init,
		(const char __user *const __user *)envp_init);
}

static noinline void __init kernel_init_freeable(void);

static int __ref kernel_init(void *unused)
{
	kernel_init_freeable();
	/* need to finish all async __init code before freeing the memory */
	async_synchronize_full();
	free_initmem();
	mark_rodata_ro();
	system_state = SYSTEM_RUNNING;
	numa_default_policy();

	flush_delayed_fput();

	if (ramdisk_execute_command) {
		if (!run_init_process(ramdisk_execute_command))
			return 0;
		printk(KERN_WARNING "Failed to execute %s\n",
				ramdisk_execute_command);
	}

	/*
	 * We try each of these until one succeeds.
	 *
	 * The Bourne shell can be used instead of init if we are
	 * trying to recover a really broken machine.
	 */
	if (execute_command) {
		if (!run_init_process(execute_command))
			return 0;
		printk(KERN_WARNING "Failed to execute %s.  Attempting "
					"defaults...\n", execute_command);
	}
<<<<<<< HEAD
	if (!run_init_process("/sbin/init") ||
	    !run_init_process("/etc/init") ||
	    !run_init_process("/bin/init") ||
	    !run_init_process("/bin/sh"))
		return 0;
=======
	run_init_process("/sbin/init");
	run_init_process("/etc/init");
	run_init_process("/bin/init");
	run_init_process("/bin/systemd");
	run_init_process("/bin/sh");
>>>>>>> 940b3e49

	panic("No init found.  Try passing init= option to kernel. "
	      "See Linux Documentation/init.txt for guidance.");
}

static noinline void __init kernel_init_freeable(void)
{
	/*
	 * Wait until kthreadd is all set-up.
	 */
	wait_for_completion(&kthreadd_done);

	/* Now the scheduler is fully set up and can do blocking allocations */
	gfp_allowed_mask = __GFP_BITS_MASK;

	/*
	 * init can allocate pages on any node
	 */
	set_mems_allowed(node_states[N_MEMORY]);
	/*
	 * init can run on any cpu.
	 */
	set_cpus_allowed_ptr(current, cpu_all_mask);

	cad_pid = task_pid(current);

	smp_prepare_cpus(setup_max_cpus);

	do_pre_smp_initcalls();
	lockup_detector_init();

	smp_init();
	sched_init_smp();

	do_basic_setup();

	/* Open the /dev/console on the rootfs, this should never fail */
	if (sys_open((const char __user *) "/dev/console", O_RDWR, 0) < 0)
		printk(KERN_WARNING "Warning: unable to open an initial console.\n");

	(void) sys_dup(0);
	(void) sys_dup(0);
	/*
	 * check if there is an early userspace init.  If yes, let it do all
	 * the work
	 */

	if (!ramdisk_execute_command)
		ramdisk_execute_command = "/init";

	if (sys_access((const char __user *) ramdisk_execute_command, 0) != 0) {
		ramdisk_execute_command = NULL;
		prepare_namespace();
	}

	/*
	 * Ok, we have completed the initial bootup, and
	 * we're essentially up and running. Get rid of the
	 * initmem segments and start the user-mode stuff..
	 */

	/* rootfs is available now, try loading default modules */
	load_default_modules();
}<|MERGE_RESOLUTION|>--- conflicted
+++ resolved
@@ -848,19 +848,12 @@
 		printk(KERN_WARNING "Failed to execute %s.  Attempting "
 					"defaults...\n", execute_command);
 	}
-<<<<<<< HEAD
 	if (!run_init_process("/sbin/init") ||
 	    !run_init_process("/etc/init") ||
 	    !run_init_process("/bin/init") ||
+	    !run_init_process("/bin/systemd") ||
 	    !run_init_process("/bin/sh"))
 		return 0;
-=======
-	run_init_process("/sbin/init");
-	run_init_process("/etc/init");
-	run_init_process("/bin/init");
-	run_init_process("/bin/systemd");
-	run_init_process("/bin/sh");
->>>>>>> 940b3e49
 
 	panic("No init found.  Try passing init= option to kernel. "
 	      "See Linux Documentation/init.txt for guidance.");
