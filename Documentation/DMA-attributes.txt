--- conflicted
+++ resolved
@@ -127,7 +127,23 @@
 NOTE: At the moment DMA_ATTR_ALLOC_SINGLE_PAGES is only implemented on ARM,
 though ARM64 patches will likely be posted soon.
 
-<<<<<<< HEAD
+DMA_ATTR_NO_WARN
+----------------
+
+This tells the DMA-mapping subsystem to suppress allocation failure reports
+(similarly to __GFP_NOWARN).
+
+On some architectures allocation failures are reported with error messages
+to the system logs.  Although this can help to identify and debug problems,
+drivers which handle failures (eg, retry later) have no problems with them,
+and can actually flood the system logs with error messages that aren't any
+problem at all, depending on the implementation of the retry mechanism.
+
+So, this provides a way for drivers to avoid those error messages on calls
+where allocation failures are not a problem, and shouldn't bother the logs.
+
+NOTE: At the moment DMA_ATTR_NO_WARN is only implemented on PowerPC.
+
 DMA_ATTR_STRONGLY_ORDERED
 -------------------------
 
@@ -152,22 +168,4 @@
 
 By default, the DMA mappings are non-executable. Some use cases might require
 an executable mapping. This attribute can be used to indicate to the DMA
-subsystem to create an executable mappings for the buffer.
-=======
-DMA_ATTR_NO_WARN
-----------------
-
-This tells the DMA-mapping subsystem to suppress allocation failure reports
-(similarly to __GFP_NOWARN).
-
-On some architectures allocation failures are reported with error messages
-to the system logs.  Although this can help to identify and debug problems,
-drivers which handle failures (eg, retry later) have no problems with them,
-and can actually flood the system logs with error messages that aren't any
-problem at all, depending on the implementation of the retry mechanism.
-
-So, this provides a way for drivers to avoid those error messages on calls
-where allocation failures are not a problem, and shouldn't bother the logs.
-
-NOTE: At the moment DMA_ATTR_NO_WARN is only implemented on PowerPC.
->>>>>>> 730d8a50
+subsystem to create an executable mappings for the buffer.