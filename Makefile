VERSION = 4
PATCHLEVEL = 9
<<<<<<< HEAD
SUBLEVEL = 106
=======
SUBLEVEL = 144
>>>>>>> 801fa748
EXTRAVERSION =
NAME = Roaring Lionus

# *DOCUMENTATION*
# To see a list of typical targets execute "make help"
# More info can be located in ./README
# Comments in this file are targeted only to the developer, do not
# expect to learn how to build the kernel reading this file.

# o Do not use make's built-in rules and variables
#   (this increases performance and avoids hard-to-debug behaviour);
# o Look for make include files relative to root of kernel src
MAKEFLAGS += -rR --include-dir=$(CURDIR)

# Avoid funny character set dependencies
unexport LC_ALL
LC_COLLATE=C
LC_NUMERIC=C
export LC_COLLATE LC_NUMERIC

# Avoid interference with shell env settings
unexport GREP_OPTIONS

# We are using a recursive build, so we need to do a little thinking
# to get the ordering right.
#
# Most importantly: sub-Makefiles should only ever modify files in
# their own directory. If in some directory we have a dependency on
# a file in another dir (which doesn't happen often, but it's often
# unavoidable when linking the built-in.o targets which finally
# turn into vmlinux), we will call a sub make in that other dir, and
# after that we are sure that everything which is in that other dir
# is now up to date.
#
# The only cases where we need to modify files which have global
# effects are thus separated out and done before the recursive
# descending is started. They are now explicitly listed as the
# prepare rule.

# Beautify output
# ---------------------------------------------------------------------------
#
# Normally, we echo the whole command before executing it. By making
# that echo $($(quiet)$(cmd)), we now have the possibility to set
# $(quiet) to choose other forms of output instead, e.g.
#
#         quiet_cmd_cc_o_c = Compiling $(RELDIR)/$@
#         cmd_cc_o_c       = $(CC) $(c_flags) -c -o $@ $<
#
# If $(quiet) is empty, the whole command will be printed.
# If it is set to "quiet_", only the short version will be printed.
# If it is set to "silent_", nothing will be printed at all, since
# the variable $(silent_cmd_cc_o_c) doesn't exist.
#
# A simple variant is to prefix commands with $(Q) - that's useful
# for commands that shall be hidden in non-verbose mode.
#
#	$(Q)ln $@ :<
#
# If KBUILD_VERBOSE equals 0 then the above command will be hidden.
# If KBUILD_VERBOSE equals 1 then the above command is displayed.
#
# To put more focus on warnings, be less verbose as default
# Use 'make V=1' to see the full commands

ifeq ("$(origin V)", "command line")
  KBUILD_VERBOSE = $(V)
endif
ifndef KBUILD_VERBOSE
  KBUILD_VERBOSE = 0
endif

ifeq ($(KBUILD_VERBOSE),1)
  quiet =
  Q =
else
  quiet=quiet_
  Q = @
endif

# If the user is running make -s (silent mode), suppress echoing of
# commands

ifneq ($(filter 4.%,$(MAKE_VERSION)),)	# make-4
ifneq ($(filter %s ,$(firstword x$(MAKEFLAGS))),)
  quiet=silent_
  tools_silent=s
endif
else					# make-3.8x
ifneq ($(filter s% -s%,$(MAKEFLAGS)),)
  quiet=silent_
  tools_silent=-s
endif
endif

export quiet Q KBUILD_VERBOSE

# kbuild supports saving output files in a separate directory.
# To locate output files in a separate directory two syntaxes are supported.
# In both cases the working directory must be the root of the kernel src.
# 1) O=
# Use "make O=dir/to/store/output/files/"
#
# 2) Set KBUILD_OUTPUT
# Set the environment variable KBUILD_OUTPUT to point to the directory
# where the output files shall be placed.
# export KBUILD_OUTPUT=dir/to/store/output/files/
# make
#
# The O= assignment takes precedence over the KBUILD_OUTPUT environment
# variable.

# KBUILD_SRC is set on invocation of make in OBJ directory
# KBUILD_SRC is not intended to be used by the regular user (for now)
ifeq ($(KBUILD_SRC),)

# OK, Make called in directory where kernel src resides
# Do we want to locate output files in a separate directory?
ifeq ("$(origin O)", "command line")
  KBUILD_OUTPUT := $(O)
endif

# That's our default target when none is given on the command line
PHONY := _all
_all:

# Cancel implicit rules on top Makefile
$(CURDIR)/Makefile Makefile: ;

ifneq ($(words $(subst :, ,$(CURDIR))), 1)
  $(error main directory cannot contain spaces nor colons)
endif

ifneq ($(KBUILD_OUTPUT),)
# Invoke a second make in the output directory, passing relevant variables
# check that the output directory actually exists
saved-output := $(KBUILD_OUTPUT)
KBUILD_OUTPUT := $(shell mkdir -p $(KBUILD_OUTPUT) && cd $(KBUILD_OUTPUT) \
								&& /bin/pwd)
$(if $(KBUILD_OUTPUT),, \
     $(error failed to create output directory "$(saved-output)"))

PHONY += $(MAKECMDGOALS) sub-make

$(filter-out _all sub-make $(CURDIR)/Makefile, $(MAKECMDGOALS)) _all: sub-make
	@:

sub-make:
	$(Q)$(MAKE) -C $(KBUILD_OUTPUT) KBUILD_SRC=$(CURDIR) \
	-f $(CURDIR)/Makefile $(filter-out _all sub-make,$(MAKECMDGOALS))

# Leave processing to above invocation of make
skip-makefile := 1
endif # ifneq ($(KBUILD_OUTPUT),)
endif # ifeq ($(KBUILD_SRC),)

# We process the rest of the Makefile if this is the final invocation of make
ifeq ($(skip-makefile),)

# Do not print "Entering directory ...",
# but we want to display it when entering to the output directory
# so that IDEs/editors are able to understand relative filenames.
MAKEFLAGS += --no-print-directory

# Call a source code checker (by default, "sparse") as part of the
# C compilation.
#
# Use 'make C=1' to enable checking of only re-compiled files.
# Use 'make C=2' to enable checking of *all* source files, regardless
# of whether they are re-compiled or not.
#
# See the file "Documentation/sparse.txt" for more details, including
# where to get the "sparse" utility.

ifeq ("$(origin C)", "command line")
  KBUILD_CHECKSRC = $(C)
endif
ifndef KBUILD_CHECKSRC
  KBUILD_CHECKSRC = 0
endif

# Use make M=dir to specify directory of external module to build
# Old syntax make ... SUBDIRS=$PWD is still supported
# Setting the environment variable KBUILD_EXTMOD take precedence
ifdef SUBDIRS
  KBUILD_EXTMOD ?= $(SUBDIRS)
endif

ifeq ("$(origin M)", "command line")
  KBUILD_EXTMOD := $(M)
endif

# If building an external module we do not care about the all: rule
# but instead _all depend on modules
PHONY += all
ifeq ($(KBUILD_EXTMOD),)
_all: all
else
_all: modules
endif

ifeq ($(KBUILD_SRC),)
        # building in the source tree
        srctree := .
else
        ifeq ($(KBUILD_SRC)/,$(dir $(CURDIR)))
                # building in a subdirectory of the source tree
                srctree := ..
        else
                srctree := $(KBUILD_SRC)
        endif
endif
objtree		:= .
src		:= $(srctree)
obj		:= $(objtree)

VPATH		:= $(srctree)$(if $(KBUILD_EXTMOD),:$(KBUILD_EXTMOD))

export srctree objtree VPATH

# SUBARCH tells the usermode build what the underlying arch is.  That is set
# first, and if a usermode build is happening, the "ARCH=um" on the command
# line overrides the setting of ARCH below.  If a native build is happening,
# then ARCH is assigned, getting whatever value it gets normally, and
# SUBARCH is subsequently ignored.

SUBARCH := $(shell uname -m | sed -e s/i.86/x86/ -e s/x86_64/x86/ \
				  -e s/sun4u/sparc64/ \
				  -e s/arm.*/arm/ -e s/sa110/arm/ \
				  -e s/s390x/s390/ -e s/parisc64/parisc/ \
				  -e s/ppc.*/powerpc/ -e s/mips.*/mips/ \
				  -e s/sh[234].*/sh/ -e s/aarch64.*/arm64/ )

# Cross compiling and selecting different set of gcc/bin-utils
# ---------------------------------------------------------------------------
#
# When performing cross compilation for other architectures ARCH shall be set
# to the target architecture. (See arch/* for the possibilities).
# ARCH can be set during invocation of make:
# make ARCH=ia64
# Another way is to have ARCH set in the environment.
# The default ARCH is the host where make is executed.

# CROSS_COMPILE specify the prefix used for all executables used
# during compilation. Only gcc and related bin-utils executables
# are prefixed with $(CROSS_COMPILE).
# CROSS_COMPILE can be set on the command line
# make CROSS_COMPILE=ia64-linux-
# Alternatively CROSS_COMPILE can be set in the environment.
# A third alternative is to store a setting in .config so that plain
# "make" in the configured kernel build directory always uses that.
# Default value for CROSS_COMPILE is not to prefix executables
# Note: Some architectures assign CROSS_COMPILE in their arch/*/Makefile
ARCH		?= $(SUBARCH)
CROSS_COMPILE	?= $(CONFIG_CROSS_COMPILE:"%"=%)

# Architecture as present in compile.h
UTS_MACHINE 	:= $(ARCH)
SRCARCH 	:= $(ARCH)

# Additional ARCH settings for x86
ifeq ($(ARCH),i386)
        SRCARCH := x86
endif
ifeq ($(ARCH),x86_64)
        SRCARCH := x86
endif

# Additional ARCH settings for sparc
ifeq ($(ARCH),sparc32)
       SRCARCH := sparc
endif
ifeq ($(ARCH),sparc64)
       SRCARCH := sparc
endif

# Additional ARCH settings for sh
ifeq ($(ARCH),sh64)
       SRCARCH := sh
endif

# Additional ARCH settings for tile
ifeq ($(ARCH),tilepro)
       SRCARCH := tile
endif
ifeq ($(ARCH),tilegx)
       SRCARCH := tile
endif

# Where to locate arch specific headers
hdr-arch  := $(SRCARCH)

KCONFIG_CONFIG	?= .config
export KCONFIG_CONFIG

# SHELL used by kbuild
CONFIG_SHELL := $(shell if [ -x "$$BASH" ]; then echo $$BASH; \
	  else if [ -x /bin/bash ]; then echo /bin/bash; \
	  else echo sh; fi ; fi)

HOSTCC       = gcc
HOSTCXX      = g++
HOSTCFLAGS   := -Wall -Wmissing-prototypes -Wstrict-prototypes -O2 -fomit-frame-pointer -std=gnu89
HOSTCXXFLAGS = -O2

ifeq ($(shell $(HOSTCC) -v 2>&1 | grep -c "clang version"), 1)
HOSTCFLAGS  += -Wno-unused-value -Wno-unused-parameter \
		-Wno-missing-field-initializers -fno-delete-null-pointer-checks
endif

# Decide whether to build built-in, modular, or both.
# Normally, just do built-in.

KBUILD_MODULES :=
KBUILD_BUILTIN := 1

# If we have only "make modules", don't compile built-in objects.
# When we're building modules with modversions, we need to consider
# the built-in objects during the descend as well, in order to
# make sure the checksums are up to date before we record them.

ifeq ($(MAKECMDGOALS),modules)
  KBUILD_BUILTIN := $(if $(CONFIG_MODVERSIONS),1)
endif

# If we have "make <whatever> modules", compile modules
# in addition to whatever we do anyway.
# Just "make" or "make all" shall build modules as well

ifneq ($(filter all _all modules,$(MAKECMDGOALS)),)
  KBUILD_MODULES := 1
endif

ifeq ($(MAKECMDGOALS),)
  KBUILD_MODULES := 1
endif

export KBUILD_MODULES KBUILD_BUILTIN
export KBUILD_CHECKSRC KBUILD_SRC KBUILD_EXTMOD

# We need some generic definitions (do not try to remake the file).
scripts/Kbuild.include: ;
include scripts/Kbuild.include

# Make variables (CC, etc...)
AS		= $(CROSS_COMPILE)as
LD		= $(CROSS_COMPILE)ld
CC		= $(CROSS_COMPILE)gcc
LDGOLD		= $(CROSS_COMPILE)ld.gold
CPP		= $(CC) -E
AR		= $(CROSS_COMPILE)ar
NM		= $(CROSS_COMPILE)nm
STRIP		= $(CROSS_COMPILE)strip
OBJCOPY		= $(CROSS_COMPILE)objcopy
OBJDUMP		= $(CROSS_COMPILE)objdump
AWK		= awk
GENKSYMS	= scripts/genksyms/genksyms
INSTALLKERNEL  := installkernel
DEPMOD		= /sbin/depmod
PERL		= perl
PYTHON		= python
CHECK		= sparse

CHECKFLAGS     := -D__linux__ -Dlinux -D__STDC__ -Dunix -D__unix__ \
		  -Wbitwise -Wno-return-void $(CF)
NOSTDINC_FLAGS  =
CFLAGS_MODULE   =
AFLAGS_MODULE   =
LDFLAGS_MODULE  =
CFLAGS_KERNEL	=
AFLAGS_KERNEL	=
LDFLAGS_vmlinux =

# Use USERINCLUDE when you must reference the UAPI directories only.
USERINCLUDE    := \
		-I$(srctree)/arch/$(hdr-arch)/include/uapi \
		-I$(objtree)/arch/$(hdr-arch)/include/generated/uapi \
		-I$(srctree)/include/uapi \
		-I$(objtree)/include/generated/uapi \
                -include $(srctree)/include/linux/kconfig.h

# Use LINUXINCLUDE when you must reference the include/ directory.
# Needed to be compatible with the O= option
LINUXINCLUDE    := \
		-I$(srctree)/arch/$(hdr-arch)/include \
		-I$(objtree)/arch/$(hdr-arch)/include/generated/uapi \
		-I$(objtree)/arch/$(hdr-arch)/include/generated \
		$(if $(KBUILD_SRC), -I$(srctree)/include) \
		-I$(objtree)/include

LINUXINCLUDE	+= $(filter-out $(LINUXINCLUDE),$(USERINCLUDE))

KBUILD_AFLAGS   := -D__ASSEMBLY__
KBUILD_CFLAGS   := -Wall -Wundef -Wstrict-prototypes -Wno-trigraphs \
		   -fno-strict-aliasing -fno-common -fshort-wchar \
		   -Werror-implicit-function-declaration \
		   -Wno-format-security \
		   -std=gnu89
KBUILD_CPPFLAGS := -D__KERNEL__
KBUILD_AFLAGS_KERNEL :=
KBUILD_CFLAGS_KERNEL :=
KBUILD_AFLAGS_MODULE  := -DMODULE
KBUILD_CFLAGS_MODULE  := -DMODULE
KBUILD_LDFLAGS_MODULE := -T $(srctree)/scripts/module-common.lds
GCC_PLUGINS_CFLAGS :=

# Read KERNELRELEASE from include/config/kernel.release (if it exists)
KERNELRELEASE = $(shell cat include/config/kernel.release 2> /dev/null)
KERNELVERSION = $(VERSION)$(if $(PATCHLEVEL),.$(PATCHLEVEL)$(if $(SUBLEVEL),.$(SUBLEVEL)))$(EXTRAVERSION)

export VERSION PATCHLEVEL SUBLEVEL KERNELRELEASE KERNELVERSION
export ARCH SRCARCH CONFIG_SHELL HOSTCC HOSTCFLAGS CROSS_COMPILE AS LD CC
export CPP AR NM STRIP OBJCOPY OBJDUMP
export MAKE AWK GENKSYMS INSTALLKERNEL PERL PYTHON UTS_MACHINE
export HOSTCXX HOSTCXXFLAGS LDFLAGS_MODULE CHECK CHECKFLAGS

export KBUILD_CPPFLAGS NOSTDINC_FLAGS LINUXINCLUDE OBJCOPYFLAGS LDFLAGS
export KBUILD_CFLAGS CFLAGS_KERNEL CFLAGS_MODULE
export CFLAGS_KASAN CFLAGS_KASAN_NOSANITIZE CFLAGS_UBSAN
export KBUILD_AFLAGS AFLAGS_KERNEL AFLAGS_MODULE
export KBUILD_AFLAGS_MODULE KBUILD_CFLAGS_MODULE KBUILD_LDFLAGS_MODULE
export KBUILD_AFLAGS_KERNEL KBUILD_CFLAGS_KERNEL
export KBUILD_ARFLAGS

# When compiling out-of-tree modules, put MODVERDIR in the module
# tree rather than in the kernel tree. The kernel tree might
# even be read-only.
export MODVERDIR := $(if $(KBUILD_EXTMOD),$(firstword $(KBUILD_EXTMOD))/).tmp_versions

# Files to ignore in find ... statements

export RCS_FIND_IGNORE := \( -name SCCS -o -name BitKeeper -o -name .svn -o    \
			  -name CVS -o -name .pc -o -name .hg -o -name .git \) \
			  -prune -o
export RCS_TAR_IGNORE := --exclude SCCS --exclude BitKeeper --exclude .svn \
			 --exclude CVS --exclude .pc --exclude .hg --exclude .git

# ===========================================================================
# Rules shared between *config targets and build targets

# Basic helpers built in scripts/
PHONY += scripts_basic
scripts_basic:
	$(Q)$(MAKE) $(build)=scripts/basic
	$(Q)rm -f .tmp_quiet_recordmcount

# To avoid any implicit rule to kick in, define an empty command.
scripts/basic/%: scripts_basic ;

PHONY += outputmakefile
# outputmakefile generates a Makefile in the output directory, if using a
# separate output directory. This allows convenient use of make in the
# output directory.
outputmakefile:
ifneq ($(KBUILD_SRC),)
	$(Q)ln -fsn $(srctree) source
	$(Q)$(CONFIG_SHELL) $(srctree)/scripts/mkmakefile \
	    $(srctree) $(objtree) $(VERSION) $(PATCHLEVEL)
endif

# Support for using generic headers in asm-generic
PHONY += asm-generic
asm-generic:
	$(Q)$(MAKE) -f $(srctree)/scripts/Makefile.asm-generic \
	            src=asm obj=arch/$(SRCARCH)/include/generated/asm
	$(Q)$(MAKE) -f $(srctree)/scripts/Makefile.asm-generic \
	            src=uapi/asm obj=arch/$(SRCARCH)/include/generated/uapi/asm

# To make sure we do not include .config for any of the *config targets
# catch them early, and hand them over to scripts/kconfig/Makefile
# It is allowed to specify more targets when calling make, including
# mixing *config targets and build targets.
# For example 'make oldconfig all'.
# Detect when mixed targets is specified, and make a second invocation
# of make so .config is not included in this case either (for *config).

version_h := include/generated/uapi/linux/version.h
old_version_h := include/linux/version.h

no-dot-config-targets := clean mrproper distclean \
			 cscope gtags TAGS tags help% %docs check% coccicheck \
			 $(version_h) headers_% archheaders archscripts \
			 kernelversion %src-pkg

config-targets := 0
mixed-targets  := 0
dot-config     := 1

ifneq ($(filter $(no-dot-config-targets), $(MAKECMDGOALS)),)
	ifeq ($(filter-out $(no-dot-config-targets), $(MAKECMDGOALS)),)
		dot-config := 0
	endif
endif

ifeq ($(KBUILD_EXTMOD),)
        ifneq ($(filter config %config,$(MAKECMDGOALS)),)
                config-targets := 1
                ifneq ($(words $(MAKECMDGOALS)),1)
                        mixed-targets := 1
                endif
        endif
endif
# install and module_install need also be processed one by one
ifneq ($(filter install,$(MAKECMDGOALS)),)
        ifneq ($(filter modules_install,$(MAKECMDGOALS)),)
	        mixed-targets := 1
        endif
endif

ifeq ($(cc-name),clang)
ifneq ($(CROSS_COMPILE),)
CLANG_TRIPLE    ?= $(CROSS_COMPILE)
CLANG_TARGET	:= --target=$(notdir $(CLANG_TRIPLE:%-=%))
GCC_TOOLCHAIN	:= $(realpath $(dir $(shell which $(LD)))/..)
endif
ifneq ($(GCC_TOOLCHAIN),)
CLANG_GCC_TC	:= --gcc-toolchain=$(GCC_TOOLCHAIN)
endif
KBUILD_CFLAGS += $(CLANG_TARGET) $(CLANG_GCC_TC)
KBUILD_AFLAGS += $(CLANG_TARGET) $(CLANG_GCC_TC)
KBUILD_CPPFLAGS += $(call cc-option,-Qunused-arguments,)
KBUILD_CFLAGS += $(call cc-disable-warning, unused-variable)
KBUILD_CFLAGS += $(call cc-disable-warning, format-invalid-specifier)
KBUILD_CFLAGS += $(call cc-disable-warning, gnu)
KBUILD_CFLAGS += $(call cc-disable-warning, address-of-packed-member)
KBUILD_CFLAGS += $(call cc-disable-warning, duplicate-decl-specifier)
# Quiet clang warning: comparison of unsigned expression < 0 is always false
KBUILD_CFLAGS += $(call cc-disable-warning, tautological-compare)
# CLANG uses a _MergedGlobals as optimization, but this breaks modpost, as the
# source of a reference will be _MergedGlobals and not on of the whitelisted names.
# See modpost pattern 2
KBUILD_CFLAGS += $(call cc-option, -mno-global-merge,)
KBUILD_CFLAGS += $(call cc-option, -fcatch-undefined-behavior)
KBUILD_CFLAGS += $(call cc-option, -no-integrated-as)
KBUILD_AFLAGS += $(call cc-option, -no-integrated-as)
else

# These warnings generated too much noise in a regular build.
# Use make W=1 to enable them (see scripts/Makefile.build)
KBUILD_CFLAGS += $(call cc-disable-warning, unused-but-set-variable)
KBUILD_CFLAGS += $(call cc-disable-warning, unused-const-variable)
endif

ifeq ($(mixed-targets),1)
# ===========================================================================
# We're called with mixed targets (*config and build targets).
# Handle them one by one.

PHONY += $(MAKECMDGOALS) __build_one_by_one

$(filter-out __build_one_by_one, $(MAKECMDGOALS)): __build_one_by_one
	@:

__build_one_by_one:
	$(Q)set -e; \
	for i in $(MAKECMDGOALS); do \
		$(MAKE) -f $(srctree)/Makefile $$i; \
	done

else
ifeq ($(config-targets),1)
# ===========================================================================
# *config targets only - make sure prerequisites are updated, and descend
# in scripts/kconfig to make the *config target

# Read arch specific Makefile to set KBUILD_DEFCONFIG as needed.
# KBUILD_DEFCONFIG may point out an alternative default configuration
# used for 'make defconfig'
include arch/$(SRCARCH)/Makefile
export KBUILD_DEFCONFIG KBUILD_KCONFIG

config: scripts_basic outputmakefile FORCE
	$(Q)$(MAKE) $(build)=scripts/kconfig $@

%config: scripts_basic outputmakefile FORCE
	$(Q)$(MAKE) $(build)=scripts/kconfig $@

else
# ===========================================================================
# Build targets only - this includes vmlinux, arch specific targets, clean
# targets and others. In general all targets except *config targets.

ifeq ($(KBUILD_EXTMOD),)
# Additional helpers built in scripts/
# Carefully list dependencies so we do not try to build scripts twice
# in parallel
PHONY += scripts
scripts: scripts_basic include/config/auto.conf include/config/tristate.conf \
	 asm-generic gcc-plugins
	$(Q)$(MAKE) $(build)=$(@)

# Objects we will link into vmlinux / subdirs we need to visit
backports-y 	:= backports/
init-y		:= init/
drivers-y	:= drivers/ sound/ firmware/ techpack/
net-y		:= net/
libs-y		:= lib/
core-y		:= usr/
virt-y		:= virt/
endif # KBUILD_EXTMOD

ifeq ($(dot-config),1)
# Read in config
-include include/config/auto.conf

ifeq ($(KBUILD_EXTMOD),)
# Read in dependencies to all Kconfig* files, make sure to run
# oldconfig if changes are detected.
-include include/config/auto.conf.cmd

# To avoid any implicit rule to kick in, define an empty command
$(KCONFIG_CONFIG) include/config/auto.conf.cmd: ;

# If .config is newer than include/config/auto.conf, someone tinkered
# with it and forgot to run make oldconfig.
# if auto.conf.cmd is missing then we are probably in a cleaned tree so
# we execute the config step to be sure to catch updated Kconfig files
include/config/%.conf: $(KCONFIG_CONFIG) include/config/auto.conf.cmd
	$(Q)$(MAKE) -f $(srctree)/Makefile silentoldconfig
else
# external modules needs include/generated/autoconf.h and include/config/auto.conf
# but do not care if they are up-to-date. Use auto.conf to trigger the test
PHONY += include/config/auto.conf

include/config/auto.conf:
	$(Q)test -e include/generated/autoconf.h -a -e $@ || (		\
	echo >&2;							\
	echo >&2 "  ERROR: Kernel configuration is invalid.";		\
	echo >&2 "         include/generated/autoconf.h or $@ are missing.";\
	echo >&2 "         Run 'make oldconfig && make prepare' on kernel src to fix it.";	\
	echo >&2 ;							\
	/bin/false)

endif # KBUILD_EXTMOD

else
# Dummy target needed, because used as prerequisite
include/config/auto.conf: ;
endif # $(dot-config)

# For the kernel to actually contain only the needed exported symbols,
# we have to build modules as well to determine what those symbols are.
# (this can be evaluated only once include/config/auto.conf has been included)
ifdef CONFIG_TRIM_UNUSED_KSYMS
  KBUILD_MODULES := 1
endif

# The all: target is the default when no target is given on the
# command line.
# This allow a user to issue only 'make' to build a kernel including modules
# Defaults to vmlinux, but the arch makefile usually adds further targets
all: vmlinux

KBUILD_CFLAGS	+= $(call cc-option,-fno-PIE)
KBUILD_AFLAGS	+= $(call cc-option,-fno-PIE)
CFLAGS_GCOV	:= -fprofile-arcs -ftest-coverage -fno-tree-loop-im $(call cc-disable-warning,maybe-uninitialized,)
CFLAGS_KCOV	:= $(call cc-option,-fsanitize-coverage=trace-pc,)
export CFLAGS_GCOV CFLAGS_KCOV

# Make toolchain changes before including arch/$(SRCARCH)/Makefile to ensure
# ar/cc/ld-* macros return correct values.
ifdef CONFIG_LTO_CLANG
# use GNU gold with LLVMgold for LTO linking, and LD for vmlinux_link
LDFINAL_vmlinux := $(LD)
LD		:= $(LDGOLD)
LDFLAGS		+= -plugin LLVMgold.so
# use llvm-ar for building symbol tables from IR files, and llvm-dis instead
# of objdump for processing symbol versions and exports
LLVM_AR		:= llvm-ar
LLVM_DIS	:= llvm-dis
export LLVM_AR LLVM_DIS
endif

# The arch Makefile can set ARCH_{CPP,A,C}FLAGS to override the default
# values of the respective KBUILD_* variables
ARCH_CPPFLAGS :=
ARCH_AFLAGS :=
ARCH_CFLAGS :=
include arch/$(SRCARCH)/Makefile

KBUILD_CFLAGS	+= $(call cc-option,-fno-delete-null-pointer-checks,)
KBUILD_CFLAGS	+= $(call cc-disable-warning,frame-address,)
KBUILD_CFLAGS	+= $(call cc-disable-warning, format-truncation)
KBUILD_CFLAGS	+= $(call cc-disable-warning, format-overflow)
KBUILD_CFLAGS	+= $(call cc-disable-warning, int-in-bool-context)
KBUILD_CFLAGS	+= $(call cc-disable-warning, attribute-alias)

ifdef CONFIG_LD_DEAD_CODE_DATA_ELIMINATION
KBUILD_CFLAGS	+= $(call cc-option,-ffunction-sections,)
KBUILD_CFLAGS	+= $(call cc-option,-fdata-sections,)
endif

ifdef CONFIG_LTO_CLANG
lto-clang-flags	:= -flto -fvisibility=hidden

# allow disabling only clang LTO where needed
DISABLE_LTO_CLANG := -fno-lto -fvisibility=default
export DISABLE_LTO_CLANG
endif

ifdef CONFIG_LTO
lto-flags	:= $(lto-clang-flags)
KBUILD_CFLAGS	+= $(lto-flags)

DISABLE_LTO	:= $(DISABLE_LTO_CLANG)
export DISABLE_LTO

# LDFINAL_vmlinux and LDFLAGS_FINAL_vmlinux can be set to override
# the linker and flags for vmlinux_link.
export LDFINAL_vmlinux LDFLAGS_FINAL_vmlinux
endif

ifdef CONFIG_CFI_CLANG
cfi-clang-flags	+= -fsanitize=cfi
DISABLE_CFI_CLANG := -fno-sanitize=cfi
ifdef CONFIG_MODULES
cfi-clang-flags	+= -fsanitize-cfi-cross-dso
DISABLE_CFI_CLANG += -fno-sanitize-cfi-cross-dso
endif
ifdef CONFIG_CFI_PERMISSIVE
cfi-clang-flags	+= -fsanitize-recover=cfi -fno-sanitize-trap=cfi
endif

# also disable CFI when LTO is disabled
DISABLE_LTO_CLANG += $(DISABLE_CFI_CLANG)
# allow disabling only clang CFI where needed
export DISABLE_CFI_CLANG
endif

ifdef CONFIG_CFI
# cfi-flags are re-tested in prepare-compiler-check
cfi-flags	:= $(cfi-clang-flags)
KBUILD_CFLAGS	+= $(cfi-flags)

DISABLE_CFI	:= $(DISABLE_CFI_CLANG)
DISABLE_LTO	+= $(DISABLE_CFI)
export DISABLE_CFI
endif

ifdef CONFIG_CC_OPTIMIZE_FOR_SIZE
KBUILD_CFLAGS	+= $(call cc-option,-Oz,-Os)
KBUILD_CFLAGS	+= $(call cc-disable-warning,maybe-uninitialized,)
else
ifdef CONFIG_PROFILE_ALL_BRANCHES
KBUILD_CFLAGS	+= -O2 $(call cc-disable-warning,maybe-uninitialized,)
else
KBUILD_CFLAGS   += -O2
endif
endif

KBUILD_CFLAGS += $(call cc-ifversion, -lt, 0409, \
			$(call cc-disable-warning,maybe-uninitialized,))

ifdef CONFIG_CC_WERROR
KBUILD_CFLAGS	+= -Werror
endif

# Tell gcc to never replace conditional load with a non-conditional one
KBUILD_CFLAGS	+= $(call cc-option,--param=allow-store-data-races=0)

# check for 'asm goto'
ifeq ($(shell $(CONFIG_SHELL) $(srctree)/scripts/gcc-goto.sh $(CC) $(KBUILD_CFLAGS)), y)
	KBUILD_CFLAGS += -DCC_HAVE_ASM_GOTO
	KBUILD_AFLAGS += -DCC_HAVE_ASM_GOTO
endif

include scripts/Makefile.gcc-plugins

ifdef CONFIG_READABLE_ASM
# Disable optimizations that make assembler listings hard to read.
# reorder blocks reorders the control in the function
# ipa clone creates specialized cloned functions
# partial inlining inlines only parts of functions
KBUILD_CFLAGS += $(call cc-option,-fno-reorder-blocks,) \
                 $(call cc-option,-fno-ipa-cp-clone,) \
                 $(call cc-option,-fno-partial-inlining)
endif

ifneq ($(CONFIG_FRAME_WARN),0)
KBUILD_CFLAGS += $(call cc-option,-Wframe-larger-than=${CONFIG_FRAME_WARN})
endif

# This selects the stack protector compiler flag. Testing it is delayed
# until after .config has been reprocessed, in the prepare-compiler-check
# target.
ifdef CONFIG_CC_STACKPROTECTOR_REGULAR
  stackp-flag := -fstack-protector
  stackp-name := REGULAR
else
ifdef CONFIG_CC_STACKPROTECTOR_STRONG
  stackp-flag := -fstack-protector-strong
  stackp-name := STRONG
else
  # Force off for distro compilers that enable stack protector by default.
  stackp-flag := $(call cc-option, -fno-stack-protector)
endif
endif
# Find arch-specific stack protector compiler sanity-checking script.
ifdef CONFIG_CC_STACKPROTECTOR
  stackp-path := $(srctree)/scripts/gcc-$(SRCARCH)_$(BITS)-has-stack-protector.sh
  stackp-check := $(wildcard $(stackp-path))
endif
KBUILD_CFLAGS += $(stackp-flag)

ifdef CONFIG_FRAME_POINTER
KBUILD_CFLAGS	+= -fno-omit-frame-pointer -fno-optimize-sibling-calls
else
# Some targets (ARM with Thumb2, for example), can't be built with frame
# pointers.  For those, we don't have FUNCTION_TRACER automatically
# select FRAME_POINTER.  However, FUNCTION_TRACER adds -pg, and this is
# incompatible with -fomit-frame-pointer with current GCC, so we don't use
# -fomit-frame-pointer with FUNCTION_TRACER.
ifndef CONFIG_FUNCTION_TRACER
KBUILD_CFLAGS	+= -fomit-frame-pointer
endif
endif

KBUILD_CFLAGS   += $(call cc-option, -fno-var-tracking-assignments)

ifdef CONFIG_DEBUG_INFO
ifdef CONFIG_DEBUG_INFO_SPLIT
KBUILD_CFLAGS   += $(call cc-option, -gsplit-dwarf, -g)
else
KBUILD_CFLAGS	+= -g
endif
KBUILD_AFLAGS	+= -Wa,-gdwarf-2
endif
ifdef CONFIG_DEBUG_INFO_DWARF4
KBUILD_CFLAGS	+= $(call cc-option, -gdwarf-4,)
endif

ifdef CONFIG_DEBUG_INFO_REDUCED
KBUILD_CFLAGS 	+= $(call cc-option, -femit-struct-debug-baseonly) \
		   $(call cc-option,-fno-var-tracking)
endif

ifdef CONFIG_FUNCTION_TRACER
ifndef CC_FLAGS_FTRACE
CC_FLAGS_FTRACE := -pg
endif
export CC_FLAGS_FTRACE
ifdef CONFIG_HAVE_FENTRY
CC_USING_FENTRY	:= $(call cc-option, -mfentry -DCC_USING_FENTRY)
endif
KBUILD_CFLAGS	+= $(CC_FLAGS_FTRACE) $(CC_USING_FENTRY)
KBUILD_AFLAGS	+= $(CC_USING_FENTRY)
ifdef CONFIG_DYNAMIC_FTRACE
	ifdef CONFIG_HAVE_C_RECORDMCOUNT
		BUILD_C_RECORDMCOUNT := y
		export BUILD_C_RECORDMCOUNT
	endif
endif
endif

# We trigger additional mismatches with less inlining
ifdef CONFIG_DEBUG_SECTION_MISMATCH
KBUILD_CFLAGS += $(call cc-option, -fno-inline-functions-called-once)
endif

# arch Makefile may override CC so keep this after arch Makefile is included
NOSTDINC_FLAGS += -nostdinc -isystem $(shell $(CC) -print-file-name=include)
CHECKFLAGS     += $(NOSTDINC_FLAGS)

# warn about C99 declaration after statement
KBUILD_CFLAGS += $(call cc-option,-Wdeclaration-after-statement,)

# disable pointer signed / unsigned warnings in gcc 4.0
KBUILD_CFLAGS += $(call cc-disable-warning, pointer-sign)

# disable stringop warnings in gcc 8+
KBUILD_CFLAGS += $(call cc-disable-warning, stringop-truncation)

# disable invalid "can't wrap" optimizations for signed / pointers
KBUILD_CFLAGS	+= $(call cc-option,-fno-strict-overflow)

# clang sets -fmerge-all-constants by default as optimization, but this
# is non-conforming behavior for C and in fact breaks the kernel, so we
# need to disable it here generally.
KBUILD_CFLAGS	+= $(call cc-option,-fno-merge-all-constants)

# for gcc -fno-merge-all-constants disables everything, but it is fine
# to have actual conforming behavior enabled.
KBUILD_CFLAGS	+= $(call cc-option,-fmerge-constants)

# Make sure -fstack-check isn't enabled (like gentoo apparently did)
KBUILD_CFLAGS  += $(call cc-option,-fno-stack-check,)

# conserve stack if available
KBUILD_CFLAGS   += $(call cc-option,-fconserve-stack)

# disallow errors like 'EXPORT_GPL(foo);' with missing header
KBUILD_CFLAGS   += $(call cc-option,-Werror=implicit-int)

# require functions to have arguments in prototypes, not empty 'int foo()'
KBUILD_CFLAGS   += $(call cc-option,-Werror=strict-prototypes)

# Prohibit date/time macros, which would make the build non-deterministic
KBUILD_CFLAGS   += $(call cc-option,-Werror=date-time)

# enforce correct pointer usage
KBUILD_CFLAGS   += $(call cc-option,-Werror=incompatible-pointer-types)

# use the deterministic mode of AR if available
KBUILD_ARFLAGS := $(call ar-option,D)

include scripts/Makefile.kasan
include scripts/Makefile.extrawarn
include scripts/Makefile.ubsan

# Add any arch overrides and user supplied CPPFLAGS, AFLAGS and CFLAGS as the
# last assignments
KBUILD_CPPFLAGS += $(ARCH_CPPFLAGS) $(KCPPFLAGS)
KBUILD_AFLAGS   += $(ARCH_AFLAGS)   $(KAFLAGS)
KBUILD_CFLAGS   += $(ARCH_CFLAGS)   $(KCFLAGS)

# Use --build-id when available.
LDFLAGS_BUILD_ID = $(patsubst -Wl$(comma)%,%,\
			      $(call cc-ldoption, -Wl$(comma)--build-id,))
KBUILD_LDFLAGS_MODULE += $(LDFLAGS_BUILD_ID)
LDFLAGS_vmlinux += $(LDFLAGS_BUILD_ID)

ifdef CONFIG_LD_DEAD_CODE_DATA_ELIMINATION
LDFLAGS_vmlinux	+= $(call ld-option, --gc-sections,)
endif

ifeq ($(CONFIG_STRIP_ASM_SYMS),y)
LDFLAGS_vmlinux	+= $(call ld-option, -X,)
endif

# Default kernel image to build when no specific target is given.
# KBUILD_IMAGE may be overruled on the command line or
# set in the environment
# Also any assignments in arch/$(ARCH)/Makefile take precedence over
# this default value
export KBUILD_IMAGE ?= vmlinux

#
# INSTALL_PATH specifies where to place the updated kernel and system map
# images. Default is /boot, but you can set it to other values
export	INSTALL_PATH ?= /boot

#
# INSTALL_DTBS_PATH specifies a prefix for relocations required by build roots.
# Like INSTALL_MOD_PATH, it isn't defined in the Makefile, but can be passed as
# an argument if needed. Otherwise it defaults to the kernel install path
#
export INSTALL_DTBS_PATH ?= $(INSTALL_PATH)/dtbs/$(KERNELRELEASE)

#
# INSTALL_MOD_PATH specifies a prefix to MODLIB for module directory
# relocations required by build roots.  This is not defined in the
# makefile but the argument can be passed to make if needed.
#

MODLIB	= $(INSTALL_MOD_PATH)/lib/modules/$(KERNELRELEASE)
export MODLIB

#
# INSTALL_MOD_STRIP, if defined, will cause modules to be
# stripped after they are installed.  If INSTALL_MOD_STRIP is '1', then
# the default option --strip-debug will be used.  Otherwise,
# INSTALL_MOD_STRIP value will be used as the options to the strip command.

ifdef INSTALL_MOD_STRIP
ifeq ($(INSTALL_MOD_STRIP),1)
mod_strip_cmd = $(STRIP) --strip-debug
else
mod_strip_cmd = $(STRIP) $(INSTALL_MOD_STRIP)
endif # INSTALL_MOD_STRIP=1
else
mod_strip_cmd = true
endif # INSTALL_MOD_STRIP
export mod_strip_cmd

# CONFIG_MODULE_COMPRESS, if defined, will cause module to be compressed
# after they are installed in agreement with CONFIG_MODULE_COMPRESS_GZIP
# or CONFIG_MODULE_COMPRESS_XZ.

mod_compress_cmd = true
ifdef CONFIG_MODULE_COMPRESS
  ifdef CONFIG_MODULE_COMPRESS_GZIP
    mod_compress_cmd = gzip -n -f
  endif # CONFIG_MODULE_COMPRESS_GZIP
  ifdef CONFIG_MODULE_COMPRESS_XZ
    mod_compress_cmd = xz -f
  endif # CONFIG_MODULE_COMPRESS_XZ
endif # CONFIG_MODULE_COMPRESS
export mod_compress_cmd

# Select initial ramdisk compression format, default is gzip(1).
# This shall be used by the dracut(8) tool while creating an initramfs image.
#
INITRD_COMPRESS-y                  := gzip
INITRD_COMPRESS-$(CONFIG_RD_BZIP2) := bzip2
INITRD_COMPRESS-$(CONFIG_RD_LZMA)  := lzma
INITRD_COMPRESS-$(CONFIG_RD_XZ)    := xz
INITRD_COMPRESS-$(CONFIG_RD_LZO)   := lzo
INITRD_COMPRESS-$(CONFIG_RD_LZ4)   := lz4
# do not export INITRD_COMPRESS, since we didn't actually
# choose a sane default compression above.
# export INITRD_COMPRESS := $(INITRD_COMPRESS-y)

ifdef CONFIG_MODULE_SIG_ALL
$(eval $(call config_filename,MODULE_SIG_KEY))

mod_sign_cmd = scripts/sign-file $(CONFIG_MODULE_SIG_HASH) $(MODULE_SIG_KEY_SRCPREFIX)$(CONFIG_MODULE_SIG_KEY) certs/signing_key.x509
else
mod_sign_cmd = true
endif
export mod_sign_cmd


ifeq ($(KBUILD_EXTMOD),)
core-y		+= kernel/ certs/ mm/ fs/ ipc/ security/ crypto/ block/

vmlinux-dirs	:= $(patsubst %/,%,$(filter %/, $(init-y) $(init-m) \
		     $(core-y) $(core-m) $(drivers-y) $(drivers-m) \
		     $(backports-y) $(backports-m) \
		     $(net-y) $(net-m) $(libs-y) $(libs-m) $(virt-y)))

vmlinux-alldirs	:= $(sort $(vmlinux-dirs) $(patsubst %/,%,$(filter %/, \
		     $(backports-n) $(backports-) \
		     $(init-) $(core-) $(drivers-) $(net-) $(libs-) $(virt-))))

backports-y	:= $(patsubst %/, %/built-in.o, $(backports-y))
init-y		:= $(patsubst %/, %/built-in.o, $(init-y))
core-y		:= $(patsubst %/, %/built-in.o, $(core-y))
drivers-y	:= $(patsubst %/, %/built-in.o, $(drivers-y))
net-y		:= $(patsubst %/, %/built-in.o, $(net-y))
libs-y1		:= $(patsubst %/, %/lib.a, $(libs-y))
libs-y2		:= $(patsubst %/, %/built-in.o, $(libs-y))
libs-y		:= $(libs-y1) $(libs-y2)
virt-y		:= $(patsubst %/, %/built-in.o, $(virt-y))

# Externally visible symbols (used by link-vmlinux.sh)
export KBUILD_VMLINUX_INIT := $(head-y) $(init-y)
export KBUILD_VMLINUX_MAIN := $(core-y) $(libs-y) $(drivers-y) $(net-y) $(virt-y) $(backports-y)
export KBUILD_LDS          := arch/$(SRCARCH)/kernel/vmlinux.lds
export LDFLAGS_vmlinux
# used by scripts/pacmage/Makefile
export KBUILD_ALLDIRS := $(sort $(filter-out arch/%,$(vmlinux-alldirs)) arch Documentation include samples scripts tools)

vmlinux-deps := $(KBUILD_LDS) $(KBUILD_VMLINUX_INIT) $(KBUILD_VMLINUX_MAIN)

# Include targets which we want to execute sequentially if the rest of the
# kernel build went well. If CONFIG_TRIM_UNUSED_KSYMS is set, this might be
# evaluated more than once.
PHONY += vmlinux_prereq
vmlinux_prereq: $(vmlinux-deps) FORCE
ifdef CONFIG_HEADERS_CHECK
	$(Q)$(MAKE) -f $(srctree)/Makefile headers_check
endif
ifdef CONFIG_GDB_SCRIPTS
	$(Q)ln -fsn `cd $(srctree) && /bin/pwd`/scripts/gdb/vmlinux-gdb.py
endif
ifdef CONFIG_TRIM_UNUSED_KSYMS
	$(Q)$(CONFIG_SHELL) $(srctree)/scripts/adjust_autoksyms.sh \
	  "$(MAKE) -f $(srctree)/Makefile vmlinux"
endif

# standalone target for easier testing
include/generated/autoksyms.h: FORCE
	$(Q)$(CONFIG_SHELL) $(srctree)/scripts/adjust_autoksyms.sh true

ARCH_POSTLINK := $(wildcard $(srctree)/arch/$(SRCARCH)/Makefile.postlink)

# Final link of vmlinux with optional arch pass after final link
    cmd_link-vmlinux =                                                 \
	$(CONFIG_SHELL) $< $(LD) $(LDFLAGS) $(LDFLAGS_vmlinux) ;       \
	$(if $(ARCH_POSTLINK), $(MAKE) -f $(ARCH_POSTLINK) $@, true)

vmlinux: scripts/link-vmlinux.sh vmlinux_prereq $(vmlinux-deps) FORCE
	+$(call if_changed,link-vmlinux)

# Build samples along the rest of the kernel
ifdef CONFIG_SAMPLES
vmlinux-dirs += samples
endif

# The actual objects are generated when descending,
# make sure no implicit rule kicks in
$(sort $(vmlinux-deps)): $(vmlinux-dirs) ;

# Handle descending into subdirectories listed in $(vmlinux-dirs)
# Preset locale variables to speed up the build process. Limit locale
# tweaks to this spot to avoid wrong language settings when running
# make menuconfig etc.
# Error messages still appears in the original language

PHONY += $(vmlinux-dirs)
$(vmlinux-dirs): prepare scripts
	$(Q)$(MAKE) $(build)=$@

define filechk_kernel.release
	echo "$(KERNELVERSION)$$($(CONFIG_SHELL) $(srctree)/scripts/setlocalversion $(srctree))"
endef

# Store (new) KERNELRELEASE string in include/config/kernel.release
include/config/kernel.release: include/config/auto.conf FORCE
	$(call filechk,kernel.release)


# Things we need to do before we recursively start building the kernel
# or the modules are listed in "prepare".
# A multi level approach is used. prepareN is processed before prepareN-1.
# archprepare is used in arch Makefiles and when processed asm symlink,
# version.h and scripts_basic is processed / created.

# Listed in dependency order
PHONY += prepare archprepare prepare0 prepare1 prepare2 prepare3

# prepare3 is used to check if we are building in a separate output directory,
# and if so do:
# 1) Check that make has not been executed in the kernel src $(srctree)
prepare3: include/config/kernel.release
ifneq ($(KBUILD_SRC),)
	@$(kecho) '  Using $(srctree) as source for kernel'
	$(Q)if [ -f $(srctree)/.config -o -d $(srctree)/include/config ]; then \
		echo >&2 "  $(srctree) is not clean, please run 'make mrproper'"; \
		echo >&2 "  in the '$(srctree)' directory.";\
		/bin/false; \
	fi;
endif

# prepare2 creates a makefile if using a separate output directory.
# From this point forward, .config has been reprocessed, so any rules
# that need to depend on updated CONFIG_* values can be checked here.
prepare2: prepare3 prepare-compiler-check outputmakefile asm-generic

prepare1: prepare2 $(version_h) include/generated/utsrelease.h \
                   include/config/auto.conf
	$(cmd_crmodverdir)

archprepare: archheaders archscripts prepare1 scripts_basic

prepare0: archprepare gcc-plugins
	$(Q)$(MAKE) $(build)=.

# All the preparing..
prepare: prepare0 prepare-objtool

ifdef CONFIG_STACK_VALIDATION
  has_libelf := $(call try-run,\
		echo "int main() {}" | $(HOSTCC) -xc -o /dev/null -lelf -,1,0)
  ifeq ($(has_libelf),1)
    objtool_target := tools/objtool FORCE
  else
    $(warning "Cannot use CONFIG_STACK_VALIDATION, please install libelf-dev, libelf-devel or elfutils-libelf-devel")
    SKIP_STACK_VALIDATION := 1
    export SKIP_STACK_VALIDATION
  endif
endif

PHONY += prepare-objtool
prepare-objtool: $(objtool_target)

# Check for CONFIG flags that require compiler support. Abort the build
# after .config has been processed, but before the kernel build starts.
#
# For security-sensitive CONFIG options, we don't want to fallback and/or
# silently change which compiler flags will be used, since that leads to
# producing kernels with different security feature characteristics
# depending on the compiler used. (For example, "But I selected
# CC_STACKPROTECTOR_STRONG! Why did it build with _REGULAR?!")
PHONY += prepare-compiler-check
prepare-compiler-check: FORCE
# Make sure we're using a supported toolchain with LTO_CLANG
ifdef CONFIG_LTO_CLANG
  ifneq ($(call clang-ifversion, -ge, 0500, y), y)
	@echo Cannot use CONFIG_LTO_CLANG: requires clang 5.0 or later >&2 && exit 1
  endif
  ifneq ($(call gold-ifversion, -ge, 112000000, y), y)
	@echo Cannot use CONFIG_LTO_CLANG: requires GNU gold 1.12 or later >&2 && exit 1
  endif
endif
# Make sure compiler supports LTO flags
ifdef lto-flags
  ifeq ($(call cc-option, $(lto-flags)),)
	@echo Cannot use CONFIG_LTO: $(lto-flags) not supported by compiler \
		>&2 && exit 1
  endif
endif
# Make sure compiler supports requested stack protector flag.
ifdef stackp-name
  ifeq ($(call cc-option, $(stackp-flag)),)
	@echo Cannot use CONFIG_CC_STACKPROTECTOR_$(stackp-name): \
		  $(stackp-flag) not supported by compiler >&2 && exit 1
  endif
endif
# Make sure compiler does not have buggy stack-protector support.
ifdef stackp-check
  ifneq ($(shell $(CONFIG_SHELL) $(stackp-check) $(CC) $(KBUILD_CPPFLAGS) $(biarch)),y)
	@echo Cannot use CONFIG_CC_STACKPROTECTOR_$(stackp-name): \
                  $(stackp-flag) available but compiler is broken >&2 && exit 1
  endif
endif
ifdef cfi-flags
  ifeq ($(call cc-option, $(cfi-flags)),)
	@echo Cannot use CONFIG_CFI: $(cfi-flags) not supported by compiler >&2 && exit 1
  endif
endif
	@:

# Generate some files
# ---------------------------------------------------------------------------

# KERNELRELEASE can change from a few different places, meaning version.h
# needs to be updated, so this check is forced on all builds

uts_len := 64
define filechk_utsrelease.h
	if [ `echo -n "$(KERNELRELEASE)" | wc -c ` -gt $(uts_len) ]; then \
	  echo '"$(KERNELRELEASE)" exceeds $(uts_len) characters' >&2;    \
	  exit 1;                                                         \
	fi;                                                               \
	(echo \#define UTS_RELEASE \"$(KERNELRELEASE)\";)
endef

define filechk_version.h
	(echo \#define LINUX_VERSION_CODE $(shell                         \
	expr $(VERSION) \* 65536 + 0$(PATCHLEVEL) \* 256 + 0$(SUBLEVEL)); \
	echo '#define KERNEL_VERSION(a,b,c) (((a) << 16) + ((b) << 8) + (c))';)
endef

$(version_h): $(srctree)/Makefile FORCE
	$(call filechk,version.h)
	$(Q)rm -f $(old_version_h)

include/generated/utsrelease.h: include/config/kernel.release FORCE
	$(call filechk,utsrelease.h)

PHONY += headerdep
headerdep:
	$(Q)find $(srctree)/include/ -name '*.h' | xargs --max-args 1 \
	$(srctree)/scripts/headerdep.pl -I$(srctree)/include

# ---------------------------------------------------------------------------
# Firmware install
INSTALL_FW_PATH=$(INSTALL_MOD_PATH)/lib/firmware
export INSTALL_FW_PATH

PHONY += firmware_install
firmware_install:
	@mkdir -p $(objtree)/firmware
	$(Q)$(MAKE) -f $(srctree)/scripts/Makefile.fwinst obj=firmware __fw_install

# ---------------------------------------------------------------------------
# Kernel headers

#Default location for installed headers
export INSTALL_HDR_PATH = $(objtree)/usr

# If we do an all arch process set dst to asm-$(hdr-arch)
hdr-dst = $(if $(KBUILD_HEADERS), dst=include/asm-$(hdr-arch), dst=include/asm)

PHONY += archheaders
archheaders:

PHONY += archscripts
archscripts:

PHONY += __headers
__headers: $(version_h) scripts_basic asm-generic archheaders archscripts
	$(Q)$(MAKE) $(build)=scripts build_unifdef

PHONY += headers_install_all
headers_install_all:
	$(Q)$(CONFIG_SHELL) $(srctree)/scripts/headers.sh install

PHONY += headers_install
headers_install: __headers
	$(if $(wildcard $(srctree)/arch/$(hdr-arch)/include/uapi/asm/Kbuild),, \
	  $(error Headers not exportable for the $(SRCARCH) architecture))
	$(Q)$(MAKE) $(hdr-inst)=include/uapi
	$(Q)$(MAKE) $(hdr-inst)=arch/$(hdr-arch)/include/uapi/asm $(hdr-dst)
	$(Q)$(MAKE) $(hdr-inst)=techpack

PHONY += headers_check_all
headers_check_all: headers_install_all
	$(Q)$(CONFIG_SHELL) $(srctree)/scripts/headers.sh check

PHONY += headers_check
headers_check: headers_install
	$(Q)$(MAKE) $(hdr-inst)=include/uapi HDRCHECK=1
	$(Q)$(MAKE) $(hdr-inst)=arch/$(hdr-arch)/include/uapi/asm $(hdr-dst) HDRCHECK=1
	$(Q)$(MAKE) $(hdr-inst)=techpack HDRCHECK=1

# ---------------------------------------------------------------------------
# Kernel selftest

PHONY += kselftest
kselftest:
	$(Q)$(MAKE) -C tools/testing/selftests run_tests

kselftest-clean:
	$(Q)$(MAKE) -C tools/testing/selftests clean

PHONY += kselftest-merge
kselftest-merge:
	$(if $(wildcard $(objtree)/.config),, $(error No .config exists, config your kernel first!))
	$(Q)$(CONFIG_SHELL) $(srctree)/scripts/kconfig/merge_config.sh \
		-m $(objtree)/.config \
		$(srctree)/tools/testing/selftests/*/config
	+$(Q)$(MAKE) -f $(srctree)/Makefile olddefconfig

# ---------------------------------------------------------------------------
# Modules

ifdef CONFIG_MODULES

# By default, build modules as well

all: modules

# Build modules
#
# A module can be listed more than once in obj-m resulting in
# duplicate lines in modules.order files.  Those are removed
# using awk while concatenating to the final file.

PHONY += modules
modules: $(vmlinux-dirs) $(if $(KBUILD_BUILTIN),vmlinux) modules.builtin
	$(Q)$(AWK) '!x[$$0]++' $(vmlinux-dirs:%=$(objtree)/%/modules.order) > $(objtree)/modules.order
	@$(kecho) '  Building modules, stage 2.';
	$(Q)$(MAKE) -f $(srctree)/scripts/Makefile.modpost
	$(Q)$(MAKE) -f $(srctree)/scripts/Makefile.fwinst obj=firmware __fw_modbuild

modules.builtin: $(vmlinux-dirs:%=%/modules.builtin)
	$(Q)$(AWK) '!x[$$0]++' $^ > $(objtree)/modules.builtin

%/modules.builtin: include/config/auto.conf
	$(Q)$(MAKE) $(modbuiltin)=$*


# Target to prepare building external modules
PHONY += modules_prepare
modules_prepare: prepare scripts

# Target to install modules
PHONY += modules_install
modules_install: _modinst_ _modinst_post

PHONY += _modinst_
_modinst_:
	@rm -rf $(MODLIB)/kernel
	@rm -f $(MODLIB)/source
	@mkdir -p $(MODLIB)/kernel
	@ln -s `cd $(srctree) && /bin/pwd` $(MODLIB)/source
	@if [ ! $(objtree) -ef  $(MODLIB)/build ]; then \
		rm -f $(MODLIB)/build ; \
		ln -s $(CURDIR) $(MODLIB)/build ; \
	fi
	@cp -f $(objtree)/modules.order $(MODLIB)/
	@cp -f $(objtree)/modules.builtin $(MODLIB)/
	$(Q)$(MAKE) -f $(srctree)/scripts/Makefile.modinst

# This depmod is only for convenience to give the initial
# boot a modules.dep even before / is mounted read-write.  However the
# boot script depmod is the master version.
PHONY += _modinst_post
_modinst_post: _modinst_
	$(Q)$(MAKE) -f $(srctree)/scripts/Makefile.fwinst obj=firmware __fw_modinst
	$(call cmd,depmod)

ifeq ($(CONFIG_MODULE_SIG), y)
PHONY += modules_sign
modules_sign:
	$(Q)$(MAKE) -f $(srctree)/scripts/Makefile.modsign
endif

else # CONFIG_MODULES

# Modules not configured
# ---------------------------------------------------------------------------

PHONY += modules modules_install
modules modules_install:
	@echo >&2
	@echo >&2 "The present kernel configuration has modules disabled."
	@echo >&2 "Type 'make config' and enable loadable module support."
	@echo >&2 "Then build a kernel with module support enabled."
	@echo >&2
	@exit 1

endif # CONFIG_MODULES

###
# Cleaning is done on three levels.
# make clean     Delete most generated files
#                Leave enough to build external modules
# make mrproper  Delete the current configuration, and all generated files
# make distclean Remove editor backup files, patch leftover files and the like

# Directories & files removed with 'make clean'
CLEAN_DIRS  += $(MODVERDIR)

# Directories & files removed with 'make mrproper'
MRPROPER_DIRS  += include/config usr/include include/generated          \
		  arch/*/include/generated .tmp_objdiff
MRPROPER_FILES += .config .config.old .version .old_version \
		  Module.symvers tags TAGS cscope* GPATH GTAGS GRTAGS GSYMS \
		  signing_key.pem signing_key.priv signing_key.x509	\
		  x509.genkey extra_certificates signing_key.x509.keyid	\
		  signing_key.x509.signer vmlinux-gdb.py

# clean - Delete most, but leave enough to build external modules
#
clean: rm-dirs  := $(CLEAN_DIRS)
clean: rm-files := $(CLEAN_FILES)
clean-dirs      := $(addprefix _clean_, . $(vmlinux-alldirs) Documentation samples)

PHONY += $(clean-dirs) clean archclean vmlinuxclean
$(clean-dirs):
	$(Q)$(MAKE) $(clean)=$(patsubst _clean_%,%,$@)

vmlinuxclean:
	$(Q)$(CONFIG_SHELL) $(srctree)/scripts/link-vmlinux.sh clean
	$(Q)$(if $(ARCH_POSTLINK), $(MAKE) -f $(ARCH_POSTLINK) clean)

clean: archclean vmlinuxclean

# mrproper - Delete all generated files, including .config
#
mrproper: rm-dirs  := $(wildcard $(MRPROPER_DIRS))
mrproper: rm-files := $(wildcard $(MRPROPER_FILES))
mrproper-dirs      := $(addprefix _mrproper_,Documentation/DocBook scripts)

PHONY += $(mrproper-dirs) mrproper archmrproper
$(mrproper-dirs):
	$(Q)$(MAKE) $(clean)=$(patsubst _mrproper_%,%,$@)

mrproper: clean archmrproper $(mrproper-dirs)
	$(call cmd,rmdirs)
	$(call cmd,rmfiles)

# distclean
#
PHONY += distclean

distclean: mrproper
	@find $(srctree) $(RCS_FIND_IGNORE) \
		\( -name '*.orig' -o -name '*.rej' -o -name '*~' \
		-o -name '*.bak' -o -name '#*#' -o -name '.*.orig' \
		-o -name '.*.rej' -o -name '*%'  -o -name 'core' \) \
		-type f -print | xargs rm -f


# Packaging of the kernel to various formats
# ---------------------------------------------------------------------------
# rpm target kept for backward compatibility
package-dir	:= scripts/package

%src-pkg: FORCE
	$(Q)$(MAKE) $(build)=$(package-dir) $@
%pkg: include/config/kernel.release FORCE
	$(Q)$(MAKE) $(build)=$(package-dir) $@
rpm: include/config/kernel.release FORCE
	$(Q)$(MAKE) $(build)=$(package-dir) $@


# Brief documentation of the typical targets used
# ---------------------------------------------------------------------------

boards := $(wildcard $(srctree)/arch/$(SRCARCH)/configs/*_defconfig)
boards := $(sort $(notdir $(boards)))
board-dirs := $(dir $(wildcard $(srctree)/arch/$(SRCARCH)/configs/*/*_defconfig))
board-dirs := $(sort $(notdir $(board-dirs:/=)))

PHONY += help
help:
	@echo  'Cleaning targets:'
	@echo  '  clean		  - Remove most generated files but keep the config and'
	@echo  '                    enough build support to build external modules'
	@echo  '  mrproper	  - Remove all generated files + config + various backup files'
	@echo  '  distclean	  - mrproper + remove editor backup and patch files'
	@echo  ''
	@echo  'Configuration targets:'
	@$(MAKE) -f $(srctree)/scripts/kconfig/Makefile help
	@echo  ''
	@echo  'Other generic targets:'
	@echo  '  all		  - Build all targets marked with [*]'
	@echo  '* vmlinux	  - Build the bare kernel'
	@echo  '* modules	  - Build all modules'
	@echo  '  modules_install - Install all modules to INSTALL_MOD_PATH (default: /)'
	@echo  '  firmware_install- Install all firmware to INSTALL_FW_PATH'
	@echo  '                    (default: $$(INSTALL_MOD_PATH)/lib/firmware)'
	@echo  '  dir/            - Build all files in dir and below'
	@echo  '  dir/file.[ois]  - Build specified target only'
	@echo  '  dir/file.ll     - Build the LLVM assembly file'
	@echo  '                    (requires compiler support for LLVM assembly generation)'
	@echo  '  dir/file.lst    - Build specified mixed source/assembly target only'
	@echo  '                    (requires a recent binutils and recent build (System.map))'
	@echo  '  dir/file.ko     - Build module including final link'
	@echo  '  modules_prepare - Set up for building external modules'
	@echo  '  tags/TAGS	  - Generate tags file for editors'
	@echo  '  cscope	  - Generate cscope index'
	@echo  '  gtags           - Generate GNU GLOBAL index'
	@echo  '  kernelrelease	  - Output the release version string (use with make -s)'
	@echo  '  kernelversion	  - Output the version stored in Makefile (use with make -s)'
	@echo  '  image_name	  - Output the image name (use with make -s)'
	@echo  '  headers_install - Install sanitised kernel headers to INSTALL_HDR_PATH'; \
	 echo  '                    (default: $(INSTALL_HDR_PATH))'; \
	 echo  ''
	@echo  'Static analysers'
	@echo  '  checkstack      - Generate a list of stack hogs'
	@echo  '  namespacecheck  - Name space analysis on compiled kernel'
	@echo  '  versioncheck    - Sanity check on version.h usage'
	@echo  '  includecheck    - Check for duplicate included header files'
	@echo  '  export_report   - List the usages of all exported symbols'
	@echo  '  headers_check   - Sanity check on exported headers'
	@echo  '  headerdep       - Detect inclusion cycles in headers'
	@$(MAKE) -f $(srctree)/scripts/Makefile.help checker-help
	@echo  ''
	@echo  'Kernel selftest'
	@echo  '  kselftest       - Build and run kernel selftest (run as root)'
	@echo  '                    Build, install, and boot kernel before'
	@echo  '                    running kselftest on it'
	@echo  '  kselftest-clean - Remove all generated kselftest files'
	@echo  '  kselftest-merge - Merge all the config dependencies of kselftest to existed'
	@echo  '                    .config.'
	@echo  ''
	@echo  'Kernel packaging:'
	@$(MAKE) $(build)=$(package-dir) help
	@echo  ''
	@echo  'Documentation targets:'
	@$(MAKE) -f $(srctree)/Documentation/Makefile.sphinx dochelp
	@echo  ''
	@$(MAKE) -f $(srctree)/Documentation/DocBook/Makefile dochelp
	@echo  ''
	@echo  'Architecture specific targets ($(SRCARCH)):'
	@$(if $(archhelp),$(archhelp),\
		echo '  No architecture specific help defined for $(SRCARCH)')
	@echo  ''
	@$(if $(boards), \
		$(foreach b, $(boards), \
		printf "  %-24s - Build for %s\\n" $(b) $(subst _defconfig,,$(b));) \
		echo '')
	@$(if $(board-dirs), \
		$(foreach b, $(board-dirs), \
		printf "  %-16s - Show %s-specific targets\\n" help-$(b) $(b);) \
		printf "  %-16s - Show all of the above\\n" help-boards; \
		echo '')

	@echo  '  make V=0|1 [targets] 0 => quiet build (default), 1 => verbose build'
	@echo  '  make V=2   [targets] 2 => give reason for rebuild of target'
	@echo  '  make O=dir [targets] Locate all output files in "dir", including .config'
	@echo  '  make C=1   [targets] Check all c source with $$CHECK (sparse by default)'
	@echo  '  make C=2   [targets] Force check of all c source with $$CHECK'
	@echo  '  make RECORDMCOUNT_WARN=1 [targets] Warn about ignored mcount sections'
	@echo  '  make W=n   [targets] Enable extra gcc checks, n=1,2,3 where'
	@echo  '		1: warnings which may be relevant and do not occur too often'
	@echo  '		2: warnings which occur quite often but may still be relevant'
	@echo  '		3: more obscure warnings, can most likely be ignored'
	@echo  '		Multiple levels can be combined with W=12 or W=123'
	@echo  ''
	@echo  'Execute "make" or "make all" to build all targets marked with [*] '
	@echo  'For further info see the ./README file'


help-board-dirs := $(addprefix help-,$(board-dirs))

help-boards: $(help-board-dirs)

boards-per-dir = $(sort $(notdir $(wildcard $(srctree)/arch/$(SRCARCH)/configs/$*/*_defconfig)))

$(help-board-dirs): help-%:
	@echo  'Architecture specific targets ($(SRCARCH) $*):'
	@$(if $(boards-per-dir), \
		$(foreach b, $(boards-per-dir), \
		printf "  %-24s - Build for %s\\n" $*/$(b) $(subst _defconfig,,$(b));) \
		echo '')


# Documentation targets
# ---------------------------------------------------------------------------
DOC_TARGETS := xmldocs sgmldocs psdocs latexdocs pdfdocs htmldocs mandocs installmandocs epubdocs cleandocs
PHONY += $(DOC_TARGETS)
$(DOC_TARGETS): scripts_basic FORCE
	$(Q)$(MAKE) $(build)=scripts build_docproc build_check-lc_ctype
	$(Q)$(MAKE) $(build)=Documentation -f $(srctree)/Documentation/Makefile.sphinx $@
	$(Q)$(MAKE) $(build)=Documentation/DocBook $@

else # KBUILD_EXTMOD

###
# External module support.
# When building external modules the kernel used as basis is considered
# read-only, and no consistency checks are made and the make
# system is not used on the basis kernel. If updates are required
# in the basis kernel ordinary make commands (without M=...) must
# be used.
#
# The following are the only valid targets when building external
# modules.
# make M=dir clean     Delete all automatically generated files
# make M=dir modules   Make all modules in specified dir
# make M=dir	       Same as 'make M=dir modules'
# make M=dir modules_install
#                      Install the modules built in the module directory
#                      Assumes install directory is already created

# We are always building modules
KBUILD_MODULES := 1
PHONY += crmodverdir
crmodverdir:
	$(cmd_crmodverdir)

PHONY += $(objtree)/Module.symvers
$(objtree)/Module.symvers:
	@test -e $(objtree)/Module.symvers || ( \
	echo; \
	echo "  WARNING: Symbol version dump $(objtree)/Module.symvers"; \
	echo "           is missing; modules will have no dependencies and modversions."; \
	echo )

module-dirs := $(addprefix _module_,$(KBUILD_EXTMOD))
PHONY += $(module-dirs) modules
$(module-dirs): crmodverdir $(objtree)/Module.symvers
	$(Q)$(MAKE) $(build)=$(patsubst _module_%,%,$@)

modules: $(module-dirs)
	@$(kecho) '  Building modules, stage 2.';
	$(Q)$(MAKE) -f $(srctree)/scripts/Makefile.modpost

PHONY += modules_install
modules_install: _emodinst_ _emodinst_post

install-dir := $(if $(INSTALL_MOD_DIR),$(INSTALL_MOD_DIR),extra)
PHONY += _emodinst_
_emodinst_:
	$(Q)mkdir -p $(MODLIB)/$(install-dir)
	$(Q)$(MAKE) -f $(srctree)/scripts/Makefile.modinst

PHONY += _emodinst_post
_emodinst_post: _emodinst_
	$(call cmd,depmod)

clean-dirs := $(addprefix _clean_,$(KBUILD_EXTMOD))

PHONY += $(clean-dirs) clean
$(clean-dirs):
	$(Q)$(MAKE) $(clean)=$(patsubst _clean_%,%,$@)

clean:	rm-dirs := $(MODVERDIR)
clean: rm-files := $(KBUILD_EXTMOD)/Module.symvers

PHONY += help
help:
	@echo  '  Building external modules.'
	@echo  '  Syntax: make -C path/to/kernel/src M=$$PWD target'
	@echo  ''
	@echo  '  modules         - default target, build the module(s)'
	@echo  '  modules_install - install the module'
	@echo  '  clean           - remove generated files in module directory only'
	@echo  ''

# Dummies...
PHONY += prepare scripts
prepare: ;
scripts: ;
endif # KBUILD_EXTMOD

clean: $(clean-dirs)
	$(call cmd,rmdirs)
	$(call cmd,rmfiles)
	@find $(if $(KBUILD_EXTMOD), $(KBUILD_EXTMOD), .) $(RCS_FIND_IGNORE) \
		\( -name '*.[oas]' -o -name '*.ko' -o -name '.*.cmd' \
		-o -name '*.ko.*' \
		-o -name '*.dwo'  \
		-o -name '*.su'  \
		-o -name '.*.d' -o -name '.*.tmp' -o -name '*.mod.c' \
		-o -name '*.symtypes' -o -name 'modules.order' \
		-o -name modules.builtin -o -name '.tmp_*.o.*' \
		-o -name '*.c.[012]*.*' \
		-o -name '*.ll' \
		-o -name '*.gcno' \
		-o -name '*.*.symversions' \) -type f -print | xargs rm -f

# Generate tags for editors
# ---------------------------------------------------------------------------
quiet_cmd_tags = GEN     $@
      cmd_tags = $(CONFIG_SHELL) $(srctree)/scripts/tags.sh $@

tags TAGS cscope gtags: FORCE
	$(call cmd,tags)

# Scripts to check various things for consistency
# ---------------------------------------------------------------------------

PHONY += includecheck versioncheck coccicheck namespacecheck export_report

includecheck:
	find $(srctree)/* $(RCS_FIND_IGNORE) \
		-name '*.[hcS]' -type f -print | sort \
		| xargs $(PERL) -w $(srctree)/scripts/checkincludes.pl

versioncheck:
	find $(srctree)/* $(RCS_FIND_IGNORE) \
		-name '*.[hcS]' -type f -print | sort \
		| xargs $(PERL) -w $(srctree)/scripts/checkversion.pl

coccicheck:
	$(Q)$(CONFIG_SHELL) $(srctree)/scripts/$@

namespacecheck:
	$(PERL) $(srctree)/scripts/namespace.pl

export_report:
	$(PERL) $(srctree)/scripts/export_report.pl

endif #ifeq ($(config-targets),1)
endif #ifeq ($(mixed-targets),1)

PHONY += checkstack kernelrelease kernelversion image_name

# UML needs a little special treatment here.  It wants to use the host
# toolchain, so needs $(SUBARCH) passed to checkstack.pl.  Everyone
# else wants $(ARCH), including people doing cross-builds, which means
# that $(SUBARCH) doesn't work here.
ifeq ($(ARCH), um)
CHECKSTACK_ARCH := $(SUBARCH)
else
CHECKSTACK_ARCH := $(ARCH)
endif
checkstack:
	$(OBJDUMP) -d vmlinux $$(find . -name '*.ko') | \
	$(PERL) $(src)/scripts/checkstack.pl $(CHECKSTACK_ARCH)

kernelrelease:
	@echo "$(KERNELVERSION)$$($(CONFIG_SHELL) $(srctree)/scripts/setlocalversion $(srctree))"

kernelversion:
	@echo $(KERNELVERSION)

image_name:
	@echo $(KBUILD_IMAGE)

# Clear a bunch of variables before executing the submake
tools/: FORCE
	$(Q)mkdir -p $(objtree)/tools
	$(Q)$(MAKE) LDFLAGS= MAKEFLAGS="$(tools_silent) $(filter --j% -j,$(MAKEFLAGS))" O=$(shell cd $(objtree) && /bin/pwd) subdir=tools -C $(src)/tools/

tools/%: FORCE
	$(Q)mkdir -p $(objtree)/tools
	$(Q)$(MAKE) LDFLAGS= MAKEFLAGS="$(tools_silent) $(filter --j% -j,$(MAKEFLAGS))" O=$(shell cd $(objtree) && /bin/pwd) subdir=tools -C $(src)/tools/ $*

# Single targets
# ---------------------------------------------------------------------------
# Single targets are compatible with:
# - build with mixed source and output
# - build with separate output dir 'make O=...'
# - external modules
#
#  target-dir => where to store outputfile
#  build-dir  => directory in kernel source tree to use

ifeq ($(KBUILD_EXTMOD),)
        build-dir  = $(patsubst %/,%,$(dir $@))
        target-dir = $(dir $@)
else
        zap-slash=$(filter-out .,$(patsubst %/,%,$(dir $@)))
        build-dir  = $(KBUILD_EXTMOD)$(if $(zap-slash),/$(zap-slash))
        target-dir = $(if $(KBUILD_EXTMOD),$(dir $<),$(dir $@))
endif

%.s: %.c prepare scripts FORCE
	$(Q)$(MAKE) $(build)=$(build-dir) $(target-dir)$(notdir $@)
%.i: %.c prepare scripts FORCE
	$(Q)$(MAKE) $(build)=$(build-dir) $(target-dir)$(notdir $@)
%.o: %.c prepare scripts FORCE
	$(Q)$(MAKE) $(build)=$(build-dir) $(target-dir)$(notdir $@)
%.lst: %.c prepare scripts FORCE
	$(Q)$(MAKE) $(build)=$(build-dir) $(target-dir)$(notdir $@)
%.s: %.S prepare scripts FORCE
	$(Q)$(MAKE) $(build)=$(build-dir) $(target-dir)$(notdir $@)
%.o: %.S prepare scripts FORCE
	$(Q)$(MAKE) $(build)=$(build-dir) $(target-dir)$(notdir $@)
%.symtypes: %.c prepare scripts FORCE
	$(Q)$(MAKE) $(build)=$(build-dir) $(target-dir)$(notdir $@)
%.ll: %.c prepare scripts FORCE
	$(Q)$(MAKE) $(build)=$(build-dir) $(target-dir)$(notdir $@)

# Modules
/: prepare scripts FORCE
	$(cmd_crmodverdir)
	$(Q)$(MAKE) KBUILD_MODULES=$(if $(CONFIG_MODULES),1) \
	$(build)=$(build-dir)
# Make sure the latest headers are built for Documentation
Documentation/ samples/: headers_install
%/: prepare scripts FORCE
	$(cmd_crmodverdir)
	$(Q)$(MAKE) KBUILD_MODULES=$(if $(CONFIG_MODULES),1) \
	$(build)=$(build-dir)
%.ko: prepare scripts FORCE
	$(cmd_crmodverdir)
	$(Q)$(MAKE) KBUILD_MODULES=$(if $(CONFIG_MODULES),1)   \
	$(build)=$(build-dir) $(@:.ko=.o)
	$(Q)$(MAKE) -f $(srctree)/scripts/Makefile.modpost

# FIXME Should go into a make.lib or something
# ===========================================================================

quiet_cmd_rmdirs = $(if $(wildcard $(rm-dirs)),CLEAN   $(wildcard $(rm-dirs)))
      cmd_rmdirs = rm -rf $(rm-dirs)

quiet_cmd_rmfiles = $(if $(wildcard $(rm-files)),CLEAN   $(wildcard $(rm-files)))
      cmd_rmfiles = rm -f $(rm-files)

# Run depmod only if we have System.map and depmod is executable
quiet_cmd_depmod = DEPMOD  $(KERNELRELEASE)
      cmd_depmod = $(CONFIG_SHELL) $(srctree)/scripts/depmod.sh $(DEPMOD) \
                   $(KERNELRELEASE) "$(patsubst y,_,$(CONFIG_HAVE_UNDERSCORE_SYMBOL_PREFIX))"

# Create temporary dir for module support files
# clean it up only when building all modules
cmd_crmodverdir = $(Q)mkdir -p $(MODVERDIR) \
                  $(if $(KBUILD_MODULES),; rm -f $(MODVERDIR)/*)

# read all saved command lines

targets := $(wildcard $(sort $(targets)))
cmd_files := $(wildcard .*.cmd $(foreach f,$(targets),$(dir $(f)).$(notdir $(f)).cmd))

ifneq ($(cmd_files),)
  $(cmd_files): ;	# Do not try to update included dependency files
  include $(cmd_files)
endif

endif	# skip-makefile

PHONY += FORCE
FORCE:

# Declare the contents of the .PHONY variable as phony.  We keep that
# information in a variable so we can use it in if_changed and friends.
.PHONY: $(PHONY)<|MERGE_RESOLUTION|>--- conflicted
+++ resolved
@@ -1,10 +1,6 @@
 VERSION = 4
 PATCHLEVEL = 9
-<<<<<<< HEAD
-SUBLEVEL = 106
-=======
 SUBLEVEL = 144
->>>>>>> 801fa748
 EXTRAVERSION =
 NAME = Roaring Lionus
 
