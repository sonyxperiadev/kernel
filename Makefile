# SPDX-License-Identifier: GPL-2.0
VERSION = 5
PATCHLEVEL = 10
SUBLEVEL = 163
EXTRAVERSION =
NAME = Dare mighty things

# *DOCUMENTATION*
# To see a list of typical targets execute "make help"
# More info can be located in ./README
# Comments in this file are targeted only to the developer, do not
# expect to learn how to build the kernel reading this file.

$(if $(filter __%, $(MAKECMDGOALS)), \
	$(error targets prefixed with '__' are only for internal use))

# That's our default target when none is given on the command line
PHONY := __all
__all:

# We are using a recursive build, so we need to do a little thinking
# to get the ordering right.
#
# Most importantly: sub-Makefiles should only ever modify files in
# their own directory. If in some directory we have a dependency on
# a file in another dir (which doesn't happen often, but it's often
# unavoidable when linking the built-in.a targets which finally
# turn into vmlinux), we will call a sub make in that other dir, and
# after that we are sure that everything which is in that other dir
# is now up to date.
#
# The only cases where we need to modify files which have global
# effects are thus separated out and done before the recursive
# descending is started. They are now explicitly listed as the
# prepare rule.

ifneq ($(sub_make_done),1)

# Do not use make's built-in rules and variables
# (this increases performance and avoids hard-to-debug behaviour)
MAKEFLAGS += -rR

# Avoid funny character set dependencies
unexport LC_ALL
LC_COLLATE=C
LC_NUMERIC=C
export LC_COLLATE LC_NUMERIC

# Avoid interference with shell env settings
unexport GREP_OPTIONS

# Beautify output
# ---------------------------------------------------------------------------
#
# Normally, we echo the whole command before executing it. By making
# that echo $($(quiet)$(cmd)), we now have the possibility to set
# $(quiet) to choose other forms of output instead, e.g.
#
#         quiet_cmd_cc_o_c = Compiling $(RELDIR)/$@
#         cmd_cc_o_c       = $(CC) $(c_flags) -c -o $@ $<
#
# If $(quiet) is empty, the whole command will be printed.
# If it is set to "quiet_", only the short version will be printed.
# If it is set to "silent_", nothing will be printed at all, since
# the variable $(silent_cmd_cc_o_c) doesn't exist.
#
# A simple variant is to prefix commands with $(Q) - that's useful
# for commands that shall be hidden in non-verbose mode.
#
#	$(Q)ln $@ :<
#
# If KBUILD_VERBOSE equals 0 then the above command will be hidden.
# If KBUILD_VERBOSE equals 1 then the above command is displayed.
# If KBUILD_VERBOSE equals 2 then give the reason why each target is rebuilt.
#
# To put more focus on warnings, be less verbose as default
# Use 'make V=1' to see the full commands

ifeq ("$(origin V)", "command line")
  KBUILD_VERBOSE = $(V)
endif
ifndef KBUILD_VERBOSE
  KBUILD_VERBOSE = 0
endif

ifeq ($(KBUILD_VERBOSE),1)
  quiet =
  Q =
else
  quiet=quiet_
  Q = @
endif

# If the user is running make -s (silent mode), suppress echoing of
# commands

ifneq ($(findstring s,$(filter-out --%,$(MAKEFLAGS))),)
  quiet=silent_
endif

export quiet Q KBUILD_VERBOSE

# Kbuild will save output files in the current working directory.
# This does not need to match to the root of the kernel source tree.
#
# For example, you can do this:
#
#  cd /dir/to/store/output/files; make -f /dir/to/kernel/source/Makefile
#
# If you want to save output files in a different location, there are
# two syntaxes to specify it.
#
# 1) O=
# Use "make O=dir/to/store/output/files/"
#
# 2) Set KBUILD_OUTPUT
# Set the environment variable KBUILD_OUTPUT to point to the output directory.
# export KBUILD_OUTPUT=dir/to/store/output/files/; make
#
# The O= assignment takes precedence over the KBUILD_OUTPUT environment
# variable.

# Do we want to change the working directory?
ifeq ("$(origin O)", "command line")
  KBUILD_OUTPUT := $(O)
endif

ifneq ($(KBUILD_OUTPUT),)
# Make's built-in functions such as $(abspath ...), $(realpath ...) cannot
# expand a shell special character '~'. We use a somewhat tedious way here.
abs_objtree := $(shell mkdir -p $(KBUILD_OUTPUT) && cd $(KBUILD_OUTPUT) && pwd)
$(if $(abs_objtree),, \
     $(error failed to create output directory "$(KBUILD_OUTPUT)"))

# $(realpath ...) resolves symlinks
abs_objtree := $(realpath $(abs_objtree))
else
abs_objtree := $(CURDIR)
endif # ifneq ($(KBUILD_OUTPUT),)

ifeq ($(abs_objtree),$(CURDIR))
# Suppress "Entering directory ..." unless we are changing the work directory.
MAKEFLAGS += --no-print-directory
else
need-sub-make := 1
endif

abs_srctree := $(realpath $(dir $(lastword $(MAKEFILE_LIST))))

ifneq ($(words $(subst :, ,$(abs_srctree))), 1)
$(error source directory cannot contain spaces or colons)
endif

ifneq ($(abs_srctree),$(abs_objtree))
# Look for make include files relative to root of kernel src
#
# This does not become effective immediately because MAKEFLAGS is re-parsed
# once after the Makefile is read. We need to invoke sub-make.
MAKEFLAGS += --include-dir=$(abs_srctree)
need-sub-make := 1
endif

this-makefile := $(lastword $(MAKEFILE_LIST))

ifneq ($(filter 3.%,$(MAKE_VERSION)),)
# 'MAKEFLAGS += -rR' does not immediately become effective for GNU Make 3.x
# We need to invoke sub-make to avoid implicit rules in the top Makefile.
need-sub-make := 1
# Cancel implicit rules for this Makefile.
$(this-makefile): ;
endif

export abs_srctree abs_objtree
export sub_make_done := 1

ifeq ($(need-sub-make),1)

PHONY += $(MAKECMDGOALS) __sub-make

$(filter-out $(this-makefile), $(MAKECMDGOALS)) __all: __sub-make
	@:

# Invoke a second make in the output directory, passing relevant variables
__sub-make:
	$(Q)$(MAKE) -C $(abs_objtree) -f $(abs_srctree)/Makefile $(MAKECMDGOALS)

endif # need-sub-make
endif # sub_make_done

# We process the rest of the Makefile if this is the final invocation of make
ifeq ($(need-sub-make),)

# Do not print "Entering directory ...",
# but we want to display it when entering to the output directory
# so that IDEs/editors are able to understand relative filenames.
MAKEFLAGS += --no-print-directory

# Call a source code checker (by default, "sparse") as part of the
# C compilation.
#
# Use 'make C=1' to enable checking of only re-compiled files.
# Use 'make C=2' to enable checking of *all* source files, regardless
# of whether they are re-compiled or not.
#
# See the file "Documentation/dev-tools/sparse.rst" for more details,
# including where to get the "sparse" utility.

ifeq ("$(origin C)", "command line")
  KBUILD_CHECKSRC = $(C)
endif
ifndef KBUILD_CHECKSRC
  KBUILD_CHECKSRC = 0
endif

# Use make M=dir or set the environment variable KBUILD_EXTMOD to specify the
# directory of external module to build. Setting M= takes precedence.
ifeq ("$(origin M)", "command line")
  KBUILD_EXTMOD := $(M)
endif

$(if $(word 2, $(KBUILD_EXTMOD)), \
	$(error building multiple external modules is not supported))

export KBUILD_CHECKSRC KBUILD_EXTMOD

extmod-prefix = $(if $(KBUILD_EXTMOD),$(KBUILD_EXTMOD)/)

# ANDROID: set up mixed-build support. mixed-build allows device kernel modules
# to be compiled against a GKI kernel. This approach still uses the headers and
# Kbuild from device kernel, so care must be taken to ensure that those headers match.
ifdef KBUILD_MIXED_TREE
# Need vmlinux.symvers for modpost and System.map for depmod, check whether they exist in KBUILD_MIXED_TREE
required_mixed_files=vmlinux.symvers System.map
$(if $(filter-out $(words $(required_mixed_files)), \
		$(words $(wildcard $(add-prefix $(KBUILD_MIXED_TREE)/,$(required_mixed_files))))),,\
	$(error KBUILD_MIXED_TREE=$(KBUILD_MIXED_TREE) doesn't contain $(required_mixed_files)))
endif

mixed-build-prefix = $(if $(KBUILD_MIXED_TREE),$(KBUILD_MIXED_TREE)/)
export KBUILD_MIXED_TREE

ifeq ($(abs_srctree),$(abs_objtree))
        # building in the source tree
        srctree := .
	building_out_of_srctree :=
else
        ifeq ($(abs_srctree)/,$(dir $(abs_objtree)))
                # building in a subdirectory of the source tree
                srctree := ..
        else
                srctree := $(abs_srctree)
        endif
	building_out_of_srctree := 1
endif

ifneq ($(KBUILD_ABS_SRCTREE),)
srctree := $(abs_srctree)
endif

objtree		:= .
VPATH		:= $(srctree)

export building_out_of_srctree srctree objtree VPATH

# To make sure we do not include .config for any of the *config targets
# catch them early, and hand them over to scripts/kconfig/Makefile
# It is allowed to specify more targets when calling make, including
# mixing *config targets and build targets.
# For example 'make oldconfig all'.
# Detect when mixed targets is specified, and make a second invocation
# of make so .config is not included in this case either (for *config).

version_h := include/generated/uapi/linux/version.h
old_version_h := include/linux/version.h

clean-targets := %clean mrproper cleandocs
no-dot-config-targets := $(clean-targets) \
			 cscope gtags TAGS tags help% %docs check% coccicheck \
			 $(version_h) headers headers_% archheaders archscripts \
			 %asm-generic kernelversion %src-pkg dt_binding_check \
			 outputmakefile
no-sync-config-targets := $(no-dot-config-targets) %install kernelrelease \
			  image_name
single-targets := %.a %.i %.ko %.lds %.ll %.lst %.mod %.o %.s %.symtypes %/

config-build	:=
mixed-build	:=
need-config	:= 1
may-sync-config	:= 1
single-build	:=

ifneq ($(filter $(no-dot-config-targets), $(MAKECMDGOALS)),)
	ifeq ($(filter-out $(no-dot-config-targets), $(MAKECMDGOALS)),)
		need-config :=
	endif
endif

ifneq ($(filter $(no-sync-config-targets), $(MAKECMDGOALS)),)
	ifeq ($(filter-out $(no-sync-config-targets), $(MAKECMDGOALS)),)
		may-sync-config :=
	endif
endif

ifneq ($(KBUILD_EXTMOD),)
	may-sync-config :=
endif

ifeq ($(KBUILD_EXTMOD),)
        ifneq ($(filter %config,$(MAKECMDGOALS)),)
		config-build := 1
                ifneq ($(words $(MAKECMDGOALS)),1)
			mixed-build := 1
                endif
        endif
endif

# We cannot build single targets and the others at the same time
ifneq ($(filter $(single-targets), $(MAKECMDGOALS)),)
	single-build := 1
	ifneq ($(filter-out $(single-targets), $(MAKECMDGOALS)),)
		mixed-build := 1
	endif
endif

# For "make -j clean all", "make -j mrproper defconfig all", etc.
ifneq ($(filter $(clean-targets),$(MAKECMDGOALS)),)
        ifneq ($(filter-out $(clean-targets),$(MAKECMDGOALS)),)
		mixed-build := 1
        endif
endif

# install and modules_install need also be processed one by one
ifneq ($(filter install,$(MAKECMDGOALS)),)
        ifneq ($(filter modules_install,$(MAKECMDGOALS)),)
		mixed-build := 1
        endif
endif

ifdef mixed-build
# ===========================================================================
# We're called with mixed targets (*config and build targets).
# Handle them one by one.

PHONY += $(MAKECMDGOALS) __build_one_by_one

$(MAKECMDGOALS): __build_one_by_one
	@:

__build_one_by_one:
	$(Q)set -e; \
	for i in $(MAKECMDGOALS); do \
		$(MAKE) -f $(srctree)/Makefile $$i; \
	done

else # !mixed-build

include scripts/Kbuild.include

# Read KERNELRELEASE from include/config/kernel.release (if it exists)
KERNELRELEASE = $(shell cat include/config/kernel.release 2> /dev/null)
KERNELVERSION = $(VERSION)$(if $(PATCHLEVEL),.$(PATCHLEVEL)$(if $(SUBLEVEL),.$(SUBLEVEL)))$(EXTRAVERSION)
export VERSION PATCHLEVEL SUBLEVEL KERNELRELEASE KERNELVERSION

include scripts/subarch.include

# Cross compiling and selecting different set of gcc/bin-utils
# ---------------------------------------------------------------------------
#
# When performing cross compilation for other architectures ARCH shall be set
# to the target architecture. (See arch/* for the possibilities).
# ARCH can be set during invocation of make:
# make ARCH=ia64
# Another way is to have ARCH set in the environment.
# The default ARCH is the host where make is executed.

# CROSS_COMPILE specify the prefix used for all executables used
# during compilation. Only gcc and related bin-utils executables
# are prefixed with $(CROSS_COMPILE).
# CROSS_COMPILE can be set on the command line
# make CROSS_COMPILE=ia64-linux-
# Alternatively CROSS_COMPILE can be set in the environment.
# Default value for CROSS_COMPILE is not to prefix executables
# Note: Some architectures assign CROSS_COMPILE in their arch/*/Makefile
ARCH		?= $(SUBARCH)

# Architecture as present in compile.h
UTS_MACHINE 	:= $(ARCH)
SRCARCH 	:= $(ARCH)

# Additional ARCH settings for x86
ifeq ($(ARCH),i386)
        SRCARCH := x86
endif
ifeq ($(ARCH),x86_64)
        SRCARCH := x86
endif

# Additional ARCH settings for sparc
ifeq ($(ARCH),sparc32)
       SRCARCH := sparc
endif
ifeq ($(ARCH),sparc64)
       SRCARCH := sparc
endif

# Additional ARCH settings for sh
ifeq ($(ARCH),sh64)
       SRCARCH := sh
endif

KCONFIG_CONFIG	?= .config
export KCONFIG_CONFIG

# Default file for 'make defconfig'. This may be overridden by arch-Makefile.
export KBUILD_DEFCONFIG := defconfig

# SHELL used by kbuild
CONFIG_SHELL := sh

HOST_LFS_CFLAGS := $(shell getconf LFS_CFLAGS 2>/dev/null)
HOST_LFS_LDFLAGS := $(shell getconf LFS_LDFLAGS 2>/dev/null)
HOST_LFS_LIBS := $(shell getconf LFS_LIBS 2>/dev/null)

ifneq ($(LLVM),)
HOSTCC	= clang
HOSTCXX	= clang++
else
HOSTCC	= gcc
HOSTCXX	= g++
endif

KBUILD_USERHOSTCFLAGS := -Wall -Wmissing-prototypes -Wstrict-prototypes \
			 -O2 -fomit-frame-pointer -std=gnu89
KBUILD_USERCFLAGS  := $(KBUILD_USERHOSTCFLAGS) $(USERCFLAGS)
KBUILD_USERLDFLAGS := $(USERLDFLAGS)

KBUILD_HOSTCFLAGS   := $(KBUILD_USERHOSTCFLAGS) $(HOST_LFS_CFLAGS) $(HOSTCFLAGS)
KBUILD_HOSTCXXFLAGS := -Wall -O2 $(HOST_LFS_CFLAGS) $(HOSTCXXFLAGS)
KBUILD_HOSTLDFLAGS  := $(HOST_LFS_LDFLAGS) $(HOSTLDFLAGS)
KBUILD_HOSTLDLIBS   := $(HOST_LFS_LIBS) $(HOSTLDLIBS)

# Make variables (CC, etc...)
CPP		= $(CC) -E
ifneq ($(LLVM),)
CC		= clang
LD		= ld.lld
AR		= llvm-ar
NM		= llvm-nm
OBJCOPY		= llvm-objcopy
OBJDUMP		= llvm-objdump
READELF		= llvm-readelf
STRIP		= llvm-strip
else
CC		= $(CROSS_COMPILE)gcc
LD		= $(CROSS_COMPILE)ld
AR		= $(CROSS_COMPILE)ar
NM		= $(CROSS_COMPILE)nm
OBJCOPY		= $(CROSS_COMPILE)objcopy
OBJDUMP		= $(CROSS_COMPILE)objdump
READELF		= $(CROSS_COMPILE)readelf
STRIP		= $(CROSS_COMPILE)strip
endif
PAHOLE		= pahole
RESOLVE_BTFIDS	= $(objtree)/tools/bpf/resolve_btfids/resolve_btfids
LEX		= flex
YACC		= bison
AWK		= awk
INSTALLKERNEL  := installkernel
DEPMOD		= depmod
PERL		= perl
PYTHON		= python
PYTHON3		= python3
CHECK		= sparse
BASH		= bash
KGZIP		= gzip
KBZIP2		= bzip2
KLZOP		= lzop
LZMA		= lzma
LZ4		= lz4
XZ		= xz
ZSTD		= zstd

PAHOLE_FLAGS	= $(shell PAHOLE=$(PAHOLE) $(srctree)/scripts/pahole-flags.sh)

CHECKFLAGS     := -D__linux__ -Dlinux -D__STDC__ -Dunix -D__unix__ \
		  -Wbitwise -Wno-return-void -Wno-unknown-attribute $(CF)
NOSTDINC_FLAGS :=
CFLAGS_MODULE   =
AFLAGS_MODULE   =
LDFLAGS_MODULE  =
CFLAGS_KERNEL	=
AFLAGS_KERNEL	=
LDFLAGS_vmlinux =

# Use USERINCLUDE when you must reference the UAPI directories only.
USERINCLUDE    := \
		-I$(srctree)/arch/$(SRCARCH)/include/uapi \
		-I$(objtree)/arch/$(SRCARCH)/include/generated/uapi \
		-I$(srctree)/include/uapi \
		-I$(objtree)/include/generated/uapi \
                -include $(srctree)/include/linux/kconfig.h

# Use LINUXINCLUDE when you must reference the include/ directory.
# Needed to be compatible with the O= option
LINUXINCLUDE    := \
		-I$(srctree)/arch/$(SRCARCH)/include \
		-I$(objtree)/arch/$(SRCARCH)/include/generated \
		$(if $(building_out_of_srctree),-I$(srctree)/include) \
		-I$(objtree)/include \
		$(USERINCLUDE)

KBUILD_AFLAGS   := -D__ASSEMBLY__ -fno-PIE
KBUILD_CFLAGS   := -Wall -Wundef -Werror=strict-prototypes -Wno-trigraphs \
		   -fno-strict-aliasing -fno-common -fshort-wchar -fno-PIE \
		   -Werror=implicit-function-declaration -Werror=implicit-int \
		   -Werror=return-type -Wno-format-security \
		   -std=gnu89
KBUILD_CPPFLAGS := -D__KERNEL__
KBUILD_AFLAGS_KERNEL :=
KBUILD_CFLAGS_KERNEL :=
KBUILD_AFLAGS_MODULE  := -DMODULE
KBUILD_CFLAGS_MODULE  := -DMODULE
KBUILD_LDFLAGS_MODULE :=
KBUILD_LDFLAGS :=
CLANG_FLAGS :=

export ARCH SRCARCH CONFIG_SHELL BASH HOSTCC KBUILD_HOSTCFLAGS CROSS_COMPILE LD CC
export CPP AR NM STRIP OBJCOPY OBJDUMP READELF PAHOLE RESOLVE_BTFIDS LEX YACC AWK INSTALLKERNEL
export PERL PYTHON PYTHON3 CHECK CHECKFLAGS MAKE UTS_MACHINE HOSTCXX
export KGZIP KBZIP2 KLZOP LZMA LZ4 XZ ZSTD
export KBUILD_HOSTCXXFLAGS KBUILD_HOSTLDFLAGS KBUILD_HOSTLDLIBS LDFLAGS_MODULE
export KBUILD_USERCFLAGS KBUILD_USERLDFLAGS

export KBUILD_CPPFLAGS NOSTDINC_FLAGS LINUXINCLUDE OBJCOPYFLAGS KBUILD_LDFLAGS
export KBUILD_CFLAGS CFLAGS_KERNEL CFLAGS_MODULE
export KBUILD_AFLAGS AFLAGS_KERNEL AFLAGS_MODULE
export KBUILD_AFLAGS_MODULE KBUILD_CFLAGS_MODULE KBUILD_LDFLAGS_MODULE
export KBUILD_AFLAGS_KERNEL KBUILD_CFLAGS_KERNEL
export PAHOLE_FLAGS

# Files to ignore in find ... statements

export RCS_FIND_IGNORE := \( -name SCCS -o -name BitKeeper -o -name .svn -o    \
			  -name CVS -o -name .pc -o -name .hg -o -name .git \) \
			  -prune -o
export RCS_TAR_IGNORE := --exclude SCCS --exclude BitKeeper --exclude .svn \
			 --exclude CVS --exclude .pc --exclude .hg --exclude .git

# ===========================================================================
# Rules shared between *config targets and build targets

# Basic helpers built in scripts/basic/
PHONY += scripts_basic
scripts_basic:
	$(Q)$(MAKE) $(build)=scripts/basic
	$(Q)rm -f .tmp_quiet_recordmcount

PHONY += outputmakefile
# Before starting out-of-tree build, make sure the source tree is clean.
# outputmakefile generates a Makefile in the output directory, if using a
# separate output directory. This allows convenient use of make in the
# output directory.
# At the same time when output Makefile generated, generate .gitignore to
# ignore whole output directory
outputmakefile:
ifdef building_out_of_srctree
	$(Q)if [ -f $(srctree)/.config -o \
		 -d $(srctree)/include/config -o \
		 -d $(srctree)/arch/$(SRCARCH)/include/generated ]; then \
		echo >&2 "***"; \
		echo >&2 "*** The source tree is not clean, please run 'make$(if $(findstring command line, $(origin ARCH)), ARCH=$(ARCH)) mrproper'"; \
		echo >&2 "*** in $(abs_srctree)";\
		echo >&2 "***"; \
		false; \
	fi
	$(Q)ln -fsn $(srctree) source
	$(Q)$(CONFIG_SHELL) $(srctree)/scripts/mkmakefile $(srctree)
	$(Q)test -e .gitignore || \
	{ echo "# this is build directory, ignore it"; echo "*"; } > .gitignore
endif

ifneq ($(shell $(CC) --version 2>&1 | head -n 1 | grep clang),)
ifneq ($(CROSS_COMPILE),)
CLANG_FLAGS	+= --target=$(notdir $(CROSS_COMPILE:%-=%))
GCC_TOOLCHAIN_DIR := $(dir $(shell which $(CROSS_COMPILE)elfedit))
CLANG_FLAGS	+= --prefix=$(GCC_TOOLCHAIN_DIR)$(notdir $(CROSS_COMPILE))
GCC_TOOLCHAIN	:= $(realpath $(GCC_TOOLCHAIN_DIR)/..)
endif
ifneq ($(GCC_TOOLCHAIN),)
CLANG_FLAGS	+= --gcc-toolchain=$(GCC_TOOLCHAIN)
endif
ifneq ($(LLVM_IAS),1)
CLANG_FLAGS	+= -no-integrated-as
endif
CLANG_FLAGS	+= -Werror=unknown-warning-option
KBUILD_CFLAGS	+= $(CLANG_FLAGS)
KBUILD_AFLAGS	+= $(CLANG_FLAGS)
export CLANG_FLAGS
endif

# The expansion should be delayed until arch/$(SRCARCH)/Makefile is included.
# Some architectures define CROSS_COMPILE in arch/$(SRCARCH)/Makefile.
# CC_VERSION_TEXT is referenced from Kconfig (so it needs export),
# and from include/config/auto.conf.cmd to detect the compiler upgrade.
CC_VERSION_TEXT = $(shell $(CC) --version 2>/dev/null | head -n 1)

ifdef config-build
# ===========================================================================
# *config targets only - make sure prerequisites are updated, and descend
# in scripts/kconfig to make the *config target

# Read arch specific Makefile to set KBUILD_DEFCONFIG as needed.
# KBUILD_DEFCONFIG may point out an alternative default configuration
# used for 'make defconfig'
include arch/$(SRCARCH)/Makefile
export KBUILD_DEFCONFIG KBUILD_KCONFIG CC_VERSION_TEXT

config: outputmakefile scripts_basic FORCE
	$(Q)$(MAKE) $(build)=scripts/kconfig $@

%config: outputmakefile scripts_basic FORCE
	$(Q)$(MAKE) $(build)=scripts/kconfig $@

else #!config-build
# ===========================================================================
# Build targets only - this includes vmlinux, arch specific targets, clean
# targets and others. In general all targets except *config targets.

# If building an external module we do not care about the all: rule
# but instead __all depend on modules
PHONY += all
ifeq ($(KBUILD_EXTMOD),)
__all: all
else
__all: modules
endif

# Decide whether to build built-in, modular, or both.
# Normally, just do built-in.

KBUILD_MODULES :=
KBUILD_BUILTIN := 1

# If we have only "make modules", don't compile built-in objects.
ifeq ($(MAKECMDGOALS),modules)
  KBUILD_BUILTIN :=
endif

# If we have "make <whatever> modules", compile modules
# in addition to whatever we do anyway.
# Just "make" or "make all" shall build modules as well

ifneq ($(filter all modules nsdeps %compile_commands.json clang-%,$(MAKECMDGOALS)),)
  KBUILD_MODULES := 1
endif

ifeq ($(MAKECMDGOALS),)
  KBUILD_MODULES := 1
endif

export KBUILD_MODULES KBUILD_BUILTIN

ifdef need-config
include include/config/auto.conf
endif

ifeq ($(KBUILD_EXTMOD),)
# Objects we will link into vmlinux / subdirs we need to visit
core-y		:= init/ usr/
drivers-y	:= drivers/ sound/
drivers-$(CONFIG_SAMPLES) += samples/
drivers-y	+= net/ virt/
libs-y		:= lib/
endif # KBUILD_EXTMOD

ifndef KBUILD_MIXED_TREE
# The all: target is the default when no target is given on the
# command line.
# This allow a user to issue only 'make' to build a kernel including modules
# Defaults to vmlinux, but the arch makefile usually adds further targets
all: vmlinux
endif

CFLAGS_GCOV	:= -fprofile-arcs -ftest-coverage \
	$(call cc-option,-fno-tree-loop-im) \
	$(call cc-disable-warning,maybe-uninitialized,)
export CFLAGS_GCOV

# The arch Makefiles can override CC_FLAGS_FTRACE. We may also append it later.
ifdef CONFIG_FUNCTION_TRACER
  CC_FLAGS_FTRACE := -pg
endif

ifdef CONFIG_CC_IS_GCC
RETPOLINE_CFLAGS	:= $(call cc-option,-mindirect-branch=thunk-extern -mindirect-branch-register)
RETPOLINE_CFLAGS	+= $(call cc-option,-mindirect-branch-cs-prefix)
RETPOLINE_VDSO_CFLAGS	:= $(call cc-option,-mindirect-branch=thunk-inline -mindirect-branch-register)
endif
ifdef CONFIG_CC_IS_CLANG
RETPOLINE_CFLAGS	:= -mretpoline-external-thunk
RETPOLINE_VDSO_CFLAGS	:= -mretpoline
endif

ifdef CONFIG_RETHUNK
RETHUNK_CFLAGS         := -mfunction-return=thunk-extern
RETPOLINE_CFLAGS       += $(RETHUNK_CFLAGS)
endif

export RETPOLINE_CFLAGS
export RETPOLINE_VDSO_CFLAGS

include arch/$(SRCARCH)/Makefile

ifdef need-config
ifdef may-sync-config
# Read in dependencies to all Kconfig* files, make sure to run syncconfig if
# changes are detected. This should be included after arch/$(SRCARCH)/Makefile
# because some architectures define CROSS_COMPILE there.
include include/config/auto.conf.cmd

$(KCONFIG_CONFIG):
	@echo >&2 '***'
	@echo >&2 '*** Configuration file "$@" not found!'
	@echo >&2 '***'
	@echo >&2 '*** Please run some configurator (e.g. "make oldconfig" or'
	@echo >&2 '*** "make menuconfig" or "make xconfig").'
	@echo >&2 '***'
	@/bin/false

# The actual configuration files used during the build are stored in
# include/generated/ and include/config/. Update them if .config is newer than
# include/config/auto.conf (which mirrors .config).
#
# This exploits the 'multi-target pattern rule' trick.
# The syncconfig should be executed only once to make all the targets.
# (Note: use the grouped target '&:' when we bump to GNU Make 4.3)
#
# Do not use $(call cmd,...) here. That would suppress prompts from syncconfig,
# so you cannot notice that Kconfig is waiting for the user input.
%/config/auto.conf %/config/auto.conf.cmd %/generated/autoconf.h: $(KCONFIG_CONFIG)
	$(Q)$(kecho) "  SYNC    $@"
	$(Q)$(MAKE) -f $(srctree)/Makefile syncconfig
else # !may-sync-config
# External modules and some install targets need include/generated/autoconf.h
# and include/config/auto.conf but do not care if they are up-to-date.
# Use auto.conf to trigger the test
PHONY += include/config/auto.conf

include/config/auto.conf:
	$(Q)test -e include/generated/autoconf.h -a -e $@ || (		\
	echo >&2;							\
	echo >&2 "  ERROR: Kernel configuration is invalid.";		\
	echo >&2 "         include/generated/autoconf.h or $@ are missing.";\
	echo >&2 "         Run 'make oldconfig && make prepare' on kernel src to fix it.";	\
	echo >&2 ;							\
	/bin/false)

endif # may-sync-config
endif # need-config

KBUILD_CFLAGS	+= $(call cc-option,-fno-delete-null-pointer-checks,)
KBUILD_CFLAGS	+= $(call cc-disable-warning,frame-address,)
KBUILD_CFLAGS	+= $(call cc-disable-warning, format-truncation)
KBUILD_CFLAGS	+= $(call cc-disable-warning, format-overflow)
KBUILD_CFLAGS	+= $(call cc-disable-warning, address-of-packed-member)

ifdef CONFIG_CC_OPTIMIZE_FOR_PERFORMANCE
KBUILD_CFLAGS += -O2
else ifdef CONFIG_CC_OPTIMIZE_FOR_PERFORMANCE_O3
KBUILD_CFLAGS += -O3
else ifdef CONFIG_CC_OPTIMIZE_FOR_SIZE
KBUILD_CFLAGS += -Os
endif

# Tell gcc to never replace conditional load with a non-conditional one
KBUILD_CFLAGS	+= $(call cc-option,--param=allow-store-data-races=0)
KBUILD_CFLAGS	+= $(call cc-option,-fno-allow-store-data-races)

ifdef CONFIG_READABLE_ASM
# Disable optimizations that make assembler listings hard to read.
# reorder blocks reorders the control in the function
# ipa clone creates specialized cloned functions
# partial inlining inlines only parts of functions
KBUILD_CFLAGS += $(call cc-option,-fno-reorder-blocks,) \
                 $(call cc-option,-fno-ipa-cp-clone,) \
                 $(call cc-option,-fno-partial-inlining)
endif

ifneq ($(CONFIG_FRAME_WARN),0)
KBUILD_CFLAGS += -Wframe-larger-than=$(CONFIG_FRAME_WARN)
endif

stackp-flags-y                                    := -fno-stack-protector
stackp-flags-$(CONFIG_STACKPROTECTOR)             := -fstack-protector
stackp-flags-$(CONFIG_STACKPROTECTOR_STRONG)      := -fstack-protector-strong

KBUILD_CFLAGS += $(stackp-flags-y)

KBUILD_CFLAGS-$(CONFIG_WERROR) += -Werror
KBUILD_CFLAGS += $(KBUILD_CFLAGS-y)

ifdef CONFIG_CC_IS_CLANG
KBUILD_CPPFLAGS += -Qunused-arguments
KBUILD_CFLAGS += -Wno-format-invalid-specifier
KBUILD_CFLAGS += -Wno-gnu
# CLANG uses a _MergedGlobals as optimization, but this breaks modpost, as the
# source of a reference will be _MergedGlobals and not on of the whitelisted names.
# See modpost pattern 2
KBUILD_CFLAGS += -mno-global-merge
else

# Warn about unmarked fall-throughs in switch statement.
# Disabled for clang while comment to attribute conversion happens and
# https://github.com/ClangBuiltLinux/linux/issues/636 is discussed.
KBUILD_CFLAGS += $(call cc-option,-Wimplicit-fallthrough,)
endif

# These warnings generated too much noise in a regular build.
# Use make W=1 to enable them (see scripts/Makefile.extrawarn)
KBUILD_CFLAGS += $(call cc-disable-warning, unused-but-set-variable)

KBUILD_CFLAGS += $(call cc-disable-warning, unused-const-variable)
ifdef CONFIG_FRAME_POINTER
KBUILD_CFLAGS	+= -fno-omit-frame-pointer -fno-optimize-sibling-calls
else
# Some targets (ARM with Thumb2, for example), can't be built with frame
# pointers.  For those, we don't have FUNCTION_TRACER automatically
# select FRAME_POINTER.  However, FUNCTION_TRACER adds -pg, and this is
# incompatible with -fomit-frame-pointer with current GCC, so we don't use
# -fomit-frame-pointer with FUNCTION_TRACER.
ifndef CONFIG_FUNCTION_TRACER
KBUILD_CFLAGS	+= -fomit-frame-pointer
endif
endif

# Initialize all stack variables with a 0xAA pattern.
ifdef CONFIG_INIT_STACK_ALL_PATTERN
KBUILD_CFLAGS	+= -ftrivial-auto-var-init=pattern
endif

# Initialize all stack variables with a zero value.
ifdef CONFIG_INIT_STACK_ALL_ZERO
KBUILD_CFLAGS	+= -ftrivial-auto-var-init=zero
ifdef CONFIG_CC_HAS_AUTO_VAR_INIT_ZERO_ENABLER
# https://github.com/llvm/llvm-project/issues/44842
KBUILD_CFLAGS	+= -enable-trivial-auto-var-init-zero-knowing-it-will-be-removed-from-clang
endif
endif

DEBUG_CFLAGS	:=

# Workaround for GCC versions < 5.0
# https://gcc.gnu.org/bugzilla/show_bug.cgi?id=61801
ifdef CONFIG_CC_IS_GCC
DEBUG_CFLAGS	+= $(call cc-ifversion, -lt, 0500, $(call cc-option, -fno-var-tracking-assignments))
endif

ifdef CONFIG_DEBUG_INFO

ifdef CONFIG_DEBUG_INFO_SPLIT
DEBUG_CFLAGS	+= -gsplit-dwarf
else
DEBUG_CFLAGS	+= -g
endif

ifeq ($(LLVM_IAS),1)
KBUILD_AFLAGS	+= -g
else
KBUILD_AFLAGS	+= -Wa,-gdwarf-2
endif

ifdef CONFIG_DEBUG_INFO_DWARF4
DEBUG_CFLAGS	+= -gdwarf-4
endif

ifdef CONFIG_DEBUG_INFO_REDUCED
DEBUG_CFLAGS	+= $(call cc-option, -femit-struct-debug-baseonly) \
		   $(call cc-option,-fno-var-tracking)
endif

ifdef CONFIG_DEBUG_INFO_COMPRESSED
DEBUG_CFLAGS	+= -gz=zlib
KBUILD_AFLAGS	+= -gz=zlib
KBUILD_LDFLAGS	+= --compress-debug-sections=zlib
endif

endif # CONFIG_DEBUG_INFO

KBUILD_CFLAGS += $(DEBUG_CFLAGS)
export DEBUG_CFLAGS

ifdef CONFIG_FUNCTION_TRACER
ifdef CONFIG_FTRACE_MCOUNT_USE_CC
  CC_FLAGS_FTRACE	+= -mrecord-mcount
  ifdef CONFIG_HAVE_NOP_MCOUNT
    ifeq ($(call cc-option-yn, -mnop-mcount),y)
      CC_FLAGS_FTRACE	+= -mnop-mcount
      CC_FLAGS_USING	+= -DCC_USING_NOP_MCOUNT
    endif
  endif
endif
ifdef CONFIG_FTRACE_MCOUNT_USE_OBJTOOL
  CC_FLAGS_USING	+= -DCC_USING_NOP_MCOUNT
endif
ifdef CONFIG_FTRACE_MCOUNT_USE_RECORDMCOUNT
  ifdef CONFIG_HAVE_C_RECORDMCOUNT
    BUILD_C_RECORDMCOUNT := y
    export BUILD_C_RECORDMCOUNT
  endif
endif
ifdef CONFIG_HAVE_FENTRY
  ifeq ($(call cc-option-yn, -mfentry),y)
    CC_FLAGS_FTRACE	+= -mfentry
    CC_FLAGS_USING	+= -DCC_USING_FENTRY
  endif
endif
export CC_FLAGS_FTRACE
KBUILD_CFLAGS	+= $(CC_FLAGS_FTRACE) $(CC_FLAGS_USING)
KBUILD_AFLAGS	+= $(CC_FLAGS_USING)
endif

# We trigger additional mismatches with less inlining
ifdef CONFIG_DEBUG_SECTION_MISMATCH
KBUILD_CFLAGS += $(call cc-option, -fno-inline-functions-called-once)
endif

ifdef CONFIG_LD_DEAD_CODE_DATA_ELIMINATION
KBUILD_CFLAGS_KERNEL += -ffunction-sections -fdata-sections
LDFLAGS_vmlinux += --gc-sections
endif

ifdef CONFIG_SHADOW_CALL_STACK
CC_FLAGS_SCS	:= -fsanitize=shadow-call-stack
KBUILD_CFLAGS	+= $(CC_FLAGS_SCS)
export CC_FLAGS_SCS
endif

ifdef CONFIG_LTO_CLANG
ifdef CONFIG_LTO_CLANG_THIN
CC_FLAGS_LTO	:= -flto=thin -fsplit-lto-unit
KBUILD_LDFLAGS	+= --thinlto-cache-dir=$(extmod-prefix).thinlto-cache
else
CC_FLAGS_LTO	:= -flto
endif

ifeq ($(SRCARCH),x86)
# TODO(b/182572011): Revert workaround for compiler / linker bug.
CC_FLAGS_LTO	+= -fvisibility=hidden
else
CC_FLAGS_LTO	+= -fvisibility=default
endif

# Limit inlining across translation units to reduce binary size
KBUILD_LDFLAGS += -mllvm -import-instr-limit=5
endif

ifdef CONFIG_LTO
KBUILD_CFLAGS	+= $(CC_FLAGS_LTO)
export CC_FLAGS_LTO
endif

ifdef CONFIG_CFI_CLANG
CC_FLAGS_CFI	:= -fsanitize=cfi \
		   -fsanitize-cfi-cross-dso \
		   -fno-sanitize-cfi-canonical-jump-tables \
		   -fno-sanitize-blacklist

ifdef CONFIG_CFI_PERMISSIVE
CC_FLAGS_CFI	+= -fsanitize-recover=cfi \
		   -fno-sanitize-trap=cfi
else
ifndef CONFIG_UBSAN_TRAP
CC_FLAGS_CFI	+= -ftrap-function=__ubsan_handle_cfi_check_fail_abort
endif
endif

# If LTO flags are filtered out, we must also filter out CFI.
CC_FLAGS_LTO	+= $(CC_FLAGS_CFI)
KBUILD_CFLAGS	+= $(CC_FLAGS_CFI)
export CC_FLAGS_CFI
endif

ifdef CONFIG_DEBUG_FORCE_FUNCTION_ALIGN_32B
KBUILD_CFLAGS += -falign-functions=32
endif

# arch Makefile may override CC so keep this after arch Makefile is included
NOSTDINC_FLAGS += -nostdinc -isystem $(shell $(CC) -print-file-name=include)

# warn about C99 declaration after statement
KBUILD_CFLAGS += -Wdeclaration-after-statement

# Variable Length Arrays (VLAs) should not be used anywhere in the kernel
KBUILD_CFLAGS += -Wvla

# disable pointer signed / unsigned warnings in gcc 4.0
KBUILD_CFLAGS += -Wno-pointer-sign

# disable stringop warnings in gcc 8+
KBUILD_CFLAGS += $(call cc-disable-warning, stringop-truncation)

# We'll want to enable this eventually, but it's not going away for 5.7 at least
KBUILD_CFLAGS += $(call cc-disable-warning, zero-length-bounds)
KBUILD_CFLAGS += $(call cc-disable-warning, array-bounds)
KBUILD_CFLAGS += $(call cc-disable-warning, stringop-overflow)

# Another good warning that we'll want to enable eventually
KBUILD_CFLAGS += $(call cc-disable-warning, restrict)

# Enabled with W=2, disabled by default as noisy
KBUILD_CFLAGS += $(call cc-disable-warning, maybe-uninitialized)

# disable invalid "can't wrap" optimizations for signed / pointers
KBUILD_CFLAGS	+= -fno-strict-overflow

# Make sure -fstack-check isn't enabled (like gentoo apparently did)
KBUILD_CFLAGS  += -fno-stack-check

# conserve stack if available
KBUILD_CFLAGS   += $(call cc-option,-fconserve-stack)

# Prohibit date/time macros, which would make the build non-deterministic
KBUILD_CFLAGS   += -Werror=date-time

# enforce correct pointer usage
KBUILD_CFLAGS   += $(call cc-option,-Werror=incompatible-pointer-types)

# Require designated initializers for all marked structures
KBUILD_CFLAGS   += $(call cc-option,-Werror=designated-init)

# change __FILE__ to the relative path from the srctree
KBUILD_CPPFLAGS += $(call cc-option,-fmacro-prefix-map=$(srctree)/=)

# include additional Makefiles when needed
include-y			:= scripts/Makefile.extrawarn
include-$(CONFIG_KASAN)		+= scripts/Makefile.kasan
include-$(CONFIG_KCSAN)		+= scripts/Makefile.kcsan
include-$(CONFIG_UBSAN)		+= scripts/Makefile.ubsan
include-$(CONFIG_KCOV)		+= scripts/Makefile.kcov
include-$(CONFIG_GCC_PLUGINS)	+= scripts/Makefile.gcc-plugins

include $(addprefix $(srctree)/, $(include-y))

# scripts/Makefile.gcc-plugins is intentionally included last.
# Do not add $(call cc-option,...) below this line. When you build the kernel
# from the clean source tree, the GCC plugins do not exist at this point.

# Add user supplied CPPFLAGS, AFLAGS and CFLAGS as the last assignments
KBUILD_CPPFLAGS += $(KCPPFLAGS)
KBUILD_AFLAGS   += $(KAFLAGS)
KBUILD_CFLAGS   += $(KCFLAGS)

KBUILD_LDFLAGS_MODULE += --build-id=sha1
LDFLAGS_vmlinux += --build-id=sha1

KBUILD_LDFLAGS	+= -z noexecstack
KBUILD_LDFLAGS	+= $(call ld-option,--no-warn-rwx-segments)

ifeq ($(CONFIG_STRIP_ASM_SYMS),y)
LDFLAGS_vmlinux	+= $(call ld-option, -X,)
endif

ifeq ($(CONFIG_RELR),y)
LDFLAGS_vmlinux	+= --pack-dyn-relocs=relr --use-android-relr-tags
endif

# We never want expected sections to be placed heuristically by the
# linker. All sections should be explicitly named in the linker script.
ifdef CONFIG_LD_ORPHAN_WARN
LDFLAGS_vmlinux += --orphan-handling=warn
endif

# Align the bit size of userspace programs with the kernel
KBUILD_USERCFLAGS  += $(filter -m32 -m64 --target=%, $(KBUILD_CFLAGS))
KBUILD_USERLDFLAGS += $(filter -m32 -m64 --target=%, $(KBUILD_CFLAGS))

# make the checker run with the right architecture
CHECKFLAGS += --arch=$(ARCH)

# insure the checker run with the right endianness
CHECKFLAGS += $(if $(CONFIG_CPU_BIG_ENDIAN),-mbig-endian,-mlittle-endian)

# the checker needs the correct machine size
CHECKFLAGS += $(if $(CONFIG_64BIT),-m64,-m32)

# Default kernel image to build when no specific target is given.
# KBUILD_IMAGE may be overruled on the command line or
# set in the environment
# Also any assignments in arch/$(ARCH)/Makefile take precedence over
# this default value
export KBUILD_IMAGE ?= vmlinux

#
# INSTALL_PATH specifies where to place the updated kernel and system map
# images. Default is /boot, but you can set it to other values
export	INSTALL_PATH ?= /boot

#
# INSTALL_DTBS_PATH specifies a prefix for relocations required by build roots.
# Like INSTALL_MOD_PATH, it isn't defined in the Makefile, but can be passed as
# an argument if needed. Otherwise it defaults to the kernel install path
#
export INSTALL_DTBS_PATH ?= $(INSTALL_PATH)/dtbs/$(KERNELRELEASE)

#
# INSTALL_MOD_PATH specifies a prefix to MODLIB for module directory
# relocations required by build roots.  This is not defined in the
# makefile but the argument can be passed to make if needed.
#

MODLIB	= $(INSTALL_MOD_PATH)/lib/modules/$(KERNELRELEASE)
export MODLIB

#
# INSTALL_MOD_STRIP, if defined, will cause modules to be
# stripped after they are installed.  If INSTALL_MOD_STRIP is '1', then
# the default option --strip-debug will be used.  Otherwise,
# INSTALL_MOD_STRIP value will be used as the options to the strip command.

ifdef INSTALL_MOD_STRIP
ifeq ($(INSTALL_MOD_STRIP),1)
mod_strip_cmd = $(STRIP) --strip-debug
else
mod_strip_cmd = $(STRIP) $(INSTALL_MOD_STRIP)
endif # INSTALL_MOD_STRIP=1
else
mod_strip_cmd = true
endif # INSTALL_MOD_STRIP
export mod_strip_cmd

# CONFIG_MODULE_COMPRESS, if defined, will cause module to be compressed
# after they are installed in agreement with CONFIG_MODULE_COMPRESS_GZIP
# or CONFIG_MODULE_COMPRESS_XZ.

mod_compress_cmd = true
ifdef CONFIG_MODULE_COMPRESS
  ifdef CONFIG_MODULE_COMPRESS_GZIP
    mod_compress_cmd = $(KGZIP) -n -f
  endif # CONFIG_MODULE_COMPRESS_GZIP
  ifdef CONFIG_MODULE_COMPRESS_XZ
    mod_compress_cmd = $(XZ) -f
  endif # CONFIG_MODULE_COMPRESS_XZ
endif # CONFIG_MODULE_COMPRESS
export mod_compress_cmd

ifdef CONFIG_MODULE_SIG_ALL
$(eval $(call config_filename,MODULE_SIG_KEY))

mod_sign_cmd = scripts/sign-file $(CONFIG_MODULE_SIG_HASH) $(MODULE_SIG_KEY_SRCPREFIX)$(CONFIG_MODULE_SIG_KEY) certs/signing_key.x509
else
mod_sign_cmd = true
endif
export mod_sign_cmd

HOST_LIBELF_LIBS = $(shell pkg-config libelf --libs 2>/dev/null || echo -lelf)

has_libelf := $(call try-run,\
                echo "int main() {}" | \
                $(HOSTCC) $(KBUILD_HOSTCFLAGS) -xc -o /dev/null $(KBUILD_HOSTLDFLAGS) $(HOST_LIBELF_LIBS) -,1,0)

ifdef CONFIG_STACK_VALIDATION
  ifeq ($(has_libelf),1)
    objtool_target := tools/objtool FORCE
  else
    SKIP_STACK_VALIDATION := 1
    export SKIP_STACK_VALIDATION
  endif
endif

PHONY += resolve_btfids_clean

resolve_btfids_O = $(abspath $(objtree))/tools/bpf/resolve_btfids

# tools/bpf/resolve_btfids directory might not exist
# in output directory, skip its clean in that case
resolve_btfids_clean:
ifneq ($(wildcard $(resolve_btfids_O)),)
	$(Q)$(MAKE) -sC $(srctree)/tools/bpf/resolve_btfids O=$(resolve_btfids_O) clean
endif

ifdef CONFIG_BPF
ifdef CONFIG_DEBUG_INFO_BTF
  ifeq ($(has_libelf),1)
    resolve_btfids_target := tools/bpf/resolve_btfids FORCE
  else
    ERROR_RESOLVE_BTFIDS := 1
  endif
endif # CONFIG_DEBUG_INFO_BTF
endif # CONFIG_BPF

PHONY += prepare0

export MODORDER := $(extmod-prefix)modules.order
export MODULES_NSDEPS := $(extmod-prefix)modules.nsdeps

# ---------------------------------------------------------------------------
# Kernel headers

PHONY += headers

#Default location for installed headers
ifeq ($(KBUILD_EXTMOD),)
PHONY += archheaders archscripts
hdr-inst := -f $(srctree)/scripts/Makefile.headersinst obj
headers: $(version_h) scripts_unifdef uapi-asm-generic archheaders archscripts
else
hdr-prefix = $(KBUILD_EXTMOD)/
hdr-inst := -f $(srctree)/scripts/Makefile.headersinst dst=$(KBUILD_EXTMOD)/usr/include objtree=$(objtree)/$(KBUILD_EXTMOD) obj
endif

export INSTALL_HDR_PATH = $(objtree)/$(hdr-prefix)usr

quiet_cmd_headers_install = INSTALL $(INSTALL_HDR_PATH)/include
      cmd_headers_install = \
	mkdir -p $(INSTALL_HDR_PATH); \
	rsync -mrl --include='*/' --include='*\.h' --exclude='*' \
	$(hdr-prefix)usr/include $(INSTALL_HDR_PATH);

PHONY += headers_install
headers_install: headers
	$(call cmd,headers_install)

headers:
ifeq ($(KBUILD_EXTMOD),)
	$(if $(wildcard $(srctree)/arch/$(SRCARCH)/include/uapi/asm/Kbuild),, \
	  $(error Headers not exportable for the $(SRCARCH) architecture))
endif
	$(Q)$(MAKE) $(hdr-inst)=$(hdr-prefix)include/uapi
	$(Q)$(MAKE) $(hdr-inst)=$(hdr-prefix)arch/$(SRCARCH)/include/uapi

ifeq ($(KBUILD_EXTMOD),)
core-y		+= kernel/ certs/ mm/ fs/ ipc/ security/ crypto/ block/ io_uring/

vmlinux-dirs	:= $(patsubst %/,%,$(filter %/, \
		     $(core-y) $(core-m) $(drivers-y) $(drivers-m) \
		     $(libs-y) $(libs-m)))

vmlinux-alldirs	:= $(sort $(vmlinux-dirs) Documentation \
		     $(patsubst %/,%,$(filter %/, $(core-) \
			$(drivers-) $(libs-))))

build-dirs	:= $(vmlinux-dirs)
clean-dirs	:= $(vmlinux-alldirs)

subdir-modorder := $(addsuffix /modules.order, $(build-dirs))

# Externally visible symbols (used by link-vmlinux.sh)
KBUILD_VMLINUX_OBJS := $(head-y) $(patsubst %/,%/built-in.a, $(core-y))
KBUILD_VMLINUX_OBJS += $(addsuffix built-in.a, $(filter %/, $(libs-y)))
ifdef CONFIG_MODULES
KBUILD_VMLINUX_OBJS += $(patsubst %/, %/lib.a, $(filter %/, $(libs-y)))
KBUILD_VMLINUX_LIBS := $(filter-out %/, $(libs-y))
else
KBUILD_VMLINUX_LIBS := $(patsubst %/,%/lib.a, $(libs-y))
endif
KBUILD_VMLINUX_OBJS += $(patsubst %/,%/built-in.a, $(drivers-y))

export KBUILD_VMLINUX_OBJS KBUILD_VMLINUX_LIBS
export KBUILD_LDS          := arch/$(SRCARCH)/kernel/vmlinux.lds
# used by scripts/Makefile.package
export KBUILD_ALLDIRS := $(sort $(filter-out arch/%,$(vmlinux-alldirs)) LICENSES arch include scripts tools)

vmlinux-deps := $(KBUILD_LDS) $(KBUILD_VMLINUX_OBJS) $(KBUILD_VMLINUX_LIBS)

# Recurse until adjust_autoksyms.sh is satisfied
PHONY += autoksyms_recursive
ifdef CONFIG_TRIM_UNUSED_KSYMS
# For the kernel to actually contain only the needed exported symbols,
# we have to build modules as well to determine what those symbols are.
# (this can be evaluated only once include/config/auto.conf has been included)
KBUILD_MODULES := 1

autoksyms_recursive: descend modules.order
	$(Q)$(CONFIG_SHELL) $(srctree)/scripts/adjust_autoksyms.sh \
	  "$(MAKE) -f $(srctree)/Makefile autoksyms_recursive"
endif

autoksyms_h := $(if $(CONFIG_TRIM_UNUSED_KSYMS), include/generated/autoksyms.h)

quiet_cmd_autoksyms_h = GEN     $@
      cmd_autoksyms_h = mkdir -p $(dir $@); \
			$(CONFIG_SHELL) $(srctree)/scripts/gen_autoksyms.sh $@

$(autoksyms_h):
	$(call cmd,autoksyms_h)

ARCH_POSTLINK := $(wildcard $(srctree)/arch/$(SRCARCH)/Makefile.postlink)

# Final link of vmlinux with optional arch pass after final link
cmd_link-vmlinux =                                                 \
	$(CONFIG_SHELL) $< "$(LD)" "$(KBUILD_LDFLAGS)" "$(LDFLAGS_vmlinux)";    \
	$(if $(ARCH_POSTLINK), $(MAKE) -f $(ARCH_POSTLINK) $@, true)

ifndef KBUILD_MIXED_TREE
vmlinux: scripts/link-vmlinux.sh autoksyms_recursive $(vmlinux-deps) FORCE
	+$(call if_changed,link-vmlinux)
endif

targets := vmlinux

# The actual objects are generated when descending,
# make sure no implicit rule kicks in
$(sort $(vmlinux-deps) $(subdir-modorder)): descend ;

filechk_kernel.release = \
	echo "$(KERNELVERSION)$$($(CONFIG_SHELL) $(srctree)/scripts/setlocalversion \
		$(srctree) $(BRANCH) $(KMI_GENERATION))"

# Store (new) KERNELRELEASE string in include/config/kernel.release
include/config/kernel.release: FORCE
	$(call filechk,kernel.release)

# Additional helpers built in scripts/
# Carefully list dependencies so we do not try to build scripts twice
# in parallel
PHONY += scripts
scripts: scripts_basic scripts_dtc
	$(Q)$(MAKE) $(build)=$(@)

# Things we need to do before we recursively start building the kernel
# or the modules are listed in "prepare".
# A multi level approach is used. prepareN is processed before prepareN-1.
# archprepare is used in arch Makefiles and when processed asm symlink,
# version.h and scripts_basic is processed / created.

PHONY += prepare archprepare

archprepare: outputmakefile archheaders archscripts scripts include/config/kernel.release \
	asm-generic $(version_h) $(autoksyms_h) include/generated/utsrelease.h \
	include/generated/autoconf.h

prepare0: archprepare
	$(Q)$(MAKE) $(build)=scripts/mod
	$(Q)$(MAKE) $(build)=.

# All the preparing..
prepare: prepare0 prepare-objtool prepare-resolve_btfids

# Support for using generic headers in asm-generic
asm-generic := -f $(srctree)/scripts/Makefile.asm-generic obj

PHONY += asm-generic uapi-asm-generic
asm-generic: uapi-asm-generic
	$(Q)$(MAKE) $(asm-generic)=arch/$(SRCARCH)/include/generated/asm \
	generic=include/asm-generic
uapi-asm-generic:
	$(Q)$(MAKE) $(asm-generic)=arch/$(SRCARCH)/include/generated/uapi/asm \
	generic=include/uapi/asm-generic

PHONY += prepare-objtool prepare-resolve_btfids
prepare-objtool: $(objtool_target)
ifeq ($(SKIP_STACK_VALIDATION),1)
ifdef CONFIG_FTRACE_MCOUNT_USE_OBJTOOL
	@echo "error: Cannot generate __mcount_loc for CONFIG_DYNAMIC_FTRACE=y, please install libelf-dev, libelf-devel or elfutils-libelf-devel" >&2
	@false
endif
ifdef CONFIG_UNWINDER_ORC
	@echo "error: Cannot generate ORC metadata for CONFIG_UNWINDER_ORC=y, please install libelf-dev, libelf-devel or elfutils-libelf-devel" >&2
	@false
else
	@echo "warning: Cannot use CONFIG_STACK_VALIDATION=y, please install libelf-dev, libelf-devel or elfutils-libelf-devel" >&2
endif
endif

prepare-resolve_btfids: $(resolve_btfids_target)
ifeq ($(ERROR_RESOLVE_BTFIDS),1)
	@echo "error: Cannot resolve BTF IDs for CONFIG_DEBUG_INFO_BTF, please install libelf-dev, libelf-devel or elfutils-libelf-devel" >&2
	@false
endif
# Generate some files
# ---------------------------------------------------------------------------

# KERNELRELEASE can change from a few different places, meaning version.h
# needs to be updated, so this check is forced on all builds

uts_len := 64
ifneq (,$(BUILD_NUMBER))
	UTS_RELEASE=$(KERNELRELEASE)-ab$(BUILD_NUMBER)
else
	UTS_RELEASE=$(KERNELRELEASE)
endif
define filechk_utsrelease.h
	if [ `echo -n "$(UTS_RELEASE)" | wc -c ` -gt $(uts_len) ]; then \
		echo '"$(UTS_RELEASE)" exceeds $(uts_len) characters' >&2;    \
		exit 1;                                                       \
	fi;                                                             \
	echo \#define UTS_RELEASE \"$(UTS_RELEASE)\"
endef

define filechk_version.h
	if [ $(SUBLEVEL) -gt 255 ]; then                                 \
		echo \#define LINUX_VERSION_CODE $(shell                 \
		expr $(VERSION) \* 65536 + $(PATCHLEVEL) \* 256 + 255); \
	else                                                             \
		echo \#define LINUX_VERSION_CODE $(shell                 \
		expr $(VERSION) \* 65536 + $(PATCHLEVEL) \* 256 + $(SUBLEVEL)); \
	fi;                                                              \
	echo '#define KERNEL_VERSION(a,b,c) (((a) << 16) + ((b) << 8) +  \
	((c) > 255 ? 255 : (c)))'
endef

$(version_h): PATCHLEVEL := $(if $(PATCHLEVEL), $(PATCHLEVEL), 0)
$(version_h): SUBLEVEL := $(if $(SUBLEVEL), $(SUBLEVEL), 0)
$(version_h): FORCE
	$(call filechk,version.h)
	$(Q)rm -f $(old_version_h)

include/generated/utsrelease.h: include/config/kernel.release FORCE
	$(call filechk,utsrelease.h)

PHONY += headerdep
headerdep:
	$(Q)find $(srctree)/include/ -name '*.h' | xargs --max-args 1 \
	$(srctree)/scripts/headerdep.pl -I$(srctree)/include

# Deprecated. It is no-op now.
PHONY += headers_check
headers_check:
	@:

ifdef CONFIG_HEADERS_INSTALL
prepare: headers
endif

PHONY += scripts_unifdef
scripts_unifdef: scripts_basic
	$(Q)$(MAKE) $(build)=scripts scripts/unifdef

# ---------------------------------------------------------------------------
# Kernel selftest

PHONY += kselftest
kselftest:
	$(Q)$(MAKE) -C $(srctree)/tools/testing/selftests run_tests

kselftest-%: FORCE
	$(Q)$(MAKE) -C $(srctree)/tools/testing/selftests $*

PHONY += kselftest-merge
kselftest-merge:
	$(if $(wildcard $(objtree)/.config),, $(error No .config exists, config your kernel first!))
	$(Q)find $(srctree)/tools/testing/selftests -name config | \
		xargs $(srctree)/scripts/kconfig/merge_config.sh -m $(objtree)/.config
	$(Q)$(MAKE) -f $(srctree)/Makefile olddefconfig

# ---------------------------------------------------------------------------
# Devicetree files

ifneq ($(wildcard $(srctree)/arch/$(SRCARCH)/boot/dts/),)
dtstree := arch/$(SRCARCH)/boot/dts
endif

ifneq ($(dtstree),)

%.dtb: include/config/kernel.release scripts_dtc
	$(Q)$(MAKE) $(build)=$(dtstree) $(dtstree)/$@

PHONY += dtbs dtbs_install dtbs_check
dtbs: include/config/kernel.release scripts_dtc
	$(Q)$(MAKE) $(build)=$(dtstree)

ifneq ($(filter dtbs_check, $(MAKECMDGOALS)),)
export CHECK_DTBS=y
dtbs: dt_binding_check
endif

dtbs_check: dtbs

dtbs_install:
	$(Q)$(MAKE) $(dtbinst)=$(dtstree) dst=$(INSTALL_DTBS_PATH)

ifdef CONFIG_OF_EARLY_FLATTREE
all: dtbs
endif

endif

PHONY += scripts_dtc
scripts_dtc: scripts_basic
	$(Q)$(MAKE) $(build)=scripts/dtc

ifneq ($(filter dt_binding_check, $(MAKECMDGOALS)),)
export CHECK_DT_BINDING=y
endif

PHONY += dt_binding_check
dt_binding_check: scripts_dtc
	$(Q)$(MAKE) $(build)=Documentation/devicetree/bindings

# ---------------------------------------------------------------------------
# Modules

ifdef CONFIG_MODULES

# By default, build modules as well

all: modules

# When we're building modules with modversions, we need to consider
# the built-in objects during the descend as well, in order to
# make sure the checksums are up to date before we record them.
ifdef CONFIG_MODVERSIONS
  KBUILD_BUILTIN := 1
endif

# Build modules
#
# A module can be listed more than once in obj-m resulting in
# duplicate lines in modules.order files.  Those are removed
# using awk while concatenating to the final file.

PHONY += modules
<<<<<<< HEAD
# if KBUILD_BUILTIN && !KBUILD_MIXED_TREE, depend on vmlinux
modules: $(if $(KBUILD_BUILTIN), $(if $(KBUILD_MIXED_TREE),,vmlinux))
modules: modules_check modules_prepare
	$(Q)$(MAKE) -f $(srctree)/scripts/Makefile.modpost
=======
modules: $(if $(KBUILD_BUILTIN),vmlinux) modules_check modules_prepare
>>>>>>> 19ff2d64

PHONY += modules_check
modules_check: modules.order
	$(Q)$(CONFIG_SHELL) $(srctree)/scripts/modules-check.sh $<

cmd_modules_order = $(AWK) '!x[$$0]++' $(real-prereqs) > $@

modules.order: $(subdir-modorder) FORCE
	$(call if_changed,modules_order)

targets += modules.order

# Target to prepare building external modules
PHONY += modules_prepare
modules_prepare: prepare
	$(Q)$(MAKE) $(build)=scripts scripts/module.lds

modules_install: __modinst_pre
PHONY += __modinst_pre
__modinst_pre:
	@rm -rf $(MODLIB)/kernel
	@rm -f $(MODLIB)/source
	@mkdir -p $(MODLIB)/kernel
	@ln -s $(abspath $(srctree)) $(MODLIB)/source
	@if [ ! $(objtree) -ef  $(MODLIB)/build ]; then \
		rm -f $(MODLIB)/build ; \
		ln -s $(CURDIR) $(MODLIB)/build ; \
	fi
	@sed 's:^:kernel/:' modules.order > $(MODLIB)/modules.order
<<<<<<< HEAD
	@cp -f $(mixed-build-prefix)modules.builtin $(MODLIB)/
	@cp -f $(or $(mixed-build-prefix),$(objtree)/)modules.builtin.modinfo $(MODLIB)/
	$(Q)$(MAKE) -f $(srctree)/scripts/Makefile.modinst

# This depmod is only for convenience to give the initial
# boot a modules.dep even before / is mounted read-write.  However the
# boot script depmod is the master version.
PHONY += _modinst_post
_modinst_post: _modinst_
	$(call cmd,depmod)
=======
	@cp -f modules.builtin $(MODLIB)/
	@cp -f $(objtree)/modules.builtin.modinfo $(MODLIB)/
>>>>>>> 19ff2d64

ifeq ($(CONFIG_MODULE_SIG), y)
PHONY += modules_sign
modules_sign:
	$(Q)$(MAKE) -f $(srctree)/scripts/Makefile.modsign
endif

endif # CONFIG_MODULES

###
# Cleaning is done on three levels.
# make clean     Delete most generated files
#                Leave enough to build external modules
# make mrproper  Delete the current configuration, and all generated files
# make distclean Remove editor backup files, patch leftover files and the like

# Directories & files removed with 'make clean'
CLEAN_FILES += include/ksym vmlinux.symvers modules-only.symvers \
	       modules.builtin modules.builtin.modinfo modules.nsdeps \
	       compile_commands.json .thinlto-cache

# Directories & files removed with 'make mrproper'
MRPROPER_FILES += include/config include/generated          \
		  arch/$(SRCARCH)/include/generated .tmp_objdiff \
		  debian snap tar-install \
		  .config .config.old .version \
		  Module.symvers \
		  signing_key.pem signing_key.priv signing_key.x509	\
		  x509.genkey extra_certificates signing_key.x509.keyid	\
		  signing_key.x509.signer vmlinux-gdb.py \
		  *.spec

# Directories & files removed with 'make distclean'
DISTCLEAN_FILES += tags TAGS cscope* GPATH GTAGS GRTAGS GSYMS

# clean - Delete most, but leave enough to build external modules
#
clean: rm-files := $(CLEAN_FILES)

PHONY += archclean vmlinuxclean

vmlinuxclean:
	$(Q)$(CONFIG_SHELL) $(srctree)/scripts/link-vmlinux.sh clean
	$(Q)$(if $(ARCH_POSTLINK), $(MAKE) -f $(ARCH_POSTLINK) clean)

clean: archclean vmlinuxclean resolve_btfids_clean

# mrproper - Delete all generated files, including .config
#
mrproper: rm-files := $(wildcard $(MRPROPER_FILES))
mrproper-dirs      := $(addprefix _mrproper_,scripts)

PHONY += $(mrproper-dirs) mrproper
$(mrproper-dirs):
	$(Q)$(MAKE) $(clean)=$(patsubst _mrproper_%,%,$@)

mrproper: clean $(mrproper-dirs)
	$(call cmd,rmfiles)

# distclean
#
distclean: rm-files := $(wildcard $(DISTCLEAN_FILES))

PHONY += distclean

distclean: mrproper
	$(call cmd,rmfiles)
	@find $(srctree) $(RCS_FIND_IGNORE) \
		\( -name '*.orig' -o -name '*.rej' -o -name '*~' \
		-o -name '*.bak' -o -name '#*#' -o -name '*%' \
		-o -name 'core' \) \
		-type f -print | xargs rm -f


# Packaging of the kernel to various formats
# ---------------------------------------------------------------------------

%src-pkg: FORCE
	$(Q)$(MAKE) -f $(srctree)/scripts/Makefile.package $@
%pkg: include/config/kernel.release FORCE
	$(Q)$(MAKE) -f $(srctree)/scripts/Makefile.package $@

# Brief documentation of the typical targets used
# ---------------------------------------------------------------------------

boards := $(wildcard $(srctree)/arch/$(SRCARCH)/configs/*_defconfig)
boards := $(sort $(notdir $(boards)))
board-dirs := $(dir $(wildcard $(srctree)/arch/$(SRCARCH)/configs/*/*_defconfig))
board-dirs := $(sort $(notdir $(board-dirs:/=)))

PHONY += help
help:
	@echo  'Cleaning targets:'
	@echo  '  clean		  - Remove most generated files but keep the config and'
	@echo  '                    enough build support to build external modules'
	@echo  '  mrproper	  - Remove all generated files + config + various backup files'
	@echo  '  distclean	  - mrproper + remove editor backup and patch files'
	@echo  ''
	@echo  'Configuration targets:'
	@$(MAKE) -f $(srctree)/scripts/kconfig/Makefile help
	@echo  ''
	@echo  'Other generic targets:'
	@echo  '  all		  - Build all targets marked with [*]'
	@echo  '* vmlinux	  - Build the bare kernel'
	@echo  '* modules	  - Build all modules'
	@echo  '  modules_install - Install all modules to INSTALL_MOD_PATH (default: /)'
	@echo  '  dir/            - Build all files in dir and below'
	@echo  '  dir/file.[ois]  - Build specified target only'
	@echo  '  dir/file.ll     - Build the LLVM assembly file'
	@echo  '                    (requires compiler support for LLVM assembly generation)'
	@echo  '  dir/file.lst    - Build specified mixed source/assembly target only'
	@echo  '                    (requires a recent binutils and recent build (System.map))'
	@echo  '  dir/file.ko     - Build module including final link'
	@echo  '  modules_prepare - Set up for building external modules'
	@echo  '  tags/TAGS	  - Generate tags file for editors'
	@echo  '  cscope	  - Generate cscope index'
	@echo  '  gtags           - Generate GNU GLOBAL index'
	@echo  '  kernelrelease	  - Output the release version string (use with make -s)'
	@echo  '  kernelversion	  - Output the version stored in Makefile (use with make -s)'
	@echo  '  image_name	  - Output the image name (use with make -s)'
	@echo  '  headers_install - Install sanitised kernel headers to INSTALL_HDR_PATH'; \
	 echo  '                    (default: $(INSTALL_HDR_PATH))'; \
	 echo  ''
	@echo  'Static analysers:'
	@echo  '  checkstack      - Generate a list of stack hogs'
	@echo  '  versioncheck    - Sanity check on version.h usage'
	@echo  '  includecheck    - Check for duplicate included header files'
	@echo  '  export_report   - List the usages of all exported symbols'
	@echo  '  headerdep       - Detect inclusion cycles in headers'
	@echo  '  coccicheck      - Check with Coccinelle'
	@echo  '  clang-analyzer  - Check with clang static analyzer'
	@echo  '  clang-tidy      - Check with clang-tidy'
	@echo  ''
	@echo  'Tools:'
	@echo  '  nsdeps          - Generate missing symbol namespace dependencies'
	@echo  ''
	@echo  'Kernel selftest:'
	@echo  '  kselftest         - Build and run kernel selftest'
	@echo  '                      Build, install, and boot kernel before'
	@echo  '                      running kselftest on it'
	@echo  '                      Run as root for full coverage'
	@echo  '  kselftest-all     - Build kernel selftest'
	@echo  '  kselftest-install - Build and install kernel selftest'
	@echo  '  kselftest-clean   - Remove all generated kselftest files'
	@echo  '  kselftest-merge   - Merge all the config dependencies of'
	@echo  '		      kselftest to existing .config.'
	@echo  ''
	@$(if $(dtstree), \
		echo 'Devicetree:'; \
		echo '* dtbs             - Build device tree blobs for enabled boards'; \
		echo '  dtbs_install     - Install dtbs to $(INSTALL_DTBS_PATH)'; \
		echo '  dt_binding_check - Validate device tree binding documents'; \
		echo '  dtbs_check       - Validate device tree source files';\
		echo '')

	@echo 'Userspace tools targets:'
	@echo '  use "make tools/help"'
	@echo '  or  "cd tools; make help"'
	@echo  ''
	@echo  'Kernel packaging:'
	@$(MAKE) -f $(srctree)/scripts/Makefile.package help
	@echo  ''
	@echo  'Documentation targets:'
	@$(MAKE) -f $(srctree)/Documentation/Makefile dochelp
	@echo  ''
	@echo  'Architecture specific targets ($(SRCARCH)):'
	@$(if $(archhelp),$(archhelp),\
		echo '  No architecture specific help defined for $(SRCARCH)')
	@echo  ''
	@$(if $(boards), \
		$(foreach b, $(boards), \
		printf "  %-27s - Build for %s\\n" $(b) $(subst _defconfig,,$(b));) \
		echo '')
	@$(if $(board-dirs), \
		$(foreach b, $(board-dirs), \
		printf "  %-16s - Show %s-specific targets\\n" help-$(b) $(b);) \
		printf "  %-16s - Show all of the above\\n" help-boards; \
		echo '')

	@echo  '  make V=0|1 [targets] 0 => quiet build (default), 1 => verbose build'
	@echo  '  make V=2   [targets] 2 => give reason for rebuild of target'
	@echo  '  make O=dir [targets] Locate all output files in "dir", including .config'
	@echo  '  make C=1   [targets] Check re-compiled c source with $$CHECK'
	@echo  '                       (sparse by default)'
	@echo  '  make C=2   [targets] Force check of all c source with $$CHECK'
	@echo  '  make RECORDMCOUNT_WARN=1 [targets] Warn about ignored mcount sections'
	@echo  '  make W=n   [targets] Enable extra build checks, n=1,2,3 where'
	@echo  '		1: warnings which may be relevant and do not occur too often'
	@echo  '		2: warnings which occur quite often but may still be relevant'
	@echo  '		3: more obscure warnings, can most likely be ignored'
	@echo  '		Multiple levels can be combined with W=12 or W=123'
	@echo  ''
	@echo  'Execute "make" or "make all" to build all targets marked with [*] '
	@echo  'For further info see the ./README file'


help-board-dirs := $(addprefix help-,$(board-dirs))

help-boards: $(help-board-dirs)

boards-per-dir = $(sort $(notdir $(wildcard $(srctree)/arch/$(SRCARCH)/configs/$*/*_defconfig)))

$(help-board-dirs): help-%:
	@echo  'Architecture specific targets ($(SRCARCH) $*):'
	@$(if $(boards-per-dir), \
		$(foreach b, $(boards-per-dir), \
		printf "  %-24s - Build for %s\\n" $*/$(b) $(subst _defconfig,,$(b));) \
		echo '')


# Documentation targets
# ---------------------------------------------------------------------------
DOC_TARGETS := xmldocs latexdocs pdfdocs htmldocs epubdocs cleandocs \
	       linkcheckdocs dochelp refcheckdocs
PHONY += $(DOC_TARGETS)
$(DOC_TARGETS):
	$(Q)$(MAKE) $(build)=Documentation $@

# Misc
# ---------------------------------------------------------------------------

PHONY += scripts_gdb
scripts_gdb: prepare0
	$(Q)$(MAKE) $(build)=scripts/gdb
	$(Q)ln -fsn $(abspath $(srctree)/scripts/gdb/vmlinux-gdb.py)

ifdef CONFIG_GDB_SCRIPTS
all: scripts_gdb
endif

else # KBUILD_EXTMOD

###
# External module support.
# When building external modules the kernel used as basis is considered
# read-only, and no consistency checks are made and the make
# system is not used on the basis kernel. If updates are required
# in the basis kernel ordinary make commands (without M=...) must
# be used.
#
# The following are the only valid targets when building external
# modules.
# make M=dir clean     Delete all automatically generated files
# make M=dir modules   Make all modules in specified dir
# make M=dir	       Same as 'make M=dir modules'
# make M=dir modules_install
#                      Install the modules built in the module directory
#                      Assumes install directory is already created

# We are always building only modules.
KBUILD_BUILTIN :=
KBUILD_MODULES := 1

build-dirs := $(KBUILD_EXTMOD)
$(MODORDER): descend
	@:

compile_commands.json: $(extmod-prefix)compile_commands.json
PHONY += compile_commands.json

clean-dirs := $(KBUILD_EXTMOD)
clean: rm-files := $(KBUILD_EXTMOD)/Module.symvers $(KBUILD_EXTMOD)/modules.nsdeps \
	$(KBUILD_EXTMOD)/compile_commands.json $(KBUILD_EXTMOD)/.thinlto-cache

PHONY += help
help:
	@echo  '  Building external modules.'
	@echo  '  Syntax: make -C path/to/kernel/src M=$$PWD target'
	@echo  ''
	@echo  '  modules         - default target, build the module(s)'
	@echo  '  modules_install - install the module'
	@echo  '  headers_install - Install sanitised kernel headers to INSTALL_HDR_PATH'
	@echo  '                    (default: $(abspath $(INSTALL_HDR_PATH)))'
	@echo  '  clean           - remove generated files in module directory only'
	@echo  ''

# no-op for external module builds
PHONY += prepare modules_prepare

endif # KBUILD_EXTMOD

# ---------------------------------------------------------------------------
# Modules

PHONY += modules modules_install

ifdef CONFIG_MODULES

modules: $(MODORDER)
	$(Q)$(MAKE) -f $(srctree)/scripts/Makefile.modpost

quiet_cmd_depmod = DEPMOD  $(KERNELRELEASE)
      cmd_depmod = $(CONFIG_SHELL) $(srctree)/scripts/depmod.sh $(DEPMOD) \
                   $(KERNELRELEASE)

modules_install:
	$(Q)$(MAKE) -f $(srctree)/scripts/Makefile.modinst
	$(call cmd,depmod)

else # CONFIG_MODULES

# Modules not configured
# ---------------------------------------------------------------------------

modules modules_install:
	@echo >&2 '***'
	@echo >&2 '*** The present kernel configuration has modules disabled.'
	@echo >&2 '*** To use the module feature, please run "make menuconfig" etc.'
	@echo >&2 '*** to enable CONFIG_MODULES.'
	@echo >&2 '***'
	@exit 1

KBUILD_MODULES :=

endif # CONFIG_MODULES

# Single targets
# ---------------------------------------------------------------------------
# To build individual files in subdirectories, you can do like this:
#
#   make foo/bar/baz.s
#
# The supported suffixes for single-target are listed in 'single-targets'
#
# To build only under specific subdirectories, you can do like this:
#
#   make foo/bar/baz/

ifdef single-build

# .ko is special because modpost is needed
single-ko := $(sort $(filter %.ko, $(MAKECMDGOALS)))
single-no-ko := $(sort $(patsubst %.ko,%.mod, $(MAKECMDGOALS)))

$(single-ko): single_modpost
	@:
$(single-no-ko): descend
	@:

# Remove MODORDER when done because it is not the real one.
PHONY += single_modpost
single_modpost: $(single-no-ko) modules_prepare
	$(Q){ $(foreach m, $(single-ko), echo $(extmod-prefix)$m;) } > $(MODORDER)
	$(Q)$(MAKE) -f $(srctree)/scripts/Makefile.modpost
	$(Q)rm -f $(MODORDER)

export KBUILD_SINGLE_TARGETS := $(addprefix $(extmod-prefix), $(single-no-ko))

# trim unrelated directories
build-dirs := $(foreach d, $(build-dirs), \
			$(if $(filter $(d)/%, $(KBUILD_SINGLE_TARGETS)), $(d)))

endif

# Handle descending into subdirectories listed in $(build-dirs)
# Preset locale variables to speed up the build process. Limit locale
# tweaks to this spot to avoid wrong language settings when running
# make menuconfig etc.
# Error messages still appears in the original language
PHONY += descend $(build-dirs)
descend: $(build-dirs)
$(build-dirs): prepare
	$(Q)$(MAKE) $(build)=$@ \
	single-build=$(if $(filter-out $@/, $(filter $@/%, $(KBUILD_SINGLE_TARGETS))),1) \
	$(if $(KBUILD_MIXED_TREE),,need-builtin=1) need-modorder=1

clean-dirs := $(addprefix _clean_, $(clean-dirs))
PHONY += $(clean-dirs) clean
$(clean-dirs):
	$(Q)$(MAKE) $(clean)=$(patsubst _clean_%,%,$@)

clean: $(clean-dirs)
	$(call cmd,rmfiles)
	@find $(if $(KBUILD_EXTMOD), $(KBUILD_EXTMOD), .) $(RCS_FIND_IGNORE) \
		\( -name '*.[aios]' -o -name '*.ko' -o -name '.*.cmd' \
		-o -name '*.ko.*' \
		-o -name '*.dtb' -o -name '*.dtb.S' -o -name '*.dt.yaml' \
		-o -name '*.dwo' -o -name '*.lst' \
		-o -name '*.su' -o -name '*.mod' \
		-o -name '.*.d' -o -name '.*.tmp' -o -name '*.mod.c' \
		-o -name '*.lex.c' -o -name '*.tab.[ch]' \
		-o -name '*.asn1.[ch]' \
		-o -name '*.symtypes' -o -name 'modules.order' \
		-o -name '.tmp_*.o.*' \
		-o -name '*.c.[012]*.*' \
		-o -name '*.ll' \
		-o -name '*.gcno' \
		-o -name '*.*.symversions' \) -type f -print | xargs rm -f

# Generate tags for editors
# ---------------------------------------------------------------------------
quiet_cmd_tags = GEN     $@
      cmd_tags = $(BASH) $(srctree)/scripts/tags.sh $@

tags TAGS cscope gtags: FORCE
	$(call cmd,tags)

# Script to generate missing namespace dependencies
# ---------------------------------------------------------------------------

PHONY += nsdeps
nsdeps: export KBUILD_NSDEPS=1
nsdeps: modules
	$(Q)$(CONFIG_SHELL) $(srctree)/scripts/nsdeps

# Clang Tooling
# ---------------------------------------------------------------------------

quiet_cmd_gen_compile_commands = GEN     $@
      cmd_gen_compile_commands = $(PYTHON3) $< -a $(AR) -o $@ $(filter-out $<, $(real-prereqs))

$(extmod-prefix)compile_commands.json: scripts/clang-tools/gen_compile_commands.py \
	$(if $(KBUILD_EXTMOD),,$(KBUILD_VMLINUX_OBJS) $(KBUILD_VMLINUX_LIBS)) \
	$(if $(CONFIG_MODULES), $(MODORDER)) FORCE
	$(call if_changed,gen_compile_commands)

targets += $(extmod-prefix)compile_commands.json

PHONY += clang-tidy clang-analyzer

ifdef CONFIG_CC_IS_CLANG
quiet_cmd_clang_tools = CHECK   $<
      cmd_clang_tools = $(PYTHON3) $(srctree)/scripts/clang-tools/run-clang-tools.py $@ $<

clang-tidy clang-analyzer: $(extmod-prefix)compile_commands.json
	$(call cmd,clang_tools)
else
clang-tidy clang-analyzer:
	@echo "$@ requires CC=clang" >&2
	@false
endif

# Scripts to check various things for consistency
# ---------------------------------------------------------------------------

PHONY += includecheck versioncheck coccicheck export_report

includecheck:
	find $(srctree)/* $(RCS_FIND_IGNORE) \
		-name '*.[hcS]' -type f -print | sort \
		| xargs $(PERL) -w $(srctree)/scripts/checkincludes.pl

versioncheck:
	find $(srctree)/* $(RCS_FIND_IGNORE) \
		-name '*.[hcS]' -type f -print | sort \
		| xargs $(PERL) -w $(srctree)/scripts/checkversion.pl

coccicheck:
	$(Q)$(BASH) $(srctree)/scripts/$@

export_report:
	$(PERL) $(srctree)/scripts/export_report.pl

PHONY += checkstack kernelrelease kernelversion image_name

# UML needs a little special treatment here.  It wants to use the host
# toolchain, so needs $(SUBARCH) passed to checkstack.pl.  Everyone
# else wants $(ARCH), including people doing cross-builds, which means
# that $(SUBARCH) doesn't work here.
ifeq ($(ARCH), um)
CHECKSTACK_ARCH := $(SUBARCH)
else
CHECKSTACK_ARCH := $(ARCH)
endif
checkstack:
	$(OBJDUMP) -d vmlinux $$(find . -name '*.ko') | \
	$(PERL) $(srctree)/scripts/checkstack.pl $(CHECKSTACK_ARCH)

kernelrelease:
	@echo "$(KERNELVERSION)$$($(CONFIG_SHELL) $(srctree)/scripts/setlocalversion \
		$(srctree) $(BRANCH) $(KMI_GENERATION))"

kernelversion:
	@echo $(KERNELVERSION)

image_name:
	@echo $(KBUILD_IMAGE)

# Clear a bunch of variables before executing the submake

ifeq ($(quiet),silent_)
tools_silent=s
endif

tools/: FORCE
	$(Q)mkdir -p $(objtree)/tools
	$(Q)$(MAKE) LDFLAGS= MAKEFLAGS="$(tools_silent) $(filter --j% -j,$(MAKEFLAGS))" O=$(abspath $(objtree)) subdir=tools -C $(srctree)/tools/

tools/%: FORCE
	$(Q)mkdir -p $(objtree)/tools
	$(Q)$(MAKE) LDFLAGS= MAKEFLAGS="$(tools_silent) $(filter --j% -j,$(MAKEFLAGS))" O=$(abspath $(objtree)) subdir=tools -C $(srctree)/tools/ $*

quiet_cmd_rmfiles = $(if $(wildcard $(rm-files)),CLEAN   $(wildcard $(rm-files)))
      cmd_rmfiles = rm -rf $(rm-files)

<<<<<<< HEAD
# Run depmod only if we have System.map and depmod is executable
quiet_cmd_depmod = DEPMOD  $(KERNELRELEASE)
      cmd_depmod = $(CONFIG_SHELL) $(srctree)/scripts/depmod.sh $(DEPMOD) \
                   $(KERNELRELEASE) $(mixed-build-prefix)

=======
>>>>>>> 19ff2d64
# read saved command lines for existing targets
existing-targets := $(wildcard $(sort $(targets)))

-include $(foreach f,$(existing-targets),$(dir $(f)).$(notdir $(f)).cmd)

endif # config-build
endif # mixed-build
endif # need-sub-make

PHONY += FORCE
FORCE:

# Declare the contents of the PHONY variable as phony.  We keep that
# information in a variable so we can use it in if_changed and friends.
.PHONY: $(PHONY)<|MERGE_RESOLUTION|>--- conflicted
+++ resolved
@@ -1510,14 +1510,8 @@
 # using awk while concatenating to the final file.
 
 PHONY += modules
-<<<<<<< HEAD
 # if KBUILD_BUILTIN && !KBUILD_MIXED_TREE, depend on vmlinux
-modules: $(if $(KBUILD_BUILTIN), $(if $(KBUILD_MIXED_TREE),,vmlinux))
-modules: modules_check modules_prepare
-	$(Q)$(MAKE) -f $(srctree)/scripts/Makefile.modpost
-=======
-modules: $(if $(KBUILD_BUILTIN),vmlinux) modules_check modules_prepare
->>>>>>> 19ff2d64
+modules: $(if $(KBUILD_BUILTIN), $(if $(KBUILD_MIXED_TREE),,vmlinux)) modules_check modules_prepare
 
 PHONY += modules_check
 modules_check: modules.order
@@ -1547,21 +1541,8 @@
 		ln -s $(CURDIR) $(MODLIB)/build ; \
 	fi
 	@sed 's:^:kernel/:' modules.order > $(MODLIB)/modules.order
-<<<<<<< HEAD
 	@cp -f $(mixed-build-prefix)modules.builtin $(MODLIB)/
 	@cp -f $(or $(mixed-build-prefix),$(objtree)/)modules.builtin.modinfo $(MODLIB)/
-	$(Q)$(MAKE) -f $(srctree)/scripts/Makefile.modinst
-
-# This depmod is only for convenience to give the initial
-# boot a modules.dep even before / is mounted read-write.  However the
-# boot script depmod is the master version.
-PHONY += _modinst_post
-_modinst_post: _modinst_
-	$(call cmd,depmod)
-=======
-	@cp -f modules.builtin $(MODLIB)/
-	@cp -f $(objtree)/modules.builtin.modinfo $(MODLIB)/
->>>>>>> 19ff2d64
 
 ifeq ($(CONFIG_MODULE_SIG), y)
 PHONY += modules_sign
@@ -1855,7 +1836,7 @@
 
 quiet_cmd_depmod = DEPMOD  $(KERNELRELEASE)
       cmd_depmod = $(CONFIG_SHELL) $(srctree)/scripts/depmod.sh $(DEPMOD) \
-                   $(KERNELRELEASE)
+                   $(KERNELRELEASE) $(mixed-build-prefix)
 
 modules_install:
 	$(Q)$(MAKE) -f $(srctree)/scripts/Makefile.modinst
@@ -2057,14 +2038,6 @@
 quiet_cmd_rmfiles = $(if $(wildcard $(rm-files)),CLEAN   $(wildcard $(rm-files)))
       cmd_rmfiles = rm -rf $(rm-files)
 
-<<<<<<< HEAD
-# Run depmod only if we have System.map and depmod is executable
-quiet_cmd_depmod = DEPMOD  $(KERNELRELEASE)
-      cmd_depmod = $(CONFIG_SHELL) $(srctree)/scripts/depmod.sh $(DEPMOD) \
-                   $(KERNELRELEASE) $(mixed-build-prefix)
-
-=======
->>>>>>> 19ff2d64
 # read saved command lines for existing targets
 existing-targets := $(wildcard $(sort $(targets)))
 
