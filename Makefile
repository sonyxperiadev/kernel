# SPDX-License-Identifier: GPL-2.0
VERSION = 5
<<<<<<< HEAD
PATCHLEVEL = 6
SUBLEVEL = 0
EXTRAVERSION = -rc3
=======
PATCHLEVEL = 4
SUBLEVEL = 24
EXTRAVERSION =
>>>>>>> 0070b55b
NAME = Kleptomaniac Octopus

# *DOCUMENTATION*
# To see a list of typical targets execute "make help"
# More info can be located in ./README
# Comments in this file are targeted only to the developer, do not
# expect to learn how to build the kernel reading this file.

# That's our default target when none is given on the command line
PHONY := _all
_all:

# We are using a recursive build, so we need to do a little thinking
# to get the ordering right.
#
# Most importantly: sub-Makefiles should only ever modify files in
# their own directory. If in some directory we have a dependency on
# a file in another dir (which doesn't happen often, but it's often
# unavoidable when linking the built-in.a targets which finally
# turn into vmlinux), we will call a sub make in that other dir, and
# after that we are sure that everything which is in that other dir
# is now up to date.
#
# The only cases where we need to modify files which have global
# effects are thus separated out and done before the recursive
# descending is started. They are now explicitly listed as the
# prepare rule.

ifneq ($(sub_make_done),1)

# Do not use make's built-in rules and variables
# (this increases performance and avoids hard-to-debug behaviour)
MAKEFLAGS += -rR

# Avoid funny character set dependencies
unexport LC_ALL
LC_COLLATE=C
LC_NUMERIC=C
export LC_COLLATE LC_NUMERIC

# Avoid interference with shell env settings
unexport GREP_OPTIONS

# Beautify output
# ---------------------------------------------------------------------------
#
# Normally, we echo the whole command before executing it. By making
# that echo $($(quiet)$(cmd)), we now have the possibility to set
# $(quiet) to choose other forms of output instead, e.g.
#
#         quiet_cmd_cc_o_c = Compiling $(RELDIR)/$@
#         cmd_cc_o_c       = $(CC) $(c_flags) -c -o $@ $<
#
# If $(quiet) is empty, the whole command will be printed.
# If it is set to "quiet_", only the short version will be printed.
# If it is set to "silent_", nothing will be printed at all, since
# the variable $(silent_cmd_cc_o_c) doesn't exist.
#
# A simple variant is to prefix commands with $(Q) - that's useful
# for commands that shall be hidden in non-verbose mode.
#
#	$(Q)ln $@ :<
#
# If KBUILD_VERBOSE equals 0 then the above command will be hidden.
# If KBUILD_VERBOSE equals 1 then the above command is displayed.
#
# To put more focus on warnings, be less verbose as default
# Use 'make V=1' to see the full commands

ifeq ("$(origin V)", "command line")
  KBUILD_VERBOSE = $(V)
endif
ifndef KBUILD_VERBOSE
  KBUILD_VERBOSE = 0
endif

ifeq ($(KBUILD_VERBOSE),1)
  quiet =
  Q =
else
  quiet=quiet_
  Q = @
endif

# If the user is running make -s (silent mode), suppress echoing of
# commands

ifneq ($(findstring s,$(filter-out --%,$(MAKEFLAGS))),)
  quiet=silent_
endif

export quiet Q KBUILD_VERBOSE

# Kbuild will save output files in the current working directory.
# This does not need to match to the root of the kernel source tree.
#
# For example, you can do this:
#
#  cd /dir/to/store/output/files; make -f /dir/to/kernel/source/Makefile
#
# If you want to save output files in a different location, there are
# two syntaxes to specify it.
#
# 1) O=
# Use "make O=dir/to/store/output/files/"
#
# 2) Set KBUILD_OUTPUT
# Set the environment variable KBUILD_OUTPUT to point to the output directory.
# export KBUILD_OUTPUT=dir/to/store/output/files/; make
#
# The O= assignment takes precedence over the KBUILD_OUTPUT environment
# variable.

# Do we want to change the working directory?
ifeq ("$(origin O)", "command line")
  KBUILD_OUTPUT := $(O)
endif

ifneq ($(KBUILD_OUTPUT),)
# Make's built-in functions such as $(abspath ...), $(realpath ...) cannot
# expand a shell special character '~'. We use a somewhat tedious way here.
abs_objtree := $(shell mkdir -p $(KBUILD_OUTPUT) && cd $(KBUILD_OUTPUT) && pwd)
$(if $(abs_objtree),, \
     $(error failed to create output directory "$(KBUILD_OUTPUT)"))

# $(realpath ...) resolves symlinks
abs_objtree := $(realpath $(abs_objtree))
else
abs_objtree := $(CURDIR)
endif # ifneq ($(KBUILD_OUTPUT),)

ifeq ($(abs_objtree),$(CURDIR))
# Suppress "Entering directory ..." unless we are changing the work directory.
MAKEFLAGS += --no-print-directory
else
need-sub-make := 1
endif

abs_srctree := $(realpath $(dir $(lastword $(MAKEFILE_LIST))))

ifneq ($(words $(subst :, ,$(abs_srctree))), 1)
$(error source directory cannot contain spaces or colons)
endif

ifneq ($(abs_srctree),$(abs_objtree))
# Look for make include files relative to root of kernel src
#
# This does not become effective immediately because MAKEFLAGS is re-parsed
# once after the Makefile is read. We need to invoke sub-make.
MAKEFLAGS += --include-dir=$(abs_srctree)
need-sub-make := 1
endif

ifneq ($(filter 3.%,$(MAKE_VERSION)),)
# 'MAKEFLAGS += -rR' does not immediately become effective for GNU Make 3.x
# We need to invoke sub-make to avoid implicit rules in the top Makefile.
need-sub-make := 1
# Cancel implicit rules for this Makefile.
$(lastword $(MAKEFILE_LIST)): ;
endif

export abs_srctree abs_objtree
export sub_make_done := 1

ifeq ($(need-sub-make),1)

PHONY += $(MAKECMDGOALS) sub-make

$(filter-out _all sub-make $(lastword $(MAKEFILE_LIST)), $(MAKECMDGOALS)) _all: sub-make
	@:

# Invoke a second make in the output directory, passing relevant variables
sub-make:
	$(Q)$(MAKE) -C $(abs_objtree) -f $(abs_srctree)/Makefile $(MAKECMDGOALS)

endif # need-sub-make
endif # sub_make_done

# We process the rest of the Makefile if this is the final invocation of make
ifeq ($(need-sub-make),)

# Do not print "Entering directory ...",
# but we want to display it when entering to the output directory
# so that IDEs/editors are able to understand relative filenames.
MAKEFLAGS += --no-print-directory

# Call a source code checker (by default, "sparse") as part of the
# C compilation.
#
# Use 'make C=1' to enable checking of only re-compiled files.
# Use 'make C=2' to enable checking of *all* source files, regardless
# of whether they are re-compiled or not.
#
# See the file "Documentation/dev-tools/sparse.rst" for more details,
# including where to get the "sparse" utility.

ifeq ("$(origin C)", "command line")
  KBUILD_CHECKSRC = $(C)
endif
ifndef KBUILD_CHECKSRC
  KBUILD_CHECKSRC = 0
endif

# Use make M=dir or set the environment variable KBUILD_EXTMOD to specify the
# directory of external module to build. Setting M= takes precedence.
ifeq ("$(origin M)", "command line")
  KBUILD_EXTMOD := $(M)
endif

export KBUILD_CHECKSRC KBUILD_EXTMOD

extmod-prefix = $(if $(KBUILD_EXTMOD),$(KBUILD_EXTMOD)/)

ifeq ($(abs_srctree),$(abs_objtree))
        # building in the source tree
        srctree := .
	building_out_of_srctree :=
else
        ifeq ($(abs_srctree)/,$(dir $(abs_objtree)))
                # building in a subdirectory of the source tree
                srctree := ..
        else
                srctree := $(abs_srctree)
        endif
	building_out_of_srctree := 1
endif

ifneq ($(KBUILD_ABS_SRCTREE),)
srctree := $(abs_srctree)
endif

objtree		:= .
VPATH		:= $(srctree)

export building_out_of_srctree srctree objtree VPATH

# To make sure we do not include .config for any of the *config targets
# catch them early, and hand them over to scripts/kconfig/Makefile
# It is allowed to specify more targets when calling make, including
# mixing *config targets and build targets.
# For example 'make oldconfig all'.
# Detect when mixed targets is specified, and make a second invocation
# of make so .config is not included in this case either (for *config).

version_h := include/generated/uapi/linux/version.h
old_version_h := include/linux/version.h

clean-targets := %clean mrproper cleandocs
no-dot-config-targets := $(clean-targets) \
			 cscope gtags TAGS tags help% %docs check% coccicheck \
			 $(version_h) headers headers_% archheaders archscripts \
			 %asm-generic kernelversion %src-pkg
no-sync-config-targets := $(no-dot-config-targets) install %install \
			   kernelrelease
single-targets := %.a %.i %.ko %.lds %.ll %.lst %.mod %.o %.s %.symtypes %/

config-build	:=
mixed-build	:=
need-config	:= 1
may-sync-config	:= 1
single-build	:=

ifneq ($(filter $(no-dot-config-targets), $(MAKECMDGOALS)),)
	ifeq ($(filter-out $(no-dot-config-targets), $(MAKECMDGOALS)),)
		need-config :=
	endif
endif

ifneq ($(filter $(no-sync-config-targets), $(MAKECMDGOALS)),)
	ifeq ($(filter-out $(no-sync-config-targets), $(MAKECMDGOALS)),)
		may-sync-config :=
	endif
endif

ifneq ($(KBUILD_EXTMOD),)
	may-sync-config :=
endif

ifeq ($(KBUILD_EXTMOD),)
        ifneq ($(filter config %config,$(MAKECMDGOALS)),)
		config-build := 1
                ifneq ($(words $(MAKECMDGOALS)),1)
			mixed-build := 1
                endif
        endif
endif

# We cannot build single targets and the others at the same time
ifneq ($(filter $(single-targets), $(MAKECMDGOALS)),)
	single-build := 1
	ifneq ($(filter-out $(single-targets), $(MAKECMDGOALS)),)
		mixed-build := 1
	endif
endif

# For "make -j clean all", "make -j mrproper defconfig all", etc.
ifneq ($(filter $(clean-targets),$(MAKECMDGOALS)),)
        ifneq ($(filter-out $(clean-targets),$(MAKECMDGOALS)),)
		mixed-build := 1
        endif
endif

# install and modules_install need also be processed one by one
ifneq ($(filter install,$(MAKECMDGOALS)),)
        ifneq ($(filter modules_install,$(MAKECMDGOALS)),)
		mixed-build := 1
        endif
endif

ifdef mixed-build
# ===========================================================================
# We're called with mixed targets (*config and build targets).
# Handle them one by one.

PHONY += $(MAKECMDGOALS) __build_one_by_one

$(filter-out __build_one_by_one, $(MAKECMDGOALS)): __build_one_by_one
	@:

__build_one_by_one:
	$(Q)set -e; \
	for i in $(MAKECMDGOALS); do \
		$(MAKE) -f $(srctree)/Makefile $$i; \
	done

else # !mixed-build

include scripts/Kbuild.include

# Read KERNELRELEASE from include/config/kernel.release (if it exists)
KERNELRELEASE = $(shell cat include/config/kernel.release 2> /dev/null)
KERNELVERSION = $(VERSION)$(if $(PATCHLEVEL),.$(PATCHLEVEL)$(if $(SUBLEVEL),.$(SUBLEVEL)))$(EXTRAVERSION)
export VERSION PATCHLEVEL SUBLEVEL KERNELRELEASE KERNELVERSION

include scripts/subarch.include

# Cross compiling and selecting different set of gcc/bin-utils
# ---------------------------------------------------------------------------
#
# When performing cross compilation for other architectures ARCH shall be set
# to the target architecture. (See arch/* for the possibilities).
# ARCH can be set during invocation of make:
# make ARCH=ia64
# Another way is to have ARCH set in the environment.
# The default ARCH is the host where make is executed.

# CROSS_COMPILE specify the prefix used for all executables used
# during compilation. Only gcc and related bin-utils executables
# are prefixed with $(CROSS_COMPILE).
# CROSS_COMPILE can be set on the command line
# make CROSS_COMPILE=ia64-linux-
# Alternatively CROSS_COMPILE can be set in the environment.
# Default value for CROSS_COMPILE is not to prefix executables
# Note: Some architectures assign CROSS_COMPILE in their arch/*/Makefile
ARCH		?= $(SUBARCH)

# Architecture as present in compile.h
UTS_MACHINE 	:= $(ARCH)
SRCARCH 	:= $(ARCH)

# Additional ARCH settings for x86
ifeq ($(ARCH),i386)
        SRCARCH := x86
endif
ifeq ($(ARCH),x86_64)
        SRCARCH := x86
endif

# Additional ARCH settings for sparc
ifeq ($(ARCH),sparc32)
       SRCARCH := sparc
endif
ifeq ($(ARCH),sparc64)
       SRCARCH := sparc
endif

# Additional ARCH settings for sh
ifeq ($(ARCH),sh64)
       SRCARCH := sh
endif

KCONFIG_CONFIG	?= .config
export KCONFIG_CONFIG

# SHELL used by kbuild
CONFIG_SHELL := sh

HOST_LFS_CFLAGS := $(shell getconf LFS_CFLAGS 2>/dev/null)
HOST_LFS_LDFLAGS := $(shell getconf LFS_LDFLAGS 2>/dev/null)
HOST_LFS_LIBS := $(shell getconf LFS_LIBS 2>/dev/null)

HOSTCC       = gcc
HOSTCXX      = g++
KBUILD_HOSTCFLAGS   := -Wall -Wmissing-prototypes -Wstrict-prototypes -O2 \
		-fomit-frame-pointer -std=gnu89 $(HOST_LFS_CFLAGS) \
		$(HOSTCFLAGS)
KBUILD_HOSTCXXFLAGS := -O2 $(HOST_LFS_CFLAGS) $(HOSTCXXFLAGS)
KBUILD_HOSTLDFLAGS  := $(HOST_LFS_LDFLAGS) $(HOSTLDFLAGS)
KBUILD_HOSTLDLIBS   := $(HOST_LFS_LIBS) $(HOSTLDLIBS)

# Make variables (CC, etc...)
AS		= $(CROSS_COMPILE)as
LD		= $(CROSS_COMPILE)ld
REAL_CC		= $(CROSS_COMPILE)gcc
CPP		= $(CC) -E
AR		= $(CROSS_COMPILE)ar
NM		= $(CROSS_COMPILE)nm
STRIP		= $(CROSS_COMPILE)strip
OBJCOPY		= $(CROSS_COMPILE)objcopy
OBJDUMP		= $(CROSS_COMPILE)objdump
OBJSIZE		= $(CROSS_COMPILE)size
READELF		= $(CROSS_COMPILE)readelf
PAHOLE		= pahole
LEX		= flex
YACC		= bison
AWK		= awk
INSTALLKERNEL  := installkernel
DEPMOD		= /sbin/depmod
PERL		= perl
PYTHON		= python
PYTHON3		= python3
CHECK		= sparse
BASH		= bash

ifndef DISABLE_WRAPPER
# Use the wrapper for the compiler.  This wrapper scans for new
# warnings and causes the build to stop upon encountering them
CC		= $(srctree)/scripts/gcc-wrapper.py $(REAL_CC)
else
CC		= $(REAL_CC)
endif

CHECKFLAGS     := -D__linux__ -Dlinux -D__STDC__ -Dunix -D__unix__ \
		  -Wbitwise -Wno-return-void -Wno-unknown-attribute $(CF)
NOSTDINC_FLAGS :=
CFLAGS_MODULE   =
AFLAGS_MODULE   =
LDFLAGS_MODULE  =
CFLAGS_KERNEL	=
AFLAGS_KERNEL	=
LDFLAGS_vmlinux =

# Use USERINCLUDE when you must reference the UAPI directories only.
USERINCLUDE    := \
		-I$(srctree)/arch/$(SRCARCH)/include/uapi \
		-I$(objtree)/arch/$(SRCARCH)/include/generated/uapi \
		-I$(srctree)/include/uapi \
		-I$(objtree)/include/generated/uapi \
                -include $(srctree)/include/linux/kconfig.h

# Use LINUXINCLUDE when you must reference the include/ directory.
# Needed to be compatible with the O= option
LINUXINCLUDE    := \
		-I$(srctree)/arch/$(SRCARCH)/include \
		-I$(objtree)/arch/$(SRCARCH)/include/generated \
		$(if $(building_out_of_srctree),-I$(srctree)/include) \
		-I$(objtree)/include \
		$(USERINCLUDE)

KBUILD_AFLAGS   := -D__ASSEMBLY__ -fno-PIE
KBUILD_CFLAGS   := -Wall -Wundef -Werror=strict-prototypes -Wno-trigraphs \
		   -fno-strict-aliasing -fno-common -fshort-wchar -fno-PIE \
		   -Werror=implicit-function-declaration -Werror=implicit-int \
		   -Wno-format-security \
		   -std=gnu89
KBUILD_CPPFLAGS := -D__KERNEL__
KBUILD_AFLAGS_KERNEL :=
KBUILD_CFLAGS_KERNEL :=
KBUILD_AFLAGS_MODULE  := -DMODULE
KBUILD_CFLAGS_MODULE  := -DMODULE
KBUILD_LDFLAGS_MODULE :=
export KBUILD_LDS_MODULE := $(srctree)/scripts/module-common.lds
KBUILD_LDFLAGS :=
GCC_PLUGINS_CFLAGS :=
CLANG_FLAGS :=

export ARCH SRCARCH CONFIG_SHELL BASH HOSTCC KBUILD_HOSTCFLAGS CROSS_COMPILE AS LD CC
export CPP AR NM STRIP OBJCOPY OBJDUMP OBJSIZE READELF PAHOLE LEX YACC AWK INSTALLKERNEL
export PERL PYTHON PYTHON3 CHECK CHECKFLAGS MAKE UTS_MACHINE HOSTCXX
export KBUILD_HOSTCXXFLAGS KBUILD_HOSTLDFLAGS KBUILD_HOSTLDLIBS LDFLAGS_MODULE

export KBUILD_CPPFLAGS NOSTDINC_FLAGS LINUXINCLUDE OBJCOPYFLAGS KBUILD_LDFLAGS
export KBUILD_CFLAGS CFLAGS_KERNEL CFLAGS_MODULE
export CFLAGS_KASAN CFLAGS_KASAN_NOSANITIZE CFLAGS_UBSAN
export KBUILD_AFLAGS AFLAGS_KERNEL AFLAGS_MODULE
export KBUILD_AFLAGS_MODULE KBUILD_CFLAGS_MODULE KBUILD_LDFLAGS_MODULE
export KBUILD_AFLAGS_KERNEL KBUILD_CFLAGS_KERNEL

# Files to ignore in find ... statements

export RCS_FIND_IGNORE := \( -name SCCS -o -name BitKeeper -o -name .svn -o    \
			  -name CVS -o -name .pc -o -name .hg -o -name .git \) \
			  -prune -o
export RCS_TAR_IGNORE := --exclude SCCS --exclude BitKeeper --exclude .svn \
			 --exclude CVS --exclude .pc --exclude .hg --exclude .git

# ===========================================================================
# Rules shared between *config targets and build targets

# Basic helpers built in scripts/basic/
PHONY += scripts_basic
scripts_basic:
	$(Q)$(MAKE) $(build)=scripts/basic
	$(Q)rm -f .tmp_quiet_recordmcount

PHONY += outputmakefile
# Before starting out-of-tree build, make sure the source tree is clean.
# outputmakefile generates a Makefile in the output directory, if using a
# separate output directory. This allows convenient use of make in the
# output directory.
# At the same time when output Makefile generated, generate .gitignore to
# ignore whole output directory
outputmakefile:
ifdef building_out_of_srctree
	$(Q)if [ -f $(srctree)/.config -o \
		 -d $(srctree)/include/config -o \
		 -d $(srctree)/arch/$(SRCARCH)/include/generated ]; then \
		echo >&2 "***"; \
		echo >&2 "*** The source tree is not clean, please run 'make$(if $(findstring command line, $(origin ARCH)), ARCH=$(ARCH)) mrproper'"; \
		echo >&2 "*** in $(abs_srctree)";\
		echo >&2 "***"; \
		false; \
	fi
	$(Q)ln -fsn $(srctree) source
	$(Q)$(CONFIG_SHELL) $(srctree)/scripts/mkmakefile $(srctree)
	$(Q)test -e .gitignore || \
	{ echo "# this is build directory, ignore it"; echo "*"; } > .gitignore
endif

ifneq ($(shell $(CC) --version 2>&1 | grep clang),)
ifneq ($(CROSS_COMPILE),)
CLANG_TRIPLE	?= $(CROSS_COMPILE)
CLANG_FLAGS	+= --target=$(notdir $(CLANG_TRIPLE:%-=%))
ifeq ($(shell $(srctree)/scripts/clang-android.sh $(CC) $(CLANG_FLAGS)), y)
$(error "Clang with Android --target detected. Did you specify CLANG_TRIPLE?")
endif
GCC_TOOLCHAIN_DIR := $(dir $(shell which $(CROSS_COMPILE)elfedit))
CLANG_FLAGS	+= --prefix=$(GCC_TOOLCHAIN_DIR)
GCC_TOOLCHAIN	:= $(realpath $(GCC_TOOLCHAIN_DIR)/..)
endif
ifneq ($(GCC_TOOLCHAIN),)
CLANG_FLAGS	+= --gcc-toolchain=$(GCC_TOOLCHAIN)
endif
ifeq ($(shell $(AS) --version 2>&1 | head -n 1 | grep clang),)
CLANG_FLAGS	+= -no-integrated-as
endif
CLANG_FLAGS	+= -Werror=unknown-warning-option
KBUILD_CFLAGS	+= $(CLANG_FLAGS)
KBUILD_AFLAGS	+= $(CLANG_FLAGS)
export CLANG_FLAGS
endif

# The expansion should be delayed until arch/$(SRCARCH)/Makefile is included.
# Some architectures define CROSS_COMPILE in arch/$(SRCARCH)/Makefile.
# CC_VERSION_TEXT is referenced from Kconfig (so it needs export),
# and from include/config/auto.conf.cmd to detect the compiler upgrade.
CC_VERSION_TEXT = $(shell $(CC) --version 2>/dev/null | head -n 1)

ifdef config-build
# ===========================================================================
# *config targets only - make sure prerequisites are updated, and descend
# in scripts/kconfig to make the *config target

# Read arch specific Makefile to set KBUILD_DEFCONFIG as needed.
# KBUILD_DEFCONFIG may point out an alternative default configuration
# used for 'make defconfig'
include arch/$(SRCARCH)/Makefile
export KBUILD_DEFCONFIG KBUILD_KCONFIG CC_VERSION_TEXT

config: outputmakefile scripts_basic FORCE
	$(Q)$(MAKE) $(build)=scripts/kconfig $@

%config: outputmakefile scripts_basic FORCE
	$(Q)$(MAKE) $(build)=scripts/kconfig $@

else #!config-build
# ===========================================================================
# Build targets only - this includes vmlinux, arch specific targets, clean
# targets and others. In general all targets except *config targets.

# If building an external module we do not care about the all: rule
# but instead _all depend on modules
PHONY += all
ifeq ($(KBUILD_EXTMOD),)
_all: all
else
_all: modules
endif

# Decide whether to build built-in, modular, or both.
# Normally, just do built-in.

KBUILD_MODULES :=
KBUILD_BUILTIN := 1

# If we have only "make modules", don't compile built-in objects.
# When we're building modules with modversions, we need to consider
# the built-in objects during the descend as well, in order to
# make sure the checksums are up to date before we record them.

ifeq ($(MAKECMDGOALS),modules)
  KBUILD_BUILTIN := $(if $(CONFIG_MODVERSIONS),1)
endif

# If we have "make <whatever> modules", compile modules
# in addition to whatever we do anyway.
# Just "make" or "make all" shall build modules as well

ifneq ($(filter all _all modules nsdeps,$(MAKECMDGOALS)),)
  KBUILD_MODULES := 1
endif

ifeq ($(MAKECMDGOALS),)
  KBUILD_MODULES := 1
endif

export KBUILD_MODULES KBUILD_BUILTIN

ifdef need-config
include include/config/auto.conf
endif

ifeq ($(KBUILD_EXTMOD),)
# Objects we will link into vmlinux / subdirs we need to visit
init-y		:= init/
drivers-y	:= drivers/ sound/
drivers-$(CONFIG_SAMPLES) += samples/
net-y		:= net/
libs-y		:= lib/
core-y		:= usr/
virt-y		:= virt/
endif # KBUILD_EXTMOD

# The all: target is the default when no target is given on the
# command line.
# This allow a user to issue only 'make' to build a kernel including modules
# Defaults to vmlinux, but the arch makefile usually adds further targets
all: vmlinux

CFLAGS_GCOV	:= -fprofile-arcs -ftest-coverage \
	$(call cc-option,-fno-tree-loop-im) \
	$(call cc-disable-warning,maybe-uninitialized,)
export CFLAGS_GCOV

# The arch Makefiles can override CC_FLAGS_FTRACE. We may also append it later.
ifdef CONFIG_FUNCTION_TRACER
  CC_FLAGS_FTRACE := -pg
endif

RETPOLINE_CFLAGS_GCC := -mindirect-branch=thunk-extern -mindirect-branch-register
RETPOLINE_VDSO_CFLAGS_GCC := -mindirect-branch=thunk-inline -mindirect-branch-register
RETPOLINE_CFLAGS_CLANG := -mretpoline-external-thunk
RETPOLINE_VDSO_CFLAGS_CLANG := -mretpoline
RETPOLINE_CFLAGS := $(call cc-option,$(RETPOLINE_CFLAGS_GCC),$(call cc-option,$(RETPOLINE_CFLAGS_CLANG)))
RETPOLINE_VDSO_CFLAGS := $(call cc-option,$(RETPOLINE_VDSO_CFLAGS_GCC),$(call cc-option,$(RETPOLINE_VDSO_CFLAGS_CLANG)))
export RETPOLINE_CFLAGS
export RETPOLINE_VDSO_CFLAGS

# Make toolchain changes before including arch/$(SRCARCH)/Makefile to ensure
# ar/cc/ld-* macros return correct values.
ifdef CONFIG_LTO_CLANG
# LTO produces LLVM IR instead of object files. Use llvm-ar and llvm-nm, so we
# can process these.
AR		:= llvm-ar
LLVM_NM		:= llvm-nm
export LLVM_NM
endif

include arch/$(SRCARCH)/Makefile

ifdef need-config
ifdef may-sync-config
# Read in dependencies to all Kconfig* files, make sure to run syncconfig if
# changes are detected. This should be included after arch/$(SRCARCH)/Makefile
# because some architectures define CROSS_COMPILE there.
include include/config/auto.conf.cmd

$(KCONFIG_CONFIG):
	@echo >&2 '***'
	@echo >&2 '*** Configuration file "$@" not found!'
	@echo >&2 '***'
	@echo >&2 '*** Please run some configurator (e.g. "make oldconfig" or'
	@echo >&2 '*** "make menuconfig" or "make xconfig").'
	@echo >&2 '***'
	@/bin/false

# The actual configuration files used during the build are stored in
# include/generated/ and include/config/. Update them if .config is newer than
# include/config/auto.conf (which mirrors .config).
#
# This exploits the 'multi-target pattern rule' trick.
# The syncconfig should be executed only once to make all the targets.
%/auto.conf %/auto.conf.cmd: $(KCONFIG_CONFIG)
	$(Q)$(MAKE) -f $(srctree)/Makefile syncconfig
else # !may-sync-config
# External modules and some install targets need include/generated/autoconf.h
# and include/config/auto.conf but do not care if they are up-to-date.
# Use auto.conf to trigger the test
PHONY += include/config/auto.conf

include/config/auto.conf:
	$(Q)test -e include/generated/autoconf.h -a -e $@ || (		\
	echo >&2;							\
	echo >&2 "  ERROR: Kernel configuration is invalid.";		\
	echo >&2 "         include/generated/autoconf.h or $@ are missing.";\
	echo >&2 "         Run 'make oldconfig && make prepare' on kernel src to fix it.";	\
	echo >&2 ;							\
	/bin/false)

endif # may-sync-config
endif # need-config

KBUILD_CFLAGS	+= $(call cc-option,-fno-delete-null-pointer-checks,)
KBUILD_CFLAGS	+= $(call cc-disable-warning,frame-address,)
KBUILD_CFLAGS	+= $(call cc-disable-warning, format-truncation)
KBUILD_CFLAGS	+= $(call cc-disable-warning, format-overflow)
KBUILD_CFLAGS	+= $(call cc-disable-warning, address-of-packed-member)

ifdef CONFIG_CC_OPTIMIZE_FOR_PERFORMANCE
KBUILD_CFLAGS += -O2
else ifdef CONFIG_CC_OPTIMIZE_FOR_PERFORMANCE_O3
KBUILD_CFLAGS += -O3
else ifdef CONFIG_CC_OPTIMIZE_FOR_SIZE
KBUILD_CFLAGS += -Os
endif

ifdef CONFIG_CC_DISABLE_WARN_MAYBE_UNINITIALIZED
KBUILD_CFLAGS   += -Wno-maybe-uninitialized
endif

# Tell gcc to never replace conditional load with a non-conditional one
KBUILD_CFLAGS	+= $(call cc-option,--param=allow-store-data-races=0)

include scripts/Makefile.kcov
include scripts/Makefile.gcc-plugins

ifdef CONFIG_READABLE_ASM
# Disable optimizations that make assembler listings hard to read.
# reorder blocks reorders the control in the function
# ipa clone creates specialized cloned functions
# partial inlining inlines only parts of functions
KBUILD_CFLAGS += $(call cc-option,-fno-reorder-blocks,) \
                 $(call cc-option,-fno-ipa-cp-clone,) \
                 $(call cc-option,-fno-partial-inlining)
endif

ifneq ($(CONFIG_FRAME_WARN),0)
KBUILD_CFLAGS += $(call cc-option,-Wframe-larger-than=${CONFIG_FRAME_WARN})
endif

stackp-flags-$(CONFIG_CC_HAS_STACKPROTECTOR_NONE) := -fno-stack-protector
stackp-flags-$(CONFIG_STACKPROTECTOR)             := -fstack-protector
stackp-flags-$(CONFIG_STACKPROTECTOR_STRONG)      := -fstack-protector-strong

KBUILD_CFLAGS += $(stackp-flags-y)

ifdef CONFIG_CC_IS_CLANG
KBUILD_CPPFLAGS += -Qunused-arguments
KBUILD_CFLAGS += -Wno-format-invalid-specifier
KBUILD_CFLAGS += -Wno-gnu
# Quiet clang warning: comparison of unsigned expression < 0 is always false
KBUILD_CFLAGS += -Wno-tautological-compare
# CLANG uses a _MergedGlobals as optimization, but this breaks modpost, as the
# source of a reference will be _MergedGlobals and not on of the whitelisted names.
# See modpost pattern 2
KBUILD_CFLAGS += -mno-global-merge
else

# These warnings generated too much noise in a regular build.
# Use make W=1 to enable them (see scripts/Makefile.extrawarn)
KBUILD_CFLAGS += -Wno-unused-but-set-variable

# Warn about unmarked fall-throughs in switch statement.
# Disabled for clang while comment to attribute conversion happens and
# https://github.com/ClangBuiltLinux/linux/issues/636 is discussed.
KBUILD_CFLAGS += $(call cc-option,-Wimplicit-fallthrough,)
endif

KBUILD_CFLAGS += $(call cc-disable-warning, unused-const-variable)
ifdef CONFIG_FRAME_POINTER
KBUILD_CFLAGS	+= -fno-omit-frame-pointer -fno-optimize-sibling-calls
else
# Some targets (ARM with Thumb2, for example), can't be built with frame
# pointers.  For those, we don't have FUNCTION_TRACER automatically
# select FRAME_POINTER.  However, FUNCTION_TRACER adds -pg, and this is
# incompatible with -fomit-frame-pointer with current GCC, so we don't use
# -fomit-frame-pointer with FUNCTION_TRACER.
ifndef CONFIG_FUNCTION_TRACER
KBUILD_CFLAGS	+= -fomit-frame-pointer
endif
endif

# Initialize all stack variables with a pattern, if desired.
ifdef CONFIG_INIT_STACK_ALL
KBUILD_CFLAGS	+= -ftrivial-auto-var-init=pattern
endif

DEBUG_CFLAGS	:= $(call cc-option, -fno-var-tracking-assignments)

ifdef CONFIG_DEBUG_INFO
ifdef CONFIG_DEBUG_INFO_SPLIT
DEBUG_CFLAGS	+= -gsplit-dwarf
else
DEBUG_CFLAGS	+= -g
endif
KBUILD_AFLAGS	+= -Wa,-gdwarf-2
endif
ifdef CONFIG_DEBUG_INFO_DWARF4
DEBUG_CFLAGS	+= -gdwarf-4
endif

ifdef CONFIG_DEBUG_INFO_REDUCED
DEBUG_CFLAGS	+= $(call cc-option, -femit-struct-debug-baseonly) \
		   $(call cc-option,-fno-var-tracking)
endif

KBUILD_CFLAGS += $(DEBUG_CFLAGS)
export DEBUG_CFLAGS

ifdef CONFIG_FUNCTION_TRACER
ifdef CONFIG_FTRACE_MCOUNT_RECORD
  # gcc 5 supports generating the mcount tables directly
  ifeq ($(call cc-option-yn,-mrecord-mcount),y)
    CC_FLAGS_FTRACE	+= -mrecord-mcount
    export CC_USING_RECORD_MCOUNT := 1
  endif
  ifdef CONFIG_HAVE_NOP_MCOUNT
    ifeq ($(call cc-option-yn, -mnop-mcount),y)
      CC_FLAGS_FTRACE	+= -mnop-mcount
      CC_FLAGS_USING	+= -DCC_USING_NOP_MCOUNT
    endif
  endif
endif
ifdef CONFIG_HAVE_FENTRY
  ifeq ($(call cc-option-yn, -mfentry),y)
    CC_FLAGS_FTRACE	+= -mfentry
    CC_FLAGS_USING	+= -DCC_USING_FENTRY
  endif
endif
export CC_FLAGS_FTRACE
KBUILD_CFLAGS	+= $(CC_FLAGS_FTRACE) $(CC_FLAGS_USING)
KBUILD_AFLAGS	+= $(CC_FLAGS_USING)
ifdef CONFIG_DYNAMIC_FTRACE
	ifdef CONFIG_HAVE_C_RECORDMCOUNT
		BUILD_C_RECORDMCOUNT := y
		export BUILD_C_RECORDMCOUNT
	endif
endif
endif

# We trigger additional mismatches with less inlining
ifdef CONFIG_DEBUG_SECTION_MISMATCH
KBUILD_CFLAGS += $(call cc-option, -fno-inline-functions-called-once)
endif

ifdef CONFIG_LD_DEAD_CODE_DATA_ELIMINATION
KBUILD_CFLAGS_KERNEL += -ffunction-sections -fdata-sections
LDFLAGS_vmlinux += --gc-sections
endif

ifdef CONFIG_LIVEPATCH
KBUILD_CFLAGS += $(call cc-option, -flive-patching=inline-clone)
endif

ifdef CONFIG_SHADOW_CALL_STACK
CC_FLAGS_SCS	:= -fsanitize=shadow-call-stack
KBUILD_CFLAGS	+= $(CC_FLAGS_SCS)
export CC_FLAGS_SCS
endif

ifdef CONFIG_LTO_CLANG
ifdef CONFIG_THINLTO
CC_FLAGS_LTO_CLANG := -flto=thin $(call cc-option, -fsplit-lto-unit)
KBUILD_LDFLAGS	+= --thinlto-cache-dir=.thinlto-cache
else
CC_FLAGS_LTO_CLANG := -flto
endif
CC_FLAGS_LTO_CLANG += -fvisibility=default

# Limit inlining across translation units to reduce binary size
LD_FLAGS_LTO_CLANG := -mllvm -import-instr-limit=5

KBUILD_LDFLAGS += $(LD_FLAGS_LTO_CLANG)
KBUILD_LDFLAGS_MODULE += $(LD_FLAGS_LTO_CLANG)

KBUILD_LDS_MODULE += $(srctree)/scripts/module-lto.lds
endif

ifdef CONFIG_LTO
CC_FLAGS_LTO	:= $(CC_FLAGS_LTO_CLANG)
KBUILD_CFLAGS	+= $(CC_FLAGS_LTO)
export CC_FLAGS_LTO
endif

ifdef CONFIG_CFI_CLANG
CC_FLAGS_CFI	:= -fsanitize=cfi \
		   -fno-sanitize-cfi-canonical-jump-tables

ifdef CONFIG_MODULES
CC_FLAGS_CFI	+= -fsanitize-cfi-cross-dso
endif

ifdef CONFIG_CFI_PERMISSIVE
CC_FLAGS_CFI	+= -fsanitize-recover=cfi \
		   -fno-sanitize-trap=cfi
endif

# If LTO flags are filtered out, we must also filter out CFI.
CC_FLAGS_LTO	+= $(CC_FLAGS_CFI)
KBUILD_CFLAGS	+= $(CC_FLAGS_CFI)
export CC_FLAGS_CFI
endif

# arch Makefile may override CC so keep this after arch Makefile is included
NOSTDINC_FLAGS += -nostdinc -isystem $(shell $(CC) -print-file-name=include)

# warn about C99 declaration after statement
KBUILD_CFLAGS += -Wdeclaration-after-statement

# Variable Length Arrays (VLAs) should not be used anywhere in the kernel
KBUILD_CFLAGS += -Wvla

# disable pointer signed / unsigned warnings in gcc 4.0
KBUILD_CFLAGS += -Wno-pointer-sign

# disable stringop warnings in gcc 8+
KBUILD_CFLAGS += $(call cc-disable-warning, stringop-truncation)

# disable invalid "can't wrap" optimizations for signed / pointers
KBUILD_CFLAGS	+= $(call cc-option,-fno-strict-overflow)

# clang sets -fmerge-all-constants by default as optimization, but this
# is non-conforming behavior for C and in fact breaks the kernel, so we
# need to disable it here generally.
KBUILD_CFLAGS	+= $(call cc-option,-fno-merge-all-constants)

# for gcc -fno-merge-all-constants disables everything, but it is fine
# to have actual conforming behavior enabled.
KBUILD_CFLAGS	+= $(call cc-option,-fmerge-constants)

# Make sure -fstack-check isn't enabled (like gentoo apparently did)
KBUILD_CFLAGS  += $(call cc-option,-fno-stack-check,)

# conserve stack if available
KBUILD_CFLAGS   += $(call cc-option,-fconserve-stack)

# Prohibit date/time macros, which would make the build non-deterministic
KBUILD_CFLAGS   += $(call cc-option,-Werror=date-time)

# enforce correct pointer usage
KBUILD_CFLAGS   += $(call cc-option,-Werror=incompatible-pointer-types)

# Require designated initializers for all marked structures
KBUILD_CFLAGS   += $(call cc-option,-Werror=designated-init)

# change __FILE__ to the relative path from the srctree
KBUILD_CFLAGS	+= $(call cc-option,-fmacro-prefix-map=$(srctree)/=)

# ensure -fcf-protection is disabled when using retpoline as it is
# incompatible with -mindirect-branch=thunk-extern
ifdef CONFIG_RETPOLINE
KBUILD_CFLAGS += $(call cc-option,-fcf-protection=none)
endif

include scripts/Makefile.kasan
include scripts/Makefile.extrawarn
include scripts/Makefile.ubsan

# Add user supplied CPPFLAGS, AFLAGS and CFLAGS as the last assignments
KBUILD_CPPFLAGS += $(KCPPFLAGS)
KBUILD_AFLAGS   += $(KAFLAGS)
KBUILD_CFLAGS   += $(KCFLAGS)

KBUILD_LDFLAGS_MODULE += --build-id
LDFLAGS_vmlinux += --build-id

ifeq ($(CONFIG_STRIP_ASM_SYMS),y)
LDFLAGS_vmlinux	+= $(call ld-option, -X,)
endif

ifeq ($(CONFIG_RELR),y)
LDFLAGS_vmlinux	+= --pack-dyn-relocs=relr
endif

# make the checker run with the right architecture
CHECKFLAGS += --arch=$(ARCH)

# insure the checker run with the right endianness
CHECKFLAGS += $(if $(CONFIG_CPU_BIG_ENDIAN),-mbig-endian,-mlittle-endian)

# the checker needs the correct machine size
CHECKFLAGS += $(if $(CONFIG_64BIT),-m64,-m32)

# Default kernel image to build when no specific target is given.
# KBUILD_IMAGE may be overruled on the command line or
# set in the environment
# Also any assignments in arch/$(ARCH)/Makefile take precedence over
# this default value
export KBUILD_IMAGE ?= vmlinux

#
# INSTALL_PATH specifies where to place the updated kernel and system map
# images. Default is /boot, but you can set it to other values
export	INSTALL_PATH ?= /boot

#
# INSTALL_DTBS_PATH specifies a prefix for relocations required by build roots.
# Like INSTALL_MOD_PATH, it isn't defined in the Makefile, but can be passed as
# an argument if needed. Otherwise it defaults to the kernel install path
#
export INSTALL_DTBS_PATH ?= $(INSTALL_PATH)/dtbs/$(KERNELRELEASE)

#
# INSTALL_MOD_PATH specifies a prefix to MODLIB for module directory
# relocations required by build roots.  This is not defined in the
# makefile but the argument can be passed to make if needed.
#

MODLIB	= $(INSTALL_MOD_PATH)/lib/modules/$(KERNELRELEASE)
export MODLIB

#
# INSTALL_MOD_STRIP, if defined, will cause modules to be
# stripped after they are installed.  If INSTALL_MOD_STRIP is '1', then
# the default option --strip-debug will be used.  Otherwise,
# INSTALL_MOD_STRIP value will be used as the options to the strip command.

ifdef INSTALL_MOD_STRIP
ifeq ($(INSTALL_MOD_STRIP),1)
mod_strip_cmd = $(STRIP) --strip-debug
else
mod_strip_cmd = $(STRIP) $(INSTALL_MOD_STRIP)
endif # INSTALL_MOD_STRIP=1
else
mod_strip_cmd = true
endif # INSTALL_MOD_STRIP
export mod_strip_cmd

# CONFIG_MODULE_COMPRESS, if defined, will cause module to be compressed
# after they are installed in agreement with CONFIG_MODULE_COMPRESS_GZIP
# or CONFIG_MODULE_COMPRESS_XZ.

mod_compress_cmd = true
ifdef CONFIG_MODULE_COMPRESS
  ifdef CONFIG_MODULE_COMPRESS_GZIP
    mod_compress_cmd = gzip -n -f
  endif # CONFIG_MODULE_COMPRESS_GZIP
  ifdef CONFIG_MODULE_COMPRESS_XZ
    mod_compress_cmd = xz -f
  endif # CONFIG_MODULE_COMPRESS_XZ
endif # CONFIG_MODULE_COMPRESS
export mod_compress_cmd

ifdef CONFIG_MODULE_SIG_ALL
$(eval $(call config_filename,MODULE_SIG_KEY))

mod_sign_cmd = scripts/sign-file $(CONFIG_MODULE_SIG_HASH) $(MODULE_SIG_KEY_SRCPREFIX)$(CONFIG_MODULE_SIG_KEY) certs/signing_key.x509
else
mod_sign_cmd = true
endif
export mod_sign_cmd

HOST_LIBELF_LIBS = $(shell pkg-config libelf --libs 2>/dev/null || echo -lelf)

ifdef CONFIG_STACK_VALIDATION
  has_libelf := $(call try-run,\
		echo "int main() {}" | $(HOSTCC) -xc -o /dev/null $(HOST_LIBELF_LIBS) -,1,0)
  ifeq ($(has_libelf),1)
    objtool_target := tools/objtool FORCE
  else
    SKIP_STACK_VALIDATION := 1
    export SKIP_STACK_VALIDATION
  endif
endif

PHONY += prepare0

export MODORDER := $(extmod-prefix)modules.order
export MODULES_NSDEPS := $(extmod-prefix)modules.nsdeps

ifeq ($(KBUILD_EXTMOD),)
core-y		+= kernel/ certs/ mm/ fs/ ipc/ security/ crypto/ block/

vmlinux-dirs	:= $(patsubst %/,%,$(filter %/, $(init-y) $(init-m) \
		     $(core-y) $(core-m) $(drivers-y) $(drivers-m) \
		     $(net-y) $(net-m) $(libs-y) $(libs-m) $(virt-y)))

vmlinux-alldirs	:= $(sort $(vmlinux-dirs) Documentation \
		     $(patsubst %/,%,$(filter %/, $(init-) $(core-) \
			$(drivers-) $(net-) $(libs-) $(virt-))))

build-dirs	:= $(vmlinux-dirs)
clean-dirs	:= $(vmlinux-alldirs)

init-y		:= $(patsubst %/, %/built-in.a, $(init-y))
core-y		:= $(patsubst %/, %/built-in.a, $(core-y))
drivers-y	:= $(patsubst %/, %/built-in.a, $(drivers-y))
net-y		:= $(patsubst %/, %/built-in.a, $(net-y))
libs-y1		:= $(patsubst %/, %/lib.a, $(libs-y))
libs-y2		:= $(patsubst %/, %/built-in.a, $(filter-out %.a, $(libs-y)))
virt-y		:= $(patsubst %/, %/built-in.a, $(virt-y))

# Externally visible symbols (used by link-vmlinux.sh)
export KBUILD_VMLINUX_OBJS := $(head-y) $(init-y) $(core-y) $(libs-y2) \
			      $(drivers-y) $(net-y) $(virt-y)
export KBUILD_VMLINUX_LIBS := $(libs-y1)
export KBUILD_LDS          := arch/$(SRCARCH)/kernel/vmlinux.lds
export LDFLAGS_vmlinux
# used by scripts/Makefile.package
export KBUILD_ALLDIRS := $(sort $(filter-out arch/%,$(vmlinux-alldirs)) LICENSES arch include scripts tools)

vmlinux-deps := $(KBUILD_LDS) $(KBUILD_VMLINUX_OBJS) $(KBUILD_VMLINUX_LIBS)

# Recurse until adjust_autoksyms.sh is satisfied
PHONY += autoksyms_recursive
ifdef CONFIG_TRIM_UNUSED_KSYMS
autoksyms_recursive: descend modules.order
	$(Q)$(CONFIG_SHELL) $(srctree)/scripts/adjust_autoksyms.sh \
	  "$(MAKE) -f $(srctree)/Makefile vmlinux"
endif

# For the kernel to actually contain only the needed exported symbols,
# we have to build modules as well to determine what those symbols are.
# (this can be evaluated only once include/config/auto.conf has been included)
ifdef CONFIG_TRIM_UNUSED_KSYMS
  KBUILD_MODULES := 1
endif

autoksyms_h := $(if $(CONFIG_TRIM_UNUSED_KSYMS), include/generated/autoksyms.h)

quiet_cmd_autoksyms_h = GEN     $@
      cmd_autoksyms_h = mkdir -p $(dir $@); $(CONFIG_SHELL) \
			$(srctree)/scripts/gen_autoksyms.sh $@

$(autoksyms_h):
	$(call cmd,autoksyms_h)

ARCH_POSTLINK := $(wildcard $(srctree)/arch/$(SRCARCH)/Makefile.postlink)

# Final link of vmlinux with optional arch pass after final link
cmd_link-vmlinux =                                                 \
	$(CONFIG_SHELL) $< $(LD) $(KBUILD_LDFLAGS) $(LDFLAGS_vmlinux) ;    \
	$(if $(ARCH_POSTLINK), $(MAKE) -f $(ARCH_POSTLINK) $@, true)

vmlinux: scripts/link-vmlinux.sh autoksyms_recursive $(vmlinux-deps) FORCE
	+$(call if_changed,link-vmlinux)

targets := vmlinux

# The actual objects are generated when descending,
# make sure no implicit rule kicks in
$(sort $(vmlinux-deps)): descend ;

filechk_kernel.release = \
	echo "$(KERNELVERSION)$$($(CONFIG_SHELL) $(srctree)/scripts/setlocalversion $(srctree))"

# Store (new) KERNELRELEASE string in include/config/kernel.release
include/config/kernel.release: FORCE
	$(call filechk,kernel.release)

# Additional helpers built in scripts/
# Carefully list dependencies so we do not try to build scripts twice
# in parallel
PHONY += scripts
scripts: scripts_basic scripts_dtc
	$(Q)$(MAKE) $(build)=$(@)

# Things we need to do before we recursively start building the kernel
# or the modules are listed in "prepare".
# A multi level approach is used. prepareN is processed before prepareN-1.
# archprepare is used in arch Makefiles and when processed asm symlink,
# version.h and scripts_basic is processed / created.

PHONY += prepare archprepare

archprepare: outputmakefile archheaders archscripts scripts include/config/kernel.release \
	asm-generic $(version_h) $(autoksyms_h) include/generated/utsrelease.h

prepare0: archprepare
	$(Q)$(MAKE) $(build)=scripts/mod
	$(Q)$(MAKE) $(build)=.

# All the preparing..
prepare: prepare0 prepare-objtool

# Support for using generic headers in asm-generic
asm-generic := -f $(srctree)/scripts/Makefile.asm-generic obj

PHONY += asm-generic uapi-asm-generic
asm-generic: uapi-asm-generic
	$(Q)$(MAKE) $(asm-generic)=arch/$(SRCARCH)/include/generated/asm \
	generic=include/asm-generic
uapi-asm-generic:
	$(Q)$(MAKE) $(asm-generic)=arch/$(SRCARCH)/include/generated/uapi/asm \
	generic=include/uapi/asm-generic

PHONY += prepare-objtool
prepare-objtool: $(objtool_target)
ifeq ($(SKIP_STACK_VALIDATION),1)
ifdef CONFIG_UNWINDER_ORC
	@echo "error: Cannot generate ORC metadata for CONFIG_UNWINDER_ORC=y, please install libelf-dev, libelf-devel or elfutils-libelf-devel" >&2
	@false
else
	@echo "warning: Cannot use CONFIG_STACK_VALIDATION=y, please install libelf-dev, libelf-devel or elfutils-libelf-devel" >&2
endif
endif

# Generate some files
# ---------------------------------------------------------------------------

# KERNELRELEASE can change from a few different places, meaning version.h
# needs to be updated, so this check is forced on all builds

uts_len := 64
define filechk_utsrelease.h
	if [ `echo -n "$(KERNELRELEASE)" | wc -c ` -gt $(uts_len) ]; then \
	  echo '"$(KERNELRELEASE)" exceeds $(uts_len) characters' >&2;    \
	  exit 1;                                                         \
	fi;                                                               \
	echo \#define UTS_RELEASE \"$(KERNELRELEASE)\"
endef

define filechk_version.h
	echo \#define LINUX_VERSION_CODE $(shell                         \
	expr $(VERSION) \* 65536 + 0$(PATCHLEVEL) \* 256 + 0$(SUBLEVEL)); \
	echo '#define KERNEL_VERSION(a,b,c) (((a) << 16) + ((b) << 8) + (c))'
endef

$(version_h): FORCE
	$(call filechk,version.h)
	$(Q)rm -f $(old_version_h)

include/generated/utsrelease.h: include/config/kernel.release FORCE
	$(call filechk,utsrelease.h)

PHONY += headerdep
headerdep:
	$(Q)find $(srctree)/include/ -name '*.h' | xargs --max-args 1 \
	$(srctree)/scripts/headerdep.pl -I$(srctree)/include

# ---------------------------------------------------------------------------
# Kernel headers

#Default location for installed headers
export INSTALL_HDR_PATH = $(objtree)/usr

quiet_cmd_headers_install = INSTALL $(INSTALL_HDR_PATH)/include
      cmd_headers_install = \
	mkdir -p $(INSTALL_HDR_PATH); \
	rsync -mrl --include='*/' --include='*\.h' --exclude='*' \
	usr/include $(INSTALL_HDR_PATH)

PHONY += headers_install
headers_install: headers
	$(call cmd,headers_install)

PHONY += archheaders archscripts

hdr-inst := -f $(srctree)/scripts/Makefile.headersinst obj

techpack-dirs := $(shell find $(srctree)/techpack -maxdepth 1 -mindepth 1 -type d -not -name ".*")
techpack-dirs := $(subst $(srctree)/,,$(techpack-dirs))

PHONY += headers
headers: $(version_h) scripts_unifdef uapi-asm-generic archheaders archscripts
	$(if $(wildcard $(srctree)/arch/$(SRCARCH)/include/uapi/asm/Kbuild),, \
	  $(error Headers not exportable for the $(SRCARCH) architecture))
	$(Q)$(MAKE) $(hdr-inst)=include/uapi
	$(Q)$(MAKE) $(hdr-inst)=arch/$(SRCARCH)/include/uapi
	$(Q)for d in $(techpack-dirs); do \
		$(MAKE) $(hdr-inst)=$$d/include/uapi; \
	done

# Deprecated. It is no-op now.
PHONY += headers_check
headers_check:
	@:
	$(Q)for d in $(techpack-dirs); do \
		$(MAKE) $(hdr-inst)=$$d/include/uapi HDRCHECK=1; \
	done

ifdef CONFIG_HEADERS_INSTALL
prepare: headers
endif

PHONY += scripts_unifdef
scripts_unifdef: scripts_basic
	$(Q)$(MAKE) $(build)=scripts scripts/unifdef

# ---------------------------------------------------------------------------
# Kernel selftest

PHONY += kselftest
kselftest:
	$(Q)$(MAKE) -C $(srctree)/tools/testing/selftests run_tests

kselftest-%: FORCE
	$(Q)$(MAKE) -C $(srctree)/tools/testing/selftests $*

PHONY += kselftest-merge
kselftest-merge:
	$(if $(wildcard $(objtree)/.config),, $(error No .config exists, config your kernel first!))
	$(Q)find $(srctree)/tools/testing/selftests -name config | \
		xargs $(srctree)/scripts/kconfig/merge_config.sh -m $(objtree)/.config
	$(Q)$(MAKE) -f $(srctree)/Makefile olddefconfig

# ---------------------------------------------------------------------------
# Devicetree files

ifneq ($(wildcard $(srctree)/arch/$(SRCARCH)/boot/dts/),)
dtstree := arch/$(SRCARCH)/boot/dts
endif

ifneq ($(dtstree),)

%.dtb: include/config/kernel.release scripts_dtc
	$(Q)$(MAKE) $(build)=$(dtstree) $(dtstree)/$@

PHONY += dtbs dtbs_install dt_binding_check
dtbs dtbs_check: include/config/kernel.release scripts_dtc
	$(Q)$(MAKE) $(build)=$(dtstree)

dtbs_check: export CHECK_DTBS=1
dtbs_check: dt_binding_check

dtbs_install:
	$(Q)$(MAKE) $(dtbinst)=$(dtstree)

ifdef CONFIG_OF_EARLY_FLATTREE
all: dtbs
endif

endif

PHONY += scripts_dtc
scripts_dtc: scripts_basic
	$(Q)$(MAKE) $(build)=scripts/dtc

dt_binding_check: scripts_dtc
	$(Q)$(MAKE) $(build)=Documentation/devicetree/bindings

# ---------------------------------------------------------------------------
# Modules

ifdef CONFIG_MODULES

# By default, build modules as well

all: modules

# Build modules
#
# A module can be listed more than once in obj-m resulting in
# duplicate lines in modules.order files.  Those are removed
# using awk while concatenating to the final file.

PHONY += modules
modules: $(if $(KBUILD_BUILTIN),vmlinux) modules.order
	$(Q)$(MAKE) -f $(srctree)/scripts/Makefile.modpost
	$(Q)$(CONFIG_SHELL) $(srctree)/scripts/modules-check.sh

modules.order: descend
	$(Q)$(AWK) '!x[$$0]++' $(addsuffix /$@, $(build-dirs)) > $@

# Target to prepare building external modules
PHONY += modules_prepare
modules_prepare: prepare

# Target to install modules
PHONY += modules_install
modules_install: _modinst_ _modinst_post

PHONY += _modinst_
_modinst_:
	@rm -rf $(MODLIB)/kernel
	@rm -f $(MODLIB)/source
	@mkdir -p $(MODLIB)/kernel
	@ln -s $(abspath $(srctree)) $(MODLIB)/source
	@if [ ! $(objtree) -ef  $(MODLIB)/build ]; then \
		rm -f $(MODLIB)/build ; \
		ln -s $(CURDIR) $(MODLIB)/build ; \
	fi
	@sed 's:^:kernel/:' modules.order > $(MODLIB)/modules.order
	@cp -f modules.builtin $(MODLIB)/
	@cp -f $(objtree)/modules.builtin.modinfo $(MODLIB)/
	$(Q)$(MAKE) -f $(srctree)/scripts/Makefile.modinst

# This depmod is only for convenience to give the initial
# boot a modules.dep even before / is mounted read-write.  However the
# boot script depmod is the master version.
PHONY += _modinst_post
_modinst_post: _modinst_
	$(call cmd,depmod)

ifeq ($(CONFIG_MODULE_SIG), y)
PHONY += modules_sign
modules_sign:
	$(Q)$(MAKE) -f $(srctree)/scripts/Makefile.modsign
endif

else # CONFIG_MODULES

# Modules not configured
# ---------------------------------------------------------------------------

PHONY += modules modules_install
modules modules_install:
	@echo >&2
	@echo >&2 "The present kernel configuration has modules disabled."
	@echo >&2 "Type 'make config' and enable loadable module support."
	@echo >&2 "Then build a kernel with module support enabled."
	@echo >&2
	@exit 1

endif # CONFIG_MODULES

###
# Cleaning is done on three levels.
# make clean     Delete most generated files
#                Leave enough to build external modules
# make mrproper  Delete the current configuration, and all generated files
# make distclean Remove editor backup files, patch leftover files and the like

# Directories & files removed with 'make clean'
CLEAN_DIRS  += include/ksym
CLEAN_FILES += modules.builtin modules.builtin.modinfo modules.nsdeps

# Directories & files removed with 'make mrproper'
MRPROPER_DIRS  += include/config include/generated          \
		  arch/$(SRCARCH)/include/generated .tmp_objdiff \
		  debian/ snap/ tar-install/
MRPROPER_FILES += .config .config.old .version \
		  Module.symvers \
		  signing_key.pem signing_key.priv signing_key.x509	\
		  x509.genkey extra_certificates signing_key.x509.keyid	\
		  signing_key.x509.signer vmlinux-gdb.py \
		  *.spec

# Directories & files removed with 'make distclean'
DISTCLEAN_DIRS  +=
DISTCLEAN_FILES += tags TAGS cscope* GPATH GTAGS GRTAGS GSYMS

# clean - Delete most, but leave enough to build external modules
#
clean: rm-dirs  := $(CLEAN_DIRS)
clean: rm-files := $(CLEAN_FILES)

PHONY += archclean vmlinuxclean

vmlinuxclean:
	$(Q)$(CONFIG_SHELL) $(srctree)/scripts/link-vmlinux.sh clean
	$(Q)$(if $(ARCH_POSTLINK), $(MAKE) -f $(ARCH_POSTLINK) clean)

clean: archclean vmlinuxclean

# mrproper - Delete all generated files, including .config
#
mrproper: rm-dirs  := $(wildcard $(MRPROPER_DIRS))
mrproper: rm-files := $(wildcard $(MRPROPER_FILES))
mrproper-dirs      := $(addprefix _mrproper_,scripts)

PHONY += $(mrproper-dirs) mrproper
$(mrproper-dirs):
	$(Q)$(MAKE) $(clean)=$(patsubst _mrproper_%,%,$@)

mrproper: clean $(mrproper-dirs)
	$(call cmd,rmdirs)
	$(call cmd,rmfiles)

# distclean
#
distclean: rm-dirs  := $(wildcard $(DISTCLEAN_DIRS))
distclean: rm-files := $(wildcard $(DISTCLEAN_FILES))

PHONY += distclean

distclean: mrproper
	$(call cmd,rmdirs)
	$(call cmd,rmfiles)
	@find $(srctree) $(RCS_FIND_IGNORE) \
		\( -name '*.orig' -o -name '*.rej' -o -name '*~' \
		-o -name '*.bak' -o -name '#*#' -o -name '*%' \
		-o -name 'core' \) \
		-type f -print | xargs rm -f


# Packaging of the kernel to various formats
# ---------------------------------------------------------------------------

%src-pkg: FORCE
	$(Q)$(MAKE) -f $(srctree)/scripts/Makefile.package $@
%pkg: include/config/kernel.release FORCE
	$(Q)$(MAKE) -f $(srctree)/scripts/Makefile.package $@

# Brief documentation of the typical targets used
# ---------------------------------------------------------------------------

boards := $(wildcard $(srctree)/arch/$(SRCARCH)/configs/*_defconfig)
boards := $(sort $(notdir $(boards)))
board-dirs := $(dir $(wildcard $(srctree)/arch/$(SRCARCH)/configs/*/*_defconfig))
board-dirs := $(sort $(notdir $(board-dirs:/=)))

PHONY += help
help:
	@echo  'Cleaning targets:'
	@echo  '  clean		  - Remove most generated files but keep the config and'
	@echo  '                    enough build support to build external modules'
	@echo  '  mrproper	  - Remove all generated files + config + various backup files'
	@echo  '  distclean	  - mrproper + remove editor backup and patch files'
	@echo  ''
	@echo  'Configuration targets:'
	@$(MAKE) -f $(srctree)/scripts/kconfig/Makefile help
	@echo  ''
	@echo  'Other generic targets:'
	@echo  '  all		  - Build all targets marked with [*]'
	@echo  '* vmlinux	  - Build the bare kernel'
	@echo  '* modules	  - Build all modules'
	@echo  '  modules_install - Install all modules to INSTALL_MOD_PATH (default: /)'
	@echo  '  dir/            - Build all files in dir and below'
	@echo  '  dir/file.[ois]  - Build specified target only'
	@echo  '  dir/file.ll     - Build the LLVM assembly file'
	@echo  '                    (requires compiler support for LLVM assembly generation)'
	@echo  '  dir/file.lst    - Build specified mixed source/assembly target only'
	@echo  '                    (requires a recent binutils and recent build (System.map))'
	@echo  '  dir/file.ko     - Build module including final link'
	@echo  '  modules_prepare - Set up for building external modules'
	@echo  '  tags/TAGS	  - Generate tags file for editors'
	@echo  '  cscope	  - Generate cscope index'
	@echo  '  gtags           - Generate GNU GLOBAL index'
	@echo  '  kernelrelease	  - Output the release version string (use with make -s)'
	@echo  '  kernelversion	  - Output the version stored in Makefile (use with make -s)'
	@echo  '  image_name	  - Output the image name (use with make -s)'
	@echo  '  headers_install - Install sanitised kernel headers to INSTALL_HDR_PATH'; \
	 echo  '                    (default: $(INSTALL_HDR_PATH))'; \
	 echo  ''
	@echo  'Static analysers:'
	@echo  '  checkstack      - Generate a list of stack hogs'
	@echo  '  namespacecheck  - Name space analysis on compiled kernel'
	@echo  '  versioncheck    - Sanity check on version.h usage'
	@echo  '  includecheck    - Check for duplicate included header files'
	@echo  '  export_report   - List the usages of all exported symbols'
	@echo  '  headerdep       - Detect inclusion cycles in headers'
	@echo  '  coccicheck      - Check with Coccinelle'
	@echo  ''
	@echo  'Tools:'
	@echo  '  nsdeps          - Generate missing symbol namespace dependencies'
	@echo  ''
	@echo  'Kernel selftest:'
	@echo  '  kselftest       - Build and run kernel selftest (run as root)'
	@echo  '                    Build, install, and boot kernel before'
	@echo  '                    running kselftest on it'
	@echo  '  kselftest-clean - Remove all generated kselftest files'
	@echo  '  kselftest-merge - Merge all the config dependencies of kselftest to existing'
	@echo  '                    .config.'
	@echo  ''
	@$(if $(dtstree), \
		echo 'Devicetree:'; \
		echo '* dtbs             - Build device tree blobs for enabled boards'; \
		echo '  dtbs_install     - Install dtbs to $(INSTALL_DTBS_PATH)'; \
		echo '  dt_binding_check - Validate device tree binding documents'; \
		echo '  dtbs_check       - Validate device tree source files';\
		echo '')

	@echo 'Userspace tools targets:'
	@echo '  use "make tools/help"'
	@echo '  or  "cd tools; make help"'
	@echo  ''
	@echo  'Kernel packaging:'
	@$(MAKE) -f $(srctree)/scripts/Makefile.package help
	@echo  ''
	@echo  'Documentation targets:'
	@$(MAKE) -f $(srctree)/Documentation/Makefile dochelp
	@echo  ''
	@echo  'Architecture specific targets ($(SRCARCH)):'
	@$(if $(archhelp),$(archhelp),\
		echo '  No architecture specific help defined for $(SRCARCH)')
	@echo  ''
	@$(if $(boards), \
		$(foreach b, $(boards), \
		printf "  %-27s - Build for %s\\n" $(b) $(subst _defconfig,,$(b));) \
		echo '')
	@$(if $(board-dirs), \
		$(foreach b, $(board-dirs), \
		printf "  %-16s - Show %s-specific targets\\n" help-$(b) $(b);) \
		printf "  %-16s - Show all of the above\\n" help-boards; \
		echo '')

	@echo  '  make V=0|1 [targets] 0 => quiet build (default), 1 => verbose build'
	@echo  '  make V=2   [targets] 2 => give reason for rebuild of target'
	@echo  '  make O=dir [targets] Locate all output files in "dir", including .config'
	@echo  '  make C=1   [targets] Check re-compiled c source with $$CHECK'
	@echo  '                       (sparse by default)'
	@echo  '  make C=2   [targets] Force check of all c source with $$CHECK'
	@echo  '  make RECORDMCOUNT_WARN=1 [targets] Warn about ignored mcount sections'
	@echo  '  make W=n   [targets] Enable extra build checks, n=1,2,3 where'
	@echo  '		1: warnings which may be relevant and do not occur too often'
	@echo  '		2: warnings which occur quite often but may still be relevant'
	@echo  '		3: more obscure warnings, can most likely be ignored'
	@echo  '		Multiple levels can be combined with W=12 or W=123'
	@echo  ''
	@echo  'Execute "make" or "make all" to build all targets marked with [*] '
	@echo  'For further info see the ./README file'


help-board-dirs := $(addprefix help-,$(board-dirs))

help-boards: $(help-board-dirs)

boards-per-dir = $(sort $(notdir $(wildcard $(srctree)/arch/$(SRCARCH)/configs/$*/*_defconfig)))

$(help-board-dirs): help-%:
	@echo  'Architecture specific targets ($(SRCARCH) $*):'
	@$(if $(boards-per-dir), \
		$(foreach b, $(boards-per-dir), \
		printf "  %-24s - Build for %s\\n" $*/$(b) $(subst _defconfig,,$(b));) \
		echo '')


# Documentation targets
# ---------------------------------------------------------------------------
DOC_TARGETS := xmldocs latexdocs pdfdocs htmldocs epubdocs cleandocs \
	       linkcheckdocs dochelp refcheckdocs
PHONY += $(DOC_TARGETS)
$(DOC_TARGETS):
	$(Q)$(MAKE) $(build)=Documentation $@

# Misc
# ---------------------------------------------------------------------------

PHONY += scripts_gdb
scripts_gdb: prepare0
	$(Q)$(MAKE) $(build)=scripts/gdb
	$(Q)ln -fsn $(abspath $(srctree)/scripts/gdb/vmlinux-gdb.py)

ifdef CONFIG_GDB_SCRIPTS
all: scripts_gdb
endif

else # KBUILD_EXTMOD

###
# External module support.
# When building external modules the kernel used as basis is considered
# read-only, and no consistency checks are made and the make
# system is not used on the basis kernel. If updates are required
# in the basis kernel ordinary make commands (without M=...) must
# be used.
#
# The following are the only valid targets when building external
# modules.
# make M=dir clean     Delete all automatically generated files
# make M=dir modules   Make all modules in specified dir
# make M=dir	       Same as 'make M=dir modules'
# make M=dir modules_install
#                      Install the modules built in the module directory
#                      Assumes install directory is already created

# We are always building modules
KBUILD_MODULES := 1

PHONY += $(objtree)/Module.symvers
$(objtree)/Module.symvers:
	@test -e $(objtree)/Module.symvers || ( \
	echo; \
	echo "  WARNING: Symbol version dump $(objtree)/Module.symvers"; \
	echo "           is missing; modules will have no dependencies and modversions."; \
	echo )

build-dirs := $(KBUILD_EXTMOD)
PHONY += modules
modules: descend $(objtree)/Module.symvers
	$(Q)$(MAKE) -f $(srctree)/scripts/Makefile.modpost

PHONY += modules_install
modules_install: _emodinst_ _emodinst_post

install-dir := $(if $(INSTALL_MOD_DIR),$(INSTALL_MOD_DIR),extra)
PHONY += _emodinst_
_emodinst_:
	$(Q)mkdir -p $(MODLIB)/$(install-dir)
	$(Q)$(MAKE) -f $(srctree)/scripts/Makefile.modinst

PHONY += _emodinst_post
_emodinst_post: _emodinst_
	$(call cmd,depmod)

clean-dirs := $(KBUILD_EXTMOD)
clean: rm-files := $(KBUILD_EXTMOD)/Module.symvers $(KBUILD_EXTMOD)/modules.nsdeps

PHONY += /
/:
	@echo >&2 '"$(MAKE) /" is no longer supported. Please use "$(MAKE) ./" instead.'

PHONY += help
help:
	@echo  '  Building external modules.'
	@echo  '  Syntax: make -C path/to/kernel/src M=$$PWD target'
	@echo  ''
	@echo  '  modules         - default target, build the module(s)'
	@echo  '  modules_install - install the module'
	@echo  '  clean           - remove generated files in module directory only'
	@echo  ''

PHONY += prepare
endif # KBUILD_EXTMOD

# Single targets
# ---------------------------------------------------------------------------
# To build individual files in subdirectories, you can do like this:
#
#   make foo/bar/baz.s
#
# The supported suffixes for single-target are listed in 'single-targets'
#
# To build only under specific subdirectories, you can do like this:
#
#   make foo/bar/baz/

ifdef single-build

# .ko is special because modpost is needed
single-ko := $(sort $(filter %.ko, $(MAKECMDGOALS)))
single-no-ko := $(sort $(patsubst %.ko,%.mod, $(MAKECMDGOALS)))

$(single-ko): single_modpost
	@:
$(single-no-ko): descend
	@:

ifeq ($(KBUILD_EXTMOD),)
# For the single build of in-tree modules, use a temporary file to avoid
# the situation of modules_install installing an invalid modules.order.
MODORDER := .modules.tmp
endif

PHONY += single_modpost
single_modpost: $(single-no-ko)
	$(Q){ $(foreach m, $(single-ko), echo $(extmod-prefix)$m;) } > $(MODORDER)
	$(Q)$(MAKE) -f $(srctree)/scripts/Makefile.modpost

KBUILD_MODULES := 1

export KBUILD_SINGLE_TARGETS := $(addprefix $(extmod-prefix), $(single-no-ko))

# trim unrelated directories
build-dirs := $(foreach d, $(build-dirs), \
			$(if $(filter $(d)/%, $(KBUILD_SINGLE_TARGETS)), $(d)))

endif

# Handle descending into subdirectories listed in $(build-dirs)
# Preset locale variables to speed up the build process. Limit locale
# tweaks to this spot to avoid wrong language settings when running
# make menuconfig etc.
# Error messages still appears in the original language
PHONY += descend $(build-dirs)
descend: $(build-dirs)
$(build-dirs): prepare
	$(Q)$(MAKE) $(build)=$@ \
<<<<<<< HEAD
	single-build=$(if $(filter-out $@/, $(filter $@/%, $(single-no-ko))),1) \
=======
	single-build=$(if $(filter-out $@/, $(single-no-ko)),1) \
>>>>>>> 0070b55b
	need-builtin=1 need-modorder=1

clean-dirs := $(addprefix _clean_, $(clean-dirs))
PHONY += $(clean-dirs) clean
$(clean-dirs):
	$(Q)$(MAKE) $(clean)=$(patsubst _clean_%,%,$@)

clean: $(clean-dirs)
	$(call cmd,rmdirs)
	$(call cmd,rmfiles)
	@find $(if $(KBUILD_EXTMOD), $(KBUILD_EXTMOD), .) $(RCS_FIND_IGNORE) \
		\( -name '*.[aios]' -o -name '*.ko' -o -name '.*.cmd' \
		-o -name '*.ko.*' \
		-o -name '*.dtb' -o -name '*.dtb.S' -o -name '*.dt.yaml' \
		-o -name '*.dwo' -o -name '*.lst' \
		-o -name '*.su' -o -name '*.mod' \
		-o -name '.*.d' -o -name '.*.tmp' -o -name '*.mod.c' \
		-o -name '*.lex.c' -o -name '*.tab.[ch]' \
		-o -name '*.asn1.[ch]' \
		-o -name '*.symtypes' -o -name 'modules.order' \
		-o -name '.tmp_*.o.*' \
		-o -name '*.c.[012]*.*' \
		-o -name '*.ll' \
		-o -name '*.gcno' \
		-o -name '*.*.symversions' \) -type f -print | xargs rm -f

# Generate tags for editors
# ---------------------------------------------------------------------------
quiet_cmd_tags = GEN     $@
      cmd_tags = $(BASH) $(srctree)/scripts/tags.sh $@

tags TAGS cscope gtags: FORCE
	$(call cmd,tags)

# Script to generate missing namespace dependencies
# ---------------------------------------------------------------------------

PHONY += nsdeps
nsdeps: export KBUILD_NSDEPS=1
nsdeps: modules
	$(Q)$(CONFIG_SHELL) $(srctree)/scripts/nsdeps

# Scripts to check various things for consistency
# ---------------------------------------------------------------------------

PHONY += includecheck versioncheck coccicheck namespacecheck export_report

includecheck:
	find $(srctree)/* $(RCS_FIND_IGNORE) \
		-name '*.[hcS]' -type f -print | sort \
		| xargs $(PERL) -w $(srctree)/scripts/checkincludes.pl

versioncheck:
	find $(srctree)/* $(RCS_FIND_IGNORE) \
		-name '*.[hcS]' -type f -print | sort \
		| xargs $(PERL) -w $(srctree)/scripts/checkversion.pl

coccicheck:
	$(Q)$(BASH) $(srctree)/scripts/$@

namespacecheck:
	$(PERL) $(srctree)/scripts/namespace.pl

export_report:
	$(PERL) $(srctree)/scripts/export_report.pl

PHONY += checkstack kernelrelease kernelversion image_name

# UML needs a little special treatment here.  It wants to use the host
# toolchain, so needs $(SUBARCH) passed to checkstack.pl.  Everyone
# else wants $(ARCH), including people doing cross-builds, which means
# that $(SUBARCH) doesn't work here.
ifeq ($(ARCH), um)
CHECKSTACK_ARCH := $(SUBARCH)
else
CHECKSTACK_ARCH := $(ARCH)
endif
checkstack:
	$(OBJDUMP) -d vmlinux $$(find . -name '*.ko') | \
	$(PERL) $(srctree)/scripts/checkstack.pl $(CHECKSTACK_ARCH)

kernelrelease:
	@echo "$(KERNELVERSION)$$($(CONFIG_SHELL) $(srctree)/scripts/setlocalversion $(srctree))"

kernelversion:
	@echo $(KERNELVERSION)

image_name:
	@echo $(KBUILD_IMAGE)

# Clear a bunch of variables before executing the submake

ifeq ($(quiet),silent_)
tools_silent=s
endif

tools/: FORCE
	$(Q)mkdir -p $(objtree)/tools
	$(Q)$(MAKE) LDFLAGS= MAKEFLAGS="$(tools_silent) $(filter --j% -j,$(MAKEFLAGS))" O=$(abspath $(objtree)) subdir=tools -C $(srctree)/tools/

tools/%: FORCE
	$(Q)mkdir -p $(objtree)/tools
	$(Q)$(MAKE) LDFLAGS= MAKEFLAGS="$(tools_silent) $(filter --j% -j,$(MAKEFLAGS))" O=$(abspath $(objtree)) subdir=tools -C $(srctree)/tools/ $*

# FIXME Should go into a make.lib or something
# ===========================================================================

quiet_cmd_rmdirs = $(if $(wildcard $(rm-dirs)),CLEAN   $(wildcard $(rm-dirs)))
      cmd_rmdirs = rm -rf $(rm-dirs)

quiet_cmd_rmfiles = $(if $(wildcard $(rm-files)),CLEAN   $(wildcard $(rm-files)))
      cmd_rmfiles = rm -f $(rm-files)

# Run depmod only if we have System.map and depmod is executable
quiet_cmd_depmod = DEPMOD  $(KERNELRELEASE)
      cmd_depmod = $(CONFIG_SHELL) $(srctree)/scripts/depmod.sh $(DEPMOD) \
                   $(KERNELRELEASE)

# read saved command lines for existing targets
existing-targets := $(wildcard $(sort $(targets)))

-include $(foreach f,$(existing-targets),$(dir $(f)).$(notdir $(f)).cmd)

endif # config-targets
endif # mixed-build
endif # need-sub-make

PHONY += FORCE
FORCE:

# Declare the contents of the PHONY variable as phony.  We keep that
# information in a variable so we can use it in if_changed and friends.
.PHONY: $(PHONY)<|MERGE_RESOLUTION|>--- conflicted
+++ resolved
@@ -1,14 +1,8 @@
 # SPDX-License-Identifier: GPL-2.0
 VERSION = 5
-<<<<<<< HEAD
 PATCHLEVEL = 6
 SUBLEVEL = 0
 EXTRAVERSION = -rc3
-=======
-PATCHLEVEL = 4
-SUBLEVEL = 24
-EXTRAVERSION =
->>>>>>> 0070b55b
 NAME = Kleptomaniac Octopus
 
 # *DOCUMENTATION*
@@ -1768,11 +1762,7 @@
 descend: $(build-dirs)
 $(build-dirs): prepare
 	$(Q)$(MAKE) $(build)=$@ \
-<<<<<<< HEAD
 	single-build=$(if $(filter-out $@/, $(filter $@/%, $(single-no-ko))),1) \
-=======
-	single-build=$(if $(filter-out $@/, $(single-no-ko)),1) \
->>>>>>> 0070b55b
 	need-builtin=1 need-modorder=1
 
 clean-dirs := $(addprefix _clean_, $(clean-dirs))
