--- conflicted
+++ resolved
@@ -146,11 +146,7 @@
  * a new RANGE of SSIDs to the msg_mask_tbl.
  */
 #define MSG_MASK_TBL_CNT		26
-<<<<<<< HEAD
-#define APPS_EVENT_LAST_ID		0x0C5B
-=======
 #define APPS_EVENT_LAST_ID		0xC7A
->>>>>>> d8914c3a
 
 #define MSG_SSID_0			0
 #define MSG_SSID_0_LAST			125
