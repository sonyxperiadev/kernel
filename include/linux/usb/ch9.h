/*
 * This file holds USB constants and structures that are needed for
 * USB device APIs.  These are used by the USB device model, which is
 * defined in chapter 9 of the USB 2.0 specification and in the
 * Wireless USB 1.0 (spread around).  Linux has several APIs in C that
 * need these:
 *
 * - the master/host side Linux-USB kernel driver API;
 * - the "usbfs" user space API; and
 * - the Linux "gadget" slave/device/peripheral side driver API.
 *
 * USB 2.0 adds an additional "On The Go" (OTG) mode, which lets systems
 * act either as a USB master/host or as a USB slave/device.  That means
 * the master and slave side APIs benefit from working well together.
 *
 * There's also "Wireless USB", using low power short range radios for
 * peripheral interconnection but otherwise building on the USB framework.
 *
 * Note all descriptors are declared '__attribute__((packed))' so that:
 *
 * [a] they never get padded, either internally (USB spec writers
 *     probably handled that) or externally;
 *
 * [b] so that accessing bigger-than-a-bytes fields will never
 *     generate bus errors on any platform, even when the location of
 *     its descriptor inside a bundle isn't "naturally aligned", and
 *
 * [c] for consistency, removing all doubt even when it appears to
 *     someone that the two other points are non-issues for that
 *     particular descriptor type.
 */

#ifndef __LINUX_USB_CH9_H
#define __LINUX_USB_CH9_H

#include <linux/types.h>	/* __u8 etc */

/*-------------------------------------------------------------------------*/

/* CONTROL REQUEST SUPPORT */

/*
 * USB directions
 *
 * This bit flag is used in endpoint descriptors' bEndpointAddress field.
 * It's also one of three fields in control requests bRequestType.
 */
#define USB_DIR_OUT			0		/* to device */
#define USB_DIR_IN			0x80		/* to host */

/*
 * USB types, the second of three bRequestType fields
 */
#define USB_TYPE_MASK			(0x03 << 5)
#define USB_TYPE_STANDARD		(0x00 << 5)
#define USB_TYPE_CLASS			(0x01 << 5)
#define USB_TYPE_VENDOR			(0x02 << 5)
#define USB_TYPE_RESERVED		(0x03 << 5)

/*
 * USB recipients, the third of three bRequestType fields
 */
#define USB_RECIP_MASK			0x1f
#define USB_RECIP_DEVICE		0x00
#define USB_RECIP_INTERFACE		0x01
#define USB_RECIP_ENDPOINT		0x02
#define USB_RECIP_OTHER			0x03
/* From Wireless USB 1.0 */
#define USB_RECIP_PORT			0x04
#define USB_RECIP_RPIPE		0x05

/*
 * Standard requests, for the bRequest field of a SETUP packet.
 *
 * These are qualified by the bRequestType field, so that for example
 * TYPE_CLASS or TYPE_VENDOR specific feature flags could be retrieved
 * by a GET_STATUS request.
 */
#define USB_REQ_GET_STATUS		0x00
#define USB_REQ_CLEAR_FEATURE		0x01
#define USB_REQ_SET_FEATURE		0x03
#define USB_REQ_SET_ADDRESS		0x05
#define USB_REQ_GET_DESCRIPTOR		0x06
#define USB_REQ_SET_DESCRIPTOR		0x07
#define USB_REQ_GET_CONFIGURATION	0x08
#define USB_REQ_SET_CONFIGURATION	0x09
#define USB_REQ_GET_INTERFACE		0x0A
#define USB_REQ_SET_INTERFACE		0x0B
#define USB_REQ_SYNCH_FRAME		0x0C

#define USB_REQ_SET_ENCRYPTION		0x0D	/* Wireless USB */
#define USB_REQ_GET_ENCRYPTION		0x0E
#define USB_REQ_RPIPE_ABORT		0x0E
#define USB_REQ_SET_HANDSHAKE		0x0F
#define USB_REQ_RPIPE_RESET		0x0F
#define USB_REQ_GET_HANDSHAKE		0x10
#define USB_REQ_SET_CONNECTION		0x11
#define USB_REQ_SET_SECURITY_DATA	0x12
#define USB_REQ_GET_SECURITY_DATA	0x13
#define USB_REQ_SET_WUSB_DATA		0x14
#define USB_REQ_LOOPBACK_DATA_WRITE	0x15
#define USB_REQ_LOOPBACK_DATA_READ	0x16
#define USB_REQ_SET_INTERFACE_DS	0x17

/* The Link Power Management (LPM) ECN defines USB_REQ_TEST_AND_SET command,
 * used by hubs to put ports into a new L1 suspend state, except that it
 * forgot to define its number ...
 */

/*
 * USB feature flags are written using USB_REQ_{CLEAR,SET}_FEATURE, and
 * are read as a bit array returned by USB_REQ_GET_STATUS.  (So there
 * are at most sixteen features of each type.)  Hubs may also support a
 * new USB_REQ_TEST_AND_SET_FEATURE to put ports into L1 suspend.
 */
#define USB_DEVICE_SELF_POWERED		0	/* (read only) */
#define USB_DEVICE_REMOTE_WAKEUP	1	/* dev may initiate wakeup */
#define USB_DEVICE_TEST_MODE		2	/* (wired high speed only) */
#define USB_DEVICE_BATTERY		2	/* (wireless) */
#define USB_DEVICE_B_HNP_ENABLE		3	/* (otg) dev may initiate HNP */
#define USB_DEVICE_WUSB_DEVICE		3	/* (wireless)*/
#define USB_DEVICE_A_HNP_SUPPORT	4	/* (otg) RH port supports HNP */
#define USB_DEVICE_A_ALT_HNP_SUPPORT	5	/* (otg) other RH port does */
#define USB_DEVICE_DEBUG_MODE		6	/* (special devices only) */

/*
 * Test Mode Selectors
 * See USB 2.0 spec Table 9-7
 */
#define	TEST_J		1
#define	TEST_K		2
#define	TEST_SE0_NAK	3
#define	TEST_PACKET	4
#define	TEST_FORCE_EN	5

/*
 * New Feature Selectors as added by USB 3.0
 * See USB 3.0 spec Table 9-6
 */
#define USB_DEVICE_U1_ENABLE	48	/* dev may initiate U1 transition */
#define USB_DEVICE_U2_ENABLE	49	/* dev may initiate U2 transition */
#define USB_DEVICE_LTM_ENABLE	50	/* dev may send LTM */
#define USB_INTRF_FUNC_SUSPEND	0	/* function suspend */

#define USB_INTR_FUNC_SUSPEND_OPT_MASK	0xFF00

#define USB_ENDPOINT_HALT		0	/* IN/OUT will STALL */

<<<<<<< HEAD
/* Bit array elements as returned by the USB_REQ_GET_STATUS request. */
#define USB_DEV_STAT_U1_ENABLED		2	/* transition into U1 state */
#define USB_DEV_STAT_U2_ENABLED		3	/* transition into U2 state */
#define USB_DEV_STAT_LTM_ENABLED	4	/* Latency tolerance messages */
=======
/* OTG 2.0 spec 6.2 and 6.3 sections */
#define OTG_STATUS_SELECTOR		0xF000
#define THOST_REQ_POLL				1500
#define HOST_REQUEST_FLAG			0
>>>>>>> 1ba9c3bf

/**
 * struct usb_ctrlrequest - SETUP data for a USB device control request
 * @bRequestType: matches the USB bmRequestType field
 * @bRequest: matches the USB bRequest field
 * @wValue: matches the USB wValue field (le16 byte order)
 * @wIndex: matches the USB wIndex field (le16 byte order)
 * @wLength: matches the USB wLength field (le16 byte order)
 *
 * This structure is used to send control requests to a USB device.  It matches
 * the different fields of the USB 2.0 Spec section 9.3, table 9-2.  See the
 * USB spec for a fuller description of the different fields, and what they are
 * used for.
 *
 * Note that the driver for any interface can issue control requests.
 * For most devices, interfaces don't coordinate with each other, so
 * such requests may be made at any time.
 */
struct usb_ctrlrequest {
	__u8 bRequestType;
	__u8 bRequest;
	__le16 wValue;
	__le16 wIndex;
	__le16 wLength;
} __attribute__ ((packed));

/*-------------------------------------------------------------------------*/

/*
 * STANDARD DESCRIPTORS ... as returned by GET_DESCRIPTOR, or
 * (rarely) accepted by SET_DESCRIPTOR.
 *
 * Note that all multi-byte values here are encoded in little endian
 * byte order "on the wire".  Within the kernel and when exposed
 * through the Linux-USB APIs, they are not converted to cpu byte
 * order; it is the responsibility of the client code to do this.
 * The single exception is when device and configuration descriptors (but
 * not other descriptors) are read from usbfs (i.e. /proc/bus/usb/BBB/DDD);
 * in this case the fields are converted to host endianness by the kernel.
 */

/*
 * Descriptor types ... USB 2.0 spec table 9.5
 */
#define USB_DT_DEVICE			0x01
#define USB_DT_CONFIG			0x02
#define USB_DT_STRING			0x03
#define USB_DT_INTERFACE		0x04
#define USB_DT_ENDPOINT			0x05
#define USB_DT_DEVICE_QUALIFIER		0x06
#define USB_DT_OTHER_SPEED_CONFIG	0x07
#define USB_DT_INTERFACE_POWER		0x08
/* these are from a minor usb 2.0 revision (ECN) */
#define USB_DT_OTG			0x09
#define USB_DT_DEBUG			0x0a
#define USB_DT_INTERFACE_ASSOCIATION	0x0b
/* these are from the Wireless USB spec */
#define USB_DT_SECURITY			0x0c
#define USB_DT_KEY			0x0d
#define USB_DT_ENCRYPTION_TYPE		0x0e
#define USB_DT_BOS			0x0f
#define USB_DT_DEVICE_CAPABILITY	0x10
#define USB_DT_WIRELESS_ENDPOINT_COMP	0x11
#define USB_DT_WIRE_ADAPTER		0x21
#define USB_DT_RPIPE			0x22
#define USB_DT_CS_RADIO_CONTROL		0x23
/* From the T10 UAS specification */
#define USB_DT_PIPE_USAGE		0x24
/* From the USB 3.0 spec */
#define	USB_DT_SS_ENDPOINT_COMP		0x30

/* Conventional codes for class-specific descriptors.  The convention is
 * defined in the USB "Common Class" Spec (3.11).  Individual class specs
 * are authoritative for their usage, not the "common class" writeup.
 */
#define USB_DT_CS_DEVICE		(USB_TYPE_CLASS | USB_DT_DEVICE)
#define USB_DT_CS_CONFIG		(USB_TYPE_CLASS | USB_DT_CONFIG)
#define USB_DT_CS_STRING		(USB_TYPE_CLASS | USB_DT_STRING)
#define USB_DT_CS_INTERFACE		(USB_TYPE_CLASS | USB_DT_INTERFACE)
#define USB_DT_CS_ENDPOINT		(USB_TYPE_CLASS | USB_DT_ENDPOINT)

/* All standard descriptors have these 2 fields at the beginning */
struct usb_descriptor_header {
	__u8  bLength;
	__u8  bDescriptorType;
} __attribute__ ((packed));


/*-------------------------------------------------------------------------*/

/* USB_DT_DEVICE: Device descriptor */
struct usb_device_descriptor {
	__u8  bLength;
	__u8  bDescriptorType;

	__le16 bcdUSB;
	__u8  bDeviceClass;
	__u8  bDeviceSubClass;
	__u8  bDeviceProtocol;
	__u8  bMaxPacketSize0;
	__le16 idVendor;
	__le16 idProduct;
	__le16 bcdDevice;
	__u8  iManufacturer;
	__u8  iProduct;
	__u8  iSerialNumber;
	__u8  bNumConfigurations;
} __attribute__ ((packed));

#define USB_DT_DEVICE_SIZE		18


/*
 * Device and/or Interface Class codes
 * as found in bDeviceClass or bInterfaceClass
 * and defined by www.usb.org documents
 */
#define USB_CLASS_PER_INTERFACE		0	/* for DeviceClass */
#define USB_CLASS_AUDIO			1
#define USB_CLASS_COMM			2
#define USB_CLASS_HID			3
#define USB_CLASS_PHYSICAL		5
#define USB_CLASS_STILL_IMAGE		6
#define USB_CLASS_PRINTER		7
#define USB_CLASS_MASS_STORAGE		8
#define USB_CLASS_HUB			9
#define USB_CLASS_CDC_DATA		0x0a
#define USB_CLASS_CSCID			0x0b	/* chip+ smart card */
#define USB_CLASS_CONTENT_SEC		0x0d	/* content security */
#define USB_CLASS_VIDEO			0x0e
#define USB_CLASS_WIRELESS_CONTROLLER	0xe0
#define USB_CLASS_MISC			0xef
#define USB_CLASS_APP_SPEC		0xfe
#define USB_CLASS_VENDOR_SPEC		0xff

#define USB_SUBCLASS_VENDOR_SPEC	0xff

/*-------------------------------------------------------------------------*/

/* USB_DT_CONFIG: Configuration descriptor information.
 *
 * USB_DT_OTHER_SPEED_CONFIG is the same descriptor, except that the
 * descriptor type is different.  Highspeed-capable devices can look
 * different depending on what speed they're currently running.  Only
 * devices with a USB_DT_DEVICE_QUALIFIER have any OTHER_SPEED_CONFIG
 * descriptors.
 */
struct usb_config_descriptor {
	__u8  bLength;
	__u8  bDescriptorType;

	__le16 wTotalLength;
	__u8  bNumInterfaces;
	__u8  bConfigurationValue;
	__u8  iConfiguration;
	__u8  bmAttributes;
	__u8  bMaxPower;
} __attribute__ ((packed));

#define USB_DT_CONFIG_SIZE		9

/* from config descriptor bmAttributes */
#define USB_CONFIG_ATT_ONE		(1 << 7)	/* must be set */
#define USB_CONFIG_ATT_SELFPOWER	(1 << 6)	/* self powered */
#define USB_CONFIG_ATT_WAKEUP		(1 << 5)	/* can wakeup */
#define USB_CONFIG_ATT_BATTERY		(1 << 4)	/* battery powered */

/*-------------------------------------------------------------------------*/

/* USB_DT_STRING: String descriptor */
struct usb_string_descriptor {
	__u8  bLength;
	__u8  bDescriptorType;

	__le16 wData[1];		/* UTF-16LE encoded */
} __attribute__ ((packed));

/* note that "string" zero is special, it holds language codes that
 * the device supports, not Unicode characters.
 */

/*-------------------------------------------------------------------------*/

/* USB_DT_INTERFACE: Interface descriptor */
struct usb_interface_descriptor {
	__u8  bLength;
	__u8  bDescriptorType;

	__u8  bInterfaceNumber;
	__u8  bAlternateSetting;
	__u8  bNumEndpoints;
	__u8  bInterfaceClass;
	__u8  bInterfaceSubClass;
	__u8  bInterfaceProtocol;
	__u8  iInterface;
} __attribute__ ((packed));

#define USB_DT_INTERFACE_SIZE		9

/*-------------------------------------------------------------------------*/

/* USB_DT_ENDPOINT: Endpoint descriptor */
struct usb_endpoint_descriptor {
	__u8  bLength;
	__u8  bDescriptorType;

	__u8  bEndpointAddress;
	__u8  bmAttributes;
	__le16 wMaxPacketSize;
	__u8  bInterval;

	/* NOTE:  these two are _only_ in audio endpoints. */
	/* use USB_DT_ENDPOINT*_SIZE in bLength, not sizeof. */
	__u8  bRefresh;
	__u8  bSynchAddress;
} __attribute__ ((packed));

#define USB_DT_ENDPOINT_SIZE		7
#define USB_DT_ENDPOINT_AUDIO_SIZE	9	/* Audio extension */


/*
 * Endpoints
 */
#define USB_ENDPOINT_NUMBER_MASK	0x0f	/* in bEndpointAddress */
#define USB_ENDPOINT_DIR_MASK		0x80

#define USB_ENDPOINT_SYNCTYPE		0x0c
#define USB_ENDPOINT_SYNC_NONE		(0 << 2)
#define USB_ENDPOINT_SYNC_ASYNC		(1 << 2)
#define USB_ENDPOINT_SYNC_ADAPTIVE	(2 << 2)
#define USB_ENDPOINT_SYNC_SYNC		(3 << 2)

#define USB_ENDPOINT_XFERTYPE_MASK	0x03	/* in bmAttributes */
#define USB_ENDPOINT_XFER_CONTROL	0
#define USB_ENDPOINT_XFER_ISOC		1
#define USB_ENDPOINT_XFER_BULK		2
#define USB_ENDPOINT_XFER_INT		3
#define USB_ENDPOINT_MAX_ADJUSTABLE	0x80

/*-------------------------------------------------------------------------*/

/**
 * usb_endpoint_num - get the endpoint's number
 * @epd: endpoint to be checked
 *
 * Returns @epd's number: 0 to 15.
 */
static inline int usb_endpoint_num(const struct usb_endpoint_descriptor *epd)
{
	return epd->bEndpointAddress & USB_ENDPOINT_NUMBER_MASK;
}

/**
 * usb_endpoint_type - get the endpoint's transfer type
 * @epd: endpoint to be checked
 *
 * Returns one of USB_ENDPOINT_XFER_{CONTROL, ISOC, BULK, INT} according
 * to @epd's transfer type.
 */
static inline int usb_endpoint_type(const struct usb_endpoint_descriptor *epd)
{
	return epd->bmAttributes & USB_ENDPOINT_XFERTYPE_MASK;
}

/**
 * usb_endpoint_dir_in - check if the endpoint has IN direction
 * @epd: endpoint to be checked
 *
 * Returns true if the endpoint is of type IN, otherwise it returns false.
 */
static inline int usb_endpoint_dir_in(const struct usb_endpoint_descriptor *epd)
{
	return ((epd->bEndpointAddress & USB_ENDPOINT_DIR_MASK) == USB_DIR_IN);
}

/**
 * usb_endpoint_dir_out - check if the endpoint has OUT direction
 * @epd: endpoint to be checked
 *
 * Returns true if the endpoint is of type OUT, otherwise it returns false.
 */
static inline int usb_endpoint_dir_out(
				const struct usb_endpoint_descriptor *epd)
{
	return ((epd->bEndpointAddress & USB_ENDPOINT_DIR_MASK) == USB_DIR_OUT);
}

/**
 * usb_endpoint_xfer_bulk - check if the endpoint has bulk transfer type
 * @epd: endpoint to be checked
 *
 * Returns true if the endpoint is of type bulk, otherwise it returns false.
 */
static inline int usb_endpoint_xfer_bulk(
				const struct usb_endpoint_descriptor *epd)
{
	return ((epd->bmAttributes & USB_ENDPOINT_XFERTYPE_MASK) ==
		USB_ENDPOINT_XFER_BULK);
}

/**
 * usb_endpoint_xfer_control - check if the endpoint has control transfer type
 * @epd: endpoint to be checked
 *
 * Returns true if the endpoint is of type control, otherwise it returns false.
 */
static inline int usb_endpoint_xfer_control(
				const struct usb_endpoint_descriptor *epd)
{
	return ((epd->bmAttributes & USB_ENDPOINT_XFERTYPE_MASK) ==
		USB_ENDPOINT_XFER_CONTROL);
}

/**
 * usb_endpoint_xfer_int - check if the endpoint has interrupt transfer type
 * @epd: endpoint to be checked
 *
 * Returns true if the endpoint is of type interrupt, otherwise it returns
 * false.
 */
static inline int usb_endpoint_xfer_int(
				const struct usb_endpoint_descriptor *epd)
{
	return ((epd->bmAttributes & USB_ENDPOINT_XFERTYPE_MASK) ==
		USB_ENDPOINT_XFER_INT);
}

/**
 * usb_endpoint_xfer_isoc - check if the endpoint has isochronous transfer type
 * @epd: endpoint to be checked
 *
 * Returns true if the endpoint is of type isochronous, otherwise it returns
 * false.
 */
static inline int usb_endpoint_xfer_isoc(
				const struct usb_endpoint_descriptor *epd)
{
	return ((epd->bmAttributes & USB_ENDPOINT_XFERTYPE_MASK) ==
		USB_ENDPOINT_XFER_ISOC);
}

/**
 * usb_endpoint_is_bulk_in - check if the endpoint is bulk IN
 * @epd: endpoint to be checked
 *
 * Returns true if the endpoint has bulk transfer type and IN direction,
 * otherwise it returns false.
 */
static inline int usb_endpoint_is_bulk_in(
				const struct usb_endpoint_descriptor *epd)
{
	return usb_endpoint_xfer_bulk(epd) && usb_endpoint_dir_in(epd);
}

/**
 * usb_endpoint_is_bulk_out - check if the endpoint is bulk OUT
 * @epd: endpoint to be checked
 *
 * Returns true if the endpoint has bulk transfer type and OUT direction,
 * otherwise it returns false.
 */
static inline int usb_endpoint_is_bulk_out(
				const struct usb_endpoint_descriptor *epd)
{
	return usb_endpoint_xfer_bulk(epd) && usb_endpoint_dir_out(epd);
}

/**
 * usb_endpoint_is_int_in - check if the endpoint is interrupt IN
 * @epd: endpoint to be checked
 *
 * Returns true if the endpoint has interrupt transfer type and IN direction,
 * otherwise it returns false.
 */
static inline int usb_endpoint_is_int_in(
				const struct usb_endpoint_descriptor *epd)
{
	return usb_endpoint_xfer_int(epd) && usb_endpoint_dir_in(epd);
}

/**
 * usb_endpoint_is_int_out - check if the endpoint is interrupt OUT
 * @epd: endpoint to be checked
 *
 * Returns true if the endpoint has interrupt transfer type and OUT direction,
 * otherwise it returns false.
 */
static inline int usb_endpoint_is_int_out(
				const struct usb_endpoint_descriptor *epd)
{
	return usb_endpoint_xfer_int(epd) && usb_endpoint_dir_out(epd);
}

/**
 * usb_endpoint_is_isoc_in - check if the endpoint is isochronous IN
 * @epd: endpoint to be checked
 *
 * Returns true if the endpoint has isochronous transfer type and IN direction,
 * otherwise it returns false.
 */
static inline int usb_endpoint_is_isoc_in(
				const struct usb_endpoint_descriptor *epd)
{
	return usb_endpoint_xfer_isoc(epd) && usb_endpoint_dir_in(epd);
}

/**
 * usb_endpoint_is_isoc_out - check if the endpoint is isochronous OUT
 * @epd: endpoint to be checked
 *
 * Returns true if the endpoint has isochronous transfer type and OUT direction,
 * otherwise it returns false.
 */
static inline int usb_endpoint_is_isoc_out(
				const struct usb_endpoint_descriptor *epd)
{
	return usb_endpoint_xfer_isoc(epd) && usb_endpoint_dir_out(epd);
}

/*-------------------------------------------------------------------------*/

/* USB_DT_SS_ENDPOINT_COMP: SuperSpeed Endpoint Companion descriptor */
struct usb_ss_ep_comp_descriptor {
	__u8  bLength;
	__u8  bDescriptorType;

	__u8  bMaxBurst;
	__u8  bmAttributes;
	__le16 wBytesPerInterval;
} __attribute__ ((packed));

#define USB_DT_SS_EP_COMP_SIZE		6
/* Bits 4:0 of bmAttributes if this is a bulk endpoint */
#define USB_SS_MAX_STREAMS(p)		(1 << ((p) & 0x1f))
/* Bits 1:0 of bmAttributes if this is an isoc endpoint */
#define USB_SS_MULT(p)			(1 + ((p) & 0x3))

/*-------------------------------------------------------------------------*/

/* USB_DT_DEVICE_QUALIFIER: Device Qualifier descriptor */
struct usb_qualifier_descriptor {
	__u8  bLength;
	__u8  bDescriptorType;

	__le16 bcdUSB;
	__u8  bDeviceClass;
	__u8  bDeviceSubClass;
	__u8  bDeviceProtocol;
	__u8  bMaxPacketSize0;
	__u8  bNumConfigurations;
	__u8  bRESERVED;
} __attribute__ ((packed));


/*-------------------------------------------------------------------------*/

/* USB_DT_OTG (from OTG 2.0 supplement) */
struct usb_otg_descriptor {
	__u8  bLength;
	__u8  bDescriptorType;

	__u8  bmAttributes;	/* support for HNP, SRP, ADP etc */
	__le16 bcdOTG;
} __attribute__ ((packed));

/* from usb_otg_descriptor.bmAttributes */
#define USB_OTG_SRP		(1 << 0)
#define USB_OTG_HNP	(1 << 1)	/* swap host/device roles */
#define USB_OTG_ADP	(1 << 2) /* Attach detection protocol */

/*-------------------------------------------------------------------------*/

/* USB_DT_DEBUG:  for special highspeed devices, replacing serial console */
struct usb_debug_descriptor {
	__u8  bLength;
	__u8  bDescriptorType;

	/* bulk endpoints with 8 byte maxpacket */
	__u8  bDebugInEndpoint;
	__u8  bDebugOutEndpoint;
} __attribute__((packed));

/*-------------------------------------------------------------------------*/

/* USB_DT_INTERFACE_ASSOCIATION: groups interfaces */
struct usb_interface_assoc_descriptor {
	__u8  bLength;
	__u8  bDescriptorType;

	__u8  bFirstInterface;
	__u8  bInterfaceCount;
	__u8  bFunctionClass;
	__u8  bFunctionSubClass;
	__u8  bFunctionProtocol;
	__u8  iFunction;
} __attribute__ ((packed));


/*-------------------------------------------------------------------------*/

/* USB_DT_SECURITY:  group of wireless security descriptors, including
 * encryption types available for setting up a CC/association.
 */
struct usb_security_descriptor {
	__u8  bLength;
	__u8  bDescriptorType;

	__le16 wTotalLength;
	__u8  bNumEncryptionTypes;
} __attribute__((packed));

/*-------------------------------------------------------------------------*/

/* USB_DT_KEY:  used with {GET,SET}_SECURITY_DATA; only public keys
 * may be retrieved.
 */
struct usb_key_descriptor {
	__u8  bLength;
	__u8  bDescriptorType;

	__u8  tTKID[3];
	__u8  bReserved;
	__u8  bKeyData[0];
} __attribute__((packed));

/*-------------------------------------------------------------------------*/

/* USB_DT_ENCRYPTION_TYPE:  bundled in DT_SECURITY groups */
struct usb_encryption_descriptor {
	__u8  bLength;
	__u8  bDescriptorType;

	__u8  bEncryptionType;
#define	USB_ENC_TYPE_UNSECURE		0
#define	USB_ENC_TYPE_WIRED		1	/* non-wireless mode */
#define	USB_ENC_TYPE_CCM_1		2	/* aes128/cbc session */
#define	USB_ENC_TYPE_RSA_1		3	/* rsa3072/sha1 auth */
	__u8  bEncryptionValue;		/* use in SET_ENCRYPTION */
	__u8  bAuthKeyIndex;
} __attribute__((packed));


/*-------------------------------------------------------------------------*/

/* USB_DT_BOS:  group of device-level capabilities */
struct usb_bos_descriptor {
	__u8  bLength;
	__u8  bDescriptorType;

	__le16 wTotalLength;
	__u8  bNumDeviceCaps;
} __attribute__((packed));

#define USB_DT_BOS_SIZE		5
/*-------------------------------------------------------------------------*/

/* USB_DT_DEVICE_CAPABILITY:  grouped with BOS */
struct usb_dev_cap_header {
	__u8  bLength;
	__u8  bDescriptorType;
	__u8  bDevCapabilityType;
} __attribute__((packed));

#define	USB_CAP_TYPE_WIRELESS_USB	1

struct usb_wireless_cap_descriptor {	/* Ultra Wide Band */
	__u8  bLength;
	__u8  bDescriptorType;
	__u8  bDevCapabilityType;

	__u8  bmAttributes;
#define	USB_WIRELESS_P2P_DRD		(1 << 1)
#define	USB_WIRELESS_BEACON_MASK	(3 << 2)
#define	USB_WIRELESS_BEACON_SELF	(1 << 2)
#define	USB_WIRELESS_BEACON_DIRECTED	(2 << 2)
#define	USB_WIRELESS_BEACON_NONE	(3 << 2)
	__le16 wPHYRates;	/* bit rates, Mbps */
#define	USB_WIRELESS_PHY_53		(1 << 0)	/* always set */
#define	USB_WIRELESS_PHY_80		(1 << 1)
#define	USB_WIRELESS_PHY_107		(1 << 2)	/* always set */
#define	USB_WIRELESS_PHY_160		(1 << 3)
#define	USB_WIRELESS_PHY_200		(1 << 4)	/* always set */
#define	USB_WIRELESS_PHY_320		(1 << 5)
#define	USB_WIRELESS_PHY_400		(1 << 6)
#define	USB_WIRELESS_PHY_480		(1 << 7)
	__u8  bmTFITXPowerInfo;	/* TFI power levels */
	__u8  bmFFITXPowerInfo;	/* FFI power levels */
	__le16 bmBandGroup;
	__u8  bReserved;
} __attribute__((packed));

/* USB 2.0 Extension descriptor */
#define	USB_CAP_TYPE_EXT		2

struct usb_ext_cap_descriptor {		/* Link Power Management */
	__u8  bLength;
	__u8  bDescriptorType;
	__u8  bDevCapabilityType;
	__le32 bmAttributes;
#define USB_LPM_SUPPORT			(1 << 1)	/* supports LPM */
} __attribute__((packed));

#define USB_DT_USB_EXT_CAP_SIZE	7

/*
 * SuperSpeed USB Capability descriptor: Defines the set of SuperSpeed USB
 * specific device level capabilities
 */
#define		USB_SS_CAP_TYPE		3
struct usb_ss_cap_descriptor {		/* Link Power Management */
	__u8  bLength;
	__u8  bDescriptorType;
	__u8  bDevCapabilityType;
	__u8  bmAttributes;
#define USB_LTM_SUPPORT			(1 << 1) /* supports LTM */
	__le16 wSpeedSupported;
#define USB_LOW_SPEED_OPERATION		(1)	 /* Low speed operation */
#define USB_FULL_SPEED_OPERATION	(1 << 1) /* Full speed operation */
#define USB_HIGH_SPEED_OPERATION	(1 << 2) /* High speed operation */
#define USB_5GBPS_OPERATION		(1 << 3) /* Operation at 5Gbps */
	__u8  bFunctionalitySupport;
	__u8  bU1devExitLat;
	__le16 bU2DevExitLat;
} __attribute__((packed));

#define USB_DT_USB_SS_CAP_SIZE	10

/*
 * Container ID Capability descriptor: Defines the instance unique ID used to
 * identify the instance across all operating modes
 */
#define	CONTAINER_ID_TYPE	4
struct usb_ss_container_id_descriptor {
	__u8  bLength;
	__u8  bDescriptorType;
	__u8  bDevCapabilityType;
	__u8  bReserved;
	__u8  ContainerID[16]; /* 128-bit number */
} __attribute__((packed));

#define USB_DT_USB_SS_CONTN_ID_SIZE	20
/*-------------------------------------------------------------------------*/

/* USB_DT_WIRELESS_ENDPOINT_COMP:  companion descriptor associated with
 * each endpoint descriptor for a wireless device
 */
struct usb_wireless_ep_comp_descriptor {
	__u8  bLength;
	__u8  bDescriptorType;

	__u8  bMaxBurst;
	__u8  bMaxSequence;
	__le16 wMaxStreamDelay;
	__le16 wOverTheAirPacketSize;
	__u8  bOverTheAirInterval;
	__u8  bmCompAttributes;
#define USB_ENDPOINT_SWITCH_MASK	0x03	/* in bmCompAttributes */
#define USB_ENDPOINT_SWITCH_NO		0
#define USB_ENDPOINT_SWITCH_SWITCH	1
#define USB_ENDPOINT_SWITCH_SCALE	2
} __attribute__((packed));

/*-------------------------------------------------------------------------*/

/* USB_REQ_SET_HANDSHAKE is a four-way handshake used between a wireless
 * host and a device for connection set up, mutual authentication, and
 * exchanging short lived session keys.  The handshake depends on a CC.
 */
struct usb_handshake {
	__u8 bMessageNumber;
	__u8 bStatus;
	__u8 tTKID[3];
	__u8 bReserved;
	__u8 CDID[16];
	__u8 nonce[16];
	__u8 MIC[8];
} __attribute__((packed));

/*-------------------------------------------------------------------------*/

/* USB_REQ_SET_CONNECTION modifies or revokes a connection context (CC).
 * A CC may also be set up using non-wireless secure channels (including
 * wired USB!), and some devices may support CCs with multiple hosts.
 */
struct usb_connection_context {
	__u8 CHID[16];		/* persistent host id */
	__u8 CDID[16];		/* device id (unique w/in host context) */
	__u8 CK[16];		/* connection key */
} __attribute__((packed));

/*-------------------------------------------------------------------------*/

/* USB 2.0 defines three speeds, here's how Linux identifies them */

enum usb_device_speed {
	USB_SPEED_UNKNOWN = 0,			/* enumerating */
	USB_SPEED_LOW, USB_SPEED_FULL,		/* usb 1.1 */
	USB_SPEED_HIGH,				/* usb 2.0 */
	USB_SPEED_WIRELESS,			/* wireless (usb 2.5) */
	USB_SPEED_SUPER,			/* usb 3.0 */
};

enum usb_device_state {
	/* NOTATTACHED isn't in the USB spec, and this state acts
	 * the same as ATTACHED ... but it's clearer this way.
	 */
	USB_STATE_NOTATTACHED = 0,

	/* chapter 9 and authentication (wireless) device states */
	USB_STATE_ATTACHED,
	USB_STATE_POWERED,			/* wired */
	USB_STATE_RECONNECTING,			/* auth */
	USB_STATE_UNAUTHENTICATED,		/* auth */
	USB_STATE_DEFAULT,			/* limited function */
	USB_STATE_ADDRESS,
	USB_STATE_CONFIGURED,			/* most functions */

	USB_STATE_SUSPENDED

	/* NOTE:  there are actually four different SUSPENDED
	 * states, returning to POWERED, DEFAULT, ADDRESS, or
	 * CONFIGURED respectively when SOF tokens flow again.
	 * At this level there's no difference between L1 and L2
	 * suspend states.  (L2 being original USB 1.1 suspend.)
	 */
};

/*-------------------------------------------------------------------------*/

/*
 * As per USB compliance update, a device that is actively drawing
 * more than 100mA from USB must report itself as bus-powered in
 * the GetStatus(DEVICE) call.
 * http://compliance.usb.org/index.asp?UpdateFile=Electrical&Format=Standard#34
 */
#define USB_SELF_POWER_VBUS_MAX_DRAW		100

#endif /* __LINUX_USB_CH9_H */<|MERGE_RESOLUTION|>--- conflicted
+++ resolved
@@ -146,17 +146,15 @@
 
 #define USB_ENDPOINT_HALT		0	/* IN/OUT will STALL */
 
-<<<<<<< HEAD
 /* Bit array elements as returned by the USB_REQ_GET_STATUS request. */
 #define USB_DEV_STAT_U1_ENABLED		2	/* transition into U1 state */
 #define USB_DEV_STAT_U2_ENABLED		3	/* transition into U2 state */
 #define USB_DEV_STAT_LTM_ENABLED	4	/* Latency tolerance messages */
-=======
+
 /* OTG 2.0 spec 6.2 and 6.3 sections */
 #define OTG_STATUS_SELECTOR		0xF000
 #define THOST_REQ_POLL				1500
 #define HOST_REQUEST_FLAG			0
->>>>>>> 1ba9c3bf
 
 /**
  * struct usb_ctrlrequest - SETUP data for a USB device control request
