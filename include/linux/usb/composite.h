/*
 * composite.h -- framework for usb gadgets which are composite devices
 *
 * Copyright (C) 2006-2008 David Brownell
 *
 * This program is free software; you can redistribute it and/or modify
 * it under the terms of the GNU General Public License as published by
 * the Free Software Foundation; either version 2 of the License, or
 * (at your option) any later version.
 *
 * This program is distributed in the hope that it will be useful,
 * but WITHOUT ANY WARRANTY; without even the implied warranty of
 * MERCHANTABILITY or FITNESS FOR A PARTICULAR PURPOSE.  See the
 * GNU General Public License for more details.
 *
 * You should have received a copy of the GNU General Public License
 * along with this program; if not, write to the Free Software
 * Foundation, Inc., 51 Franklin St, Fifth Floor, Boston, MA  02110-1301  USA
 */

#ifndef	__LINUX_USB_COMPOSITE_H
#define	__LINUX_USB_COMPOSITE_H

/*
 * This framework is an optional layer on top of the USB Gadget interface,
 * making it easier to build (a) Composite devices, supporting multiple
 * functions within any single configuration, and (b) Multi-configuration
 * devices, also supporting multiple functions but without necessarily
 * having more than one function per configuration.
 *
 * Example:  a device with a single configuration supporting both network
 * link and mass storage functions is a composite device.  Those functions
 * might alternatively be packaged in individual configurations, but in
 * the composite model the host can use both functions at the same time.
 */

#include <linux/usb/ch9.h>
#include <linux/usb/gadget.h>

/*
 * USB function drivers should return USB_GADGET_DELAYED_STATUS if they
 * wish to delay the data/status stages of the control transfer till they
 * are ready. The control transfer will then be kept from completing till
 * all the function drivers that requested for USB_GADGET_DELAYED_STAUS
 * invoke usb_composite_setup_continue().
 */
#define USB_GADGET_DELAYED_STATUS       0x7fff	/* Impossibly large value */

struct usb_configuration;

/**
 * struct usb_function - describes one function of a configuration
 * @name: For diagnostics, identifies the function.
 * @strings: tables of strings, keyed by identifiers assigned during bind()
 *	and by language IDs provided in control requests
 * @descriptors: Table of full (or low) speed descriptors, using interface and
 *	string identifiers assigned during @bind().  If this pointer is null,
 *	the function will not be available at full speed (or at low speed).
 * @hs_descriptors: Table of high speed descriptors, using interface and
 *	string identifiers assigned during @bind().  If this pointer is null,
 *	the function will not be available at high speed.
 * @config: assigned when @usb_add_function() is called; this is the
 *	configuration with which this function is associated.
 * @bind: Before the gadget can register, all of its functions bind() to the
 *	available resources including string and interface identifiers used
 *	in interface or class descriptors; endpoints; I/O buffers; and so on.
 * @unbind: Reverses @bind; called as a side effect of unregistering the
 *	driver which added this function.
 * @set_alt: (REQUIRED) Reconfigures altsettings; function drivers may
 *	initialize usb_ep.driver data at this time (when it is used).
 *	Note that setting an interface to its current altsetting resets
 *	interface state, and that all interfaces have a disabled state.
 * @get_alt: Returns the active altsetting.  If this is not provided,
 *	then only altsetting zero is supported.
 * @disable: (REQUIRED) Indicates the function should be disabled.  Reasons
 *	include host resetting or reconfiguring the gadget, and disconnection.
 * @setup: Used for interface-specific control requests.
 * @suspend: Notifies functions when the host stops sending USB traffic.
 * @resume: Notifies functions when the host restarts USB traffic.
 *
 * A single USB function uses one or more interfaces, and should in most
 * cases support operation at both full and high speeds.  Each function is
 * associated by @usb_add_function() with a one configuration; that function
 * causes @bind() to be called so resources can be allocated as part of
 * setting up a gadget driver.  Those resources include endpoints, which
 * should be allocated using @usb_ep_autoconfig().
 *
 * To support dual speed operation, a function driver provides descriptors
 * for both high and full speed operation.  Except in rare cases that don't
 * involve bulk endpoints, each speed needs different endpoint descriptors.
 *
 * Function drivers choose their own strategies for managing instance data.
 * The simplest strategy just declares it "static', which means the function
 * can only be activated once.  If the function needs to be exposed in more
 * than one configuration at a given speed, it needs to support multiple
 * usb_function structures (one for each configuration).
 *
 * A more complex strategy might encapsulate a @usb_function structure inside
 * a driver-specific instance structure to allows multiple activations.  An
 * example of multiple activations might be a CDC ACM function that supports
 * two or more distinct instances within the same configuration, providing
 * several independent logical data links to a USB host.
 */
struct usb_function {
	const char			*name;
	struct usb_gadget_strings	**strings;
	struct usb_descriptor_header	**descriptors;
	struct usb_descriptor_header	**hs_descriptors;

	struct usb_configuration	*config;

	/* REVISIT:  bind() functions can be marked __init, which
	 * makes trouble for section mismatch analysis.  See if
	 * we can't restructure things to avoid mismatching.
	 * Related:  unbind() may kfree() but bind() won't...
	 */

	/* configuration management:  bind/unbind */
	int			(*bind)(struct usb_configuration *,
					struct usb_function *);
	void			(*unbind)(struct usb_configuration *,
					struct usb_function *);

	/* runtime state management */
	int			(*set_alt)(struct usb_function *,
					unsigned interface, unsigned alt);
	int			(*get_alt)(struct usb_function *,
					unsigned interface);
	void			(*disable)(struct usb_function *);
	int			(*setup)(struct usb_function *,
					const struct usb_ctrlrequest *);
	void			(*suspend)(struct usb_function *);
	void			(*resume)(struct usb_function *);

	/* private: */
	/* internals */
	struct list_head		list;
	DECLARE_BITMAP(endpoints, 32);
};

int usb_add_function(struct usb_configuration *, struct usb_function *);

int usb_function_deactivate(struct usb_function *);
int usb_function_activate(struct usb_function *);

int usb_interface_id(struct usb_configuration *, struct usb_function *);

/**
 * ep_choose - select descriptor endpoint at current device speed
 * @g: gadget, connected and running at some speed
 * @hs: descriptor to use for high speed operation
 * @fs: descriptor to use for full or low speed operation
 */
static inline struct usb_endpoint_descriptor *
ep_choose(struct usb_gadget *g, struct usb_endpoint_descriptor *hs,
		struct usb_endpoint_descriptor *fs)
{
	if (gadget_is_dualspeed(g) && g->speed == USB_SPEED_HIGH)
		return hs;
	return fs;
}

#define	MAX_CONFIG_INTERFACES		16	/* arbitrary; max 255 */

/**
 * struct usb_configuration - represents one gadget configuration
 * @label: For diagnostics, describes the configuration.
 * @strings: Tables of strings, keyed by identifiers assigned during @bind()
 *	and by language IDs provided in control requests.
 * @descriptors: Table of descriptors preceding all function descriptors.
 *	Examples include OTG and vendor-specific descriptors.
 * @unbind: Reverses @bind; called as a side effect of unregistering the
 *	driver which added this configuration.
 * @setup: Used to delegate control requests that aren't handled by standard
 *	device infrastructure or directed at a specific interface.
 * @bConfigurationValue: Copied into configuration descriptor.
 * @iConfiguration: Copied into configuration descriptor.
 * @bmAttributes: Copied into configuration descriptor.
 * @bMaxPower: Copied into configuration descriptor.
 * @cdev: assigned by @usb_add_config() before calling @bind(); this is
 *	the device associated with this configuration.
 *
 * Configurations are building blocks for gadget drivers structured around
 * function drivers.  Simple USB gadgets require only one function and one
 * configuration, and handle dual-speed hardware by always providing the same
 * functionality.  Slightly more complex gadgets may have more than one
 * single-function configuration at a given speed; or have configurations
 * that only work at one speed.
 *
 * Composite devices are, by definition, ones with configurations which
 * include more than one function.
 *
 * The lifecycle of a usb_configuration includes allocation, initialization
 * of the fields described above, and calling @usb_add_config() to set up
 * internal data and bind it to a specific device.  The configuration's
 * @bind() method is then used to initialize all the functions and then
 * call @usb_add_function() for them.
 *
 * Those functions would normally be independent of each other, but that's
 * not mandatory.  CDC WMC devices are an example where functions often
 * depend on other functions, with some functions subsidiary to others.
 * Such interdependency may be managed in any way, so long as all of the
 * descriptors complete by the time the composite driver returns from
 * its bind() routine.
 */
struct usb_configuration {
	const char			*label;
	struct usb_gadget_strings	**strings;
	const struct usb_descriptor_header **descriptors;

	/* REVISIT:  bind() functions can be marked __init, which
	 * makes trouble for section mismatch analysis.  See if
	 * we can't restructure things to avoid mismatching...
	 */

	/* configuration management: unbind/setup */
	void			(*unbind)(struct usb_configuration *);
	int			(*setup)(struct usb_configuration *,
					const struct usb_ctrlrequest *);

	/* fields in the config descriptor */
	u8			bConfigurationValue;
	u8			iConfiguration;
	u8			bmAttributes;
	u8			bMaxPower;

	struct usb_composite_dev	*cdev;

	/* private: */
	/* internals */
	struct list_head	list;
	struct list_head	functions;
	u8			next_interface_id;
	unsigned		highspeed:1;
	unsigned		fullspeed:1;
	struct usb_function	*interface[MAX_CONFIG_INTERFACES];
};

int usb_add_config(struct usb_composite_dev *,
		struct usb_configuration *,
		int (*)(struct usb_configuration *));

int usb_remove_config(struct usb_composite_dev *,
		struct usb_configuration *);

/**
 * struct usb_composite_driver - groups configurations into a gadget
 * @name: For diagnostics, identifies the driver.
 * @iProduct: Used as iProduct override if @dev->iProduct is not set.
 *	If NULL value of @name is taken.
 * @iManufacturer: Used as iManufacturer override if @dev->iManufacturer is
 *	not set. If NULL a default "<system> <release> with <udc>" value
 *	will be used.
 * @dev: Template descriptor for the device, including default device
 *	identifiers.
 * @strings: tables of strings, keyed by identifiers assigned during bind()
 *	and language IDs provided in control requests
 * @needs_serial: set to 1 if the gadget needs userspace to provide
 * 	a serial number.  If one is not provided, warning will be printed.
 * @unbind: Reverses bind; called as a side effect of unregistering
 *	this driver.
 * @disconnect: optional driver disconnect method
 * @suspend: Notifies when the host stops sending USB traffic,
 *	after function notifications
 * @resume: Notifies configuration when the host restarts USB traffic,
 *	before function notifications
 *
 * Devices default to reporting self powered operation.  Devices which rely
 * on bus powered operation should report this in their @bind() method.
 *
 * Before returning from bind, various fields in the template descriptor
 * may be overridden.  These include the idVendor/idProduct/bcdDevice values
 * normally to bind the appropriate host side driver, and the three strings
 * (iManufacturer, iProduct, iSerialNumber) normally used to provide user
 * meaningful device identifiers.  (The strings will not be defined unless
 * they are defined in @dev and @strings.)  The correct ep0 maxpacket size
 * is also reported, as defined by the underlying controller driver.
 */
struct usb_composite_driver {
	const char				*name;
	const char				*iProduct;
	const char				*iManufacturer;
	const struct usb_device_descriptor	*dev;
	struct usb_gadget_strings		**strings;
	unsigned		needs_serial:1;

	int			(*unbind)(struct usb_composite_dev *);

	void			(*disconnect)(struct usb_composite_dev *);

	/* global suspend hooks */
	void			(*suspend)(struct usb_composite_dev *);
	void			(*resume)(struct usb_composite_dev *);
};

<<<<<<< HEAD
extern int usb_composite_register(struct usb_composite_driver *);
extern void usb_composite_unregister(struct usb_composite_driver *);
extern void usb_composite_setup_continue(struct usb_composite_dev *cdev);
=======
extern int usb_composite_probe(struct usb_composite_driver *driver,
			       int (*bind)(struct usb_composite_dev *cdev));
extern void usb_composite_unregister(struct usb_composite_driver *driver);
extern void usb_composite_setup_continue(struct usb_composite_dev *cdev);

>>>>>>> d235ebfd

/**
 * struct usb_composite_device - represents one composite usb gadget
 * @gadget: read-only, abstracts the gadget's usb peripheral controller
 * @req: used for control responses; buffer is pre-allocated
 * @bufsiz: size of buffer pre-allocated in @req
 * @config: the currently active configuration
 *
 * One of these devices is allocated and initialized before the
 * associated device driver's bind() is called.
 *
 * OPEN ISSUE:  it appears that some WUSB devices will need to be
 * built by combining a normal (wired) gadget with a wireless one.
 * This revision of the gadget framework should probably try to make
 * sure doing that won't hurt too much.
 *
 * One notion for how to handle Wireless USB devices involves:
 * (a) a second gadget here, discovery mechanism TBD, but likely
 *     needing separate "register/unregister WUSB gadget" calls;
 * (b) updates to usb_gadget to include flags "is it wireless",
 *     "is it wired", plus (presumably in a wrapper structure)
 *     bandgroup and PHY info;
 * (c) presumably a wireless_ep wrapping a usb_ep, and reporting
 *     wireless-specific parameters like maxburst and maxsequence;
 * (d) configurations that are specific to wireless links;
 * (e) function drivers that understand wireless configs and will
 *     support wireless for (additional) function instances;
 * (f) a function to support association setup (like CBAF), not
 *     necessarily requiring a wireless adapter;
 * (g) composite device setup that can create one or more wireless
 *     configs, including appropriate association setup support;
 * (h) more, TBD.
 */
struct usb_composite_dev {
	struct usb_gadget		*gadget;
	struct usb_request		*req;
	unsigned			bufsiz;

	struct usb_configuration	*config;

	/* private: */
	/* internals */
	unsigned int			suspended:1;
	struct usb_device_descriptor	desc;
	struct list_head		configs;
	struct usb_composite_driver	*driver;
	u8				next_string_id;
	u8				manufacturer_override;
	u8				product_override;
	u8				serial_override;

	/* the gadget driver won't enable the data pullup
	 * while the deactivation count is nonzero.
	 */
	unsigned			deactivations;

	/* the composite driver won't complete the control transfer's
	 * data/status stages till delayed_status is zero.
	 */
	int				delayed_status;
<<<<<<< HEAD

	/* protects deactivations and delayed_status counts*/
	spinlock_t			lock;
=======
>>>>>>> d235ebfd

	/* protects deactivations and delayed_status counts*/
	spinlock_t			lock;
};

extern int usb_string_id(struct usb_composite_dev *c);
extern int usb_string_ids_tab(struct usb_composite_dev *c,
			      struct usb_string *str);
extern int usb_string_ids_n(struct usb_composite_dev *c, unsigned n);


/* messaging utils */
#define DBG(d, fmt, args...) \
	dev_dbg(&(d)->gadget->dev , fmt , ## args)
#define VDBG(d, fmt, args...) \
	dev_vdbg(&(d)->gadget->dev , fmt , ## args)
#define ERROR(d, fmt, args...) \
	dev_err(&(d)->gadget->dev , fmt , ## args)
#define WARNING(d, fmt, args...) \
	dev_warn(&(d)->gadget->dev , fmt , ## args)
#define INFO(d, fmt, args...) \
	dev_info(&(d)->gadget->dev , fmt , ## args)

#endif	/* __LINUX_USB_COMPOSITE_H */<|MERGE_RESOLUTION|>--- conflicted
+++ resolved
@@ -293,17 +293,11 @@
 	void			(*resume)(struct usb_composite_dev *);
 };
 
-<<<<<<< HEAD
-extern int usb_composite_register(struct usb_composite_driver *);
-extern void usb_composite_unregister(struct usb_composite_driver *);
-extern void usb_composite_setup_continue(struct usb_composite_dev *cdev);
-=======
 extern int usb_composite_probe(struct usb_composite_driver *driver,
 			       int (*bind)(struct usb_composite_dev *cdev));
 extern void usb_composite_unregister(struct usb_composite_driver *driver);
 extern void usb_composite_setup_continue(struct usb_composite_dev *cdev);
 
->>>>>>> d235ebfd
 
 /**
  * struct usb_composite_device - represents one composite usb gadget
@@ -364,12 +358,6 @@
 	 * data/status stages till delayed_status is zero.
 	 */
 	int				delayed_status;
-<<<<<<< HEAD
-
-	/* protects deactivations and delayed_status counts*/
-	spinlock_t			lock;
-=======
->>>>>>> d235ebfd
 
 	/* protects deactivations and delayed_status counts*/
 	spinlock_t			lock;
