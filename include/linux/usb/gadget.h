/*
 * <linux/usb/gadget.h>
 *
 * We call the USB code inside a Linux-based peripheral device a "gadget"
 * driver, except for the hardware-specific bus glue.  One USB host can
 * master many USB gadgets, but the gadgets are only slaved to one host.
 *
 *
 * (C) Copyright 2002-2004 by David Brownell
 * All Rights Reserved.
 *
 * This software is licensed under the GNU GPL version 2.
 */

#ifndef __LINUX_USB_GADGET_H
#define __LINUX_USB_GADGET_H

#include <linux/device.h>
#include <linux/errno.h>
#include <linux/init.h>
#include <linux/list.h>
#include <linux/slab.h>
#include <linux/scatterlist.h>
#include <linux/types.h>
#include <linux/usb/ch9.h>

struct usb_ep;

/**
 * struct usb_request - describes one i/o request
 * @buf: Buffer used for data.  Always provide this; some controllers
 *	only use PIO, or don't use DMA for some endpoints.
 * @dma: DMA address corresponding to 'buf'.  If you don't set this
 *	field, and the usb controller needs one, it is responsible
 *	for mapping and unmapping the buffer.
 * @sg: a scatterlist for SG-capable controllers.
 * @num_sgs: number of SG entries
 * @num_mapped_sgs: number of SG entries mapped to DMA (internal)
 * @length: Length of that data
 * @stream_id: The stream id, when USB3.0 bulk streams are being used
 * @no_interrupt: If true, hints that no completion irq is needed.
 *	Helpful sometimes with deep request queues that are handled
 *	directly by DMA controllers.
 * @zero: If true, when writing data, makes the last packet be "short"
 *     by adding a zero length packet as needed;
 * @short_not_ok: When reading data, makes short packets be
 *     treated as errors (queue stops advancing till cleanup).
 * @complete: Function called when request completes, so this request and
 *	its buffer may be re-used.  The function will always be called with
 *	interrupts disabled, and it must not sleep.
 *	Reads terminate with a short packet, or when the buffer fills,
 *	whichever comes first.  When writes terminate, some data bytes
 *	will usually still be in flight (often in a hardware fifo).
 *	Errors (for reads or writes) stop the queue from advancing
 *	until the completion function returns, so that any transfers
 *	invalidated by the error may first be dequeued.
 * @context: For use by the completion callback
 * @list: For use by the gadget driver.
 * @status: Reports completion code, zero or a negative errno.
 *	Normally, faults block the transfer queue from advancing until
 *	the completion callback returns.
 *	Code "-ESHUTDOWN" indicates completion caused by device disconnect,
 *	or when the driver disabled the endpoint.
 * @actual: Reports bytes transferred to/from the buffer.  For reads (OUT
 *	transfers) this may be less than the requested length.  If the
 *	short_not_ok flag is set, short reads are treated as errors
 *	even when status otherwise indicates successful completion.
 *	Note that for writes (IN transfers) some data bytes may still
 *	reside in a device-side FIFO when the request is reported as
 *	complete.
 *
 * These are allocated/freed through the endpoint they're used with.  The
 * hardware's driver can add extra per-request data to the memory it returns,
 * which often avoids separate memory allocations (potential failures),
 * later when the request is queued.
 *
 * Request flags affect request handling, such as whether a zero length
 * packet is written (the "zero" flag), whether a short read should be
 * treated as an error (blocking request queue advance, the "short_not_ok"
 * flag), or hinting that an interrupt is not required (the "no_interrupt"
 * flag, for use with deep request queues).
 *
 * Bulk endpoints can use any size buffers, and can also be used for interrupt
 * transfers. interrupt-only endpoints can be much less functional.
 *
 * NOTE:  this is analogous to 'struct urb' on the host side, except that
 * it's thinner and promotes more pre-allocation.
 */

struct usb_request {
	void			*buf;
	unsigned		length;
	dma_addr_t		dma;

	struct scatterlist	*sg;
	unsigned		num_sgs;
	unsigned		num_mapped_sgs;

	unsigned		stream_id:16;
	unsigned		no_interrupt:1;
	unsigned		zero:1;
	unsigned		short_not_ok:1;

	void			(*complete)(struct usb_ep *ep,
					struct usb_request *req);
	void			*context;
	struct list_head	list;

	int			status;
	unsigned		actual;
};

/*-------------------------------------------------------------------------*/

/* endpoint-specific parts of the api to the usb controller hardware.
 * unlike the urb model, (de)multiplexing layers are not required.
 * (so this api could slash overhead if used on the host side...)
 *
 * note that device side usb controllers commonly differ in how many
 * endpoints they support, as well as their capabilities.
 */
struct usb_ep_ops {
	int (*enable) (struct usb_ep *ep,
		const struct usb_endpoint_descriptor *desc);
	int (*disable) (struct usb_ep *ep);

	struct usb_request *(*alloc_request) (struct usb_ep *ep,
		gfp_t gfp_flags);
	void (*free_request) (struct usb_ep *ep, struct usb_request *req);

	int (*queue) (struct usb_ep *ep, struct usb_request *req,
		gfp_t gfp_flags);
	int (*dequeue) (struct usb_ep *ep, struct usb_request *req);

	int (*set_halt) (struct usb_ep *ep, int value);
	int (*set_wedge) (struct usb_ep *ep);

	int (*fifo_status) (struct usb_ep *ep);
	void (*fifo_flush) (struct usb_ep *ep);
};

/**
 * struct usb_ep - device side representation of USB endpoint
 * @name:identifier for the endpoint, such as "ep-a" or "ep9in-bulk"
 * @ops: Function pointers used to access hardware-specific operations.
 * @ep_list:the gadget's ep_list holds all of its endpoints
 * @maxpacket:The maximum packet size used on this endpoint.  The initial
 *	value can sometimes be reduced (hardware allowing), according to
 *      the endpoint descriptor used to configure the endpoint.
 * @max_streams: The maximum number of streams supported
 *	by this EP (0 - 16, actual number is 2^n)
 * @mult: multiplier, 'mult' value for SS Isoc EPs
 * @maxburst: the maximum number of bursts supported by this EP (for usb3)
 * @driver_data:for use by the gadget driver.
 * @address: used to identify the endpoint when finding descriptor that
 *	matches connection speed
 * @desc: endpoint descriptor.  This pointer is set before the endpoint is
 *	enabled and remains valid until the endpoint is disabled.
 * @comp_desc: In case of SuperSpeed support, this is the endpoint companion
 *	descriptor that is used to configure the endpoint
 *
 * the bus controller driver lists all the general purpose endpoints in
 * gadget->ep_list.  the control endpoint (gadget->ep0) is not in that list,
 * and is accessed only in response to a driver setup() callback.
 */
struct usb_ep {
	void			*driver_data;

	const char		*name;
	const struct usb_ep_ops	*ops;
	struct list_head	ep_list;
	unsigned		maxpacket:16;
	unsigned		max_streams:16;
	unsigned		mult:2;
	unsigned		maxburst:5;
	u8			address;
	const struct usb_endpoint_descriptor	*desc;
	const struct usb_ss_ep_comp_descriptor	*comp_desc;
};

/*-------------------------------------------------------------------------*/

/**
 * usb_ep_enable - configure endpoint, making it usable
 * @ep:the endpoint being configured.  may not be the endpoint named "ep0".
 *	drivers discover endpoints through the ep_list of a usb_gadget.
 *
 * When configurations are set, or when interface settings change, the driver
 * will enable or disable the relevant endpoints.  while it is enabled, an
 * endpoint may be used for i/o until the driver receives a disconnect() from
 * the host or until the endpoint is disabled.
 *
 * the ep0 implementation (which calls this routine) must ensure that the
 * hardware capabilities of each endpoint match the descriptor provided
 * for it.  for example, an endpoint named "ep2in-bulk" would be usable
 * for interrupt transfers as well as bulk, but it likely couldn't be used
 * for iso transfers or for endpoint 14.  some endpoints are fully
 * configurable, with more generic names like "ep-a".  (remember that for
 * USB, "in" means "towards the USB master".)
 *
 * returns zero, or a negative error code.
 */
static inline int usb_ep_enable(struct usb_ep *ep)
{
	return ep->ops->enable(ep, ep->desc);
}

/**
 * usb_ep_disable - endpoint is no longer usable
 * @ep:the endpoint being unconfigured.  may not be the endpoint named "ep0".
 *
 * no other task may be using this endpoint when this is called.
 * any pending and uncompleted requests will complete with status
 * indicating disconnect (-ESHUTDOWN) before this call returns.
 * gadget drivers must call usb_ep_enable() again before queueing
 * requests to the endpoint.
 *
 * returns zero, or a negative error code.
 */
static inline int usb_ep_disable(struct usb_ep *ep)
{
	return ep->ops->disable(ep);
}

/**
 * usb_ep_alloc_request - allocate a request object to use with this endpoint
 * @ep:the endpoint to be used with with the request
 * @gfp_flags:GFP_* flags to use
 *
 * Request objects must be allocated with this call, since they normally
 * need controller-specific setup and may even need endpoint-specific
 * resources such as allocation of DMA descriptors.
 * Requests may be submitted with usb_ep_queue(), and receive a single
 * completion callback.  Free requests with usb_ep_free_request(), when
 * they are no longer needed.
 *
 * Returns the request, or null if one could not be allocated.
 */
static inline struct usb_request *usb_ep_alloc_request(struct usb_ep *ep,
						       gfp_t gfp_flags)
{
	return ep->ops->alloc_request(ep, gfp_flags);
}

/**
 * usb_ep_free_request - frees a request object
 * @ep:the endpoint associated with the request
 * @req:the request being freed
 *
 * Reverses the effect of usb_ep_alloc_request().
 * Caller guarantees the request is not queued, and that it will
 * no longer be requeued (or otherwise used).
 */
static inline void usb_ep_free_request(struct usb_ep *ep,
				       struct usb_request *req)
{
	ep->ops->free_request(ep, req);
}

/**
 * usb_ep_queue - queues (submits) an I/O request to an endpoint.
 * @ep:the endpoint associated with the request
 * @req:the request being submitted
 * @gfp_flags: GFP_* flags to use in case the lower level driver couldn't
 *	pre-allocate all necessary memory with the request.
 *
 * This tells the device controller to perform the specified request through
 * that endpoint (reading or writing a buffer).  When the request completes,
 * including being canceled by usb_ep_dequeue(), the request's completion
 * routine is called to return the request to the driver.  Any endpoint
 * (except control endpoints like ep0) may have more than one transfer
 * request queued; they complete in FIFO order.  Once a gadget driver
 * submits a request, that request may not be examined or modified until it
 * is given back to that driver through the completion callback.
 *
 * Each request is turned into one or more packets.  The controller driver
 * never merges adjacent requests into the same packet.  OUT transfers
 * will sometimes use data that's already buffered in the hardware.
 * Drivers can rely on the fact that the first byte of the request's buffer
 * always corresponds to the first byte of some USB packet, for both
 * IN and OUT transfers.
 *
 * Bulk endpoints can queue any amount of data; the transfer is packetized
 * automatically.  The last packet will be short if the request doesn't fill it
 * out completely.  Zero length packets (ZLPs) should be avoided in portable
 * protocols since not all usb hardware can successfully handle zero length
 * packets.  (ZLPs may be explicitly written, and may be implicitly written if
 * the request 'zero' flag is set.)  Bulk endpoints may also be used
 * for interrupt transfers; but the reverse is not true, and some endpoints
 * won't support every interrupt transfer.  (Such as 768 byte packets.)
 *
 * Interrupt-only endpoints are less functional than bulk endpoints, for
 * example by not supporting queueing or not handling buffers that are
 * larger than the endpoint's maxpacket size.  They may also treat data
 * toggle differently.
 *
 * Control endpoints ... after getting a setup() callback, the driver queues
 * one response (even if it would be zero length).  That enables the
 * status ack, after transferring data as specified in the response.  Setup
 * functions may return negative error codes to generate protocol stalls.
 * (Note that some USB device controllers disallow protocol stall responses
 * in some cases.)  When control responses are deferred (the response is
 * written after the setup callback returns), then usb_ep_set_halt() may be
 * used on ep0 to trigger protocol stalls.  Depending on the controller,
 * it may not be possible to trigger a status-stage protocol stall when the
 * data stage is over, that is, from within the response's completion
 * routine.
 *
 * For periodic endpoints, like interrupt or isochronous ones, the usb host
 * arranges to poll once per interval, and the gadget driver usually will
 * have queued some data to transfer at that time.
 *
 * Returns zero, or a negative error code.  Endpoints that are not enabled
 * report errors; errors will also be
 * reported when the usb peripheral is disconnected.
 */
static inline int usb_ep_queue(struct usb_ep *ep,
			       struct usb_request *req, gfp_t gfp_flags)
{
	return ep->ops->queue(ep, req, gfp_flags);
}

/**
 * usb_ep_dequeue - dequeues (cancels, unlinks) an I/O request from an endpoint
 * @ep:the endpoint associated with the request
 * @req:the request being canceled
 *
 * if the request is still active on the endpoint, it is dequeued and its
 * completion routine is called (with status -ECONNRESET); else a negative
 * error code is returned.
 *
 * note that some hardware can't clear out write fifos (to unlink the request
 * at the head of the queue) except as part of disconnecting from usb.  such
 * restrictions prevent drivers from supporting configuration changes,
 * even to configuration zero (a "chapter 9" requirement).
 */
static inline int usb_ep_dequeue(struct usb_ep *ep, struct usb_request *req)
{
	return ep->ops->dequeue(ep, req);
}

/**
 * usb_ep_set_halt - sets the endpoint halt feature.
 * @ep: the non-isochronous endpoint being stalled
 *
 * Use this to stall an endpoint, perhaps as an error report.
 * Except for control endpoints,
 * the endpoint stays halted (will not stream any data) until the host
 * clears this feature; drivers may need to empty the endpoint's request
 * queue first, to make sure no inappropriate transfers happen.
 *
 * Note that while an endpoint CLEAR_FEATURE will be invisible to the
 * gadget driver, a SET_INTERFACE will not be.  To reset endpoints for the
 * current altsetting, see usb_ep_clear_halt().  When switching altsettings,
 * it's simplest to use usb_ep_enable() or usb_ep_disable() for the endpoints.
 *
 * Returns zero, or a negative error code.  On success, this call sets
 * underlying hardware state that blocks data transfers.
 * Attempts to halt IN endpoints will fail (returning -EAGAIN) if any
 * transfer requests are still queued, or if the controller hardware
 * (usually a FIFO) still holds bytes that the host hasn't collected.
 */
static inline int usb_ep_set_halt(struct usb_ep *ep)
{
	return ep->ops->set_halt(ep, 1);
}

/**
 * usb_ep_clear_halt - clears endpoint halt, and resets toggle
 * @ep:the bulk or interrupt endpoint being reset
 *
 * Use this when responding to the standard usb "set interface" request,
 * for endpoints that aren't reconfigured, after clearing any other state
 * in the endpoint's i/o queue.
 *
 * Returns zero, or a negative error code.  On success, this call clears
 * the underlying hardware state reflecting endpoint halt and data toggle.
 * Note that some hardware can't support this request (like pxa2xx_udc),
 * and accordingly can't correctly implement interface altsettings.
 */
static inline int usb_ep_clear_halt(struct usb_ep *ep)
{
	return ep->ops->set_halt(ep, 0);
}

/**
 * usb_ep_set_wedge - sets the halt feature and ignores clear requests
 * @ep: the endpoint being wedged
 *
 * Use this to stall an endpoint and ignore CLEAR_FEATURE(HALT_ENDPOINT)
 * requests. If the gadget driver clears the halt status, it will
 * automatically unwedge the endpoint.
 *
 * Returns zero on success, else negative errno.
 */
static inline int
usb_ep_set_wedge(struct usb_ep *ep)
{
	if (ep->ops->set_wedge)
		return ep->ops->set_wedge(ep);
	else
		return ep->ops->set_halt(ep, 1);
}

/**
 * usb_ep_fifo_status - returns number of bytes in fifo, or error
 * @ep: the endpoint whose fifo status is being checked.
 *
 * FIFO endpoints may have "unclaimed data" in them in certain cases,
 * such as after aborted transfers.  Hosts may not have collected all
 * the IN data written by the gadget driver (and reported by a request
 * completion).  The gadget driver may not have collected all the data
 * written OUT to it by the host.  Drivers that need precise handling for
 * fault reporting or recovery may need to use this call.
 *
 * This returns the number of such bytes in the fifo, or a negative
 * errno if the endpoint doesn't use a FIFO or doesn't support such
 * precise handling.
 */
static inline int usb_ep_fifo_status(struct usb_ep *ep)
{
	if (ep->ops->fifo_status)
		return ep->ops->fifo_status(ep);
	else
		return -EOPNOTSUPP;
}

/**
 * usb_ep_fifo_flush - flushes contents of a fifo
 * @ep: the endpoint whose fifo is being flushed.
 *
 * This call may be used to flush the "unclaimed data" that may exist in
 * an endpoint fifo after abnormal transaction terminations.  The call
 * must never be used except when endpoint is not being used for any
 * protocol translation.
 */
static inline void usb_ep_fifo_flush(struct usb_ep *ep)
{
	if (ep->ops->fifo_flush)
		ep->ops->fifo_flush(ep);
}


/*-------------------------------------------------------------------------*/

struct usb_dcd_config_params {
	__u8  bU1devExitLat;	/* U1 Device exit Latency */
#define USB_DEFAULT_U1_DEV_EXIT_LAT	0x01	/* Less then 1 microsec */
	__le16 bU2DevExitLat;	/* U2 Device exit Latency */
#define USB_DEFAULT_U2_DEV_EXIT_LAT	0x1F4	/* Less then 500 microsec */
};


struct usb_gadget;
struct usb_gadget_driver;

/* the rest of the api to the controller hardware: device operations,
 * which don't involve endpoints (or i/o).
 */
struct usb_gadget_ops {
	int	(*get_frame)(struct usb_gadget *);
	int	(*wakeup)(struct usb_gadget *);
	int	(*set_selfpowered) (struct usb_gadget *, int is_selfpowered);
	int	(*vbus_session) (struct usb_gadget *, int is_active);
	int	(*vbus_draw) (struct usb_gadget *, unsigned mA);
	int	(*pullup) (struct usb_gadget *, int is_on);
	int	(*ioctl)(struct usb_gadget *,
				unsigned code, unsigned long param);
<<<<<<< HEAD
	int	(*lpm_support)(struct usb_gadget *);
=======
	void	(*get_config_params)(struct usb_dcd_config_params *);
	int	(*udc_start)(struct usb_gadget *,
			struct usb_gadget_driver *);
	int	(*udc_stop)(struct usb_gadget *,
			struct usb_gadget_driver *);

	/* Those two are deprecated */
	int	(*start)(struct usb_gadget_driver *,
			int (*bind)(struct usb_gadget *));
	int	(*stop)(struct usb_gadget_driver *);
>>>>>>> 53143fd3
};

/**
 * struct usb_gadget - represents a usb slave device
 * @ops: Function pointers used to access hardware-specific operations.
 * @ep0: Endpoint zero, used when reading or writing responses to
 *	driver setup() requests
 * @ep_list: List of other endpoints supported by the device.
 * @speed: Speed of current connection to USB host.
 * @max_speed: Maximal speed the UDC can handle.  UDC must support this
 *      and all slower speeds.
 * @sg_supported: true if we can handle scatter-gather
 * @is_otg: True if the USB device port uses a Mini-AB jack, so that the
 *	gadget driver must provide a USB OTG descriptor.
 * @is_a_peripheral: False unless is_otg, the "A" end of a USB cable
 *	is in the Mini-AB jack, and HNP has been used to switch roles
 *	so that the "A" device currently acts as A-Peripheral, not A-Host.
 * @a_hnp_support: OTG device feature flag, indicating that the A-Host
 *	supports HNP at this port.
 * @a_alt_hnp_support: OTG device feature flag, indicating that the A-Host
 *	only supports HNP on a different root port.
 * @b_hnp_enable: OTG device feature flag, indicating that the A-Host
 *	enabled HNP support.
 * @name: Identifies the controller hardware type.  Used in diagnostics
 *	and sometimes configuration.
 * @dev: Driver model state for this abstract device.
 *
 * Gadgets have a mostly-portable "gadget driver" implementing device
 * functions, handling all usb configurations and interfaces.  Gadget
 * drivers talk to hardware-specific code indirectly, through ops vectors.
 * That insulates the gadget driver from hardware details, and packages
 * the hardware endpoints through generic i/o queues.  The "usb_gadget"
 * and "usb_ep" interfaces provide that insulation from the hardware.
 *
 * Except for the driver data, all fields in this structure are
 * read-only to the gadget driver.  That driver data is part of the
 * "driver model" infrastructure in 2.6 (and later) kernels, and for
 * earlier systems is grouped in a similar structure that's not known
 * to the rest of the kernel.
 *
 * Values of the three OTG device feature flags are updated before the
 * setup() call corresponding to USB_REQ_SET_CONFIGURATION, and before
 * driver suspend() calls.  They are valid only when is_otg, and when the
 * device is acting as a B-Peripheral (so is_a_peripheral is false).
 */
struct usb_gadget {
	/* readonly to gadget driver */
	const struct usb_gadget_ops	*ops;
	struct usb_ep			*ep0;
	struct list_head		ep_list;	/* of usb_ep */
	enum usb_device_speed		speed;
	enum usb_device_speed		max_speed;
	unsigned			sg_supported:1;
	unsigned			is_otg:1;
	unsigned			is_lpm:1;
	u16				otg_version;
#define UDC_OTG1 0x0000
#define UDC_OTG2 0x0001
	unsigned			is_a_peripheral:1;
	unsigned			b_hnp_enable:1;
	unsigned			a_hnp_support:1;
	unsigned			a_alt_hnp_support:1;
	unsigned			host_request:1;
	const char			*name;
	struct device			dev;
};

static inline void set_gadget_data(struct usb_gadget *gadget, void *data)
	{ dev_set_drvdata(&gadget->dev, data); }
static inline void *get_gadget_data(struct usb_gadget *gadget)
	{ return dev_get_drvdata(&gadget->dev); }
static inline struct usb_gadget *dev_to_usb_gadget(struct device *dev)
{
	return container_of(dev, struct usb_gadget, dev);
}

/* iterates the non-control endpoints; 'tmp' is a struct usb_ep pointer */
#define gadget_for_each_ep(tmp, gadget) \
	list_for_each_entry(tmp, &(gadget)->ep_list, ep_list)


/**
 * gadget_is_dualspeed - return true iff the hardware handles high speed
 * @g: controller that might support both high and full speeds
 */
static inline int gadget_is_dualspeed(struct usb_gadget *g)
{
#ifdef CONFIG_USB_GADGET_DUALSPEED
	/* runtime test would check "g->max_speed" ... that might be
	 * useful to work around hardware bugs, but is mostly pointless
	 */
	return 1;
#else
	return 0;
#endif
}

/**
 * gadget_is_superspeed() - return true if the hardware handles
 * supperspeed
 * @g: controller that might support supper speed
 */
static inline int gadget_is_superspeed(struct usb_gadget *g)
{
#ifdef CONFIG_USB_GADGET_SUPERSPEED
	/*
	 * runtime test would check "g->max_speed" ... that might be
	 * useful to work around hardware bugs, but is mostly pointless
	 */
	return 1;
#else
	return 0;
#endif
}

/**
 * gadget_is_otg - return true iff the hardware is OTG-ready
 * @g: controller that might have a Mini-AB connector
 *
 * This is a runtime test, since kernels with a USB-OTG stack sometimes
 * run on boards which only have a Mini-B (or Mini-A) connector.
 */
static inline int gadget_is_otg(struct usb_gadget *g)
{
#ifdef CONFIG_USB_OTG
	return g->is_otg;
#else
	return 0;
#endif
}

/**
 * gadget_is_lpm - return true iff the hardware is LPM-ready
 * @g: controller that might have LPM capability
 *
 * This is a runtime test, since kernels with a USB stack sometimes
 * run on boards which don't support LPM
 */
static inline int gadget_is_lpm(struct usb_gadget *g)
{
#ifdef CONFIG_USB_LPM
	return g->is_lpm;
#else
	return 0;
#endif
}

/**
 * gadget_is_otg2 - return true if UDC is compliant to OTG 2.0
 * @g: controller that might have a Mini-AB/Micro-AB connector
 *
 */
static inline int gadget_is_otg2(struct usb_gadget *g)
{
#ifdef CONFIG_USB_OTG
	return g->otg_version && UDC_OTG2;
#else
	return 0;
#endif
}

/**
 * usb_gadget_frame_number - returns the current frame number
 * @gadget: controller that reports the frame number
 *
 * Returns the usb frame number, normally eleven bits from a SOF packet,
 * or negative errno if this device doesn't support this capability.
 */
static inline int usb_gadget_frame_number(struct usb_gadget *gadget)
{
	return gadget->ops->get_frame(gadget);
}

/**
 * usb_gadget_wakeup - tries to wake up the host connected to this gadget
 * @gadget: controller used to wake up the host
 *
 * Returns zero on success, else negative error code if the hardware
 * doesn't support such attempts, or its support has not been enabled
 * by the usb host.  Drivers must return device descriptors that report
 * their ability to support this, or hosts won't enable it.
 *
 * This may also try to use SRP to wake the host and start enumeration,
 * even if OTG isn't otherwise in use.  OTG devices may also start
 * remote wakeup even when hosts don't explicitly enable it.
 */
static inline int usb_gadget_wakeup(struct usb_gadget *gadget)
{
	if (!gadget->ops->wakeup)
		return -EOPNOTSUPP;
	return gadget->ops->wakeup(gadget);
}

/**
 * usb_gadget_set_selfpowered - sets the device selfpowered feature.
 * @gadget:the device being declared as self-powered
 *
 * this affects the device status reported by the hardware driver
 * to reflect that it now has a local power supply.
 *
 * returns zero on success, else negative errno.
 */
static inline int usb_gadget_set_selfpowered(struct usb_gadget *gadget)
{
	if (!gadget->ops->set_selfpowered)
		return -EOPNOTSUPP;
	return gadget->ops->set_selfpowered(gadget, 1);
}

/**
 * usb_gadget_clear_selfpowered - clear the device selfpowered feature.
 * @gadget:the device being declared as bus-powered
 *
 * this affects the device status reported by the hardware driver.
 * some hardware may not support bus-powered operation, in which
 * case this feature's value can never change.
 *
 * returns zero on success, else negative errno.
 */
static inline int usb_gadget_clear_selfpowered(struct usb_gadget *gadget)
{
	if (!gadget->ops->set_selfpowered)
		return -EOPNOTSUPP;
	return gadget->ops->set_selfpowered(gadget, 0);
}

/**
 * usb_gadget_vbus_connect - Notify controller that VBUS is powered
 * @gadget:The device which now has VBUS power.
 * Context: can sleep
 *
 * This call is used by a driver for an external transceiver (or GPIO)
 * that detects a VBUS power session starting.  Common responses include
 * resuming the controller, activating the D+ (or D-) pullup to let the
 * host detect that a USB device is attached, and starting to draw power
 * (8mA or possibly more, especially after SET_CONFIGURATION).
 *
 * Returns zero on success, else negative errno.
 */
static inline int usb_gadget_vbus_connect(struct usb_gadget *gadget)
{
	if (!gadget->ops->vbus_session)
		return -EOPNOTSUPP;
	return gadget->ops->vbus_session(gadget, 1);
}

/**
 * usb_gadget_vbus_draw - constrain controller's VBUS power usage
 * @gadget:The device whose VBUS usage is being described
 * @mA:How much current to draw, in milliAmperes.  This should be twice
 *	the value listed in the configuration descriptor bMaxPower field.
 *
 * This call is used by gadget drivers during SET_CONFIGURATION calls,
 * reporting how much power the device may consume.  For example, this
 * could affect how quickly batteries are recharged.
 *
 * Returns zero on success, else negative errno.
 */
static inline int usb_gadget_vbus_draw(struct usb_gadget *gadget, unsigned mA)
{
	if (!gadget->ops->vbus_draw)
		return -EOPNOTSUPP;
	return gadget->ops->vbus_draw(gadget, mA);
}

/**
 * usb_gadget_vbus_disconnect - notify controller about VBUS session end
 * @gadget:the device whose VBUS supply is being described
 * Context: can sleep
 *
 * This call is used by a driver for an external transceiver (or GPIO)
 * that detects a VBUS power session ending.  Common responses include
 * reversing everything done in usb_gadget_vbus_connect().
 *
 * Returns zero on success, else negative errno.
 */
static inline int usb_gadget_vbus_disconnect(struct usb_gadget *gadget)
{
	if (!gadget->ops->vbus_session)
		return -EOPNOTSUPP;
	return gadget->ops->vbus_session(gadget, 0);
}

/**
 * usb_gadget_connect - software-controlled connect to USB host
 * @gadget:the peripheral being connected
 *
 * Enables the D+ (or potentially D-) pullup.  The host will start
 * enumerating this gadget when the pullup is active and a VBUS session
 * is active (the link is powered).  This pullup is always enabled unless
 * usb_gadget_disconnect() has been used to disable it.
 *
 * Returns zero on success, else negative errno.
 */
static inline int usb_gadget_connect(struct usb_gadget *gadget)
{
	if (!gadget->ops->pullup)
		return -EOPNOTSUPP;
	return gadget->ops->pullup(gadget, 1);
}

/**
 * usb_gadget_disconnect - software-controlled disconnect from USB host
 * @gadget:the peripheral being disconnected
 *
 * Disables the D+ (or potentially D-) pullup, which the host may see
 * as a disconnect (when a VBUS session is active).  Not all systems
 * support software pullup controls.
 *
 * This routine may be used during the gadget driver bind() call to prevent
 * the peripheral from ever being visible to the USB host, unless later
 * usb_gadget_connect() is called.  For example, user mode components may
 * need to be activated before the system can talk to hosts.
 *
 * Returns zero on success, else negative errno.
 */
static inline int usb_gadget_disconnect(struct usb_gadget *gadget)
{
	if (!gadget->ops->pullup)
		return -EOPNOTSUPP;
	return gadget->ops->pullup(gadget, 0);
}


static inline int usb_gadget_test_lpm_support(struct usb_gadget *gadget)
{
	if (!gadget->ops->lpm_support)
		return -EOPNOTSUPP;
	return gadget->ops->lpm_support(gadget);
}

/*-------------------------------------------------------------------------*/

/**
 * struct usb_gadget_driver - driver for usb 'slave' devices
 * @function: String describing the gadget's function
 * @max_speed: Highest speed the driver handles.
 * @setup: Invoked for ep0 control requests that aren't handled by
 *	the hardware level driver. Most calls must be handled by
 *	the gadget driver, including descriptor and configuration
 *	management.  The 16 bit members of the setup data are in
 *	USB byte order. Called in_interrupt; this may not sleep.  Driver
 *	queues a response to ep0, or returns negative to stall.
 * @disconnect: Invoked after all transfers have been stopped,
 *	when the host is disconnected.  May be called in_interrupt; this
 *	may not sleep.  Some devices can't detect disconnect, so this might
 *	not be called except as part of controller shutdown.
 * @unbind: Invoked when the driver is unbound from a gadget,
 *	usually from rmmod (after a disconnect is reported).
 *	Called in a context that permits sleeping.
 * @suspend: Invoked on USB suspend.  May be called in_interrupt.
 * @resume: Invoked on USB resume.  May be called in_interrupt.
 * @driver: Driver model state for this driver.
 *
 * Devices are disabled till a gadget driver successfully bind()s, which
 * means the driver will handle setup() requests needed to enumerate (and
 * meet "chapter 9" requirements) then do some useful work.
 *
 * If gadget->is_otg is true, the gadget driver must provide an OTG
 * descriptor during enumeration, or else fail the bind() call.  In such
 * cases, no USB traffic may flow until both bind() returns without
 * having called usb_gadget_disconnect(), and the USB host stack has
 * initialized.
 *
 * Drivers use hardware-specific knowledge to configure the usb hardware.
 * endpoint addressing is only one of several hardware characteristics that
 * are in descriptors the ep0 implementation returns from setup() calls.
 *
 * Except for ep0 implementation, most driver code shouldn't need change to
 * run on top of different usb controllers.  It'll use endpoints set up by
 * that ep0 implementation.
 *
 * The usb controller driver handles a few standard usb requests.  Those
 * include set_address, and feature flags for devices, interfaces, and
 * endpoints (the get_status, set_feature, and clear_feature requests).
 *
 * Accordingly, the driver's setup() callback must always implement all
 * get_descriptor requests, returning at least a device descriptor and
 * a configuration descriptor.  Drivers must make sure the endpoint
 * descriptors match any hardware constraints. Some hardware also constrains
 * other descriptors. (The pxa250 allows only configurations 1, 2, or 3).
 *
 * The driver's setup() callback must also implement set_configuration,
 * and should also implement set_interface, get_configuration, and
 * get_interface.  Setting a configuration (or interface) is where
 * endpoints should be activated or (config 0) shut down.
 *
 * (Note that only the default control endpoint is supported.  Neither
 * hosts nor devices generally support control traffic except to ep0.)
 *
 * Most devices will ignore USB suspend/resume operations, and so will
 * not provide those callbacks.  However, some may need to change modes
 * when the host is not longer directing those activities.  For example,
 * local controls (buttons, dials, etc) may need to be re-enabled since
 * the (remote) host can't do that any longer; or an error state might
 * be cleared, to make the device behave identically whether or not
 * power is maintained.
 */
struct usb_gadget_driver {
	char			*function;
	enum usb_device_speed	max_speed;
	void			(*unbind)(struct usb_gadget *);
	int			(*setup)(struct usb_gadget *,
					const struct usb_ctrlrequest *);
	void			(*disconnect)(struct usb_gadget *);
	void			(*suspend)(struct usb_gadget *);
	void			(*resume)(struct usb_gadget *);
	/* FIXME support safe rmmod */
	struct device_driver	driver;
};



/*-------------------------------------------------------------------------*/

/* driver modules register and unregister, as usual.
 * these calls must be made in a context that can sleep.
 *
 * these will usually be implemented directly by the hardware-dependent
 * usb bus interface driver, which will only support a single driver.
 */

/**
 * usb_gadget_probe_driver - probe a gadget driver
 * @driver: the driver being registered
 * @bind: the driver's bind callback
 * Context: can sleep
 *
 * Call this in your gadget driver's module initialization function,
 * to tell the underlying usb controller driver about your driver.
 * The @bind() function will be called to bind it to a gadget before this
 * registration call returns.  It's expected that the @bind() function will
 * be in init sections.
 */
int usb_gadget_probe_driver(struct usb_gadget_driver *driver,
		int (*bind)(struct usb_gadget *));

/**
 * usb_gadget_unregister_driver - unregister a gadget driver
 * @driver:the driver being unregistered
 * Context: can sleep
 *
 * Call this in your gadget driver's module cleanup function,
 * to tell the underlying usb controller that your driver is
 * going away.  If the controller is connected to a USB host,
 * it will first disconnect().  The driver is also requested
 * to unbind() and clean up any device state, before this procedure
 * finally returns.  It's expected that the unbind() functions
 * will in in exit sections, so may not be linked in some kernels.
 */
int usb_gadget_unregister_driver(struct usb_gadget_driver *driver);

extern int usb_add_gadget_udc(struct device *parent, struct usb_gadget *gadget);
extern void usb_del_gadget_udc(struct usb_gadget *gadget);

/*-------------------------------------------------------------------------*/

/* utility to simplify dealing with string descriptors */

/**
 * struct usb_string - wraps a C string and its USB id
 * @id:the (nonzero) ID for this string
 * @s:the string, in UTF-8 encoding
 *
 * If you're using usb_gadget_get_string(), use this to wrap a string
 * together with its ID.
 */
struct usb_string {
	u8			id;
	const char		*s;
};

/**
 * struct usb_gadget_strings - a set of USB strings in a given language
 * @language:identifies the strings' language (0x0409 for en-us)
 * @strings:array of strings with their ids
 *
 * If you're using usb_gadget_get_string(), use this to wrap all the
 * strings for a given language.
 */
struct usb_gadget_strings {
	u16			language;	/* 0x0409 for en-us */
	struct usb_string	*strings;
};

/* put descriptor for string with that id into buf (buflen >= 256) */
int usb_gadget_get_string(struct usb_gadget_strings *table, int id, u8 *buf);

/*-------------------------------------------------------------------------*/

/* utility to simplify managing config descriptors */

/* write vector of descriptors into buffer */
int usb_descriptor_fillbuf(void *, unsigned,
		const struct usb_descriptor_header **);

/* build config descriptor from single descriptor vector */
int usb_gadget_config_buf(const struct usb_config_descriptor *config,
	void *buf, unsigned buflen, const struct usb_descriptor_header **desc);

/* copy a NULL-terminated vector of descriptors */
struct usb_descriptor_header **usb_copy_descriptors(
		struct usb_descriptor_header **);

/**
 * usb_free_descriptors - free descriptors returned by usb_copy_descriptors()
 * @v: vector of descriptors
 */
static inline void usb_free_descriptors(struct usb_descriptor_header **v)
{
	kfree(v);
}

/*-------------------------------------------------------------------------*/

/* utility to simplify map/unmap of usb_requests to/from DMA */

extern int usb_gadget_map_request(struct usb_gadget *gadget,
		struct usb_request *req, int is_in);

extern void usb_gadget_unmap_request(struct usb_gadget *gadget,
		struct usb_request *req, int is_in);

/*-------------------------------------------------------------------------*/

/* utility wrapping a simple endpoint selection policy */

extern struct usb_ep *usb_ep_autoconfig(struct usb_gadget *,
			struct usb_endpoint_descriptor *);


extern struct usb_ep *usb_ep_autoconfig_ss(struct usb_gadget *,
			struct usb_endpoint_descriptor *,
			struct usb_ss_ep_comp_descriptor *);

extern void usb_ep_autoconfig_reset(struct usb_gadget *);

#endif /* __LINUX_USB_GADGET_H */<|MERGE_RESOLUTION|>--- conflicted
+++ resolved
@@ -466,9 +466,6 @@
 	int	(*pullup) (struct usb_gadget *, int is_on);
 	int	(*ioctl)(struct usb_gadget *,
 				unsigned code, unsigned long param);
-<<<<<<< HEAD
-	int	(*lpm_support)(struct usb_gadget *);
-=======
 	void	(*get_config_params)(struct usb_dcd_config_params *);
 	int	(*udc_start)(struct usb_gadget *,
 			struct usb_gadget_driver *);
@@ -479,7 +476,6 @@
 	int	(*start)(struct usb_gadget_driver *,
 			int (*bind)(struct usb_gadget *));
 	int	(*stop)(struct usb_gadget_driver *);
->>>>>>> 53143fd3
 };
 
 /**
@@ -534,15 +530,10 @@
 	enum usb_device_speed		max_speed;
 	unsigned			sg_supported:1;
 	unsigned			is_otg:1;
-	unsigned			is_lpm:1;
-	u16				otg_version;
-#define UDC_OTG1 0x0000
-#define UDC_OTG2 0x0001
 	unsigned			is_a_peripheral:1;
 	unsigned			b_hnp_enable:1;
 	unsigned			a_hnp_support:1;
 	unsigned			a_alt_hnp_support:1;
-	unsigned			host_request:1;
 	const char			*name;
 	struct device			dev;
 };
@@ -612,36 +603,6 @@
 }
 
 /**
- * gadget_is_lpm - return true iff the hardware is LPM-ready
- * @g: controller that might have LPM capability
- *
- * This is a runtime test, since kernels with a USB stack sometimes
- * run on boards which don't support LPM
- */
-static inline int gadget_is_lpm(struct usb_gadget *g)
-{
-#ifdef CONFIG_USB_LPM
-	return g->is_lpm;
-#else
-	return 0;
-#endif
-}
-
-/**
- * gadget_is_otg2 - return true if UDC is compliant to OTG 2.0
- * @g: controller that might have a Mini-AB/Micro-AB connector
- *
- */
-static inline int gadget_is_otg2(struct usb_gadget *g)
-{
-#ifdef CONFIG_USB_OTG
-	return g->otg_version && UDC_OTG2;
-#else
-	return 0;
-#endif
-}
-
-/**
  * usb_gadget_frame_number - returns the current frame number
  * @gadget: controller that reports the frame number
  *
@@ -803,13 +764,6 @@
 	return gadget->ops->pullup(gadget, 0);
 }
 
-
-static inline int usb_gadget_test_lpm_support(struct usb_gadget *gadget)
-{
-	if (!gadget->ops->lpm_support)
-		return -EOPNOTSUPP;
-	return gadget->ops->lpm_support(gadget);
-}
 
 /*-------------------------------------------------------------------------*/
 
@@ -887,6 +841,7 @@
 	void			(*disconnect)(struct usb_gadget *);
 	void			(*suspend)(struct usb_gadget *);
 	void			(*resume)(struct usb_gadget *);
+
 	/* FIXME support safe rmmod */
 	struct device_driver	driver;
 };
