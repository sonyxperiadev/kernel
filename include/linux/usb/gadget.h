--- conflicted
+++ resolved
@@ -337,18 +337,15 @@
 	struct usb_ep *(*match_ep)(struct usb_gadget *,
 			struct usb_endpoint_descriptor *,
 			struct usb_ss_ep_comp_descriptor *);
-<<<<<<< HEAD
+	int	(*check_config)(struct usb_gadget *gadget);
 #ifdef CONFIG_USB_FUNC_WAKEUP_SUPPORTED
 	int     (*func_wakeup)(struct usb_gadget *, int interface_id);
 #endif
-=======
-	int	(*check_config)(struct usb_gadget *gadget);
 
 	ANDROID_KABI_RESERVE(1);
 	ANDROID_KABI_RESERVE(2);
 	ANDROID_KABI_RESERVE(3);
 	ANDROID_KABI_RESERVE(4);
->>>>>>> 55a2446c
 };
 
 /**
