/* USB OTG (On The Go) defines */
/*
 *
 * These APIs may be used between USB controllers.  USB device drivers
 * (for either host or peripheral roles) don't use these calls; they
 * continue to use just usb_device and usb_gadget.
 */

#ifndef __LINUX_USB_OTG_H
#define __LINUX_USB_OTG_H

#include <linux/notifier.h>

/* OTG defines lots of enumeration states before device reset */
enum usb_otg_state {
	OTG_STATE_UNDEFINED = 0,

	/* single-role peripheral, and dual-role default-b */
	OTG_STATE_B_IDLE,
	OTG_STATE_B_SRP_INIT,
	OTG_STATE_B_PERIPHERAL,

	/* extra dual-role default-b states */
	OTG_STATE_B_WAIT_ACON,
	OTG_STATE_B_HOST,

	/* dual-role default-a */
	OTG_STATE_A_IDLE,
	OTG_STATE_A_WAIT_VRISE,
	OTG_STATE_A_WAIT_BCON,
	OTG_STATE_A_HOST,
	OTG_STATE_A_SUSPEND,
	OTG_STATE_A_PERIPHERAL,
	OTG_STATE_A_WAIT_VFALL,
	OTG_STATE_A_VBUS_ERR,
};

enum usb_phy_events {
	USB_EVENT_NONE,         /* no events or cable disconnected */
	USB_EVENT_VBUS,         /* vbus valid event */
	USB_EVENT_ID,           /* id was grounded */
	USB_EVENT_CHARGER,      /* usb dedicated charger */
	USB_EVENT_ENUMERATED,   /* gadget driver enumerated */
};

struct usb_phy;

/* for transceivers connected thru an ULPI interface, the user must
 * provide access ops
 */
struct usb_phy_io_ops {
	int (*read)(struct usb_phy *x, u32 reg);
	int (*write)(struct usb_phy *x, u32 val, u32 reg);
};

struct usb_otg {
	u8			default_a;

	struct usb_phy		*phy;
	struct usb_bus		*host;
	struct usb_gadget	*gadget;

	/* bind/unbind the host controller */
	int	(*set_host)(struct usb_otg *otg, struct usb_bus *host);

	/* bind/unbind the peripheral controller */
	int	(*set_peripheral)(struct usb_otg *otg,
					struct usb_gadget *gadget);

	/* effective for A-peripheral, ignored for B devices */
	int	(*set_vbus)(struct usb_otg *otg, bool enabled);

	/* for B devices only:  start session with A-Host */
	int	(*start_srp)(struct usb_otg *otg);

	/* start or continue HNP role switch */
	int	(*start_hnp)(struct usb_otg *otg);

};

/*
 * the otg driver needs to interact with both device side and host side
 * usb controllers.  it decides which controller is active at a given
 * moment, using the transceiver, ID signal, HNP and sometimes static
 * configuration information (including "board isn't wired for otg").
 */
struct usb_phy {
	struct device		*dev;
	const char		*label;
	unsigned int		 flags;

	enum usb_otg_state	state;
	enum usb_phy_events	last_event;

	struct usb_otg		*otg;

	struct device		*io_dev;
	struct usb_phy_io_ops	*io_ops;
	void __iomem		*io_priv;

	/* for notification of usb_phy_events */
	struct atomic_notifier_head	notifier;

	/* to pass extra port status to the root hub */
	u16			port_status;
	u16			port_change;

	/* initialize/shutdown the OTG controller */
	int	(*init)(struct usb_phy *x);
	void	(*shutdown)(struct usb_phy *x);

	/* effective for B devices, ignored for A-peripheral */
	int	(*set_power)(struct usb_phy *x,
				unsigned mA);

	/* for non-OTG B devices: set transceiver into suspend mode */
	int	(*set_suspend)(struct usb_phy *x,
				int suspend);

<<<<<<< HEAD
	/* for B devices only:  start session with A-Host */
	int	(*start_srp)(struct otg_transceiver *otg);

	/* start or continue HNP role switch */
	int	(*start_hnp)(struct otg_transceiver *otg);

	/* Control pullup */
	int	(*pullup_on)(struct otg_transceiver *otg, bool on);

	/* set_delayed_adp */
	int	(*set_delayed_adp)(struct otg_transceiver *otg);

	/* set SRP required after Vbus goes off */
	int	(*set_srp_reqd)(struct otg_transceiver *otg);

	/* Set OTG enable/disable in transceiver */
	int	(*set_otg_enable)(struct otg_transceiver *otg, bool enable);

=======
>>>>>>> 90adfd2b
};


/* for board-specific init logic */
extern int usb_set_transceiver(struct usb_phy *);

#if defined(CONFIG_NOP_USB_XCEIV) || (defined(CONFIG_NOP_USB_XCEIV_MODULE) && defined(MODULE))
/* sometimes transceivers are accessed only through e.g. ULPI */
extern void usb_nop_xceiv_register(void);
extern void usb_nop_xceiv_unregister(void);
#else
static inline void usb_nop_xceiv_register(void)
{
}

static inline void usb_nop_xceiv_unregister(void)
{
}
#endif

/* helpers for direct access thru low-level io interface */
static inline int usb_phy_io_read(struct usb_phy *x, u32 reg)
{
	if (x->io_ops && x->io_ops->read)
		return x->io_ops->read(x, reg);

	return -EINVAL;
}

static inline int usb_phy_io_write(struct usb_phy *x, u32 val, u32 reg)
{
	if (x->io_ops && x->io_ops->write)
		return x->io_ops->write(x, val, reg);

	return -EINVAL;
}

static inline int
usb_phy_init(struct usb_phy *x)
{
	if (x->init)
		return x->init(x);

	return 0;
}

static inline void
usb_phy_shutdown(struct usb_phy *x)
{
	if (x->shutdown)
		x->shutdown(x);
}

/* for usb host and peripheral controller drivers */
#ifdef CONFIG_USB_OTG_UTILS
extern struct usb_phy *usb_get_transceiver(void);
extern void usb_put_transceiver(struct usb_phy *);
extern const char *otg_state_string(enum usb_otg_state state);
#else
static inline struct usb_phy *usb_get_transceiver(void)
{
	return NULL;
}

static inline void usb_put_transceiver(struct usb_phy *x)
{
}

static inline const char *otg_state_string(enum usb_otg_state state)
{
	return NULL;
}
#endif

/* Context: can sleep */
static inline int
otg_start_hnp(struct usb_otg *otg)
{
	if (otg && otg->start_hnp)
		return otg->start_hnp(otg);

	return -ENOTSUPP;
}

/* Context: can sleep */
static inline int
otg_set_vbus(struct usb_otg *otg, bool enabled)
{
	if (otg && otg->set_vbus)
		return otg->set_vbus(otg, enabled);

	return -ENOTSUPP;
}

/* for HCDs */
static inline int
otg_set_host(struct usb_otg *otg, struct usb_bus *host)
{
	if (otg && otg->set_host)
		return otg->set_host(otg, host);

	return -ENOTSUPP;
}

/* for usb peripheral controller drivers */

/* Context: can sleep */
static inline int
otg_set_peripheral(struct usb_otg *otg, struct usb_gadget *periph)
{
	if (otg && otg->set_peripheral)
		return otg->set_peripheral(otg, periph);

	return -ENOTSUPP;
}

static inline int
usb_phy_set_power(struct usb_phy *x, unsigned mA)
{
	if (x && x->set_power)
		return x->set_power(x, mA);
	return 0;
}

/* Context: can sleep */
static inline int
usb_phy_set_suspend(struct usb_phy *x, int suspend)
{
	if (x->set_suspend != NULL)
		return x->set_suspend(x, suspend);
	else
		return 0;
}

static inline int
otg_start_srp(struct usb_otg *otg)
{
	if (otg && otg->start_srp)
		return otg->start_srp(otg);

	return -ENOTSUPP;
}

/* notifiers */
static inline int
usb_register_notifier(struct usb_phy *x, struct notifier_block *nb)
{
	return atomic_notifier_chain_register(&x->notifier, nb);
}

static inline void
usb_unregister_notifier(struct usb_phy *x, struct notifier_block *nb)
{
	atomic_notifier_chain_unregister(&x->notifier, nb);
}

/* for OTG controller drivers (and maybe other stuff) */
extern int usb_bus_start_enum(struct usb_bus *bus, unsigned port_num);

#endif /* __LINUX_USB_OTG_H */<|MERGE_RESOLUTION|>--- conflicted
+++ resolved
@@ -117,7 +117,6 @@
 	int	(*set_suspend)(struct usb_phy *x,
 				int suspend);
 
-<<<<<<< HEAD
 	/* for B devices only:  start session with A-Host */
 	int	(*start_srp)(struct otg_transceiver *otg);
 
@@ -136,8 +135,6 @@
 	/* Set OTG enable/disable in transceiver */
 	int	(*set_otg_enable)(struct otg_transceiver *otg, bool enable);
 
-=======
->>>>>>> 90adfd2b
 };
 
 
