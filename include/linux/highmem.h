--- conflicted
+++ resolved
@@ -274,18 +274,9 @@
 alloc_zeroed_user_highpage_movable(struct vm_area_struct *vma,
 					unsigned long vaddr)
 {
-<<<<<<< HEAD
-#ifndef CONFIG_CMA_DIRECT_UTILIZATION
-	return __alloc_zeroed_user_highpage(__GFP_MOVABLE, vma, vaddr);
-#else
-	return __alloc_zeroed_user_highpage(__GFP_MOVABLE|__GFP_CMA, vma,
-						vaddr);
-#endif
-=======
 	return __alloc_zeroed_user_highpage(
 			__GFP_MOVABLE|__GFP_CMA, vma,
 			vaddr);
->>>>>>> ec1fff1f
 }
 
 static inline void clear_highpage(struct page *page)
