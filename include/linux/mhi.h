/* SPDX-License-Identifier: GPL-2.0 */
/*
 * Copyright (c) 2018-2021, The Linux Foundation. All rights reserved.
 *
 */
#ifndef _MHI_H_
#define _MHI_H_

#include <linux/device.h>
#include <linux/dma-direction.h>
#include <linux/mutex.h>
#include <linux/skbuff.h>
#include <linux/slab.h>
#include <linux/spinlock.h>
#include <linux/wait.h>
#include <linux/workqueue.h>

/* MHI client drivers to set this upper bound for tx buffer */
#define MHI_MAX_MTU 0xffff

#define MHI_MAX_OEM_PK_HASH_SEGMENTS 16

struct mhi_chan;
struct mhi_event;
struct mhi_ctxt;
struct mhi_cmd;
struct mhi_buf_info;

/**
 * enum mhi_callback - MHI callback
 * @MHI_CB_IDLE: MHI entered idle state
 * @MHI_CB_PENDING_DATA: New data available for client to process
 * @MHI_CB_LPM_ENTER: MHI host entered low power mode
 * @MHI_CB_LPM_EXIT: MHI host about to exit low power mode
 * @MHI_CB_EE_RDDM: MHI device entered RDDM exec env
 * @MHI_CB_EE_MISSION_MODE: MHI device entered Mission Mode exec env
 * @MHI_CB_SYS_ERROR: MHI device entered error state (may recover)
 * @MHI_CB_FATAL_ERROR: MHI device entered fatal error state
 * @MHI_CB_BW_REQ: Received a bandwidth switch request from device
 * @MHI_CB_FALLBACK_IMG: MHI device was loaded with the provided fallback image
 * @MHI_CB_DTR_SIGNAL: DTR signaling update
<<<<<<< HEAD
=======
 * @MHI_CB_DTR_START_CHANNELS: DTR signal for client driver to start channels
>>>>>>> a3322986
 */
enum mhi_callback {
	MHI_CB_IDLE,
	MHI_CB_PENDING_DATA,
	MHI_CB_LPM_ENTER,
	MHI_CB_LPM_EXIT,
	MHI_CB_EE_RDDM,
	MHI_CB_EE_MISSION_MODE,
	MHI_CB_SYS_ERROR,
	MHI_CB_FATAL_ERROR,
	MHI_CB_BW_REQ,
	MHI_CB_FALLBACK_IMG,
	MHI_CB_DTR_SIGNAL,
<<<<<<< HEAD
=======
	MHI_CB_DTR_START_CHANNELS,
>>>>>>> a3322986
};

/**
 * enum mhi_flags - Transfer flags
 * @MHI_EOB: End of buffer for bulk transfer
 * @MHI_EOT: End of transfer
 * @MHI_CHAIN: Linked transfer
 */
enum mhi_flags {
	MHI_EOB = BIT(0),
	MHI_EOT = BIT(1),
	MHI_CHAIN = BIT(2),
};

/**
 * enum mhi_device_type - Device types
 * @MHI_DEVICE_XFER: Handles data transfer
 * @MHI_DEVICE_CONTROLLER: Control device
 */
enum mhi_device_type {
	MHI_DEVICE_XFER,
	MHI_DEVICE_CONTROLLER,
};

/**
 * enum mhi_ch_type - Channel types
 * @MHI_CH_TYPE_INVALID: Invalid channel type
 * @MHI_CH_TYPE_OUTBOUND: Outbound channel to the device
 * @MHI_CH_TYPE_INBOUND: Inbound channel from the device
 * @MHI_CH_TYPE_INBOUND_COALESCED: Coalesced channel for the device to combine
 *				   multiple packets and send them as a single
 *				   large packet to reduce CPU consumption
 */
enum mhi_ch_type {
	MHI_CH_TYPE_INVALID = 0,
	MHI_CH_TYPE_OUTBOUND = DMA_TO_DEVICE,
	MHI_CH_TYPE_INBOUND = DMA_FROM_DEVICE,
	MHI_CH_TYPE_INBOUND_COALESCED = 3,
};

/**
 * struct image_info - Firmware and RDDM table
 * @mhi_buf: Buffer for firmware and RDDM table
 * @entries: # of entries in table
 */
struct image_info {
	struct mhi_buf *mhi_buf;
	/* private: from internal.h */
	struct bhi_vec_entry *bhi_vec;
	/* public: */
	u32 entries;
};

/**
 * struct mhi_link_info - BW requirement
 * target_link_speed - Link speed as defined by TLS bits in LinkControl reg
 * target_link_width - Link width as defined by NLW bits in LinkStatus reg
 * sequence_num - used by device to track bw requests sent to host
 */
struct mhi_link_info {
	unsigned int target_link_speed;
	unsigned int target_link_width;
	int sequence_num;
};

/**
 * enum mhi_ee_type - Execution environment types
 * @MHI_EE_PBL: Primary Bootloader
 * @MHI_EE_SBL: Secondary Bootloader
 * @MHI_EE_AMSS: Modem, aka the primary runtime EE
 * @MHI_EE_RDDM: Ram dump download mode
 * @MHI_EE_WFW: WLAN firmware mode
 * @MHI_EE_PTHRU: Passthrough
 * @MHI_EE_EDL: Embedded downloader
 */
enum mhi_ee_type {
	MHI_EE_PBL,
	MHI_EE_SBL,
	MHI_EE_AMSS,
	MHI_EE_RDDM,
	MHI_EE_WFW,
	MHI_EE_PTHRU,
	MHI_EE_EDL,
	MHI_EE_MAX_SUPPORTED = MHI_EE_EDL,
	MHI_EE_DISABLE_TRANSITION, /* local EE, not related to mhi spec */
	MHI_EE_NOT_SUPPORTED,
	MHI_EE_MAX,
};

/**
 * enum mhi_state - MHI states
 * @MHI_STATE_RESET: Reset state
 * @MHI_STATE_READY: Ready state
 * @MHI_STATE_M0: M0 state
 * @MHI_STATE_M1: M1 state
 * @MHI_STATE_M2: M2 state
 * @MHI_STATE_M3: M3 state
 * @MHI_STATE_M3_FAST: M3 Fast state
 * @MHI_STATE_BHI: BHI state
 * @MHI_STATE_SYS_ERR: System Error state
 */
enum mhi_state {
	MHI_STATE_RESET = 0x0,
	MHI_STATE_READY = 0x1,
	MHI_STATE_M0 = 0x2,
	MHI_STATE_M1 = 0x3,
	MHI_STATE_M2 = 0x4,
	MHI_STATE_M3 = 0x5,
	MHI_STATE_M3_FAST = 0x6,
	MHI_STATE_BHI = 0x7,
	MHI_STATE_SYS_ERR = 0xFF,
	MHI_STATE_MAX,
};

/**
 * enum mhi_ch_ee_mask - Execution environment mask for channel
 * @MHI_CH_EE_PBL: Allow channel to be used in PBL EE
 * @MHI_CH_EE_SBL: Allow channel to be used in SBL EE
 * @MHI_CH_EE_AMSS: Allow channel to be used in AMSS EE
 * @MHI_CH_EE_RDDM: Allow channel to be used in RDDM EE
 * @MHI_CH_EE_PTHRU: Allow channel to be used in PTHRU EE
 * @MHI_CH_EE_WFW: Allow channel to be used in WFW EE
 * @MHI_CH_EE_EDL: Allow channel to be used in EDL EE
 */
enum mhi_ch_ee_mask {
	MHI_CH_EE_PBL = BIT(MHI_EE_PBL),
	MHI_CH_EE_SBL = BIT(MHI_EE_SBL),
	MHI_CH_EE_AMSS = BIT(MHI_EE_AMSS),
	MHI_CH_EE_RDDM = BIT(MHI_EE_RDDM),
	MHI_CH_EE_PTHRU = BIT(MHI_EE_PTHRU),
	MHI_CH_EE_WFW = BIT(MHI_EE_WFW),
	MHI_CH_EE_EDL = BIT(MHI_EE_EDL),
};

/**
 * enum mhi_er_data_type - Event ring data types
 * @MHI_ER_DATA: Only client data over this ring
 * @MHI_ER_CTRL: MHI control data and client data
 * @MHI_ER_BW_SCALE: MHI controller bandwidth scale functionality
 * @MHI_ER_TIMESYNC: MHI controller time synchronization DB mode functionality
 */
enum mhi_er_data_type {
	MHI_ER_DATA,
	MHI_ER_CTRL,
	MHI_ER_BW_SCALE,
	MHI_ER_TIMESYNC,
};

/**
 * enum mhi_er_priority - Event ring processing priority
 * @MHI_ER_PRIORITY_DEFAULT_NOSLEEP: processed by tasklet
 * @MHI_ER_PRIORITY_HI_NOSLEEP: processed by hi-priority tasklet
 * @MHI_ER_PRIORITY_HI_SLEEP: processed by hi-priority wq
 */
enum mhi_er_priority {
	MHI_ER_PRIORITY_DEFAULT_NOSLEEP,
	MHI_ER_PRIORITY_HI_NOSLEEP,
	MHI_ER_PRIORITY_HI_SLEEP,
};

/**
 * enum mhi_db_brst_mode - Doorbell mode
 * @MHI_DB_BRST_DISABLE: Burst mode disable
 * @MHI_DB_BRST_ENABLE: Burst mode enable
 */
enum mhi_db_brst_mode {
	MHI_DB_BRST_DISABLE = 0x2,
	MHI_DB_BRST_ENABLE = 0x3,
};

/**
 * struct mhi_channel_config - Channel configuration structure for controller
 * @name: The name of this channel
 * @num: The number assigned to this channel
 * @num_elements: The number of elements that can be queued to this channel
 * @local_elements: The local ring length of the channel
 * @event_ring: The event rung index that services this channel
 * @dir: Direction that data may flow on this channel
 * @type: Channel type
 * @ee_mask: Execution Environment mask for this channel
 * @pollcfg: Polling configuration for burst mode.  0 is default.  milliseconds
	     for UL channels, multiple of 8 ring elements for DL channels
 * @doorbell: Doorbell mode
 * @lpm_notify: The channel master requires low power mode notifications
 * @offload_channel: The client manages the channel completely
 * @doorbell_mode_switch: Channel switches to doorbell mode on M0 transition
 * @auto_queue: Framework will automatically queue buffers for DL traffic
 * @wake-capable: Channel capable of waking up the system
 */
struct mhi_channel_config {
	char *name;
	u32 num;
	u32 num_elements;
	u32 local_elements;
	u32 event_ring;
	enum dma_data_direction dir;
	enum mhi_ch_type type;
	u32 ee_mask;
	u32 pollcfg;
	enum mhi_db_brst_mode doorbell;
	bool lpm_notify;
	bool offload_channel;
	bool doorbell_mode_switch;
	bool auto_queue;
	bool wake_capable;
};

/**
 * struct mhi_event_config - Event ring configuration structure for controller
 * @num_elements: The number of elements that can be queued to this ring
 * @irq_moderation_ms: Delay irq for additional events to be aggregated
 * @irq: IRQ associated with this ring
 * @channel: Dedicated channel number. U32_MAX indicates a non-dedicated ring
 * @priority: Processing priority of this ring.
 * @mode: Doorbell mode
 * @data_type: Type of data this ring will process
 * @hardware_event: This ring is associated with hardware channels
 * @client_managed: This ring is client managed
 * @offload_channel: This ring is associated with an offloaded channel
 */
struct mhi_event_config {
	u32 num_elements;
	u32 irq_moderation_ms;
	u32 irq;
	u32 channel;
	u32 priority;
	enum mhi_db_brst_mode mode;
	enum mhi_er_data_type data_type;
	bool hardware_event;
	bool client_managed;
	bool offload_channel;
};

/**
 * struct mhi_controller_config - Root MHI controller configuration
 * @max_channels: Maximum number of channels supported
 * @timeout_ms: Timeout value for operations. 0 means use default
 * @buf_len: Size of automatically allocated buffers. 0 means use default
 * @num_channels: Number of channels defined in @ch_cfg
 * @ch_cfg: Array of defined channels
 * @num_events: Number of event rings defined in @event_cfg
 * @event_cfg: Array of defined event rings
 * @use_bounce_buf: Use a bounce buffer pool due to limited DDR access
 * @m2_no_db: Host is not allowed to ring DB in M2 state
 */
struct mhi_controller_config {
	u32 max_channels;
	u32 timeout_ms;
	u32 buf_len;
	u32 num_channels;
	const struct mhi_channel_config *ch_cfg;
	u32 num_events;
	const struct mhi_event_config *event_cfg;
	bool use_bounce_buf;
	bool m2_no_db;
};

/**
 * struct mhi_controller - Master MHI controller structure
 * @cntrl_dev: Pointer to the struct device of physical bus acting as the MHI
 *            controller (required)
 * @mhi_dev: MHI device instance for the controller
 * @debugfs_dentry: MHI controller debugfs directory
 * @regs: Base address of MHI MMIO register space (required)
 * @reg_len: Length of the MHI MMIO region (required)
 * @bhi: Points to base of MHI BHI register space
 * @bhie: Points to base of MHI BHIe register space
 * @wake_db: MHI WAKE doorbell register address
 * @iova_start: IOMMU starting address for data (required)
 * @iova_stop: IOMMU stop address for data (required)
 * @fw_image: Firmware image name for normal booting (required)
 * @fallback_fw_image: Fallback firmware image name for backup boot (optional)
 * @edl_image: Firmware image name for emergency download mode (optional)
 * @rddm_size: RAM dump size that host should allocate for debugging purpose
 * @sbl_size: SBL image size downloaded through BHIe (optional)
 * @seg_len: BHIe vector size (optional)
 * @fbc_image: Points to firmware image buffer
 * @rddm_image: Points to RAM dump buffer
 * @mhi_chan: Points to the channel configuration table
 * @lpm_chans: List of channels that require LPM notifications
 * @irq: base irq # to request (required)
 * @max_chan: Maximum number of channels the controller supports
 * @total_ev_rings: Total # of event rings allocated
 * @hw_ev_rings: Number of hardware event rings
 * @sw_ev_rings: Number of software event rings
 * @nr_irqs: Number of IRQ allocated by bus master (required)
 * @family_number: MHI controller family number
 * @device_number: MHI controller device number
 * @major_version: MHI controller major revision number
 * @minor_version: MHI controller minor revision number
 * @serial_number: MHI controller serial number obtained from BHI
 * @oem_pk_hash: MHI controller OEM PK Hash obtained from BHI
 * @mhi_event: MHI event ring configurations table
 * @mhi_cmd: MHI command ring configurations table
 * @mhi_ctxt: MHI device context, shared memory between host and device
 * @pm_mutex: Mutex for suspend/resume operation
 * @pm_lock: Lock for protecting MHI power management state
 * @timeout_ms: Timeout in ms for state transitions
 * @pm_state: MHI power management state
 * @db_access: DB access states
 * @ee: MHI device execution environment
 * @dev_state: MHI device state
 * @dev_wake: Device wakeup count
 * @pending_pkts: Pending packets for the controller
 * @M0, M2, M3, M3_fast: Counters to track number of device MHI state changes
 * @transition_list: List of MHI state transitions
 * @transition_lock: Lock for protecting MHI state transition list
 * @wlock: Lock for protecting device wakeup
 * @mhi_link_info: Device bandwidth info
 * @st_worker: State transition worker
 * @hiprio_wq: High priority workqueue for MHI work such as state transitions
 * @state_event: State change event
 * @status_cb: CB function to notify power states of the device (required)
 * @wake_get: CB function to assert device wake (optional)
 * @wake_put: CB function to de-assert device wake (optional)
 * @wake_toggle: CB function to assert and de-assert device wake (optional)
 * @runtime_get: CB function to controller runtime resume (required)
 * @runtime_put: CB function to decrement pm usage (required)
 * @map_single: CB function to create TRE buffer
 * @unmap_single: CB function to destroy TRE buffer
 * @read_reg: Read a MHI register via the physical link (required)
 * @write_reg: Write a MHI register via the physical link (required)
 * @reset: Controller specific reset function (optional)
 * @buffer_len: Bounce buffer length
 * @index: Index of the MHI controller instance
 * @img_pre_alloc: allocate rddm and fbc image buffers one time
 * @bounce_buf: Use of bounce buffer
 * @fbc_download: MHI host needs to do complete image transfer (optional)
 * @wake_set: Device wakeup set flag
 *
 * Fields marked as (required) need to be populated by the controller driver
 * before calling mhi_register_controller(). For the fields marked as (optional)
 * they can be populated depending on the usecase.
 *
 * The following fields are present for the purpose of implementing any device
 * specific quirks or customizations for specific MHI revisions used in device
 * by the controller drivers. The MHI stack will just populate these fields
 * during mhi_register_controller():
 *  family_number
 *  device_number
 *  major_version
 *  minor_version
 */
struct mhi_controller {
	struct device *cntrl_dev;
	struct mhi_device *mhi_dev;
	struct dentry *debugfs_dentry;
	void __iomem *regs;
	size_t reg_len;
	void __iomem *bhi;
	void __iomem *bhie;
	void __iomem *wake_db;

	dma_addr_t iova_start;
	dma_addr_t iova_stop;
	const char *fw_image;
	const char *fallback_fw_image;
	const char *edl_image;
	size_t rddm_size;
	size_t sbl_size;
	size_t seg_len;
	struct image_info *fbc_image;
	struct image_info *rddm_image;
	struct mhi_chan *mhi_chan;
	struct list_head lpm_chans;
	int *irq;
	u32 max_chan;
	u32 total_ev_rings;
	u32 hw_ev_rings;
	u32 sw_ev_rings;
	u32 nr_irqs;
	u32 family_number;
	u32 device_number;
	u32 major_version;
	u32 minor_version;
	u32 serial_number;
	u32 oem_pk_hash[MHI_MAX_OEM_PK_HASH_SEGMENTS];
	u32 session_id;

	struct mhi_event *mhi_event;
	struct mhi_cmd *mhi_cmd;
	struct mhi_ctxt *mhi_ctxt;

	struct mutex pm_mutex;
	rwlock_t pm_lock;
	u32 timeout_ms;
	u32 pm_state;
	u32 db_access;
	enum mhi_ee_type ee;
	enum mhi_state dev_state;
	atomic_t dev_wake;
	atomic_t pending_pkts;
	u32 M0, M2, M3, M3_fast;
	struct list_head transition_list;
	spinlock_t transition_lock;
	spinlock_t wlock;
	struct mhi_link_info mhi_link_info;
	struct work_struct st_worker;
	struct workqueue_struct *hiprio_wq;
	wait_queue_head_t state_event;

	void (*status_cb)(struct mhi_controller *mhi_cntrl,
			  enum mhi_callback cb);
	void (*wake_get)(struct mhi_controller *mhi_cntrl, bool override);
	void (*wake_put)(struct mhi_controller *mhi_cntrl, bool override);
	void (*wake_toggle)(struct mhi_controller *mhi_cntrl);
	int (*runtime_get)(struct mhi_controller *mhi_cntrl);
	void (*runtime_put)(struct mhi_controller *mhi_cntrl);
	int (*map_single)(struct mhi_controller *mhi_cntrl,
			  struct mhi_buf_info *buf);
	void (*unmap_single)(struct mhi_controller *mhi_cntrl,
			     struct mhi_buf_info *buf);
	int (*read_reg)(struct mhi_controller *mhi_cntrl, void __iomem *addr,
			u32 *out);
	void (*write_reg)(struct mhi_controller *mhi_cntrl, void __iomem *addr,
			  u32 val);
	void (*reset)(struct mhi_controller *mhi_cntrl);

	size_t buffer_len;
	int index;
	bool img_pre_alloc;
	bool bounce_buf;
	bool fbc_download;
	bool wake_set;
};

/**
 * struct mhi_device - Structure representing an MHI device which binds
 *                     to channels or is associated with controllers
 * @id: Pointer to MHI device ID struct
 * @name: Name of the associated MHI device
 * @mhi_cntrl: Controller the device belongs to
 * @ul_chan: UL channel for the device
 * @dl_chan: DL channel for the device
 * @dev: Driver model device node for the MHI device
 * @dev_type: MHI device type
 * @ul_chan_id: MHI channel id for UL transfer
 * @ul_event_id: MHI event ring id for UL transfer
 * @dl_chan_id: MHI channel id for DL transfer
 * @ul_event_id: MHI event ring id for DL transfer
 * @dev_wake: Device wakeup counter
 * @tiocm: Device current terminal settings
 */
struct mhi_device {
	const struct mhi_device_id *id;
	const char *name;
	struct mhi_controller *mhi_cntrl;
	struct mhi_chan *ul_chan;
	struct mhi_chan *dl_chan;
	struct device dev;
	enum mhi_device_type dev_type;
	int ul_chan_id;
	int ul_event_id;
	int dl_chan_id;
	int dl_event_id;
	u32 dev_wake;
	u32 tiocm;
};

/**
 * struct mhi_result - Completed buffer information
 * @buf_addr: Address of data buffer
 * @bytes_xferd: # of bytes transferred
 * @dir: Channel direction
 * @transaction_status: Status of last transaction
 */
struct mhi_result {
	void *buf_addr;
	size_t bytes_xferd;
	enum dma_data_direction dir;
	int transaction_status;
};

/**
 * struct mhi_buf - MHI Buffer description
 * @buf: Virtual address of the buffer
 * @name: Buffer label. For offload channel, configurations name must be:
 *        ECA - Event context array data
 *        CCA - Channel context array data
 * @dma_addr: IOMMU address of the buffer
 * @len: # of bytes
 */
struct mhi_buf {
	void *buf;
	const char *name;
	dma_addr_t dma_addr;
	size_t len;
};

/**
 * struct mhi_driver - Structure representing a MHI client driver
 * @probe: CB function for client driver probe function
 * @remove: CB function for client driver remove function
 * @ul_xfer_cb: CB function for UL data transfer
 * @dl_xfer_cb: CB function for DL data transfer
 * @status_cb: CB functions for asynchronous status
 * @driver: Device driver model driver
 */
struct mhi_driver {
	const struct mhi_device_id *id_table;
	int (*probe)(struct mhi_device *mhi_dev,
		     const struct mhi_device_id *id);
	void (*remove)(struct mhi_device *mhi_dev);
	void (*ul_xfer_cb)(struct mhi_device *mhi_dev,
			   struct mhi_result *result);
	void (*dl_xfer_cb)(struct mhi_device *mhi_dev,
			   struct mhi_result *result);
	void (*status_cb)(struct mhi_device *mhi_dev, enum mhi_callback mhi_cb);
	struct device_driver driver;
};

#define to_mhi_driver(drv) container_of(drv, struct mhi_driver, driver)
#define to_mhi_device(dev) container_of(dev, struct mhi_device, dev)

/**
 * mhi_alloc_controller - Allocate the MHI Controller structure
 * Allocate the mhi_controller structure using zero initialized memory
 */
struct mhi_controller *mhi_alloc_controller(void);

/**
 * mhi_free_controller - Free the MHI Controller structure
 * Free the mhi_controller structure which was previously allocated
 */
void mhi_free_controller(struct mhi_controller *mhi_cntrl);

/**
 * mhi_register_controller - Register MHI controller
 * @mhi_cntrl: MHI controller to register
 * @config: Configuration to use for the controller
 */
int mhi_register_controller(struct mhi_controller *mhi_cntrl,
			const struct mhi_controller_config *config);

/**
 * mhi_unregister_controller - Unregister MHI controller
 * @mhi_cntrl: MHI controller to unregister
 */
void mhi_unregister_controller(struct mhi_controller *mhi_cntrl);

/*
 * module_mhi_driver() - Helper macro for drivers that don't do
 * anything special other than using default mhi_driver_register() and
 * mhi_driver_unregister().  This eliminates a lot of boilerplate.
 * Each module may only use this macro once.
 */
#define module_mhi_driver(mhi_drv) \
	module_driver(mhi_drv, mhi_driver_register, \
		      mhi_driver_unregister)

/*
 * Macro to avoid include chaining to get THIS_MODULE
 */
#define mhi_driver_register(mhi_drv) \
	__mhi_driver_register(mhi_drv, THIS_MODULE)

/**
 * __mhi_driver_register - Register driver with MHI framework
 * @mhi_drv: Driver associated with the device
 * @owner: The module owner
 */
int __mhi_driver_register(struct mhi_driver *mhi_drv, struct module *owner);

/**
 * mhi_driver_unregister - Unregister a driver for mhi_devices
 * @mhi_drv: Driver associated with the device
 */
void mhi_driver_unregister(struct mhi_driver *mhi_drv);

/**
 * mhi_set_mhi_state - Set MHI device state
 * @mhi_cntrl: MHI controller
 * @state: State to set
 */
void mhi_set_mhi_state(struct mhi_controller *mhi_cntrl,
		       enum mhi_state state);

/**
 * mhi_notify - Notify the MHI client driver about client device status
 * @mhi_dev: MHI device instance
 * @cb_reason: MHI callback reason
 */
void mhi_notify(struct mhi_device *mhi_dev, enum mhi_callback cb_reason);

/**
 * mhi_get_free_desc_count - Get transfer ring length
 * Get # of TD available to queue buffers
 * @mhi_dev: Device associated with the channels
 * @dir: Direction of the channel
 */
int mhi_get_free_desc_count(struct mhi_device *mhi_dev,
				enum dma_data_direction dir);

/**
 * mhi_prepare_for_power_up - Do pre-initialization before power up.
 *                            This is optional, call this before power up if
 *                            the controller does not want bus framework to
 *                            automatically free any allocated memory during
 *                            shutdown process.
 * @mhi_cntrl: MHI controller
 */
int mhi_prepare_for_power_up(struct mhi_controller *mhi_cntrl);

/**
 * mhi_async_power_up - Start MHI power up sequence
 * @mhi_cntrl: MHI controller
 */
int mhi_async_power_up(struct mhi_controller *mhi_cntrl);

/**
 * mhi_sync_power_up - Start MHI power up sequence and wait till the device
 *                     enters valid EE state
 * @mhi_cntrl: MHI controller
 */
int mhi_sync_power_up(struct mhi_controller *mhi_cntrl);

/**
 * mhi_power_down - Start MHI power down sequence
 * @mhi_cntrl: MHI controller
 * @graceful: Link is still accessible, so do a graceful shutdown process
 */
void mhi_power_down(struct mhi_controller *mhi_cntrl, bool graceful);

/**
 * mhi_unprepare_after_power_down - Free any allocated memory after power down
 * @mhi_cntrl: MHI controller
 */
void mhi_unprepare_after_power_down(struct mhi_controller *mhi_cntrl);

/**
 * mhi_pm_suspend - Move MHI into a suspended state
 * @mhi_cntrl: MHI controller
 */
int mhi_pm_suspend(struct mhi_controller *mhi_cntrl);

/**
 * mhi_pm_resume - Resume MHI from suspended state
 * @mhi_cntrl: MHI controller
 */
int mhi_pm_resume(struct mhi_controller *mhi_cntrl);

/**
 * mhi_download_rddm_image - Download ramdump image from device for
 *                           debugging purpose.
 * @mhi_cntrl: MHI controller
 * @in_panic: Download rddm image during kernel panic
 */
int mhi_download_rddm_image(struct mhi_controller *mhi_cntrl, bool in_panic);

/**
 * mhi_force_rddm_mode - Force device into rddm mode
 * @mhi_cntrl: MHI controller
 */
int mhi_force_rddm_mode(struct mhi_controller *mhi_cntrl);

/**
 * mhi_get_exec_env - Get BHI execution environment of the device
 * @mhi_cntrl: MHI controller
 */
enum mhi_ee_type mhi_get_exec_env(struct mhi_controller *mhi_cntrl);

/**
 * mhi_get_mhi_state - Get MHI state of the device
 * @mhi_cntrl: MHI controller
 */
enum mhi_state mhi_get_mhi_state(struct mhi_controller *mhi_cntrl);

/**
 * mhi_soc_reset - Trigger a device reset. This can be used as a last resort
 *		   to reset and recover a device.
 * @mhi_cntrl: MHI controller
 */
void mhi_soc_reset(struct mhi_controller *mhi_cntrl);

/**
 * mhi_device_get - Disable device low power mode
 * @mhi_dev: Device associated with the channel
 */
void mhi_device_get(struct mhi_device *mhi_dev);

/**
 * mhi_device_get_sync - Disable device low power mode. Synchronously
 *                       take the controller out of suspended state
 * @mhi_dev: Device associated with the channel
 */
int mhi_device_get_sync(struct mhi_device *mhi_dev);

/**
 * mhi_device_put - Re-enable device low power mode
 * @mhi_dev: Device associated with the channel
 */
void mhi_device_put(struct mhi_device *mhi_dev);

/**
 * mhi_prepare_for_transfer - Setup UL and DL channels for data transfer.
 *                            Allocate and initialize the channel context and
 *                            also issue the START channel command to both
 *                            channels. Channels can be started only if both
 *                            host and device execution environments match and
 *                            channels are in a DISABLED state. Calling the
 *                            mhi_start_transfer() function is not required
 *                            afterwards as channels are already started. This
 *                            function also initializes the channel context
 *                            whereas mhi_start_transfer() can only be used to
 *                            issue the start channel command once the context
 *                            is setup.
 * @mhi_dev: Device associated with the channels
 */
int mhi_prepare_for_transfer(struct mhi_device *mhi_dev);

/**
 * mhi_unprepare_from_transfer - Reset UL and DL channels for data transfer.
 *                               Issue the RESET channel command and let the
 *                               device clean-up the context so no incoming
 *                               transfers are seen on the host. Free memory
 *                               associated with the context on host. If device
 *                               is unresponsive, only perform a host side
 *                               clean-up. Channels can be reset only if both
 *                               host and device execution environments match
 *                               and channels are in an ENABLED, STOPPED or
 *                               SUSPENDED state. Calling mhi_stop_transfer() is
 *                               not required before calling this function as it
 *                               will only stop transfers, not reset channels.
 * @mhi_dev: Device associated with the channels
 */
void mhi_unprepare_from_transfer(struct mhi_device *mhi_dev);

/**
 * mhi_stop_transfer - Pauses ongoing channel activity by issuing the STOP
 *                     channel command to both UL and DL channels. This command
 *                     does not reset the channel context and the client drivers
 *                     can issue mhi_start_transfer to resume activity.
 * @mhi_dev: Device associated with the channels
 */
int mhi_stop_transfer(struct mhi_device *mhi_dev);

/**
 * mhi_start_transfer - Resumes channel activity by issuing the START channel
 *                      command to both UL and DL channels. This command assumes
 *                      the channel context is already setup and the client
 *                      drivers can issue mhi_stop_transfer to pause activity if
 *                      required.
 * @mhi_dev: Device associated with the channels
 */
int mhi_start_transfer(struct mhi_device *mhi_dev);

/**
 * mhi_poll - Poll for any available data in DL direction
 * @mhi_dev: Device associated with the channels
 * @budget: # of events to process
 */
int mhi_poll(struct mhi_device *mhi_dev, u32 budget);

/**
 * mhi_queue_dma - Send or receive DMA mapped buffers from client device
 *                 over MHI channel
 * @mhi_dev: Device associated with the channels
 * @dir: DMA direction for the channel
 * @mhi_buf: Buffer for holding the DMA mapped data
 * @len: Buffer length
 * @mflags: MHI transfer flags used for the transfer
 */
int mhi_queue_dma(struct mhi_device *mhi_dev, enum dma_data_direction dir,
		  struct mhi_buf *mhi_buf, size_t len, enum mhi_flags mflags);

/**
 * mhi_queue_buf - Send or receive raw buffers from client device over MHI
 *                 channel
 * @mhi_dev: Device associated with the channels
 * @dir: DMA direction for the channel
 * @buf: Buffer for holding the data
 * @len: Buffer length
 * @mflags: MHI transfer flags used for the transfer
 */
int mhi_queue_buf(struct mhi_device *mhi_dev, enum dma_data_direction dir,
		  void *buf, size_t len, enum mhi_flags mflags);

/**
 * mhi_queue_skb - Send or receive SKBs from client device over MHI channel
 * @mhi_dev: Device associated with the channels
 * @dir: DMA direction for the channel
 * @skb: Buffer for holding SKBs
 * @len: Buffer length
 * @mflags: MHI transfer flags used for the transfer
 */
int mhi_queue_skb(struct mhi_device *mhi_dev, enum dma_data_direction dir,
		  struct sk_buff *skb, size_t len, enum mhi_flags mflags);

#endif /* _MHI_H_ */<|MERGE_RESOLUTION|>--- conflicted
+++ resolved
@@ -39,10 +39,7 @@
  * @MHI_CB_BW_REQ: Received a bandwidth switch request from device
  * @MHI_CB_FALLBACK_IMG: MHI device was loaded with the provided fallback image
  * @MHI_CB_DTR_SIGNAL: DTR signaling update
-<<<<<<< HEAD
-=======
  * @MHI_CB_DTR_START_CHANNELS: DTR signal for client driver to start channels
->>>>>>> a3322986
  */
 enum mhi_callback {
 	MHI_CB_IDLE,
@@ -56,10 +53,7 @@
 	MHI_CB_BW_REQ,
 	MHI_CB_FALLBACK_IMG,
 	MHI_CB_DTR_SIGNAL,
-<<<<<<< HEAD
-=======
 	MHI_CB_DTR_START_CHANNELS,
->>>>>>> a3322986
 };
 
 /**
