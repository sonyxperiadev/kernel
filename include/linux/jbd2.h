/*
 * linux/include/linux/jbd2.h
 *
 * Written by Stephen C. Tweedie <sct@redhat.com>
 *
 * Copyright 1998-2000 Red Hat, Inc --- All Rights Reserved
 *
 * This file is part of the Linux kernel and is made available under
 * the terms of the GNU General Public License, version 2, or at your
 * option, any later version, incorporated herein by reference.
 *
 * Definitions for transaction data structures for the buffer cache
 * filesystem journaling support.
 */

#ifndef _LINUX_JBD2_H
#define _LINUX_JBD2_H

/* Allow this file to be included directly into e2fsprogs */
#ifndef __KERNEL__
#include "jfs_compat.h"
#define JBD2_DEBUG
#else

#include <linux/types.h>
#include <linux/buffer_head.h>
#include <linux/journal-head.h>
#include <linux/stddef.h>
#include <linux/bit_spinlock.h>
#include <linux/mutex.h>
#include <linux/timer.h>
#include <linux/slab.h>
#include <crypto/hash.h>
#endif

#define journal_oom_retry 1

/*
 * Define JBD2_PARANIOD_IOFAIL to cause a kernel BUG() if ext4 finds
 * certain classes of error which can occur due to failed IOs.  Under
 * normal use we want ext4 to continue after such errors, because
 * hardware _can_ fail, but for debugging purposes when running tests on
 * known-good hardware we may want to trap these errors.
 */
#undef JBD2_PARANOID_IOFAIL

/*
 * The default maximum commit age, in seconds.
 */
#define JBD2_DEFAULT_MAX_COMMIT_AGE 5

#ifdef CONFIG_JBD2_DEBUG
/*
 * Define JBD2_EXPENSIVE_CHECKING to enable more expensive internal
 * consistency checks.  By default we don't do this unless
 * CONFIG_JBD2_DEBUG is on.
 */
#define JBD2_EXPENSIVE_CHECKING
extern ushort jbd2_journal_enable_debug;

#define jbd_debug(n, f, a...)						\
	do {								\
		if ((n) <= jbd2_journal_enable_debug) {			\
			printk(KERN_DEBUG "(%s, %d): %s: ",		\
				__FILE__, __LINE__, __func__);	\
			printk(f, ## a);				\
		}							\
	} while (0)
#else
#define jbd_debug(f, a...)	/**/
#endif

extern void *jbd2_alloc(size_t size, gfp_t flags);
extern void jbd2_free(void *ptr, size_t size);

#define JBD2_MIN_JOURNAL_BLOCKS 1024

#ifdef __KERNEL__

/**
 * typedef handle_t - The handle_t type represents a single atomic update being performed by some process.
 *
 * All filesystem modifications made by the process go
 * through this handle.  Recursive operations (such as quota operations)
 * are gathered into a single update.
 *
 * The buffer credits field is used to account for journaled buffers
 * being modified by the running process.  To ensure that there is
 * enough log space for all outstanding operations, we need to limit the
 * number of outstanding buffers possible at any time.  When the
 * operation completes, any buffer credits not used are credited back to
 * the transaction, so that at all times we know how many buffers the
 * outstanding updates on a transaction might possibly touch.
 *
 * This is an opaque datatype.
 **/
typedef struct jbd2_journal_handle handle_t;	/* Atomic operation type */


/**
 * typedef journal_t - The journal_t maintains all of the journaling state information for a single filesystem.
 *
 * journal_t is linked to from the fs superblock structure.
 *
 * We use the journal_t to keep track of all outstanding transaction
 * activity on the filesystem, and to manage the state of the log
 * writing process.
 *
 * This is an opaque datatype.
 **/
typedef struct journal_s	journal_t;	/* Journal control structure */
#endif

/*
 * Internal structures used by the logging mechanism:
 */

#define JBD2_MAGIC_NUMBER 0xc03b3998U /* The first 4 bytes of /dev/random! */

/*
 * On-disk structures
 */

/*
 * Descriptor block types:
 */

#define JBD2_DESCRIPTOR_BLOCK	1
#define JBD2_COMMIT_BLOCK	2
#define JBD2_SUPERBLOCK_V1	3
#define JBD2_SUPERBLOCK_V2	4
#define JBD2_REVOKE_BLOCK	5

/*
 * Standard header for all descriptor blocks:
 */
typedef struct journal_header_s {
	__be32		h_magic;
	__be32		h_blocktype;
	__be32		h_sequence;
} journal_header_t;

/*
 * Checksum types.
 */
#define JBD2_CRC32_CHKSUM   1
#define JBD2_MD5_CHKSUM     2
#define JBD2_SHA1_CHKSUM    3
#define JBD2_CRC32C_CHKSUM  4

#define JBD2_CRC32_CHKSUM_SIZE 4

#define JBD2_CHECKSUM_BYTES (32 / sizeof(u32))
/*
 * Commit block header for storing transactional checksums:
 *
 * NOTE: If FEATURE_COMPAT_CHECKSUM (checksum v1) is set, the h_chksum*
 * fields are used to store a checksum of the descriptor and data blocks.
 *
 * If FEATURE_INCOMPAT_CSUM_V2 (checksum v2) is set, then the h_chksum
 * field is used to store crc32c(uuid+commit_block).  Each journal metadata
 * block gets its own checksum, and data block checksums are stored in
 * journal_block_tag (in the descriptor).  The other h_chksum* fields are
 * not used.
 *
 * Checksum v1 and v2 are mutually exclusive features.
 */
struct commit_header {
	__be32		h_magic;
	__be32          h_blocktype;
	__be32          h_sequence;
	unsigned char   h_chksum_type;
	unsigned char   h_chksum_size;
	unsigned char	h_padding[2];
	__be32		h_chksum[JBD2_CHECKSUM_BYTES];
	__be64		h_commit_sec;
	__be32		h_commit_nsec;
};

/*
 * The block tag: used to describe a single buffer in the journal.
 * t_blocknr_high is only used if INCOMPAT_64BIT is set, so this
 * raw struct shouldn't be used for pointer math or sizeof() - use
 * journal_tag_bytes(journal) instead to compute this.
 */
typedef struct journal_block_tag_s {
	__be32		t_blocknr;	/* The on-disk block number */
	__be16		t_checksum;	/* truncated crc32c(uuid+seq+block) */
	__be16		t_flags;	/* See below */
	__be32		t_blocknr_high; /* most-significant high 32bits. */
} journal_block_tag_t;

#define JBD2_TAG_SIZE32 (offsetof(journal_block_tag_t, t_blocknr_high))
#define JBD2_TAG_SIZE64 (sizeof(journal_block_tag_t))

/* Tail of descriptor block, for checksumming */
struct jbd2_journal_block_tail {
	__be32		t_checksum;	/* crc32c(uuid+descr_block) */
};

/*
 * The revoke descriptor: used on disk to describe a series of blocks to
 * be revoked from the log
 */
typedef struct jbd2_journal_revoke_header_s {
	journal_header_t r_header;
	__be32		 r_count;	/* Count of bytes used in the block */
} jbd2_journal_revoke_header_t;

/* Tail of revoke block, for checksumming */
struct jbd2_journal_revoke_tail {
	__be32		r_checksum;	/* crc32c(uuid+revoke_block) */
};

/* Definitions for the journal tag flags word: */
#define JBD2_FLAG_ESCAPE		1	/* on-disk block is escaped */
#define JBD2_FLAG_SAME_UUID	2	/* block has same uuid as previous */
#define JBD2_FLAG_DELETED	4	/* block deleted by this transaction */
#define JBD2_FLAG_LAST_TAG	8	/* last tag in this descriptor block */


/*
 * The journal superblock.  All fields are in big-endian byte order.
 */
typedef struct journal_superblock_s {
/* 0x0000 */
	journal_header_t s_header;

/* 0x000C */
	/* Static information describing the journal */
	__be32	s_blocksize;		/* journal device blocksize */
	__be32	s_maxlen;		/* total blocks in journal file */
	__be32	s_first;		/* first block of log information */

/* 0x0018 */
	/* Dynamic information describing the current state of the log */
	__be32	s_sequence;		/* first commit ID expected in log */
	__be32	s_start;		/* blocknr of start of log */

/* 0x0020 */
	/* Error value, as set by jbd2_journal_abort(). */
	__be32	s_errno;

/* 0x0024 */
	/* Remaining fields are only valid in a version-2 superblock */
	__be32	s_feature_compat;	/* compatible feature set */
	__be32	s_feature_incompat;	/* incompatible feature set */
	__be32	s_feature_ro_compat;	/* readonly-compatible feature set */
/* 0x0030 */
	__u8	s_uuid[16];		/* 128-bit uuid for journal */

/* 0x0040 */
	__be32	s_nr_users;		/* Nr of filesystems sharing log */

	__be32	s_dynsuper;		/* Blocknr of dynamic superblock copy*/

/* 0x0048 */
	__be32	s_max_transaction;	/* Limit of journal blocks per trans.*/
	__be32	s_max_trans_data;	/* Limit of data blocks per trans. */

/* 0x0050 */
	__u8	s_checksum_type;	/* checksum type */
	__u8	s_padding2[3];
	__u32	s_padding[42];
	__be32	s_checksum;		/* crc32c(superblock) */

/* 0x0100 */
	__u8	s_users[16*48];		/* ids of all fs'es sharing the log */
/* 0x0400 */
} journal_superblock_t;

#define JBD2_HAS_COMPAT_FEATURE(j, mask)			\
	((j)->j_format_version >= 2 &&					\
	 ((j)->j_superblock->s_feature_compat & cpu_to_be32((mask))))
#define JBD2_HAS_RO_COMPAT_FEATURE(j, mask)				\
	((j)->j_format_version >= 2 &&					\
	 ((j)->j_superblock->s_feature_ro_compat & cpu_to_be32((mask))))
#define JBD2_HAS_INCOMPAT_FEATURE(j, mask)				\
	((j)->j_format_version >= 2 &&					\
	 ((j)->j_superblock->s_feature_incompat & cpu_to_be32((mask))))

#define JBD2_FEATURE_COMPAT_CHECKSUM	0x00000001

#define JBD2_FEATURE_INCOMPAT_REVOKE		0x00000001
#define JBD2_FEATURE_INCOMPAT_64BIT		0x00000002
#define JBD2_FEATURE_INCOMPAT_ASYNC_COMMIT	0x00000004
#define JBD2_FEATURE_INCOMPAT_CSUM_V2		0x00000008

/* Features known to this kernel version: */
#define JBD2_KNOWN_COMPAT_FEATURES	JBD2_FEATURE_COMPAT_CHECKSUM
#define JBD2_KNOWN_ROCOMPAT_FEATURES	0
#define JBD2_KNOWN_INCOMPAT_FEATURES	(JBD2_FEATURE_INCOMPAT_REVOKE | \
					JBD2_FEATURE_INCOMPAT_64BIT | \
					JBD2_FEATURE_INCOMPAT_ASYNC_COMMIT | \
					JBD2_FEATURE_INCOMPAT_CSUM_V2)

#ifdef __KERNEL__

#include <linux/fs.h>
#include <linux/sched.h>
#include <linux/jbd_common.h>

#define J_ASSERT(assert)	BUG_ON(!(assert))

#define J_ASSERT_BH(bh, expr)	J_ASSERT(expr)
#define J_ASSERT_JH(jh, expr)	J_ASSERT(expr)

#if defined(JBD2_PARANOID_IOFAIL)
#define J_EXPECT(expr, why...)		J_ASSERT(expr)
#define J_EXPECT_BH(bh, expr, why...)	J_ASSERT_BH(bh, expr)
#define J_EXPECT_JH(jh, expr, why...)	J_ASSERT_JH(jh, expr)
#else
#define __journal_expect(expr, why...)					     \
	({								     \
		int val = (expr);					     \
		if (!val) {						     \
			printk(KERN_ERR					     \
			       "JBD2 unexpected failure: %s: %s;\n",	     \
			       __func__, #expr);			     \
			printk(KERN_ERR why "\n");			     \
		}							     \
		val;							     \
	})
#define J_EXPECT(expr, why...)		__journal_expect(expr, ## why)
#define J_EXPECT_BH(bh, expr, why...)	__journal_expect(expr, ## why)
#define J_EXPECT_JH(jh, expr, why...)	__journal_expect(expr, ## why)
#endif

/* Flags in jbd_inode->i_flags */
#define __JI_COMMIT_RUNNING 0
/* Commit of the inode data in progress. We use this flag to protect us from
 * concurrent deletion of inode. We cannot use reference to inode for this
 * since we cannot afford doing last iput() on behalf of kjournald
 */
#define JI_COMMIT_RUNNING (1 << __JI_COMMIT_RUNNING)

/**
 * struct jbd_inode is the structure linking inodes in ordered mode
 *   present in a transaction so that we can sync them during commit.
 */
struct jbd2_inode {
	/* Which transaction does this inode belong to? Either the running
	 * transaction or the committing one. [j_list_lock] */
	transaction_t *i_transaction;

	/* Pointer to the running transaction modifying inode's data in case
	 * there is already a committing transaction touching it.
	 * [j_list_lock] */
	transaction_t *i_next_transaction;

	/* List of inodes in the i_transaction [j_list_lock] */
	struct list_head i_list;

	/* VFS inode this inode belongs to [constant during the lifetime
	 * of the structure] */
	struct inode *i_vfs_inode;

	/* Flags of inode [j_list_lock] */
	unsigned long i_flags;
};

struct jbd2_revoke_table_s;

/**
 * struct handle_s - The handle_s type is the concrete type associated with
 *     handle_t.
 * @h_transaction: Which compound transaction is this update a part of?
 * @h_buffer_credits: Number of remaining buffers we are allowed to dirty.
 * @h_ref: Reference count on this handle
 * @h_err: Field for caller's use to track errors through large fs operations
 * @h_sync: flag for sync-on-close
 * @h_jdata: flag to force data journaling
 * @h_aborted: flag indicating fatal error on handle
 **/

/* Docbook can't yet cope with the bit fields, but will leave the documentation
 * in so it can be fixed later.
 */

struct jbd2_journal_handle {
	/* Which compound transaction is this update a part of? */
	transaction_t		*h_transaction;

	/* Number of remaining buffers we are allowed to dirty: */
	int			h_buffer_credits;

	/* Reference count on this handle */
	int			h_ref;

	/* Field for caller's use to track errors through large fs */
	/* operations */
	int			h_err;

	/* Flags [no locking] */
	unsigned int	h_sync:		1;	/* sync-on-close */
	unsigned int	h_jdata:	1;	/* force data journaling */
	unsigned int	h_aborted:	1;	/* fatal error on handle */
	unsigned int	h_type:		8;	/* for handle statistics */
	unsigned int	h_line_no:	16;	/* for handle statistics */

	unsigned long		h_start_jiffies;
	unsigned int		h_requested_credits;

#ifdef CONFIG_DEBUG_LOCK_ALLOC
	struct lockdep_map	h_lockdep_map;
#endif
};


/*
 * Some stats for checkpoint phase
 */
struct transaction_chp_stats_s {
	unsigned long		cs_chp_time;
	__u32			cs_forced_to_close;
	__u32			cs_written;
	__u32			cs_dropped;
};

/* The transaction_t type is the guts of the journaling mechanism.  It
 * tracks a compound transaction through its various states:
 *
 * RUNNING:	accepting new updates
 * LOCKED:	Updates still running but we don't accept new ones
 * RUNDOWN:	Updates are tidying up but have finished requesting
 *		new buffers to modify (state not used for now)
 * FLUSH:       All updates complete, but we are still writing to disk
 * COMMIT:      All data on disk, writing commit record
 * FINISHED:	We still have to keep the transaction for checkpointing.
 *
 * The transaction keeps track of all of the buffers modified by a
 * running transaction, and all of the buffers committed but not yet
 * flushed to home for finished transactions.
 */

/*
 * Lock ranking:
 *
 *    j_list_lock
 *      ->jbd_lock_bh_journal_head()	(This is "innermost")
 *
 *    j_state_lock
 *    ->jbd_lock_bh_state()
 *
 *    jbd_lock_bh_state()
 *    ->j_list_lock
 *
 *    j_state_lock
 *    ->t_handle_lock
 *
 *    j_state_lock
 *    ->j_list_lock			(journal_unmap_buffer)
 *
 */

struct transaction_s {
	/* Pointer to the journal for this transaction. [no locking] */
	journal_t		*t_journal;

	/* Sequence number for this transaction [no locking] */
	tid_t			t_tid;

	/*
	 * Transaction's current state
	 * [no locking - only kjournald2 alters this]
	 * [j_list_lock] guards transition of a transaction into T_FINISHED
	 * state and subsequent call of __jbd2_journal_drop_transaction()
	 * FIXME: needs barriers
	 * KLUDGE: [use j_state_lock]
	 */
	enum {
		T_RUNNING,
		T_LOCKED,
		T_FLUSH,
		T_COMMIT,
		T_COMMIT_DFLUSH,
		T_COMMIT_JFLUSH,
		T_COMMIT_CALLBACK,
		T_FINISHED
	}			t_state;

	/*
	 * Where in the log does this transaction's commit start? [no locking]
	 */
	unsigned long		t_log_start;

	/* Number of buffers on the t_buffers list [j_list_lock] */
	int			t_nr_buffers;

	/*
	 * Doubly-linked circular list of all buffers reserved but not yet
	 * modified by this transaction [j_list_lock]
	 */
	struct journal_head	*t_reserved_list;

	/*
	 * Doubly-linked circular list of all metadata buffers owned by this
	 * transaction [j_list_lock]
	 */
	struct journal_head	*t_buffers;

	/*
	 * Doubly-linked circular list of all forget buffers (superseded
	 * buffers which we can un-checkpoint once this transaction commits)
	 * [j_list_lock]
	 */
	struct journal_head	*t_forget;

	/*
	 * Doubly-linked circular list of all buffers still to be flushed before
	 * this transaction can be checkpointed. [j_list_lock]
	 */
	struct journal_head	*t_checkpoint_list;

	/*
	 * Doubly-linked circular list of all buffers submitted for IO while
	 * checkpointing. [j_list_lock]
	 */
	struct journal_head	*t_checkpoint_io_list;

	/*
	 * Doubly-linked circular list of temporary buffers currently undergoing
	 * IO in the log [j_list_lock]
	 */
	struct journal_head	*t_iobuf_list;

	/*
	 * Doubly-linked circular list of metadata buffers being shadowed by log
	 * IO.  The IO buffers on the iobuf list and the shadow buffers on this
	 * list match each other one for one at all times. [j_list_lock]
	 */
	struct journal_head	*t_shadow_list;

	/*
	 * Doubly-linked circular list of control buffers being written to the
	 * log. [j_list_lock]
	 */
	struct journal_head	*t_log_list;

	/*
	 * List of inodes whose data we've modified in data=ordered mode.
	 * [j_list_lock]
	 */
	struct list_head	t_inode_list;

	/*
	 * Protects info related to handles
	 */
	spinlock_t		t_handle_lock;

	/*
	 * Longest time some handle had to wait for running transaction
	 */
	unsigned long		t_max_wait;

	/*
	 * When transaction started
	 */
	unsigned long		t_start;

	/*
	 * When commit was requested
	 */
	unsigned long		t_requested;

	/*
	 * Checkpointing stats [j_checkpoint_sem]
	 */
	struct transaction_chp_stats_s t_chp_stats;

	/*
	 * Number of outstanding updates running on this transaction
	 * [t_handle_lock]
	 */
	atomic_t		t_updates;

	/*
	 * Number of buffers reserved for use by all handles in this transaction
	 * handle but not yet modified. [t_handle_lock]
	 */
	atomic_t		t_outstanding_credits;

	/*
	 * Forward and backward links for the circular list of all transactions
	 * awaiting checkpoint. [j_list_lock]
	 */
	transaction_t		*t_cpnext, *t_cpprev;

	/*
	 * When will the transaction expire (become due for commit), in jiffies?
	 * [no locking]
	 */
	unsigned long		t_expires;

	/*
	 * When this transaction started, in nanoseconds [no locking]
	 */
	ktime_t			t_start_time;

	/*
	 * How many handles used this transaction? [t_handle_lock]
	 */
	atomic_t		t_handle_count;

	/*
	 * This transaction is being forced and some process is
	 * waiting for it to finish.
	 */
	unsigned int t_synchronous_commit:1;

	/* Disk flush needs to be sent to fs partition [no locking] */
	int			t_need_data_flush;

	/*
	 * For use by the filesystem to store fs-specific data
	 * structures associated with the transaction
	 */
	struct list_head	t_private_list;
};

struct transaction_run_stats_s {
	unsigned long		rs_wait;
	unsigned long		rs_request_delay;
	unsigned long		rs_running;
	unsigned long		rs_locked;
	unsigned long		rs_flushing;
	unsigned long		rs_logging;

	__u32			rs_handle_count;
	__u32			rs_blocks;
	__u32			rs_blocks_logged;
};

struct transaction_stats_s {
	unsigned long		ts_tid;
	unsigned long		ts_requested;
	struct transaction_run_stats_s run;
};

static inline unsigned long
jbd2_time_diff(unsigned long start, unsigned long end)
{
	if (end >= start)
		return end - start;

	return end + (MAX_JIFFY_OFFSET - start);
}

#define JBD2_NR_BATCH	64

/**
 * struct journal_s - The journal_s type is the concrete type associated with
 *     journal_t.
 * @j_flags:  General journaling state flags
 * @j_errno:  Is there an outstanding uncleared error on the journal (from a
 *     prior abort)?
 * @j_sb_buffer: First part of superblock buffer
 * @j_superblock: Second part of superblock buffer
 * @j_format_version: Version of the superblock format
 * @j_state_lock: Protect the various scalars in the journal
 * @j_barrier_count:  Number of processes waiting to create a barrier lock
 * @j_barrier: The barrier lock itself
 * @j_running_transaction: The current running transaction..
 * @j_committing_transaction: the transaction we are pushing to disk
 * @j_checkpoint_transactions: a linked circular list of all transactions
 *  waiting for checkpointing
 * @j_wait_transaction_locked: Wait queue for waiting for a locked transaction
 *  to start committing, or for a barrier lock to be released
 * @j_wait_logspace: Wait queue for waiting for checkpointing to complete
 * @j_wait_done_commit: Wait queue for waiting for commit to complete
 * @j_wait_checkpoint:  Wait queue to trigger checkpointing
 * @j_wait_commit: Wait queue to trigger commit
 * @j_wait_updates: Wait queue to wait for updates to complete
 * @j_checkpoint_mutex: Mutex for locking against concurrent checkpoints
 * @j_head: Journal head - identifies the first unused block in the journal
 * @j_tail: Journal tail - identifies the oldest still-used block in the
 *  journal.
 * @j_free: Journal free - how many free blocks are there in the journal?
 * @j_first: The block number of the first usable block
 * @j_last: The block number one beyond the last usable block
 * @j_dev: Device where we store the journal
 * @j_blocksize: blocksize for the location where we store the journal.
 * @j_blk_offset: starting block offset for into the device where we store the
 *     journal
 * @j_fs_dev: Device which holds the client fs.  For internal journal this will
 *     be equal to j_dev
 * @j_maxlen: Total maximum capacity of the journal region on disk.
 * @j_list_lock: Protects the buffer lists and internal buffer state.
 * @j_inode: Optional inode where we store the journal.  If present, all journal
 *     block numbers are mapped into this inode via bmap().
 * @j_tail_sequence:  Sequence number of the oldest transaction in the log
 * @j_transaction_sequence: Sequence number of the next transaction to grant
 * @j_commit_sequence: Sequence number of the most recently committed
 *  transaction
 * @j_commit_request: Sequence number of the most recent transaction wanting
 *     commit
 * @j_uuid: Uuid of client object.
 * @j_task: Pointer to the current commit thread for this journal
 * @j_max_transaction_buffers:  Maximum number of metadata buffers to allow in a
 *     single compound commit transaction
 * @j_commit_interval: What is the maximum transaction lifetime before we begin
 *  a commit?
 * @j_commit_timer:  The timer used to wakeup the commit thread
 * @j_revoke_lock: Protect the revoke table
 * @j_revoke: The revoke table - maintains the list of revoked blocks in the
 *     current transaction.
 * @j_revoke_table: alternate revoke tables for j_revoke
 * @j_wbuf: array of buffer_heads for jbd2_journal_commit_transaction
 * @j_wbufsize: maximum number of buffer_heads allowed in j_wbuf, the
 *	number that will fit in j_blocksize
 * @j_last_sync_writer: most recent pid which did a synchronous write
 * @j_history: Buffer storing the transactions statistics history
 * @j_history_max: Maximum number of transactions in the statistics history
 * @j_history_cur: Current number of transactions in the statistics history
 * @j_history_lock: Protect the transactions statistics history
 * @j_proc_entry: procfs entry for the jbd statistics directory
 * @j_stats: Overall statistics
 * @j_private: An opaque pointer to fs-private information.
 */

struct journal_s {
	/* General journaling state flags [j_state_lock] */
	unsigned long		j_flags;

	/*
	 * Is there an outstanding uncleared error on the journal (from a prior
	 * abort)? [j_state_lock]
	 */
	int			j_errno;

	/* The superblock buffer */
	struct buffer_head	*j_sb_buffer;
	journal_superblock_t	*j_superblock;

	/* Version of the superblock format */
	int			j_format_version;

	/*
	 * Protect the various scalars in the journal
	 */
	rwlock_t		j_state_lock;

	/*
	 * Number of processes waiting to create a barrier lock [j_state_lock]
	 */
	int			j_barrier_count;

	/* The barrier lock itself */
	struct mutex		j_barrier;

	/*
	 * Transactions: The current running transaction...
	 * [j_state_lock] [caller holding open handle]
	 */
	transaction_t		*j_running_transaction;

	/*
	 * the transaction we are pushing to disk
	 * [j_state_lock] [caller holding open handle]
	 */
	transaction_t		*j_committing_transaction;

	/*
	 * ... and a linked circular list of all transactions waiting for
	 * checkpointing. [j_list_lock]
	 */
	transaction_t		*j_checkpoint_transactions;

	/*
	 * Wait queue for waiting for a locked transaction to start committing,
	 * or for a barrier lock to be released
	 */
	wait_queue_head_t	j_wait_transaction_locked;

	/* Wait queue for waiting for checkpointing to complete */
	wait_queue_head_t	j_wait_logspace;

	/* Wait queue for waiting for commit to complete */
	wait_queue_head_t	j_wait_done_commit;

	/* Wait queue to trigger checkpointing */
	wait_queue_head_t	j_wait_checkpoint;

	/* Wait queue to trigger commit */
	wait_queue_head_t	j_wait_commit;

	/* Wait queue to wait for updates to complete */
	wait_queue_head_t	j_wait_updates;

	/* Semaphore for locking against concurrent checkpoints */
	struct mutex		j_checkpoint_mutex;

	/*
	 * List of buffer heads used by the checkpoint routine.  This
	 * was moved from jbd2_log_do_checkpoint() to reduce stack
	 * usage.  Access to this array is controlled by the
	 * j_checkpoint_mutex.  [j_checkpoint_mutex]
	 */
	struct buffer_head	*j_chkpt_bhs[JBD2_NR_BATCH];

	/*
	 * Journal head: identifies the first unused block in the journal.
	 * [j_state_lock]
	 */
	unsigned long		j_head;

	/*
	 * Journal tail: identifies the oldest still-used block in the journal.
	 * [j_state_lock]
	 */
	unsigned long		j_tail;

	/*
	 * Journal free: how many free blocks are there in the journal?
	 * [j_state_lock]
	 */
	unsigned long		j_free;

	/*
	 * Journal start and end: the block numbers of the first usable block
	 * and one beyond the last usable block in the journal. [j_state_lock]
	 */
	unsigned long		j_first;
	unsigned long		j_last;

	/*
	 * Device, blocksize and starting block offset for the location where we
	 * store the journal.
	 */
	struct block_device	*j_dev;
	int			j_blocksize;
	unsigned long long	j_blk_offset;
	char			j_devname[BDEVNAME_SIZE+24];

	/*
	 * Device which holds the client fs.  For internal journal this will be
	 * equal to j_dev.
	 */
	struct block_device	*j_fs_dev;

	/* Total maximum capacity of the journal region on disk. */
	unsigned int		j_maxlen;

	/*
	 * Protects the buffer lists and internal buffer state.
	 */
	spinlock_t		j_list_lock;

	/* Optional inode where we store the journal.  If present, all */
	/* journal block numbers are mapped into this inode via */
	/* bmap(). */
	struct inode		*j_inode;

	/*
	 * Sequence number of the oldest transaction in the log [j_state_lock]
	 */
	tid_t			j_tail_sequence;

	/*
	 * Sequence number of the next transaction to grant [j_state_lock]
	 */
	tid_t			j_transaction_sequence;

	/*
	 * Sequence number of the most recently committed transaction
	 * [j_state_lock].
	 */
	tid_t			j_commit_sequence;

	/*
	 * Sequence number of the most recent transaction wanting commit
	 * [j_state_lock]
	 */
	tid_t			j_commit_request;

	/*
	 * Journal uuid: identifies the object (filesystem, LVM volume etc)
	 * backed by this journal.  This will eventually be replaced by an array
	 * of uuids, allowing us to index multiple devices within a single
	 * journal and to perform atomic updates across them.
	 */
	__u8			j_uuid[16];

	/* Pointer to the current commit thread for this journal */
	struct task_struct	*j_task;

	/*
	 * Maximum number of metadata buffers to allow in a single compound
	 * commit transaction
	 */
	int			j_max_transaction_buffers;

	/*
	 * What is the maximum transaction lifetime before we begin a commit?
	 */
	unsigned long		j_commit_interval;

	/* The timer used to wakeup the commit thread: */
	struct timer_list	j_commit_timer;

	/*
	 * The revoke table: maintains the list of revoked blocks in the
	 * current transaction.  [j_revoke_lock]
	 */
	spinlock_t		j_revoke_lock;
	struct jbd2_revoke_table_s *j_revoke;
	struct jbd2_revoke_table_s *j_revoke_table[2];

	/*
	 * array of bhs for jbd2_journal_commit_transaction
	 */
	struct buffer_head	**j_wbuf;
	int			j_wbufsize;

	/*
	 * this is the pid of hte last person to run a synchronous operation
	 * through the journal
	 */
	pid_t			j_last_sync_writer;

	/*
	 * the average amount of time in nanoseconds it takes to commit a
	 * transaction to disk. [j_state_lock]
	 */
	u64			j_average_commit_time;

	/*
	 * minimum and maximum times that we should wait for
	 * additional filesystem operations to get batched into a
	 * synchronous handle in microseconds
	 */
	u32			j_min_batch_time;
	u32			j_max_batch_time;

	/* This function is called when a transaction is closed */
	void			(*j_commit_callback)(journal_t *,
						     transaction_t *);

	/*
	 * Journal statistics
	 */
	spinlock_t		j_history_lock;
	struct proc_dir_entry	*j_proc_entry;
	struct transaction_stats_s j_stats;

	/* Failed journal commit ID */
	unsigned int		j_failed_commit;

	/*
	 * An opaque pointer to fs-private information.  ext3 puts its
	 * superblock pointer here
	 */
	void *j_private;

	/* Reference to checksum algorithm driver via cryptoapi */
	struct crypto_shash *j_chksum_driver;

	/* Precomputed journal UUID checksum for seeding other checksums */
	__u32 j_csum_seed;
};

/*
 * Journal flag definitions
 */
#define JBD2_UNMOUNT	0x001	/* Journal thread is being destroyed */
#define JBD2_ABORT	0x002	/* Journaling has been aborted for errors. */
#define JBD2_ACK_ERR	0x004	/* The errno in the sb has been acked */
#define JBD2_FLUSHED	0x008	/* The journal superblock has been flushed */
#define JBD2_LOADED	0x010	/* The journal superblock has been loaded */
#define JBD2_BARRIER	0x020	/* Use IDE barriers */
#define JBD2_ABORT_ON_SYNCDATA_ERR	0x040	/* Abort the journal on file
						 * data write error in ordered
						 * mode */

/*
 * Function declarations for the journaling transaction and buffer
 * management
 */

/* Filing buffers */
extern void jbd2_journal_unfile_buffer(journal_t *, struct journal_head *);
extern void __jbd2_journal_refile_buffer(struct journal_head *);
extern void jbd2_journal_refile_buffer(journal_t *, struct journal_head *);
extern void __jbd2_journal_file_buffer
			(struct journal_head *, transaction_t *, int);
extern void __journal_free_buffer(struct journal_head *bh);
extern void jbd2_journal_file_buffer
			(struct journal_head *, transaction_t *, int);
extern void __journal_clean_data_list(transaction_t *transaction);

/* Log buffer allocation */
extern struct journal_head *jbd2_journal_get_descriptor_buffer(journal_t *);
int jbd2_journal_next_log_block(journal_t *, unsigned long long *);
int jbd2_journal_get_log_tail(journal_t *journal, tid_t *tid,
			      unsigned long *block);
void __jbd2_update_log_tail(journal_t *journal, tid_t tid, unsigned long block);
void jbd2_update_log_tail(journal_t *journal, tid_t tid, unsigned long block);

/* Commit management */
extern void jbd2_journal_commit_transaction(journal_t *);

/* Checkpoint list management */
int __jbd2_journal_clean_checkpoint_list(journal_t *journal);
int __jbd2_journal_remove_checkpoint(struct journal_head *);
void __jbd2_journal_insert_checkpoint(struct journal_head *, transaction_t *);


/*
 * Triggers
 */

struct jbd2_buffer_trigger_type {
	/*
	 * Fired a the moment data to write to the journal are known to be
	 * stable - so either at the moment b_frozen_data is created or just
	 * before a buffer is written to the journal.  mapped_data is a mapped
	 * buffer that is the frozen data for commit.
	 */
	void (*t_frozen)(struct jbd2_buffer_trigger_type *type,
			 struct buffer_head *bh, void *mapped_data,
			 size_t size);

	/*
	 * Fired during journal abort for dirty buffers that will not be
	 * committed.
	 */
	void (*t_abort)(struct jbd2_buffer_trigger_type *type,
			struct buffer_head *bh);
};

extern void jbd2_buffer_frozen_trigger(struct journal_head *jh,
			void *mapped_data,
			struct jbd2_buffer_trigger_type *triggers);
extern void jbd2_buffer_abort_trigger(struct journal_head *jh,
			struct jbd2_buffer_trigger_type *triggers);

/* Buffer IO */
extern int
jbd2_journal_write_metadata_buffer(transaction_t *transaction,
			      struct journal_head *jh_in,
			      struct journal_head **jh_out,
			      unsigned long long blocknr);

/* Transaction locking */
extern void	__wait_on_journal(journal_t *);

/* Transaction cache support */
extern void jbd2_journal_destroy_transaction_cache(void);
extern int  jbd2_journal_init_transaction_cache(void);
extern void jbd2_journal_free_transaction(transaction_t *);

/*
 * Journal locking.
 *
 * We need to lock the journal during transaction state changes so that nobody
 * ever tries to take a handle on the running transaction while we are in the
 * middle of moving it to the commit phase.  j_state_lock does this.
 *
 * Note that the locking is completely interrupt unsafe.  We never touch
 * journal structures from interrupts.
 */

static inline handle_t *journal_current_handle(void)
{
	return current->journal_info;
}

/* The journaling code user interface:
 *
 * Create and destroy handles
 * Register buffer modifications against the current transaction.
 */

extern handle_t *jbd2_journal_start(journal_t *, int nblocks);
<<<<<<< HEAD
extern handle_t *jbd2__journal_start(journal_t *, int nblocks, gfp_t gfp_mask,
				     unsigned int type, unsigned int line_no);
extern int	 jbd2_journal_restart(handle_t *, int nblocks);
extern int	 jbd2__journal_restart(handle_t *, int nblocks, gfp_t gfp_mask);
extern int	 jbd2_journal_extend (handle_t *, int nblocks);
extern int	 jbd2_journal_get_write_access(handle_t *, struct buffer_head *);
extern int	 jbd2_journal_get_create_access (handle_t *, struct buffer_head *);
extern int	 jbd2_journal_get_undo_access(handle_t *, struct buffer_head *);
void		 jbd2_journal_set_triggers(struct buffer_head *,
					   struct jbd2_buffer_trigger_type *type);
extern int	 jbd2_journal_dirty_metadata (handle_t *, struct buffer_head *);
extern int	 jbd2_journal_forget (handle_t *, struct buffer_head *);
extern void	 journal_sync_buffer (struct buffer_head *);
extern int	 jbd2_journal_invalidatepage(journal_t *,
=======
extern handle_t *jbd2__journal_start(journal_t *, int nblocks, gfp_t gfp_mask);
extern int jbd2_journal_restart(handle_t *, int nblocks);
extern int jbd2__journal_restart(handle_t *, int nblocks, gfp_t gfp_mask);
extern int jbd2_journal_extend(handle_t *, int nblocks);
extern int jbd2_journal_get_write_access(handle_t *, struct buffer_head *);
extern int jbd2_journal_get_create_access(handle_t *, struct buffer_head *);
extern int jbd2_journal_get_undo_access(handle_t *, struct buffer_head *);
void jbd2_journal_set_triggers(struct buffer_head *,
		struct jbd2_buffer_trigger_type *type);
extern int jbd2_journal_dirty_metadata(handle_t *, struct buffer_head *);
extern void jbd2_journal_release_buffer(handle_t *, struct buffer_head *);
extern int jbd2_journal_forget(handle_t *, struct buffer_head *);
extern void journal_sync_buffer(struct buffer_head *);
extern void jbd2_journal_invalidatepage(journal_t *,
>>>>>>> 940b3e49
				struct page *, unsigned long);
extern int jbd2_journal_try_to_free_buffers(journal_t *, struct page *, gfp_t);
extern int jbd2_journal_stop(handle_t *);
extern int jbd2_journal_flush(journal_t *);
extern void jbd2_journal_lock_updates(journal_t *);
extern void jbd2_journal_unlock_updates(journal_t *);

extern journal_t *jbd2_journal_init_dev(struct block_device *bdev,
				struct block_device *fs_dev,
				unsigned long long start, int len, int bsize);
extern journal_t *jbd2_journal_init_inode(struct inode *);
extern int jbd2_journal_update_format(journal_t *);
extern int jbd2_journal_check_used_features
		   (journal_t *, unsigned long, unsigned long, unsigned long);
extern int jbd2_journal_check_available_features
		   (journal_t *, unsigned long, unsigned long, unsigned long);
extern int jbd2_journal_set_features
		   (journal_t *, unsigned long, unsigned long, unsigned long);
extern void	jbd2_journal_clear_features
		   (journal_t *, unsigned long, unsigned long, unsigned long);
<<<<<<< HEAD
extern int	   jbd2_journal_load       (journal_t *journal);
extern int	   jbd2_journal_destroy    (journal_t *);
extern int	   jbd2_journal_recover    (journal_t *journal);
extern int	   jbd2_journal_wipe       (journal_t *, int);
extern int	   jbd2_journal_skip_recovery	(journal_t *);
extern void	   jbd2_journal_update_sb_errno(journal_t *);
extern void	   jbd2_journal_update_sb_log_tail	(journal_t *, tid_t,
=======
extern int jbd2_journal_load(journal_t *journal);
extern int jbd2_journal_destroy(journal_t *);
extern int jbd2_journal_recover(journal_t *journal);
extern int jbd2_journal_wipe(journal_t *, int);
extern int jbd2_journal_skip_recovery(journal_t *);
extern void	   jbd2_journal_update_sb_errno(journal_t *);
extern void	jbd2_journal_update_sb_log_tail(journal_t *, tid_t,
>>>>>>> 940b3e49
				unsigned long, int);
extern void __jbd2_journal_abort_hard(journal_t *);
extern void	jbd2_journal_abort(journal_t *, int);
extern int jbd2_journal_errno(journal_t *);
extern void	jbd2_journal_ack_err(journal_t *);
extern int jbd2_journal_clear_err(journal_t *);
extern int jbd2_journal_bmap(journal_t *, unsigned long, unsigned long long *);
extern int jbd2_journal_force_commit(journal_t *);
extern int jbd2_journal_file_inode
			(handle_t *handle, struct jbd2_inode *inode);
extern int jbd2_journal_begin_ordered_truncate
		(journal_t *journal, struct jbd2_inode *inode, loff_t new_size);
extern void	jbd2_journal_init_jbd_inode
			(struct jbd2_inode *jinode, struct inode *inode);
extern void jbd2_journal_release_jbd_inode
			(journal_t *journal, struct jbd2_inode *jinode);

/*
 * journal_head management
 */
struct journal_head *jbd2_journal_add_journal_head(struct buffer_head *bh);
struct journal_head *jbd2_journal_grab_journal_head(struct buffer_head *bh);
void jbd2_journal_put_journal_head(struct journal_head *jh);

/*
 * handle management
 */
extern struct kmem_cache *jbd2_handle_cache;

static inline handle_t *jbd2_alloc_handle(gfp_t gfp_flags)
{
	return kmem_cache_alloc(jbd2_handle_cache, gfp_flags);
}

static inline void jbd2_free_handle(handle_t *handle)
{
	kmem_cache_free(jbd2_handle_cache, handle);
}

/*
 * jbd2_inode management (optional, for those file systems that want to use
 * dynamically allocated jbd2_inode structures)
 */
extern struct kmem_cache *jbd2_inode_cache;

static inline struct jbd2_inode *jbd2_alloc_inode(gfp_t gfp_flags)
{
	return kmem_cache_alloc(jbd2_inode_cache, gfp_flags);
}

static inline void jbd2_free_inode(struct jbd2_inode *jinode)
{
	kmem_cache_free(jbd2_inode_cache, jinode);
}

/* Primary revoke support */
#define JOURNAL_REVOKE_DEFAULT_HASH 256
extern int jbd2_journal_init_revoke(journal_t *, int);
extern void	jbd2_journal_destroy_revoke_caches(void);
extern int jbd2_journal_init_revoke_caches(void);

extern void	jbd2_journal_destroy_revoke(journal_t *);
extern int jbd2_journal_revoke(handle_t *,
			unsigned long long, struct buffer_head *);
extern int jbd2_journal_cancel_revoke(handle_t *, struct journal_head *);
extern void jbd2_journal_write_revoke_records(journal_t *,
						     transaction_t *, int);

/* Recovery revoke support */
extern int jbd2_journal_set_revoke(journal_t *, unsigned long long, tid_t);
extern int jbd2_journal_test_revoke(journal_t *, unsigned long long, tid_t);
extern void	jbd2_journal_clear_revoke(journal_t *);
extern void	jbd2_journal_switch_revoke_table(journal_t *journal);
extern void	jbd2_clear_buffer_revoked_flags(journal_t *journal);

/*
 * The log thread user interface:
 *
 * Request space in the current transaction, and force transaction commit
 * transitions on demand.
 */

int __jbd2_log_space_left(journal_t *); /* Called with journal locked */
int jbd2_log_start_commit(journal_t *journal, tid_t tid);
int __jbd2_log_start_commit(journal_t *journal, tid_t tid);
int jbd2_journal_start_commit(journal_t *journal, tid_t *tid);
int jbd2_journal_force_commit_nested(journal_t *journal);
int jbd2_log_wait_commit(journal_t *journal, tid_t tid);
int jbd2_log_do_checkpoint(journal_t *journal);
int jbd2_trans_will_send_data_barrier(journal_t *journal, tid_t tid);

void __jbd2_log_wait_for_space(journal_t *journal);
extern void __jbd2_journal_drop_transaction(journal_t *, transaction_t *);
extern int jbd2_cleanup_journal_tail(journal_t *);

/* Debugging code only: */

#define jbd_ENOSYS() \
do {								           \
	printk(KERN_ERR "JBD unimplemented function %s\n", __func__); \
	current->state = TASK_UNINTERRUPTIBLE;			           \
	schedule();						           \
} while (1)

/*
 * is_journal_abort
 *
 * Simple test wrapper function to test the JBD2_ABORT state flag.  This
 * bit, when set, indicates that we have had a fatal error somewhere,
 * either inside the journaling layer or indicated to us by the client
 * (eg. ext3), and that we and should not commit any further
 * transactions.
 */

static inline int is_journal_aborted(journal_t *journal)
{
	return journal->j_flags & JBD2_ABORT;
}

static inline int is_handle_aborted(handle_t *handle)
{
	if (handle->h_aborted)
		return 1;
	return is_journal_aborted(handle->h_transaction->t_journal);
}

static inline void jbd2_journal_abort_handle(handle_t *handle)
{
	handle->h_aborted = 1;
}

#endif /* __KERNEL__   */

/* Comparison functions for transaction IDs: perform comparisons using
 * modulo arithmetic so that they work over sequence number wraps. */

static inline int tid_gt(tid_t x, tid_t y)
{
	int difference = (x - y);
	return (difference > 0);
}

static inline int tid_geq(tid_t x, tid_t y)
{
	int difference = (x - y);
	return (difference >= 0);
}

extern int jbd2_journal_blocks_per_page(struct inode *inode);
extern size_t journal_tag_bytes(journal_t *journal);

/*
 * Return the minimum number of blocks which must be free in the journal
 * before a new transaction may be started.  Must be called under j_state_lock.
 */
static inline int jbd_space_needed(journal_t *journal)
{
	int nblocks = journal->j_max_transaction_buffers;
	if (journal->j_committing_transaction)
		nblocks += atomic_read(&journal->j_committing_transaction->
				       t_outstanding_credits);
	return nblocks;
}

/*
 * Definitions which augment the buffer_head layer
 */

/* journaling buffer types */
#define BJ_None		0	/* Not journaled */
#define BJ_Metadata	1	/* Normal journaled metadata */
#define BJ_Forget	2	/* Buffer superseded by this transaction */
#define BJ_IO		3	/* Buffer is for temporary IO use */
#define BJ_Shadow	4	/* Buffer contents being shadowed to the log */
#define BJ_LogCtl	5	/* Buffer contains log descriptors */
#define BJ_Reserved	6	/* Buffer is reserved for access by journal */
#define BJ_Types	7

extern int jbd_blocks_per_page(struct inode *inode);

/* JBD uses a CRC32 checksum */
#define JBD_MAX_CHECKSUM_SIZE 4

static inline u32 jbd2_chksum(journal_t *journal, u32 crc,
			      const void *address, unsigned int length)
{
	struct {
		struct shash_desc shash;
		char ctx[JBD_MAX_CHECKSUM_SIZE];
	} desc;
	int err;

	BUG_ON(crypto_shash_descsize(journal->j_chksum_driver) >
		JBD_MAX_CHECKSUM_SIZE);

	desc.shash.tfm = journal->j_chksum_driver;
	desc.shash.flags = 0;
	*(u32 *)desc.ctx = crc;

	err = crypto_shash_update(&desc.shash, address, length);
	BUG_ON(err);

	return *(u32 *)desc.ctx;
}

#ifdef __KERNEL__

#define buffer_trace_init(bh)	do {} while (0)
#define print_buffer_fields(bh)	do {} while (0)
#define print_buffer_trace(bh)	do {} while (0)
#define BUFFER_TRACE(bh, info)	do {} while (0)
#define BUFFER_TRACE2(bh, bh2, info)	do {} while (0)
#define JBUFFER_TRACE(jh, info)	do {} while (0)

#endif	/* __KERNEL__ */

#endif	/* _LINUX_JBD2_H */<|MERGE_RESOLUTION|>--- conflicted
+++ resolved
@@ -1072,7 +1072,6 @@
  */
 
 extern handle_t *jbd2_journal_start(journal_t *, int nblocks);
-<<<<<<< HEAD
 extern handle_t *jbd2__journal_start(journal_t *, int nblocks, gfp_t gfp_mask,
 				     unsigned int type, unsigned int line_no);
 extern int	 jbd2_journal_restart(handle_t *, int nblocks);
@@ -1087,22 +1086,6 @@
 extern int	 jbd2_journal_forget (handle_t *, struct buffer_head *);
 extern void	 journal_sync_buffer (struct buffer_head *);
 extern int	 jbd2_journal_invalidatepage(journal_t *,
-=======
-extern handle_t *jbd2__journal_start(journal_t *, int nblocks, gfp_t gfp_mask);
-extern int jbd2_journal_restart(handle_t *, int nblocks);
-extern int jbd2__journal_restart(handle_t *, int nblocks, gfp_t gfp_mask);
-extern int jbd2_journal_extend(handle_t *, int nblocks);
-extern int jbd2_journal_get_write_access(handle_t *, struct buffer_head *);
-extern int jbd2_journal_get_create_access(handle_t *, struct buffer_head *);
-extern int jbd2_journal_get_undo_access(handle_t *, struct buffer_head *);
-void jbd2_journal_set_triggers(struct buffer_head *,
-		struct jbd2_buffer_trigger_type *type);
-extern int jbd2_journal_dirty_metadata(handle_t *, struct buffer_head *);
-extern void jbd2_journal_release_buffer(handle_t *, struct buffer_head *);
-extern int jbd2_journal_forget(handle_t *, struct buffer_head *);
-extern void journal_sync_buffer(struct buffer_head *);
-extern void jbd2_journal_invalidatepage(journal_t *,
->>>>>>> 940b3e49
 				struct page *, unsigned long);
 extern int jbd2_journal_try_to_free_buffers(journal_t *, struct page *, gfp_t);
 extern int jbd2_journal_stop(handle_t *);
@@ -1123,7 +1106,6 @@
 		   (journal_t *, unsigned long, unsigned long, unsigned long);
 extern void	jbd2_journal_clear_features
 		   (journal_t *, unsigned long, unsigned long, unsigned long);
-<<<<<<< HEAD
 extern int	   jbd2_journal_load       (journal_t *journal);
 extern int	   jbd2_journal_destroy    (journal_t *);
 extern int	   jbd2_journal_recover    (journal_t *journal);
@@ -1131,15 +1113,6 @@
 extern int	   jbd2_journal_skip_recovery	(journal_t *);
 extern void	   jbd2_journal_update_sb_errno(journal_t *);
 extern void	   jbd2_journal_update_sb_log_tail	(journal_t *, tid_t,
-=======
-extern int jbd2_journal_load(journal_t *journal);
-extern int jbd2_journal_destroy(journal_t *);
-extern int jbd2_journal_recover(journal_t *journal);
-extern int jbd2_journal_wipe(journal_t *, int);
-extern int jbd2_journal_skip_recovery(journal_t *);
-extern void	   jbd2_journal_update_sb_errno(journal_t *);
-extern void	jbd2_journal_update_sb_log_tail(journal_t *, tid_t,
->>>>>>> 940b3e49
 				unsigned long, int);
 extern void __jbd2_journal_abort_hard(journal_t *);
 extern void	jbd2_journal_abort(journal_t *, int);
