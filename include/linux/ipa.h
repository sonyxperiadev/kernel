/* SPDX-License-Identifier: GPL-2.0-only */
/*
 * Copyright (c) 2012-2021, The Linux Foundation. All rights reserved.
 */

#ifndef _IPA_H_
#define _IPA_H_

#include <linux/if_ether.h>
#include <linux/ip.h>
#include <linux/ipv6.h>
#include <linux/msm_ipa.h>
#include <linux/skbuff.h>
#include <linux/types.h>
#include <linux/ipa_qmi_service_v01.h>
#include <linux/msm_gsi.h>

#define IPA_APPS_MAX_BW_IN_MBPS 700
#define IPA_BW_THRESHOLD_MAX 3

#define IPA_MAX_CH_STATS_SUPPORTED 5

/**
 * the attributes of the socksv5 options
 */
#define IPA_SOCKSv5_ENTRY_VALID	(1ul << 0)
#define IPA_SOCKSv5_IPV4	(1ul << 1)
#define IPA_SOCKSv5_IPV6	(1ul << 2)
#define IPA_SOCKSv5_OPT_TS	(1ul << 3)
#define IPA_SOCKSv5_OPT_SACK	(1ul << 4)
#define IPA_SOCKSv5_OPT_WS_STC	(1ul << 5)
#define IPA_SOCKSv5_OPT_WS_DMC	(1ul << 6)

#define IPA_SOCKsv5_ADD_COM_ID		15
#define IPA_SOCKsv5_ADD_V6_V4_COM_PM	1
#define IPA_SOCKsv5_ADD_V4_V6_COM_PM	2
#define IPA_SOCKsv5_ADD_V6_V6_COM_PM	3

/**
 * enum ipa_transport_type
 * transport type: either GSI or SPS
 */
enum ipa_transport_type {
	IPA_TRANSPORT_TYPE_SPS,
	IPA_TRANSPORT_TYPE_GSI
};

/**
 * enum ipa_nat_en_type - NAT setting type in IPA end-point
 */
enum ipa_nat_en_type {
	IPA_BYPASS_NAT,
	IPA_SRC_NAT,
	IPA_DST_NAT,
};

/**
 * enum ipa_ipv6ct_en_type - IPv6CT setting type in IPA end-point
 */
enum ipa_ipv6ct_en_type {
	IPA_BYPASS_IPV6CT,
	IPA_ENABLE_IPV6CT,
};

/**
 * enum ipa_mode_type - mode setting type in IPA end-point
 * @BASIC: basic mode
 * @ENABLE_FRAMING_HDLC: not currently supported
 * @ENABLE_DEFRAMING_HDLC: not currently supported
 * @DMA: all data arriving IPA will not go through IPA logic blocks, this
 *  allows IPA to work as DMA for specific pipes.
 */
enum ipa_mode_type {
	IPA_BASIC,
	IPA_ENABLE_FRAMING_HDLC,
	IPA_ENABLE_DEFRAMING_HDLC,
	IPA_DMA,
};

/**
 *  enum ipa_aggr_en_type - aggregation setting type in IPA
 *  end-point
 */
enum ipa_aggr_en_type {
	IPA_BYPASS_AGGR,
	IPA_ENABLE_AGGR,
	IPA_ENABLE_DEAGGR,
};

/**
 *  enum ipa_aggr_type - type of aggregation in IPA end-point
 */
enum ipa_aggr_type {
	IPA_MBIM_16 = 0,
	IPA_HDLC    = 1,
	IPA_TLP     = 2,
	IPA_RNDIS   = 3,
	IPA_GENERIC = 4,
	IPA_COALESCE = 5,
	IPA_QCMAP   = 6,
};

/**
 * enum ipa_aggr_mode - global aggregation mode
 */
enum ipa_aggr_mode {
	IPA_MBIM_AGGR,
	IPA_QCNCM_AGGR,
};

/**
 * enum ipa_dp_evt_type - type of event client callback is
 * invoked for on data path
 * @IPA_RECEIVE: data is struct sk_buff
 * @IPA_WRITE_DONE: data is struct sk_buff
 */
enum ipa_dp_evt_type {
	IPA_RECEIVE,
	IPA_WRITE_DONE,
};

/**
 * enum hdr_total_len_or_pad_type - type of value held by TOTAL_LEN_OR_PAD
 * field in header configuration register.
 * @IPA_HDR_PAD: field is used as padding length
 * @IPA_HDR_TOTAL_LEN: field is used as total length
 */
enum hdr_total_len_or_pad_type {
	IPA_HDR_PAD = 0,
	IPA_HDR_TOTAL_LEN = 1,
};

/**
 * struct ipa_ep_cfg_nat - NAT configuration in IPA end-point
 * @nat_en:	This defines the default NAT mode for the pipe: in case of
 *		filter miss - the default NAT mode defines the NATing operation
 *		on the packet. Valid for Input Pipes only (IPA consumer)
 */
struct ipa_ep_cfg_nat {
	enum ipa_nat_en_type nat_en;
};

/**
 * struct ipa_ep_cfg_conn_track - IPv6 Connection tracking configuration in
 *	IPA end-point
 * @conn_track_en: Defines speculative conn_track action, means if specific
 *		   pipe needs to have UL/DL IPv6 Connection Tracking or Bypass
 *		   IPv6 Connection Tracking. 0: Bypass IPv6 Connection Tracking
 *					     1: IPv6 UL/DL Connection Tracking.
 *		  Valid for Input Pipes only (IPA consumer)
 */
struct ipa_ep_cfg_conn_track {
	enum ipa_ipv6ct_en_type conn_track_en;
};

/**
 * struct ipa_ep_cfg_hdr - header configuration in IPA end-point
 *
 * @hdr_len:Header length in bytes to be added/removed. Assuming
 *			header len is constant per endpoint. Valid for
 *			both Input and Output Pipes
 * @hdr_ofst_metadata_valid:	0: Metadata_Ofst  value is invalid, i.e., no
 *			metadata within header.
 *			1: Metadata_Ofst  value is valid, i.e., metadata
 *			within header is in offset Metadata_Ofst Valid
 *			for Input Pipes only (IPA Consumer) (for output
 *			pipes, metadata already set within the header)
 * @hdr_ofst_metadata:	Offset within header in which metadata resides
 *			Size of metadata - 4bytes
 *			Example -  Stream ID/SSID/mux ID.
 *			Valid for  Input Pipes only (IPA Consumer) (for output
 *			pipes, metadata already set within the header)
 * @hdr_additional_const_len:	Defines the constant length that should be added
 *			to the payload length in order for IPA to update
 *			correctly the length field within the header
 *			(valid only in case Hdr_Ofst_Pkt_Size_Valid=1)
 *			Valid for Output Pipes (IPA Producer)
 *			Starting IPA4.5, this field in H/W requires more bits
 *			to support larger range, but no spare bits to use.
 *			So the MSB part is done thourgh the EXT register.
 *			When accessing this register, need to access the EXT
 *			register as well.
 * @hdr_ofst_pkt_size_valid:	0: Hdr_Ofst_Pkt_Size  value is invalid, i.e., no
 *			length field within the inserted header
 *			1: Hdr_Ofst_Pkt_Size  value is valid, i.e., a
 *			packet length field resides within the header
 *			Valid for Output Pipes (IPA Producer)
 * @hdr_ofst_pkt_size:	Offset within header in which packet size reside. Upon
 *			Header Insertion, IPA will update this field within the
 *			header with the packet length . Assumption is that
 *			header length field size is constant and is 2Bytes
 *			Valid for Output Pipes (IPA Producer)
 *			Starting IPA4.5, this field in H/W requires more bits
 *			to support larger range, but no spare bits to use.
 *			So the MSB part is done thourgh the EXT register.
 *			When accessing this register, need to access the EXT
 *			register as well.
 * @hdr_a5_mux:	Determines whether A5 Mux header should be added to the packet.
 *			This bit is valid only when Hdr_En=01(Header Insertion)
 *			SW should set this bit for IPA-to-A5 pipes.
 *			0: Do not insert A5 Mux Header
 *			1: Insert A5 Mux Header
 *			Valid for Output Pipes (IPA Producer)
 * @hdr_remove_additional:	bool switch, remove more of the header
 *			based on the aggregation configuration (register
 *			HDR_LEN_INC_DEAGG_HDR)
 * @hdr_metadata_reg_valid:	bool switch, metadata from
 *			register INIT_HDR_METADATA_n is valid.
 *			(relevant only for IPA Consumer pipes)
 *			Starting IPA4.5, this parameter is irrelevant and H/W
 *			assumes it is always valid.
 */
struct ipa_ep_cfg_hdr {
	u32  hdr_len;
	u32  hdr_ofst_metadata_valid;
	u32  hdr_ofst_metadata;
	u32  hdr_additional_const_len;
	u32  hdr_ofst_pkt_size_valid;
	u32  hdr_ofst_pkt_size;
	u32  hdr_a5_mux;
	u32  hdr_remove_additional;
	u32  hdr_metadata_reg_valid;
};

/**
 * struct ipa_ep_cfg_hdr_ext - extended header configuration in IPA end-point
 * @hdr_pad_to_alignment: Pad packet to specified alignment
 *	(2^pad to alignment value), i.e. value of 3 means pad to 2^3 = 8 bytes
 *	alignment. Alignment is to 0,2 up to 32 bytes (IPAv2 does not support 64
 *	byte alignment). Valid for Output Pipes only (IPA Producer).
 * @hdr_total_len_or_pad_offset: Offset to length field containing either
 *	total length or pad length, per hdr_total_len_or_pad config
 * @hdr_payload_len_inc_padding: 0-IPA_ENDP_INIT_HDR_n's
 *	HDR_OFST_PKT_SIZE does
 *	not includes padding bytes size, payload_len = packet length,
 *	1-IPA_ENDP_INIT_HDR_n's HDR_OFST_PKT_SIZE includes
 *	padding bytes size, payload_len = packet length + padding
 * @hdr_total_len_or_pad: field is used as PAD length ot as Total length
 *	(header + packet + padding)
 * @hdr_total_len_or_pad_valid: 0-Ignore TOTAL_LEN_OR_PAD field, 1-Process
 *	TOTAL_LEN_OR_PAD field
 * @hdr_little_endian: 0-Big Endian, 1-Little Endian
 * @hdr: The header structure. Used starting IPA4.5 where part of the info
 *	at the header structure is implemented via the EXT register at the H/W
 * @hdr_bytes_to_remove_valid: 0-Ignore hdr_bytes_to_remove field, 1-Process
 *	hdr_bytes_to_remove field
 * @hdr_bytes_to_remove: desired bytes to remove from top of the packet for
 *	partial L2 header retention
 */
struct ipa_ep_cfg_hdr_ext {
	u32 hdr_pad_to_alignment;
	u32 hdr_total_len_or_pad_offset;
	bool hdr_payload_len_inc_padding;
	enum hdr_total_len_or_pad_type hdr_total_len_or_pad;
	bool hdr_total_len_or_pad_valid;
	bool hdr_little_endian;
	struct ipa_ep_cfg_hdr *hdr;
	bool hdr_bytes_to_remove_valid;
	u32 hdr_bytes_to_remove;
};

/**
 * struct ipa_ep_cfg_mode - mode configuration in IPA end-point
 * @mode:	Valid for Input Pipes only (IPA Consumer)
 * @dst:	This parameter specifies the output pipe to which the packets
 *		will be routed to.
 *		This parameter is valid for Mode=DMA and not valid for
 *		Mode=Basic
 *		Valid for Input Pipes only (IPA Consumer)
 */
struct ipa_ep_cfg_mode {
	enum ipa_mode_type mode;
	enum ipa_client_type dst;
};

/**
 * struct ipa_ep_cfg_aggr - aggregation configuration in IPA end-point
 *
 * @aggr_en:	Valid for both Input and Output Pipes
 * @aggr:	aggregation type (Valid for both Input and Output Pipes)
 * @aggr_byte_limit:	Limit of aggregated packet size in KB (<=32KB) When set
 *			to 0, there is no size limitation on the aggregation.
 *			When both, Aggr_Byte_Limit and Aggr_Time_Limit are set
 *			to 0, there is no aggregation, every packet is sent
 *			independently according to the aggregation structure
 *			Valid for Output Pipes only (IPA Producer )
 * @aggr_time_limit:	Timer to close aggregated packet When set to 0,
 *			there is no time limitation on the aggregation.  When
 *			both, Aggr_Byte_Limit and Aggr_Time_Limit are set to 0,
 *			there is no aggregation, every packet is sent
 *			independently according to the aggregation structure
 *			Valid for Output Pipes only (IPA Producer).
 *			Time unit is -->> usec <<--
 * @aggr_pkt_limit: Defines if EOF close aggregation or not. if set to false
 *			HW closes aggregation (sends EOT) only based on its
 *			aggregation config (byte/time limit, etc). if set to
 *			true EOF closes aggregation in addition to HW based
 *			aggregation closure. Valid for Output Pipes only (IPA
 *			Producer). EOF affects only Pipes configured for
 *			generic aggregation.
 * @aggr_hard_byte_limit_en: If set to 1, byte-limit aggregation for this
 *			pipe will apply a hard-limit behavior which will not
 *			allow frames to be closed with more than byte-limit
 *			bytes. If set to 0, previous byte-limit behavior
 *			will apply - frames close once a packet causes the
 *			accumulated byte-count to cross the byte-limit
 *			threshold (closed frame will contain that packet).
 * @aggr_sw_eof_active: 0: EOF does not close aggregation. HW closes aggregation
 *			(sends EOT) only based on its aggregation config
 *			(byte/time limit, etc).
 *			1: EOF closes aggregation in addition to HW based
 *			aggregation closure. Valid for Output Pipes only (IPA
 *			Producer). EOF affects only Pipes configured for generic
 *			aggregation.
 * @pulse_generator:	Pulse generator number to be used.
 *			For internal use.
 *			Supported starting IPA4.5.
 * @scaled_time:	Time limit in accordance to the pulse generator
 *			granularity.
 *			For internal use
 *			Supported starting IPA4.5
 */
struct ipa_ep_cfg_aggr {
	enum ipa_aggr_en_type aggr_en;
	enum ipa_aggr_type aggr;
	u32 aggr_byte_limit;
	u32 aggr_time_limit;
	u32 aggr_pkt_limit;
	u32 aggr_hard_byte_limit_en;
	bool aggr_sw_eof_active;
	u8 pulse_generator;
	u8 scaled_time;
};

/**
 * struct ipa_ep_cfg_route - route configuration in IPA end-point
 * @rt_tbl_hdl:	Defines the default routing table index to be used in case there
 *		is no filter rule matching, valid for Input Pipes only (IPA
 *		Consumer). Clients should set this to 0 which will cause default
 *		v4 and v6 routes setup internally by IPA driver to be used for
 *		this end-point
 */
struct ipa_ep_cfg_route {
	u32 rt_tbl_hdl;
};

/**
 * struct ipa_ep_cfg_holb - head of line blocking configuration in IPA end-point
 * @en: enable(1 => ok to drop pkt)/disable(0 => never drop pkt)
 * @tmr_val: duration in units of 128 IPA clk clock cyles [0,511], 1 clk=1.28us
 *	     IPAv2.5 support 32 bit HOLB timeout value, previous versions
 *	     supports 16 bit
 *  IPAv4.2: splitting timer value into 2 fields. Timer value is:
 *   BASE_VALUE * (2^SCALE)
 *  IPA4.5: tmr_val is in -->>msec<<--. Range is dynamic based
 *   on H/W configuration. (IPA4.5 absolute maximum is 0.65535*31 -> ~20sec).
 * @base_val : IPA4.2 only field. base value of the timer.
 * @scale : IPA4.2 only field. scale value for timer.
 * @pulse_generator: Pulse generator number to be used.
 *  For internal use.
 *  Supported starting IPA4.5.
 * @scaled_time: Time limit in accordance to the pulse generator granularity
 *  For internal use
 *  Supported starting IPA4.5
 */
struct ipa_ep_cfg_holb {
	u32 tmr_val;
	u32 base_val;
	u32 scale;
	u16 en;
	u8 pulse_generator;
	u8 scaled_time;
};

/**
 * struct ipa_ep_cfg_deaggr - deaggregation configuration in IPA end-point
 * @deaggr_hdr_len: Deaggregation Header length in bytes. Valid only for Input
 *	Pipes, which are configured for 'Generic' deaggregation.
 * @syspipe_err_detection - If set to 1, enables error detection for
 *	de-aggregration. Valid only for Input Pipes, which are configured
 *	for 'Generic' deaggregation.
 *	Note: if this bit is set, de-aggregated frames must be contiguous
 *	in memory.
 * @packet_offset_valid: - 0: PACKET_OFFSET is not used, 1: PACKET_OFFSET is
 *	used.
 * @packet_offset_location: Location of packet offset field, which specifies
 *	the offset to the packet from the start of the packet offset field.
 * @ignore_min_pkt_err - Ignore packets smaller than header. This is intended
 *	for use in RNDIS de-aggregated pipes, to silently ignore a redundant
 *	1-byte trailer in MSFT implementation.
 * @max_packet_len: DEAGGR Max Packet Length in Bytes. A Packet with higher
 *	size wil be treated as an error. 0 - Packet Length is not Bound,
 *	IPA should not check for a Max Packet Length.
 */
struct ipa_ep_cfg_deaggr {
	u32 deaggr_hdr_len;
	bool syspipe_err_detection;
	bool packet_offset_valid;
	u32 packet_offset_location;
	bool ignore_min_pkt_err;
	u32 max_packet_len;
};

/**
 * enum ipa_cs_offload - checksum offload setting
 */
enum ipa_cs_offload {
	IPA_DISABLE_CS_OFFLOAD,
	/*
	 * For enum value = 1, we check the csum required/valid bit which is the
	 * same bit used for both DL and UL but have different meanings.
	 * For UL pipe, HW checks if it needs to perform Csum caluclation.
	 * For DL pipe, HW checks if the csum is valid or invalid
	 */
	IPA_ENABLE_CS_OFFLOAD_UL,
	IPA_ENABLE_CS_DL_QMAP = IPA_ENABLE_CS_OFFLOAD_UL,
	IPA_ENABLE_CS_OFFLOAD_DL,
	IPA_CS_RSVD
};

/**
 * struct ipa_ep_cfg_cfg - IPA ENDP_INIT Configuration register
 * @frag_offload_en: - 0 - IP packet fragment handling is disabled. IP packet
 *	fragments should be sent to SW. SW is responsible for
 *	configuring filter rules, and IP packet filter exception should be
 *	used to send all fragments to SW. 1 - IP packet fragment
 *	handling is enabled. IPA checks for fragments and uses frag
 *	rules table for processing fragments. Valid only for Input Pipes
 *	(IPA Consumer)
 * @cs_offload_en: Checksum offload enable: 00: Disable checksum offload, 01:
 *	Enable checksum calculation offload (UL) - For output pipe
 *	(IPA producer) specifies that checksum trailer is to be added.
 *	For input pipe (IPA consumer) specifies presence of checksum
 *	header and IPA checksum calculation accordingly. 10: Enable
 *	checksum calculation offload (DL) - For output pipe (IPA
 *	producer) specifies that checksum trailer is to be added. For
 *	input pipe (IPA consumer) specifies IPA checksum calculation.
 *	11: Reserved
 * @cs_metadata_hdr_offset: Offset in Words (4 bytes) within header in which
 *	checksum meta info header (4 bytes) starts (UL). Values are 0-15, which
 *	mean 0 - 60 byte checksum header offset. Valid for input
 *	pipes only (IPA consumer)
 * @gen_qmb_master_sel: Select bit for ENDP GEN-QMB master. This is used to
 *	separate DDR & PCIe transactions in-order to limit them as
 *	a group (using MAX_WRITES/READS limiation). Valid for input and
 *	output pipes (IPA consumer+producer)
 */
struct ipa_ep_cfg_cfg {
	bool frag_offload_en;
	enum ipa_cs_offload cs_offload_en;
	u8 cs_metadata_hdr_offset;
	u8 gen_qmb_master_sel;
	u8 tx_instance;
};

/**
 * struct ipa_ep_cfg_metadata_mask - Endpoint initialization hdr metadata mask
 * @metadata_mask: Mask specifying which metadata bits to write to
 *	IPA_ENDP_INIT_HDR_n.s HDR_OFST_METADATA. Only
 *	masked metadata bits (set to 1) will be written. Valid for Output
 *	Pipes only (IPA Producer)
 */
struct ipa_ep_cfg_metadata_mask {
	u32 metadata_mask;
};

/**
 * struct ipa_ep_cfg_metadata - Meta Data configuration in IPA end-point
 * @md:	This defines the meta data from tx data descriptor
 * @qmap_id: qmap id
 */
struct ipa_ep_cfg_metadata {
	u32 qmap_id;
};

/**
 * struct ipa_ep_cfg_seq - HPS/DPS sequencer type configuration in IPA end-point
 * @set_dynamic:  0 - HPS/DPS seq type is configured statically,
 *		   1 - HPS/DPS seq type is set to seq_type
 * @seq_type: HPS/DPS sequencer type configuration
 */
struct ipa_ep_cfg_seq {
	bool set_dynamic;
	int seq_type;
};

/**
 * struct ipa_ep_cfg - configuration of IPA end-point
 * @nat:		NAT parameters
 * @conn_track:		IPv6CT parameters
 * @hdr:		Header parameters
 * @hdr_ext:		Extended header parameters
 * @mode:		Mode parameters
 * @aggr:		Aggregation parameters
 * @deaggr:		Deaggregation params
 * @route:		Routing parameters
 * @cfg:		Configuration register data
 * @metadata_mask:	Hdr metadata mask
 * @meta:		Meta Data
 * @seq:		HPS/DPS sequencers configuration
 */
struct ipa_ep_cfg {
	struct ipa_ep_cfg_nat nat;
	struct ipa_ep_cfg_conn_track conn_track;
	struct ipa_ep_cfg_hdr hdr;
	struct ipa_ep_cfg_hdr_ext hdr_ext;
	struct ipa_ep_cfg_mode mode;
	struct ipa_ep_cfg_aggr aggr;
	struct ipa_ep_cfg_deaggr deaggr;
	struct ipa_ep_cfg_route route;
	struct ipa_ep_cfg_cfg cfg;
	struct ipa_ep_cfg_metadata_mask metadata_mask;
	struct ipa_ep_cfg_metadata meta;
	struct ipa_ep_cfg_seq seq;
};

/**
 * struct ipa_ep_cfg_ctrl - Control configuration in IPA end-point
 * @ipa_ep_suspend: 0 - ENDP is enabled, 1 - ENDP is suspended (disabled).
 *			Valid for PROD Endpoints
 * @ipa_ep_delay:   0 - ENDP is free-running, 1 - ENDP is delayed.
 *			SW controls the data flow of an endpoint usind this bit.
 *			Valid for CONS Endpoints
 */
struct ipa_ep_cfg_ctrl {
	bool ipa_ep_suspend;
	bool ipa_ep_delay;
};

/**
 * x should be in bytes
 */
#define IPA_NUM_OF_FIFO_DESC(x) (x/sizeof(struct sps_iovec))
typedef void (*ipa_notify_cb)(void *priv, enum ipa_dp_evt_type evt,
		       unsigned long data);

/**
 * enum ipa_wdi_meter_evt_type - type of event client callback is
 * for AP+STA mode metering
 * @IPA_GET_WDI_SAP_STATS: get IPA_stats betwen SAP and STA -
 *			use ipa_get_wdi_sap_stats structure
 * @IPA_SET_WIFI_QUOTA: set quota limit on STA -
 *			use ipa_set_wifi_quota structure
 * @IPA_SET_WLAN_BW: set wlan BW -
 *			use ipa_set_wlan_bw structure
 */
enum ipa_wdi_meter_evt_type {
	IPA_GET_WDI_SAP_STATS,
	IPA_SET_WIFI_QUOTA,
	IPA_INFORM_WLAN_BW,
};

struct ipa_get_wdi_sap_stats {
	/* indicate to reset stats after query */
	uint8_t reset_stats;
	/* indicate valid stats from wlan-fw */
	uint8_t stats_valid;
	/* Tx: SAP->STA */
	uint64_t ipv4_tx_packets;
	uint64_t ipv4_tx_bytes;
	/* Rx: STA->SAP */
	uint64_t ipv4_rx_packets;
	uint64_t ipv4_rx_bytes;
	uint64_t ipv6_tx_packets;
	uint64_t ipv6_tx_bytes;
	uint64_t ipv6_rx_packets;
	uint64_t ipv6_rx_bytes;
};

/**
 * struct ipa_set_wifi_quota - structure used for
 *                                   IPA_SET_WIFI_QUOTA.
 *
 * @quota_bytes:    Quota (in bytes) for the STA interface.
 * @set_quota:       Indicate whether to set the quota (use 1) or
 *                   unset the quota.
 *
 */
struct ipa_set_wifi_quota {
	uint64_t quota_bytes;
	uint8_t  set_quota;
	/* indicate valid quota set from wlan-fw */
	uint8_t set_valid;
};

/**
 * struct ipa_inform_wlan_bw - structure used for
 *                                   IPA_INFORM_WLAN_BW.
 *
 * @index:       Indicate which bw-index hit
 * @throughput:  throughput usage
 *
 */
struct ipa_inform_wlan_bw {
	uint8_t  index;
	uint64_t throughput;
};

typedef void (*ipa_wdi_meter_notifier_cb)(enum ipa_wdi_meter_evt_type evt,
		       void *data);


/**
 * struct ipa_tx_intf - interface tx properties
 * @num_props:	number of tx properties
 * @prop:	the tx properties array
 */
struct ipa_tx_intf {
	u32 num_props;
	struct ipa_ioc_tx_intf_prop *prop;
};

/**
 * struct ipa_rx_intf - interface rx properties
 * @num_props:	number of rx properties
 * @prop:	the rx properties array
 */
struct ipa_rx_intf {
	u32 num_props;
	struct ipa_ioc_rx_intf_prop *prop;
};

/**
 * struct ipa_ext_intf - interface ext properties
 * @excp_pipe_valid:	is next field valid?
 * @excp_pipe:	exception packets should be routed to this pipe
 * @num_props:	number of ext properties
 * @prop:	the ext properties array
 */
struct ipa_ext_intf {
	bool excp_pipe_valid;
	enum ipa_client_type excp_pipe;
	u32 num_props;
	struct ipa_ioc_ext_intf_prop *prop;
};

/**
 * struct ipa_sys_connect_params - information needed to setup an IPA end-point
 * in system-BAM mode
 * @ipa_ep_cfg:	IPA EP configuration
 * @client:	the type of client who "owns" the EP
 * @desc_fifo_sz: size of desc FIFO. This number is used to allocate the desc
 *		fifo for BAM. For GSI, this size is used by IPA driver as a
 *		baseline to calculate the GSI ring size in the following way:
 *		For PROD pipes, GSI ring is 4 * desc_fifo_sz.
		For PROD pipes, GSI ring is 2 * desc_fifo_sz.
 * @priv:	callback cookie
 * @notify:	callback
 *		priv - callback cookie
 *		evt - type of event
 *		data - data relevant to event.  May not be valid. See event_type
 *		enum for valid cases.
 * @skip_ep_cfg: boolean field that determines if EP should be configured
 *  by IPA driver
 * @keep_ipa_awake: when true, IPA will not be clock gated
 * @napi_enabled: when true, IPA call client callback to start polling
 * @bypass_agg: when true, IPA bypasses the aggregation
 */
struct ipa_sys_connect_params {
	struct ipa_ep_cfg ipa_ep_cfg;
	enum ipa_client_type client;
	u32 desc_fifo_sz;
	void *priv;
	ipa_notify_cb notify;
	bool skip_ep_cfg;
	bool keep_ipa_awake;
	struct napi_struct *napi_obj;
	bool recycle_enabled;
	bool bypass_agg;
};

/**
 * struct ipa_tx_meta - meta-data for the TX packet
 * @dma_address: dma mapped address of TX packet
 * @dma_address_valid: is above field valid?
 */
struct ipa_tx_meta {
	u8 pkt_init_dst_ep;
	bool pkt_init_dst_ep_valid;
	bool pkt_init_dst_ep_remote;
	dma_addr_t dma_address;
	bool dma_address_valid;
};

/**
 * typedef ipa_msg_free_fn - callback function
 * @param buff - [in] the message payload to free
 * @param len - [in] size of message payload
 * @param type - [in] the message type
 *
 * Message callback registered by kernel client with IPA driver to
 * free message payload after IPA driver processing is complete
 *
 * No return value
 */
typedef void (*ipa_msg_free_fn)(void *buff, u32 len, u32 type);

/**
 * typedef ipa_msg_pull_fn - callback function
 * @param buff - [in] where to copy message payload
 * @param len - [in] size of buffer to copy payload into
 * @param type - [in] the message type
 *
 * Message callback registered by kernel client with IPA driver for
 * IPA driver to pull messages from the kernel client upon demand from
 * user-space
 *
 * Returns how many bytes were copied into the buffer.
 */
typedef int (*ipa_msg_pull_fn)(void *buff, u32 len, u32 type);

/**
 * enum ipa_voltage_level - IPA Voltage levels
 */
enum ipa_voltage_level {
	IPA_VOLTAGE_UNSPECIFIED,
	IPA_VOLTAGE_SVS2 = IPA_VOLTAGE_UNSPECIFIED,
	IPA_VOLTAGE_SVS,
	IPA_VOLTAGE_NOMINAL,
	IPA_VOLTAGE_TURBO,
	IPA_VOLTAGE_MAX,
};

/**
 * enum ipa_rm_event - IPA RM events
 *
 * Indicate the resource state change
 */
enum ipa_rm_event {
	IPA_RM_RESOURCE_GRANTED,
	IPA_RM_RESOURCE_RELEASED
};

typedef void (*ipa_rm_notify_cb)(void *user_data,
		enum ipa_rm_event event,
		unsigned long data);
/**
 * struct ipa_rm_register_params - information needed to
 *      register IPA RM client with IPA RM
 *
 * @user_data: IPA RM client provided information
 *		to be passed to notify_cb callback below
 * @notify_cb: callback which is called by resource
 *		to notify the IPA RM client about its state
 *		change IPA RM client is expected to perform non
 *		blocking operations only in notify_cb and
 *		release notification context as soon as
 *		possible.
 */
struct ipa_rm_register_params {
	void *user_data;
	ipa_rm_notify_cb notify_cb;
};

/**
 * struct ipa_rm_create_params - information needed to initialize
 *				the resource
 * @name: resource name
 * @floor_voltage: floor voltage needed for client to operate in maximum
 *		bandwidth.
 * @reg_params: register parameters, contains are ignored
 *		for consumer resource NULL should be provided
 *		for consumer resource
 * @request_resource: function which should be called to request resource,
 *			NULL should be provided for producer resource
 * @release_resource: function which should be called to release resource,
 *			NULL should be provided for producer resource
 *
 * IPA RM client is expected to perform non blocking operations only
 * in request_resource and release_resource functions and
 * release notification context as soon as possible.
 */
struct ipa_rm_create_params {
	enum ipa_rm_resource_name name;
	enum ipa_voltage_level floor_voltage;
	struct ipa_rm_register_params reg_params;
	int (*request_resource)(void);
	int (*release_resource)(void);
};

/**
 * struct ipa_rm_perf_profile - information regarding IPA RM client performance
 * profile
 *
 * @max_bandwidth_mbps: maximum bandwidth need of the client in Mbps
 */
struct ipa_rm_perf_profile {
	u32 max_supported_bandwidth_mbps;
};

#define A2_MUX_HDR_NAME_V4_PREF "dmux_hdr_v4_"
#define A2_MUX_HDR_NAME_V6_PREF "dmux_hdr_v6_"

/**
 * struct  ipa_tx_data_desc - information needed
 * to send data packet to HW link: link to data descriptors
 * priv: client specific private data
 * @pyld_buffer: pointer to the data buffer that holds frame
 * @pyld_len: length of the data packet
 */
struct ipa_tx_data_desc {
	struct list_head link;
	void *priv;
	void *pyld_buffer;
	u16  pyld_len;
};

/**
 * struct  ipa_rx_data - information needed
 * to send to wlan driver on receiving data from ipa hw
 * @skb: skb
 * @dma_addr: DMA address of this Rx packet
 */
struct ipa_rx_data {
	struct sk_buff *skb;
	dma_addr_t dma_addr;
};

/**
 * enum ipa_irq_type - IPA Interrupt Type
 * Used to register handlers for IPA interrupts
 *
 * Below enum is a logical mapping and not the actual interrupt bit in HW
 */
enum ipa_irq_type {
	IPA_BAD_SNOC_ACCESS_IRQ,
	IPA_UC_IRQ_0,
	IPA_UC_IRQ_1,
	IPA_UC_IRQ_2,
	IPA_UC_IRQ_3,
	IPA_UC_IN_Q_NOT_EMPTY_IRQ,
	IPA_UC_RX_CMD_Q_NOT_FULL_IRQ,
	IPA_PROC_TO_UC_ACK_Q_NOT_EMPTY_IRQ,
	IPA_RX_ERR_IRQ,
	IPA_DEAGGR_ERR_IRQ,
	IPA_TX_ERR_IRQ,
	IPA_STEP_MODE_IRQ,
	IPA_PROC_ERR_IRQ,
	IPA_TX_SUSPEND_IRQ,
	IPA_TX_HOLB_DROP_IRQ,
	IPA_BAM_GSI_IDLE_IRQ,
	IPA_PIPE_YELLOW_MARKER_BELOW_IRQ,
	IPA_PIPE_RED_MARKER_BELOW_IRQ,
	IPA_PIPE_YELLOW_MARKER_ABOVE_IRQ,
	IPA_PIPE_RED_MARKER_ABOVE_IRQ,
	IPA_UCP_IRQ,
	IPA_DCMP_IRQ,
	IPA_GSI_EE_IRQ,
	IPA_GSI_IPA_IF_TLV_RCVD_IRQ,
	IPA_GSI_UC_IRQ,
	IPA_TLV_LEN_MIN_DSM_IRQ,
	IPA_DRBIP_PKT_EXCEED_MAX_SIZE_IRQ,
	IPA_DRBIP_DATA_SCTR_CFG_ERROR_IRQ,
	IPA_DRBIP_IMM_CMD_NO_FLSH_HZRD_IRQ,
	IPA_IRQ_MAX
};

/**
 * typedef ipa_irq_handler_t - irq handler/callback type
 * @param ipa_irq_type - [in] interrupt type
 * @param private_data - [in, out] the client private data
 * @param interrupt_data - [out] interrupt information data
 *
 * callback registered by ipa_add_interrupt_handler function to
 * handle a specific interrupt type
 *
 * No return value
 */
typedef void (*ipa_irq_handler_t)(enum ipa_irq_type interrupt,
				void *private_data,
				void *interrupt_data);

/**
 * struct IpaHwBamStats_t - Structure holding the BAM statistics
 *
 * @bamFifoFull : Number of times Bam Fifo got full - For In Ch: Good,
 * For Out Ch: Bad
 * @bamFifoEmpty : Number of times Bam Fifo got empty - For In Ch: Bad,
 * For Out Ch: Good
 * @bamFifoUsageHigh : Number of times Bam fifo usage went above 75% -
 * For In Ch: Good, For Out Ch: Bad
 * @bamFifoUsageLow : Number of times Bam fifo usage went below 25% -
 * For In Ch: Bad, For Out Ch: Good
 */
struct IpaHwBamStats_t {
	u32 bamFifoFull;
	u32 bamFifoEmpty;
	u32 bamFifoUsageHigh;
	u32 bamFifoUsageLow;
	u32 bamUtilCount;
} __packed;

/**
 * struct IpaHwRingStats_t - Structure holding the Ring statistics
 *
 * @ringFull : Number of times Transfer Ring got full - For In Ch: Good,
 * For Out Ch: Bad
 * @ringEmpty : Number of times Transfer Ring got empty - For In Ch: Bad,
 * For Out Ch: Good
 * @ringUsageHigh : Number of times Transfer Ring usage went above 75% -
 * For In Ch: Good, For Out Ch: Bad
 * @ringUsageLow : Number of times Transfer Ring usage went below 25% -
 * For In Ch: Bad, For Out Ch: Good
 */
struct IpaHwRingStats_t {
	u32 ringFull;
	u32 ringEmpty;
	u32 ringUsageHigh;
	u32 ringUsageLow;
	u32 RingUtilCount;
} __packed;

/**
 * struct ipa_uc_dbg_rtk_ring_stats - uC dbg stats info for RTK
 * offloading protocol
 * @commStats: common stats
 * @trCount: transfer ring count
 * @erCount: event ring count
 * @totalAosCount: total AoS completion count
 * @busyTime: total busy time
 */
struct ipa_uc_dbg_rtk_ring_stats {
	struct IpaHwRingStats_t commStats;
	u32 trCount;
	u32 erCount;
	u32 totalAosCount;
	u64 busyTime;
} __packed;


/**
 * struct IpaHwStatsWDIRxInfoData_t - Structure holding the WDI Rx channel
 * structures
 *
 * @max_outstanding_pkts : Number of outstanding packets in Rx Ring
 * @num_pkts_processed : Number of packets processed - cumulative
 * @rx_ring_rp_value : Read pointer last advertized to the WLAN FW
 * @rx_ind_ring_stats : Ring info
 * @bam_stats : BAM info
 * @num_bam_int_handled : Number of Bam Interrupts handled by FW
 * @num_db : Number of times the doorbell was rung
 * @num_unexpected_db : Number of unexpected doorbells
 * @num_pkts_in_dis_uninit_state : number of completions we
 *		received in disabled or uninitialized state
 * @num_ic_inj_vdev_change : Number of times the Imm Cmd is
 *		injected due to vdev_id change
 * @num_ic_inj_fw_desc_change : Number of times the Imm Cmd is
 *		injected due to fw_desc change
 * @num_qmb_int_handled : Number of QMB interrupts handled
 */
struct IpaHwStatsWDIRxInfoData_t {
	u32 max_outstanding_pkts;
	u32 num_pkts_processed;
	u32 rx_ring_rp_value;
	struct IpaHwRingStats_t rx_ind_ring_stats;
	struct IpaHwBamStats_t bam_stats;
	u32 num_bam_int_handled;
	u32 num_db;
	u32 num_unexpected_db;
	u32 num_pkts_in_dis_uninit_state;
	u32 num_ic_inj_vdev_change;
	u32 num_ic_inj_fw_desc_change;
	u32 num_qmb_int_handled;
	u32 reserved1;
	u32 reserved2;
} __packed;

/**
 * struct IpaHwStatsWDITxInfoData_t  - Structure holding the WDI Tx channel
 * structures
 *
 * @num_pkts_processed : Number of packets processed - cumulative
 * @copy_engine_doorbell_value : latest value of doorbell written to copy engine
 * @num_db_fired : Number of DB from uC FW to Copy engine
 * @tx_comp_ring_stats : ring info
 * @bam_stats : BAM info
 * @num_db : Number of times the doorbell was rung
 * @num_unexpected_db : Number of unexpected doorbells
 * @num_bam_int_handled : Number of Bam Interrupts handled by FW
 * @num_bam_int_in_non_running_state : Number of Bam interrupts while not in
 * Running state
 * @num_qmb_int_handled : Number of QMB interrupts handled
 */
struct IpaHwStatsWDITxInfoData_t {
	u32 num_pkts_processed;
	u32 copy_engine_doorbell_value;
	u32 num_db_fired;
	struct IpaHwRingStats_t tx_comp_ring_stats;
	struct IpaHwBamStats_t bam_stats;
	u32 num_db;
	u32 num_unexpected_db;
	u32 num_bam_int_handled;
	u32 num_bam_int_in_non_running_state;
	u32 num_qmb_int_handled;
	u32 num_bam_int_handled_while_wait_for_bam;
} __packed;

/**
 * struct IpaHwStatsWDIInfoData_t - Structure holding the WDI channel structures
 *
 * @rx_ch_stats : RX stats
 * @tx_ch_stats : TX stats
 */
struct IpaHwStatsWDIInfoData_t {
	struct IpaHwStatsWDIRxInfoData_t rx_ch_stats;
	struct IpaHwStatsWDITxInfoData_t tx_ch_stats;
} __packed;


/**
 * struct  ipa_wdi_ul_params - WDI_RX configuration
 * @rdy_ring_base_pa: physical address of the base of the Rx ring (containing
 * Rx buffers)
 * @rdy_ring_size: size of the Rx ring in bytes
 * @rdy_ring_rp_pa: physical address of the location through which IPA uc is
 * reading (WDI-1.0)
 * @rdy_comp_ring_base_pa: physical address of the base of the Rx completion
 * ring (WDI-2.0)
 * @rdy_comp_ring_wp_pa: physical address of the location through which IPA
 * uc is writing (WDI-2.0)
 * @rdy_comp_ring_size: size of the Rx_completion ring in bytes
 * expected to communicate about the Read pointer into the Rx Ring
 * @is_txr_rn_db_pcie_addr: tx ring PCIE doorbell address
 * @is_evt_rn_db_pcie_addr: event ring PCIE doorbell address
 */
struct ipa_wdi_ul_params {
	phys_addr_t rdy_ring_base_pa;
	u32 rdy_ring_size;
	phys_addr_t rdy_ring_rp_pa;
	phys_addr_t rdy_comp_ring_base_pa;
	phys_addr_t rdy_comp_ring_wp_pa;
	u32 rdy_comp_ring_size;
	u32 *rdy_ring_rp_va;
	u32 *rdy_comp_ring_wp_va;
	bool is_txr_rn_db_pcie_addr;
	bool is_evt_rn_db_pcie_addr;
};

/**
 * struct  ipa_wdi_ul_params_smmu - WDI_RX configuration (with WLAN SMMU)
 * @rdy_ring: SG table describing the Rx ring (containing Rx buffers)
 * @rdy_ring_size: size of the Rx ring in bytes
 * @rdy_ring_rp_pa: physical address of the location through which IPA uc is
 * expected to communicate about the Read pointer into the Rx Ring
 * @is_txr_rn_db_pcie_addr: tx ring PCIE doorbell address
 * @is_evt_rn_db_pcie_addr: event ring PCIE doorbell address
 */
struct ipa_wdi_ul_params_smmu {
	struct sg_table rdy_ring;
	u32 rdy_ring_size;
	phys_addr_t rdy_ring_rp_pa;
	struct sg_table rdy_comp_ring;
	phys_addr_t rdy_comp_ring_wp_pa;
	u32 rdy_comp_ring_size;
	u32 *rdy_ring_rp_va;
	u32 *rdy_comp_ring_wp_va;
	bool is_txr_rn_db_pcie_addr;
	bool is_evt_rn_db_pcie_addr;
};

/**
 * struct  ipa_wdi_dl_params - WDI_TX configuration
 * @comp_ring_base_pa: physical address of the base of the Tx completion ring
 * @comp_ring_size: size of the Tx completion ring in bytes
 * @ce_ring_base_pa: physical address of the base of the Copy Engine Source
 * Ring
 * @ce_door_bell_pa: physical address of the doorbell that the IPA uC has to
 * write into to trigger the copy engine
 * @ce_ring_size: Copy Engine Ring size in bytes
 * @num_tx_buffers: Number of pkt buffers allocated
 * @is_txr_rn_db_pcie_addr: tx ring PCIE doorbell address
 * @is_evt_rn_db_pcie_addr: event ring PCIE doorbell address
 */
struct ipa_wdi_dl_params {
	phys_addr_t comp_ring_base_pa;
	u32 comp_ring_size;
	phys_addr_t ce_ring_base_pa;
	phys_addr_t ce_door_bell_pa;
	u32 ce_ring_size;
	u32 num_tx_buffers;
	bool is_txr_rn_db_pcie_addr;
	bool is_evt_rn_db_pcie_addr;
};

/**
 * struct  ipa_wdi_dl_params_smmu - WDI_TX configuration (with WLAN SMMU)
 * @comp_ring: SG table describing the Tx completion ring
 * @comp_ring_size: size of the Tx completion ring in bytes
 * @ce_ring: SG table describing the Copy Engine Source Ring
 * @ce_door_bell_pa: physical address of the doorbell that the IPA uC has to
 * write into to trigger the copy engine
 * @ce_ring_size: Copy Engine Ring size in bytes
 * @num_tx_buffers: Number of pkt buffers allocated
 * @is_txr_rn_db_pcie_addr: tx ring PCIE doorbell address
 * @is_evt_rn_db_pcie_addr: event ring PCIE doorbell address
 */
struct ipa_wdi_dl_params_smmu {
	struct sg_table comp_ring;
	u32 comp_ring_size;
	struct sg_table ce_ring;
	phys_addr_t ce_door_bell_pa;
	u32 ce_ring_size;
	u32 num_tx_buffers;
	bool is_txr_rn_db_pcie_addr;
	bool is_evt_rn_db_pcie_addr;
};

/**
 * struct  ipa_wdi_in_params - information provided by WDI client
 * @sys: IPA EP configuration info
 * @ul: WDI_RX configuration info
 * @dl: WDI_TX configuration info
 * @ul_smmu: WDI_RX configuration info when WLAN uses SMMU
 * @dl_smmu: WDI_TX configuration info when WLAN uses SMMU
 * @smmu_enabled: true if WLAN uses SMMU
 * @ipa_wdi_meter_notifier_cb: Get WDI stats and quato info
 */
struct ipa_wdi_in_params {
	struct ipa_sys_connect_params sys;
	union {
		struct ipa_wdi_ul_params ul;
		struct ipa_wdi_dl_params dl;
		struct ipa_wdi_ul_params_smmu ul_smmu;
		struct ipa_wdi_dl_params_smmu dl_smmu;
	} u;
	bool smmu_enabled;
#ifdef IPA_WAN_MSG_IPv6_ADDR_GW_LEN
	ipa_wdi_meter_notifier_cb wdi_notify;
#endif
};

enum ipa_upstream_type {
	IPA_UPSTEAM_MODEM = 1,
	IPA_UPSTEAM_WLAN,
	IPA_UPSTEAM_MAX
};

/**
 * struct  ipa_wdi_out_params - information provided to WDI client
 * @uc_door_bell_pa: physical address of IPA uc doorbell
 * @clnt_hdl: opaque handle assigned to client
 */
struct ipa_wdi_out_params {
	phys_addr_t uc_door_bell_pa;
	u32 clnt_hdl;
};

/**
 * struct ipa_wdi_db_params - information provided to retrieve
 *       physical address of uC doorbell
 * @client:	type of "client" (IPA_CLIENT_WLAN#_PROD/CONS)
 * @uc_door_bell_pa: physical address of IPA uc doorbell
 */
struct ipa_wdi_db_params {
	enum ipa_client_type client;
	phys_addr_t uc_door_bell_pa;
};

/**
 * struct  ipa_wdi_uc_ready_params - uC ready CB parameters
 * @is_uC_ready: uC loaded or not
 * @priv : callback cookie
 * @notify:	callback
 */
typedef void (*ipa_uc_ready_cb)(void *priv);
struct ipa_wdi_uc_ready_params {
	bool is_uC_ready;
	void *priv;
	ipa_uc_ready_cb notify;
};

/**
 * struct  ipa_wdi_buffer_info - address info of a WLAN allocated buffer
 * @pa: physical address of the buffer
 * @iova: IOVA of the buffer as embedded inside the WDI descriptors
 * @size: size in bytes of the buffer
 * @result: result of map or unmap operations (out param)
 *
 * IPA driver will create/release IOMMU mapping in IPA SMMU from iova->pa
 */
struct ipa_wdi_buffer_info {
	phys_addr_t pa;
	unsigned long iova;
	size_t size;
	int result;
};

/**
 * struct  ipa_wdi_bw_info - address info of a WLAN allocated buffer
 * @threshold: throughput wants to be monitored
 * @num: number of threshold entries
 * @stop: true to stop monitoring
 *
 * IPA driver will create/release IOMMU mapping in IPA SMMU from iova->pa
 */
struct ipa_wdi_bw_info {
	uint64_t threshold[IPA_BW_THRESHOLD_MAX];
	int num;
	bool stop;
};

/**
 * struct  ipa_wdi_tx_info - sw tx info from WLAN
 * @sta_tx: sw tx stats on sta interface
 * @ap_tx: sw tx stats on ap interface
 *
 * IPA driver will create/release IOMMU mapping in IPA SMMU from iova->pa
 */
struct ipa_wdi_tx_info {
	uint64_t sta_tx;
	uint64_t ap_tx;
};

/**
 * struct ipa_gsi_ep_config - IPA GSI endpoint configurations
 *
 * @ipa_ep_num: IPA EP pipe number
 * @ipa_gsi_chan_num: GSI channel number
 * @ipa_if_tlv: number of IPA_IF TLV
 * @ipa_if_aos: number of IPA_IF AOS
 * @ee: Execution environment
 * @prefetch_mode: Prefetch mode to be used
 * @prefetch_threshold: Prefetch empty level threshold.
 *  relevant for smart and free prefetch modes
 */
struct ipa_gsi_ep_config {
	int ipa_ep_num;
	int ipa_gsi_chan_num;
	int ipa_if_tlv;
	int ipa_if_aos;
	int ee;
	enum gsi_prefetch_mode prefetch_mode;
	uint8_t prefetch_threshold;
};

/**
 * struct  ipa_smmu_in_params - information provided from client
 * @ipa_smmu_client_type: clinet requesting for the smmu info.
 */

enum ipa_smmu_client_type {
	IPA_SMMU_WLAN_CLIENT,
	IPA_SMMU_AP_CLIENT,
	IPA_SMMU_WIGIG_CLIENT,
	IPA_SMMU_WLAN1_CLIENT,
	IPA_SMMU_ETH_CLIENT,
	IPA_SMMU_ETH1_CLIENT,
	IPA_SMMU_CLIENT_MAX
};

struct ipa_smmu_in_params {
	enum ipa_smmu_client_type smmu_client;
};

/**
 * struct  ipa_smmu_out_params - information provided to IPA client
 * @smmu_enable: IPA S1 SMMU enable/disable status
 * @shared_cb: is client CB shared (mappings should be done by client only)
 */
struct ipa_smmu_out_params {
	bool smmu_enable;
	bool shared_cb;
};

struct iphdr_rsv {
	struct iphdr ipv4_temp;  /* 20 bytes */
	uint32_t rsv1;
	uint32_t rsv2;
	uint32_t rsv3;
	uint32_t rsv4;
	uint32_t rsv5;
} __packed;

union ip_hdr_temp {
	struct iphdr_rsv ipv4_rsv;	/* 40 bytes */
	struct ipv6hdr ipv6_temp;	/* 40 bytes */
} __packed;

struct ipa_socksv5_uc_tmpl {
	uint16_t cmd_id;
	uint16_t rsv;
	uint32_t cmd_param;
	uint16_t pkt_count;
	uint16_t rsv2;
	uint32_t byte_count;
	union ip_hdr_temp ip_hdr;
	/* 2B src/dst port */
	uint16_t src_port;
	uint16_t dst_port;

	/* attribute mask */
	uint32_t ipa_sockv5_mask;

	/* reqquired update 4B/4B Seq/Ack/SACK */
	uint32_t out_irs;
	uint32_t out_iss;
	uint32_t in_irs;
	uint32_t in_iss;

	/* option 10B: time-stamp */
	uint32_t out_ircv_tsval;
	uint32_t in_ircv_tsecr;
	uint32_t out_ircv_tsecr;
	uint32_t in_ircv_tsval;

	/* option 2B: window-scaling/dynamic */
	uint16_t in_isnd_wscale:4;
	uint16_t out_isnd_wscale:4;
	uint16_t in_ircv_wscale:4;
	uint16_t out_ircv_wscale:4;
	uint16_t MAX_WINDOW_SIZE;
	/* 11*4 + 40 bytes = 84 bytes */
	uint32_t rsv3;
	uint32_t rsv4;
	uint32_t rsv5;
	uint32_t rsv6;
	uint32_t rsv7;
	uint32_t rsv8;
	uint32_t rsv9;
} __packed;
/*reserve 16 bytes : 16 bytes+ 40 bytes + 44 bytes = 100 bytes (28 bytes left)*/

struct ipa_socksv5_info {
	/* ipa-uc info */
	struct ipa_socksv5_uc_tmpl ul_out;
	struct ipa_socksv5_uc_tmpl dl_out;

	/* ipacm info */
	struct ipacm_socksv5_info ul_in;
	struct ipacm_socksv5_info dl_in;

	/* output: handle (index) */
	uint16_t handle;
};

struct ipa_ipv6_nat_uc_tmpl {
	uint16_t cmd_id;
	uint16_t rsv;
	uint32_t cmd_param;
	uint16_t pkt_count;
	uint16_t rsv2;
	uint32_t byte_count;
	uint64_t private_address_lsb;
	uint64_t private_address_msb;
	uint64_t public_address_lsb;
	uint64_t public_address_msb;
	uint16_t private_port;
	uint16_t public_port;
	uint32_t rsv3;
	uint64_t rsv4;
	uint64_t rsv5;
	uint64_t rsv6;
	uint64_t rsv7;
	uint64_t rsv8;
	uint64_t rsv9;
	uint64_t rsv10;
	uint64_t rsv11;
	uint64_t rsv12;
} __packed;

#if IS_ENABLED(CONFIG_IPA3)
/*
 * Configuration
 */

/**
 * ipa_cfg_ep_ctrl() -  IPA end-point Control configuration
 * @clnt_hdl:	[in] opaque client handle assigned by IPA to client
 * @ipa_ep_cfg_ctrl:	[in] IPA end-point configuration params
 *
 * Returns:	0 on success, negative on failure
 */
int ipa_cfg_ep_ctrl(u32 clnt_hdl, const struct ipa_ep_cfg_ctrl *ep_ctrl);

/*
 * Routing
 */

/**
 * ipa_add_rt_rule() - Add the specified routing rules to SW and optionally
 * commit to IPA HW
 * @rules:	[inout] set of routing rules to add
 *
 * Returns:	0 on success, negative on failure
 *
 * Note:	Should not be called from atomic context
 */
int ipa_add_rt_rule(struct ipa_ioc_add_rt_rule *rules);

/**
 * ipa_put_rt_tbl() - Release the specified routing table handle
 * @rt_tbl_hdl:	[in] the routing table handle to release
 *
 * Returns:	0 on success, negative on failure
 *
 * Note:	Should not be called from atomic context
 */
int ipa_put_rt_tbl(u32 rt_tbl_hdl);

/*
 * Interface
 */
int ipa_register_intf(const char *name,
	const struct ipa_tx_intf *tx,
	const struct ipa_rx_intf *rx);
int ipa_deregister_intf(const char *name);

/*
 * Aggregation
 */

/**
 * ipa_set_aggr_mode() - Set the aggregation mode which is a global setting
 * @mode:	[in] the desired aggregation mode for e.g. straight MBIM, QCNCM,
 * etc
 *
 * Returns:	0 on success
 */

int ipa_set_aggr_mode(enum ipa_aggr_mode mode);

/**
 * ipa_set_qcncm_ndp_sig() - Set the NDP signature used for QCNCM aggregation
 * mode
 * @sig:	[in] the first 3 bytes of QCNCM NDP signature (expected to be
 * "QND")
 *
 * Set the NDP signature used for QCNCM aggregation mode. The fourth byte
 * (expected to be 'P') needs to be set using the header addition mechanism
 *
 * Returns:	0 on success, negative on failure
 */
int ipa_set_qcncm_ndp_sig(char sig[3]);

/**
 * ipa_set_single_ndp_per_mbim() - Enable/disable single NDP per MBIM frame
 * configuration
 * @enable:	[in] true for single NDP/MBIM; false otherwise
 *
 * Returns:	0 on success
 */
int ipa_set_single_ndp_per_mbim(bool enable);

/*
 * interrupts
 */

/**
 * ipa_add_interrupt_handler() - Adds handler to an interrupt type
 * @interrupt:		Interrupt type
 * @handler:		The handler to be added
 * @deferred_flag:	whether the handler processing should be deferred in
 *			a workqueue
 * @private_data:	the client's private data
 *
 * Adds handler to an interrupt type and enable the specific bit
 * in IRQ_EN register, associated interrupt in IRQ_STTS register will be enabled
 */

int ipa_add_interrupt_handler(enum ipa_irq_type interrupt,
	ipa_irq_handler_t handler,
	bool deferred_flag,
	void *private_data);

/**
 * ipa_restore_suspend_handler() - restores the original suspend IRQ handler
 * as it was registered in the IPA init sequence.
 * Return codes:
 * 0: success
 * -EPERM: failed to remove current handler or failed to add original handler
 */
int ipa_restore_suspend_handler(void);

/*
 * Messaging
 */

/**
 * ipa_send_msg() - Send "message" from kernel client to IPA driver
 * @meta: [in] message meta-data
 * @buff: [in] the payload for message
 * @callback: [in] free callback
 *
 * Client supplies the message meta-data and payload which IPA driver buffers
 * till read by user-space. After read from user space IPA driver invokes the
 * callback supplied to free the message payload. Client must not touch/free
 * the message payload after calling this API.
 *
 * Returns:	0 on success, negative on failure
 *
 * Note:	Should not be called from atomic context
 */
int ipa_send_msg(struct ipa_msg_meta *meta, void *buff,
		  ipa_msg_free_fn callback);

/*
 * Data path
 */

/**
 * ipa_tx_dp() - Data-path tx handler
 * @dst:	[in] which IPA destination to route tx packets to
 * @skb:	[in] the packet to send
 * @metadata:	[in] TX packet meta-data
 *
 * Data-path tx handler, this is used for both SW data-path which by-passes most
 * IPA HW blocks AND the regular HW data-path for WLAN AMPDU traffic only. If
 * dst is a "valid" CONS type, then SW data-path is used. If dst is the
 * WLAN_AMPDU PROD type, then HW data-path for WLAN AMPDU is used. Anything else
 * is an error. For errors, client needs to free the skb as needed. For success,
 * IPA driver will later invoke client callback if one was supplied. That
 * callback should free the skb. If no callback supplied, IPA driver will free
 * the skb internally
 *
 * The function will use two descriptors for this send command
 * (for A5_WLAN_AMPDU_PROD only one desciprtor will be sent),
 * the first descriptor will be used to inform the IPA hardware that
 * apps need to push data into the IPA (IP_PACKET_INIT immediate command).
 * Once this send was done from SPS point-of-view the IPA driver will
 * get notified by the supplied callback - ipa_sps_irq_tx_comp()
 *
 * ipa_sps_irq_tx_comp will call to the user supplied
 * callback (from ipa_connect)
 *
 * Returns:	0 on success, negative on failure
 */
int ipa_tx_dp(enum ipa_client_type dst, struct sk_buff *skb,
		struct ipa_tx_meta *metadata);

/*
 * ipa_rmnet_ctl_xmit - QMAP Flow control TX
 *
 * @skb - tx QMAP control packet
 *
 * Note: This need to be called after client receive rmnet_ctl_
 * ready_cb and want to send TX flow control message.
 *
 * This funciton will return 0 on success, -EAGAIN if pipe if full.
 */
int ipa_rmnet_ctl_xmit(struct sk_buff *skb);

/*
 * ipa_rmnet_ll_xmit - Low lat data Tx
 *
 * @skb - tx low lat data packet
 *
 * Note: This need to be called after client receive rmnet_ll_
 * ready_cb and want to send TX ll data message.
 *
 * This funciton will return 0 on success, -EAGAIN if pipe if full.
 */
int ipa_rmnet_ll_xmit(struct sk_buff *skb);

void ipa_free_skb(struct ipa_rx_data *data);

/*
 * System pipes
 */

/**
 * ipa_setup_sys_pipe() - Setup an IPA end-point in system-BAM mode and perform
 * IPA EP configuration
 * @sys_in:	[in] input needed to setup BAM pipe and configure EP
 * @clnt_hdl:	[out] client handle
 *
 *  - configure the end-point registers with the supplied
 *    parameters from the user.
 *  - call SPS APIs to create a system-to-bam connection with IPA.
 *  - allocate descriptor FIFO
 *  - register callback function(ipa_sps_irq_rx_notify or
 *    ipa_sps_irq_tx_notify - depends on client type) in case the driver is
 *    not configured to pulling mode
 *
 * Returns:	0 on success, negative on failure
 */
int ipa_setup_sys_pipe(struct ipa_sys_connect_params *sys_in, u32 *clnt_hdl);

/**
 * ipa_teardown_sys_pipe() - Teardown the system-BAM pipe and cleanup IPA EP
 * @clnt_hdl:	[in] the handle obtained from ipa_setup_sys_pipe
 *
 * Returns:	0 on success, negative on failure
 */
int ipa_teardown_sys_pipe(u32 clnt_hdl);

int ipa_connect_wdi_pipe(struct ipa_wdi_in_params *in,
		struct ipa_wdi_out_params *out);
int ipa_disconnect_wdi_pipe(u32 clnt_hdl);
int ipa_enable_wdi_pipe(u32 clnt_hdl);
int ipa_disable_wdi_pipe(u32 clnt_hdl);
int ipa_resume_wdi_pipe(u32 clnt_hdl);
int ipa_suspend_wdi_pipe(u32 clnt_hdl);
int ipa_reg_uc_rdyCB(struct ipa_wdi_uc_ready_params *param);
int ipa_dereg_uc_rdyCB(void);
int ipa_add_hdr(struct ipa_ioc_add_hdr *hdrs);
int ipa_del_hdr(struct ipa_ioc_del_hdr *hdls);
int ipa_get_hdr(struct ipa_ioc_get_hdr *lookup);
/**
 * ipa_get_wdi_stats() - Query WDI statistics from uc
 * @stats:	[inout] stats blob from client populated by driver
 *
 * Returns:	0 on success, negative on failure
 *
 * @note Cannot be called from atomic context
 *
 */
int ipa_get_wdi_stats(struct IpaHwStatsWDIInfoData_t *stats);
int ipa_uc_bw_monitor(struct ipa_wdi_bw_info *info);

/**
 * ipa_broadcast_wdi_quota_reach_ind() - quota reach
 * @uint32_t fid: [in] input netdev ID
 * @uint64_t num_bytes: [in] used bytes
 *
 * Returns:	0 on success, negative on failure
 */
int ipa_broadcast_wdi_quota_reach_ind(uint32_t fid,
		uint64_t num_bytes);

/*
 * To retrieve doorbell physical address of
 * wlan pipes
 */
int ipa_uc_wdi_get_dbpa(struct ipa_wdi_db_params *out);

/*
 * IPADMA
 */
 /**
  * ipa_dma_init() -Initialize IPADMA.
  *
  * This function initialize all IPADMA internal data and connect in dma:
  *	MEMCPY_DMA_SYNC_PROD ->MEMCPY_DMA_SYNC_CONS
  *	MEMCPY_DMA_ASYNC_PROD->MEMCPY_DMA_SYNC_CONS
  *
  * Return codes: 0: success
  *		-EFAULT: IPADMA is already initialized
  *		-ENOMEM: allocating memory error
  *		-EPERM: pipe connection failed
  */
int ipa_dma_init(void);

/**
 * ipa_dma_enable() -Vote for IPA clocks.
 *
 *Return codes: 0: success
 *		-EINVAL: IPADMA is not initialized
 *		-EPERM: Operation not permitted as ipa_dma is already
 *		 enabled
 */
int ipa_dma_enable(void);


/**
 * ipa_dma_disable()- Unvote for IPA clocks.
 *
 * enter to power save mode.
 *
 * Return codes: 0: success
 *		-EINVAL: IPADMA is not initialized
 *		-EPERM: Operation not permitted as ipa_dma is already
 *			diabled
 *		-EFAULT: can not disable ipa_dma as there are pending
 *			memcopy works
 */
int ipa_dma_disable(void);

/**
 * ipa_dma_sync_memcpy()- Perform synchronous memcpy using IPA.
 *
 * @dest: physical address to store the copied data.
 * @src: physical address of the source data to copy.
 * @len: number of bytes to copy.
 *
 * Return codes: 0: success
 *		-EINVAL: invalid params
 *		-EPERM: operation not permitted as ipa_dma isn't enable or
 *			initialized
 *		-SPS_ERROR: on sps faliures
 *		-EFAULT: other
 */
int ipa_dma_sync_memcpy(u64 dest, u64 src, int len);

/**
 * ipa_dma_async_memcpy()- Perform asynchronous memcpy using IPA.
 *
 * @dest: physical address to store the copied data.
 * @src: physical address of the source data to copy.
 * @len: number of bytes to copy.
 * @user_cb: callback function to notify the client when the copy was done.
 * @user_param: cookie for user_cb.
 *
 * Return codes: 0: success
 *		-EINVAL: invalid params
 *		-EPERM: operation not permitted as ipa_dma isn't enable or
 *			initialized
 *		-SPS_ERROR: on sps faliures
 *		-EFAULT: descr fifo is full.
 */
int ipa_dma_async_memcpy(u64 dest, u64 src, int len,
			void (*user_cb)(void *user1), void *user_param);


/**
 * ipa_dma_destroy() -teardown IPADMA pipes and release ipadma.
 *
 * this is a blocking function, returns just after destroying IPADMA.
 */
void ipa_dma_destroy(void);

/*
 * Miscellaneous
 */

int ipa_get_ep_mapping(enum ipa_client_type client);

bool ipa_is_ready(void);

enum ipa_hw_type ipa_get_hw_type(void);

const struct ipa_gsi_ep_config *ipa_get_gsi_ep_info(
	enum ipa_client_type client);

int ipa_stop_gsi_channel(u32 clnt_hdl);

typedef void (*ipa_ready_cb)(void *user_data);

typedef void (*ipa_rmnet_ctl_ready_cb)(void *user_data);

typedef void (*ipa_rmnet_ctl_stop_cb)(void *user_data);

typedef void (*ipa_rmnet_ctl_rx_notify_cb)(void *user_data, void *rx_data);

<<<<<<< HEAD
typedef void (*ipa_rmnet_ll_ready_cb)(void *user_data);

typedef void (*ipa_rmnet_ll_stop_cb)(void *user_data);

typedef void (*ipa_rmnet_ll_rx_notify_cb)(void *user_data, void *rx_data);
=======
int ipa_get_default_aggr_time_limit(enum ipa_client_type client,
	u32 *default_aggr_time_limit);
>>>>>>> bbb39666

/**
 * ipa_register_ipa_ready_cb() - register a callback to be invoked
 * when IPA core driver initialization is complete.
 *
 * @ipa_ready_cb:    CB to be triggered.
 * @user_data:       Data to be sent to the originator of the CB.
 *
 * Note: This function is expected to be utilized when ipa_is_ready
 * function returns false.
 * An IPA client may also use this function directly rather than
 * calling ipa_is_ready beforehand, as if this API returns -EEXIST,
 * this means IPA initialization is complete (and no callback will
 * be triggered).
 * When the callback is triggered, the client MUST perform his
 * operations in a different context.
 *
 * The function will return 0 on success, -ENOMEM on memory issues and
 * -EEXIST if IPA initialization is complete already.
 */
int ipa_register_ipa_ready_cb(void (*ipa_ready_cb)(void *user_data),
			      void *user_data);

/**
 * ipa_register_rmnet_ctl_cb() - register callbacks to be invoked
 * to rmnet_ctl for qmap flow control pipes setup/teardown/rx_notify.
 *
 * @ipa_rmnet_ctl_ready_cb:  CB to be called when pipes setup.
 * @user_data1: user_data for ipa_rmnet_ctl_ready_cb.
 * @ipa_rmnet_ctl_stop_cb: CB to be called when pipes teardown.
 * @user_data2: user_data for ipa_rmnet_ctl_stop_cb.
 * @ipa_rmnet_ctl_rx_notify_cb: CB to be called when receive rx pkts.
 * @user_data3: user_data for ipa_rmnet_ctl_rx_notify_cb.
 * @rx_data: RX data buffer.
 *
 * Note: This function is expected to be utilized for rmnet_ctl
 * module when new qmap flow control is enabled.
 *
 * The function will return 0 on success, -EAGAIN if IPA not ready,
 * -ENXIO is feature is not enabled, -EEXIST if already called.
 */
int ipa_register_rmnet_ctl_cb(
	void (*ipa_rmnet_ctl_ready_cb)(void *user_data1),
	void *user_data1,
	void (*ipa_rmnet_ctl_stop_cb)(void *user_data2),
	void *user_data2,
	void (*ipa_rmnet_ctl_rx_notify_cb)(void *user_data3, void *rx_data),
	void *user_data3);

/**
 * ipa_unregister_rmnet_ctl_cb() - unregister callbacks to be
 * invoked to rmnet_ctl for qmap flow control pipes
 * setup/teardown/rx_notify.
 *
 * Note: This function is expected to be utilized for rmnet_ctl
 * module when new qmap flow control is enabled.
 *
 * The function will return 0 on success, -EAGAIN if IPA not ready,
 * -ENXIO is feature is not enabled.
 */
int ipa_unregister_rmnet_ctl_cb(void);

/**
 * ipa_register_rmnet_ll_cb() - register callbacks to be invoked
 * to rmnet_ll for low latency data pipes setup/teardown/rx_notify.
 *
 * @ipa_rmnet_ll_ready_cb:  CB to be called when pipes setup.
 * @user_data1: user_data for ipa_rmnet_ctl_ready_cb.
 * @ipa_rmnet_ll_stop_cb: CB to be called when pipes teardown.
 * @user_data2: user_data for ipa_rmnet_ctl_stop_cb.
 * @ipa_rmnet_ll_rx_notify_cb: CB to be called when receive rx pkts.
 * @user_data3: user_data for ipa_rmnet_ctl_rx_notify_cb.
 * @rx_data: RX data buffer.
 *
 * Note: This function is expected to be utilized for rmnet_ll
 * module.
 *
 * The function will return 0 on success, -EAGAIN if IPA not ready,
 * -ENXIO is feature is not enabled, -EEXIST if already called.
 */
int ipa_register_rmnet_ll_cb(
	void (*ipa_rmnet_ll_ready_cb)(void *user_data1),
	void *user_data1,
	void (*ipa_rmnet_ll_stop_cb)(void *user_data2),
	void *user_data2,
	void (*ipa_rmnet_ll_rx_notify_cb)(void *user_data3, void *rx_data),
	void *user_data3);

/**
 * ipa_unregister_rmnet_ll_cb() - unregister callbacks to be
 * invoked to rmnet_ll for low lat data pipes
 * setup/teardown/rx_notify.
 *
 * Note: This function is expected to be utilized for rmnet_ll
 * module.
 *
 * The function will return 0 on success, -EAGAIN if IPA not ready,
 * -ENXIO is feature is not enabled.
 */
int ipa_unregister_rmnet_ll_cb(void);

int ipa_get_smmu_params(struct ipa_smmu_in_params *in,
	struct ipa_smmu_out_params *out);
/**
 * ipa_is_vlan_mode - check if a LAN driver should load in VLAN mode
 * @iface - type of vlan capable device
 * @res - query result: true for vlan mode, false for non vlan mode
 *
 * API must be called after ipa_is_ready() returns true, otherwise it will fail
 *
 * Returns: 0 on success, negative on failure
 */
int ipa_is_vlan_mode(enum ipa_vlan_ifaces iface, bool *res);

/**
 * ipa_get_lan_rx_napi - returns true if NAPI is enabled in the LAN RX dp
 */
bool ipa_get_lan_rx_napi(void);
/*
 * ipa_add_socksv5_conn - add socksv5 info to ipa driver
 */
int ipa_add_socksv5_conn(struct ipa_socksv5_info *info);

/*
 * ipa_del_socksv5_conn - del socksv5 info to ipa driver
 */
int ipa_del_socksv5_conn(uint32_t handle);

int ipa_mhi_handle_ipa_config_req(struct ipa_config_req_msg_v01 *config_req);
int ipa_wigig_save_regs(void);

/*
 * this function needs to be removed, but wlan driver is checking return value
 * to see if IPA is present, so we can't return -EPERM
 */
static inline int ipa_uc_reg_rdyCB(
	struct ipa_wdi_uc_ready_params *inout)
{
	return -EFAULT;
}

#else /* IS_ENABLED(CONFIG_IPA3) */

/*
 * Configuration
 */
static inline int ipa_cfg_ep_ctrl(u32 clnt_hdl,
	const struct ipa_ep_cfg_ctrl *ep_ctrl)
{
	return -EPERM;
}

/*
 * Routing
 */
static inline int ipa_add_rt_rule(struct ipa_ioc_add_rt_rule *rules)
{
	return -EPERM;
}

static inline int ipa_put_rt_tbl(u32 rt_tbl_hdl)
{
	return -EPERM;
}

/*
 * Interface
 */
static inline int ipa_register_intf(const char *name,
	const struct ipa_tx_intf *tx,
	const struct ipa_rx_intf *rx)
{
	return -EPERM;
}

/*
 * Aggregation
 */
static inline int ipa_set_aggr_mode(enum ipa_aggr_mode mode)
{
	return -EPERM;
}

static inline int ipa_set_qcncm_ndp_sig(char sig[3])
{
	return -EPERM;
}

static inline int ipa_set_single_ndp_per_mbim(bool enable)
{
	return -EPERM;
}

/*
 * interrupts
 */
static inline int ipa_add_interrupt_handler(enum ipa_irq_type interrupt,
	ipa_irq_handler_t handler,
	bool deferred_flag,
	void *private_data)
{
	return -EPERM;
}

static inline int ipa_restore_suspend_handler(void)
{
	return -EPERM;
}

/*
 * Messaging
 */
static inline int ipa_send_msg(struct ipa_msg_meta *meta, void *buff,
		ipa_msg_free_fn callback)
{
	return -EPERM;
}

/*
 * Data path
 */
static inline int ipa_tx_dp(enum ipa_client_type dst, struct sk_buff *skb,
		struct ipa_tx_meta *metadata)
{
	return -EPERM;
}

/*
 * QMAP Flow control TX
 */
static inline int ipa_rmnet_ctl_xmit(struct sk_buff *skb)
{
	return -EPERM;
}

/*
 * Low Latency data Tx
 */
static inline int ipa_rmnet_ll_xmit(struct sk_buff *skb)
{
	return -EPERM;
}

static inline void ipa_free_skb(struct ipa_rx_data *rx_in)
{
}

/*
 * System pipes
 */

static inline int ipa_setup_sys_pipe(struct ipa_sys_connect_params *sys_in,
		u32 *clnt_hdl)
{
	return -EPERM;
}

static inline int ipa_teardown_sys_pipe(u32 clnt_hdl)
{
	return -EPERM;
}

static inline int ipa_connect_wdi_pipe(struct ipa_wdi_in_params *in,
		struct ipa_wdi_out_params *out)
{
	return -EPERM;
}

static inline int ipa_disconnect_wdi_pipe(u32 clnt_hdl)
{
	return -EPERM;
}

static inline int ipa_enable_wdi_pipe(u32 clnt_hdl)
{
	return -EPERM;
}

static inline int ipa_disable_wdi_pipe(u32 clnt_hdl)
{
	return -EPERM;
}

static inline int ipa_resume_wdi_pipe(u32 clnt_hdl)
{
	return -EPERM;
}

static inline int ipa_suspend_wdi_pipe(u32 clnt_hdl)
{
	return -EPERM;
}

static inline int ipa_broadcast_wdi_quota_reach_ind(uint32_t fid,
		uint64_t num_bytes)
{
	return -EPERM;
}

static inline int ipa_uc_wdi_get_dbpa(
	struct ipa_wdi_db_params *out)
{
	return -EPERM;
}

/*
 * IPADMA
 */
static inline int ipa_dma_init(void)
{
	return -EPERM;
}

static inline int ipa_dma_enable(void)
{
	return -EPERM;
}

static inline int ipa_dma_disable(void)
{
	return -EPERM;
}

static inline int ipa_dma_sync_memcpy(phys_addr_t dest, phys_addr_t src
			, int len)
{
	return -EPERM;
}

static inline int ipa_dma_async_memcpy(phys_addr_t dest, phys_addr_t src
			, int len, void (*user_cb)(void *user1),
			void *user_param)
{
	return -EPERM;
}

static inline void ipa_dma_destroy(void)
{
}

/*
 * Miscellaneous
 */
static inline int ipa_get_wdi_stats(struct IpaHwStatsWDIInfoData_t *stats)
{
	return -EPERM;
}

static inline int ipa_uc_bw_monitor(struct ipa_wdi_bw_info *info)
{
	return -EPERM;
}

static inline int ipa_get_ep_mapping(enum ipa_client_type client)
{
	return -EPERM;
}

static inline bool ipa_is_ready(void)
{
	return false;
}

static inline enum ipa_hw_type ipa_get_hw_type(void)
{
	return IPA_HW_None;
}

static inline int ipa_register_ipa_ready_cb(
	void (*ipa_ready_cb)(void *user_data),
	void *user_data)
{
	return -EPERM;
}

static inline int ipa_get_smmu_params(struct ipa_smmu_in_params *in,
	struct ipa_smmu_out_params *out)
{
	return -EPERM;
}

static inline int ipa_is_vlan_mode(enum ipa_vlan_ifaces iface, bool *res)
{
	return -EPERM;
}

static inline bool ipa_get_lan_rx_napi(void)
{
	return false;
}

static inline int ipa_add_socksv5_conn(struct ipa_socksv5_info *info)
{
	return -EPERM;
}

static inline int ipa_del_socksv5_conn(uint32_t handle)
{
	return -EPERM;
}

static inline const struct ipa_gsi_ep_config *ipa_get_gsi_ep_info(
	enum ipa_client_type client)
{
	return NULL;
}

static inline int ipa_stop_gsi_channel(u32 clnt_hdl)
{
	return -EPERM;
}

static inline int ipa_register_rmnet_ctl_cb(
	void (*ipa_rmnet_ctl_ready_cb)(void *user_data1),
	void *user_data1,
	void (*ipa_rmnet_ctl_stop_cb)(void *user_data2),
	void *user_data2,
	void (*ipa_rmnet_ctl_rx_notify_cb)(void *user_data3, void *rx_data),
	void *user_data3)
{
	return -EPERM;
}

static inline int ipa_unregister_rmnet_ctl_cb(void)
{
	return -EPERM;
}

static inline int ipa_uc_reg_rdyCB(
	struct ipa_wdi_uc_ready_params *inout)
{
	return -EPERM;
}

<<<<<<< HEAD
static inline int ipa_register_rmnet_ll_cb(
	void (*ipa_rmnet_ll_ready_cb)(void *user_data1),
	void *user_data1,
	void (*ipa_rmnet_ll_stop_cb)(void *user_data2),
	void *user_data2,
	void (*ipa_rmnet_ll_rx_notify_cb)(void *user_data3, void *rx_data),
	void *user_data3)
{
	return -EPERM;
}

static inline int ipa_unregister_rmnet_ll_cb(void)
=======
static inline int ipa_get_default_aggr_time_limit(enum ipa_client_type client,
	u32 *default_aggr_time_limit)
>>>>>>> bbb39666
{
	return -EPERM;
}

#endif /* IS_ENABLED(CONFIG_IPA3) */

/* stubs - to be removed once dependent drivers remove references */
static inline int ipa_reset_endpoint(u32 clnt_hdl)
{
	return -EPERM;
}

static inline int ipa_clear_endpoint_delay(u32 clnt_hdl)
{
	return -EPERM;
}

static inline int ipa_commit_hdr(void)
{
	return -EPERM;
}

static inline int ipa_put_hdr(u32 hdr_hdl)
{
	return -EPERM;
}

static inline int ipa_copy_hdr(struct ipa_ioc_copy_hdr *copy)
{
	return -EPERM;
}

static inline int ipa_register_pull_msg(struct ipa_msg_meta *meta,
	ipa_msg_pull_fn callback)
{
	return -EPERM;
}

static inline int ipa_deregister_pull_msg(struct ipa_msg_meta *meta)
{
	return -EPERM;
}

static inline int ipa_register_intf_ext(const char *name,
	const struct ipa_tx_intf *tx,
	const struct ipa_rx_intf *rx,
	const struct ipa_ext_intf *ext)
{
	return -EPERM;
}

static inline int ipa_tx_dp_mul(enum ipa_client_type src,
	struct ipa_tx_data_desc *data_desc)
{
	return -EPERM;
}

static inline u16 ipa_get_smem_restr_bytes(void)
{
	return -EPERM;
}

static inline int ipa_create_wdi_mapping(u32 num_buffers,
	struct ipa_wdi_buffer_info *info)
{
	return -EPERM;
}

static inline int ipa_release_wdi_mapping(u32 num_buffers,
	struct ipa_wdi_buffer_info *info)
{
	return -EPERM;
}

static inline int ipa_rm_create_resource(
	struct ipa_rm_create_params *create_params)
{
	return -EPERM;
}

static inline int ipa_rm_delete_resource(
	enum ipa_rm_resource_name resource_name)
{
	return -EPERM;
}

static inline int ipa_rm_register(enum ipa_rm_resource_name resource_name,
	struct ipa_rm_register_params *reg_params)
{
	return -EPERM;
}

static inline int ipa_rm_deregister(
	enum ipa_rm_resource_name resource_name,
	struct ipa_rm_register_params *reg_params)
{
	return -EPERM;
}

static inline int ipa_rm_set_perf_profile(
	enum ipa_rm_resource_name resource_name,
	struct ipa_rm_perf_profile *profile)
{
	return -EPERM;
}

static inline int ipa_rm_add_dependency(
	enum ipa_rm_resource_name resource_name,
	enum ipa_rm_resource_name depends_on_name)
{
	return -EPERM;
}

static inline int ipa_rm_add_dependency_sync(
	enum ipa_rm_resource_name resource_name,
	enum ipa_rm_resource_name depends_on_name)
{
	return -EPERM;
}

static inline int ipa_rm_delete_dependency(
	enum ipa_rm_resource_name resource_name,
	enum ipa_rm_resource_name depends_on_name)
{
	return -EPERM;
}

static inline int ipa_rm_request_resource(
	enum ipa_rm_resource_name resource_name)
{
	return -EPERM;
}

static inline int ipa_rm_inactivity_timer_init(
	enum ipa_rm_resource_name resource_name,
	unsigned long msecs)
{
	return -EPERM;
}

static inline int ipa_rm_release_resource(
	enum ipa_rm_resource_name resource_name)
{
	return -EPERM;
}

static inline int ipa_rm_notify_completion(enum ipa_rm_event event,
	enum ipa_rm_resource_name resource_name)
{
	return -EPERM;
}

static inline int ipa_rm_inactivity_timer_destroy(
	enum ipa_rm_resource_name resource_name)
{
	return -EPERM;
}

static inline int ipa_rm_inactivity_timer_request_resource(
	enum ipa_rm_resource_name resource_name)
{
	return -EPERM;
}

static inline int ipa_rm_inactivity_timer_release_resource(
	enum ipa_rm_resource_name resource_name)
{
	return -EPERM;
}

static inline enum ipa_rm_resource_name ipa_get_rm_resource_from_ep(
	int pipe_idx)
{
	return -EPERM;
}

static inline void ipa_bam_reg_dump(void)
{
}

static inline void ipa_proxy_clk_vote(void)
{
}

static inline void ipa_proxy_clk_unvote(void)
{
}

static inline bool ipa_is_client_handle_valid(u32 clnt_hdl)
{
	return false;
}

static inline enum ipa_client_type ipa_get_client_mapping(int pipe_idx)
{
	return -EPERM;
}

static inline bool ipa_get_modem_cfg_emb_pipe_flt(void)
{
	return false;
}

static inline enum ipa_transport_type ipa_get_transport_type(void)
{
	return IPA_TRANSPORT_TYPE_GSI;
}

static inline struct device *ipa_get_dma_dev(void)
{
	return NULL;
}

static inline struct iommu_domain *ipa_get_smmu_domain(void)
{
	return NULL;
}

static inline int ipa_disable_apps_wan_cons_deaggr(
	uint32_t agg_size, uint32_t agg_count)
{
	return -EPERM;
}

static inline int ipa_uc_dereg_rdyCB(void)
{
	return -EPERM;
}

#endif /* _IPA_H_ */
<|MERGE_RESOLUTION|>--- conflicted
+++ resolved
@@ -1731,16 +1731,14 @@
 
 typedef void (*ipa_rmnet_ctl_rx_notify_cb)(void *user_data, void *rx_data);
 
-<<<<<<< HEAD
 typedef void (*ipa_rmnet_ll_ready_cb)(void *user_data);
 
 typedef void (*ipa_rmnet_ll_stop_cb)(void *user_data);
 
 typedef void (*ipa_rmnet_ll_rx_notify_cb)(void *user_data, void *rx_data);
-=======
+
 int ipa_get_default_aggr_time_limit(enum ipa_client_type client,
 	u32 *default_aggr_time_limit);
->>>>>>> bbb39666
 
 /**
  * ipa_register_ipa_ready_cb() - register a callback to be invoked
@@ -2175,7 +2173,6 @@
 	return -EPERM;
 }
 
-<<<<<<< HEAD
 static inline int ipa_register_rmnet_ll_cb(
 	void (*ipa_rmnet_ll_ready_cb)(void *user_data1),
 	void *user_data1,
@@ -2188,10 +2185,12 @@
 }
 
 static inline int ipa_unregister_rmnet_ll_cb(void)
-=======
+{
+	return -EPERM;
+}
+
 static inline int ipa_get_default_aggr_time_limit(enum ipa_client_type client,
 	u32 *default_aggr_time_limit)
->>>>>>> bbb39666
 {
 	return -EPERM;
 }
