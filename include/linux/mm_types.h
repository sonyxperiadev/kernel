--- conflicted
+++ resolved
@@ -368,11 +368,7 @@
 #ifdef CONFIG_SPECULATIVE_PAGE_FAULT
 	rwlock_t mm_rb_lock;
 #endif
-<<<<<<< HEAD
-	u32 vmacache_seqnum;                   /* per-thread vmacache */
-=======
 	u64 vmacache_seqnum;                   /* per-thread vmacache */
->>>>>>> 6a2de27b
 #ifdef CONFIG_MMU
 	unsigned long (*get_unmapped_area) (struct file *filp,
 				unsigned long addr, unsigned long len,
