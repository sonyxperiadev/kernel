/*
 *  Universal power supply monitor class
 *
 *  Copyright © 2007  Anton Vorontsov <cbou@mail.ru>
 *  Copyright © 2004  Szabolcs Gyurko
 *  Copyright © 2003  Ian Molton <spyro@f2s.com>
 *
 *  Modified: 2004, Oct     Szabolcs Gyurko
 *
 *  You may use this code as per GPL version 2
 */

#ifndef __LINUX_POWER_SUPPLY_H__
#define __LINUX_POWER_SUPPLY_H__

#include <linux/device.h>
#include <linux/workqueue.h>
#include <linux/leds.h>
#include <linux/spinlock.h>
#include <linux/notifier.h>
#include <linux/types.h>

/*
 * All voltages, currents, charges, energies, time and temperatures in uV,
 * µA, µAh, µWh, seconds and tenths of degree Celsius unless otherwise
 * stated. It's driver's job to convert its raw values to units in which
 * this class operates.
 */

/*
 * For systems where the charger determines the maximum battery capacity
 * the min and max fields should be used to present these values to user
 * space. Unused/unknown fields will not appear in sysfs.
 */

enum {
	POWER_SUPPLY_STATUS_UNKNOWN = 0,
	POWER_SUPPLY_STATUS_CHARGING,
	POWER_SUPPLY_STATUS_DISCHARGING,
	POWER_SUPPLY_STATUS_NOT_CHARGING,
	POWER_SUPPLY_STATUS_FULL,
};

enum {
	POWER_SUPPLY_CHARGE_TYPE_UNKNOWN = 0,
	POWER_SUPPLY_CHARGE_TYPE_NONE,
	POWER_SUPPLY_CHARGE_TYPE_TRICKLE,
	POWER_SUPPLY_CHARGE_TYPE_FAST,
	POWER_SUPPLY_CHARGE_TYPE_TAPER,
};

enum {
	POWER_SUPPLY_HEALTH_UNKNOWN = 0,
	POWER_SUPPLY_HEALTH_GOOD,
	POWER_SUPPLY_HEALTH_OVERHEAT,
	POWER_SUPPLY_HEALTH_DEAD,
	POWER_SUPPLY_HEALTH_OVERVOLTAGE,
	POWER_SUPPLY_HEALTH_UNSPEC_FAILURE,
	POWER_SUPPLY_HEALTH_COLD,
	POWER_SUPPLY_HEALTH_WATCHDOG_TIMER_EXPIRE,
	POWER_SUPPLY_HEALTH_SAFETY_TIMER_EXPIRE,
	POWER_SUPPLY_HEALTH_WARM,
	POWER_SUPPLY_HEALTH_COOL,
	POWER_SUPPLY_HEALTH_HOT,
};

enum {
	POWER_SUPPLY_TECHNOLOGY_UNKNOWN = 0,
	POWER_SUPPLY_TECHNOLOGY_NiMH,
	POWER_SUPPLY_TECHNOLOGY_LION,
	POWER_SUPPLY_TECHNOLOGY_LIPO,
	POWER_SUPPLY_TECHNOLOGY_LiFe,
	POWER_SUPPLY_TECHNOLOGY_NiCd,
	POWER_SUPPLY_TECHNOLOGY_LiMn,
};

enum {
	POWER_SUPPLY_CAPACITY_LEVEL_UNKNOWN = 0,
	POWER_SUPPLY_CAPACITY_LEVEL_CRITICAL,
	POWER_SUPPLY_CAPACITY_LEVEL_LOW,
	POWER_SUPPLY_CAPACITY_LEVEL_NORMAL,
	POWER_SUPPLY_CAPACITY_LEVEL_HIGH,
	POWER_SUPPLY_CAPACITY_LEVEL_FULL,
};

enum {
	POWER_SUPPLY_SCOPE_UNKNOWN = 0,
	POWER_SUPPLY_SCOPE_SYSTEM,
	POWER_SUPPLY_SCOPE_DEVICE,
};

enum {
	POWER_SUPPLY_DP_DM_UNKNOWN = 0,
	POWER_SUPPLY_DP_DM_PREPARE = 1,
	POWER_SUPPLY_DP_DM_UNPREPARE = 2,
	POWER_SUPPLY_DP_DM_CONFIRMED_HVDCP3 = 3,
	POWER_SUPPLY_DP_DM_DP_PULSE = 4,
	POWER_SUPPLY_DP_DM_DM_PULSE = 5,
	POWER_SUPPLY_DP_DM_DP0P6_DMF = 6,
	POWER_SUPPLY_DP_DM_DP0P6_DM3P3 = 7,
	POWER_SUPPLY_DP_DM_DPF_DMF = 8,
	POWER_SUPPLY_DP_DM_DPR_DMR = 9,
	POWER_SUPPLY_DP_DM_HVDCP3_SUPPORTED = 10,
	POWER_SUPPLY_DP_DM_ICL_DOWN = 11,
	POWER_SUPPLY_DP_DM_ICL_UP = 12,
<<<<<<< HEAD
	POWER_SUPPLY_DP_DM_DP3P3_DM3P3 = 13,
=======
	POWER_SUPPLY_DP_DM_FORCE_5V = 13,
	POWER_SUPPLY_DP_DM_FORCE_9V = 14,
	POWER_SUPPLY_DP_DM_FORCE_12V = 15,
>>>>>>> ea1f49b0
};

enum {
	POWER_SUPPLY_PL_NONE,
	POWER_SUPPLY_PL_USBIN_USBIN,
	POWER_SUPPLY_PL_USBIN_USBIN_EXT,
	POWER_SUPPLY_PL_USBMID_USBMID,
};

enum power_supply_property {
	/* Properties of type `int' */
	POWER_SUPPLY_PROP_STATUS = 0,
	POWER_SUPPLY_PROP_CHARGE_TYPE,
	POWER_SUPPLY_PROP_HEALTH,
	POWER_SUPPLY_PROP_PRESENT,
	POWER_SUPPLY_PROP_ONLINE,
	POWER_SUPPLY_PROP_AUTHENTIC,
	POWER_SUPPLY_PROP_TECHNOLOGY,
	POWER_SUPPLY_PROP_CYCLE_COUNT,
	POWER_SUPPLY_PROP_VOLTAGE_MAX,
	POWER_SUPPLY_PROP_VOLTAGE_MIN,
	POWER_SUPPLY_PROP_VOLTAGE_MAX_DESIGN,
	POWER_SUPPLY_PROP_VOLTAGE_MIN_DESIGN,
	POWER_SUPPLY_PROP_VOLTAGE_NOW,
	POWER_SUPPLY_PROP_VOLTAGE_AVG,
	POWER_SUPPLY_PROP_VOLTAGE_OCV,
	POWER_SUPPLY_PROP_VOLTAGE_BOOT,
	POWER_SUPPLY_PROP_CURRENT_MAX,
	POWER_SUPPLY_PROP_CURRENT_NOW,
	POWER_SUPPLY_PROP_CURRENT_AVG,
	POWER_SUPPLY_PROP_CURRENT_BOOT,
	POWER_SUPPLY_PROP_POWER_NOW,
	POWER_SUPPLY_PROP_POWER_AVG,
	POWER_SUPPLY_PROP_CHARGE_FULL_DESIGN,
	POWER_SUPPLY_PROP_CHARGE_EMPTY_DESIGN,
	POWER_SUPPLY_PROP_CHARGE_FULL,
	POWER_SUPPLY_PROP_CHARGE_EMPTY,
	POWER_SUPPLY_PROP_CHARGE_NOW,
	POWER_SUPPLY_PROP_CHARGE_NOW_RAW,
	POWER_SUPPLY_PROP_CHARGE_NOW_ERROR,
	POWER_SUPPLY_PROP_CHARGE_AVG,
	POWER_SUPPLY_PROP_CHARGE_COUNTER,
	POWER_SUPPLY_PROP_CONSTANT_CHARGE_CURRENT,
	POWER_SUPPLY_PROP_CONSTANT_CHARGE_CURRENT_MAX,
	POWER_SUPPLY_PROP_CONSTANT_CHARGE_VOLTAGE,
	POWER_SUPPLY_PROP_CONSTANT_CHARGE_VOLTAGE_MAX,
	POWER_SUPPLY_PROP_CHARGE_CONTROL_LIMIT,
	POWER_SUPPLY_PROP_CHARGE_CONTROL_LIMIT_MAX,
	POWER_SUPPLY_PROP_INPUT_CURRENT_LIMIT,
	POWER_SUPPLY_PROP_ENERGY_FULL_DESIGN,
	POWER_SUPPLY_PROP_ENERGY_EMPTY_DESIGN,
	POWER_SUPPLY_PROP_ENERGY_FULL,
	POWER_SUPPLY_PROP_ENERGY_EMPTY,
	POWER_SUPPLY_PROP_ENERGY_NOW,
	POWER_SUPPLY_PROP_ENERGY_AVG,
	POWER_SUPPLY_PROP_CAPACITY, /* in percents! */
	POWER_SUPPLY_PROP_CAPACITY_ALERT_MIN, /* in percents! */
	POWER_SUPPLY_PROP_CAPACITY_ALERT_MAX, /* in percents! */
	POWER_SUPPLY_PROP_CAPACITY_LEVEL,
	POWER_SUPPLY_PROP_CAPACITY_RAW,
	POWER_SUPPLY_PROP_TEMP,
	POWER_SUPPLY_PROP_TEMP_MAX,
	POWER_SUPPLY_PROP_TEMP_MIN,
	POWER_SUPPLY_PROP_TEMP_ALERT_MIN,
	POWER_SUPPLY_PROP_TEMP_ALERT_MAX,
	POWER_SUPPLY_PROP_TEMP_AMBIENT,
	POWER_SUPPLY_PROP_TEMP_AMBIENT_ALERT_MIN,
	POWER_SUPPLY_PROP_TEMP_AMBIENT_ALERT_MAX,
	POWER_SUPPLY_PROP_TIME_TO_EMPTY_NOW,
	POWER_SUPPLY_PROP_TIME_TO_EMPTY_AVG,
	POWER_SUPPLY_PROP_TIME_TO_FULL_NOW,
	POWER_SUPPLY_PROP_TIME_TO_FULL_AVG,
	POWER_SUPPLY_PROP_TYPE, /* use power_supply.type instead */
	POWER_SUPPLY_PROP_SCOPE,
	POWER_SUPPLY_PROP_CHARGE_TERM_CURRENT,
	POWER_SUPPLY_PROP_CALIBRATE,
	/* Local extensions */
	POWER_SUPPLY_PROP_USB_HC,
	POWER_SUPPLY_PROP_USB_OTG,
	POWER_SUPPLY_PROP_BATTERY_CHARGING_ENABLED,
	POWER_SUPPLY_PROP_CHARGING_ENABLED,
	POWER_SUPPLY_PROP_STEP_CHARGING_ENABLED,
	POWER_SUPPLY_PROP_STEP_CHARGING_STEP,
	POWER_SUPPLY_PROP_PIN_ENABLED,
	POWER_SUPPLY_PROP_INPUT_SUSPEND,
	POWER_SUPPLY_PROP_INPUT_VOLTAGE_REGULATION,
	POWER_SUPPLY_PROP_INPUT_CURRENT_MAX,
	POWER_SUPPLY_PROP_INPUT_CURRENT_TRIM,
	POWER_SUPPLY_PROP_INPUT_CURRENT_SETTLED,
	POWER_SUPPLY_PROP_INPUT_VOLTAGE_SETTLED,
	POWER_SUPPLY_PROP_VCHG_LOOP_DBC_BYPASS,
	POWER_SUPPLY_PROP_CHARGE_COUNTER_SHADOW,
	POWER_SUPPLY_PROP_HI_POWER,
	POWER_SUPPLY_PROP_LOW_POWER,
	POWER_SUPPLY_PROP_COOL_TEMP,
	POWER_SUPPLY_PROP_WARM_TEMP,
	POWER_SUPPLY_PROP_COLD_TEMP,
	POWER_SUPPLY_PROP_HOT_TEMP,
	POWER_SUPPLY_PROP_SYSTEM_TEMP_LEVEL,
	POWER_SUPPLY_PROP_RESISTANCE,
	POWER_SUPPLY_PROP_RESISTANCE_CAPACITIVE,
	POWER_SUPPLY_PROP_RESISTANCE_ID, /* in Ohms */
	POWER_SUPPLY_PROP_RESISTANCE_NOW,
	POWER_SUPPLY_PROP_FLASH_CURRENT_MAX,
	POWER_SUPPLY_PROP_UPDATE_NOW,
	POWER_SUPPLY_PROP_ESR_COUNT,
	POWER_SUPPLY_PROP_BUCK_FREQ,
	POWER_SUPPLY_PROP_BOOST_CURRENT,
	POWER_SUPPLY_PROP_SAFETY_TIMER_ENABLE,
	POWER_SUPPLY_PROP_CHARGE_DONE,
	POWER_SUPPLY_PROP_FLASH_ACTIVE,
	POWER_SUPPLY_PROP_FLASH_TRIGGER,
	POWER_SUPPLY_PROP_FORCE_TLIM,
	POWER_SUPPLY_PROP_DP_DM,
	POWER_SUPPLY_PROP_INPUT_CURRENT_LIMITED,
	POWER_SUPPLY_PROP_INPUT_CURRENT_NOW,
	POWER_SUPPLY_PROP_CHARGE_QNOVO_ENABLE,
	POWER_SUPPLY_PROP_CURRENT_QNOVO,
	POWER_SUPPLY_PROP_VOLTAGE_QNOVO,
	POWER_SUPPLY_PROP_RERUN_AICL,
	POWER_SUPPLY_PROP_CYCLE_COUNT_ID,
	POWER_SUPPLY_PROP_SAFETY_TIMER_EXPIRED,
	POWER_SUPPLY_PROP_RESTRICTED_CHARGING,
	POWER_SUPPLY_PROP_CURRENT_CAPABILITY,
	POWER_SUPPLY_PROP_TYPEC_MODE,
	POWER_SUPPLY_PROP_TYPEC_CC_ORIENTATION, /* 0: N/C, 1: CC1, 2: CC2 */
	POWER_SUPPLY_PROP_TYPEC_POWER_ROLE,
	POWER_SUPPLY_PROP_PD_ALLOWED,
	POWER_SUPPLY_PROP_PD_ACTIVE,
	POWER_SUPPLY_PROP_PD_IN_HARD_RESET,
	POWER_SUPPLY_PROP_PD_CURRENT_MAX,
	POWER_SUPPLY_PROP_PD_USB_SUSPEND_SUPPORTED,
	POWER_SUPPLY_PROP_CHARGER_TEMP,
	POWER_SUPPLY_PROP_CHARGER_TEMP_MAX,
	POWER_SUPPLY_PROP_PARALLEL_DISABLE,
	POWER_SUPPLY_PROP_PE_START,
	POWER_SUPPLY_PROP_SET_SHIP_MODE,
	POWER_SUPPLY_PROP_SOC_REPORTING_READY,
	POWER_SUPPLY_PROP_DEBUG_BATTERY,
	POWER_SUPPLY_PROP_FCC_DELTA,
	POWER_SUPPLY_PROP_ICL_REDUCTION,
	POWER_SUPPLY_PROP_PARALLEL_MODE,
	POWER_SUPPLY_PROP_DIE_HEALTH,
	POWER_SUPPLY_PROP_CONNECTOR_HEALTH,
	POWER_SUPPLY_PROP_CTM_CURRENT_MAX,
	POWER_SUPPLY_PROP_HW_CURRENT_MAX,
	POWER_SUPPLY_PROP_REAL_TYPE,
	POWER_SUPPLY_PROP_PR_SWAP,
	POWER_SUPPLY_PROP_CC_STEP,
	POWER_SUPPLY_PROP_CC_STEP_SEL,
	POWER_SUPPLY_PROP_SW_JEITA_ENABLED,
	POWER_SUPPLY_PROP_PD_VOLTAGE_MAX,
	POWER_SUPPLY_PROP_PD_VOLTAGE_MIN,
	POWER_SUPPLY_PROP_SDP_CURRENT_MAX,
#ifdef CONFIG_QPNP_SMBFG_NEWGEN_EXTENSION
	POWER_SUPPLY_PROP_SKIN_TEMP,
#endif
#if defined(CONFIG_QPNP_SMBCHARGER_EXTENSION) || \
    defined(CONFIG_QPNP_FG_EXTENSION)
	POWER_SUPPLY_PROP_USBIN_DET,
	POWER_SUPPLY_PROP_SUB_TYPE,
	POWER_SUPPLY_PROP_ENABLE_SHUTDOWN_AT_LOW_BATTERY,
	POWER_SUPPLY_PROP_FV_CFG,
	POWER_SUPPLY_PROP_FV_CMP_CFG,
	POWER_SUPPLY_PROP_BATT_AGING,
	POWER_SUPPLY_PROP_INPUT_CURRENT_STATE,
	POWER_SUPPLY_PROP_CHGERR_STS,
#endif
#if defined(CONFIG_QPNP_SMBFG_NEWGEN_EXTENSION) || \
    defined(CONFIG_QPNP_SMBCHARGER_EXTENSION)   || \
    defined(CONFIG_QPNP_FG_EXTENSION)
	POWER_SUPPLY_PROP_LRC_ENABLE,
	POWER_SUPPLY_PROP_LRC_SOCMAX,
	POWER_SUPPLY_PROP_LRC_SOCMIN,
	POWER_SUPPLY_PROP_LRC_NOT_STARTUP,
	POWER_SUPPLY_PROP_MAX_CHARGE_CURRENT,
	POWER_SUPPLY_PROP_CHARGE_FULL_RAW,
	POWER_SUPPLY_PROP_TIME_TO_CAP_LEARNING,
	POWER_SUPPLY_PROP_INT_CLD,
	POWER_SUPPLY_PROP_SMART_CHARGING_ACTIVATION,
	POWER_SUPPLY_PROP_SMART_CHARGING_INTERRUPTION,
	POWER_SUPPLY_PROP_SMART_CHARGING_STATUS,
#endif
	/* Local extensions of type int64_t */
	POWER_SUPPLY_PROP_CHARGE_COUNTER_EXT,
	/* Properties of type `const char *' */
	POWER_SUPPLY_PROP_MODEL_NAME,
	POWER_SUPPLY_PROP_MANUFACTURER,
	POWER_SUPPLY_PROP_SERIAL_NUMBER,
	POWER_SUPPLY_PROP_BATTERY_TYPE,
#if defined(CONFIG_QPNP_SMBFG_NEWGEN_EXTENSION) || \
    defined(CONFIG_QPNP_SMBCHARGER_EXTENSION)   || \
    defined(CONFIG_QPNP_FG_EXTENSION)
	POWER_SUPPLY_PROP_CHARGER_TYPE,
#endif
};

enum power_supply_type {
	POWER_SUPPLY_TYPE_UNKNOWN = 0,
	POWER_SUPPLY_TYPE_BATTERY,
	POWER_SUPPLY_TYPE_UPS,
	POWER_SUPPLY_TYPE_MAINS,
	POWER_SUPPLY_TYPE_USB,		/* Standard Downstream Port */
	POWER_SUPPLY_TYPE_USB_DCP,	/* Dedicated Charging Port */
	POWER_SUPPLY_TYPE_USB_CDP,	/* Charging Downstream Port */
	POWER_SUPPLY_TYPE_USB_ACA,	/* Accessory Charger Adapters */
	POWER_SUPPLY_TYPE_USB_HVDCP,	/* High Voltage DCP */
	POWER_SUPPLY_TYPE_USB_HVDCP_3,	/* Efficient High Voltage DCP */
	POWER_SUPPLY_TYPE_USB_PD,	/* Power Delivery */
	POWER_SUPPLY_TYPE_WIRELESS,	/* Accessory Charger Adapters */
	POWER_SUPPLY_TYPE_USB_FLOAT,	/* Floating charger */
	POWER_SUPPLY_TYPE_BMS,		/* Battery Monitor System */
	POWER_SUPPLY_TYPE_PARALLEL,	/* Parallel Path */
	POWER_SUPPLY_TYPE_MAIN,		/* Main Path */
	POWER_SUPPLY_TYPE_WIPOWER,	/* Wipower */
	POWER_SUPPLY_TYPE_TYPEC,	/* Type-C */
	POWER_SUPPLY_TYPE_UFP,		/* Type-C UFP */
	POWER_SUPPLY_TYPE_DFP,		/* TYpe-C DFP */
	POWER_SUPPLY_TYPE_RETRY_DET,	/* Retry charger detection */
};

/* Indicates USB Type-C CC connection status */
enum power_supply_typec_mode {
	POWER_SUPPLY_TYPEC_NONE,

	/* Acting as source */
	POWER_SUPPLY_TYPEC_SINK,			/* Rd only */
	POWER_SUPPLY_TYPEC_SINK_POWERED_CABLE,		/* Rd/Ra */
	POWER_SUPPLY_TYPEC_SINK_DEBUG_ACCESSORY,	/* Rd/Rd */
	POWER_SUPPLY_TYPEC_SINK_AUDIO_ADAPTER,		/* Ra/Ra */
	POWER_SUPPLY_TYPEC_POWERED_CABLE_ONLY,		/* Ra only */

	/* Acting as sink */
	POWER_SUPPLY_TYPEC_SOURCE_DEFAULT,		/* Rp default */
	POWER_SUPPLY_TYPEC_SOURCE_MEDIUM,		/* Rp 1.5A */
	POWER_SUPPLY_TYPEC_SOURCE_HIGH,			/* Rp 3A */
	POWER_SUPPLY_TYPEC_NON_COMPLIANT,
};

enum power_supply_typec_power_role {
	POWER_SUPPLY_TYPEC_PR_NONE,	/* CC lines in high-Z */
	POWER_SUPPLY_TYPEC_PR_DUAL,
	POWER_SUPPLY_TYPEC_PR_SINK,
	POWER_SUPPLY_TYPEC_PR_SOURCE,
#if defined(CONFIG_QPNP_SMBFG_NEWGEN_EXTENSION)
	POWER_SUPPLY_TYPEC_PR_SINK_DELAY, /* to SINK with delay */
#endif
};

enum power_supply_notifier_events {
	PSY_EVENT_PROP_CHANGED,
};

enum power_supply_sub_type {
	POWER_SUPPLY_SUB_TYPE_UNKNOWN = 0,
	POWER_SUPPLY_SUB_TYPE_PROPRIETARY,
	POWER_SUPPLY_SUB_TYPE_PROPRIETARY_1000MA,
	POWER_SUPPLY_SUB_TYPE_PROPRIETARY_500MA,
	POWER_SUPPLY_SUB_TYPE_FLOATED,
	POWER_SUPPLY_SUB_TYPE_INVALID,
};

enum vmbms_power_usecase {
	VMBMS_IGNORE_ALL_BIT = 1,
	VMBMS_VOICE_CALL_BIT = (1 << 4),
	VMBMS_STATIC_DISPLAY_BIT = (1 << 5),
};

union power_supply_propval {
	int intval;
	const char *strval;
	int64_t int64val;
};

struct device_node;
struct power_supply;

/* Run-time specific power supply configuration */
struct power_supply_config {
	struct device_node *of_node;
	/* Driver private data */
	void *drv_data;

	char **supplied_to;
	size_t num_supplicants;
};

/* Description of power supply */
struct power_supply_desc {
	const char *name;
	enum power_supply_type type;
	enum power_supply_property *properties;
	size_t num_properties;

	/*
	 * Functions for drivers implementing power supply class.
	 * These shouldn't be called directly by other drivers for accessing
	 * this power supply. Instead use power_supply_*() functions (for
	 * example power_supply_get_property()).
	 */
	int (*get_property)(struct power_supply *psy,
			    enum power_supply_property psp,
			    union power_supply_propval *val);
	int (*set_property)(struct power_supply *psy,
			    enum power_supply_property psp,
			    const union power_supply_propval *val);
	/*
	 * property_is_writeable() will be called during registration
	 * of power supply. If this happens during device probe then it must
	 * not access internal data of device (because probe did not end).
	 */
	int (*property_is_writeable)(struct power_supply *psy,
				     enum power_supply_property psp);
	void (*external_power_changed)(struct power_supply *psy);
	void (*set_charged)(struct power_supply *psy);

	/*
	 * Set if thermal zone should not be created for this power supply.
	 * For example for virtual supplies forwarding calls to actual
	 * sensors or other supplies.
	 */
	bool no_thermal;
	/* For APM emulation, think legacy userspace. */
	int use_for_apm;
};

struct power_supply {
	const struct power_supply_desc *desc;

	char **supplied_to;
	size_t num_supplicants;

	char **supplied_from;
	size_t num_supplies;
	struct device_node *of_node;

	/* Driver private data */
	void *drv_data;

	/* private */
	struct device dev;
	struct work_struct changed_work;
	struct delayed_work deferred_register_work;
	spinlock_t changed_lock;
	bool changed;
	atomic_t use_cnt;
#ifdef CONFIG_THERMAL
	struct thermal_zone_device *tzd;
	struct thermal_cooling_device *tcd;
#endif

#ifdef CONFIG_LEDS_TRIGGERS
	struct led_trigger *charging_full_trig;
	char *charging_full_trig_name;
	struct led_trigger *charging_trig;
	char *charging_trig_name;
	struct led_trigger *full_trig;
	char *full_trig_name;
	struct led_trigger *online_trig;
	char *online_trig_name;
	struct led_trigger *charging_blink_full_solid_trig;
	char *charging_blink_full_solid_trig_name;
#endif
};

/*
 * This is recommended structure to specify static power supply parameters.
 * Generic one, parametrizable for different power supplies. Power supply
 * class itself does not use it, but that's what implementing most platform
 * drivers, should try reuse for consistency.
 */

struct power_supply_info {
	const char *name;
	int technology;
	int voltage_max_design;
	int voltage_min_design;
	int charge_full_design;
	int charge_empty_design;
	int energy_full_design;
	int energy_empty_design;
	int use_for_apm;
};

extern struct atomic_notifier_head power_supply_notifier;
extern int power_supply_reg_notifier(struct notifier_block *nb);
extern void power_supply_unreg_notifier(struct notifier_block *nb);
extern struct power_supply *power_supply_get_by_name(const char *name);
extern void power_supply_put(struct power_supply *psy);
#ifdef CONFIG_OF
extern struct power_supply *power_supply_get_by_phandle(struct device_node *np,
							const char *property);
extern struct power_supply *devm_power_supply_get_by_phandle(
				    struct device *dev, const char *property);
#else /* !CONFIG_OF */
static inline struct power_supply *
power_supply_get_by_phandle(struct device_node *np, const char *property)
{ return NULL; }
static inline struct power_supply *
devm_power_supply_get_by_phandle(struct device *dev, const char *property)
{ return NULL; }
#endif /* CONFIG_OF */
extern void power_supply_changed(struct power_supply *psy);
extern int power_supply_am_i_supplied(struct power_supply *psy);
extern int power_supply_set_battery_charged(struct power_supply *psy);

#ifdef CONFIG_POWER_SUPPLY
extern int power_supply_is_system_supplied(void);
#else
static inline int power_supply_is_system_supplied(void) { return -ENOSYS; }
#endif

extern int power_supply_get_property(struct power_supply *psy,
			    enum power_supply_property psp,
			    union power_supply_propval *val);
extern int power_supply_set_property(struct power_supply *psy,
			    enum power_supply_property psp,
			    const union power_supply_propval *val);
extern int power_supply_property_is_writeable(struct power_supply *psy,
					enum power_supply_property psp);
extern void power_supply_external_power_changed(struct power_supply *psy);

extern struct power_supply *__must_check
power_supply_register(struct device *parent,
				 const struct power_supply_desc *desc,
				 const struct power_supply_config *cfg);
extern struct power_supply *__must_check
power_supply_register_no_ws(struct device *parent,
				 const struct power_supply_desc *desc,
				 const struct power_supply_config *cfg);
extern struct power_supply *__must_check
devm_power_supply_register(struct device *parent,
				 const struct power_supply_desc *desc,
				 const struct power_supply_config *cfg);
extern struct power_supply *__must_check
devm_power_supply_register_no_ws(struct device *parent,
				 const struct power_supply_desc *desc,
				 const struct power_supply_config *cfg);
extern void power_supply_unregister(struct power_supply *psy);
extern int power_supply_powers(struct power_supply *psy, struct device *dev);

extern void *power_supply_get_drvdata(struct power_supply *psy);
/* For APM emulation, think legacy userspace. */
extern struct class *power_supply_class;

static inline bool power_supply_is_amp_property(enum power_supply_property psp)
{
	switch (psp) {
	case POWER_SUPPLY_PROP_CHARGE_FULL_DESIGN:
	case POWER_SUPPLY_PROP_CHARGE_EMPTY_DESIGN:
	case POWER_SUPPLY_PROP_CHARGE_FULL:
	case POWER_SUPPLY_PROP_CHARGE_EMPTY:
	case POWER_SUPPLY_PROP_CHARGE_NOW:
	case POWER_SUPPLY_PROP_CHARGE_AVG:
	case POWER_SUPPLY_PROP_CHARGE_COUNTER:
	case POWER_SUPPLY_PROP_CONSTANT_CHARGE_CURRENT:
	case POWER_SUPPLY_PROP_CONSTANT_CHARGE_CURRENT_MAX:
	case POWER_SUPPLY_PROP_CURRENT_MAX:
	case POWER_SUPPLY_PROP_CURRENT_NOW:
	case POWER_SUPPLY_PROP_CURRENT_AVG:
	case POWER_SUPPLY_PROP_CURRENT_BOOT:
	case POWER_SUPPLY_PROP_CHARGE_COUNTER_SHADOW:
	case POWER_SUPPLY_PROP_INPUT_CURRENT_MAX:
	case POWER_SUPPLY_PROP_FLASH_CURRENT_MAX:
		return 1;
	default:
		break;
	}

	return 0;
}

static inline bool power_supply_is_watt_property(enum power_supply_property psp)
{
	switch (psp) {
	case POWER_SUPPLY_PROP_ENERGY_FULL_DESIGN:
	case POWER_SUPPLY_PROP_ENERGY_EMPTY_DESIGN:
	case POWER_SUPPLY_PROP_ENERGY_FULL:
	case POWER_SUPPLY_PROP_ENERGY_EMPTY:
	case POWER_SUPPLY_PROP_ENERGY_NOW:
	case POWER_SUPPLY_PROP_ENERGY_AVG:
	case POWER_SUPPLY_PROP_VOLTAGE_MAX:
	case POWER_SUPPLY_PROP_VOLTAGE_MIN:
	case POWER_SUPPLY_PROP_VOLTAGE_MAX_DESIGN:
	case POWER_SUPPLY_PROP_VOLTAGE_MIN_DESIGN:
	case POWER_SUPPLY_PROP_VOLTAGE_NOW:
	case POWER_SUPPLY_PROP_VOLTAGE_AVG:
	case POWER_SUPPLY_PROP_VOLTAGE_OCV:
	case POWER_SUPPLY_PROP_VOLTAGE_BOOT:
	case POWER_SUPPLY_PROP_CONSTANT_CHARGE_VOLTAGE:
	case POWER_SUPPLY_PROP_CONSTANT_CHARGE_VOLTAGE_MAX:
	case POWER_SUPPLY_PROP_POWER_NOW:
		return 1;
	default:
		break;
	}

	return 0;
}

#endif /* __LINUX_POWER_SUPPLY_H__ */<|MERGE_RESOLUTION|>--- conflicted
+++ resolved
@@ -103,13 +103,10 @@
 	POWER_SUPPLY_DP_DM_HVDCP3_SUPPORTED = 10,
 	POWER_SUPPLY_DP_DM_ICL_DOWN = 11,
 	POWER_SUPPLY_DP_DM_ICL_UP = 12,
-<<<<<<< HEAD
 	POWER_SUPPLY_DP_DM_DP3P3_DM3P3 = 13,
-=======
-	POWER_SUPPLY_DP_DM_FORCE_5V = 13,
-	POWER_SUPPLY_DP_DM_FORCE_9V = 14,
-	POWER_SUPPLY_DP_DM_FORCE_12V = 15,
->>>>>>> ea1f49b0
+	POWER_SUPPLY_DP_DM_FORCE_5V = 14,
+	POWER_SUPPLY_DP_DM_FORCE_9V = 15,
+	POWER_SUPPLY_DP_DM_FORCE_12V = 16,
 };
 
 enum {
