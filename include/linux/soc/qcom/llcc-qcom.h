--- conflicted
+++ resolved
@@ -41,15 +41,6 @@
 #define LLCC_MDMCLAD2    37
 #define LLCC_CAMEXP1     38
 #define LLCC_AENPU       45
-<<<<<<< HEAD
-#define LLCC_VIEYE       46
-#define LLCC_VIDPTH      47
-#define LLCC_GPUMV       48
-#define LLCC_EVALFT      49
-#define LLCC_EVARGHT     50
-#define LLCC_EVAGAIN     51
-#define LLCC_VIPTH       55
-=======
 #define LLCC_VIEYE       57
 #define LLCC_VIDPTH      58
 #define LLCC_GPUMV       59
@@ -57,7 +48,6 @@
 #define LLCC_EVARGHT     61
 #define LLCC_EVAGAIN     62
 #define LLCC_VIPTH       63
->>>>>>> a3322986
 
 /**
  * llcc_slice_desc - Cache slice descriptor
