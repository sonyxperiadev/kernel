--- conflicted
+++ resolved
@@ -48,24 +48,10 @@
 extern void thaw_kernel_threads(void);
 
 /*
-<<<<<<< HEAD
- * HACK: prevent sleeping while atomic warnings due to ARM signal handling
- * disabling irqs
- */
-static inline bool try_to_freeze_nowarn(void)
-{
-	if (likely(!freezing(current)))
-		return false;
-	return __refrigerator(false);
-}
-
-static inline bool try_to_freeze(void)
-=======
  * DO NOT ADD ANY NEW CALLERS OF THIS FUNCTION
  * If try_to_freeze causes a lockdep warning it means the caller may deadlock
  */
 static inline bool try_to_freeze_unsafe(void)
->>>>>>> a88f9e27
 {
 	might_sleep();
 	if (likely(!freezing(current)))
