/* SPDX-License-Identifier: GPL-2.0-only */
/* Copyright (c) 2010-2015, 2018-2019, 2021 The Linux Foundation. All rights reserved.
 * Copyright (C) 2015 Linaro Ltd.
 */
#ifndef __QCOM_SCM_H
#define __QCOM_SCM_H

#include <linux/err.h>
#include <linux/types.h>
#include <linux/cpumask.h>

#define QCOM_SCM_VERSION(major, minor)	(((major) << 16) | ((minor) & 0xFF))
#define QCOM_SCM_CPU_PWR_DOWN_L2_ON	0x0
#define QCOM_SCM_CPU_PWR_DOWN_L2_OFF	0x1
#define QCOM_SCM_HDCP_MAX_REQ_CNT	5

enum qcom_download_mode {
	QCOM_DOWNLOAD_NODUMP    = 0x00,
	QCOM_DOWNLOAD_EDL       = 0x01,
	QCOM_DOWNLOAD_FULLDUMP  = 0x10,
	QCOM_DOWNLOAD_MINIDUMP  = 0x20,
};

struct qcom_scm_hdcp_req {
	u32 addr;
	u32 val;
};

struct qcom_scm_vmperm {
	int vmid;
	int perm;
};

enum qcom_scm_ocmem_client {
	QCOM_SCM_OCMEM_UNUSED_ID = 0x0,
	QCOM_SCM_OCMEM_GRAPHICS_ID,
	QCOM_SCM_OCMEM_VIDEO_ID,
	QCOM_SCM_OCMEM_LP_AUDIO_ID,
	QCOM_SCM_OCMEM_SENSORS_ID,
	QCOM_SCM_OCMEM_OTHER_OS_ID,
	QCOM_SCM_OCMEM_DEBUG_ID,
};

enum qcom_scm_sec_dev_id {
	QCOM_SCM_MDSS_DEV_ID    = 1,
	QCOM_SCM_OCMEM_DEV_ID   = 5,
	QCOM_SCM_PCIE0_DEV_ID   = 11,
	QCOM_SCM_PCIE1_DEV_ID   = 12,
	QCOM_SCM_GFX_DEV_ID     = 18,
	QCOM_SCM_UFS_DEV_ID     = 19,
	QCOM_SCM_ICE_DEV_ID     = 20,
};

struct qcom_scm_current_perm_info {
	__le32 vmid;
	__le32 perm;
	__le64 ctx;
	__le32 ctx_size;
	__le32 unused;
};

struct qcom_scm_mem_map_info {
	__le64 mem_addr;
	__le64 mem_size;
};

enum qcom_scm_ice_cipher {
	QCOM_SCM_ICE_CIPHER_AES_128_XTS = 0,
	QCOM_SCM_ICE_CIPHER_AES_128_CBC = 1,
	QCOM_SCM_ICE_CIPHER_AES_256_XTS = 3,
	QCOM_SCM_ICE_CIPHER_AES_256_CBC = 4,
};

#define QCOM_SCM_VMID_HLOS       0x3
#define QCOM_SCM_VMID_MSS_MSA    0xF
#define QCOM_SCM_VMID_WLAN       0x18
#define QCOM_SCM_VMID_WLAN_CE    0x19
#define QCOM_SCM_PERM_READ       0x4
#define QCOM_SCM_PERM_WRITE      0x2
#define QCOM_SCM_PERM_EXEC       0x1
#define QCOM_SCM_PERM_RW (QCOM_SCM_PERM_READ | QCOM_SCM_PERM_WRITE)
#define QCOM_SCM_PERM_RWX (QCOM_SCM_PERM_RW | QCOM_SCM_PERM_EXEC)

<<<<<<< HEAD
static inline void qcom_scm_populate_vmperm_info(
		struct qcom_scm_current_perm_info *destvm, int vmid, int perm)
{
	if (!destvm)
		return;

	destvm->vmid = cpu_to_le32(vmid);
	destvm->perm = cpu_to_le32(perm);
	destvm->ctx = 0;
	destvm->ctx_size = 0;
}

static inline void qcom_scm_populate_mem_map_info(
		struct qcom_scm_mem_map_info *mem_to_map,
		phys_addr_t mem_addr, size_t mem_size)
{
	if (!mem_to_map)
		return;

	mem_to_map->mem_addr = cpu_to_le64(mem_addr);
	mem_to_map->mem_size = cpu_to_le64(mem_size);
}

#if IS_ENABLED(CONFIG_QCOM_SCM)
=======
>>>>>>> e181c29d
extern bool qcom_scm_is_available(void);

extern int qcom_scm_set_cold_boot_addr(void *entry, const cpumask_t *cpus);
extern int qcom_scm_set_warm_boot_addr(void *entry, const cpumask_t *cpus);
extern void qcom_scm_cpu_power_down(u32 flags);
extern int qcom_scm_sec_wdog_deactivate(void);
extern int qcom_scm_sec_wdog_trigger(void);
extern void qcom_scm_disable_sdi(void);
extern int qcom_scm_set_remote_state(u32 state, u32 id);
extern int qcom_scm_spin_cpu(void);
extern void qcom_scm_set_download_mode(enum qcom_download_mode mode, phys_addr_t tcsr_boot_misc);
extern int qcom_scm_config_cpu_errata(void);

extern int qcom_scm_pas_init_image(u32 peripheral, dma_addr_t metadata);
extern int qcom_scm_pas_mem_setup(u32 peripheral, phys_addr_t addr,
				  phys_addr_t size);
extern int qcom_scm_pas_auth_and_reset(u32 peripheral);
extern int qcom_scm_pas_shutdown(u32 peripheral);
extern int qcom_scm_pas_shutdown_retry(u32 peripheral);
extern bool qcom_scm_pas_supported(u32 peripheral);

extern int qcom_scm_get_sec_dump_state(u32 *dump_state);
extern int qcom_scm_assign_dump_table_region(bool is_assign, phys_addr_t  addr, size_t size);

extern int qcom_scm_tz_blsp_modify_owner(int food, u64 subsystem, int *out);

extern int qcom_scm_io_readl(phys_addr_t addr, unsigned int *val);
extern int qcom_scm_io_writel(phys_addr_t addr, unsigned int val);
extern int qcom_scm_io_reset(void);

extern bool qcom_scm_is_secure_wdog_trigger_available(void);
extern bool qcom_scm_is_mode_switch_available(void);
extern int qcom_scm_get_jtag_etm_feat_id(u64 *version);

extern void qcom_scm_halt_spmi_pmic_arbiter(void);
extern void qcom_scm_deassert_ps_hold(void);
extern void qcom_scm_mmu_sync(bool sync);

extern bool qcom_scm_restore_sec_cfg_available(void);
extern int qcom_scm_restore_sec_cfg(u32 device_id, u32 spare);
extern int qcom_scm_iommu_secure_ptbl_size(u32 spare, size_t *size);
extern int qcom_scm_iommu_secure_ptbl_init(u64 addr, u32 size, u32 spare);
extern int qcom_scm_mem_protect_video_var(u32 cp_start, u32 cp_size,
					  u32 cp_nonpixel_start,
					  u32 cp_nonpixel_size);
extern int qcom_scm_mem_protect_region_id(phys_addr_t paddr, size_t size);
extern int qcom_scm_mem_protect_lock_id2_flat(phys_addr_t list_addr,
				size_t list_size, size_t chunk_size,
				size_t memory_usage, int lock);
extern int qcom_scm_iommu_secure_map(phys_addr_t sg_list_addr, size_t num_sg,
				size_t sg_block_size, u64 sec_id, int cbndx,
				unsigned long iova, size_t total_len);
extern int qcom_scm_iommu_secure_unmap(u64 sec_id, int cbndx,
				unsigned long iova, size_t total_len);
extern int
qcom_scm_assign_mem_regions(struct qcom_scm_mem_map_info *mem_regions,
			    size_t mem_regions_sz, u32 *srcvms, size_t src_sz,
			    struct qcom_scm_current_perm_info *newvms,
			    size_t newvms_sz);
extern int qcom_scm_assign_mem(phys_addr_t mem_addr, size_t mem_sz,
			       unsigned int *src,
			       const struct qcom_scm_vmperm *newvm,
			       unsigned int dest_cnt);
extern int qcom_scm_mem_protect_sd_ctrl(u32 devid, phys_addr_t mem_addr,
					u64 mem_size, u32 vmid);
extern int qcom_scm_get_feat_version_cp(u64 *version);
extern bool qcom_scm_kgsl_set_smmu_aperture_available(void);
extern int qcom_scm_kgsl_set_smmu_aperture(
				unsigned int num_context_bank);
extern int qcom_scm_enable_shm_bridge(void);
extern int qcom_scm_delete_shm_bridge(u64 handle);
extern int qcom_scm_create_shm_bridge(u64 pfn_and_ns_perm_flags,
			u64 ipfn_and_s_perm_flags, u64 size_and_flags,
			u64 ns_vmids, u64 *handle);
extern int qcom_scm_smmu_prepare_atos_id(u64 dev_id, int cb_num, int operation);
extern int qcom_mdf_assign_memory_to_subsys(u64 start_addr,
				u64 end_addr, phys_addr_t paddr, u64 size);

extern bool qcom_scm_dcvs_core_available(void);
extern bool qcom_scm_dcvs_ca_available(void);
extern int qcom_scm_dcvs_reset(void);
extern int qcom_scm_dcvs_init_v2(phys_addr_t addr, size_t size, int *version);
extern int qcom_scm_dcvs_init_ca_v2(phys_addr_t addr, size_t size);
extern int qcom_scm_dcvs_update(int level, s64 total_time, s64 busy_time);
extern int qcom_scm_dcvs_update_v2(int level, s64 total_time, s64 busy_time);
extern int qcom_scm_dcvs_update_ca_v2(int level, s64 total_time, s64 busy_time,
				      int context_count);

extern bool qcom_scm_ocmem_lock_available(void);
extern int qcom_scm_ocmem_lock(enum qcom_scm_ocmem_client id, u32 offset,
			       u32 size, u32 mode);
extern int qcom_scm_ocmem_unlock(enum qcom_scm_ocmem_client id, u32 offset,
				 u32 size);

extern int qcom_scm_config_set_ice_key(uint32_t index, phys_addr_t paddr,
				       size_t size, uint32_t cipher,
				       unsigned int data_unit,
				       unsigned int ce);
extern int qcom_scm_clear_ice_key(uint32_t index, unsigned int ce);
extern int qcom_scm_derive_raw_secret(phys_addr_t paddr_key, size_t size_key,
		phys_addr_t paddr_secret, size_t size_secret);
extern bool qcom_scm_ice_available(void);
extern int qcom_scm_ice_invalidate_key(u32 index);
extern int qcom_scm_ice_set_key(u32 index, const u8 *key, u32 key_size,
				enum qcom_scm_ice_cipher cipher,
				u32 data_unit_size);

extern bool qcom_scm_hdcp_available(void);
extern int qcom_scm_hdcp_req(struct qcom_scm_hdcp_req *req, u32 req_cnt,
			     u32 *resp);

extern bool qcom_scm_is_lmh_debug_set_available(void);
extern bool qcom_scm_is_lmh_debug_read_buf_size_available(void);
extern bool qcom_scm_is_lmh_debug_read_buf_available(void);
extern bool qcom_scm_is_lmh_debug_get_type_available(void);
extern int qcom_scm_lmh_read_buf_size(int *size);
extern int qcom_scm_lmh_limit_dcvsh(phys_addr_t payload, uint32_t payload_size,
			u64 limit_node, uint32_t node_id, u64 version);
extern int qcom_scm_lmh_debug_read(phys_addr_t payload, uint32_t size);
extern int qcom_scm_lmh_debug_set_config_write(phys_addr_t payload,
			int payload_size, uint32_t *buf, int buf_size);
extern int qcom_scm_lmh_get_type(phys_addr_t payload, u64 payload_size,
			u64 debug_type, uint32_t get_from, uint32_t *size);
extern int qcom_scm_lmh_fetch_data(u32 node_id, u32 debug_type, uint32_t *peak,
		uint32_t *avg);

extern int qcom_scm_smmu_change_pgtbl_format(u64 dev_id, int cbndx);
extern int qcom_scm_qsmmu500_wait_safe_toggle(bool en);
extern int qcom_scm_smmu_notify_secure_lut(u64 dev_id, bool secure);

extern int qcom_scm_qdss_invoke(phys_addr_t addr, size_t size, u64 *out);

extern int qcom_scm_camera_protect_all(uint32_t protect, uint32_t param);
extern int qcom_scm_camera_protect_phy_lanes(bool protect, u64 regmask);

extern int qcom_scm_tsens_reinit(int *tsens_ret);


extern int qcom_scm_get_tz_log_feat_id(u64 *version);
extern int qcom_scm_get_tz_feat_id_version(u64 feat_id, u64 *version);
extern int qcom_scm_register_qsee_log_buf(phys_addr_t buf, size_t len);
extern int qcom_scm_query_encrypted_log_feature(u64 *enabled);
extern int qcom_scm_request_encrypted_log(phys_addr_t buf, size_t len,
		uint32_t log_id, bool is_full_encrypted_tz_logs_supported,
		bool is_full_encrypted_tz_logs_enabled);

extern int qcom_scm_ice_restore_cfg(void);

extern int qcom_scm_invoke_smc(phys_addr_t in_buf, size_t in_buf_size,
		phys_addr_t out_buf, size_t out_buf_size, int32_t *result,
		u64 *response_type, unsigned int *data);
extern int qcom_scm_invoke_smc_legacy(phys_addr_t in_buf, size_t in_buf_size,
		phys_addr_t out_buf, size_t out_buf_size, int32_t *result,
		u64 *response_type, unsigned int *data);
extern int qcom_scm_invoke_callback_response(phys_addr_t out_buf,
		size_t out_buf_size, int32_t *result, u64 *response_type,
		unsigned int *data);

extern int qcom_scm_lmh_dcvsh(u32 payload_fn, u32 payload_reg, u32 payload_val,
			      u64 limit_node, u32 node_id, u64 version);
extern int qcom_scm_lmh_profile_change(u32 profile_id);
extern bool qcom_scm_lmh_dcvsh_available(void);

<<<<<<< HEAD
#else

#include <linux/errno.h>

static inline bool qcom_scm_is_available(void) { return false; }

static inline int qcom_scm_set_cold_boot_addr(void *entry,
		const cpumask_t *cpus) { return -ENODEV; }
static inline int qcom_scm_set_warm_boot_addr(void *entry,
		const cpumask_t *cpus) { return -ENODEV; }
static inline void qcom_scm_cpu_power_down(u32 flags) {}
static inline int qcom_scm_sec_wdog_deactivate(void) { return -ENODEV; }
static inline int qcom_scm_sec_wdog_trigger(void) { return -ENODEV; }
static inline void qcom_scm_disable_sdi(void) {}
static inline u32 qcom_scm_set_remote_state(u32 state,u32 id)
		{ return -ENODEV; }
static inline int qcom_scm_spin_cpu(void) { return -ENODEV; }
static inline void qcom_scm_set_download_mode(enum qcom_download_mode mode,
		phys_addr_t tcsr_boot_misc) {}
static inline int qcom_scm_config_cpu_errata(void)
		{ return -ENODEV; }

static inline int qcom_scm_pas_init_image(u32 peripheral, dma_addr_t metadata) { return -ENODEV; }
static inline int qcom_scm_pas_mem_setup(u32 peripheral, phys_addr_t addr,
		phys_addr_t size) { return -ENODEV; }
static inline int qcom_scm_pas_auth_and_reset(u32 peripheral)
		{ return -ENODEV; }
static inline int qcom_scm_pas_shutdown(u32 peripheral) { return -ENODEV; }
static inline int qcom_scm_pas_shutdown_retry(u32 peripheral) { return -ENODEV; }
static inline bool qcom_scm_pas_supported(u32 peripheral) { return false; }

static inline int qcom_scm_get_sec_dump_state(u32 *dump_state)
		{return -ENODEV; }
static inline int qcom_scm_assign_dump_table_region(bool is_assign, phys_addr_t  addr, size_t size)
		{return -ENODEV; }

static inline int qcom_scm_tz_blsp_modify_owner(int food, u64 subsystem,
		int *out) { return -ENODEV; }

static inline int qcom_scm_io_readl(phys_addr_t addr, unsigned int *val)
		{ return -ENODEV; }
static inline int qcom_scm_io_writel(phys_addr_t addr, unsigned int val)
		{ return -ENODEV; }
static inline int qcom_scm_io_reset(void)
		{ return -ENODEV; }

static inline bool qcom_scm_is_secure_wdog_trigger_available(void)
		{ return false; }
static inline bool qcom_scm_is_mode_switch_available(void)
		{ return false; }
static inline int qcom_scm_get_jtag_etm_feat_id(u64 *version)
		{ return -ENODEV; }

static inline void qcom_scm_halt_spmi_pmic_arbiter(void) {}
static inline void qcom_scm_deassert_ps_hold(void) {}
static inline void qcom_scm_mmu_sync(bool sync) {}

static inline bool qcom_scm_restore_sec_cfg_available(void) { return false; }
static inline int qcom_scm_restore_sec_cfg(u32 device_id, u32 spare)
		{ return -ENODEV; }
static inline int qcom_scm_iommu_secure_ptbl_size(u32 spare, size_t *size)
		{ return -ENODEV; }
static inline int qcom_scm_iommu_secure_ptbl_init(u64 addr, u32 size, u32 spare)
		{ return -ENODEV; }
extern inline int qcom_scm_mem_protect_video_var(u32 cp_start, u32 cp_size,
						 u32 cp_nonpixel_start,
						 u32 cp_nonpixel_size)
		{ return -ENODEV; }
static inline int qcom_scm_mem_protect_region_id(phys_addr_t paddr, size_t size)
		{ return -ENODEV; }
static inline int qcom_scm_mem_protect_lock_id2_flat(phys_addr_t list_addr,
		size_t list_size, size_t chunk_size, size_t memory_usage,
		int lock) { return -ENODEV; }
static inline int qcom_scm_iommu_secure_map(phys_addr_t sg_list_addr,
		size_t num_sg, size_t sg_block_size, u64 sec_id, int cbndx,
		unsigned long iova, size_t total_len) { return -ENODEV; }
static inline int qcom_scm_iommu_secure_unmap(u64 sec_id, int cbndx,
		unsigned long iova, size_t total_len) { return -ENODEV; }
static inline int qcom_scm_assign_mem(phys_addr_t mem_addr, size_t mem_sz,
		unsigned int *src, const struct qcom_scm_vmperm *newvm,
		unsigned int dest_cnt) { return -ENODEV; }
static inline int
qcom_scm_assign_mem_regions(struct qcom_scm_mem_map_info *mem_regions,
			    size_t mem_regions_sz, u32 *srcvms, size_t src_sz,
			    struct qcom_scm_current_perm_info *newvms,
			    size_t newvms_sz) { return -ENODEV; }
static inline int qcom_scm_mem_protect_sd_ctrl(u32 devid, phys_addr_t mem_addr,
					u64 mem_size, u32 vmid)
					{ return -ENODEV; }
static inline int qcom_scm_get_feat_version_cp(u64 *version)
		{ return -ENODEV; }
static inline bool qcom_scm_kgsl_set_smmu_aperture_available(void)
		{ return false; }
static inline int qcom_scm_kgsl_set_smmu_aperture(
		unsigned int num_context_bank) { return -ENODEV; }
static inline int qcom_scm_enable_shm_bridge(void) { return -ENODEV; }
static inline int qcom_scm_delete_shm_bridge(u64 handle) { return -ENODEV; }
static inline int qcom_scm_create_shm_bridge(u64 pfn_and_ns_perm_flags,
			u64 ipfn_and_s_perm_flags, u64 size_and_flags,
			u64 ns_vmids, u64 *handle) { return -ENODEV; }
static inline int qcom_scm_smmu_prepare_atos_id(u64 dev_id, int cb_num,
		int operation) { return -ENODEV; }
static inline int qcom_mdf_assign_memory_to_subsys(u64 start_addr, u64 end_addr,
						   phys_addr_t paddr, u64 size)
		{ return -ENODEV; }

static inline bool qcom_scm_dcvs_core_available(void) { return false; }
static inline bool qcom_scm_dcvs_ca_available(void) { return false; }
static inline int qcom_scm_dcvs_init_v2(phys_addr_t addr, size_t size,
		int *version) { return -ENODEV; }
static inline int qcom_scm_dcvs_init_ca_v2(phys_addr_t addr, size_t size)
		{ return -ENODEV; }
static inline int qcom_scm_dcvs_update(int level, s64 total_time, s64 busy_time)
		{ return -ENODEV; }
static inline int qcom_scm_dcvs_update_v2(int level, s64 total_time,
		s64 busy_time) { return -ENODEV; }
static inline int qcom_scm_dcvs_update_ca_v2(int level, s64 total_time,
		s64 busy_time, int context_count) { return -ENODEV; }

static inline bool qcom_scm_ocmem_lock_available(void) { return false; }
static inline int qcom_scm_ocmem_lock(enum qcom_scm_ocmem_client id, u32 offset,
		u32 size, u32 mode) { return -ENODEV; }
static inline int qcom_scm_ocmem_unlock(enum qcom_scm_ocmem_client id,
		u32 offset, u32 size) { return -ENODEV; }

static inline int qcom_scm_config_set_ice_key(uint32_t index, phys_addr_t paddr,
		size_t size, uint32_t cipher, unsigned int data_unit,
		unsigned int food) { return -ENODEV; }
static inline int qcom_scm_clear_ice_key(uint32_t index, unsigned int food)
		{ return -ENODEV; }
static inline int qcom_scm_derive_raw_secret(phys_addr_t paddr_key,
		size_t size_key, phys_addr_t paddr_secret,
		size_t size_secret) { return -ENODEV; }
static inline bool qcom_scm_ice_available(void) { return false; }
static inline int qcom_scm_ice_invalidate_key(u32 index) { return -ENODEV; }
static inline int qcom_scm_ice_set_key(u32 index, const u8 *key, u32 key_size,
				       enum qcom_scm_ice_cipher cipher,
				       u32 data_unit_size) { return -ENODEV; }

static inline bool qcom_scm_hdcp_available(void) { return false; }
static inline int qcom_scm_hdcp_req(struct qcom_scm_hdcp_req *req, u32 req_cnt,
		u32 *resp) { return -ENODEV; }

static inline bool qcom_scm_is_lmh_debug_set_available(void)
			{ return -EINVAL; }
static inline bool qcom_scm_is_lmh_debug_read_buf_size_available(void)
			{ return -EINVAL; }
static inline bool qcom_scm_is_lmh_debug_read_buf_available(void)
			{ return -EINVAL; }
static inline bool qcom_scm_is_lmh_debug_get_type_available(void)
			{ return -EINVAL; }
static inline int qcom_scm_lmh_read_buf_size(int *size) { return -ENODEV; }
static inline int qcom_scm_lmh_limit_dcvsh(phys_addr_t payload,
			uint32_t payload_size, u64 limit_node, uint32_t node_id,
			u64 version)	{ return -ENODEV; }
static inline int qcom_scm_lmh_debug_read(phys_addr_t payload, uint32_t size)
			{ return -ENODEV; }
static inline int qcom_scm_lmh_debug_set_config_write(phys_addr_t payload,
			int payload_size, uint32_t *buf, int buf_size)
			{ return -ENODEV; }
static inline int qcom_scm_lmh_get_type(phys_addr_t payload, u64 payload_size,
			u64 debug_type, uint32_t get_from, uint32_t *size)
			{ return -ENODEV; }
static inline int qcom_scm_lmh_fetch_data(u32 node_id, u32 debug_type,
			uint32_t *peak,	uint32_t *avg)
			{ return -ENODEV; }

static inline int qcom_scm_smmu_change_pgtbl_format(u64 dev_id, int cbndx)
		{ return -ENODEV; }
static inline int qcom_scm_qsmmu500_wait_safe_toggle(bool en)
		{ return -ENODEV; }
static inline int qcom_scm_smmu_notify_secure_lut(u64 dev_id, bool secure)
		{ return -EINVAL; }

static inline int qcom_scm_qdss_invoke(phys_addr_t data, size_t size, u64 *out)
		{ return -EINVAL; }

static inline int qcom_scm_camera_protect_all(uint32_t protect, uint32_t param)
		{ return -ENODEV; }
static inline int qcom_scm_camera_protect_phy_lanes(bool protect, u64 regmask)
		{ return -EINVAL; }

static inline int qcom_scm_tsens_reinit(int *tsens_ret)
		{ return -ENODEV; }

static inline int qcom_scm_get_tz_log_feat_id(u64 *version)
		{ return -ENODEV; }
static inline int qcom_scm_get_tz_feat_id_version(u64 feat_id, u64 *version)
		{ return -ENODEV; }
static inline int qcom_scm_register_qsee_log_buf(phys_addr_t buf, size_t len)
		{ return -ENODEV; }
static inline int qcom_scm_query_encrypted_log_feature(u64 *enabled)
		{ return -ENODEV; }
static inline int qcom_scm_request_encrypted_log(phys_addr_t buf, size_t len,
		uint32_t log_id, bool is_full_encrypted_tz_logs_supported,
		bool is_full_encrypted_tz_logs_enabled)
		{ return -ENODEV; }

static inline int qcom_scm_ice_restore_cfg(void) { return -ENODEV; }

static inline int qcom_scm_invoke_smc(phys_addr_t in_buf, size_t in_buf_size,
		phys_addr_t out_buf, size_t out_buf_size, int32_t *result,
		u64 *request_type, unsigned int *data)	{ return -ENODEV; }
static inline int qcom_scm_invoke_smc_legacy(phys_addr_t in_buf, size_t in_buf_size,
		phys_addr_t out_buf, size_t out_buf_size, int32_t *result,
		u64 *request_type, unsigned int *data)	{ return -ENODEV; }
static inline int qcom_scm_invoke_callback_response(phys_addr_t out_buf,
		size_t out_buf_size, int32_t *result, u64 *request_type,
		unsigned int *data)	{ return -ENODEV; }

static inline int qcom_scm_lmh_dcvsh(u32 payload_fn, u32 payload_reg, u32 payload_val,
				     u64 limit_node, u32 node_id, u64 version)
		{ return -ENODEV; }

static inline int qcom_scm_lmh_profile_change(u32 profile_id) { return -ENODEV; }

static inline bool qcom_scm_lmh_dcvsh_available(void) { return -ENODEV; }
#endif
=======
>>>>>>> e181c29d
#endif<|MERGE_RESOLUTION|>--- conflicted
+++ resolved
@@ -81,7 +81,6 @@
 #define QCOM_SCM_PERM_RW (QCOM_SCM_PERM_READ | QCOM_SCM_PERM_WRITE)
 #define QCOM_SCM_PERM_RWX (QCOM_SCM_PERM_RW | QCOM_SCM_PERM_EXEC)
 
-<<<<<<< HEAD
 static inline void qcom_scm_populate_vmperm_info(
 		struct qcom_scm_current_perm_info *destvm, int vmid, int perm)
 {
@@ -105,9 +104,6 @@
 	mem_to_map->mem_size = cpu_to_le64(mem_size);
 }
 
-#if IS_ENABLED(CONFIG_QCOM_SCM)
-=======
->>>>>>> e181c29d
 extern bool qcom_scm_is_available(void);
 
 extern int qcom_scm_set_cold_boot_addr(void *entry, const cpumask_t *cpus);
@@ -271,225 +267,4 @@
 extern int qcom_scm_lmh_profile_change(u32 profile_id);
 extern bool qcom_scm_lmh_dcvsh_available(void);
 
-<<<<<<< HEAD
-#else
-
-#include <linux/errno.h>
-
-static inline bool qcom_scm_is_available(void) { return false; }
-
-static inline int qcom_scm_set_cold_boot_addr(void *entry,
-		const cpumask_t *cpus) { return -ENODEV; }
-static inline int qcom_scm_set_warm_boot_addr(void *entry,
-		const cpumask_t *cpus) { return -ENODEV; }
-static inline void qcom_scm_cpu_power_down(u32 flags) {}
-static inline int qcom_scm_sec_wdog_deactivate(void) { return -ENODEV; }
-static inline int qcom_scm_sec_wdog_trigger(void) { return -ENODEV; }
-static inline void qcom_scm_disable_sdi(void) {}
-static inline u32 qcom_scm_set_remote_state(u32 state,u32 id)
-		{ return -ENODEV; }
-static inline int qcom_scm_spin_cpu(void) { return -ENODEV; }
-static inline void qcom_scm_set_download_mode(enum qcom_download_mode mode,
-		phys_addr_t tcsr_boot_misc) {}
-static inline int qcom_scm_config_cpu_errata(void)
-		{ return -ENODEV; }
-
-static inline int qcom_scm_pas_init_image(u32 peripheral, dma_addr_t metadata) { return -ENODEV; }
-static inline int qcom_scm_pas_mem_setup(u32 peripheral, phys_addr_t addr,
-		phys_addr_t size) { return -ENODEV; }
-static inline int qcom_scm_pas_auth_and_reset(u32 peripheral)
-		{ return -ENODEV; }
-static inline int qcom_scm_pas_shutdown(u32 peripheral) { return -ENODEV; }
-static inline int qcom_scm_pas_shutdown_retry(u32 peripheral) { return -ENODEV; }
-static inline bool qcom_scm_pas_supported(u32 peripheral) { return false; }
-
-static inline int qcom_scm_get_sec_dump_state(u32 *dump_state)
-		{return -ENODEV; }
-static inline int qcom_scm_assign_dump_table_region(bool is_assign, phys_addr_t  addr, size_t size)
-		{return -ENODEV; }
-
-static inline int qcom_scm_tz_blsp_modify_owner(int food, u64 subsystem,
-		int *out) { return -ENODEV; }
-
-static inline int qcom_scm_io_readl(phys_addr_t addr, unsigned int *val)
-		{ return -ENODEV; }
-static inline int qcom_scm_io_writel(phys_addr_t addr, unsigned int val)
-		{ return -ENODEV; }
-static inline int qcom_scm_io_reset(void)
-		{ return -ENODEV; }
-
-static inline bool qcom_scm_is_secure_wdog_trigger_available(void)
-		{ return false; }
-static inline bool qcom_scm_is_mode_switch_available(void)
-		{ return false; }
-static inline int qcom_scm_get_jtag_etm_feat_id(u64 *version)
-		{ return -ENODEV; }
-
-static inline void qcom_scm_halt_spmi_pmic_arbiter(void) {}
-static inline void qcom_scm_deassert_ps_hold(void) {}
-static inline void qcom_scm_mmu_sync(bool sync) {}
-
-static inline bool qcom_scm_restore_sec_cfg_available(void) { return false; }
-static inline int qcom_scm_restore_sec_cfg(u32 device_id, u32 spare)
-		{ return -ENODEV; }
-static inline int qcom_scm_iommu_secure_ptbl_size(u32 spare, size_t *size)
-		{ return -ENODEV; }
-static inline int qcom_scm_iommu_secure_ptbl_init(u64 addr, u32 size, u32 spare)
-		{ return -ENODEV; }
-extern inline int qcom_scm_mem_protect_video_var(u32 cp_start, u32 cp_size,
-						 u32 cp_nonpixel_start,
-						 u32 cp_nonpixel_size)
-		{ return -ENODEV; }
-static inline int qcom_scm_mem_protect_region_id(phys_addr_t paddr, size_t size)
-		{ return -ENODEV; }
-static inline int qcom_scm_mem_protect_lock_id2_flat(phys_addr_t list_addr,
-		size_t list_size, size_t chunk_size, size_t memory_usage,
-		int lock) { return -ENODEV; }
-static inline int qcom_scm_iommu_secure_map(phys_addr_t sg_list_addr,
-		size_t num_sg, size_t sg_block_size, u64 sec_id, int cbndx,
-		unsigned long iova, size_t total_len) { return -ENODEV; }
-static inline int qcom_scm_iommu_secure_unmap(u64 sec_id, int cbndx,
-		unsigned long iova, size_t total_len) { return -ENODEV; }
-static inline int qcom_scm_assign_mem(phys_addr_t mem_addr, size_t mem_sz,
-		unsigned int *src, const struct qcom_scm_vmperm *newvm,
-		unsigned int dest_cnt) { return -ENODEV; }
-static inline int
-qcom_scm_assign_mem_regions(struct qcom_scm_mem_map_info *mem_regions,
-			    size_t mem_regions_sz, u32 *srcvms, size_t src_sz,
-			    struct qcom_scm_current_perm_info *newvms,
-			    size_t newvms_sz) { return -ENODEV; }
-static inline int qcom_scm_mem_protect_sd_ctrl(u32 devid, phys_addr_t mem_addr,
-					u64 mem_size, u32 vmid)
-					{ return -ENODEV; }
-static inline int qcom_scm_get_feat_version_cp(u64 *version)
-		{ return -ENODEV; }
-static inline bool qcom_scm_kgsl_set_smmu_aperture_available(void)
-		{ return false; }
-static inline int qcom_scm_kgsl_set_smmu_aperture(
-		unsigned int num_context_bank) { return -ENODEV; }
-static inline int qcom_scm_enable_shm_bridge(void) { return -ENODEV; }
-static inline int qcom_scm_delete_shm_bridge(u64 handle) { return -ENODEV; }
-static inline int qcom_scm_create_shm_bridge(u64 pfn_and_ns_perm_flags,
-			u64 ipfn_and_s_perm_flags, u64 size_and_flags,
-			u64 ns_vmids, u64 *handle) { return -ENODEV; }
-static inline int qcom_scm_smmu_prepare_atos_id(u64 dev_id, int cb_num,
-		int operation) { return -ENODEV; }
-static inline int qcom_mdf_assign_memory_to_subsys(u64 start_addr, u64 end_addr,
-						   phys_addr_t paddr, u64 size)
-		{ return -ENODEV; }
-
-static inline bool qcom_scm_dcvs_core_available(void) { return false; }
-static inline bool qcom_scm_dcvs_ca_available(void) { return false; }
-static inline int qcom_scm_dcvs_init_v2(phys_addr_t addr, size_t size,
-		int *version) { return -ENODEV; }
-static inline int qcom_scm_dcvs_init_ca_v2(phys_addr_t addr, size_t size)
-		{ return -ENODEV; }
-static inline int qcom_scm_dcvs_update(int level, s64 total_time, s64 busy_time)
-		{ return -ENODEV; }
-static inline int qcom_scm_dcvs_update_v2(int level, s64 total_time,
-		s64 busy_time) { return -ENODEV; }
-static inline int qcom_scm_dcvs_update_ca_v2(int level, s64 total_time,
-		s64 busy_time, int context_count) { return -ENODEV; }
-
-static inline bool qcom_scm_ocmem_lock_available(void) { return false; }
-static inline int qcom_scm_ocmem_lock(enum qcom_scm_ocmem_client id, u32 offset,
-		u32 size, u32 mode) { return -ENODEV; }
-static inline int qcom_scm_ocmem_unlock(enum qcom_scm_ocmem_client id,
-		u32 offset, u32 size) { return -ENODEV; }
-
-static inline int qcom_scm_config_set_ice_key(uint32_t index, phys_addr_t paddr,
-		size_t size, uint32_t cipher, unsigned int data_unit,
-		unsigned int food) { return -ENODEV; }
-static inline int qcom_scm_clear_ice_key(uint32_t index, unsigned int food)
-		{ return -ENODEV; }
-static inline int qcom_scm_derive_raw_secret(phys_addr_t paddr_key,
-		size_t size_key, phys_addr_t paddr_secret,
-		size_t size_secret) { return -ENODEV; }
-static inline bool qcom_scm_ice_available(void) { return false; }
-static inline int qcom_scm_ice_invalidate_key(u32 index) { return -ENODEV; }
-static inline int qcom_scm_ice_set_key(u32 index, const u8 *key, u32 key_size,
-				       enum qcom_scm_ice_cipher cipher,
-				       u32 data_unit_size) { return -ENODEV; }
-
-static inline bool qcom_scm_hdcp_available(void) { return false; }
-static inline int qcom_scm_hdcp_req(struct qcom_scm_hdcp_req *req, u32 req_cnt,
-		u32 *resp) { return -ENODEV; }
-
-static inline bool qcom_scm_is_lmh_debug_set_available(void)
-			{ return -EINVAL; }
-static inline bool qcom_scm_is_lmh_debug_read_buf_size_available(void)
-			{ return -EINVAL; }
-static inline bool qcom_scm_is_lmh_debug_read_buf_available(void)
-			{ return -EINVAL; }
-static inline bool qcom_scm_is_lmh_debug_get_type_available(void)
-			{ return -EINVAL; }
-static inline int qcom_scm_lmh_read_buf_size(int *size) { return -ENODEV; }
-static inline int qcom_scm_lmh_limit_dcvsh(phys_addr_t payload,
-			uint32_t payload_size, u64 limit_node, uint32_t node_id,
-			u64 version)	{ return -ENODEV; }
-static inline int qcom_scm_lmh_debug_read(phys_addr_t payload, uint32_t size)
-			{ return -ENODEV; }
-static inline int qcom_scm_lmh_debug_set_config_write(phys_addr_t payload,
-			int payload_size, uint32_t *buf, int buf_size)
-			{ return -ENODEV; }
-static inline int qcom_scm_lmh_get_type(phys_addr_t payload, u64 payload_size,
-			u64 debug_type, uint32_t get_from, uint32_t *size)
-			{ return -ENODEV; }
-static inline int qcom_scm_lmh_fetch_data(u32 node_id, u32 debug_type,
-			uint32_t *peak,	uint32_t *avg)
-			{ return -ENODEV; }
-
-static inline int qcom_scm_smmu_change_pgtbl_format(u64 dev_id, int cbndx)
-		{ return -ENODEV; }
-static inline int qcom_scm_qsmmu500_wait_safe_toggle(bool en)
-		{ return -ENODEV; }
-static inline int qcom_scm_smmu_notify_secure_lut(u64 dev_id, bool secure)
-		{ return -EINVAL; }
-
-static inline int qcom_scm_qdss_invoke(phys_addr_t data, size_t size, u64 *out)
-		{ return -EINVAL; }
-
-static inline int qcom_scm_camera_protect_all(uint32_t protect, uint32_t param)
-		{ return -ENODEV; }
-static inline int qcom_scm_camera_protect_phy_lanes(bool protect, u64 regmask)
-		{ return -EINVAL; }
-
-static inline int qcom_scm_tsens_reinit(int *tsens_ret)
-		{ return -ENODEV; }
-
-static inline int qcom_scm_get_tz_log_feat_id(u64 *version)
-		{ return -ENODEV; }
-static inline int qcom_scm_get_tz_feat_id_version(u64 feat_id, u64 *version)
-		{ return -ENODEV; }
-static inline int qcom_scm_register_qsee_log_buf(phys_addr_t buf, size_t len)
-		{ return -ENODEV; }
-static inline int qcom_scm_query_encrypted_log_feature(u64 *enabled)
-		{ return -ENODEV; }
-static inline int qcom_scm_request_encrypted_log(phys_addr_t buf, size_t len,
-		uint32_t log_id, bool is_full_encrypted_tz_logs_supported,
-		bool is_full_encrypted_tz_logs_enabled)
-		{ return -ENODEV; }
-
-static inline int qcom_scm_ice_restore_cfg(void) { return -ENODEV; }
-
-static inline int qcom_scm_invoke_smc(phys_addr_t in_buf, size_t in_buf_size,
-		phys_addr_t out_buf, size_t out_buf_size, int32_t *result,
-		u64 *request_type, unsigned int *data)	{ return -ENODEV; }
-static inline int qcom_scm_invoke_smc_legacy(phys_addr_t in_buf, size_t in_buf_size,
-		phys_addr_t out_buf, size_t out_buf_size, int32_t *result,
-		u64 *request_type, unsigned int *data)	{ return -ENODEV; }
-static inline int qcom_scm_invoke_callback_response(phys_addr_t out_buf,
-		size_t out_buf_size, int32_t *result, u64 *request_type,
-		unsigned int *data)	{ return -ENODEV; }
-
-static inline int qcom_scm_lmh_dcvsh(u32 payload_fn, u32 payload_reg, u32 payload_val,
-				     u64 limit_node, u32 node_id, u64 version)
-		{ return -ENODEV; }
-
-static inline int qcom_scm_lmh_profile_change(u32 profile_id) { return -ENODEV; }
-
-static inline bool qcom_scm_lmh_dcvsh_available(void) { return -ENODEV; }
-#endif
-=======
->>>>>>> e181c29d
 #endif