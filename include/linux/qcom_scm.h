/* SPDX-License-Identifier: GPL-2.0-only */
/* Copyright (c) 2010-2015, 2018-2019, 2021 The Linux Foundation. All rights reserved.
 * Copyright (C) 2015 Linaro Ltd.
 */
#ifndef __QCOM_SCM_H
#define __QCOM_SCM_H

#include <linux/err.h>
#include <linux/types.h>
#include <linux/cpumask.h>

#define QCOM_SCM_VERSION(major, minor)	(((major) << 16) | ((minor) & 0xFF))
#define QCOM_SCM_CPU_PWR_DOWN_L2_ON	0x0
#define QCOM_SCM_CPU_PWR_DOWN_L2_OFF	0x1
#define QCOM_SCM_HDCP_MAX_REQ_CNT	5

enum qcom_download_mode {
	QCOM_DOWNLOAD_NODUMP    = 0x00,
	QCOM_DOWNLOAD_EDL       = 0x01,
	QCOM_DOWNLOAD_FULLDUMP  = 0x10,
	QCOM_DOWNLOAD_MINIDUMP  = 0x20,
};

struct qcom_scm_hdcp_req {
	u32 addr;
	u32 val;
};

struct qcom_scm_vmperm {
	int vmid;
	int perm;
};

enum qcom_scm_ocmem_client {
	QCOM_SCM_OCMEM_UNUSED_ID = 0x0,
	QCOM_SCM_OCMEM_GRAPHICS_ID,
	QCOM_SCM_OCMEM_VIDEO_ID,
	QCOM_SCM_OCMEM_LP_AUDIO_ID,
	QCOM_SCM_OCMEM_SENSORS_ID,
	QCOM_SCM_OCMEM_OTHER_OS_ID,
	QCOM_SCM_OCMEM_DEBUG_ID,
};

enum qcom_scm_sec_dev_id {
	QCOM_SCM_MDSS_DEV_ID    = 1,
	QCOM_SCM_OCMEM_DEV_ID   = 5,
	QCOM_SCM_PCIE0_DEV_ID   = 11,
	QCOM_SCM_PCIE1_DEV_ID   = 12,
	QCOM_SCM_GFX_DEV_ID     = 18,
	QCOM_SCM_UFS_DEV_ID     = 19,
	QCOM_SCM_ICE_DEV_ID     = 20,
};

struct qcom_scm_current_perm_info {
	__le32 vmid;
	__le32 perm;
	__le64 ctx;
	__le32 ctx_size;
	__le32 unused;
};

struct qcom_scm_mem_map_info {
	__le64 mem_addr;
	__le64 mem_size;
};

enum qcom_scm_ice_cipher {
	QCOM_SCM_ICE_CIPHER_AES_128_XTS = 0,
	QCOM_SCM_ICE_CIPHER_AES_128_CBC = 1,
	QCOM_SCM_ICE_CIPHER_AES_256_XTS = 3,
	QCOM_SCM_ICE_CIPHER_AES_256_CBC = 4,
};

#define QCOM_SCM_VMID_HLOS       0x3
#define QCOM_SCM_VMID_MSS_MSA    0xF
#define QCOM_SCM_VMID_WLAN       0x18
#define QCOM_SCM_VMID_WLAN_CE    0x19
#define QCOM_SCM_PERM_READ       0x4
#define QCOM_SCM_PERM_WRITE      0x2
#define QCOM_SCM_PERM_EXEC       0x1
#define QCOM_SCM_PERM_RW (QCOM_SCM_PERM_READ | QCOM_SCM_PERM_WRITE)
#define QCOM_SCM_PERM_RWX (QCOM_SCM_PERM_RW | QCOM_SCM_PERM_EXEC)

static inline void qcom_scm_populate_vmperm_info(
		struct qcom_scm_current_perm_info *destvm, int vmid, int perm)
{
	if (!destvm)
		return;

	destvm->vmid = cpu_to_le32(vmid);
	destvm->perm = cpu_to_le32(perm);
	destvm->ctx = 0;
	destvm->ctx_size = 0;
}

static inline void qcom_scm_populate_mem_map_info(
		struct qcom_scm_mem_map_info *mem_to_map,
		phys_addr_t mem_addr, size_t mem_size)
{
	if (!mem_to_map)
		return;

	mem_to_map->mem_addr = cpu_to_le64(mem_addr);
	mem_to_map->mem_size = cpu_to_le64(mem_size);
}

#if IS_ENABLED(CONFIG_QCOM_SCM)
extern bool qcom_scm_is_available(void);

extern int qcom_scm_set_cold_boot_addr(void *entry, const cpumask_t *cpus);
extern int qcom_scm_set_warm_boot_addr(void *entry, const cpumask_t *cpus);
extern void qcom_scm_cpu_power_down(u32 flags);
extern int qcom_scm_sec_wdog_deactivate(void);
extern int qcom_scm_sec_wdog_trigger(void);
extern void qcom_scm_disable_sdi(void);
extern int qcom_scm_set_remote_state(u32 state, u32 id);
extern int qcom_scm_spin_cpu(void);
extern void qcom_scm_set_download_mode(enum qcom_download_mode mode, phys_addr_t tcsr_boot_misc);
extern int qcom_scm_config_cpu_errata(void);

extern int qcom_scm_pas_init_image(u32 peripheral, const void *metadata,
				   size_t size);
extern int qcom_scm_pas_mem_setup(u32 peripheral, phys_addr_t addr,
				  phys_addr_t size);
extern int qcom_scm_pas_auth_and_reset(u32 peripheral);
extern int qcom_scm_pas_shutdown(u32 peripheral);
extern int qcom_scm_pas_shutdown_retry(u32 peripheral);
extern bool qcom_scm_pas_supported(u32 peripheral);

extern int qcom_scm_get_sec_dump_state(u32 *dump_state);
extern int qcom_scm_assign_dump_table_region(bool is_assign, phys_addr_t  addr, size_t size);

extern int qcom_scm_tz_blsp_modify_owner(int food, u64 subsystem, int *out);

extern int qcom_scm_io_readl(phys_addr_t addr, unsigned int *val);
extern int qcom_scm_io_writel(phys_addr_t addr, unsigned int val);
extern int qcom_scm_io_reset(void);

extern bool qcom_scm_is_secure_wdog_trigger_available(void);
extern bool qcom_scm_is_mode_switch_available(void);
extern int qcom_scm_get_jtag_etm_feat_id(u64 *version);

extern void qcom_scm_halt_spmi_pmic_arbiter(void);
extern void qcom_scm_deassert_ps_hold(void);
extern void qcom_scm_mmu_sync(bool sync);

extern bool qcom_scm_restore_sec_cfg_available(void);
extern int qcom_scm_restore_sec_cfg(u32 device_id, u32 spare);
extern int qcom_scm_iommu_secure_ptbl_size(u32 spare, size_t *size);
extern int qcom_scm_iommu_secure_ptbl_init(u64 addr, u32 size, u32 spare);
extern int qcom_scm_mem_protect_video_var(u32 cp_start, u32 cp_size,
					  u32 cp_nonpixel_start,
					  u32 cp_nonpixel_size);
extern int qcom_scm_mem_protect_region_id(phys_addr_t paddr, size_t size);
extern int qcom_scm_mem_protect_lock_id2_flat(phys_addr_t list_addr,
				size_t list_size, size_t chunk_size,
				size_t memory_usage, int lock);
extern int qcom_scm_iommu_secure_map(phys_addr_t sg_list_addr, size_t num_sg,
				size_t sg_block_size, u64 sec_id, int cbndx,
				unsigned long iova, size_t total_len);
extern int qcom_scm_iommu_secure_unmap(u64 sec_id, int cbndx,
				unsigned long iova, size_t total_len);
extern int
qcom_scm_assign_mem_regions(struct qcom_scm_mem_map_info *mem_regions,
			    size_t mem_regions_sz, u32 *srcvms, size_t src_sz,
			    struct qcom_scm_current_perm_info *newvms,
			    size_t newvms_sz);
extern int qcom_scm_assign_mem(phys_addr_t mem_addr, size_t mem_sz,
			       unsigned int *src,
			       const struct qcom_scm_vmperm *newvm,
			       unsigned int dest_cnt);
extern int qcom_scm_mem_protect_sd_ctrl(u32 devid, phys_addr_t mem_addr,
					u64 mem_size, u32 vmid);
extern int qcom_scm_get_feat_version_cp(u64 *version);
extern bool qcom_scm_kgsl_set_smmu_aperture_available(void);
extern int qcom_scm_kgsl_set_smmu_aperture(
				unsigned int num_context_bank);
extern int qcom_scm_enable_shm_bridge(void);
extern int qcom_scm_delete_shm_bridge(u64 handle);
extern int qcom_scm_create_shm_bridge(u64 pfn_and_ns_perm_flags,
			u64 ipfn_and_s_perm_flags, u64 size_and_flags,
			u64 ns_vmids, u64 *handle);
extern int qcom_scm_smmu_prepare_atos_id(u64 dev_id, int cb_num, int operation);
extern int qcom_mdf_assign_memory_to_subsys(u64 start_addr,
				u64 end_addr, phys_addr_t paddr, u64 size);

extern bool qcom_scm_dcvs_core_available(void);
extern bool qcom_scm_dcvs_ca_available(void);
extern int qcom_scm_dcvs_reset(void);
extern int qcom_scm_dcvs_init_v2(phys_addr_t addr, size_t size, int *version);
extern int qcom_scm_dcvs_init_ca_v2(phys_addr_t addr, size_t size);
extern int qcom_scm_dcvs_update(int level, s64 total_time, s64 busy_time);
extern int qcom_scm_dcvs_update_v2(int level, s64 total_time, s64 busy_time);
extern int qcom_scm_dcvs_update_ca_v2(int level, s64 total_time, s64 busy_time,
				      int context_count);

extern bool qcom_scm_ocmem_lock_available(void);
extern int qcom_scm_ocmem_lock(enum qcom_scm_ocmem_client id, u32 offset,
			       u32 size, u32 mode);
extern int qcom_scm_ocmem_unlock(enum qcom_scm_ocmem_client id, u32 offset,
				 u32 size);

extern int qcom_scm_config_set_ice_key(uint32_t index, phys_addr_t paddr,
				       size_t size, uint32_t cipher,
				       unsigned int data_unit,
				       unsigned int ce);
extern int qcom_scm_clear_ice_key(uint32_t index, unsigned int ce);
extern int qcom_scm_derive_raw_secret(phys_addr_t paddr_key, size_t size_key,
		phys_addr_t paddr_secret, size_t size_secret);
extern bool qcom_scm_ice_available(void);
extern int qcom_scm_ice_invalidate_key(u32 index);
extern int qcom_scm_ice_set_key(u32 index, const u8 *key, u32 key_size,
				enum qcom_scm_ice_cipher cipher,
				u32 data_unit_size);

extern bool qcom_scm_hdcp_available(void);
extern int qcom_scm_hdcp_req(struct qcom_scm_hdcp_req *req, u32 req_cnt,
			     u32 *resp);

extern bool qcom_scm_is_lmh_debug_set_available(void);
extern bool qcom_scm_is_lmh_debug_read_buf_size_available(void);
extern bool qcom_scm_is_lmh_debug_read_buf_available(void);
extern bool qcom_scm_is_lmh_debug_get_type_available(void);
extern int qcom_scm_lmh_read_buf_size(int *size);
extern int qcom_scm_lmh_limit_dcvsh(phys_addr_t payload, uint32_t payload_size,
			u64 limit_node, uint32_t node_id, u64 version);
extern int qcom_scm_lmh_debug_read(phys_addr_t payload, uint32_t size);
extern int qcom_scm_lmh_debug_set_config_write(phys_addr_t payload,
			int payload_size, uint32_t *buf, int buf_size);
extern int qcom_scm_lmh_get_type(phys_addr_t payload, u64 payload_size,
			u64 debug_type, uint32_t get_from, uint32_t *size);
extern int qcom_scm_lmh_fetch_data(u32 node_id, u32 debug_type, uint32_t *peak,
		uint32_t *avg);

extern int qcom_scm_smmu_change_pgtbl_format(u64 dev_id, int cbndx);
extern int qcom_scm_qsmmu500_wait_safe_toggle(bool en);
<<<<<<< HEAD
extern int qcom_scm_smmu_notify_secure_lut(u64 dev_id, bool secure);

extern int qcom_scm_qdss_invoke(phys_addr_t addr, size_t size, u64 *out);

extern int qcom_scm_camera_protect_all(uint32_t protect, uint32_t param);
extern int qcom_scm_camera_protect_phy_lanes(bool protect, u64 regmask);

extern int qcom_scm_tsens_reinit(int *tsens_ret);


extern int qcom_scm_get_tz_log_feat_id(u64 *version);
extern int qcom_scm_get_tz_feat_id_version(u64 feat_id, u64 *version);
extern int qcom_scm_register_qsee_log_buf(phys_addr_t buf, size_t len);
extern int qcom_scm_query_encrypted_log_feature(u64 *enabled);
extern int qcom_scm_request_encrypted_log(phys_addr_t buf, size_t len,
		uint32_t log_id, bool is_full_encrypted_tz_logs_supported,
		bool is_full_encrypted_tz_logs_enabled);

extern int qcom_scm_ice_restore_cfg(void);

extern int qcom_scm_invoke_smc(phys_addr_t in_buf, size_t in_buf_size,
		phys_addr_t out_buf, size_t out_buf_size, int32_t *result,
		u64 *response_type, unsigned int *data);
extern int qcom_scm_invoke_smc_legacy(phys_addr_t in_buf, size_t in_buf_size,
		phys_addr_t out_buf, size_t out_buf_size, int32_t *result,
		u64 *response_type, unsigned int *data);
extern int qcom_scm_invoke_callback_response(phys_addr_t out_buf,
		size_t out_buf_size, int32_t *result, u64 *response_type,
		unsigned int *data);
=======

extern int qcom_scm_lmh_dcvsh(u32 payload_fn, u32 payload_reg, u32 payload_val,
			      u64 limit_node, u32 node_id, u64 version);
extern int qcom_scm_lmh_profile_change(u32 profile_id);
extern bool qcom_scm_lmh_dcvsh_available(void);

>>>>>>> c668c86d
#else

#include <linux/errno.h>

static inline bool qcom_scm_is_available(void) { return false; }

static inline int qcom_scm_set_cold_boot_addr(void *entry,
		const cpumask_t *cpus) { return -ENODEV; }
static inline int qcom_scm_set_warm_boot_addr(void *entry,
		const cpumask_t *cpus) { return -ENODEV; }
static inline void qcom_scm_cpu_power_down(u32 flags) {}
static inline int qcom_scm_sec_wdog_deactivate(void) { return -ENODEV; }
static inline int qcom_scm_sec_wdog_trigger(void) { return -ENODEV; }
static inline void qcom_scm_disable_sdi(void) {}
static inline u32 qcom_scm_set_remote_state(u32 state,u32 id)
		{ return -ENODEV; }
static inline int qcom_scm_spin_cpu(void) { return -ENODEV; }
static inline void qcom_scm_set_download_mode(enum qcom_download_mode mode,
		phys_addr_t tcsr_boot_misc) {}
static inline int qcom_scm_config_cpu_errata(void)
		{ return -ENODEV; }

static inline int qcom_scm_pas_init_image(u32 peripheral, const void *metadata,
		size_t size) { return -ENODEV; }
static inline int qcom_scm_pas_mem_setup(u32 peripheral, phys_addr_t addr,
		phys_addr_t size) { return -ENODEV; }
static inline int qcom_scm_pas_auth_and_reset(u32 peripheral)
		{ return -ENODEV; }
static inline int qcom_scm_pas_shutdown(u32 peripheral) { return -ENODEV; }
static inline int qcom_scm_pas_shutdown_retry(u32 peripheral) { return -ENODEV; }
static inline bool qcom_scm_pas_supported(u32 peripheral) { return false; }

static inline int qcom_scm_get_sec_dump_state(u32 *dump_state)
		{return -ENODEV; }
static inline int qcom_scm_assign_dump_table_region(bool is_assign, phys_addr_t  addr, size_t size)
		{return -ENODEV; }

static inline int qcom_scm_tz_blsp_modify_owner(int food, u64 subsystem,
		int *out) { return -ENODEV; }

static inline int qcom_scm_io_readl(phys_addr_t addr, unsigned int *val)
		{ return -ENODEV; }
static inline int qcom_scm_io_writel(phys_addr_t addr, unsigned int val)
		{ return -ENODEV; }
static inline int qcom_scm_io_reset(void)
		{ return -ENODEV; }

static inline bool qcom_scm_is_secure_wdog_trigger_available(void)
		{ return false; }
static inline bool qcom_scm_is_mode_switch_available(void)
		{ return false; }
static inline int qcom_scm_get_jtag_etm_feat_id(u64 *version)
		{ return -ENODEV; }

static inline void qcom_scm_halt_spmi_pmic_arbiter(void) {}
static inline void qcom_scm_deassert_ps_hold(void) {}
static inline void qcom_scm_mmu_sync(bool sync) {}

static inline bool qcom_scm_restore_sec_cfg_available(void) { return false; }
static inline int qcom_scm_restore_sec_cfg(u32 device_id, u32 spare)
		{ return -ENODEV; }
static inline int qcom_scm_iommu_secure_ptbl_size(u32 spare, size_t *size)
		{ return -ENODEV; }
static inline int qcom_scm_iommu_secure_ptbl_init(u64 addr, u32 size, u32 spare)
		{ return -ENODEV; }
extern inline int qcom_scm_mem_protect_video_var(u32 cp_start, u32 cp_size,
						 u32 cp_nonpixel_start,
						 u32 cp_nonpixel_size)
		{ return -ENODEV; }
static inline int qcom_scm_mem_protect_region_id(phys_addr_t paddr, size_t size)
		{ return -ENODEV; }
static inline int qcom_scm_mem_protect_lock_id2_flat(phys_addr_t list_addr,
		size_t list_size, size_t chunk_size, size_t memory_usage,
		int lock) { return -ENODEV; }
static inline int qcom_scm_iommu_secure_map(phys_addr_t sg_list_addr,
		size_t num_sg, size_t sg_block_size, u64 sec_id, int cbndx,
		unsigned long iova, size_t total_len) { return -ENODEV; }
static inline int qcom_scm_iommu_secure_unmap(u64 sec_id, int cbndx,
		unsigned long iova, size_t total_len) { return -ENODEV; }
static inline int qcom_scm_assign_mem(phys_addr_t mem_addr, size_t mem_sz,
		unsigned int *src, const struct qcom_scm_vmperm *newvm,
		unsigned int dest_cnt) { return -ENODEV; }
static inline int
qcom_scm_assign_mem_regions(struct qcom_scm_mem_map_info *mem_regions,
			    size_t mem_regions_sz, u32 *srcvms, size_t src_sz,
			    struct qcom_scm_current_perm_info *newvms,
			    size_t newvms_sz) { return -ENODEV; }
static inline int qcom_scm_mem_protect_sd_ctrl(u32 devid, phys_addr_t mem_addr,
					u64 mem_size, u32 vmid)
					{ return -ENODEV; }
static inline int qcom_scm_get_feat_version_cp(u64 *version)
		{ return -ENODEV; }
static inline bool qcom_scm_kgsl_set_smmu_aperture_available(void)
		{ return false; }
static inline int qcom_scm_kgsl_set_smmu_aperture(
		unsigned int num_context_bank) { return -ENODEV; }
static inline int qcom_scm_enable_shm_bridge(void) { return -ENODEV; }
static inline int qcom_scm_delete_shm_bridge(u64 handle) { return -ENODEV; }
static inline int qcom_scm_create_shm_bridge(u64 pfn_and_ns_perm_flags,
			u64 ipfn_and_s_perm_flags, u64 size_and_flags,
			u64 ns_vmids, u64 *handle) { return -ENODEV; }
static inline int qcom_scm_smmu_prepare_atos_id(u64 dev_id, int cb_num,
		int operation) { return -ENODEV; }
static inline int qcom_mdf_assign_memory_to_subsys(u64 start_addr, u64 end_addr,
						   phys_addr_t paddr, u64 size)
		{ return -ENODEV; }

static inline bool qcom_scm_dcvs_core_available(void) { return false; }
static inline bool qcom_scm_dcvs_ca_available(void) { return false; }
static inline int qcom_scm_dcvs_init_v2(phys_addr_t addr, size_t size,
		int *version) { return -ENODEV; }
static inline int qcom_scm_dcvs_init_ca_v2(phys_addr_t addr, size_t size)
		{ return -ENODEV; }
static inline int qcom_scm_dcvs_update(int level, s64 total_time, s64 busy_time)
		{ return -ENODEV; }
static inline int qcom_scm_dcvs_update_v2(int level, s64 total_time,
		s64 busy_time) { return -ENODEV; }
static inline int qcom_scm_dcvs_update_ca_v2(int level, s64 total_time,
		s64 busy_time, int context_count) { return -ENODEV; }

static inline bool qcom_scm_ocmem_lock_available(void) { return false; }
static inline int qcom_scm_ocmem_lock(enum qcom_scm_ocmem_client id, u32 offset,
		u32 size, u32 mode) { return -ENODEV; }
static inline int qcom_scm_ocmem_unlock(enum qcom_scm_ocmem_client id,
		u32 offset, u32 size) { return -ENODEV; }

static inline int qcom_scm_config_set_ice_key(uint32_t index, phys_addr_t paddr,
		size_t size, uint32_t cipher, unsigned int data_unit,
		unsigned int food) { return -ENODEV; }
static inline int qcom_scm_clear_ice_key(uint32_t index, unsigned int food)
		{ return -ENODEV; }
static inline int qcom_scm_derive_raw_secret(phys_addr_t paddr_key,
		size_t size_key, phys_addr_t paddr_secret,
		size_t size_secret) { return -ENODEV; }
static inline bool qcom_scm_ice_available(void) { return false; }
static inline int qcom_scm_ice_invalidate_key(u32 index) { return -ENODEV; }
static inline int qcom_scm_ice_set_key(u32 index, const u8 *key, u32 key_size,
				       enum qcom_scm_ice_cipher cipher,
				       u32 data_unit_size) { return -ENODEV; }

static inline bool qcom_scm_hdcp_available(void) { return false; }
static inline int qcom_scm_hdcp_req(struct qcom_scm_hdcp_req *req, u32 req_cnt,
		u32 *resp) { return -ENODEV; }

static inline bool qcom_scm_is_lmh_debug_set_available(void)
			{ return -EINVAL; }
static inline bool qcom_scm_is_lmh_debug_read_buf_size_available(void)
			{ return -EINVAL; }
static inline bool qcom_scm_is_lmh_debug_read_buf_available(void)
			{ return -EINVAL; }
static inline bool qcom_scm_is_lmh_debug_get_type_available(void)
			{ return -EINVAL; }
static inline int qcom_scm_lmh_read_buf_size(int *size) { return -ENODEV; }
static inline int qcom_scm_lmh_limit_dcvsh(phys_addr_t payload,
			uint32_t payload_size, u64 limit_node, uint32_t node_id,
			u64 version)	{ return -ENODEV; }
static inline int qcom_scm_lmh_debug_read(phys_addr_t payload, uint32_t size)
			{ return -ENODEV; }
static inline int qcom_scm_lmh_debug_set_config_write(phys_addr_t payload,
			int payload_size, uint32_t *buf, int buf_size)
			{ return -ENODEV; }
static inline int qcom_scm_lmh_get_type(phys_addr_t payload, u64 payload_size,
			u64 debug_type, uint32_t get_from, uint32_t *size)
			{ return -ENODEV; }
static inline int qcom_scm_lmh_fetch_data(u32 node_id, u32 debug_type,
			uint32_t *peak,	uint32_t *avg)
			{ return -ENODEV; }

static inline int qcom_scm_smmu_change_pgtbl_format(u64 dev_id, int cbndx)
		{ return -ENODEV; }
static inline int qcom_scm_qsmmu500_wait_safe_toggle(bool en)
		{ return -ENODEV; }
<<<<<<< HEAD
static inline int qcom_scm_smmu_notify_secure_lut(u64 dev_id, bool secure)
		{ return -EINVAL; }

static inline int qcom_scm_qdss_invoke(phys_addr_t data, size_t size, u64 *out)
		{ return -EINVAL; }

static inline int qcom_scm_camera_protect_all(uint32_t protect, uint32_t param)
		{ return -ENODEV; }
static inline int qcom_scm_camera_protect_phy_lanes(bool protect, u64 regmask)
		{ return -EINVAL; }

static inline int qcom_scm_tsens_reinit(int *tsens_ret)
		{ return -ENODEV; }

static inline int qcom_scm_get_tz_log_feat_id(u64 *version)
		{ return -ENODEV; }
static inline int qcom_scm_get_tz_feat_id_version(u64 feat_id, u64 *version)
		{ return -ENODEV; }
static inline int qcom_scm_register_qsee_log_buf(phys_addr_t buf, size_t len)
		{ return -ENODEV; }
static inline int qcom_scm_query_encrypted_log_feature(u64 *enabled)
		{ return -ENODEV; }
static inline int qcom_scm_request_encrypted_log(phys_addr_t buf, size_t len,
		uint32_t log_id, bool is_full_encrypted_tz_logs_supported,
		bool is_full_encrypted_tz_logs_enabled)
		{ return -ENODEV; }

static inline int qcom_scm_ice_restore_cfg(void) { return -ENODEV; }

static inline int qcom_scm_invoke_smc(phys_addr_t in_buf, size_t in_buf_size,
		phys_addr_t out_buf, size_t out_buf_size, int32_t *result,
		u64 *request_type, unsigned int *data)	{ return -ENODEV; }
static inline int qcom_scm_invoke_smc_legacy(phys_addr_t in_buf, size_t in_buf_size,
		phys_addr_t out_buf, size_t out_buf_size, int32_t *result,
		u64 *request_type, unsigned int *data)	{ return -ENODEV; }
static inline int qcom_scm_invoke_callback_response(phys_addr_t out_buf,
		size_t out_buf_size, int32_t *result, u64 *request_type,
		unsigned int *data)	{ return -ENODEV; }
=======

static inline int qcom_scm_lmh_dcvsh(u32 payload_fn, u32 payload_reg, u32 payload_val,
				     u64 limit_node, u32 node_id, u64 version)
		{ return -ENODEV; }

static inline int qcom_scm_lmh_profile_change(u32 profile_id) { return -ENODEV; }

static inline bool qcom_scm_lmh_dcvsh_available(void) { return -ENODEV; }
>>>>>>> c668c86d
#endif
#endif<|MERGE_RESOLUTION|>--- conflicted
+++ resolved
@@ -234,7 +234,6 @@
 
 extern int qcom_scm_smmu_change_pgtbl_format(u64 dev_id, int cbndx);
 extern int qcom_scm_qsmmu500_wait_safe_toggle(bool en);
-<<<<<<< HEAD
 extern int qcom_scm_smmu_notify_secure_lut(u64 dev_id, bool secure);
 
 extern int qcom_scm_qdss_invoke(phys_addr_t addr, size_t size, u64 *out);
@@ -264,14 +263,12 @@
 extern int qcom_scm_invoke_callback_response(phys_addr_t out_buf,
 		size_t out_buf_size, int32_t *result, u64 *response_type,
 		unsigned int *data);
-=======
 
 extern int qcom_scm_lmh_dcvsh(u32 payload_fn, u32 payload_reg, u32 payload_val,
 			      u64 limit_node, u32 node_id, u64 version);
 extern int qcom_scm_lmh_profile_change(u32 profile_id);
 extern bool qcom_scm_lmh_dcvsh_available(void);
 
->>>>>>> c668c86d
 #else
 
 #include <linux/errno.h>
@@ -444,7 +441,6 @@
 		{ return -ENODEV; }
 static inline int qcom_scm_qsmmu500_wait_safe_toggle(bool en)
 		{ return -ENODEV; }
-<<<<<<< HEAD
 static inline int qcom_scm_smmu_notify_secure_lut(u64 dev_id, bool secure)
 		{ return -EINVAL; }
 
@@ -483,7 +479,6 @@
 static inline int qcom_scm_invoke_callback_response(phys_addr_t out_buf,
 		size_t out_buf_size, int32_t *result, u64 *request_type,
 		unsigned int *data)	{ return -ENODEV; }
-=======
 
 static inline int qcom_scm_lmh_dcvsh(u32 payload_fn, u32 payload_reg, u32 payload_val,
 				     u64 limit_node, u32 node_id, u64 version)
@@ -492,6 +487,5 @@
 static inline int qcom_scm_lmh_profile_change(u32 profile_id) { return -ENODEV; }
 
 static inline bool qcom_scm_lmh_dcvsh_available(void) { return -ENODEV; }
->>>>>>> c668c86d
 #endif
 #endif