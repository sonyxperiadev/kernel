--- conflicted
+++ resolved
@@ -126,13 +126,10 @@
  * @domain_set_attr: Change domain attributes
  * @of_xlate: add OF master IDs to iommu grouping
  * @pgsize_bitmap: bitmap of supported page sizes
-<<<<<<< HEAD
  * @trigger_fault: trigger a fault on the device attached to an iommu domain
  * @reg_read: read an IOMMU register
  * @reg_write: write an IOMMU register
-=======
  * @priv: per-instance data private to the iommu driver
->>>>>>> 3169cab0
  */
 struct iommu_ops {
 	bool (*capable)(enum iommu_cap);
