--- conflicted
+++ resolved
@@ -70,16 +70,13 @@
 }
 
 static inline int compact_pgdat(pg_data_t *pgdat, int order)
-<<<<<<< HEAD
-=======
 {
 	return COMPACT_CONTINUE;
 }
 
 static inline unsigned long compaction_suitable(struct zone *zone, int order)
->>>>>>> c21fd2a0
 {
-	return COMPACT_CONTINUE;
+	return COMPACT_SKIPPED;
 }
 
 static inline void defer_compaction(struct zone *zone, int order)
