#ifndef _LINUX_KERNEL_H
#define _LINUX_KERNEL_H

/*
 * 'kernel.h' contains some often-used function prototypes etc
 */
#define __ALIGN_KERNEL(x, a)		__ALIGN_KERNEL_MASK(x, (typeof(x))(a) - 1)
#define __ALIGN_KERNEL_MASK(x, mask)	(((x) + (mask)) & ~(mask))

#ifdef __KERNEL__

#include <stdarg.h>
#include <linux/linkage.h>
#include <linux/stddef.h>
#include <linux/types.h>
#include <linux/compiler.h>
#include <linux/bitops.h>
#include <linux/log2.h>
#include <linux/typecheck.h>
#include <linux/printk.h>
#include <linux/dynamic_debug.h>
#include <asm/byteorder.h>
#include <asm/bug.h>

#define USHRT_MAX	((u16)(~0U))
#define SHRT_MAX	((s16)(USHRT_MAX>>1))
#define SHRT_MIN	((s16)(-SHRT_MAX - 1))
#define INT_MAX		((int)(~0U>>1))
#define INT_MIN		(-INT_MAX - 1)
#define UINT_MAX	(~0U)
#define LONG_MAX	((long)(~0UL>>1))
#define LONG_MIN	(-LONG_MAX - 1)
#define ULONG_MAX	(~0UL)
#define LLONG_MAX	((long long)(~0ULL>>1))
#define LLONG_MIN	(-LLONG_MAX - 1)
#define ULLONG_MAX	(~0ULL)

#define STACK_MAGIC	0xdeadbeef

#define ALIGN(x, a)		__ALIGN_KERNEL((x), (a))
#define __ALIGN_MASK(x, mask)	__ALIGN_KERNEL_MASK((x), (mask))
#define PTR_ALIGN(p, a)		((typeof(p))ALIGN((unsigned long)(p), (a)))
#define IS_ALIGNED(x, a)		(((x) & ((typeof(x))(a) - 1)) == 0)

#define ARRAY_SIZE(arr) (sizeof(arr) / sizeof((arr)[0]) + __must_be_array(arr))

/*
 * This looks more complex than it should be. But we need to
 * get the type for the ~ right in round_down (it needs to be
 * as wide as the result!), and we want to evaluate the macro
 * arguments just once each.
 */
#define __round_mask(x, y) ((__typeof__(x))((y)-1))
#define round_up(x, y) ((((x)-1) | __round_mask(x, y))+1)
#define round_down(x, y) ((x) & ~__round_mask(x, y))

#define FIELD_SIZEOF(t, f) (sizeof(((t*)0)->f))
#define DIV_ROUND_UP(n,d) (((n) + (d) - 1) / (d))

/* The `const' in roundup() prevents gcc-3.3 from calling __divdi3 */
#define roundup(x, y) (					\
{							\
	const typeof(y) __y = y;			\
	(((x) + (__y - 1)) / __y) * __y;		\
}							\
)
#define rounddown(x, y) (				\
{							\
	typeof(x) __x = (x);				\
	__x - (__x % (y));				\
}							\
)
#define DIV_ROUND_CLOSEST(x, divisor)(			\
{							\
	typeof(divisor) __divisor = divisor;		\
	(((x) + ((__divisor) / 2)) / (__divisor));	\
}							\
)

#define _RET_IP_		(unsigned long)__builtin_return_address(0)
#define _THIS_IP_  ({ __label__ __here; __here: (unsigned long)&&__here; })

#ifdef CONFIG_LBDAF
# include <asm/div64.h>
# define sector_div(a, b) do_div(a, b)
#else
# define sector_div(n, b)( \
{ \
	int _res; \
	_res = (n) % (b); \
	(n) /= (b); \
	_res; \
} \
)
#endif

/**
 * upper_32_bits - return bits 32-63 of a number
 * @n: the number we're accessing
 *
 * A basic shift-right of a 64- or 32-bit quantity.  Use this to suppress
 * the "right shift count >= width of type" warning when that quantity is
 * 32-bits.
 */
#define upper_32_bits(n) ((u32)(((n) >> 16) >> 16))

/**
 * lower_32_bits - return bits 0-31 of a number
 * @n: the number we're accessing
 */
#define lower_32_bits(n) ((u32)(n))

struct completion;
struct pt_regs;
struct user;

#ifdef CONFIG_PREEMPT_VOLUNTARY
extern int _cond_resched(void);
# define might_resched() _cond_resched()
#else
# define might_resched() do { } while (0)
#endif

#ifdef CONFIG_DEBUG_SPINLOCK_SLEEP
  void __might_sleep(const char *file, int line, int preempt_offset);
/**
 * might_sleep - annotation for functions that can sleep
 *
 * this macro will print a stack trace if it is executed in an atomic
 * context (spinlock, irq-handler, ...).
 *
 * This is a useful debugging help to be able to catch problems early and not
 * be bitten later when the calling function happens to sleep when it is not
 * supposed to.
 */
# define might_sleep() \
	do { __might_sleep(__FILE__, __LINE__, 0); might_resched(); } while (0)
#else
  static inline void __might_sleep(const char *file, int line,
				   int preempt_offset) { }
# define might_sleep() do { might_resched(); } while (0)
#endif

#define might_sleep_if(cond) do { if (cond) might_sleep(); } while (0)

/*
 * abs() handles unsigned and signed longs, ints, shorts and chars.  For all
 * input types abs() returns a signed long.
 * abs() should not be used for 64-bit types (s64, u64, long long) - use abs64()
 * for those.
 */
#define abs(x) ({						\
		long ret;					\
		if (sizeof(x) == sizeof(long)) {		\
			long __x = (x);				\
			ret = (__x < 0) ? -__x : __x;		\
		} else {					\
			int __x = (x);				\
			ret = (__x < 0) ? -__x : __x;		\
		}						\
		ret;						\
	})

#define abs64(x) ({				\
		s64 __x = (x);			\
		(__x < 0) ? -__x : __x;		\
	})

#ifdef CONFIG_PROVE_LOCKING
void might_fault(void);
#else
static inline void might_fault(void)
{
	might_sleep();
}
#endif

extern struct atomic_notifier_head panic_notifier_list;
extern long (*panic_blink)(int state);
NORET_TYPE void panic(const char * fmt, ...)
	__attribute__ ((NORET_AND format (printf, 1, 2))) __cold;
extern void oops_enter(void);
extern void oops_exit(void);
void print_oops_end_marker(void);
extern int oops_may_print(void);
NORET_TYPE void do_exit(long error_code)
	ATTRIB_NORET;
NORET_TYPE void complete_and_exit(struct completion *, long)
	ATTRIB_NORET;

/* Internal, do not use. */
int __must_check _kstrtoul(const char *s, unsigned int base, unsigned long *res);
int __must_check _kstrtol(const char *s, unsigned int base, long *res);

int __must_check kstrtoull(const char *s, unsigned int base, unsigned long long *res);
int __must_check kstrtoll(const char *s, unsigned int base, long long *res);
static inline int __must_check kstrtoul(const char *s, unsigned int base, unsigned long *res)
{
	/*
	 * We want to shortcut function call, but
	 * __builtin_types_compatible_p(unsigned long, unsigned long long) = 0.
	 */
	if (sizeof(unsigned long) == sizeof(unsigned long long) &&
	    __alignof__(unsigned long) == __alignof__(unsigned long long))
		return kstrtoull(s, base, (unsigned long long *)res);
	else
		return _kstrtoul(s, base, res);
}

static inline int __must_check kstrtol(const char *s, unsigned int base, long *res)
{
	/*
	 * We want to shortcut function call, but
	 * __builtin_types_compatible_p(long, long long) = 0.
	 */
	if (sizeof(long) == sizeof(long long) &&
	    __alignof__(long) == __alignof__(long long))
		return kstrtoll(s, base, (long long *)res);
	else
		return _kstrtol(s, base, res);
}

int __must_check kstrtouint(const char *s, unsigned int base, unsigned int *res);
int __must_check kstrtoint(const char *s, unsigned int base, int *res);

static inline int __must_check kstrtou64(const char *s, unsigned int base, u64 *res)
{
	return kstrtoull(s, base, res);
}

static inline int __must_check kstrtos64(const char *s, unsigned int base, s64 *res)
{
	return kstrtoll(s, base, res);
}

static inline int __must_check kstrtou32(const char *s, unsigned int base, u32 *res)
{
	return kstrtouint(s, base, res);
}

static inline int __must_check kstrtos32(const char *s, unsigned int base, s32 *res)
{
	return kstrtoint(s, base, res);
}

int __must_check kstrtou16(const char *s, unsigned int base, u16 *res);
int __must_check kstrtos16(const char *s, unsigned int base, s16 *res);
int __must_check kstrtou8(const char *s, unsigned int base, u8 *res);
int __must_check kstrtos8(const char *s, unsigned int base, s8 *res);

int __must_check kstrtoull_from_user(const char __user *s, size_t count, unsigned int base, unsigned long long *res);
int __must_check kstrtoll_from_user(const char __user *s, size_t count, unsigned int base, long long *res);
int __must_check kstrtoul_from_user(const char __user *s, size_t count, unsigned int base, unsigned long *res);
int __must_check kstrtol_from_user(const char __user *s, size_t count, unsigned int base, long *res);
int __must_check kstrtouint_from_user(const char __user *s, size_t count, unsigned int base, unsigned int *res);
int __must_check kstrtoint_from_user(const char __user *s, size_t count, unsigned int base, int *res);
int __must_check kstrtou16_from_user(const char __user *s, size_t count, unsigned int base, u16 *res);
int __must_check kstrtos16_from_user(const char __user *s, size_t count, unsigned int base, s16 *res);
int __must_check kstrtou8_from_user(const char __user *s, size_t count, unsigned int base, u8 *res);
int __must_check kstrtos8_from_user(const char __user *s, size_t count, unsigned int base, s8 *res);

static inline int __must_check kstrtou64_from_user(const char __user *s, size_t count, unsigned int base, u64 *res)
{
	return kstrtoull_from_user(s, count, base, res);
}

static inline int __must_check kstrtos64_from_user(const char __user *s, size_t count, unsigned int base, s64 *res)
{
	return kstrtoll_from_user(s, count, base, res);
}

static inline int __must_check kstrtou32_from_user(const char __user *s, size_t count, unsigned int base, u32 *res)
{
	return kstrtouint_from_user(s, count, base, res);
}

static inline int __must_check kstrtos32_from_user(const char __user *s, size_t count, unsigned int base, s32 *res)
{
	return kstrtoint_from_user(s, count, base, res);
}

extern unsigned long simple_strtoul(const char *,char **,unsigned int);
extern long simple_strtol(const char *,char **,unsigned int);
extern unsigned long long simple_strtoull(const char *,char **,unsigned int);
extern long long simple_strtoll(const char *,char **,unsigned int);
#define strict_strtoul	kstrtoul
#define strict_strtol	kstrtol
#define strict_strtoull	kstrtoull
#define strict_strtoll	kstrtoll

extern int sprintf(char * buf, const char * fmt, ...)
	__attribute__ ((format (printf, 2, 3)));
extern int vsprintf(char *buf, const char *, va_list)
	__attribute__ ((format (printf, 2, 0)));
extern int snprintf(char * buf, size_t size, const char * fmt, ...)
	__attribute__ ((format (printf, 3, 4)));
extern int vsnprintf(char *buf, size_t size, const char *fmt, va_list args)
	__attribute__ ((format (printf, 3, 0)));
extern int scnprintf(char * buf, size_t size, const char * fmt, ...)
	__attribute__ ((format (printf, 3, 4)));
extern int vscnprintf(char *buf, size_t size, const char *fmt, va_list args)
	__attribute__ ((format (printf, 3, 0)));
extern char *kasprintf(gfp_t gfp, const char *fmt, ...)
	__attribute__ ((format (printf, 2, 3)));
extern char *kvasprintf(gfp_t gfp, const char *fmt, va_list args);

extern int sscanf(const char *, const char *, ...)
	__attribute__ ((format (scanf, 2, 3)));
extern int vsscanf(const char *, const char *, va_list)
	__attribute__ ((format (scanf, 2, 0)));

extern int get_option(char **str, int *pint);
extern char *get_options(const char *str, int nints, int *ints);
extern unsigned long long memparse(const char *ptr, char **retptr);

extern int core_kernel_text(unsigned long addr);
extern int core_kernel_data(unsigned long addr);
extern int __kernel_text_address(unsigned long addr);
extern int kernel_text_address(unsigned long addr);
extern int func_ptr_is_kernel_text(void *ptr);

struct pid;
extern struct pid *session_of_pgrp(struct pid *pgrp);

<<<<<<< HEAD
/*
 * FW_BUG
 * Add this to a message where you are sure the firmware is buggy or behaves
 * really stupid or out of spec. Be aware that the responsible BIOS developer
 * should be able to fix this issue or at least get a concrete idea of the
 * problem by reading your message without the need of looking at the kernel
 * code.
 * 
 * Use it for definite and high priority BIOS bugs.
 *
 * FW_WARN
 * Use it for not that clear (e.g. could the kernel messed up things already?)
 * and medium priority BIOS bugs.
 *
 * FW_INFO
 * Use this one if you want to tell the user or vendor about something
 * suspicious, but generally harmless related to the firmware.
 *
 * Use it for information or very low priority BIOS bugs.
 */
#define FW_BUG		"[Firmware Bug]: "
#define FW_WARN		"[Firmware Warn]: "
#define FW_INFO		"[Firmware Info]: "

#ifdef CONFIG_PRINTK
asmlinkage int vprintk(const char *fmt, va_list args)
	__attribute__ ((format (printf, 1, 0)));
asmlinkage int printk(const char * fmt, ...)
	__attribute__ ((format (printf, 1, 2))) __cold;

extern int __printk_ratelimit(const char *func);
#define printk_ratelimit() __printk_ratelimit(__func__)
extern bool printk_timed_ratelimit(unsigned long *caller_jiffies,
				   unsigned int interval_msec);

extern int brcm_klogging(char *data, int length);
extern void brcm_current_netcon_status(unsigned char status);

extern int printk_delay_msec;

/*
 * Print a one-time message (analogous to WARN_ONCE() et al):
 */
#define printk_once(x...) ({			\
	static bool __print_once;		\
						\
	if (!__print_once) {			\
		__print_once = true;		\
		printk(x);			\
	}					\
})

void log_buf_kexec_setup(void);
#else
static inline int vprintk(const char *s, va_list args)
	__attribute__ ((format (printf, 1, 0)));
static inline int vprintk(const char *s, va_list args) { return 0; }
static inline int printk(const char *s, ...)
	__attribute__ ((format (printf, 1, 2)));
static inline int __cold printk(const char *s, ...) { return 0; }
static inline int printk_ratelimit(void) { return 0; }
static inline bool printk_timed_ratelimit(unsigned long *caller_jiffies, \
					  unsigned int interval_msec)	\
		{ return false; }
static inline int brcm_klogging(char *data, int length){ return 0;}
static inline void brcm_current_netcon_status(unsigned char status) {};

/* No effect, but we still get type checking even in the !PRINTK case: */
#define printk_once(x...) printk(x)

static inline void log_buf_kexec_setup(void)
{
}
#endif

extern int printk_needs_cpu(int cpu);
extern void printk_tick(void);

extern void asmlinkage __attribute__((format(printf, 1, 2)))
	early_printk(const char *fmt, ...);

=======
>>>>>>> e5398da8
unsigned long int_sqrt(unsigned long);

extern void bust_spinlocks(int yes);
extern void wake_up_klogd(void);
extern int oops_in_progress;		/* If set, an oops, panic(), BUG() or die() is in progress */
extern int panic_timeout;
extern int panic_on_oops;
extern int panic_on_unrecovered_nmi;
extern int panic_on_io_nmi;
extern const char *print_tainted(void);
extern void add_taint(unsigned flag);
extern int test_taint(unsigned flag);
extern unsigned long get_taint(void);
extern int root_mountflags;

extern bool early_boot_irqs_disabled;

/* Values used for system_state */
extern enum system_states {
	SYSTEM_BOOTING,
	SYSTEM_RUNNING,
	SYSTEM_HALT,
	SYSTEM_POWER_OFF,
	SYSTEM_RESTART,
	SYSTEM_SUSPEND_DISK,
} system_state;

#define TAINT_PROPRIETARY_MODULE	0
#define TAINT_FORCED_MODULE		1
#define TAINT_UNSAFE_SMP		2
#define TAINT_FORCED_RMMOD		3
#define TAINT_MACHINE_CHECK		4
#define TAINT_BAD_PAGE			5
#define TAINT_USER			6
#define TAINT_DIE			7
#define TAINT_OVERRIDDEN_ACPI_TABLE	8
#define TAINT_WARN			9
#define TAINT_CRAP			10
#define TAINT_FIRMWARE_WORKAROUND	11

extern const char hex_asc[];
#define hex_asc_lo(x)	hex_asc[((x) & 0x0f)]
#define hex_asc_hi(x)	hex_asc[((x) & 0xf0) >> 4]

static inline char *pack_hex_byte(char *buf, u8 byte)
{
	*buf++ = hex_asc_hi(byte);
	*buf++ = hex_asc_lo(byte);
	return buf;
}

extern int hex_to_bin(char ch);
extern void hex2bin(u8 *dst, const char *src, size_t count);

/*
 * General tracing related utility functions - trace_printk(),
 * tracing_on/tracing_off and tracing_start()/tracing_stop
 *
 * Use tracing_on/tracing_off when you want to quickly turn on or off
 * tracing. It simply enables or disables the recording of the trace events.
 * This also corresponds to the user space /sys/kernel/debug/tracing/tracing_on
 * file, which gives a means for the kernel and userspace to interact.
 * Place a tracing_off() in the kernel where you want tracing to end.
 * From user space, examine the trace, and then echo 1 > tracing_on
 * to continue tracing.
 *
 * tracing_stop/tracing_start has slightly more overhead. It is used
 * by things like suspend to ram where disabling the recording of the
 * trace is not enough, but tracing must actually stop because things
 * like calling smp_processor_id() may crash the system.
 *
 * Most likely, you want to use tracing_on/tracing_off.
 */
#ifdef CONFIG_RING_BUFFER
void tracing_on(void);
void tracing_off(void);
/* trace_off_permanent stops recording with no way to bring it back */
void tracing_off_permanent(void);
int tracing_is_on(void);
#else
static inline void tracing_on(void) { }
static inline void tracing_off(void) { }
static inline void tracing_off_permanent(void) { }
static inline int tracing_is_on(void) { return 0; }
#endif

enum ftrace_dump_mode {
	DUMP_NONE,
	DUMP_ALL,
	DUMP_ORIG,
};

#ifdef CONFIG_TRACING
extern void tracing_start(void);
extern void tracing_stop(void);
extern void ftrace_off_permanent(void);

static inline void __attribute__ ((format (printf, 1, 2)))
____trace_printk_check_format(const char *fmt, ...)
{
}
#define __trace_printk_check_format(fmt, args...)			\
do {									\
	if (0)								\
		____trace_printk_check_format(fmt, ##args);		\
} while (0)

/**
 * trace_printk - printf formatting in the ftrace buffer
 * @fmt: the printf format for printing
 *
 * Note: __trace_printk is an internal function for trace_printk and
 *       the @ip is passed in via the trace_printk macro.
 *
 * This function allows a kernel developer to debug fast path sections
 * that printk is not appropriate for. By scattering in various
 * printk like tracing in the code, a developer can quickly see
 * where problems are occurring.
 *
 * This is intended as a debugging tool for the developer only.
 * Please refrain from leaving trace_printks scattered around in
 * your code.
 */

#define trace_printk(fmt, args...)					\
do {									\
	__trace_printk_check_format(fmt, ##args);			\
	if (__builtin_constant_p(fmt)) {				\
		static const char *trace_printk_fmt			\
		  __attribute__((section("__trace_printk_fmt"))) =	\
			__builtin_constant_p(fmt) ? fmt : NULL;		\
									\
		__trace_bprintk(_THIS_IP_, trace_printk_fmt, ##args);	\
	} else								\
		__trace_printk(_THIS_IP_, fmt, ##args);		\
} while (0)

extern int
__trace_bprintk(unsigned long ip, const char *fmt, ...)
	__attribute__ ((format (printf, 2, 3)));

extern int
__trace_printk(unsigned long ip, const char *fmt, ...)
	__attribute__ ((format (printf, 2, 3)));

extern void trace_dump_stack(void);

/*
 * The double __builtin_constant_p is because gcc will give us an error
 * if we try to allocate the static variable to fmt if it is not a
 * constant. Even with the outer if statement.
 */
#define ftrace_vprintk(fmt, vargs)					\
do {									\
	if (__builtin_constant_p(fmt)) {				\
		static const char *trace_printk_fmt			\
		  __attribute__((section("__trace_printk_fmt"))) =	\
			__builtin_constant_p(fmt) ? fmt : NULL;		\
									\
		__ftrace_vbprintk(_THIS_IP_, trace_printk_fmt, vargs);	\
	} else								\
		__ftrace_vprintk(_THIS_IP_, fmt, vargs);		\
} while (0)

extern int
__ftrace_vbprintk(unsigned long ip, const char *fmt, va_list ap);

extern int
__ftrace_vprintk(unsigned long ip, const char *fmt, va_list ap);

extern void ftrace_dump(enum ftrace_dump_mode oops_dump_mode);
#else
static inline int
trace_printk(const char *fmt, ...) __attribute__ ((format (printf, 1, 2)));

static inline void tracing_start(void) { }
static inline void tracing_stop(void) { }
static inline void ftrace_off_permanent(void) { }
static inline void trace_dump_stack(void) { }
static inline int
trace_printk(const char *fmt, ...)
{
	return 0;
}
static inline int
ftrace_vprintk(const char *fmt, va_list ap)
{
	return 0;
}
static inline void ftrace_dump(enum ftrace_dump_mode oops_dump_mode) { }
#endif /* CONFIG_TRACING */

/*
 * min()/max()/clamp() macros that also do
 * strict type-checking.. See the
 * "unnecessary" pointer comparison.
 */
#define min(x, y) ({				\
	typeof(x) _min1 = (x);			\
	typeof(y) _min2 = (y);			\
	(void) (&_min1 == &_min2);		\
	_min1 < _min2 ? _min1 : _min2; })

#define max(x, y) ({				\
	typeof(x) _max1 = (x);			\
	typeof(y) _max2 = (y);			\
	(void) (&_max1 == &_max2);		\
	_max1 > _max2 ? _max1 : _max2; })

#define min3(x, y, z) ({			\
	typeof(x) _min1 = (x);			\
	typeof(y) _min2 = (y);			\
	typeof(z) _min3 = (z);			\
	(void) (&_min1 == &_min2);		\
	(void) (&_min1 == &_min3);		\
	_min1 < _min2 ? (_min1 < _min3 ? _min1 : _min3) : \
		(_min2 < _min3 ? _min2 : _min3); })

#define max3(x, y, z) ({			\
	typeof(x) _max1 = (x);			\
	typeof(y) _max2 = (y);			\
	typeof(z) _max3 = (z);			\
	(void) (&_max1 == &_max2);		\
	(void) (&_max1 == &_max3);		\
	_max1 > _max2 ? (_max1 > _max3 ? _max1 : _max3) : \
		(_max2 > _max3 ? _max2 : _max3); })

/**
 * min_not_zero - return the minimum that is _not_ zero, unless both are zero
 * @x: value1
 * @y: value2
 */
#define min_not_zero(x, y) ({			\
	typeof(x) __x = (x);			\
	typeof(y) __y = (y);			\
	__x == 0 ? __y : ((__y == 0) ? __x : min(__x, __y)); })

/**
 * clamp - return a value clamped to a given range with strict typechecking
 * @val: current value
 * @min: minimum allowable value
 * @max: maximum allowable value
 *
 * This macro does strict typechecking of min/max to make sure they are of the
 * same type as val.  See the unnecessary pointer comparisons.
 */
#define clamp(val, min, max) ({			\
	typeof(val) __val = (val);		\
	typeof(min) __min = (min);		\
	typeof(max) __max = (max);		\
	(void) (&__val == &__min);		\
	(void) (&__val == &__max);		\
	__val = __val < __min ? __min: __val;	\
	__val > __max ? __max: __val; })

/*
 * ..and if you can't take the strict
 * types, you can specify one yourself.
 *
 * Or not use min/max/clamp at all, of course.
 */
#define min_t(type, x, y) ({			\
	type __min1 = (x);			\
	type __min2 = (y);			\
	__min1 < __min2 ? __min1: __min2; })

#define max_t(type, x, y) ({			\
	type __max1 = (x);			\
	type __max2 = (y);			\
	__max1 > __max2 ? __max1: __max2; })

/**
 * clamp_t - return a value clamped to a given range using a given type
 * @type: the type of variable to use
 * @val: current value
 * @min: minimum allowable value
 * @max: maximum allowable value
 *
 * This macro does no typechecking and uses temporary variables of type
 * 'type' to make all the comparisons.
 */
#define clamp_t(type, val, min, max) ({		\
	type __val = (val);			\
	type __min = (min);			\
	type __max = (max);			\
	__val = __val < __min ? __min: __val;	\
	__val > __max ? __max: __val; })

/**
 * clamp_val - return a value clamped to a given range using val's type
 * @val: current value
 * @min: minimum allowable value
 * @max: maximum allowable value
 *
 * This macro does no typechecking and uses temporary variables of whatever
 * type the input argument 'val' is.  This is useful when val is an unsigned
 * type and min and max are literals that will otherwise be assigned a signed
 * integer type.
 */
#define clamp_val(val, min, max) ({		\
	typeof(val) __val = (val);		\
	typeof(val) __min = (min);		\
	typeof(val) __max = (max);		\
	__val = __val < __min ? __min: __val;	\
	__val > __max ? __max: __val; })


/*
 * swap - swap value of @a and @b
 */
#define swap(a, b) \
	do { typeof(a) __tmp = (a); (a) = (b); (b) = __tmp; } while (0)

/**
 * container_of - cast a member of a structure out to the containing structure
 * @ptr:	the pointer to the member.
 * @type:	the type of the container struct this is embedded in.
 * @member:	the name of the member within the struct.
 *
 */
#define container_of(ptr, type, member) ({			\
	const typeof( ((type *)0)->member ) *__mptr = (ptr);	\
	(type *)( (char *)__mptr - offsetof(type,member) );})

struct sysinfo;
extern int do_sysinfo(struct sysinfo *info);

#endif /* __KERNEL__ */

#define SI_LOAD_SHIFT	16
struct sysinfo {
	long uptime;			/* Seconds since boot */
	unsigned long loads[3];		/* 1, 5, and 15 minute load averages */
	unsigned long totalram;		/* Total usable main memory size */
	unsigned long freeram;		/* Available memory size */
	unsigned long sharedram;	/* Amount of shared memory */
	unsigned long bufferram;	/* Memory used by buffers */
	unsigned long totalswap;	/* Total swap space size */
	unsigned long freeswap;		/* swap space still available */
	unsigned short procs;		/* Number of current processes */
	unsigned short pad;		/* explicit padding for m68k */
	unsigned long totalhigh;	/* Total high memory size */
	unsigned long freehigh;		/* Available high memory size */
	unsigned int mem_unit;		/* Memory unit size in bytes */
	char _f[20-2*sizeof(long)-sizeof(int)];	/* Padding: libc5 uses this.. */
};

#ifdef __CHECKER__
#define BUILD_BUG_ON_NOT_POWER_OF_2(n)
#define BUILD_BUG_ON_ZERO(e) (0)
#define BUILD_BUG_ON_NULL(e) ((void*)0)
#define BUILD_BUG_ON(condition)
#else /* __CHECKER__ */

/* Force a compilation error if a constant expression is not a power of 2 */
#define BUILD_BUG_ON_NOT_POWER_OF_2(n)			\
	BUILD_BUG_ON((n) == 0 || (((n) & ((n) - 1)) != 0))

/* Force a compilation error if condition is true, but also produce a
   result (of value 0 and type size_t), so the expression can be used
   e.g. in a structure initializer (or where-ever else comma expressions
   aren't permitted). */
#define BUILD_BUG_ON_ZERO(e) (sizeof(struct { int:-!!(e); }))
#define BUILD_BUG_ON_NULL(e) ((void *)sizeof(struct { int:-!!(e); }))

/**
 * BUILD_BUG_ON - break compile if a condition is true.
 * @condition: the condition which the compiler should know is false.
 *
 * If you have some code which relies on certain constants being equal, or
 * other compile-time-evaluated condition, you should use BUILD_BUG_ON to
 * detect if someone changes it.
 *
 * The implementation uses gcc's reluctance to create a negative array, but
 * gcc (as of 4.4) only emits that error for obvious cases (eg. not arguments
 * to inline functions).  So as a fallback we use the optimizer; if it can't
 * prove the condition is false, it will cause a link error on the undefined
 * "__build_bug_on_failed".  This error message can be harder to track down
 * though, hence the two different methods.
 */
#ifndef __OPTIMIZE__
#define BUILD_BUG_ON(condition) ((void)sizeof(char[1 - 2*!!(condition)]))
#else
extern int __build_bug_on_failed;
#define BUILD_BUG_ON(condition)					\
	do {							\
		((void)sizeof(char[1 - 2*!!(condition)]));	\
		if (condition) __build_bug_on_failed = 1;	\
	} while(0)
#endif
#endif	/* __CHECKER__ */

/* Trap pasters of __FUNCTION__ at compile-time */
#define __FUNCTION__ (__func__)

/* This helps us to avoid #ifdef CONFIG_NUMA */
#ifdef CONFIG_NUMA
#define NUMA_BUILD 1
#else
#define NUMA_BUILD 0
#endif

/* This helps us avoid #ifdef CONFIG_COMPACTION */
#ifdef CONFIG_COMPACTION
#define COMPACTION_BUILD 1
#else
#define COMPACTION_BUILD 0
#endif

/* Rebuild everything on CONFIG_FTRACE_MCOUNT_RECORD */
#ifdef CONFIG_FTRACE_MCOUNT_RECORD
# define REBUILD_DUE_TO_FTRACE_MCOUNT_RECORD
#endif

#endif<|MERGE_RESOLUTION|>--- conflicted
+++ resolved
@@ -322,7 +322,6 @@
 struct pid;
 extern struct pid *session_of_pgrp(struct pid *pgrp);
 
-<<<<<<< HEAD
 /*
  * FW_BUG
  * Add this to a message where you are sure the firmware is buggy or behaves
@@ -404,8 +403,6 @@
 extern void asmlinkage __attribute__((format(printf, 1, 2)))
 	early_printk(const char *fmt, ...);
 
-=======
->>>>>>> e5398da8
 unsigned long int_sqrt(unsigned long);
 
 extern void bust_spinlocks(int yes);
