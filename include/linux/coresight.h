--- conflicted
+++ resolved
@@ -1,6 +1,6 @@
 /* SPDX-License-Identifier: GPL-2.0 */
 /*
- * Copyright (c) 2012, 2019-2020 The Linux Foundation. All rights reserved.
+ * Copyright (c) 2012, The Linux Foundation. All rights reserved.
  */
 
 #ifndef _LINUX_CORESIGHT_H
@@ -100,42 +100,17 @@
 };
 
 /**
-<<<<<<< HEAD
- * struct coresight_reg_clk - regulators and clocks need by coresight
- * @nr_reg:	number of regulators
- * @nr_clk:	number of clocks
- * @reg:	regulator list
- * @clk:	clock list
- */
-struct coresight_reg_clk {
-	int nr_reg;
-	int nr_clk;
-	struct regulator **reg;
-	struct clk **clk;
-};
-
-/**
- * struct coresight_platform_data - data harvested from the DT specification
- * @nr_inport:	number of input ports for this component.
- * @nr_outport:	number of output ports for this component.
- * @conns:	Array of nr_outport connections from this component
- * @reg_clk:	The clock this component is associated to.
-=======
  * struct coresight_platform_data - data harvested from the firmware
  * specification.
  *
  * @nr_inport:	Number of elements for the input connections.
  * @nr_outport:	Number of elements for the output connections.
  * @conns:	Sparse array of nr_outport connections from this component.
->>>>>>> 86b41f49
  */
 struct coresight_platform_data {
 	int nr_inport;
 	int nr_outport;
 	struct coresight_connection *conns;
-#ifdef CONFIG_CORESIGHT_QGKI
-	struct coresight_reg_clk *reg_clk;
-#endif
 };
 
 /**
@@ -164,7 +139,6 @@
  * struct coresight_connection - representation of a single connection
  * @outport:	a connection's output port number.
  * @child_port:	remote component's port number @output is connected to.
- * @source_name:source component's name.
  * @chid_fwnode: remote component's fwnode handle.
  * @child_dev:	a @coresight_device representation of the component
 		connected to @outport.
@@ -173,9 +147,6 @@
 struct coresight_connection {
 	int outport;
 	int child_port;
-#ifdef CONFIG_CORESIGHT_QGKI
-	const char *source_name;
-#endif
 	struct fwnode_handle *child_fwnode;
 	struct coresight_device *child_dev;
 	struct coresight_sysfs_link *link;
@@ -210,15 +181,11 @@
  *		activated but not yet enabled.  Enabling for a _sink_
  *		appens when a source has been selected for that it.
  * @ea:		Device attribute for sink representation under PMU directory.
-<<<<<<< HEAD
- * @reg_clk:	clock for this component, as defined by @coresight_reg_clk.
-=======
  * @ect_dev:	Associated cross trigger device. Not part of the trace data
  *		path or connections.
  * @nr_links:   number of sysfs links created to other components from this
  *		device. These will appear in the "connections" group.
  * @has_conns_grp: Have added a "connections" group for sysfs links.
->>>>>>> 86b41f49
  */
 struct coresight_device {
 	struct coresight_platform_data *pdata;
@@ -232,17 +199,11 @@
 	/* sink specific fields */
 	bool activated;	/* true only if a sink is part of a path */
 	struct dev_ext_attribute *ea;
-<<<<<<< HEAD
-#ifdef CONFIG_CORESIGHT_QGKI
-	struct coresight_reg_clk *reg_clk;
-#endif
-=======
 	/* cross trigger handling */
 	struct coresight_device *ect_dev;
 	/* sysfs links between components */
 	int nr_links;
 	bool has_conns_grp;
->>>>>>> 86b41f49
 };
 
 /*
@@ -373,14 +334,10 @@
 
 extern void coresight_disclaim_device(void __iomem *base);
 extern void coresight_disclaim_device_unlocked(void __iomem *base);
-extern const char *coresight_alloc_device_name(struct coresight_dev_list *devs,
+extern char *coresight_alloc_device_name(struct coresight_dev_list *devs,
 					 struct device *dev);
 
 extern bool coresight_loses_context_with_cpu(struct device *dev);
-extern void coresight_disable_reg_clk(struct coresight_device *csdev);
-extern int coresight_enable_reg_clk(struct coresight_device *csdev);
-extern void coresight_disable_all_source_link(void);
-extern void coresight_enable_all_source_link(void);
 #else
 static inline struct coresight_device *
 coresight_register(struct coresight_desc *desc) { return NULL; }
@@ -407,13 +364,6 @@
 {
 	return false;
 }
-static inline void coresight_disable_reg_clk(struct coresight_device *csdev) {}
-static inline int coresight_enable_reg_clk(struct coresight_device *csdev)
-{
-	return -EINVAL;
-}
-static void coresight_disable_all_source_link(void) {};
-static void coresight_enable_all_source_link(void) {};
 #endif
 
 extern int coresight_get_cpu(struct device *dev);
