--- conflicted
+++ resolved
@@ -8,14 +8,11 @@
 #define __LINUX_MFD_TC3589x_H
 
 struct device;
-<<<<<<< HEAD
-=======
 
 enum tx3589x_block {
 	TC3589x_BLOCK_GPIO        = 1 << 0,
 	TC3589x_BLOCK_KEYPAD      = 1 << 1,
 };
->>>>>>> c21fd2a0
 
 #define TC3589x_RSTCTRL_IRQRST	(1 << 4)
 #define TC3589x_RSTCTRL_TIMRST	(1 << 3)
