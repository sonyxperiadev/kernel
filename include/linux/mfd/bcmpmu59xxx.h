--- conflicted
+++ resolved
@@ -130,8 +130,6 @@
 	PMU_IRQ_ADP_CHANGE,
 	PMU_IRQ_ADP_SNS_END,
 	PMU_IRQ_SESSION_END_VLD,
-<<<<<<< HEAD
-=======
 	PMU_IRQ_MAX,
 
 };
@@ -264,7 +262,6 @@
 	PMU_IRQ_LVLDO2_SHD,
 	PMU_IRQ_VBOVRV,
 	PMU_IRQ_VBOVRI,
->>>>>>> ab7f9753
 	PMU_IRQ_MAX,
 
 };
