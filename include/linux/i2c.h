--- conflicted
+++ resolved
@@ -409,12 +409,8 @@
 /* i2c adapter classes (bitmask) */
 #define I2C_CLASS_HWMON		(1<<0)	/* lm_sensors, ... */
 #define I2C_CLASS_DDC		(1<<3)	/* DDC bus on graphics adapters */
-<<<<<<< HEAD
 #define I2C_CLASS_SPD		(1<<7)	/* SPD EEPROMs and similar */
 #define I2C_CLASS_TOUCHSCREEN	(1<<8)	/* Capacitive touchscreen */
-=======
-#define I2C_CLASS_SPD		(1<<7)	/* Memory modules */
->>>>>>> e5398da8
 
 /* Internal numbers to terminate lists */
 #define I2C_CLIENT_END		0xfffeU
