--- conflicted
+++ resolved
@@ -338,10 +338,7 @@
 
 	struct delayed_work	detect;
 	struct wake_lock	detect_wake_lock;
-<<<<<<< HEAD
 	unsigned char *detect_wake_lock_name;
-=======
->>>>>>> a88f9e27
 	int			detect_change;	/* card detect flag */
 	struct mmc_slot		slot;
 
