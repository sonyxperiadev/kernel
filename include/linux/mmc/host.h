/*
 *  linux/include/linux/mmc/host.h
 *
 * This program is free software; you can redistribute it and/or modify
 * it under the terms of the GNU General Public License version 2 as
 * published by the Free Software Foundation.
 *
 *  Host driver specific definitions.
 */
#ifndef LINUX_MMC_HOST_H
#define LINUX_MMC_HOST_H

#include <linux/leds.h>
#include <linux/sched.h>

#include <linux/mmc/core.h>
#include <linux/mmc/pm.h>

struct mmc_ios {
	unsigned int	clock;			/* clock rate */
	unsigned short	vdd;

/* vdd stores the bit number of the selected voltage range from below. */

	unsigned char	bus_mode;		/* command output mode */

#define MMC_BUSMODE_OPENDRAIN	1
#define MMC_BUSMODE_PUSHPULL	2

	unsigned char	chip_select;		/* SPI chip select */

#define MMC_CS_DONTCARE		0
#define MMC_CS_HIGH		1
#define MMC_CS_LOW		2

	unsigned char	power_mode;		/* power supply mode */

#define MMC_POWER_OFF		0
#define MMC_POWER_UP		1
#define MMC_POWER_ON		2

	unsigned char	bus_width;		/* data bus width */

#define MMC_BUS_WIDTH_1		0
#define MMC_BUS_WIDTH_4		2
#define MMC_BUS_WIDTH_8		3

	unsigned char	timing;			/* timing specification used */

#define MMC_TIMING_LEGACY	0
#define MMC_TIMING_MMC_HS	1
#define MMC_TIMING_SD_HS	2
<<<<<<< HEAD
#ifdef	 CONFIG_BCM_SDIOWL
	unsigned char	host_reset;		/* reset host controller */

#define MMC_HOST_RESET_CMD	1
#define MMC_HOST_RESET_DAT	2
#define MMC_HOST_RESET_ALL	3
#endif
=======
#define MMC_TIMING_UHS_SDR12	MMC_TIMING_LEGACY
#define MMC_TIMING_UHS_SDR25	MMC_TIMING_SD_HS
#define MMC_TIMING_UHS_SDR50	3
#define MMC_TIMING_UHS_SDR104	4
#define MMC_TIMING_UHS_DDR50	5

	unsigned char	ddr;			/* dual data rate used */

#define MMC_SDR_MODE		0
#define MMC_1_2V_DDR_MODE	1
#define MMC_1_8V_DDR_MODE	2

	unsigned char	signal_voltage;		/* signalling voltage (1.8V or 3.3V) */

#define MMC_SIGNAL_VOLTAGE_330	0
#define MMC_SIGNAL_VOLTAGE_180	1
#define MMC_SIGNAL_VOLTAGE_120	2

	unsigned char	drv_type;		/* driver type (A, B, C, D) */

#define MMC_SET_DRIVER_TYPE_B	0
#define MMC_SET_DRIVER_TYPE_A	1
#define MMC_SET_DRIVER_TYPE_C	2
#define MMC_SET_DRIVER_TYPE_D	3
>>>>>>> d235ebfd
};

struct mmc_host_ops {
	/*
	 * Hosts that support power saving can use the 'enable' and 'disable'
	 * methods to exit and enter power saving states. 'enable' is called
	 * when the host is claimed and 'disable' is called (or scheduled with
	 * a delay) when the host is released. The 'disable' is scheduled if
	 * the disable delay set by 'mmc_set_disable_delay()' is non-zero,
	 * otherwise 'disable' is called immediately. 'disable' may be
	 * scheduled repeatedly, to permit ever greater power saving at the
	 * expense of ever greater latency to re-enable. Rescheduling is
	 * determined by the return value of the 'disable' method. A positive
	 * value gives the delay in milliseconds.
	 *
	 * In the case where a host function (like set_ios) may be called
	 * with or without the host claimed, enabling and disabling can be
	 * done directly and will nest correctly. Call 'mmc_host_enable()' and
	 * 'mmc_host_lazy_disable()' for this purpose, but note that these
	 * functions must be paired.
	 *
	 * Alternatively, 'mmc_host_enable()' may be paired with
	 * 'mmc_host_disable()' which calls 'disable' immediately.  In this
	 * case the 'disable' method will be called with 'lazy' set to 0.
	 * This is mainly useful for error paths.
	 *
	 * Because lazy disable may be called from a work queue, the 'disable'
	 * method must claim the host when 'lazy' != 0, which will work
	 * correctly because recursion is detected and handled.
	 */
	int (*enable)(struct mmc_host *host);
	int (*disable)(struct mmc_host *host, int lazy);
	void	(*request)(struct mmc_host *host, struct mmc_request *req);
	/*
	 * Avoid calling these three functions too often or in a "fast path",
	 * since underlaying controller might implement them in an expensive
	 * and/or slow way.
	 *
	 * Also note that these functions might sleep, so don't call them
	 * in the atomic contexts!
	 *
	 * Return values for the get_ro callback should be:
	 *   0 for a read/write card
	 *   1 for a read-only card
	 *   -ENOSYS when not supported (equal to NULL callback)
	 *   or a negative errno value when something bad happened
	 *
	 * Return values for the get_cd callback should be:
	 *   0 for a absent card
	 *   1 for a present card
	 *   -ENOSYS when not supported (equal to NULL callback)
	 *   or a negative errno value when something bad happened
	 */
	void	(*set_ios)(struct mmc_host *host, struct mmc_ios *ios);
	int	(*get_ro)(struct mmc_host *host);
	int	(*get_cd)(struct mmc_host *host);

	void	(*enable_sdio_irq)(struct mmc_host *host, int enable);

	/* optional callback for HC quirks */
	void	(*init_card)(struct mmc_host *host, struct mmc_card *card);

	int	(*start_signal_voltage_switch)(struct mmc_host *host, struct mmc_ios *ios);
	int	(*execute_tuning)(struct mmc_host *host);
	void	(*enable_preset_value)(struct mmc_host *host, bool enable);
};

struct mmc_card;
struct device;

struct mmc_host {
	struct device		*parent;
	struct device		class_dev;
	int			index;
	const struct mmc_host_ops *ops;
	unsigned int		f_min;
	unsigned int		f_max;
	unsigned int		f_init;
	u32			ocr_avail;
	u32			ocr_avail_sdio;	/* SDIO-specific OCR */
	u32			ocr_avail_sd;	/* SD-specific OCR */
	u32			ocr_avail_mmc;	/* MMC-specific OCR */
	struct notifier_block	pm_notify;

#define MMC_VDD_165_195		0x00000080	/* VDD voltage 1.65 - 1.95 */
#define MMC_VDD_20_21		0x00000100	/* VDD voltage 2.0 ~ 2.1 */
#define MMC_VDD_21_22		0x00000200	/* VDD voltage 2.1 ~ 2.2 */
#define MMC_VDD_22_23		0x00000400	/* VDD voltage 2.2 ~ 2.3 */
#define MMC_VDD_23_24		0x00000800	/* VDD voltage 2.3 ~ 2.4 */
#define MMC_VDD_24_25		0x00001000	/* VDD voltage 2.4 ~ 2.5 */
#define MMC_VDD_25_26		0x00002000	/* VDD voltage 2.5 ~ 2.6 */
#define MMC_VDD_26_27		0x00004000	/* VDD voltage 2.6 ~ 2.7 */
#define MMC_VDD_27_28		0x00008000	/* VDD voltage 2.7 ~ 2.8 */
#define MMC_VDD_28_29		0x00010000	/* VDD voltage 2.8 ~ 2.9 */
#define MMC_VDD_29_30		0x00020000	/* VDD voltage 2.9 ~ 3.0 */
#define MMC_VDD_30_31		0x00040000	/* VDD voltage 3.0 ~ 3.1 */
#define MMC_VDD_31_32		0x00080000	/* VDD voltage 3.1 ~ 3.2 */
#define MMC_VDD_32_33		0x00100000	/* VDD voltage 3.2 ~ 3.3 */
#define MMC_VDD_33_34		0x00200000	/* VDD voltage 3.3 ~ 3.4 */
#define MMC_VDD_34_35		0x00400000	/* VDD voltage 3.4 ~ 3.5 */
#define MMC_VDD_35_36		0x00800000	/* VDD voltage 3.5 ~ 3.6 */

	unsigned long		caps;		/* Host capabilities */

#define MMC_CAP_4_BIT_DATA	(1 << 0)	/* Can the host do 4 bit transfers */
#define MMC_CAP_MMC_HIGHSPEED	(1 << 1)	/* Can do MMC high-speed timing */
#define MMC_CAP_SD_HIGHSPEED	(1 << 2)	/* Can do SD high-speed timing */
#define MMC_CAP_SDIO_IRQ	(1 << 3)	/* Can signal pending SDIO IRQs */
#define MMC_CAP_SPI		(1 << 4)	/* Talks only SPI protocols */
#define MMC_CAP_NEEDS_POLL	(1 << 5)	/* Needs polling for card-detection */
#define MMC_CAP_8_BIT_DATA	(1 << 6)	/* Can the host do 8 bit transfers */
#define MMC_CAP_DISABLE		(1 << 7)	/* Can the host be disabled */
#define MMC_CAP_NONREMOVABLE	(1 << 8)	/* Nonremovable e.g. eMMC */
#define MMC_CAP_WAIT_WHILE_BUSY	(1 << 9)	/* Waits while card is busy */
#define MMC_CAP_ERASE		(1 << 10)	/* Allow erase/trim commands */
#define MMC_CAP_1_8V_DDR	(1 << 11)	/* can support */
						/* DDR mode at 1.8V */
#define MMC_CAP_1_2V_DDR	(1 << 12)	/* can support */
						/* DDR mode at 1.2V */
#define MMC_CAP_POWER_OFF_CARD	(1 << 13)	/* Can power off after boot */
#define MMC_CAP_BUS_WIDTH_TEST	(1 << 14)	/* CMD14/CMD19 bus width ok */
#define MMC_CAP_UHS_SDR12	(1 << 15)	/* Host supports UHS SDR12 mode */
#define MMC_CAP_UHS_SDR25	(1 << 16)	/* Host supports UHS SDR25 mode */
#define MMC_CAP_UHS_SDR50	(1 << 17)	/* Host supports UHS SDR50 mode */
#define MMC_CAP_UHS_SDR104	(1 << 18)	/* Host supports UHS SDR104 mode */
#define MMC_CAP_UHS_DDR50	(1 << 19)	/* Host supports UHS DDR50 mode */
#define MMC_CAP_SET_XPC_330	(1 << 20)	/* Host supports >150mA current at 3.3V */
#define MMC_CAP_SET_XPC_300	(1 << 21)	/* Host supports >150mA current at 3.0V */
#define MMC_CAP_SET_XPC_180	(1 << 22)	/* Host supports >150mA current at 1.8V */
#define MMC_CAP_DRIVER_TYPE_A	(1 << 23)	/* Host supports Driver Type A */
#define MMC_CAP_DRIVER_TYPE_C	(1 << 24)	/* Host supports Driver Type C */
#define MMC_CAP_DRIVER_TYPE_D	(1 << 25)	/* Host supports Driver Type D */
#define MMC_CAP_MAX_CURRENT_200	(1 << 26)	/* Host max current limit is 200mA */
#define MMC_CAP_MAX_CURRENT_400	(1 << 27)	/* Host max current limit is 400mA */
#define MMC_CAP_MAX_CURRENT_600	(1 << 28)	/* Host max current limit is 600mA */
#define MMC_CAP_MAX_CURRENT_800	(1 << 29)	/* Host max current limit is 800mA */
#define MMC_CAP_CMD23		(1 << 30)	/* CMD23 supported. */

	mmc_pm_flag_t		pm_caps;	/* supported pm features */

#ifdef CONFIG_MMC_CLKGATE
	int			clk_requests;	/* internal reference counter */
	unsigned int		clk_delay;	/* number of MCI clk hold cycles */
	bool			clk_gated;	/* clock gated */
	struct work_struct	clk_gate_work; /* delayed clock gate */
	unsigned int		clk_old;	/* old clock value cache */
	spinlock_t		clk_lock;	/* lock for clk fields */
	struct mutex		clk_gate_mutex;	/* mutex for clock gating */
#endif

	/* host specific block data */
	unsigned int		max_seg_size;	/* see blk_queue_max_segment_size */
	unsigned short		max_segs;	/* see blk_queue_max_segments */
	unsigned short		unused;
	unsigned int		max_req_size;	/* maximum number of bytes in one req */
	unsigned int		max_blk_size;	/* maximum size of one mmc block */
	unsigned int		max_blk_count;	/* maximum number of blocks in one req */

	/* private data */
	spinlock_t		lock;		/* lock for claim and bus ops */

	struct mmc_ios		ios;		/* current io bus settings */
	u32			ocr;		/* the current OCR setting */

	/* group bitfields together to minimize padding */
	unsigned int		use_spi_crc:1;
	unsigned int		claimed:1;	/* host exclusively claimed */
	unsigned int		bus_dead:1;	/* bus has been released */
#ifdef CONFIG_MMC_DEBUG
	unsigned int		removed:1;	/* host is being removed */
#endif

	/* Only used with MMC_CAP_DISABLE */
	int			enabled;	/* host is enabled */
	int			rescan_disable;	/* disable card detection */
	int			nesting_cnt;	/* "enable" nesting count */
	int			en_dis_recurs;	/* detect recursion */
	unsigned int		disable_delay;	/* disable delay in msecs */
	struct delayed_work	disable;	/* disabling work */

	struct mmc_card		*card;		/* device attached to this host */

	wait_queue_head_t	wq;
	struct task_struct	*claimer;	/* task that has host claimed */
	int			claim_cnt;	/* "claim" nesting count */

	struct delayed_work	detect;

	const struct mmc_bus_ops *bus_ops;	/* current bus driver */
	unsigned int		bus_refs;	/* reference counter */

	unsigned int		bus_resume_flags;
#define MMC_BUSRESUME_MANUAL_RESUME	(1 << 0)
#define MMC_BUSRESUME_NEEDS_RESUME	(1 << 1)

	unsigned int		sdio_irqs;
	struct task_struct	*sdio_irq_thread;
	atomic_t		sdio_irq_thread_abort;

	mmc_pm_flag_t		pm_flags;	/* requested pm features */

#ifdef CONFIG_LEDS_TRIGGERS
	struct led_trigger	*led;		/* activity led */
#endif

#ifdef CONFIG_REGULATOR
	bool			regulator_enabled; /* regulator state */
#endif

	struct dentry		*debugfs_root;

#ifdef CONFIG_MMC_EMBEDDED_SDIO
	struct {
		struct sdio_cis			*cis;
		struct sdio_cccr		*cccr;
		struct sdio_embedded_func	*funcs;
		int				num_funcs;
	} embedded_sdio_data;
#endif

	unsigned long		private[0] ____cacheline_aligned;
};

extern struct mmc_host *mmc_alloc_host(int extra, struct device *);
extern int mmc_add_host(struct mmc_host *);
extern void mmc_remove_host(struct mmc_host *);
extern void mmc_free_host(struct mmc_host *);

#ifdef CONFIG_MMC_EMBEDDED_SDIO
extern void mmc_set_embedded_sdio_data(struct mmc_host *host,
				       struct sdio_cis *cis,
				       struct sdio_cccr *cccr,
				       struct sdio_embedded_func *funcs,
				       int num_funcs);
#endif

static inline void *mmc_priv(struct mmc_host *host)
{
	return (void *)host->private;
}

#define mmc_host_is_spi(host)	((host)->caps & MMC_CAP_SPI)

#define mmc_dev(x)	((x)->parent)
#define mmc_classdev(x)	(&(x)->class_dev)
#define mmc_hostname(x)	(dev_name(&(x)->class_dev))
#define mmc_bus_needs_resume(host) ((host)->bus_resume_flags & MMC_BUSRESUME_NEEDS_RESUME)
#define mmc_bus_manual_resume(host) ((host)->bus_resume_flags & MMC_BUSRESUME_MANUAL_RESUME)

static inline void mmc_set_bus_resume_policy(struct mmc_host *host, int manual)
{
	if (manual)
		host->bus_resume_flags |= MMC_BUSRESUME_MANUAL_RESUME;
	else
		host->bus_resume_flags &= ~MMC_BUSRESUME_MANUAL_RESUME;
}

extern int mmc_resume_bus(struct mmc_host *host);

extern int mmc_suspend_host(struct mmc_host *);
extern int mmc_resume_host(struct mmc_host *);

extern int mmc_power_save_host(struct mmc_host *host);
extern int mmc_power_restore_host(struct mmc_host *host);

extern void mmc_detect_change(struct mmc_host *, unsigned long delay);
extern void mmc_request_done(struct mmc_host *, struct mmc_request *);

static inline void mmc_signal_sdio_irq(struct mmc_host *host)
{
	host->ops->enable_sdio_irq(host, 0);
	wake_up_process(host->sdio_irq_thread);
}

struct regulator;

#ifdef CONFIG_REGULATOR
int mmc_regulator_get_ocrmask(struct regulator *supply);
int mmc_regulator_set_ocr(struct mmc_host *mmc,
			struct regulator *supply,
			unsigned short vdd_bit);
#else
static inline int mmc_regulator_get_ocrmask(struct regulator *supply)
{
	return 0;
}

static inline int mmc_regulator_set_ocr(struct mmc_host *mmc,
				 struct regulator *supply,
				 unsigned short vdd_bit)
{
	return 0;
}
#endif

int mmc_card_awake(struct mmc_host *host);
int mmc_card_sleep(struct mmc_host *host);
int mmc_card_can_sleep(struct mmc_host *host);

int mmc_host_enable(struct mmc_host *host);
int mmc_host_disable(struct mmc_host *host);
int mmc_host_lazy_disable(struct mmc_host *host);
int mmc_pm_notify(struct notifier_block *notify_block, unsigned long, void *);

static inline void mmc_set_disable_delay(struct mmc_host *host,
					 unsigned int disable_delay)
{
	host->disable_delay = disable_delay;
}

/* Module parameter */
extern int mmc_assume_removable;

static inline int mmc_card_is_removable(struct mmc_host *host)
{
	return !(host->caps & MMC_CAP_NONREMOVABLE) && mmc_assume_removable;
}

static inline int mmc_card_keep_power(struct mmc_host *host)
{
	return host->pm_flags & MMC_PM_KEEP_POWER;
}

static inline int mmc_card_wake_sdio_irq(struct mmc_host *host)
{
	return host->pm_flags & MMC_PM_WAKE_SDIO_IRQ;
}

static inline int mmc_host_cmd23(struct mmc_host *host)
{
	return host->caps & MMC_CAP_CMD23;
}
#endif
<|MERGE_RESOLUTION|>--- conflicted
+++ resolved
@@ -50,15 +50,6 @@
 #define MMC_TIMING_LEGACY	0
 #define MMC_TIMING_MMC_HS	1
 #define MMC_TIMING_SD_HS	2
-<<<<<<< HEAD
-#ifdef	 CONFIG_BCM_SDIOWL
-	unsigned char	host_reset;		/* reset host controller */
-
-#define MMC_HOST_RESET_CMD	1
-#define MMC_HOST_RESET_DAT	2
-#define MMC_HOST_RESET_ALL	3
-#endif
-=======
 #define MMC_TIMING_UHS_SDR12	MMC_TIMING_LEGACY
 #define MMC_TIMING_UHS_SDR25	MMC_TIMING_SD_HS
 #define MMC_TIMING_UHS_SDR50	3
@@ -83,7 +74,6 @@
 #define MMC_SET_DRIVER_TYPE_A	1
 #define MMC_SET_DRIVER_TYPE_C	2
 #define MMC_SET_DRIVER_TYPE_D	3
->>>>>>> d235ebfd
 };
 
 struct mmc_host_ops {
