/*
 *  linux/include/linux/mmc/sdhci.h - Secure Digital Host Controller Interface
 *
 *  Copyright (C) 2005-2008 Pierre Ossman, All Rights Reserved.
 *
 * This program is free software; you can redistribute it and/or modify
 * it under the terms of the GNU General Public License as published by
 * the Free Software Foundation; either version 2 of the License, or (at
 * your option) any later version.
 */
#ifndef LINUX_MMC_SDHCI_H
#define LINUX_MMC_SDHCI_H

#include <linux/scatterlist.h>
#include <linux/compiler.h>
#include <linux/types.h>
#include <linux/io.h>
#include <linux/mmc/host.h>

struct sdhci_host {
	/* Data set by hardware interface driver */
	const char *hw_name;	/* Hardware bus name */

	unsigned int quirks;	/* Deviations from spec. */

/* Controller doesn't honor resets unless we touch the clock register */
#define SDHCI_QUIRK_CLOCK_BEFORE_RESET			(1<<0)
/* Controller has bad caps bits, but really supports DMA */
#define SDHCI_QUIRK_FORCE_DMA				(1<<1)
/* Controller doesn't like to be reset when there is no card inserted. */
#define SDHCI_QUIRK_NO_CARD_NO_RESET			(1<<2)
/* Controller doesn't like clearing the power reg before a change */
#define SDHCI_QUIRK_SINGLE_POWER_WRITE			(1<<3)
/* Controller has flaky internal state so reset it on each ios change */
#define SDHCI_QUIRK_RESET_CMD_DATA_ON_IOS		(1<<4)
/* Controller has an unusable DMA engine */
#define SDHCI_QUIRK_BROKEN_DMA				(1<<5)
/* Controller has an unusable ADMA engine */
#define SDHCI_QUIRK_BROKEN_ADMA				(1<<6)
/* Controller can only DMA from 32-bit aligned addresses */
#define SDHCI_QUIRK_32BIT_DMA_ADDR			(1<<7)
/* Controller can only DMA chunk sizes that are a multiple of 32 bits */
#define SDHCI_QUIRK_32BIT_DMA_SIZE			(1<<8)
/* Controller can only ADMA chunks that are a multiple of 32 bits */
#define SDHCI_QUIRK_32BIT_ADMA_SIZE			(1<<9)
/* Controller needs to be reset after each request to stay stable */
#define SDHCI_QUIRK_RESET_AFTER_REQUEST			(1<<10)
/* Controller needs voltage and power writes to happen separately */
#define SDHCI_QUIRK_NO_SIMULT_VDD_AND_POWER		(1<<11)
/* Controller provides an incorrect timeout value for transfers */
#define SDHCI_QUIRK_BROKEN_TIMEOUT_VAL			(1<<12)
/* Controller has an issue with buffer bits for small transfers */
#define SDHCI_QUIRK_BROKEN_SMALL_PIO			(1<<13)
/* Controller does not provide transfer-complete interrupt when not busy */
#define SDHCI_QUIRK_NO_BUSY_IRQ				(1<<14)
/* Controller has unreliable card detection */
#define SDHCI_QUIRK_BROKEN_CARD_DETECTION		(1<<15)
/* Controller reports inverted write-protect state */
#define SDHCI_QUIRK_INVERTED_WRITE_PROTECT		(1<<16)
/* Controller has nonstandard clock management */
#define SDHCI_QUIRK_NONSTANDARD_CLOCK			(1<<17)
/* Controller does not like fast PIO transfers */
#define SDHCI_QUIRK_PIO_NEEDS_DELAY			(1<<18)
/* Controller losing signal/interrupt enable states after reset */
#define SDHCI_QUIRK_RESTORE_IRQS_AFTER_RESET		(1<<19)
/* Controller has to be forced to use block size of 2048 bytes */
#define SDHCI_QUIRK_FORCE_BLK_SZ_2048			(1<<20)
/* Controller cannot do multi-block transfers */
#define SDHCI_QUIRK_NO_MULTIBLOCK			(1<<21)
/* Controller can only handle 1-bit data transfers */
#define SDHCI_QUIRK_FORCE_1_BIT_DATA			(1<<22)
/* Controller needs 10ms delay between applying power and clock */
#define SDHCI_QUIRK_DELAY_AFTER_POWER			(1<<23)
/* Controller uses SDCLK instead of TMCLK for data timeouts */
#define SDHCI_QUIRK_DATA_TIMEOUT_USES_SDCLK		(1<<24)
/* Controller reports wrong base clock capability */
#define SDHCI_QUIRK_CAP_CLOCK_BASE_BROKEN		(1<<25)
/* Controller cannot support End Attribute in NOP ADMA descriptor */
#define SDHCI_QUIRK_NO_ENDATTR_IN_NOPDESC		(1<<26)
/* Controller is missing device caps. Use caps provided by host */
#define SDHCI_QUIRK_MISSING_CAPS			(1<<27)
/* Controller uses Auto CMD12 command to stop the transfer */
#define SDHCI_QUIRK_MULTIBLOCK_READ_ACMD12		(1<<28)
/* Controller doesn't have HISPD bit field in HI-SPEED SD card */
#define SDHCI_QUIRK_NO_HISPD_BIT			(1<<29)
/* Controller treats ADMA descriptors with length 0000h incorrectly */
#define SDHCI_QUIRK_BROKEN_ADMA_ZEROLEN_DESC		(1<<30)
/* The read-only detection via SDHCI_PRESENT_STATE register is unstable */
#define SDHCI_QUIRK_UNSTABLE_RO_DETECT			(1<<31)

	unsigned int quirks2;	/* More deviations from spec. */

#define SDHCI_QUIRK2_HOST_OFF_CARD_ON			(1<<0)

	int irq;		/* Device IRQ */
	void __iomem *ioaddr;	/* Mapped address */

	const struct sdhci_ops *ops;	/* Low level hw interface */

	struct regulator *vmmc;	/* Power regulator */

	/* Internal data */
	struct mmc_host *mmc;	/* MMC structure */
	u64 dma_mask;		/* custom DMA mask */

#if defined(CONFIG_LEDS_CLASS) || defined(CONFIG_LEDS_CLASS_MODULE)
	struct led_classdev led;	/* LED control */
	char led_name[32];
#endif

	spinlock_t lock;	/* Mutex */

	int flags;		/* Host attributes */
#define SDHCI_USE_SDMA		(1<<0)	/* Host is SDMA capable */
#define SDHCI_USE_ADMA		(1<<1)	/* Host is ADMA capable */
#define SDHCI_REQ_USE_DMA	(1<<2)	/* Use DMA for this req. */
#define SDHCI_DEVICE_DEAD	(1<<3)	/* Device unresponsive */
#define SDHCI_SDR50_NEEDS_TUNING (1<<4)	/* SDR50 needs tuning */
#define SDHCI_NEEDS_RETUNING	(1<<5)	/* Host needs retuning */
#define SDHCI_AUTO_CMD12	(1<<6)	/* Auto CMD12 support */
#define SDHCI_AUTO_CMD23	(1<<7)	/* Auto CMD23 support */
<<<<<<< HEAD
#define SDHCI_PV_ENABLED        (1<<8)  /* Preset value enabled */
=======
#define SDHCI_PV_ENABLED	(1<<8)	/* Preset value enabled */
#define SDHCI_SDIO_IRQ_ENABLED	(1<<9)	/* SDIO irq enabled */
#define SDHCI_HS200_NEEDS_TUNING (1<<10)	/* HS200 needs tuning */
>>>>>>> 90adfd2b

	unsigned int version;	/* SDHCI spec. version */

	unsigned int max_clk;	/* Max possible freq (MHz) */
	unsigned int timeout_clk;	/* Timeout freq (KHz) */
	unsigned int clk_mul;	/* Clock Muliplier value */

	unsigned int clock;	/* Current clock (MHz) */
	u8 pwr;			/* Current voltage */

	bool runtime_suspended;	/* Host is runtime suspended */

	struct mmc_request *mrq;	/* Current request */
	struct mmc_command *cmd;	/* Current command */
	struct mmc_data *data;	/* Current data request */
	unsigned int data_early:1;	/* Data finished before cmd */

	struct sg_mapping_iter sg_miter;	/* SG state for PIO */
	unsigned int blocks;	/* remaining PIO blocks */

	int sg_count;		/* Mapped sg entries */

	u8 *adma_desc;		/* ADMA descriptor table */
	u8 *align_buffer;	/* Bounce buffer */

	dma_addr_t adma_addr;	/* Mapped ADMA descr. table */
	dma_addr_t align_addr;	/* Mapped bounce buffer */

	struct tasklet_struct card_tasklet;	/* Tasklet structures */
	struct tasklet_struct finish_tasklet;

	struct timer_list timer;	/* Timer for timeouts */

	struct work_struct wait_erase_work; /* work to wait for erase to finish */

	unsigned int caps;	/* Alternative capabilities */

	unsigned int            ocr_avail_sdio;	/* OCR bit masks */
	unsigned int            ocr_avail_sd;
	unsigned int            ocr_avail_mmc;

	wait_queue_head_t	buf_ready_int;	/* Waitqueue for Buffer Read Ready interrupt */
	unsigned int		tuning_done;	/* Condition flag set when CMD19 succeeds */

	unsigned int		tuning_count;	/* Timer count for re-tuning */
	unsigned int		tuning_mode;	/* Re-tuning mode supported by host */
#define SDHCI_TUNING_MODE_1	0
	struct timer_list	tuning_timer;	/* Timer for tuning */

#ifdef CONFIG_SDHCI_THROUGHPUT
	u8 thrpt_dbgfs_enable;
#endif

	unsigned long private[0] ____cacheline_aligned;
};
#endif /* LINUX_MMC_SDHCI_H */<|MERGE_RESOLUTION|>--- conflicted
+++ resolved
@@ -119,13 +119,7 @@
 #define SDHCI_NEEDS_RETUNING	(1<<5)	/* Host needs retuning */
 #define SDHCI_AUTO_CMD12	(1<<6)	/* Auto CMD12 support */
 #define SDHCI_AUTO_CMD23	(1<<7)	/* Auto CMD23 support */
-<<<<<<< HEAD
 #define SDHCI_PV_ENABLED        (1<<8)  /* Preset value enabled */
-=======
-#define SDHCI_PV_ENABLED	(1<<8)	/* Preset value enabled */
-#define SDHCI_SDIO_IRQ_ENABLED	(1<<9)	/* SDIO irq enabled */
-#define SDHCI_HS200_NEEDS_TUNING (1<<10)	/* HS200 needs tuning */
->>>>>>> 90adfd2b
 
 	unsigned int version;	/* SDHCI spec. version */
 
