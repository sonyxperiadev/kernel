/*
 *  linux/include/linux/mmc/sdhci.h - Secure Digital Host Controller Interface
 *
 *  Copyright (C) 2005-2008 Pierre Ossman, All Rights Reserved.
 *
 * This program is free software; you can redistribute it and/or modify
 * it under the terms of the GNU General Public License as published by
 * the Free Software Foundation; either version 2 of the License, or (at
 * your option) any later version.
 */
#ifndef LINUX_MMC_SDHCI_H
#define LINUX_MMC_SDHCI_H

#include <linux/scatterlist.h>
#include <linux/compiler.h>
#include <linux/types.h>
#include <linux/io.h>
#include <linux/mmc/host.h>

struct sdhci_host {
	/* Data set by hardware interface driver */
	const char *hw_name;	/* Hardware bus name */

	unsigned int quirks;	/* Deviations from spec. */

/* Controller doesn't honor resets unless we touch the clock register */
#define SDHCI_QUIRK_CLOCK_BEFORE_RESET			(1<<0)
/* Controller has bad caps bits, but really supports DMA */
#define SDHCI_QUIRK_FORCE_DMA				(1<<1)
/* Controller doesn't like to be reset when there is no card inserted. */
#define SDHCI_QUIRK_NO_CARD_NO_RESET			(1<<2)
/* Controller doesn't like clearing the power reg before a change */
#define SDHCI_QUIRK_SINGLE_POWER_WRITE			(1<<3)
/* Controller has flaky internal state so reset it on each ios change */
#define SDHCI_QUIRK_RESET_CMD_DATA_ON_IOS		(1<<4)
/* Controller has an unusable DMA engine */
#define SDHCI_QUIRK_BROKEN_DMA				(1<<5)
/* Controller has an unusable ADMA engine */
#define SDHCI_QUIRK_BROKEN_ADMA				(1<<6)
/* Controller can only DMA from 32-bit aligned addresses */
#define SDHCI_QUIRK_32BIT_DMA_ADDR			(1<<7)
/* Controller can only DMA chunk sizes that are a multiple of 32 bits */
#define SDHCI_QUIRK_32BIT_DMA_SIZE			(1<<8)
/* Controller can only ADMA chunks that are a multiple of 32 bits */
#define SDHCI_QUIRK_32BIT_ADMA_SIZE			(1<<9)
/* Controller needs to be reset after each request to stay stable */
#define SDHCI_QUIRK_RESET_AFTER_REQUEST			(1<<10)
/* Controller needs voltage and power writes to happen separately */
#define SDHCI_QUIRK_NO_SIMULT_VDD_AND_POWER		(1<<11)
/* Controller provides an incorrect timeout value for transfers */
#define SDHCI_QUIRK_BROKEN_TIMEOUT_VAL			(1<<12)
/* Controller has an issue with buffer bits for small transfers */
#define SDHCI_QUIRK_BROKEN_SMALL_PIO			(1<<13)
/* Controller does not provide transfer-complete interrupt when not busy */
#define SDHCI_QUIRK_NO_BUSY_IRQ				(1<<14)
/* Controller has unreliable card detection */
#define SDHCI_QUIRK_BROKEN_CARD_DETECTION		(1<<15)
/* Controller reports inverted write-protect state */
#define SDHCI_QUIRK_INVERTED_WRITE_PROTECT		(1<<16)
/* Controller has nonstandard clock management */
#define SDHCI_QUIRK_NONSTANDARD_CLOCK			(1<<17)
/* Controller does not like fast PIO transfers */
#define SDHCI_QUIRK_PIO_NEEDS_DELAY			(1<<18)
/* Controller losing signal/interrupt enable states after reset */
#define SDHCI_QUIRK_RESTORE_IRQS_AFTER_RESET		(1<<19)
/* Controller has to be forced to use block size of 2048 bytes */
#define SDHCI_QUIRK_FORCE_BLK_SZ_2048			(1<<20)
/* Controller cannot do multi-block transfers */
#define SDHCI_QUIRK_NO_MULTIBLOCK			(1<<21)
/* Controller can only handle 1-bit data transfers */
#define SDHCI_QUIRK_FORCE_1_BIT_DATA			(1<<22)
/* Controller needs 10ms delay between applying power and clock */
#define SDHCI_QUIRK_DELAY_AFTER_POWER			(1<<23)
/* Controller uses SDCLK instead of TMCLK for data timeouts */
#define SDHCI_QUIRK_DATA_TIMEOUT_USES_SDCLK		(1<<24)
/* Controller reports wrong base clock capability */
#define SDHCI_QUIRK_CAP_CLOCK_BASE_BROKEN		(1<<25)
/* Controller cannot support End Attribute in NOP ADMA descriptor */
#define SDHCI_QUIRK_NO_ENDATTR_IN_NOPDESC		(1<<26)
/* Controller is missing device caps. Use caps provided by host */
#define SDHCI_QUIRK_MISSING_CAPS			(1<<27)
/* Controller uses Auto CMD12 command to stop the transfer */
#define SDHCI_QUIRK_MULTIBLOCK_READ_ACMD12		(1<<28)
/* Controller doesn't have HISPD bit field in HI-SPEED SD card */
#define SDHCI_QUIRK_NO_HISPD_BIT			(1<<29)
/* Controller treats ADMA descriptors with length 0000h incorrectly */
#define SDHCI_QUIRK_BROKEN_ADMA_ZEROLEN_DESC		(1<<30)
/* The read-only detection via SDHCI_PRESENT_STATE register is unstable */
#define SDHCI_QUIRK_UNSTABLE_RO_DETECT			(1<<31)

	unsigned int quirks2;	/* More deviations from spec. */

#define SDHCI_QUIRK2_HOST_OFF_CARD_ON			(1<<0)
<<<<<<< HEAD
#define SDHCI_QUIRK2_HOST_NO_CMD23			(1<<1)
/* The system physically doesn't support 1.8v, even if the host does */
#define SDHCI_QUIRK2_NO_1_8_V				(1<<2)
#define SDHCI_QUIRK2_PRESET_VALUE_BROKEN		(1<<3)
=======
#define SDHCI_QUIRK2_HOST_MASK_HS_BIT			(1<<3)
>>>>>>> 940b3e49

	int irq;		/* Device IRQ */
	void __iomem *ioaddr;	/* Mapped address */

	const struct sdhci_ops *ops;	/* Low level hw interface */

	struct regulator *vmmc;		/* Power regulator (vmmc) */
	struct regulator *vqmmc;	/* Signaling regulator (vccq) */

	/* Internal data */
	struct mmc_host *mmc;	/* MMC structure */
	u64 dma_mask;		/* custom DMA mask */

#if defined(CONFIG_LEDS_CLASS) || defined(CONFIG_LEDS_CLASS_MODULE)
	struct led_classdev led;	/* LED control */
	char led_name[32];
#endif

	spinlock_t lock;	/* Mutex */

	int flags;		/* Host attributes */
#define SDHCI_USE_SDMA		(1<<0)	/* Host is SDMA capable */
#define SDHCI_USE_ADMA		(1<<1)	/* Host is ADMA capable */
#define SDHCI_REQ_USE_DMA	(1<<2)	/* Use DMA for this req. */
#define SDHCI_DEVICE_DEAD	(1<<3)	/* Device unresponsive */
#define SDHCI_SDR50_NEEDS_TUNING (1<<4)	/* SDR50 needs tuning */
#define SDHCI_NEEDS_RETUNING	(1<<5)	/* Host needs retuning */
#define SDHCI_AUTO_CMD12	(1<<6)	/* Auto CMD12 support */
#define SDHCI_AUTO_CMD23	(1<<7)	/* Auto CMD23 support */
#define SDHCI_PV_ENABLED	(1<<8)	/* Preset value enabled */
#define SDHCI_SDIO_IRQ_ENABLED	(1<<9)	/* SDIO irq enabled */
#define SDHCI_HS200_NEEDS_TUNING (1<<10)	/* HS200 needs tuning */
#define SDHCI_USING_RETUNING_TIMER (1<<11)	/* Host is using a retuning timer for the card */

	unsigned int version;	/* SDHCI spec. version */

	unsigned int max_clk;	/* Max possible freq (MHz) */
	unsigned int timeout_clk;	/* Timeout freq (KHz) */
	unsigned int clk_mul;	/* Clock Muliplier value */

	unsigned int clock;	/* Current clock (MHz) */
	u8 pwr;			/* Current voltage */

	bool runtime_suspended;	/* Host is runtime suspended */

	struct work_struct wait_erase_work; /* work to wait for erase to finish */

	struct mmc_request *mrq;	/* Current request */
	struct mmc_command *cmd;	/* Current command */
	struct mmc_data *data;	/* Current data request */
	unsigned int data_early:1;	/* Data finished before cmd */

	struct sg_mapping_iter sg_miter;	/* SG state for PIO */
	unsigned int blocks;	/* remaining PIO blocks */

	int sg_count;		/* Mapped sg entries */

	u8 *adma_desc;		/* ADMA descriptor table */
	u8 *align_buffer;	/* Bounce buffer */

	dma_addr_t adma_addr;	/* Mapped ADMA descr. table */
	dma_addr_t align_addr;	/* Mapped bounce buffer */

	struct tasklet_struct card_tasklet;	/* Tasklet structures */
	struct tasklet_struct finish_tasklet;

	struct timer_list timer;	/* Timer for timeouts */

	u32 caps;		/* Alternative CAPABILITY_0 */
	u32 caps1;		/* Alternative CAPABILITY_1 */

	unsigned int            ocr_avail_sdio;	/* OCR bit masks */
	unsigned int            ocr_avail_sd;
	unsigned int            ocr_avail_mmc;

	wait_queue_head_t	buf_ready_int;	/* Waitqueue for Buffer Read Ready interrupt */
	unsigned int		tuning_done;	/* Condition flag set when CMD19 succeeds */

	unsigned int		tuning_count;	/* Timer count for re-tuning */
	unsigned int		tuning_mode;	/* Re-tuning mode supported by host */
#define SDHCI_TUNING_MODE_1	0
	struct timer_list	tuning_timer;	/* Timer for tuning */

#ifdef CONFIG_SDHCI_THROUGHPUT
	u8 thrpt_dbgfs_enable;
#endif
	unsigned int detect_delay; /*Delay in msecs for detecting change*/

	unsigned long private[0] ____cacheline_aligned;
};
#endif /* LINUX_MMC_SDHCI_H */<|MERGE_RESOLUTION|>--- conflicted
+++ resolved
@@ -91,14 +91,11 @@
 	unsigned int quirks2;	/* More deviations from spec. */
 
 #define SDHCI_QUIRK2_HOST_OFF_CARD_ON			(1<<0)
-<<<<<<< HEAD
 #define SDHCI_QUIRK2_HOST_NO_CMD23			(1<<1)
 /* The system physically doesn't support 1.8v, even if the host does */
 #define SDHCI_QUIRK2_NO_1_8_V				(1<<2)
 #define SDHCI_QUIRK2_PRESET_VALUE_BROKEN		(1<<3)
-=======
-#define SDHCI_QUIRK2_HOST_MASK_HS_BIT			(1<<3)
->>>>>>> 940b3e49
+#define SDHCI_QUIRK2_HOST_MASK_HS_BIT			(1<<4)
 
 	int irq;		/* Device IRQ */
 	void __iomem *ioaddr;	/* Mapped address */
