--- conflicted
+++ resolved
@@ -9,13 +9,8 @@
 #define LINUX_MMC_CORE_H
 
 #include <linux/interrupt.h>
-<<<<<<< HEAD
 #include <linux/device.h>
 #include <linux/fs.h>
-=======
-#include <linux/completion.h>
-
->>>>>>> 90adfd2b
 struct request;
 struct mmc_data;
 struct mmc_request;
@@ -199,7 +194,6 @@
 
 extern u32 mmc_vddrange_to_ocrmask(int vdd_min, int vdd_max);
 
-<<<<<<< HEAD
 struct raw_hd_struct {
 	sector_t start_sect;
 	sector_t nr_sects;
@@ -221,7 +215,4 @@
 
 extern void register_mmcpart_user(struct mmcpart_notifier *new);
 extern int unregister_mmcpart_user(struct mmcpart_notifier *old);
-#endif
-=======
-#endif /* LINUX_MMC_CORE_H */
->>>>>>> 90adfd2b
+#endif