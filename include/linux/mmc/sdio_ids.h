--- conflicted
+++ resolved
@@ -44,13 +44,9 @@
 #define SDIO_DEVICE_ID_SIANO_NOVA_A0		0x1100
 #define SDIO_DEVICE_ID_SIANO_STELLAR 		0x5347
 
-<<<<<<< HEAD
 #ifdef CONFIG_BCM_SDIOWL
 #define SDIO_VENDOR_ID_BROADCOM                 0x02d0
 #define SDIO_DEVICE_ID_BROADCOM_4325            0x0000
 #endif
 
-#endif
-=======
-#endif /* LINUX_MMC_SDIO_IDS_H */
->>>>>>> 90adfd2b
+#endif