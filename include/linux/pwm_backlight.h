--- conflicted
+++ resolved
@@ -12,11 +12,8 @@
 	unsigned int dft_brightness;
 	unsigned int lth_brightness;
 	unsigned int pwm_period_ns;
-<<<<<<< HEAD
 	unsigned int *levels;
-=======
 	unsigned int polarity;
->>>>>>> 940b3e49
 	int (*init)(struct device *dev);
 	int (*notify)(struct device *dev, int brightness);
 	void (*notify_after)(struct device *dev, int brightness);
