--- conflicted
+++ resolved
@@ -101,10 +101,4 @@
 	blake2s_final(&state, out);
 }
 
-<<<<<<< HEAD
-void blake2s256_hmac(u8 *out, const u8 *in, const u8 *key, const size_t inlen,
-		     const size_t keylen);
-
-=======
->>>>>>> 56c31ac1
 #endif /* _CRYPTO_BLAKE2S_H */