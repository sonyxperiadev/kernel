--- conflicted
+++ resolved
@@ -40,9 +40,9 @@
  * To allow proper structure padding for 64bit/32bit target
  */
 #ifdef __LP64
-#define MDP_LAYER_COMMIT_V1_PAD 1
+#define MDP_LAYER_COMMIT_V1_PAD 2
 #else
-#define MDP_LAYER_COMMIT_V1_PAD 2
+#define MDP_LAYER_COMMIT_V1_PAD 3
 #endif
 
 /**********************************************************************
@@ -163,12 +163,9 @@
  */
 #define MDP_COMMIT_AVR_ONE_SHOT_MODE		0x10
 
-<<<<<<< HEAD
 /* Flag to indicate dual partial ROI update */
 #define MDP_COMMIT_PARTIAL_UPDATE_DUAL_ROI	0x20
 
-=======
->>>>>>> fab936c6
 /* Flag to update brightness when commit */
 #define MDP_COMMIT_UPDATE_BRIGHTNESS		0x40
 
@@ -585,9 +582,6 @@
 	 * Represents number of Destination scaler data provied by userspace.
 	 */
 	uint32_t		dest_scaler_cnt;
-
-	/* Backlight level that would update when display commit */
-	uint32_t		bl_level;
 
 	/* Backlight level that would update when display commit */
 	uint32_t		bl_level;
