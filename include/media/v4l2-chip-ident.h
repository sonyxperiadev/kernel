--- conflicted
+++ resolved
@@ -76,13 +76,9 @@
 	V4L2_IDENT_OV6650 = 258,
 	V4L2_IDENT_OV2640 = 259,
 	V4L2_IDENT_OV9740 = 260,
-<<<<<<< HEAD
 	V4L2_IDENT_OV5640 = 261,
 	V4L2_IDENT_S5K4ECGX = 262,
 	V4L2_IDENT_OV7692 = 263,
-=======
-	V4L2_IDENT_OV5642 = 261,
->>>>>>> 90adfd2b
 
 	/* module saa7146: reserved range 300-309 */
 	V4L2_IDENT_SAA7146 = 300,
