--- conflicted
+++ resolved
@@ -217,11 +217,6 @@
    VCHIQ_STATE_T *state;
    VCHIQ_INSTANCE_T instance;
 
-<<<<<<< HEAD
-   int previous_tx_index;
-
-=======
->>>>>>> 160a5e11
    VCHIQ_BULK_QUEUE_T bulk_tx;
    VCHIQ_BULK_QUEUE_T bulk_rx;
 
@@ -255,10 +250,7 @@
    int slot_quota;
    int slot_use_count;
    VCOS_EVENT_T quota_event;
-<<<<<<< HEAD
-=======
    int previous_tx_index;
->>>>>>> 160a5e11
 } VCHIQ_SERVICE_QUOTA_T;
 
 typedef struct vchiq_shared_state_struct {
