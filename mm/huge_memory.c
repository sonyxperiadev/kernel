--- conflicted
+++ resolved
@@ -2469,14 +2469,9 @@
 	if (PageAnon(page))
 		ttu_flags |= TTU_SPLIT_FREEZE;
 
-<<<<<<< HEAD
-	unmap_success = try_to_unmap(page, ttu_flags, NULL);
-	VM_BUG_ON_PAGE(!unmap_success, page);
-=======
-	try_to_unmap(page, ttu_flags);
+	try_to_unmap(page, ttu_flags, NULL);
 
 	VM_WARN_ON_ONCE_PAGE(page_mapped(page), page);
->>>>>>> dca02b19
 }
 
 static void remap_page(struct page *page)
