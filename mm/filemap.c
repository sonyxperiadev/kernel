// SPDX-License-Identifier: GPL-2.0-only
/*
 *	linux/mm/filemap.c
 *
 * Copyright (C) 1994-1999  Linus Torvalds
 */

/*
 * This file handles the generic file mmap semantics used by
 * most "normal" filesystems (but you don't /have/ to use this:
 * the NFS filesystem used to do this differently, for example)
 */
#include <linux/export.h>
#include <linux/compiler.h>
#include <linux/dax.h>
#include <linux/fs.h>
#include <linux/sched/signal.h>
#include <linux/uaccess.h>
#include <linux/capability.h>
#include <linux/kernel_stat.h>
#include <linux/gfp.h>
#include <linux/mm.h>
#include <linux/swap.h>
#include <linux/mman.h>
#include <linux/pagemap.h>
#include <linux/file.h>
#include <linux/uio.h>
#include <linux/error-injection.h>
#include <linux/hash.h>
#include <linux/writeback.h>
#include <linux/backing-dev.h>
#include <linux/pagevec.h>
#include <linux/blkdev.h>
#include <linux/security.h>
#include <linux/cpuset.h>
#include <linux/hugetlb.h>
#include <linux/memcontrol.h>
#include <linux/cleancache.h>
#include <linux/shmem_fs.h>
#include <linux/rmap.h>
#include <linux/delayacct.h>
#include <linux/psi.h>
#include <linux/ramfs.h>
#include "internal.h"

#define CREATE_TRACE_POINTS
#include <trace/events/filemap.h>

/*
 * FIXME: remove all knowledge of the buffer layer from the core VM
 */
#include <linux/buffer_head.h> /* for try_to_free_buffers */

#include <asm/mman.h>

int want_old_faultaround_pte = 1;

/*
 * Shared mappings implemented 30.11.1994. It's not fully working yet,
 * though.
 *
 * Shared mappings now work. 15.8.1995  Bruno.
 *
 * finished 'unifying' the page and buffer cache and SMP-threaded the
 * page-cache, 21.05.1999, Ingo Molnar <mingo@redhat.com>
 *
 * SMP-threaded pagemap-LRU 1999, Andrea Arcangeli <andrea@suse.de>
 */

/*
 * Lock ordering:
 *
 *  ->i_mmap_rwsem		(truncate_pagecache)
 *    ->private_lock		(__free_pte->__set_page_dirty_buffers)
 *      ->swap_lock		(exclusive_swap_page, others)
 *        ->i_pages lock
 *
 *  ->i_mutex
 *    ->i_mmap_rwsem		(truncate->unmap_mapping_range)
 *
 *  ->mmap_sem
 *    ->i_mmap_rwsem
 *      ->page_table_lock or pte_lock	(various, mainly in memory.c)
 *        ->i_pages lock	(arch-dependent flush_dcache_mmap_lock)
 *
 *  ->mmap_sem
 *    ->lock_page		(access_process_vm)
 *
 *  ->i_mutex			(generic_perform_write)
 *    ->mmap_sem		(fault_in_pages_readable->do_page_fault)
 *
 *  bdi->wb.list_lock
 *    sb_lock			(fs/fs-writeback.c)
 *    ->i_pages lock		(__sync_single_inode)
 *
 *  ->i_mmap_rwsem
 *    ->anon_vma.lock		(vma_adjust)
 *
 *  ->anon_vma.lock
 *    ->page_table_lock or pte_lock	(anon_vma_prepare and various)
 *
 *  ->page_table_lock or pte_lock
 *    ->swap_lock		(try_to_unmap_one)
 *    ->private_lock		(try_to_unmap_one)
 *    ->i_pages lock		(try_to_unmap_one)
 *    ->pgdat->lru_lock		(follow_page->mark_page_accessed)
 *    ->pgdat->lru_lock		(check_pte_range->isolate_lru_page)
 *    ->private_lock		(page_remove_rmap->set_page_dirty)
 *    ->i_pages lock		(page_remove_rmap->set_page_dirty)
 *    bdi.wb->list_lock		(page_remove_rmap->set_page_dirty)
 *    ->inode->i_lock		(page_remove_rmap->set_page_dirty)
 *    ->memcg->move_lock	(page_remove_rmap->lock_page_memcg)
 *    bdi.wb->list_lock		(zap_pte_range->set_page_dirty)
 *    ->inode->i_lock		(zap_pte_range->set_page_dirty)
 *    ->private_lock		(zap_pte_range->__set_page_dirty_buffers)
 *
 * ->i_mmap_rwsem
 *   ->tasklist_lock            (memory_failure, collect_procs_ao)
 */

static void page_cache_delete(struct address_space *mapping,
				   struct page *page, void *shadow)
{
	XA_STATE(xas, &mapping->i_pages, page->index);
	unsigned int nr = 1;

	mapping_set_update(&xas, mapping);

	/* hugetlb pages are represented by a single entry in the xarray */
	if (!PageHuge(page)) {
		xas_set_order(&xas, page->index, compound_order(page));
		nr = compound_nr(page);
	}

	VM_BUG_ON_PAGE(!PageLocked(page), page);
	VM_BUG_ON_PAGE(PageTail(page), page);
	VM_BUG_ON_PAGE(nr != 1 && shadow, page);

	xas_store(&xas, shadow);
	xas_init_marks(&xas);

	page->mapping = NULL;
	/* Leave page->index set: truncation lookup relies upon it */

	if (shadow) {
		mapping->nrexceptional += nr;
		/*
		 * Make sure the nrexceptional update is committed before
		 * the nrpages update so that final truncate racing
		 * with reclaim does not see both counters 0 at the
		 * same time and miss a shadow entry.
		 */
		smp_wmb();
	}
	mapping->nrpages -= nr;
}

#ifdef CONFIG_VM_EVENT_COUNT_CLEAN_PAGE_RECLAIM
static void count_vm_event_clean_page_put(void)
{
	count_vm_event(PGPGOUTCLEAN);
}
#else
static void count_vm_event_clean_page_put(void)
{
}
#endif

static void unaccount_page_cache_page(struct address_space *mapping,
				      struct page *page)
{
	int nr;

	/*
	 * if we're uptodate, flush out into the cleancache, otherwise
	 * invalidate any existing cleancache entries.  We can't leave
	 * stale data around in the cleancache once our page is gone
	 */
	if (PageUptodate(page) && PageMappedToDisk(page)) {
		count_vm_event_clean_page_put();
		cleancache_put_page(page);
	} else {
		cleancache_invalidate_page(mapping, page);
	}

	VM_BUG_ON_PAGE(PageTail(page), page);
	VM_BUG_ON_PAGE(page_mapped(page), page);
	if (!IS_ENABLED(CONFIG_DEBUG_VM) && unlikely(page_mapped(page))) {
		int mapcount;

		pr_alert("BUG: Bad page cache in process %s  pfn:%05lx\n",
			 current->comm, page_to_pfn(page));
		dump_page(page, "still mapped when deleted");
		dump_stack();
		add_taint(TAINT_BAD_PAGE, LOCKDEP_NOW_UNRELIABLE);

		mapcount = page_mapcount(page);
		if (mapping_exiting(mapping) &&
		    page_count(page) >= mapcount + 2) {
			/*
			 * All vmas have already been torn down, so it's
			 * a good bet that actually the page is unmapped,
			 * and we'd prefer not to leak it: if we're wrong,
			 * some other bad page check should catch it later.
			 */
			page_mapcount_reset(page);
			page_ref_sub(page, mapcount);
		}
	}

	/* hugetlb pages do not participate in page cache accounting. */
	if (PageHuge(page))
		return;

	nr = hpage_nr_pages(page);

	__mod_node_page_state(page_pgdat(page), NR_FILE_PAGES, -nr);
	if (PageSwapBacked(page)) {
		__mod_node_page_state(page_pgdat(page), NR_SHMEM, -nr);
		if (PageTransHuge(page))
			__dec_node_page_state(page, NR_SHMEM_THPS);
	} else if (PageTransHuge(page)) {
		__dec_node_page_state(page, NR_FILE_THPS);
		filemap_nr_thps_dec(mapping);
	}

	/*
	 * At this point page must be either written or cleaned by
	 * truncate.  Dirty page here signals a bug and loss of
	 * unwritten data.
	 *
	 * This fixes dirty accounting after removing the page entirely
	 * but leaves PageDirty set: it has no effect for truncated
	 * page and anyway will be cleared before returning page into
	 * buddy allocator.
	 */
	if (WARN_ON_ONCE(PageDirty(page)))
		account_page_cleaned(page, mapping, inode_to_wb(mapping->host));
}

/*
 * Delete a page from the page cache and free it. Caller has to make
 * sure the page is locked and that nobody else uses it - or that usage
 * is safe.  The caller must hold the i_pages lock.
 */
void __delete_from_page_cache(struct page *page, void *shadow)
{
	struct address_space *mapping = page->mapping;

	trace_mm_filemap_delete_from_page_cache(page);

	unaccount_page_cache_page(mapping, page);
	page_cache_delete(mapping, page, shadow);
}

static void page_cache_free_page(struct address_space *mapping,
				struct page *page)
{
	void (*freepage)(struct page *);

	freepage = mapping->a_ops->freepage;
	if (freepage)
		freepage(page);

	if (PageTransHuge(page) && !PageHuge(page)) {
		page_ref_sub(page, HPAGE_PMD_NR);
		VM_BUG_ON_PAGE(page_count(page) <= 0, page);
	} else {
		put_page(page);
	}
}

/**
 * delete_from_page_cache - delete page from page cache
 * @page: the page which the kernel is trying to remove from page cache
 *
 * This must be called only on pages that have been verified to be in the page
 * cache and locked.  It will never put the page into the free list, the caller
 * has a reference on the page.
 */
void delete_from_page_cache(struct page *page)
{
	struct address_space *mapping = page_mapping(page);
	unsigned long flags;

	BUG_ON(!PageLocked(page));
	xa_lock_irqsave(&mapping->i_pages, flags);
	__delete_from_page_cache(page, NULL);
	xa_unlock_irqrestore(&mapping->i_pages, flags);

	page_cache_free_page(mapping, page);
}
EXPORT_SYMBOL(delete_from_page_cache);

/*
 * page_cache_delete_batch - delete several pages from page cache
 * @mapping: the mapping to which pages belong
 * @pvec: pagevec with pages to delete
 *
 * The function walks over mapping->i_pages and removes pages passed in @pvec
 * from the mapping. The function expects @pvec to be sorted by page index
 * and is optimised for it to be dense.
 * It tolerates holes in @pvec (mapping entries at those indices are not
 * modified). The function expects only THP head pages to be present in the
 * @pvec.
 *
 * The function expects the i_pages lock to be held.
 */
static void page_cache_delete_batch(struct address_space *mapping,
			     struct pagevec *pvec)
{
	XA_STATE(xas, &mapping->i_pages, pvec->pages[0]->index);
	int total_pages = 0;
	int i = 0;
	struct page *page;

	mapping_set_update(&xas, mapping);
	xas_for_each(&xas, page, ULONG_MAX) {
		if (i >= pagevec_count(pvec))
			break;

		/* A swap/dax/shadow entry got inserted? Skip it. */
		if (xa_is_value(page))
			continue;
		/*
		 * A page got inserted in our range? Skip it. We have our
		 * pages locked so they are protected from being removed.
		 * If we see a page whose index is higher than ours, it
		 * means our page has been removed, which shouldn't be
		 * possible because we're holding the PageLock.
		 */
		if (page != pvec->pages[i]) {
			VM_BUG_ON_PAGE(page->index > pvec->pages[i]->index,
					page);
			continue;
		}

		WARN_ON_ONCE(!PageLocked(page));

		if (page->index == xas.xa_index)
			page->mapping = NULL;
		/* Leave page->index set: truncation lookup relies on it */

		/*
		 * Move to the next page in the vector if this is a regular
		 * page or the index is of the last sub-page of this compound
		 * page.
		 */
		if (page->index + compound_nr(page) - 1 == xas.xa_index)
			i++;
		xas_store(&xas, NULL);
		total_pages++;
	}
	mapping->nrpages -= total_pages;
}

void delete_from_page_cache_batch(struct address_space *mapping,
				  struct pagevec *pvec)
{
	int i;
	unsigned long flags;

	if (!pagevec_count(pvec))
		return;

	xa_lock_irqsave(&mapping->i_pages, flags);
	for (i = 0; i < pagevec_count(pvec); i++) {
		trace_mm_filemap_delete_from_page_cache(pvec->pages[i]);

		unaccount_page_cache_page(mapping, pvec->pages[i]);
	}
	page_cache_delete_batch(mapping, pvec);
	xa_unlock_irqrestore(&mapping->i_pages, flags);

	for (i = 0; i < pagevec_count(pvec); i++)
		page_cache_free_page(mapping, pvec->pages[i]);
}

int filemap_check_errors(struct address_space *mapping)
{
	int ret = 0;
	/* Check for outstanding write errors */
	if (test_bit(AS_ENOSPC, &mapping->flags) &&
	    test_and_clear_bit(AS_ENOSPC, &mapping->flags))
		ret = -ENOSPC;
	if (test_bit(AS_EIO, &mapping->flags) &&
	    test_and_clear_bit(AS_EIO, &mapping->flags))
		ret = -EIO;
	return ret;
}
EXPORT_SYMBOL(filemap_check_errors);

static int filemap_check_and_keep_errors(struct address_space *mapping)
{
	/* Check for outstanding write errors */
	if (test_bit(AS_EIO, &mapping->flags))
		return -EIO;
	if (test_bit(AS_ENOSPC, &mapping->flags))
		return -ENOSPC;
	return 0;
}

/**
 * __filemap_fdatawrite_range - start writeback on mapping dirty pages in range
 * @mapping:	address space structure to write
 * @start:	offset in bytes where the range starts
 * @end:	offset in bytes where the range ends (inclusive)
 * @sync_mode:	enable synchronous operation
 *
 * Start writeback against all of a mapping's dirty pages that lie
 * within the byte offsets <start, end> inclusive.
 *
 * If sync_mode is WB_SYNC_ALL then this is a "data integrity" operation, as
 * opposed to a regular memory cleansing writeback.  The difference between
 * these two operations is that if a dirty page/buffer is encountered, it must
 * be waited upon, and not just skipped over.
 *
 * Return: %0 on success, negative error code otherwise.
 */
int __filemap_fdatawrite_range(struct address_space *mapping, loff_t start,
				loff_t end, int sync_mode)
{
	int ret;
	struct writeback_control wbc = {
		.sync_mode = sync_mode,
		.nr_to_write = LONG_MAX,
		.range_start = start,
		.range_end = end,
	};

	if (!mapping_cap_writeback_dirty(mapping) ||
	    !mapping_tagged(mapping, PAGECACHE_TAG_DIRTY))
		return 0;

	wbc_attach_fdatawrite_inode(&wbc, mapping->host);
	ret = do_writepages(mapping, &wbc);
	wbc_detach_inode(&wbc);
	return ret;
}

static inline int __filemap_fdatawrite(struct address_space *mapping,
	int sync_mode)
{
	return __filemap_fdatawrite_range(mapping, 0, LLONG_MAX, sync_mode);
}

int filemap_fdatawrite(struct address_space *mapping)
{
	return __filemap_fdatawrite(mapping, WB_SYNC_ALL);
}
EXPORT_SYMBOL(filemap_fdatawrite);

int filemap_fdatawrite_range(struct address_space *mapping, loff_t start,
				loff_t end)
{
	return __filemap_fdatawrite_range(mapping, start, end, WB_SYNC_ALL);
}
EXPORT_SYMBOL(filemap_fdatawrite_range);

/**
 * filemap_flush - mostly a non-blocking flush
 * @mapping:	target address_space
 *
 * This is a mostly non-blocking flush.  Not suitable for data-integrity
 * purposes - I/O may not be started against all dirty pages.
 *
 * Return: %0 on success, negative error code otherwise.
 */
int filemap_flush(struct address_space *mapping)
{
	return __filemap_fdatawrite(mapping, WB_SYNC_NONE);
}
EXPORT_SYMBOL(filemap_flush);

/**
 * filemap_range_has_page - check if a page exists in range.
 * @mapping:           address space within which to check
 * @start_byte:        offset in bytes where the range starts
 * @end_byte:          offset in bytes where the range ends (inclusive)
 *
 * Find at least one page in the range supplied, usually used to check if
 * direct writing in this range will trigger a writeback.
 *
 * Return: %true if at least one page exists in the specified range,
 * %false otherwise.
 */
bool filemap_range_has_page(struct address_space *mapping,
			   loff_t start_byte, loff_t end_byte)
{
	struct page *page;
	XA_STATE(xas, &mapping->i_pages, start_byte >> PAGE_SHIFT);
	pgoff_t max = end_byte >> PAGE_SHIFT;

	if (end_byte < start_byte)
		return false;

	rcu_read_lock();
	for (;;) {
		page = xas_find(&xas, max);
		if (xas_retry(&xas, page))
			continue;
		/* Shadow entries don't count */
		if (xa_is_value(page))
			continue;
		/*
		 * We don't need to try to pin this page; we're about to
		 * release the RCU lock anyway.  It is enough to know that
		 * there was a page here recently.
		 */
		break;
	}
	rcu_read_unlock();

	return page != NULL;
}
EXPORT_SYMBOL(filemap_range_has_page);

static void __filemap_fdatawait_range(struct address_space *mapping,
				     loff_t start_byte, loff_t end_byte)
{
	pgoff_t index = start_byte >> PAGE_SHIFT;
	pgoff_t end = end_byte >> PAGE_SHIFT;
	struct pagevec pvec;
	int nr_pages;

	if (end_byte < start_byte)
		return;

	pagevec_init(&pvec);
	while (index <= end) {
		unsigned i;

		nr_pages = pagevec_lookup_range_tag(&pvec, mapping, &index,
				end, PAGECACHE_TAG_WRITEBACK);
		if (!nr_pages)
			break;

		for (i = 0; i < nr_pages; i++) {
			struct page *page = pvec.pages[i];

			wait_on_page_writeback(page);
			ClearPageError(page);
		}
		pagevec_release(&pvec);
		cond_resched();
	}
}

/**
 * filemap_fdatawait_range - wait for writeback to complete
 * @mapping:		address space structure to wait for
 * @start_byte:		offset in bytes where the range starts
 * @end_byte:		offset in bytes where the range ends (inclusive)
 *
 * Walk the list of under-writeback pages of the given address space
 * in the given range and wait for all of them.  Check error status of
 * the address space and return it.
 *
 * Since the error status of the address space is cleared by this function,
 * callers are responsible for checking the return value and handling and/or
 * reporting the error.
 *
 * Return: error status of the address space.
 */
int filemap_fdatawait_range(struct address_space *mapping, loff_t start_byte,
			    loff_t end_byte)
{
	__filemap_fdatawait_range(mapping, start_byte, end_byte);
	return filemap_check_errors(mapping);
}
EXPORT_SYMBOL(filemap_fdatawait_range);

/**
 * filemap_fdatawait_range_keep_errors - wait for writeback to complete
 * @mapping:		address space structure to wait for
 * @start_byte:		offset in bytes where the range starts
 * @end_byte:		offset in bytes where the range ends (inclusive)
 *
 * Walk the list of under-writeback pages of the given address space in the
 * given range and wait for all of them.  Unlike filemap_fdatawait_range(),
 * this function does not clear error status of the address space.
 *
 * Use this function if callers don't handle errors themselves.  Expected
 * call sites are system-wide / filesystem-wide data flushers: e.g. sync(2),
 * fsfreeze(8)
 */
int filemap_fdatawait_range_keep_errors(struct address_space *mapping,
		loff_t start_byte, loff_t end_byte)
{
	__filemap_fdatawait_range(mapping, start_byte, end_byte);
	return filemap_check_and_keep_errors(mapping);
}
EXPORT_SYMBOL(filemap_fdatawait_range_keep_errors);

/**
 * file_fdatawait_range - wait for writeback to complete
 * @file:		file pointing to address space structure to wait for
 * @start_byte:		offset in bytes where the range starts
 * @end_byte:		offset in bytes where the range ends (inclusive)
 *
 * Walk the list of under-writeback pages of the address space that file
 * refers to, in the given range and wait for all of them.  Check error
 * status of the address space vs. the file->f_wb_err cursor and return it.
 *
 * Since the error status of the file is advanced by this function,
 * callers are responsible for checking the return value and handling and/or
 * reporting the error.
 *
 * Return: error status of the address space vs. the file->f_wb_err cursor.
 */
int file_fdatawait_range(struct file *file, loff_t start_byte, loff_t end_byte)
{
	struct address_space *mapping = file->f_mapping;

	__filemap_fdatawait_range(mapping, start_byte, end_byte);
	return file_check_and_advance_wb_err(file);
}
EXPORT_SYMBOL(file_fdatawait_range);

/**
 * filemap_fdatawait_keep_errors - wait for writeback without clearing errors
 * @mapping: address space structure to wait for
 *
 * Walk the list of under-writeback pages of the given address space
 * and wait for all of them.  Unlike filemap_fdatawait(), this function
 * does not clear error status of the address space.
 *
 * Use this function if callers don't handle errors themselves.  Expected
 * call sites are system-wide / filesystem-wide data flushers: e.g. sync(2),
 * fsfreeze(8)
 *
 * Return: error status of the address space.
 */
int filemap_fdatawait_keep_errors(struct address_space *mapping)
{
	__filemap_fdatawait_range(mapping, 0, LLONG_MAX);
	return filemap_check_and_keep_errors(mapping);
}
EXPORT_SYMBOL(filemap_fdatawait_keep_errors);

/* Returns true if writeback might be needed or already in progress. */
static bool mapping_needs_writeback(struct address_space *mapping)
{
	if (dax_mapping(mapping))
		return mapping->nrexceptional;

	return mapping->nrpages;
}

int filemap_write_and_wait(struct address_space *mapping)
{
	int err = 0;

	if (mapping_needs_writeback(mapping)) {
		err = filemap_fdatawrite(mapping);
		/*
		 * Even if the above returned error, the pages may be
		 * written partially (e.g. -ENOSPC), so we wait for it.
		 * But the -EIO is special case, it may indicate the worst
		 * thing (e.g. bug) happened, so we avoid waiting for it.
		 */
		if (err != -EIO) {
			int err2 = filemap_fdatawait(mapping);
			if (!err)
				err = err2;
		} else {
			/* Clear any previously stored errors */
			filemap_check_errors(mapping);
		}
	} else {
		err = filemap_check_errors(mapping);
	}
	return err;
}
EXPORT_SYMBOL(filemap_write_and_wait);

/**
 * filemap_write_and_wait_range - write out & wait on a file range
 * @mapping:	the address_space for the pages
 * @lstart:	offset in bytes where the range starts
 * @lend:	offset in bytes where the range ends (inclusive)
 *
 * Write out and wait upon file offsets lstart->lend, inclusive.
 *
 * Note that @lend is inclusive (describes the last byte to be written) so
 * that this function can be used to write to the very end-of-file (end = -1).
 *
 * Return: error status of the address space.
 */
int filemap_write_and_wait_range(struct address_space *mapping,
				 loff_t lstart, loff_t lend)
{
	int err = 0;

	if (mapping_needs_writeback(mapping)) {
		err = __filemap_fdatawrite_range(mapping, lstart, lend,
						 WB_SYNC_ALL);
		/* See comment of filemap_write_and_wait() */
		if (err != -EIO) {
			int err2 = filemap_fdatawait_range(mapping,
						lstart, lend);
			if (!err)
				err = err2;
		} else {
			/* Clear any previously stored errors */
			filemap_check_errors(mapping);
		}
	} else {
		err = filemap_check_errors(mapping);
	}
	return err;
}
EXPORT_SYMBOL(filemap_write_and_wait_range);

void __filemap_set_wb_err(struct address_space *mapping, int err)
{
	errseq_t eseq = errseq_set(&mapping->wb_err, err);

	trace_filemap_set_wb_err(mapping, eseq);
}
EXPORT_SYMBOL(__filemap_set_wb_err);

/**
 * file_check_and_advance_wb_err - report wb error (if any) that was previously
 * 				   and advance wb_err to current one
 * @file: struct file on which the error is being reported
 *
 * When userland calls fsync (or something like nfsd does the equivalent), we
 * want to report any writeback errors that occurred since the last fsync (or
 * since the file was opened if there haven't been any).
 *
 * Grab the wb_err from the mapping. If it matches what we have in the file,
 * then just quickly return 0. The file is all caught up.
 *
 * If it doesn't match, then take the mapping value, set the "seen" flag in
 * it and try to swap it into place. If it works, or another task beat us
 * to it with the new value, then update the f_wb_err and return the error
 * portion. The error at this point must be reported via proper channels
 * (a'la fsync, or NFS COMMIT operation, etc.).
 *
 * While we handle mapping->wb_err with atomic operations, the f_wb_err
 * value is protected by the f_lock since we must ensure that it reflects
 * the latest value swapped in for this file descriptor.
 *
 * Return: %0 on success, negative error code otherwise.
 */
int file_check_and_advance_wb_err(struct file *file)
{
	int err = 0;
	errseq_t old = READ_ONCE(file->f_wb_err);
	struct address_space *mapping = file->f_mapping;

	/* Locklessly handle the common case where nothing has changed */
	if (errseq_check(&mapping->wb_err, old)) {
		/* Something changed, must use slow path */
		spin_lock(&file->f_lock);
		old = file->f_wb_err;
		err = errseq_check_and_advance(&mapping->wb_err,
						&file->f_wb_err);
		trace_file_check_and_advance_wb_err(file, old);
		spin_unlock(&file->f_lock);
	}

	/*
	 * We're mostly using this function as a drop in replacement for
	 * filemap_check_errors. Clear AS_EIO/AS_ENOSPC to emulate the effect
	 * that the legacy code would have had on these flags.
	 */
	clear_bit(AS_EIO, &mapping->flags);
	clear_bit(AS_ENOSPC, &mapping->flags);
	return err;
}
EXPORT_SYMBOL(file_check_and_advance_wb_err);

/**
 * file_write_and_wait_range - write out & wait on a file range
 * @file:	file pointing to address_space with pages
 * @lstart:	offset in bytes where the range starts
 * @lend:	offset in bytes where the range ends (inclusive)
 *
 * Write out and wait upon file offsets lstart->lend, inclusive.
 *
 * Note that @lend is inclusive (describes the last byte to be written) so
 * that this function can be used to write to the very end-of-file (end = -1).
 *
 * After writing out and waiting on the data, we check and advance the
 * f_wb_err cursor to the latest value, and return any errors detected there.
 *
 * Return: %0 on success, negative error code otherwise.
 */
int file_write_and_wait_range(struct file *file, loff_t lstart, loff_t lend)
{
	int err = 0, err2;
	struct address_space *mapping = file->f_mapping;

	if (mapping_needs_writeback(mapping)) {
		err = __filemap_fdatawrite_range(mapping, lstart, lend,
						 WB_SYNC_ALL);
		/* See comment of filemap_write_and_wait() */
		if (err != -EIO)
			__filemap_fdatawait_range(mapping, lstart, lend);
	}
	err2 = file_check_and_advance_wb_err(file);
	if (!err)
		err = err2;
	return err;
}
EXPORT_SYMBOL(file_write_and_wait_range);

/**
 * replace_page_cache_page - replace a pagecache page with a new one
 * @old:	page to be replaced
 * @new:	page to replace with
 * @gfp_mask:	allocation mode
 *
 * This function replaces a page in the pagecache with a new one.  On
 * success it acquires the pagecache reference for the new page and
 * drops it for the old page.  Both the old and new pages must be
 * locked.  This function does not add the new page to the LRU, the
 * caller must do that.
 *
 * The remove + add is atomic.  This function cannot fail.
 *
 * Return: %0
 */
int replace_page_cache_page(struct page *old, struct page *new, gfp_t gfp_mask)
{
	struct address_space *mapping = old->mapping;
	void (*freepage)(struct page *) = mapping->a_ops->freepage;
	pgoff_t offset = old->index;
	XA_STATE(xas, &mapping->i_pages, offset);
	unsigned long flags;

	VM_BUG_ON_PAGE(!PageLocked(old), old);
	VM_BUG_ON_PAGE(!PageLocked(new), new);
	VM_BUG_ON_PAGE(new->mapping, new);

	get_page(new);
	new->mapping = mapping;
	new->index = offset;

	xas_lock_irqsave(&xas, flags);
	xas_store(&xas, new);

	old->mapping = NULL;
	/* hugetlb pages do not participate in page cache accounting. */
	if (!PageHuge(old))
		__dec_node_page_state(new, NR_FILE_PAGES);
	if (!PageHuge(new))
		__inc_node_page_state(new, NR_FILE_PAGES);
	if (PageSwapBacked(old))
		__dec_node_page_state(new, NR_SHMEM);
	if (PageSwapBacked(new))
		__inc_node_page_state(new, NR_SHMEM);
	xas_unlock_irqrestore(&xas, flags);
	mem_cgroup_migrate(old, new);
	if (freepage)
		freepage(old);
	put_page(old);

	return 0;
}
EXPORT_SYMBOL_GPL(replace_page_cache_page);

static int __add_to_page_cache_locked(struct page *page,
				      struct address_space *mapping,
				      pgoff_t offset, gfp_t gfp_mask,
				      void **shadowp)
{
	XA_STATE(xas, &mapping->i_pages, offset);
	int huge = PageHuge(page);
	struct mem_cgroup *memcg;
	int error;
	void *old;

	VM_BUG_ON_PAGE(!PageLocked(page), page);
	VM_BUG_ON_PAGE(PageSwapBacked(page), page);
	mapping_set_update(&xas, mapping);

	if (!huge) {
		error = mem_cgroup_try_charge(page, current->mm,
					      gfp_mask, &memcg, false);
		if (error)
			return error;
	}

	get_page(page);
	page->mapping = mapping;
	page->index = offset;

	do {
		xas_lock_irq(&xas);
		old = xas_load(&xas);
		if (old && !xa_is_value(old))
			xas_set_err(&xas, -EEXIST);
		xas_store(&xas, page);
		if (xas_error(&xas))
			goto unlock;

		if (xa_is_value(old)) {
			mapping->nrexceptional--;
			if (shadowp)
				*shadowp = old;
		}
		mapping->nrpages++;

		/* hugetlb pages do not participate in page cache accounting */
		if (!huge)
			__inc_node_page_state(page, NR_FILE_PAGES);
unlock:
		xas_unlock_irq(&xas);
	} while (xas_nomem(&xas, gfp_mask & GFP_RECLAIM_MASK));

	if (xas_error(&xas))
		goto error;

	if (!huge)
		mem_cgroup_commit_charge(page, memcg, false, false);
	trace_mm_filemap_add_to_page_cache(page);
	return 0;
error:
	page->mapping = NULL;
	/* Leave page->index set: truncation relies upon it */
	if (!huge)
		mem_cgroup_cancel_charge(page, memcg, false);
	put_page(page);
	return xas_error(&xas);
}
ALLOW_ERROR_INJECTION(__add_to_page_cache_locked, ERRNO);

/**
 * add_to_page_cache_locked - add a locked page to the pagecache
 * @page:	page to add
 * @mapping:	the page's address_space
 * @offset:	page index
 * @gfp_mask:	page allocation mode
 *
 * This function is used to add a page to the pagecache. It must be locked.
 * This function does not add the page to the LRU.  The caller must do that.
 *
 * Return: %0 on success, negative error code otherwise.
 */
int add_to_page_cache_locked(struct page *page, struct address_space *mapping,
		pgoff_t offset, gfp_t gfp_mask)
{
	return __add_to_page_cache_locked(page, mapping, offset,
					  gfp_mask, NULL);
}
EXPORT_SYMBOL(add_to_page_cache_locked);

int add_to_page_cache_lru(struct page *page, struct address_space *mapping,
				pgoff_t offset, gfp_t gfp_mask)
{
	void *shadow = NULL;
	int ret;

	__SetPageLocked(page);
	ret = __add_to_page_cache_locked(page, mapping, offset,
					 gfp_mask, &shadow);
	if (unlikely(ret))
		__ClearPageLocked(page);
	else {
		/*
		 * The page might have been evicted from cache only
		 * recently, in which case it should be activated like
		 * any other repeatedly accessed page.
		 * The exception is pages getting rewritten; evicting other
		 * data from the working set, only to cache data that will
		 * get overwritten with something else, is a waste of memory.
		 */
		WARN_ON_ONCE(PageActive(page));
		if (!(gfp_mask & __GFP_WRITE) && shadow)
			workingset_refault(page, shadow);
		lru_cache_add(page);
	}
	return ret;
}
EXPORT_SYMBOL_GPL(add_to_page_cache_lru);

#ifdef CONFIG_NUMA
struct page *__page_cache_alloc(gfp_t gfp)
{
	int n;
	struct page *page;

	if (cpuset_do_page_mem_spread()) {
		unsigned int cpuset_mems_cookie;
		do {
			cpuset_mems_cookie = read_mems_allowed_begin();
			n = cpuset_mem_spread_node();
			page = __alloc_pages_node(n, gfp, 0);
		} while (!page && read_mems_allowed_retry(cpuset_mems_cookie));

		return page;
	}
	return alloc_pages(gfp, 0);
}
EXPORT_SYMBOL(__page_cache_alloc);
#endif

/*
 * In order to wait for pages to become available there must be
 * waitqueues associated with pages. By using a hash table of
 * waitqueues where the bucket discipline is to maintain all
 * waiters on the same queue and wake all when any of the pages
 * become available, and for the woken contexts to check to be
 * sure the appropriate page became available, this saves space
 * at a cost of "thundering herd" phenomena during rare hash
 * collisions.
 */
#define PAGE_WAIT_TABLE_BITS 8
#define PAGE_WAIT_TABLE_SIZE (1 << PAGE_WAIT_TABLE_BITS)
static wait_queue_head_t page_wait_table[PAGE_WAIT_TABLE_SIZE] __cacheline_aligned;

static wait_queue_head_t *page_waitqueue(struct page *page)
{
	return &page_wait_table[hash_ptr(page, PAGE_WAIT_TABLE_BITS)];
}

void __init pagecache_init(void)
{
	int i;

	for (i = 0; i < PAGE_WAIT_TABLE_SIZE; i++)
		init_waitqueue_head(&page_wait_table[i]);

	page_writeback_init();
}

/* This has the same layout as wait_bit_key - see fs/cachefiles/rdwr.c */
struct wait_page_key {
	struct page *page;
	int bit_nr;
	int page_match;
};

struct wait_page_queue {
	struct page *page;
	int bit_nr;
	wait_queue_entry_t wait;
};

static int wake_page_function(wait_queue_entry_t *wait, unsigned mode, int sync, void *arg)
{
	struct wait_page_key *key = arg;
	struct wait_page_queue *wait_page
		= container_of(wait, struct wait_page_queue, wait);

	if (wait_page->page != key->page)
	       return 0;
	key->page_match = 1;

	if (wait_page->bit_nr != key->bit_nr)
		return 0;

	/*
	 * Stop walking if it's locked.
	 * Is this safe if put_and_wait_on_page_locked() is in use?
	 * Yes: the waker must hold a reference to this page, and if PG_locked
	 * has now already been set by another task, that task must also hold
	 * a reference to the *same usage* of this page; so there is no need
	 * to walk on to wake even the put_and_wait_on_page_locked() callers.
	 */
	if (test_bit(key->bit_nr, &key->page->flags))
		return -1;

	return autoremove_wake_function(wait, mode, sync, key);
}

static void wake_up_page_bit(struct page *page, int bit_nr)
{
	wait_queue_head_t *q = page_waitqueue(page);
	struct wait_page_key key;
	unsigned long flags;
	wait_queue_entry_t bookmark;

	key.page = page;
	key.bit_nr = bit_nr;
	key.page_match = 0;

	bookmark.flags = 0;
	bookmark.private = NULL;
	bookmark.func = NULL;
	INIT_LIST_HEAD(&bookmark.entry);

	spin_lock_irqsave(&q->lock, flags);
	__wake_up_locked_key_bookmark(q, TASK_NORMAL, &key, &bookmark);

	while (bookmark.flags & WQ_FLAG_BOOKMARK) {
		/*
		 * Take a breather from holding the lock,
		 * allow pages that finish wake up asynchronously
		 * to acquire the lock and remove themselves
		 * from wait queue
		 */
		spin_unlock_irqrestore(&q->lock, flags);
		cpu_relax();
		spin_lock_irqsave(&q->lock, flags);
		__wake_up_locked_key_bookmark(q, TASK_NORMAL, &key, &bookmark);
	}

	/*
	 * It is possible for other pages to have collided on the waitqueue
	 * hash, so in that case check for a page match. That prevents a long-
	 * term waiter
	 *
	 * It is still possible to miss a case here, when we woke page waiters
	 * and removed them from the waitqueue, but there are still other
	 * page waiters.
	 */
	if (!waitqueue_active(q) || !key.page_match) {
		ClearPageWaiters(page);
		/*
		 * It's possible to miss clearing Waiters here, when we woke
		 * our page waiters, but the hashed waitqueue has waiters for
		 * other pages on it.
		 *
		 * That's okay, it's a rare case. The next waker will clear it.
		 */
	}
	spin_unlock_irqrestore(&q->lock, flags);
}

static void wake_up_page(struct page *page, int bit)
{
	if (!PageWaiters(page))
		return;
	wake_up_page_bit(page, bit);
}

/*
 * A choice of three behaviors for wait_on_page_bit_common():
 */
enum behavior {
	EXCLUSIVE,	/* Hold ref to page and take the bit when woken, like
			 * __lock_page() waiting on then setting PG_locked.
			 */
	SHARED,		/* Hold ref to page and check the bit when woken, like
			 * wait_on_page_writeback() waiting on PG_writeback.
			 */
	DROP,		/* Drop ref to page before wait, no check when woken,
			 * like put_and_wait_on_page_locked() on PG_locked.
			 */
};

static inline int wait_on_page_bit_common(wait_queue_head_t *q,
	struct page *page, int bit_nr, int state, enum behavior behavior)
{
	struct wait_page_queue wait_page;
	wait_queue_entry_t *wait = &wait_page.wait;
	bool bit_is_set;
	bool thrashing = false;
	bool delayacct = false;
	unsigned long pflags;
	int ret = 0;

	if (bit_nr == PG_locked &&
	    !PageUptodate(page) && PageWorkingset(page)) {
		if (!PageSwapBacked(page)) {
			delayacct_thrashing_start();
			delayacct = true;
		}
		psi_memstall_enter(&pflags);
		thrashing = true;
	}

	init_wait(wait);
	wait->flags = behavior == EXCLUSIVE ? WQ_FLAG_EXCLUSIVE : 0;
	wait->func = wake_page_function;
	wait_page.page = page;
	wait_page.bit_nr = bit_nr;

	for (;;) {
		spin_lock_irq(&q->lock);

		if (likely(list_empty(&wait->entry))) {
			__add_wait_queue_entry_tail(q, wait);
			SetPageWaiters(page);
		}

		set_current_state(state);

		spin_unlock_irq(&q->lock);

		bit_is_set = test_bit(bit_nr, &page->flags);
		if (behavior == DROP)
			put_page(page);

		if (likely(bit_is_set))
			io_schedule();

		if (behavior == EXCLUSIVE) {
			if (!test_and_set_bit_lock(bit_nr, &page->flags))
				break;
		} else if (behavior == SHARED) {
			if (!test_bit(bit_nr, &page->flags))
				break;
		}

		if (signal_pending_state(state, current)) {
			ret = -EINTR;
			break;
		}

		if (behavior == DROP) {
			/*
			 * We can no longer safely access page->flags:
			 * even if CONFIG_MEMORY_HOTREMOVE is not enabled,
			 * there is a risk of waiting forever on a page reused
			 * for something that keeps it locked indefinitely.
			 * But best check for -EINTR above before breaking.
			 */
			break;
		}
	}

	finish_wait(q, wait);

	if (thrashing) {
		if (delayacct)
			delayacct_thrashing_end();
		psi_memstall_leave(&pflags);
	}

	/*
	 * A signal could leave PageWaiters set. Clearing it here if
	 * !waitqueue_active would be possible (by open-coding finish_wait),
	 * but still fail to catch it in the case of wait hash collision. We
	 * already can fail to clear wait hash collision cases, so don't
	 * bother with signals either.
	 */

	return ret;
}

void wait_on_page_bit(struct page *page, int bit_nr)
{
	wait_queue_head_t *q = page_waitqueue(page);
	wait_on_page_bit_common(q, page, bit_nr, TASK_UNINTERRUPTIBLE, SHARED);
}
EXPORT_SYMBOL(wait_on_page_bit);

int wait_on_page_bit_killable(struct page *page, int bit_nr)
{
	wait_queue_head_t *q = page_waitqueue(page);
	return wait_on_page_bit_common(q, page, bit_nr, TASK_KILLABLE, SHARED);
}
EXPORT_SYMBOL(wait_on_page_bit_killable);

/**
 * put_and_wait_on_page_locked - Drop a reference and wait for it to be unlocked
 * @page: The page to wait for.
 *
 * The caller should hold a reference on @page.  They expect the page to
 * become unlocked relatively soon, but do not wish to hold up migration
 * (for example) by holding the reference while waiting for the page to
 * come unlocked.  After this function returns, the caller should not
 * dereference @page.
 */
void put_and_wait_on_page_locked(struct page *page)
{
	wait_queue_head_t *q;

	page = compound_head(page);
	q = page_waitqueue(page);
	wait_on_page_bit_common(q, page, PG_locked, TASK_UNINTERRUPTIBLE, DROP);
}

/**
 * add_page_wait_queue - Add an arbitrary waiter to a page's wait queue
 * @page: Page defining the wait queue of interest
 * @waiter: Waiter to add to the queue
 *
 * Add an arbitrary @waiter to the wait queue for the nominated @page.
 */
void add_page_wait_queue(struct page *page, wait_queue_entry_t *waiter)
{
	wait_queue_head_t *q = page_waitqueue(page);
	unsigned long flags;

	spin_lock_irqsave(&q->lock, flags);
	__add_wait_queue_entry_tail(q, waiter);
	SetPageWaiters(page);
	spin_unlock_irqrestore(&q->lock, flags);
}
EXPORT_SYMBOL_GPL(add_page_wait_queue);

#ifndef clear_bit_unlock_is_negative_byte

/*
 * PG_waiters is the high bit in the same byte as PG_lock.
 *
 * On x86 (and on many other architectures), we can clear PG_lock and
 * test the sign bit at the same time. But if the architecture does
 * not support that special operation, we just do this all by hand
 * instead.
 *
 * The read of PG_waiters has to be after (or concurrently with) PG_locked
 * being cleared, but a memory barrier should be unneccssary since it is
 * in the same byte as PG_locked.
 */
static inline bool clear_bit_unlock_is_negative_byte(long nr, volatile void *mem)
{
	clear_bit_unlock(nr, mem);
	/* smp_mb__after_atomic(); */
	return test_bit(PG_waiters, mem);
}

#endif

/**
 * unlock_page - unlock a locked page
 * @page: the page
 *
 * Unlocks the page and wakes up sleepers in ___wait_on_page_locked().
 * Also wakes sleepers in wait_on_page_writeback() because the wakeup
 * mechanism between PageLocked pages and PageWriteback pages is shared.
 * But that's OK - sleepers in wait_on_page_writeback() just go back to sleep.
 *
 * Note that this depends on PG_waiters being the sign bit in the byte
 * that contains PG_locked - thus the BUILD_BUG_ON(). That allows us to
 * clear the PG_locked bit and test PG_waiters at the same time fairly
 * portably (architectures that do LL/SC can test any bit, while x86 can
 * test the sign bit).
 */
void unlock_page(struct page *page)
{
	BUILD_BUG_ON(PG_waiters != 7);
	page = compound_head(page);
	VM_BUG_ON_PAGE(!PageLocked(page), page);
	if (clear_bit_unlock_is_negative_byte(PG_locked, &page->flags))
		wake_up_page_bit(page, PG_locked);
}
EXPORT_SYMBOL(unlock_page);

/**
 * end_page_writeback - end writeback against a page
 * @page: the page
 */
void end_page_writeback(struct page *page)
{
	/*
	 * TestClearPageReclaim could be used here but it is an atomic
	 * operation and overkill in this particular case. Failing to
	 * shuffle a page marked for immediate reclaim is too mild to
	 * justify taking an atomic operation penalty at the end of
	 * ever page writeback.
	 */
	if (PageReclaim(page)) {
		ClearPageReclaim(page);
		rotate_reclaimable_page(page);
	}

	if (!test_clear_page_writeback(page))
		BUG();

	smp_mb__after_atomic();
	wake_up_page(page, PG_writeback);
}
EXPORT_SYMBOL(end_page_writeback);

/*
 * After completing I/O on a page, call this routine to update the page
 * flags appropriately
 */
void page_endio(struct page *page, bool is_write, int err)
{
	if (!is_write) {
		if (!err) {
			SetPageUptodate(page);
		} else {
			ClearPageUptodate(page);
			SetPageError(page);
		}
		unlock_page(page);
	} else {
		if (err) {
			struct address_space *mapping;

			SetPageError(page);
			mapping = page_mapping(page);
			if (mapping)
				mapping_set_error(mapping, err);
		}
		end_page_writeback(page);
	}
}
EXPORT_SYMBOL_GPL(page_endio);

/**
 * __lock_page - get a lock on the page, assuming we need to sleep to get it
 * @__page: the page to lock
 */
void __lock_page(struct page *__page)
{
	struct page *page = compound_head(__page);
	wait_queue_head_t *q = page_waitqueue(page);
	wait_on_page_bit_common(q, page, PG_locked, TASK_UNINTERRUPTIBLE,
				EXCLUSIVE);
}
EXPORT_SYMBOL(__lock_page);

int __lock_page_killable(struct page *__page)
{
	struct page *page = compound_head(__page);
	wait_queue_head_t *q = page_waitqueue(page);
	return wait_on_page_bit_common(q, page, PG_locked, TASK_KILLABLE,
					EXCLUSIVE);
}
EXPORT_SYMBOL_GPL(__lock_page_killable);

/*
 * Return values:
 * 1 - page is locked; mmap_sem is still held.
 * 0 - page is not locked.
 *     mmap_sem has been released (up_read()), unless flags had both
 *     FAULT_FLAG_ALLOW_RETRY and FAULT_FLAG_RETRY_NOWAIT set, in
 *     which case mmap_sem is still held.
 *
 * If neither ALLOW_RETRY nor KILLABLE are set, will always return 1
 * with the page locked and the mmap_sem unperturbed.
 */
int __lock_page_or_retry(struct page *page, struct mm_struct *mm,
			 unsigned int flags)
{
	if (flags & FAULT_FLAG_ALLOW_RETRY) {
		/*
		 * CAUTION! In this case, mmap_sem is not released
		 * even though return 0.
		 */
		if (flags & FAULT_FLAG_RETRY_NOWAIT)
			return 0;

		up_read(&mm->mmap_sem);
		if (flags & FAULT_FLAG_KILLABLE)
			wait_on_page_locked_killable(page);
		else
			wait_on_page_locked(page);
		return 0;
	} else {
		if (flags & FAULT_FLAG_KILLABLE) {
			int ret;

			ret = __lock_page_killable(page);
			if (ret) {
				up_read(&mm->mmap_sem);
				return 0;
			}
		} else
			__lock_page(page);
		return 1;
	}
}

/**
 * page_cache_next_miss() - Find the next gap in the page cache.
 * @mapping: Mapping.
 * @index: Index.
 * @max_scan: Maximum range to search.
 *
 * Search the range [index, min(index + max_scan - 1, ULONG_MAX)] for the
 * gap with the lowest index.
 *
 * This function may be called under the rcu_read_lock.  However, this will
 * not atomically search a snapshot of the cache at a single point in time.
 * For example, if a gap is created at index 5, then subsequently a gap is
 * created at index 10, page_cache_next_miss covering both indices may
 * return 10 if called under the rcu_read_lock.
 *
 * Return: The index of the gap if found, otherwise an index outside the
 * range specified (in which case 'return - index >= max_scan' will be true).
 * In the rare case of index wrap-around, 0 will be returned.
 */
pgoff_t page_cache_next_miss(struct address_space *mapping,
			     pgoff_t index, unsigned long max_scan)
{
	XA_STATE(xas, &mapping->i_pages, index);

	while (max_scan--) {
		void *entry = xas_next(&xas);
		if (!entry || xa_is_value(entry))
			break;
		if (xas.xa_index == 0)
			break;
	}

	return xas.xa_index;
}
EXPORT_SYMBOL(page_cache_next_miss);

/**
 * page_cache_prev_miss() - Find the previous gap in the page cache.
 * @mapping: Mapping.
 * @index: Index.
 * @max_scan: Maximum range to search.
 *
 * Search the range [max(index - max_scan + 1, 0), index] for the
 * gap with the highest index.
 *
 * This function may be called under the rcu_read_lock.  However, this will
 * not atomically search a snapshot of the cache at a single point in time.
 * For example, if a gap is created at index 10, then subsequently a gap is
 * created at index 5, page_cache_prev_miss() covering both indices may
 * return 5 if called under the rcu_read_lock.
 *
 * Return: The index of the gap if found, otherwise an index outside the
 * range specified (in which case 'index - return >= max_scan' will be true).
 * In the rare case of wrap-around, ULONG_MAX will be returned.
 */
pgoff_t page_cache_prev_miss(struct address_space *mapping,
			     pgoff_t index, unsigned long max_scan)
{
	XA_STATE(xas, &mapping->i_pages, index);

	while (max_scan--) {
		void *entry = xas_prev(&xas);
		if (!entry || xa_is_value(entry))
			break;
		if (xas.xa_index == ULONG_MAX)
			break;
	}

	return xas.xa_index;
}
EXPORT_SYMBOL(page_cache_prev_miss);

/**
 * find_get_entry - find and get a page cache entry
 * @mapping: the address_space to search
 * @offset: the page cache index
 *
 * Looks up the page cache slot at @mapping & @offset.  If there is a
 * page cache page, it is returned with an increased refcount.
 *
 * If the slot holds a shadow entry of a previously evicted page, or a
 * swap entry from shmem/tmpfs, it is returned.
 *
 * Return: the found page or shadow entry, %NULL if nothing is found.
 */
struct page *find_get_entry(struct address_space *mapping, pgoff_t offset)
{
	XA_STATE(xas, &mapping->i_pages, offset);
	struct page *page;

	rcu_read_lock();
repeat:
	xas_reset(&xas);
	page = xas_load(&xas);
	if (xas_retry(&xas, page))
		goto repeat;
	/*
	 * A shadow entry of a recently evicted page, or a swap entry from
	 * shmem/tmpfs.  Return it without attempting to raise page count.
	 */
	if (!page || xa_is_value(page))
		goto out;

	if (!page_cache_get_speculative(page))
		goto repeat;

	/*
	 * Has the page moved or been split?
	 * This is part of the lockless pagecache protocol. See
	 * include/linux/pagemap.h for details.
	 */
	if (unlikely(page != xas_reload(&xas))) {
		put_page(page);
		goto repeat;
	}
	page = find_subpage(page, offset);
out:
	rcu_read_unlock();

	return page;
}
EXPORT_SYMBOL(find_get_entry);

/**
 * find_lock_entry - locate, pin and lock a page cache entry
 * @mapping: the address_space to search
 * @offset: the page cache index
 *
 * Looks up the page cache slot at @mapping & @offset.  If there is a
 * page cache page, it is returned locked and with an increased
 * refcount.
 *
 * If the slot holds a shadow entry of a previously evicted page, or a
 * swap entry from shmem/tmpfs, it is returned.
 *
 * find_lock_entry() may sleep.
 *
 * Return: the found page or shadow entry, %NULL if nothing is found.
 */
struct page *find_lock_entry(struct address_space *mapping, pgoff_t offset)
{
	struct page *page;

repeat:
	page = find_get_entry(mapping, offset);
	if (page && !xa_is_value(page)) {
		lock_page(page);
		/* Has the page been truncated? */
		if (unlikely(page_mapping(page) != mapping)) {
			unlock_page(page);
			put_page(page);
			goto repeat;
		}
		VM_BUG_ON_PAGE(page_to_pgoff(page) != offset, page);
	}
	return page;
}
EXPORT_SYMBOL(find_lock_entry);

/**
 * pagecache_get_page - find and get a page reference
 * @mapping: the address_space to search
 * @offset: the page index
 * @fgp_flags: PCG flags
 * @gfp_mask: gfp mask to use for the page cache data page allocation
 *
 * Looks up the page cache slot at @mapping & @offset.
 *
 * PCG flags modify how the page is returned.
 *
 * @fgp_flags can be:
 *
 * - FGP_ACCESSED: the page will be marked accessed
 * - FGP_LOCK: Page is return locked
 * - FGP_CREAT: If page is not present then a new page is allocated using
 *   @gfp_mask and added to the page cache and the VM's LRU
 *   list. The page is returned locked and with an increased
 *   refcount.
 * - FGP_FOR_MMAP: Similar to FGP_CREAT, only we want to allow the caller to do
 *   its own locking dance if the page is already in cache, or unlock the page
 *   before returning if we had to add the page to pagecache.
 *
 * If FGP_LOCK or FGP_CREAT are specified then the function may sleep even
 * if the GFP flags specified for FGP_CREAT are atomic.
 *
 * If there is a page cache page, it is returned with an increased refcount.
 *
 * Return: the found page or %NULL otherwise.
 */
struct page *pagecache_get_page(struct address_space *mapping, pgoff_t offset,
	int fgp_flags, gfp_t gfp_mask)
{
	struct page *page;

repeat:
	page = find_get_entry(mapping, offset);
	if (xa_is_value(page))
		page = NULL;
	if (!page)
		goto no_page;

	if (fgp_flags & FGP_LOCK) {
		if (fgp_flags & FGP_NOWAIT) {
			if (!trylock_page(page)) {
				put_page(page);
				return NULL;
			}
		} else {
			lock_page(page);
		}

		/* Has the page been truncated? */
		if (unlikely(compound_head(page)->mapping != mapping)) {
			unlock_page(page);
			put_page(page);
			goto repeat;
		}
		VM_BUG_ON_PAGE(page->index != offset, page);
	}

	if (fgp_flags & FGP_ACCESSED)
		mark_page_accessed(page);

no_page:
	if (!page && (fgp_flags & FGP_CREAT)) {
		int err;
		if ((fgp_flags & FGP_WRITE) && mapping_cap_account_dirty(mapping))
			gfp_mask |= __GFP_WRITE;
		if (fgp_flags & FGP_NOFS)
			gfp_mask &= ~__GFP_FS;

		page = __page_cache_alloc(gfp_mask);
		if (!page)
			return NULL;

		if (WARN_ON_ONCE(!(fgp_flags & (FGP_LOCK | FGP_FOR_MMAP))))
			fgp_flags |= FGP_LOCK;

		/* Init accessed so avoid atomic mark_page_accessed later */
		if (fgp_flags & FGP_ACCESSED)
			__SetPageReferenced(page);

		err = add_to_page_cache_lru(page, mapping, offset, gfp_mask);
		if (unlikely(err)) {
			put_page(page);
			page = NULL;
			if (err == -EEXIST)
				goto repeat;
		}

		/*
		 * add_to_page_cache_lru locks the page, and for mmap we expect
		 * an unlocked page.
		 */
		if (page && (fgp_flags & FGP_FOR_MMAP))
			unlock_page(page);
	}

	return page;
}
EXPORT_SYMBOL(pagecache_get_page);

/**
 * find_get_entries - gang pagecache lookup
 * @mapping:	The address_space to search
 * @start:	The starting page cache index
 * @nr_entries:	The maximum number of entries
 * @entries:	Where the resulting entries are placed
 * @indices:	The cache indices corresponding to the entries in @entries
 *
 * find_get_entries() will search for and return a group of up to
 * @nr_entries entries in the mapping.  The entries are placed at
 * @entries.  find_get_entries() takes a reference against any actual
 * pages it returns.
 *
 * The search returns a group of mapping-contiguous page cache entries
 * with ascending indexes.  There may be holes in the indices due to
 * not-present pages.
 *
 * Any shadow entries of evicted pages, or swap entries from
 * shmem/tmpfs, are included in the returned array.
 *
 * Return: the number of pages and shadow entries which were found.
 */
unsigned find_get_entries(struct address_space *mapping,
			  pgoff_t start, unsigned int nr_entries,
			  struct page **entries, pgoff_t *indices)
{
	XA_STATE(xas, &mapping->i_pages, start);
	struct page *page;
	unsigned int ret = 0;

	if (!nr_entries)
		return 0;

	rcu_read_lock();
	xas_for_each(&xas, page, ULONG_MAX) {
		if (xas_retry(&xas, page))
			continue;
		/*
		 * A shadow entry of a recently evicted page, a swap
		 * entry from shmem/tmpfs or a DAX entry.  Return it
		 * without attempting to raise page count.
		 */
		if (xa_is_value(page))
			goto export;

		if (!page_cache_get_speculative(page))
			goto retry;

		/* Has the page moved or been split? */
		if (unlikely(page != xas_reload(&xas)))
			goto put_page;
		page = find_subpage(page, xas.xa_index);

export:
		indices[ret] = xas.xa_index;
		entries[ret] = page;
		if (++ret == nr_entries)
			break;
		continue;
put_page:
		put_page(page);
retry:
		xas_reset(&xas);
	}
	rcu_read_unlock();
	return ret;
}

/**
 * find_get_pages_range - gang pagecache lookup
 * @mapping:	The address_space to search
 * @start:	The starting page index
 * @end:	The final page index (inclusive)
 * @nr_pages:	The maximum number of pages
 * @pages:	Where the resulting pages are placed
 *
 * find_get_pages_range() will search for and return a group of up to @nr_pages
 * pages in the mapping starting at index @start and up to index @end
 * (inclusive).  The pages are placed at @pages.  find_get_pages_range() takes
 * a reference against the returned pages.
 *
 * The search returns a group of mapping-contiguous pages with ascending
 * indexes.  There may be holes in the indices due to not-present pages.
 * We also update @start to index the next page for the traversal.
 *
 * Return: the number of pages which were found. If this number is
 * smaller than @nr_pages, the end of specified range has been
 * reached.
 */
unsigned find_get_pages_range(struct address_space *mapping, pgoff_t *start,
			      pgoff_t end, unsigned int nr_pages,
			      struct page **pages)
{
	XA_STATE(xas, &mapping->i_pages, *start);
	struct page *page;
	unsigned ret = 0;

	if (unlikely(!nr_pages))
		return 0;

	rcu_read_lock();
	xas_for_each(&xas, page, end) {
		if (xas_retry(&xas, page))
			continue;
		/* Skip over shadow, swap and DAX entries */
		if (xa_is_value(page))
			continue;

		if (!page_cache_get_speculative(page))
			goto retry;

		/* Has the page moved or been split? */
		if (unlikely(page != xas_reload(&xas)))
			goto put_page;

		pages[ret] = find_subpage(page, xas.xa_index);
		if (++ret == nr_pages) {
			*start = xas.xa_index + 1;
			goto out;
		}
		continue;
put_page:
		put_page(page);
retry:
		xas_reset(&xas);
	}

	/*
	 * We come here when there is no page beyond @end. We take care to not
	 * overflow the index @start as it confuses some of the callers. This
	 * breaks the iteration when there is a page at index -1 but that is
	 * already broken anyway.
	 */
	if (end == (pgoff_t)-1)
		*start = (pgoff_t)-1;
	else
		*start = end + 1;
out:
	rcu_read_unlock();

	return ret;
}

/**
 * find_get_pages_contig - gang contiguous pagecache lookup
 * @mapping:	The address_space to search
 * @index:	The starting page index
 * @nr_pages:	The maximum number of pages
 * @pages:	Where the resulting pages are placed
 *
 * find_get_pages_contig() works exactly like find_get_pages(), except
 * that the returned number of pages are guaranteed to be contiguous.
 *
 * Return: the number of pages which were found.
 */
unsigned find_get_pages_contig(struct address_space *mapping, pgoff_t index,
			       unsigned int nr_pages, struct page **pages)
{
	XA_STATE(xas, &mapping->i_pages, index);
	struct page *page;
	unsigned int ret = 0;

	if (unlikely(!nr_pages))
		return 0;

	rcu_read_lock();
	for (page = xas_load(&xas); page; page = xas_next(&xas)) {
		if (xas_retry(&xas, page))
			continue;
		/*
		 * If the entry has been swapped out, we can stop looking.
		 * No current caller is looking for DAX entries.
		 */
		if (xa_is_value(page))
			break;

		if (!page_cache_get_speculative(page))
			goto retry;

		/* Has the page moved or been split? */
		if (unlikely(page != xas_reload(&xas)))
			goto put_page;

		pages[ret] = find_subpage(page, xas.xa_index);
		if (++ret == nr_pages)
			break;
		continue;
put_page:
		put_page(page);
retry:
		xas_reset(&xas);
	}
	rcu_read_unlock();
	return ret;
}
EXPORT_SYMBOL(find_get_pages_contig);

/**
 * find_get_pages_range_tag - find and return pages in given range matching @tag
 * @mapping:	the address_space to search
 * @index:	the starting page index
 * @end:	The final page index (inclusive)
 * @tag:	the tag index
 * @nr_pages:	the maximum number of pages
 * @pages:	where the resulting pages are placed
 *
 * Like find_get_pages, except we only return pages which are tagged with
 * @tag.   We update @index to index the next page for the traversal.
 *
 * Return: the number of pages which were found.
 */
unsigned find_get_pages_range_tag(struct address_space *mapping, pgoff_t *index,
			pgoff_t end, xa_mark_t tag, unsigned int nr_pages,
			struct page **pages)
{
	XA_STATE(xas, &mapping->i_pages, *index);
	struct page *page;
	unsigned ret = 0;

	if (unlikely(!nr_pages))
		return 0;

	rcu_read_lock();
	xas_for_each_marked(&xas, page, end, tag) {
		if (xas_retry(&xas, page))
			continue;
		/*
		 * Shadow entries should never be tagged, but this iteration
		 * is lockless so there is a window for page reclaim to evict
		 * a page we saw tagged.  Skip over it.
		 */
		if (xa_is_value(page))
			continue;

		if (!page_cache_get_speculative(page))
			goto retry;

		/* Has the page moved or been split? */
		if (unlikely(page != xas_reload(&xas)))
			goto put_page;

		pages[ret] = find_subpage(page, xas.xa_index);
		if (++ret == nr_pages) {
			*index = xas.xa_index + 1;
			goto out;
		}
		continue;
put_page:
		put_page(page);
retry:
		xas_reset(&xas);
	}

	/*
	 * We come here when we got to @end. We take care to not overflow the
	 * index @index as it confuses some of the callers. This breaks the
	 * iteration when there is a page at index -1 but that is already
	 * broken anyway.
	 */
	if (end == (pgoff_t)-1)
		*index = (pgoff_t)-1;
	else
		*index = end + 1;
out:
	rcu_read_unlock();

	return ret;
}
EXPORT_SYMBOL(find_get_pages_range_tag);

/*
 * CD/DVDs are error prone. When a medium error occurs, the driver may fail
 * a _large_ part of the i/o request. Imagine the worst scenario:
 *
 *      ---R__________________________________________B__________
 *         ^ reading here                             ^ bad block(assume 4k)
 *
 * read(R) => miss => readahead(R...B) => media error => frustrating retries
 * => failing the whole request => read(R) => read(R+1) =>
 * readahead(R+1...B+1) => bang => read(R+2) => read(R+3) =>
 * readahead(R+3...B+2) => bang => read(R+3) => read(R+4) =>
 * readahead(R+4...B+3) => bang => read(R+4) => read(R+5) => ......
 *
 * It is going insane. Fix it by quickly scaling down the readahead size.
 */
static void shrink_readahead_size_eio(struct file *filp,
					struct file_ra_state *ra)
{
	ra->ra_pages /= 4;
}

/**
 * generic_file_buffered_read - generic file read routine
 * @iocb:	the iocb to read
 * @iter:	data destination
 * @written:	already copied
 *
 * This is a generic file read routine, and uses the
 * mapping->a_ops->readpage() function for the actual low-level stuff.
 *
 * This is really ugly. But the goto's actually try to clarify some
 * of the logic when it comes to error handling etc.
 *
 * Return:
 * * total number of bytes copied, including those the were already @written
 * * negative error code if nothing was copied
 */
static ssize_t generic_file_buffered_read(struct kiocb *iocb,
		struct iov_iter *iter, ssize_t written)
{
	struct file *filp = iocb->ki_filp;
	struct address_space *mapping = filp->f_mapping;
	struct inode *inode = mapping->host;
	struct file_ra_state *ra = &filp->f_ra;
	loff_t *ppos = &iocb->ki_pos;
	pgoff_t index;
	pgoff_t last_index;
	pgoff_t prev_index;
	unsigned long offset;      /* offset into pagecache page */
	unsigned int prev_offset;
	int error = 0;

	if (unlikely(*ppos >= inode->i_sb->s_maxbytes))
		return 0;
	iov_iter_truncate(iter, inode->i_sb->s_maxbytes);

	index = *ppos >> PAGE_SHIFT;
	prev_index = ra->prev_pos >> PAGE_SHIFT;
	prev_offset = ra->prev_pos & (PAGE_SIZE-1);
	last_index = (*ppos + iter->count + PAGE_SIZE-1) >> PAGE_SHIFT;
	offset = *ppos & ~PAGE_MASK;

	for (;;) {
		struct page *page;
		pgoff_t end_index;
		loff_t isize;
		unsigned long nr, ret;

		cond_resched();
find_page:
		if (fatal_signal_pending(current)) {
			error = -EINTR;
			goto out;
		}

		page = find_get_page(mapping, index);
		if (!page) {
			if (iocb->ki_flags & IOCB_NOWAIT)
				goto would_block;
			page_cache_sync_readahead(mapping,
					ra, filp,
					index, last_index - index);
			page = find_get_page(mapping, index);
			if (unlikely(page == NULL))
				goto no_cached_page;
		}
		if (PageReadahead(page)) {
			page_cache_async_readahead(mapping,
					ra, filp, page,
					index, last_index - index);
		}
		if (!PageUptodate(page)) {
			if (iocb->ki_flags & IOCB_NOWAIT) {
				put_page(page);
				goto would_block;
			}

			/*
			 * See comment in do_read_cache_page on why
			 * wait_on_page_locked is used to avoid unnecessarily
			 * serialisations and why it's safe.
			 */
			error = wait_on_page_locked_killable(page);
			if (unlikely(error))
				goto readpage_error;
			if (PageUptodate(page))
				goto page_ok;

			if (inode->i_blkbits == PAGE_SHIFT ||
					!mapping->a_ops->is_partially_uptodate)
				goto page_not_up_to_date;
			/* pipes can't handle partially uptodate pages */
			if (unlikely(iov_iter_is_pipe(iter)))
				goto page_not_up_to_date;
			if (!trylock_page(page))
				goto page_not_up_to_date;
			/* Did it get truncated before we got the lock? */
			if (!page->mapping)
				goto page_not_up_to_date_locked;
			if (!mapping->a_ops->is_partially_uptodate(page,
							offset, iter->count))
				goto page_not_up_to_date_locked;
			unlock_page(page);
		}
page_ok:
		/*
		 * i_size must be checked after we know the page is Uptodate.
		 *
		 * Checking i_size after the check allows us to calculate
		 * the correct value for "nr", which means the zero-filled
		 * part of the page is not copied back to userspace (unless
		 * another truncate extends the file - this is desired though).
		 */

		isize = i_size_read(inode);
		end_index = (isize - 1) >> PAGE_SHIFT;
		if (unlikely(!isize || index > end_index)) {
			put_page(page);
			goto out;
		}

		/* nr is the maximum number of bytes to copy from this page */
		nr = PAGE_SIZE;
		if (index == end_index) {
			nr = ((isize - 1) & ~PAGE_MASK) + 1;
			if (nr <= offset) {
				put_page(page);
				goto out;
			}
		}
		nr = nr - offset;

		/* If users can be writing to this page using arbitrary
		 * virtual addresses, take care about potential aliasing
		 * before reading the page on the kernel side.
		 */
		if (mapping_writably_mapped(mapping))
			flush_dcache_page(page);

		/*
		 * When a sequential read accesses a page several times,
		 * only mark it as accessed the first time.
		 */
		if (prev_index != index || offset != prev_offset)
			mark_page_accessed(page);
		prev_index = index;

		/*
		 * Ok, we have the page, and it's up-to-date, so
		 * now we can copy it to user space...
		 */

		ret = copy_page_to_iter(page, offset, nr, iter);
		offset += ret;
		index += offset >> PAGE_SHIFT;
		offset &= ~PAGE_MASK;
		prev_offset = offset;

		put_page(page);
		written += ret;
		if (!iov_iter_count(iter))
			goto out;
		if (ret < nr) {
			error = -EFAULT;
			goto out;
		}
		continue;

page_not_up_to_date:
		/* Get exclusive access to the page ... */
		error = lock_page_killable(page);
		if (unlikely(error))
			goto readpage_error;

page_not_up_to_date_locked:
		/* Did it get truncated before we got the lock? */
		if (!page->mapping) {
			unlock_page(page);
			put_page(page);
			continue;
		}

		/* Did somebody else fill it already? */
		if (PageUptodate(page)) {
			unlock_page(page);
			goto page_ok;
		}

readpage:
		/*
		 * A previous I/O error may have been due to temporary
		 * failures, eg. multipath errors.
		 * PG_error will be set again if readpage fails.
		 */
		ClearPageError(page);
		/* Start the actual read. The read will unlock the page. */
		error = mapping->a_ops->readpage(filp, page);

		if (unlikely(error)) {
			if (error == AOP_TRUNCATED_PAGE) {
				put_page(page);
				error = 0;
				goto find_page;
			}
			goto readpage_error;
		}

		if (!PageUptodate(page)) {
			error = lock_page_killable(page);
			if (unlikely(error))
				goto readpage_error;
			if (!PageUptodate(page)) {
				if (page->mapping == NULL) {
					/*
					 * invalidate_mapping_pages got it
					 */
					unlock_page(page);
					put_page(page);
					goto find_page;
				}
				unlock_page(page);
				shrink_readahead_size_eio(filp, ra);
				error = -EIO;
				goto readpage_error;
			}
			unlock_page(page);
		}

		goto page_ok;

readpage_error:
		/* UHHUH! A synchronous read error occurred. Report it */
		put_page(page);
		goto out;

no_cached_page:
		/*
		 * Ok, it wasn't cached, so we need to create a new
		 * page..
		 */
		page = page_cache_alloc(mapping);
		if (!page) {
			error = -ENOMEM;
			goto out;
		}
		error = add_to_page_cache_lru(page, mapping, index,
				mapping_gfp_constraint(mapping, GFP_KERNEL));
		if (error) {
			put_page(page);
			if (error == -EEXIST) {
				error = 0;
				goto find_page;
			}
			goto out;
		}
		goto readpage;
	}

would_block:
	error = -EAGAIN;
out:
	ra->prev_pos = prev_index;
	ra->prev_pos <<= PAGE_SHIFT;
	ra->prev_pos |= prev_offset;

	*ppos = ((loff_t)index << PAGE_SHIFT) + offset;
	file_accessed(filp);
	return written ? written : error;
}

/**
 * generic_file_read_iter - generic filesystem read routine
 * @iocb:	kernel I/O control block
 * @iter:	destination for the data read
 *
 * This is the "read_iter()" routine for all filesystems
 * that can use the page cache directly.
 * Return:
 * * number of bytes copied, even for partial reads
 * * negative error code if nothing was read
 */
ssize_t
generic_file_read_iter(struct kiocb *iocb, struct iov_iter *iter)
{
	size_t count = iov_iter_count(iter);
	ssize_t retval = 0;

	if (!count)
		goto out; /* skip atime */

	if (iocb->ki_flags & IOCB_DIRECT) {
		struct file *file = iocb->ki_filp;
		struct address_space *mapping = file->f_mapping;
		struct inode *inode = mapping->host;
		loff_t size;

		size = i_size_read(inode);
		if (iocb->ki_flags & IOCB_NOWAIT) {
			if (filemap_range_has_page(mapping, iocb->ki_pos,
						   iocb->ki_pos + count - 1))
				return -EAGAIN;
		} else {
			retval = filemap_write_and_wait_range(mapping,
						iocb->ki_pos,
					        iocb->ki_pos + count - 1);
			if (retval < 0)
				goto out;
		}

		file_accessed(file);

		retval = mapping->a_ops->direct_IO(iocb, iter);
		if (retval >= 0) {
			iocb->ki_pos += retval;
			count -= retval;
		}
		iov_iter_revert(iter, count - iov_iter_count(iter));

		/*
		 * Btrfs can have a short DIO read if we encounter
		 * compressed extents, so if there was an error, or if
		 * we've already read everything we wanted to, or if
		 * there was a short read because we hit EOF, go ahead
		 * and return.  Otherwise fallthrough to buffered io for
		 * the rest of the read.  Buffered reads will not work for
		 * DAX files, so don't bother trying.
		 */
		if (retval < 0 || !count || iocb->ki_pos >= size ||
		    IS_DAX(inode))
			goto out;
	}

	retval = generic_file_buffered_read(iocb, iter, retval);
out:
	return retval;
}
EXPORT_SYMBOL(generic_file_read_iter);

#ifdef CONFIG_MMU
#define MMAP_LOTSAMISS  (100)
/*
 * lock_page_maybe_drop_mmap - lock the page, possibly dropping the mmap_sem
 * @vmf - the vm_fault for this fault.
 * @page - the page to lock.
 * @fpin - the pointer to the file we may pin (or is already pinned).
 *
 * This works similar to lock_page_or_retry in that it can drop the mmap_sem.
 * It differs in that it actually returns the page locked if it returns 1 and 0
 * if it couldn't lock the page.  If we did have to drop the mmap_sem then fpin
 * will point to the pinned file and needs to be fput()'ed at a later point.
 */
static int lock_page_maybe_drop_mmap(struct vm_fault *vmf, struct page *page,
				     struct file **fpin)
{
	if (trylock_page(page))
		return 1;

	/*
	 * NOTE! This will make us return with VM_FAULT_RETRY, but with
	 * the mmap_sem still held. That's how FAULT_FLAG_RETRY_NOWAIT
	 * is supposed to work. We have way too many special cases..
	 */
	if (vmf->flags & FAULT_FLAG_RETRY_NOWAIT)
		return 0;

	*fpin = maybe_unlock_mmap_for_io(vmf, *fpin);
	if (vmf->flags & FAULT_FLAG_KILLABLE) {
		if (__lock_page_killable(page)) {
			/*
			 * We didn't have the right flags to drop the mmap_sem,
			 * but all fault_handlers only check for fatal signals
			 * if we return VM_FAULT_RETRY, so we need to drop the
			 * mmap_sem here and return 0 if we don't have a fpin.
			 */
			if (*fpin == NULL)
				up_read(&vmf->vma->vm_mm->mmap_sem);
			return 0;
		}
	} else
		__lock_page(page);
	return 1;
}


/*
 * Synchronous readahead happens when we don't even find a page in the page
 * cache at all.  We don't want to perform IO under the mmap sem, so if we have
 * to drop the mmap sem we return the file that was pinned in order for us to do
 * that.  If we didn't pin a file then we return NULL.  The file that is
 * returned needs to be fput()'ed when we're done with it.
 */
static struct file *do_sync_mmap_readahead(struct vm_fault *vmf)
{
	struct file *file = vmf->vma->vm_file;
	struct file_ra_state *ra = &file->f_ra;
	struct address_space *mapping = file->f_mapping;
	struct file *fpin = NULL;
	pgoff_t offset = vmf->pgoff;

	/* If we don't want any read-ahead, don't bother */
	if (vmf->vma_flags & VM_RAND_READ)
		return fpin;
	if (!ra->ra_pages)
		return fpin;

	if (vmf->vma_flags & VM_SEQ_READ) {
		fpin = maybe_unlock_mmap_for_io(vmf, fpin);
		page_cache_sync_readahead(mapping, ra, file, offset,
					  ra->ra_pages);
		return fpin;
	}

	/* Avoid banging the cache line if not needed */
	if (ra->mmap_miss < MMAP_LOTSAMISS * 10)
		ra->mmap_miss++;

	/*
	 * Do we miss much more than hit in this file? If so,
	 * stop bothering with read-ahead. It will only hurt.
	 */
	if (ra->mmap_miss > MMAP_LOTSAMISS)
		return fpin;

	/*
	 * mmap read-around
	 */
	fpin = maybe_unlock_mmap_for_io(vmf, fpin);
	ra->start = max_t(long, 0, offset - ra->ra_pages / 2);
	ra->size = ra->ra_pages;
	ra->async_size = ra->ra_pages / 4;
	ra_submit(ra, mapping, file);
	return fpin;
}

/*
 * Asynchronous readahead happens when we find the page and PG_readahead,
 * so we want to possibly extend the readahead further.  We return the file that
 * was pinned if we have to drop the mmap_sem in order to do IO.
 */
static struct file *do_async_mmap_readahead(struct vm_fault *vmf,
					    struct page *page)
{
	struct file *file = vmf->vma->vm_file;
	struct file_ra_state *ra = &file->f_ra;
	struct address_space *mapping = file->f_mapping;
	struct file *fpin = NULL;
	pgoff_t offset = vmf->pgoff;

	/* If we don't want any read-ahead, don't bother */
<<<<<<< HEAD
	if (vmf->vma_flags & VM_RAND_READ)
=======
	if (vmf->vma->vm_flags & VM_RAND_READ || !ra->ra_pages)
>>>>>>> fcb0d3ef
		return fpin;
	if (ra->mmap_miss > 0)
		ra->mmap_miss--;
	if (PageReadahead(page)) {
		fpin = maybe_unlock_mmap_for_io(vmf, fpin);
		page_cache_async_readahead(mapping, ra, file,
					   page, offset, ra->ra_pages);
	}
	return fpin;
}

/**
 * filemap_fault - read in file data for page fault handling
 * @vmf:	struct vm_fault containing details of the fault
 *
 * filemap_fault() is invoked via the vma operations vector for a
 * mapped memory region to read in file data during a page fault.
 *
 * The goto's are kind of ugly, but this streamlines the normal case of having
 * it in the page cache, and handles the special cases reasonably without
 * having a lot of duplicated code.
 *
 * vma->vm_mm->mmap_sem must be held on entry (except FAULT_FLAG_SPECULATIVE).
 *
 * If our return value has VM_FAULT_RETRY set, it's because the mmap_sem
 * may be dropped before doing I/O or by lock_page_maybe_drop_mmap().
 *
 * If our return value does not have VM_FAULT_RETRY set, the mmap_sem
 * has not been released.
 *
 * We never return with VM_FAULT_RETRY and a bit from VM_FAULT_ERROR set.
 *
 * Return: bitwise-OR of %VM_FAULT_ codes.
 */
vm_fault_t filemap_fault(struct vm_fault *vmf)
{
	int error;
	struct file *file = vmf->vma->vm_file;
	struct file *fpin = NULL;
	struct address_space *mapping = file->f_mapping;
	struct file_ra_state *ra = &file->f_ra;
	struct inode *inode = mapping->host;
	pgoff_t offset = vmf->pgoff;
	pgoff_t max_off;
	struct page *page;
	vm_fault_t ret = 0;

	max_off = DIV_ROUND_UP(i_size_read(inode), PAGE_SIZE);
	if (unlikely(offset >= max_off))
		return VM_FAULT_SIGBUS;

	/*
	 * Do we have something in the page cache already?
	 */
	page = find_get_page(mapping, offset);
	if (likely(page) && !(vmf->flags & FAULT_FLAG_TRIED)) {
		/*
		 * We found the page, so try async readahead before
		 * waiting for the lock.
		 */
		fpin = do_async_mmap_readahead(vmf, page);
	} else if (!page) {
		/* No page in the page cache at all */
		count_vm_event(PGMAJFAULT);
		count_memcg_event_mm(vmf->vma->vm_mm, PGMAJFAULT);
		ret = VM_FAULT_MAJOR;
		fpin = do_sync_mmap_readahead(vmf);
retry_find:
		page = pagecache_get_page(mapping, offset,
					  FGP_CREAT|FGP_FOR_MMAP,
					  vmf->gfp_mask);
		if (!page) {
			if (fpin)
				goto out_retry;
			return vmf_error(-ENOMEM);
		}
	}

	if (!lock_page_maybe_drop_mmap(vmf, page, &fpin))
		goto out_retry;

	/* Did it get truncated? */
	if (unlikely(compound_head(page)->mapping != mapping)) {
		unlock_page(page);
		put_page(page);
		goto retry_find;
	}
	VM_BUG_ON_PAGE(page_to_pgoff(page) != offset, page);

	/*
	 * We have a locked page in the page cache, now we need to check
	 * that it's up-to-date. If not, it is going to be due to an error.
	 */
	if (unlikely(!PageUptodate(page)))
		goto page_not_uptodate;

	/*
	 * We've made it this far and we had to drop our mmap_sem, now is the
	 * time to return to the upper layer and have it re-find the vma and
	 * redo the fault.
	 */
	if (fpin) {
		unlock_page(page);
		goto out_retry;
	}

	/*
	 * Found the page and have a reference on it.
	 * We must recheck i_size under page lock.
	 */
	max_off = DIV_ROUND_UP(i_size_read(inode), PAGE_SIZE);
	if (unlikely(offset >= max_off)) {
		unlock_page(page);
		put_page(page);
		return VM_FAULT_SIGBUS;
	}

	vmf->page = page;
	return ret | VM_FAULT_LOCKED;

page_not_uptodate:
	/*
	 * Umm, take care of errors if the page isn't up-to-date.
	 * Try to re-read it _once_. We do this synchronously,
	 * because there really aren't any performance issues here
	 * and we need to check for errors.
	 */
	ClearPageError(page);
	fpin = maybe_unlock_mmap_for_io(vmf, fpin);
	error = mapping->a_ops->readpage(file, page);
	if (!error) {
		wait_on_page_locked(page);
		if (!PageUptodate(page))
			error = -EIO;
	}
	if (fpin)
		goto out_retry;
	put_page(page);

	if (!error || error == AOP_TRUNCATED_PAGE)
		goto retry_find;

	/* Things didn't work out. Return zero to tell the mm layer so. */
	shrink_readahead_size_eio(file, ra);
	return VM_FAULT_SIGBUS;

out_retry:
	/*
	 * We dropped the mmap_sem, we need to return to the fault handler to
	 * re-find the vma and come back and find our hopefully still populated
	 * page.
	 */
	if (page)
		put_page(page);
	if (fpin)
		fput(fpin);
	return ret | VM_FAULT_RETRY;
}
EXPORT_SYMBOL(filemap_fault);

void filemap_map_pages(struct vm_fault *vmf,
		pgoff_t start_pgoff, pgoff_t end_pgoff)
{
	struct file *file = vmf->vma->vm_file;
	struct address_space *mapping = file->f_mapping;
	pgoff_t last_pgoff = start_pgoff;
	unsigned long max_idx;
	XA_STATE(xas, &mapping->i_pages, start_pgoff);
	struct page *page;

	rcu_read_lock();
	xas_for_each(&xas, page, end_pgoff) {
		if (xas_retry(&xas, page))
			continue;
		if (xa_is_value(page))
			goto next;

		/*
		 * Check for a locked page first, as a speculative
		 * reference may adversely influence page migration.
		 */
		if (PageLocked(page))
			goto next;
		if (!page_cache_get_speculative(page))
			goto next;

		/* Has the page moved or been split? */
		if (unlikely(page != xas_reload(&xas)))
			goto skip;
		page = find_subpage(page, xas.xa_index);

		if (!PageUptodate(page) ||
				PageReadahead(page) ||
				PageHWPoison(page))
			goto skip;
		if (!trylock_page(page))
			goto skip;

		if (page->mapping != mapping || !PageUptodate(page))
			goto unlock;

		max_idx = DIV_ROUND_UP(i_size_read(mapping->host), PAGE_SIZE);
		if (page->index >= max_idx)
			goto unlock;

		if (file->f_ra.mmap_miss > 0)
			file->f_ra.mmap_miss--;

		vmf->address += (xas.xa_index - last_pgoff) << PAGE_SHIFT;
		if (vmf->pte)
			vmf->pte += xas.xa_index - last_pgoff;
		last_pgoff = xas.xa_index;

		if (want_old_faultaround_pte) {
			if (xas.xa_index == vmf->pgoff)
				vmf->flags &= ~FAULT_FLAG_PREFAULT_OLD;
			else
				vmf->flags |= FAULT_FLAG_PREFAULT_OLD;
		}

		if (alloc_set_pte(vmf, NULL, page))
			goto unlock;
		unlock_page(page);
		goto next;
unlock:
		unlock_page(page);
skip:
		put_page(page);
next:
		/* Huge page is mapped? No need to proceed. */
		if (pmd_trans_huge(*vmf->pmd))
			break;
	}
	rcu_read_unlock();
}
EXPORT_SYMBOL(filemap_map_pages);

vm_fault_t filemap_page_mkwrite(struct vm_fault *vmf)
{
	struct page *page = vmf->page;
	struct inode *inode = file_inode(vmf->vma->vm_file);
	vm_fault_t ret = VM_FAULT_LOCKED;

	sb_start_pagefault(inode->i_sb);
	file_update_time(vmf->vma->vm_file);
	lock_page(page);
	if (page->mapping != inode->i_mapping) {
		unlock_page(page);
		ret = VM_FAULT_NOPAGE;
		goto out;
	}
	/*
	 * We mark the page dirty already here so that when freeze is in
	 * progress, we are guaranteed that writeback during freezing will
	 * see the dirty page and writeprotect it again.
	 */
	set_page_dirty(page);
	wait_for_stable_page(page);
out:
	sb_end_pagefault(inode->i_sb);
	return ret;
}

const struct vm_operations_struct generic_file_vm_ops = {
	.fault		= filemap_fault,
	.map_pages	= filemap_map_pages,
	.page_mkwrite	= filemap_page_mkwrite,
};

/* This is used for a general mmap of a disk file */

int generic_file_mmap(struct file * file, struct vm_area_struct * vma)
{
	struct address_space *mapping = file->f_mapping;

	if (!mapping->a_ops->readpage)
		return -ENOEXEC;
	file_accessed(file);
	vma->vm_ops = &generic_file_vm_ops;
	return 0;
}

/*
 * This is for filesystems which do not implement ->writepage.
 */
int generic_file_readonly_mmap(struct file *file, struct vm_area_struct *vma)
{
	if ((vma->vm_flags & VM_SHARED) && (vma->vm_flags & VM_MAYWRITE))
		return -EINVAL;
	return generic_file_mmap(file, vma);
}
#else
vm_fault_t filemap_page_mkwrite(struct vm_fault *vmf)
{
	return VM_FAULT_SIGBUS;
}
int generic_file_mmap(struct file * file, struct vm_area_struct * vma)
{
	return -ENOSYS;
}
int generic_file_readonly_mmap(struct file * file, struct vm_area_struct * vma)
{
	return -ENOSYS;
}
#endif /* CONFIG_MMU */

EXPORT_SYMBOL(filemap_page_mkwrite);
EXPORT_SYMBOL(generic_file_mmap);
EXPORT_SYMBOL(generic_file_readonly_mmap);

static struct page *wait_on_page_read(struct page *page)
{
	if (!IS_ERR(page)) {
		wait_on_page_locked(page);
		if (!PageUptodate(page)) {
			put_page(page);
			page = ERR_PTR(-EIO);
		}
	}
	return page;
}

static struct page *do_read_cache_page(struct address_space *mapping,
				pgoff_t index,
				int (*filler)(void *, struct page *),
				void *data,
				gfp_t gfp)
{
	struct page *page;
	int err;
repeat:
	page = find_get_page(mapping, index);
	if (!page) {
		page = __page_cache_alloc(gfp);
		if (!page)
			return ERR_PTR(-ENOMEM);
		err = add_to_page_cache_lru(page, mapping, index, gfp);
		if (unlikely(err)) {
			put_page(page);
			if (err == -EEXIST)
				goto repeat;
			/* Presumably ENOMEM for xarray node */
			return ERR_PTR(err);
		}

filler:
		if (filler)
			err = filler(data, page);
		else
			err = mapping->a_ops->readpage(data, page);

		if (err < 0) {
			put_page(page);
			return ERR_PTR(err);
		}

		page = wait_on_page_read(page);
		if (IS_ERR(page))
			return page;
		goto out;
	}
	if (PageUptodate(page))
		goto out;

	/*
	 * Page is not up to date and may be locked due one of the following
	 * case a: Page is being filled and the page lock is held
	 * case b: Read/write error clearing the page uptodate status
	 * case c: Truncation in progress (page locked)
	 * case d: Reclaim in progress
	 *
	 * Case a, the page will be up to date when the page is unlocked.
	 *    There is no need to serialise on the page lock here as the page
	 *    is pinned so the lock gives no additional protection. Even if the
	 *    the page is truncated, the data is still valid if PageUptodate as
	 *    it's a race vs truncate race.
	 * Case b, the page will not be up to date
	 * Case c, the page may be truncated but in itself, the data may still
	 *    be valid after IO completes as it's a read vs truncate race. The
	 *    operation must restart if the page is not uptodate on unlock but
	 *    otherwise serialising on page lock to stabilise the mapping gives
	 *    no additional guarantees to the caller as the page lock is
	 *    released before return.
	 * Case d, similar to truncation. If reclaim holds the page lock, it
	 *    will be a race with remove_mapping that determines if the mapping
	 *    is valid on unlock but otherwise the data is valid and there is
	 *    no need to serialise with page lock.
	 *
	 * As the page lock gives no additional guarantee, we optimistically
	 * wait on the page to be unlocked and check if it's up to date and
	 * use the page if it is. Otherwise, the page lock is required to
	 * distinguish between the different cases. The motivation is that we
	 * avoid spurious serialisations and wakeups when multiple processes
	 * wait on the same page for IO to complete.
	 */
	wait_on_page_locked(page);
	if (PageUptodate(page))
		goto out;

	/* Distinguish between all the cases under the safety of the lock */
	lock_page(page);

	/* Case c or d, restart the operation */
	if (!page->mapping) {
		unlock_page(page);
		put_page(page);
		goto repeat;
	}

	/* Someone else locked and filled the page in a very small window */
	if (PageUptodate(page)) {
		unlock_page(page);
		goto out;
	}
	goto filler;

out:
	mark_page_accessed(page);
	return page;
}

/**
 * read_cache_page - read into page cache, fill it if needed
 * @mapping:	the page's address_space
 * @index:	the page index
 * @filler:	function to perform the read
 * @data:	first arg to filler(data, page) function, often left as NULL
 *
 * Read into the page cache. If a page already exists, and PageUptodate() is
 * not set, try to fill the page and wait for it to become unlocked.
 *
 * If the page does not get brought uptodate, return -EIO.
 *
 * Return: up to date page on success, ERR_PTR() on failure.
 */
struct page *read_cache_page(struct address_space *mapping,
				pgoff_t index,
				int (*filler)(void *, struct page *),
				void *data)
{
	return do_read_cache_page(mapping, index, filler, data,
			mapping_gfp_mask(mapping));
}
EXPORT_SYMBOL(read_cache_page);

/**
 * read_cache_page_gfp - read into page cache, using specified page allocation flags.
 * @mapping:	the page's address_space
 * @index:	the page index
 * @gfp:	the page allocator flags to use if allocating
 *
 * This is the same as "read_mapping_page(mapping, index, NULL)", but with
 * any new page allocations done using the specified allocation flags.
 *
 * If the page does not get brought uptodate, return -EIO.
 *
 * Return: up to date page on success, ERR_PTR() on failure.
 */
struct page *read_cache_page_gfp(struct address_space *mapping,
				pgoff_t index,
				gfp_t gfp)
{
	return do_read_cache_page(mapping, index, NULL, NULL, gfp);
}
EXPORT_SYMBOL(read_cache_page_gfp);

/*
 * Don't operate on ranges the page cache doesn't support, and don't exceed the
 * LFS limits.  If pos is under the limit it becomes a short access.  If it
 * exceeds the limit we return -EFBIG.
 */
static int generic_write_check_limits(struct file *file, loff_t pos,
				      loff_t *count)
{
	struct inode *inode = file->f_mapping->host;
	loff_t max_size = inode->i_sb->s_maxbytes;
	loff_t limit = rlimit(RLIMIT_FSIZE);

	if (limit != RLIM_INFINITY) {
		if (pos >= limit) {
			send_sig(SIGXFSZ, current, 0);
			return -EFBIG;
		}
		*count = min(*count, limit - pos);
	}

	if (!(file->f_flags & O_LARGEFILE))
		max_size = MAX_NON_LFS;

	if (unlikely(pos >= max_size))
		return -EFBIG;

	*count = min(*count, max_size - pos);

	return 0;
}

/*
 * Performs necessary checks before doing a write
 *
 * Can adjust writing position or amount of bytes to write.
 * Returns appropriate error code that caller should return or
 * zero in case that write should be allowed.
 */
inline ssize_t generic_write_checks(struct kiocb *iocb, struct iov_iter *from)
{
	struct file *file = iocb->ki_filp;
	struct inode *inode = file->f_mapping->host;
	loff_t count;
	int ret;

	if (IS_SWAPFILE(inode))
		return -ETXTBSY;

	if (!iov_iter_count(from))
		return 0;

	/* FIXME: this is for backwards compatibility with 2.4 */
	if (iocb->ki_flags & IOCB_APPEND)
		iocb->ki_pos = i_size_read(inode);

	if ((iocb->ki_flags & IOCB_NOWAIT) && !(iocb->ki_flags & IOCB_DIRECT))
		return -EINVAL;

	count = iov_iter_count(from);
	ret = generic_write_check_limits(file, iocb->ki_pos, &count);
	if (ret)
		return ret;

	iov_iter_truncate(from, count);
	return iov_iter_count(from);
}
EXPORT_SYMBOL(generic_write_checks);

/*
 * Performs necessary checks before doing a clone.
 *
 * Can adjust amount of bytes to clone via @req_count argument.
 * Returns appropriate error code that caller should return or
 * zero in case the clone should be allowed.
 */
int generic_remap_checks(struct file *file_in, loff_t pos_in,
			 struct file *file_out, loff_t pos_out,
			 loff_t *req_count, unsigned int remap_flags)
{
	struct inode *inode_in = file_in->f_mapping->host;
	struct inode *inode_out = file_out->f_mapping->host;
	uint64_t count = *req_count;
	uint64_t bcount;
	loff_t size_in, size_out;
	loff_t bs = inode_out->i_sb->s_blocksize;
	int ret;

	/* The start of both ranges must be aligned to an fs block. */
	if (!IS_ALIGNED(pos_in, bs) || !IS_ALIGNED(pos_out, bs))
		return -EINVAL;

	/* Ensure offsets don't wrap. */
	if (pos_in + count < pos_in || pos_out + count < pos_out)
		return -EINVAL;

	size_in = i_size_read(inode_in);
	size_out = i_size_read(inode_out);

	/* Dedupe requires both ranges to be within EOF. */
	if ((remap_flags & REMAP_FILE_DEDUP) &&
	    (pos_in >= size_in || pos_in + count > size_in ||
	     pos_out >= size_out || pos_out + count > size_out))
		return -EINVAL;

	/* Ensure the infile range is within the infile. */
	if (pos_in >= size_in)
		return -EINVAL;
	count = min(count, size_in - (uint64_t)pos_in);

	ret = generic_write_check_limits(file_out, pos_out, &count);
	if (ret)
		return ret;

	/*
	 * If the user wanted us to link to the infile's EOF, round up to the
	 * next block boundary for this check.
	 *
	 * Otherwise, make sure the count is also block-aligned, having
	 * already confirmed the starting offsets' block alignment.
	 */
	if (pos_in + count == size_in) {
		bcount = ALIGN(size_in, bs) - pos_in;
	} else {
		if (!IS_ALIGNED(count, bs))
			count = ALIGN_DOWN(count, bs);
		bcount = count;
	}

	/* Don't allow overlapped cloning within the same file. */
	if (inode_in == inode_out &&
	    pos_out + bcount > pos_in &&
	    pos_out < pos_in + bcount)
		return -EINVAL;

	/*
	 * We shortened the request but the caller can't deal with that, so
	 * bounce the request back to userspace.
	 */
	if (*req_count != count && !(remap_flags & REMAP_FILE_CAN_SHORTEN))
		return -EINVAL;

	*req_count = count;
	return 0;
}


/*
 * Performs common checks before doing a file copy/clone
 * from @file_in to @file_out.
 */
int generic_file_rw_checks(struct file *file_in, struct file *file_out)
{
	struct inode *inode_in = file_inode(file_in);
	struct inode *inode_out = file_inode(file_out);

	/* Don't copy dirs, pipes, sockets... */
	if (S_ISDIR(inode_in->i_mode) || S_ISDIR(inode_out->i_mode))
		return -EISDIR;
	if (!S_ISREG(inode_in->i_mode) || !S_ISREG(inode_out->i_mode))
		return -EINVAL;

	if (!(file_in->f_mode & FMODE_READ) ||
	    !(file_out->f_mode & FMODE_WRITE) ||
	    (file_out->f_flags & O_APPEND))
		return -EBADF;

	return 0;
}

/*
 * Performs necessary checks before doing a file copy
 *
 * Can adjust amount of bytes to copy via @req_count argument.
 * Returns appropriate error code that caller should return or
 * zero in case the copy should be allowed.
 */
int generic_copy_file_checks(struct file *file_in, loff_t pos_in,
			     struct file *file_out, loff_t pos_out,
			     size_t *req_count, unsigned int flags)
{
	struct inode *inode_in = file_inode(file_in);
	struct inode *inode_out = file_inode(file_out);
	uint64_t count = *req_count;
	loff_t size_in;
	int ret;

	ret = generic_file_rw_checks(file_in, file_out);
	if (ret)
		return ret;

	/* Don't touch certain kinds of inodes */
	if (IS_IMMUTABLE(inode_out))
		return -EPERM;

	if (IS_SWAPFILE(inode_in) || IS_SWAPFILE(inode_out))
		return -ETXTBSY;

	/* Ensure offsets don't wrap. */
	if (pos_in + count < pos_in || pos_out + count < pos_out)
		return -EOVERFLOW;

	/* Shorten the copy to EOF */
	size_in = i_size_read(inode_in);
	if (pos_in >= size_in)
		count = 0;
	else
		count = min(count, size_in - (uint64_t)pos_in);

	ret = generic_write_check_limits(file_out, pos_out, &count);
	if (ret)
		return ret;

	/* Don't allow overlapped copying within the same file. */
	if (inode_in == inode_out &&
	    pos_out + count > pos_in &&
	    pos_out < pos_in + count)
		return -EINVAL;

	*req_count = count;
	return 0;
}

int pagecache_write_begin(struct file *file, struct address_space *mapping,
				loff_t pos, unsigned len, unsigned flags,
				struct page **pagep, void **fsdata)
{
	const struct address_space_operations *aops = mapping->a_ops;

	return aops->write_begin(file, mapping, pos, len, flags,
							pagep, fsdata);
}
EXPORT_SYMBOL(pagecache_write_begin);

int pagecache_write_end(struct file *file, struct address_space *mapping,
				loff_t pos, unsigned len, unsigned copied,
				struct page *page, void *fsdata)
{
	const struct address_space_operations *aops = mapping->a_ops;

	return aops->write_end(file, mapping, pos, len, copied, page, fsdata);
}
EXPORT_SYMBOL(pagecache_write_end);

ssize_t
generic_file_direct_write(struct kiocb *iocb, struct iov_iter *from)
{
	struct file	*file = iocb->ki_filp;
	struct address_space *mapping = file->f_mapping;
	struct inode	*inode = mapping->host;
	loff_t		pos = iocb->ki_pos;
	ssize_t		written;
	size_t		write_len;
	pgoff_t		end;

	write_len = iov_iter_count(from);
	end = (pos + write_len - 1) >> PAGE_SHIFT;

	if (iocb->ki_flags & IOCB_NOWAIT) {
		/* If there are pages to writeback, return */
		if (filemap_range_has_page(inode->i_mapping, pos,
					   pos + write_len - 1))
			return -EAGAIN;
	} else {
		written = filemap_write_and_wait_range(mapping, pos,
							pos + write_len - 1);
		if (written)
			goto out;
	}

	/*
	 * After a write we want buffered reads to be sure to go to disk to get
	 * the new data.  We invalidate clean cached page from the region we're
	 * about to write.  We do this *before* the write so that we can return
	 * without clobbering -EIOCBQUEUED from ->direct_IO().
	 */
	written = invalidate_inode_pages2_range(mapping,
					pos >> PAGE_SHIFT, end);
	/*
	 * If a page can not be invalidated, return 0 to fall back
	 * to buffered write.
	 */
	if (written) {
		if (written == -EBUSY)
			return 0;
		goto out;
	}

	written = mapping->a_ops->direct_IO(iocb, from);

	/*
	 * Finally, try again to invalidate clean pages which might have been
	 * cached by non-direct readahead, or faulted in by get_user_pages()
	 * if the source of the write was an mmap'ed region of the file
	 * we're writing.  Either one is a pretty crazy thing to do,
	 * so we don't support it 100%.  If this invalidation
	 * fails, tough, the write still worked...
	 *
	 * Most of the time we do not need this since dio_complete() will do
	 * the invalidation for us. However there are some file systems that
	 * do not end up with dio_complete() being called, so let's not break
	 * them by removing it completely
	 */
	if (mapping->nrpages)
		invalidate_inode_pages2_range(mapping,
					pos >> PAGE_SHIFT, end);

	if (written > 0) {
		pos += written;
		write_len -= written;
		if (pos > i_size_read(inode) && !S_ISBLK(inode->i_mode)) {
			i_size_write(inode, pos);
			mark_inode_dirty(inode);
		}
		iocb->ki_pos = pos;
	}
	iov_iter_revert(from, write_len - iov_iter_count(from));
out:
	return written;
}
EXPORT_SYMBOL(generic_file_direct_write);

/*
 * Find or create a page at the given pagecache position. Return the locked
 * page. This function is specifically for buffered writes.
 */
struct page *grab_cache_page_write_begin(struct address_space *mapping,
					pgoff_t index, unsigned flags)
{
	struct page *page;
	int fgp_flags = FGP_LOCK|FGP_WRITE|FGP_CREAT;

	if (flags & AOP_FLAG_NOFS)
		fgp_flags |= FGP_NOFS;

	page = pagecache_get_page(mapping, index, fgp_flags,
			mapping_gfp_mask(mapping));
	if (page)
		wait_for_stable_page(page);

	return page;
}
EXPORT_SYMBOL(grab_cache_page_write_begin);

ssize_t generic_perform_write(struct file *file,
				struct iov_iter *i, loff_t pos)
{
	struct address_space *mapping = file->f_mapping;
	const struct address_space_operations *a_ops = mapping->a_ops;
	long status = 0;
	ssize_t written = 0;
	unsigned int flags = 0;

	do {
		struct page *page;
		unsigned long offset;	/* Offset into pagecache page */
		unsigned long bytes;	/* Bytes to write to page */
		size_t copied;		/* Bytes copied from user */
		void *fsdata;

		offset = (pos & (PAGE_SIZE - 1));
		bytes = min_t(unsigned long, PAGE_SIZE - offset,
						iov_iter_count(i));

again:
		/*
		 * Bring in the user page that we will copy from _first_.
		 * Otherwise there's a nasty deadlock on copying from the
		 * same page as we're writing to, without it being marked
		 * up-to-date.
		 *
		 * Not only is this an optimisation, but it is also required
		 * to check that the address is actually valid, when atomic
		 * usercopies are used, below.
		 */
		if (unlikely(iov_iter_fault_in_readable(i, bytes))) {
			status = -EFAULT;
			break;
		}

		if (fatal_signal_pending(current)) {
			status = -EINTR;
			break;
		}

		status = a_ops->write_begin(file, mapping, pos, bytes, flags,
						&page, &fsdata);
		if (unlikely(status < 0))
			break;

		if (mapping_writably_mapped(mapping))
			flush_dcache_page(page);

		copied = iov_iter_copy_from_user_atomic(page, i, offset, bytes);
		flush_dcache_page(page);

		status = a_ops->write_end(file, mapping, pos, bytes, copied,
						page, fsdata);
		if (unlikely(status < 0))
			break;
		copied = status;

		cond_resched();

		iov_iter_advance(i, copied);
		if (unlikely(copied == 0)) {
			/*
			 * If we were unable to copy any data at all, we must
			 * fall back to a single segment length write.
			 *
			 * If we didn't fallback here, we could livelock
			 * because not all segments in the iov can be copied at
			 * once without a pagefault.
			 */
			bytes = min_t(unsigned long, PAGE_SIZE - offset,
						iov_iter_single_seg_count(i));
			goto again;
		}
		pos += copied;
		written += copied;

		balance_dirty_pages_ratelimited(mapping);
	} while (iov_iter_count(i));

	return written ? written : status;
}
EXPORT_SYMBOL(generic_perform_write);

/**
 * __generic_file_write_iter - write data to a file
 * @iocb:	IO state structure (file, offset, etc.)
 * @from:	iov_iter with data to write
 *
 * This function does all the work needed for actually writing data to a
 * file. It does all basic checks, removes SUID from the file, updates
 * modification times and calls proper subroutines depending on whether we
 * do direct IO or a standard buffered write.
 *
 * It expects i_mutex to be grabbed unless we work on a block device or similar
 * object which does not need locking at all.
 *
 * This function does *not* take care of syncing data in case of O_SYNC write.
 * A caller has to handle it. This is mainly due to the fact that we want to
 * avoid syncing under i_mutex.
 *
 * Return:
 * * number of bytes written, even for truncated writes
 * * negative error code if no data has been written at all
 */
ssize_t __generic_file_write_iter(struct kiocb *iocb, struct iov_iter *from)
{
	struct file *file = iocb->ki_filp;
	struct address_space * mapping = file->f_mapping;
	struct inode 	*inode = mapping->host;
	ssize_t		written = 0;
	ssize_t		err;
	ssize_t		status;

	/* We can write back this queue in page reclaim */
	current->backing_dev_info = inode_to_bdi(inode);
	err = file_remove_privs(file);
	if (err)
		goto out;

	err = file_update_time(file);
	if (err)
		goto out;

	if (iocb->ki_flags & IOCB_DIRECT) {
		loff_t pos, endbyte;

		written = generic_file_direct_write(iocb, from);
		/*
		 * If the write stopped short of completing, fall back to
		 * buffered writes.  Some filesystems do this for writes to
		 * holes, for example.  For DAX files, a buffered write will
		 * not succeed (even if it did, DAX does not handle dirty
		 * page-cache pages correctly).
		 */
		if (written < 0 || !iov_iter_count(from) || IS_DAX(inode))
			goto out;

		status = generic_perform_write(file, from, pos = iocb->ki_pos);
		/*
		 * If generic_perform_write() returned a synchronous error
		 * then we want to return the number of bytes which were
		 * direct-written, or the error code if that was zero.  Note
		 * that this differs from normal direct-io semantics, which
		 * will return -EFOO even if some bytes were written.
		 */
		if (unlikely(status < 0)) {
			err = status;
			goto out;
		}
		/*
		 * We need to ensure that the page cache pages are written to
		 * disk and invalidated to preserve the expected O_DIRECT
		 * semantics.
		 */
		endbyte = pos + status - 1;
		err = filemap_write_and_wait_range(mapping, pos, endbyte);
		if (err == 0) {
			iocb->ki_pos = endbyte + 1;
			written += status;
			invalidate_mapping_pages(mapping,
						 pos >> PAGE_SHIFT,
						 endbyte >> PAGE_SHIFT);
		} else {
			/*
			 * We don't know how much we wrote, so just return
			 * the number of bytes which were direct-written
			 */
		}
	} else {
		written = generic_perform_write(file, from, iocb->ki_pos);
		if (likely(written > 0))
			iocb->ki_pos += written;
	}
out:
	current->backing_dev_info = NULL;
	return written ? written : err;
}
EXPORT_SYMBOL(__generic_file_write_iter);

/**
 * generic_file_write_iter - write data to a file
 * @iocb:	IO state structure
 * @from:	iov_iter with data to write
 *
 * This is a wrapper around __generic_file_write_iter() to be used by most
 * filesystems. It takes care of syncing the file in case of O_SYNC file
 * and acquires i_mutex as needed.
 * Return:
 * * negative error code if no data has been written at all of
 *   vfs_fsync_range() failed for a synchronous write
 * * number of bytes written, even for truncated writes
 */
ssize_t generic_file_write_iter(struct kiocb *iocb, struct iov_iter *from)
{
	struct file *file = iocb->ki_filp;
	struct inode *inode = file->f_mapping->host;
	ssize_t ret;

	inode_lock(inode);
	ret = generic_write_checks(iocb, from);
	if (ret > 0)
		ret = __generic_file_write_iter(iocb, from);
	inode_unlock(inode);

	if (ret > 0)
		ret = generic_write_sync(iocb, ret);
	return ret;
}
EXPORT_SYMBOL(generic_file_write_iter);

/**
 * try_to_release_page() - release old fs-specific metadata on a page
 *
 * @page: the page which the kernel is trying to free
 * @gfp_mask: memory allocation flags (and I/O mode)
 *
 * The address_space is to try to release any data against the page
 * (presumably at page->private).
 *
 * This may also be called if PG_fscache is set on a page, indicating that the
 * page is known to the local caching routines.
 *
 * The @gfp_mask argument specifies whether I/O may be performed to release
 * this page (__GFP_IO), and whether the call may block (__GFP_RECLAIM & __GFP_FS).
 *
 * Return: %1 if the release was successful, otherwise return zero.
 */
int try_to_release_page(struct page *page, gfp_t gfp_mask)
{
	struct address_space * const mapping = page->mapping;

	BUG_ON(!PageLocked(page));
	if (PageWriteback(page))
		return 0;

	if (mapping && mapping->a_ops->releasepage)
		return mapping->a_ops->releasepage(page, gfp_mask);
	return try_to_free_buffers(page);
}

EXPORT_SYMBOL(try_to_release_page);<|MERGE_RESOLUTION|>--- conflicted
+++ resolved
@@ -2453,11 +2453,7 @@
 	pgoff_t offset = vmf->pgoff;
 
 	/* If we don't want any read-ahead, don't bother */
-<<<<<<< HEAD
-	if (vmf->vma_flags & VM_RAND_READ)
-=======
-	if (vmf->vma->vm_flags & VM_RAND_READ || !ra->ra_pages)
->>>>>>> fcb0d3ef
+	if (vmf->vma_flags & VM_RAND_READ || !ra->ra_pages)
 		return fpin;
 	if (ra->mmap_miss > 0)
 		ra->mmap_miss--;
