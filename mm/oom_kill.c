--- conflicted
+++ resolved
@@ -1232,9 +1232,9 @@
 
 	if (fatal_signal_pending(current))
 		return;
-<<<<<<< HEAD
-	out_of_memory(&oc);
-	mutex_unlock(&oom_lock);
+
+	if (__ratelimit(&pfoom_rs))
+		pr_warn("Huh VM_FAULT_OOM leaked out to the #PF handler. Retrying PF\n");
 }
 
 void add_to_oom_reaper(struct task_struct *p)
@@ -1281,9 +1281,4 @@
 		show_mem_call_notifiers();
 		panic("Attempt to kill foreground task: %s", p->comm);
 	}
-=======
-
-	if (__ratelimit(&pfoom_rs))
-		pr_warn("Huh VM_FAULT_OOM leaked out to the #PF handler. Retrying PF\n");
->>>>>>> b9d179c6
 }