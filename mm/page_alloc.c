--- conflicted
+++ resolved
@@ -57,10 +57,7 @@
 #include <linux/ftrace_event.h>
 #include <linux/memcontrol.h>
 #include <linux/prefetch.h>
-<<<<<<< HEAD
 #include <linux/migrate.h>
-=======
->>>>>>> 53143fd3
 #include <linux/page-debug-flags.h>
 
 #include <asm/tlbflush.h>
@@ -203,6 +200,28 @@
 static unsigned long __meminitdata dma_reserve;
 
 #ifdef CONFIG_HAVE_MEMBLOCK_NODE_MAP
+/*
+   * MAX_ACTIVE_REGIONS determines the maximum number of distinct
+   * ranges of memory (RAM) that may be registered with add_active_range().
+   * Ranges passed to add_active_range() will be merged if possible
+   * so the number of times add_active_range() can be called is
+   * related to the number of nodes and the number of holes
+   */
+  #ifdef CONFIG_MAX_ACTIVE_REGIONS
+    /* Allow an architecture to set MAX_ACTIVE_REGIONS to save memory */
+    #define MAX_ACTIVE_REGIONS CONFIG_MAX_ACTIVE_REGIONS
+  #else
+    #if MAX_NUMNODES >= 32
+      /* If there can be many nodes, allow up to 50 holes per node */
+      #define MAX_ACTIVE_REGIONS (MAX_NUMNODES*50)
+    #else
+      /* By default, allow up to 256 distinct regions */
+      #define MAX_ACTIVE_REGIONS 256
+    #endif
+  #endif
+
+  static struct node_active_region __meminitdata early_node_map[MAX_ACTIVE_REGIONS];
+  static int __meminitdata nr_nodemap_entries;
 static unsigned long __meminitdata arch_zone_lowest_possible_pfn[MAX_NR_ZONES];
 static unsigned long __meminitdata arch_zone_highest_possible_pfn[MAX_NR_ZONES];
 static unsigned long __initdata required_kernelcore;
@@ -614,10 +633,10 @@
  * free pages of length of (1 << order) and marked with _mapcount -2. Page's
  * order is recorded in page_private(page) field.
  * So when we are allocating or freeing one, we can derive the state of the
- * other.  That is, if we allocate a small block, and both were
- * free, the remainder of the region must be split into blocks.
+ * other.  That is, if we allocate a small block, and both were   
+ * free, the remainder of the region must be split into blocks.   
  * If a block is freed, and its buddy is also free, then this
- * triggers coalescing into a block of larger size.
+ * triggers coalescing into a block of larger size.            
  *
  * -- wli
  */
@@ -647,15 +666,6 @@
 		buddy = page + (buddy_idx - page_idx);
 		if (!page_is_buddy(page, buddy, order))
 			break;
-<<<<<<< HEAD
-
-		/* Our buddy is free, merge with it and move up one order. */
-		list_del(&buddy->lru);
-		zone->free_area[order].nr_free--;
-		if (PageCma(page))
-			zone->nr_cma_free[order]--;
-		rmv_page_order(buddy);
-=======
 		/*
 		 * Our buddy is free or it is CONFIG_DEBUG_PAGEALLOC guard page,
 		 * merge with it and move up one order.
@@ -667,9 +677,10 @@
 		} else {
 			list_del(&buddy->lru);
 			zone->free_area[order].nr_free--;
+		if (PageCma(page))
+			zone->nr_cma_free[order]--;
 			rmv_page_order(buddy);
 		}
->>>>>>> 53143fd3
 		combined_idx = buddy_idx & page_idx;
 		page = page + (combined_idx - page_idx);
 		page_idx = combined_idx;
@@ -883,7 +894,6 @@
 	set_page_refcounted(page);
 	__free_pages(page, order);
 }
-
 #ifdef CONFIG_CMA
 /* Free whole pageblock and set it's migration type to MIGRATE_CMA. */
 void __init init_cma_reserved_pageblock(struct page *page)
@@ -904,6 +914,7 @@
 	totalram_pages += pageblock_nr_pages;
 }
 #endif
+
 
 /*
  * The order of subdivision here is critical for the IO subsystem.
@@ -1033,14 +1044,14 @@
  * This array describes the order lists are fallen back to when
  * the free lists for the desirable migrate type are depleted
  */
-static int fallbacks[MIGRATE_TYPES][4] = {
-	[MIGRATE_UNMOVABLE]   = { MIGRATE_RECLAIMABLE, MIGRATE_MOVABLE,     MIGRATE_RESERVE },
-	[MIGRATE_RECLAIMABLE] = { MIGRATE_UNMOVABLE,   MIGRATE_MOVABLE,     MIGRATE_RESERVE },
+static int fallbacks[MIGRATE_TYPES][MIGRATE_TYPES-1] = {
+	[MIGRATE_UNMOVABLE]   = { MIGRATE_RECLAIMABLE, MIGRATE_MOVABLE,   MIGRATE_RESERVE },
+	[MIGRATE_RECLAIMABLE] = { MIGRATE_UNMOVABLE,   MIGRATE_MOVABLE,   MIGRATE_RESERVE },
 #ifdef CONFIG_CMA
 	[MIGRATE_MOVABLE]     = { MIGRATE_CMA,	       MIGRATE_RECLAIMABLE, MIGRATE_UNMOVABLE, MIGRATE_RESERVE },
 	[MIGRATE_CMA]         = { MIGRATE_RESERVE }, /* Never used */
 #else
-	[MIGRATE_MOVABLE]     = { MIGRATE_RECLAIMABLE, MIGRATE_UNMOVABLE,   MIGRATE_RESERVE },
+	[MIGRATE_MOVABLE]     = { MIGRATE_RECLAIMABLE, MIGRATE_UNMOVABLE, MIGRATE_RESERVE },
 #endif
 	[MIGRATE_RESERVE]     = { MIGRATE_RESERVE }, /* Never used */
 	[MIGRATE_ISOLATE]     = { MIGRATE_RESERVE }, /* Never used */
@@ -1160,10 +1171,10 @@
 				if (real_order == MAX_ORDER)
 					continue;
 			} else {
-				area = &(zone->free_area[current_order]);
+			area = &(zone->free_area[current_order]);
 				real_order = current_order;
-				if (list_empty(&area->free_list[migratetype]))
-					continue;
+			if (list_empty(&area->free_list[migratetype]))
+				continue;
 			}
 
 			page = list_entry(area->free_list[migratetype].next,
@@ -1187,11 +1198,11 @@
 			 */
 			if (!is_migrate_cma(migratetype) &&
 			    (unlikely(real_order >= pageblock_order / 2) ||
-			     start_migratetype == MIGRATE_RECLAIMABLE ||
+					start_migratetype == MIGRATE_RECLAIMABLE ||
 			     page_group_by_mobility_disabled)) {
 				int pages;
 				pages = move_freepages_block(zone, page,
-							start_migratetype);
+								start_migratetype);
 
 				/* Claim the whole block if over half of it is free */
 				if (pages >= (1 << (pageblock_order-1)) ||
@@ -1215,7 +1226,7 @@
 			expand(zone, page, order, real_order, area, migratetype);
 
 			trace_mm_page_alloc_extfrag(page, order, real_order,
-					start_migratetype, migratetype);
+				start_migratetype, migratetype);
 
 			return page;
 		}
@@ -1261,17 +1272,17 @@
 	return page;
 }
 
-/*
+/* 
  * Obtain a specified number of elements from the buddy allocator, all under
  * a single hold of the lock, for efficiency.  Add them to the supplied list.
  * Returns the number of new pages which were placed at *list.
  */
-static int rmqueue_bulk(struct zone *zone, unsigned int order,
+static int rmqueue_bulk(struct zone *zone, unsigned int order, 
 			unsigned long count, struct list_head *list,
 			int migratetype, int cold)
 {
 	int mt = migratetype, i;
-
+	
 	spin_lock(&zone->lock);
 	for (i = 0; i < count; ++i) {
 		struct page *page = __rmqueue(zone, order, migratetype);
@@ -1774,6 +1785,12 @@
 	if (alloc_flags & ALLOC_HARDER)
 		min -= min / 4;
 
+	if (alloc_flags & ALLOC_UNMOVABLE) {
+		if ((free_pages - zone_page_state(z, NR_FREE_CMA_PAGES)) <=
+				(min + z->lowmem_reserve[classzone_idx]))
+			return false;
+	}
+
 	if (free_pages <= min + z->lowmem_reserve[classzone_idx])
 		return false;
 	for (o = 0; o < MAX_ORDER; o++) {
@@ -1781,14 +1798,14 @@
 			/* At the next order, this order's
 			 * pages become unavailable
 			 */
-			free_pages -= z->free_area[o].nr_free << o;
-
-			/* Require fewer higher order pages to be free */
-			min >>= min_free_order_shift;
-
-			if (free_pages <= min)
-				return false;
-		}
+		free_pages -= z->free_area[o].nr_free << o;
+
+		/* Require fewer higher order pages to be free */
+		min >>= min_free_order_shift;
+
+		if (free_pages <= min)
+			return false;
+	}
 #ifdef CONFIG_CMA
 		else if (alloc_flags & ALLOC_UNMOVABLE) {
 			/* If cma is enabled, ignore free pages from
@@ -3106,7 +3123,7 @@
 			printk("%6lu ", order);
 		printk("\n");
 		for (mtype = 0; mtype < MIGRATE_TYPES; mtype++) {
-			printk("                   zone %8s, type %12s ",
+			printk("zone %8s, type %12s ",
 					zone->name,
 					mtype_names[mtype]);
 			for (order = 0; order < MAX_ORDER; order++) {
@@ -4200,6 +4217,34 @@
 }
 
 #ifdef CONFIG_HAVE_MEMBLOCK_NODE_MAP
+/*
+ * Basic iterator support. Return the first range of PFNs for a node
+ * Note: nid == MAX_NUMNODES returns first region regardless of node
+ */
+static int __meminit first_active_region_index_in_nid(int nid)
+{
+	int i;
+
+	for (i = 0; i < nr_nodemap_entries; i++)
+		if (nid == MAX_NUMNODES || early_node_map[i].nid == nid)
+			return i;
+
+	return -1;
+}
+
+/*
+ * Basic iterator support. Return the next active range of PFNs for a node
+ * Note: nid == MAX_NUMNODES returns next region regardless of node
+ */
+static int __meminit next_active_region_index_in_nid(int index, int nid)
+{
+	for (index = index + 1; index < nr_nodemap_entries; index++)
+		if (nid == MAX_NUMNODES || early_node_map[index].nid == nid)
+			return index;
+
+	return -1;
+}
+
 #ifndef CONFIG_HAVE_ARCH_EARLY_PFN_TO_NID
 /*
  * Required by SPARSEMEM. Given a PFN, return what node the PFN is on.
@@ -4242,6 +4287,11 @@
 	return true;
 }
 #endif
+
+/* Basic iterator support to walk early_node_map[] */
+#define for_each_active_range_index_in_nid(i, nid) \
+	for (i = first_active_region_index_in_nid(nid); i != -1; \
+				i = next_active_region_index_in_nid(i, nid))
 
 /**
  * free_bootmem_with_active_regions - Call free_bootmem_node for each active range
@@ -4589,7 +4639,7 @@
 	init_waitqueue_head(&pgdat->kswapd_wait);
 	pgdat->kswapd_max_order = 0;
 	pgdat_page_cgroup_init(pgdat);
-
+	
 	for (j = 0; j < MAX_NR_ZONES; j++) {
 		struct zone *zone = pgdat->node_zones + j;
 		unsigned long size, realsize, memmap_pages;
@@ -5264,6 +5314,13 @@
 	calculate_totalreserve_pages();
 }
 
+/**
+ * setup_per_zone_wmarks - called when min_free_kbytes changes
+ * or when memory is hot-{added|removed}
+ *
+ * Ensures that the watermark[min,low,high] values for each zone are set
+ * correctly with respect to min_free_kbytes.
+ */
 static void __setup_per_zone_wmarks(void)
 {
 	unsigned long pages_min = min_free_kbytes >> (PAGE_SHIFT - 10);
@@ -5425,11 +5482,11 @@
 module_init(init_per_zone_wmark_min)
 
 /*
- * min_free_kbytes_sysctl_handler - just a wrapper around proc_dointvec() so
- * that we can call two helper functions whenever min_free_kbytes
- * changes.
- */
-int min_free_kbytes_sysctl_handler(ctl_table *table, int write,
+ * min_free_kbytes_sysctl_handler - just a wrapper around proc_dointvec() so 
+ *	that we can call two helper functions whenever min_free_kbytes
+ *	changes.
+ */
+int min_free_kbytes_sysctl_handler(ctl_table *table, int write, 
 	void __user *buffer, size_t *length, loff_t *ppos)
 {
 	proc_dointvec(table, write, buffer, length, ppos);
@@ -5945,26 +6002,18 @@
 	int did_some_progress = 0;
 	int order = 1;
 
-	/*
-	 * Increase level of watermarks to force kswapd do his job
-	 * to stabilise at new watermark level.
-	 */
-	__update_cma_watermarks(zone, count);
-
 	/* Obey watermarks as if the page was being allocated */
-	while (!zone_watermark_ok(zone, 0, low_wmark_pages(zone), 0, 0)) {
+	while (!fatal_signal_pending(current) &&
+		!zone_watermark_ok(zone, 0, low_wmark_pages(zone), 0, 0)) {
 		wake_all_kswapd(order, zonelist, high_zoneidx, zone_idx(zone));
 
 		did_some_progress = __perform_reclaim(gfp_mask, order, zonelist,
 						      NULL);
 		if (!did_some_progress) {
 			/* Exhausted what can be done so it's blamo time */
-			out_of_memory(zonelist, gfp_mask, order, NULL);
+			out_of_memory(zonelist, gfp_mask, order, NULL, false);
 		}
 	}
-
-	/* Restore original watermark levels. */
-	__update_cma_watermarks(zone, -count);
 
 	return count;
 }
@@ -6061,8 +6110,6 @@
 
 	/* Make sure the range is really isolated. */
 	if (test_pages_isolated(outer_start, end)) {
-		pr_warn("alloc_contig_range test_pages_isolated(%lx, %lx) failed\n",
-		       outer_start, end);
 		ret = -EBUSY;
 		goto done;
 	}
