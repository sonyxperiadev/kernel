--- conflicted
+++ resolved
@@ -24,7 +24,6 @@
 	bool
 	select WANT_PAGE_DEBUG_FLAGS
 
-<<<<<<< HEAD
 config SHOW_FREE_LISTS
 	bool "Show Free lists per migrate-type in show_free_areas()"
 	---help---
@@ -32,8 +31,7 @@
 	  list is identical to /proc/pagetypeinfo (In fact this uses the exact code
 	  and replaces seq_prints by printks. Specially usefull to see the free
 	  migrate type lists when kernel runs out of memory
-=======
+
 config PAGE_GUARD
 	bool
-	select WANT_PAGE_DEBUG_FLAGS
->>>>>>> 53143fd3
+	select WANT_PAGE_DEBUG_FLAGS