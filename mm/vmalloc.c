--- conflicted
+++ resolved
@@ -1131,15 +1131,6 @@
 {
 	struct vm_struct *tmp, **p;
 
-<<<<<<< HEAD
-	BUG_ON(vmap_initialized);
-	for (p = &vmlist; (tmp = *p) != NULL; p = &tmp->next) {
-		if (tmp->addr >= vm->addr) {
-			BUG_ON(tmp->addr < vm->addr + vm->size);
-			break;
-		} else
-			BUG_ON(tmp->addr + tmp->size > vm->addr);
-=======
 	pr_info("vmap_initialized %d %p %p\n", vmap_initialized, vm, vm->addr);
 	BUG_ON(vmap_initialized);
 	for (p = &vmlist; (tmp = *p) != NULL; p = &tmp->next) {
@@ -1151,7 +1142,6 @@
 			pr_err("tmp->addr >= vm->addr ....%p %p %ld\n", tmp->addr, vm->addr, vm->size);
 			BUG_ON(tmp->addr + tmp->size > vm->addr);
 		}
->>>>>>> c21fd2a0
 	}
 	vm->next = *p;
 	*p = vm;
