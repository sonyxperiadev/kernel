# SPDX-License-Identifier: GPL-2.0
# Backward compatibility
asflags-y  += $(EXTRA_AFLAGS)
ccflags-y  += $(EXTRA_CFLAGS)
cppflags-y += $(EXTRA_CPPFLAGS)
ldflags-y  += $(EXTRA_LDFLAGS)
ifneq ($(always),)
$(warning 'always' is deprecated. Please use 'always-y' instead)
always-y   += $(always)
endif
ifneq ($(hostprogs-y),)
$(warning 'hostprogs-y' is deprecated. Please use 'hostprogs' instead)
hostprogs  += $(hostprogs-y)
endif
ifneq ($(hostprogs-m),)
$(warning 'hostprogs-m' is deprecated. Please use 'hostprogs' instead)
hostprogs  += $(hostprogs-m)
endif

# flags that take effect in current and sub directories
KBUILD_AFLAGS += $(subdir-asflags-y)
KBUILD_CFLAGS += $(subdir-ccflags-y)

# Figure out what we need to build from the various variables
# ===========================================================================

# When an object is listed to be built compiled-in and modular,
# only build the compiled-in version
obj-m := $(filter-out $(obj-y),$(obj-m))

# Libraries are always collected in one lib file.
# Filter out objects already built-in
lib-y := $(filter-out $(obj-y), $(sort $(lib-y) $(lib-m)))

# Subdirectories we need to descend into
subdir-ym := $(sort $(subdir-y) $(subdir-m) \
			$(patsubst %/,%, $(filter %/, $(obj-y) $(obj-m))))

# Handle objects in subdirs:
# - If we encounter foo/ in $(obj-y), replace it by foo/built-in.a and
#   foo/modules.order
# - If we encounter foo/ in $(obj-m), replace it by foo/modules.order
#
# Generate modules.order to determine modorder. Unfortunately, we don't have
# information about ordering between -y and -m subdirs. Just put -y's first.

ifdef need-modorder
obj-m := $(patsubst %/,%/modules.order, $(filter %/, $(obj-y)) $(obj-m))
else
obj-m := $(filter-out %/, $(obj-m))
endif

ifdef need-builtin
obj-y		:= $(patsubst %/, %/built-in.a, $(obj-y))
else
obj-y		:= $(filter-out %/, $(obj-y))
endif

# If $(foo-objs), $(foo-y), $(foo-m), or $(foo-) exists, foo.o is a composite object
multi-used-y := $(sort $(foreach m,$(obj-y), $(if $(strip $($(m:.o=-objs)) $($(m:.o=-y)) $($(m:.o=-))), $(m))))
multi-used-m := $(sort $(foreach m,$(obj-m), $(if $(strip $($(m:.o=-objs)) $($(m:.o=-y)) $($(m:.o=-m)) $($(m:.o=-))), $(m))))
multi-used   := $(multi-used-y) $(multi-used-m)

# Replace multi-part objects by their individual parts,
# including built-in.a from subdirectories
real-obj-y := $(foreach m, $(obj-y), $(if $(strip $($(m:.o=-objs)) $($(m:.o=-y)) $($(m:.o=-))),$($(m:.o=-objs)) $($(m:.o=-y)),$(m)))
real-obj-m := $(foreach m, $(obj-m), $(if $(strip $($(m:.o=-objs)) $($(m:.o=-y)) $($(m:.o=-m)) $($(m:.o=-))),$($(m:.o=-objs)) $($(m:.o=-y)) $($(m:.o=-m)),$(m)))

always-y += $(always-m)

# DTB
# If CONFIG_OF_ALL_DTBS is enabled, all DT blobs are built
extra-y				+= $(dtb-y)
extra-$(CONFIG_OF_ALL_DTBS)	+= $(dtb-)

ifneq ($(CHECK_DTBS),)
extra-y += $(patsubst %.dtb,%.dt.yaml, $(dtb-y))
extra-$(CONFIG_OF_ALL_DTBS) += $(patsubst %.dtb,%.dt.yaml, $(dtb-))
endif

# Add subdir path

extra-y		:= $(addprefix $(obj)/,$(extra-y))
always-y	:= $(addprefix $(obj)/,$(always-y))
targets		:= $(addprefix $(obj)/,$(targets))
obj-m		:= $(addprefix $(obj)/,$(obj-m))
lib-y		:= $(addprefix $(obj)/,$(lib-y))
real-obj-y	:= $(addprefix $(obj)/,$(real-obj-y))
real-obj-m	:= $(addprefix $(obj)/,$(real-obj-m))
multi-used-m	:= $(addprefix $(obj)/,$(multi-used-m))
subdir-ym	:= $(addprefix $(obj)/,$(subdir-ym))

# Finds the multi-part object the current object will be linked into.
# If the object belongs to two or more multi-part objects, list them all.
modname-multi = $(sort $(foreach m,$(multi-used),\
		$(if $(filter $*.o, $($(m:.o=-objs)) $($(m:.o=-y)) $($(m:.o=-m))),$(m:.o=))))

__modname = $(if $(modname-multi),$(modname-multi),$(basetarget))

modname = $(subst $(space),:,$(__modname))
modfile = $(addprefix $(obj)/,$(__modname))

# target with $(obj)/ and its suffix stripped
target-stem = $(basename $(patsubst $(obj)/%,%,$@))

# These flags are needed for modversions and compiling, so we define them here
# $(modname_flags) defines KBUILD_MODNAME as the name of the module it will
# end up in (or would, if it gets compiled in)
name-fix = $(call stringify,$(subst $(comma),_,$(subst -,_,$1)))
basename_flags = -DKBUILD_BASENAME=$(call name-fix,$(basetarget))
modname_flags  = -DKBUILD_MODNAME=$(call name-fix,$(modname))
modfile_flags  = -DKBUILD_MODFILE=$(call stringify,$(modfile))

orig_c_flags   = $(KBUILD_CPPFLAGS) $(KBUILD_CFLAGS) \
                 $(ccflags-y) $(CFLAGS_$(target-stem).o)
_c_flags       = $(filter-out $(CFLAGS_REMOVE_$(target-stem).o), $(orig_c_flags))
orig_a_flags   = $(KBUILD_CPPFLAGS) $(KBUILD_AFLAGS) \
                 $(asflags-y) $(AFLAGS_$(target-stem).o)
_a_flags       = $(filter-out $(AFLAGS_REMOVE_$(target-stem).o), $(orig_a_flags))
_cpp_flags     = $(KBUILD_CPPFLAGS) $(cppflags-y) $(CPPFLAGS_$(target-stem).lds)

#
# Enable gcov profiling flags for a file, directory or for all files depending
# on variables GCOV_PROFILE_obj.o, GCOV_PROFILE and CONFIG_GCOV_PROFILE_ALL
# (in this order)
#
ifeq ($(CONFIG_GCOV_KERNEL),y)
_c_flags += $(if $(patsubst n%,, \
		$(GCOV_PROFILE_$(basetarget).o)$(GCOV_PROFILE)$(CONFIG_GCOV_PROFILE_ALL)), \
		$(CFLAGS_GCOV))
endif

#
# Enable address sanitizer flags for kernel except some files or directories
# we don't want to check (depends on variables KASAN_SANITIZE_obj.o, KASAN_SANITIZE)
#
ifeq ($(CONFIG_KASAN),y)
_c_flags += $(if $(patsubst n%,, \
		$(KASAN_SANITIZE_$(basetarget).o)$(KASAN_SANITIZE)y), \
		$(CFLAGS_KASAN), $(CFLAGS_KASAN_NOSANITIZE))
endif

ifeq ($(CONFIG_UBSAN),y)
_c_flags += $(if $(patsubst n%,, \
		$(UBSAN_SANITIZE_$(basetarget).o)$(UBSAN_SANITIZE)$(CONFIG_UBSAN_SANITIZE_ALL)), \
		$(CFLAGS_UBSAN))
endif

ifeq ($(CONFIG_KCOV),y)
_c_flags += $(if $(patsubst n%,, \
	$(KCOV_INSTRUMENT_$(basetarget).o)$(KCOV_INSTRUMENT)$(CONFIG_KCOV_INSTRUMENT_ALL)), \
	$(CFLAGS_KCOV))
endif

#
# Enable KCSAN flags except some files or directories we don't want to check
# (depends on variables KCSAN_SANITIZE_obj.o, KCSAN_SANITIZE)
#
ifeq ($(CONFIG_KCSAN),y)
_c_flags += $(if $(patsubst n%,, \
	$(KCSAN_SANITIZE_$(basetarget).o)$(KCSAN_SANITIZE)y), \
	$(CFLAGS_KCSAN))
endif

# $(srctree)/$(src) for including checkin headers from generated source files
# $(objtree)/$(obj) for including generated headers from checkin source files
ifeq ($(KBUILD_EXTMOD),)
ifdef building_out_of_srctree
_c_flags   += -I $(srctree)/$(src) -I $(objtree)/$(obj)
_a_flags   += -I $(srctree)/$(src) -I $(objtree)/$(obj)
_cpp_flags += -I $(srctree)/$(src) -I $(objtree)/$(obj)
endif
endif

part-of-module = $(if $(filter $(basename $@).o, $(real-obj-m)),y)
quiet_modtag = $(if $(part-of-module),[M],   )

modkern_cflags =                                          \
	$(if $(part-of-module),                           \
		$(KBUILD_CFLAGS_MODULE) $(CFLAGS_MODULE), \
		$(KBUILD_CFLAGS_KERNEL) $(CFLAGS_KERNEL) $(modfile_flags))

modkern_aflags = $(if $(part-of-module),				\
			$(KBUILD_AFLAGS_MODULE) $(AFLAGS_MODULE),	\
			$(KBUILD_AFLAGS_KERNEL) $(AFLAGS_KERNEL))

c_flags        = -Wp,-MMD,$(depfile) $(NOSTDINC_FLAGS) $(LINUXINCLUDE)     \
		 -include $(srctree)/include/linux/compiler_types.h       \
		 $(_c_flags) $(modkern_cflags)                           \
		 $(basename_flags) $(modname_flags)

a_flags        = -Wp,-MMD,$(depfile) $(NOSTDINC_FLAGS) $(LINUXINCLUDE)     \
		 $(_a_flags) $(modkern_aflags)

cpp_flags      = -Wp,-MMD,$(depfile) $(NOSTDINC_FLAGS) $(LINUXINCLUDE)     \
		 $(_cpp_flags)

ld_flags       = $(KBUILD_LDFLAGS) $(ldflags-y) $(LDFLAGS_$(@F))

DTC_INCLUDE    := $(srctree)/scripts/dtc/include-prefixes

dtc_cpp_flags  = -Wp,-MMD,$(depfile).pre.tmp -nostdinc                    \
		 $(addprefix -I,$(DTC_INCLUDE))                          \
		 -undef -D__DTS__

# Useful for describing the dependency of composite objects
# Usage:
#   $(call multi_depend, multi_used_targets, suffix_to_remove, suffix_to_add)
define multi_depend
$(foreach m, $(notdir $1), \
	$(eval $(obj)/$m: \
	$(addprefix $(obj)/, $(foreach s, $3, $($(m:%$(strip $2)=%$(s)))))))
endef

quiet_cmd_copy = COPY    $@
      cmd_copy = cp $< $@

# Shipped files
# ===========================================================================

quiet_cmd_shipped = SHIPPED $@
cmd_shipped = cat $< > $@

$(obj)/%: $(src)/%_shipped
	$(call cmd,shipped)

# Commands useful for building a boot image
# ===========================================================================
#
#	Use as following:
#
#	target: source(s) FORCE
#		$(if_changed,ld/objcopy/gzip)
#
#	and add target to extra-y so that we know we have to
#	read in the saved command line

# Linking
# ---------------------------------------------------------------------------

quiet_cmd_ld = LD      $@
      cmd_ld = $(LD) $(ld_flags) $(real-prereqs) -o $@

# Archive
# ---------------------------------------------------------------------------

quiet_cmd_ar = AR      $@
      cmd_ar = rm -f $@; $(AR) cDPrsT $@ $(real-prereqs)

# Objcopy
# ---------------------------------------------------------------------------

quiet_cmd_objcopy = OBJCOPY $@
cmd_objcopy = $(OBJCOPY) $(OBJCOPYFLAGS) $(OBJCOPYFLAGS_$(@F)) $< $@

# Gzip
# ---------------------------------------------------------------------------

quiet_cmd_gzip = GZIP    $@
      cmd_gzip = cat $(real-prereqs) | $(KGZIP) -n -f -9 > $@

# DTC
# ---------------------------------------------------------------------------
DTC ?= $(objtree)/scripts/dtc/dtc
DTC_FLAGS += -Wno-interrupt_provider

# Disable noisy checks by default
ifeq ($(findstring 1,$(KBUILD_EXTRA_WARN)),)
DTC_FLAGS += -Wno-unit_address_vs_reg
endif
ifeq ($(DTC_EXT),)
DTC_FLAGS += -Wno-simple_bus_reg \
	-Wno-unit_address_format \
	-Wno-avoid_unnecessary_addr_size \
	-Wno-alias_paths \
	-Wno-graph_child_address \
	-Wno-simple_bus_reg \
	-Wno-unique_unit_address \
	-Wno-pci_device_reg
endif

ifneq ($(findstring 2,$(KBUILD_EXTRA_WARN)),)
DTC_FLAGS += -Wnode_name_chars_strict \
	-Wproperty_name_chars_strict \
	-Winterrupt_provider
endif

DTC_FLAGS += $(DTC_FLAGS_$(basetarget))

# Generate an assembly file to wrap the output of the device tree compiler
quiet_cmd_dt_S_dtb= DTB     $@
cmd_dt_S_dtb=						\
{							\
	echo '\#include <asm-generic/vmlinux.lds.h>'; 	\
	echo '.section .dtb.init.rodata,"a"';		\
	echo '.balign STRUCT_ALIGNMENT';		\
	echo '.global __dtb_$(subst -,_,$(*F))_begin';	\
	echo '__dtb_$(subst -,_,$(*F))_begin:';		\
	echo '.incbin "$<" ';				\
	echo '__dtb_$(subst -,_,$(*F))_end:';		\
	echo '.global __dtb_$(subst -,_,$(*F))_end';	\
	echo '.balign STRUCT_ALIGNMENT'; 		\
} > $@

$(obj)/%.dtb.S: $(obj)/%.dtb FORCE
	$(call if_changed,dt_S_dtb)

ifneq ($(DTC_EXT),)
DTC = $(DTC_EXT)
else
DTC = $(objtree)/scripts/dtc/dtc
endif

quiet_cmd_dtc = DTC     $@
cmd_dtc = mkdir -p $(dir ${dtc-tmp}) ; \
	$(HOSTCC) -E $(dtc_cpp_flags) -x assembler-with-cpp -o $(dtc-tmp) $< ; \
<<<<<<< HEAD
	$(DTC) -O $(2) -o $@ -b 0 \
		$(addprefix -i,$(dir $<) $(DTC_INCLUDE)) $(3) $(DTC_FLAGS) \
=======
	$(DTC) -O $(patsubst .%,%,$(suffix $@)) -o $@ -b 0 \
		$(addprefix -i,$(dir $<) $(DTC_INCLUDE)) $(DTC_FLAGS) \
>>>>>>> 86b41f49
		-d $(depfile).dtc.tmp $(dtc-tmp) ; \
	cat $(depfile).pre.tmp $(depfile).dtc.tmp > $(depfile)

$(obj)/%.dtb: $(src)/%.dts $(DTC) FORCE
<<<<<<< HEAD
	$(call if_changed_dep,dtc,dtb,-@)
=======
	$(call if_changed_dep,dtc)
>>>>>>> 86b41f49

DT_CHECKER ?= dt-validate
DT_BINDING_DIR := Documentation/devicetree/bindings
# DT_TMP_SCHEMA may be overridden from Documentation/devicetree/bindings/Makefile
DT_TMP_SCHEMA ?= $(objtree)/$(DT_BINDING_DIR)/processed-schema.yaml

quiet_cmd_dtb_check =	CHECK   $@
      cmd_dtb_check =	$(DT_CHECKER) -u $(srctree)/$(DT_BINDING_DIR) -p $(DT_TMP_SCHEMA) $@

define rule_dtc
<<<<<<< HEAD
	$(call cmd_and_fixdep,dtc,yaml)
=======
	$(call cmd_and_fixdep,dtc)
>>>>>>> 86b41f49
	$(call cmd,dtb_check)
endef

$(obj)/%.dt.yaml: $(src)/%.dts $(DTC) $(DT_TMP_SCHEMA) FORCE
<<<<<<< HEAD
	$(call if_changed_rule,dtc)
=======
	$(call if_changed_rule,dtc,yaml)
>>>>>>> 86b41f49

dtc-tmp = $(subst $(comma),_,$(dot-target).dts.tmp)

# Concatentate multiple files together
quiet_cmd_cat = CAT $@
cmd_cat = (cat $(filter-out FORCE,$^) > $@) || (rm -f $@; false)

# Bzip2
# ---------------------------------------------------------------------------

# Bzip2 and LZMA do not include size in file... so we have to fake that;
# append the size as a 32-bit littleendian number as gzip does.
size_append = printf $(shell						\
dec_size=0;								\
for F in $(real-prereqs); do					\
	fsize=$$($(CONFIG_SHELL) $(srctree)/scripts/file-size.sh $$F);	\
	dec_size=$$(expr $$dec_size + $$fsize);				\
done;									\
printf "%08x\n" $$dec_size |						\
	sed 's/\(..\)/\1 /g' | {					\
		read ch0 ch1 ch2 ch3;					\
		for ch in $$ch3 $$ch2 $$ch1 $$ch0; do			\
			printf '%s%03o' '\\' $$((0x$$ch)); 		\
		done;							\
	}								\
)

quiet_cmd_bzip2 = BZIP2   $@
      cmd_bzip2 = { cat $(real-prereqs) | $(KBZIP2) -9; $(size_append); } > $@

# Lzma
# ---------------------------------------------------------------------------

quiet_cmd_lzma = LZMA    $@
      cmd_lzma = { cat $(real-prereqs) | $(LZMA) -9; $(size_append); } > $@

quiet_cmd_lzo = LZO     $@
      cmd_lzo = { cat $(real-prereqs) | $(KLZOP) -9; $(size_append); } > $@

quiet_cmd_lz4 = LZ4     $@
      cmd_lz4 = { cat $(real-prereqs) | \
                  $(LZ4) -l -12 --favor-decSpeed stdin stdout; \
                  $(size_append); } > $@

# U-Boot mkimage
# ---------------------------------------------------------------------------

MKIMAGE := $(srctree)/scripts/mkuboot.sh

# SRCARCH just happens to match slightly more than ARCH (on sparc), so reduces
# the number of overrides in arch makefiles
UIMAGE_ARCH ?= $(SRCARCH)
UIMAGE_COMPRESSION ?= $(if $(2),$(2),none)
UIMAGE_OPTS-y ?=
UIMAGE_TYPE ?= kernel
UIMAGE_LOADADDR ?= arch_must_set_this
UIMAGE_ENTRYADDR ?= $(UIMAGE_LOADADDR)
UIMAGE_NAME ?= 'Linux-$(KERNELRELEASE)'

quiet_cmd_uimage = UIMAGE  $@
      cmd_uimage = $(BASH) $(MKIMAGE) -A $(UIMAGE_ARCH) -O linux \
			-C $(UIMAGE_COMPRESSION) $(UIMAGE_OPTS-y) \
			-T $(UIMAGE_TYPE) \
			-a $(UIMAGE_LOADADDR) -e $(UIMAGE_ENTRYADDR) \
			-n $(UIMAGE_NAME) -d $< $@

# XZ
# ---------------------------------------------------------------------------
# Use xzkern to compress the kernel image and xzmisc to compress other things.
#
# xzkern uses a big LZMA2 dictionary since it doesn't increase memory usage
# of the kernel decompressor. A BCJ filter is used if it is available for
# the target architecture. xzkern also appends uncompressed size of the data
# using size_append. The .xz format has the size information available at
# the end of the file too, but it's in more complex format and it's good to
# avoid changing the part of the boot code that reads the uncompressed size.
# Note that the bytes added by size_append will make the xz tool think that
# the file is corrupt. This is expected.
#
# xzmisc doesn't use size_append, so it can be used to create normal .xz
# files. xzmisc uses smaller LZMA2 dictionary than xzkern, because a very
# big dictionary would increase the memory usage too much in the multi-call
# decompression mode. A BCJ filter isn't used either.
quiet_cmd_xzkern = XZKERN  $@
      cmd_xzkern = { cat $(real-prereqs) | sh $(srctree)/scripts/xz_wrap.sh; \
                     $(size_append); } > $@

quiet_cmd_xzmisc = XZMISC  $@
      cmd_xzmisc = cat $(real-prereqs) | $(XZ) --check=crc32 --lzma2=dict=1MiB > $@

# ASM offsets
# ---------------------------------------------------------------------------

# Default sed regexp - multiline due to syntax constraints
#
# Use [:space:] because LLVM's integrated assembler inserts <tab> around
# the .ascii directive whereas GCC keeps the <space> as-is.
define sed-offsets
	's:^[[:space:]]*\.ascii[[:space:]]*"\(.*\)".*:\1:; \
	/^->/{s:->#\(.*\):/* \1 */:; \
	s:^->\([^ ]*\) [\$$#]*\([^ ]*\) \(.*\):#define \1 \2 /* \3 */:; \
	s:->::; p;}'
endef

# Use filechk to avoid rebuilds when a header changes, but the resulting file
# does not
define filechk_offsets
	 echo "#ifndef $2"; \
	 echo "#define $2"; \
	 echo "/*"; \
	 echo " * DO NOT MODIFY."; \
	 echo " *"; \
	 echo " * This file was generated by Kbuild"; \
	 echo " */"; \
	 echo ""; \
	 sed -ne $(sed-offsets) < $<; \
	 echo ""; \
	 echo "#endif"
endef<|MERGE_RESOLUTION|>--- conflicted
+++ resolved
@@ -314,22 +314,13 @@
 quiet_cmd_dtc = DTC     $@
 cmd_dtc = mkdir -p $(dir ${dtc-tmp}) ; \
 	$(HOSTCC) -E $(dtc_cpp_flags) -x assembler-with-cpp -o $(dtc-tmp) $< ; \
-<<<<<<< HEAD
-	$(DTC) -O $(2) -o $@ -b 0 \
+	$(DTC) -O $(or $(4),$(patsubst .%,%,$(suffix $@))) -o $@ -b 0 \
 		$(addprefix -i,$(dir $<) $(DTC_INCLUDE)) $(3) $(DTC_FLAGS) \
-=======
-	$(DTC) -O $(patsubst .%,%,$(suffix $@)) -o $@ -b 0 \
-		$(addprefix -i,$(dir $<) $(DTC_INCLUDE)) $(DTC_FLAGS) \
->>>>>>> 86b41f49
 		-d $(depfile).dtc.tmp $(dtc-tmp) ; \
 	cat $(depfile).pre.tmp $(depfile).dtc.tmp > $(depfile)
 
 $(obj)/%.dtb: $(src)/%.dts $(DTC) FORCE
-<<<<<<< HEAD
 	$(call if_changed_dep,dtc,dtb,-@)
-=======
-	$(call if_changed_dep,dtc)
->>>>>>> 86b41f49
 
 DT_CHECKER ?= dt-validate
 DT_BINDING_DIR := Documentation/devicetree/bindings
@@ -340,20 +331,12 @@
       cmd_dtb_check =	$(DT_CHECKER) -u $(srctree)/$(DT_BINDING_DIR) -p $(DT_TMP_SCHEMA) $@
 
 define rule_dtc
-<<<<<<< HEAD
-	$(call cmd_and_fixdep,dtc,yaml)
-=======
 	$(call cmd_and_fixdep,dtc)
->>>>>>> 86b41f49
 	$(call cmd,dtb_check)
 endef
 
 $(obj)/%.dt.yaml: $(src)/%.dts $(DTC) $(DT_TMP_SCHEMA) FORCE
-<<<<<<< HEAD
-	$(call if_changed_rule,dtc)
-=======
 	$(call if_changed_rule,dtc,yaml)
->>>>>>> 86b41f49
 
 dtc-tmp = $(subst $(comma),_,$(dot-target).dts.tmp)
 
