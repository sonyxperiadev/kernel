#!/usr/bin/perl -w
# (c) 2001, Dave Jones. (the file handling bit)
# (c) 2005, Joel Schopp <jschopp@austin.ibm.com> (the ugly bit)
# (c) 2007,2008, Andy Whitcroft <apw@uk.ibm.com> (new conditions, test suite)
# (c) 2008-2010 Andy Whitcroft <apw@canonical.com>
# Licensed under the terms of the GNU GPL License version 2

use strict;

use constant BEFORE_SHORTTEXT => 0;
use constant IN_SHORTTEXT_BLANKLINE => 1;
use constant IN_SHORTTEXT => 2;
use constant AFTER_SHORTTEXT => 3;
use constant CHECK_NEXT_SHORTTEXT => 4;
use constant SHORTTEXT_LIMIT => 75;

my $P = $0;
$P =~ s@.*/@@g;

my $V = '0.32';

use Getopt::Long qw(:config no_auto_abbrev);

my $quiet = 0;
my $tree = 1;
my $chk_signoff = 1;
my $chk_patch = 1;
my $tst_only;
my $emacs = 0;
my $terse = 0;
my $file = 0;
my $check = 0;
my $summary = 1;
my $mailback = 0;
my $summary_file = 0;
my $show_types = 0;
my $root;
my %debug;
my %ignore_type = ();
my @ignore = ();
my $help = 0;
my $configuration_file = ".checkpatch.conf";

sub help {
	my ($exitcode) = @_;

	print << "EOM";
Usage: $P [OPTION]... [FILE]...
Version: $V

Options:
  -q, --quiet                quiet
  --no-tree                  run without a kernel tree
  --no-signoff               do not check for 'Signed-off-by' line
  --patch                    treat FILE as patchfile (default)
  --emacs                    emacs compile window format
  --terse                    one line per report
  -f, --file                 treat FILE as regular source file
  --subjective, --strict     enable more subjective tests
  --ignore TYPE(,TYPE2...)   ignore various comma separated message types
  --show-types               show the message "types" in the output
  --root=PATH                PATH to the kernel tree root
  --no-summary               suppress the per-file summary
  --mailback                 only produce a report in case of warnings/errors
  --summary-file             include the filename in summary
  --debug KEY=[0|1]          turn on/off debugging of KEY, where KEY is one of
                             'values', 'possible', 'type', and 'attr' (default
                             is all off)
  --test-only=WORD           report only warnings/errors containing WORD
                             literally
  -h, --help, --version      display this help and exit

When FILE is - read standard input.
EOM

	exit($exitcode);
}

my $conf = which_conf($configuration_file);
if (-f $conf) {
	my @conf_args;
	open(my $conffile, '<', "$conf")
	    or warn "$P: Can't find a readable $configuration_file file $!\n";

	while (<$conffile>) {
		my $line = $_;

		$line =~ s/\s*\n?$//g;
		$line =~ s/^\s*//g;
		$line =~ s/\s+/ /g;

		next if ($line =~ m/^\s*#/);
		next if ($line =~ m/^\s*$/);

		my @words = split(" ", $line);
		foreach my $word (@words) {
			last if ($word =~ m/^#/);
			push (@conf_args, $word);
		}
	}
	close($conffile);
	unshift(@ARGV, @conf_args) if @conf_args;
}

GetOptions(
	'q|quiet+'	=> \$quiet,
	'tree!'		=> \$tree,
	'signoff!'	=> \$chk_signoff,
	'patch!'	=> \$chk_patch,
	'emacs!'	=> \$emacs,
	'terse!'	=> \$terse,
	'f|file!'	=> \$file,
	'subjective!'	=> \$check,
	'strict!'	=> \$check,
	'ignore=s'	=> \@ignore,
	'show-types!'	=> \$show_types,
	'root=s'	=> \$root,
	'summary!'	=> \$summary,
	'mailback!'	=> \$mailback,
	'summary-file!'	=> \$summary_file,

	'debug=s'	=> \%debug,
	'test-only=s'	=> \$tst_only,
	'h|help'	=> \$help,
	'version'	=> \$help
) or help(1);

help(0) if ($help);

my $exit = 0;

if ($#ARGV < 0) {
	print "$P: no input files\n";
	exit(1);
}

@ignore = split(/,/, join(',',@ignore));
foreach my $word (@ignore) {
	$word =~ s/\s*\n?$//g;
	$word =~ s/^\s*//g;
	$word =~ s/\s+/ /g;
	$word =~ tr/[a-z]/[A-Z]/;

	next if ($word =~ m/^\s*#/);
	next if ($word =~ m/^\s*$/);

	$ignore_type{$word}++;
}

my $dbg_values = 0;
my $dbg_possible = 0;
my $dbg_type = 0;
my $dbg_attr = 0;
for my $key (keys %debug) {
	## no critic
	eval "\${dbg_$key} = '$debug{$key}';";
	die "$@" if ($@);
}

my $rpt_cleaners = 0;

if ($terse) {
	$emacs = 1;
	$quiet++;
}

if ($tree) {
	if (defined $root) {
		if (!top_of_kernel_tree($root)) {
			die "$P: $root: --root does not point at a valid tree\n";
		}
	} else {
		if (top_of_kernel_tree('.')) {
			$root = '.';
		} elsif ($0 =~ m@(.*)/scripts/[^/]*$@ &&
						top_of_kernel_tree($1)) {
			$root = $1;
		}
	}

	if (!defined $root) {
		print "Must be run from the top-level dir. of a kernel tree\n";
		exit(2);
	}
}

my $emitted_corrupt = 0;

our $Ident	= qr{
			[A-Za-z_][A-Za-z\d_]*
			(?:\s*\#\#\s*[A-Za-z_][A-Za-z\d_]*)*
		}x;
our $Storage	= qr{extern|static|asmlinkage};
our $Sparse	= qr{
			__user|
			__kernel|
			__force|
			__iomem|
			__must_check|
			__init_refok|
			__kprobes|
			__ref|
			__rcu
		}x;

# Notes to $Attribute:
# We need \b after 'init' otherwise 'initconst' will cause a false positive in a check
our $Attribute	= qr{
			const|
			__percpu|
			__nocast|
			__safe|
			__bitwise__|
			__packed__|
			__packed2__|
			__naked|
			__maybe_unused|
			__always_unused|
			__noreturn|
			__used|
			__cold|
			__noclone|
			__deprecated|
			__read_mostly|
			__kprobes|
			__(?:mem|cpu|dev|)(?:initdata|initconst|init\b)|
			____cacheline_aligned|
			____cacheline_aligned_in_smp|
			____cacheline_internodealigned_in_smp|
			__weak
		  }x;
our $Modifier;
our $Inline	= qr{inline|__always_inline|noinline};
our $Member	= qr{->$Ident|\.$Ident|\[[^]]*\]};
our $Lval	= qr{$Ident(?:$Member)*};

our $Constant	= qr{(?i:(?:[0-9]+|0x[0-9a-f]+)[ul]*)};
our $Assignment	= qr{(?:\*\=|/=|%=|\+=|-=|<<=|>>=|&=|\^=|\|=|=)};
our $Compare    = qr{<=|>=|==|!=|<|>};
our $Operators	= qr{
			<=|>=|==|!=|
			=>|->|<<|>>|<|>|!|~|
			&&|\|\||,|\^|\+\+|--|&|\||\+|-|\*|\/|%
		  }x;

our $NonptrType;
our $Type;
our $Declare;

our $NON_ASCII_UTF8	= qr{
	[\xC2-\xDF][\x80-\xBF]               # non-overlong 2-byte
	|  \xE0[\xA0-\xBF][\x80-\xBF]        # excluding overlongs
	| [\xE1-\xEC\xEE\xEF][\x80-\xBF]{2}  # straight 3-byte
	|  \xED[\x80-\x9F][\x80-\xBF]        # excluding surrogates
	|  \xF0[\x90-\xBF][\x80-\xBF]{2}     # planes 1-3
	| [\xF1-\xF3][\x80-\xBF]{3}          # planes 4-15
	|  \xF4[\x80-\x8F][\x80-\xBF]{2}     # plane 16
}x;

our $UTF8	= qr{
	[\x09\x0A\x0D\x20-\x7E]              # ASCII
	| $NON_ASCII_UTF8
}x;

our $typeTypedefs = qr{(?x:
	(?:__)?(?:u|s|be|le)(?:8|16|32|64)|
	atomic_t
)};

our $logFunctions = qr{(?x:
	printk(?:_ratelimited|_once|)|
	[a-z0-9]+_(?:printk|emerg|alert|crit|err|warning|warn|notice|info|debug|dbg|vdbg|devel|cont|WARN)(?:_ratelimited|_once|)|
	WARN(?:_RATELIMIT|_ONCE|)|
	panic|
	MODULE_[A-Z_]+
)};

our $signature_tags = qr{(?xi:
	Signed-off-by:|
	Acked-by:|
	Tested-by:|
	Reviewed-by:|
	Reported-by:|
	To:|
	Cc:
)};

our @typeList = (
	qr{void},
	qr{(?:unsigned\s+)?char},
	qr{(?:unsigned\s+)?short},
	qr{(?:unsigned\s+)?int},
	qr{(?:unsigned\s+)?long},
	qr{(?:unsigned\s+)?long\s+int},
	qr{(?:unsigned\s+)?long\s+long},
	qr{(?:unsigned\s+)?long\s+long\s+int},
	qr{unsigned},
	qr{float},
	qr{double},
	qr{bool},
	qr{struct\s+$Ident},
	qr{union\s+$Ident},
	qr{enum\s+$Ident},
	qr{${Ident}_t},
	qr{${Ident}_handler},
	qr{${Ident}_handler_fn},
);
our @modifierList = (
	qr{fastcall},
);

our $allowed_asm_includes = qr{(?x:
	irq|
	memory
)};
# memory.h: ARM has a custom one

sub build_types {
	my $mods = "(?x:  \n" . join("|\n  ", @modifierList) . "\n)";
	my $all = "(?x:  \n" . join("|\n  ", @typeList) . "\n)";
	$Modifier	= qr{(?:$Attribute|$Sparse|$mods)};
	$NonptrType	= qr{
			(?:$Modifier\s+|const\s+)*
			(?:
				(?:typeof|__typeof__)\s*\([^\)]*\)|
				(?:$typeTypedefs\b)|
				(?:${all}\b)
			)
			(?:\s+$Modifier|\s+const)*
		  }x;
	$Type	= qr{
			$NonptrType
			(?:(?:\s|\*|\[\])+\s*const|(?:\s|\*|\[\])+|(?:\s*\[\s*\])+)?
			(?:\s+$Inline|\s+$Modifier)*
		  }x;
	$Declare	= qr{(?:$Storage\s+)?$Type};
}
build_types();


our $Typecast	= qr{\s*(\(\s*$NonptrType\s*\)){0,1}\s*};

# Using $balanced_parens, $LvalOrFunc, or $FuncArg
# requires at least perl version v5.10.0
# Any use must be runtime checked with $^V

our $balanced_parens = qr/(\((?:[^\(\)]++|(?-1))*\))/;
our $LvalOrFunc	= qr{($Lval)\s*($balanced_parens{0,1})\s*};
our $FuncArg = qr{$Typecast{0,1}($LvalOrFunc|$Constant)};

sub deparenthesize {
	my ($string) = @_;
	return "" if (!defined($string));
	$string =~ s@^\s*\(\s*@@g;
	$string =~ s@\s*\)\s*$@@g;
	$string =~ s@\s+@ @g;
	return $string;
}

$chk_signoff = 0 if ($file);

my @dep_includes = ();
my @dep_functions = ();
my $removal = "Documentation/feature-removal-schedule.txt";
if ($tree && -f "$root/$removal") {
	open(my $REMOVE, '<', "$root/$removal") ||
				die "$P: $removal: open failed - $!\n";
	while (<$REMOVE>) {
		if (/^Check:\s+(.*\S)/) {
			for my $entry (split(/[, ]+/, $1)) {
				if ($entry =~ m@include/(.*)@) {
					push(@dep_includes, $1);

				} elsif ($entry !~ m@/@) {
					push(@dep_functions, $entry);
				}
			}
		}
	}
	close($REMOVE);
}

my @rawlines = ();
my @lines = ();
my $vname;
for my $filename (@ARGV) {
	my $FILE;
	if ($file) {
		open($FILE, '-|', "diff -u /dev/null $filename") ||
			die "$P: $filename: diff failed - $!\n";
	} elsif ($filename eq '-') {
		open($FILE, '<&STDIN');
	} else {
		open($FILE, '<', "$filename") ||
			die "$P: $filename: open failed - $!\n";
	}
	if ($filename eq '-') {
		$vname = 'Your patch';
	} else {
		$vname = $filename;
	}
	while (<$FILE>) {
		chomp;
		push(@rawlines, $_);
	}
	close($FILE);
	if (!process($filename)) {
		$exit = 1;
	}
	@rawlines = ();
	@lines = ();
}

exit($exit);

sub top_of_kernel_tree {
	my ($root) = @_;

	my @tree_check = (
		"COPYING", "CREDITS", "Kbuild", "MAINTAINERS", "Makefile",
		"README", "Documentation", "arch", "include", "drivers",
		"fs", "init", "ipc", "kernel", "lib", "scripts",
	);

	foreach my $check (@tree_check) {
		if (! -e $root . '/' . $check) {
			return 0;
		}
	}
	return 1;
    }

sub parse_email {
	my ($formatted_email) = @_;

	my $name = "";
	my $address = "";
	my $comment = "";

	if ($formatted_email =~ /^(.*)<(\S+\@\S+)>(.*)$/) {
		$name = $1;
		$address = $2;
		$comment = $3 if defined $3;
	} elsif ($formatted_email =~ /^\s*<(\S+\@\S+)>(.*)$/) {
		$address = $1;
		$comment = $2 if defined $2;
	} elsif ($formatted_email =~ /(\S+\@\S+)(.*)$/) {
		$address = $1;
		$comment = $2 if defined $2;
		$formatted_email =~ s/$address.*$//;
		$name = $formatted_email;
		$name =~ s/^\s+|\s+$//g;
		$name =~ s/^\"|\"$//g;
		# If there's a name left after stripping spaces and
		# leading quotes, and the address doesn't have both
		# leading and trailing angle brackets, the address
		# is invalid. ie:
		#   "joe smith joe@smith.com" bad
		#   "joe smith <joe@smith.com" bad
		if ($name ne "" && $address !~ /^<[^>]+>$/) {
			$name = "";
			$address = "";
			$comment = "";
		}
	}

	$name =~ s/^\s+|\s+$//g;
	$name =~ s/^\"|\"$//g;
	$address =~ s/^\s+|\s+$//g;
	$address =~ s/^\<|\>$//g;

	if ($name =~ /[^\w \-]/i) { ##has "must quote" chars
		$name =~ s/(?<!\\)"/\\"/g; ##escape quotes
		$name = "\"$name\"";
	}

	return ($name, $address, $comment);
}

sub format_email {
	my ($name, $address) = @_;

	my $formatted_email;

	$name =~ s/^\s+|\s+$//g;
	$name =~ s/^\"|\"$//g;
	$address =~ s/^\s+|\s+$//g;

	if ($name =~ /[^\w \-]/i) { ##has "must quote" chars
		$name =~ s/(?<!\\)"/\\"/g; ##escape quotes
		$name = "\"$name\"";
	}

	if ("$name" eq "") {
		$formatted_email = "$address";
	} else {
		$formatted_email = "$name <$address>";
	}

	return $formatted_email;
}

sub which_conf {
	my ($conf) = @_;

	foreach my $path (split(/:/, ".:$ENV{HOME}:.scripts")) {
		if (-e "$path/$conf") {
			return "$path/$conf";
		}
	}

	return "";
}

sub expand_tabs {
	my ($str) = @_;

	my $res = '';
	my $n = 0;
	for my $c (split(//, $str)) {
		if ($c eq "\t") {
			$res .= ' ';
			$n++;
			for (; ($n % 8) != 0; $n++) {
				$res .= ' ';
			}
			next;
		}
		$res .= $c;
		$n++;
	}

	return $res;
}
sub copy_spacing {
	(my $res = shift) =~ tr/\t/ /c;
	return $res;
}

sub line_stats {
	my ($line) = @_;

	# Drop the diff line leader and expand tabs
	$line =~ s/^.//;
	$line = expand_tabs($line);

	# Pick the indent from the front of the line.
	my ($white) = ($line =~ /^(\s*)/);

	return (length($line), length($white));
}

my $sanitise_quote = '';

sub sanitise_line_reset {
	my ($in_comment) = @_;

	if ($in_comment) {
		$sanitise_quote = '*/';
	} else {
		$sanitise_quote = '';
	}
}
sub sanitise_line {
	my ($line) = @_;

	my $res = '';
	my $l = '';

	my $qlen = 0;
	my $off = 0;
	my $c;

	# Always copy over the diff marker.
	$res = substr($line, 0, 1);

	for ($off = 1; $off < length($line); $off++) {
		$c = substr($line, $off, 1);

		# Comments we are wacking completly including the begin
		# and end, all to $;.
		if ($sanitise_quote eq '' && substr($line, $off, 2) eq '/*') {
			$sanitise_quote = '*/';

			substr($res, $off, 2, "$;$;");
			$off++;
			next;
		}
		if ($sanitise_quote eq '*/' && substr($line, $off, 2) eq '*/') {
			$sanitise_quote = '';
			substr($res, $off, 2, "$;$;");
			$off++;
			next;
		}
		if ($sanitise_quote eq '' && substr($line, $off, 2) eq '//') {
			$sanitise_quote = '//';

			substr($res, $off, 2, $sanitise_quote);
			$off++;
			next;
		}

		# A \ in a string means ignore the next character.
		if (($sanitise_quote eq "'" || $sanitise_quote eq '"') &&
		    $c eq "\\") {
			substr($res, $off, 2, 'XX');
			$off++;
			next;
		}
		# Regular quotes.
		if ($c eq "'" || $c eq '"') {
			if ($sanitise_quote eq '') {
				$sanitise_quote = $c;

				substr($res, $off, 1, $c);
				next;
			} elsif ($sanitise_quote eq $c) {
				$sanitise_quote = '';
			}
		}

		#print "c<$c> SQ<$sanitise_quote>\n";
		if ($off != 0 && $sanitise_quote eq '*/' && $c ne "\t") {
			substr($res, $off, 1, $;);
		} elsif ($off != 0 && $sanitise_quote eq '//' && $c ne "\t") {
			substr($res, $off, 1, $;);
		} elsif ($off != 0 && $sanitise_quote && $c ne "\t") {
			substr($res, $off, 1, 'X');
		} else {
			substr($res, $off, 1, $c);
		}
	}

	if ($sanitise_quote eq '//') {
		$sanitise_quote = '';
	}

	# The pathname on a #include may be surrounded by '<' and '>'.
	if ($res =~ /^.\s*\#\s*include\s+\<(.*)\>/) {
		my $clean = 'X' x length($1);
		$res =~ s@\<.*\>@<$clean>@;

	# The whole of a #error is a string.
	} elsif ($res =~ /^.\s*\#\s*(?:error|warning)\s+(.*)\b/) {
		my $clean = 'X' x length($1);
		$res =~ s@(\#\s*(?:error|warning)\s+).*@$1$clean@;
	}

	return $res;
}

sub ctx_statement_block {
	my ($linenr, $remain, $off) = @_;
	my $line = $linenr - 1;
	my $blk = '';
	my $soff = $off;
	my $coff = $off - 1;
	my $coff_set = 0;

	my $loff = 0;

	my $type = '';
	my $level = 0;
	my @stack = ();
	my $p;
	my $c;
	my $len = 0;

	my $remainder;
	while (1) {
		@stack = (['', 0]) if ($#stack == -1);

		#warn "CSB: blk<$blk> remain<$remain>\n";
		# If we are about to drop off the end, pull in more
		# context.
		if ($off >= $len) {
			for (; $remain > 0; $line++) {
				last if (!defined $lines[$line]);
				next if ($lines[$line] =~ /^-/);
				$remain--;
				$loff = $len;
				$blk .= $lines[$line] . "\n";
				$len = length($blk);
				$line++;
				last;
			}
			# Bail if there is no further context.
			#warn "CSB: blk<$blk> off<$off> len<$len>\n";
			if ($off >= $len) {
				last;
			}
			if ($level == 0 && substr($blk, $off) =~ /^.\s*#\s*define/) {
				$level++;
				$type = '#';
			}
		}
		$p = $c;
		$c = substr($blk, $off, 1);
		$remainder = substr($blk, $off);

		#warn "CSB: c<$c> type<$type> level<$level> remainder<$remainder> coff_set<$coff_set>\n";

		# Handle nested #if/#else.
		if ($remainder =~ /^#\s*(?:ifndef|ifdef|if)\s/) {
			push(@stack, [ $type, $level ]);
		} elsif ($remainder =~ /^#\s*(?:else|elif)\b/) {
			($type, $level) = @{$stack[$#stack - 1]};
		} elsif ($remainder =~ /^#\s*endif\b/) {
			($type, $level) = @{pop(@stack)};
		}

		# Statement ends at the ';' or a close '}' at the
		# outermost level.
		if ($level == 0 && $c eq ';') {
			last;
		}

		# An else is really a conditional as long as its not else if
		if ($level == 0 && $coff_set == 0 &&
				(!defined($p) || $p =~ /(?:\s|\}|\+)/) &&
				$remainder =~ /^(else)(?:\s|{)/ &&
				$remainder !~ /^else\s+if\b/) {
			$coff = $off + length($1) - 1;
			$coff_set = 1;
			#warn "CSB: mark coff<$coff> soff<$soff> 1<$1>\n";
			#warn "[" . substr($blk, $soff, $coff - $soff + 1) . "]\n";
		}

		if (($type eq '' || $type eq '(') && $c eq '(') {
			$level++;
			$type = '(';
		}
		if ($type eq '(' && $c eq ')') {
			$level--;
			$type = ($level != 0)? '(' : '';

			if ($level == 0 && $coff < $soff) {
				$coff = $off;
				$coff_set = 1;
				#warn "CSB: mark coff<$coff>\n";
			}
		}
		if (($type eq '' || $type eq '{') && $c eq '{') {
			$level++;
			$type = '{';
		}
		if ($type eq '{' && $c eq '}') {
			$level--;
			$type = ($level != 0)? '{' : '';

			if ($level == 0) {
				if (substr($blk, $off + 1, 1) eq ';') {
					$off++;
				}
				last;
			}
		}
		# Preprocessor commands end at the newline unless escaped.
		if ($type eq '#' && $c eq "\n" && $p ne "\\") {
			$level--;
			$type = '';
			$off++;
			last;
		}
		$off++;
	}
	# We are truly at the end, so shuffle to the next line.
	if ($off == $len) {
		$loff = $len + 1;
		$line++;
		$remain--;
	}

	my $statement = substr($blk, $soff, $off - $soff + 1);
	my $condition = substr($blk, $soff, $coff - $soff + 1);

	#warn "STATEMENT<$statement>\n";
	#warn "CONDITION<$condition>\n";

	#print "coff<$coff> soff<$off> loff<$loff>\n";

	return ($statement, $condition,
			$line, $remain + 1, $off - $loff + 1, $level);
}

sub statement_lines {
	my ($stmt) = @_;

	# Strip the diff line prefixes and rip blank lines at start and end.
	$stmt =~ s/(^|\n)./$1/g;
	$stmt =~ s/^\s*//;
	$stmt =~ s/\s*$//;

	my @stmt_lines = ($stmt =~ /\n/g);

	return $#stmt_lines + 2;
}

sub statement_rawlines {
	my ($stmt) = @_;

	my @stmt_lines = ($stmt =~ /\n/g);

	return $#stmt_lines + 2;
}

sub statement_block_size {
	my ($stmt) = @_;

	$stmt =~ s/(^|\n)./$1/g;
	$stmt =~ s/^\s*{//;
	$stmt =~ s/}\s*$//;
	$stmt =~ s/^\s*//;
	$stmt =~ s/\s*$//;

	my @stmt_lines = ($stmt =~ /\n/g);
	my @stmt_statements = ($stmt =~ /;/g);

	my $stmt_lines = $#stmt_lines + 2;
	my $stmt_statements = $#stmt_statements + 1;

	if ($stmt_lines > $stmt_statements) {
		return $stmt_lines;
	} else {
		return $stmt_statements;
	}
}

sub ctx_statement_full {
	my ($linenr, $remain, $off) = @_;
	my ($statement, $condition, $level);

	my (@chunks);

	# Grab the first conditional/block pair.
	($statement, $condition, $linenr, $remain, $off, $level) =
				ctx_statement_block($linenr, $remain, $off);
	#print "F: c<$condition> s<$statement> remain<$remain>\n";
	push(@chunks, [ $condition, $statement ]);
	if (!($remain > 0 && $condition =~ /^\s*(?:\n[+-])?\s*(?:if|else|do)\b/s)) {
		return ($level, $linenr, @chunks);
	}

	# Pull in the following conditional/block pairs and see if they
	# could continue the statement.
	for (;;) {
		($statement, $condition, $linenr, $remain, $off, $level) =
				ctx_statement_block($linenr, $remain, $off);
		#print "C: c<$condition> s<$statement> remain<$remain>\n";
		last if (!($remain > 0 && $condition =~ /^(?:\s*\n[+-])*\s*(?:else|do)\b/s));
		#print "C: push\n";
		push(@chunks, [ $condition, $statement ]);
	}

	return ($level, $linenr, @chunks);
}

sub ctx_block_get {
	my ($linenr, $remain, $outer, $open, $close, $off) = @_;
	my $line;
	my $start = $linenr - 1;
	my $blk = '';
	my @o;
	my @c;
	my @res = ();

	my $level = 0;
	my @stack = ($level);
	for ($line = $start; $remain > 0; $line++) {
		next if ($rawlines[$line] =~ /^-/);
		$remain--;

		$blk .= $rawlines[$line];

		# Handle nested #if/#else.
		if ($lines[$line] =~ /^.\s*#\s*(?:ifndef|ifdef|if)\s/) {
			push(@stack, $level);
		} elsif ($lines[$line] =~ /^.\s*#\s*(?:else|elif)\b/) {
			$level = $stack[$#stack - 1];
		} elsif ($lines[$line] =~ /^.\s*#\s*endif\b/) {
			$level = pop(@stack);
		}

		foreach my $c (split(//, $lines[$line])) {
			##print "C<$c>L<$level><$open$close>O<$off>\n";
			if ($off > 0) {
				$off--;
				next;
			}

			if ($c eq $close && $level > 0) {
				$level--;
				last if ($level == 0);
			} elsif ($c eq $open) {
				$level++;
			}
		}

		if (!$outer || $level <= 1) {
			push(@res, $rawlines[$line]);
		}

		last if ($level == 0);
	}

	return ($level, @res);
}
sub ctx_block_outer {
	my ($linenr, $remain) = @_;

	my ($level, @r) = ctx_block_get($linenr, $remain, 1, '{', '}', 0);
	return @r;
}
sub ctx_block {
	my ($linenr, $remain) = @_;

	my ($level, @r) = ctx_block_get($linenr, $remain, 0, '{', '}', 0);
	return @r;
}
sub ctx_statement {
	my ($linenr, $remain, $off) = @_;

	my ($level, @r) = ctx_block_get($linenr, $remain, 0, '(', ')', $off);
	return @r;
}
sub ctx_block_level {
	my ($linenr, $remain) = @_;

	return ctx_block_get($linenr, $remain, 0, '{', '}', 0);
}
sub ctx_statement_level {
	my ($linenr, $remain, $off) = @_;

	return ctx_block_get($linenr, $remain, 0, '(', ')', $off);
}

sub ctx_locate_comment {
	my ($first_line, $end_line) = @_;

	# Catch a comment on the end of the line itself.
	my ($current_comment) = ($rawlines[$end_line - 1] =~ m@.*(/\*.*\*/)\s*(?:\\\s*)?$@);
	return $current_comment if (defined $current_comment);

	# Look through the context and try and figure out if there is a
	# comment.
	my $in_comment = 0;
	$current_comment = '';
	for (my $linenr = $first_line; $linenr < $end_line; $linenr++) {
		my $line = $rawlines[$linenr - 1];
		#warn "           $line\n";
		if ($linenr == $first_line and $line =~ m@^.\s*\*@) {
			$in_comment = 1;
		}
		if ($line =~ m@/\*@) {
			$in_comment = 1;
		}
		if (!$in_comment && $current_comment ne '') {
			$current_comment = '';
		}
		$current_comment .= $line . "\n" if ($in_comment);
		if ($line =~ m@\*/@) {
			$in_comment = 0;
		}
	}

	chomp($current_comment);
	return($current_comment);
}
sub ctx_has_comment {
	my ($first_line, $end_line) = @_;
	my $cmt = ctx_locate_comment($first_line, $end_line);

	##print "LINE: $rawlines[$end_line - 1 ]\n";
	##print "CMMT: $cmt\n";

	return ($cmt ne '');
}

sub raw_line {
	my ($linenr, $cnt) = @_;

	my $offset = $linenr - 1;
	$cnt++;

	my $line;
	while ($cnt) {
		$line = $rawlines[$offset++];
		next if (defined($line) && $line =~ /^-/);
		$cnt--;
	}

	return $line;
}

sub cat_vet {
	my ($vet) = @_;
	my ($res, $coded);

	$res = '';
	while ($vet =~ /([^[:cntrl:]]*)([[:cntrl:]]|$)/g) {
		$res .= $1;
		if ($2 ne '') {
			$coded = sprintf("^%c", unpack('C', $2) + 64);
			$res .= $coded;
		}
	}
	$res =~ s/$/\$/;

	return $res;
}

my $av_preprocessor = 0;
my $av_pending;
my @av_paren_type;
my $av_pend_colon;

sub annotate_reset {
	$av_preprocessor = 0;
	$av_pending = '_';
	@av_paren_type = ('E');
	$av_pend_colon = 'O';
}

sub annotate_values {
	my ($stream, $type) = @_;

	my $res;
	my $var = '_' x length($stream);
	my $cur = $stream;

	print "$stream\n" if ($dbg_values > 1);

	while (length($cur)) {
		@av_paren_type = ('E') if ($#av_paren_type < 0);
		print " <" . join('', @av_paren_type) .
				"> <$type> <$av_pending>" if ($dbg_values > 1);
		if ($cur =~ /^(\s+)/o) {
			print "WS($1)\n" if ($dbg_values > 1);
			if ($1 =~ /\n/ && $av_preprocessor) {
				$type = pop(@av_paren_type);
				$av_preprocessor = 0;
			}

		} elsif ($cur =~ /^(\(\s*$Type\s*)\)/ && $av_pending eq '_') {
			print "CAST($1)\n" if ($dbg_values > 1);
			push(@av_paren_type, $type);
			$type = 'c';

		} elsif ($cur =~ /^($Type)\s*(?:$Ident|,|\)|\(|\s*$)/) {
			print "DECLARE($1)\n" if ($dbg_values > 1);
			$type = 'T';

		} elsif ($cur =~ /^($Modifier)\s*/) {
			print "MODIFIER($1)\n" if ($dbg_values > 1);
			$type = 'T';

		} elsif ($cur =~ /^(\#\s*define\s*$Ident)(\(?)/o) {
			print "DEFINE($1,$2)\n" if ($dbg_values > 1);
			$av_preprocessor = 1;
			push(@av_paren_type, $type);
			if ($2 ne '') {
				$av_pending = 'N';
			}
			$type = 'E';

		} elsif ($cur =~ /^(\#\s*(?:undef\s*$Ident|include\b))/o) {
			print "UNDEF($1)\n" if ($dbg_values > 1);
			$av_preprocessor = 1;
			push(@av_paren_type, $type);

		} elsif ($cur =~ /^(\#\s*(?:ifdef|ifndef|if))/o) {
			print "PRE_START($1)\n" if ($dbg_values > 1);
			$av_preprocessor = 1;

			push(@av_paren_type, $type);
			push(@av_paren_type, $type);
			$type = 'E';

		} elsif ($cur =~ /^(\#\s*(?:else|elif))/o) {
			print "PRE_RESTART($1)\n" if ($dbg_values > 1);
			$av_preprocessor = 1;

			push(@av_paren_type, $av_paren_type[$#av_paren_type]);

			$type = 'E';

		} elsif ($cur =~ /^(\#\s*(?:endif))/o) {
			print "PRE_END($1)\n" if ($dbg_values > 1);

			$av_preprocessor = 1;

			# Assume all arms of the conditional end as this
			# one does, and continue as if the #endif was not here.
			pop(@av_paren_type);
			push(@av_paren_type, $type);
			$type = 'E';

		} elsif ($cur =~ /^(\\\n)/o) {
			print "PRECONT($1)\n" if ($dbg_values > 1);

		} elsif ($cur =~ /^(__attribute__)\s*\(?/o) {
			print "ATTR($1)\n" if ($dbg_values > 1);
			$av_pending = $type;
			$type = 'N';

		} elsif ($cur =~ /^(sizeof)\s*(\()?/o) {
			print "SIZEOF($1)\n" if ($dbg_values > 1);
			if (defined $2) {
				$av_pending = 'V';
			}
			$type = 'N';

		} elsif ($cur =~ /^(if|while|for)\b/o) {
			print "COND($1)\n" if ($dbg_values > 1);
			$av_pending = 'E';
			$type = 'N';

		} elsif ($cur =~/^(case)/o) {
			print "CASE($1)\n" if ($dbg_values > 1);
			$av_pend_colon = 'C';
			$type = 'N';

		} elsif ($cur =~/^(return|else|goto|typeof|__typeof__)\b/o) {
			print "KEYWORD($1)\n" if ($dbg_values > 1);
			$type = 'N';

		} elsif ($cur =~ /^(\()/o) {
			print "PAREN('$1')\n" if ($dbg_values > 1);
			push(@av_paren_type, $av_pending);
			$av_pending = '_';
			$type = 'N';

		} elsif ($cur =~ /^(\))/o) {
			my $new_type = pop(@av_paren_type);
			if ($new_type ne '_') {
				$type = $new_type;
				print "PAREN('$1') -> $type\n"
							if ($dbg_values > 1);
			} else {
				print "PAREN('$1')\n" if ($dbg_values > 1);
			}

		} elsif ($cur =~ /^($Ident)\s*\(/o) {
			print "FUNC($1)\n" if ($dbg_values > 1);
			$type = 'V';
			$av_pending = 'V';

		} elsif ($cur =~ /^($Ident\s*):(?:\s*\d+\s*(,|=|;))?/) {
			if (defined $2 && $type eq 'C' || $type eq 'T') {
				$av_pend_colon = 'B';
			} elsif ($type eq 'E') {
				$av_pend_colon = 'L';
			}
			print "IDENT_COLON($1,$type>$av_pend_colon)\n" if ($dbg_values > 1);
			$type = 'V';

		} elsif ($cur =~ /^($Ident|$Constant)/o) {
			print "IDENT($1)\n" if ($dbg_values > 1);
			$type = 'V';

		} elsif ($cur =~ /^($Assignment)/o) {
			print "ASSIGN($1)\n" if ($dbg_values > 1);
			$type = 'N';

		} elsif ($cur =~/^(;|{|})/) {
			print "END($1)\n" if ($dbg_values > 1);
			$type = 'E';
			$av_pend_colon = 'O';

		} elsif ($cur =~/^(,)/) {
			print "COMMA($1)\n" if ($dbg_values > 1);
			$type = 'C';

		} elsif ($cur =~ /^(\?)/o) {
			print "QUESTION($1)\n" if ($dbg_values > 1);
			$type = 'N';

		} elsif ($cur =~ /^(:)/o) {
			print "COLON($1,$av_pend_colon)\n" if ($dbg_values > 1);

			substr($var, length($res), 1, $av_pend_colon);
			if ($av_pend_colon eq 'C' || $av_pend_colon eq 'L') {
				$type = 'E';
			} else {
				$type = 'N';
			}
			$av_pend_colon = 'O';

		} elsif ($cur =~ /^(\[)/o) {
			print "CLOSE($1)\n" if ($dbg_values > 1);
			$type = 'N';

		} elsif ($cur =~ /^(-(?![->])|\+(?!\+)|\*|\&\&|\&)/o) {
			my $variant;

			print "OPV($1)\n" if ($dbg_values > 1);
			if ($type eq 'V') {
				$variant = 'B';
			} else {
				$variant = 'U';
			}

			substr($var, length($res), 1, $variant);
			$type = 'N';

		} elsif ($cur =~ /^($Operators)/o) {
			print "OP($1)\n" if ($dbg_values > 1);
			if ($1 ne '++' && $1 ne '--') {
				$type = 'N';
			}

		} elsif ($cur =~ /(^.)/o) {
			print "C($1)\n" if ($dbg_values > 1);
		}
		if (defined $1) {
			$cur = substr($cur, length($1));
			$res .= $type x length($1);
		}
	}

	return ($res, $var);
}

sub possible {
	my ($possible, $line) = @_;
	my $notPermitted = qr{(?:
		^(?:
			$Modifier|
			$Storage|
			$Type|
			DEFINE_\S+
		)$|
		^(?:
			goto|
			return|
			case|
			else|
			asm|__asm__|
			do|
			\#|
			\#\#|
		)(?:\s|$)|
		^(?:typedef|struct|enum)\b
	    )}x;
	warn "CHECK<$possible> ($line)\n" if ($dbg_possible > 2);
	if ($possible !~ $notPermitted) {
		# Check for modifiers.
		$possible =~ s/\s*$Storage\s*//g;
		$possible =~ s/\s*$Sparse\s*//g;
		if ($possible =~ /^\s*$/) {

		} elsif ($possible =~ /\s/) {
			$possible =~ s/\s*$Type\s*//g;
			for my $modifier (split(' ', $possible)) {
				if ($modifier !~ $notPermitted) {
					warn "MODIFIER: $modifier ($possible) ($line)\n" if ($dbg_possible);
					push(@modifierList, $modifier);
				}
			}

		} else {
			warn "POSSIBLE: $possible ($line)\n" if ($dbg_possible);
			push(@typeList, $possible);
		}
		build_types();
	} else {
		warn "NOTPOSS: $possible ($line)\n" if ($dbg_possible > 1);
	}
}

my $prefix = '';

sub show_type {
       return !defined $ignore_type{$_[0]};
}

sub report {
	if (!show_type($_[1]) ||
	    (defined $tst_only && $_[2] !~ /\Q$tst_only\E/)) {
		return 0;
	}
	my $line;
	if ($show_types) {
		$line = "$prefix$_[0]:$_[1]: $_[2]\n";
	} else {
		$line = "$prefix$_[0]: $_[2]\n";
	}
	$line = (split('\n', $line))[0] . "\n" if ($terse);

	push(our @report, $line);

	return 1;
}
sub report_dump {
	our @report;
}

sub ERROR {
	if (report("ERROR", $_[0], $_[1])) {
		our $clean = 0;
		our $cnt_error++;
	}
}
sub WARN {
	if (report("WARNING", $_[0], $_[1])) {
		our $clean = 0;
		our $cnt_warn++;
	}
}
sub CHK {
	if ($check && report("CHECK", $_[0], $_[1])) {
		our $clean = 0;
		our $cnt_chk++;
	}
}

sub check_absolute_file {
	my ($absolute, $herecurr) = @_;
	my $file = $absolute;

	##print "absolute<$absolute>\n";

	# See if any suffix of this path is a path within the tree.
	while ($file =~ s@^[^/]*/@@) {
		if (-f "$root/$file") {
			##print "file<$file>\n";
			last;
		}
	}
	if (! -f _)  {
		return 0;
	}

	# It is, so see if the prefix is acceptable.
	my $prefix = $absolute;
	substr($prefix, -length($file)) = '';

	##print "prefix<$prefix>\n";
	if ($prefix ne ".../") {
		WARN("USE_RELATIVE_PATH",
		     "use relative pathname instead of absolute in changelog text\n" . $herecurr);
	}
}

<<<<<<< HEAD
sub pos_last_openparen {
	my ($line) = @_;

	my $pos = 0;

	my $opens = $line =~ tr/\(/\(/;
	my $closes = $line =~ tr/\)/\)/;

	my $last_openparen = 0;

	if (($opens == 0) || ($closes >= $opens)) {
		return -1;
	}

	my $len = length($line);

	for ($pos = 0; $pos < $len; $pos++) {
		my $string = substr($line, $pos);
		if ($string =~ /^($FuncArg|$balanced_parens)/) {
			$pos += length($1) - 1;
		} elsif (substr($line, $pos, 1) eq '(') {
			$last_openparen = $pos;
		} elsif (index($string, '(') == -1) {
			last;
		}
	}

	return $last_openparen + 1;
=======
sub cleanup_continuation_headers {
	# Collapse any header-continuation lines into a single line so they
	# can be parsed meaningfully, as the parser only has one line
	# of context to work with.
	my $again;
	do {
		$again = 0;
		foreach my $n (0 .. scalar(@rawlines) - 2) {
			if ($rawlines[$n]=~/^\s*$/) {
				# A blank line means there's no more chance
				# of finding headers.  Shortcut to done.
				return;
			}
			if ($rawlines[$n]=~/^[\x21-\x39\x3b-\x7e]+:/ &&
			    $rawlines[$n+1]=~/^\s+/) {
				# Continuation header.  Collapse it.
				my $line = splice @rawlines, $n+1, 1;
				$line=~s/^\s+/ /;
				$rawlines[$n] .= $line;
				# We've 'destabilized' the list, so restart.
				$again = 1;
				last;
			}
		}
	} while ($again);
>>>>>>> 3f6240f3
}

sub process {
	my $filename = shift;

	my $linenr=0;
	my $prevline="";
	my $prevrawline="";
	my $stashline="";
	my $stashrawline="";
	my $subjectline="";
	my $sublinenr="";

	my $length;
	my $indent;
	my $previndent=0;
	my $stashindent=0;

	our $clean = 1;
	my $signoff = 0;
	my $is_patch = 0;

	my $in_header_lines = 1;
	my $in_commit_log = 0;		#Scanning lines before patch

	our @report = ();
	our $cnt_lines = 0;
	our $cnt_error = 0;
	our $cnt_warn = 0;
	our $cnt_chk = 0;

	# Trace the real file/line as we go.
	my $realfile = '';
	my $realline = 0;
	my $realcnt = 0;
	my $here = '';
	my $in_comment = 0;
	my $comment_edge = 0;
	my $first_line = 0;
	my $p1_prefix = '';

	my $prev_values = 'E';

	# suppression flags
	my %suppress_ifbraces;
	my %suppress_whiletrailers;
	my %suppress_export;
	my $suppress_statement = 0;

	# Pre-scan the patch sanitizing the lines.
	# Pre-scan the patch looking for any __setup documentation.
	#
	my @setup_docs = ();
	my $setup_docs = 0;

	my $exec_file = "";

	my $shorttext = BEFORE_SHORTTEXT;
	my $shorttext_exspc = 0;
	my $commit_text_present = 0;

	sanitise_line_reset();
	cleanup_continuation_headers();
	my $line;

	foreach my $rawline (@rawlines) {
		$linenr++;
		$line = $rawline;

		if ($rawline=~/^\+\+\+\s+(\S+)/) {
			$setup_docs = 0;
			if ($1 =~ m@Documentation/kernel-parameters.txt$@) {
				$setup_docs = 1;
			}
			#next;
		}
		if ($rawline=~/^\@\@ -\d+(?:,\d+)? \+(\d+)(,(\d+))? \@\@/) {
			$realline=$1-1;
			if (defined $2) {
				$realcnt=$3+1;
			} else {
				$realcnt=1+1;
			}
			$in_comment = 0;

			# Guestimate if this is a continuing comment.  Run
			# the context looking for a comment "edge".  If this
			# edge is a close comment then we must be in a comment
			# at context start.
			my $edge;
			my $cnt = $realcnt;
			for (my $ln = $linenr + 1; $cnt > 0; $ln++) {
				next if (defined $rawlines[$ln - 1] &&
					 $rawlines[$ln - 1] =~ /^-/);
				$cnt--;
				#print "RAW<$rawlines[$ln - 1]>\n";
				last if (!defined $rawlines[$ln - 1]);
				if ($rawlines[$ln - 1] =~ m@(/\*|\*/)@ &&
				    $rawlines[$ln - 1] !~ m@"[^"]*(?:/\*|\*/)[^"]*"@) {
					($edge) = $1;
					last;
				}
			}
			if (defined $edge && $edge eq '*/') {
				$in_comment = 1;
			}

			# Guestimate if this is a continuing comment.  If this
			# is the start of a diff block and this line starts
			# ' *' then it is very likely a comment.
			if (!defined $edge &&
			    $rawlines[$linenr] =~ m@^.\s*(?:\*\*+| \*)(?:\s|$)@)
			{
				$in_comment = 1;
			}

			##print "COMMENT:$in_comment edge<$edge> $rawline\n";
			sanitise_line_reset($in_comment);

		} elsif ($realcnt && $rawline =~ /^(?:\+| |$)/) {
			# Standardise the strings and chars within the input to
			# simplify matching -- only bother with positive lines.
			$line = sanitise_line($rawline);
		}
		push(@lines, $line);

		if ($realcnt > 1) {
			$realcnt-- if ($line =~ /^(?:\+| |$)/);
		} else {
			$realcnt = 0;
		}

		#print "==>$rawline\n";
		#print "-->$line\n";

		if ($setup_docs && $line =~ /^\+/) {
			push(@setup_docs, $line);
		}
	}

	$prefix = '';

	$realcnt = 0;
	$linenr = 0;
	foreach my $line (@lines) {
		$linenr++;

		my $rawline = $rawlines[$linenr - 1];

#extract the line range in the file after the patch is applied
		if ($line=~/^\@\@ -\d+(?:,\d+)? \+(\d+)(,(\d+))? \@\@/) {
			$is_patch = 1;
			$first_line = $linenr + 1;
			$realline=$1-1;
			if (defined $2) {
				$realcnt=$3+1;
			} else {
				$realcnt=1+1;
			}
			annotate_reset();
			$prev_values = 'E';

			%suppress_ifbraces = ();
			%suppress_whiletrailers = ();
			%suppress_export = ();
			$suppress_statement = 0;
			next;

# track the line number as we move through the hunk, note that
# new versions of GNU diff omit the leading space on completely
# blank context lines so we need to count that too.
		} elsif ($line =~ /^( |\+|$)/) {
			$realline++;
			$realcnt-- if ($realcnt != 0);

			# Measure the line length and indent.
			($length, $indent) = line_stats($rawline);

			# Track the previous line.
			($prevline, $stashline) = ($stashline, $line);
			($previndent, $stashindent) = ($stashindent, $indent);
			($prevrawline, $stashrawline) = ($stashrawline, $rawline);

			#warn "line<$line>\n";

		} elsif ($realcnt == 1) {
			$realcnt--;
		}

		my $hunk_line = ($realcnt != 0);

#make up the handle for any error we report on this line
		$prefix = "$filename:$realline: " if ($emacs && $file);
		$prefix = "$filename:$linenr: " if ($emacs && !$file);

		$here = "#$linenr: " if (!$file);
		$here = "#$realline: " if ($file);

		# extract the filename as it passes
		if ($line =~ /^diff --git.*?(\S+)$/) {
			$realfile = $1;
			$realfile =~ s@^([^/]*)/@@;
<<<<<<< HEAD
			$in_commit_log = 0;
=======
			$exec_file = $realfile;

>>>>>>> 3f6240f3
		} elsif ($line =~ /^\+\+\+\s+(\S+)/) {
			$realfile = $1;
			$realfile =~ s@^([^/]*)/@@;
			$in_commit_log = 0;

			$p1_prefix = $1;
			if (!$file && $tree && $p1_prefix ne '' &&
			    -e "$root/$p1_prefix") {
				WARN("PATCH_PREFIX",
				     "patch prefix '$p1_prefix' exists, appears to be a -p0 patch\n");
			}

			if ($realfile =~ m@^include/asm/@) {
				ERROR("MODIFIED_INCLUDE_ASM",
				      "do not modify files in include/asm, change architecture specific files in include/asm-<architecture>\n" . "$here$rawline\n");
			}
			$exec_file = "";
			next;
		}
		elsif ($rawline =~ /^diff.+a\/(.+)\sb\/.+$/) {
			$exec_file = $1;
		}
		#Check state to make sure we aren't in code block.
		elsif  (($exec_file =~ /^.+\.[chS]$/ or
			 $exec_file =~ /^.+\.txt$/ or
			 $exec_file =~ /^.+\.ihex$/ or
			 $exec_file =~ /^.+\.hex$/ or
			 $exec_file =~ /^.+\.HEX$/ or
			 $exec_file =~ /^.+defconfig$/ or
			 $exec_file =~ /^Makefile$/ or
			 $exec_file =~ /^Kconfig$/) &&
			$rawline =~ /^new (file )?mode\s([0-9]+)$/ &&
			(oct($2) & 0111))  {
			    ERROR("Source file has +x permissions: " .
			    "$exec_file\n");
		}
		$here .= "FILE: $realfile:$realline:" if ($realcnt != 0);

		my $hereline = "$here\n$rawline\n";
		my $herecurr = "$here\n$rawline\n";
		my $hereprev = "$here\n$prevrawline\n$rawline\n";

		if ($shorttext != AFTER_SHORTTEXT) {
			if ($shorttext == IN_SHORTTEXT_BLANKLINE && $line=~/\S/) {
				# the subject line was just processed,
				# a blank line must be next
				WARN("non-blank line after summary line\n" . $herecurr);
				$shorttext = IN_SHORTTEXT;
				# this non-blank line may or may not be commit text -
				# a warning has been generated so assume it is commit
				# text and move on
				$commit_text_present = 1;
				# fall through and treat this line as IN_SHORTTEXT
			}
			if ($shorttext == IN_SHORTTEXT) {
				if ($line=~/^---/ || $line=~/^diff.*/) {
					if ($commit_text_present == 0) {
						WARN("please add commit text explaining " .
						     "*why* the change is needed\n" .
						     $herecurr);
					}
					$shorttext = AFTER_SHORTTEXT;
				} elsif (length($line) > (SHORTTEXT_LIMIT +
							  $shorttext_exspc)
					 && $line !~ /^:([0-7]{6}\s){2}
						      ([[:xdigit:]]+\.*
						       \s){2}\w+\s\w+/xms) {
					WARN("commit text line over " .
					     SHORTTEXT_LIMIT .
					     " characters\n" . $herecurr);
				} elsif ($line=~/^\s*change-id:/i ||
					 $line=~/^\s*signed-off-by:/i ||
					 $line=~/^\s*crs-fixed:/i ||
					 $line=~/^\s*acked-by:/i) {
					# this is a tag, there must be commit
					# text by now
					if ($commit_text_present == 0) {
						WARN("please add commit text explaining " .
						     "*why* the change is needed\n" .
						     $herecurr);
						# prevent duplicate warnings
						$commit_text_present = 1;
					}
				} elsif ($line=~/\S/) {
					$commit_text_present = 1;
				}
			} elsif ($shorttext == IN_SHORTTEXT_BLANKLINE) {
				# case of non-blank line in this state handled above
				$shorttext = IN_SHORTTEXT;
			} elsif ($shorttext == CHECK_NEXT_SHORTTEXT) {
# The Subject line doesn't have to be the last header in the patch.
# Avoid moving to the IN_SHORTTEXT state until clear of all headers.
# Per RFC5322, continuation lines must be folded, so any left-justified
# text which looks like a header is definitely a header.
				if ($line!~/^[\x21-\x39\x3b-\x7e]+:/) {
					$shorttext = IN_SHORTTEXT;
					# Check for Subject line followed by a blank line.
					if (length($line) != 0) {
						WARN("non-blank line after " .
						     "summary line\n" .
						     $sublinenr . $here .
						     "\n" . $subjectline .
						     "\n" . $line . "\n");
						# this non-blank line may or may not
						# be commit text - a warning has been
						# generated so assume it is commit
						# text and move on
						$commit_text_present = 1;
					}
				}
			# The next two cases are BEFORE_SHORTTEXT.
			} elsif ($line=~/^Subject: \[[^\]]*\] (.*)/) {
				# This is the subject line. Go to
				# CHECK_NEXT_SHORTTEXT to wait for the commit
				# text to show up.
				$shorttext = CHECK_NEXT_SHORTTEXT;
				$subjectline = $line;
				$sublinenr = "#$linenr & ";
# Check for Subject line less than line limit
				if (length($1) > SHORTTEXT_LIMIT) {
					WARN("summary line over " .
					     SHORTTEXT_LIMIT .
					     " characters\n" . $herecurr);
				}
			} elsif ($line=~/^    (.*)/) {
				# Indented format, this must be the summary
				# line (i.e. git show). There will be no more
				# headers so we are now in the shorttext.
				$shorttext = IN_SHORTTEXT_BLANKLINE;
				$shorttext_exspc = 4;
				if (length($1) > SHORTTEXT_LIMIT) {
					WARN("summary line over " .
					     SHORTTEXT_LIMIT .
					     " characters\n" . $herecurr);
				}
			}
		}

		$cnt_lines++ if ($realcnt != 0);

# Check for incorrect file permissions
		if ($line =~ /^new (file )?mode.*[7531]\d{0,2}$/) {
			my $permhere = $here . "FILE: $realfile\n";
			if ($realfile =~ /(Makefile|Kconfig|\.c|\.h|\.S|\.tmpl)$/) {
				ERROR("EXECUTE_PERMISSIONS",
				      "do not set execute permissions for source files\n" . $permhere);
			}
		}

# Check the patch for a signoff:
		if ($line =~ /^\s*signed-off-by:/i) {
			$signoff++;
			$in_commit_log = 0;
		}

# Check signature styles
		if (!$in_header_lines &&
		    $line =~ /^(\s*)($signature_tags)(\s*)(.*)/) {
			my $space_before = $1;
			my $sign_off = $2;
			my $space_after = $3;
			my $email = $4;
			my $ucfirst_sign_off = ucfirst(lc($sign_off));

			if (defined $space_before && $space_before ne "") {
				WARN("BAD_SIGN_OFF",
				     "Do not use whitespace before $ucfirst_sign_off\n" . $herecurr);
			}
			if ($sign_off =~ /-by:$/i && $sign_off ne $ucfirst_sign_off) {
				WARN("BAD_SIGN_OFF",
				     "'$ucfirst_sign_off' is the preferred signature form\n" . $herecurr);
			}
			if (!defined $space_after || $space_after ne " ") {
				WARN("BAD_SIGN_OFF",
				     "Use a single space after $ucfirst_sign_off\n" . $herecurr);
			}

			my ($email_name, $email_address, $comment) = parse_email($email);
			my $suggested_email = format_email(($email_name, $email_address));
			if ($suggested_email eq "") {
				ERROR("BAD_SIGN_OFF",
				      "Unrecognized email address: '$email'\n" . $herecurr);
			} else {
				my $dequoted = $suggested_email;
				$dequoted =~ s/^"//;
				$dequoted =~ s/" </ </;
				# Don't force email to have quotes
				# Allow just an angle bracketed address
				if ("$dequoted$comment" ne $email &&
				    "<$email_address>$comment" ne $email &&
				    "$suggested_email$comment" ne $email) {
					WARN("BAD_SIGN_OFF",
					     "email address '$email' might be better as '$suggested_email$comment'\n" . $herecurr);
				}
			}
			if ($line =~ /^\s*signed-off-by:.*(quicinc|qualcomm)\.com/i) {
				WARN("invalid Signed-off-by identity\n" . $line );
			}
		}

#check the patch for invalid author credentials
		if ($line =~ /^From:.*(quicinc|qualcomm)\.com/) {
			WARN("invalid author identity\n" . $line );
		}

# Check for wrappage within a valid hunk of the file
		if ($realcnt != 0 && $line !~ m{^(?:\+|-| |\\ No newline|$)}) {
			ERROR("CORRUPTED_PATCH",
			      "patch seems to be corrupt (line wrapped?)\n" .
				$herecurr) if (!$emitted_corrupt++);
		}

# Check for absolute kernel paths.
		if ($tree) {
			while ($line =~ m{(?:^|\s)(/\S*)}g) {
				my $file = $1;

				if ($file =~ m{^(.*?)(?::\d+)+:?$} &&
				    check_absolute_file($1, $herecurr)) {
					#
				} else {
					check_absolute_file($file, $herecurr);
				}
			}
		}

# UTF-8 regex found at http://www.w3.org/International/questions/qa-forms-utf-8.en.php
		if (($realfile =~ /^$/ || $line =~ /^\+/) &&
		    $rawline !~ m/^$UTF8*$/) {
			my ($utf8_prefix) = ($rawline =~ /^($UTF8*)/);

			my $blank = copy_spacing($rawline);
			my $ptr = substr($blank, 0, length($utf8_prefix)) . "^";
			my $hereptr = "$hereline$ptr\n";

			CHK("INVALID_UTF8",
			    "Invalid UTF-8, patch and commit message should be encoded in UTF-8\n" . $hereptr);
		}

# Check if it's the start of a commit log
# (not a header line and we haven't seen the patch filename)
		if ($in_header_lines && $realfile =~ /^$/ &&
		    $rawline !~ /^(commit\b|from\b|[\w-]+:).+$/i) {
			$in_header_lines = 0;
			$in_commit_log = 1;
		}

# Still not yet in a patch, check for any UTF-8
		if ($in_commit_log && $realfile =~ /^$/ &&
		    $rawline =~ /$NON_ASCII_UTF8/) {
			CHK("UTF8_BEFORE_PATCH",
			    "8-bit UTF-8 used in possible commit log\n" . $herecurr);
		}

# ignore non-hunk lines and lines being removed
		next if (!$hunk_line || $line =~ /^-/);

#trailing whitespace
		if ($line =~ /^\+.*\015/) {
			my $herevet = "$here\n" . cat_vet($rawline) . "\n";
			ERROR("DOS_LINE_ENDINGS",
			      "DOS line endings\n" . $herevet);

		} elsif ($rawline =~ /^\+.*\S\s+$/ || $rawline =~ /^\+\s+$/) {
			my $herevet = "$here\n" . cat_vet($rawline) . "\n";
			ERROR("TRAILING_WHITESPACE",
			      "trailing whitespace\n" . $herevet);
			$rpt_cleaners = 1;
		}

<<<<<<< HEAD
# check for Kconfig help text having a real description
# Only applies when adding the entry originally, after that we do not have
# sufficient context to determine whether it is indeed long enough.
		if ($realfile =~ /Kconfig/ &&
		    $line =~ /.\s*config\s+/) {
			my $length = 0;
			my $cnt = $realcnt;
			my $ln = $linenr + 1;
			my $f;
			my $is_start = 0;
			my $is_end = 0;
			for (; $cnt > 0 && defined $lines[$ln - 1]; $ln++) {
				$f = $lines[$ln - 1];
				$cnt-- if ($lines[$ln - 1] !~ /^-/);
				$is_end = $lines[$ln - 1] =~ /^\+/;

				next if ($f =~ /^-/);

				if ($lines[$ln - 1] =~ /.\s*(?:bool|tristate)\s*\"/) {
					$is_start = 1;
				} elsif ($lines[$ln - 1] =~ /.\s*(?:---)?help(?:---)?$/) {
					$length = -1;
				}

				$f =~ s/^.//;
				$f =~ s/#.*//;
				$f =~ s/^\s+//;
				next if ($f =~ /^$/);
				if ($f =~ /^\s*config\s/) {
					$is_end = 1;
					last;
				}
				$length++;
			}
			WARN("CONFIG_DESCRIPTION",
			     "please write a paragraph that describes the config symbol fully\n" . $herecurr) if ($is_start && $is_end && $length < 4);
			#print "is_start<$is_start> is_end<$is_end> length<$length>\n";
		}

		if (($realfile =~ /Makefile.*/ || $realfile =~ /Kbuild.*/) &&
		    ($line =~ /\+(EXTRA_[A-Z]+FLAGS).*/)) {
			my $flag = $1;
			my $replacement = {
				'EXTRA_AFLAGS' =>   'asflags-y',
				'EXTRA_CFLAGS' =>   'ccflags-y',
				'EXTRA_CPPFLAGS' => 'cppflags-y',
				'EXTRA_LDFLAGS' =>  'ldflags-y',
			};

			WARN("DEPRECATED_VARIABLE",
			     "Use of $flag is deprecated, please use \`$replacement->{$flag} instead.\n" . $herecurr) if ($replacement->{$flag});
		}

=======
>>>>>>> 3f6240f3
# check we are in a valid source file if not then ignore this hunk
		next if ($realfile !~ /\.(h|c|s|S|pl|sh)$/);

#80 column limit
		if ($line =~ /^\+/ && $prevrawline !~ /\/\*\*/ &&
		    $rawline !~ /^.\s*\*\s*\@$Ident\s/ &&
		    !($line =~ /^\+\s*$logFunctions\s*\(\s*(?:(KERN_\S+\s*|[^"]*))?"[X\t]*"\s*(?:|,|\)\s*;)\s*$/ ||
		    $line =~ /^\+\s*"[^"]*"\s*(?:\s*|,|\)\s*;)\s*$/) &&
		    $realfile ne "scripts/checkpatch.pl" &&
		    $length > 80)
		{
			WARN("LONG_LINE",
			     "line over 80 characters\n" . $herecurr);
		}

# Check for user-visible strings broken across lines, which breaks the ability
# to grep for the string.  Limited to strings used as parameters (those
# following an open parenthesis), which almost completely eliminates false
# positives, as well as warning only once per parameter rather than once per
# line of the string.  Make an exception when the previous string ends in a
# newline (multiple lines in one string constant) or \n\t (common in inline
# assembly to indent the instruction on the following line).
		if ($line =~ /^\+\s*"/ &&
		    $prevline =~ /"\s*$/ &&
		    $prevline =~ /\(/ &&
		    $prevrawline !~ /\\n(?:\\t)*"\s*$/) {
			WARN("SPLIT_STRING",
			     "quoted string split across lines\n" . $hereprev);
		}

# check for spaces before a quoted newline
		if ($rawline =~ /^.*\".*\s\\n/) {
			WARN("QUOTED_WHITESPACE_BEFORE_NEWLINE",
			     "unnecessary whitespace before a quoted newline\n" . $herecurr);
		}

# check for adding lines without a newline.
		if ($line =~ /^\+/ && defined $lines[$linenr] && $lines[$linenr] =~ /^\\ No newline at end of file/) {
			WARN("MISSING_EOF_NEWLINE",
			     "adding a line without newline at end of file\n" . $herecurr);
		}

# Blackfin: use hi/lo macros
		if ($realfile =~ m@arch/blackfin/.*\.S$@) {
			if ($line =~ /\.[lL][[:space:]]*=.*&[[:space:]]*0x[fF][fF][fF][fF]/) {
				my $herevet = "$here\n" . cat_vet($line) . "\n";
				ERROR("LO_MACRO",
				      "use the LO() macro, not (... & 0xFFFF)\n" . $herevet);
			}
			if ($line =~ /\.[hH][[:space:]]*=.*>>[[:space:]]*16/) {
				my $herevet = "$here\n" . cat_vet($line) . "\n";
				ERROR("HI_MACRO",
				      "use the HI() macro, not (... >> 16)\n" . $herevet);
			}
		}

# check we are in a valid source file C or perl if not then ignore this hunk
		next if ($realfile !~ /\.(h|c|pl)$/);

# at the beginning of a line any tabs must come first and anything
# more than 8 must use tabs.
		if ($rawline =~ /^\+\s* \t\s*\S/ ||
		    $rawline =~ /^\+\s*        \s*/) {
			my $herevet = "$here\n" . cat_vet($rawline) . "\n";
			ERROR("CODE_INDENT",
			      "code indent should use tabs where possible\n" . $herevet);
			$rpt_cleaners = 1;
		}

# check for space before tabs.
		if ($rawline =~ /^\+/ && $rawline =~ / \t/) {
			my $herevet = "$here\n" . cat_vet($rawline) . "\n";
			WARN("SPACE_BEFORE_TAB",
			     "please, no space before tabs\n" . $herevet);
		}

# check for && or || at the start of a line
		if ($rawline =~ /^\+\s*(&&|\|\|)/) {
			CHK("LOGICAL_CONTINUATIONS",
			    "Logical continuations should be on the previous line\n" . $hereprev);
		}

# check multi-line statement indentation matches previous line
		if ($^V && $^V ge 5.10.0 &&
		    $prevline =~ /^\+(\t*)(if \(|$Ident\().*(\&\&|\|\||,)\s*$/) {
			$prevline =~ /^\+(\t*)(.*)$/;
			my $oldindent = $1;
			my $rest = $2;

			my $pos = pos_last_openparen($rest);
			if ($pos >= 0) {
				$line =~ /^\+([ \t]*)/;
				my $newindent = $1;

				my $goodtabindent = $oldindent .
					"\t" x ($pos / 8) .
					" "  x ($pos % 8);
				my $goodspaceindent = $oldindent . " "  x $pos;

				if ($newindent ne $goodtabindent &&
				    $newindent ne $goodspaceindent) {
					CHK("PARENTHESIS_ALIGNMENT",
					    "Alignment should match open parenthesis\n" . $hereprev);
				}
			}
		}

		if ($line =~ /^\+.*\*[ \t]*\)[ \t]+/) {
			CHK("SPACING",
			    "No space is necessary after a cast\n" . $hereprev);
		}

# check for spaces at the beginning of a line.
# Exceptions:
#  1) within comments
#  2) indented preprocessor commands
#  3) hanging labels
		if ($rawline =~ /^\+ / && $line !~ /\+ *(?:$;|#|$Ident:)/)  {
			my $herevet = "$here\n" . cat_vet($rawline) . "\n";
			WARN("LEADING_SPACE",
			     "please, no spaces at the start of a line\n" . $herevet);
		}

# check we are in a valid C source file if not then ignore this hunk
		next if ($realfile !~ /\.(h|c)$/);

# check for RCS/CVS revision markers
		if ($rawline =~ /^\+.*\$(Revision|Log|Id)(?:\$|)/) {
			WARN("CVS_KEYWORD",
			     "CVS style keyword markers, these will _not_ be updated\n". $herecurr);
		}

# Blackfin: don't use __builtin_bfin_[cs]sync
		if ($line =~ /__builtin_bfin_csync/) {
			my $herevet = "$here\n" . cat_vet($line) . "\n";
			ERROR("CSYNC",
			      "use the CSYNC() macro in asm/blackfin.h\n" . $herevet);
		}
		if ($line =~ /__builtin_bfin_ssync/) {
			my $herevet = "$here\n" . cat_vet($line) . "\n";
			ERROR("SSYNC",
			      "use the SSYNC() macro in asm/blackfin.h\n" . $herevet);
		}

# Check for potential 'bare' types
		my ($stat, $cond, $line_nr_next, $remain_next, $off_next,
		    $realline_next);
#print "LINE<$line>\n";
		if ($linenr >= $suppress_statement &&
		    $realcnt && $line =~ /.\s*\S/) {
			($stat, $cond, $line_nr_next, $remain_next, $off_next) =
				ctx_statement_block($linenr, $realcnt, 0);
			$stat =~ s/\n./\n /g;
			$cond =~ s/\n./\n /g;

#print "linenr<$linenr> <$stat>\n";
			# If this statement has no statement boundaries within
			# it there is no point in retrying a statement scan
			# until we hit end of it.
			my $frag = $stat; $frag =~ s/;+\s*$//;
			if ($frag !~ /(?:{|;)/) {
#print "skip<$line_nr_next>\n";
				$suppress_statement = $line_nr_next;
			}

			# Find the real next line.
			$realline_next = $line_nr_next;
			if (defined $realline_next &&
			    (!defined $lines[$realline_next - 1] ||
			     substr($lines[$realline_next - 1], $off_next) =~ /^\s*$/)) {
				$realline_next++;
			}

			my $s = $stat;
			$s =~ s/{.*$//s;

			# Ignore goto labels.
			if ($s =~ /$Ident:\*$/s) {

			# Ignore functions being called
			} elsif ($s =~ /^.\s*$Ident\s*\(/s) {

			} elsif ($s =~ /^.\s*else\b/s) {

			# declarations always start with types
			} elsif ($prev_values eq 'E' && $s =~ /^.\s*(?:$Storage\s+)?(?:$Inline\s+)?(?:const\s+)?((?:\s*$Ident)+?)\b(?:\s+$Sparse)?\s*\**\s*(?:$Ident|\(\*[^\)]*\))(?:\s*$Modifier)?\s*(?:;|=|,|\()/s) {
				my $type = $1;
				$type =~ s/\s+/ /g;
				possible($type, "A:" . $s);

			# definitions in global scope can only start with types
			} elsif ($s =~ /^.(?:$Storage\s+)?(?:$Inline\s+)?(?:const\s+)?($Ident)\b\s*(?!:)/s) {
				possible($1, "B:" . $s);
			}

			# any (foo ... *) is a pointer cast, and foo is a type
			while ($s =~ /\(($Ident)(?:\s+$Sparse)*[\s\*]+\s*\)/sg) {
				possible($1, "C:" . $s);
			}

			# Check for any sort of function declaration.
			# int foo(something bar, other baz);
			# void (*store_gdt)(x86_descr_ptr *);
			if ($prev_values eq 'E' && $s =~ /^(.(?:typedef\s*)?(?:(?:$Storage|$Inline)\s*)*\s*$Type\s*(?:\b$Ident|\(\*\s*$Ident\))\s*)\(/s) {
				my ($name_len) = length($1);

				my $ctx = $s;
				substr($ctx, 0, $name_len + 1, '');
				$ctx =~ s/\)[^\)]*$//;

				for my $arg (split(/\s*,\s*/, $ctx)) {
					if ($arg =~ /^(?:const\s+)?($Ident)(?:\s+$Sparse)*\s*\**\s*(:?\b$Ident)?$/s || $arg =~ /^($Ident)$/s) {

						possible($1, "D:" . $s);
					}
				}
			}

		}

#
# Checks which may be anchored in the context.
#

# Check for switch () and associated case and default
# statements should be at the same indent.
		if ($line=~/\bswitch\s*\(.*\)/) {
			my $err = '';
			my $sep = '';
			my @ctx = ctx_block_outer($linenr, $realcnt);
			shift(@ctx);
			for my $ctx (@ctx) {
				my ($clen, $cindent) = line_stats($ctx);
				if ($ctx =~ /^\+\s*(case\s+|default:)/ &&
							$indent != $cindent) {
					$err .= "$sep$ctx\n";
					$sep = '';
				} else {
					$sep = "[...]\n";
				}
			}
			if ($err ne '') {
				ERROR("SWITCH_CASE_INDENT_LEVEL",
				      "switch and case should be at the same indent\n$hereline$err");
			}
		}

# if/while/etc brace do not go on next line, unless defining a do while loop,
# or if that brace on the next line is for something else
		if ($line =~ /(.*)\b((?:if|while|for|switch)\s*\(|do\b|else\b)/ && $line !~ /^.\s*\#/) {
			my $pre_ctx = "$1$2";

			my ($level, @ctx) = ctx_statement_level($linenr, $realcnt, 0);

			if ($line =~ /^\+\t{6,}/) {
				WARN("DEEP_INDENTATION",
				     "Too many leading tabs - consider code refactoring\n" . $herecurr);
			}

			my $ctx_cnt = $realcnt - $#ctx - 1;
			my $ctx = join("\n", @ctx);

			my $ctx_ln = $linenr;
			my $ctx_skip = $realcnt;

			while ($ctx_skip > $ctx_cnt || ($ctx_skip == $ctx_cnt &&
					defined $lines[$ctx_ln - 1] &&
					$lines[$ctx_ln - 1] =~ /^-/)) {
				##print "SKIP<$ctx_skip> CNT<$ctx_cnt>\n";
				$ctx_skip-- if (!defined $lines[$ctx_ln - 1] || $lines[$ctx_ln - 1] !~ /^-/);
				$ctx_ln++;
			}

			#print "realcnt<$realcnt> ctx_cnt<$ctx_cnt>\n";
			#print "pre<$pre_ctx>\nline<$line>\nctx<$ctx>\nnext<$lines[$ctx_ln - 1]>\n";

			if ($ctx !~ /{\s*/ && defined($lines[$ctx_ln -1]) && $lines[$ctx_ln - 1] =~ /^\+\s*{/) {
				ERROR("OPEN_BRACE",
				      "that open brace { should be on the previous line\n" .
					"$here\n$ctx\n$rawlines[$ctx_ln - 1]\n");
			}
			if ($level == 0 && $pre_ctx !~ /}\s*while\s*\($/ &&
			    $ctx =~ /\)\s*\;\s*$/ &&
			    defined $lines[$ctx_ln - 1])
			{
				my ($nlength, $nindent) = line_stats($lines[$ctx_ln - 1]);
				if ($nindent > $indent) {
					WARN("TRAILING_SEMICOLON",
					     "trailing semicolon indicates no statements, indent implies otherwise\n" .
						"$here\n$ctx\n$rawlines[$ctx_ln - 1]\n");
				}
			}
		}

# Check relative indent for conditionals and blocks.
		if ($line =~ /\b(?:(?:if|while|for)\s*\(|do\b)/ && $line !~ /^.\s*#/ && $line !~ /\}\s*while\s*/) {
			($stat, $cond, $line_nr_next, $remain_next, $off_next) =
				ctx_statement_block($linenr, $realcnt, 0)
					if (!defined $stat);
			my ($s, $c) = ($stat, $cond);

			substr($s, 0, length($c), '');

			# Make sure we remove the line prefixes as we have
			# none on the first line, and are going to readd them
			# where necessary.
			$s =~ s/\n./\n/gs;

			# Find out how long the conditional actually is.
			my @newlines = ($c =~ /\n/gs);
			my $cond_lines = 1 + $#newlines;

			# We want to check the first line inside the block
			# starting at the end of the conditional, so remove:
			#  1) any blank line termination
			#  2) any opening brace { on end of the line
			#  3) any do (...) {
			my $continuation = 0;
			my $check = 0;
			$s =~ s/^.*\bdo\b//;
			$s =~ s/^\s*{//;
			if ($s =~ s/^\s*\\//) {
				$continuation = 1;
			}
			if ($s =~ s/^\s*?\n//) {
				$check = 1;
				$cond_lines++;
			}

			# Also ignore a loop construct at the end of a
			# preprocessor statement.
			if (($prevline =~ /^.\s*#\s*define\s/ ||
			    $prevline =~ /\\\s*$/) && $continuation == 0) {
				$check = 0;
			}

			my $cond_ptr = -1;
			$continuation = 0;
			while ($cond_ptr != $cond_lines) {
				$cond_ptr = $cond_lines;

				# If we see an #else/#elif then the code
				# is not linear.
				if ($s =~ /^\s*\#\s*(?:else|elif)/) {
					$check = 0;
				}

				# Ignore:
				#  1) blank lines, they should be at 0,
				#  2) preprocessor lines, and
				#  3) labels.
				if ($continuation ||
				    $s =~ /^\s*?\n/ ||
				    $s =~ /^\s*#\s*?/ ||
				    $s =~ /^\s*$Ident\s*:/) {
					$continuation = ($s =~ /^.*?\\\n/) ? 1 : 0;
					if ($s =~ s/^.*?\n//) {
						$cond_lines++;
					}
				}
			}

			my (undef, $sindent) = line_stats("+" . $s);
			my $stat_real = raw_line($linenr, $cond_lines);

			# Check if either of these lines are modified, else
			# this is not this patch's fault.
			if (!defined($stat_real) ||
			    $stat !~ /^\+/ && $stat_real !~ /^\+/) {
				$check = 0;
			}
			if (defined($stat_real) && $cond_lines > 1) {
				$stat_real = "[...]\n$stat_real";
			}

			#print "line<$line> prevline<$prevline> indent<$indent> sindent<$sindent> check<$check> continuation<$continuation> s<$s> cond_lines<$cond_lines> stat_real<$stat_real> stat<$stat>\n";

			if ($check && (($sindent % 8) != 0 ||
			    ($sindent <= $indent && $s ne ''))) {
				WARN("SUSPECT_CODE_INDENT",
				     "suspect code indent for conditional statements ($indent, $sindent)\n" . $herecurr . "$stat_real\n");
			}
		}

		# Track the 'values' across context and added lines.
		my $opline = $line; $opline =~ s/^./ /;
		my ($curr_values, $curr_vars) =
				annotate_values($opline . "\n", $prev_values);
		$curr_values = $prev_values . $curr_values;
		if ($dbg_values) {
			my $outline = $opline; $outline =~ s/\t/ /g;
			print "$linenr > .$outline\n";
			print "$linenr > $curr_values\n";
			print "$linenr >  $curr_vars\n";
		}
		$prev_values = substr($curr_values, -1);

#ignore lines not being added
		if ($line=~/^[^\+]/) {next;}

# TEST: allow direct testing of the type matcher.
		if ($dbg_type) {
			if ($line =~ /^.\s*$Declare\s*$/) {
				ERROR("TEST_TYPE",
				      "TEST: is type\n" . $herecurr);
			} elsif ($dbg_type > 1 && $line =~ /^.+($Declare)/) {
				ERROR("TEST_NOT_TYPE",
				      "TEST: is not type ($1 is)\n". $herecurr);
			}
			next;
		}
# TEST: allow direct testing of the attribute matcher.
		if ($dbg_attr) {
			if ($line =~ /^.\s*$Modifier\s*$/) {
				ERROR("TEST_ATTR",
				      "TEST: is attr\n" . $herecurr);
			} elsif ($dbg_attr > 1 && $line =~ /^.+($Modifier)/) {
				ERROR("TEST_NOT_ATTR",
				      "TEST: is not attr ($1 is)\n". $herecurr);
			}
			next;
		}

# check for initialisation to aggregates open brace on the next line
		if ($line =~ /^.\s*{/ &&
		    $prevline =~ /(?:^|[^=])=\s*$/) {
			ERROR("OPEN_BRACE",
			      "that open brace { should be on the previous line\n" . $hereprev);
		}

#
# Checks which are anchored on the added line.
#

# check for malformed paths in #include statements (uses RAW line)
		if ($rawline =~ m{^.\s*\#\s*include\s+[<"](.*)[">]}) {
			my $path = $1;
			if ($path =~ m{//}) {
				ERROR("MALFORMED_INCLUDE",
				      "malformed #include filename\n" .
					$herecurr);
			}
		}

# no C99 // comments
		if ($line =~ m{//}) {
			ERROR("C99_COMMENTS",
			      "do not use C99 // comments\n" . $herecurr);
		}
		# Remove C99 comments.
		$line =~ s@//.*@@;
		$opline =~ s@//.*@@;

# EXPORT_SYMBOL should immediately follow the thing it is exporting, consider
# the whole statement.
#print "APW <$lines[$realline_next - 1]>\n";
		if (defined $realline_next &&
		    exists $lines[$realline_next - 1] &&
		    !defined $suppress_export{$realline_next} &&
		    ($lines[$realline_next - 1] =~ /EXPORT_SYMBOL.*\((.*)\)/ ||
		     $lines[$realline_next - 1] =~ /EXPORT_UNUSED_SYMBOL.*\((.*)\)/)) {
			# Handle definitions which produce identifiers with
			# a prefix:
			#   XXX(foo);
			#   EXPORT_SYMBOL(something_foo);
			my $name = $1;
			if ($stat =~ /^(?:.\s*}\s*\n)?.([A-Z_]+)\s*\(\s*($Ident)/ &&
			    $name =~ /^${Ident}_$2/) {
#print "FOO C name<$name>\n";
				$suppress_export{$realline_next} = 1;

			} elsif ($stat !~ /(?:
				\n.}\s*$|
				^.DEFINE_$Ident\(\Q$name\E\)|
				^.DECLARE_$Ident\(\Q$name\E\)|
				^.LIST_HEAD\(\Q$name\E\)|
				^.(?:$Storage\s+)?$Type\s*\(\s*\*\s*\Q$name\E\s*\)\s*\(|
				\b\Q$name\E(?:\s+$Attribute)*\s*(?:;|=|\[|\()
			    )/x) {
#print "FOO A<$lines[$realline_next - 1]> stat<$stat> name<$name>\n";
				$suppress_export{$realline_next} = 2;
			} else {
				$suppress_export{$realline_next} = 1;
			}
		}
		if (!defined $suppress_export{$linenr} &&
		    $prevline =~ /^.\s*$/ &&
		    ($line =~ /EXPORT_SYMBOL.*\((.*)\)/ ||
		     $line =~ /EXPORT_UNUSED_SYMBOL.*\((.*)\)/)) {
#print "FOO B <$lines[$linenr - 1]>\n";
			$suppress_export{$linenr} = 2;
		}
		if (defined $suppress_export{$linenr} &&
		    $suppress_export{$linenr} == 2) {
			WARN("EXPORT_SYMBOL",
			     "EXPORT_SYMBOL(foo); should immediately follow its function/variable\n" . $herecurr);
		}

# check for global initialisers.
		if ($line =~ /^.$Type\s*$Ident\s*(?:\s+$Modifier)*\s*=\s*(0|NULL|false)\s*;/) {
			ERROR("GLOBAL_INITIALISERS",
			      "do not initialise globals to 0 or NULL\n" .
				$herecurr);
		}
# check for static initialisers.
		if ($line =~ /\bstatic\s.*=\s*(0|NULL|false)\s*;/) {
			ERROR("INITIALISED_STATIC",
			      "do not initialise statics to 0 or NULL\n" .
				$herecurr);
		}

<<<<<<< HEAD
# check for static const char * arrays.
		if ($line =~ /\bstatic\s+const\s+char\s*\*\s*(\w+)\s*\[\s*\]\s*=\s*/) {
			WARN("STATIC_CONST_CHAR_ARRAY",
			     "static const char * array should probably be static const char * const\n" .
				$herecurr);
               }

=======
>>>>>>> 3f6240f3
# check for static char foo[] = "bar" declarations.
		if ($line =~ /\bstatic\s+char\s+(\w+)\s*\[\s*\]\s*=\s*"/) {
			WARN("STATIC_CONST_CHAR_ARRAY",
			     "static char array declaration should probably be static const char\n" .
				$herecurr);
               }

# check for declarations of struct pci_device_id
		if ($line =~ /\bstruct\s+pci_device_id\s+\w+\s*\[\s*\]\s*\=\s*\{/) {
			WARN("DEFINE_PCI_DEVICE_TABLE",
			     "Use DEFINE_PCI_DEVICE_TABLE for struct pci_device_id\n" . $herecurr);
		}

# check for new typedefs, only function parameters and sparse annotations
# make sense.
		if ($line =~ /\btypedef\s/ &&
		    $line !~ /\btypedef\s+$Type\s*\(\s*\*?$Ident\s*\)\s*\(/ &&
		    $line !~ /\btypedef\s+$Type\s+$Ident\s*\(/ &&
		    $line !~ /\b$typeTypedefs\b/ &&
		    $line !~ /\b__bitwise(?:__|)\b/) {
			WARN("NEW_TYPEDEFS",
			     "do not add new typedefs\n" . $herecurr);
		}

# * goes on variable not on type
		# (char*[ const])
		while ($line =~ m{(\($NonptrType(\s*(?:$Modifier\b\s*|\*\s*)+)\))}g) {
			#print "AA<$1>\n";
			my ($from, $to) = ($2, $2);

			# Should start with a space.
			$to =~ s/^(\S)/ $1/;
			# Should not end with a space.
			$to =~ s/\s+$//;
			# '*'s should not have spaces between.
			while ($to =~ s/\*\s+\*/\*\*/) {
			}

			#print "from<$from> to<$to>\n";
			if ($from ne $to) {
				ERROR("POINTER_LOCATION",
				      "\"(foo$from)\" should be \"(foo$to)\"\n" .  $herecurr);
			}
		}
		while ($line =~ m{(\b$NonptrType(\s*(?:$Modifier\b\s*|\*\s*)+)($Ident))}g) {
			#print "BB<$1>\n";
			my ($from, $to, $ident) = ($2, $2, $3);

			# Should start with a space.
			$to =~ s/^(\S)/ $1/;
			# Should not end with a space.
			$to =~ s/\s+$//;
			# '*'s should not have spaces between.
			while ($to =~ s/\*\s+\*/\*\*/) {
			}
			# Modifiers should have spaces.
			$to =~ s/(\b$Modifier$)/$1 /;

			#print "from<$from> to<$to> ident<$ident>\n";
			if ($from ne $to && $ident !~ /^$Modifier$/) {
				ERROR("POINTER_LOCATION",
				      "\"foo${from}bar\" should be \"foo${to}bar\"\n" .  $herecurr);
			}
		}

# # no BUG() or BUG_ON()
# 		if ($line =~ /\b(BUG|BUG_ON)\b/) {
# 			print "Try to use WARN_ON & Recovery code rather than BUG() or BUG_ON()\n";
# 			print "$herecurr";
# 			$clean = 0;
# 		}

		if ($line =~ /\bLINUX_VERSION_CODE\b/) {
			WARN("LINUX_VERSION_CODE",
			     "LINUX_VERSION_CODE should be avoided, code should be for the version to which it is merged\n" . $herecurr);
		}

# check for uses of printk_ratelimit
		if ($line =~ /\bprintk_ratelimit\s*\(/) {
			WARN("PRINTK_RATELIMITED",
"Prefer printk_ratelimited or pr_<level>_ratelimited to printk_ratelimit\n" . $herecurr);
		}

# printk should use KERN_* levels.  Note that follow on printk's on the
# same line do not need a level, so we use the current block context
# to try and find and validate the current printk.  In summary the current
# printk includes all preceding printk's which have no newline on the end.
# we assume the first bad printk is the one to report.
		if ($line =~ /\bprintk\((?!KERN_)\s*"/) {
			my $ok = 0;
			for (my $ln = $linenr - 1; $ln >= $first_line; $ln--) {
				#print "CHECK<$lines[$ln - 1]\n";
				# we have a preceding printk if it ends
				# with "\n" ignore it, else it is to blame
				if ($lines[$ln - 1] =~ m{\bprintk\(}) {
					if ($rawlines[$ln - 1] !~ m{\\n"}) {
						$ok = 1;
					}
					last;
				}
			}
			if ($ok == 0) {
				WARN("PRINTK_WITHOUT_KERN_LEVEL",
				     "printk() should include KERN_ facility level\n" . $herecurr);
			}
		}

# function brace can't be on same line, except for #defines of do while,
# or if closed on same line
		if (($line=~/$Type\s*$Ident\(.*\).*\s{/) and
		    !($line=~/\#\s*define.*do\s{/) and !($line=~/}/)) {
			ERROR("OPEN_BRACE",
			      "open brace '{' following function declarations go on the next line\n" . $herecurr);
		}

# open braces for enum, union and struct go on the same line.
		if ($line =~ /^.\s*{/ &&
		    $prevline =~ /^.\s*(?:typedef\s+)?(enum|union|struct)(?:\s+$Ident)?\s*$/) {
			ERROR("OPEN_BRACE",
			      "open brace '{' following $1 go on the same line\n" . $hereprev);
		}

# missing space after union, struct or enum definition
		if ($line =~ /^.\s*(?:typedef\s+)?(enum|union|struct)(?:\s+$Ident)?(?:\s+$Ident)?[=\{]/) {
		    WARN("SPACING",
			 "missing space after $1 definition\n" . $herecurr);
		}

# check for spacing round square brackets; allowed:
#  1. with a type on the left -- int [] a;
#  2. at the beginning of a line for slice initialisers -- [0...10] = 5,
#  3. inside a curly brace -- = { [0...10] = 5 }
		while ($line =~ /(.*?\s)\[/g) {
			my ($where, $prefix) = ($-[1], $1);
			if ($prefix !~ /$Type\s+$/ &&
			    ($where != 0 || $prefix !~ /^.\s+$/) &&
			    $prefix !~ /[{,]\s+$/) {
				ERROR("BRACKET_SPACE",
				      "space prohibited before open square bracket '['\n" . $herecurr);
			}
		}

# check for spaces between functions and their parentheses.
		while ($line =~ /($Ident)\s+\(/g) {
			my $name = $1;
			my $ctx_before = substr($line, 0, $-[1]);
			my $ctx = "$ctx_before$name";

			# Ignore those directives where spaces _are_ permitted.
			if ($name =~ /^(?:
				if|for|while|switch|return|case|
				volatile|__volatile__|
				__attribute__|format|__extension__|
				asm|__asm__)$/x)
			{

			# cpp #define statements have non-optional spaces, ie
			# if there is a space between the name and the open
			# parenthesis it is simply not a parameter group.
			} elsif ($ctx_before =~ /^.\s*\#\s*define\s*$/) {

			# cpp #elif statement condition may start with a (
			} elsif ($ctx =~ /^.\s*\#\s*elif\s*$/) {

			# If this whole things ends with a type its most
			# likely a typedef for a function.
			} elsif ($ctx =~ /$Type$/) {

			} else {
				WARN("SPACING",
				     "space prohibited between function name and open parenthesis '('\n" . $herecurr);
			}
		}
# Check operator spacing.
		if (!($line=~/\#\s*include/)) {
			my $ops = qr{
				<<=|>>=|<=|>=|==|!=|
				\+=|-=|\*=|\/=|%=|\^=|\|=|&=|
				=>|->|<<|>>|<|>|=|!|~|
				&&|\|\||,|\^|\+\+|--|&|\||\+|-|\*|\/|%|
				\?|:
			}x;
			my @elements = split(/($ops|;)/, $opline);
			my $off = 0;

			my $blank = copy_spacing($opline);

			for (my $n = 0; $n < $#elements; $n += 2) {
				$off += length($elements[$n]);

				# Pick up the preceding and succeeding characters.
				my $ca = substr($opline, 0, $off);
				my $cc = '';
				if (length($opline) >= ($off + length($elements[$n + 1]))) {
					$cc = substr($opline, $off + length($elements[$n + 1]));
				}
				my $cb = "$ca$;$cc";

				my $a = '';
				$a = 'V' if ($elements[$n] ne '');
				$a = 'W' if ($elements[$n] =~ /\s$/);
				$a = 'C' if ($elements[$n] =~ /$;$/);
				$a = 'B' if ($elements[$n] =~ /(\[|\()$/);
				$a = 'O' if ($elements[$n] eq '');
				$a = 'E' if ($ca =~ /^\s*$/);

				my $op = $elements[$n + 1];

				my $c = '';
				if (defined $elements[$n + 2]) {
					$c = 'V' if ($elements[$n + 2] ne '');
					$c = 'W' if ($elements[$n + 2] =~ /^\s/);
					$c = 'C' if ($elements[$n + 2] =~ /^$;/);
					$c = 'B' if ($elements[$n + 2] =~ /^(\)|\]|;)/);
					$c = 'O' if ($elements[$n + 2] eq '');
					$c = 'E' if ($elements[$n + 2] =~ /^\s*\\$/);
				} else {
					$c = 'E';
				}

				my $ctx = "${a}x${c}";

				my $at = "(ctx:$ctx)";

				my $ptr = substr($blank, 0, $off) . "^";
				my $hereptr = "$hereline$ptr\n";

				# Pull out the value of this operator.
				my $op_type = substr($curr_values, $off + 1, 1);

				# Get the full operator variant.
				my $opv = $op . substr($curr_vars, $off, 1);

				# Ignore operators passed as parameters.
				if ($op_type ne 'V' &&
				    $ca =~ /\s$/ && $cc =~ /^\s*,/) {

#				# Ignore comments
#				} elsif ($op =~ /^$;+$/) {

				# ; should have either the end of line or a space or \ after it
				} elsif ($op eq ';') {
					if ($ctx !~ /.x[WEBC]/ &&
					    $cc !~ /^\\/ && $cc !~ /^;/) {
						ERROR("SPACING",
						      "space required after that '$op' $at\n" . $hereptr);
					}

				# // is a comment
				} elsif ($op eq '//') {

				# No spaces for:
				#   ->
				#   :   when part of a bitfield
				} elsif ($op eq '->' || $opv eq ':B') {
					if ($ctx =~ /Wx.|.xW/) {
						ERROR("SPACING",
						      "spaces prohibited around that '$op' $at\n" . $hereptr);
					}

				# , must have a space on the right.
				} elsif ($op eq ',') {
					if ($ctx !~ /.x[WEC]/ && $cc !~ /^}/) {
						ERROR("SPACING",
						      "space required after that '$op' $at\n" . $hereptr);
					}

				# '*' as part of a type definition -- reported already.
				} elsif ($opv eq '*_') {
					#warn "'*' is part of type\n";

				# unary operators should have a space before and
				# none after.  May be left adjacent to another
				# unary operator, or a cast
				} elsif ($op eq '!' || $op eq '~' ||
					 $opv eq '*U' || $opv eq '-U' ||
					 $opv eq '&U' || $opv eq '&&U') {
					if ($ctx !~ /[WEBC]x./ && $ca !~ /(?:\)|!|~|\*|-|\&|\||\+\+|\-\-|\{)$/) {
						ERROR("SPACING",
						      "space required before that '$op' $at\n" . $hereptr);
					}
					if ($op eq '*' && $cc =~/\s*$Modifier\b/) {
						# A unary '*' may be const

					} elsif ($ctx =~ /.xW/) {
						ERROR("SPACING",
						      "space prohibited after that '$op' $at\n" . $hereptr);
					}

				# unary ++ and unary -- are allowed no space on one side.
				} elsif ($op eq '++' or $op eq '--') {
					if ($ctx !~ /[WEOBC]x[^W]/ && $ctx !~ /[^W]x[WOBEC]/) {
						ERROR("SPACING",
						      "space required one side of that '$op' $at\n" . $hereptr);
					}
					if ($ctx =~ /Wx[BE]/ ||
					    ($ctx =~ /Wx./ && $cc =~ /^;/)) {
						ERROR("SPACING",
						      "space prohibited before that '$op' $at\n" . $hereptr);
					}
					if ($ctx =~ /ExW/) {
						ERROR("SPACING",
						      "space prohibited after that '$op' $at\n" . $hereptr);
					}


				# << and >> may either have or not have spaces both sides
				} elsif ($op eq '<<' or $op eq '>>' or
					 $op eq '&' or $op eq '^' or $op eq '|' or
					 $op eq '+' or $op eq '-' or
					 $op eq '*' or $op eq '/' or
					 $op eq '%')
				{
					if ($ctx =~ /Wx[^WCE]|[^WCE]xW/) {
						ERROR("SPACING",
						      "need consistent spacing around '$op' $at\n" .
							$hereptr);
					}

				# A colon needs no spaces before when it is
				# terminating a case value or a label.
				} elsif ($opv eq ':C' || $opv eq ':L') {
					if ($ctx =~ /Wx./) {
						ERROR("SPACING",
						      "space prohibited before that '$op' $at\n" . $hereptr);
					}

				# All the others need spaces both sides.
				} elsif ($ctx !~ /[EWC]x[CWE]/) {
					my $ok = 0;

					# Ignore email addresses <foo@bar>
					if (($op eq '<' &&
					     $cc =~ /^\S+\@\S+>/) ||
					    ($op eq '>' &&
					     $ca =~ /<\S+\@\S+$/))
					{
					    	$ok = 1;
					}

					# Ignore ?:
					if (($opv eq ':O' && $ca =~ /\?$/) ||
					    ($op eq '?' && $cc =~ /^:/)) {
					    	$ok = 1;
					}

					if ($ok == 0) {
						ERROR("SPACING",
						      "spaces required around that '$op' $at\n" . $hereptr);
					}
				}
				$off += length($elements[$n + 1]);
			}
		}

# check for multiple assignments
		if ($line =~ /^.\s*$Lval\s*=\s*$Lval\s*=(?!=)/) {
			CHK("MULTIPLE_ASSIGNMENTS",
			    "multiple assignments should be avoided\n" . $herecurr);
		}

## # check for multiple declarations, allowing for a function declaration
## # continuation.
## 		if ($line =~ /^.\s*$Type\s+$Ident(?:\s*=[^,{]*)?\s*,\s*$Ident.*/ &&
## 		    $line !~ /^.\s*$Type\s+$Ident(?:\s*=[^,{]*)?\s*,\s*$Type\s*$Ident.*/) {
##
## 			# Remove any bracketed sections to ensure we do not
## 			# falsly report the parameters of functions.
## 			my $ln = $line;
## 			while ($ln =~ s/\([^\(\)]*\)//g) {
## 			}
## 			if ($ln =~ /,/) {
## 				WARN("MULTIPLE_DECLARATION",
##				     "declaring multiple variables together should be avoided\n" . $herecurr);
## 			}
## 		}

#need space before brace following if, while, etc
		if (($line =~ /\(.*\){/ && $line !~ /\($Type\){/) ||
		    $line =~ /do{/) {
			ERROR("SPACING",
			      "space required before the open brace '{'\n" . $herecurr);
		}

# closing brace should have a space following it when it has anything
# on the line
		if ($line =~ /}(?!(?:,|;|\)))\S/) {
			ERROR("SPACING",
			      "space required after that close brace '}'\n" . $herecurr);
		}

# check spacing on square brackets
		if ($line =~ /\[\s/ && $line !~ /\[\s*$/) {
			ERROR("SPACING",
			      "space prohibited after that open square bracket '['\n" . $herecurr);
		}
		if ($line =~ /\s\]/) {
			ERROR("SPACING",
			      "space prohibited before that close square bracket ']'\n" . $herecurr);
		}

# check spacing on parentheses
		if ($line =~ /\(\s/ && $line !~ /\(\s*(?:\\)?$/ &&
<<<<<<< HEAD
		    $line !~ /for\s*\(\s+;/) {
			ERROR("SPACING",
			      "space prohibited after that open parenthesis '('\n" . $herecurr);
=======
		    $line !~ /for\s*\(\s+;/ && $line !~ /^\+\s*[A-Z_][A-Z\d_]*\(\s*\d+(\,.*)?\)\,?$/) {
			ERROR("space prohibited after that open parenthesis '('\n" . $herecurr);
>>>>>>> 3f6240f3
		}
		if ($line =~ /(\s+)\)/ && $line !~ /^.\s*\)/ &&
		    $line !~ /for\s*\(.*;\s+\)/ &&
		    $line !~ /:\s+\)/) {
			ERROR("SPACING",
			      "space prohibited before that close parenthesis ')'\n" . $herecurr);
		}

#goto labels aren't indented, allow a single space however
		if ($line=~/^.\s+[A-Za-z\d_]+:(?![0-9]+)/ and
		   !($line=~/^. [A-Za-z\d_]+:/) and !($line=~/^.\s+default:/)) {
			WARN("INDENTED_LABEL",
			     "labels should not be indented\n" . $herecurr);
		}

# Return is not a function.
		if (defined($stat) && $stat =~ /^.\s*return(\s*)(\(.*);/s) {
			my $spacing = $1;
			my $value = $2;

			# Flatten any parentheses
			$value =~ s/\(/ \(/g;
			$value =~ s/\)/\) /g;
			while ($value =~ s/\[[^\[\]]*\]/1/ ||
			       $value !~ /(?:$Ident|-?$Constant)\s*
					     $Compare\s*
					     (?:$Ident|-?$Constant)/x &&
			       $value =~ s/\([^\(\)]*\)/1/) {
			}
#print "value<$value>\n";
			if ($value =~ /^\s*(?:$Ident|-?$Constant)\s*$/) {
				ERROR("RETURN_PARENTHESES",
				      "return is not a function, parentheses are not required\n" . $herecurr);

			} elsif ($spacing !~ /\s+/) {
				ERROR("SPACING",
				      "space required before the open parenthesis '('\n" . $herecurr);
			}
		}
# Return of what appears to be an errno should normally be -'ve
		if ($line =~ /^.\s*return\s*(E[A-Z]*)\s*;/) {
			my $name = $1;
			if ($name ne 'EOF' && $name ne 'ERROR') {
				WARN("USE_NEGATIVE_ERRNO",
				     "return of an errno should typically be -ve (return -$1)\n" . $herecurr);
			}
		}

# Need a space before open parenthesis after if, while etc
		if ($line=~/\b(if|while|for|switch)\(/) {
			ERROR("SPACING", "space required before the open parenthesis '('\n" . $herecurr);
		}

# Check for illegal assignment in if conditional -- and check for trailing
# statements after the conditional.
		if ($line =~ /do\s*(?!{)/) {
			($stat, $cond, $line_nr_next, $remain_next, $off_next) =
				ctx_statement_block($linenr, $realcnt, 0)
					if (!defined $stat);
			my ($stat_next) = ctx_statement_block($line_nr_next,
						$remain_next, $off_next);
			$stat_next =~ s/\n./\n /g;
			##print "stat<$stat> stat_next<$stat_next>\n";

			if ($stat_next =~ /^\s*while\b/) {
				# If the statement carries leading newlines,
				# then count those as offsets.
				my ($whitespace) =
					($stat_next =~ /^((?:\s*\n[+-])*\s*)/s);
				my $offset =
					statement_rawlines($whitespace) - 1;

				$suppress_whiletrailers{$line_nr_next +
								$offset} = 1;
			}
		}
		if (!defined $suppress_whiletrailers{$linenr} &&
		    $line =~ /\b(?:if|while|for)\s*\(/ && $line !~ /^.\s*#/) {
			my ($s, $c) = ($stat, $cond);

			if ($c =~ /\bif\s*\(.*[^<>!=]=[^=].*/s) {
				ERROR("ASSIGN_IN_IF",
				      "do not use assignment in if condition\n" . $herecurr);
			}

			# Find out what is on the end of the line after the
			# conditional.
			substr($s, 0, length($c), '');
			$s =~ s/\n.*//g;
			$s =~ s/$;//g; 	# Remove any comments
			if (length($c) && $s !~ /^\s*{?\s*\\*\s*$/ &&
			    $c !~ /}\s*while\s*/)
			{
				# Find out how long the conditional actually is.
				my @newlines = ($c =~ /\n/gs);
				my $cond_lines = 1 + $#newlines;
				my $stat_real = '';

				$stat_real = raw_line($linenr, $cond_lines)
							. "\n" if ($cond_lines);
				if (defined($stat_real) && $cond_lines > 1) {
					$stat_real = "[...]\n$stat_real";
				}

				ERROR("TRAILING_STATEMENTS",
				      "trailing statements should be on next line\n" . $herecurr . $stat_real);
			}
		}

# Check for bitwise tests written as boolean
		if ($line =~ /
			(?:
				(?:\[|\(|\&\&|\|\|)
				\s*0[xX][0-9]+\s*
				(?:\&\&|\|\|)
			|
				(?:\&\&|\|\|)
				\s*0[xX][0-9]+\s*
				(?:\&\&|\|\||\)|\])
			)/x)
		{
			WARN("HEXADECIMAL_BOOLEAN_TEST",
			     "boolean test with hexadecimal, perhaps just 1 \& or \|?\n" . $herecurr);
		}

# if and else should not have general statements after it
		if ($line =~ /^.\s*(?:}\s*)?else\b(.*)/) {
			my $s = $1;
			$s =~ s/$;//g; 	# Remove any comments
			if ($s !~ /^\s*(?:\sif|(?:{|)\s*\\?\s*$)/) {
				ERROR("TRAILING_STATEMENTS",
				      "trailing statements should be on next line\n" . $herecurr);
			}
		}
# if should not continue a brace
		if ($line =~ /}\s*if\b/) {
			ERROR("TRAILING_STATEMENTS",
			      "trailing statements should be on next line\n" .
				$herecurr);
		}
# case and default should not have general statements after them
		if ($line =~ /^.\s*(?:case\s*.*|default\s*):/g &&
		    $line !~ /\G(?:
			(?:\s*$;*)(?:\s*{)?(?:\s*$;*)(?:\s*\\)?\s*$|
			\s*return\s+
		    )/xg)
		{
			ERROR("TRAILING_STATEMENTS",
			      "trailing statements should be on next line\n" . $herecurr);
		}

		# Check for }<nl>else {, these must be at the same
		# indent level to be relevant to each other.
		if ($prevline=~/}\s*$/ and $line=~/^.\s*else\s*/ and
						$previndent == $indent) {
			ERROR("ELSE_AFTER_BRACE",
			      "else should follow close brace '}'\n" . $hereprev);
		}

		if ($prevline=~/}\s*$/ and $line=~/^.\s*while\s*/ and
						$previndent == $indent) {
			my ($s, $c) = ctx_statement_block($linenr, $realcnt, 0);

			# Find out what is on the end of the line after the
			# conditional.
			substr($s, 0, length($c), '');
			$s =~ s/\n.*//g;

			if ($s =~ /^\s*;/) {
				ERROR("WHILE_AFTER_BRACE",
				      "while should follow close brace '}'\n" . $hereprev);
			}
		}

#studly caps, commented out until figure out how to distinguish between use of existing and adding new
#		if (($line=~/[\w_][a-z\d]+[A-Z]/) and !($line=~/print/)) {
#		    print "No studly caps, use _\n";
#		    print "$herecurr";
#		    $clean = 0;
#		}

#no spaces allowed after \ in define
		if ($line=~/\#\s*define.*\\\s$/) {
			WARN("WHITESPACE_AFTER_LINE_CONTINUATION",
			     "Whitepspace after \\ makes next lines useless\n" . $herecurr);
		}

#warn if <asm/foo.h> is #included and <linux/foo.h> is available (uses RAW line)
		if ($tree && $rawline =~ m{^.\s*\#\s*include\s*\<asm\/(.*)\.h\>}) {
			my $file = "$1.h";
			my $checkfile = "include/linux/$file";
			if (-f "$root/$checkfile" &&
			    $realfile ne $checkfile &&
			    $1 !~ /$allowed_asm_includes/)
			{
				if ($realfile =~ m{^arch/}) {
					CHK("ARCH_INCLUDE_LINUX",
					    "Consider using #include <linux/$file> instead of <asm/$file>\n" . $herecurr);
				} else {
					WARN("INCLUDE_LINUX",
					     "Use #include <linux/$file> instead of <asm/$file>\n" . $herecurr);
				}
			}
		}

# multi-statement macros should be enclosed in a do while loop, grab the
# first statement and ensure its the whole macro if its not enclosed
# in a known good container
		if ($realfile !~ m@/vmlinux.lds.h$@ &&
		    $line =~ /^.\s*\#\s*define\s*$Ident(\()?/) {
			my $ln = $linenr;
			my $cnt = $realcnt - 1;
			my ($off, $dstat, $dcond, $rest);
			my $ctx = '';
			($dstat, $dcond, $ln, $cnt, $off) =
				ctx_statement_block($linenr, $realcnt, 0);
			$ctx = $dstat;
			#print "dstat<$dstat> dcond<$dcond> cnt<$cnt> off<$off>\n";
			#print "LINE<$lines[$ln-1]> len<" . length($lines[$ln-1]) . "\n";

			$dstat =~ s/^.\s*\#\s*define\s+$Ident(?:\([^\)]*\))?\s*//;
			$dstat =~ s/$;//g;
			$dstat =~ s/\\\n.//g;
			$dstat =~ s/^\s*//s;
			$dstat =~ s/\s*$//s;

			# Flatten any parentheses and braces
			while ($dstat =~ s/\([^\(\)]*\)/1/ ||
			       $dstat =~ s/\{[^\{\}]*\}/1/ ||
			       $dstat =~ s/\[[^\[\]]*\]/1/)
			{
			}

			# Flatten any obvious string concatentation.
			while ($dstat =~ s/("X*")\s*$Ident/$1/ ||
			       $dstat =~ s/$Ident\s*("X*")/$1/)
			{
			}

			# Extremely long macros may fall off the end of the
			# available context without closing.  Give a dangling
			# backslash the benefit of the doubt and allow it
			# to gobble any hanging open-parens.
			$dstat =~ s/\(.+\\$/1/;

			my $exceptions = qr{
				$Declare|
				module_param_named|
				MODULE_PARAM_DESC|
				DECLARE_PER_CPU|
				DEFINE_PER_CPU|
				CLK_[A-Z\d_]+|
				__typeof__\(|
				union|
				struct|
				\.$Ident\s*=\s*|
				^\"|\"$
			}x;
			#print "REST<$rest> dstat<$dstat> ctx<$ctx>\n";
			if ($dstat ne '' &&
			    $dstat !~ /^(?:$Ident|-?$Constant),$/ &&			# 10, // foo(),
			    $dstat !~ /^(?:$Ident|-?$Constant);$/ &&			# foo();
			    $dstat !~ /^[!~-]?(?:$Ident|$Constant)$/ &&		# 10 // foo() // !foo // ~foo // -foo
			    $dstat !~ /^'X'$/ &&					# character constants
			    $dstat !~ /$exceptions/ &&
			    $dstat !~ /^\.$Ident\s*=/ &&				# .foo =
			    $dstat !~ /^do\s*$Constant\s*while\s*$Constant;?$/ &&	# do {...} while (...); // do {...} while (...)
			    $dstat !~ /^for\s*$Constant$/ &&				# for (...)
			    $dstat !~ /^for\s*$Constant\s+(?:$Ident|-?$Constant)$/ &&	# for (...) bar()
			    $dstat !~ /^do\s*{/ &&					# do {...
			    $dstat !~ /^\({/)						# ({...
			{
				$ctx =~ s/\n*$//;
				my $herectx = $here . "\n";
				my $cnt = statement_rawlines($ctx);

				for (my $n = 0; $n < $cnt; $n++) {
					$herectx .= raw_line($linenr, $n) . "\n";
				}

				if ($dstat =~ /;/) {
					ERROR("MULTISTATEMENT_MACRO_USE_DO_WHILE",
					      "Macros with multiple statements should be enclosed in a do - while loop\n" . "$herectx");
				} else {
					ERROR("COMPLEX_MACRO",
					      "Macros with complex values should be enclosed in parenthesis\n" . "$herectx");
				}
			}
		}

# make sure symbols are always wrapped with VMLINUX_SYMBOL() ...
# all assignments may have only one of the following with an assignment:
#	.
#	ALIGN(...)
#	VMLINUX_SYMBOL(...)
		if ($realfile eq 'vmlinux.lds.h' && $line =~ /(?:(?:^|\s)$Ident\s*=|=\s*$Ident(?:\s|$))/) {
			WARN("MISSING_VMLINUX_SYMBOL",
			     "vmlinux.lds.h needs VMLINUX_SYMBOL() around C-visible symbols\n" . $herecurr);
		}

# check for redundant bracing round if etc
		if ($line =~ /(^.*)\bif\b/ && $1 !~ /else\s*$/) {
			my ($level, $endln, @chunks) =
				ctx_statement_full($linenr, $realcnt, 1);
			#print "chunks<$#chunks> linenr<$linenr> endln<$endln> level<$level>\n";
			#print "APW: <<$chunks[1][0]>><<$chunks[1][1]>>\n";
			if ($#chunks > 0 && $level == 0) {
				my @allowed = ();
				my $allow = 0;
				my $seen = 0;
				my $herectx = $here . "\n";
				my $ln = $linenr - 1;
				for my $chunk (@chunks) {
					my ($cond, $block) = @{$chunk};

					# If the condition carries leading newlines, then count those as offsets.
					my ($whitespace) = ($cond =~ /^((?:\s*\n[+-])*\s*)/s);
					my $offset = statement_rawlines($whitespace) - 1;

					$allowed[$allow] = 0;
					#print "COND<$cond> whitespace<$whitespace> offset<$offset>\n";

					# We have looked at and allowed this specific line.
					$suppress_ifbraces{$ln + $offset} = 1;

					$herectx .= "$rawlines[$ln + $offset]\n[...]\n";
					$ln += statement_rawlines($block) - 1;

					substr($block, 0, length($cond), '');

					$seen++ if ($block =~ /^\s*{/);

					#print "cond<$cond> block<$block> allowed<$allowed[$allow]>\n";
					if (statement_lines($cond) > 1) {
						#print "APW: ALLOWED: cond<$cond>\n";
						$allowed[$allow] = 1;
					}
					if ($block =~/\b(?:if|for|while)\b/) {
						#print "APW: ALLOWED: block<$block>\n";
						$allowed[$allow] = 1;
					}
					if (statement_block_size($block) > 1) {
						#print "APW: ALLOWED: lines block<$block>\n";
						$allowed[$allow] = 1;
					}
					$allow++;
				}
				if ($seen) {
					my $sum_allowed = 0;
					foreach (@allowed) {
						$sum_allowed += $_;
					}
					if ($sum_allowed == 0) {
						WARN("BRACES",
						     "braces {} are not necessary for any arm of this statement\n" . $herectx);
					} elsif ($sum_allowed != $allow &&
						 $seen != $allow) {
						CHK("BRACES",
						    "braces {} should be used on all arms of this statement\n" . $herectx);
					}
				}
			}
		}
		if (!defined $suppress_ifbraces{$linenr - 1} &&
					$line =~ /\b(if|while|for|else)\b/) {
			my $allowed = 0;

			# Check the pre-context.
			if (substr($line, 0, $-[0]) =~ /(\}\s*)$/) {
				#print "APW: ALLOWED: pre<$1>\n";
				$allowed = 1;
			}

			my ($level, $endln, @chunks) =
				ctx_statement_full($linenr, $realcnt, $-[0]);

			# Check the condition.
			my ($cond, $block) = @{$chunks[0]};
			#print "CHECKING<$linenr> cond<$cond> block<$block>\n";
			if (defined $cond) {
				substr($block, 0, length($cond), '');
			}
			if (statement_lines($cond) > 1) {
				#print "APW: ALLOWED: cond<$cond>\n";
				$allowed = 1;
			}
			if ($block =~/\b(?:if|for|while)\b/) {
				#print "APW: ALLOWED: block<$block>\n";
				$allowed = 1;
			}
			if (statement_block_size($block) > 1) {
				#print "APW: ALLOWED: lines block<$block>\n";
				$allowed = 1;
			}
			# Check the post-context.
			if (defined $chunks[1]) {
				my ($cond, $block) = @{$chunks[1]};
				if (defined $cond) {
					substr($block, 0, length($cond), '');
				}
				if ($block =~ /^\s*\{/) {
					#print "APW: ALLOWED: chunk-1 block<$block>\n";
					$allowed = 1;
				}
			}
			if ($level == 0 && $block =~ /^\s*\{/ && !$allowed) {
				my $herectx = $here . "\n";
				my $cnt = statement_rawlines($block);

				for (my $n = 0; $n < $cnt; $n++) {
					$herectx .= raw_line($linenr, $n) . "\n";
				}

				WARN("BRACES",
				     "braces {} are not necessary for single statement blocks\n" . $herectx);
			}
		}

# don't include deprecated include files (uses RAW line)
		for my $inc (@dep_includes) {
			if ($rawline =~ m@^.\s*\#\s*include\s*\<$inc>@) {
				ERROR("DEPRECATED_INCLUDE",
				      "Don't use <$inc>: see Documentation/feature-removal-schedule.txt\n" . $herecurr);
			}
		}

# don't use deprecated functions
		for my $func (@dep_functions) {
			if ($line =~ /\b$func\b/) {
				ERROR("DEPRECATED_FUNCTION",
				      "Don't use $func(): see Documentation/feature-removal-schedule.txt\n" . $herecurr);
			}
		}

# no volatiles please
		my $asm_volatile = qr{\b(__asm__|asm)\s+(__volatile__|volatile)\b};
		if ($line =~ /\bvolatile\b/ && $line !~ /$asm_volatile/) {
			WARN("VOLATILE",
			     "Use of volatile is usually wrong: see Documentation/volatile-considered-harmful.txt\n" . $herecurr);
		}

# sys_open/read/write/close are not allowed in the kernel
		if ($line =~ /\b(sys_(?:open|read|write|close))\b/) {
			ERROR("$1 is inappropriate in kernel code.\n" .
			      $herecurr);
		}

# filp_open is a backdoor for sys_open
		if ($line =~ /\b(filp_open)\b/) {
			ERROR("$1 is inappropriate in kernel code.\n" .
			      $herecurr);
		}

# read[bwl] & write[bwl] use too many barriers, use the _relaxed variants
		if ($line =~ /\b((?:read|write)[bwl])\b/) {
			ERROR("Use of $1 is deprecated: use $1_relaxed\n\t" .
			      "with appropriate memory barriers instead.\n" .
			      $herecurr);
		}

# likewise, in/out[bwl] should be __raw_read/write[bwl]...
		if ($line =~ /\b((in|out)([bwl]))\b/) {
			my ($all, $pref, $suf) = ($1, $2, $3);
			$pref =~ s/in/read/;
			$pref =~ s/out/write/;
			ERROR("Use of $all is deprecated: use " .
			      "__raw_$pref$suf\n\t" .
			      "with appropriate memory barriers instead.\n" .
			      $herecurr);
		}

# dsb is too ARMish, and should usually be mb.
		if ($line =~ /\bdsb\b/) {
			WARN("Use of dsb is discouranged: prefer mb.\n" .
			     $herecurr);
		}

# MSM - check if a non board-gpiomux file has any gpiomux declarations
	if ($realfile =~ /\/mach-msm\/board-[0-9]+/ &&
	    $realfile !~ /camera/ && $realfile !~ /gpiomux/ &&
	    $line =~ /\s*struct msm_gpiomux_config\s*/ ) {
		WARN("Non gpiomux board file cannot have a gpiomux config declarations. Please declare gpiomux configs in board-*-gpiomux.c file.\n" . $herecurr);
	}

# MSM - check if vreg_xxx function are used
	if ($line =~ /\b(vreg_(get|put|set_level|enable|disable))\b/) {
		WARN("Use of $1 API is deprecated: " .
			"use regulator APIs\n" . $herecurr);
	}

# unbounded string functions are overflow risks
		my %str_fns = (
			"sprintf" => "snprintf",
			"strcpy"  => "strlcpy",
			"strncpy"  => "strlcpy",
			"strcat"  => "strlcat",
			"strncat"  => "strlcat",
			"vsprintf"  => "vsnprintf",
			"strcmp"  => "strncmp",
			"strcasecmp" => "strncasecmp",
			"strchr" => "strnchr",
			"strstr" => "strnstr",
			"strlen" => "strnlen",
		);
		foreach my $k (keys %str_fns) {
			if ($line =~ /\b$k\b/) {
				ERROR("Use of $k is deprecated: " .
				      "use $str_fns{$k} instead.\n" .
				      $herecurr);
			}
		}

# warn about #if 0
		if ($line =~ /^.\s*\#\s*if\s+0\b/) {
<<<<<<< HEAD
			CHK("REDUNDANT_CODE",
			    "if this code is redundant consider removing it\n" .
				$herecurr);
=======
			WARN("if this code is redundant consider removing it\n"
				.  $herecurr);
		}
# warn about #if 1
		if ($line =~ /^.\s*\#\s*if\s+1\b/) {
			WARN("if this code is required consider removing"
				. " #if 1\n" .  $herecurr);
>>>>>>> 3f6240f3
		}

# check for needless kfree() checks
		if ($prevline =~ /\bif\s*\(([^\)]*)\)/) {
			my $expr = $1;
			if ($line =~ /\bkfree\(\Q$expr\E\);/) {
				WARN("NEEDLESS_KFREE",
				     "kfree(NULL) is safe this check is probably not required\n" . $hereprev);
			}
		}
# check for needless usb_free_urb() checks
		if ($prevline =~ /\bif\s*\(([^\)]*)\)/) {
			my $expr = $1;
			if ($line =~ /\busb_free_urb\(\Q$expr\E\);/) {
				WARN("NEEDLESS_USB_FREE_URB",
				     "usb_free_urb(NULL) is safe this check is probably not required\n" . $hereprev);
			}
		}

# prefer usleep_range over udelay
		if ($line =~ /\budelay\s*\(\s*(\w+)\s*\)/) {
			# ignore udelay's < 10, however
			if (! (($1 =~ /(\d+)/) && ($1 < 10)) ) {
				CHK("USLEEP_RANGE",
				    "usleep_range is preferred over udelay; see Documentation/timers/timers-howto.txt\n" . $line);
			}
		}

# warn about unexpectedly long msleep's
		if ($line =~ /\bmsleep\s*\((\d+)\);/) {
			if ($1 < 20) {
				WARN("MSLEEP",
				     "msleep < 20ms can sleep for up to 20ms; see Documentation/timers/timers-howto.txt\n" . $line);
			}
		}

# check the patch for use of mdelay
		if ($line =~ /\bmdelay\s*\(/) {
			WARN("use of mdelay() found: msleep() is the preferred API.\n" . $line );
		}

# warn about #ifdefs in C files
#		if ($line =~ /^.\s*\#\s*if(|n)def/ && ($realfile =~ /\.c$/)) {
#			print "#ifdef in C files should be avoided\n";
#			print "$herecurr";
#			$clean = 0;
#		}

# warn about spacing in #ifdefs
		if ($line =~ /^.\s*\#\s*(ifdef|ifndef|elif)\s\s+/) {
			ERROR("SPACING",
			      "exactly one space required after that #$1\n" . $herecurr);
		}

# check for spinlock_t definitions without a comment.
		if ($line =~ /^.\s*(struct\s+mutex|spinlock_t)\s+\S+;/ ||
		    $line =~ /^.\s*(DEFINE_MUTEX)\s*\(/) {
			my $which = $1;
			if (!ctx_has_comment($first_line, $linenr)) {
				CHK("UNCOMMENTED_DEFINITION",
				    "$1 definition without comment\n" . $herecurr);
			}
		}
# check for memory barriers without a comment.
		if ($line =~ /\b(mb|rmb|wmb|read_barrier_depends|smp_mb|smp_rmb|smp_wmb|smp_read_barrier_depends)\(/) {
			if (!ctx_has_comment($first_line, $linenr)) {
				CHK("MEMORY_BARRIER",
				    "memory barrier without comment\n" . $herecurr);
			}
		}
# check of hardware specific defines
		if ($line =~ m@^.\s*\#\s*if.*\b(__i386__|__powerpc64__|__sun__|__s390x__)\b@ && $realfile !~ m@include/asm-@) {
			CHK("ARCH_DEFINES",
			    "architecture specific defines should be avoided\n" .  $herecurr);
		}

# Check that the storage class is at the beginning of a declaration
		if ($line =~ /\b$Storage\b/ && $line !~ /^.\s*$Storage\b/) {
			WARN("STORAGE_CLASS",
			     "storage class should be at the beginning of the declaration\n" . $herecurr)
		}

# check the location of the inline attribute, that it is between
# storage class and type.
		if ($line =~ /\b$Type\s+$Inline\b/ ||
		    $line =~ /\b$Inline\s+$Storage\b/) {
			ERROR("INLINE_LOCATION",
			      "inline keyword should sit between storage class and type\n" . $herecurr);
		}

# Check for __inline__ and __inline, prefer inline
		if ($line =~ /\b(__inline__|__inline)\b/) {
			WARN("INLINE",
			     "plain inline is preferred over $1\n" . $herecurr);
		}

# Check for __attribute__ packed, prefer __packed
		if ($line =~ /\b__attribute__\s*\(\s*\(.*\bpacked\b/) {
			WARN("PREFER_PACKED",
			     "__packed is preferred over __attribute__((packed))\n" . $herecurr);
		}

# Check for __attribute__ aligned, prefer __aligned
		if ($line =~ /\b__attribute__\s*\(\s*\(.*aligned/) {
			WARN("PREFER_ALIGNED",
			     "__aligned(size) is preferred over __attribute__((aligned(size)))\n" . $herecurr);
		}

# Check for __attribute__ format(printf, prefer __printf
		if ($line =~ /\b__attribute__\s*\(\s*\(\s*format\s*\(\s*printf/) {
			WARN("PREFER_PRINTF",
			     "__printf(string-index, first-to-check) is preferred over __attribute__((format(printf, string-index, first-to-check)))\n" . $herecurr);
		}

# Check for __attribute__ format(scanf, prefer __scanf
		if ($line =~ /\b__attribute__\s*\(\s*\(\s*format\s*\(\s*scanf\b/) {
			WARN("PREFER_SCANF",
			     "__scanf(string-index, first-to-check) is preferred over __attribute__((format(scanf, string-index, first-to-check)))\n" . $herecurr);
		}

# check for sizeof(&)
		if ($line =~ /\bsizeof\s*\(\s*\&/) {
			WARN("SIZEOF_ADDRESS",
			     "sizeof(& should be avoided\n" . $herecurr);
		}

# check for line continuations in quoted strings with odd counts of "
		if ($rawline =~ /\\$/ && $rawline =~ tr/"/"/ % 2) {
			WARN("LINE_CONTINUATIONS",
			     "Avoid line continuations in quoted strings\n" . $herecurr);
		}

# Check for misused memsets
		if ($^V && $^V ge 5.10.0 &&
		    defined $stat &&
		    $stat =~ /^\+(?:.*?)\bmemset\s*\(\s*$FuncArg\s*,\s*$FuncArg\s*\,\s*$FuncArg\s*\)/s) {

			my $ms_addr = $2;
			my $ms_val = $7;
			my $ms_size = $12;

			if ($ms_size =~ /^(0x|)0$/i) {
				ERROR("MEMSET",
				      "memset to 0's uses 0 as the 2nd argument, not the 3rd\n" . "$here\n$stat\n");
			} elsif ($ms_size =~ /^(0x|)1$/i) {
				WARN("MEMSET",
				     "single byte memset is suspicious. Swapped 2nd/3rd argument?\n" . "$here\n$stat\n");
			}
		}

# typecasts on min/max could be min_t/max_t
		if ($^V && $^V ge 5.10.0 &&
		    defined $stat &&
		    $stat =~ /^\+(?:.*?)\b(min|max)\s*\(\s*$FuncArg\s*,\s*$FuncArg\s*\)/) {
			if (defined $2 || defined $7) {
				my $call = $1;
				my $cast1 = deparenthesize($2);
				my $arg1 = $3;
				my $cast2 = deparenthesize($7);
				my $arg2 = $8;
				my $cast;

				if ($cast1 ne "" && $cast2 ne "" && $cast1 ne $cast2) {
					$cast = "$cast1 or $cast2";
				} elsif ($cast1 ne "") {
					$cast = $cast1;
				} else {
					$cast = $cast2;
				}
				WARN("MINMAX",
				     "$call() should probably be ${call}_t($cast, $arg1, $arg2)\n" . "$here\n$stat\n");
			}
		}

# check for new externs in .c files.
		if ($realfile =~ /\.c$/ && defined $stat &&
		    $stat =~ /^.\s*(?:extern\s+)?$Type\s+($Ident)(\s*)\(/s)
		{
			my $function_name = $1;
			my $paren_space = $2;

			my $s = $stat;
			if (defined $cond) {
				substr($s, 0, length($cond), '');
			}
			if ($s =~ /^\s*;/ &&
			    $function_name ne 'uninitialized_var')
			{
				WARN("AVOID_EXTERNS",
				     "externs should be avoided in .c files\n" .  $herecurr);
			}

			if ($paren_space =~ /\n/) {
				WARN("FUNCTION_ARGUMENTS",
				     "arguments for function declarations should follow identifier\n" . $herecurr);
			}

		} elsif ($realfile =~ /\.c$/ && defined $stat &&
		    $stat =~ /^.\s*extern\s+/)
		{
			WARN("AVOID_EXTERNS",
			     "externs should be avoided in .c files\n" .  $herecurr);
		}

# checks for new __setup's
		if ($rawline =~ /\b__setup\("([^"]*)"/) {
			my $name = $1;

			if (!grep(/$name/, @setup_docs)) {
				CHK("UNDOCUMENTED_SETUP",
				    "__setup appears un-documented -- check Documentation/kernel-parameters.txt\n" . $herecurr);
			}
		}

# check for pointless casting of kmalloc return
		if ($line =~ /\*\s*\)\s*[kv][czm]alloc(_node){0,1}\b/) {
			WARN("UNNECESSARY_CASTS",
			     "unnecessary cast may hide bugs, see http://c-faq.com/malloc/mallocnocast.html\n" . $herecurr);
		}

# check for multiple semicolons
		if ($line =~ /;\s*;\s*$/) {
		    WARN("ONE_SEMICOLON",
			 "Statements terminations use 1 semicolon\n" . $herecurr);
		}

# check for return codes on error paths
		if ($line =~ /\breturn\s+-\d+/) {
			ERROR("illegal return value, please use an error code\n" . $herecurr);
		}

# check for gcc specific __FUNCTION__
		if ($line =~ /__FUNCTION__/) {
			WARN("USE_FUNC",
			     "__func__ should be used instead of gcc specific __FUNCTION__\n"  . $herecurr);
		}

# check for use of yield()
		if ($line =~ /\byield\s*\(\s*\)/) {
			WARN("YIELD",
			     "Using yield() is generally wrong. See yield() kernel-doc (sched/core.c)\n"  . $herecurr);
		}

# check for semaphores initialized locked
		if ($line =~ /^.\s*sema_init.+,\W?0\W?\)/) {
			WARN("CONSIDER_COMPLETION",
			     "consider using a completion\n" . $herecurr);
		}

# recommend kstrto* over simple_strto* and strict_strto*
		if ($line =~ /\b((simple|strict)_(strto(l|ll|ul|ull)))\s*\(/) {
			WARN("CONSIDER_KSTRTO",
			     "$1 is obsolete, use k$3 instead\n" . $herecurr);
		}

# check for __initcall(), use device_initcall() explicitly please
		if ($line =~ /^.\s*__initcall\s*\(/) {
			WARN("USE_DEVICE_INITCALL",
			     "please use device_initcall() instead of __initcall()\n" . $herecurr);
		}

# check for various ops structs, ensure they are const.
		my $struct_ops = qr{acpi_dock_ops|
				address_space_operations|
				backlight_ops|
				block_device_operations|
				dentry_operations|
				dev_pm_ops|
				dma_map_ops|
				extent_io_ops|
				file_lock_operations|
				file_operations|
				hv_ops|
				ide_dma_ops|
				intel_dvo_dev_ops|
				item_operations|
				iwl_ops|
				kgdb_arch|
				kgdb_io|
				kset_uevent_ops|
				lock_manager_operations|
				microcode_ops|
				mtrr_ops|
				neigh_ops|
				nlmsvc_binding|
				pci_raw_ops|
				pipe_buf_operations|
				platform_hibernation_ops|
				platform_suspend_ops|
				proto_ops|
				rpc_pipe_ops|
				seq_operations|
				snd_ac97_build_ops|
				soc_pcmcia_socket_ops|
				stacktrace_ops|
				sysfs_ops|
				tty_operations|
				usb_mon_operations|
				wd_ops}x;
		if ($line !~ /\bconst\b/ &&
		    $line =~ /\bstruct\s+($struct_ops)\b/) {
			WARN("CONST_STRUCT",
			     "struct $1 should normally be const\n" .
				$herecurr);
		}

# use of NR_CPUS is usually wrong
# ignore definitions of NR_CPUS and usage to define arrays as likely right
		if ($line =~ /\bNR_CPUS\b/ &&
		    $line !~ /^.\s*\s*#\s*if\b.*\bNR_CPUS\b/ &&
		    $line !~ /^.\s*\s*#\s*define\b.*\bNR_CPUS\b/ &&
		    $line !~ /^.\s*$Declare\s.*\[[^\]]*NR_CPUS[^\]]*\]/ &&
		    $line !~ /\[[^\]]*\.\.\.[^\]]*NR_CPUS[^\]]*\]/ &&
		    $line !~ /\[[^\]]*NR_CPUS[^\]]*\.\.\.[^\]]*\]/)
		{
			WARN("NR_CPUS",
			     "usage of NR_CPUS is often wrong - consider using cpu_possible(), num_possible_cpus(), for_each_possible_cpu(), etc\n" . $herecurr);
		}

# check for %L{u,d,i} in strings
		my $string;
		while ($line =~ /(?:^|")([X\t]*)(?:"|$)/g) {
			$string = substr($rawline, $-[1], $+[1] - $-[1]);
			$string =~ s/%%/__/g;
			if ($string =~ /(?<!%)%L[udi]/) {
				WARN("PRINTF_L",
				     "\%Ld/%Lu are not-standard C, use %lld/%llu\n" . $herecurr);
				last;
			}
		}

# whine mightly about in_atomic
		if ($line =~ /\bin_atomic\s*\(/) {
			if ($realfile =~ m@^drivers/@) {
				ERROR("IN_ATOMIC",
				      "do not use in_atomic in drivers\n" . $herecurr);
			} elsif ($realfile !~ m@^kernel/@) {
				WARN("IN_ATOMIC",
				     "use of in_atomic() is incorrect outside core kernel code\n" . $herecurr);
			}
		}

# check for lockdep_set_novalidate_class
		if ($line =~ /^.\s*lockdep_set_novalidate_class\s*\(/ ||
		    $line =~ /__lockdep_no_validate__\s*\)/ ) {
			if ($realfile !~ m@^kernel/lockdep@ &&
			    $realfile !~ m@^include/linux/lockdep@ &&
			    $realfile !~ m@^drivers/base/core@) {
				ERROR("LOCKDEP",
				      "lockdep_no_validate class is reserved for device->mutex.\n" . $herecurr);
			}
		}

		if ($line =~ /debugfs_create_file.*S_IWUGO/ ||
		    $line =~ /DEVICE_ATTR.*S_IWUGO/ ) {
			WARN("EXPORTED_WORLD_WRITABLE",
			     "Exporting world writable files is usually an error. Consider more restrictive permissions.\n" . $herecurr);
		}
	}

	# If we have no input at all, then there is nothing to report on
	# so just keep quiet.
	if ($#rawlines == -1) {
		exit(0);
	}

	# In mailback mode only produce a report in the negative, for
	# things that appear to be patches.
	if ($mailback && ($clean == 1 || !$is_patch)) {
		exit(0);
	}

	# This is not a patch, and we are are in 'no-patch' mode so
	# just keep quiet.
	if (!$chk_patch && !$is_patch) {
		exit(0);
	}

	if (!$is_patch) {
		ERROR("NOT_UNIFIED_DIFF",
		      "Does not appear to be a unified-diff format patch\n");
	}
	if ($is_patch && $chk_signoff && $signoff == 0) {
		ERROR("MISSING_SIGN_OFF",
		      "Missing Signed-off-by: line(s)\n");
	}

	print report_dump();
	if ($summary && !($clean == 1 && $quiet == 1)) {
		print "$filename " if ($summary_file);
		print "total: $cnt_error errors, $cnt_warn warnings, " .
			(($check)? "$cnt_chk checks, " : "") .
			"$cnt_lines lines checked\n";
		print "\n" if ($quiet == 0);
	}

	if ($quiet == 0) {

		if ($^V lt 5.10.0) {
			print("NOTE: perl $^V is not modern enough to detect all possible issues.\n");
			print("An upgrade to at least perl v5.10.0 is suggested.\n\n");
		}

		# If there were whitespace errors which cleanpatch can fix
		# then suggest that.
		if ($rpt_cleaners) {
			print "NOTE: whitespace errors detected, you may wish to use scripts/cleanpatch or\n";
			print "      scripts/cleanfile\n\n";
			$rpt_cleaners = 0;
		}
	}

	if ($quiet == 0 && keys %ignore_type) {
	    print "NOTE: Ignored message types:";
	    foreach my $ignore (sort keys %ignore_type) {
		print " $ignore";
	    }
	    print "\n\n";
	}

	if ($clean == 1 && $quiet == 0) {
		print "$vname has no obvious style problems and is ready for submission.\n"
	}
	if ($clean == 0 && $quiet == 0) {
		print << "EOM";
$vname has style problems, please review.

If any of these errors are false positives, please report
them to the maintainer, see CHECKPATCH in MAINTAINERS.
EOM
	}

	return $clean;
}<|MERGE_RESOLUTION|>--- conflicted
+++ resolved
@@ -1342,36 +1342,6 @@
 	}
 }
 
-<<<<<<< HEAD
-sub pos_last_openparen {
-	my ($line) = @_;
-
-	my $pos = 0;
-
-	my $opens = $line =~ tr/\(/\(/;
-	my $closes = $line =~ tr/\)/\)/;
-
-	my $last_openparen = 0;
-
-	if (($opens == 0) || ($closes >= $opens)) {
-		return -1;
-	}
-
-	my $len = length($line);
-
-	for ($pos = 0; $pos < $len; $pos++) {
-		my $string = substr($line, $pos);
-		if ($string =~ /^($FuncArg|$balanced_parens)/) {
-			$pos += length($1) - 1;
-		} elsif (substr($line, $pos, 1) eq '(') {
-			$last_openparen = $pos;
-		} elsif (index($string, '(') == -1) {
-			last;
-		}
-	}
-
-	return $last_openparen + 1;
-=======
 sub cleanup_continuation_headers {
 	# Collapse any header-continuation lines into a single line so they
 	# can be parsed meaningfully, as the parser only has one line
@@ -1397,7 +1367,36 @@
 			}
 		}
 	} while ($again);
->>>>>>> 3f6240f3
+}
+
+sub pos_last_openparen {
+	my ($line) = @_;
+
+	my $pos = 0;
+
+	my $opens = $line =~ tr/\(/\(/;
+	my $closes = $line =~ tr/\)/\)/;
+
+	my $last_openparen = 0;
+
+	if (($opens == 0) || ($closes >= $opens)) {
+		return -1;
+	}
+
+	my $len = length($line);
+
+	for ($pos = 0; $pos < $len; $pos++) {
+		my $string = substr($line, $pos);
+		if ($string =~ /^($FuncArg|$balanced_parens)/) {
+			$pos += length($1) - 1;
+		} elsif (substr($line, $pos, 1) eq '(') {
+			$last_openparen = $pos;
+		} elsif (index($string, '(') == -1) {
+			last;
+		}
+	}
+
+	return $last_openparen + 1;
 }
 
 sub process {
@@ -1600,12 +1599,8 @@
 		if ($line =~ /^diff --git.*?(\S+)$/) {
 			$realfile = $1;
 			$realfile =~ s@^([^/]*)/@@;
-<<<<<<< HEAD
 			$in_commit_log = 0;
-=======
 			$exec_file = $realfile;
-
->>>>>>> 3f6240f3
 		} elsif ($line =~ /^\+\+\+\s+(\S+)/) {
 			$realfile = $1;
 			$realfile =~ s@^([^/]*)/@@;
@@ -1876,7 +1871,6 @@
 			$rpt_cleaners = 1;
 		}
 
-<<<<<<< HEAD
 # check for Kconfig help text having a real description
 # Only applies when adding the entry originally, after that we do not have
 # sufficient context to determine whether it is indeed long enough.
@@ -1930,8 +1924,6 @@
 			     "Use of $flag is deprecated, please use \`$replacement->{$flag} instead.\n" . $herecurr) if ($replacement->{$flag});
 		}
 
-=======
->>>>>>> 3f6240f3
 # check we are in a valid source file if not then ignore this hunk
 		next if ($realfile !~ /\.(h|c|s|S|pl|sh)$/);
 
@@ -2443,7 +2435,6 @@
 				$herecurr);
 		}
 
-<<<<<<< HEAD
 # check for static const char * arrays.
 		if ($line =~ /\bstatic\s+const\s+char\s*\*\s*(\w+)\s*\[\s*\]\s*=\s*/) {
 			WARN("STATIC_CONST_CHAR_ARRAY",
@@ -2451,8 +2442,6 @@
 				$herecurr);
                }
 
-=======
->>>>>>> 3f6240f3
 # check for static char foo[] = "bar" declarations.
 		if ($line =~ /\bstatic\s+char\s+(\w+)\s*\[\s*\]\s*=\s*"/) {
 			WARN("STATIC_CONST_CHAR_ARRAY",
@@ -2856,14 +2845,9 @@
 
 # check spacing on parentheses
 		if ($line =~ /\(\s/ && $line !~ /\(\s*(?:\\)?$/ &&
-<<<<<<< HEAD
-		    $line !~ /for\s*\(\s+;/) {
+		    $line !~ /for\s*\(\s+;/ && $line !~ /^\+\s*[A-Z_][A-Z\d_]*\(\s*\d+(\,.*)?\)\,?$/) {
 			ERROR("SPACING",
-			      "space prohibited after that open parenthesis '('\n" . $herecurr);
-=======
-		    $line !~ /for\s*\(\s+;/ && $line !~ /^\+\s*[A-Z_][A-Z\d_]*\(\s*\d+(\,.*)?\)\,?$/) {
-			ERROR("space prohibited after that open parenthesis '('\n" . $herecurr);
->>>>>>> 3f6240f3
+				  "space prohibited after that open parenthesis '('\n" . $herecurr);
 		}
 		if ($line =~ /(\s+)\)/ && $line !~ /^.\s*\)/ &&
 		    $line !~ /for\s*\(.*;\s+\)/ &&
@@ -3097,17 +3081,17 @@
 			{
 			}
 
-			# Flatten any obvious string concatentation.
-			while ($dstat =~ s/("X*")\s*$Ident/$1/ ||
-			       $dstat =~ s/$Ident\s*("X*")/$1/)
-			{
-			}
-
 			# Extremely long macros may fall off the end of the
 			# available context without closing.  Give a dangling
 			# backslash the benefit of the doubt and allow it
 			# to gobble any hanging open-parens.
 			$dstat =~ s/\(.+\\$/1/;
+
+			# Flatten any obvious string concatentation.
+			while ($dstat =~ s/("X*")\s*$Ident/$1/ ||
+			       $dstat =~ s/$Ident\s*("X*")/$1/)
+			{
+			}
 
 			my $exceptions = qr{
 				$Declare|
@@ -3378,19 +3362,14 @@
 
 # warn about #if 0
 		if ($line =~ /^.\s*\#\s*if\s+0\b/) {
-<<<<<<< HEAD
-			CHK("REDUNDANT_CODE",
-			    "if this code is redundant consider removing it\n" .
-				$herecurr);
-=======
 			WARN("if this code is redundant consider removing it\n"
 				.  $herecurr);
 		}
+
 # warn about #if 1
 		if ($line =~ /^.\s*\#\s*if\s+1\b/) {
 			WARN("if this code is required consider removing"
 				. " #if 1\n" .  $herecurr);
->>>>>>> 3f6240f3
 		}
 
 # check for needless kfree() checks
