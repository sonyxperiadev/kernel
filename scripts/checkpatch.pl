#!/usr/bin/env perl
# SPDX-License-Identifier: GPL-2.0
#
# (c) 2001, Dave Jones. (the file handling bit)
# (c) 2005, Joel Schopp <jschopp@austin.ibm.com> (the ugly bit)
# (c) 2007,2008, Andy Whitcroft <apw@uk.ibm.com> (new conditions, test suite)
# (c) 2008-2010 Andy Whitcroft <apw@canonical.com>
# (c) 2010-2018 Joe Perches <joe@perches.com>

use strict;
use warnings;
use POSIX;
use File::Basename;
use Cwd 'abs_path';
use Term::ANSIColor qw(:constants);
use Encode qw(decode encode);

use constant BEFORE_SHORTTEXT => 0;
use constant IN_SHORTTEXT_BLANKLINE => 1;
use constant IN_SHORTTEXT => 2;
use constant AFTER_SHORTTEXT => 3;
use constant CHECK_NEXT_SHORTTEXT => 4;
use constant SHORTTEXT_LIMIT => 75;

my $P = $0;
my $D = dirname(abs_path($P));

my $V = '0.32';

use Getopt::Long qw(:config no_auto_abbrev);

my $quiet = 0;
my $tree = 1;
my $chk_signoff = 1;
my $chk_patch = 1;
my $tst_only;
my $emacs = 0;
my $terse = 0;
my $showfile = 0;
my $file = 0;
my $git = 0;
my %git_commits = ();
my $check = 0;
my $check_orig = 0;
my $summary = 1;
my $mailback = 0;
my $summary_file = 0;
my $show_types = 0;
my $list_types = 0;
my $fix = 0;
my $fix_inplace = 0;
my $root;
my %debug;
my %camelcase = ();
my %use_type = ();
my @use = ();
my %ignore_type = ();
my @ignore = ();
my $help = 0;
my $configuration_file = ".checkpatch.conf";
my $max_line_length = 100;
my $ignore_perl_version = 0;
my $minimum_perl_version = 5.10.0;
my $min_conf_desc_length = 4;
my $spelling_file = "$D/spelling.txt";
my $codespell = 0;
my $codespellfile = "/usr/share/codespell/dictionary.txt";
my $conststructsfile = "$D/const_structs.checkpatch";
my $typedefsfile = "";
my $color = "auto";
my $allow_c99_comments = 1; # Can be overridden by --ignore C99_COMMENT_TOLERANCE
# git output parsing needs US English output, so first set backtick child process LANGUAGE
my $git_command ='export LANGUAGE=en_US.UTF-8; git';
my $tabsize = 8;

sub help {
	my ($exitcode) = @_;

	print << "EOM";
Usage: $P [OPTION]... [FILE]...
Version: $V

Options:
  -q, --quiet                quiet
  --no-tree                  run without a kernel tree
  --no-signoff               do not check for 'Signed-off-by' line
  --patch                    treat FILE as patchfile (default)
  --emacs                    emacs compile window format
  --terse                    one line per report
  --showfile                 emit diffed file position, not input file position
  -g, --git                  treat FILE as a single commit or git revision range
                             single git commit with:
                               <rev>
                               <rev>^
                               <rev>~n
                             multiple git commits with:
                               <rev1>..<rev2>
                               <rev1>...<rev2>
                               <rev>-<count>
                             git merges are ignored
  -f, --file                 treat FILE as regular source file
  --subjective, --strict     enable more subjective tests
  --list-types               list the possible message types
  --types TYPE(,TYPE2...)    show only these comma separated message types
  --ignore TYPE(,TYPE2...)   ignore various comma separated message types
  --show-types               show the specific message type in the output
  --max-line-length=n        set the maximum line length, (default $max_line_length)
                             if exceeded, warn on patches
                             requires --strict for use with --file
  --min-conf-desc-length=n   set the min description length, if shorter, warn
  --tab-size=n               set the number of spaces for tab (default $tabsize)
  --root=PATH                PATH to the kernel tree root
  --no-summary               suppress the per-file summary
  --mailback                 only produce a report in case of warnings/errors
  --summary-file             include the filename in summary
  --debug KEY=[0|1]          turn on/off debugging of KEY, where KEY is one of
                             'values', 'possible', 'type', and 'attr' (default
                             is all off)
  --test-only=WORD           report only warnings/errors containing WORD
                             literally
  --fix                      EXPERIMENTAL - may create horrible results
                             If correctable single-line errors exist, create
                             "<inputfile>.EXPERIMENTAL-checkpatch-fixes"
                             with potential errors corrected to the preferred
                             checkpatch style
  --fix-inplace              EXPERIMENTAL - may create horrible results
                             Is the same as --fix, but overwrites the input
                             file.  It's your fault if there's no backup or git
  --ignore-perl-version      override checking of perl version.  expect
                             runtime errors.
  --codespell                Use the codespell dictionary for spelling/typos
                             (default:/usr/share/codespell/dictionary.txt)
  --codespellfile            Use this codespell dictionary
  --typedefsfile             Read additional types from this file
  --color[=WHEN]             Use colors 'always', 'never', or only when output
                             is a terminal ('auto'). Default is 'auto'.
  -h, --help, --version      display this help and exit

When FILE is - read standard input.
EOM

	exit($exitcode);
}

sub uniq {
	my %seen;
	return grep { !$seen{$_}++ } @_;
}

sub list_types {
	my ($exitcode) = @_;

	my $count = 0;

	local $/ = undef;

	open(my $script, '<', abs_path($P)) or
	    die "$P: Can't read '$P' $!\n";

	my $text = <$script>;
	close($script);

	my @types = ();
	# Also catch when type or level is passed through a variable
	for ($text =~ /(?:(?:\bCHK|\bWARN|\bERROR|&\{\$msg_level})\s*\(|\$msg_type\s*=)\s*"([^"]+)"/g) {
		push (@types, $_);
	}
	@types = sort(uniq(@types));
	print("#\tMessage type\n\n");
	foreach my $type (@types) {
		print(++$count . "\t" . $type . "\n");
	}

	exit($exitcode);
}

my $conf = which_conf($configuration_file);
if (-f $conf) {
	my @conf_args;
	open(my $conffile, '<', "$conf")
	    or warn "$P: Can't find a readable $configuration_file file $!\n";

	while (<$conffile>) {
		my $line = $_;

		$line =~ s/\s*\n?$//g;
		$line =~ s/^\s*//g;
		$line =~ s/\s+/ /g;

		next if ($line =~ m/^\s*#/);
		next if ($line =~ m/^\s*$/);

		my @words = split(" ", $line);
		foreach my $word (@words) {
			last if ($word =~ m/^#/);
			push (@conf_args, $word);
		}
	}
	close($conffile);
	unshift(@ARGV, @conf_args) if @conf_args;
}

# Perl's Getopt::Long allows options to take optional arguments after a space.
# Prevent --color by itself from consuming other arguments
foreach (@ARGV) {
	if ($_ eq "--color" || $_ eq "-color") {
		$_ = "--color=$color";
	}
}

GetOptions(
	'q|quiet+'	=> \$quiet,
	'tree!'		=> \$tree,
	'signoff!'	=> \$chk_signoff,
	'patch!'	=> \$chk_patch,
	'emacs!'	=> \$emacs,
	'terse!'	=> \$terse,
	'showfile!'	=> \$showfile,
	'f|file!'	=> \$file,
	'g|git!'	=> \$git,
	'subjective!'	=> \$check,
	'strict!'	=> \$check,
	'ignore=s'	=> \@ignore,
	'types=s'	=> \@use,
	'show-types!'	=> \$show_types,
	'list-types!'	=> \$list_types,
	'max-line-length=i' => \$max_line_length,
	'min-conf-desc-length=i' => \$min_conf_desc_length,
	'tab-size=i'	=> \$tabsize,
	'root=s'	=> \$root,
	'summary!'	=> \$summary,
	'mailback!'	=> \$mailback,
	'summary-file!'	=> \$summary_file,
	'fix!'		=> \$fix,
	'fix-inplace!'	=> \$fix_inplace,
	'ignore-perl-version!' => \$ignore_perl_version,
	'debug=s'	=> \%debug,
	'test-only=s'	=> \$tst_only,
	'codespell!'	=> \$codespell,
	'codespellfile=s'	=> \$codespellfile,
	'typedefsfile=s'	=> \$typedefsfile,
	'color=s'	=> \$color,
	'no-color'	=> \$color,	#keep old behaviors of -nocolor
	'nocolor'	=> \$color,	#keep old behaviors of -nocolor
	'h|help'	=> \$help,
	'version'	=> \$help
) or help(1);

help(0) if ($help);

list_types(0) if ($list_types);

$fix = 1 if ($fix_inplace);
$check_orig = $check;

die "$P: --git cannot be used with --file or --fix\n" if ($git && ($file || $fix));

my $exit = 0;

my $perl_version_ok = 1;
if ($^V && $^V lt $minimum_perl_version) {
	$perl_version_ok = 0;
	printf "$P: requires at least perl version %vd\n", $minimum_perl_version;
	exit(1) if (!$ignore_perl_version);
}

#if no filenames are given, push '-' to read patch from stdin
if ($#ARGV < 0) {
	push(@ARGV, '-');
}

if ($color =~ /^[01]$/) {
	$color = !$color;
} elsif ($color =~ /^always$/i) {
	$color = 1;
} elsif ($color =~ /^never$/i) {
	$color = 0;
} elsif ($color =~ /^auto$/i) {
	$color = (-t STDOUT);
} else {
	die "$P: Invalid color mode: $color\n";
}

# skip TAB size 1 to avoid additional checks on $tabsize - 1
die "$P: Invalid TAB size: $tabsize\n" if ($tabsize < 2);

sub hash_save_array_words {
	my ($hashRef, $arrayRef) = @_;

	my @array = split(/,/, join(',', @$arrayRef));
	foreach my $word (@array) {
		$word =~ s/\s*\n?$//g;
		$word =~ s/^\s*//g;
		$word =~ s/\s+/ /g;
		$word =~ tr/[a-z]/[A-Z]/;

		next if ($word =~ m/^\s*#/);
		next if ($word =~ m/^\s*$/);

		$hashRef->{$word}++;
	}
}

sub hash_show_words {
	my ($hashRef, $prefix) = @_;

	if (keys %$hashRef) {
		print "\nNOTE: $prefix message types:";
		foreach my $word (sort keys %$hashRef) {
			print " $word";
		}
		print "\n";
	}
}

hash_save_array_words(\%ignore_type, \@ignore);
hash_save_array_words(\%use_type, \@use);

my $dbg_values = 0;
my $dbg_possible = 0;
my $dbg_type = 0;
my $dbg_attr = 0;
for my $key (keys %debug) {
	## no critic
	eval "\${dbg_$key} = '$debug{$key}';";
	die "$@" if ($@);
}

my $rpt_cleaners = 0;

if ($terse) {
	$emacs = 1;
	$quiet++;
}

if ($tree) {
	if (defined $root) {
		if (!top_of_kernel_tree($root)) {
			die "$P: $root: --root does not point at a valid tree\n";
		}
	} else {
		if (top_of_kernel_tree('.')) {
			$root = '.';
		} elsif ($0 =~ m@(.*)/scripts/[^/]*$@ &&
						top_of_kernel_tree($1)) {
			$root = $1;
		}
	}

	if (!defined $root) {
		print "Must be run from the top-level dir. of a kernel tree\n";
		exit(2);
	}
}

my $emitted_corrupt = 0;

our $Ident	= qr{
			[A-Za-z_][A-Za-z\d_]*
			(?:\s*\#\#\s*[A-Za-z_][A-Za-z\d_]*)*
		}x;
our $Storage	= qr{extern|static|asmlinkage};
our $Sparse	= qr{
			__user|
			__kernel|
			__force|
			__iomem|
			__must_check|
			__kprobes|
			__ref|
			__refconst|
			__refdata|
			__rcu|
			__private
		}x;
our $InitAttributePrefix = qr{__(?:mem|cpu|dev|net_|)};
our $InitAttributeData = qr{$InitAttributePrefix(?:initdata\b)};
our $InitAttributeConst = qr{$InitAttributePrefix(?:initconst\b)};
our $InitAttributeInit = qr{$InitAttributePrefix(?:init\b)};
our $InitAttribute = qr{$InitAttributeData|$InitAttributeConst|$InitAttributeInit};

# Notes to $Attribute:
# We need \b after 'init' otherwise 'initconst' will cause a false positive in a check
our $Attribute	= qr{
			const|
			__percpu|
			__nocast|
			__safe|
			__bitwise|
			__packed__|
			__packed2__|
			__naked|
			__maybe_unused|
			__always_unused|
			__noreturn|
			__used|
			__cold|
			__pure|
			__noclone|
			__deprecated|
			__read_mostly|
			__ro_after_init|
			__kprobes|
			$InitAttribute|
			____cacheline_aligned|
			____cacheline_aligned_in_smp|
			____cacheline_internodealigned_in_smp|
			__weak
		  }x;
our $Modifier;
our $Inline	= qr{inline|__always_inline|noinline|__inline|__inline__};
our $Member	= qr{->$Ident|\.$Ident|\[[^]]*\]};
our $Lval	= qr{$Ident(?:$Member)*};

our $Int_type	= qr{(?i)llu|ull|ll|lu|ul|l|u};
our $Binary	= qr{(?i)0b[01]+$Int_type?};
our $Hex	= qr{(?i)0x[0-9a-f]+$Int_type?};
our $Int	= qr{[0-9]+$Int_type?};
our $Octal	= qr{0[0-7]+$Int_type?};
our $String	= qr{"[X\t]*"};
our $Float_hex	= qr{(?i)0x[0-9a-f]+p-?[0-9]+[fl]?};
our $Float_dec	= qr{(?i)(?:[0-9]+\.[0-9]*|[0-9]*\.[0-9]+)(?:e-?[0-9]+)?[fl]?};
our $Float_int	= qr{(?i)[0-9]+e-?[0-9]+[fl]?};
our $Float	= qr{$Float_hex|$Float_dec|$Float_int};
our $Constant	= qr{$Float|$Binary|$Octal|$Hex|$Int};
our $Assignment	= qr{\*\=|/=|%=|\+=|-=|<<=|>>=|&=|\^=|\|=|=};
our $Compare    = qr{<=|>=|==|!=|<|(?<!-)>};
our $Arithmetic = qr{\+|-|\*|\/|%};
our $Operators	= qr{
			<=|>=|==|!=|
			=>|->|<<|>>|<|>|!|~|
			&&|\|\||,|\^|\+\+|--|&|\||$Arithmetic
		  }x;

our $c90_Keywords = qr{do|for|while|if|else|return|goto|continue|switch|default|case|break}x;

our $BasicType;
our $NonptrType;
our $NonptrTypeMisordered;
our $NonptrTypeWithAttr;
our $Type;
our $TypeMisordered;
our $Declare;
our $DeclareMisordered;

our $NON_ASCII_UTF8	= qr{
	[\xC2-\xDF][\x80-\xBF]               # non-overlong 2-byte
	|  \xE0[\xA0-\xBF][\x80-\xBF]        # excluding overlongs
	| [\xE1-\xEC\xEE\xEF][\x80-\xBF]{2}  # straight 3-byte
	|  \xED[\x80-\x9F][\x80-\xBF]        # excluding surrogates
	|  \xF0[\x90-\xBF][\x80-\xBF]{2}     # planes 1-3
	| [\xF1-\xF3][\x80-\xBF]{3}          # planes 4-15
	|  \xF4[\x80-\x8F][\x80-\xBF]{2}     # plane 16
}x;

our $UTF8	= qr{
	[\x09\x0A\x0D\x20-\x7E]              # ASCII
	| $NON_ASCII_UTF8
}x;

our $typeC99Typedefs = qr{(?:__)?(?:[us]_?)?int_?(?:8|16|32|64)_t};
our $typeOtherOSTypedefs = qr{(?x:
	u_(?:char|short|int|long) |          # bsd
	u(?:nchar|short|int|long)            # sysv
)};
our $typeKernelTypedefs = qr{(?x:
	(?:__)?(?:u|s|be|le)(?:8|16|32|64)|
	atomic_t
)};
our $typeTypedefs = qr{(?x:
	$typeC99Typedefs\b|
	$typeOtherOSTypedefs\b|
	$typeKernelTypedefs\b
)};

our $zero_initializer = qr{(?:(?:0[xX])?0+$Int_type?|NULL|false)\b};

our $logFunctions = qr{(?x:
	printk(?:_ratelimited|_once|_deferred_once|_deferred|)|
	(?:[a-z0-9]+_){1,2}(?:printk|emerg|alert|crit|err|warning|warn|notice|info|debug|dbg|vdbg|devel|cont|WARN)(?:_ratelimited|_once|)|
	TP_printk|
	WARN(?:_RATELIMIT|_ONCE|)|
	panic|
	MODULE_[A-Z_]+|
	seq_vprintf|seq_printf|seq_puts
)};

our $allocFunctions = qr{(?x:
	(?:(?:devm_)?
		(?:kv|k|v)[czm]alloc(?:_node|_array)? |
		kstrdup(?:_const)? |
		kmemdup(?:_nul)?) |
	(?:\w+)?alloc_skb(?:_ip_align)? |
				# dev_alloc_skb/netdev_alloc_skb, et al
	dma_alloc_coherent
)};

our $signature_tags = qr{(?xi:
	Signed-off-by:|
	Co-developed-by:|
	Acked-by:|
	Tested-by:|
	Reviewed-by:|
	Reported-by:|
	Suggested-by:|
	To:|
	Cc:
)};

our @typeListMisordered = (
	qr{char\s+(?:un)?signed},
	qr{int\s+(?:(?:un)?signed\s+)?short\s},
	qr{int\s+short(?:\s+(?:un)?signed)},
	qr{short\s+int(?:\s+(?:un)?signed)},
	qr{(?:un)?signed\s+int\s+short},
	qr{short\s+(?:un)?signed},
	qr{long\s+int\s+(?:un)?signed},
	qr{int\s+long\s+(?:un)?signed},
	qr{long\s+(?:un)?signed\s+int},
	qr{int\s+(?:un)?signed\s+long},
	qr{int\s+(?:un)?signed},
	qr{int\s+long\s+long\s+(?:un)?signed},
	qr{long\s+long\s+int\s+(?:un)?signed},
	qr{long\s+long\s+(?:un)?signed\s+int},
	qr{long\s+long\s+(?:un)?signed},
	qr{long\s+(?:un)?signed},
);

our @typeList = (
	qr{void},
	qr{(?:(?:un)?signed\s+)?char},
	qr{(?:(?:un)?signed\s+)?short\s+int},
	qr{(?:(?:un)?signed\s+)?short},
	qr{(?:(?:un)?signed\s+)?int},
	qr{(?:(?:un)?signed\s+)?long\s+int},
	qr{(?:(?:un)?signed\s+)?long\s+long\s+int},
	qr{(?:(?:un)?signed\s+)?long\s+long},
	qr{(?:(?:un)?signed\s+)?long},
	qr{(?:un)?signed},
	qr{float},
	qr{double},
	qr{bool},
	qr{struct\s+$Ident},
	qr{union\s+$Ident},
	qr{enum\s+$Ident},
	qr{${Ident}_t},
	qr{${Ident}_handler},
	qr{${Ident}_handler_fn},
	@typeListMisordered,
);

our $C90_int_types = qr{(?x:
	long\s+long\s+int\s+(?:un)?signed|
	long\s+long\s+(?:un)?signed\s+int|
	long\s+long\s+(?:un)?signed|
	(?:(?:un)?signed\s+)?long\s+long\s+int|
	(?:(?:un)?signed\s+)?long\s+long|
	int\s+long\s+long\s+(?:un)?signed|
	int\s+(?:(?:un)?signed\s+)?long\s+long|

	long\s+int\s+(?:un)?signed|
	long\s+(?:un)?signed\s+int|
	long\s+(?:un)?signed|
	(?:(?:un)?signed\s+)?long\s+int|
	(?:(?:un)?signed\s+)?long|
	int\s+long\s+(?:un)?signed|
	int\s+(?:(?:un)?signed\s+)?long|

	int\s+(?:un)?signed|
	(?:(?:un)?signed\s+)?int
)};

our @typeListFile = ();
our @typeListWithAttr = (
	@typeList,
	qr{struct\s+$InitAttribute\s+$Ident},
	qr{union\s+$InitAttribute\s+$Ident},
);

our @modifierList = (
	qr{fastcall},
);
our @modifierListFile = ();

our @mode_permission_funcs = (
	["module_param", 3],
	["module_param_(?:array|named|string)", 4],
	["module_param_array_named", 5],
	["debugfs_create_(?:file|u8|u16|u32|u64|x8|x16|x32|x64|size_t|atomic_t|bool|blob|regset32|u32_array)", 2],
	["proc_create(?:_data|)", 2],
	["(?:CLASS|DEVICE|SENSOR|SENSOR_DEVICE|IIO_DEVICE)_ATTR", 2],
	["IIO_DEV_ATTR_[A-Z_]+", 1],
	["SENSOR_(?:DEVICE_|)ATTR_2", 2],
	["SENSOR_TEMPLATE(?:_2|)", 3],
	["__ATTR", 2],
);

#Create a search pattern for all these functions to speed up a loop below
our $mode_perms_search = "";
foreach my $entry (@mode_permission_funcs) {
	$mode_perms_search .= '|' if ($mode_perms_search ne "");
	$mode_perms_search .= $entry->[0];
}
$mode_perms_search = "(?:${mode_perms_search})";

our %deprecated_apis = (
	"synchronize_rcu_bh"			=> "synchronize_rcu",
	"synchronize_rcu_bh_expedited"		=> "synchronize_rcu_expedited",
	"call_rcu_bh"				=> "call_rcu",
	"rcu_barrier_bh"			=> "rcu_barrier",
	"synchronize_sched"			=> "synchronize_rcu",
	"synchronize_sched_expedited"		=> "synchronize_rcu_expedited",
	"call_rcu_sched"			=> "call_rcu",
	"rcu_barrier_sched"			=> "rcu_barrier",
	"get_state_synchronize_sched"		=> "get_state_synchronize_rcu",
	"cond_synchronize_sched"		=> "cond_synchronize_rcu",
);

#Create a search pattern for all these strings to speed up a loop below
our $deprecated_apis_search = "";
foreach my $entry (keys %deprecated_apis) {
	$deprecated_apis_search .= '|' if ($deprecated_apis_search ne "");
	$deprecated_apis_search .= $entry;
}
$deprecated_apis_search = "(?:${deprecated_apis_search})";

our $mode_perms_world_writable = qr{
	S_IWUGO		|
	S_IWOTH		|
	S_IRWXUGO	|
	S_IALLUGO	|
	0[0-7][0-7][2367]
}x;

our %mode_permission_string_types = (
	"S_IRWXU" => 0700,
	"S_IRUSR" => 0400,
	"S_IWUSR" => 0200,
	"S_IXUSR" => 0100,
	"S_IRWXG" => 0070,
	"S_IRGRP" => 0040,
	"S_IWGRP" => 0020,
	"S_IXGRP" => 0010,
	"S_IRWXO" => 0007,
	"S_IROTH" => 0004,
	"S_IWOTH" => 0002,
	"S_IXOTH" => 0001,
	"S_IRWXUGO" => 0777,
	"S_IRUGO" => 0444,
	"S_IWUGO" => 0222,
	"S_IXUGO" => 0111,
);

#Create a search pattern for all these strings to speed up a loop below
our $mode_perms_string_search = "";
foreach my $entry (keys %mode_permission_string_types) {
	$mode_perms_string_search .= '|' if ($mode_perms_string_search ne "");
	$mode_perms_string_search .= $entry;
}
our $single_mode_perms_string_search = "(?:${mode_perms_string_search})";
our $multi_mode_perms_string_search = qr{
	${single_mode_perms_string_search}
	(?:\s*\|\s*${single_mode_perms_string_search})*
}x;

sub perms_to_octal {
	my ($string) = @_;

	return trim($string) if ($string =~ /^\s*0[0-7]{3,3}\s*$/);

	my $val = "";
	my $oval = "";
	my $to = 0;
	my $curpos = 0;
	my $lastpos = 0;
	while ($string =~ /\b(($single_mode_perms_string_search)\b(?:\s*\|\s*)?\s*)/g) {
		$curpos = pos($string);
		my $match = $2;
		my $omatch = $1;
		last if ($lastpos > 0 && ($curpos - length($omatch) != $lastpos));
		$lastpos = $curpos;
		$to |= $mode_permission_string_types{$match};
		$val .= '\s*\|\s*' if ($val ne "");
		$val .= $match;
		$oval .= $omatch;
	}
	$oval =~ s/^\s*\|\s*//;
	$oval =~ s/\s*\|\s*$//;
	return sprintf("%04o", $to);
}

our $allowed_asm_includes = qr{(?x:
	irq|
	memory|
	time|
	reboot
)};
# memory.h: ARM has a custom one

# Load common spelling mistakes and build regular expression list.
my $misspellings;
my %spelling_fix;

if (open(my $spelling, '<', $spelling_file)) {
	while (<$spelling>) {
		my $line = $_;

		$line =~ s/\s*\n?$//g;
		$line =~ s/^\s*//g;

		next if ($line =~ m/^\s*#/);
		next if ($line =~ m/^\s*$/);

		my ($suspect, $fix) = split(/\|\|/, $line);

		$spelling_fix{$suspect} = $fix;
	}
	close($spelling);
} else {
	warn "No typos will be found - file '$spelling_file': $!\n";
}

if ($codespell) {
	if (open(my $spelling, '<', $codespellfile)) {
		while (<$spelling>) {
			my $line = $_;

			$line =~ s/\s*\n?$//g;
			$line =~ s/^\s*//g;

			next if ($line =~ m/^\s*#/);
			next if ($line =~ m/^\s*$/);
			next if ($line =~ m/, disabled/i);

			$line =~ s/,.*$//;

			my ($suspect, $fix) = split(/->/, $line);

			$spelling_fix{$suspect} = $fix;
		}
		close($spelling);
	} else {
		warn "No codespell typos will be found - file '$codespellfile': $!\n";
	}
}

$misspellings = join("|", sort keys %spelling_fix) if keys %spelling_fix;

sub read_words {
	my ($wordsRef, $file) = @_;

	if (open(my $words, '<', $file)) {
		while (<$words>) {
			my $line = $_;

			$line =~ s/\s*\n?$//g;
			$line =~ s/^\s*//g;

			next if ($line =~ m/^\s*#/);
			next if ($line =~ m/^\s*$/);
			if ($line =~ /\s/) {
				print("$file: '$line' invalid - ignored\n");
				next;
			}

			$$wordsRef .= '|' if ($$wordsRef ne "");
			$$wordsRef .= $line;
		}
		close($file);
		return 1;
	}

	return 0;
}

my $const_structs = "";
read_words(\$const_structs, $conststructsfile)
    or warn "No structs that should be const will be found - file '$conststructsfile': $!\n";

my $typeOtherTypedefs = "";
if (length($typedefsfile)) {
	read_words(\$typeOtherTypedefs, $typedefsfile)
	    or warn "No additional types will be considered - file '$typedefsfile': $!\n";
}
$typeTypedefs .= '|' . $typeOtherTypedefs if ($typeOtherTypedefs ne "");

sub build_types {
	my $mods = "(?x:  \n" . join("|\n  ", (@modifierList, @modifierListFile)) . "\n)";
	my $all = "(?x:  \n" . join("|\n  ", (@typeList, @typeListFile)) . "\n)";
	my $Misordered = "(?x:  \n" . join("|\n  ", @typeListMisordered) . "\n)";
	my $allWithAttr = "(?x:  \n" . join("|\n  ", @typeListWithAttr) . "\n)";
	$Modifier	= qr{(?:$Attribute|$Sparse|$mods)};
	$BasicType	= qr{
				(?:$typeTypedefs\b)|
				(?:${all}\b)
		}x;
	$NonptrType	= qr{
			(?:$Modifier\s+|const\s+)*
			(?:
				(?:typeof|__typeof__)\s*\([^\)]*\)|
				(?:$typeTypedefs\b)|
				(?:${all}\b)
			)
			(?:\s+$Modifier|\s+const)*
		  }x;
	$NonptrTypeMisordered	= qr{
			(?:$Modifier\s+|const\s+)*
			(?:
				(?:${Misordered}\b)
			)
			(?:\s+$Modifier|\s+const)*
		  }x;
	$NonptrTypeWithAttr	= qr{
			(?:$Modifier\s+|const\s+)*
			(?:
				(?:typeof|__typeof__)\s*\([^\)]*\)|
				(?:$typeTypedefs\b)|
				(?:${allWithAttr}\b)
			)
			(?:\s+$Modifier|\s+const)*
		  }x;
	$Type	= qr{
			$NonptrType
			(?:(?:\s|\*|\[\])+\s*const|(?:\s|\*\s*(?:const\s*)?|\[\])+|(?:\s*\[\s*\])+){0,4}
			(?:\s+$Inline|\s+$Modifier)*
		  }x;
	$TypeMisordered	= qr{
			$NonptrTypeMisordered
			(?:(?:\s|\*|\[\])+\s*const|(?:\s|\*\s*(?:const\s*)?|\[\])+|(?:\s*\[\s*\])+){0,4}
			(?:\s+$Inline|\s+$Modifier)*
		  }x;
	$Declare	= qr{(?:$Storage\s+(?:$Inline\s+)?)?$Type};
	$DeclareMisordered	= qr{(?:$Storage\s+(?:$Inline\s+)?)?$TypeMisordered};
}
build_types();

our $Typecast	= qr{\s*(\(\s*$NonptrType\s*\)){0,1}\s*};

# Using $balanced_parens, $LvalOrFunc, or $FuncArg
# requires at least perl version v5.10.0
# Any use must be runtime checked with $^V

our $balanced_parens = qr/(\((?:[^\(\)]++|(?-1))*\))/;
our $LvalOrFunc	= qr{((?:[\&\*]\s*)?$Lval)\s*($balanced_parens{0,1})\s*};
our $FuncArg = qr{$Typecast{0,1}($LvalOrFunc|$Constant|$String)};

our $declaration_macros = qr{(?x:
	(?:$Storage\s+)?(?:[A-Z_][A-Z0-9]*_){0,2}(?:DEFINE|DECLARE)(?:_[A-Z0-9]+){1,6}\s*\(|
	(?:$Storage\s+)?[HLP]?LIST_HEAD\s*\(|
	(?:$Storage\s+)?${Type}\s+uninitialized_var\s*\(|
	(?:SKCIPHER_REQUEST|SHASH_DESC|AHASH_REQUEST)_ON_STACK\s*\(
)};

sub deparenthesize {
	my ($string) = @_;
	return "" if (!defined($string));

	while ($string =~ /^\s*\(.*\)\s*$/) {
		$string =~ s@^\s*\(\s*@@;
		$string =~ s@\s*\)\s*$@@;
	}

	$string =~ s@\s+@ @g;

	return $string;
}

sub seed_camelcase_file {
	my ($file) = @_;

	return if (!(-f $file));

	local $/;

	open(my $include_file, '<', "$file")
	    or warn "$P: Can't read '$file' $!\n";
	my $text = <$include_file>;
	close($include_file);

	my @lines = split('\n', $text);

	foreach my $line (@lines) {
		next if ($line !~ /(?:[A-Z][a-z]|[a-z][A-Z])/);
		if ($line =~ /^[ \t]*(?:#[ \t]*define|typedef\s+$Type)\s+(\w*(?:[A-Z][a-z]|[a-z][A-Z])\w*)/) {
			$camelcase{$1} = 1;
		} elsif ($line =~ /^\s*$Declare\s+(\w*(?:[A-Z][a-z]|[a-z][A-Z])\w*)\s*[\(\[,;]/) {
			$camelcase{$1} = 1;
		} elsif ($line =~ /^\s*(?:union|struct|enum)\s+(\w*(?:[A-Z][a-z]|[a-z][A-Z])\w*)\s*[;\{]/) {
			$camelcase{$1} = 1;
		}
	}
}

our %maintained_status = ();

sub is_maintained_obsolete {
	my ($filename) = @_;

	return 0 if (!$tree || !(-e "$root/scripts/get_maintainer.pl"));

	if (!exists($maintained_status{$filename})) {
		$maintained_status{$filename} = `perl $root/scripts/get_maintainer.pl --status --nom --nol --nogit --nogit-fallback -f $filename 2>&1`;
	}

	return $maintained_status{$filename} =~ /obsolete/i;
}

sub is_SPDX_License_valid {
	my ($license) = @_;

	return 1 if (!$tree || which("python") eq "" || !(-e "$root/scripts/spdxcheck.py") || !(-e "$root/.git"));

	my $root_path = abs_path($root);
	my $status = `cd "$root_path"; echo "$license" | python scripts/spdxcheck.py -`;
	return 0 if ($status ne "");
	return 1;
}

my $camelcase_seeded = 0;
sub seed_camelcase_includes {
	return if ($camelcase_seeded);

	my $files;
	my $camelcase_cache = "";
	my @include_files = ();

	$camelcase_seeded = 1;

	if (-e ".git") {
		my $git_last_include_commit = `${git_command} log --no-merges --pretty=format:"%h%n" -1 -- include`;
		chomp $git_last_include_commit;
		$camelcase_cache = ".checkpatch-camelcase.git.$git_last_include_commit";
	} else {
		my $last_mod_date = 0;
		$files = `find $root/include -name "*.h"`;
		@include_files = split('\n', $files);
		foreach my $file (@include_files) {
			my $date = POSIX::strftime("%Y%m%d%H%M",
						   localtime((stat $file)[9]));
			$last_mod_date = $date if ($last_mod_date < $date);
		}
		$camelcase_cache = ".checkpatch-camelcase.date.$last_mod_date";
	}

	if ($camelcase_cache ne "" && -f $camelcase_cache) {
		open(my $camelcase_file, '<', "$camelcase_cache")
		    or warn "$P: Can't read '$camelcase_cache' $!\n";
		while (<$camelcase_file>) {
			chomp;
			$camelcase{$_} = 1;
		}
		close($camelcase_file);

		return;
	}

	if (-e ".git") {
		$files = `${git_command} ls-files "include/*.h"`;
		@include_files = split('\n', $files);
	}

	foreach my $file (@include_files) {
		seed_camelcase_file($file);
	}

	if ($camelcase_cache ne "") {
		unlink glob ".checkpatch-camelcase.*";
		open(my $camelcase_file, '>', "$camelcase_cache")
		    or warn "$P: Can't write '$camelcase_cache' $!\n";
		foreach (sort { lc($a) cmp lc($b) } keys(%camelcase)) {
			print $camelcase_file ("$_\n");
		}
		close($camelcase_file);
	}
}

sub git_commit_info {
	my ($commit, $id, $desc) = @_;

	return ($id, $desc) if ((which("git") eq "") || !(-e ".git"));

	my $output = `${git_command} log --no-color --format='%H %s' -1 $commit 2>&1`;
	$output =~ s/^\s*//gm;
	my @lines = split("\n", $output);

	return ($id, $desc) if ($#lines < 0);

	if ($lines[0] =~ /^error: short SHA1 $commit is ambiguous/) {
# Maybe one day convert this block of bash into something that returns
# all matching commit ids, but it's very slow...
#
#		echo "checking commits $1..."
#		git rev-list --remotes | grep -i "^$1" |
#		while read line ; do
#		    git log --format='%H %s' -1 $line |
#		    echo "commit $(cut -c 1-12,41-)"
#		done
	} elsif ($lines[0] =~ /^fatal: ambiguous argument '$commit': unknown revision or path not in the working tree\./) {
		$id = undef;
	} else {
		$id = substr($lines[0], 0, 12);
		$desc = substr($lines[0], 41);
	}

	return ($id, $desc);
}

$chk_signoff = 0 if ($file);

my @rawlines = ();
my @lines = ();
my @fixed = ();
my @fixed_inserted = ();
my @fixed_deleted = ();
my $fixlinenr = -1;

# If input is git commits, extract all commits from the commit expressions.
# For example, HEAD-3 means we need check 'HEAD, HEAD~1, HEAD~2'.
die "$P: No git repository found\n" if ($git && !-e ".git");

if ($git) {
	my @commits = ();
	foreach my $commit_expr (@ARGV) {
		my $git_range;
		if ($commit_expr =~ m/^(.*)-(\d+)$/) {
			$git_range = "-$2 $1";
		} elsif ($commit_expr =~ m/\.\./) {
			$git_range = "$commit_expr";
		} else {
			$git_range = "-1 $commit_expr";
		}
		my $lines = `${git_command} log --no-color --no-merges --pretty=format:'%H %s' $git_range`;
		foreach my $line (split(/\n/, $lines)) {
			$line =~ /^([0-9a-fA-F]{40,40}) (.*)$/;
			next if (!defined($1) || !defined($2));
			my $sha1 = $1;
			my $subject = $2;
			unshift(@commits, $sha1);
			$git_commits{$sha1} = $subject;
		}
	}
	die "$P: no git commits after extraction!\n" if (@commits == 0);
	@ARGV = @commits;
}

my $vname;
$allow_c99_comments = !defined $ignore_type{"C99_COMMENT_TOLERANCE"};
for my $filename (@ARGV) {
	my $FILE;
	if ($git) {
		open($FILE, '-|', "git format-patch -M --stdout -1 $filename") ||
			die "$P: $filename: git format-patch failed - $!\n";
	} elsif ($file) {
		open($FILE, '-|', "diff -u /dev/null $filename") ||
			die "$P: $filename: diff failed - $!\n";
	} elsif ($filename eq '-') {
		open($FILE, '<&STDIN');
	} else {
		open($FILE, '<', "$filename") ||
			die "$P: $filename: open failed - $!\n";
	}
	if ($filename eq '-') {
		$vname = 'Your patch';
	} elsif ($git) {
		$vname = "Commit " . substr($filename, 0, 12) . ' ("' . $git_commits{$filename} . '")';
	} else {
		$vname = $filename;
	}
	while (<$FILE>) {
		chomp;
		push(@rawlines, $_);
		$vname = qq("$1") if ($filename eq '-' && $_ =~ m/^Subject:\s+(.+)/i);
	}
	close($FILE);

	if ($#ARGV > 0 && $quiet == 0) {
		print '-' x length($vname) . "\n";
		print "$vname\n";
		print '-' x length($vname) . "\n";
	}

	if (!process($filename)) {
		$exit = 1;
	}
	@rawlines = ();
	@lines = ();
	@fixed = ();
	@fixed_inserted = ();
	@fixed_deleted = ();
	$fixlinenr = -1;
	@modifierListFile = ();
	@typeListFile = ();
	build_types();
}

if (!$quiet) {
	hash_show_words(\%use_type, "Used");
	hash_show_words(\%ignore_type, "Ignored");

	if (!$perl_version_ok) {
		print << "EOM"

NOTE: perl $^V is not modern enough to detect all possible issues.
      An upgrade to at least perl $minimum_perl_version is suggested.
EOM
	}
	if ($exit) {
		print << "EOM"

NOTE: If any of the errors are false positives, please report
      them to the maintainer, see CHECKPATCH in MAINTAINERS.
EOM
	}
}

exit($exit);

sub top_of_kernel_tree {
	my ($root) = @_;

	my @tree_check = (
		"COPYING", "CREDITS", "Kbuild", "MAINTAINERS", "Makefile",
		"README", "Documentation", "arch", "include", "drivers",
		"fs", "init", "ipc", "kernel", "lib", "scripts",
	);

	foreach my $check (@tree_check) {
		if (! -e $root . '/' . $check) {
			return 0;
		}
	}
	return 1;
}

sub parse_email {
	my ($formatted_email) = @_;

	my $name = "";
	my $name_comment = "";
	my $address = "";
	my $comment = "";

	if ($formatted_email =~ /^(.*)<(\S+\@\S+)>(.*)$/) {
		$name = $1;
		$address = $2;
		$comment = $3 if defined $3;
	} elsif ($formatted_email =~ /^\s*<(\S+\@\S+)>(.*)$/) {
		$address = $1;
		$comment = $2 if defined $2;
	} elsif ($formatted_email =~ /(\S+\@\S+)(.*)$/) {
		$address = $1;
		$comment = $2 if defined $2;
		$formatted_email =~ s/\Q$address\E.*$//;
		$name = $formatted_email;
		$name = trim($name);
		$name =~ s/^\"|\"$//g;
		# If there's a name left after stripping spaces and
		# leading quotes, and the address doesn't have both
		# leading and trailing angle brackets, the address
		# is invalid. ie:
		#   "joe smith joe@smith.com" bad
		#   "joe smith <joe@smith.com" bad
		if ($name ne "" && $address !~ /^<[^>]+>$/) {
			$name = "";
			$address = "";
			$comment = "";
		}
	}

	$name = trim($name);
	$name =~ s/^\"|\"$//g;
	$name =~ s/(\s*\([^\)]+\))\s*//;
	if (defined($1)) {
		$name_comment = trim($1);
	}
	$address = trim($address);
	$address =~ s/^\<|\>$//g;

	if ($name =~ /[^\w \-]/i) { ##has "must quote" chars
		$name =~ s/(?<!\\)"/\\"/g; ##escape quotes
		$name = "\"$name\"";
	}

	return ($name, $name_comment, $address, $comment);
}

sub format_email {
	my ($name, $address) = @_;

	my $formatted_email;

	$name = trim($name);
	$name =~ s/^\"|\"$//g;
	$address = trim($address);

	if ($name =~ /[^\w \-]/i) { ##has "must quote" chars
		$name =~ s/(?<!\\)"/\\"/g; ##escape quotes
		$name = "\"$name\"";
	}

	if ("$name" eq "") {
		$formatted_email = "$address";
	} else {
		$formatted_email = "$name <$address>";
	}

	return $formatted_email;
}

sub reformat_email {
	my ($email) = @_;

	my ($email_name, $name_comment, $email_address, $comment) = parse_email($email);
	return format_email($email_name, $email_address);
}

sub same_email_addresses {
	my ($email1, $email2) = @_;

	my ($email1_name, $name1_comment, $email1_address, $comment1) = parse_email($email1);
	my ($email2_name, $name2_comment, $email2_address, $comment2) = parse_email($email2);

	return $email1_name eq $email2_name &&
	       $email1_address eq $email2_address;
}

sub which {
	my ($bin) = @_;

	foreach my $path (split(/:/, $ENV{PATH})) {
		if (-e "$path/$bin") {
			return "$path/$bin";
		}
	}

	return "";
}

sub which_conf {
	my ($conf) = @_;

	foreach my $path (split(/:/, ".:$ENV{HOME}:.scripts")) {
		if (-e "$path/$conf") {
			return "$path/$conf";
		}
	}

	return "";
}

sub expand_tabs {
	my ($str) = @_;

	my $res = '';
	my $n = 0;
	for my $c (split(//, $str)) {
		if ($c eq "\t") {
			$res .= ' ';
			$n++;
			for (; ($n % $tabsize) != 0; $n++) {
				$res .= ' ';
			}
			next;
		}
		$res .= $c;
		$n++;
	}

	return $res;
}
sub copy_spacing {
	(my $res = shift) =~ tr/\t/ /c;
	return $res;
}

sub line_stats {
	my ($line) = @_;

	# Drop the diff line leader and expand tabs
	$line =~ s/^.//;
	$line = expand_tabs($line);

	# Pick the indent from the front of the line.
	my ($white) = ($line =~ /^(\s*)/);

	return (length($line), length($white));
}

my $sanitise_quote = '';

sub sanitise_line_reset {
	my ($in_comment) = @_;

	if ($in_comment) {
		$sanitise_quote = '*/';
	} else {
		$sanitise_quote = '';
	}
}
sub sanitise_line {
	my ($line) = @_;

	my $res = '';
	my $l = '';

	my $qlen = 0;
	my $off = 0;
	my $c;

	# Always copy over the diff marker.
	$res = substr($line, 0, 1);

	for ($off = 1; $off < length($line); $off++) {
		$c = substr($line, $off, 1);

		# Comments we are whacking completely including the begin
		# and end, all to $;.
		if ($sanitise_quote eq '' && substr($line, $off, 2) eq '/*') {
			$sanitise_quote = '*/';

			substr($res, $off, 2, "$;$;");
			$off++;
			next;
		}
		if ($sanitise_quote eq '*/' && substr($line, $off, 2) eq '*/') {
			$sanitise_quote = '';
			substr($res, $off, 2, "$;$;");
			$off++;
			next;
		}
		if ($sanitise_quote eq '' && substr($line, $off, 2) eq '//') {
			$sanitise_quote = '//';

			substr($res, $off, 2, $sanitise_quote);
			$off++;
			next;
		}

		# A \ in a string means ignore the next character.
		if (($sanitise_quote eq "'" || $sanitise_quote eq '"') &&
		    $c eq "\\") {
			substr($res, $off, 2, 'XX');
			$off++;
			next;
		}
		# Regular quotes.
		if ($c eq "'" || $c eq '"') {
			if ($sanitise_quote eq '') {
				$sanitise_quote = $c;

				substr($res, $off, 1, $c);
				next;
			} elsif ($sanitise_quote eq $c) {
				$sanitise_quote = '';
			}
		}

		#print "c<$c> SQ<$sanitise_quote>\n";
		if ($off != 0 && $sanitise_quote eq '*/' && $c ne "\t") {
			substr($res, $off, 1, $;);
		} elsif ($off != 0 && $sanitise_quote eq '//' && $c ne "\t") {
			substr($res, $off, 1, $;);
		} elsif ($off != 0 && $sanitise_quote && $c ne "\t") {
			substr($res, $off, 1, 'X');
		} else {
			substr($res, $off, 1, $c);
		}
	}

	if ($sanitise_quote eq '//') {
		$sanitise_quote = '';
	}

	# The pathname on a #include may be surrounded by '<' and '>'.
	if ($res =~ /^.\s*\#\s*include\s+\<(.*)\>/) {
		my $clean = 'X' x length($1);
		$res =~ s@\<.*\>@<$clean>@;

	# The whole of a #error is a string.
	} elsif ($res =~ /^.\s*\#\s*(?:error|warning)\s+(.*)\b/) {
		my $clean = 'X' x length($1);
		$res =~ s@(\#\s*(?:error|warning)\s+).*@$1$clean@;
	}

	if ($allow_c99_comments && $res =~ m@(//.*$)@) {
		my $match = $1;
		$res =~ s/\Q$match\E/"$;" x length($match)/e;
	}

	return $res;
}

sub get_quoted_string {
	my ($line, $rawline) = @_;

	return "" if (!defined($line) || !defined($rawline));
	return "" if ($line !~ m/($String)/g);
	return substr($rawline, $-[0], $+[0] - $-[0]);
}

sub ctx_statement_block {
	my ($linenr, $remain, $off) = @_;
	my $line = $linenr - 1;
	my $blk = '';
	my $soff = $off;
	my $coff = $off - 1;
	my $coff_set = 0;

	my $loff = 0;

	my $type = '';
	my $level = 0;
	my @stack = ();
	my $p;
	my $c;
	my $len = 0;

	my $remainder;
	while (1) {
		@stack = (['', 0]) if ($#stack == -1);

		#warn "CSB: blk<$blk> remain<$remain>\n";
		# If we are about to drop off the end, pull in more
		# context.
		if ($off >= $len) {
			for (; $remain > 0; $line++) {
				last if (!defined $lines[$line]);
				next if ($lines[$line] =~ /^-/);
				$remain--;
				$loff = $len;
				$blk .= $lines[$line] . "\n";
				$len = length($blk);
				$line++;
				last;
			}
			# Bail if there is no further context.
			#warn "CSB: blk<$blk> off<$off> len<$len>\n";
			if ($off >= $len) {
				last;
			}
			if ($level == 0 && substr($blk, $off) =~ /^.\s*#\s*define/) {
				$level++;
				$type = '#';
			}
		}
		$p = $c;
		$c = substr($blk, $off, 1);
		$remainder = substr($blk, $off);

		#warn "CSB: c<$c> type<$type> level<$level> remainder<$remainder> coff_set<$coff_set>\n";

		# Handle nested #if/#else.
		if ($remainder =~ /^#\s*(?:ifndef|ifdef|if)\s/) {
			push(@stack, [ $type, $level ]);
		} elsif ($remainder =~ /^#\s*(?:else|elif)\b/) {
			($type, $level) = @{$stack[$#stack - 1]};
		} elsif ($remainder =~ /^#\s*endif\b/) {
			($type, $level) = @{pop(@stack)};
		}

		# Statement ends at the ';' or a close '}' at the
		# outermost level.
		if ($level == 0 && $c eq ';') {
			last;
		}

		# An else is really a conditional as long as its not else if
		if ($level == 0 && $coff_set == 0 &&
				(!defined($p) || $p =~ /(?:\s|\}|\+)/) &&
				$remainder =~ /^(else)(?:\s|{)/ &&
				$remainder !~ /^else\s+if\b/) {
			$coff = $off + length($1) - 1;
			$coff_set = 1;
			#warn "CSB: mark coff<$coff> soff<$soff> 1<$1>\n";
			#warn "[" . substr($blk, $soff, $coff - $soff + 1) . "]\n";
		}

		if (($type eq '' || $type eq '(') && $c eq '(') {
			$level++;
			$type = '(';
		}
		if ($type eq '(' && $c eq ')') {
			$level--;
			$type = ($level != 0)? '(' : '';

			if ($level == 0 && $coff < $soff) {
				$coff = $off;
				$coff_set = 1;
				#warn "CSB: mark coff<$coff>\n";
			}
		}
		if (($type eq '' || $type eq '{') && $c eq '{') {
			$level++;
			$type = '{';
		}
		if ($type eq '{' && $c eq '}') {
			$level--;
			$type = ($level != 0)? '{' : '';

			if ($level == 0) {
				if (substr($blk, $off + 1, 1) eq ';') {
					$off++;
				}
				last;
			}
		}
		# Preprocessor commands end at the newline unless escaped.
		if ($type eq '#' && $c eq "\n" && $p ne "\\") {
			$level--;
			$type = '';
			$off++;
			last;
		}
		$off++;
	}
	# We are truly at the end, so shuffle to the next line.
	if ($off == $len) {
		$loff = $len + 1;
		$line++;
		$remain--;
	}

	my $statement = substr($blk, $soff, $off - $soff + 1);
	my $condition = substr($blk, $soff, $coff - $soff + 1);

	#warn "STATEMENT<$statement>\n";
	#warn "CONDITION<$condition>\n";

	#print "coff<$coff> soff<$off> loff<$loff>\n";

	return ($statement, $condition,
			$line, $remain + 1, $off - $loff + 1, $level);
}

sub statement_lines {
	my ($stmt) = @_;

	# Strip the diff line prefixes and rip blank lines at start and end.
	$stmt =~ s/(^|\n)./$1/g;
	$stmt =~ s/^\s*//;
	$stmt =~ s/\s*$//;

	my @stmt_lines = ($stmt =~ /\n/g);

	return $#stmt_lines + 2;
}

sub statement_rawlines {
	my ($stmt) = @_;

	my @stmt_lines = ($stmt =~ /\n/g);

	return $#stmt_lines + 2;
}

sub statement_block_size {
	my ($stmt) = @_;

	$stmt =~ s/(^|\n)./$1/g;
	$stmt =~ s/^\s*{//;
	$stmt =~ s/}\s*$//;
	$stmt =~ s/^\s*//;
	$stmt =~ s/\s*$//;

	my @stmt_lines = ($stmt =~ /\n/g);
	my @stmt_statements = ($stmt =~ /;/g);

	my $stmt_lines = $#stmt_lines + 2;
	my $stmt_statements = $#stmt_statements + 1;

	if ($stmt_lines > $stmt_statements) {
		return $stmt_lines;
	} else {
		return $stmt_statements;
	}
}

sub ctx_statement_full {
	my ($linenr, $remain, $off) = @_;
	my ($statement, $condition, $level);

	my (@chunks);

	# Grab the first conditional/block pair.
	($statement, $condition, $linenr, $remain, $off, $level) =
				ctx_statement_block($linenr, $remain, $off);
	#print "F: c<$condition> s<$statement> remain<$remain>\n";
	push(@chunks, [ $condition, $statement ]);
	if (!($remain > 0 && $condition =~ /^\s*(?:\n[+-])?\s*(?:if|else|do)\b/s)) {
		return ($level, $linenr, @chunks);
	}

	# Pull in the following conditional/block pairs and see if they
	# could continue the statement.
	for (;;) {
		($statement, $condition, $linenr, $remain, $off, $level) =
				ctx_statement_block($linenr, $remain, $off);
		#print "C: c<$condition> s<$statement> remain<$remain>\n";
		last if (!($remain > 0 && $condition =~ /^(?:\s*\n[+-])*\s*(?:else|do)\b/s));
		#print "C: push\n";
		push(@chunks, [ $condition, $statement ]);
	}

	return ($level, $linenr, @chunks);
}

sub ctx_block_get {
	my ($linenr, $remain, $outer, $open, $close, $off) = @_;
	my $line;
	my $start = $linenr - 1;
	my $blk = '';
	my @o;
	my @c;
	my @res = ();

	my $level = 0;
	my @stack = ($level);
	for ($line = $start; $remain > 0; $line++) {
		next if ($rawlines[$line] =~ /^-/);
		$remain--;

		$blk .= $rawlines[$line];

		# Handle nested #if/#else.
		if ($lines[$line] =~ /^.\s*#\s*(?:ifndef|ifdef|if)\s/) {
			push(@stack, $level);
		} elsif ($lines[$line] =~ /^.\s*#\s*(?:else|elif)\b/) {
			$level = $stack[$#stack - 1];
		} elsif ($lines[$line] =~ /^.\s*#\s*endif\b/) {
			$level = pop(@stack);
		}

		foreach my $c (split(//, $lines[$line])) {
			##print "C<$c>L<$level><$open$close>O<$off>\n";
			if ($off > 0) {
				$off--;
				next;
			}

			if ($c eq $close && $level > 0) {
				$level--;
				last if ($level == 0);
			} elsif ($c eq $open) {
				$level++;
			}
		}

		if (!$outer || $level <= 1) {
			push(@res, $rawlines[$line]);
		}

		last if ($level == 0);
	}

	return ($level, @res);
}
sub ctx_block_outer {
	my ($linenr, $remain) = @_;

	my ($level, @r) = ctx_block_get($linenr, $remain, 1, '{', '}', 0);
	return @r;
}
sub ctx_block {
	my ($linenr, $remain) = @_;

	my ($level, @r) = ctx_block_get($linenr, $remain, 0, '{', '}', 0);
	return @r;
}
sub ctx_statement {
	my ($linenr, $remain, $off) = @_;

	my ($level, @r) = ctx_block_get($linenr, $remain, 0, '(', ')', $off);
	return @r;
}
sub ctx_block_level {
	my ($linenr, $remain) = @_;

	return ctx_block_get($linenr, $remain, 0, '{', '}', 0);
}
sub ctx_statement_level {
	my ($linenr, $remain, $off) = @_;

	return ctx_block_get($linenr, $remain, 0, '(', ')', $off);
}

sub ctx_locate_comment {
	my ($first_line, $end_line) = @_;

	# If c99 comment on the current line, or the line before or after
	my ($current_comment) = ($rawlines[$end_line - 1] =~ m@^\+.*(//.*$)@);
	return $current_comment if (defined $current_comment);
	($current_comment) = ($rawlines[$end_line - 2] =~ m@^[\+ ].*(//.*$)@);
	return $current_comment if (defined $current_comment);
	($current_comment) = ($rawlines[$end_line] =~ m@^[\+ ].*(//.*$)@);
	return $current_comment if (defined $current_comment);

	# Catch a comment on the end of the line itself.
	($current_comment) = ($rawlines[$end_line - 1] =~ m@.*(/\*.*\*/)\s*(?:\\\s*)?$@);
	return $current_comment if (defined $current_comment);

	# Look through the context and try and figure out if there is a
	# comment.
	my $in_comment = 0;
	$current_comment = '';
	for (my $linenr = $first_line; $linenr < $end_line; $linenr++) {
		my $line = $rawlines[$linenr - 1];
		#warn "           $line\n";
		if ($linenr == $first_line and $line =~ m@^.\s*\*@) {
			$in_comment = 1;
		}
		if ($line =~ m@/\*@) {
			$in_comment = 1;
		}
		if (!$in_comment && $current_comment ne '') {
			$current_comment = '';
		}
		$current_comment .= $line . "\n" if ($in_comment);
		if ($line =~ m@\*/@) {
			$in_comment = 0;
		}
	}

	chomp($current_comment);
	return($current_comment);
}
sub ctx_has_comment {
	my ($first_line, $end_line) = @_;
	my $cmt = ctx_locate_comment($first_line, $end_line);

	##print "LINE: $rawlines[$end_line - 1 ]\n";
	##print "CMMT: $cmt\n";

	return ($cmt ne '');
}

sub raw_line {
	my ($linenr, $cnt) = @_;

	my $offset = $linenr - 1;
	$cnt++;

	my $line;
	while ($cnt) {
		$line = $rawlines[$offset++];
		next if (defined($line) && $line =~ /^-/);
		$cnt--;
	}

	return $line;
}

sub get_stat_real {
	my ($linenr, $lc) = @_;

	my $stat_real = raw_line($linenr, 0);
	for (my $count = $linenr + 1; $count <= $lc; $count++) {
		$stat_real = $stat_real . "\n" . raw_line($count, 0);
	}

	return $stat_real;
}

sub get_stat_here {
	my ($linenr, $cnt, $here) = @_;

	my $herectx = $here . "\n";
	for (my $n = 0; $n < $cnt; $n++) {
		$herectx .= raw_line($linenr, $n) . "\n";
	}

	return $herectx;
}

sub cat_vet {
	my ($vet) = @_;
	my ($res, $coded);

	$res = '';
	while ($vet =~ /([^[:cntrl:]]*)([[:cntrl:]]|$)/g) {
		$res .= $1;
		if ($2 ne '') {
			$coded = sprintf("^%c", unpack('C', $2) + 64);
			$res .= $coded;
		}
	}
	$res =~ s/$/\$/;

	return $res;
}

my $av_preprocessor = 0;
my $av_pending;
my @av_paren_type;
my $av_pend_colon;

sub annotate_reset {
	$av_preprocessor = 0;
	$av_pending = '_';
	@av_paren_type = ('E');
	$av_pend_colon = 'O';
}

sub annotate_values {
	my ($stream, $type) = @_;

	my $res;
	my $var = '_' x length($stream);
	my $cur = $stream;

	print "$stream\n" if ($dbg_values > 1);

	while (length($cur)) {
		@av_paren_type = ('E') if ($#av_paren_type < 0);
		print " <" . join('', @av_paren_type) .
				"> <$type> <$av_pending>" if ($dbg_values > 1);
		if ($cur =~ /^(\s+)/o) {
			print "WS($1)\n" if ($dbg_values > 1);
			if ($1 =~ /\n/ && $av_preprocessor) {
				$type = pop(@av_paren_type);
				$av_preprocessor = 0;
			}

		} elsif ($cur =~ /^(\(\s*$Type\s*)\)/ && $av_pending eq '_') {
			print "CAST($1)\n" if ($dbg_values > 1);
			push(@av_paren_type, $type);
			$type = 'c';

		} elsif ($cur =~ /^($Type)\s*(?:$Ident|,|\)|\(|\s*$)/) {
			print "DECLARE($1)\n" if ($dbg_values > 1);
			$type = 'T';

		} elsif ($cur =~ /^($Modifier)\s*/) {
			print "MODIFIER($1)\n" if ($dbg_values > 1);
			$type = 'T';

		} elsif ($cur =~ /^(\#\s*define\s*$Ident)(\(?)/o) {
			print "DEFINE($1,$2)\n" if ($dbg_values > 1);
			$av_preprocessor = 1;
			push(@av_paren_type, $type);
			if ($2 ne '') {
				$av_pending = 'N';
			}
			$type = 'E';

		} elsif ($cur =~ /^(\#\s*(?:undef\s*$Ident|include\b))/o) {
			print "UNDEF($1)\n" if ($dbg_values > 1);
			$av_preprocessor = 1;
			push(@av_paren_type, $type);

		} elsif ($cur =~ /^(\#\s*(?:ifdef|ifndef|if))/o) {
			print "PRE_START($1)\n" if ($dbg_values > 1);
			$av_preprocessor = 1;

			push(@av_paren_type, $type);
			push(@av_paren_type, $type);
			$type = 'E';

		} elsif ($cur =~ /^(\#\s*(?:else|elif))/o) {
			print "PRE_RESTART($1)\n" if ($dbg_values > 1);
			$av_preprocessor = 1;

			push(@av_paren_type, $av_paren_type[$#av_paren_type]);

			$type = 'E';

		} elsif ($cur =~ /^(\#\s*(?:endif))/o) {
			print "PRE_END($1)\n" if ($dbg_values > 1);

			$av_preprocessor = 1;

			# Assume all arms of the conditional end as this
			# one does, and continue as if the #endif was not here.
			pop(@av_paren_type);
			push(@av_paren_type, $type);
			$type = 'E';

		} elsif ($cur =~ /^(\\\n)/o) {
			print "PRECONT($1)\n" if ($dbg_values > 1);

		} elsif ($cur =~ /^(__attribute__)\s*\(?/o) {
			print "ATTR($1)\n" if ($dbg_values > 1);
			$av_pending = $type;
			$type = 'N';

		} elsif ($cur =~ /^(sizeof)\s*(\()?/o) {
			print "SIZEOF($1)\n" if ($dbg_values > 1);
			if (defined $2) {
				$av_pending = 'V';
			}
			$type = 'N';

		} elsif ($cur =~ /^(if|while|for)\b/o) {
			print "COND($1)\n" if ($dbg_values > 1);
			$av_pending = 'E';
			$type = 'N';

		} elsif ($cur =~/^(case)/o) {
			print "CASE($1)\n" if ($dbg_values > 1);
			$av_pend_colon = 'C';
			$type = 'N';

		} elsif ($cur =~/^(return|else|goto|typeof|__typeof__)\b/o) {
			print "KEYWORD($1)\n" if ($dbg_values > 1);
			$type = 'N';

		} elsif ($cur =~ /^(\()/o) {
			print "PAREN('$1')\n" if ($dbg_values > 1);
			push(@av_paren_type, $av_pending);
			$av_pending = '_';
			$type = 'N';

		} elsif ($cur =~ /^(\))/o) {
			my $new_type = pop(@av_paren_type);
			if ($new_type ne '_') {
				$type = $new_type;
				print "PAREN('$1') -> $type\n"
							if ($dbg_values > 1);
			} else {
				print "PAREN('$1')\n" if ($dbg_values > 1);
			}

		} elsif ($cur =~ /^($Ident)\s*\(/o) {
			print "FUNC($1)\n" if ($dbg_values > 1);
			$type = 'V';
			$av_pending = 'V';

		} elsif ($cur =~ /^($Ident\s*):(?:\s*\d+\s*(,|=|;))?/) {
			if (defined $2 && $type eq 'C' || $type eq 'T') {
				$av_pend_colon = 'B';
			} elsif ($type eq 'E') {
				$av_pend_colon = 'L';
			}
			print "IDENT_COLON($1,$type>$av_pend_colon)\n" if ($dbg_values > 1);
			$type = 'V';

		} elsif ($cur =~ /^($Ident|$Constant)/o) {
			print "IDENT($1)\n" if ($dbg_values > 1);
			$type = 'V';

		} elsif ($cur =~ /^($Assignment)/o) {
			print "ASSIGN($1)\n" if ($dbg_values > 1);
			$type = 'N';

		} elsif ($cur =~/^(;|{|})/) {
			print "END($1)\n" if ($dbg_values > 1);
			$type = 'E';
			$av_pend_colon = 'O';

		} elsif ($cur =~/^(,)/) {
			print "COMMA($1)\n" if ($dbg_values > 1);
			$type = 'C';

		} elsif ($cur =~ /^(\?)/o) {
			print "QUESTION($1)\n" if ($dbg_values > 1);
			$type = 'N';

		} elsif ($cur =~ /^(:)/o) {
			print "COLON($1,$av_pend_colon)\n" if ($dbg_values > 1);

			substr($var, length($res), 1, $av_pend_colon);
			if ($av_pend_colon eq 'C' || $av_pend_colon eq 'L') {
				$type = 'E';
			} else {
				$type = 'N';
			}
			$av_pend_colon = 'O';

		} elsif ($cur =~ /^(\[)/o) {
			print "CLOSE($1)\n" if ($dbg_values > 1);
			$type = 'N';

		} elsif ($cur =~ /^(-(?![->])|\+(?!\+)|\*|\&\&|\&)/o) {
			my $variant;

			print "OPV($1)\n" if ($dbg_values > 1);
			if ($type eq 'V') {
				$variant = 'B';
			} else {
				$variant = 'U';
			}

			substr($var, length($res), 1, $variant);
			$type = 'N';

		} elsif ($cur =~ /^($Operators)/o) {
			print "OP($1)\n" if ($dbg_values > 1);
			if ($1 ne '++' && $1 ne '--') {
				$type = 'N';
			}

		} elsif ($cur =~ /(^.)/o) {
			print "C($1)\n" if ($dbg_values > 1);
		}
		if (defined $1) {
			$cur = substr($cur, length($1));
			$res .= $type x length($1);
		}
	}

	return ($res, $var);
}

sub possible {
	my ($possible, $line) = @_;
	my $notPermitted = qr{(?:
		^(?:
			$Modifier|
			$Storage|
			$Type|
			DEFINE_\S+
		)$|
		^(?:
			goto|
			return|
			case|
			else|
			asm|__asm__|
			do|
			\#|
			\#\#|
		)(?:\s|$)|
		^(?:typedef|struct|enum)\b
	    )}x;
	warn "CHECK<$possible> ($line)\n" if ($dbg_possible > 2);
	if ($possible !~ $notPermitted) {
		# Check for modifiers.
		$possible =~ s/\s*$Storage\s*//g;
		$possible =~ s/\s*$Sparse\s*//g;
		if ($possible =~ /^\s*$/) {

		} elsif ($possible =~ /\s/) {
			$possible =~ s/\s*$Type\s*//g;
			for my $modifier (split(' ', $possible)) {
				if ($modifier !~ $notPermitted) {
					warn "MODIFIER: $modifier ($possible) ($line)\n" if ($dbg_possible);
					push(@modifierListFile, $modifier);
				}
			}

		} else {
			warn "POSSIBLE: $possible ($line)\n" if ($dbg_possible);
			push(@typeListFile, $possible);
		}
		build_types();
	} else {
		warn "NOTPOSS: $possible ($line)\n" if ($dbg_possible > 1);
	}
}

my $prefix = '';

sub show_type {
	my ($type) = @_;

	$type =~ tr/[a-z]/[A-Z]/;

	return defined $use_type{$type} if (scalar keys %use_type > 0);

	return !defined $ignore_type{$type};
}

sub report {
	my ($level, $type, $msg) = @_;

	if (!show_type($type) ||
	    (defined $tst_only && $msg !~ /\Q$tst_only\E/)) {
		return 0;
	}
	my $output = '';
	if ($color) {
		if ($level eq 'ERROR') {
			$output .= RED;
		} elsif ($level eq 'WARNING') {
			$output .= YELLOW;
		} else {
			$output .= GREEN;
		}
	}
	$output .= $prefix . $level . ':';
	if ($show_types) {
		$output .= BLUE if ($color);
		$output .= "$type:";
	}
	$output .= RESET if ($color);
	$output .= ' ' . $msg . "\n";

	if ($showfile) {
		my @lines = split("\n", $output, -1);
		splice(@lines, 1, 1);
		$output = join("\n", @lines);
	}
	$output = (split('\n', $output))[0] . "\n" if ($terse);

	push(our @report, $output);

	return 1;
}

sub report_dump {
	our @report;
}

sub fixup_current_range {
	my ($lineRef, $offset, $length) = @_;

	if ($$lineRef =~ /^\@\@ -\d+,\d+ \+(\d+),(\d+) \@\@/) {
		my $o = $1;
		my $l = $2;
		my $no = $o + $offset;
		my $nl = $l + $length;
		$$lineRef =~ s/\+$o,$l \@\@/\+$no,$nl \@\@/;
	}
}

sub fix_inserted_deleted_lines {
	my ($linesRef, $insertedRef, $deletedRef) = @_;

	my $range_last_linenr = 0;
	my $delta_offset = 0;

	my $old_linenr = 0;
	my $new_linenr = 0;

	my $next_insert = 0;
	my $next_delete = 0;

	my @lines = ();

	my $inserted = @{$insertedRef}[$next_insert++];
	my $deleted = @{$deletedRef}[$next_delete++];

	foreach my $old_line (@{$linesRef}) {
		my $save_line = 1;
		my $line = $old_line;	#don't modify the array
		if ($line =~ /^(?:\+\+\+|\-\-\-)\s+\S+/) {	#new filename
			$delta_offset = 0;
		} elsif ($line =~ /^\@\@ -\d+,\d+ \+\d+,\d+ \@\@/) {	#new hunk
			$range_last_linenr = $new_linenr;
			fixup_current_range(\$line, $delta_offset, 0);
		}

		while (defined($deleted) && ${$deleted}{'LINENR'} == $old_linenr) {
			$deleted = @{$deletedRef}[$next_delete++];
			$save_line = 0;
			fixup_current_range(\$lines[$range_last_linenr], $delta_offset--, -1);
		}

		while (defined($inserted) && ${$inserted}{'LINENR'} == $old_linenr) {
			push(@lines, ${$inserted}{'LINE'});
			$inserted = @{$insertedRef}[$next_insert++];
			$new_linenr++;
			fixup_current_range(\$lines[$range_last_linenr], $delta_offset++, 1);
		}

		if ($save_line) {
			push(@lines, $line);
			$new_linenr++;
		}

		$old_linenr++;
	}

	return @lines;
}

sub fix_insert_line {
	my ($linenr, $line) = @_;

	my $inserted = {
		LINENR => $linenr,
		LINE => $line,
	};
	push(@fixed_inserted, $inserted);
}

sub fix_delete_line {
	my ($linenr, $line) = @_;

	my $deleted = {
		LINENR => $linenr,
		LINE => $line,
	};

	push(@fixed_deleted, $deleted);
}

sub ERROR {
	my ($type, $msg) = @_;

	if (report("ERROR", $type, $msg)) {
		our $clean = 0;
		our $cnt_error++;
		return 1;
	}
	return 0;
}
sub WARN {
	my ($type, $msg) = @_;

	if (report("WARNING", $type, $msg)) {
		our $clean = 0;
		our $cnt_warn++;
		return 1;
	}
	return 0;
}
sub CHK {
	my ($type, $msg) = @_;

	if ($check && report("CHECK", $type, $msg)) {
		our $clean = 0;
		our $cnt_chk++;
		return 1;
	}
	return 0;
}

sub check_absolute_file {
	my ($absolute, $herecurr) = @_;
	my $file = $absolute;

	##print "absolute<$absolute>\n";

	# See if any suffix of this path is a path within the tree.
	while ($file =~ s@^[^/]*/@@) {
		if (-f "$root/$file") {
			##print "file<$file>\n";
			last;
		}
	}
	if (! -f _)  {
		return 0;
	}

	# It is, so see if the prefix is acceptable.
	my $prefix = $absolute;
	substr($prefix, -length($file)) = '';

	##print "prefix<$prefix>\n";
	if ($prefix ne ".../") {
		WARN("USE_RELATIVE_PATH",
		     "use relative pathname instead of absolute in changelog text\n" . $herecurr);
	}
}

sub trim {
	my ($string) = @_;

	$string =~ s/^\s+|\s+$//g;

	return $string;
}

sub ltrim {
	my ($string) = @_;

	$string =~ s/^\s+//;

	return $string;
}

sub rtrim {
	my ($string) = @_;

	$string =~ s/\s+$//;

	return $string;
}

sub string_find_replace {
	my ($string, $find, $replace) = @_;

	$string =~ s/$find/$replace/g;

	return $string;
}

sub tabify {
	my ($leading) = @_;

	my $source_indent = $tabsize;
	my $max_spaces_before_tab = $source_indent - 1;
	my $spaces_to_tab = " " x $source_indent;

	#convert leading spaces to tabs
	1 while $leading =~ s@^([\t]*)$spaces_to_tab@$1\t@g;
	#Remove spaces before a tab
	1 while $leading =~ s@^([\t]*)( {1,$max_spaces_before_tab})\t@$1\t@g;

	return "$leading";
}

sub cleanup_continuation_headers {
	# Collapse any header-continuation lines into a single line so they
	# can be parsed meaningfully, as the parser only has one line
	# of context to work with.
	my $again;
	do {
		$again = 0;
		foreach my $n (0 .. scalar(@rawlines) - 2) {
			if ($rawlines[$n]=~/^\s*$/) {
				# A blank line means there's no more chance
				# of finding headers.  Shortcut to done.
				return;
			}
			if ($rawlines[$n]=~/^[\x21-\x39\x3b-\x7e]+:/ &&
			    $rawlines[$n+1]=~/^\s+/) {
				# Continuation header.  Collapse it.
				my $line = splice @rawlines, $n+1, 1;
				$line=~s/^\s+/ /;
				$rawlines[$n] .= $line;
				# We've 'destabilized' the list, so restart.
				$again = 1;
				last;
			}
		}
	} while ($again);
}

sub pos_last_openparen {
	my ($line) = @_;

	my $pos = 0;

	my $opens = $line =~ tr/\(/\(/;
	my $closes = $line =~ tr/\)/\)/;

	my $last_openparen = 0;

	if (($opens == 0) || ($closes >= $opens)) {
		return -1;
	}

	my $len = length($line);

	for ($pos = 0; $pos < $len; $pos++) {
		my $string = substr($line, $pos);
		if ($string =~ /^($FuncArg|$balanced_parens)/) {
			$pos += length($1) - 1;
		} elsif (substr($line, $pos, 1) eq '(') {
			$last_openparen = $pos;
		} elsif (index($string, '(') == -1) {
			last;
		}
	}

	return length(expand_tabs(substr($line, 0, $last_openparen))) + 1;
}

sub get_raw_comment {
	my ($line, $rawline) = @_;
	my $comment = '';

	for my $i (0 .. (length($line) - 1)) {
		if (substr($line, $i, 1) eq "$;") {
			$comment .= substr($rawline, $i, 1);
		}
	}

	return $comment;
}

sub process {
	my $filename = shift;

	my $linenr=0;
	my $prevline="";
	my $prevrawline="";
	my $stashline="";
	my $stashrawline="";
	my $subjectline="";
	my $sublinenr="";

	my $length;
	my $indent;
	my $previndent=0;
	my $stashindent=0;

	our $clean = 1;
	my $signoff = 0;
	my $author = '';
	my $authorsignoff = 0;
	my $is_patch = 0;
	my $is_binding_patch = -1;
	my $in_header_lines = $file ? 0 : 1;
	my $in_commit_log = 0;		#Scanning lines before patch
	my $has_patch_separator = 0;	#Found a --- line
	my $has_commit_log = 0;		#Encountered lines before patch
	my $commit_log_lines = 0;	#Number of commit log lines
	my $commit_log_possible_stack_dump = 0;
	my $commit_log_long_line = 0;
	my $commit_log_has_diff = 0;
	my $reported_maintainer_file = 0;
	my $non_utf8_charset = 0;

	my $last_blank_line = 0;
	my $last_coalesced_string_linenr = -1;

	our @report = ();
	our $cnt_lines = 0;
	our $cnt_error = 0;
	our $cnt_warn = 0;
	our $cnt_chk = 0;

	# Trace the real file/line as we go.
	my $realfile = '';
	my $realline = 0;
	my $realcnt = 0;
	my $here = '';
	my $context_function;		#undef'd unless there's a known function
	my $in_comment = 0;
	my $comment_edge = 0;
	my $first_line = 0;
	my $p1_prefix = '';

	my $prev_values = 'E';

	# suppression flags
	my %suppress_ifbraces;
	my %suppress_whiletrailers;
	my %suppress_export;
	my $suppress_statement = 0;

	my %signatures = ();

	# Pre-scan the patch sanitizing the lines.
	# Pre-scan the patch looking for any __setup documentation.
	#
	my @setup_docs = ();
	my $setup_docs = 0;

	my $camelcase_file_seeded = 0;
	my $shorttext = BEFORE_SHORTTEXT;
	my $shorttext_exspc = 0;
	my $commit_text_present = 0;

	my $checklicenseline = 1;

	sanitise_line_reset();
	cleanup_continuation_headers();
	my $line;

	foreach my $rawline (@rawlines) {
		$linenr++;
		$line = $rawline;

		push(@fixed, $rawline) if ($fix);

		if ($rawline=~/^\+\+\+\s+(\S+)/) {
			$setup_docs = 0;
			if ($1 =~ m@Documentation/admin-guide/kernel-parameters.txt$@) {
				$setup_docs = 1;
			}
			#next;
		}
		if ($rawline =~ /^\@\@ -\d+(?:,\d+)? \+(\d+)(,(\d+))? \@\@/) {
			$realline=$1-1;
			if (defined $2) {
				$realcnt=$3+1;
			} else {
				$realcnt=1+1;
			}
			$in_comment = 0;

			# Guestimate if this is a continuing comment.  Run
			# the context looking for a comment "edge".  If this
			# edge is a close comment then we must be in a comment
			# at context start.
			my $edge;
			my $cnt = $realcnt;
			for (my $ln = $linenr + 1; $cnt > 0; $ln++) {
				next if (defined $rawlines[$ln - 1] &&
					 $rawlines[$ln - 1] =~ /^-/);
				$cnt--;
				#print "RAW<$rawlines[$ln - 1]>\n";
				last if (!defined $rawlines[$ln - 1]);
				if ($rawlines[$ln - 1] =~ m@(/\*|\*/)@ &&
				    $rawlines[$ln - 1] !~ m@"[^"]*(?:/\*|\*/)[^"]*"@) {
					($edge) = $1;
					last;
				}
			}
			if (defined $edge && $edge eq '*/') {
				$in_comment = 1;
			}

			# Guestimate if this is a continuing comment.  If this
			# is the start of a diff block and this line starts
			# ' *' then it is very likely a comment.
			if (!defined $edge &&
			    $rawlines[$linenr] =~ m@^.\s*(?:\*\*+| \*)(?:\s|$)@)
			{
				$in_comment = 1;
			}

			##print "COMMENT:$in_comment edge<$edge> $rawline\n";
			sanitise_line_reset($in_comment);

		} elsif ($realcnt && $rawline =~ /^(?:\+| |$)/) {
			# Standardise the strings and chars within the input to
			# simplify matching -- only bother with positive lines.
			$line = sanitise_line($rawline);
		}
		push(@lines, $line);

		if ($realcnt > 1) {
			$realcnt-- if ($line =~ /^(?:\+| |$)/);
		} else {
			$realcnt = 0;
		}

		#print "==>$rawline\n";
		#print "-->$line\n";

		if ($setup_docs && $line =~ /^\+/) {
			push(@setup_docs, $line);
		}
	}

	$prefix = '';

	$realcnt = 0;
	$linenr = 0;
	$fixlinenr = -1;
	foreach my $line (@lines) {
		$linenr++;
		$fixlinenr++;
		my $sline = $line;	#copy of $line
		$sline =~ s/$;/ /g;	#with comments as spaces

		my $rawline = $rawlines[$linenr - 1];
		my $raw_comment = get_raw_comment($line, $rawline);

# check if it's a mode change, rename or start of a patch
		if (!$in_commit_log &&
		    ($line =~ /^ mode change [0-7]+ => [0-7]+ \S+\s*$/ ||
		    ($line =~ /^rename (?:from|to) \S+\s*$/ ||
		     $line =~ /^diff --git a\/[\w\/\.\_\-]+ b\/\S+\s*$/))) {
			$is_patch = 1;
		}

#extract the line range in the file after the patch is applied
		if (!$in_commit_log &&
		    $line =~ /^\@\@ -\d+(?:,\d+)? \+(\d+)(,(\d+))? \@\@(.*)/) {
			my $context = $4;
			$is_patch = 1;
			$first_line = $linenr + 1;
			$realline=$1-1;
			if (defined $2) {
				$realcnt=$3+1;
			} else {
				$realcnt=1+1;
			}
			annotate_reset();
			$prev_values = 'E';

			%suppress_ifbraces = ();
			%suppress_whiletrailers = ();
			%suppress_export = ();
			$suppress_statement = 0;
			if ($context =~ /\b(\w+)\s*\(/) {
				$context_function = $1;
			} else {
				undef $context_function;
			}
			next;

# track the line number as we move through the hunk, note that
# new versions of GNU diff omit the leading space on completely
# blank context lines so we need to count that too.
		} elsif ($line =~ /^( |\+|$)/) {
			$realline++;
			$realcnt-- if ($realcnt != 0);

			# Measure the line length and indent.
			($length, $indent) = line_stats($rawline);

			# Track the previous line.
			($prevline, $stashline) = ($stashline, $line);
			($previndent, $stashindent) = ($stashindent, $indent);
			($prevrawline, $stashrawline) = ($stashrawline, $rawline);

			#warn "line<$line>\n";

		} elsif ($realcnt == 1) {
			$realcnt--;
		}

		my $hunk_line = ($realcnt != 0);

		$here = "#$linenr: " if (!$file);
		$here = "#$realline: " if ($file);

		my $found_file = 0;
		# extract the filename as it passes
		if ($line =~ /^diff --git.*?(\S+)$/) {
			$realfile = $1;
			$realfile =~ s@^([^/]*)/@@ if (!$file);
			$in_commit_log = 0;
			$found_file = 1;
		} elsif ($line =~ /^\+\+\+\s+(\S+)/) {
			$realfile = $1;
			$realfile =~ s@^([^/]*)/@@ if (!$file);
			$in_commit_log = 0;

			$p1_prefix = $1;
			if (!$file && $tree && $p1_prefix ne '' &&
			    -e "$root/$p1_prefix") {
				WARN("PATCH_PREFIX",
				     "patch prefix '$p1_prefix' exists, appears to be a -p0 patch\n");
			}

			if ($realfile =~ m@^include/asm/@) {
				ERROR("MODIFIED_INCLUDE_ASM",
				      "do not modify files in include/asm, change architecture specific files in include/asm-<architecture>\n" . "$here$rawline\n");
			}
			$found_file = 1;
		}

#make up the handle for any error we report on this line
		if ($showfile) {
			$prefix = "$realfile:$realline: "
		} elsif ($emacs) {
			if ($file) {
				$prefix = "$filename:$realline: ";
			} else {
				$prefix = "$filename:$linenr: ";
			}
		}

		if ($found_file) {
			if (is_maintained_obsolete($realfile)) {
				WARN("OBSOLETE",
				     "$realfile is marked as 'obsolete' in the MAINTAINERS hierarchy.  No unnecessary modifications please.\n");
			}
			if ($realfile =~ m@^(?:drivers/net/|net/|drivers/staging/)@) {
				$check = 1;
			} else {
				$check = $check_orig;
			}
			$checklicenseline = 1;

			if ($realfile !~ /^MAINTAINERS/) {
				my $last_binding_patch = $is_binding_patch;

				$is_binding_patch = () = $realfile =~ m@^(?:Documentation/devicetree/|include/dt-bindings/)@;

				if (($last_binding_patch != -1) &&
				    ($last_binding_patch ^ $is_binding_patch)) {
					WARN("DT_SPLIT_BINDING_PATCH",
					     "DT binding docs and includes should be a separate patch. See: Documentation/devicetree/bindings/submitting-patches.rst\n");
				}
			}

			next;
		}
		$here .= "FILE: $realfile:$realline:" if ($realcnt != 0);

		my $hereline = "$here\n$rawline\n";
		my $herecurr = "$here\n$rawline\n";
		my $hereprev = "$here\n$prevrawline\n$rawline\n";

		if ($shorttext != AFTER_SHORTTEXT) {
			if ($shorttext == IN_SHORTTEXT_BLANKLINE && $line=~/\S/) {
				# the subject line was just processed,
				# a blank line must be next
				WARN("NONBLANK_AFTER_SUMMARY",
				     "non-blank line after summary line\n" . $herecurr);
				$shorttext = IN_SHORTTEXT;
				# this non-blank line may or may not be commit text -
				# a warning has been generated so assume it is commit
				# text and move on
				$commit_text_present = 1;
				# fall through and treat this line as IN_SHORTTEXT
			}
			if ($shorttext == IN_SHORTTEXT) {
				if ($line=~/^---/ || $line=~/^diff.*/) {
					if ($commit_text_present == 0) {
						WARN("NO_COMMIT_TEXT",
						     "please add commit text explaining " .
						     "*why* the change is needed\n" .
						     $herecurr);
					}
					$shorttext = AFTER_SHORTTEXT;
				} elsif ($line=~/^\s*change-id:/i ||
					 $line=~/^\s*signed-off-by:/i ||
					 $line=~/^\s*crs-fixed:/i ||
					 $line=~/^\s*acked-by:/i) {
					# this is a tag, there must be commit
					# text by now
					if ($commit_text_present == 0) {
						WARN("NO_COMMIT_TEXT",
						     "please add commit text explaining " .
						     "*why* the change is needed\n" .
						     $herecurr);
						# prevent duplicate warnings
						$commit_text_present = 1;
					}
				} elsif ($line=~/\S/) {
					$commit_text_present = 1;
				}
			} elsif ($shorttext == IN_SHORTTEXT_BLANKLINE) {
				# case of non-blank line in this state handled above
				$shorttext = IN_SHORTTEXT;
			} elsif ($shorttext == CHECK_NEXT_SHORTTEXT) {
# The Subject line doesn't have to be the last header in the patch.
# Avoid moving to the IN_SHORTTEXT state until clear of all headers.
# Per RFC5322, continuation lines must be folded, so any left-justified
# text which looks like a header is definitely a header.
				if ($line!~/^[\x21-\x39\x3b-\x7e]+:/) {
					$shorttext = IN_SHORTTEXT;
					# Check for Subject line followed by a blank line.
					if (length($line) != 0) {
						WARN("NONBLANK_AFTER_SUMMARY",
						     "non-blank line after " .
						     "summary line\n" .
						     $sublinenr . $here .
						     "\n" . $subjectline .
						     "\n" . $line . "\n");
						# this non-blank line may or may not
						# be commit text - a warning has been
						# generated so assume it is commit
						# text and move on
						$commit_text_present = 1;
					}
				}
			# The next two cases are BEFORE_SHORTTEXT.
			} elsif ($line=~/^Subject: \[[^\]]*\] (.*)/) {
				# This is the subject line. Go to
				# CHECK_NEXT_SHORTTEXT to wait for the commit
				# text to show up.
				$shorttext = CHECK_NEXT_SHORTTEXT;
				$subjectline = $line;
				$sublinenr = "#$linenr & ";
# Check for Subject line less than line limit
				if (length($1) > SHORTTEXT_LIMIT && !($1 =~ m/Revert\ \"/)) {
					WARN("LONG_SUMMARY_LINE",
					     "summary line over " .
					     SHORTTEXT_LIMIT .
					     " characters\n" . $herecurr);
				}
			} elsif ($line=~/^    (.*)/) {
				# Indented format, this must be the summary
				# line (i.e. git show). There will be no more
				# headers so we are now in the shorttext.
				$shorttext = IN_SHORTTEXT_BLANKLINE;
				$shorttext_exspc = 4;
				if (length($1) > SHORTTEXT_LIMIT && !($1 =~ m/Revert\ \"/)) {
					WARN("LONG_SUMMARY_LINE",
					     "summary line over " .
					     SHORTTEXT_LIMIT .
					     " characters\n" . $herecurr);
				}
			}
		}

		$cnt_lines++ if ($realcnt != 0);

# Verify the existence of a commit log if appropriate
# 2 is used because a $signature is counted in $commit_log_lines
		if ($in_commit_log) {
			if ($line !~ /^\s*$/) {
				$commit_log_lines++;	#could be a $signature
			}
		} elsif ($has_commit_log && $commit_log_lines < 2) {
			WARN("COMMIT_MESSAGE",
			     "Missing commit description - Add an appropriate one\n");
			$commit_log_lines = 2;	#warn only once
		}

# Check if the commit log has what seems like a diff which can confuse patch
		if ($in_commit_log && !$commit_log_has_diff &&
		    (($line =~ m@^\s+diff\b.*a/[\w/]+@ &&
		      $line =~ m@^\s+diff\b.*a/([\w/]+)\s+b/$1\b@) ||
		     $line =~ m@^\s*(?:\-\-\-\s+a/|\+\+\+\s+b/)@ ||
		     $line =~ m/^\s*\@\@ \-\d+,\d+ \+\d+,\d+ \@\@/)) {
			ERROR("DIFF_IN_COMMIT_MSG",
			      "Avoid using diff content in the commit message - patch(1) might not work\n" . $herecurr);
			$commit_log_has_diff = 1;
		}

# Check for incorrect file permissions
		if ($line =~ /^new (file )?mode.*[7531]\d{0,2}$/) {
			my $permhere = $here . "FILE: $realfile\n";
			if ($realfile !~ m@scripts/@ &&
			    $realfile !~ /\.(py|pl|awk|sh)$/) {
				ERROR("EXECUTE_PERMISSIONS",
				      "do not set execute permissions for source files\n" . $permhere);
			}
		}

# Check the patch for a From:
		if (decode("MIME-Header", $line) =~ /^From:\s*(.*)/) {
			$author = $1;
			$author = encode("utf8", $author) if ($line =~ /=\?utf-8\?/i);
			$author =~ s/"//g;
			$author = reformat_email($author);
		}

# Check the patch for a signoff:
		if ($line =~ /^\s*signed-off-by:\s*(.*)/i) {
			$signoff++;
			$in_commit_log = 0;
			if ($author ne '') {
				if (same_email_addresses($1, $author)) {
					$authorsignoff = 1;
				}
			}
		}

# Check for patch separator
		if ($line =~ /^---$/) {
			$has_patch_separator = 1;
			$in_commit_log = 0;
		}

# Check if MAINTAINERS is being updated.  If so, there's probably no need to
# emit the "does MAINTAINERS need updating?" message on file add/move/delete
		if ($line =~ /^\s*MAINTAINERS\s*\|/) {
			$reported_maintainer_file = 1;
		}

# Check signature styles
		if (!$in_header_lines &&
		    $line =~ /^(\s*)([a-z0-9_-]+by:|$signature_tags)(\s*)(.*)/i) {
			my $space_before = $1;
			my $sign_off = $2;
			my $space_after = $3;
			my $email = $4;
			my $ucfirst_sign_off = ucfirst(lc($sign_off));

			if ($sign_off !~ /$signature_tags/) {
				WARN("BAD_SIGN_OFF",
				     "Non-standard signature: $sign_off\n" . $herecurr);
			}
			if (defined $space_before && $space_before ne "") {
				if (WARN("BAD_SIGN_OFF",
					 "Do not use whitespace before $ucfirst_sign_off\n" . $herecurr) &&
				    $fix) {
					$fixed[$fixlinenr] =
					    "$ucfirst_sign_off $email";
				}
			}
			if ($sign_off =~ /-by:$/i && $sign_off ne $ucfirst_sign_off) {
				if (WARN("BAD_SIGN_OFF",
					 "'$ucfirst_sign_off' is the preferred signature form\n" . $herecurr) &&
				    $fix) {
					$fixed[$fixlinenr] =
					    "$ucfirst_sign_off $email";
				}

			}
			if (!defined $space_after || $space_after ne " ") {
				if (WARN("BAD_SIGN_OFF",
					 "Use a single space after $ucfirst_sign_off\n" . $herecurr) &&
				    $fix) {
					$fixed[$fixlinenr] =
					    "$ucfirst_sign_off $email";
				}
			}

			my ($email_name, $name_comment, $email_address, $comment) = parse_email($email);
			my $suggested_email = format_email(($email_name, $email_address));
			if ($suggested_email eq "") {
				ERROR("BAD_SIGN_OFF",
				      "Unrecognized email address: '$email'\n" . $herecurr);
			} else {
				my $dequoted = $suggested_email;
				$dequoted =~ s/^"//;
				$dequoted =~ s/" </ </;
				# Don't force email to have quotes
				# Allow just an angle bracketed address
				if (!same_email_addresses($email, $suggested_email)) {
					WARN("BAD_SIGN_OFF",
					     "email address '$email' might be better as '$suggested_email$comment'\n" . $herecurr);
				}
			}

# Check for duplicate signatures
			my $sig_nospace = $line;
			$sig_nospace =~ s/\s//g;
			$sig_nospace = lc($sig_nospace);
			if (defined $signatures{$sig_nospace}) {
				WARN("DUPLICATE_SIGN_OFF",
				     "Duplicate signature\n" . $herecurr);
			} else {
				$signatures{$sig_nospace} = 1;
			}

# Check Co-developed-by: immediately followed by Signed-off-by: with same name and email
			if ($sign_off =~ /^co-developed-by:$/i) {
				if ($email eq $author) {
					WARN("BAD_SIGN_OFF",
					      "Co-developed-by: should not be used to attribute nominal patch author '$author'\n" . "$here\n" . $rawline);
				}
				if (!defined $lines[$linenr]) {
					WARN("BAD_SIGN_OFF",
                                             "Co-developed-by: must be immediately followed by Signed-off-by:\n" . "$here\n" . $rawline);
				} elsif ($rawlines[$linenr] !~ /^\s*signed-off-by:\s*(.*)/i) {
					WARN("BAD_SIGN_OFF",
					     "Co-developed-by: must be immediately followed by Signed-off-by:\n" . "$here\n" . $rawline . "\n" .$rawlines[$linenr]);
				} elsif ($1 ne $email) {
					WARN("BAD_SIGN_OFF",
					     "Co-developed-by and Signed-off-by: name/email do not match \n" . "$here\n" . $rawline . "\n" .$rawlines[$linenr]);
				}
			}
		}

# Check email subject for common tools that don't need to be mentioned
		if ($in_header_lines &&
		    $line =~ /^Subject:.*\b(?:checkpatch|sparse|smatch)\b[^:]/i) {
			WARN("EMAIL_SUBJECT",
			     "A patch subject line should describe the change not the tool that found it\n" . $herecurr);
		}

# Check for Gerrit Change-Ids not in any patch context
		if ($realfile eq '' && !$has_patch_separator && $line =~ /^\s*change-id:/i) {
			ERROR("GERRIT_CHANGE_ID",
			      "Remove Gerrit Change-Id's before submitting upstream\n" . $herecurr);
		}

# Check if the commit log is in a possible stack dump
		if ($in_commit_log && !$commit_log_possible_stack_dump &&
		    ($line =~ /^\s*(?:WARNING:|BUG:)/ ||
		     $line =~ /^\s*\[\s*\d+\.\d{6,6}\s*\]/ ||
					# timestamp
		     $line =~ /^\s*\[\<[0-9a-fA-F]{8,}\>\]/) ||
		     $line =~ /^(?:\s+\w+:\s+[0-9a-fA-F]+){3,3}/ ||
		     $line =~ /^\s*\#\d+\s*\[[0-9a-fA-F]+\]\s*\w+ at [0-9a-fA-F]+/) {
					# stack dump address styles
			$commit_log_possible_stack_dump = 1;
		}

# Check for line lengths > 75 in commit log, warn once
		if ($in_commit_log && !$commit_log_long_line &&
		    length($line) > 75 &&
		    !($line =~ /^\s*[a-zA-Z0-9_\/\.\-\,]+\s+\|\s+\d+/ ||
					# file delta changes
		      $line =~ /^\s*(?:[\w\.\-]+\/)++[\w\.\-]+:/ ||
					# filename then :
		      $line =~ /^\s*(?:Fixes:|Link:)/i ||
					# A Fixes: or Link: line
		      $commit_log_possible_stack_dump)) {
			WARN("COMMIT_LOG_LONG_LINE",
			     "Possible unwrapped commit description (prefer a maximum 75 chars per line)\n" . $herecurr);
			$commit_log_long_line = 1;
		}

# Reset possible stack dump if a blank line is found
		if ($in_commit_log && $commit_log_possible_stack_dump &&
		    $line =~ /^\s*$/) {
			$commit_log_possible_stack_dump = 0;
		}

# Check for git id commit length and improperly formed commit descriptions
		if ($in_commit_log && !$commit_log_possible_stack_dump &&
		    $line !~ /^\s*(?:Link|Patchwork|http|https|BugLink|base-commit):/i &&
		    $line !~ /^This reverts commit [0-9a-f]{7,40}/ &&
		    ($line =~ /\bcommit\s+[0-9a-f]{5,}\b/i ||
		     ($line =~ /(?:\s|^)[0-9a-f]{12,40}(?:[\s"'\(\[]|$)/i &&
		      $line !~ /[\<\[][0-9a-f]{12,40}[\>\]]/i &&
		      $line !~ /\bfixes:\s*[0-9a-f]{12,40}/i))) {
			my $init_char = "c";
			my $orig_commit = "";
			my $short = 1;
			my $long = 0;
			my $case = 1;
			my $space = 1;
			my $hasdesc = 0;
			my $hasparens = 0;
			my $id = '0123456789ab';
			my $orig_desc = "commit description";
			my $description = "";

			if ($line =~ /\b(c)ommit\s+([0-9a-f]{5,})\b/i) {
				$init_char = $1;
				$orig_commit = lc($2);
			} elsif ($line =~ /\b([0-9a-f]{12,40})\b/i) {
				$orig_commit = lc($1);
			}

			$short = 0 if ($line =~ /\bcommit\s+[0-9a-f]{12,40}/i);
			$long = 1 if ($line =~ /\bcommit\s+[0-9a-f]{41,}/i);
			$space = 0 if ($line =~ /\bcommit [0-9a-f]/i);
			$case = 0 if ($line =~ /\b[Cc]ommit\s+[0-9a-f]{5,40}[^A-F]/);
			if ($line =~ /\bcommit\s+[0-9a-f]{5,}\s+\("([^"]+)"\)/i) {
				$orig_desc = $1;
				$hasparens = 1;
			} elsif ($line =~ /\bcommit\s+[0-9a-f]{5,}\s*$/i &&
				 defined $rawlines[$linenr] &&
				 $rawlines[$linenr] =~ /^\s*\("([^"]+)"\)/) {
				$orig_desc = $1;
				$hasparens = 1;
			} elsif ($line =~ /\bcommit\s+[0-9a-f]{5,}\s+\("[^"]+$/i &&
				 defined $rawlines[$linenr] &&
				 $rawlines[$linenr] =~ /^\s*[^"]+"\)/) {
				$line =~ /\bcommit\s+[0-9a-f]{5,}\s+\("([^"]+)$/i;
				$orig_desc = $1;
				$rawlines[$linenr] =~ /^\s*([^"]+)"\)/;
				$orig_desc .= " " . $1;
				$hasparens = 1;
			}

			($id, $description) = git_commit_info($orig_commit,
							      $id, $orig_desc);

			if (defined($id) &&
			   ($short || $long || $space || $case || ($orig_desc ne $description) || !$hasparens)) {
				ERROR("GIT_COMMIT_ID",
				      "Please use git commit description style 'commit <12+ chars of sha1> (\"<title line>\")' - ie: '${init_char}ommit $id (\"$description\")'\n" . $herecurr);
			}
		}

# Check for added, moved or deleted files
		if (!$reported_maintainer_file && !$in_commit_log &&
		    ($line =~ /^(?:new|deleted) file mode\s*\d+\s*$/ ||
		     $line =~ /^rename (?:from|to) [\w\/\.\-]+\s*$/ ||
		     ($line =~ /\{\s*([\w\/\.\-]*)\s*\=\>\s*([\w\/\.\-]*)\s*\}/ &&
		      (defined($1) || defined($2))))) {
			$is_patch = 1;
			$reported_maintainer_file = 1;
			WARN("FILE_PATH_CHANGES",
			     "added, moved or deleted file(s), does MAINTAINERS need updating?\n" . $herecurr);
		}

# Check for adding new DT bindings not in schema format
		if (!$in_commit_log &&
		    ($line =~ /^new file mode\s*\d+\s*$/) &&
		    ($realfile =~ m@^Documentation/devicetree/bindings/.*\.txt$@)) {
			WARN("DT_SCHEMA_BINDING_PATCH",
			     "DT bindings should be in DT schema format. See: Documentation/devicetree/writing-schema.rst\n");
		}

# Check for wrappage within a valid hunk of the file
		if ($realcnt != 0 && $line !~ m{^(?:\+|-| |\\ No newline|$)}) {
			ERROR("CORRUPTED_PATCH",
			      "patch seems to be corrupt (line wrapped?)\n" .
				$herecurr) if (!$emitted_corrupt++);
		}

# UTF-8 regex found at http://www.w3.org/International/questions/qa-forms-utf-8.en.php
		if (($realfile =~ /^$/ || $line =~ /^\+/) &&
		    $rawline !~ m/^$UTF8*$/) {
			my ($utf8_prefix) = ($rawline =~ /^($UTF8*)/);

			my $blank = copy_spacing($rawline);
			my $ptr = substr($blank, 0, length($utf8_prefix)) . "^";
			my $hereptr = "$hereline$ptr\n";

			CHK("INVALID_UTF8",
			    "Invalid UTF-8, patch and commit message should be encoded in UTF-8\n" . $hereptr);
		}

# Check if it's the start of a commit log
# (not a header line and we haven't seen the patch filename)
		if ($in_header_lines && $realfile =~ /^$/ &&
		    !($rawline =~ /^\s+(?:\S|$)/ ||
		      $rawline =~ /^(?:commit\b|from\b|[\w-]+:)/i)) {
			$in_header_lines = 0;
			$in_commit_log = 1;
			$has_commit_log = 1;
		}

# Check if there is UTF-8 in a commit log when a mail header has explicitly
# declined it, i.e defined some charset where it is missing.
		if ($in_header_lines &&
		    $rawline =~ /^Content-Type:.+charset="(.+)".*$/ &&
		    $1 !~ /utf-8/i) {
			$non_utf8_charset = 1;
		}

		if ($in_commit_log && $non_utf8_charset && $realfile =~ /^$/ &&
		    $rawline =~ /$NON_ASCII_UTF8/) {
			WARN("UTF8_BEFORE_PATCH",
			    "8-bit UTF-8 used in possible commit log\n" . $herecurr);
		}

# Check for absolute kernel paths in commit message
		if ($tree && $in_commit_log) {
			while ($line =~ m{(?:^|\s)(/\S*)}g) {
				my $file = $1;

				if ($file =~ m{^(.*?)(?::\d+)+:?$} &&
				    check_absolute_file($1, $herecurr)) {
					#
				} else {
					check_absolute_file($file, $herecurr);
				}
			}
		}

# Check for various typo / spelling mistakes
		if (defined($misspellings) &&
		    ($in_commit_log || $line =~ /^(?:\+|Subject:)/i)) {
			while ($rawline =~ /(?:^|[^a-z@])($misspellings)(?:\b|$|[^a-z@])/gi) {
				my $typo = $1;
				my $typo_fix = $spelling_fix{lc($typo)};
				$typo_fix = ucfirst($typo_fix) if ($typo =~ /^[A-Z]/);
				$typo_fix = uc($typo_fix) if ($typo =~ /^[A-Z]+$/);
				my $msg_level = \&WARN;
				$msg_level = \&CHK if ($file);
				if (&{$msg_level}("TYPO_SPELLING",
						  "'$typo' may be misspelled - perhaps '$typo_fix'?\n" . $herecurr) &&
				    $fix) {
					$fixed[$fixlinenr] =~ s/(^|[^A-Za-z@])($typo)($|[^A-Za-z@])/$1$typo_fix$3/;
				}
			}
		}

# check for invalid commit id
		if ($in_commit_log && $line =~ /(^fixes:|\bcommit)\s+([0-9a-f]{6,40})\b/i) {
			my $id;
			my $description;
			($id, $description) = git_commit_info($2, undef, undef);
			if (!defined($id)) {
				WARN("UNKNOWN_COMMIT_ID",
				     "Unknown commit id '$2', maybe rebased or not pulled?\n" . $herecurr);
			}
		}

# ignore non-hunk lines and lines being removed
		next if (!$hunk_line || $line =~ /^-/);

#trailing whitespace
		if ($line =~ /^\+.*\015/) {
			my $herevet = "$here\n" . cat_vet($rawline) . "\n";
			if (ERROR("DOS_LINE_ENDINGS",
				  "DOS line endings\n" . $herevet) &&
			    $fix) {
				$fixed[$fixlinenr] =~ s/[\s\015]+$//;
			}
		} elsif ($rawline =~ /^\+.*\S\s+$/ || $rawline =~ /^\+\s+$/) {
			my $herevet = "$here\n" . cat_vet($rawline) . "\n";
			if (ERROR("TRAILING_WHITESPACE",
				  "trailing whitespace\n" . $herevet) &&
			    $fix) {
				$fixed[$fixlinenr] =~ s/\s+$//;
			}

			$rpt_cleaners = 1;
		}

# Check for FSF mailing addresses.
		if ($rawline =~ /\bwrite to the Free/i ||
		    $rawline =~ /\b675\s+Mass\s+Ave/i ||
		    $rawline =~ /\b59\s+Temple\s+Pl/i ||
		    $rawline =~ /\b51\s+Franklin\s+St/i) {
			my $herevet = "$here\n" . cat_vet($rawline) . "\n";
			my $msg_level = \&ERROR;
			$msg_level = \&CHK if ($file);
			&{$msg_level}("FSF_MAILING_ADDRESS",
				      "Do not include the paragraph about writing to the Free Software Foundation's mailing address from the sample GPL notice. The FSF has changed addresses in the past, and may do so again. Linux already includes a copy of the GPL.\n" . $herevet)
		}

# check for Kconfig help text having a real description
# Only applies when adding the entry originally, after that we do not have
# sufficient context to determine whether it is indeed long enough.
		if ($realfile =~ /Kconfig/ &&
		    # 'choice' is usually the last thing on the line (though
		    # Kconfig supports named choices), so use a word boundary
		    # (\b) rather than a whitespace character (\s)
		    $line =~ /^\+\s*(?:config|menuconfig|choice)\b/) {
			my $length = 0;
			my $cnt = $realcnt;
			my $ln = $linenr + 1;
			my $f;
			my $is_start = 0;
			my $is_end = 0;
			for (; $cnt > 0 && defined $lines[$ln - 1]; $ln++) {
				$f = $lines[$ln - 1];
				$cnt-- if ($lines[$ln - 1] !~ /^-/);
				$is_end = $lines[$ln - 1] =~ /^\+/;

				next if ($f =~ /^-/);
				last if (!$file && $f =~ /^\@\@/);

				if ($lines[$ln - 1] =~ /^\+\s*(?:bool|tristate|prompt)\s*["']/) {
					$is_start = 1;
				} elsif ($lines[$ln - 1] =~ /^\+\s*(?:help|---help---)\s*$/) {
					if ($lines[$ln - 1] =~ "---help---") {
						WARN("CONFIG_DESCRIPTION",
						     "prefer 'help' over '---help---' for new help texts\n" . $herecurr);
					}
					$length = -1;
				}

				$f =~ s/^.//;
				$f =~ s/#.*//;
				$f =~ s/^\s+//;
				next if ($f =~ /^$/);

				# This only checks context lines in the patch
				# and so hopefully shouldn't trigger false
				# positives, even though some of these are
				# common words in help texts
				if ($f =~ /^\s*(?:config|menuconfig|choice|endchoice|
						  if|endif|menu|endmenu|source)\b/x) {
					$is_end = 1;
					last;
				}
				$length++;
			}
			if ($is_start && $is_end && $length < $min_conf_desc_length) {
				WARN("CONFIG_DESCRIPTION",
				     "please write a paragraph that describes the config symbol fully\n" . $herecurr);
			}
			#print "is_start<$is_start> is_end<$is_end> length<$length>\n";
		}

# check MAINTAINERS entries
		if ($realfile =~ /^MAINTAINERS$/) {
# check MAINTAINERS entries for the right form
			if ($rawline =~ /^\+[A-Z]:/ &&
			    $rawline !~ /^\+[A-Z]:\t\S/) {
				if (WARN("MAINTAINERS_STYLE",
					 "MAINTAINERS entries use one tab after TYPE:\n" . $herecurr) &&
				    $fix) {
					$fixed[$fixlinenr] =~ s/^(\+[A-Z]):\s*/$1:\t/;
				}
			}
# check MAINTAINERS entries for the right ordering too
			my $preferred_order = 'MRLSWQBCPTFXNK';
			if ($rawline =~ /^\+[A-Z]:/ &&
			    $prevrawline =~ /^[\+ ][A-Z]:/) {
				$rawline =~ /^\+([A-Z]):\s*(.*)/;
				my $cur = $1;
				my $curval = $2;
				$prevrawline =~ /^[\+ ]([A-Z]):\s*(.*)/;
				my $prev = $1;
				my $prevval = $2;
				my $curindex = index($preferred_order, $cur);
				my $previndex = index($preferred_order, $prev);
				if ($curindex < 0) {
					WARN("MAINTAINERS_STYLE",
					     "Unknown MAINTAINERS entry type: '$cur'\n" . $herecurr);
				} else {
					if ($previndex >= 0 && $curindex < $previndex) {
						WARN("MAINTAINERS_STYLE",
						     "Misordered MAINTAINERS entry - list '$cur:' before '$prev:'\n" . $hereprev);
					} elsif ((($prev eq 'F' && $cur eq 'F') ||
						  ($prev eq 'X' && $cur eq 'X')) &&
						 ($prevval cmp $curval) > 0) {
						WARN("MAINTAINERS_STYLE",
						     "Misordered MAINTAINERS entry - list file patterns in alphabetic order\n" . $hereprev);
					}
				}
			}
		}

# discourage the use of boolean for type definition attributes of Kconfig options
		if ($realfile =~ /Kconfig/ &&
		    $line =~ /^\+\s*\bboolean\b/) {
			WARN("CONFIG_TYPE_BOOLEAN",
			     "Use of boolean is deprecated, please use bool instead.\n" . $herecurr);
		}

		if (($realfile =~ /Makefile.*/ || $realfile =~ /Kbuild.*/) &&
		    ($line =~ /\+(EXTRA_[A-Z]+FLAGS).*/)) {
			my $flag = $1;
			my $replacement = {
				'EXTRA_AFLAGS' =>   'asflags-y',
				'EXTRA_CFLAGS' =>   'ccflags-y',
				'EXTRA_CPPFLAGS' => 'cppflags-y',
				'EXTRA_LDFLAGS' =>  'ldflags-y',
			};

			WARN("DEPRECATED_VARIABLE",
			     "Use of $flag is deprecated, please use \`$replacement->{$flag} instead.\n" . $herecurr) if ($replacement->{$flag});
		}

# check for DT compatible documentation
		if (defined $root &&
			(($realfile =~ /\.dtsi?$/ && $line =~ /^\+\s*compatible\s*=\s*\"/) ||
			 ($realfile =~ /\.[ch]$/ && $line =~ /^\+.*\.compatible\s*=\s*\"/))) {

			my @compats = $rawline =~ /\"([a-zA-Z0-9\-\,\.\+_]+)\"/g;

			my $dt_path = $root . "/Documentation/devicetree/bindings/";
			my $vp_file = $dt_path . "vendor-prefixes.yaml";

			foreach my $compat (@compats) {
				my $compat2 = $compat;
				$compat2 =~ s/\,[a-zA-Z0-9]*\-/\,<\.\*>\-/;
				my $compat3 = $compat;
				$compat3 =~ s/\,([a-z]*)[0-9]*\-/\,$1<\.\*>\-/;
				`grep -ERq "$compat|$compat2|$compat3" $dt_path`;
				if ( $? >> 8 ) {
					WARN("UNDOCUMENTED_DT_STRING",
					     "DT compatible string \"$compat\" appears un-documented -- check $dt_path\n" . $herecurr);
				}

				next if $compat !~ /^([a-zA-Z0-9\-]+)\,/;
				my $vendor = $1;
				`grep -Eq "\\"\\^\Q$vendor\E,\\.\\*\\":" $vp_file`;
				if ( $? >> 8 ) {
					WARN("UNDOCUMENTED_DT_STRING",
					     "DT compatible string vendor \"$vendor\" appears un-documented -- check $vp_file\n" . $herecurr);
				}
			}
		}

# check for using SPDX license tag at beginning of files
		if ($realline == $checklicenseline) {
			if ($rawline =~ /^[ \+]\s*\#\!\s*\//) {
				$checklicenseline = 2;
			} elsif ($rawline =~ /^\+/) {
				my $comment = "";
				if ($realfile =~ /\.(h|s|S)$/) {
					$comment = '/*';
				} elsif ($realfile =~ /\.(c|dts|dtsi)$/) {
					$comment = '//';
				} elsif (($checklicenseline == 2) || $realfile =~ /\.(sh|pl|py|awk|tc|yaml)$/) {
					$comment = '#';
				} elsif ($realfile =~ /\.rst$/) {
					$comment = '..';
				}

# check SPDX comment style for .[chsS] files
				if ($realfile =~ /\.[chsS]$/ &&
				    $rawline =~ /SPDX-License-Identifier:/ &&
				    $rawline !~ m@^\+\s*\Q$comment\E\s*@) {
					WARN("SPDX_LICENSE_TAG",
					     "Improper SPDX comment style for '$realfile', please use '$comment' instead\n" . $herecurr);
				}

				if ($comment !~ /^$/ &&
				    $rawline !~ m@^\+\Q$comment\E SPDX-License-Identifier: @) {
					WARN("SPDX_LICENSE_TAG",
					     "Missing or malformed SPDX-License-Identifier tag in line $checklicenseline\n" . $herecurr);
				} elsif ($rawline =~ /(SPDX-License-Identifier: .*)/) {
					my $spdx_license = $1;
					if (!is_SPDX_License_valid($spdx_license)) {
						WARN("SPDX_LICENSE_TAG",
						     "'$spdx_license' is not supported in LICENSES/...\n" . $herecurr);
					}
					if ($realfile =~ m@^Documentation/devicetree/bindings/@ &&
					    not $spdx_license =~ /GPL-2\.0.*BSD-2-Clause/) {
						my $msg_level = \&WARN;
						$msg_level = \&CHK if ($file);
						if (&{$msg_level}("SPDX_LICENSE_TAG",

								  "DT binding documents should be licensed (GPL-2.0-only OR BSD-2-Clause)\n" . $herecurr) &&
						    $fix) {
							$fixed[$fixlinenr] =~ s/SPDX-License-Identifier: .*/SPDX-License-Identifier: (GPL-2.0-only OR BSD-2-Clause)/;
						}
					}
				}
			}
		}

# check we are in a valid source file if not then ignore this hunk
		next if ($realfile !~ /\.(h|c|s|S|sh|dtsi|dts)$/);

# check for using SPDX-License-Identifier on the wrong line number
		if ($realline != $checklicenseline &&
		    $rawline =~ /\bSPDX-License-Identifier:/ &&
		    substr($line, @-, @+ - @-) eq "$;" x (@+ - @-)) {
			WARN("SPDX_LICENSE_TAG",
			     "Misplaced SPDX-License-Identifier tag - use line $checklicenseline instead\n" . $herecurr);
		}

# line length limit (with some exclusions)
#
# There are a few types of lines that may extend beyond $max_line_length:
#	logging functions like pr_info that end in a string
#	lines with a single string
#	#defines that are a single string
#	lines with an RFC3986 like URL
#
# There are 3 different line length message types:
# LONG_LINE_COMMENT	a comment starts before but extends beyond $max_line_length
# LONG_LINE_STRING	a string starts before but extends beyond $max_line_length
# LONG_LINE		all other lines longer than $max_line_length
#
# if LONG_LINE is ignored, the other 2 types are also ignored
#

		if ($line =~ /^\+/ && $length > $max_line_length) {
			my $msg_type = "LONG_LINE";

			# Check the allowed long line types first

			# logging functions that end in a string that starts
			# before $max_line_length
			if ($line =~ /^\+\s*$logFunctions\s*\(\s*(?:(?:KERN_\S+\s*|[^"]*))?($String\s*(?:|,|\)\s*;)\s*)$/ &&
			    length(expand_tabs(substr($line, 1, length($line) - length($1) - 1))) <= $max_line_length) {
				$msg_type = "";

			# lines with only strings (w/ possible termination)
			# #defines with only strings
			} elsif ($line =~ /^\+\s*$String\s*(?:\s*|,|\)\s*;)\s*$/ ||
				 $line =~ /^\+\s*#\s*define\s+\w+\s+$String$/) {
				$msg_type = "";

			# More special cases
			} elsif ($line =~ /^\+.*\bEFI_GUID\s*\(/ ||
				 $line =~ /^\+\s*(?:\w+)?\s*DEFINE_PER_CPU/) {
				$msg_type = "";

			# URL ($rawline is used in case the URL is in a comment)
			} elsif ($rawline =~ /^\+.*\b[a-z][\w\.\+\-]*:\/\/\S+/i) {
				$msg_type = "";

			# Long copyright statements are another special case
			} elsif ($rawline =~ /^\+.\*.*copyright.*\(c\).*$/i) {
				$msg_type = "";

			# Otherwise set the alternate message types

			# a comment starts before $max_line_length
			} elsif ($line =~ /($;[\s$;]*)$/ &&
				 length(expand_tabs(substr($line, 1, length($line) - length($1) - 1))) <= $max_line_length) {
				$msg_type = "LONG_LINE_COMMENT"

			# a quoted string starts before $max_line_length
			} elsif ($sline =~ /\s*($String(?:\s*(?:\\|,\s*|\)\s*;\s*))?)$/ &&
				 length(expand_tabs(substr($line, 1, length($line) - length($1) - 1))) <= $max_line_length) {
				$msg_type = "LONG_LINE_STRING"
			}

			if ($msg_type ne "" &&
			    (show_type("LONG_LINE") || show_type($msg_type))) {
				my $msg_level = \&WARN;
				$msg_level = \&CHK if ($file);
				&{$msg_level}($msg_type,
					      "line length of $length exceeds $max_line_length columns\n" . $herecurr);
			}
		}

# check for adding lines without a newline.
		if ($line =~ /^\+/ && defined $lines[$linenr] && $lines[$linenr] =~ /^\\ No newline at end of file/) {
			WARN("MISSING_EOF_NEWLINE",
			     "adding a line without newline at end of file\n" . $herecurr);
		}

# check we are in a valid source file C or perl if not then ignore this hunk
		next if ($realfile !~ /\.(h|c|pl|dtsi|dts)$/);

# at the beginning of a line any tabs must come first and anything
# more than $tabsize must use tabs.
		if ($rawline =~ /^\+\s* \t\s*\S/ ||
		    $rawline =~ /^\+\s*        \s*/) {
			my $herevet = "$here\n" . cat_vet($rawline) . "\n";
			$rpt_cleaners = 1;
			if (ERROR("CODE_INDENT",
				  "code indent should use tabs where possible\n" . $herevet) &&
			    $fix) {
				$fixed[$fixlinenr] =~ s/^\+([ \t]+)/"\+" . tabify($1)/e;
			}
		}

# check for space before tabs.
		if ($rawline =~ /^\+/ && $rawline =~ / \t/) {
			my $herevet = "$here\n" . cat_vet($rawline) . "\n";
			if (WARN("SPACE_BEFORE_TAB",
				"please, no space before tabs\n" . $herevet) &&
			    $fix) {
				while ($fixed[$fixlinenr] =~
					   s/(^\+.*) {$tabsize,$tabsize}\t/$1\t\t/) {}
				while ($fixed[$fixlinenr] =~
					   s/(^\+.*) +\t/$1\t/) {}
			}
		}

# check for assignments on the start of a line
		if ($sline =~ /^\+\s+($Assignment)[^=]/) {
			CHK("ASSIGNMENT_CONTINUATIONS",
			    "Assignment operator '$1' should be on the previous line\n" . $hereprev);
		}

# check for && or || at the start of a line
		if ($rawline =~ /^\+\s*(&&|\|\|)/) {
			CHK("LOGICAL_CONTINUATIONS",
			    "Logical continuations should be on the previous line\n" . $hereprev);
		}

# check indentation starts on a tab stop
		if ($perl_version_ok &&
		    $sline =~ /^\+\t+( +)(?:$c90_Keywords\b|\{\s*$|\}\s*(?:else\b|while\b|\s*$)|$Declare\s*$Ident\s*[;=])/) {
			my $indent = length($1);
			if ($indent % $tabsize) {
				if (WARN("TABSTOP",
					 "Statements should start on a tabstop\n" . $herecurr) &&
				    $fix) {
					$fixed[$fixlinenr] =~ s@(^\+\t+) +@$1 . "\t" x ($indent/$tabsize)@e;
				}
			}
		}

# check multi-line statement indentation matches previous line
		if ($perl_version_ok &&
		    $prevline =~ /^\+([ \t]*)((?:$c90_Keywords(?:\s+if)\s*)|(?:$Declare\s*)?(?:$Ident|\(\s*\*\s*$Ident\s*\))\s*|(?:\*\s*)*$Lval\s*=\s*$Ident\s*)\(.*(\&\&|\|\||,)\s*$/) {
			$prevline =~ /^\+(\t*)(.*)$/;
			my $oldindent = $1;
			my $rest = $2;

			my $pos = pos_last_openparen($rest);
			if ($pos >= 0) {
				$line =~ /^(\+| )([ \t]*)/;
				my $newindent = $2;

				my $goodtabindent = $oldindent .
					"\t" x ($pos / $tabsize) .
					" "  x ($pos % $tabsize);
				my $goodspaceindent = $oldindent . " "  x $pos;

				if ($newindent ne $goodtabindent &&
				    $newindent ne $goodspaceindent) {

					if (CHK("PARENTHESIS_ALIGNMENT",
						"Alignment should match open parenthesis\n" . $hereprev) &&
					    $fix && $line =~ /^\+/) {
						$fixed[$fixlinenr] =~
						    s/^\+[ \t]*/\+$goodtabindent/;
					}
				}
			}
		}

# check for space after cast like "(int) foo" or "(struct foo) bar"
# avoid checking a few false positives:
#   "sizeof(<type>)" or "__alignof__(<type>)"
#   function pointer declarations like "(*foo)(int) = bar;"
#   structure definitions like "(struct foo) { 0 };"
#   multiline macros that define functions
#   known attributes or the __attribute__ keyword
		if ($line =~ /^\+(.*)\(\s*$Type\s*\)([ \t]++)((?![={]|\\$|$Attribute|__attribute__))/ &&
		    (!defined($1) || $1 !~ /\b(?:sizeof|__alignof__)\s*$/)) {
			if (CHK("SPACING",
				"No space is necessary after a cast\n" . $herecurr) &&
			    $fix) {
				$fixed[$fixlinenr] =~
				    s/(\(\s*$Type\s*\))[ \t]+/$1/;
			}
		}

# Block comment styles
# Networking with an initial /*
		if ($realfile =~ m@^(drivers/net/|net/)@ &&
		    $prevrawline =~ /^\+[ \t]*\/\*[ \t]*$/ &&
		    $rawline =~ /^\+[ \t]*\*/ &&
		    $realline > 2) {
			WARN("NETWORKING_BLOCK_COMMENT_STYLE",
			     "networking block comments don't use an empty /* line, use /* Comment...\n" . $hereprev);
		}

# Block comments use * on subsequent lines
		if ($prevline =~ /$;[ \t]*$/ &&			#ends in comment
		    $prevrawline =~ /^\+.*?\/\*/ &&		#starting /*
		    $prevrawline !~ /\*\/[ \t]*$/ &&		#no trailing */
		    $rawline =~ /^\+/ &&			#line is new
		    $rawline !~ /^\+[ \t]*\*/) {		#no leading *
			WARN("BLOCK_COMMENT_STYLE",
			     "Block comments use * on subsequent lines\n" . $hereprev);
		}

# Block comments use */ on trailing lines
		if ($rawline !~ m@^\+[ \t]*\*/[ \t]*$@ &&	#trailing */
		    $rawline !~ m@^\+.*/\*.*\*/[ \t]*$@ &&	#inline /*...*/
		    $rawline !~ m@^\+.*\*{2,}/[ \t]*$@ &&	#trailing **/
		    $rawline =~ m@^\+[ \t]*.+\*\/[ \t]*$@) {	#non blank */
			WARN("BLOCK_COMMENT_STYLE",
			     "Block comments use a trailing */ on a separate line\n" . $herecurr);
		}

# Block comment * alignment
		if ($prevline =~ /$;[ \t]*$/ &&			#ends in comment
		    $line =~ /^\+[ \t]*$;/ &&			#leading comment
		    $rawline =~ /^\+[ \t]*\*/ &&		#leading *
		    (($prevrawline =~ /^\+.*?\/\*/ &&		#leading /*
		      $prevrawline !~ /\*\/[ \t]*$/) ||		#no trailing */
		     $prevrawline =~ /^\+[ \t]*\*/)) {		#leading *
			my $oldindent;
			$prevrawline =~ m@^\+([ \t]*/?)\*@;
			if (defined($1)) {
				$oldindent = expand_tabs($1);
			} else {
				$prevrawline =~ m@^\+(.*/?)\*@;
				$oldindent = expand_tabs($1);
			}
			$rawline =~ m@^\+([ \t]*)\*@;
			my $newindent = $1;
			$newindent = expand_tabs($newindent);
			if (length($oldindent) ne length($newindent)) {
				WARN("BLOCK_COMMENT_STYLE",
				     "Block comments should align the * on each line\n" . $hereprev);
			}
		}

# check for missing blank lines after struct/union declarations
# with exceptions for various attributes and macros
		if ($prevline =~ /^[\+ ]};?\s*$/ &&
		    $line =~ /^\+/ &&
		    !($line =~ /^\+\s*$/ ||
		      $line =~ /^\+\s*EXPORT_SYMBOL/ ||
		      $line =~ /^\+\s*MODULE_/i ||
		      $line =~ /^\+\s*\#\s*(?:end|elif|else)/ ||
		      $line =~ /^\+[a-z_]*init/ ||
		      $line =~ /^\+\s*(?:static\s+)?[A-Z_]*ATTR/ ||
		      $line =~ /^\+\s*DECLARE/ ||
		      $line =~ /^\+\s*builtin_[\w_]*driver/ ||
		      $line =~ /^\+\s*__setup/)) {
			if (CHK("LINE_SPACING",
				"Please use a blank line after function/struct/union/enum declarations\n" . $hereprev) &&
			    $fix) {
				fix_insert_line($fixlinenr, "\+");
			}
		}

# check for multiple consecutive blank lines
		if ($prevline =~ /^[\+ ]\s*$/ &&
		    $line =~ /^\+\s*$/ &&
		    $last_blank_line != ($linenr - 1)) {
			if (CHK("LINE_SPACING",
				"Please don't use multiple blank lines\n" . $hereprev) &&
			    $fix) {
				fix_delete_line($fixlinenr, $rawline);
			}

			$last_blank_line = $linenr;
		}

# check for missing blank lines after declarations
		if ($sline =~ /^\+\s+\S/ &&			#Not at char 1
			# actual declarations
		    ($prevline =~ /^\+\s+$Declare\s*$Ident\s*[=,;:\[]/ ||
			# function pointer declarations
		     $prevline =~ /^\+\s+$Declare\s*\(\s*\*\s*$Ident\s*\)\s*[=,;:\[\(]/ ||
			# foo bar; where foo is some local typedef or #define
		     $prevline =~ /^\+\s+$Ident(?:\s+|\s*\*\s*)$Ident\s*[=,;\[]/ ||
			# known declaration macros
		     $prevline =~ /^\+\s+$declaration_macros/) &&
			# for "else if" which can look like "$Ident $Ident"
		    !($prevline =~ /^\+\s+$c90_Keywords\b/ ||
			# other possible extensions of declaration lines
		      $prevline =~ /(?:$Compare|$Assignment|$Operators)\s*$/ ||
			# not starting a section or a macro "\" extended line
		      $prevline =~ /(?:\{\s*|\\)$/) &&
			# looks like a declaration
		    !($sline =~ /^\+\s+$Declare\s*$Ident\s*[=,;:\[]/ ||
			# function pointer declarations
		      $sline =~ /^\+\s+$Declare\s*\(\s*\*\s*$Ident\s*\)\s*[=,;:\[\(]/ ||
			# foo bar; where foo is some local typedef or #define
		      $sline =~ /^\+\s+$Ident(?:\s+|\s*\*\s*)$Ident\s*[=,;\[]/ ||
			# known declaration macros
		      $sline =~ /^\+\s+$declaration_macros/ ||
			# start of struct or union or enum
		      $sline =~ /^\+\s+(?:static\s+)?(?:const\s+)?(?:union|struct|enum|typedef)\b/ ||
			# start or end of block or continuation of declaration
		      $sline =~ /^\+\s+(?:$|[\{\}\.\#\"\?\:\(\[])/ ||
			# bitfield continuation
		      $sline =~ /^\+\s+$Ident\s*:\s*\d+\s*[,;]/ ||
			# other possible extensions of declaration lines
		      $sline =~ /^\+\s+\(?\s*(?:$Compare|$Assignment|$Operators)/) &&
			# indentation of previous and current line are the same
		    (($prevline =~ /\+(\s+)\S/) && $sline =~ /^\+$1\S/)) {
			if (WARN("LINE_SPACING",
				 "Missing a blank line after declarations\n" . $hereprev) &&
			    $fix) {
				fix_insert_line($fixlinenr, "\+");
			}
		}

# check for spaces at the beginning of a line.
# Exceptions:
#  1) within comments
#  2) indented preprocessor commands
#  3) hanging labels
		if ($rawline =~ /^\+ / && $line !~ /^\+ *(?:$;|#|$Ident:)/)  {
			my $herevet = "$here\n" . cat_vet($rawline) . "\n";
			if (WARN("LEADING_SPACE",
				 "please, no spaces at the start of a line\n" . $herevet) &&
			    $fix) {
				$fixed[$fixlinenr] =~ s/^\+([ \t]+)/"\+" . tabify($1)/e;
			}
		}

# check we are in a valid C source file if not then ignore this hunk
		next if ($realfile !~ /\.(h|c)$/);

# check for unusual line ending [ or (
		if ($line =~ /^\+.*([\[\(])\s*$/) {
			CHK("OPEN_ENDED_LINE",
			    "Lines should not end with a '$1'\n" . $herecurr);
		}

# check if this appears to be the start function declaration, save the name
		if ($sline =~ /^\+\{\s*$/ &&
		    $prevline =~ /^\+(?:(?:(?:$Storage|$Inline)\s*)*\s*$Type\s*)?($Ident)\(/) {
			$context_function = $1;
		}

# check if this appears to be the end of function declaration
		if ($sline =~ /^\+\}\s*$/) {
			undef $context_function;
		}

# check indentation of any line with a bare else
# (but not if it is a multiple line "if (foo) return bar; else return baz;")
# if the previous line is a break or return and is indented 1 tab more...
		if ($sline =~ /^\+([\t]+)(?:}[ \t]*)?else(?:[ \t]*{)?\s*$/) {
			my $tabs = length($1) + 1;
			if ($prevline =~ /^\+\t{$tabs,$tabs}break\b/ ||
			    ($prevline =~ /^\+\t{$tabs,$tabs}return\b/ &&
			     defined $lines[$linenr] &&
			     $lines[$linenr] !~ /^[ \+]\t{$tabs,$tabs}return/)) {
				WARN("UNNECESSARY_ELSE",
				     "else is not generally useful after a break or return\n" . $hereprev);
			}
		}

# check indentation of a line with a break;
# if the previous line is a goto or return and is indented the same # of tabs
		if ($sline =~ /^\+([\t]+)break\s*;\s*$/) {
			my $tabs = $1;
			if ($prevline =~ /^\+$tabs(?:goto|return)\b/) {
				WARN("UNNECESSARY_BREAK",
				     "break is not useful after a goto or return\n" . $hereprev);
			}
		}

# check for RCS/CVS revision markers
		if ($rawline =~ /^\+.*\$(Revision|Log|Id)(?:\$|)/) {
			WARN("CVS_KEYWORD",
			     "CVS style keyword markers, these will _not_ be updated\n". $herecurr);
		}

# check for old HOTPLUG __dev<foo> section markings
		if ($line =~ /\b(__dev(init|exit)(data|const|))\b/) {
			WARN("HOTPLUG_SECTION",
			     "Using $1 is unnecessary\n" . $herecurr);
		}

# Check for potential 'bare' types
		my ($stat, $cond, $line_nr_next, $remain_next, $off_next,
		    $realline_next);
#print "LINE<$line>\n";
		if ($linenr > $suppress_statement &&
		    $realcnt && $sline =~ /.\s*\S/) {
			($stat, $cond, $line_nr_next, $remain_next, $off_next) =
				ctx_statement_block($linenr, $realcnt, 0);
			$stat =~ s/\n./\n /g;
			$cond =~ s/\n./\n /g;

#print "linenr<$linenr> <$stat>\n";
			# If this statement has no statement boundaries within
			# it there is no point in retrying a statement scan
			# until we hit end of it.
			my $frag = $stat; $frag =~ s/;+\s*$//;
			if ($frag !~ /(?:{|;)/) {
#print "skip<$line_nr_next>\n";
				$suppress_statement = $line_nr_next;
			}

			# Find the real next line.
			$realline_next = $line_nr_next;
			if (defined $realline_next &&
			    (!defined $lines[$realline_next - 1] ||
			     substr($lines[$realline_next - 1], $off_next) =~ /^\s*$/)) {
				$realline_next++;
			}

			my $s = $stat;
			$s =~ s/{.*$//s;

			# Ignore goto labels.
			if ($s =~ /$Ident:\*$/s) {

			# Ignore functions being called
			} elsif ($s =~ /^.\s*$Ident\s*\(/s) {

			} elsif ($s =~ /^.\s*else\b/s) {

			# declarations always start with types
			} elsif ($prev_values eq 'E' && $s =~ /^.\s*(?:$Storage\s+)?(?:$Inline\s+)?(?:const\s+)?((?:\s*$Ident)+?)\b(?:\s+$Sparse)?\s*\**\s*(?:$Ident|\(\*[^\)]*\))(?:\s*$Modifier)?\s*(?:;|=|,|\()/s) {
				my $type = $1;
				$type =~ s/\s+/ /g;
				possible($type, "A:" . $s);

			# definitions in global scope can only start with types
			} elsif ($s =~ /^.(?:$Storage\s+)?(?:$Inline\s+)?(?:const\s+)?($Ident)\b\s*(?!:)/s) {
				possible($1, "B:" . $s);
			}

			# any (foo ... *) is a pointer cast, and foo is a type
			while ($s =~ /\(($Ident)(?:\s+$Sparse)*[\s\*]+\s*\)/sg) {
				possible($1, "C:" . $s);
			}

			# Check for any sort of function declaration.
			# int foo(something bar, other baz);
			# void (*store_gdt)(x86_descr_ptr *);
			if ($prev_values eq 'E' && $s =~ /^(.(?:typedef\s*)?(?:(?:$Storage|$Inline)\s*)*\s*$Type\s*(?:\b$Ident|\(\*\s*$Ident\))\s*)\(/s) {
				my ($name_len) = length($1);

				my $ctx = $s;
				substr($ctx, 0, $name_len + 1, '');
				$ctx =~ s/\)[^\)]*$//;

				for my $arg (split(/\s*,\s*/, $ctx)) {
					if ($arg =~ /^(?:const\s+)?($Ident)(?:\s+$Sparse)*\s*\**\s*(:?\b$Ident)?$/s || $arg =~ /^($Ident)$/s) {

						possible($1, "D:" . $s);
					}
				}
			}

		}

#
# Checks which may be anchored in the context.
#

# Check for switch () and associated case and default
# statements should be at the same indent.
		if ($line=~/\bswitch\s*\(.*\)/) {
			my $err = '';
			my $sep = '';
			my @ctx = ctx_block_outer($linenr, $realcnt);
			shift(@ctx);
			for my $ctx (@ctx) {
				my ($clen, $cindent) = line_stats($ctx);
				if ($ctx =~ /^\+\s*(case\s+|default:)/ &&
							$indent != $cindent) {
					$err .= "$sep$ctx\n";
					$sep = '';
				} else {
					$sep = "[...]\n";
				}
			}
			if ($err ne '') {
				ERROR("SWITCH_CASE_INDENT_LEVEL",
				      "switch and case should be at the same indent\n$hereline$err");
			}
		}

# if/while/etc brace do not go on next line, unless defining a do while loop,
# or if that brace on the next line is for something else
		if ($line =~ /(.*)\b((?:if|while|for|switch|(?:[a-z_]+|)for_each[a-z_]+)\s*\(|do\b|else\b)/ && $line !~ /^.\s*\#/) {
			my $pre_ctx = "$1$2";

			my ($level, @ctx) = ctx_statement_level($linenr, $realcnt, 0);

			if ($line =~ /^\+\t{6,}/) {
				WARN("DEEP_INDENTATION",
				     "Too many leading tabs - consider code refactoring\n" . $herecurr);
			}

			my $ctx_cnt = $realcnt - $#ctx - 1;
			my $ctx = join("\n", @ctx);

			my $ctx_ln = $linenr;
			my $ctx_skip = $realcnt;

			while ($ctx_skip > $ctx_cnt || ($ctx_skip == $ctx_cnt &&
					defined $lines[$ctx_ln - 1] &&
					$lines[$ctx_ln - 1] =~ /^-/)) {
				##print "SKIP<$ctx_skip> CNT<$ctx_cnt>\n";
				$ctx_skip-- if (!defined $lines[$ctx_ln - 1] || $lines[$ctx_ln - 1] !~ /^-/);
				$ctx_ln++;
			}

			#print "realcnt<$realcnt> ctx_cnt<$ctx_cnt>\n";
			#print "pre<$pre_ctx>\nline<$line>\nctx<$ctx>\nnext<$lines[$ctx_ln - 1]>\n";

			if ($ctx !~ /{\s*/ && defined($lines[$ctx_ln - 1]) && $lines[$ctx_ln - 1] =~ /^\+\s*{/) {
				ERROR("OPEN_BRACE",
				      "that open brace { should be on the previous line\n" .
					"$here\n$ctx\n$rawlines[$ctx_ln - 1]\n");
			}
			if ($level == 0 && $pre_ctx !~ /}\s*while\s*\($/ &&
			    $ctx =~ /\)\s*\;\s*$/ &&
			    defined $lines[$ctx_ln - 1])
			{
				my ($nlength, $nindent) = line_stats($lines[$ctx_ln - 1]);
				if ($nindent > $indent) {
					WARN("TRAILING_SEMICOLON",
					     "trailing semicolon indicates no statements, indent implies otherwise\n" .
						"$here\n$ctx\n$rawlines[$ctx_ln - 1]\n");
				}
			}
		}

# Check relative indent for conditionals and blocks.
		if ($line =~ /\b(?:(?:if|while|for|(?:[a-z_]+|)for_each[a-z_]+)\s*\(|(?:do|else)\b)/ && $line !~ /^.\s*#/ && $line !~ /\}\s*while\s*/) {
			($stat, $cond, $line_nr_next, $remain_next, $off_next) =
				ctx_statement_block($linenr, $realcnt, 0)
					if (!defined $stat);
			my ($s, $c) = ($stat, $cond);

			substr($s, 0, length($c), '');

			# remove inline comments
			$s =~ s/$;/ /g;
			$c =~ s/$;/ /g;

			# Find out how long the conditional actually is.
			my @newlines = ($c =~ /\n/gs);
			my $cond_lines = 1 + $#newlines;

			# Make sure we remove the line prefixes as we have
			# none on the first line, and are going to readd them
			# where necessary.
			$s =~ s/\n./\n/gs;
			while ($s =~ /\n\s+\\\n/) {
				$cond_lines += $s =~ s/\n\s+\\\n/\n/g;
			}

			# We want to check the first line inside the block
			# starting at the end of the conditional, so remove:
			#  1) any blank line termination
			#  2) any opening brace { on end of the line
			#  3) any do (...) {
			my $continuation = 0;
			my $check = 0;
			$s =~ s/^.*\bdo\b//;
			$s =~ s/^\s*{//;
			if ($s =~ s/^\s*\\//) {
				$continuation = 1;
			}
			if ($s =~ s/^\s*?\n//) {
				$check = 1;
				$cond_lines++;
			}

			# Also ignore a loop construct at the end of a
			# preprocessor statement.
			if (($prevline =~ /^.\s*#\s*define\s/ ||
			    $prevline =~ /\\\s*$/) && $continuation == 0) {
				$check = 0;
			}

			my $cond_ptr = -1;
			$continuation = 0;
			while ($cond_ptr != $cond_lines) {
				$cond_ptr = $cond_lines;

				# If we see an #else/#elif then the code
				# is not linear.
				if ($s =~ /^\s*\#\s*(?:else|elif)/) {
					$check = 0;
				}

				# Ignore:
				#  1) blank lines, they should be at 0,
				#  2) preprocessor lines, and
				#  3) labels.
				if ($continuation ||
				    $s =~ /^\s*?\n/ ||
				    $s =~ /^\s*#\s*?/ ||
				    $s =~ /^\s*$Ident\s*:/) {
					$continuation = ($s =~ /^.*?\\\n/) ? 1 : 0;
					if ($s =~ s/^.*?\n//) {
						$cond_lines++;
					}
				}
			}

			my (undef, $sindent) = line_stats("+" . $s);
			my $stat_real = raw_line($linenr, $cond_lines);

			# Check if either of these lines are modified, else
			# this is not this patch's fault.
			if (!defined($stat_real) ||
			    $stat !~ /^\+/ && $stat_real !~ /^\+/) {
				$check = 0;
			}
			if (defined($stat_real) && $cond_lines > 1) {
				$stat_real = "[...]\n$stat_real";
			}

			#print "line<$line> prevline<$prevline> indent<$indent> sindent<$sindent> check<$check> continuation<$continuation> s<$s> cond_lines<$cond_lines> stat_real<$stat_real> stat<$stat>\n";

			if ($check && $s ne '' &&
			    (($sindent % $tabsize) != 0 ||
			     ($sindent < $indent) ||
			     ($sindent == $indent &&
			      ($s !~ /^\s*(?:\}|\{|else\b)/)) ||
			     ($sindent > $indent + $tabsize))) {
				WARN("SUSPECT_CODE_INDENT",
				     "suspect code indent for conditional statements ($indent, $sindent)\n" . $herecurr . "$stat_real\n");
			}
		}

		# Track the 'values' across context and added lines.
		my $opline = $line; $opline =~ s/^./ /;
		my ($curr_values, $curr_vars) =
				annotate_values($opline . "\n", $prev_values);
		$curr_values = $prev_values . $curr_values;
		if ($dbg_values) {
			my $outline = $opline; $outline =~ s/\t/ /g;
			print "$linenr > .$outline\n";
			print "$linenr > $curr_values\n";
			print "$linenr >  $curr_vars\n";
		}
		$prev_values = substr($curr_values, -1);

#ignore lines not being added
		next if ($line =~ /^[^\+]/);

# check for dereferences that span multiple lines
		if ($prevline =~ /^\+.*$Lval\s*(?:\.|->)\s*$/ &&
		    $line =~ /^\+\s*(?!\#\s*(?!define\s+|if))\s*$Lval/) {
			$prevline =~ /($Lval\s*(?:\.|->))\s*$/;
			my $ref = $1;
			$line =~ /^.\s*($Lval)/;
			$ref .= $1;
			$ref =~ s/\s//g;
			WARN("MULTILINE_DEREFERENCE",
			     "Avoid multiple line dereference - prefer '$ref'\n" . $hereprev);
		}

# check for declarations of signed or unsigned without int
		while ($line =~ m{\b($Declare)\s*(?!char\b|short\b|int\b|long\b)\s*($Ident)?\s*[=,;\[\)\(]}g) {
			my $type = $1;
			my $var = $2;
			$var = "" if (!defined $var);
			if ($type =~ /^(?:(?:$Storage|$Inline|$Attribute)\s+)*((?:un)?signed)((?:\s*\*)*)\s*$/) {
				my $sign = $1;
				my $pointer = $2;

				$pointer = "" if (!defined $pointer);

				if (WARN("UNSPECIFIED_INT",
					 "Prefer '" . trim($sign) . " int" . rtrim($pointer) . "' to bare use of '$sign" . rtrim($pointer) . "'\n" . $herecurr) &&
				    $fix) {
					my $decl = trim($sign) . " int ";
					my $comp_pointer = $pointer;
					$comp_pointer =~ s/\s//g;
					$decl .= $comp_pointer;
					$decl = rtrim($decl) if ($var eq "");
					$fixed[$fixlinenr] =~ s@\b$sign\s*\Q$pointer\E\s*$var\b@$decl$var@;
				}
			}
		}

# TEST: allow direct testing of the type matcher.
		if ($dbg_type) {
			if ($line =~ /^.\s*$Declare\s*$/) {
				ERROR("TEST_TYPE",
				      "TEST: is type\n" . $herecurr);
			} elsif ($dbg_type > 1 && $line =~ /^.+($Declare)/) {
				ERROR("TEST_NOT_TYPE",
				      "TEST: is not type ($1 is)\n". $herecurr);
			}
			next;
		}
# TEST: allow direct testing of the attribute matcher.
		if ($dbg_attr) {
			if ($line =~ /^.\s*$Modifier\s*$/) {
				ERROR("TEST_ATTR",
				      "TEST: is attr\n" . $herecurr);
			} elsif ($dbg_attr > 1 && $line =~ /^.+($Modifier)/) {
				ERROR("TEST_NOT_ATTR",
				      "TEST: is not attr ($1 is)\n". $herecurr);
			}
			next;
		}

# check for initialisation to aggregates open brace on the next line
		if ($line =~ /^.\s*{/ &&
		    $prevline =~ /(?:^|[^=])=\s*$/) {
			if (ERROR("OPEN_BRACE",
				  "that open brace { should be on the previous line\n" . $hereprev) &&
			    $fix && $prevline =~ /^\+/ && $line =~ /^\+/) {
				fix_delete_line($fixlinenr - 1, $prevrawline);
				fix_delete_line($fixlinenr, $rawline);
				my $fixedline = $prevrawline;
				$fixedline =~ s/\s*=\s*$/ = {/;
				fix_insert_line($fixlinenr, $fixedline);
				$fixedline = $line;
				$fixedline =~ s/^(.\s*)\{\s*/$1/;
				fix_insert_line($fixlinenr, $fixedline);
			}
		}

#
# Checks which are anchored on the added line.
#

# check for malformed paths in #include statements (uses RAW line)
		if ($rawline =~ m{^.\s*\#\s*include\s+[<"](.*)[">]}) {
			my $path = $1;
			if ($path =~ m{//}) {
				ERROR("MALFORMED_INCLUDE",
				      "malformed #include filename\n" . $herecurr);
			}
			if ($path =~ "^uapi/" && $realfile =~ m@\binclude/uapi/@) {
				ERROR("UAPI_INCLUDE",
				      "No #include in ...include/uapi/... should use a uapi/ path prefix\n" . $herecurr);
			}
		}

# no C99 // comments
		if ($line =~ m{//}) {
			if (ERROR("C99_COMMENTS",
				  "do not use C99 // comments\n" . $herecurr) &&
			    $fix) {
				my $line = $fixed[$fixlinenr];
				if ($line =~ /\/\/(.*)$/) {
					my $comment = trim($1);
					$fixed[$fixlinenr] =~ s@\/\/(.*)$@/\* $comment \*/@;
				}
			}
		}
		# Remove C99 comments.
		$line =~ s@//.*@@;
		$opline =~ s@//.*@@;

# EXPORT_SYMBOL should immediately follow the thing it is exporting, consider
# the whole statement.
#print "APW <$lines[$realline_next - 1]>\n";
		if (defined $realline_next &&
		    exists $lines[$realline_next - 1] &&
		    !defined $suppress_export{$realline_next} &&
		    ($lines[$realline_next - 1] =~ /EXPORT_SYMBOL.*\((.*)\)/ ||
		     $lines[$realline_next - 1] =~ /EXPORT_UNUSED_SYMBOL.*\((.*)\)/)) {
			# Handle definitions which produce identifiers with
			# a prefix:
			#   XXX(foo);
			#   EXPORT_SYMBOL(something_foo);
			my $name = $1;
			if ($stat =~ /^(?:.\s*}\s*\n)?.([A-Z_]+)\s*\(\s*($Ident)/ &&
			    $name =~ /^${Ident}_$2/) {
#print "FOO C name<$name>\n";
				$suppress_export{$realline_next} = 1;

			} elsif ($stat !~ /(?:
				\n.}\s*$|
				^.DEFINE_$Ident\(\Q$name\E\)|
				^.DECLARE_$Ident\(\Q$name\E\)|
				^.LIST_HEAD\(\Q$name\E\)|
				^.(?:$Storage\s+)?$Type\s*\(\s*\*\s*\Q$name\E\s*\)\s*\(|
				\b\Q$name\E(?:\s+$Attribute)*\s*(?:;|=|\[|\()
			    )/x) {
#print "FOO A<$lines[$realline_next - 1]> stat<$stat> name<$name>\n";
				$suppress_export{$realline_next} = 2;
			} else {
				$suppress_export{$realline_next} = 1;
			}
		}
		if (!defined $suppress_export{$linenr} &&
		    $prevline =~ /^.\s*$/ &&
		    ($line =~ /EXPORT_SYMBOL.*\((.*)\)/ ||
		     $line =~ /EXPORT_UNUSED_SYMBOL.*\((.*)\)/)) {
#print "FOO B <$lines[$linenr - 1]>\n";
			$suppress_export{$linenr} = 2;
		}
		if (defined $suppress_export{$linenr} &&
		    $suppress_export{$linenr} == 2) {
			WARN("EXPORT_SYMBOL",
			     "EXPORT_SYMBOL(foo); should immediately follow its function/variable\n" . $herecurr);
		}

# check for global initialisers.
		if ($line =~ /^\+$Type\s*$Ident(?:\s+$Modifier)*\s*=\s*($zero_initializer)\s*;/) {
			if (ERROR("GLOBAL_INITIALISERS",
				  "do not initialise globals to $1\n" . $herecurr) &&
			    $fix) {
				$fixed[$fixlinenr] =~ s/(^.$Type\s*$Ident(?:\s+$Modifier)*)\s*=\s*$zero_initializer\s*;/$1;/;
			}
		}
# check for static initialisers.
		if ($line =~ /^\+.*\bstatic\s.*=\s*($zero_initializer)\s*;/) {
			if (ERROR("INITIALISED_STATIC",
				  "do not initialise statics to $1\n" .
				      $herecurr) &&
			    $fix) {
				$fixed[$fixlinenr] =~ s/(\bstatic\s.*?)\s*=\s*$zero_initializer\s*;/$1;/;
			}
		}

# check for misordered declarations of char/short/int/long with signed/unsigned
		while ($sline =~ m{(\b$TypeMisordered\b)}g) {
			my $tmp = trim($1);
			WARN("MISORDERED_TYPE",
			     "type '$tmp' should be specified in [[un]signed] [short|int|long|long long] order\n" . $herecurr);
		}

# check for unnecessary <signed> int declarations of short/long/long long
		while ($sline =~ m{\b($TypeMisordered(\s*\*)*|$C90_int_types)\b}g) {
			my $type = trim($1);
			next if ($type !~ /\bint\b/);
			next if ($type !~ /\b(?:short|long\s+long|long)\b/);
			my $new_type = $type;
			$new_type =~ s/\b\s*int\s*\b/ /;
			$new_type =~ s/\b\s*(?:un)?signed\b\s*/ /;
			$new_type =~ s/^const\s+//;
			$new_type = "unsigned $new_type" if ($type =~ /\bunsigned\b/);
			$new_type = "const $new_type" if ($type =~ /^const\b/);
			$new_type =~ s/\s+/ /g;
			$new_type = trim($new_type);
			if (WARN("UNNECESSARY_INT",
				 "Prefer '$new_type' over '$type' as the int is unnecessary\n" . $herecurr) &&
			    $fix) {
				$fixed[$fixlinenr] =~ s/\b\Q$type\E\b/$new_type/;
			}
		}

# check for static const char * arrays.
		if ($line =~ /\bstatic\s+const\s+char\s*\*\s*(\w+)\s*\[\s*\]\s*=\s*/) {
			WARN("STATIC_CONST_CHAR_ARRAY",
			     "static const char * array should probably be static const char * const\n" .
				$herecurr);
		}

# check for initialized const char arrays that should be static const
		if ($line =~ /^\+\s*const\s+(char|unsigned\s+char|_*u8|(?:[us]_)?int8_t)\s+\w+\s*\[\s*(?:\w+\s*)?\]\s*=\s*"/) {
			if (WARN("STATIC_CONST_CHAR_ARRAY",
				 "const array should probably be static const\n" . $herecurr) &&
			    $fix) {
				$fixed[$fixlinenr] =~ s/(^.\s*)const\b/${1}static const/;
			}
		}

# check for static char foo[] = "bar" declarations.
		if ($line =~ /\bstatic\s+char\s+(\w+)\s*\[\s*\]\s*=\s*"/) {
			WARN("STATIC_CONST_CHAR_ARRAY",
			     "static char array declaration should probably be static const char\n" .
				$herecurr);
		}

# check for const <foo> const where <foo> is not a pointer or array type
		if ($sline =~ /\bconst\s+($BasicType)\s+const\b/) {
			my $found = $1;
			if ($sline =~ /\bconst\s+\Q$found\E\s+const\b\s*\*/) {
				WARN("CONST_CONST",
				     "'const $found const *' should probably be 'const $found * const'\n" . $herecurr);
			} elsif ($sline !~ /\bconst\s+\Q$found\E\s+const\s+\w+\s*\[/) {
				WARN("CONST_CONST",
				     "'const $found const' should probably be 'const $found'\n" . $herecurr);
			}
		}

# check for non-global char *foo[] = {"bar", ...} declarations.
		if ($line =~ /^.\s+(?:static\s+|const\s+)?char\s+\*\s*\w+\s*\[\s*\]\s*=\s*\{/) {
			WARN("STATIC_CONST_CHAR_ARRAY",
			     "char * array declaration might be better as static const\n" .
				$herecurr);
               }

# check for sizeof(foo)/sizeof(foo[0]) that could be ARRAY_SIZE(foo)
		if ($line =~ m@\bsizeof\s*\(\s*($Lval)\s*\)@) {
			my $array = $1;
			if ($line =~ m@\b(sizeof\s*\(\s*\Q$array\E\s*\)\s*/\s*sizeof\s*\(\s*\Q$array\E\s*\[\s*0\s*\]\s*\))@) {
				my $array_div = $1;
				if (WARN("ARRAY_SIZE",
					 "Prefer ARRAY_SIZE($array)\n" . $herecurr) &&
				    $fix) {
					$fixed[$fixlinenr] =~ s/\Q$array_div\E/ARRAY_SIZE($array)/;
				}
			}
		}

# check for function declarations without arguments like "int foo()"
		if ($line =~ /(\b$Type\s*$Ident)\s*\(\s*\)/) {
			if (ERROR("FUNCTION_WITHOUT_ARGS",
				  "Bad function definition - $1() should probably be $1(void)\n" . $herecurr) &&
			    $fix) {
				$fixed[$fixlinenr] =~ s/(\b($Type)\s+($Ident))\s*\(\s*\)/$2 $3(void)/;
			}
		}

# check for new typedefs, only function parameters and sparse annotations
# make sense.
		if ($line =~ /\btypedef\s/ &&
		    $line !~ /\btypedef\s+$Type\s*\(\s*\*?$Ident\s*\)\s*\(/ &&
		    $line !~ /\btypedef\s+$Type\s+$Ident\s*\(/ &&
		    $line !~ /\b$typeTypedefs\b/ &&
		    $line !~ /\b__bitwise\b/) {
			WARN("NEW_TYPEDEFS",
			     "do not add new typedefs\n" . $herecurr);
		}

# * goes on variable not on type
		# (char*[ const])
		while ($line =~ m{(\($NonptrType(\s*(?:$Modifier\b\s*|\*\s*)+)\))}g) {
			#print "AA<$1>\n";
			my ($ident, $from, $to) = ($1, $2, $2);

			# Should start with a space.
			$to =~ s/^(\S)/ $1/;
			# Should not end with a space.
			$to =~ s/\s+$//;
			# '*'s should not have spaces between.
			while ($to =~ s/\*\s+\*/\*\*/) {
			}

##			print "1: from<$from> to<$to> ident<$ident>\n";
			if ($from ne $to) {
				if (ERROR("POINTER_LOCATION",
					  "\"(foo$from)\" should be \"(foo$to)\"\n" .  $herecurr) &&
				    $fix) {
					my $sub_from = $ident;
					my $sub_to = $ident;
					$sub_to =~ s/\Q$from\E/$to/;
					$fixed[$fixlinenr] =~
					    s@\Q$sub_from\E@$sub_to@;
				}
			}
		}
		while ($line =~ m{(\b$NonptrType(\s*(?:$Modifier\b\s*|\*\s*)+)($Ident))}g) {
			#print "BB<$1>\n";
			my ($match, $from, $to, $ident) = ($1, $2, $2, $3);

			# Should start with a space.
			$to =~ s/^(\S)/ $1/;
			# Should not end with a space.
			$to =~ s/\s+$//;
			# '*'s should not have spaces between.
			while ($to =~ s/\*\s+\*/\*\*/) {
			}
			# Modifiers should have spaces.
			$to =~ s/(\b$Modifier$)/$1 /;

##			print "2: from<$from> to<$to> ident<$ident>\n";
			if ($from ne $to && $ident !~ /^$Modifier$/) {
				if (ERROR("POINTER_LOCATION",
					  "\"foo${from}bar\" should be \"foo${to}bar\"\n" .  $herecurr) &&
				    $fix) {

					my $sub_from = $match;
					my $sub_to = $match;
					$sub_to =~ s/\Q$from\E/$to/;
					$fixed[$fixlinenr] =~
					    s@\Q$sub_from\E@$sub_to@;
				}
			}
		}

# avoid BUG() or BUG_ON()
		if ($line =~ /\b(?:BUG|BUG_ON)\b/) {
			my $msg_level = \&WARN;
			$msg_level = \&CHK if ($file);
			&{$msg_level}("AVOID_BUG",
				      "Avoid crashing the kernel - try using WARN_ON & recovery code rather than BUG() or BUG_ON()\n" . $herecurr);
		}

# avoid LINUX_VERSION_CODE
		if ($line =~ /\bLINUX_VERSION_CODE\b/) {
			WARN("LINUX_VERSION_CODE",
			     "LINUX_VERSION_CODE should be avoided, code should be for the version to which it is merged\n" . $herecurr);
		}

# check for uses of printk_ratelimit
		if ($line =~ /\bprintk_ratelimit\s*\(/) {
			WARN("PRINTK_RATELIMITED",
			     "Prefer printk_ratelimited or pr_<level>_ratelimited to printk_ratelimit\n" . $herecurr);
		}

# printk should use KERN_* levels
		if ($line =~ /\bprintk\s*\(\s*(?!KERN_[A-Z]+\b)/) {
			WARN("PRINTK_WITHOUT_KERN_LEVEL",
			     "printk() should include KERN_<LEVEL> facility level\n" . $herecurr);
		}

		if ($line =~ /\bprintk\s*\(\s*KERN_([A-Z]+)/) {
			my $orig = $1;
			my $level = lc($orig);
			$level = "warn" if ($level eq "warning");
			my $level2 = $level;
			$level2 = "dbg" if ($level eq "debug");
			WARN("PREFER_PR_LEVEL",
			     "Prefer [subsystem eg: netdev]_$level2([subsystem]dev, ... then dev_$level2(dev, ... then pr_$level(...  to printk(KERN_$orig ...\n" . $herecurr);
		}

		if ($line =~ /\bdev_printk\s*\(\s*KERN_([A-Z]+)/) {
			my $orig = $1;
			my $level = lc($orig);
			$level = "warn" if ($level eq "warning");
			$level = "dbg" if ($level eq "debug");
			WARN("PREFER_DEV_LEVEL",
			     "Prefer dev_$level(... to dev_printk(KERN_$orig, ...\n" . $herecurr);
		}

# ENOSYS means "bad syscall nr" and nothing else.  This will have a small
# number of false positives, but assembly files are not checked, so at
# least the arch entry code will not trigger this warning.
		if ($line =~ /\bENOSYS\b/) {
			WARN("ENOSYS",
			     "ENOSYS means 'invalid syscall nr' and nothing else\n" . $herecurr);
		}

# ENOTSUPP is not a standard error code and should be avoided in new patches.
# Folks usually mean EOPNOTSUPP (also called ENOTSUP), when they type ENOTSUPP.
# Similarly to ENOSYS warning a small number of false positives is expected.
		if (!$file && $line =~ /\bENOTSUPP\b/) {
			if (WARN("ENOTSUPP",
				 "ENOTSUPP is not a SUSV4 error code, prefer EOPNOTSUPP\n" . $herecurr) &&
			    $fix) {
				$fixed[$fixlinenr] =~ s/\bENOTSUPP\b/EOPNOTSUPP/;
			}
		}

# function brace can't be on same line, except for #defines of do while,
# or if closed on same line
		if ($perl_version_ok &&
		    $sline =~ /$Type\s*$Ident\s*$balanced_parens\s*\{/ &&
		    $sline !~ /\#\s*define\b.*do\s*\{/ &&
		    $sline !~ /}/) {
			if (ERROR("OPEN_BRACE",
				  "open brace '{' following function definitions go on the next line\n" . $herecurr) &&
			    $fix) {
				fix_delete_line($fixlinenr, $rawline);
				my $fixed_line = $rawline;
				$fixed_line =~ /(^..*$Type\s*$Ident\(.*\)\s*){(.*)$/;
				my $line1 = $1;
				my $line2 = $2;
				fix_insert_line($fixlinenr, ltrim($line1));
				fix_insert_line($fixlinenr, "\+{");
				if ($line2 !~ /^\s*$/) {
					fix_insert_line($fixlinenr, "\+\t" . trim($line2));
				}
			}
		}

# open braces for enum, union and struct go on the same line.
		if ($line =~ /^.\s*{/ &&
		    $prevline =~ /^.\s*(?:typedef\s+)?(enum|union|struct)(?:\s+$Ident)?\s*$/) {
			if (ERROR("OPEN_BRACE",
				  "open brace '{' following $1 go on the same line\n" . $hereprev) &&
			    $fix && $prevline =~ /^\+/ && $line =~ /^\+/) {
				fix_delete_line($fixlinenr - 1, $prevrawline);
				fix_delete_line($fixlinenr, $rawline);
				my $fixedline = rtrim($prevrawline) . " {";
				fix_insert_line($fixlinenr, $fixedline);
				$fixedline = $rawline;
				$fixedline =~ s/^(.\s*)\{\s*/$1\t/;
				if ($fixedline !~ /^\+\s*$/) {
					fix_insert_line($fixlinenr, $fixedline);
				}
			}
		}

# missing space after union, struct or enum definition
		if ($line =~ /^.\s*(?:typedef\s+)?(enum|union|struct)(?:\s+$Ident){1,2}[=\{]/) {
			if (WARN("SPACING",
				 "missing space after $1 definition\n" . $herecurr) &&
			    $fix) {
				$fixed[$fixlinenr] =~
				    s/^(.\s*(?:typedef\s+)?(?:enum|union|struct)(?:\s+$Ident){1,2})([=\{])/$1 $2/;
			}
		}

# Function pointer declarations
# check spacing between type, funcptr, and args
# canonical declaration is "type (*funcptr)(args...)"
		if ($line =~ /^.\s*($Declare)\((\s*)\*(\s*)($Ident)(\s*)\)(\s*)\(/) {
			my $declare = $1;
			my $pre_pointer_space = $2;
			my $post_pointer_space = $3;
			my $funcname = $4;
			my $post_funcname_space = $5;
			my $pre_args_space = $6;

# the $Declare variable will capture all spaces after the type
# so check it for a missing trailing missing space but pointer return types
# don't need a space so don't warn for those.
			my $post_declare_space = "";
			if ($declare =~ /(\s+)$/) {
				$post_declare_space = $1;
				$declare = rtrim($declare);
			}
			if ($declare !~ /\*$/ && $post_declare_space =~ /^$/) {
				WARN("SPACING",
				     "missing space after return type\n" . $herecurr);
				$post_declare_space = " ";
			}

# unnecessary space "type  (*funcptr)(args...)"
# This test is not currently implemented because these declarations are
# equivalent to
#	int  foo(int bar, ...)
# and this is form shouldn't/doesn't generate a checkpatch warning.
#
#			elsif ($declare =~ /\s{2,}$/) {
#				WARN("SPACING",
#				     "Multiple spaces after return type\n" . $herecurr);
#			}

# unnecessary space "type ( *funcptr)(args...)"
			if (defined $pre_pointer_space &&
			    $pre_pointer_space =~ /^\s/) {
				WARN("SPACING",
				     "Unnecessary space after function pointer open parenthesis\n" . $herecurr);
			}

# unnecessary space "type (* funcptr)(args...)"
			if (defined $post_pointer_space &&
			    $post_pointer_space =~ /^\s/) {
				WARN("SPACING",
				     "Unnecessary space before function pointer name\n" . $herecurr);
			}

# unnecessary space "type (*funcptr )(args...)"
			if (defined $post_funcname_space &&
			    $post_funcname_space =~ /^\s/) {
				WARN("SPACING",
				     "Unnecessary space after function pointer name\n" . $herecurr);
			}

# unnecessary space "type (*funcptr) (args...)"
			if (defined $pre_args_space &&
			    $pre_args_space =~ /^\s/) {
				WARN("SPACING",
				     "Unnecessary space before function pointer arguments\n" . $herecurr);
			}

			if (show_type("SPACING") && $fix) {
				$fixed[$fixlinenr] =~
				    s/^(.\s*)$Declare\s*\(\s*\*\s*$Ident\s*\)\s*\(/$1 . $declare . $post_declare_space . '(*' . $funcname . ')('/ex;
			}
		}

# check for spacing round square brackets; allowed:
#  1. with a type on the left -- int [] a;
#  2. at the beginning of a line for slice initialisers -- [0...10] = 5,
#  3. inside a curly brace -- = { [0...10] = 5 }
		while ($line =~ /(.*?\s)\[/g) {
			my ($where, $prefix) = ($-[1], $1);
			if ($prefix !~ /$Type\s+$/ &&
			    ($where != 0 || $prefix !~ /^.\s+$/) &&
			    $prefix !~ /[{,:]\s+$/) {
				if (ERROR("BRACKET_SPACE",
					  "space prohibited before open square bracket '['\n" . $herecurr) &&
				    $fix) {
				    $fixed[$fixlinenr] =~
					s/^(\+.*?)\s+\[/$1\[/;
				}
			}
		}

# check for spaces between functions and their parentheses.
		while ($line =~ /($Ident)\s+\(/g) {
			my $name = $1;
			my $ctx_before = substr($line, 0, $-[1]);
			my $ctx = "$ctx_before$name";

			# Ignore those directives where spaces _are_ permitted.
			if ($name =~ /^(?:
				if|for|while|switch|return|case|
				volatile|__volatile__|
				__attribute__|format|__extension__|
				asm|__asm__)$/x)
			{
			# cpp #define statements have non-optional spaces, ie
			# if there is a space between the name and the open
			# parenthesis it is simply not a parameter group.
			} elsif ($ctx_before =~ /^.\s*\#\s*define\s*$/) {

			# cpp #elif statement condition may start with a (
			} elsif ($ctx =~ /^.\s*\#\s*elif\s*$/) {

			# If this whole things ends with a type its most
			# likely a typedef for a function.
			} elsif ($ctx =~ /$Type$/) {

			} else {
				if (WARN("SPACING",
					 "space prohibited between function name and open parenthesis '('\n" . $herecurr) &&
					     $fix) {
					$fixed[$fixlinenr] =~
					    s/\b$name\s+\(/$name\(/;
				}
			}
		}

# Check operator spacing.
		if (!($line=~/\#\s*include/)) {
			my $fixed_line = "";
			my $line_fixed = 0;

			my $ops = qr{
				<<=|>>=|<=|>=|==|!=|
				\+=|-=|\*=|\/=|%=|\^=|\|=|&=|
				=>|->|<<|>>|<|>|=|!|~|
				&&|\|\||,|\^|\+\+|--|&|\||\+|-|\*|\/|%|
				\?:|\?|:
			}x;
			my @elements = split(/($ops|;)/, $opline);

##			print("element count: <" . $#elements . ">\n");
##			foreach my $el (@elements) {
##				print("el: <$el>\n");
##			}

			my @fix_elements = ();
			my $off = 0;

			foreach my $el (@elements) {
				push(@fix_elements, substr($rawline, $off, length($el)));
				$off += length($el);
			}

			$off = 0;

			my $blank = copy_spacing($opline);
			my $last_after = -1;

			for (my $n = 0; $n < $#elements; $n += 2) {

				my $good = $fix_elements[$n] . $fix_elements[$n + 1];

##				print("n: <$n> good: <$good>\n");

				$off += length($elements[$n]);

				# Pick up the preceding and succeeding characters.
				my $ca = substr($opline, 0, $off);
				my $cc = '';
				if (length($opline) >= ($off + length($elements[$n + 1]))) {
					$cc = substr($opline, $off + length($elements[$n + 1]));
				}
				my $cb = "$ca$;$cc";

				my $a = '';
				$a = 'V' if ($elements[$n] ne '');
				$a = 'W' if ($elements[$n] =~ /\s$/);
				$a = 'C' if ($elements[$n] =~ /$;$/);
				$a = 'B' if ($elements[$n] =~ /(\[|\()$/);
				$a = 'O' if ($elements[$n] eq '');
				$a = 'E' if ($ca =~ /^\s*$/);

				my $op = $elements[$n + 1];

				my $c = '';
				if (defined $elements[$n + 2]) {
					$c = 'V' if ($elements[$n + 2] ne '');
					$c = 'W' if ($elements[$n + 2] =~ /^\s/);
					$c = 'C' if ($elements[$n + 2] =~ /^$;/);
					$c = 'B' if ($elements[$n + 2] =~ /^(\)|\]|;)/);
					$c = 'O' if ($elements[$n + 2] eq '');
					$c = 'E' if ($elements[$n + 2] =~ /^\s*\\$/);
				} else {
					$c = 'E';
				}

				my $ctx = "${a}x${c}";

				my $at = "(ctx:$ctx)";

				my $ptr = substr($blank, 0, $off) . "^";
				my $hereptr = "$hereline$ptr\n";

				# Pull out the value of this operator.
				my $op_type = substr($curr_values, $off + 1, 1);

				# Get the full operator variant.
				my $opv = $op . substr($curr_vars, $off, 1);

				# Ignore operators passed as parameters.
				if ($op_type ne 'V' &&
				    $ca =~ /\s$/ && $cc =~ /^\s*[,\)]/) {

#				# Ignore comments
#				} elsif ($op =~ /^$;+$/) {

				# ; should have either the end of line or a space or \ after it
				} elsif ($op eq ';') {
					if ($ctx !~ /.x[WEBC]/ &&
					    $cc !~ /^\\/ && $cc !~ /^;/) {
						if (ERROR("SPACING",
							  "space required after that '$op' $at\n" . $hereptr)) {
							$good = $fix_elements[$n] . trim($fix_elements[$n + 1]) . " ";
							$line_fixed = 1;
						}
					}

				# // is a comment
				} elsif ($op eq '//') {

				#   :   when part of a bitfield
				} elsif ($opv eq ':B') {
					# skip the bitfield test for now

				# No spaces for:
				#   ->
				} elsif ($op eq '->') {
					if ($ctx =~ /Wx.|.xW/) {
						if (ERROR("SPACING",
							  "spaces prohibited around that '$op' $at\n" . $hereptr)) {
							$good = rtrim($fix_elements[$n]) . trim($fix_elements[$n + 1]);
							if (defined $fix_elements[$n + 2]) {
								$fix_elements[$n + 2] =~ s/^\s+//;
							}
							$line_fixed = 1;
						}
					}

				# , must not have a space before and must have a space on the right.
				} elsif ($op eq ',') {
					my $rtrim_before = 0;
					my $space_after = 0;
					if ($ctx =~ /Wx./) {
						if (ERROR("SPACING",
							  "space prohibited before that '$op' $at\n" . $hereptr)) {
							$line_fixed = 1;
							$rtrim_before = 1;
						}
					}
					if ($ctx !~ /.x[WEC]/ && $cc !~ /^}/) {
						if (ERROR("SPACING",
							  "space required after that '$op' $at\n" . $hereptr)) {
							$line_fixed = 1;
							$last_after = $n;
							$space_after = 1;
						}
					}
					if ($rtrim_before || $space_after) {
						if ($rtrim_before) {
							$good = rtrim($fix_elements[$n]) . trim($fix_elements[$n + 1]);
						} else {
							$good = $fix_elements[$n] . trim($fix_elements[$n + 1]);
						}
						if ($space_after) {
							$good .= " ";
						}
					}

				# '*' as part of a type definition -- reported already.
				} elsif ($opv eq '*_') {
					#warn "'*' is part of type\n";

				# unary operators should have a space before and
				# none after.  May be left adjacent to another
				# unary operator, or a cast
				} elsif ($op eq '!' || $op eq '~' ||
					 $opv eq '*U' || $opv eq '-U' ||
					 $opv eq '&U' || $opv eq '&&U') {
					if ($ctx !~ /[WEBC]x./ && $ca !~ /(?:\)|!|~|\*|-|\&|\||\+\+|\-\-|\{)$/) {
						if (ERROR("SPACING",
							  "space required before that '$op' $at\n" . $hereptr)) {
							if ($n != $last_after + 2) {
								$good = $fix_elements[$n] . " " . ltrim($fix_elements[$n + 1]);
								$line_fixed = 1;
							}
						}
					}
					if ($op eq '*' && $cc =~/\s*$Modifier\b/) {
						# A unary '*' may be const

					} elsif ($ctx =~ /.xW/) {
						if (ERROR("SPACING",
							  "space prohibited after that '$op' $at\n" . $hereptr)) {
							$good = $fix_elements[$n] . rtrim($fix_elements[$n + 1]);
							if (defined $fix_elements[$n + 2]) {
								$fix_elements[$n + 2] =~ s/^\s+//;
							}
							$line_fixed = 1;
						}
					}

				# unary ++ and unary -- are allowed no space on one side.
				} elsif ($op eq '++' or $op eq '--') {
					if ($ctx !~ /[WEOBC]x[^W]/ && $ctx !~ /[^W]x[WOBEC]/) {
						if (ERROR("SPACING",
							  "space required one side of that '$op' $at\n" . $hereptr)) {
							$good = $fix_elements[$n] . trim($fix_elements[$n + 1]) . " ";
							$line_fixed = 1;
						}
					}
					if ($ctx =~ /Wx[BE]/ ||
					    ($ctx =~ /Wx./ && $cc =~ /^;/)) {
						if (ERROR("SPACING",
							  "space prohibited before that '$op' $at\n" . $hereptr)) {
							$good = rtrim($fix_elements[$n]) . trim($fix_elements[$n + 1]);
							$line_fixed = 1;
						}
					}
					if ($ctx =~ /ExW/) {
						if (ERROR("SPACING",
							  "space prohibited after that '$op' $at\n" . $hereptr)) {
							$good = $fix_elements[$n] . trim($fix_elements[$n + 1]);
							if (defined $fix_elements[$n + 2]) {
								$fix_elements[$n + 2] =~ s/^\s+//;
							}
							$line_fixed = 1;
						}
					}

				# << and >> may either have or not have spaces both sides
				} elsif ($op eq '<<' or $op eq '>>' or
					 $op eq '&' or $op eq '^' or $op eq '|' or
					 $op eq '+' or $op eq '-' or
					 $op eq '*' or $op eq '/' or
					 $op eq '%')
				{
					if ($check) {
						if (defined $fix_elements[$n + 2] && $ctx !~ /[EW]x[EW]/) {
							if (CHK("SPACING",
								"spaces preferred around that '$op' $at\n" . $hereptr)) {
								$good = rtrim($fix_elements[$n]) . " " . trim($fix_elements[$n + 1]) . " ";
								$fix_elements[$n + 2] =~ s/^\s+//;
								$line_fixed = 1;
							}
						} elsif (!defined $fix_elements[$n + 2] && $ctx !~ /Wx[OE]/) {
							if (CHK("SPACING",
								"space preferred before that '$op' $at\n" . $hereptr)) {
								$good = rtrim($fix_elements[$n]) . " " . trim($fix_elements[$n + 1]);
								$line_fixed = 1;
							}
						}
					} elsif ($ctx =~ /Wx[^WCE]|[^WCE]xW/) {
						if (ERROR("SPACING",
							  "need consistent spacing around '$op' $at\n" . $hereptr)) {
							$good = rtrim($fix_elements[$n]) . " " . trim($fix_elements[$n + 1]) . " ";
							if (defined $fix_elements[$n + 2]) {
								$fix_elements[$n + 2] =~ s/^\s+//;
							}
							$line_fixed = 1;
						}
					}

				# A colon needs no spaces before when it is
				# terminating a case value or a label.
				} elsif ($opv eq ':C' || $opv eq ':L') {
					if ($ctx =~ /Wx./) {
						if (ERROR("SPACING",
							  "space prohibited before that '$op' $at\n" . $hereptr)) {
							$good = rtrim($fix_elements[$n]) . trim($fix_elements[$n + 1]);
							$line_fixed = 1;
						}
					}

				# All the others need spaces both sides.
				} elsif ($ctx !~ /[EWC]x[CWE]/) {
					my $ok = 0;

					# Ignore email addresses <foo@bar>
					if (($op eq '<' &&
					     $cc =~ /^\S+\@\S+>/) ||
					    ($op eq '>' &&
					     $ca =~ /<\S+\@\S+$/))
					{
						$ok = 1;
					}

					# for asm volatile statements
					# ignore a colon with another
					# colon immediately before or after
					if (($op eq ':') &&
					    ($ca =~ /:$/ || $cc =~ /^:/)) {
						$ok = 1;
					}

					# messages are ERROR, but ?: are CHK
					if ($ok == 0) {
						my $msg_level = \&ERROR;
						$msg_level = \&CHK if (($op eq '?:' || $op eq '?' || $op eq ':') && $ctx =~ /VxV/);

						if (&{$msg_level}("SPACING",
								  "spaces required around that '$op' $at\n" . $hereptr)) {
							$good = rtrim($fix_elements[$n]) . " " . trim($fix_elements[$n + 1]) . " ";
							if (defined $fix_elements[$n + 2]) {
								$fix_elements[$n + 2] =~ s/^\s+//;
							}
							$line_fixed = 1;
						}
					}
				}
				$off += length($elements[$n + 1]);

##				print("n: <$n> GOOD: <$good>\n");

				$fixed_line = $fixed_line . $good;
			}

			if (($#elements % 2) == 0) {
				$fixed_line = $fixed_line . $fix_elements[$#elements];
			}

			if ($fix && $line_fixed && $fixed_line ne $fixed[$fixlinenr]) {
				$fixed[$fixlinenr] = $fixed_line;
			}


		}

# check for whitespace before a non-naked semicolon
		if ($line =~ /^\+.*\S\s+;\s*$/) {
			if (WARN("SPACING",
				 "space prohibited before semicolon\n" . $herecurr) &&
			    $fix) {
				1 while $fixed[$fixlinenr] =~
				    s/^(\+.*\S)\s+;/$1;/;
			}
		}

# check for multiple assignments
		if ($line =~ /^.\s*$Lval\s*=\s*$Lval\s*=(?!=)/) {
			CHK("MULTIPLE_ASSIGNMENTS",
			    "multiple assignments should be avoided\n" . $herecurr);
		}

## # check for multiple declarations, allowing for a function declaration
## # continuation.
## 		if ($line =~ /^.\s*$Type\s+$Ident(?:\s*=[^,{]*)?\s*,\s*$Ident.*/ &&
## 		    $line !~ /^.\s*$Type\s+$Ident(?:\s*=[^,{]*)?\s*,\s*$Type\s*$Ident.*/) {
##
## 			# Remove any bracketed sections to ensure we do not
## 			# falsly report the parameters of functions.
## 			my $ln = $line;
## 			while ($ln =~ s/\([^\(\)]*\)//g) {
## 			}
## 			if ($ln =~ /,/) {
## 				WARN("MULTIPLE_DECLARATION",
##				     "declaring multiple variables together should be avoided\n" . $herecurr);
## 			}
## 		}

#need space before brace following if, while, etc
		if (($line =~ /\(.*\)\{/ && $line !~ /\($Type\)\{/) ||
		    $line =~ /\b(?:else|do)\{/) {
			if (ERROR("SPACING",
				  "space required before the open brace '{'\n" . $herecurr) &&
			    $fix) {
				$fixed[$fixlinenr] =~ s/^(\+.*(?:do|else|\)))\{/$1 {/;
			}
		}

## # check for blank lines before declarations
##		if ($line =~ /^.\t+$Type\s+$Ident(?:\s*=.*)?;/ &&
##		    $prevrawline =~ /^.\s*$/) {
##			WARN("SPACING",
##			     "No blank lines before declarations\n" . $hereprev);
##		}
##

# closing brace should have a space following it when it has anything
# on the line
		if ($line =~ /}(?!(?:,|;|\)|\}))\S/) {
			if (ERROR("SPACING",
				  "space required after that close brace '}'\n" . $herecurr) &&
			    $fix) {
				$fixed[$fixlinenr] =~
				    s/}((?!(?:,|;|\)))\S)/} $1/;
			}
		}

# check spacing on square brackets
		if ($line =~ /\[\s/ && $line !~ /\[\s*$/) {
			if (ERROR("SPACING",
				  "space prohibited after that open square bracket '['\n" . $herecurr) &&
			    $fix) {
				$fixed[$fixlinenr] =~
				    s/\[\s+/\[/;
			}
		}
		if ($line =~ /\s\]/) {
			if (ERROR("SPACING",
				  "space prohibited before that close square bracket ']'\n" . $herecurr) &&
			    $fix) {
				$fixed[$fixlinenr] =~
				    s/\s+\]/\]/;
			}
		}

# check spacing on parentheses
		if ($line =~ /\(\s/ && $line !~ /\(\s*(?:\\)?$/ &&
		    $line !~ /for\s*\(\s+;/ && $line !~ /^\+\s*[A-Z_][A-Z\d_]*\(\s*\d+(\,.*)?\)\,?$/) {
			if (ERROR("SPACING",
				  "space prohibited after that open parenthesis '('\n" . $herecurr) &&
			    $fix) {
				$fixed[$fixlinenr] =~
				    s/\(\s+/\(/;
			}
		}
		if ($line =~ /(\s+)\)/ && $line !~ /^.\s*\)/ &&
		    $line !~ /for\s*\(.*;\s+\)/ &&
		    $line !~ /:\s+\)/) {
			if (ERROR("SPACING",
				  "space prohibited before that close parenthesis ')'\n" . $herecurr) &&
			    $fix) {
				$fixed[$fixlinenr] =~
				    s/\s+\)/\)/;
			}
		}

# check unnecessary parentheses around addressof/dereference single $Lvals
# ie: &(foo->bar) should be &foo->bar and *(foo->bar) should be *foo->bar

		while ($line =~ /(?:[^&]&\s*|\*)\(\s*($Ident\s*(?:$Member\s*)+)\s*\)/g) {
			my $var = $1;
			if (CHK("UNNECESSARY_PARENTHESES",
				"Unnecessary parentheses around $var\n" . $herecurr) &&
			    $fix) {
				$fixed[$fixlinenr] =~ s/\(\s*\Q$var\E\s*\)/$var/;
			}
		}

# check for unnecessary parentheses around function pointer uses
# ie: (foo->bar)(); should be foo->bar();
# but not "if (foo->bar) (" to avoid some false positives
		if ($line =~ /(\bif\s*|)(\(\s*$Ident\s*(?:$Member\s*)+\))[ \t]*\(/ && $1 !~ /^if/) {
			my $var = $2;
			if (CHK("UNNECESSARY_PARENTHESES",
				"Unnecessary parentheses around function pointer $var\n" . $herecurr) &&
			    $fix) {
				my $var2 = deparenthesize($var);
				$var2 =~ s/\s//g;
				$fixed[$fixlinenr] =~ s/\Q$var\E/$var2/;
			}
		}

# check for unnecessary parentheses around comparisons in if uses
# when !drivers/staging or command-line uses --strict
		if (($realfile !~ m@^(?:drivers/staging/)@ || $check_orig) &&
		    $perl_version_ok && defined($stat) &&
		    $stat =~ /(^.\s*if\s*($balanced_parens))/) {
			my $if_stat = $1;
			my $test = substr($2, 1, -1);
			my $herectx;
			while ($test =~ /(?:^|[^\w\&\!\~])+\s*\(\s*([\&\!\~]?\s*$Lval\s*(?:$Compare\s*$FuncArg)?)\s*\)/g) {
				my $match = $1;
				# avoid parentheses around potential macro args
				next if ($match =~ /^\s*\w+\s*$/);
				if (!defined($herectx)) {
					$herectx = $here . "\n";
					my $cnt = statement_rawlines($if_stat);
					for (my $n = 0; $n < $cnt; $n++) {
						my $rl = raw_line($linenr, $n);
						$herectx .=  $rl . "\n";
						last if $rl =~ /^[ \+].*\{/;
					}
				}
				CHK("UNNECESSARY_PARENTHESES",
				    "Unnecessary parentheses around '$match'\n" . $herectx);
			}
		}

#goto labels aren't indented, allow a single space however
		if ($line=~/^.\s+[A-Za-z\d_]+:(?![0-9]+)/ and
		   !($line=~/^. [A-Za-z\d_]+:/) and !($line=~/^.\s+default:/)) {
			if (WARN("INDENTED_LABEL",
				 "labels should not be indented\n" . $herecurr) &&
			    $fix) {
				$fixed[$fixlinenr] =~
				    s/^(.)\s+/$1/;
			}
		}

# return is not a function
		if (defined($stat) && $stat =~ /^.\s*return(\s*)\(/s) {
			my $spacing = $1;
			if ($perl_version_ok &&
			    $stat =~ /^.\s*return\s*($balanced_parens)\s*;\s*$/) {
				my $value = $1;
				$value = deparenthesize($value);
				if ($value =~ m/^\s*$FuncArg\s*(?:\?|$)/) {
					ERROR("RETURN_PARENTHESES",
					      "return is not a function, parentheses are not required\n" . $herecurr);
				}
			} elsif ($spacing !~ /\s+/) {
				ERROR("SPACING",
				      "space required before the open parenthesis '('\n" . $herecurr);
			}
		}

# unnecessary return in a void function
# at end-of-function, with the previous line a single leading tab, then return;
# and the line before that not a goto label target like "out:"
		if ($sline =~ /^[ \+]}\s*$/ &&
		    $prevline =~ /^\+\treturn\s*;\s*$/ &&
		    $linenr >= 3 &&
		    $lines[$linenr - 3] =~ /^[ +]/ &&
		    $lines[$linenr - 3] !~ /^[ +]\s*$Ident\s*:/) {
			WARN("RETURN_VOID",
			     "void function return statements are not generally useful\n" . $hereprev);
               }

# if statements using unnecessary parentheses - ie: if ((foo == bar))
		if ($perl_version_ok &&
		    $line =~ /\bif\s*((?:\(\s*){2,})/) {
			my $openparens = $1;
			my $count = $openparens =~ tr@\(@\(@;
			my $msg = "";
			if ($line =~ /\bif\s*(?:\(\s*){$count,$count}$LvalOrFunc\s*($Compare)\s*$LvalOrFunc(?:\s*\)){$count,$count}/) {
				my $comp = $4;	#Not $1 because of $LvalOrFunc
				$msg = " - maybe == should be = ?" if ($comp eq "==");
				WARN("UNNECESSARY_PARENTHESES",
				     "Unnecessary parentheses$msg\n" . $herecurr);
			}
		}

# comparisons with a constant or upper case identifier on the left
#	avoid cases like "foo + BAR < baz"
#	only fix matches surrounded by parentheses to avoid incorrect
#	conversions like "FOO < baz() + 5" being "misfixed" to "baz() > FOO + 5"
		if ($perl_version_ok &&
		    $line =~ /^\+(.*)\b($Constant|[A-Z_][A-Z0-9_]*)\s*($Compare)\s*($LvalOrFunc)/) {
			my $lead = $1;
			my $const = $2;
			my $comp = $3;
			my $to = $4;
			my $newcomp = $comp;
			if ($lead !~ /(?:$Operators|\.)\s*$/ &&
			    $to !~ /^(?:Constant|[A-Z_][A-Z0-9_]*)$/ &&
			    WARN("CONSTANT_COMPARISON",
				 "Comparisons should place the constant on the right side of the test\n" . $herecurr) &&
			    $fix) {
				if ($comp eq "<") {
					$newcomp = ">";
				} elsif ($comp eq "<=") {
					$newcomp = ">=";
				} elsif ($comp eq ">") {
					$newcomp = "<";
				} elsif ($comp eq ">=") {
					$newcomp = "<=";
				}
				$fixed[$fixlinenr] =~ s/\(\s*\Q$const\E\s*$Compare\s*\Q$to\E\s*\)/($to $newcomp $const)/;
			}
		}

# Return of what appears to be an errno should normally be negative
		if ($sline =~ /\breturn(?:\s*\(+\s*|\s+)(E[A-Z]+)(?:\s*\)+\s*|\s*)[;:,]/) {
			my $name = $1;
			if ($name ne 'EOF' && $name ne 'ERROR') {
				WARN("USE_NEGATIVE_ERRNO",
				     "return of an errno should typically be negative (ie: return -$1)\n" . $herecurr);
			}
		}

# Need a space before open parenthesis after if, while etc
		if ($line =~ /\b(if|while|for|switch)\(/) {
			if (ERROR("SPACING",
				  "space required before the open parenthesis '('\n" . $herecurr) &&
			    $fix) {
				$fixed[$fixlinenr] =~
				    s/\b(if|while|for|switch)\(/$1 \(/;
			}
		}

# Check for illegal assignment in if conditional -- and check for trailing
# statements after the conditional.
		if ($line =~ /do\s*(?!{)/) {
			($stat, $cond, $line_nr_next, $remain_next, $off_next) =
				ctx_statement_block($linenr, $realcnt, 0)
					if (!defined $stat);
			my ($stat_next) = ctx_statement_block($line_nr_next,
						$remain_next, $off_next);
			$stat_next =~ s/\n./\n /g;
			##print "stat<$stat> stat_next<$stat_next>\n";

			if ($stat_next =~ /^\s*while\b/) {
				# If the statement carries leading newlines,
				# then count those as offsets.
				my ($whitespace) =
					($stat_next =~ /^((?:\s*\n[+-])*\s*)/s);
				my $offset =
					statement_rawlines($whitespace) - 1;

				$suppress_whiletrailers{$line_nr_next +
								$offset} = 1;
			}
		}
		if (!defined $suppress_whiletrailers{$linenr} &&
		    defined($stat) && defined($cond) &&
		    $line =~ /\b(?:if|while|for)\s*\(/ && $line !~ /^.\s*#/) {
			my ($s, $c) = ($stat, $cond);

			if ($c =~ /\bif\s*\(.*[^<>!=]=[^=].*/s) {
				ERROR("ASSIGN_IN_IF",
				      "do not use assignment in if condition\n" . $herecurr);
			}

			# Find out what is on the end of the line after the
			# conditional.
			substr($s, 0, length($c), '');
			$s =~ s/\n.*//g;
			$s =~ s/$;//g;	# Remove any comments
			if (length($c) && $s !~ /^\s*{?\s*\\*\s*$/ &&
			    $c !~ /}\s*while\s*/)
			{
				# Find out how long the conditional actually is.
				my @newlines = ($c =~ /\n/gs);
				my $cond_lines = 1 + $#newlines;
				my $stat_real = '';

				$stat_real = raw_line($linenr, $cond_lines)
							. "\n" if ($cond_lines);
				if (defined($stat_real) && $cond_lines > 1) {
					$stat_real = "[...]\n$stat_real";
				}

				ERROR("TRAILING_STATEMENTS",
				      "trailing statements should be on next line\n" . $herecurr . $stat_real);
			}
		}

# Check for bitwise tests written as boolean
		if ($line =~ /
			(?:
				(?:\[|\(|\&\&|\|\|)
				\s*0[xX][0-9]+\s*
				(?:\&\&|\|\|)
			|
				(?:\&\&|\|\|)
				\s*0[xX][0-9]+\s*
				(?:\&\&|\|\||\)|\])
			)/x)
		{
			WARN("HEXADECIMAL_BOOLEAN_TEST",
			     "boolean test with hexadecimal, perhaps just 1 \& or \|?\n" . $herecurr);
		}

# if and else should not have general statements after it
		if ($line =~ /^.\s*(?:}\s*)?else\b(.*)/) {
			my $s = $1;
			$s =~ s/$;//g;	# Remove any comments
			if ($s !~ /^\s*(?:\sif|(?:{|)\s*\\?\s*$)/) {
				ERROR("TRAILING_STATEMENTS",
				      "trailing statements should be on next line\n" . $herecurr);
			}
		}
# if should not continue a brace
		if ($line =~ /}\s*if\b/) {
			ERROR("TRAILING_STATEMENTS",
			      "trailing statements should be on next line (or did you mean 'else if'?)\n" .
				$herecurr);
		}
# case and default should not have general statements after them
		if ($line =~ /^.\s*(?:case\s*.*|default\s*):/g &&
		    $line !~ /\G(?:
			(?:\s*$;*)(?:\s*{)?(?:\s*$;*)(?:\s*\\)?\s*$|
			\s*return\s+
		    )/xg)
		{
			ERROR("TRAILING_STATEMENTS",
			      "trailing statements should be on next line\n" . $herecurr);
		}

		# Check for }<nl>else {, these must be at the same
		# indent level to be relevant to each other.
		if ($prevline=~/}\s*$/ and $line=~/^.\s*else\s*/ &&
		    $previndent == $indent) {
			if (ERROR("ELSE_AFTER_BRACE",
				  "else should follow close brace '}'\n" . $hereprev) &&
			    $fix && $prevline =~ /^\+/ && $line =~ /^\+/) {
				fix_delete_line($fixlinenr - 1, $prevrawline);
				fix_delete_line($fixlinenr, $rawline);
				my $fixedline = $prevrawline;
				$fixedline =~ s/}\s*$//;
				if ($fixedline !~ /^\+\s*$/) {
					fix_insert_line($fixlinenr, $fixedline);
				}
				$fixedline = $rawline;
				$fixedline =~ s/^(.\s*)else/$1} else/;
				fix_insert_line($fixlinenr, $fixedline);
			}
		}

		if ($prevline=~/}\s*$/ and $line=~/^.\s*while\s*/ &&
		    $previndent == $indent) {
			my ($s, $c) = ctx_statement_block($linenr, $realcnt, 0);

			# Find out what is on the end of the line after the
			# conditional.
			substr($s, 0, length($c), '');
			$s =~ s/\n.*//g;

			if ($s =~ /^\s*;/) {
				if (ERROR("WHILE_AFTER_BRACE",
					  "while should follow close brace '}'\n" . $hereprev) &&
				    $fix && $prevline =~ /^\+/ && $line =~ /^\+/) {
					fix_delete_line($fixlinenr - 1, $prevrawline);
					fix_delete_line($fixlinenr, $rawline);
					my $fixedline = $prevrawline;
					my $trailing = $rawline;
					$trailing =~ s/^\+//;
					$trailing = trim($trailing);
					$fixedline =~ s/}\s*$/} $trailing/;
					fix_insert_line($fixlinenr, $fixedline);
				}
			}
		}

#Specific variable tests
		while ($line =~ m{($Constant|$Lval)}g) {
			my $var = $1;

#CamelCase
			if ($var !~ /^$Constant$/ &&
			    $var =~ /[A-Z][a-z]|[a-z][A-Z]/ &&
#Ignore Page<foo> variants
			    $var !~ /^(?:Clear|Set|TestClear|TestSet|)Page[A-Z]/ &&
#Ignore SI style variants like nS, mV and dB
#(ie: max_uV, regulator_min_uA_show, RANGE_mA_VALUE)
			    $var !~ /^(?:[a-z0-9_]*|[A-Z0-9_]*)?_?[a-z][A-Z](?:_[a-z0-9_]+|_[A-Z0-9_]+)?$/ &&
#Ignore some three character SI units explicitly, like MiB and KHz
			    $var !~ /^(?:[a-z_]*?)_?(?:[KMGT]iB|[KMGT]?Hz)(?:_[a-z_]+)?$/) {
				while ($var =~ m{($Ident)}g) {
					my $word = $1;
					next if ($word !~ /[A-Z][a-z]|[a-z][A-Z]/);
					if ($check) {
						seed_camelcase_includes();
						if (!$file && !$camelcase_file_seeded) {
							seed_camelcase_file($realfile);
							$camelcase_file_seeded = 1;
						}
					}
					if (!defined $camelcase{$word}) {
						$camelcase{$word} = 1;
						CHK("CAMELCASE",
						    "Avoid CamelCase: <$word>\n" . $herecurr);
					}
				}
			}
		}

#no spaces allowed after \ in define
		if ($line =~ /\#\s*define.*\\\s+$/) {
			if (WARN("WHITESPACE_AFTER_LINE_CONTINUATION",
				 "Whitespace after \\ makes next lines useless\n" . $herecurr) &&
			    $fix) {
				$fixed[$fixlinenr] =~ s/\s+$//;
			}
		}

# warn if <asm/foo.h> is #included and <linux/foo.h> is available and includes
# itself <asm/foo.h> (uses RAW line)
		if ($tree && $rawline =~ m{^.\s*\#\s*include\s*\<asm\/(.*)\.h\>}) {
			my $file = "$1.h";
			my $checkfile = "include/linux/$file";
			if (-f "$root/$checkfile" &&
			    $realfile ne $checkfile &&
			    $1 !~ /$allowed_asm_includes/)
			{
				my $asminclude = `grep -Ec "#include\\s+<asm/$file>" $root/$checkfile`;
				if ($asminclude > 0) {
					if ($realfile =~ m{^arch/}) {
						CHK("ARCH_INCLUDE_LINUX",
						    "Consider using #include <linux/$file> instead of <asm/$file>\n" . $herecurr);
					} else {
						WARN("INCLUDE_LINUX",
						     "Use #include <linux/$file> instead of <asm/$file>\n" . $herecurr);
					}
				}
			}
		}

# multi-statement macros should be enclosed in a do while loop, grab the
# first statement and ensure its the whole macro if its not enclosed
# in a known good container
		if ($realfile !~ m@/vmlinux.lds.h$@ &&
		    $line =~ /^.\s*\#\s*define\s*$Ident(\()?/) {
			my $ln = $linenr;
			my $cnt = $realcnt - 1;
			my ($off, $dstat, $dcond, $rest);
			my $ctx = '';
			my $has_flow_statement = 0;
			my $has_arg_concat = 0;
			($dstat, $dcond, $ln, $cnt, $off) =
				ctx_statement_block($linenr, $realcnt, 0);
			$ctx = $dstat;
			#print "dstat<$dstat> dcond<$dcond> cnt<$cnt> off<$off>\n";
			#print "LINE<$lines[$ln-1]> len<" . length($lines[$ln-1]) . "\n";

			$has_flow_statement = 1 if ($ctx =~ /\b(goto|return)\b/);
			$has_arg_concat = 1 if ($ctx =~ /\#\#/ && $ctx !~ /\#\#\s*(?:__VA_ARGS__|args)\b/);

			$dstat =~ s/^.\s*\#\s*define\s+$Ident(\([^\)]*\))?\s*//;
			my $define_args = $1;
			my $define_stmt = $dstat;
			my @def_args = ();

			if (defined $define_args && $define_args ne "") {
				$define_args = substr($define_args, 1, length($define_args) - 2);
				$define_args =~ s/\s*//g;
				$define_args =~ s/\\\+?//g;
				@def_args = split(",", $define_args);
			}

			$dstat =~ s/$;//g;
			$dstat =~ s/\\\n.//g;
			$dstat =~ s/^\s*//s;
			$dstat =~ s/\s*$//s;

			# Flatten any parentheses and braces
			while ($dstat =~ s/\([^\(\)]*\)/1/ ||
			       $dstat =~ s/\{[^\{\}]*\}/1/ ||
			       $dstat =~ s/.\[[^\[\]]*\]/1/)
			{
			}

<<<<<<< HEAD
			# Extremely long macros may fall off the end of the
			# available context without closing.  Give a dangling
			# backslash the benefit of the doubt and allow it
			# to gobble any hanging open-parens.
			$dstat =~ s/\(.+\\$/1/;

			# Flatten any obvious string concatentation.
=======
			# Flatten any obvious string concatenation.
>>>>>>> 86b41f49
			while ($dstat =~ s/($String)\s*$Ident/$1/ ||
			       $dstat =~ s/$Ident\s*($String)/$1/)
			{
			}

			# Make asm volatile uses seem like a generic function
			$dstat =~ s/\b_*asm_*\s+_*volatile_*\b/asm_volatile/g;

			my $exceptions = qr{
				$Declare|
				module_param_named|
				MODULE_PARM_DESC|
				DECLARE_PER_CPU|
				DEFINE_PER_CPU|
				CLK_[A-Z\d_]+|
				__typeof__\(|
				union|
				struct|
				\.$Ident\s*=\s*|
				^\"|\"$|
				^\[
			}x;
			#print "REST<$rest> dstat<$dstat> ctx<$ctx>\n";

			$ctx =~ s/\n*$//;
			my $stmt_cnt = statement_rawlines($ctx);
			my $herectx = get_stat_here($linenr, $stmt_cnt, $here);

			if ($dstat ne '' &&
			    $dstat !~ /^(?:$Ident|-?$Constant),$/ &&			# 10, // foo(),
			    $dstat !~ /^(?:$Ident|-?$Constant);$/ &&			# foo();
			    $dstat !~ /^[!~-]?(?:$Lval|$Constant)$/ &&		# 10 // foo() // !foo // ~foo // -foo // foo->bar // foo.bar->baz
			    $dstat !~ /^'X'$/ && $dstat !~ /^'XX'$/ &&			# character constants
			    $dstat !~ /$exceptions/ &&
			    $dstat !~ /^\.$Ident\s*=/ &&				# .foo =
			    $dstat !~ /^(?:\#\s*$Ident|\#\s*$Constant)\s*$/ &&		# stringification #foo
			    $dstat !~ /^do\s*$Constant\s*while\s*$Constant;?$/ &&	# do {...} while (...); // do {...} while (...)
			    $dstat !~ /^for\s*$Constant$/ &&				# for (...)
			    $dstat !~ /^for\s*$Constant\s+(?:$Ident|-?$Constant)$/ &&	# for (...) bar()
			    $dstat !~ /^do\s*{/ &&					# do {...
			    $dstat !~ /^\(\{/ &&						# ({...
			    $ctx !~ /^.\s*#\s*define\s+TRACE_(?:SYSTEM|INCLUDE_FILE|INCLUDE_PATH)\b/)
			{
				if ($dstat =~ /^\s*if\b/) {
					ERROR("MULTISTATEMENT_MACRO_USE_DO_WHILE",
					      "Macros starting with if should be enclosed by a do - while loop to avoid possible if/else logic defects\n" . "$herectx");
				} elsif ($dstat =~ /;/) {
					ERROR("MULTISTATEMENT_MACRO_USE_DO_WHILE",
					      "Macros with multiple statements should be enclosed in a do - while loop\n" . "$herectx");
				} else {
					ERROR("COMPLEX_MACRO",
					      "Macros with complex values should be enclosed in parentheses\n" . "$herectx");
				}

			}

			# Make $define_stmt single line, comment-free, etc
			my @stmt_array = split('\n', $define_stmt);
			my $first = 1;
			$define_stmt = "";
			foreach my $l (@stmt_array) {
				$l =~ s/\\$//;
				if ($first) {
					$define_stmt = $l;
					$first = 0;
				} elsif ($l =~ /^[\+ ]/) {
					$define_stmt .= substr($l, 1);
				}
			}
			$define_stmt =~ s/$;//g;
			$define_stmt =~ s/\s+/ /g;
			$define_stmt = trim($define_stmt);

# check if any macro arguments are reused (ignore '...' and 'type')
			foreach my $arg (@def_args) {
			        next if ($arg =~ /\.\.\./);
			        next if ($arg =~ /^type$/i);
				my $tmp_stmt = $define_stmt;
				$tmp_stmt =~ s/\b(sizeof|typeof|__typeof__|__builtin\w+|typecheck\s*\(\s*$Type\s*,|\#+)\s*\(*\s*$arg\s*\)*\b//g;
				$tmp_stmt =~ s/\#+\s*$arg\b//g;
				$tmp_stmt =~ s/\b$arg\s*\#\#//g;
				my $use_cnt = () = $tmp_stmt =~ /\b$arg\b/g;
				if ($use_cnt > 1) {
					CHK("MACRO_ARG_REUSE",
					    "Macro argument reuse '$arg' - possible side-effects?\n" . "$herectx");
				    }
# check if any macro arguments may have other precedence issues
				if ($tmp_stmt =~ m/($Operators)?\s*\b$arg\b\s*($Operators)?/m &&
				    ((defined($1) && $1 ne ',') ||
				     (defined($2) && $2 ne ','))) {
					CHK("MACRO_ARG_PRECEDENCE",
					    "Macro argument '$arg' may be better as '($arg)' to avoid precedence issues\n" . "$herectx");
				}
			}

# check for macros with flow control, but without ## concatenation
# ## concatenation is commonly a macro that defines a function so ignore those
			if ($has_flow_statement && !$has_arg_concat) {
				my $cnt = statement_rawlines($ctx);
				my $herectx = get_stat_here($linenr, $cnt, $here);

				WARN("MACRO_WITH_FLOW_CONTROL",
				     "Macros with flow control statements should be avoided\n" . "$herectx");
			}

# check for line continuations outside of #defines, preprocessor #, and asm

		} else {
			if ($prevline !~ /^..*\\$/ &&
			    $line !~ /^\+\s*\#.*\\$/ &&		# preprocessor
			    $line !~ /^\+.*\b(__asm__|asm)\b.*\\$/ &&	# asm
			    $line =~ /^\+.*\\$/) {
				WARN("LINE_CONTINUATIONS",
				     "Avoid unnecessary line continuations\n" . $herecurr);
			}
		}

# do {} while (0) macro tests:
# single-statement macros do not need to be enclosed in do while (0) loop,
# macro should not end with a semicolon
		if ($perl_version_ok &&
		    $realfile !~ m@/vmlinux.lds.h$@ &&
		    $line =~ /^.\s*\#\s*define\s+$Ident(\()?/) {
			my $ln = $linenr;
			my $cnt = $realcnt;
			my ($off, $dstat, $dcond, $rest);
			my $ctx = '';
			($dstat, $dcond, $ln, $cnt, $off) =
				ctx_statement_block($linenr, $realcnt, 0);
			$ctx = $dstat;

			$dstat =~ s/\\\n.//g;
			$dstat =~ s/$;/ /g;

			if ($dstat =~ /^\+\s*#\s*define\s+$Ident\s*${balanced_parens}\s*do\s*{(.*)\s*}\s*while\s*\(\s*0\s*\)\s*([;\s]*)\s*$/) {
				my $stmts = $2;
				my $semis = $3;

				$ctx =~ s/\n*$//;
				my $cnt = statement_rawlines($ctx);
				my $herectx = get_stat_here($linenr, $cnt, $here);

				if (($stmts =~ tr/;/;/) == 1 &&
				    $stmts !~ /^\s*(if|while|for|switch)\b/) {
					WARN("SINGLE_STATEMENT_DO_WHILE_MACRO",
					     "Single statement macros should not use a do {} while (0) loop\n" . "$herectx");
				}
				if (defined $semis && $semis ne "") {
					WARN("DO_WHILE_MACRO_WITH_TRAILING_SEMICOLON",
					     "do {} while (0) macros should not be semicolon terminated\n" . "$herectx");
				}
			} elsif ($dstat =~ /^\+\s*#\s*define\s+$Ident.*;\s*$/) {
				$ctx =~ s/\n*$//;
				my $cnt = statement_rawlines($ctx);
				my $herectx = get_stat_here($linenr, $cnt, $here);

				WARN("TRAILING_SEMICOLON",
				     "macros should not use a trailing semicolon\n" . "$herectx");
			}
		}

# check for redundant bracing round if etc
		if ($line =~ /(^.*)\bif\b/ && $1 !~ /else\s*$/) {
			my ($level, $endln, @chunks) =
				ctx_statement_full($linenr, $realcnt, 1);
			#print "chunks<$#chunks> linenr<$linenr> endln<$endln> level<$level>\n";
			#print "APW: <<$chunks[1][0]>><<$chunks[1][1]>>\n";
			if ($#chunks > 0 && $level == 0) {
				my @allowed = ();
				my $allow = 0;
				my $seen = 0;
				my $herectx = $here . "\n";
				my $ln = $linenr - 1;
				for my $chunk (@chunks) {
					my ($cond, $block) = @{$chunk};

					# If the condition carries leading newlines, then count those as offsets.
					my ($whitespace) = ($cond =~ /^((?:\s*\n[+-])*\s*)/s);
					my $offset = statement_rawlines($whitespace) - 1;

					$allowed[$allow] = 0;
					#print "COND<$cond> whitespace<$whitespace> offset<$offset>\n";

					# We have looked at and allowed this specific line.
					$suppress_ifbraces{$ln + $offset} = 1;

					$herectx .= "$rawlines[$ln + $offset]\n[...]\n";
					$ln += statement_rawlines($block) - 1;

					substr($block, 0, length($cond), '');

					$seen++ if ($block =~ /^\s*{/);

					#print "cond<$cond> block<$block> allowed<$allowed[$allow]>\n";
					if (statement_lines($cond) > 1) {
						#print "APW: ALLOWED: cond<$cond>\n";
						$allowed[$allow] = 1;
					}
					if ($block =~/\b(?:if|for|while)\b/) {
						#print "APW: ALLOWED: block<$block>\n";
						$allowed[$allow] = 1;
					}
					if (statement_block_size($block) > 1) {
						#print "APW: ALLOWED: lines block<$block>\n";
						$allowed[$allow] = 1;
					}
					$allow++;
				}
				if ($seen) {
					my $sum_allowed = 0;
					foreach (@allowed) {
						$sum_allowed += $_;
					}
					if ($sum_allowed == 0) {
						WARN("BRACES",
						     "braces {} are not necessary for any arm of this statement\n" . $herectx);
					} elsif ($sum_allowed != $allow &&
						 $seen != $allow) {
						CHK("BRACES",
						    "braces {} should be used on all arms of this statement\n" . $herectx);
					}
				}
			}
		}
		if (!defined $suppress_ifbraces{$linenr - 1} &&
					$line =~ /\b(if|while|for|else)\b/) {
			my $allowed = 0;

			# Check the pre-context.
			if (substr($line, 0, $-[0]) =~ /(\}\s*)$/) {
				#print "APW: ALLOWED: pre<$1>\n";
				$allowed = 1;
			}

			my ($level, $endln, @chunks) =
				ctx_statement_full($linenr, $realcnt, $-[0]);

			# Check the condition.
			my ($cond, $block) = @{$chunks[0]};
			#print "CHECKING<$linenr> cond<$cond> block<$block>\n";
			if (defined $cond) {
				substr($block, 0, length($cond), '');
			}
			if (statement_lines($cond) > 1) {
				#print "APW: ALLOWED: cond<$cond>\n";
				$allowed = 1;
			}
			if ($block =~/\b(?:if|for|while)\b/) {
				#print "APW: ALLOWED: block<$block>\n";
				$allowed = 1;
			}
			if (statement_block_size($block) > 1) {
				#print "APW: ALLOWED: lines block<$block>\n";
				$allowed = 1;
			}
			# Check the post-context.
			if (defined $chunks[1]) {
				my ($cond, $block) = @{$chunks[1]};
				if (defined $cond) {
					substr($block, 0, length($cond), '');
				}
				if ($block =~ /^\s*\{/) {
					#print "APW: ALLOWED: chunk-1 block<$block>\n";
					$allowed = 1;
				}
			}
			if ($level == 0 && $block =~ /^\s*\{/ && !$allowed) {
				my $cnt = statement_rawlines($block);
				my $herectx = get_stat_here($linenr, $cnt, $here);

				WARN("BRACES",
				     "braces {} are not necessary for single statement blocks\n" . $herectx);
			}
		}

# check for single line unbalanced braces
		if ($sline =~ /^.\s*\}\s*else\s*$/ ||
		    $sline =~ /^.\s*else\s*\{\s*$/) {
			CHK("BRACES", "Unbalanced braces around else statement\n" . $herecurr);
		}

# check for unnecessary blank lines around braces
		if (($line =~ /^.\s*}\s*$/ && $prevrawline =~ /^.\s*$/)) {
			if (CHK("BRACES",
				"Blank lines aren't necessary before a close brace '}'\n" . $hereprev) &&
			    $fix && $prevrawline =~ /^\+/) {
				fix_delete_line($fixlinenr - 1, $prevrawline);
			}
		}
		if (($rawline =~ /^.\s*$/ && $prevline =~ /^..*{\s*$/)) {
			if (CHK("BRACES",
				"Blank lines aren't necessary after an open brace '{'\n" . $hereprev) &&
			    $fix) {
				fix_delete_line($fixlinenr, $rawline);
			}
		}

# no volatiles please
		my $asm_volatile = qr{\b(__asm__|asm)\s+(__volatile__|volatile)\b};
		if ($line =~ /\bvolatile\b/ && $line !~ /$asm_volatile/) {
			WARN("VOLATILE",
			     "Use of volatile is usually wrong: see Documentation/process/volatile-considered-harmful.rst\n" . $herecurr);
		}

# Check for user-visible strings broken across lines, which breaks the ability
# to grep for the string.  Make exceptions when the previous string ends in a
# newline (multiple lines in one string constant) or '\t', '\r', ';', or '{'
# (common in inline assembly) or is a octal \123 or hexadecimal \xaf value
		if ($line =~ /^\+\s*$String/ &&
		    $prevline =~ /"\s*$/ &&
		    $prevrawline !~ /(?:\\(?:[ntr]|[0-7]{1,3}|x[0-9a-fA-F]{1,2})|;\s*|\{\s*)"\s*$/) {
			if (WARN("SPLIT_STRING",
				 "quoted string split across lines\n" . $hereprev) &&
				     $fix &&
				     $prevrawline =~ /^\+.*"\s*$/ &&
				     $last_coalesced_string_linenr != $linenr - 1) {
				my $extracted_string = get_quoted_string($line, $rawline);
				my $comma_close = "";
				if ($rawline =~ /\Q$extracted_string\E(\s*\)\s*;\s*$|\s*,\s*)/) {
					$comma_close = $1;
				}

				fix_delete_line($fixlinenr - 1, $prevrawline);
				fix_delete_line($fixlinenr, $rawline);
				my $fixedline = $prevrawline;
				$fixedline =~ s/"\s*$//;
				$fixedline .= substr($extracted_string, 1) . trim($comma_close);
				fix_insert_line($fixlinenr - 1, $fixedline);
				$fixedline = $rawline;
				$fixedline =~ s/\Q$extracted_string\E\Q$comma_close\E//;
				if ($fixedline !~ /\+\s*$/) {
					fix_insert_line($fixlinenr, $fixedline);
				}
				$last_coalesced_string_linenr = $linenr;
			}
		}

# check for missing a space in a string concatenation
		if ($prevrawline =~ /[^\\]\w"$/ && $rawline =~ /^\+[\t ]+"\w/) {
			WARN('MISSING_SPACE',
			     "break quoted strings at a space character\n" . $hereprev);
		}

# check for an embedded function name in a string when the function is known
# This does not work very well for -f --file checking as it depends on patch
# context providing the function name or a single line form for in-file
# function declarations
		if ($line =~ /^\+.*$String/ &&
		    defined($context_function) &&
		    get_quoted_string($line, $rawline) =~ /\b$context_function\b/ &&
		    length(get_quoted_string($line, $rawline)) != (length($context_function) + 2)) {
			WARN("EMBEDDED_FUNCTION_NAME",
			     "Prefer using '\"%s...\", __func__' to using '$context_function', this function's name, in a string\n" . $herecurr);
		}

# check for spaces before a quoted newline
		if ($rawline =~ /^.*\".*\s\\n/) {
			if (WARN("QUOTED_WHITESPACE_BEFORE_NEWLINE",
				 "unnecessary whitespace before a quoted newline\n" . $herecurr) &&
			    $fix) {
				$fixed[$fixlinenr] =~ s/^(\+.*\".*)\s+\\n/$1\\n/;
			}

		}

# concatenated string without spaces between elements
		if ($line =~ /$String[A-Za-z0-9_]/ || $line =~ /[A-Za-z0-9_]$String/) {
			if (CHK("CONCATENATED_STRING",
				"Concatenated strings should use spaces between elements\n" . $herecurr) &&
			    $fix) {
				while ($line =~ /($String)/g) {
					my $extracted_string = substr($rawline, $-[0], $+[0] - $-[0]);
					$fixed[$fixlinenr] =~ s/\Q$extracted_string\E([A-Za-z0-9_])/$extracted_string $1/;
					$fixed[$fixlinenr] =~ s/([A-Za-z0-9_])\Q$extracted_string\E/$1 $extracted_string/;
				}
			}
		}

# uncoalesced string fragments
		if ($line =~ /$String\s*"/) {
			if (WARN("STRING_FRAGMENTS",
				 "Consecutive strings are generally better as a single string\n" . $herecurr) &&
			    $fix) {
				while ($line =~ /($String)(?=\s*")/g) {
					my $extracted_string = substr($rawline, $-[0], $+[0] - $-[0]);
					$fixed[$fixlinenr] =~ s/\Q$extracted_string\E\s*"/substr($extracted_string, 0, -1)/e;
				}
			}
		}

# check for non-standard and hex prefixed decimal printf formats
		my $show_L = 1;	#don't show the same defect twice
		my $show_Z = 1;
		while ($line =~ /(?:^|")([X\t]*)(?:"|$)/g) {
			my $string = substr($rawline, $-[1], $+[1] - $-[1]);
			$string =~ s/%%/__/g;
			# check for %L
			if ($show_L && $string =~ /%[\*\d\.\$]*L([diouxX])/) {
				WARN("PRINTF_L",
				     "\%L$1 is non-standard C, use %ll$1\n" . $herecurr);
				$show_L = 0;
			}
			# check for %Z
			if ($show_Z && $string =~ /%[\*\d\.\$]*Z([diouxX])/) {
				WARN("PRINTF_Z",
				     "%Z$1 is non-standard C, use %z$1\n" . $herecurr);
				$show_Z = 0;
			}
			# check for 0x<decimal>
			if ($string =~ /0x%[\*\d\.\$\Llzth]*[diou]/) {
				ERROR("PRINTF_0XDECIMAL",
				      "Prefixing 0x with decimal output is defective\n" . $herecurr);
			}
		}

# check for line continuations in quoted strings with odd counts of "
		if ($rawline =~ /\\$/ && $sline =~ tr/"/"/ % 2) {
			WARN("LINE_CONTINUATIONS",
			     "Avoid line continuations in quoted strings\n" . $herecurr);
		}

# read[bwl] & write[bwl] use too many barriers, use the _relaxed variants
		if ($line =~ /\b((?:read|write)[bwl])\b/) {
			ERROR("NON_RELAXED_IO",
			      "Use of $1 is deprecated: use $1_relaxed\n\t" .
			      "with appropriate memory barriers instead.\n" .
			      $herecurr);
		}

# likewise, in/out[bwl] should be __raw_read/write[bwl]...
		if ($line =~ /\b((in|out)([bwl]))\b/) {
			my ($all, $pref, $suf) = ($1, $2, $3);
			$pref =~ s/in/read/;
			$pref =~ s/out/write/;
			ERROR("NON_RELAXED_IO",
			      "Use of $all is deprecated: use " .
			      "__raw_$pref$suf\n\t" .
			      "with appropriate memory barriers instead.\n" .
			      $herecurr);
		}
# warn about #if 0
		if ($line =~ /^.\s*\#\s*if\s+0\b/) {
			WARN("IF_0",
			     "Consider removing the code enclosed by this #if 0 and its #endif\n" . $herecurr);
		}

# warn about #if 1
		if ($line =~ /^.\s*\#\s*if\s+1\b/) {
			WARN("IF_1",
			     "Consider removing the #if 1 and its #endif\n" . $herecurr);
		}

# check for needless "if (<foo>) fn(<foo>)" uses
		if ($prevline =~ /\bif\s*\(\s*($Lval)\s*\)/) {
			my $tested = quotemeta($1);
			my $expr = '\s*\(\s*' . $tested . '\s*\)\s*;';
			if ($line =~ /\b(kfree|usb_free_urb|debugfs_remove(?:_recursive)?|(?:kmem_cache|mempool|dma_pool)_destroy)$expr/) {
				my $func = $1;
				if (WARN('NEEDLESS_IF',
					 "$func(NULL) is safe and this check is probably not required\n" . $hereprev) &&
				    $fix) {
					my $do_fix = 1;
					my $leading_tabs = "";
					my $new_leading_tabs = "";
					if ($lines[$linenr - 2] =~ /^\+(\t*)if\s*\(\s*$tested\s*\)\s*$/) {
						$leading_tabs = $1;
					} else {
						$do_fix = 0;
					}
					if ($lines[$linenr - 1] =~ /^\+(\t+)$func\s*\(\s*$tested\s*\)\s*;\s*$/) {
						$new_leading_tabs = $1;
						if (length($leading_tabs) + 1 ne length($new_leading_tabs)) {
							$do_fix = 0;
						}
					} else {
						$do_fix = 0;
					}
					if ($do_fix) {
						fix_delete_line($fixlinenr - 1, $prevrawline);
						$fixed[$fixlinenr] =~ s/^\+$new_leading_tabs/\+$leading_tabs/;
					}
				}
			}
		}

# check for unnecessary "Out of Memory" messages
		if ($line =~ /^\+.*\b$logFunctions\s*\(/ &&
		    $prevline =~ /^[ \+]\s*if\s*\(\s*(\!\s*|NULL\s*==\s*)?($Lval)(\s*==\s*NULL\s*)?\s*\)/ &&
		    (defined $1 || defined $3) &&
		    $linenr > 3) {
			my $testval = $2;
			my $testline = $lines[$linenr - 3];

			my ($s, $c) = ctx_statement_block($linenr - 3, $realcnt, 0);
#			print("line: <$line>\nprevline: <$prevline>\ns: <$s>\nc: <$c>\n\n\n");

			if ($s =~ /(?:^|\n)[ \+]\s*(?:$Type\s*)?\Q$testval\E\s*=\s*(?:\([^\)]*\)\s*)?\s*$allocFunctions\s*\(/ &&
			    $s !~ /\b__GFP_NOWARN\b/ ) {
				WARN("OOM_MESSAGE",
				     "Possible unnecessary 'out of memory' message\n" . $hereprev);
			}
		}

# check for logging functions with KERN_<LEVEL>
		if ($line !~ /printk(?:_ratelimited|_once)?\s*\(/ &&
		    $line =~ /\b$logFunctions\s*\(.*\b(KERN_[A-Z]+)\b/) {
			my $level = $1;
			if (WARN("UNNECESSARY_KERN_LEVEL",
				 "Possible unnecessary $level\n" . $herecurr) &&
			    $fix) {
				$fixed[$fixlinenr] =~ s/\s*$level\s*//;
			}
		}

# check for logging continuations
		if ($line =~ /\bprintk\s*\(\s*KERN_CONT\b|\bpr_cont\s*\(/) {
			WARN("LOGGING_CONTINUATION",
			     "Avoid logging continuation uses where feasible\n" . $herecurr);
		}

# check for mask then right shift without a parentheses
		if ($perl_version_ok &&
		    $line =~ /$LvalOrFunc\s*\&\s*($LvalOrFunc)\s*>>/ &&
		    $4 !~ /^\&/) { # $LvalOrFunc may be &foo, ignore if so
			WARN("MASK_THEN_SHIFT",
			     "Possible precedence defect with mask then right shift - may need parentheses\n" . $herecurr);
		}

# check for pointer comparisons to NULL
		if ($perl_version_ok) {
			while ($line =~ /\b$LvalOrFunc\s*(==|\!=)\s*NULL\b/g) {
				my $val = $1;
				my $equal = "!";
				$equal = "" if ($4 eq "!=");
				if (CHK("COMPARISON_TO_NULL",
					"Comparison to NULL could be written \"${equal}${val}\"\n" . $herecurr) &&
					    $fix) {
					$fixed[$fixlinenr] =~ s/\b\Q$val\E\s*(?:==|\!=)\s*NULL\b/$equal$val/;
				}
			}
		}

# check for bad placement of section $InitAttribute (e.g.: __initdata)
		if ($line =~ /(\b$InitAttribute\b)/) {
			my $attr = $1;
			if ($line =~ /^\+\s*static\s+(?:const\s+)?(?:$attr\s+)?($NonptrTypeWithAttr)\s+(?:$attr\s+)?($Ident(?:\[[^]]*\])?)\s*[=;]/) {
				my $ptr = $1;
				my $var = $2;
				if ((($ptr =~ /\b(union|struct)\s+$attr\b/ &&
				      ERROR("MISPLACED_INIT",
					    "$attr should be placed after $var\n" . $herecurr)) ||
				     ($ptr !~ /\b(union|struct)\s+$attr\b/ &&
				      WARN("MISPLACED_INIT",
					   "$attr should be placed after $var\n" . $herecurr))) &&
				    $fix) {
					$fixed[$fixlinenr] =~ s/(\bstatic\s+(?:const\s+)?)(?:$attr\s+)?($NonptrTypeWithAttr)\s+(?:$attr\s+)?($Ident(?:\[[^]]*\])?)\s*([=;])\s*/"$1" . trim(string_find_replace($2, "\\s*$attr\\s*", " ")) . " " . trim(string_find_replace($3, "\\s*$attr\\s*", "")) . " $attr" . ("$4" eq ";" ? ";" : " = ")/e;
				}
			}
		}

# check for $InitAttributeData (ie: __initdata) with const
		if ($line =~ /\bconst\b/ && $line =~ /($InitAttributeData)/) {
			my $attr = $1;
			$attr =~ /($InitAttributePrefix)(.*)/;
			my $attr_prefix = $1;
			my $attr_type = $2;
			if (ERROR("INIT_ATTRIBUTE",
				  "Use of const init definition must use ${attr_prefix}initconst\n" . $herecurr) &&
			    $fix) {
				$fixed[$fixlinenr] =~
				    s/$InitAttributeData/${attr_prefix}initconst/;
			}
		}

# check for $InitAttributeConst (ie: __initconst) without const
		if ($line !~ /\bconst\b/ && $line =~ /($InitAttributeConst)/) {
			my $attr = $1;
			if (ERROR("INIT_ATTRIBUTE",
				  "Use of $attr requires a separate use of const\n" . $herecurr) &&
			    $fix) {
				my $lead = $fixed[$fixlinenr] =~
				    /(^\+\s*(?:static\s+))/;
				$lead = rtrim($1);
				$lead = "$lead " if ($lead !~ /^\+$/);
				$lead = "${lead}const ";
				$fixed[$fixlinenr] =~ s/(^\+\s*(?:static\s+))/$lead/;
			}
		}

# check for __read_mostly with const non-pointer (should just be const)
		if ($line =~ /\b__read_mostly\b/ &&
		    $line =~ /($Type)\s*$Ident/ && $1 !~ /\*\s*$/ && $1 =~ /\bconst\b/) {
			if (ERROR("CONST_READ_MOSTLY",
				  "Invalid use of __read_mostly with const type\n" . $herecurr) &&
			    $fix) {
				$fixed[$fixlinenr] =~ s/\s+__read_mostly\b//;
			}
		}

# don't use __constant_<foo> functions outside of include/uapi/
		if ($realfile !~ m@^include/uapi/@ &&
		    $line =~ /(__constant_(?:htons|ntohs|[bl]e(?:16|32|64)_to_cpu|cpu_to_[bl]e(?:16|32|64)))\s*\(/) {
			my $constant_func = $1;
			my $func = $constant_func;
			$func =~ s/^__constant_//;
			if (WARN("CONSTANT_CONVERSION",
				 "$constant_func should be $func\n" . $herecurr) &&
			    $fix) {
				$fixed[$fixlinenr] =~ s/\b$constant_func\b/$func/g;
			}
		}

# prefer usleep_range over udelay
		if ($line =~ /\budelay\s*\(\s*(\d+)\s*\)/) {
			my $delay = $1;
			# ignore udelay's < 10, however
			if (! ($delay < 10) ) {
				CHK("USLEEP_RANGE",
				    "usleep_range is preferred over udelay; see Documentation/timers/timers-howto.rst\n" . $herecurr);
			}
			if ($delay > 2000) {
				WARN("LONG_UDELAY",
				     "long udelay - prefer mdelay; see arch/arm/include/asm/delay.h\n" . $herecurr);
			}
		}

# warn about unexpectedly long msleep's
		if ($line =~ /\bmsleep\s*\((\d+)\);/) {
			if ($1 < 20) {
				WARN("MSLEEP",
				     "msleep < 20ms can sleep for up to 20ms; see Documentation/timers/timers-howto.rst\n" . $herecurr);
			}
		}

# check for comparisons of jiffies
		if ($line =~ /\bjiffies\s*$Compare|$Compare\s*jiffies\b/) {
			WARN("JIFFIES_COMPARISON",
			     "Comparing jiffies is almost always wrong; prefer time_after, time_before and friends\n" . $herecurr);
		}

# check for comparisons of get_jiffies_64()
		if ($line =~ /\bget_jiffies_64\s*\(\s*\)\s*$Compare|$Compare\s*get_jiffies_64\s*\(\s*\)/) {
			WARN("JIFFIES_COMPARISON",
			     "Comparing get_jiffies_64() is almost always wrong; prefer time_after64, time_before64 and friends\n" . $herecurr);
		}

# warn about #ifdefs in C files
#		if ($line =~ /^.\s*\#\s*if(|n)def/ && ($realfile =~ /\.c$/)) {
#			print "#ifdef in C files should be avoided\n";
#			print "$herecurr";
#			$clean = 0;
#		}

# warn about spacing in #ifdefs
		if ($line =~ /^.\s*\#\s*(ifdef|ifndef|elif)\s\s+/) {
			if (ERROR("SPACING",
				  "exactly one space required after that #$1\n" . $herecurr) &&
			    $fix) {
				$fixed[$fixlinenr] =~
				    s/^(.\s*\#\s*(ifdef|ifndef|elif))\s{2,}/$1 /;
			}

		}

# check for spinlock_t definitions without a comment.
		if ($line =~ /^.\s*(struct\s+mutex|spinlock_t)\s+\S+;/ ||
		    $line =~ /^.\s*(DEFINE_MUTEX)\s*\(/) {
			my $which = $1;
			if (!ctx_has_comment($first_line, $linenr)) {
				CHK("UNCOMMENTED_DEFINITION",
				    "$1 definition without comment\n" . $herecurr);
			}
		}
# check for memory barriers without a comment.

		my $barriers = qr{
			mb|
			rmb|
			wmb|
			read_barrier_depends
		}x;
		my $barrier_stems = qr{
			mb__before_atomic|
			mb__after_atomic|
			store_release|
			load_acquire|
			store_mb|
			(?:$barriers)
		}x;
		my $all_barriers = qr{
			(?:$barriers)|
			smp_(?:$barrier_stems)|
			virt_(?:$barrier_stems)
		}x;

		if ($line =~ /\b(?:$all_barriers)\s*\(/) {
			if (!ctx_has_comment($first_line, $linenr)) {
				WARN("MEMORY_BARRIER",
				     "memory barrier without comment\n" . $herecurr);
			}
		}

		my $underscore_smp_barriers = qr{__smp_(?:$barrier_stems)}x;

		if ($realfile !~ m@^include/asm-generic/@ &&
		    $realfile !~ m@/barrier\.h$@ &&
		    $line =~ m/\b(?:$underscore_smp_barriers)\s*\(/ &&
		    $line !~ m/^.\s*\#\s*define\s+(?:$underscore_smp_barriers)\s*\(/) {
			WARN("MEMORY_BARRIER",
			     "__smp memory barriers shouldn't be used outside barrier.h and asm-generic\n" . $herecurr);
		}

# check for waitqueue_active without a comment.
		if ($line =~ /\bwaitqueue_active\s*\(/) {
			if (!ctx_has_comment($first_line, $linenr)) {
				WARN("WAITQUEUE_ACTIVE",
				     "waitqueue_active without comment\n" . $herecurr);
			}
		}

# check for data_race without a comment.
		if ($line =~ /\bdata_race\s*\(/) {
			if (!ctx_has_comment($first_line, $linenr)) {
				WARN("DATA_RACE",
				     "data_race without comment\n" . $herecurr);
			}
		}

# check for smp_read_barrier_depends and read_barrier_depends
		if (!$file && $line =~ /\b(smp_|)read_barrier_depends\s*\(/) {
			WARN("READ_BARRIER_DEPENDS",
			     "$1read_barrier_depends should only be used in READ_ONCE or DEC Alpha code\n" . $herecurr);
		}

# check of hardware specific defines
		if ($line =~ m@^.\s*\#\s*if.*\b(__i386__|__powerpc64__|__sun__|__s390x__)\b@ && $realfile !~ m@include/asm-@) {
			CHK("ARCH_DEFINES",
			    "architecture specific defines should be avoided\n" .  $herecurr);
		}

# check that the storage class is not after a type
		if ($line =~ /\b($Type)\s+($Storage)\b/) {
			WARN("STORAGE_CLASS",
			     "storage class '$2' should be located before type '$1'\n" . $herecurr);
		}
# Check that the storage class is at the beginning of a declaration
		if ($line =~ /\b$Storage\b/ &&
		    $line !~ /^.\s*$Storage/ &&
		    $line =~ /^.\s*(.+?)\$Storage\s/ &&
		    $1 !~ /[\,\)]\s*$/) {
			WARN("STORAGE_CLASS",
			     "storage class should be at the beginning of the declaration\n" . $herecurr);
		}

# check the location of the inline attribute, that it is between
# storage class and type.
		if ($line =~ /\b$Type\s+$Inline\b/ ||
		    $line =~ /\b$Inline\s+$Storage\b/) {
			ERROR("INLINE_LOCATION",
			      "inline keyword should sit between storage class and type\n" . $herecurr);
		}

# Check for __inline__ and __inline, prefer inline
		if ($realfile !~ m@\binclude/uapi/@ &&
		    $line =~ /\b(__inline__|__inline)\b/) {
			if (WARN("INLINE",
				 "plain inline is preferred over $1\n" . $herecurr) &&
			    $fix) {
				$fixed[$fixlinenr] =~ s/\b(__inline__|__inline)\b/inline/;

			}
		}

# Check for __attribute__ packed, prefer __packed
		if ($realfile !~ m@\binclude/uapi/@ &&
		    $line =~ /\b__attribute__\s*\(\s*\(.*\bpacked\b/) {
			WARN("PREFER_PACKED",
			     "__packed is preferred over __attribute__((packed))\n" . $herecurr);
		}

# Check for __attribute__ aligned, prefer __aligned
		if ($realfile !~ m@\binclude/uapi/@ &&
		    $line =~ /\b__attribute__\s*\(\s*\(.*aligned/) {
			WARN("PREFER_ALIGNED",
			     "__aligned(size) is preferred over __attribute__((aligned(size)))\n" . $herecurr);
		}

# Check for __attribute__ section, prefer __section
		if ($realfile !~ m@\binclude/uapi/@ &&
		    $line =~ /\b__attribute__\s*\(\s*\(.*_*section_*\s*\(\s*("[^"]*")/) {
			my $old = substr($rawline, $-[1], $+[1] - $-[1]);
			my $new = substr($old, 1, -1);
			if (WARN("PREFER_SECTION",
				 "__section($new) is preferred over __attribute__((section($old)))\n" . $herecurr) &&
			    $fix) {
				$fixed[$fixlinenr] =~ s/\b__attribute__\s*\(\s*\(\s*_*section_*\s*\(\s*\Q$old\E\s*\)\s*\)\s*\)/__section($new)/;
			}
		}

# Check for __attribute__ format(printf, prefer __printf
		if ($realfile !~ m@\binclude/uapi/@ &&
		    $line =~ /\b__attribute__\s*\(\s*\(\s*format\s*\(\s*printf/) {
			if (WARN("PREFER_PRINTF",
				 "__printf(string-index, first-to-check) is preferred over __attribute__((format(printf, string-index, first-to-check)))\n" . $herecurr) &&
			    $fix) {
				$fixed[$fixlinenr] =~ s/\b__attribute__\s*\(\s*\(\s*format\s*\(\s*printf\s*,\s*(.*)\)\s*\)\s*\)/"__printf(" . trim($1) . ")"/ex;

			}
		}

# Check for __attribute__ format(scanf, prefer __scanf
		if ($realfile !~ m@\binclude/uapi/@ &&
		    $line =~ /\b__attribute__\s*\(\s*\(\s*format\s*\(\s*scanf\b/) {
			if (WARN("PREFER_SCANF",
				 "__scanf(string-index, first-to-check) is preferred over __attribute__((format(scanf, string-index, first-to-check)))\n" . $herecurr) &&
			    $fix) {
				$fixed[$fixlinenr] =~ s/\b__attribute__\s*\(\s*\(\s*format\s*\(\s*scanf\s*,\s*(.*)\)\s*\)\s*\)/"__scanf(" . trim($1) . ")"/ex;
			}
		}

# Check for __attribute__ weak, or __weak declarations (may have link issues)
		if ($perl_version_ok &&
		    $line =~ /(?:$Declare|$DeclareMisordered)\s*$Ident\s*$balanced_parens\s*(?:$Attribute)?\s*;/ &&
		    ($line =~ /\b__attribute__\s*\(\s*\(.*\bweak\b/ ||
		     $line =~ /\b__weak\b/)) {
			ERROR("WEAK_DECLARATION",
			      "Using weak declarations can have unintended link defects\n" . $herecurr);
		}

# check for c99 types like uint8_t used outside of uapi/ and tools/
		if ($realfile !~ m@\binclude/uapi/@ &&
		    $realfile !~ m@\btools/@ &&
		    $line =~ /\b($Declare)\s*$Ident\s*[=;,\[]/) {
			my $type = $1;
			if ($type =~ /\b($typeC99Typedefs)\b/) {
				$type = $1;
				my $kernel_type = 'u';
				$kernel_type = 's' if ($type =~ /^_*[si]/);
				$type =~ /(\d+)/;
				$kernel_type .= $1;
				if (CHK("PREFER_KERNEL_TYPES",
					"Prefer kernel type '$kernel_type' over '$type'\n" . $herecurr) &&
				    $fix) {
					$fixed[$fixlinenr] =~ s/\b$type\b/$kernel_type/;
				}
			}
		}

# check for cast of C90 native int or longer types constants
		if ($line =~ /(\(\s*$C90_int_types\s*\)\s*)($Constant)\b/) {
			my $cast = $1;
			my $const = $2;
			if (WARN("TYPECAST_INT_CONSTANT",
				 "Unnecessary typecast of c90 int constant\n" . $herecurr) &&
			    $fix) {
				my $suffix = "";
				my $newconst = $const;
				$newconst =~ s/${Int_type}$//;
				$suffix .= 'U' if ($cast =~ /\bunsigned\b/);
				if ($cast =~ /\blong\s+long\b/) {
					$suffix .= 'LL';
				} elsif ($cast =~ /\blong\b/) {
					$suffix .= 'L';
				}
				$fixed[$fixlinenr] =~ s/\Q$cast\E$const\b/$newconst$suffix/;
			}
		}

# check for sizeof(&)
		if ($line =~ /\bsizeof\s*\(\s*\&/) {
			WARN("SIZEOF_ADDRESS",
			     "sizeof(& should be avoided\n" . $herecurr);
		}

# check for sizeof without parenthesis
		if ($line =~ /\bsizeof\s+((?:\*\s*|)$Lval|$Type(?:\s+$Lval|))/) {
			if (WARN("SIZEOF_PARENTHESIS",
				 "sizeof $1 should be sizeof($1)\n" . $herecurr) &&
			    $fix) {
				$fixed[$fixlinenr] =~ s/\bsizeof\s+((?:\*\s*|)$Lval|$Type(?:\s+$Lval|))/"sizeof(" . trim($1) . ")"/ex;
			}
		}

# check for struct spinlock declarations
		if ($line =~ /^.\s*\bstruct\s+spinlock\s+\w+\s*;/) {
			WARN("USE_SPINLOCK_T",
			     "struct spinlock should be spinlock_t\n" . $herecurr);
		}

# check for seq_printf uses that could be seq_puts
		if ($sline =~ /\bseq_printf\s*\(.*"\s*\)\s*;\s*$/) {
			my $fmt = get_quoted_string($line, $rawline);
			$fmt =~ s/%%//g;
			if ($fmt !~ /%/) {
				if (WARN("PREFER_SEQ_PUTS",
					 "Prefer seq_puts to seq_printf\n" . $herecurr) &&
				    $fix) {
					$fixed[$fixlinenr] =~ s/\bseq_printf\b/seq_puts/;
				}
			}
		}

# check for vsprintf extension %p<foo> misuses
		if ($perl_version_ok &&
		    defined $stat &&
		    $stat =~ /^\+(?![^\{]*\{\s*).*\b(\w+)\s*\(.*$String\s*,/s &&
		    $1 !~ /^_*volatile_*$/) {
			my $stat_real;

			my $lc = $stat =~ tr@\n@@;
			$lc = $lc + $linenr;
		        for (my $count = $linenr; $count <= $lc; $count++) {
				my $specifier;
				my $extension;
				my $qualifier;
				my $bad_specifier = "";
				my $fmt = get_quoted_string($lines[$count - 1], raw_line($count, 0));
				$fmt =~ s/%%//g;

				while ($fmt =~ /(\%[\*\d\.]*p(\w)(\w*))/g) {
					$specifier = $1;
					$extension = $2;
					$qualifier = $3;
					if ($extension !~ /[SsBKRraEehMmIiUDdgVCbGNOxtf]/ ||
					    ($extension eq "f" &&
					     defined $qualifier && $qualifier !~ /^w/)) {
						$bad_specifier = $specifier;
						last;
					}
					if ($extension eq "x" && !defined($stat_real)) {
						if (!defined($stat_real)) {
							$stat_real = get_stat_real($linenr, $lc);
						}
						WARN("VSPRINTF_SPECIFIER_PX",
						     "Using vsprintf specifier '\%px' potentially exposes the kernel memory layout, if you don't really need the address please consider using '\%p'.\n" . "$here\n$stat_real\n");
					}
				}
				if ($bad_specifier ne "") {
					my $stat_real = get_stat_real($linenr, $lc);
					my $ext_type = "Invalid";
					my $use = "";
					if ($bad_specifier =~ /p[Ff]/) {
						$use = " - use %pS instead";
						$use =~ s/pS/ps/ if ($bad_specifier =~ /pf/);
					}

					WARN("VSPRINTF_POINTER_EXTENSION",
					     "$ext_type vsprintf pointer extension '$bad_specifier'$use\n" . "$here\n$stat_real\n");
				}
			}
		}

# Check for misused memsets
		if ($perl_version_ok &&
		    defined $stat &&
		    $stat =~ /^\+(?:.*?)\bmemset\s*\(\s*$FuncArg\s*,\s*$FuncArg\s*\,\s*$FuncArg\s*\)/) {

			my $ms_addr = $2;
			my $ms_val = $7;
			my $ms_size = $12;

			if ($ms_size =~ /^(0x|)0$/i) {
				ERROR("MEMSET",
				      "memset to 0's uses 0 as the 2nd argument, not the 3rd\n" . "$here\n$stat\n");
			} elsif ($ms_size =~ /^(0x|)1$/i) {
				WARN("MEMSET",
				     "single byte memset is suspicious. Swapped 2nd/3rd argument?\n" . "$here\n$stat\n");
			}
		}

# Check for memcpy(foo, bar, ETH_ALEN) that could be ether_addr_copy(foo, bar)
#		if ($perl_version_ok &&
#		    defined $stat &&
#		    $stat =~ /^\+(?:.*?)\bmemcpy\s*\(\s*$FuncArg\s*,\s*$FuncArg\s*\,\s*ETH_ALEN\s*\)/) {
#			if (WARN("PREFER_ETHER_ADDR_COPY",
#				 "Prefer ether_addr_copy() over memcpy() if the Ethernet addresses are __aligned(2)\n" . "$here\n$stat\n") &&
#			    $fix) {
#				$fixed[$fixlinenr] =~ s/\bmemcpy\s*\(\s*$FuncArg\s*,\s*$FuncArg\s*\,\s*ETH_ALEN\s*\)/ether_addr_copy($2, $7)/;
#			}
#		}

# Check for memcmp(foo, bar, ETH_ALEN) that could be ether_addr_equal*(foo, bar)
#		if ($perl_version_ok &&
#		    defined $stat &&
#		    $stat =~ /^\+(?:.*?)\bmemcmp\s*\(\s*$FuncArg\s*,\s*$FuncArg\s*\,\s*ETH_ALEN\s*\)/) {
#			WARN("PREFER_ETHER_ADDR_EQUAL",
#			     "Prefer ether_addr_equal() or ether_addr_equal_unaligned() over memcmp()\n" . "$here\n$stat\n")
#		}

# check for memset(foo, 0x0, ETH_ALEN) that could be eth_zero_addr
# check for memset(foo, 0xFF, ETH_ALEN) that could be eth_broadcast_addr
#		if ($perl_version_ok &&
#		    defined $stat &&
#		    $stat =~ /^\+(?:.*?)\bmemset\s*\(\s*$FuncArg\s*,\s*$FuncArg\s*\,\s*ETH_ALEN\s*\)/) {
#
#			my $ms_val = $7;
#
#			if ($ms_val =~ /^(?:0x|)0+$/i) {
#				if (WARN("PREFER_ETH_ZERO_ADDR",
#					 "Prefer eth_zero_addr over memset()\n" . "$here\n$stat\n") &&
#				    $fix) {
#					$fixed[$fixlinenr] =~ s/\bmemset\s*\(\s*$FuncArg\s*,\s*$FuncArg\s*,\s*ETH_ALEN\s*\)/eth_zero_addr($2)/;
#				}
#			} elsif ($ms_val =~ /^(?:0xff|255)$/i) {
#				if (WARN("PREFER_ETH_BROADCAST_ADDR",
#					 "Prefer eth_broadcast_addr() over memset()\n" . "$here\n$stat\n") &&
#				    $fix) {
#					$fixed[$fixlinenr] =~ s/\bmemset\s*\(\s*$FuncArg\s*,\s*$FuncArg\s*,\s*ETH_ALEN\s*\)/eth_broadcast_addr($2)/;
#				}
#			}
#		}

# typecasts on min/max could be min_t/max_t
		if ($perl_version_ok &&
		    defined $stat &&
		    $stat =~ /^\+(?:.*?)\b(min|max)\s*\(\s*$FuncArg\s*,\s*$FuncArg\s*\)/) {
			if (defined $2 || defined $7) {
				my $call = $1;
				my $cast1 = deparenthesize($2);
				my $arg1 = $3;
				my $cast2 = deparenthesize($7);
				my $arg2 = $8;
				my $cast;

				if ($cast1 ne "" && $cast2 ne "" && $cast1 ne $cast2) {
					$cast = "$cast1 or $cast2";
				} elsif ($cast1 ne "") {
					$cast = $cast1;
				} else {
					$cast = $cast2;
				}
				WARN("MINMAX",
				     "$call() should probably be ${call}_t($cast, $arg1, $arg2)\n" . "$here\n$stat\n");
			}
		}

# check usleep_range arguments
		if ($perl_version_ok &&
		    defined $stat &&
		    $stat =~ /^\+(?:.*?)\busleep_range\s*\(\s*($FuncArg)\s*,\s*($FuncArg)\s*\)/) {
			my $min = $1;
			my $max = $7;
			if ($min eq $max) {
				WARN("USLEEP_RANGE",
				     "usleep_range should not use min == max args; see Documentation/timers/timers-howto.rst\n" . "$here\n$stat\n");
			} elsif ($min =~ /^\d+$/ && $max =~ /^\d+$/ &&
				 $min > $max) {
				WARN("USLEEP_RANGE",
				     "usleep_range args reversed, use min then max; see Documentation/timers/timers-howto.rst\n" . "$here\n$stat\n");
			}
		}

# check for naked sscanf
		if ($perl_version_ok &&
		    defined $stat &&
		    $line =~ /\bsscanf\b/ &&
		    ($stat !~ /$Ident\s*=\s*sscanf\s*$balanced_parens/ &&
		     $stat !~ /\bsscanf\s*$balanced_parens\s*(?:$Compare)/ &&
		     $stat !~ /(?:$Compare)\s*\bsscanf\s*$balanced_parens/)) {
			my $lc = $stat =~ tr@\n@@;
			$lc = $lc + $linenr;
			my $stat_real = get_stat_real($linenr, $lc);
			WARN("NAKED_SSCANF",
			     "unchecked sscanf return value\n" . "$here\n$stat_real\n");
		}

# check for simple sscanf that should be kstrto<foo>
		if ($perl_version_ok &&
		    defined $stat &&
		    $line =~ /\bsscanf\b/) {
			my $lc = $stat =~ tr@\n@@;
			$lc = $lc + $linenr;
			my $stat_real = get_stat_real($linenr, $lc);
			if ($stat_real =~ /\bsscanf\b\s*\(\s*$FuncArg\s*,\s*("[^"]+")/) {
				my $format = $6;
				my $count = $format =~ tr@%@%@;
				if ($count == 1 &&
				    $format =~ /^"\%(?i:ll[udxi]|[udxi]ll|ll|[hl]h?[udxi]|[udxi][hl]h?|[hl]h?|[udxi])"$/) {
					WARN("SSCANF_TO_KSTRTO",
					     "Prefer kstrto<type> to single variable sscanf\n" . "$here\n$stat_real\n");
				}
			}
		}

# check for new externs in .h files.
		if ($realfile =~ /\.h$/ &&
		    $line =~ /^\+\s*(extern\s+)$Type\s*$Ident\s*\(/s) {
			if (CHK("AVOID_EXTERNS",
				"extern prototypes should be avoided in .h files\n" . $herecurr) &&
			    $fix) {
				$fixed[$fixlinenr] =~ s/(.*)\bextern\b\s*(.*)/$1$2/;
			}
		}

# check for new externs in .c files.
		if ($realfile =~ /\.c$/ && defined $stat &&
		    $stat =~ /^.\s*(?:extern\s+)?$Type\s+($Ident)(\s*)\(/s)
		{
			my $function_name = $1;
			my $paren_space = $2;

			my $s = $stat;
			if (defined $cond) {
				substr($s, 0, length($cond), '');
			}
			if ($s =~ /^\s*;/ &&
			    $function_name ne 'uninitialized_var')
			{
				WARN("AVOID_EXTERNS",
				     "externs should be avoided in .c files\n" .  $herecurr);
			}

			if ($paren_space =~ /\n/) {
				WARN("FUNCTION_ARGUMENTS",
				     "arguments for function declarations should follow identifier\n" . $herecurr);
			}

		} elsif ($realfile =~ /\.c$/ && defined $stat &&
		    $stat =~ /^.\s*extern\s+/)
		{
			WARN("AVOID_EXTERNS",
			     "externs should be avoided in .c files\n" .  $herecurr);
		}

# check for function declarations that have arguments without identifier names
# while avoiding uninitialized_var(x)
		if (defined $stat &&
		    $stat =~ /^.\s*(?:extern\s+)?$Type\s*(?:($Ident)|\(\s*\*\s*$Ident\s*\))\s*\(\s*([^{]+)\s*\)\s*;/s &&
		    (!defined($1) ||
		     (defined($1) && $1 ne "uninitialized_var")) &&
		     $2 ne "void") {
			my $args = trim($2);
			while ($args =~ m/\s*($Type\s*(?:$Ident|\(\s*\*\s*$Ident?\s*\)\s*$balanced_parens)?)/g) {
				my $arg = trim($1);
				if ($arg =~ /^$Type$/ &&
					$arg !~ /enum\s+$Ident$/) {
					WARN("FUNCTION_ARGUMENTS",
					     "function definition argument '$arg' should also have an identifier name\n" . $herecurr);
				}
			}
		}

# check for function definitions
		if ($perl_version_ok &&
		    defined $stat &&
		    $stat =~ /^.\s*(?:$Storage\s+)?$Type\s*($Ident)\s*$balanced_parens\s*{/s) {
			$context_function = $1;

# check for multiline function definition with misplaced open brace
			my $ok = 0;
			my $cnt = statement_rawlines($stat);
			my $herectx = $here . "\n";
			for (my $n = 0; $n < $cnt; $n++) {
				my $rl = raw_line($linenr, $n);
				$herectx .=  $rl . "\n";
				$ok = 1 if ($rl =~ /^[ \+]\{/);
				$ok = 1 if ($rl =~ /\{/ && $n == 0);
				last if $rl =~ /^[ \+].*\{/;
			}
			if (!$ok) {
				ERROR("OPEN_BRACE",
				      "open brace '{' following function definitions go on the next line\n" . $herectx);
			}
		}

# checks for new __setup's
		if ($rawline =~ /\b__setup\("([^"]*)"/) {
			my $name = $1;

			if (!grep(/$name/, @setup_docs)) {
				CHK("UNDOCUMENTED_SETUP",
				    "__setup appears un-documented -- check Documentation/admin-guide/kernel-parameters.txt\n" . $herecurr);
			}
		}

# check for pointless casting of alloc functions
		if ($line =~ /\*\s*\)\s*$allocFunctions\b/) {
			WARN("UNNECESSARY_CASTS",
			     "unnecessary cast may hide bugs, see http://c-faq.com/malloc/mallocnocast.html\n" . $herecurr);
		}

# alloc style
# p = alloc(sizeof(struct foo), ...) should be p = alloc(sizeof(*p), ...)
		if ($perl_version_ok &&
		    $line =~ /\b($Lval)\s*\=\s*(?:$balanced_parens)?\s*((?:kv|k|v)[mz]alloc(?:_node)?)\s*\(\s*(sizeof\s*\(\s*struct\s+$Lval\s*\))/) {
			CHK("ALLOC_SIZEOF_STRUCT",
			    "Prefer $3(sizeof(*$1)...) over $3($4...)\n" . $herecurr);
		}

# check for k[mz]alloc with multiplies that could be kmalloc_array/kcalloc
		if ($perl_version_ok &&
		    defined $stat &&
		    $stat =~ /^\+\s*($Lval)\s*\=\s*(?:$balanced_parens)?\s*(k[mz]alloc)\s*\(\s*($FuncArg)\s*\*\s*($FuncArg)\s*,/) {
			my $oldfunc = $3;
			my $a1 = $4;
			my $a2 = $10;
			my $newfunc = "kmalloc_array";
			$newfunc = "kcalloc" if ($oldfunc eq "kzalloc");
			my $r1 = $a1;
			my $r2 = $a2;
			if ($a1 =~ /^sizeof\s*\S/) {
				$r1 = $a2;
				$r2 = $a1;
			}
			if ($r1 !~ /^sizeof\b/ && $r2 =~ /^sizeof\s*\S/ &&
			    !($r1 =~ /^$Constant$/ || $r1 =~ /^[A-Z_][A-Z0-9_]*$/)) {
				my $cnt = statement_rawlines($stat);
				my $herectx = get_stat_here($linenr, $cnt, $here);

				if (WARN("ALLOC_WITH_MULTIPLY",
					 "Prefer $newfunc over $oldfunc with multiply\n" . $herectx) &&
				    $cnt == 1 &&
				    $fix) {
					$fixed[$fixlinenr] =~ s/\b($Lval)\s*\=\s*(?:$balanced_parens)?\s*(k[mz]alloc)\s*\(\s*($FuncArg)\s*\*\s*($FuncArg)/$1 . ' = ' . "$newfunc(" . trim($r1) . ', ' . trim($r2)/e;
				}
			}
		}

# check for krealloc arg reuse
		if ($perl_version_ok &&
		    $line =~ /\b($Lval)\s*\=\s*(?:$balanced_parens)?\s*krealloc\s*\(\s*($Lval)\s*,/ &&
		    $1 eq $3) {
			WARN("KREALLOC_ARG_REUSE",
			     "Reusing the krealloc arg is almost always a bug\n" . $herecurr);
		}

# check for alloc argument mismatch
		if ($line =~ /\b(kcalloc|kmalloc_array)\s*\(\s*sizeof\b/) {
			WARN("ALLOC_ARRAY_ARGS",
			     "$1 uses number as first arg, sizeof is generally wrong\n" . $herecurr);
		}

# check for multiple semicolons
		if ($line =~ /;\s*;\s*$/) {
			if (WARN("ONE_SEMICOLON",
				 "Statements terminations use 1 semicolon\n" . $herecurr) &&
			    $fix) {
				$fixed[$fixlinenr] =~ s/(\s*;\s*){2,}$/;/g;
			}
		}

# check for #defines like: 1 << <digit> that could be BIT(digit), it is not exported to uapi
		if ($realfile !~ m@^include/uapi/@ &&
		    $line =~ /#\s*define\s+\w+\s+\(?\s*1\s*([ulUL]*)\s*\<\<\s*(?:\d+|$Ident)\s*\)?/) {
			my $ull = "";
			$ull = "_ULL" if (defined($1) && $1 =~ /ll/i);
			if (CHK("BIT_MACRO",
				"Prefer using the BIT$ull macro\n" . $herecurr) &&
			    $fix) {
				$fixed[$fixlinenr] =~ s/\(?\s*1\s*[ulUL]*\s*<<\s*(\d+|$Ident)\s*\)?/BIT${ull}($1)/;
			}
		}

# check for #if defined CONFIG_<FOO> || defined CONFIG_<FOO>_MODULE
		if ($line =~ /^\+\s*#\s*if\s+defined(?:\s*\(?\s*|\s+)(CONFIG_[A-Z_]+)\s*\)?\s*\|\|\s*defined(?:\s*\(?\s*|\s+)\1_MODULE\s*\)?\s*$/) {
			my $config = $1;
			if (WARN("PREFER_IS_ENABLED",
				 "Prefer IS_ENABLED(<FOO>) to CONFIG_<FOO> || CONFIG_<FOO>_MODULE\n" . $herecurr) &&
			    $fix) {
				$fixed[$fixlinenr] = "\+#if IS_ENABLED($config)";
			}
		}

# check for case / default statements not preceded by break/fallthrough/switch
		if ($line =~ /^.\s*(?:case\s+(?:$Ident|$Constant)\s*|default):/) {
			my $has_break = 0;
			my $has_statement = 0;
			my $count = 0;
			my $prevline = $linenr;
			while ($prevline > 1 && ($file || $count < 3) && !$has_break) {
				$prevline--;
				my $rline = $rawlines[$prevline - 1];
				my $fline = $lines[$prevline - 1];
				last if ($fline =~ /^\@\@/);
				next if ($fline =~ /^\-/);
				next if ($fline =~ /^.(?:\s*(?:case\s+(?:$Ident|$Constant)[\s$;]*|default):[\s$;]*)*$/);
				$has_break = 1 if ($rline =~ /fall[\s_-]*(through|thru)/i);
				next if ($fline =~ /^.[\s$;]*$/);
				$has_statement = 1;
				$count++;
				$has_break = 1 if ($fline =~ /\bswitch\b|\b(?:break\s*;[\s$;]*$|exit\s*\(\b|return\b|goto\b|continue\b)/);
			}
			if (!$has_break && $has_statement) {
				WARN("MISSING_BREAK",
				     "Possible switch case/default not preceded by break or fallthrough comment\n" . $herecurr);
			}
		}

# check for /* fallthrough */ like comment, prefer fallthrough;
		my @fallthroughs = (
			'fallthrough',
			'@fallthrough@',
			'lint -fallthrough[ \t]*',
			'intentional(?:ly)?[ \t]*fall(?:(?:s | |-)[Tt]|t)hr(?:ough|u|ew)',
			'(?:else,?\s*)?FALL(?:S | |-)?THR(?:OUGH|U|EW)[ \t.!]*(?:-[^\n\r]*)?',
			'Fall(?:(?:s | |-)[Tt]|t)hr(?:ough|u|ew)[ \t.!]*(?:-[^\n\r]*)?',
			'fall(?:s | |-)?thr(?:ough|u|ew)[ \t.!]*(?:-[^\n\r]*)?',
		    );
		if ($raw_comment ne '') {
			foreach my $ft (@fallthroughs) {
				if ($raw_comment =~ /$ft/) {
					my $msg_level = \&WARN;
					$msg_level = \&CHK if ($file);
					&{$msg_level}("PREFER_FALLTHROUGH",
						      "Prefer 'fallthrough;' over fallthrough comment\n" . $herecurr);
					last;
				}
			}
		}

# check for switch/default statements without a break;
		if ($perl_version_ok &&
		    defined $stat &&
		    $stat =~ /^\+[$;\s]*(?:case[$;\s]+\w+[$;\s]*:[$;\s]*|)*[$;\s]*\bdefault[$;\s]*:[$;\s]*;/g) {
			my $cnt = statement_rawlines($stat);
			my $herectx = get_stat_here($linenr, $cnt, $here);

			WARN("DEFAULT_NO_BREAK",
			     "switch default: should use break\n" . $herectx);
		}

# check for return codes on error paths
		if ($line =~ /\breturn\s+-\d+/) {
			ERROR("NO_ERROR_CODE",
			      "illegal return value, please use an error code\n" . $herecurr);
		}

# check for gcc specific __FUNCTION__
		if ($line =~ /\b__FUNCTION__\b/) {
			if (WARN("USE_FUNC",
				 "__func__ should be used instead of gcc specific __FUNCTION__\n"  . $herecurr) &&
			    $fix) {
				$fixed[$fixlinenr] =~ s/\b__FUNCTION__\b/__func__/g;
			}
		}

# check for uses of __DATE__, __TIME__, __TIMESTAMP__
		while ($line =~ /\b(__(?:DATE|TIME|TIMESTAMP)__)\b/g) {
			ERROR("DATE_TIME",
			      "Use of the '$1' macro makes the build non-deterministic\n" . $herecurr);
		}

# check for use of yield()
		if ($line =~ /\byield\s*\(\s*\)/) {
			WARN("YIELD",
			     "Using yield() is generally wrong. See yield() kernel-doc (sched/core.c)\n"  . $herecurr);
		}

# check for comparisons against true and false
		if ($line =~ /\+\s*(.*?)\b(true|false|$Lval)\s*(==|\!=)\s*(true|false|$Lval)\b(.*)$/i) {
			my $lead = $1;
			my $arg = $2;
			my $test = $3;
			my $otype = $4;
			my $trail = $5;
			my $op = "!";

			($arg, $otype) = ($otype, $arg) if ($arg =~ /^(?:true|false)$/i);

			my $type = lc($otype);
			if ($type =~ /^(?:true|false)$/) {
				if (("$test" eq "==" && "$type" eq "true") ||
				    ("$test" eq "!=" && "$type" eq "false")) {
					$op = "";
				}

				CHK("BOOL_COMPARISON",
				    "Using comparison to $otype is error prone\n" . $herecurr);

## maybe suggesting a correct construct would better
##				    "Using comparison to $otype is error prone.  Perhaps use '${lead}${op}${arg}${trail}'\n" . $herecurr);

			}
		}

# check for semaphores initialized locked
		if ($line =~ /^.\s*sema_init.+,\W?0\W?\)/) {
			WARN("CONSIDER_COMPLETION",
			     "consider using a completion\n" . $herecurr);
		}

# recommend kstrto* over simple_strto* and strict_strto*
		if ($line =~ /\b((simple|strict)_(strto(l|ll|ul|ull)))\s*\(/) {
			WARN("CONSIDER_KSTRTO",
			     "$1 is obsolete, use k$3 instead\n" . $herecurr);
		}

# check for __initcall(), use device_initcall() explicitly or more appropriate function please
		if ($line =~ /^.\s*__initcall\s*\(/) {
			WARN("USE_DEVICE_INITCALL",
			     "please use device_initcall() or more appropriate function instead of __initcall() (see include/linux/init.h)\n" . $herecurr);
		}

# check for spin_is_locked(), suggest lockdep instead
		if ($line =~ /\bspin_is_locked\(/) {
			WARN("USE_LOCKDEP",
			     "Where possible, use lockdep_assert_held instead of assertions based on spin_is_locked\n" . $herecurr);
		}

# check for deprecated apis
		if ($line =~ /\b($deprecated_apis_search)\b\s*\(/) {
			my $deprecated_api = $1;
			my $new_api = $deprecated_apis{$deprecated_api};
			WARN("DEPRECATED_API",
			     "Deprecated use of '$deprecated_api', prefer '$new_api' instead\n" . $herecurr);
		}

# check for various structs that are normally const (ops, kgdb, device_tree)
# and avoid what seem like struct definitions 'struct foo {'
		if ($line !~ /\bconst\b/ &&
		    $line =~ /\bstruct\s+($const_structs)\b(?!\s*\{)/) {
			WARN("CONST_STRUCT",
			     "struct $1 should normally be const\n" . $herecurr);
		}

# use of NR_CPUS is usually wrong
# ignore definitions of NR_CPUS and usage to define arrays as likely right
		if ($line =~ /\bNR_CPUS\b/ &&
		    $line !~ /^.\s*\s*#\s*if\b.*\bNR_CPUS\b/ &&
		    $line !~ /^.\s*\s*#\s*define\b.*\bNR_CPUS\b/ &&
		    $line !~ /^.\s*$Declare\s.*\[[^\]]*NR_CPUS[^\]]*\]/ &&
		    $line !~ /\[[^\]]*\.\.\.[^\]]*NR_CPUS[^\]]*\]/ &&
		    $line !~ /\[[^\]]*NR_CPUS[^\]]*\.\.\.[^\]]*\]/)
		{
			WARN("NR_CPUS",
			     "usage of NR_CPUS is often wrong - consider using cpu_possible(), num_possible_cpus(), for_each_possible_cpu(), etc\n" . $herecurr);
		}

# Use of __ARCH_HAS_<FOO> or ARCH_HAVE_<BAR> is wrong.
		if ($line =~ /\+\s*#\s*define\s+((?:__)?ARCH_(?:HAS|HAVE)\w*)\b/) {
			ERROR("DEFINE_ARCH_HAS",
			      "#define of '$1' is wrong - use Kconfig variables or standard guards instead\n" . $herecurr);
		}

# likely/unlikely comparisons similar to "(likely(foo) > 0)"
		if ($perl_version_ok &&
		    $line =~ /\b((?:un)?likely)\s*\(\s*$FuncArg\s*\)\s*$Compare/) {
			WARN("LIKELY_MISUSE",
			     "Using $1 should generally have parentheses around the comparison\n" . $herecurr);
		}

# nested likely/unlikely calls
		if ($line =~ /\b(?:(?:un)?likely)\s*\(\s*!?\s*(IS_ERR(?:_OR_NULL|_VALUE)?|WARN)/) {
			WARN("LIKELY_MISUSE",
			     "nested (un)?likely() calls, $1 already uses unlikely() internally\n" . $herecurr);
		}

# whine mightly about in_atomic
		if ($line =~ /\bin_atomic\s*\(/) {
			if ($realfile =~ m@^drivers/@) {
				ERROR("IN_ATOMIC",
				      "do not use in_atomic in drivers\n" . $herecurr);
			} elsif ($realfile !~ m@^kernel/@) {
				WARN("IN_ATOMIC",
				     "use of in_atomic() is incorrect outside core kernel code\n" . $herecurr);
			}
		}

# check for mutex_trylock_recursive usage
		if ($line =~ /mutex_trylock_recursive/) {
			ERROR("LOCKING",
			      "recursive locking is bad, do not use this ever.\n" . $herecurr);
		}

# check for lockdep_set_novalidate_class
		if ($line =~ /^.\s*lockdep_set_novalidate_class\s*\(/ ||
		    $line =~ /__lockdep_no_validate__\s*\)/ ) {
			if ($realfile !~ m@^kernel/lockdep@ &&
			    $realfile !~ m@^include/linux/lockdep@ &&
			    $realfile !~ m@^drivers/base/core@) {
				ERROR("LOCKDEP",
				      "lockdep_no_validate class is reserved for device->mutex.\n" . $herecurr);
			}
		}

		if ($line =~ /debugfs_create_\w+.*\b$mode_perms_world_writable\b/ ||
		    $line =~ /DEVICE_ATTR.*\b$mode_perms_world_writable\b/) {
			WARN("EXPORTED_WORLD_WRITABLE",
			     "Exporting world writable files is usually an error. Consider more restrictive permissions.\n" . $herecurr);
		}

# check for DEVICE_ATTR uses that could be DEVICE_ATTR_<FOO>
# and whether or not function naming is typical and if
# DEVICE_ATTR permissions uses are unusual too
		if ($perl_version_ok &&
		    defined $stat &&
		    $stat =~ /\bDEVICE_ATTR\s*\(\s*(\w+)\s*,\s*\(?\s*(\s*(?:${multi_mode_perms_string_search}|0[0-7]{3,3})\s*)\s*\)?\s*,\s*(\w+)\s*,\s*(\w+)\s*\)/) {
			my $var = $1;
			my $perms = $2;
			my $show = $3;
			my $store = $4;
			my $octal_perms = perms_to_octal($perms);
			if ($show =~ /^${var}_show$/ &&
			    $store =~ /^${var}_store$/ &&
			    $octal_perms eq "0644") {
				if (WARN("DEVICE_ATTR_RW",
					 "Use DEVICE_ATTR_RW\n" . $herecurr) &&
				    $fix) {
					$fixed[$fixlinenr] =~ s/\bDEVICE_ATTR\s*\(\s*$var\s*,\s*\Q$perms\E\s*,\s*$show\s*,\s*$store\s*\)/DEVICE_ATTR_RW(${var})/;
				}
			} elsif ($show =~ /^${var}_show$/ &&
				 $store =~ /^NULL$/ &&
				 $octal_perms eq "0444") {
				if (WARN("DEVICE_ATTR_RO",
					 "Use DEVICE_ATTR_RO\n" . $herecurr) &&
				    $fix) {
					$fixed[$fixlinenr] =~ s/\bDEVICE_ATTR\s*\(\s*$var\s*,\s*\Q$perms\E\s*,\s*$show\s*,\s*NULL\s*\)/DEVICE_ATTR_RO(${var})/;
				}
			} elsif ($show =~ /^NULL$/ &&
				 $store =~ /^${var}_store$/ &&
				 $octal_perms eq "0200") {
				if (WARN("DEVICE_ATTR_WO",
					 "Use DEVICE_ATTR_WO\n" . $herecurr) &&
				    $fix) {
					$fixed[$fixlinenr] =~ s/\bDEVICE_ATTR\s*\(\s*$var\s*,\s*\Q$perms\E\s*,\s*NULL\s*,\s*$store\s*\)/DEVICE_ATTR_WO(${var})/;
				}
			} elsif ($octal_perms eq "0644" ||
				 $octal_perms eq "0444" ||
				 $octal_perms eq "0200") {
				my $newshow = "$show";
				$newshow = "${var}_show" if ($show ne "NULL" && $show ne "${var}_show");
				my $newstore = $store;
				$newstore = "${var}_store" if ($store ne "NULL" && $store ne "${var}_store");
				my $rename = "";
				if ($show ne $newshow) {
					$rename .= " '$show' to '$newshow'";
				}
				if ($store ne $newstore) {
					$rename .= " '$store' to '$newstore'";
				}
				WARN("DEVICE_ATTR_FUNCTIONS",
				     "Consider renaming function(s)$rename\n" . $herecurr);
			} else {
				WARN("DEVICE_ATTR_PERMS",
				     "DEVICE_ATTR unusual permissions '$perms' used\n" . $herecurr);
			}
		}

# Mode permission misuses where it seems decimal should be octal
# This uses a shortcut match to avoid unnecessary uses of a slow foreach loop
# o Ignore module_param*(...) uses with a decimal 0 permission as that has a
#   specific definition of not visible in sysfs.
# o Ignore proc_create*(...) uses with a decimal 0 permission as that means
#   use the default permissions
		if ($perl_version_ok &&
		    defined $stat &&
		    $line =~ /$mode_perms_search/) {
			foreach my $entry (@mode_permission_funcs) {
				my $func = $entry->[0];
				my $arg_pos = $entry->[1];

				my $lc = $stat =~ tr@\n@@;
				$lc = $lc + $linenr;
				my $stat_real = get_stat_real($linenr, $lc);

				my $skip_args = "";
				if ($arg_pos > 1) {
					$arg_pos--;
					$skip_args = "(?:\\s*$FuncArg\\s*,\\s*){$arg_pos,$arg_pos}";
				}
				my $test = "\\b$func\\s*\\(${skip_args}($FuncArg(?:\\|\\s*$FuncArg)*)\\s*[,\\)]";
				if ($stat =~ /$test/) {
					my $val = $1;
					$val = $6 if ($skip_args ne "");
					if (!($func =~ /^(?:module_param|proc_create)/ && $val eq "0") &&
					    (($val =~ /^$Int$/ && $val !~ /^$Octal$/) ||
					     ($val =~ /^$Octal$/ && length($val) ne 4))) {
						ERROR("NON_OCTAL_PERMISSIONS",
						      "Use 4 digit octal (0777) not decimal permissions\n" . "$here\n" . $stat_real);
					}
					if ($val =~ /^$Octal$/ && (oct($val) & 02)) {
						ERROR("EXPORTED_WORLD_WRITABLE",
						      "Exporting writable files is usually an error. Consider more restrictive permissions.\n" . "$here\n" . $stat_real);
					}
				}
			}
		}

# check for uses of S_<PERMS> that could be octal for readability
		while ($line =~ m{\b($multi_mode_perms_string_search)\b}g) {
			my $oval = $1;
			my $octal = perms_to_octal($oval);
			if (WARN("SYMBOLIC_PERMS",
				 "Symbolic permissions '$oval' are not preferred. Consider using octal permissions '$octal'.\n" . $herecurr) &&
			    $fix) {
				$fixed[$fixlinenr] =~ s/\Q$oval\E/$octal/;
			}
		}

# validate content of MODULE_LICENSE against list from include/linux/module.h
		if ($line =~ /\bMODULE_LICENSE\s*\(\s*($String)\s*\)/) {
			my $extracted_string = get_quoted_string($line, $rawline);
			my $valid_licenses = qr{
						GPL|
						GPL\ v2|
						GPL\ and\ additional\ rights|
						Dual\ BSD/GPL|
						Dual\ MIT/GPL|
						Dual\ MPL/GPL|
						Proprietary
					}x;
			if ($extracted_string !~ /^"(?:$valid_licenses)"$/x) {
				WARN("MODULE_LICENSE",
				     "unknown module license " . $extracted_string . "\n" . $herecurr);
			}
		}

# check for sysctl duplicate constants
		if ($line =~ /\.extra[12]\s*=\s*&(zero|one|int_max)\b/) {
			WARN("DUPLICATED_SYSCTL_CONST",
				"duplicated sysctl range checking value '$1', consider using the shared one in include/linux/sysctl.h\n" . $herecurr);
		}
	}

	# If we have no input at all, then there is nothing to report on
	# so just keep quiet.
	if ($#rawlines == -1) {
		exit(0);
	}

	# In mailback mode only produce a report in the negative, for
	# things that appear to be patches.
	if ($mailback && ($clean == 1 || !$is_patch)) {
		exit(0);
	}

	# This is not a patch, and we are are in 'no-patch' mode so
	# just keep quiet.
	if (!$chk_patch && !$is_patch) {
		exit(0);
	}

	if (!$is_patch && $filename !~ /cover-letter\.patch$/) {
		ERROR("NOT_UNIFIED_DIFF",
		      "Does not appear to be a unified-diff format patch\n");
	}
	if ($is_patch && $has_commit_log && $chk_signoff) {
		if ($signoff == 0) {
			ERROR("MISSING_SIGN_OFF",
			      "Missing Signed-off-by: line(s)\n");
		} elsif (!$authorsignoff) {
			WARN("NO_AUTHOR_SIGN_OFF",
			     "Missing Signed-off-by: line by nominal patch author '$author'\n");
		}
	}

	print report_dump();
	if ($summary && !($clean == 1 && $quiet == 1)) {
		print "$filename " if ($summary_file);
		print "total: $cnt_error errors, $cnt_warn warnings, " .
			(($check)? "$cnt_chk checks, " : "") .
			"$cnt_lines lines checked\n";
	}

	if ($quiet == 0) {
		# If there were any defects found and not already fixing them
		if (!$clean and !$fix) {
			print << "EOM"

NOTE: For some of the reported defects, checkpatch may be able to
      mechanically convert to the typical style using --fix or --fix-inplace.
EOM
		}
		# If there were whitespace errors which cleanpatch can fix
		# then suggest that.
		if ($rpt_cleaners) {
			$rpt_cleaners = 0;
			print << "EOM"

NOTE: Whitespace errors detected.
      You may wish to use scripts/cleanpatch or scripts/cleanfile
EOM
		}
	}

	if ($clean == 0 && $fix &&
	    ("@rawlines" ne "@fixed" ||
	     $#fixed_inserted >= 0 || $#fixed_deleted >= 0)) {
		my $newfile = $filename;
		$newfile .= ".EXPERIMENTAL-checkpatch-fixes" if (!$fix_inplace);
		my $linecount = 0;
		my $f;

		@fixed = fix_inserted_deleted_lines(\@fixed, \@fixed_inserted, \@fixed_deleted);

		open($f, '>', $newfile)
		    or die "$P: Can't open $newfile for write\n";
		foreach my $fixed_line (@fixed) {
			$linecount++;
			if ($file) {
				if ($linecount > 3) {
					$fixed_line =~ s/^\+//;
					print $f $fixed_line . "\n";
				}
			} else {
				print $f $fixed_line . "\n";
			}
		}
		close($f);

		if (!$quiet) {
			print << "EOM";

Wrote EXPERIMENTAL --fix correction(s) to '$newfile'

Do _NOT_ trust the results written to this file.
Do _NOT_ submit these changes without inspecting them for correctness.

This EXPERIMENTAL file is simply a convenience to help rewrite patches.
No warranties, expressed or implied...
EOM
		}
	}

	if ($quiet == 0) {
		print "\n";
		if ($clean == 1) {
			print "$vname has no obvious style problems and is ready for submission.\n";
		} else {
			print "$vname has style problems, please review.\n";
		}
	}
	return $clean;
}<|MERGE_RESOLUTION|>--- conflicted
+++ resolved
@@ -5382,17 +5382,13 @@
 			{
 			}
 
-<<<<<<< HEAD
 			# Extremely long macros may fall off the end of the
 			# available context without closing.  Give a dangling
 			# backslash the benefit of the doubt and allow it
 			# to gobble any hanging open-parens.
 			$dstat =~ s/\(.+\\$/1/;
 
-			# Flatten any obvious string concatentation.
-=======
 			# Flatten any obvious string concatenation.
->>>>>>> 86b41f49
 			while ($dstat =~ s/($String)\s*$Ident/$1/ ||
 			       $dstat =~ s/$Ident\s*($String)/$1/)
 			{
