/******************************************************************************
*
* Copyright 2009 - 2012  Broadcom Corporation
*
*  Unless you and Broadcom execute a separate written software license
*  agreement governing use of this software, this software is licensed to you
*  under the terms of the GNU General Public License version 2 (the GPL),
*  available at
*
*      http://www.broadcom.com/licenses/GPLv2.php
*
*  with the following added to such license:
*
*  As a special exception, the copyright holders of this software give you
*  permission to link this software with independent modules, and to copy and
*  distribute the resulting executable under terms of your choice, provided
*  that you also meet, for each linked independent module, the terms and
*  conditions of the license of that module.
*  An independent module is a module which is not derived from this software.
*  The special exception does not apply to any modifications of the software.
*
*  Notwithstanding the above, under no circumstances may you combine this
*  software in any way with any other Broadcom software provided under a
*  license other than the GPL, without Broadcom's express prior written
*  consent.
*
******************************************************************************/

/**
*
* @file   audio_controller.c
*
* @brief  manage audio mode and audio gains over CAPH driver and external audio driver.
*
******************************************************************************/

#include "mobcom_types.h"
#include "resultcode.h"

#include "csl_arm2sp.h"
#include "csl_vpu.h"

#include "audio_consts.h"

#include "bcm_fuse_sysparm_CIB.h"

#include "csl_caph.h"
#include "csl_caph_audioh.h"
#include "csl_caph_hwctrl.h"
#include "csl_audio_render.h"
#include "csl_audio_capture.h"

#include "audio_vdriver.h"
#include "audio_controller.h"

#include "extern_audio.h"
#include "voif_handler.h"

#include "audctrl_policy.h"
#include "audio_trace.h"

#include <linux/err.h>
#include <linux/regulator/consumer.h>

#include "csl_dsp.h"
/**There are two loopback paths available in AudioH.
One is 6.5MHz analog microphone loopback path. It does not support digital mics.
The other one is HW sidetone path. It supports all the mics. This is prefered.
Only one loopback path can be enabled at a time.*/
#define HW_SIDETONE_LOOPBACK
#undef HW_ANALOG_LOOPBACK

#define EANBLE_POP_CONTROL

#define VIBRA_LDO_REGULATOR "2v9_vibra"
#define DIGI_MIC_LDO_REGULATOR "hv7"

/** Private Type and Constant declarations */

enum ExtSpkrUsage_en_t {
	TelephonyUse,
	AudioUse,
	Audio2Use,	/* for 2nd audio playback */
	FmUse
};

struct AUDCTRL_SPKR_Mapping_t {
	AUDIO_SINK_Enum_t spkr;
	CSL_CAPH_DEVICE_e dev;
};

/* must match AUDIO_SINK_Enum_t */
static struct AUDCTRL_SPKR_Mapping_t \
SPKR_Mapping_Table[AUDIO_SINK_TOTAL_COUNT] = {
	/* sink ino                                       Device ID */
	[AUDIO_SINK_HANDSET] = {AUDIO_SINK_HANDSET, CSL_CAPH_DEV_EP},
	[AUDIO_SINK_HEADSET] = {AUDIO_SINK_HEADSET, CSL_CAPH_DEV_HS},
	[AUDIO_SINK_HANDSFREE] = {AUDIO_SINK_HANDSFREE, CSL_CAPH_DEV_IHF},
	[AUDIO_SINK_BTM] = {AUDIO_SINK_BTM, CSL_CAPH_DEV_BT_SPKR},
	[AUDIO_SINK_LOUDSPK] = {AUDIO_SINK_LOUDSPK, CSL_CAPH_DEV_IHF},
	[AUDIO_SINK_TTY] = {AUDIO_SINK_TTY, CSL_CAPH_DEV_HS},
	[AUDIO_SINK_HAC] = {AUDIO_SINK_HAC, CSL_CAPH_DEV_EP},
	[AUDIO_SINK_USB] = {AUDIO_SINK_USB, CSL_CAPH_DEV_MEMORY},
	[AUDIO_SINK_BTS] = {AUDIO_SINK_BTS, CSL_CAPH_DEV_BT_SPKR},
	[AUDIO_SINK_I2S] = {AUDIO_SINK_I2S, CSL_CAPH_DEV_FM_TX},
	[AUDIO_SINK_VIBRA] = {AUDIO_SINK_VIBRA, CSL_CAPH_DEV_VIBRA},
	[AUDIO_SINK_HEADPHONE] = {AUDIO_SINK_HEADPHONE, CSL_CAPH_DEV_HS},
	[AUDIO_SINK_VALID_TOTAL] = {AUDIO_SINK_VALID_TOTAL, CSL_CAPH_DEV_NONE},
	[AUDIO_SINK_MEM] = {AUDIO_SINK_MEM, CSL_CAPH_DEV_MEMORY},
	[AUDIO_SINK_DSP] = {AUDIO_SINK_DSP, CSL_CAPH_DEV_DSP},
	[AUDIO_SINK_RESERVED1] = {AUDIO_SINK_RESERVED1, CSL_CAPH_DEV_NONE},
	[AUDIO_SINK_RESERVED2] = {AUDIO_SINK_RESERVED2, CSL_CAPH_DEV_NONE},
	[AUDIO_SINK_RESERVED3] = {AUDIO_SINK_RESERVED3, CSL_CAPH_DEV_NONE},
	[AUDIO_SINK_RESERVED4] = {AUDIO_SINK_RESERVED4, CSL_CAPH_DEV_NONE},
	[AUDIO_SINK_UNDEFINED] = {AUDIO_SINK_UNDEFINED, CSL_CAPH_DEV_NONE}
};

struct AUDIO_SOURCE_Mapping_t {
	AUDIO_SOURCE_Enum_t mic;
	CSL_CAPH_DEVICE_e dev;
};

/* must match AUDIO_SOURCE_Enum_t */
static struct AUDIO_SOURCE_Mapping_t \
MIC_Mapping_Table[AUDIO_SOURCE_TOTAL_COUNT] = {
	/* source info              Device ID */
	{AUDIO_SOURCE_UNDEFINED, CSL_CAPH_DEV_NONE},
	{AUDIO_SOURCE_ANALOG_MAIN, CSL_CAPH_DEV_ANALOG_MIC},
	{AUDIO_SOURCE_ANALOG_AUX, CSL_CAPH_DEV_HS_MIC},
	{AUDIO_SOURCE_DIGI1, CSL_CAPH_DEV_DIGI_MIC_L},
	{AUDIO_SOURCE_DIGI2, CSL_CAPH_DEV_DIGI_MIC_R},
	{AUDIO_SOURCE_DIGI3, CSL_CAPH_DEV_EANC_DIGI_MIC_L},
	{AUDIO_SOURCE_DIGI4, CSL_CAPH_DEV_EANC_DIGI_MIC_R},
	{AUDIO_SOURCE_MIC_ARRAY1, CSL_CAPH_DEV_DIGI_MIC},
	{AUDIO_SOURCE_MIC_ARRAY2, CSL_CAPH_DEV_EANC_DIGI_MIC},
	{AUDIO_SOURCE_BTM, CSL_CAPH_DEV_BT_MIC},
	{AUDIO_SOURCE_USB, CSL_CAPH_DEV_MEMORY},
	{AUDIO_SOURCE_I2S, CSL_CAPH_DEV_FM_RADIO},
	{AUDIO_SOURCE_RESERVED1, CSL_CAPH_DEV_NONE},
	{AUDIO_SOURCE_RESERVED2, CSL_CAPH_DEV_NONE},
	{AUDIO_SOURCE_VALID_TOTAL, CSL_CAPH_DEV_NONE},
	{AUDIO_SOURCE_SPEECH_DIGI, CSL_CAPH_DEV_DIGI_MIC},
	{AUDIO_SOURCE_MEM, CSL_CAPH_DEV_MEMORY},
	{AUDIO_SOURCE_DSP, CSL_CAPH_DEV_DSP}
};

/** Private Variables */

static AUDIO_SINK_Enum_t voiceCallSpkr = AUDIO_SINK_UNDEFINED;
static AUDIO_SOURCE_Enum_t voiceCallMic = AUDIO_SOURCE_UNDEFINED;
static int bNeedDualMic = FALSE;

static int telephony_dl_gain_dB;
static int telephony_ul_gain_dB;

static unsigned int voiceCallSampleRate = AUDIO_SAMPLING_RATE_8000;
static int IsBTM_WB = FALSE;	/*Bluetooth headset is WB(16KHz voice) */
static int bInVoiceCall = FALSE;
static int bmuteVoiceCall = FALSE;
static Boolean isMFD = FALSE;
static Boolean is26MClk = FALSE;
static Boolean muteInPlay = FALSE;
static Boolean isStIHF = FALSE;

static Boolean isFmMuted = FALSE;
/*
static unsigned int recordGainL[ AUDIO_SOURCE_TOTAL_COUNT ] = {0};
static unsigned int recordGainR[ AUDIO_SOURCE_TOTAL_COUNT ] = {0};
*/

enum AUDPATH_en_t {
	AUDPATH_NONE,
	AUDPATH_P1,
	AUDPATH_P2,
	AUDPATH_VOIP_OUT,
	AUDPATH_AUDIO_IN,
	AUDPATH_SPEECH_IN,
	AUDPATH_VOIP_IN,
	AUDPATH_VOICECALL,
	AUDPATH_FM,
	AUDPATH_FM_CAPTURE,
	AUDPATH_FM_TX,
	AUDPATH_TOTAL_NUM
};

struct USER_SET_GAIN_t {
	int L;
	int R;
	/*AUDIO_SINK_Enum_t sink1; */
	/*AUDIO_SINK_Enum_t sink2; */
	/*int path2_L; */
	/*int path2_R; */
	int valid;
};
static struct USER_SET_GAIN_t users_gain[AUDPATH_TOTAL_NUM];
static struct USER_SET_GAIN_t
	user_vol_setting[AUDIO_APP_NUMBER][AUDIO_MODE_NUMBER];

static unsigned hw_control[AUDCTRL_HW_ACCESS_TYPE_TOTAL][4] = { {0} };

static Boolean fmPlayStarted = FALSE;
/* pathID of the playback path */
static unsigned int playbackPathID;
static unsigned int pathIDTuning;	/* init to 0, for tuning purpose only */

static AudioApp_t currAudioApp = AUDIO_APP_VOICE_CALL;
static AudioApp_t currAudioAppUser = AUDIO_APP_MUSIC;
static AudioMode_t currAudioMode = AUDIO_MODE_HANDSET;
 /* need to update this on AP and also in audioapi.c on CP. */
static AudioMode_t currAudioMode_playback = AUDIO_MODE_SPEAKERPHONE;
static AudioMode_t currAudioMode_record = AUDIO_MODE_SPEAKERPHONE;
static AudioMode_t currAudioMode_fm = AUDIO_MODE_HEADSET;

static struct regulator *vibra_reg;
static struct regulator *digi_mic_reg;

/*wait in us, to avoid hs/ihf pop noise*/
static int wait_bb_on;
static int wait_hspmu_on = 10*1000;
static int wait_ihfpmu_on;
static int wait_pmu_off = 2*1000;

static BRCM_AUDIO_Param_Second_Dev_t second_dev_info;

static int isDigiMic(AUDIO_SOURCE_Enum_t source);
static int needDualMic(AudioMode_t mode, AudioApp_t app);
static AudioMode_t GetAudioModeFromCaptureDev(CSL_CAPH_DEVICE_e source);
static void powerOnExternalAmp(AUDIO_SINK_Enum_t speaker,
			       enum ExtSpkrUsage_en_t usage_flag,
			       int use, int force);
static void setExternAudioGain(AudioMode_t mode, AudioApp_t app);
static void fillUserVolSetting(AudioMode_t mode, AudioApp_t app);

static void audctl_usleep_range(int min, int max)
{
	if (min)
		usleep_range(min, max);
}

static void audioh_start_hs(void)
{
#if defined(EANBLE_POP_CONTROL)
	csl_caph_ControlHWClock(TRUE);
	csl_caph_audioh_start_hs();
#endif
	audctl_usleep_range(wait_bb_on, wait_bb_on+1000);
}

static void audioh_start_ihf(void)
{
#if defined(EANBLE_POP_CONTROL)
	csl_caph_ControlHWClock(TRUE);
	csl_caph_audioh_start_ihf();
#endif
	audctl_usleep_range(wait_bb_on, wait_bb_on+2000);
}

/****************************************************************************
*
*  Function Name: AUDCTRL_GetModeBySpeaker
*
*  Description: Get the mode via speaker
*
****************************************************************************/
static AudioMode_t AUDCTRL_GetModeBySpeaker(CSL_CAPH_DEVICE_e speaker)
{
	AudioMode_t mode = AUDIO_MODE_HANDSET;

	switch (speaker) {
	case CSL_CAPH_DEV_EP:
		mode = AUDIO_MODE_HANDSET;
		break;
	case CSL_CAPH_DEV_HS:
		mode = AUDIO_MODE_HEADSET;
		break;
	case CSL_CAPH_DEV_IHF:
		mode = AUDIO_MODE_SPEAKERPHONE;
		break;
	case CSL_CAPH_DEV_BT_SPKR:
		mode = AUDIO_MODE_BLUETOOTH;
		break;
	case CSL_CAPH_DEV_FM_TX:
		mode = AUDIO_MODE_RESERVE;
		break;
	default:
		break;
	}
	return mode;
}

/****************************************************************************
*
* Function Name: AUDCTRL_FinalizeAudioApp
*
* Description:   get audio application.
*
****************************************************************************/
static AudioApp_t AUDCTRL_FinalizeAudioApp(AudioMode_t mode)
{
	AudioApp_t app = AUDCTRL_GetAudioApp();

	if (mode == AUDIO_MODE_BLUETOOTH) {
		/* need to figure out App when use Bluetooth headset. */
		if (FALSE == AUDCTRL_IsBTMWB()
		&& app == AUDIO_APP_VOICE_CALL_WB)
			app = AUDIO_APP_VOICE_CALL;

		if (TRUE == AUDCTRL_IsBTMWB()
		&& app == AUDIO_APP_VOICE_CALL)
			app = AUDIO_APP_VOICE_CALL_WB;
	} else {
		/*when switch from BT headset to handset mode,
		need to figure out app */
		if (voiceCallSampleRate == AUDIO_SAMPLING_RATE_16000
		&& app == AUDIO_APP_VOICE_CALL)
			app = AUDIO_APP_VOICE_CALL_WB;

		if (voiceCallSampleRate == AUDIO_SAMPLING_RATE_8000
		&& app == AUDIO_APP_VOICE_CALL_WB)
			app = AUDIO_APP_VOICE_CALL;
	}
	AUDCTRL_SaveAudioApp(app);

	return currAudioApp;
}

/****************************************************************************
*
* Function Name: AUDCTRL_Init
*
* Description:   Init function
*
****************************************************************************/
void AUDCTRL_Init(void)
{
	int i;

	/*Toggle all SRCMixer/AudioH clk*/
	csl_caph_hwctrl_toggle_caphclk();
	AUDDRV_Init();
	csl_caph_hwctrl_init();

	/*access sysparm here will cause system panic.
	   sysparm is not initialzed when this fucniton is called. */
	/* telephony_digital_gain_dB = 12;
SYSPARM_GetAudioParamsFromFlash( cur_mode )->voice_volume_init;  dB */

	for (i = 0; i < AUDPATH_TOTAL_NUM; i++)
		users_gain[i].valid = FALSE;

	memset(&user_vol_setting, 0, sizeof(user_vol_setting));
}

/****************************************************************************
*
* Function Name: AUDCTRL_Shutdown
*
* Description:   De-Initialize audio controller
*
****************************************************************************/
void AUDCTRL_Shutdown(void)
{
	AUDDRV_Shutdown();
}

/****************************************************************************
*
* Function Name: AUDCTRL_EnableTelephony
*
* Description:   Enable telephonly path, both ul and dl
*
****************************************************************************/
void AUDCTRL_EnableTelephony(AUDIO_SOURCE_Enum_t source, AUDIO_SINK_Enum_t sink)
{
	AudioMode_t mode;
	AudioApp_t app = AUDCTRL_GetAudioApp();

	aTrace(LOG_AUDIO_CNTLR, "%s sink %d, mic %d\n", __func__, sink, source);

	mode = GetAudioModeBySink(sink);
	app = AUDCTRL_FinalizeAudioApp(mode);

	if (user_vol_setting[app][mode].valid == FALSE)
		fillUserVolSetting(mode, app);

	bNeedDualMic = needDualMic(mode, app);

	if (AUDCTRL_InVoiceCall()) {	/*already in voice call */
		if ((voiceCallSpkr != sink) || (voiceCallMic != source))
			AUDCTRL_SetTelephonyMicSpkr(source, sink);

		return;
	}

	if (isDigiMic(source) || bNeedDualMic) {
		/* Enable PMU power to digital microphone */
		powerOnDigitalMic(TRUE);
	}

	bInVoiceCall = TRUE;

	/* for the next call, upper layer in Android un-mute mic before start
	   the next voice call.
	   //but in LMP (it has no Android code).
	   // in case it was muted from last voice call, need to un-mute it. */
	bmuteVoiceCall = FALSE;

	AUDDRV_Telephony_Init(source, sink, mode, app, bNeedDualMic,
			      bmuteVoiceCall);

	voiceCallSpkr = sink;
	voiceCallMic = source;

	powerOnExternalAmp(sink, TelephonyUse, TRUE, FALSE);
#ifdef CONFIG_ENABLE_VOIF
	mode = AUDCTRL_GetAudioMode();

	if (mode >= AUDIO_MODE_NUMBER)
		mode = (AudioMode_t) (mode - AUDIO_MODE_NUMBER);
	VoIF_init(mode);
#endif
	return;
}

/****************************************************************************
*
* Function Name: AUDCTRL_DisableTelephony
*
* Description:   disable telephony path, both dl and ul
*
****************************************************************************/
void AUDCTRL_DisableTelephony(void)
{
	aTrace(LOG_AUDIO_CNTLR, "AUDCTRL_DisableTelephony\n");

	/* continues speech playback when end the phone call.
	   continues speech recording when end the phone call.
	   if ( FALSE==vopath_enabled && FALSE==DspVoiceIfActive_DL()\
	   && FALSE==vipath_enabled )
	   { */

	if (AUDCTRL_InVoiceCall()) {
#ifdef CONFIG_ENABLE_VOIF
		VoIF_Deinit();
#endif

		powerOnExternalAmp(voiceCallSpkr, TelephonyUse,
				FALSE, FALSE);

		/* The following is the sequence we need to follow */
		AUDDRV_Telephony_Deinit();
		bInVoiceCall = FALSE;

		/* reset to 8KHz as default for the next call */
		voiceCallSampleRate = AUDIO_SAMPLING_RATE_8000;

		/* Disable power to digital microphone */
		if (isDigiMic(voiceCallMic) || bNeedDualMic)
			powerOnDigitalMic(FALSE);

		voiceCallSpkr = AUDIO_SINK_UNDEFINED;
		voiceCallMic = AUDIO_SOURCE_UNDEFINED;
	}

	bNeedDualMic = FALSE;

	return;
}

/****************************************************************************
*
* Function Name: AUDCTRL_RateChangeTelephony
*
* Description:   Change Nb / WB according to speech codec type used by
* mobile network
*
****************************************************************************/
void AUDCTRL_Telephony_RateChange(unsigned int sample_rate)
{
	AudioMode_t mode;
	AudioApp_t app = AUDCTRL_GetAudioApp();

	aTrace(LOG_AUDIO_CNTLR, "%s sample_rate %d-->%d",
		__func__, voiceCallSampleRate, sample_rate);

	if (voiceCallSampleRate == sample_rate)
		return;

	voiceCallSampleRate = sample_rate;
	/* remember the rate for current call.
	   (or for the incoming call in ring state.) */

	if (AUDCTRL_InVoiceCall()) {

		mode = AUDCTRL_GetAudioMode();
		app = AUDCTRL_FinalizeAudioApp(mode);
		bNeedDualMic = needDualMic(mode, app);

		AUDDRV_Telephony_RateChange(mode, app, bNeedDualMic,
					    bmuteVoiceCall);
	}
}

/**
*  @brief  the rate change request function called by CAPI message listener
*
*  @param  codecID		(in) voice call speech codec ID
*
*  @return none
*
****************************************************************************/
void AUDCTRL_Telephony_RequestRateChange(UInt8 codecID)
{
	/* 0x0A as per 3GPP 26.103 Sec 6.3 indicates AMR WB  AUDIO_ID_CALL16k
	   0x06 indicates AMR NB */
	if (codecID == 0x0A) {	/* AMR-WB */
		AUDCTRL_Telephony_RateChange(AUDIO_SAMPLING_RATE_16000);
	} else if (codecID == 0x06) {	/* AMR-NB */
		AUDCTRL_Telephony_RateChange(AUDIO_SAMPLING_RATE_8000);
	}
}

/****************************************************************************
*
* Function Name: AUDCTRL_EC
*
* Description:   DSP Echo cancellation ON/OFF
*
****************************************************************************/
void AUDCTRL_EC(Boolean enable, UInt32 arg)
{
	AUDDRV_EC(enable, arg);
}

/****************************************************************************
*
* Function Name: AUDCTRL_NS
*
* Description:   DSP Noise Suppression ON/OFF
*
****************************************************************************/
void AUDCTRL_NS(Boolean enable)
{
	AUDDRV_NS(enable);
}

/****************************************************************************
*
* Function Name: AUDCTRL_EnableAmp
*
* Description:   AMP ON/OFF
*
****************************************************************************/
void AUDCTRL_EnableAmp(Int32 ampCtl)
{
	static Int32 curAmpStatus = TRUE;
	if (curAmpStatus == FALSE && ampCtl == TRUE) {
		/* sink and usage flags are  ignored when force is set to TRUE*/
		powerOnExternalAmp(AUDIO_SINK_UNDEFINED,
				AudioUse, TRUE, TRUE);
		curAmpStatus = TRUE;
	} else if (curAmpStatus == TRUE && ampCtl == FALSE) {
		/* sink and usage flags are ignored when force is set to TRUE*/
		powerOnExternalAmp(AUDIO_SINK_UNDEFINED,
				AudioUse, FALSE, TRUE);
		curAmpStatus = FALSE;
	}
}

/****************************************************************************
*
* Function Name: AUDCTRL_SetTelephonyMicSpkr
*
* Description:   Set the micphone and speaker to telephony path, previous
*              micophone and speaker are disabled.
*      actual audio mode is determined by sink, network speech coder sample
*      rate and BT headset support of WB.
*
****************************************************************************/
void AUDCTRL_SetTelephonyMicSpkr(AUDIO_SOURCE_Enum_t source,
				 AUDIO_SINK_Enum_t sink)
{
	AudioMode_t mode;
	AudioApp_t app = AUDIO_APP_VOICE_CALL;

	aTrace(LOG_AUDIO_CNTLR, "%s sink %d, mic %d\n", __func__, sink, source);

	if (voiceCallMic == source && voiceCallSpkr == sink)
		return;

	if (source == AUDIO_SOURCE_USB || sink == AUDIO_SINK_USB)
		return;

	mode = GetAudioModeBySink(sink);
<<<<<<< HEAD
	app = AUDCTRL_GetAudioApp();
	/* need to figure out App when use Bluetooth headset. */
=======
	app = AUDCTRL_FinalizeAudioApp(mode);
>>>>>>> cf4f36f3

#ifdef	CONFIG_AUDIO_FEATURE_SET_DISABLE_ECNS
	/* when turning off EC and NS, we set mode to
	  * AUDIO_MODE_HANDSFREE as customer's request, while
	  * sink is till AUDIO_SINK_BTM. To avoid mode is reset to
	  * AUDIO_MODE_BLUETOOTH base don sink, we keep using
	  * AUDIO_MODE_HANDSFREE here.
	  */
	if (AUDCTRL_GetAudioMode() == AUDIO_MODE_HANDSFREE)
		mode = AUDIO_MODE_HANDSFREE;
#endif
	bNeedDualMic = needDualMic(mode, app);

	if (AUDCTRL_InVoiceCall() == FALSE) {
		voiceCallSpkr = sink;
		voiceCallMic = source;

		/*if PCG changed audio mode when phone is idle,
		   here need to pass audio mode to CP.
		 */

		audio_control_generic(AUDDRV_CPCMD_PassAudioMode,
				      (UInt32) mode, (UInt32) app, 0, 0, 0);
		return;
	}


	if (voiceCallSpkr != sink)
		powerOnExternalAmp(voiceCallSpkr, TelephonyUse,
				FALSE, FALSE);
	if (voiceCallMic != source || bNeedDualMic) {
		if (isDigiMic(voiceCallMic)) {
			/* Disable power to digital microphone */
			powerOnDigitalMic(FALSE);
		}
	}

	if (voiceCallMic != source || bNeedDualMic) {
		if (isDigiMic(source)) {
			/* Enable power to digital microphone */
			powerOnDigitalMic(TRUE);
		}
	}

	AUDDRV_Telephony_Deinit();

	AUDDRV_Telephony_Init(source, sink, mode, app,
		bNeedDualMic, bmuteVoiceCall);	/* retain the mute flag */
	if (voiceCallSpkr != sink)
		powerOnExternalAmp(sink, TelephonyUse,
				TRUE, FALSE);
	voiceCallSpkr = sink;
	voiceCallMic = source;
}

/****************************************************************************
*
* Function Name: AUDCTRL_SetTelephonySpkrVolume
*
* Description:   Set dl volume of telephony path
*
****************************************************************************/
void AUDCTRL_SetTelephonySpkrVolume(AUDIO_SINK_Enum_t speaker,
				    int volume, AUDIO_GAIN_FORMAT_t gain_format)
{
	AudioApp_t app;
	AudioMode_t mode;

#ifdef CONFIG_BCM_MODEM
	SysAudioParm_t *p;
#else
	AudioSysParm_t *p;
#endif

	app = AUDCTRL_GetAudioApp();
	mode = AUDCTRL_GetAudioMode();
	p = &(AudParmP()[mode + app * AUDIO_MODE_NUMBER]);

	aTrace(LOG_AUDIO_CNTLR, "%s volume = %d", __func__, volume);

	users_gain[AUDPATH_VOICECALL].valid = TRUE;
	users_gain[AUDPATH_VOICECALL].L = volume;
	users_gain[AUDPATH_VOICECALL].R = volume;

	if (gain_format == AUDIO_GAIN_FORMAT_mB) {
		/* volume is in range of -3600 mB ~ 0 mB from the API */
		telephony_dl_gain_dB = (volume / 100);

		if (telephony_dl_gain_dB > 0)
			telephony_dl_gain_dB = 0;

		if (telephony_dl_gain_dB < -(p->voice_volume_max))
			telephony_dl_gain_dB = -(p->voice_volume_max);

		user_vol_setting[app][mode].L = volume;
		user_vol_setting[app][mode].valid = TRUE;

	} else if (gain_format == AUDIO_GAIN_FORMAT_DSP_VOICE_VOL_GAIN) {
		if (volume > 14)
			volume = 14;	/* 15 entries: 0 ~ 14. */

#ifdef CONFIG_BCM_MODEM
		telephony_dl_gain_dB = p->dsp_voice_vol_tbl[volume];
		/*values in table are in range of 0 ~ 36 dB.
		   shift to range of -36 ~ 0 dB in DSP */
		telephony_dl_gain_dB -= p->voice_volume_max;
#else
		telephony_dl_gain_dB = 0;
#endif

	}

	audio_control_generic(AUDDRV_CPCMD_SetOmegaVoiceParam,
	(mode + app * AUDIO_MODE_NUMBER), volume, 0, 0, 0);

	/* if parm4 (OV_volume_step) is zero, volumectrl.c will calculate
	   OV volume step based on digital_gain_dB, VOICE_VOLUME_MAX and
	   NUM_SUPPORTED_VOLUME_LEVELS. */
	/* DSP accepts [-3600, 0] mB */
	/* pass negative number to CP:
	   at LMP int=>UInt32, then at CP UInt32=>int16 */

	audio_control_generic(AUDDRV_CPCMD_SetBasebandDownlinkGain,
			      telephony_dl_gain_dB * 100, 0, 0, 0, 0);

}

/****************************************************************************
*
* Function Name: AUDCTRL_GetTelephonySpkrVolume
*
* Description:   Set dl volume of telephony path
*
****************************************************************************/
int AUDCTRL_GetTelephonySpkrVolume(AUDIO_GAIN_FORMAT_t gain_format)
{
	if (gain_format == AUDIO_GAIN_FORMAT_mB)
		return telephony_dl_gain_dB * 100;

	return telephony_dl_gain_dB;
}

/****************************************************************************
*
* Function Name: AUDCTRL_SetTelephonySpkrMute
*
* Description:   mute/unmute the dl of telephony path
*
****************************************************************************/
void AUDCTRL_SetTelephonySpkrMute(AUDIO_SINK_Enum_t spk, Boolean mute)
{
	if (mute)
		audio_control_generic(AUDDRV_CPCMD_SetBasebandDownlinkMute, 0,
				      0, 0, 0, 0);
	else
		audio_control_generic(AUDDRV_CPCMD_SetBasebandDownlinkUnmute, 0,
				      0, 0, 0, 0);
}

/****************************************************************************
*
* Function Name: AUDCTRL_SetTelephonyMicGain
*
* Description:   Set ul gain of telephony path
*
****************************************************************************/
void AUDCTRL_SetTelephonyMicGain(AUDIO_SOURCE_Enum_t mic,
				 Int16 gain, AUDIO_GAIN_FORMAT_t gain_format)
{
	if (gain_format == AUDIO_GAIN_FORMAT_mB) {
		telephony_ul_gain_dB = gain / 100;

		aTrace(LOG_AUDIO_CNTLR, "%s gain = 0x%x\n", __func__, gain);

		audio_control_generic(AUDDRV_CPCMD_SetBasebandUplinkGain, gain,
				      0, 0, 0, 0);

		/* sysparm.c(4990):  pg1_mem->shared_echo_fast_NLP_gain[1]
   = SYSPARM_GetAudioParmAccessPtr()->audio_parm[currentAudioMode].
		   echoNlp_parms.echo_nlp_gain; */
		/* CP should load this parameter in AUDCTRL_SetAudioMode() */
	}
}

/****************************************************************************
*
* Function Name: AUDCTRL_SetTelephonyMicMute
*
* Description:   mute/unmute ul of telephony path
*
****************************************************************************/
void AUDCTRL_SetTelephonyMicMute(AUDIO_SOURCE_Enum_t mic, Boolean mute)
{
	aTrace(LOG_AUDIO_CNTLR,
			"AUDCTRL_SetTelephonyMicMute: mute = 0x%x", mute);

	if (mute) {
		bmuteVoiceCall = TRUE;
		/*pr_info(" bmuteVoiceCall = TRUE\r\n"); */
		audio_control_dsp(AUDDRV_DSPCMD_MUTE_DSP_UL, 0, 0, 0, 0, 0);
	} else {
		bmuteVoiceCall = FALSE;
		/*pr_info(" bmuteVoiceCall = FALSE\r\n"); */
		audio_control_dsp(AUDDRV_DSPCMD_UNMUTE_DSP_UL, 0, 0, 0, 0, 0);
	}
}

/****************************************************************************
*
* Function Name: AUDCTRL_GetAudioApp
*
* Description:   get audio application.
*
****************************************************************************/
AudioApp_t AUDCTRL_GetAudioApp(void)
{
	return currAudioApp;
}

/****************************************************************************
*
* Function Name: AUDCTRL_SetUserAudioApp
*
* Description:   set audio application.
*
* User space code call mixer control to use this function to set APP.
*
* Voice call APP is set by kernel auto-detection code
*
* User space code sets other APP (non voice call),
* what ever APP (except voice call APP) set from
* user space takes priority over the auto-detect and audto-set APP.
*
****************************************************************************/
void AUDCTRL_SetUserAudioApp(AudioApp_t app)
{
	aTrace(LOG_AUDIO_CNTLR, "SetUserAudioApp new app=%d\n", app);

	currAudioAppUser = app;
}

/****************************************************************************
*
* Function Name: AUDCTRL_GetUserAudioApp
*
* Description:   Get audio application.
*
****************************************************************************/
AudioApp_t AUDCTRL_GetUserAudioApp(void)
{
	aTrace(LOG_AUDIO_CNTLR, "GetUserAudioApp currAudioAppUser=%d",
			currAudioAppUser);

	return currAudioAppUser;
}

/****************************************************************************
*
* Function Name: AUDCTRL_SaveAudioApp
*
* Description:   save audio application.
*
* Kernel code can detect the start of use case and set audio APP.
* This function is used in kernel code to auto-detect and auto-set APP
*
****************************************************************************/
void AUDCTRL_SaveAudioApp(AudioApp_t app)
{
	aTrace(LOG_AUDIO_CNTLR, "%s currAudioApp=%d new app=%d", __func__,
			currAudioApp, app);
	currAudioApp = app;
}

/****************************************************************************
*
* Function Name: AUDCTRL_RemoveAudioApp
*
* Description:   indicate the audio use case ends and the app_id is not used.
*
****************************************************************************/
void AUDCTRL_RemoveAudioApp(AudioApp_t audio_app)
{

}

/*********************************************************************
*      Get current (voice call) audio mode
*      @return         mode            (voice call) audio mode
**********************************************************************/
AudioMode_t AUDCTRL_GetAudioMode(void)
{
	return currAudioMode;
}

/*********************************************************************
*      Save audio mode before call AUDCTRL_SaveAudioMode( )
*      @param          mode            (voice call) audio mode
*      @param          app             (voice call) audio app
*      @return         none
**********************************************************************/
void AUDCTRL_SaveAudioMode(AudioMode_t audio_mode)
{
	aTrace(LOG_AUDIO_CNTLR, "SaveAudioMode: mode = %d\n", audio_mode);

	currAudioMode = audio_mode;	/* update mode */
}

/*********************************************************************
*	Set (voice call) audio mode
*	@param          mode            (voice call) audio mode
*	@param          app     (voice call) audio app
*	@return         none
*
*	Actual App (profile) is also determined by network speech coder
*	sample rate and BT headset support of WB.
*	this function loads audio parameters to HW and DSP,
*	this function does not switch HW device.
**********************************************************************/
void AUDCTRL_SetAudioMode(AudioMode_t mode, AudioApp_t app)
{
	Boolean bClk = csl_caph_QueryHWClock();

	aTrace(LOG_AUDIO_CNTLR, "SetAudioMode: mode %d app %d", mode, app);
	AUDCTRL_SaveAudioMode(mode);
	AUDCTRL_SaveAudioApp(app);

	if (!bClk)
		csl_caph_ControlHWClock(TRUE);
	/*enable clock if it is not enabled. */

	/* Here may need to consider for other apps like vt and voip etc */
	AUDDRV_SetAudioMode(mode, app,
		0,
		0,
		0); /*need pathID to find mixer input*/

	/*disable clock if it is enabled by this function */
	if (!bClk)
		csl_caph_ControlHWClock(FALSE);
}

/*********************************************************************
*	Set audio mode for music playback
*	@param          mode            audio mode for music playback
*	@return         none
*
**********************************************************************/
void AUDCTRL_SetAudioMode_ForMusicPlayback(AudioMode_t mode,
				   unsigned int arg_pathID, Boolean inHWlpbk)
{
	Boolean bClk = csl_caph_QueryHWClock();
	CSL_CAPH_HWConfig_Table_t *path = NULL;
	SetAudioMode_Sp_t sp_struct;

	aTrace(LOG_AUDIO_CNTLR,
			"%s mode %d, pathID %d",
			__func__, mode, arg_pathID);

	path = csl_caph_FindPath(arg_pathID);

	if (AUDCTRL_InVoiceCall()) {
		if (!path)
			return;	/*don't affect voice call audio mode */
		if (!path->srcmRoute[0][0].outChnl)
			return;
		/*if arm2sp does not use HW mixer, no need to set gain */
	}

	if (!path) {
		aTrace(LOG_AUDIO_CNTLR,
			"%s mode %d, pathID %d no path",
			__func__, mode, arg_pathID);
		return; /*don't know which mixer input */
	}

	if (!bClk)
		csl_caph_ControlHWClock(TRUE);
	/*enable clock if it is not enabled. */

/*set PMU on/off, gain,
for multicast, need to find the other mode and reconcile on mixer gains.
 like BT + IHF
*/

	currAudioMode_playback = mode;
	/*currAudioApp_playback = ; */

	sp_struct.mode = mode;
	sp_struct.app = AUDCTRL_GetAudioApp();
	sp_struct.pathID = arg_pathID;
	sp_struct.inHWlpbk = inHWlpbk;
	if (muteInPlay) {
		sp_struct.mixInGain_mB = GAIN_NA;
		sp_struct.mixInGainR_mB = GAIN_NA;
	} else {
		sp_struct.mixInGain_mB = GAIN_SYSPARM;
		sp_struct.mixInGainR_mB = GAIN_SYSPARM;
	}
	{
		int i, j;

		i = AUDCTRL_GetAudioApp();
		j = mode;
		if (user_vol_setting[i][j].valid == FALSE)
			fillUserVolSetting(j, i);
		sp_struct.mixOutGain_mB = user_vol_setting[i][j].L;
		sp_struct.mixOutGainR_mB = user_vol_setting[i][j].R;
	}

	AUDDRV_SetAudioMode_Speaker(sp_struct);

	if (!AUDCTRL_InVoiceCall() && AUDDRV_TuningFlag()) {
		/*for music tuning, if PCG changed audio mode,
		   need to pass audio mode to CP in audio_vdriver_caph.c */
		audio_control_generic(AUDDRV_CPCMD_PassAudioMode,
				      (UInt32) mode,
				      (UInt32) AUDCTRL_GetAudioApp(), 0, 0, 0);
		/*this command updates mode in audioapi.c. */
		audio_control_generic(AUDDRV_CPCMD_SetAudioMode,
				      (UInt32) (((int)AUDCTRL_GetAudioApp()) *
						AUDIO_MODE_NUMBER + mode), 0, 0,
				      0, 0);
	}

	setExternAudioGain(mode, AUDCTRL_GetAudioApp());

	if (!bClk)
		csl_caph_ControlHWClock(FALSE);
	/*disable clock if it is enabled by this function. */
}

/*********************************************************************
*	Set audio mode for FM radio playback
*	@param          mode            audio mode
*	@return         none
*
**********************************************************************/
void AUDCTRL_SetAudioMode_ForFM(AudioMode_t mode,
				   unsigned int arg_pathID, Boolean inHWlpbk)
{
	Boolean bClk = csl_caph_QueryHWClock();
	CSL_CAPH_HWConfig_Table_t *path = NULL;
	SetAudioMode_Sp_t sp_struct;
	AudioApp_t app;

	aTrace(LOG_AUDIO_CNTLR,
			"%s mode %d, pathID %d", __func__, mode, arg_pathID);

	path = csl_caph_FindPath(arg_pathID);

	if (AUDCTRL_InVoiceCall()) {
		if (!path)
			return;	/*don't affect voice call audio mode */
		if (!path->srcmRoute[0][0].outChnl)
			return;
		/*if arm2sp does not use HW mixer, no need to set gain */
	}

	if (!bClk)
		csl_caph_ControlHWClock(TRUE);
	/*enable clock if it is not enabled. */

	currAudioMode_fm = mode;

	app = AUDCTRL_GetAudioApp();
	sp_struct.mode = mode;
	sp_struct.app = app;
	sp_struct.pathID = arg_pathID;
	sp_struct.inHWlpbk = inHWlpbk;
	sp_struct.mixOutGain_mB = GAIN_SYSPARM;
	sp_struct.mixOutGainR_mB = GAIN_SYSPARM;
	if (isFmMuted == FALSE) {
		if (users_gain[AUDPATH_FM].valid) {
			/*do not apply FM mixer input gain to music*/
			if (path->source == CSL_CAPH_DEV_MEMORY) {
				sp_struct.mixInGain_mB = GAIN_SYSPARM;
				sp_struct.mixInGainR_mB = GAIN_SYSPARM;
			} else {
				sp_struct.mixInGain_mB =
					users_gain[AUDPATH_FM].L;
				sp_struct.mixInGainR_mB =
					users_gain[AUDPATH_FM].R;
			}
		} else {
			if (muteInPlay) {
				sp_struct.mixInGain_mB = GAIN_NA;
				sp_struct.mixInGainR_mB = GAIN_NA;
			} else {
				sp_struct.mixInGain_mB = GAIN_SYSPARM;
				sp_struct.mixInGainR_mB = GAIN_SYSPARM;
			}
		}
	} else {
		aTrace(LOG_AUDIO_CNTLR,
			"FM IS MUTED APPLY GAIN_NA\n");
		sp_struct.mixInGain_mB = GAIN_NA;
		sp_struct.mixInGainR_mB = GAIN_NA;
	}

	if (user_vol_setting[app][mode].valid == FALSE)
		fillUserVolSetting(mode, app);
	sp_struct.mixOutGain_mB = user_vol_setting[app][mode].L;
	sp_struct.mixOutGainR_mB = user_vol_setting[app][mode].R;

	AUDDRV_SetAudioMode_Speaker(sp_struct);

	if (!AUDCTRL_InVoiceCall() && AUDDRV_TuningFlag()) {
		/*for music tuning, if PCG changed audio mode,
		   need to pass audio mode to CP in audio_vdriver_caph.c */
		audio_control_generic(AUDDRV_CPCMD_PassAudioMode,
				      (UInt32) mode,
				      (UInt32) app, 0, 0, 0);
		/*this command updates mode in audioapi.c. */
		audio_control_generic(AUDDRV_CPCMD_SetAudioMode,
				      (UInt32) ((int)app *
						AUDIO_MODE_NUMBER + mode), 0, 0,
				      0, 0);
	}

	setExternAudioGain(mode, app);

	if (!bClk)
		csl_caph_ControlHWClock(FALSE);
	/*disable clock if it is enabled by this function. */
}

#ifdef CONFIG_ENABLE_SSMULTICAST
/*********************************************************************
*	Set audio mode for FM radio multicast playback
*	@param          mode            audio mode
*	@return         none
*
**********************************************************************/
void AUDCTRL_SetAudioMode_ForFM_Multicast(AudioMode_t mode,
				   unsigned int arg_pathID, Boolean inHWlpbk)
{
	Boolean bClk = csl_caph_QueryHWClock();
	CSL_CAPH_HWConfig_Table_t *path = NULL;
	SetAudioMode_Sp_t sp_struct;
	AudioApp_t app;

	aTrace(LOG_AUDIO_CNTLR,
			"%s mode %d, pathID %d", __func__, mode, arg_pathID);

	path = csl_caph_FindPath(arg_pathID);

	if (AUDCTRL_InVoiceCall()) {
		if (!path)
			return;	/*don't affect voice call audio mode */
		if (!path->srcmRoute[0][0].outChnl)
			return;
		/*if arm2sp does not use HW mixer, no need to set gain */
	}

	if (!bClk)
		csl_caph_ControlHWClock(TRUE);
	/*enable clock if it is not enabled. */

	currAudioMode_fm = AUDIO_MODE_SPEAKERPHONE;

	app = AUDCTRL_GetAudioApp();
	sp_struct.mode = AUDIO_MODE_SPEAKERPHONE;
	sp_struct.app = app;
	sp_struct.pathID = arg_pathID;
	sp_struct.inHWlpbk = inHWlpbk;
	sp_struct.mixOutGain_mB = GAIN_SYSPARM;
	sp_struct.mixOutGainR_mB = GAIN_SYSPARM;
	if (users_gain[AUDPATH_FM].valid) {
		/*do not apply FM mixer input gain to music*/
		if (path->source == CSL_CAPH_DEV_MEMORY) {
			sp_struct.mixInGain_mB = GAIN_SYSPARM;
			sp_struct.mixInGainR_mB = GAIN_SYSPARM;
		} else {
			sp_struct.mixInGain_mB = users_gain[AUDPATH_FM].L;
			sp_struct.mixInGainR_mB = users_gain[AUDPATH_FM].R;
		}
	} else {
		if (muteInPlay) {
			sp_struct.mixInGain_mB = GAIN_NA;
			sp_struct.mixInGainR_mB = GAIN_NA;
		} else {
			sp_struct.mixInGain_mB = GAIN_SYSPARM;
			sp_struct.mixInGainR_mB = GAIN_SYSPARM;
		}
	}
	if (user_vol_setting[app][mode].valid == FALSE)
		fillUserVolSetting(mode, app);
	sp_struct.mixOutGain_mB = user_vol_setting[app][mode].L;
	sp_struct.mixOutGainR_mB = user_vol_setting[app][mode].R;

	/*Reload HS and IHF parametes from mode SPEAKERPHONE
	and HS ext-amp gain from mode RESERVED,app MUSIC */

	AUDDRV_SetAudioMode_Multicast(sp_struct);
	sp_struct.mode = AUDIO_MODE_HEADSET;
	AUDDRV_SetAudioMode_Multicast(sp_struct);

	setExternAudioGain(AUDIO_MODE_RESERVE, AUDIO_APP_MUSIC);
	AUDCTRL_SaveAudioMode(AUDIO_MODE_SPEAKERPHONE);

	if (!AUDCTRL_InVoiceCall() && AUDDRV_TuningFlag()) {
		/*for music tuning, if PCG changed audio mode,
		   need to pass audio mode to CP in audio_vdriver_caph.c */
		audio_control_generic(AUDDRV_CPCMD_PassAudioMode,
				      (UInt32) mode,
				      (UInt32) app, 0, 0, 0);
		/*this command updates mode in audioapi.c. */
		audio_control_generic(AUDDRV_CPCMD_SetAudioMode,
				      (UInt32) ((int)app *
						AUDIO_MODE_NUMBER + mode), 0, 0,
				      0, 0);
	}

	if (!bClk)
		csl_caph_ControlHWClock(FALSE);
	/*disable clock if it is enabled by this function. */
}

#endif

/*********************************************************************
*	Set audio mode for music record
*	@param          mode            audio mode
*	@return         none
*
**********************************************************************/
void AUDCTRL_SetAudioMode_ForMusicRecord(
	AudioMode_t mode, unsigned int arg_pathID)
{
	Boolean bClk = csl_caph_QueryHWClock();
	AudioApp_t app;

	aTrace(LOG_AUDIO_CNTLR, "%s mode = %d\n", __func__, mode);

	/*if( mode==AUDCTRL_GetAudioMode() )
	   return; */

	if (AUDCTRL_InVoiceCall()) {
		/*FM radio recording can co-exist with voice call */
		return;
		/*don't affect voice call audio mode */
	}

	if (!bClk)
		csl_caph_ControlHWClock(TRUE);
	/*enable clock if it is not enabled. */

/*no PMU
for FM recording + voice call, need to find separate gains from sysparm
 and HW paths
also need to support audio profile (and/or mode) set from user space code
 to support multi-profile/app.
*/

	currAudioMode_record = mode;
	app = AUDCTRL_GetAudioApp();

	AUDDRV_SetAudioMode_Mic(mode, app, arg_pathID, 0);

	if (!AUDCTRL_InVoiceCall() && AUDDRV_TuningFlag()) {
		/*for music tuning, if PCG changed audio mode,
		   need to pass audio mode to CP in audio_vdriver_caph.c */
		audio_control_generic(AUDDRV_CPCMD_PassAudioMode,
				      (UInt32) mode,
				      (UInt32) app, 0, 0, 0);
		/*this command updates mode in audioapi.c. */
		audio_control_generic(AUDDRV_CPCMD_SetAudioMode,
				      (UInt32) ((int)app *
						AUDIO_MODE_NUMBER + mode), 0, 0,
				      0, 0);
	}

	if (!bClk)
		csl_caph_ControlHWClock(FALSE);
	/*disable clock if it is enabled by this function. */
}

#ifdef CONFIG_ENABLE_SSMULTICAST
/*********************************************************************
*	Set audio mode for music multicast to IHF+HS
*	@param          mode            audio mode for music playback
*	@return         none
*
**********************************************************************/
void AUDCTRL_SetAudioMode_ForMusicMulticast(AudioMode_t mode,
					unsigned int arg_pathID)
{
	Boolean bClk = csl_caph_QueryHWClock();
	SetAudioMode_Sp_t sp_struct;

	aTrace(LOG_AUDIO_CNTLR,
			"%s mode %d", __func__, mode);

	if (AUDCTRL_InVoiceCall())
		return;	/*don't affect voice call audio mode */

	memset(&sp_struct, 0, sizeof(sp_struct));
	if (!bClk)
		csl_caph_ControlHWClock(TRUE);
	/*enable clock if it is not enabled. */

	/*For SS Multicast to IHF+HS, mode will be always Speakerphone*/
	currAudioMode_playback = AUDIO_MODE_SPEAKERPHONE;

	sp_struct.app = AUDCTRL_GetAudioApp();
	sp_struct.pathID = arg_pathID;
	sp_struct.inHWlpbk = FALSE;

	if (muteInPlay) {
		sp_struct.mixInGain_mB = GAIN_NA;
		sp_struct.mixInGainR_mB = GAIN_NA;
	} else {
		sp_struct.mixInGain_mB = GAIN_SYSPARM;
		sp_struct.mixInGainR_mB = GAIN_SYSPARM;
	}
	{
		int i, j;

		i = AUDCTRL_GetAudioApp();
		j = AUDIO_MODE_SPEAKERPHONE;
		if (user_vol_setting[i][j].valid == FALSE)
			fillUserVolSetting(j, i);
		sp_struct.mixOutGain_mB = user_vol_setting[i][j].L;
		sp_struct.mixOutGainR_mB = user_vol_setting[i][j].R;
	}

	switch (currAudioMode) {

	case AUDIO_MODE_HEADSET:
	if (mode == AUDIO_MODE_SPEAKERPHONE) {
		/*adding IHF reload HS param*/
		sp_struct.mode = AUDIO_MODE_HEADSET;
		AUDDRV_SetAudioMode_Multicast(sp_struct);

		/*Load HS params from mode RESERVED*/
		setExternAudioGain(AUDIO_MODE_RESERVE, AUDCTRL_GetAudioApp());
		sp_struct.mode = mode;
		AUDDRV_SetAudioMode_Multicast(sp_struct);
	}
	break;

	case AUDIO_MODE_SPEAKERPHONE:
	if (mode == AUDIO_MODE_HEADSET) {
		/*Adding HS load HS param*/
		sp_struct.mode = mode;
		AUDDRV_SetAudioMode_Multicast(sp_struct);
		/*Load HS params from mode RESERVED*/
		setExternAudioGain(AUDIO_MODE_RESERVE, AUDCTRL_GetAudioApp());
	}
	break;

	/*Multicasting to BT+IHF or any other
	right now for any BT+IHF case we will not end up here*/
	default:

	AUDDRV_SetAudioMode_Speaker(sp_struct); /* need pathID */
	currAudioMode_playback = mode;
	break;
	} /*end of switch (currAudioMode)*/

	AUDCTRL_SaveAudioMode(AUDIO_MODE_SPEAKERPHONE);

	if (!bClk)
		csl_caph_ControlHWClock(FALSE);
	/*disable clock if it is enabled by this function. */
}
#endif

/*********************************************************************
*Description :
*	Get sink and source device by audio mode
*Parameters
*	mode -- audio mode
*	pMic -- Source device coresponding to audio mode
*	pSpk -- Sink device coresponding to audio mode
*Return   none
**********************************************************************/
void AUDCTRL_GetSrcSinkByMode(AudioMode_t mode, AUDIO_SOURCE_Enum_t *pMic,
			      AUDIO_SINK_Enum_t *pSpk)
{
	switch (mode) {
	case AUDIO_MODE_HANDSET:
	case AUDIO_MODE_HAC:
		*pMic = AUDIO_SOURCE_ANALOG_MAIN;
		*pSpk = AUDIO_SINK_HANDSET;
		break;

	case AUDIO_MODE_HEADSET:
	case AUDIO_MODE_TTY:
		*pMic = AUDIO_SOURCE_ANALOG_AUX;
		*pSpk = AUDIO_SINK_HEADSET;
		break;

	case AUDIO_MODE_BLUETOOTH:
		*pMic = AUDIO_SOURCE_BTM;
		*pSpk = AUDIO_SINK_BTM;
		break;

	case AUDIO_MODE_SPEAKERPHONE:
		*pMic = AUDIO_SOURCE_ANALOG_MAIN;
		*pSpk = AUDIO_SINK_LOUDSPK;
		break;

	default:
		/*must set a default, o.w. it would be used uninitialized*/
		*pMic = AUDIO_SOURCE_UNDEFINED;
		*pSpk = AUDIO_SINK_UNDEFINED;
		aWarn(
				"AUDCTRL_GetSrcSinkByMode()"
				"mode %d is out of range\n",
				mode);
		break;
	}
}

/****************************************************************************
*
* Function Name: AUDCTRL_EnablePlay
*
* Description:   enable a playback path
*
****************************************************************************/
void AUDCTRL_EnablePlay(AUDIO_SOURCE_Enum_t source,
			AUDIO_SINK_Enum_t sink,
			AUDIO_NUM_OF_CHANNEL_t numCh,
			AUDIO_SAMPLING_RATE_t sr, unsigned int *pPathID)
{
	CSL_CAPH_HWCTRL_CONFIG_t config;
	CSL_CAPH_PathID pathID;
	AudioMode_t mode = AUDIO_MODE_HANDSET;
	enum ExtSpkrUsage_en_t usage_flag = AudioUse;
	int ret = 0;

	aTrace(LOG_AUDIO_CNTLR, "%s src %d, sink %d\n", __func__, source, sink);
	pathID = 0;
	memset(&config, 0, sizeof(CSL_CAPH_HWCTRL_CONFIG_t));

	/* Enable the path. And get path ID. */
	config.streamID = CSL_CAPH_STREAM_NONE;
	config.pathID = 0;
	config.source = getDeviceFromSrc(source);
	config.sink = getDeviceFromSink(sink);
	config.dmaCH = CSL_CAPH_DMA_NONE;
	config.src_sampleRate = sr;
	/* For playback, sample rate should be 48KHz. */
	config.snk_sampleRate = AUDIO_SAMPLING_RATE_48000;
	config.chnlNum = numCh;
	config.bitPerSample = 16;

	/*save audio for powerOnExternalAmp() to use. */
	mode = GetAudioModeBySink(sink);

	if (source == AUDIO_SOURCE_I2S && AUDCTRL_InVoiceCall() == FALSE) {
		aTrace(LOG_AUDIO_CNTLR,
				"%s FM src %d, sink %d", __func__,
				source, sink);
		powerOnExternalAmp(sink, FmUse,
				TRUE, FALSE);
	} else {
		/* music playback */
		AUDCTRL_SaveAudioApp(AUDIO_APP_MUSIC);
		if (sr != AUDIO_SAMPLING_RATE_44100)
			/* goes to pcmout2 */
			usage_flag = Audio2Use;

		if (second_dev_info.sink == AUDIO_SINK_VALID_TOTAL)
			/* only power on amp in PMU for the first sink */
			powerOnExternalAmp(sink, usage_flag,
					TRUE, FALSE);
		else
		if (sink != AUDIO_SINK_LOUDSPK && sink != AUDIO_SINK_HEADSET
		  && sink != AUDIO_SINK_TTY && sink != AUDIO_SINK_HANDSFREE)
			/* only power on amp in PMU for the second sink */
			powerOnExternalAmp(second_dev_info.sink, usage_flag,
				TRUE, FALSE);
		else {
			/* power on HS amp and IHF amp in PMU */

			wait_hspmu_on = 0;

			powerOnExternalAmp(AUDIO_SINK_HEADSET, usage_flag,
					TRUE, FALSE);
			powerOnExternalAmp(AUDIO_SINK_LOUDSPK, usage_flag,
					TRUE, FALSE);
			wait_hspmu_on = 10*1000;

		}

	}

	if (user_vol_setting[AUDCTRL_GetAudioApp()][mode].valid == FALSE)
		fillUserVolSetting(mode, AUDCTRL_GetAudioApp());

	if (source == AUDIO_SOURCE_DSP && sink == AUDIO_SINK_USB) {
		/*USB call */
		config.source = CSL_CAPH_DEV_DSP;
		config.sink = CSL_CAPH_DEV_MEMORY;
	}

	if ((source == AUDIO_SOURCE_MEM || source == AUDIO_SOURCE_I2S)
	    && sink == AUDIO_SINK_DSP) {
		config.sink = CSL_CAPH_DEV_DSP_throughMEM;
	}

	if ((source != AUDIO_SOURCE_DSP && sink == AUDIO_SINK_USB)
	    || sink == AUDIO_SINK_BTS)
		;
	else
		pathID = csl_caph_hwctrl_EnablePath(config);

	/*Load the speaker gains form sysparm.
	   Can not call this following API here.
	   Because Render driver really enable the path.
	   AUDCTRL_LoadSpkrGain(pathID, spk, FALSE); */

	/* Enable DSP DL */
	if (config.source == CSL_CAPH_DEV_DSP
	    || config.sink == CSL_CAPH_DEV_DSP_throughMEM) {
		if (bInVoiceCall != TRUE)
			AUDDRV_EnableDSPOutput(sink, sr);
	}

	/*to set HW mixer gain for Music playback */
	mode = AUDCTRL_GetModeBySpeaker(config.sink);
	if (source == AUDIO_SOURCE_I2S && AUDCTRL_InVoiceCall() == FALSE) {
		AUDCTRL_SetAudioMode_ForFM(mode, pathID, FALSE);

		fmPlayStarted = TRUE;
	} else
		AUDCTRL_SetAudioMode_ForMusicPlayback(mode, pathID, FALSE);

	if (sink == AUDIO_SINK_VIBRA) {
		if (!vibra_reg) {
			vibra_reg = regulator_get(NULL, VIBRA_LDO_REGULATOR);

			if (IS_ERR(vibra_reg))
				aError("Failed to get LDO for Vibra\n");
		}
		if (vibra_reg) {
			ret = regulator_enable(vibra_reg);
			if (ret != 0)
				aError("Failed to enable LDO for Vibra: %d\n",
					ret);
		}
	}

	if (pPathID)
		*pPathID = pathID;

	playbackPathID = pathID;
	pathIDTuning = pathID;

}

/****************************************************************************
*
* Function Name: AUDCTRL_DisablePlay
*
* Description:   disable a playback path
*
****************************************************************************/
void AUDCTRL_DisablePlay(AUDIO_SOURCE_Enum_t source,
			 AUDIO_SINK_Enum_t sink, unsigned int pathID)
{
	CSL_CAPH_HWCTRL_CONFIG_t config;
	CSL_CAPH_PathID path = 0;
	CSL_CAPH_DEVICE_e src_dev, sink_dev;
	enum ExtSpkrUsage_en_t usage_flag = AudioUse;
	CSL_CAPH_HWConfig_Table_t *pPath = NULL;
	int ret = 0;

	memset(&config, 0, sizeof(CSL_CAPH_HWCTRL_CONFIG_t));
	aTrace(LOG_AUDIO_CNTLR, "%s src %d, sink %d, pathID %d",
		__func__, source, sink, pathID);

	if (pathID == 0) {
		audio_xassert(0, pathID);
		return;
	}

	if (pathID > MAX_AUDIO_PATH)
		return;

	/* get this pathID sr to determine which pcmout used*/
	pPath = csl_caph_FindPath(pathID);
	if ((pPath != NULL)
		&& (pPath->src_sampleRate != AUDIO_SAMPLING_RATE_44100))
		usage_flag = Audio2Use;

	if (source == AUDIO_SOURCE_DSP && sink == AUDIO_SINK_USB) {
		/*USB call */
		config.source = CSL_CAPH_DEV_DSP;
		config.sink = CSL_CAPH_DEV_MEMORY;
	}

	src_dev = getDeviceFromSrc(source);
	sink_dev = getDeviceFromSink(sink);

	/* Disable DSP DL */
	if (source == AUDIO_SOURCE_DSP || sink == AUDIO_SINK_DSP)
		/* if bInVoiceCall== TRUE, assume the telphony_deinit() function
		   sends DISABLE */
		if (bInVoiceCall != TRUE)
			AUDDRV_DisableDSPOutput();

#if !defined(EANBLE_POP_CONTROL)
	if ((source != AUDIO_SOURCE_DSP && sink == AUDIO_SINK_USB)
	    || sink == AUDIO_SINK_BTS)
		;
	else {
		config.pathID = pathID;
		(void)csl_caph_hwctrl_DisablePath(config);
	}
#endif

	/* Need CSL API to obtain the pathID from the same speaker info.
	   This is to make sure that PMU is not disabled if any other
	   path is using the same speaker */

	path = csl_caph_FindPathID(sink_dev, src_dev, pathID);

	/*Disable the PMU for HS/IHF */
	if (path) {
		aTrace(LOG_AUDIO_CNTLR,
				"%s pathID %d use the ext amp.", __func__,
				path);
	} else {
		if (source == AUDIO_SOURCE_I2S
		&& AUDCTRL_InVoiceCall() == FALSE) {
			aTrace(LOG_AUDIO_CNTLR,
					"%s FM src %d, sink %d",
					__func__, source, sink);

			powerOnExternalAmp(sink, FmUse, FALSE, FALSE);
			fmPlayStarted = FALSE;
		} else if ((sink == AUDIO_SINK_HEADSET)
			   || (sink == AUDIO_SINK_LOUDSPK)) {
			powerOnExternalAmp(sink, usage_flag, FALSE, FALSE);
		}
	}
#if defined(EANBLE_POP_CONTROL)
	if ((source != AUDIO_SOURCE_DSP && sink == AUDIO_SINK_USB)
	    || sink == AUDIO_SINK_BTS)
		;
	else {
		config.pathID = pathID;
		(void)csl_caph_hwctrl_DisablePath(config);
	}
#endif
	if (sink == AUDIO_SINK_VIBRA) {
		if (vibra_reg) {
			ret = regulator_disable(vibra_reg);
			if (ret != 0)
				aError("Failed to disable LDO for Vibra: %d\n",
					ret);
			regulator_put(vibra_reg);
			vibra_reg = NULL;
		}
	}
	pathIDTuning = 0;
}

/****************************************************************************
*
*  Function Name: AUDCTRL_SetSecondSink
*
*  Description: Set the second sink.
*      Must call this funciton before call AUDCTRL_EnablePlay for this
*      function to take effect in AUDCTRL_EnablePlay.
*      AUDCTRL_EnablePlay will power on both HS amp and LoudSpeaker amp
*      for multicast audio.
*
****************************************************************************/
void AUDCTRL_SetSecondSink(BRCM_AUDIO_Param_Second_Dev_t info)
{
	second_dev_info = info;
}

/****************************************************************************
*
*  Function Name: AUDCTRL_StartRender
*
*  Description: Start the data transfer of audio path render
*
****************************************************************************/
Result_t AUDCTRL_StartRender(unsigned int streamID)
{
	AudioMode_t mode = AUDIO_MODE_HANDSET;
	Result_t res;
	CSL_CAPH_HWConfig_Table_t *path = NULL;

	aTrace(LOG_AUDIO_CNTLR, "%s streamID=0x%x", __func__, streamID);

	res = csl_audio_render_start(streamID);

	path = csl_caph_FindRenderPath(streamID);
	if (path == 0)
		return RESULT_OK;

	if (path->status == PATH_OCCUPIED)
		mode = AUDCTRL_GetModeBySpeaker(path->sink[0]);

	aTrace(LOG_AUDIO_CNTLR,
		"%s path->status=%d, path->sink[0]=%d,"
		"mode=%d, mixer in 0x%x out: %d",
		__func__, path->status, path->sink[0], mode,
		path->srcmRoute[0][0].inChnl,
		path->srcmRoute[0][0].outChnl);

	if (mode == AUDIO_MODE_RESERVE)
		return RESULT_OK;	/*no need to set HW gain for FM TX. */

	/*arm2sp may use HW mixer, whose gain should be set */
	AUDCTRL_SetAudioMode_ForMusicPlayback(mode, path->pathID, FALSE);
	return RESULT_OK;
}

/****************************************************************************
*
*  Function Name: AUDCTRL_StopRender
*
*  Description: Stop the data transfer of audio path render
*
****************************************************************************/
Result_t AUDCTRL_StopRender(unsigned int streamID)
{
	Result_t res;

	aTrace(LOG_AUDIO_CNTLR, "AUDCTRL_StopRender::streamID=0x%x\n",
			streamID);
	res = csl_audio_render_stop(streamID);
	return res;
}

/****************************************************************************
*
* Function Name: AUDCTRL_SetPlayVolume
*
* Description:   set volume of a playback path
*
****************************************************************************/
void AUDCTRL_SetPlayVolume(AUDIO_SOURCE_Enum_t source,
			   AUDIO_SINK_Enum_t sink,
			   AUDIO_GAIN_FORMAT_t gain_format,
			   int vol_left, int vol_right, unsigned int pathID)
{
	/* left_channel in stereo, or mono: Register value. */
	static int mixInGain, mixOutGain, mixBitSel, extGain;

	/* for right channel in stereo: Register value. */
	static int mixInGain_r, mixOutGain_r, mixBitSel_r, extGain_r;

	CSL_CAPH_DEVICE_e speaker = CSL_CAPH_DEV_NONE;
	CSL_CAPH_MIXER_e mixer = CSL_CAPH_SRCM_CH_NONE;
	CSL_CAPH_SRCM_INCHNL_e mixInCh = CSL_CAPH_SRCM_INCHNL_NONE;
	AudioMode_t mode;
	AudioApp_t app;

#ifdef CONFIG_BCM_MODEM
	SysAudioParm_t *p;
#else
	AudioSysParm_t *p;
#endif

	mode = GetAudioModeBySink(sink);
	app = AUDCTRL_GetAudioApp();
	p = &(AudParmP()[mode + app * AUDIO_MODE_NUMBER]);

	if ((source != AUDIO_SOURCE_DSP && sink == AUDIO_SINK_USB)
	    || sink == AUDIO_SINK_BTS)
		return;

	/*determine hardware gains */

	/***
	MixerIn Gain:	SRC_M1D0_CH**_GAIN_CTRL : SRC_M1D0_CH**_TARGET_GAIN
	sfix<16,2>
	0x7FFF = 6 dB
	0x4000 (2 to the power of 14), =1.0, =0 dB
	0x0000 the input path is essentially switched off

	MixerOutFineGain:	SRC_SPK0_LT_GAIN_CTRL2 : SPK0_LT_FIXED_GAIN
	13-bit interger unsigned
	0x0000, = 0 dB
	0x0001, = (6.02/256) dB attenuation ~ 0.0235 dB
	0x1FFF	max attenuation

	MixerBitSelect:  SRC_SPK0_LT_GAIN_CTRL1 : SPK0_LT_BIT_SELECT
	3-bit unsigned
	***/

	if (gain_format == AUDIO_GAIN_FORMAT_FM_RADIO_DIGITAL_VOLUME_TABLE) {
		/*in idle mode, this command
		   alsa_amixer cset name=FM-VOL-LEVEL 12,12
		   passes down the pathID==0.
		   the FM's actual pathID is alloc'ed when enable FM,
		   and could be non 0. */

		users_gain[AUDPATH_FM].valid = TRUE;
#ifdef CONFIG_BCM_MODEM
		users_gain[AUDPATH_FM].L = p->fm_radio_digital_vol[vol_left];
		/*users_gain[AUDPATH_FM].R =
		p->fm_radio_digital_vol[vol_right];*/
		/*vol_right is always 0. need to fix it in caph_ctl.c*/
		users_gain[AUDPATH_FM].R = p->fm_radio_digital_vol[vol_left];
#else
		users_gain[AUDPATH_FM].L = 0;
		users_gain[AUDPATH_FM].R = 0;
#endif
		/*if( fmPlayStarted == FALSE ) */
		/*if ( path->status != PATH_OCCUPIED ) */
		if (FALSE == csl_caph_QueryHWClock()) {
			/*the CAPH clock may be not turned on.
			   defer setting the FM radio audio gain until start
			   render.
			 */
			return;
		}

		speaker = getDeviceFromSink(sink);
		mixer = csl_caph_FindMixer(speaker, pathID);
		/*determine which mixer input to apply the gains to */
		/*is the inChnl stereo two channels? */
		mixInCh = csl_caph_FindMixInCh(speaker, pathID);

		if (mixInCh != CSL_CAPH_SRCM_INCHNL_NONE)
			csl_srcmixer_setMixInGain(mixInCh, mixer,
				users_gain[AUDPATH_FM].L,
				users_gain[AUDPATH_FM].R);
		else {
			aError("AUDCTRL_SetPlayVolume no mixer input!\n");
			audio_xassert(0, pathID);
		}

		return;

	}

	if (gain_format == AUDIO_GAIN_FORMAT_mB) {
		user_vol_setting[app][mode].L = vol_left;
		user_vol_setting[app][mode].R = vol_right;
		user_vol_setting[app][mode].valid = TRUE;

		extGain = (short)p->ext_speaker_pga_l;	/*Q13p2 dB */
		extGain = extGain * 25;	/*mB */
		extGain_r = (short)p->ext_speaker_pga_r;	/*Q13p2 dB */
		extGain_r = extGain_r * 25;	/*mB */

		switch (sink) {
		case AUDIO_SINK_HEADSET:
		case AUDIO_SINK_TTY:
			/*case AUDIO_CHNL_HEADPHONE_NO_MIC: */
#if 1
			/***** fix PMU gain, adjust CAPH gain **/
			extern_hs_set_gain(extGain, AUDIO_HS_BOTH);
#else
			/***** adjust PMU gain, adjust CAPH gain **/
			/*determine actual PMU gain in mB: */
			extGain = extern_hs_find_gain(vol_left);
#endif
			break;

		case AUDIO_SINK_LOUDSPK:
#if 1
			/***** fixed PMU gain, adjust CAPH gain **/
			extern_ihf_set_gain(extGain);
#else
			/***** adjust PMU gain, adjust CAPH gain **/
			/*determine actual PMU gain in mB: */
			extGain = extern_ihf_find_gain(vol_left);
#endif
			break;

		default:
			extGain = 0;
			extGain_r = 0;
			break;
		}

		/*set CAPH gain */
		mixInGain = (short)p->srcmixer_input_gain_l;	/*Q13p2 dB */
		mixInGain = mixInGain * 25; /* into mB */
		mixInGain_r = (short)p->srcmixer_input_gain_r;	/*Q13p2 dB */
		mixInGain_r = mixInGain_r * 25; /* into mB */

		if (vol_left >= 4214) {
			mixBitSel = 7;
			mixOutGain = 0;
		} else if (vol_left > 0) {	/*0~4213 */
			mixBitSel = vol_left / 602;
			mixBitSel += 1;
			/*since fine-gain is only an attenuation,
			   round up to the next bit shift */
			mixOutGain = vol_left - (mixBitSel * 602);
			/*put in attenuation, negative number. */
		} else if (vol_left <= 0) {
			mixBitSel = (short)p->srcmixer_output_coarse_gain_l;
			mixBitSel = mixBitSel / 24; /* bit_shift */
			mixOutGain = vol_left;
		}

		if (vol_right >= 4214) {
			mixBitSel_r = 7;
			mixOutGain_r = 0;
		} else if (vol_right > 0) {	/* 0~4213 */
			mixBitSel_r = vol_right / 602;
			mixBitSel_r += 1;
			/*since fine-gain is only an attenuation,
			   round up to the next bit shift */
			mixOutGain_r = vol_right - (mixBitSel_r * 602);
			/*put in attenuation, negative number. */
		} else if (vol_right <= 0) {
			mixBitSel_r = (short)p->srcmixer_output_coarse_gain_r;
			mixBitSel_r = mixBitSel_r / 24; /* bit_shift */
			mixOutGain_r = vol_right;
		} else {	/*vol__right < 0 */
			mixBitSel_r = 0;
			/*put in attenuation, negative number. */
		}
	} else {
		return;
	}

	/*determine which mixer output to apply the gains to */

	aTrace(LOG_AUDIO_CNTLR, "%s extGain %d\n", __func__, extGain);
	aTrace(LOG_AUDIO_CNTLR, "mixInGain %d, mixInGain_r %d,"
		" mixOutGain %d, mixOutGain_r %d,"
		" mixBitSel %d\n, mixBitSel_r %d\n",
		mixInGain, mixInGain_r,
		mixOutGain, mixOutGain_r,
		mixBitSel, mixBitSel_r);
	/*
	aTrace(LOG_AUDIO_CNTLR, "
	sink %d, gain_format %d\n",	sink, gain_format);
	aTrace(LOG_AUDIO_CNTLR, "vol_left 0x%x
	vol_right 0x%x\n", vol_left, vol_right);
	*/

	/*if the CAPH clock is not turned on.
	do not set HW audio gain.*/
	if (FALSE == csl_caph_QueryHWClock())
		return;

	speaker = getDeviceFromSink(sink);
	mixer = csl_caph_FindMixer(speaker, pathID);
	/*determine which mixer input to apply the gains to */
	/*is the inChnl stereo two channels? */
	mixInCh = csl_caph_FindMixInCh(speaker, pathID);

	if (mixInCh != CSL_CAPH_SRCM_INCHNL_NONE)
		csl_srcmixer_setMixInGain(mixInCh, mixer,
			mixInGain, mixInGain_r);
	/*else
	do not know which mixer input channel to apply on
		csl_srcmixer_setMixAllInGain(mixer, mixInGain, mixInGain);*/

	csl_srcmixer_setMixOutGain(mixer, mixOutGain, mixOutGain_r);

	csl_srcmixer_setMixBitSel(mixer, mixBitSel, mixBitSel_r);

	return;
}

/****************************************************************************
*
* Function Name: AUDCTRL_SetPlayMute
*
* Description:   mute/unmute a playback path
*
****************************************************************************/
void AUDCTRL_SetPlayMute(AUDIO_SOURCE_Enum_t source,
			 AUDIO_SINK_Enum_t sink,
			 Boolean mute, unsigned int pathID)
{
	CSL_CAPH_DEVICE_e speaker = CSL_CAPH_DEV_NONE;
	CSL_CAPH_MIXER_e mixer = CSL_CAPH_SRCM_CH_NONE;
	CSL_CAPH_SRCM_INCHNL_e mixInCh = CSL_CAPH_SRCM_INCHNL_NONE;
	AudioMode_t mode;
	AudioApp_t app;
	int mixInGain, mixInGainR;
#ifdef CONFIG_BCM_MODEM
	SysAudioParm_t *p;
#else
	AudioSysParm_t *p;
#endif

	mode = GetAudioModeBySink(sink);
	app = AUDCTRL_GetAudioApp();
	p = &(AudParmP()[mode + app * AUDIO_MODE_NUMBER]);

	aTrace(LOG_AUDIO_CNTLR, "%s sink 0x%x, source 0x%x, mute 0x%x",
			__func__, sink, source, mute);

	if ((source != AUDIO_SOURCE_DSP && sink == AUDIO_SINK_USB)
	    || sink == AUDIO_SINK_BTS)
		return;

	speaker = getDeviceFromSink(sink);
	mixer = csl_caph_FindMixer(speaker, pathID);
	/*determine which mixer input to apply the gains to */
	/*is the inChnl stereo two channels? */
	mixInCh = csl_caph_FindMixInCh(speaker, pathID);

	/*if(pathID == 0)
	   {
	   audio_xassert(0,pathID);
	   return;
	   } */

	if (mute == TRUE) {
		if (sink == AUDIO_SINK_VIBRA)
			csl_caph_hwctrl_MuteSink(0 /*pathID */ , speaker);
		else {
			if (mixInCh != CSL_CAPH_SRCM_INCHNL_NONE) {
				csl_srcmixer_setMixInGain(mixInCh, mixer,
					GAIN_NA, GAIN_NA);
				/*do not mute music even FM is muted*/
				if (source != AUDIO_SOURCE_I2S)
					muteInPlay = TRUE;
				else
					isFmMuted = TRUE;
			}
		}
	} else {
		if (sink == AUDIO_SINK_VIBRA)
			csl_caph_hwctrl_UnmuteSink(0 /*pathID */ , speaker);
		else {
			if (mixInCh != CSL_CAPH_SRCM_INCHNL_NONE) {
				/*set CAPH gain, Q13p2 dB */
				if (source == AUDIO_SOURCE_I2S) {
					mixInGain = users_gain[AUDPATH_FM].L;
					mixInGainR = users_gain[AUDPATH_FM].R;
				} else {
				mixInGain = (short)p->srcmixer_input_gain_l;
				mixInGain = mixInGain * 25; /* into mB */
				mixInGainR = (short)p->srcmixer_input_gain_r;
				mixInGainR = mixInGainR * 25; /* into mB */
				}

				csl_srcmixer_setMixInGain(mixInCh, mixer,
					mixInGain, mixInGainR);
				if (source != AUDIO_SOURCE_I2S)
					muteInPlay = FALSE;
				else
					isFmMuted = FALSE;
			}
		}
	}

	return;
}

/****************************************************************************
*
* Function Name: AUDCTRL_SwitchPlaySpk
*
* Description: switch a speaker to a playback path
* suggested to use when a single device is in associated with single path.
* For multicasting use cases, use Add/Remove Spk API
*
****************************************************************************/
void AUDCTRL_SwitchPlaySpk(AUDIO_SOURCE_Enum_t source,
			   AUDIO_SINK_Enum_t sink, unsigned int pathID)
{
	CSL_CAPH_HWCTRL_CONFIG_t config;
	CSL_CAPH_DEVICE_e curr_spk = CSL_CAPH_DEV_NONE;
	CSL_CAPH_DEVICE_e new_spk = getDeviceFromSink(sink);
	enum ExtSpkrUsage_en_t usage_flag = AudioUse;
	CSL_CAPH_HWConfig_Table_t *pPath = NULL;

	aTrace(LOG_AUDIO_CNTLR,
			"%s src 0x%x, Sink 0x%x", __func__, source, sink);
	if (pathID == 0) {
		audio_xassert(0, pathID);
		return;
	}

	if (sink >= AUDIO_SINK_UNDEFINED) {
		audio_xassert(0, sink);
		return;
	}

	memset(&config, 0, sizeof(CSL_CAPH_HWCTRL_CONFIG_t));

	/* get this pathID sr to determine which pcmout used*/
	pPath = csl_caph_FindPath(pathID);
	if ((pPath != NULL)
		&& (pPath->src_sampleRate != AUDIO_SAMPLING_RATE_44100))
		usage_flag = Audio2Use;
	curr_spk = csl_caph_FindSinkDevice(pathID);
	aTrace(LOG_AUDIO_CNTLR,
			"curr_spk %d, new_spk %d\n", curr_spk, new_spk);

	if (curr_spk == new_spk) {
		aTrace(LOG_AUDIO_CNTLR,
				"%s same speaker %d. ignored",
				__func__, curr_spk);
		return;
	}

	if (source == AUDIO_SOURCE_I2S && AUDCTRL_InVoiceCall() == FALSE
		&& fmPlayStarted == TRUE) {
		if (curr_spk == CSL_CAPH_DEV_HS)
			powerOnExternalAmp(AUDIO_SINK_HEADSET, FmUse,
					   FALSE, FALSE);
		else if (curr_spk == CSL_CAPH_DEV_IHF)
			powerOnExternalAmp(AUDIO_SINK_LOUDSPK, FmUse,
					   FALSE, FALSE);
	} else {
		if (curr_spk == CSL_CAPH_DEV_HS)
			powerOnExternalAmp(AUDIO_SINK_HEADSET, usage_flag,
					   FALSE, FALSE);
		else if (curr_spk == CSL_CAPH_DEV_IHF)
			powerOnExternalAmp(AUDIO_SINK_LOUDSPK, usage_flag,
					   FALSE, FALSE);
	}

#if defined(EANBLE_POP_CONTROL)
	if (source == AUDIO_SOURCE_I2S && AUDCTRL_InVoiceCall() == FALSE
		&& fmPlayStarted == TRUE) {
		if (sink == AUDIO_SINK_LOUDSPK || sink == AUDIO_SINK_HEADSET)
			powerOnExternalAmp(sink, FmUse, TRUE, FALSE);
	} else {
		if (sink == AUDIO_SINK_LOUDSPK || sink == AUDIO_SINK_HEADSET)
			powerOnExternalAmp(sink, usage_flag, TRUE, FALSE);
	}
#endif

	/* remove current spk first*/
	if (curr_spk != CSL_CAPH_DEV_NONE) {
		config.source = getDeviceFromSrc(source);
		config.sink = curr_spk;
		(void)csl_caph_hwctrl_RemovePath(pathID, config);
	}
	/* add new spk ... */
	if (getDeviceFromSink(sink) != CSL_CAPH_DEV_NONE) {
		config.source = getDeviceFromSrc(source);
		config.sink = getDeviceFromSink(sink);
		(void)csl_caph_hwctrl_AddPath(pathID, config);
	}


	if (source == AUDIO_SOURCE_I2S && AUDCTRL_InVoiceCall() == FALSE
		&& fmPlayStarted == TRUE) {
#if !defined(EANBLE_POP_CONTROL)
		if (sink == AUDIO_SINK_LOUDSPK || sink == AUDIO_SINK_HEADSET)
			powerOnExternalAmp(sink, FmUse, TRUE, FALSE);
#endif
		AUDCTRL_SetAudioMode_ForFM(
			GetAudioModeBySink(sink), pathID, FALSE);
	} else {
#if !defined(EANBLE_POP_CONTROL)
		if (sink == AUDIO_SINK_LOUDSPK || sink == AUDIO_SINK_HEADSET)
			powerOnExternalAmp(sink, usage_flag, TRUE, FALSE);
#endif
		AUDCTRL_SetAudioMode_ForMusicPlayback(
			GetAudioModeBySink(sink), pathID, FALSE);
	}

	return;
}

/****************************************************************************
*
* Function Name: AUDCTRL_SwitchPlaySpk_forTuning
*
* Description: switch a speaker to a playback path
* suggested to use when a single device is in associated with single path.
* For multicasting use cases, use Add/Remove Spk API
*
****************************************************************************/
void AUDCTRL_SwitchPlaySpk_forTuning(AudioMode_t mode)
{
	AUDIO_SOURCE_Enum_t mic;
	AUDIO_SINK_Enum_t spk;

	if (AUDCTRL_InVoiceCall() == TRUE)
		return;		/* do not affect voice call */

	if (!csl_caph_QueryHWClock())
		return;		/* no clock, not playing. */

	if (pathIDTuning == 0) {
		/*no playback path */
		return;
	}

	AUDCTRL_GetSrcSinkByMode(mode, &mic, &spk);

	if (AUDCTRL_GetAudioApp() == AUDIO_APP_MUSIC)
		AUDCTRL_SwitchPlaySpk(mic, spk, pathIDTuning);

	return;
}

/****************************************************************************
*
* Function Name: AUDCTRL_AddPlaySpk
*
* Description:   add a speaker to a playback path
*
****************************************************************************/
void AUDCTRL_AddPlaySpk(AUDIO_SOURCE_Enum_t source,
			AUDIO_SINK_Enum_t sink, unsigned int pathID)
{
	CSL_CAPH_HWCTRL_CONFIG_t config;
	CSL_CAPH_DEVICE_e speaker = CSL_CAPH_DEV_NONE;
	enum ExtSpkrUsage_en_t usage_flag = AudioUse;
	CSL_CAPH_HWConfig_Table_t *pPath = NULL;

	aTrace(LOG_AUDIO_CNTLR, "%s src %d, sink %d,"
			"pathID %d", __func__, source, sink, pathID);

	/*if(pathID == 0)
	   {
	   audio_xassert(0,pathID);
	   return;
	   } */

	memset(&config, 0, sizeof(CSL_CAPH_HWCTRL_CONFIG_t));

	/* get this pathID sr to determine which pcmout used*/
	pPath = csl_caph_FindPath(pathID);
	if ((pPath != NULL)
		&& (pPath->src_sampleRate != AUDIO_SAMPLING_RATE_44100))
		usage_flag = Audio2Use;

	speaker = getDeviceFromSink(sink);
	if (speaker != CSL_CAPH_DEV_NONE) {
		/*Enable the PMU for HS/IHF. */
		if ((sink == AUDIO_SINK_LOUDSPK)
		    || (sink == AUDIO_SINK_HEADSET))

			powerOnExternalAmp(sink, usage_flag, TRUE, FALSE);

		config.source = getDeviceFromSrc(source);
		config.sink = speaker;
		(void)csl_caph_hwctrl_AddPath(pathID, config);
	}

	if (AUDIO_APP_FM == AUDCTRL_GetAudioApp()) {
		if (isStIHF &&
			currAudioMode_fm == AUDIO_MODE_SPEAKERPHONE &&
			sink == AUDIO_SINK_HANDSET)
			AUDCTRL_SetAudioMode_ForFM(
				AUDIO_MODE_SPEAKERPHONE, pathID, FALSE);
		else {
#ifndef CONFIG_ENABLE_SSMULTICAST
			AUDCTRL_SetAudioMode_ForFM(
				GetAudioModeBySink(sink), pathID, FALSE);
#else
			AUDCTRL_SetAudioMode_ForFM_Multicast(
				GetAudioModeBySink(sink), pathID, FALSE);
#endif
		}
	} else {
		if (isStIHF &&
			currAudioMode_playback == AUDIO_MODE_SPEAKERPHONE &&
			sink == AUDIO_SINK_HANDSET)
				AUDCTRL_SetAudioMode_ForMusicPlayback(
				AUDIO_MODE_SPEAKERPHONE, pathID, FALSE);
		else
#ifndef CONFIG_ENABLE_SSMULTICAST
				AUDCTRL_SetAudioMode_ForMusicPlayback(
				GetAudioModeBySink(sink), pathID, FALSE);
#else
				/*Revisit for stIHF case*/
				AUDCTRL_SetAudioMode_ForMusicMulticast(
				GetAudioModeBySink(sink), pathID);
#endif
	}
	return;

}

/****************************************************************************
*
* Function Name: AUDCTRL_AddPlaySpk_InPMU
*
* Description:   add a speaker by indicating to the PMU
*
****************************************************************************/

void AUDCTRL_AddPlaySpk_InPMU(AUDIO_SOURCE_Enum_t source,
			AUDIO_SINK_Enum_t sink, unsigned int pathID)
{
	CSL_CAPH_HWCTRL_CONFIG_t config;
	CSL_CAPH_DEVICE_e speaker = CSL_CAPH_DEV_NONE;

	aTrace(LOG_AUDIO_CNTLR, "%s src %d, sink %d,"
			"pathID %d", __func__, source, sink, pathID);

	memset(&config, 0, sizeof(CSL_CAPH_HWCTRL_CONFIG_t));

	speaker = getDeviceFromSink(sink);

	if (speaker != CSL_CAPH_DEV_NONE) {
		/*Enable the PMU for HS/IHF. */
		if (sink == AUDIO_SINK_LOUDSPK) {

			aTrace(LOG_AUDIO_CNTLR, "HS -> HS+IHF:Multicast"
				"Indication\n");

			multicastToSpkr(TRUE);

		} else if (sink == AUDIO_SINK_HEADSET) {

			aTrace(LOG_AUDIO_CNTLR, "IHF->IHF+HS: Switch"
				"and Multicast\n");

			AUDCTRL_SwitchPlaySpk(source, AUDIO_SINK_HEADSET,
					      pathID);

			multicastToSpkr(TRUE);
		}
	}

	if (AUDIO_APP_FM == AUDCTRL_GetAudioApp()) {
		if (isStIHF &&
			currAudioMode_fm == AUDIO_MODE_SPEAKERPHONE &&
			sink == AUDIO_SINK_HANDSET)
			AUDCTRL_SetAudioMode_ForFM(
				AUDIO_MODE_SPEAKERPHONE, pathID, FALSE);
		else {
#ifndef CONFIG_ENABLE_SSMULTICAST
			AUDCTRL_SetAudioMode_ForFM(
				GetAudioModeBySink(sink), pathID, FALSE);
#else


			AUDCTRL_SetAudioMode_ForFM_Multicast(
				GetAudioModeBySink(sink), pathID, FALSE);
#endif
		}
	} else {
		if (isStIHF &&
			currAudioMode_playback == AUDIO_MODE_SPEAKERPHONE &&
			sink == AUDIO_SINK_HANDSET)
				AUDCTRL_SetAudioMode_ForMusicPlayback(
				AUDIO_MODE_SPEAKERPHONE, pathID, FALSE);
		else
#ifndef CONFIG_ENABLE_SSMULTICAST
				AUDCTRL_SetAudioMode_ForMusicPlayback(
				GetAudioModeBySink(sink), pathID, FALSE);
#else
				/*Revisit for stIHF case*/

				AUDCTRL_SetAudioMode_ForMusicMulticast(
				GetAudioModeBySink(sink), pathID);
#endif
	}
	return;


}



/****************************************************************************
*
* Function Name: AUDCTRL_RemovePlaySpk
*
* Description:   remove a speaker to a playback path
*
****************************************************************************/
void AUDCTRL_RemovePlaySpk(AUDIO_SOURCE_Enum_t source,
			   AUDIO_SINK_Enum_t sink, unsigned int pathID)
{
	CSL_CAPH_HWCTRL_CONFIG_t config;
	CSL_CAPH_DEVICE_e speaker = CSL_CAPH_DEV_NONE;
#ifdef CONFIG_ENABLE_SSMULTICAST
	SetAudioMode_Sp_t sp_struct;
#endif
	enum ExtSpkrUsage_en_t usage_flag = AudioUse;
	CSL_CAPH_HWConfig_Table_t *pPath = NULL;

	aTrace(LOG_AUDIO_CNTLR, "%s src 0x%x, sink 0x%x", __func__,
			source, sink);

	if (pathID == 0) {
		audio_xassert(0, pathID);
		return;
	}

	pPath = csl_caph_FindPath(pathID);
	if ((pPath != NULL)
		&& (pPath->src_sampleRate != AUDIO_SAMPLING_RATE_44100))
		usage_flag = Audio2Use;

	speaker = getDeviceFromSink(sink);
	if (speaker != CSL_CAPH_DEV_NONE) {
		/*Disable the PMU for HS/IHF. */
		if ((sink == AUDIO_SINK_LOUDSPK)
		    || (sink == AUDIO_SINK_HEADSET))
			powerOnExternalAmp(sink, usage_flag, FALSE, FALSE);
		config.source = getDeviceFromSrc(source);
		config.sink = speaker;
		(void)csl_caph_hwctrl_RemovePath(pathID, config);

#ifdef CONFIG_ENABLE_SSMULTICAST
		/*If IHF removed reload HS params with mode HEADSET*/
		if (sink == AUDIO_SINK_LOUDSPK &&
			(currAudioMode_playback == AUDIO_MODE_SPEAKERPHONE ||
			currAudioMode_fm == AUDIO_MODE_SPEAKERPHONE)) {
			int i, j;
			sp_struct.mode = AUDIO_MODE_HEADSET;
			sp_struct.app = AUDCTRL_GetAudioApp();
			sp_struct.pathID = pathID;
			sp_struct.inHWlpbk = FALSE;
			sp_struct.mixInGain_mB = GAIN_SYSPARM;
			sp_struct.mixInGainR_mB = GAIN_SYSPARM;

			i = AUDCTRL_GetAudioApp();
			j = AUDIO_MODE_HEADSET;
			if (user_vol_setting[i][j].valid == FALSE)
				fillUserVolSetting(j, i);
			sp_struct.mixOutGain_mB = user_vol_setting[i][j].L;
			sp_struct.mixOutGainR_mB = user_vol_setting[i][j].R;

			if (sp_struct.app == AUDIO_APP_FM) {
				AUDCTRL_SetAudioMode_ForFM(
				AUDIO_MODE_HEADSET, pathID, FALSE);
			} else {
				AUDDRV_SetAudioMode_Speaker(sp_struct);
				setExternAudioGain(AUDIO_MODE_HEADSET,
					AUDCTRL_GetAudioApp());
			}

			AUDCTRL_SaveAudioMode(AUDIO_MODE_HEADSET);
		}
#endif
	}
	return;
}


/****************************************************************************
*
* Function Name: AUDCTRL_RemovePlaySpk_InPMU
*
* Description:   remove a speaker by indicating to PMU
*
****************************************************************************/
void AUDCTRL_RemovePlaySpk_InPMU(AUDIO_SOURCE_Enum_t source,
			   AUDIO_SINK_Enum_t sink, unsigned int pathID)
{

	CSL_CAPH_DEVICE_e speaker = CSL_CAPH_DEV_NONE;
#ifdef CONFIG_ENABLE_SSMULTICAST
	SetAudioMode_Sp_t sp_struct;
#endif


	aTrace(LOG_AUDIO_CNTLR, "%s src 0x%x, sink 0x%x", __func__,
			source, sink);

	if (pathID == 0) {
		audio_xassert(0, pathID);
		return;
	}
	speaker = getDeviceFromSink(sink);
	if (speaker != CSL_CAPH_DEV_NONE) {

		if (sink == AUDIO_SINK_LOUDSPK) {

			aTrace(LOG_AUDIO_CNTLR, "Remove IHF - Stop MC\n");
			multicastToSpkr(FALSE);

		} else if (sink == AUDIO_SINK_HEADSET) {

			aTrace(LOG_AUDIO_CNTLR, "Remove HS - Stop MC"
				"and Switch\n");
			multicastToSpkr(FALSE);

			AUDCTRL_SwitchPlaySpk(source, AUDIO_SINK_LOUDSPK,
					      pathID);

		}


#ifdef CONFIG_ENABLE_SSMULTICAST
		/*If IHF removed reload HS params with mode HEADSET*/
		if (sink == AUDIO_SINK_LOUDSPK &&
			(currAudioMode_playback == AUDIO_MODE_SPEAKERPHONE ||
			currAudioMode_fm == AUDIO_MODE_SPEAKERPHONE)) {
			int i, j;
			sp_struct.mode = AUDIO_MODE_HEADSET;
			sp_struct.app = AUDCTRL_GetAudioApp();
			sp_struct.pathID = pathID;
			sp_struct.inHWlpbk = FALSE;
			sp_struct.mixInGain_mB = GAIN_SYSPARM;
			sp_struct.mixInGainR_mB = GAIN_SYSPARM;

			i = AUDCTRL_GetAudioApp();
			j = AUDIO_MODE_HEADSET;
			if (user_vol_setting[i][j].valid == FALSE)
				fillUserVolSetting(j, i);
			sp_struct.mixOutGain_mB = user_vol_setting[i][j].L;
			sp_struct.mixOutGainR_mB = user_vol_setting[i][j].R;

			if (sp_struct.app == AUDIO_APP_FM) {
				AUDCTRL_SetAudioMode_ForFM(
				AUDIO_MODE_HEADSET, pathID, FALSE);
			} else {
				AUDDRV_SetAudioMode_Speaker(sp_struct);
				setExternAudioGain(AUDIO_MODE_HEADSET,
					AUDCTRL_GetAudioApp());
			}

			AUDCTRL_SaveAudioMode(AUDIO_MODE_HEADSET);
		}
#endif
	}
	return;
}



/****************************************************************************
*
* Function Name: AUDCTRL_EnableRecordMono
*
* Description:   enable a record path for single mic
*
****************************************************************************/
static void AUDCTRL_EnableRecordMono(AUDIO_SOURCE_Enum_t source,
				     AUDIO_SINK_Enum_t sink,
				     AUDIO_NUM_OF_CHANNEL_t numCh,
				     AUDIO_SAMPLING_RATE_t sr,
				     unsigned int *pPathID)
{
	CSL_CAPH_HWCTRL_CONFIG_t config;
	CSL_CAPH_PathID pathID;

	pathID = 0;
	memset(&config, 0, sizeof(CSL_CAPH_HWCTRL_CONFIG_t));

	/* Enable the path. And get path ID. */
	config.streamID = CSL_CAPH_STREAM_NONE;
	config.pathID = 0;
	config.source = getDeviceFromSrc(source);
	config.sink = getDeviceFromSink(sink);
	config.dmaCH = CSL_CAPH_DMA_NONE;
	config.snk_sampleRate = sr;
	/* For playback, sample rate should be 48KHz. */
	config.src_sampleRate = AUDIO_SAMPLING_RATE_48000;
	config.chnlNum = numCh;
	config.bitPerSample = 16;

	if (source == AUDIO_SOURCE_USB && sink == AUDIO_SINK_DSP) {
		/* in this case, the entire data pass is
			USB Mic(48K mono) --> DDR --> (via AADMAC,
			Caph switch)HW srcMixer input CH2
		   --> HW srcMixer tapout CH2 --> DSP input --> DSP
		   sharedmem --> DDR

		   for HW control, need to setup the caph path DDR -->
		   (via AADMAC, Caph switch)HW srcMixer input CH2 -->
		   HW srcMixer tapout CH2 --> DSP.
		   the caph path source is MEMORY, the capth path sink is DSP.
		   Also need to set the input sampling rate as 48K,
		   and output sampling
		   rate as 8K or 16 (depending on the passed in parameter sr),
		   so we
		   know we need to use the HW srcMixer.
		 */
		config.source = CSL_CAPH_DEV_MEMORY;
		config.sink = CSL_CAPH_DEV_DSP;
	}
	if (config.sink == CSL_CAPH_DEV_DSP) {
#if defined(ENABLE_BT16)
		if (source == AUDIO_SOURCE_BTM)
			config.bitPerSample = 16;
		else
#endif
			config.bitPerSample = 24;
	}
	pathID = csl_caph_hwctrl_EnablePath(config);
	*pPathID = pathID;
	/*Load the mic gains from sysparm.
	   Can not call the following API here.
	   Because Capture driver really enables the path.
	   AUDCTRL_LoadMicGain(pathID, mic, FALSE);

	   also need to have a table to list the used
	   Mic / Mic's (AUDIO_SOURCE_Enum_t)
	   for each audio mode (audio device).
	   use gains from sysparm as baseline, adjust gains to achieve user-set
	   volume/gain before call AUDDRV_SetAudioMode( ).
	   AUDDRV_SetAudioMode( ) reads sysparm and reconcile them with user-set
	   volume/gain, then set to HW, DSP.
	 */

	aTrace(LOG_AUDIO_CNTLR,
			"%s path configuration, source = %d, sink = %d,"
			"pathID %d.\r\n",
			__func__, config.source, config.sink, pathID);

#if 0
	/* in case it was muted from last record */
	AUDCTRL_SetRecordMute(src, mic, FALSE);
#endif
	/* Enable DSP UL for Voice Call. */
	if (config.sink == CSL_CAPH_DEV_DSP) {
		if (!AUDCTRL_InVoiceCall()) {
			/* without setting mic gains (such as PGA),
			   idle mode recording gives low volume */
			AUDDRV_SetAudioMode_voicerecord(
				AUDCTRL_GetAudioMode(),
				AUDCTRL_GetAudioApp(), pathID, 0);
		}

		AUDDRV_EnableDSPInput(source, sr);
	}

}

/****************************************************************************
*
* Function Name: AUDCTRL_EnableRecord
*
* Description:   enable a record path
*
****************************************************************************/
void AUDCTRL_EnableRecord(AUDIO_SOURCE_Enum_t source,
			  AUDIO_SINK_Enum_t sink,
			  AUDIO_NUM_OF_CHANNEL_t numCh,
			  AUDIO_SAMPLING_RATE_t sr, unsigned int *pPathID)
{
	unsigned int pathID;
	AudioApp_t app = AUDCTRL_GetAudioApp();
	AudioMode_t mode = AUDCTRL_GetAudioMode();
	aTrace(LOG_AUDIO_CNTLR,
			"%s src 0x%x, sink 0x%x,sr %d",
			__func__, source, sink, sr);

	/*in call mode, return the UL path*/
	if (bInVoiceCall && source != AUDIO_SOURCE_I2S) {
		if (sr != AUDIO_SAMPLING_RATE_48000) {
			/*in call mode, return the UL path*/
			*pPathID = AUDDRV_GetULPath();
			AUDDRV_EnableDSPInput(source, sr);
			return;
		} else {
			if (sr == AUDIO_SAMPLING_RATE_48000)
				;
			/*go ahead to take a new path*/
		}
	}

	if (isDigiMic(source)) {
		/* Enable power to digital microphone */
		powerOnDigitalMic(TRUE);
	}

	if (source == AUDIO_SOURCE_SPEECH_DIGI) {
		/* Not supported - One stream - two paths use case for record.
		   Will be supported with one path itself */
		AUDCTRL_EnableRecordMono(AUDIO_SOURCE_DIGI1, sink,
					 AUDIO_CHANNEL_MONO, sr, &pathID);
		AUDCTRL_EnableRecordMono(AUDIO_SOURCE_DIGI2, sink,
					 AUDIO_CHANNEL_MONO, sr, NULL);
	} else if (source == AUDIO_SOURCE_MIC_ARRAY1) {

		aTrace(LOG_AUDIO_CNTLR,
				"%s src = 0x%x, sink = 0x%x,"
				"numCh = 0x%x, sr = 0x%x\n",
				__func__, source, sink, numCh, sr);
		numCh = 2;	/* stereo format */
		AUDCTRL_EnableRecordMono(source, sink, numCh, sr, &pathID);
	} else {
		AUDCTRL_EnableRecordMono(source, sink, numCh, sr, &pathID);
	}

	*pPathID = pathID;
	if (!AUDCTRL_InVoiceCall() && AUDDRV_TuningFlag()) {
		/*for music tuning, if PCG changed audio mode,
		   need to pass audio mode to CP in audio_vdriver_caph.c */
		audio_control_generic(AUDDRV_CPCMD_PassAudioMode,
				      (UInt32) mode,
				      (UInt32) app, 0, 0, 0);
		/*this command updates mode in audioapi.c. */
		audio_control_generic(AUDDRV_CPCMD_SetAudioMode,
				      (UInt32) ((int)app *
						AUDIO_MODE_NUMBER + mode), 0, 0,
				      0, 0);
	}
}

/****************************************************************************
*
* Function Name: AUDCTRL_DisableRecord
*
* Description:   disable a record path
*
****************************************************************************/
void AUDCTRL_DisableRecord(AUDIO_SOURCE_Enum_t source,
			   AUDIO_SINK_Enum_t sink, unsigned int pathID)
{
	CSL_CAPH_HWConfig_Table_t *path = NULL;
	CSL_CAPH_HWCTRL_CONFIG_t config;
	aTrace(LOG_AUDIO_CNTLR, "%s src 0x%x, sink 0x%x\n",
			__func__, source, sink);

	/* Disable DSP UL */
	if (sink == AUDIO_SINK_DSP)
		AUDDRV_DisableDSPInput(1);

	/*in call mode, return*/
	if (bInVoiceCall && source != AUDIO_SOURCE_I2S)
		return;

	if (pathID)
		path = csl_caph_FindPath(pathID);
	else
		return;

	if (source == AUDIO_SOURCE_SPEECH_DIGI) {
		/* Not supported - One stream - two paths use case for record.
		   Will be supported with one path itself */
		memset(&config, 0, sizeof(CSL_CAPH_HWCTRL_CONFIG_t));
		if (pathID == 0) {
			audio_xassert(0, pathID);
			return;
		}

		config.pathID = pathID;
		aTrace(LOG_AUDIO_CNTLR, "AUDCTRL_DisableRecord: pathID %d.\r\n",
				pathID);
		(void)csl_caph_hwctrl_DisablePath(config);

		if (pathID == 0) {
			audio_xassert(0, pathID);
			return;
		}

		config.pathID = pathID;

		aTrace(LOG_AUDIO_CNTLR, "AUDCTRL_DisableRecord: pathID %d.\r\n",
				pathID);
		(void)csl_caph_hwctrl_DisablePath(config);
	} else {
		memset(&config, 0, sizeof(CSL_CAPH_HWCTRL_CONFIG_t));
		if (pathID == 0) {
			audio_xassert(0, pathID);
			return;
		}
		config.pathID = pathID;
		aTrace(LOG_AUDIO_CNTLR, "AUDCTRL_DisableRecord: pathID %d.\r\n",
				pathID);

		if (source == AUDIO_SOURCE_USB && sink == AUDIO_SINK_DSP) {
			/* in this case, the entire data pass is
			   USB Mic(48K mono) --> DDR -->
			   (via AADMAC, Caph switch)HW srcMixer input CH2
			   --> HW srcMixer tapout CH2 --> DSP input
			   --> DSP sharedmem --> DDR

			   for HW control, need to setup the caph path DDR -->
			   (via AADMAC, Caph switch)HW srcMixer input CH2 -->
			   HW srcMixer tapout CH2 --> DSP.

			   the caph path source is MEMORY, the capth path
			   sink is DSP.
			   Also need to set the input sampling rate as 48K,
			   and output
			   sampling rate as 8K or 16 (depending on the passed
			   in parameter
			   sr), so we know we need to use the HW srcMixer.
			 */
			config.source = CSL_CAPH_DEV_MEMORY;
			config.sink = CSL_CAPH_DEV_DSP;
		}

		(void)csl_caph_hwctrl_DisablePath(config);
	}
	if (isDigiMic(source)) {
		/* Disable power to digital microphone */
		powerOnDigitalMic(FALSE);
	}
}

/****************************************************************************
*
*  Function Name: AUDCTRL_StartCapturet
*
*  Description: Start the data transfer of audio path capture
*
****************************************************************************/
Result_t AUDCTRL_StartCapture(unsigned int streamID)
{
	AudioMode_t mode = AUDIO_MODE_HANDSET;
	CSL_CAPH_HWConfig_Table_t *path = NULL;

	aTrace(LOG_AUDIO_CNTLR, "%s streamID=0x%x\n", __func__, streamID);

	path = csl_caph_FindCapturePath(streamID);
	mode = GetAudioModeFromCaptureDev(path->source);

	AUDCTRL_SetAudioMode_ForMusicRecord(mode, 0);
	/* start capture after gain setting to reduce glitch */
	csl_audio_capture_start(streamID);

	return RESULT_OK;
}

/****************************************************************************
*
*  Function Name: csl_audio_capture_stop
*
*  Description: Stop the data transfer of audio path capture
*
****************************************************************************/
Result_t AUDCTRL_StopCapture(unsigned int streamID)
{
	CSL_CAPH_HWConfig_Table_t *path = NULL;

	aTrace(LOG_AUDIO_CNTLR, "%s streamID=0x%x\n", __func__, streamID);

	path = csl_caph_FindCapturePath(streamID);
	csl_audio_capture_stop(streamID);

	return RESULT_OK;
}

/****************************************************************************
*
* Function Name: AUDCTRL_SetRecordGain
*
* Description:   set gain of a record path
*
****************************************************************************/
void AUDCTRL_SetRecordGain(AUDIO_SOURCE_Enum_t source,
			   AUDIO_GAIN_FORMAT_t gainFormat,
			   UInt32 gainL, UInt32 gainR, unsigned int pathID)
{
	CSL_CAPH_HWConfig_Table_t *path;
	csl_caph_Mic_Gain_t outGain;

	aTrace(LOG_AUDIO_CNTLR, "%s src = 0x%x, gainL = 0x%lx, gainR = 0x%lx\n",
			__func__, source, gainL, gainR);

	if (!pathID)
		return;
	path = csl_caph_FindPath(pathID);

	if (gainFormat == AUDIO_GAIN_FORMAT_mB) {
		/*switch( mic )  why not this. simply see mic.
		   does audio_caph.c pass down correct mic param? */
		switch (path->source) {
		case AUDIO_SOURCE_ANALOG_MAIN:
		case AUDIO_SOURCE_ANALOG_AUX:
			outGain =
			    csl_caph_map_mB_gain_to_registerVal
			    (MIC_ANALOG_HEADSET, (int)gainL);
			if (path->source == CSL_CAPH_DEV_ANALOG_MIC)
				csl_caph_audioh_setgain_register
				    (AUDDRV_PATH_ANALOGMIC_INPUT,
				     outGain.micPGA, 0);
			else
				csl_caph_audioh_setgain_register
				    (AUDDRV_PATH_HEADSET_INPUT, outGain.micPGA,
				     0);

			csl_caph_audioh_setgain_register
			    (AUDDRV_PATH_VIN_INPUT_L, outGain.micCICBitSelect,
			     outGain.micCICFineScale);

			break;

		case AUDIO_SOURCE_DIGI1:
			outGain =
			    csl_caph_map_mB_gain_to_registerVal(MIC_DIGITAL,
								(int)gainL);
			csl_caph_audioh_setgain_register
			    (AUDDRV_PATH_VIN_INPUT_L, outGain.micCICBitSelect,
			     outGain.micCICFineScale);
			break;

		case AUDIO_SOURCE_DIGI2:
			outGain =
			    csl_caph_map_mB_gain_to_registerVal(MIC_DIGITAL,
								(int)gainL);
			csl_caph_audioh_setgain_register
			    (AUDDRV_PATH_VIN_INPUT_R, outGain.micCICBitSelect,
			     outGain.micCICFineScale);

			break;

		case AUDIO_SOURCE_SPEECH_DIGI:
	/*Digital Mic1/Mic2 in recording/Normal Quality Voice call. */
			outGain =
			    csl_caph_map_mB_gain_to_registerVal(MIC_DIGITAL,
								(int)gainL);
			csl_caph_audioh_setgain_register(AUDDRV_PATH_VIN_INPUT,
							 outGain.
							 micCICBitSelect,
							 outGain.
							 micCICFineScale);
			break;

		case AUDIO_SOURCE_BTM:	/*Bluetooth Mono Headset Mic */
		case AUDIO_SOURCE_USB:	/*USB headset Mic */
		case AUDIO_SOURCE_I2S:
			break;

		case AUDIO_SOURCE_DIGI3:	/*Only for loopback path */
			outGain =
			    csl_caph_map_mB_gain_to_registerVal(MIC_DIGITAL,
								(int)gainL);
			csl_caph_audioh_setgain_register
			    (AUDDRV_PATH_NVIN_INPUT_L, outGain.micCICBitSelect,
			     outGain.micCICFineScale);
			break;

		case AUDIO_SOURCE_DIGI4:	/*Only for loopback path */
			outGain =
			    csl_caph_map_mB_gain_to_registerVal(MIC_DIGITAL,
								(int)gainL);
			csl_caph_audioh_setgain_register
			    (AUDDRV_PATH_NVIN_INPUT_R, outGain.micCICBitSelect,
			     outGain.micCICFineScale);
			break;

		default:
			break;
		}

	}

	return;
}

/****************************************************************************
*
* Function Name: AUDCTRL_SetRecordMuteMono
*
* Description:   mute/unmute a record path for a single mic
*
****************************************************************************/
static void AUDCTRL_SetRecordMuteMono(AUDIO_SOURCE_Enum_t source,
				      Boolean mute, unsigned int pathID)
{
	aTrace(LOG_AUDIO_CNTLR, "%s src 0x%x, mute 0x%x\n", __func__,
			source, mute);

	if (pathID == 0) {
		audio_xassert(0, pathID);
		return;
	}

	if (mute == TRUE)
		csl_caph_hwctrl_MuteSource(pathID);
	else
		csl_caph_hwctrl_UnmuteSource(pathID);

	return;
}

/****************************************************************************
*
* Function Name: AUDCTRL_SetRecordMuteMono
*
* Description:   mute/unmute a record path
*
****************************************************************************/
void AUDCTRL_SetRecordMute(AUDIO_SOURCE_Enum_t source,
			   Boolean mute, unsigned int pathID)
{
	aTrace(LOG_AUDIO_CNTLR, "%s src 0x%x, mute 0x%x\n", __func__,
			source, mute);
	if (pathID == 0) {
		audio_xassert(0, pathID);
		return;
	}

	if (source == AUDIO_SOURCE_USB)
		return;

	if (source == AUDIO_SOURCE_SPEECH_DIGI) {
		/* Not supported - One stream - two paths use case for record.
		   Will be supported with one path itself */
		AUDCTRL_SetRecordMuteMono(AUDIO_SOURCE_DIGI1, mute, pathID);
		AUDCTRL_SetRecordMuteMono(AUDIO_SOURCE_DIGI2, mute, pathID);
	} else {
		AUDCTRL_SetRecordMuteMono(source, mute, pathID);
	}

	return;
}

/****************************************************************************
*
* Function Name: AUDCTRL_AddRecordMic
*
* Description:   add a microphone to a record path
*
****************************************************************************/
void AUDCTRL_AddRecordMic(AUDIO_SOURCE_Enum_t mic)
{
}

/****************************************************************************
*
* Function Name: AUDCTRL_RemoveRecordMic
*
* Description:   remove a microphone from a record path
*
****************************************************************************/
void AUDCTRL_RemoveRecordMic(AUDIO_SOURCE_Enum_t mic)
{
	/* Nothing to do. */
}

/****************************************************************************
*
* Function Name: AUDCTRL_SetAudioLoopback
*
* Description:   Set the loopback path
*
****************************************************************************/
void AUDCTRL_SetAudioLoopback(Boolean enable_lpbk,
			      AUDIO_SOURCE_Enum_t mic,
			      AUDIO_SINK_Enum_t speaker, int sidetone_mode)
{
	/*Sidetone FIR filter coeffs. */
	static UInt32 sidetoneCoeff[128] = {
		0x7FFFFF, 0, 0, 0, 0, 0, 0, 0, 0, 0, 0, 0, 0, 0, 0, 0,
		0, 0, 0, 0, 0, 0, 0, 0, 0, 0, 0, 0, 0, 0, 0, 0,
		0, 0, 0, 0, 0, 0, 0, 0, 0, 0, 0, 0, 0, 0, 0, 0,
		0, 0, 0, 0, 0, 0, 0, 0, 0, 0, 0, 0, 0, 0, 0, 0,
		0, 0, 0, 0, 0, 0, 0, 0, 0, 0, 0, 0, 0, 0, 0, 0,
		0, 0, 0, 0, 0, 0, 0, 0, 0, 0, 0, 0, 0, 0, 0, 0,
		0, 0, 0, 0, 0, 0, 0, 0, 0, 0, 0, 0, 0, 0, 0, 0,
		0, 0, 0, 0, 0, 0, 0, 0, 0, 0, 0, 0, 0, 0, 0, 0
	};
	UInt32 *coeff = &sidetoneCoeff[0];
	CSL_CAPH_DEVICE_e src_dev = CSL_CAPH_DEV_ANALOG_MIC;
	CSL_CAPH_DEVICE_e sink_dev = CSL_CAPH_DEV_EP;
	static CSL_CAPH_DEVICE_e hw_lpbk_audSpkr;
	CSL_CAPH_PathID pathID = 0;
	CSL_CAPH_HWCTRL_CONFIG_t hwCtrlConfig;
	AudioMode_t audio_mode = AUDIO_MODE_HANDSET;

	aTrace(LOG_AUDIO_CNTLR, "AUDCTRL_SetAudioLoopback:"
			"mic = %d, speaker = %d, mode = %d\n",
			mic, speaker, sidetone_mode);

	memset(&hwCtrlConfig, 0, sizeof(CSL_CAPH_HWCTRL_CONFIG_t));

	src_dev = getDeviceFromSrc(mic);

	switch (speaker) {
	case AUDIO_SINK_HANDSET:
		hw_lpbk_audSpkr = CSL_CAPH_DEV_EP;
		break;
	case AUDIO_SINK_HEADSET:
		hw_lpbk_audSpkr = CSL_CAPH_DEV_HS;
		break;
	case AUDIO_SINK_LOUDSPK:
		hw_lpbk_audSpkr = CSL_CAPH_DEV_IHF;
		break;
	default:
		hw_lpbk_audSpkr = CSL_CAPH_DEV_EP;
		break;
	}

	sink_dev = getDeviceFromSink(speaker);
	audio_mode = GetAudioModeBySink(speaker);

	audio_control_generic(AUDDRV_CPCMD_PassAudioMode, (UInt32) audio_mode,
			      0, 0, 0, 0);

	if (enable_lpbk) {
		aTrace(LOG_AUDIO_CNTLR, "%s Enable loopback with"
				"sidetone mode = %d\n",
				__func__, sidetone_mode);
#if 0
		AUDCTRL_SaveAudioApp(AUDIO_APP_LOOPBACK);
#endif
		/* For I2S/PCM loopback */
		if (((src_dev == CSL_CAPH_DEV_FM_RADIO)
		     && (sink_dev == CSL_CAPH_DEV_FM_TX))
		    || ((src_dev == CSL_CAPH_DEV_BT_MIC)
			&& (sink_dev == CSL_CAPH_DEV_BT_SPKR))) {
			/* I2S hard coded to use ssp3, BT PCM to use ssp4.
			   This could be changed later */
			AUDIO_SOURCE_Enum_t srcTemp = AUDIO_SOURCE_I2S;
			AUDIO_SINK_Enum_t sinkTemp = AUDIO_SINK_I2S;
			if (src_dev == CSL_CAPH_DEV_BT_MIC)
				srcTemp = AUDIO_SOURCE_BTM;
			if (sink_dev == CSL_CAPH_DEV_BT_SPKR)
				sinkTemp = AUDIO_SINK_BTM;

			AUDCTRL_EnablePlay(srcTemp, speaker, AUDIO_CHANNEL_MONO,
					   48000, NULL);
			AUDCTRL_EnableRecord(mic, sinkTemp, AUDIO_CHANNEL_MONO,
					     48000, NULL);
			return;
		}
#if 0
/*removed this to make fm radio work using xpft script */
		if (src_dev == CSL_CAPH_DEV_FM_RADIO) {
			AUDCTRL_EnableRecord(audRecHw, audPlayHw, mic,
					     AUDIO_CHANNEL_STEREO, 48000);
			if ((speaker == AUDIO_SINK_LOUDSPK)
			    || (speaker == AUDIO_SINK_HEADSET))
				powerOnExternalAmp(speaker, AudioUse,
						   TRUE);
			return;
		}
#endif
		/*  Microphone pat */
		if (isDigiMic(mic)) {
			/* Enable power to digital microphone */
			powerOnDigitalMic(TRUE);
		}
		/* enable HW path */
		hwCtrlConfig.streamID = CSL_CAPH_STREAM_NONE;
		hwCtrlConfig.source = src_dev;
		hwCtrlConfig.sink = sink_dev;
		hwCtrlConfig.src_sampleRate = AUDIO_SAMPLING_RATE_48000;
		hwCtrlConfig.snk_sampleRate = AUDIO_SAMPLING_RATE_48000;
		if (src_dev == CSL_CAPH_DEV_BT_MIC)
			hwCtrlConfig.src_sampleRate =
			AUDIO_SAMPLING_RATE_8000;	/*how about WB? */
		if (sink_dev == CSL_CAPH_DEV_BT_SPKR)
			hwCtrlConfig.snk_sampleRate =
			AUDIO_SAMPLING_RATE_8000;	/*how about WB? */

		hwCtrlConfig.chnlNum =
		    (speaker ==
		     AUDIO_SINK_HEADSET) ? AUDIO_CHANNEL_STEREO :
		    AUDIO_CHANNEL_MONO;
		hwCtrlConfig.bitPerSample = 16;
		hwCtrlConfig.sidetone_mode = sidetone_mode;

		pathID = csl_caph_hwctrl_EnablePath(hwCtrlConfig);

/*#ifdef HW_SIDETONE_LOOPBACK*/
		if (sidetone_mode) {
			/*sidetone_mode = 1 to use sidetone path */
			/*Enable the sidetone path. */
			/*first step: enable sidetone */
			csl_caph_hwctrl_EnableSidetone(sink_dev);
			/*second step: set filter and gain */
			csl_caph_hwctrl_ConfigSidetoneFilter(coeff);
			csl_caph_hwctrl_SetSidetoneGain(0);
			/* Set sidetone gain to 0dB. */
		} else {
			/*loopback does not use sidetone path*/
			aTrace(LOG_AUDIO_CNTLR,
					"%s sidetone path disabled\n",
					__func__);
		}
/*#endif*/

		/*Assume HW lpt does not involve DSP.
		o.w. use AUDCTRL_SetAudioMode */
		/*For HW Loopback use MUSIC app prof?*/
		AUDCTRL_SaveAudioMode(audio_mode);
		AUDCTRL_SaveAudioApp(AUDIO_APP_MUSIC);

		AUDCTRL_SetAudioMode_ForMusicPlayback(audio_mode, pathID, TRUE);
		AUDCTRL_SetAudioMode_ForMusicRecord(audio_mode, pathID);

		/* Enable Loopback ctrl */
		/* Enable PMU for headset/IHF */
		if ((speaker == AUDIO_SINK_LOUDSPK)
		    || (speaker == AUDIO_SINK_HEADSET))
			powerOnExternalAmp(speaker, AudioUse, TRUE, FALSE);

		if (((src_dev == CSL_CAPH_DEV_ANALOG_MIC)
		     || (src_dev == CSL_CAPH_DEV_HS_MIC))
		    && ((sink_dev == CSL_CAPH_DEV_EP)
			|| (sink_dev == CSL_CAPH_DEV_IHF)
			|| (sink_dev == CSL_CAPH_DEV_HS))) {
#ifdef HW_ANALOG_LOOPBACK
			csl_caph_audio_loopback_control(hw_lpbk_audSpkr, 0,
							enable_lpbk);
#endif
		}

	} else {
		/* Disable Analog Mic path */
		aTrace(LOG_AUDIO_CNTLR,
				"AUDCTRL_SetAudioLoopback: Disable loopback\n");
#if 0
		AUDCTRL_RemoveAudioApp(AUDIO_APP_LOOPBACK);
#endif
		/* Disable I2S/PCM loopback */
		if (((src_dev == CSL_CAPH_DEV_FM_RADIO)
		     && (sink_dev == CSL_CAPH_DEV_FM_TX))
		    || ((src_dev == CSL_CAPH_DEV_BT_MIC)
			&& (sink_dev == CSL_CAPH_DEV_BT_SPKR))) {
			/* I2S configured to use ssp3, BT PCM to use ssp4. */
			AUDIO_SOURCE_Enum_t srcTemp = AUDIO_SOURCE_I2S;
			AUDIO_SINK_Enum_t sinkTemp = AUDIO_SINK_I2S;
			if (src_dev == CSL_CAPH_DEV_BT_MIC)
				srcTemp = AUDIO_SOURCE_BTM;
			if (sink_dev == CSL_CAPH_DEV_BT_SPKR)
				sinkTemp = AUDIO_SINK_BTM;

			AUDCTRL_DisablePlay(srcTemp, speaker, 0);
			AUDCTRL_DisableRecord(mic, sinkTemp, 0);
			return;
		}
#if 0
/*removed this to make fm radio work using xpft script*/
		if (src_dev == CSL_CAPH_DEV_FM_RADIO) {
			AUDCTRL_DisableRecord(audRecHw, audPlayHw, mic);
			if ((speaker == AUDIO_SINK_LOUDSPK)
			    || (speaker == AUDIO_SINK_HEADSET))
				powerOnExternalAmp(speaker, AudioUse,
						   FALSE);
			return;
		}
#endif
		if (isDigiMic(mic)) {
			/* Enable power to digital microphone */
			powerOnDigitalMic(FALSE);
		}

		memset(&hwCtrlConfig, 0, sizeof(CSL_CAPH_HWCTRL_CONFIG_t));

		src_dev = getDeviceFromSrc(mic);
		sink_dev = getDeviceFromSink(speaker);

		pathID = csl_caph_FindPathID(sink_dev, src_dev, 0);

		if (pathID == 0) {
			audio_xassert(0, pathID);
			return;
		}

		hwCtrlConfig.pathID = pathID;
		if (((src_dev == CSL_CAPH_DEV_ANALOG_MIC)
		     || (src_dev == CSL_CAPH_DEV_HS_MIC))
		    && ((sink_dev == CSL_CAPH_DEV_EP)
			|| (sink_dev == CSL_CAPH_DEV_IHF)
			|| (sink_dev == CSL_CAPH_DEV_HS))) {
#ifdef HW_ANALOG_LOOPBACK
			csl_caph_audio_loopback_control(hw_lpbk_audSpkr, 0,
							enable_lpbk);
#endif
		}
/*#ifdef HW_SIDETONE_LOOPBACK*/
		/*Disable Sidetone path. */
		if (sidetone_mode)
			csl_caph_hwctrl_DisableSidetone(sink_dev);
/*#endif*/

		/*clocks are disabled here, so no register access after this. */
		(void)csl_caph_hwctrl_DisablePath(hwCtrlConfig);

		/*Enable PMU for headset/IHF */
		if ((speaker == AUDIO_SINK_LOUDSPK)
		    || (speaker == AUDIO_SINK_HEADSET)) {
			powerOnExternalAmp(speaker, AudioUse, FALSE, FALSE);
		}

	}
}

/****************************************************************************
*
* Function Name: AUDCTRL_SetArm2spParam
*
* Description:   Set Arm2Sp Parameter
*
****************************************************************************/
void AUDCTRL_SetArm2spParam(UInt32 mixMode, Boolean is_fm)
{
	if (is_fm)
		csl_caph_arm2sp_set_fm_mixmode((int)mixMode);
}

/****************************************************************************
*
* Function Name: AUDCTRL_ConfigSSP
*
* Description:   Set FM/PCM SSP protocol, and port number
*                If loopback is enabled, port is ignored
*
****************************************************************************/
void AUDCTRL_ConfigSSP(AUDCTRL_SSP_PORT_e port, AUDCTRL_SSP_BUS_e bus,
		       int en_lpbk)
{
	CSL_SSP_PORT_e csl_port = CSL_SSP_3;
	CSL_SSP_BUS_e csl_bus = CSL_SSP_PCM;

	if (port == AUDCTRL_SSP_4)
		csl_port = CSL_SSP_4;
	else if (port == AUDCTRL_SSP_3)
		csl_port = CSL_SSP_3;
	else if (!en_lpbk)
		return;

	if (bus == AUDCTRL_SSP_I2S)
		csl_bus = CSL_SSP_I2S;
	else if (bus == AUDCTRL_SSP_PCM)
		csl_bus = CSL_SSP_PCM;
	else if (bus == AUDCTRL_SSP_TDM)
		csl_bus = CSL_SSP_TDM;
	else if (!en_lpbk)
		return;

	csl_caph_hwctrl_ConfigSSP(csl_port, csl_bus, en_lpbk);
}


/****************************************************************************
*
* Function Name: AUDCTRL_EnableBypassVibra
*
* Description:   Enable the Vibrator bypass and set the strength to the vibrator
*
****************************************************************************/
void AUDCTRL_EnableBypassVibra(UInt32 Strength, int direction)
{
	UInt32 vib_power;
	int ret = 0;

	aTrace(LOG_AUDIO_CNTLR, "AUDCTRL_EnableBypassVibra");

	if (!vibra_reg) {
		vibra_reg = regulator_get(NULL, VIBRA_LDO_REGULATOR);

		if (IS_ERR(vibra_reg))
			aError("Failed to get LDO for Vibra\n");
	}
	if (vibra_reg) {
		ret = regulator_enable(vibra_reg);
		if (ret != 0)
			aError("Failed to enable LDO for Vibra: %d\n", ret);
	}

	csl_caph_hwctrl_vibrator(AUDDRV_VIBRATOR_BYPASS_MODE, TRUE);

	Strength = ((Strength > 100) ? 100 : Strength);
	vib_power = (0x7fff / 100) * Strength;
	vib_power = ((direction == 0) ? vib_power : (0xffff - vib_power + 1));

	csl_caph_hwctrl_vibrator_strength(vib_power);
}

/****************************************************************************
*
* Function Name: AUDCTRL_DisableBypassVibra
*
* Description:   Disable the Vibrator bypass
*
****************************************************************************/
void AUDCTRL_DisableBypassVibra(void)
{
	int ret;
	aTrace(LOG_AUDIO_CNTLR, "AUDCTRL_DisableBypassVibra");
	csl_caph_hwctrl_vibrator(AUDDRV_VIBRATOR_BYPASS_MODE, FALSE);

	if (vibra_reg) {
		ret = regulator_disable(vibra_reg);
		if (ret != 0)
			aError("Failed to disable LDO for Vibra: %d\n", ret);
		regulator_put(vibra_reg);
		vibra_reg = NULL;
	}
}

/****************************************************************************
*
* Function Name: AUDCTRL_Telephony_HW_16K
*
* Description:   find HW sample rate
*
****************************************************************************/
int AUDCTRL_Telephony_HW_16K(AudioMode_t voiceMode)
{
	int is_call16k = FALSE;

	if (voiceCallSampleRate == AUDIO_SAMPLING_RATE_16000)
		is_call16k = TRUE;

	/* BT headset needs to consider NB or WB too */
#ifdef	CONFIG_AUDIO_FEATURE_SET_DISABLE_ECNS

	if ((voiceMode == AUDIO_MODE_BLUETOOTH) ||
		(voiceMode == AUDIO_MODE_HANDSFREE))
#else
	if (voiceMode == AUDIO_MODE_BLUETOOTH)
#endif
		is_call16k = AUDCTRL_IsBTMWB();

	return is_call16k;
}

/****************************************************************************
*
* Function Name: AUDCTRL_InVoiceCall
*
* Description:   Return Voice Call status
*
****************************************************************************/
int AUDCTRL_InVoiceCall(void)
{
	return bInVoiceCall;
}

/*********************************************************************
*
*	Get BTM headset NB or WB info
*	@return		Boolean, TRUE for WB and FALSE for NB (8k)
*	@note
**********************************************************************/
int AUDCTRL_IsBTMWB(void)
{
	return IsBTM_WB;
}

/*********************************************************************
*
*	Set BTM type
*	@param		Boolean isWB
*	@return		none
*
*	@note	isWB=TRUE for BT WB headset; =FALSE for BT NB (8k) headset.
**********************************************************************/
void AUDCTRL_SetBTMTypeWB(Boolean isWB)
{
	IsBTM_WB = isWB;
	/* AUDDRV_SetPCMRate(IsBTM_WB); */
}

/********************************************************************
*  @brief  Set IHF mode
*
*  @param  IHF mode status (TRUE: stereo | FALSE: mono).
*
*  @return  none
*
****************************************************************************/
void AUDCTRL_SetIHFmode(Boolean stIHF)
{
	csl_caph_hwctrl_SetIHFmode(stIHF);
	isStIHF = stIHF;
}

/****************************************************************************
*
* Function Name: AUDCTRL_SetBtMode
*
* Description:   Set BT mode
*
****************************************************************************/
void AUDCTRL_SetBTMode(int mode)
{
	if ((mode == BT_MODE_WB) || (mode == BT_MODE_WB_TEST))
		AUDCTRL_SetBTMTypeWB(TRUE);
	else
		AUDCTRL_SetBTMTypeWB(FALSE);
	csl_caph_hwctrl_SetBTMode(mode);
}

/****************************************************************************
*
* Function Name: AUDCTRL_GetHardwareControl
*
* Description:   Get hardware control parameters
*
****************************************************************************/
void AUDCTRL_GetHardwareControl(AUDCTRL_HW_ACCESS_TYPE_en_t access_type,
				unsigned *buf)
{
	if (access_type >= AUDCTRL_HW_ACCESS_TYPE_TOTAL || !buf)
		return;

	memcpy(buf, hw_control[access_type], sizeof(hw_control[access_type]));
}

/********************************************************************
*  @brief  Hardware register access fucntion
*
*  @param
*
*  @return  int
* note
* this is for test purpose
*alsa_amixer cset name=HW-CTL,index=21 1 0 100 0
*    (set EP_MIX_IN_GAIN to 100 mB)
*alsa_amixer cset name=HW-CTL,index=21 1 1 2400 0
*    (set EP_MIX_BITSEL_GAIN to 24 dB)
*alsa_amixer cset name=HW-CTL,index=21 1 2 -600 0
*    (set EP_MIX_FINE_GAIN to -6 dB)
*
****************************************************************************/
int AUDCTRL_HardwareControl(AUDCTRL_HW_ACCESS_TYPE_en_t access_type,
			    int arg1, int arg2, int arg3, int arg4)
{
	CSL_CAPH_MIXER_e outChnl = CSL_CAPH_SRCM_CH_NONE;

	aTrace(LOG_AUDIO_CNTLR,
			"AUDCTRL_HardwareControl::type %d,"
			"arg 0x%x %x %x %x.\n",
			access_type, arg1, arg2, arg3, arg4);

	if (access_type >= AUDCTRL_HW_ACCESS_TYPE_TOTAL)
		return -1;

	hw_control[access_type][0] = arg1;
	hw_control[access_type][1] = arg2;
	hw_control[access_type][2] = arg3;
	hw_control[access_type][3] = arg4;

	/* Need to set SRC clock mode before enable clock */
	if (access_type == AUDCTRL_HW_CFG_CLK) {
		is26MClk = arg1 ? TRUE : FALSE;
		csl_caph_SetSRC26MClk(is26MClk);
	}
	csl_caph_ControlHWClock(TRUE);

	switch (access_type) {
	case AUDCTRL_HW_CFG_HEADSET:
		csl_caph_hwctrl_SetHeadsetMode(arg1);
		break;
	case AUDCTRL_HW_CFG_SSP:
		AUDCTRL_ConfigSSP(arg1, arg2, arg3);
		break;
	case AUDCTRL_HW_CFG_MFD:
		isMFD = arg1 ? TRUE : FALSE;
		break;
	case AUDCTRL_HW_CFG_WAIT:
		AUDCTRL_ConfigWait(arg1, arg2);
		break;
	case AUDCTRL_HW_CFG_DSPMUTE:
		AUDCTRL_SetTelephonySpkrMute(AUDIO_SINK_RESERVED4, arg1);
		break;
	case AUDCTRL_HW_PRINT_PATH:
		csl_caph_hwctrl_PrintAllPaths();
		if (arg1 == 1) {
			Dump_AllCaph_regs();
			Dsp_Shared_memDump();
		}
		break;
	case AUDCTRL_HW_WRITE_GAIN:

		/*arg2 is gain in milli Bel */
		switch (arg1) {
		case AUDCTRL_EP_MIX_IN_GAIN:
			outChnl = CSL_CAPH_SRCM_STEREO_CH2_L;
			/*csl_srcmixer_setMixInGain(
	   path->srcmRoute[0][0].inChnl, outChnl, arg2, arg2); */
			csl_srcmixer_setMixAllInGain(outChnl, arg2, arg2);
			break;

		case AUDCTRL_EP_MIX_BITSEL_GAIN:
			outChnl = CSL_CAPH_SRCM_STEREO_CH2_L;
			csl_srcmixer_setMixBitSel(outChnl,
				arg2 / 600, arg2 / 600);
			break;

		case AUDCTRL_EP_MIX_FINE_GAIN:
			outChnl = CSL_CAPH_SRCM_STEREO_CH2_L;
			csl_srcmixer_setMixOutGain(outChnl, arg2, arg2);
			break;

		case AUDCTRL_IHF_MIX_IN_GAIN:
			/*outChnl = (CSL_CAPH_SRCM_STEREO_CH2_R |
			   CSL_CAPH_SRCM_STEREO_CH2_L); */
			outChnl = CSL_CAPH_SRCM_STEREO_CH2_R;
			/*csl_srcmixer_setMixInGain(
				path->srcmRoute[0][0].inChnl,
				outChnl, arg2, arg2); */
			csl_srcmixer_setMixAllInGain(outChnl, arg2, arg2);
			break;

		case AUDCTRL_IHF_MIX_BITSEL_GAIN:
			/*outChnl = (CSL_CAPH_SRCM_STEREO_CH2_R |
			   CSL_CAPH_SRCM_STEREO_CH2_L); */
			outChnl = CSL_CAPH_SRCM_STEREO_CH2_R;
			csl_srcmixer_setMixBitSel(outChnl,
				arg2 / 600, arg2 / 600);
			break;

		case AUDCTRL_IHF_MIX_FINE_GAIN:
			/*outChnl = (CSL_CAPH_SRCM_STEREO_CH2_R |
			   CSL_CAPH_SRCM_STEREO_CH2_L); */
			outChnl = CSL_CAPH_SRCM_STEREO_CH2_R;
			csl_srcmixer_setMixOutGain(outChnl, arg2, arg2);
			break;

		case AUDCTRL_HS_LEFT_MIX_IN_GAIN:
			outChnl = CSL_CAPH_SRCM_STEREO_CH1_L;
			/*csl_srcmixer_setMixInGain(
				path->srcmRoute[0][0].inChnl,
				outChnl, arg2, arg2); */
			csl_srcmixer_setMixAllInGain(outChnl, arg2, arg2);
			break;

		case AUDCTRL_HS_LEFT_MIX_BITSEL_GAIN:
			outChnl = CSL_CAPH_SRCM_STEREO_CH1_L;
			csl_srcmixer_setMixBitSel(outChnl,
				arg2 / 600, arg2 / 600);
			break;

		case AUDCTRL_HS_LEFT_MIX_FINE_GAIN:
			outChnl = CSL_CAPH_SRCM_STEREO_CH1_L;
			csl_srcmixer_setMixOutGain(outChnl, arg2, arg2);
			break;

		case AUDCTRL_HS_RIGHT_MIX_IN_GAIN:
			outChnl = CSL_CAPH_SRCM_STEREO_CH1_R;
			/*csl_srcmixer_setMixInGain(
				path->srcmRoute[0][0].inChnl,
				outChnl, arg2, arg2); */
			csl_srcmixer_setMixAllInGain(outChnl, arg2, arg2);
			break;

		case AUDCTRL_HS_RIGHT_MIX_BITSEL_GAIN:
			outChnl = CSL_CAPH_SRCM_STEREO_CH1_R;
			csl_srcmixer_setMixBitSel(outChnl,
				arg2 / 600, arg2 / 600);
			break;

		case AUDCTRL_HS_RIGHT_MIX_FINE_GAIN:
			outChnl = CSL_CAPH_SRCM_STEREO_CH1_R;
			csl_srcmixer_setMixOutGain(outChnl, arg2, arg2);
			break;

		case AUDCTRL_PMU_HS_RIGHT_GAIN:
			extern_hs_set_gain(arg2, AUDIO_HS_RIGHT);
			break;

		case AUDCTRL_PMU_HS_LEFT_GAIN:
			extern_hs_set_gain(arg2, AUDIO_HS_LEFT);
			break;

		case AUDCTRL_PMU_IHF_GAIN:
			extern_ihf_set_gain(arg2);
			break;

		case AUDCTRL_PMU_HIGH_GAIN_MODE:
			extern_ihf_en_hi_gain_mode(arg2);
			/*arg2: TRUE or FALSE */
			break;

		default:
			break;
		}
		break;

	default:
		break;
	}

	return 0;
}

/****************************************************************************
*
* Function Name: powerOnDigitalMic
*
* Description:   power on/off the Digital Mic
*
****************************************************************************/
void powerOnDigitalMic(Boolean powerOn)
{
#ifdef CONFIG_BCMPMU_AUDIO
	int ret;

	if (powerOn == TRUE) {
		/* Enable power to digital microphone */
		if (!digi_mic_reg) {
			digi_mic_reg =
			regulator_get(NULL, DIGI_MIC_LDO_REGULATOR);

			if (IS_ERR(digi_mic_reg))
				aError("Failed to get LDO for Digital Mic\n");
		}
		if (digi_mic_reg) {
			ret = regulator_enable(digi_mic_reg);
			if (ret != 0)
				aError("Failed to enable LDO digi Mic: %d\n",
				ret);
		}

	} else {	/*powerOn == FALSE */
		/* Enable power to digital microphone */
		if (digi_mic_reg) {
			ret = regulator_disable(digi_mic_reg);
			if (ret != 0)
				aError("Failed to disable LDO digi Mic: %d\n",
				ret);
			regulator_put(digi_mic_reg);
			digi_mic_reg = NULL;
		}

	}
#endif
}

/****************************************************************************
*
* Function Name: getDeviceFromSrc
*
* Description:   convert audio controller Mic enum to auddrv device enum
*
****************************************************************************/
CSL_CAPH_DEVICE_e getDeviceFromSrc(AUDIO_SOURCE_Enum_t source)
{
	return MIC_Mapping_Table[source].dev;
}

/****************************************************************************
*
* Function Name: getDeviceFromSink
*
* Description:   convert audio controller Spkr enum to auddrv device enum
*
****************************************************************************/
CSL_CAPH_DEVICE_e getDeviceFromSink(AUDIO_SINK_Enum_t sink)
{
	return SPKR_Mapping_Table[sink].dev;
}

/*********************************************************************
//Description:
//      Get audio mode from sink
//Parameters
//      mode -- audio mode
//      sink -- Sink device coresponding to audio mode
//Return        none
**********************************************************************/
AudioMode_t GetAudioModeBySink(AUDIO_SINK_Enum_t sink)
{
	switch (sink) {
	case AUDIO_SINK_HANDSET:
		return AUDIO_MODE_HANDSET;

	case AUDIO_SINK_HEADSET:
	case AUDIO_SINK_HEADPHONE:
		return AUDIO_MODE_HEADSET;

	case AUDIO_SINK_HANDSFREE:
		return AUDIO_MODE_HANDSFREE;

	case AUDIO_SINK_BTM:
	case AUDIO_SINK_BTS:
		return AUDIO_MODE_BLUETOOTH;

	case AUDIO_SINK_LOUDSPK:
		return AUDIO_MODE_SPEAKERPHONE;

	case AUDIO_SINK_TTY:
		return AUDIO_MODE_TTY;

	case AUDIO_SINK_HAC:
		return AUDIO_MODE_HAC;

	case AUDIO_SINK_USB:
		return AUDIO_MODE_USB;

	case AUDIO_SINK_DSP:
		return AUDCTRL_GetAudioMode();	/*play throu DSP */

	case AUDIO_SINK_I2S:
	case AUDIO_SINK_VIBRA:
	default:
		aWarn(
				"%s can not find mode %d\n", __func__, sink);
		return AUDIO_MODE_INVALID;
	}
}

static AudioMode_t GetAudioModeFromCaptureDev(CSL_CAPH_DEVICE_e source)
{
	if (source == CSL_CAPH_DEV_ANALOG_MIC) {
		return AUDIO_MODE_HANDSET;
		/* AUDIO_MODE_SPEAKERPHONE? use which mode? */
	} else if (source == CSL_CAPH_DEV_HS_MIC)
		return AUDIO_MODE_HEADSET;
	else if (source == CSL_CAPH_DEV_DIGI_MIC
		 || source == CSL_CAPH_DEV_DIGI_MIC_L
		 || source == CSL_CAPH_DEV_DIGI_MIC_R) {
		return AUDIO_MODE_SPEAKERPHONE;
		/* AUDIO_MODE_HANDSET?  use which mode? */
	} else if (source == CSL_CAPH_DEV_BT_MIC)
		return AUDIO_MODE_BLUETOOTH;

	return AUDIO_MODE_INVALID;
}

/****************************************************************************
*
* Function Name: isDigiMic
*
* Description:   return a flag
*
****************************************************************************/
static int isDigiMic(AUDIO_SOURCE_Enum_t source)
{
	if ((source == AUDIO_SOURCE_DIGI1)
	    || (source == AUDIO_SOURCE_DIGI2)
	    || (source == AUDIO_SOURCE_DIGI3)
	    || (source == AUDIO_SOURCE_DIGI4)
	    || (source == AUDIO_SOURCE_SPEECH_DIGI))
		return 1;
	else
		return 0;
}

/****************************************************************************
*
* Function Name: powerOnExternalAmp
*
* Description:   return a flag
*
****************************************************************************/
static int needDualMic(AudioMode_t mode, AudioApp_t app)
{
	/* VOICE_DUALMIC_ENABLE in parm_audio.txt */
	if (AudParmP()[mode + app * AUDIO_MODE_NUMBER].dual_mic_enable)
		return 1;
	else
		return 0;
}

/****************************************************************************
*
* Function Name: powerOnExternalAmp
*
* Description:   call external amplifier driver
*
****************************************************************************/
static void powerOnExternalAmp(AUDIO_SINK_Enum_t speaker,
			       enum ExtSpkrUsage_en_t usage_flag,
			       int use, int force)
{

	static Boolean callUseHS = FALSE;
	static Boolean audioUseHS = FALSE;
	static int audio2UseHS = FALSE;
	static int fmUseHS = FALSE;

	static Boolean callUseIHF = FALSE;
	static Boolean audioUseIHF = FALSE;
	static int audio2UseIHF = FALSE;
	static int fmUseIHF = FALSE;

	static Boolean IHF_IsOn = FALSE;
	static Boolean HS_IsOn = FALSE;
	static Boolean ampControl = TRUE;

	aTrace(LOG_AUDIO_CNTLR, "%s speaker %d, usage_flag %d, use %d,"
			" force %d\n",
			__func__, speaker, usage_flag, use, force);

	if (force == TRUE) {
		if (use == FALSE) {
			if (IHF_IsOn == TRUE) {
				if (isStIHF == TRUE)
					extern_stereo_speaker_off();
				else
					extern_ihf_off();
			}
			if (HS_IsOn == TRUE)
				extern_hs_off();
			ampControl = FALSE;
		}
		if (use == TRUE) {
			if (IHF_IsOn == TRUE) {
				if (isStIHF == TRUE)
					extern_stereo_speaker_on();
				else
					extern_ihf_on();
				setExternAudioGain(
					GetAudioModeBySink(AUDIO_SINK_LOUDSPK),
					AUDCTRL_GetAudioApp());
			}
			if (HS_IsOn == TRUE) {
				extern_hs_on();
				setExternAudioGain(
					GetAudioModeBySink(AUDIO_SINK_HEADSET),
					AUDCTRL_GetAudioApp());
			}
			ampControl = TRUE;
		}

		return;

	}


		switch (speaker) {
		case AUDIO_SINK_HEADSET:
		case AUDIO_SINK_TTY:
			switch (usage_flag) {
			case TelephonyUse:
				callUseHS = use;
			if (use)
					/*only one output channel
					for voice call */
					callUseIHF = FALSE;
				break;

			case AudioUse:
				audioUseHS = use;
				break;
			case Audio2Use:
				audio2UseHS = use;
				break;

			case FmUse:
				fmUseHS = use;
				break;

			default:
				break;
		}
		break;

		case AUDIO_SINK_LOUDSPK:
			switch (usage_flag) {
			case TelephonyUse:
				callUseIHF = use;
				/*only one output channel for voice call */
				if (use)
					callUseHS = FALSE;

				break;

			case AudioUse:
				audioUseIHF = use;
				break;
			case Audio2Use:
				audio2UseIHF = use;
				break;

			case FmUse:
				fmUseIHF = use;
				break;

			default:
				break;
			}
			break;

		default:
			return;
		}

	aTrace(LOG_AUDIO_CNTLR, "fmUseIHF %d, audioUseIHF %d,"
			" callUseIHF %d,audio2UseIHF %d"
			" fmUseHS %d, audioUseHS %d,"
			"audio2UseHS %d callUseHS %d\n",
			fmUseIHF, audioUseIHF, callUseIHF, audio2UseIHF,
			fmUseHS, audioUseHS, audio2UseHS, callUseHS);

	if ((callUseHS == FALSE) && (audioUseHS == FALSE)
		&& (fmUseHS == FALSE) && (audio2UseHS == FALSE)) {
		if (HS_IsOn != FALSE) {
			aTrace(LOG_AUDIO_CNTLR,
				"power OFF pmu HS amp\n");

			extern_hs_off();
/*			audctl_usleep_range(20000,
				22000); no pop noise */
			audctl_usleep_range(wait_pmu_off,
				wait_pmu_off+2000);
		}
		HS_IsOn = FALSE;
	} else {
		if (HS_IsOn != TRUE && ampControl == TRUE) {
			aTrace(LOG_AUDIO_CNTLR,
				"powerOnExternalAmp power on HS");
			audioh_start_hs();
			extern_hs_on();
			audctl_usleep_range(wait_hspmu_on,
				wait_hspmu_on+2000);
		}

		setExternAudioGain(GetAudioModeBySink(speaker),
			AUDCTRL_GetAudioApp());

		HS_IsOn = TRUE;
	}

	if ((callUseIHF == FALSE) && (audioUseIHF == FALSE)
		&& (fmUseIHF == FALSE) && (audio2UseIHF == FALSE)) {
		if (IHF_IsOn != FALSE) {
			aTrace(LOG_AUDIO_CNTLR,
				"power OFF pmu IHF amp\n");
			if (isStIHF == TRUE)
				extern_stereo_speaker_off();
			else
				extern_ihf_off();
			audctl_usleep_range(wait_pmu_off,
				wait_pmu_off+2000);
		}
		IHF_IsOn = FALSE;
	} else {
		if (IHF_IsOn != TRUE && ampControl == TRUE) {
			aTrace(LOG_AUDIO_CNTLR,
				"powerOnExternalAmp power on IHF");
			audioh_start_ihf();
			if (isStIHF == TRUE)
				extern_stereo_speaker_on();
			else
				extern_ihf_on();
			audctl_usleep_range(wait_ihfpmu_on,
				wait_ihfpmu_on+2000);
		}

		setExternAudioGain(GetAudioModeBySink(speaker),
		AUDCTRL_GetAudioApp());

		IHF_IsOn = TRUE;
	}

}

/****************************************************************************
*
* Function Name: Set Extern Audio Gains
*
* Description:   Set external audio chip's gain
*
****************************************************************************/
static void setExternAudioGain(AudioMode_t mode, AudioApp_t app)
{
	int pmu_gain = 0;

#ifdef CONFIG_BCM_MODEM
	SysAudioParm_t *p;
#else
	AudioSysParm_t *p;
#endif
	/*#define can be removed after the sysparam is updated
	with these new params*/

#ifdef NEW_PARAMS_TP_PMU
	Int16 param_value;
#endif

	p = &(AudParmP()[mode + app * AUDIO_MODE_NUMBER]);

	aTrace(LOG_AUDIO_CNTLR, "%s mode %d, app %d\n", __func__, mode, app);

	/*Load PMU gain from sysparm.For SS multicast case Headset gain
	 will be loaded from AUDIO_MODE_RESERVE
	*/
	switch (mode) {
	case AUDIO_MODE_HEADSET:
	case AUDIO_MODE_TTY:
#ifdef CONFIG_ENABLE_SSMULTICAST
	case AUDIO_MODE_RESERVE:
#endif
		pmu_gain = (short)p->ext_speaker_pga_l;	/* Q13p2 dB */
		extern_hs_set_gain(pmu_gain * 25, AUDIO_HS_LEFT);

		pmu_gain = (short)p->ext_speaker_pga_r;	/* Q13p2 dB */
		extern_hs_set_gain(pmu_gain * 25, AUDIO_HS_RIGHT);

		/*#define can be removed after the sysparam is updated
		   with these new params*/

#ifdef NEW_PARAMS_TP_PMU
		param_value = p->ext_speaker_preamp_pga;

		extern_set_hs_preamp_gain(param_value);

		param_value = p->ext_speaker_param1;

		extern_set_hs_noise_gate(param_value);
#endif
		break;

	case AUDIO_MODE_SPEAKERPHONE:
		pmu_gain = (short)p->ext_speaker_pga_l;	/* Q13p2 dB */

		extern_ihf_set_gain(pmu_gain * 25);
		/*#define can be removed after the sysparam is updated
		with these new params*/

#ifdef NEW_PARAMS_TP_PMU
		param_value = p->ext_speaker_preamp_pga;

		extern_set_ihf_preamp_gain(param_value);

		param_value = p->ext_speaker_param1;

		extern_set_ihf_noise_gate(param_value);

		param_value = p->ext_speaker_param2;

		extern_set_ihf_none_clip(param_value);

		param_value = p->ext_speaker_param3;

		extern_set_ihf_pwr(param_value);
#endif

#ifdef CONFIG_BCM_MODEM
		pmu_gain = (int)p->ext_speaker_high_gain_mode_enable;
		extern_ihf_en_hi_gain_mode(pmu_gain);
#endif

		break;

	default:
		break;
	}

}

/********************************************************************
*  @brief  Get MFD mode
*
*  @param  none
*
*  @return  Boolean
*
****************************************************************************/
Boolean AUDCTRL_GetMFDMode(void)
{
	return isMFD;
}

/********************************************************************
*  @brief  Get SRCMixer Clock rate
*
*  @param  none
*
*  @return  TRUE to use 26M clock; FALSE not (78M)
*
****************************************************************************/
Boolean AUDCTRL_GetSRCClock(void)
{
	return is26MClk;
}

void ReloadUserVolSettingFromSysparm(void)
{
	int i, j;

	for (i = 0; i <= AUDIO_MODE_RESERVE; i++)
		for (j = 0; j <= AUDIO_APP_RESERVED15; j++)
			fillUserVolSetting(i, j);
}

static void fillUserVolSetting(AudioMode_t mode, AudioApp_t app)
{
#ifdef CONFIG_BCM_MODEM
	SysAudioParm_t *p;
#else
	AudioSysParm_t *p;
#endif

	p = &(AudParmP()[mode + app * AUDIO_MODE_NUMBER]);

	user_vol_setting[app][mode].L = (short)p->srcmixer_output_fine_gain_l;
	user_vol_setting[app][mode].L *= 25;
	user_vol_setting[app][mode].R = (short)p->srcmixer_output_fine_gain_r;
	user_vol_setting[app][mode].R *= 25;
	user_vol_setting[app][mode].valid = TRUE;
}

/********************************************************************
*  @brief  Configure wait duration
*
*  @param  wait_id	wait id
*
*  @param  wait_length	wait duration in ms
*
*  @return none
*
****************************************************************************/
void AUDCTRL_ConfigWait(int wait_id, int wait_length)
{
	int *p_wait = NULL, old_wait = 0, new_wait = wait_length*1000;

	switch (wait_id) {
	case AUDCTRL_WAIT_BASEBAND_ON:
		p_wait = &wait_bb_on;
		break;
	case AUDCTRL_WAIT_HSPMU_ON:
		p_wait = &wait_hspmu_on;
		break;
	case AUDCTRL_WAIT_IHFPMU_ON:
		p_wait = &wait_ihfpmu_on;
		break;
	case AUDCTRL_WAIT_PMU_OFF:
		p_wait = &wait_pmu_off;
		break;
	default:
		break;
	}

	if (p_wait) {
		old_wait = *p_wait;
		*p_wait = new_wait;
	}
	aTrace(LOG_AUDIO_CNTLR, "%s wait id %d length %d to %d us\n",
		__func__, wait_id, old_wait, new_wait);
}

/****************************************************************************
*
* Function Name: AUDCTRL_EnableHS_SuplyCtrl
*
* Description:   Headset Driver Supply Indicator Control for
*				class G output
*
****************************************************************************/
void AUDCTRL_EnableHS_SuplyCtrl(UInt8 hs_ds_lag,
						UInt8 hs_ds_delay,
						Boolean hs_ds_polarity,
						UInt32 hs_ds_thres)
{
	struct classg_G_ctrl classG;

	classG.HS_DS_LAG = hs_ds_lag;
	classG.HS_DS_DELAY = hs_ds_delay;
	classG.HS_DS_POLARITY = hs_ds_polarity;
	classG.HS_DS_THRES = hs_ds_thres;

	csl_caph_classG_ctrl(&classG);

}

void AUDCTRL_SetCallMode(Int32 callMode)
{
	AUDDRV_SetCallMode(callMode);
}

void AUDCTRL_ConnectDL(void)
{
	audio_control_dsp(AUDDRV_DSPCMD_AUDIO_CONNECT_DL, TRUE, 0, 0, 0, 0);
	aTrace(LOG_AUDIO_CNTLR,  "AUDCTRL_ConnectDL PTT CONNECT_DL\n");
}

void AUDCTRL_UpdateUserVolSetting(
	AUDIO_SINK_Enum_t sink,
	int vol_left,
	int vol_right,
	AudioApp_t app)
{
	AudioMode_t mode;

	mode = GetAudioModeBySink(sink);
	user_vol_setting[app][mode].L = vol_left;
	user_vol_setting[app][mode].R = vol_right;
	user_vol_setting[app][mode].valid = TRUE;
	aTrace(LOG_AUDIO_CNTLR, "%s app = %d, mode = %d\n",
		__func__, app, mode);
}

/********************************************************************
*  @brief  Set PMU Paramters
*
*  @param  param_id	param_value	channel
*
*  @param  param_id - Indicates what param has to be set
	   param_value - The value to be set
	   channel - left/right on which the param has to be set
*
*  @return none
*
****************************************************************************/

void setExternalParameter(Int16 param_id, Int16 param_value, int channel)
{
	AudioMode_t mode;
	mode = AUDCTRL_GetAudioMode();

	aTrace(LOG_AUDIO_CNTLR, "%s param_id =%d,param_value =%d\n",
		__func__, param_id, param_value);

	switch (param_id) {
	case 0:
		{
			aTrace(LOG_AUDIO_CNTLR, "IHF/HS:Gain  =%d ,"
				"mode =%d\n", param_value, mode);
			if (mode == AUDIO_MODE_HANDSET ||
					mode == AUDIO_MODE_SPEAKERPHONE)
				extern_ihf_set_gain(param_value);
			else
				if (channel ==
					PARAM_PMU_SPEAKER_PGA_LEFT_CHANNEL)
					extern_hs_set_gain(param_value,
								AUDIO_HS_LEFT);
				else if (channel ==
					PARAM_PMU_SPEAKER_PGA_LEFT_CHANNEL)
					extern_hs_set_gain(param_value,
								AUDIO_HS_RIGHT);

		}
		break;
	case 1:
		{
			aTrace(LOG_AUDIO_CNTLR, "IHF/HS:PreAmpGain  =%d,"
				"mode =%d\n", param_value, mode);
			if (mode == AUDIO_MODE_HANDSET ||
					mode == AUDIO_MODE_SPEAKERPHONE)
				extern_set_ihf_preamp_gain(param_value);
			else
				extern_set_hs_preamp_gain(param_value);
		}
		break;
	case 2:
		{
			aTrace(LOG_AUDIO_CNTLR, "IHF/HS:NoiseGate  =%d,"
				"mode =%d\n", param_value, mode);
			if (mode == AUDIO_MODE_HANDSET ||
				mode == AUDIO_MODE_SPEAKERPHONE)
				extern_set_ihf_noise_gate(param_value);
			else
				extern_set_hs_noise_gate(param_value);
		}
		break;
	case 3:
		{
			aTrace(LOG_AUDIO_CNTLR, "IHF:NoneClip  =%d\n",
						param_value);
			extern_set_ihf_none_clip(param_value);
		}
		break;
	case 4:
		{
			aTrace(LOG_AUDIO_CNTLR, "IHF:PWR  =%d\n",
						param_value);
			extern_set_ihf_pwr(param_value);
		}
		break;
	default:
		break;
	}

	return;
}

/****************************************************************************
*
* Function Name: multicastToSpkr
*
* Description:  Indicate to the PMU to add or remove IHF
*
****************************************************************************/

void multicastToSpkr(Boolean flag)
{

	aTrace(LOG_AUDIO_CNTLR, "%s flag =%d\n",
		__func__, flag);
	if (flag == TRUE)
		extern_start_stop_multicast(TRUE);
	else
		extern_start_stop_multicast(FALSE);


}

<|MERGE_RESOLUTION|>--- conflicted
+++ resolved
@@ -592,12 +592,7 @@
 		return;
 
 	mode = GetAudioModeBySink(sink);
-<<<<<<< HEAD
-	app = AUDCTRL_GetAudioApp();
-	/* need to figure out App when use Bluetooth headset. */
-=======
 	app = AUDCTRL_FinalizeAudioApp(mode);
->>>>>>> cf4f36f3
 
 #ifdef	CONFIG_AUDIO_FEATURE_SET_DISABLE_ECNS
 	/* when turning off EC and NS, we set mode to
