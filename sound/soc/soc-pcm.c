// SPDX-License-Identifier: GPL-2.0+
//
// soc-pcm.c  --  ALSA SoC PCM
//
// Copyright 2005 Wolfson Microelectronics PLC.
// Copyright 2005 Openedhand Ltd.
// Copyright (C) 2010 Slimlogic Ltd.
// Copyright (C) 2010 Texas Instruments Inc.
//
// Authors: Liam Girdwood <lrg@ti.com>
//          Mark Brown <broonie@opensource.wolfsonmicro.com>

#include <linux/kernel.h>
#include <linux/init.h>
#include <linux/delay.h>
#include <linux/pinctrl/consumer.h>
#include <linux/pm_runtime.h>
#include <linux/slab.h>
#include <linux/workqueue.h>
#include <linux/export.h>
#include <linux/debugfs.h>
<<<<<<< HEAD
#include <linux/dma-mapping.h>
#include <linux/of_device.h>
=======
>>>>>>> 86b41f49
#include <sound/core.h>
#include <sound/pcm.h>
#include <sound/pcm_params.h>
#include <sound/soc.h>
#include <sound/soc-dpcm.h>
#include <sound/soc-link.h>
#include <sound/initval.h>

#define DPCM_MAX_BE_USERS	8

#ifdef CONFIG_DEBUG_FS
static const char *dpcm_state_string(enum snd_soc_dpcm_state state)
{
	switch (state) {
	case SND_SOC_DPCM_STATE_NEW:
		return "new";
	case SND_SOC_DPCM_STATE_OPEN:
		return "open";
	case SND_SOC_DPCM_STATE_HW_PARAMS:
		return "hw_params";
	case SND_SOC_DPCM_STATE_PREPARE:
		return "prepare";
	case SND_SOC_DPCM_STATE_START:
		return "start";
	case SND_SOC_DPCM_STATE_STOP:
		return "stop";
	case SND_SOC_DPCM_STATE_SUSPEND:
		return "suspend";
	case SND_SOC_DPCM_STATE_PAUSED:
		return "paused";
	case SND_SOC_DPCM_STATE_HW_FREE:
		return "hw_free";
	case SND_SOC_DPCM_STATE_CLOSE:
		return "close";
	}

	return "unknown";
}

static ssize_t dpcm_show_state(struct snd_soc_pcm_runtime *fe,
			       int stream, char *buf, size_t size)
{
	struct snd_pcm_hw_params *params = &fe->dpcm[stream].hw_params;
	struct snd_soc_dpcm *dpcm;
	ssize_t offset = 0;
	unsigned long flags;

	/* FE state */
	offset += scnprintf(buf + offset, size - offset,
			   "[%s - %s]\n", fe->dai_link->name,
			   stream ? "Capture" : "Playback");

	offset += scnprintf(buf + offset, size - offset, "State: %s\n",
			   dpcm_state_string(fe->dpcm[stream].state));

	if ((fe->dpcm[stream].state >= SND_SOC_DPCM_STATE_HW_PARAMS) &&
	    (fe->dpcm[stream].state <= SND_SOC_DPCM_STATE_STOP))
		offset += scnprintf(buf + offset, size - offset,
				   "Hardware Params: "
				   "Format = %s, Channels = %d, Rate = %d\n",
				   snd_pcm_format_name(params_format(params)),
				   params_channels(params),
				   params_rate(params));

	/* BEs state */
	offset += scnprintf(buf + offset, size - offset, "Backends:\n");

	if (list_empty(&fe->dpcm[stream].be_clients)) {
		offset += scnprintf(buf + offset, size - offset,
				   " No active DSP links\n");
		goto out;
	}

	spin_lock_irqsave(&fe->card->dpcm_lock, flags);
	for_each_dpcm_be(fe, stream, dpcm) {
		struct snd_soc_pcm_runtime *be = dpcm->be;
		params = &dpcm->hw_params;

		offset += scnprintf(buf + offset, size - offset,
				   "- %s\n", be->dai_link->name);

		offset += scnprintf(buf + offset, size - offset,
				   "   State: %s\n",
				   dpcm_state_string(be->dpcm[stream].state));

		if ((be->dpcm[stream].state >= SND_SOC_DPCM_STATE_HW_PARAMS) &&
		    (be->dpcm[stream].state <= SND_SOC_DPCM_STATE_STOP))
			offset += scnprintf(buf + offset, size - offset,
					   "   Hardware Params: "
					   "Format = %s, Channels = %d, Rate = %d\n",
					   snd_pcm_format_name(params_format(params)),
					   params_channels(params),
					   params_rate(params));
	}
	spin_unlock_irqrestore(&fe->card->dpcm_lock, flags);
out:
	return offset;
}

static ssize_t dpcm_state_read_file(struct file *file, char __user *user_buf,
				    size_t count, loff_t *ppos)
{
	struct snd_soc_pcm_runtime *fe = file->private_data;
	ssize_t out_count = PAGE_SIZE, offset = 0, ret = 0;
	int stream;
	char *buf;

	if (fe->num_cpus > 1) {
		dev_err(fe->dev,
			"%s doesn't support Multi CPU yet\n", __func__);
		return -EINVAL;
	}

	buf = kmalloc(out_count, GFP_KERNEL);
	if (!buf)
		return -ENOMEM;

	for_each_pcm_streams(stream)
		if (snd_soc_dai_stream_valid(asoc_rtd_to_cpu(fe, 0), stream))
			offset += dpcm_show_state(fe, stream,
						  buf + offset,
						  out_count - offset);

	ret = simple_read_from_buffer(user_buf, count, ppos, buf, offset);

	kfree(buf);
	return ret;
}

static const struct file_operations dpcm_state_fops = {
	.open = simple_open,
	.read = dpcm_state_read_file,
	.llseek = default_llseek,
};

void soc_dpcm_debugfs_add(struct snd_soc_pcm_runtime *rtd)
{
	if (!rtd->dai_link)
		return;

	if (!rtd->dai_link->dynamic)
		return;

	if (!rtd->card->debugfs_card_root)
		return;

	rtd->debugfs_dpcm_root = debugfs_create_dir(rtd->dai_link->name,
						    rtd->card->debugfs_card_root);

	debugfs_create_file("state", 0444, rtd->debugfs_dpcm_root,
			    rtd, &dpcm_state_fops);
}

static void dpcm_create_debugfs_state(struct snd_soc_dpcm *dpcm, int stream)
{
	char *name;

	name = kasprintf(GFP_KERNEL, "%s:%s", dpcm->be->dai_link->name,
			 stream ? "capture" : "playback");
	if (name) {
		dpcm->debugfs_state = debugfs_create_dir(
			name, dpcm->fe->debugfs_dpcm_root);
		debugfs_create_u32("state", 0644, dpcm->debugfs_state,
				   &dpcm->state);
		kfree(name);
	}
}

static void dpcm_remove_debugfs_state(struct snd_soc_dpcm *dpcm)
{
	debugfs_remove_recursive(dpcm->debugfs_state);
}

#else
static inline void dpcm_create_debugfs_state(struct snd_soc_dpcm *dpcm,
					     int stream)
{
}

static inline void dpcm_remove_debugfs_state(struct snd_soc_dpcm *dpcm)
{
}
#endif

/**
 * snd_soc_runtime_action() - Increment/Decrement active count for
 * PCM runtime components
 * @rtd: ASoC PCM runtime that is activated
 * @stream: Direction of the PCM stream
 *
 * Increments/Decrements the active count for all the DAIs and components
 * attached to a PCM runtime.
 * Should typically be called when a stream is opened.
 *
 * Must be called with the rtd->card->pcm_mutex being held
 */
void snd_soc_runtime_action(struct snd_soc_pcm_runtime *rtd,
			    int stream, int action)
{
	struct snd_soc_dai *dai;
	int i;

	lockdep_assert_held(&rtd->card->pcm_mutex);

	for_each_rtd_dais(rtd, i, dai)
		snd_soc_dai_action(dai, stream, action);
}
EXPORT_SYMBOL_GPL(snd_soc_runtime_action);

/**
 * snd_soc_runtime_ignore_pmdown_time() - Check whether to ignore the power down delay
 * @rtd: The ASoC PCM runtime that should be checked.
 *
 * This function checks whether the power down delay should be ignored for a
 * specific PCM runtime. Returns true if the delay is 0, if it the DAI link has
 * been configured to ignore the delay, or if none of the components benefits
 * from having the delay.
 */
bool snd_soc_runtime_ignore_pmdown_time(struct snd_soc_pcm_runtime *rtd)
{
	struct snd_soc_component *component;
	bool ignore = true;
	int i;

	if (!rtd->pmdown_time || rtd->dai_link->ignore_pmdown_time)
		return true;

	for_each_rtd_components(rtd, i, component)
		ignore &= !component->driver->use_pmdown_time;

	return ignore;
}

/**
 * snd_soc_set_runtime_hwparams - set the runtime hardware parameters
 * @substream: the pcm substream
 * @hw: the hardware parameters
 *
 * Sets the substream runtime hardware parameters.
 */
int snd_soc_set_runtime_hwparams(struct snd_pcm_substream *substream,
	const struct snd_pcm_hardware *hw)
{
	struct snd_pcm_runtime *runtime = substream->runtime;
	runtime->hw.info = hw->info;
	runtime->hw.formats = hw->formats;
	runtime->hw.period_bytes_min = hw->period_bytes_min;
	runtime->hw.period_bytes_max = hw->period_bytes_max;
	runtime->hw.periods_min = hw->periods_min;
	runtime->hw.periods_max = hw->periods_max;
	runtime->hw.buffer_bytes_max = hw->buffer_bytes_max;
	runtime->hw.fifo_size = hw->fifo_size;
	return 0;
}
EXPORT_SYMBOL_GPL(snd_soc_set_runtime_hwparams);

/* DPCM stream event, send event to FE and all active BEs. */
int dpcm_dapm_stream_event(struct snd_soc_pcm_runtime *fe, int dir,
	int event)
{
	struct snd_soc_dpcm *dpcm;

	for_each_dpcm_be(fe, dir, dpcm) {

		struct snd_soc_pcm_runtime *be = dpcm->be;

		dev_dbg(be->dev, "ASoC: BE %s event %d dir %d\n",
				be->dai_link->name, event, dir);

		if ((event == SND_SOC_DAPM_STREAM_STOP) &&
		    (be->dpcm[dir].users >= 1))
			continue;

		snd_soc_dapm_stream_event(be, dir, event);
	}

	snd_soc_dapm_stream_event(fe, dir, event);

	return 0;
}

static int soc_pcm_apply_symmetry(struct snd_pcm_substream *substream,
					struct snd_soc_dai *soc_dai)
{
	struct snd_soc_pcm_runtime *rtd = substream->private_data;
	int ret;

	if (soc_dai->rate && (soc_dai->driver->symmetric_rates ||
				rtd->dai_link->symmetric_rates)) {
		dev_dbg(soc_dai->dev, "ASoC: Symmetry forces %dHz rate\n",
				soc_dai->rate);

		ret = snd_pcm_hw_constraint_single(substream->runtime,
						SNDRV_PCM_HW_PARAM_RATE,
						soc_dai->rate);
		if (ret < 0) {
			dev_err(soc_dai->dev,
				"ASoC: Unable to apply rate constraint: %d\n",
				ret);
			return ret;
		}
	}

	if (soc_dai->channels && (soc_dai->driver->symmetric_channels ||
				rtd->dai_link->symmetric_channels)) {
		dev_dbg(soc_dai->dev, "ASoC: Symmetry forces %d channel(s)\n",
				soc_dai->channels);

		ret = snd_pcm_hw_constraint_single(substream->runtime,
						SNDRV_PCM_HW_PARAM_CHANNELS,
						soc_dai->channels);
		if (ret < 0) {
			dev_err(soc_dai->dev,
				"ASoC: Unable to apply channel symmetry constraint: %d\n",
				ret);
			return ret;
		}
	}

	if (soc_dai->sample_bits && (soc_dai->driver->symmetric_samplebits ||
				rtd->dai_link->symmetric_samplebits)) {
		dev_dbg(soc_dai->dev, "ASoC: Symmetry forces %d sample bits\n",
				soc_dai->sample_bits);

		ret = snd_pcm_hw_constraint_single(substream->runtime,
						SNDRV_PCM_HW_PARAM_SAMPLE_BITS,
						soc_dai->sample_bits);
		if (ret < 0) {
			dev_err(soc_dai->dev,
				"ASoC: Unable to apply sample bits symmetry constraint: %d\n",
				ret);
			return ret;
		}
	}

	return 0;
}

static int soc_pcm_params_symmetry(struct snd_pcm_substream *substream,
				struct snd_pcm_hw_params *params)
{
	struct snd_soc_pcm_runtime *rtd = substream->private_data;
	struct snd_soc_dai *dai;
	struct snd_soc_dai *cpu_dai;
	unsigned int rate, channels, sample_bits, symmetry, i;

	rate = params_rate(params);
	channels = params_channels(params);
	sample_bits = snd_pcm_format_physical_width(params_format(params));

	/* reject unmatched parameters when applying symmetry */
	symmetry = rtd->dai_link->symmetric_rates;

	for_each_rtd_cpu_dais(rtd, i, dai)
		symmetry |= dai->driver->symmetric_rates;

	if (symmetry) {
		for_each_rtd_cpu_dais(rtd, i, cpu_dai) {
			if (cpu_dai->rate && cpu_dai->rate != rate) {
				dev_err(rtd->dev, "ASoC: unmatched rate symmetry: %d - %d\n",
					cpu_dai->rate, rate);
				return -EINVAL;
			}
		}
	}

	symmetry = rtd->dai_link->symmetric_channels;

	for_each_rtd_dais(rtd, i, dai)
		symmetry |= dai->driver->symmetric_channels;

	if (symmetry) {
		for_each_rtd_cpu_dais(rtd, i, cpu_dai) {
			if (cpu_dai->channels &&
			    cpu_dai->channels != channels) {
				dev_err(rtd->dev, "ASoC: unmatched channel symmetry: %d - %d\n",
					cpu_dai->channels, channels);
				return -EINVAL;
			}
		}
	}

	symmetry = rtd->dai_link->symmetric_samplebits;

	for_each_rtd_dais(rtd, i, dai)
		symmetry |= dai->driver->symmetric_samplebits;

	if (symmetry) {
		for_each_rtd_cpu_dais(rtd, i, cpu_dai) {
			if (cpu_dai->sample_bits &&
			    cpu_dai->sample_bits != sample_bits) {
				dev_err(rtd->dev, "ASoC: unmatched sample bits symmetry: %d - %d\n",
					cpu_dai->sample_bits, sample_bits);
				return -EINVAL;
			}
		}
	}

	return 0;
}

static bool soc_pcm_has_symmetry(struct snd_pcm_substream *substream)
{
	struct snd_soc_pcm_runtime *rtd = substream->private_data;
	struct snd_soc_dai_link *link = rtd->dai_link;
	struct snd_soc_dai *dai;
	unsigned int symmetry, i;

	symmetry = link->symmetric_rates ||
		link->symmetric_channels ||
		link->symmetric_samplebits;

	for_each_rtd_dais(rtd, i, dai)
		symmetry = symmetry ||
			dai->driver->symmetric_rates ||
			dai->driver->symmetric_channels ||
			dai->driver->symmetric_samplebits;

	return symmetry;
}

static void soc_pcm_set_msb(struct snd_pcm_substream *substream, int bits)
{
	struct snd_soc_pcm_runtime *rtd = substream->private_data;
	int ret;

	if (!bits)
		return;

	ret = snd_pcm_hw_constraint_msbits(substream->runtime, 0, 0, bits);
	if (ret != 0)
		dev_warn(rtd->dev, "ASoC: Failed to set MSB %d: %d\n",
				 bits, ret);
}

static void soc_pcm_apply_msb(struct snd_pcm_substream *substream)
{
	struct snd_soc_pcm_runtime *rtd = substream->private_data;
	struct snd_soc_dai *cpu_dai;
	struct snd_soc_dai *codec_dai;
	struct snd_soc_pcm_stream *pcm_codec, *pcm_cpu;
	int stream = substream->stream;
	int i;
	unsigned int bits = 0, cpu_bits = 0;

	for_each_rtd_codec_dais(rtd, i, codec_dai) {
		pcm_codec = snd_soc_dai_get_pcm_stream(codec_dai, stream);

		if (pcm_codec->sig_bits == 0) {
			bits = 0;
			break;
		}
		bits = max(pcm_codec->sig_bits, bits);
	}

	for_each_rtd_cpu_dais(rtd, i, cpu_dai) {
		pcm_cpu = snd_soc_dai_get_pcm_stream(cpu_dai, stream);

		if (pcm_cpu->sig_bits == 0) {
			cpu_bits = 0;
			break;
		}
		cpu_bits = max(pcm_cpu->sig_bits, cpu_bits);
	}

	soc_pcm_set_msb(substream, bits);
	soc_pcm_set_msb(substream, cpu_bits);
}

/**
 * snd_soc_runtime_calc_hw() - Calculate hw limits for a PCM stream
 * @rtd: ASoC PCM runtime
 * @hw: PCM hardware parameters (output)
 * @stream: Direction of the PCM stream
 *
 * Calculates the subset of stream parameters supported by all DAIs
 * associated with the PCM stream.
 */
int snd_soc_runtime_calc_hw(struct snd_soc_pcm_runtime *rtd,
			    struct snd_pcm_hardware *hw, int stream)
{
	struct snd_soc_dai *codec_dai;
	struct snd_soc_dai *cpu_dai;
	struct snd_soc_pcm_stream *codec_stream;
	struct snd_soc_pcm_stream *cpu_stream;
	unsigned int chan_min = 0, chan_max = UINT_MAX;
	unsigned int cpu_chan_min = 0, cpu_chan_max = UINT_MAX;
	unsigned int rate_min = 0, rate_max = UINT_MAX;
	unsigned int cpu_rate_min = 0, cpu_rate_max = UINT_MAX;
	unsigned int rates = UINT_MAX, cpu_rates = UINT_MAX;
	u64 formats = ULLONG_MAX;
	int i;

	/* first calculate min/max only for CPUs in the DAI link */
	for_each_rtd_cpu_dais(rtd, i, cpu_dai) {

		/*
		 * Skip CPUs which don't support the current stream type.
		 * Otherwise, since the rate, channel, and format values will
		 * zero in that case, we would have no usable settings left,
		 * causing the resulting setup to fail.
		 */
		if (!snd_soc_dai_stream_valid(cpu_dai, stream))
			continue;

		cpu_stream = snd_soc_dai_get_pcm_stream(cpu_dai, stream);

		cpu_chan_min = max(cpu_chan_min, cpu_stream->channels_min);
		cpu_chan_max = min(cpu_chan_max, cpu_stream->channels_max);
		cpu_rate_min = max(cpu_rate_min, cpu_stream->rate_min);
		cpu_rate_max = min_not_zero(cpu_rate_max, cpu_stream->rate_max);
		formats &= cpu_stream->formats;
		cpu_rates = snd_pcm_rate_mask_intersect(cpu_stream->rates,
							cpu_rates);
	}

	/* second calculate min/max only for CODECs in the DAI link */
	for_each_rtd_codec_dais(rtd, i, codec_dai) {

		/*
		 * Skip CODECs which don't support the current stream type.
		 * Otherwise, since the rate, channel, and format values will
		 * zero in that case, we would have no usable settings left,
		 * causing the resulting setup to fail.
		 */
		if (!snd_soc_dai_stream_valid(codec_dai, stream))
			continue;

		codec_stream = snd_soc_dai_get_pcm_stream(codec_dai, stream);

		chan_min = max(chan_min, codec_stream->channels_min);
		chan_max = min(chan_max, codec_stream->channels_max);
		rate_min = max(rate_min, codec_stream->rate_min);
		rate_max = min_not_zero(rate_max, codec_stream->rate_max);
		formats &= codec_stream->formats;
		rates = snd_pcm_rate_mask_intersect(codec_stream->rates, rates);
	}

	/* Verify both a valid CPU DAI and a valid CODEC DAI were found */
	if (!chan_min || !cpu_chan_min)
		return -EINVAL;

	/*
	 * chan min/max cannot be enforced if there are multiple CODEC DAIs
	 * connected to CPU DAI(s), use CPU DAI's directly and let
	 * channel allocation be fixed up later
	 */
	if (rtd->num_codecs > 1) {
		chan_min = cpu_chan_min;
		chan_max = cpu_chan_max;
	}

	/* finally find a intersection between CODECs and CPUs */
	hw->channels_min = max(chan_min, cpu_chan_min);
	hw->channels_max = min(chan_max, cpu_chan_max);
	hw->formats = formats;
	hw->rates = snd_pcm_rate_mask_intersect(rates, cpu_rates);

	snd_pcm_hw_limit_rates(hw);

	hw->rate_min = max(hw->rate_min, cpu_rate_min);
	hw->rate_min = max(hw->rate_min, rate_min);
	hw->rate_max = min_not_zero(hw->rate_max, cpu_rate_max);
	hw->rate_max = min_not_zero(hw->rate_max, rate_max);

	return 0;
}
EXPORT_SYMBOL_GPL(snd_soc_runtime_calc_hw);

static void soc_pcm_init_runtime_hw(struct snd_pcm_substream *substream)
{
	struct snd_pcm_hardware *hw = &substream->runtime->hw;
	struct snd_soc_pcm_runtime *rtd = substream->private_data;
	u64 formats = hw->formats;

	/*
	 * At least one CPU and one CODEC should match. Otherwise, we should
	 * have bailed out on a higher level, since there would be no CPU or
	 * CODEC to support the transfer direction in that case.
	 */
	snd_soc_runtime_calc_hw(rtd, hw, substream->stream);

	if (formats)
		hw->formats &= formats;
}

static int soc_pcm_components_open(struct snd_pcm_substream *substream)
{
	struct snd_soc_pcm_runtime *rtd = substream->private_data;
	struct snd_soc_component *last = NULL;
	struct snd_soc_component *component;
	int i, ret = 0;

	for_each_rtd_components(rtd, i, component) {
		last = component;

		ret = snd_soc_component_module_get_when_open(component);
		if (ret < 0) {
			dev_err(component->dev,
				"ASoC: can't get module %s\n",
				component->name);
			break;
		}

		ret = snd_soc_component_open(component, substream);
		if (ret < 0) {
			snd_soc_component_module_put_when_close(component);
			dev_err(component->dev,
				"ASoC: can't open component %s: %d\n",
				component->name, ret);
			break;
		}
	}

	if (ret < 0) {
		/* rollback on error */
		for_each_rtd_components(rtd, i, component) {
			if (component == last)
				break;

			snd_soc_component_close(component, substream);
			snd_soc_component_module_put_when_close(component);
		}
	}

	return ret;
}

static int soc_pcm_components_close(struct snd_pcm_substream *substream)
{
	struct snd_soc_pcm_runtime *rtd = substream->private_data;
	struct snd_soc_component *component;
	int i, r, ret = 0;

	for_each_rtd_components(rtd, i, component) {
		r = snd_soc_component_close(component, substream);
		if (r < 0)
			ret = r; /* use last ret */

		snd_soc_component_module_put_when_close(component);
	}

	return ret;
}

/*
 * Called by ALSA when a PCM substream is closed. Private data can be
 * freed here. The cpu DAI, codec DAI, machine and components are also
 * shutdown.
 */
static int soc_pcm_close(struct snd_pcm_substream *substream)
{
	struct snd_soc_pcm_runtime *rtd = substream->private_data;
	struct snd_soc_component *component;
	struct snd_soc_dai *dai;
	int i;

	mutex_lock_nested(&rtd->card->pcm_mutex, rtd->card->pcm_subclass);

	snd_soc_runtime_deactivate(rtd, substream->stream);

	for_each_rtd_dais(rtd, i, dai)
		snd_soc_dai_shutdown(dai, substream);

	snd_soc_link_shutdown(substream);

	soc_pcm_components_close(substream);

	snd_soc_dapm_stream_stop(rtd, substream->stream);

	mutex_unlock(&rtd->card->pcm_mutex);

	for_each_rtd_components(rtd, i, component) {
		pm_runtime_mark_last_busy(component->dev);
		pm_runtime_put_autosuspend(component->dev);
	}

	for_each_rtd_components(rtd, i, component)
		if (!snd_soc_component_active(component))
			pinctrl_pm_select_sleep_state(component->dev);

	return 0;
}

/*
 * Called by ALSA when a PCM substream is opened, the runtime->hw record is
 * then initialized and any private data can be allocated. This also calls
 * startup for the cpu DAI, component, machine and codec DAI.
 */
static int soc_pcm_open(struct snd_pcm_substream *substream)
{
	struct snd_soc_pcm_runtime *rtd = substream->private_data;
	struct snd_pcm_runtime *runtime = substream->runtime;
	struct snd_soc_component *component;
	struct snd_soc_dai *dai;
	const char *codec_dai_name = "multicodec";
	const char *cpu_dai_name = "multicpu";
	int i, ret = 0;

	for_each_rtd_components(rtd, i, component)
		pinctrl_pm_select_default_state(component->dev);

	for_each_rtd_components(rtd, i, component)
		pm_runtime_get_sync(component->dev);

	mutex_lock_nested(&rtd->card->pcm_mutex, rtd->card->pcm_subclass);

	ret = soc_pcm_components_open(substream);
	if (ret < 0)
		goto component_err;

	ret = snd_soc_link_startup(substream);
	if (ret < 0)
		goto rtd_startup_err;

	/* startup the audio subsystem */
	for_each_rtd_dais(rtd, i, dai) {
		ret = snd_soc_dai_startup(dai, substream);
		if (ret < 0) {
			dev_err(dai->dev,
				"ASoC: can't open DAI %s: %d\n",
				dai->name, ret);
			goto config_err;
		}

		if (substream->stream == SNDRV_PCM_STREAM_PLAYBACK)
			dai->tx_mask = 0;
		else
			dai->rx_mask = 0;
	}

	/* Dynamic PCM DAI links compat checks use dynamic capabilities */
	if (rtd->dai_link->dynamic || rtd->dai_link->no_pcm)
		goto dynamic;

	/* Check that the codec and cpu DAIs are compatible */
	soc_pcm_init_runtime_hw(substream);

	if (rtd->num_codecs == 1)
		codec_dai_name = asoc_rtd_to_codec(rtd, 0)->name;

	if (rtd->num_cpus == 1)
		cpu_dai_name = asoc_rtd_to_cpu(rtd, 0)->name;

	if (soc_pcm_has_symmetry(substream))
		runtime->hw.info |= SNDRV_PCM_INFO_JOINT_DUPLEX;

	ret = -EINVAL;
	if (!runtime->hw.rates) {
		printk(KERN_ERR "ASoC: %s <-> %s No matching rates\n",
			codec_dai_name, cpu_dai_name);
		goto config_err;
	}
	if (!runtime->hw.formats) {
		printk(KERN_ERR "ASoC: %s <-> %s No matching formats\n",
			codec_dai_name, cpu_dai_name);
		goto config_err;
	}
	if (!runtime->hw.channels_min || !runtime->hw.channels_max ||
	    runtime->hw.channels_min > runtime->hw.channels_max) {
		printk(KERN_ERR "ASoC: %s <-> %s No matching channels\n",
				codec_dai_name, cpu_dai_name);
		goto config_err;
	}

	soc_pcm_apply_msb(substream);

	/* Symmetry only applies if we've already got an active stream. */
	for_each_rtd_dais(rtd, i, dai) {
		if (snd_soc_dai_active(dai)) {
			ret = soc_pcm_apply_symmetry(substream, dai);
			if (ret != 0)
				goto config_err;
		}
	}

	pr_debug("ASoC: %s <-> %s info:\n",
		 codec_dai_name, cpu_dai_name);
	pr_debug("ASoC: rate mask 0x%x\n", runtime->hw.rates);
	pr_debug("ASoC: min ch %d max ch %d\n", runtime->hw.channels_min,
		 runtime->hw.channels_max);
	pr_debug("ASoC: min rate %d max rate %d\n", runtime->hw.rate_min,
		 runtime->hw.rate_max);

dynamic:

	snd_soc_runtime_activate(rtd, substream->stream);

	mutex_unlock(&rtd->card->pcm_mutex);
	return 0;

config_err:
	for_each_rtd_dais(rtd, i, dai)
		snd_soc_dai_shutdown(dai, substream);

	snd_soc_link_shutdown(substream);
rtd_startup_err:
	soc_pcm_components_close(substream);
component_err:
	mutex_unlock(&rtd->card->pcm_mutex);

	for_each_rtd_components(rtd, i, component) {
		pm_runtime_mark_last_busy(component->dev);
		pm_runtime_put_autosuspend(component->dev);
	}

	for_each_rtd_components(rtd, i, component)
		if (!snd_soc_component_active(component))
			pinctrl_pm_select_sleep_state(component->dev);

	return ret;
}

static void codec2codec_close_delayed_work(struct snd_soc_pcm_runtime *rtd)
{
	/*
	 * Currently nothing to do for c2c links
	 * Since c2c links are internal nodes in the DAPM graph and
	 * don't interface with the outside world or application layer
	 * we don't have to do any special handling on close.
	 */
}

/*
 * Called by ALSA when the PCM substream is prepared, can set format, sample
 * rate, etc.  This function is non atomic and can be called multiple times,
 * it can refer to the runtime info.
 */
static int soc_pcm_prepare(struct snd_pcm_substream *substream)
{
	struct snd_soc_pcm_runtime *rtd = substream->private_data;
	struct snd_soc_component *component;
	struct snd_soc_dai *dai;
	int i, ret = 0;

	mutex_lock_nested(&rtd->card->pcm_mutex, rtd->card->pcm_subclass);

<<<<<<< HEAD
	if (substream->stream == SNDRV_PCM_STREAM_PLAYBACK)
		snd_soc_dapm_stream_event(rtd,
		SNDRV_PCM_STREAM_PLAYBACK,
		SND_SOC_DAPM_STREAM_START);

	ret = soc_rtd_prepare(rtd, substream);
	if (ret < 0) {
		dev_err(rtd->card->dev,
			"ASoC: machine prepare error: %d\n", ret);
=======
	ret = snd_soc_link_prepare(substream);
	if (ret < 0)
>>>>>>> 86b41f49
		goto out;

	for_each_rtd_components(rtd, i, component) {
		ret = snd_soc_component_prepare(component, substream);
		if (ret < 0) {
			dev_err(component->dev,
				"ASoC: platform prepare error: %d\n", ret);
			goto out;
		}
	}

	ret = snd_soc_pcm_dai_prepare(substream);
	if (ret < 0) {
		dev_err(rtd->dev, "ASoC: DAI prepare error: %d\n", ret);
		goto out;
	}

	/* cancel any delayed stream shutdown that is pending */
	if (substream->stream == SNDRV_PCM_STREAM_PLAYBACK &&
	    rtd->pop_wait) {
		rtd->pop_wait = 0;
		cancel_delayed_work(&rtd->delayed_work);
	}

	if (substream->stream == SNDRV_PCM_STREAM_CAPTURE) {
		for (i = 0; i < rtd->num_codecs; i++) {
			codec_dai = rtd->codec_dais[i];
			if (codec_dai->capture_active == 1)
				snd_soc_dapm_stream_event(rtd,
				SNDRV_PCM_STREAM_CAPTURE,
				SND_SOC_DAPM_STREAM_START);
		}
	}

	for_each_rtd_dais(rtd, i, dai)
		snd_soc_dai_digital_mute(dai, 0, substream->stream);

out:
	if (ret < 0 && substream->stream == SNDRV_PCM_STREAM_PLAYBACK) {
		pr_err("%s: Issue stop stream for codec_dai due to op failure %d = ret\n",
		__func__, ret);
		snd_soc_dapm_stream_event(rtd,
		SNDRV_PCM_STREAM_PLAYBACK,
		SND_SOC_DAPM_STREAM_STOP);
	}
	mutex_unlock(&rtd->card->pcm_mutex);

	return ret;
}

static void soc_pcm_codec_params_fixup(struct snd_pcm_hw_params *params,
				       unsigned int mask)
{
	struct snd_interval *interval;
	int channels = hweight_long(mask);

	interval = hw_param_interval(params, SNDRV_PCM_HW_PARAM_CHANNELS);
	interval->min = channels;
	interval->max = channels;
}

static int soc_pcm_components_hw_free(struct snd_pcm_substream *substream,
				      struct snd_soc_component *last)
{
	struct snd_soc_pcm_runtime *rtd = substream->private_data;
	struct snd_soc_component *component;
	int i, r, ret = 0;

	for_each_rtd_components(rtd, i, component) {
		if (component == last)
			break;

		r = snd_soc_component_hw_free(component, substream);
		if (r < 0)
			ret = r; /* use last ret */
	}

	return ret;
}

/*
 * Called by ALSA when the hardware params are set by application. This
 * function can also be called multiple times and can allocate buffers
 * (using snd_pcm_lib_* ). It's non-atomic.
 */
static int soc_pcm_hw_params(struct snd_pcm_substream *substream,
				struct snd_pcm_hw_params *params)
{
	struct snd_soc_pcm_runtime *rtd = substream->private_data;
	struct snd_soc_component *component;
	struct snd_soc_dai *cpu_dai;
	struct snd_soc_dai *codec_dai;
	int i, ret = 0;

	mutex_lock_nested(&rtd->card->pcm_mutex, rtd->card->pcm_subclass);

	ret = soc_pcm_params_symmetry(substream, params);
	if (ret)
		goto out;

	if (rtd->dai_link->ops && rtd->dai_link->ops->hw_params) {
		ret = rtd->dai_link->ops->hw_params(substream, params);
		if (ret < 0) {
			dev_err(rtd->card->dev, "ASoC: machine hw_params"
				" failed: %d\n", ret);
			goto out;
		}
	}

	ret = snd_soc_link_hw_params(substream, params);
	if (ret < 0)
		goto out;

	for_each_rtd_codec_dais(rtd, i, codec_dai) {
		struct snd_pcm_hw_params codec_params;

		/*
		 * Skip CODECs which don't support the current stream type,
		 * the idea being that if a CODEC is not used for the currently
		 * set up transfer direction, it should not need to be
		 * configured, especially since the configuration used might
		 * not even be supported by that CODEC. There may be cases
		 * however where a CODEC needs to be set up although it is
		 * actually not being used for the transfer, e.g. if a
		 * capture-only CODEC is acting as an LRCLK and/or BCLK master
		 * for the DAI link including a playback-only CODEC.
		 * If this becomes necessary, we will have to augment the
		 * machine driver setup with information on how to act, so
		 * we can do the right thing here.
		 */
		if (!snd_soc_dai_stream_valid(codec_dai, substream->stream))
			continue;

		/* copy params for each codec */
		codec_params = *params;

		/* fixup params based on TDM slot masks */
		if (substream->stream == SNDRV_PCM_STREAM_PLAYBACK &&
		    codec_dai->tx_mask)
			soc_pcm_codec_params_fixup(&codec_params,
						   codec_dai->tx_mask);

		if (substream->stream == SNDRV_PCM_STREAM_CAPTURE &&
		    codec_dai->rx_mask)
			soc_pcm_codec_params_fixup(&codec_params,
						   codec_dai->rx_mask);

		ret = snd_soc_dai_hw_params(codec_dai, substream,
					    &codec_params);
		if(ret < 0)
			goto codec_err;

		codec_dai->rate = params_rate(&codec_params);
		codec_dai->channels = params_channels(&codec_params);
		codec_dai->sample_bits = snd_pcm_format_physical_width(
						params_format(&codec_params));

		snd_soc_dapm_update_dai(substream, &codec_params, codec_dai);
	}

	for_each_rtd_cpu_dais(rtd, i, cpu_dai) {
		/*
		 * Skip CPUs which don't support the current stream
		 * type. See soc_pcm_init_runtime_hw() for more details
		 */
		if (!snd_soc_dai_stream_valid(cpu_dai, substream->stream))
			continue;

		ret = snd_soc_dai_hw_params(cpu_dai, substream, params);
		if (ret < 0)
			goto interface_err;

		/* store the parameters for each DAI */
		cpu_dai->rate = params_rate(params);
		cpu_dai->channels = params_channels(params);
		cpu_dai->sample_bits =
			snd_pcm_format_physical_width(params_format(params));

		snd_soc_dapm_update_dai(substream, params, cpu_dai);
	}

	for_each_rtd_components(rtd, i, component) {
		ret = snd_soc_component_hw_params(component, substream, params);
		if (ret < 0) {
			dev_err(component->dev,
				"ASoC: %s hw params failed: %d\n",
				component->name, ret);
			goto component_err;
		}
	}
	component = NULL;

<<<<<<< HEAD
	/* malloc a page for hostless IO */
	if (rtd->dai_link->no_host_mode == SND_SOC_DAI_LINK_NO_HOST) {
		substream->dma_buffer.dev.type = SNDRV_DMA_TYPE_DEV;
		substream->dma_buffer.dev.dev = rtd->dev;
		substream->dma_buffer.dev.dev->coherent_dma_mask =
					DMA_BIT_MASK(sizeof(dma_addr_t) * 8);
		substream->dma_buffer.private_data = NULL;

		of_dma_configure(substream->dma_buffer.dev.dev, NULL, true);
		ret = snd_pcm_lib_malloc_pages(substream, PAGE_SIZE);
		if (ret < 0)
			goto component_err;
	}
=======
>>>>>>> 86b41f49
out:
	mutex_unlock(&rtd->card->pcm_mutex);
	return ret;

component_err:
	soc_pcm_components_hw_free(substream, component);

	i = rtd->num_cpus;

interface_err:
	for_each_rtd_cpu_dais_rollback(rtd, i, cpu_dai) {
		if (!snd_soc_dai_stream_valid(cpu_dai, substream->stream))
			continue;

		snd_soc_dai_hw_free(cpu_dai, substream);
		cpu_dai->rate = 0;
	}

	i = rtd->num_codecs;

codec_err:
	for_each_rtd_codec_dais_rollback(rtd, i, codec_dai) {
		if (!snd_soc_dai_stream_valid(codec_dai, substream->stream))
			continue;

		snd_soc_dai_hw_free(codec_dai, substream);
		codec_dai->rate = 0;
	}

	snd_soc_link_hw_free(substream);

	mutex_unlock(&rtd->card->pcm_mutex);
	return ret;
}

/*
 * Frees resources allocated by hw_params, can be called multiple times
 */
static int soc_pcm_hw_free(struct snd_pcm_substream *substream)
{
	struct snd_soc_pcm_runtime *rtd = substream->private_data;
	struct snd_soc_dai *dai;
	int i;

	mutex_lock_nested(&rtd->card->pcm_mutex, rtd->card->pcm_subclass);

	/* clear the corresponding DAIs parameters when going to be inactive */
	for_each_rtd_dais(rtd, i, dai) {
		int active = snd_soc_dai_stream_active(dai, substream->stream);

		if (snd_soc_dai_active(dai) == 1) {
			dai->rate = 0;
			dai->channels = 0;
			dai->sample_bits = 0;
		}

		if (active == 1)
			snd_soc_dai_digital_mute(dai, 1, substream->stream);
	}

	/* free any machine hw params */
	snd_soc_link_hw_free(substream);

	/* free any component resources */
	soc_pcm_components_hw_free(substream, NULL);

	/* now free hw params for the DAIs  */
	for_each_rtd_dais(rtd, i, dai) {
		if (!snd_soc_dai_stream_valid(dai, substream->stream))
			continue;

		snd_soc_dai_hw_free(dai, substream);
	}

	mutex_unlock(&rtd->card->pcm_mutex);
	return 0;
}

static int soc_pcm_trigger_start(struct snd_pcm_substream *substream, int cmd)
{
	struct snd_soc_pcm_runtime *rtd = substream->private_data;
	struct snd_soc_component *component;
	int i, ret;

	ret = snd_soc_link_trigger(substream, cmd);
	if (ret < 0)
		return ret;

	for_each_rtd_components(rtd, i, component) {
		ret = snd_soc_component_trigger(component, substream, cmd);
		if (ret < 0)
			return ret;
	}

	return snd_soc_pcm_dai_trigger(substream, cmd);
}

static int soc_pcm_trigger_stop(struct snd_pcm_substream *substream, int cmd)
{
	struct snd_soc_pcm_runtime *rtd = substream->private_data;
	struct snd_soc_component *component;
	int i, ret;

	ret = snd_soc_pcm_dai_trigger(substream, cmd);
	if (ret < 0)
		return ret;

	for_each_rtd_components(rtd, i, component) {
		ret = snd_soc_component_trigger(component, substream, cmd);
		if (ret < 0)
			return ret;
	}

	ret = snd_soc_link_trigger(substream, cmd);
	if (ret < 0)
		return ret;

	return 0;
}

static int soc_pcm_trigger(struct snd_pcm_substream *substream, int cmd)
{
	int ret;

	switch (cmd) {
	case SNDRV_PCM_TRIGGER_START:
	case SNDRV_PCM_TRIGGER_RESUME:
	case SNDRV_PCM_TRIGGER_PAUSE_RELEASE:
		ret = soc_pcm_trigger_start(substream, cmd);
		break;
	case SNDRV_PCM_TRIGGER_STOP:
	case SNDRV_PCM_TRIGGER_SUSPEND:
	case SNDRV_PCM_TRIGGER_PAUSE_PUSH:
		ret = soc_pcm_trigger_stop(substream, cmd);
		break;
	default:
		return -EINVAL;
	}

	return ret;
}

/*
 * soc level wrapper for pointer callback
 * If cpu_dai, codec_dai, component driver has the delay callback, then
 * the runtime->delay will be updated accordingly.
 */
static snd_pcm_uframes_t soc_pcm_pointer(struct snd_pcm_substream *substream)
{
	struct snd_soc_pcm_runtime *rtd = substream->private_data;
	struct snd_soc_dai *cpu_dai;
	struct snd_soc_dai *codec_dai;
	struct snd_pcm_runtime *runtime = substream->runtime;
	snd_pcm_uframes_t offset = 0;
	snd_pcm_sframes_t delay = 0;
	snd_pcm_sframes_t codec_delay = 0;
	snd_pcm_sframes_t cpu_delay = 0;
	int i;

	/* clearing the previous total delay */
	runtime->delay = 0;

	offset = snd_soc_pcm_component_pointer(substream);
	/* base delay if assigned in pointer callback */
	delay = runtime->delay;

	for_each_rtd_cpu_dais(rtd, i, cpu_dai) {
		cpu_delay = max(cpu_delay,
				snd_soc_dai_delay(cpu_dai, substream));
	}
	delay += cpu_delay;

	for_each_rtd_codec_dais(rtd, i, codec_dai) {
		codec_delay = max(codec_delay,
				  snd_soc_dai_delay(codec_dai, substream));
	}
	delay += codec_delay;

	runtime->delay = delay;

	return offset;
}

/* connect a FE and BE */
static int dpcm_be_connect(struct snd_soc_pcm_runtime *fe,
		struct snd_soc_pcm_runtime *be, int stream)
{
	struct snd_soc_dpcm *dpcm;
	unsigned long flags;

	/* only add new dpcms */
	for_each_dpcm_be(fe, stream, dpcm) {
		if (dpcm->be == be && dpcm->fe == fe)
			return 0;
	}

	dpcm = kzalloc(sizeof(struct snd_soc_dpcm), GFP_KERNEL);
	if (!dpcm)
		return -ENOMEM;

	dpcm->be = be;
	dpcm->fe = fe;
	be->dpcm[stream].runtime = fe->dpcm[stream].runtime;
	dpcm->state = SND_SOC_DPCM_LINK_STATE_NEW;
	spin_lock_irqsave(&fe->card->dpcm_lock, flags);
	list_add(&dpcm->list_be, &fe->dpcm[stream].be_clients);
	list_add(&dpcm->list_fe, &be->dpcm[stream].fe_clients);
	spin_unlock_irqrestore(&fe->card->dpcm_lock, flags);

	dev_dbg(fe->dev, "connected new DPCM %s path %s %s %s\n",
			stream ? "capture" : "playback",  fe->dai_link->name,
			stream ? "<-" : "->", be->dai_link->name);

	dpcm_create_debugfs_state(dpcm, stream);

	return 1;
}

/* reparent a BE onto another FE */
static void dpcm_be_reparent(struct snd_soc_pcm_runtime *fe,
			struct snd_soc_pcm_runtime *be, int stream)
{
	struct snd_soc_dpcm *dpcm;
	struct snd_pcm_substream *fe_substream, *be_substream;

	/* reparent if BE is connected to other FEs */
	if (!be->dpcm[stream].users)
		return;

	be_substream = snd_soc_dpcm_get_substream(be, stream);

	for_each_dpcm_fe(be, stream, dpcm) {
		if (dpcm->fe == fe)
			continue;

		dev_dbg(fe->dev, "reparent %s path %s %s %s\n",
			stream ? "capture" : "playback",
			dpcm->fe->dai_link->name,
			stream ? "<-" : "->", dpcm->be->dai_link->name);

		fe_substream = snd_soc_dpcm_get_substream(dpcm->fe, stream);
		be_substream->runtime = fe_substream->runtime;
		break;
	}
}

/* disconnect a BE and FE */
void dpcm_be_disconnect(struct snd_soc_pcm_runtime *fe, int stream)
{
	struct snd_soc_dpcm *dpcm, *d;
	unsigned long flags;

	for_each_dpcm_be_safe(fe, stream, dpcm, d) {
		dev_dbg(fe->dev, "ASoC: BE %s disconnect check for %s\n",
				stream ? "capture" : "playback",
				dpcm->be->dai_link->name);

		if (dpcm->state != SND_SOC_DPCM_LINK_STATE_FREE)
			continue;

		dev_dbg(fe->dev, "freed DSP %s path %s %s %s\n",
			stream ? "capture" : "playback", fe->dai_link->name,
			stream ? "<-" : "->", dpcm->be->dai_link->name);

		/* BEs still alive need new FE */
		dpcm_be_reparent(fe, dpcm->be, stream);

		dpcm_remove_debugfs_state(dpcm);

		spin_lock_irqsave(&fe->card->dpcm_lock, flags);
		list_del(&dpcm->list_be);
		list_del(&dpcm->list_fe);
		spin_unlock_irqrestore(&fe->card->dpcm_lock, flags);
		kfree(dpcm);
	}
}

/* get BE for DAI widget and stream */
static struct snd_soc_pcm_runtime *dpcm_get_be(struct snd_soc_card *card,
		struct snd_soc_dapm_widget *widget, int stream)
{
	struct snd_soc_pcm_runtime *be;
	struct snd_soc_dapm_widget *w;
	struct snd_soc_dai *dai;
	int i;

	dev_dbg(card->dev, "ASoC: find BE for widget %s\n", widget->name);

<<<<<<< HEAD
	if (stream == SNDRV_PCM_STREAM_PLAYBACK) {
		for_each_card_rtds(card, be) {

			if (!be->dai_link->no_pcm)
				continue;

			dev_dbg(card->dev, "ASoC: try BE : %s\n",
				be->cpu_dai->playback_widget ?
				be->cpu_dai->playback_widget->name : "(not set)");

			if ((be->cpu_dai->playback_widget &&
				be->cpu_dai->playback_widget == widget &&
				(be->dai_link->stream_name &&
				!strcmp(be->dai_link->stream_name,
				   be->cpu_dai->playback_widget->sname))) ||
				be->codec_dai->playback_widget == widget)
				return be;

			for_each_rtd_codec_dai(be, i, dai) {
				if (dai->playback_widget == widget)
					return be;
			}
		}
	} else {
=======
	for_each_card_rtds(card, be) {
>>>>>>> 86b41f49

		if (!be->dai_link->no_pcm)
			continue;

		for_each_rtd_dais(be, i, dai) {
			w = snd_soc_dai_get_widget(dai, stream);

			dev_dbg(card->dev, "ASoC: try BE : %s\n",
				w ? w->name : "(not set)");

<<<<<<< HEAD
			if ((be->cpu_dai->capture_widget &&
				be->cpu_dai->capture_widget == widget &&
				(be->dai_link->stream_name &&
				!strcmp(be->dai_link->stream_name,
				   be->cpu_dai->capture_widget->sname))) ||
				be->codec_dai->capture_widget == widget)
=======
			if (w == widget)
>>>>>>> 86b41f49
				return be;
		}
	}

	/* Widget provided is not a BE */
	return NULL;
}

static int widget_in_list(struct snd_soc_dapm_widget_list *list,
		struct snd_soc_dapm_widget *widget)
{
	struct snd_soc_dapm_widget *w;
	int i;

	for_each_dapm_widgets(list, i, w)
		if (widget == w)
			return 1;

	return 0;
}

static bool dpcm_end_walk_at_be(struct snd_soc_dapm_widget *widget,
		enum snd_soc_dapm_direction dir)
{
	struct snd_soc_card *card = widget->dapm->card;
	struct snd_soc_pcm_runtime *rtd;
	int stream;

	/* adjust dir to stream */
	if (dir == SND_SOC_DAPM_DIR_OUT)
		stream = SNDRV_PCM_STREAM_PLAYBACK;
	else
		stream = SNDRV_PCM_STREAM_CAPTURE;

	rtd = dpcm_get_be(card, widget, stream);
	if (rtd)
		return true;

	return false;
}

int dpcm_path_get(struct snd_soc_pcm_runtime *fe,
	int stream, struct snd_soc_dapm_widget_list **list)
{
	struct snd_soc_dai *cpu_dai = asoc_rtd_to_cpu(fe, 0);
	int paths;

	if (fe->num_cpus > 1) {
		dev_err(fe->dev,
			"%s doesn't support Multi CPU yet\n", __func__);
		return -EINVAL;
	}

	/* get number of valid DAI paths and their widgets */
	paths = snd_soc_dapm_dai_get_connected_widgets(cpu_dai, stream, list,
			dpcm_end_walk_at_be);

	dev_dbg(fe->dev, "ASoC: found %d audio %s paths\n", paths,
			stream ? "capture" : "playback");

	return paths;
}

void dpcm_path_put(struct snd_soc_dapm_widget_list **list)
{
	snd_soc_dapm_dai_free_widgets(list);
}

static bool dpcm_be_is_active(struct snd_soc_dpcm *dpcm, int stream,
			      struct snd_soc_dapm_widget_list *list)
{
	struct snd_soc_dapm_widget *widget;
	struct snd_soc_dai *dai;
	unsigned int i;

	/* is there a valid DAI widget for this BE */
	for_each_rtd_dais(dpcm->be, i, dai) {
		widget = snd_soc_dai_get_widget(dai, stream);

		/*
		 * The BE is pruned only if none of the dai
		 * widgets are in the active list.
		 */
		if (widget && widget_in_list(list, widget))
			return true;
	}

	return false;
}

static int dpcm_prune_paths(struct snd_soc_pcm_runtime *fe, int stream,
			    struct snd_soc_dapm_widget_list **list_)
{
	struct snd_soc_dpcm *dpcm;
	int prune = 0;

	/* Destroy any old FE <--> BE connections */
	for_each_dpcm_be(fe, stream, dpcm) {
		if (dpcm_be_is_active(dpcm, stream, *list_))
			continue;

		dev_dbg(fe->dev, "ASoC: pruning %s BE %s for %s\n",
			stream ? "capture" : "playback",
			dpcm->be->dai_link->name, fe->dai_link->name);
		dpcm->state = SND_SOC_DPCM_LINK_STATE_FREE;
		dpcm->be->dpcm[stream].runtime_update = SND_SOC_DPCM_UPDATE_BE;
		prune++;
	}

	dev_dbg(fe->dev, "ASoC: found %d old BE paths for pruning\n", prune);
	return prune;
}

static int dpcm_add_paths(struct snd_soc_pcm_runtime *fe, int stream,
	struct snd_soc_dapm_widget_list **list_)
{
	struct snd_soc_card *card = fe->card;
	struct snd_soc_dapm_widget_list *list = *list_;
	struct snd_soc_pcm_runtime *be;
	struct snd_soc_dapm_widget *widget;
	int i, new = 0, err;

	/* Create any new FE <--> BE connections */
	for_each_dapm_widgets(list, i, widget) {

		switch (widget->id) {
		case snd_soc_dapm_dai_in:
			if (stream != SNDRV_PCM_STREAM_PLAYBACK)
				continue;
			break;
		case snd_soc_dapm_dai_out:
			if (stream != SNDRV_PCM_STREAM_CAPTURE)
				continue;
			break;
		default:
			continue;
		}

		/* is there a valid BE rtd for this widget */
		be = dpcm_get_be(card, widget, stream);
		if (!be) {
			dev_err(fe->dev, "ASoC: no BE found for %s\n",
					widget->name);
			continue;
		}

		/* don't connect if FE is not running */
		if (!fe->dpcm[stream].runtime && !fe->fe_compr)
			continue;

		/* newly connected FE and BE */
		err = dpcm_be_connect(fe, be, stream);
		if (err < 0) {
			dev_err(fe->dev, "ASoC: can't connect %s\n",
				widget->name);
			break;
		} else if (err == 0) /* already connected */
			continue;

		/* new */
		be->dpcm[stream].runtime_update = SND_SOC_DPCM_UPDATE_BE;
		new++;
	}

	dev_dbg(fe->dev, "ASoC: found %d new BE paths\n", new);
	return new;
}

/*
 * Find the corresponding BE DAIs that source or sink audio to this
 * FE substream.
 */
int dpcm_process_paths(struct snd_soc_pcm_runtime *fe,
	int stream, struct snd_soc_dapm_widget_list **list, int new)
{
	if (new)
		return dpcm_add_paths(fe, stream, list);
	else
		return dpcm_prune_paths(fe, stream, list);
}

void dpcm_clear_pending_state(struct snd_soc_pcm_runtime *fe, int stream)
{
	struct snd_soc_dpcm *dpcm;
	unsigned long flags;

	spin_lock_irqsave(&fe->card->dpcm_lock, flags);
	for_each_dpcm_be(fe, stream, dpcm)
		dpcm->be->dpcm[stream].runtime_update =
						SND_SOC_DPCM_UPDATE_NO;
	spin_unlock_irqrestore(&fe->card->dpcm_lock, flags);
}

static void dpcm_be_dai_startup_unwind(struct snd_soc_pcm_runtime *fe,
	int stream)
{
	struct snd_soc_dpcm *dpcm;

	/* disable any enabled and non active backends */
	for_each_dpcm_be(fe, stream, dpcm) {

		struct snd_soc_pcm_runtime *be = dpcm->be;
		struct snd_pcm_substream *be_substream =
			snd_soc_dpcm_get_substream(be, stream);

		if (be->dpcm[stream].users == 0)
			dev_err(be->dev, "ASoC: no users %s at close - state %d\n",
				stream ? "capture" : "playback",
				be->dpcm[stream].state);

		if (--be->dpcm[stream].users != 0)
			continue;

		if (be->dpcm[stream].state != SND_SOC_DPCM_STATE_OPEN)
			continue;

		soc_pcm_close(be_substream);
		be_substream->runtime = NULL;
		be->dpcm[stream].state = SND_SOC_DPCM_STATE_CLOSE;
	}
}

int dpcm_be_dai_startup(struct snd_soc_pcm_runtime *fe, int stream)
{
	struct snd_soc_dpcm *dpcm;
	int err, count = 0;

	/* only startup BE DAIs that are either sinks or sources to this FE DAI */
	for_each_dpcm_be(fe, stream, dpcm) {

		struct snd_soc_pcm_runtime *be = dpcm->be;
		struct snd_pcm_substream *be_substream =
			snd_soc_dpcm_get_substream(be, stream);

		if (!be_substream) {
			dev_err(be->dev, "ASoC: no backend %s stream\n",
				stream ? "capture" : "playback");
			continue;
		}

		/* is this op for this BE ? */
		if (!snd_soc_dpcm_be_can_update(fe, be, stream))
			continue;

		/* first time the dpcm is open ? */
		if (be->dpcm[stream].users == DPCM_MAX_BE_USERS)
			dev_err(be->dev, "ASoC: too many users %s at open %d\n",
				stream ? "capture" : "playback",
				be->dpcm[stream].state);

		if (be->dpcm[stream].users++ != 0)
			continue;

		if ((be->dpcm[stream].state != SND_SOC_DPCM_STATE_NEW) &&
		    (be->dpcm[stream].state != SND_SOC_DPCM_STATE_CLOSE))
			continue;

		dev_dbg(be->dev, "ASoC: open %s BE %s\n",
			stream ? "capture" : "playback", be->dai_link->name);

		be_substream->runtime = be->dpcm[stream].runtime;
		err = soc_pcm_open(be_substream);
		if (err < 0) {
			dev_err(be->dev, "ASoC: BE open failed %d\n", err);
			be->dpcm[stream].users--;
			if (be->dpcm[stream].users < 0)
				dev_err(be->dev, "ASoC: no users %s at unwind %d\n",
					stream ? "capture" : "playback",
					be->dpcm[stream].state);

			be->dpcm[stream].state = SND_SOC_DPCM_STATE_CLOSE;
			goto unwind;
		}

		be->dpcm[stream].state = SND_SOC_DPCM_STATE_OPEN;
		count++;
	}

	return count;

unwind:
	/* disable any enabled and non active backends */
	for_each_dpcm_be_rollback(fe, stream, dpcm) {
		struct snd_soc_pcm_runtime *be = dpcm->be;
		struct snd_pcm_substream *be_substream =
			snd_soc_dpcm_get_substream(be, stream);

		if (!snd_soc_dpcm_be_can_update(fe, be, stream))
			continue;

		if (be->dpcm[stream].users == 0)
			dev_err(be->dev, "ASoC: no users %s at close %d\n",
				stream ? "capture" : "playback",
				be->dpcm[stream].state);

		if (--be->dpcm[stream].users != 0)
			continue;

		if (be->dpcm[stream].state != SND_SOC_DPCM_STATE_OPEN)
			continue;

		soc_pcm_close(be_substream);
		be_substream->runtime = NULL;
		be->dpcm[stream].state = SND_SOC_DPCM_STATE_CLOSE;
	}

	return err;
}

static void dpcm_init_runtime_hw(struct snd_pcm_runtime *runtime,
				 struct snd_soc_pcm_stream *stream)
{
	runtime->hw.rate_min = stream->rate_min;
	runtime->hw.rate_max = min_not_zero(stream->rate_max, UINT_MAX);
	runtime->hw.channels_min = stream->channels_min;
	runtime->hw.channels_max = stream->channels_max;
	if (runtime->hw.formats)
		runtime->hw.formats &= stream->formats;
	else
		runtime->hw.formats = stream->formats;
	runtime->hw.rates = stream->rates;
}

static void dpcm_runtime_merge_format(struct snd_pcm_substream *substream,
				      u64 *formats)
{
	struct snd_soc_pcm_runtime *fe = substream->private_data;
	struct snd_soc_dpcm *dpcm;
	struct snd_soc_dai *dai;
	int stream = substream->stream;

	if (!fe->dai_link->dpcm_merged_format)
		return;

	/*
	 * It returns merged BE codec format
	 * if FE want to use it (= dpcm_merged_format)
	 */

	for_each_dpcm_be(fe, stream, dpcm) {
		struct snd_soc_pcm_runtime *be = dpcm->be;
		struct snd_soc_pcm_stream *codec_stream;
		int i;

		for_each_rtd_codec_dais(be, i, dai) {
			/*
			 * Skip CODECs which don't support the current stream
			 * type. See soc_pcm_init_runtime_hw() for more details
			 */
			if (!snd_soc_dai_stream_valid(dai, stream))
				continue;

			codec_stream = snd_soc_dai_get_pcm_stream(dai, stream);

			*formats &= codec_stream->formats;
		}
	}
}

static void dpcm_runtime_merge_chan(struct snd_pcm_substream *substream,
				    unsigned int *channels_min,
				    unsigned int *channels_max)
{
	struct snd_soc_pcm_runtime *fe = substream->private_data;
	struct snd_soc_dpcm *dpcm;
	int stream = substream->stream;

	if (!fe->dai_link->dpcm_merged_chan)
		return;

	/*
	 * It returns merged BE codec channel;
	 * if FE want to use it (= dpcm_merged_chan)
	 */

	for_each_dpcm_be(fe, stream, dpcm) {
		struct snd_soc_pcm_runtime *be = dpcm->be;
		struct snd_soc_pcm_stream *codec_stream;
		struct snd_soc_pcm_stream *cpu_stream;
		struct snd_soc_dai *dai;
		int i;

		for_each_rtd_cpu_dais(be, i, dai) {
			/*
			 * Skip CPUs which don't support the current stream
			 * type. See soc_pcm_init_runtime_hw() for more details
			 */
			if (!snd_soc_dai_stream_valid(dai, stream))
				continue;

			cpu_stream = snd_soc_dai_get_pcm_stream(dai, stream);

			*channels_min = max(*channels_min,
					    cpu_stream->channels_min);
			*channels_max = min(*channels_max,
					    cpu_stream->channels_max);
		}

		/*
		 * chan min/max cannot be enforced if there are multiple CODEC
		 * DAIs connected to a single CPU DAI, use CPU DAI's directly
		 */
		if (be->num_codecs == 1) {
			codec_stream = snd_soc_dai_get_pcm_stream(asoc_rtd_to_codec(be, 0), stream);

			*channels_min = max(*channels_min,
					    codec_stream->channels_min);
			*channels_max = min(*channels_max,
					    codec_stream->channels_max);
		}
	}
}

static void dpcm_runtime_merge_rate(struct snd_pcm_substream *substream,
				    unsigned int *rates,
				    unsigned int *rate_min,
				    unsigned int *rate_max)
{
	struct snd_soc_pcm_runtime *fe = substream->private_data;
	struct snd_soc_dpcm *dpcm;
	int stream = substream->stream;

	if (!fe->dai_link->dpcm_merged_rate)
		return;

	/*
	 * It returns merged BE codec channel;
	 * if FE want to use it (= dpcm_merged_chan)
	 */

	for_each_dpcm_be(fe, stream, dpcm) {
		struct snd_soc_pcm_runtime *be = dpcm->be;
		struct snd_soc_pcm_stream *pcm;
		struct snd_soc_dai *dai;
		int i;

		for_each_rtd_dais(be, i, dai) {
			/*
			 * Skip DAIs which don't support the current stream
			 * type. See soc_pcm_init_runtime_hw() for more details
			 */
			if (!snd_soc_dai_stream_valid(dai, stream))
				continue;

			pcm = snd_soc_dai_get_pcm_stream(dai, stream);

			*rate_min = max(*rate_min, pcm->rate_min);
			*rate_max = min_not_zero(*rate_max, pcm->rate_max);
			*rates = snd_pcm_rate_mask_intersect(*rates, pcm->rates);
		}
	}
}

static void dpcm_set_fe_runtime(struct snd_pcm_substream *substream)
{
	struct snd_pcm_runtime *runtime = substream->runtime;
	struct snd_soc_pcm_runtime *rtd = substream->private_data;
	struct snd_soc_dai *cpu_dai;
	int i;

	for_each_rtd_cpu_dais(rtd, i, cpu_dai) {
		/*
		 * Skip CPUs which don't support the current stream
		 * type. See soc_pcm_init_runtime_hw() for more details
		 */
		if (!snd_soc_dai_stream_valid(cpu_dai, substream->stream))
			continue;

		dpcm_init_runtime_hw(runtime,
			snd_soc_dai_get_pcm_stream(cpu_dai,
						   substream->stream));
	}

	dpcm_runtime_merge_format(substream, &runtime->hw.formats);
	dpcm_runtime_merge_chan(substream, &runtime->hw.channels_min,
				&runtime->hw.channels_max);
	dpcm_runtime_merge_rate(substream, &runtime->hw.rates,
				&runtime->hw.rate_min, &runtime->hw.rate_max);
}

static int dpcm_fe_dai_do_trigger(struct snd_pcm_substream *substream, int cmd);

/* Set FE's runtime_update state; the state is protected via PCM stream lock
 * for avoiding the race with trigger callback.
 * If the state is unset and a trigger is pending while the previous operation,
 * process the pending trigger action here.
 */
static void dpcm_set_fe_update_state(struct snd_soc_pcm_runtime *fe,
				     int stream, enum snd_soc_dpcm_update state)
{
	struct snd_pcm_substream *substream =
		snd_soc_dpcm_get_substream(fe, stream);

	snd_pcm_stream_lock_irq(substream);
	if (state == SND_SOC_DPCM_UPDATE_NO && fe->dpcm[stream].trigger_pending) {
		dpcm_fe_dai_do_trigger(substream,
				       fe->dpcm[stream].trigger_pending - 1);
		fe->dpcm[stream].trigger_pending = 0;
	}
	fe->dpcm[stream].runtime_update = state;
	snd_pcm_stream_unlock_irq(substream);
}

static int dpcm_apply_symmetry(struct snd_pcm_substream *fe_substream,
			       int stream)
{
	struct snd_soc_dpcm *dpcm;
	struct snd_soc_pcm_runtime *fe = fe_substream->private_data;
	struct snd_soc_dai *fe_cpu_dai;
	int err;
	int i;

	/* apply symmetry for FE */
	if (soc_pcm_has_symmetry(fe_substream))
		fe_substream->runtime->hw.info |= SNDRV_PCM_INFO_JOINT_DUPLEX;

	for_each_rtd_cpu_dais (fe, i, fe_cpu_dai) {
		/* Symmetry only applies if we've got an active stream. */
		if (snd_soc_dai_active(fe_cpu_dai)) {
			err = soc_pcm_apply_symmetry(fe_substream, fe_cpu_dai);
			if (err < 0)
				return err;
		}
	}

	/* apply symmetry for BE */
	for_each_dpcm_be(fe, stream, dpcm) {
		struct snd_soc_pcm_runtime *be = dpcm->be;
		struct snd_pcm_substream *be_substream =
			snd_soc_dpcm_get_substream(be, stream);
		struct snd_soc_pcm_runtime *rtd;
		struct snd_soc_dai *dai;
		int i;

		/* A backend may not have the requested substream */
		if (!be_substream)
			continue;

		rtd = be_substream->private_data;
		if (rtd->dai_link->be_hw_params_fixup)
			continue;

		if (soc_pcm_has_symmetry(be_substream))
			be_substream->runtime->hw.info |= SNDRV_PCM_INFO_JOINT_DUPLEX;

		/* Symmetry only applies if we've got an active stream. */
		for_each_rtd_dais(rtd, i, dai) {
			if (snd_soc_dai_active(dai)) {
				err = soc_pcm_apply_symmetry(fe_substream, dai);
				if (err < 0)
					return err;
			}
		}
	}

	return 0;
}

static int dpcm_fe_dai_startup(struct snd_pcm_substream *fe_substream)
{
	struct snd_soc_pcm_runtime *fe = fe_substream->private_data;
	struct snd_pcm_runtime *runtime = fe_substream->runtime;
	int stream = fe_substream->stream, ret = 0;

	dpcm_set_fe_update_state(fe, stream, SND_SOC_DPCM_UPDATE_FE);

	ret = dpcm_be_dai_startup(fe, stream);
	if (ret < 0) {
		dev_err(fe->dev,"ASoC: failed to start some BEs %d\n", ret);
		goto be_err;
	}

	dev_dbg(fe->dev, "ASoC: open FE %s\n", fe->dai_link->name);

	/* start the DAI frontend */
	ret = soc_pcm_open(fe_substream);
	if (ret < 0) {
		dev_err(fe->dev,"ASoC: failed to start FE %d\n", ret);
		goto unwind;
	}

	fe->dpcm[stream].state = SND_SOC_DPCM_STATE_OPEN;

	dpcm_set_fe_runtime(fe_substream);
	snd_pcm_limit_hw_rates(runtime);

	ret = dpcm_apply_symmetry(fe_substream, stream);
	if (ret < 0)
		dev_err(fe->dev, "ASoC: failed to apply dpcm symmetry %d\n",
			ret);

unwind:
	if (ret < 0)
		dpcm_be_dai_startup_unwind(fe, stream);
be_err:
	dpcm_set_fe_update_state(fe, stream, SND_SOC_DPCM_UPDATE_NO);
	return ret;
}

int dpcm_be_dai_shutdown(struct snd_soc_pcm_runtime *fe, int stream)
{
	struct snd_soc_dpcm *dpcm;

	/* only shutdown BEs that are either sinks or sources to this FE DAI */
	for_each_dpcm_be(fe, stream, dpcm) {

		struct snd_soc_pcm_runtime *be = dpcm->be;
		struct snd_pcm_substream *be_substream =
			snd_soc_dpcm_get_substream(be, stream);

		/* is this op for this BE ? */
		if (!snd_soc_dpcm_be_can_update(fe, be, stream))
			continue;

		if (be->dpcm[stream].users == 0)
			dev_err(be->dev, "ASoC: no users %s at close - state %d\n",
				stream ? "capture" : "playback",
				be->dpcm[stream].state);

		if (--be->dpcm[stream].users != 0)
			continue;

		if ((be->dpcm[stream].state != SND_SOC_DPCM_STATE_HW_FREE) &&
		    (be->dpcm[stream].state != SND_SOC_DPCM_STATE_OPEN)) {
			soc_pcm_hw_free(be_substream);
			be->dpcm[stream].state = SND_SOC_DPCM_STATE_HW_FREE;
		}

		dev_dbg(be->dev, "ASoC: close BE %s\n",
			be->dai_link->name);

		soc_pcm_close(be_substream);
		be_substream->runtime = NULL;

		be->dpcm[stream].state = SND_SOC_DPCM_STATE_CLOSE;
	}
	return 0;
}

static int dpcm_fe_dai_shutdown(struct snd_pcm_substream *substream)
{
	struct snd_soc_pcm_runtime *fe = substream->private_data;
	int stream = substream->stream;

	dpcm_set_fe_update_state(fe, stream, SND_SOC_DPCM_UPDATE_FE);

	/* shutdown the BEs */
	dpcm_be_dai_shutdown(fe, stream);

	dev_dbg(fe->dev, "ASoC: close FE %s\n", fe->dai_link->name);

	/* now shutdown the frontend */
	soc_pcm_close(substream);

	/* run the stream event for each BE */
	dpcm_dapm_stream_event(fe, stream, SND_SOC_DAPM_STREAM_STOP);

	fe->dpcm[stream].state = SND_SOC_DPCM_STATE_CLOSE;
	dpcm_set_fe_update_state(fe, stream, SND_SOC_DPCM_UPDATE_NO);
	return 0;
}

int dpcm_be_dai_hw_free(struct snd_soc_pcm_runtime *fe, int stream)
{
	struct snd_soc_dpcm *dpcm;

	/* only hw_params backends that are either sinks or sources
	 * to this frontend DAI */
	for_each_dpcm_be(fe, stream, dpcm) {

		struct snd_soc_pcm_runtime *be = dpcm->be;
		struct snd_pcm_substream *be_substream =
			snd_soc_dpcm_get_substream(be, stream);

		/* is this op for this BE ? */
		if (!snd_soc_dpcm_be_can_update(fe, be, stream))
			continue;

		/* only free hw when no longer used - check all FEs */
		if (!snd_soc_dpcm_can_be_free_stop(fe, be, stream))
				continue;

		/* do not free hw if this BE is used by other FE */
		if (be->dpcm[stream].users > 1)
			continue;

		if ((be->dpcm[stream].state != SND_SOC_DPCM_STATE_HW_PARAMS) &&
		    (be->dpcm[stream].state != SND_SOC_DPCM_STATE_PREPARE) &&
		    (be->dpcm[stream].state != SND_SOC_DPCM_STATE_HW_FREE) &&
		    (be->dpcm[stream].state != SND_SOC_DPCM_STATE_PAUSED) &&
		    (be->dpcm[stream].state != SND_SOC_DPCM_STATE_STOP) &&
		    (be->dpcm[stream].state != SND_SOC_DPCM_STATE_SUSPEND))
			continue;

		dev_dbg(be->dev, "ASoC: hw_free BE %s\n",
			be->dai_link->name);

		soc_pcm_hw_free(be_substream);

		be->dpcm[stream].state = SND_SOC_DPCM_STATE_HW_FREE;
	}

	return 0;
}

static int dpcm_fe_dai_hw_free(struct snd_pcm_substream *substream)
{
	struct snd_soc_pcm_runtime *fe = substream->private_data;
	int err, stream = substream->stream;

	mutex_lock_nested(&fe->card->mutex, SND_SOC_CARD_CLASS_RUNTIME);
	dpcm_set_fe_update_state(fe, stream, SND_SOC_DPCM_UPDATE_FE);

	dev_dbg(fe->dev, "ASoC: hw_free FE %s\n", fe->dai_link->name);

	/* call hw_free on the frontend */
	err = soc_pcm_hw_free(substream);
	if (err < 0)
		dev_err(fe->dev,"ASoC: hw_free FE %s failed\n",
			fe->dai_link->name);

	/* only hw_params backends that are either sinks or sources
	 * to this frontend DAI */
	err = dpcm_be_dai_hw_free(fe, stream);

	fe->dpcm[stream].state = SND_SOC_DPCM_STATE_HW_FREE;
	dpcm_set_fe_update_state(fe, stream, SND_SOC_DPCM_UPDATE_NO);

	mutex_unlock(&fe->card->mutex);
	return 0;
}

#ifdef CONFIG_AUDIO_QGKI
int dpcm_fe_dai_hw_params_be(struct snd_soc_pcm_runtime *fe,
	struct snd_soc_pcm_runtime *be,
	struct snd_pcm_hw_params *params, int stream)
{
	int ret;
	struct snd_soc_dpcm *dpcm;
	struct snd_pcm_substream *be_substream =
		snd_soc_dpcm_get_substream(be, stream);

	/* is this op for this BE ? */
	if (!snd_soc_dpcm_be_can_update(fe, be, stream))
		return 0;

	/* only allow hw_params() if no connected FEs are running */
	if (!snd_soc_dpcm_can_be_params(fe, be, stream))
		return 0;

	if ((be->dpcm[stream].state != SND_SOC_DPCM_STATE_OPEN) &&
			(be->dpcm[stream].state !=
				SND_SOC_DPCM_STATE_HW_PARAMS) &&
			(be->dpcm[stream].state != SND_SOC_DPCM_STATE_HW_FREE))
		return 0;

	dev_dbg(be->dev, "ASoC: hw_params BE %s\n",
			fe->dai_link->name);

	/* perform any hw_params fixups */
	if (be->dai_link->be_hw_params_fixup) {
		ret = be->dai_link->be_hw_params_fixup(be,
				params);
		if (ret < 0) {
			dev_err(be->dev,
					"ASoC: hw_params BE fixup failed %d\n",
					ret);
			goto unwind;
		}
	}

	ret = soc_pcm_hw_params(be_substream, params);
	if (ret < 0) {
		dev_err(be->dev, "ASoC: hw_params BE failed %d\n", ret);
		goto unwind;
	}

	be->dpcm[stream].state = SND_SOC_DPCM_STATE_HW_PARAMS;
	return 0;

unwind:
	/* disable any enabled and non active backends */
	list_for_each_entry(dpcm, &fe->dpcm[stream].be_clients, list_be) {
		struct snd_soc_pcm_runtime *be = dpcm->be;
		struct snd_pcm_substream *be_substream =
			snd_soc_dpcm_get_substream(be, stream);

		if (!snd_soc_dpcm_be_can_update(fe, be, stream))
			continue;

		/* only allow hw_free() if no connected FEs are running */
		if (!snd_soc_dpcm_can_be_free_stop(fe, be, stream))
			continue;

		if ((be->dpcm[stream].state != SND_SOC_DPCM_STATE_OPEN) &&
			(be->dpcm[stream].state
				!= SND_SOC_DPCM_STATE_HW_PARAMS) &&
			(be->dpcm[stream].state
				!= SND_SOC_DPCM_STATE_HW_FREE) &&
			(be->dpcm[stream].state != SND_SOC_DPCM_STATE_STOP))
			continue;

		soc_pcm_hw_free(be_substream);
	}

	return ret;
}
#endif

int dpcm_be_dai_hw_params(struct snd_soc_pcm_runtime *fe, int stream)
{
	struct snd_soc_dpcm *dpcm;
	int ret;

	for_each_dpcm_be(fe, stream, dpcm) {

		struct snd_soc_pcm_runtime *be = dpcm->be;
		struct snd_pcm_substream *be_substream =
			snd_soc_dpcm_get_substream(be, stream);

		/* is this op for this BE ? */
		if (!snd_soc_dpcm_be_can_update(fe, be, stream))
			continue;

		/* copy params for each dpcm */
		memcpy(&dpcm->hw_params, &fe->dpcm[stream].hw_params,
				sizeof(struct snd_pcm_hw_params));

		/* perform any hw_params fixups */
		ret = snd_soc_link_be_hw_params_fixup(be, &dpcm->hw_params);
		if (ret < 0)
			goto unwind;

		/* copy the fixed-up hw params for BE dai */
		memcpy(&be->dpcm[stream].hw_params, &dpcm->hw_params,
		       sizeof(struct snd_pcm_hw_params));

		/* only allow hw_params() if no connected FEs are running */
		if (!snd_soc_dpcm_can_be_params(fe, be, stream))
			continue;

		if ((be->dpcm[stream].state != SND_SOC_DPCM_STATE_OPEN) &&
		    (be->dpcm[stream].state != SND_SOC_DPCM_STATE_HW_PARAMS) &&
		    (be->dpcm[stream].state != SND_SOC_DPCM_STATE_HW_FREE))
			continue;

		dev_dbg(be->dev, "ASoC: hw_params BE %s\n",
			be->dai_link->name);

		ret = soc_pcm_hw_params(be_substream, &dpcm->hw_params);
		if (ret < 0) {
			dev_err(dpcm->be->dev,
				"ASoC: hw_params BE failed %d\n", ret);
			goto unwind;
		}

		be->dpcm[stream].state = SND_SOC_DPCM_STATE_HW_PARAMS;
	}
	return 0;

unwind:
	/* disable any enabled and non active backends */
	for_each_dpcm_be_rollback(fe, stream, dpcm) {
		struct snd_soc_pcm_runtime *be = dpcm->be;
		struct snd_pcm_substream *be_substream =
			snd_soc_dpcm_get_substream(be, stream);

		if (!snd_soc_dpcm_be_can_update(fe, be, stream))
			continue;

		/* only allow hw_free() if no connected FEs are running */
		if (!snd_soc_dpcm_can_be_free_stop(fe, be, stream))
			continue;

		if ((be->dpcm[stream].state != SND_SOC_DPCM_STATE_OPEN) &&
		   (be->dpcm[stream].state != SND_SOC_DPCM_STATE_HW_PARAMS) &&
		   (be->dpcm[stream].state != SND_SOC_DPCM_STATE_HW_FREE) &&
		   (be->dpcm[stream].state != SND_SOC_DPCM_STATE_STOP))
			continue;

		soc_pcm_hw_free(be_substream);
	}

	return ret;
}

static int dpcm_fe_dai_hw_params(struct snd_pcm_substream *substream,
				 struct snd_pcm_hw_params *params)
{
	struct snd_soc_pcm_runtime *fe = substream->private_data;
	int ret, stream = substream->stream;

	mutex_lock_nested(&fe->card->mutex, SND_SOC_CARD_CLASS_RUNTIME);
	dpcm_set_fe_update_state(fe, stream, SND_SOC_DPCM_UPDATE_FE);

	memcpy(&fe->dpcm[stream].hw_params, params,
			sizeof(struct snd_pcm_hw_params));
	ret = dpcm_be_dai_hw_params(fe, stream);
	if (ret < 0) {
		dev_err(fe->dev,"ASoC: hw_params BE failed %d\n", ret);
		goto out;
	}

	dev_dbg(fe->dev, "ASoC: hw_params FE %s rate %d chan %x fmt %d\n",
			fe->dai_link->name, params_rate(params),
			params_channels(params), params_format(params));

	/* call hw_params on the frontend */
	ret = soc_pcm_hw_params(substream, params);
	if (ret < 0) {
		dev_err(fe->dev,"ASoC: hw_params FE failed %d\n", ret);
		dpcm_be_dai_hw_free(fe, stream);
	 } else
		fe->dpcm[stream].state = SND_SOC_DPCM_STATE_HW_PARAMS;

out:
	dpcm_set_fe_update_state(fe, stream, SND_SOC_DPCM_UPDATE_NO);
	mutex_unlock(&fe->card->mutex);
	return ret;
}

static int dpcm_do_trigger(struct snd_soc_dpcm *dpcm,
		struct snd_pcm_substream *substream, int cmd)
{
	int ret;

	dev_dbg(dpcm->be->dev, "ASoC: trigger BE %s cmd %d\n",
			dpcm->be->dai_link->name, cmd);

	ret = soc_pcm_trigger(substream, cmd);
	if (ret < 0)
		dev_err(dpcm->be->dev,"ASoC: trigger BE failed %d\n", ret);

	return ret;
}

int dpcm_be_dai_trigger(struct snd_soc_pcm_runtime *fe, int stream,
			       int cmd)
{
	struct snd_soc_dpcm *dpcm;
	int ret = 0;

	for_each_dpcm_be(fe, stream, dpcm) {

		struct snd_soc_pcm_runtime *be = dpcm->be;
		struct snd_pcm_substream *be_substream =
			snd_soc_dpcm_get_substream(be, stream);

		/* is this op for this BE ? */
		if (!snd_soc_dpcm_be_can_update(fe, be, stream))
			continue;

		switch (cmd) {
		case SNDRV_PCM_TRIGGER_START:
			if ((be->dpcm[stream].state != SND_SOC_DPCM_STATE_PREPARE) &&
			    (be->dpcm[stream].state != SND_SOC_DPCM_STATE_STOP) &&
			    (be->dpcm[stream].state != SND_SOC_DPCM_STATE_PAUSED))
				continue;

			ret = dpcm_do_trigger(dpcm, be_substream, cmd);
			if (ret)
				return ret;

			be->dpcm[stream].state = SND_SOC_DPCM_STATE_START;
			break;
		case SNDRV_PCM_TRIGGER_RESUME:
			if ((be->dpcm[stream].state != SND_SOC_DPCM_STATE_SUSPEND))
				continue;

			ret = dpcm_do_trigger(dpcm, be_substream, cmd);
			if (ret)
				return ret;

			be->dpcm[stream].state = SND_SOC_DPCM_STATE_START;
			break;
		case SNDRV_PCM_TRIGGER_PAUSE_RELEASE:
			if ((be->dpcm[stream].state != SND_SOC_DPCM_STATE_PAUSED))
				continue;

			ret = dpcm_do_trigger(dpcm, be_substream, cmd);
			if (ret)
				return ret;

			be->dpcm[stream].state = SND_SOC_DPCM_STATE_START;
			break;
		case SNDRV_PCM_TRIGGER_STOP:
			if ((be->dpcm[stream].state != SND_SOC_DPCM_STATE_START) &&
			    (be->dpcm[stream].state != SND_SOC_DPCM_STATE_PAUSED))
				continue;

			if (!snd_soc_dpcm_can_be_free_stop(fe, be, stream))
				continue;

			ret = dpcm_do_trigger(dpcm, be_substream, cmd);
			if (ret)
				return ret;

			be->dpcm[stream].state = SND_SOC_DPCM_STATE_STOP;
			break;
		case SNDRV_PCM_TRIGGER_SUSPEND:
			if (be->dpcm[stream].state != SND_SOC_DPCM_STATE_START)
				continue;

			if (!snd_soc_dpcm_can_be_free_stop(fe, be, stream))
				continue;

			ret = dpcm_do_trigger(dpcm, be_substream, cmd);
			if (ret)
				return ret;

			be->dpcm[stream].state = SND_SOC_DPCM_STATE_SUSPEND;
			break;
		case SNDRV_PCM_TRIGGER_PAUSE_PUSH:
			if (be->dpcm[stream].state != SND_SOC_DPCM_STATE_START)
				continue;

			if (!snd_soc_dpcm_can_be_free_stop(fe, be, stream))
				continue;

			ret = dpcm_do_trigger(dpcm, be_substream, cmd);
			if (ret)
				return ret;

			be->dpcm[stream].state = SND_SOC_DPCM_STATE_PAUSED;
			break;
		}
	}

	return ret;
}
EXPORT_SYMBOL_GPL(dpcm_be_dai_trigger);

static int dpcm_dai_trigger_fe_be(struct snd_pcm_substream *substream,
				  int cmd, bool fe_first)
{
	struct snd_soc_pcm_runtime *fe = substream->private_data;
	int ret;

	/* call trigger on the frontend before the backend. */
	if (fe_first) {
		dev_dbg(fe->dev, "ASoC: pre trigger FE %s cmd %d\n",
			fe->dai_link->name, cmd);

		ret = soc_pcm_trigger(substream, cmd);
		if (ret < 0)
			return ret;

		ret = dpcm_be_dai_trigger(fe, substream->stream, cmd);
		return ret;
	}

	/* call trigger on the frontend after the backend. */
	ret = dpcm_be_dai_trigger(fe, substream->stream, cmd);
	if (ret < 0)
		return ret;

	dev_dbg(fe->dev, "ASoC: post trigger FE %s cmd %d\n",
		fe->dai_link->name, cmd);

	ret = soc_pcm_trigger(substream, cmd);

	return ret;
}

static int dpcm_fe_dai_do_trigger(struct snd_pcm_substream *substream, int cmd)
{
	struct snd_soc_pcm_runtime *fe = substream->private_data;
	int stream = substream->stream;
	int ret = 0;
	enum snd_soc_dpcm_trigger trigger = fe->dai_link->trigger[stream];

	fe->dpcm[stream].runtime_update = SND_SOC_DPCM_UPDATE_FE;

	switch (trigger) {
	case SND_SOC_DPCM_TRIGGER_PRE:
		switch (cmd) {
		case SNDRV_PCM_TRIGGER_START:
		case SNDRV_PCM_TRIGGER_RESUME:
		case SNDRV_PCM_TRIGGER_PAUSE_RELEASE:
			ret = dpcm_dai_trigger_fe_be(substream, cmd, true);
			break;
		case SNDRV_PCM_TRIGGER_STOP:
		case SNDRV_PCM_TRIGGER_SUSPEND:
		case SNDRV_PCM_TRIGGER_PAUSE_PUSH:
			ret = dpcm_dai_trigger_fe_be(substream, cmd, false);
			break;
		default:
			ret = -EINVAL;
			break;
		}
		break;
	case SND_SOC_DPCM_TRIGGER_POST:
		switch (cmd) {
		case SNDRV_PCM_TRIGGER_START:
		case SNDRV_PCM_TRIGGER_RESUME:
		case SNDRV_PCM_TRIGGER_PAUSE_RELEASE:
			ret = dpcm_dai_trigger_fe_be(substream, cmd, false);
			break;
		case SNDRV_PCM_TRIGGER_STOP:
		case SNDRV_PCM_TRIGGER_SUSPEND:
		case SNDRV_PCM_TRIGGER_PAUSE_PUSH:
			ret = dpcm_dai_trigger_fe_be(substream, cmd, true);
			break;
		default:
			ret = -EINVAL;
			break;
		}
		break;
	case SND_SOC_DPCM_TRIGGER_BESPOKE:
		/* bespoke trigger() - handles both FE and BEs */

		dev_dbg(fe->dev, "ASoC: bespoke trigger FE %s cmd %d\n",
				fe->dai_link->name, cmd);

		ret = snd_soc_pcm_dai_bespoke_trigger(substream, cmd);
		break;
	default:
		dev_err(fe->dev, "ASoC: invalid trigger cmd %d for %s\n", cmd,
				fe->dai_link->name);
		ret = -EINVAL;
		goto out;
	}

	if (ret < 0) {
		dev_err(fe->dev, "ASoC: trigger FE cmd: %d failed: %d\n",
			cmd, ret);
		goto out;
	}

	switch (cmd) {
	case SNDRV_PCM_TRIGGER_START:
	case SNDRV_PCM_TRIGGER_RESUME:
	case SNDRV_PCM_TRIGGER_PAUSE_RELEASE:
		fe->dpcm[stream].state = SND_SOC_DPCM_STATE_START;
		break;
	case SNDRV_PCM_TRIGGER_STOP:
	case SNDRV_PCM_TRIGGER_SUSPEND:
		fe->dpcm[stream].state = SND_SOC_DPCM_STATE_STOP;
		break;
	case SNDRV_PCM_TRIGGER_PAUSE_PUSH:
		fe->dpcm[stream].state = SND_SOC_DPCM_STATE_PAUSED;
		break;
	}

out:
	fe->dpcm[stream].runtime_update = SND_SOC_DPCM_UPDATE_NO;
	return ret;
}

#ifdef CONFIG_AUDIO_QGKI
int dpcm_fe_dai_prepare_be(struct snd_soc_pcm_runtime *fe,
		struct snd_soc_pcm_runtime *be, int stream)
{
	struct snd_pcm_substream *be_substream =
		snd_soc_dpcm_get_substream(be, stream);
	int ret = 0;

	/* is this op for this BE ? */
	if (!snd_soc_dpcm_be_can_update(fe, be, stream))
		return 0;

	if ((be->dpcm[stream].state != SND_SOC_DPCM_STATE_HW_PARAMS) &&
			(be->dpcm[stream].state != SND_SOC_DPCM_STATE_STOP))
		return 0;

	dev_dbg(be->dev, "ASoC: prepare BE %s\n",
			fe->dai_link->name);

	ret = soc_pcm_prepare(be_substream);
	if (ret < 0) {
		dev_err(be->dev, "ASoC: backend prepare failed %d\n",
				ret);
		return ret;
	}

	be->dpcm[stream].state = SND_SOC_DPCM_STATE_PREPARE;
	return ret;
}
#endif

static int dpcm_fe_dai_trigger(struct snd_pcm_substream *substream, int cmd)
{
	struct snd_soc_pcm_runtime *fe = substream->private_data;
	int stream = substream->stream;

	/* if FE's runtime_update is already set, we're in race;
	 * process this trigger later at exit
	 */
	if (fe->dpcm[stream].runtime_update != SND_SOC_DPCM_UPDATE_NO) {
		fe->dpcm[stream].trigger_pending = cmd + 1;
		return 0; /* delayed, assuming it's successful */
	}

	/* we're alone, let's trigger */
	return dpcm_fe_dai_do_trigger(substream, cmd);
}

int dpcm_be_dai_prepare(struct snd_soc_pcm_runtime *fe, int stream)
{
	struct snd_soc_dpcm *dpcm;
	int ret = 0;

	for_each_dpcm_be(fe, stream, dpcm) {

		struct snd_soc_pcm_runtime *be = dpcm->be;
		struct snd_pcm_substream *be_substream =
			snd_soc_dpcm_get_substream(be, stream);

		/* is this op for this BE ? */
		if (!snd_soc_dpcm_be_can_update(fe, be, stream))
			continue;

		if ((be->dpcm[stream].state != SND_SOC_DPCM_STATE_HW_PARAMS) &&
		    (be->dpcm[stream].state != SND_SOC_DPCM_STATE_STOP) &&
		    (be->dpcm[stream].state != SND_SOC_DPCM_STATE_SUSPEND) &&
		    (be->dpcm[stream].state != SND_SOC_DPCM_STATE_PAUSED))
			continue;

		dev_dbg(be->dev, "ASoC: prepare BE %s\n",
			be->dai_link->name);

		ret = soc_pcm_prepare(be_substream);
		if (ret < 0) {
			dev_err(be->dev, "ASoC: backend prepare failed %d\n",
				ret);
			break;
		}

		be->dpcm[stream].state = SND_SOC_DPCM_STATE_PREPARE;
	}
	return ret;
}

#ifdef CONFIG_AUDIO_QGKI
static void dpcm_be_async_prepare(void *data, async_cookie_t cookie)
{
	struct snd_soc_dpcm *dpcm = data;
	struct snd_soc_pcm_runtime *be = dpcm->be;
	int stream = dpcm->stream;
	struct snd_pcm_substream *be_substream =
		snd_soc_dpcm_get_substream(be, stream);
	int ret;

	dev_dbg(be->dev, "%s ASoC: prepare BE %s\n", __func__,
					dpcm->fe->dai_link->name);
	ret = soc_pcm_prepare(be_substream);
	if (ret < 0) {
		be->err_ops = ret;
		dev_err(be->dev, "ASoC: backend prepare failed %d\n",
				ret);
		return;
	}
	be->dpcm[stream].state = SND_SOC_DPCM_STATE_PREPARE;
}

void dpcm_be_dai_prepare_async(struct snd_soc_pcm_runtime *fe, int stream,
					    struct async_domain *domain)
{
	struct snd_soc_dpcm *dpcm;
	struct snd_soc_dpcm *dpcm_async[DPCM_MAX_BE_USERS];
	int i = 0, j;

	list_for_each_entry(dpcm, &fe->dpcm[stream].be_clients, list_be) {
		struct snd_soc_pcm_runtime *be = dpcm->be;

		be->err_ops = 0;
		/* is this op for this BE ? */
		if (!snd_soc_dpcm_be_can_update(fe, be, stream))
			continue;

		if ((be->dpcm[stream].state != SND_SOC_DPCM_STATE_HW_PARAMS) &&
			(be->dpcm[stream].state != SND_SOC_DPCM_STATE_STOP))
			continue;

		/* does this BE support async op ?*/
		if ((fe->dai_link->async_ops & ASYNC_DPCM_SND_SOC_PREPARE) &&
		    (be->dai_link->async_ops & ASYNC_DPCM_SND_SOC_PREPARE)) {
			dpcm->stream = stream;
			async_schedule_domain(dpcm_be_async_prepare,
							    dpcm, domain);
		} else {
			dpcm_async[i++] = dpcm;
		}
	}

	for (j = 0; j < i; j++) {
		struct snd_soc_dpcm *dpcm = dpcm_async[j];
		struct snd_soc_pcm_runtime *be = dpcm->be;
		struct snd_pcm_substream *be_substream =
			snd_soc_dpcm_get_substream(be, stream);
		int ret;

		dev_dbg(be->dev, "ASoC: prepare BE %s\n",
				dpcm->fe->dai_link->name);

		ret = soc_pcm_prepare(be_substream);
		if (ret < 0) {
			dev_err(be->dev, "ASoC: backend prepare failed %d\n",
					ret);
			be->err_ops = ret;
			return;
		}

		be->dpcm[stream].state = SND_SOC_DPCM_STATE_PREPARE;
	}
}
#endif

static int dpcm_fe_dai_prepare(struct snd_pcm_substream *substream)
{
	struct snd_soc_pcm_runtime *fe = substream->private_data;
	int stream = substream->stream, ret = 0;
#ifdef CONFIG_AUDIO_QGKI
	struct snd_soc_dpcm *dpcm;

	ASYNC_DOMAIN_EXCLUSIVE(async_domain);
#endif

	mutex_lock_nested(&fe->card->mutex, SND_SOC_CARD_CLASS_RUNTIME);
#ifdef CONFIG_AUDIO_QGKI
	fe->err_ops = 0;
#endif

	dev_dbg(fe->dev, "ASoC: prepare FE %s\n", fe->dai_link->name);

	dpcm_set_fe_update_state(fe, stream, SND_SOC_DPCM_UPDATE_FE);

	/* there is no point preparing this FE if there are no BEs */
	if (list_empty(&fe->dpcm[stream].be_clients)) {
		dev_err(fe->dev, "ASoC: no backend DAIs enabled for %s\n",
				fe->dai_link->name);
		ret = -EINVAL;
		goto out;
	}
#ifdef CONFIG_AUDIO_QGKI
	if (!(fe->dai_link->async_ops & ASYNC_DPCM_SND_SOC_PREPARE)) {
		ret = dpcm_be_dai_prepare(fe, substream->stream);
		if (ret < 0)
			goto out;
		/* call prepare on the frontend */
		ret = soc_pcm_prepare(substream);
		if (ret < 0) {
			dev_err(fe->dev, "ASoC: prepare FE %s failed\n",
					fe->dai_link->name);
			goto out;
		}
	} else {
		dpcm_be_dai_prepare_async(fe, substream->stream,
							&async_domain);

<<<<<<< HEAD
		/* call prepare on the frontend */
		ret = soc_pcm_prepare(substream);
		if (ret < 0) {
			fe->err_ops = ret;
			dev_err(fe->dev, "ASoC: prepare FE %s failed\n",
					fe->dai_link->name);
		}

		async_synchronize_full_domain(&async_domain);

		/* check if any BE failed */
		list_for_each_entry(dpcm, &fe->dpcm[stream].be_clients,
							    list_be) {
			struct snd_soc_pcm_runtime *be = dpcm->be;

			if (be->err_ops < 0) {
				ret = be->err_ops;
				goto out;
			}
		}

		/* check if FE failed */
		if (fe->err_ops < 0) {
			ret = fe->err_ops;
			goto out;
		}
	}
#else
	ret = dpcm_be_dai_prepare(fe, substream->stream);
=======
	ret = dpcm_be_dai_prepare(fe, stream);
>>>>>>> 86b41f49
	if (ret < 0)
		goto out;

	/* call prepare on the frontend */
	ret = soc_pcm_prepare(substream);
	if (ret < 0) {
		dev_err(fe->dev,"ASoC: prepare FE %s failed\n",
			fe->dai_link->name);
		goto out;
	}
#endif
	/* run the stream event for each BE */
	dpcm_dapm_stream_event(fe, stream, SND_SOC_DAPM_STREAM_START);
	fe->dpcm[stream].state = SND_SOC_DPCM_STATE_PREPARE;

out:
	dpcm_set_fe_update_state(fe, stream, SND_SOC_DPCM_UPDATE_NO);
	mutex_unlock(&fe->card->mutex);

	return ret;
}

static int dpcm_run_update_shutdown(struct snd_soc_pcm_runtime *fe, int stream)
{
	struct snd_pcm_substream *substream =
		snd_soc_dpcm_get_substream(fe, stream);
	enum snd_soc_dpcm_trigger trigger = fe->dai_link->trigger[stream];
	int err;

	dev_dbg(fe->dev, "ASoC: runtime %s close on FE %s\n",
			stream ? "capture" : "playback", fe->dai_link->name);

	if (trigger == SND_SOC_DPCM_TRIGGER_BESPOKE) {
		/* call bespoke trigger - FE takes care of all BE triggers */
		dev_dbg(fe->dev, "ASoC: bespoke trigger FE %s cmd stop\n",
				fe->dai_link->name);

		err = snd_soc_pcm_dai_bespoke_trigger(substream, SNDRV_PCM_TRIGGER_STOP);
		if (err < 0)
			dev_err(fe->dev,"ASoC: trigger FE failed %d\n", err);
	} else {
		dev_dbg(fe->dev, "ASoC: trigger FE %s cmd stop\n",
			fe->dai_link->name);

		err = dpcm_be_dai_trigger(fe, stream, SNDRV_PCM_TRIGGER_STOP);
		if (err < 0)
			dev_err(fe->dev,"ASoC: trigger FE failed %d\n", err);
	}

	err = dpcm_be_dai_hw_free(fe, stream);
	if (err < 0)
		dev_err(fe->dev,"ASoC: hw_free FE failed %d\n", err);

	err = dpcm_be_dai_shutdown(fe, stream);
	if (err < 0)
		dev_err(fe->dev,"ASoC: shutdown FE failed %d\n", err);

	/* run the stream event for each BE */
	dpcm_dapm_stream_event(fe, stream, SND_SOC_DAPM_STREAM_NOP);

	return 0;
}

static int dpcm_run_update_startup(struct snd_soc_pcm_runtime *fe, int stream)
{
	struct snd_pcm_substream *substream =
		snd_soc_dpcm_get_substream(fe, stream);
	struct snd_soc_dpcm *dpcm;
	enum snd_soc_dpcm_trigger trigger = fe->dai_link->trigger[stream];
	int ret;
	unsigned long flags;

	dev_dbg(fe->dev, "ASoC: runtime %s open on FE %s\n",
			stream ? "capture" : "playback", fe->dai_link->name);

	/* Only start the BE if the FE is ready */
	if (fe->dpcm[stream].state == SND_SOC_DPCM_STATE_HW_FREE ||
		fe->dpcm[stream].state == SND_SOC_DPCM_STATE_CLOSE)
		return -EINVAL;

	/* startup must always be called for new BEs */
	ret = dpcm_be_dai_startup(fe, stream);
	if (ret < 0)
		goto disconnect;

	/* keep going if FE state is > open */
	if (fe->dpcm[stream].state == SND_SOC_DPCM_STATE_OPEN)
		return 0;

	ret = dpcm_be_dai_hw_params(fe, stream);
	if (ret < 0)
		goto close;

	/* keep going if FE state is > hw_params */
	if (fe->dpcm[stream].state == SND_SOC_DPCM_STATE_HW_PARAMS)
		return 0;


	ret = dpcm_be_dai_prepare(fe, stream);
	if (ret < 0)
		goto hw_free;

	/* run the stream event for each BE */
	dpcm_dapm_stream_event(fe, stream, SND_SOC_DAPM_STREAM_NOP);

	/* keep going if FE state is > prepare */
	if (fe->dpcm[stream].state == SND_SOC_DPCM_STATE_PREPARE ||
		fe->dpcm[stream].state == SND_SOC_DPCM_STATE_STOP)
		return 0;

	if (trigger == SND_SOC_DPCM_TRIGGER_BESPOKE) {
		/* call trigger on the frontend - FE takes care of all BE triggers */
		dev_dbg(fe->dev, "ASoC: bespoke trigger FE %s cmd start\n",
				fe->dai_link->name);

		ret = snd_soc_pcm_dai_bespoke_trigger(substream, SNDRV_PCM_TRIGGER_START);
		if (ret < 0) {
			dev_err(fe->dev,"ASoC: bespoke trigger FE failed %d\n", ret);
			goto hw_free;
		}
	} else {
		dev_dbg(fe->dev, "ASoC: trigger FE %s cmd start\n",
			fe->dai_link->name);

		ret = dpcm_be_dai_trigger(fe, stream,
					SNDRV_PCM_TRIGGER_START);
		if (ret < 0) {
			dev_err(fe->dev,"ASoC: trigger FE failed %d\n", ret);
			goto hw_free;
		}
	}

	return 0;

hw_free:
	dpcm_be_dai_hw_free(fe, stream);
close:
	dpcm_be_dai_shutdown(fe, stream);
disconnect:
	/* disconnect any closed BEs */
	spin_lock_irqsave(&fe->card->dpcm_lock, flags);
	for_each_dpcm_be(fe, stream, dpcm) {
		struct snd_soc_pcm_runtime *be = dpcm->be;
		if (be->dpcm[stream].state == SND_SOC_DPCM_STATE_CLOSE)
			dpcm->state = SND_SOC_DPCM_LINK_STATE_FREE;
	}
	spin_unlock_irqrestore(&fe->card->dpcm_lock, flags);

	return ret;
}

static int soc_dpcm_fe_runtime_update(struct snd_soc_pcm_runtime *fe, int new)
{
	struct snd_soc_dapm_widget_list *list;
	int stream;
	int count, paths;
	int ret;

	if (!fe->dai_link->dynamic)
		return 0;

	if (fe->num_cpus > 1) {
		dev_err(fe->dev,
			"%s doesn't support Multi CPU yet\n", __func__);
		return -EINVAL;
	}

	/* only check active links */
	if (!snd_soc_dai_active(asoc_rtd_to_cpu(fe, 0)))
		return 0;

	/* DAPM sync will call this to update DSP paths */
	dev_dbg(fe->dev, "ASoC: DPCM %s runtime update for FE %s\n",
		new ? "new" : "old", fe->dai_link->name);

	for_each_pcm_streams(stream) {

		/* skip if FE doesn't have playback/capture capability */
		if (!snd_soc_dai_stream_valid(asoc_rtd_to_cpu(fe, 0),   stream) ||
		    !snd_soc_dai_stream_valid(asoc_rtd_to_codec(fe, 0), stream))
			continue;

		/* skip if FE isn't currently playing/capturing */
		if (!snd_soc_dai_stream_active(asoc_rtd_to_cpu(fe, 0), stream) ||
		    !snd_soc_dai_stream_active(asoc_rtd_to_codec(fe, 0), stream))
			continue;

		paths = dpcm_path_get(fe, stream, &list);
		if (paths < 0) {
			dev_warn(fe->dev, "ASoC: %s no valid %s path\n",
				 fe->dai_link->name,
				 stream == SNDRV_PCM_STREAM_PLAYBACK ?
				 "playback" : "capture");
			return paths;
		}

		/* update any playback/capture paths */
		count = dpcm_process_paths(fe, stream, &list, new);
		if (count) {
			dpcm_set_fe_update_state(fe, stream, SND_SOC_DPCM_UPDATE_BE);
			if (new)
				ret = dpcm_run_update_startup(fe, stream);
			else
				ret = dpcm_run_update_shutdown(fe, stream);
			if (ret < 0)
				dev_err(fe->dev, "ASoC: failed to shutdown some BEs\n");
			dpcm_set_fe_update_state(fe, stream, SND_SOC_DPCM_UPDATE_NO);

			dpcm_clear_pending_state(fe, stream);
			dpcm_be_disconnect(fe, stream);
		}

		dpcm_path_put(&list);
	}

	return 0;
}

/* Called by DAPM mixer/mux changes to update audio routing between PCMs and
 * any DAI links.
 */
int snd_soc_dpcm_runtime_update(struct snd_soc_card *card)
{
	struct snd_soc_pcm_runtime *fe;
	int ret = 0;

	mutex_lock_nested(&card->mutex, SND_SOC_CARD_CLASS_RUNTIME);
	/* shutdown all old paths first */
	for_each_card_rtds(card, fe) {
		ret = soc_dpcm_fe_runtime_update(fe, 0);
		if (ret)
			goto out;
	}

	/* bring new paths up */
	for_each_card_rtds(card, fe) {
		ret = soc_dpcm_fe_runtime_update(fe, 1);
		if (ret)
			goto out;
	}

out:
	mutex_unlock(&card->mutex);
	return ret;
}
EXPORT_SYMBOL_GPL(snd_soc_dpcm_runtime_update);

static void dpcm_fe_dai_cleanup(struct snd_pcm_substream *fe_substream)
{
	struct snd_soc_pcm_runtime *fe = fe_substream->private_data;
	struct snd_soc_dpcm *dpcm;
	int stream = fe_substream->stream;

	/* mark FE's links ready to prune */
	for_each_dpcm_be(fe, stream, dpcm)
		dpcm->state = SND_SOC_DPCM_LINK_STATE_FREE;

	dpcm_be_disconnect(fe, stream);

	fe->dpcm[stream].runtime = NULL;
}

static int dpcm_fe_dai_close(struct snd_pcm_substream *fe_substream)
{
	struct snd_soc_pcm_runtime *fe = fe_substream->private_data;
	int ret;

	mutex_lock_nested(&fe->card->mutex, SND_SOC_CARD_CLASS_RUNTIME);
	ret = dpcm_fe_dai_shutdown(fe_substream);

	dpcm_fe_dai_cleanup(fe_substream);

	mutex_unlock(&fe->card->mutex);
	return ret;
}

static int dpcm_fe_dai_open(struct snd_pcm_substream *fe_substream)
{
	struct snd_soc_pcm_runtime *fe = fe_substream->private_data;
	struct snd_soc_dapm_widget_list *list;
	int ret;
	int stream = fe_substream->stream;

	mutex_lock_nested(&fe->card->mutex, SND_SOC_CARD_CLASS_RUNTIME);
	fe->dpcm[stream].runtime = fe_substream->runtime;

	ret = dpcm_path_get(fe, stream, &list);
	if (ret < 0) {
		goto open_end;
	} else if (ret == 0) {
		dev_dbg(fe->dev, "ASoC: %s no valid %s route\n",
			fe->dai_link->name, stream ? "capture" : "playback");
	}

	/* calculate valid and active FE <-> BE dpcms */
	dpcm_process_paths(fe, stream, &list, 1);

	ret = dpcm_fe_dai_startup(fe_substream);
	if (ret < 0)
		dpcm_fe_dai_cleanup(fe_substream);

	dpcm_clear_pending_state(fe, stream);
	dpcm_path_put(&list);
open_end:
	mutex_unlock(&fe->card->mutex);
	return ret;
}

/* create a new pcm */
int soc_new_pcm(struct snd_soc_pcm_runtime *rtd, int num)
{
	struct snd_soc_dai *codec_dai;
	struct snd_soc_dai *cpu_dai;
	struct snd_soc_component *component;
	struct snd_pcm *pcm;
	char new_name[64];
	int ret = 0, playback = 0, capture = 0;
	int stream;
	int i;

	if (rtd->dai_link->dynamic && rtd->num_cpus > 1) {
		dev_err(rtd->dev,
			"DPCM doesn't support Multi CPU for Front-Ends yet\n");
		return -EINVAL;
	}

	if (rtd->dai_link->dynamic || rtd->dai_link->no_pcm) {
		if (rtd->dai_link->dpcm_playback) {
			stream = SNDRV_PCM_STREAM_PLAYBACK;

			for_each_rtd_cpu_dais(rtd, i, cpu_dai)
				if (!snd_soc_dai_stream_valid(cpu_dai,
							      stream)) {
					dev_err(rtd->card->dev,
						"CPU DAI %s for rtd %s does not support playback\n",
						cpu_dai->name,
						rtd->dai_link->stream_name);
					return -EINVAL;
				}
			playback = 1;
		}
		if (rtd->dai_link->dpcm_capture) {
			stream = SNDRV_PCM_STREAM_CAPTURE;

			for_each_rtd_cpu_dais(rtd, i, cpu_dai)
				if (!snd_soc_dai_stream_valid(cpu_dai,
							      stream)) {
					dev_err(rtd->card->dev,
						"CPU DAI %s for rtd %s does not support capture\n",
						cpu_dai->name,
						rtd->dai_link->stream_name);
					return -EINVAL;
				}
			capture = 1;
		}
	} else {
		/* Adapt stream for codec2codec links */
		int cpu_capture = rtd->dai_link->params ?
			SNDRV_PCM_STREAM_PLAYBACK : SNDRV_PCM_STREAM_CAPTURE;
		int cpu_playback = rtd->dai_link->params ?
			SNDRV_PCM_STREAM_CAPTURE : SNDRV_PCM_STREAM_PLAYBACK;

		for_each_rtd_codec_dais(rtd, i, codec_dai) {
			if (rtd->num_cpus == 1) {
				cpu_dai = asoc_rtd_to_cpu(rtd, 0);
			} else if (rtd->num_cpus == rtd->num_codecs) {
				cpu_dai = asoc_rtd_to_cpu(rtd, i);
			} else {
				dev_err(rtd->card->dev,
					"N cpus to M codecs link is not supported yet\n");
				return -EINVAL;
			}

			if (snd_soc_dai_stream_valid(codec_dai, SNDRV_PCM_STREAM_PLAYBACK) &&
			    snd_soc_dai_stream_valid(cpu_dai,   cpu_playback))
				playback = 1;
			if (snd_soc_dai_stream_valid(codec_dai, SNDRV_PCM_STREAM_CAPTURE) &&
			    snd_soc_dai_stream_valid(cpu_dai,   cpu_capture))
				capture = 1;
		}
	}

	if (rtd->dai_link->playback_only) {
		playback = 1;
		capture = 0;
	}

	if (rtd->dai_link->capture_only) {
		playback = 0;
		capture = 1;
	}

	/* create the PCM */
	if (rtd->dai_link->params) {
		snprintf(new_name, sizeof(new_name), "codec2codec(%s)",
			 rtd->dai_link->stream_name);

		ret = snd_pcm_new_internal(rtd->card->snd_card, new_name, num,
					   playback, capture, &pcm);
	} else if (rtd->dai_link->no_pcm) {
		snprintf(new_name, sizeof(new_name), "(%s)",
			rtd->dai_link->stream_name);

		ret = snd_pcm_new_internal(rtd->card->snd_card, new_name, num,
				playback, capture, &pcm);
	} else {
		if (rtd->dai_link->dynamic)
			snprintf(new_name, sizeof(new_name), "%s (*)",
				rtd->dai_link->stream_name);
		else
			snprintf(new_name, sizeof(new_name), "%s %s-%d",
				rtd->dai_link->stream_name,
				(rtd->num_codecs > 1) ?
				"multicodec" : asoc_rtd_to_codec(rtd, 0)->name, num);

		ret = snd_pcm_new(rtd->card->snd_card, new_name, num, playback,
			capture, &pcm);
	}
	if (ret < 0) {
		dev_err(rtd->card->dev, "ASoC: can't create pcm for %s\n",
			rtd->dai_link->name);
		return ret;
	}
	dev_dbg(rtd->card->dev, "ASoC: registered pcm #%d %s\n",num, new_name);

	/* DAPM dai link stream work */
	if (rtd->dai_link->params)
		rtd->close_delayed_work_func = codec2codec_close_delayed_work;
	else
		rtd->close_delayed_work_func = snd_soc_close_delayed_work;

	pcm->nonatomic = rtd->dai_link->nonatomic;
	rtd->pcm = pcm;
	pcm->private_data = rtd;

	if (rtd->dai_link->no_pcm || rtd->dai_link->params) {
		if (playback)
			pcm->streams[SNDRV_PCM_STREAM_PLAYBACK].substream->private_data = rtd;
		if (capture)
			pcm->streams[SNDRV_PCM_STREAM_CAPTURE].substream->private_data = rtd;
#ifdef CONFIG_AUDIO_QGKI
		for_each_rtd_components(rtd, i, component) {
			if (!component->driver->pcm_construct)
				continue;

			ret = component->driver->pcm_construct(component, rtd);
			if (ret < 0) {
				dev_err(component->dev,
					"ASoC: pcm constructor failed: %d\n",
					ret);
				return ret;
			}
		}
#endif
		goto out;
	}

	/* ASoC PCM operations */
	if (rtd->dai_link->dynamic) {
		rtd->ops.open		= dpcm_fe_dai_open;
		rtd->ops.hw_params	= dpcm_fe_dai_hw_params;
		rtd->ops.prepare	= dpcm_fe_dai_prepare;
		rtd->ops.trigger	= dpcm_fe_dai_trigger;
		rtd->ops.hw_free	= dpcm_fe_dai_hw_free;
		rtd->ops.close		= dpcm_fe_dai_close;
		rtd->ops.pointer	= soc_pcm_pointer;
		rtd->ops.ioctl		= snd_soc_pcm_component_ioctl;
	} else {
		rtd->ops.open		= soc_pcm_open;
		rtd->ops.hw_params	= soc_pcm_hw_params;
		rtd->ops.prepare	= soc_pcm_prepare;
		rtd->ops.trigger	= soc_pcm_trigger;
		rtd->ops.hw_free	= soc_pcm_hw_free;
		rtd->ops.close		= soc_pcm_close;
		rtd->ops.pointer	= soc_pcm_pointer;
		rtd->ops.ioctl		= snd_soc_pcm_component_ioctl;
	}

	for_each_rtd_components(rtd, i, component) {
		const struct snd_soc_component_driver *drv = component->driver;

		if (drv->ioctl)
			rtd->ops.ioctl		= snd_soc_pcm_component_ioctl;
		if (drv->sync_stop)
			rtd->ops.sync_stop	= snd_soc_pcm_component_sync_stop;
		if (drv->copy_user)
			rtd->ops.copy_user	= snd_soc_pcm_component_copy_user;
		if (drv->page)
			rtd->ops.page		= snd_soc_pcm_component_page;
		if (drv->mmap)
			rtd->ops.mmap		= snd_soc_pcm_component_mmap;
	}

	if (playback)
		snd_pcm_set_ops(pcm, SNDRV_PCM_STREAM_PLAYBACK, &rtd->ops);

	if (capture)
		snd_pcm_set_ops(pcm, SNDRV_PCM_STREAM_CAPTURE, &rtd->ops);

	ret = snd_soc_pcm_component_new(rtd);
	if (ret < 0) {
		dev_err(rtd->dev, "ASoC: pcm constructor failed: %d\n", ret);
		return ret;
	}

	pcm->no_device_suspend = true;
out:
<<<<<<< HEAD
#ifdef CONFIG_AUDIO_QGKI
	dev_dbg(rtd->card->dev, "%s <-> %s mapping ok\n",
		 (rtd->num_codecs > 1) ? "multicodec" : rtd->codec_dai->name,
		 cpu_dai->name);
#else
	dev_info(rtd->card->dev, "%s <-> %s mapping ok\n",
		(rtd->num_codecs > 1) ? "multicodec" : rtd->codec_dai->name,
		cpu_dai->name);
#endif
=======
	dev_info(rtd->card->dev, "%s <-> %s mapping ok\n",
		 (rtd->num_codecs > 1) ? "multicodec" : asoc_rtd_to_codec(rtd, 0)->name,
		 (rtd->num_cpus > 1)   ? "multicpu"   : asoc_rtd_to_cpu(rtd, 0)->name);
>>>>>>> 86b41f49
	return ret;
}

/* is the current PCM operation for this FE ? */
int snd_soc_dpcm_fe_can_update(struct snd_soc_pcm_runtime *fe, int stream)
{
	if (fe->dpcm[stream].runtime_update == SND_SOC_DPCM_UPDATE_FE)
		return 1;
	return 0;
}
EXPORT_SYMBOL_GPL(snd_soc_dpcm_fe_can_update);

/* is the current PCM operation for this BE ? */
int snd_soc_dpcm_be_can_update(struct snd_soc_pcm_runtime *fe,
		struct snd_soc_pcm_runtime *be, int stream)
{
	if ((fe->dpcm[stream].runtime_update == SND_SOC_DPCM_UPDATE_FE) ||
	   ((fe->dpcm[stream].runtime_update == SND_SOC_DPCM_UPDATE_BE) &&
		  be->dpcm[stream].runtime_update))
		return 1;
	return 0;
}
EXPORT_SYMBOL_GPL(snd_soc_dpcm_be_can_update);

/* get the substream for this BE */
struct snd_pcm_substream *
	snd_soc_dpcm_get_substream(struct snd_soc_pcm_runtime *be, int stream)
{
	return be->pcm->streams[stream].substream;
}
EXPORT_SYMBOL_GPL(snd_soc_dpcm_get_substream);

static int snd_soc_dpcm_check_state(struct snd_soc_pcm_runtime *fe,
				    struct snd_soc_pcm_runtime *be,
				    int stream,
				    const enum snd_soc_dpcm_state *states,
				    int num_states)
{
	struct snd_soc_dpcm *dpcm;
	int state;
	int ret = 1;
	unsigned long flags;
	int i;

	spin_lock_irqsave(&fe->card->dpcm_lock, flags);
	for_each_dpcm_fe(be, stream, dpcm) {

		if (dpcm->fe == fe)
			continue;

		state = dpcm->fe->dpcm[stream].state;
		for (i = 0; i < num_states; i++) {
			if (state == states[i]) {
				ret = 0;
				break;
			}
		}
	}
	spin_unlock_irqrestore(&fe->card->dpcm_lock, flags);

	/* it's safe to do this BE DAI */
	return ret;
}

/*
 * We can only hw_free, stop, pause or suspend a BE DAI if any of it's FE
 * are not running, paused or suspended for the specified stream direction.
 */
int snd_soc_dpcm_can_be_free_stop(struct snd_soc_pcm_runtime *fe,
		struct snd_soc_pcm_runtime *be, int stream)
{
	const enum snd_soc_dpcm_state state[] = {
		SND_SOC_DPCM_STATE_START,
		SND_SOC_DPCM_STATE_PAUSED,
		SND_SOC_DPCM_STATE_SUSPEND,
	};

	return snd_soc_dpcm_check_state(fe, be, stream, state, ARRAY_SIZE(state));
}
EXPORT_SYMBOL_GPL(snd_soc_dpcm_can_be_free_stop);

/*
 * We can only change hw params a BE DAI if any of it's FE are not prepared,
 * running, paused or suspended for the specified stream direction.
 */
int snd_soc_dpcm_can_be_params(struct snd_soc_pcm_runtime *fe,
		struct snd_soc_pcm_runtime *be, int stream)
{
	const enum snd_soc_dpcm_state state[] = {
		SND_SOC_DPCM_STATE_START,
		SND_SOC_DPCM_STATE_PAUSED,
		SND_SOC_DPCM_STATE_SUSPEND,
		SND_SOC_DPCM_STATE_PREPARE,
	};

	return snd_soc_dpcm_check_state(fe, be, stream, state, ARRAY_SIZE(state));
}
EXPORT_SYMBOL_GPL(snd_soc_dpcm_can_be_params);<|MERGE_RESOLUTION|>--- conflicted
+++ resolved
@@ -19,11 +19,6 @@
 #include <linux/workqueue.h>
 #include <linux/export.h>
 #include <linux/debugfs.h>
-<<<<<<< HEAD
-#include <linux/dma-mapping.h>
-#include <linux/of_device.h>
-=======
->>>>>>> 86b41f49
 #include <sound/core.h>
 #include <sound/pcm.h>
 #include <sound/pcm_params.h>
@@ -861,20 +856,8 @@
 
 	mutex_lock_nested(&rtd->card->pcm_mutex, rtd->card->pcm_subclass);
 
-<<<<<<< HEAD
-	if (substream->stream == SNDRV_PCM_STREAM_PLAYBACK)
-		snd_soc_dapm_stream_event(rtd,
-		SNDRV_PCM_STREAM_PLAYBACK,
-		SND_SOC_DAPM_STREAM_START);
-
-	ret = soc_rtd_prepare(rtd, substream);
-	if (ret < 0) {
-		dev_err(rtd->card->dev,
-			"ASoC: machine prepare error: %d\n", ret);
-=======
 	ret = snd_soc_link_prepare(substream);
 	if (ret < 0)
->>>>>>> 86b41f49
 		goto out;
 
 	for_each_rtd_components(rtd, i, component) {
@@ -899,29 +882,14 @@
 		cancel_delayed_work(&rtd->delayed_work);
 	}
 
-	if (substream->stream == SNDRV_PCM_STREAM_CAPTURE) {
-		for (i = 0; i < rtd->num_codecs; i++) {
-			codec_dai = rtd->codec_dais[i];
-			if (codec_dai->capture_active == 1)
-				snd_soc_dapm_stream_event(rtd,
-				SNDRV_PCM_STREAM_CAPTURE,
-				SND_SOC_DAPM_STREAM_START);
-		}
-	}
+	snd_soc_dapm_stream_event(rtd, substream->stream,
+			SND_SOC_DAPM_STREAM_START);
 
 	for_each_rtd_dais(rtd, i, dai)
 		snd_soc_dai_digital_mute(dai, 0, substream->stream);
 
 out:
-	if (ret < 0 && substream->stream == SNDRV_PCM_STREAM_PLAYBACK) {
-		pr_err("%s: Issue stop stream for codec_dai due to op failure %d = ret\n",
-		__func__, ret);
-		snd_soc_dapm_stream_event(rtd,
-		SNDRV_PCM_STREAM_PLAYBACK,
-		SND_SOC_DAPM_STREAM_STOP);
-	}
 	mutex_unlock(&rtd->card->pcm_mutex);
-
 	return ret;
 }
 
@@ -1067,22 +1035,6 @@
 	}
 	component = NULL;
 
-<<<<<<< HEAD
-	/* malloc a page for hostless IO */
-	if (rtd->dai_link->no_host_mode == SND_SOC_DAI_LINK_NO_HOST) {
-		substream->dma_buffer.dev.type = SNDRV_DMA_TYPE_DEV;
-		substream->dma_buffer.dev.dev = rtd->dev;
-		substream->dma_buffer.dev.dev->coherent_dma_mask =
-					DMA_BIT_MASK(sizeof(dma_addr_t) * 8);
-		substream->dma_buffer.private_data = NULL;
-
-		of_dma_configure(substream->dma_buffer.dev.dev, NULL, true);
-		ret = snd_pcm_lib_malloc_pages(substream, PAGE_SIZE);
-		if (ret < 0)
-			goto component_err;
-	}
-=======
->>>>>>> 86b41f49
 out:
 	mutex_unlock(&rtd->card->pcm_mutex);
 	return ret;
@@ -1246,6 +1198,7 @@
 	runtime->delay = 0;
 
 	offset = snd_soc_pcm_component_pointer(substream);
+
 	/* base delay if assigned in pointer callback */
 	delay = runtime->delay;
 
@@ -1371,34 +1324,7 @@
 
 	dev_dbg(card->dev, "ASoC: find BE for widget %s\n", widget->name);
 
-<<<<<<< HEAD
-	if (stream == SNDRV_PCM_STREAM_PLAYBACK) {
-		for_each_card_rtds(card, be) {
-
-			if (!be->dai_link->no_pcm)
-				continue;
-
-			dev_dbg(card->dev, "ASoC: try BE : %s\n",
-				be->cpu_dai->playback_widget ?
-				be->cpu_dai->playback_widget->name : "(not set)");
-
-			if ((be->cpu_dai->playback_widget &&
-				be->cpu_dai->playback_widget == widget &&
-				(be->dai_link->stream_name &&
-				!strcmp(be->dai_link->stream_name,
-				   be->cpu_dai->playback_widget->sname))) ||
-				be->codec_dai->playback_widget == widget)
-				return be;
-
-			for_each_rtd_codec_dai(be, i, dai) {
-				if (dai->playback_widget == widget)
-					return be;
-			}
-		}
-	} else {
-=======
 	for_each_card_rtds(card, be) {
->>>>>>> 86b41f49
 
 		if (!be->dai_link->no_pcm)
 			continue;
@@ -1409,16 +1335,7 @@
 			dev_dbg(card->dev, "ASoC: try BE : %s\n",
 				w ? w->name : "(not set)");
 
-<<<<<<< HEAD
-			if ((be->cpu_dai->capture_widget &&
-				be->cpu_dai->capture_widget == widget &&
-				(be->dai_link->stream_name &&
-				!strcmp(be->dai_link->stream_name,
-				   be->cpu_dai->capture_widget->sname))) ||
-				be->codec_dai->capture_widget == widget)
-=======
 			if (w == widget)
->>>>>>> 86b41f49
 				return be;
 		}
 	}
@@ -2150,83 +2067,6 @@
 	mutex_unlock(&fe->card->mutex);
 	return 0;
 }
-
-#ifdef CONFIG_AUDIO_QGKI
-int dpcm_fe_dai_hw_params_be(struct snd_soc_pcm_runtime *fe,
-	struct snd_soc_pcm_runtime *be,
-	struct snd_pcm_hw_params *params, int stream)
-{
-	int ret;
-	struct snd_soc_dpcm *dpcm;
-	struct snd_pcm_substream *be_substream =
-		snd_soc_dpcm_get_substream(be, stream);
-
-	/* is this op for this BE ? */
-	if (!snd_soc_dpcm_be_can_update(fe, be, stream))
-		return 0;
-
-	/* only allow hw_params() if no connected FEs are running */
-	if (!snd_soc_dpcm_can_be_params(fe, be, stream))
-		return 0;
-
-	if ((be->dpcm[stream].state != SND_SOC_DPCM_STATE_OPEN) &&
-			(be->dpcm[stream].state !=
-				SND_SOC_DPCM_STATE_HW_PARAMS) &&
-			(be->dpcm[stream].state != SND_SOC_DPCM_STATE_HW_FREE))
-		return 0;
-
-	dev_dbg(be->dev, "ASoC: hw_params BE %s\n",
-			fe->dai_link->name);
-
-	/* perform any hw_params fixups */
-	if (be->dai_link->be_hw_params_fixup) {
-		ret = be->dai_link->be_hw_params_fixup(be,
-				params);
-		if (ret < 0) {
-			dev_err(be->dev,
-					"ASoC: hw_params BE fixup failed %d\n",
-					ret);
-			goto unwind;
-		}
-	}
-
-	ret = soc_pcm_hw_params(be_substream, params);
-	if (ret < 0) {
-		dev_err(be->dev, "ASoC: hw_params BE failed %d\n", ret);
-		goto unwind;
-	}
-
-	be->dpcm[stream].state = SND_SOC_DPCM_STATE_HW_PARAMS;
-	return 0;
-
-unwind:
-	/* disable any enabled and non active backends */
-	list_for_each_entry(dpcm, &fe->dpcm[stream].be_clients, list_be) {
-		struct snd_soc_pcm_runtime *be = dpcm->be;
-		struct snd_pcm_substream *be_substream =
-			snd_soc_dpcm_get_substream(be, stream);
-
-		if (!snd_soc_dpcm_be_can_update(fe, be, stream))
-			continue;
-
-		/* only allow hw_free() if no connected FEs are running */
-		if (!snd_soc_dpcm_can_be_free_stop(fe, be, stream))
-			continue;
-
-		if ((be->dpcm[stream].state != SND_SOC_DPCM_STATE_OPEN) &&
-			(be->dpcm[stream].state
-				!= SND_SOC_DPCM_STATE_HW_PARAMS) &&
-			(be->dpcm[stream].state
-				!= SND_SOC_DPCM_STATE_HW_FREE) &&
-			(be->dpcm[stream].state != SND_SOC_DPCM_STATE_STOP))
-			continue;
-
-		soc_pcm_hw_free(be_substream);
-	}
-
-	return ret;
-}
-#endif
 
 int dpcm_be_dai_hw_params(struct snd_soc_pcm_runtime *fe, int stream)
 {
@@ -2568,37 +2408,6 @@
 	return ret;
 }
 
-#ifdef CONFIG_AUDIO_QGKI
-int dpcm_fe_dai_prepare_be(struct snd_soc_pcm_runtime *fe,
-		struct snd_soc_pcm_runtime *be, int stream)
-{
-	struct snd_pcm_substream *be_substream =
-		snd_soc_dpcm_get_substream(be, stream);
-	int ret = 0;
-
-	/* is this op for this BE ? */
-	if (!snd_soc_dpcm_be_can_update(fe, be, stream))
-		return 0;
-
-	if ((be->dpcm[stream].state != SND_SOC_DPCM_STATE_HW_PARAMS) &&
-			(be->dpcm[stream].state != SND_SOC_DPCM_STATE_STOP))
-		return 0;
-
-	dev_dbg(be->dev, "ASoC: prepare BE %s\n",
-			fe->dai_link->name);
-
-	ret = soc_pcm_prepare(be_substream);
-	if (ret < 0) {
-		dev_err(be->dev, "ASoC: backend prepare failed %d\n",
-				ret);
-		return ret;
-	}
-
-	be->dpcm[stream].state = SND_SOC_DPCM_STATE_PREPARE;
-	return ret;
-}
-#endif
-
 static int dpcm_fe_dai_trigger(struct snd_pcm_substream *substream, int cmd)
 {
 	struct snd_soc_pcm_runtime *fe = substream->private_data;
@@ -2652,95 +2461,12 @@
 	return ret;
 }
 
-#ifdef CONFIG_AUDIO_QGKI
-static void dpcm_be_async_prepare(void *data, async_cookie_t cookie)
-{
-	struct snd_soc_dpcm *dpcm = data;
-	struct snd_soc_pcm_runtime *be = dpcm->be;
-	int stream = dpcm->stream;
-	struct snd_pcm_substream *be_substream =
-		snd_soc_dpcm_get_substream(be, stream);
-	int ret;
-
-	dev_dbg(be->dev, "%s ASoC: prepare BE %s\n", __func__,
-					dpcm->fe->dai_link->name);
-	ret = soc_pcm_prepare(be_substream);
-	if (ret < 0) {
-		be->err_ops = ret;
-		dev_err(be->dev, "ASoC: backend prepare failed %d\n",
-				ret);
-		return;
-	}
-	be->dpcm[stream].state = SND_SOC_DPCM_STATE_PREPARE;
-}
-
-void dpcm_be_dai_prepare_async(struct snd_soc_pcm_runtime *fe, int stream,
-					    struct async_domain *domain)
-{
-	struct snd_soc_dpcm *dpcm;
-	struct snd_soc_dpcm *dpcm_async[DPCM_MAX_BE_USERS];
-	int i = 0, j;
-
-	list_for_each_entry(dpcm, &fe->dpcm[stream].be_clients, list_be) {
-		struct snd_soc_pcm_runtime *be = dpcm->be;
-
-		be->err_ops = 0;
-		/* is this op for this BE ? */
-		if (!snd_soc_dpcm_be_can_update(fe, be, stream))
-			continue;
-
-		if ((be->dpcm[stream].state != SND_SOC_DPCM_STATE_HW_PARAMS) &&
-			(be->dpcm[stream].state != SND_SOC_DPCM_STATE_STOP))
-			continue;
-
-		/* does this BE support async op ?*/
-		if ((fe->dai_link->async_ops & ASYNC_DPCM_SND_SOC_PREPARE) &&
-		    (be->dai_link->async_ops & ASYNC_DPCM_SND_SOC_PREPARE)) {
-			dpcm->stream = stream;
-			async_schedule_domain(dpcm_be_async_prepare,
-							    dpcm, domain);
-		} else {
-			dpcm_async[i++] = dpcm;
-		}
-	}
-
-	for (j = 0; j < i; j++) {
-		struct snd_soc_dpcm *dpcm = dpcm_async[j];
-		struct snd_soc_pcm_runtime *be = dpcm->be;
-		struct snd_pcm_substream *be_substream =
-			snd_soc_dpcm_get_substream(be, stream);
-		int ret;
-
-		dev_dbg(be->dev, "ASoC: prepare BE %s\n",
-				dpcm->fe->dai_link->name);
-
-		ret = soc_pcm_prepare(be_substream);
-		if (ret < 0) {
-			dev_err(be->dev, "ASoC: backend prepare failed %d\n",
-					ret);
-			be->err_ops = ret;
-			return;
-		}
-
-		be->dpcm[stream].state = SND_SOC_DPCM_STATE_PREPARE;
-	}
-}
-#endif
-
 static int dpcm_fe_dai_prepare(struct snd_pcm_substream *substream)
 {
 	struct snd_soc_pcm_runtime *fe = substream->private_data;
 	int stream = substream->stream, ret = 0;
-#ifdef CONFIG_AUDIO_QGKI
-	struct snd_soc_dpcm *dpcm;
-
-	ASYNC_DOMAIN_EXCLUSIVE(async_domain);
-#endif
 
 	mutex_lock_nested(&fe->card->mutex, SND_SOC_CARD_CLASS_RUNTIME);
-#ifdef CONFIG_AUDIO_QGKI
-	fe->err_ops = 0;
-#endif
 
 	dev_dbg(fe->dev, "ASoC: prepare FE %s\n", fe->dai_link->name);
 
@@ -2753,55 +2479,8 @@
 		ret = -EINVAL;
 		goto out;
 	}
-#ifdef CONFIG_AUDIO_QGKI
-	if (!(fe->dai_link->async_ops & ASYNC_DPCM_SND_SOC_PREPARE)) {
-		ret = dpcm_be_dai_prepare(fe, substream->stream);
-		if (ret < 0)
-			goto out;
-		/* call prepare on the frontend */
-		ret = soc_pcm_prepare(substream);
-		if (ret < 0) {
-			dev_err(fe->dev, "ASoC: prepare FE %s failed\n",
-					fe->dai_link->name);
-			goto out;
-		}
-	} else {
-		dpcm_be_dai_prepare_async(fe, substream->stream,
-							&async_domain);
-
-<<<<<<< HEAD
-		/* call prepare on the frontend */
-		ret = soc_pcm_prepare(substream);
-		if (ret < 0) {
-			fe->err_ops = ret;
-			dev_err(fe->dev, "ASoC: prepare FE %s failed\n",
-					fe->dai_link->name);
-		}
-
-		async_synchronize_full_domain(&async_domain);
-
-		/* check if any BE failed */
-		list_for_each_entry(dpcm, &fe->dpcm[stream].be_clients,
-							    list_be) {
-			struct snd_soc_pcm_runtime *be = dpcm->be;
-
-			if (be->err_ops < 0) {
-				ret = be->err_ops;
-				goto out;
-			}
-		}
-
-		/* check if FE failed */
-		if (fe->err_ops < 0) {
-			ret = fe->err_ops;
-			goto out;
-		}
-	}
-#else
-	ret = dpcm_be_dai_prepare(fe, substream->stream);
-=======
+
 	ret = dpcm_be_dai_prepare(fe, stream);
->>>>>>> 86b41f49
 	if (ret < 0)
 		goto out;
 
@@ -2812,7 +2491,7 @@
 			fe->dai_link->name);
 		goto out;
 	}
-#endif
+
 	/* run the stream event for each BE */
 	dpcm_dapm_stream_event(fe, stream, SND_SOC_DAPM_STREAM_START);
 	fe->dpcm[stream].state = SND_SOC_DPCM_STATE_PREPARE;
@@ -3242,20 +2921,6 @@
 			pcm->streams[SNDRV_PCM_STREAM_PLAYBACK].substream->private_data = rtd;
 		if (capture)
 			pcm->streams[SNDRV_PCM_STREAM_CAPTURE].substream->private_data = rtd;
-#ifdef CONFIG_AUDIO_QGKI
-		for_each_rtd_components(rtd, i, component) {
-			if (!component->driver->pcm_construct)
-				continue;
-
-			ret = component->driver->pcm_construct(component, rtd);
-			if (ret < 0) {
-				dev_err(component->dev,
-					"ASoC: pcm constructor failed: %d\n",
-					ret);
-				return ret;
-			}
-		}
-#endif
 		goto out;
 	}
 
@@ -3268,7 +2933,6 @@
 		rtd->ops.hw_free	= dpcm_fe_dai_hw_free;
 		rtd->ops.close		= dpcm_fe_dai_close;
 		rtd->ops.pointer	= soc_pcm_pointer;
-		rtd->ops.ioctl		= snd_soc_pcm_component_ioctl;
 	} else {
 		rtd->ops.open		= soc_pcm_open;
 		rtd->ops.hw_params	= soc_pcm_hw_params;
@@ -3277,7 +2941,6 @@
 		rtd->ops.hw_free	= soc_pcm_hw_free;
 		rtd->ops.close		= soc_pcm_close;
 		rtd->ops.pointer	= soc_pcm_pointer;
-		rtd->ops.ioctl		= snd_soc_pcm_component_ioctl;
 	}
 
 	for_each_rtd_components(rtd, i, component) {
@@ -3309,21 +2972,9 @@
 
 	pcm->no_device_suspend = true;
 out:
-<<<<<<< HEAD
-#ifdef CONFIG_AUDIO_QGKI
-	dev_dbg(rtd->card->dev, "%s <-> %s mapping ok\n",
-		 (rtd->num_codecs > 1) ? "multicodec" : rtd->codec_dai->name,
-		 cpu_dai->name);
-#else
-	dev_info(rtd->card->dev, "%s <-> %s mapping ok\n",
-		(rtd->num_codecs > 1) ? "multicodec" : rtd->codec_dai->name,
-		cpu_dai->name);
-#endif
-=======
 	dev_info(rtd->card->dev, "%s <-> %s mapping ok\n",
 		 (rtd->num_codecs > 1) ? "multicodec" : asoc_rtd_to_codec(rtd, 0)->name,
 		 (rtd->num_cpus > 1)   ? "multicpu"   : asoc_rtd_to_cpu(rtd, 0)->name);
->>>>>>> 86b41f49
 	return ret;
 }
 
