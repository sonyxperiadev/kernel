/*
 * soc-compress.c  --  ALSA SoC Compress
 *
 * Copyright (C) 2012 Intel Corp.
 *
 * Authors: Namarta Kohli <namartax.kohli@intel.com>
 *          Ramesh Babu K V <ramesh.babu@linux.intel.com>
 *          Vinod Koul <vinod.koul@linux.intel.com>
 *
 *  This program is free software; you can redistribute  it and/or modify it
 *  under  the terms of  the GNU General  Public License as published by the
 *  Free Software Foundation;  either version 2 of the  License, or (at your
 *  option) any later version.
 *
 */

#include <linux/kernel.h>
#include <linux/init.h>
#include <linux/delay.h>
#include <linux/slab.h>
#include <linux/workqueue.h>
#include <sound/core.h>
#include <sound/compress_params.h>
#include <sound/compress_driver.h>
#include <sound/soc.h>
#include <sound/initval.h>
#include <sound/soc-dpcm.h>

static int soc_compr_open(struct snd_compr_stream *cstream)
{
	struct snd_soc_pcm_runtime *rtd = cstream->private_data;
	struct snd_soc_platform *platform = rtd->platform;
	int ret = 0;

	mutex_lock_nested(&rtd->pcm_mutex, rtd->pcm_subclass);

	if (platform->driver->compr_ops && platform->driver->compr_ops->open) {
		ret = platform->driver->compr_ops->open(cstream);
		if (ret < 0) {
			pr_err("compress asoc: can't open platform %s\n",
				platform->component.name);
			goto out;
		}
	}

	if (rtd->dai_link->compr_ops && rtd->dai_link->compr_ops->startup) {
		ret = rtd->dai_link->compr_ops->startup(cstream);
		if (ret < 0) {
			pr_err("compress asoc: %s startup failed\n", rtd->dai_link->name);
			goto machine_err;
		}
	}

	snd_soc_runtime_activate(rtd, cstream->direction);

	mutex_unlock(&rtd->pcm_mutex);

	return 0;

machine_err:
	if (platform->driver->compr_ops && platform->driver->compr_ops->free)
		platform->driver->compr_ops->free(cstream);
out:
	mutex_unlock(&rtd->pcm_mutex);
	return ret;
}

static int soc_compr_open_fe(struct snd_compr_stream *cstream)
{
	struct snd_soc_pcm_runtime *fe = cstream->private_data;
	struct snd_pcm_substream *fe_substream = fe->pcm->streams[0].substream;
	struct snd_soc_platform *platform = fe->platform;
	struct snd_soc_dpcm *dpcm;
	struct snd_soc_dapm_widget_list *list;
	int stream;
	int ret = 0;

	if (cstream->direction == SND_COMPRESS_PLAYBACK)
		stream = SNDRV_PCM_STREAM_PLAYBACK;
	else
		stream = SNDRV_PCM_STREAM_CAPTURE;

	mutex_lock_nested(&fe->card->mutex, SND_SOC_CARD_CLASS_RUNTIME);

	if (platform->driver->compr_ops && platform->driver->compr_ops->open) {
		ret = platform->driver->compr_ops->open(cstream);
		if (ret < 0) {
			pr_err("compress asoc: can't open platform %s\n",
				platform->component.name);
			goto out;
		}
	}

	if (fe->dai_link->compr_ops && fe->dai_link->compr_ops->startup) {
		ret = fe->dai_link->compr_ops->startup(cstream);
		if (ret < 0) {
			pr_err("compress asoc: %s startup failed\n", fe->dai_link->name);
			goto machine_err;
		}
	}

	fe->dpcm[stream].runtime = fe_substream->runtime;

	ret = dpcm_path_get(fe, stream, &list);
	if (ret < 0)
		goto fe_err;
	else if (ret == 0)
		dev_dbg(fe->dev, "ASoC: %s no valid %s route\n",
			fe->dai_link->name, stream ? "capture" : "playback");

	/* calculate valid and active FE <-> BE dpcms */
	dpcm_process_paths(fe, stream, &list, 1);

	fe->dpcm[stream].runtime_update = SND_SOC_DPCM_UPDATE_FE;

	ret = dpcm_be_dai_startup(fe, stream);
	if (ret < 0) {
		/* clean up all links */
		list_for_each_entry(dpcm, &fe->dpcm[stream].be_clients, list_be)
			dpcm->state = SND_SOC_DPCM_LINK_STATE_FREE;

		dpcm_be_disconnect(fe, stream);
		fe->dpcm[stream].runtime = NULL;
		goto fe_err;
	}

	dpcm_clear_pending_state(fe, stream);
	dpcm_path_put(&list);

	fe->dpcm[stream].state = SND_SOC_DPCM_STATE_OPEN;
	fe->dpcm[stream].runtime_update = SND_SOC_DPCM_UPDATE_NO;

	snd_soc_runtime_activate(fe, stream);

	mutex_unlock(&fe->card->mutex);

	return 0;

fe_err:
	if (fe->dai_link->compr_ops && fe->dai_link->compr_ops->shutdown)
		fe->dai_link->compr_ops->shutdown(cstream);
machine_err:
	if (platform->driver->compr_ops && platform->driver->compr_ops->free)
		platform->driver->compr_ops->free(cstream);
out:
	fe->dpcm[stream].runtime_update = SND_SOC_DPCM_UPDATE_NO;
	mutex_unlock(&fe->card->mutex);
	return ret;
}

/*
 * Power down the audio subsystem pmdown_time msecs after close is called.
 * This is to ensure there are no pops or clicks in between any music tracks
 * due to DAPM power cycling.
 */
static void close_delayed_work(struct work_struct *work)
{
	struct snd_soc_pcm_runtime *rtd =
			container_of(work, struct snd_soc_pcm_runtime, delayed_work.work);
	struct snd_soc_dai *codec_dai = rtd->codec_dai;

	mutex_lock_nested(&rtd->pcm_mutex, rtd->pcm_subclass);

	dev_dbg(rtd->dev, "ASoC: pop wq checking: %s status: %s waiting: %s\n",
		 codec_dai->driver->playback.stream_name,
		 codec_dai->playback_active ? "active" : "inactive",
		 rtd->pop_wait ? "yes" : "no");

	/* are we waiting on this codec DAI stream */
	if (rtd->pop_wait == 1) {
		rtd->pop_wait = 0;
		snd_soc_dapm_stream_event(rtd, SNDRV_PCM_STREAM_PLAYBACK,
					  SND_SOC_DAPM_STREAM_STOP);
	}

	mutex_unlock(&rtd->pcm_mutex);
}

static int soc_compr_free(struct snd_compr_stream *cstream)
{
	struct snd_soc_pcm_runtime *rtd = cstream->private_data;
	struct snd_soc_platform *platform = rtd->platform;
	struct snd_soc_dai *cpu_dai = rtd->cpu_dai;
	struct snd_soc_dai *codec_dai = rtd->codec_dai;
	int stream;

	mutex_lock_nested(&rtd->pcm_mutex, rtd->pcm_subclass);

	if (cstream->direction == SND_COMPRESS_PLAYBACK)
		stream = SNDRV_PCM_STREAM_PLAYBACK;
	else
		stream = SNDRV_PCM_STREAM_CAPTURE;

	snd_soc_runtime_deactivate(rtd, stream);

	snd_soc_dai_digital_mute(codec_dai, 1, cstream->direction);

	if (!cpu_dai->active)
		cpu_dai->rate = 0;

	if (!codec_dai->active)
		codec_dai->rate = 0;


	if (rtd->dai_link->compr_ops && rtd->dai_link->compr_ops->shutdown)
		rtd->dai_link->compr_ops->shutdown(cstream);

	if (platform->driver->compr_ops && platform->driver->compr_ops->free)
		platform->driver->compr_ops->free(cstream);

	if (cstream->direction == SND_COMPRESS_PLAYBACK) {
		if (snd_soc_runtime_ignore_pmdown_time(rtd)) {
			snd_soc_dapm_stream_event(rtd,
					SNDRV_PCM_STREAM_PLAYBACK,
					SND_SOC_DAPM_STREAM_STOP);
		} else {
			rtd->pop_wait = 1;
			queue_delayed_work(system_power_efficient_wq,
					   &rtd->delayed_work,
					   msecs_to_jiffies(rtd->pmdown_time));
		}
	} else {
		/* capture streams can be powered down now */
		snd_soc_dapm_stream_event(rtd,
			SNDRV_PCM_STREAM_CAPTURE,
			SND_SOC_DAPM_STREAM_STOP);
	}

	mutex_unlock(&rtd->pcm_mutex);
	return 0;
}

static int soc_compr_free_fe(struct snd_compr_stream *cstream)
{
	struct snd_soc_pcm_runtime *fe = cstream->private_data;
	struct snd_soc_platform *platform = fe->platform;
	struct snd_soc_dai *codec_dai = fe->codec_dai;
	struct snd_soc_dpcm *dpcm;
	int stream, ret;

	mutex_lock_nested(&fe->card->mutex, SND_SOC_CARD_CLASS_RUNTIME);

	if (cstream->direction == SND_COMPRESS_PLAYBACK)
		stream = SNDRV_PCM_STREAM_PLAYBACK;
	else
		stream = SNDRV_PCM_STREAM_CAPTURE;

	snd_soc_runtime_deactivate(fe, stream);
	snd_soc_dai_digital_mute(codec_dai, 1, cstream->direction);

	fe->dpcm[stream].runtime_update = SND_SOC_DPCM_UPDATE_FE;

	ret = dpcm_be_dai_hw_free(fe, stream);
	if (ret < 0)
		dev_err(fe->dev, "compressed hw_free failed %d\n", ret);

	if (stream == SNDRV_PCM_STREAM_PLAYBACK)
		dpcm_dapm_stream_event(fe, stream, SND_SOC_DAPM_STREAM_STOP);

	ret = dpcm_be_dai_shutdown(fe, stream);

	/* mark FE's links ready to prune */
	list_for_each_entry(dpcm, &fe->dpcm[stream].be_clients, list_be)
		dpcm->state = SND_SOC_DPCM_LINK_STATE_FREE;

	if (stream != SNDRV_PCM_STREAM_PLAYBACK)
		dpcm_dapm_stream_event(fe, stream, SND_SOC_DAPM_STREAM_STOP);

	fe->dpcm[stream].state = SND_SOC_DPCM_STATE_CLOSE;
	fe->dpcm[stream].runtime_update = SND_SOC_DPCM_UPDATE_NO;

	dpcm_be_disconnect(fe, stream);

	fe->dpcm[stream].runtime = NULL;

	if (fe->dai_link->compr_ops && fe->dai_link->compr_ops->shutdown)
		fe->dai_link->compr_ops->shutdown(cstream);

	if (platform->driver->compr_ops && platform->driver->compr_ops->free)
		platform->driver->compr_ops->free(cstream);

	mutex_unlock(&fe->card->mutex);
	return 0;
}

static int soc_compr_trigger(struct snd_compr_stream *cstream, int cmd)
{

	struct snd_soc_pcm_runtime *rtd = cstream->private_data;
	struct snd_soc_platform *platform = rtd->platform;
	struct snd_soc_dai *codec_dai = rtd->codec_dai;
	int ret = 0;

	mutex_lock_nested(&rtd->pcm_mutex, rtd->pcm_subclass);

	if (platform->driver->compr_ops && platform->driver->compr_ops->trigger) {
		ret = platform->driver->compr_ops->trigger(cstream, cmd);
		if (ret < 0)
			goto out;
	}

	switch (cmd) {
	case SNDRV_PCM_TRIGGER_START:
		snd_soc_dai_digital_mute(codec_dai, 0, cstream->direction);
		break;
	case SNDRV_PCM_TRIGGER_STOP:
		snd_soc_dai_digital_mute(codec_dai, 1, cstream->direction);
		break;
	}

out:
	mutex_unlock(&rtd->pcm_mutex);
	return ret;
}

static int soc_compr_trigger_fe(struct snd_compr_stream *cstream, int cmd)
{
	struct snd_soc_pcm_runtime *fe = cstream->private_data;
	struct snd_soc_platform *platform = fe->platform;
	int ret = 0, stream;

	if (cmd == SND_COMPR_TRIGGER_PARTIAL_DRAIN ||
		cmd == SND_COMPR_TRIGGER_DRAIN) {

		if (platform->driver->compr_ops &&
		    platform->driver->compr_ops->trigger)
			return platform->driver->compr_ops->trigger(cstream,
								    cmd);
	}

	if (cstream->direction == SND_COMPRESS_PLAYBACK)
		stream = SNDRV_PCM_STREAM_PLAYBACK;
	else
		stream = SNDRV_PCM_STREAM_CAPTURE;


	mutex_lock_nested(&fe->card->mutex, SND_SOC_CARD_CLASS_RUNTIME);

	if (platform->driver->compr_ops && platform->driver->compr_ops->trigger) {
		ret = platform->driver->compr_ops->trigger(cstream, cmd);
		if (ret < 0)
			goto out;
	}

	fe->dpcm[stream].runtime_update = SND_SOC_DPCM_UPDATE_FE;

	ret = dpcm_be_dai_trigger(fe, stream, cmd);

	switch (cmd) {
	case SNDRV_PCM_TRIGGER_START:
	case SNDRV_PCM_TRIGGER_RESUME:
	case SNDRV_PCM_TRIGGER_PAUSE_RELEASE:
		fe->dpcm[stream].state = SND_SOC_DPCM_STATE_START;
		break;
	case SNDRV_PCM_TRIGGER_STOP:
	case SNDRV_PCM_TRIGGER_SUSPEND:
		fe->dpcm[stream].state = SND_SOC_DPCM_STATE_STOP;
		break;
	case SNDRV_PCM_TRIGGER_PAUSE_PUSH:
		fe->dpcm[stream].state = SND_SOC_DPCM_STATE_PAUSED;
		break;
	}

out:
	fe->dpcm[stream].runtime_update = SND_SOC_DPCM_UPDATE_NO;
	mutex_unlock(&fe->card->mutex);
	return ret;
}

static int soc_compr_set_params(struct snd_compr_stream *cstream,
					struct snd_compr_params *params)
{
	struct snd_soc_pcm_runtime *rtd = cstream->private_data;
	struct snd_soc_platform *platform = rtd->platform;
	int ret = 0;

	mutex_lock_nested(&rtd->pcm_mutex, rtd->pcm_subclass);

	/* first we call set_params for the platform driver
	 * this should configure the soc side
	 * if the machine has compressed ops then we call that as well
	 * expectation is that platform and machine will configure everything
	 * for this compress path, like configuring pcm port for codec
	 */
	if (platform->driver->compr_ops && platform->driver->compr_ops->set_params) {
		ret = platform->driver->compr_ops->set_params(cstream, params);
		if (ret < 0)
			goto err;
	}

	if (rtd->dai_link->compr_ops && rtd->dai_link->compr_ops->set_params) {
		ret = rtd->dai_link->compr_ops->set_params(cstream);
		if (ret < 0)
			goto err;
	}

	if (cstream->direction == SND_COMPRESS_PLAYBACK)
		snd_soc_dapm_stream_event(rtd, SNDRV_PCM_STREAM_PLAYBACK,
					SND_SOC_DAPM_STREAM_START);
	else
		snd_soc_dapm_stream_event(rtd, SNDRV_PCM_STREAM_CAPTURE,
					SND_SOC_DAPM_STREAM_START);

	/* cancel any delayed stream shutdown that is pending */
	rtd->pop_wait = 0;
	mutex_unlock(&rtd->pcm_mutex);

	cancel_delayed_work_sync(&rtd->delayed_work);

	return ret;

err:
	mutex_unlock(&rtd->pcm_mutex);
	return ret;
}

static void dpcm_be_hw_params_prepare(void *data)
{
	struct snd_compr_stream *cstream = data;
	struct snd_soc_pcm_runtime *fe = cstream->private_data;
	struct snd_soc_pcm_runtime *be = cstream->be;
	int stream, ret;

	if (cstream->direction == SND_COMPRESS_PLAYBACK)
		stream = SNDRV_PCM_STREAM_PLAYBACK;
	else
		stream = SNDRV_PCM_STREAM_CAPTURE;

	ret = dpcm_fe_dai_hw_params_be(fe, be,
		    &fe->dpcm[stream].hw_params, stream);
	if (ret < 0) {
		fe->err_ops = ret;
		return;
	}

	ret = dpcm_fe_dai_prepare_be(fe, be, stream);
	if (ret < 0) {
		fe->err_ops = ret;
		return;
	}
}

static void dpcm_be_hw_params_prepare_async(void *data, async_cookie_t cookie)
{
	dpcm_be_hw_params_prepare(data);
}

static int soc_compr_set_params_fe(struct snd_compr_stream *cstream,
					struct snd_compr_params *params)
{
	struct snd_soc_pcm_runtime *fe = cstream->private_data;
	struct snd_pcm_substream *fe_substream = fe->pcm->streams[0].substream;
	struct snd_soc_platform *platform = fe->platform;
	struct snd_soc_pcm_runtime *be_list[DPCM_MAX_BE_USERS];
	struct snd_soc_dpcm *dpcm;
	int ret = 0, stream, i, j = 0;

	ASYNC_DOMAIN_EXCLUSIVE(async_domain);

	if (cstream->direction == SND_COMPRESS_PLAYBACK)
		stream = SNDRV_PCM_STREAM_PLAYBACK;
	else
		stream = SNDRV_PCM_STREAM_CAPTURE;

	mutex_lock_nested(&fe->card->mutex, SND_SOC_CARD_CLASS_RUNTIME);

	if (!(fe->dai_link->async_ops & ASYNC_DPCM_SND_SOC_HW_PARAMS)) {
		/* first we call set_params for the platform driver
		 * this should configure the soc side
		 * if the machine has compressed ops then we call that as well
		 * expectation is that platform and machine will configure
		 * everything for this compress path, like configuring pcm
		 * port for codec
		 */
		if (platform->driver->compr_ops &&
				platform->driver->compr_ops->set_params) {
			ret = platform->driver->compr_ops->set_params(cstream,
								params);
			if (ret < 0)
				goto out;
		}

		if (fe->dai_link->compr_ops &&
					fe->dai_link->compr_ops->set_params) {
			ret = fe->dai_link->compr_ops->set_params(cstream);
			if (ret < 0)
				goto out;
		}

		/*
		 * Create an empty hw_params for the BE as the machine
		 * driver must fix this up to match DSP decoder and
		 * ASRC configuration.
		 * I.e. machine driver fixup for compressed BE is
		 * mandatory.
		 */
		memset(&fe->dpcm[fe_substream->stream].hw_params, 0,
				sizeof(struct snd_pcm_hw_params));

		fe->dpcm[stream].runtime_update = SND_SOC_DPCM_UPDATE_FE;

		ret = dpcm_be_dai_hw_params(fe, stream);
		if (ret < 0)
			goto out;

		ret = dpcm_be_dai_prepare(fe, stream);
		if (ret < 0)
			goto out;
	} else {
		/*
		 * Create an empty hw_params for the BE as the machine
		 * driver must fix this up to match DSP decoder and
		 * ASRC configuration.
		 * I.e. machine driver fixup for compressed BE is
		 * mandatory.
		 */
		memset(&fe->dpcm[fe_substream->stream].hw_params, 0,
				sizeof(struct snd_pcm_hw_params));

		fe->dpcm[stream].runtime_update = SND_SOC_DPCM_UPDATE_FE;

		list_for_each_entry(dpcm,
				&fe->dpcm[stream].be_clients, list_be) {
			struct snd_soc_pcm_runtime *be = dpcm->be;

			if (be->dai_link->async_ops &
				ASYNC_DPCM_SND_SOC_HW_PARAMS) {
				cstream->be = be;
				async_schedule_domain(
				dpcm_be_hw_params_prepare_async,
				cstream, &async_domain);
			} else {
				be_list[j++] = be;
			}
		}
		for (i = 0; i < j; i++) {
			cstream->be = be_list[i];
			dpcm_be_hw_params_prepare(cstream);
		}
		/* first we call set_params for the platform driver
		 * this should configure the soc side
		 * if the machine has compressed ops then we call that as well
		 * expectation is that platform and machine will configure
		 * everything this compress path, like configuring pcm port
		 * for codec
		 */
		if (platform->driver->compr_ops &&
				platform->driver->compr_ops->set_params) {
			ret = platform->driver->compr_ops->set_params(cstream,
								    params);
			if (ret < 0)
				goto exit;
		}

		if (fe->dai_link->compr_ops &&
				fe->dai_link->compr_ops->set_params) {
			ret = fe->dai_link->compr_ops->set_params(cstream);
			if (ret < 0)
				goto exit;
		}
exit:
		async_synchronize_full_domain(&async_domain);
		if (fe->err_ops < 0 || ret < 0)
			goto out;
	}
	if (stream == SNDRV_PCM_STREAM_PLAYBACK)
		dpcm_dapm_stream_event(fe, stream, SND_SOC_DAPM_STREAM_START);
	else
		dpcm_dapm_stream_event(fe, stream, SND_SOC_DAPM_STREAM_START);

	fe->dpcm[stream].state = SND_SOC_DPCM_STATE_PREPARE;

out:
	fe->dpcm[stream].runtime_update = SND_SOC_DPCM_UPDATE_NO;
	mutex_unlock(&fe->card->mutex);
	return ret;
}

static int soc_compr_get_params(struct snd_compr_stream *cstream,
					struct snd_codec *params)
{
	struct snd_soc_pcm_runtime *rtd = cstream->private_data;
	struct snd_soc_platform *platform = rtd->platform;
	int ret = 0;

	mutex_lock_nested(&rtd->pcm_mutex, rtd->pcm_subclass);

	if (platform->driver->compr_ops && platform->driver->compr_ops->get_params)
		ret = platform->driver->compr_ops->get_params(cstream, params);

	mutex_unlock(&rtd->pcm_mutex);
	return ret;
}

static int soc_compr_get_caps(struct snd_compr_stream *cstream,
				struct snd_compr_caps *caps)
{
	struct snd_soc_pcm_runtime *rtd = cstream->private_data;
	struct snd_soc_platform *platform = rtd->platform;
	int ret = 0;

	mutex_lock_nested(&rtd->pcm_mutex, rtd->pcm_subclass);

	if (platform->driver->compr_ops && platform->driver->compr_ops->get_caps)
		ret = platform->driver->compr_ops->get_caps(cstream, caps);

	mutex_unlock(&rtd->pcm_mutex);
	return ret;
}

static int soc_compr_get_codec_caps(struct snd_compr_stream *cstream,
				struct snd_compr_codec_caps *codec)
{
	struct snd_soc_pcm_runtime *rtd = cstream->private_data;
	struct snd_soc_platform *platform = rtd->platform;
	int ret = 0;

	mutex_lock_nested(&rtd->pcm_mutex, rtd->pcm_subclass);

	if (platform->driver->compr_ops && platform->driver->compr_ops->get_codec_caps)
		ret = platform->driver->compr_ops->get_codec_caps(cstream, codec);

	mutex_unlock(&rtd->pcm_mutex);
	return ret;
}

static int soc_compr_ack(struct snd_compr_stream *cstream, size_t bytes)
{
	struct snd_soc_pcm_runtime *rtd = cstream->private_data;
	struct snd_soc_platform *platform = rtd->platform;
	int ret = 0;

	mutex_lock_nested(&rtd->pcm_mutex, rtd->pcm_subclass);

	if (platform->driver->compr_ops && platform->driver->compr_ops->ack)
		ret = platform->driver->compr_ops->ack(cstream, bytes);

	mutex_unlock(&rtd->pcm_mutex);
	return ret;
}

static int soc_compr_pointer(struct snd_compr_stream *cstream,
			struct snd_compr_tstamp *tstamp)
{
	struct snd_soc_pcm_runtime *rtd = cstream->private_data;
	struct snd_soc_platform *platform = rtd->platform;
	int ret = 0;

	mutex_lock_nested(&rtd->pcm_mutex, rtd->pcm_subclass);

	if (platform->driver->compr_ops && platform->driver->compr_ops->pointer)
		ret = platform->driver->compr_ops->pointer(cstream, tstamp);

	mutex_unlock(&rtd->pcm_mutex);
	return ret;
}

static int soc_compr_copy(struct snd_compr_stream *cstream,
			  char __user *buf, size_t count)
{
	struct snd_soc_pcm_runtime *rtd = cstream->private_data;
	struct snd_soc_platform *platform = rtd->platform;
	int ret = 0;

	mutex_lock_nested(&rtd->pcm_mutex, rtd->pcm_subclass);

	if (platform->driver->compr_ops && platform->driver->compr_ops->copy)
		ret = platform->driver->compr_ops->copy(cstream, buf, count);

	mutex_unlock(&rtd->pcm_mutex);
	return ret;
}

static int soc_compr_set_metadata(struct snd_compr_stream *cstream,
				struct snd_compr_metadata *metadata)
{
	struct snd_soc_pcm_runtime *rtd = cstream->private_data;
	struct snd_soc_platform *platform = rtd->platform;
	int ret = 0;

	if (platform->driver->compr_ops && platform->driver->compr_ops->set_metadata)
		ret = platform->driver->compr_ops->set_metadata(cstream, metadata);

	return ret;
}

static int soc_compr_get_metadata(struct snd_compr_stream *cstream,
				struct snd_compr_metadata *metadata)
{
	struct snd_soc_pcm_runtime *rtd = cstream->private_data;
	struct snd_soc_platform *platform = rtd->platform;
	int ret = 0;

	if (platform->driver->compr_ops && platform->driver->compr_ops->get_metadata)
		ret = platform->driver->compr_ops->get_metadata(cstream, metadata);

	return ret;
}

/* ASoC Compress operations */
static struct snd_compr_ops soc_compr_ops = {
	.open		= soc_compr_open,
	.free		= soc_compr_free,
	.set_params	= soc_compr_set_params,
	.set_metadata   = soc_compr_set_metadata,
	.get_metadata	= soc_compr_get_metadata,
	.get_params	= soc_compr_get_params,
	.trigger	= soc_compr_trigger,
	.pointer	= soc_compr_pointer,
	.ack		= soc_compr_ack,
	.get_caps	= soc_compr_get_caps,
	.get_codec_caps = soc_compr_get_codec_caps
};

/* ASoC Dynamic Compress operations */
static struct snd_compr_ops soc_compr_dyn_ops = {
	.open		= soc_compr_open_fe,
	.free		= soc_compr_free_fe,
	.set_params	= soc_compr_set_params_fe,
	.get_params	= soc_compr_get_params,
	.set_metadata   = soc_compr_set_metadata,
	.get_metadata	= soc_compr_get_metadata,
	.trigger	= soc_compr_trigger_fe,
	.pointer	= soc_compr_pointer,
	.ack		= soc_compr_ack,
	.get_caps	= soc_compr_get_caps,
	.get_codec_caps = soc_compr_get_codec_caps
};

/* create a new compress */
int soc_new_compress(struct snd_soc_pcm_runtime *rtd, int num)
{
	struct snd_soc_codec *codec = rtd->codec;
	struct snd_soc_platform *platform = rtd->platform;
	struct snd_soc_dai *codec_dai = rtd->codec_dai;
	struct snd_soc_dai *cpu_dai = rtd->cpu_dai;
	struct snd_compr *compr;
	struct snd_pcm *be_pcm;
	struct snd_pcm_substream *be_playback_substream;
	struct snd_pcm_substream *be_capture_substream;
	char new_name[64];
	int ret = 0, direction = 0;

	if (rtd->num_codecs > 1) {
		dev_err(rtd->card->dev, "Multicodec not supported for compressed stream\n");
		return -EINVAL;
	}

	/* check client and interface hw capabilities */
	snprintf(new_name, sizeof(new_name), "%s %s-%d",
			rtd->dai_link->stream_name, codec_dai->name, num);

	if (codec_dai->driver->playback.channels_min)
		direction = SND_COMPRESS_PLAYBACK;
	else if (codec_dai->driver->capture.channels_min)
		direction = SND_COMPRESS_CAPTURE;
	else
		return -EINVAL;

	compr = kzalloc(sizeof(*compr), GFP_KERNEL);
	if (compr == NULL) {
		snd_printk(KERN_ERR "Cannot allocate compr\n");
		return -ENOMEM;
	}

	compr->ops = devm_kzalloc(rtd->card->dev, sizeof(soc_compr_ops),
				  GFP_KERNEL);
	if (compr->ops == NULL) {
		dev_err(rtd->card->dev, "Cannot allocate compressed ops\n");
		ret = -ENOMEM;
		goto compr_err;
	}

	if (rtd->dai_link->dynamic) {
		snprintf(new_name, sizeof(new_name), "(%s)",
			rtd->dai_link->stream_name);

		ret = snd_pcm_new_internal(rtd->card->snd_card, new_name, num,
				rtd->dai_link->dpcm_playback,
				rtd->dai_link->dpcm_capture, &be_pcm);
		if (ret < 0) {
			dev_err(rtd->card->dev, "ASoC: can't create compressed for %s\n",
				rtd->dai_link->name);
			goto compr_err;
		}

		rtd->pcm = be_pcm;
		rtd->fe_compr = 1;
<<<<<<< HEAD
		be_playback_substream =
			be_pcm->streams[SNDRV_PCM_STREAM_PLAYBACK].substream;
		be_capture_substream =
			be_pcm->streams[SNDRV_PCM_STREAM_CAPTURE].substream;
		if (be_playback_substream)
			be_playback_substream->private_data = rtd;
		if (be_capture_substream)
			be_capture_substream->private_data = rtd;
=======
		if (rtd->dai_link->dpcm_playback)
			be_pcm->streams[SNDRV_PCM_STREAM_PLAYBACK].substream->private_data = rtd;
		else if (rtd->dai_link->dpcm_capture)
			be_pcm->streams[SNDRV_PCM_STREAM_CAPTURE].substream->private_data = rtd;
>>>>>>> 99609149
		memcpy(compr->ops, &soc_compr_dyn_ops, sizeof(soc_compr_dyn_ops));
	} else
		memcpy(compr->ops, &soc_compr_ops, sizeof(soc_compr_ops));

	/* Add copy callback for not memory mapped DSPs */
	if (platform->driver->compr_ops && platform->driver->compr_ops->copy)
		compr->ops->copy = soc_compr_copy;

	mutex_init(&compr->lock);
	ret = snd_compress_new(rtd->card->snd_card, num, direction, compr);
	if (ret < 0) {
		pr_err("compress asoc: can't create compress for codec %s\n",
			codec->component.name);
		goto compr_err;
	}

	/* DAPM dai link stream work */
	INIT_DELAYED_WORK(&rtd->delayed_work, close_delayed_work);

	rtd->compr = compr;
	compr->private_data = rtd;

	if (platform->driver->pcm_new) {
		ret = platform->driver->pcm_new(rtd);
		if (ret < 0) {
			pr_err("asoc: compress pcm constructor failed\n");
			goto compr_err;
		}
	}

	printk(KERN_INFO "compress asoc: %s <-> %s mapping ok\n", codec_dai->name,
		cpu_dai->name);
	return ret;

compr_err:
	kfree(compr);
	return ret;
}<|MERGE_RESOLUTION|>--- conflicted
+++ resolved
@@ -786,7 +786,6 @@
 
 		rtd->pcm = be_pcm;
 		rtd->fe_compr = 1;
-<<<<<<< HEAD
 		be_playback_substream =
 			be_pcm->streams[SNDRV_PCM_STREAM_PLAYBACK].substream;
 		be_capture_substream =
@@ -795,12 +794,10 @@
 			be_playback_substream->private_data = rtd;
 		if (be_capture_substream)
 			be_capture_substream->private_data = rtd;
-=======
 		if (rtd->dai_link->dpcm_playback)
 			be_pcm->streams[SNDRV_PCM_STREAM_PLAYBACK].substream->private_data = rtd;
 		else if (rtd->dai_link->dpcm_capture)
 			be_pcm->streams[SNDRV_PCM_STREAM_CAPTURE].substream->private_data = rtd;
->>>>>>> 99609149
 		memcpy(compr->ops, &soc_compr_dyn_ops, sizeof(soc_compr_dyn_ops));
 	} else
 		memcpy(compr->ops, &soc_compr_ops, sizeof(soc_compr_ops));
