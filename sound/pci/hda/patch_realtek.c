/*
 * Universal Interface for Intel High Definition Audio Codec
 *
 * HD audio interface patch for Realtek ALC codecs
 *
 * Copyright (c) 2004 Kailang Yang <kailang@realtek.com.tw>
 *                    PeiSen Hou <pshou@realtek.com.tw>
 *                    Takashi Iwai <tiwai@suse.de>
 *                    Jonathan Woithe <jwoithe@just42.net>
 *
 *  This driver is free software; you can redistribute it and/or modify
 *  it under the terms of the GNU General Public License as published by
 *  the Free Software Foundation; either version 2 of the License, or
 *  (at your option) any later version.
 *
 *  This driver is distributed in the hope that it will be useful,
 *  but WITHOUT ANY WARRANTY; without even the implied warranty of
 *  MERCHANTABILITY or FITNESS FOR A PARTICULAR PURPOSE.  See the
 *  GNU General Public License for more details.
 *
 *  You should have received a copy of the GNU General Public License
 *  along with this program; if not, write to the Free Software
 *  Foundation, Inc., 59 Temple Place, Suite 330, Boston, MA  02111-1307 USA
 */

#include <linux/init.h>
#include <linux/delay.h>
#include <linux/slab.h>
#include <linux/pci.h>
#include <linux/dmi.h>
#include <linux/module.h>
#include <linux/input.h>
#include <sound/core.h>
#include <sound/jack.h>
#include "hda_codec.h"
#include "hda_local.h"
#include "hda_auto_parser.h"
#include "hda_jack.h"
#include "hda_generic.h"

/* keep halting ALC5505 DSP, for power saving */
#define HALT_REALTEK_ALC5505

/* for GPIO Poll */
#define GPIO_MASK	0x03

/* extra amp-initialization sequence types */
enum {
	ALC_INIT_NONE,
	ALC_INIT_DEFAULT,
	ALC_INIT_GPIO1,
	ALC_INIT_GPIO2,
	ALC_INIT_GPIO3,
};

enum {
	ALC_HEADSET_MODE_UNKNOWN,
	ALC_HEADSET_MODE_UNPLUGGED,
	ALC_HEADSET_MODE_HEADSET,
	ALC_HEADSET_MODE_MIC,
	ALC_HEADSET_MODE_HEADPHONE,
};

enum {
	ALC_HEADSET_TYPE_UNKNOWN,
	ALC_HEADSET_TYPE_CTIA,
	ALC_HEADSET_TYPE_OMTP,
};

enum {
	ALC_KEY_MICMUTE_INDEX,
};

struct alc_customize_define {
	unsigned int  sku_cfg;
	unsigned char port_connectivity;
	unsigned char check_sum;
	unsigned char customization;
	unsigned char external_amp;
	unsigned int  enable_pcbeep:1;
	unsigned int  platform_type:1;
	unsigned int  swap:1;
	unsigned int  override:1;
	unsigned int  fixup:1; /* Means that this sku is set by driver, not read from hw */
};

struct alc_spec {
	struct hda_gen_spec gen; /* must be at head */

	/* codec parameterization */
	const struct snd_kcontrol_new *mixers[5];	/* mixer arrays */
	unsigned int num_mixers;
	unsigned int beep_amp;	/* beep amp value, set via set_beep_amp() */

	struct alc_customize_define cdefine;
	unsigned int parse_flags; /* flag for snd_hda_parse_pin_defcfg() */

	/* mute LED for HP laptops, see alc269_fixup_mic_mute_hook() */
	int mute_led_polarity;
	hda_nid_t mute_led_nid;
	hda_nid_t cap_mute_led_nid;

	unsigned int gpio_led; /* used for alc269_fixup_hp_gpio_led() */
	unsigned int gpio_mute_led_mask;
	unsigned int gpio_mic_led_mask;

	hda_nid_t headset_mic_pin;
	hda_nid_t headphone_mic_pin;
	int current_headset_mode;
	int current_headset_type;

	/* hooks */
	void (*init_hook)(struct hda_codec *codec);
#ifdef CONFIG_PM
	void (*power_hook)(struct hda_codec *codec);
#endif
	void (*shutup)(struct hda_codec *codec);
	void (*reboot_notify)(struct hda_codec *codec);

	int init_amp;
	int codec_variant;	/* flag for other variants */
	unsigned int has_alc5505_dsp:1;
	unsigned int no_depop_delay:1;

	/* for PLL fix */
	hda_nid_t pll_nid;
	unsigned int pll_coef_idx, pll_coef_bit;
	unsigned int coef0;
	struct input_dev *kb_dev;
	u8 alc_mute_keycode_map[1];
};

/*
 * COEF access helper functions
 */

static int alc_read_coefex_idx(struct hda_codec *codec, hda_nid_t nid,
			       unsigned int coef_idx)
{
	unsigned int val;

	snd_hda_codec_write(codec, nid, 0, AC_VERB_SET_COEF_INDEX, coef_idx);
	val = snd_hda_codec_read(codec, nid, 0, AC_VERB_GET_PROC_COEF, 0);
	return val;
}

#define alc_read_coef_idx(codec, coef_idx) \
	alc_read_coefex_idx(codec, 0x20, coef_idx)

static void alc_write_coefex_idx(struct hda_codec *codec, hda_nid_t nid,
				 unsigned int coef_idx, unsigned int coef_val)
{
	snd_hda_codec_write(codec, nid, 0, AC_VERB_SET_COEF_INDEX, coef_idx);
	snd_hda_codec_write(codec, nid, 0, AC_VERB_SET_PROC_COEF, coef_val);
}

#define alc_write_coef_idx(codec, coef_idx, coef_val) \
	alc_write_coefex_idx(codec, 0x20, coef_idx, coef_val)

static void alc_update_coefex_idx(struct hda_codec *codec, hda_nid_t nid,
				  unsigned int coef_idx, unsigned int mask,
				  unsigned int bits_set)
{
	unsigned int val = alc_read_coefex_idx(codec, nid, coef_idx);

	if (val != -1)
		alc_write_coefex_idx(codec, nid, coef_idx,
				     (val & ~mask) | bits_set);
}

#define alc_update_coef_idx(codec, coef_idx, mask, bits_set)	\
	alc_update_coefex_idx(codec, 0x20, coef_idx, mask, bits_set)

/* a special bypass for COEF 0; read the cached value at the second time */
static unsigned int alc_get_coef0(struct hda_codec *codec)
{
	struct alc_spec *spec = codec->spec;

	if (!spec->coef0)
		spec->coef0 = alc_read_coef_idx(codec, 0);
	return spec->coef0;
}

/* coef writes/updates batch */
struct coef_fw {
	unsigned char nid;
	unsigned char idx;
	unsigned short mask;
	unsigned short val;
};

#define UPDATE_COEFEX(_nid, _idx, _mask, _val) \
	{ .nid = (_nid), .idx = (_idx), .mask = (_mask), .val = (_val) }
#define WRITE_COEFEX(_nid, _idx, _val) UPDATE_COEFEX(_nid, _idx, -1, _val)
#define WRITE_COEF(_idx, _val) WRITE_COEFEX(0x20, _idx, _val)
#define UPDATE_COEF(_idx, _mask, _val) UPDATE_COEFEX(0x20, _idx, _mask, _val)

static void alc_process_coef_fw(struct hda_codec *codec,
				const struct coef_fw *fw)
{
	for (; fw->nid; fw++) {
		if (fw->mask == (unsigned short)-1)
			alc_write_coefex_idx(codec, fw->nid, fw->idx, fw->val);
		else
			alc_update_coefex_idx(codec, fw->nid, fw->idx,
					      fw->mask, fw->val);
	}
}

/*
 * Append the given mixer and verb elements for the later use
 * The mixer array is referred in build_controls(), and init_verbs are
 * called in init().
 */
static void add_mixer(struct alc_spec *spec, const struct snd_kcontrol_new *mix)
{
	if (snd_BUG_ON(spec->num_mixers >= ARRAY_SIZE(spec->mixers)))
		return;
	spec->mixers[spec->num_mixers++] = mix;
}

/*
 * GPIO setup tables, used in initialization
 */
/* Enable GPIO mask and set output */
static const struct hda_verb alc_gpio1_init_verbs[] = {
	{0x01, AC_VERB_SET_GPIO_MASK, 0x01},
	{0x01, AC_VERB_SET_GPIO_DIRECTION, 0x01},
	{0x01, AC_VERB_SET_GPIO_DATA, 0x01},
	{ }
};

static const struct hda_verb alc_gpio2_init_verbs[] = {
	{0x01, AC_VERB_SET_GPIO_MASK, 0x02},
	{0x01, AC_VERB_SET_GPIO_DIRECTION, 0x02},
	{0x01, AC_VERB_SET_GPIO_DATA, 0x02},
	{ }
};

static const struct hda_verb alc_gpio3_init_verbs[] = {
	{0x01, AC_VERB_SET_GPIO_MASK, 0x03},
	{0x01, AC_VERB_SET_GPIO_DIRECTION, 0x03},
	{0x01, AC_VERB_SET_GPIO_DATA, 0x03},
	{ }
};

/*
 * Fix hardware PLL issue
 * On some codecs, the analog PLL gating control must be off while
 * the default value is 1.
 */
static void alc_fix_pll(struct hda_codec *codec)
{
	struct alc_spec *spec = codec->spec;

	if (spec->pll_nid)
		alc_update_coefex_idx(codec, spec->pll_nid, spec->pll_coef_idx,
				      1 << spec->pll_coef_bit, 0);
}

static void alc_fix_pll_init(struct hda_codec *codec, hda_nid_t nid,
			     unsigned int coef_idx, unsigned int coef_bit)
{
	struct alc_spec *spec = codec->spec;
	spec->pll_nid = nid;
	spec->pll_coef_idx = coef_idx;
	spec->pll_coef_bit = coef_bit;
	alc_fix_pll(codec);
}

/* update the master volume per volume-knob's unsol event */
static void alc_update_knob_master(struct hda_codec *codec,
				   struct hda_jack_callback *jack)
{
	unsigned int val;
	struct snd_kcontrol *kctl;
	struct snd_ctl_elem_value *uctl;

	kctl = snd_hda_find_mixer_ctl(codec, "Master Playback Volume");
	if (!kctl)
		return;
	uctl = kzalloc(sizeof(*uctl), GFP_KERNEL);
	if (!uctl)
		return;
	val = snd_hda_codec_read(codec, jack->nid, 0,
				 AC_VERB_GET_VOLUME_KNOB_CONTROL, 0);
	val &= HDA_AMP_VOLMASK;
	uctl->value.integer.value[0] = val;
	uctl->value.integer.value[1] = val;
	kctl->put(kctl, uctl);
	kfree(uctl);
}

static void alc880_unsol_event(struct hda_codec *codec, unsigned int res)
{
	/* For some reason, the res given from ALC880 is broken.
	   Here we adjust it properly. */
	snd_hda_jack_unsol_event(codec, res >> 2);
}

/* Change EAPD to verb control */
static void alc_fill_eapd_coef(struct hda_codec *codec)
{
	int coef;

	coef = alc_get_coef0(codec);

	switch (codec->core.vendor_id) {
	case 0x10ec0262:
		alc_update_coef_idx(codec, 0x7, 0, 1<<5);
		break;
	case 0x10ec0267:
	case 0x10ec0268:
		alc_update_coef_idx(codec, 0x7, 0, 1<<13);
		break;
	case 0x10ec0269:
		if ((coef & 0x00f0) == 0x0010)
			alc_update_coef_idx(codec, 0xd, 0, 1<<14);
		if ((coef & 0x00f0) == 0x0020)
			alc_update_coef_idx(codec, 0x4, 1<<15, 0);
		if ((coef & 0x00f0) == 0x0030)
			alc_update_coef_idx(codec, 0x10, 1<<9, 0);
		break;
	case 0x10ec0280:
	case 0x10ec0284:
	case 0x10ec0290:
	case 0x10ec0292:
		alc_update_coef_idx(codec, 0x4, 1<<15, 0);
		break;
	case 0x10ec0225:
	case 0x10ec0233:
	case 0x10ec0235:
	case 0x10ec0236:
	case 0x10ec0255:
	case 0x10ec0256:
	case 0x10ec0257:
	case 0x10ec0282:
	case 0x10ec0283:
	case 0x10ec0286:
	case 0x10ec0288:
	case 0x10ec0295:
	case 0x10ec0298:
	case 0x10ec0299:
		alc_update_coef_idx(codec, 0x10, 1<<9, 0);
		break;
	case 0x10ec0285:
	case 0x10ec0293:
		alc_update_coef_idx(codec, 0xa, 1<<13, 0);
		break;
	case 0x10ec0234:
	case 0x10ec0274:
	case 0x10ec0294:
	case 0x10ec0700:
	case 0x10ec0701:
	case 0x10ec0703:
		alc_update_coef_idx(codec, 0x10, 1<<15, 0);
		break;
	case 0x10ec0662:
		if ((coef & 0x00f0) == 0x0030)
			alc_update_coef_idx(codec, 0x4, 1<<10, 0); /* EAPD Ctrl */
		break;
	case 0x10ec0272:
	case 0x10ec0273:
	case 0x10ec0663:
	case 0x10ec0665:
	case 0x10ec0670:
	case 0x10ec0671:
	case 0x10ec0672:
		alc_update_coef_idx(codec, 0xd, 0, 1<<14); /* EAPD Ctrl */
		break;
	case 0x10ec0668:
		alc_update_coef_idx(codec, 0x7, 3<<13, 0);
		break;
	case 0x10ec0867:
		alc_update_coef_idx(codec, 0x4, 1<<10, 0);
		break;
	case 0x10ec0888:
		if ((coef & 0x00f0) == 0x0020 || (coef & 0x00f0) == 0x0030)
			alc_update_coef_idx(codec, 0x7, 1<<5, 0);
		break;
	case 0x10ec0892:
		alc_update_coef_idx(codec, 0x7, 1<<5, 0);
		break;
	case 0x10ec0899:
	case 0x10ec0900:
		alc_update_coef_idx(codec, 0x7, 1<<1, 0);
		break;
	}
}

/* additional initialization for ALC888 variants */
static void alc888_coef_init(struct hda_codec *codec)
{
	switch (alc_get_coef0(codec) & 0x00f0) {
	/* alc888-VA */
	case 0x00:
	/* alc888-VB */
	case 0x10:
		alc_update_coef_idx(codec, 7, 0, 0x2030); /* Turn EAPD to High */
		break;
	}
}

/* turn on/off EAPD control (only if available) */
static void set_eapd(struct hda_codec *codec, hda_nid_t nid, int on)
{
	if (get_wcaps_type(get_wcaps(codec, nid)) != AC_WID_PIN)
		return;
	if (snd_hda_query_pin_caps(codec, nid) & AC_PINCAP_EAPD)
		snd_hda_codec_write(codec, nid, 0, AC_VERB_SET_EAPD_BTLENABLE,
				    on ? 2 : 0);
}

/* turn on/off EAPD controls of the codec */
static void alc_auto_setup_eapd(struct hda_codec *codec, bool on)
{
	/* We currently only handle front, HP */
	static hda_nid_t pins[] = {
		0x0f, 0x10, 0x14, 0x15, 0x17, 0
	};
	hda_nid_t *p;
	for (p = pins; *p; p++)
		set_eapd(codec, *p, on);
}

/* generic shutup callback;
 * just turning off EPAD and a little pause for avoiding pop-noise
 */
static void alc_eapd_shutup(struct hda_codec *codec)
{
	struct alc_spec *spec = codec->spec;

	alc_auto_setup_eapd(codec, false);
	if (!spec->no_depop_delay)
		msleep(200);
	snd_hda_shutup_pins(codec);
}

/* generic EAPD initialization */
static void alc_auto_init_amp(struct hda_codec *codec, int type)
{
	alc_fill_eapd_coef(codec);
	alc_auto_setup_eapd(codec, true);
	switch (type) {
	case ALC_INIT_GPIO1:
		snd_hda_sequence_write(codec, alc_gpio1_init_verbs);
		break;
	case ALC_INIT_GPIO2:
		snd_hda_sequence_write(codec, alc_gpio2_init_verbs);
		break;
	case ALC_INIT_GPIO3:
		snd_hda_sequence_write(codec, alc_gpio3_init_verbs);
		break;
	case ALC_INIT_DEFAULT:
		switch (codec->core.vendor_id) {
		case 0x10ec0260:
			alc_update_coefex_idx(codec, 0x1a, 7, 0, 0x2010);
			break;
		case 0x10ec0880:
		case 0x10ec0882:
		case 0x10ec0883:
		case 0x10ec0885:
			alc_update_coef_idx(codec, 7, 0, 0x2030);
			break;
		case 0x10ec0888:
			alc888_coef_init(codec);
			break;
		}
		break;
	}
}


/*
 * Realtek SSID verification
 */

/* Could be any non-zero and even value. When used as fixup, tells
 * the driver to ignore any present sku defines.
 */
#define ALC_FIXUP_SKU_IGNORE (2)

static void alc_fixup_sku_ignore(struct hda_codec *codec,
				 const struct hda_fixup *fix, int action)
{
	struct alc_spec *spec = codec->spec;
	if (action == HDA_FIXUP_ACT_PRE_PROBE) {
		spec->cdefine.fixup = 1;
		spec->cdefine.sku_cfg = ALC_FIXUP_SKU_IGNORE;
	}
}

static void alc_fixup_no_depop_delay(struct hda_codec *codec,
				    const struct hda_fixup *fix, int action)
{
	struct alc_spec *spec = codec->spec;

	if (action == HDA_FIXUP_ACT_PROBE) {
		spec->no_depop_delay = 1;
		codec->depop_delay = 0;
	}
}

static int alc_auto_parse_customize_define(struct hda_codec *codec)
{
	unsigned int ass, tmp, i;
	unsigned nid = 0;
	struct alc_spec *spec = codec->spec;

	spec->cdefine.enable_pcbeep = 1; /* assume always enabled */

	if (spec->cdefine.fixup) {
		ass = spec->cdefine.sku_cfg;
		if (ass == ALC_FIXUP_SKU_IGNORE)
			return -1;
		goto do_sku;
	}

	if (!codec->bus->pci)
		return -1;
	ass = codec->core.subsystem_id & 0xffff;
	if (ass != codec->bus->pci->subsystem_device && (ass & 1))
		goto do_sku;

	nid = 0x1d;
	if (codec->core.vendor_id == 0x10ec0260)
		nid = 0x17;
	ass = snd_hda_codec_get_pincfg(codec, nid);

	if (!(ass & 1)) {
		codec_info(codec, "%s: SKU not ready 0x%08x\n",
			   codec->core.chip_name, ass);
		return -1;
	}

	/* check sum */
	tmp = 0;
	for (i = 1; i < 16; i++) {
		if ((ass >> i) & 1)
			tmp++;
	}
	if (((ass >> 16) & 0xf) != tmp)
		return -1;

	spec->cdefine.port_connectivity = ass >> 30;
	spec->cdefine.enable_pcbeep = (ass & 0x100000) >> 20;
	spec->cdefine.check_sum = (ass >> 16) & 0xf;
	spec->cdefine.customization = ass >> 8;
do_sku:
	spec->cdefine.sku_cfg = ass;
	spec->cdefine.external_amp = (ass & 0x38) >> 3;
	spec->cdefine.platform_type = (ass & 0x4) >> 2;
	spec->cdefine.swap = (ass & 0x2) >> 1;
	spec->cdefine.override = ass & 0x1;

	codec_dbg(codec, "SKU: Nid=0x%x sku_cfg=0x%08x\n",
		   nid, spec->cdefine.sku_cfg);
	codec_dbg(codec, "SKU: port_connectivity=0x%x\n",
		   spec->cdefine.port_connectivity);
	codec_dbg(codec, "SKU: enable_pcbeep=0x%x\n", spec->cdefine.enable_pcbeep);
	codec_dbg(codec, "SKU: check_sum=0x%08x\n", spec->cdefine.check_sum);
	codec_dbg(codec, "SKU: customization=0x%08x\n", spec->cdefine.customization);
	codec_dbg(codec, "SKU: external_amp=0x%x\n", spec->cdefine.external_amp);
	codec_dbg(codec, "SKU: platform_type=0x%x\n", spec->cdefine.platform_type);
	codec_dbg(codec, "SKU: swap=0x%x\n", spec->cdefine.swap);
	codec_dbg(codec, "SKU: override=0x%x\n", spec->cdefine.override);

	return 0;
}

/* return the position of NID in the list, or -1 if not found */
static int find_idx_in_nid_list(hda_nid_t nid, const hda_nid_t *list, int nums)
{
	int i;
	for (i = 0; i < nums; i++)
		if (list[i] == nid)
			return i;
	return -1;
}
/* return true if the given NID is found in the list */
static bool found_in_nid_list(hda_nid_t nid, const hda_nid_t *list, int nums)
{
	return find_idx_in_nid_list(nid, list, nums) >= 0;
}

/* check subsystem ID and set up device-specific initialization;
 * return 1 if initialized, 0 if invalid SSID
 */
/* 32-bit subsystem ID for BIOS loading in HD Audio codec.
 *	31 ~ 16 :	Manufacture ID
 *	15 ~ 8	:	SKU ID
 *	7  ~ 0	:	Assembly ID
 *	port-A --> pin 39/41, port-E --> pin 14/15, port-D --> pin 35/36
 */
static int alc_subsystem_id(struct hda_codec *codec, const hda_nid_t *ports)
{
	unsigned int ass, tmp, i;
	unsigned nid;
	struct alc_spec *spec = codec->spec;

	if (spec->cdefine.fixup) {
		ass = spec->cdefine.sku_cfg;
		if (ass == ALC_FIXUP_SKU_IGNORE)
			return 0;
		goto do_sku;
	}

	ass = codec->core.subsystem_id & 0xffff;
	if (codec->bus->pci &&
	    ass != codec->bus->pci->subsystem_device && (ass & 1))
		goto do_sku;

	/* invalid SSID, check the special NID pin defcfg instead */
	/*
	 * 31~30	: port connectivity
	 * 29~21	: reserve
	 * 20		: PCBEEP input
	 * 19~16	: Check sum (15:1)
	 * 15~1		: Custom
	 * 0		: override
	*/
	nid = 0x1d;
	if (codec->core.vendor_id == 0x10ec0260)
		nid = 0x17;
	ass = snd_hda_codec_get_pincfg(codec, nid);
	codec_dbg(codec,
		  "realtek: No valid SSID, checking pincfg 0x%08x for NID 0x%x\n",
		   ass, nid);
	if (!(ass & 1))
		return 0;
	if ((ass >> 30) != 1)	/* no physical connection */
		return 0;

	/* check sum */
	tmp = 0;
	for (i = 1; i < 16; i++) {
		if ((ass >> i) & 1)
			tmp++;
	}
	if (((ass >> 16) & 0xf) != tmp)
		return 0;
do_sku:
	codec_dbg(codec, "realtek: Enabling init ASM_ID=0x%04x CODEC_ID=%08x\n",
		   ass & 0xffff, codec->core.vendor_id);
	/*
	 * 0 : override
	 * 1 :	Swap Jack
	 * 2 : 0 --> Desktop, 1 --> Laptop
	 * 3~5 : External Amplifier control
	 * 7~6 : Reserved
	*/
	tmp = (ass & 0x38) >> 3;	/* external Amp control */
	switch (tmp) {
	case 1:
		spec->init_amp = ALC_INIT_GPIO1;
		break;
	case 3:
		spec->init_amp = ALC_INIT_GPIO2;
		break;
	case 7:
		spec->init_amp = ALC_INIT_GPIO3;
		break;
	case 5:
	default:
		spec->init_amp = ALC_INIT_DEFAULT;
		break;
	}

	/* is laptop or Desktop and enable the function "Mute internal speaker
	 * when the external headphone out jack is plugged"
	 */
	if (!(ass & 0x8000))
		return 1;
	/*
	 * 10~8 : Jack location
	 * 12~11: Headphone out -> 00: PortA, 01: PortE, 02: PortD, 03: Resvered
	 * 14~13: Resvered
	 * 15   : 1 --> enable the function "Mute internal speaker
	 *	        when the external headphone out jack is plugged"
	 */
	if (!spec->gen.autocfg.hp_pins[0] &&
	    !(spec->gen.autocfg.line_out_pins[0] &&
	      spec->gen.autocfg.line_out_type == AUTO_PIN_HP_OUT)) {
		hda_nid_t nid;
		tmp = (ass >> 11) & 0x3;	/* HP to chassis */
		nid = ports[tmp];
		if (found_in_nid_list(nid, spec->gen.autocfg.line_out_pins,
				      spec->gen.autocfg.line_outs))
			return 1;
		spec->gen.autocfg.hp_pins[0] = nid;
	}
	return 1;
}

/* Check the validity of ALC subsystem-id
 * ports contains an array of 4 pin NIDs for port-A, E, D and I */
static void alc_ssid_check(struct hda_codec *codec, const hda_nid_t *ports)
{
	if (!alc_subsystem_id(codec, ports)) {
		struct alc_spec *spec = codec->spec;
		codec_dbg(codec,
			  "realtek: Enable default setup for auto mode as fallback\n");
		spec->init_amp = ALC_INIT_DEFAULT;
	}
}

/*
 */

static void alc_fixup_inv_dmic(struct hda_codec *codec,
			       const struct hda_fixup *fix, int action)
{
	struct alc_spec *spec = codec->spec;

	spec->gen.inv_dmic_split = 1;
}


#ifdef CONFIG_SND_HDA_INPUT_BEEP
/* additional beep mixers; the actual parameters are overwritten at build */
static const struct snd_kcontrol_new alc_beep_mixer[] = {
	HDA_CODEC_VOLUME("Beep Playback Volume", 0, 0, HDA_INPUT),
	HDA_CODEC_MUTE_BEEP("Beep Playback Switch", 0, 0, HDA_INPUT),
	{ } /* end */
};
#endif

static int alc_build_controls(struct hda_codec *codec)
{
	struct alc_spec *spec = codec->spec;
	int i, err;

	err = snd_hda_gen_build_controls(codec);
	if (err < 0)
		return err;

	for (i = 0; i < spec->num_mixers; i++) {
		err = snd_hda_add_new_ctls(codec, spec->mixers[i]);
		if (err < 0)
			return err;
	}

#ifdef CONFIG_SND_HDA_INPUT_BEEP
	/* create beep controls if needed */
	if (spec->beep_amp) {
		const struct snd_kcontrol_new *knew;
		for (knew = alc_beep_mixer; knew->name; knew++) {
			struct snd_kcontrol *kctl;
			kctl = snd_ctl_new1(knew, codec);
			if (!kctl)
				return -ENOMEM;
			kctl->private_value = spec->beep_amp;
			err = snd_hda_ctl_add(codec, 0, kctl);
			if (err < 0)
				return err;
		}
	}
#endif

	snd_hda_apply_fixup(codec, HDA_FIXUP_ACT_BUILD);
	return 0;
}


/*
 * Common callbacks
 */

static int alc_init(struct hda_codec *codec)
{
	struct alc_spec *spec = codec->spec;

	if (spec->init_hook)
		spec->init_hook(codec);

	alc_fix_pll(codec);
	alc_auto_init_amp(codec, spec->init_amp);

	snd_hda_gen_init(codec);

	snd_hda_apply_fixup(codec, HDA_FIXUP_ACT_INIT);

	return 0;
}

static inline void alc_shutup(struct hda_codec *codec)
{
	struct alc_spec *spec = codec->spec;

	if (spec && spec->shutup)
		spec->shutup(codec);
	else
		snd_hda_shutup_pins(codec);
}

static void alc_reboot_notify(struct hda_codec *codec)
{
	struct alc_spec *spec = codec->spec;

	if (spec && spec->reboot_notify)
		spec->reboot_notify(codec);
	else
		alc_shutup(codec);
}

/* power down codec to D3 at reboot/shutdown; set as reboot_notify ops */
static void alc_d3_at_reboot(struct hda_codec *codec)
{
	snd_hda_codec_set_power_to_all(codec, codec->core.afg, AC_PWRST_D3);
	snd_hda_codec_write(codec, codec->core.afg, 0,
			    AC_VERB_SET_POWER_STATE, AC_PWRST_D3);
	msleep(10);
}

#define alc_free	snd_hda_gen_free

#ifdef CONFIG_PM
static void alc_power_eapd(struct hda_codec *codec)
{
	alc_auto_setup_eapd(codec, false);
}

static int alc_suspend(struct hda_codec *codec)
{
	struct alc_spec *spec = codec->spec;
	alc_shutup(codec);
	if (spec && spec->power_hook)
		spec->power_hook(codec);
	return 0;
}
#endif

#ifdef CONFIG_PM
static int alc_resume(struct hda_codec *codec)
{
	struct alc_spec *spec = codec->spec;

	if (!spec->no_depop_delay)
		msleep(150); /* to avoid pop noise */
	codec->patch_ops.init(codec);
	regcache_sync(codec->core.regmap);
	hda_call_check_power_status(codec, 0x01);
	return 0;
}
#endif

/*
 */
static const struct hda_codec_ops alc_patch_ops = {
	.build_controls = alc_build_controls,
	.build_pcms = snd_hda_gen_build_pcms,
	.init = alc_init,
	.free = alc_free,
	.unsol_event = snd_hda_jack_unsol_event,
#ifdef CONFIG_PM
	.resume = alc_resume,
	.suspend = alc_suspend,
	.check_power_status = snd_hda_gen_check_power_status,
#endif
	.reboot_notify = alc_reboot_notify,
};


#define alc_codec_rename(codec, name) snd_hda_codec_set_name(codec, name)

/*
 * Rename codecs appropriately from COEF value or subvendor id
 */
struct alc_codec_rename_table {
	unsigned int vendor_id;
	unsigned short coef_mask;
	unsigned short coef_bits;
	const char *name;
};

struct alc_codec_rename_pci_table {
	unsigned int codec_vendor_id;
	unsigned short pci_subvendor;
	unsigned short pci_subdevice;
	const char *name;
};

static struct alc_codec_rename_table rename_tbl[] = {
	{ 0x10ec0221, 0xf00f, 0x1003, "ALC231" },
	{ 0x10ec0269, 0xfff0, 0x3010, "ALC277" },
	{ 0x10ec0269, 0xf0f0, 0x2010, "ALC259" },
	{ 0x10ec0269, 0xf0f0, 0x3010, "ALC258" },
	{ 0x10ec0269, 0x00f0, 0x0010, "ALC269VB" },
	{ 0x10ec0269, 0xffff, 0xa023, "ALC259" },
	{ 0x10ec0269, 0xffff, 0x6023, "ALC281X" },
	{ 0x10ec0269, 0x00f0, 0x0020, "ALC269VC" },
	{ 0x10ec0269, 0x00f0, 0x0030, "ALC269VD" },
	{ 0x10ec0662, 0xffff, 0x4020, "ALC656" },
	{ 0x10ec0887, 0x00f0, 0x0030, "ALC887-VD" },
	{ 0x10ec0888, 0x00f0, 0x0030, "ALC888-VD" },
	{ 0x10ec0888, 0xf0f0, 0x3020, "ALC886" },
	{ 0x10ec0899, 0x2000, 0x2000, "ALC899" },
	{ 0x10ec0892, 0xffff, 0x8020, "ALC661" },
	{ 0x10ec0892, 0xffff, 0x8011, "ALC661" },
	{ 0x10ec0892, 0xffff, 0x4011, "ALC656" },
	{ } /* terminator */
};

static struct alc_codec_rename_pci_table rename_pci_tbl[] = {
	{ 0x10ec0280, 0x1028, 0, "ALC3220" },
	{ 0x10ec0282, 0x1028, 0, "ALC3221" },
	{ 0x10ec0283, 0x1028, 0, "ALC3223" },
	{ 0x10ec0288, 0x1028, 0, "ALC3263" },
	{ 0x10ec0292, 0x1028, 0, "ALC3226" },
	{ 0x10ec0293, 0x1028, 0, "ALC3235" },
	{ 0x10ec0255, 0x1028, 0, "ALC3234" },
	{ 0x10ec0668, 0x1028, 0, "ALC3661" },
	{ 0x10ec0275, 0x1028, 0, "ALC3260" },
	{ 0x10ec0899, 0x1028, 0, "ALC3861" },
	{ 0x10ec0298, 0x1028, 0, "ALC3266" },
	{ 0x10ec0236, 0x1028, 0, "ALC3204" },
	{ 0x10ec0256, 0x1028, 0, "ALC3246" },
	{ 0x10ec0225, 0x1028, 0, "ALC3253" },
	{ 0x10ec0295, 0x1028, 0, "ALC3254" },
	{ 0x10ec0299, 0x1028, 0, "ALC3271" },
	{ 0x10ec0670, 0x1025, 0, "ALC669X" },
	{ 0x10ec0676, 0x1025, 0, "ALC679X" },
	{ 0x10ec0282, 0x1043, 0, "ALC3229" },
	{ 0x10ec0233, 0x1043, 0, "ALC3236" },
	{ 0x10ec0280, 0x103c, 0, "ALC3228" },
	{ 0x10ec0282, 0x103c, 0, "ALC3227" },
	{ 0x10ec0286, 0x103c, 0, "ALC3242" },
	{ 0x10ec0290, 0x103c, 0, "ALC3241" },
	{ 0x10ec0668, 0x103c, 0, "ALC3662" },
	{ 0x10ec0283, 0x17aa, 0, "ALC3239" },
	{ 0x10ec0292, 0x17aa, 0, "ALC3232" },
	{ } /* terminator */
};

static int alc_codec_rename_from_preset(struct hda_codec *codec)
{
	const struct alc_codec_rename_table *p;
	const struct alc_codec_rename_pci_table *q;

	for (p = rename_tbl; p->vendor_id; p++) {
		if (p->vendor_id != codec->core.vendor_id)
			continue;
		if ((alc_get_coef0(codec) & p->coef_mask) == p->coef_bits)
			return alc_codec_rename(codec, p->name);
	}

	if (!codec->bus->pci)
		return 0;
	for (q = rename_pci_tbl; q->codec_vendor_id; q++) {
		if (q->codec_vendor_id != codec->core.vendor_id)
			continue;
		if (q->pci_subvendor != codec->bus->pci->subsystem_vendor)
			continue;
		if (!q->pci_subdevice ||
		    q->pci_subdevice == codec->bus->pci->subsystem_device)
			return alc_codec_rename(codec, q->name);
	}

	return 0;
}


/*
 * Digital-beep handlers
 */
#ifdef CONFIG_SND_HDA_INPUT_BEEP
#define set_beep_amp(spec, nid, idx, dir) \
	((spec)->beep_amp = HDA_COMPOSE_AMP_VAL(nid, 3, idx, dir))

static const struct snd_pci_quirk beep_white_list[] = {
	SND_PCI_QUIRK(0x1043, 0x103c, "ASUS", 1),
	SND_PCI_QUIRK(0x1043, 0x115d, "ASUS", 1),
	SND_PCI_QUIRK(0x1043, 0x829f, "ASUS", 1),
	SND_PCI_QUIRK(0x1043, 0x8376, "EeePC", 1),
	SND_PCI_QUIRK(0x1043, 0x83ce, "EeePC", 1),
	SND_PCI_QUIRK(0x1043, 0x831a, "EeePC", 1),
	SND_PCI_QUIRK(0x1043, 0x834a, "EeePC", 1),
	SND_PCI_QUIRK(0x1458, 0xa002, "GA-MA790X", 1),
	SND_PCI_QUIRK(0x8086, 0xd613, "Intel", 1),
	{}
};

static inline int has_cdefine_beep(struct hda_codec *codec)
{
	struct alc_spec *spec = codec->spec;
	const struct snd_pci_quirk *q;
	q = snd_pci_quirk_lookup(codec->bus->pci, beep_white_list);
	if (q)
		return q->value;
	return spec->cdefine.enable_pcbeep;
}
#else
#define set_beep_amp(spec, nid, idx, dir) /* NOP */
#define has_cdefine_beep(codec)		0
#endif

/* parse the BIOS configuration and set up the alc_spec */
/* return 1 if successful, 0 if the proper config is not found,
 * or a negative error code
 */
static int alc_parse_auto_config(struct hda_codec *codec,
				 const hda_nid_t *ignore_nids,
				 const hda_nid_t *ssid_nids)
{
	struct alc_spec *spec = codec->spec;
	struct auto_pin_cfg *cfg = &spec->gen.autocfg;
	int err;

	err = snd_hda_parse_pin_defcfg(codec, cfg, ignore_nids,
				       spec->parse_flags);
	if (err < 0)
		return err;

	if (ssid_nids)
		alc_ssid_check(codec, ssid_nids);

	err = snd_hda_gen_parse_auto_config(codec, cfg);
	if (err < 0)
		return err;

	return 1;
}

/* common preparation job for alc_spec */
static int alc_alloc_spec(struct hda_codec *codec, hda_nid_t mixer_nid)
{
	struct alc_spec *spec = kzalloc(sizeof(*spec), GFP_KERNEL);
	int err;

	if (!spec)
		return -ENOMEM;
	codec->spec = spec;
	snd_hda_gen_spec_init(&spec->gen);
	spec->gen.mixer_nid = mixer_nid;
	spec->gen.own_eapd_ctl = 1;
	codec->single_adc_amp = 1;
	/* FIXME: do we need this for all Realtek codec models? */
	codec->spdif_status_reset = 1;
	codec->patch_ops = alc_patch_ops;

	err = alc_codec_rename_from_preset(codec);
	if (err < 0) {
		kfree(spec);
		return err;
	}
	return 0;
}

static int alc880_parse_auto_config(struct hda_codec *codec)
{
	static const hda_nid_t alc880_ignore[] = { 0x1d, 0 };
	static const hda_nid_t alc880_ssids[] = { 0x15, 0x1b, 0x14, 0 };
	return alc_parse_auto_config(codec, alc880_ignore, alc880_ssids);
}

/*
 * ALC880 fix-ups
 */
enum {
	ALC880_FIXUP_GPIO1,
	ALC880_FIXUP_GPIO2,
	ALC880_FIXUP_MEDION_RIM,
	ALC880_FIXUP_LG,
	ALC880_FIXUP_LG_LW25,
	ALC880_FIXUP_W810,
	ALC880_FIXUP_EAPD_COEF,
	ALC880_FIXUP_TCL_S700,
	ALC880_FIXUP_VOL_KNOB,
	ALC880_FIXUP_FUJITSU,
	ALC880_FIXUP_F1734,
	ALC880_FIXUP_UNIWILL,
	ALC880_FIXUP_UNIWILL_DIG,
	ALC880_FIXUP_Z71V,
	ALC880_FIXUP_ASUS_W5A,
	ALC880_FIXUP_3ST_BASE,
	ALC880_FIXUP_3ST,
	ALC880_FIXUP_3ST_DIG,
	ALC880_FIXUP_5ST_BASE,
	ALC880_FIXUP_5ST,
	ALC880_FIXUP_5ST_DIG,
	ALC880_FIXUP_6ST_BASE,
	ALC880_FIXUP_6ST,
	ALC880_FIXUP_6ST_DIG,
	ALC880_FIXUP_6ST_AUTOMUTE,
};

/* enable the volume-knob widget support on NID 0x21 */
static void alc880_fixup_vol_knob(struct hda_codec *codec,
				  const struct hda_fixup *fix, int action)
{
	if (action == HDA_FIXUP_ACT_PROBE)
		snd_hda_jack_detect_enable_callback(codec, 0x21,
						    alc_update_knob_master);
}

static const struct hda_fixup alc880_fixups[] = {
	[ALC880_FIXUP_GPIO1] = {
		.type = HDA_FIXUP_VERBS,
		.v.verbs = alc_gpio1_init_verbs,
	},
	[ALC880_FIXUP_GPIO2] = {
		.type = HDA_FIXUP_VERBS,
		.v.verbs = alc_gpio2_init_verbs,
	},
	[ALC880_FIXUP_MEDION_RIM] = {
		.type = HDA_FIXUP_VERBS,
		.v.verbs = (const struct hda_verb[]) {
			{ 0x20, AC_VERB_SET_COEF_INDEX, 0x07 },
			{ 0x20, AC_VERB_SET_PROC_COEF,  0x3060 },
			{ }
		},
		.chained = true,
		.chain_id = ALC880_FIXUP_GPIO2,
	},
	[ALC880_FIXUP_LG] = {
		.type = HDA_FIXUP_PINS,
		.v.pins = (const struct hda_pintbl[]) {
			/* disable bogus unused pins */
			{ 0x16, 0x411111f0 },
			{ 0x18, 0x411111f0 },
			{ 0x1a, 0x411111f0 },
			{ }
		}
	},
	[ALC880_FIXUP_LG_LW25] = {
		.type = HDA_FIXUP_PINS,
		.v.pins = (const struct hda_pintbl[]) {
			{ 0x1a, 0x0181344f }, /* line-in */
			{ 0x1b, 0x0321403f }, /* headphone */
			{ }
		}
	},
	[ALC880_FIXUP_W810] = {
		.type = HDA_FIXUP_PINS,
		.v.pins = (const struct hda_pintbl[]) {
			/* disable bogus unused pins */
			{ 0x17, 0x411111f0 },
			{ }
		},
		.chained = true,
		.chain_id = ALC880_FIXUP_GPIO2,
	},
	[ALC880_FIXUP_EAPD_COEF] = {
		.type = HDA_FIXUP_VERBS,
		.v.verbs = (const struct hda_verb[]) {
			/* change to EAPD mode */
			{ 0x20, AC_VERB_SET_COEF_INDEX, 0x07 },
			{ 0x20, AC_VERB_SET_PROC_COEF,  0x3060 },
			{}
		},
	},
	[ALC880_FIXUP_TCL_S700] = {
		.type = HDA_FIXUP_VERBS,
		.v.verbs = (const struct hda_verb[]) {
			/* change to EAPD mode */
			{ 0x20, AC_VERB_SET_COEF_INDEX, 0x07 },
			{ 0x20, AC_VERB_SET_PROC_COEF,  0x3070 },
			{}
		},
		.chained = true,
		.chain_id = ALC880_FIXUP_GPIO2,
	},
	[ALC880_FIXUP_VOL_KNOB] = {
		.type = HDA_FIXUP_FUNC,
		.v.func = alc880_fixup_vol_knob,
	},
	[ALC880_FIXUP_FUJITSU] = {
		/* override all pins as BIOS on old Amilo is broken */
		.type = HDA_FIXUP_PINS,
		.v.pins = (const struct hda_pintbl[]) {
			{ 0x14, 0x0121401f }, /* HP */
			{ 0x15, 0x99030120 }, /* speaker */
			{ 0x16, 0x99030130 }, /* bass speaker */
			{ 0x17, 0x411111f0 }, /* N/A */
			{ 0x18, 0x411111f0 }, /* N/A */
			{ 0x19, 0x01a19950 }, /* mic-in */
			{ 0x1a, 0x411111f0 }, /* N/A */
			{ 0x1b, 0x411111f0 }, /* N/A */
			{ 0x1c, 0x411111f0 }, /* N/A */
			{ 0x1d, 0x411111f0 }, /* N/A */
			{ 0x1e, 0x01454140 }, /* SPDIF out */
			{ }
		},
		.chained = true,
		.chain_id = ALC880_FIXUP_VOL_KNOB,
	},
	[ALC880_FIXUP_F1734] = {
		/* almost compatible with FUJITSU, but no bass and SPDIF */
		.type = HDA_FIXUP_PINS,
		.v.pins = (const struct hda_pintbl[]) {
			{ 0x14, 0x0121401f }, /* HP */
			{ 0x15, 0x99030120 }, /* speaker */
			{ 0x16, 0x411111f0 }, /* N/A */
			{ 0x17, 0x411111f0 }, /* N/A */
			{ 0x18, 0x411111f0 }, /* N/A */
			{ 0x19, 0x01a19950 }, /* mic-in */
			{ 0x1a, 0x411111f0 }, /* N/A */
			{ 0x1b, 0x411111f0 }, /* N/A */
			{ 0x1c, 0x411111f0 }, /* N/A */
			{ 0x1d, 0x411111f0 }, /* N/A */
			{ 0x1e, 0x411111f0 }, /* N/A */
			{ }
		},
		.chained = true,
		.chain_id = ALC880_FIXUP_VOL_KNOB,
	},
	[ALC880_FIXUP_UNIWILL] = {
		/* need to fix HP and speaker pins to be parsed correctly */
		.type = HDA_FIXUP_PINS,
		.v.pins = (const struct hda_pintbl[]) {
			{ 0x14, 0x0121411f }, /* HP */
			{ 0x15, 0x99030120 }, /* speaker */
			{ 0x16, 0x99030130 }, /* bass speaker */
			{ }
		},
	},
	[ALC880_FIXUP_UNIWILL_DIG] = {
		.type = HDA_FIXUP_PINS,
		.v.pins = (const struct hda_pintbl[]) {
			/* disable bogus unused pins */
			{ 0x17, 0x411111f0 },
			{ 0x19, 0x411111f0 },
			{ 0x1b, 0x411111f0 },
			{ 0x1f, 0x411111f0 },
			{ }
		}
	},
	[ALC880_FIXUP_Z71V] = {
		.type = HDA_FIXUP_PINS,
		.v.pins = (const struct hda_pintbl[]) {
			/* set up the whole pins as BIOS is utterly broken */
			{ 0x14, 0x99030120 }, /* speaker */
			{ 0x15, 0x0121411f }, /* HP */
			{ 0x16, 0x411111f0 }, /* N/A */
			{ 0x17, 0x411111f0 }, /* N/A */
			{ 0x18, 0x01a19950 }, /* mic-in */
			{ 0x19, 0x411111f0 }, /* N/A */
			{ 0x1a, 0x01813031 }, /* line-in */
			{ 0x1b, 0x411111f0 }, /* N/A */
			{ 0x1c, 0x411111f0 }, /* N/A */
			{ 0x1d, 0x411111f0 }, /* N/A */
			{ 0x1e, 0x0144111e }, /* SPDIF */
			{ }
		}
	},
	[ALC880_FIXUP_ASUS_W5A] = {
		.type = HDA_FIXUP_PINS,
		.v.pins = (const struct hda_pintbl[]) {
			/* set up the whole pins as BIOS is utterly broken */
			{ 0x14, 0x0121411f }, /* HP */
			{ 0x15, 0x411111f0 }, /* N/A */
			{ 0x16, 0x411111f0 }, /* N/A */
			{ 0x17, 0x411111f0 }, /* N/A */
			{ 0x18, 0x90a60160 }, /* mic */
			{ 0x19, 0x411111f0 }, /* N/A */
			{ 0x1a, 0x411111f0 }, /* N/A */
			{ 0x1b, 0x411111f0 }, /* N/A */
			{ 0x1c, 0x411111f0 }, /* N/A */
			{ 0x1d, 0x411111f0 }, /* N/A */
			{ 0x1e, 0xb743111e }, /* SPDIF out */
			{ }
		},
		.chained = true,
		.chain_id = ALC880_FIXUP_GPIO1,
	},
	[ALC880_FIXUP_3ST_BASE] = {
		.type = HDA_FIXUP_PINS,
		.v.pins = (const struct hda_pintbl[]) {
			{ 0x14, 0x01014010 }, /* line-out */
			{ 0x15, 0x411111f0 }, /* N/A */
			{ 0x16, 0x411111f0 }, /* N/A */
			{ 0x17, 0x411111f0 }, /* N/A */
			{ 0x18, 0x01a19c30 }, /* mic-in */
			{ 0x19, 0x0121411f }, /* HP */
			{ 0x1a, 0x01813031 }, /* line-in */
			{ 0x1b, 0x02a19c40 }, /* front-mic */
			{ 0x1c, 0x411111f0 }, /* N/A */
			{ 0x1d, 0x411111f0 }, /* N/A */
			/* 0x1e is filled in below */
			{ 0x1f, 0x411111f0 }, /* N/A */
			{ }
		}
	},
	[ALC880_FIXUP_3ST] = {
		.type = HDA_FIXUP_PINS,
		.v.pins = (const struct hda_pintbl[]) {
			{ 0x1e, 0x411111f0 }, /* N/A */
			{ }
		},
		.chained = true,
		.chain_id = ALC880_FIXUP_3ST_BASE,
	},
	[ALC880_FIXUP_3ST_DIG] = {
		.type = HDA_FIXUP_PINS,
		.v.pins = (const struct hda_pintbl[]) {
			{ 0x1e, 0x0144111e }, /* SPDIF */
			{ }
		},
		.chained = true,
		.chain_id = ALC880_FIXUP_3ST_BASE,
	},
	[ALC880_FIXUP_5ST_BASE] = {
		.type = HDA_FIXUP_PINS,
		.v.pins = (const struct hda_pintbl[]) {
			{ 0x14, 0x01014010 }, /* front */
			{ 0x15, 0x411111f0 }, /* N/A */
			{ 0x16, 0x01011411 }, /* CLFE */
			{ 0x17, 0x01016412 }, /* surr */
			{ 0x18, 0x01a19c30 }, /* mic-in */
			{ 0x19, 0x0121411f }, /* HP */
			{ 0x1a, 0x01813031 }, /* line-in */
			{ 0x1b, 0x02a19c40 }, /* front-mic */
			{ 0x1c, 0x411111f0 }, /* N/A */
			{ 0x1d, 0x411111f0 }, /* N/A */
			/* 0x1e is filled in below */
			{ 0x1f, 0x411111f0 }, /* N/A */
			{ }
		}
	},
	[ALC880_FIXUP_5ST] = {
		.type = HDA_FIXUP_PINS,
		.v.pins = (const struct hda_pintbl[]) {
			{ 0x1e, 0x411111f0 }, /* N/A */
			{ }
		},
		.chained = true,
		.chain_id = ALC880_FIXUP_5ST_BASE,
	},
	[ALC880_FIXUP_5ST_DIG] = {
		.type = HDA_FIXUP_PINS,
		.v.pins = (const struct hda_pintbl[]) {
			{ 0x1e, 0x0144111e }, /* SPDIF */
			{ }
		},
		.chained = true,
		.chain_id = ALC880_FIXUP_5ST_BASE,
	},
	[ALC880_FIXUP_6ST_BASE] = {
		.type = HDA_FIXUP_PINS,
		.v.pins = (const struct hda_pintbl[]) {
			{ 0x14, 0x01014010 }, /* front */
			{ 0x15, 0x01016412 }, /* surr */
			{ 0x16, 0x01011411 }, /* CLFE */
			{ 0x17, 0x01012414 }, /* side */
			{ 0x18, 0x01a19c30 }, /* mic-in */
			{ 0x19, 0x02a19c40 }, /* front-mic */
			{ 0x1a, 0x01813031 }, /* line-in */
			{ 0x1b, 0x0121411f }, /* HP */
			{ 0x1c, 0x411111f0 }, /* N/A */
			{ 0x1d, 0x411111f0 }, /* N/A */
			/* 0x1e is filled in below */
			{ 0x1f, 0x411111f0 }, /* N/A */
			{ }
		}
	},
	[ALC880_FIXUP_6ST] = {
		.type = HDA_FIXUP_PINS,
		.v.pins = (const struct hda_pintbl[]) {
			{ 0x1e, 0x411111f0 }, /* N/A */
			{ }
		},
		.chained = true,
		.chain_id = ALC880_FIXUP_6ST_BASE,
	},
	[ALC880_FIXUP_6ST_DIG] = {
		.type = HDA_FIXUP_PINS,
		.v.pins = (const struct hda_pintbl[]) {
			{ 0x1e, 0x0144111e }, /* SPDIF */
			{ }
		},
		.chained = true,
		.chain_id = ALC880_FIXUP_6ST_BASE,
	},
	[ALC880_FIXUP_6ST_AUTOMUTE] = {
		.type = HDA_FIXUP_PINS,
		.v.pins = (const struct hda_pintbl[]) {
			{ 0x1b, 0x0121401f }, /* HP with jack detect */
			{ }
		},
		.chained_before = true,
		.chain_id = ALC880_FIXUP_6ST_BASE,
	},
};

static const struct snd_pci_quirk alc880_fixup_tbl[] = {
	SND_PCI_QUIRK(0x1019, 0x0f69, "Coeus G610P", ALC880_FIXUP_W810),
	SND_PCI_QUIRK(0x1043, 0x10c3, "ASUS W5A", ALC880_FIXUP_ASUS_W5A),
	SND_PCI_QUIRK(0x1043, 0x1964, "ASUS Z71V", ALC880_FIXUP_Z71V),
	SND_PCI_QUIRK_VENDOR(0x1043, "ASUS", ALC880_FIXUP_GPIO1),
	SND_PCI_QUIRK(0x147b, 0x1045, "ABit AA8XE", ALC880_FIXUP_6ST_AUTOMUTE),
	SND_PCI_QUIRK(0x1558, 0x5401, "Clevo GPIO2", ALC880_FIXUP_GPIO2),
	SND_PCI_QUIRK_VENDOR(0x1558, "Clevo", ALC880_FIXUP_EAPD_COEF),
	SND_PCI_QUIRK(0x1584, 0x9050, "Uniwill", ALC880_FIXUP_UNIWILL_DIG),
	SND_PCI_QUIRK(0x1584, 0x9054, "Uniwill", ALC880_FIXUP_F1734),
	SND_PCI_QUIRK(0x1584, 0x9070, "Uniwill", ALC880_FIXUP_UNIWILL),
	SND_PCI_QUIRK(0x1584, 0x9077, "Uniwill P53", ALC880_FIXUP_VOL_KNOB),
	SND_PCI_QUIRK(0x161f, 0x203d, "W810", ALC880_FIXUP_W810),
	SND_PCI_QUIRK(0x161f, 0x205d, "Medion Rim 2150", ALC880_FIXUP_MEDION_RIM),
	SND_PCI_QUIRK(0x1631, 0xe011, "PB 13201056", ALC880_FIXUP_6ST_AUTOMUTE),
	SND_PCI_QUIRK(0x1734, 0x107c, "FSC Amilo M1437", ALC880_FIXUP_FUJITSU),
	SND_PCI_QUIRK(0x1734, 0x1094, "FSC Amilo M1451G", ALC880_FIXUP_FUJITSU),
	SND_PCI_QUIRK(0x1734, 0x10ac, "FSC AMILO Xi 1526", ALC880_FIXUP_F1734),
	SND_PCI_QUIRK(0x1734, 0x10b0, "FSC Amilo Pi1556", ALC880_FIXUP_FUJITSU),
	SND_PCI_QUIRK(0x1854, 0x003b, "LG", ALC880_FIXUP_LG),
	SND_PCI_QUIRK(0x1854, 0x005f, "LG P1 Express", ALC880_FIXUP_LG),
	SND_PCI_QUIRK(0x1854, 0x0068, "LG w1", ALC880_FIXUP_LG),
	SND_PCI_QUIRK(0x1854, 0x0077, "LG LW25", ALC880_FIXUP_LG_LW25),
	SND_PCI_QUIRK(0x19db, 0x4188, "TCL S700", ALC880_FIXUP_TCL_S700),

	/* Below is the copied entries from alc880_quirks.c.
	 * It's not quite sure whether BIOS sets the correct pin-config table
	 * on these machines, thus they are kept to be compatible with
	 * the old static quirks.  Once when it's confirmed to work without
	 * these overrides, it'd be better to remove.
	 */
	SND_PCI_QUIRK(0x1019, 0xa880, "ECS", ALC880_FIXUP_5ST_DIG),
	SND_PCI_QUIRK(0x1019, 0xa884, "Acer APFV", ALC880_FIXUP_6ST),
	SND_PCI_QUIRK(0x1025, 0x0070, "ULI", ALC880_FIXUP_3ST_DIG),
	SND_PCI_QUIRK(0x1025, 0x0077, "ULI", ALC880_FIXUP_6ST_DIG),
	SND_PCI_QUIRK(0x1025, 0x0078, "ULI", ALC880_FIXUP_6ST_DIG),
	SND_PCI_QUIRK(0x1025, 0x0087, "ULI", ALC880_FIXUP_6ST_DIG),
	SND_PCI_QUIRK(0x1025, 0xe309, "ULI", ALC880_FIXUP_3ST_DIG),
	SND_PCI_QUIRK(0x1025, 0xe310, "ULI", ALC880_FIXUP_3ST),
	SND_PCI_QUIRK(0x1039, 0x1234, NULL, ALC880_FIXUP_6ST_DIG),
	SND_PCI_QUIRK(0x104d, 0x81a0, "Sony", ALC880_FIXUP_3ST),
	SND_PCI_QUIRK(0x104d, 0x81d6, "Sony", ALC880_FIXUP_3ST),
	SND_PCI_QUIRK(0x107b, 0x3032, "Gateway", ALC880_FIXUP_5ST),
	SND_PCI_QUIRK(0x107b, 0x3033, "Gateway", ALC880_FIXUP_5ST),
	SND_PCI_QUIRK(0x107b, 0x4039, "Gateway", ALC880_FIXUP_5ST),
	SND_PCI_QUIRK(0x1297, 0xc790, "Shuttle ST20G5", ALC880_FIXUP_6ST_DIG),
	SND_PCI_QUIRK(0x1458, 0xa102, "Gigabyte K8", ALC880_FIXUP_6ST_DIG),
	SND_PCI_QUIRK(0x1462, 0x1150, "MSI", ALC880_FIXUP_6ST_DIG),
	SND_PCI_QUIRK(0x1509, 0x925d, "FIC P4M", ALC880_FIXUP_6ST_DIG),
	SND_PCI_QUIRK(0x1565, 0x8202, "Biostar", ALC880_FIXUP_5ST_DIG),
	SND_PCI_QUIRK(0x1695, 0x400d, "EPoX", ALC880_FIXUP_5ST_DIG),
	SND_PCI_QUIRK(0x1695, 0x4012, "EPox EP-5LDA", ALC880_FIXUP_5ST_DIG),
	SND_PCI_QUIRK(0x2668, 0x8086, NULL, ALC880_FIXUP_6ST_DIG), /* broken BIOS */
	SND_PCI_QUIRK(0x8086, 0x2668, NULL, ALC880_FIXUP_6ST_DIG),
	SND_PCI_QUIRK(0x8086, 0xa100, "Intel mobo", ALC880_FIXUP_5ST_DIG),
	SND_PCI_QUIRK(0x8086, 0xd400, "Intel mobo", ALC880_FIXUP_5ST_DIG),
	SND_PCI_QUIRK(0x8086, 0xd401, "Intel mobo", ALC880_FIXUP_5ST_DIG),
	SND_PCI_QUIRK(0x8086, 0xd402, "Intel mobo", ALC880_FIXUP_3ST_DIG),
	SND_PCI_QUIRK(0x8086, 0xe224, "Intel mobo", ALC880_FIXUP_5ST_DIG),
	SND_PCI_QUIRK(0x8086, 0xe305, "Intel mobo", ALC880_FIXUP_3ST_DIG),
	SND_PCI_QUIRK(0x8086, 0xe308, "Intel mobo", ALC880_FIXUP_3ST_DIG),
	SND_PCI_QUIRK(0x8086, 0xe400, "Intel mobo", ALC880_FIXUP_5ST_DIG),
	SND_PCI_QUIRK(0x8086, 0xe401, "Intel mobo", ALC880_FIXUP_5ST_DIG),
	SND_PCI_QUIRK(0x8086, 0xe402, "Intel mobo", ALC880_FIXUP_5ST_DIG),
	/* default Intel */
	SND_PCI_QUIRK_VENDOR(0x8086, "Intel mobo", ALC880_FIXUP_3ST),
	SND_PCI_QUIRK(0xa0a0, 0x0560, "AOpen i915GMm-HFS", ALC880_FIXUP_5ST_DIG),
	SND_PCI_QUIRK(0xe803, 0x1019, NULL, ALC880_FIXUP_6ST_DIG),
	{}
};

static const struct hda_model_fixup alc880_fixup_models[] = {
	{.id = ALC880_FIXUP_3ST, .name = "3stack"},
	{.id = ALC880_FIXUP_3ST_DIG, .name = "3stack-digout"},
	{.id = ALC880_FIXUP_5ST, .name = "5stack"},
	{.id = ALC880_FIXUP_5ST_DIG, .name = "5stack-digout"},
	{.id = ALC880_FIXUP_6ST, .name = "6stack"},
	{.id = ALC880_FIXUP_6ST_DIG, .name = "6stack-digout"},
	{.id = ALC880_FIXUP_6ST_AUTOMUTE, .name = "6stack-automute"},
	{}
};


/*
 * OK, here we have finally the patch for ALC880
 */
static int patch_alc880(struct hda_codec *codec)
{
	struct alc_spec *spec;
	int err;

	err = alc_alloc_spec(codec, 0x0b);
	if (err < 0)
		return err;

	spec = codec->spec;
	spec->gen.need_dac_fix = 1;
	spec->gen.beep_nid = 0x01;

	codec->patch_ops.unsol_event = alc880_unsol_event;

	snd_hda_pick_fixup(codec, alc880_fixup_models, alc880_fixup_tbl,
		       alc880_fixups);
	snd_hda_apply_fixup(codec, HDA_FIXUP_ACT_PRE_PROBE);

	/* automatic parse from the BIOS config */
	err = alc880_parse_auto_config(codec);
	if (err < 0)
		goto error;

	if (!spec->gen.no_analog)
		set_beep_amp(spec, 0x0b, 0x05, HDA_INPUT);

	snd_hda_apply_fixup(codec, HDA_FIXUP_ACT_PROBE);

	return 0;

 error:
	alc_free(codec);
	return err;
}


/*
 * ALC260 support
 */
static int alc260_parse_auto_config(struct hda_codec *codec)
{
	static const hda_nid_t alc260_ignore[] = { 0x17, 0 };
	static const hda_nid_t alc260_ssids[] = { 0x10, 0x15, 0x0f, 0 };
	return alc_parse_auto_config(codec, alc260_ignore, alc260_ssids);
}

/*
 * Pin config fixes
 */
enum {
	ALC260_FIXUP_HP_DC5750,
	ALC260_FIXUP_HP_PIN_0F,
	ALC260_FIXUP_COEF,
	ALC260_FIXUP_GPIO1,
	ALC260_FIXUP_GPIO1_TOGGLE,
	ALC260_FIXUP_REPLACER,
	ALC260_FIXUP_HP_B1900,
	ALC260_FIXUP_KN1,
	ALC260_FIXUP_FSC_S7020,
	ALC260_FIXUP_FSC_S7020_JWSE,
	ALC260_FIXUP_VAIO_PINS,
};

static void alc260_gpio1_automute(struct hda_codec *codec)
{
	struct alc_spec *spec = codec->spec;
	snd_hda_codec_write(codec, 0x01, 0, AC_VERB_SET_GPIO_DATA,
			    spec->gen.hp_jack_present);
}

static void alc260_fixup_gpio1_toggle(struct hda_codec *codec,
				      const struct hda_fixup *fix, int action)
{
	struct alc_spec *spec = codec->spec;
	if (action == HDA_FIXUP_ACT_PROBE) {
		/* although the machine has only one output pin, we need to
		 * toggle GPIO1 according to the jack state
		 */
		spec->gen.automute_hook = alc260_gpio1_automute;
		spec->gen.detect_hp = 1;
		spec->gen.automute_speaker = 1;
		spec->gen.autocfg.hp_pins[0] = 0x0f; /* copy it for automute */
		snd_hda_jack_detect_enable_callback(codec, 0x0f,
						    snd_hda_gen_hp_automute);
		snd_hda_add_verbs(codec, alc_gpio1_init_verbs);
	}
}

static void alc260_fixup_kn1(struct hda_codec *codec,
			     const struct hda_fixup *fix, int action)
{
	struct alc_spec *spec = codec->spec;
	static const struct hda_pintbl pincfgs[] = {
		{ 0x0f, 0x02214000 }, /* HP/speaker */
		{ 0x12, 0x90a60160 }, /* int mic */
		{ 0x13, 0x02a19000 }, /* ext mic */
		{ 0x18, 0x01446000 }, /* SPDIF out */
		/* disable bogus I/O pins */
		{ 0x10, 0x411111f0 },
		{ 0x11, 0x411111f0 },
		{ 0x14, 0x411111f0 },
		{ 0x15, 0x411111f0 },
		{ 0x16, 0x411111f0 },
		{ 0x17, 0x411111f0 },
		{ 0x19, 0x411111f0 },
		{ }
	};

	switch (action) {
	case HDA_FIXUP_ACT_PRE_PROBE:
		snd_hda_apply_pincfgs(codec, pincfgs);
		break;
	case HDA_FIXUP_ACT_PROBE:
		spec->init_amp = ALC_INIT_NONE;
		break;
	}
}

static void alc260_fixup_fsc_s7020(struct hda_codec *codec,
				   const struct hda_fixup *fix, int action)
{
	struct alc_spec *spec = codec->spec;
	if (action == HDA_FIXUP_ACT_PROBE)
		spec->init_amp = ALC_INIT_NONE;
}

static void alc260_fixup_fsc_s7020_jwse(struct hda_codec *codec,
				   const struct hda_fixup *fix, int action)
{
	struct alc_spec *spec = codec->spec;
	if (action == HDA_FIXUP_ACT_PRE_PROBE) {
		spec->gen.add_jack_modes = 1;
		spec->gen.hp_mic = 1;
	}
}

static const struct hda_fixup alc260_fixups[] = {
	[ALC260_FIXUP_HP_DC5750] = {
		.type = HDA_FIXUP_PINS,
		.v.pins = (const struct hda_pintbl[]) {
			{ 0x11, 0x90130110 }, /* speaker */
			{ }
		}
	},
	[ALC260_FIXUP_HP_PIN_0F] = {
		.type = HDA_FIXUP_PINS,
		.v.pins = (const struct hda_pintbl[]) {
			{ 0x0f, 0x01214000 }, /* HP */
			{ }
		}
	},
	[ALC260_FIXUP_COEF] = {
		.type = HDA_FIXUP_VERBS,
		.v.verbs = (const struct hda_verb[]) {
			{ 0x1a, AC_VERB_SET_COEF_INDEX, 0x07 },
			{ 0x1a, AC_VERB_SET_PROC_COEF,  0x3040 },
			{ }
		},
	},
	[ALC260_FIXUP_GPIO1] = {
		.type = HDA_FIXUP_VERBS,
		.v.verbs = alc_gpio1_init_verbs,
	},
	[ALC260_FIXUP_GPIO1_TOGGLE] = {
		.type = HDA_FIXUP_FUNC,
		.v.func = alc260_fixup_gpio1_toggle,
		.chained = true,
		.chain_id = ALC260_FIXUP_HP_PIN_0F,
	},
	[ALC260_FIXUP_REPLACER] = {
		.type = HDA_FIXUP_VERBS,
		.v.verbs = (const struct hda_verb[]) {
			{ 0x1a, AC_VERB_SET_COEF_INDEX, 0x07 },
			{ 0x1a, AC_VERB_SET_PROC_COEF,  0x3050 },
			{ }
		},
		.chained = true,
		.chain_id = ALC260_FIXUP_GPIO1_TOGGLE,
	},
	[ALC260_FIXUP_HP_B1900] = {
		.type = HDA_FIXUP_FUNC,
		.v.func = alc260_fixup_gpio1_toggle,
		.chained = true,
		.chain_id = ALC260_FIXUP_COEF,
	},
	[ALC260_FIXUP_KN1] = {
		.type = HDA_FIXUP_FUNC,
		.v.func = alc260_fixup_kn1,
	},
	[ALC260_FIXUP_FSC_S7020] = {
		.type = HDA_FIXUP_FUNC,
		.v.func = alc260_fixup_fsc_s7020,
	},
	[ALC260_FIXUP_FSC_S7020_JWSE] = {
		.type = HDA_FIXUP_FUNC,
		.v.func = alc260_fixup_fsc_s7020_jwse,
		.chained = true,
		.chain_id = ALC260_FIXUP_FSC_S7020,
	},
	[ALC260_FIXUP_VAIO_PINS] = {
		.type = HDA_FIXUP_PINS,
		.v.pins = (const struct hda_pintbl[]) {
			/* Pin configs are missing completely on some VAIOs */
			{ 0x0f, 0x01211020 },
			{ 0x10, 0x0001003f },
			{ 0x11, 0x411111f0 },
			{ 0x12, 0x01a15930 },
			{ 0x13, 0x411111f0 },
			{ 0x14, 0x411111f0 },
			{ 0x15, 0x411111f0 },
			{ 0x16, 0x411111f0 },
			{ 0x17, 0x411111f0 },
			{ 0x18, 0x411111f0 },
			{ 0x19, 0x411111f0 },
			{ }
		}
	},
};

static const struct snd_pci_quirk alc260_fixup_tbl[] = {
	SND_PCI_QUIRK(0x1025, 0x007b, "Acer C20x", ALC260_FIXUP_GPIO1),
	SND_PCI_QUIRK(0x1025, 0x007f, "Acer Aspire 9500", ALC260_FIXUP_COEF),
	SND_PCI_QUIRK(0x1025, 0x008f, "Acer", ALC260_FIXUP_GPIO1),
	SND_PCI_QUIRK(0x103c, 0x280a, "HP dc5750", ALC260_FIXUP_HP_DC5750),
	SND_PCI_QUIRK(0x103c, 0x30ba, "HP Presario B1900", ALC260_FIXUP_HP_B1900),
	SND_PCI_QUIRK(0x104d, 0x81bb, "Sony VAIO", ALC260_FIXUP_VAIO_PINS),
	SND_PCI_QUIRK(0x104d, 0x81e2, "Sony VAIO TX", ALC260_FIXUP_HP_PIN_0F),
	SND_PCI_QUIRK(0x10cf, 0x1326, "FSC LifeBook S7020", ALC260_FIXUP_FSC_S7020),
	SND_PCI_QUIRK(0x1509, 0x4540, "Favorit 100XS", ALC260_FIXUP_GPIO1),
	SND_PCI_QUIRK(0x152d, 0x0729, "Quanta KN1", ALC260_FIXUP_KN1),
	SND_PCI_QUIRK(0x161f, 0x2057, "Replacer 672V", ALC260_FIXUP_REPLACER),
	SND_PCI_QUIRK(0x1631, 0xc017, "PB V7900", ALC260_FIXUP_COEF),
	{}
};

static const struct hda_model_fixup alc260_fixup_models[] = {
	{.id = ALC260_FIXUP_GPIO1, .name = "gpio1"},
	{.id = ALC260_FIXUP_COEF, .name = "coef"},
	{.id = ALC260_FIXUP_FSC_S7020, .name = "fujitsu"},
	{.id = ALC260_FIXUP_FSC_S7020_JWSE, .name = "fujitsu-jwse"},
	{}
};

/*
 */
static int patch_alc260(struct hda_codec *codec)
{
	struct alc_spec *spec;
	int err;

	err = alc_alloc_spec(codec, 0x07);
	if (err < 0)
		return err;

	spec = codec->spec;
	/* as quite a few machines require HP amp for speaker outputs,
	 * it's easier to enable it unconditionally; even if it's unneeded,
	 * it's almost harmless.
	 */
	spec->gen.prefer_hp_amp = 1;
	spec->gen.beep_nid = 0x01;

	spec->shutup = alc_eapd_shutup;

	snd_hda_pick_fixup(codec, alc260_fixup_models, alc260_fixup_tbl,
			   alc260_fixups);
	snd_hda_apply_fixup(codec, HDA_FIXUP_ACT_PRE_PROBE);

	/* automatic parse from the BIOS config */
	err = alc260_parse_auto_config(codec);
	if (err < 0)
		goto error;

	if (!spec->gen.no_analog)
		set_beep_amp(spec, 0x07, 0x05, HDA_INPUT);

	snd_hda_apply_fixup(codec, HDA_FIXUP_ACT_PROBE);

	return 0;

 error:
	alc_free(codec);
	return err;
}


/*
 * ALC882/883/885/888/889 support
 *
 * ALC882 is almost identical with ALC880 but has cleaner and more flexible
 * configuration.  Each pin widget can choose any input DACs and a mixer.
 * Each ADC is connected from a mixer of all inputs.  This makes possible
 * 6-channel independent captures.
 *
 * In addition, an independent DAC for the multi-playback (not used in this
 * driver yet).
 */

/*
 * Pin config fixes
 */
enum {
	ALC882_FIXUP_ABIT_AW9D_MAX,
	ALC882_FIXUP_LENOVO_Y530,
	ALC882_FIXUP_PB_M5210,
	ALC882_FIXUP_ACER_ASPIRE_7736,
	ALC882_FIXUP_ASUS_W90V,
	ALC889_FIXUP_CD,
	ALC889_FIXUP_FRONT_HP_NO_PRESENCE,
	ALC889_FIXUP_VAIO_TT,
	ALC888_FIXUP_EEE1601,
	ALC882_FIXUP_EAPD,
	ALC883_FIXUP_EAPD,
	ALC883_FIXUP_ACER_EAPD,
	ALC882_FIXUP_GPIO1,
	ALC882_FIXUP_GPIO2,
	ALC882_FIXUP_GPIO3,
	ALC889_FIXUP_COEF,
	ALC882_FIXUP_ASUS_W2JC,
	ALC882_FIXUP_ACER_ASPIRE_4930G,
	ALC882_FIXUP_ACER_ASPIRE_8930G,
	ALC882_FIXUP_ASPIRE_8930G_VERBS,
	ALC885_FIXUP_MACPRO_GPIO,
	ALC889_FIXUP_DAC_ROUTE,
	ALC889_FIXUP_MBP_VREF,
	ALC889_FIXUP_IMAC91_VREF,
	ALC889_FIXUP_MBA11_VREF,
	ALC889_FIXUP_MBA21_VREF,
	ALC889_FIXUP_MP11_VREF,
	ALC889_FIXUP_MP41_VREF,
	ALC882_FIXUP_INV_DMIC,
	ALC882_FIXUP_NO_PRIMARY_HP,
	ALC887_FIXUP_ASUS_BASS,
	ALC887_FIXUP_BASS_CHMAP,
};

static void alc889_fixup_coef(struct hda_codec *codec,
			      const struct hda_fixup *fix, int action)
{
	if (action != HDA_FIXUP_ACT_INIT)
		return;
	alc_update_coef_idx(codec, 7, 0, 0x2030);
}

/* toggle speaker-output according to the hp-jack state */
static void alc882_gpio_mute(struct hda_codec *codec, int pin, int muted)
{
	unsigned int gpiostate, gpiomask, gpiodir;

	gpiostate = snd_hda_codec_read(codec, codec->core.afg, 0,
				       AC_VERB_GET_GPIO_DATA, 0);

	if (!muted)
		gpiostate |= (1 << pin);
	else
		gpiostate &= ~(1 << pin);

	gpiomask = snd_hda_codec_read(codec, codec->core.afg, 0,
				      AC_VERB_GET_GPIO_MASK, 0);
	gpiomask |= (1 << pin);

	gpiodir = snd_hda_codec_read(codec, codec->core.afg, 0,
				     AC_VERB_GET_GPIO_DIRECTION, 0);
	gpiodir |= (1 << pin);


	snd_hda_codec_write(codec, codec->core.afg, 0,
			    AC_VERB_SET_GPIO_MASK, gpiomask);
	snd_hda_codec_write(codec, codec->core.afg, 0,
			    AC_VERB_SET_GPIO_DIRECTION, gpiodir);

	msleep(1);

	snd_hda_codec_write(codec, codec->core.afg, 0,
			    AC_VERB_SET_GPIO_DATA, gpiostate);
}

/* set up GPIO at initialization */
static void alc885_fixup_macpro_gpio(struct hda_codec *codec,
				     const struct hda_fixup *fix, int action)
{
	if (action != HDA_FIXUP_ACT_INIT)
		return;
	alc882_gpio_mute(codec, 0, 0);
	alc882_gpio_mute(codec, 1, 0);
}

/* Fix the connection of some pins for ALC889:
 * At least, Acer Aspire 5935 shows the connections to DAC3/4 don't
 * work correctly (bko#42740)
 */
static void alc889_fixup_dac_route(struct hda_codec *codec,
				   const struct hda_fixup *fix, int action)
{
	if (action == HDA_FIXUP_ACT_PRE_PROBE) {
		/* fake the connections during parsing the tree */
		hda_nid_t conn1[2] = { 0x0c, 0x0d };
		hda_nid_t conn2[2] = { 0x0e, 0x0f };
		snd_hda_override_conn_list(codec, 0x14, 2, conn1);
		snd_hda_override_conn_list(codec, 0x15, 2, conn1);
		snd_hda_override_conn_list(codec, 0x18, 2, conn2);
		snd_hda_override_conn_list(codec, 0x1a, 2, conn2);
	} else if (action == HDA_FIXUP_ACT_PROBE) {
		/* restore the connections */
		hda_nid_t conn[5] = { 0x0c, 0x0d, 0x0e, 0x0f, 0x26 };
		snd_hda_override_conn_list(codec, 0x14, 5, conn);
		snd_hda_override_conn_list(codec, 0x15, 5, conn);
		snd_hda_override_conn_list(codec, 0x18, 5, conn);
		snd_hda_override_conn_list(codec, 0x1a, 5, conn);
	}
}

/* Set VREF on HP pin */
static void alc889_fixup_mbp_vref(struct hda_codec *codec,
				  const struct hda_fixup *fix, int action)
{
	struct alc_spec *spec = codec->spec;
	static hda_nid_t nids[3] = { 0x14, 0x15, 0x19 };
	int i;

	if (action != HDA_FIXUP_ACT_INIT)
		return;
	for (i = 0; i < ARRAY_SIZE(nids); i++) {
		unsigned int val = snd_hda_codec_get_pincfg(codec, nids[i]);
		if (get_defcfg_device(val) != AC_JACK_HP_OUT)
			continue;
		val = snd_hda_codec_get_pin_target(codec, nids[i]);
		val |= AC_PINCTL_VREF_80;
		snd_hda_set_pin_ctl(codec, nids[i], val);
		spec->gen.keep_vref_in_automute = 1;
		break;
	}
}

static void alc889_fixup_mac_pins(struct hda_codec *codec,
				  const hda_nid_t *nids, int num_nids)
{
	struct alc_spec *spec = codec->spec;
	int i;

	for (i = 0; i < num_nids; i++) {
		unsigned int val;
		val = snd_hda_codec_get_pin_target(codec, nids[i]);
		val |= AC_PINCTL_VREF_50;
		snd_hda_set_pin_ctl(codec, nids[i], val);
	}
	spec->gen.keep_vref_in_automute = 1;
}

/* Set VREF on speaker pins on imac91 */
static void alc889_fixup_imac91_vref(struct hda_codec *codec,
				     const struct hda_fixup *fix, int action)
{
	static hda_nid_t nids[2] = { 0x18, 0x1a };

	if (action == HDA_FIXUP_ACT_INIT)
		alc889_fixup_mac_pins(codec, nids, ARRAY_SIZE(nids));
}

/* Set VREF on speaker pins on mba11 */
static void alc889_fixup_mba11_vref(struct hda_codec *codec,
				    const struct hda_fixup *fix, int action)
{
	static hda_nid_t nids[1] = { 0x18 };

	if (action == HDA_FIXUP_ACT_INIT)
		alc889_fixup_mac_pins(codec, nids, ARRAY_SIZE(nids));
}

/* Set VREF on speaker pins on mba21 */
static void alc889_fixup_mba21_vref(struct hda_codec *codec,
				    const struct hda_fixup *fix, int action)
{
	static hda_nid_t nids[2] = { 0x18, 0x19 };

	if (action == HDA_FIXUP_ACT_INIT)
		alc889_fixup_mac_pins(codec, nids, ARRAY_SIZE(nids));
}

/* Don't take HP output as primary
 * Strangely, the speaker output doesn't work on Vaio Z and some Vaio
 * all-in-one desktop PCs (for example VGC-LN51JGB) through DAC 0x05
 */
static void alc882_fixup_no_primary_hp(struct hda_codec *codec,
				       const struct hda_fixup *fix, int action)
{
	struct alc_spec *spec = codec->spec;
	if (action == HDA_FIXUP_ACT_PRE_PROBE) {
		spec->gen.no_primary_hp = 1;
		spec->gen.no_multi_io = 1;
	}
}

static void alc_fixup_bass_chmap(struct hda_codec *codec,
				 const struct hda_fixup *fix, int action);

static const struct hda_fixup alc882_fixups[] = {
	[ALC882_FIXUP_ABIT_AW9D_MAX] = {
		.type = HDA_FIXUP_PINS,
		.v.pins = (const struct hda_pintbl[]) {
			{ 0x15, 0x01080104 }, /* side */
			{ 0x16, 0x01011012 }, /* rear */
			{ 0x17, 0x01016011 }, /* clfe */
			{ }
		}
	},
	[ALC882_FIXUP_LENOVO_Y530] = {
		.type = HDA_FIXUP_PINS,
		.v.pins = (const struct hda_pintbl[]) {
			{ 0x15, 0x99130112 }, /* rear int speakers */
			{ 0x16, 0x99130111 }, /* subwoofer */
			{ }
		}
	},
	[ALC882_FIXUP_PB_M5210] = {
		.type = HDA_FIXUP_PINCTLS,
		.v.pins = (const struct hda_pintbl[]) {
			{ 0x19, PIN_VREF50 },
			{}
		}
	},
	[ALC882_FIXUP_ACER_ASPIRE_7736] = {
		.type = HDA_FIXUP_FUNC,
		.v.func = alc_fixup_sku_ignore,
	},
	[ALC882_FIXUP_ASUS_W90V] = {
		.type = HDA_FIXUP_PINS,
		.v.pins = (const struct hda_pintbl[]) {
			{ 0x16, 0x99130110 }, /* fix sequence for CLFE */
			{ }
		}
	},
	[ALC889_FIXUP_CD] = {
		.type = HDA_FIXUP_PINS,
		.v.pins = (const struct hda_pintbl[]) {
			{ 0x1c, 0x993301f0 }, /* CD */
			{ }
		}
	},
	[ALC889_FIXUP_FRONT_HP_NO_PRESENCE] = {
		.type = HDA_FIXUP_PINS,
		.v.pins = (const struct hda_pintbl[]) {
			{ 0x1b, 0x02214120 }, /* Front HP jack is flaky, disable jack detect */
			{ }
		},
		.chained = true,
		.chain_id = ALC889_FIXUP_CD,
	},
	[ALC889_FIXUP_VAIO_TT] = {
		.type = HDA_FIXUP_PINS,
		.v.pins = (const struct hda_pintbl[]) {
			{ 0x17, 0x90170111 }, /* hidden surround speaker */
			{ }
		}
	},
	[ALC888_FIXUP_EEE1601] = {
		.type = HDA_FIXUP_VERBS,
		.v.verbs = (const struct hda_verb[]) {
			{ 0x20, AC_VERB_SET_COEF_INDEX, 0x0b },
			{ 0x20, AC_VERB_SET_PROC_COEF,  0x0838 },
			{ }
		}
	},
	[ALC882_FIXUP_EAPD] = {
		.type = HDA_FIXUP_VERBS,
		.v.verbs = (const struct hda_verb[]) {
			/* change to EAPD mode */
			{ 0x20, AC_VERB_SET_COEF_INDEX, 0x07 },
			{ 0x20, AC_VERB_SET_PROC_COEF, 0x3060 },
			{ }
		}
	},
	[ALC883_FIXUP_EAPD] = {
		.type = HDA_FIXUP_VERBS,
		.v.verbs = (const struct hda_verb[]) {
			/* change to EAPD mode */
			{ 0x20, AC_VERB_SET_COEF_INDEX, 0x07 },
			{ 0x20, AC_VERB_SET_PROC_COEF, 0x3070 },
			{ }
		}
	},
	[ALC883_FIXUP_ACER_EAPD] = {
		.type = HDA_FIXUP_VERBS,
		.v.verbs = (const struct hda_verb[]) {
			/* eanable EAPD on Acer laptops */
			{ 0x20, AC_VERB_SET_COEF_INDEX, 0x07 },
			{ 0x20, AC_VERB_SET_PROC_COEF, 0x3050 },
			{ }
		}
	},
	[ALC882_FIXUP_GPIO1] = {
		.type = HDA_FIXUP_VERBS,
		.v.verbs = alc_gpio1_init_verbs,
	},
	[ALC882_FIXUP_GPIO2] = {
		.type = HDA_FIXUP_VERBS,
		.v.verbs = alc_gpio2_init_verbs,
	},
	[ALC882_FIXUP_GPIO3] = {
		.type = HDA_FIXUP_VERBS,
		.v.verbs = alc_gpio3_init_verbs,
	},
	[ALC882_FIXUP_ASUS_W2JC] = {
		.type = HDA_FIXUP_VERBS,
		.v.verbs = alc_gpio1_init_verbs,
		.chained = true,
		.chain_id = ALC882_FIXUP_EAPD,
	},
	[ALC889_FIXUP_COEF] = {
		.type = HDA_FIXUP_FUNC,
		.v.func = alc889_fixup_coef,
	},
	[ALC882_FIXUP_ACER_ASPIRE_4930G] = {
		.type = HDA_FIXUP_PINS,
		.v.pins = (const struct hda_pintbl[]) {
			{ 0x16, 0x99130111 }, /* CLFE speaker */
			{ 0x17, 0x99130112 }, /* surround speaker */
			{ }
		},
		.chained = true,
		.chain_id = ALC882_FIXUP_GPIO1,
	},
	[ALC882_FIXUP_ACER_ASPIRE_8930G] = {
		.type = HDA_FIXUP_PINS,
		.v.pins = (const struct hda_pintbl[]) {
			{ 0x16, 0x99130111 }, /* CLFE speaker */
			{ 0x1b, 0x99130112 }, /* surround speaker */
			{ }
		},
		.chained = true,
		.chain_id = ALC882_FIXUP_ASPIRE_8930G_VERBS,
	},
	[ALC882_FIXUP_ASPIRE_8930G_VERBS] = {
		/* additional init verbs for Acer Aspire 8930G */
		.type = HDA_FIXUP_VERBS,
		.v.verbs = (const struct hda_verb[]) {
			/* Enable all DACs */
			/* DAC DISABLE/MUTE 1? */
			/*  setting bits 1-5 disables DAC nids 0x02-0x06
			 *  apparently. Init=0x38 */
			{ 0x20, AC_VERB_SET_COEF_INDEX, 0x03 },
			{ 0x20, AC_VERB_SET_PROC_COEF, 0x0000 },
			/* DAC DISABLE/MUTE 2? */
			/*  some bit here disables the other DACs.
			 *  Init=0x4900 */
			{ 0x20, AC_VERB_SET_COEF_INDEX, 0x08 },
			{ 0x20, AC_VERB_SET_PROC_COEF, 0x0000 },
			/* DMIC fix
			 * This laptop has a stereo digital microphone.
			 * The mics are only 1cm apart which makes the stereo
			 * useless. However, either the mic or the ALC889
			 * makes the signal become a difference/sum signal
			 * instead of standard stereo, which is annoying.
			 * So instead we flip this bit which makes the
			 * codec replicate the sum signal to both channels,
			 * turning it into a normal mono mic.
			 */
			/* DMIC_CONTROL? Init value = 0x0001 */
			{ 0x20, AC_VERB_SET_COEF_INDEX, 0x0b },
			{ 0x20, AC_VERB_SET_PROC_COEF, 0x0003 },
			{ 0x20, AC_VERB_SET_COEF_INDEX, 0x07 },
			{ 0x20, AC_VERB_SET_PROC_COEF, 0x3050 },
			{ }
		},
		.chained = true,
		.chain_id = ALC882_FIXUP_GPIO1,
	},
	[ALC885_FIXUP_MACPRO_GPIO] = {
		.type = HDA_FIXUP_FUNC,
		.v.func = alc885_fixup_macpro_gpio,
	},
	[ALC889_FIXUP_DAC_ROUTE] = {
		.type = HDA_FIXUP_FUNC,
		.v.func = alc889_fixup_dac_route,
	},
	[ALC889_FIXUP_MBP_VREF] = {
		.type = HDA_FIXUP_FUNC,
		.v.func = alc889_fixup_mbp_vref,
		.chained = true,
		.chain_id = ALC882_FIXUP_GPIO1,
	},
	[ALC889_FIXUP_IMAC91_VREF] = {
		.type = HDA_FIXUP_FUNC,
		.v.func = alc889_fixup_imac91_vref,
		.chained = true,
		.chain_id = ALC882_FIXUP_GPIO1,
	},
	[ALC889_FIXUP_MBA11_VREF] = {
		.type = HDA_FIXUP_FUNC,
		.v.func = alc889_fixup_mba11_vref,
		.chained = true,
		.chain_id = ALC889_FIXUP_MBP_VREF,
	},
	[ALC889_FIXUP_MBA21_VREF] = {
		.type = HDA_FIXUP_FUNC,
		.v.func = alc889_fixup_mba21_vref,
		.chained = true,
		.chain_id = ALC889_FIXUP_MBP_VREF,
	},
	[ALC889_FIXUP_MP11_VREF] = {
		.type = HDA_FIXUP_FUNC,
		.v.func = alc889_fixup_mba11_vref,
		.chained = true,
		.chain_id = ALC885_FIXUP_MACPRO_GPIO,
	},
	[ALC889_FIXUP_MP41_VREF] = {
		.type = HDA_FIXUP_FUNC,
		.v.func = alc889_fixup_mbp_vref,
		.chained = true,
		.chain_id = ALC885_FIXUP_MACPRO_GPIO,
	},
	[ALC882_FIXUP_INV_DMIC] = {
		.type = HDA_FIXUP_FUNC,
		.v.func = alc_fixup_inv_dmic,
	},
	[ALC882_FIXUP_NO_PRIMARY_HP] = {
		.type = HDA_FIXUP_FUNC,
		.v.func = alc882_fixup_no_primary_hp,
	},
	[ALC887_FIXUP_ASUS_BASS] = {
		.type = HDA_FIXUP_PINS,
		.v.pins = (const struct hda_pintbl[]) {
			{0x16, 0x99130130}, /* bass speaker */
			{}
		},
		.chained = true,
		.chain_id = ALC887_FIXUP_BASS_CHMAP,
	},
	[ALC887_FIXUP_BASS_CHMAP] = {
		.type = HDA_FIXUP_FUNC,
		.v.func = alc_fixup_bass_chmap,
	},
};

static const struct snd_pci_quirk alc882_fixup_tbl[] = {
	SND_PCI_QUIRK(0x1025, 0x006c, "Acer Aspire 9810", ALC883_FIXUP_ACER_EAPD),
	SND_PCI_QUIRK(0x1025, 0x0090, "Acer Aspire", ALC883_FIXUP_ACER_EAPD),
	SND_PCI_QUIRK(0x1025, 0x0107, "Acer Aspire", ALC883_FIXUP_ACER_EAPD),
	SND_PCI_QUIRK(0x1025, 0x010a, "Acer Ferrari 5000", ALC883_FIXUP_ACER_EAPD),
	SND_PCI_QUIRK(0x1025, 0x0110, "Acer Aspire", ALC883_FIXUP_ACER_EAPD),
	SND_PCI_QUIRK(0x1025, 0x0112, "Acer Aspire 9303", ALC883_FIXUP_ACER_EAPD),
	SND_PCI_QUIRK(0x1025, 0x0121, "Acer Aspire 5920G", ALC883_FIXUP_ACER_EAPD),
	SND_PCI_QUIRK(0x1025, 0x013e, "Acer Aspire 4930G",
		      ALC882_FIXUP_ACER_ASPIRE_4930G),
	SND_PCI_QUIRK(0x1025, 0x013f, "Acer Aspire 5930G",
		      ALC882_FIXUP_ACER_ASPIRE_4930G),
	SND_PCI_QUIRK(0x1025, 0x0145, "Acer Aspire 8930G",
		      ALC882_FIXUP_ACER_ASPIRE_8930G),
	SND_PCI_QUIRK(0x1025, 0x0146, "Acer Aspire 6935G",
		      ALC882_FIXUP_ACER_ASPIRE_8930G),
	SND_PCI_QUIRK(0x1025, 0x015e, "Acer Aspire 6930G",
		      ALC882_FIXUP_ACER_ASPIRE_4930G),
	SND_PCI_QUIRK(0x1025, 0x0166, "Acer Aspire 6530G",
		      ALC882_FIXUP_ACER_ASPIRE_4930G),
	SND_PCI_QUIRK(0x1025, 0x0142, "Acer Aspire 7730G",
		      ALC882_FIXUP_ACER_ASPIRE_4930G),
	SND_PCI_QUIRK(0x1025, 0x0155, "Packard-Bell M5120", ALC882_FIXUP_PB_M5210),
	SND_PCI_QUIRK(0x1025, 0x021e, "Acer Aspire 5739G",
		      ALC882_FIXUP_ACER_ASPIRE_4930G),
	SND_PCI_QUIRK(0x1025, 0x0259, "Acer Aspire 5935", ALC889_FIXUP_DAC_ROUTE),
	SND_PCI_QUIRK(0x1025, 0x026b, "Acer Aspire 8940G", ALC882_FIXUP_ACER_ASPIRE_8930G),
	SND_PCI_QUIRK(0x1025, 0x0296, "Acer Aspire 7736z", ALC882_FIXUP_ACER_ASPIRE_7736),
	SND_PCI_QUIRK(0x1043, 0x13c2, "Asus A7M", ALC882_FIXUP_EAPD),
	SND_PCI_QUIRK(0x1043, 0x1873, "ASUS W90V", ALC882_FIXUP_ASUS_W90V),
	SND_PCI_QUIRK(0x1043, 0x1971, "Asus W2JC", ALC882_FIXUP_ASUS_W2JC),
	SND_PCI_QUIRK(0x1043, 0x835f, "Asus Eee 1601", ALC888_FIXUP_EEE1601),
	SND_PCI_QUIRK(0x1043, 0x84bc, "ASUS ET2700", ALC887_FIXUP_ASUS_BASS),
	SND_PCI_QUIRK(0x1043, 0x8691, "ASUS ROG Ranger VIII", ALC882_FIXUP_GPIO3),
	SND_PCI_QUIRK(0x104d, 0x9047, "Sony Vaio TT", ALC889_FIXUP_VAIO_TT),
	SND_PCI_QUIRK(0x104d, 0x905a, "Sony Vaio Z", ALC882_FIXUP_NO_PRIMARY_HP),
	SND_PCI_QUIRK(0x104d, 0x9060, "Sony Vaio VPCL14M1R", ALC882_FIXUP_NO_PRIMARY_HP),
	SND_PCI_QUIRK(0x104d, 0x9043, "Sony Vaio VGC-LN51JGB", ALC882_FIXUP_NO_PRIMARY_HP),
	SND_PCI_QUIRK(0x104d, 0x9044, "Sony VAIO AiO", ALC882_FIXUP_NO_PRIMARY_HP),

	/* All Apple entries are in codec SSIDs */
	SND_PCI_QUIRK(0x106b, 0x00a0, "MacBookPro 3,1", ALC889_FIXUP_MBP_VREF),
	SND_PCI_QUIRK(0x106b, 0x00a1, "Macbook", ALC889_FIXUP_MBP_VREF),
	SND_PCI_QUIRK(0x106b, 0x00a4, "MacbookPro 4,1", ALC889_FIXUP_MBP_VREF),
	SND_PCI_QUIRK(0x106b, 0x0c00, "Mac Pro", ALC889_FIXUP_MP11_VREF),
	SND_PCI_QUIRK(0x106b, 0x1000, "iMac 24", ALC885_FIXUP_MACPRO_GPIO),
	SND_PCI_QUIRK(0x106b, 0x2800, "AppleTV", ALC885_FIXUP_MACPRO_GPIO),
	SND_PCI_QUIRK(0x106b, 0x2c00, "MacbookPro rev3", ALC889_FIXUP_MBP_VREF),
	SND_PCI_QUIRK(0x106b, 0x3000, "iMac", ALC889_FIXUP_MBP_VREF),
	SND_PCI_QUIRK(0x106b, 0x3200, "iMac 7,1 Aluminum", ALC882_FIXUP_EAPD),
	SND_PCI_QUIRK(0x106b, 0x3400, "MacBookAir 1,1", ALC889_FIXUP_MBA11_VREF),
	SND_PCI_QUIRK(0x106b, 0x3500, "MacBookAir 2,1", ALC889_FIXUP_MBA21_VREF),
	SND_PCI_QUIRK(0x106b, 0x3600, "Macbook 3,1", ALC889_FIXUP_MBP_VREF),
	SND_PCI_QUIRK(0x106b, 0x3800, "MacbookPro 4,1", ALC889_FIXUP_MBP_VREF),
	SND_PCI_QUIRK(0x106b, 0x3e00, "iMac 24 Aluminum", ALC885_FIXUP_MACPRO_GPIO),
	SND_PCI_QUIRK(0x106b, 0x3f00, "Macbook 5,1", ALC889_FIXUP_IMAC91_VREF),
	SND_PCI_QUIRK(0x106b, 0x4000, "MacbookPro 5,1", ALC889_FIXUP_IMAC91_VREF),
	SND_PCI_QUIRK(0x106b, 0x4100, "Macmini 3,1", ALC889_FIXUP_IMAC91_VREF),
	SND_PCI_QUIRK(0x106b, 0x4200, "Mac Pro 4,1/5,1", ALC889_FIXUP_MP41_VREF),
	SND_PCI_QUIRK(0x106b, 0x4300, "iMac 9,1", ALC889_FIXUP_IMAC91_VREF),
	SND_PCI_QUIRK(0x106b, 0x4600, "MacbookPro 5,2", ALC889_FIXUP_IMAC91_VREF),
	SND_PCI_QUIRK(0x106b, 0x4900, "iMac 9,1 Aluminum", ALC889_FIXUP_IMAC91_VREF),
	SND_PCI_QUIRK(0x106b, 0x4a00, "Macbook 5,2", ALC889_FIXUP_MBA11_VREF),

	SND_PCI_QUIRK(0x1071, 0x8258, "Evesham Voyaeger", ALC882_FIXUP_EAPD),
	SND_PCI_QUIRK(0x1462, 0x7350, "MSI-7350", ALC889_FIXUP_CD),
	SND_PCI_QUIRK_VENDOR(0x1462, "MSI", ALC882_FIXUP_GPIO3),
	SND_PCI_QUIRK(0x1458, 0xa002, "Gigabyte EP45-DS3/Z87X-UD3H", ALC889_FIXUP_FRONT_HP_NO_PRESENCE),
	SND_PCI_QUIRK(0x147b, 0x107a, "Abit AW9D-MAX", ALC882_FIXUP_ABIT_AW9D_MAX),
	SND_PCI_QUIRK_VENDOR(0x1558, "Clevo laptop", ALC882_FIXUP_EAPD),
	SND_PCI_QUIRK(0x161f, 0x2054, "Medion laptop", ALC883_FIXUP_EAPD),
	SND_PCI_QUIRK(0x17aa, 0x3a0d, "Lenovo Y530", ALC882_FIXUP_LENOVO_Y530),
	SND_PCI_QUIRK(0x8086, 0x0022, "DX58SO", ALC889_FIXUP_COEF),
	{}
};

static const struct hda_model_fixup alc882_fixup_models[] = {
	{.id = ALC882_FIXUP_ACER_ASPIRE_4930G, .name = "acer-aspire-4930g"},
	{.id = ALC882_FIXUP_ACER_ASPIRE_8930G, .name = "acer-aspire-8930g"},
	{.id = ALC883_FIXUP_ACER_EAPD, .name = "acer-aspire"},
	{.id = ALC882_FIXUP_INV_DMIC, .name = "inv-dmic"},
	{.id = ALC882_FIXUP_NO_PRIMARY_HP, .name = "no-primary-hp"},
	{}
};

/*
 * BIOS auto configuration
 */
/* almost identical with ALC880 parser... */
static int alc882_parse_auto_config(struct hda_codec *codec)
{
	static const hda_nid_t alc882_ignore[] = { 0x1d, 0 };
	static const hda_nid_t alc882_ssids[] = { 0x15, 0x1b, 0x14, 0 };
	return alc_parse_auto_config(codec, alc882_ignore, alc882_ssids);
}

/*
 */
static int patch_alc882(struct hda_codec *codec)
{
	struct alc_spec *spec;
	int err;

	err = alc_alloc_spec(codec, 0x0b);
	if (err < 0)
		return err;

	spec = codec->spec;

	switch (codec->core.vendor_id) {
	case 0x10ec0882:
	case 0x10ec0885:
	case 0x10ec0900:
		break;
	default:
		/* ALC883 and variants */
		alc_fix_pll_init(codec, 0x20, 0x0a, 10);
		break;
	}

	snd_hda_pick_fixup(codec, alc882_fixup_models, alc882_fixup_tbl,
		       alc882_fixups);
	snd_hda_apply_fixup(codec, HDA_FIXUP_ACT_PRE_PROBE);

	alc_auto_parse_customize_define(codec);

	if (has_cdefine_beep(codec))
		spec->gen.beep_nid = 0x01;

	/* automatic parse from the BIOS config */
	err = alc882_parse_auto_config(codec);
	if (err < 0)
		goto error;

	if (!spec->gen.no_analog && spec->gen.beep_nid)
		set_beep_amp(spec, 0x0b, 0x05, HDA_INPUT);

	snd_hda_apply_fixup(codec, HDA_FIXUP_ACT_PROBE);

	return 0;

 error:
	alc_free(codec);
	return err;
}


/*
 * ALC262 support
 */
static int alc262_parse_auto_config(struct hda_codec *codec)
{
	static const hda_nid_t alc262_ignore[] = { 0x1d, 0 };
	static const hda_nid_t alc262_ssids[] = { 0x15, 0x1b, 0x14, 0 };
	return alc_parse_auto_config(codec, alc262_ignore, alc262_ssids);
}

/*
 * Pin config fixes
 */
enum {
	ALC262_FIXUP_FSC_H270,
	ALC262_FIXUP_FSC_S7110,
	ALC262_FIXUP_HP_Z200,
	ALC262_FIXUP_TYAN,
	ALC262_FIXUP_LENOVO_3000,
	ALC262_FIXUP_BENQ,
	ALC262_FIXUP_BENQ_T31,
	ALC262_FIXUP_INV_DMIC,
	ALC262_FIXUP_INTEL_BAYLEYBAY,
};

static const struct hda_fixup alc262_fixups[] = {
	[ALC262_FIXUP_FSC_H270] = {
		.type = HDA_FIXUP_PINS,
		.v.pins = (const struct hda_pintbl[]) {
			{ 0x14, 0x99130110 }, /* speaker */
			{ 0x15, 0x0221142f }, /* front HP */
			{ 0x1b, 0x0121141f }, /* rear HP */
			{ }
		}
	},
	[ALC262_FIXUP_FSC_S7110] = {
		.type = HDA_FIXUP_PINS,
		.v.pins = (const struct hda_pintbl[]) {
			{ 0x15, 0x90170110 }, /* speaker */
			{ }
		},
		.chained = true,
		.chain_id = ALC262_FIXUP_BENQ,
	},
	[ALC262_FIXUP_HP_Z200] = {
		.type = HDA_FIXUP_PINS,
		.v.pins = (const struct hda_pintbl[]) {
			{ 0x16, 0x99130120 }, /* internal speaker */
			{ }
		}
	},
	[ALC262_FIXUP_TYAN] = {
		.type = HDA_FIXUP_PINS,
		.v.pins = (const struct hda_pintbl[]) {
			{ 0x14, 0x1993e1f0 }, /* int AUX */
			{ }
		}
	},
	[ALC262_FIXUP_LENOVO_3000] = {
		.type = HDA_FIXUP_PINCTLS,
		.v.pins = (const struct hda_pintbl[]) {
			{ 0x19, PIN_VREF50 },
			{}
		},
		.chained = true,
		.chain_id = ALC262_FIXUP_BENQ,
	},
	[ALC262_FIXUP_BENQ] = {
		.type = HDA_FIXUP_VERBS,
		.v.verbs = (const struct hda_verb[]) {
			{ 0x20, AC_VERB_SET_COEF_INDEX, 0x07 },
			{ 0x20, AC_VERB_SET_PROC_COEF, 0x3070 },
			{}
		}
	},
	[ALC262_FIXUP_BENQ_T31] = {
		.type = HDA_FIXUP_VERBS,
		.v.verbs = (const struct hda_verb[]) {
			{ 0x20, AC_VERB_SET_COEF_INDEX, 0x07 },
			{ 0x20, AC_VERB_SET_PROC_COEF, 0x3050 },
			{}
		}
	},
	[ALC262_FIXUP_INV_DMIC] = {
		.type = HDA_FIXUP_FUNC,
		.v.func = alc_fixup_inv_dmic,
	},
	[ALC262_FIXUP_INTEL_BAYLEYBAY] = {
		.type = HDA_FIXUP_FUNC,
		.v.func = alc_fixup_no_depop_delay,
	},
};

static const struct snd_pci_quirk alc262_fixup_tbl[] = {
	SND_PCI_QUIRK(0x103c, 0x170b, "HP Z200", ALC262_FIXUP_HP_Z200),
	SND_PCI_QUIRK(0x10cf, 0x1397, "Fujitsu Lifebook S7110", ALC262_FIXUP_FSC_S7110),
	SND_PCI_QUIRK(0x10cf, 0x142d, "Fujitsu Lifebook E8410", ALC262_FIXUP_BENQ),
	SND_PCI_QUIRK(0x10f1, 0x2915, "Tyan Thunder n6650W", ALC262_FIXUP_TYAN),
	SND_PCI_QUIRK(0x1734, 0x1141, "FSC ESPRIMO U9210", ALC262_FIXUP_FSC_H270),
	SND_PCI_QUIRK(0x1734, 0x1147, "FSC Celsius H270", ALC262_FIXUP_FSC_H270),
	SND_PCI_QUIRK(0x17aa, 0x384e, "Lenovo 3000", ALC262_FIXUP_LENOVO_3000),
	SND_PCI_QUIRK(0x17ff, 0x0560, "Benq ED8", ALC262_FIXUP_BENQ),
	SND_PCI_QUIRK(0x17ff, 0x058d, "Benq T31-16", ALC262_FIXUP_BENQ_T31),
	SND_PCI_QUIRK(0x8086, 0x7270, "BayleyBay", ALC262_FIXUP_INTEL_BAYLEYBAY),
	{}
};

static const struct hda_model_fixup alc262_fixup_models[] = {
	{.id = ALC262_FIXUP_INV_DMIC, .name = "inv-dmic"},
	{}
};

/*
 */
static int patch_alc262(struct hda_codec *codec)
{
	struct alc_spec *spec;
	int err;

	err = alc_alloc_spec(codec, 0x0b);
	if (err < 0)
		return err;

	spec = codec->spec;
	spec->gen.shared_mic_vref_pin = 0x18;

	spec->shutup = alc_eapd_shutup;

#if 0
	/* pshou 07/11/05  set a zero PCM sample to DAC when FIFO is
	 * under-run
	 */
	alc_update_coefex_idx(codec, 0x1a, 7, 0, 0x80);
#endif
	alc_fix_pll_init(codec, 0x20, 0x0a, 10);

	snd_hda_pick_fixup(codec, alc262_fixup_models, alc262_fixup_tbl,
		       alc262_fixups);
	snd_hda_apply_fixup(codec, HDA_FIXUP_ACT_PRE_PROBE);

	alc_auto_parse_customize_define(codec);

	if (has_cdefine_beep(codec))
		spec->gen.beep_nid = 0x01;

	/* automatic parse from the BIOS config */
	err = alc262_parse_auto_config(codec);
	if (err < 0)
		goto error;

	if (!spec->gen.no_analog && spec->gen.beep_nid)
		set_beep_amp(spec, 0x0b, 0x05, HDA_INPUT);

	snd_hda_apply_fixup(codec, HDA_FIXUP_ACT_PROBE);

	return 0;

 error:
	alc_free(codec);
	return err;
}

/*
 *  ALC268
 */
/* bind Beep switches of both NID 0x0f and 0x10 */
static const struct hda_bind_ctls alc268_bind_beep_sw = {
	.ops = &snd_hda_bind_sw,
	.values = {
		HDA_COMPOSE_AMP_VAL(0x0f, 3, 1, HDA_INPUT),
		HDA_COMPOSE_AMP_VAL(0x10, 3, 1, HDA_INPUT),
		0
	},
};

static const struct snd_kcontrol_new alc268_beep_mixer[] = {
	HDA_CODEC_VOLUME("Beep Playback Volume", 0x1d, 0x0, HDA_INPUT),
	HDA_BIND_SW("Beep Playback Switch", &alc268_bind_beep_sw),
	{ }
};

/* set PCBEEP vol = 0, mute connections */
static const struct hda_verb alc268_beep_init_verbs[] = {
	{0x1d, AC_VERB_SET_AMP_GAIN_MUTE, AMP_IN_UNMUTE(0)},
	{0x0f, AC_VERB_SET_AMP_GAIN_MUTE, AMP_IN_MUTE(1)},
	{0x10, AC_VERB_SET_AMP_GAIN_MUTE, AMP_IN_MUTE(1)},
	{ }
};

enum {
	ALC268_FIXUP_INV_DMIC,
	ALC268_FIXUP_HP_EAPD,
	ALC268_FIXUP_SPDIF,
};

static const struct hda_fixup alc268_fixups[] = {
	[ALC268_FIXUP_INV_DMIC] = {
		.type = HDA_FIXUP_FUNC,
		.v.func = alc_fixup_inv_dmic,
	},
	[ALC268_FIXUP_HP_EAPD] = {
		.type = HDA_FIXUP_VERBS,
		.v.verbs = (const struct hda_verb[]) {
			{0x15, AC_VERB_SET_EAPD_BTLENABLE, 0},
			{}
		}
	},
	[ALC268_FIXUP_SPDIF] = {
		.type = HDA_FIXUP_PINS,
		.v.pins = (const struct hda_pintbl[]) {
			{ 0x1e, 0x014b1180 }, /* enable SPDIF out */
			{}
		}
	},
};

static const struct hda_model_fixup alc268_fixup_models[] = {
	{.id = ALC268_FIXUP_INV_DMIC, .name = "inv-dmic"},
	{.id = ALC268_FIXUP_HP_EAPD, .name = "hp-eapd"},
	{}
};

static const struct snd_pci_quirk alc268_fixup_tbl[] = {
	SND_PCI_QUIRK(0x1025, 0x0139, "Acer TravelMate 6293", ALC268_FIXUP_SPDIF),
	SND_PCI_QUIRK(0x1025, 0x015b, "Acer AOA 150 (ZG5)", ALC268_FIXUP_INV_DMIC),
	/* below is codec SSID since multiple Toshiba laptops have the
	 * same PCI SSID 1179:ff00
	 */
	SND_PCI_QUIRK(0x1179, 0xff06, "Toshiba P200", ALC268_FIXUP_HP_EAPD),
	{}
};

/*
 * BIOS auto configuration
 */
static int alc268_parse_auto_config(struct hda_codec *codec)
{
	static const hda_nid_t alc268_ssids[] = { 0x15, 0x1b, 0x14, 0 };
	return alc_parse_auto_config(codec, NULL, alc268_ssids);
}

/*
 */
static int patch_alc268(struct hda_codec *codec)
{
	struct alc_spec *spec;
	int err;

	/* ALC268 has no aa-loopback mixer */
	err = alc_alloc_spec(codec, 0);
	if (err < 0)
		return err;

	spec = codec->spec;
	spec->gen.beep_nid = 0x01;

	spec->shutup = alc_eapd_shutup;

	snd_hda_pick_fixup(codec, alc268_fixup_models, alc268_fixup_tbl, alc268_fixups);
	snd_hda_apply_fixup(codec, HDA_FIXUP_ACT_PRE_PROBE);

	/* automatic parse from the BIOS config */
	err = alc268_parse_auto_config(codec);
	if (err < 0)
		goto error;

	if (err > 0 && !spec->gen.no_analog &&
	    spec->gen.autocfg.speaker_pins[0] != 0x1d) {
		add_mixer(spec, alc268_beep_mixer);
		snd_hda_add_verbs(codec, alc268_beep_init_verbs);
		if (!query_amp_caps(codec, 0x1d, HDA_INPUT))
			/* override the amp caps for beep generator */
			snd_hda_override_amp_caps(codec, 0x1d, HDA_INPUT,
					  (0x0c << AC_AMPCAP_OFFSET_SHIFT) |
					  (0x0c << AC_AMPCAP_NUM_STEPS_SHIFT) |
					  (0x07 << AC_AMPCAP_STEP_SIZE_SHIFT) |
					  (0 << AC_AMPCAP_MUTE_SHIFT));
	}

	snd_hda_apply_fixup(codec, HDA_FIXUP_ACT_PROBE);

	return 0;

 error:
	alc_free(codec);
	return err;
}

/*
 * ALC269
 */

static const struct hda_pcm_stream alc269_44k_pcm_analog_playback = {
	.rates = SNDRV_PCM_RATE_44100, /* fixed rate */
};

static const struct hda_pcm_stream alc269_44k_pcm_analog_capture = {
	.rates = SNDRV_PCM_RATE_44100, /* fixed rate */
};

/* different alc269-variants */
enum {
	ALC269_TYPE_ALC269VA,
	ALC269_TYPE_ALC269VB,
	ALC269_TYPE_ALC269VC,
	ALC269_TYPE_ALC269VD,
	ALC269_TYPE_ALC280,
	ALC269_TYPE_ALC282,
	ALC269_TYPE_ALC283,
	ALC269_TYPE_ALC284,
	ALC269_TYPE_ALC285,
	ALC269_TYPE_ALC286,
	ALC269_TYPE_ALC298,
	ALC269_TYPE_ALC255,
	ALC269_TYPE_ALC256,
	ALC269_TYPE_ALC257,
	ALC269_TYPE_ALC225,
	ALC269_TYPE_ALC294,
	ALC269_TYPE_ALC700,
};

/*
 * BIOS auto configuration
 */
static int alc269_parse_auto_config(struct hda_codec *codec)
{
	static const hda_nid_t alc269_ignore[] = { 0x1d, 0 };
	static const hda_nid_t alc269_ssids[] = { 0, 0x1b, 0x14, 0x21 };
	static const hda_nid_t alc269va_ssids[] = { 0x15, 0x1b, 0x14, 0 };
	struct alc_spec *spec = codec->spec;
	const hda_nid_t *ssids;

	switch (spec->codec_variant) {
	case ALC269_TYPE_ALC269VA:
	case ALC269_TYPE_ALC269VC:
	case ALC269_TYPE_ALC280:
	case ALC269_TYPE_ALC284:
	case ALC269_TYPE_ALC285:
		ssids = alc269va_ssids;
		break;
	case ALC269_TYPE_ALC269VB:
	case ALC269_TYPE_ALC269VD:
	case ALC269_TYPE_ALC282:
	case ALC269_TYPE_ALC283:
	case ALC269_TYPE_ALC286:
	case ALC269_TYPE_ALC298:
	case ALC269_TYPE_ALC255:
	case ALC269_TYPE_ALC256:
	case ALC269_TYPE_ALC257:
	case ALC269_TYPE_ALC225:
	case ALC269_TYPE_ALC294:
	case ALC269_TYPE_ALC700:
		ssids = alc269_ssids;
		break;
	default:
		ssids = alc269_ssids;
		break;
	}

	return alc_parse_auto_config(codec, alc269_ignore, ssids);
}

static int find_ext_mic_pin(struct hda_codec *codec);

static void alc286_shutup(struct hda_codec *codec)
{
	int i;
	int mic_pin = find_ext_mic_pin(codec);
	/* don't shut up pins when unloading the driver; otherwise it breaks
	 * the default pin setup at the next load of the driver
	 */
	if (codec->bus->shutdown)
		return;
	for (i = 0; i < codec->init_pins.used; i++) {
		struct hda_pincfg *pin = snd_array_elem(&codec->init_pins, i);
		/* use read here for syncing after issuing each verb */
		if (pin->nid != mic_pin)
			snd_hda_codec_read(codec, pin->nid, 0,
					AC_VERB_SET_PIN_WIDGET_CONTROL, 0);
	}
	codec->pins_shutup = 1;
}

static void alc269vb_toggle_power_output(struct hda_codec *codec, int power_up)
{
	alc_update_coef_idx(codec, 0x04, 1 << 11, power_up ? (1 << 11) : 0);
}

static void alc269_shutup(struct hda_codec *codec)
{
	struct alc_spec *spec = codec->spec;

	if (spec->codec_variant == ALC269_TYPE_ALC269VB)
		alc269vb_toggle_power_output(codec, 0);
	if (spec->codec_variant == ALC269_TYPE_ALC269VB &&
			(alc_get_coef0(codec) & 0x00ff) == 0x018) {
		msleep(150);
	}
	snd_hda_shutup_pins(codec);
}

static struct coef_fw alc282_coefs[] = {
	WRITE_COEF(0x03, 0x0002), /* Power Down Control */
	UPDATE_COEF(0x05, 0xff3f, 0x0700), /* FIFO and filter clock */
	WRITE_COEF(0x07, 0x0200), /* DMIC control */
	UPDATE_COEF(0x06, 0x00f0, 0), /* Analog clock */
	UPDATE_COEF(0x08, 0xfffc, 0x0c2c), /* JD */
	WRITE_COEF(0x0a, 0xcccc), /* JD offset1 */
	WRITE_COEF(0x0b, 0xcccc), /* JD offset2 */
	WRITE_COEF(0x0e, 0x6e00), /* LDO1/2/3, DAC/ADC */
	UPDATE_COEF(0x0f, 0xf800, 0x1000), /* JD */
	UPDATE_COEF(0x10, 0xfc00, 0x0c00), /* Capless */
	WRITE_COEF(0x6f, 0x0), /* Class D test 4 */
	UPDATE_COEF(0x0c, 0xfe00, 0), /* IO power down directly */
	WRITE_COEF(0x34, 0xa0c0), /* ANC */
	UPDATE_COEF(0x16, 0x0008, 0), /* AGC MUX */
	UPDATE_COEF(0x1d, 0x00e0, 0), /* DAC simple content protection */
	UPDATE_COEF(0x1f, 0x00e0, 0), /* ADC simple content protection */
	WRITE_COEF(0x21, 0x8804), /* DAC ADC Zero Detection */
	WRITE_COEF(0x63, 0x2902), /* PLL */
	WRITE_COEF(0x68, 0xa080), /* capless control 2 */
	WRITE_COEF(0x69, 0x3400), /* capless control 3 */
	WRITE_COEF(0x6a, 0x2f3e), /* capless control 4 */
	WRITE_COEF(0x6b, 0x0), /* capless control 5 */
	UPDATE_COEF(0x6d, 0x0fff, 0x0900), /* class D test 2 */
	WRITE_COEF(0x6e, 0x110a), /* class D test 3 */
	UPDATE_COEF(0x70, 0x00f8, 0x00d8), /* class D test 5 */
	WRITE_COEF(0x71, 0x0014), /* class D test 6 */
	WRITE_COEF(0x72, 0xc2ba), /* classD OCP */
	UPDATE_COEF(0x77, 0x0f80, 0), /* classD pure DC test */
	WRITE_COEF(0x6c, 0xfc06), /* Class D amp control */
	{}
};

static void alc282_restore_default_value(struct hda_codec *codec)
{
	alc_process_coef_fw(codec, alc282_coefs);
}

static void alc282_init(struct hda_codec *codec)
{
	struct alc_spec *spec = codec->spec;
	hda_nid_t hp_pin = spec->gen.autocfg.hp_pins[0];
	bool hp_pin_sense;
	int coef78;

	alc282_restore_default_value(codec);

	if (!hp_pin)
		return;
	hp_pin_sense = snd_hda_jack_detect(codec, hp_pin);
	coef78 = alc_read_coef_idx(codec, 0x78);

	/* Index 0x78 Direct Drive HP AMP LPM Control 1 */
	/* Headphone capless set to high power mode */
	alc_write_coef_idx(codec, 0x78, 0x9004);

	if (hp_pin_sense)
		msleep(2);

	snd_hda_codec_write(codec, hp_pin, 0,
			    AC_VERB_SET_AMP_GAIN_MUTE, AMP_OUT_MUTE);

	if (hp_pin_sense)
		msleep(85);

	snd_hda_codec_write(codec, hp_pin, 0,
			    AC_VERB_SET_PIN_WIDGET_CONTROL, PIN_OUT);

	if (hp_pin_sense)
		msleep(100);

	/* Headphone capless set to normal mode */
	alc_write_coef_idx(codec, 0x78, coef78);
}

static void alc282_shutup(struct hda_codec *codec)
{
	struct alc_spec *spec = codec->spec;
	hda_nid_t hp_pin = spec->gen.autocfg.hp_pins[0];
	bool hp_pin_sense;
	int coef78;

	if (!hp_pin) {
		alc269_shutup(codec);
		return;
	}

	hp_pin_sense = snd_hda_jack_detect(codec, hp_pin);
	coef78 = alc_read_coef_idx(codec, 0x78);
	alc_write_coef_idx(codec, 0x78, 0x9004);

	if (hp_pin_sense)
		msleep(2);

	snd_hda_codec_write(codec, hp_pin, 0,
			    AC_VERB_SET_AMP_GAIN_MUTE, AMP_OUT_MUTE);

	if (hp_pin_sense)
		msleep(85);

	snd_hda_codec_write(codec, hp_pin, 0,
			    AC_VERB_SET_PIN_WIDGET_CONTROL, 0x0);

	if (hp_pin_sense)
		msleep(100);

	alc_auto_setup_eapd(codec, false);
	snd_hda_shutup_pins(codec);
	alc_write_coef_idx(codec, 0x78, coef78);
}

static struct coef_fw alc283_coefs[] = {
	WRITE_COEF(0x03, 0x0002), /* Power Down Control */
	UPDATE_COEF(0x05, 0xff3f, 0x0700), /* FIFO and filter clock */
	WRITE_COEF(0x07, 0x0200), /* DMIC control */
	UPDATE_COEF(0x06, 0x00f0, 0), /* Analog clock */
	UPDATE_COEF(0x08, 0xfffc, 0x0c2c), /* JD */
	WRITE_COEF(0x0a, 0xcccc), /* JD offset1 */
	WRITE_COEF(0x0b, 0xcccc), /* JD offset2 */
	WRITE_COEF(0x0e, 0x6fc0), /* LDO1/2/3, DAC/ADC */
	UPDATE_COEF(0x0f, 0xf800, 0x1000), /* JD */
	UPDATE_COEF(0x10, 0xfc00, 0x0c00), /* Capless */
	WRITE_COEF(0x3a, 0x0), /* Class D test 4 */
	UPDATE_COEF(0x0c, 0xfe00, 0x0), /* IO power down directly */
	WRITE_COEF(0x22, 0xa0c0), /* ANC */
	UPDATE_COEFEX(0x53, 0x01, 0x000f, 0x0008), /* AGC MUX */
	UPDATE_COEF(0x1d, 0x00e0, 0), /* DAC simple content protection */
	UPDATE_COEF(0x1f, 0x00e0, 0), /* ADC simple content protection */
	WRITE_COEF(0x21, 0x8804), /* DAC ADC Zero Detection */
	WRITE_COEF(0x2e, 0x2902), /* PLL */
	WRITE_COEF(0x33, 0xa080), /* capless control 2 */
	WRITE_COEF(0x34, 0x3400), /* capless control 3 */
	WRITE_COEF(0x35, 0x2f3e), /* capless control 4 */
	WRITE_COEF(0x36, 0x0), /* capless control 5 */
	UPDATE_COEF(0x38, 0x0fff, 0x0900), /* class D test 2 */
	WRITE_COEF(0x39, 0x110a), /* class D test 3 */
	UPDATE_COEF(0x3b, 0x00f8, 0x00d8), /* class D test 5 */
	WRITE_COEF(0x3c, 0x0014), /* class D test 6 */
	WRITE_COEF(0x3d, 0xc2ba), /* classD OCP */
	UPDATE_COEF(0x42, 0x0f80, 0x0), /* classD pure DC test */
	WRITE_COEF(0x49, 0x0), /* test mode */
	UPDATE_COEF(0x40, 0xf800, 0x9800), /* Class D DC enable */
	UPDATE_COEF(0x42, 0xf000, 0x2000), /* DC offset */
	WRITE_COEF(0x37, 0xfc06), /* Class D amp control */
	UPDATE_COEF(0x1b, 0x8000, 0), /* HP JD control */
	{}
};

static void alc283_restore_default_value(struct hda_codec *codec)
{
	alc_process_coef_fw(codec, alc283_coefs);
}

static void alc283_init(struct hda_codec *codec)
{
	struct alc_spec *spec = codec->spec;
	hda_nid_t hp_pin = spec->gen.autocfg.hp_pins[0];
	bool hp_pin_sense;

	if (!spec->gen.autocfg.hp_outs) {
		if (spec->gen.autocfg.line_out_type == AC_JACK_HP_OUT)
			hp_pin = spec->gen.autocfg.line_out_pins[0];
	}

	alc283_restore_default_value(codec);

	if (!hp_pin)
		return;

	msleep(30);
	hp_pin_sense = snd_hda_jack_detect(codec, hp_pin);

	/* Index 0x43 Direct Drive HP AMP LPM Control 1 */
	/* Headphone capless set to high power mode */
	alc_write_coef_idx(codec, 0x43, 0x9004);

	snd_hda_codec_write(codec, hp_pin, 0,
			    AC_VERB_SET_AMP_GAIN_MUTE, AMP_OUT_MUTE);

	if (hp_pin_sense)
		msleep(85);

	snd_hda_codec_write(codec, hp_pin, 0,
			    AC_VERB_SET_PIN_WIDGET_CONTROL, PIN_OUT);

	if (hp_pin_sense)
		msleep(85);
	/* Index 0x46 Combo jack auto switch control 2 */
	/* 3k pull low control for Headset jack. */
	alc_update_coef_idx(codec, 0x46, 3 << 12, 0);
	/* Headphone capless set to normal mode */
	alc_write_coef_idx(codec, 0x43, 0x9614);
}

static void alc283_shutup(struct hda_codec *codec)
{
	struct alc_spec *spec = codec->spec;
	hda_nid_t hp_pin = spec->gen.autocfg.hp_pins[0];
	bool hp_pin_sense;

	if (!spec->gen.autocfg.hp_outs) {
		if (spec->gen.autocfg.line_out_type == AC_JACK_HP_OUT)
			hp_pin = spec->gen.autocfg.line_out_pins[0];
	}

	if (!hp_pin) {
		alc269_shutup(codec);
		return;
	}

	hp_pin_sense = snd_hda_jack_detect(codec, hp_pin);

	alc_write_coef_idx(codec, 0x43, 0x9004);

	/*depop hp during suspend*/
	alc_write_coef_idx(codec, 0x06, 0x2100);

	snd_hda_codec_write(codec, hp_pin, 0,
			    AC_VERB_SET_AMP_GAIN_MUTE, AMP_OUT_MUTE);

	if (hp_pin_sense)
		msleep(100);

	snd_hda_codec_write(codec, hp_pin, 0,
			    AC_VERB_SET_PIN_WIDGET_CONTROL, 0x0);

	alc_update_coef_idx(codec, 0x46, 0, 3 << 12);

	if (hp_pin_sense)
		msleep(100);
	alc_auto_setup_eapd(codec, false);
	snd_hda_shutup_pins(codec);
	alc_write_coef_idx(codec, 0x43, 0x9614);
}

static void alc5505_coef_set(struct hda_codec *codec, unsigned int index_reg,
			     unsigned int val)
{
	snd_hda_codec_write(codec, 0x51, 0, AC_VERB_SET_COEF_INDEX, index_reg >> 1);
	snd_hda_codec_write(codec, 0x51, 0, AC_VERB_SET_PROC_COEF, val & 0xffff); /* LSB */
	snd_hda_codec_write(codec, 0x51, 0, AC_VERB_SET_PROC_COEF, val >> 16); /* MSB */
}

static int alc5505_coef_get(struct hda_codec *codec, unsigned int index_reg)
{
	unsigned int val;

	snd_hda_codec_write(codec, 0x51, 0, AC_VERB_SET_COEF_INDEX, index_reg >> 1);
	val = snd_hda_codec_read(codec, 0x51, 0, AC_VERB_GET_PROC_COEF, 0)
		& 0xffff;
	val |= snd_hda_codec_read(codec, 0x51, 0, AC_VERB_GET_PROC_COEF, 0)
		<< 16;
	return val;
}

static void alc5505_dsp_halt(struct hda_codec *codec)
{
	unsigned int val;

	alc5505_coef_set(codec, 0x3000, 0x000c); /* DSP CPU stop */
	alc5505_coef_set(codec, 0x880c, 0x0008); /* DDR enter self refresh */
	alc5505_coef_set(codec, 0x61c0, 0x11110080); /* Clock control for PLL and CPU */
	alc5505_coef_set(codec, 0x6230, 0xfc0d4011); /* Disable Input OP */
	alc5505_coef_set(codec, 0x61b4, 0x040a2b03); /* Stop PLL2 */
	alc5505_coef_set(codec, 0x61b0, 0x00005b17); /* Stop PLL1 */
	alc5505_coef_set(codec, 0x61b8, 0x04133303); /* Stop PLL3 */
	val = alc5505_coef_get(codec, 0x6220);
	alc5505_coef_set(codec, 0x6220, (val | 0x3000)); /* switch Ringbuffer clock to DBUS clock */
}

static void alc5505_dsp_back_from_halt(struct hda_codec *codec)
{
	alc5505_coef_set(codec, 0x61b8, 0x04133302);
	alc5505_coef_set(codec, 0x61b0, 0x00005b16);
	alc5505_coef_set(codec, 0x61b4, 0x040a2b02);
	alc5505_coef_set(codec, 0x6230, 0xf80d4011);
	alc5505_coef_set(codec, 0x6220, 0x2002010f);
	alc5505_coef_set(codec, 0x880c, 0x00000004);
}

static void alc5505_dsp_init(struct hda_codec *codec)
{
	unsigned int val;

	alc5505_dsp_halt(codec);
	alc5505_dsp_back_from_halt(codec);
	alc5505_coef_set(codec, 0x61b0, 0x5b14); /* PLL1 control */
	alc5505_coef_set(codec, 0x61b0, 0x5b16);
	alc5505_coef_set(codec, 0x61b4, 0x04132b00); /* PLL2 control */
	alc5505_coef_set(codec, 0x61b4, 0x04132b02);
	alc5505_coef_set(codec, 0x61b8, 0x041f3300); /* PLL3 control*/
	alc5505_coef_set(codec, 0x61b8, 0x041f3302);
	snd_hda_codec_write(codec, 0x51, 0, AC_VERB_SET_CODEC_RESET, 0); /* Function reset */
	alc5505_coef_set(codec, 0x61b8, 0x041b3302);
	alc5505_coef_set(codec, 0x61b8, 0x04173302);
	alc5505_coef_set(codec, 0x61b8, 0x04163302);
	alc5505_coef_set(codec, 0x8800, 0x348b328b); /* DRAM control */
	alc5505_coef_set(codec, 0x8808, 0x00020022); /* DRAM control */
	alc5505_coef_set(codec, 0x8818, 0x00000400); /* DRAM control */

	val = alc5505_coef_get(codec, 0x6200) >> 16; /* Read revision ID */
	if (val <= 3)
		alc5505_coef_set(codec, 0x6220, 0x2002010f); /* I/O PAD Configuration */
	else
		alc5505_coef_set(codec, 0x6220, 0x6002018f);

	alc5505_coef_set(codec, 0x61ac, 0x055525f0); /**/
	alc5505_coef_set(codec, 0x61c0, 0x12230080); /* Clock control */
	alc5505_coef_set(codec, 0x61b4, 0x040e2b02); /* PLL2 control */
	alc5505_coef_set(codec, 0x61bc, 0x010234f8); /* OSC Control */
	alc5505_coef_set(codec, 0x880c, 0x00000004); /* DRAM Function control */
	alc5505_coef_set(codec, 0x880c, 0x00000003);
	alc5505_coef_set(codec, 0x880c, 0x00000010);

#ifdef HALT_REALTEK_ALC5505
	alc5505_dsp_halt(codec);
#endif
}

#ifdef HALT_REALTEK_ALC5505
#define alc5505_dsp_suspend(codec)	/* NOP */
#define alc5505_dsp_resume(codec)	/* NOP */
#else
#define alc5505_dsp_suspend(codec)	alc5505_dsp_halt(codec)
#define alc5505_dsp_resume(codec)	alc5505_dsp_back_from_halt(codec)
#endif

#ifdef CONFIG_PM
static int alc269_suspend(struct hda_codec *codec)
{
	struct alc_spec *spec = codec->spec;

	if (spec->has_alc5505_dsp)
		alc5505_dsp_suspend(codec);
	return alc_suspend(codec);
}

static int alc269_resume(struct hda_codec *codec)
{
	struct alc_spec *spec = codec->spec;

	if (spec->codec_variant == ALC269_TYPE_ALC269VB)
		alc269vb_toggle_power_output(codec, 0);
	if (spec->codec_variant == ALC269_TYPE_ALC269VB &&
			(alc_get_coef0(codec) & 0x00ff) == 0x018) {
		msleep(150);
	}

	codec->patch_ops.init(codec);

	if (spec->codec_variant == ALC269_TYPE_ALC269VB)
		alc269vb_toggle_power_output(codec, 1);
	if (spec->codec_variant == ALC269_TYPE_ALC269VB &&
			(alc_get_coef0(codec) & 0x00ff) == 0x017) {
		msleep(200);
	}

	regcache_sync(codec->core.regmap);
	hda_call_check_power_status(codec, 0x01);

	/* on some machine, the BIOS will clear the codec gpio data when enter
	 * suspend, and won't restore the data after resume, so we restore it
	 * in the driver.
	 */
	if (spec->gpio_led)
		snd_hda_codec_write(codec, codec->core.afg, 0, AC_VERB_SET_GPIO_DATA,
			    spec->gpio_led);

	if (spec->has_alc5505_dsp)
		alc5505_dsp_resume(codec);

	return 0;
}
#endif /* CONFIG_PM */

static void alc269_fixup_pincfg_no_hp_to_lineout(struct hda_codec *codec,
						 const struct hda_fixup *fix, int action)
{
	struct alc_spec *spec = codec->spec;

	if (action == HDA_FIXUP_ACT_PRE_PROBE)
		spec->parse_flags = HDA_PINCFG_NO_HP_FIXUP;
}

static void alc269_fixup_pincfg_U7x7_headset_mic(struct hda_codec *codec,
						 const struct hda_fixup *fix,
						 int action)
{
	unsigned int cfg_headphone = snd_hda_codec_get_pincfg(codec, 0x21);
	unsigned int cfg_headset_mic = snd_hda_codec_get_pincfg(codec, 0x19);

	if (cfg_headphone && cfg_headset_mic == 0x411111f0)
		snd_hda_codec_set_pincfg(codec, 0x19,
			(cfg_headphone & ~AC_DEFCFG_DEVICE) |
			(AC_JACK_MIC_IN << AC_DEFCFG_DEVICE_SHIFT));
}

static void alc269_fixup_hweq(struct hda_codec *codec,
			       const struct hda_fixup *fix, int action)
{
	if (action == HDA_FIXUP_ACT_INIT)
		alc_update_coef_idx(codec, 0x1e, 0, 0x80);
}

static void alc269_fixup_headset_mic(struct hda_codec *codec,
				       const struct hda_fixup *fix, int action)
{
	struct alc_spec *spec = codec->spec;

	if (action == HDA_FIXUP_ACT_PRE_PROBE)
		spec->parse_flags |= HDA_PINCFG_HEADSET_MIC;
}

static void alc271_fixup_dmic(struct hda_codec *codec,
			      const struct hda_fixup *fix, int action)
{
	static const struct hda_verb verbs[] = {
		{0x20, AC_VERB_SET_COEF_INDEX, 0x0d},
		{0x20, AC_VERB_SET_PROC_COEF, 0x4000},
		{}
	};
	unsigned int cfg;

	if (strcmp(codec->core.chip_name, "ALC271X") &&
	    strcmp(codec->core.chip_name, "ALC269VB"))
		return;
	cfg = snd_hda_codec_get_pincfg(codec, 0x12);
	if (get_defcfg_connect(cfg) == AC_JACK_PORT_FIXED)
		snd_hda_sequence_write(codec, verbs);
}

static void alc269_fixup_pcm_44k(struct hda_codec *codec,
				 const struct hda_fixup *fix, int action)
{
	struct alc_spec *spec = codec->spec;

	if (action != HDA_FIXUP_ACT_PROBE)
		return;

	/* Due to a hardware problem on Lenovo Ideadpad, we need to
	 * fix the sample rate of analog I/O to 44.1kHz
	 */
	spec->gen.stream_analog_playback = &alc269_44k_pcm_analog_playback;
	spec->gen.stream_analog_capture = &alc269_44k_pcm_analog_capture;
}

static void alc269_fixup_stereo_dmic(struct hda_codec *codec,
				     const struct hda_fixup *fix, int action)
{
	/* The digital-mic unit sends PDM (differential signal) instead of
	 * the standard PCM, thus you can't record a valid mono stream as is.
	 * Below is a workaround specific to ALC269 to control the dmic
	 * signal source as mono.
	 */
	if (action == HDA_FIXUP_ACT_INIT)
		alc_update_coef_idx(codec, 0x07, 0, 0x80);
}

static void alc269_quanta_automute(struct hda_codec *codec)
{
	snd_hda_gen_update_outputs(codec);

	alc_write_coef_idx(codec, 0x0c, 0x680);
	alc_write_coef_idx(codec, 0x0c, 0x480);
}

static void alc269_fixup_quanta_mute(struct hda_codec *codec,
				     const struct hda_fixup *fix, int action)
{
	struct alc_spec *spec = codec->spec;
	if (action != HDA_FIXUP_ACT_PROBE)
		return;
	spec->gen.automute_hook = alc269_quanta_automute;
}

static void alc269_x101_hp_automute_hook(struct hda_codec *codec,
					 struct hda_jack_callback *jack)
{
	struct alc_spec *spec = codec->spec;
	int vref;
	msleep(200);
	snd_hda_gen_hp_automute(codec, jack);

	vref = spec->gen.hp_jack_present ? PIN_VREF80 : 0;
	msleep(100);
	snd_hda_codec_write(codec, 0x18, 0, AC_VERB_SET_PIN_WIDGET_CONTROL,
			    vref);
	msleep(500);
	snd_hda_codec_write(codec, 0x18, 0, AC_VERB_SET_PIN_WIDGET_CONTROL,
			    vref);
}

static void alc269_fixup_x101_headset_mic(struct hda_codec *codec,
				     const struct hda_fixup *fix, int action)
{
	struct alc_spec *spec = codec->spec;
	if (action == HDA_FIXUP_ACT_PRE_PROBE) {
		spec->parse_flags |= HDA_PINCFG_HEADSET_MIC;
		spec->gen.hp_automute_hook = alc269_x101_hp_automute_hook;
	}
}


/* update mute-LED according to the speaker mute state via mic VREF pin */
static void alc269_fixup_mic_mute_hook(void *private_data, int enabled)
{
	struct hda_codec *codec = private_data;
	struct alc_spec *spec = codec->spec;
	unsigned int pinval;

	if (spec->mute_led_polarity)
		enabled = !enabled;
	pinval = snd_hda_codec_get_pin_target(codec, spec->mute_led_nid);
	pinval &= ~AC_PINCTL_VREFEN;
	pinval |= enabled ? AC_PINCTL_VREF_HIZ : AC_PINCTL_VREF_80;
	if (spec->mute_led_nid) {
		/* temporarily power up/down for setting VREF */
		snd_hda_power_up_pm(codec);
		snd_hda_set_pin_ctl_cache(codec, spec->mute_led_nid, pinval);
		snd_hda_power_down_pm(codec);
	}
}

/* Make sure the led works even in runtime suspend */
static unsigned int led_power_filter(struct hda_codec *codec,
						  hda_nid_t nid,
						  unsigned int power_state)
{
	struct alc_spec *spec = codec->spec;

	if (power_state != AC_PWRST_D3 || nid == 0 ||
	    (nid != spec->mute_led_nid && nid != spec->cap_mute_led_nid))
		return power_state;

	/* Set pin ctl again, it might have just been set to 0 */
	snd_hda_set_pin_ctl(codec, nid,
			    snd_hda_codec_get_pin_target(codec, nid));

	return snd_hda_gen_path_power_filter(codec, nid, power_state);
}

static void alc269_fixup_hp_mute_led(struct hda_codec *codec,
				     const struct hda_fixup *fix, int action)
{
	struct alc_spec *spec = codec->spec;
	const struct dmi_device *dev = NULL;

	if (action != HDA_FIXUP_ACT_PRE_PROBE)
		return;

	while ((dev = dmi_find_device(DMI_DEV_TYPE_OEM_STRING, NULL, dev))) {
		int pol, pin;
		if (sscanf(dev->name, "HP_Mute_LED_%d_%x", &pol, &pin) != 2)
			continue;
		if (pin < 0x0a || pin >= 0x10)
			break;
		spec->mute_led_polarity = pol;
		spec->mute_led_nid = pin - 0x0a + 0x18;
		spec->gen.vmaster_mute.hook = alc269_fixup_mic_mute_hook;
		spec->gen.vmaster_mute_enum = 1;
		codec->power_filter = led_power_filter;
		codec_dbg(codec,
			  "Detected mute LED for %x:%d\n", spec->mute_led_nid,
			   spec->mute_led_polarity);
		break;
	}
}

static void alc269_fixup_hp_mute_led_mic1(struct hda_codec *codec,
				const struct hda_fixup *fix, int action)
{
	struct alc_spec *spec = codec->spec;
	if (action == HDA_FIXUP_ACT_PRE_PROBE) {
		spec->mute_led_polarity = 0;
		spec->mute_led_nid = 0x18;
		spec->gen.vmaster_mute.hook = alc269_fixup_mic_mute_hook;
		spec->gen.vmaster_mute_enum = 1;
		codec->power_filter = led_power_filter;
	}
}

static void alc269_fixup_hp_mute_led_mic2(struct hda_codec *codec,
				const struct hda_fixup *fix, int action)
{
	struct alc_spec *spec = codec->spec;
	if (action == HDA_FIXUP_ACT_PRE_PROBE) {
		spec->mute_led_polarity = 0;
		spec->mute_led_nid = 0x19;
		spec->gen.vmaster_mute.hook = alc269_fixup_mic_mute_hook;
		spec->gen.vmaster_mute_enum = 1;
		codec->power_filter = led_power_filter;
	}
}

/* update LED status via GPIO */
static void alc_update_gpio_led(struct hda_codec *codec, unsigned int mask,
				bool enabled)
{
	struct alc_spec *spec = codec->spec;
	unsigned int oldval = spec->gpio_led;

	if (spec->mute_led_polarity)
		enabled = !enabled;

	if (enabled)
		spec->gpio_led &= ~mask;
	else
		spec->gpio_led |= mask;
	if (spec->gpio_led != oldval)
		snd_hda_codec_write(codec, 0x01, 0, AC_VERB_SET_GPIO_DATA,
				    spec->gpio_led);
}

/* turn on/off mute LED via GPIO per vmaster hook */
static void alc_fixup_gpio_mute_hook(void *private_data, int enabled)
{
	struct hda_codec *codec = private_data;
	struct alc_spec *spec = codec->spec;

	alc_update_gpio_led(codec, spec->gpio_mute_led_mask, enabled);
}

/* turn on/off mic-mute LED via GPIO per capture hook */
static void alc_fixup_gpio_mic_mute_hook(struct hda_codec *codec,
					 struct snd_kcontrol *kcontrol,
					 struct snd_ctl_elem_value *ucontrol)
{
	struct alc_spec *spec = codec->spec;

	if (ucontrol)
		alc_update_gpio_led(codec, spec->gpio_mic_led_mask,
				    ucontrol->value.integer.value[0] ||
				    ucontrol->value.integer.value[1]);
}

static void alc269_fixup_hp_gpio_led(struct hda_codec *codec,
				const struct hda_fixup *fix, int action)
{
	struct alc_spec *spec = codec->spec;
	static const struct hda_verb gpio_init[] = {
		{ 0x01, AC_VERB_SET_GPIO_MASK, 0x18 },
		{ 0x01, AC_VERB_SET_GPIO_DIRECTION, 0x18 },
		{}
	};

	if (action == HDA_FIXUP_ACT_PRE_PROBE) {
		spec->gen.vmaster_mute.hook = alc_fixup_gpio_mute_hook;
		spec->gen.cap_sync_hook = alc_fixup_gpio_mic_mute_hook;
		spec->gpio_led = 0;
		spec->mute_led_polarity = 0;
		spec->gpio_mute_led_mask = 0x08;
		spec->gpio_mic_led_mask = 0x10;
		snd_hda_add_verbs(codec, gpio_init);
	}
}

static void alc286_fixup_hp_gpio_led(struct hda_codec *codec,
				const struct hda_fixup *fix, int action)
{
	struct alc_spec *spec = codec->spec;
	static const struct hda_verb gpio_init[] = {
		{ 0x01, AC_VERB_SET_GPIO_MASK, 0x22 },
		{ 0x01, AC_VERB_SET_GPIO_DIRECTION, 0x22 },
		{}
	};

	if (action == HDA_FIXUP_ACT_PRE_PROBE) {
		spec->gen.vmaster_mute.hook = alc_fixup_gpio_mute_hook;
		spec->gen.cap_sync_hook = alc_fixup_gpio_mic_mute_hook;
		spec->gpio_led = 0;
		spec->mute_led_polarity = 0;
		spec->gpio_mute_led_mask = 0x02;
		spec->gpio_mic_led_mask = 0x20;
		snd_hda_add_verbs(codec, gpio_init);
	}
}

/* turn on/off mic-mute LED per capture hook */
static void alc269_fixup_hp_cap_mic_mute_hook(struct hda_codec *codec,
					       struct snd_kcontrol *kcontrol,
					       struct snd_ctl_elem_value *ucontrol)
{
	struct alc_spec *spec = codec->spec;
	unsigned int pinval, enable, disable;

	pinval = snd_hda_codec_get_pin_target(codec, spec->cap_mute_led_nid);
	pinval &= ~AC_PINCTL_VREFEN;
	enable  = pinval | AC_PINCTL_VREF_80;
	disable = pinval | AC_PINCTL_VREF_HIZ;

	if (!ucontrol)
		return;

	if (ucontrol->value.integer.value[0] ||
	    ucontrol->value.integer.value[1])
		pinval = disable;
	else
		pinval = enable;

	if (spec->cap_mute_led_nid)
		snd_hda_set_pin_ctl_cache(codec, spec->cap_mute_led_nid, pinval);
}

static void alc269_fixup_hp_gpio_mic1_led(struct hda_codec *codec,
				const struct hda_fixup *fix, int action)
{
	struct alc_spec *spec = codec->spec;
	static const struct hda_verb gpio_init[] = {
		{ 0x01, AC_VERB_SET_GPIO_MASK, 0x08 },
		{ 0x01, AC_VERB_SET_GPIO_DIRECTION, 0x08 },
		{}
	};

	if (action == HDA_FIXUP_ACT_PRE_PROBE) {
		spec->gen.vmaster_mute.hook = alc_fixup_gpio_mute_hook;
		spec->gen.cap_sync_hook = alc269_fixup_hp_cap_mic_mute_hook;
		spec->gpio_led = 0;
		spec->mute_led_polarity = 0;
		spec->gpio_mute_led_mask = 0x08;
		spec->cap_mute_led_nid = 0x18;
		snd_hda_add_verbs(codec, gpio_init);
		codec->power_filter = led_power_filter;
	}
}

static void alc280_fixup_hp_gpio4(struct hda_codec *codec,
				   const struct hda_fixup *fix, int action)
{
	/* Like hp_gpio_mic1_led, but also needs GPIO4 low to enable headphone amp */
	struct alc_spec *spec = codec->spec;
	static const struct hda_verb gpio_init[] = {
		{ 0x01, AC_VERB_SET_GPIO_MASK, 0x18 },
		{ 0x01, AC_VERB_SET_GPIO_DIRECTION, 0x18 },
		{}
	};

	if (action == HDA_FIXUP_ACT_PRE_PROBE) {
		spec->gen.vmaster_mute.hook = alc_fixup_gpio_mute_hook;
		spec->gen.cap_sync_hook = alc269_fixup_hp_cap_mic_mute_hook;
		spec->gpio_led = 0;
		spec->mute_led_polarity = 0;
		spec->gpio_mute_led_mask = 0x08;
		spec->cap_mute_led_nid = 0x18;
		snd_hda_add_verbs(codec, gpio_init);
		codec->power_filter = led_power_filter;
	}
}

<<<<<<< HEAD
#if IS_REACHABLE(INPUT)
=======
#if IS_REACHABLE(CONFIG_INPUT)
>>>>>>> 801fa748
static void gpio2_mic_hotkey_event(struct hda_codec *codec,
				   struct hda_jack_callback *event)
{
	struct alc_spec *spec = codec->spec;

	/* GPIO2 just toggles on a keypress/keyrelease cycle. Therefore
	   send both key on and key off event for every interrupt. */
	input_report_key(spec->kb_dev, spec->alc_mute_keycode_map[ALC_KEY_MICMUTE_INDEX], 1);
	input_sync(spec->kb_dev);
	input_report_key(spec->kb_dev, spec->alc_mute_keycode_map[ALC_KEY_MICMUTE_INDEX], 0);
	input_sync(spec->kb_dev);
}

static int alc_register_micmute_input_device(struct hda_codec *codec)
{
	struct alc_spec *spec = codec->spec;
	int i;

	spec->kb_dev = input_allocate_device();
	if (!spec->kb_dev) {
		codec_err(codec, "Out of memory (input_allocate_device)\n");
		return -ENOMEM;
	}

	spec->alc_mute_keycode_map[ALC_KEY_MICMUTE_INDEX] = KEY_MICMUTE;

	spec->kb_dev->name = "Microphone Mute Button";
	spec->kb_dev->evbit[0] = BIT_MASK(EV_KEY);
	spec->kb_dev->keycodesize = sizeof(spec->alc_mute_keycode_map[0]);
	spec->kb_dev->keycodemax = ARRAY_SIZE(spec->alc_mute_keycode_map);
	spec->kb_dev->keycode = spec->alc_mute_keycode_map;
	for (i = 0; i < ARRAY_SIZE(spec->alc_mute_keycode_map); i++)
		set_bit(spec->alc_mute_keycode_map[i], spec->kb_dev->keybit);

	if (input_register_device(spec->kb_dev)) {
		codec_err(codec, "input_register_device failed\n");
		input_free_device(spec->kb_dev);
		spec->kb_dev = NULL;
		return -ENOMEM;
	}

	return 0;
}

static void alc280_fixup_hp_gpio2_mic_hotkey(struct hda_codec *codec,
					     const struct hda_fixup *fix, int action)
{
	/* GPIO1 = set according to SKU external amp
	   GPIO2 = mic mute hotkey
	   GPIO3 = mute LED
	   GPIO4 = mic mute LED */
	static const struct hda_verb gpio_init[] = {
		{ 0x01, AC_VERB_SET_GPIO_MASK, 0x1e },
		{ 0x01, AC_VERB_SET_GPIO_DIRECTION, 0x1a },
		{ 0x01, AC_VERB_SET_GPIO_DATA, 0x02 },
		{}
	};

	struct alc_spec *spec = codec->spec;

	if (action == HDA_FIXUP_ACT_PRE_PROBE) {
		if (alc_register_micmute_input_device(codec) != 0)
			return;

		snd_hda_add_verbs(codec, gpio_init);
		snd_hda_codec_write_cache(codec, codec->core.afg, 0,
					  AC_VERB_SET_GPIO_UNSOLICITED_RSP_MASK, 0x04);
		snd_hda_jack_detect_enable_callback(codec, codec->core.afg,
						    gpio2_mic_hotkey_event);

		spec->gen.vmaster_mute.hook = alc_fixup_gpio_mute_hook;
		spec->gen.cap_sync_hook = alc_fixup_gpio_mic_mute_hook;
		spec->gpio_led = 0;
		spec->mute_led_polarity = 0;
		spec->gpio_mute_led_mask = 0x08;
		spec->gpio_mic_led_mask = 0x10;
		return;
	}

	if (!spec->kb_dev)
		return;

	switch (action) {
	case HDA_FIXUP_ACT_PROBE:
		spec->init_amp = ALC_INIT_DEFAULT;
		break;
	case HDA_FIXUP_ACT_FREE:
		input_unregister_device(spec->kb_dev);
		spec->kb_dev = NULL;
	}
}

static void alc233_fixup_lenovo_line2_mic_hotkey(struct hda_codec *codec,
					     const struct hda_fixup *fix, int action)
{
	/* Line2 = mic mute hotkey
	   GPIO2 = mic mute LED */
	static const struct hda_verb gpio_init[] = {
		{ 0x01, AC_VERB_SET_GPIO_MASK, 0x04 },
		{ 0x01, AC_VERB_SET_GPIO_DIRECTION, 0x04 },
		{}
	};

	struct alc_spec *spec = codec->spec;

	if (action == HDA_FIXUP_ACT_PRE_PROBE) {
		if (alc_register_micmute_input_device(codec) != 0)
			return;

		snd_hda_add_verbs(codec, gpio_init);
		snd_hda_jack_detect_enable_callback(codec, 0x1b,
						    gpio2_mic_hotkey_event);

		spec->gen.cap_sync_hook = alc_fixup_gpio_mic_mute_hook;
		spec->gpio_led = 0;
		spec->mute_led_polarity = 0;
		spec->gpio_mic_led_mask = 0x04;
		return;
	}

	if (!spec->kb_dev)
		return;

	switch (action) {
	case HDA_FIXUP_ACT_PROBE:
		spec->init_amp = ALC_INIT_DEFAULT;
		break;
	case HDA_FIXUP_ACT_FREE:
		input_unregister_device(spec->kb_dev);
		spec->kb_dev = NULL;
	}
}
#else /* INPUT */
#define alc280_fixup_hp_gpio2_mic_hotkey	NULL
#define alc233_fixup_lenovo_line2_mic_hotkey	NULL
#endif /* INPUT */

static void alc269_fixup_hp_line1_mic1_led(struct hda_codec *codec,
				const struct hda_fixup *fix, int action)
{
	struct alc_spec *spec = codec->spec;

	if (action == HDA_FIXUP_ACT_PRE_PROBE) {
		spec->gen.vmaster_mute.hook = alc269_fixup_mic_mute_hook;
		spec->gen.cap_sync_hook = alc269_fixup_hp_cap_mic_mute_hook;
		spec->mute_led_polarity = 0;
		spec->mute_led_nid = 0x1a;
		spec->cap_mute_led_nid = 0x18;
		spec->gen.vmaster_mute_enum = 1;
		codec->power_filter = led_power_filter;
	}
}

static void alc_headset_mode_unplugged(struct hda_codec *codec)
{
	static struct coef_fw coef0255[] = {
		WRITE_COEF(0x45, 0xd089), /* UAJ function set to menual mode */
		UPDATE_COEFEX(0x57, 0x05, 1<<14, 0), /* Direct Drive HP Amp control(Set to verb control)*/
		WRITE_COEF(0x06, 0x6104), /* Set MIC2 Vref gate with HP */
		WRITE_COEFEX(0x57, 0x03, 0x8aa6), /* Direct Drive HP Amp control */
		{}
	};
	static struct coef_fw coef0255_1[] = {
		WRITE_COEF(0x1b, 0x0c0b), /* LDO and MISC control */
		{}
	};
	static struct coef_fw coef0256[] = {
		WRITE_COEF(0x1b, 0x0c4b), /* LDO and MISC control */
		{}
	};
	static struct coef_fw coef0233[] = {
		WRITE_COEF(0x1b, 0x0c0b),
		WRITE_COEF(0x45, 0xc429),
		UPDATE_COEF(0x35, 0x4000, 0),
		WRITE_COEF(0x06, 0x2104),
		WRITE_COEF(0x1a, 0x0001),
		WRITE_COEF(0x26, 0x0004),
		WRITE_COEF(0x32, 0x42a3),
		{}
	};
	static struct coef_fw coef0288[] = {
		UPDATE_COEF(0x4f, 0xfcc0, 0xc400),
		UPDATE_COEF(0x50, 0x2000, 0x2000),
		UPDATE_COEF(0x56, 0x0006, 0x0006),
		UPDATE_COEF(0x66, 0x0008, 0),
		UPDATE_COEF(0x67, 0x2000, 0),
		{}
	};
	static struct coef_fw coef0292[] = {
		WRITE_COEF(0x76, 0x000e),
		WRITE_COEF(0x6c, 0x2400),
		WRITE_COEF(0x18, 0x7308),
		WRITE_COEF(0x6b, 0xc429),
		{}
	};
	static struct coef_fw coef0293[] = {
		UPDATE_COEF(0x10, 7<<8, 6<<8), /* SET Line1 JD to 0 */
		UPDATE_COEFEX(0x57, 0x05, 1<<15|1<<13, 0x0), /* SET charge pump by verb */
		UPDATE_COEFEX(0x57, 0x03, 1<<10, 1<<10), /* SET EN_OSW to 1 */
		UPDATE_COEF(0x1a, 1<<3, 1<<3), /* Combo JD gating with LINE1-VREFO */
		WRITE_COEF(0x45, 0xc429), /* Set to TRS type */
		UPDATE_COEF(0x4a, 0x000f, 0x000e), /* Combo Jack auto detect */
		{}
	};
	static struct coef_fw coef0668[] = {
		WRITE_COEF(0x15, 0x0d40),
		WRITE_COEF(0xb7, 0x802b),
		{}
	};
	static struct coef_fw coef0225[] = {
		UPDATE_COEF(0x4a, 1<<8, 0),
		UPDATE_COEFEX(0x57, 0x05, 1<<14, 0),
		UPDATE_COEF(0x63, 3<<14, 3<<14),
		UPDATE_COEF(0x4a, 3<<4, 2<<4),
		UPDATE_COEF(0x4a, 3<<10, 3<<10),
		UPDATE_COEF(0x45, 0x3f<<10, 0x34<<10),
		UPDATE_COEF(0x4a, 3<<10, 0),
		{}
	};

	switch (codec->core.vendor_id) {
	case 0x10ec0255:
		alc_process_coef_fw(codec, coef0255_1);
		alc_process_coef_fw(codec, coef0255);
		break;
	case 0x10ec0236:
	case 0x10ec0256:
		alc_process_coef_fw(codec, coef0256);
		alc_process_coef_fw(codec, coef0255);
		break;
	case 0x10ec0233:
	case 0x10ec0283:
		alc_process_coef_fw(codec, coef0233);
		break;
	case 0x10ec0286:
	case 0x10ec0288:
	case 0x10ec0298:
		alc_process_coef_fw(codec, coef0288);
		break;
	case 0x10ec0292:
		alc_process_coef_fw(codec, coef0292);
		break;
	case 0x10ec0293:
		alc_process_coef_fw(codec, coef0293);
		break;
	case 0x10ec0668:
		alc_process_coef_fw(codec, coef0668);
		break;
	case 0x10ec0225:
	case 0x10ec0295:
	case 0x10ec0299:
		alc_process_coef_fw(codec, coef0225);
		break;
	case 0x10ec0867:
		alc_update_coefex_idx(codec, 0x57, 0x5, 1<<14, 0);
		break;
	}
	codec_dbg(codec, "Headset jack set to unplugged mode.\n");
}


static void alc_headset_mode_mic_in(struct hda_codec *codec, hda_nid_t hp_pin,
				    hda_nid_t mic_pin)
{
	static struct coef_fw coef0255[] = {
		WRITE_COEFEX(0x57, 0x03, 0x8aa6),
		WRITE_COEF(0x06, 0x6100), /* Set MIC2 Vref gate to normal */
		{}
	};
	static struct coef_fw coef0233[] = {
		UPDATE_COEF(0x35, 0, 1<<14),
		WRITE_COEF(0x06, 0x2100),
		WRITE_COEF(0x1a, 0x0021),
		WRITE_COEF(0x26, 0x008c),
		{}
	};
	static struct coef_fw coef0288[] = {
		UPDATE_COEF(0x50, 0x2000, 0),
		UPDATE_COEF(0x56, 0x0006, 0),
		UPDATE_COEF(0x4f, 0xfcc0, 0xc400),
		UPDATE_COEF(0x66, 0x0008, 0x0008),
		UPDATE_COEF(0x67, 0x2000, 0x2000),
		{}
	};
	static struct coef_fw coef0292[] = {
		WRITE_COEF(0x19, 0xa208),
		WRITE_COEF(0x2e, 0xacf0),
		{}
	};
	static struct coef_fw coef0293[] = {
		UPDATE_COEFEX(0x57, 0x05, 0, 1<<15|1<<13), /* SET charge pump by verb */
		UPDATE_COEFEX(0x57, 0x03, 1<<10, 0), /* SET EN_OSW to 0 */
		UPDATE_COEF(0x1a, 1<<3, 0), /* Combo JD gating without LINE1-VREFO */
		{}
	};
	static struct coef_fw coef0688[] = {
		WRITE_COEF(0xb7, 0x802b),
		WRITE_COEF(0xb5, 0x1040),
		UPDATE_COEF(0xc3, 0, 1<<12),
		{}
	};
	static struct coef_fw coef0225[] = {
		UPDATE_COEFEX(0x57, 0x05, 1<<14, 1<<14),
		UPDATE_COEF(0x4a, 3<<4, 2<<4),
		UPDATE_COEF(0x63, 3<<14, 0),
		{}
	};


	switch (codec->core.vendor_id) {
	case 0x10ec0236:
	case 0x10ec0255:
	case 0x10ec0256:
		alc_write_coef_idx(codec, 0x45, 0xc489);
		snd_hda_set_pin_ctl_cache(codec, hp_pin, 0);
		alc_process_coef_fw(codec, coef0255);
		snd_hda_set_pin_ctl_cache(codec, mic_pin, PIN_VREF50);
		break;
	case 0x10ec0233:
	case 0x10ec0283:
		alc_write_coef_idx(codec, 0x45, 0xc429);
		snd_hda_set_pin_ctl_cache(codec, hp_pin, 0);
		alc_process_coef_fw(codec, coef0233);
		snd_hda_set_pin_ctl_cache(codec, mic_pin, PIN_VREF50);
		break;
	case 0x10ec0286:
	case 0x10ec0288:
	case 0x10ec0298:
		alc_update_coef_idx(codec, 0x4f, 0x000c, 0);
		snd_hda_set_pin_ctl_cache(codec, hp_pin, 0);
		alc_process_coef_fw(codec, coef0288);
		snd_hda_set_pin_ctl_cache(codec, mic_pin, PIN_VREF50);
		break;
	case 0x10ec0292:
		snd_hda_set_pin_ctl_cache(codec, hp_pin, 0);
		alc_process_coef_fw(codec, coef0292);
		break;
	case 0x10ec0293:
		/* Set to TRS mode */
		alc_write_coef_idx(codec, 0x45, 0xc429);
		snd_hda_set_pin_ctl_cache(codec, hp_pin, 0);
		alc_process_coef_fw(codec, coef0293);
		snd_hda_set_pin_ctl_cache(codec, mic_pin, PIN_VREF50);
		break;
	case 0x10ec0867:
		alc_update_coefex_idx(codec, 0x57, 0x5, 0, 1<<14);
		/* fallthru */
	case 0x10ec0662:
		snd_hda_set_pin_ctl_cache(codec, hp_pin, 0);
		snd_hda_set_pin_ctl_cache(codec, mic_pin, PIN_VREF50);
		break;
	case 0x10ec0668:
		alc_write_coef_idx(codec, 0x11, 0x0001);
		snd_hda_set_pin_ctl_cache(codec, hp_pin, 0);
		alc_process_coef_fw(codec, coef0688);
		snd_hda_set_pin_ctl_cache(codec, mic_pin, PIN_VREF50);
		break;
	case 0x10ec0225:
	case 0x10ec0295:
	case 0x10ec0299:
		alc_update_coef_idx(codec, 0x45, 0x3f<<10, 0x31<<10);
		snd_hda_set_pin_ctl_cache(codec, hp_pin, 0);
		alc_process_coef_fw(codec, coef0225);
		snd_hda_set_pin_ctl_cache(codec, mic_pin, PIN_VREF50);
		break;
	}
	codec_dbg(codec, "Headset jack set to mic-in mode.\n");
}

static void alc_headset_mode_default(struct hda_codec *codec)
{
	static struct coef_fw coef0225[] = {
		UPDATE_COEF(0x45, 0x3f<<10, 0x34<<10),
		{}
	};
	static struct coef_fw coef0255[] = {
		WRITE_COEF(0x45, 0xc089),
		WRITE_COEF(0x45, 0xc489),
		WRITE_COEFEX(0x57, 0x03, 0x8ea6),
		WRITE_COEF(0x49, 0x0049),
		{}
	};
	static struct coef_fw coef0233[] = {
		WRITE_COEF(0x06, 0x2100),
		WRITE_COEF(0x32, 0x4ea3),
		{}
	};
	static struct coef_fw coef0288[] = {
		UPDATE_COEF(0x4f, 0xfcc0, 0xc400), /* Set to TRS type */
		UPDATE_COEF(0x50, 0x2000, 0x2000),
		UPDATE_COEF(0x56, 0x0006, 0x0006),
		UPDATE_COEF(0x66, 0x0008, 0),
		UPDATE_COEF(0x67, 0x2000, 0),
		{}
	};
	static struct coef_fw coef0292[] = {
		WRITE_COEF(0x76, 0x000e),
		WRITE_COEF(0x6c, 0x2400),
		WRITE_COEF(0x6b, 0xc429),
		WRITE_COEF(0x18, 0x7308),
		{}
	};
	static struct coef_fw coef0293[] = {
		UPDATE_COEF(0x4a, 0x000f, 0x000e), /* Combo Jack auto detect */
		WRITE_COEF(0x45, 0xC429), /* Set to TRS type */
		UPDATE_COEF(0x1a, 1<<3, 0), /* Combo JD gating without LINE1-VREFO */
		{}
	};
	static struct coef_fw coef0688[] = {
		WRITE_COEF(0x11, 0x0041),
		WRITE_COEF(0x15, 0x0d40),
		WRITE_COEF(0xb7, 0x802b),
		{}
	};

	switch (codec->core.vendor_id) {
	case 0x10ec0225:
	case 0x10ec0295:
	case 0x10ec0299:
		alc_process_coef_fw(codec, coef0225);
		break;
	case 0x10ec0236:
	case 0x10ec0255:
	case 0x10ec0256:
		alc_process_coef_fw(codec, coef0255);
		break;
	case 0x10ec0233:
	case 0x10ec0283:
		alc_process_coef_fw(codec, coef0233);
		break;
	case 0x10ec0286:
	case 0x10ec0288:
	case 0x10ec0298:
		alc_process_coef_fw(codec, coef0288);
		break;
	case 0x10ec0292:
		alc_process_coef_fw(codec, coef0292);
		break;
	case 0x10ec0293:
		alc_process_coef_fw(codec, coef0293);
		break;
	case 0x10ec0668:
		alc_process_coef_fw(codec, coef0688);
		break;
	case 0x10ec0867:
		alc_update_coefex_idx(codec, 0x57, 0x5, 1<<14, 0);
		break;
	}
	codec_dbg(codec, "Headset jack set to headphone (default) mode.\n");
}

/* Iphone type */
static void alc_headset_mode_ctia(struct hda_codec *codec)
{
	static struct coef_fw coef0255[] = {
		WRITE_COEF(0x45, 0xd489), /* Set to CTIA type */
		WRITE_COEF(0x1b, 0x0c2b),
		WRITE_COEFEX(0x57, 0x03, 0x8ea6),
		{}
	};
	static struct coef_fw coef0256[] = {
		WRITE_COEF(0x45, 0xd489), /* Set to CTIA type */
		WRITE_COEF(0x1b, 0x0c6b),
		WRITE_COEFEX(0x57, 0x03, 0x8ea6),
		{}
	};
	static struct coef_fw coef0233[] = {
		WRITE_COEF(0x45, 0xd429),
		WRITE_COEF(0x1b, 0x0c2b),
		WRITE_COEF(0x32, 0x4ea3),
		{}
	};
	static struct coef_fw coef0288[] = {
		UPDATE_COEF(0x50, 0x2000, 0x2000),
		UPDATE_COEF(0x56, 0x0006, 0x0006),
		UPDATE_COEF(0x66, 0x0008, 0),
		UPDATE_COEF(0x67, 0x2000, 0),
		{}
	};
	static struct coef_fw coef0292[] = {
		WRITE_COEF(0x6b, 0xd429),
		WRITE_COEF(0x76, 0x0008),
		WRITE_COEF(0x18, 0x7388),
		{}
	};
	static struct coef_fw coef0293[] = {
		WRITE_COEF(0x45, 0xd429), /* Set to ctia type */
		UPDATE_COEF(0x10, 7<<8, 7<<8), /* SET Line1 JD to 1 */
		{}
	};
	static struct coef_fw coef0688[] = {
		WRITE_COEF(0x11, 0x0001),
		WRITE_COEF(0x15, 0x0d60),
		WRITE_COEF(0xc3, 0x0000),
		{}
	};
	static struct coef_fw coef0225[] = {
		UPDATE_COEF(0x45, 0x3f<<10, 0x35<<10),
		UPDATE_COEF(0x49, 1<<8, 1<<8),
		UPDATE_COEF(0x4a, 7<<6, 7<<6),
		UPDATE_COEF(0x4a, 3<<4, 3<<4),
		{}
	};

	switch (codec->core.vendor_id) {
	case 0x10ec0255:
		alc_process_coef_fw(codec, coef0255);
		break;
	case 0x10ec0236:
	case 0x10ec0256:
		alc_process_coef_fw(codec, coef0256);
		break;
	case 0x10ec0233:
	case 0x10ec0283:
		alc_process_coef_fw(codec, coef0233);
		break;
	case 0x10ec0298:
		alc_update_coef_idx(codec, 0x8e, 0x0070, 0x0020);/* Headset output enable */
		/* ALC298 jack type setting is the same with ALC286/ALC288 */
	case 0x10ec0286:
	case 0x10ec0288:
		alc_update_coef_idx(codec, 0x4f, 0xfcc0, 0xd400);
		msleep(300);
		alc_process_coef_fw(codec, coef0288);
		break;
	case 0x10ec0292:
		alc_process_coef_fw(codec, coef0292);
		break;
	case 0x10ec0293:
		alc_process_coef_fw(codec, coef0293);
		break;
	case 0x10ec0668:
		alc_process_coef_fw(codec, coef0688);
		break;
	case 0x10ec0225:
	case 0x10ec0295:
	case 0x10ec0299:
		alc_process_coef_fw(codec, coef0225);
		break;
	case 0x10ec0867:
		alc_update_coefex_idx(codec, 0x57, 0x5, 1<<14, 0);
		break;
	}
	codec_dbg(codec, "Headset jack set to iPhone-style headset mode.\n");
}

/* Nokia type */
static void alc_headset_mode_omtp(struct hda_codec *codec)
{
	static struct coef_fw coef0255[] = {
		WRITE_COEF(0x45, 0xe489), /* Set to OMTP Type */
		WRITE_COEF(0x1b, 0x0c2b),
		WRITE_COEFEX(0x57, 0x03, 0x8ea6),
		{}
	};
	static struct coef_fw coef0256[] = {
		WRITE_COEF(0x45, 0xe489), /* Set to OMTP Type */
		WRITE_COEF(0x1b, 0x0c6b),
		WRITE_COEFEX(0x57, 0x03, 0x8ea6),
		{}
	};
	static struct coef_fw coef0233[] = {
		WRITE_COEF(0x45, 0xe429),
		WRITE_COEF(0x1b, 0x0c2b),
		WRITE_COEF(0x32, 0x4ea3),
		{}
	};
	static struct coef_fw coef0288[] = {
		UPDATE_COEF(0x50, 0x2000, 0x2000),
		UPDATE_COEF(0x56, 0x0006, 0x0006),
		UPDATE_COEF(0x66, 0x0008, 0),
		UPDATE_COEF(0x67, 0x2000, 0),
		{}
	};
	static struct coef_fw coef0292[] = {
		WRITE_COEF(0x6b, 0xe429),
		WRITE_COEF(0x76, 0x0008),
		WRITE_COEF(0x18, 0x7388),
		{}
	};
	static struct coef_fw coef0293[] = {
		WRITE_COEF(0x45, 0xe429), /* Set to omtp type */
		UPDATE_COEF(0x10, 7<<8, 7<<8), /* SET Line1 JD to 1 */
		{}
	};
	static struct coef_fw coef0688[] = {
		WRITE_COEF(0x11, 0x0001),
		WRITE_COEF(0x15, 0x0d50),
		WRITE_COEF(0xc3, 0x0000),
		{}
	};
	static struct coef_fw coef0225[] = {
		UPDATE_COEF(0x45, 0x3f<<10, 0x39<<10),
		UPDATE_COEF(0x49, 1<<8, 1<<8),
		UPDATE_COEF(0x4a, 7<<6, 7<<6),
		UPDATE_COEF(0x4a, 3<<4, 3<<4),
		{}
	};

	switch (codec->core.vendor_id) {
	case 0x10ec0255:
		alc_process_coef_fw(codec, coef0255);
		break;
	case 0x10ec0236:
	case 0x10ec0256:
		alc_process_coef_fw(codec, coef0256);
		break;
	case 0x10ec0233:
	case 0x10ec0283:
		alc_process_coef_fw(codec, coef0233);
		break;
	case 0x10ec0298:
		alc_update_coef_idx(codec, 0x8e, 0x0070, 0x0010);/* Headset output enable */
		/* ALC298 jack type setting is the same with ALC286/ALC288 */
	case 0x10ec0286:
	case 0x10ec0288:
		alc_update_coef_idx(codec, 0x4f, 0xfcc0, 0xe400);
		msleep(300);
		alc_process_coef_fw(codec, coef0288);
		break;
	case 0x10ec0292:
		alc_process_coef_fw(codec, coef0292);
		break;
	case 0x10ec0293:
		alc_process_coef_fw(codec, coef0293);
		break;
	case 0x10ec0668:
		alc_process_coef_fw(codec, coef0688);
		break;
	case 0x10ec0225:
	case 0x10ec0295:
	case 0x10ec0299:
		alc_process_coef_fw(codec, coef0225);
		break;
	}
	codec_dbg(codec, "Headset jack set to Nokia-style headset mode.\n");
}

static void alc_determine_headset_type(struct hda_codec *codec)
{
	int val;
	bool is_ctia = false;
	struct alc_spec *spec = codec->spec;
	static struct coef_fw coef0255[] = {
		WRITE_COEF(0x45, 0xd089), /* combo jack auto switch control(Check type)*/
		WRITE_COEF(0x49, 0x0149), /* combo jack auto switch control(Vref
 conteol) */
		{}
	};
	static struct coef_fw coef0288[] = {
		UPDATE_COEF(0x4f, 0xfcc0, 0xd400), /* Check Type */
		{}
	};
	static struct coef_fw coef0293[] = {
		UPDATE_COEF(0x4a, 0x000f, 0x0008), /* Combo Jack auto detect */
		WRITE_COEF(0x45, 0xD429), /* Set to ctia type */
		{}
	};
	static struct coef_fw coef0688[] = {
		WRITE_COEF(0x11, 0x0001),
		WRITE_COEF(0xb7, 0x802b),
		WRITE_COEF(0x15, 0x0d60),
		WRITE_COEF(0xc3, 0x0c00),
		{}
	};
	static struct coef_fw coef0225[] = {
		UPDATE_COEF(0x45, 0x3f<<10, 0x34<<10),
		UPDATE_COEF(0x49, 1<<8, 1<<8),
		{}
	};

	switch (codec->core.vendor_id) {
	case 0x10ec0236:
	case 0x10ec0255:
	case 0x10ec0256:
		alc_process_coef_fw(codec, coef0255);
		msleep(300);
		val = alc_read_coef_idx(codec, 0x46);
		is_ctia = (val & 0x0070) == 0x0070;
		break;
	case 0x10ec0233:
	case 0x10ec0283:
		alc_write_coef_idx(codec, 0x45, 0xd029);
		msleep(300);
		val = alc_read_coef_idx(codec, 0x46);
		is_ctia = (val & 0x0070) == 0x0070;
		break;
	case 0x10ec0298:
		alc_update_coef_idx(codec, 0x8e, 0x0070, 0x0020); /* Headset output enable */
		/* ALC298 check jack type is the same with ALC286/ALC288 */
	case 0x10ec0286:
	case 0x10ec0288:
		alc_process_coef_fw(codec, coef0288);
		msleep(350);
		val = alc_read_coef_idx(codec, 0x50);
		is_ctia = (val & 0x0070) == 0x0070;
		break;
	case 0x10ec0292:
		alc_write_coef_idx(codec, 0x6b, 0xd429);
		msleep(300);
		val = alc_read_coef_idx(codec, 0x6c);
		is_ctia = (val & 0x001c) == 0x001c;
		break;
	case 0x10ec0293:
		alc_process_coef_fw(codec, coef0293);
		msleep(300);
		val = alc_read_coef_idx(codec, 0x46);
		is_ctia = (val & 0x0070) == 0x0070;
		break;
	case 0x10ec0668:
		alc_process_coef_fw(codec, coef0688);
		msleep(300);
		val = alc_read_coef_idx(codec, 0xbe);
		is_ctia = (val & 0x1c02) == 0x1c02;
		break;
	case 0x10ec0225:
	case 0x10ec0295:
	case 0x10ec0299:
		alc_process_coef_fw(codec, coef0225);
		msleep(800);
		val = alc_read_coef_idx(codec, 0x46);
		is_ctia = (val & 0x00f0) == 0x00f0;
		break;
	case 0x10ec0867:
		is_ctia = true;
		break;
	}

	codec_dbg(codec, "Headset jack detected iPhone-style headset: %s\n",
		    is_ctia ? "yes" : "no");
	spec->current_headset_type = is_ctia ? ALC_HEADSET_TYPE_CTIA : ALC_HEADSET_TYPE_OMTP;
}

static void alc_update_headset_mode(struct hda_codec *codec)
{
	struct alc_spec *spec = codec->spec;

	hda_nid_t mux_pin = spec->gen.imux_pins[spec->gen.cur_mux[0]];
	hda_nid_t hp_pin = spec->gen.autocfg.hp_pins[0];

	int new_headset_mode;

	if (!snd_hda_jack_detect(codec, hp_pin))
		new_headset_mode = ALC_HEADSET_MODE_UNPLUGGED;
	else if (mux_pin == spec->headset_mic_pin)
		new_headset_mode = ALC_HEADSET_MODE_HEADSET;
	else if (mux_pin == spec->headphone_mic_pin)
		new_headset_mode = ALC_HEADSET_MODE_MIC;
	else
		new_headset_mode = ALC_HEADSET_MODE_HEADPHONE;

	if (new_headset_mode == spec->current_headset_mode) {
		snd_hda_gen_update_outputs(codec);
		return;
	}

	switch (new_headset_mode) {
	case ALC_HEADSET_MODE_UNPLUGGED:
		alc_headset_mode_unplugged(codec);
		spec->gen.hp_jack_present = false;
		break;
	case ALC_HEADSET_MODE_HEADSET:
		if (spec->current_headset_type == ALC_HEADSET_TYPE_UNKNOWN)
			alc_determine_headset_type(codec);
		if (spec->current_headset_type == ALC_HEADSET_TYPE_CTIA)
			alc_headset_mode_ctia(codec);
		else if (spec->current_headset_type == ALC_HEADSET_TYPE_OMTP)
			alc_headset_mode_omtp(codec);
		spec->gen.hp_jack_present = true;
		break;
	case ALC_HEADSET_MODE_MIC:
		alc_headset_mode_mic_in(codec, hp_pin, spec->headphone_mic_pin);
		spec->gen.hp_jack_present = false;
		break;
	case ALC_HEADSET_MODE_HEADPHONE:
		alc_headset_mode_default(codec);
		spec->gen.hp_jack_present = true;
		break;
	}
	if (new_headset_mode != ALC_HEADSET_MODE_MIC) {
		snd_hda_set_pin_ctl_cache(codec, hp_pin,
					  AC_PINCTL_OUT_EN | AC_PINCTL_HP_EN);
		if (spec->headphone_mic_pin && spec->headphone_mic_pin != hp_pin)
			snd_hda_set_pin_ctl_cache(codec, spec->headphone_mic_pin,
						  PIN_VREFHIZ);
	}
	spec->current_headset_mode = new_headset_mode;

	snd_hda_gen_update_outputs(codec);
}

static void alc_update_headset_mode_hook(struct hda_codec *codec,
					 struct snd_kcontrol *kcontrol,
					 struct snd_ctl_elem_value *ucontrol)
{
	alc_update_headset_mode(codec);
}

static void alc_update_headset_jack_cb(struct hda_codec *codec,
				       struct hda_jack_callback *jack)
{
	struct alc_spec *spec = codec->spec;
	spec->current_headset_type = ALC_HEADSET_TYPE_UNKNOWN;
	snd_hda_gen_hp_automute(codec, jack);
}

static void alc_probe_headset_mode(struct hda_codec *codec)
{
	int i;
	struct alc_spec *spec = codec->spec;
	struct auto_pin_cfg *cfg = &spec->gen.autocfg;

	/* Find mic pins */
	for (i = 0; i < cfg->num_inputs; i++) {
		if (cfg->inputs[i].is_headset_mic && !spec->headset_mic_pin)
			spec->headset_mic_pin = cfg->inputs[i].pin;
		if (cfg->inputs[i].is_headphone_mic && !spec->headphone_mic_pin)
			spec->headphone_mic_pin = cfg->inputs[i].pin;
	}

	spec->gen.cap_sync_hook = alc_update_headset_mode_hook;
	spec->gen.automute_hook = alc_update_headset_mode;
	spec->gen.hp_automute_hook = alc_update_headset_jack_cb;
}

static void alc_fixup_headset_mode(struct hda_codec *codec,
				const struct hda_fixup *fix, int action)
{
	struct alc_spec *spec = codec->spec;

	switch (action) {
	case HDA_FIXUP_ACT_PRE_PROBE:
		spec->parse_flags |= HDA_PINCFG_HEADSET_MIC | HDA_PINCFG_HEADPHONE_MIC;
		break;
	case HDA_FIXUP_ACT_PROBE:
		alc_probe_headset_mode(codec);
		break;
	case HDA_FIXUP_ACT_INIT:
		spec->current_headset_mode = 0;
		alc_update_headset_mode(codec);
		break;
	}
}

static void alc_fixup_headset_mode_no_hp_mic(struct hda_codec *codec,
				const struct hda_fixup *fix, int action)
{
	if (action == HDA_FIXUP_ACT_PRE_PROBE) {
		struct alc_spec *spec = codec->spec;
		spec->parse_flags |= HDA_PINCFG_HEADSET_MIC;
	}
	else
		alc_fixup_headset_mode(codec, fix, action);
}

static void alc255_set_default_jack_type(struct hda_codec *codec)
{
	/* Set to iphone type */
	static struct coef_fw alc255fw[] = {
		WRITE_COEF(0x1b, 0x880b),
		WRITE_COEF(0x45, 0xd089),
		WRITE_COEF(0x1b, 0x080b),
		WRITE_COEF(0x46, 0x0004),
		WRITE_COEF(0x1b, 0x0c0b),
		{}
	};
	static struct coef_fw alc256fw[] = {
		WRITE_COEF(0x1b, 0x884b),
		WRITE_COEF(0x45, 0xd089),
		WRITE_COEF(0x1b, 0x084b),
		WRITE_COEF(0x46, 0x0004),
		WRITE_COEF(0x1b, 0x0c4b),
		{}
	};
	switch (codec->core.vendor_id) {
	case 0x10ec0255:
		alc_process_coef_fw(codec, alc255fw);
		break;
	case 0x10ec0236:
	case 0x10ec0256:
		alc_process_coef_fw(codec, alc256fw);
		break;
	}
	msleep(30);
}

static void alc_fixup_headset_mode_alc255(struct hda_codec *codec,
				const struct hda_fixup *fix, int action)
{
	if (action == HDA_FIXUP_ACT_PRE_PROBE) {
		alc255_set_default_jack_type(codec);
	}
	alc_fixup_headset_mode(codec, fix, action);
}

static void alc_fixup_headset_mode_alc255_no_hp_mic(struct hda_codec *codec,
				const struct hda_fixup *fix, int action)
{
	if (action == HDA_FIXUP_ACT_PRE_PROBE) {
		struct alc_spec *spec = codec->spec;
		spec->parse_flags |= HDA_PINCFG_HEADSET_MIC;
		alc255_set_default_jack_type(codec);
	} 
	else
		alc_fixup_headset_mode(codec, fix, action);
}

static void alc288_update_headset_jack_cb(struct hda_codec *codec,
				       struct hda_jack_callback *jack)
{
	struct alc_spec *spec = codec->spec;
	int present;

	alc_update_headset_jack_cb(codec, jack);
	/* Headset Mic enable or disable, only for Dell Dino */
	present = spec->gen.hp_jack_present ? 0x40 : 0;
	snd_hda_codec_write(codec, 0x01, 0, AC_VERB_SET_GPIO_DATA,
				present);
}

static void alc_fixup_headset_mode_dell_alc288(struct hda_codec *codec,
				const struct hda_fixup *fix, int action)
{
	alc_fixup_headset_mode(codec, fix, action);
	if (action == HDA_FIXUP_ACT_PROBE) {
		struct alc_spec *spec = codec->spec;
		spec->gen.hp_automute_hook = alc288_update_headset_jack_cb;
	}
}

static void alc_fixup_auto_mute_via_amp(struct hda_codec *codec,
					const struct hda_fixup *fix, int action)
{
	if (action == HDA_FIXUP_ACT_PRE_PROBE) {
		struct alc_spec *spec = codec->spec;
		spec->gen.auto_mute_via_amp = 1;
	}
}

static void alc_no_shutup(struct hda_codec *codec)
{
}

static void alc_fixup_no_shutup(struct hda_codec *codec,
				const struct hda_fixup *fix, int action)
{
	if (action == HDA_FIXUP_ACT_PROBE) {
		struct alc_spec *spec = codec->spec;
		spec->shutup = alc_no_shutup;
	}
}

static void alc_fixup_disable_aamix(struct hda_codec *codec,
				    const struct hda_fixup *fix, int action)
{
	if (action == HDA_FIXUP_ACT_PRE_PROBE) {
		struct alc_spec *spec = codec->spec;
		/* Disable AA-loopback as it causes white noise */
		spec->gen.mixer_nid = 0;
	}
}

/* fixup for Thinkpad docks: add dock pins, avoid HP parser fixup */
static void alc_fixup_tpt440_dock(struct hda_codec *codec,
				  const struct hda_fixup *fix, int action)
{
	static const struct hda_pintbl pincfgs[] = {
		{ 0x16, 0x21211010 }, /* dock headphone */
		{ 0x19, 0x21a11010 }, /* dock mic */
		{ }
	};
	struct alc_spec *spec = codec->spec;

	if (action == HDA_FIXUP_ACT_PRE_PROBE) {
		spec->reboot_notify = alc_d3_at_reboot; /* reduce noise */
		spec->parse_flags = HDA_PINCFG_NO_HP_FIXUP;
		codec->power_save_node = 0; /* avoid click noises */
		snd_hda_apply_pincfgs(codec, pincfgs);
	}
}

static void alc_fixup_tpt470_dock(struct hda_codec *codec,
				  const struct hda_fixup *fix, int action)
{
	static const struct hda_pintbl pincfgs[] = {
		{ 0x17, 0x21211010 }, /* dock headphone */
		{ 0x19, 0x21a11010 }, /* dock mic */
		{ }
	};
	struct alc_spec *spec = codec->spec;

	if (action == HDA_FIXUP_ACT_PRE_PROBE) {
		spec->parse_flags = HDA_PINCFG_NO_HP_FIXUP;
		snd_hda_apply_pincfgs(codec, pincfgs);
	} else if (action == HDA_FIXUP_ACT_INIT) {
		/* Enable DOCK device */
		snd_hda_codec_write(codec, 0x17, 0,
			    AC_VERB_SET_CONFIG_DEFAULT_BYTES_3, 0);
		/* Enable DOCK device */
		snd_hda_codec_write(codec, 0x19, 0,
			    AC_VERB_SET_CONFIG_DEFAULT_BYTES_3, 0);
	}
}

static void alc_shutup_dell_xps13(struct hda_codec *codec)
{
	struct alc_spec *spec = codec->spec;
	int hp_pin = spec->gen.autocfg.hp_pins[0];

	/* Prevent pop noises when headphones are plugged in */
	snd_hda_codec_write(codec, hp_pin, 0,
			    AC_VERB_SET_AMP_GAIN_MUTE, AMP_OUT_MUTE);
	msleep(20);
}

static void alc_fixup_dell_xps13(struct hda_codec *codec,
				const struct hda_fixup *fix, int action)
{
	struct alc_spec *spec = codec->spec;
	struct hda_input_mux *imux = &spec->gen.input_mux;
	int i;

	switch (action) {
	case HDA_FIXUP_ACT_PRE_PROBE:
		/* mic pin 0x19 must be initialized with Vref Hi-Z, otherwise
		 * it causes a click noise at start up
		 */
		snd_hda_codec_set_pin_target(codec, 0x19, PIN_VREFHIZ);
		break;
	case HDA_FIXUP_ACT_PROBE:
		spec->shutup = alc_shutup_dell_xps13;

		/* Make the internal mic the default input source. */
		for (i = 0; i < imux->num_items; i++) {
			if (spec->gen.imux_pins[i] == 0x12) {
				spec->gen.cur_mux[0] = i;
				break;
			}
		}
		break;
	}
}

static void alc_fixup_headset_mode_alc662(struct hda_codec *codec,
				const struct hda_fixup *fix, int action)
{
	struct alc_spec *spec = codec->spec;

	if (action == HDA_FIXUP_ACT_PRE_PROBE) {
		spec->parse_flags |= HDA_PINCFG_HEADSET_MIC;
		spec->gen.hp_mic = 1; /* Mic-in is same pin as headphone */

		/* Disable boost for mic-in permanently. (This code is only called
		   from quirks that guarantee that the headphone is at NID 0x1b.) */
		snd_hda_codec_write(codec, 0x1b, 0, AC_VERB_SET_AMP_GAIN_MUTE, 0x7000);
		snd_hda_override_wcaps(codec, 0x1b, get_wcaps(codec, 0x1b) & ~AC_WCAP_IN_AMP);
	} else
		alc_fixup_headset_mode(codec, fix, action);
}

static void alc_fixup_headset_mode_alc668(struct hda_codec *codec,
				const struct hda_fixup *fix, int action)
{
	if (action == HDA_FIXUP_ACT_PRE_PROBE) {
		alc_write_coef_idx(codec, 0xc4, 0x8000);
		alc_update_coef_idx(codec, 0xc2, ~0xfe, 0);
		snd_hda_set_pin_ctl_cache(codec, 0x18, 0);
	}
	alc_fixup_headset_mode(codec, fix, action);
}

/* Returns the nid of the external mic input pin, or 0 if it cannot be found. */
static int find_ext_mic_pin(struct hda_codec *codec)
{
	struct alc_spec *spec = codec->spec;
	struct auto_pin_cfg *cfg = &spec->gen.autocfg;
	hda_nid_t nid;
	unsigned int defcfg;
	int i;

	for (i = 0; i < cfg->num_inputs; i++) {
		if (cfg->inputs[i].type != AUTO_PIN_MIC)
			continue;
		nid = cfg->inputs[i].pin;
		defcfg = snd_hda_codec_get_pincfg(codec, nid);
		if (snd_hda_get_input_pin_attr(defcfg) == INPUT_PIN_ATTR_INT)
			continue;
		return nid;
	}

	return 0;
}

static void alc271_hp_gate_mic_jack(struct hda_codec *codec,
				    const struct hda_fixup *fix,
				    int action)
{
	struct alc_spec *spec = codec->spec;

	if (action == HDA_FIXUP_ACT_PROBE) {
		int mic_pin = find_ext_mic_pin(codec);
		int hp_pin = spec->gen.autocfg.hp_pins[0];

		if (snd_BUG_ON(!mic_pin || !hp_pin))
			return;
		snd_hda_jack_set_gating_jack(codec, mic_pin, hp_pin);
	}
}

static void alc269_fixup_limit_int_mic_boost(struct hda_codec *codec,
					     const struct hda_fixup *fix,
					     int action)
{
	struct alc_spec *spec = codec->spec;
	struct auto_pin_cfg *cfg = &spec->gen.autocfg;
	int i;

	/* The mic boosts on level 2 and 3 are too noisy
	   on the internal mic input.
	   Therefore limit the boost to 0 or 1. */

	if (action != HDA_FIXUP_ACT_PROBE)
		return;

	for (i = 0; i < cfg->num_inputs; i++) {
		hda_nid_t nid = cfg->inputs[i].pin;
		unsigned int defcfg;
		if (cfg->inputs[i].type != AUTO_PIN_MIC)
			continue;
		defcfg = snd_hda_codec_get_pincfg(codec, nid);
		if (snd_hda_get_input_pin_attr(defcfg) != INPUT_PIN_ATTR_INT)
			continue;

		snd_hda_override_amp_caps(codec, nid, HDA_INPUT,
					  (0x00 << AC_AMPCAP_OFFSET_SHIFT) |
					  (0x01 << AC_AMPCAP_NUM_STEPS_SHIFT) |
					  (0x2f << AC_AMPCAP_STEP_SIZE_SHIFT) |
					  (0 << AC_AMPCAP_MUTE_SHIFT));
	}
}

static void alc283_hp_automute_hook(struct hda_codec *codec,
				    struct hda_jack_callback *jack)
{
	struct alc_spec *spec = codec->spec;
	int vref;

	msleep(200);
	snd_hda_gen_hp_automute(codec, jack);

	vref = spec->gen.hp_jack_present ? PIN_VREF80 : 0;

	msleep(600);
	snd_hda_codec_write(codec, 0x19, 0, AC_VERB_SET_PIN_WIDGET_CONTROL,
			    vref);
}

static void alc283_fixup_chromebook(struct hda_codec *codec,
				    const struct hda_fixup *fix, int action)
{
	struct alc_spec *spec = codec->spec;

	switch (action) {
	case HDA_FIXUP_ACT_PRE_PROBE:
		snd_hda_override_wcaps(codec, 0x03, 0);
		/* Disable AA-loopback as it causes white noise */
		spec->gen.mixer_nid = 0;
		break;
	case HDA_FIXUP_ACT_INIT:
		/* MIC2-VREF control */
		/* Set to manual mode */
		alc_update_coef_idx(codec, 0x06, 0x000c, 0);
		/* Enable Line1 input control by verb */
		alc_update_coef_idx(codec, 0x1a, 0, 1 << 4);
		break;
	}
}

static void alc283_fixup_sense_combo_jack(struct hda_codec *codec,
				    const struct hda_fixup *fix, int action)
{
	struct alc_spec *spec = codec->spec;

	switch (action) {
	case HDA_FIXUP_ACT_PRE_PROBE:
		spec->gen.hp_automute_hook = alc283_hp_automute_hook;
		break;
	case HDA_FIXUP_ACT_INIT:
		/* MIC2-VREF control */
		/* Set to manual mode */
		alc_update_coef_idx(codec, 0x06, 0x000c, 0);
		break;
	}
}

/* mute tablet speaker pin (0x14) via dock plugging in addition */
static void asus_tx300_automute(struct hda_codec *codec)
{
	struct alc_spec *spec = codec->spec;
	snd_hda_gen_update_outputs(codec);
	if (snd_hda_jack_detect(codec, 0x1b))
		spec->gen.mute_bits |= (1ULL << 0x14);
}

static void alc282_fixup_asus_tx300(struct hda_codec *codec,
				    const struct hda_fixup *fix, int action)
{
	struct alc_spec *spec = codec->spec;
	/* TX300 needs to set up GPIO2 for the speaker amp */
	static const struct hda_verb gpio2_verbs[] = {
		{ 0x01, AC_VERB_SET_GPIO_MASK, 0x04 },
		{ 0x01, AC_VERB_SET_GPIO_DIRECTION, 0x04 },
		{ 0x01, AC_VERB_SET_GPIO_DATA, 0x04 },
		{}
	};
	static const struct hda_pintbl dock_pins[] = {
		{ 0x1b, 0x21114000 }, /* dock speaker pin */
		{}
	};
	struct snd_kcontrol *kctl;

	switch (action) {
	case HDA_FIXUP_ACT_PRE_PROBE:
		snd_hda_add_verbs(codec, gpio2_verbs);
		snd_hda_apply_pincfgs(codec, dock_pins);
		spec->gen.auto_mute_via_amp = 1;
		spec->gen.automute_hook = asus_tx300_automute;
		snd_hda_jack_detect_enable_callback(codec, 0x1b,
						    snd_hda_gen_hp_automute);
		break;
	case HDA_FIXUP_ACT_BUILD:
		/* this is a bit tricky; give more sane names for the main
		 * (tablet) speaker and the dock speaker, respectively
		 */
		kctl = snd_hda_find_mixer_ctl(codec, "Speaker Playback Switch");
		if (kctl)
			strcpy(kctl->id.name, "Dock Speaker Playback Switch");
		kctl = snd_hda_find_mixer_ctl(codec, "Bass Speaker Playback Switch");
		if (kctl)
			strcpy(kctl->id.name, "Speaker Playback Switch");
		break;
	}
}

static void alc290_fixup_mono_speakers(struct hda_codec *codec,
				       const struct hda_fixup *fix, int action)
{
	if (action == HDA_FIXUP_ACT_PRE_PROBE) {
		/* DAC node 0x03 is giving mono output. We therefore want to
		   make sure 0x14 (front speaker) and 0x15 (headphones) use the
		   stereo DAC, while leaving 0x17 (bass speaker) for node 0x03. */
		hda_nid_t conn1[2] = { 0x0c };
		snd_hda_override_conn_list(codec, 0x14, 1, conn1);
		snd_hda_override_conn_list(codec, 0x15, 1, conn1);
	}
}

static void alc298_fixup_speaker_volume(struct hda_codec *codec,
					const struct hda_fixup *fix, int action)
{
	if (action == HDA_FIXUP_ACT_PRE_PROBE) {
		/* The speaker is routed to the Node 0x06 by a mistake, as a result
		   we can't adjust the speaker's volume since this node does not has
		   Amp-out capability. we change the speaker's route to:
		   Node 0x02 (Audio Output) -> Node 0x0c (Audio Mixer) -> Node 0x17 (
		   Pin Complex), since Node 0x02 has Amp-out caps, we can adjust
		   speaker's volume now. */

		hda_nid_t conn1[1] = { 0x0c };
		snd_hda_override_conn_list(codec, 0x17, 1, conn1);
	}
}

/* disable DAC3 (0x06) selection on NID 0x17 as it has no volume amp control */
static void alc295_fixup_disable_dac3(struct hda_codec *codec,
				      const struct hda_fixup *fix, int action)
{
	if (action == HDA_FIXUP_ACT_PRE_PROBE) {
		hda_nid_t conn[2] = { 0x02, 0x03 };
		snd_hda_override_conn_list(codec, 0x17, 2, conn);
	}
}

/* Hook to update amp GPIO4 for automute */
static void alc280_hp_gpio4_automute_hook(struct hda_codec *codec,
					  struct hda_jack_callback *jack)
{
	struct alc_spec *spec = codec->spec;

	snd_hda_gen_hp_automute(codec, jack);
	/* mute_led_polarity is set to 0, so we pass inverted value here */
	alc_update_gpio_led(codec, 0x10, !spec->gen.hp_jack_present);
}

/* Manage GPIOs for HP EliteBook Folio 9480m.
 *
 * GPIO4 is the headphone amplifier power control
 * GPIO3 is the audio output mute indicator LED
 */

static void alc280_fixup_hp_9480m(struct hda_codec *codec,
				  const struct hda_fixup *fix,
				  int action)
{
	struct alc_spec *spec = codec->spec;
	static const struct hda_verb gpio_init[] = {
		{ 0x01, AC_VERB_SET_GPIO_MASK, 0x18 },
		{ 0x01, AC_VERB_SET_GPIO_DIRECTION, 0x18 },
		{}
	};

	if (action == HDA_FIXUP_ACT_PRE_PROBE) {
		/* Set the hooks to turn the headphone amp on/off
		 * as needed
		 */
		spec->gen.vmaster_mute.hook = alc_fixup_gpio_mute_hook;
		spec->gen.hp_automute_hook = alc280_hp_gpio4_automute_hook;

		/* The GPIOs are currently off */
		spec->gpio_led = 0;

		/* GPIO3 is connected to the output mute LED,
		 * high is on, low is off
		 */
		spec->mute_led_polarity = 0;
		spec->gpio_mute_led_mask = 0x08;

		/* Initialize GPIO configuration */
		snd_hda_add_verbs(codec, gpio_init);
	}
}

/* for hda_fixup_thinkpad_acpi() */
#include "thinkpad_helper.c"

static void alc_fixup_thinkpad_acpi(struct hda_codec *codec,
				    const struct hda_fixup *fix, int action)
{
	alc_fixup_no_shutup(codec, fix, action); /* reduce click noise */
	hda_fixup_thinkpad_acpi(codec, fix, action);
}

/* for dell wmi mic mute led */
#include "dell_wmi_helper.c"

enum {
	ALC269_FIXUP_SONY_VAIO,
	ALC275_FIXUP_SONY_VAIO_GPIO2,
	ALC269_FIXUP_DELL_M101Z,
	ALC269_FIXUP_SKU_IGNORE,
	ALC269_FIXUP_ASUS_G73JW,
	ALC269_FIXUP_LENOVO_EAPD,
	ALC275_FIXUP_SONY_HWEQ,
	ALC275_FIXUP_SONY_DISABLE_AAMIX,
	ALC271_FIXUP_DMIC,
	ALC269_FIXUP_PCM_44K,
	ALC269_FIXUP_STEREO_DMIC,
	ALC269_FIXUP_HEADSET_MIC,
	ALC269_FIXUP_QUANTA_MUTE,
	ALC269_FIXUP_LIFEBOOK,
	ALC269_FIXUP_LIFEBOOK_EXTMIC,
	ALC269_FIXUP_LIFEBOOK_HP_PIN,
	ALC269_FIXUP_LIFEBOOK_NO_HP_TO_LINEOUT,
	ALC255_FIXUP_LIFEBOOK_U7x7_HEADSET_MIC,
	ALC269_FIXUP_AMIC,
	ALC269_FIXUP_DMIC,
	ALC269VB_FIXUP_AMIC,
	ALC269VB_FIXUP_DMIC,
	ALC269_FIXUP_HP_MUTE_LED,
	ALC269_FIXUP_HP_MUTE_LED_MIC1,
	ALC269_FIXUP_HP_MUTE_LED_MIC2,
	ALC269_FIXUP_HP_GPIO_LED,
	ALC269_FIXUP_HP_GPIO_MIC1_LED,
	ALC269_FIXUP_HP_LINE1_MIC1_LED,
	ALC269_FIXUP_INV_DMIC,
	ALC269_FIXUP_LENOVO_DOCK,
	ALC269_FIXUP_NO_SHUTUP,
	ALC286_FIXUP_SONY_MIC_NO_PRESENCE,
	ALC269_FIXUP_PINCFG_NO_HP_TO_LINEOUT,
	ALC269_FIXUP_DELL1_MIC_NO_PRESENCE,
	ALC269_FIXUP_DELL2_MIC_NO_PRESENCE,
	ALC269_FIXUP_DELL3_MIC_NO_PRESENCE,
	ALC269_FIXUP_HEADSET_MODE,
	ALC269_FIXUP_HEADSET_MODE_NO_HP_MIC,
	ALC269_FIXUP_ASPIRE_HEADSET_MIC,
	ALC269_FIXUP_ASUS_X101_FUNC,
	ALC269_FIXUP_ASUS_X101_VERB,
	ALC269_FIXUP_ASUS_X101,
	ALC271_FIXUP_AMIC_MIC2,
	ALC271_FIXUP_HP_GATE_MIC_JACK,
	ALC271_FIXUP_HP_GATE_MIC_JACK_E1_572,
	ALC269_FIXUP_ACER_AC700,
	ALC269_FIXUP_LIMIT_INT_MIC_BOOST,
	ALC269VB_FIXUP_ASUS_ZENBOOK,
	ALC269VB_FIXUP_ASUS_ZENBOOK_UX31A,
	ALC269_FIXUP_LIMIT_INT_MIC_BOOST_MUTE_LED,
	ALC269VB_FIXUP_ORDISSIMO_EVE2,
	ALC283_FIXUP_CHROME_BOOK,
	ALC283_FIXUP_SENSE_COMBO_JACK,
	ALC282_FIXUP_ASUS_TX300,
	ALC283_FIXUP_INT_MIC,
	ALC290_FIXUP_MONO_SPEAKERS,
	ALC290_FIXUP_MONO_SPEAKERS_HSJACK,
	ALC290_FIXUP_SUBWOOFER,
	ALC290_FIXUP_SUBWOOFER_HSJACK,
	ALC269_FIXUP_THINKPAD_ACPI,
	ALC269_FIXUP_DMIC_THINKPAD_ACPI,
	ALC255_FIXUP_DELL1_MIC_NO_PRESENCE,
	ALC255_FIXUP_DELL2_MIC_NO_PRESENCE,
	ALC255_FIXUP_HEADSET_MODE,
	ALC255_FIXUP_HEADSET_MODE_NO_HP_MIC,
	ALC293_FIXUP_DELL1_MIC_NO_PRESENCE,
	ALC292_FIXUP_TPT440_DOCK,
	ALC292_FIXUP_TPT440,
	ALC283_FIXUP_HEADSET_MIC,
	ALC255_FIXUP_DELL_WMI_MIC_MUTE_LED,
	ALC282_FIXUP_ASPIRE_V5_PINS,
	ALC280_FIXUP_HP_GPIO4,
	ALC286_FIXUP_HP_GPIO_LED,
	ALC280_FIXUP_HP_GPIO2_MIC_HOTKEY,
	ALC280_FIXUP_HP_DOCK_PINS,
	ALC269_FIXUP_HP_DOCK_GPIO_MIC1_LED,
	ALC280_FIXUP_HP_9480M,
	ALC288_FIXUP_DELL_HEADSET_MODE,
	ALC288_FIXUP_DELL1_MIC_NO_PRESENCE,
	ALC288_FIXUP_DELL_XPS_13_GPIO6,
	ALC288_FIXUP_DELL_XPS_13,
	ALC288_FIXUP_DISABLE_AAMIX,
	ALC292_FIXUP_DELL_E7X,
	ALC292_FIXUP_DISABLE_AAMIX,
	ALC293_FIXUP_DISABLE_AAMIX_MULTIJACK,
	ALC298_FIXUP_DELL1_MIC_NO_PRESENCE,
	ALC298_FIXUP_DELL_AIO_MIC_NO_PRESENCE,
	ALC275_FIXUP_DELL_XPS,
	ALC256_FIXUP_DELL_XPS_13_HEADPHONE_NOISE,
	ALC293_FIXUP_LENOVO_SPK_NOISE,
	ALC233_FIXUP_LENOVO_LINE2_MIC_HOTKEY,
	ALC255_FIXUP_DELL_SPK_NOISE,
	ALC225_FIXUP_DELL1_MIC_NO_PRESENCE,
	ALC295_FIXUP_DISABLE_DAC3,
	ALC280_FIXUP_HP_HEADSET_MIC,
	ALC221_FIXUP_HP_FRONT_MIC,
	ALC292_FIXUP_TPT460,
	ALC298_FIXUP_SPK_VOLUME,
	ALC256_FIXUP_DELL_INSPIRON_7559_SUBWOOFER,
	ALC298_FIXUP_TPT470_DOCK,
};

static const struct hda_fixup alc269_fixups[] = {
	[ALC269_FIXUP_SONY_VAIO] = {
		.type = HDA_FIXUP_PINCTLS,
		.v.pins = (const struct hda_pintbl[]) {
			{0x19, PIN_VREFGRD},
			{}
		}
	},
	[ALC275_FIXUP_SONY_VAIO_GPIO2] = {
		.type = HDA_FIXUP_VERBS,
		.v.verbs = (const struct hda_verb[]) {
			{0x01, AC_VERB_SET_GPIO_MASK, 0x04},
			{0x01, AC_VERB_SET_GPIO_DIRECTION, 0x04},
			{0x01, AC_VERB_SET_GPIO_DATA, 0x00},
			{ }
		},
		.chained = true,
		.chain_id = ALC269_FIXUP_SONY_VAIO
	},
	[ALC269_FIXUP_DELL_M101Z] = {
		.type = HDA_FIXUP_VERBS,
		.v.verbs = (const struct hda_verb[]) {
			/* Enables internal speaker */
			{0x20, AC_VERB_SET_COEF_INDEX, 13},
			{0x20, AC_VERB_SET_PROC_COEF, 0x4040},
			{}
		}
	},
	[ALC269_FIXUP_SKU_IGNORE] = {
		.type = HDA_FIXUP_FUNC,
		.v.func = alc_fixup_sku_ignore,
	},
	[ALC269_FIXUP_ASUS_G73JW] = {
		.type = HDA_FIXUP_PINS,
		.v.pins = (const struct hda_pintbl[]) {
			{ 0x17, 0x99130111 }, /* subwoofer */
			{ }
		}
	},
	[ALC269_FIXUP_LENOVO_EAPD] = {
		.type = HDA_FIXUP_VERBS,
		.v.verbs = (const struct hda_verb[]) {
			{0x14, AC_VERB_SET_EAPD_BTLENABLE, 0},
			{}
		}
	},
	[ALC275_FIXUP_SONY_HWEQ] = {
		.type = HDA_FIXUP_FUNC,
		.v.func = alc269_fixup_hweq,
		.chained = true,
		.chain_id = ALC275_FIXUP_SONY_VAIO_GPIO2
	},
	[ALC275_FIXUP_SONY_DISABLE_AAMIX] = {
		.type = HDA_FIXUP_FUNC,
		.v.func = alc_fixup_disable_aamix,
		.chained = true,
		.chain_id = ALC269_FIXUP_SONY_VAIO
	},
	[ALC271_FIXUP_DMIC] = {
		.type = HDA_FIXUP_FUNC,
		.v.func = alc271_fixup_dmic,
	},
	[ALC269_FIXUP_PCM_44K] = {
		.type = HDA_FIXUP_FUNC,
		.v.func = alc269_fixup_pcm_44k,
		.chained = true,
		.chain_id = ALC269_FIXUP_QUANTA_MUTE
	},
	[ALC269_FIXUP_STEREO_DMIC] = {
		.type = HDA_FIXUP_FUNC,
		.v.func = alc269_fixup_stereo_dmic,
	},
	[ALC269_FIXUP_HEADSET_MIC] = {
		.type = HDA_FIXUP_FUNC,
		.v.func = alc269_fixup_headset_mic,
	},
	[ALC269_FIXUP_QUANTA_MUTE] = {
		.type = HDA_FIXUP_FUNC,
		.v.func = alc269_fixup_quanta_mute,
	},
	[ALC269_FIXUP_LIFEBOOK] = {
		.type = HDA_FIXUP_PINS,
		.v.pins = (const struct hda_pintbl[]) {
			{ 0x1a, 0x2101103f }, /* dock line-out */
			{ 0x1b, 0x23a11040 }, /* dock mic-in */
			{ }
		},
		.chained = true,
		.chain_id = ALC269_FIXUP_QUANTA_MUTE
	},
	[ALC269_FIXUP_LIFEBOOK_EXTMIC] = {
		.type = HDA_FIXUP_PINS,
		.v.pins = (const struct hda_pintbl[]) {
			{ 0x19, 0x01a1903c }, /* headset mic, with jack detect */
			{ }
		},
	},
	[ALC269_FIXUP_LIFEBOOK_HP_PIN] = {
		.type = HDA_FIXUP_PINS,
		.v.pins = (const struct hda_pintbl[]) {
			{ 0x21, 0x0221102f }, /* HP out */
			{ }
		},
	},
	[ALC269_FIXUP_LIFEBOOK_NO_HP_TO_LINEOUT] = {
		.type = HDA_FIXUP_FUNC,
		.v.func = alc269_fixup_pincfg_no_hp_to_lineout,
	},
	[ALC255_FIXUP_LIFEBOOK_U7x7_HEADSET_MIC] = {
		.type = HDA_FIXUP_FUNC,
		.v.func = alc269_fixup_pincfg_U7x7_headset_mic,
	},
	[ALC269_FIXUP_AMIC] = {
		.type = HDA_FIXUP_PINS,
		.v.pins = (const struct hda_pintbl[]) {
			{ 0x14, 0x99130110 }, /* speaker */
			{ 0x15, 0x0121401f }, /* HP out */
			{ 0x18, 0x01a19c20 }, /* mic */
			{ 0x19, 0x99a3092f }, /* int-mic */
			{ }
		},
	},
	[ALC269_FIXUP_DMIC] = {
		.type = HDA_FIXUP_PINS,
		.v.pins = (const struct hda_pintbl[]) {
			{ 0x12, 0x99a3092f }, /* int-mic */
			{ 0x14, 0x99130110 }, /* speaker */
			{ 0x15, 0x0121401f }, /* HP out */
			{ 0x18, 0x01a19c20 }, /* mic */
			{ }
		},
	},
	[ALC269VB_FIXUP_AMIC] = {
		.type = HDA_FIXUP_PINS,
		.v.pins = (const struct hda_pintbl[]) {
			{ 0x14, 0x99130110 }, /* speaker */
			{ 0x18, 0x01a19c20 }, /* mic */
			{ 0x19, 0x99a3092f }, /* int-mic */
			{ 0x21, 0x0121401f }, /* HP out */
			{ }
		},
	},
	[ALC269VB_FIXUP_DMIC] = {
		.type = HDA_FIXUP_PINS,
		.v.pins = (const struct hda_pintbl[]) {
			{ 0x12, 0x99a3092f }, /* int-mic */
			{ 0x14, 0x99130110 }, /* speaker */
			{ 0x18, 0x01a19c20 }, /* mic */
			{ 0x21, 0x0121401f }, /* HP out */
			{ }
		},
	},
	[ALC269_FIXUP_HP_MUTE_LED] = {
		.type = HDA_FIXUP_FUNC,
		.v.func = alc269_fixup_hp_mute_led,
	},
	[ALC269_FIXUP_HP_MUTE_LED_MIC1] = {
		.type = HDA_FIXUP_FUNC,
		.v.func = alc269_fixup_hp_mute_led_mic1,
	},
	[ALC269_FIXUP_HP_MUTE_LED_MIC2] = {
		.type = HDA_FIXUP_FUNC,
		.v.func = alc269_fixup_hp_mute_led_mic2,
	},
	[ALC269_FIXUP_HP_GPIO_LED] = {
		.type = HDA_FIXUP_FUNC,
		.v.func = alc269_fixup_hp_gpio_led,
	},
	[ALC269_FIXUP_HP_GPIO_MIC1_LED] = {
		.type = HDA_FIXUP_FUNC,
		.v.func = alc269_fixup_hp_gpio_mic1_led,
	},
	[ALC269_FIXUP_HP_LINE1_MIC1_LED] = {
		.type = HDA_FIXUP_FUNC,
		.v.func = alc269_fixup_hp_line1_mic1_led,
	},
	[ALC269_FIXUP_INV_DMIC] = {
		.type = HDA_FIXUP_FUNC,
		.v.func = alc_fixup_inv_dmic,
	},
	[ALC269_FIXUP_NO_SHUTUP] = {
		.type = HDA_FIXUP_FUNC,
		.v.func = alc_fixup_no_shutup,
	},
	[ALC269_FIXUP_LENOVO_DOCK] = {
		.type = HDA_FIXUP_PINS,
		.v.pins = (const struct hda_pintbl[]) {
			{ 0x19, 0x23a11040 }, /* dock mic */
			{ 0x1b, 0x2121103f }, /* dock headphone */
			{ }
		},
		.chained = true,
		.chain_id = ALC269_FIXUP_PINCFG_NO_HP_TO_LINEOUT
	},
	[ALC269_FIXUP_PINCFG_NO_HP_TO_LINEOUT] = {
		.type = HDA_FIXUP_FUNC,
		.v.func = alc269_fixup_pincfg_no_hp_to_lineout,
		.chained = true,
		.chain_id = ALC269_FIXUP_THINKPAD_ACPI,
	},
	[ALC269_FIXUP_DELL1_MIC_NO_PRESENCE] = {
		.type = HDA_FIXUP_PINS,
		.v.pins = (const struct hda_pintbl[]) {
			{ 0x19, 0x01a1913c }, /* use as headset mic, without its own jack detect */
			{ 0x1a, 0x01a1913d }, /* use as headphone mic, without its own jack detect */
			{ }
		},
		.chained = true,
		.chain_id = ALC269_FIXUP_HEADSET_MODE
	},
	[ALC269_FIXUP_DELL2_MIC_NO_PRESENCE] = {
		.type = HDA_FIXUP_PINS,
		.v.pins = (const struct hda_pintbl[]) {
			{ 0x16, 0x21014020 }, /* dock line out */
			{ 0x19, 0x21a19030 }, /* dock mic */
			{ 0x1a, 0x01a1913c }, /* use as headset mic, without its own jack detect */
			{ }
		},
		.chained = true,
		.chain_id = ALC269_FIXUP_HEADSET_MODE_NO_HP_MIC
	},
	[ALC269_FIXUP_DELL3_MIC_NO_PRESENCE] = {
		.type = HDA_FIXUP_PINS,
		.v.pins = (const struct hda_pintbl[]) {
			{ 0x1a, 0x01a1913c }, /* use as headset mic, without its own jack detect */
			{ }
		},
		.chained = true,
		.chain_id = ALC269_FIXUP_HEADSET_MODE_NO_HP_MIC
	},
	[ALC269_FIXUP_HEADSET_MODE] = {
		.type = HDA_FIXUP_FUNC,
		.v.func = alc_fixup_headset_mode,
		.chained = true,
		.chain_id = ALC255_FIXUP_DELL_WMI_MIC_MUTE_LED
	},
	[ALC269_FIXUP_HEADSET_MODE_NO_HP_MIC] = {
		.type = HDA_FIXUP_FUNC,
		.v.func = alc_fixup_headset_mode_no_hp_mic,
	},
	[ALC269_FIXUP_ASPIRE_HEADSET_MIC] = {
		.type = HDA_FIXUP_PINS,
		.v.pins = (const struct hda_pintbl[]) {
			{ 0x19, 0x01a1913c }, /* headset mic w/o jack detect */
			{ }
		},
		.chained = true,
		.chain_id = ALC269_FIXUP_HEADSET_MODE,
	},
	[ALC286_FIXUP_SONY_MIC_NO_PRESENCE] = {
		.type = HDA_FIXUP_PINS,
		.v.pins = (const struct hda_pintbl[]) {
			{ 0x18, 0x01a1913c }, /* use as headset mic, without its own jack detect */
			{ }
		},
		.chained = true,
		.chain_id = ALC269_FIXUP_HEADSET_MIC
	},
	[ALC269_FIXUP_ASUS_X101_FUNC] = {
		.type = HDA_FIXUP_FUNC,
		.v.func = alc269_fixup_x101_headset_mic,
	},
	[ALC269_FIXUP_ASUS_X101_VERB] = {
		.type = HDA_FIXUP_VERBS,
		.v.verbs = (const struct hda_verb[]) {
			{0x18, AC_VERB_SET_PIN_WIDGET_CONTROL, 0},
			{0x20, AC_VERB_SET_COEF_INDEX, 0x08},
			{0x20, AC_VERB_SET_PROC_COEF,  0x0310},
			{ }
		},
		.chained = true,
		.chain_id = ALC269_FIXUP_ASUS_X101_FUNC
	},
	[ALC269_FIXUP_ASUS_X101] = {
		.type = HDA_FIXUP_PINS,
		.v.pins = (const struct hda_pintbl[]) {
			{ 0x18, 0x04a1182c }, /* Headset mic */
			{ }
		},
		.chained = true,
		.chain_id = ALC269_FIXUP_ASUS_X101_VERB
	},
	[ALC271_FIXUP_AMIC_MIC2] = {
		.type = HDA_FIXUP_PINS,
		.v.pins = (const struct hda_pintbl[]) {
			{ 0x14, 0x99130110 }, /* speaker */
			{ 0x19, 0x01a19c20 }, /* mic */
			{ 0x1b, 0x99a7012f }, /* int-mic */
			{ 0x21, 0x0121401f }, /* HP out */
			{ }
		},
	},
	[ALC271_FIXUP_HP_GATE_MIC_JACK] = {
		.type = HDA_FIXUP_FUNC,
		.v.func = alc271_hp_gate_mic_jack,
		.chained = true,
		.chain_id = ALC271_FIXUP_AMIC_MIC2,
	},
	[ALC271_FIXUP_HP_GATE_MIC_JACK_E1_572] = {
		.type = HDA_FIXUP_FUNC,
		.v.func = alc269_fixup_limit_int_mic_boost,
		.chained = true,
		.chain_id = ALC271_FIXUP_HP_GATE_MIC_JACK,
	},
	[ALC269_FIXUP_ACER_AC700] = {
		.type = HDA_FIXUP_PINS,
		.v.pins = (const struct hda_pintbl[]) {
			{ 0x12, 0x99a3092f }, /* int-mic */
			{ 0x14, 0x99130110 }, /* speaker */
			{ 0x18, 0x03a11c20 }, /* mic */
			{ 0x1e, 0x0346101e }, /* SPDIF1 */
			{ 0x21, 0x0321101f }, /* HP out */
			{ }
		},
		.chained = true,
		.chain_id = ALC271_FIXUP_DMIC,
	},
	[ALC269_FIXUP_LIMIT_INT_MIC_BOOST] = {
		.type = HDA_FIXUP_FUNC,
		.v.func = alc269_fixup_limit_int_mic_boost,
		.chained = true,
		.chain_id = ALC269_FIXUP_THINKPAD_ACPI,
	},
	[ALC269VB_FIXUP_ASUS_ZENBOOK] = {
		.type = HDA_FIXUP_FUNC,
		.v.func = alc269_fixup_limit_int_mic_boost,
		.chained = true,
		.chain_id = ALC269VB_FIXUP_DMIC,
	},
	[ALC269VB_FIXUP_ASUS_ZENBOOK_UX31A] = {
		.type = HDA_FIXUP_VERBS,
		.v.verbs = (const struct hda_verb[]) {
			/* class-D output amp +5dB */
			{ 0x20, AC_VERB_SET_COEF_INDEX, 0x12 },
			{ 0x20, AC_VERB_SET_PROC_COEF, 0x2800 },
			{}
		},
		.chained = true,
		.chain_id = ALC269VB_FIXUP_ASUS_ZENBOOK,
	},
	[ALC269_FIXUP_LIMIT_INT_MIC_BOOST_MUTE_LED] = {
		.type = HDA_FIXUP_FUNC,
		.v.func = alc269_fixup_limit_int_mic_boost,
		.chained = true,
		.chain_id = ALC269_FIXUP_HP_MUTE_LED_MIC1,
	},
	[ALC269VB_FIXUP_ORDISSIMO_EVE2] = {
		.type = HDA_FIXUP_PINS,
		.v.pins = (const struct hda_pintbl[]) {
			{ 0x12, 0x99a3092f }, /* int-mic */
			{ 0x18, 0x03a11d20 }, /* mic */
			{ 0x19, 0x411111f0 }, /* Unused bogus pin */
			{ }
		},
	},
	[ALC283_FIXUP_CHROME_BOOK] = {
		.type = HDA_FIXUP_FUNC,
		.v.func = alc283_fixup_chromebook,
	},
	[ALC283_FIXUP_SENSE_COMBO_JACK] = {
		.type = HDA_FIXUP_FUNC,
		.v.func = alc283_fixup_sense_combo_jack,
		.chained = true,
		.chain_id = ALC283_FIXUP_CHROME_BOOK,
	},
	[ALC282_FIXUP_ASUS_TX300] = {
		.type = HDA_FIXUP_FUNC,
		.v.func = alc282_fixup_asus_tx300,
	},
	[ALC283_FIXUP_INT_MIC] = {
		.type = HDA_FIXUP_VERBS,
		.v.verbs = (const struct hda_verb[]) {
			{0x20, AC_VERB_SET_COEF_INDEX, 0x1a},
			{0x20, AC_VERB_SET_PROC_COEF, 0x0011},
			{ }
		},
		.chained = true,
		.chain_id = ALC269_FIXUP_LIMIT_INT_MIC_BOOST
	},
	[ALC290_FIXUP_SUBWOOFER_HSJACK] = {
		.type = HDA_FIXUP_PINS,
		.v.pins = (const struct hda_pintbl[]) {
			{ 0x17, 0x90170112 }, /* subwoofer */
			{ }
		},
		.chained = true,
		.chain_id = ALC290_FIXUP_MONO_SPEAKERS_HSJACK,
	},
	[ALC290_FIXUP_SUBWOOFER] = {
		.type = HDA_FIXUP_PINS,
		.v.pins = (const struct hda_pintbl[]) {
			{ 0x17, 0x90170112 }, /* subwoofer */
			{ }
		},
		.chained = true,
		.chain_id = ALC290_FIXUP_MONO_SPEAKERS,
	},
	[ALC290_FIXUP_MONO_SPEAKERS] = {
		.type = HDA_FIXUP_FUNC,
		.v.func = alc290_fixup_mono_speakers,
	},
	[ALC290_FIXUP_MONO_SPEAKERS_HSJACK] = {
		.type = HDA_FIXUP_FUNC,
		.v.func = alc290_fixup_mono_speakers,
		.chained = true,
		.chain_id = ALC269_FIXUP_DELL3_MIC_NO_PRESENCE,
	},
	[ALC269_FIXUP_THINKPAD_ACPI] = {
		.type = HDA_FIXUP_FUNC,
		.v.func = alc_fixup_thinkpad_acpi,
		.chained = true,
		.chain_id = ALC269_FIXUP_SKU_IGNORE,
	},
	[ALC269_FIXUP_DMIC_THINKPAD_ACPI] = {
		.type = HDA_FIXUP_FUNC,
		.v.func = alc_fixup_inv_dmic,
		.chained = true,
		.chain_id = ALC269_FIXUP_THINKPAD_ACPI,
	},
	[ALC255_FIXUP_DELL1_MIC_NO_PRESENCE] = {
		.type = HDA_FIXUP_PINS,
		.v.pins = (const struct hda_pintbl[]) {
			{ 0x19, 0x01a1913c }, /* use as headset mic, without its own jack detect */
			{ 0x1a, 0x01a1913d }, /* use as headphone mic, without its own jack detect */
			{ }
		},
		.chained = true,
		.chain_id = ALC255_FIXUP_HEADSET_MODE
	},
	[ALC255_FIXUP_DELL2_MIC_NO_PRESENCE] = {
		.type = HDA_FIXUP_PINS,
		.v.pins = (const struct hda_pintbl[]) {
			{ 0x19, 0x01a1913c }, /* use as headset mic, without its own jack detect */
			{ }
		},
		.chained = true,
		.chain_id = ALC255_FIXUP_HEADSET_MODE_NO_HP_MIC
	},
	[ALC255_FIXUP_HEADSET_MODE] = {
		.type = HDA_FIXUP_FUNC,
		.v.func = alc_fixup_headset_mode_alc255,
		.chained = true,
		.chain_id = ALC255_FIXUP_DELL_WMI_MIC_MUTE_LED
	},
	[ALC255_FIXUP_HEADSET_MODE_NO_HP_MIC] = {
		.type = HDA_FIXUP_FUNC,
		.v.func = alc_fixup_headset_mode_alc255_no_hp_mic,
	},
	[ALC293_FIXUP_DELL1_MIC_NO_PRESENCE] = {
		.type = HDA_FIXUP_PINS,
		.v.pins = (const struct hda_pintbl[]) {
			{ 0x18, 0x01a1913d }, /* use as headphone mic, without its own jack detect */
			{ 0x1a, 0x01a1913c }, /* use as headset mic, without its own jack detect */
			{ }
		},
		.chained = true,
		.chain_id = ALC269_FIXUP_HEADSET_MODE
	},
	[ALC292_FIXUP_TPT440_DOCK] = {
		.type = HDA_FIXUP_FUNC,
		.v.func = alc_fixup_tpt440_dock,
		.chained = true,
		.chain_id = ALC269_FIXUP_LIMIT_INT_MIC_BOOST
	},
	[ALC292_FIXUP_TPT440] = {
		.type = HDA_FIXUP_FUNC,
		.v.func = alc_fixup_disable_aamix,
		.chained = true,
		.chain_id = ALC292_FIXUP_TPT440_DOCK,
	},
	[ALC283_FIXUP_HEADSET_MIC] = {
		.type = HDA_FIXUP_PINS,
		.v.pins = (const struct hda_pintbl[]) {
			{ 0x19, 0x04a110f0 },
			{ },
		},
	},
	[ALC255_FIXUP_DELL_WMI_MIC_MUTE_LED] = {
		.type = HDA_FIXUP_FUNC,
		.v.func = alc_fixup_dell_wmi,
	},
	[ALC282_FIXUP_ASPIRE_V5_PINS] = {
		.type = HDA_FIXUP_PINS,
		.v.pins = (const struct hda_pintbl[]) {
			{ 0x12, 0x90a60130 },
			{ 0x14, 0x90170110 },
			{ 0x17, 0x40000008 },
			{ 0x18, 0x411111f0 },
			{ 0x19, 0x01a1913c },
			{ 0x1a, 0x411111f0 },
			{ 0x1b, 0x411111f0 },
			{ 0x1d, 0x40f89b2d },
			{ 0x1e, 0x411111f0 },
			{ 0x21, 0x0321101f },
			{ },
		},
	},
	[ALC280_FIXUP_HP_GPIO4] = {
		.type = HDA_FIXUP_FUNC,
		.v.func = alc280_fixup_hp_gpio4,
	},
	[ALC286_FIXUP_HP_GPIO_LED] = {
		.type = HDA_FIXUP_FUNC,
		.v.func = alc286_fixup_hp_gpio_led,
	},
	[ALC280_FIXUP_HP_GPIO2_MIC_HOTKEY] = {
		.type = HDA_FIXUP_FUNC,
		.v.func = alc280_fixup_hp_gpio2_mic_hotkey,
	},
	[ALC280_FIXUP_HP_DOCK_PINS] = {
		.type = HDA_FIXUP_PINS,
		.v.pins = (const struct hda_pintbl[]) {
			{ 0x1b, 0x21011020 }, /* line-out */
			{ 0x1a, 0x01a1903c }, /* headset mic */
			{ 0x18, 0x2181103f }, /* line-in */
			{ },
		},
		.chained = true,
		.chain_id = ALC280_FIXUP_HP_GPIO4
	},
	[ALC269_FIXUP_HP_DOCK_GPIO_MIC1_LED] = {
		.type = HDA_FIXUP_PINS,
		.v.pins = (const struct hda_pintbl[]) {
			{ 0x1b, 0x21011020 }, /* line-out */
			{ 0x18, 0x2181103f }, /* line-in */
			{ },
		},
		.chained = true,
		.chain_id = ALC269_FIXUP_HP_GPIO_MIC1_LED
	},
	[ALC280_FIXUP_HP_9480M] = {
		.type = HDA_FIXUP_FUNC,
		.v.func = alc280_fixup_hp_9480m,
	},
	[ALC288_FIXUP_DELL_HEADSET_MODE] = {
		.type = HDA_FIXUP_FUNC,
		.v.func = alc_fixup_headset_mode_dell_alc288,
		.chained = true,
		.chain_id = ALC255_FIXUP_DELL_WMI_MIC_MUTE_LED
	},
	[ALC288_FIXUP_DELL1_MIC_NO_PRESENCE] = {
		.type = HDA_FIXUP_PINS,
		.v.pins = (const struct hda_pintbl[]) {
			{ 0x18, 0x01a1913c }, /* use as headset mic, without its own jack detect */
			{ 0x1a, 0x01a1913d }, /* use as headphone mic, without its own jack detect */
			{ }
		},
		.chained = true,
		.chain_id = ALC288_FIXUP_DELL_HEADSET_MODE
	},
	[ALC288_FIXUP_DELL_XPS_13_GPIO6] = {
		.type = HDA_FIXUP_VERBS,
		.v.verbs = (const struct hda_verb[]) {
			{0x01, AC_VERB_SET_GPIO_MASK, 0x40},
			{0x01, AC_VERB_SET_GPIO_DIRECTION, 0x40},
			{0x01, AC_VERB_SET_GPIO_DATA, 0x00},
			{ }
		},
		.chained = true,
		.chain_id = ALC288_FIXUP_DELL1_MIC_NO_PRESENCE
	},
	[ALC288_FIXUP_DISABLE_AAMIX] = {
		.type = HDA_FIXUP_FUNC,
		.v.func = alc_fixup_disable_aamix,
		.chained = true,
		.chain_id = ALC288_FIXUP_DELL_XPS_13_GPIO6
	},
	[ALC288_FIXUP_DELL_XPS_13] = {
		.type = HDA_FIXUP_FUNC,
		.v.func = alc_fixup_dell_xps13,
		.chained = true,
		.chain_id = ALC288_FIXUP_DISABLE_AAMIX
	},
	[ALC292_FIXUP_DISABLE_AAMIX] = {
		.type = HDA_FIXUP_FUNC,
		.v.func = alc_fixup_disable_aamix,
		.chained = true,
		.chain_id = ALC269_FIXUP_DELL2_MIC_NO_PRESENCE
	},
	[ALC293_FIXUP_DISABLE_AAMIX_MULTIJACK] = {
		.type = HDA_FIXUP_FUNC,
		.v.func = alc_fixup_disable_aamix,
		.chained = true,
		.chain_id = ALC293_FIXUP_DELL1_MIC_NO_PRESENCE
	},
	[ALC292_FIXUP_DELL_E7X] = {
		.type = HDA_FIXUP_FUNC,
		.v.func = alc_fixup_dell_xps13,
		.chained = true,
		.chain_id = ALC292_FIXUP_DISABLE_AAMIX
	},
	[ALC298_FIXUP_DELL1_MIC_NO_PRESENCE] = {
		.type = HDA_FIXUP_PINS,
		.v.pins = (const struct hda_pintbl[]) {
			{ 0x18, 0x01a1913c }, /* use as headset mic, without its own jack detect */
			{ 0x1a, 0x01a1913d }, /* use as headphone mic, without its own jack detect */
			{ }
		},
		.chained = true,
		.chain_id = ALC269_FIXUP_HEADSET_MODE
	},
	[ALC298_FIXUP_DELL_AIO_MIC_NO_PRESENCE] = {
		.type = HDA_FIXUP_PINS,
		.v.pins = (const struct hda_pintbl[]) {
			{ 0x18, 0x01a1913c }, /* use as headset mic, without its own jack detect */
			{ }
		},
		.chained = true,
		.chain_id = ALC269_FIXUP_HEADSET_MODE
	},
	[ALC275_FIXUP_DELL_XPS] = {
		.type = HDA_FIXUP_VERBS,
		.v.verbs = (const struct hda_verb[]) {
			/* Enables internal speaker */
			{0x20, AC_VERB_SET_COEF_INDEX, 0x1f},
			{0x20, AC_VERB_SET_PROC_COEF, 0x00c0},
			{0x20, AC_VERB_SET_COEF_INDEX, 0x30},
			{0x20, AC_VERB_SET_PROC_COEF, 0x00b1},
			{}
		}
	},
	[ALC256_FIXUP_DELL_XPS_13_HEADPHONE_NOISE] = {
		.type = HDA_FIXUP_VERBS,
		.v.verbs = (const struct hda_verb[]) {
			/* Disable pass-through path for FRONT 14h */
			{0x20, AC_VERB_SET_COEF_INDEX, 0x36},
			{0x20, AC_VERB_SET_PROC_COEF, 0x1737},
			{}
		},
		.chained = true,
		.chain_id = ALC255_FIXUP_DELL1_MIC_NO_PRESENCE
	},
	[ALC293_FIXUP_LENOVO_SPK_NOISE] = {
		.type = HDA_FIXUP_FUNC,
		.v.func = alc_fixup_disable_aamix,
		.chained = true,
		.chain_id = ALC269_FIXUP_THINKPAD_ACPI
	},
	[ALC233_FIXUP_LENOVO_LINE2_MIC_HOTKEY] = {
		.type = HDA_FIXUP_FUNC,
		.v.func = alc233_fixup_lenovo_line2_mic_hotkey,
	},
	[ALC255_FIXUP_DELL_SPK_NOISE] = {
		.type = HDA_FIXUP_FUNC,
		.v.func = alc_fixup_disable_aamix,
		.chained = true,
		.chain_id = ALC255_FIXUP_DELL1_MIC_NO_PRESENCE
	},
	[ALC225_FIXUP_DELL1_MIC_NO_PRESENCE] = {
		.type = HDA_FIXUP_VERBS,
		.v.verbs = (const struct hda_verb[]) {
			/* Disable pass-through path for FRONT 14h */
			{ 0x20, AC_VERB_SET_COEF_INDEX, 0x36 },
			{ 0x20, AC_VERB_SET_PROC_COEF, 0x57d7 },
			{}
		},
		.chained = true,
		.chain_id = ALC269_FIXUP_DELL1_MIC_NO_PRESENCE
	},
	[ALC280_FIXUP_HP_HEADSET_MIC] = {
		.type = HDA_FIXUP_FUNC,
		.v.func = alc_fixup_disable_aamix,
		.chained = true,
		.chain_id = ALC269_FIXUP_HEADSET_MIC,
	},
	[ALC221_FIXUP_HP_FRONT_MIC] = {
		.type = HDA_FIXUP_PINS,
		.v.pins = (const struct hda_pintbl[]) {
			{ 0x19, 0x02a19020 }, /* Front Mic */
			{ }
		},
	},
	[ALC292_FIXUP_TPT460] = {
		.type = HDA_FIXUP_FUNC,
		.v.func = alc_fixup_tpt440_dock,
		.chained = true,
		.chain_id = ALC293_FIXUP_LENOVO_SPK_NOISE,
	},
	[ALC298_FIXUP_SPK_VOLUME] = {
		.type = HDA_FIXUP_FUNC,
		.v.func = alc298_fixup_speaker_volume,
		.chained = true,
		.chain_id = ALC298_FIXUP_DELL_AIO_MIC_NO_PRESENCE,
	},
	[ALC295_FIXUP_DISABLE_DAC3] = {
		.type = HDA_FIXUP_FUNC,
		.v.func = alc295_fixup_disable_dac3,
	},
	[ALC256_FIXUP_DELL_INSPIRON_7559_SUBWOOFER] = {
		.type = HDA_FIXUP_PINS,
		.v.pins = (const struct hda_pintbl[]) {
			{ 0x1b, 0x90170151 },
			{ }
		},
		.chained = true,
		.chain_id = ALC255_FIXUP_DELL1_MIC_NO_PRESENCE
	},
	[ALC298_FIXUP_TPT470_DOCK] = {
		.type = HDA_FIXUP_FUNC,
		.v.func = alc_fixup_tpt470_dock,
		.chained = true,
		.chain_id = ALC293_FIXUP_LENOVO_SPK_NOISE
	},
};

static const struct snd_pci_quirk alc269_fixup_tbl[] = {
	SND_PCI_QUIRK(0x1025, 0x0283, "Acer TravelMate 8371", ALC269_FIXUP_INV_DMIC),
	SND_PCI_QUIRK(0x1025, 0x029b, "Acer 1810TZ", ALC269_FIXUP_INV_DMIC),
	SND_PCI_QUIRK(0x1025, 0x0349, "Acer AOD260", ALC269_FIXUP_INV_DMIC),
	SND_PCI_QUIRK(0x1025, 0x047c, "Acer AC700", ALC269_FIXUP_ACER_AC700),
	SND_PCI_QUIRK(0x1025, 0x072d, "Acer Aspire V5-571G", ALC269_FIXUP_ASPIRE_HEADSET_MIC),
	SND_PCI_QUIRK(0x1025, 0x080d, "Acer Aspire V5-122P", ALC269_FIXUP_ASPIRE_HEADSET_MIC),
	SND_PCI_QUIRK(0x1025, 0x0740, "Acer AO725", ALC271_FIXUP_HP_GATE_MIC_JACK),
	SND_PCI_QUIRK(0x1025, 0x0742, "Acer AO756", ALC271_FIXUP_HP_GATE_MIC_JACK),
	SND_PCI_QUIRK(0x1025, 0x0762, "Acer Aspire E1-472", ALC271_FIXUP_HP_GATE_MIC_JACK_E1_572),
	SND_PCI_QUIRK(0x1025, 0x0775, "Acer Aspire E1-572", ALC271_FIXUP_HP_GATE_MIC_JACK_E1_572),
	SND_PCI_QUIRK(0x1025, 0x079b, "Acer Aspire V5-573G", ALC282_FIXUP_ASPIRE_V5_PINS),
	SND_PCI_QUIRK(0x1025, 0x106d, "Acer Cloudbook 14", ALC283_FIXUP_CHROME_BOOK),
	SND_PCI_QUIRK(0x1028, 0x0470, "Dell M101z", ALC269_FIXUP_DELL_M101Z),
	SND_PCI_QUIRK(0x1028, 0x054b, "Dell XPS one 2710", ALC275_FIXUP_DELL_XPS),
	SND_PCI_QUIRK(0x1028, 0x05bd, "Dell Latitude E6440", ALC292_FIXUP_DELL_E7X),
	SND_PCI_QUIRK(0x1028, 0x05be, "Dell Latitude E6540", ALC292_FIXUP_DELL_E7X),
	SND_PCI_QUIRK(0x1028, 0x05ca, "Dell Latitude E7240", ALC292_FIXUP_DELL_E7X),
	SND_PCI_QUIRK(0x1028, 0x05cb, "Dell Latitude E7440", ALC292_FIXUP_DELL_E7X),
	SND_PCI_QUIRK(0x1028, 0x05da, "Dell Vostro 5460", ALC290_FIXUP_SUBWOOFER),
	SND_PCI_QUIRK(0x1028, 0x05f4, "Dell", ALC269_FIXUP_DELL1_MIC_NO_PRESENCE),
	SND_PCI_QUIRK(0x1028, 0x05f5, "Dell", ALC269_FIXUP_DELL1_MIC_NO_PRESENCE),
	SND_PCI_QUIRK(0x1028, 0x05f6, "Dell", ALC269_FIXUP_DELL1_MIC_NO_PRESENCE),
	SND_PCI_QUIRK(0x1028, 0x0615, "Dell Vostro 5470", ALC290_FIXUP_SUBWOOFER_HSJACK),
	SND_PCI_QUIRK(0x1028, 0x0616, "Dell Vostro 5470", ALC290_FIXUP_SUBWOOFER_HSJACK),
	SND_PCI_QUIRK(0x1028, 0x062c, "Dell Latitude E5550", ALC292_FIXUP_DELL_E7X),
	SND_PCI_QUIRK(0x1028, 0x062e, "Dell Latitude E7450", ALC292_FIXUP_DELL_E7X),
	SND_PCI_QUIRK(0x1028, 0x0638, "Dell Inspiron 5439", ALC290_FIXUP_MONO_SPEAKERS_HSJACK),
	SND_PCI_QUIRK(0x1028, 0x064a, "Dell", ALC293_FIXUP_DELL1_MIC_NO_PRESENCE),
	SND_PCI_QUIRK(0x1028, 0x064b, "Dell", ALC293_FIXUP_DELL1_MIC_NO_PRESENCE),
	SND_PCI_QUIRK(0x1028, 0x0665, "Dell XPS 13", ALC288_FIXUP_DELL_XPS_13),
	SND_PCI_QUIRK(0x1028, 0x0669, "Dell Optiplex 9020m", ALC255_FIXUP_DELL1_MIC_NO_PRESENCE),
	SND_PCI_QUIRK(0x1028, 0x069a, "Dell Vostro 5480", ALC290_FIXUP_SUBWOOFER_HSJACK),
	SND_PCI_QUIRK(0x1028, 0x06c7, "Dell", ALC255_FIXUP_DELL1_MIC_NO_PRESENCE),
	SND_PCI_QUIRK(0x1028, 0x06d9, "Dell", ALC293_FIXUP_DELL1_MIC_NO_PRESENCE),
	SND_PCI_QUIRK(0x1028, 0x06da, "Dell", ALC293_FIXUP_DELL1_MIC_NO_PRESENCE),
	SND_PCI_QUIRK(0x1028, 0x06db, "Dell", ALC293_FIXUP_DISABLE_AAMIX_MULTIJACK),
	SND_PCI_QUIRK(0x1028, 0x06dd, "Dell", ALC293_FIXUP_DISABLE_AAMIX_MULTIJACK),
	SND_PCI_QUIRK(0x1028, 0x06de, "Dell", ALC293_FIXUP_DISABLE_AAMIX_MULTIJACK),
	SND_PCI_QUIRK(0x1028, 0x06df, "Dell", ALC293_FIXUP_DISABLE_AAMIX_MULTIJACK),
	SND_PCI_QUIRK(0x1028, 0x06e0, "Dell", ALC293_FIXUP_DISABLE_AAMIX_MULTIJACK),
	SND_PCI_QUIRK(0x1028, 0x0704, "Dell XPS 13 9350", ALC256_FIXUP_DELL_XPS_13_HEADPHONE_NOISE),
	SND_PCI_QUIRK(0x1028, 0x0706, "Dell Inspiron 7559", ALC256_FIXUP_DELL_INSPIRON_7559_SUBWOOFER),
	SND_PCI_QUIRK(0x1028, 0x0725, "Dell Inspiron 3162", ALC255_FIXUP_DELL_SPK_NOISE),
	SND_PCI_QUIRK(0x1028, 0x075b, "Dell XPS 13 9360", ALC256_FIXUP_DELL_XPS_13_HEADPHONE_NOISE),
	SND_PCI_QUIRK(0x1028, 0x075c, "Dell XPS 27 7760", ALC298_FIXUP_SPK_VOLUME),
	SND_PCI_QUIRK(0x1028, 0x075d, "Dell AIO", ALC298_FIXUP_SPK_VOLUME),
	SND_PCI_QUIRK(0x1028, 0x07b0, "Dell Precision 7520", ALC295_FIXUP_DISABLE_DAC3),
	SND_PCI_QUIRK(0x1028, 0x0798, "Dell Inspiron 17 7000 Gaming", ALC256_FIXUP_DELL_INSPIRON_7559_SUBWOOFER),
	SND_PCI_QUIRK(0x1028, 0x082a, "Dell XPS 13 9360", ALC256_FIXUP_DELL_XPS_13_HEADPHONE_NOISE),
	SND_PCI_QUIRK(0x1028, 0x164a, "Dell", ALC293_FIXUP_DELL1_MIC_NO_PRESENCE),
	SND_PCI_QUIRK(0x1028, 0x164b, "Dell", ALC293_FIXUP_DELL1_MIC_NO_PRESENCE),
	SND_PCI_QUIRK(0x103c, 0x1586, "HP", ALC269_FIXUP_HP_MUTE_LED_MIC2),
	SND_PCI_QUIRK(0x103c, 0x18e6, "HP", ALC269_FIXUP_HP_GPIO_LED),
	SND_PCI_QUIRK(0x103c, 0x218b, "HP", ALC269_FIXUP_LIMIT_INT_MIC_BOOST_MUTE_LED),
	SND_PCI_QUIRK(0x103c, 0x225f, "HP", ALC280_FIXUP_HP_GPIO2_MIC_HOTKEY),
	/* ALC282 */
	SND_PCI_QUIRK(0x103c, 0x21f9, "HP", ALC269_FIXUP_HP_MUTE_LED_MIC1),
	SND_PCI_QUIRK(0x103c, 0x2210, "HP", ALC269_FIXUP_HP_MUTE_LED_MIC1),
	SND_PCI_QUIRK(0x103c, 0x2214, "HP", ALC269_FIXUP_HP_MUTE_LED_MIC1),
	SND_PCI_QUIRK(0x103c, 0x2236, "HP", ALC269_FIXUP_HP_LINE1_MIC1_LED),
	SND_PCI_QUIRK(0x103c, 0x2237, "HP", ALC269_FIXUP_HP_LINE1_MIC1_LED),
	SND_PCI_QUIRK(0x103c, 0x2238, "HP", ALC269_FIXUP_HP_LINE1_MIC1_LED),
	SND_PCI_QUIRK(0x103c, 0x2239, "HP", ALC269_FIXUP_HP_LINE1_MIC1_LED),
	SND_PCI_QUIRK(0x103c, 0x224b, "HP", ALC269_FIXUP_HP_LINE1_MIC1_LED),
	SND_PCI_QUIRK(0x103c, 0x2268, "HP", ALC269_FIXUP_HP_MUTE_LED_MIC1),
	SND_PCI_QUIRK(0x103c, 0x226a, "HP", ALC269_FIXUP_HP_MUTE_LED_MIC1),
	SND_PCI_QUIRK(0x103c, 0x226b, "HP", ALC269_FIXUP_HP_MUTE_LED_MIC1),
	SND_PCI_QUIRK(0x103c, 0x226e, "HP", ALC269_FIXUP_HP_MUTE_LED_MIC1),
	SND_PCI_QUIRK(0x103c, 0x2271, "HP", ALC286_FIXUP_HP_GPIO_LED),
	SND_PCI_QUIRK(0x103c, 0x2272, "HP", ALC280_FIXUP_HP_DOCK_PINS),
	SND_PCI_QUIRK(0x103c, 0x2273, "HP", ALC280_FIXUP_HP_DOCK_PINS),
	SND_PCI_QUIRK(0x103c, 0x229e, "HP", ALC269_FIXUP_HP_MUTE_LED_MIC1),
	SND_PCI_QUIRK(0x103c, 0x22b2, "HP", ALC269_FIXUP_HP_MUTE_LED_MIC1),
	SND_PCI_QUIRK(0x103c, 0x22b7, "HP", ALC269_FIXUP_HP_MUTE_LED_MIC1),
	SND_PCI_QUIRK(0x103c, 0x22bf, "HP", ALC269_FIXUP_HP_MUTE_LED_MIC1),
	SND_PCI_QUIRK(0x103c, 0x22cf, "HP", ALC269_FIXUP_HP_MUTE_LED_MIC1),
	SND_PCI_QUIRK(0x103c, 0x22db, "HP", ALC280_FIXUP_HP_9480M),
	SND_PCI_QUIRK(0x103c, 0x22dc, "HP", ALC269_FIXUP_HP_GPIO_MIC1_LED),
	SND_PCI_QUIRK(0x103c, 0x22fb, "HP", ALC269_FIXUP_HP_GPIO_MIC1_LED),
	/* ALC290 */
	SND_PCI_QUIRK(0x103c, 0x221b, "HP", ALC269_FIXUP_HP_GPIO_MIC1_LED),
	SND_PCI_QUIRK(0x103c, 0x2221, "HP", ALC269_FIXUP_HP_GPIO_MIC1_LED),
	SND_PCI_QUIRK(0x103c, 0x2225, "HP", ALC269_FIXUP_HP_GPIO_MIC1_LED),
	SND_PCI_QUIRK(0x103c, 0x2253, "HP", ALC269_FIXUP_HP_GPIO_MIC1_LED),
	SND_PCI_QUIRK(0x103c, 0x2254, "HP", ALC269_FIXUP_HP_GPIO_MIC1_LED),
	SND_PCI_QUIRK(0x103c, 0x2255, "HP", ALC269_FIXUP_HP_GPIO_MIC1_LED),
	SND_PCI_QUIRK(0x103c, 0x2256, "HP", ALC269_FIXUP_HP_GPIO_MIC1_LED),
	SND_PCI_QUIRK(0x103c, 0x2257, "HP", ALC269_FIXUP_HP_GPIO_MIC1_LED),
	SND_PCI_QUIRK(0x103c, 0x2259, "HP", ALC269_FIXUP_HP_GPIO_MIC1_LED),
	SND_PCI_QUIRK(0x103c, 0x225a, "HP", ALC269_FIXUP_HP_DOCK_GPIO_MIC1_LED),
	SND_PCI_QUIRK(0x103c, 0x2260, "HP", ALC269_FIXUP_HP_MUTE_LED_MIC1),
	SND_PCI_QUIRK(0x103c, 0x2263, "HP", ALC269_FIXUP_HP_MUTE_LED_MIC1),
	SND_PCI_QUIRK(0x103c, 0x2264, "HP", ALC269_FIXUP_HP_MUTE_LED_MIC1),
	SND_PCI_QUIRK(0x103c, 0x2265, "HP", ALC269_FIXUP_HP_MUTE_LED_MIC1),
	SND_PCI_QUIRK(0x103c, 0x2272, "HP", ALC269_FIXUP_HP_GPIO_MIC1_LED),
	SND_PCI_QUIRK(0x103c, 0x2273, "HP", ALC269_FIXUP_HP_GPIO_MIC1_LED),
	SND_PCI_QUIRK(0x103c, 0x2278, "HP", ALC269_FIXUP_HP_GPIO_MIC1_LED),
	SND_PCI_QUIRK(0x103c, 0x227f, "HP", ALC269_FIXUP_HP_MUTE_LED_MIC1),
	SND_PCI_QUIRK(0x103c, 0x2282, "HP", ALC269_FIXUP_HP_MUTE_LED_MIC1),
	SND_PCI_QUIRK(0x103c, 0x228b, "HP", ALC269_FIXUP_HP_MUTE_LED_MIC1),
	SND_PCI_QUIRK(0x103c, 0x228e, "HP", ALC269_FIXUP_HP_MUTE_LED_MIC1),
	SND_PCI_QUIRK(0x103c, 0x22c5, "HP", ALC269_FIXUP_HP_MUTE_LED_MIC1),
	SND_PCI_QUIRK(0x103c, 0x22c7, "HP", ALC269_FIXUP_HP_MUTE_LED_MIC1),
	SND_PCI_QUIRK(0x103c, 0x22c8, "HP", ALC269_FIXUP_HP_MUTE_LED_MIC1),
	SND_PCI_QUIRK(0x103c, 0x22c4, "HP", ALC269_FIXUP_HP_MUTE_LED_MIC1),
	SND_PCI_QUIRK(0x103c, 0x2334, "HP", ALC269_FIXUP_HP_MUTE_LED_MIC1),
	SND_PCI_QUIRK(0x103c, 0x2335, "HP", ALC269_FIXUP_HP_MUTE_LED_MIC1),
	SND_PCI_QUIRK(0x103c, 0x2336, "HP", ALC269_FIXUP_HP_MUTE_LED_MIC1),
	SND_PCI_QUIRK(0x103c, 0x2337, "HP", ALC269_FIXUP_HP_MUTE_LED_MIC1),
	SND_PCI_QUIRK(0x103c, 0x221c, "HP EliteBook 755 G2", ALC280_FIXUP_HP_HEADSET_MIC),
	SND_PCI_QUIRK(0x103c, 0x8256, "HP", ALC221_FIXUP_HP_FRONT_MIC),
	SND_PCI_QUIRK(0x1043, 0x103f, "ASUS TX300", ALC282_FIXUP_ASUS_TX300),
	SND_PCI_QUIRK(0x1043, 0x106d, "Asus K53BE", ALC269_FIXUP_LIMIT_INT_MIC_BOOST),
	SND_PCI_QUIRK(0x1043, 0x115d, "Asus 1015E", ALC269_FIXUP_LIMIT_INT_MIC_BOOST),
	SND_PCI_QUIRK(0x1043, 0x1427, "Asus Zenbook UX31E", ALC269VB_FIXUP_ASUS_ZENBOOK),
	SND_PCI_QUIRK(0x1043, 0x1517, "Asus Zenbook UX31A", ALC269VB_FIXUP_ASUS_ZENBOOK_UX31A),
	SND_PCI_QUIRK(0x1043, 0x16e3, "ASUS UX50", ALC269_FIXUP_STEREO_DMIC),
	SND_PCI_QUIRK(0x1043, 0x1a13, "Asus G73Jw", ALC269_FIXUP_ASUS_G73JW),
	SND_PCI_QUIRK(0x1043, 0x1b13, "Asus U41SV", ALC269_FIXUP_INV_DMIC),
	SND_PCI_QUIRK(0x1043, 0x1c23, "Asus X55U", ALC269_FIXUP_LIMIT_INT_MIC_BOOST),
	SND_PCI_QUIRK(0x1043, 0x831a, "ASUS P901", ALC269_FIXUP_STEREO_DMIC),
	SND_PCI_QUIRK(0x1043, 0x834a, "ASUS S101", ALC269_FIXUP_STEREO_DMIC),
	SND_PCI_QUIRK(0x1043, 0x8398, "ASUS P1005", ALC269_FIXUP_STEREO_DMIC),
	SND_PCI_QUIRK(0x1043, 0x83ce, "ASUS P1005", ALC269_FIXUP_STEREO_DMIC),
	SND_PCI_QUIRK(0x1043, 0x8516, "ASUS X101CH", ALC269_FIXUP_ASUS_X101),
	SND_PCI_QUIRK(0x104d, 0x90b5, "Sony VAIO Pro 11", ALC286_FIXUP_SONY_MIC_NO_PRESENCE),
	SND_PCI_QUIRK(0x104d, 0x90b6, "Sony VAIO Pro 13", ALC286_FIXUP_SONY_MIC_NO_PRESENCE),
	SND_PCI_QUIRK(0x104d, 0x9073, "Sony VAIO", ALC275_FIXUP_SONY_VAIO_GPIO2),
	SND_PCI_QUIRK(0x104d, 0x907b, "Sony VAIO", ALC275_FIXUP_SONY_HWEQ),
	SND_PCI_QUIRK(0x104d, 0x9084, "Sony VAIO", ALC275_FIXUP_SONY_HWEQ),
	SND_PCI_QUIRK(0x104d, 0x9099, "Sony VAIO S13", ALC275_FIXUP_SONY_DISABLE_AAMIX),
	SND_PCI_QUIRK(0x10cf, 0x1475, "Lifebook", ALC269_FIXUP_LIFEBOOK),
	SND_PCI_QUIRK(0x10cf, 0x159f, "Lifebook E780", ALC269_FIXUP_LIFEBOOK_NO_HP_TO_LINEOUT),
	SND_PCI_QUIRK(0x10cf, 0x15dc, "Lifebook T731", ALC269_FIXUP_LIFEBOOK_HP_PIN),
	SND_PCI_QUIRK(0x10cf, 0x1757, "Lifebook E752", ALC269_FIXUP_LIFEBOOK_HP_PIN),
	SND_PCI_QUIRK(0x10cf, 0x1629, "Lifebook U7x7", ALC255_FIXUP_LIFEBOOK_U7x7_HEADSET_MIC),
	SND_PCI_QUIRK(0x10cf, 0x1845, "Lifebook U904", ALC269_FIXUP_LIFEBOOK_EXTMIC),
	SND_PCI_QUIRK(0x144d, 0xc109, "Samsung Ativ book 9 (NP900X3G)", ALC269_FIXUP_INV_DMIC),
	SND_PCI_QUIRK(0x1458, 0xfa53, "Gigabyte BXBT-2807", ALC283_FIXUP_HEADSET_MIC),
	SND_PCI_QUIRK(0x1462, 0xb120, "MSI Cubi MS-B120", ALC283_FIXUP_HEADSET_MIC),
	SND_PCI_QUIRK(0x17aa, 0x20f2, "Thinkpad SL410/510", ALC269_FIXUP_SKU_IGNORE),
	SND_PCI_QUIRK(0x17aa, 0x215e, "Thinkpad L512", ALC269_FIXUP_SKU_IGNORE),
	SND_PCI_QUIRK(0x17aa, 0x21b8, "Thinkpad Edge 14", ALC269_FIXUP_SKU_IGNORE),
	SND_PCI_QUIRK(0x17aa, 0x21ca, "Thinkpad L412", ALC269_FIXUP_SKU_IGNORE),
	SND_PCI_QUIRK(0x17aa, 0x21e9, "Thinkpad Edge 15", ALC269_FIXUP_SKU_IGNORE),
	SND_PCI_QUIRK(0x17aa, 0x21f6, "Thinkpad T530", ALC269_FIXUP_LENOVO_DOCK),
	SND_PCI_QUIRK(0x17aa, 0x21fa, "Thinkpad X230", ALC269_FIXUP_LENOVO_DOCK),
	SND_PCI_QUIRK(0x17aa, 0x21f3, "Thinkpad T430", ALC269_FIXUP_LENOVO_DOCK),
	SND_PCI_QUIRK(0x17aa, 0x21fb, "Thinkpad T430s", ALC269_FIXUP_LENOVO_DOCK),
	SND_PCI_QUIRK(0x17aa, 0x2203, "Thinkpad X230 Tablet", ALC269_FIXUP_LENOVO_DOCK),
	SND_PCI_QUIRK(0x17aa, 0x2208, "Thinkpad T431s", ALC269_FIXUP_LENOVO_DOCK),
	SND_PCI_QUIRK(0x17aa, 0x220c, "Thinkpad T440s", ALC292_FIXUP_TPT440),
	SND_PCI_QUIRK(0x17aa, 0x220e, "Thinkpad T440p", ALC292_FIXUP_TPT440_DOCK),
	SND_PCI_QUIRK(0x17aa, 0x2210, "Thinkpad T540p", ALC292_FIXUP_TPT440_DOCK),
	SND_PCI_QUIRK(0x17aa, 0x2211, "Thinkpad W541", ALC292_FIXUP_TPT440_DOCK),
	SND_PCI_QUIRK(0x17aa, 0x2212, "Thinkpad T440", ALC292_FIXUP_TPT440_DOCK),
	SND_PCI_QUIRK(0x17aa, 0x2214, "Thinkpad X240", ALC292_FIXUP_TPT440_DOCK),
	SND_PCI_QUIRK(0x17aa, 0x2215, "Thinkpad", ALC269_FIXUP_LIMIT_INT_MIC_BOOST),
	SND_PCI_QUIRK(0x17aa, 0x2218, "Thinkpad X1 Carbon 2nd", ALC292_FIXUP_TPT440_DOCK),
	SND_PCI_QUIRK(0x17aa, 0x2223, "ThinkPad T550", ALC292_FIXUP_TPT440_DOCK),
	SND_PCI_QUIRK(0x17aa, 0x2226, "ThinkPad X250", ALC292_FIXUP_TPT440_DOCK),
	SND_PCI_QUIRK(0x17aa, 0x222d, "Thinkpad", ALC298_FIXUP_TPT470_DOCK),
	SND_PCI_QUIRK(0x17aa, 0x222e, "Thinkpad", ALC298_FIXUP_TPT470_DOCK),
	SND_PCI_QUIRK(0x17aa, 0x2231, "Thinkpad T560", ALC292_FIXUP_TPT460),
	SND_PCI_QUIRK(0x17aa, 0x2233, "Thinkpad", ALC292_FIXUP_TPT460),
	SND_PCI_QUIRK(0x17aa, 0x2245, "Thinkpad T470", ALC298_FIXUP_TPT470_DOCK),
	SND_PCI_QUIRK(0x17aa, 0x2246, "Thinkpad", ALC298_FIXUP_TPT470_DOCK),
	SND_PCI_QUIRK(0x17aa, 0x2247, "Thinkpad", ALC298_FIXUP_TPT470_DOCK),
	SND_PCI_QUIRK(0x17aa, 0x2249, "Thinkpad", ALC292_FIXUP_TPT460),
	SND_PCI_QUIRK(0x17aa, 0x224b, "Thinkpad", ALC298_FIXUP_TPT470_DOCK),
	SND_PCI_QUIRK(0x17aa, 0x224c, "Thinkpad", ALC298_FIXUP_TPT470_DOCK),
	SND_PCI_QUIRK(0x17aa, 0x224d, "Thinkpad", ALC298_FIXUP_TPT470_DOCK),
	SND_PCI_QUIRK(0x17aa, 0x225d, "Thinkpad T480", ALC269_FIXUP_LIMIT_INT_MIC_BOOST),
	SND_PCI_QUIRK(0x17aa, 0x30bb, "ThinkCentre AIO", ALC233_FIXUP_LENOVO_LINE2_MIC_HOTKEY),
	SND_PCI_QUIRK(0x17aa, 0x30e2, "ThinkCentre AIO", ALC233_FIXUP_LENOVO_LINE2_MIC_HOTKEY),
	SND_PCI_QUIRK(0x17aa, 0x3112, "ThinkCentre AIO", ALC233_FIXUP_LENOVO_LINE2_MIC_HOTKEY),
	SND_PCI_QUIRK(0x17aa, 0x3902, "Lenovo E50-80", ALC269_FIXUP_DMIC_THINKPAD_ACPI),
	SND_PCI_QUIRK(0x17aa, 0x3977, "IdeaPad S210", ALC283_FIXUP_INT_MIC),
	SND_PCI_QUIRK(0x17aa, 0x3978, "IdeaPad Y410P", ALC269_FIXUP_NO_SHUTUP),
	SND_PCI_QUIRK(0x17aa, 0x5013, "Thinkpad", ALC269_FIXUP_LIMIT_INT_MIC_BOOST),
	SND_PCI_QUIRK(0x17aa, 0x501a, "Thinkpad", ALC283_FIXUP_INT_MIC),
	SND_PCI_QUIRK(0x17aa, 0x501e, "Thinkpad L440", ALC292_FIXUP_TPT440_DOCK),
	SND_PCI_QUIRK(0x17aa, 0x5026, "Thinkpad", ALC269_FIXUP_LIMIT_INT_MIC_BOOST),
	SND_PCI_QUIRK(0x17aa, 0x5034, "Thinkpad T450", ALC292_FIXUP_TPT440_DOCK),
	SND_PCI_QUIRK(0x17aa, 0x5036, "Thinkpad T450s", ALC292_FIXUP_TPT440_DOCK),
	SND_PCI_QUIRK(0x17aa, 0x503c, "Thinkpad L450", ALC292_FIXUP_TPT440_DOCK),
	SND_PCI_QUIRK(0x17aa, 0x504a, "ThinkPad X260", ALC292_FIXUP_TPT440_DOCK),
	SND_PCI_QUIRK(0x17aa, 0x504b, "Thinkpad", ALC293_FIXUP_LENOVO_SPK_NOISE),
	SND_PCI_QUIRK(0x17aa, 0x5050, "Thinkpad T560p", ALC292_FIXUP_TPT460),
	SND_PCI_QUIRK(0x17aa, 0x5051, "Thinkpad L460", ALC292_FIXUP_TPT460),
	SND_PCI_QUIRK(0x17aa, 0x5053, "Thinkpad T460", ALC292_FIXUP_TPT460),
	SND_PCI_QUIRK(0x17aa, 0x505d, "Thinkpad", ALC298_FIXUP_TPT470_DOCK),
	SND_PCI_QUIRK(0x17aa, 0x505f, "Thinkpad", ALC298_FIXUP_TPT470_DOCK),
	SND_PCI_QUIRK(0x17aa, 0x5062, "Thinkpad", ALC298_FIXUP_TPT470_DOCK),
	SND_PCI_QUIRK(0x17aa, 0x5109, "Thinkpad", ALC269_FIXUP_LIMIT_INT_MIC_BOOST),
	SND_PCI_QUIRK(0x17aa, 0x511e, "Thinkpad", ALC298_FIXUP_TPT470_DOCK),
	SND_PCI_QUIRK(0x17aa, 0x511f, "Thinkpad", ALC298_FIXUP_TPT470_DOCK),
	SND_PCI_QUIRK(0x17aa, 0x3bf8, "Quanta FL1", ALC269_FIXUP_PCM_44K),
	SND_PCI_QUIRK(0x17aa, 0x9e54, "LENOVO NB", ALC269_FIXUP_LENOVO_EAPD),
	SND_PCI_QUIRK(0x1b7d, 0xa831, "Ordissimo EVE2 ", ALC269VB_FIXUP_ORDISSIMO_EVE2), /* Also known as Malata PC-B1303 */

#if 0
	/* Below is a quirk table taken from the old code.
	 * Basically the device should work as is without the fixup table.
	 * If BIOS doesn't give a proper info, enable the corresponding
	 * fixup entry.
	 */
	SND_PCI_QUIRK(0x1043, 0x8330, "ASUS Eeepc P703 P900A",
		      ALC269_FIXUP_AMIC),
	SND_PCI_QUIRK(0x1043, 0x1013, "ASUS N61Da", ALC269_FIXUP_AMIC),
	SND_PCI_QUIRK(0x1043, 0x1143, "ASUS B53f", ALC269_FIXUP_AMIC),
	SND_PCI_QUIRK(0x1043, 0x1133, "ASUS UJ20ft", ALC269_FIXUP_AMIC),
	SND_PCI_QUIRK(0x1043, 0x1183, "ASUS K72DR", ALC269_FIXUP_AMIC),
	SND_PCI_QUIRK(0x1043, 0x11b3, "ASUS K52DR", ALC269_FIXUP_AMIC),
	SND_PCI_QUIRK(0x1043, 0x11e3, "ASUS U33Jc", ALC269_FIXUP_AMIC),
	SND_PCI_QUIRK(0x1043, 0x1273, "ASUS UL80Jt", ALC269_FIXUP_AMIC),
	SND_PCI_QUIRK(0x1043, 0x1283, "ASUS U53Jc", ALC269_FIXUP_AMIC),
	SND_PCI_QUIRK(0x1043, 0x12b3, "ASUS N82JV", ALC269_FIXUP_AMIC),
	SND_PCI_QUIRK(0x1043, 0x12d3, "ASUS N61Jv", ALC269_FIXUP_AMIC),
	SND_PCI_QUIRK(0x1043, 0x13a3, "ASUS UL30Vt", ALC269_FIXUP_AMIC),
	SND_PCI_QUIRK(0x1043, 0x1373, "ASUS G73JX", ALC269_FIXUP_AMIC),
	SND_PCI_QUIRK(0x1043, 0x1383, "ASUS UJ30Jc", ALC269_FIXUP_AMIC),
	SND_PCI_QUIRK(0x1043, 0x13d3, "ASUS N61JA", ALC269_FIXUP_AMIC),
	SND_PCI_QUIRK(0x1043, 0x1413, "ASUS UL50", ALC269_FIXUP_AMIC),
	SND_PCI_QUIRK(0x1043, 0x1443, "ASUS UL30", ALC269_FIXUP_AMIC),
	SND_PCI_QUIRK(0x1043, 0x1453, "ASUS M60Jv", ALC269_FIXUP_AMIC),
	SND_PCI_QUIRK(0x1043, 0x1483, "ASUS UL80", ALC269_FIXUP_AMIC),
	SND_PCI_QUIRK(0x1043, 0x14f3, "ASUS F83Vf", ALC269_FIXUP_AMIC),
	SND_PCI_QUIRK(0x1043, 0x14e3, "ASUS UL20", ALC269_FIXUP_AMIC),
	SND_PCI_QUIRK(0x1043, 0x1513, "ASUS UX30", ALC269_FIXUP_AMIC),
	SND_PCI_QUIRK(0x1043, 0x1593, "ASUS N51Vn", ALC269_FIXUP_AMIC),
	SND_PCI_QUIRK(0x1043, 0x15a3, "ASUS N60Jv", ALC269_FIXUP_AMIC),
	SND_PCI_QUIRK(0x1043, 0x15b3, "ASUS N60Dp", ALC269_FIXUP_AMIC),
	SND_PCI_QUIRK(0x1043, 0x15c3, "ASUS N70De", ALC269_FIXUP_AMIC),
	SND_PCI_QUIRK(0x1043, 0x15e3, "ASUS F83T", ALC269_FIXUP_AMIC),
	SND_PCI_QUIRK(0x1043, 0x1643, "ASUS M60J", ALC269_FIXUP_AMIC),
	SND_PCI_QUIRK(0x1043, 0x1653, "ASUS U50", ALC269_FIXUP_AMIC),
	SND_PCI_QUIRK(0x1043, 0x1693, "ASUS F50N", ALC269_FIXUP_AMIC),
	SND_PCI_QUIRK(0x1043, 0x16a3, "ASUS F5Q", ALC269_FIXUP_AMIC),
	SND_PCI_QUIRK(0x1043, 0x1723, "ASUS P80", ALC269_FIXUP_AMIC),
	SND_PCI_QUIRK(0x1043, 0x1743, "ASUS U80", ALC269_FIXUP_AMIC),
	SND_PCI_QUIRK(0x1043, 0x1773, "ASUS U20A", ALC269_FIXUP_AMIC),
	SND_PCI_QUIRK(0x1043, 0x1883, "ASUS F81Se", ALC269_FIXUP_AMIC),
	SND_PCI_QUIRK(0x152d, 0x1778, "Quanta ON1", ALC269_FIXUP_DMIC),
	SND_PCI_QUIRK(0x17aa, 0x3be9, "Quanta Wistron", ALC269_FIXUP_AMIC),
	SND_PCI_QUIRK(0x17aa, 0x3bf8, "Quanta FL1", ALC269_FIXUP_AMIC),
	SND_PCI_QUIRK(0x17ff, 0x059a, "Quanta EL3", ALC269_FIXUP_DMIC),
	SND_PCI_QUIRK(0x17ff, 0x059b, "Quanta JR1", ALC269_FIXUP_DMIC),
#endif
	{}
};

static const struct snd_pci_quirk alc269_fixup_vendor_tbl[] = {
	SND_PCI_QUIRK_VENDOR(0x1025, "Acer Aspire", ALC271_FIXUP_DMIC),
	SND_PCI_QUIRK_VENDOR(0x103c, "HP", ALC269_FIXUP_HP_MUTE_LED),
	SND_PCI_QUIRK_VENDOR(0x104d, "Sony VAIO", ALC269_FIXUP_SONY_VAIO),
	SND_PCI_QUIRK_VENDOR(0x17aa, "Thinkpad", ALC269_FIXUP_THINKPAD_ACPI),
	{}
};

static const struct hda_model_fixup alc269_fixup_models[] = {
	{.id = ALC269_FIXUP_AMIC, .name = "laptop-amic"},
	{.id = ALC269_FIXUP_DMIC, .name = "laptop-dmic"},
	{.id = ALC269_FIXUP_STEREO_DMIC, .name = "alc269-dmic"},
	{.id = ALC271_FIXUP_DMIC, .name = "alc271-dmic"},
	{.id = ALC269_FIXUP_INV_DMIC, .name = "inv-dmic"},
	{.id = ALC269_FIXUP_HEADSET_MIC, .name = "headset-mic"},
	{.id = ALC269_FIXUP_HEADSET_MODE, .name = "headset-mode"},
	{.id = ALC269_FIXUP_HEADSET_MODE_NO_HP_MIC, .name = "headset-mode-no-hp-mic"},
	{.id = ALC269_FIXUP_LENOVO_DOCK, .name = "lenovo-dock"},
	{.id = ALC269_FIXUP_HP_GPIO_LED, .name = "hp-gpio-led"},
	{.id = ALC269_FIXUP_HP_DOCK_GPIO_MIC1_LED, .name = "hp-dock-gpio-mic1-led"},
	{.id = ALC269_FIXUP_DELL1_MIC_NO_PRESENCE, .name = "dell-headset-multi"},
	{.id = ALC269_FIXUP_DELL2_MIC_NO_PRESENCE, .name = "dell-headset-dock"},
	{.id = ALC283_FIXUP_CHROME_BOOK, .name = "alc283-dac-wcaps"},
	{.id = ALC283_FIXUP_SENSE_COMBO_JACK, .name = "alc283-sense-combo"},
	{.id = ALC292_FIXUP_TPT440_DOCK, .name = "tpt440-dock"},
	{.id = ALC292_FIXUP_TPT440, .name = "tpt440"},
	{.id = ALC292_FIXUP_TPT460, .name = "tpt460"},
	{}
};
#define ALC225_STANDARD_PINS \
	{0x21, 0x04211020}

#define ALC256_STANDARD_PINS \
	{0x12, 0x90a60140}, \
	{0x14, 0x90170110}, \
	{0x21, 0x02211020}

#define ALC282_STANDARD_PINS \
	{0x14, 0x90170110}

#define ALC290_STANDARD_PINS \
	{0x12, 0x99a30130}

#define ALC292_STANDARD_PINS \
	{0x14, 0x90170110}, \
	{0x15, 0x0221401f}

#define ALC295_STANDARD_PINS \
	{0x12, 0xb7a60130}, \
	{0x14, 0x90170110}, \
	{0x21, 0x04211020}

#define ALC298_STANDARD_PINS \
	{0x12, 0x90a60130}, \
	{0x21, 0x03211020}

static const struct snd_hda_pin_quirk alc269_pin_fixup_tbl[] = {
	SND_HDA_PIN_QUIRK(0x10ec0225, 0x1028, "Dell", ALC225_FIXUP_DELL1_MIC_NO_PRESENCE,
		ALC225_STANDARD_PINS,
		{0x12, 0xb7a60130},
		{0x14, 0x901701a0}),
	SND_HDA_PIN_QUIRK(0x10ec0225, 0x1028, "Dell", ALC225_FIXUP_DELL1_MIC_NO_PRESENCE,
		ALC225_STANDARD_PINS,
		{0x12, 0xb7a60130},
		{0x14, 0x901701b0}),
	SND_HDA_PIN_QUIRK(0x10ec0225, 0x1028, "Dell", ALC225_FIXUP_DELL1_MIC_NO_PRESENCE,
		ALC225_STANDARD_PINS,
		{0x12, 0xb7a60150},
		{0x14, 0x901701a0}),
	SND_HDA_PIN_QUIRK(0x10ec0225, 0x1028, "Dell", ALC225_FIXUP_DELL1_MIC_NO_PRESENCE,
		ALC225_STANDARD_PINS,
		{0x12, 0xb7a60150},
		{0x14, 0x901701b0}),
	SND_HDA_PIN_QUIRK(0x10ec0225, 0x1028, "Dell", ALC225_FIXUP_DELL1_MIC_NO_PRESENCE,
		ALC225_STANDARD_PINS,
		{0x12, 0xb7a60130},
		{0x1b, 0x90170110}),
	SND_HDA_PIN_QUIRK(0x10ec0236, 0x1028, "Dell", ALC255_FIXUP_DELL1_MIC_NO_PRESENCE,
		{0x12, 0x90a60140},
		{0x14, 0x90170110},
		{0x21, 0x02211020}),
	SND_HDA_PIN_QUIRK(0x10ec0236, 0x1028, "Dell", ALC255_FIXUP_DELL1_MIC_NO_PRESENCE,
		{0x12, 0x90a60140},
		{0x14, 0x90170150},
		{0x21, 0x02211020}),
	SND_HDA_PIN_QUIRK(0x10ec0255, 0x1028, "Dell", ALC255_FIXUP_DELL2_MIC_NO_PRESENCE,
		{0x14, 0x90170110},
		{0x21, 0x02211020}),
	SND_HDA_PIN_QUIRK(0x10ec0255, 0x1028, "Dell", ALC255_FIXUP_DELL1_MIC_NO_PRESENCE,
		{0x14, 0x90170130},
		{0x21, 0x02211040}),
	SND_HDA_PIN_QUIRK(0x10ec0255, 0x1028, "Dell", ALC255_FIXUP_DELL1_MIC_NO_PRESENCE,
		{0x12, 0x90a60140},
		{0x14, 0x90170110},
		{0x21, 0x02211020}),
	SND_HDA_PIN_QUIRK(0x10ec0255, 0x1028, "Dell", ALC255_FIXUP_DELL1_MIC_NO_PRESENCE,
		{0x12, 0x90a60160},
		{0x14, 0x90170120},
		{0x21, 0x02211030}),
	SND_HDA_PIN_QUIRK(0x10ec0255, 0x1028, "Dell", ALC255_FIXUP_DELL1_MIC_NO_PRESENCE,
		{0x14, 0x90170110},
		{0x1b, 0x02011020},
		{0x21, 0x0221101f}),
	SND_HDA_PIN_QUIRK(0x10ec0255, 0x1028, "Dell", ALC255_FIXUP_DELL1_MIC_NO_PRESENCE,
		{0x14, 0x90170110},
		{0x1b, 0x01011020},
		{0x21, 0x0221101f}),
	SND_HDA_PIN_QUIRK(0x10ec0255, 0x1028, "Dell", ALC255_FIXUP_DELL1_MIC_NO_PRESENCE,
		{0x14, 0x90170130},
		{0x1b, 0x01014020},
		{0x21, 0x0221103f}),
	SND_HDA_PIN_QUIRK(0x10ec0255, 0x1028, "Dell", ALC255_FIXUP_DELL1_MIC_NO_PRESENCE,
		{0x14, 0x90170130},
		{0x1b, 0x01011020},
		{0x21, 0x0221103f}),
	SND_HDA_PIN_QUIRK(0x10ec0255, 0x1028, "Dell", ALC255_FIXUP_DELL1_MIC_NO_PRESENCE,
		{0x14, 0x90170130},
		{0x1b, 0x02011020},
		{0x21, 0x0221103f}),
	SND_HDA_PIN_QUIRK(0x10ec0255, 0x1028, "Dell", ALC255_FIXUP_DELL1_MIC_NO_PRESENCE,
		{0x14, 0x90170150},
		{0x1b, 0x02011020},
		{0x21, 0x0221105f}),
	SND_HDA_PIN_QUIRK(0x10ec0255, 0x1028, "Dell", ALC255_FIXUP_DELL1_MIC_NO_PRESENCE,
		{0x14, 0x90170110},
		{0x1b, 0x01014020},
		{0x21, 0x0221101f}),
	SND_HDA_PIN_QUIRK(0x10ec0255, 0x1028, "Dell", ALC255_FIXUP_DELL1_MIC_NO_PRESENCE,
		{0x12, 0x90a60160},
		{0x14, 0x90170120},
		{0x17, 0x90170140},
		{0x21, 0x0321102f}),
	SND_HDA_PIN_QUIRK(0x10ec0255, 0x1028, "Dell", ALC255_FIXUP_DELL1_MIC_NO_PRESENCE,
		{0x12, 0x90a60160},
		{0x14, 0x90170130},
		{0x21, 0x02211040}),
	SND_HDA_PIN_QUIRK(0x10ec0255, 0x1028, "Dell", ALC255_FIXUP_DELL1_MIC_NO_PRESENCE,
		{0x12, 0x90a60160},
		{0x14, 0x90170140},
		{0x21, 0x02211050}),
	SND_HDA_PIN_QUIRK(0x10ec0255, 0x1028, "Dell", ALC255_FIXUP_DELL1_MIC_NO_PRESENCE,
		{0x12, 0x90a60170},
		{0x14, 0x90170120},
		{0x21, 0x02211030}),
	SND_HDA_PIN_QUIRK(0x10ec0255, 0x1028, "Dell", ALC255_FIXUP_DELL1_MIC_NO_PRESENCE,
		{0x12, 0x90a60170},
		{0x14, 0x90170130},
		{0x21, 0x02211040}),
	SND_HDA_PIN_QUIRK(0x10ec0255, 0x1028, "Dell", ALC255_FIXUP_DELL1_MIC_NO_PRESENCE,
		{0x12, 0x90a60170},
		{0x14, 0x90171130},
		{0x21, 0x02211040}),
	SND_HDA_PIN_QUIRK(0x10ec0255, 0x1028, "Dell", ALC255_FIXUP_DELL1_MIC_NO_PRESENCE,
		{0x12, 0x90a60170},
		{0x14, 0x90170140},
		{0x21, 0x02211050}),
	SND_HDA_PIN_QUIRK(0x10ec0255, 0x1028, "Dell Inspiron 5548", ALC255_FIXUP_DELL1_MIC_NO_PRESENCE,
		{0x12, 0x90a60180},
		{0x14, 0x90170130},
		{0x21, 0x02211040}),
	SND_HDA_PIN_QUIRK(0x10ec0255, 0x1028, "Dell Inspiron 5565", ALC255_FIXUP_DELL1_MIC_NO_PRESENCE,
		{0x12, 0x90a60180},
		{0x14, 0x90170120},
		{0x21, 0x02211030}),
	SND_HDA_PIN_QUIRK(0x10ec0255, 0x1028, "Dell", ALC255_FIXUP_DELL1_MIC_NO_PRESENCE,
		{0x1b, 0x01011020},
		{0x21, 0x02211010}),
	SND_HDA_PIN_QUIRK(0x10ec0256, 0x1028, "Dell", ALC255_FIXUP_DELL1_MIC_NO_PRESENCE,
		{0x12, 0x90a60130},
		{0x14, 0x90170110},
		{0x1b, 0x01011020},
		{0x21, 0x0221101f}),
	SND_HDA_PIN_QUIRK(0x10ec0256, 0x1028, "Dell", ALC255_FIXUP_DELL1_MIC_NO_PRESENCE,
		{0x12, 0x90a60160},
		{0x14, 0x90170120},
		{0x21, 0x02211030}),
	SND_HDA_PIN_QUIRK(0x10ec0256, 0x1028, "Dell", ALC255_FIXUP_DELL1_MIC_NO_PRESENCE,
		{0x12, 0x90a60170},
		{0x14, 0x90170120},
		{0x21, 0x02211030}),
	SND_HDA_PIN_QUIRK(0x10ec0256, 0x1028, "Dell Inspiron 5468", ALC255_FIXUP_DELL1_MIC_NO_PRESENCE,
		{0x12, 0x90a60180},
		{0x14, 0x90170120},
		{0x21, 0x02211030}),
	SND_HDA_PIN_QUIRK(0x10ec0256, 0x1028, "Dell", ALC255_FIXUP_DELL1_MIC_NO_PRESENCE,
		{0x12, 0xb7a60130},
		{0x14, 0x90170110},
		{0x21, 0x02211020}),
	SND_HDA_PIN_QUIRK(0x10ec0256, 0x1028, "Dell", ALC255_FIXUP_DELL1_MIC_NO_PRESENCE,
		{0x12, 0x90a60130},
		{0x14, 0x90170110},
		{0x14, 0x01011020},
		{0x21, 0x0221101f}),
	SND_HDA_PIN_QUIRK(0x10ec0256, 0x1028, "Dell", ALC255_FIXUP_DELL1_MIC_NO_PRESENCE,
		ALC256_STANDARD_PINS),
	SND_HDA_PIN_QUIRK(0x10ec0280, 0x103c, "HP", ALC280_FIXUP_HP_GPIO4,
		{0x12, 0x90a60130},
		{0x14, 0x90170110},
		{0x15, 0x0421101f},
		{0x1a, 0x04a11020}),
	SND_HDA_PIN_QUIRK(0x10ec0280, 0x103c, "HP", ALC269_FIXUP_HP_GPIO_MIC1_LED,
		{0x12, 0x90a60140},
		{0x14, 0x90170110},
		{0x15, 0x0421101f},
		{0x18, 0x02811030},
		{0x1a, 0x04a1103f},
		{0x1b, 0x02011020}),
	SND_HDA_PIN_QUIRK(0x10ec0282, 0x103c, "HP 15 Touchsmart", ALC269_FIXUP_HP_MUTE_LED_MIC1,
		ALC282_STANDARD_PINS,
		{0x12, 0x99a30130},
		{0x19, 0x03a11020},
		{0x21, 0x0321101f}),
	SND_HDA_PIN_QUIRK(0x10ec0282, 0x103c, "HP", ALC269_FIXUP_HP_MUTE_LED_MIC1,
		ALC282_STANDARD_PINS,
		{0x12, 0x99a30130},
		{0x19, 0x03a11020},
		{0x21, 0x03211040}),
	SND_HDA_PIN_QUIRK(0x10ec0282, 0x103c, "HP", ALC269_FIXUP_HP_MUTE_LED_MIC1,
		ALC282_STANDARD_PINS,
		{0x12, 0x99a30130},
		{0x19, 0x03a11030},
		{0x21, 0x03211020}),
	SND_HDA_PIN_QUIRK(0x10ec0282, 0x103c, "HP", ALC269_FIXUP_HP_MUTE_LED_MIC1,
		ALC282_STANDARD_PINS,
		{0x12, 0x99a30130},
		{0x19, 0x04a11020},
		{0x21, 0x0421101f}),
	SND_HDA_PIN_QUIRK(0x10ec0282, 0x103c, "HP", ALC269_FIXUP_HP_LINE1_MIC1_LED,
		ALC282_STANDARD_PINS,
		{0x12, 0x90a60140},
		{0x19, 0x04a11030},
		{0x21, 0x04211020}),
	SND_HDA_PIN_QUIRK(0x10ec0283, 0x1028, "Dell", ALC269_FIXUP_DELL1_MIC_NO_PRESENCE,
		ALC282_STANDARD_PINS,
		{0x12, 0x90a60130},
		{0x21, 0x0321101f}),
	SND_HDA_PIN_QUIRK(0x10ec0283, 0x1028, "Dell", ALC269_FIXUP_DELL1_MIC_NO_PRESENCE,
		{0x12, 0x90a60160},
		{0x14, 0x90170120},
		{0x21, 0x02211030}),
	SND_HDA_PIN_QUIRK(0x10ec0283, 0x1028, "Dell", ALC269_FIXUP_DELL1_MIC_NO_PRESENCE,
		ALC282_STANDARD_PINS,
		{0x12, 0x90a60130},
		{0x19, 0x03a11020},
		{0x21, 0x0321101f}),
	SND_HDA_PIN_QUIRK(0x10ec0288, 0x1028, "Dell", ALC288_FIXUP_DELL_XPS_13_GPIO6,
		{0x12, 0x90a60120},
		{0x14, 0x90170110},
		{0x21, 0x0321101f}),
	SND_HDA_PIN_QUIRK(0x10ec0289, 0x1028, "Dell", ALC225_FIXUP_DELL1_MIC_NO_PRESENCE,
		{0x12, 0xb7a60130},
		{0x14, 0x90170110},
		{0x21, 0x04211020}),
	SND_HDA_PIN_QUIRK(0x10ec0290, 0x103c, "HP", ALC269_FIXUP_HP_MUTE_LED_MIC1,
		ALC290_STANDARD_PINS,
		{0x15, 0x04211040},
		{0x18, 0x90170112},
		{0x1a, 0x04a11020}),
	SND_HDA_PIN_QUIRK(0x10ec0290, 0x103c, "HP", ALC269_FIXUP_HP_MUTE_LED_MIC1,
		ALC290_STANDARD_PINS,
		{0x15, 0x04211040},
		{0x18, 0x90170110},
		{0x1a, 0x04a11020}),
	SND_HDA_PIN_QUIRK(0x10ec0290, 0x103c, "HP", ALC269_FIXUP_HP_MUTE_LED_MIC1,
		ALC290_STANDARD_PINS,
		{0x15, 0x0421101f},
		{0x1a, 0x04a11020}),
	SND_HDA_PIN_QUIRK(0x10ec0290, 0x103c, "HP", ALC269_FIXUP_HP_MUTE_LED_MIC1,
		ALC290_STANDARD_PINS,
		{0x15, 0x04211020},
		{0x1a, 0x04a11040}),
	SND_HDA_PIN_QUIRK(0x10ec0290, 0x103c, "HP", ALC269_FIXUP_HP_MUTE_LED_MIC1,
		ALC290_STANDARD_PINS,
		{0x14, 0x90170110},
		{0x15, 0x04211020},
		{0x1a, 0x04a11040}),
	SND_HDA_PIN_QUIRK(0x10ec0290, 0x103c, "HP", ALC269_FIXUP_HP_MUTE_LED_MIC1,
		ALC290_STANDARD_PINS,
		{0x14, 0x90170110},
		{0x15, 0x04211020},
		{0x1a, 0x04a11020}),
	SND_HDA_PIN_QUIRK(0x10ec0290, 0x103c, "HP", ALC269_FIXUP_HP_MUTE_LED_MIC1,
		ALC290_STANDARD_PINS,
		{0x14, 0x90170110},
		{0x15, 0x0421101f},
		{0x1a, 0x04a11020}),
	SND_HDA_PIN_QUIRK(0x10ec0292, 0x1028, "Dell", ALC269_FIXUP_DELL2_MIC_NO_PRESENCE,
		ALC292_STANDARD_PINS,
		{0x12, 0x90a60140},
		{0x16, 0x01014020},
		{0x19, 0x01a19030}),
	SND_HDA_PIN_QUIRK(0x10ec0292, 0x1028, "Dell", ALC269_FIXUP_DELL2_MIC_NO_PRESENCE,
		ALC292_STANDARD_PINS,
		{0x12, 0x90a60140},
		{0x16, 0x01014020},
		{0x18, 0x02a19031},
		{0x19, 0x01a1903e}),
	SND_HDA_PIN_QUIRK(0x10ec0292, 0x1028, "Dell", ALC269_FIXUP_DELL3_MIC_NO_PRESENCE,
		ALC292_STANDARD_PINS,
		{0x12, 0x90a60140}),
	SND_HDA_PIN_QUIRK(0x10ec0293, 0x1028, "Dell", ALC293_FIXUP_DELL1_MIC_NO_PRESENCE,
		ALC292_STANDARD_PINS,
		{0x13, 0x90a60140},
		{0x16, 0x21014020},
		{0x19, 0x21a19030}),
	SND_HDA_PIN_QUIRK(0x10ec0293, 0x1028, "Dell", ALC293_FIXUP_DELL1_MIC_NO_PRESENCE,
		ALC292_STANDARD_PINS,
		{0x13, 0x90a60140}),
	SND_HDA_PIN_QUIRK(0x10ec0295, 0x1028, "Dell", ALC269_FIXUP_DELL1_MIC_NO_PRESENCE,
		ALC295_STANDARD_PINS,
		{0x17, 0x21014020},
		{0x18, 0x21a19030}),
	SND_HDA_PIN_QUIRK(0x10ec0295, 0x1028, "Dell", ALC269_FIXUP_DELL1_MIC_NO_PRESENCE,
		ALC295_STANDARD_PINS,
		{0x17, 0x21014040},
		{0x18, 0x21a19050}),
	SND_HDA_PIN_QUIRK(0x10ec0295, 0x1028, "Dell", ALC269_FIXUP_DELL1_MIC_NO_PRESENCE,
		ALC295_STANDARD_PINS),
	SND_HDA_PIN_QUIRK(0x10ec0298, 0x1028, "Dell", ALC298_FIXUP_DELL1_MIC_NO_PRESENCE,
		ALC298_STANDARD_PINS,
		{0x17, 0x90170110}),
	SND_HDA_PIN_QUIRK(0x10ec0298, 0x1028, "Dell", ALC298_FIXUP_DELL1_MIC_NO_PRESENCE,
		ALC298_STANDARD_PINS,
		{0x17, 0x90170140}),
	SND_HDA_PIN_QUIRK(0x10ec0298, 0x1028, "Dell", ALC298_FIXUP_DELL1_MIC_NO_PRESENCE,
		ALC298_STANDARD_PINS,
		{0x17, 0x90170150}),
	SND_HDA_PIN_QUIRK(0x10ec0298, 0x1028, "Dell", ALC298_FIXUP_SPK_VOLUME,
		{0x12, 0xb7a60140},
		{0x13, 0xb7a60150},
		{0x17, 0x90170110},
		{0x1a, 0x03011020},
		{0x21, 0x03211030}),
	{}
};

static void alc269_fill_coef(struct hda_codec *codec)
{
	struct alc_spec *spec = codec->spec;
	int val;

	if (spec->codec_variant != ALC269_TYPE_ALC269VB)
		return;

	if ((alc_get_coef0(codec) & 0x00ff) < 0x015) {
		alc_write_coef_idx(codec, 0xf, 0x960b);
		alc_write_coef_idx(codec, 0xe, 0x8817);
	}

	if ((alc_get_coef0(codec) & 0x00ff) == 0x016) {
		alc_write_coef_idx(codec, 0xf, 0x960b);
		alc_write_coef_idx(codec, 0xe, 0x8814);
	}

	if ((alc_get_coef0(codec) & 0x00ff) == 0x017) {
		/* Power up output pin */
		alc_update_coef_idx(codec, 0x04, 0, 1<<11);
	}

	if ((alc_get_coef0(codec) & 0x00ff) == 0x018) {
		val = alc_read_coef_idx(codec, 0xd);
		if (val != -1 && (val & 0x0c00) >> 10 != 0x1) {
			/* Capless ramp up clock control */
			alc_write_coef_idx(codec, 0xd, val | (1<<10));
		}
		val = alc_read_coef_idx(codec, 0x17);
		if (val != -1 && (val & 0x01c0) >> 6 != 0x4) {
			/* Class D power on reset */
			alc_write_coef_idx(codec, 0x17, val | (1<<7));
		}
	}

	/* HP */
	alc_update_coef_idx(codec, 0x4, 0, 1<<11);
}

/*
 */
static int patch_alc269(struct hda_codec *codec)
{
	struct alc_spec *spec;
	int err;

	err = alc_alloc_spec(codec, 0x0b);
	if (err < 0)
		return err;

	spec = codec->spec;
	spec->gen.shared_mic_vref_pin = 0x18;
	codec->power_save_node = 1;

#ifdef CONFIG_PM
	codec->patch_ops.suspend = alc269_suspend;
	codec->patch_ops.resume = alc269_resume;
#endif
	spec->shutup = alc269_shutup;

	snd_hda_pick_fixup(codec, alc269_fixup_models,
		       alc269_fixup_tbl, alc269_fixups);
	snd_hda_pick_pin_fixup(codec, alc269_pin_fixup_tbl, alc269_fixups);
	snd_hda_pick_fixup(codec, NULL,	alc269_fixup_vendor_tbl,
			   alc269_fixups);
	snd_hda_apply_fixup(codec, HDA_FIXUP_ACT_PRE_PROBE);

	alc_auto_parse_customize_define(codec);

	if (has_cdefine_beep(codec))
		spec->gen.beep_nid = 0x01;

	switch (codec->core.vendor_id) {
	case 0x10ec0269:
		spec->codec_variant = ALC269_TYPE_ALC269VA;
		switch (alc_get_coef0(codec) & 0x00f0) {
		case 0x0010:
			if (codec->bus->pci &&
			    codec->bus->pci->subsystem_vendor == 0x1025 &&
			    spec->cdefine.platform_type == 1)
				err = alc_codec_rename(codec, "ALC271X");
			spec->codec_variant = ALC269_TYPE_ALC269VB;
			break;
		case 0x0020:
			if (codec->bus->pci &&
			    codec->bus->pci->subsystem_vendor == 0x17aa &&
			    codec->bus->pci->subsystem_device == 0x21f3)
				err = alc_codec_rename(codec, "ALC3202");
			spec->codec_variant = ALC269_TYPE_ALC269VC;
			break;
		case 0x0030:
			spec->codec_variant = ALC269_TYPE_ALC269VD;
			break;
		default:
			alc_fix_pll_init(codec, 0x20, 0x04, 15);
		}
		if (err < 0)
			goto error;
		spec->init_hook = alc269_fill_coef;
		alc269_fill_coef(codec);
		break;

	case 0x10ec0280:
	case 0x10ec0290:
		spec->codec_variant = ALC269_TYPE_ALC280;
		break;
	case 0x10ec0282:
		spec->codec_variant = ALC269_TYPE_ALC282;
		spec->shutup = alc282_shutup;
		spec->init_hook = alc282_init;
		break;
	case 0x10ec0233:
	case 0x10ec0283:
		spec->codec_variant = ALC269_TYPE_ALC283;
		spec->shutup = alc283_shutup;
		spec->init_hook = alc283_init;
		break;
	case 0x10ec0284:
	case 0x10ec0292:
		spec->codec_variant = ALC269_TYPE_ALC284;
		break;
	case 0x10ec0285:
	case 0x10ec0293:
		spec->codec_variant = ALC269_TYPE_ALC285;
		break;
	case 0x10ec0286:
	case 0x10ec0288:
		spec->codec_variant = ALC269_TYPE_ALC286;
		spec->shutup = alc286_shutup;
		break;
	case 0x10ec0298:
		spec->codec_variant = ALC269_TYPE_ALC298;
		break;
	case 0x10ec0235:
	case 0x10ec0255:
		spec->codec_variant = ALC269_TYPE_ALC255;
		break;
	case 0x10ec0236:
	case 0x10ec0256:
		spec->codec_variant = ALC269_TYPE_ALC256;
		spec->gen.mixer_nid = 0; /* ALC256 does not have any loopback mixer path */
		alc_update_coef_idx(codec, 0x36, 1 << 13, 1 << 5); /* Switch pcbeep path to Line in path*/
		break;
	case 0x10ec0257:
		spec->codec_variant = ALC269_TYPE_ALC257;
		spec->gen.mixer_nid = 0;
		break;
	case 0x10ec0225:
	case 0x10ec0295:
		spec->codec_variant = ALC269_TYPE_ALC225;
		break;
	case 0x10ec0299:
		spec->codec_variant = ALC269_TYPE_ALC225;
		spec->gen.mixer_nid = 0; /* no loopback on ALC299 */
		break;
	case 0x10ec0234:
	case 0x10ec0274:
	case 0x10ec0294:
		spec->codec_variant = ALC269_TYPE_ALC294;
		break;
	case 0x10ec0700:
	case 0x10ec0701:
	case 0x10ec0703:
		spec->codec_variant = ALC269_TYPE_ALC700;
		spec->gen.mixer_nid = 0; /* ALC700 does not have any loopback mixer path */
		alc_update_coef_idx(codec, 0x4a, 1 << 15, 0); /* Combo jack auto trigger control */
		break;

	}

	if (snd_hda_codec_read(codec, 0x51, 0, AC_VERB_PARAMETERS, 0) == 0x10ec5505) {
		spec->has_alc5505_dsp = 1;
		spec->init_hook = alc5505_dsp_init;
	}

	/* automatic parse from the BIOS config */
	err = alc269_parse_auto_config(codec);
	if (err < 0)
		goto error;

	if (!spec->gen.no_analog && spec->gen.beep_nid && spec->gen.mixer_nid)
		set_beep_amp(spec, spec->gen.mixer_nid, 0x04, HDA_INPUT);

	snd_hda_apply_fixup(codec, HDA_FIXUP_ACT_PROBE);

	return 0;

 error:
	alc_free(codec);
	return err;
}

/*
 * ALC861
 */

static int alc861_parse_auto_config(struct hda_codec *codec)
{
	static const hda_nid_t alc861_ignore[] = { 0x1d, 0 };
	static const hda_nid_t alc861_ssids[] = { 0x0e, 0x0f, 0x0b, 0 };
	return alc_parse_auto_config(codec, alc861_ignore, alc861_ssids);
}

/* Pin config fixes */
enum {
	ALC861_FIXUP_FSC_AMILO_PI1505,
	ALC861_FIXUP_AMP_VREF_0F,
	ALC861_FIXUP_NO_JACK_DETECT,
	ALC861_FIXUP_ASUS_A6RP,
	ALC660_FIXUP_ASUS_W7J,
};

/* On some laptops, VREF of pin 0x0f is abused for controlling the main amp */
static void alc861_fixup_asus_amp_vref_0f(struct hda_codec *codec,
			const struct hda_fixup *fix, int action)
{
	struct alc_spec *spec = codec->spec;
	unsigned int val;

	if (action != HDA_FIXUP_ACT_INIT)
		return;
	val = snd_hda_codec_get_pin_target(codec, 0x0f);
	if (!(val & (AC_PINCTL_IN_EN | AC_PINCTL_OUT_EN)))
		val |= AC_PINCTL_IN_EN;
	val |= AC_PINCTL_VREF_50;
	snd_hda_set_pin_ctl(codec, 0x0f, val);
	spec->gen.keep_vref_in_automute = 1;
}

/* suppress the jack-detection */
static void alc_fixup_no_jack_detect(struct hda_codec *codec,
				     const struct hda_fixup *fix, int action)
{
	if (action == HDA_FIXUP_ACT_PRE_PROBE)
		codec->no_jack_detect = 1;
}

static const struct hda_fixup alc861_fixups[] = {
	[ALC861_FIXUP_FSC_AMILO_PI1505] = {
		.type = HDA_FIXUP_PINS,
		.v.pins = (const struct hda_pintbl[]) {
			{ 0x0b, 0x0221101f }, /* HP */
			{ 0x0f, 0x90170310 }, /* speaker */
			{ }
		}
	},
	[ALC861_FIXUP_AMP_VREF_0F] = {
		.type = HDA_FIXUP_FUNC,
		.v.func = alc861_fixup_asus_amp_vref_0f,
	},
	[ALC861_FIXUP_NO_JACK_DETECT] = {
		.type = HDA_FIXUP_FUNC,
		.v.func = alc_fixup_no_jack_detect,
	},
	[ALC861_FIXUP_ASUS_A6RP] = {
		.type = HDA_FIXUP_FUNC,
		.v.func = alc861_fixup_asus_amp_vref_0f,
		.chained = true,
		.chain_id = ALC861_FIXUP_NO_JACK_DETECT,
	},
	[ALC660_FIXUP_ASUS_W7J] = {
		.type = HDA_FIXUP_VERBS,
		.v.verbs = (const struct hda_verb[]) {
			/* ASUS W7J needs a magic pin setup on unused NID 0x10
			 * for enabling outputs
			 */
			{0x10, AC_VERB_SET_PIN_WIDGET_CONTROL, 0x24},
			{ }
		},
	}
};

static const struct snd_pci_quirk alc861_fixup_tbl[] = {
	SND_PCI_QUIRK(0x1043, 0x1253, "ASUS W7J", ALC660_FIXUP_ASUS_W7J),
	SND_PCI_QUIRK(0x1043, 0x1263, "ASUS Z35HL", ALC660_FIXUP_ASUS_W7J),
	SND_PCI_QUIRK(0x1043, 0x1393, "ASUS A6Rp", ALC861_FIXUP_ASUS_A6RP),
	SND_PCI_QUIRK_VENDOR(0x1043, "ASUS laptop", ALC861_FIXUP_AMP_VREF_0F),
	SND_PCI_QUIRK(0x1462, 0x7254, "HP DX2200", ALC861_FIXUP_NO_JACK_DETECT),
	SND_PCI_QUIRK(0x1584, 0x2b01, "Haier W18", ALC861_FIXUP_AMP_VREF_0F),
	SND_PCI_QUIRK(0x1584, 0x0000, "Uniwill ECS M31EI", ALC861_FIXUP_AMP_VREF_0F),
	SND_PCI_QUIRK(0x1734, 0x10c7, "FSC Amilo Pi1505", ALC861_FIXUP_FSC_AMILO_PI1505),
	{}
};

/*
 */
static int patch_alc861(struct hda_codec *codec)
{
	struct alc_spec *spec;
	int err;

	err = alc_alloc_spec(codec, 0x15);
	if (err < 0)
		return err;

	spec = codec->spec;
	spec->gen.beep_nid = 0x23;

#ifdef CONFIG_PM
	spec->power_hook = alc_power_eapd;
#endif

	snd_hda_pick_fixup(codec, NULL, alc861_fixup_tbl, alc861_fixups);
	snd_hda_apply_fixup(codec, HDA_FIXUP_ACT_PRE_PROBE);

	/* automatic parse from the BIOS config */
	err = alc861_parse_auto_config(codec);
	if (err < 0)
		goto error;

	if (!spec->gen.no_analog)
		set_beep_amp(spec, 0x23, 0, HDA_OUTPUT);

	snd_hda_apply_fixup(codec, HDA_FIXUP_ACT_PROBE);

	return 0;

 error:
	alc_free(codec);
	return err;
}

/*
 * ALC861-VD support
 *
 * Based on ALC882
 *
 * In addition, an independent DAC
 */
static int alc861vd_parse_auto_config(struct hda_codec *codec)
{
	static const hda_nid_t alc861vd_ignore[] = { 0x1d, 0 };
	static const hda_nid_t alc861vd_ssids[] = { 0x15, 0x1b, 0x14, 0 };
	return alc_parse_auto_config(codec, alc861vd_ignore, alc861vd_ssids);
}

enum {
	ALC660VD_FIX_ASUS_GPIO1,
	ALC861VD_FIX_DALLAS,
};

/* exclude VREF80 */
static void alc861vd_fixup_dallas(struct hda_codec *codec,
				  const struct hda_fixup *fix, int action)
{
	if (action == HDA_FIXUP_ACT_PRE_PROBE) {
		snd_hda_override_pin_caps(codec, 0x18, 0x00000734);
		snd_hda_override_pin_caps(codec, 0x19, 0x0000073c);
	}
}

static const struct hda_fixup alc861vd_fixups[] = {
	[ALC660VD_FIX_ASUS_GPIO1] = {
		.type = HDA_FIXUP_VERBS,
		.v.verbs = (const struct hda_verb[]) {
			/* reset GPIO1 */
			{0x01, AC_VERB_SET_GPIO_MASK, 0x03},
			{0x01, AC_VERB_SET_GPIO_DIRECTION, 0x01},
			{0x01, AC_VERB_SET_GPIO_DATA, 0x01},
			{ }
		}
	},
	[ALC861VD_FIX_DALLAS] = {
		.type = HDA_FIXUP_FUNC,
		.v.func = alc861vd_fixup_dallas,
	},
};

static const struct snd_pci_quirk alc861vd_fixup_tbl[] = {
	SND_PCI_QUIRK(0x103c, 0x30bf, "HP TX1000", ALC861VD_FIX_DALLAS),
	SND_PCI_QUIRK(0x1043, 0x1339, "ASUS A7-K", ALC660VD_FIX_ASUS_GPIO1),
	SND_PCI_QUIRK(0x1179, 0xff31, "Toshiba L30-149", ALC861VD_FIX_DALLAS),
	{}
};

/*
 */
static int patch_alc861vd(struct hda_codec *codec)
{
	struct alc_spec *spec;
	int err;

	err = alc_alloc_spec(codec, 0x0b);
	if (err < 0)
		return err;

	spec = codec->spec;
	spec->gen.beep_nid = 0x23;

	spec->shutup = alc_eapd_shutup;

	snd_hda_pick_fixup(codec, NULL, alc861vd_fixup_tbl, alc861vd_fixups);
	snd_hda_apply_fixup(codec, HDA_FIXUP_ACT_PRE_PROBE);

	/* automatic parse from the BIOS config */
	err = alc861vd_parse_auto_config(codec);
	if (err < 0)
		goto error;

	if (!spec->gen.no_analog)
		set_beep_amp(spec, 0x0b, 0x05, HDA_INPUT);

	snd_hda_apply_fixup(codec, HDA_FIXUP_ACT_PROBE);

	return 0;

 error:
	alc_free(codec);
	return err;
}

/*
 * ALC662 support
 *
 * ALC662 is almost identical with ALC880 but has cleaner and more flexible
 * configuration.  Each pin widget can choose any input DACs and a mixer.
 * Each ADC is connected from a mixer of all inputs.  This makes possible
 * 6-channel independent captures.
 *
 * In addition, an independent DAC for the multi-playback (not used in this
 * driver yet).
 */

/*
 * BIOS auto configuration
 */

static int alc662_parse_auto_config(struct hda_codec *codec)
{
	static const hda_nid_t alc662_ignore[] = { 0x1d, 0 };
	static const hda_nid_t alc663_ssids[] = { 0x15, 0x1b, 0x14, 0x21 };
	static const hda_nid_t alc662_ssids[] = { 0x15, 0x1b, 0x14, 0 };
	const hda_nid_t *ssids;

	if (codec->core.vendor_id == 0x10ec0272 || codec->core.vendor_id == 0x10ec0663 ||
	    codec->core.vendor_id == 0x10ec0665 || codec->core.vendor_id == 0x10ec0670 ||
	    codec->core.vendor_id == 0x10ec0671)
		ssids = alc663_ssids;
	else
		ssids = alc662_ssids;
	return alc_parse_auto_config(codec, alc662_ignore, ssids);
}

static void alc272_fixup_mario(struct hda_codec *codec,
			       const struct hda_fixup *fix, int action)
{
	if (action != HDA_FIXUP_ACT_PRE_PROBE)
		return;
	if (snd_hda_override_amp_caps(codec, 0x2, HDA_OUTPUT,
				      (0x3b << AC_AMPCAP_OFFSET_SHIFT) |
				      (0x3b << AC_AMPCAP_NUM_STEPS_SHIFT) |
				      (0x03 << AC_AMPCAP_STEP_SIZE_SHIFT) |
				      (0 << AC_AMPCAP_MUTE_SHIFT)))
		codec_warn(codec, "failed to override amp caps for NID 0x2\n");
}

static const struct snd_pcm_chmap_elem asus_pcm_2_1_chmaps[] = {
	{ .channels = 2,
	  .map = { SNDRV_CHMAP_FL, SNDRV_CHMAP_FR } },
	{ .channels = 4,
	  .map = { SNDRV_CHMAP_FL, SNDRV_CHMAP_FR,
		   SNDRV_CHMAP_NA, SNDRV_CHMAP_LFE } }, /* LFE only on right */
	{ }
};

/* override the 2.1 chmap */
static void alc_fixup_bass_chmap(struct hda_codec *codec,
				    const struct hda_fixup *fix, int action)
{
	if (action == HDA_FIXUP_ACT_BUILD) {
		struct alc_spec *spec = codec->spec;
		spec->gen.pcm_rec[0]->stream[0].chmap = asus_pcm_2_1_chmaps;
	}
}

/* avoid D3 for keeping GPIO up */
static unsigned int gpio_led_power_filter(struct hda_codec *codec,
					  hda_nid_t nid,
					  unsigned int power_state)
{
	struct alc_spec *spec = codec->spec;
	if (nid == codec->core.afg && power_state == AC_PWRST_D3 && spec->gpio_led)
		return AC_PWRST_D0;
	return power_state;
}

static void alc662_fixup_led_gpio1(struct hda_codec *codec,
				   const struct hda_fixup *fix, int action)
{
	struct alc_spec *spec = codec->spec;
	static const struct hda_verb gpio_init[] = {
		{ 0x01, AC_VERB_SET_GPIO_MASK, 0x01 },
		{ 0x01, AC_VERB_SET_GPIO_DIRECTION, 0x01 },
		{}
	};

	if (action == HDA_FIXUP_ACT_PRE_PROBE) {
		spec->gen.vmaster_mute.hook = alc_fixup_gpio_mute_hook;
		spec->gpio_led = 0;
		spec->mute_led_polarity = 1;
		spec->gpio_mute_led_mask = 0x01;
		snd_hda_add_verbs(codec, gpio_init);
		codec->power_filter = gpio_led_power_filter;
	}
}

static struct coef_fw alc668_coefs[] = {
	WRITE_COEF(0x01, 0xbebe), WRITE_COEF(0x02, 0xaaaa), WRITE_COEF(0x03,    0x0),
	WRITE_COEF(0x04, 0x0180), WRITE_COEF(0x06,    0x0), WRITE_COEF(0x07, 0x0f80),
	WRITE_COEF(0x08, 0x0031), WRITE_COEF(0x0a, 0x0060), WRITE_COEF(0x0b,    0x0),
	WRITE_COEF(0x0c, 0x7cf7), WRITE_COEF(0x0d, 0x1080), WRITE_COEF(0x0e, 0x7f7f),
	WRITE_COEF(0x0f, 0xcccc), WRITE_COEF(0x10, 0xddcc), WRITE_COEF(0x11, 0x0001),
	WRITE_COEF(0x13,    0x0), WRITE_COEF(0x14, 0x2aa0), WRITE_COEF(0x17, 0xa940),
	WRITE_COEF(0x19,    0x0), WRITE_COEF(0x1a,    0x0), WRITE_COEF(0x1b,    0x0),
	WRITE_COEF(0x1c,    0x0), WRITE_COEF(0x1d,    0x0), WRITE_COEF(0x1e, 0x7418),
	WRITE_COEF(0x1f, 0x0804), WRITE_COEF(0x20, 0x4200), WRITE_COEF(0x21, 0x0468),
	WRITE_COEF(0x22, 0x8ccc), WRITE_COEF(0x23, 0x0250), WRITE_COEF(0x24, 0x7418),
	WRITE_COEF(0x27,    0x0), WRITE_COEF(0x28, 0x8ccc), WRITE_COEF(0x2a, 0xff00),
	WRITE_COEF(0x2b, 0x8000), WRITE_COEF(0xa7, 0xff00), WRITE_COEF(0xa8, 0x8000),
	WRITE_COEF(0xaa, 0x2e17), WRITE_COEF(0xab, 0xa0c0), WRITE_COEF(0xac,    0x0),
	WRITE_COEF(0xad,    0x0), WRITE_COEF(0xae, 0x2ac6), WRITE_COEF(0xaf, 0xa480),
	WRITE_COEF(0xb0,    0x0), WRITE_COEF(0xb1,    0x0), WRITE_COEF(0xb2,    0x0),
	WRITE_COEF(0xb3,    0x0), WRITE_COEF(0xb4,    0x0), WRITE_COEF(0xb5, 0x1040),
	WRITE_COEF(0xb6, 0xd697), WRITE_COEF(0xb7, 0x902b), WRITE_COEF(0xb8, 0xd697),
	WRITE_COEF(0xb9, 0x902b), WRITE_COEF(0xba, 0xb8ba), WRITE_COEF(0xbb, 0xaaab),
	WRITE_COEF(0xbc, 0xaaaf), WRITE_COEF(0xbd, 0x6aaa), WRITE_COEF(0xbe, 0x1c02),
	WRITE_COEF(0xc0, 0x00ff), WRITE_COEF(0xc1, 0x0fa6),
	{}
};

static void alc668_restore_default_value(struct hda_codec *codec)
{
	alc_process_coef_fw(codec, alc668_coefs);
}

enum {
	ALC662_FIXUP_ASPIRE,
	ALC662_FIXUP_LED_GPIO1,
	ALC662_FIXUP_IDEAPAD,
	ALC272_FIXUP_MARIO,
	ALC662_FIXUP_CZC_P10T,
	ALC662_FIXUP_SKU_IGNORE,
	ALC662_FIXUP_HP_RP5800,
	ALC662_FIXUP_ASUS_MODE1,
	ALC662_FIXUP_ASUS_MODE2,
	ALC662_FIXUP_ASUS_MODE3,
	ALC662_FIXUP_ASUS_MODE4,
	ALC662_FIXUP_ASUS_MODE5,
	ALC662_FIXUP_ASUS_MODE6,
	ALC662_FIXUP_ASUS_MODE7,
	ALC662_FIXUP_ASUS_MODE8,
	ALC662_FIXUP_NO_JACK_DETECT,
	ALC662_FIXUP_ZOTAC_Z68,
	ALC662_FIXUP_INV_DMIC,
	ALC662_FIXUP_DELL_MIC_NO_PRESENCE,
	ALC668_FIXUP_DELL_MIC_NO_PRESENCE,
	ALC662_FIXUP_HEADSET_MODE,
	ALC668_FIXUP_HEADSET_MODE,
	ALC662_FIXUP_BASS_MODE4_CHMAP,
	ALC662_FIXUP_BASS_16,
	ALC662_FIXUP_BASS_1A,
	ALC662_FIXUP_BASS_CHMAP,
	ALC668_FIXUP_AUTO_MUTE,
	ALC668_FIXUP_DELL_DISABLE_AAMIX,
	ALC668_FIXUP_DELL_XPS13,
	ALC662_FIXUP_ASUS_Nx50,
	ALC668_FIXUP_ASUS_Nx51_HEADSET_MODE,
	ALC668_FIXUP_ASUS_Nx51,
	ALC668_FIXUP_MIC_COEF,
	ALC668_FIXUP_ASUS_G751,
	ALC891_FIXUP_HEADSET_MODE,
	ALC891_FIXUP_DELL_MIC_NO_PRESENCE,
	ALC662_FIXUP_ACER_VERITON,
	ALC892_FIXUP_ASROCK_MOBO,
};

static const struct hda_fixup alc662_fixups[] = {
	[ALC662_FIXUP_ASPIRE] = {
		.type = HDA_FIXUP_PINS,
		.v.pins = (const struct hda_pintbl[]) {
			{ 0x15, 0x99130112 }, /* subwoofer */
			{ }
		}
	},
	[ALC662_FIXUP_LED_GPIO1] = {
		.type = HDA_FIXUP_FUNC,
		.v.func = alc662_fixup_led_gpio1,
	},
	[ALC662_FIXUP_IDEAPAD] = {
		.type = HDA_FIXUP_PINS,
		.v.pins = (const struct hda_pintbl[]) {
			{ 0x17, 0x99130112 }, /* subwoofer */
			{ }
		},
		.chained = true,
		.chain_id = ALC662_FIXUP_LED_GPIO1,
	},
	[ALC272_FIXUP_MARIO] = {
		.type = HDA_FIXUP_FUNC,
		.v.func = alc272_fixup_mario,
	},
	[ALC662_FIXUP_CZC_P10T] = {
		.type = HDA_FIXUP_VERBS,
		.v.verbs = (const struct hda_verb[]) {
			{0x14, AC_VERB_SET_EAPD_BTLENABLE, 0},
			{}
		}
	},
	[ALC662_FIXUP_SKU_IGNORE] = {
		.type = HDA_FIXUP_FUNC,
		.v.func = alc_fixup_sku_ignore,
	},
	[ALC662_FIXUP_HP_RP5800] = {
		.type = HDA_FIXUP_PINS,
		.v.pins = (const struct hda_pintbl[]) {
			{ 0x14, 0x0221201f }, /* HP out */
			{ }
		},
		.chained = true,
		.chain_id = ALC662_FIXUP_SKU_IGNORE
	},
	[ALC662_FIXUP_ASUS_MODE1] = {
		.type = HDA_FIXUP_PINS,
		.v.pins = (const struct hda_pintbl[]) {
			{ 0x14, 0x99130110 }, /* speaker */
			{ 0x18, 0x01a19c20 }, /* mic */
			{ 0x19, 0x99a3092f }, /* int-mic */
			{ 0x21, 0x0121401f }, /* HP out */
			{ }
		},
		.chained = true,
		.chain_id = ALC662_FIXUP_SKU_IGNORE
	},
	[ALC662_FIXUP_ASUS_MODE2] = {
		.type = HDA_FIXUP_PINS,
		.v.pins = (const struct hda_pintbl[]) {
			{ 0x14, 0x99130110 }, /* speaker */
			{ 0x18, 0x01a19820 }, /* mic */
			{ 0x19, 0x99a3092f }, /* int-mic */
			{ 0x1b, 0x0121401f }, /* HP out */
			{ }
		},
		.chained = true,
		.chain_id = ALC662_FIXUP_SKU_IGNORE
	},
	[ALC662_FIXUP_ASUS_MODE3] = {
		.type = HDA_FIXUP_PINS,
		.v.pins = (const struct hda_pintbl[]) {
			{ 0x14, 0x99130110 }, /* speaker */
			{ 0x15, 0x0121441f }, /* HP */
			{ 0x18, 0x01a19840 }, /* mic */
			{ 0x19, 0x99a3094f }, /* int-mic */
			{ 0x21, 0x01211420 }, /* HP2 */
			{ }
		},
		.chained = true,
		.chain_id = ALC662_FIXUP_SKU_IGNORE
	},
	[ALC662_FIXUP_ASUS_MODE4] = {
		.type = HDA_FIXUP_PINS,
		.v.pins = (const struct hda_pintbl[]) {
			{ 0x14, 0x99130110 }, /* speaker */
			{ 0x16, 0x99130111 }, /* speaker */
			{ 0x18, 0x01a19840 }, /* mic */
			{ 0x19, 0x99a3094f }, /* int-mic */
			{ 0x21, 0x0121441f }, /* HP */
			{ }
		},
		.chained = true,
		.chain_id = ALC662_FIXUP_SKU_IGNORE
	},
	[ALC662_FIXUP_ASUS_MODE5] = {
		.type = HDA_FIXUP_PINS,
		.v.pins = (const struct hda_pintbl[]) {
			{ 0x14, 0x99130110 }, /* speaker */
			{ 0x15, 0x0121441f }, /* HP */
			{ 0x16, 0x99130111 }, /* speaker */
			{ 0x18, 0x01a19840 }, /* mic */
			{ 0x19, 0x99a3094f }, /* int-mic */
			{ }
		},
		.chained = true,
		.chain_id = ALC662_FIXUP_SKU_IGNORE
	},
	[ALC662_FIXUP_ASUS_MODE6] = {
		.type = HDA_FIXUP_PINS,
		.v.pins = (const struct hda_pintbl[]) {
			{ 0x14, 0x99130110 }, /* speaker */
			{ 0x15, 0x01211420 }, /* HP2 */
			{ 0x18, 0x01a19840 }, /* mic */
			{ 0x19, 0x99a3094f }, /* int-mic */
			{ 0x1b, 0x0121441f }, /* HP */
			{ }
		},
		.chained = true,
		.chain_id = ALC662_FIXUP_SKU_IGNORE
	},
	[ALC662_FIXUP_ASUS_MODE7] = {
		.type = HDA_FIXUP_PINS,
		.v.pins = (const struct hda_pintbl[]) {
			{ 0x14, 0x99130110 }, /* speaker */
			{ 0x17, 0x99130111 }, /* speaker */
			{ 0x18, 0x01a19840 }, /* mic */
			{ 0x19, 0x99a3094f }, /* int-mic */
			{ 0x1b, 0x01214020 }, /* HP */
			{ 0x21, 0x0121401f }, /* HP */
			{ }
		},
		.chained = true,
		.chain_id = ALC662_FIXUP_SKU_IGNORE
	},
	[ALC662_FIXUP_ASUS_MODE8] = {
		.type = HDA_FIXUP_PINS,
		.v.pins = (const struct hda_pintbl[]) {
			{ 0x14, 0x99130110 }, /* speaker */
			{ 0x12, 0x99a30970 }, /* int-mic */
			{ 0x15, 0x01214020 }, /* HP */
			{ 0x17, 0x99130111 }, /* speaker */
			{ 0x18, 0x01a19840 }, /* mic */
			{ 0x21, 0x0121401f }, /* HP */
			{ }
		},
		.chained = true,
		.chain_id = ALC662_FIXUP_SKU_IGNORE
	},
	[ALC662_FIXUP_NO_JACK_DETECT] = {
		.type = HDA_FIXUP_FUNC,
		.v.func = alc_fixup_no_jack_detect,
	},
	[ALC662_FIXUP_ZOTAC_Z68] = {
		.type = HDA_FIXUP_PINS,
		.v.pins = (const struct hda_pintbl[]) {
			{ 0x1b, 0x02214020 }, /* Front HP */
			{ }
		}
	},
	[ALC662_FIXUP_INV_DMIC] = {
		.type = HDA_FIXUP_FUNC,
		.v.func = alc_fixup_inv_dmic,
	},
	[ALC668_FIXUP_DELL_XPS13] = {
		.type = HDA_FIXUP_FUNC,
		.v.func = alc_fixup_dell_xps13,
		.chained = true,
		.chain_id = ALC668_FIXUP_DELL_DISABLE_AAMIX
	},
	[ALC668_FIXUP_DELL_DISABLE_AAMIX] = {
		.type = HDA_FIXUP_FUNC,
		.v.func = alc_fixup_disable_aamix,
		.chained = true,
		.chain_id = ALC668_FIXUP_DELL_MIC_NO_PRESENCE
	},
	[ALC668_FIXUP_AUTO_MUTE] = {
		.type = HDA_FIXUP_FUNC,
		.v.func = alc_fixup_auto_mute_via_amp,
		.chained = true,
		.chain_id = ALC668_FIXUP_DELL_MIC_NO_PRESENCE
	},
	[ALC662_FIXUP_DELL_MIC_NO_PRESENCE] = {
		.type = HDA_FIXUP_PINS,
		.v.pins = (const struct hda_pintbl[]) {
			{ 0x19, 0x03a1113c }, /* use as headset mic, without its own jack detect */
			/* headphone mic by setting pin control of 0x1b (headphone out) to in + vref_50 */
			{ }
		},
		.chained = true,
		.chain_id = ALC662_FIXUP_HEADSET_MODE
	},
	[ALC662_FIXUP_HEADSET_MODE] = {
		.type = HDA_FIXUP_FUNC,
		.v.func = alc_fixup_headset_mode_alc662,
	},
	[ALC668_FIXUP_DELL_MIC_NO_PRESENCE] = {
		.type = HDA_FIXUP_PINS,
		.v.pins = (const struct hda_pintbl[]) {
			{ 0x19, 0x03a1913d }, /* use as headphone mic, without its own jack detect */
			{ 0x1b, 0x03a1113c }, /* use as headset mic, without its own jack detect */
			{ }
		},
		.chained = true,
		.chain_id = ALC668_FIXUP_HEADSET_MODE
	},
	[ALC668_FIXUP_HEADSET_MODE] = {
		.type = HDA_FIXUP_FUNC,
		.v.func = alc_fixup_headset_mode_alc668,
	},
	[ALC662_FIXUP_BASS_MODE4_CHMAP] = {
		.type = HDA_FIXUP_FUNC,
		.v.func = alc_fixup_bass_chmap,
		.chained = true,
		.chain_id = ALC662_FIXUP_ASUS_MODE4
	},
	[ALC662_FIXUP_BASS_16] = {
		.type = HDA_FIXUP_PINS,
		.v.pins = (const struct hda_pintbl[]) {
			{0x16, 0x80106111}, /* bass speaker */
			{}
		},
		.chained = true,
		.chain_id = ALC662_FIXUP_BASS_CHMAP,
	},
	[ALC662_FIXUP_BASS_1A] = {
		.type = HDA_FIXUP_PINS,
		.v.pins = (const struct hda_pintbl[]) {
			{0x1a, 0x80106111}, /* bass speaker */
			{}
		},
		.chained = true,
		.chain_id = ALC662_FIXUP_BASS_CHMAP,
	},
	[ALC662_FIXUP_BASS_CHMAP] = {
		.type = HDA_FIXUP_FUNC,
		.v.func = alc_fixup_bass_chmap,
	},
	[ALC662_FIXUP_ASUS_Nx50] = {
		.type = HDA_FIXUP_FUNC,
		.v.func = alc_fixup_auto_mute_via_amp,
		.chained = true,
		.chain_id = ALC662_FIXUP_BASS_1A
	},
	[ALC668_FIXUP_ASUS_Nx51_HEADSET_MODE] = {
		.type = HDA_FIXUP_FUNC,
		.v.func = alc_fixup_headset_mode_alc668,
		.chain_id = ALC662_FIXUP_BASS_CHMAP
	},
	[ALC668_FIXUP_ASUS_Nx51] = {
		.type = HDA_FIXUP_PINS,
		.v.pins = (const struct hda_pintbl[]) {
			{ 0x19, 0x03a1913d }, /* use as headphone mic, without its own jack detect */
			{ 0x1a, 0x90170151 }, /* bass speaker */
			{ 0x1b, 0x03a1113c }, /* use as headset mic, without its own jack detect */
			{}
		},
		.chained = true,
		.chain_id = ALC668_FIXUP_ASUS_Nx51_HEADSET_MODE,
	},
	[ALC668_FIXUP_MIC_COEF] = {
		.type = HDA_FIXUP_VERBS,
		.v.verbs = (const struct hda_verb[]) {
			{ 0x20, AC_VERB_SET_COEF_INDEX, 0xc3 },
			{ 0x20, AC_VERB_SET_PROC_COEF, 0x4000 },
			{}
		},
	},
	[ALC668_FIXUP_ASUS_G751] = {
		.type = HDA_FIXUP_PINS,
		.v.pins = (const struct hda_pintbl[]) {
			{ 0x16, 0x0421101f }, /* HP */
			{}
		},
		.chained = true,
		.chain_id = ALC668_FIXUP_MIC_COEF
	},
	[ALC891_FIXUP_HEADSET_MODE] = {
		.type = HDA_FIXUP_FUNC,
		.v.func = alc_fixup_headset_mode,
	},
	[ALC891_FIXUP_DELL_MIC_NO_PRESENCE] = {
		.type = HDA_FIXUP_PINS,
		.v.pins = (const struct hda_pintbl[]) {
			{ 0x19, 0x03a1913d }, /* use as headphone mic, without its own jack detect */
			{ 0x1b, 0x03a1113c }, /* use as headset mic, without its own jack detect */
			{ }
		},
		.chained = true,
		.chain_id = ALC891_FIXUP_HEADSET_MODE
	},
	[ALC662_FIXUP_ACER_VERITON] = {
		.type = HDA_FIXUP_PINS,
		.v.pins = (const struct hda_pintbl[]) {
			{ 0x15, 0x50170120 }, /* no internal speaker */
			{ }
		}
	},
	[ALC892_FIXUP_ASROCK_MOBO] = {
		.type = HDA_FIXUP_PINS,
		.v.pins = (const struct hda_pintbl[]) {
			{ 0x15, 0x40f000f0 }, /* disabled */
			{ 0x16, 0x40f000f0 }, /* disabled */
			{ }
		}
	},
};

static const struct snd_pci_quirk alc662_fixup_tbl[] = {
	SND_PCI_QUIRK(0x1019, 0x9087, "ECS", ALC662_FIXUP_ASUS_MODE2),
	SND_PCI_QUIRK(0x1025, 0x022f, "Acer Aspire One", ALC662_FIXUP_INV_DMIC),
	SND_PCI_QUIRK(0x1025, 0x0241, "Packard Bell DOTS", ALC662_FIXUP_INV_DMIC),
	SND_PCI_QUIRK(0x1025, 0x0308, "Acer Aspire 8942G", ALC662_FIXUP_ASPIRE),
	SND_PCI_QUIRK(0x1025, 0x031c, "Gateway NV79", ALC662_FIXUP_SKU_IGNORE),
	SND_PCI_QUIRK(0x1025, 0x0349, "eMachines eM250", ALC662_FIXUP_INV_DMIC),
	SND_PCI_QUIRK(0x1025, 0x034a, "Gateway LT27", ALC662_FIXUP_INV_DMIC),
	SND_PCI_QUIRK(0x1025, 0x038b, "Acer Aspire 8943G", ALC662_FIXUP_ASPIRE),
	SND_PCI_QUIRK(0x1028, 0x05d8, "Dell", ALC668_FIXUP_DELL_MIC_NO_PRESENCE),
	SND_PCI_QUIRK(0x1028, 0x05db, "Dell", ALC668_FIXUP_DELL_MIC_NO_PRESENCE),
	SND_PCI_QUIRK(0x1028, 0x05fe, "Dell XPS 15", ALC668_FIXUP_DELL_XPS13),
	SND_PCI_QUIRK(0x1028, 0x060a, "Dell XPS 13", ALC668_FIXUP_DELL_XPS13),
	SND_PCI_QUIRK(0x1028, 0x060d, "Dell M3800", ALC668_FIXUP_DELL_XPS13),
	SND_PCI_QUIRK(0x1028, 0x0625, "Dell", ALC668_FIXUP_DELL_MIC_NO_PRESENCE),
	SND_PCI_QUIRK(0x1028, 0x0626, "Dell", ALC668_FIXUP_DELL_MIC_NO_PRESENCE),
	SND_PCI_QUIRK(0x1028, 0x0696, "Dell", ALC668_FIXUP_DELL_MIC_NO_PRESENCE),
	SND_PCI_QUIRK(0x1028, 0x0698, "Dell", ALC668_FIXUP_DELL_MIC_NO_PRESENCE),
	SND_PCI_QUIRK(0x1028, 0x069f, "Dell", ALC668_FIXUP_DELL_MIC_NO_PRESENCE),
	SND_PCI_QUIRK(0x103c, 0x1632, "HP RP5800", ALC662_FIXUP_HP_RP5800),
	SND_PCI_QUIRK(0x1043, 0x1080, "Asus UX501VW", ALC668_FIXUP_HEADSET_MODE),
	SND_PCI_QUIRK(0x1043, 0x11cd, "Asus N550", ALC662_FIXUP_ASUS_Nx50),
	SND_PCI_QUIRK(0x1043, 0x13df, "Asus N550JX", ALC662_FIXUP_BASS_1A),
	SND_PCI_QUIRK(0x1043, 0x129d, "Asus N750", ALC662_FIXUP_ASUS_Nx50),
	SND_PCI_QUIRK(0x1043, 0x12ff, "ASUS G751", ALC668_FIXUP_ASUS_G751),
	SND_PCI_QUIRK(0x1043, 0x1477, "ASUS N56VZ", ALC662_FIXUP_BASS_MODE4_CHMAP),
	SND_PCI_QUIRK(0x1043, 0x15a7, "ASUS UX51VZH", ALC662_FIXUP_BASS_16),
	SND_PCI_QUIRK(0x1043, 0x177d, "ASUS N551", ALC668_FIXUP_ASUS_Nx51),
	SND_PCI_QUIRK(0x1043, 0x17bd, "ASUS N751", ALC668_FIXUP_ASUS_Nx51),
	SND_PCI_QUIRK(0x1043, 0x1963, "ASUS X71SL", ALC662_FIXUP_ASUS_MODE8),
	SND_PCI_QUIRK(0x1043, 0x1b73, "ASUS N55SF", ALC662_FIXUP_BASS_16),
	SND_PCI_QUIRK(0x1043, 0x1bf3, "ASUS N76VZ", ALC662_FIXUP_BASS_MODE4_CHMAP),
	SND_PCI_QUIRK(0x1043, 0x8469, "ASUS mobo", ALC662_FIXUP_NO_JACK_DETECT),
	SND_PCI_QUIRK(0x105b, 0x0cd6, "Foxconn", ALC662_FIXUP_ASUS_MODE2),
	SND_PCI_QUIRK(0x144d, 0xc051, "Samsung R720", ALC662_FIXUP_IDEAPAD),
	SND_PCI_QUIRK(0x17aa, 0x38af, "Lenovo Ideapad Y550P", ALC662_FIXUP_IDEAPAD),
	SND_PCI_QUIRK(0x17aa, 0x3a0d, "Lenovo Ideapad Y550", ALC662_FIXUP_IDEAPAD),
	SND_PCI_QUIRK(0x1849, 0x5892, "ASRock B150M", ALC892_FIXUP_ASROCK_MOBO),
	SND_PCI_QUIRK(0x19da, 0xa130, "Zotac Z68", ALC662_FIXUP_ZOTAC_Z68),
	SND_PCI_QUIRK(0x1b0a, 0x01b8, "ACER Veriton", ALC662_FIXUP_ACER_VERITON),
	SND_PCI_QUIRK(0x1b35, 0x2206, "CZC P10T", ALC662_FIXUP_CZC_P10T),

#if 0
	/* Below is a quirk table taken from the old code.
	 * Basically the device should work as is without the fixup table.
	 * If BIOS doesn't give a proper info, enable the corresponding
	 * fixup entry.
	 */
	SND_PCI_QUIRK(0x1043, 0x1000, "ASUS N50Vm", ALC662_FIXUP_ASUS_MODE1),
	SND_PCI_QUIRK(0x1043, 0x1092, "ASUS NB", ALC662_FIXUP_ASUS_MODE3),
	SND_PCI_QUIRK(0x1043, 0x1173, "ASUS K73Jn", ALC662_FIXUP_ASUS_MODE1),
	SND_PCI_QUIRK(0x1043, 0x11c3, "ASUS M70V", ALC662_FIXUP_ASUS_MODE3),
	SND_PCI_QUIRK(0x1043, 0x11d3, "ASUS NB", ALC662_FIXUP_ASUS_MODE1),
	SND_PCI_QUIRK(0x1043, 0x11f3, "ASUS NB", ALC662_FIXUP_ASUS_MODE2),
	SND_PCI_QUIRK(0x1043, 0x1203, "ASUS NB", ALC662_FIXUP_ASUS_MODE1),
	SND_PCI_QUIRK(0x1043, 0x1303, "ASUS G60J", ALC662_FIXUP_ASUS_MODE1),
	SND_PCI_QUIRK(0x1043, 0x1333, "ASUS G60Jx", ALC662_FIXUP_ASUS_MODE1),
	SND_PCI_QUIRK(0x1043, 0x1339, "ASUS NB", ALC662_FIXUP_ASUS_MODE2),
	SND_PCI_QUIRK(0x1043, 0x13e3, "ASUS N71JA", ALC662_FIXUP_ASUS_MODE7),
	SND_PCI_QUIRK(0x1043, 0x1463, "ASUS N71", ALC662_FIXUP_ASUS_MODE7),
	SND_PCI_QUIRK(0x1043, 0x14d3, "ASUS G72", ALC662_FIXUP_ASUS_MODE8),
	SND_PCI_QUIRK(0x1043, 0x1563, "ASUS N90", ALC662_FIXUP_ASUS_MODE3),
	SND_PCI_QUIRK(0x1043, 0x15d3, "ASUS N50SF F50SF", ALC662_FIXUP_ASUS_MODE1),
	SND_PCI_QUIRK(0x1043, 0x16c3, "ASUS NB", ALC662_FIXUP_ASUS_MODE2),
	SND_PCI_QUIRK(0x1043, 0x16f3, "ASUS K40C K50C", ALC662_FIXUP_ASUS_MODE2),
	SND_PCI_QUIRK(0x1043, 0x1733, "ASUS N81De", ALC662_FIXUP_ASUS_MODE1),
	SND_PCI_QUIRK(0x1043, 0x1753, "ASUS NB", ALC662_FIXUP_ASUS_MODE2),
	SND_PCI_QUIRK(0x1043, 0x1763, "ASUS NB", ALC662_FIXUP_ASUS_MODE6),
	SND_PCI_QUIRK(0x1043, 0x1765, "ASUS NB", ALC662_FIXUP_ASUS_MODE6),
	SND_PCI_QUIRK(0x1043, 0x1783, "ASUS NB", ALC662_FIXUP_ASUS_MODE2),
	SND_PCI_QUIRK(0x1043, 0x1793, "ASUS F50GX", ALC662_FIXUP_ASUS_MODE1),
	SND_PCI_QUIRK(0x1043, 0x17b3, "ASUS F70SL", ALC662_FIXUP_ASUS_MODE3),
	SND_PCI_QUIRK(0x1043, 0x17f3, "ASUS X58LE", ALC662_FIXUP_ASUS_MODE2),
	SND_PCI_QUIRK(0x1043, 0x1813, "ASUS NB", ALC662_FIXUP_ASUS_MODE2),
	SND_PCI_QUIRK(0x1043, 0x1823, "ASUS NB", ALC662_FIXUP_ASUS_MODE5),
	SND_PCI_QUIRK(0x1043, 0x1833, "ASUS NB", ALC662_FIXUP_ASUS_MODE6),
	SND_PCI_QUIRK(0x1043, 0x1843, "ASUS NB", ALC662_FIXUP_ASUS_MODE2),
	SND_PCI_QUIRK(0x1043, 0x1853, "ASUS F50Z", ALC662_FIXUP_ASUS_MODE1),
	SND_PCI_QUIRK(0x1043, 0x1864, "ASUS NB", ALC662_FIXUP_ASUS_MODE2),
	SND_PCI_QUIRK(0x1043, 0x1876, "ASUS NB", ALC662_FIXUP_ASUS_MODE2),
	SND_PCI_QUIRK(0x1043, 0x1893, "ASUS M50Vm", ALC662_FIXUP_ASUS_MODE3),
	SND_PCI_QUIRK(0x1043, 0x1894, "ASUS X55", ALC662_FIXUP_ASUS_MODE3),
	SND_PCI_QUIRK(0x1043, 0x18b3, "ASUS N80Vc", ALC662_FIXUP_ASUS_MODE1),
	SND_PCI_QUIRK(0x1043, 0x18c3, "ASUS VX5", ALC662_FIXUP_ASUS_MODE1),
	SND_PCI_QUIRK(0x1043, 0x18d3, "ASUS N81Te", ALC662_FIXUP_ASUS_MODE1),
	SND_PCI_QUIRK(0x1043, 0x18f3, "ASUS N505Tp", ALC662_FIXUP_ASUS_MODE1),
	SND_PCI_QUIRK(0x1043, 0x1903, "ASUS F5GL", ALC662_FIXUP_ASUS_MODE1),
	SND_PCI_QUIRK(0x1043, 0x1913, "ASUS NB", ALC662_FIXUP_ASUS_MODE2),
	SND_PCI_QUIRK(0x1043, 0x1933, "ASUS F80Q", ALC662_FIXUP_ASUS_MODE2),
	SND_PCI_QUIRK(0x1043, 0x1943, "ASUS Vx3V", ALC662_FIXUP_ASUS_MODE1),
	SND_PCI_QUIRK(0x1043, 0x1953, "ASUS NB", ALC662_FIXUP_ASUS_MODE1),
	SND_PCI_QUIRK(0x1043, 0x1963, "ASUS X71C", ALC662_FIXUP_ASUS_MODE3),
	SND_PCI_QUIRK(0x1043, 0x1983, "ASUS N5051A", ALC662_FIXUP_ASUS_MODE1),
	SND_PCI_QUIRK(0x1043, 0x1993, "ASUS N20", ALC662_FIXUP_ASUS_MODE1),
	SND_PCI_QUIRK(0x1043, 0x19b3, "ASUS F7Z", ALC662_FIXUP_ASUS_MODE1),
	SND_PCI_QUIRK(0x1043, 0x19c3, "ASUS F5Z/F6x", ALC662_FIXUP_ASUS_MODE2),
	SND_PCI_QUIRK(0x1043, 0x19e3, "ASUS NB", ALC662_FIXUP_ASUS_MODE1),
	SND_PCI_QUIRK(0x1043, 0x19f3, "ASUS NB", ALC662_FIXUP_ASUS_MODE4),
#endif
	{}
};

static const struct hda_model_fixup alc662_fixup_models[] = {
	{.id = ALC272_FIXUP_MARIO, .name = "mario"},
	{.id = ALC662_FIXUP_ASUS_MODE1, .name = "asus-mode1"},
	{.id = ALC662_FIXUP_ASUS_MODE2, .name = "asus-mode2"},
	{.id = ALC662_FIXUP_ASUS_MODE3, .name = "asus-mode3"},
	{.id = ALC662_FIXUP_ASUS_MODE4, .name = "asus-mode4"},
	{.id = ALC662_FIXUP_ASUS_MODE5, .name = "asus-mode5"},
	{.id = ALC662_FIXUP_ASUS_MODE6, .name = "asus-mode6"},
	{.id = ALC662_FIXUP_ASUS_MODE7, .name = "asus-mode7"},
	{.id = ALC662_FIXUP_ASUS_MODE8, .name = "asus-mode8"},
	{.id = ALC662_FIXUP_INV_DMIC, .name = "inv-dmic"},
	{.id = ALC668_FIXUP_DELL_MIC_NO_PRESENCE, .name = "dell-headset-multi"},
	{}
};

static const struct snd_hda_pin_quirk alc662_pin_fixup_tbl[] = {
	SND_HDA_PIN_QUIRK(0x10ec0867, 0x1028, "Dell", ALC891_FIXUP_DELL_MIC_NO_PRESENCE,
		{0x17, 0x02211010},
		{0x18, 0x01a19030},
		{0x1a, 0x01813040},
		{0x21, 0x01014020}),
	SND_HDA_PIN_QUIRK(0x10ec0662, 0x1028, "Dell", ALC662_FIXUP_DELL_MIC_NO_PRESENCE,
		{0x14, 0x01014010},
		{0x18, 0x01a19020},
		{0x1a, 0x0181302f},
		{0x1b, 0x0221401f}),
	SND_HDA_PIN_QUIRK(0x10ec0668, 0x1028, "Dell", ALC668_FIXUP_AUTO_MUTE,
		{0x12, 0x99a30130},
		{0x14, 0x90170110},
		{0x15, 0x0321101f},
		{0x16, 0x03011020}),
	SND_HDA_PIN_QUIRK(0x10ec0668, 0x1028, "Dell", ALC668_FIXUP_AUTO_MUTE,
		{0x12, 0x99a30140},
		{0x14, 0x90170110},
		{0x15, 0x0321101f},
		{0x16, 0x03011020}),
	SND_HDA_PIN_QUIRK(0x10ec0668, 0x1028, "Dell", ALC668_FIXUP_AUTO_MUTE,
		{0x12, 0x99a30150},
		{0x14, 0x90170110},
		{0x15, 0x0321101f},
		{0x16, 0x03011020}),
	SND_HDA_PIN_QUIRK(0x10ec0668, 0x1028, "Dell", ALC668_FIXUP_AUTO_MUTE,
		{0x14, 0x90170110},
		{0x15, 0x0321101f},
		{0x16, 0x03011020}),
	SND_HDA_PIN_QUIRK(0x10ec0668, 0x1028, "Dell XPS 15", ALC668_FIXUP_AUTO_MUTE,
		{0x12, 0x90a60130},
		{0x14, 0x90170110},
		{0x15, 0x0321101f}),
	{}
};

/*
 */
static int patch_alc662(struct hda_codec *codec)
{
	struct alc_spec *spec;
	int err;

	err = alc_alloc_spec(codec, 0x0b);
	if (err < 0)
		return err;

	spec = codec->spec;

	spec->shutup = alc_eapd_shutup;

	/* handle multiple HPs as is */
	spec->parse_flags = HDA_PINCFG_NO_HP_FIXUP;

	alc_fix_pll_init(codec, 0x20, 0x04, 15);

	switch (codec->core.vendor_id) {
	case 0x10ec0668:
		spec->init_hook = alc668_restore_default_value;
		break;
	}

	snd_hda_pick_fixup(codec, alc662_fixup_models,
		       alc662_fixup_tbl, alc662_fixups);
	snd_hda_pick_pin_fixup(codec, alc662_pin_fixup_tbl, alc662_fixups);
	snd_hda_apply_fixup(codec, HDA_FIXUP_ACT_PRE_PROBE);

	alc_auto_parse_customize_define(codec);

	if (has_cdefine_beep(codec))
		spec->gen.beep_nid = 0x01;

	if ((alc_get_coef0(codec) & (1 << 14)) &&
	    codec->bus->pci && codec->bus->pci->subsystem_vendor == 0x1025 &&
	    spec->cdefine.platform_type == 1) {
		err = alc_codec_rename(codec, "ALC272X");
		if (err < 0)
			goto error;
	}

	/* automatic parse from the BIOS config */
	err = alc662_parse_auto_config(codec);
	if (err < 0)
		goto error;

	if (!spec->gen.no_analog && spec->gen.beep_nid) {
		switch (codec->core.vendor_id) {
		case 0x10ec0662:
			set_beep_amp(spec, 0x0b, 0x05, HDA_INPUT);
			break;
		case 0x10ec0272:
		case 0x10ec0663:
		case 0x10ec0665:
		case 0x10ec0668:
			set_beep_amp(spec, 0x0b, 0x04, HDA_INPUT);
			break;
		case 0x10ec0273:
			set_beep_amp(spec, 0x0b, 0x03, HDA_INPUT);
			break;
		}
	}

	snd_hda_apply_fixup(codec, HDA_FIXUP_ACT_PROBE);

	return 0;

 error:
	alc_free(codec);
	return err;
}

/*
 * ALC680 support
 */

static int alc680_parse_auto_config(struct hda_codec *codec)
{
	return alc_parse_auto_config(codec, NULL, NULL);
}

/*
 */
static int patch_alc680(struct hda_codec *codec)
{
	int err;

	/* ALC680 has no aa-loopback mixer */
	err = alc_alloc_spec(codec, 0);
	if (err < 0)
		return err;

	/* automatic parse from the BIOS config */
	err = alc680_parse_auto_config(codec);
	if (err < 0) {
		alc_free(codec);
		return err;
	}

	return 0;
}

/*
 * patch entries
 */
static const struct hda_device_id snd_hda_id_realtek[] = {
	HDA_CODEC_ENTRY(0x10ec0221, "ALC221", patch_alc269),
	HDA_CODEC_ENTRY(0x10ec0225, "ALC225", patch_alc269),
	HDA_CODEC_ENTRY(0x10ec0231, "ALC231", patch_alc269),
	HDA_CODEC_ENTRY(0x10ec0233, "ALC233", patch_alc269),
	HDA_CODEC_ENTRY(0x10ec0234, "ALC234", patch_alc269),
	HDA_CODEC_ENTRY(0x10ec0235, "ALC233", patch_alc269),
	HDA_CODEC_ENTRY(0x10ec0236, "ALC236", patch_alc269),
	HDA_CODEC_ENTRY(0x10ec0255, "ALC255", patch_alc269),
	HDA_CODEC_ENTRY(0x10ec0256, "ALC256", patch_alc269),
	HDA_CODEC_ENTRY(0x10ec0257, "ALC257", patch_alc269),
	HDA_CODEC_ENTRY(0x10ec0260, "ALC260", patch_alc260),
	HDA_CODEC_ENTRY(0x10ec0262, "ALC262", patch_alc262),
	HDA_CODEC_ENTRY(0x10ec0267, "ALC267", patch_alc268),
	HDA_CODEC_ENTRY(0x10ec0268, "ALC268", patch_alc268),
	HDA_CODEC_ENTRY(0x10ec0269, "ALC269", patch_alc269),
	HDA_CODEC_ENTRY(0x10ec0270, "ALC270", patch_alc269),
	HDA_CODEC_ENTRY(0x10ec0272, "ALC272", patch_alc662),
	HDA_CODEC_ENTRY(0x10ec0274, "ALC274", patch_alc269),
	HDA_CODEC_ENTRY(0x10ec0275, "ALC275", patch_alc269),
	HDA_CODEC_ENTRY(0x10ec0276, "ALC276", patch_alc269),
	HDA_CODEC_ENTRY(0x10ec0280, "ALC280", patch_alc269),
	HDA_CODEC_ENTRY(0x10ec0282, "ALC282", patch_alc269),
	HDA_CODEC_ENTRY(0x10ec0283, "ALC283", patch_alc269),
	HDA_CODEC_ENTRY(0x10ec0284, "ALC284", patch_alc269),
	HDA_CODEC_ENTRY(0x10ec0285, "ALC285", patch_alc269),
	HDA_CODEC_ENTRY(0x10ec0286, "ALC286", patch_alc269),
	HDA_CODEC_ENTRY(0x10ec0288, "ALC288", patch_alc269),
	HDA_CODEC_ENTRY(0x10ec0290, "ALC290", patch_alc269),
	HDA_CODEC_ENTRY(0x10ec0292, "ALC292", patch_alc269),
	HDA_CODEC_ENTRY(0x10ec0293, "ALC293", patch_alc269),
	HDA_CODEC_ENTRY(0x10ec0294, "ALC294", patch_alc269),
	HDA_CODEC_ENTRY(0x10ec0295, "ALC295", patch_alc269),
	HDA_CODEC_ENTRY(0x10ec0298, "ALC298", patch_alc269),
	HDA_CODEC_ENTRY(0x10ec0299, "ALC299", patch_alc269),
	HDA_CODEC_REV_ENTRY(0x10ec0861, 0x100340, "ALC660", patch_alc861),
	HDA_CODEC_ENTRY(0x10ec0660, "ALC660-VD", patch_alc861vd),
	HDA_CODEC_ENTRY(0x10ec0861, "ALC861", patch_alc861),
	HDA_CODEC_ENTRY(0x10ec0862, "ALC861-VD", patch_alc861vd),
	HDA_CODEC_REV_ENTRY(0x10ec0662, 0x100002, "ALC662 rev2", patch_alc882),
	HDA_CODEC_REV_ENTRY(0x10ec0662, 0x100101, "ALC662 rev1", patch_alc662),
	HDA_CODEC_REV_ENTRY(0x10ec0662, 0x100300, "ALC662 rev3", patch_alc662),
	HDA_CODEC_ENTRY(0x10ec0663, "ALC663", patch_alc662),
	HDA_CODEC_ENTRY(0x10ec0665, "ALC665", patch_alc662),
	HDA_CODEC_ENTRY(0x10ec0667, "ALC667", patch_alc662),
	HDA_CODEC_ENTRY(0x10ec0668, "ALC668", patch_alc662),
	HDA_CODEC_ENTRY(0x10ec0670, "ALC670", patch_alc662),
	HDA_CODEC_ENTRY(0x10ec0671, "ALC671", patch_alc662),
	HDA_CODEC_ENTRY(0x10ec0680, "ALC680", patch_alc680),
	HDA_CODEC_ENTRY(0x10ec0700, "ALC700", patch_alc269),
	HDA_CODEC_ENTRY(0x10ec0701, "ALC701", patch_alc269),
	HDA_CODEC_ENTRY(0x10ec0703, "ALC703", patch_alc269),
	HDA_CODEC_ENTRY(0x10ec0867, "ALC891", patch_alc662),
	HDA_CODEC_ENTRY(0x10ec0880, "ALC880", patch_alc880),
	HDA_CODEC_ENTRY(0x10ec0882, "ALC882", patch_alc882),
	HDA_CODEC_ENTRY(0x10ec0883, "ALC883", patch_alc882),
	HDA_CODEC_REV_ENTRY(0x10ec0885, 0x100101, "ALC889A", patch_alc882),
	HDA_CODEC_REV_ENTRY(0x10ec0885, 0x100103, "ALC889A", patch_alc882),
	HDA_CODEC_ENTRY(0x10ec0885, "ALC885", patch_alc882),
	HDA_CODEC_ENTRY(0x10ec0887, "ALC887", patch_alc882),
	HDA_CODEC_REV_ENTRY(0x10ec0888, 0x100101, "ALC1200", patch_alc882),
	HDA_CODEC_ENTRY(0x10ec0888, "ALC888", patch_alc882),
	HDA_CODEC_ENTRY(0x10ec0889, "ALC889", patch_alc882),
	HDA_CODEC_ENTRY(0x10ec0892, "ALC892", patch_alc662),
	HDA_CODEC_ENTRY(0x10ec0899, "ALC898", patch_alc882),
	HDA_CODEC_ENTRY(0x10ec0900, "ALC1150", patch_alc882),
	{} /* terminator */
};
MODULE_DEVICE_TABLE(hdaudio, snd_hda_id_realtek);

MODULE_LICENSE("GPL");
MODULE_DESCRIPTION("Realtek HD-audio codec");

static struct hda_codec_driver realtek_driver = {
	.id = snd_hda_id_realtek,
};

module_hda_codec_driver(realtek_driver);<|MERGE_RESOLUTION|>--- conflicted
+++ resolved
@@ -3499,11 +3499,7 @@
 	}
 }
 
-<<<<<<< HEAD
-#if IS_REACHABLE(INPUT)
-=======
 #if IS_REACHABLE(CONFIG_INPUT)
->>>>>>> 801fa748
 static void gpio2_mic_hotkey_event(struct hda_codec *codec,
 				   struct hda_jack_callback *event)
 {
