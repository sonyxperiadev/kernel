/*
 *  Timers abstract layer
 *  Copyright (c) by Jaroslav Kysela <perex@perex.cz>
 *
 *
 *   This program is free software; you can redistribute it and/or modify
 *   it under the terms of the GNU General Public License as published by
 *   the Free Software Foundation; either version 2 of the License, or
 *   (at your option) any later version.
 *
 *   This program is distributed in the hope that it will be useful,
 *   but WITHOUT ANY WARRANTY; without even the implied warranty of
 *   MERCHANTABILITY or FITNESS FOR A PARTICULAR PURPOSE.  See the
 *   GNU General Public License for more details.
 *
 *   You should have received a copy of the GNU General Public License
 *   along with this program; if not, write to the Free Software
 *   Foundation, Inc., 59 Temple Place, Suite 330, Boston, MA  02111-1307 USA
 *
 */

#include <linux/delay.h>
#include <linux/init.h>
#include <linux/slab.h>
#include <linux/time.h>
#include <linux/mutex.h>
#include <linux/device.h>
#include <linux/module.h>
#include <linux/string.h>
#include <sound/core.h>
#include <sound/timer.h>
#include <sound/control.h>
#include <sound/info.h>
#include <sound/minors.h>
#include <sound/initval.h>
#include <linux/kmod.h>

#if defined(CONFIG_SND_HRTIMER) || defined(CONFIG_SND_HRTIMER_MODULE)
#define DEFAULT_TIMER_LIMIT 4
#elif defined(CONFIG_SND_RTCTIMER) || defined(CONFIG_SND_RTCTIMER_MODULE)
#define DEFAULT_TIMER_LIMIT 2
#else
#define DEFAULT_TIMER_LIMIT 1
#endif

static int timer_limit = DEFAULT_TIMER_LIMIT;
static int timer_tstamp_monotonic = 1;
MODULE_AUTHOR("Jaroslav Kysela <perex@perex.cz>, Takashi Iwai <tiwai@suse.de>");
MODULE_DESCRIPTION("ALSA timer interface");
MODULE_LICENSE("GPL");
module_param(timer_limit, int, 0444);
MODULE_PARM_DESC(timer_limit, "Maximum global timers in system.");
module_param(timer_tstamp_monotonic, int, 0444);
MODULE_PARM_DESC(timer_tstamp_monotonic, "Use posix monotonic clock source for timestamps (default).");

MODULE_ALIAS_CHARDEV(CONFIG_SND_MAJOR, SNDRV_MINOR_TIMER);
MODULE_ALIAS("devname:snd/timer");

struct snd_timer_user {
	struct snd_timer_instance *timeri;
	int tread;		/* enhanced read with timestamps and events */
	unsigned long ticks;
	unsigned long overrun;
	int qhead;
	int qtail;
	int qused;
	int queue_size;
	struct snd_timer_read *queue;
	struct snd_timer_tread *tqueue;
	spinlock_t qlock;
	unsigned long last_resolution;
	unsigned int filter;
	struct timespec tstamp;		/* trigger tstamp */
	wait_queue_head_t qchange_sleep;
	struct fasync_struct *fasync;
	struct mutex ioctl_lock;
};

/* list of timers */
static LIST_HEAD(snd_timer_list);

/* list of slave instances */
static LIST_HEAD(snd_timer_slave_list);

/* lock for slave active lists */
static DEFINE_SPINLOCK(slave_active_lock);

static DEFINE_MUTEX(register_mutex);

static int snd_timer_free(struct snd_timer *timer);
static int snd_timer_dev_free(struct snd_device *device);
static int snd_timer_dev_register(struct snd_device *device);
static int snd_timer_dev_disconnect(struct snd_device *device);

static void snd_timer_reschedule(struct snd_timer * timer, unsigned long ticks_left);

/*
 * create a timer instance with the given owner string.
 * when timer is not NULL, increments the module counter
 */
static struct snd_timer_instance *snd_timer_instance_new(char *owner,
							 struct snd_timer *timer)
{
	struct snd_timer_instance *timeri;
	timeri = kzalloc(sizeof(*timeri), GFP_KERNEL);
	if (timeri == NULL)
		return NULL;
	timeri->owner = kstrdup(owner, GFP_KERNEL);
	if (! timeri->owner) {
		kfree(timeri);
		return NULL;
	}
	INIT_LIST_HEAD(&timeri->open_list);
	INIT_LIST_HEAD(&timeri->active_list);
	INIT_LIST_HEAD(&timeri->ack_list);
	INIT_LIST_HEAD(&timeri->slave_list_head);
	INIT_LIST_HEAD(&timeri->slave_active_head);

	timeri->timer = timer;
	if (timer && !try_module_get(timer->module)) {
		kfree(timeri->owner);
		kfree(timeri);
		return NULL;
	}

	return timeri;
}

/*
 * find a timer instance from the given timer id
 */
static struct snd_timer *snd_timer_find(struct snd_timer_id *tid)
{
	struct snd_timer *timer = NULL;

	list_for_each_entry(timer, &snd_timer_list, device_list) {
		if (timer->tmr_class != tid->dev_class)
			continue;
		if ((timer->tmr_class == SNDRV_TIMER_CLASS_CARD ||
		     timer->tmr_class == SNDRV_TIMER_CLASS_PCM) &&
		    (timer->card == NULL ||
		     timer->card->number != tid->card))
			continue;
		if (timer->tmr_device != tid->device)
			continue;
		if (timer->tmr_subdevice != tid->subdevice)
			continue;
		return timer;
	}
	return NULL;
}

#ifdef CONFIG_MODULES

static void snd_timer_request(struct snd_timer_id *tid)
{
	switch (tid->dev_class) {
	case SNDRV_TIMER_CLASS_GLOBAL:
		if (tid->device < timer_limit)
			request_module("snd-timer-%i", tid->device);
		break;
	case SNDRV_TIMER_CLASS_CARD:
	case SNDRV_TIMER_CLASS_PCM:
		if (tid->card < snd_ecards_limit)
			request_module("snd-card-%i", tid->card);
		break;
	default:
		break;
	}
}

#endif

/*
 * look for a master instance matching with the slave id of the given slave.
 * when found, relink the open_link of the slave.
 *
 * call this with register_mutex down.
 */
static void snd_timer_check_slave(struct snd_timer_instance *slave)
{
	struct snd_timer *timer;
	struct snd_timer_instance *master;

	/* FIXME: it's really dumb to look up all entries.. */
	list_for_each_entry(timer, &snd_timer_list, device_list) {
		list_for_each_entry(master, &timer->open_list_head, open_list) {
			if (slave->slave_class == master->slave_class &&
			    slave->slave_id == master->slave_id) {
				list_move_tail(&slave->open_list,
					       &master->slave_list_head);
				spin_lock_irq(&slave_active_lock);
				slave->master = master;
				slave->timer = master->timer;
				spin_unlock_irq(&slave_active_lock);
				return;
			}
		}
	}
}

/*
 * look for slave instances matching with the slave id of the given master.
 * when found, relink the open_link of slaves.
 *
 * call this with register_mutex down.
 */
static void snd_timer_check_master(struct snd_timer_instance *master)
{
	struct snd_timer_instance *slave, *tmp;

	/* check all pending slaves */
	list_for_each_entry_safe(slave, tmp, &snd_timer_slave_list, open_list) {
		if (slave->slave_class == master->slave_class &&
		    slave->slave_id == master->slave_id) {
			list_move_tail(&slave->open_list, &master->slave_list_head);
			spin_lock_irq(&slave_active_lock);
			spin_lock(&master->timer->lock);
			slave->master = master;
			slave->timer = master->timer;
			if (slave->flags & SNDRV_TIMER_IFLG_RUNNING)
				list_add_tail(&slave->active_list,
					      &master->slave_active_head);
			spin_unlock(&master->timer->lock);
			spin_unlock_irq(&slave_active_lock);
		}
	}
}

/*
 * open a timer instance
 * when opening a master, the slave id must be here given.
 */
int snd_timer_open(struct snd_timer_instance **ti,
		   char *owner, struct snd_timer_id *tid,
		   unsigned int slave_id)
{
	struct snd_timer *timer;
	struct snd_timer_instance *timeri = NULL;

	if (tid->dev_class == SNDRV_TIMER_CLASS_SLAVE) {
		/* open a slave instance */
		if (tid->dev_sclass <= SNDRV_TIMER_SCLASS_NONE ||
		    tid->dev_sclass > SNDRV_TIMER_SCLASS_OSS_SEQUENCER) {
			snd_printd("invalid slave class %i\n", tid->dev_sclass);
			return -EINVAL;
		}
		mutex_lock(&register_mutex);
		timeri = snd_timer_instance_new(owner, NULL);
		if (!timeri) {
			mutex_unlock(&register_mutex);
			return -ENOMEM;
		}
		timeri->slave_class = tid->dev_sclass;
		timeri->slave_id = tid->device;
		timeri->flags |= SNDRV_TIMER_IFLG_SLAVE;
		list_add_tail(&timeri->open_list, &snd_timer_slave_list);
		snd_timer_check_slave(timeri);
		mutex_unlock(&register_mutex);
		*ti = timeri;
		return 0;
	}

	/* open a master instance */
	mutex_lock(&register_mutex);
	timer = snd_timer_find(tid);
#ifdef CONFIG_MODULES
	if (!timer) {
		mutex_unlock(&register_mutex);
		snd_timer_request(tid);
		mutex_lock(&register_mutex);
		timer = snd_timer_find(tid);
	}
#endif
	if (!timer) {
		mutex_unlock(&register_mutex);
		return -ENODEV;
	}
	if (!list_empty(&timer->open_list_head)) {
		timeri = list_entry(timer->open_list_head.next,
				    struct snd_timer_instance, open_list);
		if (timeri->flags & SNDRV_TIMER_IFLG_EXCLUSIVE) {
			mutex_unlock(&register_mutex);
			return -EBUSY;
		}
	}
	timeri = snd_timer_instance_new(owner, timer);
	if (!timeri) {
		mutex_unlock(&register_mutex);
		return -ENOMEM;
	}
	timeri->slave_class = tid->dev_sclass;
	timeri->slave_id = slave_id;
	if (list_empty(&timer->open_list_head) && timer->hw.open)
		timer->hw.open(timer);
	list_add_tail(&timeri->open_list, &timer->open_list_head);
	snd_timer_check_master(timeri);
	mutex_unlock(&register_mutex);
	*ti = timeri;
	return 0;
}

static int _snd_timer_stop(struct snd_timer_instance *timeri, int event);

/*
 * close a timer instance
 */
int snd_timer_close(struct snd_timer_instance *timeri)
{
	struct snd_timer *timer = NULL;
	struct snd_timer_instance *slave, *tmp;

	if (snd_BUG_ON(!timeri))
		return -ENXIO;

	/* force to stop the timer */
	snd_timer_stop(timeri);

	if (timeri->flags & SNDRV_TIMER_IFLG_SLAVE) {
		/* wait, until the active callback is finished */
		spin_lock_irq(&slave_active_lock);
		while (timeri->flags & SNDRV_TIMER_IFLG_CALLBACK) {
			spin_unlock_irq(&slave_active_lock);
			udelay(10);
			spin_lock_irq(&slave_active_lock);
		}
		spin_unlock_irq(&slave_active_lock);
		mutex_lock(&register_mutex);
		list_del(&timeri->open_list);
		mutex_unlock(&register_mutex);
	} else {
		timer = timeri->timer;
		if (snd_BUG_ON(!timer))
			goto out;
		/* wait, until the active callback is finished */
		spin_lock_irq(&timer->lock);
		while (timeri->flags & SNDRV_TIMER_IFLG_CALLBACK) {
			spin_unlock_irq(&timer->lock);
			udelay(10);
			spin_lock_irq(&timer->lock);
		}
		spin_unlock_irq(&timer->lock);
		mutex_lock(&register_mutex);
		list_del(&timeri->open_list);
		if (list_empty(&timer->open_list_head) &&
		    timer->hw.close)
			timer->hw.close(timer);
		/* remove slave links */
		spin_lock_irq(&slave_active_lock);
		spin_lock(&timer->lock);
		list_for_each_entry_safe(slave, tmp, &timeri->slave_list_head,
					 open_list) {
			list_move_tail(&slave->open_list, &snd_timer_slave_list);
			slave->master = NULL;
			slave->timer = NULL;
			list_del_init(&slave->ack_list);
			list_del_init(&slave->active_list);
		}
		spin_unlock(&timer->lock);
		spin_unlock_irq(&slave_active_lock);
		mutex_unlock(&register_mutex);
	}
 out:
	if (timeri->private_free)
		timeri->private_free(timeri);
	kfree(timeri->owner);
	kfree(timeri);
	if (timer)
		module_put(timer->module);
	return 0;
}

unsigned long snd_timer_resolution(struct snd_timer_instance *timeri)
{
	struct snd_timer * timer;

	if (timeri == NULL)
		return 0;
	if ((timer = timeri->timer) != NULL) {
		if (timer->hw.c_resolution)
			return timer->hw.c_resolution(timer);
		return timer->hw.resolution;
	}
	return 0;
}

static void snd_timer_notify1(struct snd_timer_instance *ti, int event)
{
	struct snd_timer *timer;
	unsigned long flags;
	unsigned long resolution = 0;
	struct snd_timer_instance *ts;
	struct timespec tstamp;

	if (timer_tstamp_monotonic)
		do_posix_clock_monotonic_gettime(&tstamp);
	else
		getnstimeofday(&tstamp);
	if (snd_BUG_ON(event < SNDRV_TIMER_EVENT_START ||
		       event > SNDRV_TIMER_EVENT_PAUSE))
		return;
	if (event == SNDRV_TIMER_EVENT_START ||
	    event == SNDRV_TIMER_EVENT_CONTINUE)
		resolution = snd_timer_resolution(ti);
	if (ti->ccallback)
		ti->ccallback(ti, event, &tstamp, resolution);
	if (ti->flags & SNDRV_TIMER_IFLG_SLAVE)
		return;
	timer = ti->timer;
	if (timer == NULL)
		return;
	if (timer->hw.flags & SNDRV_TIMER_HW_SLAVE)
		return;
	spin_lock_irqsave(&timer->lock, flags);
	list_for_each_entry(ts, &ti->slave_active_head, active_list)
		if (ts->ccallback)
			ts->ccallback(ts, event + 100, &tstamp, resolution);
	spin_unlock_irqrestore(&timer->lock, flags);
}

static int snd_timer_start1(struct snd_timer *timer, struct snd_timer_instance *timeri,
			    unsigned long sticks)
{
	list_move_tail(&timeri->active_list, &timer->active_list_head);
	if (timer->running) {
		if (timer->hw.flags & SNDRV_TIMER_HW_SLAVE)
			goto __start_now;
		timer->flags |= SNDRV_TIMER_FLG_RESCHED;
		timeri->flags |= SNDRV_TIMER_IFLG_START;
		return 1;	/* delayed start */
	} else {
		timer->sticks = sticks;
		timer->hw.start(timer);
	      __start_now:
		timer->running++;
		timeri->flags |= SNDRV_TIMER_IFLG_RUNNING;
		return 0;
	}
}

static int snd_timer_start_slave(struct snd_timer_instance *timeri)
{
	unsigned long flags;

	spin_lock_irqsave(&slave_active_lock, flags);
	if (timeri->flags & SNDRV_TIMER_IFLG_RUNNING) {
		spin_unlock_irqrestore(&slave_active_lock, flags);
		return -EBUSY;
	}
	timeri->flags |= SNDRV_TIMER_IFLG_RUNNING;
	if (timeri->master && timeri->timer) {
		spin_lock(&timeri->timer->lock);
		list_add_tail(&timeri->active_list,
			      &timeri->master->slave_active_head);
		spin_unlock(&timeri->timer->lock);
	}
	spin_unlock_irqrestore(&slave_active_lock, flags);
	return 1; /* delayed start */
}

/*
 *  start the timer instance
 */
int snd_timer_start(struct snd_timer_instance *timeri, unsigned int ticks)
{
	struct snd_timer *timer;
	int result = -EINVAL;
	unsigned long flags;

	if (timeri == NULL || ticks < 1)
		return -EINVAL;
	if (timeri->flags & SNDRV_TIMER_IFLG_SLAVE) {
		result = snd_timer_start_slave(timeri);
		if (result >= 0)
			snd_timer_notify1(timeri, SNDRV_TIMER_EVENT_START);
		return result;
	}
	timer = timeri->timer;
	if (timer == NULL)
		return -EINVAL;
	spin_lock_irqsave(&timer->lock, flags);
	if (timeri->flags & (SNDRV_TIMER_IFLG_RUNNING |
			     SNDRV_TIMER_IFLG_START)) {
		result = -EBUSY;
		goto unlock;
	}
	timeri->ticks = timeri->cticks = ticks;
	timeri->pticks = 0;
	result = snd_timer_start1(timer, timeri, ticks);
 unlock:
	spin_unlock_irqrestore(&timer->lock, flags);
	if (result >= 0)
		snd_timer_notify1(timeri, SNDRV_TIMER_EVENT_START);
	return result;
}

static int _snd_timer_stop(struct snd_timer_instance *timeri, int event)
{
	struct snd_timer *timer;
	unsigned long flags;

	if (snd_BUG_ON(!timeri))
		return -ENXIO;

	if (timeri->flags & SNDRV_TIMER_IFLG_SLAVE) {
<<<<<<< HEAD
		if (!keep_flag) {
			spin_lock_irqsave(&slave_active_lock, flags);
			timeri->flags &= ~SNDRV_TIMER_IFLG_RUNNING;
			list_del_init(&timeri->ack_list);
			list_del_init(&timeri->active_list);
=======
		spin_lock_irqsave(&slave_active_lock, flags);
		if (!(timeri->flags & SNDRV_TIMER_IFLG_RUNNING)) {
>>>>>>> e39c1790
			spin_unlock_irqrestore(&slave_active_lock, flags);
			return -EBUSY;
		}
		if (timeri->timer)
			spin_lock(&timeri->timer->lock);
		timeri->flags &= ~SNDRV_TIMER_IFLG_RUNNING;
		list_del_init(&timeri->ack_list);
		list_del_init(&timeri->active_list);
		if (timeri->timer)
			spin_unlock(&timeri->timer->lock);
		spin_unlock_irqrestore(&slave_active_lock, flags);
		goto __end;
	}
	timer = timeri->timer;
	if (!timer)
		return -EINVAL;
	spin_lock_irqsave(&timer->lock, flags);
	if (!(timeri->flags & (SNDRV_TIMER_IFLG_RUNNING |
			       SNDRV_TIMER_IFLG_START))) {
		spin_unlock_irqrestore(&timer->lock, flags);
		return -EBUSY;
	}
	list_del_init(&timeri->ack_list);
	list_del_init(&timeri->active_list);
	if ((timeri->flags & SNDRV_TIMER_IFLG_RUNNING) &&
	    !(--timer->running)) {
		timer->hw.stop(timer);
		if (timer->flags & SNDRV_TIMER_FLG_RESCHED) {
			timer->flags &= ~SNDRV_TIMER_FLG_RESCHED;
			snd_timer_reschedule(timer, 0);
			if (timer->flags & SNDRV_TIMER_FLG_CHANGE) {
				timer->flags &= ~SNDRV_TIMER_FLG_CHANGE;
				timer->hw.start(timer);
			}
		}
	}
	timeri->flags &= ~(SNDRV_TIMER_IFLG_RUNNING | SNDRV_TIMER_IFLG_START);
	spin_unlock_irqrestore(&timer->lock, flags);
      __end:
	if (event != SNDRV_TIMER_EVENT_RESOLUTION)
		snd_timer_notify1(timeri, event);
	return 0;
}

/*
 * stop the timer instance.
 *
 * do not call this from the timer callback!
 */
int snd_timer_stop(struct snd_timer_instance *timeri)
{
	struct snd_timer *timer;
	unsigned long flags;
	int err;

	err = _snd_timer_stop(timeri, SNDRV_TIMER_EVENT_STOP);
	if (err < 0)
		return err;
	timer = timeri->timer;
	if (!timer)
		return -EINVAL;
	spin_lock_irqsave(&timer->lock, flags);
	timeri->cticks = timeri->ticks;
	timeri->pticks = 0;
	spin_unlock_irqrestore(&timer->lock, flags);
	return 0;
}

/*
 * start again..  the tick is kept.
 */
int snd_timer_continue(struct snd_timer_instance *timeri)
{
	struct snd_timer *timer;
	int result = -EINVAL;
	unsigned long flags;

	if (timeri == NULL)
		return result;
	if (timeri->flags & SNDRV_TIMER_IFLG_SLAVE)
		return snd_timer_start_slave(timeri);
	timer = timeri->timer;
	if (! timer)
		return -EINVAL;
	spin_lock_irqsave(&timer->lock, flags);
	if (timeri->flags & SNDRV_TIMER_IFLG_RUNNING) {
		result = -EBUSY;
		goto unlock;
	}
	if (!timeri->cticks)
		timeri->cticks = 1;
	timeri->pticks = 0;
	result = snd_timer_start1(timer, timeri, timer->sticks);
 unlock:
	spin_unlock_irqrestore(&timer->lock, flags);
	snd_timer_notify1(timeri, SNDRV_TIMER_EVENT_CONTINUE);
	return result;
}

/*
 * pause.. remember the ticks left
 */
int snd_timer_pause(struct snd_timer_instance * timeri)
{
	return _snd_timer_stop(timeri, SNDRV_TIMER_EVENT_PAUSE);
}

/*
 * reschedule the timer
 *
 * start pending instances and check the scheduling ticks.
 * when the scheduling ticks is changed set CHANGE flag to reprogram the timer.
 */
static void snd_timer_reschedule(struct snd_timer * timer, unsigned long ticks_left)
{
	struct snd_timer_instance *ti;
	unsigned long ticks = ~0UL;

	list_for_each_entry(ti, &timer->active_list_head, active_list) {
		if (ti->flags & SNDRV_TIMER_IFLG_START) {
			ti->flags &= ~SNDRV_TIMER_IFLG_START;
			ti->flags |= SNDRV_TIMER_IFLG_RUNNING;
			timer->running++;
		}
		if (ti->flags & SNDRV_TIMER_IFLG_RUNNING) {
			if (ticks > ti->cticks)
				ticks = ti->cticks;
		}
	}
	if (ticks == ~0UL) {
		timer->flags &= ~SNDRV_TIMER_FLG_RESCHED;
		return;
	}
	if (ticks > timer->hw.ticks)
		ticks = timer->hw.ticks;
	if (ticks_left != ticks)
		timer->flags |= SNDRV_TIMER_FLG_CHANGE;
	timer->sticks = ticks;
}

/*
 * timer tasklet
 *
 */
static void snd_timer_tasklet(unsigned long arg)
{
	struct snd_timer *timer = (struct snd_timer *) arg;
	struct snd_timer_instance *ti;
	struct list_head *p;
	unsigned long resolution, ticks;
	unsigned long flags;

	spin_lock_irqsave(&timer->lock, flags);
	/* now process all callbacks */
	while (!list_empty(&timer->sack_list_head)) {
		p = timer->sack_list_head.next;		/* get first item */
		ti = list_entry(p, struct snd_timer_instance, ack_list);

		/* remove from ack_list and make empty */
		list_del_init(p);

		ticks = ti->pticks;
		ti->pticks = 0;
		resolution = ti->resolution;

		ti->flags |= SNDRV_TIMER_IFLG_CALLBACK;
		spin_unlock(&timer->lock);
		if (ti->callback)
			ti->callback(ti, resolution, ticks);
		spin_lock(&timer->lock);
		ti->flags &= ~SNDRV_TIMER_IFLG_CALLBACK;
	}
	spin_unlock_irqrestore(&timer->lock, flags);
}

/*
 * timer interrupt
 *
 * ticks_left is usually equal to timer->sticks.
 *
 */
void snd_timer_interrupt(struct snd_timer * timer, unsigned long ticks_left)
{
	struct snd_timer_instance *ti, *ts, *tmp;
	unsigned long resolution, ticks;
	struct list_head *p, *ack_list_head;
	unsigned long flags;
	int use_tasklet = 0;

	if (timer == NULL)
		return;

	spin_lock_irqsave(&timer->lock, flags);

	/* remember the current resolution */
	if (timer->hw.c_resolution)
		resolution = timer->hw.c_resolution(timer);
	else
		resolution = timer->hw.resolution;

	/* loop for all active instances
	 * Here we cannot use list_for_each_entry because the active_list of a
	 * processed instance is relinked to done_list_head before the callback
	 * is called.
	 */
	list_for_each_entry_safe(ti, tmp, &timer->active_list_head,
				 active_list) {
		if (!(ti->flags & SNDRV_TIMER_IFLG_RUNNING))
			continue;
		ti->pticks += ticks_left;
		ti->resolution = resolution;
		if (ti->cticks < ticks_left)
			ti->cticks = 0;
		else
			ti->cticks -= ticks_left;
		if (ti->cticks) /* not expired */
			continue;
		if (ti->flags & SNDRV_TIMER_IFLG_AUTO) {
			ti->cticks = ti->ticks;
		} else {
			ti->flags &= ~SNDRV_TIMER_IFLG_RUNNING;
<<<<<<< HEAD
			if (--timer->running)
				list_del_init(&ti->active_list);
=======
			--timer->running;
			list_del_init(&ti->active_list);
>>>>>>> e39c1790
		}
		if ((timer->hw.flags & SNDRV_TIMER_HW_TASKLET) ||
		    (ti->flags & SNDRV_TIMER_IFLG_FAST))
			ack_list_head = &timer->ack_list_head;
		else
			ack_list_head = &timer->sack_list_head;
		if (list_empty(&ti->ack_list))
			list_add_tail(&ti->ack_list, ack_list_head);
		list_for_each_entry(ts, &ti->slave_active_head, active_list) {
			ts->pticks = ti->pticks;
			ts->resolution = resolution;
			if (list_empty(&ts->ack_list))
				list_add_tail(&ts->ack_list, ack_list_head);
		}
	}
	if (timer->flags & SNDRV_TIMER_FLG_RESCHED)
		snd_timer_reschedule(timer, timer->sticks);
	if (timer->running) {
		if (timer->hw.flags & SNDRV_TIMER_HW_STOP) {
			timer->hw.stop(timer);
			timer->flags |= SNDRV_TIMER_FLG_CHANGE;
		}
		if (!(timer->hw.flags & SNDRV_TIMER_HW_AUTO) ||
		    (timer->flags & SNDRV_TIMER_FLG_CHANGE)) {
			/* restart timer */
			timer->flags &= ~SNDRV_TIMER_FLG_CHANGE;
			timer->hw.start(timer);
		}
	} else {
		timer->hw.stop(timer);
	}

	/* now process all fast callbacks */
	while (!list_empty(&timer->ack_list_head)) {
		p = timer->ack_list_head.next;		/* get first item */
		ti = list_entry(p, struct snd_timer_instance, ack_list);

		/* remove from ack_list and make empty */
		list_del_init(p);

		ticks = ti->pticks;
		ti->pticks = 0;

		ti->flags |= SNDRV_TIMER_IFLG_CALLBACK;
		spin_unlock(&timer->lock);
		if (ti->callback)
			ti->callback(ti, resolution, ticks);
		spin_lock(&timer->lock);
		ti->flags &= ~SNDRV_TIMER_IFLG_CALLBACK;
	}

	/* do we have any slow callbacks? */
	use_tasklet = !list_empty(&timer->sack_list_head);
	spin_unlock_irqrestore(&timer->lock, flags);

	if (use_tasklet)
		tasklet_schedule(&timer->task_queue);
}

/*

 */

int snd_timer_new(struct snd_card *card, char *id, struct snd_timer_id *tid,
		  struct snd_timer **rtimer)
{
	struct snd_timer *timer;
	int err;
	static struct snd_device_ops ops = {
		.dev_free = snd_timer_dev_free,
		.dev_register = snd_timer_dev_register,
		.dev_disconnect = snd_timer_dev_disconnect,
	};

	if (snd_BUG_ON(!tid))
		return -EINVAL;
	if (rtimer)
		*rtimer = NULL;
	timer = kzalloc(sizeof(*timer), GFP_KERNEL);
	if (timer == NULL) {
		snd_printk(KERN_ERR "timer: cannot allocate\n");
		return -ENOMEM;
	}
	timer->tmr_class = tid->dev_class;
	timer->card = card;
	timer->tmr_device = tid->device;
	timer->tmr_subdevice = tid->subdevice;
	if (id)
		strlcpy(timer->id, id, sizeof(timer->id));
	INIT_LIST_HEAD(&timer->device_list);
	INIT_LIST_HEAD(&timer->open_list_head);
	INIT_LIST_HEAD(&timer->active_list_head);
	INIT_LIST_HEAD(&timer->ack_list_head);
	INIT_LIST_HEAD(&timer->sack_list_head);
	spin_lock_init(&timer->lock);
	tasklet_init(&timer->task_queue, snd_timer_tasklet,
		     (unsigned long)timer);
	if (card != NULL) {
		timer->module = card->module;
		err = snd_device_new(card, SNDRV_DEV_TIMER, timer, &ops);
		if (err < 0) {
			snd_timer_free(timer);
			return err;
		}
	}
	if (rtimer)
		*rtimer = timer;
	return 0;
}

static int snd_timer_free(struct snd_timer *timer)
{
	if (!timer)
		return 0;

	mutex_lock(&register_mutex);
	if (! list_empty(&timer->open_list_head)) {
		struct list_head *p, *n;
		struct snd_timer_instance *ti;
		snd_printk(KERN_WARNING "timer %p is busy?\n", timer);
		list_for_each_safe(p, n, &timer->open_list_head) {
			list_del_init(p);
			ti = list_entry(p, struct snd_timer_instance, open_list);
			ti->timer = NULL;
		}
	}
	list_del(&timer->device_list);
	mutex_unlock(&register_mutex);

	if (timer->private_free)
		timer->private_free(timer);
	kfree(timer);
	return 0;
}

static int snd_timer_dev_free(struct snd_device *device)
{
	struct snd_timer *timer = device->device_data;
	return snd_timer_free(timer);
}

static int snd_timer_dev_register(struct snd_device *dev)
{
	struct snd_timer *timer = dev->device_data;
	struct snd_timer *timer1;

	if (snd_BUG_ON(!timer || !timer->hw.start || !timer->hw.stop))
		return -ENXIO;
	if (!(timer->hw.flags & SNDRV_TIMER_HW_SLAVE) &&
	    !timer->hw.resolution && timer->hw.c_resolution == NULL)
	    	return -EINVAL;

	mutex_lock(&register_mutex);
	list_for_each_entry(timer1, &snd_timer_list, device_list) {
		if (timer1->tmr_class > timer->tmr_class)
			break;
		if (timer1->tmr_class < timer->tmr_class)
			continue;
		if (timer1->card && timer->card) {
			if (timer1->card->number > timer->card->number)
				break;
			if (timer1->card->number < timer->card->number)
				continue;
		}
		if (timer1->tmr_device > timer->tmr_device)
			break;
		if (timer1->tmr_device < timer->tmr_device)
			continue;
		if (timer1->tmr_subdevice > timer->tmr_subdevice)
			break;
		if (timer1->tmr_subdevice < timer->tmr_subdevice)
			continue;
		/* conflicts.. */
		mutex_unlock(&register_mutex);
		return -EBUSY;
	}
	list_add_tail(&timer->device_list, &timer1->device_list);
	mutex_unlock(&register_mutex);
	return 0;
}

static int snd_timer_dev_disconnect(struct snd_device *device)
{
	struct snd_timer *timer = device->device_data;
	mutex_lock(&register_mutex);
	list_del_init(&timer->device_list);
	mutex_unlock(&register_mutex);
	return 0;
}

void snd_timer_notify(struct snd_timer *timer, int event, struct timespec *tstamp)
{
	unsigned long flags;
	unsigned long resolution = 0;
	struct snd_timer_instance *ti, *ts;

	if (! (timer->hw.flags & SNDRV_TIMER_HW_SLAVE))
		return;
	if (snd_BUG_ON(event < SNDRV_TIMER_EVENT_MSTART ||
		       event > SNDRV_TIMER_EVENT_MRESUME))
		return;
	spin_lock_irqsave(&timer->lock, flags);
	if (event == SNDRV_TIMER_EVENT_MSTART ||
	    event == SNDRV_TIMER_EVENT_MCONTINUE ||
	    event == SNDRV_TIMER_EVENT_MRESUME) {
		if (timer->hw.c_resolution)
			resolution = timer->hw.c_resolution(timer);
		else
			resolution = timer->hw.resolution;
	}
	list_for_each_entry(ti, &timer->active_list_head, active_list) {
		if (ti->ccallback)
			ti->ccallback(ti, event, tstamp, resolution);
		list_for_each_entry(ts, &ti->slave_active_head, active_list)
			if (ts->ccallback)
				ts->ccallback(ts, event, tstamp, resolution);
	}
	spin_unlock_irqrestore(&timer->lock, flags);
}

/*
 * exported functions for global timers
 */
int snd_timer_global_new(char *id, int device, struct snd_timer **rtimer)
{
	struct snd_timer_id tid;

	tid.dev_class = SNDRV_TIMER_CLASS_GLOBAL;
	tid.dev_sclass = SNDRV_TIMER_SCLASS_NONE;
	tid.card = -1;
	tid.device = device;
	tid.subdevice = 0;
	return snd_timer_new(NULL, id, &tid, rtimer);
}

int snd_timer_global_free(struct snd_timer *timer)
{
	return snd_timer_free(timer);
}

int snd_timer_global_register(struct snd_timer *timer)
{
	struct snd_device dev;

	memset(&dev, 0, sizeof(dev));
	dev.device_data = timer;
	return snd_timer_dev_register(&dev);
}

/*
 *  System timer
 */

struct snd_timer_system_private {
	struct timer_list tlist;
	unsigned long last_expires;
	unsigned long last_jiffies;
	unsigned long correction;
};

static void snd_timer_s_function(unsigned long data)
{
	struct snd_timer *timer = (struct snd_timer *)data;
	struct snd_timer_system_private *priv = timer->private_data;
	unsigned long jiff = jiffies;
	if (time_after(jiff, priv->last_expires))
		priv->correction += (long)jiff - (long)priv->last_expires;
	snd_timer_interrupt(timer, (long)jiff - (long)priv->last_jiffies);
}

static int snd_timer_s_start(struct snd_timer * timer)
{
	struct snd_timer_system_private *priv;
	unsigned long njiff;

	priv = (struct snd_timer_system_private *) timer->private_data;
	njiff = (priv->last_jiffies = jiffies);
	if (priv->correction > timer->sticks - 1) {
		priv->correction -= timer->sticks - 1;
		njiff++;
	} else {
		njiff += timer->sticks - priv->correction;
		priv->correction = 0;
	}
	priv->last_expires = priv->tlist.expires = njiff;
	add_timer(&priv->tlist);
	return 0;
}

static int snd_timer_s_stop(struct snd_timer * timer)
{
	struct snd_timer_system_private *priv;
	unsigned long jiff;

	priv = (struct snd_timer_system_private *) timer->private_data;
	del_timer(&priv->tlist);
	jiff = jiffies;
	if (time_before(jiff, priv->last_expires))
		timer->sticks = priv->last_expires - jiff;
	else
		timer->sticks = 1;
	priv->correction = 0;
	return 0;
}

static struct snd_timer_hardware snd_timer_system =
{
	.flags =	SNDRV_TIMER_HW_FIRST | SNDRV_TIMER_HW_TASKLET,
	.resolution =	1000000000L / HZ,
	.ticks =	10000000L,
	.start =	snd_timer_s_start,
	.stop =		snd_timer_s_stop
};

static void snd_timer_free_system(struct snd_timer *timer)
{
	kfree(timer->private_data);
}

static int snd_timer_register_system(void)
{
	struct snd_timer *timer;
	struct snd_timer_system_private *priv;
	int err;

	err = snd_timer_global_new("system", SNDRV_TIMER_GLOBAL_SYSTEM, &timer);
	if (err < 0)
		return err;
	strcpy(timer->name, "system timer");
	timer->hw = snd_timer_system;
	priv = kzalloc(sizeof(*priv), GFP_KERNEL);
	if (priv == NULL) {
		snd_timer_free(timer);
		return -ENOMEM;
	}
	init_timer(&priv->tlist);
	priv->tlist.function = snd_timer_s_function;
	priv->tlist.data = (unsigned long) timer;
	timer->private_data = priv;
	timer->private_free = snd_timer_free_system;
	return snd_timer_global_register(timer);
}

#ifdef CONFIG_PROC_FS
/*
 *  Info interface
 */

static void snd_timer_proc_read(struct snd_info_entry *entry,
				struct snd_info_buffer *buffer)
{
	struct snd_timer *timer;
	struct snd_timer_instance *ti;

	mutex_lock(&register_mutex);
	list_for_each_entry(timer, &snd_timer_list, device_list) {
		switch (timer->tmr_class) {
		case SNDRV_TIMER_CLASS_GLOBAL:
			snd_iprintf(buffer, "G%i: ", timer->tmr_device);
			break;
		case SNDRV_TIMER_CLASS_CARD:
			snd_iprintf(buffer, "C%i-%i: ",
				    timer->card->number, timer->tmr_device);
			break;
		case SNDRV_TIMER_CLASS_PCM:
			snd_iprintf(buffer, "P%i-%i-%i: ", timer->card->number,
				    timer->tmr_device, timer->tmr_subdevice);
			break;
		default:
			snd_iprintf(buffer, "?%i-%i-%i-%i: ", timer->tmr_class,
				    timer->card ? timer->card->number : -1,
				    timer->tmr_device, timer->tmr_subdevice);
		}
		snd_iprintf(buffer, "%s :", timer->name);
		if (timer->hw.resolution)
			snd_iprintf(buffer, " %lu.%03luus (%lu ticks)",
				    timer->hw.resolution / 1000,
				    timer->hw.resolution % 1000,
				    timer->hw.ticks);
		if (timer->hw.flags & SNDRV_TIMER_HW_SLAVE)
			snd_iprintf(buffer, " SLAVE");
		snd_iprintf(buffer, "\n");
		list_for_each_entry(ti, &timer->open_list_head, open_list)
			snd_iprintf(buffer, "  Client %s : %s\n",
				    ti->owner ? ti->owner : "unknown",
				    ti->flags & (SNDRV_TIMER_IFLG_START |
						 SNDRV_TIMER_IFLG_RUNNING)
				    ? "running" : "stopped");
	}
	mutex_unlock(&register_mutex);
}

static struct snd_info_entry *snd_timer_proc_entry;

static void __init snd_timer_proc_init(void)
{
	struct snd_info_entry *entry;

	entry = snd_info_create_module_entry(THIS_MODULE, "timers", NULL);
	if (entry != NULL) {
		entry->c.text.read = snd_timer_proc_read;
		if (snd_info_register(entry) < 0) {
			snd_info_free_entry(entry);
			entry = NULL;
		}
	}
	snd_timer_proc_entry = entry;
}

static void __exit snd_timer_proc_done(void)
{
	snd_info_free_entry(snd_timer_proc_entry);
}
#else /* !CONFIG_PROC_FS */
#define snd_timer_proc_init()
#define snd_timer_proc_done()
#endif

/*
 *  USER SPACE interface
 */

static void snd_timer_user_interrupt(struct snd_timer_instance *timeri,
				     unsigned long resolution,
				     unsigned long ticks)
{
	struct snd_timer_user *tu = timeri->callback_data;
	struct snd_timer_read *r;
	int prev;

	spin_lock(&tu->qlock);
	if (tu->qused > 0) {
		prev = tu->qtail == 0 ? tu->queue_size - 1 : tu->qtail - 1;
		r = &tu->queue[prev];
		if (r->resolution == resolution) {
			r->ticks += ticks;
			goto __wake;
		}
	}
	if (tu->qused >= tu->queue_size) {
		tu->overrun++;
	} else {
		r = &tu->queue[tu->qtail++];
		tu->qtail %= tu->queue_size;
		r->resolution = resolution;
		r->ticks = ticks;
		tu->qused++;
	}
      __wake:
	spin_unlock(&tu->qlock);
	kill_fasync(&tu->fasync, SIGIO, POLL_IN);
	wake_up(&tu->qchange_sleep);
}

static void snd_timer_user_append_to_tqueue(struct snd_timer_user *tu,
					    struct snd_timer_tread *tread)
{
	if (tu->qused >= tu->queue_size) {
		tu->overrun++;
	} else {
		memcpy(&tu->tqueue[tu->qtail++], tread, sizeof(*tread));
		tu->qtail %= tu->queue_size;
		tu->qused++;
	}
}

static void snd_timer_user_ccallback(struct snd_timer_instance *timeri,
				     int event,
				     struct timespec *tstamp,
				     unsigned long resolution)
{
	struct snd_timer_user *tu = timeri->callback_data;
	struct snd_timer_tread r1;
	unsigned long flags;

	if (event >= SNDRV_TIMER_EVENT_START &&
	    event <= SNDRV_TIMER_EVENT_PAUSE)
		tu->tstamp = *tstamp;
	if ((tu->filter & (1 << event)) == 0 || !tu->tread)
		return;
	r1.event = event;
	r1.tstamp = *tstamp;
	r1.val = resolution;
	spin_lock_irqsave(&tu->qlock, flags);
	snd_timer_user_append_to_tqueue(tu, &r1);
	spin_unlock_irqrestore(&tu->qlock, flags);
	kill_fasync(&tu->fasync, SIGIO, POLL_IN);
	wake_up(&tu->qchange_sleep);
}

static void snd_timer_user_tinterrupt(struct snd_timer_instance *timeri,
				      unsigned long resolution,
				      unsigned long ticks)
{
	struct snd_timer_user *tu = timeri->callback_data;
	struct snd_timer_tread *r, r1;
	struct timespec tstamp;
	int prev, append = 0;

	memset(&tstamp, 0, sizeof(tstamp));
	spin_lock(&tu->qlock);
	if ((tu->filter & ((1 << SNDRV_TIMER_EVENT_RESOLUTION) |
			   (1 << SNDRV_TIMER_EVENT_TICK))) == 0) {
		spin_unlock(&tu->qlock);
		return;
	}
	if (tu->last_resolution != resolution || ticks > 0) {
		if (timer_tstamp_monotonic)
			do_posix_clock_monotonic_gettime(&tstamp);
		else
			getnstimeofday(&tstamp);
	}
	if ((tu->filter & (1 << SNDRV_TIMER_EVENT_RESOLUTION)) &&
	    tu->last_resolution != resolution) {
		r1.event = SNDRV_TIMER_EVENT_RESOLUTION;
		r1.tstamp = tstamp;
		r1.val = resolution;
		snd_timer_user_append_to_tqueue(tu, &r1);
		tu->last_resolution = resolution;
		append++;
	}
	if ((tu->filter & (1 << SNDRV_TIMER_EVENT_TICK)) == 0)
		goto __wake;
	if (ticks == 0)
		goto __wake;
	if (tu->qused > 0) {
		prev = tu->qtail == 0 ? tu->queue_size - 1 : tu->qtail - 1;
		r = &tu->tqueue[prev];
		if (r->event == SNDRV_TIMER_EVENT_TICK) {
			r->tstamp = tstamp;
			r->val += ticks;
			append++;
			goto __wake;
		}
	}
	r1.event = SNDRV_TIMER_EVENT_TICK;
	r1.tstamp = tstamp;
	r1.val = ticks;
	snd_timer_user_append_to_tqueue(tu, &r1);
	append++;
      __wake:
	spin_unlock(&tu->qlock);
	if (append == 0)
		return;
	kill_fasync(&tu->fasync, SIGIO, POLL_IN);
	wake_up(&tu->qchange_sleep);
}

static int snd_timer_user_open(struct inode *inode, struct file *file)
{
	struct snd_timer_user *tu;
	int err;

	err = nonseekable_open(inode, file);
	if (err < 0)
		return err;

	tu = kzalloc(sizeof(*tu), GFP_KERNEL);
	if (tu == NULL)
		return -ENOMEM;
	spin_lock_init(&tu->qlock);
	init_waitqueue_head(&tu->qchange_sleep);
	mutex_init(&tu->ioctl_lock);
	tu->ticks = 1;
	tu->queue_size = 128;
	tu->queue = kmalloc(tu->queue_size * sizeof(struct snd_timer_read),
			    GFP_KERNEL);
	if (tu->queue == NULL) {
		kfree(tu);
		return -ENOMEM;
	}
	file->private_data = tu;
	return 0;
}

static int snd_timer_user_release(struct inode *inode, struct file *file)
{
	struct snd_timer_user *tu;

	if (file->private_data) {
		tu = file->private_data;
		file->private_data = NULL;
		mutex_lock(&tu->ioctl_lock);
		if (tu->timeri)
			snd_timer_close(tu->timeri);
		mutex_unlock(&tu->ioctl_lock);
		kfree(tu->queue);
		kfree(tu->tqueue);
		kfree(tu);
	}
	return 0;
}

static void snd_timer_user_zero_id(struct snd_timer_id *id)
{
	id->dev_class = SNDRV_TIMER_CLASS_NONE;
	id->dev_sclass = SNDRV_TIMER_SCLASS_NONE;
	id->card = -1;
	id->device = -1;
	id->subdevice = -1;
}

static void snd_timer_user_copy_id(struct snd_timer_id *id, struct snd_timer *timer)
{
	id->dev_class = timer->tmr_class;
	id->dev_sclass = SNDRV_TIMER_SCLASS_NONE;
	id->card = timer->card ? timer->card->number : -1;
	id->device = timer->tmr_device;
	id->subdevice = timer->tmr_subdevice;
}

static int snd_timer_user_next_device(struct snd_timer_id __user *_tid)
{
	struct snd_timer_id id;
	struct snd_timer *timer;
	struct list_head *p;

	if (copy_from_user(&id, _tid, sizeof(id)))
		return -EFAULT;
	mutex_lock(&register_mutex);
	if (id.dev_class < 0) {		/* first item */
		if (list_empty(&snd_timer_list))
			snd_timer_user_zero_id(&id);
		else {
			timer = list_entry(snd_timer_list.next,
					   struct snd_timer, device_list);
			snd_timer_user_copy_id(&id, timer);
		}
	} else {
		switch (id.dev_class) {
		case SNDRV_TIMER_CLASS_GLOBAL:
			id.device = id.device < 0 ? 0 : id.device + 1;
			list_for_each(p, &snd_timer_list) {
				timer = list_entry(p, struct snd_timer, device_list);
				if (timer->tmr_class > SNDRV_TIMER_CLASS_GLOBAL) {
					snd_timer_user_copy_id(&id, timer);
					break;
				}
				if (timer->tmr_device >= id.device) {
					snd_timer_user_copy_id(&id, timer);
					break;
				}
			}
			if (p == &snd_timer_list)
				snd_timer_user_zero_id(&id);
			break;
		case SNDRV_TIMER_CLASS_CARD:
		case SNDRV_TIMER_CLASS_PCM:
			if (id.card < 0) {
				id.card = 0;
			} else {
				if (id.card < 0) {
					id.card = 0;
				} else {
					if (id.device < 0) {
						id.device = 0;
					} else {
						if (id.subdevice < 0) {
							id.subdevice = 0;
						} else {
							id.subdevice++;
						}
					}
				}
			}
			list_for_each(p, &snd_timer_list) {
				timer = list_entry(p, struct snd_timer, device_list);
				if (timer->tmr_class > id.dev_class) {
					snd_timer_user_copy_id(&id, timer);
					break;
				}
				if (timer->tmr_class < id.dev_class)
					continue;
				if (timer->card->number > id.card) {
					snd_timer_user_copy_id(&id, timer);
					break;
				}
				if (timer->card->number < id.card)
					continue;
				if (timer->tmr_device > id.device) {
					snd_timer_user_copy_id(&id, timer);
					break;
				}
				if (timer->tmr_device < id.device)
					continue;
				if (timer->tmr_subdevice > id.subdevice) {
					snd_timer_user_copy_id(&id, timer);
					break;
				}
				if (timer->tmr_subdevice < id.subdevice)
					continue;
				snd_timer_user_copy_id(&id, timer);
				break;
			}
			if (p == &snd_timer_list)
				snd_timer_user_zero_id(&id);
			break;
		default:
			snd_timer_user_zero_id(&id);
		}
	}
	mutex_unlock(&register_mutex);
	if (copy_to_user(_tid, &id, sizeof(*_tid)))
		return -EFAULT;
	return 0;
}

static int snd_timer_user_ginfo(struct file *file,
				struct snd_timer_ginfo __user *_ginfo)
{
	struct snd_timer_ginfo *ginfo;
	struct snd_timer_id tid;
	struct snd_timer *t;
	struct list_head *p;
	int err = 0;

	ginfo = memdup_user(_ginfo, sizeof(*ginfo));
	if (IS_ERR(ginfo))
		return PTR_ERR(ginfo);

	tid = ginfo->tid;
	memset(ginfo, 0, sizeof(*ginfo));
	ginfo->tid = tid;
	mutex_lock(&register_mutex);
	t = snd_timer_find(&tid);
	if (t != NULL) {
		ginfo->card = t->card ? t->card->number : -1;
		if (t->hw.flags & SNDRV_TIMER_HW_SLAVE)
			ginfo->flags |= SNDRV_TIMER_FLG_SLAVE;
		strlcpy(ginfo->id, t->id, sizeof(ginfo->id));
		strlcpy(ginfo->name, t->name, sizeof(ginfo->name));
		ginfo->resolution = t->hw.resolution;
		if (t->hw.resolution_min > 0) {
			ginfo->resolution_min = t->hw.resolution_min;
			ginfo->resolution_max = t->hw.resolution_max;
		}
		list_for_each(p, &t->open_list_head) {
			ginfo->clients++;
		}
	} else {
		err = -ENODEV;
	}
	mutex_unlock(&register_mutex);
	if (err >= 0 && copy_to_user(_ginfo, ginfo, sizeof(*ginfo)))
		err = -EFAULT;
	kfree(ginfo);
	return err;
}

static int snd_timer_user_gparams(struct file *file,
				  struct snd_timer_gparams __user *_gparams)
{
	struct snd_timer_gparams gparams;
	struct snd_timer *t;
	int err;

	if (copy_from_user(&gparams, _gparams, sizeof(gparams)))
		return -EFAULT;
	mutex_lock(&register_mutex);
	t = snd_timer_find(&gparams.tid);
	if (!t) {
		err = -ENODEV;
		goto _error;
	}
	if (!list_empty(&t->open_list_head)) {
		err = -EBUSY;
		goto _error;
	}
	if (!t->hw.set_period) {
		err = -ENOSYS;
		goto _error;
	}
	err = t->hw.set_period(t, gparams.period_num, gparams.period_den);
_error:
	mutex_unlock(&register_mutex);
	return err;
}

static int snd_timer_user_gstatus(struct file *file,
				  struct snd_timer_gstatus __user *_gstatus)
{
	struct snd_timer_gstatus gstatus;
	struct snd_timer_id tid;
	struct snd_timer *t;
	int err = 0;

	if (copy_from_user(&gstatus, _gstatus, sizeof(gstatus)))
		return -EFAULT;
	tid = gstatus.tid;
	memset(&gstatus, 0, sizeof(gstatus));
	gstatus.tid = tid;
	mutex_lock(&register_mutex);
	t = snd_timer_find(&tid);
	if (t != NULL) {
		if (t->hw.c_resolution)
			gstatus.resolution = t->hw.c_resolution(t);
		else
			gstatus.resolution = t->hw.resolution;
		if (t->hw.precise_resolution) {
			t->hw.precise_resolution(t, &gstatus.resolution_num,
						 &gstatus.resolution_den);
		} else {
			gstatus.resolution_num = gstatus.resolution;
			gstatus.resolution_den = 1000000000uL;
		}
	} else {
		err = -ENODEV;
	}
	mutex_unlock(&register_mutex);
	if (err >= 0 && copy_to_user(_gstatus, &gstatus, sizeof(gstatus)))
		err = -EFAULT;
	return err;
}

static int snd_timer_user_tselect(struct file *file,
				  struct snd_timer_select __user *_tselect)
{
	struct snd_timer_user *tu;
	struct snd_timer_select tselect;
	char str[32];
	int err = 0;

	tu = file->private_data;
	if (tu->timeri) {
		snd_timer_close(tu->timeri);
		tu->timeri = NULL;
	}
	if (copy_from_user(&tselect, _tselect, sizeof(tselect))) {
		err = -EFAULT;
		goto __err;
	}
	sprintf(str, "application %i", current->pid);
	if (tselect.id.dev_class != SNDRV_TIMER_CLASS_SLAVE)
		tselect.id.dev_sclass = SNDRV_TIMER_SCLASS_APPLICATION;
	err = snd_timer_open(&tu->timeri, str, &tselect.id, current->pid);
	if (err < 0)
		goto __err;

	kfree(tu->queue);
	tu->queue = NULL;
	kfree(tu->tqueue);
	tu->tqueue = NULL;
	if (tu->tread) {
		tu->tqueue = kmalloc(tu->queue_size * sizeof(struct snd_timer_tread),
				     GFP_KERNEL);
		if (tu->tqueue == NULL)
			err = -ENOMEM;
	} else {
		tu->queue = kmalloc(tu->queue_size * sizeof(struct snd_timer_read),
				    GFP_KERNEL);
		if (tu->queue == NULL)
			err = -ENOMEM;
	}

      	if (err < 0) {
		snd_timer_close(tu->timeri);
      		tu->timeri = NULL;
      	} else {
		tu->timeri->flags |= SNDRV_TIMER_IFLG_FAST;
		tu->timeri->callback = tu->tread
			? snd_timer_user_tinterrupt : snd_timer_user_interrupt;
		tu->timeri->ccallback = snd_timer_user_ccallback;
		tu->timeri->callback_data = (void *)tu;
	}

      __err:
	return err;
}

static int snd_timer_user_info(struct file *file,
			       struct snd_timer_info __user *_info)
{
	struct snd_timer_user *tu;
	struct snd_timer_info *info;
	struct snd_timer *t;
	int err = 0;

	tu = file->private_data;
	if (!tu->timeri)
		return -EBADFD;
	t = tu->timeri->timer;
	if (!t)
		return -EBADFD;

	info = kzalloc(sizeof(*info), GFP_KERNEL);
	if (! info)
		return -ENOMEM;
	info->card = t->card ? t->card->number : -1;
	if (t->hw.flags & SNDRV_TIMER_HW_SLAVE)
		info->flags |= SNDRV_TIMER_FLG_SLAVE;
	strlcpy(info->id, t->id, sizeof(info->id));
	strlcpy(info->name, t->name, sizeof(info->name));
	info->resolution = t->hw.resolution;
	if (copy_to_user(_info, info, sizeof(*_info)))
		err = -EFAULT;
	kfree(info);
	return err;
}

static int snd_timer_user_params(struct file *file,
				 struct snd_timer_params __user *_params)
{
	struct snd_timer_user *tu;
	struct snd_timer_params params;
	struct snd_timer *t;
	struct snd_timer_read *tr;
	struct snd_timer_tread *ttr;
	int err;

	tu = file->private_data;
	if (!tu->timeri)
		return -EBADFD;
	t = tu->timeri->timer;
	if (!t)
		return -EBADFD;
	if (copy_from_user(&params, _params, sizeof(params)))
		return -EFAULT;
	if (!(t->hw.flags & SNDRV_TIMER_HW_SLAVE) && params.ticks < 1) {
		err = -EINVAL;
		goto _end;
	}
	if (params.queue_size > 0 &&
	    (params.queue_size < 32 || params.queue_size > 1024)) {
		err = -EINVAL;
		goto _end;
	}
	if (params.filter & ~((1<<SNDRV_TIMER_EVENT_RESOLUTION)|
			      (1<<SNDRV_TIMER_EVENT_TICK)|
			      (1<<SNDRV_TIMER_EVENT_START)|
			      (1<<SNDRV_TIMER_EVENT_STOP)|
			      (1<<SNDRV_TIMER_EVENT_CONTINUE)|
			      (1<<SNDRV_TIMER_EVENT_PAUSE)|
			      (1<<SNDRV_TIMER_EVENT_SUSPEND)|
			      (1<<SNDRV_TIMER_EVENT_RESUME)|
			      (1<<SNDRV_TIMER_EVENT_MSTART)|
			      (1<<SNDRV_TIMER_EVENT_MSTOP)|
			      (1<<SNDRV_TIMER_EVENT_MCONTINUE)|
			      (1<<SNDRV_TIMER_EVENT_MPAUSE)|
			      (1<<SNDRV_TIMER_EVENT_MSUSPEND)|
			      (1<<SNDRV_TIMER_EVENT_MRESUME))) {
		err = -EINVAL;
		goto _end;
	}
	snd_timer_stop(tu->timeri);
	spin_lock_irq(&t->lock);
	tu->timeri->flags &= ~(SNDRV_TIMER_IFLG_AUTO|
			       SNDRV_TIMER_IFLG_EXCLUSIVE|
			       SNDRV_TIMER_IFLG_EARLY_EVENT);
	if (params.flags & SNDRV_TIMER_PSFLG_AUTO)
		tu->timeri->flags |= SNDRV_TIMER_IFLG_AUTO;
	if (params.flags & SNDRV_TIMER_PSFLG_EXCLUSIVE)
		tu->timeri->flags |= SNDRV_TIMER_IFLG_EXCLUSIVE;
	if (params.flags & SNDRV_TIMER_PSFLG_EARLY_EVENT)
		tu->timeri->flags |= SNDRV_TIMER_IFLG_EARLY_EVENT;
	spin_unlock_irq(&t->lock);
	if (params.queue_size > 0 &&
	    (unsigned int)tu->queue_size != params.queue_size) {
		if (tu->tread) {
			ttr = kmalloc(params.queue_size * sizeof(*ttr),
				      GFP_KERNEL);
			if (ttr) {
				kfree(tu->tqueue);
				tu->queue_size = params.queue_size;
				tu->tqueue = ttr;
			}
		} else {
			tr = kmalloc(params.queue_size * sizeof(*tr),
				     GFP_KERNEL);
			if (tr) {
				kfree(tu->queue);
				tu->queue_size = params.queue_size;
				tu->queue = tr;
			}
		}
	}
	tu->qhead = tu->qtail = tu->qused = 0;
	if (tu->timeri->flags & SNDRV_TIMER_IFLG_EARLY_EVENT) {
		if (tu->tread) {
			struct snd_timer_tread tread;
			tread.event = SNDRV_TIMER_EVENT_EARLY;
			tread.tstamp.tv_sec = 0;
			tread.tstamp.tv_nsec = 0;
			tread.val = 0;
			snd_timer_user_append_to_tqueue(tu, &tread);
		} else {
			struct snd_timer_read *r = &tu->queue[0];
			r->resolution = 0;
			r->ticks = 0;
			tu->qused++;
			tu->qtail++;
		}
	}
	tu->filter = params.filter;
	tu->ticks = params.ticks;
	err = 0;
 _end:
	if (copy_to_user(_params, &params, sizeof(params)))
		return -EFAULT;
	return err;
}

static int snd_timer_user_status(struct file *file,
				 struct snd_timer_status __user *_status)
{
	struct snd_timer_user *tu;
	struct snd_timer_status status;

	tu = file->private_data;
	if (!tu->timeri)
		return -EBADFD;
	memset(&status, 0, sizeof(status));
	status.tstamp = tu->tstamp;
	status.resolution = snd_timer_resolution(tu->timeri);
	status.lost = tu->timeri->lost;
	status.overrun = tu->overrun;
	spin_lock_irq(&tu->qlock);
	status.queue = tu->qused;
	spin_unlock_irq(&tu->qlock);
	if (copy_to_user(_status, &status, sizeof(status)))
		return -EFAULT;
	return 0;
}

static int snd_timer_user_start(struct file *file)
{
	int err;
	struct snd_timer_user *tu;

	tu = file->private_data;
	if (!tu->timeri)
		return -EBADFD;
	snd_timer_stop(tu->timeri);
	tu->timeri->lost = 0;
	tu->last_resolution = 0;
	return (err = snd_timer_start(tu->timeri, tu->ticks)) < 0 ? err : 0;
}

static int snd_timer_user_stop(struct file *file)
{
	int err;
	struct snd_timer_user *tu;

	tu = file->private_data;
	if (!tu->timeri)
		return -EBADFD;
	return (err = snd_timer_stop(tu->timeri)) < 0 ? err : 0;
}

static int snd_timer_user_continue(struct file *file)
{
	int err;
	struct snd_timer_user *tu;

	tu = file->private_data;
	if (!tu->timeri)
		return -EBADFD;
	tu->timeri->lost = 0;
	return (err = snd_timer_continue(tu->timeri)) < 0 ? err : 0;
}

static int snd_timer_user_pause(struct file *file)
{
	int err;
	struct snd_timer_user *tu;

	tu = file->private_data;
	if (!tu->timeri)
		return -EBADFD;
	return (err = snd_timer_pause(tu->timeri)) < 0 ? err : 0;
}

enum {
	SNDRV_TIMER_IOCTL_START_OLD = _IO('T', 0x20),
	SNDRV_TIMER_IOCTL_STOP_OLD = _IO('T', 0x21),
	SNDRV_TIMER_IOCTL_CONTINUE_OLD = _IO('T', 0x22),
	SNDRV_TIMER_IOCTL_PAUSE_OLD = _IO('T', 0x23),
};

static long __snd_timer_user_ioctl(struct file *file, unsigned int cmd,
				 unsigned long arg)
{
	struct snd_timer_user *tu;
	void __user *argp = (void __user *)arg;
	int __user *p = argp;

	tu = file->private_data;
	switch (cmd) {
	case SNDRV_TIMER_IOCTL_PVERSION:
		return put_user(SNDRV_TIMER_VERSION, p) ? -EFAULT : 0;
	case SNDRV_TIMER_IOCTL_NEXT_DEVICE:
		return snd_timer_user_next_device(argp);
	case SNDRV_TIMER_IOCTL_TREAD:
	{
		int xarg;

		if (tu->timeri)	/* too late */
			return -EBUSY;
		if (get_user(xarg, p))
			return -EFAULT;
		tu->tread = xarg ? 1 : 0;
		return 0;
	}
	case SNDRV_TIMER_IOCTL_GINFO:
		return snd_timer_user_ginfo(file, argp);
	case SNDRV_TIMER_IOCTL_GPARAMS:
		return snd_timer_user_gparams(file, argp);
	case SNDRV_TIMER_IOCTL_GSTATUS:
		return snd_timer_user_gstatus(file, argp);
	case SNDRV_TIMER_IOCTL_SELECT:
		return snd_timer_user_tselect(file, argp);
	case SNDRV_TIMER_IOCTL_INFO:
		return snd_timer_user_info(file, argp);
	case SNDRV_TIMER_IOCTL_PARAMS:
		return snd_timer_user_params(file, argp);
	case SNDRV_TIMER_IOCTL_STATUS:
		return snd_timer_user_status(file, argp);
	case SNDRV_TIMER_IOCTL_START:
	case SNDRV_TIMER_IOCTL_START_OLD:
		return snd_timer_user_start(file);
	case SNDRV_TIMER_IOCTL_STOP:
	case SNDRV_TIMER_IOCTL_STOP_OLD:
		return snd_timer_user_stop(file);
	case SNDRV_TIMER_IOCTL_CONTINUE:
	case SNDRV_TIMER_IOCTL_CONTINUE_OLD:
		return snd_timer_user_continue(file);
	case SNDRV_TIMER_IOCTL_PAUSE:
	case SNDRV_TIMER_IOCTL_PAUSE_OLD:
		return snd_timer_user_pause(file);
	}
	return -ENOTTY;
}

static long snd_timer_user_ioctl(struct file *file, unsigned int cmd,
				 unsigned long arg)
{
	struct snd_timer_user *tu = file->private_data;
	long ret;

	mutex_lock(&tu->ioctl_lock);
	ret = __snd_timer_user_ioctl(file, cmd, arg);
	mutex_unlock(&tu->ioctl_lock);
	return ret;
}

static int snd_timer_user_fasync(int fd, struct file * file, int on)
{
	struct snd_timer_user *tu;

	tu = file->private_data;
	return fasync_helper(fd, file, on, &tu->fasync);
}

static ssize_t snd_timer_user_read(struct file *file, char __user *buffer,
				   size_t count, loff_t *offset)
{
	struct snd_timer_user *tu;
	long result = 0, unit;
	int err = 0;

	tu = file->private_data;
	unit = tu->tread ? sizeof(struct snd_timer_tread) : sizeof(struct snd_timer_read);
	spin_lock_irq(&tu->qlock);
	while ((long)count - result >= unit) {
		while (!tu->qused) {
			wait_queue_t wait;

			if ((file->f_flags & O_NONBLOCK) != 0 || result > 0) {
				err = -EAGAIN;
				break;
			}

			set_current_state(TASK_INTERRUPTIBLE);
			init_waitqueue_entry(&wait, current);
			add_wait_queue(&tu->qchange_sleep, &wait);

			spin_unlock_irq(&tu->qlock);
			schedule();
			spin_lock_irq(&tu->qlock);

			remove_wait_queue(&tu->qchange_sleep, &wait);

			if (signal_pending(current)) {
				err = -ERESTARTSYS;
				break;
			}
		}

		spin_unlock_irq(&tu->qlock);
		if (err < 0)
			goto _error;

		if (tu->tread) {
			if (copy_to_user(buffer, &tu->tqueue[tu->qhead++],
					 sizeof(struct snd_timer_tread))) {
				err = -EFAULT;
				goto _error;
			}
		} else {
			if (copy_to_user(buffer, &tu->queue[tu->qhead++],
					 sizeof(struct snd_timer_read))) {
				err = -EFAULT;
				goto _error;
			}
		}

		tu->qhead %= tu->queue_size;

		result += unit;
		buffer += unit;

		spin_lock_irq(&tu->qlock);
		tu->qused--;
	}
	spin_unlock_irq(&tu->qlock);
 _error:
	return result > 0 ? result : err;
}

static unsigned int snd_timer_user_poll(struct file *file, poll_table * wait)
{
        unsigned int mask;
        struct snd_timer_user *tu;

        tu = file->private_data;

        poll_wait(file, &tu->qchange_sleep, wait);

	mask = 0;
	if (tu->qused)
		mask |= POLLIN | POLLRDNORM;

	return mask;
}

#ifdef CONFIG_COMPAT
#include "timer_compat.c"
#else
#define snd_timer_user_ioctl_compat	NULL
#endif

static const struct file_operations snd_timer_f_ops =
{
	.owner =	THIS_MODULE,
	.read =		snd_timer_user_read,
	.open =		snd_timer_user_open,
	.release =	snd_timer_user_release,
	.llseek =	no_llseek,
	.poll =		snd_timer_user_poll,
	.unlocked_ioctl =	snd_timer_user_ioctl,
	.compat_ioctl =	snd_timer_user_ioctl_compat,
	.fasync = 	snd_timer_user_fasync,
};

/*
 *  ENTRY functions
 */

static int __init alsa_timer_init(void)
{
	int err;

#ifdef SNDRV_OSS_INFO_DEV_TIMERS
	snd_oss_info_register(SNDRV_OSS_INFO_DEV_TIMERS, SNDRV_CARDS - 1,
			      "system timer");
#endif

	if ((err = snd_timer_register_system()) < 0)
		snd_printk(KERN_ERR "unable to register system timer (%i)\n",
			   err);
	if ((err = snd_register_device(SNDRV_DEVICE_TYPE_TIMER, NULL, 0,
				       &snd_timer_f_ops, NULL, "timer")) < 0)
		snd_printk(KERN_ERR "unable to register timer device (%i)\n",
			   err);
	snd_timer_proc_init();
	return 0;
}

static void __exit alsa_timer_exit(void)
{
	struct list_head *p, *n;

	snd_unregister_device(SNDRV_DEVICE_TYPE_TIMER, NULL, 0);
	/* unregister the system timer */
	list_for_each_safe(p, n, &snd_timer_list) {
		struct snd_timer *timer = list_entry(p, struct snd_timer, device_list);
		snd_timer_free(timer);
	}
	snd_timer_proc_done();
#ifdef SNDRV_OSS_INFO_DEV_TIMERS
	snd_oss_info_unregister(SNDRV_OSS_INFO_DEV_TIMERS, SNDRV_CARDS - 1);
#endif
}

module_init(alsa_timer_init)
module_exit(alsa_timer_exit)

EXPORT_SYMBOL(snd_timer_open);
EXPORT_SYMBOL(snd_timer_close);
EXPORT_SYMBOL(snd_timer_resolution);
EXPORT_SYMBOL(snd_timer_start);
EXPORT_SYMBOL(snd_timer_stop);
EXPORT_SYMBOL(snd_timer_continue);
EXPORT_SYMBOL(snd_timer_pause);
EXPORT_SYMBOL(snd_timer_new);
EXPORT_SYMBOL(snd_timer_notify);
EXPORT_SYMBOL(snd_timer_global_new);
EXPORT_SYMBOL(snd_timer_global_free);
EXPORT_SYMBOL(snd_timer_global_register);
EXPORT_SYMBOL(snd_timer_interrupt);<|MERGE_RESOLUTION|>--- conflicted
+++ resolved
@@ -503,16 +503,8 @@
 		return -ENXIO;
 
 	if (timeri->flags & SNDRV_TIMER_IFLG_SLAVE) {
-<<<<<<< HEAD
-		if (!keep_flag) {
-			spin_lock_irqsave(&slave_active_lock, flags);
-			timeri->flags &= ~SNDRV_TIMER_IFLG_RUNNING;
-			list_del_init(&timeri->ack_list);
-			list_del_init(&timeri->active_list);
-=======
 		spin_lock_irqsave(&slave_active_lock, flags);
 		if (!(timeri->flags & SNDRV_TIMER_IFLG_RUNNING)) {
->>>>>>> e39c1790
 			spin_unlock_irqrestore(&slave_active_lock, flags);
 			return -EBUSY;
 		}
@@ -734,13 +726,8 @@
 			ti->cticks = ti->ticks;
 		} else {
 			ti->flags &= ~SNDRV_TIMER_IFLG_RUNNING;
-<<<<<<< HEAD
-			if (--timer->running)
-				list_del_init(&ti->active_list);
-=======
 			--timer->running;
 			list_del_init(&ti->active_list);
->>>>>>> e39c1790
 		}
 		if ((timer->hw.flags & SNDRV_TIMER_HW_TASKLET) ||
 		    (ti->flags & SNDRV_TIMER_IFLG_FAST))
