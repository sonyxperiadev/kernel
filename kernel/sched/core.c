/*
 *  kernel/sched/core.c
 *
 *  Kernel scheduler and related syscalls
 *
 *  Copyright (C) 1991-2002  Linus Torvalds
 *
 *  1996-12-23  Modified by Dave Grothe to fix bugs in semaphores and
 *		make semaphores SMP safe
 *  1998-11-19	Implemented schedule_timeout() and related stuff
 *		by Andrea Arcangeli
 *  2002-01-04	New ultra-scalable O(1) scheduler by Ingo Molnar:
 *		hybrid priority-list and round-robin design with
 *		an array-switch method of distributing timeslices
 *		and per-CPU runqueues.  Cleanups and useful suggestions
 *		by Davide Libenzi, preemptible kernel bits by Robert Love.
 *  2003-09-03	Interactivity tuning by Con Kolivas.
 *  2004-04-02	Scheduler domains code by Nick Piggin
 *  2007-04-15  Work begun on replacing all interactivity tuning with a
 *              fair scheduling design by Con Kolivas.
 *  2007-05-05  Load balancing (smp-nice) and other improvements
 *              by Peter Williams
 *  2007-05-06  Interactivity improvements to CFS by Mike Galbraith
 *  2007-07-01  Group scheduling enhancements by Srivatsa Vaddagiri
 *  2007-11-29  RT balancing improvements by Steven Rostedt, Gregory Haskins,
 *              Thomas Gleixner, Mike Kravetz
 */

#include <linux/mm.h>
#include <linux/module.h>
#include <linux/nmi.h>
#include <linux/init.h>
#include <linux/uaccess.h>
#include <linux/highmem.h>
#include <asm/mmu_context.h>
#include <linux/interrupt.h>
#include <linux/capability.h>
#include <linux/completion.h>
#include <linux/kernel_stat.h>
#include <linux/debug_locks.h>
#include <linux/perf_event.h>
#include <linux/security.h>
#include <linux/notifier.h>
#include <linux/profile.h>
#include <linux/freezer.h>
#include <linux/vmalloc.h>
#include <linux/blkdev.h>
#include <linux/delay.h>
#include <linux/pid_namespace.h>
#include <linux/smp.h>
#include <linux/threads.h>
#include <linux/timer.h>
#include <linux/rcupdate.h>
#include <linux/cpu.h>
#include <linux/cpuset.h>
#include <linux/percpu.h>
#include <linux/proc_fs.h>
#include <linux/seq_file.h>
#include <linux/sysctl.h>
#include <linux/syscalls.h>
#include <linux/times.h>
#include <linux/tsacct_kern.h>
#include <linux/kprobes.h>
#include <linux/delayacct.h>
#include <linux/unistd.h>
#include <linux/pagemap.h>
#include <linux/hrtimer.h>
#include <linux/tick.h>
#include <linux/debugfs.h>
#include <linux/ctype.h>
#include <linux/ftrace.h>
#include <linux/slab.h>
#include <linux/init_task.h>
#include <linux/binfmts.h>
#include <linux/context_tracking.h>

#include <asm/switch_to.h>
#include <asm/tlb.h>
#include <asm/irq_regs.h>
#include <asm/mutex.h>
#ifdef CONFIG_PARAVIRT
#include <asm/paravirt.h>
#endif

#include "sched.h"
#include "../workqueue_internal.h"
#include "../smpboot.h"

#define CREATE_TRACE_POINTS
#include <trace/events/sched.h>

#ifdef CONFIG_BCM_KNLLOG_IRQ
#include <linux/broadcom/knllog.h>
#endif

void start_bandwidth_timer(struct hrtimer *period_timer, ktime_t period)
{
	unsigned long delta;
	ktime_t soft, hard, now;

	for (;;) {
		if (hrtimer_active(period_timer))
			break;

		now = hrtimer_cb_get_time(period_timer);
		hrtimer_forward(period_timer, now, period);

		soft = hrtimer_get_softexpires(period_timer);
		hard = hrtimer_get_expires(period_timer);
		delta = ktime_to_ns(ktime_sub(hard, soft));
		__hrtimer_start_range_ns(period_timer, soft, delta,
					 HRTIMER_MODE_ABS_PINNED, 0);
	}
}

DEFINE_MUTEX(sched_domains_mutex);
DEFINE_PER_CPU_SHARED_ALIGNED(struct rq, runqueues);

static void update_rq_clock_task(struct rq *rq, s64 delta);

void update_rq_clock(struct rq *rq)
{
	s64 delta;

	if (rq->skip_clock_update > 0)
		return;

	delta = sched_clock_cpu(cpu_of(rq)) - rq->clock;
	rq->clock += delta;
	update_rq_clock_task(rq, delta);
}

/*
 * Debugging: various feature bits
 */

#define SCHED_FEAT(name, enabled)	\
	(1UL << __SCHED_FEAT_##name) * enabled |

const_debug unsigned int sysctl_sched_features =
#include "features.h"
	0;

#undef SCHED_FEAT

#ifdef CONFIG_SCHED_DEBUG
#define SCHED_FEAT(name, enabled)	\
	#name ,

static const char * const sched_feat_names[] = {
#include "features.h"
};

#undef SCHED_FEAT

static int sched_feat_show(struct seq_file *m, void *v)
{
	int i;

	for (i = 0; i < __SCHED_FEAT_NR; i++) {
		if (!(sysctl_sched_features & (1UL << i)))
			seq_puts(m, "NO_");
		seq_printf(m, "%s ", sched_feat_names[i]);
	}
	seq_puts(m, "\n");

	return 0;
}

#ifdef HAVE_JUMP_LABEL

#define jump_label_key__true  STATIC_KEY_INIT_TRUE
#define jump_label_key__false STATIC_KEY_INIT_FALSE

#define SCHED_FEAT(name, enabled)	\
	jump_label_key__##enabled ,

struct static_key sched_feat_keys[__SCHED_FEAT_NR] = {
#include "features.h"
};

#undef SCHED_FEAT

static void sched_feat_disable(int i)
{
	if (static_key_enabled(&sched_feat_keys[i]))
		static_key_slow_dec(&sched_feat_keys[i]);
}

static void sched_feat_enable(int i)
{
	if (!static_key_enabled(&sched_feat_keys[i]))
		static_key_slow_inc(&sched_feat_keys[i]);
}
#else
static void sched_feat_disable(int i) { };
static void sched_feat_enable(int i) { };
#endif /* HAVE_JUMP_LABEL */

static int sched_feat_set(char *cmp)
{
	int i;
	int neg = 0;

	if (strncmp(cmp, "NO_", 3) == 0) {
		neg = 1;
		cmp += 3;
	}

	for (i = 0; i < __SCHED_FEAT_NR; i++) {
		if (strcmp(cmp, sched_feat_names[i]) == 0) {
			if (neg) {
				sysctl_sched_features &= ~(1UL << i);
				sched_feat_disable(i);
			} else {
				sysctl_sched_features |= (1UL << i);
				sched_feat_enable(i);
			}
			break;
		}
	}

	return i;
}

static ssize_t
sched_feat_write(struct file *filp, const char __user *ubuf,
		size_t cnt, loff_t *ppos)
{
	char buf[64];
	char *cmp;
	int i;

	if (cnt > 63)
		cnt = 63;

	if (copy_from_user(&buf, ubuf, cnt))
		return -EFAULT;

	buf[cnt] = 0;
	cmp = strstrip(buf);

	i = sched_feat_set(cmp);
	if (i == __SCHED_FEAT_NR)
		return -EINVAL;

	*ppos += cnt;

	return cnt;
}

static int sched_feat_open(struct inode *inode, struct file *filp)
{
	return single_open(filp, sched_feat_show, NULL);
}

static const struct file_operations sched_feat_fops = {
	.open		= sched_feat_open,
	.write		= sched_feat_write,
	.read		= seq_read,
	.llseek		= seq_lseek,
	.release	= single_release,
};

static __init int sched_init_debug(void)
{
	debugfs_create_file("sched_features", 0644, NULL, NULL,
			&sched_feat_fops);

	return 0;
}
late_initcall(sched_init_debug);
#endif /* CONFIG_SCHED_DEBUG */

/*
 * Number of tasks to iterate in a single balance run.
 * Limited because this is done with IRQs disabled.
 */
const_debug unsigned int sysctl_sched_nr_migrate = 32;

/*
 * period over which we average the RT time consumption, measured
 * in ms.
 *
 * default: 1s
 */
const_debug unsigned int sysctl_sched_time_avg = MSEC_PER_SEC;

/*
 * period over which we measure -rt task cpu usage in us.
 * default: 1s
 */
unsigned int sysctl_sched_rt_period = 1000000;

__read_mostly int scheduler_running;

/*
 * part of the period that we allow rt tasks to run in us.
 * default: 0.95s
 */
int sysctl_sched_rt_runtime = 950000;



/*
 * __task_rq_lock - lock the rq @p resides on.
 */
static inline struct rq *__task_rq_lock(struct task_struct *p)
	__acquires(rq->lock)
{
	struct rq *rq;

	lockdep_assert_held(&p->pi_lock);

	for (;;) {
		rq = task_rq(p);
		raw_spin_lock(&rq->lock);
		if (likely(rq == task_rq(p)))
			return rq;
		raw_spin_unlock(&rq->lock);
	}
}

/*
 * task_rq_lock - lock p->pi_lock and lock the rq @p resides on.
 */
static struct rq *task_rq_lock(struct task_struct *p, unsigned long *flags)
	__acquires(p->pi_lock)
	__acquires(rq->lock)
{
	struct rq *rq;

	for (;;) {
		raw_spin_lock_irqsave(&p->pi_lock, *flags);
		rq = task_rq(p);
		raw_spin_lock(&rq->lock);
		if (likely(rq == task_rq(p)))
			return rq;
		raw_spin_unlock(&rq->lock);
		raw_spin_unlock_irqrestore(&p->pi_lock, *flags);
	}
}

static void __task_rq_unlock(struct rq *rq)
	__releases(rq->lock)
{
	raw_spin_unlock(&rq->lock);
}

static inline void
task_rq_unlock(struct rq *rq, struct task_struct *p, unsigned long *flags)
	__releases(rq->lock)
	__releases(p->pi_lock)
{
	raw_spin_unlock(&rq->lock);
	raw_spin_unlock_irqrestore(&p->pi_lock, *flags);
}

/*
 * this_rq_lock - lock this runqueue and disable interrupts.
 */
static struct rq *this_rq_lock(void)
	__acquires(rq->lock)
{
	struct rq *rq;

	local_irq_disable();
	rq = this_rq();
	raw_spin_lock(&rq->lock);

	return rq;
}

#ifdef CONFIG_SCHED_HRTICK
/*
 * Use HR-timers to deliver accurate preemption points.
 *
 * Its all a bit involved since we cannot program an hrt while holding the
 * rq->lock. So what we do is store a state in in rq->hrtick_* and ask for a
 * reschedule event.
 *
 * When we get rescheduled we reprogram the hrtick_timer outside of the
 * rq->lock.
 */

static void hrtick_clear(struct rq *rq)
{
	if (hrtimer_active(&rq->hrtick_timer))
		hrtimer_cancel(&rq->hrtick_timer);
}

/*
 * High-resolution timer tick.
 * Runs from hardirq context with interrupts disabled.
 */
static enum hrtimer_restart hrtick(struct hrtimer *timer)
{
	struct rq *rq = container_of(timer, struct rq, hrtick_timer);

	WARN_ON_ONCE(cpu_of(rq) != smp_processor_id());

	raw_spin_lock(&rq->lock);
	update_rq_clock(rq);
	rq->curr->sched_class->task_tick(rq, rq->curr, 1);
	raw_spin_unlock(&rq->lock);

	return HRTIMER_NORESTART;
}

#ifdef CONFIG_SMP
/*
 * called from hardirq (IPI) context
 */
static void __hrtick_start(void *arg)
{
	struct rq *rq = arg;

	raw_spin_lock(&rq->lock);
	hrtimer_restart(&rq->hrtick_timer);
	rq->hrtick_csd_pending = 0;
	raw_spin_unlock(&rq->lock);
}

/*
 * Called to set the hrtick timer state.
 *
 * called with rq->lock held and irqs disabled
 */
void hrtick_start(struct rq *rq, u64 delay)
{
	struct hrtimer *timer = &rq->hrtick_timer;
	ktime_t time = ktime_add_ns(timer->base->get_time(), delay);

	hrtimer_set_expires(timer, time);

	if (rq == this_rq()) {
		hrtimer_restart(timer);
	} else if (!rq->hrtick_csd_pending) {
		__smp_call_function_single(cpu_of(rq), &rq->hrtick_csd, 0);
		rq->hrtick_csd_pending = 1;
	}
}

static int
hotplug_hrtick(struct notifier_block *nfb, unsigned long action, void *hcpu)
{
	int cpu = (int)(long)hcpu;

	switch (action) {
	case CPU_UP_CANCELED:
	case CPU_UP_CANCELED_FROZEN:
	case CPU_DOWN_PREPARE:
	case CPU_DOWN_PREPARE_FROZEN:
	case CPU_DEAD:
	case CPU_DEAD_FROZEN:
		hrtick_clear(cpu_rq(cpu));
		return NOTIFY_OK;
	}

	return NOTIFY_DONE;
}

static __init void init_hrtick(void)
{
	hotcpu_notifier(hotplug_hrtick, 0);
}
#else
/*
 * Called to set the hrtick timer state.
 *
 * called with rq->lock held and irqs disabled
 */
void hrtick_start(struct rq *rq, u64 delay)
{
	__hrtimer_start_range_ns(&rq->hrtick_timer, ns_to_ktime(delay), 0,
			HRTIMER_MODE_REL_PINNED, 0);
}

static inline void init_hrtick(void)
{
}
#endif /* CONFIG_SMP */

static void init_rq_hrtick(struct rq *rq)
{
#ifdef CONFIG_SMP
	rq->hrtick_csd_pending = 0;

	rq->hrtick_csd.flags = 0;
	rq->hrtick_csd.func = __hrtick_start;
	rq->hrtick_csd.info = rq;
#endif

	hrtimer_init(&rq->hrtick_timer, CLOCK_MONOTONIC, HRTIMER_MODE_REL);
	rq->hrtick_timer.function = hrtick;
}
#else	/* CONFIG_SCHED_HRTICK */
static inline void hrtick_clear(struct rq *rq)
{
}

static inline void init_rq_hrtick(struct rq *rq)
{
}

static inline void init_hrtick(void)
{
}
#endif	/* CONFIG_SCHED_HRTICK */

/*
 * resched_task - mark a task 'to be rescheduled now'.
 *
 * On UP this means the setting of the need_resched flag, on SMP it
 * might also involve a cross-CPU call to trigger the scheduler on
 * the target CPU.
 */
#ifdef CONFIG_SMP

#ifndef tsk_is_polling
#define tsk_is_polling(t) 0
#endif

void resched_task(struct task_struct *p)
{
	int cpu;

	assert_raw_spin_locked(&task_rq(p)->lock);

	if (test_tsk_need_resched(p))
		return;

	set_tsk_need_resched(p);

	cpu = task_cpu(p);
	if (cpu == smp_processor_id())
		return;

	/* NEED_RESCHED must be visible before we test polling */
	smp_mb();
	if (!tsk_is_polling(p))
		smp_send_reschedule(cpu);
}

void resched_cpu(int cpu)
{
	struct rq *rq = cpu_rq(cpu);
	unsigned long flags;

	if (!raw_spin_trylock_irqsave(&rq->lock, flags))
		return;
	resched_task(cpu_curr(cpu));
	raw_spin_unlock_irqrestore(&rq->lock, flags);
}

#ifdef CONFIG_NO_HZ
/*
 * In the semi idle case, use the nearest busy cpu for migrating timers
 * from an idle cpu.  This is good for power-savings.
 *
 * We don't do similar optimization for completely idle system, as
 * selecting an idle cpu will add more delays to the timers than intended
 * (as that cpu's timer base may not be uptodate wrt jiffies etc).
 */
int get_nohz_timer_target(void)
{
	int cpu = smp_processor_id();
	int i;
	struct sched_domain *sd;

	rcu_read_lock();
	for_each_domain(cpu, sd) {
		for_each_cpu(i, sched_domain_span(sd)) {
			if (!idle_cpu(i)) {
				cpu = i;
				goto unlock;
			}
		}
	}
unlock:
	rcu_read_unlock();
	return cpu;
}
/*
 * When add_timer_on() enqueues a timer into the timer wheel of an
 * idle CPU then this timer might expire before the next timer event
 * which is scheduled to wake up that CPU. In case of a completely
 * idle system the next event might even be infinite time into the
 * future. wake_up_idle_cpu() ensures that the CPU is woken up and
 * leaves the inner idle loop so the newly added timer is taken into
 * account when the CPU goes back to idle and evaluates the timer
 * wheel for the next timer event.
 */
void wake_up_idle_cpu(int cpu)
{
	struct rq *rq = cpu_rq(cpu);

	if (cpu == smp_processor_id())
		return;

	/*
	 * This is safe, as this function is called with the timer
	 * wheel base lock of (cpu) held. When the CPU is on the way
	 * to idle and has not yet set rq->curr to idle then it will
	 * be serialized on the timer wheel base lock and take the new
	 * timer into account automatically.
	 */
	if (rq->curr != rq->idle)
		return;

	/*
	 * We can set TIF_RESCHED on the idle task of the other CPU
	 * lockless. The worst case is that the other CPU runs the
	 * idle task through an additional NOOP schedule()
	 */
	set_tsk_need_resched(rq->idle);

	/* NEED_RESCHED must be visible before we test polling */
	smp_mb();
	if (!tsk_is_polling(rq->idle))
		smp_send_reschedule(cpu);
}

static inline bool got_nohz_idle_kick(void)
{
	int cpu = smp_processor_id();
	return idle_cpu(cpu) && test_bit(NOHZ_BALANCE_KICK, nohz_flags(cpu));
}

#else /* CONFIG_NO_HZ */

static inline bool got_nohz_idle_kick(void)
{
	return false;
}

#endif /* CONFIG_NO_HZ */

void sched_avg_update(struct rq *rq)
{
	s64 period = sched_avg_period();

	while ((s64)(rq->clock - rq->age_stamp) > period) {
		/*
		 * Inline assembly required to prevent the compiler
		 * optimising this loop into a divmod call.
		 * See __iter_div_u64_rem() for another example of this.
		 */
		asm("" : "+rm" (rq->age_stamp));
		rq->age_stamp += period;
		rq->rt_avg /= 2;
	}
}

#else /* !CONFIG_SMP */
void resched_task(struct task_struct *p)
{
	assert_raw_spin_locked(&task_rq(p)->lock);
	set_tsk_need_resched(p);
}
#endif /* CONFIG_SMP */

#if defined(CONFIG_RT_GROUP_SCHED) || (defined(CONFIG_FAIR_GROUP_SCHED) && \
			(defined(CONFIG_SMP) || defined(CONFIG_CFS_BANDWIDTH)))
/*
 * Iterate task_group tree rooted at *from, calling @down when first entering a
 * node and @up when leaving it for the final time.
 *
 * Caller must hold rcu_lock or sufficient equivalent.
 */
int walk_tg_tree_from(struct task_group *from,
			     tg_visitor down, tg_visitor up, void *data)
{
	struct task_group *parent, *child;
	int ret;

	parent = from;

down:
	ret = (*down)(parent, data);
	if (ret)
		goto out;
	list_for_each_entry_rcu(child, &parent->children, siblings) {
		parent = child;
		goto down;

up:
		continue;
	}
	ret = (*up)(parent, data);
	if (ret || parent == from)
		goto out;

	child = parent;
	parent = parent->parent;
	if (parent)
		goto up;
out:
	return ret;
}

int tg_nop(struct task_group *tg, void *data)
{
	return 0;
}
#endif

static void set_load_weight(struct task_struct *p)
{
	int prio = p->static_prio - MAX_RT_PRIO;
	struct load_weight *load = &p->se.load;

	/*
	 * SCHED_IDLE tasks get minimal weight:
	 */
	if (p->policy == SCHED_IDLE) {
		load->weight = scale_load(WEIGHT_IDLEPRIO);
		load->inv_weight = WMULT_IDLEPRIO;
		return;
	}

	load->weight = scale_load(prio_to_weight[prio]);
	load->inv_weight = prio_to_wmult[prio];
}

static void enqueue_task(struct rq *rq, struct task_struct *p, int flags)
{
	update_rq_clock(rq);
	sched_info_queued(p);
	p->sched_class->enqueue_task(rq, p, flags);
}

static void dequeue_task(struct rq *rq, struct task_struct *p, int flags)
{
	update_rq_clock(rq);
	sched_info_dequeued(p);
	p->sched_class->dequeue_task(rq, p, flags);
}

void activate_task(struct rq *rq, struct task_struct *p, int flags)
{
	if (task_contributes_to_load(p))
		rq->nr_uninterruptible--;

	enqueue_task(rq, p, flags);
}

void deactivate_task(struct rq *rq, struct task_struct *p, int flags)
{
	if (task_contributes_to_load(p))
		rq->nr_uninterruptible++;

	dequeue_task(rq, p, flags);
}

static void update_rq_clock_task(struct rq *rq, s64 delta)
{
/*
 * In theory, the compile should just see 0 here, and optimize out the call
 * to sched_rt_avg_update. But I don't trust it...
 */
#if defined(CONFIG_IRQ_TIME_ACCOUNTING) || defined(CONFIG_PARAVIRT_TIME_ACCOUNTING)
	s64 steal = 0, irq_delta = 0;
#endif
#ifdef CONFIG_IRQ_TIME_ACCOUNTING
	irq_delta = irq_time_read(cpu_of(rq)) - rq->prev_irq_time;

	/*
	 * Since irq_time is only updated on {soft,}irq_exit, we might run into
	 * this case when a previous update_rq_clock() happened inside a
	 * {soft,}irq region.
	 *
	 * When this happens, we stop ->clock_task and only update the
	 * prev_irq_time stamp to account for the part that fit, so that a next
	 * update will consume the rest. This ensures ->clock_task is
	 * monotonic.
	 *
	 * It does however cause some slight miss-attribution of {soft,}irq
	 * time, a more accurate solution would be to update the irq_time using
	 * the current rq->clock timestamp, except that would require using
	 * atomic ops.
	 */
	if (irq_delta > delta)
		irq_delta = delta;

	rq->prev_irq_time += irq_delta;
	delta -= irq_delta;
#endif
#ifdef CONFIG_PARAVIRT_TIME_ACCOUNTING
	if (static_key_false((&paravirt_steal_rq_enabled))) {
		u64 st;

		steal = paravirt_steal_clock(cpu_of(rq));
		steal -= rq->prev_steal_time_rq;

		if (unlikely(steal > delta))
			steal = delta;

		st = steal_ticks(steal);
		steal = st * TICK_NSEC;

		rq->prev_steal_time_rq += steal;

		delta -= steal;
	}
#endif

	rq->clock_task += delta;

#if defined(CONFIG_IRQ_TIME_ACCOUNTING) || defined(CONFIG_PARAVIRT_TIME_ACCOUNTING)
	if ((irq_delta + steal) && sched_feat(NONTASK_POWER))
		sched_rt_avg_update(rq, irq_delta + steal);
#endif
}

void sched_set_stop_task(int cpu, struct task_struct *stop)
{
	struct sched_param param = { .sched_priority = MAX_RT_PRIO - 1 };
	struct task_struct *old_stop = cpu_rq(cpu)->stop;

	if (stop) {
		/*
		 * Make it appear like a SCHED_FIFO task, its something
		 * userspace knows about and won't get confused about.
		 *
		 * Also, it will make PI more or less work without too
		 * much confusion -- but then, stop work should not
		 * rely on PI working anyway.
		 */
		sched_setscheduler_nocheck(stop, SCHED_FIFO, &param);

		stop->sched_class = &stop_sched_class;
	}

	cpu_rq(cpu)->stop = stop;

	if (old_stop) {
		/*
		 * Reset it back to a normal scheduling class so that
		 * it can die in pieces.
		 */
		old_stop->sched_class = &rt_sched_class;
	}
}

/*
 * __normal_prio - return the priority that is based on the static prio
 */
static inline int __normal_prio(struct task_struct *p)
{
	return p->static_prio;
}

/*
 * Calculate the expected normal priority: i.e. priority
 * without taking RT-inheritance into account. Might be
 * boosted by interactivity modifiers. Changes upon fork,
 * setprio syscalls, and whenever the interactivity
 * estimator recalculates.
 */
static inline int normal_prio(struct task_struct *p)
{
	int prio;

	if (task_has_rt_policy(p))
		prio = MAX_RT_PRIO-1 - p->rt_priority;
	else
		prio = __normal_prio(p);
	return prio;
}

/*
 * Calculate the current priority, i.e. the priority
 * taken into account by the scheduler. This value might
 * be boosted by RT tasks, or might be boosted by
 * interactivity modifiers. Will be RT if the task got
 * RT-boosted. If not then it returns p->normal_prio.
 */
static int effective_prio(struct task_struct *p)
{
	p->normal_prio = normal_prio(p);
	/*
	 * If we are RT tasks or we were boosted to RT priority,
	 * keep the priority unchanged. Otherwise, update priority
	 * to the normal priority:
	 */
	if (!rt_prio(p->prio))
		return p->normal_prio;
	return p->prio;
}

/**
 * task_curr - is this task currently executing on a CPU?
 * @p: the task in question.
 */
inline int task_curr(const struct task_struct *p)
{
	return cpu_curr(task_cpu(p)) == p;
}

static inline void check_class_changed(struct rq *rq, struct task_struct *p,
				       const struct sched_class *prev_class,
				       int oldprio)
{
	if (prev_class != p->sched_class) {
		if (prev_class->switched_from)
			prev_class->switched_from(rq, p);
		p->sched_class->switched_to(rq, p);
	} else if (oldprio != p->prio)
		p->sched_class->prio_changed(rq, p, oldprio);
}

void check_preempt_curr(struct rq *rq, struct task_struct *p, int flags)
{
	const struct sched_class *class;

	if (p->sched_class == rq->curr->sched_class) {
		rq->curr->sched_class->check_preempt_curr(rq, p, flags);
	} else {
		for_each_class(class) {
			if (class == rq->curr->sched_class)
				break;
			if (class == p->sched_class) {
				resched_task(rq->curr);
				break;
			}
		}
	}

	/*
	 * A queue event has occurred, and we're going to schedule.  In
	 * this case, we can save a useless back to back clock update.
	 */
	if (rq->curr->on_rq && test_tsk_need_resched(rq->curr))
		rq->skip_clock_update = 1;
}

static ATOMIC_NOTIFIER_HEAD(task_migration_notifier);

void register_task_migration_notifier(struct notifier_block *n)
{
	atomic_notifier_chain_register(&task_migration_notifier, n);
}

#ifdef CONFIG_SMP
void set_task_cpu(struct task_struct *p, unsigned int new_cpu)
{
#ifdef CONFIG_SCHED_DEBUG
	/*
	 * We should never call set_task_cpu() on a blocked task,
	 * ttwu() will sort out the placement.
	 */
	WARN_ON_ONCE(p->state != TASK_RUNNING && p->state != TASK_WAKING &&
			!(task_thread_info(p)->preempt_count & PREEMPT_ACTIVE));

#ifdef CONFIG_LOCKDEP
	/*
	 * The caller should hold either p->pi_lock or rq->lock, when changing
	 * a task's CPU. ->pi_lock for waking tasks, rq->lock for runnable tasks.
	 *
	 * sched_move_task() holds both and thus holding either pins the cgroup,
	 * see task_group().
	 *
	 * Furthermore, all task_rq users should acquire both locks, see
	 * task_rq_lock().
	 */
	WARN_ON_ONCE(debug_locks && !(lockdep_is_held(&p->pi_lock) ||
				      lockdep_is_held(&task_rq(p)->lock)));
#endif
#endif

	trace_sched_migrate_task(p, new_cpu);

	if (task_cpu(p) != new_cpu) {
		struct task_migration_notifier tmn;

		if (p->sched_class->migrate_task_rq)
			p->sched_class->migrate_task_rq(p, new_cpu);
		p->se.nr_migrations++;
		perf_sw_event(PERF_COUNT_SW_CPU_MIGRATIONS, 1, NULL, 0);

		tmn.task = p;
		tmn.from_cpu = task_cpu(p);
		tmn.to_cpu = new_cpu;

		atomic_notifier_call_chain(&task_migration_notifier, 0, &tmn);
	}

	__set_task_cpu(p, new_cpu);
}

struct migration_arg {
	struct task_struct *task;
	int dest_cpu;
};

static int migration_cpu_stop(void *data);

/*
 * wait_task_inactive - wait for a thread to unschedule.
 *
 * If @match_state is nonzero, it's the @p->state value just checked and
 * not expected to change.  If it changes, i.e. @p might have woken up,
 * then return zero.  When we succeed in waiting for @p to be off its CPU,
 * we return a positive number (its total switch count).  If a second call
 * a short while later returns the same number, the caller can be sure that
 * @p has remained unscheduled the whole time.
 *
 * The caller must ensure that the task *will* unschedule sometime soon,
 * else this function might spin for a *long* time. This function can't
 * be called with interrupts off, or it may introduce deadlock with
 * smp_call_function() if an IPI is sent by the same process we are
 * waiting to become inactive.
 */
unsigned long wait_task_inactive(struct task_struct *p, long match_state)
{
	unsigned long flags;
	int running, on_rq;
	unsigned long ncsw;
	struct rq *rq;

	for (;;) {
		/*
		 * We do the initial early heuristics without holding
		 * any task-queue locks at all. We'll only try to get
		 * the runqueue lock when things look like they will
		 * work out!
		 */
		rq = task_rq(p);

		/*
		 * If the task is actively running on another CPU
		 * still, just relax and busy-wait without holding
		 * any locks.
		 *
		 * NOTE! Since we don't hold any locks, it's not
		 * even sure that "rq" stays as the right runqueue!
		 * But we don't care, since "task_running()" will
		 * return false if the runqueue has changed and p
		 * is actually now running somewhere else!
		 */
		while (task_running(rq, p)) {
			if (match_state && unlikely(p->state != match_state))
				return 0;
			cpu_relax();
		}

		/*
		 * Ok, time to look more closely! We need the rq
		 * lock now, to be *sure*. If we're wrong, we'll
		 * just go back and repeat.
		 */
		rq = task_rq_lock(p, &flags);
		trace_sched_wait_task(p);
		running = task_running(rq, p);
		on_rq = p->on_rq;
		ncsw = 0;
		if (!match_state || p->state == match_state)
			ncsw = p->nvcsw | LONG_MIN; /* sets MSB */
		task_rq_unlock(rq, p, &flags);

		/*
		 * If it changed from the expected state, bail out now.
		 */
		if (unlikely(!ncsw))
			break;

		/*
		 * Was it really running after all now that we
		 * checked with the proper locks actually held?
		 *
		 * Oops. Go back and try again..
		 */
		if (unlikely(running)) {
			cpu_relax();
			continue;
		}

		/*
		 * It's not enough that it's not actively running,
		 * it must be off the runqueue _entirely_, and not
		 * preempted!
		 *
		 * So if it was still runnable (but just not actively
		 * running right now), it's preempted, and we should
		 * yield - it could be a while.
		 */
		if (unlikely(on_rq)) {
			ktime_t to = ktime_set(0, NSEC_PER_SEC/HZ);

			set_current_state(TASK_UNINTERRUPTIBLE);
			schedule_hrtimeout(&to, HRTIMER_MODE_REL);
			continue;
		}

		/*
		 * Ahh, all good. It wasn't running, and it wasn't
		 * runnable, which means that it will never become
		 * running in the future either. We're all done!
		 */
		break;
	}

	return ncsw;
}

/***
 * kick_process - kick a running thread to enter/exit the kernel
 * @p: the to-be-kicked thread
 *
 * Cause a process which is running on another CPU to enter
 * kernel-mode, without any delay. (to get signals handled.)
 *
 * NOTE: this function doesn't have to take the runqueue lock,
 * because all it wants to ensure is that the remote task enters
 * the kernel. If the IPI races and the task has been migrated
 * to another CPU then no harm is done and the purpose has been
 * achieved as well.
 */
void kick_process(struct task_struct *p)
{
	int cpu;

	preempt_disable();
	cpu = task_cpu(p);
	if ((cpu != smp_processor_id()) && task_curr(p))
		smp_send_reschedule(cpu);
	preempt_enable();
}
EXPORT_SYMBOL_GPL(kick_process);
#endif /* CONFIG_SMP */

#ifdef CONFIG_SMP
/*
 * ->cpus_allowed is protected by both rq->lock and p->pi_lock
 */
static int select_fallback_rq(int cpu, struct task_struct *p)
{
	int nid = cpu_to_node(cpu);
	const struct cpumask *nodemask = NULL;
	enum { cpuset, possible, fail } state = cpuset;
	int dest_cpu;

	/*
	 * If the node that the cpu is on has been offlined, cpu_to_node()
	 * will return -1. There is no cpu on the node, and we should
	 * select the cpu on the other node.
	 */
	if (nid != -1) {
		nodemask = cpumask_of_node(nid);

		/* Look for allowed, online CPU in same node. */
		for_each_cpu(dest_cpu, nodemask) {
			if (!cpu_online(dest_cpu))
				continue;
			if (!cpu_active(dest_cpu))
				continue;
			if (cpumask_test_cpu(dest_cpu, tsk_cpus_allowed(p)))
				return dest_cpu;
		}
	}

	for (;;) {
		/* Any allowed, online CPU? */
		for_each_cpu(dest_cpu, tsk_cpus_allowed(p)) {
			if (!cpu_online(dest_cpu))
				continue;
			if (!cpu_active(dest_cpu))
				continue;
			goto out;
		}

		switch (state) {
		case cpuset:
			/* No more Mr. Nice Guy. */
			cpuset_cpus_allowed_fallback(p);
			state = possible;
			break;

		case possible:
			do_set_cpus_allowed(p, cpu_possible_mask);
			state = fail;
			break;

		case fail:
			BUG();
			break;
		}
	}

out:
	if (state != cpuset) {
		/*
		 * Don't tell them about moving exiting tasks or
		 * kernel threads (both mm NULL), since they never
		 * leave kernel.
		 */
		if (p->mm && printk_ratelimit()) {
			printk_sched("process %d (%s) no longer affine to cpu%d\n",
					task_pid_nr(p), p->comm, cpu);
		}
	}

	return dest_cpu;
}

/*
 * The caller (fork, wakeup) owns p->pi_lock, ->cpus_allowed is stable.
 */
static inline
int select_task_rq(struct task_struct *p, int sd_flags, int wake_flags)
{
	int cpu = p->sched_class->select_task_rq(p, sd_flags, wake_flags);

	/*
	 * In order not to call set_task_cpu() on a blocking task we need
	 * to rely on ttwu() to place the task on a valid ->cpus_allowed
	 * cpu.
	 *
	 * Since this is common to all placement strategies, this lives here.
	 *
	 * [ this allows ->select_task() to simply return task_cpu(p) and
	 *   not worry about this generic constraint ]
	 */
	if (unlikely(!cpumask_test_cpu(cpu, tsk_cpus_allowed(p)) ||
		     !cpu_online(cpu)))
		cpu = select_fallback_rq(task_cpu(p), p);

	return cpu;
}

static void update_avg(u64 *avg, u64 sample)
{
	s64 diff = sample - *avg;
	*avg += diff >> 3;
}
#endif

static void
ttwu_stat(struct task_struct *p, int cpu, int wake_flags)
{
#ifdef CONFIG_SCHEDSTATS
	struct rq *rq = this_rq();

#ifdef CONFIG_SMP
	int this_cpu = smp_processor_id();

	if (cpu == this_cpu) {
		schedstat_inc(rq, ttwu_local);
		schedstat_inc(p, se.statistics.nr_wakeups_local);
	} else {
		struct sched_domain *sd;

		schedstat_inc(p, se.statistics.nr_wakeups_remote);
		rcu_read_lock();
		for_each_domain(this_cpu, sd) {
			if (cpumask_test_cpu(cpu, sched_domain_span(sd))) {
				schedstat_inc(sd, ttwu_wake_remote);
				break;
			}
		}
		rcu_read_unlock();
	}

	if (wake_flags & WF_MIGRATED)
		schedstat_inc(p, se.statistics.nr_wakeups_migrate);

#endif /* CONFIG_SMP */

	schedstat_inc(rq, ttwu_count);
	schedstat_inc(p, se.statistics.nr_wakeups);

	if (wake_flags & WF_SYNC)
		schedstat_inc(p, se.statistics.nr_wakeups_sync);

#endif /* CONFIG_SCHEDSTATS */
}

static void ttwu_activate(struct rq *rq, struct task_struct *p, int en_flags)
{
	activate_task(rq, p, en_flags);
	p->on_rq = 1;

	/* if a worker is waking up, notify workqueue */
	if (p->flags & PF_WQ_WORKER)
		wq_worker_waking_up(p, cpu_of(rq));
}

/*
 * Mark the task runnable and perform wakeup-preemption.
 */
static void
ttwu_do_wakeup(struct rq *rq, struct task_struct *p, int wake_flags)
{
	trace_sched_wakeup(p, true);
	check_preempt_curr(rq, p, wake_flags);

	p->state = TASK_RUNNING;
#ifdef CONFIG_SMP
	if (p->sched_class->task_woken)
		p->sched_class->task_woken(rq, p);

	if (rq->idle_stamp) {
		u64 delta = rq->clock - rq->idle_stamp;
		u64 max = 2*sysctl_sched_migration_cost;

		if (delta > max)
			rq->avg_idle = max;
		else
			update_avg(&rq->avg_idle, delta);
		rq->idle_stamp = 0;
	}
#endif
}

static void
ttwu_do_activate(struct rq *rq, struct task_struct *p, int wake_flags)
{
#ifdef CONFIG_SMP
	if (p->sched_contributes_to_load)
		rq->nr_uninterruptible--;
#endif

	ttwu_activate(rq, p, ENQUEUE_WAKEUP | ENQUEUE_WAKING);
	ttwu_do_wakeup(rq, p, wake_flags);
}

/*
 * Called in case the task @p isn't fully descheduled from its runqueue,
 * in this case we must do a remote wakeup. Its a 'light' wakeup though,
 * since all we need to do is flip p->state to TASK_RUNNING, since
 * the task is still ->on_rq.
 */
static int ttwu_remote(struct task_struct *p, int wake_flags)
{
	struct rq *rq;
	int ret = 0;

	rq = __task_rq_lock(p);
	if (p->on_rq) {
		ttwu_do_wakeup(rq, p, wake_flags);
		ret = 1;
	}
	__task_rq_unlock(rq);

	return ret;
}

#ifdef CONFIG_SMP
static void sched_ttwu_pending(void)
{
	struct rq *rq = this_rq();
	struct llist_node *llist = llist_del_all(&rq->wake_list);
	struct task_struct *p;

	raw_spin_lock(&rq->lock);

	while (llist) {
		p = llist_entry(llist, struct task_struct, wake_entry);
		llist = llist_next(llist);
		ttwu_do_activate(rq, p, 0);
	}

	raw_spin_unlock(&rq->lock);
}

void scheduler_ipi(void)
{
	if (llist_empty(&this_rq()->wake_list) && !got_nohz_idle_kick())
		return;

	/*
	 * Not all reschedule IPI handlers call irq_enter/irq_exit, since
	 * traditionally all their work was done from the interrupt return
	 * path. Now that we actually do some work, we need to make sure
	 * we do call them.
	 *
	 * Some archs already do call them, luckily irq_enter/exit nest
	 * properly.
	 *
	 * Arguably we should visit all archs and update all handlers,
	 * however a fair share of IPIs are still resched only so this would
	 * somewhat pessimize the simple resched case.
	 */
	irq_enter();
	sched_ttwu_pending();

	/*
	 * Check if someone kicked us for doing the nohz idle load balance.
	 */
	if (unlikely(got_nohz_idle_kick() && !need_resched())) {
		this_rq()->idle_balance = 1;
		raise_softirq_irqoff(SCHED_SOFTIRQ);
	}
	irq_exit();
}

static void ttwu_queue_remote(struct task_struct *p, int cpu)
{
	if (llist_add(&p->wake_entry, &cpu_rq(cpu)->wake_list))
		smp_send_reschedule(cpu);
}

bool cpus_share_cache(int this_cpu, int that_cpu)
{
	return per_cpu(sd_llc_id, this_cpu) == per_cpu(sd_llc_id, that_cpu);
}
#endif /* CONFIG_SMP */

static void ttwu_queue(struct task_struct *p, int cpu)
{
	struct rq *rq = cpu_rq(cpu);

#if defined(CONFIG_SMP)
	if (sched_feat(TTWU_QUEUE) && !cpus_share_cache(smp_processor_id(), cpu)) {
		sched_clock_cpu(cpu); /* sync clocks x-cpu */
		ttwu_queue_remote(p, cpu);
		return;
	}
#endif

	raw_spin_lock(&rq->lock);
	ttwu_do_activate(rq, p, 0);
	raw_spin_unlock(&rq->lock);
}

/**
 * try_to_wake_up - wake up a thread
 * @p: the thread to be awakened
 * @state: the mask of task states that can be woken
 * @wake_flags: wake modifier flags (WF_*)
 *
 * Put it on the run-queue if it's not already there. The "current"
 * thread is always on the run-queue (except when the actual
 * re-schedule is in progress), and as such you're allowed to do
 * the simpler "current->state = TASK_RUNNING" to mark yourself
 * runnable without the overhead of this.
 *
 * Returns %true if @p was woken up, %false if it was already running
 * or @state didn't match @p's state.
 */
static int
try_to_wake_up(struct task_struct *p, unsigned int state, int wake_flags)
{
	unsigned long flags;
	int cpu, success = 0;

	smp_wmb();
	raw_spin_lock_irqsave(&p->pi_lock, flags);
	if (!(p->state & state))
		goto out;

	success = 1; /* we're going to change ->state */
	cpu = task_cpu(p);

	if (p->on_rq && ttwu_remote(p, wake_flags))
		goto stat;

#ifdef CONFIG_SMP
	/*
	 * If the owning (remote) cpu is still in the middle of schedule() with
	 * this task as prev, wait until its done referencing the task.
	 */
	while (p->on_cpu)
		cpu_relax();
	/*
	 * Pairs with the smp_wmb() in finish_lock_switch().
	 */
	smp_rmb();

	p->sched_contributes_to_load = !!task_contributes_to_load(p);
	p->state = TASK_WAKING;

	if (p->sched_class->task_waking)
		p->sched_class->task_waking(p);

	cpu = select_task_rq(p, SD_BALANCE_WAKE, wake_flags);
	if (task_cpu(p) != cpu) {
		wake_flags |= WF_MIGRATED;
		set_task_cpu(p, cpu);
	}
#endif /* CONFIG_SMP */

	ttwu_queue(p, cpu);
stat:
	ttwu_stat(p, cpu, wake_flags);
out:
	raw_spin_unlock_irqrestore(&p->pi_lock, flags);

	return success;
}

/**
 * try_to_wake_up_local - try to wake up a local task with rq lock held
 * @p: the thread to be awakened
 *
 * Put @p on the run-queue if it's not already there. The caller must
 * ensure that this_rq() is locked, @p is bound to this_rq() and not
 * the current task.
 */
static void try_to_wake_up_local(struct task_struct *p)
{
	struct rq *rq = task_rq(p);

	if (WARN_ON_ONCE(rq != this_rq()) ||
	    WARN_ON_ONCE(p == current))
		return;

	lockdep_assert_held(&rq->lock);

	if (!raw_spin_trylock(&p->pi_lock)) {
		raw_spin_unlock(&rq->lock);
		raw_spin_lock(&p->pi_lock);
		raw_spin_lock(&rq->lock);
	}

	if (!(p->state & TASK_NORMAL))
		goto out;

	if (!p->on_rq)
		ttwu_activate(rq, p, ENQUEUE_WAKEUP);

	ttwu_do_wakeup(rq, p, 0);
	ttwu_stat(p, smp_processor_id(), 0);
out:
	raw_spin_unlock(&p->pi_lock);
}

/**
 * wake_up_process - Wake up a specific process
 * @p: The process to be woken up.
 *
 * Attempt to wake up the nominated process and move it to the set of runnable
 * processes.  Returns 1 if the process was woken up, 0 if it was already
 * running.
 *
 * It may be assumed that this function implies a write memory barrier before
 * changing the task state if and only if any tasks are woken up.
 */
int wake_up_process(struct task_struct *p)
{
	WARN_ON(task_is_stopped_or_traced(p));
	return try_to_wake_up(p, TASK_NORMAL, 0);
}
EXPORT_SYMBOL(wake_up_process);

int wake_up_state(struct task_struct *p, unsigned int state)
{
	return try_to_wake_up(p, state, 0);
}

/*
 * Perform scheduler related setup for a newly forked process p.
 * p is forked by current.
 *
 * __sched_fork() is basic setup used by init_idle() too:
 */
static void __sched_fork(struct task_struct *p)
{
	p->on_rq			= 0;

	p->se.on_rq			= 0;
	p->se.exec_start		= 0;
	p->se.sum_exec_runtime		= 0;
	p->se.prev_sum_exec_runtime	= 0;
	p->se.nr_migrations		= 0;
	p->se.vruntime			= 0;
	INIT_LIST_HEAD(&p->se.group_node);

/*
 * Load-tracking only depends on SMP, FAIR_GROUP_SCHED dependency below may be
 * removed when useful for applications beyond shares distribution (e.g.
 * load-balance).
 */
#if defined(CONFIG_SMP) && defined(CONFIG_FAIR_GROUP_SCHED)
	p->se.avg.runnable_avg_period = 0;
	p->se.avg.runnable_avg_sum = 0;
#endif
#ifdef CONFIG_SCHEDSTATS
	memset(&p->se.statistics, 0, sizeof(p->se.statistics));
#endif

	INIT_LIST_HEAD(&p->rt.run_list);

#ifdef CONFIG_PREEMPT_NOTIFIERS
	INIT_HLIST_HEAD(&p->preempt_notifiers);
#endif

#ifdef CONFIG_NUMA_BALANCING
	if (p->mm && atomic_read(&p->mm->mm_users) == 1) {
		p->mm->numa_next_scan = jiffies;
		p->mm->numa_next_reset = jiffies;
		p->mm->numa_scan_seq = 0;
	}

	p->node_stamp = 0ULL;
	p->numa_scan_seq = p->mm ? p->mm->numa_scan_seq : 0;
	p->numa_migrate_seq = p->mm ? p->mm->numa_scan_seq - 1 : 0;
	p->numa_scan_period = sysctl_numa_balancing_scan_delay;
	p->numa_work.next = &p->numa_work;
#endif /* CONFIG_NUMA_BALANCING */
}

#ifdef CONFIG_NUMA_BALANCING
#ifdef CONFIG_SCHED_DEBUG
void set_numabalancing_state(bool enabled)
{
	if (enabled)
		sched_feat_set("NUMA");
	else
		sched_feat_set("NO_NUMA");
}
#else
__read_mostly bool numabalancing_enabled;

void set_numabalancing_state(bool enabled)
{
	numabalancing_enabled = enabled;
}
#endif /* CONFIG_SCHED_DEBUG */
#endif /* CONFIG_NUMA_BALANCING */

/*
 * fork()/clone()-time setup:
 */
void sched_fork(struct task_struct *p)
{
	unsigned long flags;
	int cpu = get_cpu();

	__sched_fork(p);
	/*
	 * We mark the process as running here. This guarantees that
	 * nobody will actually run it, and a signal or other external
	 * event cannot wake it up and insert it on the runqueue either.
	 */
	p->state = TASK_RUNNING;

	/*
	 * Make sure we do not leak PI boosting priority to the child.
	 */
	p->prio = current->normal_prio;

	/*
	 * Revert to default priority/policy on fork if requested.
	 */
	if (unlikely(p->sched_reset_on_fork)) {
		if (task_has_rt_policy(p)) {
			p->policy = SCHED_NORMAL;
			p->static_prio = NICE_TO_PRIO(0);
			p->rt_priority = 0;
		} else if (PRIO_TO_NICE(p->static_prio) < 0)
			p->static_prio = NICE_TO_PRIO(0);

		p->prio = p->normal_prio = __normal_prio(p);
		set_load_weight(p);

		/*
		 * We don't need the reset flag anymore after the fork. It has
		 * fulfilled its duty:
		 */
		p->sched_reset_on_fork = 0;
	}

	if (!rt_prio(p->prio))
		p->sched_class = &fair_sched_class;

	if (p->sched_class->task_fork)
		p->sched_class->task_fork(p);

	/*
	 * The child is not yet in the pid-hash so no cgroup attach races,
	 * and the cgroup is pinned to this child due to cgroup_fork()
	 * is ran before sched_fork().
	 *
	 * Silence PROVE_RCU.
	 */
	raw_spin_lock_irqsave(&p->pi_lock, flags);
	set_task_cpu(p, cpu);
	raw_spin_unlock_irqrestore(&p->pi_lock, flags);

#if defined(CONFIG_SCHEDSTATS) || defined(CONFIG_TASK_DELAY_ACCT)
	if (likely(sched_info_on()))
		memset(&p->sched_info, 0, sizeof(p->sched_info));
#endif
#if defined(CONFIG_SMP)
	p->on_cpu = 0;
#endif
#ifdef CONFIG_PREEMPT_COUNT
	/* Want to start with kernel preemption disabled. */
	task_thread_info(p)->preempt_count = 1;
#endif
#ifdef CONFIG_SMP
	plist_node_init(&p->pushable_tasks, MAX_PRIO);
#endif

	put_cpu();
}

/*
 * wake_up_new_task - wake up a newly created task for the first time.
 *
 * This function will do some initial scheduler statistics housekeeping
 * that must be done for every newly created context, then puts the task
 * on the runqueue and wakes it.
 */
void wake_up_new_task(struct task_struct *p)
{
	unsigned long flags;
	struct rq *rq;

	raw_spin_lock_irqsave(&p->pi_lock, flags);
#ifdef CONFIG_SMP
	/*
	 * Fork balancing, do it here and not earlier because:
	 *  - cpus_allowed can change in the fork path
	 *  - any previously selected cpu might disappear through hotplug
	 */
	set_task_cpu(p, select_task_rq(p, SD_BALANCE_FORK, 0));
#endif

	rq = __task_rq_lock(p);
	activate_task(rq, p, 0);
	p->on_rq = 1;
	trace_sched_wakeup_new(p, true);
	check_preempt_curr(rq, p, WF_FORK);
#ifdef CONFIG_SMP
	if (p->sched_class->task_woken)
		p->sched_class->task_woken(rq, p);
#endif
	task_rq_unlock(rq, p, &flags);
}

#ifdef CONFIG_PREEMPT_NOTIFIERS

/**
 * preempt_notifier_register - tell me when current is being preempted & rescheduled
 * @notifier: notifier struct to register
 */
void preempt_notifier_register(struct preempt_notifier *notifier)
{
	hlist_add_head(&notifier->link, &current->preempt_notifiers);
}
EXPORT_SYMBOL_GPL(preempt_notifier_register);

/**
 * preempt_notifier_unregister - no longer interested in preemption notifications
 * @notifier: notifier struct to unregister
 *
 * This is safe to call from within a preemption notifier.
 */
void preempt_notifier_unregister(struct preempt_notifier *notifier)
{
	hlist_del(&notifier->link);
}
EXPORT_SYMBOL_GPL(preempt_notifier_unregister);

static void fire_sched_in_preempt_notifiers(struct task_struct *curr)
{
	struct preempt_notifier *notifier;

	hlist_for_each_entry(notifier, &curr->preempt_notifiers, link)
		notifier->ops->sched_in(notifier, raw_smp_processor_id());
}

static void
fire_sched_out_preempt_notifiers(struct task_struct *curr,
				 struct task_struct *next)
{
	struct preempt_notifier *notifier;

	hlist_for_each_entry(notifier, &curr->preempt_notifiers, link)
		notifier->ops->sched_out(notifier, next);
}

#else /* !CONFIG_PREEMPT_NOTIFIERS */

static void fire_sched_in_preempt_notifiers(struct task_struct *curr)
{
}

static void
fire_sched_out_preempt_notifiers(struct task_struct *curr,
				 struct task_struct *next)
{
}

#endif /* CONFIG_PREEMPT_NOTIFIERS */

/**
 * prepare_task_switch - prepare to switch tasks
 * @rq: the runqueue preparing to switch
 * @prev: the current task that is being switched out
 * @next: the task we are going to switch to.
 *
 * This is called with the rq lock held and interrupts off. It must
 * be paired with a subsequent finish_task_switch after the context
 * switch.
 *
 * prepare_task_switch sets up locking and calls architecture specific
 * hooks.
 */
static inline void
prepare_task_switch(struct rq *rq, struct task_struct *prev,
		    struct task_struct *next)
{
	trace_sched_switch(prev, next);
	sched_info_switch(prev, next);
	perf_event_task_sched_out(prev, next);
	fire_sched_out_preempt_notifiers(prev, next);
	prepare_lock_switch(rq, next);
	prepare_arch_switch(next);
}

/**
 * finish_task_switch - clean up after a task-switch
 * @rq: runqueue associated with task-switch
 * @prev: the thread we just switched away from.
 *
 * finish_task_switch must be called after the context switch, paired
 * with a prepare_task_switch call before the context switch.
 * finish_task_switch will reconcile locking set up by prepare_task_switch,
 * and do any other architecture-specific cleanup actions.
 *
 * Note that we may have delayed dropping an mm in context_switch(). If
 * so, we finish that here outside of the runqueue lock. (Doing it
 * with the lock held can cause deadlocks; see schedule() for
 * details.)
 */
static void finish_task_switch(struct rq *rq, struct task_struct *prev)
	__releases(rq->lock)
{
	struct mm_struct *mm = rq->prev_mm;
	long prev_state;

	rq->prev_mm = NULL;

	/*
	 * A task struct has one reference for the use as "current".
	 * If a task dies, then it sets TASK_DEAD in tsk->state and calls
	 * schedule one last time. The schedule call will never return, and
	 * the scheduled task must drop that reference.
	 * The test for TASK_DEAD must occur while the runqueue locks are
	 * still held, otherwise prev could be scheduled on another cpu, die
	 * there before we look at prev->state, and then the reference would
	 * be dropped twice.
	 *		Manfred Spraul <manfred@colorfullife.com>
	 */
	prev_state = prev->state;
	vtime_task_switch(prev);
	finish_arch_switch(prev);
	perf_event_task_sched_in(prev, current);
	finish_lock_switch(rq, prev);
	finish_arch_post_lock_switch();

	fire_sched_in_preempt_notifiers(current);
	if (mm)
		mmdrop(mm);
	if (unlikely(prev_state == TASK_DEAD)) {
		/*
		 * Remove function-return probe instances associated with this
		 * task and put them back on the free list.
		 */
		kprobe_flush_task(prev);
		put_task_struct(prev);
	}
}

#ifdef CONFIG_SMP

/* assumes rq->lock is held */
static inline void pre_schedule(struct rq *rq, struct task_struct *prev)
{
	if (prev->sched_class->pre_schedule)
		prev->sched_class->pre_schedule(rq, prev);
}

/* rq->lock is NOT held, but preemption is disabled */
static inline void post_schedule(struct rq *rq)
{
	if (rq->post_schedule) {
		unsigned long flags;

		raw_spin_lock_irqsave(&rq->lock, flags);
		if (rq->curr->sched_class->post_schedule)
			rq->curr->sched_class->post_schedule(rq);
		raw_spin_unlock_irqrestore(&rq->lock, flags);

		rq->post_schedule = 0;
	}
}

#else

static inline void pre_schedule(struct rq *rq, struct task_struct *p)
{
}

static inline void post_schedule(struct rq *rq)
{
}

#endif

/**
 * schedule_tail - first thing a freshly forked thread must call.
 * @prev: the thread we just switched away from.
 */
asmlinkage void schedule_tail(struct task_struct *prev)
	__releases(rq->lock)
{
	struct rq *rq = this_rq();

	finish_task_switch(rq, prev);

	/*
	 * FIXME: do we need to worry about rq being invalidated by the
	 * task_switch?
	 */
	post_schedule(rq);

#ifdef __ARCH_WANT_UNLOCKED_CTXSW
	/* In this case, finish_task_switch does not reenable preemption */
	preempt_enable();
#endif
	if (current->set_child_tid)
		put_user(task_pid_vnr(current), current->set_child_tid);
}

/*
 * context_switch - switch to the new MM and the new
 * thread's register state.
 */
static inline void
context_switch(struct rq *rq, struct task_struct *prev,
	       struct task_struct *next)
{
	struct mm_struct *mm, *oldmm;

	prepare_task_switch(rq, prev, next);

	mm = next->mm;
	oldmm = prev->active_mm;
	/*
	 * For paravirt, this is coupled with an exit in switch_to to
	 * combine the page table reload and the switch backend into
	 * one hypercall.
	 */
	arch_start_context_switch(prev);

	if (!mm) {
		next->active_mm = oldmm;
		atomic_inc(&oldmm->mm_count);
		enter_lazy_tlb(oldmm, next);
	} else
		switch_mm(oldmm, mm, next);

	if (!prev->mm) {
		prev->active_mm = NULL;
		rq->prev_mm = oldmm;
	}
	/*
	 * Since the runqueue lock will be released by the next
	 * task (which is an invalid locking op but in the case
	 * of the scheduler it's an obvious special-case), so we
	 * do an early lockdep release here:
	 */
#ifndef __ARCH_WANT_UNLOCKED_CTXSW
	spin_release(&rq->lock.dep_map, 1, _THIS_IP_);
#endif

	context_tracking_task_switch(prev, next);
	/* Here we just switch the register state and the stack. */
	switch_to(prev, next, prev);

	barrier();
	/*
	 * this_rq must be evaluated again because prev may have moved
	 * CPUs since it called schedule(), thus the 'rq' on its stack
	 * frame will be invalid.
	 */
	finish_task_switch(this_rq(), prev);
}

/*
 * nr_running and nr_context_switches:
 *
 * externally visible scheduler statistics: current number of runnable
 * threads, total number of context switches performed since bootup.
 */
unsigned long nr_running(void)
{
	unsigned long i, sum = 0;

	for_each_online_cpu(i)
		sum += cpu_rq(i)->nr_running;

	return sum;
}

unsigned long long nr_context_switches(void)
{
	int i;
	unsigned long long sum = 0;

	for_each_possible_cpu(i)
		sum += cpu_rq(i)->nr_switches;

	return sum;
}

unsigned long nr_iowait(void)
{
	unsigned long i, sum = 0;

	for_each_possible_cpu(i)
		sum += atomic_read(&cpu_rq(i)->nr_iowait);

	return sum;
}

unsigned long nr_iowait_cpu(int cpu)
{
	struct rq *this = cpu_rq(cpu);
	return atomic_read(&this->nr_iowait);
}

unsigned long this_cpu_load(void)
{
	struct rq *this = this_rq();
	return this->cpu_load[0];
}


/*
 * Global load-average calculations
 *
 * We take a distributed and async approach to calculating the global load-avg
 * in order to minimize overhead.
 *
 * The global load average is an exponentially decaying average of nr_running +
 * nr_uninterruptible.
 *
 * Once every LOAD_FREQ:
 *
 *   nr_active = 0;
 *   for_each_possible_cpu(cpu)
 *   	nr_active += cpu_of(cpu)->nr_running + cpu_of(cpu)->nr_uninterruptible;
 *
 *   avenrun[n] = avenrun[0] * exp_n + nr_active * (1 - exp_n)
 *
 * Due to a number of reasons the above turns in the mess below:
 *
 *  - for_each_possible_cpu() is prohibitively expensive on machines with
 *    serious number of cpus, therefore we need to take a distributed approach
 *    to calculating nr_active.
 *
 *        \Sum_i x_i(t) = \Sum_i x_i(t) - x_i(t_0) | x_i(t_0) := 0
 *                      = \Sum_i { \Sum_j=1 x_i(t_j) - x_i(t_j-1) }
 *
 *    So assuming nr_active := 0 when we start out -- true per definition, we
 *    can simply take per-cpu deltas and fold those into a global accumulate
 *    to obtain the same result. See calc_load_fold_active().
 *
 *    Furthermore, in order to avoid synchronizing all per-cpu delta folding
 *    across the machine, we assume 10 ticks is sufficient time for every
 *    cpu to have completed this task.
 *
 *    This places an upper-bound on the IRQ-off latency of the machine. Then
 *    again, being late doesn't loose the delta, just wrecks the sample.
 *
 *  - cpu_rq()->nr_uninterruptible isn't accurately tracked per-cpu because
 *    this would add another cross-cpu cacheline miss and atomic operation
 *    to the wakeup path. Instead we increment on whatever cpu the task ran
 *    when it went into uninterruptible state and decrement on whatever cpu
 *    did the wakeup. This means that only the sum of nr_uninterruptible over
 *    all cpus yields the correct result.
 *
 *  This covers the NO_HZ=n code, for extra head-aches, see the comment below.
 */

/* Variables and functions for calc_load */
static atomic_long_t calc_load_tasks;
static unsigned long calc_load_update;
unsigned long avenrun[3];
EXPORT_SYMBOL(avenrun); /* should be removed */

/**
 * get_avenrun - get the load average array
 * @loads:	pointer to dest load array
 * @offset:	offset to add
 * @shift:	shift count to shift the result left
 *
 * These values are estimates at best, so no need for locking.
 */
void get_avenrun(unsigned long *loads, unsigned long offset, int shift)
{
	loads[0] = (avenrun[0] + offset) << shift;
	loads[1] = (avenrun[1] + offset) << shift;
	loads[2] = (avenrun[2] + offset) << shift;
}

static long calc_load_fold_active(struct rq *this_rq)
{
	long nr_active, delta = 0;

	nr_active = this_rq->nr_running;
	nr_active += (long) this_rq->nr_uninterruptible;

	if (nr_active != this_rq->calc_load_active) {
		delta = nr_active - this_rq->calc_load_active;
		this_rq->calc_load_active = nr_active;
	}

	return delta;
}

/*
 * a1 = a0 * e + a * (1 - e)
 */
static unsigned long
calc_load(unsigned long load, unsigned long exp, unsigned long active)
{
	load *= exp;
	load += active * (FIXED_1 - exp);
	load += 1UL << (FSHIFT - 1);
	return load >> FSHIFT;
}

#ifdef CONFIG_NO_HZ
/*
 * Handle NO_HZ for the global load-average.
 *
 * Since the above described distributed algorithm to compute the global
 * load-average relies on per-cpu sampling from the tick, it is affected by
 * NO_HZ.
 *
 * The basic idea is to fold the nr_active delta into a global idle-delta upon
 * entering NO_HZ state such that we can include this as an 'extra' cpu delta
 * when we read the global state.
 *
 * Obviously reality has to ruin such a delightfully simple scheme:
 *
 *  - When we go NO_HZ idle during the window, we can negate our sample
 *    contribution, causing under-accounting.
 *
 *    We avoid this by keeping two idle-delta counters and flipping them
 *    when the window starts, thus separating old and new NO_HZ load.
 *
 *    The only trick is the slight shift in index flip for read vs write.
 *
 *        0s            5s            10s           15s
 *          +10           +10           +10           +10
 *        |-|-----------|-|-----------|-|-----------|-|
 *    r:0 0 1           1 0           0 1           1 0
 *    w:0 1 1           0 0           1 1           0 0
 *
 *    This ensures we'll fold the old idle contribution in this window while
 *    accumlating the new one.
 *
 *  - When we wake up from NO_HZ idle during the window, we push up our
 *    contribution, since we effectively move our sample point to a known
 *    busy state.
 *
 *    This is solved by pushing the window forward, and thus skipping the
 *    sample, for this cpu (effectively using the idle-delta for this cpu which
 *    was in effect at the time the window opened). This also solves the issue
 *    of having to deal with a cpu having been in NOHZ idle for multiple
 *    LOAD_FREQ intervals.
 *
 * When making the ILB scale, we should try to pull this in as well.
 */
static atomic_long_t calc_load_idle[2];
static int calc_load_idx;
<<<<<<< HEAD

static inline int calc_load_write_idx(void)
{
	int idx = calc_load_idx;

	/*
	 * See calc_global_nohz(), if we observe the new index, we also
	 * need to observe the new update time.
	 */
	smp_rmb();

	/*
	 * If the folding window started, make sure we start writing in the
	 * next idle-delta.
	 */
	if (!time_before(jiffies, calc_load_update))
		idx++;

	return idx & 1;
}

static inline int calc_load_read_idx(void)
{
	return calc_load_idx & 1;
}

void calc_load_enter_idle(void)
{
	struct rq *this_rq = this_rq();
	long delta;

	/*
	 * We're going into NOHZ mode, if there's any pending delta, fold it
	 * into the pending idle delta.
	 */
	delta = calc_load_fold_active(this_rq);
	if (delta) {
		int idx = calc_load_write_idx();
		atomic_long_add(delta, &calc_load_idle[idx]);
	}
}

void calc_load_exit_idle(void)
{
	struct rq *this_rq = this_rq();

	/*
	 * If we're still before the sample window, we're done.
	 */
	if (time_before(jiffies, this_rq->calc_load_update))
		return;

	/*
	 * We woke inside or after the sample window, this means we're already
	 * accounted through the nohz accounting, so skip the entire deal and
	 * sync up for the next window.
	 */
=======

static inline int calc_load_write_idx(void)
{
	int idx = calc_load_idx;

	/*
	 * See calc_global_nohz(), if we observe the new index, we also
	 * need to observe the new update time.
	 */
	smp_rmb();

	/*
	 * If the folding window started, make sure we start writing in the
	 * next idle-delta.
	 */
	if (!time_before(jiffies, calc_load_update))
		idx++;

	return idx & 1;
}

static inline int calc_load_read_idx(void)
{
	return calc_load_idx & 1;
}

void calc_load_enter_idle(void)
{
	struct rq *this_rq = this_rq();
	long delta;

	/*
	 * We're going into NOHZ mode, if there's any pending delta, fold it
	 * into the pending idle delta.
	 */
	delta = calc_load_fold_active(this_rq);
	if (delta) {
		int idx = calc_load_write_idx();
		atomic_long_add(delta, &calc_load_idle[idx]);
	}
}

void calc_load_exit_idle(void)
{
	struct rq *this_rq = this_rq();

	/*
	 * If we're still before the sample window, we're done.
	 */
	if (time_before(jiffies, this_rq->calc_load_update))
		return;

	/*
	 * We woke inside or after the sample window, this means we're already
	 * accounted through the nohz accounting, so skip the entire deal and
	 * sync up for the next window.
	 */
>>>>>>> 940b3e49
	this_rq->calc_load_update = calc_load_update;
	if (time_before(jiffies, this_rq->calc_load_update + 10))
		this_rq->calc_load_update += LOAD_FREQ;
}

static long calc_load_fold_idle(void)
{
	int idx = calc_load_read_idx();
	long delta = 0;

	if (atomic_long_read(&calc_load_idle[idx]))
		delta = atomic_long_xchg(&calc_load_idle[idx], 0);

	return delta;
}

/**
 * fixed_power_int - compute: x^n, in O(log n) time
 *
 * @x:         base of the power
 * @frac_bits: fractional bits of @x
 * @n:         power to raise @x to.
 *
 * By exploiting the relation between the definition of the natural power
 * function: x^n := x*x*...*x (x multiplied by itself for n times), and
 * the binary encoding of numbers used by computers: n := \Sum n_i * 2^i,
 * (where: n_i \elem {0, 1}, the binary vector representing n),
 * we find: x^n := x^(\Sum n_i * 2^i) := \Prod x^(n_i * 2^i), which is
 * of course trivially computable in O(log_2 n), the length of our binary
 * vector.
 */
static unsigned long
fixed_power_int(unsigned long x, unsigned int frac_bits, unsigned int n)
{
	unsigned long result = 1UL << frac_bits;

	if (n) for (;;) {
		if (n & 1) {
			result *= x;
			result += 1UL << (frac_bits - 1);
			result >>= frac_bits;
		}
		n >>= 1;
		if (!n)
			break;
		x *= x;
		x += 1UL << (frac_bits - 1);
		x >>= frac_bits;
	}

	return result;
}

/*
 * a1 = a0 * e + a * (1 - e)
 *
 * a2 = a1 * e + a * (1 - e)
 *    = (a0 * e + a * (1 - e)) * e + a * (1 - e)
 *    = a0 * e^2 + a * (1 - e) * (1 + e)
 *
 * a3 = a2 * e + a * (1 - e)
 *    = (a0 * e^2 + a * (1 - e) * (1 + e)) * e + a * (1 - e)
 *    = a0 * e^3 + a * (1 - e) * (1 + e + e^2)
 *
 *  ...
 *
 * an = a0 * e^n + a * (1 - e) * (1 + e + ... + e^n-1) [1]
 *    = a0 * e^n + a * (1 - e) * (1 - e^n)/(1 - e)
 *    = a0 * e^n + a * (1 - e^n)
 *
 * [1] application of the geometric series:
 *
 *              n         1 - x^(n+1)
 *     S_n := \Sum x^i = -------------
 *             i=0          1 - x
 */
static unsigned long
calc_load_n(unsigned long load, unsigned long exp,
	    unsigned long active, unsigned int n)
{

	return calc_load(load, fixed_power_int(exp, FSHIFT, n), active);
}

/*
 * NO_HZ can leave us missing all per-cpu ticks calling
 * calc_load_account_active(), but since an idle CPU folds its delta into
 * calc_load_tasks_idle per calc_load_account_idle(), all we need to do is fold
 * in the pending idle delta if our idle period crossed a load cycle boundary.
 *
 * Once we've updated the global active value, we need to apply the exponential
 * weights adjusted to the number of cycles missed.
 */
static void calc_global_nohz(void)
{
	long delta, active, n;

	if (!time_before(jiffies, calc_load_update + 10)) {
		/*
		 * Catch-up, fold however many we are behind still
		 */
		delta = jiffies - calc_load_update - 10;
		n = 1 + (delta / LOAD_FREQ);

		active = atomic_long_read(&calc_load_tasks);
		active = active > 0 ? active * FIXED_1 : 0;

		avenrun[0] = calc_load_n(avenrun[0], EXP_1, active, n);
		avenrun[1] = calc_load_n(avenrun[1], EXP_5, active, n);
		avenrun[2] = calc_load_n(avenrun[2], EXP_15, active, n);

		calc_load_update += n * LOAD_FREQ;
	}

	/*
	 * Flip the idle index...
	 *
	 * Make sure we first write the new time then flip the index, so that
	 * calc_load_write_idx() will see the new time when it reads the new
	 * index, this avoids a double flip messing things up.
	 */
	smp_wmb();
	calc_load_idx++;
}
#else /* !CONFIG_NO_HZ */

static inline long calc_load_fold_idle(void) { return 0; }
static inline void calc_global_nohz(void) { }

#endif /* CONFIG_NO_HZ */

/*
 * calc_load - update the avenrun load estimates 10 ticks after the
 * CPUs have updated calc_load_tasks.
 */
void calc_global_load(unsigned long ticks)
{
	long active, delta;

	if (time_before(jiffies, calc_load_update + 10))
		return;

	/*
	 * Fold the 'old' idle-delta to include all NO_HZ cpus.
	 */
	delta = calc_load_fold_idle();
	if (delta)
		atomic_long_add(delta, &calc_load_tasks);

	active = atomic_long_read(&calc_load_tasks);
	active = active > 0 ? active * FIXED_1 : 0;

	avenrun[0] = calc_load(avenrun[0], EXP_1, active);
	avenrun[1] = calc_load(avenrun[1], EXP_5, active);
	avenrun[2] = calc_load(avenrun[2], EXP_15, active);

	calc_load_update += LOAD_FREQ;

	/*
	 * In case we idled for multiple LOAD_FREQ intervals, catch up in bulk.
	 */
	calc_global_nohz();
}

/*
 * Called from update_cpu_load() to periodically update this CPU's
 * active count.
 */
static void calc_load_account_active(struct rq *this_rq)
{
	long delta;

	if (time_before(jiffies, this_rq->calc_load_update))
		return;

	delta  = calc_load_fold_active(this_rq);
	if (delta)
		atomic_long_add(delta, &calc_load_tasks);

	this_rq->calc_load_update += LOAD_FREQ;
}

/*
 * End of global load-average stuff
 */

/*
 * The exact cpuload at various idx values, calculated at every tick would be
 * load = (2^idx - 1) / 2^idx * load + 1 / 2^idx * cur_load
 *
 * If a cpu misses updates for n-1 ticks (as it was idle) and update gets called
 * on nth tick when cpu may be busy, then we have:
 * load = ((2^idx - 1) / 2^idx)^(n-1) * load
 * load = (2^idx - 1) / 2^idx) * load + 1 / 2^idx * cur_load
 *
 * decay_load_missed() below does efficient calculation of
 * load = ((2^idx - 1) / 2^idx)^(n-1) * load
 * avoiding 0..n-1 loop doing load = ((2^idx - 1) / 2^idx) * load
 *
 * The calculation is approximated on a 128 point scale.
 * degrade_zero_ticks is the number of ticks after which load at any
 * particular idx is approximated to be zero.
 * degrade_factor is a precomputed table, a row for each load idx.
 * Each column corresponds to degradation factor for a power of two ticks,
 * based on 128 point scale.
 * Example:
 * row 2, col 3 (=12) says that the degradation at load idx 2 after
 * 8 ticks is 12/128 (which is an approximation of exact factor 3^8/4^8).
 *
 * With this power of 2 load factors, we can degrade the load n times
 * by looking at 1 bits in n and doing as many mult/shift instead of
 * n mult/shifts needed by the exact degradation.
 */
#define DEGRADE_SHIFT		7
static const unsigned char
		degrade_zero_ticks[CPU_LOAD_IDX_MAX] = {0, 8, 32, 64, 128};
static const unsigned char
		degrade_factor[CPU_LOAD_IDX_MAX][DEGRADE_SHIFT + 1] = {
					{0, 0, 0, 0, 0, 0, 0, 0},
					{64, 32, 8, 0, 0, 0, 0, 0},
					{96, 72, 40, 12, 1, 0, 0},
					{112, 98, 75, 43, 15, 1, 0},
					{120, 112, 98, 76, 45, 16, 2} };

/*
 * Update cpu_load for any missed ticks, due to tickless idle. The backlog
 * would be when CPU is idle and so we just decay the old load without
 * adding any new load.
 */
static unsigned long
decay_load_missed(unsigned long load, unsigned long missed_updates, int idx)
{
	int j = 0;

	if (!missed_updates)
		return load;

	if (missed_updates >= degrade_zero_ticks[idx])
		return 0;

	if (idx == 1)
		return load >> missed_updates;

	while (missed_updates) {
		if (missed_updates % 2)
			load = (load * degrade_factor[idx][j]) >> DEGRADE_SHIFT;

		missed_updates >>= 1;
		j++;
	}
	return load;
}

/*
 * Update rq->cpu_load[] statistics. This function is usually called every
 * scheduler tick (TICK_NSEC). With tickless idle this will not be called
 * every tick. We fix it up based on jiffies.
 */
static void __update_cpu_load(struct rq *this_rq, unsigned long this_load,
			      unsigned long pending_updates)
{
	int i, scale;

	this_rq->nr_load_updates++;

	/* Update our load: */
	this_rq->cpu_load[0] = this_load; /* Fasttrack for idx 0 */
	for (i = 1, scale = 2; i < CPU_LOAD_IDX_MAX; i++, scale += scale) {
		unsigned long old_load, new_load;

		/* scale is effectively 1 << i now, and >> i divides by scale */

		old_load = this_rq->cpu_load[i];
		old_load = decay_load_missed(old_load, pending_updates - 1, i);
		new_load = this_load;
		/*
		 * Round up the averaging division if load is increasing. This
		 * prevents us from getting stuck on 9 if the load is 10, for
		 * example.
		 */
		if (new_load > old_load)
			new_load += scale - 1;

		this_rq->cpu_load[i] = (old_load * (scale - 1) + new_load) >> i;
	}

	sched_avg_update(this_rq);
}

#ifdef CONFIG_NO_HZ
/*
 * There is no sane way to deal with nohz on smp when using jiffies because the
 * cpu doing the jiffies update might drift wrt the cpu doing the jiffy reading
 * causing off-by-one errors in observed deltas; {0,2} instead of {1,1}.
 *
 * Therefore we cannot use the delta approach from the regular tick since that
 * would seriously skew the load calculation. However we'll make do for those
 * updates happening while idle (nohz_idle_balance) or coming out of idle
 * (tick_nohz_idle_exit).
 *
 * This means we might still be one tick off for nohz periods.
 */

/*
 * Called from nohz_idle_balance() to update the load ratings before doing the
 * idle balance.
 */
void update_idle_cpu_load(struct rq *this_rq)
{
	unsigned long curr_jiffies = ACCESS_ONCE(jiffies);
	unsigned long load = this_rq->load.weight;
	unsigned long pending_updates;

	/*
	 * bail if there's load or we're actually up-to-date.
	 */
	if (load || curr_jiffies == this_rq->last_load_update_tick)
		return;

	pending_updates = curr_jiffies - this_rq->last_load_update_tick;
	this_rq->last_load_update_tick = curr_jiffies;

	__update_cpu_load(this_rq, load, pending_updates);
}

/*
 * Called from tick_nohz_idle_exit() -- try and fix up the ticks we missed.
 */
void update_cpu_load_nohz(void)
{
	struct rq *this_rq = this_rq();
	unsigned long curr_jiffies = ACCESS_ONCE(jiffies);
	unsigned long pending_updates;

	if (curr_jiffies == this_rq->last_load_update_tick)
		return;

	raw_spin_lock(&this_rq->lock);
	pending_updates = curr_jiffies - this_rq->last_load_update_tick;
	if (pending_updates) {
		this_rq->last_load_update_tick = curr_jiffies;
		/*
		 * We were idle, this means load 0, the current load might be
		 * !0 due to remote wakeups and the sort.
		 */
		__update_cpu_load(this_rq, 0, pending_updates);
	}
	raw_spin_unlock(&this_rq->lock);
}
#endif /* CONFIG_NO_HZ */

/*
 * Called from scheduler_tick()
 */
static void update_cpu_load_active(struct rq *this_rq)
{
	/*
	 * See the mess around update_idle_cpu_load() / update_cpu_load_nohz().
	 */
	this_rq->last_load_update_tick = jiffies;
	__update_cpu_load(this_rq, this_rq->load.weight, 1);

	calc_load_account_active(this_rq);
}

#ifdef CONFIG_SMP

/*
 * sched_exec - execve() is a valuable balancing opportunity, because at
 * this point the task has the smallest effective memory and cache footprint.
 */
void sched_exec(void)
{
	struct task_struct *p = current;
	unsigned long flags;
	int dest_cpu;

	raw_spin_lock_irqsave(&p->pi_lock, flags);
	dest_cpu = p->sched_class->select_task_rq(p, SD_BALANCE_EXEC, 0);
	if (dest_cpu == smp_processor_id())
		goto unlock;

	if (likely(cpu_active(dest_cpu))) {
		struct migration_arg arg = { p, dest_cpu };

		raw_spin_unlock_irqrestore(&p->pi_lock, flags);
		stop_one_cpu(task_cpu(p), migration_cpu_stop, &arg);
		return;
	}
unlock:
	raw_spin_unlock_irqrestore(&p->pi_lock, flags);
}

#endif

DEFINE_PER_CPU(struct kernel_stat, kstat);
DEFINE_PER_CPU(struct kernel_cpustat, kernel_cpustat);

EXPORT_PER_CPU_SYMBOL(kstat);
EXPORT_PER_CPU_SYMBOL(kernel_cpustat);

/*
 * Return any ns on the sched_clock that have not yet been accounted in
 * @p in case that task is currently running.
 *
 * Called with task_rq_lock() held on @rq.
 */
static u64 do_task_delta_exec(struct task_struct *p, struct rq *rq)
{
	u64 ns = 0;

	if (task_current(rq, p)) {
		update_rq_clock(rq);
		ns = rq->clock_task - p->se.exec_start;
		if ((s64)ns < 0)
			ns = 0;
	}

	return ns;
}

unsigned long long task_delta_exec(struct task_struct *p)
{
	unsigned long flags;
	struct rq *rq;
	u64 ns = 0;

	rq = task_rq_lock(p, &flags);
	ns = do_task_delta_exec(p, rq);
	task_rq_unlock(rq, p, &flags);

	return ns;
}

/*
 * Return accounted runtime for the task.
 * In case the task is currently running, return the runtime plus current's
 * pending runtime that have not been accounted yet.
 */
unsigned long long task_sched_runtime(struct task_struct *p)
{
	unsigned long flags;
	struct rq *rq;
	u64 ns = 0;

	rq = task_rq_lock(p, &flags);
	ns = p->se.sum_exec_runtime + do_task_delta_exec(p, rq);
	task_rq_unlock(rq, p, &flags);

	return ns;
}

/*
 * This function gets called by the timer code, with HZ frequency.
 * We call it with interrupts disabled.
 */
void scheduler_tick(void)
{
	int cpu = smp_processor_id();
	struct rq *rq = cpu_rq(cpu);
	struct task_struct *curr = rq->curr;

	sched_clock_tick();

	raw_spin_lock(&rq->lock);
	update_rq_clock(rq);
	update_cpu_load_active(rq);
	curr->sched_class->task_tick(rq, curr, 0);
	raw_spin_unlock(&rq->lock);

	perf_event_task_tick();

#ifdef CONFIG_SMP
	rq->idle_balance = idle_cpu(cpu);
	trigger_load_balance(rq, cpu);
#endif
}

notrace unsigned long get_parent_ip(unsigned long addr)
{
	if (in_lock_functions(addr)) {
		addr = CALLER_ADDR2;
		if (in_lock_functions(addr))
			addr = CALLER_ADDR3;
	}
	return addr;
}

#if defined(CONFIG_PREEMPT) && (defined(CONFIG_DEBUG_PREEMPT) || \
				defined(CONFIG_PREEMPT_TRACER))

void __kprobes add_preempt_count(int val)
{
#ifdef CONFIG_DEBUG_PREEMPT
	/*
	 * Underflow?
	 */
	if (DEBUG_LOCKS_WARN_ON((preempt_count() < 0)))
		return;
#endif
	preempt_count() += val;
#ifdef CONFIG_DEBUG_PREEMPT
	/*
	 * Spinlock count overflowing soon?
	 */
	DEBUG_LOCKS_WARN_ON((preempt_count() & PREEMPT_MASK) >=
				PREEMPT_MASK - 10);
#endif
	if (preempt_count() == val)
		trace_preempt_off(CALLER_ADDR0, get_parent_ip(CALLER_ADDR1));
}
EXPORT_SYMBOL(add_preempt_count);

void __kprobes sub_preempt_count(int val)
{
#ifdef CONFIG_DEBUG_PREEMPT
	/*
	 * Underflow?
	 */
	if (DEBUG_LOCKS_WARN_ON(val > preempt_count()))
		return;
	/*
	 * Is the spinlock portion underflowing?
	 */
	if (DEBUG_LOCKS_WARN_ON((val < PREEMPT_MASK) &&
			!(preempt_count() & PREEMPT_MASK)))
		return;
#endif

	if (preempt_count() == val)
		trace_preempt_on(CALLER_ADDR0, get_parent_ip(CALLER_ADDR1));
	preempt_count() -= val;
}
EXPORT_SYMBOL(sub_preempt_count);

#endif

/*
 * Print scheduling while atomic bug:
 */
static noinline void __schedule_bug(struct task_struct *prev)
{
	if (oops_in_progress)
		return;

	printk(KERN_ERR "BUG: scheduling while atomic: %s/%d/0x%08x\n",
		prev->comm, prev->pid, preempt_count());

	debug_show_held_locks(prev);
	print_modules();
	if (irqs_disabled())
		print_irqtrace_events(prev);
	dump_stack();
	add_taint(TAINT_WARN, LOCKDEP_STILL_OK);
}

/*
 * Various schedule()-time debugging checks and statistics:
 */
static inline void schedule_debug(struct task_struct *prev)
{
	/*
	 * Test if we are atomic. Since do_exit() needs to call into
	 * schedule() atomically, we ignore that path for now.
	 * Otherwise, whine if we are scheduling when we should not be.
	 */
	if (unlikely(in_atomic_preempt_off() && !prev->exit_state))
		__schedule_bug(prev);
	rcu_sleep_check();

	profile_hit(SCHED_PROFILING, __builtin_return_address(0));

	schedstat_inc(this_rq(), sched_count);
}

static void put_prev_task(struct rq *rq, struct task_struct *prev)
{
	if (prev->on_rq || rq->skip_clock_update < 0)
		update_rq_clock(rq);
	prev->sched_class->put_prev_task(rq, prev);
}

<<<<<<< HEAD
=======
static __always_inline bool steal_account_process_tick(void)
{
#ifdef CONFIG_PARAVIRT
	if (static_key_false(&paravirt_steal_enabled)) {
		u64 steal, st = 0;

		steal = paravirt_steal_clock(smp_processor_id());
		steal -= this_rq()->prev_steal_time;

		st = steal_ticks(steal);
		this_rq()->prev_steal_time += st * TICK_NSEC;

		account_steal_time(st);
		return st;
	}
#endif
	return false;
}

#ifndef CONFIG_VIRT_CPU_ACCOUNTING

#ifdef CONFIG_IRQ_TIME_ACCOUNTING
/*
 * Account a tick to a process and cpustat
 * @p: the process that the cpu time gets accounted to
 * @user_tick: is the tick from userspace
 * @rq: the pointer to rq
 *
 * Tick demultiplexing follows the order
 * - pending hardirq update
 * - pending softirq update
 * - user_time
 * - idle_time
 * - system time
 *   - check for guest_time
 *   - else account as system_time
 *
 * Check for hardirq is done both for system and user time as there is
 * no timer going off while we are on hardirq and hence we may never get an
 * opportunity to update it solely in system time.
 * p->stime and friends are only updated on system time and not on irq
 * softirq as those do not count in task exec_runtime any more.
 */
static void irqtime_account_process_tick(struct task_struct *p, int user_tick,
						struct rq *rq)
{
	cputime_t one_jiffy_scaled = cputime_to_scaled(cputime_one_jiffy);
	u64 *cpustat = kcpustat_this_cpu->cpustat;

	if (steal_account_process_tick())
		return;

	if (irqtime_account_hi_update()) {
		cpustat[CPUTIME_IRQ] += (__force u64) cputime_one_jiffy;
	} else if (irqtime_account_si_update()) {
		cpustat[CPUTIME_SOFTIRQ] += (__force u64) cputime_one_jiffy;
	} else if (this_cpu_ksoftirqd() == p) {
		/*
		 * ksoftirqd time do not get accounted in cpu_softirq_time.
		 * So, we have to handle it separately here.
		 * Also, p->stime needs to be updated for ksoftirqd.
		 */
		__account_system_time(p, cputime_one_jiffy, one_jiffy_scaled,
					CPUTIME_SOFTIRQ);
	} else if (user_tick) {
		account_user_time(p, cputime_one_jiffy, one_jiffy_scaled);
	} else if (p == rq->idle) {
		account_idle_time(cputime_one_jiffy);
	} else if (p->flags & PF_VCPU) { /* System time or guest time */
		account_guest_time(p, cputime_one_jiffy, one_jiffy_scaled);
	} else {
		__account_system_time(p, cputime_one_jiffy, one_jiffy_scaled,
					CPUTIME_SYSTEM);
	}
}

static void irqtime_account_idle_ticks(int ticks)
{
	int i;
	struct rq *rq = this_rq();

	for (i = 0; i < ticks; i++)
		irqtime_account_process_tick(current, 0, rq);
}
#else /* CONFIG_IRQ_TIME_ACCOUNTING */
static void irqtime_account_idle_ticks(int ticks) {}
static void irqtime_account_process_tick(struct task_struct *p, int user_tick,
						struct rq *rq) {}
#endif /* CONFIG_IRQ_TIME_ACCOUNTING */

/*
 * Account a single tick of cpu time.
 * @p: the process that the cpu time gets accounted to
 * @user_tick: indicates if the tick is a user or a system tick
 */
void account_process_tick(struct task_struct *p, int user_tick)
{
	cputime_t one_jiffy_scaled = cputime_to_scaled(cputime_one_jiffy);
	struct rq *rq = this_rq();

	if (sched_clock_irqtime) {
		irqtime_account_process_tick(p, user_tick, rq);
		return;
	}

	if (steal_account_process_tick())
		return;

	if (user_tick)
		account_user_time(p, cputime_one_jiffy, one_jiffy_scaled);
	else if ((p != rq->idle) || (irq_count() != HARDIRQ_OFFSET))
		account_system_time(p, HARDIRQ_OFFSET, cputime_one_jiffy,
				    one_jiffy_scaled);
	else
		account_idle_time(cputime_one_jiffy);
}

/*
 * Account multiple ticks of steal time.
 * @p: the process from which the cpu time has been stolen
 * @ticks: number of stolen ticks
 */
void account_steal_ticks(unsigned long ticks)
{
	account_steal_time(jiffies_to_cputime(ticks));
}

/*
 * Account multiple ticks of idle time.
 * @ticks: number of stolen ticks
 */
void account_idle_ticks(unsigned long ticks)
{

	if (sched_clock_irqtime) {
		irqtime_account_idle_ticks(ticks);
		return;
	}

	account_idle_time(jiffies_to_cputime(ticks));
}

#endif

/*
 * Use precise platform statistics if available:
 */
#ifdef CONFIG_VIRT_CPU_ACCOUNTING
void task_times(struct task_struct *p, cputime_t *ut, cputime_t *st)
{
	*ut = p->utime;
	*st = p->stime;
}

void thread_group_times(struct task_struct *p, cputime_t *ut, cputime_t *st)
{
	struct task_cputime cputime;

	thread_group_cputime(p, &cputime);

	*ut = cputime.utime;
	*st = cputime.stime;
}
#else

#ifndef nsecs_to_cputime
# define nsecs_to_cputime(__nsecs)	nsecs_to_jiffies(__nsecs)
#endif

static cputime_t scale_utime(cputime_t utime, cputime_t rtime, cputime_t total)
{
	u64 temp = (__force u64) rtime;

	temp *= (__force u64) utime;

	if (sizeof(cputime_t) == 4)
		temp = div_u64(temp, (__force u32) total);
	else
		temp = div64_u64(temp, (__force u64) total);

	return (__force cputime_t) temp;
}

void task_times(struct task_struct *p, cputime_t *ut, cputime_t *st)
{
	cputime_t rtime, utime = p->utime, total = utime + p->stime;

	/*
	 * Use CFS's precise accounting:
	 */
	rtime = nsecs_to_cputime(p->se.sum_exec_runtime);

	if (total)
		utime = scale_utime(utime, rtime, total);
	else
		utime = rtime;

	/*
	 * Compare with previous values, to keep monotonicity:
	 */
	p->prev_utime = max(p->prev_utime, utime);
	p->prev_stime = max(p->prev_stime, rtime - p->prev_utime);

	*ut = p->prev_utime;
	*st = p->prev_stime;
}

/*
 * Must be called with siglock held.
 */
void thread_group_times(struct task_struct *p, cputime_t *ut, cputime_t *st)
{
	struct signal_struct *sig = p->signal;
	struct task_cputime cputime;
	cputime_t rtime, utime, total;

	thread_group_cputime(p, &cputime);

	total = cputime.utime + cputime.stime;
	rtime = nsecs_to_cputime(cputime.sum_exec_runtime);

	if (total)
		utime = scale_utime(cputime.utime, rtime, total);
	else
		utime = rtime;

	sig->prev_utime = max(sig->prev_utime, utime);
	sig->prev_stime = max(sig->prev_stime, rtime - sig->prev_utime);

	*ut = sig->prev_utime;
	*st = sig->prev_stime;
}
#endif

/*
 * This function gets called by the timer code, with HZ frequency.
 * We call it with interrupts disabled.
 */
void scheduler_tick(void)
{
	int cpu = smp_processor_id();
	struct rq *rq = cpu_rq(cpu);
	struct task_struct *curr = rq->curr;

	sched_clock_tick();

	raw_spin_lock(&rq->lock);
	update_rq_clock(rq);
	update_cpu_load_active(rq);
	curr->sched_class->task_tick(rq, curr, 0);
	raw_spin_unlock(&rq->lock);

	perf_event_task_tick();

#ifdef CONFIG_SMP
	rq->idle_balance = idle_cpu(cpu);
	trigger_load_balance(rq, cpu);
#endif
}

notrace unsigned long get_parent_ip(unsigned long addr)
{
	if (in_lock_functions(addr)) {
		addr = CALLER_ADDR2;
		if (in_lock_functions(addr))
			addr = CALLER_ADDR3;
	}
	return addr;
}

#if defined(CONFIG_PREEMPT) && (defined(CONFIG_DEBUG_PREEMPT) || \
				defined(CONFIG_PREEMPT_TRACER))

void __kprobes add_preempt_count(int val)
{
#ifdef CONFIG_DEBUG_PREEMPT
	/*
	 * Underflow?
	 */
	if (DEBUG_LOCKS_WARN_ON((preempt_count() < 0)))
		return;
#endif
	preempt_count() += val;
#ifdef CONFIG_DEBUG_PREEMPT
	/*
	 * Spinlock count overflowing soon?
	 */
	DEBUG_LOCKS_WARN_ON((preempt_count() & PREEMPT_MASK) >=
				PREEMPT_MASK - 10);
#endif
	if (preempt_count() == val)
		trace_preempt_off(CALLER_ADDR0, get_parent_ip(CALLER_ADDR1));
}
EXPORT_SYMBOL(add_preempt_count);

void __kprobes sub_preempt_count(int val)
{
#ifdef CONFIG_DEBUG_PREEMPT
	/*
	 * Underflow?
	 */
	if (DEBUG_LOCKS_WARN_ON(val > preempt_count()))
		return;
	/*
	 * Is the spinlock portion underflowing?
	 */
	if (DEBUG_LOCKS_WARN_ON((val < PREEMPT_MASK) &&
			!(preempt_count() & PREEMPT_MASK)))
		return;
#endif

	if (preempt_count() == val)
		trace_preempt_on(CALLER_ADDR0, get_parent_ip(CALLER_ADDR1));
	preempt_count() -= val;
}
EXPORT_SYMBOL(sub_preempt_count);

#endif

/*
 * Print scheduling while atomic bug:
 */
static noinline void __schedule_bug(struct task_struct *prev)
{
	if (oops_in_progress)
		return;

	printk(KERN_ERR "BUG: scheduling while atomic: %s/%d/0x%08x\n",
		prev->comm, prev->pid, preempt_count());

	debug_show_held_locks(prev);
	print_modules();
	if (irqs_disabled())
		print_irqtrace_events(prev);

	dump_stack();
}

/*
 * Various schedule()-time debugging checks and statistics:
 */
static inline void schedule_debug(struct task_struct *prev)
{
	/*
	 * Test if we are atomic. Since do_exit() needs to call into
	 * schedule() atomically, we ignore that path for now.
	 * Otherwise, whine if we are scheduling when we should not be.
	 */
	if (unlikely(in_atomic_preempt_off() && !prev->exit_state))
		__schedule_bug(prev);
	rcu_sleep_check();

	profile_hit(SCHED_PROFILING, __builtin_return_address(0));

	schedstat_inc(this_rq(), sched_count);
}

static void put_prev_task(struct rq *rq, struct task_struct *prev)
{
	if (prev->on_rq || rq->skip_clock_update < 0)
		update_rq_clock(rq);
	prev->sched_class->put_prev_task(rq, prev);
}

>>>>>>> 940b3e49
/*
 * Pick up the highest-prio task:
 */
static inline struct task_struct *
pick_next_task(struct rq *rq)
{
	const struct sched_class *class;
	struct task_struct *p;

	/*
	 * Optimization: we know that if all tasks are in
	 * the fair class we can call that function directly:
	 */
	if (likely(rq->nr_running == rq->cfs.h_nr_running)) {
		p = fair_sched_class.pick_next_task(rq);
		if (likely(p))
			return p;
	}

	for_each_class(class) {
		p = class->pick_next_task(rq);
		if (p)
			return p;
	}

	BUG(); /* the idle class will always have a runnable task */
}

/*
 * __schedule() is the main scheduler function.
 *
 * The main means of driving the scheduler and thus entering this function are:
 *
 *   1. Explicit blocking: mutex, semaphore, waitqueue, etc.
 *
 *   2. TIF_NEED_RESCHED flag is checked on interrupt and userspace return
 *      paths. For example, see arch/x86/entry_64.S.
 *
 *      To drive preemption between tasks, the scheduler sets the flag in timer
 *      interrupt handler scheduler_tick().
 *
 *   3. Wakeups don't really cause entry into schedule(). They add a
 *      task to the run-queue and that's it.
 *
 *      Now, if the new task added to the run-queue preempts the current
 *      task, then the wakeup sets TIF_NEED_RESCHED and schedule() gets
 *      called on the nearest possible occasion:
 *
 *       - If the kernel is preemptible (CONFIG_PREEMPT=y):
 *
 *         - in syscall or exception context, at the next outmost
 *           preempt_enable(). (this might be as soon as the wake_up()'s
 *           spin_unlock()!)
 *
 *         - in IRQ context, return from interrupt-handler to
 *           preemptible context
 *
 *       - If the kernel is not preemptible (CONFIG_PREEMPT is not set)
 *         then at the next:
 *
 *          - cond_resched() call
 *          - explicit schedule() call
 *          - return from syscall or exception to user-space
 *          - return from interrupt-handler to user-space
 */
static void __sched __schedule(void)
{
	struct task_struct *prev, *next;
	unsigned long *switch_count;
	struct rq *rq;
	int cpu;

need_resched:
	preempt_disable();
	cpu = smp_processor_id();
	rq = cpu_rq(cpu);
	rcu_note_context_switch(cpu);
	prev = rq->curr;

	schedule_debug(prev);

	if (sched_feat(HRTICK))
		hrtick_clear(rq);

	raw_spin_lock_irq(&rq->lock);

	switch_count = &prev->nivcsw;
	if (prev->state && !(preempt_count() & PREEMPT_ACTIVE)) {
		if (unlikely(signal_pending_state(prev->state, prev))) {
			prev->state = TASK_RUNNING;
		} else {
			deactivate_task(rq, prev, DEQUEUE_SLEEP);
			prev->on_rq = 0;

			/*
			 * If a worker went to sleep, notify and ask workqueue
			 * whether it wants to wake up a task to maintain
			 * concurrency.
			 */
			if (prev->flags & PF_WQ_WORKER) {
				struct task_struct *to_wakeup;

				to_wakeup = wq_worker_sleeping(prev, cpu);
				if (to_wakeup)
					try_to_wake_up_local(to_wakeup);
			}
		}
		switch_count = &prev->nvcsw;
	}

	pre_schedule(rq, prev);

	if (unlikely(!rq->nr_running))
		idle_balance(cpu, rq);

	put_prev_task(rq, prev);
	next = pick_next_task(rq);
	clear_tsk_need_resched(prev);
	rq->skip_clock_update = 0;

#ifdef CONFIG_BCM_KNLLOG_IRQ
	if (gKnllogIrqSchedEnable & KNLLOG_THREAD) KNLLOG("%d -> %d\n", (int)prev->pid, (int)next->pid);
#endif

	if (likely(prev != next)) {
		rq->nr_switches++;
		rq->curr = next;
		++*switch_count;

		context_switch(rq, prev, next); /* unlocks the rq */
		/*
		 * The context switch have flipped the stack from under us
		 * and restored the local variables which were saved when
		 * this task called schedule() in the past. prev == current
		 * is still correct, but it can be moved to another cpu/rq.
		 */
		cpu = smp_processor_id();
		rq = cpu_rq(cpu);
	} else
		raw_spin_unlock_irq(&rq->lock);

	post_schedule(rq);

	sched_preempt_enable_no_resched();
	if (need_resched())
		goto need_resched;
}

static inline void sched_submit_work(struct task_struct *tsk)
{
	if (!tsk->state || tsk_is_pi_blocked(tsk))
		return;
	/*
	 * If we are going to sleep and we have plugged IO queued,
	 * make sure to submit it to avoid deadlocks.
	 */
	if (blk_needs_flush_plug(tsk))
		blk_schedule_flush_plug(tsk);
}

asmlinkage void __sched schedule(void)
{
	struct task_struct *tsk = current;

	sched_submit_work(tsk);
	__schedule();
}
EXPORT_SYMBOL(schedule);

#ifdef CONFIG_CONTEXT_TRACKING
asmlinkage void __sched schedule_user(void)
{
	/*
	 * If we come here after a random call to set_need_resched(),
	 * or we have been woken up remotely but the IPI has not yet arrived,
	 * we haven't yet exited the RCU idle mode. Do it here manually until
	 * we find a better solution.
	 */
	user_exit();
	schedule();
	user_enter();
}
#endif

/**
 * schedule_preempt_disabled - called with preemption disabled
 *
 * Returns with preemption disabled. Note: preempt_count must be 1
 */
void __sched schedule_preempt_disabled(void)
{
	sched_preempt_enable_no_resched();
	schedule();
	preempt_disable();
}

#ifdef CONFIG_MUTEX_SPIN_ON_OWNER

static inline bool owner_running(struct mutex *lock, struct task_struct *owner)
{
	if (lock->owner != owner)
		return false;

	/*
	 * Ensure we emit the owner->on_cpu, dereference _after_ checking
	 * lock->owner still matches owner, if that fails, owner might
	 * point to free()d memory, if it still matches, the rcu_read_lock()
	 * ensures the memory stays valid.
	 */
	barrier();

	return owner->on_cpu;
}

/*
 * Look out! "owner" is an entirely speculative pointer
 * access and not reliable.
 */
int mutex_spin_on_owner(struct mutex *lock, struct task_struct *owner)
{
	if (!sched_feat(OWNER_SPIN))
		return 0;

	rcu_read_lock();
	while (owner_running(lock, owner)) {
		if (need_resched())
			break;

		arch_mutex_cpu_relax();
	}
	rcu_read_unlock();

	/*
	 * We break out the loop above on need_resched() and when the
	 * owner changed, which is a sign for heavy contention. Return
	 * success only when lock->owner is NULL.
	 */
	return lock->owner == NULL;
}
#endif

#ifdef CONFIG_PREEMPT
/*
 * this is the entry point to schedule() from in-kernel preemption
 * off of preempt_enable. Kernel preemptions off return from interrupt
 * occur there and call schedule directly.
 */
asmlinkage void __sched notrace preempt_schedule(void)
{
	struct thread_info *ti = current_thread_info();

	/*
	 * If there is a non-zero preempt_count or interrupts are disabled,
	 * we do not want to preempt the current task. Just return..
	 */
	if (likely(ti->preempt_count || irqs_disabled()))
		return;

	do {
		add_preempt_count_notrace(PREEMPT_ACTIVE);
		__schedule();
		sub_preempt_count_notrace(PREEMPT_ACTIVE);

		/*
		 * Check again in case we missed a preemption opportunity
		 * between schedule and now.
		 */
		barrier();
	} while (need_resched());
}
EXPORT_SYMBOL(preempt_schedule);

/*
 * this is the entry point to schedule() from kernel preemption
 * off of irq context.
 * Note, that this is called and return with irqs disabled. This will
 * protect us against recursive calling from irq.
 */
asmlinkage void __sched preempt_schedule_irq(void)
{
	struct thread_info *ti = current_thread_info();

	/* Catch callers which need to be fixed */
	BUG_ON(ti->preempt_count || !irqs_disabled());

	user_exit();
	do {
		add_preempt_count(PREEMPT_ACTIVE);
		local_irq_enable();
		__schedule();
		local_irq_disable();
		sub_preempt_count(PREEMPT_ACTIVE);

		/*
		 * Check again in case we missed a preemption opportunity
		 * between schedule and now.
		 */
		barrier();
	} while (need_resched());
}

#endif /* CONFIG_PREEMPT */

int default_wake_function(wait_queue_t *curr, unsigned mode, int wake_flags,
			  void *key)
{
	return try_to_wake_up(curr->private, mode, wake_flags);
}
EXPORT_SYMBOL(default_wake_function);

/*
 * The core wakeup function. Non-exclusive wakeups (nr_exclusive == 0) just
 * wake everything up. If it's an exclusive wakeup (nr_exclusive == small +ve
 * number) then we wake all the non-exclusive tasks and one exclusive task.
 *
 * There are circumstances in which we can try to wake a task which has already
 * started to run but is not in state TASK_RUNNING. try_to_wake_up() returns
 * zero in this (rare) case, and we handle it by continuing to scan the queue.
 */
static void __wake_up_common(wait_queue_head_t *q, unsigned int mode,
			int nr_exclusive, int wake_flags, void *key)
{
	wait_queue_t *curr, *next;

	list_for_each_entry_safe(curr, next, &q->task_list, task_list) {
		unsigned flags = curr->flags;

		if (curr->func(curr, mode, wake_flags, key) &&
				(flags & WQ_FLAG_EXCLUSIVE) && !--nr_exclusive)
			break;
	}
}

/**
 * __wake_up - wake up threads blocked on a waitqueue.
 * @q: the waitqueue
 * @mode: which threads
 * @nr_exclusive: how many wake-one or wake-many threads to wake up
 * @key: is directly passed to the wakeup function
 *
 * It may be assumed that this function implies a write memory barrier before
 * changing the task state if and only if any tasks are woken up.
 */
void __wake_up(wait_queue_head_t *q, unsigned int mode,
			int nr_exclusive, void *key)
{
	unsigned long flags;

	spin_lock_irqsave(&q->lock, flags);
	__wake_up_common(q, mode, nr_exclusive, 0, key);
	spin_unlock_irqrestore(&q->lock, flags);
}
EXPORT_SYMBOL(__wake_up);

/*
 * Same as __wake_up but called with the spinlock in wait_queue_head_t held.
 */
void __wake_up_locked(wait_queue_head_t *q, unsigned int mode, int nr)
{
	__wake_up_common(q, mode, nr, 0, NULL);
}
EXPORT_SYMBOL_GPL(__wake_up_locked);

void __wake_up_locked_key(wait_queue_head_t *q, unsigned int mode, void *key)
{
	__wake_up_common(q, mode, 1, 0, key);
}
EXPORT_SYMBOL_GPL(__wake_up_locked_key);

/**
 * __wake_up_sync_key - wake up threads blocked on a waitqueue.
 * @q: the waitqueue
 * @mode: which threads
 * @nr_exclusive: how many wake-one or wake-many threads to wake up
 * @key: opaque value to be passed to wakeup targets
 *
 * The sync wakeup differs that the waker knows that it will schedule
 * away soon, so while the target thread will be woken up, it will not
 * be migrated to another CPU - ie. the two threads are 'synchronized'
 * with each other. This can prevent needless bouncing between CPUs.
 *
 * On UP it can prevent extra preemption.
 *
 * It may be assumed that this function implies a write memory barrier before
 * changing the task state if and only if any tasks are woken up.
 */
void __wake_up_sync_key(wait_queue_head_t *q, unsigned int mode,
			int nr_exclusive, void *key)
{
	unsigned long flags;
	int wake_flags = WF_SYNC;

	if (unlikely(!q))
		return;

	if (unlikely(!nr_exclusive))
		wake_flags = 0;

	spin_lock_irqsave(&q->lock, flags);
	__wake_up_common(q, mode, nr_exclusive, wake_flags, key);
	spin_unlock_irqrestore(&q->lock, flags);
}
EXPORT_SYMBOL_GPL(__wake_up_sync_key);

/*
 * __wake_up_sync - see __wake_up_sync_key()
 */
void __wake_up_sync(wait_queue_head_t *q, unsigned int mode, int nr_exclusive)
{
	__wake_up_sync_key(q, mode, nr_exclusive, NULL);
}
EXPORT_SYMBOL_GPL(__wake_up_sync);	/* For internal use only */

/**
 * complete: - signals a single thread waiting on this completion
 * @x:  holds the state of this particular completion
 *
 * This will wake up a single thread waiting on this completion. Threads will be
 * awakened in the same order in which they were queued.
 *
 * See also complete_all(), wait_for_completion() and related routines.
 *
 * It may be assumed that this function implies a write memory barrier before
 * changing the task state if and only if any tasks are woken up.
 */
void complete(struct completion *x)
{
	unsigned long flags;

	spin_lock_irqsave(&x->wait.lock, flags);
	x->done++;
	__wake_up_common(&x->wait, TASK_NORMAL, 1, 0, NULL);
	spin_unlock_irqrestore(&x->wait.lock, flags);
}
EXPORT_SYMBOL(complete);

/**
 * complete_all: - signals all threads waiting on this completion
 * @x:  holds the state of this particular completion
 *
 * This will wake up all threads waiting on this particular completion event.
 *
 * It may be assumed that this function implies a write memory barrier before
 * changing the task state if and only if any tasks are woken up.
 */
void complete_all(struct completion *x)
{
	unsigned long flags;

	spin_lock_irqsave(&x->wait.lock, flags);
	x->done += UINT_MAX/2;
	__wake_up_common(&x->wait, TASK_NORMAL, 0, 0, NULL);
	spin_unlock_irqrestore(&x->wait.lock, flags);
}
EXPORT_SYMBOL(complete_all);

static inline long __sched
do_wait_for_common(struct completion *x,
		   long (*action)(long), long timeout, int state)
{
	if (!x->done) {
		DECLARE_WAITQUEUE(wait, current);

		__add_wait_queue_tail_exclusive(&x->wait, &wait);
		do {
			if (signal_pending_state(state, current)) {
				timeout = -ERESTARTSYS;
				break;
			}
			__set_current_state(state);
			spin_unlock_irq(&x->wait.lock);
			timeout = action(timeout);
			spin_lock_irq(&x->wait.lock);
		} while (!x->done && timeout);
		__remove_wait_queue(&x->wait, &wait);
		if (!x->done)
			return timeout;
	}
	x->done--;
	return timeout ?: 1;
}

static inline long __sched
__wait_for_common(struct completion *x,
		  long (*action)(long), long timeout, int state)
{
	might_sleep();

	spin_lock_irq(&x->wait.lock);
	timeout = do_wait_for_common(x, action, timeout, state);
	spin_unlock_irq(&x->wait.lock);
	return timeout;
}

static long __sched
wait_for_common(struct completion *x, long timeout, int state)
{
	return __wait_for_common(x, schedule_timeout, timeout, state);
}

static long __sched
wait_for_common_io(struct completion *x, long timeout, int state)
{
	return __wait_for_common(x, io_schedule_timeout, timeout, state);
}

/**
 * wait_for_completion: - waits for completion of a task
 * @x:  holds the state of this particular completion
 *
 * This waits to be signaled for completion of a specific task. It is NOT
 * interruptible and there is no timeout.
 *
 * See also similar routines (i.e. wait_for_completion_timeout()) with timeout
 * and interrupt capability. Also see complete().
 */
void __sched wait_for_completion(struct completion *x)
{
	wait_for_common(x, MAX_SCHEDULE_TIMEOUT, TASK_UNINTERRUPTIBLE);
}
EXPORT_SYMBOL(wait_for_completion);

/**
 * wait_for_completion_timeout: - waits for completion of a task (w/timeout)
 * @x:  holds the state of this particular completion
 * @timeout:  timeout value in jiffies
 *
 * This waits for either a completion of a specific task to be signaled or for a
 * specified timeout to expire. The timeout is in jiffies. It is not
 * interruptible.
 *
 * The return value is 0 if timed out, and positive (at least 1, or number of
 * jiffies left till timeout) if completed.
 */
unsigned long __sched
wait_for_completion_timeout(struct completion *x, unsigned long timeout)
{
	return wait_for_common(x, timeout, TASK_UNINTERRUPTIBLE);
}
EXPORT_SYMBOL(wait_for_completion_timeout);

/**
 * wait_for_completion_io: - waits for completion of a task
 * @x:  holds the state of this particular completion
 *
 * This waits to be signaled for completion of a specific task. It is NOT
 * interruptible and there is no timeout. The caller is accounted as waiting
 * for IO.
 */
void __sched wait_for_completion_io(struct completion *x)
{
	wait_for_common_io(x, MAX_SCHEDULE_TIMEOUT, TASK_UNINTERRUPTIBLE);
}
EXPORT_SYMBOL(wait_for_completion_io);

/**
 * wait_for_completion_io_timeout: - waits for completion of a task (w/timeout)
 * @x:  holds the state of this particular completion
 * @timeout:  timeout value in jiffies
 *
 * This waits for either a completion of a specific task to be signaled or for a
 * specified timeout to expire. The timeout is in jiffies. It is not
 * interruptible. The caller is accounted as waiting for IO.
 *
 * The return value is 0 if timed out, and positive (at least 1, or number of
 * jiffies left till timeout) if completed.
 */
unsigned long __sched
wait_for_completion_io_timeout(struct completion *x, unsigned long timeout)
{
	return wait_for_common_io(x, timeout, TASK_UNINTERRUPTIBLE);
}
EXPORT_SYMBOL(wait_for_completion_io_timeout);

/**
 * wait_for_completion_interruptible: - waits for completion of a task (w/intr)
 * @x:  holds the state of this particular completion
 *
 * This waits for completion of a specific task to be signaled. It is
 * interruptible.
 *
 * The return value is -ERESTARTSYS if interrupted, 0 if completed.
 */
int __sched wait_for_completion_interruptible(struct completion *x)
{
	long t = wait_for_common(x, MAX_SCHEDULE_TIMEOUT, TASK_INTERRUPTIBLE);
	if (t == -ERESTARTSYS)
		return t;
	return 0;
}
EXPORT_SYMBOL(wait_for_completion_interruptible);

/**
 * wait_for_completion_interruptible_timeout: - waits for completion (w/(to,intr))
 * @x:  holds the state of this particular completion
 * @timeout:  timeout value in jiffies
 *
 * This waits for either a completion of a specific task to be signaled or for a
 * specified timeout to expire. It is interruptible. The timeout is in jiffies.
 *
 * The return value is -ERESTARTSYS if interrupted, 0 if timed out,
 * positive (at least 1, or number of jiffies left till timeout) if completed.
 */
long __sched
wait_for_completion_interruptible_timeout(struct completion *x,
					  unsigned long timeout)
{
	return wait_for_common(x, timeout, TASK_INTERRUPTIBLE);
}
EXPORT_SYMBOL(wait_for_completion_interruptible_timeout);

/**
 * wait_for_completion_killable: - waits for completion of a task (killable)
 * @x:  holds the state of this particular completion
 *
 * This waits to be signaled for completion of a specific task. It can be
 * interrupted by a kill signal.
 *
 * The return value is -ERESTARTSYS if interrupted, 0 if completed.
 */
int __sched wait_for_completion_killable(struct completion *x)
{
	long t = wait_for_common(x, MAX_SCHEDULE_TIMEOUT, TASK_KILLABLE);
	if (t == -ERESTARTSYS)
		return t;
	return 0;
}
EXPORT_SYMBOL(wait_for_completion_killable);

/**
 * wait_for_completion_killable_timeout: - waits for completion of a task (w/(to,killable))
 * @x:  holds the state of this particular completion
 * @timeout:  timeout value in jiffies
 *
 * This waits for either a completion of a specific task to be
 * signaled or for a specified timeout to expire. It can be
 * interrupted by a kill signal. The timeout is in jiffies.
 *
 * The return value is -ERESTARTSYS if interrupted, 0 if timed out,
 * positive (at least 1, or number of jiffies left till timeout) if completed.
 */
long __sched
wait_for_completion_killable_timeout(struct completion *x,
				     unsigned long timeout)
{
	return wait_for_common(x, timeout, TASK_KILLABLE);
}
EXPORT_SYMBOL(wait_for_completion_killable_timeout);

/**
 *	try_wait_for_completion - try to decrement a completion without blocking
 *	@x:	completion structure
 *
 *	Returns: 0 if a decrement cannot be done without blocking
 *		 1 if a decrement succeeded.
 *
 *	If a completion is being used as a counting completion,
 *	attempt to decrement the counter without blocking. This
 *	enables us to avoid waiting if the resource the completion
 *	is protecting is not available.
 */
bool try_wait_for_completion(struct completion *x)
{
	unsigned long flags;
	int ret = 1;

	spin_lock_irqsave(&x->wait.lock, flags);
	if (!x->done)
		ret = 0;
	else
		x->done--;
	spin_unlock_irqrestore(&x->wait.lock, flags);
	return ret;
}
EXPORT_SYMBOL(try_wait_for_completion);

/**
 *	completion_done - Test to see if a completion has any waiters
 *	@x:	completion structure
 *
 *	Returns: 0 if there are waiters (wait_for_completion() in progress)
 *		 1 if there are no waiters.
 *
 */
bool completion_done(struct completion *x)
{
	unsigned long flags;
	int ret = 1;

	spin_lock_irqsave(&x->wait.lock, flags);
	if (!x->done)
		ret = 0;
	spin_unlock_irqrestore(&x->wait.lock, flags);
	return ret;
}
EXPORT_SYMBOL(completion_done);

static long __sched
sleep_on_common(wait_queue_head_t *q, int state, long timeout)
{
	unsigned long flags;
	wait_queue_t wait;

	init_waitqueue_entry(&wait, current);

	__set_current_state(state);

	spin_lock_irqsave(&q->lock, flags);
	__add_wait_queue(q, &wait);
	spin_unlock(&q->lock);
	timeout = schedule_timeout(timeout);
	spin_lock_irq(&q->lock);
	__remove_wait_queue(q, &wait);
	spin_unlock_irqrestore(&q->lock, flags);

	return timeout;
}

void __sched interruptible_sleep_on(wait_queue_head_t *q)
{
	sleep_on_common(q, TASK_INTERRUPTIBLE, MAX_SCHEDULE_TIMEOUT);
}
EXPORT_SYMBOL(interruptible_sleep_on);

long __sched
interruptible_sleep_on_timeout(wait_queue_head_t *q, long timeout)
{
	return sleep_on_common(q, TASK_INTERRUPTIBLE, timeout);
}
EXPORT_SYMBOL(interruptible_sleep_on_timeout);

void __sched sleep_on(wait_queue_head_t *q)
{
	sleep_on_common(q, TASK_UNINTERRUPTIBLE, MAX_SCHEDULE_TIMEOUT);
}
EXPORT_SYMBOL(sleep_on);

long __sched sleep_on_timeout(wait_queue_head_t *q, long timeout)
{
	return sleep_on_common(q, TASK_UNINTERRUPTIBLE, timeout);
}
EXPORT_SYMBOL(sleep_on_timeout);

#ifdef CONFIG_RT_MUTEXES

/*
 * rt_mutex_setprio - set the current priority of a task
 * @p: task
 * @prio: prio value (kernel-internal form)
 *
 * This function changes the 'effective' priority of a task. It does
 * not touch ->normal_prio like __setscheduler().
 *
 * Used by the rt_mutex code to implement priority inheritance logic.
 */
void rt_mutex_setprio(struct task_struct *p, int prio)
{
	int oldprio, on_rq, running;
	struct rq *rq;
	const struct sched_class *prev_class;

	BUG_ON(prio < 0 || prio > MAX_PRIO);

	rq = __task_rq_lock(p);

	/*
	 * Idle task boosting is a nono in general. There is one
	 * exception, when PREEMPT_RT and NOHZ is active:
	 *
	 * The idle task calls get_next_timer_interrupt() and holds
	 * the timer wheel base->lock on the CPU and another CPU wants
	 * to access the timer (probably to cancel it). We can safely
	 * ignore the boosting request, as the idle CPU runs this code
	 * with interrupts disabled and will complete the lock
	 * protected section without being interrupted. So there is no
	 * real need to boost.
	 */
	if (unlikely(p == rq->idle)) {
		WARN_ON(p != rq->curr);
		WARN_ON(p->pi_blocked_on);
		goto out_unlock;
	}

	trace_sched_pi_setprio(p, prio);
	oldprio = p->prio;
	prev_class = p->sched_class;
	on_rq = p->on_rq;
	running = task_current(rq, p);
	if (on_rq)
		dequeue_task(rq, p, 0);
	if (running)
		p->sched_class->put_prev_task(rq, p);

	if (rt_prio(prio))
		p->sched_class = &rt_sched_class;
	else
		p->sched_class = &fair_sched_class;

	p->prio = prio;

	if (running)
		p->sched_class->set_curr_task(rq);
	if (on_rq)
		enqueue_task(rq, p, oldprio < prio ? ENQUEUE_HEAD : 0);

	check_class_changed(rq, p, prev_class, oldprio);
out_unlock:
	__task_rq_unlock(rq);
}
#endif
void set_user_nice(struct task_struct *p, long nice)
{
	int old_prio, delta, on_rq;
	unsigned long flags;
	struct rq *rq;

	if (TASK_NICE(p) == nice || nice < -20 || nice > 19)
		return;
	/*
	 * We have to be careful, if called from sys_setpriority(),
	 * the task might be in the middle of scheduling on another CPU.
	 */
	rq = task_rq_lock(p, &flags);
	/*
	 * The RT priorities are set via sched_setscheduler(), but we still
	 * allow the 'normal' nice value to be set - but as expected
	 * it wont have any effect on scheduling until the task is
	 * SCHED_FIFO/SCHED_RR:
	 */
	if (task_has_rt_policy(p)) {
		p->static_prio = NICE_TO_PRIO(nice);
		goto out_unlock;
	}
	on_rq = p->on_rq;
	if (on_rq)
		dequeue_task(rq, p, 0);

	p->static_prio = NICE_TO_PRIO(nice);
	set_load_weight(p);
	old_prio = p->prio;
	p->prio = effective_prio(p);
	delta = p->prio - old_prio;

	if (on_rq) {
		enqueue_task(rq, p, 0);
		/*
		 * If the task increased its priority or is running and
		 * lowered its priority, then reschedule its CPU:
		 */
		if (delta < 0 || (delta > 0 && task_running(rq, p)))
			resched_task(rq->curr);
	}
out_unlock:
	task_rq_unlock(rq, p, &flags);
}
EXPORT_SYMBOL(set_user_nice);

/*
 * can_nice - check if a task can reduce its nice value
 * @p: task
 * @nice: nice value
 */
int can_nice(const struct task_struct *p, const int nice)
{
	/* convert nice value [19,-20] to rlimit style value [1,40] */
	int nice_rlim = 20 - nice;

	return (nice_rlim <= task_rlimit(p, RLIMIT_NICE) ||
		capable(CAP_SYS_NICE));
}

#ifdef __ARCH_WANT_SYS_NICE

/*
 * sys_nice - change the priority of the current process.
 * @increment: priority increment
 *
 * sys_setpriority is a more generic, but much slower function that
 * does similar things.
 */
SYSCALL_DEFINE1(nice, int, increment)
{
	long nice, retval;

	/*
	 * Setpriority might change our priority at the same moment.
	 * We don't have to worry. Conceptually one call occurs first
	 * and we have a single winner.
	 */
	if (increment < -40)
		increment = -40;
	if (increment > 40)
		increment = 40;

	nice = TASK_NICE(current) + increment;
	if (nice < -20)
		nice = -20;
	if (nice > 19)
		nice = 19;

	if (increment < 0 && !can_nice(current, nice))
		return -EPERM;

	retval = security_task_setnice(current, nice);
	if (retval)
		return retval;

	set_user_nice(current, nice);
	return 0;
}

#endif

/**
 * task_prio - return the priority value of a given task.
 * @p: the task in question.
 *
 * This is the priority value as seen by users in /proc.
 * RT tasks are offset by -200. Normal tasks are centered
 * around 0, value goes from -16 to +15.
 */
int task_prio(const struct task_struct *p)
{
	return p->prio - MAX_RT_PRIO;
}

/**
 * task_nice - return the nice value of a given task.
 * @p: the task in question.
 */
int task_nice(const struct task_struct *p)
{
	return TASK_NICE(p);
}
EXPORT_SYMBOL(task_nice);

/**
 * idle_cpu - is a given cpu idle currently?
 * @cpu: the processor in question.
 */
int idle_cpu(int cpu)
{
	struct rq *rq = cpu_rq(cpu);

	if (rq->curr != rq->idle)
		return 0;

	if (rq->nr_running)
		return 0;

#ifdef CONFIG_SMP
	if (!llist_empty(&rq->wake_list))
		return 0;
#endif

	return 1;
}

/**
 * idle_task - return the idle task for a given cpu.
 * @cpu: the processor in question.
 */
struct task_struct *idle_task(int cpu)
{
	return cpu_rq(cpu)->idle;
}

/**
 * find_process_by_pid - find a process with a matching PID value.
 * @pid: the pid in question.
 */
static struct task_struct *find_process_by_pid(pid_t pid)
{
	return pid ? find_task_by_vpid(pid) : current;
}

/* Actually do priority change: must hold rq lock. */
static void
__setscheduler(struct rq *rq, struct task_struct *p, int policy, int prio)
{
	p->policy = policy;
	p->rt_priority = prio;
	p->normal_prio = normal_prio(p);
	/* we are holding p->pi_lock already */
	p->prio = rt_mutex_getprio(p);
	if (rt_prio(p->prio))
		p->sched_class = &rt_sched_class;
	else
		p->sched_class = &fair_sched_class;
	set_load_weight(p);
}

/*
 * check the target process has a UID that matches the current process's
 */
static bool check_same_owner(struct task_struct *p)
{
	const struct cred *cred = current_cred(), *pcred;
	bool match;

	rcu_read_lock();
	pcred = __task_cred(p);
	match = (uid_eq(cred->euid, pcred->euid) ||
		 uid_eq(cred->euid, pcred->uid));
	rcu_read_unlock();
	return match;
}

static int __sched_setscheduler(struct task_struct *p, int policy,
				const struct sched_param *param, bool user)
{
	int retval, oldprio, oldpolicy = -1, on_rq, running;
	unsigned long flags;
	const struct sched_class *prev_class;
	struct rq *rq;
	int reset_on_fork;

	/* may grab non-irq protected spin_locks */
	BUG_ON(in_interrupt());
recheck:
	/* double check policy once rq lock held */
	if (policy < 0) {
		reset_on_fork = p->sched_reset_on_fork;
		policy = oldpolicy = p->policy;
	} else {
		reset_on_fork = !!(policy & SCHED_RESET_ON_FORK);
		policy &= ~SCHED_RESET_ON_FORK;

		if (policy != SCHED_FIFO && policy != SCHED_RR &&
				policy != SCHED_NORMAL && policy != SCHED_BATCH &&
				policy != SCHED_IDLE)
			return -EINVAL;
	}

	/*
	 * Valid priorities for SCHED_FIFO and SCHED_RR are
	 * 1..MAX_USER_RT_PRIO-1, valid priority for SCHED_NORMAL,
	 * SCHED_BATCH and SCHED_IDLE is 0.
	 */
	if (param->sched_priority < 0 ||
	    (p->mm && param->sched_priority > MAX_USER_RT_PRIO-1) ||
	    (!p->mm && param->sched_priority > MAX_RT_PRIO-1))
		return -EINVAL;
	if (rt_policy(policy) != (param->sched_priority != 0))
		return -EINVAL;

	/*
	 * Allow unprivileged RT tasks to decrease priority:
	 */
	if (user && !capable(CAP_SYS_NICE)) {
		if (rt_policy(policy)) {
			unsigned long rlim_rtprio =
					task_rlimit(p, RLIMIT_RTPRIO);

			/* can't set/change the rt policy */
			if (policy != p->policy && !rlim_rtprio)
				return -EPERM;

			/* can't increase priority */
			if (param->sched_priority > p->rt_priority &&
			    param->sched_priority > rlim_rtprio)
				return -EPERM;
		}

		/*
		 * Treat SCHED_IDLE as nice 20. Only allow a switch to
		 * SCHED_NORMAL if the RLIMIT_NICE would normally permit it.
		 */
		if (p->policy == SCHED_IDLE && policy != SCHED_IDLE) {
			if (!can_nice(p, TASK_NICE(p)))
				return -EPERM;
		}

		/* can't change other user's priorities */
		if (!check_same_owner(p))
			return -EPERM;

		/* Normal users shall not reset the sched_reset_on_fork flag */
		if (p->sched_reset_on_fork && !reset_on_fork)
			return -EPERM;
	}

	if (user) {
		retval = security_task_setscheduler(p);
		if (retval)
			return retval;
	}

	/*
	 * make sure no PI-waiters arrive (or leave) while we are
	 * changing the priority of the task:
	 *
	 * To be able to change p->policy safely, the appropriate
	 * runqueue lock must be held.
	 */
	rq = task_rq_lock(p, &flags);

	/*
	 * Changing the policy of the stop threads its a very bad idea
	 */
	if (p == rq->stop) {
		task_rq_unlock(rq, p, &flags);
		return -EINVAL;
	}

	/*
	 * If not changing anything there's no need to proceed further:
	 */
	if (unlikely(policy == p->policy && (!rt_policy(policy) ||
			param->sched_priority == p->rt_priority))) {
		task_rq_unlock(rq, p, &flags);
		return 0;
	}

#ifdef CONFIG_RT_GROUP_SCHED
	if (user) {
		/*
		 * Do not allow realtime tasks into groups that have no runtime
		 * assigned.
		 */
		if (rt_bandwidth_enabled() && rt_policy(policy) &&
				task_group(p)->rt_bandwidth.rt_runtime == 0 &&
				!task_group_is_autogroup(task_group(p))) {
			task_rq_unlock(rq, p, &flags);
			return -EPERM;
		}
	}
#endif

	/* recheck policy now with rq lock held */
	if (unlikely(oldpolicy != -1 && oldpolicy != p->policy)) {
		policy = oldpolicy = -1;
		task_rq_unlock(rq, p, &flags);
		goto recheck;
	}
	on_rq = p->on_rq;
	running = task_current(rq, p);
	if (on_rq)
		dequeue_task(rq, p, 0);
	if (running)
		p->sched_class->put_prev_task(rq, p);

	p->sched_reset_on_fork = reset_on_fork;

	oldprio = p->prio;
	prev_class = p->sched_class;
	__setscheduler(rq, p, policy, param->sched_priority);

	if (running)
		p->sched_class->set_curr_task(rq);
	if (on_rq)
		enqueue_task(rq, p, 0);

	check_class_changed(rq, p, prev_class, oldprio);
	task_rq_unlock(rq, p, &flags);

	rt_mutex_adjust_pi(p);

	return 0;
}

/**
 * sched_setscheduler - change the scheduling policy and/or RT priority of a thread.
 * @p: the task in question.
 * @policy: new policy.
 * @param: structure containing the new RT priority.
 *
 * NOTE that the task may be already dead.
 */
int sched_setscheduler(struct task_struct *p, int policy,
		       const struct sched_param *param)
{
	return __sched_setscheduler(p, policy, param, true);
}
EXPORT_SYMBOL_GPL(sched_setscheduler);

/**
 * sched_setscheduler_nocheck - change the scheduling policy and/or RT priority of a thread from kernelspace.
 * @p: the task in question.
 * @policy: new policy.
 * @param: structure containing the new RT priority.
 *
 * Just like sched_setscheduler, only don't bother checking if the
 * current context has permission.  For example, this is needed in
 * stop_machine(): we create temporary high priority worker threads,
 * but our caller might not have that capability.
 */
int sched_setscheduler_nocheck(struct task_struct *p, int policy,
			       const struct sched_param *param)
{
	return __sched_setscheduler(p, policy, param, false);
}

static int
do_sched_setscheduler(pid_t pid, int policy, struct sched_param __user *param)
{
	struct sched_param lparam;
	struct task_struct *p;
	int retval;

	if (!param || pid < 0)
		return -EINVAL;
	if (copy_from_user(&lparam, param, sizeof(struct sched_param)))
		return -EFAULT;

	rcu_read_lock();
	retval = -ESRCH;
	p = find_process_by_pid(pid);
	if (p != NULL)
		retval = sched_setscheduler(p, policy, &lparam);
	rcu_read_unlock();

	return retval;
}

/**
 * sys_sched_setscheduler - set/change the scheduler policy and RT priority
 * @pid: the pid in question.
 * @policy: new policy.
 * @param: structure containing the new RT priority.
 */
SYSCALL_DEFINE3(sched_setscheduler, pid_t, pid, int, policy,
		struct sched_param __user *, param)
{
	/* negative values for policy are not valid */
	if (policy < 0)
		return -EINVAL;

	return do_sched_setscheduler(pid, policy, param);
}

/**
 * sys_sched_setparam - set/change the RT priority of a thread
 * @pid: the pid in question.
 * @param: structure containing the new RT priority.
 */
SYSCALL_DEFINE2(sched_setparam, pid_t, pid, struct sched_param __user *, param)
{
	return do_sched_setscheduler(pid, -1, param);
}

/**
 * sys_sched_getscheduler - get the policy (scheduling class) of a thread
 * @pid: the pid in question.
 */
SYSCALL_DEFINE1(sched_getscheduler, pid_t, pid)
{
	struct task_struct *p;
	int retval;

	if (pid < 0)
		return -EINVAL;

	retval = -ESRCH;
	rcu_read_lock();
	p = find_process_by_pid(pid);
	if (p) {
		retval = security_task_getscheduler(p);
		if (!retval)
			retval = p->policy
				| (p->sched_reset_on_fork ? SCHED_RESET_ON_FORK : 0);
	}
	rcu_read_unlock();
	return retval;
}

/**
 * sys_sched_getparam - get the RT priority of a thread
 * @pid: the pid in question.
 * @param: structure containing the RT priority.
 */
SYSCALL_DEFINE2(sched_getparam, pid_t, pid, struct sched_param __user *, param)
{
	struct sched_param lp;
	struct task_struct *p;
	int retval;

	if (!param || pid < 0)
		return -EINVAL;

	rcu_read_lock();
	p = find_process_by_pid(pid);
	retval = -ESRCH;
	if (!p)
		goto out_unlock;

	retval = security_task_getscheduler(p);
	if (retval)
		goto out_unlock;

	lp.sched_priority = p->rt_priority;
	rcu_read_unlock();

	/*
	 * This one might sleep, we cannot do it with a spinlock held ...
	 */
	retval = copy_to_user(param, &lp, sizeof(*param)) ? -EFAULT : 0;

	return retval;

out_unlock:
	rcu_read_unlock();
	return retval;
}

long sched_setaffinity(pid_t pid, const struct cpumask *in_mask)
{
	cpumask_var_t cpus_allowed, new_mask;
	struct task_struct *p;
	int retval;

	get_online_cpus();
	rcu_read_lock();

	p = find_process_by_pid(pid);
	if (!p) {
		rcu_read_unlock();
		put_online_cpus();
		return -ESRCH;
	}

	/* Prevent p going away */
	get_task_struct(p);
	rcu_read_unlock();

	if (!alloc_cpumask_var(&cpus_allowed, GFP_KERNEL)) {
		retval = -ENOMEM;
		goto out_put_task;
	}
	if (!alloc_cpumask_var(&new_mask, GFP_KERNEL)) {
		retval = -ENOMEM;
		goto out_free_cpus_allowed;
	}
	retval = -EPERM;
	if (!check_same_owner(p)) {
		rcu_read_lock();
		if (!ns_capable(__task_cred(p)->user_ns, CAP_SYS_NICE)) {
			rcu_read_unlock();
			goto out_unlock;
		}
		rcu_read_unlock();
	}

	retval = security_task_setscheduler(p);
	if (retval)
		goto out_unlock;

	cpuset_cpus_allowed(p, cpus_allowed);
	cpumask_and(new_mask, in_mask, cpus_allowed);
again:
	retval = set_cpus_allowed_ptr(p, new_mask);

	if (!retval) {
		cpuset_cpus_allowed(p, cpus_allowed);
		if (!cpumask_subset(new_mask, cpus_allowed)) {
			/*
			 * We must have raced with a concurrent cpuset
			 * update. Just reset the cpus_allowed to the
			 * cpuset's cpus_allowed
			 */
			cpumask_copy(new_mask, cpus_allowed);
			goto again;
		}
	}
out_unlock:
	free_cpumask_var(new_mask);
out_free_cpus_allowed:
	free_cpumask_var(cpus_allowed);
out_put_task:
	put_task_struct(p);
	put_online_cpus();
	return retval;
}

static int get_user_cpu_mask(unsigned long __user *user_mask_ptr, unsigned len,
			     struct cpumask *new_mask)
{
	if (len < cpumask_size())
		cpumask_clear(new_mask);
	else if (len > cpumask_size())
		len = cpumask_size();

	return copy_from_user(new_mask, user_mask_ptr, len) ? -EFAULT : 0;
}

/**
 * sys_sched_setaffinity - set the cpu affinity of a process
 * @pid: pid of the process
 * @len: length in bytes of the bitmask pointed to by user_mask_ptr
 * @user_mask_ptr: user-space pointer to the new cpu mask
 */
SYSCALL_DEFINE3(sched_setaffinity, pid_t, pid, unsigned int, len,
		unsigned long __user *, user_mask_ptr)
{
	cpumask_var_t new_mask;
	int retval;

	if (!alloc_cpumask_var(&new_mask, GFP_KERNEL))
		return -ENOMEM;

	retval = get_user_cpu_mask(user_mask_ptr, len, new_mask);
	if (retval == 0)
		retval = sched_setaffinity(pid, new_mask);
	free_cpumask_var(new_mask);
	return retval;
}

long sched_getaffinity(pid_t pid, struct cpumask *mask)
{
	struct task_struct *p;
	unsigned long flags;
	int retval;

	get_online_cpus();
	rcu_read_lock();

	retval = -ESRCH;
	p = find_process_by_pid(pid);
	if (!p)
		goto out_unlock;

	retval = security_task_getscheduler(p);
	if (retval)
		goto out_unlock;

	raw_spin_lock_irqsave(&p->pi_lock, flags);
	cpumask_and(mask, &p->cpus_allowed, cpu_online_mask);
	raw_spin_unlock_irqrestore(&p->pi_lock, flags);

out_unlock:
	rcu_read_unlock();
	put_online_cpus();

	return retval;
}

/**
 * sys_sched_getaffinity - get the cpu affinity of a process
 * @pid: pid of the process
 * @len: length in bytes of the bitmask pointed to by user_mask_ptr
 * @user_mask_ptr: user-space pointer to hold the current cpu mask
 */
SYSCALL_DEFINE3(sched_getaffinity, pid_t, pid, unsigned int, len,
		unsigned long __user *, user_mask_ptr)
{
	int ret;
	cpumask_var_t mask;

	if ((len * BITS_PER_BYTE) < nr_cpu_ids)
		return -EINVAL;
	if (len & (sizeof(unsigned long)-1))
		return -EINVAL;

	if (!alloc_cpumask_var(&mask, GFP_KERNEL))
		return -ENOMEM;

	ret = sched_getaffinity(pid, mask);
	if (ret == 0) {
		size_t retlen = min_t(size_t, len, cpumask_size());

		if (copy_to_user(user_mask_ptr, mask, retlen))
			ret = -EFAULT;
		else
			ret = retlen;
	}
	free_cpumask_var(mask);

	return ret;
}

/**
 * sys_sched_yield - yield the current processor to other threads.
 *
 * This function yields the current CPU to other tasks. If there are no
 * other threads running on this CPU then this function will return.
 */
SYSCALL_DEFINE0(sched_yield)
{
	struct rq *rq = this_rq_lock();

	schedstat_inc(rq, yld_count);
	current->sched_class->yield_task(rq);

	/*
	 * Since we are going to call schedule() anyway, there's
	 * no need to preempt or enable interrupts:
	 */
	__release(rq->lock);
	spin_release(&rq->lock.dep_map, 1, _THIS_IP_);
	do_raw_spin_unlock(&rq->lock);
	sched_preempt_enable_no_resched();

	schedule();

	return 0;
}

static inline int should_resched(void)
{
	return need_resched() && !(preempt_count() & PREEMPT_ACTIVE);
}

static void __cond_resched(void)
{
	add_preempt_count(PREEMPT_ACTIVE);
	__schedule();
	sub_preempt_count(PREEMPT_ACTIVE);
}

int __sched _cond_resched(void)
{
	if (should_resched()) {
		__cond_resched();
		return 1;
	}
	return 0;
}
EXPORT_SYMBOL(_cond_resched);

/*
 * __cond_resched_lock() - if a reschedule is pending, drop the given lock,
 * call schedule, and on return reacquire the lock.
 *
 * This works OK both with and without CONFIG_PREEMPT. We do strange low-level
 * operations here to prevent schedule() from being called twice (once via
 * spin_unlock(), once by hand).
 */
int __cond_resched_lock(spinlock_t *lock)
{
	int resched = should_resched();
	int ret = 0;

	lockdep_assert_held(lock);

	if (spin_needbreak(lock) || resched) {
		spin_unlock(lock);
		if (resched)
			__cond_resched();
		else
			cpu_relax();
		ret = 1;
		spin_lock(lock);
	}
	return ret;
}
EXPORT_SYMBOL(__cond_resched_lock);

int __sched __cond_resched_softirq(void)
{
	BUG_ON(!in_softirq());

	if (should_resched()) {
		local_bh_enable();
		__cond_resched();
		local_bh_disable();
		return 1;
	}
	return 0;
}
EXPORT_SYMBOL(__cond_resched_softirq);

/**
 * yield - yield the current processor to other threads.
 *
 * Do not ever use this function, there's a 99% chance you're doing it wrong.
 *
 * The scheduler is at all times free to pick the calling task as the most
 * eligible task to run, if removing the yield() call from your code breaks
 * it, its already broken.
 *
 * Typical broken usage is:
 *
 * while (!event)
 * 	yield();
 *
 * where one assumes that yield() will let 'the other' process run that will
 * make event true. If the current task is a SCHED_FIFO task that will never
 * happen. Never use yield() as a progress guarantee!!
 *
 * If you want to use yield() to wait for something, use wait_event().
 * If you want to use yield() to be 'nice' for others, use cond_resched().
 * If you still want to use yield(), do not!
 */
void __sched yield(void)
{
	set_current_state(TASK_RUNNING);
	sys_sched_yield();
}
EXPORT_SYMBOL(yield);

/**
 * yield_to - yield the current processor to another thread in
 * your thread group, or accelerate that thread toward the
 * processor it's on.
 * @p: target task
 * @preempt: whether task preemption is allowed or not
 *
 * It's the caller's job to ensure that the target task struct
 * can't go away on us before we can do any checks.
 *
 * Returns:
 *	true (>0) if we indeed boosted the target task.
 *	false (0) if we failed to boost the target.
 *	-ESRCH if there's no task to yield to.
 */
bool __sched yield_to(struct task_struct *p, bool preempt)
{
	struct task_struct *curr = current;
	struct rq *rq, *p_rq;
	unsigned long flags;
	int yielded = 0;

	local_irq_save(flags);
	rq = this_rq();

again:
	p_rq = task_rq(p);
	/*
	 * If we're the only runnable task on the rq and target rq also
	 * has only one task, there's absolutely no point in yielding.
	 */
	if (rq->nr_running == 1 && p_rq->nr_running == 1) {
		yielded = -ESRCH;
		goto out_irq;
	}

	double_rq_lock(rq, p_rq);
	while (task_rq(p) != p_rq) {
		double_rq_unlock(rq, p_rq);
		goto again;
	}

	if (!curr->sched_class->yield_to_task)
		goto out_unlock;

	if (curr->sched_class != p->sched_class)
		goto out_unlock;

	if (task_running(p_rq, p) || p->state)
		goto out_unlock;

	yielded = curr->sched_class->yield_to_task(rq, p, preempt);
	if (yielded) {
		schedstat_inc(rq, yld_count);
		/*
		 * Make p's CPU reschedule; pick_next_entity takes care of
		 * fairness.
		 */
		if (preempt && rq != p_rq)
			resched_task(p_rq->curr);
	}

out_unlock:
	double_rq_unlock(rq, p_rq);
out_irq:
	local_irq_restore(flags);

	if (yielded > 0)
		schedule();

	return yielded;
}
EXPORT_SYMBOL_GPL(yield_to);

/*
 * This task is about to go to sleep on IO. Increment rq->nr_iowait so
 * that process accounting knows that this is a task in IO wait state.
 */
void __sched io_schedule(void)
{
	struct rq *rq = raw_rq();

	delayacct_blkio_start();
	atomic_inc(&rq->nr_iowait);
	blk_flush_plug(current);
	current->in_iowait = 1;
	schedule();
	current->in_iowait = 0;
	atomic_dec(&rq->nr_iowait);
	delayacct_blkio_end();
}
EXPORT_SYMBOL(io_schedule);

long __sched io_schedule_timeout(long timeout)
{
	struct rq *rq = raw_rq();
	long ret;

	delayacct_blkio_start();
	atomic_inc(&rq->nr_iowait);
	blk_flush_plug(current);
	current->in_iowait = 1;
	ret = schedule_timeout(timeout);
	current->in_iowait = 0;
	atomic_dec(&rq->nr_iowait);
	delayacct_blkio_end();
	return ret;
}

/**
 * sys_sched_get_priority_max - return maximum RT priority.
 * @policy: scheduling class.
 *
 * this syscall returns the maximum rt_priority that can be used
 * by a given scheduling class.
 */
SYSCALL_DEFINE1(sched_get_priority_max, int, policy)
{
	int ret = -EINVAL;

	switch (policy) {
	case SCHED_FIFO:
	case SCHED_RR:
		ret = MAX_USER_RT_PRIO-1;
		break;
	case SCHED_NORMAL:
	case SCHED_BATCH:
	case SCHED_IDLE:
		ret = 0;
		break;
	}
	return ret;
}

/**
 * sys_sched_get_priority_min - return minimum RT priority.
 * @policy: scheduling class.
 *
 * this syscall returns the minimum rt_priority that can be used
 * by a given scheduling class.
 */
SYSCALL_DEFINE1(sched_get_priority_min, int, policy)
{
	int ret = -EINVAL;

	switch (policy) {
	case SCHED_FIFO:
	case SCHED_RR:
		ret = 1;
		break;
	case SCHED_NORMAL:
	case SCHED_BATCH:
	case SCHED_IDLE:
		ret = 0;
	}
	return ret;
}

/**
 * sys_sched_rr_get_interval - return the default timeslice of a process.
 * @pid: pid of the process.
 * @interval: userspace pointer to the timeslice value.
 *
 * this syscall writes the default timeslice value of a given process
 * into the user-space timespec buffer. A value of '0' means infinity.
 */
SYSCALL_DEFINE2(sched_rr_get_interval, pid_t, pid,
		struct timespec __user *, interval)
{
	struct task_struct *p;
	unsigned int time_slice;
	unsigned long flags;
	struct rq *rq;
	int retval;
	struct timespec t;

	if (pid < 0)
		return -EINVAL;

	retval = -ESRCH;
	rcu_read_lock();
	p = find_process_by_pid(pid);
	if (!p)
		goto out_unlock;

	retval = security_task_getscheduler(p);
	if (retval)
		goto out_unlock;

	rq = task_rq_lock(p, &flags);
	time_slice = p->sched_class->get_rr_interval(rq, p);
	task_rq_unlock(rq, p, &flags);

	rcu_read_unlock();
	jiffies_to_timespec(time_slice, &t);
	retval = copy_to_user(interval, &t, sizeof(t)) ? -EFAULT : 0;
	return retval;

out_unlock:
	rcu_read_unlock();
	return retval;
}

static const char stat_nam[] = TASK_STATE_TO_CHAR_STR;

void sched_show_task(struct task_struct *p)
{
	unsigned long free = 0;
	int ppid;
	unsigned state;

	state = p->state ? __ffs(p->state) + 1 : 0;
	printk(KERN_INFO "%-15.15s %c", p->comm,
		state < sizeof(stat_nam) - 1 ? stat_nam[state] : '?');
#if BITS_PER_LONG == 32
	if (state == TASK_RUNNING)
		printk(KERN_CONT " running  ");
	else
		printk(KERN_CONT " %08lx ", thread_saved_pc(p));
#else
	if (state == TASK_RUNNING)
		printk(KERN_CONT "  running task    ");
	else
		printk(KERN_CONT " %016lx ", thread_saved_pc(p));
#endif
#ifdef CONFIG_DEBUG_STACK_USAGE
	free = stack_not_used(p);
#endif
	rcu_read_lock();
	ppid = task_pid_nr(rcu_dereference(p->real_parent));
	rcu_read_unlock();
	printk(KERN_CONT "%5lu %5d %6d 0x%08lx\n", free,
		task_pid_nr(p), ppid,
		(unsigned long)task_thread_info(p)->flags);

	show_stack(p, NULL);
}

void show_state_filter(unsigned long state_filter)
{
	struct task_struct *g, *p;

#if BITS_PER_LONG == 32
	printk(KERN_INFO
		"  task                PC stack   pid father\n");
#else
	printk(KERN_INFO
		"  task                        PC stack   pid father\n");
#endif
	rcu_read_lock();
	do_each_thread(g, p) {
		/*
		 * reset the NMI-timeout, listing all files on a slow
		 * console might take a lot of time:
		 */
		touch_nmi_watchdog();
		if (!state_filter || (p->state & state_filter))
			sched_show_task(p);
	} while_each_thread(g, p);

	touch_all_softlockup_watchdogs();

#ifdef CONFIG_SCHED_DEBUG
	sysrq_sched_debug_show();
#endif
	rcu_read_unlock();
	/*
	 * Only show locks if all tasks are dumped:
	 */
	if (!state_filter)
		debug_show_all_locks();
}

void __cpuinit init_idle_bootup_task(struct task_struct *idle)
{
	idle->sched_class = &idle_sched_class;
}

/**
 * init_idle - set up an idle thread for a given CPU
 * @idle: task in question
 * @cpu: cpu the idle task belongs to
 *
 * NOTE: this function does not set the idle thread's NEED_RESCHED
 * flag, to make booting more robust.
 */
void __cpuinit init_idle(struct task_struct *idle, int cpu)
{
	struct rq *rq = cpu_rq(cpu);
	unsigned long flags;

	raw_spin_lock_irqsave(&rq->lock, flags);

	__sched_fork(idle);
	idle->state = TASK_RUNNING;
	idle->se.exec_start = sched_clock();

	do_set_cpus_allowed(idle, cpumask_of(cpu));
	/*
	 * We're having a chicken and egg problem, even though we are
	 * holding rq->lock, the cpu isn't yet set to this cpu so the
	 * lockdep check in task_group() will fail.
	 *
	 * Similar case to sched_fork(). / Alternatively we could
	 * use task_rq_lock() here and obtain the other rq->lock.
	 *
	 * Silence PROVE_RCU
	 */
	rcu_read_lock();
	__set_task_cpu(idle, cpu);
	rcu_read_unlock();

	rq->curr = rq->idle = idle;
#if defined(CONFIG_SMP)
	idle->on_cpu = 1;
#endif
	raw_spin_unlock_irqrestore(&rq->lock, flags);

	/* Set the preempt count _outside_ the spinlocks! */
	task_thread_info(idle)->preempt_count = 0;

	/*
	 * The idle tasks have their own, simple scheduling class:
	 */
	idle->sched_class = &idle_sched_class;
	ftrace_graph_init_idle_task(idle, cpu);
	vtime_init_idle(idle);
#if defined(CONFIG_SMP)
	sprintf(idle->comm, "%s/%d", INIT_TASK_COMM, cpu);
#endif
}

#ifdef CONFIG_SMP
void do_set_cpus_allowed(struct task_struct *p, const struct cpumask *new_mask)
{
	if (p->sched_class && p->sched_class->set_cpus_allowed)
		p->sched_class->set_cpus_allowed(p, new_mask);

	cpumask_copy(&p->cpus_allowed, new_mask);
	p->nr_cpus_allowed = cpumask_weight(new_mask);
}

/*
 * This is how migration works:
 *
 * 1) we invoke migration_cpu_stop() on the target CPU using
 *    stop_one_cpu().
 * 2) stopper starts to run (implicitly forcing the migrated thread
 *    off the CPU)
 * 3) it checks whether the migrated task is still in the wrong runqueue.
 * 4) if it's in the wrong runqueue then the migration thread removes
 *    it and puts it into the right queue.
 * 5) stopper completes and stop_one_cpu() returns and the migration
 *    is done.
 */

/*
 * Change a given task's CPU affinity. Migrate the thread to a
 * proper CPU and schedule it away if the CPU it's executing on
 * is removed from the allowed bitmask.
 *
 * NOTE: the caller must have a valid reference to the task, the
 * task must not exit() & deallocate itself prematurely. The
 * call is not atomic; no spinlocks may be held.
 */
int set_cpus_allowed_ptr(struct task_struct *p, const struct cpumask *new_mask)
{
	unsigned long flags;
	struct rq *rq;
	unsigned int dest_cpu;
	int ret = 0;

	rq = task_rq_lock(p, &flags);

	if (cpumask_equal(&p->cpus_allowed, new_mask))
		goto out;

	if (!cpumask_intersects(new_mask, cpu_active_mask)) {
		ret = -EINVAL;
		goto out;
	}

	if (unlikely((p->flags & PF_THREAD_BOUND) && p != current)) {
		ret = -EINVAL;
		goto out;
	}

	do_set_cpus_allowed(p, new_mask);

	/* Can the task run on the task's current CPU? If so, we're done */
	if (cpumask_test_cpu(task_cpu(p), new_mask))
		goto out;

	dest_cpu = cpumask_any_and(cpu_active_mask, new_mask);
	if (p->on_rq) {
		struct migration_arg arg = { p, dest_cpu };
		/* Need help from migration thread: drop lock and wait. */
		task_rq_unlock(rq, p, &flags);
		stop_one_cpu(cpu_of(rq), migration_cpu_stop, &arg);
		tlb_migrate_finish(p->mm);
		return 0;
	}
out:
	task_rq_unlock(rq, p, &flags);

	return ret;
}
EXPORT_SYMBOL_GPL(set_cpus_allowed_ptr);

/*
 * Move (not current) task off this cpu, onto dest cpu. We're doing
 * this because either it can't run here any more (set_cpus_allowed()
 * away from this CPU, or CPU going down), or because we're
 * attempting to rebalance this task on exec (sched_exec).
 *
 * So we race with normal scheduler movements, but that's OK, as long
 * as the task is no longer on this CPU.
 *
 * Returns non-zero if task was successfully migrated.
 */
static int __migrate_task(struct task_struct *p, int src_cpu, int dest_cpu)
{
	struct rq *rq_dest, *rq_src;
	int ret = 0;

	if (unlikely(!cpu_active(dest_cpu)))
		return ret;

	rq_src = cpu_rq(src_cpu);
	rq_dest = cpu_rq(dest_cpu);

	raw_spin_lock(&p->pi_lock);
	double_rq_lock(rq_src, rq_dest);
	/* Already moved. */
	if (task_cpu(p) != src_cpu)
		goto done;
	/* Affinity changed (again). */
	if (!cpumask_test_cpu(dest_cpu, tsk_cpus_allowed(p)))
		goto fail;

	/*
	 * If we're not on a rq, the next wake-up will ensure we're
	 * placed properly.
	 */
	if (p->on_rq) {
		dequeue_task(rq_src, p, 0);
		set_task_cpu(p, dest_cpu);
		enqueue_task(rq_dest, p, 0);
		check_preempt_curr(rq_dest, p, 0);
	}
done:
	ret = 1;
fail:
	double_rq_unlock(rq_src, rq_dest);
	raw_spin_unlock(&p->pi_lock);
	return ret;
}

/*
 * migration_cpu_stop - this will be executed by a highprio stopper thread
 * and performs thread migration by bumping thread off CPU then
 * 'pushing' onto another runqueue.
 */
static int migration_cpu_stop(void *data)
{
	struct migration_arg *arg = data;

	/*
	 * The original target cpu might have gone down and we might
	 * be on another cpu but it doesn't matter.
	 */
	local_irq_disable();
	__migrate_task(arg->task, raw_smp_processor_id(), arg->dest_cpu);
	local_irq_enable();
	return 0;
}

#ifdef CONFIG_HOTPLUG_CPU

/*
 * Ensures that the idle task is using init_mm right before its cpu goes
 * offline.
 */
void idle_task_exit(void)
{
	struct mm_struct *mm = current->active_mm;

	BUG_ON(cpu_online(smp_processor_id()));

	if (mm != &init_mm)
		switch_mm(mm, &init_mm, current);
	mmdrop(mm);
}

/*
 * Since this CPU is going 'away' for a while, fold any nr_active delta
 * we might have. Assumes we're called after migrate_tasks() so that the
 * nr_active count is stable.
 *
 * Also see the comment "Global load-average calculations".
 */
static void calc_load_migrate(struct rq *rq)
{
	long delta = calc_load_fold_active(rq);
	if (delta)
		atomic_long_add(delta, &calc_load_tasks);
}

/*
 * Migrate all tasks from the rq, sleeping tasks will be migrated by
 * try_to_wake_up()->select_task_rq().
 *
 * Called with rq->lock held even though we'er in stop_machine() and
 * there's no concurrency possible, we hold the required locks anyway
 * because of lock validation efforts.
 */
static void migrate_tasks(unsigned int dead_cpu)
{
	struct rq *rq = cpu_rq(dead_cpu);
	struct task_struct *next, *stop = rq->stop;
	int dest_cpu;

	/*
	 * Fudge the rq selection such that the below task selection loop
	 * doesn't get stuck on the currently eligible stop task.
	 *
	 * We're currently inside stop_machine() and the rq is either stuck
	 * in the stop_machine_cpu_stop() loop, or we're executing this code,
	 * either way we should never end up calling schedule() until we're
	 * done here.
	 */
	rq->stop = NULL;

	for ( ; ; ) {
		/*
		 * There's this thread running, bail when that's the only
		 * remaining thread.
		 */
		if (rq->nr_running == 1)
			break;

		next = pick_next_task(rq);
		BUG_ON(!next);
		next->sched_class->put_prev_task(rq, next);

		/* Find suitable destination for @next, with force if needed. */
		dest_cpu = select_fallback_rq(dead_cpu, next);
		raw_spin_unlock(&rq->lock);

		__migrate_task(next, dead_cpu, dest_cpu);

		raw_spin_lock(&rq->lock);
	}

	rq->stop = stop;
}

#endif /* CONFIG_HOTPLUG_CPU */

#if defined(CONFIG_SCHED_DEBUG) && defined(CONFIG_SYSCTL)

static struct ctl_table sd_ctl_dir[] = {
	{
		.procname	= "sched_domain",
		.mode		= 0555,
	},
	{}
};

static struct ctl_table sd_ctl_root[] = {
	{
		.procname	= "kernel",
		.mode		= 0555,
		.child		= sd_ctl_dir,
	},
	{}
};

static struct ctl_table *sd_alloc_ctl_entry(int n)
{
	struct ctl_table *entry =
		kcalloc(n, sizeof(struct ctl_table), GFP_KERNEL);

	return entry;
}

static void sd_free_ctl_entry(struct ctl_table **tablep)
{
	struct ctl_table *entry;

	/*
	 * In the intermediate directories, both the child directory and
	 * procname are dynamically allocated and could fail but the mode
	 * will always be set. In the lowest directory the names are
	 * static strings and all have proc handlers.
	 */
	for (entry = *tablep; entry->mode; entry++) {
		if (entry->child)
			sd_free_ctl_entry(&entry->child);
		if (entry->proc_handler == NULL)
			kfree(entry->procname);
	}

	kfree(*tablep);
	*tablep = NULL;
}

static int min_load_idx = 0;
static int max_load_idx = CPU_LOAD_IDX_MAX-1;

static void
set_table_entry(struct ctl_table *entry,
		const char *procname, void *data, int maxlen,
		umode_t mode, proc_handler *proc_handler,
		bool load_idx)
{
	entry->procname = procname;
	entry->data = data;
	entry->maxlen = maxlen;
	entry->mode = mode;
	entry->proc_handler = proc_handler;

	if (load_idx) {
		entry->extra1 = &min_load_idx;
		entry->extra2 = &max_load_idx;
	}
}

static struct ctl_table *
sd_alloc_ctl_domain_table(struct sched_domain *sd)
{
	struct ctl_table *table = sd_alloc_ctl_entry(13);

	if (table == NULL)
		return NULL;

	set_table_entry(&table[0], "min_interval", &sd->min_interval,
		sizeof(long), 0644, proc_doulongvec_minmax, false);
	set_table_entry(&table[1], "max_interval", &sd->max_interval,
		sizeof(long), 0644, proc_doulongvec_minmax, false);
	set_table_entry(&table[2], "busy_idx", &sd->busy_idx,
		sizeof(int), 0644, proc_dointvec_minmax, true);
	set_table_entry(&table[3], "idle_idx", &sd->idle_idx,
		sizeof(int), 0644, proc_dointvec_minmax, true);
	set_table_entry(&table[4], "newidle_idx", &sd->newidle_idx,
		sizeof(int), 0644, proc_dointvec_minmax, true);
	set_table_entry(&table[5], "wake_idx", &sd->wake_idx,
		sizeof(int), 0644, proc_dointvec_minmax, true);
	set_table_entry(&table[6], "forkexec_idx", &sd->forkexec_idx,
		sizeof(int), 0644, proc_dointvec_minmax, true);
	set_table_entry(&table[7], "busy_factor", &sd->busy_factor,
		sizeof(int), 0644, proc_dointvec_minmax, false);
	set_table_entry(&table[8], "imbalance_pct", &sd->imbalance_pct,
		sizeof(int), 0644, proc_dointvec_minmax, false);
	set_table_entry(&table[9], "cache_nice_tries",
		&sd->cache_nice_tries,
		sizeof(int), 0644, proc_dointvec_minmax, false);
	set_table_entry(&table[10], "flags", &sd->flags,
		sizeof(int), 0644, proc_dointvec_minmax, false);
	set_table_entry(&table[11], "name", sd->name,
		CORENAME_MAX_SIZE, 0444, proc_dostring, false);
	/* &table[12] is terminator */

	return table;
}

static ctl_table *sd_alloc_ctl_cpu_table(int cpu)
{
	struct ctl_table *entry, *table;
	struct sched_domain *sd;
	int domain_num = 0, i;
	char buf[32];

	for_each_domain(cpu, sd)
		domain_num++;
	entry = table = sd_alloc_ctl_entry(domain_num + 1);
	if (table == NULL)
		return NULL;

	i = 0;
	for_each_domain(cpu, sd) {
		snprintf(buf, 32, "domain%d", i);
		entry->procname = kstrdup(buf, GFP_KERNEL);
		entry->mode = 0555;
		entry->child = sd_alloc_ctl_domain_table(sd);
		entry++;
		i++;
	}
	return table;
}

static struct ctl_table_header *sd_sysctl_header;
static void register_sched_domain_sysctl(void)
{
	int i, cpu_num = num_possible_cpus();
	struct ctl_table *entry = sd_alloc_ctl_entry(cpu_num + 1);
	char buf[32];

	WARN_ON(sd_ctl_dir[0].child);
	sd_ctl_dir[0].child = entry;

	if (entry == NULL)
		return;

	for_each_possible_cpu(i) {
		snprintf(buf, 32, "cpu%d", i);
		entry->procname = kstrdup(buf, GFP_KERNEL);
		entry->mode = 0555;
		entry->child = sd_alloc_ctl_cpu_table(i);
		entry++;
	}

	WARN_ON(sd_sysctl_header);
	sd_sysctl_header = register_sysctl_table(sd_ctl_root);
}

/* may be called multiple times per register */
static void unregister_sched_domain_sysctl(void)
{
	if (sd_sysctl_header)
		unregister_sysctl_table(sd_sysctl_header);
	sd_sysctl_header = NULL;
	if (sd_ctl_dir[0].child)
		sd_free_ctl_entry(&sd_ctl_dir[0].child);
}
#else
static void register_sched_domain_sysctl(void)
{
}
static void unregister_sched_domain_sysctl(void)
{
}
#endif

static void set_rq_online(struct rq *rq)
{
	if (!rq->online) {
		const struct sched_class *class;

		cpumask_set_cpu(rq->cpu, rq->rd->online);
		rq->online = 1;

		for_each_class(class) {
			if (class->rq_online)
				class->rq_online(rq);
		}
	}
}

static void set_rq_offline(struct rq *rq)
{
	if (rq->online) {
		const struct sched_class *class;

		for_each_class(class) {
			if (class->rq_offline)
				class->rq_offline(rq);
		}

		cpumask_clear_cpu(rq->cpu, rq->rd->online);
		rq->online = 0;
	}
}

/*
 * migration_call - callback that gets triggered when a CPU is added.
 * Here we can start up the necessary migration thread for the new CPU.
 */
static int __cpuinit
migration_call(struct notifier_block *nfb, unsigned long action, void *hcpu)
{
	int cpu = (long)hcpu;
	unsigned long flags;
	struct rq *rq = cpu_rq(cpu);

	switch (action & ~CPU_TASKS_FROZEN) {

	case CPU_UP_PREPARE:
		rq->calc_load_update = calc_load_update;
		break;

	case CPU_ONLINE:
		/* Update our root-domain */
		raw_spin_lock_irqsave(&rq->lock, flags);
		if (rq->rd) {
			BUG_ON(!cpumask_test_cpu(cpu, rq->rd->span));

			set_rq_online(rq);
		}
		raw_spin_unlock_irqrestore(&rq->lock, flags);
		break;

#ifdef CONFIG_HOTPLUG_CPU
	case CPU_DYING:
		sched_ttwu_pending();
		/* Update our root-domain */
		raw_spin_lock_irqsave(&rq->lock, flags);
		if (rq->rd) {
			BUG_ON(!cpumask_test_cpu(cpu, rq->rd->span));
			set_rq_offline(rq);
		}
		migrate_tasks(cpu);
		BUG_ON(rq->nr_running != 1); /* the migration thread */
		raw_spin_unlock_irqrestore(&rq->lock, flags);
		break;

	case CPU_DEAD:
		calc_load_migrate(rq);
		break;
#endif
	}

	update_max_interval();

	return NOTIFY_OK;
}

/*
 * Register at high priority so that task migration (migrate_all_tasks)
 * happens before everything else.  This has to be lower priority than
 * the notifier in the perf_event subsystem, though.
 */
static struct notifier_block __cpuinitdata migration_notifier = {
	.notifier_call = migration_call,
	.priority = CPU_PRI_MIGRATION,
};

static int __cpuinit sched_cpu_active(struct notifier_block *nfb,
				      unsigned long action, void *hcpu)
{
	switch (action & ~CPU_TASKS_FROZEN) {
	case CPU_STARTING:
	case CPU_DOWN_FAILED:
		set_cpu_active((long)hcpu, true);
		return NOTIFY_OK;
	default:
		return NOTIFY_DONE;
	}
}

static int __cpuinit sched_cpu_inactive(struct notifier_block *nfb,
					unsigned long action, void *hcpu)
{
	switch (action & ~CPU_TASKS_FROZEN) {
	case CPU_DOWN_PREPARE:
		set_cpu_active((long)hcpu, false);
		return NOTIFY_OK;
	default:
		return NOTIFY_DONE;
	}
}

static int __init migration_init(void)
{
	void *cpu = (void *)(long)smp_processor_id();
	int err;

	/* Initialize migration for the boot CPU */
	err = migration_call(&migration_notifier, CPU_UP_PREPARE, cpu);
	BUG_ON(err == NOTIFY_BAD);
	migration_call(&migration_notifier, CPU_ONLINE, cpu);
	register_cpu_notifier(&migration_notifier);

	/* Register cpu active notifiers */
	cpu_notifier(sched_cpu_active, CPU_PRI_SCHED_ACTIVE);
	cpu_notifier(sched_cpu_inactive, CPU_PRI_SCHED_INACTIVE);

	return 0;
}
early_initcall(migration_init);
#endif

#ifdef CONFIG_SMP

static cpumask_var_t sched_domains_tmpmask; /* sched_domains_mutex */

#ifdef CONFIG_SCHED_DEBUG

static __read_mostly int sched_debug_enabled;

static int __init sched_debug_setup(char *str)
{
	sched_debug_enabled = 1;

	return 0;
}
early_param("sched_debug", sched_debug_setup);

static inline bool sched_debug(void)
{
	return sched_debug_enabled;
}

static int sched_domain_debug_one(struct sched_domain *sd, int cpu, int level,
				  struct cpumask *groupmask)
{
	struct sched_group *group = sd->groups;
	char str[256];

	cpulist_scnprintf(str, sizeof(str), sched_domain_span(sd));
	cpumask_clear(groupmask);

	printk(KERN_DEBUG "%*s domain %d: ", level, "", level);

	if (!(sd->flags & SD_LOAD_BALANCE)) {
		printk("does not load-balance\n");
		if (sd->parent)
			printk(KERN_ERR "ERROR: !SD_LOAD_BALANCE domain"
					" has parent");
		return -1;
	}

	printk(KERN_CONT "span %s level %s\n", str, sd->name);

	if (!cpumask_test_cpu(cpu, sched_domain_span(sd))) {
		printk(KERN_ERR "ERROR: domain->span does not contain "
				"CPU%d\n", cpu);
	}
	if (!cpumask_test_cpu(cpu, sched_group_cpus(group))) {
		printk(KERN_ERR "ERROR: domain->groups does not contain"
				" CPU%d\n", cpu);
	}

	printk(KERN_DEBUG "%*s groups:", level + 1, "");
	do {
		if (!group) {
			printk("\n");
			printk(KERN_ERR "ERROR: group is NULL\n");
			break;
		}

		/*
		 * Even though we initialize ->power to something semi-sane,
		 * we leave power_orig unset. This allows us to detect if
		 * domain iteration is still funny without causing /0 traps.
		 */
		if (!group->sgp->power_orig) {
			printk(KERN_CONT "\n");
			printk(KERN_ERR "ERROR: domain->cpu_power not "
					"set\n");
			break;
		}

		if (!cpumask_weight(sched_group_cpus(group))) {
			printk(KERN_CONT "\n");
			printk(KERN_ERR "ERROR: empty group\n");
			break;
		}

		if (!(sd->flags & SD_OVERLAP) &&
		    cpumask_intersects(groupmask, sched_group_cpus(group))) {
			printk(KERN_CONT "\n");
			printk(KERN_ERR "ERROR: repeated CPUs\n");
			break;
		}

		cpumask_or(groupmask, groupmask, sched_group_cpus(group));

		cpulist_scnprintf(str, sizeof(str), sched_group_cpus(group));

		printk(KERN_CONT " %s", str);
		if (group->sgp->power != SCHED_POWER_SCALE) {
			printk(KERN_CONT " (cpu_power = %d)",
				group->sgp->power);
		}

		group = group->next;
	} while (group != sd->groups);
	printk(KERN_CONT "\n");

	if (!cpumask_equal(sched_domain_span(sd), groupmask))
		printk(KERN_ERR "ERROR: groups don't span domain->span\n");

	if (sd->parent &&
	    !cpumask_subset(groupmask, sched_domain_span(sd->parent)))
		printk(KERN_ERR "ERROR: parent span is not a superset "
			"of domain->span\n");
	return 0;
}

static void sched_domain_debug(struct sched_domain *sd, int cpu)
{
	int level = 0;

	if (!sched_debug_enabled)
		return;

	if (!sd) {
		printk(KERN_DEBUG "CPU%d attaching NULL sched-domain.\n", cpu);
		return;
	}

	printk(KERN_DEBUG "CPU%d attaching sched-domain:\n", cpu);

	for (;;) {
		if (sched_domain_debug_one(sd, cpu, level, sched_domains_tmpmask))
			break;
		level++;
		sd = sd->parent;
		if (!sd)
			break;
	}
}
#else /* !CONFIG_SCHED_DEBUG */
# define sched_domain_debug(sd, cpu) do { } while (0)
static inline bool sched_debug(void)
{
	return false;
}
#endif /* CONFIG_SCHED_DEBUG */

static int sd_degenerate(struct sched_domain *sd)
{
	if (cpumask_weight(sched_domain_span(sd)) == 1)
		return 1;

	/* Following flags need at least 2 groups */
	if (sd->flags & (SD_LOAD_BALANCE |
			 SD_BALANCE_NEWIDLE |
			 SD_BALANCE_FORK |
			 SD_BALANCE_EXEC |
			 SD_SHARE_CPUPOWER |
			 SD_SHARE_PKG_RESOURCES)) {
		if (sd->groups != sd->groups->next)
			return 0;
	}

	/* Following flags don't use groups */
	if (sd->flags & (SD_WAKE_AFFINE))
		return 0;

	return 1;
}

static int
sd_parent_degenerate(struct sched_domain *sd, struct sched_domain *parent)
{
	unsigned long cflags = sd->flags, pflags = parent->flags;

	if (sd_degenerate(parent))
		return 1;

	if (!cpumask_equal(sched_domain_span(sd), sched_domain_span(parent)))
		return 0;

	/* Flags needing groups don't count if only 1 group in parent */
	if (parent->groups == parent->groups->next) {
		pflags &= ~(SD_LOAD_BALANCE |
				SD_BALANCE_NEWIDLE |
				SD_BALANCE_FORK |
				SD_BALANCE_EXEC |
				SD_SHARE_CPUPOWER |
				SD_SHARE_PKG_RESOURCES);
		if (nr_node_ids == 1)
			pflags &= ~SD_SERIALIZE;
	}
	if (~cflags & pflags)
		return 0;

	return 1;
}

static void free_rootdomain(struct rcu_head *rcu)
{
	struct root_domain *rd = container_of(rcu, struct root_domain, rcu);

	cpupri_cleanup(&rd->cpupri);
	free_cpumask_var(rd->rto_mask);
	free_cpumask_var(rd->online);
	free_cpumask_var(rd->span);
	kfree(rd);
}

static void rq_attach_root(struct rq *rq, struct root_domain *rd)
{
	struct root_domain *old_rd = NULL;
	unsigned long flags;

	raw_spin_lock_irqsave(&rq->lock, flags);

	if (rq->rd) {
		old_rd = rq->rd;

		if (cpumask_test_cpu(rq->cpu, old_rd->online))
			set_rq_offline(rq);

		cpumask_clear_cpu(rq->cpu, old_rd->span);

		/*
		 * If we dont want to free the old_rt yet then
		 * set old_rd to NULL to skip the freeing later
		 * in this function:
		 */
		if (!atomic_dec_and_test(&old_rd->refcount))
			old_rd = NULL;
	}

	atomic_inc(&rd->refcount);
	rq->rd = rd;

	cpumask_set_cpu(rq->cpu, rd->span);
	if (cpumask_test_cpu(rq->cpu, cpu_active_mask))
		set_rq_online(rq);

	raw_spin_unlock_irqrestore(&rq->lock, flags);

	if (old_rd)
		call_rcu_sched(&old_rd->rcu, free_rootdomain);
}

static int init_rootdomain(struct root_domain *rd)
{
	memset(rd, 0, sizeof(*rd));

	if (!alloc_cpumask_var(&rd->span, GFP_KERNEL))
		goto out;
	if (!alloc_cpumask_var(&rd->online, GFP_KERNEL))
		goto free_span;
	if (!alloc_cpumask_var(&rd->rto_mask, GFP_KERNEL))
		goto free_online;

	if (cpupri_init(&rd->cpupri) != 0)
		goto free_rto_mask;
	return 0;

free_rto_mask:
	free_cpumask_var(rd->rto_mask);
free_online:
	free_cpumask_var(rd->online);
free_span:
	free_cpumask_var(rd->span);
out:
	return -ENOMEM;
}

/*
 * By default the system creates a single root-domain with all cpus as
 * members (mimicking the global state we have today).
 */
struct root_domain def_root_domain;

static void init_defrootdomain(void)
{
	init_rootdomain(&def_root_domain);

	atomic_set(&def_root_domain.refcount, 1);
}

static struct root_domain *alloc_rootdomain(void)
{
	struct root_domain *rd;

	rd = kmalloc(sizeof(*rd), GFP_KERNEL);
	if (!rd)
		return NULL;

	if (init_rootdomain(rd) != 0) {
		kfree(rd);
		return NULL;
	}

	return rd;
}

static void free_sched_groups(struct sched_group *sg, int free_sgp)
{
	struct sched_group *tmp, *first;

	if (!sg)
		return;

	first = sg;
	do {
		tmp = sg->next;

		if (free_sgp && atomic_dec_and_test(&sg->sgp->ref))
			kfree(sg->sgp);

		kfree(sg);
		sg = tmp;
	} while (sg != first);
}

static void free_sched_domain(struct rcu_head *rcu)
{
	struct sched_domain *sd = container_of(rcu, struct sched_domain, rcu);

	/*
	 * If its an overlapping domain it has private groups, iterate and
	 * nuke them all.
	 */
	if (sd->flags & SD_OVERLAP) {
		free_sched_groups(sd->groups, 1);
	} else if (atomic_dec_and_test(&sd->groups->ref)) {
		kfree(sd->groups->sgp);
		kfree(sd->groups);
	}
	kfree(sd);
}

static void destroy_sched_domain(struct sched_domain *sd, int cpu)
{
	call_rcu(&sd->rcu, free_sched_domain);
}

static void destroy_sched_domains(struct sched_domain *sd, int cpu)
{
	for (; sd; sd = sd->parent)
		destroy_sched_domain(sd, cpu);
}

/*
 * Keep a special pointer to the highest sched_domain that has
 * SD_SHARE_PKG_RESOURCE set (Last Level Cache Domain) for this
 * allows us to avoid some pointer chasing select_idle_sibling().
 *
 * Also keep a unique ID per domain (we use the first cpu number in
 * the cpumask of the domain), this allows us to quickly tell if
 * two cpus are in the same cache domain, see cpus_share_cache().
 */
DEFINE_PER_CPU(struct sched_domain *, sd_llc);
DEFINE_PER_CPU(int, sd_llc_id);

static void update_top_cache_domain(int cpu)
{
	struct sched_domain *sd;
	int id = cpu;

	sd = highest_flag_domain(cpu, SD_SHARE_PKG_RESOURCES);
	if (sd)
		id = cpumask_first(sched_domain_span(sd));

	rcu_assign_pointer(per_cpu(sd_llc, cpu), sd);
	per_cpu(sd_llc_id, cpu) = id;
}

/*
 * Attach the domain 'sd' to 'cpu' as its base domain. Callers must
 * hold the hotplug lock.
 */
static void
cpu_attach_domain(struct sched_domain *sd, struct root_domain *rd, int cpu)
{
	struct rq *rq = cpu_rq(cpu);
	struct sched_domain *tmp;

	/* Remove the sched domains which do not contribute to scheduling. */
	for (tmp = sd; tmp; ) {
		struct sched_domain *parent = tmp->parent;
		if (!parent)
			break;

		if (sd_parent_degenerate(tmp, parent)) {
			tmp->parent = parent->parent;
			if (parent->parent)
				parent->parent->child = tmp;
			destroy_sched_domain(parent, cpu);
		} else
			tmp = tmp->parent;
	}

	if (sd && sd_degenerate(sd)) {
		tmp = sd;
		sd = sd->parent;
		destroy_sched_domain(tmp, cpu);
		if (sd)
			sd->child = NULL;
	}

	sched_domain_debug(sd, cpu);

	rq_attach_root(rq, rd);
	tmp = rq->sd;
	rcu_assign_pointer(rq->sd, sd);
	destroy_sched_domains(tmp, cpu);

	update_top_cache_domain(cpu);
}

/* cpus with isolated domains */
static cpumask_var_t cpu_isolated_map;

/* Setup the mask of cpus configured for isolated domains */
static int __init isolated_cpu_setup(char *str)
{
	alloc_bootmem_cpumask_var(&cpu_isolated_map);
	cpulist_parse(str, cpu_isolated_map);
	return 1;
}

__setup("isolcpus=", isolated_cpu_setup);

static const struct cpumask *cpu_cpu_mask(int cpu)
{
	return cpumask_of_node(cpu_to_node(cpu));
}

struct sd_data {
	struct sched_domain **__percpu sd;
	struct sched_group **__percpu sg;
	struct sched_group_power **__percpu sgp;
};

struct s_data {
	struct sched_domain ** __percpu sd;
	struct root_domain	*rd;
};

enum s_alloc {
	sa_rootdomain,
	sa_sd,
	sa_sd_storage,
	sa_none,
};

struct sched_domain_topology_level;

typedef struct sched_domain *(*sched_domain_init_f)(struct sched_domain_topology_level *tl, int cpu);
typedef const struct cpumask *(*sched_domain_mask_f)(int cpu);

#define SDTL_OVERLAP	0x01

struct sched_domain_topology_level {
	sched_domain_init_f init;
	sched_domain_mask_f mask;
	int		    flags;
	int		    numa_level;
	struct sd_data      data;
};

/*
 * Build an iteration mask that can exclude certain CPUs from the upwards
 * domain traversal.
 *
 * Asymmetric node setups can result in situations where the domain tree is of
 * unequal depth, make sure to skip domains that already cover the entire
 * range.
 *
 * In that case build_sched_domains() will have terminated the iteration early
 * and our sibling sd spans will be empty. Domains should always include the
 * cpu they're built on, so check that.
 *
 */
static void build_group_mask(struct sched_domain *sd, struct sched_group *sg)
{
	const struct cpumask *span = sched_domain_span(sd);
	struct sd_data *sdd = sd->private;
	struct sched_domain *sibling;
	int i;

	for_each_cpu(i, span) {
		sibling = *per_cpu_ptr(sdd->sd, i);
		if (!cpumask_test_cpu(i, sched_domain_span(sibling)))
			continue;

		cpumask_set_cpu(i, sched_group_mask(sg));
	}
}

/*
 * Return the canonical balance cpu for this group, this is the first cpu
 * of this group that's also in the iteration mask.
 */
int group_balance_cpu(struct sched_group *sg)
{
	return cpumask_first_and(sched_group_cpus(sg), sched_group_mask(sg));
}

static int
build_overlap_sched_groups(struct sched_domain *sd, int cpu)
{
	struct sched_group *first = NULL, *last = NULL, *groups = NULL, *sg;
	const struct cpumask *span = sched_domain_span(sd);
	struct cpumask *covered = sched_domains_tmpmask;
	struct sd_data *sdd = sd->private;
	struct sched_domain *child;
	int i;

	cpumask_clear(covered);

	for_each_cpu(i, span) {
		struct cpumask *sg_span;

		if (cpumask_test_cpu(i, covered))
			continue;

		child = *per_cpu_ptr(sdd->sd, i);

		/* See the comment near build_group_mask(). */
		if (!cpumask_test_cpu(i, sched_domain_span(child)))
			continue;

		sg = kzalloc_node(sizeof(struct sched_group) + cpumask_size(),
				GFP_KERNEL, cpu_to_node(cpu));

		if (!sg)
			goto fail;

		sg_span = sched_group_cpus(sg);
		if (child->child) {
			child = child->child;
			cpumask_copy(sg_span, sched_domain_span(child));
		} else
			cpumask_set_cpu(i, sg_span);

		cpumask_or(covered, covered, sg_span);

		sg->sgp = *per_cpu_ptr(sdd->sgp, i);
		if (atomic_inc_return(&sg->sgp->ref) == 1)
			build_group_mask(sd, sg);

		/*
		 * Initialize sgp->power such that even if we mess up the
		 * domains and no possible iteration will get us here, we won't
		 * die on a /0 trap.
		 */
		sg->sgp->power = SCHED_POWER_SCALE * cpumask_weight(sg_span);

		/*
		 * Make sure the first group of this domain contains the
		 * canonical balance cpu. Otherwise the sched_domain iteration
		 * breaks. See update_sg_lb_stats().
		 */
		if ((!groups && cpumask_test_cpu(cpu, sg_span)) ||
		    group_balance_cpu(sg) == cpu)
			groups = sg;

		if (!first)
			first = sg;
		if (last)
			last->next = sg;
		last = sg;
		last->next = first;
	}
	sd->groups = groups;

	return 0;

fail:
	free_sched_groups(first, 0);

	return -ENOMEM;
}

static int get_group(int cpu, struct sd_data *sdd, struct sched_group **sg)
{
	struct sched_domain *sd = *per_cpu_ptr(sdd->sd, cpu);
	struct sched_domain *child = sd->child;

	if (child)
		cpu = cpumask_first(sched_domain_span(child));

	if (sg) {
		*sg = *per_cpu_ptr(sdd->sg, cpu);
		(*sg)->sgp = *per_cpu_ptr(sdd->sgp, cpu);
		atomic_set(&(*sg)->sgp->ref, 1); /* for claim_allocations */
	}

	return cpu;
}

/*
 * build_sched_groups will build a circular linked list of the groups
 * covered by the given span, and will set each group's ->cpumask correctly,
 * and ->cpu_power to 0.
 *
 * Assumes the sched_domain tree is fully constructed
 */
static int
build_sched_groups(struct sched_domain *sd, int cpu)
{
	struct sched_group *first = NULL, *last = NULL;
	struct sd_data *sdd = sd->private;
	const struct cpumask *span = sched_domain_span(sd);
	struct cpumask *covered;
	int i;

	get_group(cpu, sdd, &sd->groups);
	atomic_inc(&sd->groups->ref);

	if (cpu != cpumask_first(sched_domain_span(sd)))
		return 0;

	lockdep_assert_held(&sched_domains_mutex);
	covered = sched_domains_tmpmask;

	cpumask_clear(covered);

	for_each_cpu(i, span) {
		struct sched_group *sg;
		int group = get_group(i, sdd, &sg);
		int j;

		if (cpumask_test_cpu(i, covered))
			continue;

		cpumask_clear(sched_group_cpus(sg));
		sg->sgp->power = 0;
		cpumask_setall(sched_group_mask(sg));

		for_each_cpu(j, span) {
			if (get_group(j, sdd, NULL) != group)
				continue;

			cpumask_set_cpu(j, covered);
			cpumask_set_cpu(j, sched_group_cpus(sg));
		}

		if (!first)
			first = sg;
		if (last)
			last->next = sg;
		last = sg;
	}
	last->next = first;

	return 0;
}

/*
 * Initialize sched groups cpu_power.
 *
 * cpu_power indicates the capacity of sched group, which is used while
 * distributing the load between different sched groups in a sched domain.
 * Typically cpu_power for all the groups in a sched domain will be same unless
 * there are asymmetries in the topology. If there are asymmetries, group
 * having more cpu_power will pickup more load compared to the group having
 * less cpu_power.
 */
static void init_sched_groups_power(int cpu, struct sched_domain *sd)
{
	struct sched_group *sg = sd->groups;

	WARN_ON(!sd || !sg);

	do {
		sg->group_weight = cpumask_weight(sched_group_cpus(sg));
		sg = sg->next;
	} while (sg != sd->groups);

	if (cpu != group_balance_cpu(sg))
		return;

	update_group_power(sd, cpu);
	atomic_set(&sg->sgp->nr_busy_cpus, sg->group_weight);
}

int __weak arch_sd_sibling_asym_packing(void)
{
       return 0*SD_ASYM_PACKING;
}

/*
 * Initializers for schedule domains
 * Non-inlined to reduce accumulated stack pressure in build_sched_domains()
 */

#ifdef CONFIG_SCHED_DEBUG
# define SD_INIT_NAME(sd, type)		sd->name = #type
#else
# define SD_INIT_NAME(sd, type)		do { } while (0)
#endif

#define SD_INIT_FUNC(type)						\
static noinline struct sched_domain *					\
sd_init_##type(struct sched_domain_topology_level *tl, int cpu) 	\
{									\
	struct sched_domain *sd = *per_cpu_ptr(tl->data.sd, cpu);	\
	*sd = SD_##type##_INIT;						\
	SD_INIT_NAME(sd, type);						\
	sd->private = &tl->data;					\
	return sd;							\
}

SD_INIT_FUNC(CPU)
#ifdef CONFIG_SCHED_SMT
 SD_INIT_FUNC(SIBLING)
#endif
#ifdef CONFIG_SCHED_MC
 SD_INIT_FUNC(MC)
#endif
#ifdef CONFIG_SCHED_BOOK
 SD_INIT_FUNC(BOOK)
#endif

static int default_relax_domain_level = -1;
int sched_domain_level_max;

static int __init setup_relax_domain_level(char *str)
{
	if (kstrtoint(str, 0, &default_relax_domain_level))
		pr_warn("Unable to set relax_domain_level\n");

	return 1;
}
__setup("relax_domain_level=", setup_relax_domain_level);

static void set_domain_attribute(struct sched_domain *sd,
				 struct sched_domain_attr *attr)
{
	int request;

	if (!attr || attr->relax_domain_level < 0) {
		if (default_relax_domain_level < 0)
			return;
		else
			request = default_relax_domain_level;
	} else
		request = attr->relax_domain_level;
	if (request < sd->level) {
		/* turn off idle balance on this domain */
		sd->flags &= ~(SD_BALANCE_WAKE|SD_BALANCE_NEWIDLE);
	} else {
		/* turn on idle balance on this domain */
		sd->flags |= (SD_BALANCE_WAKE|SD_BALANCE_NEWIDLE);
	}
}

static void __sdt_free(const struct cpumask *cpu_map);
static int __sdt_alloc(const struct cpumask *cpu_map);

static void __free_domain_allocs(struct s_data *d, enum s_alloc what,
				 const struct cpumask *cpu_map)
{
	switch (what) {
	case sa_rootdomain:
		if (!atomic_read(&d->rd->refcount))
			free_rootdomain(&d->rd->rcu); /* fall through */
	case sa_sd:
		free_percpu(d->sd); /* fall through */
	case sa_sd_storage:
		__sdt_free(cpu_map); /* fall through */
	case sa_none:
		break;
	}
}

static enum s_alloc __visit_domain_allocation_hell(struct s_data *d,
						   const struct cpumask *cpu_map)
{
	memset(d, 0, sizeof(*d));

	if (__sdt_alloc(cpu_map))
		return sa_sd_storage;
	d->sd = alloc_percpu(struct sched_domain *);
	if (!d->sd)
		return sa_sd_storage;
	d->rd = alloc_rootdomain();
	if (!d->rd)
		return sa_sd;
	return sa_rootdomain;
}

/*
 * NULL the sd_data elements we've used to build the sched_domain and
 * sched_group structure so that the subsequent __free_domain_allocs()
 * will not free the data we're using.
 */
static void claim_allocations(int cpu, struct sched_domain *sd)
{
	struct sd_data *sdd = sd->private;

	WARN_ON_ONCE(*per_cpu_ptr(sdd->sd, cpu) != sd);
	*per_cpu_ptr(sdd->sd, cpu) = NULL;

	if (atomic_read(&(*per_cpu_ptr(sdd->sg, cpu))->ref))
		*per_cpu_ptr(sdd->sg, cpu) = NULL;

	if (atomic_read(&(*per_cpu_ptr(sdd->sgp, cpu))->ref))
		*per_cpu_ptr(sdd->sgp, cpu) = NULL;
}

#ifdef CONFIG_SCHED_SMT
static const struct cpumask *cpu_smt_mask(int cpu)
{
	return topology_thread_cpumask(cpu);
}
#endif

/*
 * Topology list, bottom-up.
 */
static struct sched_domain_topology_level default_topology[] = {
#ifdef CONFIG_SCHED_SMT
	{ sd_init_SIBLING, cpu_smt_mask, },
#endif
#ifdef CONFIG_SCHED_MC
	{ sd_init_MC, cpu_coregroup_mask, },
#endif
#ifdef CONFIG_SCHED_BOOK
	{ sd_init_BOOK, cpu_book_mask, },
#endif
	{ sd_init_CPU, cpu_cpu_mask, },
	{ NULL, },
};

static struct sched_domain_topology_level *sched_domain_topology = default_topology;

#ifdef CONFIG_NUMA

static int sched_domains_numa_levels;
static int *sched_domains_numa_distance;
static struct cpumask ***sched_domains_numa_masks;
static int sched_domains_curr_level;

static inline int sd_local_flags(int level)
{
	if (sched_domains_numa_distance[level] > RECLAIM_DISTANCE)
		return 0;

	return SD_BALANCE_EXEC | SD_BALANCE_FORK | SD_WAKE_AFFINE;
}

static struct sched_domain *
sd_numa_init(struct sched_domain_topology_level *tl, int cpu)
{
	struct sched_domain *sd = *per_cpu_ptr(tl->data.sd, cpu);
	int level = tl->numa_level;
	int sd_weight = cpumask_weight(
			sched_domains_numa_masks[level][cpu_to_node(cpu)]);

	*sd = (struct sched_domain){
		.min_interval		= sd_weight,
		.max_interval		= 2*sd_weight,
		.busy_factor		= 32,
		.imbalance_pct		= 125,
		.cache_nice_tries	= 2,
		.busy_idx		= 3,
		.idle_idx		= 2,
		.newidle_idx		= 0,
		.wake_idx		= 0,
		.forkexec_idx		= 0,

		.flags			= 1*SD_LOAD_BALANCE
					| 1*SD_BALANCE_NEWIDLE
					| 0*SD_BALANCE_EXEC
					| 0*SD_BALANCE_FORK
					| 0*SD_BALANCE_WAKE
					| 0*SD_WAKE_AFFINE
					| 0*SD_SHARE_CPUPOWER
					| 0*SD_SHARE_PKG_RESOURCES
					| 1*SD_SERIALIZE
					| 0*SD_PREFER_SIBLING
					| sd_local_flags(level)
					,
		.last_balance		= jiffies,
		.balance_interval	= sd_weight,
	};
	SD_INIT_NAME(sd, NUMA);
	sd->private = &tl->data;

	/*
	 * Ugly hack to pass state to sd_numa_mask()...
	 */
	sched_domains_curr_level = tl->numa_level;

	return sd;
}

static const struct cpumask *sd_numa_mask(int cpu)
{
	return sched_domains_numa_masks[sched_domains_curr_level][cpu_to_node(cpu)];
}

static void sched_numa_warn(const char *str)
{
	static int done = false;
	int i,j;

	if (done)
		return;

	done = true;

	printk(KERN_WARNING "ERROR: %s\n\n", str);

	for (i = 0; i < nr_node_ids; i++) {
		printk(KERN_WARNING "  ");
		for (j = 0; j < nr_node_ids; j++)
			printk(KERN_CONT "%02d ", node_distance(i,j));
		printk(KERN_CONT "\n");
	}
	printk(KERN_WARNING "\n");
}

static bool find_numa_distance(int distance)
{
	int i;

	if (distance == node_distance(0, 0))
		return true;

	for (i = 0; i < sched_domains_numa_levels; i++) {
		if (sched_domains_numa_distance[i] == distance)
			return true;
	}

	return false;
}

static void sched_init_numa(void)
{
	int next_distance, curr_distance = node_distance(0, 0);
	struct sched_domain_topology_level *tl;
	int level = 0;
	int i, j, k;

	sched_domains_numa_distance = kzalloc(sizeof(int) * nr_node_ids, GFP_KERNEL);
	if (!sched_domains_numa_distance)
		return;

	/*
	 * O(nr_nodes^2) deduplicating selection sort -- in order to find the
	 * unique distances in the node_distance() table.
	 *
	 * Assumes node_distance(0,j) includes all distances in
	 * node_distance(i,j) in order to avoid cubic time.
	 */
	next_distance = curr_distance;
	for (i = 0; i < nr_node_ids; i++) {
		for (j = 0; j < nr_node_ids; j++) {
			for (k = 0; k < nr_node_ids; k++) {
				int distance = node_distance(i, k);

				if (distance > curr_distance &&
				    (distance < next_distance ||
				     next_distance == curr_distance))
					next_distance = distance;

				/*
				 * While not a strong assumption it would be nice to know
				 * about cases where if node A is connected to B, B is not
				 * equally connected to A.
				 */
				if (sched_debug() && node_distance(k, i) != distance)
					sched_numa_warn("Node-distance not symmetric");

				if (sched_debug() && i && !find_numa_distance(distance))
					sched_numa_warn("Node-0 not representative");
			}
			if (next_distance != curr_distance) {
				sched_domains_numa_distance[level++] = next_distance;
				sched_domains_numa_levels = level;
				curr_distance = next_distance;
			} else break;
		}

		/*
		 * In case of sched_debug() we verify the above assumption.
		 */
		if (!sched_debug())
			break;
	}
	/*
	 * 'level' contains the number of unique distances, excluding the
	 * identity distance node_distance(i,i).
	 *
	 * The sched_domains_nume_distance[] array includes the actual distance
	 * numbers.
	 */

	/*
	 * Here, we should temporarily reset sched_domains_numa_levels to 0.
	 * If it fails to allocate memory for array sched_domains_numa_masks[][],
	 * the array will contain less then 'level' members. This could be
	 * dangerous when we use it to iterate array sched_domains_numa_masks[][]
	 * in other functions.
	 *
	 * We reset it to 'level' at the end of this function.
	 */
	sched_domains_numa_levels = 0;

	sched_domains_numa_masks = kzalloc(sizeof(void *) * level, GFP_KERNEL);
	if (!sched_domains_numa_masks)
		return;

	/*
	 * Now for each level, construct a mask per node which contains all
	 * cpus of nodes that are that many hops away from us.
	 */
	for (i = 0; i < level; i++) {
		sched_domains_numa_masks[i] =
			kzalloc(nr_node_ids * sizeof(void *), GFP_KERNEL);
		if (!sched_domains_numa_masks[i])
			return;

		for (j = 0; j < nr_node_ids; j++) {
			struct cpumask *mask = kzalloc(cpumask_size(), GFP_KERNEL);
			if (!mask)
				return;

			sched_domains_numa_masks[i][j] = mask;

			for (k = 0; k < nr_node_ids; k++) {
				if (node_distance(j, k) > sched_domains_numa_distance[i])
					continue;

				cpumask_or(mask, mask, cpumask_of_node(k));
			}
		}
	}

	tl = kzalloc((ARRAY_SIZE(default_topology) + level) *
			sizeof(struct sched_domain_topology_level), GFP_KERNEL);
	if (!tl)
		return;

	/*
	 * Copy the default topology bits..
	 */
	for (i = 0; default_topology[i].init; i++)
		tl[i] = default_topology[i];

	/*
	 * .. and append 'j' levels of NUMA goodness.
	 */
	for (j = 0; j < level; i++, j++) {
		tl[i] = (struct sched_domain_topology_level){
			.init = sd_numa_init,
			.mask = sd_numa_mask,
			.flags = SDTL_OVERLAP,
			.numa_level = j,
		};
	}

	sched_domain_topology = tl;

	sched_domains_numa_levels = level;
}

static void sched_domains_numa_masks_set(int cpu)
{
	int i, j;
	int node = cpu_to_node(cpu);

	for (i = 0; i < sched_domains_numa_levels; i++) {
		for (j = 0; j < nr_node_ids; j++) {
			if (node_distance(j, node) <= sched_domains_numa_distance[i])
				cpumask_set_cpu(cpu, sched_domains_numa_masks[i][j]);
		}
	}
}

static void sched_domains_numa_masks_clear(int cpu)
{
	int i, j;
	for (i = 0; i < sched_domains_numa_levels; i++) {
		for (j = 0; j < nr_node_ids; j++)
			cpumask_clear_cpu(cpu, sched_domains_numa_masks[i][j]);
	}
}

/*
 * Update sched_domains_numa_masks[level][node] array when new cpus
 * are onlined.
 */
static int sched_domains_numa_masks_update(struct notifier_block *nfb,
					   unsigned long action,
					   void *hcpu)
{
	int cpu = (long)hcpu;

	switch (action & ~CPU_TASKS_FROZEN) {
	case CPU_ONLINE:
		sched_domains_numa_masks_set(cpu);
		break;

	case CPU_DEAD:
		sched_domains_numa_masks_clear(cpu);
		break;

	default:
		return NOTIFY_DONE;
	}

	return NOTIFY_OK;
}
#else
static inline void sched_init_numa(void)
{
}

static int sched_domains_numa_masks_update(struct notifier_block *nfb,
					   unsigned long action,
					   void *hcpu)
{
	return 0;
}
#endif /* CONFIG_NUMA */

static int __sdt_alloc(const struct cpumask *cpu_map)
{
	struct sched_domain_topology_level *tl;
	int j;

	for (tl = sched_domain_topology; tl->init; tl++) {
		struct sd_data *sdd = &tl->data;

		sdd->sd = alloc_percpu(struct sched_domain *);
		if (!sdd->sd)
			return -ENOMEM;

		sdd->sg = alloc_percpu(struct sched_group *);
		if (!sdd->sg)
			return -ENOMEM;

		sdd->sgp = alloc_percpu(struct sched_group_power *);
		if (!sdd->sgp)
			return -ENOMEM;

		for_each_cpu(j, cpu_map) {
			struct sched_domain *sd;
			struct sched_group *sg;
			struct sched_group_power *sgp;

		       	sd = kzalloc_node(sizeof(struct sched_domain) + cpumask_size(),
					GFP_KERNEL, cpu_to_node(j));
			if (!sd)
				return -ENOMEM;

			*per_cpu_ptr(sdd->sd, j) = sd;

			sg = kzalloc_node(sizeof(struct sched_group) + cpumask_size(),
					GFP_KERNEL, cpu_to_node(j));
			if (!sg)
				return -ENOMEM;

			sg->next = sg;

			sg->next = sg;

			*per_cpu_ptr(sdd->sg, j) = sg;

			sgp = kzalloc_node(sizeof(struct sched_group_power) + cpumask_size(),
					GFP_KERNEL, cpu_to_node(j));
			if (!sgp)
				return -ENOMEM;

			*per_cpu_ptr(sdd->sgp, j) = sgp;
		}
	}

	return 0;
}

static void __sdt_free(const struct cpumask *cpu_map)
{
	struct sched_domain_topology_level *tl;
	int j;

	for (tl = sched_domain_topology; tl->init; tl++) {
		struct sd_data *sdd = &tl->data;

		for_each_cpu(j, cpu_map) {
			struct sched_domain *sd;

			if (sdd->sd) {
				sd = *per_cpu_ptr(sdd->sd, j);
				if (sd && (sd->flags & SD_OVERLAP))
					free_sched_groups(sd->groups, 0);
				kfree(*per_cpu_ptr(sdd->sd, j));
			}

			if (sdd->sg)
				kfree(*per_cpu_ptr(sdd->sg, j));
			if (sdd->sgp)
				kfree(*per_cpu_ptr(sdd->sgp, j));
		}
		free_percpu(sdd->sd);
		sdd->sd = NULL;
		free_percpu(sdd->sg);
		sdd->sg = NULL;
		free_percpu(sdd->sgp);
		sdd->sgp = NULL;
	}
}

struct sched_domain *build_sched_domain(struct sched_domain_topology_level *tl,
		struct s_data *d, const struct cpumask *cpu_map,
		struct sched_domain_attr *attr, struct sched_domain *child,
		int cpu)
{
	struct sched_domain *sd = tl->init(tl, cpu);
	if (!sd)
		return child;

	cpumask_and(sched_domain_span(sd), cpu_map, tl->mask(cpu));
	if (child) {
		sd->level = child->level + 1;
		sched_domain_level_max = max(sched_domain_level_max, sd->level);
		child->parent = sd;
	}
	sd->child = child;
	set_domain_attribute(sd, attr);

	return sd;
}

/*
 * Build sched domains for a given set of cpus and attach the sched domains
 * to the individual cpus
 */
static int build_sched_domains(const struct cpumask *cpu_map,
			       struct sched_domain_attr *attr)
{
	enum s_alloc alloc_state = sa_none;
	struct sched_domain *sd;
	struct s_data d;
	int i, ret = -ENOMEM;

	alloc_state = __visit_domain_allocation_hell(&d, cpu_map);
	if (alloc_state != sa_rootdomain)
		goto error;

	/* Set up domains for cpus specified by the cpu_map. */
	for_each_cpu(i, cpu_map) {
		struct sched_domain_topology_level *tl;

		sd = NULL;
		for (tl = sched_domain_topology; tl->init; tl++) {
			sd = build_sched_domain(tl, &d, cpu_map, attr, sd, i);
			if (tl->flags & SDTL_OVERLAP || sched_feat(FORCE_SD_OVERLAP))
				sd->flags |= SD_OVERLAP;
			if (cpumask_equal(cpu_map, sched_domain_span(sd)))
				break;
		}

		while (sd->child)
			sd = sd->child;

		*per_cpu_ptr(d.sd, i) = sd;
	}

	/* Build the groups for the domains */
	for_each_cpu(i, cpu_map) {
		for (sd = *per_cpu_ptr(d.sd, i); sd; sd = sd->parent) {
			sd->span_weight = cpumask_weight(sched_domain_span(sd));
			if (sd->flags & SD_OVERLAP) {
				if (build_overlap_sched_groups(sd, i))
					goto error;
			} else {
				if (build_sched_groups(sd, i))
					goto error;
			}
		}
	}

	/* Calculate CPU power for physical packages and nodes */
	for (i = nr_cpumask_bits-1; i >= 0; i--) {
		if (!cpumask_test_cpu(i, cpu_map))
			continue;

		for (sd = *per_cpu_ptr(d.sd, i); sd; sd = sd->parent) {
			claim_allocations(i, sd);
			init_sched_groups_power(i, sd);
		}
	}

	/* Attach the domains */
	rcu_read_lock();
	for_each_cpu(i, cpu_map) {
		sd = *per_cpu_ptr(d.sd, i);
		cpu_attach_domain(sd, d.rd, i);
	}
	rcu_read_unlock();

	ret = 0;
error:
	__free_domain_allocs(&d, alloc_state, cpu_map);
	return ret;
}

static cpumask_var_t *doms_cur;	/* current sched domains */
static int ndoms_cur;		/* number of sched domains in 'doms_cur' */
static struct sched_domain_attr *dattr_cur;
				/* attribues of custom domains in 'doms_cur' */

/*
 * Special case: If a kmalloc of a doms_cur partition (array of
 * cpumask) fails, then fallback to a single sched domain,
 * as determined by the single cpumask fallback_doms.
 */
static cpumask_var_t fallback_doms;

/*
 * arch_update_cpu_topology lets virtualized architectures update the
 * cpu core maps. It is supposed to return 1 if the topology changed
 * or 0 if it stayed the same.
 */
int __attribute__((weak)) arch_update_cpu_topology(void)
{
	return 0;
}

cpumask_var_t *alloc_sched_domains(unsigned int ndoms)
{
	int i;
	cpumask_var_t *doms;

	doms = kmalloc(sizeof(*doms) * ndoms, GFP_KERNEL);
	if (!doms)
		return NULL;
	for (i = 0; i < ndoms; i++) {
		if (!alloc_cpumask_var(&doms[i], GFP_KERNEL)) {
			free_sched_domains(doms, i);
			return NULL;
		}
	}
	return doms;
}

void free_sched_domains(cpumask_var_t doms[], unsigned int ndoms)
{
	unsigned int i;
	for (i = 0; i < ndoms; i++)
		free_cpumask_var(doms[i]);
	kfree(doms);
}

/*
 * Set up scheduler domains and groups. Callers must hold the hotplug lock.
 * For now this just excludes isolated cpus, but could be used to
 * exclude other special cases in the future.
 */
static int init_sched_domains(const struct cpumask *cpu_map)
{
	int err;

	arch_update_cpu_topology();
	ndoms_cur = 1;
	doms_cur = alloc_sched_domains(ndoms_cur);
	if (!doms_cur)
		doms_cur = &fallback_doms;
	cpumask_andnot(doms_cur[0], cpu_map, cpu_isolated_map);
	err = build_sched_domains(doms_cur[0], NULL);
	register_sched_domain_sysctl();

	return err;
}

/*
 * Detach sched domains from a group of cpus specified in cpu_map
 * These cpus will now be attached to the NULL domain
 */
static void detach_destroy_domains(const struct cpumask *cpu_map)
{
	int i;

	rcu_read_lock();
	for_each_cpu(i, cpu_map)
		cpu_attach_domain(NULL, &def_root_domain, i);
	rcu_read_unlock();
}

/* handle null as "default" */
static int dattrs_equal(struct sched_domain_attr *cur, int idx_cur,
			struct sched_domain_attr *new, int idx_new)
{
	struct sched_domain_attr tmp;

	/* fast path */
	if (!new && !cur)
		return 1;

	tmp = SD_ATTR_INIT;
	return !memcmp(cur ? (cur + idx_cur) : &tmp,
			new ? (new + idx_new) : &tmp,
			sizeof(struct sched_domain_attr));
}

/*
 * Partition sched domains as specified by the 'ndoms_new'
 * cpumasks in the array doms_new[] of cpumasks. This compares
 * doms_new[] to the current sched domain partitioning, doms_cur[].
 * It destroys each deleted domain and builds each new domain.
 *
 * 'doms_new' is an array of cpumask_var_t's of length 'ndoms_new'.
 * The masks don't intersect (don't overlap.) We should setup one
 * sched domain for each mask. CPUs not in any of the cpumasks will
 * not be load balanced. If the same cpumask appears both in the
 * current 'doms_cur' domains and in the new 'doms_new', we can leave
 * it as it is.
 *
 * The passed in 'doms_new' should be allocated using
 * alloc_sched_domains.  This routine takes ownership of it and will
 * free_sched_domains it when done with it. If the caller failed the
 * alloc call, then it can pass in doms_new == NULL && ndoms_new == 1,
 * and partition_sched_domains() will fallback to the single partition
 * 'fallback_doms', it also forces the domains to be rebuilt.
 *
 * If doms_new == NULL it will be replaced with cpu_online_mask.
 * ndoms_new == 0 is a special case for destroying existing domains,
 * and it will not create the default domain.
 *
 * Call with hotplug lock held
 */
void partition_sched_domains(int ndoms_new, cpumask_var_t doms_new[],
			     struct sched_domain_attr *dattr_new)
{
	int i, j, n;
	int new_topology;

	mutex_lock(&sched_domains_mutex);

	/* always unregister in case we don't destroy any domains */
	unregister_sched_domain_sysctl();

	/* Let architecture update cpu core mappings. */
	new_topology = arch_update_cpu_topology();

	n = doms_new ? ndoms_new : 0;

	/* Destroy deleted domains */
	for (i = 0; i < ndoms_cur; i++) {
		for (j = 0; j < n && !new_topology; j++) {
			if (cpumask_equal(doms_cur[i], doms_new[j])
			    && dattrs_equal(dattr_cur, i, dattr_new, j))
				goto match1;
		}
		/* no match - a current sched domain not in new doms_new[] */
		detach_destroy_domains(doms_cur[i]);
match1:
		;
	}

	if (doms_new == NULL) {
		ndoms_cur = 0;
		doms_new = &fallback_doms;
		cpumask_andnot(doms_new[0], cpu_active_mask, cpu_isolated_map);
		WARN_ON_ONCE(dattr_new);
	}

	/* Build new domains */
	for (i = 0; i < ndoms_new; i++) {
		for (j = 0; j < ndoms_cur && !new_topology; j++) {
			if (cpumask_equal(doms_new[i], doms_cur[j])
			    && dattrs_equal(dattr_new, i, dattr_cur, j))
				goto match2;
		}
		/* no match - add a new doms_new */
		build_sched_domains(doms_new[i], dattr_new ? dattr_new + i : NULL);
match2:
		;
	}

	/* Remember the new sched domains */
	if (doms_cur != &fallback_doms)
		free_sched_domains(doms_cur, ndoms_cur);
	kfree(dattr_cur);	/* kfree(NULL) is safe */
	doms_cur = doms_new;
	dattr_cur = dattr_new;
	ndoms_cur = ndoms_new;

	register_sched_domain_sysctl();

	mutex_unlock(&sched_domains_mutex);
}

static int num_cpus_frozen;	/* used to mark begin/end of suspend/resume */

static int num_cpus_frozen;	/* used to mark begin/end of suspend/resume */

/*
 * Update cpusets according to cpu_active mask.  If cpusets are
 * disabled, cpuset_update_active_cpus() becomes a simple wrapper
 * around partition_sched_domains().
 *
 * If we come here as part of a suspend/resume, don't touch cpusets because we
 * want to restore it back to its original state upon resume anyway.
 */
static int cpuset_cpu_active(struct notifier_block *nfb, unsigned long action,
			     void *hcpu)
{
	switch (action) {
	case CPU_ONLINE_FROZEN:
	case CPU_DOWN_FAILED_FROZEN:

		/*
		 * num_cpus_frozen tracks how many CPUs are involved in suspend
		 * resume sequence. As long as this is not the last online
		 * operation in the resume sequence, just build a single sched
		 * domain, ignoring cpusets.
		 */
		num_cpus_frozen--;
		if (likely(num_cpus_frozen)) {
			partition_sched_domains(1, NULL, NULL);
			break;
		}

		/*
		 * This is the last CPU online operation. So fall through and
		 * restore the original sched domains by considering the
		 * cpuset configurations.
		 */

	case CPU_ONLINE:
	case CPU_DOWN_FAILED:
<<<<<<< HEAD
		cpuset_update_active_cpus(true);
=======
		cpuset_update_active_cpus();
>>>>>>> 940b3e49
		break;
	default:
		return NOTIFY_DONE;
	}
	return NOTIFY_OK;
}

static int cpuset_cpu_inactive(struct notifier_block *nfb, unsigned long action,
			       void *hcpu)
{
	switch (action) {
	case CPU_DOWN_PREPARE:
<<<<<<< HEAD
		cpuset_update_active_cpus(false);
=======
		cpuset_update_active_cpus();
>>>>>>> 940b3e49
		break;
	case CPU_DOWN_PREPARE_FROZEN:
		num_cpus_frozen++;
		partition_sched_domains(1, NULL, NULL);
		break;
	default:
		return NOTIFY_DONE;
	}
	return NOTIFY_OK;
}

void __init sched_init_smp(void)
{
	cpumask_var_t non_isolated_cpus;

	alloc_cpumask_var(&non_isolated_cpus, GFP_KERNEL);
	alloc_cpumask_var(&fallback_doms, GFP_KERNEL);

	sched_init_numa();

	get_online_cpus();
	mutex_lock(&sched_domains_mutex);
	init_sched_domains(cpu_active_mask);
	cpumask_andnot(non_isolated_cpus, cpu_possible_mask, cpu_isolated_map);
	if (cpumask_empty(non_isolated_cpus))
		cpumask_set_cpu(smp_processor_id(), non_isolated_cpus);
	mutex_unlock(&sched_domains_mutex);
	put_online_cpus();

	hotcpu_notifier(sched_domains_numa_masks_update, CPU_PRI_SCHED_ACTIVE);
	hotcpu_notifier(cpuset_cpu_active, CPU_PRI_CPUSET_ACTIVE);
	hotcpu_notifier(cpuset_cpu_inactive, CPU_PRI_CPUSET_INACTIVE);

	/* RT runtime code needs to handle some hotplug events */
	hotcpu_notifier(update_runtime, 0);

	init_hrtick();

	/* Move init over to a non-isolated CPU */
	if (set_cpus_allowed_ptr(current, non_isolated_cpus) < 0)
		BUG();
	sched_init_granularity();
	free_cpumask_var(non_isolated_cpus);

	init_sched_rt_class();
}
#else
void __init sched_init_smp(void)
{
	sched_init_granularity();
}
#endif /* CONFIG_SMP */

const_debug unsigned int sysctl_timer_migration = 1;

int in_sched_functions(unsigned long addr)
{
	return in_lock_functions(addr) ||
		(addr >= (unsigned long)__sched_text_start
		&& addr < (unsigned long)__sched_text_end);
}

#ifdef CONFIG_CGROUP_SCHED
struct task_group root_task_group;
LIST_HEAD(task_groups);
#endif

DECLARE_PER_CPU(cpumask_var_t, load_balance_tmpmask);

void __init sched_init(void)
{
	int i, j;
	unsigned long alloc_size = 0, ptr;

#ifdef CONFIG_FAIR_GROUP_SCHED
	alloc_size += 2 * nr_cpu_ids * sizeof(void **);
#endif
#ifdef CONFIG_RT_GROUP_SCHED
	alloc_size += 2 * nr_cpu_ids * sizeof(void **);
#endif
#ifdef CONFIG_CPUMASK_OFFSTACK
	alloc_size += num_possible_cpus() * cpumask_size();
#endif
	if (alloc_size) {
		ptr = (unsigned long)kzalloc(alloc_size, GFP_NOWAIT);

#ifdef CONFIG_FAIR_GROUP_SCHED
		root_task_group.se = (struct sched_entity **)ptr;
		ptr += nr_cpu_ids * sizeof(void **);

		root_task_group.cfs_rq = (struct cfs_rq **)ptr;
		ptr += nr_cpu_ids * sizeof(void **);

#endif /* CONFIG_FAIR_GROUP_SCHED */
#ifdef CONFIG_RT_GROUP_SCHED
		root_task_group.rt_se = (struct sched_rt_entity **)ptr;
		ptr += nr_cpu_ids * sizeof(void **);

		root_task_group.rt_rq = (struct rt_rq **)ptr;
		ptr += nr_cpu_ids * sizeof(void **);

#endif /* CONFIG_RT_GROUP_SCHED */
#ifdef CONFIG_CPUMASK_OFFSTACK
		for_each_possible_cpu(i) {
			per_cpu(load_balance_tmpmask, i) = (void *)ptr;
			ptr += cpumask_size();
		}
#endif /* CONFIG_CPUMASK_OFFSTACK */
	}

#ifdef CONFIG_SMP
	init_defrootdomain();
#endif

	init_rt_bandwidth(&def_rt_bandwidth,
			global_rt_period(), global_rt_runtime());

#ifdef CONFIG_RT_GROUP_SCHED
	init_rt_bandwidth(&root_task_group.rt_bandwidth,
			global_rt_period(), global_rt_runtime());
#endif /* CONFIG_RT_GROUP_SCHED */

#ifdef CONFIG_CGROUP_SCHED
	list_add(&root_task_group.list, &task_groups);
	INIT_LIST_HEAD(&root_task_group.children);
	INIT_LIST_HEAD(&root_task_group.siblings);
	autogroup_init(&init_task);

#endif /* CONFIG_CGROUP_SCHED */

#ifdef CONFIG_CGROUP_CPUACCT
	root_cpuacct.cpustat = &kernel_cpustat;
	root_cpuacct.cpuusage = alloc_percpu(u64);
	/* Too early, not expected to fail */
	BUG_ON(!root_cpuacct.cpuusage);
#endif
	for_each_possible_cpu(i) {
		struct rq *rq;

		rq = cpu_rq(i);
		raw_spin_lock_init(&rq->lock);
		rq->nr_running = 0;
		rq->calc_load_active = 0;
		rq->calc_load_update = jiffies + LOAD_FREQ;
		init_cfs_rq(&rq->cfs);
		init_rt_rq(&rq->rt, rq);
#ifdef CONFIG_FAIR_GROUP_SCHED
		root_task_group.shares = ROOT_TASK_GROUP_LOAD;
		INIT_LIST_HEAD(&rq->leaf_cfs_rq_list);
		/*
		 * How much cpu bandwidth does root_task_group get?
		 *
		 * In case of task-groups formed thr' the cgroup filesystem, it
		 * gets 100% of the cpu resources in the system. This overall
		 * system cpu resource is divided among the tasks of
		 * root_task_group and its child task-groups in a fair manner,
		 * based on each entity's (task or task-group's) weight
		 * (se->load.weight).
		 *
		 * In other words, if root_task_group has 10 tasks of weight
		 * 1024) and two child groups A0 and A1 (of weight 1024 each),
		 * then A0's share of the cpu resource is:
		 *
		 *	A0's bandwidth = 1024 / (10*1024 + 1024 + 1024) = 8.33%
		 *
		 * We achieve this by letting root_task_group's tasks sit
		 * directly in rq->cfs (i.e root_task_group->se[] = NULL).
		 */
		init_cfs_bandwidth(&root_task_group.cfs_bandwidth);
		init_tg_cfs_entry(&root_task_group, &rq->cfs, NULL, i, NULL);
#endif /* CONFIG_FAIR_GROUP_SCHED */

		rq->rt.rt_runtime = def_rt_bandwidth.rt_runtime;
#ifdef CONFIG_RT_GROUP_SCHED
		INIT_LIST_HEAD(&rq->leaf_rt_rq_list);
		init_tg_rt_entry(&root_task_group, &rq->rt, NULL, i, NULL);
#endif

		for (j = 0; j < CPU_LOAD_IDX_MAX; j++)
			rq->cpu_load[j] = 0;

		rq->last_load_update_tick = jiffies;

#ifdef CONFIG_SMP
		rq->sd = NULL;
		rq->rd = NULL;
		rq->cpu_power = SCHED_POWER_SCALE;
		rq->post_schedule = 0;
		rq->active_balance = 0;
		rq->next_balance = jiffies;
		rq->push_cpu = 0;
		rq->cpu = i;
		rq->online = 0;
		rq->idle_stamp = 0;
		rq->avg_idle = 2*sysctl_sched_migration_cost;

		INIT_LIST_HEAD(&rq->cfs_tasks);

		rq_attach_root(rq, &def_root_domain);
#ifdef CONFIG_NO_HZ
		rq->nohz_flags = 0;
#endif
#endif
		init_rq_hrtick(rq);
		atomic_set(&rq->nr_iowait, 0);
	}

	set_load_weight(&init_task);

#ifdef CONFIG_PREEMPT_NOTIFIERS
	INIT_HLIST_HEAD(&init_task.preempt_notifiers);
#endif

#ifdef CONFIG_RT_MUTEXES
	plist_head_init(&init_task.pi_waiters);
#endif

	/*
	 * The boot idle thread does lazy MMU switching as well:
	 */
	atomic_inc(&init_mm.mm_count);
	enter_lazy_tlb(&init_mm, current);

	/*
	 * Make us the idle thread. Technically, schedule() should not be
	 * called from this thread, however somewhere below it might be,
	 * but because we are the idle thread, we just pick up running again
	 * when this runqueue becomes "idle".
	 */
	init_idle(current, smp_processor_id());

	calc_load_update = jiffies + LOAD_FREQ;

	/*
	 * During early bootup we pretend to be a normal task:
	 */
	current->sched_class = &fair_sched_class;

#ifdef CONFIG_SMP
	zalloc_cpumask_var(&sched_domains_tmpmask, GFP_NOWAIT);
	/* May be allocated at isolcpus cmdline parse time */
	if (cpu_isolated_map == NULL)
		zalloc_cpumask_var(&cpu_isolated_map, GFP_NOWAIT);
	idle_thread_set_boot_cpu();
#endif
	init_sched_fair_class();

	scheduler_running = 1;
}

#ifdef CONFIG_DEBUG_ATOMIC_SLEEP
static inline int preempt_count_equals(int preempt_offset)
{
	int nested = (preempt_count() & ~PREEMPT_ACTIVE) + rcu_preempt_depth();

	return (nested == preempt_offset);
}

static int __might_sleep_init_called;
int __init __might_sleep_init(void)
{
	__might_sleep_init_called = 1;
	return 0;
}
early_initcall(__might_sleep_init);

void __might_sleep(const char *file, int line, int preempt_offset)
{
	static unsigned long prev_jiffy;	/* ratelimiting */

	rcu_sleep_check(); /* WARN_ON_ONCE() by default, no rate limit reqd. */
	if ((preempt_count_equals(preempt_offset) && !irqs_disabled()) ||
	    oops_in_progress)
		return;
	if (system_state != SYSTEM_RUNNING &&
	    (!__might_sleep_init_called || system_state != SYSTEM_BOOTING))
		return;
	if (time_before(jiffies, prev_jiffy + HZ) && prev_jiffy)
		return;
	prev_jiffy = jiffies;

	printk(KERN_ERR
		"BUG: sleeping function called from invalid context at %s:%d\n",
			file, line);
	printk(KERN_ERR
		"in_atomic(): %d, irqs_disabled(): %d, pid: %d, name: %s\n",
			in_atomic(), irqs_disabled(),
			current->pid, current->comm);

	debug_show_held_locks(current);
	if (irqs_disabled())
		print_irqtrace_events(current);
	dump_stack();
}
EXPORT_SYMBOL(__might_sleep);
#endif

#ifdef CONFIG_MAGIC_SYSRQ
static void normalize_task(struct rq *rq, struct task_struct *p)
{
	const struct sched_class *prev_class = p->sched_class;
	int old_prio = p->prio;
	int on_rq;

	on_rq = p->on_rq;
	if (on_rq)
		dequeue_task(rq, p, 0);
	__setscheduler(rq, p, SCHED_NORMAL, 0);
	if (on_rq) {
		enqueue_task(rq, p, 0);
		resched_task(rq->curr);
	}

	check_class_changed(rq, p, prev_class, old_prio);
}

void normalize_rt_tasks(void)
{
	struct task_struct *g, *p;
	unsigned long flags;
	struct rq *rq;

	read_lock_irqsave(&tasklist_lock, flags);
	do_each_thread(g, p) {
		/*
		 * Only normalize user tasks:
		 */
		if (!p->mm)
			continue;

		p->se.exec_start		= 0;
#ifdef CONFIG_SCHEDSTATS
		p->se.statistics.wait_start	= 0;
		p->se.statistics.sleep_start	= 0;
		p->se.statistics.block_start	= 0;
#endif

		if (!rt_task(p)) {
			/*
			 * Renice negative nice level userspace
			 * tasks back to 0:
			 */
			if (TASK_NICE(p) < 0 && p->mm)
				set_user_nice(p, 0);
			continue;
		}

		raw_spin_lock(&p->pi_lock);
		rq = __task_rq_lock(p);

		normalize_task(rq, p);

		__task_rq_unlock(rq);
		raw_spin_unlock(&p->pi_lock);
	} while_each_thread(g, p);

	read_unlock_irqrestore(&tasklist_lock, flags);
}

#endif /* CONFIG_MAGIC_SYSRQ */

#if defined(CONFIG_IA64) || defined(CONFIG_KGDB_KDB)
/*
 * These functions are only useful for the IA64 MCA handling, or kdb.
 *
 * They can only be called when the whole system has been
 * stopped - every CPU needs to be quiescent, and no scheduling
 * activity can take place. Using them for anything else would
 * be a serious bug, and as a result, they aren't even visible
 * under any other configuration.
 */

/**
 * curr_task - return the current task for a given cpu.
 * @cpu: the processor in question.
 *
 * ONLY VALID WHEN THE WHOLE SYSTEM IS STOPPED!
 */
struct task_struct *curr_task(int cpu)
{
	return cpu_curr(cpu);
}

#endif /* defined(CONFIG_IA64) || defined(CONFIG_KGDB_KDB) */

#ifdef CONFIG_IA64
/**
 * set_curr_task - set the current task for a given cpu.
 * @cpu: the processor in question.
 * @p: the task pointer to set.
 *
 * Description: This function must only be used when non-maskable interrupts
 * are serviced on a separate stack. It allows the architecture to switch the
 * notion of the current task on a cpu in a non-blocking manner. This function
 * must be called with all CPU's synchronized, and interrupts disabled, the
 * and caller must save the original value of the current task (see
 * curr_task() above) and restore that value before reenabling interrupts and
 * re-starting the system.
 *
 * ONLY VALID WHEN THE WHOLE SYSTEM IS STOPPED!
 */
void set_curr_task(int cpu, struct task_struct *p)
{
	cpu_curr(cpu) = p;
}

#endif

#ifdef CONFIG_CGROUP_SCHED
/* task_group_lock serializes the addition/removal of task groups */
static DEFINE_SPINLOCK(task_group_lock);

static void free_sched_group(struct task_group *tg)
{
	free_fair_sched_group(tg);
	free_rt_sched_group(tg);
	autogroup_free(tg);
	kfree(tg);
}

/* allocate runqueue etc for a new task group */
struct task_group *sched_create_group(struct task_group *parent)
{
	struct task_group *tg;

	tg = kzalloc(sizeof(*tg), GFP_KERNEL);
	if (!tg)
		return ERR_PTR(-ENOMEM);

	if (!alloc_fair_sched_group(tg, parent))
		goto err;

	if (!alloc_rt_sched_group(tg, parent))
		goto err;

	return tg;

err:
	free_sched_group(tg);
	return ERR_PTR(-ENOMEM);
}

void sched_online_group(struct task_group *tg, struct task_group *parent)
{
	unsigned long flags;

	spin_lock_irqsave(&task_group_lock, flags);
	list_add_rcu(&tg->list, &task_groups);

	WARN_ON(!parent); /* root should already exist */

	tg->parent = parent;
	INIT_LIST_HEAD(&tg->children);
	list_add_rcu(&tg->siblings, &parent->children);
	spin_unlock_irqrestore(&task_group_lock, flags);
}

/* rcu callback to free various structures associated with a task group */
static void free_sched_group_rcu(struct rcu_head *rhp)
{
	/* now it should be safe to free those cfs_rqs */
	free_sched_group(container_of(rhp, struct task_group, rcu));
}

/* Destroy runqueue etc associated with a task group */
void sched_destroy_group(struct task_group *tg)
{
	/* wait for possible concurrent references to cfs_rqs complete */
	call_rcu(&tg->rcu, free_sched_group_rcu);
}

void sched_offline_group(struct task_group *tg)
{
	unsigned long flags;
	int i;

	/* end participation in shares distribution */
	for_each_possible_cpu(i)
		unregister_fair_sched_group(tg, i);

	spin_lock_irqsave(&task_group_lock, flags);
	list_del_rcu(&tg->list);
	list_del_rcu(&tg->siblings);
	spin_unlock_irqrestore(&task_group_lock, flags);
}

/* change task's runqueue when it moves between groups.
 *	The caller of this function should have put the task in its new group
 *	by now. This function just updates tsk->se.cfs_rq and tsk->se.parent to
 *	reflect its new group.
 */
void sched_move_task(struct task_struct *tsk)
{
	struct task_group *tg;
	int on_rq, running;
	unsigned long flags;
	struct rq *rq;

	rq = task_rq_lock(tsk, &flags);

	running = task_current(rq, tsk);
	on_rq = tsk->on_rq;

	if (on_rq)
		dequeue_task(rq, tsk, 0);
	if (unlikely(running))
		tsk->sched_class->put_prev_task(rq, tsk);

	tg = container_of(task_subsys_state_check(tsk, cpu_cgroup_subsys_id,
				lockdep_is_held(&tsk->sighand->siglock)),
			  struct task_group, css);
	tg = autogroup_task_group(tsk, tg);
	tsk->sched_task_group = tg;

#ifdef CONFIG_FAIR_GROUP_SCHED
	if (tsk->sched_class->task_move_group)
		tsk->sched_class->task_move_group(tsk, on_rq);
	else
#endif
		set_task_rq(tsk, task_cpu(tsk));

	if (unlikely(running))
		tsk->sched_class->set_curr_task(rq);
	if (on_rq)
		enqueue_task(rq, tsk, 0);

	task_rq_unlock(rq, tsk, &flags);
}
#endif /* CONFIG_CGROUP_SCHED */

#if defined(CONFIG_RT_GROUP_SCHED) || defined(CONFIG_CFS_BANDWIDTH)
static unsigned long to_ratio(u64 period, u64 runtime)
{
	if (runtime == RUNTIME_INF)
		return 1ULL << 20;

	return div64_u64(runtime << 20, period);
}
#endif

#ifdef CONFIG_RT_GROUP_SCHED
/*
 * Ensure that the real time constraints are schedulable.
 */
static DEFINE_MUTEX(rt_constraints_mutex);

/* Must be called with tasklist_lock held */
static inline int tg_has_rt_tasks(struct task_group *tg)
{
	struct task_struct *g, *p;

	do_each_thread(g, p) {
		if (rt_task(p) && task_rq(p)->rt.tg == tg)
			return 1;
	} while_each_thread(g, p);

	return 0;
}

struct rt_schedulable_data {
	struct task_group *tg;
	u64 rt_period;
	u64 rt_runtime;
};

static int tg_rt_schedulable(struct task_group *tg, void *data)
{
	struct rt_schedulable_data *d = data;
	struct task_group *child;
	unsigned long total, sum = 0;
	u64 period, runtime;

	period = ktime_to_ns(tg->rt_bandwidth.rt_period);
	runtime = tg->rt_bandwidth.rt_runtime;

	if (tg == d->tg) {
		period = d->rt_period;
		runtime = d->rt_runtime;
	}

	/*
	 * Cannot have more runtime than the period.
	 */
	if (runtime > period && runtime != RUNTIME_INF)
		return -EINVAL;

	/*
	 * Ensure we don't starve existing RT tasks.
	 */
	if (rt_bandwidth_enabled() && !runtime && tg_has_rt_tasks(tg))
		return -EBUSY;

	total = to_ratio(period, runtime);

	/*
	 * Nobody can have more than the global setting allows.
	 */
	if (total > to_ratio(global_rt_period(), global_rt_runtime()))
		return -EINVAL;

	/*
	 * The sum of our children's runtime should not exceed our own.
	 */
	list_for_each_entry_rcu(child, &tg->children, siblings) {
		period = ktime_to_ns(child->rt_bandwidth.rt_period);
		runtime = child->rt_bandwidth.rt_runtime;

		if (child == d->tg) {
			period = d->rt_period;
			runtime = d->rt_runtime;
		}

		sum += to_ratio(period, runtime);
	}

	if (sum > total)
		return -EINVAL;

	return 0;
}

static int __rt_schedulable(struct task_group *tg, u64 period, u64 runtime)
{
	int ret;

	struct rt_schedulable_data data = {
		.tg = tg,
		.rt_period = period,
		.rt_runtime = runtime,
	};

	rcu_read_lock();
	ret = walk_tg_tree(tg_rt_schedulable, tg_nop, &data);
	rcu_read_unlock();

	return ret;
}

static int tg_set_rt_bandwidth(struct task_group *tg,
		u64 rt_period, u64 rt_runtime)
{
	int i, err = 0;

	mutex_lock(&rt_constraints_mutex);
	read_lock(&tasklist_lock);
	err = __rt_schedulable(tg, rt_period, rt_runtime);
	if (err)
		goto unlock;

	raw_spin_lock_irq(&tg->rt_bandwidth.rt_runtime_lock);
	tg->rt_bandwidth.rt_period = ns_to_ktime(rt_period);
	tg->rt_bandwidth.rt_runtime = rt_runtime;

	for_each_possible_cpu(i) {
		struct rt_rq *rt_rq = tg->rt_rq[i];

		raw_spin_lock(&rt_rq->rt_runtime_lock);
		rt_rq->rt_runtime = rt_runtime;
		raw_spin_unlock(&rt_rq->rt_runtime_lock);
	}
	raw_spin_unlock_irq(&tg->rt_bandwidth.rt_runtime_lock);
unlock:
	read_unlock(&tasklist_lock);
	mutex_unlock(&rt_constraints_mutex);

	return err;
}

int sched_group_set_rt_runtime(struct task_group *tg, long rt_runtime_us)
{
	u64 rt_runtime, rt_period;

	rt_period = ktime_to_ns(tg->rt_bandwidth.rt_period);
	rt_runtime = (u64)rt_runtime_us * NSEC_PER_USEC;
	if (rt_runtime_us < 0)
		rt_runtime = RUNTIME_INF;

	return tg_set_rt_bandwidth(tg, rt_period, rt_runtime);
}

long sched_group_rt_runtime(struct task_group *tg)
{
	u64 rt_runtime_us;

	if (tg->rt_bandwidth.rt_runtime == RUNTIME_INF)
		return -1;

	rt_runtime_us = tg->rt_bandwidth.rt_runtime;
	do_div(rt_runtime_us, NSEC_PER_USEC);
	return rt_runtime_us;
}

int sched_group_set_rt_period(struct task_group *tg, long rt_period_us)
{
	u64 rt_runtime, rt_period;

	rt_period = (u64)rt_period_us * NSEC_PER_USEC;
	rt_runtime = tg->rt_bandwidth.rt_runtime;

	if (rt_period == 0)
		return -EINVAL;

	return tg_set_rt_bandwidth(tg, rt_period, rt_runtime);
}

long sched_group_rt_period(struct task_group *tg)
{
	u64 rt_period_us;

	rt_period_us = ktime_to_ns(tg->rt_bandwidth.rt_period);
	do_div(rt_period_us, NSEC_PER_USEC);
	return rt_period_us;
}

static int sched_rt_global_constraints(void)
{
	u64 runtime, period;
	int ret = 0;

	if (sysctl_sched_rt_period <= 0)
		return -EINVAL;

	runtime = global_rt_runtime();
	period = global_rt_period();

	/*
	 * Sanity check on the sysctl variables.
	 */
	if (runtime > period && runtime != RUNTIME_INF)
		return -EINVAL;

	mutex_lock(&rt_constraints_mutex);
	read_lock(&tasklist_lock);
	ret = __rt_schedulable(NULL, 0, 0);
	read_unlock(&tasklist_lock);
	mutex_unlock(&rt_constraints_mutex);

	return ret;
}

int sched_rt_can_attach(struct task_group *tg, struct task_struct *tsk)
{
	/* Don't accept realtime tasks when there is no way for them to run */
	if (rt_task(tsk) && tg->rt_bandwidth.rt_runtime == 0)
		return 0;

	return 1;
}

#else /* !CONFIG_RT_GROUP_SCHED */
static int sched_rt_global_constraints(void)
{
	unsigned long flags;
	int i;

	if (sysctl_sched_rt_period <= 0)
		return -EINVAL;

	/*
	 * There's always some RT tasks in the root group
	 * -- migration, kstopmachine etc..
	 */
	if (sysctl_sched_rt_runtime == 0)
		return -EBUSY;

	raw_spin_lock_irqsave(&def_rt_bandwidth.rt_runtime_lock, flags);
	for_each_possible_cpu(i) {
		struct rt_rq *rt_rq = &cpu_rq(i)->rt;

		raw_spin_lock(&rt_rq->rt_runtime_lock);
		rt_rq->rt_runtime = global_rt_runtime();
		raw_spin_unlock(&rt_rq->rt_runtime_lock);
	}
	raw_spin_unlock_irqrestore(&def_rt_bandwidth.rt_runtime_lock, flags);

	return 0;
}
#endif /* CONFIG_RT_GROUP_SCHED */

int sched_rr_handler(struct ctl_table *table, int write,
		void __user *buffer, size_t *lenp,
		loff_t *ppos)
{
	int ret;
	static DEFINE_MUTEX(mutex);

	mutex_lock(&mutex);
	ret = proc_dointvec(table, write, buffer, lenp, ppos);
	/* make sure that internally we keep jiffies */
	/* also, writing zero resets timeslice to default */
	if (!ret && write) {
		sched_rr_timeslice = sched_rr_timeslice <= 0 ?
			RR_TIMESLICE : msecs_to_jiffies(sched_rr_timeslice);
	}
	mutex_unlock(&mutex);
	return ret;
}

int sched_rt_handler(struct ctl_table *table, int write,
		void __user *buffer, size_t *lenp,
		loff_t *ppos)
{
	int ret;
	int old_period, old_runtime;
	static DEFINE_MUTEX(mutex);

	mutex_lock(&mutex);
	old_period = sysctl_sched_rt_period;
	old_runtime = sysctl_sched_rt_runtime;

	ret = proc_dointvec(table, write, buffer, lenp, ppos);

	if (!ret && write) {
		ret = sched_rt_global_constraints();
		if (ret) {
			sysctl_sched_rt_period = old_period;
			sysctl_sched_rt_runtime = old_runtime;
		} else {
			def_rt_bandwidth.rt_runtime = global_rt_runtime();
			def_rt_bandwidth.rt_period =
				ns_to_ktime(global_rt_period());
		}
	}
	mutex_unlock(&mutex);

	return ret;
}

#ifdef CONFIG_CGROUP_SCHED

/* return corresponding task_group object of a cgroup */
static inline struct task_group *cgroup_tg(struct cgroup *cgrp)
{
	return container_of(cgroup_subsys_state(cgrp, cpu_cgroup_subsys_id),
			    struct task_group, css);
}

static struct cgroup_subsys_state *cpu_cgroup_css_alloc(struct cgroup *cgrp)
{
	struct task_group *tg, *parent;

	if (!cgrp->parent) {
		/* This is early initialization for the top cgroup */
		return &root_task_group.css;
	}

	parent = cgroup_tg(cgrp->parent);
	tg = sched_create_group(parent);
	if (IS_ERR(tg))
		return ERR_PTR(-ENOMEM);

	return &tg->css;
}

static int cpu_cgroup_css_online(struct cgroup *cgrp)
{
	struct task_group *tg = cgroup_tg(cgrp);
	struct task_group *parent;

	if (!cgrp->parent)
		return 0;

	parent = cgroup_tg(cgrp->parent);
	sched_online_group(tg, parent);
	return 0;
}

static void cpu_cgroup_css_free(struct cgroup *cgrp)
{
	struct task_group *tg = cgroup_tg(cgrp);

	sched_destroy_group(tg);
}

static void cpu_cgroup_css_offline(struct cgroup *cgrp)
{
	struct task_group *tg = cgroup_tg(cgrp);

	sched_offline_group(tg);
}

static int
cpu_cgroup_allow_attach(struct cgroup *cgrp, struct cgroup_taskset *tset)
{
	const struct cred *cred = current_cred(), *tcred;
	struct task_struct *task;

	cgroup_taskset_for_each(task, cgrp, tset) {
		tcred = __task_cred(task);

		if ((current != task) && !capable(CAP_SYS_NICE) &&
		    cred->euid != tcred->uid && cred->euid != tcred->suid)
			return -EACCES;
	}

	return 0;
}

static int cpu_cgroup_can_attach(struct cgroup *cgrp,
				 struct cgroup_taskset *tset)
{
	struct task_struct *task;

	cgroup_taskset_for_each(task, cgrp, tset) {
#ifdef CONFIG_RT_GROUP_SCHED
		if (!sched_rt_can_attach(cgroup_tg(cgrp), task))
			return -EINVAL;
#else
		/* We don't support RT-tasks being in separate groups */
		if (task->sched_class != &fair_sched_class)
			return -EINVAL;
#endif
	}
	return 0;
}

static void cpu_cgroup_attach(struct cgroup *cgrp,
			      struct cgroup_taskset *tset)
{
	struct task_struct *task;

	cgroup_taskset_for_each(task, cgrp, tset)
		sched_move_task(task);
}

static void
cpu_cgroup_exit(struct cgroup *cgrp, struct cgroup *old_cgrp,
		struct task_struct *task)
{
	/*
	 * cgroup_exit() is called in the copy_process() failure path.
	 * Ignore this case since the task hasn't ran yet, this avoids
	 * trying to poke a half freed task state from generic code.
	 */
	if (!(task->flags & PF_EXITING))
		return;

	sched_move_task(task);
}

#ifdef CONFIG_FAIR_GROUP_SCHED
static int cpu_shares_write_u64(struct cgroup *cgrp, struct cftype *cftype,
				u64 shareval)
{
	return sched_group_set_shares(cgroup_tg(cgrp), scale_load(shareval));
}

static u64 cpu_shares_read_u64(struct cgroup *cgrp, struct cftype *cft)
{
	struct task_group *tg = cgroup_tg(cgrp);

	return (u64) scale_load_down(tg->shares);
}

#ifdef CONFIG_CFS_BANDWIDTH
static DEFINE_MUTEX(cfs_constraints_mutex);

const u64 max_cfs_quota_period = 1 * NSEC_PER_SEC; /* 1s */
const u64 min_cfs_quota_period = 1 * NSEC_PER_MSEC; /* 1ms */

static int __cfs_schedulable(struct task_group *tg, u64 period, u64 runtime);

static int tg_set_cfs_bandwidth(struct task_group *tg, u64 period, u64 quota)
{
	int i, ret = 0, runtime_enabled, runtime_was_enabled;
	struct cfs_bandwidth *cfs_b = &tg->cfs_bandwidth;

	if (tg == &root_task_group)
		return -EINVAL;

	/*
	 * Ensure we have at some amount of bandwidth every period.  This is
	 * to prevent reaching a state of large arrears when throttled via
	 * entity_tick() resulting in prolonged exit starvation.
	 */
	if (quota < min_cfs_quota_period || period < min_cfs_quota_period)
		return -EINVAL;

	/*
	 * Likewise, bound things on the otherside by preventing insane quota
	 * periods.  This also allows us to normalize in computing quota
	 * feasibility.
	 */
	if (period > max_cfs_quota_period)
		return -EINVAL;

	mutex_lock(&cfs_constraints_mutex);
	ret = __cfs_schedulable(tg, period, quota);
	if (ret)
		goto out_unlock;

	runtime_enabled = quota != RUNTIME_INF;
	runtime_was_enabled = cfs_b->quota != RUNTIME_INF;
	account_cfs_bandwidth_used(runtime_enabled, runtime_was_enabled);
	raw_spin_lock_irq(&cfs_b->lock);
	cfs_b->period = ns_to_ktime(period);
	cfs_b->quota = quota;

	__refill_cfs_bandwidth_runtime(cfs_b);
	/* restart the period timer (if active) to handle new period expiry */
	if (runtime_enabled && cfs_b->timer_active) {
		/* force a reprogram */
		cfs_b->timer_active = 0;
		__start_cfs_bandwidth(cfs_b);
	}
	raw_spin_unlock_irq(&cfs_b->lock);

	for_each_possible_cpu(i) {
		struct cfs_rq *cfs_rq = tg->cfs_rq[i];
		struct rq *rq = cfs_rq->rq;

		raw_spin_lock_irq(&rq->lock);
		cfs_rq->runtime_enabled = runtime_enabled;
		cfs_rq->runtime_remaining = 0;

		if (cfs_rq->throttled)
			unthrottle_cfs_rq(cfs_rq);
		raw_spin_unlock_irq(&rq->lock);
	}
out_unlock:
	mutex_unlock(&cfs_constraints_mutex);

	return ret;
}

int tg_set_cfs_quota(struct task_group *tg, long cfs_quota_us)
{
	u64 quota, period;

	period = ktime_to_ns(tg->cfs_bandwidth.period);
	if (cfs_quota_us < 0)
		quota = RUNTIME_INF;
	else
		quota = (u64)cfs_quota_us * NSEC_PER_USEC;

	return tg_set_cfs_bandwidth(tg, period, quota);
}

long tg_get_cfs_quota(struct task_group *tg)
{
	u64 quota_us;

	if (tg->cfs_bandwidth.quota == RUNTIME_INF)
		return -1;

	quota_us = tg->cfs_bandwidth.quota;
	do_div(quota_us, NSEC_PER_USEC);

	return quota_us;
}

int tg_set_cfs_period(struct task_group *tg, long cfs_period_us)
{
	u64 quota, period;

	period = (u64)cfs_period_us * NSEC_PER_USEC;
	quota = tg->cfs_bandwidth.quota;

	return tg_set_cfs_bandwidth(tg, period, quota);
}

long tg_get_cfs_period(struct task_group *tg)
{
	u64 cfs_period_us;

	cfs_period_us = ktime_to_ns(tg->cfs_bandwidth.period);
	do_div(cfs_period_us, NSEC_PER_USEC);

	return cfs_period_us;
}

static s64 cpu_cfs_quota_read_s64(struct cgroup *cgrp, struct cftype *cft)
{
	return tg_get_cfs_quota(cgroup_tg(cgrp));
}

static int cpu_cfs_quota_write_s64(struct cgroup *cgrp, struct cftype *cftype,
				s64 cfs_quota_us)
{
	return tg_set_cfs_quota(cgroup_tg(cgrp), cfs_quota_us);
}

static u64 cpu_cfs_period_read_u64(struct cgroup *cgrp, struct cftype *cft)
{
	return tg_get_cfs_period(cgroup_tg(cgrp));
}

static int cpu_cfs_period_write_u64(struct cgroup *cgrp, struct cftype *cftype,
				u64 cfs_period_us)
{
	return tg_set_cfs_period(cgroup_tg(cgrp), cfs_period_us);
}

struct cfs_schedulable_data {
	struct task_group *tg;
	u64 period, quota;
};

/*
 * normalize group quota/period to be quota/max_period
 * note: units are usecs
 */
static u64 normalize_cfs_quota(struct task_group *tg,
			       struct cfs_schedulable_data *d)
{
	u64 quota, period;

	if (tg == d->tg) {
		period = d->period;
		quota = d->quota;
	} else {
		period = tg_get_cfs_period(tg);
		quota = tg_get_cfs_quota(tg);
	}

	/* note: these should typically be equivalent */
	if (quota == RUNTIME_INF || quota == -1)
		return RUNTIME_INF;

	return to_ratio(period, quota);
}

static int tg_cfs_schedulable_down(struct task_group *tg, void *data)
{
	struct cfs_schedulable_data *d = data;
	struct cfs_bandwidth *cfs_b = &tg->cfs_bandwidth;
	s64 quota = 0, parent_quota = -1;

	if (!tg->parent) {
		quota = RUNTIME_INF;
	} else {
		struct cfs_bandwidth *parent_b = &tg->parent->cfs_bandwidth;

		quota = normalize_cfs_quota(tg, d);
		parent_quota = parent_b->hierarchal_quota;

		/*
		 * ensure max(child_quota) <= parent_quota, inherit when no
		 * limit is set
		 */
		if (quota == RUNTIME_INF)
			quota = parent_quota;
		else if (parent_quota != RUNTIME_INF && quota > parent_quota)
			return -EINVAL;
	}
	cfs_b->hierarchal_quota = quota;

	return 0;
}

static int __cfs_schedulable(struct task_group *tg, u64 period, u64 quota)
{
	int ret;
	struct cfs_schedulable_data data = {
		.tg = tg,
		.period = period,
		.quota = quota,
	};

	if (quota != RUNTIME_INF) {
		do_div(data.period, NSEC_PER_USEC);
		do_div(data.quota, NSEC_PER_USEC);
	}

	rcu_read_lock();
	ret = walk_tg_tree(tg_cfs_schedulable_down, tg_nop, &data);
	rcu_read_unlock();

	return ret;
}

static int cpu_stats_show(struct cgroup *cgrp, struct cftype *cft,
		struct cgroup_map_cb *cb)
{
	struct task_group *tg = cgroup_tg(cgrp);
	struct cfs_bandwidth *cfs_b = &tg->cfs_bandwidth;

	cb->fill(cb, "nr_periods", cfs_b->nr_periods);
	cb->fill(cb, "nr_throttled", cfs_b->nr_throttled);
	cb->fill(cb, "throttled_time", cfs_b->throttled_time);

	return 0;
}
#endif /* CONFIG_CFS_BANDWIDTH */
#endif /* CONFIG_FAIR_GROUP_SCHED */

#ifdef CONFIG_RT_GROUP_SCHED
static int cpu_rt_runtime_write(struct cgroup *cgrp, struct cftype *cft,
				s64 val)
{
	return sched_group_set_rt_runtime(cgroup_tg(cgrp), val);
}

static s64 cpu_rt_runtime_read(struct cgroup *cgrp, struct cftype *cft)
{
	return sched_group_rt_runtime(cgroup_tg(cgrp));
}

static int cpu_rt_period_write_uint(struct cgroup *cgrp, struct cftype *cftype,
		u64 rt_period_us)
{
	return sched_group_set_rt_period(cgroup_tg(cgrp), rt_period_us);
}

static u64 cpu_rt_period_read_uint(struct cgroup *cgrp, struct cftype *cft)
{
	return sched_group_rt_period(cgroup_tg(cgrp));
}
#endif /* CONFIG_RT_GROUP_SCHED */

static struct cftype cpu_files[] = {
#ifdef CONFIG_FAIR_GROUP_SCHED
	{
		.name = "shares",
		.read_u64 = cpu_shares_read_u64,
		.write_u64 = cpu_shares_write_u64,
	},
#endif
#ifdef CONFIG_CFS_BANDWIDTH
	{
		.name = "cfs_quota_us",
		.read_s64 = cpu_cfs_quota_read_s64,
		.write_s64 = cpu_cfs_quota_write_s64,
	},
	{
		.name = "cfs_period_us",
		.read_u64 = cpu_cfs_period_read_u64,
		.write_u64 = cpu_cfs_period_write_u64,
	},
	{
		.name = "stat",
		.read_map = cpu_stats_show,
	},
#endif
#ifdef CONFIG_RT_GROUP_SCHED
	{
		.name = "rt_runtime_us",
		.read_s64 = cpu_rt_runtime_read,
		.write_s64 = cpu_rt_runtime_write,
	},
	{
		.name = "rt_period_us",
		.read_u64 = cpu_rt_period_read_uint,
		.write_u64 = cpu_rt_period_write_uint,
	},
#endif
	{ }	/* terminate */
};

struct cgroup_subsys cpu_cgroup_subsys = {
	.name		= "cpu",
	.css_alloc	= cpu_cgroup_css_alloc,
	.css_free	= cpu_cgroup_css_free,
	.css_online	= cpu_cgroup_css_online,
	.css_offline	= cpu_cgroup_css_offline,
	.can_attach	= cpu_cgroup_can_attach,
	.attach		= cpu_cgroup_attach,
	.allow_attach	= cpu_cgroup_allow_attach,
	.exit		= cpu_cgroup_exit,
	.subsys_id	= cpu_cgroup_subsys_id,
	.base_cftypes	= cpu_files,
	.early_init	= 1,
};

#endif	/* CONFIG_CGROUP_SCHED */

#ifdef CONFIG_CGROUP_CPUACCT

/*
 * CPU accounting code for task groups.
 *
 * Based on the work by Paul Menage (menage@google.com) and Balbir Singh
 * (balbir@in.ibm.com).
 */

struct cpuacct root_cpuacct;

/* create a new cpu accounting group */
static struct cgroup_subsys_state *cpuacct_css_alloc(struct cgroup *cgrp)
{
	struct cpuacct *ca;

	if (!cgrp->parent)
		return &root_cpuacct.css;

	ca = kzalloc(sizeof(*ca), GFP_KERNEL);
	if (!ca)
		goto out;

	ca->cpuusage = alloc_percpu(u64);
	if (!ca->cpuusage)
		goto out_free_ca;

	ca->cpustat = alloc_percpu(struct kernel_cpustat);
	if (!ca->cpustat)
		goto out_free_cpuusage;

	return &ca->css;

out_free_cpuusage:
	free_percpu(ca->cpuusage);
out_free_ca:
	kfree(ca);
out:
	return ERR_PTR(-ENOMEM);
}

/* destroy an existing cpu accounting group */
static void cpuacct_css_free(struct cgroup *cgrp)
{
	struct cpuacct *ca = cgroup_ca(cgrp);

	free_percpu(ca->cpustat);
	free_percpu(ca->cpuusage);
	kfree(ca);
}

static u64 cpuacct_cpuusage_read(struct cpuacct *ca, int cpu)
{
	u64 *cpuusage = per_cpu_ptr(ca->cpuusage, cpu);
	u64 data;

#ifndef CONFIG_64BIT
	/*
	 * Take rq->lock to make 64-bit read safe on 32-bit platforms.
	 */
	raw_spin_lock_irq(&cpu_rq(cpu)->lock);
	data = *cpuusage;
	raw_spin_unlock_irq(&cpu_rq(cpu)->lock);
#else
	data = *cpuusage;
#endif

	return data;
}

static void cpuacct_cpuusage_write(struct cpuacct *ca, int cpu, u64 val)
{
	u64 *cpuusage = per_cpu_ptr(ca->cpuusage, cpu);

#ifndef CONFIG_64BIT
	/*
	 * Take rq->lock to make 64-bit write safe on 32-bit platforms.
	 */
	raw_spin_lock_irq(&cpu_rq(cpu)->lock);
	*cpuusage = val;
	raw_spin_unlock_irq(&cpu_rq(cpu)->lock);
#else
	*cpuusage = val;
#endif
}

/* return total cpu usage (in nanoseconds) of a group */
static u64 cpuusage_read(struct cgroup *cgrp, struct cftype *cft)
{
	struct cpuacct *ca = cgroup_ca(cgrp);
	u64 totalcpuusage = 0;
	int i;

	for_each_present_cpu(i)
		totalcpuusage += cpuacct_cpuusage_read(ca, i);

	return totalcpuusage;
}

static int cpuusage_write(struct cgroup *cgrp, struct cftype *cftype,
								u64 reset)
{
	struct cpuacct *ca = cgroup_ca(cgrp);
	int err = 0;
	int i;

	if (reset) {
		err = -EINVAL;
		goto out;
	}

	for_each_present_cpu(i)
		cpuacct_cpuusage_write(ca, i, 0);

out:
	return err;
}

static int cpuacct_percpu_seq_read(struct cgroup *cgroup, struct cftype *cft,
				   struct seq_file *m)
{
	struct cpuacct *ca = cgroup_ca(cgroup);
	u64 percpu;
	int i;

	for_each_present_cpu(i) {
		percpu = cpuacct_cpuusage_read(ca, i);
		seq_printf(m, "%llu ", (unsigned long long) percpu);
	}
	seq_printf(m, "\n");
	return 0;
}

static const char *cpuacct_stat_desc[] = {
	[CPUACCT_STAT_USER] = "user",
	[CPUACCT_STAT_SYSTEM] = "system",
};

static int cpuacct_stats_show(struct cgroup *cgrp, struct cftype *cft,
			      struct cgroup_map_cb *cb)
{
	struct cpuacct *ca = cgroup_ca(cgrp);
	int cpu;
	s64 val = 0;

	for_each_online_cpu(cpu) {
		struct kernel_cpustat *kcpustat = per_cpu_ptr(ca->cpustat, cpu);
		val += kcpustat->cpustat[CPUTIME_USER];
		val += kcpustat->cpustat[CPUTIME_NICE];
	}
	val = cputime64_to_clock_t(val);
	cb->fill(cb, cpuacct_stat_desc[CPUACCT_STAT_USER], val);

	val = 0;
	for_each_online_cpu(cpu) {
		struct kernel_cpustat *kcpustat = per_cpu_ptr(ca->cpustat, cpu);
		val += kcpustat->cpustat[CPUTIME_SYSTEM];
		val += kcpustat->cpustat[CPUTIME_IRQ];
		val += kcpustat->cpustat[CPUTIME_SOFTIRQ];
	}

	val = cputime64_to_clock_t(val);
	cb->fill(cb, cpuacct_stat_desc[CPUACCT_STAT_SYSTEM], val);

	return 0;
}

static struct cftype files[] = {
	{
		.name = "usage",
		.read_u64 = cpuusage_read,
		.write_u64 = cpuusage_write,
	},
	{
		.name = "usage_percpu",
		.read_seq_string = cpuacct_percpu_seq_read,
	},
	{
		.name = "stat",
		.read_map = cpuacct_stats_show,
	},
	{ }	/* terminate */
};

/*
 * charge this task's execution time to its accounting group.
 *
 * called with rq->lock held.
 */
void cpuacct_charge(struct task_struct *tsk, u64 cputime)
{
	struct cpuacct *ca;
	int cpu;

	if (unlikely(!cpuacct_subsys.active))
		return;

	cpu = task_cpu(tsk);

	rcu_read_lock();

	ca = task_ca(tsk);

	for (; ca; ca = parent_ca(ca)) {
		u64 *cpuusage = per_cpu_ptr(ca->cpuusage, cpu);
		*cpuusage += cputime;
	}

	rcu_read_unlock();
}

struct cgroup_subsys cpuacct_subsys = {
	.name = "cpuacct",
	.css_alloc = cpuacct_css_alloc,
	.css_free = cpuacct_css_free,
	.subsys_id = cpuacct_subsys_id,
	.base_cftypes = files,
};
#endif	/* CONFIG_CGROUP_CPUACCT */

void dump_cpu_task(int cpu)
{
	pr_info("Task dump for CPU %d:\n", cpu);
	sched_show_task(cpu_curr(cpu));
}<|MERGE_RESOLUTION|>--- conflicted
+++ resolved
@@ -2172,7 +2172,6 @@
  */
 static atomic_long_t calc_load_idle[2];
 static int calc_load_idx;
-<<<<<<< HEAD
 
 static inline int calc_load_write_idx(void)
 {
@@ -2230,65 +2229,6 @@
 	 * accounted through the nohz accounting, so skip the entire deal and
 	 * sync up for the next window.
 	 */
-=======
-
-static inline int calc_load_write_idx(void)
-{
-	int idx = calc_load_idx;
-
-	/*
-	 * See calc_global_nohz(), if we observe the new index, we also
-	 * need to observe the new update time.
-	 */
-	smp_rmb();
-
-	/*
-	 * If the folding window started, make sure we start writing in the
-	 * next idle-delta.
-	 */
-	if (!time_before(jiffies, calc_load_update))
-		idx++;
-
-	return idx & 1;
-}
-
-static inline int calc_load_read_idx(void)
-{
-	return calc_load_idx & 1;
-}
-
-void calc_load_enter_idle(void)
-{
-	struct rq *this_rq = this_rq();
-	long delta;
-
-	/*
-	 * We're going into NOHZ mode, if there's any pending delta, fold it
-	 * into the pending idle delta.
-	 */
-	delta = calc_load_fold_active(this_rq);
-	if (delta) {
-		int idx = calc_load_write_idx();
-		atomic_long_add(delta, &calc_load_idle[idx]);
-	}
-}
-
-void calc_load_exit_idle(void)
-{
-	struct rq *this_rq = this_rq();
-
-	/*
-	 * If we're still before the sample window, we're done.
-	 */
-	if (time_before(jiffies, this_rq->calc_load_update))
-		return;
-
-	/*
-	 * We woke inside or after the sample window, this means we're already
-	 * accounted through the nohz accounting, so skip the entire deal and
-	 * sync up for the next window.
-	 */
->>>>>>> 940b3e49
 	this_rq->calc_load_update = calc_load_update;
 	if (time_before(jiffies, this_rq->calc_load_update + 10))
 		this_rq->calc_load_update += LOAD_FREQ;
@@ -2871,373 +2811,6 @@
 	prev->sched_class->put_prev_task(rq, prev);
 }
 
-<<<<<<< HEAD
-=======
-static __always_inline bool steal_account_process_tick(void)
-{
-#ifdef CONFIG_PARAVIRT
-	if (static_key_false(&paravirt_steal_enabled)) {
-		u64 steal, st = 0;
-
-		steal = paravirt_steal_clock(smp_processor_id());
-		steal -= this_rq()->prev_steal_time;
-
-		st = steal_ticks(steal);
-		this_rq()->prev_steal_time += st * TICK_NSEC;
-
-		account_steal_time(st);
-		return st;
-	}
-#endif
-	return false;
-}
-
-#ifndef CONFIG_VIRT_CPU_ACCOUNTING
-
-#ifdef CONFIG_IRQ_TIME_ACCOUNTING
-/*
- * Account a tick to a process and cpustat
- * @p: the process that the cpu time gets accounted to
- * @user_tick: is the tick from userspace
- * @rq: the pointer to rq
- *
- * Tick demultiplexing follows the order
- * - pending hardirq update
- * - pending softirq update
- * - user_time
- * - idle_time
- * - system time
- *   - check for guest_time
- *   - else account as system_time
- *
- * Check for hardirq is done both for system and user time as there is
- * no timer going off while we are on hardirq and hence we may never get an
- * opportunity to update it solely in system time.
- * p->stime and friends are only updated on system time and not on irq
- * softirq as those do not count in task exec_runtime any more.
- */
-static void irqtime_account_process_tick(struct task_struct *p, int user_tick,
-						struct rq *rq)
-{
-	cputime_t one_jiffy_scaled = cputime_to_scaled(cputime_one_jiffy);
-	u64 *cpustat = kcpustat_this_cpu->cpustat;
-
-	if (steal_account_process_tick())
-		return;
-
-	if (irqtime_account_hi_update()) {
-		cpustat[CPUTIME_IRQ] += (__force u64) cputime_one_jiffy;
-	} else if (irqtime_account_si_update()) {
-		cpustat[CPUTIME_SOFTIRQ] += (__force u64) cputime_one_jiffy;
-	} else if (this_cpu_ksoftirqd() == p) {
-		/*
-		 * ksoftirqd time do not get accounted in cpu_softirq_time.
-		 * So, we have to handle it separately here.
-		 * Also, p->stime needs to be updated for ksoftirqd.
-		 */
-		__account_system_time(p, cputime_one_jiffy, one_jiffy_scaled,
-					CPUTIME_SOFTIRQ);
-	} else if (user_tick) {
-		account_user_time(p, cputime_one_jiffy, one_jiffy_scaled);
-	} else if (p == rq->idle) {
-		account_idle_time(cputime_one_jiffy);
-	} else if (p->flags & PF_VCPU) { /* System time or guest time */
-		account_guest_time(p, cputime_one_jiffy, one_jiffy_scaled);
-	} else {
-		__account_system_time(p, cputime_one_jiffy, one_jiffy_scaled,
-					CPUTIME_SYSTEM);
-	}
-}
-
-static void irqtime_account_idle_ticks(int ticks)
-{
-	int i;
-	struct rq *rq = this_rq();
-
-	for (i = 0; i < ticks; i++)
-		irqtime_account_process_tick(current, 0, rq);
-}
-#else /* CONFIG_IRQ_TIME_ACCOUNTING */
-static void irqtime_account_idle_ticks(int ticks) {}
-static void irqtime_account_process_tick(struct task_struct *p, int user_tick,
-						struct rq *rq) {}
-#endif /* CONFIG_IRQ_TIME_ACCOUNTING */
-
-/*
- * Account a single tick of cpu time.
- * @p: the process that the cpu time gets accounted to
- * @user_tick: indicates if the tick is a user or a system tick
- */
-void account_process_tick(struct task_struct *p, int user_tick)
-{
-	cputime_t one_jiffy_scaled = cputime_to_scaled(cputime_one_jiffy);
-	struct rq *rq = this_rq();
-
-	if (sched_clock_irqtime) {
-		irqtime_account_process_tick(p, user_tick, rq);
-		return;
-	}
-
-	if (steal_account_process_tick())
-		return;
-
-	if (user_tick)
-		account_user_time(p, cputime_one_jiffy, one_jiffy_scaled);
-	else if ((p != rq->idle) || (irq_count() != HARDIRQ_OFFSET))
-		account_system_time(p, HARDIRQ_OFFSET, cputime_one_jiffy,
-				    one_jiffy_scaled);
-	else
-		account_idle_time(cputime_one_jiffy);
-}
-
-/*
- * Account multiple ticks of steal time.
- * @p: the process from which the cpu time has been stolen
- * @ticks: number of stolen ticks
- */
-void account_steal_ticks(unsigned long ticks)
-{
-	account_steal_time(jiffies_to_cputime(ticks));
-}
-
-/*
- * Account multiple ticks of idle time.
- * @ticks: number of stolen ticks
- */
-void account_idle_ticks(unsigned long ticks)
-{
-
-	if (sched_clock_irqtime) {
-		irqtime_account_idle_ticks(ticks);
-		return;
-	}
-
-	account_idle_time(jiffies_to_cputime(ticks));
-}
-
-#endif
-
-/*
- * Use precise platform statistics if available:
- */
-#ifdef CONFIG_VIRT_CPU_ACCOUNTING
-void task_times(struct task_struct *p, cputime_t *ut, cputime_t *st)
-{
-	*ut = p->utime;
-	*st = p->stime;
-}
-
-void thread_group_times(struct task_struct *p, cputime_t *ut, cputime_t *st)
-{
-	struct task_cputime cputime;
-
-	thread_group_cputime(p, &cputime);
-
-	*ut = cputime.utime;
-	*st = cputime.stime;
-}
-#else
-
-#ifndef nsecs_to_cputime
-# define nsecs_to_cputime(__nsecs)	nsecs_to_jiffies(__nsecs)
-#endif
-
-static cputime_t scale_utime(cputime_t utime, cputime_t rtime, cputime_t total)
-{
-	u64 temp = (__force u64) rtime;
-
-	temp *= (__force u64) utime;
-
-	if (sizeof(cputime_t) == 4)
-		temp = div_u64(temp, (__force u32) total);
-	else
-		temp = div64_u64(temp, (__force u64) total);
-
-	return (__force cputime_t) temp;
-}
-
-void task_times(struct task_struct *p, cputime_t *ut, cputime_t *st)
-{
-	cputime_t rtime, utime = p->utime, total = utime + p->stime;
-
-	/*
-	 * Use CFS's precise accounting:
-	 */
-	rtime = nsecs_to_cputime(p->se.sum_exec_runtime);
-
-	if (total)
-		utime = scale_utime(utime, rtime, total);
-	else
-		utime = rtime;
-
-	/*
-	 * Compare with previous values, to keep monotonicity:
-	 */
-	p->prev_utime = max(p->prev_utime, utime);
-	p->prev_stime = max(p->prev_stime, rtime - p->prev_utime);
-
-	*ut = p->prev_utime;
-	*st = p->prev_stime;
-}
-
-/*
- * Must be called with siglock held.
- */
-void thread_group_times(struct task_struct *p, cputime_t *ut, cputime_t *st)
-{
-	struct signal_struct *sig = p->signal;
-	struct task_cputime cputime;
-	cputime_t rtime, utime, total;
-
-	thread_group_cputime(p, &cputime);
-
-	total = cputime.utime + cputime.stime;
-	rtime = nsecs_to_cputime(cputime.sum_exec_runtime);
-
-	if (total)
-		utime = scale_utime(cputime.utime, rtime, total);
-	else
-		utime = rtime;
-
-	sig->prev_utime = max(sig->prev_utime, utime);
-	sig->prev_stime = max(sig->prev_stime, rtime - sig->prev_utime);
-
-	*ut = sig->prev_utime;
-	*st = sig->prev_stime;
-}
-#endif
-
-/*
- * This function gets called by the timer code, with HZ frequency.
- * We call it with interrupts disabled.
- */
-void scheduler_tick(void)
-{
-	int cpu = smp_processor_id();
-	struct rq *rq = cpu_rq(cpu);
-	struct task_struct *curr = rq->curr;
-
-	sched_clock_tick();
-
-	raw_spin_lock(&rq->lock);
-	update_rq_clock(rq);
-	update_cpu_load_active(rq);
-	curr->sched_class->task_tick(rq, curr, 0);
-	raw_spin_unlock(&rq->lock);
-
-	perf_event_task_tick();
-
-#ifdef CONFIG_SMP
-	rq->idle_balance = idle_cpu(cpu);
-	trigger_load_balance(rq, cpu);
-#endif
-}
-
-notrace unsigned long get_parent_ip(unsigned long addr)
-{
-	if (in_lock_functions(addr)) {
-		addr = CALLER_ADDR2;
-		if (in_lock_functions(addr))
-			addr = CALLER_ADDR3;
-	}
-	return addr;
-}
-
-#if defined(CONFIG_PREEMPT) && (defined(CONFIG_DEBUG_PREEMPT) || \
-				defined(CONFIG_PREEMPT_TRACER))
-
-void __kprobes add_preempt_count(int val)
-{
-#ifdef CONFIG_DEBUG_PREEMPT
-	/*
-	 * Underflow?
-	 */
-	if (DEBUG_LOCKS_WARN_ON((preempt_count() < 0)))
-		return;
-#endif
-	preempt_count() += val;
-#ifdef CONFIG_DEBUG_PREEMPT
-	/*
-	 * Spinlock count overflowing soon?
-	 */
-	DEBUG_LOCKS_WARN_ON((preempt_count() & PREEMPT_MASK) >=
-				PREEMPT_MASK - 10);
-#endif
-	if (preempt_count() == val)
-		trace_preempt_off(CALLER_ADDR0, get_parent_ip(CALLER_ADDR1));
-}
-EXPORT_SYMBOL(add_preempt_count);
-
-void __kprobes sub_preempt_count(int val)
-{
-#ifdef CONFIG_DEBUG_PREEMPT
-	/*
-	 * Underflow?
-	 */
-	if (DEBUG_LOCKS_WARN_ON(val > preempt_count()))
-		return;
-	/*
-	 * Is the spinlock portion underflowing?
-	 */
-	if (DEBUG_LOCKS_WARN_ON((val < PREEMPT_MASK) &&
-			!(preempt_count() & PREEMPT_MASK)))
-		return;
-#endif
-
-	if (preempt_count() == val)
-		trace_preempt_on(CALLER_ADDR0, get_parent_ip(CALLER_ADDR1));
-	preempt_count() -= val;
-}
-EXPORT_SYMBOL(sub_preempt_count);
-
-#endif
-
-/*
- * Print scheduling while atomic bug:
- */
-static noinline void __schedule_bug(struct task_struct *prev)
-{
-	if (oops_in_progress)
-		return;
-
-	printk(KERN_ERR "BUG: scheduling while atomic: %s/%d/0x%08x\n",
-		prev->comm, prev->pid, preempt_count());
-
-	debug_show_held_locks(prev);
-	print_modules();
-	if (irqs_disabled())
-		print_irqtrace_events(prev);
-
-	dump_stack();
-}
-
-/*
- * Various schedule()-time debugging checks and statistics:
- */
-static inline void schedule_debug(struct task_struct *prev)
-{
-	/*
-	 * Test if we are atomic. Since do_exit() needs to call into
-	 * schedule() atomically, we ignore that path for now.
-	 * Otherwise, whine if we are scheduling when we should not be.
-	 */
-	if (unlikely(in_atomic_preempt_off() && !prev->exit_state))
-		__schedule_bug(prev);
-	rcu_sleep_check();
-
-	profile_hit(SCHED_PROFILING, __builtin_return_address(0));
-
-	schedstat_inc(this_rq(), sched_count);
-}
-
-static void put_prev_task(struct rq *rq, struct task_struct *prev)
-{
-	if (prev->on_rq || rq->skip_clock_update < 0)
-		update_rq_clock(rq);
-	prev->sched_class->put_prev_task(rq, prev);
-}
-
->>>>>>> 940b3e49
 /*
  * Pick up the highest-prio task:
  */
@@ -7225,11 +6798,7 @@
 
 	case CPU_ONLINE:
 	case CPU_DOWN_FAILED:
-<<<<<<< HEAD
 		cpuset_update_active_cpus(true);
-=======
-		cpuset_update_active_cpus();
->>>>>>> 940b3e49
 		break;
 	default:
 		return NOTIFY_DONE;
@@ -7242,11 +6811,7 @@
 {
 	switch (action) {
 	case CPU_DOWN_PREPARE:
-<<<<<<< HEAD
 		cpuset_update_active_cpus(false);
-=======
-		cpuset_update_active_cpus();
->>>>>>> 940b3e49
 		break;
 	case CPU_DOWN_PREPARE_FROZEN:
 		num_cpus_frozen++;
