// SPDX-License-Identifier: GPL-2.0
/*
 * CPUFreq governor based on scheduler-provided CPU utilization data.
 *
 * Copyright (C) 2016, Intel Corporation
 * Author: Rafael J. Wysocki <rafael.j.wysocki@intel.com>
 */

#define pr_fmt(fmt) KBUILD_MODNAME ": " fmt

#include "sched.h"

#include <linux/sched/cpufreq.h>
#include <trace/events/power.h>
#ifdef CONFIG_SCHED_WALT
#include <linux/sched/sysctl.h>
#endif

#define IOWAIT_BOOST_MIN	(SCHED_CAPACITY_SCALE / 8)

struct sugov_tunables {
	struct gov_attr_set	attr_set;
	unsigned int		rate_limit_us;
#ifdef CONFIG_SCHED_WALT
	unsigned int		hispeed_load;
	unsigned int		hispeed_freq;
	unsigned int		rtg_boost_freq;
	bool			pl;
#endif
};

struct sugov_policy {
	struct cpufreq_policy	*policy;

#ifdef CONFIG_SCHED_WALT
	u64 last_ws;
	u64 curr_cycles;
	u64 last_cyc_update_time;
	unsigned long avg_cap;
#endif
	struct sugov_tunables	*tunables;
	struct list_head	tunables_hook;
#ifdef CONFIG_SCHED_WALT
	unsigned long hispeed_util;
	unsigned long rtg_boost_util;
	unsigned long max;
#endif

	raw_spinlock_t		update_lock;	/* For shared policies */
	u64			last_freq_update_time;
	s64			freq_update_delay_ns;
	unsigned int		next_freq;
	unsigned int		cached_raw_freq;

	/* The next fields are only needed if fast switch cannot be used: */
	struct			irq_work irq_work;
	struct			kthread_work work;
	struct			mutex work_lock;
	struct			kthread_worker worker;
	struct task_struct	*thread;
	bool			work_in_progress;

	bool			limits_changed;
	bool			need_freq_update;
};

struct sugov_cpu {
	struct update_util_data	update_util;
	struct sugov_policy	*sg_policy;
	unsigned int		cpu;

	bool			iowait_boost_pending;
	unsigned int		iowait_boost;
	u64			last_update;

#ifdef CONFIG_SCHED_WALT
	struct sched_walt_cpu_load walt_load;

	unsigned long util;
	unsigned int flags;
#endif

	unsigned long		bw_dl;
	unsigned long		max;

	/* The field below is for single-CPU policies only: */
#ifdef CONFIG_NO_HZ_COMMON
	unsigned long		saved_idle_calls;
#endif
};

static DEFINE_PER_CPU(struct sugov_cpu, sugov_cpu);
#ifdef CONFIG_SCHED_WALT
static unsigned int stale_ns;
static DEFINE_PER_CPU(struct sugov_tunables *, cached_tunables);
#endif

/************************ Governor internals ***********************/

static bool sugov_should_update_freq(struct sugov_policy *sg_policy, u64 time)
{
	s64 delta_ns;

	/*
	 * Since cpufreq_update_util() is called with rq->lock held for
	 * the @target_cpu, our per-CPU data is fully serialized.
	 *
	 * However, drivers cannot in general deal with cross-CPU
	 * requests, so while get_next_freq() will work, our
	 * sugov_update_commit() call may not for the fast switching platforms.
	 *
	 * Hence stop here for remote requests if they aren't supported
	 * by the hardware, as calculating the frequency is pointless if
	 * we cannot in fact act on it.
	 *
	 * This is needed on the slow switching platforms too to prevent CPUs
	 * going offline from leaving stale IRQ work items behind.
	 */
	if (!cpufreq_this_cpu_can_update(sg_policy->policy))
		return false;

	if (unlikely(sg_policy->limits_changed)) {
		sg_policy->limits_changed = false;
		sg_policy->need_freq_update = true;
		return true;
	}

	delta_ns = time - sg_policy->last_freq_update_time;

	return delta_ns >= sg_policy->freq_update_delay_ns;
}

#ifdef CONFIG_SCHED_WALT
static inline bool use_pelt(void)
{
	return false;
}

static inline bool conservative_pl(void)
{
	return sysctl_sched_conservative_pl;
}
#endif

static bool sugov_update_next_freq(struct sugov_policy *sg_policy, u64 time,
				   unsigned int next_freq)
{
	if (sg_policy->next_freq == next_freq)
		return false;

	sg_policy->next_freq = next_freq;
	sg_policy->last_freq_update_time = time;

	return true;
}

#ifdef CONFIG_SCHED_WALT
static unsigned long freq_to_util(struct sugov_policy *sg_policy,
				  unsigned int freq)
{
	return mult_frac(sg_policy->max, freq,
			 sg_policy->policy->cpuinfo.max_freq);
}

#define KHZ 1000
static void sugov_track_cycles(struct sugov_policy *sg_policy,
				unsigned int prev_freq,
				u64 upto)
{
	u64 delta_ns, cycles;
	u64 next_ws = sg_policy->last_ws + sched_ravg_window;

	if (use_pelt())
		return;

	upto = min(upto, next_ws);
	/* Track cycles in current window */
	delta_ns = upto - sg_policy->last_cyc_update_time;
	delta_ns *= prev_freq;
	do_div(delta_ns, (NSEC_PER_SEC / KHZ));
	cycles = delta_ns;
	sg_policy->curr_cycles += cycles;
	sg_policy->last_cyc_update_time = upto;
}

static void sugov_calc_avg_cap(struct sugov_policy *sg_policy, u64 curr_ws,
				unsigned int prev_freq)
{
	u64 last_ws = sg_policy->last_ws;
	unsigned int avg_freq;

	if (use_pelt())
		return;

	BUG_ON(curr_ws < last_ws);
	if (curr_ws <= last_ws)
		return;

	/* If we skipped some windows */
	if (curr_ws > (last_ws + sched_ravg_window)) {
		avg_freq = prev_freq;
		/* Reset tracking history */
		sg_policy->last_cyc_update_time = curr_ws;
	} else {
		sugov_track_cycles(sg_policy, prev_freq, curr_ws);
		avg_freq = sg_policy->curr_cycles;
		avg_freq /= sched_ravg_window / (NSEC_PER_SEC / KHZ);
	}
	sg_policy->avg_cap = freq_to_util(sg_policy, avg_freq);
	sg_policy->curr_cycles = 0;
	sg_policy->last_ws = curr_ws;
}
#endif

static void sugov_fast_switch(struct sugov_policy *sg_policy, u64 time,
			      unsigned int next_freq)
{
	struct cpufreq_policy *policy = sg_policy->policy;
	int cpu;

	if (!sugov_update_next_freq(sg_policy, time, next_freq))
		return;
#ifdef CONFIG_SCHED_WALT
	sugov_track_cycles(sg_policy, sg_policy->policy->cur, time);
#endif
	next_freq = cpufreq_driver_fast_switch(policy, next_freq);
	if (!next_freq)
		return;

	policy->cur = next_freq;

	if (trace_cpu_frequency_enabled()) {
		for_each_cpu(cpu, policy->cpus)
			trace_cpu_frequency(next_freq, cpu);
	}
}

static void sugov_deferred_update(struct sugov_policy *sg_policy, u64 time,
				  unsigned int next_freq)
{
	if (!sugov_update_next_freq(sg_policy, time, next_freq))
		return;

#ifndef CONFIG_SCHED_WALT
	if (!sg_policy->work_in_progress) {
		sg_policy->work_in_progress = true;
		irq_work_queue(&sg_policy->irq_work);
	}
#else
	if (use_pelt())
		sg_policy->work_in_progress = true;
	irq_work_queue(&sg_policy->irq_work);
#endif
}

#ifdef CONFIG_SCHED_WALT
#define TARGET_LOAD 80
#endif

/**
 * get_next_freq - Compute a new frequency for a given cpufreq policy.
 * @sg_policy: schedutil policy object to compute the new frequency for.
 * @util: Current CPU utilization.
 * @max: CPU capacity.
 *
 * If the utilization is frequency-invariant, choose the new frequency to be
 * proportional to it, that is
 *
 * next_freq = C * max_freq * util / max
 *
 * Otherwise, approximate the would-be frequency-invariant utilization by
 * util_raw * (curr_freq / max_freq) which leads to
 *
 * next_freq = C * curr_freq * util_raw / max
 *
 * Take C = 1.25 for the frequency tipping point at (util / max) = 0.8.
 *
 * The lowest driver-supported frequency which is equal or greater than the raw
 * next_freq (as calculated above) is returned, subject to policy min/max and
 * cpufreq driver limitations.
 */
static unsigned int get_next_freq(struct sugov_policy *sg_policy,
				  unsigned long util, unsigned long max)
{
	struct cpufreq_policy *policy = sg_policy->policy;
	unsigned int freq = arch_scale_freq_invariant() ?
				policy->cpuinfo.max_freq : policy->cur;

	freq = map_util_freq(util, freq, max);
	trace_sugov_next_freq(policy->cpu, util, max, freq);

	if (freq == sg_policy->cached_raw_freq && !sg_policy->need_freq_update)
		return sg_policy->next_freq;

	sg_policy->need_freq_update = false;
	sg_policy->cached_raw_freq = freq;
	return cpufreq_driver_resolve_freq(policy, freq);
}

/*
 * This function computes an effective utilization for the given CPU, to be
 * used for frequency selection given the linear relation: f = u * f_max.
 *
 * The scheduler tracks the following metrics:
 *
 *   cpu_util_{cfs,rt,dl,irq}()
 *   cpu_bw_dl()
 *
 * Where the cfs,rt and dl util numbers are tracked with the same metric and
 * synchronized windows and are thus directly comparable.
 *
 * The cfs,rt,dl utilization are the running times measured with rq->clock_task
 * which excludes things like IRQ and steal-time. These latter are then accrued
 * in the irq utilization.
 *
 * The DL bandwidth number otoh is not a measured metric but a value computed
 * based on the task model parameters and gives the minimal utilization
 * required to meet deadlines.
 */
unsigned long schedutil_cpu_util(int cpu, unsigned long util_cfs,
				 unsigned long max, enum schedutil_type type,
				 struct task_struct *p)
{
	unsigned long dl_util, util, irq;
	struct rq *rq = cpu_rq(cpu);

<<<<<<< HEAD
#ifndef CONFIG_SCHED_WALT
	if (!IS_BUILTIN(CONFIG_UCLAMP_TASK) &&
=======
	if (!uclamp_is_used() &&
>>>>>>> 9ea491ae
	    type == FREQUENCY_UTIL && rt_rq_is_runnable(&rq->rt)) {
		return max;
	}
#else
	if (!IS_BUILTIN(CONFIG_UCLAMP_TASK) && sched_feat(SUGOV_RT_MAX_FREQ) &&
	    type == FREQUENCY_UTIL && rt_rq_is_runnable(&rq->rt)) {
		return max;
	}
#endif


	/*
	 * Early check to see if IRQ/steal time saturates the CPU, can be
	 * because of inaccuracies in how we track these -- see
	 * update_irq_load_avg().
	 */
	irq = cpu_util_irq(rq);
	if (unlikely(irq >= max))
		return max;

	/*
	 * Because the time spend on RT/DL tasks is visible as 'lost' time to
	 * CFS tasks and we use the same metric to track the effective
	 * utilization (PELT windows are synchronized) we can directly add them
	 * to obtain the CPU's actual utilization.
	 *
	 * CFS and RT utilization can be boosted or capped, depending on
	 * utilization clamp constraints requested by currently RUNNABLE
	 * tasks.
	 * When there are no CFS RUNNABLE tasks, clamps are released and
	 * frequency will be gracefully reduced with the utilization decay.
	 */
	util = util_cfs + cpu_util_rt(rq);
	if (type == FREQUENCY_UTIL)
		util = uclamp_rq_util_with(rq, util, p);

	dl_util = cpu_util_dl(rq);

	/*
	 * For frequency selection we do not make cpu_util_dl() a permanent part
	 * of this sum because we want to use cpu_bw_dl() later on, but we need
	 * to check if the CFS+RT+DL sum is saturated (ie. no idle time) such
	 * that we select f_max when there is no idle time.
	 *
	 * NOTE: numerical errors or stop class might cause us to not quite hit
	 * saturation when we should -- something for later.
	 */
	if (util + dl_util >= max)
		return max;

	/*
	 * OTOH, for energy computation we need the estimated running time, so
	 * include util_dl and ignore dl_bw.
	 */
	if (type == ENERGY_UTIL)
		util += dl_util;

	/*
	 * There is still idle time; further improve the number by using the
	 * irq metric. Because IRQ/steal time is hidden from the task clock we
	 * need to scale the task numbers:
	 *
	 *              max - irq
	 *   U' = irq + --------- * U
	 *                 max
	 */
	util = scale_irq_capacity(util, irq, max);
	util += irq;

	/*
	 * Bandwidth required by DEADLINE must always be granted while, for
	 * FAIR and RT, we use blocked utilization of IDLE CPUs as a mechanism
	 * to gracefully reduce the frequency when no tasks show up for longer
	 * periods of time.
	 *
	 * Ideally we would like to set bw_dl as min/guaranteed freq and util +
	 * bw_dl as requested freq. However, cpufreq is not yet ready for such
	 * an interface. So, we only do the latter for now.
	 */
	if (type == FREQUENCY_UTIL)
		util += cpu_bw_dl(rq);

	return min(max, util);
}

static unsigned long sugov_get_util(struct sugov_cpu *sg_cpu)
{
	struct rq *rq = cpu_rq(sg_cpu->cpu);
#ifndef CONFIG_SCHED_WALT
	unsigned long util = cpu_util_cfs(rq);
#else
	unsigned long util;
#endif
	unsigned long max = arch_scale_cpu_capacity(sg_cpu->cpu);

	sg_cpu->max = max;
	sg_cpu->bw_dl = cpu_bw_dl(rq);

#ifdef CONFIG_SCHED_WALT
	util = cpu_util_freq(sg_cpu->cpu, &sg_cpu->walt_load);

	return uclamp_rq_util_with(rq, util, NULL);
#else
	return schedutil_cpu_util(sg_cpu->cpu, util, max, FREQUENCY_UTIL, NULL);
#endif
}

/**
 * sugov_iowait_reset() - Reset the IO boost status of a CPU.
 * @sg_cpu: the sugov data for the CPU to boost
 * @time: the update time from the caller
 * @set_iowait_boost: true if an IO boost has been requested
 *
 * The IO wait boost of a task is disabled after a tick since the last update
 * of a CPU. If a new IO wait boost is requested after more then a tick, then
 * we enable the boost starting from IOWAIT_BOOST_MIN, which improves energy
 * efficiency by ignoring sporadic wakeups from IO.
 */
static bool sugov_iowait_reset(struct sugov_cpu *sg_cpu, u64 time,
			       bool set_iowait_boost)
{
	s64 delta_ns = time - sg_cpu->last_update;

	/* Reset boost only if a tick has elapsed since last request */
	if (delta_ns <= TICK_NSEC)
		return false;

	sg_cpu->iowait_boost = set_iowait_boost ? IOWAIT_BOOST_MIN : 0;
	sg_cpu->iowait_boost_pending = set_iowait_boost;

	return true;
}

/**
 * sugov_iowait_boost() - Updates the IO boost status of a CPU.
 * @sg_cpu: the sugov data for the CPU to boost
 * @time: the update time from the caller
 * @flags: SCHED_CPUFREQ_IOWAIT if the task is waking up after an IO wait
 *
 * Each time a task wakes up after an IO operation, the CPU utilization can be
 * boosted to a certain utilization which doubles at each "frequent and
 * successive" wakeup from IO, ranging from IOWAIT_BOOST_MIN to the utilization
 * of the maximum OPP.
 *
 * To keep doubling, an IO boost has to be requested at least once per tick,
 * otherwise we restart from the utilization of the minimum OPP.
 */
static void sugov_iowait_boost(struct sugov_cpu *sg_cpu, u64 time,
			       unsigned int flags)
{
	bool set_iowait_boost = flags & SCHED_CPUFREQ_IOWAIT;

	/* Reset boost if the CPU appears to have been idle enough */
	if (sg_cpu->iowait_boost &&
	    sugov_iowait_reset(sg_cpu, time, set_iowait_boost))
		return;

	/* Boost only tasks waking up after IO */
	if (!set_iowait_boost)
		return;

	/* Ensure boost doubles only one time at each request */
	if (sg_cpu->iowait_boost_pending)
		return;
	sg_cpu->iowait_boost_pending = true;

	/* Double the boost at each request */
	if (sg_cpu->iowait_boost) {
		sg_cpu->iowait_boost =
			min_t(unsigned int, sg_cpu->iowait_boost << 1, SCHED_CAPACITY_SCALE);
		return;
	}

	/* First wakeup after IO: start with minimum boost */
	sg_cpu->iowait_boost = IOWAIT_BOOST_MIN;
}

/**
 * sugov_iowait_apply() - Apply the IO boost to a CPU.
 * @sg_cpu: the sugov data for the cpu to boost
 * @time: the update time from the caller
 * @util: the utilization to (eventually) boost
 * @max: the maximum value the utilization can be boosted to
 *
 * A CPU running a task which woken up after an IO operation can have its
 * utilization boosted to speed up the completion of those IO operations.
 * The IO boost value is increased each time a task wakes up from IO, in
 * sugov_iowait_apply(), and it's instead decreased by this function,
 * each time an increase has not been requested (!iowait_boost_pending).
 *
 * A CPU which also appears to have been idle for at least one tick has also
 * its IO boost utilization reset.
 *
 * This mechanism is designed to boost high frequently IO waiting tasks, while
 * being more conservative on tasks which does sporadic IO operations.
 */
static unsigned long sugov_iowait_apply(struct sugov_cpu *sg_cpu, u64 time,
					unsigned long util, unsigned long max)
{
	unsigned long boost;

	/* No boost currently required */
	if (!sg_cpu->iowait_boost)
		return util;

	/* Reset boost if the CPU appears to have been idle enough */
	if (sugov_iowait_reset(sg_cpu, time, false))
		return util;

	if (!sg_cpu->iowait_boost_pending) {
		/*
		 * No boost pending; reduce the boost value.
		 */
		sg_cpu->iowait_boost >>= 1;
		if (sg_cpu->iowait_boost < IOWAIT_BOOST_MIN) {
			sg_cpu->iowait_boost = 0;
			return util;
		}
	}

	sg_cpu->iowait_boost_pending = false;

	/*
	 * @util is already in capacity scale; convert iowait_boost
	 * into the same scale so we can compare.
	 */
	boost = (sg_cpu->iowait_boost * max) >> SCHED_CAPACITY_SHIFT;
	return max(boost, util);
}

#ifdef CONFIG_NO_HZ_COMMON
static bool sugov_cpu_is_busy(struct sugov_cpu *sg_cpu)
{
	unsigned long idle_calls = tick_nohz_get_idle_calls_cpu(sg_cpu->cpu);
	bool ret = idle_calls == sg_cpu->saved_idle_calls;

	sg_cpu->saved_idle_calls = idle_calls;
	return ret;
}
#else
static inline bool sugov_cpu_is_busy(struct sugov_cpu *sg_cpu) { return false; }
#endif /* CONFIG_NO_HZ_COMMON */

#ifdef CONFIG_SCHED_WALT
#define NL_RATIO 75
#define DEFAULT_HISPEED_LOAD 90
#define DEFAULT_CPU0_RTG_BOOST_FREQ 1000000
#define DEFAULT_CPU4_RTG_BOOST_FREQ 0
#define DEFAULT_CPU7_RTG_BOOST_FREQ 0
static void sugov_walt_adjust(struct sugov_cpu *sg_cpu, unsigned long *util,
			      unsigned long *max)
{
	struct sugov_policy *sg_policy = sg_cpu->sg_policy;
	bool is_migration = sg_cpu->flags & SCHED_CPUFREQ_INTERCLUSTER_MIG;
	bool is_rtg_boost = sg_cpu->walt_load.rtgb_active;
	unsigned long nl = sg_cpu->walt_load.nl;
	unsigned long cpu_util = sg_cpu->util;
	bool is_hiload;
	unsigned long pl = sg_cpu->walt_load.pl;

	if (use_pelt())
		return;

	if (is_rtg_boost)
		*util = max(*util, sg_policy->rtg_boost_util);

	is_hiload = (cpu_util >= mult_frac(sg_policy->avg_cap,
					   sg_policy->tunables->hispeed_load,
					   100));

	if (is_hiload && !is_migration)
		*util = max(*util, sg_policy->hispeed_util);

	if (is_hiload && nl >= mult_frac(cpu_util, NL_RATIO, 100))
		*util = *max;

	if (sg_policy->tunables->pl) {
		if (conservative_pl())
			pl = mult_frac(pl, TARGET_LOAD, 100);
		*util = max(*util, pl);
	}
}
#endif

/*
 * Make sugov_should_update_freq() ignore the rate limit when DL
 * has increased the utilization.
 */
static inline void ignore_dl_rate_limit(struct sugov_cpu *sg_cpu, struct sugov_policy *sg_policy)
{
	if (cpu_bw_dl(cpu_rq(sg_cpu->cpu)) > sg_cpu->bw_dl)
		sg_policy->limits_changed = true;
}

#ifdef CONFIG_SCHED_WALT
static inline unsigned long target_util(struct sugov_policy *sg_policy,
				  unsigned int freq)
{
	unsigned long util;

	util = freq_to_util(sg_policy, freq);
	util = mult_frac(util, TARGET_LOAD, 100);
	return util;
}
#endif

static void sugov_update_single(struct update_util_data *hook, u64 time,
				unsigned int flags)
{
	struct sugov_cpu *sg_cpu = container_of(hook, struct sugov_cpu, update_util);
	struct sugov_policy *sg_policy = sg_cpu->sg_policy;
	unsigned long util, max;
#ifdef CONFIG_SCHED_WALT
	unsigned long hs_util, boost_util;
#endif
	unsigned int next_f;
	bool busy;

#ifdef CONFIG_SCHED_WALT
	if (!sg_policy->tunables->pl && flags & SCHED_CPUFREQ_PL)
		return;
#endif

	sugov_iowait_boost(sg_cpu, time, flags);
	sg_cpu->last_update = time;

	ignore_dl_rate_limit(sg_cpu, sg_policy);

	if (!sugov_should_update_freq(sg_policy, time))
		return;

	/* Limits may have changed, don't skip frequency update */
#ifndef CONFIG_SCHED_WALT
	busy = !sg_policy->need_freq_update && sugov_cpu_is_busy(sg_cpu);

	util = sugov_get_util(sg_cpu);
	max = sg_cpu->max;
	util = sugov_iowait_apply(sg_cpu, time, util, max);
#else
	busy = use_pelt() && !sg_policy->need_freq_update &&
		sugov_cpu_is_busy(sg_cpu);
	sg_cpu->util = util = sugov_get_util(sg_cpu);
	max = sg_cpu->max;

	sg_cpu->flags = flags;

	if (sg_policy->max != max) {
		sg_policy->max = max;
		hs_util = target_util(sg_policy,
				       sg_policy->tunables->hispeed_freq);
		sg_policy->hispeed_util = hs_util;

		boost_util = target_util(sg_policy,
				    sg_policy->tunables->rtg_boost_freq);
		sg_policy->rtg_boost_util = boost_util;
	}

	util = sugov_iowait_apply(sg_cpu, time, util, max);
	sugov_calc_avg_cap(sg_policy, sg_cpu->walt_load.ws,
			   sg_policy->policy->cur);

	trace_sugov_util_update(sg_cpu->cpu, sg_cpu->util,
				sg_policy->avg_cap, max, sg_cpu->walt_load.nl,
				sg_cpu->walt_load.pl,
				sg_cpu->walt_load.rtgb_active, flags);

	sugov_walt_adjust(sg_cpu, &util, &max);
#endif

	next_f = get_next_freq(sg_policy, util, max);
	/*
	 * Do not reduce the frequency if the CPU has not been idle
	 * recently, as the reduction is likely to be premature then.
	 */
	if (busy && next_f < sg_policy->next_freq) {
		next_f = sg_policy->next_freq;

		/* Reset cached freq as next_freq has changed */
		sg_policy->cached_raw_freq = 0;
	}

	/*
	 * This code runs under rq->lock for the target CPU, so it won't run
	 * concurrently on two different CPUs for the same target and it is not
	 * necessary to acquire the lock in the fast switch case.
	 */
	if (sg_policy->policy->fast_switch_enabled) {
		sugov_fast_switch(sg_policy, time, next_f);
	} else {
		raw_spin_lock(&sg_policy->update_lock);
		sugov_deferred_update(sg_policy, time, next_f);
		raw_spin_unlock(&sg_policy->update_lock);
	}
}

static unsigned int sugov_next_freq_shared(struct sugov_cpu *sg_cpu, u64 time)
{
	struct sugov_policy *sg_policy = sg_cpu->sg_policy;
	struct cpufreq_policy *policy = sg_policy->policy;
#ifdef CONFIG_SCHED_WALT
	u64 last_freq_update_time = sg_policy->last_freq_update_time;
#endif
	unsigned long util = 0, max = 1;
	unsigned int j;

	for_each_cpu(j, policy->cpus) {
		struct sugov_cpu *j_sg_cpu = &per_cpu(sugov_cpu, j);
		unsigned long j_util, j_max;

#ifdef CONFIG_SCHED_WALT
		s64 delta_ns;

		/*
		 * If the CPU utilization was last updated before the previous
		 * frequency update and the time elapsed between the last update
		 * of the CPU utilization and the last frequency update is long
		 * enough, don't take the CPU into account as it probably is
		 * idle now (and clear iowait_boost for it).
		 */
		delta_ns = last_freq_update_time - j_sg_cpu->last_update;
		if (delta_ns > stale_ns) {
			sugov_iowait_reset(j_sg_cpu, last_freq_update_time,
					   false);
			continue;
		}

		/*
		 * If the util value for all CPUs in a policy is 0, just using >
		 * will result in a max value of 1. WALT stats can later update
		 * the aggregated util value, causing get_next_freq() to compute
		 * freq = max_freq * 1.25 * (util / max) for nonzero util,
		 * leading to spurious jumps to fmax.
		 */
		j_util = j_sg_cpu->util;
#else
		j_util = sugov_get_util(j_sg_cpu);
#endif

		j_max = j_sg_cpu->max;
		j_util = sugov_iowait_apply(j_sg_cpu, time, j_util, j_max);

#ifndef CONFIG_SCHED_WALT
		if (j_util * max > j_max * util) {
			util = j_util;
			max = j_max;
		}
#else
		if (j_util * max >= j_max * util) {
			util = j_util;
			max = j_max;
		}
		sugov_walt_adjust(j_sg_cpu, &util, &max);
#endif
	}

	return get_next_freq(sg_policy, util, max);
}

static void
sugov_update_shared(struct update_util_data *hook, u64 time, unsigned int flags)
{
	struct sugov_cpu *sg_cpu = container_of(hook, struct sugov_cpu, update_util);
	struct sugov_policy *sg_policy = sg_cpu->sg_policy;
	unsigned int next_f;

#ifndef CONFIG_SCHED_WALT
	raw_spin_lock(&sg_policy->update_lock);
#else
	unsigned long hs_util, boost_util;

	if (!sg_policy->tunables->pl && flags & SCHED_CPUFREQ_PL)
		return;

	sg_cpu->util = sugov_get_util(sg_cpu);
	sg_cpu->flags = flags;
	raw_spin_lock(&sg_policy->update_lock);

	if (sg_policy->max != sg_cpu->max) {
		sg_policy->max = sg_cpu->max;
		hs_util = target_util(sg_policy,
					sg_policy->tunables->hispeed_freq);
		sg_policy->hispeed_util = hs_util;

		boost_util = target_util(sg_policy,
				    sg_policy->tunables->rtg_boost_freq);
		sg_policy->rtg_boost_util = boost_util;
	}

#endif

	sugov_iowait_boost(sg_cpu, time, flags);
	sg_cpu->last_update = time;
#ifndef CONFIG_SCHED_WALT
	ignore_dl_rate_limit(sg_cpu, sg_policy);
#else
	sugov_calc_avg_cap(sg_policy, sg_cpu->walt_load.ws,
			   sg_policy->policy->cur);
	ignore_dl_rate_limit(sg_cpu, sg_policy);

	trace_sugov_util_update(sg_cpu->cpu, sg_cpu->util, sg_policy->avg_cap,
				sg_cpu->max, sg_cpu->walt_load.nl,
				sg_cpu->walt_load.pl,
				sg_cpu->walt_load.rtgb_active, flags);
#endif

#ifndef CONFIG_SCHED_WALT
	if (sugov_should_update_freq(sg_policy, time)) {
#else
	if (sugov_should_update_freq(sg_policy, time) &&
	    !(flags & SCHED_CPUFREQ_CONTINUE)) {
#endif
		next_f = sugov_next_freq_shared(sg_cpu, time);

		if (sg_policy->policy->fast_switch_enabled)
			sugov_fast_switch(sg_policy, time, next_f);
		else
			sugov_deferred_update(sg_policy, time, next_f);
	}

	raw_spin_unlock(&sg_policy->update_lock);
}

static void sugov_work(struct kthread_work *work)
{
	struct sugov_policy *sg_policy = container_of(work, struct sugov_policy, work);
	unsigned int freq;
	unsigned long flags;

	/*
	 * Hold sg_policy->update_lock shortly to handle the case where:
	 * incase sg_policy->next_freq is read here, and then updated by
	 * sugov_deferred_update() just before work_in_progress is set to false
	 * here, we may miss queueing the new update.
	 *
	 * Note: If a work was queued after the update_lock is released,
	 * sugov_work() will just be called again by kthread_work code; and the
	 * request will be proceed before the sugov thread sleeps.
	 */
	raw_spin_lock_irqsave(&sg_policy->update_lock, flags);
	freq = sg_policy->next_freq;
#ifndef CONFIG_SCHED_WALT
	sg_policy->work_in_progress = false;
#else
	if (use_pelt())
		sg_policy->work_in_progress = false;
	sugov_track_cycles(sg_policy, sg_policy->policy->cur,
			   ktime_get_ns());
#endif
	raw_spin_unlock_irqrestore(&sg_policy->update_lock, flags);

	mutex_lock(&sg_policy->work_lock);
	__cpufreq_driver_target(sg_policy->policy, freq, CPUFREQ_RELATION_L);
	mutex_unlock(&sg_policy->work_lock);
}

static void sugov_irq_work(struct irq_work *irq_work)
{
	struct sugov_policy *sg_policy;

	sg_policy = container_of(irq_work, struct sugov_policy, irq_work);

	kthread_queue_work(&sg_policy->worker, &sg_policy->work);
}

/************************** sysfs interface ************************/

static struct sugov_tunables *global_tunables;
static DEFINE_MUTEX(global_tunables_lock);

static inline struct sugov_tunables *to_sugov_tunables(struct gov_attr_set *attr_set)
{
	return container_of(attr_set, struct sugov_tunables, attr_set);
}

static ssize_t rate_limit_us_show(struct gov_attr_set *attr_set, char *buf)
{
	struct sugov_tunables *tunables = to_sugov_tunables(attr_set);

#ifndef CONFIG_SCHED_WALT
	return sprintf(buf, "%u\n", tunables->rate_limit_us);
#else
	return scnprintf(buf, PAGE_SIZE, "%u\n", tunables->rate_limit_us);
#endif
}

static ssize_t
rate_limit_us_store(struct gov_attr_set *attr_set, const char *buf, size_t count)
{
	struct sugov_tunables *tunables = to_sugov_tunables(attr_set);
	struct sugov_policy *sg_policy;
	unsigned int rate_limit_us;

	if (kstrtouint(buf, 10, &rate_limit_us))
		return -EINVAL;

	tunables->rate_limit_us = rate_limit_us;

	list_for_each_entry(sg_policy, &attr_set->policy_list, tunables_hook)
		sg_policy->freq_update_delay_ns = rate_limit_us * NSEC_PER_USEC;

	return count;
}

static struct governor_attr rate_limit_us = __ATTR_RW(rate_limit_us);

#ifdef CONFIG_SCHED_WALT
static ssize_t hispeed_load_show(struct gov_attr_set *attr_set, char *buf)
{
	struct sugov_tunables *tunables = to_sugov_tunables(attr_set);

	return scnprintf(buf, PAGE_SIZE, "%u\n", tunables->hispeed_load);
}

static ssize_t hispeed_load_store(struct gov_attr_set *attr_set,
				  const char *buf, size_t count)
{
	struct sugov_tunables *tunables = to_sugov_tunables(attr_set);

	if (kstrtouint(buf, 10, &tunables->hispeed_load))
		return -EINVAL;

	tunables->hispeed_load = min(100U, tunables->hispeed_load);

	return count;
}

static ssize_t hispeed_freq_show(struct gov_attr_set *attr_set, char *buf)
{
	struct sugov_tunables *tunables = to_sugov_tunables(attr_set);

	return scnprintf(buf, PAGE_SIZE, "%u\n", tunables->hispeed_freq);
}

static ssize_t hispeed_freq_store(struct gov_attr_set *attr_set,
					const char *buf, size_t count)
{
	struct sugov_tunables *tunables = to_sugov_tunables(attr_set);
	unsigned int val;
	struct sugov_policy *sg_policy;
	unsigned long hs_util;
	unsigned long flags;

	if (kstrtouint(buf, 10, &val))
		return -EINVAL;

	tunables->hispeed_freq = val;
	list_for_each_entry(sg_policy, &attr_set->policy_list, tunables_hook) {
		raw_spin_lock_irqsave(&sg_policy->update_lock, flags);
		hs_util = target_util(sg_policy,
					sg_policy->tunables->hispeed_freq);
		sg_policy->hispeed_util = hs_util;
		raw_spin_unlock_irqrestore(&sg_policy->update_lock, flags);
	}

	return count;
}

static ssize_t rtg_boost_freq_show(struct gov_attr_set *attr_set, char *buf)
{
	struct sugov_tunables *tunables = to_sugov_tunables(attr_set);

	return scnprintf(buf, PAGE_SIZE, "%u\n", tunables->rtg_boost_freq);
}

static ssize_t rtg_boost_freq_store(struct gov_attr_set *attr_set,
				    const char *buf, size_t count)
{
	struct sugov_tunables *tunables = to_sugov_tunables(attr_set);
	unsigned int val;
	struct sugov_policy *sg_policy;
	unsigned long boost_util;
	unsigned long flags;

	if (kstrtouint(buf, 10, &val))
		return -EINVAL;

	tunables->rtg_boost_freq = val;
	list_for_each_entry(sg_policy, &attr_set->policy_list, tunables_hook) {
		raw_spin_lock_irqsave(&sg_policy->update_lock, flags);
		boost_util = target_util(sg_policy,
					  sg_policy->tunables->rtg_boost_freq);
		sg_policy->rtg_boost_util = boost_util;
		raw_spin_unlock_irqrestore(&sg_policy->update_lock, flags);
	}

	return count;
}

static ssize_t pl_show(struct gov_attr_set *attr_set, char *buf)
{
	struct sugov_tunables *tunables = to_sugov_tunables(attr_set);

	return scnprintf(buf, PAGE_SIZE, "%u\n", tunables->pl);
}

static ssize_t pl_store(struct gov_attr_set *attr_set, const char *buf,
				   size_t count)
{
	struct sugov_tunables *tunables = to_sugov_tunables(attr_set);

	if (kstrtobool(buf, &tunables->pl))
		return -EINVAL;

	return count;
}

static struct governor_attr hispeed_load = __ATTR_RW(hispeed_load);
static struct governor_attr hispeed_freq = __ATTR_RW(hispeed_freq);
static struct governor_attr rtg_boost_freq = __ATTR_RW(rtg_boost_freq);
static struct governor_attr pl = __ATTR_RW(pl);

#endif

static struct attribute *sugov_attrs[] = {
	&rate_limit_us.attr,
#ifdef CONFIG_SCHED_WALT
	&hispeed_load.attr,
	&hispeed_freq.attr,
	&rtg_boost_freq.attr,
	&pl.attr,
#endif
	NULL
};
ATTRIBUTE_GROUPS(sugov);

static struct kobj_type sugov_tunables_ktype = {
	.default_groups = sugov_groups,
	.sysfs_ops = &governor_sysfs_ops,
};

/********************** cpufreq governor interface *********************/
#ifndef CONFIG_SCHED_WALT
struct cpufreq_governor schedutil_gov;
#else
static struct cpufreq_governor schedutil_gov;
#endif

static struct sugov_policy *sugov_policy_alloc(struct cpufreq_policy *policy)
{
	struct sugov_policy *sg_policy;

	sg_policy = kzalloc(sizeof(*sg_policy), GFP_KERNEL);
	if (!sg_policy)
		return NULL;

	sg_policy->policy = policy;
	raw_spin_lock_init(&sg_policy->update_lock);
	return sg_policy;
}

static void sugov_policy_free(struct sugov_policy *sg_policy)
{
	kfree(sg_policy);
}

static int sugov_kthread_create(struct sugov_policy *sg_policy)
{
	struct task_struct *thread;
#ifndef CONFIG_SCHED_WALT
	struct sched_attr attr = {
		.size		= sizeof(struct sched_attr),
		.sched_policy	= SCHED_DEADLINE,
		.sched_flags	= SCHED_FLAG_SUGOV,
		.sched_nice	= 0,
		.sched_priority	= 0,
		/*
		 * Fake (unused) bandwidth; workaround to "fix"
		 * priority inheritance.
		 */
		.sched_runtime	=  1000000,
		.sched_deadline = 10000000,
		.sched_period	= 10000000,
	};
#else
	struct sched_param param = { .sched_priority = MAX_USER_RT_PRIO / 2 };
#endif
	struct cpufreq_policy *policy = sg_policy->policy;
	int ret;

	/* kthread only required for slow path */
	if (policy->fast_switch_enabled)
		return 0;

	kthread_init_work(&sg_policy->work, sugov_work);
	kthread_init_worker(&sg_policy->worker);
	thread = kthread_create(kthread_worker_fn, &sg_policy->worker,
				"sugov:%d",
				cpumask_first(policy->related_cpus));
	if (IS_ERR(thread)) {
		pr_err("failed to create sugov thread: %ld\n", PTR_ERR(thread));
		return PTR_ERR(thread);
	}

#ifndef CONFIG_SCHED_WALT
	ret = sched_setattr_nocheck(thread, &attr);
#else
	ret = sched_setscheduler_nocheck(thread, SCHED_FIFO, &param);
#endif
	if (ret) {
		kthread_stop(thread);
#ifndef CONFIG_SCHED_WALT
		pr_warn("%s: failed to set SCHED_DEADLINE\n", __func__);
#else
		pr_warn("%s: failed to set SCHED_FIFO\n", __func__);
#endif
		return ret;
	}

	sg_policy->thread = thread;
	kthread_bind_mask(thread, policy->related_cpus);
	init_irq_work(&sg_policy->irq_work, sugov_irq_work);
	mutex_init(&sg_policy->work_lock);

	wake_up_process(thread);

	return 0;
}

static void sugov_kthread_stop(struct sugov_policy *sg_policy)
{
	/* kthread only required for slow path */
	if (sg_policy->policy->fast_switch_enabled)
		return;

	kthread_flush_worker(&sg_policy->worker);
	kthread_stop(sg_policy->thread);
	mutex_destroy(&sg_policy->work_lock);
}

static struct sugov_tunables *sugov_tunables_alloc(struct sugov_policy *sg_policy)
{
	struct sugov_tunables *tunables;

	tunables = kzalloc(sizeof(*tunables), GFP_KERNEL);
	if (tunables) {
		gov_attr_set_init(&tunables->attr_set, &sg_policy->tunables_hook);
		if (!have_governor_per_policy())
			global_tunables = tunables;
	}
	return tunables;
}

#ifdef CONFIG_SCHED_WALT
static void sugov_tunables_save(struct cpufreq_policy *policy,
		struct sugov_tunables *tunables)
{
	int cpu;
	struct sugov_tunables *cached = per_cpu(cached_tunables, policy->cpu);

	if (!have_governor_per_policy())
		return;

	if (!cached) {
		cached = kzalloc(sizeof(*tunables), GFP_KERNEL);
		if (!cached)
			return;

		for_each_cpu(cpu, policy->related_cpus)
			per_cpu(cached_tunables, cpu) = cached;
	}

	cached->pl = tunables->pl;
	cached->hispeed_load = tunables->hispeed_load;
	cached->rtg_boost_freq = tunables->rtg_boost_freq;
	cached->hispeed_freq = tunables->hispeed_freq;
	cached->rate_limit_us = tunables->rate_limit_us;
}

static void sugov_tunables_restore(struct cpufreq_policy *policy)
{
	struct sugov_policy *sg_policy = policy->governor_data;
	struct sugov_tunables *tunables = sg_policy->tunables;
	struct sugov_tunables *cached = per_cpu(cached_tunables, policy->cpu);

	if (!cached)
		return;

	tunables->pl = cached->pl;
	tunables->hispeed_load = cached->hispeed_load;
	tunables->rtg_boost_freq = cached->rtg_boost_freq;
	tunables->hispeed_freq = cached->hispeed_freq;
	tunables->rate_limit_us = cached->rate_limit_us;
}
#endif

static void sugov_tunables_free(struct sugov_tunables *tunables)
{
	if (!have_governor_per_policy())
		global_tunables = NULL;

	kfree(tunables);
}

static int sugov_init(struct cpufreq_policy *policy)
{
	struct sugov_policy *sg_policy;
	struct sugov_tunables *tunables;
#ifdef CONFIG_SCHED_WALT
	unsigned long util;
#endif
	int ret = 0;

	/* State should be equivalent to EXIT */
	if (policy->governor_data)
		return -EBUSY;

	cpufreq_enable_fast_switch(policy);

	sg_policy = sugov_policy_alloc(policy);
	if (!sg_policy) {
		ret = -ENOMEM;
		goto disable_fast_switch;
	}

	ret = sugov_kthread_create(sg_policy);
	if (ret)
		goto free_sg_policy;

	mutex_lock(&global_tunables_lock);

	if (global_tunables) {
		if (WARN_ON(have_governor_per_policy())) {
			ret = -EINVAL;
			goto stop_kthread;
		}
		policy->governor_data = sg_policy;
		sg_policy->tunables = global_tunables;

		gov_attr_set_get(&global_tunables->attr_set, &sg_policy->tunables_hook);
		goto out;
	}

	tunables = sugov_tunables_alloc(sg_policy);
	if (!tunables) {
		ret = -ENOMEM;
		goto stop_kthread;
	}

	tunables->rate_limit_us = cpufreq_policy_transition_delay_us(policy);
#ifdef CONFIG_SCHED_WALT
	tunables->hispeed_load = DEFAULT_HISPEED_LOAD;
	tunables->hispeed_freq = 0;

	switch (policy->cpu) {
	default:
	case 0:
		tunables->rtg_boost_freq = DEFAULT_CPU0_RTG_BOOST_FREQ;
		break;
	case 4:
		tunables->rtg_boost_freq = DEFAULT_CPU4_RTG_BOOST_FREQ;
		break;
	case 7:
		tunables->rtg_boost_freq = DEFAULT_CPU7_RTG_BOOST_FREQ;
		break;
	}
#endif

	policy->governor_data = sg_policy;
	sg_policy->tunables = tunables;

#ifdef CONFIG_SCHED_WALT
	util = target_util(sg_policy, sg_policy->tunables->rtg_boost_freq);
	sg_policy->rtg_boost_util = util;

	stale_ns = sched_ravg_window + (sched_ravg_window >> 3);

	sugov_tunables_restore(policy);
#endif
	ret = kobject_init_and_add(&tunables->attr_set.kobj, &sugov_tunables_ktype,
				   get_governor_parent_kobj(policy), "%s",
				   schedutil_gov.name);
	if (ret)
		goto fail;

out:
	mutex_unlock(&global_tunables_lock);
	return 0;

fail:
	kobject_put(&tunables->attr_set.kobj);
	policy->governor_data = NULL;
	sugov_tunables_free(tunables);

stop_kthread:
	sugov_kthread_stop(sg_policy);
	mutex_unlock(&global_tunables_lock);

free_sg_policy:
	sugov_policy_free(sg_policy);

disable_fast_switch:
	cpufreq_disable_fast_switch(policy);

	pr_err("initialization failed (error %d)\n", ret);
	return ret;
}

static void sugov_exit(struct cpufreq_policy *policy)
{
	struct sugov_policy *sg_policy = policy->governor_data;
	struct sugov_tunables *tunables = sg_policy->tunables;
	unsigned int count;

	mutex_lock(&global_tunables_lock);

	count = gov_attr_set_put(&tunables->attr_set, &sg_policy->tunables_hook);
	policy->governor_data = NULL;
#ifndef CONFIG_SCHED_WALT
	if (!count)
		sugov_tunables_free(tunables);
#else
	if (!count) {
		sugov_tunables_save(policy, tunables);
		sugov_tunables_free(tunables);
	}
#endif

	mutex_unlock(&global_tunables_lock);

	sugov_kthread_stop(sg_policy);
	sugov_policy_free(sg_policy);
	cpufreq_disable_fast_switch(policy);
}

static int sugov_start(struct cpufreq_policy *policy)
{
	struct sugov_policy *sg_policy = policy->governor_data;
	unsigned int cpu;

	sg_policy->freq_update_delay_ns	= sg_policy->tunables->rate_limit_us * NSEC_PER_USEC;
	sg_policy->last_freq_update_time	= 0;
	sg_policy->next_freq			= 0;
	sg_policy->work_in_progress		= false;
	sg_policy->limits_changed		= false;
	sg_policy->need_freq_update		= false;
	sg_policy->cached_raw_freq		= 0;

	for_each_cpu(cpu, policy->cpus) {
		struct sugov_cpu *sg_cpu = &per_cpu(sugov_cpu, cpu);

		memset(sg_cpu, 0, sizeof(*sg_cpu));
		sg_cpu->cpu			= cpu;
		sg_cpu->sg_policy		= sg_policy;
	}

	for_each_cpu(cpu, policy->cpus) {
		struct sugov_cpu *sg_cpu = &per_cpu(sugov_cpu, cpu);

		cpufreq_add_update_util_hook(cpu, &sg_cpu->update_util,
					     policy_is_shared(policy) ?
							sugov_update_shared :
							sugov_update_single);
	}
	return 0;
}

static void sugov_stop(struct cpufreq_policy *policy)
{
	struct sugov_policy *sg_policy = policy->governor_data;
	unsigned int cpu;

	for_each_cpu(cpu, policy->cpus)
		cpufreq_remove_update_util_hook(cpu);

	synchronize_rcu();

	if (!policy->fast_switch_enabled) {
		irq_work_sync(&sg_policy->irq_work);
		kthread_cancel_work_sync(&sg_policy->work);
	}
}

static void sugov_limits(struct cpufreq_policy *policy)
{
	struct sugov_policy *sg_policy = policy->governor_data;
#ifdef CONFIG_SCHED_WALT
	unsigned long flags, now;
	unsigned int freq;
#endif

	if (!policy->fast_switch_enabled) {
		mutex_lock(&sg_policy->work_lock);
#ifdef CONFIG_SCHED_WALT
		raw_spin_lock_irqsave(&sg_policy->update_lock, flags);
		sugov_track_cycles(sg_policy, sg_policy->policy->cur,
				   ktime_get_ns());
		raw_spin_unlock_irqrestore(&sg_policy->update_lock, flags);
#endif
		cpufreq_policy_apply_limits(policy);
		mutex_unlock(&sg_policy->work_lock);
#ifdef CONFIG_SCHED_WALT
	} else {
		raw_spin_lock_irqsave(&sg_policy->update_lock, flags);
		freq = policy->cur;
		now = ktime_get_ns();

		/*
		 * cpufreq_driver_resolve_freq() has a clamp, so we do not need
		 * to do any sort of additional validation here.
		 */
		freq = cpufreq_driver_resolve_freq(policy, freq);
		sg_policy->cached_raw_freq = freq;
		sugov_fast_switch(sg_policy, now, freq);
		raw_spin_unlock_irqrestore(&sg_policy->update_lock, flags);
#endif
	}

	sg_policy->limits_changed = true;
}
#ifndef CONFIG_SCHED_WALT
struct cpufreq_governor schedutil_gov = {
#else
static struct cpufreq_governor schedutil_gov = {
#endif
	.name			= "schedutil",
	.owner			= THIS_MODULE,
	.dynamic_switching	= true,
	.init			= sugov_init,
	.exit			= sugov_exit,
	.start			= sugov_start,
	.stop			= sugov_stop,
	.limits			= sugov_limits,
};

#ifdef CONFIG_CPU_FREQ_DEFAULT_GOV_SCHEDUTIL
struct cpufreq_governor *cpufreq_default_governor(void)
{
	return &schedutil_gov;
}
#endif

cpufreq_governor_init(schedutil_gov);<|MERGE_RESOLUTION|>--- conflicted
+++ resolved
@@ -324,12 +324,8 @@
 	unsigned long dl_util, util, irq;
 	struct rq *rq = cpu_rq(cpu);
 
-<<<<<<< HEAD
-#ifndef CONFIG_SCHED_WALT
-	if (!IS_BUILTIN(CONFIG_UCLAMP_TASK) &&
-=======
+#ifndef CONFIG_SCHED_WALT
 	if (!uclamp_is_used() &&
->>>>>>> 9ea491ae
 	    type == FREQUENCY_UTIL && rt_rq_is_runnable(&rq->rt)) {
 		return max;
 	}
