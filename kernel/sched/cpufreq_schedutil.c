// SPDX-License-Identifier: GPL-2.0
/*
 * CPUFreq governor based on scheduler-provided CPU utilization data.
 *
 * Copyright (C) 2016, Intel Corporation
 * Author: Rafael J. Wysocki <rafael.j.wysocki@intel.com>
 */

#define pr_fmt(fmt) KBUILD_MODNAME ": " fmt

#include "sched.h"

#include <linux/sched/cpufreq.h>
#include <trace/events/power.h>
#ifdef CONFIG_SCHED_WALT
#include <linux/sched/sysctl.h>
#endif

#define IOWAIT_BOOST_MIN	(SCHED_CAPACITY_SCALE / 8)

struct sugov_tunables {
	struct gov_attr_set	attr_set;
	unsigned int		rate_limit_us;
#ifdef CONFIG_SCHED_WALT
	unsigned int		hispeed_load;
	unsigned int		hispeed_freq;
	unsigned int		rtg_boost_freq;
	bool			pl;
#endif
};

struct sugov_policy {
	struct cpufreq_policy	*policy;

#ifdef CONFIG_SCHED_WALT
	u64 last_ws;
	u64 curr_cycles;
	u64 last_cyc_update_time;
	unsigned long avg_cap;
#endif
	struct sugov_tunables	*tunables;
	struct list_head	tunables_hook;
#ifdef CONFIG_SCHED_WALT
	unsigned long hispeed_util;
	unsigned long rtg_boost_util;
	unsigned long max;
#endif

	raw_spinlock_t		update_lock;	/* For shared policies */
	u64			last_freq_update_time;
	s64			freq_update_delay_ns;
	unsigned int		next_freq;
	unsigned int		cached_raw_freq;

	/* The next fields are only needed if fast switch cannot be used: */
	struct			irq_work irq_work;
	struct			kthread_work work;
	struct			mutex work_lock;
	struct			kthread_worker worker;
	struct task_struct	*thread;
	bool			work_in_progress;

	bool			limits_changed;
	bool			need_freq_update;
};

struct sugov_cpu {
	struct update_util_data	update_util;
	struct sugov_policy	*sg_policy;
	unsigned int		cpu;

	bool			iowait_boost_pending;
	unsigned int		iowait_boost;
	u64			last_update;

<<<<<<< HEAD
#ifdef CONFIG_SCHED_WALT
	struct sched_walt_cpu_load walt_load;
=======
	struct walt_cpu_load	walt_load;
>>>>>>> 158801d1

	unsigned long util;
	unsigned int flags;
#endif

	unsigned long		bw_dl;
	unsigned long		max;

	/* The field below is for single-CPU policies only: */
#ifdef CONFIG_NO_HZ_COMMON
	unsigned long		saved_idle_calls;
#endif
};

static DEFINE_PER_CPU(struct sugov_cpu, sugov_cpu);
#ifdef CONFIG_SCHED_WALT
static unsigned int stale_ns;
static DEFINE_PER_CPU(struct sugov_tunables *, cached_tunables);
#endif

/************************ Governor internals ***********************/

static bool sugov_should_update_freq(struct sugov_policy *sg_policy, u64 time)
{
	s64 delta_ns;

	/*
	 * Since cpufreq_update_util() is called with rq->lock held for
	 * the @target_cpu, our per-CPU data is fully serialized.
	 *
	 * However, drivers cannot in general deal with cross-CPU
	 * requests, so while get_next_freq() will work, our
	 * sugov_update_commit() call may not for the fast switching platforms.
	 *
	 * Hence stop here for remote requests if they aren't supported
	 * by the hardware, as calculating the frequency is pointless if
	 * we cannot in fact act on it.
	 *
	 * This is needed on the slow switching platforms too to prevent CPUs
	 * going offline from leaving stale IRQ work items behind.
	 */
	if (!cpufreq_this_cpu_can_update(sg_policy->policy))
		return false;

	if (unlikely(sg_policy->limits_changed)) {
		sg_policy->limits_changed = false;
		sg_policy->need_freq_update = true;
		return true;
	}

	delta_ns = time - sg_policy->last_freq_update_time;

	return delta_ns >= sg_policy->freq_update_delay_ns;
}

#ifdef CONFIG_SCHED_WALT
static inline bool use_pelt(void)
{
	return false;
}

static inline bool conservative_pl(void)
{
	return sysctl_sched_conservative_pl;
}
#endif

static bool sugov_update_next_freq(struct sugov_policy *sg_policy, u64 time,
				   unsigned int next_freq)
{
	if (sg_policy->next_freq == next_freq &&
	    !cpufreq_driver_test_flags(CPUFREQ_NEED_UPDATE_LIMITS))
		return false;

	sg_policy->next_freq = next_freq;
	sg_policy->last_freq_update_time = time;

	return true;
}

#ifdef CONFIG_SCHED_WALT
static unsigned long freq_to_util(struct sugov_policy *sg_policy,
				  unsigned int freq)
{
	return mult_frac(sg_policy->max, freq,
			 sg_policy->policy->cpuinfo.max_freq);
}

#define KHZ 1000
static void sugov_track_cycles(struct sugov_policy *sg_policy,
				unsigned int prev_freq,
				u64 upto)
{
	u64 delta_ns, cycles;
	u64 next_ws = sg_policy->last_ws + sched_ravg_window;

	if (use_pelt())
		return;

	upto = min(upto, next_ws);
	/* Track cycles in current window */
	delta_ns = upto - sg_policy->last_cyc_update_time;
	delta_ns *= prev_freq;
	do_div(delta_ns, (NSEC_PER_SEC / KHZ));
	cycles = delta_ns;
	sg_policy->curr_cycles += cycles;
	sg_policy->last_cyc_update_time = upto;
}

static void sugov_calc_avg_cap(struct sugov_policy *sg_policy, u64 curr_ws,
				unsigned int prev_freq)
{
	u64 last_ws = sg_policy->last_ws;
	unsigned int avg_freq;

	if (use_pelt())
		return;

	BUG_ON(curr_ws < last_ws);
	if (curr_ws <= last_ws)
		return;

	/* If we skipped some windows */
	if (curr_ws > (last_ws + sched_ravg_window)) {
		avg_freq = prev_freq;
		/* Reset tracking history */
		sg_policy->last_cyc_update_time = curr_ws;
	} else {
		sugov_track_cycles(sg_policy, prev_freq, curr_ws);
		avg_freq = sg_policy->curr_cycles;
		avg_freq /= sched_ravg_window / (NSEC_PER_SEC / KHZ);
	}
	sg_policy->avg_cap = freq_to_util(sg_policy, avg_freq);
	sg_policy->curr_cycles = 0;
	sg_policy->last_ws = curr_ws;
}
#endif

static void sugov_fast_switch(struct sugov_policy *sg_policy, u64 time,
			      unsigned int next_freq)
{
	if (sugov_update_next_freq(sg_policy, time, next_freq)) {
#ifdef CONFIG_SCHED_WALT
	sugov_track_cycles(sg_policy, sg_policy->policy->cur, time);
#endif
		cpufreq_driver_fast_switch(sg_policy->policy, next_freq);
	}
}

static void sugov_deferred_update(struct sugov_policy *sg_policy, u64 time,
				  unsigned int next_freq)
{
	if (!sugov_update_next_freq(sg_policy, time, next_freq))
		return;

#ifndef CONFIG_SCHED_WALT
	if (!sg_policy->work_in_progress) {
		sg_policy->work_in_progress = true;
		irq_work_queue(&sg_policy->irq_work);
	}
#else
	if (use_pelt())
		sg_policy->work_in_progress = true;
	irq_work_queue(&sg_policy->irq_work);
#endif
}

#ifdef CONFIG_SCHED_WALT
#define TARGET_LOAD 80
#endif

/**
 * get_next_freq - Compute a new frequency for a given cpufreq policy.
 * @sg_policy: schedutil policy object to compute the new frequency for.
 * @util: Current CPU utilization.
 * @max: CPU capacity.
 *
 * If the utilization is frequency-invariant, choose the new frequency to be
 * proportional to it, that is
 *
 * next_freq = C * max_freq * util / max
 *
 * Otherwise, approximate the would-be frequency-invariant utilization by
 * util_raw * (curr_freq / max_freq) which leads to
 *
 * next_freq = C * curr_freq * util_raw / max
 *
 * Take C = 1.25 for the frequency tipping point at (util / max) = 0.8.
 *
 * The lowest driver-supported frequency which is equal or greater than the raw
 * next_freq (as calculated above) is returned, subject to policy min/max and
 * cpufreq driver limitations.
 */
static unsigned int get_next_freq(struct sugov_policy *sg_policy,
				  unsigned long util, unsigned long max)
{
	struct cpufreq_policy *policy = sg_policy->policy;
	unsigned int freq = arch_scale_freq_invariant() ?
				policy->cpuinfo.max_freq : policy->cur;

	freq = map_util_freq(util, freq, max);
	trace_sugov_next_freq(policy->cpu, util, max, freq);

	if (freq == sg_policy->cached_raw_freq && !sg_policy->need_freq_update &&
	    !cpufreq_driver_test_flags(CPUFREQ_NEED_UPDATE_LIMITS))
		return sg_policy->next_freq;

	sg_policy->need_freq_update = false;
	sg_policy->cached_raw_freq = freq;
	return cpufreq_driver_resolve_freq(policy, freq);
}

/*
 * This function computes an effective utilization for the given CPU, to be
 * used for frequency selection given the linear relation: f = u * f_max.
 *
 * The scheduler tracks the following metrics:
 *
 *   cpu_util_{cfs,rt,dl,irq}()
 *   cpu_bw_dl()
 *
 * Where the cfs,rt and dl util numbers are tracked with the same metric and
 * synchronized windows and are thus directly comparable.
 *
 * The cfs,rt,dl utilization are the running times measured with rq->clock_task
 * which excludes things like IRQ and steal-time. These latter are then accrued
 * in the irq utilization.
 *
 * The DL bandwidth number otoh is not a measured metric but a value computed
 * based on the task model parameters and gives the minimal utilization
 * required to meet deadlines.
 */
unsigned long schedutil_cpu_util(int cpu, unsigned long util_cfs,
				 unsigned long max, enum schedutil_type type,
				 struct task_struct *p)
{
	unsigned long dl_util, util, irq;
	struct rq *rq = cpu_rq(cpu);

#ifndef CONFIG_SCHED_WALT
	if (!uclamp_is_used() &&
	    type == FREQUENCY_UTIL && rt_rq_is_runnable(&rq->rt)) {
		return max;
	}
#else
	if (!IS_BUILTIN(CONFIG_UCLAMP_TASK) && sched_feat(SUGOV_RT_MAX_FREQ) &&
	    type == FREQUENCY_UTIL && rt_rq_is_runnable(&rq->rt)) {
		return max;
	}
#endif


	/*
	 * Early check to see if IRQ/steal time saturates the CPU, can be
	 * because of inaccuracies in how we track these -- see
	 * update_irq_load_avg().
	 */
	irq = cpu_util_irq(rq);
	if (unlikely(irq >= max))
		return max;

	/*
	 * Because the time spend on RT/DL tasks is visible as 'lost' time to
	 * CFS tasks and we use the same metric to track the effective
	 * utilization (PELT windows are synchronized) we can directly add them
	 * to obtain the CPU's actual utilization.
	 *
	 * CFS and RT utilization can be boosted or capped, depending on
	 * utilization clamp constraints requested by currently RUNNABLE
	 * tasks.
	 * When there are no CFS RUNNABLE tasks, clamps are released and
	 * frequency will be gracefully reduced with the utilization decay.
	 */
	util = util_cfs + cpu_util_rt(rq);
	if (type == FREQUENCY_UTIL)
		util = uclamp_rq_util_with(rq, util, p);

	dl_util = cpu_util_dl(rq);

	/*
	 * For frequency selection we do not make cpu_util_dl() a permanent part
	 * of this sum because we want to use cpu_bw_dl() later on, but we need
	 * to check if the CFS+RT+DL sum is saturated (ie. no idle time) such
	 * that we select f_max when there is no idle time.
	 *
	 * NOTE: numerical errors or stop class might cause us to not quite hit
	 * saturation when we should -- something for later.
	 */
	if (util + dl_util >= max)
		return max;

	/*
	 * OTOH, for energy computation we need the estimated running time, so
	 * include util_dl and ignore dl_bw.
	 */
	if (type == ENERGY_UTIL)
		util += dl_util;

	/*
	 * There is still idle time; further improve the number by using the
	 * irq metric. Because IRQ/steal time is hidden from the task clock we
	 * need to scale the task numbers:
	 *
	 *              max - irq
	 *   U' = irq + --------- * U
	 *                 max
	 */
	util = scale_irq_capacity(util, irq, max);
	util += irq;

	/*
	 * Bandwidth required by DEADLINE must always be granted while, for
	 * FAIR and RT, we use blocked utilization of IDLE CPUs as a mechanism
	 * to gracefully reduce the frequency when no tasks show up for longer
	 * periods of time.
	 *
	 * Ideally we would like to set bw_dl as min/guaranteed freq and util +
	 * bw_dl as requested freq. However, cpufreq is not yet ready for such
	 * an interface. So, we only do the latter for now.
	 */
	if (type == FREQUENCY_UTIL)
		util += cpu_bw_dl(rq);

	return min(max, util);
}

static unsigned long sugov_get_util(struct sugov_cpu *sg_cpu)
{
	struct rq *rq = cpu_rq(sg_cpu->cpu);
#ifndef CONFIG_SCHED_WALT
	unsigned long util = cpu_util_cfs(rq);
#else
	unsigned long util;
#endif
	unsigned long max = arch_scale_cpu_capacity(sg_cpu->cpu);

	sg_cpu->max = max;
	sg_cpu->bw_dl = cpu_bw_dl(rq);

#ifdef CONFIG_SCHED_WALT
	util = cpu_util_freq_walt(sg_cpu->cpu, &sg_cpu->walt_load);

	return uclamp_rq_util_with(rq, util, NULL);
#else
<<<<<<< HEAD
=======
	util = cpu_util_cfs(rq);

>>>>>>> 158801d1
	return schedutil_cpu_util(sg_cpu->cpu, util, max, FREQUENCY_UTIL, NULL);
#endif
}

/**
 * sugov_iowait_reset() - Reset the IO boost status of a CPU.
 * @sg_cpu: the sugov data for the CPU to boost
 * @time: the update time from the caller
 * @set_iowait_boost: true if an IO boost has been requested
 *
 * The IO wait boost of a task is disabled after a tick since the last update
 * of a CPU. If a new IO wait boost is requested after more then a tick, then
 * we enable the boost starting from IOWAIT_BOOST_MIN, which improves energy
 * efficiency by ignoring sporadic wakeups from IO.
 */
static bool sugov_iowait_reset(struct sugov_cpu *sg_cpu, u64 time,
			       bool set_iowait_boost)
{
	s64 delta_ns = time - sg_cpu->last_update;

	/* Reset boost only if a tick has elapsed since last request */
	if (delta_ns <= TICK_NSEC)
		return false;

	sg_cpu->iowait_boost = set_iowait_boost ? IOWAIT_BOOST_MIN : 0;
	sg_cpu->iowait_boost_pending = set_iowait_boost;

	return true;
}

/**
 * sugov_iowait_boost() - Updates the IO boost status of a CPU.
 * @sg_cpu: the sugov data for the CPU to boost
 * @time: the update time from the caller
 * @flags: SCHED_CPUFREQ_IOWAIT if the task is waking up after an IO wait
 *
 * Each time a task wakes up after an IO operation, the CPU utilization can be
 * boosted to a certain utilization which doubles at each "frequent and
 * successive" wakeup from IO, ranging from IOWAIT_BOOST_MIN to the utilization
 * of the maximum OPP.
 *
 * To keep doubling, an IO boost has to be requested at least once per tick,
 * otherwise we restart from the utilization of the minimum OPP.
 */
static void sugov_iowait_boost(struct sugov_cpu *sg_cpu, u64 time,
			       unsigned int flags)
{
	bool set_iowait_boost = flags & SCHED_CPUFREQ_IOWAIT;

	/* Reset boost if the CPU appears to have been idle enough */
	if (sg_cpu->iowait_boost &&
	    sugov_iowait_reset(sg_cpu, time, set_iowait_boost))
		return;

	/* Boost only tasks waking up after IO */
	if (!set_iowait_boost)
		return;

	/* Ensure boost doubles only one time at each request */
	if (sg_cpu->iowait_boost_pending)
		return;
	sg_cpu->iowait_boost_pending = true;

	/* Double the boost at each request */
	if (sg_cpu->iowait_boost) {
		sg_cpu->iowait_boost =
			min_t(unsigned int, sg_cpu->iowait_boost << 1, SCHED_CAPACITY_SCALE);
		return;
	}

	/* First wakeup after IO: start with minimum boost */
	sg_cpu->iowait_boost = IOWAIT_BOOST_MIN;
}

/**
 * sugov_iowait_apply() - Apply the IO boost to a CPU.
 * @sg_cpu: the sugov data for the cpu to boost
 * @time: the update time from the caller
 * @util: the utilization to (eventually) boost
 * @max: the maximum value the utilization can be boosted to
 *
 * A CPU running a task which woken up after an IO operation can have its
 * utilization boosted to speed up the completion of those IO operations.
 * The IO boost value is increased each time a task wakes up from IO, in
 * sugov_iowait_apply(), and it's instead decreased by this function,
 * each time an increase has not been requested (!iowait_boost_pending).
 *
 * A CPU which also appears to have been idle for at least one tick has also
 * its IO boost utilization reset.
 *
 * This mechanism is designed to boost high frequently IO waiting tasks, while
 * being more conservative on tasks which does sporadic IO operations.
 */
static unsigned long sugov_iowait_apply(struct sugov_cpu *sg_cpu, u64 time,
					unsigned long util, unsigned long max)
{
	unsigned long boost;

	/* No boost currently required */
	if (!sg_cpu->iowait_boost)
		return util;

	/* Reset boost if the CPU appears to have been idle enough */
	if (sugov_iowait_reset(sg_cpu, time, false))
		return util;

	if (!sg_cpu->iowait_boost_pending) {
		/*
		 * No boost pending; reduce the boost value.
		 */
		sg_cpu->iowait_boost >>= 1;
		if (sg_cpu->iowait_boost < IOWAIT_BOOST_MIN) {
			sg_cpu->iowait_boost = 0;
			return util;
		}
	}

	sg_cpu->iowait_boost_pending = false;

	/*
	 * @util is already in capacity scale; convert iowait_boost
	 * into the same scale so we can compare.
	 */
	boost = (sg_cpu->iowait_boost * max) >> SCHED_CAPACITY_SHIFT;
	return max(boost, util);
}

#ifdef CONFIG_NO_HZ_COMMON
static bool sugov_cpu_is_busy(struct sugov_cpu *sg_cpu)
{
	unsigned long idle_calls = tick_nohz_get_idle_calls_cpu(sg_cpu->cpu);
	bool ret = idle_calls == sg_cpu->saved_idle_calls;

	sg_cpu->saved_idle_calls = idle_calls;
	return ret;
}
#else
static inline bool sugov_cpu_is_busy(struct sugov_cpu *sg_cpu) { return false; }
#endif /* CONFIG_NO_HZ_COMMON */

#ifdef CONFIG_SCHED_WALT
#define NL_RATIO 75
#define DEFAULT_HISPEED_LOAD 90
#define DEFAULT_CPU0_RTG_BOOST_FREQ 1000000
#define DEFAULT_CPU4_RTG_BOOST_FREQ 0
#define DEFAULT_CPU7_RTG_BOOST_FREQ 0
static void sugov_walt_adjust(struct sugov_cpu *sg_cpu, unsigned long *util,
			      unsigned long *max)
{
	struct sugov_policy *sg_policy = sg_cpu->sg_policy;
	bool is_migration = sg_cpu->flags & SCHED_CPUFREQ_INTERCLUSTER_MIG;
	bool is_rtg_boost = sg_cpu->walt_load.rtgb_active;
	unsigned long nl = sg_cpu->walt_load.nl;
	unsigned long cpu_util = sg_cpu->util;
	bool is_hiload;
	unsigned long pl = sg_cpu->walt_load.pl;

	if (use_pelt())
		return;

	if (is_rtg_boost)
		*util = max(*util, sg_policy->rtg_boost_util);

	is_hiload = (cpu_util >= mult_frac(sg_policy->avg_cap,
					   sg_policy->tunables->hispeed_load,
					   100));

	if (is_hiload && !is_migration)
		*util = max(*util, sg_policy->hispeed_util);

	if (is_hiload && nl >= mult_frac(cpu_util, NL_RATIO, 100))
		*util = *max;

	if (sg_policy->tunables->pl) {
		if (conservative_pl())
			pl = mult_frac(pl, TARGET_LOAD, 100);
		*util = max(*util, pl);
	}
}
#endif

/*
 * Make sugov_should_update_freq() ignore the rate limit when DL
 * has increased the utilization.
 */
static inline void ignore_dl_rate_limit(struct sugov_cpu *sg_cpu, struct sugov_policy *sg_policy)
{
	if (cpu_bw_dl(cpu_rq(sg_cpu->cpu)) > sg_cpu->bw_dl)
		sg_policy->limits_changed = true;
}

#ifdef CONFIG_SCHED_WALT
static inline unsigned long target_util(struct sugov_policy *sg_policy,
				  unsigned int freq)
{
	unsigned long util;

	util = freq_to_util(sg_policy, freq);
	util = mult_frac(util, TARGET_LOAD, 100);
	return util;
}
#endif

static void sugov_update_single(struct update_util_data *hook, u64 time,
				unsigned int flags)
{
	struct sugov_cpu *sg_cpu = container_of(hook, struct sugov_cpu, update_util);
	struct sugov_policy *sg_policy = sg_cpu->sg_policy;
	unsigned long util, max;
#ifdef CONFIG_SCHED_WALT
	unsigned long hs_util, boost_util;
#endif
	unsigned int next_f;
	bool busy;
	unsigned int cached_freq = sg_policy->cached_raw_freq;

#ifdef CONFIG_SCHED_WALT
	if (!sg_policy->tunables->pl && flags & SCHED_CPUFREQ_PL)
		return;
#endif

	sugov_iowait_boost(sg_cpu, time, flags);
	sg_cpu->last_update = time;

	ignore_dl_rate_limit(sg_cpu, sg_policy);

	if (!sugov_should_update_freq(sg_policy, time))
		return;

	/* Limits may have changed, don't skip frequency update */
#ifndef CONFIG_SCHED_WALT
	busy = !sg_policy->need_freq_update && sugov_cpu_is_busy(sg_cpu);

	util = sugov_get_util(sg_cpu);
	max = sg_cpu->max;
	util = sugov_iowait_apply(sg_cpu, time, util, max);
#else
	busy = use_pelt() && !sg_policy->need_freq_update &&
		sugov_cpu_is_busy(sg_cpu);
	sg_cpu->util = util = sugov_get_util(sg_cpu);
	max = sg_cpu->max;

	sg_cpu->flags = flags;

	if (sg_policy->max != max) {
		sg_policy->max = max;
		hs_util = target_util(sg_policy,
				       sg_policy->tunables->hispeed_freq);
		sg_policy->hispeed_util = hs_util;

		boost_util = target_util(sg_policy,
				    sg_policy->tunables->rtg_boost_freq);
		sg_policy->rtg_boost_util = boost_util;
	}

	util = sugov_iowait_apply(sg_cpu, time, util, max);
	sugov_calc_avg_cap(sg_policy, sg_cpu->walt_load.ws,
			   sg_policy->policy->cur);

	trace_sugov_util_update(sg_cpu->cpu, sg_cpu->util,
				sg_policy->avg_cap, max, sg_cpu->walt_load.nl,
				sg_cpu->walt_load.pl,
				sg_cpu->walt_load.rtgb_active, flags);

	sugov_walt_adjust(sg_cpu, &util, &max);
#endif

	next_f = get_next_freq(sg_policy, util, max);
	/*
	 * Do not reduce the frequency if the CPU has not been idle
	 * recently, as the reduction is likely to be premature then.
	 */
	if (busy && next_f < sg_policy->next_freq) {
		next_f = sg_policy->next_freq;

		/* Restore cached freq as next_freq has changed */
		sg_policy->cached_raw_freq = cached_freq;
	}

	/*
	 * This code runs under rq->lock for the target CPU, so it won't run
	 * concurrently on two different CPUs for the same target and it is not
	 * necessary to acquire the lock in the fast switch case.
	 */
	if (sg_policy->policy->fast_switch_enabled) {
		sugov_fast_switch(sg_policy, time, next_f);
	} else {
		raw_spin_lock(&sg_policy->update_lock);
		sugov_deferred_update(sg_policy, time, next_f);
		raw_spin_unlock(&sg_policy->update_lock);
	}
}

static unsigned int sugov_next_freq_shared(struct sugov_cpu *sg_cpu, u64 time)
{
	struct sugov_policy *sg_policy = sg_cpu->sg_policy;
	struct cpufreq_policy *policy = sg_policy->policy;
#ifdef CONFIG_SCHED_WALT
	u64 last_freq_update_time = sg_policy->last_freq_update_time;
#endif
	unsigned long util = 0, max = 1;
	unsigned int j;

	for_each_cpu(j, policy->cpus) {
		struct sugov_cpu *j_sg_cpu = &per_cpu(sugov_cpu, j);
		unsigned long j_util, j_max;

#ifdef CONFIG_SCHED_WALT
		s64 delta_ns;

		/*
		 * If the CPU utilization was last updated before the previous
		 * frequency update and the time elapsed between the last update
		 * of the CPU utilization and the last frequency update is long
		 * enough, don't take the CPU into account as it probably is
		 * idle now (and clear iowait_boost for it).
		 */
		delta_ns = last_freq_update_time - j_sg_cpu->last_update;
		if (delta_ns > stale_ns) {
			sugov_iowait_reset(j_sg_cpu, last_freq_update_time,
					   false);
			continue;
		}

		/*
		 * If the util value for all CPUs in a policy is 0, just using >
		 * will result in a max value of 1. WALT stats can later update
		 * the aggregated util value, causing get_next_freq() to compute
		 * freq = max_freq * 1.25 * (util / max) for nonzero util,
		 * leading to spurious jumps to fmax.
		 */
		j_util = j_sg_cpu->util;
#else
		j_util = sugov_get_util(j_sg_cpu);
#endif

		j_max = j_sg_cpu->max;
		j_util = sugov_iowait_apply(j_sg_cpu, time, j_util, j_max);

#ifndef CONFIG_SCHED_WALT
		if (j_util * max > j_max * util) {
			util = j_util;
			max = j_max;
		}
#else
		if (j_util * max >= j_max * util) {
			util = j_util;
			max = j_max;
		}
		sugov_walt_adjust(j_sg_cpu, &util, &max);
#endif
	}

	return get_next_freq(sg_policy, util, max);
}

static void
sugov_update_shared(struct update_util_data *hook, u64 time, unsigned int flags)
{
	struct sugov_cpu *sg_cpu = container_of(hook, struct sugov_cpu, update_util);
	struct sugov_policy *sg_policy = sg_cpu->sg_policy;
	unsigned int next_f;

#ifndef CONFIG_SCHED_WALT
	raw_spin_lock(&sg_policy->update_lock);
#else
	unsigned long hs_util, boost_util;

	if (!sg_policy->tunables->pl && flags & SCHED_CPUFREQ_PL)
		return;

	sg_cpu->util = sugov_get_util(sg_cpu);
	sg_cpu->flags = flags;
	raw_spin_lock(&sg_policy->update_lock);

	if (sg_policy->max != sg_cpu->max) {
		sg_policy->max = sg_cpu->max;
		hs_util = target_util(sg_policy,
					sg_policy->tunables->hispeed_freq);
		sg_policy->hispeed_util = hs_util;

		boost_util = target_util(sg_policy,
				    sg_policy->tunables->rtg_boost_freq);
		sg_policy->rtg_boost_util = boost_util;
	}

#endif

	sugov_iowait_boost(sg_cpu, time, flags);
	sg_cpu->last_update = time;
#ifndef CONFIG_SCHED_WALT
	ignore_dl_rate_limit(sg_cpu, sg_policy);
#else
	sugov_calc_avg_cap(sg_policy, sg_cpu->walt_load.ws,
			   sg_policy->policy->cur);
	ignore_dl_rate_limit(sg_cpu, sg_policy);

	trace_sugov_util_update(sg_cpu->cpu, sg_cpu->util, sg_policy->avg_cap,
				sg_cpu->max, sg_cpu->walt_load.nl,
				sg_cpu->walt_load.pl,
				sg_cpu->walt_load.rtgb_active, flags);
#endif

#ifndef CONFIG_SCHED_WALT
	if (sugov_should_update_freq(sg_policy, time)) {
#else
	if (sugov_should_update_freq(sg_policy, time) &&
	    !(flags & SCHED_CPUFREQ_CONTINUE)) {
#endif
		next_f = sugov_next_freq_shared(sg_cpu, time);

		if (sg_policy->policy->fast_switch_enabled)
			sugov_fast_switch(sg_policy, time, next_f);
		else
			sugov_deferred_update(sg_policy, time, next_f);
	}

	raw_spin_unlock(&sg_policy->update_lock);
}

static void sugov_work(struct kthread_work *work)
{
	struct sugov_policy *sg_policy = container_of(work, struct sugov_policy, work);
	unsigned int freq;
	unsigned long flags;

	/*
	 * Hold sg_policy->update_lock shortly to handle the case where:
	 * incase sg_policy->next_freq is read here, and then updated by
	 * sugov_deferred_update() just before work_in_progress is set to false
	 * here, we may miss queueing the new update.
	 *
	 * Note: If a work was queued after the update_lock is released,
	 * sugov_work() will just be called again by kthread_work code; and the
	 * request will be proceed before the sugov thread sleeps.
	 */
	raw_spin_lock_irqsave(&sg_policy->update_lock, flags);
	freq = sg_policy->next_freq;
#ifndef CONFIG_SCHED_WALT
	sg_policy->work_in_progress = false;
#else
	if (use_pelt())
		sg_policy->work_in_progress = false;
	sugov_track_cycles(sg_policy, sg_policy->policy->cur,
			   ktime_get_ns());
#endif
	raw_spin_unlock_irqrestore(&sg_policy->update_lock, flags);

	mutex_lock(&sg_policy->work_lock);
	__cpufreq_driver_target(sg_policy->policy, freq, CPUFREQ_RELATION_L);
	mutex_unlock(&sg_policy->work_lock);
}

static void sugov_irq_work(struct irq_work *irq_work)
{
	struct sugov_policy *sg_policy;

	sg_policy = container_of(irq_work, struct sugov_policy, irq_work);

	kthread_queue_work(&sg_policy->worker, &sg_policy->work);
}

/************************** sysfs interface ************************/

static struct sugov_tunables *global_tunables;
static DEFINE_MUTEX(global_tunables_lock);

static inline struct sugov_tunables *to_sugov_tunables(struct gov_attr_set *attr_set)
{
	return container_of(attr_set, struct sugov_tunables, attr_set);
}

static ssize_t rate_limit_us_show(struct gov_attr_set *attr_set, char *buf)
{
	struct sugov_tunables *tunables = to_sugov_tunables(attr_set);

#ifndef CONFIG_SCHED_WALT
	return sprintf(buf, "%u\n", tunables->rate_limit_us);
#else
	return scnprintf(buf, PAGE_SIZE, "%u\n", tunables->rate_limit_us);
#endif
}

static ssize_t
rate_limit_us_store(struct gov_attr_set *attr_set, const char *buf, size_t count)
{
	struct sugov_tunables *tunables = to_sugov_tunables(attr_set);
	struct sugov_policy *sg_policy;
	unsigned int rate_limit_us;

	if (kstrtouint(buf, 10, &rate_limit_us))
		return -EINVAL;

	tunables->rate_limit_us = rate_limit_us;

	list_for_each_entry(sg_policy, &attr_set->policy_list, tunables_hook)
		sg_policy->freq_update_delay_ns = rate_limit_us * NSEC_PER_USEC;

	return count;
}

static struct governor_attr rate_limit_us = __ATTR_RW(rate_limit_us);

#ifdef CONFIG_SCHED_WALT
static ssize_t hispeed_load_show(struct gov_attr_set *attr_set, char *buf)
{
	struct sugov_tunables *tunables = to_sugov_tunables(attr_set);

	return scnprintf(buf, PAGE_SIZE, "%u\n", tunables->hispeed_load);
}

static ssize_t hispeed_load_store(struct gov_attr_set *attr_set,
				  const char *buf, size_t count)
{
	struct sugov_tunables *tunables = to_sugov_tunables(attr_set);

	if (kstrtouint(buf, 10, &tunables->hispeed_load))
		return -EINVAL;

	tunables->hispeed_load = min(100U, tunables->hispeed_load);

	return count;
}

static ssize_t hispeed_freq_show(struct gov_attr_set *attr_set, char *buf)
{
	struct sugov_tunables *tunables = to_sugov_tunables(attr_set);

	return scnprintf(buf, PAGE_SIZE, "%u\n", tunables->hispeed_freq);
}

static ssize_t hispeed_freq_store(struct gov_attr_set *attr_set,
					const char *buf, size_t count)
{
	struct sugov_tunables *tunables = to_sugov_tunables(attr_set);
	unsigned int val;
	struct sugov_policy *sg_policy;
	unsigned long hs_util;
	unsigned long flags;

	if (kstrtouint(buf, 10, &val))
		return -EINVAL;

	tunables->hispeed_freq = val;
	list_for_each_entry(sg_policy, &attr_set->policy_list, tunables_hook) {
		raw_spin_lock_irqsave(&sg_policy->update_lock, flags);
		hs_util = target_util(sg_policy,
					sg_policy->tunables->hispeed_freq);
		sg_policy->hispeed_util = hs_util;
		raw_spin_unlock_irqrestore(&sg_policy->update_lock, flags);
	}

	return count;
}

static ssize_t rtg_boost_freq_show(struct gov_attr_set *attr_set, char *buf)
{
	struct sugov_tunables *tunables = to_sugov_tunables(attr_set);

	return scnprintf(buf, PAGE_SIZE, "%u\n", tunables->rtg_boost_freq);
}

static ssize_t rtg_boost_freq_store(struct gov_attr_set *attr_set,
				    const char *buf, size_t count)
{
	struct sugov_tunables *tunables = to_sugov_tunables(attr_set);
	unsigned int val;
	struct sugov_policy *sg_policy;
	unsigned long boost_util;
	unsigned long flags;

	if (kstrtouint(buf, 10, &val))
		return -EINVAL;

	tunables->rtg_boost_freq = val;
	list_for_each_entry(sg_policy, &attr_set->policy_list, tunables_hook) {
		raw_spin_lock_irqsave(&sg_policy->update_lock, flags);
		boost_util = target_util(sg_policy,
					  sg_policy->tunables->rtg_boost_freq);
		sg_policy->rtg_boost_util = boost_util;
		raw_spin_unlock_irqrestore(&sg_policy->update_lock, flags);
	}

	return count;
}

static ssize_t pl_show(struct gov_attr_set *attr_set, char *buf)
{
	struct sugov_tunables *tunables = to_sugov_tunables(attr_set);

	return scnprintf(buf, PAGE_SIZE, "%u\n", tunables->pl);
}

static ssize_t pl_store(struct gov_attr_set *attr_set, const char *buf,
				   size_t count)
{
	struct sugov_tunables *tunables = to_sugov_tunables(attr_set);

	if (kstrtobool(buf, &tunables->pl))
		return -EINVAL;

	return count;
}

static struct governor_attr hispeed_load = __ATTR_RW(hispeed_load);
static struct governor_attr hispeed_freq = __ATTR_RW(hispeed_freq);
static struct governor_attr rtg_boost_freq = __ATTR_RW(rtg_boost_freq);
static struct governor_attr pl = __ATTR_RW(pl);

#endif

static struct attribute *sugov_attrs[] = {
	&rate_limit_us.attr,
#ifdef CONFIG_SCHED_WALT
	&hispeed_load.attr,
	&hispeed_freq.attr,
	&rtg_boost_freq.attr,
	&pl.attr,
#endif
	NULL
};
ATTRIBUTE_GROUPS(sugov);

static struct kobj_type sugov_tunables_ktype = {
	.default_groups = sugov_groups,
	.sysfs_ops = &governor_sysfs_ops,
};

/********************** cpufreq governor interface *********************/
#ifndef CONFIG_SCHED_WALT
struct cpufreq_governor schedutil_gov;
#else
static struct cpufreq_governor schedutil_gov;
#endif

static struct sugov_policy *sugov_policy_alloc(struct cpufreq_policy *policy)
{
	struct sugov_policy *sg_policy;

	sg_policy = kzalloc(sizeof(*sg_policy), GFP_KERNEL);
	if (!sg_policy)
		return NULL;

	sg_policy->policy = policy;
	raw_spin_lock_init(&sg_policy->update_lock);
	return sg_policy;
}

static void sugov_policy_free(struct sugov_policy *sg_policy)
{
	kfree(sg_policy);
}

static int sugov_kthread_create(struct sugov_policy *sg_policy)
{
	struct task_struct *thread;
#ifndef CONFIG_SCHED_WALT
	struct sched_attr attr = {
		.size		= sizeof(struct sched_attr),
		.sched_policy	= SCHED_DEADLINE,
		.sched_flags	= SCHED_FLAG_SUGOV,
		.sched_nice	= 0,
		.sched_priority	= 0,
		/*
		 * Fake (unused) bandwidth; workaround to "fix"
		 * priority inheritance.
		 */
		.sched_runtime	=  1000000,
		.sched_deadline = 10000000,
		.sched_period	= 10000000,
	};
#else
	struct sched_param param = { .sched_priority = MAX_USER_RT_PRIO / 2 };
#endif
	struct cpufreq_policy *policy = sg_policy->policy;
	int ret;

	/* kthread only required for slow path */
	if (policy->fast_switch_enabled)
		return 0;

	kthread_init_work(&sg_policy->work, sugov_work);
	kthread_init_worker(&sg_policy->worker);
	thread = kthread_create(kthread_worker_fn, &sg_policy->worker,
				"sugov:%d",
				cpumask_first(policy->related_cpus));
	if (IS_ERR(thread)) {
		pr_err("failed to create sugov thread: %ld\n", PTR_ERR(thread));
		return PTR_ERR(thread);
	}

#ifndef CONFIG_SCHED_WALT
	ret = sched_setattr_nocheck(thread, &attr);
#else
	ret = sched_setscheduler_nocheck(thread, SCHED_FIFO, &param);
#endif
	if (ret) {
		kthread_stop(thread);
#ifndef CONFIG_SCHED_WALT
		pr_warn("%s: failed to set SCHED_DEADLINE\n", __func__);
#else
		pr_warn("%s: failed to set SCHED_FIFO\n", __func__);
#endif
		return ret;
	}

	sg_policy->thread = thread;
	kthread_bind_mask(thread, policy->related_cpus);
	init_irq_work(&sg_policy->irq_work, sugov_irq_work);
	mutex_init(&sg_policy->work_lock);

	wake_up_process(thread);

	return 0;
}

static void sugov_kthread_stop(struct sugov_policy *sg_policy)
{
	/* kthread only required for slow path */
	if (sg_policy->policy->fast_switch_enabled)
		return;

	kthread_flush_worker(&sg_policy->worker);
	kthread_stop(sg_policy->thread);
	mutex_destroy(&sg_policy->work_lock);
}

static struct sugov_tunables *sugov_tunables_alloc(struct sugov_policy *sg_policy)
{
	struct sugov_tunables *tunables;

	tunables = kzalloc(sizeof(*tunables), GFP_KERNEL);
	if (tunables) {
		gov_attr_set_init(&tunables->attr_set, &sg_policy->tunables_hook);
		if (!have_governor_per_policy())
			global_tunables = tunables;
	}
	return tunables;
}

#ifdef CONFIG_SCHED_WALT
static void sugov_tunables_save(struct cpufreq_policy *policy,
		struct sugov_tunables *tunables)
{
	int cpu;
	struct sugov_tunables *cached = per_cpu(cached_tunables, policy->cpu);

	if (!have_governor_per_policy())
		return;

	if (!cached) {
		cached = kzalloc(sizeof(*tunables), GFP_KERNEL);
		if (!cached)
			return;

		for_each_cpu(cpu, policy->related_cpus)
			per_cpu(cached_tunables, cpu) = cached;
	}

	cached->pl = tunables->pl;
	cached->hispeed_load = tunables->hispeed_load;
	cached->rtg_boost_freq = tunables->rtg_boost_freq;
	cached->hispeed_freq = tunables->hispeed_freq;
	cached->rate_limit_us = tunables->rate_limit_us;
}

static void sugov_tunables_restore(struct cpufreq_policy *policy)
{
	struct sugov_policy *sg_policy = policy->governor_data;
	struct sugov_tunables *tunables = sg_policy->tunables;
	struct sugov_tunables *cached = per_cpu(cached_tunables, policy->cpu);

	if (!cached)
		return;

	tunables->pl = cached->pl;
	tunables->hispeed_load = cached->hispeed_load;
	tunables->rtg_boost_freq = cached->rtg_boost_freq;
	tunables->hispeed_freq = cached->hispeed_freq;
	tunables->rate_limit_us = cached->rate_limit_us;
}
#endif

static void sugov_tunables_free(struct sugov_tunables *tunables)
{
	if (!have_governor_per_policy())
		global_tunables = NULL;

	kfree(tunables);
}

static int sugov_init(struct cpufreq_policy *policy)
{
	struct sugov_policy *sg_policy;
	struct sugov_tunables *tunables;
#ifdef CONFIG_SCHED_WALT
	unsigned long util;
#endif
	int ret = 0;

	/* State should be equivalent to EXIT */
	if (policy->governor_data)
		return -EBUSY;

	cpufreq_enable_fast_switch(policy);

	sg_policy = sugov_policy_alloc(policy);
	if (!sg_policy) {
		ret = -ENOMEM;
		goto disable_fast_switch;
	}

	ret = sugov_kthread_create(sg_policy);
	if (ret)
		goto free_sg_policy;

	mutex_lock(&global_tunables_lock);

	if (global_tunables) {
		if (WARN_ON(have_governor_per_policy())) {
			ret = -EINVAL;
			goto stop_kthread;
		}
		policy->governor_data = sg_policy;
		sg_policy->tunables = global_tunables;

		gov_attr_set_get(&global_tunables->attr_set, &sg_policy->tunables_hook);
		goto out;
	}

	tunables = sugov_tunables_alloc(sg_policy);
	if (!tunables) {
		ret = -ENOMEM;
		goto stop_kthread;
	}

	tunables->rate_limit_us = cpufreq_policy_transition_delay_us(policy);
#ifdef CONFIG_SCHED_WALT
	tunables->hispeed_load = DEFAULT_HISPEED_LOAD;
	tunables->hispeed_freq = 0;

	switch (policy->cpu) {
	default:
	case 0:
		tunables->rtg_boost_freq = DEFAULT_CPU0_RTG_BOOST_FREQ;
		break;
	case 4:
		tunables->rtg_boost_freq = DEFAULT_CPU4_RTG_BOOST_FREQ;
		break;
	case 7:
		tunables->rtg_boost_freq = DEFAULT_CPU7_RTG_BOOST_FREQ;
		break;
	}
#endif

	policy->governor_data = sg_policy;
	sg_policy->tunables = tunables;

#ifdef CONFIG_SCHED_WALT
	util = target_util(sg_policy, sg_policy->tunables->rtg_boost_freq);
	sg_policy->rtg_boost_util = util;

	stale_ns = sched_ravg_window + (sched_ravg_window >> 3);

	sugov_tunables_restore(policy);
#endif
	ret = kobject_init_and_add(&tunables->attr_set.kobj, &sugov_tunables_ktype,
				   get_governor_parent_kobj(policy), "%s",
				   schedutil_gov.name);
	if (ret)
		goto fail;

out:
	mutex_unlock(&global_tunables_lock);
	return 0;

fail:
	kobject_put(&tunables->attr_set.kobj);
	policy->governor_data = NULL;
	sugov_tunables_free(tunables);

stop_kthread:
	sugov_kthread_stop(sg_policy);
	mutex_unlock(&global_tunables_lock);

free_sg_policy:
	sugov_policy_free(sg_policy);

disable_fast_switch:
	cpufreq_disable_fast_switch(policy);

	pr_err("initialization failed (error %d)\n", ret);
	return ret;
}

static void sugov_exit(struct cpufreq_policy *policy)
{
	struct sugov_policy *sg_policy = policy->governor_data;
	struct sugov_tunables *tunables = sg_policy->tunables;
	unsigned int count;

	mutex_lock(&global_tunables_lock);

	count = gov_attr_set_put(&tunables->attr_set, &sg_policy->tunables_hook);
	policy->governor_data = NULL;
#ifndef CONFIG_SCHED_WALT
	if (!count)
		sugov_tunables_free(tunables);
#else
	if (!count) {
		sugov_tunables_save(policy, tunables);
		sugov_tunables_free(tunables);
	}
#endif

	mutex_unlock(&global_tunables_lock);

	sugov_kthread_stop(sg_policy);
	sugov_policy_free(sg_policy);
	cpufreq_disable_fast_switch(policy);
}

static int sugov_start(struct cpufreq_policy *policy)
{
	struct sugov_policy *sg_policy = policy->governor_data;
	unsigned int cpu;

	sg_policy->freq_update_delay_ns	= sg_policy->tunables->rate_limit_us * NSEC_PER_USEC;
	sg_policy->last_freq_update_time	= 0;
	sg_policy->next_freq			= 0;
	sg_policy->work_in_progress		= false;
	sg_policy->limits_changed		= false;
	sg_policy->need_freq_update		= false;
	sg_policy->cached_raw_freq		= 0;

	for_each_cpu(cpu, policy->cpus) {
		struct sugov_cpu *sg_cpu = &per_cpu(sugov_cpu, cpu);

		memset(sg_cpu, 0, sizeof(*sg_cpu));
		sg_cpu->cpu			= cpu;
		sg_cpu->sg_policy		= sg_policy;
	}

	for_each_cpu(cpu, policy->cpus) {
		struct sugov_cpu *sg_cpu = &per_cpu(sugov_cpu, cpu);

		cpufreq_add_update_util_hook(cpu, &sg_cpu->update_util,
					     policy_is_shared(policy) ?
							sugov_update_shared :
							sugov_update_single);
	}
	return 0;
}

static void sugov_stop(struct cpufreq_policy *policy)
{
	struct sugov_policy *sg_policy = policy->governor_data;
	unsigned int cpu;

	for_each_cpu(cpu, policy->cpus)
		cpufreq_remove_update_util_hook(cpu);

	synchronize_rcu();

	if (!policy->fast_switch_enabled) {
		irq_work_sync(&sg_policy->irq_work);
		kthread_cancel_work_sync(&sg_policy->work);
	}
}

static void sugov_limits(struct cpufreq_policy *policy)
{
	struct sugov_policy *sg_policy = policy->governor_data;
#ifdef CONFIG_SCHED_WALT
	unsigned long flags, now;
	unsigned int freq;
#endif

	if (!policy->fast_switch_enabled) {
		mutex_lock(&sg_policy->work_lock);
#ifdef CONFIG_SCHED_WALT
		raw_spin_lock_irqsave(&sg_policy->update_lock, flags);
		sugov_track_cycles(sg_policy, sg_policy->policy->cur,
				   ktime_get_ns());
		raw_spin_unlock_irqrestore(&sg_policy->update_lock, flags);
#endif
		cpufreq_policy_apply_limits(policy);
		mutex_unlock(&sg_policy->work_lock);
#ifdef CONFIG_SCHED_WALT
	} else {
		raw_spin_lock_irqsave(&sg_policy->update_lock, flags);
		freq = policy->cur;
		now = ktime_get_ns();

		/*
		 * cpufreq_driver_resolve_freq() has a clamp, so we do not need
		 * to do any sort of additional validation here.
		 */
		freq = cpufreq_driver_resolve_freq(policy, freq);
		sg_policy->cached_raw_freq = freq;
		sugov_fast_switch(sg_policy, now, freq);
		raw_spin_unlock_irqrestore(&sg_policy->update_lock, flags);
#endif
	}

	sg_policy->limits_changed = true;
}
#ifndef CONFIG_SCHED_WALT
struct cpufreq_governor schedutil_gov = {
#else
static struct cpufreq_governor schedutil_gov = {
#endif
	.name			= "schedutil",
	.owner			= THIS_MODULE,
	.dynamic_switching	= true,
	.init			= sugov_init,
	.exit			= sugov_exit,
	.start			= sugov_start,
	.stop			= sugov_stop,
	.limits			= sugov_limits,
};

#ifdef CONFIG_CPU_FREQ_DEFAULT_GOV_SCHEDUTIL
struct cpufreq_governor *cpufreq_default_governor(void)
{
	return &schedutil_gov;
}
#endif

cpufreq_governor_init(schedutil_gov);<|MERGE_RESOLUTION|>--- conflicted
+++ resolved
@@ -73,16 +73,11 @@
 	unsigned int		iowait_boost;
 	u64			last_update;
 
-<<<<<<< HEAD
-#ifdef CONFIG_SCHED_WALT
-	struct sched_walt_cpu_load walt_load;
-=======
+#ifdef CONFIG_SCHED_WALT
 	struct walt_cpu_load	walt_load;
->>>>>>> 158801d1
-
+#endif
 	unsigned long util;
 	unsigned int flags;
-#endif
 
 	unsigned long		bw_dl;
 	unsigned long		max;
@@ -408,11 +403,7 @@
 static unsigned long sugov_get_util(struct sugov_cpu *sg_cpu)
 {
 	struct rq *rq = cpu_rq(sg_cpu->cpu);
-#ifndef CONFIG_SCHED_WALT
-	unsigned long util = cpu_util_cfs(rq);
-#else
 	unsigned long util;
-#endif
 	unsigned long max = arch_scale_cpu_capacity(sg_cpu->cpu);
 
 	sg_cpu->max = max;
@@ -423,11 +414,8 @@
 
 	return uclamp_rq_util_with(rq, util, NULL);
 #else
-<<<<<<< HEAD
-=======
 	util = cpu_util_cfs(rq);
 
->>>>>>> 158801d1
 	return schedutil_cpu_util(sg_cpu->cpu, util, max, FREQUENCY_UTIL, NULL);
 #endif
 }
