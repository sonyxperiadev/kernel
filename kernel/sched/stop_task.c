--- conflicted
+++ resolved
@@ -78,22 +78,14 @@
 enqueue_task_stop(struct rq *rq, struct task_struct *p, int flags)
 {
 	add_nr_running(rq, 1);
-<<<<<<< HEAD
 	inc_hmp_sched_stats_stop(rq, p);
-=======
-	walt_inc_cumulative_runnable_avg(rq, p);
->>>>>>> dcb61100
 }
 
 static void
 dequeue_task_stop(struct rq *rq, struct task_struct *p, int flags)
 {
 	sub_nr_running(rq, 1);
-<<<<<<< HEAD
 	dec_hmp_sched_stats_stop(rq, p);
-=======
-	walt_dec_cumulative_runnable_avg(rq, p);
->>>>>>> dcb61100
 }
 
 static void yield_task_stop(struct rq *rq)
