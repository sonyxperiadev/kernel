// SPDX-License-Identifier: GPL-2.0-only
/*
 *  kernel/sched/cpupri.c
 *
 *  CPU priority management
 *
 *  Copyright (C) 2007-2008 Novell
 *
 *  Author: Gregory Haskins <ghaskins@novell.com>
 *
 *  This code tracks the priority of each CPU so that global migration
 *  decisions are easy to calculate.  Each CPU can be in a state as follows:
 *
 *                 (INVALID), IDLE, NORMAL, RT1, ... RT99
 *
 *  going from the lowest priority to the highest.  CPUs in the INVALID state
 *  are not eligible for routing.  The system maintains this state with
 *  a 2 dimensional bitmap (the first for priority class, the second for CPUs
 *  in that class).  Therefore a typical application without affinity
 *  restrictions can find a suitable CPU with O(1) complexity (e.g. two bit
 *  searches).  For tasks with affinity restrictions, the algorithm has a
 *  worst case complexity of O(min(102, nr_domcpus)), though the scenario that
 *  yields the worst case search is fairly contrived.
 */
#include "sched.h"

/* Convert between a 140 based task->prio, and our 102 based cpupri */
static int convert_prio(int prio)
{
	int cpupri;

	if (prio == CPUPRI_INVALID)
		cpupri = CPUPRI_INVALID;
	else if (prio == MAX_PRIO)
		cpupri = CPUPRI_IDLE;
	else if (prio >= MAX_RT_PRIO)
		cpupri = CPUPRI_NORMAL;
	else
		cpupri = MAX_RT_PRIO - prio + 1;

	return cpupri;
}

static inline int __cpupri_find(struct cpupri *cp, struct task_struct *p,
				struct cpumask *lowest_mask, int idx)
{
	struct cpupri_vec *vec  = &cp->pri_to_cpu[idx];
	int skip = 0;

	if (!atomic_read(&(vec)->count))
		skip = 1;
	/*
	 * When looking at the vector, we need to read the counter,
	 * do a memory barrier, then read the mask.
	 *
	 * Note: This is still all racey, but we can deal with it.
	 *  Ideally, we only want to look at masks that are set.
	 *
	 *  If a mask is not set, then the only thing wrong is that we
	 *  did a little more work than necessary.
	 *
	 *  If we read a zero count but the mask is set, because of the
	 *  memory barriers, that can only happen when the highest prio
	 *  task for a run queue has left the run queue, in which case,
	 *  it will be followed by a pull. If the task we are processing
	 *  fails to find a proper place to go, that pull request will
	 *  pull this task if the run queue is running at a lower
	 *  priority.
	 */
	smp_rmb();

	/* Need to do the rmb for every iteration */
	if (skip)
		return 0;

	if (cpumask_any_and(p->cpus_ptr, vec->mask) >= nr_cpu_ids)
		return 0;

	if (lowest_mask) {
		cpumask_and(lowest_mask, p->cpus_ptr, vec->mask);

		/*
		 * We have to ensure that we have at least one bit
		 * still set in the array, since the map could have
		 * been concurrently emptied between the first and
		 * second reads of vec->mask.  If we hit this
		 * condition, simply act as though we never hit this
		 * priority level and continue on.
		 */
		if (cpumask_empty(lowest_mask))
			return 0;
	}

	return 1;
}

int cpupri_find(struct cpupri *cp, struct task_struct *p,
		struct cpumask *lowest_mask)
{
	return cpupri_find_fitness(cp, p, lowest_mask, NULL);
}

/**
<<<<<<< HEAD
 * drop_nopreempt_cpus - remove a cpu from the mask if it is likely
 *			 non-preemptible
 * @lowest_mask: mask with selected CPUs (non-NULL)
 */
static void
drop_nopreempt_cpus(struct cpumask *lowest_mask)
{
	unsigned int cpu = cpumask_first(lowest_mask);

	while (cpu < nr_cpu_ids) {
		/* unlocked access */
		struct task_struct *task = READ_ONCE(cpu_rq(cpu)->curr);

		if (task_may_not_preempt(task, cpu))
			cpumask_clear_cpu(cpu, lowest_mask);

		cpu = cpumask_next(cpu, lowest_mask);
	}
}

/**
 * cpupri_find - find the best (lowest-pri) CPU in the system
=======
 * cpupri_find_fitness - find the best (lowest-pri) CPU in the system
>>>>>>> 724ffa00
 * @cp: The cpupri context
 * @p: The task
 * @lowest_mask: A mask to fill in with selected CPUs (or NULL)
 * @fitness_fn: A pointer to a function to do custom checks whether the CPU
 *              fits a specific criteria so that we only return those CPUs.
 *
 * Note: This function returns the recommended CPUs as calculated during the
 * current invocation.  By the time the call returns, the CPUs may have in
 * fact changed priorities any number of times.  While not ideal, it is not
 * an issue of correctness since the normal rebalancer logic will correct
 * any discrepancies created by racing against the uncertainty of the current
 * priority configuration.
 *
 * Return: (int)bool - CPUs were found
 */
int cpupri_find_fitness(struct cpupri *cp, struct task_struct *p,
		struct cpumask *lowest_mask,
		bool (*fitness_fn)(struct task_struct *p, int cpu))
{
	int task_pri = convert_prio(p->prio);
<<<<<<< HEAD
	bool drop_nopreempts = task_pri <= MAX_RT_PRIO;
=======
	int idx, cpu;
>>>>>>> 724ffa00

	BUG_ON(task_pri >= CPUPRI_NR_PRIORITIES);

retry:
	for (idx = 0; idx < task_pri; idx++) {

		if (!__cpupri_find(cp, p, lowest_mask, idx))
			continue;

		if (!lowest_mask || !fitness_fn)
			return 1;

<<<<<<< HEAD
		if (lowest_mask) {
			int cpu;

			cpumask_and(lowest_mask, p->cpus_ptr, vec->mask);
#ifdef CONFIG_SCHED_WALT
			cpumask_andnot(lowest_mask, lowest_mask,
				       cpu_isolated_mask);
#endif
			if (drop_nopreempts)
				drop_nopreempt_cpus(lowest_mask);
			/*
			 * We have to ensure that we have at least one bit
			 * still set in the array, since the map could have
			 * been concurrently emptied between the first and
			 * second reads of vec->mask.  If we hit this
			 * condition, simply act as though we never hit this
			 * priority level and continue on.
			 */
			if (cpumask_empty(lowest_mask))
				continue;

			if (!fitness_fn)
				return 1;

			/* Ensure the capacity of the CPUs fit the task */
			for_each_cpu(cpu, lowest_mask) {
				if (!fitness_fn(p, cpu))
					cpumask_clear_cpu(cpu, lowest_mask);
			}

			/*
			 * If no CPU at the current priority can fit the task
			 * continue looking
			 */
			if (cpumask_empty(lowest_mask))
				continue;
=======
		/* Ensure the capacity of the CPUs fit the task */
		for_each_cpu(cpu, lowest_mask) {
			if (!fitness_fn(p, cpu))
				cpumask_clear_cpu(cpu, lowest_mask);
>>>>>>> 724ffa00
		}

		/*
		 * If no CPU at the current priority can fit the task
		 * continue looking
		 */
		if (cpumask_empty(lowest_mask))
			continue;

		return 1;
	}
<<<<<<< HEAD
	/*
	 * If we can't find any non-preemptible cpu's, retry so we can
	 * find the lowest priority target and avoid priority inversion.
	 */
	if (drop_nopreempts) {
		drop_nopreempts = false;
		goto retry;
	}
=======

	/*
	 * If we failed to find a fitting lowest_mask, kick off a new search
	 * but without taking into account any fitness criteria this time.
	 *
	 * This rule favours honouring priority over fitting the task in the
	 * correct CPU (Capacity Awareness being the only user now).
	 * The idea is that if a higher priority task can run, then it should
	 * run even if this ends up being on unfitting CPU.
	 *
	 * The cost of this trade-off is not entirely clear and will probably
	 * be good for some workloads and bad for others.
	 *
	 * The main idea here is that if some CPUs were overcommitted, we try
	 * to spread which is what the scheduler traditionally did. Sys admins
	 * must do proper RT planning to avoid overloading the system if they
	 * really care.
	 */
	if (fitness_fn)
		return cpupri_find(cp, p, lowest_mask);

>>>>>>> 724ffa00
	return 0;
}

/**
 * cpupri_set - update the CPU priority setting
 * @cp: The cpupri context
 * @cpu: The target CPU
 * @newpri: The priority (INVALID-RT99) to assign to this CPU
 *
 * Note: Assumes cpu_rq(cpu)->lock is locked
 *
 * Returns: (void)
 */
void cpupri_set(struct cpupri *cp, int cpu, int newpri)
{
	int *currpri = &cp->cpu_to_pri[cpu];
	int oldpri = *currpri;
	int do_mb = 0;

	newpri = convert_prio(newpri);

	BUG_ON(newpri >= CPUPRI_NR_PRIORITIES);

	if (newpri == oldpri)
		return;

	/*
	 * If the CPU was currently mapped to a different value, we
	 * need to map it to the new value then remove the old value.
	 * Note, we must add the new value first, otherwise we risk the
	 * cpu being missed by the priority loop in cpupri_find.
	 */
	if (likely(newpri != CPUPRI_INVALID)) {
		struct cpupri_vec *vec = &cp->pri_to_cpu[newpri];

		cpumask_set_cpu(cpu, vec->mask);
		/*
		 * When adding a new vector, we update the mask first,
		 * do a write memory barrier, and then update the count, to
		 * make sure the vector is visible when count is set.
		 */
		smp_mb__before_atomic();
		atomic_inc(&(vec)->count);
		do_mb = 1;
	}
	if (likely(oldpri != CPUPRI_INVALID)) {
		struct cpupri_vec *vec  = &cp->pri_to_cpu[oldpri];

		/*
		 * Because the order of modification of the vec->count
		 * is important, we must make sure that the update
		 * of the new prio is seen before we decrement the
		 * old prio. This makes sure that the loop sees
		 * one or the other when we raise the priority of
		 * the run queue. We don't care about when we lower the
		 * priority, as that will trigger an rt pull anyway.
		 *
		 * We only need to do a memory barrier if we updated
		 * the new priority vec.
		 */
		if (do_mb)
			smp_mb__after_atomic();

		/*
		 * When removing from the vector, we decrement the counter first
		 * do a memory barrier and then clear the mask.
		 */
		atomic_dec(&(vec)->count);
		smp_mb__after_atomic();
		cpumask_clear_cpu(cpu, vec->mask);
	}

	*currpri = newpri;
}

/**
 * cpupri_init - initialize the cpupri structure
 * @cp: The cpupri context
 *
 * Return: -ENOMEM on memory allocation failure.
 */
int cpupri_init(struct cpupri *cp)
{
	int i;

	for (i = 0; i < CPUPRI_NR_PRIORITIES; i++) {
		struct cpupri_vec *vec = &cp->pri_to_cpu[i];

		atomic_set(&vec->count, 0);
		if (!zalloc_cpumask_var(&vec->mask, GFP_KERNEL))
			goto cleanup;
	}

	cp->cpu_to_pri = kcalloc(nr_cpu_ids, sizeof(int), GFP_KERNEL);
	if (!cp->cpu_to_pri)
		goto cleanup;

	for_each_possible_cpu(i)
		cp->cpu_to_pri[i] = CPUPRI_INVALID;

	return 0;

cleanup:
	for (i--; i >= 0; i--)
		free_cpumask_var(cp->pri_to_cpu[i].mask);
	return -ENOMEM;
}

/**
 * cpupri_cleanup - clean up the cpupri structure
 * @cp: The cpupri context
 */
void cpupri_cleanup(struct cpupri *cp)
{
	int i;

	kfree(cp->cpu_to_pri);
	for (i = 0; i < CPUPRI_NR_PRIORITIES; i++)
		free_cpumask_var(cp->pri_to_cpu[i].mask);
}

/*
 * cpupri_check_rt - check if CPU has a RT task
 * should be called from rcu-sched read section.
 */
bool cpupri_check_rt(void)
{
	int cpu = raw_smp_processor_id();

	return cpu_rq(cpu)->rd->cpupri.cpu_to_pri[cpu] > CPUPRI_NORMAL;
}<|MERGE_RESOLUTION|>--- conflicted
+++ resolved
@@ -39,6 +39,27 @@
 		cpupri = MAX_RT_PRIO - prio + 1;
 
 	return cpupri;
+}
+
+/**
+ * drop_nopreempt_cpus - remove a cpu from the mask if it is likely
+ *			 non-preemptible
+ * @lowest_mask: mask with selected CPUs (non-NULL)
+ */
+static void
+drop_nopreempt_cpus(struct cpumask *lowest_mask)
+{
+	unsigned int cpu = cpumask_first(lowest_mask);
+
+	while (cpu < nr_cpu_ids) {
+		/* unlocked access */
+		struct task_struct *task = READ_ONCE(cpu_rq(cpu)->curr);
+
+		if (task_may_not_preempt(task, cpu))
+			cpumask_clear_cpu(cpu, lowest_mask);
+
+		cpu = cpumask_next(cpu, lowest_mask);
+	}
 }
 
 static inline int __cpupri_find(struct cpupri *cp, struct task_struct *p,
@@ -101,32 +122,7 @@
 }
 
 /**
-<<<<<<< HEAD
- * drop_nopreempt_cpus - remove a cpu from the mask if it is likely
- *			 non-preemptible
- * @lowest_mask: mask with selected CPUs (non-NULL)
- */
-static void
-drop_nopreempt_cpus(struct cpumask *lowest_mask)
-{
-	unsigned int cpu = cpumask_first(lowest_mask);
-
-	while (cpu < nr_cpu_ids) {
-		/* unlocked access */
-		struct task_struct *task = READ_ONCE(cpu_rq(cpu)->curr);
-
-		if (task_may_not_preempt(task, cpu))
-			cpumask_clear_cpu(cpu, lowest_mask);
-
-		cpu = cpumask_next(cpu, lowest_mask);
-	}
-}
-
-/**
- * cpupri_find - find the best (lowest-pri) CPU in the system
-=======
  * cpupri_find_fitness - find the best (lowest-pri) CPU in the system
->>>>>>> 724ffa00
  * @cp: The cpupri context
  * @p: The task
  * @lowest_mask: A mask to fill in with selected CPUs (or NULL)
@@ -147,11 +143,8 @@
 		bool (*fitness_fn)(struct task_struct *p, int cpu))
 {
 	int task_pri = convert_prio(p->prio);
-<<<<<<< HEAD
+	int idx, cpu;
 	bool drop_nopreempts = task_pri <= MAX_RT_PRIO;
-=======
-	int idx, cpu;
->>>>>>> 724ffa00
 
 	BUG_ON(task_pri >= CPUPRI_NR_PRIORITIES);
 
@@ -164,49 +157,17 @@
 		if (!lowest_mask || !fitness_fn)
 			return 1;
 
-<<<<<<< HEAD
-		if (lowest_mask) {
-			int cpu;
-
-			cpumask_and(lowest_mask, p->cpus_ptr, vec->mask);
 #ifdef CONFIG_SCHED_WALT
-			cpumask_andnot(lowest_mask, lowest_mask,
-				       cpu_isolated_mask);
+		cpumask_andnot(lowest_mask, lowest_mask,
+			       cpu_isolated_mask);
 #endif
-			if (drop_nopreempts)
-				drop_nopreempt_cpus(lowest_mask);
-			/*
-			 * We have to ensure that we have at least one bit
-			 * still set in the array, since the map could have
-			 * been concurrently emptied between the first and
-			 * second reads of vec->mask.  If we hit this
-			 * condition, simply act as though we never hit this
-			 * priority level and continue on.
-			 */
-			if (cpumask_empty(lowest_mask))
-				continue;
-
-			if (!fitness_fn)
-				return 1;
-
-			/* Ensure the capacity of the CPUs fit the task */
-			for_each_cpu(cpu, lowest_mask) {
-				if (!fitness_fn(p, cpu))
-					cpumask_clear_cpu(cpu, lowest_mask);
-			}
-
-			/*
-			 * If no CPU at the current priority can fit the task
-			 * continue looking
-			 */
-			if (cpumask_empty(lowest_mask))
-				continue;
-=======
+		if (drop_nopreempts)
+			drop_nopreempt_cpus(lowest_mask);
+
 		/* Ensure the capacity of the CPUs fit the task */
 		for_each_cpu(cpu, lowest_mask) {
 			if (!fitness_fn(p, cpu))
 				cpumask_clear_cpu(cpu, lowest_mask);
->>>>>>> 724ffa00
 		}
 
 		/*
@@ -218,7 +179,6 @@
 
 		return 1;
 	}
-<<<<<<< HEAD
 	/*
 	 * If we can't find any non-preemptible cpu's, retry so we can
 	 * find the lowest priority target and avoid priority inversion.
@@ -227,7 +187,6 @@
 		drop_nopreempts = false;
 		goto retry;
 	}
-=======
 
 	/*
 	 * If we failed to find a fitting lowest_mask, kick off a new search
@@ -249,7 +208,6 @@
 	if (fitness_fn)
 		return cpupri_find(cp, p, lowest_mask);
 
->>>>>>> 724ffa00
 	return 0;
 }
 
