--- conflicted
+++ resolved
@@ -41,11 +41,37 @@
 	return cpupri;
 }
 
+#ifdef CONFIG_SCHED_WALT
+/**
+ * drop_nopreempt_cpus - remove a cpu from the mask if it is likely
+ *			 non-preemptible
+ * @lowest_mask: mask with selected CPUs (non-NULL)
+ */
+static void
+drop_nopreempt_cpus(struct cpumask *lowest_mask)
+{
+	unsigned int cpu = cpumask_first(lowest_mask);
+
+	while (cpu < nr_cpu_ids) {
+		/* unlocked access */
+		struct task_struct *task = READ_ONCE(cpu_rq(cpu)->curr);
+
+		if (task_may_not_preempt(task, cpu))
+			cpumask_clear_cpu(cpu, lowest_mask);
+
+		cpu = cpumask_next(cpu, lowest_mask);
+	}
+}
+#endif
+
 static inline int __cpupri_find(struct cpupri *cp, struct task_struct *p,
 				struct cpumask *lowest_mask, int idx)
 {
 	struct cpupri_vec *vec  = &cp->pri_to_cpu[idx];
 	int skip = 0;
+#ifdef CONFIG_SCHED_WALT
+	bool drop_nopreempts = convert_prio(p->prio) <= MAX_RT_PRIO;
+#endif
 
 	if (!atomic_read(&(vec)->count))
 		skip = 1;
@@ -78,7 +104,13 @@
 
 	if (lowest_mask) {
 		cpumask_and(lowest_mask, p->cpus_ptr, vec->mask);
-
+#ifdef CONFIG_SCHED_WALT
+		cpumask_andnot(lowest_mask, lowest_mask,
+			       cpu_isolated_mask);
+
+		if (drop_nopreempts)
+			drop_nopreempt_cpus(lowest_mask);
+#endif
 		/*
 		 * We have to ensure that we have at least one bit
 		 * still set in the array, since the map could have
@@ -101,32 +133,7 @@
 }
 
 /**
-<<<<<<< HEAD
- * drop_nopreempt_cpus - remove a cpu from the mask if it is likely
- *			 non-preemptible
- * @lowest_mask: mask with selected CPUs (non-NULL)
- */
-static void
-drop_nopreempt_cpus(struct cpumask *lowest_mask)
-{
-	unsigned int cpu = cpumask_first(lowest_mask);
-
-	while (cpu < nr_cpu_ids) {
-		/* unlocked access */
-		struct task_struct *task = READ_ONCE(cpu_rq(cpu)->curr);
-
-		if (task_may_not_preempt(task, cpu))
-			cpumask_clear_cpu(cpu, lowest_mask);
-
-		cpu = cpumask_next(cpu, lowest_mask);
-	}
-}
-
-/**
- * cpupri_find - find the best (lowest-pri) CPU in the system
-=======
  * cpupri_find_fitness - find the best (lowest-pri) CPU in the system
->>>>>>> 86b41f49
  * @cp: The cpupri context
  * @p: The task
  * @lowest_mask: A mask to fill in with selected CPUs (or NULL)
@@ -147,15 +154,13 @@
 		bool (*fitness_fn)(struct task_struct *p, int cpu))
 {
 	int task_pri = convert_prio(p->prio);
-<<<<<<< HEAD
-	bool drop_nopreempts = task_pri <= MAX_RT_PRIO;
-=======
 	int idx, cpu;
->>>>>>> 86b41f49
 
 	BUG_ON(task_pri >= CPUPRI_NR_PRIORITIES);
 
+#ifdef CONFIG_SCHED_WALT
 retry:
+#endif
 	for (idx = 0; idx < task_pri; idx++) {
 
 		if (!__cpupri_find(cp, p, lowest_mask, idx))
@@ -164,47 +169,10 @@
 		if (!lowest_mask || !fitness_fn)
 			return 1;
 
-<<<<<<< HEAD
-		if (lowest_mask) {
-			int cpu;
-
-			cpumask_and(lowest_mask, p->cpus_ptr, vec->mask);
-			cpumask_andnot(lowest_mask, lowest_mask,
-				       cpu_isolated_mask);
-			if (drop_nopreempts)
-				drop_nopreempt_cpus(lowest_mask);
-			/*
-			 * We have to ensure that we have at least one bit
-			 * still set in the array, since the map could have
-			 * been concurrently emptied between the first and
-			 * second reads of vec->mask.  If we hit this
-			 * condition, simply act as though we never hit this
-			 * priority level and continue on.
-			 */
-			if (cpumask_empty(lowest_mask))
-				continue;
-
-			if (!fitness_fn)
-				return 1;
-
-			/* Ensure the capacity of the CPUs fit the task */
-			for_each_cpu(cpu, lowest_mask) {
-				if (!fitness_fn(p, cpu))
-					cpumask_clear_cpu(cpu, lowest_mask);
-			}
-
-			/*
-			 * If no CPU at the current priority can fit the task
-			 * continue looking
-			 */
-			if (cpumask_empty(lowest_mask))
-				continue;
-=======
 		/* Ensure the capacity of the CPUs fit the task */
 		for_each_cpu(cpu, lowest_mask) {
 			if (!fitness_fn(p, cpu))
 				cpumask_clear_cpu(cpu, lowest_mask);
->>>>>>> 86b41f49
 		}
 
 		/*
@@ -216,7 +184,8 @@
 
 		return 1;
 	}
-<<<<<<< HEAD
+
+#ifdef CONFIG_SCHED_WALT
 	/*
 	 * If we can't find any non-preemptible cpu's, retry so we can
 	 * find the lowest priority target and avoid priority inversion.
@@ -225,7 +194,7 @@
 		drop_nopreempts = false;
 		goto retry;
 	}
-=======
+#endif
 
 	/*
 	 * If we failed to find a fitting lowest_mask, kick off a new search
@@ -247,7 +216,6 @@
 	if (fitness_fn)
 		return cpupri_find(cp, p, lowest_mask);
 
->>>>>>> 86b41f49
 	return 0;
 }
 
@@ -369,6 +337,7 @@
 		free_cpumask_var(cp->pri_to_cpu[i].mask);
 }
 
+#ifdef CONFIG_SCHED_WALT
 /*
  * cpupri_check_rt - check if CPU has a RT task
  * should be called from rcu-sched read section.
@@ -378,4 +347,6 @@
 	int cpu = raw_smp_processor_id();
 
 	return cpu_rq(cpu)->rd->cpupri.cpu_to_pri[cpu] > CPUPRI_NORMAL;
-}+}
+
+#endif