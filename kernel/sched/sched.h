/* SPDX-License-Identifier: GPL-2.0 */
/*
 * Scheduler internal types and methods:
 */
#include <linux/sched.h>

#include <linux/sched/autogroup.h>
#include <linux/sched/clock.h>
#include <linux/sched/coredump.h>
#include <linux/sched/cpufreq.h>
#include <linux/sched/cputime.h>
#include <linux/sched/deadline.h>
#include <linux/sched/debug.h>
#include <linux/sched/hotplug.h>
#include <linux/sched/idle.h>
#include <linux/sched/init.h>
#include <linux/sched/isolation.h>
#ifndef CONFIG_SCHED_WALT
#include <linux/sched/jobctl.h>
#endif
#include <linux/sched/loadavg.h>
#include <linux/sched/mm.h>
#include <linux/sched/nohz.h>
#include <linux/sched/numa_balancing.h>
#include <linux/sched/prio.h>
#include <linux/sched/rt.h>
#include <linux/sched/signal.h>
#include <linux/sched/smt.h>
#include <linux/sched/stat.h>
#include <linux/sched/sysctl.h>
#include <linux/sched/task.h>
#include <linux/sched/task_stack.h>
#include <linux/sched/topology.h>
#include <linux/sched/user.h>
#include <linux/sched/wake_q.h>
#include <linux/sched/xacct.h>

#include <uapi/linux/sched/types.h>

#include <linux/binfmts.h>
#include <linux/blkdev.h>
#include <linux/compat.h>
#include <linux/context_tracking.h>
#include <linux/cpufreq.h>
#include <linux/cpuidle.h>
#include <linux/cpuset.h>
#include <linux/ctype.h>
#include <linux/debugfs.h>
#include <linux/delayacct.h>
#include <linux/energy_model.h>
#include <linux/init_task.h>
#include <linux/kprobes.h>
#include <linux/kthread.h>
#include <linux/membarrier.h>
#include <linux/migrate.h>
#include <linux/mmu_context.h>
#include <linux/nmi.h>
#include <linux/proc_fs.h>
#include <linux/prefetch.h>
#include <linux/profile.h>
#include <linux/psi.h>
#include <linux/rcupdate_wait.h>
#include <linux/security.h>
#include <linux/stop_machine.h>
#include <linux/suspend.h>
#include <linux/swait.h>
#include <linux/syscalls.h>
#include <linux/task_work.h>
#include <linux/tsacct_kern.h>
#include <linux/android_vendor.h>

#include <asm/tlb.h>
#include <asm-generic/vmlinux.lds.h>

#ifdef CONFIG_PARAVIRT
# include <asm/paravirt.h>
#endif

#include "cpupri.h"
#include "cpudeadline.h"

#include <trace/events/sched.h>

#ifdef CONFIG_SCHED_DEBUG
# define SCHED_WARN_ON(x)	WARN_ONCE(x, #x)
#else
# define SCHED_WARN_ON(x)	({ (void)(x), 0; })
#endif

struct rq;
struct cpuidle_state;

#ifdef CONFIG_SCHED_WALT
extern __read_mostly bool sched_predl;
extern unsigned int sched_capacity_margin_up[NR_CPUS];
extern unsigned int sched_capacity_margin_down[NR_CPUS];

struct walt_cpu_load {
	unsigned long nl;
	unsigned long pl;
	bool rtgb_active;
	u64 ws;
};

#define DECLARE_BITMAP_ARRAY(name, nr, bits) \
	unsigned long name[nr][BITS_TO_LONGS(bits)]

extern unsigned int __weak sched_ravg_window;

struct walt_sched_stats {
	int nr_big_tasks;
	u64 cumulative_runnable_avg_scaled;
	u64 pred_demands_sum_scaled;
	unsigned int nr_rtg_high_prio_tasks;
};

struct walt_task_group {
	/* Toggle ability to override sched boost enabled */
	bool sched_boost_no_override;
	/*
	 * Controls whether a cgroup is eligible for sched boost or not. This
	 * can temporariliy be disabled by the kernel based on the no_override
	 * flag above.
	 */
	bool sched_boost_enabled;
	/*
	 * Controls whether tasks of this cgroup should be colocated with each
	 * other and tasks of other cgroups that have the same flag turned on.
	 */
	bool colocate;
	/* Controls whether further updates are allowed to the colocate flag */
	bool colocate_update_disabled;
};

struct walt_root_domain {
	/* First cpu with maximum and minimum original capacity */
	int max_cap_orig_cpu, min_cap_orig_cpu;
	/* First cpu with mid capacity */
	int mid_cap_orig_cpu;
};


#define NUM_TRACKED_WINDOWS 2
#define NUM_LOAD_INDICES 1000

struct group_cpu_time {
	u64			curr_runnable_sum;
	u64			prev_runnable_sum;
	u64			nt_curr_runnable_sum;
	u64			nt_prev_runnable_sum;
};

struct load_subtractions {
	u64			window_start;
	u64			subs;
	u64			new_subs;
};

struct walt_rq {
	struct task_struct	*push_task;
	struct walt_sched_cluster *cluster;
	struct cpumask		freq_domain_cpumask;
	struct walt_sched_stats walt_stats;

	u64			window_start;
	u32			prev_window_size;
	unsigned long		walt_flags;

	u64			avg_irqload;
	u64			last_irq_window;
	u64			prev_irq_time;
	struct task_struct	*ed_task;
	u64			task_exec_scale;
	u64			old_busy_time;
	u64			old_estimated_time;
	u64			curr_runnable_sum;
	u64			prev_runnable_sum;
	u64			nt_curr_runnable_sum;
	u64			nt_prev_runnable_sum;
	u64			cum_window_demand_scaled;
	struct group_cpu_time	grp_time;
	struct load_subtractions load_subs[NUM_TRACKED_WINDOWS];
	DECLARE_BITMAP_ARRAY(top_tasks_bitmap,
			NUM_TRACKED_WINDOWS, NUM_LOAD_INDICES);
	u8			*top_tasks[NUM_TRACKED_WINDOWS];
	u8			curr_table;
	int			prev_top;
	int			curr_top;
	bool			notif_pending;
	bool			high_irqload;
	u64			last_cc_update;
	u64			cycles;
};

struct walt_sched_cluster {
	raw_spinlock_t		load_lock;
	struct list_head	list;
	struct cpumask		cpus;
	int			id;
	/*
	 * max_possible_freq = maximum supported by hardware
	 */
	unsigned int		cur_freq;
	unsigned int		max_possible_freq;
	u64			aggr_grp_load;
};

extern __weak cpumask_t asym_cap_sibling_cpus;
#endif /* CONFIG_SCHED_WALT */

/* task_struct::on_rq states: */
#define TASK_ON_RQ_QUEUED	1
#define TASK_ON_RQ_MIGRATING	2

extern __read_mostly int scheduler_running;

extern unsigned long calc_load_update;
extern atomic_long_t calc_load_tasks;

extern void calc_global_load_tick(struct rq *this_rq);
extern long calc_load_fold_active(struct rq *this_rq, long adjust);

#if defined(CONFIG_SMP) && defined(CONFIG_SCHED_WALT)
extern void init_sched_groups_capacity(int cpu, struct sched_domain *sd);
#endif

extern void call_trace_sched_update_nr_running(struct rq *rq, int count);
/*
 * Helpers for converting nanosecond timing to jiffy resolution
 */
#define NS_TO_JIFFIES(TIME)	((unsigned long)(TIME) / (NSEC_PER_SEC / HZ))

/*
 * Increase resolution of nice-level calculations for 64-bit architectures.
 * The extra resolution improves shares distribution and load balancing of
 * low-weight task groups (eg. nice +19 on an autogroup), deeper taskgroup
 * hierarchies, especially on larger systems. This is not a user-visible change
 * and does not change the user-interface for setting shares/weights.
 *
 * We increase resolution only if we have enough bits to allow this increased
 * resolution (i.e. 64-bit). The costs for increasing resolution when 32-bit
 * are pretty high and the returns do not justify the increased costs.
 *
 * Really only required when CONFIG_FAIR_GROUP_SCHED=y is also set, but to
 * increase coverage and consistency always enable it on 64-bit platforms.
 */
#ifdef CONFIG_64BIT
# define NICE_0_LOAD_SHIFT	(SCHED_FIXEDPOINT_SHIFT + SCHED_FIXEDPOINT_SHIFT)
# define scale_load(w)		((w) << SCHED_FIXEDPOINT_SHIFT)
# define scale_load_down(w) \
({ \
	unsigned long __w = (w); \
	if (__w) \
		__w = max(2UL, __w >> SCHED_FIXEDPOINT_SHIFT); \
	__w; \
})
#else
# define NICE_0_LOAD_SHIFT	(SCHED_FIXEDPOINT_SHIFT)
# define scale_load(w)		(w)
# define scale_load_down(w)	(w)
#endif

/*
 * Task weight (visible to users) and its load (invisible to users) have
 * independent resolution, but they should be well calibrated. We use
 * scale_load() and scale_load_down(w) to convert between them. The
 * following must be true:
 *
 *  scale_load(sched_prio_to_weight[USER_PRIO(NICE_TO_PRIO(0))]) == NICE_0_LOAD
 *
 */
#define NICE_0_LOAD		(1L << NICE_0_LOAD_SHIFT)

/*
 * Single value that decides SCHED_DEADLINE internal math precision.
 * 10 -> just above 1us
 * 9  -> just above 0.5us
 */
#define DL_SCALE		10

/*
 * Single value that denotes runtime == period, ie unlimited time.
 */
#define RUNTIME_INF		((u64)~0ULL)

static inline int idle_policy(int policy)
{
	return policy == SCHED_IDLE;
}
static inline int fair_policy(int policy)
{
	return policy == SCHED_NORMAL || policy == SCHED_BATCH;
}

static inline int rt_policy(int policy)
{
	return policy == SCHED_FIFO || policy == SCHED_RR;
}

static inline int dl_policy(int policy)
{
	return policy == SCHED_DEADLINE;
}
static inline bool valid_policy(int policy)
{
	return idle_policy(policy) || fair_policy(policy) ||
		rt_policy(policy) || dl_policy(policy);
}

static inline int task_has_idle_policy(struct task_struct *p)
{
	return idle_policy(p->policy);
}

static inline int task_has_rt_policy(struct task_struct *p)
{
	return rt_policy(p->policy);
}

static inline int task_has_dl_policy(struct task_struct *p)
{
	return dl_policy(p->policy);
}

#define cap_scale(v, s) ((v)*(s) >> SCHED_CAPACITY_SHIFT)

static inline void update_avg(u64 *avg, u64 sample)
{
	s64 diff = sample - *avg;
	*avg += diff / 8;
}

/*
 * !! For sched_setattr_nocheck() (kernel) only !!
 *
 * This is actually gross. :(
 *
 * It is used to make schedutil kworker(s) higher priority than SCHED_DEADLINE
 * tasks, but still be able to sleep. We need this on platforms that cannot
 * atomically change clock frequency. Remove once fast switching will be
 * available on such platforms.
 *
 * SUGOV stands for SchedUtil GOVernor.
 */
#define SCHED_FLAG_SUGOV	0x10000000

static inline bool dl_entity_is_special(struct sched_dl_entity *dl_se)
{
#ifdef CONFIG_CPU_FREQ_GOV_SCHEDUTIL
	return unlikely(dl_se->flags & SCHED_FLAG_SUGOV);
#else
	return false;
#endif
}

/*
 * Tells if entity @a should preempt entity @b.
 */
static inline bool
dl_entity_preempt(struct sched_dl_entity *a, struct sched_dl_entity *b)
{
	return dl_entity_is_special(a) ||
	       dl_time_before(a->deadline, b->deadline);
}

/*
 * This is the priority-queue data structure of the RT scheduling class:
 */
struct rt_prio_array {
	DECLARE_BITMAP(bitmap, MAX_RT_PRIO+1); /* include 1 bit for delimiter */
	struct list_head queue[MAX_RT_PRIO];
};

struct rt_bandwidth {
	/* nests inside the rq lock: */
	raw_spinlock_t		rt_runtime_lock;
	ktime_t			rt_period;
	u64			rt_runtime;
	struct hrtimer		rt_period_timer;
	unsigned int		rt_period_active;
};

void __dl_clear_params(struct task_struct *p);

/*
 * To keep the bandwidth of -deadline tasks and groups under control
 * we need some place where:
 *  - store the maximum -deadline bandwidth of the system (the group);
 *  - cache the fraction of that bandwidth that is currently allocated.
 *
 * This is all done in the data structure below. It is similar to the
 * one used for RT-throttling (rt_bandwidth), with the main difference
 * that, since here we are only interested in admission control, we
 * do not decrease any runtime while the group "executes", neither we
 * need a timer to replenish it.
 *
 * With respect to SMP, the bandwidth is given on a per-CPU basis,
 * meaning that:
 *  - dl_bw (< 100%) is the bandwidth of the system (group) on each CPU;
 *  - dl_total_bw array contains, in the i-eth element, the currently
 *    allocated bandwidth on the i-eth CPU.
 * Moreover, groups consume bandwidth on each CPU, while tasks only
 * consume bandwidth on the CPU they're running on.
 * Finally, dl_total_bw_cpu is used to cache the index of dl_total_bw
 * that will be shown the next time the proc or cgroup controls will
 * be red. It on its turn can be changed by writing on its own
 * control.
 */
struct dl_bandwidth {
	raw_spinlock_t		dl_runtime_lock;
	u64			dl_runtime;
	u64			dl_period;
};

static inline int dl_bandwidth_enabled(void)
{
	return sysctl_sched_rt_runtime >= 0;
}

struct dl_bw {
	raw_spinlock_t		lock;
	u64			bw;
	u64			total_bw;
};

static inline void __dl_update(struct dl_bw *dl_b, s64 bw);

static inline
void __dl_sub(struct dl_bw *dl_b, u64 tsk_bw, int cpus)
{
	dl_b->total_bw -= tsk_bw;
	__dl_update(dl_b, (s32)tsk_bw / cpus);
}

static inline
void __dl_add(struct dl_bw *dl_b, u64 tsk_bw, int cpus)
{
	dl_b->total_bw += tsk_bw;
	__dl_update(dl_b, -((s32)tsk_bw / cpus));
}

static inline bool __dl_overflow(struct dl_bw *dl_b, unsigned long cap,
				 u64 old_bw, u64 new_bw)
{
	return dl_b->bw != -1 &&
	       cap_scale(dl_b->bw, cap) < dl_b->total_bw - old_bw + new_bw;
}

/*
 * Verify the fitness of task @p to run on @cpu taking into account the
 * CPU original capacity and the runtime/deadline ratio of the task.
 *
 * The function will return true if the CPU original capacity of the
 * @cpu scaled by SCHED_CAPACITY_SCALE >= runtime/deadline ratio of the
 * task and false otherwise.
 */
static inline bool dl_task_fits_capacity(struct task_struct *p, int cpu)
{
	unsigned long cap = arch_scale_cpu_capacity(cpu);

	return cap_scale(p->dl.dl_deadline, cap) >= p->dl.dl_runtime;
}

extern void init_dl_bw(struct dl_bw *dl_b);
extern int  sched_dl_global_validate(void);
extern void sched_dl_do_global(void);
extern int  sched_dl_overflow(struct task_struct *p, int policy, const struct sched_attr *attr);
extern void __setparam_dl(struct task_struct *p, const struct sched_attr *attr);
extern void __getparam_dl(struct task_struct *p, struct sched_attr *attr);
extern bool __checkparam_dl(const struct sched_attr *attr);
extern bool dl_param_changed(struct task_struct *p, const struct sched_attr *attr);
extern int  dl_task_can_attach(struct task_struct *p, const struct cpumask *cs_cpus_allowed);
extern int  dl_cpuset_cpumask_can_shrink(const struct cpumask *cur, const struct cpumask *trial);
extern bool dl_cpu_busy(unsigned int cpu);

#ifdef CONFIG_CGROUP_SCHED

#include <linux/cgroup.h>
#include <linux/psi.h>

struct cfs_rq;
struct rt_rq;

extern struct list_head task_groups;

struct cfs_bandwidth {
#ifdef CONFIG_CFS_BANDWIDTH
	raw_spinlock_t		lock;
	ktime_t			period;
	u64			quota;
	u64			runtime;
	s64			hierarchical_quota;

	u8			idle;
	u8			period_active;
	u8			slack_started;
	struct hrtimer		period_timer;
	struct hrtimer		slack_timer;
	struct list_head	throttled_cfs_rq;

	/* Statistics: */
	int			nr_periods;
	int			nr_throttled;
	u64			throttled_time;
#endif
};

/* Task group related information */
struct task_group {
	struct cgroup_subsys_state css;

#ifdef CONFIG_FAIR_GROUP_SCHED
	/* schedulable entities of this group on each CPU */
	struct sched_entity	**se;
	/* runqueue "owned" by this group on each CPU */
	struct cfs_rq		**cfs_rq;
	unsigned long		shares;

#ifdef	CONFIG_SMP
	/*
	 * load_avg can be heavily contended at clock tick time, so put
	 * it in its own cacheline separated from the fields above which
	 * will also be accessed at each tick.
	 */
	atomic_long_t		load_avg ____cacheline_aligned;
#endif
#endif

#ifdef CONFIG_RT_GROUP_SCHED
	struct sched_rt_entity	**rt_se;
	struct rt_rq		**rt_rq;

	struct rt_bandwidth	rt_bandwidth;
#endif

	struct rcu_head		rcu;
	struct list_head	list;

	struct task_group	*parent;
	struct list_head	siblings;
	struct list_head	children;

#ifdef CONFIG_SCHED_AUTOGROUP
	struct autogroup	*autogroup;
#endif

	struct cfs_bandwidth	cfs_bandwidth;

#ifdef CONFIG_UCLAMP_TASK_GROUP
	/* The two decimal precision [%] value requested from user-space */
	unsigned int		uclamp_pct[UCLAMP_CNT];
	/* Clamp values requested for a task group */
	struct uclamp_se	uclamp_req[UCLAMP_CNT];
	/* Effective clamp values used for a task group */
	struct uclamp_se	uclamp[UCLAMP_CNT];
	/* Latency-sensitive flag used for a task group */
	unsigned int		latency_sensitive;
<<<<<<< HEAD

	ANDROID_VENDOR_DATA_ARRAY(1, 4);
#endif
=======
#ifdef CONFIG_SCHED_WALT
	struct walt_task_group	wtg;
#endif /* CONFIG_SCHED_WALT */
#endif /* CONFIG_UCLAMP_TASK_GROUP */
>>>>>>> 158801d1

};

#ifdef CONFIG_FAIR_GROUP_SCHED
#define ROOT_TASK_GROUP_LOAD	NICE_0_LOAD

/*
 * A weight of 0 or 1 can cause arithmetics problems.
 * A weight of a cfs_rq is the sum of weights of which entities
 * are queued on this cfs_rq, so a weight of a entity should not be
 * too large, so as the shares value of a task group.
 * (The default weight is 1024 - so there's no practical
 *  limitation from this.)
 */
#define MIN_SHARES		(1UL <<  1)
#define MAX_SHARES		(1UL << 18)
#endif

typedef int (*tg_visitor)(struct task_group *, void *);

extern int walk_tg_tree_from(struct task_group *from,
			     tg_visitor down, tg_visitor up, void *data);

/*
 * Iterate the full tree, calling @down when first entering a node and @up when
 * leaving it for the final time.
 *
 * Caller must hold rcu_lock or sufficient equivalent.
 */
static inline int walk_tg_tree(tg_visitor down, tg_visitor up, void *data)
{
	return walk_tg_tree_from(&root_task_group, down, up, data);
}

extern int tg_nop(struct task_group *tg, void *data);

extern void free_fair_sched_group(struct task_group *tg);
extern int alloc_fair_sched_group(struct task_group *tg, struct task_group *parent);
extern void online_fair_sched_group(struct task_group *tg);
extern void unregister_fair_sched_group(struct task_group *tg);
extern void init_tg_cfs_entry(struct task_group *tg, struct cfs_rq *cfs_rq,
			struct sched_entity *se, int cpu,
			struct sched_entity *parent);
extern void init_cfs_bandwidth(struct cfs_bandwidth *cfs_b);

extern void __refill_cfs_bandwidth_runtime(struct cfs_bandwidth *cfs_b);
extern void start_cfs_bandwidth(struct cfs_bandwidth *cfs_b);
extern void unthrottle_cfs_rq(struct cfs_rq *cfs_rq);

extern void free_rt_sched_group(struct task_group *tg);
extern int alloc_rt_sched_group(struct task_group *tg, struct task_group *parent);
extern void init_tg_rt_entry(struct task_group *tg, struct rt_rq *rt_rq,
		struct sched_rt_entity *rt_se, int cpu,
		struct sched_rt_entity *parent);
extern int sched_group_set_rt_runtime(struct task_group *tg, long rt_runtime_us);
extern int sched_group_set_rt_period(struct task_group *tg, u64 rt_period_us);
extern long sched_group_rt_runtime(struct task_group *tg);
extern long sched_group_rt_period(struct task_group *tg);
extern int sched_rt_can_attach(struct task_group *tg, struct task_struct *tsk);

extern struct task_group *sched_create_group(struct task_group *parent);
extern void sched_online_group(struct task_group *tg,
			       struct task_group *parent);
extern void sched_destroy_group(struct task_group *tg);
extern void sched_offline_group(struct task_group *tg);

extern void sched_move_task(struct task_struct *tsk);

#ifdef CONFIG_FAIR_GROUP_SCHED
extern int sched_group_set_shares(struct task_group *tg, unsigned long shares);

#ifdef CONFIG_SMP
extern void set_task_rq_fair(struct sched_entity *se,
			     struct cfs_rq *prev, struct cfs_rq *next);
#else /* !CONFIG_SMP */
static inline void set_task_rq_fair(struct sched_entity *se,
			     struct cfs_rq *prev, struct cfs_rq *next) { }
#endif /* CONFIG_SMP */
#endif /* CONFIG_FAIR_GROUP_SCHED */

#else /* CONFIG_CGROUP_SCHED */

struct cfs_bandwidth { };

#endif	/* CONFIG_CGROUP_SCHED */

/* CFS-related fields in a runqueue */
struct cfs_rq {
	struct load_weight	load;
	unsigned int		nr_running;
	unsigned int		h_nr_running;      /* SCHED_{NORMAL,BATCH,IDLE} */
	unsigned int		idle_h_nr_running; /* SCHED_IDLE */

	u64			exec_clock;
	u64			min_vruntime;
#ifndef CONFIG_64BIT
	u64			min_vruntime_copy;
#endif

	struct rb_root_cached	tasks_timeline;

	/*
	 * 'curr' points to currently running entity on this cfs_rq.
	 * It is set to NULL otherwise (i.e when none are currently running).
	 */
	struct sched_entity	*curr;
	struct sched_entity	*next;
	struct sched_entity	*last;
	struct sched_entity	*skip;

#ifdef	CONFIG_SCHED_DEBUG
	unsigned int		nr_spread_over;
#endif

#ifdef CONFIG_SMP
	/*
	 * CFS load tracking
	 */
	struct sched_avg	avg;
#ifndef CONFIG_64BIT
	u64			load_last_update_time_copy;
#endif
	struct {
		raw_spinlock_t	lock ____cacheline_aligned;
		int		nr;
		unsigned long	load_avg;
		unsigned long	util_avg;
		unsigned long	runnable_avg;
	} removed;

#ifdef CONFIG_FAIR_GROUP_SCHED
	unsigned long		tg_load_avg_contrib;
	long			propagate;
	long			prop_runnable_sum;

	/*
	 *   h_load = weight * f(tg)
	 *
	 * Where f(tg) is the recursive weight fraction assigned to
	 * this group.
	 */
	unsigned long		h_load;
	u64			last_h_load_update;
	struct sched_entity	*h_load_next;
#endif /* CONFIG_FAIR_GROUP_SCHED */
#endif /* CONFIG_SMP */

#ifdef CONFIG_FAIR_GROUP_SCHED
	struct rq		*rq;	/* CPU runqueue to which this cfs_rq is attached */

	/*
	 * leaf cfs_rqs are those that hold tasks (lowest schedulable entity in
	 * a hierarchy). Non-leaf lrqs hold other higher schedulable entities
	 * (like users, containers etc.)
	 *
	 * leaf_cfs_rq_list ties together list of leaf cfs_rq's in a CPU.
	 * This list is used during load balance.
	 */
	int			on_list;
	struct list_head	leaf_cfs_rq_list;
	struct task_group	*tg;	/* group that "owns" this runqueue */

#ifdef CONFIG_CFS_BANDWIDTH
#ifdef CONFIG_SCHED_WALT
	struct walt_sched_stats walt_stats;
#endif
	int			runtime_enabled;
	s64			runtime_remaining;

	u64			throttled_clock;
	u64			throttled_clock_task;
	u64			throttled_clock_task_time;
	int			throttled;
	int			throttle_count;
	struct list_head	throttled_list;
#endif /* CONFIG_CFS_BANDWIDTH */
#endif /* CONFIG_FAIR_GROUP_SCHED */
};

static inline int rt_bandwidth_enabled(void)
{
	return sysctl_sched_rt_runtime >= 0;
}

/* RT IPI pull logic requires IRQ_WORK */
#if defined(CONFIG_IRQ_WORK) && defined(CONFIG_SMP)
# define HAVE_RT_PUSH_IPI
#endif

/* Real-Time classes' related field in a runqueue: */
struct rt_rq {
	struct rt_prio_array	active;
	unsigned int		rt_nr_running;
	unsigned int		rr_nr_running;
#if defined CONFIG_SMP || defined CONFIG_RT_GROUP_SCHED
	struct {
		int		curr; /* highest queued rt task prio */
#ifdef CONFIG_SMP
		int		next; /* next highest */
#endif
	} highest_prio;
#endif
#ifdef CONFIG_SMP
	unsigned long		rt_nr_migratory;
	unsigned long		rt_nr_total;
	int			overloaded;
	struct plist_head	pushable_tasks;

#endif /* CONFIG_SMP */
	int			rt_queued;

	int			rt_throttled;
	u64			rt_time;
	u64			rt_runtime;
	/* Nests inside the rq lock: */
	raw_spinlock_t		rt_runtime_lock;

#ifdef CONFIG_RT_GROUP_SCHED
	unsigned long		rt_nr_boosted;

	struct rq		*rq;
	struct task_group	*tg;
#endif
};

static inline bool rt_rq_is_runnable(struct rt_rq *rt_rq)
{
	return rt_rq->rt_queued && rt_rq->rt_nr_running;
}

/* Deadline class' related fields in a runqueue */
struct dl_rq {
	/* runqueue is an rbtree, ordered by deadline */
	struct rb_root_cached	root;

	unsigned long		dl_nr_running;

#ifdef CONFIG_SMP
	/*
	 * Deadline values of the currently executing and the
	 * earliest ready task on this rq. Caching these facilitates
	 * the decision whether or not a ready but not running task
	 * should migrate somewhere else.
	 */
	struct {
		u64		curr;
		u64		next;
	} earliest_dl;

	unsigned long		dl_nr_migratory;
	int			overloaded;

	/*
	 * Tasks on this rq that can be pushed away. They are kept in
	 * an rb-tree, ordered by tasks' deadlines, with caching
	 * of the leftmost (earliest deadline) element.
	 */
	struct rb_root_cached	pushable_dl_tasks_root;
#else
	struct dl_bw		dl_bw;
#endif
	/*
	 * "Active utilization" for this runqueue: increased when a
	 * task wakes up (becomes TASK_RUNNING) and decreased when a
	 * task blocks
	 */
	u64			running_bw;

	/*
	 * Utilization of the tasks "assigned" to this runqueue (including
	 * the tasks that are in runqueue and the tasks that executed on this
	 * CPU and blocked). Increased when a task moves to this runqueue, and
	 * decreased when the task moves away (migrates, changes scheduling
	 * policy, or terminates).
	 * This is needed to compute the "inactive utilization" for the
	 * runqueue (inactive utilization = this_bw - running_bw).
	 */
	u64			this_bw;
	u64			extra_bw;

	/*
	 * Inverse of the fraction of CPU utilization that can be reclaimed
	 * by the GRUB algorithm.
	 */
	u64			bw_ratio;
};

#ifdef CONFIG_FAIR_GROUP_SCHED
/* An entity is a task if it doesn't "own" a runqueue */
#define entity_is_task(se)	(!se->my_q)

static inline void se_update_runnable(struct sched_entity *se)
{
	if (!entity_is_task(se))
		se->runnable_weight = se->my_q->h_nr_running;
}

static inline long se_runnable(struct sched_entity *se)
{
	if (entity_is_task(se))
		return !!se->on_rq;
	else
		return se->runnable_weight;
}

#else
#define entity_is_task(se)	1

static inline void se_update_runnable(struct sched_entity *se) {}

static inline long se_runnable(struct sched_entity *se)
{
	return !!se->on_rq;
}
#endif

#ifdef CONFIG_SMP
/*
 * XXX we want to get rid of these helpers and use the full load resolution.
 */
static inline long se_weight(struct sched_entity *se)
{
	return scale_load_down(se->load.weight);
}


static inline bool sched_asym_prefer(int a, int b)
{
	return arch_asym_cpu_priority(a) > arch_asym_cpu_priority(b);
}

struct perf_domain {
	struct em_perf_domain *em_pd;
	struct perf_domain *next;
	struct rcu_head rcu;
};

/* Scheduling group status flags */
#define SG_OVERLOAD		0x1 /* More than one runnable task on a CPU. */
#define SG_OVERUTILIZED		0x2 /* One or more CPUs are over-utilized. */

#ifdef CONFIG_SCHED_WALT
#define SG_HAS_MISFIT_TASK	0x4 /* Group has misfit task. */
#endif

/*
 * We add the notion of a root-domain which will be used to define per-domain
 * variables. Each exclusive cpuset essentially defines an island domain by
 * fully partitioning the member CPUs from any other cpuset. Whenever a new
 * exclusive cpuset is created, we also create and attach a new root-domain
 * object.
 *
 */
struct root_domain {
	atomic_t		refcount;
	atomic_t		rto_count;
	struct rcu_head		rcu;
	cpumask_var_t		span;
	cpumask_var_t		online;

	/*
	 * Indicate pullable load on at least one CPU, e.g:
	 * - More than one runnable task
	 * - Running task is misfit
	 */
	int			overload;

	/* Indicate one or more cpus over-utilized (tipping point) */
	int			overutilized;

	/*
	 * The bit corresponding to a CPU gets set here if such CPU has more
	 * than one runnable -deadline task (as it is below for RT tasks).
	 */
	cpumask_var_t		dlo_mask;
	atomic_t		dlo_count;
	struct dl_bw		dl_bw;
	struct cpudl		cpudl;

#ifdef HAVE_RT_PUSH_IPI
	/*
	 * For IPI pull requests, loop across the rto_mask.
	 */
	struct irq_work		rto_push_work;
	raw_spinlock_t		rto_lock;
	/* These are only updated and read within rto_lock */
	int			rto_loop;
	int			rto_cpu;
	/* These atomics are updated outside of a lock */
	atomic_t		rto_loop_next;
	atomic_t		rto_loop_start;
#endif
	/*
	 * The "RT overload" flag: it gets set if a CPU has more than
	 * one runnable RT task.
	 */
	cpumask_var_t		rto_mask;
	struct cpupri		cpupri;

	unsigned long		max_cpu_capacity;

	/*
	 * NULL-terminated list of performance domains intersecting with the
	 * CPUs of the rd. Protected by RCU.
	 */
	struct perf_domain __rcu *pd;

<<<<<<< HEAD
	ANDROID_VENDOR_DATA_ARRAY(1, 4);
=======
#ifdef CONFIG_SCHED_WALT
	struct walt_root_domain	wrd;
#endif
>>>>>>> 158801d1
};

extern void init_defrootdomain(void);
extern int sched_init_domains(const struct cpumask *cpu_map);
extern void rq_attach_root(struct rq *rq, struct root_domain *rd);
extern void sched_get_rd(struct root_domain *rd);
extern void sched_put_rd(struct root_domain *rd);

#ifdef HAVE_RT_PUSH_IPI
extern void rto_push_irq_work_func(struct irq_work *work);
#endif
#endif /* CONFIG_SMP */

#ifdef CONFIG_UCLAMP_TASK
/*
 * struct uclamp_bucket - Utilization clamp bucket
 * @value: utilization clamp value for tasks on this clamp bucket
 * @tasks: number of RUNNABLE tasks on this clamp bucket
 *
 * Keep track of how many tasks are RUNNABLE for a given utilization
 * clamp value.
 */
struct uclamp_bucket {
	unsigned long value : bits_per(SCHED_CAPACITY_SCALE);
	unsigned long tasks : BITS_PER_LONG - bits_per(SCHED_CAPACITY_SCALE);
};

/*
 * struct uclamp_rq - rq's utilization clamp
 * @value: currently active clamp values for a rq
 * @bucket: utilization clamp buckets affecting a rq
 *
 * Keep track of RUNNABLE tasks on a rq to aggregate their clamp values.
 * A clamp value is affecting a rq when there is at least one task RUNNABLE
 * (or actually running) with that value.
 *
 * There are up to UCLAMP_CNT possible different clamp values, currently there
 * are only two: minimum utilization and maximum utilization.
 *
 * All utilization clamping values are MAX aggregated, since:
 * - for util_min: we want to run the CPU at least at the max of the minimum
 *   utilization required by its currently RUNNABLE tasks.
 * - for util_max: we want to allow the CPU to run up to the max of the
 *   maximum utilization allowed by its currently RUNNABLE tasks.
 *
 * Since on each system we expect only a limited number of different
 * utilization clamp values (UCLAMP_BUCKETS), use a simple array to track
 * the metrics required to compute all the per-rq utilization clamp values.
 */
struct uclamp_rq {
	unsigned int value;
	struct uclamp_bucket bucket[UCLAMP_BUCKETS];
};

DECLARE_STATIC_KEY_FALSE(sched_uclamp_used);
#endif /* CONFIG_UCLAMP_TASK */

/*
 * This is the main, per-CPU runqueue data structure.
 *
 * Locking rule: those places that want to lock multiple runqueues
 * (such as the load balancing or the thread migration code), lock
 * acquire operations must be ordered by ascending &runqueue.
 */
struct rq {
	/* runqueue lock: */
	raw_spinlock_t		lock;

	/*
	 * nr_running and cpu_load should be in the same cacheline because
	 * remote CPUs use both these fields when doing load calculation.
	 */
	unsigned int		nr_running;
#ifdef CONFIG_NUMA_BALANCING
	unsigned int		nr_numa_running;
	unsigned int		nr_preferred_running;
	unsigned int		numa_migrate_on;
#endif
#ifdef CONFIG_NO_HZ_COMMON
#ifdef CONFIG_SMP
	unsigned long		last_blocked_load_update_tick;
	unsigned int		has_blocked_load;
	call_single_data_t	nohz_csd;
#endif /* CONFIG_SMP */
	unsigned int		nohz_tick_stopped;
	atomic_t		nohz_flags;
#endif /* CONFIG_NO_HZ_COMMON */

#ifdef CONFIG_SMP
	unsigned int		ttwu_pending;
#endif
	u64			nr_switches;

#ifdef CONFIG_UCLAMP_TASK
	/* Utilization clamp values based on CPU's RUNNABLE tasks */
	struct uclamp_rq	uclamp[UCLAMP_CNT] ____cacheline_aligned;
	unsigned int		uclamp_flags;
#define UCLAMP_FLAG_IDLE 0x01
#endif

	struct cfs_rq		cfs;
	struct rt_rq		rt;
	struct dl_rq		dl;

#ifdef CONFIG_FAIR_GROUP_SCHED
	/* list of leaf cfs_rq on this CPU: */
	struct list_head	leaf_cfs_rq_list;
	struct list_head	*tmp_alone_branch;
#endif /* CONFIG_FAIR_GROUP_SCHED */

	/*
	 * This is part of a global counter where only the total sum
	 * over all CPUs matters. A task can increase this counter on
	 * one CPU and if it got migrated afterwards it may decrease
	 * it on another CPU. Always updated under the runqueue lock:
	 */
	unsigned long		nr_uninterruptible;

	struct task_struct __rcu	*curr;
	struct task_struct	*idle;
	struct task_struct	*stop;
	unsigned long		next_balance;
	struct mm_struct	*prev_mm;

	unsigned int		clock_update_flags;
	u64			clock;
	/* Ensure that all clocks are in the same cache line */
	u64			clock_task ____cacheline_aligned;
	u64			clock_pelt;
	unsigned long		lost_idle_time;

	atomic_t		nr_iowait;

#ifdef CONFIG_MEMBARRIER
	int membarrier_state;
#endif

#ifdef CONFIG_SMP
	struct root_domain		*rd;
	struct sched_domain __rcu	*sd;

	unsigned long		cpu_capacity;
	unsigned long		cpu_capacity_orig;

	struct callback_head	*balance_callback;

	unsigned char		nohz_idle_balance;
	unsigned char		idle_balance;

	unsigned long		misfit_task_load;

	/* For active balancing */
	int			active_balance;
	int			push_cpu;
	struct cpu_stop_work	active_balance_work;

	/* CPU of this runqueue: */
	int			cpu;
	int			online;

	struct list_head cfs_tasks;

	struct sched_avg	avg_rt;
	struct sched_avg	avg_dl;
#ifdef CONFIG_HAVE_SCHED_AVG_IRQ
	struct sched_avg	avg_irq;
#endif
#ifdef CONFIG_SCHED_THERMAL_PRESSURE
	struct sched_avg	avg_thermal;
#endif
	u64			idle_stamp;
	u64			avg_idle;

	/* This is used to determine avg_idle's max value */
	u64			max_idle_balance_cost;
#endif /* CONFIG_SMP */

#ifdef CONFIG_SCHED_WALT
	struct walt_rq		wrq;
#endif /* CONFIG_SCHED_WALT */

#ifdef CONFIG_IRQ_TIME_ACCOUNTING
	u64			prev_irq_time;
#endif
#ifdef CONFIG_PARAVIRT
	u64			prev_steal_time;
#endif
#ifdef CONFIG_PARAVIRT_TIME_ACCOUNTING
	u64			prev_steal_time_rq;
#endif

	/* calc_load related fields */
	unsigned long		calc_load_update;
	long			calc_load_active;

#ifdef CONFIG_SCHED_HRTICK
#ifdef CONFIG_SMP
	call_single_data_t	hrtick_csd;
#endif
	struct hrtimer		hrtick_timer;
#endif

#ifdef CONFIG_SCHEDSTATS
	/* latency stats */
	struct sched_info	rq_sched_info;
	unsigned long long	rq_cpu_time;
	/* could above be rq->cfs_rq.exec_clock + rq->rt_rq.rt_runtime ? */

	/* sys_sched_yield() stats */
	unsigned int		yld_count;

	/* schedule() stats */
	unsigned int		sched_count;
	unsigned int		sched_goidle;

	/* try_to_wake_up() stats */
	unsigned int		ttwu_count;
	unsigned int		ttwu_local;
#endif

#ifdef CONFIG_CPU_IDLE
	/* Must be inspected within a rcu lock section */
	struct cpuidle_state	*idle_state;
#ifdef CONFIG_SCHED_WALT
	int			idle_state_idx;
#endif
#endif

	ANDROID_VENDOR_DATA_ARRAY(1, 96);
};

#ifdef CONFIG_FAIR_GROUP_SCHED

/* CPU runqueue to which this cfs_rq is attached */
static inline struct rq *rq_of(struct cfs_rq *cfs_rq)
{
	return cfs_rq->rq;
}

#else

static inline struct rq *rq_of(struct cfs_rq *cfs_rq)
{
	return container_of(cfs_rq, struct rq, cfs);
}
#endif

static inline int cpu_of(struct rq *rq)
{
#ifdef CONFIG_SMP
	return rq->cpu;
#else
	return 0;
#endif
}


#ifdef CONFIG_SCHED_SMT
extern void __update_idle_core(struct rq *rq);

static inline void update_idle_core(struct rq *rq)
{
	if (static_branch_unlikely(&sched_smt_present))
		__update_idle_core(rq);
}

#else
static inline void update_idle_core(struct rq *rq) { }
#endif

DECLARE_PER_CPU_SHARED_ALIGNED(struct rq, runqueues);

#define cpu_rq(cpu)		(&per_cpu(runqueues, (cpu)))
#define this_rq()		this_cpu_ptr(&runqueues)
#define task_rq(p)		cpu_rq(task_cpu(p))
#define cpu_curr(cpu)		(cpu_rq(cpu)->curr)
#define raw_rq()		raw_cpu_ptr(&runqueues)

extern void update_rq_clock(struct rq *rq);

static inline u64 __rq_clock_broken(struct rq *rq)
{
	return READ_ONCE(rq->clock);
}

/*
 * rq::clock_update_flags bits
 *
 * %RQCF_REQ_SKIP - will request skipping of clock update on the next
 *  call to __schedule(). This is an optimisation to avoid
 *  neighbouring rq clock updates.
 *
 * %RQCF_ACT_SKIP - is set from inside of __schedule() when skipping is
 *  in effect and calls to update_rq_clock() are being ignored.
 *
 * %RQCF_UPDATED - is a debug flag that indicates whether a call has been
 *  made to update_rq_clock() since the last time rq::lock was pinned.
 *
 * If inside of __schedule(), clock_update_flags will have been
 * shifted left (a left shift is a cheap operation for the fast path
 * to promote %RQCF_REQ_SKIP to %RQCF_ACT_SKIP), so you must use,
 *
 *	if (rq-clock_update_flags >= RQCF_UPDATED)
 *
 * to check if %RQCF_UPADTED is set. It'll never be shifted more than
 * one position though, because the next rq_unpin_lock() will shift it
 * back.
 */
#define RQCF_REQ_SKIP		0x01
#define RQCF_ACT_SKIP		0x02
#define RQCF_UPDATED		0x04

static inline void assert_clock_updated(struct rq *rq)
{
	/*
	 * The only reason for not seeing a clock update since the
	 * last rq_pin_lock() is if we're currently skipping updates.
	 */
	SCHED_WARN_ON(rq->clock_update_flags < RQCF_ACT_SKIP);
}

static inline u64 rq_clock(struct rq *rq)
{
	lockdep_assert_held(&rq->lock);
	assert_clock_updated(rq);

	return rq->clock;
}

static inline u64 rq_clock_task(struct rq *rq)
{
	lockdep_assert_held(&rq->lock);
	assert_clock_updated(rq);

	return rq->clock_task;
}

/**
 * By default the decay is the default pelt decay period.
 * The decay shift can change the decay period in
 * multiples of 32.
 *  Decay shift		Decay period(ms)
 *	0			32
 *	1			64
 *	2			128
 *	3			256
 *	4			512
 */
extern int sched_thermal_decay_shift;

static inline u64 rq_clock_thermal(struct rq *rq)
{
	return rq_clock_task(rq) >> sched_thermal_decay_shift;
}

static inline void rq_clock_skip_update(struct rq *rq)
{
	lockdep_assert_held(&rq->lock);
	rq->clock_update_flags |= RQCF_REQ_SKIP;
}

/*
 * See rt task throttling, which is the only time a skip
 * request is cancelled.
 */
static inline void rq_clock_cancel_skipupdate(struct rq *rq)
{
	lockdep_assert_held(&rq->lock);
	rq->clock_update_flags &= ~RQCF_REQ_SKIP;
}

struct rq_flags {
	unsigned long flags;
	struct pin_cookie cookie;
#ifdef CONFIG_SCHED_DEBUG
	/*
	 * A copy of (rq::clock_update_flags & RQCF_UPDATED) for the
	 * current pin context is stashed here in case it needs to be
	 * restored in rq_repin_lock().
	 */
	unsigned int clock_update_flags;
#endif
};

/*
 * Lockdep annotation that avoids accidental unlocks; it's like a
 * sticky/continuous lockdep_assert_held().
 *
 * This avoids code that has access to 'struct rq *rq' (basically everything in
 * the scheduler) from accidentally unlocking the rq if they do not also have a
 * copy of the (on-stack) 'struct rq_flags rf'.
 *
 * Also see Documentation/locking/lockdep-design.rst.
 */
static inline void rq_pin_lock(struct rq *rq, struct rq_flags *rf)
{
	rf->cookie = lockdep_pin_lock(&rq->lock);

#ifdef CONFIG_SCHED_DEBUG
	rq->clock_update_flags &= (RQCF_REQ_SKIP|RQCF_ACT_SKIP);
	rf->clock_update_flags = 0;
#endif
}

static inline void rq_unpin_lock(struct rq *rq, struct rq_flags *rf)
{
#ifdef CONFIG_SCHED_DEBUG
	if (rq->clock_update_flags > RQCF_ACT_SKIP)
		rf->clock_update_flags = RQCF_UPDATED;
#endif

	lockdep_unpin_lock(&rq->lock, rf->cookie);
}

static inline void rq_repin_lock(struct rq *rq, struct rq_flags *rf)
{
	lockdep_repin_lock(&rq->lock, rf->cookie);

#ifdef CONFIG_SCHED_DEBUG
	/*
	 * Restore the value we stashed in @rf for this pin context.
	 */
	rq->clock_update_flags |= rf->clock_update_flags;
#endif
}

struct rq *__task_rq_lock(struct task_struct *p, struct rq_flags *rf)
	__acquires(rq->lock);

struct rq *task_rq_lock(struct task_struct *p, struct rq_flags *rf)
	__acquires(p->pi_lock)
	__acquires(rq->lock);

static inline void __task_rq_unlock(struct rq *rq, struct rq_flags *rf)
	__releases(rq->lock)
{
	rq_unpin_lock(rq, rf);
	raw_spin_unlock(&rq->lock);
}

static inline void
task_rq_unlock(struct rq *rq, struct task_struct *p, struct rq_flags *rf)
	__releases(rq->lock)
	__releases(p->pi_lock)
{
	rq_unpin_lock(rq, rf);
	raw_spin_unlock(&rq->lock);
	raw_spin_unlock_irqrestore(&p->pi_lock, rf->flags);
}

static inline void
rq_lock_irqsave(struct rq *rq, struct rq_flags *rf)
	__acquires(rq->lock)
{
	raw_spin_lock_irqsave(&rq->lock, rf->flags);
	rq_pin_lock(rq, rf);
}

static inline void
rq_lock_irq(struct rq *rq, struct rq_flags *rf)
	__acquires(rq->lock)
{
	raw_spin_lock_irq(&rq->lock);
	rq_pin_lock(rq, rf);
}

static inline void
rq_lock(struct rq *rq, struct rq_flags *rf)
	__acquires(rq->lock)
{
	raw_spin_lock(&rq->lock);
	rq_pin_lock(rq, rf);
}

static inline void
rq_relock(struct rq *rq, struct rq_flags *rf)
	__acquires(rq->lock)
{
	raw_spin_lock(&rq->lock);
	rq_repin_lock(rq, rf);
}

static inline void
rq_unlock_irqrestore(struct rq *rq, struct rq_flags *rf)
	__releases(rq->lock)
{
	rq_unpin_lock(rq, rf);
	raw_spin_unlock_irqrestore(&rq->lock, rf->flags);
}

static inline void
rq_unlock_irq(struct rq *rq, struct rq_flags *rf)
	__releases(rq->lock)
{
	rq_unpin_lock(rq, rf);
	raw_spin_unlock_irq(&rq->lock);
}

static inline void
rq_unlock(struct rq *rq, struct rq_flags *rf)
	__releases(rq->lock)
{
	rq_unpin_lock(rq, rf);
	raw_spin_unlock(&rq->lock);
}

static inline struct rq *
this_rq_lock_irq(struct rq_flags *rf)
	__acquires(rq->lock)
{
	struct rq *rq;

	local_irq_disable();
	rq = this_rq();
	rq_lock(rq, rf);
	return rq;
}

#ifdef CONFIG_NUMA
enum numa_topology_type {
	NUMA_DIRECT,
	NUMA_GLUELESS_MESH,
	NUMA_BACKPLANE,
};
extern enum numa_topology_type sched_numa_topology_type;
extern int sched_max_numa_distance;
extern bool find_numa_distance(int distance);
extern void sched_init_numa(void);
extern void sched_domains_numa_masks_set(unsigned int cpu);
extern void sched_domains_numa_masks_clear(unsigned int cpu);
extern int sched_numa_find_closest(const struct cpumask *cpus, int cpu);
#else
static inline void sched_init_numa(void) { }
static inline void sched_domains_numa_masks_set(unsigned int cpu) { }
static inline void sched_domains_numa_masks_clear(unsigned int cpu) { }
static inline int sched_numa_find_closest(const struct cpumask *cpus, int cpu)
{
	return nr_cpu_ids;
}
#endif

#ifdef CONFIG_NUMA_BALANCING
/* The regions in numa_faults array from task_struct */
enum numa_faults_stats {
	NUMA_MEM = 0,
	NUMA_CPU,
	NUMA_MEMBUF,
	NUMA_CPUBUF
};
extern void sched_setnuma(struct task_struct *p, int node);
extern int migrate_task_to(struct task_struct *p, int cpu);
extern int migrate_swap(struct task_struct *p, struct task_struct *t,
			int cpu, int scpu);
extern void init_numa_balancing(unsigned long clone_flags, struct task_struct *p);
#else
static inline void
init_numa_balancing(unsigned long clone_flags, struct task_struct *p)
{
}
#endif /* CONFIG_NUMA_BALANCING */

#if defined(CONFIG_SCHED_WALT) && !defined(CONFIG_NUMA_BALANCING)
extern int migrate_swap(struct task_struct *p, struct task_struct *t,
			int cpu, int scpu);
#endif

#ifdef CONFIG_SMP

static inline void
queue_balance_callback(struct rq *rq,
		       struct callback_head *head,
		       void (*func)(struct rq *rq))
{
	lockdep_assert_held(&rq->lock);

	if (unlikely(head->next))
		return;

	head->func = (void (*)(struct callback_head *))func;
	head->next = rq->balance_callback;
	rq->balance_callback = head;
}

#define rcu_dereference_check_sched_domain(p) \
	rcu_dereference_check((p), \
			      lockdep_is_held(&sched_domains_mutex))

/*
 * The domain tree (rq->sd) is protected by RCU's quiescent state transition.
 * See destroy_sched_domains: call_rcu for details.
 *
 * The domain tree of any CPU may only be accessed from within
 * preempt-disabled sections.
 */
#define for_each_domain(cpu, __sd) \
	for (__sd = rcu_dereference_check_sched_domain(cpu_rq(cpu)->sd); \
			__sd; __sd = __sd->parent)

/**
 * highest_flag_domain - Return highest sched_domain containing flag.
 * @cpu:	The CPU whose highest level of sched domain is to
 *		be returned.
 * @flag:	The flag to check for the highest sched_domain
 *		for the given CPU.
 *
 * Returns the highest sched_domain of a CPU which contains the given flag.
 */
static inline struct sched_domain *highest_flag_domain(int cpu, int flag)
{
	struct sched_domain *sd, *hsd = NULL;

	for_each_domain(cpu, sd) {
		if (!(sd->flags & flag))
			break;
		hsd = sd;
	}

	return hsd;
}

static inline struct sched_domain *lowest_flag_domain(int cpu, int flag)
{
	struct sched_domain *sd;

	for_each_domain(cpu, sd) {
		if (sd->flags & flag)
			break;
	}

	return sd;
}

DECLARE_PER_CPU(struct sched_domain __rcu *, sd_llc);
DECLARE_PER_CPU(int, sd_llc_size);
DECLARE_PER_CPU(int, sd_llc_id);
DECLARE_PER_CPU(struct sched_domain_shared __rcu *, sd_llc_shared);
DECLARE_PER_CPU(struct sched_domain __rcu *, sd_numa);
DECLARE_PER_CPU(struct sched_domain __rcu *, sd_asym_packing);
DECLARE_PER_CPU(struct sched_domain __rcu *, sd_asym_cpucapacity);
extern struct static_key_false sched_asym_cpucapacity;

struct sched_group_capacity {
	atomic_t		ref;
	/*
	 * CPU capacity of this group, SCHED_CAPACITY_SCALE being max capacity
	 * for a single CPU.
	 */
	unsigned long		capacity;
	unsigned long		min_capacity;		/* Min per-CPU capacity in group */
	unsigned long		max_capacity;		/* Max per-CPU capacity in group */
	unsigned long		next_update;
	int			imbalance;		/* XXX unrelated to capacity but shared group state */

#ifdef CONFIG_SCHED_DEBUG
	int			id;
#endif

	unsigned long		cpumask[];		/* Balance mask */
};

struct sched_group {
	struct sched_group	*next;			/* Must be a circular list */
	atomic_t		ref;

	unsigned int		group_weight;
	struct sched_group_capacity *sgc;
	int			asym_prefer_cpu;	/* CPU of highest priority in group */

	/*
	 * The CPUs this group covers.
	 *
	 * NOTE: this field is variable length. (Allocated dynamically
	 * by attaching extra space to the end of the structure,
	 * depending on how many CPUs the kernel has booted up with)
	 */
	unsigned long		cpumask[];
};

static inline struct cpumask *sched_group_span(struct sched_group *sg)
{
	return to_cpumask(sg->cpumask);
}

/*
 * See build_balance_mask().
 */
static inline struct cpumask *group_balance_mask(struct sched_group *sg)
{
	return to_cpumask(sg->sgc->cpumask);
}

/**
 * group_first_cpu - Returns the first CPU in the cpumask of a sched_group.
 * @group: The group whose first CPU is to be returned.
 */
static inline unsigned int group_first_cpu(struct sched_group *group)
{
	return cpumask_first(sched_group_span(group));
}

extern int group_balance_cpu(struct sched_group *sg);

#if defined(CONFIG_SCHED_DEBUG) && defined(CONFIG_SYSCTL)
void register_sched_domain_sysctl(void);
void dirty_sched_domain_sysctl(int cpu);
void unregister_sched_domain_sysctl(void);
#else
static inline void register_sched_domain_sysctl(void)
{
}
static inline void dirty_sched_domain_sysctl(int cpu)
{
}
static inline void unregister_sched_domain_sysctl(void)
{
}
#endif

extern void flush_smp_call_function_from_idle(void);

#else /* !CONFIG_SMP: */
static inline void flush_smp_call_function_from_idle(void) { }
#endif

#include "stats.h"
#include "autogroup.h"

#ifdef CONFIG_CGROUP_SCHED

/*
 * Return the group to which this tasks belongs.
 *
 * We cannot use task_css() and friends because the cgroup subsystem
 * changes that value before the cgroup_subsys::attach() method is called,
 * therefore we cannot pin it and might observe the wrong value.
 *
 * The same is true for autogroup's p->signal->autogroup->tg, the autogroup
 * core changes this before calling sched_move_task().
 *
 * Instead we use a 'copy' which is updated from sched_move_task() while
 * holding both task_struct::pi_lock and rq::lock.
 */
static inline struct task_group *task_group(struct task_struct *p)
{
	return p->sched_task_group;
}

/* Change a task's cfs_rq and parent entity if it moves across CPUs/groups */
static inline void set_task_rq(struct task_struct *p, unsigned int cpu)
{
#if defined(CONFIG_FAIR_GROUP_SCHED) || defined(CONFIG_RT_GROUP_SCHED)
	struct task_group *tg = task_group(p);
#endif

#ifdef CONFIG_FAIR_GROUP_SCHED
	set_task_rq_fair(&p->se, p->se.cfs_rq, tg->cfs_rq[cpu]);
	p->se.cfs_rq = tg->cfs_rq[cpu];
	p->se.parent = tg->se[cpu];
#endif

#ifdef CONFIG_RT_GROUP_SCHED
	p->rt.rt_rq  = tg->rt_rq[cpu];
	p->rt.parent = tg->rt_se[cpu];
#endif
}

#else /* CONFIG_CGROUP_SCHED */

static inline void set_task_rq(struct task_struct *p, unsigned int cpu) { }
static inline struct task_group *task_group(struct task_struct *p)
{
	return NULL;
}

#endif /* CONFIG_CGROUP_SCHED */

static inline void __set_task_cpu(struct task_struct *p, unsigned int cpu)
{
	set_task_rq(p, cpu);
#ifdef CONFIG_SMP
	/*
	 * After ->cpu is set up to a new value, task_rq_lock(p, ...) can be
	 * successfully executed on another CPU. We must ensure that updates of
	 * per-task data have been completed by this moment.
	 */
	smp_wmb();
#ifdef CONFIG_THREAD_INFO_IN_TASK
	WRITE_ONCE(p->cpu, cpu);
#else
	WRITE_ONCE(task_thread_info(p)->cpu, cpu);
#endif
	p->wake_cpu = cpu;
#endif
}

/*
 * Tunables that become constants when CONFIG_SCHED_DEBUG is off:
 */
#ifdef CONFIG_SCHED_DEBUG
# include <linux/static_key.h>
# define const_debug __read_mostly
#else
# define const_debug const
#endif

#define SCHED_FEAT(name, enabled)	\
	__SCHED_FEAT_##name ,

enum {
#include "features.h"
	__SCHED_FEAT_NR,
};

#undef SCHED_FEAT

#ifdef CONFIG_SCHED_DEBUG

/*
 * To support run-time toggling of sched features, all the translation units
 * (but core.c) reference the sysctl_sched_features defined in core.c.
 */
extern const_debug unsigned int sysctl_sched_features;

#ifdef CONFIG_JUMP_LABEL
#define SCHED_FEAT(name, enabled)					\
static __always_inline bool static_branch_##name(struct static_key *key) \
{									\
	return static_key_##enabled(key);				\
}

#include "features.h"
#undef SCHED_FEAT

extern struct static_key sched_feat_keys[__SCHED_FEAT_NR];
#define sched_feat(x) (static_branch_##x(&sched_feat_keys[__SCHED_FEAT_##x]))

#else /* !CONFIG_JUMP_LABEL */

#define sched_feat(x) (sysctl_sched_features & (1UL << __SCHED_FEAT_##x))

#endif /* CONFIG_JUMP_LABEL */

#else /* !SCHED_DEBUG */

/*
 * Each translation unit has its own copy of sysctl_sched_features to allow
 * constants propagation at compile time and compiler optimization based on
 * features default.
 */
#define SCHED_FEAT(name, enabled)	\
	(1UL << __SCHED_FEAT_##name) * enabled |
static const_debug __maybe_unused unsigned int sysctl_sched_features =
#include "features.h"
	0;
#undef SCHED_FEAT

#define sched_feat(x) !!(sysctl_sched_features & (1UL << __SCHED_FEAT_##x))

#endif /* SCHED_DEBUG */

extern struct static_key_false sched_numa_balancing;
extern struct static_key_false sched_schedstats;

static inline u64 global_rt_period(void)
{
	return (u64)sysctl_sched_rt_period * NSEC_PER_USEC;
}

static inline u64 global_rt_runtime(void)
{
	if (sysctl_sched_rt_runtime < 0)
		return RUNTIME_INF;

	return (u64)sysctl_sched_rt_runtime * NSEC_PER_USEC;
}

static inline int task_current(struct rq *rq, struct task_struct *p)
{
	return rq->curr == p;
}

static inline int task_running(struct rq *rq, struct task_struct *p)
{
#ifdef CONFIG_SMP
	return p->on_cpu;
#else
	return task_current(rq, p);
#endif
}

static inline int task_on_rq_queued(struct task_struct *p)
{
	return p->on_rq == TASK_ON_RQ_QUEUED;
}

static inline int task_on_rq_migrating(struct task_struct *p)
{
	return READ_ONCE(p->on_rq) == TASK_ON_RQ_MIGRATING;
}

/*
 * wake flags
 */
#define WF_SYNC			0x01		/* Waker goes to sleep after wakeup */
#define WF_FORK			0x02		/* Child wakeup after fork */
#define WF_MIGRATED		0x04		/* Internal use, task got migrated */
#define WF_ON_CPU		0x08		/* Wakee is on_cpu */

/*
 * To aid in avoiding the subversion of "niceness" due to uneven distribution
 * of tasks with abnormal "nice" values across CPUs the contribution that
 * each task makes to its run queue's load is weighted according to its
 * scheduling class and "nice" value. For SCHED_NORMAL tasks this is just a
 * scaled version of the new time slice allocation that they receive on time
 * slice expiry etc.
 */

#define WEIGHT_IDLEPRIO		3
#define WMULT_IDLEPRIO		1431655765

extern const int		sched_prio_to_weight[40];
extern const u32		sched_prio_to_wmult[40];

/*
 * {de,en}queue flags:
 *
 * DEQUEUE_SLEEP  - task is no longer runnable
 * ENQUEUE_WAKEUP - task just became runnable
 *
 * SAVE/RESTORE - an otherwise spurious dequeue/enqueue, done to ensure tasks
 *                are in a known state which allows modification. Such pairs
 *                should preserve as much state as possible.
 *
 * MOVE - paired with SAVE/RESTORE, explicitly does not preserve the location
 *        in the runqueue.
 *
 * ENQUEUE_HEAD      - place at front of runqueue (tail if not specified)
 * ENQUEUE_REPLENISH - CBS (replenish runtime and postpone deadline)
 * ENQUEUE_MIGRATED  - the task was migrated during wakeup
 *
 */

#define DEQUEUE_SLEEP		0x01
#define DEQUEUE_SAVE		0x02 /* Matches ENQUEUE_RESTORE */
#define DEQUEUE_MOVE		0x04 /* Matches ENQUEUE_MOVE */
#define DEQUEUE_NOCLOCK		0x08 /* Matches ENQUEUE_NOCLOCK */

#define ENQUEUE_WAKEUP		0x01
#define ENQUEUE_RESTORE		0x02
#define ENQUEUE_MOVE		0x04
#define ENQUEUE_NOCLOCK		0x08

#define ENQUEUE_HEAD		0x10
#define ENQUEUE_REPLENISH	0x20
#ifdef CONFIG_SMP
#define ENQUEUE_MIGRATED	0x40
#else
#define ENQUEUE_MIGRATED	0x00
#endif

#define RETRY_TASK		((void *)-1UL)

struct sched_class {

#ifdef CONFIG_UCLAMP_TASK
	int uclamp_enabled;
#endif

	void (*enqueue_task) (struct rq *rq, struct task_struct *p, int flags);
	void (*dequeue_task) (struct rq *rq, struct task_struct *p, int flags);
	void (*yield_task)   (struct rq *rq);
	bool (*yield_to_task)(struct rq *rq, struct task_struct *p);

	void (*check_preempt_curr)(struct rq *rq, struct task_struct *p, int flags);

	struct task_struct *(*pick_next_task)(struct rq *rq);

	void (*put_prev_task)(struct rq *rq, struct task_struct *p);
	void (*set_next_task)(struct rq *rq, struct task_struct *p, bool first);

#ifdef CONFIG_SMP
	int (*balance)(struct rq *rq, struct task_struct *prev, struct rq_flags *rf);
<<<<<<< HEAD
#ifndef CONFIG_SCHED_WALT
	int  (*select_task_rq)(struct task_struct *p, int task_cpu, int sd_flag, int flags);
#else
	int  (*select_task_rq)(struct task_struct *p, int task_cpu, int sd_flag, int flags,
			       int subling_count_hint);
=======
#ifdef CONFIG_SCHED_WALT
	int  (*select_task_rq)(struct task_struct *p, int task_cpu, int sd_flag, int flags,
			       int subling_count_hint);
#else
	int  (*select_task_rq)(struct task_struct *p, int task_cpu, int sd_flag, int flags);
>>>>>>> 158801d1
#endif
	void (*migrate_task_rq)(struct task_struct *p, int new_cpu);

	void (*task_woken)(struct rq *this_rq, struct task_struct *task);

	void (*set_cpus_allowed)(struct task_struct *p,
				 const struct cpumask *newmask);

	void (*rq_online)(struct rq *rq);
	void (*rq_offline)(struct rq *rq);
#endif

	void (*task_tick)(struct rq *rq, struct task_struct *p, int queued);
	void (*task_fork)(struct task_struct *p);
	void (*task_dead)(struct task_struct *p);

	/*
	 * The switched_from() call is allowed to drop rq->lock, therefore we
	 * cannot assume the switched_from/switched_to pair is serliazed by
	 * rq->lock. They are however serialized by p->pi_lock.
	 */
	void (*switched_from)(struct rq *this_rq, struct task_struct *task);
	void (*switched_to)  (struct rq *this_rq, struct task_struct *task);
	void (*prio_changed) (struct rq *this_rq, struct task_struct *task,
			      int oldprio);

	unsigned int (*get_rr_interval)(struct rq *rq,
					struct task_struct *task);

	void (*update_curr)(struct rq *rq);

#define TASK_SET_GROUP		0
#define TASK_MOVE_GROUP		1

#ifdef CONFIG_FAIR_GROUP_SCHED
	void (*task_change_group)(struct task_struct *p, int type);
#endif
} __aligned(STRUCT_ALIGNMENT); /* STRUCT_ALIGN(), vmlinux.lds.h */

static inline void put_prev_task(struct rq *rq, struct task_struct *prev)
{
	WARN_ON_ONCE(rq->curr != prev);
	prev->sched_class->put_prev_task(rq, prev);
}

static inline void set_next_task(struct rq *rq, struct task_struct *next)
{
	WARN_ON_ONCE(rq->curr != next);
	next->sched_class->set_next_task(rq, next, false);
}

/* Defined in include/asm-generic/vmlinux.lds.h */
extern struct sched_class __begin_sched_classes[];
extern struct sched_class __end_sched_classes[];

#define sched_class_highest (__end_sched_classes - 1)
#define sched_class_lowest  (__begin_sched_classes - 1)

#define for_class_range(class, _from, _to) \
	for (class = (_from); class != (_to); class--)

#define for_each_class(class) \
	for_class_range(class, sched_class_highest, sched_class_lowest)

extern const struct sched_class stop_sched_class;
extern const struct sched_class dl_sched_class;
extern const struct sched_class rt_sched_class;
extern const struct sched_class fair_sched_class;
extern const struct sched_class idle_sched_class;

static inline bool sched_stop_runnable(struct rq *rq)
{
	return rq->stop && task_on_rq_queued(rq->stop);
}

static inline bool sched_dl_runnable(struct rq *rq)
{
	return rq->dl.dl_nr_running > 0;
}

static inline bool sched_rt_runnable(struct rq *rq)
{
	return rq->rt.rt_queued > 0;
}

static inline bool sched_fair_runnable(struct rq *rq)
{
	return rq->cfs.nr_running > 0;
}

extern struct task_struct *pick_next_task_fair(struct rq *rq, struct task_struct *prev, struct rq_flags *rf);
extern struct task_struct *pick_next_task_idle(struct rq *rq);

#ifdef CONFIG_SMP

extern void update_group_capacity(struct sched_domain *sd, int cpu);

extern void trigger_load_balance(struct rq *rq);

extern void set_cpus_allowed_common(struct task_struct *p, const struct cpumask *new_mask);

#ifdef CONFIG_SCHED_WALT
bool __cpu_overutilized(int cpu, int delta);
bool cpu_overutilized(int cpu);
#endif

#endif

#ifdef CONFIG_CPU_IDLE
static inline void idle_set_state(struct rq *rq,
				  struct cpuidle_state *idle_state)
{
	rq->idle_state = idle_state;
}

static inline struct cpuidle_state *idle_get_state(struct rq *rq)
{
	SCHED_WARN_ON(!rcu_read_lock_held());

	return rq->idle_state;
}
#else
static inline void idle_set_state(struct rq *rq,
				  struct cpuidle_state *idle_state)
{
}

static inline struct cpuidle_state *idle_get_state(struct rq *rq)
{
	return NULL;
}
#endif

#if defined(CONFIG_CPU_IDLE) && defined (CONFIG_SCHED_WALT)
static inline void idle_set_state_idx(struct rq *rq, int idle_state_idx)
{
	rq->idle_state_idx = idle_state_idx;
}

static inline int idle_get_state_idx(struct rq *rq)
{
	WARN_ON(!rcu_read_lock_held());
	return rq->idle_state_idx;
}

#else
static inline void idle_set_state_idx(struct rq *rq, int idle_state_idx)
{
}

static inline int idle_get_state_idx(struct rq *rq)
{
	return -1;
}
#endif

extern void schedule_idle(void);

extern void sysrq_sched_debug_show(void);
extern void sched_init_granularity(void);
extern void update_max_interval(void);

extern void init_sched_dl_class(void);
extern void init_sched_rt_class(void);
extern void init_sched_fair_class(void);

extern void reweight_task(struct task_struct *p, int prio);

extern void resched_curr(struct rq *rq);
extern void resched_cpu(int cpu);

extern struct rt_bandwidth def_rt_bandwidth;
extern void init_rt_bandwidth(struct rt_bandwidth *rt_b, u64 period, u64 runtime);

extern struct dl_bandwidth def_dl_bandwidth;
extern void init_dl_bandwidth(struct dl_bandwidth *dl_b, u64 period, u64 runtime);
extern void init_dl_task_timer(struct sched_dl_entity *dl_se);
extern void init_dl_inactive_task_timer(struct sched_dl_entity *dl_se);

#define BW_SHIFT		20
#define BW_UNIT			(1 << BW_SHIFT)
#define RATIO_SHIFT		8
#define MAX_BW_BITS		(64 - BW_SHIFT)
#define MAX_BW			((1ULL << MAX_BW_BITS) - 1)
unsigned long to_ratio(u64 period, u64 runtime);

extern void init_entity_runnable_average(struct sched_entity *se);
extern void post_init_entity_util_avg(struct task_struct *p);

#ifdef CONFIG_NO_HZ_FULL
extern bool sched_can_stop_tick(struct rq *rq);
extern int __init sched_tick_offload_init(void);

/*
 * Tick may be needed by tasks in the runqueue depending on their policy and
 * requirements. If tick is needed, lets send the target an IPI to kick it out of
 * nohz mode if necessary.
 */
static inline void sched_update_tick_dependency(struct rq *rq)
{
	int cpu = cpu_of(rq);

	if (!tick_nohz_full_cpu(cpu))
		return;

	if (sched_can_stop_tick(rq))
		tick_nohz_dep_clear_cpu(cpu, TICK_DEP_BIT_SCHED);
	else
		tick_nohz_dep_set_cpu(cpu, TICK_DEP_BIT_SCHED);
}
#else
static inline int sched_tick_offload_init(void) { return 0; }
static inline void sched_update_tick_dependency(struct rq *rq) { }
#endif

static inline void add_nr_running(struct rq *rq, unsigned count)
{
	unsigned prev_nr = rq->nr_running;
#ifdef CONFIG_SCHED_WALT
	sched_update_nr_prod(cpu_of(rq), count, true);
#endif
	rq->nr_running = prev_nr + count;
	if (trace_sched_update_nr_running_tp_enabled()) {
		call_trace_sched_update_nr_running(rq, count);
	}

#ifdef CONFIG_SMP
	if (prev_nr < 2 && rq->nr_running >= 2) {
		if (!READ_ONCE(rq->rd->overload))
			WRITE_ONCE(rq->rd->overload, 1);
	}
#endif

	sched_update_tick_dependency(rq);
}

static inline void sub_nr_running(struct rq *rq, unsigned count)
{
#ifdef CONFIG_SCHED_WALT
	sched_update_nr_prod(cpu_of(rq), count, false);
#endif
	rq->nr_running -= count;
	if (trace_sched_update_nr_running_tp_enabled()) {
		call_trace_sched_update_nr_running(rq, -count);
	}

	/* Check if we still need preemption */
	sched_update_tick_dependency(rq);
}

extern void activate_task(struct rq *rq, struct task_struct *p, int flags);
extern void deactivate_task(struct rq *rq, struct task_struct *p, int flags);

extern void check_preempt_curr(struct rq *rq, struct task_struct *p, int flags);

extern const_debug unsigned int sysctl_sched_nr_migrate;
extern const_debug unsigned int sysctl_sched_migration_cost;

#ifdef CONFIG_SCHED_HRTICK

/*
 * Use hrtick when:
 *  - enabled by features
 *  - hrtimer is actually high res
 */
static inline int hrtick_enabled(struct rq *rq)
{
	if (!sched_feat(HRTICK))
		return 0;
	if (!cpu_active(cpu_of(rq)))
		return 0;
	return hrtimer_is_hres_active(&rq->hrtick_timer);
}

void hrtick_start(struct rq *rq, u64 delay);

#else

static inline int hrtick_enabled(struct rq *rq)
{
	return 0;
}

#endif /* CONFIG_SCHED_HRTICK */

#ifdef CONFIG_SCHED_WALT
u64 sched_ktime_clock(void);
unsigned long
<<<<<<< HEAD
cpu_util_freq_walt(int cpu, struct sched_walt_cpu_load *walt_load);
=======
cpu_util_freq_walt(int cpu, struct walt_cpu_load *walt_load);
#else
#define sched_ravg_window TICK_NSEC
static inline u64 sched_ktime_clock(void)
{
	return sched_clock();
}
>>>>>>> 158801d1
#endif

#ifndef arch_scale_freq_tick
static __always_inline
void arch_scale_freq_tick(void)
{
}
#endif

#ifndef arch_scale_freq_capacity
/**
 * arch_scale_freq_capacity - get the frequency scale factor of a given CPU.
 * @cpu: the CPU in question.
 *
 * Return: the frequency scale factor normalized against SCHED_CAPACITY_SCALE, i.e.
 *
 *     f_curr
 *     ------ * SCHED_CAPACITY_SCALE
 *     f_max
 */
static __always_inline
unsigned long arch_scale_freq_capacity(int cpu)
{
	return SCHED_CAPACITY_SCALE;
}
#endif

#ifdef CONFIG_SCHED_WALT
unsigned long capacity_curr_of(int cpu);

static inline int per_task_boost(struct task_struct *p)
{
	if (p->wts.boost_period) {
		if (sched_clock() > p->wts.boost_expires) {
			p->wts.boost_period = 0;
			p->wts.boost_expires = 0;
			p->wts.boost = 0;
		}
	}
	return p->wts.boost;
}

#ifdef CONFIG_SMP
static inline unsigned long capacity_of(int cpu)
{
	return cpu_rq(cpu)->cpu_capacity;
}

static inline unsigned long capacity_orig_of(int cpu)
{
	return cpu_rq(cpu)->cpu_capacity_orig;
}

static inline unsigned long task_util(struct task_struct *p)
{
<<<<<<< HEAD
	return p->ravg.demand_scaled;
=======
#ifdef CONFIG_SCHED_WALT
	return p->wts.demand_scaled;
#endif
	return READ_ONCE(p->se.avg.util_avg);
>>>>>>> 158801d1
}

/**
 * Amount of capacity of a CPU that is (estimated to be) used by CFS tasks
 * @cpu: the CPU to get the utilization of
 *
 * The unit of the return value must be the one of capacity so we can compare
 * the utilization with the capacity of the CPU that is available for CFS task
 * (ie cpu_capacity).
 *
 * cfs_rq.avg.util_avg is the sum of running time of runnable tasks plus the
 * recent utilization of currently non-runnable tasks on a CPU. It represents
 * the amount of utilization of a CPU in the range [0..capacity_orig] where
 * capacity_orig is the cpu_capacity available at the highest frequency
 * (arch_scale_freq_capacity()).
 * The utilization of a CPU converges towards a sum equal to or less than the
 * current capacity (capacity_curr <= capacity_orig) of the CPU because it is
 * the running time on this CPU scaled by capacity_curr.
 *
 * The estimated utilization of a CPU is defined to be the maximum between its
 * cfs_rq.avg.util_avg and the sum of the estimated utilization of the tasks
 * currently RUNNABLE on that CPU.
 * This allows to properly represent the expected utilization of a CPU which
 * has just got a big task running since a long sleep period. At the same time
 * however it preserves the benefits of the "blocked utilization" in
 * describing the potential for other tasks waking up on the same CPU.
 *
 * Nevertheless, cfs_rq.avg.util_avg can be higher than capacity_curr or even
 * higher than capacity_orig because of unfortunate rounding in
 * cfs.avg.util_avg or just after migrating tasks and new task wakeups until
 * the average stabilizes with the new running time. We need to check that the
 * utilization stays within the range of [0..capacity_orig] and cap it if
 * necessary. Without utilization capping, a group could be seen as overloaded
 * (CPU0 utilization at 121% + CPU1 utilization at 80%) whereas CPU1 has 20% of
 * available capacity. We allow utilization to overshoot capacity_curr (but not
 * capacity_orig) as it useful for predicting the capacity required after task
 * migrations (scheduler-driven DVFS).
 *
 * Return: the (estimated) utilization for the specified CPU
 */
static inline unsigned long cpu_util(int cpu)
{
	struct cfs_rq *cfs_rq;
	unsigned int util;

	u64 walt_cpu_util =
		cpu_rq(cpu)->wrq.walt_stats.cumulative_runnable_avg_scaled;

	return min_t(unsigned long, walt_cpu_util, capacity_orig_of(cpu));

	cfs_rq = &cpu_rq(cpu)->cfs;
	util = READ_ONCE(cfs_rq->avg.util_avg);

	if (sched_feat(UTIL_EST))
		util = max(util, READ_ONCE(cfs_rq->avg.util_est.enqueued));

	return min_t(unsigned long, util, capacity_orig_of(cpu));
}

static inline unsigned long cpu_util_cum(int cpu, int delta)
{
	u64 util = cpu_rq(cpu)->cfs.avg.util_avg;
	unsigned long capacity = capacity_orig_of(cpu);

<<<<<<< HEAD
	util = cpu_rq(cpu)->cum_window_demand_scaled;
=======
#ifdef CONFIG_SCHED_WALT
	util = cpu_rq(cpu)->wrq.cum_window_demand_scaled;
#endif
>>>>>>> 158801d1
	delta += util;
	if (delta < 0)
		return 0;

	return (delta >= capacity) ? capacity : delta;
}

<<<<<<< HEAD
static inline unsigned long
cpu_util_freq(int cpu, struct sched_walt_cpu_load *walt_load)
{
	return cpu_util_freq_walt(cpu, walt_load);
}

=======
>>>>>>> 158801d1
extern unsigned int capacity_margin_freq;

static inline unsigned long
add_capacity_margin(unsigned long cpu_capacity, int cpu)
{
	cpu_capacity  = cpu_capacity * capacity_margin_freq *
			(100 + per_cpu(sched_load_boost, cpu));
	cpu_capacity /= 100;
	cpu_capacity /= SCHED_CAPACITY_SCALE;
	return cpu_capacity;
}

#endif /* CONFIG_SMP */
#endif /* CONFIG_SCHED_WALT */

#ifdef CONFIG_SMP
#ifdef CONFIG_PREEMPT

static inline void double_rq_lock(struct rq *rq1, struct rq *rq2);

/*
 * fair double_lock_balance: Safely acquires both rq->locks in a fair
 * way at the expense of forcing extra atomic operations in all
 * invocations.  This assures that the double_lock is acquired using the
 * same underlying policy as the spinlock_t on this architecture, which
 * reduces latency compared to the unfair variant below.  However, it
 * also adds more overhead and therefore may reduce throughput.
 */
static inline int _double_lock_balance(struct rq *this_rq, struct rq *busiest)
	__releases(this_rq->lock)
	__acquires(busiest->lock)
	__acquires(this_rq->lock)
{
	raw_spin_unlock(&this_rq->lock);
	double_rq_lock(this_rq, busiest);

	return 1;
}

#else
/*
 * Unfair double_lock_balance: Optimizes throughput at the expense of
 * latency by eliminating extra atomic operations when the locks are
 * already in proper order on entry.  This favors lower CPU-ids and will
 * grant the double lock to lower CPUs over higher ids under contention,
 * regardless of entry order into the function.
 */
static inline int _double_lock_balance(struct rq *this_rq, struct rq *busiest)
	__releases(this_rq->lock)
	__acquires(busiest->lock)
	__acquires(this_rq->lock)
{
	int ret = 0;

	if (unlikely(!raw_spin_trylock(&busiest->lock))) {
		if (busiest < this_rq) {
			raw_spin_unlock(&this_rq->lock);
			raw_spin_lock(&busiest->lock);
			raw_spin_lock_nested(&this_rq->lock,
					      SINGLE_DEPTH_NESTING);
			ret = 1;
		} else
			raw_spin_lock_nested(&busiest->lock,
					      SINGLE_DEPTH_NESTING);
	}
	return ret;
}

#endif /* CONFIG_PREEMPTION */

/*
 * double_lock_balance - lock the busiest runqueue, this_rq is locked already.
 */
static inline int double_lock_balance(struct rq *this_rq, struct rq *busiest)
{
	if (unlikely(!irqs_disabled())) {
		/* printk() doesn't work well under rq->lock */
		raw_spin_unlock(&this_rq->lock);
		BUG_ON(1);
	}

	return _double_lock_balance(this_rq, busiest);
}

static inline void double_unlock_balance(struct rq *this_rq, struct rq *busiest)
	__releases(busiest->lock)
{
	raw_spin_unlock(&busiest->lock);
	lock_set_subclass(&this_rq->lock.dep_map, 0, _RET_IP_);
}

static inline void double_lock(spinlock_t *l1, spinlock_t *l2)
{
	if (l1 > l2)
		swap(l1, l2);

	spin_lock(l1);
	spin_lock_nested(l2, SINGLE_DEPTH_NESTING);
}

static inline void double_lock_irq(spinlock_t *l1, spinlock_t *l2)
{
	if (l1 > l2)
		swap(l1, l2);

	spin_lock_irq(l1);
	spin_lock_nested(l2, SINGLE_DEPTH_NESTING);
}

static inline void double_raw_lock(raw_spinlock_t *l1, raw_spinlock_t *l2)
{
	if (l1 > l2)
		swap(l1, l2);

	raw_spin_lock(l1);
	raw_spin_lock_nested(l2, SINGLE_DEPTH_NESTING);
}

/*
 * double_rq_lock - safely lock two runqueues
 *
 * Note this does not disable interrupts like task_rq_lock,
 * you need to do so manually before calling.
 */
static inline void double_rq_lock(struct rq *rq1, struct rq *rq2)
	__acquires(rq1->lock)
	__acquires(rq2->lock)
{
	BUG_ON(!irqs_disabled());
	if (rq1 == rq2) {
		raw_spin_lock(&rq1->lock);
		__acquire(rq2->lock);	/* Fake it out ;) */
	} else {
		if (rq1 < rq2) {
			raw_spin_lock(&rq1->lock);
			raw_spin_lock_nested(&rq2->lock, SINGLE_DEPTH_NESTING);
		} else {
			raw_spin_lock(&rq2->lock);
			raw_spin_lock_nested(&rq1->lock, SINGLE_DEPTH_NESTING);
		}
	}
}

/*
 * double_rq_unlock - safely unlock two runqueues
 *
 * Note this does not restore interrupts like task_rq_unlock,
 * you need to do so manually after calling.
 */
static inline void double_rq_unlock(struct rq *rq1, struct rq *rq2)
	__releases(rq1->lock)
	__releases(rq2->lock)
{
	raw_spin_unlock(&rq1->lock);
	if (rq1 != rq2)
		raw_spin_unlock(&rq2->lock);
	else
		__release(rq2->lock);
}

extern void set_rq_online (struct rq *rq);
extern void set_rq_offline(struct rq *rq);
extern bool sched_smp_initialized;

#ifdef CONFIG_SCHED_WALT
/*
 * task_may_not_preempt - check whether a task may not be preemptible soon
 */
extern bool task_may_not_preempt(struct task_struct *task, int cpu);
#endif

#else /* CONFIG_SMP */

/*
 * double_rq_lock - safely lock two runqueues
 *
 * Note this does not disable interrupts like task_rq_lock,
 * you need to do so manually before calling.
 */
static inline void double_rq_lock(struct rq *rq1, struct rq *rq2)
	__acquires(rq1->lock)
	__acquires(rq2->lock)
{
	BUG_ON(!irqs_disabled());
	BUG_ON(rq1 != rq2);
	raw_spin_lock(&rq1->lock);
	__acquire(rq2->lock);	/* Fake it out ;) */
}

/*
 * double_rq_unlock - safely unlock two runqueues
 *
 * Note this does not restore interrupts like task_rq_unlock,
 * you need to do so manually after calling.
 */
static inline void double_rq_unlock(struct rq *rq1, struct rq *rq2)
	__releases(rq1->lock)
	__releases(rq2->lock)
{
	BUG_ON(rq1 != rq2);
	raw_spin_unlock(&rq1->lock);
	__release(rq2->lock);
}

#endif

extern struct sched_entity *__pick_first_entity(struct cfs_rq *cfs_rq);
extern struct sched_entity *__pick_last_entity(struct cfs_rq *cfs_rq);

#ifdef	CONFIG_SCHED_DEBUG
extern bool sched_debug_enabled;

extern void print_cfs_stats(struct seq_file *m, int cpu);
extern void print_rt_stats(struct seq_file *m, int cpu);
extern void print_dl_stats(struct seq_file *m, int cpu);
extern void print_cfs_rq(struct seq_file *m, int cpu, struct cfs_rq *cfs_rq);
extern void print_rt_rq(struct seq_file *m, int cpu, struct rt_rq *rt_rq);
extern void print_dl_rq(struct seq_file *m, int cpu, struct dl_rq *dl_rq);
#ifdef CONFIG_NUMA_BALANCING
extern void
show_numa_stats(struct task_struct *p, struct seq_file *m);
extern void
print_numa_stats(struct seq_file *m, int node, unsigned long tsf,
	unsigned long tpf, unsigned long gsf, unsigned long gpf);
#endif /* CONFIG_NUMA_BALANCING */
#endif /* CONFIG_SCHED_DEBUG */

extern void init_cfs_rq(struct cfs_rq *cfs_rq);
extern void init_rt_rq(struct rt_rq *rt_rq);
extern void init_dl_rq(struct dl_rq *dl_rq);

extern void cfs_bandwidth_usage_inc(void);
extern void cfs_bandwidth_usage_dec(void);

#ifdef CONFIG_NO_HZ_COMMON
#define NOHZ_BALANCE_KICK_BIT	0
#define NOHZ_STATS_KICK_BIT	1

#define NOHZ_BALANCE_KICK	BIT(NOHZ_BALANCE_KICK_BIT)
#define NOHZ_STATS_KICK		BIT(NOHZ_STATS_KICK_BIT)

#define NOHZ_KICK_MASK	(NOHZ_BALANCE_KICK | NOHZ_STATS_KICK)

#define nohz_flags(cpu)	(&cpu_rq(cpu)->nohz_flags)

extern void nohz_balance_exit_idle(struct rq *rq);
#else
static inline void nohz_balance_exit_idle(struct rq *rq) { }
#endif


#ifdef CONFIG_SMP
static inline
void __dl_update(struct dl_bw *dl_b, s64 bw)
{
	struct root_domain *rd = container_of(dl_b, struct root_domain, dl_bw);
	int i;

	RCU_LOCKDEP_WARN(!rcu_read_lock_sched_held(),
			 "sched RCU must be held");
	for_each_cpu_and(i, rd->span, cpu_active_mask) {
		struct rq *rq = cpu_rq(i);

		rq->dl.extra_bw += bw;
	}
}
#else
static inline
void __dl_update(struct dl_bw *dl_b, s64 bw)
{
	struct dl_rq *dl = container_of(dl_b, struct dl_rq, dl_bw);

	dl->extra_bw += bw;
}
#endif


#ifdef CONFIG_IRQ_TIME_ACCOUNTING
struct irqtime {
	u64			total;
	u64			tick_delta;
	u64			irq_start_time;
	struct u64_stats_sync	sync;
};

DECLARE_PER_CPU(struct irqtime, cpu_irqtime);

/*
 * Returns the irqtime minus the softirq time computed by ksoftirqd.
 * Otherwise ksoftirqd's sum_exec_runtime is substracted its own runtime
 * and never move forward.
 */
static inline u64 irq_time_read(int cpu)
{
	struct irqtime *irqtime = &per_cpu(cpu_irqtime, cpu);
	unsigned int seq;
	u64 total;

	do {
		seq = __u64_stats_fetch_begin(&irqtime->sync);
		total = irqtime->total;
	} while (__u64_stats_fetch_retry(&irqtime->sync, seq));

	return total;
}
#endif /* CONFIG_IRQ_TIME_ACCOUNTING */

#ifdef CONFIG_CPU_FREQ
DECLARE_PER_CPU(struct update_util_data __rcu *, cpufreq_update_util_data);

/**
 * cpufreq_update_util - Take a note about CPU utilization changes.
 * @rq: Runqueue to carry out the update for.
 * @flags: Update reason flags.
 *
 * This function is called by the scheduler on the CPU whose utilization is
 * being updated.
 *
 * It can only be called from RCU-sched read-side critical sections.
 *
 * The way cpufreq is currently arranged requires it to evaluate the CPU
 * performance state (frequency/voltage) on a regular basis to prevent it from
 * being stuck in a completely inadequate performance level for too long.
 * That is not guaranteed to happen if the updates are only triggered from CFS
 * and DL, though, because they may not be coming in if only RT tasks are
 * active all the time (or there are RT tasks only).
 *
 * As a workaround for that issue, this function is called periodically by the
 * RT sched class to trigger extra cpufreq updates to prevent it from stalling,
 * but that really is a band-aid.  Going forward it should be replaced with
 * solutions targeted more specifically at RT tasks.
 */
static inline void cpufreq_update_util(struct rq *rq, unsigned int flags)
{
	struct update_util_data *data;
#ifdef CONFIG_SCHED_WALT
	u64 clock;

	if (!(flags & SCHED_CPUFREQ_WALT))
		return;
	clock = sched_ktime_clock();
	data = rcu_dereference_sched(*per_cpu_ptr(&cpufreq_update_util_data,
						  cpu_of(rq)));
	if (data)
		data->func(data, clock, flags);
#else
	data = rcu_dereference_sched(*per_cpu_ptr(&cpufreq_update_util_data,
						  cpu_of(rq)));
	if (data)
		data->func(data, rq_clock(rq), flags);
#endif
}
#else
static inline void cpufreq_update_util(struct rq *rq, unsigned int flags) {}
#endif /* CONFIG_CPU_FREQ */

#ifdef CONFIG_UCLAMP_TASK
unsigned long uclamp_eff_value(struct task_struct *p, enum uclamp_id clamp_id);

/**
 * uclamp_rq_util_with - clamp @util with @rq and @p effective uclamp values.
 * @rq:		The rq to clamp against. Must not be NULL.
 * @util:	The util value to clamp.
 * @p:		The task to clamp against. Can be NULL if you want to clamp
 *		against @rq only.
 *
 * Clamps the passed @util to the max(@rq, @p) effective uclamp values.
 *
 * If sched_uclamp_used static key is disabled, then just return the util
 * without any clamping since uclamp aggregation at the rq level in the fast
 * path is disabled, rendering this operation a NOP.
 *
 * Use uclamp_eff_value() if you don't care about uclamp values at rq level. It
 * will return the correct effective uclamp value of the task even if the
 * static key is disabled.
 */
static __always_inline
unsigned long uclamp_rq_util_with(struct rq *rq, unsigned long util,
				  struct task_struct *p)
{
	unsigned long min_util;
	unsigned long max_util;

	if (!static_branch_likely(&sched_uclamp_used))
		return util;

	min_util = READ_ONCE(rq->uclamp[UCLAMP_MIN].value);
	max_util = READ_ONCE(rq->uclamp[UCLAMP_MAX].value);

	if (p) {
		min_util = max(min_util, uclamp_eff_value(p, UCLAMP_MIN));
		max_util = max(max_util, uclamp_eff_value(p, UCLAMP_MAX));
	}

	/*
	 * Since CPU's {min,max}_util clamps are MAX aggregated considering
	 * RUNNABLE tasks with _different_ clamps, we can end up with an
	 * inversion. Fix it now when the clamps are applied.
	 */
	if (unlikely(min_util >= max_util))
		return min_util;

	return clamp(util, min_util, max_util);
}

static inline bool uclamp_boosted(struct task_struct *p)
{
	return uclamp_eff_value(p, UCLAMP_MIN) > 0;
}

/*
 * When uclamp is compiled in, the aggregation at rq level is 'turned off'
 * by default in the fast path and only gets turned on once userspace performs
 * an operation that requires it.
 *
 * Returns true if userspace opted-in to use uclamp and aggregation at rq level
 * hence is active.
 */
static inline bool uclamp_is_used(void)
{
	return static_branch_likely(&sched_uclamp_used);
}
#else /* CONFIG_UCLAMP_TASK */
static inline
unsigned long uclamp_rq_util_with(struct rq *rq, unsigned long util,
				  struct task_struct *p)
{
	return util;
}

static inline bool uclamp_boosted(struct task_struct *p)
{
	return false;
}

static inline bool uclamp_is_used(void)
{
	return false;
}
#endif /* CONFIG_UCLAMP_TASK */

#ifdef CONFIG_UCLAMP_TASK_GROUP
static inline bool uclamp_latency_sensitive(struct task_struct *p)
{
	struct cgroup_subsys_state *css = task_css(p, cpu_cgrp_id);
	struct task_group *tg;

	if (!css)
		return false;
	tg = container_of(css, struct task_group, css);

	return tg->latency_sensitive;
}
#else
static inline bool uclamp_latency_sensitive(struct task_struct *p)
{
	return false;
}
#endif /* CONFIG_UCLAMP_TASK_GROUP */

#ifdef arch_scale_freq_capacity
# ifndef arch_scale_freq_invariant
#  define arch_scale_freq_invariant()	true
# endif
#else
# define arch_scale_freq_invariant()	false
#endif

#ifndef CONFIG_SCHED_WALT
#ifdef CONFIG_SMP
static inline unsigned long capacity_orig_of(int cpu)
{
	return cpu_rq(cpu)->cpu_capacity_orig;
}
#endif
#endif

/**
 * enum schedutil_type - CPU utilization type
 * @FREQUENCY_UTIL:	Utilization used to select frequency
 * @ENERGY_UTIL:	Utilization used during energy calculation
 *
 * The utilization signals of all scheduling classes (CFS/RT/DL) and IRQ time
 * need to be aggregated differently depending on the usage made of them. This
 * enum is used within schedutil_freq_util() to differentiate the types of
 * utilization expected by the callers, and adjust the aggregation accordingly.
 */
enum schedutil_type {
	FREQUENCY_UTIL,
	ENERGY_UTIL,
};

#ifdef CONFIG_CPU_FREQ_GOV_SCHEDUTIL

unsigned long schedutil_cpu_util(int cpu, unsigned long util_cfs,
				 unsigned long max, enum schedutil_type type,
				 struct task_struct *p);

static inline unsigned long cpu_bw_dl(struct rq *rq)
{
	return (rq->dl.running_bw * SCHED_CAPACITY_SCALE) >> BW_SHIFT;
}

static inline unsigned long cpu_util_dl(struct rq *rq)
{
	return READ_ONCE(rq->avg_dl.util_avg);
}

static inline unsigned long cpu_util_cfs(struct rq *rq)
{
	unsigned long util = READ_ONCE(rq->cfs.avg.util_avg);

	if (sched_feat(UTIL_EST)) {
		util = max_t(unsigned long, util,
			     READ_ONCE(rq->cfs.avg.util_est.enqueued));
	}

	return util;
}

static inline unsigned long cpu_util_rt(struct rq *rq)
{
	return READ_ONCE(rq->avg_rt.util_avg);
}
#else /* CONFIG_CPU_FREQ_GOV_SCHEDUTIL */
static inline unsigned long schedutil_cpu_util(int cpu, unsigned long util_cfs,
				 unsigned long max, enum schedutil_type type,
				 struct task_struct *p)
{
	return 0;
}
#endif /* CONFIG_CPU_FREQ_GOV_SCHEDUTIL */

#ifdef CONFIG_HAVE_SCHED_AVG_IRQ
static inline unsigned long cpu_util_irq(struct rq *rq)
{
	return rq->avg_irq.util_avg;
}

static inline
unsigned long scale_irq_capacity(unsigned long util, unsigned long irq, unsigned long max)
{
	util *= (max - irq);
	util /= max;

	return util;

}
#else
static inline unsigned long cpu_util_irq(struct rq *rq)
{
	return 0;
}

static inline
unsigned long scale_irq_capacity(unsigned long util, unsigned long irq, unsigned long max)
{
	return util;
}
#endif

#if defined(CONFIG_ENERGY_MODEL) && (defined(CONFIG_CPU_FREQ_GOV_SCHEDUTIL) || defined(CONFIG_SCHED_WALT))
#define perf_domain_span(pd) (to_cpumask(((pd)->em_pd->cpus)))

DECLARE_STATIC_KEY_FALSE(sched_energy_present);

static inline bool sched_energy_enabled(void)
{
	return static_branch_likely(&sched_energy_present);
}

#else /* ! (CONFIG_ENERGY_MODEL && (CONFIG_CPU_FREQ_GOV_SCHEDUTIL || CONFIG_SCHED_WALT) */

#define perf_domain_span(pd) NULL
static inline bool sched_energy_enabled(void) { return false; }

#endif /* CONFIG_ENERGY_MODEL && (CONFIG_CPU_FREQ_GOV_SCHEDUTIL || CONFIG_SCHED_WALT) */

#ifdef CONFIG_MEMBARRIER
/*
 * The scheduler provides memory barriers required by membarrier between:
 * - prior user-space memory accesses and store to rq->membarrier_state,
 * - store to rq->membarrier_state and following user-space memory accesses.
 * In the same way it provides those guarantees around store to rq->curr.
 */
static inline void membarrier_switch_mm(struct rq *rq,
					struct mm_struct *prev_mm,
					struct mm_struct *next_mm)
{
	int membarrier_state;

	if (prev_mm == next_mm)
		return;

	membarrier_state = atomic_read(&next_mm->membarrier_state);
	if (READ_ONCE(rq->membarrier_state) == membarrier_state)
		return;

	WRITE_ONCE(rq->membarrier_state, membarrier_state);
}
#else
static inline void membarrier_switch_mm(struct rq *rq,
					struct mm_struct *prev_mm,
					struct mm_struct *next_mm)
{
}
#endif

#ifdef CONFIG_SMP
static inline bool is_per_cpu_kthread(struct task_struct *p)
{
	if (!(p->flags & PF_KTHREAD))
		return false;

	if (p->nr_cpus_allowed != 1)
		return false;

	return true;
}
#endif

void swake_up_all_locked(struct swait_queue_head *q);
void __prepare_to_swait(struct swait_queue_head *q, struct swait_queue *wait);

#ifdef CONFIG_SCHED_WALT
enum sched_boost_policy {
	SCHED_BOOST_NONE,
	SCHED_BOOST_ON_BIG,
	SCHED_BOOST_ON_ALL,
};

<<<<<<< HEAD
static inline int cluster_first_cpu(struct sched_cluster *cluster)
=======
#ifdef CONFIG_SCHED_WALT

#define WALT_MANY_WAKEUP_DEFAULT 1000
static inline bool walt_want_remote_wakeup(void)
{
	return sysctl_sched_many_wakeup_threshold < WALT_MANY_WAKEUP_DEFAULT;
}

static inline int cluster_first_cpu(struct walt_sched_cluster *cluster)
>>>>>>> 158801d1
{
	return cpumask_first(&cluster->cpus);
}

struct walt_related_thread_group {
	int id;
	raw_spinlock_t lock;
	struct list_head tasks;
	struct list_head list;
	bool skip_min;
	struct rcu_head rcu;
	u64 last_update;
	u64 downmigrate_ts;
	u64 start_ts;
};

extern struct walt_sched_cluster *sched_cluster[NR_CPUS];

extern unsigned int max_possible_capacity;
extern unsigned int __weak min_max_possible_capacity;
extern unsigned int __read_mostly __weak sched_init_task_load_windows;
extern unsigned int  __read_mostly __weak sched_load_granule;

extern int update_preferred_cluster(struct walt_related_thread_group *grp,
			struct task_struct *p, u32 old_load, bool from_tick);
extern void set_preferred_cluster(struct walt_related_thread_group *grp);
extern void add_new_task_to_grp(struct task_struct *new);

#define NO_BOOST 0
#define FULL_THROTTLE_BOOST 1
#define CONSERVATIVE_BOOST 2
#define RESTRAINED_BOOST 3
#define FULL_THROTTLE_BOOST_DISABLE -1
#define CONSERVATIVE_BOOST_DISABLE -2
#define RESTRAINED_BOOST_DISABLE -3
#define MAX_NUM_BOOST_TYPE (RESTRAINED_BOOST+1)

static inline int asym_cap_siblings(int cpu1, int cpu2)
{
	return (cpumask_test_cpu(cpu1, &asym_cap_sibling_cpus) &&
		cpumask_test_cpu(cpu2, &asym_cap_sibling_cpus));
}

static inline bool asym_cap_sibling_group_has_capacity(int dst_cpu, int margin)
{
	int sib1, sib2;
	int nr_running;
	unsigned long total_util, total_capacity;

	if (cpumask_empty(&asym_cap_sibling_cpus) ||
			cpumask_test_cpu(dst_cpu, &asym_cap_sibling_cpus))
		return false;

	sib1 = cpumask_first(&asym_cap_sibling_cpus);
	sib2 = cpumask_last(&asym_cap_sibling_cpus);

	if (!cpu_active(sib1) || cpu_isolated(sib1) ||
		!cpu_active(sib2) || cpu_isolated(sib2))
		return false;

	nr_running = cpu_rq(sib1)->cfs.h_nr_running +
			cpu_rq(sib2)->cfs.h_nr_running;

	if (nr_running <= 2)
		return true;

	total_capacity = capacity_of(sib1) + capacity_of(sib2);
	total_util = cpu_util(sib1) + cpu_util(sib2);

	return ((total_capacity * 100) > (total_util * margin));
}

static inline unsigned int cpu_max_possible_freq(int cpu)
{
	return cpu_rq(cpu)->wrq.cluster->max_possible_freq;
}

static inline unsigned int cpu_max_freq(int cpu)
{
	return mult_frac(cpu_max_possible_freq(cpu), capacity_orig_of(cpu),
			 arch_scale_cpu_capacity(cpu));
}

static inline bool hmp_capable(void)
{
	return max_possible_capacity != min_max_possible_capacity;
}

static inline bool is_max_capacity_cpu(int cpu)
{
	return arch_scale_cpu_capacity(cpu) == max_possible_capacity;
}

static inline bool is_min_capacity_cpu(int cpu)
{
	return arch_scale_cpu_capacity(cpu) == min_max_possible_capacity;
}

static inline unsigned int task_load(struct task_struct *p)
{
	return p->wts.demand;
}

static inline unsigned int task_pl(struct task_struct *p)
{
	return p->wts.pred_demand;
}

static inline bool task_in_related_thread_group(struct task_struct *p)
{
	return (rcu_access_pointer(p->wts.grp) != NULL);
}

static inline bool task_rtg_high_prio(struct task_struct *p)
{
	return task_in_related_thread_group(p) &&
		(p->prio <= sysctl_walt_rtg_cfs_boost_prio);
}

static inline struct walt_related_thread_group
*task_related_thread_group(struct task_struct *p)
{
	return rcu_dereference(p->wts.grp);
}

static inline bool walt_low_latency_task(struct task_struct *p)
{
	return p->wts.low_latency &&
		(task_util(p) < sysctl_walt_low_latency_task_threshold);
}

/* Is frequency of two cpus synchronized with each other? */
static inline int same_freq_domain(int src_cpu, int dst_cpu)
{
	struct rq *rq = cpu_rq(src_cpu);

	if (src_cpu == dst_cpu)
		return 1;

	if (asym_cap_siblings(src_cpu, dst_cpu))
		return 1;

	return cpumask_test_cpu(dst_cpu, &rq->wrq.freq_domain_cpumask);
}

#define CPU_RESERVED    1

extern enum sched_boost_policy __weak boost_policy;
static inline enum sched_boost_policy sched_boost_policy(void)
{
	return boost_policy;
}

extern unsigned int __weak sched_boost_type;
static inline int sched_boost(void)
{
	return sched_boost_type;
}

static inline bool rt_boost_on_big(void)
{
	return sched_boost() == FULL_THROTTLE_BOOST ?
			(sched_boost_policy() == SCHED_BOOST_ON_BIG) : false;
}

static inline bool is_full_throttle_boost(void)
{
	return sched_boost() == FULL_THROTTLE_BOOST;
}

extern int preferred_cluster(struct walt_sched_cluster *cluster,
						struct task_struct *p);
extern struct walt_sched_cluster *rq_cluster(struct rq *rq);

#ifdef CONFIG_UCLAMP_TASK_GROUP
static inline bool task_sched_boost(struct task_struct *p)
{
	struct cgroup_subsys_state *css = task_css(p, cpu_cgrp_id);
	struct task_group *tg;

	if (!css)
		return false;
	tg = container_of(css, struct task_group, css);

	return tg->wtg.sched_boost_enabled;
}

extern int sync_cgroup_colocation(struct task_struct *p, bool insert);
#else
static inline bool
same_schedtg(struct task_struct *tsk1, struct task_struct *tsk2)
{
	return true;
}

static inline bool task_sched_boost(struct task_struct *p)
{
	return true;
}

#endif

extern int alloc_related_thread_groups(void);

extern void check_for_migration(struct rq *rq, struct task_struct *p);

static inline int is_reserved(int cpu)
{
	struct rq *rq = cpu_rq(cpu);

	return test_bit(CPU_RESERVED, &rq->wrq.walt_flags);
}

static inline int mark_reserved(int cpu)
{
	struct rq *rq = cpu_rq(cpu);

	return test_and_set_bit(CPU_RESERVED, &rq->wrq.walt_flags);
}

static inline void clear_reserved(int cpu)
{
	struct rq *rq = cpu_rq(cpu);

	clear_bit(CPU_RESERVED, &rq->wrq.walt_flags);
}

static inline bool
task_in_cum_window_demand(struct rq *rq, struct task_struct *p)
{
	return cpu_of(rq) == task_cpu(p) && (p->on_rq ||
		p->wts.last_sleep_ts >= rq->wrq.window_start);
}

static inline void walt_fixup_cum_window_demand(struct rq *rq, s64 scaled_delta)
{
	rq->wrq.cum_window_demand_scaled += scaled_delta;
	if (unlikely((s64)rq->wrq.cum_window_demand_scaled < 0))
		rq->wrq.cum_window_demand_scaled = 0;
}

extern unsigned long thermal_cap(int cpu);

extern void clear_walt_request(int cpu);

extern enum sched_boost_policy sched_boost_policy(void);
extern void sched_boost_parse_dt(void);
extern void clear_ed_task(struct task_struct *p, struct rq *rq);
extern bool early_detection_notify(struct rq *rq, u64 wallclock);

void note_task_waking(struct task_struct *p, u64 wallclock);

static inline bool task_placement_boost_enabled(struct task_struct *p)
{
	if (task_sched_boost(p))
		return sched_boost_policy() != SCHED_BOOST_NONE;

	return false;
}

static inline enum sched_boost_policy task_boost_policy(struct task_struct *p)
{
	enum sched_boost_policy policy = task_sched_boost(p) ?
						sched_boost_policy() :
						SCHED_BOOST_NONE;
	if (policy == SCHED_BOOST_ON_BIG) {
		/*
		 * Filter out tasks less than min task util threshold
		 * under conservative boost.
		 */
		if (sched_boost() == CONSERVATIVE_BOOST &&
			task_util(p) <= sysctl_sched_min_task_util_for_boost)
			policy = SCHED_BOOST_NONE;
	}

	return policy;
}

static inline bool is_min_capacity_cluster(struct walt_sched_cluster *cluster)
{
	return is_min_capacity_cpu(cluster_first_cpu(cluster));
}
<<<<<<< HEAD
=======
#else   /* CONFIG_SCHED_WALT */

struct walt_sched_stats;
struct walt_related_thread_group;
struct walt_sched_cluster;

static inline bool task_sched_boost(struct task_struct *p)
{
	return false;
}

static inline bool task_placement_boost_enabled(struct task_struct *p)
{
	return false;
}

static inline void check_for_migration(struct rq *rq, struct task_struct *p) { }

static inline int sched_boost(void)
{
	return 0;
}

static inline bool rt_boost_on_big(void)
{
	return false;
}

static inline bool is_full_throttle_boost(void)
{
	return false;
}

static inline enum sched_boost_policy task_boost_policy(struct task_struct *p)
{
	return SCHED_BOOST_NONE;
}

static inline bool
task_in_cum_window_demand(struct rq *rq, struct task_struct *p)
{
	return false;
}

static inline bool hmp_capable(void) { return false; }
static inline bool is_max_capacity_cpu(int cpu) { return true; }
static inline bool is_min_capacity_cpu(int cpu) { return true; }

static inline int
preferred_cluster(struct walt_sched_cluster *cluster, struct task_struct *p)
{
	return -1;
}

static inline struct walt_sched_cluster *rq_cluster(struct rq *rq)
{
	return NULL;
}

static inline int asym_cap_siblings(int cpu1, int cpu2) { return 0; }

static inline bool asym_cap_sibling_group_has_capacity(int dst_cpu, int margin)
{
	return false;
}

static inline void
set_preferred_cluster(struct walt_related_thread_group *grp) { }

static inline bool task_in_related_thread_group(struct task_struct *p)
{
	return false;
}

static inline struct walt_related_thread_group *task_related_thread_group(
struct task_struct *p)
{
	return NULL;
}

static inline u32 task_load(struct task_struct *p) { return 0; }
static inline u32 task_pl(struct task_struct *p) { return 0; }

static inline int
update_preferred_cluster(struct walt_related_thread_group *grp,
		struct task_struct *p, u32 old_load, bool from_tick)
{
	return 0;
}

static inline void add_new_task_to_grp(struct task_struct *new) {}

static inline int same_freq_domain(int src_cpu, int dst_cpu)
{
	return 1;
}

static inline int mark_reserved(int cpu)
{
	return 0;
}

static inline void clear_reserved(int cpu) { }
static inline int alloc_related_thread_groups(void) { return 0; }

static inline void walt_fixup_cum_window_demand(struct rq *rq,
						s64 scaled_delta) { }

#ifdef CONFIG_SMP
static inline unsigned long thermal_cap(int cpu)
{
	return cpu_rq(cpu)->cpu_capacity_orig;
}
#endif

static inline void clear_walt_request(int cpu) { }

static inline int is_reserved(int cpu)
{
	return 0;
}

static inline enum sched_boost_policy sched_boost_policy(void)
{
	return SCHED_BOOST_NONE;
}

static inline void sched_boost_parse_dt(void) { }

static inline void clear_ed_task(struct task_struct *p, struct rq *rq) { }

static inline bool early_detection_notify(struct rq *rq, u64 wallclock)
{
	return 0;
}

static inline void note_task_waking(struct task_struct *p, u64 wallclock) { }
static inline bool walt_want_remote_wakeup(void)
{
	return false;
}
#endif  /* CONFIG_SCHED_WALT */
>>>>>>> 158801d1

struct sched_avg_stats {
	int nr;
	int nr_misfit;
	int nr_max;
	int nr_scaled;
};
extern void sched_get_nr_running_avg(struct sched_avg_stats *stats);

#ifdef CONFIG_SMP
extern int group_balance_cpu_not_isolated(struct sched_group *sg);
#endif /* CONFIG_SMP */

extern int find_energy_efficient_cpu(struct task_struct *p, int prev_cpu,
					int sync, int sibling_count_hint);
extern int active_load_balance_cpu_stop(void *data);

#ifdef CONFIG_HOTPLUG_CPU
extern void set_rq_online(struct rq *rq);
extern void set_rq_offline(struct rq *rq);
extern void migrate_tasks(struct rq *dead_rq, struct rq_flags *rf,
					bool migrate_pinned_tasks);
extern void calc_load_migrate(struct rq *rq);
extern void
detach_one_task_core(struct task_struct *p, struct rq *rq,
						struct list_head *tasks);
extern void attach_tasks_core(struct list_head *tasks, struct rq *rq);
#endif

extern struct task_struct *find_process_by_pid(pid_t pid);

extern void walt_enqueue_task_core(struct rq *rq, struct task_struct *p, int flags);
extern void walt_dequeue_task_core(struct rq *rq, struct task_struct *p, int flags);

#ifdef CONFIG_UCLAMP_TASK_GROUP
extern void walt_init_sched_boost(struct task_group *tg);
#endif
#endif /* CONFIG_SCHED_WALT */<|MERGE_RESOLUTION|>--- conflicted
+++ resolved
@@ -555,16 +555,12 @@
 	struct uclamp_se	uclamp[UCLAMP_CNT];
 	/* Latency-sensitive flag used for a task group */
 	unsigned int		latency_sensitive;
-<<<<<<< HEAD
 
 	ANDROID_VENDOR_DATA_ARRAY(1, 4);
-#endif
-=======
 #ifdef CONFIG_SCHED_WALT
 	struct walt_task_group	wtg;
 #endif /* CONFIG_SCHED_WALT */
 #endif /* CONFIG_UCLAMP_TASK_GROUP */
->>>>>>> 158801d1
 
 };
 
@@ -972,13 +968,10 @@
 	 */
 	struct perf_domain __rcu *pd;
 
-<<<<<<< HEAD
 	ANDROID_VENDOR_DATA_ARRAY(1, 4);
-=======
 #ifdef CONFIG_SCHED_WALT
 	struct walt_root_domain	wrd;
 #endif
->>>>>>> 158801d1
 };
 
 extern void init_defrootdomain(void);
@@ -1961,19 +1954,11 @@
 
 #ifdef CONFIG_SMP
 	int (*balance)(struct rq *rq, struct task_struct *prev, struct rq_flags *rf);
-<<<<<<< HEAD
-#ifndef CONFIG_SCHED_WALT
-	int  (*select_task_rq)(struct task_struct *p, int task_cpu, int sd_flag, int flags);
-#else
-	int  (*select_task_rq)(struct task_struct *p, int task_cpu, int sd_flag, int flags,
-			       int subling_count_hint);
-=======
 #ifdef CONFIG_SCHED_WALT
 	int  (*select_task_rq)(struct task_struct *p, int task_cpu, int sd_flag, int flags,
 			       int subling_count_hint);
 #else
 	int  (*select_task_rq)(struct task_struct *p, int task_cpu, int sd_flag, int flags);
->>>>>>> 158801d1
 #endif
 	void (*migrate_task_rq)(struct task_struct *p, int new_cpu);
 
@@ -2259,26 +2244,22 @@
 
 #endif /* CONFIG_SCHED_HRTICK */
 
+#ifndef arch_scale_freq_tick
+static __always_inline
+void arch_scale_freq_tick(void)
+{
+}
+#endif
+
 #ifdef CONFIG_SCHED_WALT
 u64 sched_ktime_clock(void);
 unsigned long
-<<<<<<< HEAD
-cpu_util_freq_walt(int cpu, struct sched_walt_cpu_load *walt_load);
-=======
 cpu_util_freq_walt(int cpu, struct walt_cpu_load *walt_load);
 #else
 #define sched_ravg_window TICK_NSEC
 static inline u64 sched_ktime_clock(void)
 {
 	return sched_clock();
-}
->>>>>>> 158801d1
-#endif
-
-#ifndef arch_scale_freq_tick
-static __always_inline
-void arch_scale_freq_tick(void)
-{
 }
 #endif
 
@@ -2328,14 +2309,10 @@
 
 static inline unsigned long task_util(struct task_struct *p)
 {
-<<<<<<< HEAD
-	return p->ravg.demand_scaled;
-=======
 #ifdef CONFIG_SCHED_WALT
 	return p->wts.demand_scaled;
 #endif
 	return READ_ONCE(p->se.avg.util_avg);
->>>>>>> 158801d1
 }
 
 /**
@@ -2400,13 +2377,9 @@
 	u64 util = cpu_rq(cpu)->cfs.avg.util_avg;
 	unsigned long capacity = capacity_orig_of(cpu);
 
-<<<<<<< HEAD
-	util = cpu_rq(cpu)->cum_window_demand_scaled;
-=======
 #ifdef CONFIG_SCHED_WALT
 	util = cpu_rq(cpu)->wrq.cum_window_demand_scaled;
 #endif
->>>>>>> 158801d1
 	delta += util;
 	if (delta < 0)
 		return 0;
@@ -2414,15 +2387,6 @@
 	return (delta >= capacity) ? capacity : delta;
 }
 
-<<<<<<< HEAD
-static inline unsigned long
-cpu_util_freq(int cpu, struct sched_walt_cpu_load *walt_load)
-{
-	return cpu_util_freq_walt(cpu, walt_load);
-}
-
-=======
->>>>>>> 158801d1
 extern unsigned int capacity_margin_freq;
 
 static inline unsigned long
@@ -3047,18 +3011,13 @@
 void swake_up_all_locked(struct swait_queue_head *q);
 void __prepare_to_swait(struct swait_queue_head *q, struct swait_queue *wait);
 
-#ifdef CONFIG_SCHED_WALT
 enum sched_boost_policy {
 	SCHED_BOOST_NONE,
 	SCHED_BOOST_ON_BIG,
 	SCHED_BOOST_ON_ALL,
 };
 
-<<<<<<< HEAD
-static inline int cluster_first_cpu(struct sched_cluster *cluster)
-=======
 #ifdef CONFIG_SCHED_WALT
-
 #define WALT_MANY_WAKEUP_DEFAULT 1000
 static inline bool walt_want_remote_wakeup(void)
 {
@@ -3066,7 +3025,6 @@
 }
 
 static inline int cluster_first_cpu(struct walt_sched_cluster *cluster)
->>>>>>> 158801d1
 {
 	return cpumask_first(&cluster->cpus);
 }
@@ -3349,8 +3307,6 @@
 {
 	return is_min_capacity_cpu(cluster_first_cpu(cluster));
 }
-<<<<<<< HEAD
-=======
 #else   /* CONFIG_SCHED_WALT */
 
 struct walt_sched_stats;
@@ -3493,7 +3449,6 @@
 	return false;
 }
 #endif  /* CONFIG_SCHED_WALT */
->>>>>>> 158801d1
 
 struct sched_avg_stats {
 	int nr;
@@ -3507,28 +3462,29 @@
 extern int group_balance_cpu_not_isolated(struct sched_group *sg);
 #endif /* CONFIG_SMP */
 
+#ifdef CONFIG_SCHED_WALT
 extern int find_energy_efficient_cpu(struct task_struct *p, int prev_cpu,
 					int sync, int sibling_count_hint);
 extern int active_load_balance_cpu_stop(void *data);
+#endif
 
 #ifdef CONFIG_HOTPLUG_CPU
 extern void set_rq_online(struct rq *rq);
 extern void set_rq_offline(struct rq *rq);
+#ifdef CONFIG_SCHED_WALT
 extern void migrate_tasks(struct rq *dead_rq, struct rq_flags *rf,
 					bool migrate_pinned_tasks);
 extern void calc_load_migrate(struct rq *rq);
+#endif
 extern void
 detach_one_task_core(struct task_struct *p, struct rq *rq,
 						struct list_head *tasks);
 extern void attach_tasks_core(struct list_head *tasks, struct rq *rq);
 #endif
 
-extern struct task_struct *find_process_by_pid(pid_t pid);
-
 extern void walt_enqueue_task_core(struct rq *rq, struct task_struct *p, int flags);
 extern void walt_dequeue_task_core(struct rq *rq, struct task_struct *p, int flags);
 
 #ifdef CONFIG_UCLAMP_TASK_GROUP
 extern void walt_init_sched_boost(struct task_group *tg);
-#endif
-#endif /* CONFIG_SCHED_WALT */+#endif