// SPDX-License-Identifier: GPL-2.0
/*
 * Completely Fair Scheduling (CFS) Class (SCHED_NORMAL/SCHED_BATCH)
 *
 *  Copyright (C) 2007 Red Hat, Inc., Ingo Molnar <mingo@redhat.com>
 *
 *  Interactivity improvements by Mike Galbraith
 *  (C) 2007 Mike Galbraith <efault@gmx.de>
 *
 *  Various enhancements by Dmitry Adamushko.
 *  (C) 2007 Dmitry Adamushko <dmitry.adamushko@gmail.com>
 *
 *  Group scheduling enhancements by Srivatsa Vaddagiri
 *  Copyright IBM Corporation, 2007
 *  Author: Srivatsa Vaddagiri <vatsa@linux.vnet.ibm.com>
 *
 *  Scaled math optimizations by Thomas Gleixner
 *  Copyright (C) 2007, Thomas Gleixner <tglx@linutronix.de>
 *
 *  Adaptive scheduling granularity, math enhancements by Peter Zijlstra
 *  Copyright (C) 2007 Red Hat, Inc., Peter Zijlstra
 */
#include "sched.h"

#include <trace/hooks/sched.h>

#ifdef CONFIG_SCHED_WALT
#include "walt.h"

#ifdef CONFIG_SMP
static inline bool task_fits_max(struct task_struct *p, int cpu);
#endif /* CONFIG_SMP */
#endif /* CONFIG_SCHED_WALT */

/*
 * Targeted preemption latency for CPU-bound tasks:
 *
 * NOTE: this latency value is not the same as the concept of
 * 'timeslice length' - timeslices in CFS are of variable length
 * and have no persistent notion like in traditional, time-slice
 * based scheduling concepts.
 *
 * (to see the precise effective timeslice length of your workload,
 *  run vmstat and monitor the context-switches (cs) field)
 *
 * (default: 6ms * (1 + ilog(ncpus)), units: nanoseconds)
 */
unsigned int sysctl_sched_latency			= 6000000ULL;
static unsigned int normalized_sysctl_sched_latency	= 6000000ULL;

/*
 * The initial- and re-scaling of tunables is configurable
 *
 * Options are:
 *
 *   SCHED_TUNABLESCALING_NONE - unscaled, always *1
 *   SCHED_TUNABLESCALING_LOG - scaled logarithmical, *1+ilog(ncpus)
 *   SCHED_TUNABLESCALING_LINEAR - scaled linear, *ncpus
 *
 * (default SCHED_TUNABLESCALING_LOG = *(1+ilog(ncpus))
 */
enum sched_tunable_scaling sysctl_sched_tunable_scaling = SCHED_TUNABLESCALING_LOG;

/*
 * Minimal preemption granularity for CPU-bound tasks:
 *
 * (default: 0.75 msec * (1 + ilog(ncpus)), units: nanoseconds)
 */
unsigned int sysctl_sched_min_granularity			= 750000ULL;
static unsigned int normalized_sysctl_sched_min_granularity	= 750000ULL;

/*
 * This value is kept at sysctl_sched_latency/sysctl_sched_min_granularity
 */
static unsigned int sched_nr_latency = 8;

/*
 * After fork, child runs first. If set to 0 (default) then
 * parent will (try to) run first.
 */
unsigned int sysctl_sched_child_runs_first __read_mostly;

/*
 * SCHED_OTHER wake-up granularity.
 *
 * This option delays the preemption effects of decoupled workloads
 * and reduces their over-scheduling. Synchronous workloads will still
 * have immediate wakeup/sleep latencies.
 *
 * (default: 1 msec * (1 + ilog(ncpus)), units: nanoseconds)
 */
unsigned int sysctl_sched_wakeup_granularity			= 1000000UL;
static unsigned int normalized_sysctl_sched_wakeup_granularity	= 1000000UL;

const_debug unsigned int sysctl_sched_migration_cost	= 500000UL;

#ifdef CONFIG_SCHED_WALT
DEFINE_PER_CPU_READ_MOSTLY(int, sched_load_boost);
#endif

int sched_thermal_decay_shift;
static int __init setup_sched_thermal_decay_shift(char *str)
{
	int _shift = 0;

	if (kstrtoint(str, 0, &_shift))
		pr_warn("Unable to set scheduler thermal pressure decay shift parameter\n");

	sched_thermal_decay_shift = clamp(_shift, 0, 10);
	return 1;
}
__setup("sched_thermal_decay_shift=", setup_sched_thermal_decay_shift);

#ifdef CONFIG_SMP
/*
 * For asym packing, by default the lower numbered CPU has higher priority.
 */
int __weak arch_asym_cpu_priority(int cpu)
{
	return -cpu;
}

/*
 * The margin used when comparing utilization with CPU capacity.
 *
 * (default: ~20%)
 */
#define fits_capacity(cap, max)	((cap) * 1280 < (max) * 1024)

#endif

#ifdef CONFIG_CFS_BANDWIDTH
/*
 * Amount of runtime to allocate from global (tg) to local (per-cfs_rq) pool
 * each time a cfs_rq requests quota.
 *
 * Note: in the case that the slice exceeds the runtime remaining (either due
 * to consumption or the quota being specified to be smaller than the slice)
 * we will always only issue the remaining available time.
 *
 * (default: 5 msec, units: microseconds)
 */
unsigned int sysctl_sched_cfs_bandwidth_slice		= 5000UL;
#endif

#ifdef CONFIG_SCHED_WALT
/* Migration margins */
unsigned int sched_capacity_margin_up[NR_CPUS] = {
			[0 ... NR_CPUS-1] = 1078}; /* ~5% margin */
unsigned int sched_capacity_margin_down[NR_CPUS] = {
			[0 ... NR_CPUS-1] = 1205}; /* ~15% margin */

__read_mostly unsigned int sysctl_sched_prefer_spread;
unsigned int sched_small_task_threshold = 102;
#endif

static inline void update_load_add(struct load_weight *lw, unsigned long inc)
{
	lw->weight += inc;
	lw->inv_weight = 0;
}

static inline void update_load_sub(struct load_weight *lw, unsigned long dec)
{
	lw->weight -= dec;
	lw->inv_weight = 0;
}

static inline void update_load_set(struct load_weight *lw, unsigned long w)
{
	lw->weight = w;
	lw->inv_weight = 0;
}

/*
 * Increase the granularity value when there are more CPUs,
 * because with more CPUs the 'effective latency' as visible
 * to users decreases. But the relationship is not linear,
 * so pick a second-best guess by going with the log2 of the
 * number of CPUs.
 *
 * This idea comes from the SD scheduler of Con Kolivas:
 */
static unsigned int get_update_sysctl_factor(void)
{
	unsigned int cpus = min_t(unsigned int, num_online_cpus(), 8);
	unsigned int factor;

	switch (sysctl_sched_tunable_scaling) {
	case SCHED_TUNABLESCALING_NONE:
		factor = 1;
		break;
	case SCHED_TUNABLESCALING_LINEAR:
		factor = cpus;
		break;
	case SCHED_TUNABLESCALING_LOG:
	default:
		factor = 1 + ilog2(cpus);
		break;
	}

	return factor;
}

static void update_sysctl(void)
{
	unsigned int factor = get_update_sysctl_factor();

#define SET_SYSCTL(name) \
	(sysctl_##name = (factor) * normalized_sysctl_##name)
	SET_SYSCTL(sched_min_granularity);
	SET_SYSCTL(sched_latency);
	SET_SYSCTL(sched_wakeup_granularity);
#undef SET_SYSCTL
}

void __init sched_init_granularity(void)
{
	update_sysctl();
}

#define WMULT_CONST	(~0U)
#define WMULT_SHIFT	32

static void __update_inv_weight(struct load_weight *lw)
{
	unsigned long w;

	if (likely(lw->inv_weight))
		return;

	w = scale_load_down(lw->weight);

	if (BITS_PER_LONG > 32 && unlikely(w >= WMULT_CONST))
		lw->inv_weight = 1;
	else if (unlikely(!w))
		lw->inv_weight = WMULT_CONST;
	else
		lw->inv_weight = WMULT_CONST / w;
}

/*
 * delta_exec * weight / lw.weight
 *   OR
 * (delta_exec * (weight * lw->inv_weight)) >> WMULT_SHIFT
 *
 * Either weight := NICE_0_LOAD and lw \e sched_prio_to_wmult[], in which case
 * we're guaranteed shift stays positive because inv_weight is guaranteed to
 * fit 32 bits, and NICE_0_LOAD gives another 10 bits; therefore shift >= 22.
 *
 * Or, weight =< lw.weight (because lw.weight is the runqueue weight), thus
 * weight/lw.weight <= 1, and therefore our shift will also be positive.
 */
static u64 __calc_delta(u64 delta_exec, unsigned long weight, struct load_weight *lw)
{
	u64 fact = scale_load_down(weight);
	int shift = WMULT_SHIFT;

	__update_inv_weight(lw);

	if (unlikely(fact >> 32)) {
		while (fact >> 32) {
			fact >>= 1;
			shift--;
		}
	}

	fact = mul_u32_u32(fact, lw->inv_weight);

	while (fact >> 32) {
		fact >>= 1;
		shift--;
	}

	return mul_u64_u32_shr(delta_exec, fact, shift);
}


const struct sched_class fair_sched_class;

/**************************************************************
 * CFS operations on generic schedulable entities:
 */

#ifdef CONFIG_FAIR_GROUP_SCHED
static inline struct task_struct *task_of(struct sched_entity *se)
{
	SCHED_WARN_ON(!entity_is_task(se));
	return container_of(se, struct task_struct, se);
}

/* Walk up scheduling entities hierarchy */
#define for_each_sched_entity(se) \
		for (; se; se = se->parent)

static inline struct cfs_rq *task_cfs_rq(struct task_struct *p)
{
	return p->se.cfs_rq;
}

/* runqueue on which this entity is (to be) queued */
static inline struct cfs_rq *cfs_rq_of(struct sched_entity *se)
{
	return se->cfs_rq;
}

/* runqueue "owned" by this group */
static inline struct cfs_rq *group_cfs_rq(struct sched_entity *grp)
{
	return grp->my_q;
}

static inline void cfs_rq_tg_path(struct cfs_rq *cfs_rq, char *path, int len)
{
	if (!path)
		return;

	if (cfs_rq && task_group_is_autogroup(cfs_rq->tg))
		autogroup_path(cfs_rq->tg, path, len);
	else if (cfs_rq && cfs_rq->tg->css.cgroup)
		cgroup_path(cfs_rq->tg->css.cgroup, path, len);
	else
		strlcpy(path, "(null)", len);
}

static inline bool list_add_leaf_cfs_rq(struct cfs_rq *cfs_rq)
{
	struct rq *rq = rq_of(cfs_rq);
	int cpu = cpu_of(rq);

	if (cfs_rq->on_list)
		return rq->tmp_alone_branch == &rq->leaf_cfs_rq_list;

	cfs_rq->on_list = 1;

	/*
	 * Ensure we either appear before our parent (if already
	 * enqueued) or force our parent to appear after us when it is
	 * enqueued. The fact that we always enqueue bottom-up
	 * reduces this to two cases and a special case for the root
	 * cfs_rq. Furthermore, it also means that we will always reset
	 * tmp_alone_branch either when the branch is connected
	 * to a tree or when we reach the top of the tree
	 */
	if (cfs_rq->tg->parent &&
	    cfs_rq->tg->parent->cfs_rq[cpu]->on_list) {
		/*
		 * If parent is already on the list, we add the child
		 * just before. Thanks to circular linked property of
		 * the list, this means to put the child at the tail
		 * of the list that starts by parent.
		 */
		list_add_tail_rcu(&cfs_rq->leaf_cfs_rq_list,
			&(cfs_rq->tg->parent->cfs_rq[cpu]->leaf_cfs_rq_list));
		/*
		 * The branch is now connected to its tree so we can
		 * reset tmp_alone_branch to the beginning of the
		 * list.
		 */
		rq->tmp_alone_branch = &rq->leaf_cfs_rq_list;
		return true;
	}

	if (!cfs_rq->tg->parent) {
		/*
		 * cfs rq without parent should be put
		 * at the tail of the list.
		 */
		list_add_tail_rcu(&cfs_rq->leaf_cfs_rq_list,
			&rq->leaf_cfs_rq_list);
		/*
		 * We have reach the top of a tree so we can reset
		 * tmp_alone_branch to the beginning of the list.
		 */
		rq->tmp_alone_branch = &rq->leaf_cfs_rq_list;
		return true;
	}

	/*
	 * The parent has not already been added so we want to
	 * make sure that it will be put after us.
	 * tmp_alone_branch points to the begin of the branch
	 * where we will add parent.
	 */
	list_add_rcu(&cfs_rq->leaf_cfs_rq_list, rq->tmp_alone_branch);
	/*
	 * update tmp_alone_branch to points to the new begin
	 * of the branch
	 */
	rq->tmp_alone_branch = &cfs_rq->leaf_cfs_rq_list;
	return false;
}

static inline void list_del_leaf_cfs_rq(struct cfs_rq *cfs_rq)
{
	if (cfs_rq->on_list) {
		struct rq *rq = rq_of(cfs_rq);

		/*
		 * With cfs_rq being unthrottled/throttled during an enqueue,
		 * it can happen the tmp_alone_branch points the a leaf that
		 * we finally want to del. In this case, tmp_alone_branch moves
		 * to the prev element but it will point to rq->leaf_cfs_rq_list
		 * at the end of the enqueue.
		 */
		if (rq->tmp_alone_branch == &cfs_rq->leaf_cfs_rq_list)
			rq->tmp_alone_branch = cfs_rq->leaf_cfs_rq_list.prev;

		list_del_rcu(&cfs_rq->leaf_cfs_rq_list);
		cfs_rq->on_list = 0;
	}
}

static inline void assert_list_leaf_cfs_rq(struct rq *rq)
{
	SCHED_WARN_ON(rq->tmp_alone_branch != &rq->leaf_cfs_rq_list);
}

/* Iterate thr' all leaf cfs_rq's on a runqueue */
#define for_each_leaf_cfs_rq_safe(rq, cfs_rq, pos)			\
	list_for_each_entry_safe(cfs_rq, pos, &rq->leaf_cfs_rq_list,	\
				 leaf_cfs_rq_list)

/* Do the two (enqueued) entities belong to the same group ? */
static inline struct cfs_rq *
is_same_group(struct sched_entity *se, struct sched_entity *pse)
{
	if (se->cfs_rq == pse->cfs_rq)
		return se->cfs_rq;

	return NULL;
}

static inline struct sched_entity *parent_entity(struct sched_entity *se)
{
	return se->parent;
}

static void
find_matching_se(struct sched_entity **se, struct sched_entity **pse)
{
	int se_depth, pse_depth;

	/*
	 * preemption test can be made between sibling entities who are in the
	 * same cfs_rq i.e who have a common parent. Walk up the hierarchy of
	 * both tasks until we find their ancestors who are siblings of common
	 * parent.
	 */

	/* First walk up until both entities are at same depth */
	se_depth = (*se)->depth;
	pse_depth = (*pse)->depth;

	while (se_depth > pse_depth) {
		se_depth--;
		*se = parent_entity(*se);
	}

	while (pse_depth > se_depth) {
		pse_depth--;
		*pse = parent_entity(*pse);
	}

	while (!is_same_group(*se, *pse)) {
		*se = parent_entity(*se);
		*pse = parent_entity(*pse);
	}
}

#else	/* !CONFIG_FAIR_GROUP_SCHED */

static inline struct task_struct *task_of(struct sched_entity *se)
{
	return container_of(se, struct task_struct, se);
}

#define for_each_sched_entity(se) \
		for (; se; se = NULL)

static inline struct cfs_rq *task_cfs_rq(struct task_struct *p)
{
	return &task_rq(p)->cfs;
}

static inline struct cfs_rq *cfs_rq_of(struct sched_entity *se)
{
	struct task_struct *p = task_of(se);
	struct rq *rq = task_rq(p);

	return &rq->cfs;
}

/* runqueue "owned" by this group */
static inline struct cfs_rq *group_cfs_rq(struct sched_entity *grp)
{
	return NULL;
}

static inline void cfs_rq_tg_path(struct cfs_rq *cfs_rq, char *path, int len)
{
	if (path)
		strlcpy(path, "(null)", len);
}

static inline bool list_add_leaf_cfs_rq(struct cfs_rq *cfs_rq)
{
	return true;
}

static inline void list_del_leaf_cfs_rq(struct cfs_rq *cfs_rq)
{
}

static inline void assert_list_leaf_cfs_rq(struct rq *rq)
{
}

#define for_each_leaf_cfs_rq_safe(rq, cfs_rq, pos)	\
		for (cfs_rq = &rq->cfs, pos = NULL; cfs_rq; cfs_rq = pos)

static inline struct sched_entity *parent_entity(struct sched_entity *se)
{
	return NULL;
}

static inline void
find_matching_se(struct sched_entity **se, struct sched_entity **pse)
{
}

#endif	/* CONFIG_FAIR_GROUP_SCHED */

static __always_inline
void account_cfs_rq_runtime(struct cfs_rq *cfs_rq, u64 delta_exec);

/**************************************************************
 * Scheduling class tree data structure manipulation methods:
 */

static inline u64 max_vruntime(u64 max_vruntime, u64 vruntime)
{
	s64 delta = (s64)(vruntime - max_vruntime);
	if (delta > 0)
		max_vruntime = vruntime;

	return max_vruntime;
}

static inline u64 min_vruntime(u64 min_vruntime, u64 vruntime)
{
	s64 delta = (s64)(vruntime - min_vruntime);
	if (delta < 0)
		min_vruntime = vruntime;

	return min_vruntime;
}

static inline int entity_before(struct sched_entity *a,
				struct sched_entity *b)
{
	return (s64)(a->vruntime - b->vruntime) < 0;
}

static void update_min_vruntime(struct cfs_rq *cfs_rq)
{
	struct sched_entity *curr = cfs_rq->curr;
	struct rb_node *leftmost = rb_first_cached(&cfs_rq->tasks_timeline);

	u64 vruntime = cfs_rq->min_vruntime;

	if (curr) {
		if (curr->on_rq)
			vruntime = curr->vruntime;
		else
			curr = NULL;
	}

	if (leftmost) { /* non-empty tree */
		struct sched_entity *se;
		se = rb_entry(leftmost, struct sched_entity, run_node);

		if (!curr)
			vruntime = se->vruntime;
		else
			vruntime = min_vruntime(vruntime, se->vruntime);
	}

	/* ensure we never gain time by being placed backwards. */
	cfs_rq->min_vruntime = max_vruntime(cfs_rq->min_vruntime, vruntime);
#ifndef CONFIG_64BIT
	smp_wmb();
	cfs_rq->min_vruntime_copy = cfs_rq->min_vruntime;
#endif
}

/*
 * Enqueue an entity into the rb-tree:
 */
static void __enqueue_entity(struct cfs_rq *cfs_rq, struct sched_entity *se)
{
	struct rb_node **link = &cfs_rq->tasks_timeline.rb_root.rb_node;
	struct rb_node *parent = NULL;
	struct sched_entity *entry;
	bool leftmost = true;

	/*
	 * Find the right place in the rbtree:
	 */
	while (*link) {
		parent = *link;
		entry = rb_entry(parent, struct sched_entity, run_node);
		/*
		 * We dont care about collisions. Nodes with
		 * the same key stay together.
		 */
		if (entity_before(se, entry)) {
			link = &parent->rb_left;
		} else {
			link = &parent->rb_right;
			leftmost = false;
		}
	}

	rb_link_node(&se->run_node, parent, link);
	rb_insert_color_cached(&se->run_node,
			       &cfs_rq->tasks_timeline, leftmost);
}

static void __dequeue_entity(struct cfs_rq *cfs_rq, struct sched_entity *se)
{
	rb_erase_cached(&se->run_node, &cfs_rq->tasks_timeline);
}

struct sched_entity *__pick_first_entity(struct cfs_rq *cfs_rq)
{
	struct rb_node *left = rb_first_cached(&cfs_rq->tasks_timeline);

	if (!left)
		return NULL;

	return rb_entry(left, struct sched_entity, run_node);
}

static struct sched_entity *__pick_next_entity(struct sched_entity *se)
{
	struct rb_node *next = rb_next(&se->run_node);

	if (!next)
		return NULL;

	return rb_entry(next, struct sched_entity, run_node);
}

#ifdef CONFIG_SCHED_DEBUG
struct sched_entity *__pick_last_entity(struct cfs_rq *cfs_rq)
{
	struct rb_node *last = rb_last(&cfs_rq->tasks_timeline.rb_root);

	if (!last)
		return NULL;

	return rb_entry(last, struct sched_entity, run_node);
}

/**************************************************************
 * Scheduling class statistics methods:
 */

int sched_proc_update_handler(struct ctl_table *table, int write,
		void *buffer, size_t *lenp, loff_t *ppos)
{
	int ret = proc_dointvec_minmax(table, write, buffer, lenp, ppos);
	unsigned int factor = get_update_sysctl_factor();

	if (ret || !write)
		return ret;

	sched_nr_latency = DIV_ROUND_UP(sysctl_sched_latency,
					sysctl_sched_min_granularity);

#define WRT_SYSCTL(name) \
	(normalized_sysctl_##name = sysctl_##name / (factor))
	WRT_SYSCTL(sched_min_granularity);
	WRT_SYSCTL(sched_latency);
	WRT_SYSCTL(sched_wakeup_granularity);
#undef WRT_SYSCTL

	return 0;
}
#endif

/*
 * delta /= w
 */
static inline u64 calc_delta_fair(u64 delta, struct sched_entity *se)
{
	if (unlikely(se->load.weight != NICE_0_LOAD))
		delta = __calc_delta(delta, NICE_0_LOAD, &se->load);

	return delta;
}

/*
 * The idea is to set a period in which each task runs once.
 *
 * When there are too many tasks (sched_nr_latency) we have to stretch
 * this period because otherwise the slices get too small.
 *
 * p = (nr <= nl) ? l : l*nr/nl
 */
static u64 __sched_period(unsigned long nr_running)
{
	if (unlikely(nr_running > sched_nr_latency))
		return nr_running * sysctl_sched_min_granularity;
	else
		return sysctl_sched_latency;
}

/*
 * We calculate the wall-time slice from the period by taking a part
 * proportional to the weight.
 *
 * s = p*P[w/rw]
 */
static u64 sched_slice(struct cfs_rq *cfs_rq, struct sched_entity *se)
{
	u64 slice = __sched_period(cfs_rq->nr_running + !se->on_rq);

	for_each_sched_entity(se) {
		struct load_weight *load;
		struct load_weight lw;

		cfs_rq = cfs_rq_of(se);
		load = &cfs_rq->load;

		if (unlikely(!se->on_rq)) {
			lw = cfs_rq->load;

			update_load_add(&lw, se->load.weight);
			load = &lw;
		}
		slice = __calc_delta(slice, se->load.weight, load);
	}
	return slice;
}

/*
 * We calculate the vruntime slice of a to-be-inserted task.
 *
 * vs = s/w
 */
static u64 sched_vslice(struct cfs_rq *cfs_rq, struct sched_entity *se)
{
	return calc_delta_fair(sched_slice(cfs_rq, se), se);
}

#include "pelt.h"
#ifdef CONFIG_SMP

static int select_idle_sibling(struct task_struct *p, int prev_cpu, int cpu);
static unsigned long task_h_load(struct task_struct *p);
static unsigned long capacity_of(int cpu);

/* Give new sched_entity start runnable values to heavy its load in infant time */
void init_entity_runnable_average(struct sched_entity *se)
{
	struct sched_avg *sa = &se->avg;

	memset(sa, 0, sizeof(*sa));

	/*
	 * Tasks are initialized with full load to be seen as heavy tasks until
	 * they get a chance to stabilize to their real load level.
	 * Group entities are initialized with zero load to reflect the fact that
	 * nothing has been attached to the task group yet.
	 */
	if (entity_is_task(se))
		sa->load_avg = scale_load_down(se->load.weight);

	/* when this task enqueue'ed, it will contribute to its cfs_rq's load_avg */
}

static void attach_entity_cfs_rq(struct sched_entity *se);

/*
 * With new tasks being created, their initial util_avgs are extrapolated
 * based on the cfs_rq's current util_avg:
 *
 *   util_avg = cfs_rq->util_avg / (cfs_rq->load_avg + 1) * se.load.weight
 *
 * However, in many cases, the above util_avg does not give a desired
 * value. Moreover, the sum of the util_avgs may be divergent, such
 * as when the series is a harmonic series.
 *
 * To solve this problem, we also cap the util_avg of successive tasks to
 * only 1/2 of the left utilization budget:
 *
 *   util_avg_cap = (cpu_scale - cfs_rq->avg.util_avg) / 2^n
 *
 * where n denotes the nth task and cpu_scale the CPU capacity.
 *
 * For example, for a CPU with 1024 of capacity, a simplest series from
 * the beginning would be like:
 *
 *  task  util_avg: 512, 256, 128,  64,  32,   16,    8, ...
 * cfs_rq util_avg: 512, 768, 896, 960, 992, 1008, 1016, ...
 *
 * Finally, that extrapolated util_avg is clamped to the cap (util_avg_cap)
 * if util_avg > util_avg_cap.
 */
void post_init_entity_util_avg(struct task_struct *p)
{
	struct sched_entity *se = &p->se;
	struct cfs_rq *cfs_rq = cfs_rq_of(se);
	struct sched_avg *sa = &se->avg;
	long cpu_scale = arch_scale_cpu_capacity(cpu_of(rq_of(cfs_rq)));
	long cap = (long)(cpu_scale - cfs_rq->avg.util_avg) / 2;

	if (cap > 0) {
		if (cfs_rq->avg.util_avg != 0) {
			sa->util_avg  = cfs_rq->avg.util_avg * se->load.weight;
			sa->util_avg /= (cfs_rq->avg.load_avg + 1);

			if (sa->util_avg > cap)
				sa->util_avg = cap;
		} else {
			sa->util_avg = cap;
		}
	}

	sa->runnable_avg = sa->util_avg;

	if (p->sched_class != &fair_sched_class) {
		/*
		 * For !fair tasks do:
		 *
		update_cfs_rq_load_avg(now, cfs_rq);
		attach_entity_load_avg(cfs_rq, se);
		switched_from_fair(rq, p);
		 *
		 * such that the next switched_to_fair() has the
		 * expected state.
		 */
		se->avg.last_update_time = cfs_rq_clock_pelt(cfs_rq);
		return;
	}

	attach_entity_cfs_rq(se);
}

#else /* !CONFIG_SMP */
void init_entity_runnable_average(struct sched_entity *se)
{
}
void post_init_entity_util_avg(struct task_struct *p)
{
}
static void update_tg_load_avg(struct cfs_rq *cfs_rq)
{
}
#endif /* CONFIG_SMP */

/*
 * Update the current task's runtime statistics.
 */
static void update_curr(struct cfs_rq *cfs_rq)
{
	struct sched_entity *curr = cfs_rq->curr;
	u64 now = rq_clock_task(rq_of(cfs_rq));
	u64 delta_exec;

	if (unlikely(!curr))
		return;

	delta_exec = now - curr->exec_start;
	if (unlikely((s64)delta_exec <= 0))
		return;

	curr->exec_start = now;

	schedstat_set(curr->statistics.exec_max,
		      max(delta_exec, curr->statistics.exec_max));

	curr->sum_exec_runtime += delta_exec;
	schedstat_add(cfs_rq->exec_clock, delta_exec);

	curr->vruntime += calc_delta_fair(delta_exec, curr);
	update_min_vruntime(cfs_rq);

	if (entity_is_task(curr)) {
		struct task_struct *curtask = task_of(curr);

		trace_sched_stat_runtime(curtask, delta_exec, curr->vruntime);
		cgroup_account_cputime(curtask, delta_exec);
		account_group_exec_runtime(curtask, delta_exec);
	}

	account_cfs_rq_runtime(cfs_rq, delta_exec);
}

static void update_curr_fair(struct rq *rq)
{
	update_curr(cfs_rq_of(&rq->curr->se));
}

static inline void
update_stats_wait_start(struct cfs_rq *cfs_rq, struct sched_entity *se)
{
	u64 wait_start, prev_wait_start;

	if (!schedstat_enabled())
		return;

	wait_start = rq_clock(rq_of(cfs_rq));
	prev_wait_start = schedstat_val(se->statistics.wait_start);

	if (entity_is_task(se) && task_on_rq_migrating(task_of(se)) &&
	    likely(wait_start > prev_wait_start))
		wait_start -= prev_wait_start;

	__schedstat_set(se->statistics.wait_start, wait_start);
}

static inline void
update_stats_wait_end(struct cfs_rq *cfs_rq, struct sched_entity *se)
{
	struct task_struct *p;
	u64 delta;

	if (!schedstat_enabled())
		return;

	delta = rq_clock(rq_of(cfs_rq)) - schedstat_val(se->statistics.wait_start);

	if (entity_is_task(se)) {
		p = task_of(se);
		if (task_on_rq_migrating(p)) {
			/*
			 * Preserve migrating task's wait time so wait_start
			 * time stamp can be adjusted to accumulate wait time
			 * prior to migration.
			 */
			__schedstat_set(se->statistics.wait_start, delta);
			return;
		}
		trace_sched_stat_wait(p, delta);
	}

	__schedstat_set(se->statistics.wait_max,
		      max(schedstat_val(se->statistics.wait_max), delta));
	__schedstat_inc(se->statistics.wait_count);
	__schedstat_add(se->statistics.wait_sum, delta);
	__schedstat_set(se->statistics.wait_start, 0);
}

static inline void
update_stats_enqueue_sleeper(struct cfs_rq *cfs_rq, struct sched_entity *se)
{
	struct task_struct *tsk = NULL;
	u64 sleep_start, block_start;

	if (!schedstat_enabled())
		return;

	sleep_start = schedstat_val(se->statistics.sleep_start);
	block_start = schedstat_val(se->statistics.block_start);

	if (entity_is_task(se))
		tsk = task_of(se);

	if (sleep_start) {
		u64 delta = rq_clock(rq_of(cfs_rq)) - sleep_start;

		if ((s64)delta < 0)
			delta = 0;

		if (unlikely(delta > schedstat_val(se->statistics.sleep_max)))
			__schedstat_set(se->statistics.sleep_max, delta);

		__schedstat_set(se->statistics.sleep_start, 0);
		__schedstat_add(se->statistics.sum_sleep_runtime, delta);

		if (tsk) {
			account_scheduler_latency(tsk, delta >> 10, 1);
			trace_sched_stat_sleep(tsk, delta);
		}
	}
	if (block_start) {
		u64 delta = rq_clock(rq_of(cfs_rq)) - block_start;

		if ((s64)delta < 0)
			delta = 0;

		if (unlikely(delta > schedstat_val(se->statistics.block_max)))
			__schedstat_set(se->statistics.block_max, delta);

		__schedstat_set(se->statistics.block_start, 0);
		__schedstat_add(se->statistics.sum_sleep_runtime, delta);

		if (tsk) {
			if (tsk->in_iowait) {
				__schedstat_add(se->statistics.iowait_sum, delta);
				__schedstat_inc(se->statistics.iowait_count);
				trace_sched_stat_iowait(tsk, delta);
			}

			trace_sched_stat_blocked(tsk, delta);
			trace_sched_blocked_reason(tsk);

			/*
			 * Blocking time is in units of nanosecs, so shift by
			 * 20 to get a milliseconds-range estimation of the
			 * amount of time that the task spent sleeping:
			 */
			if (unlikely(prof_on == SLEEP_PROFILING)) {
				profile_hits(SLEEP_PROFILING,
						(void *)get_wchan(tsk),
						delta >> 20);
			}
			account_scheduler_latency(tsk, delta >> 10, 0);
		}
	}
}

/*
 * Task is being enqueued - update stats:
 */
static inline void
update_stats_enqueue(struct cfs_rq *cfs_rq, struct sched_entity *se, int flags)
{
	if (!schedstat_enabled())
		return;

	/*
	 * Are we enqueueing a waiting task? (for current tasks
	 * a dequeue/enqueue event is a NOP)
	 */
	if (se != cfs_rq->curr)
		update_stats_wait_start(cfs_rq, se);

	if (flags & ENQUEUE_WAKEUP)
		update_stats_enqueue_sleeper(cfs_rq, se);
}

static inline void
update_stats_dequeue(struct cfs_rq *cfs_rq, struct sched_entity *se, int flags)
{

	if (!schedstat_enabled())
		return;

	/*
	 * Mark the end of the wait period if dequeueing a
	 * waiting task:
	 */
	if (se != cfs_rq->curr)
		update_stats_wait_end(cfs_rq, se);

	if ((flags & DEQUEUE_SLEEP) && entity_is_task(se)) {
		struct task_struct *tsk = task_of(se);

		if (tsk->state & TASK_INTERRUPTIBLE)
			__schedstat_set(se->statistics.sleep_start,
				      rq_clock(rq_of(cfs_rq)));
		if (tsk->state & TASK_UNINTERRUPTIBLE)
			__schedstat_set(se->statistics.block_start,
				      rq_clock(rq_of(cfs_rq)));
	}
}

/*
 * We are picking a new current task - update its stats:
 */
static inline void
update_stats_curr_start(struct cfs_rq *cfs_rq, struct sched_entity *se)
{
	/*
	 * We are starting a new run period:
	 */
	se->exec_start = rq_clock_task(rq_of(cfs_rq));
}

/**************************************************
 * Scheduling class queueing methods:
 */

#ifdef CONFIG_NUMA_BALANCING
/*
 * Approximate time to scan a full NUMA task in ms. The task scan period is
 * calculated based on the tasks virtual memory size and
 * numa_balancing_scan_size.
 */
unsigned int sysctl_numa_balancing_scan_period_min = 1000;
unsigned int sysctl_numa_balancing_scan_period_max = 60000;

/* Portion of address space to scan in MB */
unsigned int sysctl_numa_balancing_scan_size = 256;

/* Scan @scan_size MB every @scan_period after an initial @scan_delay in ms */
unsigned int sysctl_numa_balancing_scan_delay = 1000;

struct numa_group {
	refcount_t refcount;

	spinlock_t lock; /* nr_tasks, tasks */
	int nr_tasks;
	pid_t gid;
	int active_nodes;

	struct rcu_head rcu;
	unsigned long total_faults;
	unsigned long max_faults_cpu;
	/*
	 * Faults_cpu is used to decide whether memory should move
	 * towards the CPU. As a consequence, these stats are weighted
	 * more by CPU use than by memory faults.
	 */
	unsigned long *faults_cpu;
	unsigned long faults[];
};

/*
 * For functions that can be called in multiple contexts that permit reading
 * ->numa_group (see struct task_struct for locking rules).
 */
static struct numa_group *deref_task_numa_group(struct task_struct *p)
{
	return rcu_dereference_check(p->numa_group, p == current ||
		(lockdep_is_held(&task_rq(p)->lock) && !READ_ONCE(p->on_cpu)));
}

static struct numa_group *deref_curr_numa_group(struct task_struct *p)
{
	return rcu_dereference_protected(p->numa_group, p == current);
}

static inline unsigned long group_faults_priv(struct numa_group *ng);
static inline unsigned long group_faults_shared(struct numa_group *ng);

static unsigned int task_nr_scan_windows(struct task_struct *p)
{
	unsigned long rss = 0;
	unsigned long nr_scan_pages;

	/*
	 * Calculations based on RSS as non-present and empty pages are skipped
	 * by the PTE scanner and NUMA hinting faults should be trapped based
	 * on resident pages
	 */
	nr_scan_pages = sysctl_numa_balancing_scan_size << (20 - PAGE_SHIFT);
	rss = get_mm_rss(p->mm);
	if (!rss)
		rss = nr_scan_pages;

	rss = round_up(rss, nr_scan_pages);
	return rss / nr_scan_pages;
}

/* For sanitys sake, never scan more PTEs than MAX_SCAN_WINDOW MB/sec. */
#define MAX_SCAN_WINDOW 2560

static unsigned int task_scan_min(struct task_struct *p)
{
	unsigned int scan_size = READ_ONCE(sysctl_numa_balancing_scan_size);
	unsigned int scan, floor;
	unsigned int windows = 1;

	if (scan_size < MAX_SCAN_WINDOW)
		windows = MAX_SCAN_WINDOW / scan_size;
	floor = 1000 / windows;

	scan = sysctl_numa_balancing_scan_period_min / task_nr_scan_windows(p);
	return max_t(unsigned int, floor, scan);
}

static unsigned int task_scan_start(struct task_struct *p)
{
	unsigned long smin = task_scan_min(p);
	unsigned long period = smin;
	struct numa_group *ng;

	/* Scale the maximum scan period with the amount of shared memory. */
	rcu_read_lock();
	ng = rcu_dereference(p->numa_group);
	if (ng) {
		unsigned long shared = group_faults_shared(ng);
		unsigned long private = group_faults_priv(ng);

		period *= refcount_read(&ng->refcount);
		period *= shared + 1;
		period /= private + shared + 1;
	}
	rcu_read_unlock();

	return max(smin, period);
}

static unsigned int task_scan_max(struct task_struct *p)
{
	unsigned long smin = task_scan_min(p);
	unsigned long smax;
	struct numa_group *ng;

	/* Watch for min being lower than max due to floor calculations */
	smax = sysctl_numa_balancing_scan_period_max / task_nr_scan_windows(p);

	/* Scale the maximum scan period with the amount of shared memory. */
	ng = deref_curr_numa_group(p);
	if (ng) {
		unsigned long shared = group_faults_shared(ng);
		unsigned long private = group_faults_priv(ng);
		unsigned long period = smax;

		period *= refcount_read(&ng->refcount);
		period *= shared + 1;
		period /= private + shared + 1;

		smax = max(smax, period);
	}

	return max(smin, smax);
}

static void account_numa_enqueue(struct rq *rq, struct task_struct *p)
{
	rq->nr_numa_running += (p->numa_preferred_nid != NUMA_NO_NODE);
	rq->nr_preferred_running += (p->numa_preferred_nid == task_node(p));
}

static void account_numa_dequeue(struct rq *rq, struct task_struct *p)
{
	rq->nr_numa_running -= (p->numa_preferred_nid != NUMA_NO_NODE);
	rq->nr_preferred_running -= (p->numa_preferred_nid == task_node(p));
}

/* Shared or private faults. */
#define NR_NUMA_HINT_FAULT_TYPES 2

/* Memory and CPU locality */
#define NR_NUMA_HINT_FAULT_STATS (NR_NUMA_HINT_FAULT_TYPES * 2)

/* Averaged statistics, and temporary buffers. */
#define NR_NUMA_HINT_FAULT_BUCKETS (NR_NUMA_HINT_FAULT_STATS * 2)

pid_t task_numa_group_id(struct task_struct *p)
{
	struct numa_group *ng;
	pid_t gid = 0;

	rcu_read_lock();
	ng = rcu_dereference(p->numa_group);
	if (ng)
		gid = ng->gid;
	rcu_read_unlock();

	return gid;
}

/*
 * The averaged statistics, shared & private, memory & CPU,
 * occupy the first half of the array. The second half of the
 * array is for current counters, which are averaged into the
 * first set by task_numa_placement.
 */
static inline int task_faults_idx(enum numa_faults_stats s, int nid, int priv)
{
	return NR_NUMA_HINT_FAULT_TYPES * (s * nr_node_ids + nid) + priv;
}

static inline unsigned long task_faults(struct task_struct *p, int nid)
{
	if (!p->numa_faults)
		return 0;

	return p->numa_faults[task_faults_idx(NUMA_MEM, nid, 0)] +
		p->numa_faults[task_faults_idx(NUMA_MEM, nid, 1)];
}

static inline unsigned long group_faults(struct task_struct *p, int nid)
{
	struct numa_group *ng = deref_task_numa_group(p);

	if (!ng)
		return 0;

	return ng->faults[task_faults_idx(NUMA_MEM, nid, 0)] +
		ng->faults[task_faults_idx(NUMA_MEM, nid, 1)];
}

static inline unsigned long group_faults_cpu(struct numa_group *group, int nid)
{
	return group->faults_cpu[task_faults_idx(NUMA_MEM, nid, 0)] +
		group->faults_cpu[task_faults_idx(NUMA_MEM, nid, 1)];
}

static inline unsigned long group_faults_priv(struct numa_group *ng)
{
	unsigned long faults = 0;
	int node;

	for_each_online_node(node) {
		faults += ng->faults[task_faults_idx(NUMA_MEM, node, 1)];
	}

	return faults;
}

static inline unsigned long group_faults_shared(struct numa_group *ng)
{
	unsigned long faults = 0;
	int node;

	for_each_online_node(node) {
		faults += ng->faults[task_faults_idx(NUMA_MEM, node, 0)];
	}

	return faults;
}

/*
 * A node triggering more than 1/3 as many NUMA faults as the maximum is
 * considered part of a numa group's pseudo-interleaving set. Migrations
 * between these nodes are slowed down, to allow things to settle down.
 */
#define ACTIVE_NODE_FRACTION 3

static bool numa_is_active_node(int nid, struct numa_group *ng)
{
	return group_faults_cpu(ng, nid) * ACTIVE_NODE_FRACTION > ng->max_faults_cpu;
}

/* Handle placement on systems where not all nodes are directly connected. */
static unsigned long score_nearby_nodes(struct task_struct *p, int nid,
					int maxdist, bool task)
{
	unsigned long score = 0;
	int node;

	/*
	 * All nodes are directly connected, and the same distance
	 * from each other. No need for fancy placement algorithms.
	 */
	if (sched_numa_topology_type == NUMA_DIRECT)
		return 0;

	/*
	 * This code is called for each node, introducing N^2 complexity,
	 * which should be ok given the number of nodes rarely exceeds 8.
	 */
	for_each_online_node(node) {
		unsigned long faults;
		int dist = node_distance(nid, node);

		/*
		 * The furthest away nodes in the system are not interesting
		 * for placement; nid was already counted.
		 */
		if (dist == sched_max_numa_distance || node == nid)
			continue;

		/*
		 * On systems with a backplane NUMA topology, compare groups
		 * of nodes, and move tasks towards the group with the most
		 * memory accesses. When comparing two nodes at distance
		 * "hoplimit", only nodes closer by than "hoplimit" are part
		 * of each group. Skip other nodes.
		 */
		if (sched_numa_topology_type == NUMA_BACKPLANE &&
					dist >= maxdist)
			continue;

		/* Add up the faults from nearby nodes. */
		if (task)
			faults = task_faults(p, node);
		else
			faults = group_faults(p, node);

		/*
		 * On systems with a glueless mesh NUMA topology, there are
		 * no fixed "groups of nodes". Instead, nodes that are not
		 * directly connected bounce traffic through intermediate
		 * nodes; a numa_group can occupy any set of nodes.
		 * The further away a node is, the less the faults count.
		 * This seems to result in good task placement.
		 */
		if (sched_numa_topology_type == NUMA_GLUELESS_MESH) {
			faults *= (sched_max_numa_distance - dist);
			faults /= (sched_max_numa_distance - LOCAL_DISTANCE);
		}

		score += faults;
	}

	return score;
}

/*
 * These return the fraction of accesses done by a particular task, or
 * task group, on a particular numa node.  The group weight is given a
 * larger multiplier, in order to group tasks together that are almost
 * evenly spread out between numa nodes.
 */
static inline unsigned long task_weight(struct task_struct *p, int nid,
					int dist)
{
	unsigned long faults, total_faults;

	if (!p->numa_faults)
		return 0;

	total_faults = p->total_numa_faults;

	if (!total_faults)
		return 0;

	faults = task_faults(p, nid);
	faults += score_nearby_nodes(p, nid, dist, true);

	return 1000 * faults / total_faults;
}

static inline unsigned long group_weight(struct task_struct *p, int nid,
					 int dist)
{
	struct numa_group *ng = deref_task_numa_group(p);
	unsigned long faults, total_faults;

	if (!ng)
		return 0;

	total_faults = ng->total_faults;

	if (!total_faults)
		return 0;

	faults = group_faults(p, nid);
	faults += score_nearby_nodes(p, nid, dist, false);

	return 1000 * faults / total_faults;
}

bool should_numa_migrate_memory(struct task_struct *p, struct page * page,
				int src_nid, int dst_cpu)
{
	struct numa_group *ng = deref_curr_numa_group(p);
	int dst_nid = cpu_to_node(dst_cpu);
	int last_cpupid, this_cpupid;

	this_cpupid = cpu_pid_to_cpupid(dst_cpu, current->pid);
	last_cpupid = page_cpupid_xchg_last(page, this_cpupid);

	/*
	 * Allow first faults or private faults to migrate immediately early in
	 * the lifetime of a task. The magic number 4 is based on waiting for
	 * two full passes of the "multi-stage node selection" test that is
	 * executed below.
	 */
	if ((p->numa_preferred_nid == NUMA_NO_NODE || p->numa_scan_seq <= 4) &&
	    (cpupid_pid_unset(last_cpupid) || cpupid_match_pid(p, last_cpupid)))
		return true;

	/*
	 * Multi-stage node selection is used in conjunction with a periodic
	 * migration fault to build a temporal task<->page relation. By using
	 * a two-stage filter we remove short/unlikely relations.
	 *
	 * Using P(p) ~ n_p / n_t as per frequentist probability, we can equate
	 * a task's usage of a particular page (n_p) per total usage of this
	 * page (n_t) (in a given time-span) to a probability.
	 *
	 * Our periodic faults will sample this probability and getting the
	 * same result twice in a row, given these samples are fully
	 * independent, is then given by P(n)^2, provided our sample period
	 * is sufficiently short compared to the usage pattern.
	 *
	 * This quadric squishes small probabilities, making it less likely we
	 * act on an unlikely task<->page relation.
	 */
	if (!cpupid_pid_unset(last_cpupid) &&
				cpupid_to_nid(last_cpupid) != dst_nid)
		return false;

	/* Always allow migrate on private faults */
	if (cpupid_match_pid(p, last_cpupid))
		return true;

	/* A shared fault, but p->numa_group has not been set up yet. */
	if (!ng)
		return true;

	/*
	 * Destination node is much more heavily used than the source
	 * node? Allow migration.
	 */
	if (group_faults_cpu(ng, dst_nid) > group_faults_cpu(ng, src_nid) *
					ACTIVE_NODE_FRACTION)
		return true;

	/*
	 * Distribute memory according to CPU & memory use on each node,
	 * with 3/4 hysteresis to avoid unnecessary memory migrations:
	 *
	 * faults_cpu(dst)   3   faults_cpu(src)
	 * --------------- * - > ---------------
	 * faults_mem(dst)   4   faults_mem(src)
	 */
	return group_faults_cpu(ng, dst_nid) * group_faults(p, src_nid) * 3 >
	       group_faults_cpu(ng, src_nid) * group_faults(p, dst_nid) * 4;
}

/*
 * 'numa_type' describes the node at the moment of load balancing.
 */
enum numa_type {
	/* The node has spare capacity that can be used to run more tasks.  */
	node_has_spare = 0,
	/*
	 * The node is fully used and the tasks don't compete for more CPU
	 * cycles. Nevertheless, some tasks might wait before running.
	 */
	node_fully_busy,
	/*
	 * The node is overloaded and can't provide expected CPU cycles to all
	 * tasks.
	 */
	node_overloaded
};

/* Cached statistics for all CPUs within a node */
struct numa_stats {
	unsigned long load;
	unsigned long runnable;
	unsigned long util;
	/* Total compute capacity of CPUs on a node */
	unsigned long compute_capacity;
	unsigned int nr_running;
	unsigned int weight;
	enum numa_type node_type;
	int idle_cpu;
};

static inline bool is_core_idle(int cpu)
{
#ifdef CONFIG_SCHED_SMT
	int sibling;

	for_each_cpu(sibling, cpu_smt_mask(cpu)) {
		if (cpu == sibling)
			continue;

		if (!idle_cpu(cpu))
			return false;
	}
#endif

	return true;
}

struct task_numa_env {
	struct task_struct *p;

	int src_cpu, src_nid;
	int dst_cpu, dst_nid;

	struct numa_stats src_stats, dst_stats;

	int imbalance_pct;
	int dist;

	struct task_struct *best_task;
	long best_imp;
	int best_cpu;
};

static unsigned long cpu_load(struct rq *rq);
static unsigned long cpu_runnable(struct rq *rq);
static unsigned long cpu_util(int cpu);
static inline long adjust_numa_imbalance(int imbalance, int nr_running);

static inline enum
numa_type numa_classify(unsigned int imbalance_pct,
			 struct numa_stats *ns)
{
	if ((ns->nr_running > ns->weight) &&
	    (((ns->compute_capacity * 100) < (ns->util * imbalance_pct)) ||
	     ((ns->compute_capacity * imbalance_pct) < (ns->runnable * 100))))
		return node_overloaded;

	if ((ns->nr_running < ns->weight) ||
	    (((ns->compute_capacity * 100) > (ns->util * imbalance_pct)) &&
	     ((ns->compute_capacity * imbalance_pct) > (ns->runnable * 100))))
		return node_has_spare;

	return node_fully_busy;
}

#ifdef CONFIG_SCHED_SMT
/* Forward declarations of select_idle_sibling helpers */
static inline bool test_idle_cores(int cpu, bool def);
static inline int numa_idle_core(int idle_core, int cpu)
{
	if (!static_branch_likely(&sched_smt_present) ||
	    idle_core >= 0 || !test_idle_cores(cpu, false))
		return idle_core;

	/*
	 * Prefer cores instead of packing HT siblings
	 * and triggering future load balancing.
	 */
	if (is_core_idle(cpu))
		idle_core = cpu;

	return idle_core;
}
#else
static inline int numa_idle_core(int idle_core, int cpu)
{
	return idle_core;
}
#endif

/*
 * Gather all necessary information to make NUMA balancing placement
 * decisions that are compatible with standard load balancer. This
 * borrows code and logic from update_sg_lb_stats but sharing a
 * common implementation is impractical.
 */
static void update_numa_stats(struct task_numa_env *env,
			      struct numa_stats *ns, int nid,
			      bool find_idle)
{
	int cpu, idle_core = -1;

	memset(ns, 0, sizeof(*ns));
	ns->idle_cpu = -1;

	rcu_read_lock();
	for_each_cpu(cpu, cpumask_of_node(nid)) {
		struct rq *rq = cpu_rq(cpu);

		ns->load += cpu_load(rq);
		ns->runnable += cpu_runnable(rq);
		ns->util += cpu_util(cpu);
		ns->nr_running += rq->cfs.h_nr_running;
		ns->compute_capacity += capacity_of(cpu);

		if (find_idle && !rq->nr_running && idle_cpu(cpu)) {
			if (READ_ONCE(rq->numa_migrate_on) ||
			    !cpumask_test_cpu(cpu, env->p->cpus_ptr))
				continue;

			if (ns->idle_cpu == -1)
				ns->idle_cpu = cpu;

			idle_core = numa_idle_core(idle_core, cpu);
		}
	}
	rcu_read_unlock();

	ns->weight = cpumask_weight(cpumask_of_node(nid));

	ns->node_type = numa_classify(env->imbalance_pct, ns);

	if (idle_core >= 0)
		ns->idle_cpu = idle_core;
}

static void task_numa_assign(struct task_numa_env *env,
			     struct task_struct *p, long imp)
{
	struct rq *rq = cpu_rq(env->dst_cpu);

	/* Check if run-queue part of active NUMA balance. */
	if (env->best_cpu != env->dst_cpu && xchg(&rq->numa_migrate_on, 1)) {
		int cpu;
		int start = env->dst_cpu;

		/* Find alternative idle CPU. */
		for_each_cpu_wrap(cpu, cpumask_of_node(env->dst_nid), start) {
			if (cpu == env->best_cpu || !idle_cpu(cpu) ||
			    !cpumask_test_cpu(cpu, env->p->cpus_ptr)) {
				continue;
			}

			env->dst_cpu = cpu;
			rq = cpu_rq(env->dst_cpu);
			if (!xchg(&rq->numa_migrate_on, 1))
				goto assign;
		}

		/* Failed to find an alternative idle CPU */
		return;
	}

assign:
	/*
	 * Clear previous best_cpu/rq numa-migrate flag, since task now
	 * found a better CPU to move/swap.
	 */
	if (env->best_cpu != -1 && env->best_cpu != env->dst_cpu) {
		rq = cpu_rq(env->best_cpu);
		WRITE_ONCE(rq->numa_migrate_on, 0);
	}

	if (env->best_task)
		put_task_struct(env->best_task);
	if (p)
		get_task_struct(p);

	env->best_task = p;
	env->best_imp = imp;
	env->best_cpu = env->dst_cpu;
}

static bool load_too_imbalanced(long src_load, long dst_load,
				struct task_numa_env *env)
{
	long imb, old_imb;
	long orig_src_load, orig_dst_load;
	long src_capacity, dst_capacity;

	/*
	 * The load is corrected for the CPU capacity available on each node.
	 *
	 * src_load        dst_load
	 * ------------ vs ---------
	 * src_capacity    dst_capacity
	 */
	src_capacity = env->src_stats.compute_capacity;
	dst_capacity = env->dst_stats.compute_capacity;

	imb = abs(dst_load * src_capacity - src_load * dst_capacity);

	orig_src_load = env->src_stats.load;
	orig_dst_load = env->dst_stats.load;

	old_imb = abs(orig_dst_load * src_capacity - orig_src_load * dst_capacity);

	/* Would this change make things worse? */
	return (imb > old_imb);
}

/*
 * Maximum NUMA importance can be 1998 (2*999);
 * SMALLIMP @ 30 would be close to 1998/64.
 * Used to deter task migration.
 */
#define SMALLIMP	30

/*
 * This checks if the overall compute and NUMA accesses of the system would
 * be improved if the source tasks was migrated to the target dst_cpu taking
 * into account that it might be best if task running on the dst_cpu should
 * be exchanged with the source task
 */
static bool task_numa_compare(struct task_numa_env *env,
			      long taskimp, long groupimp, bool maymove)
{
	struct numa_group *cur_ng, *p_ng = deref_curr_numa_group(env->p);
	struct rq *dst_rq = cpu_rq(env->dst_cpu);
	long imp = p_ng ? groupimp : taskimp;
	struct task_struct *cur;
	long src_load, dst_load;
	int dist = env->dist;
	long moveimp = imp;
	long load;
	bool stopsearch = false;

	if (READ_ONCE(dst_rq->numa_migrate_on))
		return false;

	rcu_read_lock();
	cur = rcu_dereference(dst_rq->curr);
	if (cur && ((cur->flags & PF_EXITING) || is_idle_task(cur)))
		cur = NULL;

	/*
	 * Because we have preemption enabled we can get migrated around and
	 * end try selecting ourselves (current == env->p) as a swap candidate.
	 */
	if (cur == env->p) {
		stopsearch = true;
		goto unlock;
	}

	if (!cur) {
		if (maymove && moveimp >= env->best_imp)
			goto assign;
		else
			goto unlock;
	}

	/* Skip this swap candidate if cannot move to the source cpu. */
	if (!cpumask_test_cpu(env->src_cpu, cur->cpus_ptr))
		goto unlock;

	/*
	 * Skip this swap candidate if it is not moving to its preferred
	 * node and the best task is.
	 */
	if (env->best_task &&
	    env->best_task->numa_preferred_nid == env->src_nid &&
	    cur->numa_preferred_nid != env->src_nid) {
		goto unlock;
	}

	/*
	 * "imp" is the fault differential for the source task between the
	 * source and destination node. Calculate the total differential for
	 * the source task and potential destination task. The more negative
	 * the value is, the more remote accesses that would be expected to
	 * be incurred if the tasks were swapped.
	 *
	 * If dst and source tasks are in the same NUMA group, or not
	 * in any group then look only at task weights.
	 */
	cur_ng = rcu_dereference(cur->numa_group);
	if (cur_ng == p_ng) {
		imp = taskimp + task_weight(cur, env->src_nid, dist) -
		      task_weight(cur, env->dst_nid, dist);
		/*
		 * Add some hysteresis to prevent swapping the
		 * tasks within a group over tiny differences.
		 */
		if (cur_ng)
			imp -= imp / 16;
	} else {
		/*
		 * Compare the group weights. If a task is all by itself
		 * (not part of a group), use the task weight instead.
		 */
		if (cur_ng && p_ng)
			imp += group_weight(cur, env->src_nid, dist) -
			       group_weight(cur, env->dst_nid, dist);
		else
			imp += task_weight(cur, env->src_nid, dist) -
			       task_weight(cur, env->dst_nid, dist);
	}

	/* Discourage picking a task already on its preferred node */
	if (cur->numa_preferred_nid == env->dst_nid)
		imp -= imp / 16;

	/*
	 * Encourage picking a task that moves to its preferred node.
	 * This potentially makes imp larger than it's maximum of
	 * 1998 (see SMALLIMP and task_weight for why) but in this
	 * case, it does not matter.
	 */
	if (cur->numa_preferred_nid == env->src_nid)
		imp += imp / 8;

	if (maymove && moveimp > imp && moveimp > env->best_imp) {
		imp = moveimp;
		cur = NULL;
		goto assign;
	}

	/*
	 * Prefer swapping with a task moving to its preferred node over a
	 * task that is not.
	 */
	if (env->best_task && cur->numa_preferred_nid == env->src_nid &&
	    env->best_task->numa_preferred_nid != env->src_nid) {
		goto assign;
	}

	/*
	 * If the NUMA importance is less than SMALLIMP,
	 * task migration might only result in ping pong
	 * of tasks and also hurt performance due to cache
	 * misses.
	 */
	if (imp < SMALLIMP || imp <= env->best_imp + SMALLIMP / 2)
		goto unlock;

	/*
	 * In the overloaded case, try and keep the load balanced.
	 */
	load = task_h_load(env->p) - task_h_load(cur);
	if (!load)
		goto assign;

	dst_load = env->dst_stats.load + load;
	src_load = env->src_stats.load - load;

	if (load_too_imbalanced(src_load, dst_load, env))
		goto unlock;

assign:
	/* Evaluate an idle CPU for a task numa move. */
	if (!cur) {
		int cpu = env->dst_stats.idle_cpu;

		/* Nothing cached so current CPU went idle since the search. */
		if (cpu < 0)
			cpu = env->dst_cpu;

		/*
		 * If the CPU is no longer truly idle and the previous best CPU
		 * is, keep using it.
		 */
		if (!idle_cpu(cpu) && env->best_cpu >= 0 &&
		    idle_cpu(env->best_cpu)) {
			cpu = env->best_cpu;
		}

		env->dst_cpu = cpu;
	}

	task_numa_assign(env, cur, imp);

	/*
	 * If a move to idle is allowed because there is capacity or load
	 * balance improves then stop the search. While a better swap
	 * candidate may exist, a search is not free.
	 */
	if (maymove && !cur && env->best_cpu >= 0 && idle_cpu(env->best_cpu))
		stopsearch = true;

	/*
	 * If a swap candidate must be identified and the current best task
	 * moves its preferred node then stop the search.
	 */
	if (!maymove && env->best_task &&
	    env->best_task->numa_preferred_nid == env->src_nid) {
		stopsearch = true;
	}
unlock:
	rcu_read_unlock();

	return stopsearch;
}

static void task_numa_find_cpu(struct task_numa_env *env,
				long taskimp, long groupimp)
{
	bool maymove = false;
	int cpu;

	/*
	 * If dst node has spare capacity, then check if there is an
	 * imbalance that would be overruled by the load balancer.
	 */
	if (env->dst_stats.node_type == node_has_spare) {
		unsigned int imbalance;
		int src_running, dst_running;

		/*
		 * Would movement cause an imbalance? Note that if src has
		 * more running tasks that the imbalance is ignored as the
		 * move improves the imbalance from the perspective of the
		 * CPU load balancer.
		 * */
		src_running = env->src_stats.nr_running - 1;
		dst_running = env->dst_stats.nr_running + 1;
		imbalance = max(0, dst_running - src_running);
		imbalance = adjust_numa_imbalance(imbalance, dst_running);

		/* Use idle CPU if there is no imbalance */
		if (!imbalance) {
			maymove = true;
			if (env->dst_stats.idle_cpu >= 0) {
				env->dst_cpu = env->dst_stats.idle_cpu;
				task_numa_assign(env, NULL, 0);
				return;
			}
		}
	} else {
		long src_load, dst_load, load;
		/*
		 * If the improvement from just moving env->p direction is better
		 * than swapping tasks around, check if a move is possible.
		 */
		load = task_h_load(env->p);
		dst_load = env->dst_stats.load + load;
		src_load = env->src_stats.load - load;
		maymove = !load_too_imbalanced(src_load, dst_load, env);
	}

	for_each_cpu(cpu, cpumask_of_node(env->dst_nid)) {
		/* Skip this CPU if the source task cannot migrate */
		if (!cpumask_test_cpu(cpu, env->p->cpus_ptr))
			continue;

		env->dst_cpu = cpu;
		if (task_numa_compare(env, taskimp, groupimp, maymove))
			break;
	}
}

static int task_numa_migrate(struct task_struct *p)
{
	struct task_numa_env env = {
		.p = p,

		.src_cpu = task_cpu(p),
		.src_nid = task_node(p),

		.imbalance_pct = 112,

		.best_task = NULL,
		.best_imp = 0,
		.best_cpu = -1,
	};
	unsigned long taskweight, groupweight;
	struct sched_domain *sd;
	long taskimp, groupimp;
	struct numa_group *ng;
	struct rq *best_rq;
	int nid, ret, dist;

	/*
	 * Pick the lowest SD_NUMA domain, as that would have the smallest
	 * imbalance and would be the first to start moving tasks about.
	 *
	 * And we want to avoid any moving of tasks about, as that would create
	 * random movement of tasks -- counter the numa conditions we're trying
	 * to satisfy here.
	 */
	rcu_read_lock();
	sd = rcu_dereference(per_cpu(sd_numa, env.src_cpu));
	if (sd)
		env.imbalance_pct = 100 + (sd->imbalance_pct - 100) / 2;
	rcu_read_unlock();

	/*
	 * Cpusets can break the scheduler domain tree into smaller
	 * balance domains, some of which do not cross NUMA boundaries.
	 * Tasks that are "trapped" in such domains cannot be migrated
	 * elsewhere, so there is no point in (re)trying.
	 */
	if (unlikely(!sd)) {
		sched_setnuma(p, task_node(p));
		return -EINVAL;
	}

	env.dst_nid = p->numa_preferred_nid;
	dist = env.dist = node_distance(env.src_nid, env.dst_nid);
	taskweight = task_weight(p, env.src_nid, dist);
	groupweight = group_weight(p, env.src_nid, dist);
	update_numa_stats(&env, &env.src_stats, env.src_nid, false);
	taskimp = task_weight(p, env.dst_nid, dist) - taskweight;
	groupimp = group_weight(p, env.dst_nid, dist) - groupweight;
	update_numa_stats(&env, &env.dst_stats, env.dst_nid, true);

	/* Try to find a spot on the preferred nid. */
	task_numa_find_cpu(&env, taskimp, groupimp);

	/*
	 * Look at other nodes in these cases:
	 * - there is no space available on the preferred_nid
	 * - the task is part of a numa_group that is interleaved across
	 *   multiple NUMA nodes; in order to better consolidate the group,
	 *   we need to check other locations.
	 */
	ng = deref_curr_numa_group(p);
	if (env.best_cpu == -1 || (ng && ng->active_nodes > 1)) {
		for_each_online_node(nid) {
			if (nid == env.src_nid || nid == p->numa_preferred_nid)
				continue;

			dist = node_distance(env.src_nid, env.dst_nid);
			if (sched_numa_topology_type == NUMA_BACKPLANE &&
						dist != env.dist) {
				taskweight = task_weight(p, env.src_nid, dist);
				groupweight = group_weight(p, env.src_nid, dist);
			}

			/* Only consider nodes where both task and groups benefit */
			taskimp = task_weight(p, nid, dist) - taskweight;
			groupimp = group_weight(p, nid, dist) - groupweight;
			if (taskimp < 0 && groupimp < 0)
				continue;

			env.dist = dist;
			env.dst_nid = nid;
			update_numa_stats(&env, &env.dst_stats, env.dst_nid, true);
			task_numa_find_cpu(&env, taskimp, groupimp);
		}
	}

	/*
	 * If the task is part of a workload that spans multiple NUMA nodes,
	 * and is migrating into one of the workload's active nodes, remember
	 * this node as the task's preferred numa node, so the workload can
	 * settle down.
	 * A task that migrated to a second choice node will be better off
	 * trying for a better one later. Do not set the preferred node here.
	 */
	if (ng) {
		if (env.best_cpu == -1)
			nid = env.src_nid;
		else
			nid = cpu_to_node(env.best_cpu);

		if (nid != p->numa_preferred_nid)
			sched_setnuma(p, nid);
	}

	/* No better CPU than the current one was found. */
	if (env.best_cpu == -1) {
		trace_sched_stick_numa(p, env.src_cpu, NULL, -1);
		return -EAGAIN;
	}

	best_rq = cpu_rq(env.best_cpu);
	if (env.best_task == NULL) {
		ret = migrate_task_to(p, env.best_cpu);
		WRITE_ONCE(best_rq->numa_migrate_on, 0);
		if (ret != 0)
			trace_sched_stick_numa(p, env.src_cpu, NULL, env.best_cpu);
		return ret;
	}

	ret = migrate_swap(p, env.best_task, env.best_cpu, env.src_cpu);
	WRITE_ONCE(best_rq->numa_migrate_on, 0);

	if (ret != 0)
		trace_sched_stick_numa(p, env.src_cpu, env.best_task, env.best_cpu);
	put_task_struct(env.best_task);
	return ret;
}

/* Attempt to migrate a task to a CPU on the preferred node. */
static void numa_migrate_preferred(struct task_struct *p)
{
	unsigned long interval = HZ;

	/* This task has no NUMA fault statistics yet */
	if (unlikely(p->numa_preferred_nid == NUMA_NO_NODE || !p->numa_faults))
		return;

	/* Periodically retry migrating the task to the preferred node */
	interval = min(interval, msecs_to_jiffies(p->numa_scan_period) / 16);
	p->numa_migrate_retry = jiffies + interval;

	/* Success if task is already running on preferred CPU */
	if (task_node(p) == p->numa_preferred_nid)
		return;

	/* Otherwise, try migrate to a CPU on the preferred node */
	task_numa_migrate(p);
}

/*
 * Find out how many nodes on the workload is actively running on. Do this by
 * tracking the nodes from which NUMA hinting faults are triggered. This can
 * be different from the set of nodes where the workload's memory is currently
 * located.
 */
static void numa_group_count_active_nodes(struct numa_group *numa_group)
{
	unsigned long faults, max_faults = 0;
	int nid, active_nodes = 0;

	for_each_online_node(nid) {
		faults = group_faults_cpu(numa_group, nid);
		if (faults > max_faults)
			max_faults = faults;
	}

	for_each_online_node(nid) {
		faults = group_faults_cpu(numa_group, nid);
		if (faults * ACTIVE_NODE_FRACTION > max_faults)
			active_nodes++;
	}

	numa_group->max_faults_cpu = max_faults;
	numa_group->active_nodes = active_nodes;
}

/*
 * When adapting the scan rate, the period is divided into NUMA_PERIOD_SLOTS
 * increments. The more local the fault statistics are, the higher the scan
 * period will be for the next scan window. If local/(local+remote) ratio is
 * below NUMA_PERIOD_THRESHOLD (where range of ratio is 1..NUMA_PERIOD_SLOTS)
 * the scan period will decrease. Aim for 70% local accesses.
 */
#define NUMA_PERIOD_SLOTS 10
#define NUMA_PERIOD_THRESHOLD 7

/*
 * Increase the scan period (slow down scanning) if the majority of
 * our memory is already on our local node, or if the majority of
 * the page accesses are shared with other processes.
 * Otherwise, decrease the scan period.
 */
static void update_task_scan_period(struct task_struct *p,
			unsigned long shared, unsigned long private)
{
	unsigned int period_slot;
	int lr_ratio, ps_ratio;
	int diff;

	unsigned long remote = p->numa_faults_locality[0];
	unsigned long local = p->numa_faults_locality[1];

	/*
	 * If there were no record hinting faults then either the task is
	 * completely idle or all activity is areas that are not of interest
	 * to automatic numa balancing. Related to that, if there were failed
	 * migration then it implies we are migrating too quickly or the local
	 * node is overloaded. In either case, scan slower
	 */
	if (local + shared == 0 || p->numa_faults_locality[2]) {
		p->numa_scan_period = min(p->numa_scan_period_max,
			p->numa_scan_period << 1);

		p->mm->numa_next_scan = jiffies +
			msecs_to_jiffies(p->numa_scan_period);

		return;
	}

	/*
	 * Prepare to scale scan period relative to the current period.
	 *	 == NUMA_PERIOD_THRESHOLD scan period stays the same
	 *       <  NUMA_PERIOD_THRESHOLD scan period decreases (scan faster)
	 *	 >= NUMA_PERIOD_THRESHOLD scan period increases (scan slower)
	 */
	period_slot = DIV_ROUND_UP(p->numa_scan_period, NUMA_PERIOD_SLOTS);
	lr_ratio = (local * NUMA_PERIOD_SLOTS) / (local + remote);
	ps_ratio = (private * NUMA_PERIOD_SLOTS) / (private + shared);

	if (ps_ratio >= NUMA_PERIOD_THRESHOLD) {
		/*
		 * Most memory accesses are local. There is no need to
		 * do fast NUMA scanning, since memory is already local.
		 */
		int slot = ps_ratio - NUMA_PERIOD_THRESHOLD;
		if (!slot)
			slot = 1;
		diff = slot * period_slot;
	} else if (lr_ratio >= NUMA_PERIOD_THRESHOLD) {
		/*
		 * Most memory accesses are shared with other tasks.
		 * There is no point in continuing fast NUMA scanning,
		 * since other tasks may just move the memory elsewhere.
		 */
		int slot = lr_ratio - NUMA_PERIOD_THRESHOLD;
		if (!slot)
			slot = 1;
		diff = slot * period_slot;
	} else {
		/*
		 * Private memory faults exceed (SLOTS-THRESHOLD)/SLOTS,
		 * yet they are not on the local NUMA node. Speed up
		 * NUMA scanning to get the memory moved over.
		 */
		int ratio = max(lr_ratio, ps_ratio);
		diff = -(NUMA_PERIOD_THRESHOLD - ratio) * period_slot;
	}

	p->numa_scan_period = clamp(p->numa_scan_period + diff,
			task_scan_min(p), task_scan_max(p));
	memset(p->numa_faults_locality, 0, sizeof(p->numa_faults_locality));
}

/*
 * Get the fraction of time the task has been running since the last
 * NUMA placement cycle. The scheduler keeps similar statistics, but
 * decays those on a 32ms period, which is orders of magnitude off
 * from the dozens-of-seconds NUMA balancing period. Use the scheduler
 * stats only if the task is so new there are no NUMA statistics yet.
 */
static u64 numa_get_avg_runtime(struct task_struct *p, u64 *period)
{
	u64 runtime, delta, now;
	/* Use the start of this time slice to avoid calculations. */
	now = p->se.exec_start;
	runtime = p->se.sum_exec_runtime;

	if (p->last_task_numa_placement) {
		delta = runtime - p->last_sum_exec_runtime;
		*period = now - p->last_task_numa_placement;

		/* Avoid time going backwards, prevent potential divide error: */
		if (unlikely((s64)*period < 0))
			*period = 0;
	} else {
		delta = p->se.avg.load_sum;
		*period = LOAD_AVG_MAX;
	}

	p->last_sum_exec_runtime = runtime;
	p->last_task_numa_placement = now;

	return delta;
}

/*
 * Determine the preferred nid for a task in a numa_group. This needs to
 * be done in a way that produces consistent results with group_weight,
 * otherwise workloads might not converge.
 */
static int preferred_group_nid(struct task_struct *p, int nid)
{
	nodemask_t nodes;
	int dist;

	/* Direct connections between all NUMA nodes. */
	if (sched_numa_topology_type == NUMA_DIRECT)
		return nid;

	/*
	 * On a system with glueless mesh NUMA topology, group_weight
	 * scores nodes according to the number of NUMA hinting faults on
	 * both the node itself, and on nearby nodes.
	 */
	if (sched_numa_topology_type == NUMA_GLUELESS_MESH) {
		unsigned long score, max_score = 0;
		int node, max_node = nid;

		dist = sched_max_numa_distance;

		for_each_online_node(node) {
			score = group_weight(p, node, dist);
			if (score > max_score) {
				max_score = score;
				max_node = node;
			}
		}
		return max_node;
	}

	/*
	 * Finding the preferred nid in a system with NUMA backplane
	 * interconnect topology is more involved. The goal is to locate
	 * tasks from numa_groups near each other in the system, and
	 * untangle workloads from different sides of the system. This requires
	 * searching down the hierarchy of node groups, recursively searching
	 * inside the highest scoring group of nodes. The nodemask tricks
	 * keep the complexity of the search down.
	 */
	nodes = node_online_map;
	for (dist = sched_max_numa_distance; dist > LOCAL_DISTANCE; dist--) {
		unsigned long max_faults = 0;
		nodemask_t max_group = NODE_MASK_NONE;
		int a, b;

		/* Are there nodes at this distance from each other? */
		if (!find_numa_distance(dist))
			continue;

		for_each_node_mask(a, nodes) {
			unsigned long faults = 0;
			nodemask_t this_group;
			nodes_clear(this_group);

			/* Sum group's NUMA faults; includes a==b case. */
			for_each_node_mask(b, nodes) {
				if (node_distance(a, b) < dist) {
					faults += group_faults(p, b);
					node_set(b, this_group);
					node_clear(b, nodes);
				}
			}

			/* Remember the top group. */
			if (faults > max_faults) {
				max_faults = faults;
				max_group = this_group;
				/*
				 * subtle: at the smallest distance there is
				 * just one node left in each "group", the
				 * winner is the preferred nid.
				 */
				nid = a;
			}
		}
		/* Next round, evaluate the nodes within max_group. */
		if (!max_faults)
			break;
		nodes = max_group;
	}
	return nid;
}

static void task_numa_placement(struct task_struct *p)
{
	int seq, nid, max_nid = NUMA_NO_NODE;
	unsigned long max_faults = 0;
	unsigned long fault_types[2] = { 0, 0 };
	unsigned long total_faults;
	u64 runtime, period;
	spinlock_t *group_lock = NULL;
	struct numa_group *ng;

	/*
	 * The p->mm->numa_scan_seq field gets updated without
	 * exclusive access. Use READ_ONCE() here to ensure
	 * that the field is read in a single access:
	 */
	seq = READ_ONCE(p->mm->numa_scan_seq);
	if (p->numa_scan_seq == seq)
		return;
	p->numa_scan_seq = seq;
	p->numa_scan_period_max = task_scan_max(p);

	total_faults = p->numa_faults_locality[0] +
		       p->numa_faults_locality[1];
	runtime = numa_get_avg_runtime(p, &period);

	/* If the task is part of a group prevent parallel updates to group stats */
	ng = deref_curr_numa_group(p);
	if (ng) {
		group_lock = &ng->lock;
		spin_lock_irq(group_lock);
	}

	/* Find the node with the highest number of faults */
	for_each_online_node(nid) {
		/* Keep track of the offsets in numa_faults array */
		int mem_idx, membuf_idx, cpu_idx, cpubuf_idx;
		unsigned long faults = 0, group_faults = 0;
		int priv;

		for (priv = 0; priv < NR_NUMA_HINT_FAULT_TYPES; priv++) {
			long diff, f_diff, f_weight;

			mem_idx = task_faults_idx(NUMA_MEM, nid, priv);
			membuf_idx = task_faults_idx(NUMA_MEMBUF, nid, priv);
			cpu_idx = task_faults_idx(NUMA_CPU, nid, priv);
			cpubuf_idx = task_faults_idx(NUMA_CPUBUF, nid, priv);

			/* Decay existing window, copy faults since last scan */
			diff = p->numa_faults[membuf_idx] - p->numa_faults[mem_idx] / 2;
			fault_types[priv] += p->numa_faults[membuf_idx];
			p->numa_faults[membuf_idx] = 0;

			/*
			 * Normalize the faults_from, so all tasks in a group
			 * count according to CPU use, instead of by the raw
			 * number of faults. Tasks with little runtime have
			 * little over-all impact on throughput, and thus their
			 * faults are less important.
			 */
			f_weight = div64_u64(runtime << 16, period + 1);
			f_weight = (f_weight * p->numa_faults[cpubuf_idx]) /
				   (total_faults + 1);
			f_diff = f_weight - p->numa_faults[cpu_idx] / 2;
			p->numa_faults[cpubuf_idx] = 0;

			p->numa_faults[mem_idx] += diff;
			p->numa_faults[cpu_idx] += f_diff;
			faults += p->numa_faults[mem_idx];
			p->total_numa_faults += diff;
			if (ng) {
				/*
				 * safe because we can only change our own group
				 *
				 * mem_idx represents the offset for a given
				 * nid and priv in a specific region because it
				 * is at the beginning of the numa_faults array.
				 */
				ng->faults[mem_idx] += diff;
				ng->faults_cpu[mem_idx] += f_diff;
				ng->total_faults += diff;
				group_faults += ng->faults[mem_idx];
			}
		}

		if (!ng) {
			if (faults > max_faults) {
				max_faults = faults;
				max_nid = nid;
			}
		} else if (group_faults > max_faults) {
			max_faults = group_faults;
			max_nid = nid;
		}
	}

	if (ng) {
		numa_group_count_active_nodes(ng);
		spin_unlock_irq(group_lock);
		max_nid = preferred_group_nid(p, max_nid);
	}

	if (max_faults) {
		/* Set the new preferred node */
		if (max_nid != p->numa_preferred_nid)
			sched_setnuma(p, max_nid);
	}

	update_task_scan_period(p, fault_types[0], fault_types[1]);
}

static inline int get_numa_group(struct numa_group *grp)
{
	return refcount_inc_not_zero(&grp->refcount);
}

static inline void put_numa_group(struct numa_group *grp)
{
	if (refcount_dec_and_test(&grp->refcount))
		kfree_rcu(grp, rcu);
}

static void task_numa_group(struct task_struct *p, int cpupid, int flags,
			int *priv)
{
	struct numa_group *grp, *my_grp;
	struct task_struct *tsk;
	bool join = false;
	int cpu = cpupid_to_cpu(cpupid);
	int i;

	if (unlikely(!deref_curr_numa_group(p))) {
		unsigned int size = sizeof(struct numa_group) +
				    4*nr_node_ids*sizeof(unsigned long);

		grp = kzalloc(size, GFP_KERNEL | __GFP_NOWARN);
		if (!grp)
			return;

		refcount_set(&grp->refcount, 1);
		grp->active_nodes = 1;
		grp->max_faults_cpu = 0;
		spin_lock_init(&grp->lock);
		grp->gid = p->pid;
		/* Second half of the array tracks nids where faults happen */
		grp->faults_cpu = grp->faults + NR_NUMA_HINT_FAULT_TYPES *
						nr_node_ids;

		for (i = 0; i < NR_NUMA_HINT_FAULT_STATS * nr_node_ids; i++)
			grp->faults[i] = p->numa_faults[i];

		grp->total_faults = p->total_numa_faults;

		grp->nr_tasks++;
		rcu_assign_pointer(p->numa_group, grp);
	}

	rcu_read_lock();
	tsk = READ_ONCE(cpu_rq(cpu)->curr);

	if (!cpupid_match_pid(tsk, cpupid))
		goto no_join;

	grp = rcu_dereference(tsk->numa_group);
	if (!grp)
		goto no_join;

	my_grp = deref_curr_numa_group(p);
	if (grp == my_grp)
		goto no_join;

	/*
	 * Only join the other group if its bigger; if we're the bigger group,
	 * the other task will join us.
	 */
	if (my_grp->nr_tasks > grp->nr_tasks)
		goto no_join;

	/*
	 * Tie-break on the grp address.
	 */
	if (my_grp->nr_tasks == grp->nr_tasks && my_grp > grp)
		goto no_join;

	/* Always join threads in the same process. */
	if (tsk->mm == current->mm)
		join = true;

	/* Simple filter to avoid false positives due to PID collisions */
	if (flags & TNF_SHARED)
		join = true;

	/* Update priv based on whether false sharing was detected */
	*priv = !join;

	if (join && !get_numa_group(grp))
		goto no_join;

	rcu_read_unlock();

	if (!join)
		return;

	BUG_ON(irqs_disabled());
	double_lock_irq(&my_grp->lock, &grp->lock);

	for (i = 0; i < NR_NUMA_HINT_FAULT_STATS * nr_node_ids; i++) {
		my_grp->faults[i] -= p->numa_faults[i];
		grp->faults[i] += p->numa_faults[i];
	}
	my_grp->total_faults -= p->total_numa_faults;
	grp->total_faults += p->total_numa_faults;

	my_grp->nr_tasks--;
	grp->nr_tasks++;

	spin_unlock(&my_grp->lock);
	spin_unlock_irq(&grp->lock);

	rcu_assign_pointer(p->numa_group, grp);

	put_numa_group(my_grp);
	return;

no_join:
	rcu_read_unlock();
	return;
}

/*
 * Get rid of NUMA staticstics associated with a task (either current or dead).
 * If @final is set, the task is dead and has reached refcount zero, so we can
 * safely free all relevant data structures. Otherwise, there might be
 * concurrent reads from places like load balancing and procfs, and we should
 * reset the data back to default state without freeing ->numa_faults.
 */
void task_numa_free(struct task_struct *p, bool final)
{
	/* safe: p either is current or is being freed by current */
	struct numa_group *grp = rcu_dereference_raw(p->numa_group);
	unsigned long *numa_faults = p->numa_faults;
	unsigned long flags;
	int i;

	if (!numa_faults)
		return;

	if (grp) {
		spin_lock_irqsave(&grp->lock, flags);
		for (i = 0; i < NR_NUMA_HINT_FAULT_STATS * nr_node_ids; i++)
			grp->faults[i] -= p->numa_faults[i];
		grp->total_faults -= p->total_numa_faults;

		grp->nr_tasks--;
		spin_unlock_irqrestore(&grp->lock, flags);
		RCU_INIT_POINTER(p->numa_group, NULL);
		put_numa_group(grp);
	}

	if (final) {
		p->numa_faults = NULL;
		kfree(numa_faults);
	} else {
		p->total_numa_faults = 0;
		for (i = 0; i < NR_NUMA_HINT_FAULT_STATS * nr_node_ids; i++)
			numa_faults[i] = 0;
	}
}

/*
 * Got a PROT_NONE fault for a page on @node.
 */
void task_numa_fault(int last_cpupid, int mem_node, int pages, int flags)
{
	struct task_struct *p = current;
	bool migrated = flags & TNF_MIGRATED;
	int cpu_node = task_node(current);
	int local = !!(flags & TNF_FAULT_LOCAL);
	struct numa_group *ng;
	int priv;

	if (!static_branch_likely(&sched_numa_balancing))
		return;

	/* for example, ksmd faulting in a user's mm */
	if (!p->mm)
		return;

	/* Allocate buffer to track faults on a per-node basis */
	if (unlikely(!p->numa_faults)) {
		int size = sizeof(*p->numa_faults) *
			   NR_NUMA_HINT_FAULT_BUCKETS * nr_node_ids;

		p->numa_faults = kzalloc(size, GFP_KERNEL|__GFP_NOWARN);
		if (!p->numa_faults)
			return;

		p->total_numa_faults = 0;
		memset(p->numa_faults_locality, 0, sizeof(p->numa_faults_locality));
	}

	/*
	 * First accesses are treated as private, otherwise consider accesses
	 * to be private if the accessing pid has not changed
	 */
	if (unlikely(last_cpupid == (-1 & LAST_CPUPID_MASK))) {
		priv = 1;
	} else {
		priv = cpupid_match_pid(p, last_cpupid);
		if (!priv && !(flags & TNF_NO_GROUP))
			task_numa_group(p, last_cpupid, flags, &priv);
	}

	/*
	 * If a workload spans multiple NUMA nodes, a shared fault that
	 * occurs wholly within the set of nodes that the workload is
	 * actively using should be counted as local. This allows the
	 * scan rate to slow down when a workload has settled down.
	 */
	ng = deref_curr_numa_group(p);
	if (!priv && !local && ng && ng->active_nodes > 1 &&
				numa_is_active_node(cpu_node, ng) &&
				numa_is_active_node(mem_node, ng))
		local = 1;

	/*
	 * Retry to migrate task to preferred node periodically, in case it
	 * previously failed, or the scheduler moved us.
	 */
	if (time_after(jiffies, p->numa_migrate_retry)) {
		task_numa_placement(p);
		numa_migrate_preferred(p);
	}

	if (migrated)
		p->numa_pages_migrated += pages;
	if (flags & TNF_MIGRATE_FAIL)
		p->numa_faults_locality[2] += pages;

	p->numa_faults[task_faults_idx(NUMA_MEMBUF, mem_node, priv)] += pages;
	p->numa_faults[task_faults_idx(NUMA_CPUBUF, cpu_node, priv)] += pages;
	p->numa_faults_locality[local] += pages;
}

static void reset_ptenuma_scan(struct task_struct *p)
{
	/*
	 * We only did a read acquisition of the mmap sem, so
	 * p->mm->numa_scan_seq is written to without exclusive access
	 * and the update is not guaranteed to be atomic. That's not
	 * much of an issue though, since this is just used for
	 * statistical sampling. Use READ_ONCE/WRITE_ONCE, which are not
	 * expensive, to avoid any form of compiler optimizations:
	 */
	WRITE_ONCE(p->mm->numa_scan_seq, READ_ONCE(p->mm->numa_scan_seq) + 1);
	p->mm->numa_scan_offset = 0;
}

/*
 * The expensive part of numa migration is done from task_work context.
 * Triggered from task_tick_numa().
 */
static void task_numa_work(struct callback_head *work)
{
	unsigned long migrate, next_scan, now = jiffies;
	struct task_struct *p = current;
	struct mm_struct *mm = p->mm;
	u64 runtime = p->se.sum_exec_runtime;
	struct vm_area_struct *vma;
	unsigned long start, end;
	unsigned long nr_pte_updates = 0;
	long pages, virtpages;

	SCHED_WARN_ON(p != container_of(work, struct task_struct, numa_work));

	work->next = work;
	/*
	 * Who cares about NUMA placement when they're dying.
	 *
	 * NOTE: make sure not to dereference p->mm before this check,
	 * exit_task_work() happens _after_ exit_mm() so we could be called
	 * without p->mm even though we still had it when we enqueued this
	 * work.
	 */
	if (p->flags & PF_EXITING)
		return;

	if (!mm->numa_next_scan) {
		mm->numa_next_scan = now +
			msecs_to_jiffies(sysctl_numa_balancing_scan_delay);
	}

	/*
	 * Enforce maximal scan/migration frequency..
	 */
	migrate = mm->numa_next_scan;
	if (time_before(now, migrate))
		return;

	if (p->numa_scan_period == 0) {
		p->numa_scan_period_max = task_scan_max(p);
		p->numa_scan_period = task_scan_start(p);
	}

	next_scan = now + msecs_to_jiffies(p->numa_scan_period);
	if (cmpxchg(&mm->numa_next_scan, migrate, next_scan) != migrate)
		return;

	/*
	 * Delay this task enough that another task of this mm will likely win
	 * the next time around.
	 */
	p->node_stamp += 2 * TICK_NSEC;

	start = mm->numa_scan_offset;
	pages = sysctl_numa_balancing_scan_size;
	pages <<= 20 - PAGE_SHIFT; /* MB in pages */
	virtpages = pages * 8;	   /* Scan up to this much virtual space */
	if (!pages)
		return;


	if (!mmap_read_trylock(mm))
		return;
	vma = find_vma(mm, start);
	if (!vma) {
		reset_ptenuma_scan(p);
		start = 0;
		vma = mm->mmap;
	}
	for (; vma; vma = vma->vm_next) {
		if (!vma_migratable(vma) || !vma_policy_mof(vma) ||
			is_vm_hugetlb_page(vma) || (vma->vm_flags & VM_MIXEDMAP)) {
			continue;
		}

		/*
		 * Shared library pages mapped by multiple processes are not
		 * migrated as it is expected they are cache replicated. Avoid
		 * hinting faults in read-only file-backed mappings or the vdso
		 * as migrating the pages will be of marginal benefit.
		 */
		if (!vma->vm_mm ||
		    (vma->vm_file && (vma->vm_flags & (VM_READ|VM_WRITE)) == (VM_READ)))
			continue;

		/*
		 * Skip inaccessible VMAs to avoid any confusion between
		 * PROT_NONE and NUMA hinting ptes
		 */
		if (!vma_is_accessible(vma))
			continue;

		do {
			start = max(start, vma->vm_start);
			end = ALIGN(start + (pages << PAGE_SHIFT), HPAGE_SIZE);
			end = min(end, vma->vm_end);
			nr_pte_updates = change_prot_numa(vma, start, end);

			/*
			 * Try to scan sysctl_numa_balancing_size worth of
			 * hpages that have at least one present PTE that
			 * is not already pte-numa. If the VMA contains
			 * areas that are unused or already full of prot_numa
			 * PTEs, scan up to virtpages, to skip through those
			 * areas faster.
			 */
			if (nr_pte_updates)
				pages -= (end - start) >> PAGE_SHIFT;
			virtpages -= (end - start) >> PAGE_SHIFT;

			start = end;
			if (pages <= 0 || virtpages <= 0)
				goto out;

			cond_resched();
		} while (end != vma->vm_end);
	}

out:
	/*
	 * It is possible to reach the end of the VMA list but the last few
	 * VMAs are not guaranteed to the vma_migratable. If they are not, we
	 * would find the !migratable VMA on the next scan but not reset the
	 * scanner to the start so check it now.
	 */
	if (vma)
		mm->numa_scan_offset = start;
	else
		reset_ptenuma_scan(p);
	mmap_read_unlock(mm);

	/*
	 * Make sure tasks use at least 32x as much time to run other code
	 * than they used here, to limit NUMA PTE scanning overhead to 3% max.
	 * Usually update_task_scan_period slows down scanning enough; on an
	 * overloaded system we need to limit overhead on a per task basis.
	 */
	if (unlikely(p->se.sum_exec_runtime != runtime)) {
		u64 diff = p->se.sum_exec_runtime - runtime;
		p->node_stamp += 32 * diff;
	}
}

void init_numa_balancing(unsigned long clone_flags, struct task_struct *p)
{
	int mm_users = 0;
	struct mm_struct *mm = p->mm;

	if (mm) {
		mm_users = atomic_read(&mm->mm_users);
		if (mm_users == 1) {
			mm->numa_next_scan = jiffies + msecs_to_jiffies(sysctl_numa_balancing_scan_delay);
			mm->numa_scan_seq = 0;
		}
	}
	p->node_stamp			= 0;
	p->numa_scan_seq		= mm ? mm->numa_scan_seq : 0;
	p->numa_scan_period		= sysctl_numa_balancing_scan_delay;
	/* Protect against double add, see task_tick_numa and task_numa_work */
	p->numa_work.next		= &p->numa_work;
	p->numa_faults			= NULL;
	RCU_INIT_POINTER(p->numa_group, NULL);
	p->last_task_numa_placement	= 0;
	p->last_sum_exec_runtime	= 0;

	init_task_work(&p->numa_work, task_numa_work);

	/* New address space, reset the preferred nid */
	if (!(clone_flags & CLONE_VM)) {
		p->numa_preferred_nid = NUMA_NO_NODE;
		return;
	}

	/*
	 * New thread, keep existing numa_preferred_nid which should be copied
	 * already by arch_dup_task_struct but stagger when scans start.
	 */
	if (mm) {
		unsigned int delay;

		delay = min_t(unsigned int, task_scan_max(current),
			current->numa_scan_period * mm_users * NSEC_PER_MSEC);
		delay += 2 * TICK_NSEC;
		p->node_stamp = delay;
	}
}

/*
 * Drive the periodic memory faults..
 */
static void task_tick_numa(struct rq *rq, struct task_struct *curr)
{
	struct callback_head *work = &curr->numa_work;
	u64 period, now;

	/*
	 * We don't care about NUMA placement if we don't have memory.
	 */
	if ((curr->flags & (PF_EXITING | PF_KTHREAD)) || work->next != work)
		return;

	/*
	 * Using runtime rather than walltime has the dual advantage that
	 * we (mostly) drive the selection from busy threads and that the
	 * task needs to have done some actual work before we bother with
	 * NUMA placement.
	 */
	now = curr->se.sum_exec_runtime;
	period = (u64)curr->numa_scan_period * NSEC_PER_MSEC;

	if (now > curr->node_stamp + period) {
		if (!curr->node_stamp)
			curr->numa_scan_period = task_scan_start(curr);
		curr->node_stamp += period;

		if (!time_before(jiffies, curr->mm->numa_next_scan))
			task_work_add(curr, work, TWA_RESUME);
	}
}

static void update_scan_period(struct task_struct *p, int new_cpu)
{
	int src_nid = cpu_to_node(task_cpu(p));
	int dst_nid = cpu_to_node(new_cpu);

	if (!static_branch_likely(&sched_numa_balancing))
		return;

	if (!p->mm || !p->numa_faults || (p->flags & PF_EXITING))
		return;

	if (src_nid == dst_nid)
		return;

	/*
	 * Allow resets if faults have been trapped before one scan
	 * has completed. This is most likely due to a new task that
	 * is pulled cross-node due to wakeups or load balancing.
	 */
	if (p->numa_scan_seq) {
		/*
		 * Avoid scan adjustments if moving to the preferred
		 * node or if the task was not previously running on
		 * the preferred node.
		 */
		if (dst_nid == p->numa_preferred_nid ||
		    (p->numa_preferred_nid != NUMA_NO_NODE &&
			src_nid != p->numa_preferred_nid))
			return;
	}

	p->numa_scan_period = task_scan_start(p);
}

#else
static void task_tick_numa(struct rq *rq, struct task_struct *curr)
{
}

static inline void account_numa_enqueue(struct rq *rq, struct task_struct *p)
{
}

static inline void account_numa_dequeue(struct rq *rq, struct task_struct *p)
{
}

static inline void update_scan_period(struct task_struct *p, int new_cpu)
{
}

#endif /* CONFIG_NUMA_BALANCING */

static void
account_entity_enqueue(struct cfs_rq *cfs_rq, struct sched_entity *se)
{
	update_load_add(&cfs_rq->load, se->load.weight);
#ifdef CONFIG_SMP
	if (entity_is_task(se)) {
		struct rq *rq = rq_of(cfs_rq);

		account_numa_enqueue(rq, task_of(se));
		list_add(&se->group_node, &rq->cfs_tasks);
	}
#endif
	cfs_rq->nr_running++;
}

static void
account_entity_dequeue(struct cfs_rq *cfs_rq, struct sched_entity *se)
{
	update_load_sub(&cfs_rq->load, se->load.weight);
#ifdef CONFIG_SMP
	if (entity_is_task(se)) {
		account_numa_dequeue(rq_of(cfs_rq), task_of(se));
		list_del_init(&se->group_node);
	}
#endif
	cfs_rq->nr_running--;
}

/*
 * Signed add and clamp on underflow.
 *
 * Explicitly do a load-store to ensure the intermediate value never hits
 * memory. This allows lockless observations without ever seeing the negative
 * values.
 */
#define add_positive(_ptr, _val) do {                           \
	typeof(_ptr) ptr = (_ptr);                              \
	typeof(_val) val = (_val);                              \
	typeof(*ptr) res, var = READ_ONCE(*ptr);                \
								\
	res = var + val;                                        \
								\
	if (val < 0 && res > var)                               \
		res = 0;                                        \
								\
	WRITE_ONCE(*ptr, res);                                  \
} while (0)

/*
 * Unsigned subtract and clamp on underflow.
 *
 * Explicitly do a load-store to ensure the intermediate value never hits
 * memory. This allows lockless observations without ever seeing the negative
 * values.
 */
#define sub_positive(_ptr, _val) do {				\
	typeof(_ptr) ptr = (_ptr);				\
	typeof(*ptr) val = (_val);				\
	typeof(*ptr) res, var = READ_ONCE(*ptr);		\
	res = var - val;					\
	if (res > var)						\
		res = 0;					\
	WRITE_ONCE(*ptr, res);					\
} while (0)

/*
 * Remove and clamp on negative, from a local variable.
 *
 * A variant of sub_positive(), which does not use explicit load-store
 * and is thus optimized for local variable updates.
 */
#define lsub_positive(_ptr, _val) do {				\
	typeof(_ptr) ptr = (_ptr);				\
	*ptr -= min_t(typeof(*ptr), *ptr, _val);		\
} while (0)

#ifdef CONFIG_SMP
static inline void
enqueue_load_avg(struct cfs_rq *cfs_rq, struct sched_entity *se)
{
	cfs_rq->avg.load_avg += se->avg.load_avg;
	cfs_rq->avg.load_sum += se_weight(se) * se->avg.load_sum;
}

static inline void
dequeue_load_avg(struct cfs_rq *cfs_rq, struct sched_entity *se)
{
	sub_positive(&cfs_rq->avg.load_avg, se->avg.load_avg);
	sub_positive(&cfs_rq->avg.load_sum, se_weight(se) * se->avg.load_sum);
}
#else
static inline void
enqueue_load_avg(struct cfs_rq *cfs_rq, struct sched_entity *se) { }
static inline void
dequeue_load_avg(struct cfs_rq *cfs_rq, struct sched_entity *se) { }
#endif

static void reweight_entity(struct cfs_rq *cfs_rq, struct sched_entity *se,
			    unsigned long weight)
{
	if (se->on_rq) {
		/* commit outstanding execution time */
		if (cfs_rq->curr == se)
			update_curr(cfs_rq);
		update_load_sub(&cfs_rq->load, se->load.weight);
	}
	dequeue_load_avg(cfs_rq, se);

	update_load_set(&se->load, weight);

#ifdef CONFIG_SMP
	do {
		u32 divider = get_pelt_divider(&se->avg);

		se->avg.load_avg = div_u64(se_weight(se) * se->avg.load_sum, divider);
	} while (0);
#endif

	enqueue_load_avg(cfs_rq, se);
	if (se->on_rq)
		update_load_add(&cfs_rq->load, se->load.weight);

}

void reweight_task(struct task_struct *p, int prio)
{
	struct sched_entity *se = &p->se;
	struct cfs_rq *cfs_rq = cfs_rq_of(se);
	struct load_weight *load = &se->load;
	unsigned long weight = scale_load(sched_prio_to_weight[prio]);

	reweight_entity(cfs_rq, se, weight);
	load->inv_weight = sched_prio_to_wmult[prio];
}

#ifdef CONFIG_FAIR_GROUP_SCHED
#ifdef CONFIG_SMP
/*
 * All this does is approximate the hierarchical proportion which includes that
 * global sum we all love to hate.
 *
 * That is, the weight of a group entity, is the proportional share of the
 * group weight based on the group runqueue weights. That is:
 *
 *                     tg->weight * grq->load.weight
 *   ge->load.weight = -----------------------------               (1)
 *			  \Sum grq->load.weight
 *
 * Now, because computing that sum is prohibitively expensive to compute (been
 * there, done that) we approximate it with this average stuff. The average
 * moves slower and therefore the approximation is cheaper and more stable.
 *
 * So instead of the above, we substitute:
 *
 *   grq->load.weight -> grq->avg.load_avg                         (2)
 *
 * which yields the following:
 *
 *                     tg->weight * grq->avg.load_avg
 *   ge->load.weight = ------------------------------              (3)
 *				tg->load_avg
 *
 * Where: tg->load_avg ~= \Sum grq->avg.load_avg
 *
 * That is shares_avg, and it is right (given the approximation (2)).
 *
 * The problem with it is that because the average is slow -- it was designed
 * to be exactly that of course -- this leads to transients in boundary
 * conditions. In specific, the case where the group was idle and we start the
 * one task. It takes time for our CPU's grq->avg.load_avg to build up,
 * yielding bad latency etc..
 *
 * Now, in that special case (1) reduces to:
 *
 *                     tg->weight * grq->load.weight
 *   ge->load.weight = ----------------------------- = tg->weight   (4)
 *			    grp->load.weight
 *
 * That is, the sum collapses because all other CPUs are idle; the UP scenario.
 *
 * So what we do is modify our approximation (3) to approach (4) in the (near)
 * UP case, like:
 *
 *   ge->load.weight =
 *
 *              tg->weight * grq->load.weight
 *     ---------------------------------------------------         (5)
 *     tg->load_avg - grq->avg.load_avg + grq->load.weight
 *
 * But because grq->load.weight can drop to 0, resulting in a divide by zero,
 * we need to use grq->avg.load_avg as its lower bound, which then gives:
 *
 *
 *                     tg->weight * grq->load.weight
 *   ge->load.weight = -----------------------------		   (6)
 *				tg_load_avg'
 *
 * Where:
 *
 *   tg_load_avg' = tg->load_avg - grq->avg.load_avg +
 *                  max(grq->load.weight, grq->avg.load_avg)
 *
 * And that is shares_weight and is icky. In the (near) UP case it approaches
 * (4) while in the normal case it approaches (3). It consistently
 * overestimates the ge->load.weight and therefore:
 *
 *   \Sum ge->load.weight >= tg->weight
 *
 * hence icky!
 */
static long calc_group_shares(struct cfs_rq *cfs_rq)
{
	long tg_weight, tg_shares, load, shares;
	struct task_group *tg = cfs_rq->tg;

	tg_shares = READ_ONCE(tg->shares);

	load = max(scale_load_down(cfs_rq->load.weight), cfs_rq->avg.load_avg);

	tg_weight = atomic_long_read(&tg->load_avg);

	/* Ensure tg_weight >= load */
	tg_weight -= cfs_rq->tg_load_avg_contrib;
	tg_weight += load;

	shares = (tg_shares * load);
	if (tg_weight)
		shares /= tg_weight;

	/*
	 * MIN_SHARES has to be unscaled here to support per-CPU partitioning
	 * of a group with small tg->shares value. It is a floor value which is
	 * assigned as a minimum load.weight to the sched_entity representing
	 * the group on a CPU.
	 *
	 * E.g. on 64-bit for a group with tg->shares of scale_load(15)=15*1024
	 * on an 8-core system with 8 tasks each runnable on one CPU shares has
	 * to be 15*1024*1/8=1920 instead of scale_load(MIN_SHARES)=2*1024. In
	 * case no task is runnable on a CPU MIN_SHARES=2 should be returned
	 * instead of 0.
	 */
	return clamp_t(long, shares, MIN_SHARES, tg_shares);
}
#endif /* CONFIG_SMP */

static inline int throttled_hierarchy(struct cfs_rq *cfs_rq);

/*
 * Recomputes the group entity based on the current state of its group
 * runqueue.
 */
static void update_cfs_group(struct sched_entity *se)
{
	struct cfs_rq *gcfs_rq = group_cfs_rq(se);
	long shares;

	if (!gcfs_rq)
		return;

	if (throttled_hierarchy(gcfs_rq))
		return;

#ifndef CONFIG_SMP
	shares = READ_ONCE(gcfs_rq->tg->shares);

	if (likely(se->load.weight == shares))
		return;
#else
	shares   = calc_group_shares(gcfs_rq);
#endif

	reweight_entity(cfs_rq_of(se), se, shares);
}

#else /* CONFIG_FAIR_GROUP_SCHED */
static inline void update_cfs_group(struct sched_entity *se)
{
}
#endif /* CONFIG_FAIR_GROUP_SCHED */

static inline void cfs_rq_util_change(struct cfs_rq *cfs_rq, int flags)
{
	struct rq *rq = rq_of(cfs_rq);

	if (&rq->cfs == cfs_rq) {
		/*
		 * There are a few boundary cases this might miss but it should
		 * get called often enough that that should (hopefully) not be
		 * a real problem.
		 *
		 * It will not get called when we go idle, because the idle
		 * thread is a different class (!fair), nor will the utilization
		 * number include things like RT tasks.
		 *
		 * As is, the util number is not freq-invariant (we'd have to
		 * implement arch_scale_freq_capacity() for that).
		 *
		 * See cpu_util().
		 */
		cpufreq_update_util(rq, flags);
	}
}

#ifdef CONFIG_SMP
#ifdef CONFIG_FAIR_GROUP_SCHED
/**
 * update_tg_load_avg - update the tg's load avg
 * @cfs_rq: the cfs_rq whose avg changed
 *
 * This function 'ensures': tg->load_avg := \Sum tg->cfs_rq[]->avg.load.
 * However, because tg->load_avg is a global value there are performance
 * considerations.
 *
 * In order to avoid having to look at the other cfs_rq's, we use a
 * differential update where we store the last value we propagated. This in
 * turn allows skipping updates if the differential is 'small'.
 *
 * Updating tg's load_avg is necessary before update_cfs_share().
 */
static inline void update_tg_load_avg(struct cfs_rq *cfs_rq)
{
	long delta = cfs_rq->avg.load_avg - cfs_rq->tg_load_avg_contrib;

	/*
	 * No need to update load_avg for root_task_group as it is not used.
	 */
	if (cfs_rq->tg == &root_task_group)
		return;

	if (abs(delta) > cfs_rq->tg_load_avg_contrib / 64) {
		atomic_long_add(delta, &cfs_rq->tg->load_avg);
		cfs_rq->tg_load_avg_contrib = cfs_rq->avg.load_avg;
	}
}

/*
 * Called within set_task_rq() right before setting a task's CPU. The
 * caller only guarantees p->pi_lock is held; no other assumptions,
 * including the state of rq->lock, should be made.
 */
void set_task_rq_fair(struct sched_entity *se,
		      struct cfs_rq *prev, struct cfs_rq *next)
{
	u64 p_last_update_time;
	u64 n_last_update_time;

	if (!sched_feat(ATTACH_AGE_LOAD))
		return;

	/*
	 * We are supposed to update the task to "current" time, then its up to
	 * date and ready to go to new CPU/cfs_rq. But we have difficulty in
	 * getting what current time is, so simply throw away the out-of-date
	 * time. This will result in the wakee task is less decayed, but giving
	 * the wakee more load sounds not bad.
	 */
	if (!(se->avg.last_update_time && prev))
		return;

#ifndef CONFIG_64BIT
	{
		u64 p_last_update_time_copy;
		u64 n_last_update_time_copy;

		do {
			p_last_update_time_copy = prev->load_last_update_time_copy;
			n_last_update_time_copy = next->load_last_update_time_copy;

			smp_rmb();

			p_last_update_time = prev->avg.last_update_time;
			n_last_update_time = next->avg.last_update_time;

		} while (p_last_update_time != p_last_update_time_copy ||
			 n_last_update_time != n_last_update_time_copy);
	}
#else
	p_last_update_time = prev->avg.last_update_time;
	n_last_update_time = next->avg.last_update_time;
#endif
	__update_load_avg_blocked_se(p_last_update_time, se);
	se->avg.last_update_time = n_last_update_time;
}


/*
 * When on migration a sched_entity joins/leaves the PELT hierarchy, we need to
 * propagate its contribution. The key to this propagation is the invariant
 * that for each group:
 *
 *   ge->avg == grq->avg						(1)
 *
 * _IFF_ we look at the pure running and runnable sums. Because they
 * represent the very same entity, just at different points in the hierarchy.
 *
 * Per the above update_tg_cfs_util() and update_tg_cfs_runnable() are trivial
 * and simply copies the running/runnable sum over (but still wrong, because
 * the group entity and group rq do not have their PELT windows aligned).
 *
 * However, update_tg_cfs_load() is more complex. So we have:
 *
 *   ge->avg.load_avg = ge->load.weight * ge->avg.runnable_avg		(2)
 *
 * And since, like util, the runnable part should be directly transferable,
 * the following would _appear_ to be the straight forward approach:
 *
 *   grq->avg.load_avg = grq->load.weight * grq->avg.runnable_avg	(3)
 *
 * And per (1) we have:
 *
 *   ge->avg.runnable_avg == grq->avg.runnable_avg
 *
 * Which gives:
 *
 *                      ge->load.weight * grq->avg.load_avg
 *   ge->avg.load_avg = -----------------------------------		(4)
 *                               grq->load.weight
 *
 * Except that is wrong!
 *
 * Because while for entities historical weight is not important and we
 * really only care about our future and therefore can consider a pure
 * runnable sum, runqueues can NOT do this.
 *
 * We specifically want runqueues to have a load_avg that includes
 * historical weights. Those represent the blocked load, the load we expect
 * to (shortly) return to us. This only works by keeping the weights as
 * integral part of the sum. We therefore cannot decompose as per (3).
 *
 * Another reason this doesn't work is that runnable isn't a 0-sum entity.
 * Imagine a rq with 2 tasks that each are runnable 2/3 of the time. Then the
 * rq itself is runnable anywhere between 2/3 and 1 depending on how the
 * runnable section of these tasks overlap (or not). If they were to perfectly
 * align the rq as a whole would be runnable 2/3 of the time. If however we
 * always have at least 1 runnable task, the rq as a whole is always runnable.
 *
 * So we'll have to approximate.. :/
 *
 * Given the constraint:
 *
 *   ge->avg.running_sum <= ge->avg.runnable_sum <= LOAD_AVG_MAX
 *
 * We can construct a rule that adds runnable to a rq by assuming minimal
 * overlap.
 *
 * On removal, we'll assume each task is equally runnable; which yields:
 *
 *   grq->avg.runnable_sum = grq->avg.load_sum / grq->load.weight
 *
 * XXX: only do this for the part of runnable > running ?
 *
 */

static inline void
update_tg_cfs_util(struct cfs_rq *cfs_rq, struct sched_entity *se, struct cfs_rq *gcfs_rq)
{
	long delta = gcfs_rq->avg.util_avg - se->avg.util_avg;
	u32 divider;

	/* Nothing to update */
	if (!delta)
		return;

	/*
	 * cfs_rq->avg.period_contrib can be used for both cfs_rq and se.
	 * See ___update_load_avg() for details.
	 */
	divider = get_pelt_divider(&cfs_rq->avg);

	/* Set new sched_entity's utilization */
	se->avg.util_avg = gcfs_rq->avg.util_avg;
	se->avg.util_sum = se->avg.util_avg * divider;

	/* Update parent cfs_rq utilization */
	add_positive(&cfs_rq->avg.util_avg, delta);
	cfs_rq->avg.util_sum = cfs_rq->avg.util_avg * divider;
}

static inline void
update_tg_cfs_runnable(struct cfs_rq *cfs_rq, struct sched_entity *se, struct cfs_rq *gcfs_rq)
{
	long delta = gcfs_rq->avg.runnable_avg - se->avg.runnable_avg;
	u32 divider;

	/* Nothing to update */
	if (!delta)
		return;

	/*
	 * cfs_rq->avg.period_contrib can be used for both cfs_rq and se.
	 * See ___update_load_avg() for details.
	 */
	divider = get_pelt_divider(&cfs_rq->avg);

	/* Set new sched_entity's runnable */
	se->avg.runnable_avg = gcfs_rq->avg.runnable_avg;
	se->avg.runnable_sum = se->avg.runnable_avg * divider;

	/* Update parent cfs_rq runnable */
	add_positive(&cfs_rq->avg.runnable_avg, delta);
	cfs_rq->avg.runnable_sum = cfs_rq->avg.runnable_avg * divider;
}

static inline void
update_tg_cfs_load(struct cfs_rq *cfs_rq, struct sched_entity *se, struct cfs_rq *gcfs_rq)
{
	long delta_avg, running_sum, runnable_sum = gcfs_rq->prop_runnable_sum;
	unsigned long load_avg;
	u64 load_sum = 0;
	s64 delta_sum;
	u32 divider;

	if (!runnable_sum)
		return;

	gcfs_rq->prop_runnable_sum = 0;

	/*
	 * cfs_rq->avg.period_contrib can be used for both cfs_rq and se.
	 * See ___update_load_avg() for details.
	 */
	divider = get_pelt_divider(&cfs_rq->avg);

	if (runnable_sum >= 0) {
		/*
		 * Add runnable; clip at LOAD_AVG_MAX. Reflects that until
		 * the CPU is saturated running == runnable.
		 */
		runnable_sum += se->avg.load_sum;
		runnable_sum = min_t(long, runnable_sum, divider);
	} else {
		/*
		 * Estimate the new unweighted runnable_sum of the gcfs_rq by
		 * assuming all tasks are equally runnable.
		 */
		if (scale_load_down(gcfs_rq->load.weight)) {
			load_sum = div_s64(gcfs_rq->avg.load_sum,
				scale_load_down(gcfs_rq->load.weight));
		}

		/* But make sure to not inflate se's runnable */
		runnable_sum = min(se->avg.load_sum, load_sum);
	}

	/*
	 * runnable_sum can't be lower than running_sum
	 * Rescale running sum to be in the same range as runnable sum
	 * running_sum is in [0 : LOAD_AVG_MAX <<  SCHED_CAPACITY_SHIFT]
	 * runnable_sum is in [0 : LOAD_AVG_MAX]
	 */
	running_sum = se->avg.util_sum >> SCHED_CAPACITY_SHIFT;
	runnable_sum = max(runnable_sum, running_sum);

	load_sum = (s64)se_weight(se) * runnable_sum;
	load_avg = div_s64(load_sum, divider);

	delta_sum = load_sum - (s64)se_weight(se) * se->avg.load_sum;
	delta_avg = load_avg - se->avg.load_avg;

	se->avg.load_sum = runnable_sum;
	se->avg.load_avg = load_avg;
	add_positive(&cfs_rq->avg.load_avg, delta_avg);
	add_positive(&cfs_rq->avg.load_sum, delta_sum);
}

static inline void add_tg_cfs_propagate(struct cfs_rq *cfs_rq, long runnable_sum)
{
	cfs_rq->propagate = 1;
	cfs_rq->prop_runnable_sum += runnable_sum;
}

/* Update task and its cfs_rq load average */
static inline int propagate_entity_load_avg(struct sched_entity *se)
{
	struct cfs_rq *cfs_rq, *gcfs_rq;

	if (entity_is_task(se))
		return 0;

	gcfs_rq = group_cfs_rq(se);
	if (!gcfs_rq->propagate)
		return 0;

	gcfs_rq->propagate = 0;

	cfs_rq = cfs_rq_of(se);

	add_tg_cfs_propagate(cfs_rq, gcfs_rq->prop_runnable_sum);

	update_tg_cfs_util(cfs_rq, se, gcfs_rq);
	update_tg_cfs_runnable(cfs_rq, se, gcfs_rq);
	update_tg_cfs_load(cfs_rq, se, gcfs_rq);

	trace_pelt_cfs_tp(cfs_rq);
	trace_pelt_se_tp(se);

	return 1;
}

/*
 * Check if we need to update the load and the utilization of a blocked
 * group_entity:
 */
static inline bool skip_blocked_update(struct sched_entity *se)
{
	struct cfs_rq *gcfs_rq = group_cfs_rq(se);

	/*
	 * If sched_entity still have not zero load or utilization, we have to
	 * decay it:
	 */
	if (se->avg.load_avg || se->avg.util_avg)
		return false;

	/*
	 * If there is a pending propagation, we have to update the load and
	 * the utilization of the sched_entity:
	 */
	if (gcfs_rq->propagate)
		return false;

	/*
	 * Otherwise, the load and the utilization of the sched_entity is
	 * already zero and there is no pending propagation, so it will be a
	 * waste of time to try to decay it:
	 */
	return true;
}

#else /* CONFIG_FAIR_GROUP_SCHED */

static inline void update_tg_load_avg(struct cfs_rq *cfs_rq) {}

static inline int propagate_entity_load_avg(struct sched_entity *se)
{
	return 0;
}

static inline void add_tg_cfs_propagate(struct cfs_rq *cfs_rq, long runnable_sum) {}

#endif /* CONFIG_FAIR_GROUP_SCHED */

/**
 * update_cfs_rq_load_avg - update the cfs_rq's load/util averages
 * @now: current time, as per cfs_rq_clock_pelt()
 * @cfs_rq: cfs_rq to update
 *
 * The cfs_rq avg is the direct sum of all its entities (blocked and runnable)
 * avg. The immediate corollary is that all (fair) tasks must be attached, see
 * post_init_entity_util_avg().
 *
 * cfs_rq->avg is used for task_h_load() and update_cfs_share() for example.
 *
 * Returns true if the load decayed or we removed load.
 *
 * Since both these conditions indicate a changed cfs_rq->avg.load we should
 * call update_tg_load_avg() when this function returns true.
 */
static inline int
update_cfs_rq_load_avg(u64 now, struct cfs_rq *cfs_rq)
{
	unsigned long removed_load = 0, removed_util = 0, removed_runnable = 0;
	struct sched_avg *sa = &cfs_rq->avg;
	int decayed = 0;

	if (cfs_rq->removed.nr) {
		unsigned long r;
		u32 divider = get_pelt_divider(&cfs_rq->avg);

		raw_spin_lock(&cfs_rq->removed.lock);
		swap(cfs_rq->removed.util_avg, removed_util);
		swap(cfs_rq->removed.load_avg, removed_load);
		swap(cfs_rq->removed.runnable_avg, removed_runnable);
		cfs_rq->removed.nr = 0;
		raw_spin_unlock(&cfs_rq->removed.lock);

		r = removed_load;
		sub_positive(&sa->load_avg, r);
		sub_positive(&sa->load_sum, r * divider);

		r = removed_util;
		sub_positive(&sa->util_avg, r);
		sub_positive(&sa->util_sum, r * divider);

		r = removed_runnable;
		sub_positive(&sa->runnable_avg, r);
		sub_positive(&sa->runnable_sum, r * divider);

		/*
		 * removed_runnable is the unweighted version of removed_load so we
		 * can use it to estimate removed_load_sum.
		 */
		add_tg_cfs_propagate(cfs_rq,
			-(long)(removed_runnable * divider) >> SCHED_CAPACITY_SHIFT);

		decayed = 1;
	}

	decayed |= __update_load_avg_cfs_rq(now, cfs_rq);

#ifndef CONFIG_64BIT
	smp_wmb();
	cfs_rq->load_last_update_time_copy = sa->last_update_time;
#endif

	return decayed;
}

/**
 * attach_entity_load_avg - attach this entity to its cfs_rq load avg
 * @cfs_rq: cfs_rq to attach to
 * @se: sched_entity to attach
 *
 * Must call update_cfs_rq_load_avg() before this, since we rely on
 * cfs_rq->avg.last_update_time being current.
 */
static void attach_entity_load_avg(struct cfs_rq *cfs_rq, struct sched_entity *se)
{
	/*
	 * cfs_rq->avg.period_contrib can be used for both cfs_rq and se.
	 * See ___update_load_avg() for details.
	 */
	u32 divider = get_pelt_divider(&cfs_rq->avg);

	/*
	 * When we attach the @se to the @cfs_rq, we must align the decay
	 * window because without that, really weird and wonderful things can
	 * happen.
	 *
	 * XXX illustrate
	 */
	se->avg.last_update_time = cfs_rq->avg.last_update_time;
	se->avg.period_contrib = cfs_rq->avg.period_contrib;

	/*
	 * Hell(o) Nasty stuff.. we need to recompute _sum based on the new
	 * period_contrib. This isn't strictly correct, but since we're
	 * entirely outside of the PELT hierarchy, nobody cares if we truncate
	 * _sum a little.
	 */
	se->avg.util_sum = se->avg.util_avg * divider;

	se->avg.runnable_sum = se->avg.runnable_avg * divider;

	se->avg.load_sum = divider;
	if (se_weight(se)) {
		se->avg.load_sum =
			div_u64(se->avg.load_avg * se->avg.load_sum, se_weight(se));
	}

	enqueue_load_avg(cfs_rq, se);
	cfs_rq->avg.util_avg += se->avg.util_avg;
	cfs_rq->avg.util_sum += se->avg.util_sum;
	cfs_rq->avg.runnable_avg += se->avg.runnable_avg;
	cfs_rq->avg.runnable_sum += se->avg.runnable_sum;

	add_tg_cfs_propagate(cfs_rq, se->avg.load_sum);

	cfs_rq_util_change(cfs_rq, 0);

	trace_pelt_cfs_tp(cfs_rq);
}

/**
 * detach_entity_load_avg - detach this entity from its cfs_rq load avg
 * @cfs_rq: cfs_rq to detach from
 * @se: sched_entity to detach
 *
 * Must call update_cfs_rq_load_avg() before this, since we rely on
 * cfs_rq->avg.last_update_time being current.
 */
static void detach_entity_load_avg(struct cfs_rq *cfs_rq, struct sched_entity *se)
{
	dequeue_load_avg(cfs_rq, se);
	sub_positive(&cfs_rq->avg.util_avg, se->avg.util_avg);
	sub_positive(&cfs_rq->avg.util_sum, se->avg.util_sum);
	sub_positive(&cfs_rq->avg.runnable_avg, se->avg.runnable_avg);
	sub_positive(&cfs_rq->avg.runnable_sum, se->avg.runnable_sum);

	add_tg_cfs_propagate(cfs_rq, -se->avg.load_sum);

	cfs_rq_util_change(cfs_rq, 0);

	trace_pelt_cfs_tp(cfs_rq);
}

/*
 * Optional action to be done while updating the load average
 */
#define UPDATE_TG	0x1
#define SKIP_AGE_LOAD	0x2
#define DO_ATTACH	0x4

/* Update task and its cfs_rq load average */
static inline void update_load_avg(struct cfs_rq *cfs_rq, struct sched_entity *se, int flags)
{
	u64 now = cfs_rq_clock_pelt(cfs_rq);
	int decayed;

	/*
	 * Track task load average for carrying it to new CPU after migrated, and
	 * track group sched_entity load average for task_h_load calc in migration
	 */
	if (se->avg.last_update_time && !(flags & SKIP_AGE_LOAD))
		__update_load_avg_se(now, cfs_rq, se);

	decayed  = update_cfs_rq_load_avg(now, cfs_rq);
	decayed |= propagate_entity_load_avg(se);

	if (!se->avg.last_update_time && (flags & DO_ATTACH)) {

		/*
		 * DO_ATTACH means we're here from enqueue_entity().
		 * !last_update_time means we've passed through
		 * migrate_task_rq_fair() indicating we migrated.
		 *
		 * IOW we're enqueueing a task on a new CPU.
		 */
		attach_entity_load_avg(cfs_rq, se);
		update_tg_load_avg(cfs_rq);

	} else if (decayed) {
		cfs_rq_util_change(cfs_rq, 0);

		if (flags & UPDATE_TG)
			update_tg_load_avg(cfs_rq);
	}
}

#ifndef CONFIG_64BIT
static inline u64 cfs_rq_last_update_time(struct cfs_rq *cfs_rq)
{
	u64 last_update_time_copy;
	u64 last_update_time;

	do {
		last_update_time_copy = cfs_rq->load_last_update_time_copy;
		smp_rmb();
		last_update_time = cfs_rq->avg.last_update_time;
	} while (last_update_time != last_update_time_copy);

	return last_update_time;
}
#else
static inline u64 cfs_rq_last_update_time(struct cfs_rq *cfs_rq)
{
	return cfs_rq->avg.last_update_time;
}
#endif

/*
 * Synchronize entity load avg of dequeued entity without locking
 * the previous rq.
 */
static void sync_entity_load_avg(struct sched_entity *se)
{
	struct cfs_rq *cfs_rq = cfs_rq_of(se);
	u64 last_update_time;

	last_update_time = cfs_rq_last_update_time(cfs_rq);
	__update_load_avg_blocked_se(last_update_time, se);
}

/*
 * Task first catches up with cfs_rq, and then subtract
 * itself from the cfs_rq (task must be off the queue now).
 */
static void remove_entity_load_avg(struct sched_entity *se)
{
	struct cfs_rq *cfs_rq = cfs_rq_of(se);
	unsigned long flags;

	/*
	 * tasks cannot exit without having gone through wake_up_new_task() ->
	 * post_init_entity_util_avg() which will have added things to the
	 * cfs_rq, so we can remove unconditionally.
	 */

	sync_entity_load_avg(se);

	raw_spin_lock_irqsave(&cfs_rq->removed.lock, flags);
	++cfs_rq->removed.nr;
	cfs_rq->removed.util_avg	+= se->avg.util_avg;
	cfs_rq->removed.load_avg	+= se->avg.load_avg;
	cfs_rq->removed.runnable_avg	+= se->avg.runnable_avg;
	raw_spin_unlock_irqrestore(&cfs_rq->removed.lock, flags);
}

static inline unsigned long cfs_rq_runnable_avg(struct cfs_rq *cfs_rq)
{
	return cfs_rq->avg.runnable_avg;
}

static inline unsigned long cfs_rq_load_avg(struct cfs_rq *cfs_rq)
{
	return cfs_rq->avg.load_avg;
}

static int newidle_balance(struct rq *this_rq, struct rq_flags *rf);

#ifndef CONFIG_SCHED_WALT
static inline unsigned long task_util(struct task_struct *p)
{
	return READ_ONCE(p->se.avg.util_avg);
}
#endif

static inline unsigned long _task_util_est(struct task_struct *p)
{
	struct util_est ue = READ_ONCE(p->se.avg.util_est);

	return (max(ue.ewma, ue.enqueued) | UTIL_AVG_UNCHANGED);
}

static inline unsigned long task_util_est(struct task_struct *p)
{
#ifdef CONFIG_SCHED_WALT
	return p->ravg.demand_scaled;
#endif
	return max(task_util(p), _task_util_est(p));
}

#ifdef CONFIG_UCLAMP_TASK
static inline unsigned long uclamp_task_util(struct task_struct *p)
{
	return clamp(task_util_est(p),
		     uclamp_eff_value(p, UCLAMP_MIN),
		     uclamp_eff_value(p, UCLAMP_MAX));
}
#else
static inline unsigned long uclamp_task_util(struct task_struct *p)
{
	return task_util_est(p);
}
#endif

static inline void util_est_enqueue(struct cfs_rq *cfs_rq,
				    struct task_struct *p)
{
	unsigned int enqueued;

	if (!sched_feat(UTIL_EST))
		return;

	/* Update root cfs_rq's estimated utilization */
	enqueued  = cfs_rq->avg.util_est.enqueued;
	enqueued += _task_util_est(p);
	WRITE_ONCE(cfs_rq->avg.util_est.enqueued, enqueued);

	trace_sched_util_est_cfs_tp(cfs_rq);
}

/*
 * Check if a (signed) value is within a specified (unsigned) margin,
 * based on the observation that:
 *
 *     abs(x) < y := (unsigned)(x + y - 1) < (2 * y - 1)
 *
 * NOTE: this only works when value + maring < INT_MAX.
 */
static inline bool within_margin(int value, int margin)
{
	return ((unsigned int)(value + margin - 1) < (2 * margin - 1));
}

static void
util_est_dequeue(struct cfs_rq *cfs_rq, struct task_struct *p, bool task_sleep)
{
	long last_ewma_diff;
	struct util_est ue;
	int cpu;

	if (!sched_feat(UTIL_EST))
		return;

	/* Update root cfs_rq's estimated utilization */
	ue.enqueued  = cfs_rq->avg.util_est.enqueued;
	ue.enqueued -= min_t(unsigned int, ue.enqueued, _task_util_est(p));
	WRITE_ONCE(cfs_rq->avg.util_est.enqueued, ue.enqueued);

	trace_sched_util_est_cfs_tp(cfs_rq);

	/*
	 * Skip update of task's estimated utilization when the task has not
	 * yet completed an activation, e.g. being migrated.
	 */
	if (!task_sleep)
		return;

	/*
	 * If the PELT values haven't changed since enqueue time,
	 * skip the util_est update.
	 */
	ue = p->se.avg.util_est;
	if (ue.enqueued & UTIL_AVG_UNCHANGED)
		return;

	/*
	 * Reset EWMA on utilization increases, the moving average is used only
	 * to smooth utilization decreases.
	 */
	ue.enqueued = (task_util(p) | UTIL_AVG_UNCHANGED);
	if (sched_feat(UTIL_EST_FASTUP)) {
		if (ue.ewma < ue.enqueued) {
			ue.ewma = ue.enqueued;
			goto done;
		}
	}

	/*
	 * Skip update of task's estimated utilization when its EWMA is
	 * already ~1% close to its last activation value.
	 */
	last_ewma_diff = ue.enqueued - ue.ewma;
	if (within_margin(last_ewma_diff, (SCHED_CAPACITY_SCALE / 100)))
		return;

	/*
	 * To avoid overestimation of actual task utilization, skip updates if
	 * we cannot grant there is idle time in this CPU.
	 */
	cpu = cpu_of(rq_of(cfs_rq));
	if (task_util(p) > capacity_orig_of(cpu))
		return;

	/*
	 * Update Task's estimated utilization
	 *
	 * When *p completes an activation we can consolidate another sample
	 * of the task size. This is done by storing the current PELT value
	 * as ue.enqueued and by using this value to update the Exponential
	 * Weighted Moving Average (EWMA):
	 *
	 *  ewma(t) = w *  task_util(p) + (1-w) * ewma(t-1)
	 *          = w *  task_util(p) +         ewma(t-1)  - w * ewma(t-1)
	 *          = w * (task_util(p) -         ewma(t-1)) +     ewma(t-1)
	 *          = w * (      last_ewma_diff            ) +     ewma(t-1)
	 *          = w * (last_ewma_diff  +  ewma(t-1) / w)
	 *
	 * Where 'w' is the weight of new samples, which is configured to be
	 * 0.25, thus making w=1/4 ( >>= UTIL_EST_WEIGHT_SHIFT)
	 */
	ue.ewma <<= UTIL_EST_WEIGHT_SHIFT;
	ue.ewma  += last_ewma_diff;
	ue.ewma >>= UTIL_EST_WEIGHT_SHIFT;
done:
	WRITE_ONCE(p->se.avg.util_est, ue);

	trace_sched_util_est_se_tp(&p->se);
}

#ifndef CONFIG_SCHED_WALT
static inline int task_fits_capacity(struct task_struct *p, long capacity)
{
	return fits_capacity(uclamp_task_util(p), capacity);
}
#else /* CONFIG_SCHED_WALT */
static inline bool
bias_to_this_cpu(struct task_struct *p, int cpu, int start_cpu)
{
	bool base_test = cpumask_test_cpu(cpu, &p->cpus_mask) &&
						cpu_active(cpu);
	bool start_cap_test = (capacity_orig_of(cpu) >=
					capacity_orig_of(start_cpu));

	return base_test && start_cap_test;
}

static inline bool task_fits_capacity(struct task_struct *p,
					long capacity,
					int cpu)
{
	unsigned int margin;

	/*
	 * Derive upmigration/downmigrate margin wrt the src/dest CPU.
	 */
	if (capacity_orig_of(task_cpu(p)) > capacity_orig_of(cpu))
		margin = sched_capacity_margin_down[cpu];
	else
		margin = sched_capacity_margin_up[task_cpu(p)];

	return capacity * 1024 > uclamp_task_util(p) * margin;
}

static inline bool task_fits_max(struct task_struct *p, int cpu)
{
	unsigned long capacity = capacity_orig_of(cpu);
	unsigned long max_capacity = cpu_rq(cpu)->rd->max_cpu_capacity.val;
	unsigned long task_boost = per_task_boost(p);

	if (capacity == max_capacity)
		return true;

	if (is_min_capacity_cpu(cpu)) {
		if (task_boost_policy(p) == SCHED_BOOST_ON_BIG ||
				task_boost > 0 ||
				uclamp_boosted(p) ||
				walt_should_kick_upmigrate(p, cpu))
			return false;
	} else { /* mid cap cpu */
		if (task_boost > TASK_BOOST_ON_MID)
			return false;
	}

	return task_fits_capacity(p, capacity, cpu);
}

static inline bool task_demand_fits(struct task_struct *p, int cpu)
{
	unsigned long capacity = capacity_orig_of(cpu);
	unsigned long max_capacity = cpu_rq(cpu)->rd->max_cpu_capacity.val;

	if (capacity == max_capacity)
		return true;

	return task_fits_capacity(p, capacity, cpu);
}

struct find_best_target_env {
	bool is_rtg;
	int need_idle;
	bool boosted;
	int fastpath;
	int start_cpu;
	int order_index;
	int end_index;
	bool strict_max;
	int skip_cpu;
};

static inline bool prefer_spread_on_idle(int cpu)
{
	if (likely(!sysctl_sched_prefer_spread))
		return false;

	if (is_min_capacity_cpu(cpu))
		return sysctl_sched_prefer_spread >= 1;

	return sysctl_sched_prefer_spread > 1;
}

static inline void walt_adjust_cpus_for_packing(struct task_struct *p,
				int *target_cpu, int *best_idle_cpu,
				int shallowest_idle_cstate,
				struct find_best_target_env *fbt_env)
{
	unsigned long tutil, estimated_capacity;

	if (*best_idle_cpu == -1 || *target_cpu == -1)
		return;

	if (prefer_spread_on_idle(*best_idle_cpu))
		fbt_env->need_idle |= 2;

	if (fbt_env->need_idle || task_placement_boost_enabled(p) ||
		fbt_env->boosted || shallowest_idle_cstate <= 0) {
		*target_cpu = -1;
		return;
	}

	if (task_in_cum_window_demand(cpu_rq(*target_cpu), p))
		tutil = 0;
	else
		tutil = task_util(p);

	estimated_capacity = cpu_util_cum(*target_cpu, tutil);
	estimated_capacity = add_capacity_margin(estimated_capacity,
							*target_cpu);

	/*
	 * If there is only one active CPU and it is already above its current
	 * capacity, avoid placing additional task on the CPU.
	 */
	if (estimated_capacity > capacity_curr_of(*target_cpu)) {
		*target_cpu = -1;
		return;
	}

	if (fbt_env->is_rtg)
		*best_idle_cpu = -1;
}
#endif /* CONFIG_SCHED_WALT */

static inline void update_misfit_status(struct task_struct *p, struct rq *rq)
{
	if (!static_branch_unlikely(&sched_asym_cpucapacity))
		return;

	if (!p) {
		rq->misfit_task_load = 0;
		return;
	}

#ifndef CONFIG_SCHED_WALT
	if (task_fits_capacity(p, capacity_of(cpu_of(rq)))) {
		rq->misfit_task_load = 0;
		return;
	}
#else
	if (task_fits_max(p, cpu_of(rq))) {
		rq->misfit_task_load = 0;
		return;
	}
#endif

	/*
	 * Make sure that misfit_task_load will not be null even if
	 * task_h_load() returns 0.
	 */
	rq->misfit_task_load = max_t(unsigned long, task_h_load(p), 1);
}

#else /* CONFIG_SMP */

#define UPDATE_TG	0x0
#define SKIP_AGE_LOAD	0x0
#define DO_ATTACH	0x0

static inline void update_load_avg(struct cfs_rq *cfs_rq, struct sched_entity *se, int not_used1)
{
	cfs_rq_util_change(cfs_rq, 0);
}

static inline void remove_entity_load_avg(struct sched_entity *se) {}

static inline void
attach_entity_load_avg(struct cfs_rq *cfs_rq, struct sched_entity *se) {}
static inline void
detach_entity_load_avg(struct cfs_rq *cfs_rq, struct sched_entity *se) {}

static inline int newidle_balance(struct rq *rq, struct rq_flags *rf)
{
	return 0;
}

static inline void
util_est_enqueue(struct cfs_rq *cfs_rq, struct task_struct *p) {}

static inline void
util_est_dequeue(struct cfs_rq *cfs_rq, struct task_struct *p,
		 bool task_sleep) {}
static inline void update_misfit_status(struct task_struct *p, struct rq *rq) {}

#endif /* CONFIG_SMP */

static void check_spread(struct cfs_rq *cfs_rq, struct sched_entity *se)
{
#ifdef CONFIG_SCHED_DEBUG
	s64 d = se->vruntime - cfs_rq->min_vruntime;

	if (d < 0)
		d = -d;

	if (d > 3*sysctl_sched_latency)
		schedstat_inc(cfs_rq->nr_spread_over);
#endif
}

static void
place_entity(struct cfs_rq *cfs_rq, struct sched_entity *se, int initial)
{
	u64 vruntime = cfs_rq->min_vruntime;

	/*
	 * The 'current' period is already promised to the current tasks,
	 * however the extra weight of the new task will slow them down a
	 * little, place the new task so that it fits in the slot that
	 * stays open at the end.
	 */
	if (initial && sched_feat(START_DEBIT))
		vruntime += sched_vslice(cfs_rq, se);

	/* sleeps up to a single latency don't count. */
	if (!initial) {
		unsigned long thresh = sysctl_sched_latency;

		/*
		 * Halve their sleep time's effect, to allow
		 * for a gentler effect of sleepers:
		 */
		if (sched_feat(GENTLE_FAIR_SLEEPERS))
			thresh >>= 1;

		vruntime -= thresh;
#ifdef CONFIG_SCHED_WALT
		if (entity_is_task(se) && per_task_boost(task_of(se)) ==
				TASK_BOOST_STRICT_MAX)
			vruntime -= sysctl_sched_latency;
#endif
	}

	/* ensure we never gain time by being placed backwards. */
	se->vruntime = max_vruntime(se->vruntime, vruntime);
}

static void check_enqueue_throttle(struct cfs_rq *cfs_rq);

static inline void check_schedstat_required(void)
{
#ifdef CONFIG_SCHEDSTATS
	if (schedstat_enabled())
		return;

	/* Force schedstat enabled if a dependent tracepoint is active */
	if (trace_sched_stat_wait_enabled()    ||
			trace_sched_stat_sleep_enabled()   ||
			trace_sched_stat_iowait_enabled()  ||
			trace_sched_stat_blocked_enabled() ||
			trace_sched_stat_runtime_enabled())  {
		printk_deferred_once("Scheduler tracepoints stat_sleep, stat_iowait, "
			     "stat_blocked and stat_runtime require the "
			     "kernel parameter schedstats=enable or "
			     "kernel.sched_schedstats=1\n");
	}
#endif
}

static inline bool cfs_bandwidth_used(void);

/*
 * MIGRATION
 *
 *	dequeue
 *	  update_curr()
 *	    update_min_vruntime()
 *	  vruntime -= min_vruntime
 *
 *	enqueue
 *	  update_curr()
 *	    update_min_vruntime()
 *	  vruntime += min_vruntime
 *
 * this way the vruntime transition between RQs is done when both
 * min_vruntime are up-to-date.
 *
 * WAKEUP (remote)
 *
 *	->migrate_task_rq_fair() (p->state == TASK_WAKING)
 *	  vruntime -= min_vruntime
 *
 *	enqueue
 *	  update_curr()
 *	    update_min_vruntime()
 *	  vruntime += min_vruntime
 *
 * this way we don't have the most up-to-date min_vruntime on the originating
 * CPU and an up-to-date min_vruntime on the destination CPU.
 */

static void
enqueue_entity(struct cfs_rq *cfs_rq, struct sched_entity *se, int flags)
{
	bool renorm = !(flags & ENQUEUE_WAKEUP) || (flags & ENQUEUE_MIGRATED);
	bool curr = cfs_rq->curr == se;

	/*
	 * If we're the current task, we must renormalise before calling
	 * update_curr().
	 */
	if (renorm && curr)
		se->vruntime += cfs_rq->min_vruntime;

	update_curr(cfs_rq);

	/*
	 * Otherwise, renormalise after, such that we're placed at the current
	 * moment in time, instead of some random moment in the past. Being
	 * placed in the past could significantly boost this task to the
	 * fairness detriment of existing tasks.
	 */
	if (renorm && !curr)
		se->vruntime += cfs_rq->min_vruntime;

	/*
	 * When enqueuing a sched_entity, we must:
	 *   - Update loads to have both entity and cfs_rq synced with now.
	 *   - Add its load to cfs_rq->runnable_avg
	 *   - For group_entity, update its weight to reflect the new share of
	 *     its group cfs_rq
	 *   - Add its new weight to cfs_rq->load.weight
	 */
	update_load_avg(cfs_rq, se, UPDATE_TG | DO_ATTACH);
	se_update_runnable(se);
	update_cfs_group(se);
	account_entity_enqueue(cfs_rq, se);

	if (flags & ENQUEUE_WAKEUP)
		place_entity(cfs_rq, se, 0);

	check_schedstat_required();
	update_stats_enqueue(cfs_rq, se, flags);
	check_spread(cfs_rq, se);
	if (!curr)
		__enqueue_entity(cfs_rq, se);
	se->on_rq = 1;

	/*
	 * When bandwidth control is enabled, cfs might have been removed
	 * because of a parent been throttled but cfs->nr_running > 1. Try to
	 * add it unconditionnally.
	 */
	if (cfs_rq->nr_running == 1 || cfs_bandwidth_used())
		list_add_leaf_cfs_rq(cfs_rq);

	if (cfs_rq->nr_running == 1)
		check_enqueue_throttle(cfs_rq);
}

static void __clear_buddies_last(struct sched_entity *se)
{
	for_each_sched_entity(se) {
		struct cfs_rq *cfs_rq = cfs_rq_of(se);
		if (cfs_rq->last != se)
			break;

		cfs_rq->last = NULL;
	}
}

static void __clear_buddies_next(struct sched_entity *se)
{
	for_each_sched_entity(se) {
		struct cfs_rq *cfs_rq = cfs_rq_of(se);
		if (cfs_rq->next != se)
			break;

		cfs_rq->next = NULL;
	}
}

static void __clear_buddies_skip(struct sched_entity *se)
{
	for_each_sched_entity(se) {
		struct cfs_rq *cfs_rq = cfs_rq_of(se);
		if (cfs_rq->skip != se)
			break;

		cfs_rq->skip = NULL;
	}
}

static void clear_buddies(struct cfs_rq *cfs_rq, struct sched_entity *se)
{
	if (cfs_rq->last == se)
		__clear_buddies_last(se);

	if (cfs_rq->next == se)
		__clear_buddies_next(se);

	if (cfs_rq->skip == se)
		__clear_buddies_skip(se);
}

static __always_inline void return_cfs_rq_runtime(struct cfs_rq *cfs_rq);

static void
dequeue_entity(struct cfs_rq *cfs_rq, struct sched_entity *se, int flags)
{
	/*
	 * Update run-time statistics of the 'current'.
	 */
	update_curr(cfs_rq);

	/*
	 * When dequeuing a sched_entity, we must:
	 *   - Update loads to have both entity and cfs_rq synced with now.
	 *   - Subtract its load from the cfs_rq->runnable_avg.
	 *   - Subtract its previous weight from cfs_rq->load.weight.
	 *   - For group entity, update its weight to reflect the new share
	 *     of its group cfs_rq.
	 */
	update_load_avg(cfs_rq, se, UPDATE_TG);
	se_update_runnable(se);

	update_stats_dequeue(cfs_rq, se, flags);

	clear_buddies(cfs_rq, se);

	if (se != cfs_rq->curr)
		__dequeue_entity(cfs_rq, se);
	se->on_rq = 0;
	account_entity_dequeue(cfs_rq, se);

	/*
	 * Normalize after update_curr(); which will also have moved
	 * min_vruntime if @se is the one holding it back. But before doing
	 * update_min_vruntime() again, which will discount @se's position and
	 * can move min_vruntime forward still more.
	 */
	if (!(flags & DEQUEUE_SLEEP))
		se->vruntime -= cfs_rq->min_vruntime;

	/* return excess runtime on last dequeue */
	return_cfs_rq_runtime(cfs_rq);

	update_cfs_group(se);

	/*
	 * Now advance min_vruntime if @se was the entity holding it back,
	 * except when: DEQUEUE_SAVE && !DEQUEUE_MOVE, in this case we'll be
	 * put back on, and if we advance min_vruntime, we'll be placed back
	 * further than we started -- ie. we'll be penalized.
	 */
	if ((flags & (DEQUEUE_SAVE | DEQUEUE_MOVE)) != DEQUEUE_SAVE)
		update_min_vruntime(cfs_rq);
}

/*
 * Preempt the current task with a newly woken task if needed:
 */
static void
check_preempt_tick(struct cfs_rq *cfs_rq, struct sched_entity *curr)
{
	unsigned long ideal_runtime, delta_exec;
	struct sched_entity *se;
	s64 delta;

	ideal_runtime = sched_slice(cfs_rq, curr);
	delta_exec = curr->sum_exec_runtime - curr->prev_sum_exec_runtime;
	if (delta_exec > ideal_runtime) {
		resched_curr(rq_of(cfs_rq));
		/*
		 * The current task ran long enough, ensure it doesn't get
		 * re-elected due to buddy favours.
		 */
		clear_buddies(cfs_rq, curr);
		return;
	}

	/*
	 * Ensure that a task that missed wakeup preemption by a
	 * narrow margin doesn't have to wait for a full slice.
	 * This also mitigates buddy induced latencies under load.
	 */
	if (delta_exec < sysctl_sched_min_granularity)
		return;

	se = __pick_first_entity(cfs_rq);
	delta = curr->vruntime - se->vruntime;

	if (delta < 0)
		return;

	if (delta > ideal_runtime)
		resched_curr(rq_of(cfs_rq));
}

static void
set_next_entity(struct cfs_rq *cfs_rq, struct sched_entity *se)
{
	/* 'current' is not kept within the tree. */
	if (se->on_rq) {
		/*
		 * Any task has to be enqueued before it get to execute on
		 * a CPU. So account for the time it spent waiting on the
		 * runqueue.
		 */
		update_stats_wait_end(cfs_rq, se);
		__dequeue_entity(cfs_rq, se);
		update_load_avg(cfs_rq, se, UPDATE_TG);
	}

	update_stats_curr_start(cfs_rq, se);
	cfs_rq->curr = se;

	/*
	 * Track our maximum slice length, if the CPU's load is at
	 * least twice that of our own weight (i.e. dont track it
	 * when there are only lesser-weight tasks around):
	 */
	if (schedstat_enabled() &&
	    rq_of(cfs_rq)->cfs.load.weight >= 2*se->load.weight) {
		schedstat_set(se->statistics.slice_max,
			max((u64)schedstat_val(se->statistics.slice_max),
			    se->sum_exec_runtime - se->prev_sum_exec_runtime));
	}

	se->prev_sum_exec_runtime = se->sum_exec_runtime;
}

static int
wakeup_preempt_entity(struct sched_entity *curr, struct sched_entity *se);

/*
 * Pick the next process, keeping these things in mind, in this order:
 * 1) keep things fair between processes/task groups
 * 2) pick the "next" process, since someone really wants that to run
 * 3) pick the "last" process, for cache locality
 * 4) do not run the "skip" process, if something else is available
 */
static struct sched_entity *
pick_next_entity(struct cfs_rq *cfs_rq, struct sched_entity *curr)
{
	struct sched_entity *left = __pick_first_entity(cfs_rq);
	struct sched_entity *se;

	/*
	 * If curr is set we have to see if its left of the leftmost entity
	 * still in the tree, provided there was anything in the tree at all.
	 */
	if (!left || (curr && entity_before(curr, left)))
		left = curr;

	se = left; /* ideally we run the leftmost entity */

	/*
	 * Avoid running the skip buddy, if running something else can
	 * be done without getting too unfair.
	 */
	if (cfs_rq->skip == se) {
		struct sched_entity *second;

		if (se == curr) {
			second = __pick_first_entity(cfs_rq);
		} else {
			second = __pick_next_entity(se);
			if (!second || (curr && entity_before(curr, second)))
				second = curr;
		}

		if (second && wakeup_preempt_entity(second, left) < 1)
			se = second;
	}

	if (cfs_rq->next && wakeup_preempt_entity(cfs_rq->next, left) < 1) {
		/*
		 * Someone really wants this to run. If it's not unfair, run it.
		 */
		se = cfs_rq->next;
	} else if (cfs_rq->last && wakeup_preempt_entity(cfs_rq->last, left) < 1) {
		/*
		 * Prefer last buddy, try to return the CPU to a preempted task.
		 */
		se = cfs_rq->last;
	}

	clear_buddies(cfs_rq, se);

	return se;
}

static bool check_cfs_rq_runtime(struct cfs_rq *cfs_rq);

static void put_prev_entity(struct cfs_rq *cfs_rq, struct sched_entity *prev)
{
	/*
	 * If still on the runqueue then deactivate_task()
	 * was not called and update_curr() has to be done:
	 */
	if (prev->on_rq)
		update_curr(cfs_rq);

	/* throttle cfs_rqs exceeding runtime */
	check_cfs_rq_runtime(cfs_rq);

	check_spread(cfs_rq, prev);

	if (prev->on_rq) {
		update_stats_wait_start(cfs_rq, prev);
		/* Put 'current' back into the tree. */
		__enqueue_entity(cfs_rq, prev);
		/* in !on_rq case, update occurred at dequeue */
		update_load_avg(cfs_rq, prev, 0);
	}
	cfs_rq->curr = NULL;
}

static void
entity_tick(struct cfs_rq *cfs_rq, struct sched_entity *curr, int queued)
{
	/*
	 * Update run-time statistics of the 'current'.
	 */
	update_curr(cfs_rq);

	/*
	 * Ensure that runnable average is periodically updated.
	 */
	update_load_avg(cfs_rq, curr, UPDATE_TG);
	update_cfs_group(curr);

#ifdef CONFIG_SCHED_HRTICK
	/*
	 * queued ticks are scheduled to match the slice, so don't bother
	 * validating it and just reschedule.
	 */
	if (queued) {
		resched_curr(rq_of(cfs_rq));
		return;
	}
	/*
	 * don't let the period tick interfere with the hrtick preemption
	 */
	if (!sched_feat(DOUBLE_TICK) &&
			hrtimer_active(&rq_of(cfs_rq)->hrtick_timer))
		return;
#endif

	if (cfs_rq->nr_running > 1)
		check_preempt_tick(cfs_rq, curr);
}


/**************************************************
 * CFS bandwidth control machinery
 */

#ifdef CONFIG_CFS_BANDWIDTH

#ifdef CONFIG_JUMP_LABEL
static struct static_key __cfs_bandwidth_used;

static inline bool cfs_bandwidth_used(void)
{
	return static_key_false(&__cfs_bandwidth_used);
}

void cfs_bandwidth_usage_inc(void)
{
	static_key_slow_inc_cpuslocked(&__cfs_bandwidth_used);
}

void cfs_bandwidth_usage_dec(void)
{
	static_key_slow_dec_cpuslocked(&__cfs_bandwidth_used);
}
#else /* CONFIG_JUMP_LABEL */
static bool cfs_bandwidth_used(void)
{
	return true;
}

void cfs_bandwidth_usage_inc(void) {}
void cfs_bandwidth_usage_dec(void) {}
#endif /* CONFIG_JUMP_LABEL */

/*
 * default period for cfs group bandwidth.
 * default: 0.1s, units: nanoseconds
 */
static inline u64 default_cfs_period(void)
{
	return 100000000ULL;
}

static inline u64 sched_cfs_bandwidth_slice(void)
{
	return (u64)sysctl_sched_cfs_bandwidth_slice * NSEC_PER_USEC;
}

/*
 * Replenish runtime according to assigned quota. We use sched_clock_cpu
 * directly instead of rq->clock to avoid adding additional synchronization
 * around rq->lock.
 *
 * requires cfs_b->lock
 */
void __refill_cfs_bandwidth_runtime(struct cfs_bandwidth *cfs_b)
{
	if (cfs_b->quota != RUNTIME_INF)
		cfs_b->runtime = cfs_b->quota;
}

static inline struct cfs_bandwidth *tg_cfs_bandwidth(struct task_group *tg)
{
	return &tg->cfs_bandwidth;
}

/* returns 0 on failure to allocate runtime */
static int __assign_cfs_rq_runtime(struct cfs_bandwidth *cfs_b,
				   struct cfs_rq *cfs_rq, u64 target_runtime)
{
	u64 min_amount, amount = 0;

	lockdep_assert_held(&cfs_b->lock);

	/* note: this is a positive sum as runtime_remaining <= 0 */
	min_amount = target_runtime - cfs_rq->runtime_remaining;

	if (cfs_b->quota == RUNTIME_INF)
		amount = min_amount;
	else {
		start_cfs_bandwidth(cfs_b);

		if (cfs_b->runtime > 0) {
			amount = min(cfs_b->runtime, min_amount);
			cfs_b->runtime -= amount;
			cfs_b->idle = 0;
		}
	}

	cfs_rq->runtime_remaining += amount;

	return cfs_rq->runtime_remaining > 0;
}

/* returns 0 on failure to allocate runtime */
static int assign_cfs_rq_runtime(struct cfs_rq *cfs_rq)
{
	struct cfs_bandwidth *cfs_b = tg_cfs_bandwidth(cfs_rq->tg);
	int ret;

	raw_spin_lock(&cfs_b->lock);
	ret = __assign_cfs_rq_runtime(cfs_b, cfs_rq, sched_cfs_bandwidth_slice());
	raw_spin_unlock(&cfs_b->lock);

	return ret;
}

static void __account_cfs_rq_runtime(struct cfs_rq *cfs_rq, u64 delta_exec)
{
	/* dock delta_exec before expiring quota (as it could span periods) */
	cfs_rq->runtime_remaining -= delta_exec;

	if (likely(cfs_rq->runtime_remaining > 0))
		return;

	if (cfs_rq->throttled)
		return;
	/*
	 * if we're unable to extend our runtime we resched so that the active
	 * hierarchy can be throttled
	 */
	if (!assign_cfs_rq_runtime(cfs_rq) && likely(cfs_rq->curr))
		resched_curr(rq_of(cfs_rq));
}

static __always_inline
void account_cfs_rq_runtime(struct cfs_rq *cfs_rq, u64 delta_exec)
{
	if (!cfs_bandwidth_used() || !cfs_rq->runtime_enabled)
		return;

	__account_cfs_rq_runtime(cfs_rq, delta_exec);
}

static inline int cfs_rq_throttled(struct cfs_rq *cfs_rq)
{
	return cfs_bandwidth_used() && cfs_rq->throttled;
}

/* check whether cfs_rq, or any parent, is throttled */
static inline int throttled_hierarchy(struct cfs_rq *cfs_rq)
{
	return cfs_bandwidth_used() && cfs_rq->throttle_count;
}

/*
 * Ensure that neither of the group entities corresponding to src_cpu or
 * dest_cpu are members of a throttled hierarchy when performing group
 * load-balance operations.
 */
static inline int throttled_lb_pair(struct task_group *tg,
				    int src_cpu, int dest_cpu)
{
	struct cfs_rq *src_cfs_rq, *dest_cfs_rq;

	src_cfs_rq = tg->cfs_rq[src_cpu];
	dest_cfs_rq = tg->cfs_rq[dest_cpu];

	return throttled_hierarchy(src_cfs_rq) ||
	       throttled_hierarchy(dest_cfs_rq);
}

static int tg_unthrottle_up(struct task_group *tg, void *data)
{
	struct rq *rq = data;
	struct cfs_rq *cfs_rq = tg->cfs_rq[cpu_of(rq)];

	cfs_rq->throttle_count--;
	if (!cfs_rq->throttle_count) {
		cfs_rq->throttled_clock_task_time += rq_clock_task(rq) -
					     cfs_rq->throttled_clock_task;

		/* Add cfs_rq with already running entity in the list */
		if (cfs_rq->nr_running >= 1)
			list_add_leaf_cfs_rq(cfs_rq);
	}

	return 0;
}

static int tg_throttle_down(struct task_group *tg, void *data)
{
	struct rq *rq = data;
	struct cfs_rq *cfs_rq = tg->cfs_rq[cpu_of(rq)];

	/* group is entering throttled state, stop time */
	if (!cfs_rq->throttle_count) {
		cfs_rq->throttled_clock_task = rq_clock_task(rq);
		list_del_leaf_cfs_rq(cfs_rq);
	}
	cfs_rq->throttle_count++;

	return 0;
}

static bool throttle_cfs_rq(struct cfs_rq *cfs_rq)
{
	struct rq *rq = rq_of(cfs_rq);
	struct cfs_bandwidth *cfs_b = tg_cfs_bandwidth(cfs_rq->tg);
	struct sched_entity *se;
	long task_delta, idle_task_delta, dequeue = 1;

	raw_spin_lock(&cfs_b->lock);
	/* This will start the period timer if necessary */
	if (__assign_cfs_rq_runtime(cfs_b, cfs_rq, 1)) {
		/*
		 * We have raced with bandwidth becoming available, and if we
		 * actually throttled the timer might not unthrottle us for an
		 * entire period. We additionally needed to make sure that any
		 * subsequent check_cfs_rq_runtime calls agree not to throttle
		 * us, as we may commit to do cfs put_prev+pick_next, so we ask
		 * for 1ns of runtime rather than just check cfs_b.
		 */
		dequeue = 0;
	} else {
		list_add_tail_rcu(&cfs_rq->throttled_list,
				  &cfs_b->throttled_cfs_rq);
	}
	raw_spin_unlock(&cfs_b->lock);

	if (!dequeue)
		return false;  /* Throttle no longer required. */

	se = cfs_rq->tg->se[cpu_of(rq_of(cfs_rq))];

	/* freeze hierarchy runnable averages while throttled */
	rcu_read_lock();
	walk_tg_tree_from(cfs_rq->tg, tg_throttle_down, tg_nop, (void *)rq);
	rcu_read_unlock();

	task_delta = cfs_rq->h_nr_running;
	idle_task_delta = cfs_rq->idle_h_nr_running;
	for_each_sched_entity(se) {
		struct cfs_rq *qcfs_rq = cfs_rq_of(se);
		/* throttled entity or throttle-on-deactivate */
		if (!se->on_rq)
			break;

		if (dequeue) {
			dequeue_entity(qcfs_rq, se, DEQUEUE_SLEEP);
		} else {
			update_load_avg(qcfs_rq, se, 0);
			se_update_runnable(se);
		}

		qcfs_rq->h_nr_running -= task_delta;
		qcfs_rq->idle_h_nr_running -= idle_task_delta;

		if (qcfs_rq->load.weight)
			dequeue = 0;
	}

	if (!se)
		sub_nr_running(rq, task_delta);

	/*
	 * Note: distribution will already see us throttled via the
	 * throttled-list.  rq->lock protects completion.
	 */
	cfs_rq->throttled = 1;
	cfs_rq->throttled_clock = rq_clock(rq);
	return true;
}

void unthrottle_cfs_rq(struct cfs_rq *cfs_rq)
{
	struct rq *rq = rq_of(cfs_rq);
	struct cfs_bandwidth *cfs_b = tg_cfs_bandwidth(cfs_rq->tg);
	struct sched_entity *se;
	long task_delta, idle_task_delta;

	se = cfs_rq->tg->se[cpu_of(rq)];

	cfs_rq->throttled = 0;

	update_rq_clock(rq);

	raw_spin_lock(&cfs_b->lock);
	cfs_b->throttled_time += rq_clock(rq) - cfs_rq->throttled_clock;
	list_del_rcu(&cfs_rq->throttled_list);
	raw_spin_unlock(&cfs_b->lock);

	/* update hierarchical throttle state */
	walk_tg_tree_from(cfs_rq->tg, tg_nop, tg_unthrottle_up, (void *)rq);

	if (!cfs_rq->load.weight)
		return;

	task_delta = cfs_rq->h_nr_running;
	idle_task_delta = cfs_rq->idle_h_nr_running;
	for_each_sched_entity(se) {
		if (se->on_rq)
			break;
		cfs_rq = cfs_rq_of(se);
		enqueue_entity(cfs_rq, se, ENQUEUE_WAKEUP);

		cfs_rq->h_nr_running += task_delta;
		cfs_rq->idle_h_nr_running += idle_task_delta;

		/* end evaluation on encountering a throttled cfs_rq */
		if (cfs_rq_throttled(cfs_rq))
			goto unthrottle_throttle;
	}

	for_each_sched_entity(se) {
		cfs_rq = cfs_rq_of(se);

		update_load_avg(cfs_rq, se, UPDATE_TG);
		se_update_runnable(se);

		cfs_rq->h_nr_running += task_delta;
		cfs_rq->idle_h_nr_running += idle_task_delta;


		/* end evaluation on encountering a throttled cfs_rq */
		if (cfs_rq_throttled(cfs_rq))
			goto unthrottle_throttle;

		/*
		 * One parent has been throttled and cfs_rq removed from the
		 * list. Add it back to not break the leaf list.
		 */
		if (throttled_hierarchy(cfs_rq))
			list_add_leaf_cfs_rq(cfs_rq);
	}

	/* At this point se is NULL and we are at root level*/
	add_nr_running(rq, task_delta);

unthrottle_throttle:
	/*
	 * The cfs_rq_throttled() breaks in the above iteration can result in
	 * incomplete leaf list maintenance, resulting in triggering the
	 * assertion below.
	 */
	for_each_sched_entity(se) {
		cfs_rq = cfs_rq_of(se);

		if (list_add_leaf_cfs_rq(cfs_rq))
			break;
	}

	assert_list_leaf_cfs_rq(rq);

	/* Determine whether we need to wake up potentially idle CPU: */
	if (rq->curr == rq->idle && rq->cfs.nr_running)
		resched_curr(rq);
}

static void distribute_cfs_runtime(struct cfs_bandwidth *cfs_b)
{
	struct cfs_rq *cfs_rq;
	u64 runtime, remaining = 1;

	rcu_read_lock();
	list_for_each_entry_rcu(cfs_rq, &cfs_b->throttled_cfs_rq,
				throttled_list) {
		struct rq *rq = rq_of(cfs_rq);
		struct rq_flags rf;

		rq_lock_irqsave(rq, &rf);
		if (!cfs_rq_throttled(cfs_rq))
			goto next;

		/* By the above check, this should never be true */
		SCHED_WARN_ON(cfs_rq->runtime_remaining > 0);

		raw_spin_lock(&cfs_b->lock);
		runtime = -cfs_rq->runtime_remaining + 1;
		if (runtime > cfs_b->runtime)
			runtime = cfs_b->runtime;
		cfs_b->runtime -= runtime;
		remaining = cfs_b->runtime;
		raw_spin_unlock(&cfs_b->lock);

		cfs_rq->runtime_remaining += runtime;

		/* we check whether we're throttled above */
		if (cfs_rq->runtime_remaining > 0)
			unthrottle_cfs_rq(cfs_rq);

next:
		rq_unlock_irqrestore(rq, &rf);

		if (!remaining)
			break;
	}
	rcu_read_unlock();
}

/*
 * Responsible for refilling a task_group's bandwidth and unthrottling its
 * cfs_rqs as appropriate. If there has been no activity within the last
 * period the timer is deactivated until scheduling resumes; cfs_b->idle is
 * used to track this state.
 */
static int do_sched_cfs_period_timer(struct cfs_bandwidth *cfs_b, int overrun, unsigned long flags)
{
	int throttled;

	/* no need to continue the timer with no bandwidth constraint */
	if (cfs_b->quota == RUNTIME_INF)
		goto out_deactivate;

	throttled = !list_empty(&cfs_b->throttled_cfs_rq);
	cfs_b->nr_periods += overrun;

	/*
	 * idle depends on !throttled (for the case of a large deficit), and if
	 * we're going inactive then everything else can be deferred
	 */
	if (cfs_b->idle && !throttled)
		goto out_deactivate;

	__refill_cfs_bandwidth_runtime(cfs_b);

	if (!throttled) {
		/* mark as potentially idle for the upcoming period */
		cfs_b->idle = 1;
		return 0;
	}

	/* account preceding periods in which throttling occurred */
	cfs_b->nr_throttled += overrun;

	/*
	 * This check is repeated as we release cfs_b->lock while we unthrottle.
	 */
	while (throttled && cfs_b->runtime > 0) {
		raw_spin_unlock_irqrestore(&cfs_b->lock, flags);
		/* we can't nest cfs_b->lock while distributing bandwidth */
		distribute_cfs_runtime(cfs_b);
		raw_spin_lock_irqsave(&cfs_b->lock, flags);

		throttled = !list_empty(&cfs_b->throttled_cfs_rq);
	}

	/*
	 * While we are ensured activity in the period following an
	 * unthrottle, this also covers the case in which the new bandwidth is
	 * insufficient to cover the existing bandwidth deficit.  (Forcing the
	 * timer to remain active while there are any throttled entities.)
	 */
	cfs_b->idle = 0;

	return 0;

out_deactivate:
	return 1;
}

/* a cfs_rq won't donate quota below this amount */
static const u64 min_cfs_rq_runtime = 1 * NSEC_PER_MSEC;
/* minimum remaining period time to redistribute slack quota */
static const u64 min_bandwidth_expiration = 2 * NSEC_PER_MSEC;
/* how long we wait to gather additional slack before distributing */
static const u64 cfs_bandwidth_slack_period = 5 * NSEC_PER_MSEC;

/*
 * Are we near the end of the current quota period?
 *
 * Requires cfs_b->lock for hrtimer_expires_remaining to be safe against the
 * hrtimer base being cleared by hrtimer_start. In the case of
 * migrate_hrtimers, base is never cleared, so we are fine.
 */
static int runtime_refresh_within(struct cfs_bandwidth *cfs_b, u64 min_expire)
{
	struct hrtimer *refresh_timer = &cfs_b->period_timer;
	u64 remaining;

	/* if the call-back is running a quota refresh is already occurring */
	if (hrtimer_callback_running(refresh_timer))
		return 1;

	/* is a quota refresh about to occur? */
	remaining = ktime_to_ns(hrtimer_expires_remaining(refresh_timer));
	if (remaining < min_expire)
		return 1;

	return 0;
}

static void start_cfs_slack_bandwidth(struct cfs_bandwidth *cfs_b)
{
	u64 min_left = cfs_bandwidth_slack_period + min_bandwidth_expiration;

	/* if there's a quota refresh soon don't bother with slack */
	if (runtime_refresh_within(cfs_b, min_left))
		return;

	/* don't push forwards an existing deferred unthrottle */
	if (cfs_b->slack_started)
		return;
	cfs_b->slack_started = true;

	hrtimer_start(&cfs_b->slack_timer,
			ns_to_ktime(cfs_bandwidth_slack_period),
			HRTIMER_MODE_REL);
}

/* we know any runtime found here is valid as update_curr() precedes return */
static void __return_cfs_rq_runtime(struct cfs_rq *cfs_rq)
{
	struct cfs_bandwidth *cfs_b = tg_cfs_bandwidth(cfs_rq->tg);
	s64 slack_runtime = cfs_rq->runtime_remaining - min_cfs_rq_runtime;

	if (slack_runtime <= 0)
		return;

	raw_spin_lock(&cfs_b->lock);
	if (cfs_b->quota != RUNTIME_INF) {
		cfs_b->runtime += slack_runtime;

		/* we are under rq->lock, defer unthrottling using a timer */
		if (cfs_b->runtime > sched_cfs_bandwidth_slice() &&
		    !list_empty(&cfs_b->throttled_cfs_rq))
			start_cfs_slack_bandwidth(cfs_b);
	}
	raw_spin_unlock(&cfs_b->lock);

	/* even if it's not valid for return we don't want to try again */
	cfs_rq->runtime_remaining -= slack_runtime;
}

static __always_inline void return_cfs_rq_runtime(struct cfs_rq *cfs_rq)
{
	if (!cfs_bandwidth_used())
		return;

	if (!cfs_rq->runtime_enabled || cfs_rq->nr_running)
		return;

	__return_cfs_rq_runtime(cfs_rq);
}

/*
 * This is done with a timer (instead of inline with bandwidth return) since
 * it's necessary to juggle rq->locks to unthrottle their respective cfs_rqs.
 */
static void do_sched_cfs_slack_timer(struct cfs_bandwidth *cfs_b)
{
	u64 runtime = 0, slice = sched_cfs_bandwidth_slice();
	unsigned long flags;

	/* confirm we're still not at a refresh boundary */
	raw_spin_lock_irqsave(&cfs_b->lock, flags);
	cfs_b->slack_started = false;

	if (runtime_refresh_within(cfs_b, min_bandwidth_expiration)) {
		raw_spin_unlock_irqrestore(&cfs_b->lock, flags);
		return;
	}

	if (cfs_b->quota != RUNTIME_INF && cfs_b->runtime > slice)
		runtime = cfs_b->runtime;

	raw_spin_unlock_irqrestore(&cfs_b->lock, flags);

	if (!runtime)
		return;

	distribute_cfs_runtime(cfs_b);

	raw_spin_lock_irqsave(&cfs_b->lock, flags);
	raw_spin_unlock_irqrestore(&cfs_b->lock, flags);
}

/*
 * When a group wakes up we want to make sure that its quota is not already
 * expired/exceeded, otherwise it may be allowed to steal additional ticks of
 * runtime as update_curr() throttling can not not trigger until it's on-rq.
 */
static void check_enqueue_throttle(struct cfs_rq *cfs_rq)
{
	if (!cfs_bandwidth_used())
		return;

	/* an active group must be handled by the update_curr()->put() path */
	if (!cfs_rq->runtime_enabled || cfs_rq->curr)
		return;

	/* ensure the group is not already throttled */
	if (cfs_rq_throttled(cfs_rq))
		return;

	/* update runtime allocation */
	account_cfs_rq_runtime(cfs_rq, 0);
	if (cfs_rq->runtime_remaining <= 0)
		throttle_cfs_rq(cfs_rq);
}

static void sync_throttle(struct task_group *tg, int cpu)
{
	struct cfs_rq *pcfs_rq, *cfs_rq;

	if (!cfs_bandwidth_used())
		return;

	if (!tg->parent)
		return;

	cfs_rq = tg->cfs_rq[cpu];
	pcfs_rq = tg->parent->cfs_rq[cpu];

	cfs_rq->throttle_count = pcfs_rq->throttle_count;
	cfs_rq->throttled_clock_task = rq_clock_task(cpu_rq(cpu));
}

/* conditionally throttle active cfs_rq's from put_prev_entity() */
static bool check_cfs_rq_runtime(struct cfs_rq *cfs_rq)
{
	if (!cfs_bandwidth_used())
		return false;

	if (likely(!cfs_rq->runtime_enabled || cfs_rq->runtime_remaining > 0))
		return false;

	/*
	 * it's possible for a throttled entity to be forced into a running
	 * state (e.g. set_curr_task), in this case we're finished.
	 */
	if (cfs_rq_throttled(cfs_rq))
		return true;

	return throttle_cfs_rq(cfs_rq);
}

static enum hrtimer_restart sched_cfs_slack_timer(struct hrtimer *timer)
{
	struct cfs_bandwidth *cfs_b =
		container_of(timer, struct cfs_bandwidth, slack_timer);

	do_sched_cfs_slack_timer(cfs_b);

	return HRTIMER_NORESTART;
}

extern const u64 max_cfs_quota_period;

static enum hrtimer_restart sched_cfs_period_timer(struct hrtimer *timer)
{
	struct cfs_bandwidth *cfs_b =
		container_of(timer, struct cfs_bandwidth, period_timer);
	unsigned long flags;
	int overrun;
	int idle = 0;
	int count = 0;

	raw_spin_lock_irqsave(&cfs_b->lock, flags);
	for (;;) {
		overrun = hrtimer_forward_now(timer, cfs_b->period);
		if (!overrun)
			break;

		idle = do_sched_cfs_period_timer(cfs_b, overrun, flags);

		if (++count > 3) {
			u64 new, old = ktime_to_ns(cfs_b->period);

			/*
			 * Grow period by a factor of 2 to avoid losing precision.
			 * Precision loss in the quota/period ratio can cause __cfs_schedulable
			 * to fail.
			 */
			new = old * 2;
			if (new < max_cfs_quota_period) {
				cfs_b->period = ns_to_ktime(new);
				cfs_b->quota *= 2;

				pr_warn_ratelimited(
	"cfs_period_timer[cpu%d]: period too short, scaling up (new cfs_period_us = %lld, cfs_quota_us = %lld)\n",
					smp_processor_id(),
					div_u64(new, NSEC_PER_USEC),
					div_u64(cfs_b->quota, NSEC_PER_USEC));
			} else {
				pr_warn_ratelimited(
	"cfs_period_timer[cpu%d]: period too short, but cannot scale up without losing precision (cfs_period_us = %lld, cfs_quota_us = %lld)\n",
					smp_processor_id(),
					div_u64(old, NSEC_PER_USEC),
					div_u64(cfs_b->quota, NSEC_PER_USEC));
			}

			/* reset count so we don't come right back in here */
			count = 0;
		}
	}
	if (idle)
		cfs_b->period_active = 0;
	raw_spin_unlock_irqrestore(&cfs_b->lock, flags);

	return idle ? HRTIMER_NORESTART : HRTIMER_RESTART;
}

void init_cfs_bandwidth(struct cfs_bandwidth *cfs_b)
{
	raw_spin_lock_init(&cfs_b->lock);
	cfs_b->runtime = 0;
	cfs_b->quota = RUNTIME_INF;
	cfs_b->period = ns_to_ktime(default_cfs_period());

	INIT_LIST_HEAD(&cfs_b->throttled_cfs_rq);
	hrtimer_init(&cfs_b->period_timer, CLOCK_MONOTONIC, HRTIMER_MODE_ABS_PINNED);
	cfs_b->period_timer.function = sched_cfs_period_timer;
	hrtimer_init(&cfs_b->slack_timer, CLOCK_MONOTONIC, HRTIMER_MODE_REL);
	cfs_b->slack_timer.function = sched_cfs_slack_timer;
	cfs_b->slack_started = false;
}

static void init_cfs_rq_runtime(struct cfs_rq *cfs_rq)
{
	cfs_rq->runtime_enabled = 0;
	INIT_LIST_HEAD(&cfs_rq->throttled_list);
}

void start_cfs_bandwidth(struct cfs_bandwidth *cfs_b)
{
	lockdep_assert_held(&cfs_b->lock);

	if (cfs_b->period_active)
		return;

	cfs_b->period_active = 1;
	hrtimer_forward_now(&cfs_b->period_timer, cfs_b->period);
	hrtimer_start_expires(&cfs_b->period_timer, HRTIMER_MODE_ABS_PINNED);
}

static void destroy_cfs_bandwidth(struct cfs_bandwidth *cfs_b)
{
	/* init_cfs_bandwidth() was not called */
	if (!cfs_b->throttled_cfs_rq.next)
		return;

	hrtimer_cancel(&cfs_b->period_timer);
	hrtimer_cancel(&cfs_b->slack_timer);
}

/*
 * Both these CPU hotplug callbacks race against unregister_fair_sched_group()
 *
 * The race is harmless, since modifying bandwidth settings of unhooked group
 * bits doesn't do much.
 */

/* cpu online calback */
static void __maybe_unused update_runtime_enabled(struct rq *rq)
{
	struct task_group *tg;

	lockdep_assert_held(&rq->lock);

	rcu_read_lock();
	list_for_each_entry_rcu(tg, &task_groups, list) {
		struct cfs_bandwidth *cfs_b = &tg->cfs_bandwidth;
		struct cfs_rq *cfs_rq = tg->cfs_rq[cpu_of(rq)];

		raw_spin_lock(&cfs_b->lock);
		cfs_rq->runtime_enabled = cfs_b->quota != RUNTIME_INF;
		raw_spin_unlock(&cfs_b->lock);
	}
	rcu_read_unlock();
}

/* cpu offline callback */
static void __maybe_unused unthrottle_offline_cfs_rqs(struct rq *rq)
{
	struct task_group *tg;

	lockdep_assert_held(&rq->lock);

	rcu_read_lock();
	list_for_each_entry_rcu(tg, &task_groups, list) {
		struct cfs_rq *cfs_rq = tg->cfs_rq[cpu_of(rq)];

		if (!cfs_rq->runtime_enabled)
			continue;

		/*
		 * clock_task is not advancing so we just need to make sure
		 * there's some valid quota amount
		 */
		cfs_rq->runtime_remaining = 1;
		/*
		 * Offline rq is schedulable till CPU is completely disabled
		 * in take_cpu_down(), so we prevent new cfs throttling here.
		 */
		cfs_rq->runtime_enabled = 0;

		if (cfs_rq_throttled(cfs_rq))
			unthrottle_cfs_rq(cfs_rq);
	}
	rcu_read_unlock();
}

#else /* CONFIG_CFS_BANDWIDTH */

static inline bool cfs_bandwidth_used(void)
{
	return false;
}

static void account_cfs_rq_runtime(struct cfs_rq *cfs_rq, u64 delta_exec) {}
static bool check_cfs_rq_runtime(struct cfs_rq *cfs_rq) { return false; }
static void check_enqueue_throttle(struct cfs_rq *cfs_rq) {}
static inline void sync_throttle(struct task_group *tg, int cpu) {}
static __always_inline void return_cfs_rq_runtime(struct cfs_rq *cfs_rq) {}

static inline int cfs_rq_throttled(struct cfs_rq *cfs_rq)
{
	return 0;
}

static inline int throttled_hierarchy(struct cfs_rq *cfs_rq)
{
	return 0;
}

static inline int throttled_lb_pair(struct task_group *tg,
				    int src_cpu, int dest_cpu)
{
	return 0;
}

void init_cfs_bandwidth(struct cfs_bandwidth *cfs_b) {}

#ifdef CONFIG_FAIR_GROUP_SCHED
static void init_cfs_rq_runtime(struct cfs_rq *cfs_rq) {}
#endif

static inline struct cfs_bandwidth *tg_cfs_bandwidth(struct task_group *tg)
{
	return NULL;
}
static inline void destroy_cfs_bandwidth(struct cfs_bandwidth *cfs_b) {}
static inline void update_runtime_enabled(struct rq *rq) {}
static inline void unthrottle_offline_cfs_rqs(struct rq *rq) {}

#endif /* CONFIG_CFS_BANDWIDTH */

/**************************************************
 * CFS operations on tasks:
 */

#ifdef CONFIG_SCHED_HRTICK
static void hrtick_start_fair(struct rq *rq, struct task_struct *p)
{
	struct sched_entity *se = &p->se;
	struct cfs_rq *cfs_rq = cfs_rq_of(se);

	SCHED_WARN_ON(task_rq(p) != rq);

	if (rq->cfs.h_nr_running > 1) {
		u64 slice = sched_slice(cfs_rq, se);
		u64 ran = se->sum_exec_runtime - se->prev_sum_exec_runtime;
		s64 delta = slice - ran;

		if (delta < 0) {
			if (rq->curr == p)
				resched_curr(rq);
			return;
		}
		hrtick_start(rq, delta);
	}
}

/*
 * called from enqueue/dequeue and updates the hrtick when the
 * current task is from our class and nr_running is low enough
 * to matter.
 */
static void hrtick_update(struct rq *rq)
{
	struct task_struct *curr = rq->curr;

	if (!hrtick_enabled(rq) || curr->sched_class != &fair_sched_class)
		return;

	if (cfs_rq_of(&curr->se)->nr_running < sched_nr_latency)
		hrtick_start_fair(rq, curr);
}
#else /* !CONFIG_SCHED_HRTICK */
static inline void
hrtick_start_fair(struct rq *rq, struct task_struct *p)
{
}

static inline void hrtick_update(struct rq *rq)
{
}
#endif

#ifdef CONFIG_SMP
#ifndef CONFIG_SCHED_WALT
static inline unsigned long cpu_util(int cpu);

static inline bool cpu_overutilized(int cpu)
{
	return !fits_capacity(cpu_util(cpu), capacity_of(cpu));
}
#else /* CONFIG_SCHED_WALT */

bool __cpu_overutilized(int cpu, int delta)
{
	return (capacity_orig_of(cpu) * 1024) <
		((cpu_util(cpu) + delta) * sched_capacity_margin_up[cpu]);
}

bool cpu_overutilized(int cpu)
{
	return __cpu_overutilized(cpu, 0);
}

static bool sd_overutilized(struct sched_domain *sd)
{
	return sd->shared->overutilized;
}

static void set_sd_overutilized(struct sched_domain *sd)
{
	trace_sched_overutilized(sd, sd->shared->overutilized, true);
	sd->shared->overutilized = true;
}

static void clear_sd_overutilized(struct sched_domain *sd)
{
	trace_sched_overutilized(sd, sd->shared->overutilized, false);
	sd->shared->overutilized = false;
}
#endif /* CONFIG_SCHED_WALT */



static inline void update_overutilized_status(struct rq *rq)
{
#ifndef CONFIG_SCHED_WALT
	if (!READ_ONCE(rq->rd->overutilized) && cpu_overutilized(rq->cpu)) {
		WRITE_ONCE(rq->rd->overutilized, SG_OVERUTILIZED);
		trace_sched_overutilized_tp(rq->rd, SG_OVERUTILIZED);
	}
#else /* CONFIG_SCHED_WALT */
	struct sched_domain *sd;

	rcu_read_lock();
	sd = rcu_dereference(rq->sd);
	if (sd && !sd_overutilized(sd) &&
	    cpu_overutilized(rq->cpu))
		set_sd_overutilized(sd);
	rcu_read_unlock();
#endif /* CONFIG_SCHED_WALT */
}
#else
static inline void update_overutilized_status(struct rq *rq) { }
#endif

/* Runqueue only has SCHED_IDLE tasks enqueued */
static int sched_idle_rq(struct rq *rq)
{
	return unlikely(rq->nr_running == rq->cfs.idle_h_nr_running &&
			rq->nr_running);
}

#ifdef CONFIG_SMP
static int sched_idle_cpu(int cpu)
{
	return sched_idle_rq(cpu_rq(cpu));
}
#endif

/*
 * The enqueue_task method is called before nr_running is
 * increased. Here we update the fair scheduling stats and
 * then put the task into the rbtree:
 */
static void
enqueue_task_fair(struct rq *rq, struct task_struct *p, int flags)
{
	struct cfs_rq *cfs_rq;
	struct sched_entity *se = &p->se;
	int idle_h_nr_running = task_has_idle_policy(p);

	/*
	 * The code below (indirectly) updates schedutil which looks at
	 * the cfs_rq utilization to select a frequency.
	 * Let's add the task's estimated utilization to the cfs_rq's
	 * estimated utilization, before we update schedutil.
	 */
	util_est_enqueue(&rq->cfs, p);

	/*
	 * If in_iowait is set, the code below may not trigger any cpufreq
	 * utilization updates, so do it here explicitly with the IOWAIT flag
	 * passed.
	 */
	if (p->in_iowait)
		cpufreq_update_util(rq, SCHED_CPUFREQ_IOWAIT);

	for_each_sched_entity(se) {
		if (se->on_rq)
			break;
		cfs_rq = cfs_rq_of(se);
		enqueue_entity(cfs_rq, se, flags);

		cfs_rq->h_nr_running++;
		cfs_rq->idle_h_nr_running += idle_h_nr_running;

		/* end evaluation on encountering a throttled cfs_rq */
		if (cfs_rq_throttled(cfs_rq))
			goto enqueue_throttle;

		flags = ENQUEUE_WAKEUP;
	}

	for_each_sched_entity(se) {
		cfs_rq = cfs_rq_of(se);

		update_load_avg(cfs_rq, se, UPDATE_TG);
		se_update_runnable(se);
		update_cfs_group(se);

		cfs_rq->h_nr_running++;
		cfs_rq->idle_h_nr_running += idle_h_nr_running;

		/* end evaluation on encountering a throttled cfs_rq */
		if (cfs_rq_throttled(cfs_rq))
			goto enqueue_throttle;

		/*
		 * One parent has been throttled and cfs_rq removed from the
		 * list. Add it back to not break the leaf list.
		 */
		if (throttled_hierarchy(cfs_rq))
			list_add_leaf_cfs_rq(cfs_rq);
	}

	/* At this point se is NULL and we are at root level*/
	add_nr_running(rq, 1);
#ifdef CONFIG_SCHED_WALT
	p->misfit = !task_fits_max(p, rq->cpu);
	inc_rq_walt_stats(rq, p);
#endif
	/*
	 * Since new tasks are assigned an initial util_avg equal to
	 * half of the spare capacity of their CPU, tiny tasks have the
	 * ability to cross the overutilized threshold, which will
	 * result in the load balancer ruining all the task placement
	 * done by EAS. As a way to mitigate that effect, do not account
	 * for the first enqueue operation of new tasks during the
	 * overutilized flag detection.
	 *
	 * A better way of solving this problem would be to wait for
	 * the PELT signals of tasks to converge before taking them
	 * into account, but that is not straightforward to implement,
	 * and the following generally works well enough in practice.
	 */
	if (flags & ENQUEUE_WAKEUP)
		update_overutilized_status(rq);

enqueue_throttle:
	if (cfs_bandwidth_used()) {
		/*
		 * When bandwidth control is enabled; the cfs_rq_throttled()
		 * breaks in the above iteration can result in incomplete
		 * leaf list maintenance, resulting in triggering the assertion
		 * below.
		 */
		for_each_sched_entity(se) {
			cfs_rq = cfs_rq_of(se);

			if (list_add_leaf_cfs_rq(cfs_rq))
				break;
		}
	}

	assert_list_leaf_cfs_rq(rq);

	hrtick_update(rq);
}

static void set_next_buddy(struct sched_entity *se);

/*
 * The dequeue_task method is called before nr_running is
 * decreased. We remove the task from the rbtree and
 * update the fair scheduling stats:
 */
static void dequeue_task_fair(struct rq *rq, struct task_struct *p, int flags)
{
	struct cfs_rq *cfs_rq;
	struct sched_entity *se = &p->se;
	int task_sleep = flags & DEQUEUE_SLEEP;
	int idle_h_nr_running = task_has_idle_policy(p);
	bool was_sched_idle = sched_idle_rq(rq);

	for_each_sched_entity(se) {
		cfs_rq = cfs_rq_of(se);
		dequeue_entity(cfs_rq, se, flags);

		cfs_rq->h_nr_running--;
		cfs_rq->idle_h_nr_running -= idle_h_nr_running;
#ifdef CONFIG_SCHED_WALT
		walt_dec_cfs_rq_stats(cfs_rq, p);
#endif

		/* end evaluation on encountering a throttled cfs_rq */
		if (cfs_rq_throttled(cfs_rq))
			goto dequeue_throttle;

		/* Don't dequeue parent if it has other entities besides us */
		if (cfs_rq->load.weight) {
			/* Avoid re-evaluating load for this entity: */
			se = parent_entity(se);
			/*
			 * Bias pick_next to pick a task from this cfs_rq, as
			 * p is sleeping when it is within its sched_slice.
			 */
			if (task_sleep && se && !throttled_hierarchy(cfs_rq))
				set_next_buddy(se);
			break;
		}
		flags |= DEQUEUE_SLEEP;
	}

	for_each_sched_entity(se) {
		cfs_rq = cfs_rq_of(se);

		update_load_avg(cfs_rq, se, UPDATE_TG);
		se_update_runnable(se);
		update_cfs_group(se);

		cfs_rq->h_nr_running--;
		cfs_rq->idle_h_nr_running -= idle_h_nr_running;
#ifdef CONFIG_SCHED_WALT
		walt_dec_cfs_rq_stats(cfs_rq, p);
#endif

		/* end evaluation on encountering a throttled cfs_rq */
		if (cfs_rq_throttled(cfs_rq))
			goto dequeue_throttle;

	}

#ifndef CONFIG_SCHED_WALT
	/* At this point se is NULL and we are at root level*/
	sub_nr_running(rq, 1);
#else
	if (!se) {
		sub_nr_running(rq, 1);
		dec_rq_walt_stats(rq, p);
	}
#endif

	/* balance early to pull high priority tasks */
	if (unlikely(!was_sched_idle && sched_idle_rq(rq)))
		rq->next_balance = jiffies;

dequeue_throttle:
	util_est_dequeue(&rq->cfs, p, task_sleep);
	hrtick_update(rq);
}

#ifdef CONFIG_SMP

/* Working cpumask for: load_balance, load_balance_newidle. */
DEFINE_PER_CPU(cpumask_var_t, load_balance_mask);
DEFINE_PER_CPU(cpumask_var_t, select_idle_mask);

#ifdef CONFIG_NO_HZ_COMMON

static struct {
	cpumask_var_t idle_cpus_mask;
	atomic_t nr_cpus;
	int has_blocked;		/* Idle CPUS has blocked load */
	unsigned long next_balance;     /* in jiffy units */
	unsigned long next_blocked;	/* Next update of blocked load in jiffies */
} nohz ____cacheline_aligned;

#endif /* CONFIG_NO_HZ_COMMON */

static unsigned long cpu_load(struct rq *rq)
{
	return cfs_rq_load_avg(&rq->cfs);
}

/*
 * cpu_load_without - compute CPU load without any contributions from *p
 * @cpu: the CPU which load is requested
 * @p: the task which load should be discounted
 *
 * The load of a CPU is defined by the load of tasks currently enqueued on that
 * CPU as well as tasks which are currently sleeping after an execution on that
 * CPU.
 *
 * This method returns the load of the specified CPU by discounting the load of
 * the specified task, whenever the task is currently contributing to the CPU
 * load.
 */
static unsigned long cpu_load_without(struct rq *rq, struct task_struct *p)
{
	struct cfs_rq *cfs_rq;
	unsigned int load;

	/* Task has no contribution or is new */
	if (cpu_of(rq) != task_cpu(p) || !READ_ONCE(p->se.avg.last_update_time))
		return cpu_load(rq);

	cfs_rq = &rq->cfs;
	load = READ_ONCE(cfs_rq->avg.load_avg);

	/* Discount task's util from CPU's util */
	lsub_positive(&load, task_h_load(p));

	return load;
}

static unsigned long cpu_runnable(struct rq *rq)
{
	return cfs_rq_runnable_avg(&rq->cfs);
}

static unsigned long cpu_runnable_without(struct rq *rq, struct task_struct *p)
{
	struct cfs_rq *cfs_rq;
	unsigned int runnable;

	/* Task has no contribution or is new */
	if (cpu_of(rq) != task_cpu(p) || !READ_ONCE(p->se.avg.last_update_time))
		return cpu_runnable(rq);

	cfs_rq = &rq->cfs;
	runnable = READ_ONCE(cfs_rq->avg.runnable_avg);

	/* Discount task's runnable from CPU's runnable */
	lsub_positive(&runnable, p->se.avg.runnable_avg);

	return runnable;
}

static unsigned long capacity_of(int cpu)
{
	return cpu_rq(cpu)->cpu_capacity;
}

static void record_wakee(struct task_struct *p)
{
	/*
	 * Only decay a single time; tasks that have less then 1 wakeup per
	 * jiffy will not have built up many flips.
	 */
	if (time_after(jiffies, current->wakee_flip_decay_ts + HZ)) {
		current->wakee_flips >>= 1;
		current->wakee_flip_decay_ts = jiffies;
	}

	if (current->last_wakee != p) {
		current->last_wakee = p;
		current->wakee_flips++;
	}
}

/*
 * Detect M:N waker/wakee relationships via a switching-frequency heuristic.
 *
 * A waker of many should wake a different task than the one last awakened
 * at a frequency roughly N times higher than one of its wakees.
 *
 * In order to determine whether we should let the load spread vs consolidating
 * to shared cache, we look for a minimum 'flip' frequency of llc_size in one
 * partner, and a factor of lls_size higher frequency in the other.
 *
 * With both conditions met, we can be relatively sure that the relationship is
 * non-monogamous, with partner count exceeding socket size.
 *
 * Waker/wakee being client/server, worker/dispatcher, interrupt source or
 * whatever is irrelevant, spread criteria is apparent partner count exceeds
 * socket size.
 */
#ifndef CONFIG_SCHED_WALT
static int wake_wide(struct task_struct *p)
{
	unsigned int master = current->wakee_flips;
	unsigned int slave = p->wakee_flips;
	int factor = __this_cpu_read(sd_llc_size);

	if (master < slave)
		swap(master, slave);
	if (slave < factor || master < slave * factor)
		return 0;
	return 1;
}
#else
static int wake_wide(struct task_struct *p, int sibling_count_hint)
{
	unsigned int master = current->wakee_flips;
	unsigned int slave = p->wakee_flips;
	int llc_size = this_cpu_read(sd_llc_size);

	if (sibling_count_hint >= llc_size)
		return 1;

	if (master < slave)
		swap(master, slave);
	if (slave < llc_size || master < slave * llc_size)
		return 0;
	return 1;
}
#endif

/*
 * The purpose of wake_affine() is to quickly determine on which CPU we can run
 * soonest. For the purpose of speed we only consider the waking and previous
 * CPU.
 *
 * wake_affine_idle() - only considers 'now', it check if the waking CPU is
 *			cache-affine and is (or	will be) idle.
 *
 * wake_affine_weight() - considers the weight to reflect the average
 *			  scheduling latency of the CPUs. This seems to work
 *			  for the overloaded case.
 */
static int
wake_affine_idle(int this_cpu, int prev_cpu, int sync)
{
	/*
	 * If this_cpu is idle, it implies the wakeup is from interrupt
	 * context. Only allow the move if cache is shared. Otherwise an
	 * interrupt intensive workload could force all tasks onto one
	 * node depending on the IO topology or IRQ affinity settings.
	 *
	 * If the prev_cpu is idle and cache affine then avoid a migration.
	 * There is no guarantee that the cache hot data from an interrupt
	 * is more important than cache hot data on the prev_cpu and from
	 * a cpufreq perspective, it's better to have higher utilisation
	 * on one CPU.
	 */
	if (available_idle_cpu(this_cpu) && cpus_share_cache(this_cpu, prev_cpu))
		return available_idle_cpu(prev_cpu) ? prev_cpu : this_cpu;

	if (sync && cpu_rq(this_cpu)->nr_running == 1)
		return this_cpu;

	return nr_cpumask_bits;
}

static int
wake_affine_weight(struct sched_domain *sd, struct task_struct *p,
		   int this_cpu, int prev_cpu, int sync)
{
	s64 this_eff_load, prev_eff_load;
	unsigned long task_load;

	this_eff_load = cpu_load(cpu_rq(this_cpu));

	if (sync) {
		unsigned long current_load = task_h_load(current);

		if (current_load > this_eff_load)
			return this_cpu;

		this_eff_load -= current_load;
	}

	task_load = task_h_load(p);

	this_eff_load += task_load;
	if (sched_feat(WA_BIAS))
		this_eff_load *= 100;
	this_eff_load *= capacity_of(prev_cpu);

	prev_eff_load = cpu_load(cpu_rq(prev_cpu));
	prev_eff_load -= task_load;
	if (sched_feat(WA_BIAS))
		prev_eff_load *= 100 + (sd->imbalance_pct - 100) / 2;
	prev_eff_load *= capacity_of(this_cpu);

	/*
	 * If sync, adjust the weight of prev_eff_load such that if
	 * prev_eff == this_eff that select_idle_sibling() will consider
	 * stacking the wakee on top of the waker if no other CPU is
	 * idle.
	 */
	if (sync)
		prev_eff_load += 1;

	return this_eff_load < prev_eff_load ? this_cpu : nr_cpumask_bits;
}

static int wake_affine(struct sched_domain *sd, struct task_struct *p,
		       int this_cpu, int prev_cpu, int sync)
{
	int target = nr_cpumask_bits;

	if (sched_feat(WA_IDLE))
		target = wake_affine_idle(this_cpu, prev_cpu, sync);

	if (sched_feat(WA_WEIGHT) && target == nr_cpumask_bits)
		target = wake_affine_weight(sd, p, this_cpu, prev_cpu, sync);

	schedstat_inc(p->se.statistics.nr_wakeups_affine_attempts);
	if (target == nr_cpumask_bits)
		return prev_cpu;

	schedstat_inc(sd->ttwu_move_affine);
	schedstat_inc(p->se.statistics.nr_wakeups_affine);
	return target;
}

static struct sched_group *
find_idlest_group(struct sched_domain *sd, struct task_struct *p, int this_cpu);

/*
 * find_idlest_group_cpu - find the idlest CPU among the CPUs in the group.
 */
static int
find_idlest_group_cpu(struct sched_group *group, struct task_struct *p, int this_cpu)
{
	unsigned long load, min_load = ULONG_MAX;
	unsigned int min_exit_latency = UINT_MAX;
	u64 latest_idle_timestamp = 0;
	int least_loaded_cpu = this_cpu;
	int shallowest_idle_cpu = -1;
	int i;

	/* Check if we have any choice: */
	if (group->group_weight == 1)
		return cpumask_first(sched_group_span(group));

	/* Traverse only the allowed CPUs */
	for_each_cpu_and(i, sched_group_span(group), p->cpus_ptr) {
		if (sched_idle_cpu(i))
			return i;

		if (available_idle_cpu(i)) {
			struct rq *rq = cpu_rq(i);
			struct cpuidle_state *idle = idle_get_state(rq);
			if (idle && idle->exit_latency < min_exit_latency) {
				/*
				 * We give priority to a CPU whose idle state
				 * has the smallest exit latency irrespective
				 * of any idle timestamp.
				 */
				min_exit_latency = idle->exit_latency;
				latest_idle_timestamp = rq->idle_stamp;
				shallowest_idle_cpu = i;
			} else if ((!idle || idle->exit_latency == min_exit_latency) &&
				   rq->idle_stamp > latest_idle_timestamp) {
				/*
				 * If equal or no active idle state, then
				 * the most recently idled CPU might have
				 * a warmer cache.
				 */
				latest_idle_timestamp = rq->idle_stamp;
				shallowest_idle_cpu = i;
			}
		} else if (shallowest_idle_cpu == -1) {
			load = cpu_load(cpu_rq(i));
			if (load < min_load) {
				min_load = load;
				least_loaded_cpu = i;
			}
		}
	}

	return shallowest_idle_cpu != -1 ? shallowest_idle_cpu : least_loaded_cpu;
}

static inline int find_idlest_cpu(struct sched_domain *sd, struct task_struct *p,
				  int cpu, int prev_cpu, int sd_flag)
{
	int new_cpu = cpu;

	if (!cpumask_intersects(sched_domain_span(sd), p->cpus_ptr))
		return prev_cpu;

	/*
	 * We need task's util for cpu_util_without, sync it up to
	 * prev_cpu's last_update_time.
	 */
	if (!(sd_flag & SD_BALANCE_FORK))
		sync_entity_load_avg(&p->se);

	while (sd) {
		struct sched_group *group;
		struct sched_domain *tmp;
		int weight;

		if (!(sd->flags & sd_flag)) {
			sd = sd->child;
			continue;
		}

		group = find_idlest_group(sd, p, cpu);
		if (!group) {
			sd = sd->child;
			continue;
		}

		new_cpu = find_idlest_group_cpu(group, p, cpu);
		if (new_cpu == cpu) {
			/* Now try balancing at a lower domain level of 'cpu': */
			sd = sd->child;
			continue;
		}

		/* Now try balancing at a lower domain level of 'new_cpu': */
		cpu = new_cpu;
		weight = sd->span_weight;
		sd = NULL;
		for_each_domain(cpu, tmp) {
			if (weight <= tmp->span_weight)
				break;
			if (tmp->flags & sd_flag)
				sd = tmp;
		}
	}

	return new_cpu;
}

#ifdef CONFIG_SCHED_SMT
DEFINE_STATIC_KEY_FALSE(sched_smt_present);
EXPORT_SYMBOL_GPL(sched_smt_present);

static inline void set_idle_cores(int cpu, int val)
{
	struct sched_domain_shared *sds;

	sds = rcu_dereference(per_cpu(sd_llc_shared, cpu));
	if (sds)
		WRITE_ONCE(sds->has_idle_cores, val);
}

static inline bool test_idle_cores(int cpu, bool def)
{
	struct sched_domain_shared *sds;

	sds = rcu_dereference(per_cpu(sd_llc_shared, cpu));
	if (sds)
		return READ_ONCE(sds->has_idle_cores);

	return def;
}

/*
 * Scans the local SMT mask to see if the entire core is idle, and records this
 * information in sd_llc_shared->has_idle_cores.
 *
 * Since SMT siblings share all cache levels, inspecting this limited remote
 * state should be fairly cheap.
 */
void __update_idle_core(struct rq *rq)
{
	int core = cpu_of(rq);
	int cpu;

	rcu_read_lock();
	if (test_idle_cores(core, true))
		goto unlock;

	for_each_cpu(cpu, cpu_smt_mask(core)) {
		if (cpu == core)
			continue;

		if (!available_idle_cpu(cpu))
			goto unlock;
	}

	set_idle_cores(core, 1);
unlock:
	rcu_read_unlock();
}

/*
 * Scan the entire LLC domain for idle cores; this dynamically switches off if
 * there are no idle cores left in the system; tracked through
 * sd_llc->shared->has_idle_cores and enabled through update_idle_core() above.
 */
static int select_idle_core(struct task_struct *p, struct sched_domain *sd, int target)
{
	struct cpumask *cpus = this_cpu_cpumask_var_ptr(select_idle_mask);
	int core, cpu;

	if (!static_branch_likely(&sched_smt_present))
		return -1;

	if (!test_idle_cores(target, false))
		return -1;

	cpumask_and(cpus, sched_domain_span(sd), p->cpus_ptr);

	for_each_cpu_wrap(core, cpus, target) {
		bool idle = true;

		for_each_cpu(cpu, cpu_smt_mask(core)) {
			if (!available_idle_cpu(cpu)) {
				idle = false;
				break;
			}
		}
		cpumask_andnot(cpus, cpus, cpu_smt_mask(core));

		if (idle)
			return core;
	}

	/*
	 * Failed to find an idle core; stop looking for one.
	 */
	set_idle_cores(target, 0);

	return -1;
}

/*
 * Scan the local SMT mask for idle CPUs.
 */
static int select_idle_smt(struct task_struct *p, struct sched_domain *sd, int target)
{
	int cpu;

	if (!static_branch_likely(&sched_smt_present))
		return -1;

	for_each_cpu(cpu, cpu_smt_mask(target)) {
		if (!cpumask_test_cpu(cpu, p->cpus_ptr) ||
		    !cpumask_test_cpu(cpu, sched_domain_span(sd)))
			continue;
		if (available_idle_cpu(cpu) || sched_idle_cpu(cpu))
			return cpu;
	}

	return -1;
}

#else /* CONFIG_SCHED_SMT */

static inline int select_idle_core(struct task_struct *p, struct sched_domain *sd, int target)
{
	return -1;
}

static inline int select_idle_smt(struct task_struct *p, struct sched_domain *sd, int target)
{
	return -1;
}

#endif /* CONFIG_SCHED_SMT */

/*
 * Scan the LLC domain for idle CPUs; this is dynamically regulated by
 * comparing the average scan cost (tracked in sd->avg_scan_cost) against the
 * average idle time for this rq (as found in rq->avg_idle).
 */
static int select_idle_cpu(struct task_struct *p, struct sched_domain *sd, int target)
{
	struct cpumask *cpus = this_cpu_cpumask_var_ptr(select_idle_mask);
	struct sched_domain *this_sd;
	u64 avg_cost, avg_idle;
	u64 time;
	int this = smp_processor_id();
	int cpu, nr = INT_MAX;

	this_sd = rcu_dereference(*this_cpu_ptr(&sd_llc));
	if (!this_sd)
		return -1;

	/*
	 * Due to large variance we need a large fuzz factor; hackbench in
	 * particularly is sensitive here.
	 */
	avg_idle = this_rq()->avg_idle / 512;
	avg_cost = this_sd->avg_scan_cost + 1;

	if (sched_feat(SIS_AVG_CPU) && avg_idle < avg_cost)
		return -1;

	if (sched_feat(SIS_PROP)) {
		u64 span_avg = sd->span_weight * avg_idle;
		if (span_avg > 4*avg_cost)
			nr = div_u64(span_avg, avg_cost);
		else
			nr = 4;
	}

	time = cpu_clock(this);

	cpumask_and(cpus, sched_domain_span(sd), p->cpus_ptr);

	for_each_cpu_wrap(cpu, cpus, target) {
		if (!--nr)
			return -1;
#ifdef CONFIG_SCHED_WALT
		if (cpu_isolated(cpu))
			continue;
#endif
		if (available_idle_cpu(cpu) || sched_idle_cpu(cpu))
			break;
	}

	time = cpu_clock(this) - time;
	update_avg(&this_sd->avg_scan_cost, time);

	return cpu;
}

/*
 * Scan the asym_capacity domain for idle CPUs; pick the first idle one on which
 * the task fits. If no CPU is big enough, but there are idle ones, try to
 * maximize capacity.
 */
static int
select_idle_capacity(struct task_struct *p, struct sched_domain *sd, int target)
{
	unsigned long best_cap = 0;
	int cpu, best_cpu = -1;
	struct cpumask *cpus;

	sync_entity_load_avg(&p->se);

	cpus = this_cpu_cpumask_var_ptr(select_idle_mask);
	cpumask_and(cpus, sched_domain_span(sd), p->cpus_ptr);

	for_each_cpu_wrap(cpu, cpus, target) {
		unsigned long cpu_cap = capacity_of(cpu);

#ifndef CONFIG_SCHED_WALT
		if (!available_idle_cpu(cpu) && !sched_idle_cpu(cpu))
			continue;
		if (task_fits_capacity(p, cpu_cap))
			return cpu;
#else
		if ((!available_idle_cpu(cpu) && !sched_idle_cpu(cpu)) ||
				cpu_isolated(target))
			continue;
		if (task_fits_capacity(p, cpu_cap, cpu))
			return cpu;
#endif


		if (cpu_cap > best_cap) {
			best_cap = cpu_cap;
			best_cpu = cpu;
		}
	}

	return best_cpu;
}

/*
 * Try and locate an idle core/thread in the LLC cache domain.
 */
static int select_idle_sibling(struct task_struct *p, int prev, int target)
{
	struct sched_domain *sd;
	int i, recent_used_cpu;

	/*
	 * For asymmetric CPU capacity systems, our domain of interest is
	 * sd_asym_cpucapacity rather than sd_llc.
	 */
	if (static_branch_unlikely(&sched_asym_cpucapacity)) {
		sd = rcu_dereference(per_cpu(sd_asym_cpucapacity, target));
		/*
		 * On an asymmetric CPU capacity system where an exclusive
		 * cpuset defines a symmetric island (i.e. one unique
		 * capacity_orig value through the cpuset), the key will be set
		 * but the CPUs within that cpuset will not have a domain with
		 * SD_ASYM_CPUCAPACITY. These should follow the usual symmetric
		 * capacity path.
		 */
		if (!sd)
			goto symmetric;

		i = select_idle_capacity(p, sd, target);
		return ((unsigned)i < nr_cpumask_bits) ? i : target;
	}

symmetric:
#ifndef CONFIG_SCHED_WALT
	if (available_idle_cpu(target) || sched_idle_cpu(target))
		return target;
#else
	if ((available_idle_cpu(target) || sched_idle_cpu(target)) &&
						!cpu_isolated(target))
		return target;
#endif

	/*
	 * If the previous CPU is cache affine and idle, don't be stupid:
	 */
	if (prev != target && cpus_share_cache(prev, target) &&
#ifndef CONFIG_SCHED_WALT
	    (available_idle_cpu(prev) || sched_idle_cpu(prev)))
		return prev;
#else
	    ((available_idle_cpu(prev) || sched_idle_cpu(prev)) &&
						!cpu_isolated(prev)))
		return prev;
#endif

	/*
	 * Allow a per-cpu kthread to stack with the wakee if the
	 * kworker thread and the tasks previous CPUs are the same.
	 * The assumption is that the wakee queued work for the
	 * per-cpu kthread that is now complete and the wakeup is
	 * essentially a sync wakeup. An obvious example of this
	 * pattern is IO completions.
	 */
	if (is_per_cpu_kthread(current) &&
	    prev == smp_processor_id() &&
	    this_rq()->nr_running <= 1) {
		return prev;
	}

	/* Check a recently used CPU as a potential idle candidate: */
	recent_used_cpu = p->recent_used_cpu;
	if (recent_used_cpu != prev &&
	    recent_used_cpu != target &&
	    cpus_share_cache(recent_used_cpu, target) &&
	    (available_idle_cpu(recent_used_cpu) || sched_idle_cpu(recent_used_cpu)) &&
	    cpumask_test_cpu(p->recent_used_cpu, p->cpus_ptr)) {
		/*
		 * Replace recent_used_cpu with prev as it is a potential
		 * candidate for the next wake:
		 */
		p->recent_used_cpu = prev;
		return recent_used_cpu;
	}

	sd = rcu_dereference(per_cpu(sd_llc, target));
	if (!sd)
		return target;

	i = select_idle_core(p, sd, target);
	if ((unsigned)i < nr_cpumask_bits)
		return i;

	i = select_idle_cpu(p, sd, target);
	if ((unsigned)i < nr_cpumask_bits)
		return i;

	i = select_idle_smt(p, sd, target);
	if ((unsigned)i < nr_cpumask_bits)
		return i;

	return target;
}

#ifndef CONFIG_SCHED_WALT
/**
 * Amount of capacity of a CPU that is (estimated to be) used by CFS tasks
 * @cpu: the CPU to get the utilization of
 *
 * The unit of the return value must be the one of capacity so we can compare
 * the utilization with the capacity of the CPU that is available for CFS task
 * (ie cpu_capacity).
 *
 * cfs_rq.avg.util_avg is the sum of running time of runnable tasks plus the
 * recent utilization of currently non-runnable tasks on a CPU. It represents
 * the amount of utilization of a CPU in the range [0..capacity_orig] where
 * capacity_orig is the cpu_capacity available at the highest frequency
 * (arch_scale_freq_capacity()).
 * The utilization of a CPU converges towards a sum equal to or less than the
 * current capacity (capacity_curr <= capacity_orig) of the CPU because it is
 * the running time on this CPU scaled by capacity_curr.
 *
 * The estimated utilization of a CPU is defined to be the maximum between its
 * cfs_rq.avg.util_avg and the sum of the estimated utilization of the tasks
 * currently RUNNABLE on that CPU.
 * This allows to properly represent the expected utilization of a CPU which
 * has just got a big task running since a long sleep period. At the same time
 * however it preserves the benefits of the "blocked utilization" in
 * describing the potential for other tasks waking up on the same CPU.
 *
 * Nevertheless, cfs_rq.avg.util_avg can be higher than capacity_curr or even
 * higher than capacity_orig because of unfortunate rounding in
 * cfs.avg.util_avg or just after migrating tasks and new task wakeups until
 * the average stabilizes with the new running time. We need to check that the
 * utilization stays within the range of [0..capacity_orig] and cap it if
 * necessary. Without utilization capping, a group could be seen as overloaded
 * (CPU0 utilization at 121% + CPU1 utilization at 80%) whereas CPU1 has 20% of
 * available capacity. We allow utilization to overshoot capacity_curr (but not
 * capacity_orig) as it useful for predicting the capacity required after task
 * migrations (scheduler-driven DVFS).
 *
 * Return: the (estimated) utilization for the specified CPU
 */
static inline unsigned long cpu_util(int cpu)
{
	struct cfs_rq *cfs_rq;
	unsigned int util;

	cfs_rq = &cpu_rq(cpu)->cfs;
	util = READ_ONCE(cfs_rq->avg.util_avg);

	if (sched_feat(UTIL_EST))
		util = max(util, READ_ONCE(cfs_rq->avg.util_est.enqueued));

	return min_t(unsigned long, util, capacity_orig_of(cpu));
}
#endif

/*
 * cpu_util_without: compute cpu utilization without any contributions from *p
 * @cpu: the CPU which utilization is requested
 * @p: the task which utilization should be discounted
 *
 * The utilization of a CPU is defined by the utilization of tasks currently
 * enqueued on that CPU as well as tasks which are currently sleeping after an
 * execution on that CPU.
 *
 * This method returns the utilization of the specified CPU by discounting the
 * utilization of the specified task, whenever the task is currently
 * contributing to the CPU utilization.
 */
static unsigned long cpu_util_without(int cpu, struct task_struct *p)
{
#ifndef CONFIG_SCHED_WALT
	struct cfs_rq *cfs_rq;
#endif
	unsigned int util;

#ifdef CONFIG_SCHED_WALT
	/*
	 * WALT does not decay idle tasks in the same manner
	 * as PELT, so it makes little sense to subtract task
	 * utilization from cpu utilization. Instead just use
	 * cpu_util for this case.
	 */
	if (likely(p->state == TASK_WAKING))
		return cpu_util(cpu);
#endif

	/* Task has no contribution or is new */
	if (cpu != task_cpu(p) || !READ_ONCE(p->se.avg.last_update_time))
		return cpu_util(cpu);

#ifdef CONFIG_SCHED_WALT
	util = max_t(long, cpu_util(cpu) - task_util(p), 0);
#else
	cfs_rq = &cpu_rq(cpu)->cfs;
	util = READ_ONCE(cfs_rq->avg.util_avg);

	/* Discount task's util from CPU's util */
	lsub_positive(&util, task_util(p));

	/*
	 * Covered cases:
	 *
	 * a) if *p is the only task sleeping on this CPU, then:
	 *      cpu_util (== task_util) > util_est (== 0)
	 *    and thus we return:
	 *      cpu_util_without = (cpu_util - task_util) = 0
	 *
	 * b) if other tasks are SLEEPING on this CPU, which is now exiting
	 *    IDLE, then:
	 *      cpu_util >= task_util
	 *      cpu_util > util_est (== 0)
	 *    and thus we discount *p's blocked utilization to return:
	 *      cpu_util_without = (cpu_util - task_util) >= 0
	 *
	 * c) if other tasks are RUNNABLE on that CPU and
	 *      util_est > cpu_util
	 *    then we use util_est since it returns a more restrictive
	 *    estimation of the spare capacity on that CPU, by just
	 *    considering the expected utilization of tasks already
	 *    runnable on that CPU.
	 *
	 * Cases a) and b) are covered by the above code, while case c) is
	 * covered by the following code when estimated utilization is
	 * enabled.
	 */
	if (sched_feat(UTIL_EST)) {
		unsigned int estimated =
			READ_ONCE(cfs_rq->avg.util_est.enqueued);

		/*
		 * Despite the following checks we still have a small window
		 * for a possible race, when an execl's select_task_rq_fair()
		 * races with LB's detach_task():
		 *
		 *   detach_task()
		 *     p->on_rq = TASK_ON_RQ_MIGRATING;
		 *     ---------------------------------- A
		 *     deactivate_task()                   \
		 *       dequeue_task()                     + RaceTime
		 *         util_est_dequeue()              /
		 *     ---------------------------------- B
		 *
		 * The additional check on "current == p" it's required to
		 * properly fix the execl regression and it helps in further
		 * reducing the chances for the above race.
		 */
		if (unlikely(task_on_rq_queued(p) || current == p))
			lsub_positive(&estimated, _task_util_est(p));

		util = max(util, estimated);
	}
#endif

	/*
	 * Utilization (estimated) can exceed the CPU capacity, thus let's
	 * clamp to the maximum CPU capacity to ensure consistency with
	 * the cpu_util call.
	 */
	return min_t(unsigned long, util, capacity_orig_of(cpu));
}

#ifdef CONFIG_SCHED_WALT
/*
 * Returns the current capacity of cpu after applying both
 * cpu and freq scaling.
 */
unsigned long capacity_curr_of(int cpu)
{
	unsigned long max_cap = cpu_rq(cpu)->cpu_capacity_orig;
	unsigned long scale_freq = arch_scale_freq_capacity(cpu);

	return cap_scale(max_cap, scale_freq);
}

static inline bool walt_get_rtg_status(struct task_struct *p)
{
	struct related_thread_group *grp;
	bool ret = false;

	rcu_read_lock();

	grp = task_related_thread_group(p);
	if (grp)
		ret = grp->skip_min;

	rcu_read_unlock();

	return ret;
}

static inline bool walt_task_skip_min_cpu(struct task_struct *p)
{
	return sched_boost() != CONSERVATIVE_BOOST &&
		walt_get_rtg_status(p) && p->unfilter;
}

static inline bool walt_is_many_wakeup(int sibling_count_hint)
{
	return sibling_count_hint >= sysctl_sched_many_wakeup_threshold;
}

static inline bool walt_target_ok(int target_cpu, int order_index)
{
	return !((order_index != num_sched_clusters - 1) &&
		 (cpumask_weight(&cpu_array[order_index][0]) == 1) &&
		 (target_cpu == cpumask_first(&cpu_array[order_index][0])));
}

static void walt_get_indicies(struct task_struct *p, int *order_index,
		int *end_index, int task_boost)
{
	int i = 0;

	*order_index = 0;
	*end_index = 0;

	if (num_sched_clusters <= 1)
		return;

	if (task_boost > TASK_BOOST_ON_MID) {
		*order_index = num_sched_clusters - 1;
		return;
	}

	if (is_full_throttle_boost()) {
		*order_index = num_sched_clusters - 1;
		if ((*order_index > 1) && task_demand_fits(p,
			cpumask_first(&cpu_array[*order_index][1])))
			*end_index = 1;
		return;
	}

	if (task_boost == TASK_BOOST_ON_MID ||
		task_boost_policy(p) == SCHED_BOOST_ON_BIG ||
		walt_task_skip_min_cpu(p))
		*order_index = 1;

	for (i = *order_index ; i < num_sched_clusters - 1; i++) {
		if (task_demand_fits(p, cpumask_first(&cpu_array[i][0])))
			break;
	}

	*order_index = i;
}

enum fastpaths {
	NONE = 0,
	SYNC_WAKEUP,
	PREV_CPU_FASTPATH,
	MANY_WAKEUP,
};

static void walt_find_best_target(struct sched_domain *sd, cpumask_t *cpus,
					struct task_struct *p,
					struct find_best_target_env *fbt_env)
{
	unsigned long min_util = uclamp_task_util(p);
	unsigned long target_max_spare_cap = 0;
	unsigned long best_idle_cuml_util = ULONG_MAX;
	/* Initialise with deepest possible cstate (INT_MAX) */
	int shallowest_idle_cstate = INT_MAX;
	int best_idle_cpu = -1;
	int target_cpu = -1;
	int i, start_cpu;
	long spare_wake_cap, most_spare_wake_cap = 0;
	int most_spare_cap_cpu = -1;
	int prev_cpu = task_cpu(p);
	int unisolated_candidate = -1;
	int order_index = fbt_env->order_index, end_index = fbt_env->end_index;
	int cluster;

	/* Find start CPU based on boost value */
	start_cpu = fbt_env->start_cpu;

	if (fbt_env->strict_max)
		target_max_spare_cap = LONG_MIN;

	if (p->state == TASK_RUNNING)
		most_spare_wake_cap = ULONG_MAX;

	/* fast path for prev_cpu */
	if (((capacity_orig_of(prev_cpu) == capacity_orig_of(start_cpu)) ||
		asym_cap_siblings(prev_cpu, start_cpu)) &&
		!cpu_isolated(prev_cpu) && cpu_online(prev_cpu) &&
		idle_cpu(prev_cpu)) {

		if (idle_get_state_idx(cpu_rq(prev_cpu)) <= 1) {
			target_cpu = prev_cpu;

			fbt_env->fastpath = PREV_CPU_FASTPATH;
			cpumask_set_cpu(target_cpu, cpus);
			goto out;
		}
	}
	for (cluster = 0; cluster < num_sched_clusters; cluster++) {

		for_each_cpu(i, &cpu_array[order_index][cluster]) {
			unsigned long capacity_orig = capacity_orig_of(i);
			unsigned long wake_util, new_util, new_util_cuml;
			long spare_cap;
			int idle_idx = INT_MAX;

			trace_sched_cpu_util(i);

			if (!cpu_active(i) || cpu_isolated(i))
				continue;

			if (unisolated_candidate == -1)
				unisolated_candidate = i;

			/*
			 * This CPU is the target of an active migration that's
			 * yet to complete. Avoid placing another task on it.
			 * See check_for_migration()
			 */
			if (is_reserved(i))
				continue;

			if (sched_cpu_high_irqload(i))
				continue;

			if (fbt_env->skip_cpu == i)
				continue;

			/*
			 * p's blocked utilization is still accounted for on prev_cpu
			 * so prev_cpu will receive a negative bias due to the double
			 * accounting. However, the blocked utilization may be zero.
			 */
			wake_util = cpu_util_without(i, p);
			new_util = wake_util + uclamp_task_util(p);
			spare_wake_cap = capacity_orig - wake_util;

			if (spare_wake_cap > most_spare_wake_cap) {
				most_spare_wake_cap = spare_wake_cap;
				most_spare_cap_cpu = i;
			}

			if (per_task_boost(cpu_rq(i)->curr) ==
					TASK_BOOST_STRICT_MAX)
				continue;
			/*
			 * Cumulative demand may already be accounting for the
			 * task. If so, add just the boost-utilization to
			 * the cumulative demand of the cpu.
			 */
			if (task_in_cum_window_demand(cpu_rq(i), p))
				new_util_cuml = cpu_util_cum(i, 0) +
						min_util - task_util(p);
			else
				new_util_cuml = cpu_util_cum(i, 0) + min_util;

			/*
			 * Ensure minimum capacity to grant the required boost.
			 * The target CPU can be already at a capacity level higher
			 * than the one required to boost the task.
			 */
			new_util = max(min_util, new_util);
			if (!fbt_env->strict_max && new_util > capacity_orig)
				continue;

			/*
			 * Pre-compute the maximum possible capacity we expect
			 * to have available on this CPU once the task is
			 * enqueued here.
			 */
			spare_cap = capacity_orig - new_util;

			if (idle_cpu(i))
				idle_idx = idle_get_state_idx(cpu_rq(i));

			/*
			 * Find an optimal backup IDLE CPU for non latency
			 * sensitive tasks.
			 *
			 * Looking for:
			 * - favoring shallowest idle states
			 *   i.e. avoid to wakeup deep-idle CPUs
			 *
			 * The following code path is used by non latency
			 * sensitive tasks if IDLE CPUs are available. If at
			 * least one of such CPUs are available it sets the
			 * best_idle_cpu to the most suitable idle CPU to be
			 * selected.
			 *
			 * If idle CPUs are available, favour these CPUs to
			 * improve performances by spreading tasks.
			 * Indeed, the energy_diff() computed by the caller
			 * will take care to ensure the minimization of energy
			 * consumptions without affecting performance.
			 */
			if (idle_cpu(i)) {
				/*
				 * Prefer shallowest over deeper idle state cpu,
				 * of same capacity cpus.
				 */
				if (idle_idx > shallowest_idle_cstate)
					continue;
				if (shallowest_idle_cstate == idle_idx &&
					(best_idle_cpu == prev_cpu ||
					(i != prev_cpu &&
					new_util_cuml > best_idle_cuml_util)))
					continue;

				shallowest_idle_cstate = idle_idx;
				best_idle_cuml_util = new_util_cuml;
				best_idle_cpu = i;
				continue;
			}

			/*
			 * Consider only idle CPUs for active migration.
			 */
			if (p->state == TASK_RUNNING)
				continue;

			/* Favor CPUs with maximum spare capacity */
			if (spare_cap < target_max_spare_cap)
				continue;

			target_max_spare_cap = spare_cap;
			target_cpu = i;
		}

		if (best_idle_cpu != -1)
			break;

		if ((cluster >= end_index) && (target_cpu != -1) &&
			walt_target_ok(target_cpu, order_index))
			break;
	}

	walt_adjust_cpus_for_packing(p, &target_cpu, &best_idle_cpu,
				shallowest_idle_cstate, fbt_env);

	/*
	 * We set both idle and target as long as they are valid CPUs.
	 * If we don't find either, then we fallback to most_spare_cap,
	 * If we don't find most spare cap, we fallback to prev_cpu,
	 * provided that the prev_cpu is not isolated.
	 * If the prev_cpu is isolated, we fallback to unisolated_candidate.
	 */

	if (unlikely(target_cpu == -1)) {
		if (best_idle_cpu != -1)
			target_cpu = best_idle_cpu;
		else if (most_spare_cap_cpu != -1)
			target_cpu = most_spare_cap_cpu;
		else if (cpu_isolated(prev_cpu))
			target_cpu = unisolated_candidate;
	}

	if (target_cpu != -1)
		cpumask_set_cpu(target_cpu, cpus);
	if (best_idle_cpu != -1 && target_cpu != best_idle_cpu)
		cpumask_set_cpu(best_idle_cpu, cpus);
out:
	trace_sched_find_best_target(p, min_util, start_cpu,
			     best_idle_cpu, most_spare_cap_cpu,
			     target_cpu, order_index, end_index,
			     fbt_env->skip_cpu, p->state == TASK_RUNNING);
}

static inline unsigned long
cpu_util_next_walt(int cpu, struct task_struct *p, int dst_cpu)
{
	unsigned long util =
			cpu_rq(cpu)->walt_stats.cumulative_runnable_avg_scaled;
	bool queued = task_on_rq_queued(p);

	/*
	 * When task is queued,
	 * (a) The evaluating CPU (cpu) is task's current CPU. If the
	 * task is migrating, discount the task contribution from the
	 * evaluation cpu.
	 * (b) The evaluating CPU (cpu) is task's current CPU. If the
	 * task is NOT migrating, nothing to do. The contribution is
	 * already present on the evaluation CPU.
	 * (c) The evaluating CPU (cpu) is not task's current CPU. But
	 * the task is migrating to the evaluating CPU. So add the
	 * task contribution to it.
	 * (d) The evaluating CPU (cpu) is neither the current CPU nor
	 * the destination CPU. don't care.
	 *
	 * When task is NOT queued i.e waking. Task contribution is not
	 * present on any CPU.
	 *
	 * (a) If the evaluating CPU is the destination CPU, add the task
	 * contribution.
	 * (b) The evaluation CPU is not the destination CPU, don't care.
	 */
	if (unlikely(queued)) {
		if (task_cpu(p) == cpu) {
			if (dst_cpu != cpu)
				util = max_t(long, util - task_util(p), 0);
		} else if (dst_cpu == cpu) {
			util += task_util(p);
		}
	} else if (dst_cpu == cpu) {
		util += task_util(p);
	}

	return min_t(unsigned long, util, capacity_orig_of(cpu));
}

#else /* !CONFIG_SCHED_WALT */
/*
 * Predicts what cpu_util(@cpu) would return if @p was migrated (and enqueued)
 * to @dst_cpu.
 */
static unsigned long cpu_util_next(int cpu, struct task_struct *p, int dst_cpu)
{
	struct cfs_rq *cfs_rq = &cpu_rq(cpu)->cfs;
	unsigned long util_est, util = READ_ONCE(cfs_rq->avg.util_avg);

	/*
	 * If @p migrates from @cpu to another, remove its contribution. Or,
	 * if @p migrates from another CPU to @cpu, add its contribution. In
	 * the other cases, @cpu is not impacted by the migration, so the
	 * util_avg should already be correct.
	 */
	if (task_cpu(p) == cpu && dst_cpu != cpu)
		sub_positive(&util, task_util(p));
	else if (task_cpu(p) != cpu && dst_cpu == cpu)
		util += task_util(p);

	if (sched_feat(UTIL_EST)) {
		util_est = READ_ONCE(cfs_rq->avg.util_est.enqueued);

		/*
		 * During wake-up, the task isn't enqueued yet and doesn't
		 * appear in the cfs_rq->avg.util_est.enqueued of any rq,
		 * so just add it (if needed) to "simulate" what will be
		 * cpu_util() after the task has been enqueued.
		 */
		if (dst_cpu == cpu)
			util_est += _task_util_est(p);

		util = max(util, util_est);
	}

	return min(util, capacity_orig_of(cpu));
}
#endif /* CONFIG_SCHED_WALT */

/*
 * compute_energy(): Estimates the energy that @pd would consume if @p was
 * migrated to @dst_cpu. compute_energy() predicts what will be the utilization
 * landscape of @pd's CPUs after the task migration, and uses the Energy Model
 * to compute what would be the energy if we decided to actually migrate that
 * task.
 */
static long
compute_energy(struct task_struct *p, int dst_cpu, struct perf_domain *pd)
{
	struct cpumask *pd_mask = perf_domain_span(pd);
#ifndef CONFIG_SCHED_WALT
	unsigned long cpu_cap = arch_scale_cpu_capacity(cpumask_first(pd_mask));
#else
	unsigned long cpu_util;
#endif
	unsigned long max_util = 0, sum_util = 0;
	int cpu;

	/*
	 * The capacity state of CPUs of the current rd can be driven by CPUs
	 * of another rd if they belong to the same pd. So, account for the
	 * utilization of these CPUs too by masking pd with cpu_online_mask
	 * instead of the rd span.
	 *
	 * If an entire pd is outside of the current rd, it will not appear in
	 * its pd list and will not be accounted by compute_energy().
	 */
	for_each_cpu_and(cpu, pd_mask, cpu_online_mask) {
#ifdef CONFIG_SCHED_WALT
		cpu_util = cpu_util_next_walt(cpu, p, dst_cpu);
		sum_util += cpu_util;
#else
		unsigned long cpu_util, util_cfs = cpu_util_next(cpu, p, dst_cpu);
		struct task_struct *tsk = cpu == dst_cpu ? p : NULL;

		/*
		 * Busy time computation: utilization clamping is not
		 * required since the ratio (sum_util / cpu_capacity)
		 * is already enough to scale the EM reported power
		 * consumption at the (eventually clamped) cpu_capacity.
		 */
		sum_util += schedutil_cpu_util(cpu, util_cfs, cpu_cap,
					       ENERGY_UTIL, NULL);

		/*
		 * Performance domain frequency: utilization clamping
		 * must be considered since it affects the selection
		 * of the performance domain frequency.
		 * NOTE: in case RT tasks are running, by default the
		 * FREQUENCY_UTIL's utilization can be max OPP.
		 */
		cpu_util = schedutil_cpu_util(cpu, util_cfs, cpu_cap,
					      FREQUENCY_UTIL, tsk);
#endif
		max_util = max(max_util, cpu_util);
	}

	return em_cpu_energy(pd->em_pd, max_util, sum_util);
}

#ifdef CONFIG_SCHED_WALT
static inline int wake_to_idle(struct task_struct *p)
{
	return (current->wake_up_idle || p->wake_up_idle);
}

/* return true if cpu should be chosen over best_energy_cpu */
static inline bool select_cpu_same_energy(int cpu, int best_cpu, int prev_cpu)
{
	if (capacity_orig_of(cpu) < capacity_orig_of(best_cpu))
		return true;

	if (best_cpu == prev_cpu)
		return false;

	if (idle_cpu(best_cpu) && idle_get_state_idx(cpu_rq(best_cpu)) <= 0)
		return false; /* best_cpu is idle wfi or shallower */

	if (idle_cpu(cpu) && idle_get_state_idx(cpu_rq(cpu)) <= 0)
		return true; /* new cpu is idle wfi or shallower */

	/*
	 * If we are this far this must be a tie between a busy and deep idle,
	 * pick the busy.
	 */
	return idle_cpu(best_cpu);
}
#endif

/*
 * find_energy_efficient_cpu(): Find most energy-efficient target CPU for the
 * waking task. find_energy_efficient_cpu() looks for the CPU with maximum
 * spare capacity in each performance domain and uses it as a potential
 * candidate to execute the task. Then, it uses the Energy Model to figure
 * out which of the CPU candidates is the most energy-efficient.
 *
 * The rationale for this heuristic is as follows. In a performance domain,
 * all the most energy efficient CPU candidates (according to the Energy
 * Model) are those for which we'll request a low frequency. When there are
 * several CPUs for which the frequency request will be the same, we don't
 * have enough data to break the tie between them, because the Energy Model
 * only includes active power costs. With this model, if we assume that
 * frequency requests follow utilization (e.g. using schedutil), the CPU with
 * the maximum spare capacity in a performance domain is guaranteed to be among
 * the best candidates of the performance domain.
 *
 * In practice, it could be preferable from an energy standpoint to pack
 * small tasks on a CPU in order to let other CPUs go in deeper idle states,
 * but that could also hurt our chances to go cluster idle, and we have no
 * ways to tell with the current Energy Model if this is actually a good
 * idea or not. So, find_energy_efficient_cpu() basically favors
 * cluster-packing, and spreading inside a cluster. That should at least be
 * a good thing for latency, and this is consistent with the idea that most
 * of the energy savings of EAS come from the asymmetry of the system, and
 * not so much from breaking the tie between identical CPUs. That's also the
 * reason why EAS is enabled in the topology code only for systems where
 * SD_ASYM_CPUCAPACITY is set.
 *
 * NOTE: Forkees are not accepted in the energy-aware wake-up path because
 * they don't have any useful utilization data yet and it's not possible to
 * forecast their impact on energy consumption. Consequently, they will be
 * placed by find_idlest_cpu() on the least loaded CPU, which might turn out
 * to be energy-inefficient in some use-cases. The alternative would be to
 * bias new tasks towards specific types of CPUs first, or to try to infer
 * their util_avg from the parent task, but those heuristics could hurt
 * other use-cases too. So, until someone finds a better way to solve this,
 * let's keep things simple by re-using the existing slow path.
 */
#ifdef CONFIG_SCHED_WALT
static DEFINE_PER_CPU(cpumask_t, energy_cpus);
int find_energy_efficient_cpu(struct task_struct *p, int prev_cpu,
				     int sync, int sibling_count_hint)
{
	unsigned long prev_delta = ULONG_MAX, best_delta = ULONG_MAX;
	struct root_domain *rd = cpu_rq(smp_processor_id())->rd;
	int weight, cpu = smp_processor_id(), best_energy_cpu = prev_cpu;
	struct sched_domain *sd;
	struct perf_domain *pd;
	unsigned long cur_energy;
	cpumask_t *candidates;
	bool is_rtg, curr_is_rtg;
	struct find_best_target_env fbt_env;
	bool need_idle = wake_to_idle(p);
	u64 start_t = 0;
	int delta = 0;
	int task_boost = per_task_boost(p);
	bool is_uclamp_boosted = uclamp_boosted(p);
	bool boosted = is_uclamp_boosted || (task_boost > 0);
	int start_cpu, order_index, end_index;


	if (unlikely(!cpu_array))
		goto eas_not_ready;

	walt_get_indicies(p, &order_index, &end_index, task_boost);
	start_cpu = cpumask_first(&cpu_array[order_index][0]);

	is_rtg = task_in_related_thread_group(p);
	curr_is_rtg = task_in_related_thread_group(cpu_rq(cpu)->curr);

	fbt_env.fastpath = 0;
	fbt_env.need_idle = need_idle;

	if (trace_sched_task_util_enabled())
		start_t = sched_clock();

	/* Pre-select a set of candidate CPUs. */
	candidates = this_cpu_ptr(&energy_cpus);
	cpumask_clear(candidates);

	if (sync && (need_idle || (is_rtg && curr_is_rtg)))
		sync = 0;

	if (sync && bias_to_this_cpu(p, cpu, start_cpu)) {
		best_energy_cpu = cpu;
		fbt_env.fastpath = SYNC_WAKEUP;
		goto done;
	}

	if (walt_is_many_wakeup(sibling_count_hint) && prev_cpu != cpu &&
				bias_to_this_cpu(p, prev_cpu, start_cpu)) {
		best_energy_cpu = prev_cpu;
		fbt_env.fastpath = MANY_WAKEUP;
		goto done;
	}

	rcu_read_lock();
	pd = rcu_dereference(rd->pd);
	if (!pd)
		goto fail;

	/*
	 * Energy-aware wake-up happens on the lowest sched_domain starting
	 * from sd_asym_cpucapacity spanning over this_cpu and prev_cpu.
	 */
	sd = rcu_dereference(*this_cpu_ptr(&sd_asym_cpucapacity));
	while (sd && !cpumask_test_cpu(prev_cpu, sched_domain_span(sd)))
		sd = sd->parent;
	if (!sd)
		goto fail;

	sync_entity_load_avg(&p->se);
	if (!task_util_est(p))
		goto unlock;

	fbt_env.is_rtg = is_rtg;
	fbt_env.start_cpu = start_cpu;
	fbt_env.order_index = order_index;
	fbt_env.end_index = end_index;
	fbt_env.boosted = boosted;
	fbt_env.strict_max = is_rtg &&
		(task_boost == TASK_BOOST_STRICT_MAX);
	fbt_env.skip_cpu = walt_is_many_wakeup(sibling_count_hint) ?
			   cpu : -1;

	walt_find_best_target(NULL, candidates, p, &fbt_env);

	/* Bail out if no candidate was found. */
	weight = cpumask_weight(candidates);
	if (!weight)
		goto unlock;

	/* If there is only one sensible candidate, select it now. */
	cpu = cpumask_first(candidates);
	if (weight == 1 && (idle_cpu(cpu) || cpu == prev_cpu)) {
		best_energy_cpu = cpu;
		goto unlock;
	}

	if (p->state == TASK_WAKING)
		delta = task_util(p);

	if (task_placement_boost_enabled(p) || fbt_env.need_idle ||
	    boosted || is_rtg || __cpu_overutilized(prev_cpu, delta) ||
	    !task_fits_max(p, prev_cpu) || cpu_isolated(prev_cpu)) {
		best_energy_cpu = cpu;
		goto unlock;
	}

	if (cpumask_test_cpu(prev_cpu, &p->cpus_mask))
		prev_delta = best_delta =
				compute_energy(p, prev_cpu, pd);
	else
		prev_delta = best_delta = ULONG_MAX;

	/* Select the best candidate energy-wise. */
	for_each_cpu(cpu, candidates) {
		if (cpu == prev_cpu)
			continue;

		cur_energy = compute_energy(p, cpu, pd);
		trace_sched_compute_energy(p, cpu, cur_energy,
			prev_delta, best_delta, best_energy_cpu);

		if (cur_energy < best_delta) {
			best_delta = cur_energy;
			best_energy_cpu = cpu;
		} else if (cur_energy == best_delta) {
			if (select_cpu_same_energy(cpu, best_energy_cpu,
							prev_cpu)) {
				best_delta = cur_energy;
				best_energy_cpu = cpu;
			}
		}
	}

unlock:
	rcu_read_unlock();

	/*
	 * Pick the prev CPU, if best energy CPU can't saves at least 6% of
	 * the energy used by prev_cpu.
	 */
	if (!(idle_cpu(best_energy_cpu) &&
	    idle_get_state_idx(cpu_rq(best_energy_cpu)) <= 0) &&
	    (prev_delta != ULONG_MAX) && (best_energy_cpu != prev_cpu)  &&
	    ((prev_delta - best_delta) <= prev_delta >> 4) &&
	    (capacity_orig_of(prev_cpu) <= capacity_orig_of(start_cpu)))
		best_energy_cpu = prev_cpu;

done:
	trace_sched_task_util(p, cpumask_bits(candidates)[0], best_energy_cpu,
			sync, need_idle, fbt_env.fastpath, task_boost_policy(p),
			start_t, boosted, is_rtg, walt_get_rtg_status(p),
			start_cpu);

	return best_energy_cpu;

fail:
	rcu_read_unlock();

eas_not_ready:
	return -EPERM;
}
#else /* !CONFIG_SCHED_WALT */
static int find_energy_efficient_cpu(struct task_struct *p, int prev_cpu, int sync)
{
	unsigned long prev_delta = ULONG_MAX, best_delta = ULONG_MAX;
	struct root_domain *rd = cpu_rq(smp_processor_id())->rd;
	int max_spare_cap_cpu_ls = prev_cpu, best_idle_cpu = -1;
	unsigned long max_spare_cap_ls = 0, target_cap;
	unsigned long cpu_cap, util, base_energy = 0;
	bool boosted, latency_sensitive = false;
	unsigned int min_exit_lat = UINT_MAX;
	int cpu, best_energy_cpu = prev_cpu;
	struct cpuidle_state *idle;
	struct sched_domain *sd;
	struct perf_domain *pd;

	rcu_read_lock();
	pd = rcu_dereference(rd->pd);
	if (!pd || READ_ONCE(rd->overutilized))
		goto fail;

	cpu = smp_processor_id();
	if (sync && cpu_rq(cpu)->nr_running == 1 &&
	    cpumask_test_cpu(cpu, p->cpus_ptr)) {
		rcu_read_unlock();
		return cpu;
	}

	/*
	 * Energy-aware wake-up happens on the lowest sched_domain starting
	 * from sd_asym_cpucapacity spanning over this_cpu and prev_cpu.
	 */
	sd = rcu_dereference(*this_cpu_ptr(&sd_asym_cpucapacity));
	while (sd && !cpumask_test_cpu(prev_cpu, sched_domain_span(sd)))
		sd = sd->parent;
	if (!sd)
		goto fail;

	sync_entity_load_avg(&p->se);
	if (!task_util_est(p))
		goto unlock;

	latency_sensitive = uclamp_latency_sensitive(p);
	boosted = uclamp_boosted(p);
	target_cap = boosted ? 0 : ULONG_MAX;

	for (; pd; pd = pd->next) {
		unsigned long cur_delta, spare_cap, max_spare_cap = 0;
		unsigned long base_energy_pd;
		int max_spare_cap_cpu = -1;

		/* Compute the 'base' energy of the pd, without @p */
		base_energy_pd = compute_energy(p, -1, pd);
		base_energy += base_energy_pd;

		for_each_cpu_and(cpu, perf_domain_span(pd), sched_domain_span(sd)) {
			if (!cpumask_test_cpu(cpu, p->cpus_ptr))
				continue;

			util = cpu_util_next(cpu, p, cpu);
			cpu_cap = capacity_of(cpu);
			spare_cap = cpu_cap;
			lsub_positive(&spare_cap, util);

			/*
			 * Skip CPUs that cannot satisfy the capacity request.
			 * IOW, placing the task there would make the CPU
			 * overutilized. Take uclamp into account to see how
			 * much capacity we can get out of the CPU; this is
			 * aligned with schedutil_cpu_util().
			 */
			util = uclamp_rq_util_with(cpu_rq(cpu), util, p);
			if (!fits_capacity(util, cpu_cap))
				continue;

			/* Always use prev_cpu as a candidate. */
			if (!latency_sensitive && cpu == prev_cpu) {
				prev_delta = compute_energy(p, prev_cpu, pd);
				prev_delta -= base_energy_pd;
				best_delta = min(best_delta, prev_delta);
			}

			/*
			 * Find the CPU with the maximum spare capacity in
			 * the performance domain
			 */
			if (spare_cap > max_spare_cap) {
				max_spare_cap = spare_cap;
				max_spare_cap_cpu = cpu;
			}

			if (!latency_sensitive)
				continue;

			if (idle_cpu(cpu)) {
				cpu_cap = capacity_orig_of(cpu);
				if (boosted && cpu_cap < target_cap)
					continue;
				if (!boosted && cpu_cap > target_cap)
					continue;
				idle = idle_get_state(cpu_rq(cpu));
				if (idle && idle->exit_latency > min_exit_lat &&
						cpu_cap == target_cap)
					continue;

				if (idle)
					min_exit_lat = idle->exit_latency;
				target_cap = cpu_cap;
				best_idle_cpu = cpu;
			} else if (spare_cap > max_spare_cap_ls) {
				max_spare_cap_ls = spare_cap;
				max_spare_cap_cpu_ls = cpu;
			}
		}

		/* Evaluate the energy impact of using this CPU. */
		if (!latency_sensitive && max_spare_cap_cpu >= 0 &&
						max_spare_cap_cpu != prev_cpu) {
			cur_delta = compute_energy(p, max_spare_cap_cpu, pd);
			cur_delta -= base_energy_pd;
			if (cur_delta < best_delta) {
				best_delta = cur_delta;
				best_energy_cpu = max_spare_cap_cpu;
			}
		}
	}
unlock:
	rcu_read_unlock();

	if (latency_sensitive)
		return best_idle_cpu >= 0 ? best_idle_cpu : max_spare_cap_cpu_ls;

	/*
	 * Pick the best CPU if prev_cpu cannot be used, or if it saves at
	 * least 6% of the energy used by prev_cpu.
	 */
	if (prev_delta == ULONG_MAX)
		return best_energy_cpu;

	if ((prev_delta - best_delta) > ((prev_delta + base_energy) >> 4))
		return best_energy_cpu;

	return prev_cpu;

fail:
	rcu_read_unlock();
	return -EPERM;
}
#endif /* CONFIG_SCHED_WALT */
/*
 * select_task_rq_fair: Select target runqueue for the waking task in domains
 * that have the 'sd_flag' flag set. In practice, this is SD_BALANCE_WAKE,
 * SD_BALANCE_FORK, or SD_BALANCE_EXEC.
 *
 * Balances load by selecting the idlest CPU in the idlest group, or under
 * certain conditions an idle sibling CPU if the domain has SD_WAKE_AFFINE set.
 *
 * Returns the target CPU number.
 *
 * preempt must be disabled.
 */
static int
#ifdef CONFIG_SCHED_WALT
select_task_rq_fair(struct task_struct *p, int prev_cpu, int sd_flag, int wake_flags,
		    int sibling_count_hint)
#else
select_task_rq_fair(struct task_struct *p, int prev_cpu, int sd_flag, int wake_flags)
#endif
{
	struct sched_domain *tmp, *sd = NULL;
	int cpu = smp_processor_id();
	int new_cpu = prev_cpu;
	int want_affine = 0;
	int sync = (wake_flags & WF_SYNC) && !(current->flags & PF_EXITING);
	int target_cpu = -1;

	trace_android_rvh_select_task_rq_fair(p, prev_cpu, sd_flag,
			wake_flags, &target_cpu);
	if (target_cpu >= 0)
		return target_cpu;

#ifdef CONFIG_SCHED_WALT
	if (sched_energy_enabled()) {
		rcu_read_lock();
		new_cpu = find_energy_efficient_cpu(p, prev_cpu, sync,
						    sibling_count_hint);
		if (unlikely(new_cpu < 0))
			new_cpu = prev_cpu;
		rcu_read_unlock();
		return new_cpu;
	}
#endif

	if (sd_flag & SD_BALANCE_WAKE) {
		record_wakee(p);

		if (sched_energy_enabled()) {
#ifdef CONFIG_SCHED_WALT
			new_cpu = find_energy_efficient_cpu(p, prev_cpu, sync,
							    sibling_count_hint);
#else
			new_cpu = find_energy_efficient_cpu(p, prev_cpu, sync);
#endif
			if (new_cpu >= 0)
				return new_cpu;
			new_cpu = prev_cpu;
		}

#ifdef CONFIG_SCHED_WALT
		want_affine = !wake_wide(p, sibling_count_hint) &&
			      cpumask_test_cpu(cpu, p->cpus_ptr);
#else
		want_affine = !wake_wide(p) &&
			      cpumask_test_cpu(cpu, p->cpus_ptr);
#endif
	}

	rcu_read_lock();
	for_each_domain(cpu, tmp) {
		/*
		 * If both 'cpu' and 'prev_cpu' are part of this domain,
		 * cpu is a valid SD_WAKE_AFFINE target.
		 */
		if (want_affine && (tmp->flags & SD_WAKE_AFFINE) &&
		    cpumask_test_cpu(prev_cpu, sched_domain_span(tmp))) {
			if (cpu != prev_cpu)
				new_cpu = wake_affine(tmp, p, cpu, prev_cpu, sync);

			sd = NULL; /* Prefer wake_affine over balance flags */
			break;
		}

		if (tmp->flags & sd_flag)
			sd = tmp;
		else if (!want_affine)
			break;
	}

	if (unlikely(sd)) {
		/* Slow path */
		new_cpu = find_idlest_cpu(sd, p, cpu, prev_cpu, sd_flag);
	} else if (sd_flag & SD_BALANCE_WAKE) { /* XXX always ? */
		/* Fast path */

		new_cpu = select_idle_sibling(p, prev_cpu, new_cpu);

		if (want_affine)
			current->recent_used_cpu = cpu;
	}
	rcu_read_unlock();

	return new_cpu;
}

static void detach_entity_cfs_rq(struct sched_entity *se);

/*
 * Called immediately before a task is migrated to a new CPU; task_cpu(p) and
 * cfs_rq_of(p) references at time of call are still valid and identify the
 * previous CPU. The caller guarantees p->pi_lock or task_rq(p)->lock is held.
 */
static void migrate_task_rq_fair(struct task_struct *p, int new_cpu)
{
	/*
	 * As blocked tasks retain absolute vruntime the migration needs to
	 * deal with this by subtracting the old and adding the new
	 * min_vruntime -- the latter is done by enqueue_entity() when placing
	 * the task on the new runqueue.
	 */
	if (p->state == TASK_WAKING) {
		struct sched_entity *se = &p->se;
		struct cfs_rq *cfs_rq = cfs_rq_of(se);
		u64 min_vruntime;

#ifndef CONFIG_64BIT
		u64 min_vruntime_copy;

		do {
			min_vruntime_copy = cfs_rq->min_vruntime_copy;
			smp_rmb();
			min_vruntime = cfs_rq->min_vruntime;
		} while (min_vruntime != min_vruntime_copy);
#else
		min_vruntime = cfs_rq->min_vruntime;
#endif

		se->vruntime -= min_vruntime;
	}

	if (p->on_rq == TASK_ON_RQ_MIGRATING) {
		/*
		 * In case of TASK_ON_RQ_MIGRATING we in fact hold the 'old'
		 * rq->lock and can modify state directly.
		 */
		lockdep_assert_held(&task_rq(p)->lock);
		detach_entity_cfs_rq(&p->se);

	} else {
		/*
		 * We are supposed to update the task to "current" time, then
		 * its up to date and ready to go to new CPU/cfs_rq. But we
		 * have difficulty in getting what current time is, so simply
		 * throw away the out-of-date time. This will result in the
		 * wakee task is less decayed, but giving the wakee more load
		 * sounds not bad.
		 */
		remove_entity_load_avg(&p->se);
	}

	/* Tell new CPU we are migrated */
	p->se.avg.last_update_time = 0;

	/* We have migrated, no longer consider this task hot */
	p->se.exec_start = 0;

	update_scan_period(p, new_cpu);
}

static void task_dead_fair(struct task_struct *p)
{
	remove_entity_load_avg(&p->se);
}

static int
balance_fair(struct rq *rq, struct task_struct *prev, struct rq_flags *rf)
{
	if (rq->nr_running)
		return 1;

	return newidle_balance(rq, rf) != 0;
}
#endif /* CONFIG_SMP */

static unsigned long wakeup_gran(struct sched_entity *se)
{
	unsigned long gran = sysctl_sched_wakeup_granularity;

	/*
	 * Since its curr running now, convert the gran from real-time
	 * to virtual-time in his units.
	 *
	 * By using 'se' instead of 'curr' we penalize light tasks, so
	 * they get preempted easier. That is, if 'se' < 'curr' then
	 * the resulting gran will be larger, therefore penalizing the
	 * lighter, if otoh 'se' > 'curr' then the resulting gran will
	 * be smaller, again penalizing the lighter task.
	 *
	 * This is especially important for buddies when the leftmost
	 * task is higher priority than the buddy.
	 */
	return calc_delta_fair(gran, se);
}

/*
 * Should 'se' preempt 'curr'.
 *
 *             |s1
 *        |s2
 *   |s3
 *         g
 *      |<--->|c
 *
 *  w(c, s1) = -1
 *  w(c, s2) =  0
 *  w(c, s3) =  1
 *
 */
static int
wakeup_preempt_entity(struct sched_entity *curr, struct sched_entity *se)
{
	s64 gran, vdiff = curr->vruntime - se->vruntime;

	if (vdiff <= 0)
		return -1;

	gran = wakeup_gran(se);
	if (vdiff > gran)
		return 1;

	return 0;
}

static void set_last_buddy(struct sched_entity *se)
{
	if (entity_is_task(se) && unlikely(task_has_idle_policy(task_of(se))))
		return;

	for_each_sched_entity(se) {
		if (SCHED_WARN_ON(!se->on_rq))
			return;
		cfs_rq_of(se)->last = se;
	}
}

static void set_next_buddy(struct sched_entity *se)
{
	if (entity_is_task(se) && unlikely(task_has_idle_policy(task_of(se))))
		return;

	for_each_sched_entity(se) {
		if (SCHED_WARN_ON(!se->on_rq))
			return;
		cfs_rq_of(se)->next = se;
	}
}

static void set_skip_buddy(struct sched_entity *se)
{
	for_each_sched_entity(se)
		cfs_rq_of(se)->skip = se;
}

/*
 * Preempt the current task with a newly woken task if needed:
 */
static void check_preempt_wakeup(struct rq *rq, struct task_struct *p, int wake_flags)
{
	struct task_struct *curr = rq->curr;
	struct sched_entity *se = &curr->se, *pse = &p->se;
	struct cfs_rq *cfs_rq = task_cfs_rq(curr);
	int scale = cfs_rq->nr_running >= sched_nr_latency;
	int next_buddy_marked = 0;

	if (unlikely(se == pse))
		return;

	/*
	 * This is possible from callers such as attach_tasks(), in which we
	 * unconditionally check_prempt_curr() after an enqueue (which may have
	 * lead to a throttle).  This both saves work and prevents false
	 * next-buddy nomination below.
	 */
	if (unlikely(throttled_hierarchy(cfs_rq_of(pse))))
		return;

	if (sched_feat(NEXT_BUDDY) && scale && !(wake_flags & WF_FORK)) {
		set_next_buddy(pse);
		next_buddy_marked = 1;
	}

	/*
	 * We can come here with TIF_NEED_RESCHED already set from new task
	 * wake up path.
	 *
	 * Note: this also catches the edge-case of curr being in a throttled
	 * group (e.g. via set_curr_task), since update_curr() (in the
	 * enqueue of curr) will have resulted in resched being set.  This
	 * prevents us from potentially nominating it as a false LAST_BUDDY
	 * below.
	 */
	if (test_tsk_need_resched(curr))
		return;

	/* Idle tasks are by definition preempted by non-idle tasks. */
	if (unlikely(task_has_idle_policy(curr)) &&
	    likely(!task_has_idle_policy(p)))
		goto preempt;

	/*
	 * Batch and idle tasks do not preempt non-idle tasks (their preemption
	 * is driven by the tick):
	 */
	if (unlikely(p->policy != SCHED_NORMAL) || !sched_feat(WAKEUP_PREEMPTION))
		return;

	find_matching_se(&se, &pse);
	update_curr(cfs_rq_of(se));
	BUG_ON(!pse);
	if (wakeup_preempt_entity(se, pse) == 1) {
		/*
		 * Bias pick_next to pick the sched entity that is
		 * triggering this preemption.
		 */
		if (!next_buddy_marked)
			set_next_buddy(pse);
		goto preempt;
	}

	return;

preempt:
	resched_curr(rq);
	/*
	 * Only set the backward buddy when the current task is still
	 * on the rq. This can happen when a wakeup gets interleaved
	 * with schedule on the ->pre_schedule() or idle_balance()
	 * point, either of which can * drop the rq lock.
	 *
	 * Also, during early boot the idle thread is in the fair class,
	 * for obvious reasons its a bad idea to schedule back to it.
	 */
	if (unlikely(!se->on_rq || curr == rq->idle))
		return;

	if (sched_feat(LAST_BUDDY) && scale && entity_is_task(se))
		set_last_buddy(se);
}

struct task_struct *
pick_next_task_fair(struct rq *rq, struct task_struct *prev, struct rq_flags *rf)
{
	struct cfs_rq *cfs_rq = &rq->cfs;
	struct sched_entity *se;
	struct task_struct *p;
	int new_tasks;

again:
	if (!sched_fair_runnable(rq))
		goto idle;

#ifdef CONFIG_FAIR_GROUP_SCHED
	if (!prev || prev->sched_class != &fair_sched_class)
		goto simple;

	/*
	 * Because of the set_next_buddy() in dequeue_task_fair() it is rather
	 * likely that a next task is from the same cgroup as the current.
	 *
	 * Therefore attempt to avoid putting and setting the entire cgroup
	 * hierarchy, only change the part that actually changes.
	 */

	do {
		struct sched_entity *curr = cfs_rq->curr;

		/*
		 * Since we got here without doing put_prev_entity() we also
		 * have to consider cfs_rq->curr. If it is still a runnable
		 * entity, update_curr() will update its vruntime, otherwise
		 * forget we've ever seen it.
		 */
		if (curr) {
			if (curr->on_rq)
				update_curr(cfs_rq);
			else
				curr = NULL;

			/*
			 * This call to check_cfs_rq_runtime() will do the
			 * throttle and dequeue its entity in the parent(s).
			 * Therefore the nr_running test will indeed
			 * be correct.
			 */
			if (unlikely(check_cfs_rq_runtime(cfs_rq))) {
				cfs_rq = &rq->cfs;

				if (!cfs_rq->nr_running)
					goto idle;

				goto simple;
			}
		}

		se = pick_next_entity(cfs_rq, curr);
		cfs_rq = group_cfs_rq(se);
	} while (cfs_rq);

	p = task_of(se);

	/*
	 * Since we haven't yet done put_prev_entity and if the selected task
	 * is a different task than we started out with, try and touch the
	 * least amount of cfs_rqs.
	 */
	if (prev != p) {
		struct sched_entity *pse = &prev->se;

		while (!(cfs_rq = is_same_group(se, pse))) {
			int se_depth = se->depth;
			int pse_depth = pse->depth;

			if (se_depth <= pse_depth) {
				put_prev_entity(cfs_rq_of(pse), pse);
				pse = parent_entity(pse);
			}
			if (se_depth >= pse_depth) {
				set_next_entity(cfs_rq_of(se), se);
				se = parent_entity(se);
			}
		}

		put_prev_entity(cfs_rq, pse);
		set_next_entity(cfs_rq, se);
	}

	goto done;
simple:
#endif
	if (prev)
		put_prev_task(rq, prev);

	do {
		se = pick_next_entity(cfs_rq, NULL);
		set_next_entity(cfs_rq, se);
		cfs_rq = group_cfs_rq(se);
	} while (cfs_rq);

	p = task_of(se);

done: __maybe_unused;
#ifdef CONFIG_SMP
	/*
	 * Move the next running task to the front of
	 * the list, so our cfs_tasks list becomes MRU
	 * one.
	 */
	list_move(&p->se.group_node, &rq->cfs_tasks);
#endif

	if (hrtick_enabled(rq))
		hrtick_start_fair(rq, p);

	update_misfit_status(p, rq);

	return p;

idle:
	if (!rf)
		return NULL;

	new_tasks = newidle_balance(rq, rf);

	/*
	 * Because newidle_balance() releases (and re-acquires) rq->lock, it is
	 * possible for any higher priority task to appear. In that case we
	 * must re-start the pick_next_entity() loop.
	 */
	if (new_tasks < 0)
		return RETRY_TASK;

	if (new_tasks > 0)
		goto again;

	/*
	 * rq is about to be idle, check if we need to update the
	 * lost_idle_time of clock_pelt
	 */
	update_idle_rq_clock_pelt(rq);

	return NULL;
}

static struct task_struct *__pick_next_task_fair(struct rq *rq)
{
	return pick_next_task_fair(rq, NULL, NULL);
}

/*
 * Account for a descheduled task:
 */
static void put_prev_task_fair(struct rq *rq, struct task_struct *prev)
{
	struct sched_entity *se = &prev->se;
	struct cfs_rq *cfs_rq;

	for_each_sched_entity(se) {
		cfs_rq = cfs_rq_of(se);
		put_prev_entity(cfs_rq, se);
	}
}

/*
 * sched_yield() is very simple
 *
 * The magic of dealing with the ->skip buddy is in pick_next_entity.
 */
static void yield_task_fair(struct rq *rq)
{
	struct task_struct *curr = rq->curr;
	struct cfs_rq *cfs_rq = task_cfs_rq(curr);
	struct sched_entity *se = &curr->se;

	/*
	 * Are we the only task in the tree?
	 */
	if (unlikely(rq->nr_running == 1))
		return;

	clear_buddies(cfs_rq, se);

	if (curr->policy != SCHED_BATCH) {
		update_rq_clock(rq);
		/*
		 * Update run-time statistics of the 'current'.
		 */
		update_curr(cfs_rq);
		/*
		 * Tell update_rq_clock() that we've just updated,
		 * so we don't do microscopic update in schedule()
		 * and double the fastpath cost.
		 */
		rq_clock_skip_update(rq);
	}

	set_skip_buddy(se);
}

static bool yield_to_task_fair(struct rq *rq, struct task_struct *p)
{
	struct sched_entity *se = &p->se;

	/* throttled hierarchies are not runnable */
	if (!se->on_rq || throttled_hierarchy(cfs_rq_of(se)))
		return false;

	/* Tell the scheduler that we'd really like pse to run next. */
	set_next_buddy(se);

	yield_task_fair(rq);

	return true;
}

#ifdef CONFIG_SMP
/**************************************************
 * Fair scheduling class load-balancing methods.
 *
 * BASICS
 *
 * The purpose of load-balancing is to achieve the same basic fairness the
 * per-CPU scheduler provides, namely provide a proportional amount of compute
 * time to each task. This is expressed in the following equation:
 *
 *   W_i,n/P_i == W_j,n/P_j for all i,j                               (1)
 *
 * Where W_i,n is the n-th weight average for CPU i. The instantaneous weight
 * W_i,0 is defined as:
 *
 *   W_i,0 = \Sum_j w_i,j                                             (2)
 *
 * Where w_i,j is the weight of the j-th runnable task on CPU i. This weight
 * is derived from the nice value as per sched_prio_to_weight[].
 *
 * The weight average is an exponential decay average of the instantaneous
 * weight:
 *
 *   W'_i,n = (2^n - 1) / 2^n * W_i,n + 1 / 2^n * W_i,0               (3)
 *
 * C_i is the compute capacity of CPU i, typically it is the
 * fraction of 'recent' time available for SCHED_OTHER task execution. But it
 * can also include other factors [XXX].
 *
 * To achieve this balance we define a measure of imbalance which follows
 * directly from (1):
 *
 *   imb_i,j = max{ avg(W/C), W_i/C_i } - min{ avg(W/C), W_j/C_j }    (4)
 *
 * We them move tasks around to minimize the imbalance. In the continuous
 * function space it is obvious this converges, in the discrete case we get
 * a few fun cases generally called infeasible weight scenarios.
 *
 * [XXX expand on:
 *     - infeasible weights;
 *     - local vs global optima in the discrete case. ]
 *
 *
 * SCHED DOMAINS
 *
 * In order to solve the imbalance equation (4), and avoid the obvious O(n^2)
 * for all i,j solution, we create a tree of CPUs that follows the hardware
 * topology where each level pairs two lower groups (or better). This results
 * in O(log n) layers. Furthermore we reduce the number of CPUs going up the
 * tree to only the first of the previous level and we decrease the frequency
 * of load-balance at each level inv. proportional to the number of CPUs in
 * the groups.
 *
 * This yields:
 *
 *     log_2 n     1     n
 *   \Sum       { --- * --- * 2^i } = O(n)                            (5)
 *     i = 0      2^i   2^i
 *                               `- size of each group
 *         |         |     `- number of CPUs doing load-balance
 *         |         `- freq
 *         `- sum over all levels
 *
 * Coupled with a limit on how many tasks we can migrate every balance pass,
 * this makes (5) the runtime complexity of the balancer.
 *
 * An important property here is that each CPU is still (indirectly) connected
 * to every other CPU in at most O(log n) steps:
 *
 * The adjacency matrix of the resulting graph is given by:
 *
 *             log_2 n
 *   A_i,j = \Union     (i % 2^k == 0) && i / 2^(k+1) == j / 2^(k+1)  (6)
 *             k = 0
 *
 * And you'll find that:
 *
 *   A^(log_2 n)_i,j != 0  for all i,j                                (7)
 *
 * Showing there's indeed a path between every CPU in at most O(log n) steps.
 * The task movement gives a factor of O(m), giving a convergence complexity
 * of:
 *
 *   O(nm log n),  n := nr_cpus, m := nr_tasks                        (8)
 *
 *
 * WORK CONSERVING
 *
 * In order to avoid CPUs going idle while there's still work to do, new idle
 * balancing is more aggressive and has the newly idle CPU iterate up the domain
 * tree itself instead of relying on other CPUs to bring it work.
 *
 * This adds some complexity to both (5) and (8) but it reduces the total idle
 * time.
 *
 * [XXX more?]
 *
 *
 * CGROUPS
 *
 * Cgroups make a horror show out of (2), instead of a simple sum we get:
 *
 *                                s_k,i
 *   W_i,0 = \Sum_j \Prod_k w_k * -----                               (9)
 *                                 S_k
 *
 * Where
 *
 *   s_k,i = \Sum_j w_i,j,k  and  S_k = \Sum_i s_k,i                 (10)
 *
 * w_i,j,k is the weight of the j-th runnable task in the k-th cgroup on CPU i.
 *
 * The big problem is S_k, its a global sum needed to compute a local (W_i)
 * property.
 *
 * [XXX write more on how we solve this.. _after_ merging pjt's patches that
 *      rewrite all of this once again.]
 */

static unsigned long __read_mostly max_load_balance_interval = HZ/10;

enum fbq_type { regular, remote, all };

/*
 * 'group_type' describes the group of CPUs at the moment of load balancing.
 *
 * The enum is ordered by pulling priority, with the group with lowest priority
 * first so the group_type can simply be compared when selecting the busiest
 * group. See update_sd_pick_busiest().
 */
enum group_type {
	/* The group has spare capacity that can be used to run more tasks.  */
	group_has_spare = 0,
	/*
	 * The group is fully used and the tasks don't compete for more CPU
	 * cycles. Nevertheless, some tasks might wait before running.
	 */
	group_fully_busy,
	/*
	 * SD_ASYM_CPUCAPACITY only: One task doesn't fit with CPU's capacity
	 * and must be migrated to a more powerful CPU.
	 */
	group_misfit_task,
	/*
	 * SD_ASYM_PACKING only: One local CPU with higher capacity is available,
	 * and the task should be migrated to it instead of running on the
	 * current CPU.
	 */
	group_asym_packing,
	/*
	 * The tasks' affinity constraints previously prevented the scheduler
	 * from balancing the load across the system.
	 */
	group_imbalanced,
	/*
	 * The CPU is overloaded and can't provide expected CPU cycles to all
	 * tasks.
	 */
	group_overloaded
};

enum migration_type {
	migrate_load = 0,
	migrate_util,
	migrate_task,
	migrate_misfit
};

#define LBF_ALL_PINNED	0x01
#define LBF_NEED_BREAK	0x02
#define LBF_DST_PINNED  0x04
#define LBF_SOME_PINNED	0x08
#define LBF_NOHZ_STATS	0x10
#define LBF_NOHZ_AGAIN	0x20
#ifdef CONFIG_SCHED_WALT
#define LBF_IGNORE_BIG_TASKS 0x100
#define LBF_IGNORE_PREFERRED_CLUSTER_TASKS 0x200
#endif

struct lb_env {
	struct sched_domain	*sd;

	struct rq		*src_rq;
	int			src_cpu;

	int			dst_cpu;
	struct rq		*dst_rq;

	struct cpumask		*dst_grpmask;
	int			new_dst_cpu;
	enum cpu_idle_type	idle;
	long			imbalance;
	/* The set of CPUs under consideration for load-balancing */
	struct cpumask		*cpus;

	unsigned int		flags;

	unsigned int		loop;
	unsigned int		loop_break;
	unsigned int		loop_max;
#ifdef CONFIG_SCHED_WALT
	bool			prefer_spread;
#endif

	enum fbq_type		fbq_type;
	enum migration_type	migration_type;
	struct list_head	tasks;
};

/*
 * Is this task likely cache-hot:
 */
static int task_hot(struct task_struct *p, struct lb_env *env)
{
	s64 delta;

	lockdep_assert_held(&env->src_rq->lock);

	if (p->sched_class != &fair_sched_class)
		return 0;

	if (unlikely(task_has_idle_policy(p)))
		return 0;

	/* SMT siblings share cache */
	if (env->sd->flags & SD_SHARE_CPUCAPACITY)
		return 0;

	/*
	 * Buddy candidates are cache hot:
	 */
	if (sched_feat(CACHE_HOT_BUDDY) && env->dst_rq->nr_running &&
			(&p->se == cfs_rq_of(&p->se)->next ||
			 &p->se == cfs_rq_of(&p->se)->last))
		return 1;

	if (sysctl_sched_migration_cost == -1)
		return 1;
	if (sysctl_sched_migration_cost == 0)
		return 0;

	delta = rq_clock_task(env->src_rq) - p->se.exec_start;

	return delta < (s64)sysctl_sched_migration_cost;
}

#ifdef CONFIG_NUMA_BALANCING
/*
 * Returns 1, if task migration degrades locality
 * Returns 0, if task migration improves locality i.e migration preferred.
 * Returns -1, if task migration is not affected by locality.
 */
static int migrate_degrades_locality(struct task_struct *p, struct lb_env *env)
{
	struct numa_group *numa_group = rcu_dereference(p->numa_group);
	unsigned long src_weight, dst_weight;
	int src_nid, dst_nid, dist;

	if (!static_branch_likely(&sched_numa_balancing))
		return -1;

	if (!p->numa_faults || !(env->sd->flags & SD_NUMA))
		return -1;

	src_nid = cpu_to_node(env->src_cpu);
	dst_nid = cpu_to_node(env->dst_cpu);

	if (src_nid == dst_nid)
		return -1;

	/* Migrating away from the preferred node is always bad. */
	if (src_nid == p->numa_preferred_nid) {
		if (env->src_rq->nr_running > env->src_rq->nr_preferred_running)
			return 1;
		else
			return -1;
	}

	/* Encourage migration to the preferred node. */
	if (dst_nid == p->numa_preferred_nid)
		return 0;

	/* Leaving a core idle is often worse than degrading locality. */
	if (env->idle == CPU_IDLE)
		return -1;

	dist = node_distance(src_nid, dst_nid);
	if (numa_group) {
		src_weight = group_weight(p, src_nid, dist);
		dst_weight = group_weight(p, dst_nid, dist);
	} else {
		src_weight = task_weight(p, src_nid, dist);
		dst_weight = task_weight(p, dst_nid, dist);
	}

	return dst_weight < src_weight;
}

#else
static inline int migrate_degrades_locality(struct task_struct *p,
					     struct lb_env *env)
{
	return -1;
}
#endif

#ifdef CONFIG_SCHED_WALT
static inline bool can_migrate_boosted_task(struct task_struct *p,
			int src_cpu, int dst_cpu)
{
	if (per_task_boost(p) == TASK_BOOST_STRICT_MAX &&
		task_in_related_thread_group(p) &&
		(capacity_orig_of(dst_cpu) < capacity_orig_of(src_cpu)))
		return false;
	return true;
}
#endif

/*
 * can_migrate_task - may task p from runqueue rq be migrated to this_cpu?
 */
static
int can_migrate_task(struct task_struct *p, struct lb_env *env)
{
	int tsk_cache_hot;
	int can_migrate = 1;

	lockdep_assert_held(&env->src_rq->lock);

	trace_android_rvh_can_migrate_task(p, env->dst_cpu, &can_migrate);
	if (!can_migrate)
		return 0;

	/*
	 * We do not migrate tasks that are:
	 * 1) throttled_lb_pair, or
	 * 2) cannot be migrated to this CPU due to cpus_ptr, or
	 * 3) running (obviously), or
	 * 4) are cache-hot on their current CPU.
	 */
	if (throttled_lb_pair(task_group(p), env->src_cpu, env->dst_cpu))
		return 0;

#ifdef CONFIG_SCHED_WALT
	/*
	 * don't allow pull boost task to smaller cores.
	 */
	if (!can_migrate_boosted_task(p, env->src_cpu, env->dst_cpu))
		return 0;
#endif
	if (!cpumask_test_cpu(env->dst_cpu, p->cpus_ptr)) {
		int cpu;

		schedstat_inc(p->se.statistics.nr_failed_migrations_affine);

		env->flags |= LBF_SOME_PINNED;

		/*
		 * Remember if this task can be migrated to any other CPU in
		 * our sched_group. We may want to revisit it if we couldn't
		 * meet load balance goals by pulling other tasks on src_cpu.
		 *
		 * Avoid computing new_dst_cpu for NEWLY_IDLE or if we have
		 * already computed one in current iteration.
		 */
		if (env->idle == CPU_NEWLY_IDLE || (env->flags & LBF_DST_PINNED))
			return 0;

		/* Prevent to re-select dst_cpu via env's CPUs: */
		for_each_cpu_and(cpu, env->dst_grpmask, env->cpus) {
			if (cpumask_test_cpu(cpu, p->cpus_ptr)) {
				env->flags |= LBF_DST_PINNED;
				env->new_dst_cpu = cpu;
				break;
			}
		}

		return 0;
	}

	/* Record that we found atleast one task that could run on dst_cpu */
	env->flags &= ~LBF_ALL_PINNED;

#ifdef CONFIG_SCHED_WALT
	if (static_branch_unlikely(&sched_energy_present)) {
		struct root_domain *rd = env->dst_rq->rd;

		if ((rcu_dereference(rd->pd) && !sd_overutilized(env->sd)) &&
		    env->idle == CPU_NEWLY_IDLE && !env->prefer_spread &&
		    !task_in_related_thread_group(p)) {
			long util_cum_dst, util_cum_src;
			unsigned long demand;

			demand = task_util(p);
			util_cum_dst = cpu_util_cum(env->dst_cpu, 0) + demand;
			util_cum_src = cpu_util_cum(env->src_cpu, 0) - demand;

			if (util_cum_dst > util_cum_src)
				return 0;
		}
	}

	if (env->flags & LBF_IGNORE_PREFERRED_CLUSTER_TASKS &&
			 !preferred_cluster(cpu_rq(env->dst_cpu)->cluster, p))
		return 0;

	/* Don't detach task if it doesn't fit on the destination */
	if (env->flags & LBF_IGNORE_BIG_TASKS &&
		!task_fits_max(p, env->dst_cpu))
		return 0;

	/* Don't detach task if it is under active migration */
	if (env->src_rq->push_task == p)
		return 0;
#endif

	if (task_running(env->src_rq, p)) {
		schedstat_inc(p->se.statistics.nr_failed_migrations_running);
		return 0;
	}

	/*
	 * Aggressive migration if:
	 * 1) destination numa is preferred
	 * 2) task is cache cold, or
	 * 3) too many balance attempts have failed.
	 */
	tsk_cache_hot = migrate_degrades_locality(p, env);
	if (tsk_cache_hot == -1)
		tsk_cache_hot = task_hot(p, env);

#ifndef CONFING_SCHED_WALT
	if (tsk_cache_hot <= 0 ||
#else
	/* Also Aggressive migration if:
	 * 4) IDLE or NEWLY_IDLE balance.
	 */
	if (env->idle != CPU_NOT_IDLE || tsk_cache_hot <= 0 ||
#endif
	    env->sd->nr_balance_failed > env->sd->cache_nice_tries) {
		if (tsk_cache_hot == 1) {
			schedstat_inc(env->sd->lb_hot_gained[env->idle]);
			schedstat_inc(p->se.statistics.nr_forced_migrations);
		}
		return 1;
	}

	schedstat_inc(p->se.statistics.nr_failed_migrations_hot);
	return 0;
}

/*
 * detach_task() -- detach the task for the migration specified in env
 */
static void detach_task(struct task_struct *p, struct lb_env *env)
{
	lockdep_assert_held(&env->src_rq->lock);

	deactivate_task(env->src_rq, p, DEQUEUE_NOCLOCK);
#ifndef CONFIG_SCHED_WALT
	set_task_cpu(p, env->dst_cpu);
#else
	lockdep_off();
	double_lock_balance(env->src_rq, env->dst_rq);
	if (!(env->src_rq->clock_update_flags & RQCF_UPDATED))
		update_rq_clock(env->src_rq);
	set_task_cpu(p, env->dst_cpu);
	double_unlock_balance(env->src_rq, env->dst_rq);
	lockdep_on();
#endif
}

/*
 * detach_one_task() -- tries to dequeue exactly one task from env->src_rq, as
 * part of active balancing operations within "domain".
 *
 * Returns a task if successful and NULL otherwise.
 */
static struct task_struct *detach_one_task(struct lb_env *env)
{
	struct task_struct *p;

	lockdep_assert_held(&env->src_rq->lock);

	list_for_each_entry_reverse(p,
			&env->src_rq->cfs_tasks, se.group_node) {
		if (!can_migrate_task(p, env))
			continue;

		detach_task(p, env);

		/*
		 * Right now, this is only the second place where
		 * lb_gained[env->idle] is updated (other is detach_tasks)
		 * so we can safely collect stats here rather than
		 * inside detach_tasks().
		 */
		schedstat_inc(env->sd->lb_gained[env->idle]);
		return p;
	}
	return NULL;
}

static const unsigned int sched_nr_migrate_break = 32;

/*
 * detach_tasks() -- tries to detach up to imbalance load/util/tasks from
 * busiest_rq, as part of a balancing operation within domain "sd".
 *
 * Returns number of detached tasks if successful and 0 otherwise.
 */
static int detach_tasks(struct lb_env *env)
{
	struct list_head *tasks = &env->src_rq->cfs_tasks;
	unsigned long util;
	struct task_struct *p;
#ifndef CONFIG_SCHED_WALT
	unsigned long load;
#else
	int orig_loop = env->loop;
#endif
	int detached = 0;

	lockdep_assert_held(&env->src_rq->lock);

	if (env->imbalance <= 0)
		return 0;

#ifdef CONFIG_SCHED_WALT
	if (!same_cluster(env->dst_cpu, env->src_cpu))
		env->flags |= LBF_IGNORE_PREFERRED_CLUSTER_TASKS;

	if (capacity_orig_of(env->dst_cpu) < capacity_orig_of(env->src_cpu))
		env->flags |= LBF_IGNORE_BIG_TASKS;

redo:
#endif
	while (!list_empty(tasks)) {
		/*
		 * We don't want to steal all, otherwise we may be treated likewise,
		 * which could at worst lead to a livelock crash.
		 */
		if (env->idle != CPU_NOT_IDLE && env->src_rq->nr_running <= 1)
			break;

		p = list_last_entry(tasks, struct task_struct, se.group_node);

		env->loop++;
		/* We've more or less seen every task there is, call it quits */
		if (env->loop > env->loop_max)
			break;

		/* take a breather every nr_migrate tasks */
		if (env->loop > env->loop_break) {
			env->loop_break += sched_nr_migrate_break;
			env->flags |= LBF_NEED_BREAK;
			break;
		}

		if (!can_migrate_task(p, env))
			goto next;

		switch (env->migration_type) {
		case migrate_load:
			/*
			 * Depending of the number of CPUs and tasks and the
			 * cgroup hierarchy, task_h_load() can return a null
			 * value. Make sure that env->imbalance decreases
			 * otherwise detach_tasks() will stop only after
			 * detaching up to loop_max tasks.
			 */
			load = max_t(unsigned long, task_h_load(p), 1);

			if (sched_feat(LB_MIN) &&
			    load < 16 && !env->sd->nr_balance_failed)
				goto next;

#ifndef CONFIG_SCHED_WALT
			/*
			 * Make sure that we don't migrate too much load.
			 * Nevertheless, let relax the constraint if
			 * scheduler fails to find a good waiting task to
			 * migrate.
			 */
<<<<<<< HEAD
			if (load/2 > env->imbalance &&
			    env->sd->nr_balance_failed <= env->sd->cache_nice_tries)
#else /* CONFIG_SCHED_WALT */
			/*
			 * p is not running task when we goes until here, so if p is one
			 * of the 2 task in src cpu rq and not the running one,
			 * that means it is the only task that can be balanced.
			 * So only when there is other tasks can be balanced or
			 * there is situation to ignore big task, it is needed
			 * to skip the task load bigger than 2*imbalance.
			 *
			 * And load based checks are skipped for prefer_spread in
			 * finding busiest group, ignore the task's h_load.
			 */
			if (!env->prefer_spread &&
				((cpu_rq(env->src_cpu)->nr_running > 2) ||
				(env->flags & LBF_IGNORE_BIG_TASKS)) &&
				((load / 2) > env->imbalance))
#endif /* CONFIG_SCHED_WALT */
=======

			if ((load >> env->sd->nr_balance_failed) > env->imbalance)
>>>>>>> 561eb836
				goto next;
			env->imbalance -= load;
			break;

		case migrate_util:
			util = task_util_est(p);

			if (util > env->imbalance)
				goto next;

			env->imbalance -= util;
			break;

		case migrate_task:
			env->imbalance--;
			break;

		case migrate_misfit:
			/* This is not a misfit task */
#ifdef CONFIG_SCHED_WALT
			if (task_fits_capacity(p, capacity_of(env->src_cpu), env->src_cpu))
				goto next;
#else
			if (task_fits_capacity(p, capacity_of(env->src_cpu)))
				goto next;
#endif

			env->imbalance = 0;
			break;
		}

		detach_task(p, env);
		list_add(&p->se.group_node, &env->tasks);

		detached++;

#ifdef CONFIG_PREEMPTION
		/*
		 * NEWIDLE balancing is a source of latency, so preemptible
		 * kernels will stop after the first task is detached to minimize
		 * the critical section.
		 */
		if (env->idle == CPU_NEWLY_IDLE)
			break;
#endif

		/*
		 * We only want to steal up to the prescribed amount of
		 * load/util/tasks.
		 */
		if (env->imbalance <= 0)
			break;

		continue;
next:
#ifdef CONFIG_SCHED_WALT
		trace_sched_load_balance_skip_tasks(env->src_cpu, env->dst_cpu,
				p->pid, load, task_util(p),
				cpumask_bits(&p->cpus_mask)[0]);
#endif
		list_move(&p->se.group_node, tasks);
	}

#ifdef CONFIG_SCHED_WALT
	if (env->flags & (LBF_IGNORE_BIG_TASKS |
			LBF_IGNORE_PREFERRED_CLUSTER_TASKS) && !detached) {
		tasks = &env->src_rq->cfs_tasks;
		env->flags &= ~(LBF_IGNORE_BIG_TASKS |
				LBF_IGNORE_PREFERRED_CLUSTER_TASKS);
		env->loop = orig_loop;
		goto redo;
	}
#endif

	/*
	 * Right now, this is one of only two places we collect this stat
	 * so we can safely collect detach_one_task() stats here rather
	 * than inside detach_one_task().
	 */
	schedstat_add(env->sd->lb_gained[env->idle], detached);

	return detached;
}

/*
 * attach_task() -- attach the task detached by detach_task() to its new rq.
 */
static void attach_task(struct rq *rq, struct task_struct *p)
{
	lockdep_assert_held(&rq->lock);

	BUG_ON(task_rq(p) != rq);
	activate_task(rq, p, ENQUEUE_NOCLOCK);
	check_preempt_curr(rq, p, 0);
}

/*
 * attach_one_task() -- attaches the task returned from detach_one_task() to
 * its new rq.
 */
static void attach_one_task(struct rq *rq, struct task_struct *p)
{
	struct rq_flags rf;

	rq_lock(rq, &rf);
	update_rq_clock(rq);
	attach_task(rq, p);
#ifdef CONFIG_SCHED_WALT
	update_overutilized_status(rq);
#endif
	rq_unlock(rq, &rf);
}

/*
 * attach_tasks() -- attaches all tasks detached by detach_tasks() to their
 * new rq.
 */
static void attach_tasks(struct lb_env *env)
{
	struct list_head *tasks = &env->tasks;
	struct task_struct *p;
	struct rq_flags rf;

	rq_lock(env->dst_rq, &rf);
	update_rq_clock(env->dst_rq);

	while (!list_empty(tasks)) {
		p = list_first_entry(tasks, struct task_struct, se.group_node);
		list_del_init(&p->se.group_node);

		attach_task(env->dst_rq, p);
	}

#ifdef CONFIG_SCHED_WALT
	/*
	 * The enqueue_task_fair only updates the overutilized status
	 * for the waking tasks. Since multiple tasks may get migrated
	 * from load balancer, instead of doing it there, update the
	 * overutilized status here at the end.
	 */
	update_overutilized_status(env->dst_rq);
#endif

	rq_unlock(env->dst_rq, &rf);
}

#ifdef CONFIG_NO_HZ_COMMON
static inline bool cfs_rq_has_blocked(struct cfs_rq *cfs_rq)
{
	if (cfs_rq->avg.load_avg)
		return true;

	if (cfs_rq->avg.util_avg)
		return true;

	return false;
}

static inline bool others_have_blocked(struct rq *rq)
{
	if (READ_ONCE(rq->avg_rt.util_avg))
		return true;

	if (READ_ONCE(rq->avg_dl.util_avg))
		return true;

	if (thermal_load_avg(rq))
		return true;

#ifdef CONFIG_HAVE_SCHED_AVG_IRQ
	if (READ_ONCE(rq->avg_irq.util_avg))
		return true;
#endif

	return false;
}

static inline void update_blocked_load_status(struct rq *rq, bool has_blocked)
{
	rq->last_blocked_load_update_tick = jiffies;

	if (!has_blocked)
		rq->has_blocked_load = 0;
}
#else
static inline bool cfs_rq_has_blocked(struct cfs_rq *cfs_rq) { return false; }
static inline bool others_have_blocked(struct rq *rq) { return false; }
static inline void update_blocked_load_status(struct rq *rq, bool has_blocked) {}
#endif

static bool __update_blocked_others(struct rq *rq, bool *done)
{
	const struct sched_class *curr_class;
	u64 now = rq_clock_pelt(rq);
	unsigned long thermal_pressure;
	bool decayed;

	/*
	 * update_load_avg() can call cpufreq_update_util(). Make sure that RT,
	 * DL and IRQ signals have been updated before updating CFS.
	 */
	curr_class = rq->curr->sched_class;

	thermal_pressure = arch_scale_thermal_pressure(cpu_of(rq));

	decayed = update_rt_rq_load_avg(now, rq, curr_class == &rt_sched_class) |
		  update_dl_rq_load_avg(now, rq, curr_class == &dl_sched_class) |
		  update_thermal_load_avg(rq_clock_thermal(rq), rq, thermal_pressure) |
		  update_irq_load_avg(rq, 0);

	if (others_have_blocked(rq))
		*done = false;

	return decayed;
}

#ifdef CONFIG_FAIR_GROUP_SCHED

static inline bool cfs_rq_is_decayed(struct cfs_rq *cfs_rq)
{
	if (cfs_rq->load.weight)
		return false;

	if (cfs_rq->avg.load_sum)
		return false;

	if (cfs_rq->avg.util_sum)
		return false;

	if (cfs_rq->avg.runnable_sum)
		return false;

	return true;
}

static bool __update_blocked_fair(struct rq *rq, bool *done)
{
	struct cfs_rq *cfs_rq, *pos;
	bool decayed = false;
	int cpu = cpu_of(rq);

	/*
	 * Iterates the task_group tree in a bottom up fashion, see
	 * list_add_leaf_cfs_rq() for details.
	 */
	for_each_leaf_cfs_rq_safe(rq, cfs_rq, pos) {
		struct sched_entity *se;

		if (update_cfs_rq_load_avg(cfs_rq_clock_pelt(cfs_rq), cfs_rq)) {
			update_tg_load_avg(cfs_rq);

			if (cfs_rq == &rq->cfs)
				decayed = true;
		}

		/* Propagate pending load changes to the parent, if any: */
		se = cfs_rq->tg->se[cpu];
		if (se && !skip_blocked_update(se))
			update_load_avg(cfs_rq_of(se), se, 0);

		/*
		 * There can be a lot of idle CPU cgroups.  Don't let fully
		 * decayed cfs_rqs linger on the list.
		 */
		if (cfs_rq_is_decayed(cfs_rq))
			list_del_leaf_cfs_rq(cfs_rq);

		/* Don't need periodic decay once load/util_avg are null */
		if (cfs_rq_has_blocked(cfs_rq))
			*done = false;
	}

	return decayed;
}

/*
 * Compute the hierarchical load factor for cfs_rq and all its ascendants.
 * This needs to be done in a top-down fashion because the load of a child
 * group is a fraction of its parents load.
 */
static void update_cfs_rq_h_load(struct cfs_rq *cfs_rq)
{
	struct rq *rq = rq_of(cfs_rq);
	struct sched_entity *se = cfs_rq->tg->se[cpu_of(rq)];
	unsigned long now = jiffies;
	unsigned long load;

	if (cfs_rq->last_h_load_update == now)
		return;

	WRITE_ONCE(cfs_rq->h_load_next, NULL);
	for_each_sched_entity(se) {
		cfs_rq = cfs_rq_of(se);
		WRITE_ONCE(cfs_rq->h_load_next, se);
		if (cfs_rq->last_h_load_update == now)
			break;
	}

	if (!se) {
		cfs_rq->h_load = cfs_rq_load_avg(cfs_rq);
		cfs_rq->last_h_load_update = now;
	}

	while ((se = READ_ONCE(cfs_rq->h_load_next)) != NULL) {
		load = cfs_rq->h_load;
		load = div64_ul(load * se->avg.load_avg,
			cfs_rq_load_avg(cfs_rq) + 1);
		cfs_rq = group_cfs_rq(se);
		cfs_rq->h_load = load;
		cfs_rq->last_h_load_update = now;
	}
}

static unsigned long task_h_load(struct task_struct *p)
{
	struct cfs_rq *cfs_rq = task_cfs_rq(p);

	update_cfs_rq_h_load(cfs_rq);
	return div64_ul(p->se.avg.load_avg * cfs_rq->h_load,
			cfs_rq_load_avg(cfs_rq) + 1);
}
#else
static bool __update_blocked_fair(struct rq *rq, bool *done)
{
	struct cfs_rq *cfs_rq = &rq->cfs;
	bool decayed;

	decayed = update_cfs_rq_load_avg(cfs_rq_clock_pelt(cfs_rq), cfs_rq);
	if (cfs_rq_has_blocked(cfs_rq))
		*done = false;

	return decayed;
}

static unsigned long task_h_load(struct task_struct *p)
{
	return p->se.avg.load_avg;
}
#endif

static void update_blocked_averages(int cpu)
{
	bool decayed = false, done = true;
	struct rq *rq = cpu_rq(cpu);
	struct rq_flags rf;

	rq_lock_irqsave(rq, &rf);
	update_rq_clock(rq);

	decayed |= __update_blocked_others(rq, &done);
	decayed |= __update_blocked_fair(rq, &done);

	update_blocked_load_status(rq, !done);
	if (decayed)
		cpufreq_update_util(rq, 0);
	rq_unlock_irqrestore(rq, &rf);
}

/********** Helpers for find_busiest_group ************************/

/*
 * sg_lb_stats - stats of a sched_group required for load_balancing
 */
struct sg_lb_stats {
	unsigned long avg_load; /*Avg load across the CPUs of the group */
	unsigned long group_load; /* Total load over the CPUs of the group */
	unsigned long group_capacity;
	unsigned long group_util; /* Total utilization over the CPUs of the group */
	unsigned long group_runnable; /* Total runnable time over the CPUs of the group */
	unsigned int sum_nr_running; /* Nr of tasks running in the group */
	unsigned int sum_h_nr_running; /* Nr of CFS tasks running in the group */
	unsigned int idle_cpus;
	unsigned int group_weight;
	enum group_type group_type;
	unsigned int group_asym_packing; /* Tasks should be moved to preferred CPU */
	unsigned long group_misfit_task_load; /* A CPU has a task too big for its capacity */
#ifdef CONFIG_NUMA_BALANCING
	unsigned int nr_numa_running;
	unsigned int nr_preferred_running;
#endif
};

/*
 * sd_lb_stats - Structure to store the statistics of a sched_domain
 *		 during load balancing.
 */
struct sd_lb_stats {
	struct sched_group *busiest;	/* Busiest group in this sd */
	struct sched_group *local;	/* Local group in this sd */
	unsigned long total_load;	/* Total load of all groups in sd */
	unsigned long total_capacity;	/* Total capacity of all groups in sd */
#ifdef CONFIG_SCHED_WALT
	unsigned long total_util;	/* Total util of all groups in sd */
#endif
	unsigned long avg_load;	/* Average load across all groups in sd */
	unsigned int prefer_sibling; /* tasks should go to sibling first */

	struct sg_lb_stats busiest_stat;/* Statistics of the busiest group */
	struct sg_lb_stats local_stat;	/* Statistics of the local group */
};

static inline void init_sd_lb_stats(struct sd_lb_stats *sds)
{
	/*
	 * Skimp on the clearing to avoid duplicate work. We can avoid clearing
	 * local_stat because update_sg_lb_stats() does a full clear/assignment.
	 * We must however set busiest_stat::group_type and
	 * busiest_stat::idle_cpus to the worst busiest group because
	 * update_sd_pick_busiest() reads these before assignment.
	 */
	*sds = (struct sd_lb_stats){
		.busiest = NULL,
		.local = NULL,
		.total_load = 0UL,
		.total_capacity = 0UL,
#ifdef CONFIG_SCHED_WALT
		.total_util = 0UL,
#endif
		.busiest_stat = {
			.idle_cpus = UINT_MAX,
			.group_type = group_has_spare,
		},
	};
}

static unsigned long scale_rt_capacity(int cpu)
{
	struct rq *rq = cpu_rq(cpu);
	unsigned long max = arch_scale_cpu_capacity(cpu);
	unsigned long used, free;
	unsigned long irq;

	irq = cpu_util_irq(rq);

	if (unlikely(irq >= max))
		return 1;

	/*
	 * avg_rt.util_avg and avg_dl.util_avg track binary signals
	 * (running and not running) with weights 0 and 1024 respectively.
	 * avg_thermal.load_avg tracks thermal pressure and the weighted
	 * average uses the actual delta max capacity(load).
	 */
	used = READ_ONCE(rq->avg_rt.util_avg);
	used += READ_ONCE(rq->avg_dl.util_avg);
	used += thermal_load_avg(rq);

	if (unlikely(used >= max))
		return 1;

	free = max - used;

	return scale_irq_capacity(free, irq, max);
}

static void update_cpu_capacity(struct sched_domain *sd, int cpu)
{
	unsigned long capacity = scale_rt_capacity(cpu);
	struct sched_group *sdg = sd->groups;
#ifndef CONFIG_SCHED_WALT

	cpu_rq(cpu)->cpu_capacity_orig = arch_scale_cpu_capacity(cpu);
#else /* CONFIG_SCHED_WALT */
	capacity = min(capacity, thermal_cap(cpu));
	cpu_rq(cpu)->cpu_capacity_orig = capacity;
#endif /* CONFIG_SCHED_WALT */


	if (!capacity)
		capacity = 1;

	cpu_rq(cpu)->cpu_capacity = capacity;
	trace_sched_cpu_capacity_tp(cpu_rq(cpu));

	sdg->sgc->capacity = capacity;
	sdg->sgc->min_capacity = capacity;
	sdg->sgc->max_capacity = capacity;
}

void update_group_capacity(struct sched_domain *sd, int cpu)
{
	struct sched_domain *child = sd->child;
	struct sched_group *group, *sdg = sd->groups;
	unsigned long capacity, min_capacity, max_capacity;
	unsigned long interval;

	interval = msecs_to_jiffies(sd->balance_interval);
	interval = clamp(interval, 1UL, max_load_balance_interval);
	sdg->sgc->next_update = jiffies + interval;

	if (!child) {
		update_cpu_capacity(sd, cpu);
		return;
	}

	capacity = 0;
	min_capacity = ULONG_MAX;
	max_capacity = 0;

	if (child->flags & SD_OVERLAP) {
		/*
		 * SD_OVERLAP domains cannot assume that child groups
		 * span the current group.
		 */

		for_each_cpu(cpu, sched_group_span(sdg)) {
			unsigned long cpu_cap = capacity_of(cpu);

#ifdef CONFIG_SCHED_WALT
			if (cpumask_test_cpu(cpu, cpu_isolated_mask))
				continue;
#endif

			capacity += cpu_cap;
			min_capacity = min(cpu_cap, min_capacity);
			max_capacity = max(cpu_cap, max_capacity);
		}
	} else  {
		/*
		 * !SD_OVERLAP domains can assume that child groups
		 * span the current group.
		 */

		group = child->groups;
		do {
			struct sched_group_capacity *sgc = group->sgc;

#ifndef CONFIG_SCHED_WALT
			capacity += sgc->capacity;
			min_capacity = min(sgc->min_capacity, min_capacity);
			max_capacity = max(sgc->max_capacity, max_capacity);
#else
			cpumask_t *cpus = sched_group_span(group);

			if (!cpu_isolated(cpumask_first(cpus))) {
				capacity += sgc->capacity;
				min_capacity = min(sgc->min_capacity,
							min_capacity);
				max_capacity = max(sgc->max_capacity,
							max_capacity);
			}
#endif
			group = group->next;
		} while (group != child->groups);
	}

	sdg->sgc->capacity = capacity;
	sdg->sgc->min_capacity = min_capacity;
	sdg->sgc->max_capacity = max_capacity;
}

/*
 * Check whether the capacity of the rq has been noticeably reduced by side
 * activity. The imbalance_pct is used for the threshold.
 * Return true is the capacity is reduced
 */
static inline int
check_cpu_capacity(struct rq *rq, struct sched_domain *sd)
{
	return ((rq->cpu_capacity * sd->imbalance_pct) <
				(rq->cpu_capacity_orig * 100));
}

/*
 * Check whether a rq has a misfit task and if it looks like we can actually
 * help that task: we can migrate the task to a CPU of higher capacity, or
 * the task's current CPU is heavily pressured.
 */
static inline int check_misfit_status(struct rq *rq, struct sched_domain *sd)
{
	return rq->misfit_task_load &&
		(rq->cpu_capacity_orig < rq->rd->max_cpu_capacity ||
		 check_cpu_capacity(rq, sd));
}

/*
 * Group imbalance indicates (and tries to solve) the problem where balancing
 * groups is inadequate due to ->cpus_ptr constraints.
 *
 * Imagine a situation of two groups of 4 CPUs each and 4 tasks each with a
 * cpumask covering 1 CPU of the first group and 3 CPUs of the second group.
 * Something like:
 *
 *	{ 0 1 2 3 } { 4 5 6 7 }
 *	        *     * * *
 *
 * If we were to balance group-wise we'd place two tasks in the first group and
 * two tasks in the second group. Clearly this is undesired as it will overload
 * cpu 3 and leave one of the CPUs in the second group unused.
 *
 * The current solution to this issue is detecting the skew in the first group
 * by noticing the lower domain failed to reach balance and had difficulty
 * moving tasks due to affinity constraints.
 *
 * When this is so detected; this group becomes a candidate for busiest; see
 * update_sd_pick_busiest(). And calculate_imbalance() and
 * find_busiest_group() avoid some of the usual balance conditions to allow it
 * to create an effective group imbalance.
 *
 * This is a somewhat tricky proposition since the next run might not find the
 * group imbalance and decide the groups need to be balanced again. A most
 * subtle and fragile situation.
 */

static inline int sg_imbalanced(struct sched_group *group)
{
	return group->sgc->imbalance;
}

/*
 * group_has_capacity returns true if the group has spare capacity that could
 * be used by some tasks.
 * We consider that a group has spare capacity if the  * number of task is
 * smaller than the number of CPUs or if the utilization is lower than the
 * available capacity for CFS tasks.
 * For the latter, we use a threshold to stabilize the state, to take into
 * account the variance of the tasks' load and to return true if the available
 * capacity in meaningful for the load balancer.
 * As an example, an available capacity of 1% can appear but it doesn't make
 * any benefit for the load balance.
 */
static inline bool
group_has_capacity(unsigned int imbalance_pct, struct sg_lb_stats *sgs)
{
	if (sgs->sum_nr_running < sgs->group_weight)
		return true;

	if ((sgs->group_capacity * imbalance_pct) <
			(sgs->group_runnable * 100))
		return false;

	if ((sgs->group_capacity * 100) >
			(sgs->group_util * imbalance_pct))
		return true;

	return false;
}

/*
 *  group_is_overloaded returns true if the group has more tasks than it can
 *  handle.
 *  group_is_overloaded is not equals to !group_has_capacity because a group
 *  with the exact right number of tasks, has no more spare capacity but is not
 *  overloaded so both group_has_capacity and group_is_overloaded return
 *  false.
 */
static inline bool
group_is_overloaded(unsigned int imbalance_pct, struct sg_lb_stats *sgs)
{
	if (sgs->sum_nr_running <= sgs->group_weight)
		return false;

#ifdef CONFIG_SCHED_WALT
	if (env->idle != CPU_NOT_IDLE && walt_rotation_enabled)
		return true;
#endif

	if ((sgs->group_capacity * 100) <
			(sgs->group_util * imbalance_pct))
		return true;

	if ((sgs->group_capacity * imbalance_pct) <
			(sgs->group_runnable * 100))
		return true;

	return false;
}

/*
 * group_smaller_min_cpu_capacity: Returns true if sched_group sg has smaller
 * per-CPU capacity than sched_group ref.
 */
static inline bool
group_smaller_min_cpu_capacity(struct sched_group *sg, struct sched_group *ref)
{
#ifndef CONFIG_SCHED_WALT
	return fits_capacity(sg->sgc->min_capacity, ref->sgc->min_capacity);
#else
	return sg->sgc->min_capacity *
				sched_capacity_margin_up[group_first_cpu(sg)] <
						ref->sgc->min_capacity * 1024;
#endif
}

/*
 * group_smaller_max_cpu_capacity: Returns true if sched_group sg has smaller
 * per-CPU capacity_orig than sched_group ref.
 */
static inline bool
group_smaller_max_cpu_capacity(struct sched_group *sg, struct sched_group *ref)
{
#ifndef CONFIG_SCHED_WALT
	return fits_capacity(sg->sgc->max_capacity, ref->sgc->max_capacity);
#else
	return sg->sgc->max_capacity *
				sched_capacity_margin_up[group_first_cpu(sg)] <
						ref->sgc->max_capacity * 1024;
#endif
}

#ifdef CONFIG_SCHED_WALT
/*
 * group_similar_cpu_capacity: Returns true if the minimum capacity of the
 * compared groups differ by less than 12.5%.
 */
static inline bool
group_similar_cpu_capacity(struct sched_group *sg, struct sched_group *ref)
{
	long diff = sg->sgc->min_capacity - ref->sgc->min_capacity;
	long max = max(sg->sgc->min_capacity, ref->sgc->min_capacity);

	return ((abs(diff) < max >> 3) ||
		asym_cap_siblings(group_first_cpu(sg), group_first_cpu(ref)));
}
#endif

static inline enum
group_type group_classify(unsigned int imbalance_pct,
			  struct sched_group *group,
			  struct sg_lb_stats *sgs)
{
	if (group_is_overloaded(imbalance_pct, sgs))
		return group_overloaded;

	if (sg_imbalanced(group))
		return group_imbalanced;

	if (sgs->group_asym_packing)
		return group_asym_packing;

	if (sgs->group_misfit_task_load)
		return group_misfit_task;

	if (!group_has_capacity(imbalance_pct, sgs))
		return group_fully_busy;

	return group_has_spare;
}

static bool update_nohz_stats(struct rq *rq, bool force)
{
#ifdef CONFIG_NO_HZ_COMMON
	unsigned int cpu = rq->cpu;

	if (!rq->has_blocked_load)
		return false;

	if (!cpumask_test_cpu(cpu, nohz.idle_cpus_mask))
		return false;

	if (!force && !time_after(jiffies, rq->last_blocked_load_update_tick))
		return true;

	update_blocked_averages(cpu);

	return rq->has_blocked_load;
#else
	return false;
#endif
}

/**
 * update_sg_lb_stats - Update sched_group's statistics for load balancing.
 * @env: The load balancing environment.
 * @group: sched_group whose statistics are to be updated.
 * @sgs: variable to hold the statistics for this group.
 * @sg_status: Holds flag indicating the status of the sched_group
 */
static inline void update_sg_lb_stats(struct lb_env *env,
				      struct sched_group *group,
				      struct sg_lb_stats *sgs,
				      int *sg_status)
{
	int i, nr_running, local_group;

	memset(sgs, 0, sizeof(*sgs));

	local_group = cpumask_test_cpu(env->dst_cpu, sched_group_span(group));

	for_each_cpu_and(i, sched_group_span(group), env->cpus) {
		struct rq *rq = cpu_rq(i);

#ifdef CONFIG_SCHED_WALT
		if (cpu_isolated(i))
			continue;
#endif

		if ((env->flags & LBF_NOHZ_STATS) && update_nohz_stats(rq, false))
			env->flags |= LBF_NOHZ_AGAIN;

		sgs->group_load += cpu_load(rq);
		sgs->group_util += cpu_util(i);
		sgs->group_runnable += cpu_runnable(rq);
		sgs->sum_h_nr_running += rq->cfs.h_nr_running;

		nr_running = rq->nr_running;
		sgs->sum_nr_running += nr_running;

		if (nr_running > 1)
			*sg_status |= SG_OVERLOAD;

#ifndef CONFIG_SCHED_WALT
		if (cpu_overutilized(i))
			*sg_status |= SG_OVERUTILIZED;
#else
		if (cpu_overutilized(i)) {
			*sg_status |= SG_OVERUTILIZED;

			if (rq->misfit_task_load)
				*sg_status |= SG_HAS_MISFIT_TASK;
		}
#endif

#ifdef CONFIG_NUMA_BALANCING
		sgs->nr_numa_running += rq->nr_numa_running;
		sgs->nr_preferred_running += rq->nr_preferred_running;
#endif
		/*
		 * No need to call idle_cpu() if nr_running is not 0
		 */
		if (!nr_running && idle_cpu(i)) {
			sgs->idle_cpus++;
			/* Idle cpu can't have misfit task */
			continue;
		}

		if (local_group)
			continue;

		/* Check for a misfit task on the cpu */
		if (env->sd->flags & SD_ASYM_CPUCAPACITY &&
		    sgs->group_misfit_task_load < rq->misfit_task_load) {
			sgs->group_misfit_task_load = rq->misfit_task_load;
			*sg_status |= SG_OVERLOAD;
		}
	}

#ifdef CONFIG_SCHED_WALT
	/* Isolated CPU has no weight */
	if (!group->group_weight) {
		sgs->group_capacity = 0;
		sgs->avg_load = 0;
		sgs->group_no_capacity = 1;
		sgs->group_type = group_other;
		sgs->group_weight = group->group_weight;
		goto out;
	}
#endif

	/* Check if dst CPU is idle and preferred to this group */
	if (env->sd->flags & SD_ASYM_PACKING &&
	    env->idle != CPU_NOT_IDLE &&
	    sgs->sum_h_nr_running &&
	    sched_asym_prefer(env->dst_cpu, group->asym_prefer_cpu)) {
		sgs->group_asym_packing = 1;
	}

	sgs->group_capacity = group->sgc->capacity;

	sgs->group_weight = group->group_weight;

	sgs->group_type = group_classify(env->sd->imbalance_pct, group, sgs);

	/* Computing avg_load makes sense only when group is overloaded */
	if (sgs->group_type == group_overloaded)
		sgs->avg_load = (sgs->group_load * SCHED_CAPACITY_SCALE) /
				sgs->group_capacity;

#ifdef CONFIG_SCHED_WALT
out:
#endif

	/* Computing avg_load makes sense only when group is overloaded */
	if (sgs->group_type == group_overloaded)
		sgs->avg_load = (sgs->group_load * SCHED_CAPACITY_SCALE) /
				sgs->group_capacity;
}

/**
 * update_sd_pick_busiest - return 1 on busiest group
 * @env: The load balancing environment.
 * @sds: sched_domain statistics
 * @sg: sched_group candidate to be checked for being the busiest
 * @sgs: sched_group statistics
 *
 * Determine if @sg is a busier group than the previously selected
 * busiest group.
 *
 * Return: %true if @sg is a busier group than the previously selected
 * busiest group. %false otherwise.
 */
static bool update_sd_pick_busiest(struct lb_env *env,
				   struct sd_lb_stats *sds,
				   struct sched_group *sg,
				   struct sg_lb_stats *sgs)
{
	struct sg_lb_stats *busiest = &sds->busiest_stat;

	/* Make sure that there is at least one task to pull */
	if (!sgs->sum_h_nr_running)
		return false;

	/*
	 * Don't try to pull misfit tasks we can't help.
	 * We can use max_capacity here as reduction in capacity on some
	 * CPUs in the group should either be possible to resolve
	 * internally or be covered by avg_load imbalance (eventually).
	 */
	if (sgs->group_type == group_misfit_task &&
	    (!group_smaller_max_cpu_capacity(sg, sds->local) ||
	     sds->local_stat.group_type != group_has_spare))
		return false;

	if (sgs->group_type > busiest->group_type)
		return true;

	if (sgs->group_type < busiest->group_type)
		return false;

	/*
	 * The candidate and the current busiest group are the same type of
	 * group. Let check which one is the busiest according to the type.
	 */

	switch (sgs->group_type) {
	case group_overloaded:
		/* Select the overloaded group with highest avg_load. */
		if (sgs->avg_load <= busiest->avg_load)
			return false;
		break;

	case group_imbalanced:
		/*
		 * Select the 1st imbalanced group as we don't have any way to
		 * choose one more than another.
		 */
		return false;

	case group_asym_packing:
		/* Prefer to move from lowest priority CPU's work */
		if (sched_asym_prefer(sg->asym_prefer_cpu, sds->busiest->asym_prefer_cpu))
			return false;
		break;

	case group_misfit_task:
		/*
		 * If we have more than one misfit sg go with the biggest
		 * misfit.
		 */
		if (sgs->group_misfit_task_load < busiest->group_misfit_task_load)
			return false;
		break;

	case group_fully_busy:
		/*
		 * Select the fully busy group with highest avg_load. In
		 * theory, there is no need to pull task from such kind of
		 * group because tasks have all compute capacity that they need
		 * but we can still improve the overall throughput by reducing
		 * contention when accessing shared HW resources.
		 *
		 * XXX for now avg_load is not computed and always 0 so we
		 * select the 1st one.
		 */
		if (sgs->avg_load <= busiest->avg_load)
			return false;
		break;

	case group_has_spare:
		/*
		 * Select not overloaded group with lowest number of idle cpus
		 * and highest number of running tasks. We could also compare
		 * the spare capacity which is more stable but it can end up
		 * that the group has less spare capacity but finally more idle
		 * CPUs which means less opportunity to pull tasks.
		 */
		if (sgs->idle_cpus > busiest->idle_cpus)
			return false;
		else if ((sgs->idle_cpus == busiest->idle_cpus) &&
			 (sgs->sum_nr_running <= busiest->sum_nr_running))
			return false;

		break;
	}

	/*
	 * Candidate sg has no more than one task per CPU and has higher
	 * per-CPU capacity. Migrating tasks to less capable CPUs may harm
	 * throughput. Maximize throughput, power/energy consequences are not
	 * considered.
	 */
	if ((env->sd->flags & SD_ASYM_CPUCAPACITY) &&
	    (sgs->group_type <= group_fully_busy) &&
	    (group_smaller_min_cpu_capacity(sds->local, sg)))
		return false;

	return true;
}

#ifdef CONFIG_NUMA_BALANCING
static inline enum fbq_type fbq_classify_group(struct sg_lb_stats *sgs)
{
	if (sgs->sum_h_nr_running > sgs->nr_numa_running)
		return regular;
	if (sgs->sum_h_nr_running > sgs->nr_preferred_running)
		return remote;
	return all;
}

static inline enum fbq_type fbq_classify_rq(struct rq *rq)
{
	if (rq->nr_running > rq->nr_numa_running)
		return regular;
	if (rq->nr_running > rq->nr_preferred_running)
		return remote;
	return all;
}
#else
static inline enum fbq_type fbq_classify_group(struct sg_lb_stats *sgs)
{
	return all;
}

static inline enum fbq_type fbq_classify_rq(struct rq *rq)
{
	return regular;
}
#endif /* CONFIG_NUMA_BALANCING */

struct sg_lb_stats;

/*
 * task_running_on_cpu - return 1 if @p is running on @cpu.
 */

static unsigned int task_running_on_cpu(int cpu, struct task_struct *p)
{
	/* Task has no contribution or is new */
	if (cpu != task_cpu(p) || !READ_ONCE(p->se.avg.last_update_time))
		return 0;

	if (task_on_rq_queued(p))
		return 1;

	return 0;
}

/**
 * idle_cpu_without - would a given CPU be idle without p ?
 * @cpu: the processor on which idleness is tested.
 * @p: task which should be ignored.
 *
 * Return: 1 if the CPU would be idle. 0 otherwise.
 */
static int idle_cpu_without(int cpu, struct task_struct *p)
{
	struct rq *rq = cpu_rq(cpu);

	if (rq->curr != rq->idle && rq->curr != p)
		return 0;

	/*
	 * rq->nr_running can't be used but an updated version without the
	 * impact of p on cpu must be used instead. The updated nr_running
	 * be computed and tested before calling idle_cpu_without().
	 */

#ifdef CONFIG_SMP
	if (rq->ttwu_pending)
		return 0;
#endif

	return 1;
}

/*
 * update_sg_wakeup_stats - Update sched_group's statistics for wakeup.
 * @sd: The sched_domain level to look for idlest group.
 * @group: sched_group whose statistics are to be updated.
 * @sgs: variable to hold the statistics for this group.
 * @p: The task for which we look for the idlest group/CPU.
 */
static inline void update_sg_wakeup_stats(struct sched_domain *sd,
					  struct sched_group *group,
					  struct sg_lb_stats *sgs,
					  struct task_struct *p)
{
	int i, nr_running;

	memset(sgs, 0, sizeof(*sgs));

	for_each_cpu(i, sched_group_span(group)) {
		struct rq *rq = cpu_rq(i);
		unsigned int local;

		sgs->group_load += cpu_load_without(rq, p);
		sgs->group_util += cpu_util_without(i, p);
		sgs->group_runnable += cpu_runnable_without(rq, p);
		local = task_running_on_cpu(i, p);
		sgs->sum_h_nr_running += rq->cfs.h_nr_running - local;

		nr_running = rq->nr_running - local;
		sgs->sum_nr_running += nr_running;

		/*
		 * No need to call idle_cpu_without() if nr_running is not 0
		 */
		if (!nr_running && idle_cpu_without(i, p))
			sgs->idle_cpus++;

	}

	/* Check if task fits in the group */
#ifdef CONFIG_SCHED_WALT
	if (sd->flags & SD_ASYM_CPUCAPACITY &&
	    !task_fits_capacity(p, group->sgc->max_capacity,
				cpumask_any(sched_group_span(group)))) {
		sgs->group_misfit_task_load = 1;
	}
#else
	if (sd->flags & SD_ASYM_CPUCAPACITY &&
	    !task_fits_capacity(p, group->sgc->max_capacity)) {
		sgs->group_misfit_task_load = 1;
	}
#endif

	sgs->group_capacity = group->sgc->capacity;

	sgs->group_weight = group->group_weight;

	sgs->group_type = group_classify(sd->imbalance_pct, group, sgs);

	/*
	 * Computing avg_load makes sense only when group is fully busy or
	 * overloaded
	 */
	if (sgs->group_type == group_fully_busy ||
		sgs->group_type == group_overloaded)
		sgs->avg_load = (sgs->group_load * SCHED_CAPACITY_SCALE) /
				sgs->group_capacity;
}

static bool update_pick_idlest(struct sched_group *idlest,
			       struct sg_lb_stats *idlest_sgs,
			       struct sched_group *group,
			       struct sg_lb_stats *sgs)
{
	if (sgs->group_type < idlest_sgs->group_type)
		return true;

	if (sgs->group_type > idlest_sgs->group_type)
		return false;

	/*
	 * The candidate and the current idlest group are the same type of
	 * group. Let check which one is the idlest according to the type.
	 */

	switch (sgs->group_type) {
	case group_overloaded:
	case group_fully_busy:
		/* Select the group with lowest avg_load. */
		if (idlest_sgs->avg_load <= sgs->avg_load)
			return false;
		break;

	case group_imbalanced:
	case group_asym_packing:
		/* Those types are not used in the slow wakeup path */
		return false;

	case group_misfit_task:
		/* Select group with the highest max capacity */
		if (idlest->sgc->max_capacity >= group->sgc->max_capacity)
			return false;
		break;

	case group_has_spare:
		/* Select group with most idle CPUs */
		if (idlest_sgs->idle_cpus > sgs->idle_cpus)
			return false;

		/* Select group with lowest group_util */
		if (idlest_sgs->idle_cpus == sgs->idle_cpus &&
			idlest_sgs->group_util <= sgs->group_util)
			return false;

		break;
	}

	return true;
}

/*
 * find_idlest_group() finds and returns the least busy CPU group within the
 * domain.
 *
 * Assumes p is allowed on at least one CPU in sd.
 */
static struct sched_group *
find_idlest_group(struct sched_domain *sd, struct task_struct *p, int this_cpu)
{
	struct sched_group *idlest = NULL, *local = NULL, *group = sd->groups;
	struct sg_lb_stats local_sgs, tmp_sgs;
	struct sg_lb_stats *sgs;
	unsigned long imbalance;
	struct sg_lb_stats idlest_sgs = {
			.avg_load = UINT_MAX,
			.group_type = group_overloaded,
	};

	imbalance = scale_load_down(NICE_0_LOAD) *
				(sd->imbalance_pct-100) / 100;

	do {
		int local_group;

		/* Skip over this group if it has no CPUs allowed */
#ifdef CONFIG_SCHED_WALT
		if (!cpumask_intersects(sched_group_span(group),
					&p->cpus_allowed))
			continue;
#else
		if (!cpumask_intersects(sched_group_span(group),
					p->cpus_ptr))
			continue;
#endif

		local_group = cpumask_test_cpu(this_cpu,
					       sched_group_span(group));

		if (local_group) {
			sgs = &local_sgs;
			local = group;
		} else {
			sgs = &tmp_sgs;
		}

		update_sg_wakeup_stats(sd, group, sgs, p);

		if (!local_group && update_pick_idlest(idlest, &idlest_sgs, group, sgs)) {
			idlest = group;
			idlest_sgs = *sgs;
		}

	} while (group = group->next, group != sd->groups);


	/* There is no idlest group to push tasks to */
	if (!idlest)
		return NULL;

	/* The local group has been skipped because of CPU affinity */
	if (!local)
		return idlest;

	/*
	 * If the local group is idler than the selected idlest group
	 * don't try and push the task.
	 */
	if (local_sgs.group_type < idlest_sgs.group_type)
		return NULL;

	/*
	 * If the local group is busier than the selected idlest group
	 * try and push the task.
	 */
	if (local_sgs.group_type > idlest_sgs.group_type)
		return idlest;

	switch (local_sgs.group_type) {
	case group_overloaded:
	case group_fully_busy:
		/*
		 * When comparing groups across NUMA domains, it's possible for
		 * the local domain to be very lightly loaded relative to the
		 * remote domains but "imbalance" skews the comparison making
		 * remote CPUs look much more favourable. When considering
		 * cross-domain, add imbalance to the load on the remote node
		 * and consider staying local.
		 */

		if ((sd->flags & SD_NUMA) &&
		    ((idlest_sgs.avg_load + imbalance) >= local_sgs.avg_load))
			return NULL;

		/*
		 * If the local group is less loaded than the selected
		 * idlest group don't try and push any tasks.
		 */
		if (idlest_sgs.avg_load >= (local_sgs.avg_load + imbalance))
			return NULL;

		if (100 * local_sgs.avg_load <= sd->imbalance_pct * idlest_sgs.avg_load)
			return NULL;
		break;

	case group_imbalanced:
	case group_asym_packing:
		/* Those type are not used in the slow wakeup path */
		return NULL;

	case group_misfit_task:
		/* Select group with the highest max capacity */
		if (local->sgc->max_capacity >= idlest->sgc->max_capacity)
			return NULL;
		break;

	case group_has_spare:
		if (sd->flags & SD_NUMA) {
#ifdef CONFIG_NUMA_BALANCING
			int idlest_cpu;
			/*
			 * If there is spare capacity at NUMA, try to select
			 * the preferred node
			 */
			if (cpu_to_node(this_cpu) == p->numa_preferred_nid)
				return NULL;

			idlest_cpu = cpumask_first(sched_group_span(idlest));
			if (cpu_to_node(idlest_cpu) == p->numa_preferred_nid)
				return idlest;
#endif
			/*
			 * Otherwise, keep the task on this node to stay close
			 * its wakeup source and improve locality. If there is
			 * a real need of migration, periodic load balance will
			 * take care of it.
			 */
			if (local_sgs.idle_cpus)
				return NULL;
		}

		/*
		 * Select group with highest number of idle CPUs. We could also
		 * compare the utilization which is more stable but it can end
		 * up that the group has less spare capacity but finally more
		 * idle CPUs which means more opportunity to run task.
		 */
		if (local_sgs.idle_cpus >= idlest_sgs.idle_cpus)
			return NULL;
		break;
	}

	return idlest;
}

/**
 * update_sd_lb_stats - Update sched_domain's statistics for load balancing.
 * @env: The load balancing environment.
 * @sds: variable to hold the statistics for this sched_domain.
 */

static inline void update_sd_lb_stats(struct lb_env *env, struct sd_lb_stats *sds)
{
	struct sched_domain *child = env->sd->child;
	struct sched_group *sg = env->sd->groups;
	struct sg_lb_stats *local = &sds->local_stat;
	struct sg_lb_stats tmp_sgs;
	int sg_status = 0;

#ifdef CONFIG_NO_HZ_COMMON
	if (env->idle == CPU_NEWLY_IDLE && READ_ONCE(nohz.has_blocked))
		env->flags |= LBF_NOHZ_STATS;
#endif

	do {
		struct sg_lb_stats *sgs = &tmp_sgs;
		int local_group;

		local_group = cpumask_test_cpu(env->dst_cpu, sched_group_span(sg));
		if (local_group) {
			sds->local = sg;
			sgs = local;

			if (env->idle != CPU_NEWLY_IDLE ||
			    time_after_eq(jiffies, sg->sgc->next_update))
				update_group_capacity(env->sd, env->dst_cpu);
		}

		update_sg_lb_stats(env, sg, sgs, &sg_status);

		if (local_group)
			goto next_group;


#ifdef CONFIG_SCHED_WALT
		/*
		 * Disallow moving tasks from asym cap sibling CPUs to other
		 * CPUs (lower capacity) unless the asym cap sibling group has
		 * no capacity to manage the current load.
		 */
		if ((env->sd->flags & SD_ASYM_CPUCAPACITY) &&
			asym_cap_sibling_group_has_capacity(env->dst_cpu,
						env->sd->imbalance_pct)) {
			sgs->group_type = group_classify(env->sd->imbalance_pct, sg, sgs);
		}
#endif

		if (update_sd_pick_busiest(env, sds, sg, sgs)) {
			sds->busiest = sg;
			sds->busiest_stat = *sgs;
		}

next_group:
		/* Now, start updating sd_lb_stats */
		sds->total_load += sgs->group_load;
		sds->total_capacity += sgs->group_capacity;

#ifdef CONFIG_SCHED_WALT
		sds->total_util += sgs->group_util;

		trace_sched_load_balance_sg_stats(sg->cpumask[0], sgs->group_type,
				sgs->idle_cpus, sgs->sum_nr_running,
				sgs->group_load, sgs->group_capacity,
				sgs->group_util, sgs->group_misfit_task_load,
				sds->busiest ? sds->busiest->cpumask[0] : 0);
#endif
		sg = sg->next;
	} while (sg != env->sd->groups);

	/* Tag domain that child domain prefers tasks go to siblings first */
	sds->prefer_sibling = child && child->flags & SD_PREFER_SIBLING;

#ifdef CONFIG_NO_HZ_COMMON
	if ((env->flags & LBF_NOHZ_AGAIN) &&
	    cpumask_subset(nohz.idle_cpus_mask, sched_domain_span(env->sd))) {

		WRITE_ONCE(nohz.next_blocked,
			   jiffies + msecs_to_jiffies(LOAD_AVG_PERIOD));
	}
#endif

	if (env->sd->flags & SD_NUMA)
		env->fbq_type = fbq_classify_group(&sds->busiest_stat);

	if (!env->sd->parent) {
		struct root_domain *rd = env->dst_rq->rd;

		/* update overload indicator if we are at root domain */
		WRITE_ONCE(rd->overload, sg_status & SG_OVERLOAD);

#ifndef CONFIG_SCHED_WALT
		/* Update over-utilization (tipping point, U >= 0) indicator */
		WRITE_ONCE(rd->overutilized, sg_status & SG_OVERUTILIZED);
		trace_sched_overutilized_tp(rd, sg_status & SG_OVERUTILIZED);
	} else if (sg_status & SG_OVERUTILIZED) {
		struct root_domain *rd = env->dst_rq->rd;

		WRITE_ONCE(rd->overutilized, SG_OVERUTILIZED);
		trace_sched_overutilized_tp(rd, SG_OVERUTILIZED);
#endif
	}

#ifdef CONFIG_SCHED_WALT
	if (sg_status & SG_OVERUTILIZED)
		set_sd_overutilized(env->sd);
	else
		clear_sd_overutilized(env->sd);

	/*
	 * If there is a misfit task in one cpu in this sched_domain
	 * it is likely that the imbalance cannot be sorted out among
	 * the cpu's in this sched_domain. In this case set the
	 * overutilized flag at the parent sched_domain.
	 */
	if (sg_status & SG_HAS_MISFIT_TASK) {
		struct sched_domain *sd = env->sd->parent;

		/*
		 * In case of a misfit task, load balance at the parent
		 * sched domain level will make sense only if the the cpus
		 * have a different capacity. If cpus at a domain level have
		 * the same capacity, the misfit task cannot be well
		 * accomodated	in any of the cpus and there in no point in
		 * trying a load balance at this level
		 */
		while (sd) {
			if (sd->flags & SD_ASYM_CPUCAPACITY) {
				set_sd_overutilized(sd);
				break;
			}
			sd = sd->parent;
		}
	}

	/*
	 * If the domain util is greater that domain capacity, load balancing
	 * needs to be done at the next sched domain level as well.
	 */
	if (env->sd->parent &&
	    sds->total_capacity * 1024 < sds->total_util *
			 sched_capacity_margin_up[group_first_cpu(sds->local)])
		set_sd_overutilized(env->sd->parent);
#endif
}

static inline long adjust_numa_imbalance(int imbalance, int nr_running)
{
	unsigned int imbalance_min;

	/*
	 * Allow a small imbalance based on a simple pair of communicating
	 * tasks that remain local when the source domain is almost idle.
	 */
	imbalance_min = 2;
	if (nr_running <= imbalance_min)
		return 0;

	return imbalance;
}

/**
 * calculate_imbalance - Calculate the amount of imbalance present within the
 *			 groups of a given sched_domain during load balance.
 * @env: load balance environment
 * @sds: statistics of the sched_domain whose imbalance is to be calculated.
 */
static inline void calculate_imbalance(struct lb_env *env, struct sd_lb_stats *sds)
{
	struct sg_lb_stats *local, *busiest;

	local = &sds->local_stat;
	busiest = &sds->busiest_stat;

	if (busiest->group_type == group_misfit_task) {
		/* Set imbalance to allow misfit tasks to be balanced. */
		env->migration_type = migrate_misfit;
		env->imbalance = 1;
		return;
	}

	if (busiest->group_type == group_asym_packing) {
		/*
		 * In case of asym capacity, we will try to migrate all load to
		 * the preferred CPU.
		 */
		env->migration_type = migrate_task;
		env->imbalance = busiest->sum_h_nr_running;
		return;
	}


#ifndef CONFIG_SCHED_WALT
	if (busiest->group_type == group_imbalanced) {
		/*
		 * In the group_imb case we cannot rely on group-wide averages
		 * to ensure CPU-load equilibrium, try to move any task to fix
		 * the imbalance. The next load balance will take care of
		 * balancing back the system.
		 */
		env->migration_type = migrate_task;
		env->imbalance = 1;
		return;
	}
#endif

	/*
	 * Try to use spare capacity of local group without overloading it or
	 * emptying busiest
	 */

	if (local->group_type == group_has_spare) {
		if (busiest->group_type > group_fully_busy) {
			/*
			 * If busiest is overloaded, try to fill spare
			 * capacity. This might end up creating spare capacity
			 * in busiest or busiest still being overloaded but
			 * there is no simple way to directly compute the
			 * amount of load to migrate in order to balance the
			 * system.
			 */
			env->migration_type = migrate_util;
			env->imbalance = max(local->group_capacity, local->group_util) -
					 local->group_util;

			/*
			 * In some cases, the group's utilization is max or even
			 * higher than capacity because of migrations but the
			 * local CPU is (newly) idle. There is at least one
			 * waiting task in this overloaded busiest group. Let's
			 * try to pull it.
			 */
			if (env->idle != CPU_NOT_IDLE && env->imbalance == 0) {
				env->migration_type = migrate_task;
				env->imbalance = 1;
			}

			return;
		}

		if (busiest->group_weight == 1 || sds->prefer_sibling) {
			unsigned int nr_diff = busiest->sum_nr_running;
			/*
			 * When prefer sibling, evenly spread running tasks on
			 * groups.
			 */
			env->migration_type = migrate_task;
			lsub_positive(&nr_diff, local->sum_nr_running);
			env->imbalance = nr_diff >> 1;
			return;
		} else {

			/*
			 * If there is no overload, we just want to even the number of
			 * idle cpus.
			 */
			env->migration_type = migrate_task;
			env->imbalance = max_t(long, 0, (local->idle_cpus -
							busiest->idle_cpus) >> 1);
		}

		/* Consider allowing a small imbalance between NUMA groups */
		if (env->sd->flags & SD_NUMA)
			env->imbalance = adjust_numa_imbalance(env->imbalance,
						busiest->sum_nr_running);

		return;
	}

	/*
	 * Local is fully busy but has to take more load to relieve the
	 * busiest group
	 */
	if (local->group_type < group_overloaded) {
		/*
		 * Local will become overloaded so the avg_load metrics are
		 * finally needed.
		 */
		local->avg_load = (local->group_load * SCHED_CAPACITY_SCALE) /
				  local->group_capacity;

		sds->avg_load = (sds->total_load * SCHED_CAPACITY_SCALE) /
				sds->total_capacity;
		/*
		 * If the local group is more loaded than the selected
		 * busiest group don't try to pull any tasks.
		 */
		if (local->avg_load >= busiest->avg_load) {
			env->imbalance = 0;
			return;
		}
	}

	/*
	 * Both group are or will become overloaded and we're trying to get all
	 * the CPUs to the average_load, so we don't want to push ourselves
	 * above the average load, nor do we wish to reduce the max loaded CPU
	 * below the average load. At the same time, we also don't want to
	 * reduce the group load below the group capacity. Thus we look for
	 * the minimum possible imbalance.
	 */
	env->migration_type = migrate_load;
	env->imbalance = min(
		(busiest->avg_load - sds->avg_load) * busiest->group_capacity,
		(sds->avg_load - local->avg_load) * local->group_capacity
	) / SCHED_CAPACITY_SCALE;
}

/******* find_busiest_group() helpers end here *********************/

/*
 * Decision matrix according to the local and busiest group type:
 *
 * busiest \ local has_spare fully_busy misfit asym imbalanced overloaded
 * has_spare        nr_idle   balanced   N/A    N/A  balanced   balanced
 * fully_busy       nr_idle   nr_idle    N/A    N/A  balanced   balanced
 * misfit_task      force     N/A        N/A    N/A  force      force
 * asym_packing     force     force      N/A    N/A  force      force
 * imbalanced       force     force      N/A    N/A  force      force
 * overloaded       force     force      N/A    N/A  force      avg_load
 *
 * N/A :      Not Applicable because already filtered while updating
 *            statistics.
 * balanced : The system is balanced for these 2 groups.
 * force :    Calculate the imbalance as load migration is probably needed.
 * avg_load : Only if imbalance is significant enough.
 * nr_idle :  dst_cpu is not busy and the number of idle CPUs is quite
 *            different in groups.
 */

/**
 * find_busiest_group - Returns the busiest group within the sched_domain
 * if there is an imbalance.
 *
 * Also calculates the amount of weighted load which should be moved
 * to restore balance.
 *
 * @env: The load balancing environment.
 *
 * Return:	- The busiest group if imbalance exists.
 */
static struct sched_group *find_busiest_group(struct lb_env *env)
{
	struct sg_lb_stats *local, *busiest;
	struct sd_lb_stats sds;

	init_sd_lb_stats(&sds);

	/*
	 * Compute the various statistics relevant for load balancing at
	 * this level.
	 */
	update_sd_lb_stats(env, &sds);

	if (sched_energy_enabled()) {
		struct root_domain *rd = env->dst_rq->rd;
		int out_balance = 1;

		trace_android_rvh_find_busiest_group(sds.busiest, env->dst_rq,
					&out_balance);
#ifndef CONFIG_SCHED_WALT
		if (rcu_dereference(rd->pd) && !READ_ONCE(rd->overutilized)
					&& out_balance)
			goto out_balanced;
#else /* CONFIG_SCHED_WALT */
		if (rcu_dereference(rd->pd) && !sd_overutilized(env->sd)) {
			int cpu_local, cpu_busiest;
			unsigned long capacity_local, capacity_busiest;

			if (env->idle != CPU_NEWLY_IDLE)
				goto out_balanced;

			if (!sds.local || !sds.busiest)
				goto out_balanced;

			cpu_local = group_first_cpu(sds.local);
			cpu_busiest = group_first_cpu(sds.busiest);

			/* TODO:don't assume same cap cpus are in same domain */
			capacity_local = capacity_orig_of(cpu_local);
			capacity_busiest = capacity_orig_of(cpu_busiest);
			if ((sds.busiest->group_weight > 1) &&
				capacity_local > capacity_busiest) {
				goto out_balanced;
			} else if (capacity_local == capacity_busiest ||
				   asym_cap_siblings(cpu_local, cpu_busiest)) {
				if (cpu_rq(cpu_busiest)->nr_running < 2)
					goto out_balanced;
			}
		}
#endif /* CONFIG_SCHED_WALT */
	}

	local = &sds.local_stat;
	busiest = &sds.busiest_stat;

	/* There is no busy sibling group to pull tasks from */
	if (!sds.busiest)
		goto out_balanced;

	/* Misfit tasks should be dealt with regardless of the avg load */
	if (busiest->group_type == group_misfit_task)
		goto force_balance;

	/* ASYM feature bypasses nice load balance check */
	if (busiest->group_type == group_asym_packing)
		goto force_balance;

	/*
	 * If the busiest group is imbalanced the below checks don't
	 * work because they assume all things are equal, which typically
	 * isn't true due to cpus_allowed constraints and the like.
	 */
	if (busiest->group_type == group_imbalanced)
		goto force_balance;

	/*
	 * If the local group is busier than the selected busiest group
	 * don't try and pull any tasks.
	 */
	if (local->group_type > busiest->group_type)
		goto out_balanced;

	/*
	 * When groups are overloaded, use the avg_load to ensure fairness
	 * between tasks.
	 */
	if (local->group_type == group_overloaded) {
		/*
		 * If the local group is more loaded than the selected
		 * busiest group don't try to pull any tasks.
		 */
		if (local->avg_load >= busiest->avg_load)
			goto out_balanced;

		/* XXX broken for overlapping NUMA groups */
		sds.avg_load = (sds.total_load * SCHED_CAPACITY_SCALE) /
				sds.total_capacity;

		/*
		 * Don't pull any tasks if this group is already above the
		 * domain average load.
		 */
		if (local->avg_load >= sds.avg_load)
			goto out_balanced;

		/*
		 * If the busiest group is more loaded, use imbalance_pct to be
		 * conservative.
		 */
		if (100 * busiest->avg_load <=
				env->sd->imbalance_pct * local->avg_load)
			goto out_balanced;
	}

	/* Try to move all excess tasks to child's sibling domain */
	if (sds.prefer_sibling && local->group_type == group_has_spare &&
	    busiest->sum_nr_running > local->sum_nr_running + 1)
		goto force_balance;

	if (busiest->group_type != group_overloaded) {
		if (env->idle == CPU_NOT_IDLE)
			/*
			 * If the busiest group is not overloaded (and as a
			 * result the local one too) but this CPU is already
			 * busy, let another idle CPU try to pull task.
			 */
			goto out_balanced;

		if (busiest->group_weight > 1 &&
		    local->idle_cpus <= (busiest->idle_cpus + 1))
			/*
			 * If the busiest group is not overloaded
			 * and there is no imbalance between this and busiest
			 * group wrt idle CPUs, it is balanced. The imbalance
			 * becomes significant if the diff is greater than 1
			 * otherwise we might end up to just move the imbalance
			 * on another group. Of course this applies only if
			 * there is more than 1 CPU per group.
			 */
			goto out_balanced;

		if (busiest->sum_h_nr_running == 1)
			/*
			 * busiest doesn't have any tasks waiting to run
			 */
			goto out_balanced;
	}

force_balance:
	/* Looks like there is an imbalance. Compute it */
	calculate_imbalance(env, &sds);

#ifdef CONFIG_SCHED_WALT
	trace_sched_load_balance_stats(sds.busiest->cpumask[0], busiest->group_type,
		busiest->avg_load, env->migration_type, sds.local->cpumask[0],
		local->group_type, local->avg_load, sds.avg_load, env->imbalance);
#endif

	return env->imbalance ? sds.busiest : NULL;

out_balanced:
	env->imbalance = 0;
	return NULL;
}

/*
 * find_busiest_queue - find the busiest runqueue among the CPUs in the group.
 */
static struct rq *find_busiest_queue(struct lb_env *env,
				     struct sched_group *group)
{
	struct rq *busiest = NULL, *rq;
	unsigned long busiest_util = 0, busiest_load = 0, busiest_capacity = 1;
	unsigned int busiest_nr = 0;
	int i;

	for_each_cpu_and(i, sched_group_span(group), env->cpus) {
		unsigned long capacity, load, util;
		unsigned int nr_running;
		enum fbq_type rt;

		rq = cpu_rq(i);
		rt = fbq_classify_rq(rq);

		/*
		 * We classify groups/runqueues into three groups:
		 *  - regular: there are !numa tasks
		 *  - remote:  there are numa tasks that run on the 'wrong' node
		 *  - all:     there is no distinction
		 *
		 * In order to avoid migrating ideally placed numa tasks,
		 * ignore those when there's better options.
		 *
		 * If we ignore the actual busiest queue to migrate another
		 * task, the next balance pass can still reduce the busiest
		 * queue by moving tasks around inside the node.
		 *
		 * If we cannot move enough load due to this classification
		 * the next pass will adjust the group classification and
		 * allow migration of more tasks.
		 *
		 * Both cases only affect the total convergence complexity.
		 */
		if (rt > env->fbq_type)
			continue;

		capacity = capacity_of(i);
		nr_running = rq->cfs.h_nr_running;

#ifdef CONFIG_SCHED_WALT
		/*
		 * Ignore cpu, which is undergoing active_balance and doesn't
		 * have more than 2 tasks.
		 */
		if (rq->active_balance && nr_running <= 2)
			continue;
#endif

		/*
		 * For ASYM_CPUCAPACITY domains, don't pick a CPU that could
		 * eventually lead to active_balancing high->low capacity.
		 * Higher per-CPU capacity is considered better than balancing
		 * average load.
		 */
		if (env->sd->flags & SD_ASYM_CPUCAPACITY &&
		    capacity_of(env->dst_cpu) < capacity &&
#ifndef CONFIG_SCHED_WALT
		    nr_running == 1)
#else
		    (nr_running == 1 ||
			 (nr_running == 2 && task_util(rq->curr) <
			  sched_small_task_threshold)))
#endif
			continue;

		switch (env->migration_type) {
		case migrate_load:
			/*
			 * When comparing with load imbalance, use cpu_load()
			 * which is not scaled with the CPU capacity.
			 */
			load = cpu_load(rq);

			if (nr_running == 1 && load > env->imbalance &&
			    !check_cpu_capacity(rq, env->sd))
				break;

			/*
			 * For the load comparisons with the other CPUs,
			 * consider the cpu_load() scaled with the CPU
			 * capacity, so that the load can be moved away
			 * from the CPU that is potentially running at a
			 * lower capacity.
			 *
			 * Thus we're looking for max(load_i / capacity_i),
			 * crosswise multiplication to rid ourselves of the
			 * division works out to:
			 * load_i * capacity_j > load_j * capacity_i;
			 * where j is our previous maximum.
			 */
			if (load * busiest_capacity > busiest_load * capacity) {
				busiest_load = load;
				busiest_capacity = capacity;
				busiest = rq;
			}
			break;

		case migrate_util:
			util = cpu_util(cpu_of(rq));

			/*
			 * Don't try to pull utilization from a CPU with one
			 * running task. Whatever its utilization, we will fail
			 * detach the task.
			 */
			if (nr_running <= 1)
				continue;

			if (busiest_util < util) {
				busiest_util = util;
				busiest = rq;
			}
			break;

		case migrate_task:
			if (busiest_nr < nr_running) {
				busiest_nr = nr_running;
				busiest = rq;
			}
			break;

		case migrate_misfit:
			/*
			 * For ASYM_CPUCAPACITY domains with misfit tasks we
			 * simply seek the "biggest" misfit task.
			 */
			if (rq->misfit_task_load > busiest_load) {
				busiest_load = rq->misfit_task_load;
				busiest = rq;
			}

			break;
		}
	}

	return busiest;
}

/*
 * Max backoff if we encounter pinned tasks. Pretty arbitrary value, but
 * so long as it is large enough.
 */
#define MAX_PINNED_INTERVAL	512

#ifdef CONFIG_SCHED_WALT
#define NEED_ACTIVE_BALANCE_THRESHOLD 10
#endif

static inline bool
asym_active_balance(struct lb_env *env)
{
	/*
	 * ASYM_PACKING needs to force migrate tasks from busy but
	 * lower priority CPUs in order to pack all tasks in the
	 * highest priority CPUs.
	 */
	return env->idle != CPU_NOT_IDLE && (env->sd->flags & SD_ASYM_PACKING) &&
	       sched_asym_prefer(env->dst_cpu, env->src_cpu);
}

static inline bool
voluntary_active_balance(struct lb_env *env)
{
	struct sched_domain *sd = env->sd;

	if (asym_active_balance(env))
		return 1;

	/*
	 * The dst_cpu is idle and the src_cpu CPU has only 1 CFS task.
	 * It's worth migrating the task if the src_cpu's capacity is reduced
	 * because of other sched_class or IRQs if more capacity stays
	 * available on dst_cpu.
	 */
	if ((env->idle != CPU_NOT_IDLE) &&
	    (env->src_rq->cfs.h_nr_running == 1)) {
		if ((check_cpu_capacity(env->src_rq, sd)) &&
		    (capacity_of(env->src_cpu)*sd->imbalance_pct < capacity_of(env->dst_cpu)*100))
			return 1;
	}

#ifdef CONFIG_SCHED_WALT
	if (env->idle != CPU_NOT_IDLE &&
			env->migration_type == migrate_misfit)
#else
	if (env->migration_type == migrate_misfit)
#endif
		return 1;

	return 0;
}

static int need_active_balance(struct lb_env *env)
{
	struct sched_domain *sd = env->sd;

	if (voluntary_active_balance(env))
		return 1;

#ifdef CONFIG_SCHED_WALT
	if ((env->idle != CPU_NOT_IDLE) &&
		(capacity_of(env->src_cpu) < capacity_of(env->dst_cpu)) &&
		((capacity_orig_of(env->src_cpu) <
				capacity_orig_of(env->dst_cpu))) &&
				env->src_rq->cfs.h_nr_running == 1 &&
				cpu_overutilized(env->src_cpu) &&
				!cpu_overutilized(env->dst_cpu)) {
		return 1;
	}
#endif

	if (env->src_rq->misfit_task_load)
		return 1;

	return unlikely(sd->nr_balance_failed > sd->cache_nice_tries+2);
}

#ifdef CONFIG_SCHED_WALT
static int group_balance_cpu_not_isolated(struct sched_group *sg)
{
	cpumask_t cpus;

	cpumask_and(&cpus, sched_group_span(sg), group_balance_mask(sg));
	cpumask_andnot(&cpus, &cpus, cpu_isolated_mask);
	return cpumask_first(&cpus);
}
#endif /* CONFIG_SCHED_WALT */

static int active_load_balance_cpu_stop(void *data);

static int should_we_balance(struct lb_env *env)
{
	struct sched_group *sg = env->sd->groups;
	int cpu;

	/*
	 * Ensure the balancing environment is consistent; can happen
	 * when the softirq triggers 'during' hotplug.
	 */
	if (!cpumask_test_cpu(env->dst_cpu, env->cpus))
		return 0;

	/*
	 * In the newly idle case, we will allow all the CPUs
	 * to do the newly idle load balance.
	 */
	if (env->idle == CPU_NEWLY_IDLE)
		return 1;

	/* Try to find first idle CPU */
	for_each_cpu_and(cpu, group_balance_mask(sg), env->cpus) {
#ifndef CONFIG_SCHED_WALT
		if (!idle_cpu(cpu))
#else
		if (!idle_cpu(cpu) || cpu_isolated(cpu))
#endif
			continue;

		/* Are we the first idle CPU? */
		return cpu == env->dst_cpu;
	}

	/* Are we the first CPU of this group ? */
#ifndef CONFIG_SCHED_WALT
	return group_balance_cpu(sg) == env->dst_cpu;
#else
	return group_balance_cpu_not_isolated(sg) == env->dst_cpu;
#endif
}

/*
 * Check this_cpu to ensure it is balanced within domain. Attempt to move
 * tasks if there is an imbalance.
 */
static int load_balance(int this_cpu, struct rq *this_rq,
			struct sched_domain *sd, enum cpu_idle_type idle,
			int *continue_balancing)
{
	int ld_moved, cur_ld_moved, active_balance = 0;
	struct sched_domain *sd_parent = sd->parent;
	struct sched_group *group;
	struct rq *busiest;
	struct rq_flags rf;
	struct cpumask *cpus = this_cpu_cpumask_var_ptr(load_balance_mask);

	struct lb_env env = {
		.sd		= sd,
		.dst_cpu	= this_cpu,
		.dst_rq		= this_rq,
		.dst_grpmask    = sched_group_span(sd->groups),
		.idle		= idle,
		.loop_break	= sched_nr_migrate_break,
		.cpus		= cpus,
		.fbq_type	= all,
		.tasks		= LIST_HEAD_INIT(env.tasks),
#ifdef CONFIG_SCHED_WALT
		.imbalance	= 0,
		.flags		= 0,
		.loop		= 0,
#endif
	};

#ifdef CONFIG_SCHED_WALT
	ld_moved = 0;
	group = NULL;
	busiest = NULL;
	env.prefer_spread = (prefer_spread_on_idle(this_cpu) &&
				!((sd->flags & SD_ASYM_CPUCAPACITY) &&
				 !cpumask_test_cpu(this_cpu,
						 &asym_cap_sibling_cpus)));
#endif

	cpumask_and(cpus, sched_domain_span(sd), cpu_active_mask);

	schedstat_inc(sd->lb_count[idle]);

redo:
	if (!should_we_balance(&env)) {
		*continue_balancing = 0;
		goto out_balanced;
	}

	group = find_busiest_group(&env);
	if (!group) {
		schedstat_inc(sd->lb_nobusyg[idle]);
		goto out_balanced;
	}

	busiest = find_busiest_queue(&env, group);
	if (!busiest) {
		schedstat_inc(sd->lb_nobusyq[idle]);
		goto out_balanced;
	}

	BUG_ON(busiest == env.dst_rq);

	schedstat_add(sd->lb_imbalance[idle], env.imbalance);

	env.src_cpu = busiest->cpu;
	env.src_rq = busiest;

	ld_moved = 0;
	if (busiest->nr_running > 1) {
		/*
		 * Attempt to move tasks. If find_busiest_group has found
		 * an imbalance but busiest->nr_running <= 1, the group is
		 * still unbalanced. ld_moved simply stays zero, so it is
		 * correctly treated as an imbalance.
		 */
		env.flags |= LBF_ALL_PINNED;
		env.loop_max  = min(sysctl_sched_nr_migrate, busiest->nr_running);

more_balance:
		rq_lock_irqsave(busiest, &rf);

#ifdef CONFIG_SCHED_WALT
		/*
		 * The world might have changed. Validate assumptions.
		 * And also, if the busiest cpu is undergoing active_balance,
		 * it doesn't need help if it has less than 2 tasks on it.
		 */
		if (busiest->nr_running <= 1 ||
		    (busiest->active_balance && busiest->nr_running <= 2)) {
			rq_unlock_irqrestore(busiest, &rf);
			env.flags &= ~LBF_ALL_PINNED;
			goto no_move;
		}
#endif

		update_rq_clock(busiest);

		/*
		 * cur_ld_moved - load moved in current iteration
		 * ld_moved     - cumulative load moved across iterations
		 */
		cur_ld_moved = detach_tasks(&env);

		/*
		 * We've detached some tasks from busiest_rq. Every
		 * task is masked "TASK_ON_RQ_MIGRATING", so we can safely
		 * unlock busiest->lock, and we are able to be sure
		 * that nobody can manipulate the tasks in parallel.
		 * See task_rq_lock() family for the details.
		 */

		rq_unlock(busiest, &rf);

		if (cur_ld_moved) {
			attach_tasks(&env);
			ld_moved += cur_ld_moved;
		}

		local_irq_restore(rf.flags);

		if (env.flags & LBF_NEED_BREAK) {
			env.flags &= ~LBF_NEED_BREAK;
			goto more_balance;
		}

		/*
		 * Revisit (affine) tasks on src_cpu that couldn't be moved to
		 * us and move them to an alternate dst_cpu in our sched_group
		 * where they can run. The upper limit on how many times we
		 * iterate on same src_cpu is dependent on number of CPUs in our
		 * sched_group.
		 *
		 * This changes load balance semantics a bit on who can move
		 * load to a given_cpu. In addition to the given_cpu itself
		 * (or a ilb_cpu acting on its behalf where given_cpu is
		 * nohz-idle), we now have balance_cpu in a position to move
		 * load to given_cpu. In rare situations, this may cause
		 * conflicts (balance_cpu and given_cpu/ilb_cpu deciding
		 * _independently_ and at _same_ time to move some load to
		 * given_cpu) causing exceess load to be moved to given_cpu.
		 * This however should not happen so much in practice and
		 * moreover subsequent load balance cycles should correct the
		 * excess load moved.
		 */
		if ((env.flags & LBF_DST_PINNED) && env.imbalance > 0) {

			/* Prevent to re-select dst_cpu via env's CPUs */
			__cpumask_clear_cpu(env.dst_cpu, env.cpus);

			env.dst_rq	 = cpu_rq(env.new_dst_cpu);
			env.dst_cpu	 = env.new_dst_cpu;
			env.flags	&= ~LBF_DST_PINNED;
			env.loop	 = 0;
			env.loop_break	 = sched_nr_migrate_break;

			/*
			 * Go back to "more_balance" rather than "redo" since we
			 * need to continue with same src_cpu.
			 */
			goto more_balance;
		}

		/*
		 * We failed to reach balance because of affinity.
		 */
		if (sd_parent) {
			int *group_imbalance = &sd_parent->groups->sgc->imbalance;

			if ((env.flags & LBF_SOME_PINNED) && env.imbalance > 0)
				*group_imbalance = 1;
		}

		/* All tasks on this runqueue were pinned by CPU affinity */
		if (unlikely(env.flags & LBF_ALL_PINNED)) {
			__cpumask_clear_cpu(cpu_of(busiest), cpus);
			/*
			 * Attempting to continue load balancing at the current
			 * sched_domain level only makes sense if there are
			 * active CPUs remaining as possible busiest CPUs to
			 * pull load from which are not contained within the
			 * destination group that is receiving any migrated
			 * load.
			 */
			if (!cpumask_subset(cpus, env.dst_grpmask)) {
				env.loop = 0;
				env.loop_break = sched_nr_migrate_break;
				goto redo;
			}
			goto out_all_pinned;
		}
	}

#ifdef CONFIG_SCHED_WALT
no_move:
#endif
	if (!ld_moved) {
#ifndef CONFIG_SCHED_WALT
		schedstat_inc(sd->lb_failed[idle]);
#endif
		/*
		 * Increment the failure counter only on periodic balance.
		 * We do not want newidle balance, which can be very
		 * frequent, pollute the failure counter causing
		 * excessive cache_hot migrations and active balances.
		 */
		if (idle != CPU_NEWLY_IDLE)
				sd->nr_balance_failed++;

		if (need_active_balance(&env)) {
			unsigned long flags;

			raw_spin_lock_irqsave(&busiest->lock, flags);

#ifdef CONFIG_SCHED_WALT
			/*
			 * The CPUs are marked as reserved if tasks
			 * are pushed/pulled from other CPUs. In that case,
			 * bail out from the load balancer.
			 */
			if (is_reserved(this_cpu) ||
					is_reserved(cpu_of(busiest))) {
				raw_spin_unlock_irqrestore(&busiest->lock,
								flags);
				*continue_balancing = 0;
				goto out;
			}
#endif

			/*
			 * Don't kick the active_load_balance_cpu_stop,
			 * if the curr task on busiest CPU can't be
			 * moved to this_cpu:
			 */
#ifndef CONFIG_SCHED_WALT
			if (!cpumask_test_cpu(this_cpu, busiest->curr->cpus_ptr)) {
#else
			if (!cpumask_test_cpu(this_cpu,
						busiest->curr->cpus_ptr) ||
				!can_migrate_boosted_task(busiest->curr,
						cpu_of(busiest), this_cpu)) {
#endif
				raw_spin_unlock_irqrestore(&busiest->lock,
							    flags);
				env.flags |= LBF_ALL_PINNED;
				goto out_one_pinned;
			}

			/*
			 * ->active_balance synchronizes accesses to
			 * ->active_balance_work.  Once set, it's cleared
			 * only after active load balance is finished.
			 */
#ifndef CONFIG_SCHED_WALT
			if (!busiest->active_balance) {
#else
			if (!busiest->active_balance &&
			    !cpu_isolated(cpu_of(busiest))) {
#endif

				busiest->active_balance = 1;
				busiest->push_cpu = this_cpu;
				active_balance = 1;
#ifdef CONFIG_SCHED_WALT
				mark_reserved(this_cpu);
#endif
			}
			raw_spin_unlock_irqrestore(&busiest->lock, flags);

			if (active_balance) {
				stop_one_cpu_nowait(cpu_of(busiest),
					active_load_balance_cpu_stop, busiest,
					&busiest->active_balance_work);
#ifdef CONFIG_SCHED_WALT
				*continue_balancing = 0;
#endif
			}

			/* We've kicked active balancing, force task migration. */
#ifndef CONFIG_SCHED_WALT
			sd->nr_balance_failed = sd->cache_nice_tries+1;
#else
			sd->nr_balance_failed = sd->cache_nice_tries +
					NEED_ACTIVE_BALANCE_THRESHOLD - 1;
#endif
		}
	} else
		sd->nr_balance_failed = 0;

	if (likely(!active_balance) || voluntary_active_balance(&env)) {
		/* We were unbalanced, so reset the balancing interval */
		sd->balance_interval = sd->min_interval;
	} else {
		/*
		 * If we've begun active balancing, start to back off. This
		 * case may not be covered by the all_pinned logic if there
		 * is only 1 task on the busy runqueue (because we don't call
		 * detach_tasks).
		 */
		if (sd->balance_interval < sd->max_interval)
			sd->balance_interval *= 2;
	}

	goto out;

out_balanced:
	/*
	 * We reach balance although we may have faced some affinity
	 * constraints. Clear the imbalance flag only if other tasks got
	 * a chance to move and fix the imbalance.
	 */
	if (sd_parent && !(env.flags & LBF_ALL_PINNED)) {
		int *group_imbalance = &sd_parent->groups->sgc->imbalance;

		if (*group_imbalance)
			*group_imbalance = 0;
	}

out_all_pinned:
	/*
	 * We reach balance because all tasks are pinned at this level so
	 * we can't migrate them. Let the imbalance flag set so parent level
	 * can try to migrate them.
	 */
	schedstat_inc(sd->lb_balanced[idle]);

	sd->nr_balance_failed = 0;

out_one_pinned:
	ld_moved = 0;

	/*
	 * newidle_balance() disregards balance intervals, so we could
	 * repeatedly reach this code, which would lead to balance_interval
	 * skyrocketting in a short amount of time. Skip the balance_interval
	 * increase logic to avoid that.
	 */
	if (env.idle == CPU_NEWLY_IDLE)
		goto out;

	/* tune up the balancing interval */
	if ((env.flags & LBF_ALL_PINNED &&
	     sd->balance_interval < MAX_PINNED_INTERVAL) ||
	    sd->balance_interval < sd->max_interval)
		sd->balance_interval *= 2;
out:
#ifdef CONFIG_SCHED_WALT
	trace_sched_load_balance(this_cpu, idle, *continue_balancing,
				 group ? group->cpumask[0] : 0,
				 busiest ? busiest->nr_running : 0,
				 env.imbalance, env.flags, ld_moved,
				 sd->balance_interval, active_balance,
				 sd_overutilized(sd),
				 env.prefer_spread);
#endif
	return ld_moved;
}

static inline unsigned long
get_sd_balance_interval(struct sched_domain *sd, int cpu_busy)
{
	unsigned long interval = sd->balance_interval;
#ifdef CONFIG_SCHED_WALT
	unsigned int cpu;
#endif

	if (cpu_busy)
		interval *= sd->busy_factor;

	/* scale ms to jiffies */
	interval = msecs_to_jiffies(interval);

	/*
	 * Reduce likelihood of busy balancing at higher domains racing with
	 * balancing at lower domains by preventing their balancing periods
	 * from being multiples of each other.
	 */
	if (cpu_busy)
		interval -= 1;

	interval = clamp(interval, 1UL, max_load_balance_interval);

#ifdef CONFIG_SCHED_WALT
	/*
	 * check if sched domain is marked as overutilized
	 * we ought to only do this on systems which have SD_ASYMCAPACITY
	 * but we want to do it for all sched domains in those systems
	 * So for now, just check if overutilized as a proxy.
	 */
	/*
	 * If we are overutilized and we have a misfit task, then
	 * we want to balance as soon as practically possible, so
	 * we return an interval of zero, except for busy balance.
	 */
	if (sd_overutilized(sd) && !cpu_busy) {
		/* we know the root is overutilized, let's check for a misfit task */
		for_each_cpu(cpu, sched_domain_span(sd)) {
			if (cpu_rq(cpu)->misfit_task_load)
				return 1;
		}
	}
#endif
	return interval;
}

static inline void
update_next_balance(struct sched_domain *sd, unsigned long *next_balance)
{
	unsigned long interval, next;

	/* used by idle balance, so cpu_busy = 0 */
	interval = get_sd_balance_interval(sd, 0);
	next = sd->last_balance + interval;

	if (time_after(*next_balance, next))
		*next_balance = next;
}

/*
 * active_load_balance_cpu_stop is run by the CPU stopper. It pushes
 * running tasks off the busiest CPU onto idle CPUs. It requires at
 * least 1 task to be running on each physical CPU where possible, and
 * avoids physical / logical imbalances.
 */
#ifndef CONFIG_SCHED_WALT
static int active_load_balance_cpu_stop(void *data)
#else
int active_load_balance_cpu_stop(void *data)
#endif
{
	struct rq *busiest_rq = data;
	int busiest_cpu = cpu_of(busiest_rq);
	int target_cpu = busiest_rq->push_cpu;
	struct rq *target_rq = cpu_rq(target_cpu);
	struct sched_domain *sd = NULL;
	struct task_struct *p = NULL;
	struct rq_flags rf;
#ifdef CONFIG_SCHED_WALT
	struct task_struct *push_task;
	int push_task_detached = 0;
	struct lb_env env = {
		.sd                     = sd,
		.dst_cpu                = target_cpu,
		.dst_rq                 = target_rq,
		.src_cpu                = busiest_rq->cpu,
		.src_rq                 = busiest_rq,
		.idle                   = CPU_IDLE,
		.flags                  = 0,
		.loop                   = 0,
	};
#endif

	rq_lock_irq(busiest_rq, &rf);
	/*
	 * Between queueing the stop-work and running it is a hole in which
	 * CPUs can become inactive. We should not move tasks from or to
	 * inactive CPUs.
	 */
	if (!cpu_active(busiest_cpu) || !cpu_active(target_cpu))
		goto out_unlock;

	/* Make sure the requested CPU hasn't gone down in the meantime: */
	if (unlikely(busiest_cpu != smp_processor_id() ||
		     !busiest_rq->active_balance))
		goto out_unlock;

	/* Is there any task to move? */
	if (busiest_rq->nr_running <= 1)
		goto out_unlock;

	/*
	 * This condition is "impossible", if it occurs
	 * we need to fix it. Originally reported by
	 * Bjorn Helgaas on a 128-CPU setup.
	 */
	BUG_ON(busiest_rq == target_rq);

#ifdef CONFIG_SCHED_WALT
	push_task = busiest_rq->push_task;
	target_cpu = busiest_rq->push_cpu;
	if (push_task) {
		if (task_on_rq_queued(push_task) &&
			push_task->state == TASK_RUNNING &&
			task_cpu(push_task) == busiest_cpu &&
					cpu_online(target_cpu)) {
			update_rq_clock(busiest_rq);
			detach_task(push_task, &env);
			push_task_detached = 1;
		}
		goto out_unlock;
	}
#endif

	/* Search for an sd spanning us and the target CPU. */
	rcu_read_lock();
	for_each_domain(target_cpu, sd) {
		if (cpumask_test_cpu(busiest_cpu, sched_domain_span(sd)))
			break;
	}

	if (likely(sd)) {
		struct lb_env env = {
			.sd		= sd,
			.dst_cpu	= target_cpu,
			.dst_rq		= target_rq,
			.src_cpu	= busiest_rq->cpu,
			.src_rq		= busiest_rq,
			.idle		= CPU_IDLE,
			/*
			 * can_migrate_task() doesn't need to compute new_dst_cpu
			 * for active balancing. Since we have CPU_IDLE, but no
			 * @dst_grpmask we need to make that test go away with lying
			 * about DST_PINNED.
			 */
			.flags		= LBF_DST_PINNED,
		};

		schedstat_inc(sd->alb_count);
		update_rq_clock(busiest_rq);

		p = detach_one_task(&env);
		if (p) {
			schedstat_inc(sd->alb_pushed);
			/* Active balancing done, reset the failure counter. */
			sd->nr_balance_failed = 0;
		} else {
			schedstat_inc(sd->alb_failed);
		}
	}
	rcu_read_unlock();
out_unlock:
	busiest_rq->active_balance = 0;

#ifdef CONFIG_SCHED_WALT
	push_task = busiest_rq->push_task;
	target_cpu = busiest_rq->push_cpu;
	clear_reserved(target_cpu);

	if (push_task)
		busiest_rq->push_task = NULL;
#endif

	rq_unlock(busiest_rq, &rf);

#ifdef CONFIG_SCHED_WALT
	if (push_task) {
		if (push_task_detached)
			attach_one_task(target_rq, push_task);
		put_task_struct(push_task);
	}
#endif

	if (p)
		attach_one_task(target_rq, p);

	local_irq_enable();

	return 0;
}

static DEFINE_SPINLOCK(balancing);

/*
 * Scale the max load_balance interval with the number of CPUs in the system.
 * This trades load-balance latency on larger machines for less cross talk.
 */
void update_max_interval(void)
{
#ifndef CONFIG_SCHED_WALT
	max_load_balance_interval = HZ*num_online_cpus()/10;
#else
	cpumask_t avail_mask;
	unsigned int available_cpus;

	cpumask_andnot(&avail_mask, cpu_online_mask, cpu_isolated_mask);
	available_cpus = cpumask_weight(&avail_mask);

	max_load_balance_interval = HZ*available_cpus/10;
#endif
}

/*
 * It checks each scheduling domain to see if it is due to be balanced,
 * and initiates a balancing operation if so.
 *
 * Balancing parameters are set up in init_sched_domains.
 */
static void rebalance_domains(struct rq *rq, enum cpu_idle_type idle)
{
	int continue_balancing = 1;
	int cpu = rq->cpu;
	int busy = idle != CPU_IDLE && !sched_idle_cpu(cpu);
	unsigned long interval;
	struct sched_domain *sd;
	/* Earliest time when we have to do rebalance again */
	unsigned long next_balance = jiffies + 60*HZ;
	int update_next_balance = 0;
	int need_serialize, need_decay = 0;
	u64 max_cost = 0;

	rcu_read_lock();
	for_each_domain(cpu, sd) {
		/*
		 * Decay the newidle max times here because this is a regular
		 * visit to all the domains. Decay ~1% per second.
		 */
		if (time_after(jiffies, sd->next_decay_max_lb_cost)) {
			sd->max_newidle_lb_cost =
				(sd->max_newidle_lb_cost * 253) / 256;
			sd->next_decay_max_lb_cost = jiffies + HZ;
			need_decay = 1;
		}
		max_cost += sd->max_newidle_lb_cost;

#ifdef CONFIG_SCHED_WALT
		if (!sd_overutilized(sd) && !prefer_spread_on_idle(cpu))
			continue;
#endif

		/*
		 * Stop the load balance at this level. There is another
		 * CPU in our sched group which is doing load balancing more
		 * actively.
		 */
		if (!continue_balancing) {
			if (need_decay)
				continue;
			break;
		}

		interval = get_sd_balance_interval(sd, busy);

		need_serialize = sd->flags & SD_SERIALIZE;
		if (need_serialize) {
			if (!spin_trylock(&balancing))
				goto out;
		}

		if (time_after_eq(jiffies, sd->last_balance + interval)) {
			if (load_balance(cpu, rq, sd, idle, &continue_balancing)) {
				/*
				 * The LBF_DST_PINNED logic could have changed
				 * env->dst_cpu, so we can't know our idle
				 * state even if we migrated tasks. Update it.
				 */
				idle = idle_cpu(cpu) ? CPU_IDLE : CPU_NOT_IDLE;
				busy = idle != CPU_IDLE && !sched_idle_cpu(cpu);
			}
			sd->last_balance = jiffies;
			interval = get_sd_balance_interval(sd, busy);
		}
		if (need_serialize)
			spin_unlock(&balancing);
out:
		if (time_after(next_balance, sd->last_balance + interval)) {
			next_balance = sd->last_balance + interval;
			update_next_balance = 1;
		}
	}
	if (need_decay) {
		/*
		 * Ensure the rq-wide value also decays but keep it at a
		 * reasonable floor to avoid funnies with rq->avg_idle.
		 */
		rq->max_idle_balance_cost =
			max((u64)sysctl_sched_migration_cost, max_cost);
	}
	rcu_read_unlock();

	/*
	 * next_balance will be updated only when there is a need.
	 * When the cpu is attached to null domain for ex, it will not be
	 * updated.
	 */
	if (likely(update_next_balance)) {
		rq->next_balance = next_balance;

#ifdef CONFIG_NO_HZ_COMMON
		/*
		 * If this CPU has been elected to perform the nohz idle
		 * balance. Other idle CPUs have already rebalanced with
		 * nohz_idle_balance() and nohz.next_balance has been
		 * updated accordingly. This CPU is now running the idle load
		 * balance for itself and we need to update the
		 * nohz.next_balance accordingly.
		 */
		if ((idle == CPU_IDLE) && time_after(nohz.next_balance, rq->next_balance))
			nohz.next_balance = rq->next_balance;
#endif
	}
}

static inline int on_null_domain(struct rq *rq)
{
	return unlikely(!rcu_dereference_sched(rq->sd));
}

#ifdef CONFIG_NO_HZ_COMMON

#ifdef CONFIG_SCHED_WALT
static inline int find_energy_aware_new_ilb(void)
{
	int ilb = nr_cpu_ids;
	struct sched_domain *sd;
	int cpu = raw_smp_processor_id();
	cpumask_t idle_cpus, tmp_cpus;
	struct sched_group *sg;
	unsigned long ref_cap = capacity_orig_of(cpu);
	unsigned long best_cap = 0, best_cap_cpu = -1;

	rcu_read_lock();
	sd = rcu_dereference(per_cpu(sd_asym_cpucapacity, cpu));
	if (!sd)
		goto out;

	cpumask_and(&idle_cpus, nohz.idle_cpus_mask,
			housekeeping_cpumask(HK_FLAG_MISC));
#ifdef CONFIG_SCHED_WALT
	cpumask_andnot(&idle_cpus, &idle_cpus, cpu_isolated_mask);
#endif

	sg = sd->groups;
	do {
		int i;
		unsigned long cap;

		cpumask_and(&tmp_cpus, &idle_cpus, sched_group_span(sg));
		i = cpumask_first(&tmp_cpus);

		/* This sg did not have any idle CPUs */
		if (i >= nr_cpu_ids)
			continue;

		cap = capacity_orig_of(i);

		/* The first preference is for the same capacity CPU */
		if (cap == ref_cap) {
			ilb = i;
			break;
		}

		/*
		 * When there are no idle CPUs in the same capacity group,
		 * we find the next best capacity CPU.
		 */
		if (best_cap > ref_cap) {
			if (cap > ref_cap && cap < best_cap) {
				best_cap = cap;
				best_cap_cpu = i;
			}
			continue;
		}

		if (cap > best_cap) {
			best_cap = cap;
			best_cap_cpu = i;
		}

	} while (sg = sg->next, sg != sd->groups);

	if (best_cap_cpu != -1)
		ilb = best_cap_cpu;
out:
	rcu_read_unlock();
	return ilb;
}
#endif /* CONFIG_SCHED_WALT */

/*
 * idle load balancing details
 * - When one of the busy CPUs notice that there may be an idle rebalancing
 *   needed, they will kick the idle load balancer, which then does idle
 *   load balancing for all the idle CPUs.
 * - HK_FLAG_MISC CPUs are used for this task, because HK_FLAG_SCHED not set
 *   anywhere yet.
 */

static inline int find_new_ilb(void)
{
	int ilb;

#ifdef CONFIG_SCHED_WALT
	if (sched_energy_enabled())
		return find_energy_aware_new_ilb();
#endif

	for_each_cpu_and(ilb, nohz.idle_cpus_mask,
			      housekeeping_cpumask(HK_FLAG_MISC)) {
		if (idle_cpu(ilb))
			return ilb;
	}

	return nr_cpu_ids;
}

/*
 * Kick a CPU to do the nohz balancing, if it is time for it. We pick any
 * idle CPU in the HK_FLAG_MISC housekeeping set (if there is one).
 */
static void kick_ilb(unsigned int flags)
{
	int ilb_cpu;

	/*
	 * Increase nohz.next_balance only when if full ilb is triggered but
	 * not if we only update stats.
	 */
	if (flags & NOHZ_BALANCE_KICK)
		nohz.next_balance = jiffies+1;

	ilb_cpu = find_new_ilb();

	if (ilb_cpu >= nr_cpu_ids)
		return;

	/*
	 * Access to rq::nohz_csd is serialized by NOHZ_KICK_MASK; he who sets
	 * the first flag owns it; cleared by nohz_csd_func().
	 */
	flags = atomic_fetch_or(flags, nohz_flags(ilb_cpu));
	if (flags & NOHZ_KICK_MASK)
		return;

	/*
	 * This way we generate an IPI on the target CPU which
	 * is idle. And the softirq performing nohz idle load balance
	 * will be run before returning from the IPI.
	 */
#ifdef CONFIG_SCHED_WALT
	trace_sched_load_balance_nohz_kick(smp_processor_id(), ilb_cpu);
#endif
}

/*
 * Current decision point for kicking the idle load balancer in the presence
 * of idle CPUs in the system.
 */
static void nohz_balancer_kick(struct rq *rq)
{
	unsigned long now = jiffies;
	struct sched_domain_shared *sds;
	struct sched_domain *sd;
	int nr_busy, i, cpu = rq->cpu;
	unsigned int flags = 0;
#ifdef CONFIG_SCHED_WALT
	cpumask_t cpumask;
#endif

	if (unlikely(rq->idle_balance))
		return;

	/*
	 * We may be recently in ticked or tickless idle mode. At the first
	 * busy tick after returning from idle, we will update the busy stats.
	 */
	nohz_balance_exit_idle(rq);

	/*
	 * None are in tickless mode and hence no need for NOHZ idle load
	 * balancing.
	 */
#ifndef CONFIG_SCHED_WALT
	if (likely(!atomic_read(&nohz.nr_cpus)))
#else
	cpumask_andnot(&cpumask, nohz.idle_cpus_mask, cpu_isolated_mask);
	if (cpumask_empty(&cpumask))
#endif
		return;

	if (READ_ONCE(nohz.has_blocked) &&
	    time_after(now, READ_ONCE(nohz.next_blocked)))
		flags = NOHZ_STATS_KICK;

	if (time_before(now, nohz.next_balance))
		goto out;

#ifdef CONFIG_SCHED_WALT
	/*
	 * With EAS, no-hz idle balance is allowed only when the CPU
	 * is overutilized and has 2 tasks. The misfit task migration
	 * happens from the tickpath.
	 */
	if (sched_energy_enabled()) {
		if (rq->nr_running >= 2 && (cpu_overutilized(cpu) ||
					prefer_spread_on_idle(cpu)))
			flags = NOHZ_KICK_MASK;
		goto out;
	}
#endif

	if (rq->nr_running >= 2) {
		flags = NOHZ_KICK_MASK;
		goto out;
	}

	rcu_read_lock();

	sd = rcu_dereference(rq->sd);
	if (sd) {
		/*
		 * If there's a CFS task and the current CPU has reduced
		 * capacity; kick the ILB to see if there's a better CPU to run
		 * on.
		 */
		if (rq->cfs.h_nr_running >= 1 && check_cpu_capacity(rq, sd)) {
			flags = NOHZ_KICK_MASK;
			goto unlock;
		}
	}

	sd = rcu_dereference(per_cpu(sd_asym_packing, cpu));
	if (sd) {
		/*
		 * When ASYM_PACKING; see if there's a more preferred CPU
		 * currently idle; in which case, kick the ILB to move tasks
		 * around.
		 */
#ifndef CONFIG_SCHED_WALT
		for_each_cpu_and(i, sched_domain_span(sd), nohz.idle_cpus_mask) {
#else
		for_each_cpu_and(i, sched_domain_span(sd), &cpumask) {
#endif
			if (sched_asym_prefer(i, cpu)) {
				flags = NOHZ_KICK_MASK;
				goto unlock;
			}
		}
	}

	sd = rcu_dereference(per_cpu(sd_asym_cpucapacity, cpu));
	if (sd) {
		/*
		 * When ASYM_CPUCAPACITY; see if there's a higher capacity CPU
		 * to run the misfit task on.
		 */
		if (check_misfit_status(rq, sd)) {
			flags = NOHZ_KICK_MASK;
			goto unlock;
		}

		/*
		 * For asymmetric systems, we do not want to nicely balance
		 * cache use, instead we want to embrace asymmetry and only
		 * ensure tasks have enough CPU capacity.
		 *
		 * Skip the LLC logic because it's not relevant in that case.
		 */
		goto unlock;
	}

	sds = rcu_dereference(per_cpu(sd_llc_shared, cpu));
	if (sds) {
		/*
		 * If there is an imbalance between LLC domains (IOW we could
		 * increase the overall cache use), we need some less-loaded LLC
		 * domain to pull some load. Likewise, we may need to spread
		 * load within the current LLC domain (e.g. packed SMT cores but
		 * other CPUs are idle). We can't really know from here how busy
		 * the others are - so just get a nohz balance going if it looks
		 * like this LLC domain has tasks we could move.
		 */
		nr_busy = atomic_read(&sds->nr_busy_cpus);
		if (nr_busy > 1) {
			flags = NOHZ_KICK_MASK;
			goto unlock;
		}
	}
unlock:
	rcu_read_unlock();
out:
	if (flags)
		kick_ilb(flags);
}

static void set_cpu_sd_state_busy(int cpu)
{
	struct sched_domain *sd;

	rcu_read_lock();
	sd = rcu_dereference(per_cpu(sd_llc, cpu));

	if (!sd || !sd->nohz_idle)
		goto unlock;
	sd->nohz_idle = 0;

	atomic_inc(&sd->shared->nr_busy_cpus);
unlock:
	rcu_read_unlock();
}

void nohz_balance_exit_idle(struct rq *rq)
{
	SCHED_WARN_ON(rq != this_rq());

	if (likely(!rq->nohz_tick_stopped))
		return;

	rq->nohz_tick_stopped = 0;
	cpumask_clear_cpu(rq->cpu, nohz.idle_cpus_mask);
	atomic_dec(&nohz.nr_cpus);

	set_cpu_sd_state_busy(rq->cpu);
}

static void set_cpu_sd_state_idle(int cpu)
{
	struct sched_domain *sd;

	rcu_read_lock();
	sd = rcu_dereference(per_cpu(sd_llc, cpu));

	if (!sd || sd->nohz_idle)
		goto unlock;
	sd->nohz_idle = 1;

	atomic_dec(&sd->shared->nr_busy_cpus);
unlock:
	rcu_read_unlock();
}

/*
 * This routine will record that the CPU is going idle with tick stopped.
 * This info will be used in performing idle load balancing in the future.
 */
void nohz_balance_enter_idle(int cpu)
{
	struct rq *rq = cpu_rq(cpu);

	SCHED_WARN_ON(cpu != smp_processor_id());

	/* If this CPU is going down, then nothing needs to be done: */
	if (!cpu_active(cpu))
		return;

	/* Spare idle load balancing on CPUs that don't want to be disturbed: */
	if (!housekeeping_cpu(cpu, HK_FLAG_SCHED))
		return;

	/*
	 * Can be set safely without rq->lock held
	 * If a clear happens, it will have evaluated last additions because
	 * rq->lock is held during the check and the clear
	 */
	rq->has_blocked_load = 1;

	/*
	 * The tick is still stopped but load could have been added in the
	 * meantime. We set the nohz.has_blocked flag to trig a check of the
	 * *_avg. The CPU is already part of nohz.idle_cpus_mask so the clear
	 * of nohz.has_blocked can only happen after checking the new load
	 */
	if (rq->nohz_tick_stopped)
		goto out;

	/* If we're a completely isolated CPU, we don't play: */
	if (on_null_domain(rq))
		return;

	rq->nohz_tick_stopped = 1;

	cpumask_set_cpu(cpu, nohz.idle_cpus_mask);
	atomic_inc(&nohz.nr_cpus);

	/*
	 * Ensures that if nohz_idle_balance() fails to observe our
	 * @idle_cpus_mask store, it must observe the @has_blocked
	 * store.
	 */
	smp_mb__after_atomic();

	set_cpu_sd_state_idle(cpu);

out:
	/*
	 * Each time a cpu enter idle, we assume that it has blocked load and
	 * enable the periodic update of the load of idle cpus
	 */
	WRITE_ONCE(nohz.has_blocked, 1);
}

/*
 * Internal function that runs load balance for all idle cpus. The load balance
 * can be a simple update of blocked load or a complete load balance with
 * tasks movement depending of flags.
 * The function returns false if the loop has stopped before running
 * through all idle CPUs.
 */
static bool _nohz_idle_balance(struct rq *this_rq, unsigned int flags,
			       enum cpu_idle_type idle)
{
	/* Earliest time when we have to do rebalance again */
	unsigned long now = jiffies;
	unsigned long next_balance = now + 60*HZ;
	bool has_blocked_load = false;
	int update_next_balance = 0;
	int this_cpu = this_rq->cpu;
	int balance_cpu;
	int ret = false;
	struct rq *rq;
#ifdef CONFIG_SCHED_WALT
	cpumask_t cpus;
#endif

	SCHED_WARN_ON((flags & NOHZ_KICK_MASK) == NOHZ_BALANCE_KICK);

	/*
	 * We assume there will be no idle load after this update and clear
	 * the has_blocked flag. If a cpu enters idle in the mean time, it will
	 * set the has_blocked flag and trig another update of idle load.
	 * Because a cpu that becomes idle, is added to idle_cpus_mask before
	 * setting the flag, we are sure to not clear the state and not
	 * check the load of an idle cpu.
	 */
	WRITE_ONCE(nohz.has_blocked, 0);

	/*
	 * Ensures that if we miss the CPU, we must see the has_blocked
	 * store from nohz_balance_enter_idle().
	 */
	smp_mb();

#ifndef CONFIG_SCHED_WALT
	for_each_cpu(balance_cpu, nohz.idle_cpus_mask) {
#else
	cpumask_andnot(&cpus, nohz.idle_cpus_mask, cpu_isolated_mask);

	for_each_cpu(balance_cpu, &cpus) {
#endif

		if (balance_cpu == this_cpu || !idle_cpu(balance_cpu))
			continue;

		/*
		 * If this CPU gets work to do, stop the load balancing
		 * work being done for other CPUs. Next load
		 * balancing owner will pick it up.
		 */
		if (need_resched()) {
			has_blocked_load = true;
			goto abort;
		}

		rq = cpu_rq(balance_cpu);

		has_blocked_load |= update_nohz_stats(rq, true);

		/*
		 * If time for next balance is due,
		 * do the balance.
		 */
		if (time_after_eq(jiffies, rq->next_balance)) {
			struct rq_flags rf;

			rq_lock_irqsave(rq, &rf);
			update_rq_clock(rq);
			rq_unlock_irqrestore(rq, &rf);

			if (flags & NOHZ_BALANCE_KICK)
				rebalance_domains(rq, CPU_IDLE);
		}

		if (time_after(next_balance, rq->next_balance)) {
			next_balance = rq->next_balance;
			update_next_balance = 1;
		}
	}

	/*
	 * next_balance will be updated only when there is a need.
	 * When the CPU is attached to null domain for ex, it will not be
	 * updated.
	 */
	if (likely(update_next_balance))
		nohz.next_balance = next_balance;

	/* Newly idle CPU doesn't need an update */
	if (idle != CPU_NEWLY_IDLE) {
		update_blocked_averages(this_cpu);
		has_blocked_load |= this_rq->has_blocked_load;
	}

	if (flags & NOHZ_BALANCE_KICK)
		rebalance_domains(this_rq, CPU_IDLE);

	WRITE_ONCE(nohz.next_blocked,
		now + msecs_to_jiffies(LOAD_AVG_PERIOD));

	/* The full idle balance loop has been done */
	ret = true;

abort:
	/* There is still blocked load, enable periodic update */
	if (has_blocked_load)
		WRITE_ONCE(nohz.has_blocked, 1);

	return ret;
}

/*
 * In CONFIG_NO_HZ_COMMON case, the idle balance kickee will do the
 * rebalancing for all the cpus for whom scheduler ticks are stopped.
 */
static bool nohz_idle_balance(struct rq *this_rq, enum cpu_idle_type idle)
{
	unsigned int flags = this_rq->nohz_idle_balance;

	if (!flags)
		return false;

	this_rq->nohz_idle_balance = 0;

	if (idle != CPU_IDLE)
		return false;

	_nohz_idle_balance(this_rq, flags, idle);

	return true;
}

static void nohz_newidle_balance(struct rq *this_rq)
{
	int this_cpu = this_rq->cpu;

	/*
	 * This CPU doesn't want to be disturbed by scheduler
	 * housekeeping
	 */
	if (!housekeeping_cpu(this_cpu, HK_FLAG_SCHED))
		return;

	/* Will wake up very soon. No time for doing anything else*/
	if (this_rq->avg_idle < sysctl_sched_migration_cost)
		return;

	/* Don't need to update blocked load of idle CPUs*/
	if (!READ_ONCE(nohz.has_blocked) ||
	    time_before(jiffies, READ_ONCE(nohz.next_blocked)))
		return;

	raw_spin_unlock(&this_rq->lock);
	/*
	 * This CPU is going to be idle and blocked load of idle CPUs
	 * need to be updated. Run the ilb locally as it is a good
	 * candidate for ilb instead of waking up another idle CPU.
	 * Kick an normal ilb if we failed to do the update.
	 */
	if (!_nohz_idle_balance(this_rq, NOHZ_STATS_KICK, CPU_NEWLY_IDLE))
		kick_ilb(NOHZ_STATS_KICK);
	raw_spin_lock(&this_rq->lock);
}

#else /* !CONFIG_NO_HZ_COMMON */
static inline void nohz_balancer_kick(struct rq *rq) { }

static inline bool nohz_idle_balance(struct rq *this_rq, enum cpu_idle_type idle)
{
	return false;
}

static inline void nohz_newidle_balance(struct rq *this_rq) { }
#endif /* CONFIG_NO_HZ_COMMON */

#ifdef CONFIG_SCHED_WALT
static bool silver_has_big_tasks(void)
{
	int cpu;

	for_each_possible_cpu(cpu) {
		if (!is_min_capacity_cpu(cpu))
			break;
		if (cpu_rq(cpu)->walt_stats.nr_big_tasks)
			return true;
	}

	return false;
}
#endif

/*
 * idle_balance is called by schedule() if this_cpu is about to become
 * idle. Attempts to pull tasks from other CPUs.
 *
 * Returns:
 *   < 0 - we released the lock and there are !fair tasks present
 *     0 - failed, no new tasks
 *   > 0 - success, new (fair) tasks present
 */
static int newidle_balance(struct rq *this_rq, struct rq_flags *rf)
{
	unsigned long next_balance = jiffies + HZ;
	int this_cpu = this_rq->cpu;
	struct sched_domain *sd;
	int pulled_task = 0;
	u64 curr_cost = 0;

#ifdef CONFIG_SCHED_WALT
	u64 avg_idle = this_rq->avg_idle;
	bool prefer_spread = prefer_spread_on_idle(this_cpu);
	bool force_lb = (!is_min_capacity_cpu(this_cpu) &&
				silver_has_big_tasks() &&
				(atomic_read(&this_rq->nr_iowait) == 0));


	if (cpu_isolated(this_cpu))
		return 0;
#endif

	update_misfit_status(NULL, this_rq);
	/*
	 * We must set idle_stamp _before_ calling idle_balance(), such that we
	 * measure the duration of idle_balance() as idle time.
	 */
	this_rq->idle_stamp = rq_clock(this_rq);

	/*
	 * Do not pull tasks towards !active CPUs...
	 */
	if (!cpu_active(this_cpu))
		return 0;

#ifdef CONFIG_SCHED_WALT
	if (force_lb || prefer_spread)
		avg_idle = ULLONG_MAX;
#endif
	/*
	 * This is OK, because current is on_cpu, which avoids it being picked
	 * for load-balance and preemption/IRQs are still disabled avoiding
	 * further scheduler activity on it and we're being very careful to
	 * re-start the picking loop.
	 */
	rq_unpin_lock(this_rq, rf);

#ifndef CONFIG_SCHED_WALT
	if (this_rq->avg_idle < sysctl_sched_migration_cost ||
#else
	if (avg_idle < sysctl_sched_migration_cost ||
#endif
	    !READ_ONCE(this_rq->rd->overload)) {

		rcu_read_lock();
		sd = rcu_dereference_check_sched_domain(this_rq->sd);
		if (sd)
			update_next_balance(sd, &next_balance);
		rcu_read_unlock();

		nohz_newidle_balance(this_rq);

		goto out;
	}

	raw_spin_unlock(&this_rq->lock);

	update_blocked_averages(this_cpu);
	rcu_read_lock();
	for_each_domain(this_cpu, sd) {
		int continue_balancing = 1;
		u64 t0, domain_cost;

#ifdef CONFIG_SCHED_WALT
		if (prefer_spread && !force_lb &&
			(sd->flags & SD_ASYM_CPUCAPACITY) &&
			!(cpumask_test_cpu(this_cpu, &asym_cap_sibling_cpus)))
			avg_idle = this_rq->avg_idle;
#endif

#ifndef CONFIG_SCHED_WALT
		if (this_rq->avg_idle < curr_cost + sd->max_newidle_lb_cost) {
#else
		if (avg_idle < curr_cost + sd->max_newidle_lb_cost) {
#endif
			update_next_balance(sd, &next_balance);
			break;
		}

		if (sd->flags & SD_BALANCE_NEWIDLE) {
			t0 = sched_clock_cpu(this_cpu);

			pulled_task = load_balance(this_cpu, this_rq,
						   sd, CPU_NEWLY_IDLE,
						   &continue_balancing);

			domain_cost = sched_clock_cpu(this_cpu) - t0;
			if (domain_cost > sd->max_newidle_lb_cost)
				sd->max_newidle_lb_cost = domain_cost;

			curr_cost += domain_cost;
		}

		update_next_balance(sd, &next_balance);

#ifndef CONFIG_SCHED_WALT
		/*
		 * Stop searching for tasks to pull if there are
		 * now runnable tasks on this rq.
		 */
		if (pulled_task || this_rq->nr_running > 0)
			break;
#else
		/*
		 * Stop searching for tasks to pull if there are now runnable
		 * tasks on this rq or if active migration kicked in.
		 */
		if (pulled_task || this_rq->nr_running > 0 ||
						!continue_balancing)
			break;
#endif
	}
	rcu_read_unlock();

	raw_spin_lock(&this_rq->lock);

	if (curr_cost > this_rq->max_idle_balance_cost)
		this_rq->max_idle_balance_cost = curr_cost;

out:
	/*
	 * While browsing the domains, we released the rq lock, a task could
	 * have been enqueued in the meantime. Since we're not going idle,
	 * pretend we pulled a task.
	 */
	if (this_rq->cfs.h_nr_running && !pulled_task)
		pulled_task = 1;

	/* Move the next balance forward */
	if (time_after(this_rq->next_balance, next_balance))
		this_rq->next_balance = next_balance;

	/* Is there a task of a high priority class? */
	if (this_rq->nr_running != this_rq->cfs.h_nr_running)
		pulled_task = -1;

	if (pulled_task)
		this_rq->idle_stamp = 0;

	rq_repin_lock(this_rq, rf);

	return pulled_task;
}

/*
 * run_rebalance_domains is triggered when needed from the scheduler tick.
 * Also triggered for nohz idle balancing (with nohz_balancing_kick set).
 */
static __latent_entropy void run_rebalance_domains(struct softirq_action *h)
{
	struct rq *this_rq = this_rq();
	enum cpu_idle_type idle = this_rq->idle_balance ?
						CPU_IDLE : CPU_NOT_IDLE;

#ifdef CONFIG_SCHED_WALT
	/*
	 * Since core isolation doesn't update nohz.idle_cpus_mask, there
	 * is a possibility this nohz kicked cpu could be isolated. Hence
	 * return if the cpu is isolated.
	 */
	if (cpu_isolated(this_rq->cpu))
		return;
#endif

	/*
	 * If this CPU has a pending nohz_balance_kick, then do the
	 * balancing on behalf of the other idle CPUs whose ticks are
	 * stopped. Do nohz_idle_balance *before* rebalance_domains to
	 * give the idle CPUs a chance to load balance. Else we may
	 * load balance only within the local sched_domain hierarchy
	 * and abort nohz_idle_balance altogether if we pull some load.
	 */
	if (nohz_idle_balance(this_rq, idle))
		return;

	/* normal load balance */
	update_blocked_averages(this_rq->cpu);
	rebalance_domains(this_rq, idle);
}

/*
 * Trigger the SCHED_SOFTIRQ if it is time to do periodic load balancing.
 */
void trigger_load_balance(struct rq *rq)
{
#ifdef CONFIG_SCHED_WALT
	/* Don't need to rebalance while attached to NULL domain */
	if (unlikely(on_null_domain(rq)))
#else
	/* Don't need to rebalance while attached to NULL domain or
	 * cpu is isolated.
	 */
	if (unlikely(on_null_domain(rq)) || cpu_isolated(cpu_of(rq)))
#endif
		return;

	if (time_after_eq(jiffies, rq->next_balance))
		raise_softirq(SCHED_SOFTIRQ);

	nohz_balancer_kick(rq);
}

static void rq_online_fair(struct rq *rq)
{
	update_sysctl();

	update_runtime_enabled(rq);
}

static void rq_offline_fair(struct rq *rq)
{
	update_sysctl();

	/* Ensure any throttled groups are reachable by pick_next_task */
	unthrottle_offline_cfs_rqs(rq);
}

#endif /* CONFIG_SMP */

/*
 * scheduler tick hitting a task of our scheduling class.
 *
 * NOTE: This function can be called remotely by the tick offload that
 * goes along full dynticks. Therefore no local assumption can be made
 * and everything must be accessed through the @rq and @curr passed in
 * parameters.
 */
static void task_tick_fair(struct rq *rq, struct task_struct *curr, int queued)
{
	struct cfs_rq *cfs_rq;
	struct sched_entity *se = &curr->se;
#ifdef CONFIG_SCHED_WALT
	bool old_misfit = curr->misfit;
	bool misfit;
#endif

	for_each_sched_entity(se) {
		cfs_rq = cfs_rq_of(se);
		entity_tick(cfs_rq, se, queued);
	}

	if (static_branch_unlikely(&sched_numa_balancing))
		task_tick_numa(rq, curr);

	update_misfit_status(curr, rq);

#ifdef CONFIG_SCHED_WALT
	misfit = rq->misfit_task_load;

	if (old_misfit != misfit) {
		walt_adjust_nr_big_tasks(rq, 1, misfit);
		curr->misfit = misfit;
	}
#endif

	update_overutilized_status(task_rq(curr));
}

/*
 * called on fork with the child task as argument from the parent's context
 *  - child not yet on the tasklist
 *  - preemption disabled
 */
static void task_fork_fair(struct task_struct *p)
{
	struct cfs_rq *cfs_rq;
	struct sched_entity *se = &p->se, *curr;
	struct rq *rq = this_rq();
	struct rq_flags rf;

	rq_lock(rq, &rf);
	update_rq_clock(rq);

	cfs_rq = task_cfs_rq(current);
	curr = cfs_rq->curr;
	if (curr) {
		update_curr(cfs_rq);
		se->vruntime = curr->vruntime;
	}
	place_entity(cfs_rq, se, 1);

	if (sysctl_sched_child_runs_first && curr && entity_before(curr, se)) {
		/*
		 * Upon rescheduling, sched_class::put_prev_task() will place
		 * 'current' within the tree based on its new key value.
		 */
		swap(curr->vruntime, se->vruntime);
		resched_curr(rq);
	}

	se->vruntime -= cfs_rq->min_vruntime;
	rq_unlock(rq, &rf);
}

/*
 * Priority of the task has changed. Check to see if we preempt
 * the current task.
 */
static void
prio_changed_fair(struct rq *rq, struct task_struct *p, int oldprio)
{
	if (!task_on_rq_queued(p))
		return;

	if (rq->cfs.nr_running == 1)
		return;

	/*
	 * Reschedule if we are currently running on this runqueue and
	 * our priority decreased, or if we are not currently running on
	 * this runqueue and our priority is higher than the current's
	 */
	if (rq->curr == p) {
		if (p->prio > oldprio)
			resched_curr(rq);
	} else
		check_preempt_curr(rq, p, 0);
}

static inline bool vruntime_normalized(struct task_struct *p)
{
	struct sched_entity *se = &p->se;

	/*
	 * In both the TASK_ON_RQ_QUEUED and TASK_ON_RQ_MIGRATING cases,
	 * the dequeue_entity(.flags=0) will already have normalized the
	 * vruntime.
	 */
	if (p->on_rq)
		return true;

	/*
	 * When !on_rq, vruntime of the task has usually NOT been normalized.
	 * But there are some cases where it has already been normalized:
	 *
	 * - A forked child which is waiting for being woken up by
	 *   wake_up_new_task().
	 * - A task which has been woken up by try_to_wake_up() and
	 *   waiting for actually being woken up by sched_ttwu_pending().
	 */
	if (!se->sum_exec_runtime ||
	    (p->state == TASK_WAKING && p->sched_remote_wakeup))
		return true;

	return false;
}

#ifdef CONFIG_FAIR_GROUP_SCHED
/*
 * Propagate the changes of the sched_entity across the tg tree to make it
 * visible to the root
 */
static void propagate_entity_cfs_rq(struct sched_entity *se)
{
	struct cfs_rq *cfs_rq;

	/* Start to propagate at parent */
	se = se->parent;

	for_each_sched_entity(se) {
		cfs_rq = cfs_rq_of(se);

		if (cfs_rq_throttled(cfs_rq))
			break;

		update_load_avg(cfs_rq, se, UPDATE_TG);
	}
}
#else
static void propagate_entity_cfs_rq(struct sched_entity *se) { }
#endif

static void detach_entity_cfs_rq(struct sched_entity *se)
{
	struct cfs_rq *cfs_rq = cfs_rq_of(se);

	/* Catch up with the cfs_rq and remove our load when we leave */
	update_load_avg(cfs_rq, se, 0);
	detach_entity_load_avg(cfs_rq, se);
	update_tg_load_avg(cfs_rq);
	propagate_entity_cfs_rq(se);
}

static void attach_entity_cfs_rq(struct sched_entity *se)
{
	struct cfs_rq *cfs_rq = cfs_rq_of(se);

#ifdef CONFIG_FAIR_GROUP_SCHED
	/*
	 * Since the real-depth could have been changed (only FAIR
	 * class maintain depth value), reset depth properly.
	 */
	se->depth = se->parent ? se->parent->depth + 1 : 0;
#endif

	/* Synchronize entity with its cfs_rq */
	update_load_avg(cfs_rq, se, sched_feat(ATTACH_AGE_LOAD) ? 0 : SKIP_AGE_LOAD);
	attach_entity_load_avg(cfs_rq, se);
	update_tg_load_avg(cfs_rq);
	propagate_entity_cfs_rq(se);
}

static void detach_task_cfs_rq(struct task_struct *p)
{
	struct sched_entity *se = &p->se;
	struct cfs_rq *cfs_rq = cfs_rq_of(se);

	if (!vruntime_normalized(p)) {
		/*
		 * Fix up our vruntime so that the current sleep doesn't
		 * cause 'unlimited' sleep bonus.
		 */
		place_entity(cfs_rq, se, 0);
		se->vruntime -= cfs_rq->min_vruntime;
	}

	detach_entity_cfs_rq(se);
}

static void attach_task_cfs_rq(struct task_struct *p)
{
	struct sched_entity *se = &p->se;
	struct cfs_rq *cfs_rq = cfs_rq_of(se);

	attach_entity_cfs_rq(se);

	if (!vruntime_normalized(p))
		se->vruntime += cfs_rq->min_vruntime;
}

static void switched_from_fair(struct rq *rq, struct task_struct *p)
{
	detach_task_cfs_rq(p);
}

static void switched_to_fair(struct rq *rq, struct task_struct *p)
{
	attach_task_cfs_rq(p);

	if (task_on_rq_queued(p)) {
		/*
		 * We were most likely switched from sched_rt, so
		 * kick off the schedule if running, otherwise just see
		 * if we can still preempt the current task.
		 */
		if (rq->curr == p)
			resched_curr(rq);
		else
			check_preempt_curr(rq, p, 0);
	}
}

/* Account for a task changing its policy or group.
 *
 * This routine is mostly called to set cfs_rq->curr field when a task
 * migrates between groups/classes.
 */
static void set_next_task_fair(struct rq *rq, struct task_struct *p, bool first)
{
	struct sched_entity *se = &p->se;

#ifdef CONFIG_SMP
	if (task_on_rq_queued(p)) {
		/*
		 * Move the next running task to the front of the list, so our
		 * cfs_tasks list becomes MRU one.
		 */
		list_move(&se->group_node, &rq->cfs_tasks);
	}
#endif

	for_each_sched_entity(se) {
		struct cfs_rq *cfs_rq = cfs_rq_of(se);

		set_next_entity(cfs_rq, se);
		/* ensure bandwidth has been allocated on our new cfs_rq */
		account_cfs_rq_runtime(cfs_rq, 0);
	}
}

void init_cfs_rq(struct cfs_rq *cfs_rq)
{
	cfs_rq->tasks_timeline = RB_ROOT_CACHED;
	cfs_rq->min_vruntime = (u64)(-(1LL << 20));
#ifndef CONFIG_64BIT
	cfs_rq->min_vruntime_copy = cfs_rq->min_vruntime;
#endif
#ifdef CONFIG_SMP
	raw_spin_lock_init(&cfs_rq->removed.lock);
#endif
}

#ifdef CONFIG_FAIR_GROUP_SCHED
static void task_set_group_fair(struct task_struct *p)
{
	struct sched_entity *se = &p->se;

	set_task_rq(p, task_cpu(p));
	se->depth = se->parent ? se->parent->depth + 1 : 0;
}

static void task_move_group_fair(struct task_struct *p)
{
	detach_task_cfs_rq(p);
	set_task_rq(p, task_cpu(p));

#ifdef CONFIG_SMP
	/* Tell se's cfs_rq has been changed -- migrated */
	p->se.avg.last_update_time = 0;
#endif
	attach_task_cfs_rq(p);
}

static void task_change_group_fair(struct task_struct *p, int type)
{
	switch (type) {
	case TASK_SET_GROUP:
		task_set_group_fair(p);
		break;

	case TASK_MOVE_GROUP:
		task_move_group_fair(p);
		break;
	}
}

void free_fair_sched_group(struct task_group *tg)
{
	int i;

	destroy_cfs_bandwidth(tg_cfs_bandwidth(tg));

	for_each_possible_cpu(i) {
		if (tg->cfs_rq)
			kfree(tg->cfs_rq[i]);
		if (tg->se)
			kfree(tg->se[i]);
	}

	kfree(tg->cfs_rq);
	kfree(tg->se);
}

int alloc_fair_sched_group(struct task_group *tg, struct task_group *parent)
{
	struct sched_entity *se;
	struct cfs_rq *cfs_rq;
	int i;

	tg->cfs_rq = kcalloc(nr_cpu_ids, sizeof(cfs_rq), GFP_KERNEL);
	if (!tg->cfs_rq)
		goto err;
	tg->se = kcalloc(nr_cpu_ids, sizeof(se), GFP_KERNEL);
	if (!tg->se)
		goto err;

	tg->shares = NICE_0_LOAD;

	init_cfs_bandwidth(tg_cfs_bandwidth(tg));

	for_each_possible_cpu(i) {
		cfs_rq = kzalloc_node(sizeof(struct cfs_rq),
				      GFP_KERNEL, cpu_to_node(i));
		if (!cfs_rq)
			goto err;

		se = kzalloc_node(sizeof(struct sched_entity),
				  GFP_KERNEL, cpu_to_node(i));
		if (!se)
			goto err_free_rq;

		init_cfs_rq(cfs_rq);
		init_tg_cfs_entry(tg, cfs_rq, se, i, parent->se[i]);
		init_entity_runnable_average(se);
	}

	return 1;

err_free_rq:
	kfree(cfs_rq);
err:
	return 0;
}

void online_fair_sched_group(struct task_group *tg)
{
	struct sched_entity *se;
	struct rq_flags rf;
	struct rq *rq;
	int i;

	for_each_possible_cpu(i) {
		rq = cpu_rq(i);
		se = tg->se[i];
		rq_lock_irq(rq, &rf);
		update_rq_clock(rq);
		attach_entity_cfs_rq(se);
		sync_throttle(tg, i);
		rq_unlock_irq(rq, &rf);
	}
}

void unregister_fair_sched_group(struct task_group *tg)
{
	unsigned long flags;
	struct rq *rq;
	int cpu;

	for_each_possible_cpu(cpu) {
		if (tg->se[cpu])
			remove_entity_load_avg(tg->se[cpu]);

		/*
		 * Only empty task groups can be destroyed; so we can speculatively
		 * check on_list without danger of it being re-added.
		 */
		if (!tg->cfs_rq[cpu]->on_list)
			continue;

		rq = cpu_rq(cpu);

		raw_spin_lock_irqsave(&rq->lock, flags);
		list_del_leaf_cfs_rq(tg->cfs_rq[cpu]);
		raw_spin_unlock_irqrestore(&rq->lock, flags);
	}
}

void init_tg_cfs_entry(struct task_group *tg, struct cfs_rq *cfs_rq,
			struct sched_entity *se, int cpu,
			struct sched_entity *parent)
{
	struct rq *rq = cpu_rq(cpu);

	cfs_rq->tg = tg;
	cfs_rq->rq = rq;
	init_cfs_rq_runtime(cfs_rq);

	tg->cfs_rq[cpu] = cfs_rq;
	tg->se[cpu] = se;

	/* se could be NULL for root_task_group */
	if (!se)
		return;

	if (!parent) {
		se->cfs_rq = &rq->cfs;
		se->depth = 0;
	} else {
		se->cfs_rq = parent->my_q;
		se->depth = parent->depth + 1;
	}

	se->my_q = cfs_rq;
	/* guarantee group entities always have weight */
	update_load_set(&se->load, NICE_0_LOAD);
	se->parent = parent;
}

static DEFINE_MUTEX(shares_mutex);

int sched_group_set_shares(struct task_group *tg, unsigned long shares)
{
	int i;

	/*
	 * We can't change the weight of the root cgroup.
	 */
	if (!tg->se[0])
		return -EINVAL;

	shares = clamp(shares, scale_load(MIN_SHARES), scale_load(MAX_SHARES));

	mutex_lock(&shares_mutex);
	if (tg->shares == shares)
		goto done;

	tg->shares = shares;
	for_each_possible_cpu(i) {
		struct rq *rq = cpu_rq(i);
		struct sched_entity *se = tg->se[i];
		struct rq_flags rf;

		/* Propagate contribution to hierarchy */
		rq_lock_irqsave(rq, &rf);
		update_rq_clock(rq);
		for_each_sched_entity(se) {
			update_load_avg(cfs_rq_of(se), se, UPDATE_TG);
			update_cfs_group(se);
		}
		rq_unlock_irqrestore(rq, &rf);
	}

done:
	mutex_unlock(&shares_mutex);
	return 0;
}
#else /* CONFIG_FAIR_GROUP_SCHED */

void free_fair_sched_group(struct task_group *tg) { }

int alloc_fair_sched_group(struct task_group *tg, struct task_group *parent)
{
	return 1;
}

void online_fair_sched_group(struct task_group *tg) { }

void unregister_fair_sched_group(struct task_group *tg) { }

#endif /* CONFIG_FAIR_GROUP_SCHED */


static unsigned int get_rr_interval_fair(struct rq *rq, struct task_struct *task)
{
	struct sched_entity *se = &task->se;
	unsigned int rr_interval = 0;

	/*
	 * Time slice is 0 for SCHED_OTHER tasks that are on an otherwise
	 * idle runqueue:
	 */
	if (rq->cfs.load.weight)
		rr_interval = NS_TO_JIFFIES(sched_slice(cfs_rq_of(se), se));

	return rr_interval;
}

/*
 * All the scheduling class methods:
 */
const struct sched_class fair_sched_class
	__section("__fair_sched_class") = {
	.enqueue_task		= enqueue_task_fair,
	.dequeue_task		= dequeue_task_fair,
	.yield_task		= yield_task_fair,
	.yield_to_task		= yield_to_task_fair,

	.check_preempt_curr	= check_preempt_wakeup,

	.pick_next_task		= __pick_next_task_fair,
	.put_prev_task		= put_prev_task_fair,
	.set_next_task          = set_next_task_fair,

#ifdef CONFIG_SMP
	.balance		= balance_fair,
	.select_task_rq		= select_task_rq_fair,
	.migrate_task_rq	= migrate_task_rq_fair,

	.rq_online		= rq_online_fair,
	.rq_offline		= rq_offline_fair,

	.task_dead		= task_dead_fair,
	.set_cpus_allowed	= set_cpus_allowed_common,
#endif

	.task_tick		= task_tick_fair,
	.task_fork		= task_fork_fair,

	.prio_changed		= prio_changed_fair,
	.switched_from		= switched_from_fair,
	.switched_to		= switched_to_fair,

	.get_rr_interval	= get_rr_interval_fair,

	.update_curr		= update_curr_fair,

#ifdef CONFIG_FAIR_GROUP_SCHED
	.task_change_group	= task_change_group_fair,
#endif

#ifdef CONFIG_UCLAMP_TASK
	.uclamp_enabled		= 1,
#endif
};

#ifdef CONFIG_SCHED_DEBUG
void print_cfs_stats(struct seq_file *m, int cpu)
{
	struct cfs_rq *cfs_rq, *pos;

	rcu_read_lock();
	for_each_leaf_cfs_rq_safe(cpu_rq(cpu), cfs_rq, pos)
		print_cfs_rq(m, cpu, cfs_rq);
	rcu_read_unlock();
}

#ifdef CONFIG_NUMA_BALANCING
void show_numa_stats(struct task_struct *p, struct seq_file *m)
{
	int node;
	unsigned long tsf = 0, tpf = 0, gsf = 0, gpf = 0;
	struct numa_group *ng;

	rcu_read_lock();
	ng = rcu_dereference(p->numa_group);
	for_each_online_node(node) {
		if (p->numa_faults) {
			tsf = p->numa_faults[task_faults_idx(NUMA_MEM, node, 0)];
			tpf = p->numa_faults[task_faults_idx(NUMA_MEM, node, 1)];
		}
		if (ng) {
			gsf = ng->faults[task_faults_idx(NUMA_MEM, node, 0)],
			gpf = ng->faults[task_faults_idx(NUMA_MEM, node, 1)];
		}
		print_numa_stats(m, node, tsf, tpf, gsf, gpf);
	}
	rcu_read_unlock();
}
#endif /* CONFIG_NUMA_BALANCING */
#endif /* CONFIG_SCHED_DEBUG */

__init void init_sched_fair_class(void)
{
#ifdef CONFIG_SMP
	open_softirq(SCHED_SOFTIRQ, run_rebalance_domains);

#ifdef CONFIG_NO_HZ_COMMON
	nohz.next_balance = jiffies;
	nohz.next_blocked = jiffies;
	zalloc_cpumask_var(&nohz.idle_cpus_mask, GFP_NOWAIT);
#endif
#endif /* SMP */

}

/*
 * Helper functions to facilitate extracting info from tracepoints.
 */

const struct sched_avg *sched_trace_cfs_rq_avg(struct cfs_rq *cfs_rq)
{
#ifdef CONFIG_SMP
	return cfs_rq ? &cfs_rq->avg : NULL;
#else
	return NULL;
#endif
}
EXPORT_SYMBOL_GPL(sched_trace_cfs_rq_avg);

char *sched_trace_cfs_rq_path(struct cfs_rq *cfs_rq, char *str, int len)
{
	if (!cfs_rq) {
		if (str)
			strlcpy(str, "(null)", len);
		else
			return NULL;
	}

	cfs_rq_tg_path(cfs_rq, str, len);
	return str;
}
EXPORT_SYMBOL_GPL(sched_trace_cfs_rq_path);

int sched_trace_cfs_rq_cpu(struct cfs_rq *cfs_rq)
{
	return cfs_rq ? cpu_of(rq_of(cfs_rq)) : -1;
}
EXPORT_SYMBOL_GPL(sched_trace_cfs_rq_cpu);

const struct sched_avg *sched_trace_rq_avg_rt(struct rq *rq)
{
#ifdef CONFIG_SMP
	return rq ? &rq->avg_rt : NULL;
#else
	return NULL;
#endif
}
EXPORT_SYMBOL_GPL(sched_trace_rq_avg_rt);

const struct sched_avg *sched_trace_rq_avg_dl(struct rq *rq)
{
#ifdef CONFIG_SMP
	return rq ? &rq->avg_dl : NULL;
#else
	return NULL;
#endif
}
EXPORT_SYMBOL_GPL(sched_trace_rq_avg_dl);

const struct sched_avg *sched_trace_rq_avg_irq(struct rq *rq)
{
#if defined(CONFIG_SMP) && defined(CONFIG_HAVE_SCHED_AVG_IRQ)
	return rq ? &rq->avg_irq : NULL;
#else
	return NULL;
#endif
}
EXPORT_SYMBOL_GPL(sched_trace_rq_avg_irq);

int sched_trace_rq_cpu(struct rq *rq)
{
	return rq ? cpu_of(rq) : -1;
}
EXPORT_SYMBOL_GPL(sched_trace_rq_cpu);

int sched_trace_rq_cpu_capacity(struct rq *rq)
{
	return rq ?
#ifdef CONFIG_SMP
		rq->cpu_capacity
#else
		SCHED_CAPACITY_SCALE
#endif
		: -1;
}
EXPORT_SYMBOL_GPL(sched_trace_rq_cpu_capacity);

const struct cpumask *sched_trace_rd_span(struct root_domain *rd)
{
#ifdef CONFIG_SMP
	return rd ? rd->span : NULL;
#else
	return NULL;
#endif
}
EXPORT_SYMBOL_GPL(sched_trace_rd_span);

int sched_trace_rq_nr_running(struct rq *rq)
{
        return rq ? rq->nr_running : -1;
}
EXPORT_SYMBOL_GPL(sched_trace_rq_nr_running);<|MERGE_RESOLUTION|>--- conflicted
+++ resolved
@@ -8695,9 +8695,8 @@
 			 * scheduler fails to find a good waiting task to
 			 * migrate.
 			 */
-<<<<<<< HEAD
-			if (load/2 > env->imbalance &&
-			    env->sd->nr_balance_failed <= env->sd->cache_nice_tries)
+
+			if ((load >> env->sd->nr_balance_failed) > env->imbalance)
 #else /* CONFIG_SCHED_WALT */
 			/*
 			 * p is not running task when we goes until here, so if p is one
@@ -8715,10 +8714,6 @@
 				(env->flags & LBF_IGNORE_BIG_TASKS)) &&
 				((load / 2) > env->imbalance))
 #endif /* CONFIG_SCHED_WALT */
-=======
-
-			if ((load >> env->sd->nr_balance_failed) > env->imbalance)
->>>>>>> 561eb836
 				goto next;
 			env->imbalance -= load;
 			break;
