--- conflicted
+++ resolved
@@ -9772,13 +9772,16 @@
 
 	if (sched_energy_enabled()) {
 		struct root_domain *rd = env->dst_rq->rd;
-		int out_balance = 1;
-
-<<<<<<< HEAD
+
 #ifdef CONFIG_SCHED_WALT
 		if (rcu_dereference(rd->pd) && !sd_overutilized(env->sd)) {
 #else
-		if (rcu_dereference(rd->pd) && !READ_ONCE(rd->overutilized)) {
+		int out_balance = 1;
+
+		trace_android_rvh_find_busiest_group(sds.busiest, env->dst_rq,
+					&out_balance);
+		if (rcu_dereference(rd->pd) && !READ_ONCE(rd->overutilized)
+					&& out_balance) {
 #endif
 			int cpu_local, cpu_busiest;
 			unsigned long capacity_local, capacity_busiest;
@@ -9804,13 +9807,6 @@
 					goto out_balanced;
 			}
 		}
-=======
-		trace_android_rvh_find_busiest_group(sds.busiest, env->dst_rq,
-					&out_balance);
-		if (rcu_dereference(rd->pd) && !READ_ONCE(rd->overutilized)
-					&& out_balance)
-			goto out_balanced;
->>>>>>> 874de1d9
 	}
 
 	local = &sds.local_stat;
