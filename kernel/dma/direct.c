--- conflicted
+++ resolved
@@ -208,12 +208,8 @@
 void *dma_direct_alloc(struct device *dev, size_t size,
 		dma_addr_t *dma_handle, gfp_t gfp, unsigned long attrs)
 {
-<<<<<<< HEAD
-	if (!is_dma_coherent(dev, attrs))
-=======
 	if (!IS_ENABLED(CONFIG_ARCH_HAS_UNCACHED_SEGMENT) &&
 	    dma_alloc_need_uncached(dev, attrs))
->>>>>>> 1a9d9156
 		return arch_dma_alloc(dev, size, dma_handle, gfp, attrs);
 	return dma_direct_alloc_pages(dev, size, dma_handle, gfp, attrs);
 }
@@ -221,12 +217,8 @@
 void dma_direct_free(struct device *dev, size_t size,
 		void *cpu_addr, dma_addr_t dma_addr, unsigned long attrs)
 {
-<<<<<<< HEAD
-	if (!is_dma_coherent(dev, attrs))
-=======
 	if (!IS_ENABLED(CONFIG_ARCH_HAS_UNCACHED_SEGMENT) &&
 	    dma_alloc_need_uncached(dev, attrs))
->>>>>>> 1a9d9156
 		arch_dma_free(dev, size, cpu_addr, dma_addr, attrs);
 	else
 		dma_direct_free_pages(dev, size, cpu_addr, dma_addr, attrs);
