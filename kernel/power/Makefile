--- conflicted
+++ resolved
@@ -9,14 +9,8 @@
 obj-$(CONFIG_PM_TEST_SUSPEND)	+= suspend_test.o
 obj-$(CONFIG_HIBERNATION)	+= hibernate.o snapshot.o swap.o user.o \
 				   block_io.o
-<<<<<<< HEAD
-
-obj-$(CONFIG_PM_AUTOSLEEP)      += autosleep.o
-obj-$(CONFIG_PM_WAKELOCKS)      += wakelock.o
-=======
 obj-$(CONFIG_PM_AUTOSLEEP)	+= autosleep.o
 obj-$(CONFIG_PM_WAKELOCKS)	+= wakelock.o
->>>>>>> a88f9e27
 obj-$(CONFIG_SUSPEND_TIME)	+= suspend_time.o
 
 obj-$(CONFIG_MAGIC_SYSRQ)	+= poweroff.o