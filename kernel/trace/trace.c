--- conflicted
+++ resolved
@@ -3807,7 +3807,6 @@
 			put_page(pages[ret]);
 		written = -EFAULT;
 		goto out;
-<<<<<<< HEAD
 	}
 
 	page1 = kmap_atomic(pages[0]);
@@ -3825,25 +3824,6 @@
 		goto out_unlock;
 	}
 
-=======
-	}
-
-	page1 = kmap_atomic(pages[0]);
-	if (nr_pages == 2)
-		page2 = kmap_atomic(pages[1]);
-
-	local_save_flags(irq_flags);
-	size = sizeof(*entry) + cnt + 2; /* possible \n added */
-	buffer = global_trace.buffer;
-	event = trace_buffer_lock_reserve(buffer, TRACE_PRINT, size,
-					  irq_flags, preempt_count());
-	if (!event) {
-		/* Ring buffer disabled, return as if not open for write */
-		written = -EBADF;
-		goto out_unlock;
-	}
-
->>>>>>> c21fd2a0
 	entry = ring_buffer_event_data(event);
 	entry->ip = _THIS_IP_;
 
@@ -3859,19 +3839,11 @@
 		entry->buf[cnt + 1] = '\0';
 	} else
 		entry->buf[cnt] = '\0';
-<<<<<<< HEAD
 
 	ring_buffer_unlock_commit(buffer, event);
 
 	written = cnt;
 
-=======
-
-	ring_buffer_unlock_commit(buffer, event);
-
-	written = cnt;
-
->>>>>>> c21fd2a0
 	*fpos += written;
 
  out_unlock:
