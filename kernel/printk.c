--- conflicted
+++ resolved
@@ -41,13 +41,10 @@
 #include <linux/cpu.h>
 #include <linux/notifier.h>
 #include <linux/rculist.h>
-<<<<<<< HEAD
 #include <linux/poll.h>
 #include <linux/irq_work.h>
-=======
 #include <linux/dma-mapping.h>
 #include <trace/stm.h>
->>>>>>> 940b3e49
 
 #include <asm/uaccess.h>
 
@@ -147,7 +144,6 @@
 /* Flag: console code may call schedule() */
 static int console_may_schedule;
 
-<<<<<<< HEAD
 /*
  * The printk log buffer consists of a chain of concatenated variable
  * length records. Every record starts with a record header, containing
@@ -273,8 +269,18 @@
 #define LOG_ALIGN __alignof__(struct log)
 #endif
 #define __LOG_BUF_LEN (1 << CONFIG_LOG_BUF_SHIFT)
+#ifdef CONFIG_LOGBUF_NONCACHE
+static char __initdata __log_buf[__LOG_BUF_LEN] __aligned(LOG_ALIGN);
+#else
 static char __log_buf[__LOG_BUF_LEN] __aligned(LOG_ALIGN);
-static char *log_buf = __log_buf;
+#endif
+/*
+ * In the case of CONFIG_LOGBUF_NONCACHE,
+ * we need __log_buf till we can perform
+ * dma_alloc_coherent. So this is a valid
+ * reference. Thus __refdata.
+ * */
+static char *log_buf __refdata = __log_buf;
 static u32 log_buf_len = __LOG_BUF_LEN;
 
 /* cpu currently holding logbuf_lock */
@@ -680,25 +686,6 @@
 	.poll = devkmsg_poll,
 	.release = devkmsg_release,
 };
-=======
-#ifdef CONFIG_PRINTK
-#ifdef CONFIG_LOGBUF_NONCACHE
-static char __initdata __log_buf[__LOG_BUF_LEN];
-#else
-static char __log_buf[__LOG_BUF_LEN];
-#endif
-
-/*
- * In the case of CONFIG_LOGBUF_NONCACHE,
- * we need __log_buf till we can perform
- * dma_alloc_coherent. So this is a valid
- * reference. Thus __refdata.
- * */
-char *log_buf __refdata = __log_buf;
-int log_buf_len = __LOG_BUF_LEN;
-static unsigned logged_chars; /* Number of chars produced since last read+clear operation */
-static int saved_console_loglevel = -1;
->>>>>>> 940b3e49
 
 #ifdef CONFIG_KEXEC
 /*
@@ -852,53 +839,6 @@
 {
 }
 #endif
-
-/*
- * Return the number of unread characters in the log buffer.
- */
-static int log_buf_get_len(void)
-{
-	return logged_chars;
-}
-
-/*
- * Clears the ring-buffer
- */
-void log_buf_clear(void)
-{
-	logged_chars = 0;
-}
-
-/*
- * Copy a range of characters from the log buffer.
- */
-int log_buf_copy(char *dest, int idx, int len)
-{
-	int ret, max;
-	bool took_lock = false;
-
-	if (!oops_in_progress) {
-		raw_spin_lock_irq(&logbuf_lock);
-		took_lock = true;
-	}
-
-	max = log_buf_get_len();
-	if (idx < 0 || idx >= max) {
-		ret = -1;
-	} else {
-		if (len > max - idx)
-			len = max - idx;
-		ret = len;
-		idx += (log_end - max);
-		while (len-- > 0)
-			dest[len] = LOG_BUF(idx + len);
-	}
-
-	if (took_lock)
-		raw_spin_unlock_irq(&logbuf_lock);
-
-	return ret;
-}
 
 #ifdef CONFIG_SECURITY_DMESG_RESTRICT
 int dmesg_restrict = 1;
@@ -1391,15 +1331,6 @@
 	sema_init(&console_sem, 1);
 }
 
-<<<<<<< HEAD
-=======
-#if defined(CONFIG_PRINTK_TIME)
-static bool printk_time = 1;
-#else
-static bool printk_time = 0;
-#endif
-module_param_named(time, printk_time, bool, S_IRUGO | S_IWUSR);
-
 #if defined(CONFIG_PRINTK_CPU_ID)
 static bool printk_cpu_id = 1;
 #else
@@ -1414,10 +1345,6 @@
 #endif
 module_param_named(pid, printk_pid, bool, S_IRUGO | S_IWUSR);
 
-static bool always_kmsg_dump;
-module_param_named(always_kmsg_dump, always_kmsg_dump, bool, S_IRUGO | S_IWUSR);
-
->>>>>>> 940b3e49
 /* Check if we have any console registered that can be called early in boot. */
 static int have_callable_console(void)
 {
@@ -1429,6 +1356,9 @@
 
 	return 0;
 }
+
+/* cpu currently holding logbuf_lock */
+static volatile unsigned int printk_cpu = UINT_MAX;
 
 /*
  * Can we actually use the console at this time on this cpu?
@@ -1494,33 +1424,11 @@
 	}
 }
 
-<<<<<<< HEAD
-/*
- * Continuation lines are buffered, and not committed to the record buffer
- * until the line is complete, or a race forces it. The line fragments
- * though, are printed immediately to the consoles to ensure everything has
- * reached the console in case of a kernel crash.
- */
-static struct cont {
-	char buf[LOG_LINE_MAX];
-	size_t len;			/* length == 0 means unused buffer */
-	size_t cons;			/* bytes written to console */
-	struct task_struct *owner;	/* task of first print*/
-	u64 ts_nsec;			/* time of first print */
-	u8 level;			/* log level of first message */
-	u8 facility;			/* log level of first message */
-	enum log_flags flags;		/* prefix, newline flags */
-	bool flushed:1;			/* buffer sealed and committed */
-} cont;
-
-static void cont_flush(enum log_flags flags)
-=======
-//#ifdef CONFIG_BRCM_UNIFIED_LOGGING
+#ifdef CONFIG_BRCM_UNIFIED_LOGGING
 /* Unified logging */
 
 int bcmlog_mtt_on;
 unsigned short bcmlog_log_ulogging_id;
-
 /* ------------------------------------------------------------ */
 int brcm_retrive_early_printk(void)
 {
@@ -1579,10 +1487,28 @@
 
 	preempt_enable();
 	return 0;
-}//#endif
-
-asmlinkage int vprintk(const char *fmt, va_list args)
->>>>>>> 940b3e49
+}
+#endif
+
+/*
+ * Continuation lines are buffered, and not committed to the record buffer
+ * until the line is complete, or a race forces it. The line fragments
+ * though, are printed immediately to the consoles to ensure everything has
+ * reached the console in case of a kernel crash.
+ */
+static struct cont {
+	char buf[LOG_LINE_MAX];
+	size_t len;			/* length == 0 means unused buffer */
+	size_t cons;			/* bytes written to console */
+	struct task_struct *owner;	/* task of first print*/
+	u64 ts_nsec;			/* time of first print */
+	u8 level;			/* log level of first message */
+	u8 facility;			/* log level of first message */
+	enum log_flags flags;		/* prefix, newline flags */
+	bool flushed:1;			/* buffer sealed and committed */
+} cont;
+
+static void cont_flush(enum log_flags flags)
 {
 	if (cont.flushed)
 		return;
@@ -1757,42 +1683,15 @@
 		}
 	}
 
-<<<<<<< HEAD
 	if (level == -1)
 		level = default_message_loglevel;
-=======
-//#ifdef CONFIG_BRCM_UNIFIED_LOGGING
+#ifdef CONFIG_BRCM_UNIFIED_LOGGING
 if (bcmlog_mtt_on == 1 && bcmlog_log_ulogging_id > 0 && BrcmLogString)
 	BrcmLogString(printk_buf, bcmlog_log_ulogging_id);
-//#endif
-	/*
-	 * Copy the output into log_buf. If the caller didn't provide
-	 * the appropriate log prefix, we insert them here
-	 */
-	for (; *p; p++) {
-		if (new_text_line) {
-			new_text_line = 0;
-
-			if (plen) {
-				/* Copy original log prefix */
-				int i;
-
-				for (i = 0; i < plen; i++)
-					emit_log_char(printk_buf[i]);
-				printed_len += plen;
-			} else {
-				/* Add log prefix */
-				emit_log_char('<');
-				emit_log_char(current_log_level + '0');
-				emit_log_char('>');
-				printed_len += 3;
-			}
->>>>>>> 940b3e49
-
+#endif
 	if (dict)
 		lflags |= LOG_PREFIX|LOG_NEWLINE;
 
-<<<<<<< HEAD
 	if (!(lflags & LOG_NEWLINE)) {
 		/*
 		 * Flush the conflicting buffer. An earlier newline was missing,
@@ -1818,7 +1717,7 @@
 			if (!(lflags & LOG_PREFIX))
 				stored = cont_add(facility, level, text, text_len);
 			cont_flush(LOG_NEWLINE);
-=======
+#if 0
                         if (printk_cpu_id) {
 				/* Add the cpu id */
 				char tbuf[10], *tp;
@@ -1845,7 +1744,7 @@
 
 			if (!*p)
 				break;
->>>>>>> 940b3e49
+#endif
 		}
 
 		if (!stored)
@@ -3074,9 +2973,7 @@
 	kmsg_dump_rewind_nolock(dumper);
 	raw_spin_unlock_irqrestore(&logbuf_lock, flags);
 }
-<<<<<<< HEAD
 EXPORT_SYMBOL_GPL(kmsg_dump_rewind);
-=======
 #endif
 
 #ifdef CONFIG_LOGBUF_NONCACHE
@@ -3091,9 +2988,9 @@
 
 static int __init non_cached_log_buf(void){
 
+#if 0
 	dma_addr_t p;
 	void *v;
-
 	if (logbuf_noncache) {
 		v = dma_alloc_coherent(NULL, log_buf_len, &p, GFP_KERNEL);
 		if (v == NULL) {
@@ -3115,8 +3012,8 @@
 		memcpy(v, __log_buf, logged_chars);
 		printk(KERN_INFO "__log_buf cacheable\n");
 	}
+#endif
 	return 0;
 }
 arch_initcall(non_cached_log_buf);
->>>>>>> 940b3e49
 #endif