--- conflicted
+++ resolved
@@ -35,11 +35,7 @@
 config GCOV_PROFILE_ALL
 	bool "Profile entire Kernel"
 	depends on GCOV_KERNEL
-<<<<<<< HEAD
-	depends on SUPERH || S390 || X86 || PPC || MICROBLAZE
-=======
-	depends on SUPERH || S390 || X86 || (PPC && EXPERIMENTAL) || MICROBLAZE || ARM
->>>>>>> 940b3e49
+	depends on SUPERH || S390 || X86 || PPC || MICROBLAZE || ARM
 	default n
 	---help---
 	This options activates profiling for the entire kernel.
