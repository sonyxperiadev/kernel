--- conflicted
+++ resolved
@@ -1382,7 +1382,6 @@
 		.proc_handler	= proc_dointvec,
 	},
 #endif
-<<<<<<< HEAD
 #if defined(CONFIG_ARM) || defined(CONFIG_ARM64)
 	{
 		.procname	= "boot_reason",
@@ -1411,8 +1410,6 @@
 		.extra2		= &mmap_rnd_bits_max,
 	},
 #endif
-=======
->>>>>>> a79bee58
 	{ }
 /*
  * NOTE: do not add new entries to this table unless you have read
@@ -1811,7 +1808,6 @@
 		.mode		= 0644,
 		.proc_handler	= proc_doulongvec_minmax,
 	},
-<<<<<<< HEAD
 #ifdef CONFIG_SWAP
 	{
 		.procname	= "swap_ratio",
@@ -1826,7 +1822,8 @@
 		.maxlen		= sizeof(sysctl_swap_ratio_enable),
 		.mode		= 0644,
 		.proc_handler	= proc_dointvec_minmax,
-=======
+	},
+#endif
 #ifdef CONFIG_HAVE_ARCH_MMAP_RND_BITS
 	{
 		.procname	= "mmap_rnd_bits",
@@ -1847,7 +1844,6 @@
 		.proc_handler	= proc_dointvec_minmax,
 		.extra1		= (void *)&mmap_rnd_compat_bits_min,
 		.extra2		= (void *)&mmap_rnd_compat_bits_max,
->>>>>>> a79bee58
 	},
 #endif
 	{ }
