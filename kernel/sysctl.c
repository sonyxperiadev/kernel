--- conflicted
+++ resolved
@@ -1326,8 +1326,6 @@
 		.proc_handler	= proc_dointvec,
 	},
 #endif
-<<<<<<< HEAD
-
 #if defined(CONFIG_ARM) || defined(CONFIG_ARM64)
 	{
 		.procname	= "boot_reason",
@@ -1345,24 +1343,22 @@
 		.proc_handler	= proc_dointvec,
 	},
 #endif
+#ifdef CONFIG_ARCH_MMAP_RND_BITS
+	{
+		.procname	= "mmap_rnd_bits",
+		.data		= &mmap_rnd_bits,
+		.maxlen		= sizeof(mmap_rnd_bits),
+		.mode		= 0644,
+		.proc_handler	= proc_dointvec_minmax,
+		.extra1		= &mmap_rnd_bits_min,
+		.extra2		= &mmap_rnd_bits_max,
+	},
+#endif
+	{ }
 /*
  * NOTE: do not add new entries to this table unless you have read
  * Documentation/sysctl/ctl_unnumbered.txt
  */
-=======
-#ifdef CONFIG_ARCH_MMAP_RND_BITS
-	{
-		.procname	= "mmap_rnd_bits",
-		.data		= &mmap_rnd_bits,
-		.maxlen		= sizeof(mmap_rnd_bits),
-		.mode		= 0644,
-		.proc_handler	= proc_dointvec_minmax,
-		.extra1		= &mmap_rnd_bits_min,
-		.extra2		= &mmap_rnd_bits_max,
-	},
-#endif
->>>>>>> 3169cab0
-	{ }
 };
 
 static struct ctl_table vm_table[] = {
@@ -1413,7 +1409,7 @@
 		.proc_handler	= overcommit_kbytes_handler,
 	},
 	{
-		.procname	= "page-cluster", 
+		.procname	= "page-cluster",
 		.data		= &page_cluster,
 		.maxlen		= sizeof(int),
 		.mode		= 0644,
@@ -1878,7 +1874,7 @@
 		.mode		= 0555,
 		.child		= inotify_table,
 	},
-#endif	
+#endif
 #ifdef CONFIG_EPOLL
 	{
 		.procname	= "epoll",
@@ -2236,12 +2232,12 @@
 	unsigned long page = 0;
 	size_t left;
 	char *kbuf;
-	
+
 	if (!tbl_data || !table->maxlen || !*lenp || (*ppos && !write)) {
 		*lenp = 0;
 		return 0;
 	}
-	
+
 	i = (int *) tbl_data;
 	vleft = table->maxlen / sizeof(*i);
 	left = *lenp;
@@ -2343,7 +2339,7 @@
  * @ppos: file position
  *
  * Reads/writes up to table->maxlen/sizeof(unsigned int) integer
- * values from/to the user buffer, treated as an ASCII string. 
+ * values from/to the user buffer, treated as an ASCII string.
  *
  * Returns 0 on success.
  */
@@ -2722,7 +2718,7 @@
  * @ppos: file position
  *
  * Reads/writes up to table->maxlen/sizeof(unsigned int) integer
- * values from/to the user buffer, treated as an ASCII string. 
+ * values from/to the user buffer, treated as an ASCII string.
  * The values read are assumed to be in seconds, and are converted into
  * jiffies.
  *
@@ -2744,8 +2740,8 @@
  * @ppos: pointer to the file position
  *
  * Reads/writes up to table->maxlen/sizeof(unsigned int) integer
- * values from/to the user buffer, treated as an ASCII string. 
- * The values read are assumed to be in 1/USER_HZ seconds, and 
+ * values from/to the user buffer, treated as an ASCII string.
+ * The values read are assumed to be in 1/USER_HZ seconds, and
  * are converted into jiffies.
  *
  * Returns 0 on success.
@@ -2767,8 +2763,8 @@
  * @ppos: the current position in the file
  *
  * Reads/writes up to table->maxlen/sizeof(unsigned int) integer
- * values from/to the user buffer, treated as an ASCII string. 
- * The values read are assumed to be in 1/1000 seconds, and 
+ * values from/to the user buffer, treated as an ASCII string.
+ * The values read are assumed to be in 1/1000 seconds, and
  * are converted into jiffies.
  *
  * Returns 0 on success.
