/*
 *  Generic process-grouping system.
 *
 *  Based originally on the cpuset system, extracted by Paul Menage
 *  Copyright (C) 2006 Google, Inc
 *
 *  Notifications support
 *  Copyright (C) 2009 Nokia Corporation
 *  Author: Kirill A. Shutemov
 *
 *  Copyright notices from the original cpuset code:
 *  --------------------------------------------------
 *  Copyright (C) 2003 BULL SA.
 *  Copyright (C) 2004-2006 Silicon Graphics, Inc.
 *
 *  Portions derived from Patrick Mochel's sysfs code.
 *  sysfs is Copyright (c) 2001-3 Patrick Mochel
 *
 *  2003-10-10 Written by Simon Derr.
 *  2003-10-22 Updates by Stephen Hemminger.
 *  2004 May-July Rework by Paul Jackson.
 *  ---------------------------------------------------
 *
 *  This file is subject to the terms and conditions of the GNU General Public
 *  License.  See the file COPYING in the main directory of the Linux
 *  distribution for more details.
 */

#include <linux/cgroup.h>
#include <linux/cred.h>
#include <linux/ctype.h>
#include <linux/errno.h>
#include <linux/fs.h>
#include <linux/init_task.h>
#include <linux/kernel.h>
#include <linux/list.h>
#include <linux/mm.h>
#include <linux/mutex.h>
#include <linux/mount.h>
#include <linux/pagemap.h>
#include <linux/proc_fs.h>
#include <linux/rcupdate.h>
#include <linux/sched.h>
#include <linux/backing-dev.h>
#include <linux/seq_file.h>
#include <linux/slab.h>
#include <linux/magic.h>
#include <linux/spinlock.h>
#include <linux/string.h>
#include <linux/sort.h>
#include <linux/kmod.h>
#include <linux/module.h>
#include <linux/delayacct.h>
#include <linux/cgroupstats.h>
#include <linux/hashtable.h>
#include <linux/namei.h>
#include <linux/pid_namespace.h>
#include <linux/idr.h>
#include <linux/vmalloc.h> /* TODO: replace with more sophisticated array */
#include <linux/eventfd.h>
#include <linux/poll.h>
#include <linux/flex_array.h> /* used in cgroup_attach_proc */
#include <linux/kthread.h>

#include <linux/atomic.h>

/* css deactivation bias, makes css->refcnt negative to deny new trygets */
#define CSS_DEACT_BIAS		INT_MIN

/*
 * cgroup_mutex is the master lock.  Any modification to cgroup or its
 * hierarchy must be performed while holding it.
 *
 * cgroup_root_mutex nests inside cgroup_mutex and should be held to modify
 * cgroupfs_root of any cgroup hierarchy - subsys list, flags,
 * release_agent_path and so on.  Modifying requires both cgroup_mutex and
 * cgroup_root_mutex.  Readers can acquire either of the two.  This is to
 * break the following locking order cycle.
 *
 *  A. cgroup_mutex -> cred_guard_mutex -> s_type->i_mutex_key -> namespace_sem
 *  B. namespace_sem -> cgroup_mutex
 *
 * B happens only through cgroup_show_options() and using cgroup_root_mutex
 * breaks it.
 */
static DEFINE_MUTEX(cgroup_mutex);
static DEFINE_MUTEX(cgroup_root_mutex);

/*
 * Generate an array of cgroup subsystem pointers. At boot time, this is
 * populated with the built in subsystems, and modular subsystems are
 * registered after that. The mutable section of this array is protected by
 * cgroup_mutex.
 */
#define SUBSYS(_x) [_x ## _subsys_id] = &_x ## _subsys,
#define IS_SUBSYS_ENABLED(option) IS_BUILTIN(option)
static struct cgroup_subsys *subsys[CGROUP_SUBSYS_COUNT] = {
#include <linux/cgroup_subsys.h>
};

#define MAX_CGROUP_ROOT_NAMELEN 64

/*
 * A cgroupfs_root represents the root of a cgroup hierarchy,
 * and may be associated with a superblock to form an active
 * hierarchy
 */
struct cgroupfs_root {
	struct super_block *sb;

	/*
	 * The bitmask of subsystems intended to be attached to this
	 * hierarchy
	 */
	unsigned long subsys_mask;

	/* Unique id for this hierarchy. */
	int hierarchy_id;

	/* The bitmask of subsystems currently attached to this hierarchy */
	unsigned long actual_subsys_mask;

	/* A list running through the attached subsystems */
	struct list_head subsys_list;

	/* The root cgroup for this hierarchy */
	struct cgroup top_cgroup;

	/* Tracks how many cgroups are currently defined in hierarchy.*/
	int number_of_cgroups;

	/* A list running through the active hierarchies */
	struct list_head root_list;

	/* All cgroups on this root, cgroup_mutex protected */
	struct list_head allcg_list;

	/* Hierarchy-specific flags */
	unsigned long flags;

	/* IDs for cgroups in this hierarchy */
	struct ida cgroup_ida;

	/* The path to use for release notifications. */
	char release_agent_path[PATH_MAX];

	/* The name for this hierarchy - may be empty */
	char name[MAX_CGROUP_ROOT_NAMELEN];
};

/*
 * The "rootnode" hierarchy is the "dummy hierarchy", reserved for the
 * subsystems that are otherwise unattached - it never has more than a
 * single cgroup, and all tasks are part of that cgroup.
 */
static struct cgroupfs_root rootnode;

/*
 * cgroupfs file entry, pointed to from leaf dentry->d_fsdata.
 */
struct cfent {
	struct list_head		node;
	struct dentry			*dentry;
	struct cftype			*type;
};

/*
 * CSS ID -- ID per subsys's Cgroup Subsys State(CSS). used only when
 * cgroup_subsys->use_id != 0.
 */
#define CSS_ID_MAX	(65535)
struct css_id {
	/*
	 * The css to which this ID points. This pointer is set to valid value
	 * after cgroup is populated. If cgroup is removed, this will be NULL.
	 * This pointer is expected to be RCU-safe because destroy()
	 * is called after synchronize_rcu(). But for safe use, css_tryget()
	 * should be used for avoiding race.
	 */
	struct cgroup_subsys_state __rcu *css;
	/*
	 * ID of this css.
	 */
	unsigned short id;
	/*
	 * Depth in hierarchy which this ID belongs to.
	 */
	unsigned short depth;
	/*
	 * ID is freed by RCU. (and lookup routine is RCU safe.)
	 */
	struct rcu_head rcu_head;
	/*
	 * Hierarchy of CSS ID belongs to.
	 */
	unsigned short stack[0]; /* Array of Length (depth+1) */
};

/*
 * cgroup_event represents events which userspace want to receive.
 */
struct cgroup_event {
	/*
	 * Cgroup which the event belongs to.
	 */
	struct cgroup *cgrp;
	/*
	 * Control file which the event associated.
	 */
	struct cftype *cft;
	/*
	 * eventfd to signal userspace about the event.
	 */
	struct eventfd_ctx *eventfd;
	/*
	 * Each of these stored in a list by the cgroup.
	 */
	struct list_head list;
	/*
	 * All fields below needed to unregister event when
	 * userspace closes eventfd.
	 */
	poll_table pt;
	wait_queue_head_t *wqh;
	wait_queue_t wait;
	struct work_struct remove;
};

/* The list of hierarchy roots */

static LIST_HEAD(roots);
static int root_count;

static DEFINE_IDA(hierarchy_ida);
static int next_hierarchy_id;
static DEFINE_SPINLOCK(hierarchy_id_lock);

/* dummytop is a shorthand for the dummy hierarchy's top cgroup */
#define dummytop (&rootnode.top_cgroup)

/* This flag indicates whether tasks in the fork and exit paths should
 * check for fork/exit handlers to call. This avoids us having to do
 * extra work in the fork/exit path if none of the subsystems need to
 * be called.
 */
static int need_forkexit_callback __read_mostly;

static int cgroup_destroy_locked(struct cgroup *cgrp);
static int cgroup_addrm_files(struct cgroup *cgrp, struct cgroup_subsys *subsys,
			      struct cftype cfts[], bool is_add);

#ifdef CONFIG_PROVE_LOCKING
int cgroup_lock_is_held(void)
{
	return lockdep_is_held(&cgroup_mutex);
}
#else /* #ifdef CONFIG_PROVE_LOCKING */
int cgroup_lock_is_held(void)
{
	return mutex_is_locked(&cgroup_mutex);
}
#endif /* #else #ifdef CONFIG_PROVE_LOCKING */

EXPORT_SYMBOL_GPL(cgroup_lock_is_held);

static int css_unbias_refcnt(int refcnt)
{
	return refcnt >= 0 ? refcnt : refcnt - CSS_DEACT_BIAS;
}

/* the current nr of refs, always >= 0 whether @css is deactivated or not */
static int css_refcnt(struct cgroup_subsys_state *css)
{
	int v = atomic_read(&css->refcnt);

	return css_unbias_refcnt(v);
}

/* convenient tests for these bits */
inline int cgroup_is_removed(const struct cgroup *cgrp)
{
	return test_bit(CGRP_REMOVED, &cgrp->flags);
}

/* bits in struct cgroupfs_root flags field */
enum {
	ROOT_NOPREFIX,	/* mounted subsystems have no named prefix */
	ROOT_XATTR,	/* supports extended attributes */
};

static int cgroup_is_releasable(const struct cgroup *cgrp)
{
	const int bits =
		(1 << CGRP_RELEASABLE) |
		(1 << CGRP_NOTIFY_ON_RELEASE);
	return (cgrp->flags & bits) == bits;
}

static int notify_on_release(const struct cgroup *cgrp)
{
	return test_bit(CGRP_NOTIFY_ON_RELEASE, &cgrp->flags);
}

/*
 * for_each_subsys() allows you to iterate on each subsystem attached to
 * an active hierarchy
 */
#define for_each_subsys(_root, _ss) \
list_for_each_entry(_ss, &_root->subsys_list, sibling)

/* for_each_active_root() allows you to iterate across the active hierarchies */
#define for_each_active_root(_root) \
list_for_each_entry(_root, &roots, root_list)

static inline struct cgroup *__d_cgrp(struct dentry *dentry)
{
	return dentry->d_fsdata;
}

static inline struct cfent *__d_cfe(struct dentry *dentry)
{
	return dentry->d_fsdata;
}

static inline struct cftype *__d_cft(struct dentry *dentry)
{
	return __d_cfe(dentry)->type;
}

/* the list of cgroups eligible for automatic release. Protected by
 * release_list_lock */
static LIST_HEAD(release_list);
static DEFINE_RAW_SPINLOCK(release_list_lock);
static void cgroup_release_agent(struct work_struct *work);
static DECLARE_WORK(release_agent_work, cgroup_release_agent);
static void check_for_release(struct cgroup *cgrp);

/*
 * A queue for waiters to do rmdir() cgroup. A tasks will sleep when
 * cgroup->count == 0 && list_empty(&cgroup->children) && subsys has some
 * reference to css->refcnt. In general, this refcnt is expected to goes down
 * to zero, soon.
 *
 * CGRP_WAIT_ON_RMDIR flag is set under cgroup's inode->i_mutex;
 */
static DECLARE_WAIT_QUEUE_HEAD(cgroup_rmdir_waitq);

static void cgroup_wakeup_rmdir_waiter(struct cgroup *cgrp)
{
	if (unlikely(test_and_clear_bit(CGRP_WAIT_ON_RMDIR, &cgrp->flags)))
		wake_up_all(&cgroup_rmdir_waitq);
}

void cgroup_exclude_rmdir(struct cgroup_subsys_state *css)
{
	css_get(css);
}

void cgroup_release_and_wakeup_rmdir(struct cgroup_subsys_state *css)
{
	cgroup_wakeup_rmdir_waiter(css->cgroup);
	css_put(css);
}

/* Link structure for associating css_set objects with cgroups */
struct cg_cgroup_link {
	/*
	 * List running through cg_cgroup_links associated with a
	 * cgroup, anchored on cgroup->css_sets
	 */
	struct list_head cgrp_link_list;
	struct cgroup *cgrp;
	/*
	 * List running through cg_cgroup_links pointing at a
	 * single css_set object, anchored on css_set->cg_links
	 */
	struct list_head cg_link_list;
	struct css_set *cg;
};

/* The default css_set - used by init and its children prior to any
 * hierarchies being mounted. It contains a pointer to the root state
 * for each subsystem. Also used to anchor the list of css_sets. Not
 * reference-counted, to improve performance when child cgroups
 * haven't been created.
 */

static struct css_set init_css_set;
static struct cg_cgroup_link init_css_set_link;

static int cgroup_init_idr(struct cgroup_subsys *ss,
			   struct cgroup_subsys_state *css);

/* css_set_lock protects the list of css_set objects, and the
 * chain of tasks off each css_set.  Nests outside task->alloc_lock
 * due to cgroup_iter_start() */
static DEFINE_RWLOCK(css_set_lock);
static int css_set_count;

/*
 * hash table for cgroup groups. This improves the performance to find
 * an existing css_set. This hash doesn't (currently) take into
 * account cgroups in empty hierarchies.
 */
#define CSS_SET_HASH_BITS	7
static DEFINE_HASHTABLE(css_set_table, CSS_SET_HASH_BITS);

static unsigned long css_set_hash(struct cgroup_subsys_state *css[])
{
	int i;
	unsigned long key = 0UL;

	for (i = 0; i < CGROUP_SUBSYS_COUNT; i++)
		key += (unsigned long)css[i];
	key = (key >> 16) ^ key;

	return key;
}

static void free_css_set_work(struct work_struct *work)
{
	struct css_set *cg = container_of(work, struct css_set, work);
	struct cg_cgroup_link *link;
	struct cg_cgroup_link *saved_link;
	/*
	 * Ensure that the refcount doesn't hit zero while any readers
	 * can see it. Similar to atomic_dec_and_lock(), but for an
	 * rwlock
	 */
	if (atomic_add_unless(&cg->refcount, -1, 1))
		return;
	write_lock(&css_set_lock);
	if (!atomic_dec_and_test(&cg->refcount)) {
		write_unlock(&css_set_lock);
		return;
	}

	/* This css_set is dead. unlink it and release cgroup refcounts */
	hash_del(&cg->hlist);
	css_set_count--;

	write_lock(&css_set_lock);
	list_for_each_entry_safe(link, saved_link, &cg->cg_links,
				 cg_link_list) {
		struct cgroup *cgrp = link->cgrp;
		list_del(&link->cg_link_list);
		list_del(&link->cgrp_link_list);

		/*
		 * We may not be holding cgroup_mutex, and if cgrp->count is
		 * dropped to 0 the cgroup can be destroyed at any time, hence
		 * rcu_read_lock is used to keep it alive.
		 */
		rcu_read_lock();
		if (atomic_dec_and_test(&cgrp->count) &&
		    notify_on_release(cgrp)) {
			if (taskexit)
				set_bit(CGRP_RELEASABLE, &cgrp->flags);
			check_for_release(cgrp);
			cgroup_wakeup_rmdir_waiter(cgrp);
		}
		rcu_read_unlock();

		kfree(link);
	}
	write_unlock(&css_set_lock);

	kfree(cg);
}

static void free_css_set_rcu(struct rcu_head *obj)
{
	struct css_set *cg = container_of(obj, struct css_set, rcu_head);

	INIT_WORK(&cg->work, free_css_set_work);
	schedule_work(&cg->work);
}

/* We don't maintain the lists running through each css_set to its
 * task until after the first call to cgroup_iter_start(). This
 * reduces the fork()/exit() overhead for people who have cgroups
 * compiled into their kernel but not actually in use */
static int use_task_css_set_links __read_mostly;

/*
 * refcounted get/put for css_set objects
 */
static inline void get_css_set(struct css_set *cg)
{
	atomic_inc(&cg->refcount);
}

static void put_css_set(struct css_set *cg)
{
	/*
	 * Ensure that the refcount doesn't hit zero while any readers
	 * can see it. Similar to atomic_dec_and_lock(), but for an
	 * rwlock
	 */
	if (atomic_add_unless(&cg->refcount, -1, 1))
		return;
	write_lock(&css_set_lock);
	if (!atomic_dec_and_test(&cg->refcount)) {
		write_unlock(&css_set_lock);
		return;
	}

	hlist_del(&cg->hlist);
	css_set_count--;

	write_unlock(&css_set_lock);
	call_rcu(&cg->rcu_head, free_css_set_rcu);
}

/*
 * compare_css_sets - helper function for find_existing_css_set().
 * @cg: candidate css_set being tested
 * @old_cg: existing css_set for a task
 * @new_cgrp: cgroup that's being entered by the task
 * @template: desired set of css pointers in css_set (pre-calculated)
 *
 * Returns true if "cg" matches "old_cg" except for the hierarchy
 * which "new_cgrp" belongs to, for which it should match "new_cgrp".
 */
static bool compare_css_sets(struct css_set *cg,
			     struct css_set *old_cg,
			     struct cgroup *new_cgrp,
			     struct cgroup_subsys_state *template[])
{
	struct list_head *l1, *l2;

	if (memcmp(template, cg->subsys, sizeof(cg->subsys))) {
		/* Not all subsystems matched */
		return false;
	}

	/*
	 * Compare cgroup pointers in order to distinguish between
	 * different cgroups in heirarchies with no subsystems. We
	 * could get by with just this check alone (and skip the
	 * memcmp above) but on most setups the memcmp check will
	 * avoid the need for this more expensive check on almost all
	 * candidates.
	 */

	l1 = &cg->cg_links;
	l2 = &old_cg->cg_links;
	while (1) {
		struct cg_cgroup_link *cgl1, *cgl2;
		struct cgroup *cg1, *cg2;

		l1 = l1->next;
		l2 = l2->next;
		/* See if we reached the end - both lists are equal length. */
		if (l1 == &cg->cg_links) {
			BUG_ON(l2 != &old_cg->cg_links);
			break;
		} else {
			BUG_ON(l2 == &old_cg->cg_links);
		}
		/* Locate the cgroups associated with these links. */
		cgl1 = list_entry(l1, struct cg_cgroup_link, cg_link_list);
		cgl2 = list_entry(l2, struct cg_cgroup_link, cg_link_list);
		cg1 = cgl1->cgrp;
		cg2 = cgl2->cgrp;
		/* Hierarchies should be linked in the same order. */
		BUG_ON(cg1->root != cg2->root);

		/*
		 * If this hierarchy is the hierarchy of the cgroup
		 * that's changing, then we need to check that this
		 * css_set points to the new cgroup; if it's any other
		 * hierarchy, then this css_set should point to the
		 * same cgroup as the old css_set.
		 */
		if (cg1->root == new_cgrp->root) {
			if (cg1 != new_cgrp)
				return false;
		} else {
			if (cg1 != cg2)
				return false;
		}
	}
	return true;
}

/*
 * find_existing_css_set() is a helper for
 * find_css_set(), and checks to see whether an existing
 * css_set is suitable.
 *
 * oldcg: the cgroup group that we're using before the cgroup
 * transition
 *
 * cgrp: the cgroup that we're moving into
 *
 * template: location in which to build the desired set of subsystem
 * state objects for the new cgroup group
 */
static struct css_set *find_existing_css_set(
	struct css_set *oldcg,
	struct cgroup *cgrp,
	struct cgroup_subsys_state *template[])
{
	int i;
	struct cgroupfs_root *root = cgrp->root;
	struct css_set *cg;
	unsigned long key;

	/*
	 * Build the set of subsystem state objects that we want to see in the
	 * new css_set. while subsystems can change globally, the entries here
	 * won't change, so no need for locking.
	 */
	for (i = 0; i < CGROUP_SUBSYS_COUNT; i++) {
		if (root->subsys_mask & (1UL << i)) {
			/* Subsystem is in this hierarchy. So we want
			 * the subsystem state from the new
			 * cgroup */
			template[i] = cgrp->subsys[i];
		} else {
			/* Subsystem is not in this hierarchy, so we
			 * don't want to change the subsystem state */
			template[i] = oldcg->subsys[i];
		}
	}

	key = css_set_hash(template);
	hash_for_each_possible(css_set_table, cg, hlist, key) {
		if (!compare_css_sets(cg, oldcg, cgrp, template))
			continue;

		/* This css_set matches what we need */
		return cg;
	}

	/* No existing cgroup group matched */
	return NULL;
}

static void free_cg_links(struct list_head *tmp)
{
	struct cg_cgroup_link *link;
	struct cg_cgroup_link *saved_link;

	list_for_each_entry_safe(link, saved_link, tmp, cgrp_link_list) {
		list_del(&link->cgrp_link_list);
		kfree(link);
	}
}

/*
 * allocate_cg_links() allocates "count" cg_cgroup_link structures
 * and chains them on tmp through their cgrp_link_list fields. Returns 0 on
 * success or a negative error
 */
static int allocate_cg_links(int count, struct list_head *tmp)
{
	struct cg_cgroup_link *link;
	int i;
	INIT_LIST_HEAD(tmp);
	for (i = 0; i < count; i++) {
		link = kmalloc(sizeof(*link), GFP_KERNEL);
		if (!link) {
			free_cg_links(tmp);
			return -ENOMEM;
		}
		list_add(&link->cgrp_link_list, tmp);
	}
	return 0;
}

/**
 * link_css_set - a helper function to link a css_set to a cgroup
 * @tmp_cg_links: cg_cgroup_link objects allocated by allocate_cg_links()
 * @cg: the css_set to be linked
 * @cgrp: the destination cgroup
 */
static void link_css_set(struct list_head *tmp_cg_links,
			 struct css_set *cg, struct cgroup *cgrp)
{
	struct cg_cgroup_link *link;

	BUG_ON(list_empty(tmp_cg_links));
	link = list_first_entry(tmp_cg_links, struct cg_cgroup_link,
				cgrp_link_list);
	link->cg = cg;
	link->cgrp = cgrp;
	atomic_inc(&cgrp->count);
	list_move(&link->cgrp_link_list, &cgrp->css_sets);
	/*
	 * Always add links to the tail of the list so that the list
	 * is sorted by order of hierarchy creation
	 */
	list_add_tail(&link->cg_link_list, &cg->cg_links);
}

/*
 * find_css_set() takes an existing cgroup group and a
 * cgroup object, and returns a css_set object that's
 * equivalent to the old group, but with the given cgroup
 * substituted into the appropriate hierarchy. Must be called with
 * cgroup_mutex held
 */
static struct css_set *find_css_set(
	struct css_set *oldcg, struct cgroup *cgrp)
{
	struct css_set *res;
	struct cgroup_subsys_state *template[CGROUP_SUBSYS_COUNT];

	struct list_head tmp_cg_links;

	struct cg_cgroup_link *link;
	unsigned long key;

	/* First see if we already have a cgroup group that matches
	 * the desired set */
	read_lock(&css_set_lock);
	res = find_existing_css_set(oldcg, cgrp, template);
	if (res)
		get_css_set(res);
	read_unlock(&css_set_lock);

	if (res)
		return res;

	res = kmalloc(sizeof(*res), GFP_KERNEL);
	if (!res)
		return NULL;

	/* Allocate all the cg_cgroup_link objects that we'll need */
	if (allocate_cg_links(root_count, &tmp_cg_links) < 0) {
		kfree(res);
		return NULL;
	}

	atomic_set(&res->refcount, 1);
	INIT_LIST_HEAD(&res->cg_links);
	INIT_LIST_HEAD(&res->tasks);
	INIT_HLIST_NODE(&res->hlist);

	/* Copy the set of subsystem state objects generated in
	 * find_existing_css_set() */
	memcpy(res->subsys, template, sizeof(res->subsys));

	write_lock(&css_set_lock);
	/* Add reference counts and links from the new css_set. */
	list_for_each_entry(link, &oldcg->cg_links, cg_link_list) {
		struct cgroup *c = link->cgrp;
		if (c->root == cgrp->root)
			c = cgrp;
		link_css_set(&tmp_cg_links, res, c);
	}

	BUG_ON(!list_empty(&tmp_cg_links));

	css_set_count++;

	/* Add this cgroup group to the hash table */
	key = css_set_hash(res->subsys);
	hash_add(css_set_table, &res->hlist, key);

	write_unlock(&css_set_lock);

	return res;
}

/*
 * Return the cgroup for "task" from the given hierarchy. Must be
 * called with cgroup_mutex held.
 */
static struct cgroup *task_cgroup_from_root(struct task_struct *task,
					    struct cgroupfs_root *root)
{
	struct css_set *css;
	struct cgroup *res = NULL;

	BUG_ON(!mutex_is_locked(&cgroup_mutex));
	read_lock(&css_set_lock);
	/*
	 * No need to lock the task - since we hold cgroup_mutex the
	 * task can't change groups, so the only thing that can happen
	 * is that it exits and its css is set back to init_css_set.
	 */
	css = task->cgroups;
	if (css == &init_css_set) {
		res = &root->top_cgroup;
	} else {
		struct cg_cgroup_link *link;
		list_for_each_entry(link, &css->cg_links, cg_link_list) {
			struct cgroup *c = link->cgrp;
			if (c->root == root) {
				res = c;
				break;
			}
		}
	}
	read_unlock(&css_set_lock);
	BUG_ON(!res);
	return res;
}

/*
 * There is one global cgroup mutex. We also require taking
 * task_lock() when dereferencing a task's cgroup subsys pointers.
 * See "The task_lock() exception", at the end of this comment.
 *
 * A task must hold cgroup_mutex to modify cgroups.
 *
 * Any task can increment and decrement the count field without lock.
 * So in general, code holding cgroup_mutex can't rely on the count
 * field not changing.  However, if the count goes to zero, then only
 * cgroup_attach_task() can increment it again.  Because a count of zero
 * means that no tasks are currently attached, therefore there is no
 * way a task attached to that cgroup can fork (the other way to
 * increment the count).  So code holding cgroup_mutex can safely
 * assume that if the count is zero, it will stay zero. Similarly, if
 * a task holds cgroup_mutex on a cgroup with zero count, it
 * knows that the cgroup won't be removed, as cgroup_rmdir()
 * needs that mutex.
 *
 * The fork and exit callbacks cgroup_fork() and cgroup_exit(), don't
 * (usually) take cgroup_mutex.  These are the two most performance
 * critical pieces of code here.  The exception occurs on cgroup_exit(),
 * when a task in a notify_on_release cgroup exits.  Then cgroup_mutex
 * is taken, and if the cgroup count is zero, a usermode call made
 * to the release agent with the name of the cgroup (path relative to
 * the root of cgroup file system) as the argument.
 *
 * A cgroup can only be deleted if both its 'count' of using tasks
 * is zero, and its list of 'children' cgroups is empty.  Since all
 * tasks in the system use _some_ cgroup, and since there is always at
 * least one task in the system (init, pid == 1), therefore, top_cgroup
 * always has either children cgroups and/or using tasks.  So we don't
 * need a special hack to ensure that top_cgroup cannot be deleted.
 *
 *	The task_lock() exception
 *
 * The need for this exception arises from the action of
 * cgroup_attach_task(), which overwrites one task's cgroup pointer with
 * another.  It does so using cgroup_mutex, however there are
 * several performance critical places that need to reference
 * task->cgroups without the expense of grabbing a system global
 * mutex.  Therefore except as noted below, when dereferencing or, as
 * in cgroup_attach_task(), modifying a task's cgroup pointer we use
 * task_lock(), which acts on a spinlock (task->alloc_lock) already in
 * the task_struct routinely used for such matters.
 *
 * P.S.  One more locking exception.  RCU is used to guard the
 * update of a tasks cgroup pointer by cgroup_attach_task()
 */

/**
 * cgroup_lock - lock out any changes to cgroup structures
 *
 */
void cgroup_lock(void)
{
	mutex_lock(&cgroup_mutex);
}
EXPORT_SYMBOL_GPL(cgroup_lock);

/**
 * cgroup_unlock - release lock on cgroup changes
 *
 * Undo the lock taken in a previous cgroup_lock() call.
 */
void cgroup_unlock(void)
{
	mutex_unlock(&cgroup_mutex);
}
EXPORT_SYMBOL_GPL(cgroup_unlock);

/*
 * A couple of forward declarations required, due to cyclic reference loop:
 * cgroup_mkdir -> cgroup_create -> cgroup_populate_dir ->
 * cgroup_add_file -> cgroup_create_file -> cgroup_dir_inode_operations
 * -> cgroup_mkdir.
 */

static int cgroup_mkdir(struct inode *dir, struct dentry *dentry, umode_t mode);
static struct dentry *cgroup_lookup(struct inode *, struct dentry *, unsigned int);
static int cgroup_rmdir(struct inode *unused_dir, struct dentry *dentry);
static int cgroup_populate_dir(struct cgroup *cgrp, bool base_files,
			       unsigned long subsys_mask);
static const struct inode_operations cgroup_dir_inode_operations;
static const struct file_operations proc_cgroupstats_operations;

static struct backing_dev_info cgroup_backing_dev_info = {
	.name		= "cgroup",
	.capabilities	= BDI_CAP_NO_ACCT_AND_WRITEBACK,
};

static int alloc_css_id(struct cgroup_subsys *ss,
			struct cgroup *parent, struct cgroup *child);

static struct inode *cgroup_new_inode(umode_t mode, struct super_block *sb)
{
	struct inode *inode = new_inode(sb);

	if (inode) {
		inode->i_ino = get_next_ino();
		inode->i_mode = mode;
		inode->i_uid = current_fsuid();
		inode->i_gid = current_fsgid();
		inode->i_atime = inode->i_mtime = inode->i_ctime = CURRENT_TIME;
		inode->i_mapping->backing_dev_info = &cgroup_backing_dev_info;
	}
	return inode;
}

static void cgroup_free_fn(struct work_struct *work)
{
	struct cgroup *cgrp = container_of(work, struct cgroup, free_work);
	struct cgroup_subsys *ss;

	mutex_lock(&cgroup_mutex);
	/*
	 * Release the subsystem state objects.
	 */
	for_each_subsys(cgrp->root, ss)
		ss->css_free(cgrp);

	cgrp->root->number_of_cgroups--;
	mutex_unlock(&cgroup_mutex);

	/*
	 * Drop the active superblock reference that we took when we
	 * created the cgroup
	 */
	deactivate_super(cgrp->root->sb);

	/*
	 * if we're getting rid of the cgroup, refcount should ensure
	 * that there are no pidlists left.
	 */
	BUG_ON(!list_empty(&cgrp->pidlists));

	simple_xattrs_free(&cgrp->xattrs);

	ida_simple_remove(&cgrp->root->cgroup_ida, cgrp->id);
	kfree(cgrp);
}

static void cgroup_free_rcu(struct rcu_head *head)
{
	struct cgroup *cgrp = container_of(head, struct cgroup, rcu_head);

	schedule_work(&cgrp->free_work);
}

static void cgroup_diput(struct dentry *dentry, struct inode *inode)
{
	/* is dentry a directory ? if so, kfree() associated cgroup */
	if (S_ISDIR(inode->i_mode)) {
		struct cgroup *cgrp = dentry->d_fsdata;

		BUG_ON(!(cgroup_is_removed(cgrp)));
		call_rcu(&cgrp->rcu_head, cgroup_free_rcu);
	} else {
		struct cfent *cfe = __d_cfe(dentry);
		struct cgroup *cgrp = dentry->d_parent->d_fsdata;
		struct cftype *cft = cfe->type;

		WARN_ONCE(!list_empty(&cfe->node) &&
			  cgrp != &cgrp->root->top_cgroup,
			  "cfe still linked for %s\n", cfe->type->name);
		kfree(cfe);
		simple_xattrs_free(&cft->xattrs);
	}
	iput(inode);
}

static int cgroup_delete(const struct dentry *d)
{
	return 1;
}

static void remove_dir(struct dentry *d)
{
	struct dentry *parent = dget(d->d_parent);

	d_delete(d);
	simple_rmdir(parent->d_inode, d);
	dput(parent);
}

static void cgroup_rm_file(struct cgroup *cgrp, const struct cftype *cft)
{
	struct cfent *cfe;

	lockdep_assert_held(&cgrp->dentry->d_inode->i_mutex);
	lockdep_assert_held(&cgroup_mutex);

	/*
	 * If we're doing cleanup due to failure of cgroup_create(),
	 * the corresponding @cfe may not exist.
	 */
	list_for_each_entry(cfe, &cgrp->files, node) {
		struct dentry *d = cfe->dentry;

		if (cft && cfe->type != cft)
			continue;

		dget(d);
		d_delete(d);
		simple_unlink(cgrp->dentry->d_inode, d);
		list_del_init(&cfe->node);
		dput(d);

		break;
	}
}

/**
 * cgroup_clear_directory - selective removal of base and subsystem files
 * @dir: directory containing the files
 * @base_files: true if the base files should be removed
 * @subsys_mask: mask of the subsystem ids whose files should be removed
 */
static void cgroup_clear_directory(struct dentry *dir, bool base_files,
				   unsigned long subsys_mask)
{
	struct cgroup *cgrp = __d_cgrp(dir);
	struct cgroup_subsys *ss;

	for_each_subsys(cgrp->root, ss) {
		struct cftype_set *set;
		if (!test_bit(ss->subsys_id, &subsys_mask))
			continue;
		list_for_each_entry(set, &ss->cftsets, node)
			cgroup_addrm_files(cgrp, NULL, set->cfts, false);
	}
	if (base_files) {
		while (!list_empty(&cgrp->files))
			cgroup_rm_file(cgrp, NULL);
	}
}

/*
 * NOTE : the dentry must have been dget()'ed
 */
static void cgroup_d_remove_dir(struct dentry *dentry)
{
	struct dentry *parent;
	struct cgroupfs_root *root = dentry->d_sb->s_fs_info;

	cgroup_clear_directory(dentry, true, root->subsys_mask);

	parent = dentry->d_parent;
	spin_lock(&parent->d_lock);
	spin_lock_nested(&dentry->d_lock, DENTRY_D_LOCK_NESTED);
	list_del_init(&dentry->d_u.d_child);
	spin_unlock(&dentry->d_lock);
	spin_unlock(&parent->d_lock);
	remove_dir(dentry);
}

/*
 * Call with cgroup_mutex held. Drops reference counts on modules, including
 * any duplicate ones that parse_cgroupfs_options took. If this function
 * returns an error, no reference counts are touched.
 */
static int rebind_subsystems(struct cgroupfs_root *root,
			      unsigned long final_subsys_mask)
{
	unsigned long added_mask, removed_mask;
	struct cgroup *cgrp = &root->top_cgroup;
	int i;

	BUG_ON(!mutex_is_locked(&cgroup_mutex));
	BUG_ON(!mutex_is_locked(&cgroup_root_mutex));

	removed_mask = root->actual_subsys_mask & ~final_subsys_mask;
	added_mask = final_subsys_mask & ~root->actual_subsys_mask;
	/* Check that any added subsystems are currently free */
	for (i = 0; i < CGROUP_SUBSYS_COUNT; i++) {
		unsigned long bit = 1UL << i;
		struct cgroup_subsys *ss = subsys[i];
		if (!(bit & added_mask))
			continue;
		/*
		 * Nobody should tell us to do a subsys that doesn't exist:
		 * parse_cgroupfs_options should catch that case and refcounts
		 * ensure that subsystems won't disappear once selected.
		 */
		BUG_ON(ss == NULL);
		if (ss->root != &rootnode) {
			/* Subsystem isn't free */
			return -EBUSY;
		}
	}

	/* Currently we don't handle adding/removing subsystems when
	 * any child cgroups exist. This is theoretically supportable
	 * but involves complex error handling, so it's being left until
	 * later */
	if (root->number_of_cgroups > 1)
		return -EBUSY;

	/* Process each subsystem */
	for (i = 0; i < CGROUP_SUBSYS_COUNT; i++) {
		struct cgroup_subsys *ss = subsys[i];
		unsigned long bit = 1UL << i;
		if (bit & added_mask) {
			/* We're binding this subsystem to this hierarchy */
			BUG_ON(ss == NULL);
			BUG_ON(cgrp->subsys[i]);
			BUG_ON(!dummytop->subsys[i]);
			BUG_ON(dummytop->subsys[i]->cgroup != dummytop);
			cgrp->subsys[i] = dummytop->subsys[i];
			cgrp->subsys[i]->cgroup = cgrp;
			list_move(&ss->sibling, &root->subsys_list);
			ss->root = root;
			if (ss->bind)
				ss->bind(cgrp);
			/* refcount was already taken, and we're keeping it */
		} else if (bit & removed_mask) {
			/* We're removing this subsystem */
			BUG_ON(ss == NULL);
			BUG_ON(cgrp->subsys[i] != dummytop->subsys[i]);
			BUG_ON(cgrp->subsys[i]->cgroup != cgrp);
			if (ss->bind)
				ss->bind(dummytop);
			dummytop->subsys[i]->cgroup = dummytop;
			cgrp->subsys[i] = NULL;
			subsys[i]->root = &rootnode;
			list_move(&ss->sibling, &rootnode.subsys_list);
			/* subsystem is now free - drop reference on module */
			module_put(ss->module);
		} else if (bit & final_subsys_mask) {
			/* Subsystem state should already exist */
			BUG_ON(ss == NULL);
			BUG_ON(!cgrp->subsys[i]);
			/*
			 * a refcount was taken, but we already had one, so
			 * drop the extra reference.
			 */
			module_put(ss->module);
#ifdef CONFIG_MODULE_UNLOAD
			BUG_ON(ss->module && !module_refcount(ss->module));
#endif
		} else {
			/* Subsystem state shouldn't exist */
			BUG_ON(cgrp->subsys[i]);
		}
	}
	root->subsys_mask = root->actual_subsys_mask = final_subsys_mask;

	return 0;
}

static int cgroup_show_options(struct seq_file *seq, struct dentry *dentry)
{
	struct cgroupfs_root *root = dentry->d_sb->s_fs_info;
	struct cgroup_subsys *ss;

	mutex_lock(&cgroup_root_mutex);
	for_each_subsys(root, ss)
		seq_printf(seq, ",%s", ss->name);
	if (test_bit(ROOT_NOPREFIX, &root->flags))
		seq_puts(seq, ",noprefix");
	if (test_bit(ROOT_XATTR, &root->flags))
		seq_puts(seq, ",xattr");
	if (strlen(root->release_agent_path))
		seq_printf(seq, ",release_agent=%s", root->release_agent_path);
	if (test_bit(CGRP_CPUSET_CLONE_CHILDREN, &root->top_cgroup.flags))
		seq_puts(seq, ",clone_children");
	if (strlen(root->name))
		seq_printf(seq, ",name=%s", root->name);
	mutex_unlock(&cgroup_root_mutex);
	return 0;
}

struct cgroup_sb_opts {
	unsigned long subsys_mask;
	unsigned long flags;
	char *release_agent;
	bool cpuset_clone_children;
	char *name;
	/* User explicitly requested empty subsystem */
	bool none;

	struct cgroupfs_root *new_root;

};

/*
 * Convert a hierarchy specifier into a bitmask of subsystems and flags. Call
 * with cgroup_mutex held to protect the subsys[] array. This function takes
 * refcounts on subsystems to be used, unless it returns error, in which case
 * no refcounts are taken.
 */
static int parse_cgroupfs_options(char *data, struct cgroup_sb_opts *opts)
{
	char *token, *o = data;
	bool all_ss = false, one_ss = false;
	unsigned long mask = (unsigned long)-1;
	int i;
	bool module_pin_failed = false;

	BUG_ON(!mutex_is_locked(&cgroup_mutex));

#ifdef CONFIG_CPUSETS
	mask = ~(1UL << cpuset_subsys_id);
#endif

	memset(opts, 0, sizeof(*opts));

	while ((token = strsep(&o, ",")) != NULL) {
		if (!*token)
			return -EINVAL;
		if (!strcmp(token, "none")) {
			/* Explicitly have no subsystems */
			opts->none = true;
			continue;
		}
		if (!strcmp(token, "all")) {
			/* Mutually exclusive option 'all' + subsystem name */
			if (one_ss)
				return -EINVAL;
			all_ss = true;
			continue;
		}
		if (!strcmp(token, "noprefix")) {
			set_bit(ROOT_NOPREFIX, &opts->flags);
			continue;
		}
		if (!strcmp(token, "clone_children")) {
			opts->cpuset_clone_children = true;
			continue;
		}
		if (!strcmp(token, "xattr")) {
			set_bit(ROOT_XATTR, &opts->flags);
			continue;
		}
		if (!strncmp(token, "release_agent=", 14)) {
			/* Specifying two release agents is forbidden */
			if (opts->release_agent)
				return -EINVAL;
			opts->release_agent =
				kstrndup(token + 14, PATH_MAX - 1, GFP_KERNEL);
			if (!opts->release_agent)
				return -ENOMEM;
			continue;
		}
		if (!strncmp(token, "name=", 5)) {
			const char *name = token + 5;
			/* Can't specify an empty name */
			if (!strlen(name))
				return -EINVAL;
			/* Must match [\w.-]+ */
			for (i = 0; i < strlen(name); i++) {
				char c = name[i];
				if (isalnum(c))
					continue;
				if ((c == '.') || (c == '-') || (c == '_'))
					continue;
				return -EINVAL;
			}
			/* Specifying two names is forbidden */
			if (opts->name)
				return -EINVAL;
			opts->name = kstrndup(name,
					      MAX_CGROUP_ROOT_NAMELEN - 1,
					      GFP_KERNEL);
			if (!opts->name)
				return -ENOMEM;

			continue;
		}

		for (i = 0; i < CGROUP_SUBSYS_COUNT; i++) {
			struct cgroup_subsys *ss = subsys[i];
			if (ss == NULL)
				continue;
			if (strcmp(token, ss->name))
				continue;
			if (ss->disabled)
				continue;

			/* Mutually exclusive option 'all' + subsystem name */
			if (all_ss)
				return -EINVAL;
			set_bit(i, &opts->subsys_mask);
			one_ss = true;

			break;
		}
		if (i == CGROUP_SUBSYS_COUNT)
			return -ENOENT;
	}

	/*
	 * If the 'all' option was specified select all the subsystems,
	 * otherwise if 'none', 'name=' and a subsystem name options
	 * were not specified, let's default to 'all'
	 */
	if (all_ss || (!one_ss && !opts->none && !opts->name)) {
		for (i = 0; i < CGROUP_SUBSYS_COUNT; i++) {
			struct cgroup_subsys *ss = subsys[i];
			if (ss == NULL)
				continue;
			if (ss->disabled)
				continue;
			set_bit(i, &opts->subsys_mask);
		}
	}

	/* Consistency checks */

	/*
	 * Option noprefix was introduced just for backward compatibility
	 * with the old cpuset, so we allow noprefix only if mounting just
	 * the cpuset subsystem.
	 */
	if (test_bit(ROOT_NOPREFIX, &opts->flags) &&
	    (opts->subsys_mask & mask))
		return -EINVAL;


	/* Can't specify "none" and some subsystems */
	if (opts->subsys_mask && opts->none)
		return -EINVAL;

	/*
	 * We either have to specify by name or by subsystems. (So all
	 * empty hierarchies must have a name).
	 */
	if (!opts->subsys_mask && !opts->name)
		return -EINVAL;

	/*
	 * Grab references on all the modules we'll need, so the subsystems
	 * don't dance around before rebind_subsystems attaches them. This may
	 * take duplicate reference counts on a subsystem that's already used,
	 * but rebind_subsystems handles this case.
	 */
	for (i = 0; i < CGROUP_SUBSYS_COUNT; i++) {
		unsigned long bit = 1UL << i;

		if (!(bit & opts->subsys_mask))
			continue;
		if (!try_module_get(subsys[i]->module)) {
			module_pin_failed = true;
			break;
		}
	}
	if (module_pin_failed) {
		/*
		 * oops, one of the modules was going away. this means that we
		 * raced with a module_delete call, and to the user this is
		 * essentially a "subsystem doesn't exist" case.
		 */
		for (i--; i >= 0; i--) {
			/* drop refcounts only on the ones we took */
			unsigned long bit = 1UL << i;

			if (!(bit & opts->subsys_mask))
				continue;
			module_put(subsys[i]->module);
		}
		return -ENOENT;
	}

	return 0;
}

static void drop_parsed_module_refcounts(unsigned long subsys_mask)
{
	int i;
	for (i = 0; i < CGROUP_SUBSYS_COUNT; i++) {
		unsigned long bit = 1UL << i;

		if (!(bit & subsys_mask))
			continue;
		module_put(subsys[i]->module);
	}
}

static int cgroup_remount(struct super_block *sb, int *flags, char *data)
{
	int ret = 0;
	struct cgroupfs_root *root = sb->s_fs_info;
	struct cgroup *cgrp = &root->top_cgroup;
	struct cgroup_sb_opts opts;
	unsigned long added_mask, removed_mask;

	mutex_lock(&cgrp->dentry->d_inode->i_mutex);
	mutex_lock(&cgroup_mutex);
	mutex_lock(&cgroup_root_mutex);

	/* See what subsystems are wanted */
	ret = parse_cgroupfs_options(data, &opts);
	if (ret)
		goto out_unlock;

	if (opts.subsys_mask != root->actual_subsys_mask || opts.release_agent)
		pr_warning("cgroup: option changes via remount are deprecated (pid=%d comm=%s)\n",
			   task_tgid_nr(current), current->comm);

	added_mask = opts.subsys_mask & ~root->subsys_mask;
	removed_mask = root->subsys_mask & ~opts.subsys_mask;

	/* Don't allow flags or name to change at remount */
	if (opts.flags != root->flags ||
	    (opts.name && strcmp(opts.name, root->name))) {
		ret = -EINVAL;
		drop_parsed_module_refcounts(opts.subsys_mask);
		goto out_unlock;
	}

	/*
	 * Clear out the files of subsystems that should be removed, do
	 * this before rebind_subsystems, since rebind_subsystems may
	 * change this hierarchy's subsys_list.
	 */
	cgroup_clear_directory(cgrp->dentry, false, removed_mask);

	ret = rebind_subsystems(root, opts.subsys_mask);
	if (ret) {
		/* rebind_subsystems failed, re-populate the removed files */
		cgroup_populate_dir(cgrp, false, removed_mask);
		drop_parsed_module_refcounts(opts.subsys_mask);
		goto out_unlock;
	}

	/* re-populate subsystem files */
	cgroup_populate_dir(cgrp, false, added_mask);

	if (opts.release_agent)
		strcpy(root->release_agent_path, opts.release_agent);
 out_unlock:
	kfree(opts.release_agent);
	kfree(opts.name);
	mutex_unlock(&cgroup_root_mutex);
	mutex_unlock(&cgroup_mutex);
	mutex_unlock(&cgrp->dentry->d_inode->i_mutex);
	return ret;
}

static const struct super_operations cgroup_ops = {
	.statfs = simple_statfs,
	.drop_inode = generic_delete_inode,
	.show_options = cgroup_show_options,
	.remount_fs = cgroup_remount,
};

static void init_cgroup_housekeeping(struct cgroup *cgrp)
{
	INIT_LIST_HEAD(&cgrp->sibling);
	INIT_LIST_HEAD(&cgrp->children);
	INIT_LIST_HEAD(&cgrp->files);
	INIT_LIST_HEAD(&cgrp->css_sets);
	INIT_LIST_HEAD(&cgrp->allcg_node);
	INIT_LIST_HEAD(&cgrp->release_list);
	INIT_LIST_HEAD(&cgrp->pidlists);
	INIT_WORK(&cgrp->free_work, cgroup_free_fn);
	mutex_init(&cgrp->pidlist_mutex);
	INIT_LIST_HEAD(&cgrp->event_list);
	spin_lock_init(&cgrp->event_list_lock);
	simple_xattrs_init(&cgrp->xattrs);
}

static void init_cgroup_root(struct cgroupfs_root *root)
{
	struct cgroup *cgrp = &root->top_cgroup;

	INIT_LIST_HEAD(&root->subsys_list);
	INIT_LIST_HEAD(&root->root_list);
	INIT_LIST_HEAD(&root->allcg_list);
	root->number_of_cgroups = 1;
	cgrp->root = root;
	cgrp->top_cgroup = cgrp;
	init_cgroup_housekeeping(cgrp);
	list_add_tail(&cgrp->allcg_node, &root->allcg_list);
}

static bool init_root_id(struct cgroupfs_root *root)
{
	int ret = 0;

	do {
		if (!ida_pre_get(&hierarchy_ida, GFP_KERNEL))
			return false;
		spin_lock(&hierarchy_id_lock);
		/* Try to allocate the next unused ID */
		ret = ida_get_new_above(&hierarchy_ida, next_hierarchy_id,
					&root->hierarchy_id);
		if (ret == -ENOSPC)
			/* Try again starting from 0 */
			ret = ida_get_new(&hierarchy_ida, &root->hierarchy_id);
		if (!ret) {
			next_hierarchy_id = root->hierarchy_id + 1;
		} else if (ret != -EAGAIN) {
			/* Can only get here if the 31-bit IDR is full ... */
			BUG_ON(ret);
		}
		spin_unlock(&hierarchy_id_lock);
	} while (ret);
	return true;
}

static int cgroup_test_super(struct super_block *sb, void *data)
{
	struct cgroup_sb_opts *opts = data;
	struct cgroupfs_root *root = sb->s_fs_info;

	/* If we asked for a name then it must match */
	if (opts->name && strcmp(opts->name, root->name))
		return 0;

	/*
	 * If we asked for subsystems (or explicitly for no
	 * subsystems) then they must match
	 */
	if ((opts->subsys_mask || opts->none)
	    && (opts->subsys_mask != root->subsys_mask))
		return 0;

	return 1;
}

static struct cgroupfs_root *cgroup_root_from_opts(struct cgroup_sb_opts *opts)
{
	struct cgroupfs_root *root;

	if (!opts->subsys_mask && !opts->none)
		return NULL;

	root = kzalloc(sizeof(*root), GFP_KERNEL);
	if (!root)
		return ERR_PTR(-ENOMEM);

	if (!init_root_id(root)) {
		kfree(root);
		return ERR_PTR(-ENOMEM);
	}
	init_cgroup_root(root);

	root->subsys_mask = opts->subsys_mask;
	root->flags = opts->flags;
	ida_init(&root->cgroup_ida);
	if (opts->release_agent)
		strcpy(root->release_agent_path, opts->release_agent);
	if (opts->name)
		strcpy(root->name, opts->name);
	if (opts->cpuset_clone_children)
		set_bit(CGRP_CPUSET_CLONE_CHILDREN, &root->top_cgroup.flags);
	return root;
}

static void cgroup_drop_root(struct cgroupfs_root *root)
{
	if (!root)
		return;

	BUG_ON(!root->hierarchy_id);
	spin_lock(&hierarchy_id_lock);
	ida_remove(&hierarchy_ida, root->hierarchy_id);
	spin_unlock(&hierarchy_id_lock);
	ida_destroy(&root->cgroup_ida);
	kfree(root);
}

static int cgroup_set_super(struct super_block *sb, void *data)
{
	int ret;
	struct cgroup_sb_opts *opts = data;

	/* If we don't have a new root, we can't set up a new sb */
	if (!opts->new_root)
		return -EINVAL;

	BUG_ON(!opts->subsys_mask && !opts->none);

	ret = set_anon_super(sb, NULL);
	if (ret)
		return ret;

	sb->s_fs_info = opts->new_root;
	opts->new_root->sb = sb;

	sb->s_blocksize = PAGE_CACHE_SIZE;
	sb->s_blocksize_bits = PAGE_CACHE_SHIFT;
	sb->s_magic = CGROUP_SUPER_MAGIC;
	sb->s_op = &cgroup_ops;

	return 0;
}

static int cgroup_get_rootdir(struct super_block *sb)
{
	static const struct dentry_operations cgroup_dops = {
		.d_iput = cgroup_diput,
		.d_delete = cgroup_delete,
	};

	struct inode *inode =
		cgroup_new_inode(S_IFDIR | S_IRUGO | S_IXUGO | S_IWUSR, sb);

	if (!inode)
		return -ENOMEM;

	inode->i_fop = &simple_dir_operations;
	inode->i_op = &cgroup_dir_inode_operations;
	/* directories start off with i_nlink == 2 (for "." entry) */
	inc_nlink(inode);
	sb->s_root = d_make_root(inode);
	if (!sb->s_root)
		return -ENOMEM;
	/* for everything else we want ->d_op set */
	sb->s_d_op = &cgroup_dops;
	return 0;
}

static struct dentry *cgroup_mount(struct file_system_type *fs_type,
			 int flags, const char *unused_dev_name,
			 void *data)
{
	struct cgroup_sb_opts opts;
	struct cgroupfs_root *root;
	int ret = 0;
	struct super_block *sb;
	struct cgroupfs_root *new_root;
	struct inode *inode;

	/* First find the desired set of subsystems */
	mutex_lock(&cgroup_mutex);
	ret = parse_cgroupfs_options(data, &opts);
	mutex_unlock(&cgroup_mutex);
	if (ret)
		goto out_err;

	/*
	 * Allocate a new cgroup root. We may not need it if we're
	 * reusing an existing hierarchy.
	 */
	new_root = cgroup_root_from_opts(&opts);
	if (IS_ERR(new_root)) {
		ret = PTR_ERR(new_root);
		goto drop_modules;
	}
	opts.new_root = new_root;

	/* Locate an existing or new sb for this hierarchy */
	sb = sget(fs_type, cgroup_test_super, cgroup_set_super, 0, &opts);
	if (IS_ERR(sb)) {
		ret = PTR_ERR(sb);
		cgroup_drop_root(opts.new_root);
		goto drop_modules;
	}

	root = sb->s_fs_info;
	BUG_ON(!root);
	if (root == opts.new_root) {
		/* We used the new root structure, so this is a new hierarchy */
		struct list_head tmp_cg_links;
		struct cgroup *root_cgrp = &root->top_cgroup;
		struct cgroupfs_root *existing_root;
		const struct cred *cred;
		int i;
		struct css_set *cg;

		BUG_ON(sb->s_root != NULL);

		ret = cgroup_get_rootdir(sb);
		if (ret)
			goto drop_new_super;
		inode = sb->s_root->d_inode;

		mutex_lock(&inode->i_mutex);
		mutex_lock(&cgroup_mutex);
		mutex_lock(&cgroup_root_mutex);

		/* Check for name clashes with existing mounts */
		ret = -EBUSY;
		if (strlen(root->name))
			for_each_active_root(existing_root)
				if (!strcmp(existing_root->name, root->name))
					goto unlock_drop;

		/*
		 * We're accessing css_set_count without locking
		 * css_set_lock here, but that's OK - it can only be
		 * increased by someone holding cgroup_lock, and
		 * that's us. The worst that can happen is that we
		 * have some link structures left over
		 */
		ret = allocate_cg_links(css_set_count, &tmp_cg_links);
		if (ret)
			goto unlock_drop;

		ret = rebind_subsystems(root, root->subsys_mask);
		if (ret == -EBUSY) {
			free_cg_links(&tmp_cg_links);
			goto unlock_drop;
		}
		/*
		 * There must be no failure case after here, since rebinding
		 * takes care of subsystems' refcounts, which are explicitly
		 * dropped in the failure exit path.
		 */

		/* EBUSY should be the only error here */
		BUG_ON(ret);

		list_add(&root->root_list, &roots);
		root_count++;

		sb->s_root->d_fsdata = root_cgrp;
		root->top_cgroup.dentry = sb->s_root;

		/* Link the top cgroup in this hierarchy into all
		 * the css_set objects */
		write_lock(&css_set_lock);
		hash_for_each(css_set_table, i, cg, hlist)
			link_css_set(&tmp_cg_links, cg, root_cgrp);
		write_unlock(&css_set_lock);

		free_cg_links(&tmp_cg_links);

		BUG_ON(!list_empty(&root_cgrp->children));
		BUG_ON(root->number_of_cgroups != 1);

		cred = override_creds(&init_cred);
		cgroup_populate_dir(root_cgrp, true, root->subsys_mask);
		revert_creds(cred);
		mutex_unlock(&cgroup_root_mutex);
		mutex_unlock(&cgroup_mutex);
		mutex_unlock(&inode->i_mutex);
	} else {
		/*
		 * We re-used an existing hierarchy - the new root (if
		 * any) is not needed
		 */
		cgroup_drop_root(opts.new_root);
		/* no subsys rebinding, so refcounts don't change */
		drop_parsed_module_refcounts(opts.subsys_mask);
	}

	kfree(opts.release_agent);
	kfree(opts.name);
	return dget(sb->s_root);

 unlock_drop:
	mutex_unlock(&cgroup_root_mutex);
	mutex_unlock(&cgroup_mutex);
	mutex_unlock(&inode->i_mutex);
 drop_new_super:
	deactivate_locked_super(sb);
 drop_modules:
	drop_parsed_module_refcounts(opts.subsys_mask);
 out_err:
	kfree(opts.release_agent);
	kfree(opts.name);
	return ERR_PTR(ret);
}

static void cgroup_kill_sb(struct super_block *sb) {
	struct cgroupfs_root *root = sb->s_fs_info;
	struct cgroup *cgrp = &root->top_cgroup;
	int ret;
	struct cg_cgroup_link *link;
	struct cg_cgroup_link *saved_link;

	BUG_ON(!root);

	BUG_ON(root->number_of_cgroups != 1);
	BUG_ON(!list_empty(&cgrp->children));

	mutex_lock(&cgroup_mutex);
	mutex_lock(&cgroup_root_mutex);

	/* Rebind all subsystems back to the default hierarchy */
	ret = rebind_subsystems(root, 0);
	/* Shouldn't be able to fail ... */
	BUG_ON(ret);

	/*
	 * Release all the links from css_sets to this hierarchy's
	 * root cgroup
	 */
	write_lock(&css_set_lock);

	list_for_each_entry_safe(link, saved_link, &cgrp->css_sets,
				 cgrp_link_list) {
		list_del(&link->cg_link_list);
		list_del(&link->cgrp_link_list);
		kfree(link);
	}
	write_unlock(&css_set_lock);

	if (!list_empty(&root->root_list)) {
		list_del(&root->root_list);
		root_count--;
	}

	mutex_unlock(&cgroup_root_mutex);
	mutex_unlock(&cgroup_mutex);

	simple_xattrs_free(&cgrp->xattrs);

	kill_litter_super(sb);
	cgroup_drop_root(root);
}

static struct file_system_type cgroup_fs_type = {
	.name = "cgroup",
	.mount = cgroup_mount,
	.kill_sb = cgroup_kill_sb,
};

static struct kobject *cgroup_kobj;

/**
 * cgroup_path - generate the path of a cgroup
 * @cgrp: the cgroup in question
 * @buf: the buffer to write the path into
 * @buflen: the length of the buffer
 *
 * Called with cgroup_mutex held or else with an RCU-protected cgroup
 * reference.  Writes path of cgroup into buf.  Returns 0 on success,
 * -errno on error.
 */
int cgroup_path(const struct cgroup *cgrp, char *buf, int buflen)
{
	struct dentry *dentry = cgrp->dentry;
	char *start;

	rcu_lockdep_assert(rcu_read_lock_held() || cgroup_lock_is_held(),
			   "cgroup_path() called without proper locking");

	if (cgrp == dummytop) {
		/*
		 * Inactive subsystems have no dentry for their root
		 * cgroup
		 */
		strcpy(buf, "/");
		return 0;
	}

	start = buf + buflen - 1;

	*start = '\0';
	for (;;) {
		int len = dentry->d_name.len;

		if ((start -= len) < buf)
			return -ENAMETOOLONG;
		memcpy(start, dentry->d_name.name, len);
		cgrp = cgrp->parent;
		if (!cgrp)
			break;

		dentry = cgrp->dentry;
		if (!cgrp->parent)
			continue;
		if (--start < buf)
			return -ENAMETOOLONG;
		*start = '/';
	}
	memmove(buf, start, buf + buflen - start);
	return 0;
}
EXPORT_SYMBOL_GPL(cgroup_path);

/*
 * Control Group taskset
 */
struct task_and_cgroup {
	struct task_struct	*task;
	struct cgroup		*cgrp;
	struct css_set		*cg;
};

struct cgroup_taskset {
	struct task_and_cgroup	single;
	struct flex_array	*tc_array;
	int			tc_array_len;
	int			idx;
	struct cgroup		*cur_cgrp;
};

/**
 * cgroup_taskset_first - reset taskset and return the first task
 * @tset: taskset of interest
 *
 * @tset iteration is initialized and the first task is returned.
 */
struct task_struct *cgroup_taskset_first(struct cgroup_taskset *tset)
{
	if (tset->tc_array) {
		tset->idx = 0;
		return cgroup_taskset_next(tset);
	} else {
		tset->cur_cgrp = tset->single.cgrp;
		return tset->single.task;
	}
}
EXPORT_SYMBOL_GPL(cgroup_taskset_first);

/**
 * cgroup_taskset_next - iterate to the next task in taskset
 * @tset: taskset of interest
 *
 * Return the next task in @tset.  Iteration must have been initialized
 * with cgroup_taskset_first().
 */
struct task_struct *cgroup_taskset_next(struct cgroup_taskset *tset)
{
	struct task_and_cgroup *tc;

	if (!tset->tc_array || tset->idx >= tset->tc_array_len)
		return NULL;

	tc = flex_array_get(tset->tc_array, tset->idx++);
	tset->cur_cgrp = tc->cgrp;
	return tc->task;
}
EXPORT_SYMBOL_GPL(cgroup_taskset_next);

/**
 * cgroup_taskset_cur_cgroup - return the matching cgroup for the current task
 * @tset: taskset of interest
 *
 * Return the cgroup for the current (last returned) task of @tset.  This
 * function must be preceded by either cgroup_taskset_first() or
 * cgroup_taskset_next().
 */
struct cgroup *cgroup_taskset_cur_cgroup(struct cgroup_taskset *tset)
{
	return tset->cur_cgrp;
}
EXPORT_SYMBOL_GPL(cgroup_taskset_cur_cgroup);

/**
 * cgroup_taskset_size - return the number of tasks in taskset
 * @tset: taskset of interest
 */
int cgroup_taskset_size(struct cgroup_taskset *tset)
{
	return tset->tc_array ? tset->tc_array_len : 1;
}
EXPORT_SYMBOL_GPL(cgroup_taskset_size);


/*
 * cgroup_task_migrate - move a task from one cgroup to another.
 *
 * Must be called with cgroup_mutex and threadgroup locked.
 */
static void cgroup_task_migrate(struct cgroup *cgrp, struct cgroup *oldcgrp,
				struct task_struct *tsk, struct css_set *newcg)
{
	struct css_set *oldcg;

	/*
	 * We are synchronized through threadgroup_lock() against PF_EXITING
	 * setting such that we can't race against cgroup_exit() changing the
	 * css_set to init_css_set and dropping the old one.
	 */
	WARN_ON_ONCE(tsk->flags & PF_EXITING);
	oldcg = tsk->cgroups;

	task_lock(tsk);
	rcu_assign_pointer(tsk->cgroups, newcg);
	task_unlock(tsk);

	/* Update the css_set linked lists if we're using them */
	write_lock(&css_set_lock);
	if (!list_empty(&tsk->cg_list))
		list_move(&tsk->cg_list, &newcg->tasks);
	write_unlock(&css_set_lock);

	/*
	 * We just gained a reference on oldcg by taking it from the task. As
	 * trading it for newcg is protected by cgroup_mutex, we're safe to drop
	 * it here; it will be freed under RCU.
	 */
	set_bit(CGRP_RELEASABLE, &oldcgrp->flags);
	put_css_set(oldcg);
}

/**
 * cgroup_attach_task - attach task 'tsk' to cgroup 'cgrp'
 * @cgrp: the cgroup the task is attaching to
 * @tsk: the task to be attached
 *
 * Call with cgroup_mutex and threadgroup locked. May take task_lock of
 * @tsk during call.
 */
int cgroup_attach_task(struct cgroup *cgrp, struct task_struct *tsk)
{
	int retval = 0;
	struct cgroup_subsys *ss, *failed_ss = NULL;
	struct cgroup *oldcgrp;
	struct cgroupfs_root *root = cgrp->root;
	struct cgroup_taskset tset = { };
	struct css_set *newcg;
	struct css_set *cg;

	/* @tsk either already exited or can't exit until the end */
	if (tsk->flags & PF_EXITING)
		return -ESRCH;

	/* Nothing to do if the task is already in that cgroup */
	oldcgrp = task_cgroup_from_root(tsk, root);
	if (cgrp == oldcgrp)
		return 0;

	tset.single.task = tsk;
	tset.single.cgrp = oldcgrp;

	for_each_subsys(root, ss) {
		if (ss->can_attach) {
			retval = ss->can_attach(cgrp, &tset);
			if (retval) {
				/*
				 * Remember on which subsystem the can_attach()
				 * failed, so that we only call cancel_attach()
				 * against the subsystems whose can_attach()
				 * succeeded. (See below)
				 */
				failed_ss = ss;
				goto out;
			}
		}
	}

	newcg = find_css_set(tsk->cgroups, cgrp);
	if (!newcg) {
		retval = -ENOMEM;
		goto out;
	}

	task_lock(tsk);
	cg = tsk->cgroups;
	get_css_set(cg);
	task_unlock(tsk);

	cgroup_task_migrate(cgrp, oldcgrp, tsk, newcg);

	for_each_subsys(root, ss) {
		if (ss->attach)
			ss->attach(cgrp, &tset);
	}

out:
	if (retval) {
		for_each_subsys(root, ss) {
			if (ss == failed_ss)
				/*
				 * This subsystem was the one that failed the
				 * can_attach() check earlier, so we don't need
				 * to call cancel_attach() against it or any
				 * remaining subsystems.
				 */
				break;
			if (ss->cancel_attach)
				ss->cancel_attach(cgrp, &tset);
		}
	}
	return retval;
}

/**
 * cgroup_attach_task_all - attach task 'tsk' to all cgroups of task 'from'
 * @from: attach to all cgroups of a given task
 * @tsk: the task to be attached
 */
int cgroup_attach_task_all(struct task_struct *from, struct task_struct *tsk)
{
	struct cgroupfs_root *root;
	int retval = 0;

	cgroup_lock();
	for_each_active_root(root) {
		struct cgroup *from_cg = task_cgroup_from_root(from, root);

		retval = cgroup_attach_task(from_cg, tsk);
		if (retval)
			break;
	}
	cgroup_unlock();

	return retval;
}
EXPORT_SYMBOL_GPL(cgroup_attach_task_all);

/**
 * cgroup_attach_proc - attach all threads in a threadgroup to a cgroup
 * @cgrp: the cgroup to attach to
 * @leader: the threadgroup leader task_struct of the group to be attached
 *
 * Call holding cgroup_mutex and the group_rwsem of the leader. Will take
 * task_lock of each thread in leader's threadgroup individually in turn.
 */
static int cgroup_attach_proc(struct cgroup *cgrp, struct task_struct *leader)
{
	int retval, i, group_size;
	struct cgroup_subsys *ss, *failed_ss = NULL;
	/* guaranteed to be initialized later, but the compiler needs this */
	struct cgroupfs_root *root = cgrp->root;
	/* threadgroup list cursor and array */
	struct task_struct *tsk;
	struct task_and_cgroup *tc;
	struct flex_array *group;
	struct cgroup_taskset tset = { };

	/*
	 * step 0: in order to do expensive, possibly blocking operations for
	 * every thread, we cannot iterate the thread group list, since it needs
	 * rcu or tasklist locked. instead, build an array of all threads in the
	 * group - group_rwsem prevents new threads from appearing, and if
	 * threads exit, this will just be an over-estimate.
	 */
	group_size = get_nr_threads(leader);
	/* flex_array supports very large thread-groups better than kmalloc. */
	group = flex_array_alloc(sizeof(*tc), group_size, GFP_KERNEL);
	if (!group)
		return -ENOMEM;
	/* pre-allocate to guarantee space while iterating in rcu read-side. */
	retval = flex_array_prealloc(group, 0, group_size - 1, GFP_KERNEL);
	if (retval)
		goto out_free_group_list;

	tsk = leader;
	i = 0;
	/*
	 * Prevent freeing of tasks while we take a snapshot. Tasks that are
	 * already PF_EXITING could be freed from underneath us unless we
	 * take an rcu_read_lock.
	 */
	rcu_read_lock();
	do {
		struct task_and_cgroup ent;

		/* @tsk either already exited or can't exit until the end */
		if (tsk->flags & PF_EXITING)
			continue;

		/* as per above, nr_threads may decrease, but not increase. */
		BUG_ON(i >= group_size);
		ent.task = tsk;
		ent.cgrp = task_cgroup_from_root(tsk, root);
		/* nothing to do if this task is already in the cgroup */
		if (ent.cgrp == cgrp)
			continue;
		/*
		 * saying GFP_ATOMIC has no effect here because we did prealloc
		 * earlier, but it's good form to communicate our expectations.
		 */
		retval = flex_array_put(group, i, &ent, GFP_ATOMIC);
		BUG_ON(retval != 0);
		i++;
	} while_each_thread(leader, tsk);
	rcu_read_unlock();
	/* remember the number of threads in the array for later. */
	group_size = i;
	tset.tc_array = group;
	tset.tc_array_len = group_size;

	/* methods shouldn't be called if no task is actually migrating */
	retval = 0;
	if (!group_size)
		goto out_free_group_list;

	/*
	 * step 1: check that we can legitimately attach to the cgroup.
	 */
	for_each_subsys(root, ss) {
		if (ss->can_attach) {
			retval = ss->can_attach(cgrp, &tset);
			if (retval) {
				failed_ss = ss;
				goto out_cancel_attach;
			}
		}
	}

	/*
	 * step 2: make sure css_sets exist for all threads to be migrated.
	 * we use find_css_set, which allocates a new one if necessary.
	 */
	for (i = 0; i < group_size; i++) {
		tc = flex_array_get(group, i);
		tc->cg = find_css_set(tc->task->cgroups, cgrp);
		if (!tc->cg) {
			retval = -ENOMEM;
			goto out_put_css_set_refs;
		}
	}

	/*
	 * step 3: now that we're guaranteed success wrt the css_sets,
	 * proceed to move all tasks to the new cgroup.  There are no
	 * failure cases after here, so this is the commit point.
	 */
	for (i = 0; i < group_size; i++) {
		tc = flex_array_get(group, i);
		cgroup_task_migrate(cgrp, tc->cgrp, tc->task, tc->cg);
	}
	/* nothing is sensitive to fork() after this point. */

	/*
	 * step 4: do subsystem attach callbacks.
	 */
	for_each_subsys(root, ss) {
		if (ss->attach)
			ss->attach(cgrp, &tset);
	}

	/*
	 * step 5: success! and cleanup
	 */
	retval = 0;
out_put_css_set_refs:
	if (retval) {
		for (i = 0; i < group_size; i++) {
			tc = flex_array_get(group, i);
			if (!tc->cg)
				break;
			put_css_set(tc->cg);
		}
	}
out_cancel_attach:
	if (retval) {
		for_each_subsys(root, ss) {
			if (ss == failed_ss)
				break;
			if (ss->cancel_attach)
				ss->cancel_attach(cgrp, &tset);
		}
	}
out_free_group_list:
	flex_array_free(group);
	return retval;
}

static int cgroup_allow_attach(struct cgroup *cgrp, struct cgroup_taskset *tset)
{
	struct cgroup_subsys *ss;
	int ret;

	for_each_subsys(cgrp->root, ss) {
		if (ss->allow_attach) {
			ret = ss->allow_attach(cgrp, tset);
			if (ret)
				return ret;
		} else {
			return -EACCES;
		}
	}

	return 0;
}

/*
 * Find the task_struct of the task to attach by vpid and pass it along to the
 * function to attach either it or all tasks in its threadgroup. Will lock
 * cgroup_mutex and threadgroup; may take task_lock of task.
 */
static int attach_task_by_pid(struct cgroup *cgrp, u64 pid, bool threadgroup)
{
	struct task_struct *tsk;
	const struct cred *cred = current_cred(), *tcred;
	int ret;

	if (!cgroup_lock_live_group(cgrp))
		return -ENODEV;

retry_find_task:
	rcu_read_lock();
	if (pid) {
		tsk = find_task_by_vpid(pid);
		if (!tsk) {
			rcu_read_unlock();
			ret= -ESRCH;
			goto out_unlock_cgroup;
		}
		/*
		 * even if we're attaching all tasks in the thread group, we
		 * only need to check permissions on one of them.
		 */
		tcred = __task_cred(tsk);
		if (!uid_eq(cred->euid, GLOBAL_ROOT_UID) &&
		    !uid_eq(cred->euid, tcred->uid) &&
		    !uid_eq(cred->euid, tcred->suid)) {
			/*
			 * if the default permission check fails, give each
			 * cgroup a chance to extend the permission check
			 */
			struct cgroup_taskset tset = { };
			tset.single.task = tsk;
			tset.single.cgrp = cgrp;
			ret = cgroup_allow_attach(cgrp, &tset);
			if (ret) {
				rcu_read_unlock();
				goto out_unlock_cgroup;
			}
		}
	} else
		tsk = current;

	if (threadgroup)
		tsk = tsk->group_leader;

	/*
	 * Workqueue threads may acquire PF_THREAD_BOUND and become
	 * trapped in a cpuset, or RT worker may be born in a cgroup
	 * with no rt_runtime allocated.  Just say no.
	 */
	if (tsk == kthreadd_task || (tsk->flags & PF_THREAD_BOUND)) {
		ret = -EINVAL;
		rcu_read_unlock();
		goto out_unlock_cgroup;
	}

	get_task_struct(tsk);
	rcu_read_unlock();

	threadgroup_lock(tsk);
	if (threadgroup) {
		if (!thread_group_leader(tsk)) {
			/*
			 * a race with de_thread from another thread's exec()
			 * may strip us of our leadership, if this happens,
			 * there is no choice but to throw this task away and
			 * try again; this is
			 * "double-double-toil-and-trouble-check locking".
			 */
			threadgroup_unlock(tsk);
			put_task_struct(tsk);
			goto retry_find_task;
		}
		ret = cgroup_attach_proc(cgrp, tsk);
	} else
		ret = cgroup_attach_task(cgrp, tsk);
	threadgroup_unlock(tsk);

	put_task_struct(tsk);
out_unlock_cgroup:
	cgroup_unlock();
	return ret;
}

static int cgroup_tasks_write(struct cgroup *cgrp, struct cftype *cft, u64 pid)
{
	return attach_task_by_pid(cgrp, pid, false);
}

static int cgroup_procs_write(struct cgroup *cgrp, struct cftype *cft, u64 tgid)
{
	return attach_task_by_pid(cgrp, tgid, true);
}

/**
 * cgroup_lock_live_group - take cgroup_mutex and check that cgrp is alive.
 * @cgrp: the cgroup to be checked for liveness
 *
 * On success, returns true; the lock should be later released with
 * cgroup_unlock(). On failure returns false with no lock held.
 */
bool cgroup_lock_live_group(struct cgroup *cgrp)
{
	mutex_lock(&cgroup_mutex);
	if (cgroup_is_removed(cgrp)) {
		mutex_unlock(&cgroup_mutex);
		return false;
	}
	return true;
}
EXPORT_SYMBOL_GPL(cgroup_lock_live_group);

static int cgroup_release_agent_write(struct cgroup *cgrp, struct cftype *cft,
				      const char *buffer)
{
	BUILD_BUG_ON(sizeof(cgrp->root->release_agent_path) < PATH_MAX);
	if (strlen(buffer) >= PATH_MAX)
		return -EINVAL;
	if (!cgroup_lock_live_group(cgrp))
		return -ENODEV;
	mutex_lock(&cgroup_root_mutex);
	strcpy(cgrp->root->release_agent_path, buffer);
	mutex_unlock(&cgroup_root_mutex);
	cgroup_unlock();
	return 0;
}

static int cgroup_release_agent_show(struct cgroup *cgrp, struct cftype *cft,
				     struct seq_file *seq)
{
	if (!cgroup_lock_live_group(cgrp))
		return -ENODEV;
	seq_puts(seq, cgrp->root->release_agent_path);
	seq_putc(seq, '\n');
	cgroup_unlock();
	return 0;
}

/* A buffer size big enough for numbers or short strings */
#define CGROUP_LOCAL_BUFFER_SIZE 64

static ssize_t cgroup_write_X64(struct cgroup *cgrp, struct cftype *cft,
				struct file *file,
				const char __user *userbuf,
				size_t nbytes, loff_t *unused_ppos)
{
	char buffer[CGROUP_LOCAL_BUFFER_SIZE];
	int retval = 0;
	char *end;

	if (!nbytes)
		return -EINVAL;
	if (nbytes >= sizeof(buffer))
		return -E2BIG;
	if (copy_from_user(buffer, userbuf, nbytes))
		return -EFAULT;

	buffer[nbytes] = 0;     /* nul-terminate */
	if (cft->write_u64) {
		u64 val = simple_strtoull(strstrip(buffer), &end, 0);
		if (*end)
			return -EINVAL;
		retval = cft->write_u64(cgrp, cft, val);
	} else {
		s64 val = simple_strtoll(strstrip(buffer), &end, 0);
		if (*end)
			return -EINVAL;
		retval = cft->write_s64(cgrp, cft, val);
	}
	if (!retval)
		retval = nbytes;
	return retval;
}

static ssize_t cgroup_write_string(struct cgroup *cgrp, struct cftype *cft,
				   struct file *file,
				   const char __user *userbuf,
				   size_t nbytes, loff_t *unused_ppos)
{
	char local_buffer[CGROUP_LOCAL_BUFFER_SIZE];
	int retval = 0;
	size_t max_bytes = cft->max_write_len;
	char *buffer = local_buffer;

	if (!max_bytes)
		max_bytes = sizeof(local_buffer) - 1;
	if (nbytes >= max_bytes)
		return -E2BIG;
	/* Allocate a dynamic buffer if we need one */
	if (nbytes >= sizeof(local_buffer)) {
		buffer = kmalloc(nbytes + 1, GFP_KERNEL);
		if (buffer == NULL)
			return -ENOMEM;
	}
	if (nbytes && copy_from_user(buffer, userbuf, nbytes)) {
		retval = -EFAULT;
		goto out;
	}

	buffer[nbytes] = 0;     /* nul-terminate */
	retval = cft->write_string(cgrp, cft, strstrip(buffer));
	if (!retval)
		retval = nbytes;
out:
	if (buffer != local_buffer)
		kfree(buffer);
	return retval;
}

static ssize_t cgroup_file_write(struct file *file, const char __user *buf,
						size_t nbytes, loff_t *ppos)
{
	struct cftype *cft = __d_cft(file->f_dentry);
	struct cgroup *cgrp = __d_cgrp(file->f_dentry->d_parent);

	if (cgroup_is_removed(cgrp))
		return -ENODEV;
	if (cft->write)
		return cft->write(cgrp, cft, file, buf, nbytes, ppos);
	if (cft->write_u64 || cft->write_s64)
		return cgroup_write_X64(cgrp, cft, file, buf, nbytes, ppos);
	if (cft->write_string)
		return cgroup_write_string(cgrp, cft, file, buf, nbytes, ppos);
	if (cft->trigger) {
		int ret = cft->trigger(cgrp, (unsigned int)cft->private);
		return ret ? ret : nbytes;
	}
	return -EINVAL;
}

static ssize_t cgroup_read_u64(struct cgroup *cgrp, struct cftype *cft,
			       struct file *file,
			       char __user *buf, size_t nbytes,
			       loff_t *ppos)
{
	char tmp[CGROUP_LOCAL_BUFFER_SIZE];
	u64 val = cft->read_u64(cgrp, cft);
	int len = sprintf(tmp, "%llu\n", (unsigned long long) val);

	return simple_read_from_buffer(buf, nbytes, ppos, tmp, len);
}

static ssize_t cgroup_read_s64(struct cgroup *cgrp, struct cftype *cft,
			       struct file *file,
			       char __user *buf, size_t nbytes,
			       loff_t *ppos)
{
	char tmp[CGROUP_LOCAL_BUFFER_SIZE];
	s64 val = cft->read_s64(cgrp, cft);
	int len = sprintf(tmp, "%lld\n", (long long) val);

	return simple_read_from_buffer(buf, nbytes, ppos, tmp, len);
}

static ssize_t cgroup_file_read(struct file *file, char __user *buf,
				   size_t nbytes, loff_t *ppos)
{
	struct cftype *cft = __d_cft(file->f_dentry);
	struct cgroup *cgrp = __d_cgrp(file->f_dentry->d_parent);

	if (cgroup_is_removed(cgrp))
		return -ENODEV;

	if (cft->read)
		return cft->read(cgrp, cft, file, buf, nbytes, ppos);
	if (cft->read_u64)
		return cgroup_read_u64(cgrp, cft, file, buf, nbytes, ppos);
	if (cft->read_s64)
		return cgroup_read_s64(cgrp, cft, file, buf, nbytes, ppos);
	return -EINVAL;
}

/*
 * seqfile ops/methods for returning structured data. Currently just
 * supports string->u64 maps, but can be extended in future.
 */

struct cgroup_seqfile_state {
	struct cftype *cft;
	struct cgroup *cgroup;
};

static int cgroup_map_add(struct cgroup_map_cb *cb, const char *key, u64 value)
{
	struct seq_file *sf = cb->state;
	return seq_printf(sf, "%s %llu\n", key, (unsigned long long)value);
}

static int cgroup_seqfile_show(struct seq_file *m, void *arg)
{
	struct cgroup_seqfile_state *state = m->private;
	struct cftype *cft = state->cft;
	if (cft->read_map) {
		struct cgroup_map_cb cb = {
			.fill = cgroup_map_add,
			.state = m,
		};
		return cft->read_map(state->cgroup, cft, &cb);
	}
	return cft->read_seq_string(state->cgroup, cft, m);
}

static int cgroup_seqfile_release(struct inode *inode, struct file *file)
{
	struct seq_file *seq = file->private_data;
	kfree(seq->private);
	return single_release(inode, file);
}

static const struct file_operations cgroup_seqfile_operations = {
	.read = seq_read,
	.write = cgroup_file_write,
	.llseek = seq_lseek,
	.release = cgroup_seqfile_release,
};

static int cgroup_file_open(struct inode *inode, struct file *file)
{
	int err;
	struct cftype *cft;

	err = generic_file_open(inode, file);
	if (err)
		return err;
	cft = __d_cft(file->f_dentry);

	if (cft->read_map || cft->read_seq_string) {
		struct cgroup_seqfile_state *state =
			kzalloc(sizeof(*state), GFP_USER);
		if (!state)
			return -ENOMEM;
		state->cft = cft;
		state->cgroup = __d_cgrp(file->f_dentry->d_parent);
		file->f_op = &cgroup_seqfile_operations;
		err = single_open(file, cgroup_seqfile_show, state);
		if (err < 0)
			kfree(state);
	} else if (cft->open)
		err = cft->open(inode, file);
	else
		err = 0;

	return err;
}

static int cgroup_file_release(struct inode *inode, struct file *file)
{
	struct cftype *cft = __d_cft(file->f_dentry);
	if (cft->release)
		return cft->release(inode, file);
	return 0;
}

/*
 * cgroup_rename - Only allow simple rename of directories in place.
 */
static int cgroup_rename(struct inode *old_dir, struct dentry *old_dentry,
			    struct inode *new_dir, struct dentry *new_dentry)
{
	if (!S_ISDIR(old_dentry->d_inode->i_mode))
		return -ENOTDIR;
	if (new_dentry->d_inode)
		return -EEXIST;
	if (old_dir != new_dir)
		return -EIO;
	return simple_rename(old_dir, old_dentry, new_dir, new_dentry);
}

static struct simple_xattrs *__d_xattrs(struct dentry *dentry)
{
	if (S_ISDIR(dentry->d_inode->i_mode))
		return &__d_cgrp(dentry)->xattrs;
	else
		return &__d_cft(dentry)->xattrs;
}

static inline int xattr_enabled(struct dentry *dentry)
{
	struct cgroupfs_root *root = dentry->d_sb->s_fs_info;
	return test_bit(ROOT_XATTR, &root->flags);
}

static bool is_valid_xattr(const char *name)
{
	if (!strncmp(name, XATTR_TRUSTED_PREFIX, XATTR_TRUSTED_PREFIX_LEN) ||
	    !strncmp(name, XATTR_SECURITY_PREFIX, XATTR_SECURITY_PREFIX_LEN))
		return true;
	return false;
}

static int cgroup_setxattr(struct dentry *dentry, const char *name,
			   const void *val, size_t size, int flags)
{
	if (!xattr_enabled(dentry))
		return -EOPNOTSUPP;
	if (!is_valid_xattr(name))
		return -EINVAL;
	return simple_xattr_set(__d_xattrs(dentry), name, val, size, flags);
}

static int cgroup_removexattr(struct dentry *dentry, const char *name)
{
	if (!xattr_enabled(dentry))
		return -EOPNOTSUPP;
	if (!is_valid_xattr(name))
		return -EINVAL;
	return simple_xattr_remove(__d_xattrs(dentry), name);
}

static ssize_t cgroup_getxattr(struct dentry *dentry, const char *name,
			       void *buf, size_t size)
{
	if (!xattr_enabled(dentry))
		return -EOPNOTSUPP;
	if (!is_valid_xattr(name))
		return -EINVAL;
	return simple_xattr_get(__d_xattrs(dentry), name, buf, size);
}

static ssize_t cgroup_listxattr(struct dentry *dentry, char *buf, size_t size)
{
	if (!xattr_enabled(dentry))
		return -EOPNOTSUPP;
	return simple_xattr_list(__d_xattrs(dentry), buf, size);
}

static const struct file_operations cgroup_file_operations = {
	.read = cgroup_file_read,
	.write = cgroup_file_write,
	.llseek = generic_file_llseek,
	.open = cgroup_file_open,
	.release = cgroup_file_release,
};

static const struct inode_operations cgroup_file_inode_operations = {
	.setxattr = cgroup_setxattr,
	.getxattr = cgroup_getxattr,
	.listxattr = cgroup_listxattr,
	.removexattr = cgroup_removexattr,
};

static const struct inode_operations cgroup_dir_inode_operations = {
	.lookup = cgroup_lookup,
	.mkdir = cgroup_mkdir,
	.rmdir = cgroup_rmdir,
	.rename = cgroup_rename,
	.setxattr = cgroup_setxattr,
	.getxattr = cgroup_getxattr,
	.listxattr = cgroup_listxattr,
	.removexattr = cgroup_removexattr,
};

static struct dentry *cgroup_lookup(struct inode *dir, struct dentry *dentry, unsigned int flags)
{
	if (dentry->d_name.len > NAME_MAX)
		return ERR_PTR(-ENAMETOOLONG);
	d_add(dentry, NULL);
	return NULL;
}

/*
 * Check if a file is a control file
 */
static inline struct cftype *__file_cft(struct file *file)
{
	if (file_inode(file)->i_fop != &cgroup_file_operations)
		return ERR_PTR(-EINVAL);
	return __d_cft(file->f_dentry);
}

static int cgroup_create_file(struct dentry *dentry, umode_t mode,
				struct super_block *sb)
{
	struct inode *inode;

	if (!dentry)
		return -ENOENT;
	if (dentry->d_inode)
		return -EEXIST;

	inode = cgroup_new_inode(mode, sb);
	if (!inode)
		return -ENOMEM;

	if (S_ISDIR(mode)) {
		inode->i_op = &cgroup_dir_inode_operations;
		inode->i_fop = &simple_dir_operations;

		/* start off with i_nlink == 2 (for "." entry) */
		inc_nlink(inode);
		inc_nlink(dentry->d_parent->d_inode);

		/*
		 * Control reaches here with cgroup_mutex held.
		 * @inode->i_mutex should nest outside cgroup_mutex but we
		 * want to populate it immediately without releasing
		 * cgroup_mutex.  As @inode isn't visible to anyone else
		 * yet, trylock will always succeed without affecting
		 * lockdep checks.
		 */
		WARN_ON_ONCE(!mutex_trylock(&inode->i_mutex));
	} else if (S_ISREG(mode)) {
		inode->i_size = 0;
		inode->i_fop = &cgroup_file_operations;
		inode->i_op = &cgroup_file_inode_operations;
	}
	d_instantiate(dentry, inode);
	dget(dentry);	/* Extra count - pin the dentry in core */
	return 0;
}

/**
 * cgroup_file_mode - deduce file mode of a control file
 * @cft: the control file in question
 *
 * returns cft->mode if ->mode is not 0
 * returns S_IRUGO|S_IWUSR if it has both a read and a write handler
 * returns S_IRUGO if it has only a read handler
 * returns S_IWUSR if it has only a write hander
 */
static umode_t cgroup_file_mode(const struct cftype *cft)
{
	umode_t mode = 0;

	if (cft->mode)
		return cft->mode;

	if (cft->read || cft->read_u64 || cft->read_s64 ||
	    cft->read_map || cft->read_seq_string)
		mode |= S_IRUGO;

	if (cft->write || cft->write_u64 || cft->write_s64 ||
	    cft->write_string || cft->trigger)
		mode |= S_IWUSR;

	return mode;
}

static int cgroup_add_file(struct cgroup *cgrp, struct cgroup_subsys *subsys,
			   struct cftype *cft)
{
	struct dentry *dir = cgrp->dentry;
	struct cgroup *parent = __d_cgrp(dir);
	struct dentry *dentry;
	struct cfent *cfe;
	int error;
	umode_t mode;
	char name[MAX_CGROUP_TYPE_NAMELEN + MAX_CFTYPE_NAME + 2] = { 0 };

	simple_xattrs_init(&cft->xattrs);

	if (subsys && !test_bit(ROOT_NOPREFIX, &cgrp->root->flags)) {
		strcpy(name, subsys->name);
		strcat(name, ".");
	}
	strcat(name, cft->name);

	BUG_ON(!mutex_is_locked(&dir->d_inode->i_mutex));

	cfe = kzalloc(sizeof(*cfe), GFP_KERNEL);
	if (!cfe)
		return -ENOMEM;

	dentry = lookup_one_len(name, dir, strlen(name));
	if (IS_ERR(dentry)) {
		error = PTR_ERR(dentry);
		goto out;
	}

	mode = cgroup_file_mode(cft);
	error = cgroup_create_file(dentry, mode | S_IFREG, cgrp->root->sb);
	if (!error) {
		cfe->type = (void *)cft;
		cfe->dentry = dentry;
		dentry->d_fsdata = cfe;
		list_add_tail(&cfe->node, &parent->files);
		cfe = NULL;
	}
	dput(dentry);
out:
	kfree(cfe);
	return error;
}

static int cgroup_addrm_files(struct cgroup *cgrp, struct cgroup_subsys *subsys,
			      struct cftype cfts[], bool is_add)
{
	struct cftype *cft;
	int err, ret = 0;

	for (cft = cfts; cft->name[0] != '\0'; cft++) {
		/* does cft->flags tell us to skip this file on @cgrp? */
		if ((cft->flags & CFTYPE_NOT_ON_ROOT) && !cgrp->parent)
			continue;
		if ((cft->flags & CFTYPE_ONLY_ON_ROOT) && cgrp->parent)
			continue;

		if (is_add) {
			err = cgroup_add_file(cgrp, subsys, cft);
			if (err)
				pr_warn("cgroup_addrm_files: failed to add %s, err=%d\n",
					cft->name, err);
			ret = err;
		} else {
			cgroup_rm_file(cgrp, cft);
		}
	}
	return ret;
}

static DEFINE_MUTEX(cgroup_cft_mutex);

static void cgroup_cfts_prepare(void)
	__acquires(&cgroup_cft_mutex) __acquires(&cgroup_mutex)
{
	/*
	 * Thanks to the entanglement with vfs inode locking, we can't walk
	 * the existing cgroups under cgroup_mutex and create files.
	 * Instead, we increment reference on all cgroups and build list of
	 * them using @cgrp->cft_q_node.  Grab cgroup_cft_mutex to ensure
	 * exclusive access to the field.
	 */
	mutex_lock(&cgroup_cft_mutex);
	mutex_lock(&cgroup_mutex);
}

static void cgroup_cfts_commit(struct cgroup_subsys *ss,
			       struct cftype *cfts, bool is_add)
	__releases(&cgroup_mutex) __releases(&cgroup_cft_mutex)
{
	LIST_HEAD(pending);
	struct cgroup *cgrp, *n;

	/* %NULL @cfts indicates abort and don't bother if @ss isn't attached */
	if (cfts && ss->root != &rootnode) {
		list_for_each_entry(cgrp, &ss->root->allcg_list, allcg_node) {
			dget(cgrp->dentry);
			list_add_tail(&cgrp->cft_q_node, &pending);
		}
	}

	mutex_unlock(&cgroup_mutex);

	/*
	 * All new cgroups will see @cfts update on @ss->cftsets.  Add/rm
	 * files for all cgroups which were created before.
	 */
	list_for_each_entry_safe(cgrp, n, &pending, cft_q_node) {
		struct inode *inode = cgrp->dentry->d_inode;

		mutex_lock(&inode->i_mutex);
		mutex_lock(&cgroup_mutex);
		if (!cgroup_is_removed(cgrp))
			cgroup_addrm_files(cgrp, ss, cfts, is_add);
		mutex_unlock(&cgroup_mutex);
		mutex_unlock(&inode->i_mutex);

		list_del_init(&cgrp->cft_q_node);
		dput(cgrp->dentry);
	}

	mutex_unlock(&cgroup_cft_mutex);
}

/**
 * cgroup_add_cftypes - add an array of cftypes to a subsystem
 * @ss: target cgroup subsystem
 * @cfts: zero-length name terminated array of cftypes
 *
 * Register @cfts to @ss.  Files described by @cfts are created for all
 * existing cgroups to which @ss is attached and all future cgroups will
 * have them too.  This function can be called anytime whether @ss is
 * attached or not.
 *
 * Returns 0 on successful registration, -errno on failure.  Note that this
 * function currently returns 0 as long as @cfts registration is successful
 * even if some file creation attempts on existing cgroups fail.
 */
int cgroup_add_cftypes(struct cgroup_subsys *ss, struct cftype *cfts)
{
	struct cftype_set *set;

	set = kzalloc(sizeof(*set), GFP_KERNEL);
	if (!set)
		return -ENOMEM;

	cgroup_cfts_prepare();
	set->cfts = cfts;
	list_add_tail(&set->node, &ss->cftsets);
	cgroup_cfts_commit(ss, cfts, true);

	return 0;
}
EXPORT_SYMBOL_GPL(cgroup_add_cftypes);

/**
 * cgroup_rm_cftypes - remove an array of cftypes from a subsystem
 * @ss: target cgroup subsystem
 * @cfts: zero-length name terminated array of cftypes
 *
 * Unregister @cfts from @ss.  Files described by @cfts are removed from
 * all existing cgroups to which @ss is attached and all future cgroups
 * won't have them either.  This function can be called anytime whether @ss
 * is attached or not.
 *
 * Returns 0 on successful unregistration, -ENOENT if @cfts is not
 * registered with @ss.
 */
int cgroup_rm_cftypes(struct cgroup_subsys *ss, struct cftype *cfts)
{
	struct cftype_set *set;

	cgroup_cfts_prepare();

	list_for_each_entry(set, &ss->cftsets, node) {
		if (set->cfts == cfts) {
			list_del_init(&set->node);
			cgroup_cfts_commit(ss, cfts, false);
			return 0;
		}
	}

	cgroup_cfts_commit(ss, NULL, false);
	return -ENOENT;
}

/**
 * cgroup_task_count - count the number of tasks in a cgroup.
 * @cgrp: the cgroup in question
 *
 * Return the number of tasks in the cgroup.
 */
int cgroup_task_count(const struct cgroup *cgrp)
{
	int count = 0;
	struct cg_cgroup_link *link;

	read_lock(&css_set_lock);
	list_for_each_entry(link, &cgrp->css_sets, cgrp_link_list) {
		count += atomic_read(&link->cg->refcount);
	}
	read_unlock(&css_set_lock);
	return count;
}

/*
 * Advance a list_head iterator.  The iterator should be positioned at
 * the start of a css_set
 */
static void cgroup_advance_iter(struct cgroup *cgrp,
				struct cgroup_iter *it)
{
	struct list_head *l = it->cg_link;
	struct cg_cgroup_link *link;
	struct css_set *cg;

	/* Advance to the next non-empty css_set */
	do {
		l = l->next;
		if (l == &cgrp->css_sets) {
			it->cg_link = NULL;
			return;
		}
		link = list_entry(l, struct cg_cgroup_link, cgrp_link_list);
		cg = link->cg;
	} while (list_empty(&cg->tasks));
	it->cg_link = l;
	it->task = cg->tasks.next;
}

/*
 * To reduce the fork() overhead for systems that are not actually
 * using their cgroups capability, we don't maintain the lists running
 * through each css_set to its tasks until we see the list actually
 * used - in other words after the first call to cgroup_iter_start().
 */
static void cgroup_enable_task_cg_lists(void)
{
	struct task_struct *p, *g;
	write_lock(&css_set_lock);
	use_task_css_set_links = 1;
	/*
	 * We need tasklist_lock because RCU is not safe against
	 * while_each_thread(). Besides, a forking task that has passed
	 * cgroup_post_fork() without seeing use_task_css_set_links = 1
	 * is not guaranteed to have its child immediately visible in the
	 * tasklist if we walk through it with RCU.
	 */
	read_lock(&tasklist_lock);
	do_each_thread(g, p) {
		task_lock(p);
		/*
		 * We should check if the process is exiting, otherwise
		 * it will race with cgroup_exit() in that the list
		 * entry won't be deleted though the process has exited.
		 */
		if (!(p->flags & PF_EXITING) && list_empty(&p->cg_list))
			list_add(&p->cg_list, &p->cgroups->tasks);
		task_unlock(p);
	} while_each_thread(g, p);
	read_unlock(&tasklist_lock);
	write_unlock(&css_set_lock);
}

/**
 * cgroup_next_descendant_pre - find the next descendant for pre-order walk
 * @pos: the current position (%NULL to initiate traversal)
 * @cgroup: cgroup whose descendants to walk
 *
 * To be used by cgroup_for_each_descendant_pre().  Find the next
 * descendant to visit for pre-order traversal of @cgroup's descendants.
 */
struct cgroup *cgroup_next_descendant_pre(struct cgroup *pos,
					  struct cgroup *cgroup)
{
	struct cgroup *next;

	WARN_ON_ONCE(!rcu_read_lock_held());

	/* if first iteration, pretend we just visited @cgroup */
	if (!pos) {
		if (list_empty(&cgroup->children))
			return NULL;
		pos = cgroup;
	}

	/* visit the first child if exists */
	next = list_first_or_null_rcu(&pos->children, struct cgroup, sibling);
	if (next)
		return next;

	/* no child, visit my or the closest ancestor's next sibling */
	do {
		next = list_entry_rcu(pos->sibling.next, struct cgroup,
				      sibling);
		if (&next->sibling != &pos->parent->children)
			return next;

		pos = pos->parent;
	} while (pos != cgroup);

	return NULL;
}
EXPORT_SYMBOL_GPL(cgroup_next_descendant_pre);

/**
 * cgroup_rightmost_descendant - return the rightmost descendant of a cgroup
 * @pos: cgroup of interest
 *
 * Return the rightmost descendant of @pos.  If there's no descendant,
 * @pos is returned.  This can be used during pre-order traversal to skip
 * subtree of @pos.
 */
struct cgroup *cgroup_rightmost_descendant(struct cgroup *pos)
{
	struct cgroup *last, *tmp;

	WARN_ON_ONCE(!rcu_read_lock_held());

	do {
		last = pos;
		/* ->prev isn't RCU safe, walk ->next till the end */
		pos = NULL;
		list_for_each_entry_rcu(tmp, &last->children, sibling)
			pos = tmp;
	} while (pos);

	return last;
}
EXPORT_SYMBOL_GPL(cgroup_rightmost_descendant);

static struct cgroup *cgroup_leftmost_descendant(struct cgroup *pos)
{
	struct cgroup *last;

	do {
		last = pos;
		pos = list_first_or_null_rcu(&pos->children, struct cgroup,
					     sibling);
	} while (pos);

	return last;
}

/**
 * cgroup_next_descendant_post - find the next descendant for post-order walk
 * @pos: the current position (%NULL to initiate traversal)
 * @cgroup: cgroup whose descendants to walk
 *
 * To be used by cgroup_for_each_descendant_post().  Find the next
 * descendant to visit for post-order traversal of @cgroup's descendants.
 */
struct cgroup *cgroup_next_descendant_post(struct cgroup *pos,
					   struct cgroup *cgroup)
{
	struct cgroup *next;

	WARN_ON_ONCE(!rcu_read_lock_held());

	/* if first iteration, visit the leftmost descendant */
	if (!pos) {
		next = cgroup_leftmost_descendant(cgroup);
		return next != cgroup ? next : NULL;
	}

	/* if there's an unvisited sibling, visit its leftmost descendant */
	next = list_entry_rcu(pos->sibling.next, struct cgroup, sibling);
	if (&next->sibling != &pos->parent->children)
		return cgroup_leftmost_descendant(next);

	/* no sibling left, visit parent */
	next = pos->parent;
	return next != cgroup ? next : NULL;
}
EXPORT_SYMBOL_GPL(cgroup_next_descendant_post);

void cgroup_iter_start(struct cgroup *cgrp, struct cgroup_iter *it)
	__acquires(css_set_lock)
{
	/*
	 * The first time anyone tries to iterate across a cgroup,
	 * we need to enable the list linking each css_set to its
	 * tasks, and fix up all existing tasks.
	 */
	if (!use_task_css_set_links)
		cgroup_enable_task_cg_lists();

	read_lock(&css_set_lock);
	it->cg_link = &cgrp->css_sets;
	cgroup_advance_iter(cgrp, it);
}

struct task_struct *cgroup_iter_next(struct cgroup *cgrp,
					struct cgroup_iter *it)
{
	struct task_struct *res;
	struct list_head *l = it->task;
	struct cg_cgroup_link *link;

	/* If the iterator cg is NULL, we have no tasks */
	if (!it->cg_link)
		return NULL;
	res = list_entry(l, struct task_struct, cg_list);
	/* Advance iterator to find next entry */
	l = l->next;
	link = list_entry(it->cg_link, struct cg_cgroup_link, cgrp_link_list);
	if (l == &link->cg->tasks) {
		/* We reached the end of this task list - move on to
		 * the next cg_cgroup_link */
		cgroup_advance_iter(cgrp, it);
	} else {
		it->task = l;
	}
	return res;
}

void cgroup_iter_end(struct cgroup *cgrp, struct cgroup_iter *it)
	__releases(css_set_lock)
{
	read_unlock(&css_set_lock);
}

static inline int started_after_time(struct task_struct *t1,
				     struct timespec *time,
				     struct task_struct *t2)
{
	int start_diff = timespec_compare(&t1->start_time, time);
	if (start_diff > 0) {
		return 1;
	} else if (start_diff < 0) {
		return 0;
	} else {
		/*
		 * Arbitrarily, if two processes started at the same
		 * time, we'll say that the lower pointer value
		 * started first. Note that t2 may have exited by now
		 * so this may not be a valid pointer any longer, but
		 * that's fine - it still serves to distinguish
		 * between two tasks started (effectively) simultaneously.
		 */
		return t1 > t2;
	}
}

/*
 * This function is a callback from heap_insert() and is used to order
 * the heap.
 * In this case we order the heap in descending task start time.
 */
static inline int started_after(void *p1, void *p2)
{
	struct task_struct *t1 = p1;
	struct task_struct *t2 = p2;
	return started_after_time(t1, &t2->start_time, t2);
}

/**
 * cgroup_scan_tasks - iterate though all the tasks in a cgroup
 * @scan: struct cgroup_scanner containing arguments for the scan
 *
 * Arguments include pointers to callback functions test_task() and
 * process_task().
 * Iterate through all the tasks in a cgroup, calling test_task() for each,
 * and if it returns true, call process_task() for it also.
 * The test_task pointer may be NULL, meaning always true (select all tasks).
 * Effectively duplicates cgroup_iter_{start,next,end}()
 * but does not lock css_set_lock for the call to process_task().
 * The struct cgroup_scanner may be embedded in any structure of the caller's
 * creation.
 * It is guaranteed that process_task() will act on every task that
 * is a member of the cgroup for the duration of this call. This
 * function may or may not call process_task() for tasks that exit
 * or move to a different cgroup during the call, or are forked or
 * move into the cgroup during the call.
 *
 * Note that test_task() may be called with locks held, and may in some
 * situations be called multiple times for the same task, so it should
 * be cheap.
 * If the heap pointer in the struct cgroup_scanner is non-NULL, a heap has been
 * pre-allocated and will be used for heap operations (and its "gt" member will
 * be overwritten), else a temporary heap will be used (allocation of which
 * may cause this function to fail).
 */
int cgroup_scan_tasks(struct cgroup_scanner *scan)
{
	int retval, i;
	struct cgroup_iter it;
	struct task_struct *p, *dropped;
	/* Never dereference latest_task, since it's not refcounted */
	struct task_struct *latest_task = NULL;
	struct ptr_heap tmp_heap;
	struct ptr_heap *heap;
	struct timespec latest_time = { 0, 0 };

	if (scan->heap) {
		/* The caller supplied our heap and pre-allocated its memory */
		heap = scan->heap;
		heap->gt = &started_after;
	} else {
		/* We need to allocate our own heap memory */
		heap = &tmp_heap;
		retval = heap_init(heap, PAGE_SIZE, GFP_KERNEL, &started_after);
		if (retval)
			/* cannot allocate the heap */
			return retval;
	}

 again:
	/*
	 * Scan tasks in the cgroup, using the scanner's "test_task" callback
	 * to determine which are of interest, and using the scanner's
	 * "process_task" callback to process any of them that need an update.
	 * Since we don't want to hold any locks during the task updates,
	 * gather tasks to be processed in a heap structure.
	 * The heap is sorted by descending task start time.
	 * If the statically-sized heap fills up, we overflow tasks that
	 * started later, and in future iterations only consider tasks that
	 * started after the latest task in the previous pass. This
	 * guarantees forward progress and that we don't miss any tasks.
	 */
	heap->size = 0;
	cgroup_iter_start(scan->cg, &it);
	while ((p = cgroup_iter_next(scan->cg, &it))) {
		/*
		 * Only affect tasks that qualify per the caller's callback,
		 * if he provided one
		 */
		if (scan->test_task && !scan->test_task(p, scan))
			continue;
		/*
		 * Only process tasks that started after the last task
		 * we processed
		 */
		if (!started_after_time(p, &latest_time, latest_task))
			continue;
		dropped = heap_insert(heap, p);
		if (dropped == NULL) {
			/*
			 * The new task was inserted; the heap wasn't
			 * previously full
			 */
			get_task_struct(p);
		} else if (dropped != p) {
			/*
			 * The new task was inserted, and pushed out a
			 * different task
			 */
			get_task_struct(p);
			put_task_struct(dropped);
		}
		/*
		 * Else the new task was newer than anything already in
		 * the heap and wasn't inserted
		 */
	}
	cgroup_iter_end(scan->cg, &it);

	if (heap->size) {
		for (i = 0; i < heap->size; i++) {
			struct task_struct *q = heap->ptrs[i];
			if (i == 0) {
				latest_time = q->start_time;
				latest_task = q;
			}
			/* Process the task per the caller's callback */
			scan->process_task(q, scan);
			put_task_struct(q);
		}
		/*
		 * If we had to process any tasks at all, scan again
		 * in case some of them were in the middle of forking
		 * children that didn't get processed.
		 * Not the most efficient way to do it, but it avoids
		 * having to take callback_mutex in the fork path
		 */
		goto again;
	}
	if (heap == &tmp_heap)
		heap_free(&tmp_heap);
	return 0;
}

/*
 * Stuff for reading the 'tasks'/'procs' files.
 *
 * Reading this file can return large amounts of data if a cgroup has
 * *lots* of attached tasks. So it may need several calls to read(),
 * but we cannot guarantee that the information we produce is correct
 * unless we produce it entirely atomically.
 *
 */

/* which pidlist file are we talking about? */
enum cgroup_filetype {
	CGROUP_FILE_PROCS,
	CGROUP_FILE_TASKS,
};

/*
 * A pidlist is a list of pids that virtually represents the contents of one
 * of the cgroup files ("procs" or "tasks"). We keep a list of such pidlists,
 * a pair (one each for procs, tasks) for each pid namespace that's relevant
 * to the cgroup.
 */
struct cgroup_pidlist {
	/*
	 * used to find which pidlist is wanted. doesn't change as long as
	 * this particular list stays in the list.
	*/
	struct { enum cgroup_filetype type; struct pid_namespace *ns; } key;
	/* array of xids */
	pid_t *list;
	/* how many elements the above list has */
	int length;
	/* how many files are using the current array */
	int use_count;
	/* each of these stored in a list by its cgroup */
	struct list_head links;
	/* pointer to the cgroup we belong to, for list removal purposes */
	struct cgroup *owner;
	/* protects the other fields */
	struct rw_semaphore mutex;
};

/*
 * The following two functions "fix" the issue where there are more pids
 * than kmalloc will give memory for; in such cases, we use vmalloc/vfree.
 * TODO: replace with a kernel-wide solution to this problem
 */
#define PIDLIST_TOO_LARGE(c) ((c) * sizeof(pid_t) > (PAGE_SIZE * 2))
static void *pidlist_allocate(int count)
{
	if (PIDLIST_TOO_LARGE(count))
		return vmalloc(count * sizeof(pid_t));
	else
		return kmalloc(count * sizeof(pid_t), GFP_KERNEL);
}
static void pidlist_free(void *p)
{
	if (is_vmalloc_addr(p))
		vfree(p);
	else
		kfree(p);
}
static void *pidlist_resize(void *p, int newcount)
{
	void *newlist;
	/* note: if new alloc fails, old p will still be valid either way */
	if (is_vmalloc_addr(p)) {
		newlist = vmalloc(newcount * sizeof(pid_t));
		if (!newlist)
			return NULL;
		memcpy(newlist, p, newcount * sizeof(pid_t));
		vfree(p);
	} else {
		newlist = krealloc(p, newcount * sizeof(pid_t), GFP_KERNEL);
	}
	return newlist;
}

/*
 * pidlist_uniq - given a kmalloc()ed list, strip out all duplicate entries
 * If the new stripped list is sufficiently smaller and there's enough memory
 * to allocate a new buffer, will let go of the unneeded memory. Returns the
 * number of unique elements.
 */
/* is the size difference enough that we should re-allocate the array? */
#define PIDLIST_REALLOC_DIFFERENCE(old, new) ((old) - PAGE_SIZE >= (new))
static int pidlist_uniq(pid_t **p, int length)
{
	int src, dest = 1;
	pid_t *list = *p;
	pid_t *newlist;

	/*
	 * we presume the 0th element is unique, so i starts at 1. trivial
	 * edge cases first; no work needs to be done for either
	 */
	if (length == 0 || length == 1)
		return length;
	/* src and dest walk down the list; dest counts unique elements */
	for (src = 1; src < length; src++) {
		/* find next unique element */
		while (list[src] == list[src-1]) {
			src++;
			if (src == length)
				goto after;
		}
		/* dest always points to where the next unique element goes */
		list[dest] = list[src];
		dest++;
	}
after:
	/*
	 * if the length difference is large enough, we want to allocate a
	 * smaller buffer to save memory. if this fails due to out of memory,
	 * we'll just stay with what we've got.
	 */
	if (PIDLIST_REALLOC_DIFFERENCE(length, dest)) {
		newlist = pidlist_resize(list, dest);
		if (newlist)
			*p = newlist;
	}
	return dest;
}

static int cmppid(const void *a, const void *b)
{
	return *(pid_t *)a - *(pid_t *)b;
}

/*
 * find the appropriate pidlist for our purpose (given procs vs tasks)
 * returns with the lock on that pidlist already held, and takes care
 * of the use count, or returns NULL with no locks held if we're out of
 * memory.
 */
static struct cgroup_pidlist *cgroup_pidlist_find(struct cgroup *cgrp,
						  enum cgroup_filetype type)
{
	struct cgroup_pidlist *l;
	/* don't need task_nsproxy() if we're looking at ourself */
	struct pid_namespace *ns = task_active_pid_ns(current);

	/*
	 * We can't drop the pidlist_mutex before taking the l->mutex in case
	 * the last ref-holder is trying to remove l from the list at the same
	 * time. Holding the pidlist_mutex precludes somebody taking whichever
	 * list we find out from under us - compare release_pid_array().
	 */
	mutex_lock(&cgrp->pidlist_mutex);
	list_for_each_entry(l, &cgrp->pidlists, links) {
		if (l->key.type == type && l->key.ns == ns) {
			/* make sure l doesn't vanish out from under us */
			down_write(&l->mutex);
			mutex_unlock(&cgrp->pidlist_mutex);
			return l;
		}
	}
	/* entry not found; create a new one */
	l = kmalloc(sizeof(struct cgroup_pidlist), GFP_KERNEL);
	if (!l) {
		mutex_unlock(&cgrp->pidlist_mutex);
		return l;
	}
	init_rwsem(&l->mutex);
	down_write(&l->mutex);
	l->key.type = type;
	l->key.ns = get_pid_ns(ns);
	l->use_count = 0; /* don't increment here */
	l->list = NULL;
	l->owner = cgrp;
	list_add(&l->links, &cgrp->pidlists);
	mutex_unlock(&cgrp->pidlist_mutex);
	return l;
}

/*
 * Load a cgroup's pidarray with either procs' tgids or tasks' pids
 */
static int pidlist_array_load(struct cgroup *cgrp, enum cgroup_filetype type,
			      struct cgroup_pidlist **lp)
{
	pid_t *array;
	int length;
	int pid, n = 0; /* used for populating the array */
	struct cgroup_iter it;
	struct task_struct *tsk;
	struct cgroup_pidlist *l;

	/*
	 * If cgroup gets more users after we read count, we won't have
	 * enough space - tough.  This race is indistinguishable to the
	 * caller from the case that the additional cgroup users didn't
	 * show up until sometime later on.
	 */
	length = cgroup_task_count(cgrp);
	array = pidlist_allocate(length);
	if (!array)
		return -ENOMEM;
	/* now, populate the array */
	cgroup_iter_start(cgrp, &it);
	while ((tsk = cgroup_iter_next(cgrp, &it))) {
		if (unlikely(n == length))
			break;
		/* get tgid or pid for procs or tasks file respectively */
		if (type == CGROUP_FILE_PROCS)
			pid = task_tgid_vnr(tsk);
		else
			pid = task_pid_vnr(tsk);
		if (pid > 0) /* make sure to only use valid results */
			array[n++] = pid;
	}
	cgroup_iter_end(cgrp, &it);
	length = n;
	/* now sort & (if procs) strip out duplicates */
	sort(array, length, sizeof(pid_t), cmppid, NULL);
	if (type == CGROUP_FILE_PROCS)
		length = pidlist_uniq(&array, length);
	l = cgroup_pidlist_find(cgrp, type);
	if (!l) {
		pidlist_free(array);
		return -ENOMEM;
	}
	/* store array, freeing old if necessary - lock already held */
	pidlist_free(l->list);
	l->list = array;
	l->length = length;
	l->use_count++;
	up_write(&l->mutex);
	*lp = l;
	return 0;
}

/**
 * cgroupstats_build - build and fill cgroupstats
 * @stats: cgroupstats to fill information into
 * @dentry: A dentry entry belonging to the cgroup for which stats have
 * been requested.
 *
 * Build and fill cgroupstats so that taskstats can export it to user
 * space.
 */
int cgroupstats_build(struct cgroupstats *stats, struct dentry *dentry)
{
	int ret = -EINVAL;
	struct cgroup *cgrp;
	struct cgroup_iter it;
	struct task_struct *tsk;

	/*
	 * Validate dentry by checking the superblock operations,
	 * and make sure it's a directory.
	 */
	if (dentry->d_sb->s_op != &cgroup_ops ||
	    !S_ISDIR(dentry->d_inode->i_mode))
		 goto err;

	ret = 0;
	cgrp = dentry->d_fsdata;

	cgroup_iter_start(cgrp, &it);
	while ((tsk = cgroup_iter_next(cgrp, &it))) {
		switch (tsk->state) {
		case TASK_RUNNING:
			stats->nr_running++;
			break;
		case TASK_INTERRUPTIBLE:
			stats->nr_sleeping++;
			break;
		case TASK_UNINTERRUPTIBLE:
			stats->nr_uninterruptible++;
			break;
		case TASK_STOPPED:
			stats->nr_stopped++;
			break;
		default:
			if (delayacct_is_task_waiting_on_io(tsk))
				stats->nr_io_wait++;
			break;
		}
	}
	cgroup_iter_end(cgrp, &it);

err:
	return ret;
}


/*
 * seq_file methods for the tasks/procs files. The seq_file position is the
 * next pid to display; the seq_file iterator is a pointer to the pid
 * in the cgroup->l->list array.
 */

static void *cgroup_pidlist_start(struct seq_file *s, loff_t *pos)
{
	/*
	 * Initially we receive a position value that corresponds to
	 * one more than the last pid shown (or 0 on the first call or
	 * after a seek to the start). Use a binary-search to find the
	 * next pid to display, if any
	 */
	struct cgroup_pidlist *l = s->private;
	int index = 0, pid = *pos;
	int *iter;

	down_read(&l->mutex);
	if (pid) {
		int end = l->length;

		while (index < end) {
			int mid = (index + end) / 2;
			if (l->list[mid] == pid) {
				index = mid;
				break;
			} else if (l->list[mid] <= pid)
				index = mid + 1;
			else
				end = mid;
		}
	}
	/* If we're off the end of the array, we're done */
	if (index >= l->length)
		return NULL;
	/* Update the abstract position to be the actual pid that we found */
	iter = l->list + index;
	*pos = *iter;
	return iter;
}

static void cgroup_pidlist_stop(struct seq_file *s, void *v)
{
	struct cgroup_pidlist *l = s->private;
	up_read(&l->mutex);
}

static void *cgroup_pidlist_next(struct seq_file *s, void *v, loff_t *pos)
{
	struct cgroup_pidlist *l = s->private;
	pid_t *p = v;
	pid_t *end = l->list + l->length;
	/*
	 * Advance to the next pid in the array. If this goes off the
	 * end, we're done
	 */
	p++;
	if (p >= end) {
		return NULL;
	} else {
		*pos = *p;
		return p;
	}
}

static int cgroup_pidlist_show(struct seq_file *s, void *v)
{
	return seq_printf(s, "%d\n", *(int *)v);
}

/*
 * seq_operations functions for iterating on pidlists through seq_file -
 * independent of whether it's tasks or procs
 */
static const struct seq_operations cgroup_pidlist_seq_operations = {
	.start = cgroup_pidlist_start,
	.stop = cgroup_pidlist_stop,
	.next = cgroup_pidlist_next,
	.show = cgroup_pidlist_show,
};

static void cgroup_release_pid_array(struct cgroup_pidlist *l)
{
	/*
	 * the case where we're the last user of this particular pidlist will
	 * have us remove it from the cgroup's list, which entails taking the
	 * mutex. since in pidlist_find the pidlist->lock depends on cgroup->
	 * pidlist_mutex, we have to take pidlist_mutex first.
	 */
	mutex_lock(&l->owner->pidlist_mutex);
	down_write(&l->mutex);
	BUG_ON(!l->use_count);
	if (!--l->use_count) {
		/* we're the last user if refcount is 0; remove and free */
		list_del(&l->links);
		mutex_unlock(&l->owner->pidlist_mutex);
		pidlist_free(l->list);
		put_pid_ns(l->key.ns);
		up_write(&l->mutex);
		kfree(l);
		return;
	}
	mutex_unlock(&l->owner->pidlist_mutex);
	up_write(&l->mutex);
}

static int cgroup_pidlist_release(struct inode *inode, struct file *file)
{
	struct cgroup_pidlist *l;
	if (!(file->f_mode & FMODE_READ))
		return 0;
	/*
	 * the seq_file will only be initialized if the file was opened for
	 * reading; hence we check if it's not null only in that case.
	 */
	l = ((struct seq_file *)file->private_data)->private;
	cgroup_release_pid_array(l);
	return seq_release(inode, file);
}

static const struct file_operations cgroup_pidlist_operations = {
	.read = seq_read,
	.llseek = seq_lseek,
	.write = cgroup_file_write,
	.release = cgroup_pidlist_release,
};

/*
 * The following functions handle opens on a file that displays a pidlist
 * (tasks or procs). Prepare an array of the process/thread IDs of whoever's
 * in the cgroup.
 */
/* helper function for the two below it */
static int cgroup_pidlist_open(struct file *file, enum cgroup_filetype type)
{
	struct cgroup *cgrp = __d_cgrp(file->f_dentry->d_parent);
	struct cgroup_pidlist *l;
	int retval;

	/* Nothing to do for write-only files */
	if (!(file->f_mode & FMODE_READ))
		return 0;

	/* have the array populated */
	retval = pidlist_array_load(cgrp, type, &l);
	if (retval)
		return retval;
	/* configure file information */
	file->f_op = &cgroup_pidlist_operations;

	retval = seq_open(file, &cgroup_pidlist_seq_operations);
	if (retval) {
		cgroup_release_pid_array(l);
		return retval;
	}
	((struct seq_file *)file->private_data)->private = l;
	return 0;
}
static int cgroup_tasks_open(struct inode *unused, struct file *file)
{
	return cgroup_pidlist_open(file, CGROUP_FILE_TASKS);
}
static int cgroup_procs_open(struct inode *unused, struct file *file)
{
	return cgroup_pidlist_open(file, CGROUP_FILE_PROCS);
}

static u64 cgroup_read_notify_on_release(struct cgroup *cgrp,
					    struct cftype *cft)
{
	return notify_on_release(cgrp);
}

static int cgroup_write_notify_on_release(struct cgroup *cgrp,
					  struct cftype *cft,
					  u64 val)
{
	clear_bit(CGRP_RELEASABLE, &cgrp->flags);
	if (val)
		set_bit(CGRP_NOTIFY_ON_RELEASE, &cgrp->flags);
	else
		clear_bit(CGRP_NOTIFY_ON_RELEASE, &cgrp->flags);
	return 0;
}

/*
 * Unregister event and free resources.
 *
 * Gets called from workqueue.
 */
static void cgroup_event_remove(struct work_struct *work)
{
	struct cgroup_event *event = container_of(work, struct cgroup_event,
			remove);
	struct cgroup *cgrp = event->cgrp;

	remove_wait_queue(event->wqh, &event->wait);

	event->cft->unregister_event(cgrp, event->cft, event->eventfd);

	/* Notify userspace the event is going away. */
	eventfd_signal(event->eventfd, 1);

	eventfd_ctx_put(event->eventfd);
	kfree(event);
	dput(cgrp->dentry);
}

/*
 * Gets called on POLLHUP on eventfd when user closes it.
 *
 * Called with wqh->lock held and interrupts disabled.
 */
static int cgroup_event_wake(wait_queue_t *wait, unsigned mode,
		int sync, void *key)
{
	struct cgroup_event *event = container_of(wait,
			struct cgroup_event, wait);
	struct cgroup *cgrp = event->cgrp;
	unsigned long flags = (unsigned long)key;

	if (flags & POLLHUP) {
		/*
		 * If the event has been detached at cgroup removal, we
		 * can simply return knowing the other side will cleanup
		 * for us.
		 *
		 * We can't race against event freeing since the other
		 * side will require wqh->lock via remove_wait_queue(),
		 * which we hold.
		 */
		spin_lock(&cgrp->event_list_lock);
		if (!list_empty(&event->list)) {
			list_del_init(&event->list);
			/*
			 * We are in atomic context, but cgroup_event_remove()
			 * may sleep, so we have to call it in workqueue.
			 */
			schedule_work(&event->remove);
		}
		spin_unlock(&cgrp->event_list_lock);
	}

	return 0;
}

static void cgroup_event_ptable_queue_proc(struct file *file,
		wait_queue_head_t *wqh, poll_table *pt)
{
	struct cgroup_event *event = container_of(pt,
			struct cgroup_event, pt);

	event->wqh = wqh;
	add_wait_queue(wqh, &event->wait);
}

/*
 * Parse input and register new cgroup event handler.
 *
 * Input must be in format '<event_fd> <control_fd> <args>'.
 * Interpretation of args is defined by control file implementation.
 */
static int cgroup_write_event_control(struct cgroup *cgrp, struct cftype *cft,
				      const char *buffer)
{
	struct cgroup_event *event = NULL;
	struct cgroup *cgrp_cfile;
	unsigned int efd, cfd;
	struct file *efile = NULL;
	struct file *cfile = NULL;
	char *endp;
	int ret;

	efd = simple_strtoul(buffer, &endp, 10);
	if (*endp != ' ')
		return -EINVAL;
	buffer = endp + 1;

	cfd = simple_strtoul(buffer, &endp, 10);
	if ((*endp != ' ') && (*endp != '\0'))
		return -EINVAL;
	buffer = endp + 1;

	event = kzalloc(sizeof(*event), GFP_KERNEL);
	if (!event)
		return -ENOMEM;
	event->cgrp = cgrp;
	INIT_LIST_HEAD(&event->list);
	init_poll_funcptr(&event->pt, cgroup_event_ptable_queue_proc);
	init_waitqueue_func_entry(&event->wait, cgroup_event_wake);
	INIT_WORK(&event->remove, cgroup_event_remove);

	efile = eventfd_fget(efd);
	if (IS_ERR(efile)) {
		ret = PTR_ERR(efile);
		goto fail;
	}

	event->eventfd = eventfd_ctx_fileget(efile);
	if (IS_ERR(event->eventfd)) {
		ret = PTR_ERR(event->eventfd);
		goto fail;
	}

	cfile = fget(cfd);
	if (!cfile) {
		ret = -EBADF;
		goto fail;
	}

	/* the process need read permission on control file */
	/* AV: shouldn't we check that it's been opened for read instead? */
	ret = inode_permission(file_inode(cfile), MAY_READ);
	if (ret < 0)
		goto fail;

	event->cft = __file_cft(cfile);
	if (IS_ERR(event->cft)) {
		ret = PTR_ERR(event->cft);
		goto fail;
	}

	/*
	 * The file to be monitored must be in the same cgroup as
	 * cgroup.event_control is.
	 */
	cgrp_cfile = __d_cgrp(cfile->f_dentry->d_parent);
	if (cgrp_cfile != cgrp) {
		ret = -EINVAL;
		goto fail;
	}

	if (!event->cft->register_event || !event->cft->unregister_event) {
		ret = -EINVAL;
		goto fail;
	}

	ret = event->cft->register_event(cgrp, event->cft,
			event->eventfd, buffer);
	if (ret)
		goto fail;

	if (efile->f_op->poll(efile, &event->pt) & POLLHUP) {
		event->cft->unregister_event(cgrp, event->cft, event->eventfd);
		ret = 0;
		goto fail;
	}

	/*
	 * Events should be removed after rmdir of cgroup directory, but before
	 * destroying subsystem state objects. Let's take reference to cgroup
	 * directory dentry to do that.
	 */
	dget(cgrp->dentry);

	spin_lock(&cgrp->event_list_lock);
	list_add(&event->list, &cgrp->event_list);
	spin_unlock(&cgrp->event_list_lock);

	fput(cfile);
	fput(efile);

	return 0;

fail:
	if (cfile)
		fput(cfile);

	if (event && event->eventfd && !IS_ERR(event->eventfd))
		eventfd_ctx_put(event->eventfd);

	if (!IS_ERR_OR_NULL(efile))
		fput(efile);

	kfree(event);

	return ret;
}

static u64 cgroup_clone_children_read(struct cgroup *cgrp,
				    struct cftype *cft)
{
	return test_bit(CGRP_CPUSET_CLONE_CHILDREN, &cgrp->flags);
}

static int cgroup_clone_children_write(struct cgroup *cgrp,
				     struct cftype *cft,
				     u64 val)
{
	if (val)
		set_bit(CGRP_CPUSET_CLONE_CHILDREN, &cgrp->flags);
	else
		clear_bit(CGRP_CPUSET_CLONE_CHILDREN, &cgrp->flags);
	return 0;
}

/*
 * for the common functions, 'private' gives the type of file
 */
/* for hysterical raisins, we can't put this on the older files */
#define CGROUP_FILE_GENERIC_PREFIX "cgroup."
static struct cftype files[] = {
	{
		.name = "tasks",
		.open = cgroup_tasks_open,
		.write_u64 = cgroup_tasks_write,
		.release = cgroup_pidlist_release,
		.mode = S_IRUGO | S_IWUSR,
	},
	{
		.name = CGROUP_FILE_GENERIC_PREFIX "procs",
		.open = cgroup_procs_open,
		.write_u64 = cgroup_procs_write,
		.release = cgroup_pidlist_release,
		.mode = S_IRUGO | S_IWUSR,
	},
	{
		.name = "notify_on_release",
		.read_u64 = cgroup_read_notify_on_release,
		.write_u64 = cgroup_write_notify_on_release,
	},
	{
		.name = CGROUP_FILE_GENERIC_PREFIX "event_control",
		.write_string = cgroup_write_event_control,
		.mode = S_IWUGO,
	},
	{
		.name = "cgroup.clone_children",
		.read_u64 = cgroup_clone_children_read,
		.write_u64 = cgroup_clone_children_write,
	},
	{
		.name = "release_agent",
		.flags = CFTYPE_ONLY_ON_ROOT,
		.read_seq_string = cgroup_release_agent_show,
		.write_string = cgroup_release_agent_write,
		.max_write_len = PATH_MAX,
	},
	{ }	/* terminate */
};

/**
 * cgroup_populate_dir - selectively creation of files in a directory
 * @cgrp: target cgroup
 * @base_files: true if the base files should be added
 * @subsys_mask: mask of the subsystem ids whose files should be added
 */
static int cgroup_populate_dir(struct cgroup *cgrp, bool base_files,
			       unsigned long subsys_mask)
{
	int err;
	struct cgroup_subsys *ss;

	if (base_files) {
		err = cgroup_addrm_files(cgrp, NULL, files, true);
		if (err < 0)
			return err;
	}

	/* process cftsets of each subsystem */
	for_each_subsys(cgrp->root, ss) {
		struct cftype_set *set;
		if (!test_bit(ss->subsys_id, &subsys_mask))
			continue;

		list_for_each_entry(set, &ss->cftsets, node)
			cgroup_addrm_files(cgrp, ss, set->cfts, true);
	}

	/* This cgroup is ready now */
	for_each_subsys(cgrp->root, ss) {
		struct cgroup_subsys_state *css = cgrp->subsys[ss->subsys_id];
		/*
		 * Update id->css pointer and make this css visible from
		 * CSS ID functions. This pointer will be dereferened
		 * from RCU-read-side without locks.
		 */
		if (css->id)
			rcu_assign_pointer(css->id->css, css);
	}

	return 0;
}

static void css_dput_fn(struct work_struct *work)
{
	struct cgroup_subsys_state *css =
		container_of(work, struct cgroup_subsys_state, dput_work);
	struct dentry *dentry = css->cgroup->dentry;
	struct super_block *sb = dentry->d_sb;

	atomic_inc(&sb->s_active);
	dput(dentry);
	deactivate_super(sb);
}

static void init_cgroup_css(struct cgroup_subsys_state *css,
			       struct cgroup_subsys *ss,
			       struct cgroup *cgrp)
{
	css->cgroup = cgrp;
	atomic_set(&css->refcnt, 1);
	css->flags = 0;
	css->id = NULL;
	if (cgrp == dummytop)
		css->flags |= CSS_ROOT;
	BUG_ON(cgrp->subsys[ss->subsys_id]);
	cgrp->subsys[ss->subsys_id] = css;

	/*
	 * css holds an extra ref to @cgrp->dentry which is put on the last
	 * css_put().  dput() requires process context, which css_put() may
	 * be called without.  @css->dput_work will be used to invoke
	 * dput() asynchronously from css_put().
	 */
	INIT_WORK(&css->dput_work, css_dput_fn);
}

/* invoke ->post_create() on a new CSS and mark it online if successful */
static int online_css(struct cgroup_subsys *ss, struct cgroup *cgrp)
{
	int ret = 0;

	lockdep_assert_held(&cgroup_mutex);

	if (ss->css_online)
		ret = ss->css_online(cgrp);
	if (!ret)
		cgrp->subsys[ss->subsys_id]->flags |= CSS_ONLINE;
	return ret;
}

/* if the CSS is online, invoke ->pre_destory() on it and mark it offline */
static void offline_css(struct cgroup_subsys *ss, struct cgroup *cgrp)
	__releases(&cgroup_mutex) __acquires(&cgroup_mutex)
{
	struct cgroup_subsys_state *css = cgrp->subsys[ss->subsys_id];

	lockdep_assert_held(&cgroup_mutex);

	if (!(css->flags & CSS_ONLINE))
		return;

	/*
	 * css_offline() should be called with cgroup_mutex unlocked.  See
	 * 3fa59dfbc3 ("cgroup: fix potential deadlock in pre_destroy") for
	 * details.  This temporary unlocking should go away once
	 * cgroup_mutex is unexported from controllers.
	 */
	if (ss->css_offline) {
		mutex_unlock(&cgroup_mutex);
		ss->css_offline(cgrp);
		mutex_lock(&cgroup_mutex);
	}

	cgrp->subsys[ss->subsys_id]->flags &= ~CSS_ONLINE;
}

/*
 * cgroup_create - create a cgroup
 * @parent: cgroup that will be parent of the new cgroup
 * @dentry: dentry of the new cgroup
 * @mode: mode to set on new inode
 *
 * Must be called with the mutex on the parent inode held
 */
static long cgroup_create(struct cgroup *parent, struct dentry *dentry,
			     umode_t mode)
{
	struct cgroup *cgrp;
	struct cgroupfs_root *root = parent->root;
	int err = 0;
	struct cgroup_subsys *ss;
	struct super_block *sb = root->sb;

	/* allocate the cgroup and its ID, 0 is reserved for the root */
	cgrp = kzalloc(sizeof(*cgrp), GFP_KERNEL);
	if (!cgrp)
		return -ENOMEM;

	cgrp->id = ida_simple_get(&root->cgroup_ida, 1, 0, GFP_KERNEL);
	if (cgrp->id < 0)
		goto err_free_cgrp;

	/*
	 * Only live parents can have children.  Note that the liveliness
	 * check isn't strictly necessary because cgroup_mkdir() and
	 * cgroup_rmdir() are fully synchronized by i_mutex; however, do it
	 * anyway so that locking is contained inside cgroup proper and we
	 * don't get nasty surprises if we ever grow another caller.
	 */
	if (!cgroup_lock_live_group(parent)) {
		err = -ENODEV;
		goto err_free_id;
	}

	/* Grab a reference on the superblock so the hierarchy doesn't
	 * get deleted on unmount if there are child cgroups.  This
	 * can be done outside cgroup_mutex, since the sb can't
	 * disappear while someone has an open control file on the
	 * fs */
	atomic_inc(&sb->s_active);

	init_cgroup_housekeeping(cgrp);

	dentry->d_fsdata = cgrp;
	cgrp->dentry = dentry;

	cgrp->parent = parent;
	cgrp->root = parent->root;
	cgrp->top_cgroup = parent->top_cgroup;

	if (notify_on_release(parent))
		set_bit(CGRP_NOTIFY_ON_RELEASE, &cgrp->flags);

	if (test_bit(CGRP_CPUSET_CLONE_CHILDREN, &parent->flags))
		set_bit(CGRP_CPUSET_CLONE_CHILDREN, &cgrp->flags);

	for_each_subsys(root, ss) {
		struct cgroup_subsys_state *css;

		css = ss->css_alloc(cgrp);
		if (IS_ERR(css)) {
			err = PTR_ERR(css);
			goto err_free_all;
		}
		init_cgroup_css(css, ss, cgrp);
		if (ss->use_id) {
			err = alloc_css_id(ss, parent, cgrp);
			if (err)
				goto err_free_all;
		}
	}

	/*
	 * Create directory.  cgroup_create_file() returns with the new
	 * directory locked on success so that it can be populated without
	 * dropping cgroup_mutex.
	 */
	err = cgroup_create_file(dentry, S_IFDIR | mode, sb);
	if (err < 0)
		goto err_free_all;
	lockdep_assert_held(&dentry->d_inode->i_mutex);

	/* allocation complete, commit to creation */
	list_add_tail(&cgrp->allcg_node, &root->allcg_list);
	list_add_tail_rcu(&cgrp->sibling, &cgrp->parent->children);
	root->number_of_cgroups++;

	/* each css holds a ref to the cgroup's dentry */
	for_each_subsys(root, ss)
		dget(dentry);

	/* creation succeeded, notify subsystems */
	for_each_subsys(root, ss) {
		err = online_css(ss, cgrp);
		if (err)
			goto err_destroy;

		if (ss->broken_hierarchy && !ss->warned_broken_hierarchy &&
		    parent->parent) {
			pr_warning("cgroup: %s (%d) created nested cgroup for controller \"%s\" which has incomplete hierarchy support. Nested cgroups may change behavior in the future.\n",
				   current->comm, current->pid, ss->name);
			if (!strcmp(ss->name, "memory"))
				pr_warning("cgroup: \"memory\" requires setting use_hierarchy to 1 on the root.\n");
			ss->warned_broken_hierarchy = true;
		}
	}

	err = cgroup_populate_dir(cgrp, true, root->subsys_mask);
	if (err)
		goto err_destroy;

	mutex_unlock(&cgroup_mutex);
	mutex_unlock(&cgrp->dentry->d_inode->i_mutex);

	return 0;

err_free_all:
	for_each_subsys(root, ss) {
		if (cgrp->subsys[ss->subsys_id])
			ss->css_free(cgrp);
	}
	mutex_unlock(&cgroup_mutex);
	/* Release the reference count that we took on the superblock */
	deactivate_super(sb);
err_free_id:
	ida_simple_remove(&root->cgroup_ida, cgrp->id);
err_free_cgrp:
	kfree(cgrp);
	return err;

err_destroy:
	cgroup_destroy_locked(cgrp);
	mutex_unlock(&cgroup_mutex);
	mutex_unlock(&dentry->d_inode->i_mutex);
	return err;
}

static int cgroup_mkdir(struct inode *dir, struct dentry *dentry, umode_t mode)
{
	struct cgroup *c_parent = dentry->d_parent->d_fsdata;

	/* the vfs holds inode->i_mutex already */
	return cgroup_create(c_parent, dentry, mode | S_IFDIR);
}

/*
 * Check the reference count on each subsystem. Since we already
 * established that there are no tasks in the cgroup, if the css refcount
 * is also 1, then there should be no outstanding references, so the
 * subsystem is safe to destroy. We scan across all subsystems rather than
 * using the per-hierarchy linked list of mounted subsystems since we can
 * be called via check_for_release() with no synchronization other than
 * RCU, and the subsystem linked list isn't RCU-safe.
 */
static int cgroup_has_css_refs(struct cgroup *cgrp)
{
	int i;

	/*
	 * We won't need to lock the subsys array, because the subsystems
	 * we're concerned about aren't going anywhere since our cgroup root
	 * has a reference on them.
	 */
	for (i = 0; i < CGROUP_SUBSYS_COUNT; i++) {
		struct cgroup_subsys *ss = subsys[i];
		struct cgroup_subsys_state *css;

		/* Skip subsystems not present or not in this hierarchy */
		if (ss == NULL || ss->root != cgrp->root)
			continue;

		css = cgrp->subsys[ss->subsys_id];
		/*
		 * When called from check_for_release() it's possible
		 * that by this point the cgroup has been removed
		 * and the css deleted. But a false-positive doesn't
		 * matter, since it can only happen if the cgroup
		 * has been deleted and hence no longer needs the
		 * release agent to be called anyway.
		 */
		if (css && css_refcnt(css) > 1)
			return 1;
	}
	return 0;
}

static int cgroup_destroy_locked(struct cgroup *cgrp)
	__releases(&cgroup_mutex) __acquires(&cgroup_mutex)
{
	struct dentry *d = cgrp->dentry;
	struct cgroup *parent = cgrp->parent;
	DEFINE_WAIT(wait);
	struct cgroup_event *event, *tmp;
	struct cgroup_subsys *ss;
	LIST_HEAD(tmp_list);

	lockdep_assert_held(&d->d_inode->i_mutex);
	lockdep_assert_held(&cgroup_mutex);

	if (atomic_read(&cgrp->count) || !list_empty(&cgrp->children))
		return -EBUSY;

	/*
	 * Block new css_tryget() by deactivating refcnt and mark @cgrp
	 * removed.  This makes future css_tryget() and child creation
	 * attempts fail thus maintaining the removal conditions verified
	 * above.
	 */
	for_each_subsys(cgrp->root, ss) {
		struct cgroup_subsys_state *css = cgrp->subsys[ss->subsys_id];

		WARN_ON(atomic_read(&css->refcnt) < 0);
		atomic_add(CSS_DEACT_BIAS, &css->refcnt);
	}
	set_bit(CGRP_REMOVED, &cgrp->flags);

	/* tell subsystems to initate destruction */
	for_each_subsys(cgrp->root, ss)
		offline_css(ss, cgrp);

	/*
	 * Put all the base refs.  Each css holds an extra reference to the
	 * cgroup's dentry and cgroup removal proceeds regardless of css
	 * refs.  On the last put of each css, whenever that may be, the
	 * extra dentry ref is put so that dentry destruction happens only
	 * after all css's are released.
	 */
	for_each_subsys(cgrp->root, ss)
		css_put(cgrp->subsys[ss->subsys_id]);

	raw_spin_lock(&release_list_lock);
	if (!list_empty(&cgrp->release_list))
		list_del_init(&cgrp->release_list);
	raw_spin_unlock(&release_list_lock);

	/* delete this cgroup from parent->children */
	list_del_rcu(&cgrp->sibling);
	list_del_init(&cgrp->allcg_node);

	dget(d);
	cgroup_d_remove_dir(d);
	dput(d);

	check_for_release(parent);

	/*
	 * Unregister events and notify userspace.
	 * Notify userspace about cgroup removing only after rmdir of cgroup
	 * directory to avoid race between userspace and kernelspace.
	 */
	spin_lock(&cgrp->event_list_lock);
	list_for_each_entry_safe(event, tmp, &cgrp->event_list, list) {
		list_del_init(&event->list);
		schedule_work(&event->remove);
	}
	spin_unlock(&cgrp->event_list_lock);

	return 0;
}

static int cgroup_rmdir(struct inode *unused_dir, struct dentry *dentry)
{
	int ret;

	mutex_lock(&cgroup_mutex);
	ret = cgroup_destroy_locked(dentry->d_fsdata);
	mutex_unlock(&cgroup_mutex);

	return ret;
}

static void __init_or_module cgroup_init_cftsets(struct cgroup_subsys *ss)
{
	INIT_LIST_HEAD(&ss->cftsets);

	/*
	 * base_cftset is embedded in subsys itself, no need to worry about
	 * deregistration.
	 */
	if (ss->base_cftypes) {
		ss->base_cftset.cfts = ss->base_cftypes;
		list_add_tail(&ss->base_cftset.node, &ss->cftsets);
	}
}

static void __init cgroup_init_subsys(struct cgroup_subsys *ss)
{
	struct cgroup_subsys_state *css;

	printk(KERN_INFO "Initializing cgroup subsys %s\n", ss->name);

	mutex_lock(&cgroup_mutex);

	/* init base cftset */
	cgroup_init_cftsets(ss);

	/* Create the top cgroup state for this subsystem */
	list_add(&ss->sibling, &rootnode.subsys_list);
	ss->root = &rootnode;
	css = ss->css_alloc(dummytop);
	/* We don't handle early failures gracefully */
	BUG_ON(IS_ERR(css));
	init_cgroup_css(css, ss, dummytop);

	/* Update the init_css_set to contain a subsys
	 * pointer to this state - since the subsystem is
	 * newly registered, all tasks and hence the
	 * init_css_set is in the subsystem's top cgroup. */
	init_css_set.subsys[ss->subsys_id] = css;

	need_forkexit_callback |= ss->fork || ss->exit;

	/* At system boot, before all subsystems have been
	 * registered, no tasks have been forked, so we don't
	 * need to invoke fork callbacks here. */
	BUG_ON(!list_empty(&init_task.tasks));

	ss->active = 1;
	BUG_ON(online_css(ss, dummytop));

	mutex_unlock(&cgroup_mutex);

	/* this function shouldn't be used with modular subsystems, since they
	 * need to register a subsys_id, among other things */
	BUG_ON(ss->module);
}

/**
 * cgroup_load_subsys: load and register a modular subsystem at runtime
 * @ss: the subsystem to load
 *
 * This function should be called in a modular subsystem's initcall. If the
 * subsystem is built as a module, it will be assigned a new subsys_id and set
 * up for use. If the subsystem is built-in anyway, work is delegated to the
 * simpler cgroup_init_subsys.
 */
int __init_or_module cgroup_load_subsys(struct cgroup_subsys *ss)
{
	struct cgroup_subsys_state *css;
	int i, ret;
	struct hlist_node *tmp;
	struct css_set *cg;
	unsigned long key;

	/* check name and function validity */
	if (ss->name == NULL || strlen(ss->name) > MAX_CGROUP_TYPE_NAMELEN ||
	    ss->css_alloc == NULL || ss->css_free == NULL)
		return -EINVAL;

	/*
	 * we don't support callbacks in modular subsystems. this check is
	 * before the ss->module check for consistency; a subsystem that could
	 * be a module should still have no callbacks even if the user isn't
	 * compiling it as one.
	 */
	if (ss->fork || ss->exit)
		return -EINVAL;

	/*
	 * an optionally modular subsystem is built-in: we want to do nothing,
	 * since cgroup_init_subsys will have already taken care of it.
	 */
	if (ss->module == NULL) {
		/* a sanity check */
		BUG_ON(subsys[ss->subsys_id] != ss);
		return 0;
	}

	/* init base cftset */
	cgroup_init_cftsets(ss);

	mutex_lock(&cgroup_mutex);
	subsys[ss->subsys_id] = ss;

	/*
	 * no ss->css_alloc seems to need anything important in the ss
	 * struct, so this can happen first (i.e. before the rootnode
	 * attachment).
	 */
	css = ss->css_alloc(dummytop);
	if (IS_ERR(css)) {
		/* failure case - need to deassign the subsys[] slot. */
		subsys[ss->subsys_id] = NULL;
		mutex_unlock(&cgroup_mutex);
		return PTR_ERR(css);
	}

	list_add(&ss->sibling, &rootnode.subsys_list);
	ss->root = &rootnode;

	/* our new subsystem will be attached to the dummy hierarchy. */
	init_cgroup_css(css, ss, dummytop);
	/* init_idr must be after init_cgroup_css because it sets css->id. */
	if (ss->use_id) {
		ret = cgroup_init_idr(ss, css);
		if (ret)
			goto err_unload;
	}

	/*
	 * Now we need to entangle the css into the existing css_sets. unlike
	 * in cgroup_init_subsys, there are now multiple css_sets, so each one
	 * will need a new pointer to it; done by iterating the css_set_table.
	 * furthermore, modifying the existing css_sets will corrupt the hash
	 * table state, so each changed css_set will need its hash recomputed.
	 * this is all done under the css_set_lock.
	 */
	write_lock(&css_set_lock);
	hash_for_each_safe(css_set_table, i, tmp, cg, hlist) {
		/* skip entries that we already rehashed */
		if (cg->subsys[ss->subsys_id])
			continue;
		/* remove existing entry */
		hash_del(&cg->hlist);
		/* set new value */
		cg->subsys[ss->subsys_id] = css;
		/* recompute hash and restore entry */
		key = css_set_hash(cg->subsys);
		hash_add(css_set_table, &cg->hlist, key);
	}
	write_unlock(&css_set_lock);

	ss->active = 1;
	ret = online_css(ss, dummytop);
	if (ret)
		goto err_unload;

	/* success! */
	mutex_unlock(&cgroup_mutex);
	return 0;

err_unload:
	mutex_unlock(&cgroup_mutex);
	/* @ss can't be mounted here as try_module_get() would fail */
	cgroup_unload_subsys(ss);
	return ret;
}
EXPORT_SYMBOL_GPL(cgroup_load_subsys);

/**
 * cgroup_unload_subsys: unload a modular subsystem
 * @ss: the subsystem to unload
 *
 * This function should be called in a modular subsystem's exitcall. When this
 * function is invoked, the refcount on the subsystem's module will be 0, so
 * the subsystem will not be attached to any hierarchy.
 */
void cgroup_unload_subsys(struct cgroup_subsys *ss)
{
	struct cg_cgroup_link *link;

	BUG_ON(ss->module == NULL);

	/*
	 * we shouldn't be called if the subsystem is in use, and the use of
	 * try_module_get in parse_cgroupfs_options should ensure that it
	 * doesn't start being used while we're killing it off.
	 */
	BUG_ON(ss->root != &rootnode);

	mutex_lock(&cgroup_mutex);

	offline_css(ss, dummytop);
	ss->active = 0;

	if (ss->use_id)
		idr_destroy(&ss->idr);

	/* deassign the subsys_id */
	subsys[ss->subsys_id] = NULL;

	/* remove subsystem from rootnode's list of subsystems */
	list_del_init(&ss->sibling);

	/*
	 * disentangle the css from all css_sets attached to the dummytop. as
	 * in loading, we need to pay our respects to the hashtable gods.
	 */
	write_lock(&css_set_lock);
	list_for_each_entry(link, &dummytop->css_sets, cgrp_link_list) {
		struct css_set *cg = link->cg;
		unsigned long key;

		hash_del(&cg->hlist);
		cg->subsys[ss->subsys_id] = NULL;
		key = css_set_hash(cg->subsys);
		hash_add(css_set_table, &cg->hlist, key);
	}
	write_unlock(&css_set_lock);

	/*
	 * remove subsystem's css from the dummytop and free it - need to
	 * free before marking as null because ss->css_free needs the
	 * cgrp->subsys pointer to find their state. note that this also
	 * takes care of freeing the css_id.
	 */
	ss->css_free(dummytop);
	dummytop->subsys[ss->subsys_id] = NULL;

	mutex_unlock(&cgroup_mutex);
}
EXPORT_SYMBOL_GPL(cgroup_unload_subsys);

/**
 * cgroup_init_early - cgroup initialization at system boot
 *
 * Initialize cgroups at system boot, and initialize any
 * subsystems that request early init.
 */
int __init cgroup_init_early(void)
{
	int i;
	atomic_set(&init_css_set.refcount, 1);
	INIT_LIST_HEAD(&init_css_set.cg_links);
	INIT_LIST_HEAD(&init_css_set.tasks);
	INIT_HLIST_NODE(&init_css_set.hlist);
	css_set_count = 1;
	init_cgroup_root(&rootnode);
	root_count = 1;
	init_task.cgroups = &init_css_set;

	init_css_set_link.cg = &init_css_set;
	init_css_set_link.cgrp = dummytop;
	list_add(&init_css_set_link.cgrp_link_list,
		 &rootnode.top_cgroup.css_sets);
	list_add(&init_css_set_link.cg_link_list,
		 &init_css_set.cg_links);

	for (i = 0; i < CGROUP_SUBSYS_COUNT; i++) {
		struct cgroup_subsys *ss = subsys[i];

		/* at bootup time, we don't worry about modular subsystems */
		if (!ss || ss->module)
			continue;

		BUG_ON(!ss->name);
		BUG_ON(strlen(ss->name) > MAX_CGROUP_TYPE_NAMELEN);
		BUG_ON(!ss->css_alloc);
		BUG_ON(!ss->css_free);
		if (ss->subsys_id != i) {
			printk(KERN_ERR "cgroup: Subsys %s id == %d\n",
			       ss->name, ss->subsys_id);
			BUG();
		}

		if (ss->early_init)
			cgroup_init_subsys(ss);
	}
	return 0;
}

/**
 * cgroup_init - cgroup initialization
 *
 * Register cgroup filesystem and /proc file, and initialize
 * any subsystems that didn't request early init.
 */
int __init cgroup_init(void)
{
	int err;
	int i;
	unsigned long key;

	err = bdi_init(&cgroup_backing_dev_info);
	if (err)
		return err;

	for (i = 0; i < CGROUP_SUBSYS_COUNT; i++) {
		struct cgroup_subsys *ss = subsys[i];

		/* at bootup time, we don't worry about modular subsystems */
		if (!ss || ss->module)
			continue;
		if (!ss->early_init)
			cgroup_init_subsys(ss);
		if (ss->use_id)
			cgroup_init_idr(ss, init_css_set.subsys[ss->subsys_id]);
	}

	/* Add init_css_set to the hash table */
	key = css_set_hash(init_css_set.subsys);
	hash_add(css_set_table, &init_css_set.hlist, key);
	BUG_ON(!init_root_id(&rootnode));

	cgroup_kobj = kobject_create_and_add("cgroup", fs_kobj);
	if (!cgroup_kobj) {
		err = -ENOMEM;
		goto out;
	}

	err = register_filesystem(&cgroup_fs_type);
	if (err < 0) {
		kobject_put(cgroup_kobj);
		goto out;
	}

	proc_create("cgroups", 0, NULL, &proc_cgroupstats_operations);

out:
	if (err)
		bdi_destroy(&cgroup_backing_dev_info);

	return err;
}

/*
 * proc_cgroup_show()
 *  - Print task's cgroup paths into seq_file, one line for each hierarchy
 *  - Used for /proc/<pid>/cgroup.
 *  - No need to task_lock(tsk) on this tsk->cgroup reference, as it
 *    doesn't really matter if tsk->cgroup changes after we read it,
 *    and we take cgroup_mutex, keeping cgroup_attach_task() from changing it
 *    anyway.  No need to check that tsk->cgroup != NULL, thanks to
 *    the_top_cgroup_hack in cgroup_exit(), which sets an exiting tasks
 *    cgroup to top_cgroup.
 */

/* TODO: Use a proper seq_file iterator */
static int proc_cgroup_show(struct seq_file *m, void *v)
{
	struct pid *pid;
	struct task_struct *tsk;
	char *buf;
	int retval;
	struct cgroupfs_root *root;

	retval = -ENOMEM;
	buf = kmalloc(PAGE_SIZE, GFP_KERNEL);
	if (!buf)
		goto out;

	retval = -ESRCH;
	pid = m->private;
	tsk = get_pid_task(pid, PIDTYPE_PID);
	if (!tsk)
		goto out_free;

	retval = 0;

	mutex_lock(&cgroup_mutex);

	for_each_active_root(root) {
		struct cgroup_subsys *ss;
		struct cgroup *cgrp;
		int count = 0;

		seq_printf(m, "%d:", root->hierarchy_id);
		for_each_subsys(root, ss)
			seq_printf(m, "%s%s", count++ ? "," : "", ss->name);
		if (strlen(root->name))
			seq_printf(m, "%sname=%s", count ? "," : "",
				   root->name);
		seq_putc(m, ':');
		cgrp = task_cgroup_from_root(tsk, root);
		retval = cgroup_path(cgrp, buf, PAGE_SIZE);
		if (retval < 0)
			goto out_unlock;
		seq_puts(m, buf);
		seq_putc(m, '\n');
	}

out_unlock:
	mutex_unlock(&cgroup_mutex);
	put_task_struct(tsk);
out_free:
	kfree(buf);
out:
	return retval;
}

static int cgroup_open(struct inode *inode, struct file *file)
{
	struct pid *pid = PROC_I(inode)->pid;
	return single_open(file, proc_cgroup_show, pid);
}

const struct file_operations proc_cgroup_operations = {
	.open		= cgroup_open,
	.read		= seq_read,
	.llseek		= seq_lseek,
	.release	= single_release,
};

/* Display information about each subsystem and each hierarchy */
static int proc_cgroupstats_show(struct seq_file *m, void *v)
{
	int i;

	seq_puts(m, "#subsys_name\thierarchy\tnum_cgroups\tenabled\n");
	/*
	 * ideally we don't want subsystems moving around while we do this.
	 * cgroup_mutex is also necessary to guarantee an atomic snapshot of
	 * subsys/hierarchy state.
	 */
	mutex_lock(&cgroup_mutex);
	for (i = 0; i < CGROUP_SUBSYS_COUNT; i++) {
		struct cgroup_subsys *ss = subsys[i];
		if (ss == NULL)
			continue;
		seq_printf(m, "%s\t%d\t%d\t%d\n",
			   ss->name, ss->root->hierarchy_id,
			   ss->root->number_of_cgroups, !ss->disabled);
	}
	mutex_unlock(&cgroup_mutex);
	return 0;
}

static int cgroupstats_open(struct inode *inode, struct file *file)
{
	return single_open(file, proc_cgroupstats_show, NULL);
}

static const struct file_operations proc_cgroupstats_operations = {
	.open = cgroupstats_open,
	.read = seq_read,
	.llseek = seq_lseek,
	.release = single_release,
};

/**
 * cgroup_fork - attach newly forked task to its parents cgroup.
 * @child: pointer to task_struct of forking parent process.
 *
 * Description: A task inherits its parent's cgroup at fork().
 *
 * A pointer to the shared css_set was automatically copied in
 * fork.c by dup_task_struct().  However, we ignore that copy, since
 * it was not made under the protection of RCU or cgroup_mutex, so
 * might no longer be a valid cgroup pointer.  cgroup_attach_task() might
 * have already changed current->cgroups, allowing the previously
 * referenced cgroup group to be removed and freed.
 *
 * At the point that cgroup_fork() is called, 'current' is the parent
 * task, and the passed argument 'child' points to the child task.
 */
void cgroup_fork(struct task_struct *child)
{
	task_lock(current);
	child->cgroups = current->cgroups;
	get_css_set(child->cgroups);
	task_unlock(current);
	INIT_LIST_HEAD(&child->cg_list);
}

/**
 * cgroup_post_fork - called on a new task after adding it to the task list
 * @child: the task in question
 *
 * Adds the task to the list running through its css_set if necessary and
 * call the subsystem fork() callbacks.  Has to be after the task is
 * visible on the task list in case we race with the first call to
 * cgroup_iter_start() - to guarantee that the new task ends up on its
 * list.
 */
void cgroup_post_fork(struct task_struct *child)
{
	int i;

	/*
	 * use_task_css_set_links is set to 1 before we walk the tasklist
	 * under the tasklist_lock and we read it here after we added the child
	 * to the tasklist under the tasklist_lock as well. If the child wasn't
	 * yet in the tasklist when we walked through it from
	 * cgroup_enable_task_cg_lists(), then use_task_css_set_links value
	 * should be visible now due to the paired locking and barriers implied
	 * by LOCK/UNLOCK: it is written before the tasklist_lock unlock
	 * in cgroup_enable_task_cg_lists() and read here after the tasklist_lock
	 * lock on fork.
	 */
	if (use_task_css_set_links) {
		write_lock(&css_set_lock);
		task_lock(child);
		if (list_empty(&child->cg_list))
			list_add(&child->cg_list, &child->cgroups->tasks);
		task_unlock(child);
		write_unlock(&css_set_lock);
<<<<<<< HEAD
	}

	/*
	 * Call ss->fork().  This must happen after @child is linked on
	 * css_set; otherwise, @child might change state between ->fork()
	 * and addition to css_set.
	 */
	if (need_forkexit_callback) {
		for (i = 0; i < CGROUP_SUBSYS_COUNT; i++) {
			struct cgroup_subsys *ss = subsys[i];

			/*
			 * fork/exit callbacks are supported only for
			 * builtin subsystems and we don't need further
			 * synchronization as they never go away.
			 */
			if (!ss || ss->module)
				continue;

			if (ss->fork)
				ss->fork(child);
		}
=======
>>>>>>> 940b3e49
	}
}

/**
 * cgroup_exit - detach cgroup from exiting task
 * @tsk: pointer to task_struct of exiting process
 * @run_callback: run exit callbacks?
 *
 * Description: Detach cgroup from @tsk and release it.
 *
 * Note that cgroups marked notify_on_release force every task in
 * them to take the global cgroup_mutex mutex when exiting.
 * This could impact scaling on very large systems.  Be reluctant to
 * use notify_on_release cgroups where very high task exit scaling
 * is required on large systems.
 *
 * the_top_cgroup_hack:
 *
 *    Set the exiting tasks cgroup to the root cgroup (top_cgroup).
 *
 *    We call cgroup_exit() while the task is still competent to
 *    handle notify_on_release(), then leave the task attached to the
 *    root cgroup in each hierarchy for the remainder of its exit.
 *
 *    To do this properly, we would increment the reference count on
 *    top_cgroup, and near the very end of the kernel/exit.c do_exit()
 *    code we would add a second cgroup function call, to drop that
 *    reference.  This would just create an unnecessary hot spot on
 *    the top_cgroup reference count, to no avail.
 *
 *    Normally, holding a reference to a cgroup without bumping its
 *    count is unsafe.   The cgroup could go away, or someone could
 *    attach us to a different cgroup, decrementing the count on
 *    the first cgroup that we never incremented.  But in this case,
 *    top_cgroup isn't going away, and either task has PF_EXITING set,
 *    which wards off any cgroup_attach_task() attempts, or task is a failed
 *    fork, never visible to cgroup_attach_task.
 */
void cgroup_exit(struct task_struct *tsk, int run_callbacks)
{
	struct css_set *cg;
	int i;

	/*
	 * Unlink from the css_set task list if necessary.
	 * Optimistically check cg_list before taking
	 * css_set_lock
	 */
	if (!list_empty(&tsk->cg_list)) {
		write_lock(&css_set_lock);
		if (!list_empty(&tsk->cg_list))
			list_del_init(&tsk->cg_list);
		write_unlock(&css_set_lock);
	}

	/* Reassign the task to the init_css_set. */
	task_lock(tsk);
	cg = tsk->cgroups;
	tsk->cgroups = &init_css_set;

	if (run_callbacks && need_forkexit_callback) {
		for (i = 0; i < CGROUP_SUBSYS_COUNT; i++) {
			struct cgroup_subsys *ss = subsys[i];

			/* modular subsystems can't use callbacks */
			if (!ss || ss->module)
				continue;

			if (ss->exit) {
				struct cgroup *old_cgrp =
					rcu_dereference_raw(cg->subsys[i])->cgroup;
				struct cgroup *cgrp = task_cgroup(tsk, i);
				ss->exit(cgrp, old_cgrp, tsk);
			}
		}
	}
	task_unlock(tsk);

	put_css_set_taskexit(cg);
}

/**
 * cgroup_is_descendant - see if @cgrp is a descendant of @task's cgrp
 * @cgrp: the cgroup in question
 * @task: the task in question
 *
 * See if @cgrp is a descendant of @task's cgroup in the appropriate
 * hierarchy.
 *
 * If we are sending in dummytop, then presumably we are creating
 * the top cgroup in the subsystem.
 *
 * Called only by the ns (nsproxy) cgroup.
 */
int cgroup_is_descendant(const struct cgroup *cgrp, struct task_struct *task)
{
	int ret;
	struct cgroup *target;

	if (cgrp == dummytop)
		return 1;

	target = task_cgroup_from_root(task, cgrp->root);
	while (cgrp != target && cgrp!= cgrp->top_cgroup)
		cgrp = cgrp->parent;
	ret = (cgrp == target);
	return ret;
}

static void check_for_release(struct cgroup *cgrp)
{
	/* All of these checks rely on RCU to keep the cgroup
	 * structure alive */
	if (cgroup_is_releasable(cgrp) && !atomic_read(&cgrp->count)
	    && list_empty(&cgrp->children) && !cgroup_has_css_refs(cgrp)) {
		/* Control Group is currently removeable. If it's not
		 * already queued for a userspace notification, queue
		 * it now */
		int need_schedule_work = 0;
		raw_spin_lock(&release_list_lock);
		if (!cgroup_is_removed(cgrp) &&
		    list_empty(&cgrp->release_list)) {
			list_add(&cgrp->release_list, &release_list);
			need_schedule_work = 1;
		}
		raw_spin_unlock(&release_list_lock);
		if (need_schedule_work)
			schedule_work(&release_agent_work);
	}
}

/* Caller must verify that the css is not for root cgroup */
bool __css_tryget(struct cgroup_subsys_state *css)
{
	while (true) {
		int t, v;

		v = css_refcnt(css);
		t = atomic_cmpxchg(&css->refcnt, v, v + 1);
		if (likely(t == v))
			return true;
		else if (t < 0)
			return false;
		cpu_relax();
	}
}
EXPORT_SYMBOL_GPL(__css_tryget);

/* Caller must verify that the css is not for root cgroup */
void __css_put(struct cgroup_subsys_state *css)
{
	struct cgroup *cgrp = css->cgroup;
	int v;

	rcu_read_lock();
	v = css_unbias_refcnt(atomic_dec_return(&css->refcnt));

	switch (v) {
	case 1:
		if (notify_on_release(cgrp)) {
			set_bit(CGRP_RELEASABLE, &cgrp->flags);
			check_for_release(cgrp);
		}
		break;
	case 0:
		schedule_work(&css->dput_work);
		break;
	}
	rcu_read_unlock();
}
EXPORT_SYMBOL_GPL(__css_put);

/*
 * Notify userspace when a cgroup is released, by running the
 * configured release agent with the name of the cgroup (path
 * relative to the root of cgroup file system) as the argument.
 *
 * Most likely, this user command will try to rmdir this cgroup.
 *
 * This races with the possibility that some other task will be
 * attached to this cgroup before it is removed, or that some other
 * user task will 'mkdir' a child cgroup of this cgroup.  That's ok.
 * The presumed 'rmdir' will fail quietly if this cgroup is no longer
 * unused, and this cgroup will be reprieved from its death sentence,
 * to continue to serve a useful existence.  Next time it's released,
 * we will get notified again, if it still has 'notify_on_release' set.
 *
 * The final arg to call_usermodehelper() is UMH_WAIT_EXEC, which
 * means only wait until the task is successfully execve()'d.  The
 * separate release agent task is forked by call_usermodehelper(),
 * then control in this thread returns here, without waiting for the
 * release agent task.  We don't bother to wait because the caller of
 * this routine has no use for the exit status of the release agent
 * task, so no sense holding our caller up for that.
 */
static void cgroup_release_agent(struct work_struct *work)
{
	BUG_ON(work != &release_agent_work);
	mutex_lock(&cgroup_mutex);
	raw_spin_lock(&release_list_lock);
	while (!list_empty(&release_list)) {
		char *argv[3], *envp[3];
		int i;
		char *pathbuf = NULL, *agentbuf = NULL;
		struct cgroup *cgrp = list_entry(release_list.next,
						    struct cgroup,
						    release_list);
		list_del_init(&cgrp->release_list);
		raw_spin_unlock(&release_list_lock);
		pathbuf = kmalloc(PAGE_SIZE, GFP_KERNEL);
		if (!pathbuf)
			goto continue_free;
		if (cgroup_path(cgrp, pathbuf, PAGE_SIZE) < 0)
			goto continue_free;
		agentbuf = kstrdup(cgrp->root->release_agent_path, GFP_KERNEL);
		if (!agentbuf)
			goto continue_free;

		i = 0;
		argv[i++] = agentbuf;
		argv[i++] = pathbuf;
		argv[i] = NULL;

		i = 0;
		/* minimal command environment */
		envp[i++] = "HOME=/";
		envp[i++] = "PATH=/sbin:/bin:/usr/sbin:/usr/bin";
		envp[i] = NULL;

		/* Drop the lock while we invoke the usermode helper,
		 * since the exec could involve hitting disk and hence
		 * be a slow process */
		mutex_unlock(&cgroup_mutex);
		call_usermodehelper(argv[0], argv, envp, UMH_WAIT_EXEC);
		mutex_lock(&cgroup_mutex);
 continue_free:
		kfree(pathbuf);
		kfree(agentbuf);
		raw_spin_lock(&release_list_lock);
	}
	raw_spin_unlock(&release_list_lock);
	mutex_unlock(&cgroup_mutex);
}

static int __init cgroup_disable(char *str)
{
	int i;
	char *token;

	while ((token = strsep(&str, ",")) != NULL) {
		if (!*token)
			continue;
		for (i = 0; i < CGROUP_SUBSYS_COUNT; i++) {
			struct cgroup_subsys *ss = subsys[i];

			/*
			 * cgroup_disable, being at boot time, can't
			 * know about module subsystems, so we don't
			 * worry about them.
			 */
			if (!ss || ss->module)
				continue;

			if (!strcmp(token, ss->name)) {
				ss->disabled = 1;
				printk(KERN_INFO "Disabling %s control group"
					" subsystem\n", ss->name);
				break;
			}
		}
	}
	return 1;
}
__setup("cgroup_disable=", cgroup_disable);

/*
 * Functons for CSS ID.
 */

/*
 *To get ID other than 0, this should be called when !cgroup_is_removed().
 */
unsigned short css_id(struct cgroup_subsys_state *css)
{
	struct css_id *cssid;

	/*
	 * This css_id() can return correct value when somone has refcnt
	 * on this or this is under rcu_read_lock(). Once css->id is allocated,
	 * it's unchanged until freed.
	 */
	cssid = rcu_dereference_check(css->id, css_refcnt(css));

	if (cssid)
		return cssid->id;
	return 0;
}
EXPORT_SYMBOL_GPL(css_id);

unsigned short css_depth(struct cgroup_subsys_state *css)
{
	struct css_id *cssid;

	cssid = rcu_dereference_check(css->id, css_refcnt(css));

	if (cssid)
		return cssid->depth;
	return 0;
}
EXPORT_SYMBOL_GPL(css_depth);

/**
 *  css_is_ancestor - test "root" css is an ancestor of "child"
 * @child: the css to be tested.
 * @root: the css supporsed to be an ancestor of the child.
 *
 * Returns true if "root" is an ancestor of "child" in its hierarchy. Because
 * this function reads css->id, the caller must hold rcu_read_lock().
 * But, considering usual usage, the csses should be valid objects after test.
 * Assuming that the caller will do some action to the child if this returns
 * returns true, the caller must take "child";s reference count.
 * If "child" is valid object and this returns true, "root" is valid, too.
 */

bool css_is_ancestor(struct cgroup_subsys_state *child,
		    const struct cgroup_subsys_state *root)
{
	struct css_id *child_id;
	struct css_id *root_id;

	child_id  = rcu_dereference(child->id);
	if (!child_id)
		return false;
	root_id = rcu_dereference(root->id);
	if (!root_id)
		return false;
	if (child_id->depth < root_id->depth)
		return false;
	if (child_id->stack[root_id->depth] != root_id->id)
		return false;
	return true;
}

void free_css_id(struct cgroup_subsys *ss, struct cgroup_subsys_state *css)
{
	struct css_id *id = css->id;
	/* When this is called before css_id initialization, id can be NULL */
	if (!id)
		return;

	BUG_ON(!ss->use_id);

	rcu_assign_pointer(id->css, NULL);
	rcu_assign_pointer(css->id, NULL);
	spin_lock(&ss->id_lock);
	idr_remove(&ss->idr, id->id);
	spin_unlock(&ss->id_lock);
	kfree_rcu(id, rcu_head);
}
EXPORT_SYMBOL_GPL(free_css_id);

/*
 * This is called by init or create(). Then, calls to this function are
 * always serialized (By cgroup_mutex() at create()).
 */

static struct css_id *get_new_cssid(struct cgroup_subsys *ss, int depth)
{
	struct css_id *newid;
	int ret, size;

	BUG_ON(!ss->use_id);

	size = sizeof(*newid) + sizeof(unsigned short) * (depth + 1);
	newid = kzalloc(size, GFP_KERNEL);
	if (!newid)
		return ERR_PTR(-ENOMEM);

	idr_preload(GFP_KERNEL);
	spin_lock(&ss->id_lock);
	/* Don't use 0. allocates an ID of 1-65535 */
	ret = idr_alloc(&ss->idr, newid, 1, CSS_ID_MAX + 1, GFP_NOWAIT);
	spin_unlock(&ss->id_lock);
	idr_preload_end();

	/* Returns error when there are no free spaces for new ID.*/
	if (ret < 0)
		goto err_out;

	newid->id = ret;
	newid->depth = depth;
	return newid;
err_out:
	kfree(newid);
	return ERR_PTR(ret);

}

static int __init_or_module cgroup_init_idr(struct cgroup_subsys *ss,
					    struct cgroup_subsys_state *rootcss)
{
	struct css_id *newid;

	spin_lock_init(&ss->id_lock);
	idr_init(&ss->idr);

	newid = get_new_cssid(ss, 0);
	if (IS_ERR(newid))
		return PTR_ERR(newid);

	newid->stack[0] = newid->id;
	newid->css = rootcss;
	rootcss->id = newid;
	return 0;
}

static int alloc_css_id(struct cgroup_subsys *ss, struct cgroup *parent,
			struct cgroup *child)
{
	int subsys_id, i, depth = 0;
	struct cgroup_subsys_state *parent_css, *child_css;
	struct css_id *child_id, *parent_id;

	subsys_id = ss->subsys_id;
	parent_css = parent->subsys[subsys_id];
	child_css = child->subsys[subsys_id];
	parent_id = parent_css->id;
	depth = parent_id->depth + 1;

	child_id = get_new_cssid(ss, depth);
	if (IS_ERR(child_id))
		return PTR_ERR(child_id);

	for (i = 0; i < depth; i++)
		child_id->stack[i] = parent_id->stack[i];
	child_id->stack[depth] = child_id->id;
	/*
	 * child_id->css pointer will be set after this cgroup is available
	 * see cgroup_populate_dir()
	 */
	rcu_assign_pointer(child_css->id, child_id);

	return 0;
}

/**
 * css_lookup - lookup css by id
 * @ss: cgroup subsys to be looked into.
 * @id: the id
 *
 * Returns pointer to cgroup_subsys_state if there is valid one with id.
 * NULL if not. Should be called under rcu_read_lock()
 */
struct cgroup_subsys_state *css_lookup(struct cgroup_subsys *ss, int id)
{
	struct css_id *cssid = NULL;

	BUG_ON(!ss->use_id);
	cssid = idr_find(&ss->idr, id);

	if (unlikely(!cssid))
		return NULL;

	return rcu_dereference(cssid->css);
}
EXPORT_SYMBOL_GPL(css_lookup);

/**
 * css_get_next - lookup next cgroup under specified hierarchy.
 * @ss: pointer to subsystem
 * @id: current position of iteration.
 * @root: pointer to css. search tree under this.
 * @foundid: position of found object.
 *
 * Search next css under the specified hierarchy of rootid. Calling under
 * rcu_read_lock() is necessary. Returns NULL if it reaches the end.
 */
struct cgroup_subsys_state *
css_get_next(struct cgroup_subsys *ss, int id,
	     struct cgroup_subsys_state *root, int *foundid)
{
	struct cgroup_subsys_state *ret = NULL;
	struct css_id *tmp;
	int tmpid;
	int rootid = css_id(root);
	int depth = css_depth(root);

	if (!rootid)
		return NULL;

	BUG_ON(!ss->use_id);
	WARN_ON_ONCE(!rcu_read_lock_held());

	/* fill start point for scan */
	tmpid = id;
	while (1) {
		/*
		 * scan next entry from bitmap(tree), tmpid is updated after
		 * idr_get_next().
		 */
		tmp = idr_get_next(&ss->idr, &tmpid);
		if (!tmp)
			break;
		if (tmp->depth >= depth && tmp->stack[depth] == rootid) {
			ret = rcu_dereference(tmp->css);
			if (ret) {
				*foundid = tmpid;
				break;
			}
		}
		/* continue to scan from next id */
		tmpid = tmpid + 1;
	}
	return ret;
}

/*
 * get corresponding css from file open on cgroupfs directory
 */
struct cgroup_subsys_state *cgroup_css_from_dir(struct file *f, int id)
{
	struct cgroup *cgrp;
	struct inode *inode;
	struct cgroup_subsys_state *css;

	inode = file_inode(f);
	/* check in cgroup filesystem dir */
	if (inode->i_op != &cgroup_dir_inode_operations)
		return ERR_PTR(-EBADF);

	if (id < 0 || id >= CGROUP_SUBSYS_COUNT)
		return ERR_PTR(-EINVAL);

	/* get cgroup */
	cgrp = __d_cgrp(f->f_dentry);
	css = cgrp->subsys[id];
	return css ? css : ERR_PTR(-ENOENT);
}

#ifdef CONFIG_CGROUP_DEBUG
static struct cgroup_subsys_state *debug_css_alloc(struct cgroup *cont)
{
	struct cgroup_subsys_state *css = kzalloc(sizeof(*css), GFP_KERNEL);

	if (!css)
		return ERR_PTR(-ENOMEM);

	return css;
}

static void debug_css_free(struct cgroup *cont)
{
	kfree(cont->subsys[debug_subsys_id]);
}

static u64 cgroup_refcount_read(struct cgroup *cont, struct cftype *cft)
{
	return atomic_read(&cont->count);
}

static u64 debug_taskcount_read(struct cgroup *cont, struct cftype *cft)
{
	return cgroup_task_count(cont);
}

static u64 current_css_set_read(struct cgroup *cont, struct cftype *cft)
{
	return (u64)(unsigned long)current->cgroups;
}

static u64 current_css_set_refcount_read(struct cgroup *cont,
					   struct cftype *cft)
{
	u64 count;

	rcu_read_lock();
	count = atomic_read(&current->cgroups->refcount);
	rcu_read_unlock();
	return count;
}

static int current_css_set_cg_links_read(struct cgroup *cont,
					 struct cftype *cft,
					 struct seq_file *seq)
{
	struct cg_cgroup_link *link;
	struct css_set *cg;

	read_lock(&css_set_lock);
	rcu_read_lock();
	cg = rcu_dereference(current->cgroups);
	list_for_each_entry(link, &cg->cg_links, cg_link_list) {
		struct cgroup *c = link->cgrp;
		const char *name;

		if (c->dentry)
			name = c->dentry->d_name.name;
		else
			name = "?";
		seq_printf(seq, "Root %d group %s\n",
			   c->root->hierarchy_id, name);
	}
	rcu_read_unlock();
	read_unlock(&css_set_lock);
	return 0;
}

#define MAX_TASKS_SHOWN_PER_CSS 25
static int cgroup_css_links_read(struct cgroup *cont,
				 struct cftype *cft,
				 struct seq_file *seq)
{
	struct cg_cgroup_link *link;

	read_lock(&css_set_lock);
	list_for_each_entry(link, &cont->css_sets, cgrp_link_list) {
		struct css_set *cg = link->cg;
		struct task_struct *task;
		int count = 0;
		seq_printf(seq, "css_set %p\n", cg);
		list_for_each_entry(task, &cg->tasks, cg_list) {
			if (count++ > MAX_TASKS_SHOWN_PER_CSS) {
				seq_puts(seq, "  ...\n");
				break;
			} else {
				seq_printf(seq, "  task %d\n",
					   task_pid_vnr(task));
			}
		}
	}
	read_unlock(&css_set_lock);
	return 0;
}

static u64 releasable_read(struct cgroup *cgrp, struct cftype *cft)
{
	return test_bit(CGRP_RELEASABLE, &cgrp->flags);
}

static struct cftype debug_files[] =  {
	{
		.name = "cgroup_refcount",
		.read_u64 = cgroup_refcount_read,
	},
	{
		.name = "taskcount",
		.read_u64 = debug_taskcount_read,
	},

	{
		.name = "current_css_set",
		.read_u64 = current_css_set_read,
	},

	{
		.name = "current_css_set_refcount",
		.read_u64 = current_css_set_refcount_read,
	},

	{
		.name = "current_css_set_cg_links",
		.read_seq_string = current_css_set_cg_links_read,
	},

	{
		.name = "cgroup_css_links",
		.read_seq_string = cgroup_css_links_read,
	},

	{
		.name = "releasable",
		.read_u64 = releasable_read,
	},

	{ }	/* terminate */
};

struct cgroup_subsys debug_subsys = {
	.name = "debug",
	.css_alloc = debug_css_alloc,
	.css_free = debug_css_free,
	.subsys_id = debug_subsys_id,
	.base_cftypes = debug_files,
};
#endif /* CONFIG_CGROUP_DEBUG */<|MERGE_RESOLUTION|>--- conflicted
+++ resolved
@@ -335,33 +335,6 @@
 static DECLARE_WORK(release_agent_work, cgroup_release_agent);
 static void check_for_release(struct cgroup *cgrp);
 
-/*
- * A queue for waiters to do rmdir() cgroup. A tasks will sleep when
- * cgroup->count == 0 && list_empty(&cgroup->children) && subsys has some
- * reference to css->refcnt. In general, this refcnt is expected to goes down
- * to zero, soon.
- *
- * CGRP_WAIT_ON_RMDIR flag is set under cgroup's inode->i_mutex;
- */
-static DECLARE_WAIT_QUEUE_HEAD(cgroup_rmdir_waitq);
-
-static void cgroup_wakeup_rmdir_waiter(struct cgroup *cgrp)
-{
-	if (unlikely(test_and_clear_bit(CGRP_WAIT_ON_RMDIR, &cgrp->flags)))
-		wake_up_all(&cgroup_rmdir_waitq);
-}
-
-void cgroup_exclude_rmdir(struct cgroup_subsys_state *css)
-{
-	css_get(css);
-}
-
-void cgroup_release_and_wakeup_rmdir(struct cgroup_subsys_state *css)
-{
-	cgroup_wakeup_rmdir_waiter(css->cgroup);
-	css_put(css);
-}
-
 /* Link structure for associating css_set objects with cgroups */
 struct cg_cgroup_link {
 	/*
@@ -417,9 +390,14 @@
 	return key;
 }
 
-static void free_css_set_work(struct work_struct *work)
-{
-	struct css_set *cg = container_of(work, struct css_set, work);
+/* We don't maintain the lists running through each css_set to its
+ * task until after the first call to cgroup_iter_start(). This
+ * reduces the fork()/exit() overhead for people who have cgroups
+ * compiled into their kernel but not actually in use */
+static int use_task_css_set_links __read_mostly;
+
+static void __put_css_set(struct css_set *cg, int taskexit)
+{
 	struct cg_cgroup_link *link;
 	struct cg_cgroup_link *saved_link;
 	/*
@@ -439,7 +417,6 @@
 	hash_del(&cg->hlist);
 	css_set_count--;
 
-	write_lock(&css_set_lock);
 	list_for_each_entry_safe(link, saved_link, &cg->cg_links,
 				 cg_link_list) {
 		struct cgroup *cgrp = link->cgrp;
@@ -457,30 +434,15 @@
 			if (taskexit)
 				set_bit(CGRP_RELEASABLE, &cgrp->flags);
 			check_for_release(cgrp);
-			cgroup_wakeup_rmdir_waiter(cgrp);
 		}
 		rcu_read_unlock();
 
 		kfree(link);
 	}
+
 	write_unlock(&css_set_lock);
-
-	kfree(cg);
-}
-
-static void free_css_set_rcu(struct rcu_head *obj)
-{
-	struct css_set *cg = container_of(obj, struct css_set, rcu_head);
-
-	INIT_WORK(&cg->work, free_css_set_work);
-	schedule_work(&cg->work);
-}
-
-/* We don't maintain the lists running through each css_set to its
- * task until after the first call to cgroup_iter_start(). This
- * reduces the fork()/exit() overhead for people who have cgroups
- * compiled into their kernel but not actually in use */
-static int use_task_css_set_links __read_mostly;
+	kfree_rcu(cg, rcu_head);
+}
 
 /*
  * refcounted get/put for css_set objects
@@ -490,26 +452,14 @@
 	atomic_inc(&cg->refcount);
 }
 
-static void put_css_set(struct css_set *cg)
-{
-	/*
-	 * Ensure that the refcount doesn't hit zero while any readers
-	 * can see it. Similar to atomic_dec_and_lock(), but for an
-	 * rwlock
-	 */
-	if (atomic_add_unless(&cg->refcount, -1, 1))
-		return;
-	write_lock(&css_set_lock);
-	if (!atomic_dec_and_test(&cg->refcount)) {
-		write_unlock(&css_set_lock);
-		return;
-	}
-
-	hlist_del(&cg->hlist);
-	css_set_count--;
-
-	write_unlock(&css_set_lock);
-	call_rcu(&cg->rcu_head, free_css_set_rcu);
+static inline void put_css_set(struct css_set *cg)
+{
+	__put_css_set(cg, 0);
+}
+
+static inline void put_css_set_taskexit(struct css_set *cg)
+{
+	__put_css_set(cg, 1);
 }
 
 /*
@@ -840,7 +790,7 @@
  * cgroup_attach_task(), which overwrites one task's cgroup pointer with
  * another.  It does so using cgroup_mutex, however there are
  * several performance critical places that need to reference
- * task->cgroups without the expense of grabbing a system global
+ * task->cgroup without the expense of grabbing a system global
  * mutex.  Therefore except as noted below, when dereferencing or, as
  * in cgroup_attach_task(), modifying a task's cgroup pointer we use
  * task_lock(), which acts on a spinlock (task->alloc_lock) already in
@@ -1998,7 +1948,6 @@
 	struct cgroupfs_root *root = cgrp->root;
 	struct cgroup_taskset tset = { };
 	struct css_set *newcg;
-	struct css_set *cg;
 
 	/* @tsk either already exited or can't exit until the end */
 	if (tsk->flags & PF_EXITING)
@@ -2033,11 +1982,6 @@
 		retval = -ENOMEM;
 		goto out;
 	}
-
-	task_lock(tsk);
-	cg = tsk->cgroups;
-	get_css_set(cg);
-	task_unlock(tsk);
 
 	cgroup_task_migrate(cgrp, oldcgrp, tsk, newcg);
 
@@ -4476,6 +4420,7 @@
 	cgroup_d_remove_dir(d);
 	dput(d);
 
+	set_bit(CGRP_RELEASABLE, &parent->flags);
 	check_for_release(parent);
 
 	/*
@@ -5009,7 +4954,6 @@
 			list_add(&child->cg_list, &child->cgroups->tasks);
 		task_unlock(child);
 		write_unlock(&css_set_lock);
-<<<<<<< HEAD
 	}
 
 	/*
@@ -5032,8 +4976,6 @@
 			if (ss->fork)
 				ss->fork(child);
 		}
-=======
->>>>>>> 940b3e49
 	}
 }
 
