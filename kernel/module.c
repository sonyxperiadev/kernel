/*
   Copyright (C) 2002 Richard Henderson
   Copyright (C) 2001 Rusty Russell, 2002, 2010 Rusty Russell IBM.

    This program is free software; you can redistribute it and/or modify
    it under the terms of the GNU General Public License as published by
    the Free Software Foundation; either version 2 of the License, or
    (at your option) any later version.

    This program is distributed in the hope that it will be useful,
    but WITHOUT ANY WARRANTY; without even the implied warranty of
    MERCHANTABILITY or FITNESS FOR A PARTICULAR PURPOSE.  See the
    GNU General Public License for more details.

    You should have received a copy of the GNU General Public License
    along with this program; if not, write to the Free Software
    Foundation, Inc., 59 Temple Place, Suite 330, Boston, MA  02111-1307  USA
*/
#include <linux/export.h>
#include <linux/moduleloader.h>
#include <linux/ftrace_event.h>
#include <linux/init.h>
#include <linux/kallsyms.h>
#include <linux/file.h>
#include <linux/fs.h>
#include <linux/sysfs.h>
#include <linux/kernel.h>
#include <linux/slab.h>
#include <linux/vmalloc.h>
#include <linux/elf.h>
#include <linux/proc_fs.h>
#include <linux/security.h>
#include <linux/seq_file.h>
#include <linux/syscalls.h>
#include <linux/fcntl.h>
#include <linux/rcupdate.h>
#include <linux/capability.h>
#include <linux/cpu.h>
#include <linux/moduleparam.h>
#include <linux/errno.h>
#include <linux/err.h>
#include <linux/vermagic.h>
#include <linux/notifier.h>
#include <linux/sched.h>
#include <linux/stop_machine.h>
#include <linux/device.h>
#include <linux/string.h>
#include <linux/mutex.h>
#include <linux/rculist.h>
#include <asm/uaccess.h>
#include <asm/cacheflush.h>
#include <asm/mmu_context.h>
#include <linux/license.h>
#include <asm/sections.h>
#include <linux/tracepoint.h>
#include <linux/ftrace.h>
#include <linux/async.h>
#include <linux/percpu.h>
#include <linux/kmemleak.h>
#include <linux/jump_label.h>
#include <linux/pfn.h>
#include <linux/bsearch.h>
#include <linux/fips.h>
#include <uapi/linux/module.h>
#include "module-internal.h"

#define CREATE_TRACE_POINTS
#include <trace/events/module.h>

#ifndef ARCH_SHF_SMALL
#define ARCH_SHF_SMALL 0
#endif

/*
 * Modules' sections will be aligned on page boundaries
 * to ensure complete separation of code and data, but
 * only when CONFIG_DEBUG_SET_MODULE_RONX=y
 */
#ifdef CONFIG_DEBUG_SET_MODULE_RONX
# define debug_align(X) ALIGN(X, PAGE_SIZE)
#else
# define debug_align(X) (X)
#endif

/*
 * Given BASE and SIZE this macro calculates the number of pages the
 * memory regions occupies
 */
#define MOD_NUMBER_OF_PAGES(BASE, SIZE) (((SIZE) > 0) ?		\
		(PFN_DOWN((unsigned long)(BASE) + (SIZE) - 1) -	\
			 PFN_DOWN((unsigned long)BASE) + 1)	\
		: (0UL))

/* If this is set, the section belongs in the init part of the module */
#define INIT_OFFSET_MASK (1UL << (BITS_PER_LONG-1))

/*
 * Mutex protects:
 * 1) List of modules (also safely readable with preempt_disable),
 * 2) module_use links,
 * 3) module_addr_min/module_addr_max.
 * (delete uses stop_machine/add uses RCU list operations). */
DEFINE_MUTEX(module_mutex);
EXPORT_SYMBOL_GPL(module_mutex);
static LIST_HEAD(modules);
#ifdef CONFIG_KGDB_KDB
struct list_head *kdb_modules = &modules; /* kdb needs the list of modules */
#endif /* CONFIG_KGDB_KDB */

#ifdef CONFIG_MODULE_SIG
#ifdef CONFIG_MODULE_SIG_FORCE
static bool sig_enforce = true;
#else
static bool sig_enforce = false;

static int param_set_bool_enable_only(const char *val,
				      const struct kernel_param *kp)
{
	int err;
	bool test;
	struct kernel_param dummy_kp = *kp;

	dummy_kp.arg = &test;

	err = param_set_bool(val, &dummy_kp);
	if (err)
		return err;

	/* Don't let them unset it once it's set! */
	if (!test && sig_enforce)
		return -EROFS;

	if (test)
		sig_enforce = true;
	return 0;
}

static const struct kernel_param_ops param_ops_bool_enable_only = {
	.set = param_set_bool_enable_only,
	.get = param_get_bool,
};
#define param_check_bool_enable_only param_check_bool

module_param(sig_enforce, bool_enable_only, 0644);
#endif /* !CONFIG_MODULE_SIG_FORCE */
#endif /* CONFIG_MODULE_SIG */

/* Block module loading/unloading? */
int modules_disabled = 0;
core_param(nomodule, modules_disabled, bint, 0);

/* Waiting for a module to finish initializing? */
static DECLARE_WAIT_QUEUE_HEAD(module_wq);

static BLOCKING_NOTIFIER_HEAD(module_notify_list);

/* Bounds of module allocation, for speeding __module_address.
 * Protected by module_mutex. */
static unsigned long module_addr_min = -1UL, module_addr_max = 0;

int register_module_notifier(struct notifier_block * nb)
{
	return blocking_notifier_chain_register(&module_notify_list, nb);
}
EXPORT_SYMBOL(register_module_notifier);

int unregister_module_notifier(struct notifier_block * nb)
{
	return blocking_notifier_chain_unregister(&module_notify_list, nb);
}
EXPORT_SYMBOL(unregister_module_notifier);

struct load_info {
	Elf_Ehdr *hdr;
	unsigned long len;
	Elf_Shdr *sechdrs;
	char *secstrings, *strtab;
	unsigned long symoffs, stroffs;
	struct _ddebug *debug;
	unsigned int num_debug;
	bool sig_ok;
	struct {
		unsigned int sym, str, mod, vers, info, pcpu;
	} index;
};

/* We require a truly strong try_module_get(): 0 means failure due to
   ongoing or failed initialization etc. */
static inline int strong_try_module_get(struct module *mod)
{
	BUG_ON(mod && mod->state == MODULE_STATE_UNFORMED);
	if (mod && mod->state == MODULE_STATE_COMING)
		return -EBUSY;
	if (try_module_get(mod))
		return 0;
	else
		return -ENOENT;
}

static inline void add_taint_module(struct module *mod, unsigned flag,
				    enum lockdep_ok lockdep_ok)
{
	add_taint(flag, lockdep_ok);
	mod->taints |= (1U << flag);
}

/*
 * A thread that wants to hold a reference to a module only while it
 * is running can call this to safely exit.  nfsd and lockd use this.
 */
void __module_put_and_exit(struct module *mod, long code)
{
	module_put(mod);
	do_exit(code);
}
EXPORT_SYMBOL(__module_put_and_exit);

/* Find a module section: 0 means not found. */
static unsigned int find_sec(const struct load_info *info, const char *name)
{
	unsigned int i;

	for (i = 1; i < info->hdr->e_shnum; i++) {
		Elf_Shdr *shdr = &info->sechdrs[i];
		/* Alloc bit cleared means "ignore it." */
		if ((shdr->sh_flags & SHF_ALLOC)
		    && strcmp(info->secstrings + shdr->sh_name, name) == 0)
			return i;
	}
	return 0;
}

/* Find a module section, or NULL. */
static void *section_addr(const struct load_info *info, const char *name)
{
	/* Section 0 has sh_addr 0. */
	return (void *)info->sechdrs[find_sec(info, name)].sh_addr;
}

/* Find a module section, or NULL.  Fill in number of "objects" in section. */
static void *section_objs(const struct load_info *info,
			  const char *name,
			  size_t object_size,
			  unsigned int *num)
{
	unsigned int sec = find_sec(info, name);

	/* Section 0 has sh_addr 0 and sh_size 0. */
	*num = info->sechdrs[sec].sh_size / object_size;
	return (void *)info->sechdrs[sec].sh_addr;
}

/* Provided by the linker */
extern const struct kernel_symbol __start___ksymtab[];
extern const struct kernel_symbol __stop___ksymtab[];
extern const struct kernel_symbol __start___ksymtab_gpl[];
extern const struct kernel_symbol __stop___ksymtab_gpl[];
extern const struct kernel_symbol __start___ksymtab_gpl_future[];
extern const struct kernel_symbol __stop___ksymtab_gpl_future[];
extern const unsigned long __start___kcrctab[];
extern const unsigned long __start___kcrctab_gpl[];
extern const unsigned long __start___kcrctab_gpl_future[];
#ifdef CONFIG_UNUSED_SYMBOLS
extern const struct kernel_symbol __start___ksymtab_unused[];
extern const struct kernel_symbol __stop___ksymtab_unused[];
extern const struct kernel_symbol __start___ksymtab_unused_gpl[];
extern const struct kernel_symbol __stop___ksymtab_unused_gpl[];
extern const unsigned long __start___kcrctab_unused[];
extern const unsigned long __start___kcrctab_unused_gpl[];
#endif

#ifndef CONFIG_MODVERSIONS
#define symversion(base, idx) NULL
#else
#define symversion(base, idx) ((base != NULL) ? ((base) + (idx)) : NULL)
#endif

static bool each_symbol_in_section(const struct symsearch *arr,
				   unsigned int arrsize,
				   struct module *owner,
				   bool (*fn)(const struct symsearch *syms,
					      struct module *owner,
					      void *data),
				   void *data)
{
	unsigned int j;

	for (j = 0; j < arrsize; j++) {
		if (fn(&arr[j], owner, data))
			return true;
	}

	return false;
}

/* Returns true as soon as fn returns true, otherwise false. */
bool each_symbol_section(bool (*fn)(const struct symsearch *arr,
				    struct module *owner,
				    void *data),
			 void *data)
{
	struct module *mod;
	static const struct symsearch arr[] = {
		{ __start___ksymtab, __stop___ksymtab, __start___kcrctab,
		  NOT_GPL_ONLY, false },
		{ __start___ksymtab_gpl, __stop___ksymtab_gpl,
		  __start___kcrctab_gpl,
		  GPL_ONLY, false },
		{ __start___ksymtab_gpl_future, __stop___ksymtab_gpl_future,
		  __start___kcrctab_gpl_future,
		  WILL_BE_GPL_ONLY, false },
#ifdef CONFIG_UNUSED_SYMBOLS
		{ __start___ksymtab_unused, __stop___ksymtab_unused,
		  __start___kcrctab_unused,
		  NOT_GPL_ONLY, true },
		{ __start___ksymtab_unused_gpl, __stop___ksymtab_unused_gpl,
		  __start___kcrctab_unused_gpl,
		  GPL_ONLY, true },
#endif
	};

	if (each_symbol_in_section(arr, ARRAY_SIZE(arr), NULL, fn, data))
		return true;

	list_for_each_entry_rcu(mod, &modules, list) {
		struct symsearch arr[] = {
			{ mod->syms, mod->syms + mod->num_syms, mod->crcs,
			  NOT_GPL_ONLY, false },
			{ mod->gpl_syms, mod->gpl_syms + mod->num_gpl_syms,
			  mod->gpl_crcs,
			  GPL_ONLY, false },
			{ mod->gpl_future_syms,
			  mod->gpl_future_syms + mod->num_gpl_future_syms,
			  mod->gpl_future_crcs,
			  WILL_BE_GPL_ONLY, false },
#ifdef CONFIG_UNUSED_SYMBOLS
			{ mod->unused_syms,
			  mod->unused_syms + mod->num_unused_syms,
			  mod->unused_crcs,
			  NOT_GPL_ONLY, true },
			{ mod->unused_gpl_syms,
			  mod->unused_gpl_syms + mod->num_unused_gpl_syms,
			  mod->unused_gpl_crcs,
			  GPL_ONLY, true },
#endif
		};

		if (mod->state == MODULE_STATE_UNFORMED)
			continue;

		if (each_symbol_in_section(arr, ARRAY_SIZE(arr), mod, fn, data))
			return true;
	}
	return false;
}
EXPORT_SYMBOL_GPL(each_symbol_section);

struct find_symbol_arg {
	/* Input */
	const char *name;
	bool gplok;
	bool warn;

	/* Output */
	struct module *owner;
	const unsigned long *crc;
	const struct kernel_symbol *sym;
};

static bool check_symbol(const struct symsearch *syms,
				 struct module *owner,
				 unsigned int symnum, void *data)
{
	struct find_symbol_arg *fsa = data;

	if (!fsa->gplok) {
		if (syms->licence == GPL_ONLY)
			return false;
		if (syms->licence == WILL_BE_GPL_ONLY && fsa->warn) {
			printk(KERN_WARNING "Symbol %s is being used "
			       "by a non-GPL module, which will not "
			       "be allowed in the future\n", fsa->name);
		}
	}

#ifdef CONFIG_UNUSED_SYMBOLS
	if (syms->unused && fsa->warn) {
		printk(KERN_WARNING "Symbol %s is marked as UNUSED, "
		       "however this module is using it.\n", fsa->name);
		printk(KERN_WARNING
		       "This symbol will go away in the future.\n");
		printk(KERN_WARNING
		       "Please evalute if this is the right api to use and if "
		       "it really is, submit a report the linux kernel "
		       "mailinglist together with submitting your code for "
		       "inclusion.\n");
	}
#endif

	fsa->owner = owner;
	fsa->crc = symversion(syms->crcs, symnum);
	fsa->sym = &syms->start[symnum];
	return true;
}

static int cmp_name(const void *va, const void *vb)
{
	const char *a;
	const struct kernel_symbol *b;
	a = va; b = vb;
	return strcmp(a, b->name);
}

static bool find_symbol_in_section(const struct symsearch *syms,
				   struct module *owner,
				   void *data)
{
	struct find_symbol_arg *fsa = data;
	struct kernel_symbol *sym;

	sym = bsearch(fsa->name, syms->start, syms->stop - syms->start,
			sizeof(struct kernel_symbol), cmp_name);

	if (sym != NULL && check_symbol(syms, owner, sym - syms->start, data))
		return true;

	return false;
}

/* Find a symbol and return it, along with, (optional) crc and
 * (optional) module which owns it.  Needs preempt disabled or module_mutex. */
const struct kernel_symbol *find_symbol(const char *name,
					struct module **owner,
					const unsigned long **crc,
					bool gplok,
					bool warn)
{
	struct find_symbol_arg fsa;

	fsa.name = name;
	fsa.gplok = gplok;
	fsa.warn = warn;

	if (each_symbol_section(find_symbol_in_section, &fsa)) {
		if (owner)
			*owner = fsa.owner;
		if (crc)
			*crc = fsa.crc;
		return fsa.sym;
	}

	pr_debug("Failed to find symbol %s\n", name);
	return NULL;
}
EXPORT_SYMBOL_GPL(find_symbol);

/* Search for module by name: must hold module_mutex. */
static struct module *find_module_all(const char *name,
				      bool even_unformed)
{
	struct module *mod;

	list_for_each_entry(mod, &modules, list) {
		if (!even_unformed && mod->state == MODULE_STATE_UNFORMED)
			continue;
		if (strcmp(mod->name, name) == 0)
			return mod;
	}
	return NULL;
}

struct module *find_module(const char *name)
{
	return find_module_all(name, false);
}
EXPORT_SYMBOL_GPL(find_module);

#ifdef CONFIG_SMP

static inline void __percpu *mod_percpu(struct module *mod)
{
	return mod->percpu;
}

static int percpu_modalloc(struct module *mod,
			   unsigned long size, unsigned long align)
{
	if (align > PAGE_SIZE) {
		printk(KERN_WARNING "%s: per-cpu alignment %li > %li\n",
		       mod->name, align, PAGE_SIZE);
		align = PAGE_SIZE;
	}

	mod->percpu = __alloc_reserved_percpu(size, align);
	if (!mod->percpu) {
		printk(KERN_WARNING
		       "%s: Could not allocate %lu bytes percpu data\n",
		       mod->name, size);
		return -ENOMEM;
	}
	mod->percpu_size = size;
	return 0;
}

static void percpu_modfree(struct module *mod)
{
	free_percpu(mod->percpu);
}

static unsigned int find_pcpusec(struct load_info *info)
{
	return find_sec(info, ".data..percpu");
}

static void percpu_modcopy(struct module *mod,
			   const void *from, unsigned long size)
{
	int cpu;

	for_each_possible_cpu(cpu)
		memcpy(per_cpu_ptr(mod->percpu, cpu), from, size);
}

/**
 * is_module_percpu_address - test whether address is from module static percpu
 * @addr: address to test
 *
 * Test whether @addr belongs to module static percpu area.
 *
 * RETURNS:
 * %true if @addr is from module static percpu area
 */
bool is_module_percpu_address(unsigned long addr)
{
	struct module *mod;
	unsigned int cpu;

	preempt_disable();

	list_for_each_entry_rcu(mod, &modules, list) {
		if (mod->state == MODULE_STATE_UNFORMED)
			continue;
		if (!mod->percpu_size)
			continue;
		for_each_possible_cpu(cpu) {
			void *start = per_cpu_ptr(mod->percpu, cpu);

			if ((void *)addr >= start &&
			    (void *)addr < start + mod->percpu_size) {
				preempt_enable();
				return true;
			}
		}
	}

	preempt_enable();
	return false;
}

#else /* ... !CONFIG_SMP */

static inline void __percpu *mod_percpu(struct module *mod)
{
	return NULL;
}
static inline int percpu_modalloc(struct module *mod,
				  unsigned long size, unsigned long align)
{
	return -ENOMEM;
}
static inline void percpu_modfree(struct module *mod)
{
}
static unsigned int find_pcpusec(struct load_info *info)
{
	return 0;
}
static inline void percpu_modcopy(struct module *mod,
				  const void *from, unsigned long size)
{
	/* pcpusec should be 0, and size of that section should be 0. */
	BUG_ON(size != 0);
}
bool is_module_percpu_address(unsigned long addr)
{
	return false;
}

#endif /* CONFIG_SMP */

#define MODINFO_ATTR(field)	\
static void setup_modinfo_##field(struct module *mod, const char *s)  \
{                                                                     \
	mod->field = kstrdup(s, GFP_KERNEL);                          \
}                                                                     \
static ssize_t show_modinfo_##field(struct module_attribute *mattr,   \
			struct module_kobject *mk, char *buffer)      \
{                                                                     \
	return sprintf(buffer, "%s\n", mk->mod->field);               \
}                                                                     \
static int modinfo_##field##_exists(struct module *mod)               \
{                                                                     \
	return mod->field != NULL;                                    \
}                                                                     \
static void free_modinfo_##field(struct module *mod)                  \
{                                                                     \
	kfree(mod->field);                                            \
	mod->field = NULL;                                            \
}                                                                     \
static struct module_attribute modinfo_##field = {                    \
	.attr = { .name = __stringify(field), .mode = 0444 },         \
	.show = show_modinfo_##field,                                 \
	.setup = setup_modinfo_##field,                               \
	.test = modinfo_##field##_exists,                             \
	.free = free_modinfo_##field,                                 \
};

MODINFO_ATTR(version);
MODINFO_ATTR(srcversion);

static char last_unloaded_module[MODULE_NAME_LEN+1];

#ifdef CONFIG_MODULE_UNLOAD

EXPORT_TRACEPOINT_SYMBOL(module_get);

/* Init the unload section of the module. */
static int module_unload_init(struct module *mod)
{
	mod->refptr = alloc_percpu(struct module_ref);
	if (!mod->refptr)
		return -ENOMEM;

	INIT_LIST_HEAD(&mod->source_list);
	INIT_LIST_HEAD(&mod->target_list);

	/* Hold reference count during initialization. */
	__this_cpu_write(mod->refptr->incs, 1);
	/* Backwards compatibility macros put refcount during init. */
	mod->waiter = current;

	return 0;
}

/* Does a already use b? */
static int already_uses(struct module *a, struct module *b)
{
	struct module_use *use;

	list_for_each_entry(use, &b->source_list, source_list) {
		if (use->source == a) {
			pr_debug("%s uses %s!\n", a->name, b->name);
			return 1;
		}
	}
	pr_debug("%s does not use %s!\n", a->name, b->name);
	return 0;
}

/*
 * Module a uses b
 *  - we add 'a' as a "source", 'b' as a "target" of module use
 *  - the module_use is added to the list of 'b' sources (so
 *    'b' can walk the list to see who sourced them), and of 'a'
 *    targets (so 'a' can see what modules it targets).
 */
static int add_module_usage(struct module *a, struct module *b)
{
	struct module_use *use;

	pr_debug("Allocating new usage for %s.\n", a->name);
	use = kmalloc(sizeof(*use), GFP_ATOMIC);
	if (!use) {
		printk(KERN_WARNING "%s: out of memory loading\n", a->name);
		return -ENOMEM;
	}

	use->source = a;
	use->target = b;
	list_add(&use->source_list, &b->source_list);
	list_add(&use->target_list, &a->target_list);
	return 0;
}

/* Module a uses b: caller needs module_mutex() */
int ref_module(struct module *a, struct module *b)
{
	int err;

	if (b == NULL || already_uses(a, b))
		return 0;

	/* If module isn't available, we fail. */
	err = strong_try_module_get(b);
	if (err)
		return err;

	err = add_module_usage(a, b);
	if (err) {
		module_put(b);
		return err;
	}
	return 0;
}
EXPORT_SYMBOL_GPL(ref_module);

/* Clear the unload stuff of the module. */
static void module_unload_free(struct module *mod)
{
	struct module_use *use, *tmp;

	mutex_lock(&module_mutex);
	list_for_each_entry_safe(use, tmp, &mod->target_list, target_list) {
		struct module *i = use->target;
		pr_debug("%s unusing %s\n", mod->name, i->name);
		module_put(i);
		list_del(&use->source_list);
		list_del(&use->target_list);
		kfree(use);
	}
	mutex_unlock(&module_mutex);

	free_percpu(mod->refptr);
}

#ifdef CONFIG_MODULE_FORCE_UNLOAD
static inline int try_force_unload(unsigned int flags)
{
	int ret = (flags & O_TRUNC);
	if (ret)
		add_taint(TAINT_FORCED_RMMOD, LOCKDEP_NOW_UNRELIABLE);
	return ret;
}
#else
static inline int try_force_unload(unsigned int flags)
{
	return 0;
}
#endif /* CONFIG_MODULE_FORCE_UNLOAD */

struct stopref
{
	struct module *mod;
	int flags;
	int *forced;
};

/* Whole machine is stopped with interrupts off when this runs. */
static int __try_stop_module(void *_sref)
{
	struct stopref *sref = _sref;

	/* If it's not unused, quit unless we're forcing. */
	if (module_refcount(sref->mod) != 0) {
		if (!(*sref->forced = try_force_unload(sref->flags)))
			return -EWOULDBLOCK;
	}

	/* Mark it as dying. */
	sref->mod->state = MODULE_STATE_GOING;
	return 0;
}

static int try_stop_module(struct module *mod, int flags, int *forced)
{
	if (flags & O_NONBLOCK) {
		struct stopref sref = { mod, flags, forced };

		return stop_machine(__try_stop_module, &sref, NULL);
	} else {
		/* We don't need to stop the machine for this. */
		mod->state = MODULE_STATE_GOING;
		synchronize_sched();
		return 0;
	}
}

unsigned long module_refcount(struct module *mod)
{
	unsigned long incs = 0, decs = 0;
	int cpu;

	for_each_possible_cpu(cpu)
		decs += per_cpu_ptr(mod->refptr, cpu)->decs;
	/*
	 * ensure the incs are added up after the decs.
	 * module_put ensures incs are visible before decs with smp_wmb.
	 *
	 * This 2-count scheme avoids the situation where the refcount
	 * for CPU0 is read, then CPU0 increments the module refcount,
	 * then CPU1 drops that refcount, then the refcount for CPU1 is
	 * read. We would record a decrement but not its corresponding
	 * increment so we would see a low count (disaster).
	 *
	 * Rare situation? But module_refcount can be preempted, and we
	 * might be tallying up 4096+ CPUs. So it is not impossible.
	 */
	smp_rmb();
	for_each_possible_cpu(cpu)
		incs += per_cpu_ptr(mod->refptr, cpu)->incs;
	return incs - decs;
}
EXPORT_SYMBOL(module_refcount);

/* This exists whether we can unload or not */
static void free_module(struct module *mod);

static void wait_for_zero_refcount(struct module *mod)
{
	/* Since we might sleep for some time, release the mutex first */
	mutex_unlock(&module_mutex);
	for (;;) {
		pr_debug("Looking at refcount...\n");
		set_current_state(TASK_UNINTERRUPTIBLE);
		if (module_refcount(mod) == 0)
			break;
		schedule();
	}
	current->state = TASK_RUNNING;
	mutex_lock(&module_mutex);
}

SYSCALL_DEFINE2(delete_module, const char __user *, name_user,
		unsigned int, flags)
{
	struct module *mod;
	char name[MODULE_NAME_LEN];
	int ret, forced = 0;

	if (!capable(CAP_SYS_MODULE) || modules_disabled)
		return -EPERM;

	if (strncpy_from_user(name, name_user, MODULE_NAME_LEN-1) < 0)
		return -EFAULT;
	name[MODULE_NAME_LEN-1] = '\0';

	if (mutex_lock_interruptible(&module_mutex) != 0)
		return -EINTR;

	mod = find_module(name);
	if (!mod) {
		ret = -ENOENT;
		goto out;
	}

	if (!list_empty(&mod->source_list)) {
		/* Other modules depend on us: get rid of them first. */
		ret = -EWOULDBLOCK;
		goto out;
	}

	/* Doing init or already dying? */
	if (mod->state != MODULE_STATE_LIVE) {
		/* FIXME: if (force), slam module count and wake up
                   waiter --RR */
		pr_debug("%s already dying\n", mod->name);
		ret = -EBUSY;
		goto out;
	}

	/* If it has an init func, it must have an exit func to unload */
	if (mod->init && !mod->exit) {
		forced = try_force_unload(flags);
		if (!forced) {
			/* This module can't be removed */
			ret = -EBUSY;
			goto out;
		}
	}

	/* Set this up before setting mod->state */
	mod->waiter = current;

	/* Stop the machine so refcounts can't move and disable module. */
	ret = try_stop_module(mod, flags, &forced);
	if (ret != 0)
		goto out;

	/* Never wait if forced. */
	if (!forced && module_refcount(mod) != 0)
		wait_for_zero_refcount(mod);

	mutex_unlock(&module_mutex);
	/* Final destruction now no one is using it. */
	if (mod->exit != NULL)
		mod->exit();
	blocking_notifier_call_chain(&module_notify_list,
				     MODULE_STATE_GOING, mod);
	async_synchronize_full();

	/* Store the name of the last unloaded module for diagnostic purposes */
	strlcpy(last_unloaded_module, mod->name, sizeof(last_unloaded_module));

	free_module(mod);
	return 0;
out:
	mutex_unlock(&module_mutex);
	return ret;
}

static inline void print_unload_info(struct seq_file *m, struct module *mod)
{
	struct module_use *use;
	int printed_something = 0;

	seq_printf(m, " %lu ", module_refcount(mod));

	/* Always include a trailing , so userspace can differentiate
           between this and the old multi-field proc format. */
	list_for_each_entry(use, &mod->source_list, source_list) {
		printed_something = 1;
		seq_printf(m, "%s,", use->source->name);
	}

	if (mod->init != NULL && mod->exit == NULL) {
		printed_something = 1;
		seq_printf(m, "[permanent],");
	}

	if (!printed_something)
		seq_printf(m, "-");
}

void __symbol_put(const char *symbol)
{
	struct module *owner;

	preempt_disable();
	if (!find_symbol(symbol, &owner, NULL, true, false))
		BUG();
	module_put(owner);
	preempt_enable();
}
EXPORT_SYMBOL(__symbol_put);

/* Note this assumes addr is a function, which it currently always is. */
void symbol_put_addr(void *addr)
{
	struct module *modaddr;
	unsigned long a = (unsigned long)dereference_function_descriptor(addr);

	if (core_kernel_text(a))
		return;

	/* module_text_address is safe here: we're supposed to have reference
	 * to module from symbol_get, so it can't go away. */
	modaddr = __module_text_address(a);
	BUG_ON(!modaddr);
	module_put(modaddr);
}
EXPORT_SYMBOL_GPL(symbol_put_addr);

static ssize_t show_refcnt(struct module_attribute *mattr,
			   struct module_kobject *mk, char *buffer)
{
	return sprintf(buffer, "%lu\n", module_refcount(mk->mod));
}

static struct module_attribute modinfo_refcnt =
	__ATTR(refcnt, 0444, show_refcnt, NULL);

void __module_get(struct module *module)
{
	if (module) {
		preempt_disable();
		__this_cpu_inc(module->refptr->incs);
		trace_module_get(module, _RET_IP_);
		preempt_enable();
	}
}
EXPORT_SYMBOL(__module_get);

bool try_module_get(struct module *module)
{
	bool ret = true;

	if (module) {
		preempt_disable();

		if (likely(module_is_live(module))) {
			__this_cpu_inc(module->refptr->incs);
			trace_module_get(module, _RET_IP_);
		} else
			ret = false;

		preempt_enable();
	}
	return ret;
}
EXPORT_SYMBOL(try_module_get);

void module_put(struct module *module)
{
	if (module) {
		preempt_disable();
		smp_wmb(); /* see comment in module_refcount */
		__this_cpu_inc(module->refptr->decs);

		trace_module_put(module, _RET_IP_);
		/* Maybe they're waiting for us to drop reference? */
		if (unlikely(!module_is_live(module)))
			wake_up_process(module->waiter);
		preempt_enable();
	}
}
EXPORT_SYMBOL(module_put);

#else /* !CONFIG_MODULE_UNLOAD */
static inline void print_unload_info(struct seq_file *m, struct module *mod)
{
	/* We don't know the usage count, or what modules are using. */
	seq_printf(m, " - -");
}

static inline void module_unload_free(struct module *mod)
{
}

int ref_module(struct module *a, struct module *b)
{
	return strong_try_module_get(b);
}
EXPORT_SYMBOL_GPL(ref_module);

static inline int module_unload_init(struct module *mod)
{
	return 0;
}
#endif /* CONFIG_MODULE_UNLOAD */

static size_t module_flags_taint(struct module *mod, char *buf)
{
	size_t l = 0;

	if (mod->taints & (1 << TAINT_PROPRIETARY_MODULE))
		buf[l++] = 'P';
	if (mod->taints & (1 << TAINT_OOT_MODULE))
		buf[l++] = 'O';
	if (mod->taints & (1 << TAINT_FORCED_MODULE))
		buf[l++] = 'F';
	if (mod->taints & (1 << TAINT_CRAP))
		buf[l++] = 'C';
	/*
	 * TAINT_FORCED_RMMOD: could be added.
	 * TAINT_UNSAFE_SMP, TAINT_MACHINE_CHECK, TAINT_BAD_PAGE don't
	 * apply to modules.
	 */
	return l;
}

static ssize_t show_initstate(struct module_attribute *mattr,
			      struct module_kobject *mk, char *buffer)
{
	const char *state = "unknown";

	switch (mk->mod->state) {
	case MODULE_STATE_LIVE:
		state = "live";
		break;
	case MODULE_STATE_COMING:
		state = "coming";
		break;
	case MODULE_STATE_GOING:
		state = "going";
		break;
	default:
		BUG();
	}
	return sprintf(buffer, "%s\n", state);
}

static struct module_attribute modinfo_initstate =
	__ATTR(initstate, 0444, show_initstate, NULL);

static ssize_t store_uevent(struct module_attribute *mattr,
			    struct module_kobject *mk,
			    const char *buffer, size_t count)
{
	enum kobject_action action;

	if (kobject_action_type(buffer, count, &action) == 0)
		kobject_uevent(&mk->kobj, action);
	return count;
}

struct module_attribute module_uevent =
	__ATTR(uevent, 0200, NULL, store_uevent);

static ssize_t show_coresize(struct module_attribute *mattr,
			     struct module_kobject *mk, char *buffer)
{
	return sprintf(buffer, "%u\n", mk->mod->core_size);
}

static struct module_attribute modinfo_coresize =
	__ATTR(coresize, 0444, show_coresize, NULL);

static ssize_t show_initsize(struct module_attribute *mattr,
			     struct module_kobject *mk, char *buffer)
{
	return sprintf(buffer, "%u\n", mk->mod->init_size);
}

static struct module_attribute modinfo_initsize =
	__ATTR(initsize, 0444, show_initsize, NULL);

static ssize_t show_taint(struct module_attribute *mattr,
			  struct module_kobject *mk, char *buffer)
{
	size_t l;

	l = module_flags_taint(mk->mod, buffer);
	buffer[l++] = '\n';
	return l;
}

static struct module_attribute modinfo_taint =
	__ATTR(taint, 0444, show_taint, NULL);

static struct module_attribute *modinfo_attrs[] = {
	&module_uevent,
	&modinfo_version,
	&modinfo_srcversion,
	&modinfo_initstate,
	&modinfo_coresize,
	&modinfo_initsize,
	&modinfo_taint,
#ifdef CONFIG_MODULE_UNLOAD
	&modinfo_refcnt,
#endif
	NULL,
};

static const char vermagic[] = VERMAGIC_STRING;

static int try_to_force_load(struct module *mod, const char *reason)
{
#ifdef CONFIG_MODULE_FORCE_LOAD
	if (!test_taint(TAINT_FORCED_MODULE))
		printk(KERN_WARNING "%s: %s: kernel tainted.\n",
		       mod->name, reason);
	add_taint_module(mod, TAINT_FORCED_MODULE, LOCKDEP_NOW_UNRELIABLE);
	return 0;
#else
	return -ENOEXEC;
#endif
}

#ifdef CONFIG_MODVERSIONS
/* If the arch applies (non-zero) relocations to kernel kcrctab, unapply it. */
static unsigned long maybe_relocated(unsigned long crc,
				     const struct module *crc_owner)
{
#ifdef ARCH_RELOCATES_KCRCTAB
	if (crc_owner == NULL)
		return crc - (unsigned long)reloc_start;
#endif
	return crc;
}

static int check_version(Elf_Shdr *sechdrs,
			 unsigned int versindex,
			 const char *symname,
			 struct module *mod, 
			 const unsigned long *crc,
			 const struct module *crc_owner)
{
	unsigned int i, num_versions;
	struct modversion_info *versions;

	/* Exporting module didn't supply crcs?  OK, we're already tainted. */
	if (!crc)
		return 1;

	/* No versions at all?  modprobe --force does this. */
	if (versindex == 0)
		return try_to_force_load(mod, symname) == 0;

	versions = (void *) sechdrs[versindex].sh_addr;
	num_versions = sechdrs[versindex].sh_size
		/ sizeof(struct modversion_info);

	for (i = 0; i < num_versions; i++) {
		if (strcmp(versions[i].name, symname) != 0)
			continue;

		if (versions[i].crc == maybe_relocated(*crc, crc_owner))
			return 1;
		pr_debug("Found checksum %lX vs module %lX\n",
		       maybe_relocated(*crc, crc_owner), versions[i].crc);
		goto bad_version;
	}

	printk(KERN_WARNING "%s: no symbol version for %s\n",
	       mod->name, symname);
	return 0;

bad_version:
	printk("%s: disagrees about version of symbol %s\n",
	       mod->name, symname);
	return 0;
}

static inline int check_modstruct_version(Elf_Shdr *sechdrs,
					  unsigned int versindex,
					  struct module *mod)
{
	const unsigned long *crc;

	/* Since this should be found in kernel (which can't be removed),
	 * no locking is necessary. */
	if (!find_symbol(MODULE_SYMBOL_PREFIX "module_layout", NULL,
			 &crc, true, false))
		BUG();
	return check_version(sechdrs, versindex, "module_layout", mod, crc,
			     NULL);
}

/* First part is kernel version, which we ignore if module has crcs. */
static inline int same_magic(const char *amagic, const char *bmagic,
			     bool has_crcs)
{
	if (has_crcs) {
		amagic += strcspn(amagic, " ");
		bmagic += strcspn(bmagic, " ");
	}
	return strcmp(amagic, bmagic) == 0;
}
#else
static inline int check_version(Elf_Shdr *sechdrs,
				unsigned int versindex,
				const char *symname,
				struct module *mod, 
				const unsigned long *crc,
				const struct module *crc_owner)
{
	return 1;
}

static inline int check_modstruct_version(Elf_Shdr *sechdrs,
					  unsigned int versindex,
					  struct module *mod)
{
	return 1;
}

static inline int same_magic(const char *amagic, const char *bmagic,
			     bool has_crcs)
{
	return strcmp(amagic, bmagic) == 0;
}
#endif /* CONFIG_MODVERSIONS */

/* Resolve a symbol for this module.  I.e. if we find one, record usage. */
static const struct kernel_symbol *resolve_symbol(struct module *mod,
						  const struct load_info *info,
						  const char *name,
						  char ownername[])
{
	struct module *owner;
	const struct kernel_symbol *sym;
	const unsigned long *crc;
	int err;

	mutex_lock(&module_mutex);
	sym = find_symbol(name, &owner, &crc,
			  !(mod->taints & (1 << TAINT_PROPRIETARY_MODULE)), true);
	if (!sym)
		goto unlock;

	if (!check_version(info->sechdrs, info->index.vers, name, mod, crc,
			   owner)) {
		sym = ERR_PTR(-EINVAL);
		goto getname;
	}

	err = ref_module(mod, owner);
	if (err) {
		sym = ERR_PTR(err);
		goto getname;
	}

getname:
	/* We must make copy under the lock if we failed to get ref. */
	strncpy(ownername, module_name(owner), MODULE_NAME_LEN);
unlock:
	mutex_unlock(&module_mutex);
	return sym;
}

static const struct kernel_symbol *
resolve_symbol_wait(struct module *mod,
		    const struct load_info *info,
		    const char *name)
{
	const struct kernel_symbol *ksym;
	char owner[MODULE_NAME_LEN];

	if (wait_event_interruptible_timeout(module_wq,
			!IS_ERR(ksym = resolve_symbol(mod, info, name, owner))
			|| PTR_ERR(ksym) != -EBUSY,
					     30 * HZ) <= 0) {
		printk(KERN_WARNING "%s: gave up waiting for init of module %s.\n",
		       mod->name, owner);
	}
	return ksym;
}

/*
 * /sys/module/foo/sections stuff
 * J. Corbet <corbet@lwn.net>
 */
#ifdef CONFIG_SYSFS

#ifdef CONFIG_KALLSYMS
static inline bool sect_empty(const Elf_Shdr *sect)
{
	return !(sect->sh_flags & SHF_ALLOC) || sect->sh_size == 0;
}

struct module_sect_attr
{
	struct module_attribute mattr;
	char *name;
	unsigned long address;
};

struct module_sect_attrs
{
	struct attribute_group grp;
	unsigned int nsections;
	struct module_sect_attr attrs[0];
};

static ssize_t module_sect_show(struct module_attribute *mattr,
				struct module_kobject *mk, char *buf)
{
	struct module_sect_attr *sattr =
		container_of(mattr, struct module_sect_attr, mattr);
	return sprintf(buf, "0x%pK\n", (void *)sattr->address);
}

static void free_sect_attrs(struct module_sect_attrs *sect_attrs)
{
	unsigned int section;

	for (section = 0; section < sect_attrs->nsections; section++)
		kfree(sect_attrs->attrs[section].name);
	kfree(sect_attrs);
}

static void add_sect_attrs(struct module *mod, const struct load_info *info)
{
	unsigned int nloaded = 0, i, size[2];
	struct module_sect_attrs *sect_attrs;
	struct module_sect_attr *sattr;
	struct attribute **gattr;

	/* Count loaded sections and allocate structures */
	for (i = 0; i < info->hdr->e_shnum; i++)
		if (!sect_empty(&info->sechdrs[i]))
			nloaded++;
	size[0] = ALIGN(sizeof(*sect_attrs)
			+ nloaded * sizeof(sect_attrs->attrs[0]),
			sizeof(sect_attrs->grp.attrs[0]));
	size[1] = (nloaded + 1) * sizeof(sect_attrs->grp.attrs[0]);
	sect_attrs = kzalloc(size[0] + size[1], GFP_KERNEL);
	if (sect_attrs == NULL)
		return;

	/* Setup section attributes. */
	sect_attrs->grp.name = "sections";
	sect_attrs->grp.attrs = (void *)sect_attrs + size[0];

	sect_attrs->nsections = 0;
	sattr = &sect_attrs->attrs[0];
	gattr = &sect_attrs->grp.attrs[0];
	for (i = 0; i < info->hdr->e_shnum; i++) {
		Elf_Shdr *sec = &info->sechdrs[i];
		if (sect_empty(sec))
			continue;
		sattr->address = sec->sh_addr;
		sattr->name = kstrdup(info->secstrings + sec->sh_name,
					GFP_KERNEL);
		if (sattr->name == NULL)
			goto out;
		sect_attrs->nsections++;
		sysfs_attr_init(&sattr->mattr.attr);
		sattr->mattr.show = module_sect_show;
		sattr->mattr.store = NULL;
		sattr->mattr.attr.name = sattr->name;
		sattr->mattr.attr.mode = S_IRUGO;
		*(gattr++) = &(sattr++)->mattr.attr;
	}
	*gattr = NULL;

	if (sysfs_create_group(&mod->mkobj.kobj, &sect_attrs->grp))
		goto out;

	mod->sect_attrs = sect_attrs;
	return;
  out:
	free_sect_attrs(sect_attrs);
}

static void remove_sect_attrs(struct module *mod)
{
	if (mod->sect_attrs) {
		sysfs_remove_group(&mod->mkobj.kobj,
				   &mod->sect_attrs->grp);
		/* We are positive that no one is using any sect attrs
		 * at this point.  Deallocate immediately. */
		free_sect_attrs(mod->sect_attrs);
		mod->sect_attrs = NULL;
	}
}

/*
 * /sys/module/foo/notes/.section.name gives contents of SHT_NOTE sections.
 */

struct module_notes_attrs {
	struct kobject *dir;
	unsigned int notes;
	struct bin_attribute attrs[0];
};

static ssize_t module_notes_read(struct file *filp, struct kobject *kobj,
				 struct bin_attribute *bin_attr,
				 char *buf, loff_t pos, size_t count)
{
	/*
	 * The caller checked the pos and count against our size.
	 */
	memcpy(buf, bin_attr->private + pos, count);
	return count;
}

static void free_notes_attrs(struct module_notes_attrs *notes_attrs,
			     unsigned int i)
{
	if (notes_attrs->dir) {
		while (i-- > 0)
			sysfs_remove_bin_file(notes_attrs->dir,
					      &notes_attrs->attrs[i]);
		kobject_put(notes_attrs->dir);
	}
	kfree(notes_attrs);
}

static void add_notes_attrs(struct module *mod, const struct load_info *info)
{
	unsigned int notes, loaded, i;
	struct module_notes_attrs *notes_attrs;
	struct bin_attribute *nattr;

	/* failed to create section attributes, so can't create notes */
	if (!mod->sect_attrs)
		return;

	/* Count notes sections and allocate structures.  */
	notes = 0;
	for (i = 0; i < info->hdr->e_shnum; i++)
		if (!sect_empty(&info->sechdrs[i]) &&
		    (info->sechdrs[i].sh_type == SHT_NOTE))
			++notes;

	if (notes == 0)
		return;

	notes_attrs = kzalloc(sizeof(*notes_attrs)
			      + notes * sizeof(notes_attrs->attrs[0]),
			      GFP_KERNEL);
	if (notes_attrs == NULL)
		return;

	notes_attrs->notes = notes;
	nattr = &notes_attrs->attrs[0];
	for (loaded = i = 0; i < info->hdr->e_shnum; ++i) {
		if (sect_empty(&info->sechdrs[i]))
			continue;
		if (info->sechdrs[i].sh_type == SHT_NOTE) {
			sysfs_bin_attr_init(nattr);
			nattr->attr.name = mod->sect_attrs->attrs[loaded].name;
			nattr->attr.mode = S_IRUGO;
			nattr->size = info->sechdrs[i].sh_size;
			nattr->private = (void *) info->sechdrs[i].sh_addr;
			nattr->read = module_notes_read;
			++nattr;
		}
		++loaded;
	}

	notes_attrs->dir = kobject_create_and_add("notes", &mod->mkobj.kobj);
	if (!notes_attrs->dir)
		goto out;

	for (i = 0; i < notes; ++i)
		if (sysfs_create_bin_file(notes_attrs->dir,
					  &notes_attrs->attrs[i]))
			goto out;

	mod->notes_attrs = notes_attrs;
	return;

  out:
	free_notes_attrs(notes_attrs, i);
}

static void remove_notes_attrs(struct module *mod)
{
	if (mod->notes_attrs)
		free_notes_attrs(mod->notes_attrs, mod->notes_attrs->notes);
}

#else

static inline void add_sect_attrs(struct module *mod,
				  const struct load_info *info)
{
}

static inline void remove_sect_attrs(struct module *mod)
{
}

static inline void add_notes_attrs(struct module *mod,
				   const struct load_info *info)
{
}

static inline void remove_notes_attrs(struct module *mod)
{
}
#endif /* CONFIG_KALLSYMS */

static void add_usage_links(struct module *mod)
{
#ifdef CONFIG_MODULE_UNLOAD
	struct module_use *use;
	int nowarn;

	mutex_lock(&module_mutex);
	list_for_each_entry(use, &mod->target_list, target_list) {
		nowarn = sysfs_create_link(use->target->holders_dir,
					   &mod->mkobj.kobj, mod->name);
	}
	mutex_unlock(&module_mutex);
#endif
}

static void del_usage_links(struct module *mod)
{
#ifdef CONFIG_MODULE_UNLOAD
	struct module_use *use;

	mutex_lock(&module_mutex);
	list_for_each_entry(use, &mod->target_list, target_list)
		sysfs_remove_link(use->target->holders_dir, mod->name);
	mutex_unlock(&module_mutex);
#endif
}

static int module_add_modinfo_attrs(struct module *mod)
{
	struct module_attribute *attr;
	struct module_attribute *temp_attr;
	int error = 0;
	int i;

	mod->modinfo_attrs = kzalloc((sizeof(struct module_attribute) *
					(ARRAY_SIZE(modinfo_attrs) + 1)),
					GFP_KERNEL);
	if (!mod->modinfo_attrs)
		return -ENOMEM;

	temp_attr = mod->modinfo_attrs;
	for (i = 0; (attr = modinfo_attrs[i]) && !error; i++) {
		if (!attr->test ||
		    (attr->test && attr->test(mod))) {
			memcpy(temp_attr, attr, sizeof(*temp_attr));
			sysfs_attr_init(&temp_attr->attr);
			error = sysfs_create_file(&mod->mkobj.kobj,&temp_attr->attr);
			++temp_attr;
		}
	}
	return error;
}

static void module_remove_modinfo_attrs(struct module *mod)
{
	struct module_attribute *attr;
	int i;

	for (i = 0; (attr = &mod->modinfo_attrs[i]); i++) {
		/* pick a field to test for end of list */
		if (!attr->attr.name)
			break;
		sysfs_remove_file(&mod->mkobj.kobj,&attr->attr);
		if (attr->free)
			attr->free(mod);
	}
	kfree(mod->modinfo_attrs);
}

static int mod_sysfs_init(struct module *mod)
{
	int err;
	struct kobject *kobj;

	if (!module_sysfs_initialized) {
		printk(KERN_ERR "%s: module sysfs not initialized\n",
		       mod->name);
		err = -EINVAL;
		goto out;
	}

	kobj = kset_find_obj(module_kset, mod->name);
	if (kobj) {
		printk(KERN_ERR "%s: module is already loaded\n", mod->name);
		kobject_put(kobj);
		err = -EINVAL;
		goto out;
	}

	mod->mkobj.mod = mod;

	memset(&mod->mkobj.kobj, 0, sizeof(mod->mkobj.kobj));
	mod->mkobj.kobj.kset = module_kset;
	err = kobject_init_and_add(&mod->mkobj.kobj, &module_ktype, NULL,
				   "%s", mod->name);
	if (err)
		kobject_put(&mod->mkobj.kobj);

	/* delay uevent until full sysfs population */
out:
	return err;
}

static int mod_sysfs_setup(struct module *mod,
			   const struct load_info *info,
			   struct kernel_param *kparam,
			   unsigned int num_params)
{
	int err;

	err = mod_sysfs_init(mod);
	if (err)
		goto out;

	mod->holders_dir = kobject_create_and_add("holders", &mod->mkobj.kobj);
	if (!mod->holders_dir) {
		err = -ENOMEM;
		goto out_unreg;
	}

	err = module_param_sysfs_setup(mod, kparam, num_params);
	if (err)
		goto out_unreg_holders;

	err = module_add_modinfo_attrs(mod);
	if (err)
		goto out_unreg_param;

	add_usage_links(mod);
	add_sect_attrs(mod, info);
	add_notes_attrs(mod, info);

	kobject_uevent(&mod->mkobj.kobj, KOBJ_ADD);
	return 0;

out_unreg_param:
	module_param_sysfs_remove(mod);
out_unreg_holders:
	kobject_put(mod->holders_dir);
out_unreg:
	kobject_put(&mod->mkobj.kobj);
out:
	return err;
}

static void mod_sysfs_fini(struct module *mod)
{
	remove_notes_attrs(mod);
	remove_sect_attrs(mod);
	kobject_put(&mod->mkobj.kobj);
}

#else /* !CONFIG_SYSFS */

static int mod_sysfs_setup(struct module *mod,
			   const struct load_info *info,
			   struct kernel_param *kparam,
			   unsigned int num_params)
{
	return 0;
}

static void mod_sysfs_fini(struct module *mod)
{
}

static void module_remove_modinfo_attrs(struct module *mod)
{
}

static void del_usage_links(struct module *mod)
{
}

#endif /* CONFIG_SYSFS */

static void mod_sysfs_teardown(struct module *mod)
{
	del_usage_links(mod);
	module_remove_modinfo_attrs(mod);
	module_param_sysfs_remove(mod);
	kobject_put(mod->mkobj.drivers_dir);
	kobject_put(mod->holders_dir);
	mod_sysfs_fini(mod);
}

/*
 * unlink the module with the whole machine is stopped with interrupts off
 * - this defends against kallsyms not taking locks
 */
static int __unlink_module(void *_mod)
{
	struct module *mod = _mod;
	list_del(&mod->list);
	module_bug_cleanup(mod);
	return 0;
}

#ifdef CONFIG_DEBUG_SET_MODULE_RONX
/*
 * LKM RO/NX protection: protect module's text/ro-data
 * from modification and any data from execution.
 */
void set_page_attributes(void *start, void *end, int (*set)(unsigned long start, int num_pages))
{
	unsigned long begin_pfn = PFN_DOWN((unsigned long)start);
	unsigned long end_pfn = PFN_DOWN((unsigned long)end);

	if (end_pfn > begin_pfn)
		set(begin_pfn << PAGE_SHIFT, end_pfn - begin_pfn);
}

static void set_section_ro_nx(void *base,
			unsigned long text_size,
			unsigned long ro_size,
			unsigned long total_size)
{
	/* begin and end PFNs of the current subsection */
	unsigned long begin_pfn;
	unsigned long end_pfn;

	/*
	 * Set RO for module text and RO-data:
	 * - Always protect first page.
	 * - Do not protect last partial page.
	 */
	if (ro_size > 0)
		set_page_attributes(base, base + ro_size, set_memory_ro);

	/*
	 * Set NX permissions for module data:
	 * - Do not protect first partial page.
	 * - Always protect last page.
	 */
	if (total_size > text_size) {
		begin_pfn = PFN_UP((unsigned long)base + text_size);
		end_pfn = PFN_UP((unsigned long)base + total_size);
		if (end_pfn > begin_pfn)
			set_memory_nx(begin_pfn << PAGE_SHIFT, end_pfn - begin_pfn);
	}
}

static void unset_module_core_ro_nx(struct module *mod)
{
	set_page_attributes(mod->module_core + mod->core_text_size,
		mod->module_core + mod->core_size,
		set_memory_x);
	set_page_attributes(mod->module_core,
		mod->module_core + mod->core_ro_size,
		set_memory_rw);
}

static void unset_module_init_ro_nx(struct module *mod)
{
	set_page_attributes(mod->module_init + mod->init_text_size,
		mod->module_init + mod->init_size,
		set_memory_x);
	set_page_attributes(mod->module_init,
		mod->module_init + mod->init_ro_size,
		set_memory_rw);
}

/* Iterate through all modules and set each module's text as RW */
void set_all_modules_text_rw(void)
{
	struct module *mod;

	mutex_lock(&module_mutex);
	list_for_each_entry_rcu(mod, &modules, list) {
		if (mod->state == MODULE_STATE_UNFORMED)
			continue;
		if ((mod->module_core) && (mod->core_text_size)) {
			set_page_attributes(mod->module_core,
						mod->module_core + mod->core_text_size,
						set_memory_rw);
		}
		if ((mod->module_init) && (mod->init_text_size)) {
			set_page_attributes(mod->module_init,
						mod->module_init + mod->init_text_size,
						set_memory_rw);
		}
	}
	mutex_unlock(&module_mutex);
}

/* Iterate through all modules and set each module's text as RO */
void set_all_modules_text_ro(void)
{
	struct module *mod;

	mutex_lock(&module_mutex);
	list_for_each_entry_rcu(mod, &modules, list) {
		if (mod->state == MODULE_STATE_UNFORMED)
			continue;
		if ((mod->module_core) && (mod->core_text_size)) {
			set_page_attributes(mod->module_core,
						mod->module_core + mod->core_text_size,
						set_memory_ro);
		}
		if ((mod->module_init) && (mod->init_text_size)) {
			set_page_attributes(mod->module_init,
						mod->module_init + mod->init_text_size,
						set_memory_ro);
		}
	}
	mutex_unlock(&module_mutex);
}
#else
static inline void set_section_ro_nx(void *base, unsigned long text_size, unsigned long ro_size, unsigned long total_size) { }
static void unset_module_core_ro_nx(struct module *mod) { }
static void unset_module_init_ro_nx(struct module *mod) { }
#endif

void __weak module_free(struct module *mod, void *module_region)
{
	vfree(module_region);
}

void __weak module_arch_cleanup(struct module *mod)
{
}

/* Free a module, remove from lists, etc. */
static void free_module(struct module *mod)
{
	trace_module_free(mod);

	/* Delete from various lists */
	mutex_lock(&module_mutex);
	stop_machine(__unlink_module, mod, NULL);
	mutex_unlock(&module_mutex);
	mod_sysfs_teardown(mod);

	/* Remove dynamic debug info */
	ddebug_remove_module(mod->name);

	/* Arch-specific cleanup. */
	module_arch_cleanup(mod);

	/* Module unload stuff */
	module_unload_free(mod);

	/* Free any allocated parameters. */
	destroy_params(mod->kp, mod->num_kp);

	/* This may be NULL, but that's OK */
	unset_module_init_ro_nx(mod);
	module_free(mod, mod->module_init);
	kfree(mod->args);
	percpu_modfree(mod);

	/* Free lock-classes: */
	lockdep_free_key_range(mod->module_core, mod->core_size);

	/* Finally, free the core (containing the module structure) */
	unset_module_core_ro_nx(mod);
	module_free(mod, mod->module_core);

#ifdef CONFIG_MPU
	update_protections(current->mm);
#endif
}

void *__symbol_get(const char *symbol)
{
	struct module *owner;
	const struct kernel_symbol *sym;

	preempt_disable();
	sym = find_symbol(symbol, &owner, NULL, true, true);
	if (sym && strong_try_module_get(owner))
		sym = NULL;
	preempt_enable();

	return sym ? (void *)sym->value : NULL;
}
EXPORT_SYMBOL_GPL(__symbol_get);

/*
 * Ensure that an exported symbol [global namespace] does not already exist
 * in the kernel or in some other module's exported symbol table.
 *
 * You must hold the module_mutex.
 */
static int verify_export_symbols(struct module *mod)
{
	unsigned int i;
	struct module *owner;
	const struct kernel_symbol *s;
	struct {
		const struct kernel_symbol *sym;
		unsigned int num;
	} arr[] = {
		{ mod->syms, mod->num_syms },
		{ mod->gpl_syms, mod->num_gpl_syms },
		{ mod->gpl_future_syms, mod->num_gpl_future_syms },
#ifdef CONFIG_UNUSED_SYMBOLS
		{ mod->unused_syms, mod->num_unused_syms },
		{ mod->unused_gpl_syms, mod->num_unused_gpl_syms },
#endif
	};

	for (i = 0; i < ARRAY_SIZE(arr); i++) {
		for (s = arr[i].sym; s < arr[i].sym + arr[i].num; s++) {
			if (find_symbol(s->name, &owner, NULL, true, false)) {
				printk(KERN_ERR
				       "%s: exports duplicate symbol %s"
				       " (owned by %s)\n",
				       mod->name, s->name, module_name(owner));
				return -ENOEXEC;
			}
		}
	}
	return 0;
}

/* Change all symbols so that st_value encodes the pointer directly. */
static int simplify_symbols(struct module *mod, const struct load_info *info)
{
	Elf_Shdr *symsec = &info->sechdrs[info->index.sym];
	Elf_Sym *sym = (void *)symsec->sh_addr;
	unsigned long secbase;
	unsigned int i;
	int ret = 0;
	const struct kernel_symbol *ksym;

	for (i = 1; i < symsec->sh_size / sizeof(Elf_Sym); i++) {
		const char *name = info->strtab + sym[i].st_name;

		switch (sym[i].st_shndx) {
		case SHN_COMMON:
			/* We compiled with -fno-common.  These are not
			   supposed to happen.  */
			pr_debug("Common symbol: %s\n", name);
			printk("%s: please compile with -fno-common\n",
			       mod->name);
			ret = -ENOEXEC;
			break;

		case SHN_ABS:
			/* Don't need to do anything */
			pr_debug("Absolute symbol: 0x%08lx\n",
			       (long)sym[i].st_value);
			break;

		case SHN_UNDEF:
			ksym = resolve_symbol_wait(mod, info, name);
			/* Ok if resolved.  */
			if (ksym && !IS_ERR(ksym)) {
				sym[i].st_value = ksym->value;
				break;
			}

			/* Ok if weak.  */
			if (!ksym && ELF_ST_BIND(sym[i].st_info) == STB_WEAK)
				break;

			printk(KERN_WARNING "%s: Unknown symbol %s (err %li)\n",
			       mod->name, name, PTR_ERR(ksym));
			ret = PTR_ERR(ksym) ?: -ENOENT;
			break;

		default:
			/* Divert to percpu allocation if a percpu var. */
			if (sym[i].st_shndx == info->index.pcpu)
				secbase = (unsigned long)mod_percpu(mod);
			else
				secbase = info->sechdrs[sym[i].st_shndx].sh_addr;
			sym[i].st_value += secbase;
			break;
		}
	}

	return ret;
}

static int apply_relocations(struct module *mod, const struct load_info *info)
{
	unsigned int i;
	int err = 0;

	/* Now do relocations. */
	for (i = 1; i < info->hdr->e_shnum; i++) {
		unsigned int infosec = info->sechdrs[i].sh_info;

		/* Not a valid relocation section? */
		if (infosec >= info->hdr->e_shnum)
			continue;

		/* Don't bother with non-allocated sections */
		if (!(info->sechdrs[infosec].sh_flags & SHF_ALLOC))
			continue;

		if (info->sechdrs[i].sh_type == SHT_REL)
			err = apply_relocate(info->sechdrs, info->strtab,
					     info->index.sym, i, mod);
		else if (info->sechdrs[i].sh_type == SHT_RELA)
			err = apply_relocate_add(info->sechdrs, info->strtab,
						 info->index.sym, i, mod);
		if (err < 0)
			break;
	}
	return err;
}

/* Additional bytes needed by arch in front of individual sections */
unsigned int __weak arch_mod_section_prepend(struct module *mod,
					     unsigned int section)
{
	/* default implementation just returns zero */
	return 0;
}

/* Update size with this section: return offset. */
static long get_offset(struct module *mod, unsigned int *size,
		       Elf_Shdr *sechdr, unsigned int section)
{
	long ret;

	*size += arch_mod_section_prepend(mod, section);
	ret = ALIGN(*size, sechdr->sh_addralign ?: 1);
	*size = ret + sechdr->sh_size;
	return ret;
}

/* Lay out the SHF_ALLOC sections in a way not dissimilar to how ld
   might -- code, read-only data, read-write data, small data.  Tally
   sizes, and place the offsets into sh_entsize fields: high bit means it
   belongs in init. */
static void layout_sections(struct module *mod, struct load_info *info)
{
	static unsigned long const masks[][2] = {
		/* NOTE: all executable code must be the first section
		 * in this array; otherwise modify the text_size
		 * finder in the two loops below */
		{ SHF_EXECINSTR | SHF_ALLOC, ARCH_SHF_SMALL },
		{ SHF_ALLOC, SHF_WRITE | ARCH_SHF_SMALL },
		{ SHF_WRITE | SHF_ALLOC, ARCH_SHF_SMALL },
		{ ARCH_SHF_SMALL | SHF_ALLOC, 0 }
	};
	unsigned int m, i;

	for (i = 0; i < info->hdr->e_shnum; i++)
		info->sechdrs[i].sh_entsize = ~0UL;

	pr_debug("Core section allocation order:\n");
	for (m = 0; m < ARRAY_SIZE(masks); ++m) {
		for (i = 0; i < info->hdr->e_shnum; ++i) {
			Elf_Shdr *s = &info->sechdrs[i];
			const char *sname = info->secstrings + s->sh_name;

			if ((s->sh_flags & masks[m][0]) != masks[m][0]
			    || (s->sh_flags & masks[m][1])
			    || s->sh_entsize != ~0UL
			    || strstarts(sname, ".init"))
				continue;
			s->sh_entsize = get_offset(mod, &mod->core_size, s, i);
			pr_debug("\t%s\n", sname);
		}
		switch (m) {
		case 0: /* executable */
			mod->core_size = debug_align(mod->core_size);
			mod->core_text_size = mod->core_size;
			break;
		case 1: /* RO: text and ro-data */
			mod->core_size = debug_align(mod->core_size);
			mod->core_ro_size = mod->core_size;
			break;
		case 3: /* whole core */
			mod->core_size = debug_align(mod->core_size);
			break;
		}
	}

	pr_debug("Init section allocation order:\n");
	for (m = 0; m < ARRAY_SIZE(masks); ++m) {
		for (i = 0; i < info->hdr->e_shnum; ++i) {
			Elf_Shdr *s = &info->sechdrs[i];
			const char *sname = info->secstrings + s->sh_name;

			if ((s->sh_flags & masks[m][0]) != masks[m][0]
			    || (s->sh_flags & masks[m][1])
			    || s->sh_entsize != ~0UL
			    || !strstarts(sname, ".init"))
				continue;
			s->sh_entsize = (get_offset(mod, &mod->init_size, s, i)
					 | INIT_OFFSET_MASK);
			pr_debug("\t%s\n", sname);
		}
		switch (m) {
		case 0: /* executable */
			mod->init_size = debug_align(mod->init_size);
			mod->init_text_size = mod->init_size;
			break;
		case 1: /* RO: text and ro-data */
			mod->init_size = debug_align(mod->init_size);
			mod->init_ro_size = mod->init_size;
			break;
		case 3: /* whole init */
			mod->init_size = debug_align(mod->init_size);
			break;
		}
	}
}

static void set_license(struct module *mod, const char *license)
{
	if (!license)
		license = "unspecified";

	if (!license_is_gpl_compatible(license)) {
		if (!test_taint(TAINT_PROPRIETARY_MODULE))
			printk(KERN_WARNING "%s: module license '%s' taints "
				"kernel.\n", mod->name, license);
		add_taint_module(mod, TAINT_PROPRIETARY_MODULE,
				 LOCKDEP_NOW_UNRELIABLE);
	}
}

/* Parse tag=value strings from .modinfo section */
static char *next_string(char *string, unsigned long *secsize)
{
	/* Skip non-zero chars */
	while (string[0]) {
		string++;
		if ((*secsize)-- <= 1)
			return NULL;
	}

	/* Skip any zero padding. */
	while (!string[0]) {
		string++;
		if ((*secsize)-- <= 1)
			return NULL;
	}
	return string;
}

static char *get_modinfo(struct load_info *info, const char *tag)
{
	char *p;
	unsigned int taglen = strlen(tag);
	Elf_Shdr *infosec = &info->sechdrs[info->index.info];
	unsigned long size = infosec->sh_size;

	for (p = (char *)infosec->sh_addr; p; p = next_string(p, &size)) {
		if (strncmp(p, tag, taglen) == 0 && p[taglen] == '=')
			return p + taglen + 1;
	}
	return NULL;
}

static void setup_modinfo(struct module *mod, struct load_info *info)
{
	struct module_attribute *attr;
	int i;

	for (i = 0; (attr = modinfo_attrs[i]); i++) {
		if (attr->setup)
			attr->setup(mod, get_modinfo(info, attr->attr.name));
	}
}

static void free_modinfo(struct module *mod)
{
	struct module_attribute *attr;
	int i;

	for (i = 0; (attr = modinfo_attrs[i]); i++) {
		if (attr->free)
			attr->free(mod);
	}
}

#ifdef CONFIG_KALLSYMS

/* lookup symbol in given range of kernel_symbols */
static const struct kernel_symbol *lookup_symbol(const char *name,
	const struct kernel_symbol *start,
	const struct kernel_symbol *stop)
{
	return bsearch(name, start, stop - start,
			sizeof(struct kernel_symbol), cmp_name);
}

static int is_exported(const char *name, unsigned long value,
		       const struct module *mod)
{
	const struct kernel_symbol *ks;
	if (!mod)
		ks = lookup_symbol(name, __start___ksymtab, __stop___ksymtab);
	else
		ks = lookup_symbol(name, mod->syms, mod->syms + mod->num_syms);
	return ks != NULL && ks->value == value;
}

/* As per nm */
static char elf_type(const Elf_Sym *sym, const struct load_info *info)
{
	const Elf_Shdr *sechdrs = info->sechdrs;

	if (ELF_ST_BIND(sym->st_info) == STB_WEAK) {
		if (ELF_ST_TYPE(sym->st_info) == STT_OBJECT)
			return 'v';
		else
			return 'w';
	}
	if (sym->st_shndx == SHN_UNDEF)
		return 'U';
	if (sym->st_shndx == SHN_ABS)
		return 'a';
	if (sym->st_shndx >= SHN_LORESERVE)
		return '?';
	if (sechdrs[sym->st_shndx].sh_flags & SHF_EXECINSTR)
		return 't';
	if (sechdrs[sym->st_shndx].sh_flags & SHF_ALLOC
	    && sechdrs[sym->st_shndx].sh_type != SHT_NOBITS) {
		if (!(sechdrs[sym->st_shndx].sh_flags & SHF_WRITE))
			return 'r';
		else if (sechdrs[sym->st_shndx].sh_flags & ARCH_SHF_SMALL)
			return 'g';
		else
			return 'd';
	}
	if (sechdrs[sym->st_shndx].sh_type == SHT_NOBITS) {
		if (sechdrs[sym->st_shndx].sh_flags & ARCH_SHF_SMALL)
			return 's';
		else
			return 'b';
	}
	if (strstarts(info->secstrings + sechdrs[sym->st_shndx].sh_name,
		      ".debug")) {
		return 'n';
	}
	return '?';
}

static bool is_core_symbol(const Elf_Sym *src, const Elf_Shdr *sechdrs,
                           unsigned int shnum)
{
	const Elf_Shdr *sec;

	if (src->st_shndx == SHN_UNDEF
	    || src->st_shndx >= shnum
	    || !src->st_name)
		return false;

	sec = sechdrs + src->st_shndx;
	if (!(sec->sh_flags & SHF_ALLOC)
#ifndef CONFIG_KALLSYMS_ALL
	    || !(sec->sh_flags & SHF_EXECINSTR)
#endif
	    || (sec->sh_entsize & INIT_OFFSET_MASK))
		return false;

	return true;
}

/*
 * We only allocate and copy the strings needed by the parts of symtab
 * we keep.  This is simple, but has the effect of making multiple
 * copies of duplicates.  We could be more sophisticated, see
 * linux-kernel thread starting with
 * <73defb5e4bca04a6431392cc341112b1@localhost>.
 */
static void layout_symtab(struct module *mod, struct load_info *info)
{
	Elf_Shdr *symsect = info->sechdrs + info->index.sym;
	Elf_Shdr *strsect = info->sechdrs + info->index.str;
	const Elf_Sym *src;
	unsigned int i, nsrc, ndst, strtab_size = 0;

	/* Put symbol section at end of init part of module. */
	symsect->sh_flags |= SHF_ALLOC;
	symsect->sh_entsize = get_offset(mod, &mod->init_size, symsect,
					 info->index.sym) | INIT_OFFSET_MASK;
	pr_debug("\t%s\n", info->secstrings + symsect->sh_name);

	src = (void *)info->hdr + symsect->sh_offset;
	nsrc = symsect->sh_size / sizeof(*src);

	/* strtab always starts with a nul, so offset 0 is the empty string. */
	strtab_size = 1;

	/* Compute total space required for the core symbols' strtab. */
	for (ndst = i = 0; i < nsrc; i++) {
		if (i == 0 ||
		    is_core_symbol(src+i, info->sechdrs, info->hdr->e_shnum)) {
			strtab_size += strlen(&info->strtab[src[i].st_name])+1;
			ndst++;
		}
	}

	/* Append room for core symbols at end of core part. */
	info->symoffs = ALIGN(mod->core_size, symsect->sh_addralign ?: 1);
	info->stroffs = mod->core_size = info->symoffs + ndst * sizeof(Elf_Sym);
	mod->core_size += strtab_size;

	/* Put string table section at end of init part of module. */
	strsect->sh_flags |= SHF_ALLOC;
	strsect->sh_entsize = get_offset(mod, &mod->init_size, strsect,
					 info->index.str) | INIT_OFFSET_MASK;
	pr_debug("\t%s\n", info->secstrings + strsect->sh_name);
}

static void add_kallsyms(struct module *mod, const struct load_info *info)
{
	unsigned int i, ndst;
	const Elf_Sym *src;
	Elf_Sym *dst;
	char *s;
	Elf_Shdr *symsec = &info->sechdrs[info->index.sym];

	mod->symtab = (void *)symsec->sh_addr;
	mod->num_symtab = symsec->sh_size / sizeof(Elf_Sym);
	/* Make sure we get permanent strtab: don't use info->strtab. */
	mod->strtab = (void *)info->sechdrs[info->index.str].sh_addr;

	/* Set types up while we still have access to sections. */
	for (i = 0; i < mod->num_symtab; i++)
		mod->symtab[i].st_info = elf_type(&mod->symtab[i], info);

	mod->core_symtab = dst = mod->module_core + info->symoffs;
	mod->core_strtab = s = mod->module_core + info->stroffs;
	src = mod->symtab;
<<<<<<< HEAD
=======
	*s++ = 0;
>>>>>>> 940b3e49
	for (ndst = i = 0; i < mod->num_symtab; i++) {
		if (i == 0 ||
		    is_core_symbol(src+i, info->sechdrs, info->hdr->e_shnum)) {
			dst[ndst] = src[i];
			dst[ndst++].st_name = s - mod->core_strtab;
			s += strlcpy(s, &mod->strtab[src[i].st_name],
				     KSYM_NAME_LEN) + 1;
		}
	}
	mod->core_num_syms = ndst;
}
#else
static inline void layout_symtab(struct module *mod, struct load_info *info)
{
}

static void add_kallsyms(struct module *mod, const struct load_info *info)
{
}
#endif /* CONFIG_KALLSYMS */

static void dynamic_debug_setup(struct _ddebug *debug, unsigned int num)
{
	if (!debug)
		return;
#ifdef CONFIG_DYNAMIC_DEBUG
	if (ddebug_add_module(debug, num, debug->modname))
		printk(KERN_ERR "dynamic debug error adding module: %s\n",
					debug->modname);
#endif
}

static void dynamic_debug_remove(struct _ddebug *debug)
{
	if (debug)
		ddebug_remove_module(debug->modname);
}

void * __weak module_alloc(unsigned long size)
{
	return vmalloc_exec(size);
}

static void *module_alloc_update_bounds(unsigned long size)
{
	void *ret = module_alloc(size);

	if (ret) {
		mutex_lock(&module_mutex);
		/* Update module bounds. */
		if ((unsigned long)ret < module_addr_min)
			module_addr_min = (unsigned long)ret;
		if ((unsigned long)ret + size > module_addr_max)
			module_addr_max = (unsigned long)ret + size;
		mutex_unlock(&module_mutex);
	}
	return ret;
}

#ifdef CONFIG_DEBUG_KMEMLEAK
static void kmemleak_load_module(const struct module *mod,
				 const struct load_info *info)
{
	unsigned int i;

	/* only scan the sections containing data */
	kmemleak_scan_area(mod, sizeof(struct module), GFP_KERNEL);

	for (i = 1; i < info->hdr->e_shnum; i++) {
		const char *name = info->secstrings + info->sechdrs[i].sh_name;
		if (!(info->sechdrs[i].sh_flags & SHF_ALLOC))
			continue;
		if (!strstarts(name, ".data") && !strstarts(name, ".bss"))
			continue;

		kmemleak_scan_area((void *)info->sechdrs[i].sh_addr,
				   info->sechdrs[i].sh_size, GFP_KERNEL);
	}
}
#else
static inline void kmemleak_load_module(const struct module *mod,
					const struct load_info *info)
{
}
#endif

#ifdef CONFIG_MODULE_SIG
static int module_sig_check(struct load_info *info)
{
	int err = -ENOKEY;
	const unsigned long markerlen = sizeof(MODULE_SIG_STRING) - 1;
	const void *mod = info->hdr;

	if (info->len > markerlen &&
	    memcmp(mod + info->len - markerlen, MODULE_SIG_STRING, markerlen) == 0) {
		/* We truncate the module to discard the signature */
		info->len -= markerlen;
		err = mod_verify_sig(mod, &info->len);
	}

	if (!err) {
		info->sig_ok = true;
		return 0;
	}

	/* Not having a signature is only an error if we're strict. */
	if (err < 0 && fips_enabled)
		panic("Module verification failed with error %d in FIPS mode\n",
		      err);
	if (err == -ENOKEY && !sig_enforce)
		err = 0;

	return err;
}
#else /* !CONFIG_MODULE_SIG */
static int module_sig_check(struct load_info *info)
{
	return 0;
}
#endif /* !CONFIG_MODULE_SIG */

/* Sanity checks against invalid binaries, wrong arch, weird elf version. */
static int elf_header_check(struct load_info *info)
{
	if (info->len < sizeof(*(info->hdr)))
		return -ENOEXEC;

	if (memcmp(info->hdr->e_ident, ELFMAG, SELFMAG) != 0
	    || info->hdr->e_type != ET_REL
	    || !elf_check_arch(info->hdr)
	    || info->hdr->e_shentsize != sizeof(Elf_Shdr))
		return -ENOEXEC;

	if (info->hdr->e_shoff >= info->len
	    || (info->hdr->e_shnum * sizeof(Elf_Shdr) >
		info->len - info->hdr->e_shoff))
		return -ENOEXEC;

	return 0;
}

/* Sets info->hdr and info->len. */
static int copy_module_from_user(const void __user *umod, unsigned long len,
				  struct load_info *info)
{
	int err;

	info->len = len;
	if (info->len < sizeof(*(info->hdr)))
		return -ENOEXEC;

	err = security_kernel_module_from_file(NULL);
	if (err)
		return err;

	/* Suck in entire file: we'll want most of it. */
	info->hdr = vmalloc(info->len);
	if (!info->hdr)
		return -ENOMEM;

	if (copy_from_user(info->hdr, umod, info->len) != 0) {
		vfree(info->hdr);
		return -EFAULT;
	}

	return 0;
}

/* Sets info->hdr and info->len. */
static int copy_module_from_fd(int fd, struct load_info *info)
{
	struct file *file;
	int err;
	struct kstat stat;
	loff_t pos;
	ssize_t bytes = 0;

	file = fget(fd);
	if (!file)
		return -ENOEXEC;

	err = security_kernel_module_from_file(file);
	if (err)
		goto out;

	err = vfs_getattr(&file->f_path, &stat);
	if (err)
		goto out;

	if (stat.size > INT_MAX) {
		err = -EFBIG;
		goto out;
	}

	/* Don't hand 0 to vmalloc, it whines. */
	if (stat.size == 0) {
		err = -EINVAL;
		goto out;
	}

	info->hdr = vmalloc(stat.size);
	if (!info->hdr) {
		err = -ENOMEM;
		goto out;
	}

	pos = 0;
	while (pos < stat.size) {
		bytes = kernel_read(file, pos, (char *)(info->hdr) + pos,
				    stat.size - pos);
		if (bytes < 0) {
			vfree(info->hdr);
			err = bytes;
			goto out;
		}
		if (bytes == 0)
			break;
		pos += bytes;
	}
	info->len = pos;

out:
	fput(file);
	return err;
}

static void free_copy(struct load_info *info)
{
	vfree(info->hdr);
}

static int rewrite_section_headers(struct load_info *info, int flags)
{
	unsigned int i;

	/* This should always be true, but let's be sure. */
	info->sechdrs[0].sh_addr = 0;

	for (i = 1; i < info->hdr->e_shnum; i++) {
		Elf_Shdr *shdr = &info->sechdrs[i];
		if (shdr->sh_type != SHT_NOBITS
		    && info->len < shdr->sh_offset + shdr->sh_size) {
			printk(KERN_ERR "Module len %lu truncated\n",
			       info->len);
			return -ENOEXEC;
		}

		/* Mark all sections sh_addr with their address in the
		   temporary image. */
		shdr->sh_addr = (size_t)info->hdr + shdr->sh_offset;

#ifndef CONFIG_MODULE_UNLOAD
		/* Don't load .exit sections */
		if (strstarts(info->secstrings+shdr->sh_name, ".exit"))
			shdr->sh_flags &= ~(unsigned long)SHF_ALLOC;
#endif
	}

	/* Track but don't keep modinfo and version sections. */
	if (flags & MODULE_INIT_IGNORE_MODVERSIONS)
		info->index.vers = 0; /* Pretend no __versions section! */
	else
		info->index.vers = find_sec(info, "__versions");
	info->index.info = find_sec(info, ".modinfo");
	info->sechdrs[info->index.info].sh_flags &= ~(unsigned long)SHF_ALLOC;
	info->sechdrs[info->index.vers].sh_flags &= ~(unsigned long)SHF_ALLOC;
	return 0;
}

/*
 * Set up our basic convenience variables (pointers to section headers,
 * search for module section index etc), and do some basic section
 * verification.
 *
 * Return the temporary module pointer (we'll replace it with the final
 * one when we move the module sections around).
 */
static struct module *setup_load_info(struct load_info *info, int flags)
{
	unsigned int i;
	int err;
	struct module *mod;

	/* Set up the convenience variables */
	info->sechdrs = (void *)info->hdr + info->hdr->e_shoff;
	info->secstrings = (void *)info->hdr
		+ info->sechdrs[info->hdr->e_shstrndx].sh_offset;

	err = rewrite_section_headers(info, flags);
	if (err)
		return ERR_PTR(err);

	/* Find internal symbols and strings. */
	for (i = 1; i < info->hdr->e_shnum; i++) {
		if (info->sechdrs[i].sh_type == SHT_SYMTAB) {
			info->index.sym = i;
			info->index.str = info->sechdrs[i].sh_link;
			info->strtab = (char *)info->hdr
				+ info->sechdrs[info->index.str].sh_offset;
			break;
		}
	}

	info->index.mod = find_sec(info, ".gnu.linkonce.this_module");
	if (!info->index.mod) {
		printk(KERN_WARNING "No module found in object\n");
		return ERR_PTR(-ENOEXEC);
	}
	/* This is temporary: point mod into copy of data. */
	mod = (void *)info->sechdrs[info->index.mod].sh_addr;

	if (info->index.sym == 0) {
		printk(KERN_WARNING "%s: module has no symbols (stripped?)\n",
		       mod->name);
		return ERR_PTR(-ENOEXEC);
	}

	info->index.pcpu = find_pcpusec(info);

	/* Check module struct version now, before we try to use module. */
	if (!check_modstruct_version(info->sechdrs, info->index.vers, mod))
		return ERR_PTR(-ENOEXEC);

	return mod;
}

static int check_modinfo(struct module *mod, struct load_info *info, int flags)
{
	const char *modmagic = get_modinfo(info, "vermagic");
	int err;

	if (flags & MODULE_INIT_IGNORE_VERMAGIC)
		modmagic = NULL;

	/* This is allowed: modprobe --force will invalidate it. */
	if (!modmagic) {
		err = try_to_force_load(mod, "bad vermagic");
		if (err)
			return err;
	} else if (!same_magic(modmagic, vermagic, info->index.vers)) {
		printk(KERN_ERR "%s: version magic '%s' should be '%s'\n",
		       mod->name, modmagic, vermagic);
		return -ENOEXEC;
	}

	if (!get_modinfo(info, "intree"))
		add_taint_module(mod, TAINT_OOT_MODULE, LOCKDEP_STILL_OK);

	if (get_modinfo(info, "staging")) {
		add_taint_module(mod, TAINT_CRAP, LOCKDEP_STILL_OK);
		printk(KERN_WARNING "%s: module is from the staging directory,"
		       " the quality is unknown, you have been warned.\n",
		       mod->name);
	}

	/* Set up license info based on the info section */
	set_license(mod, get_modinfo(info, "license"));

	return 0;
}

static void find_module_sections(struct module *mod, struct load_info *info)
{
	mod->kp = section_objs(info, "__param",
			       sizeof(*mod->kp), &mod->num_kp);
	mod->syms = section_objs(info, "__ksymtab",
				 sizeof(*mod->syms), &mod->num_syms);
	mod->crcs = section_addr(info, "__kcrctab");
	mod->gpl_syms = section_objs(info, "__ksymtab_gpl",
				     sizeof(*mod->gpl_syms),
				     &mod->num_gpl_syms);
	mod->gpl_crcs = section_addr(info, "__kcrctab_gpl");
	mod->gpl_future_syms = section_objs(info,
					    "__ksymtab_gpl_future",
					    sizeof(*mod->gpl_future_syms),
					    &mod->num_gpl_future_syms);
	mod->gpl_future_crcs = section_addr(info, "__kcrctab_gpl_future");

#ifdef CONFIG_UNUSED_SYMBOLS
	mod->unused_syms = section_objs(info, "__ksymtab_unused",
					sizeof(*mod->unused_syms),
					&mod->num_unused_syms);
	mod->unused_crcs = section_addr(info, "__kcrctab_unused");
	mod->unused_gpl_syms = section_objs(info, "__ksymtab_unused_gpl",
					    sizeof(*mod->unused_gpl_syms),
					    &mod->num_unused_gpl_syms);
	mod->unused_gpl_crcs = section_addr(info, "__kcrctab_unused_gpl");
#endif
#ifdef CONFIG_CONSTRUCTORS
	mod->ctors = section_objs(info, 
#ifdef CONFIG_GCOV_KERNEL	
					CONFIG_GCOV_CTORS,
#else
					".ctors",
#endif /*CONFIG_GCOV_KERNEL*/
				  sizeof(*mod->ctors), &mod->num_ctors);
#endif

#ifdef CONFIG_TRACEPOINTS
	mod->tracepoints_ptrs = section_objs(info, "__tracepoints_ptrs",
					     sizeof(*mod->tracepoints_ptrs),
					     &mod->num_tracepoints);
#endif
#ifdef HAVE_JUMP_LABEL
	mod->jump_entries = section_objs(info, "__jump_table",
					sizeof(*mod->jump_entries),
					&mod->num_jump_entries);
#endif
#ifdef CONFIG_EVENT_TRACING
	mod->trace_events = section_objs(info, "_ftrace_events",
					 sizeof(*mod->trace_events),
					 &mod->num_trace_events);
	/*
	 * This section contains pointers to allocated objects in the trace
	 * code and not scanning it leads to false positives.
	 */
	kmemleak_scan_area(mod->trace_events, sizeof(*mod->trace_events) *
			   mod->num_trace_events, GFP_KERNEL);
#endif
#ifdef CONFIG_TRACING
	mod->trace_bprintk_fmt_start = section_objs(info, "__trace_printk_fmt",
					 sizeof(*mod->trace_bprintk_fmt_start),
					 &mod->num_trace_bprintk_fmt);
	/*
	 * This section contains pointers to allocated objects in the trace
	 * code and not scanning it leads to false positives.
	 */
	kmemleak_scan_area(mod->trace_bprintk_fmt_start,
			   sizeof(*mod->trace_bprintk_fmt_start) *
			   mod->num_trace_bprintk_fmt, GFP_KERNEL);
#endif
#ifdef CONFIG_FTRACE_MCOUNT_RECORD
	/* sechdrs[0].sh_size is always zero */
	mod->ftrace_callsites = section_objs(info, "__mcount_loc",
					     sizeof(*mod->ftrace_callsites),
					     &mod->num_ftrace_callsites);
#endif

	mod->extable = section_objs(info, "__ex_table",
				    sizeof(*mod->extable), &mod->num_exentries);

	if (section_addr(info, "__obsparm"))
		printk(KERN_WARNING "%s: Ignoring obsolete parameters\n",
		       mod->name);

	info->debug = section_objs(info, "__verbose",
				   sizeof(*info->debug), &info->num_debug);
}

static int move_module(struct module *mod, struct load_info *info)
{
	int i;
	void *ptr;

	/* Do the allocs. */
	ptr = module_alloc_update_bounds(mod->core_size);
	/*
	 * The pointer to this block is stored in the module structure
	 * which is inside the block. Just mark it as not being a
	 * leak.
	 */
	kmemleak_not_leak(ptr);
	if (!ptr)
		return -ENOMEM;

	memset(ptr, 0, mod->core_size);
	mod->module_core = ptr;

	if (mod->init_size) {
		ptr = module_alloc_update_bounds(mod->init_size);
		/*
		 * The pointer to this block is stored in the module structure
		 * which is inside the block. This block doesn't need to be
		 * scanned as it contains data and code that will be freed
		 * after the module is initialized.
		 */
		kmemleak_ignore(ptr);
		if (!ptr) {
			module_free(mod, mod->module_core);
			return -ENOMEM;
		}
		memset(ptr, 0, mod->init_size);
		mod->module_init = ptr;
	} else
		mod->module_init = NULL;

	/* Transfer each section which specifies SHF_ALLOC */
	pr_debug("final section addresses:\n");
	for (i = 0; i < info->hdr->e_shnum; i++) {
		void *dest;
		Elf_Shdr *shdr = &info->sechdrs[i];

		if (!(shdr->sh_flags & SHF_ALLOC))
			continue;

		if (shdr->sh_entsize & INIT_OFFSET_MASK)
			dest = mod->module_init
				+ (shdr->sh_entsize & ~INIT_OFFSET_MASK);
		else
			dest = mod->module_core + shdr->sh_entsize;

		if (shdr->sh_type != SHT_NOBITS)
			memcpy(dest, (void *)shdr->sh_addr, shdr->sh_size);
		/* Update sh_addr to point to copy in image. */
		shdr->sh_addr = (unsigned long)dest;
		pr_debug("\t0x%lx %s\n",
			 (long)shdr->sh_addr, info->secstrings + shdr->sh_name);
	}

	return 0;
}

static int check_module_license_and_versions(struct module *mod)
{
	/*
	 * ndiswrapper is under GPL by itself, but loads proprietary modules.
	 * Don't use add_taint_module(), as it would prevent ndiswrapper from
	 * using GPL-only symbols it needs.
	 */
	if (strcmp(mod->name, "ndiswrapper") == 0)
		add_taint(TAINT_PROPRIETARY_MODULE, LOCKDEP_NOW_UNRELIABLE);

	/* driverloader was caught wrongly pretending to be under GPL */
	if (strcmp(mod->name, "driverloader") == 0)
		add_taint_module(mod, TAINT_PROPRIETARY_MODULE,
				 LOCKDEP_NOW_UNRELIABLE);

	/* lve claims to be GPL but upstream won't provide source */
	if (strcmp(mod->name, "lve") == 0)
		add_taint_module(mod, TAINT_PROPRIETARY_MODULE,
				 LOCKDEP_NOW_UNRELIABLE);

#ifdef CONFIG_MODVERSIONS
	if ((mod->num_syms && !mod->crcs)
	    || (mod->num_gpl_syms && !mod->gpl_crcs)
	    || (mod->num_gpl_future_syms && !mod->gpl_future_crcs)
#ifdef CONFIG_UNUSED_SYMBOLS
	    || (mod->num_unused_syms && !mod->unused_crcs)
	    || (mod->num_unused_gpl_syms && !mod->unused_gpl_crcs)
#endif
		) {
		return try_to_force_load(mod,
					 "no versions for exported symbols");
	}
#endif
	return 0;
}

static void flush_module_icache(const struct module *mod)
{
	mm_segment_t old_fs;

	/* flush the icache in correct context */
	old_fs = get_fs();
	set_fs(KERNEL_DS);

	/*
	 * Flush the instruction cache, since we've played with text.
	 * Do it before processing of module parameters, so the module
	 * can provide parameter accessor functions of its own.
	 */
	if (mod->module_init)
		flush_icache_range((unsigned long)mod->module_init,
				   (unsigned long)mod->module_init
				   + mod->init_size);
	flush_icache_range((unsigned long)mod->module_core,
			   (unsigned long)mod->module_core + mod->core_size);

	set_fs(old_fs);
}

int __weak module_frob_arch_sections(Elf_Ehdr *hdr,
				     Elf_Shdr *sechdrs,
				     char *secstrings,
				     struct module *mod)
{
	return 0;
}

static struct module *layout_and_allocate(struct load_info *info, int flags)
{
	/* Module within temporary copy. */
	struct module *mod;
	Elf_Shdr *pcpusec;
	int err;

	mod = setup_load_info(info, flags);
	if (IS_ERR(mod))
		return mod;

	err = check_modinfo(mod, info, flags);
	if (err)
		return ERR_PTR(err);

	/* Allow arches to frob section contents and sizes.  */
	err = module_frob_arch_sections(info->hdr, info->sechdrs,
					info->secstrings, mod);
	if (err < 0)
		goto out;

	pcpusec = &info->sechdrs[info->index.pcpu];
	if (pcpusec->sh_size) {
		/* We have a special allocation for this section. */
		err = percpu_modalloc(mod,
				      pcpusec->sh_size, pcpusec->sh_addralign);
		if (err)
			goto out;
		pcpusec->sh_flags &= ~(unsigned long)SHF_ALLOC;
	}

	/* Determine total sizes, and put offsets in sh_entsize.  For now
	   this is done generically; there doesn't appear to be any
	   special cases for the architectures. */
	layout_sections(mod, info);
	layout_symtab(mod, info);

	/* Allocate and move to the final place */
	err = move_module(mod, info);
	if (err)
		goto free_percpu;

	/* Module has been copied to its final place now: return it. */
	mod = (void *)info->sechdrs[info->index.mod].sh_addr;
	kmemleak_load_module(mod, info);
	return mod;

free_percpu:
	percpu_modfree(mod);
out:
	return ERR_PTR(err);
}

/* mod is no longer valid after this! */
static void module_deallocate(struct module *mod, struct load_info *info)
{
	percpu_modfree(mod);
	module_free(mod, mod->module_init);
	module_free(mod, mod->module_core);
}

int __weak module_finalize(const Elf_Ehdr *hdr,
			   const Elf_Shdr *sechdrs,
			   struct module *me)
{
	return 0;
}

static int post_relocation(struct module *mod, const struct load_info *info)
{
	/* Sort exception table now relocations are done. */
	sort_extable(mod->extable, mod->extable + mod->num_exentries);

	/* Copy relocated percpu area over. */
	percpu_modcopy(mod, (void *)info->sechdrs[info->index.pcpu].sh_addr,
		       info->sechdrs[info->index.pcpu].sh_size);

	/* Setup kallsyms-specific fields. */
	add_kallsyms(mod, info);

	/* Arch-specific module finalizing. */
	return module_finalize(info->hdr, info->sechdrs, mod);
}

/* Is this module of this name done loading?  No locks held. */
static bool finished_loading(const char *name)
{
	struct module *mod;
	bool ret;

	mutex_lock(&module_mutex);
	mod = find_module_all(name, true);
	ret = !mod || mod->state == MODULE_STATE_LIVE
		|| mod->state == MODULE_STATE_GOING;
	mutex_unlock(&module_mutex);

	return ret;
}

/* Call module constructors. */
static void do_mod_ctors(struct module *mod)
{
#ifdef CONFIG_CONSTRUCTORS
	unsigned long i;

	for (i = 0; i < mod->num_ctors; i++)
		mod->ctors[i]();
#endif
}

/* This is where the real work happens */
static int do_init_module(struct module *mod)
{
	int ret = 0;

	/*
	 * We want to find out whether @mod uses async during init.  Clear
	 * PF_USED_ASYNC.  async_schedule*() will set it.
	 */
	current->flags &= ~PF_USED_ASYNC;

	blocking_notifier_call_chain(&module_notify_list,
			MODULE_STATE_COMING, mod);

	/* Set RO and NX regions for core */
	set_section_ro_nx(mod->module_core,
				mod->core_text_size,
				mod->core_ro_size,
				mod->core_size);

	/* Set RO and NX regions for init */
	set_section_ro_nx(mod->module_init,
				mod->init_text_size,
				mod->init_ro_size,
				mod->init_size);

	do_mod_ctors(mod);
	/* Start the module */
	if (mod->init != NULL)
		ret = do_one_initcall(mod->init);
	if (ret < 0) {
		/* Init routine failed: abort.  Try to protect us from
                   buggy refcounters. */
		mod->state = MODULE_STATE_GOING;
		synchronize_sched();
		module_put(mod);
		blocking_notifier_call_chain(&module_notify_list,
					     MODULE_STATE_GOING, mod);
		free_module(mod);
		wake_up_all(&module_wq);
		return ret;
	}
	if (ret > 0) {
		printk(KERN_WARNING
"%s: '%s'->init suspiciously returned %d, it should follow 0/-E convention\n"
"%s: loading module anyway...\n",
		       __func__, mod->name, ret,
		       __func__);
		dump_stack();
	}

	/* Now it's a first class citizen! */
	mod->state = MODULE_STATE_LIVE;
	blocking_notifier_call_chain(&module_notify_list,
				     MODULE_STATE_LIVE, mod);

	/*
	 * We need to finish all async code before the module init sequence
	 * is done.  This has potential to deadlock.  For example, a newly
	 * detected block device can trigger request_module() of the
	 * default iosched from async probing task.  Once userland helper
	 * reaches here, async_synchronize_full() will wait on the async
	 * task waiting on request_module() and deadlock.
	 *
	 * This deadlock is avoided by perfomring async_synchronize_full()
	 * iff module init queued any async jobs.  This isn't a full
	 * solution as it will deadlock the same if module loading from
	 * async jobs nests more than once; however, due to the various
	 * constraints, this hack seems to be the best option for now.
	 * Please refer to the following thread for details.
	 *
	 * http://thread.gmane.org/gmane.linux.kernel/1420814
	 */
	if (current->flags & PF_USED_ASYNC)
		async_synchronize_full();

	mutex_lock(&module_mutex);
	/* Drop initial reference. */
	module_put(mod);
	trim_init_extable(mod);
#ifdef CONFIG_KALLSYMS
	mod->num_symtab = mod->core_num_syms;
	mod->symtab = mod->core_symtab;
	mod->strtab = mod->core_strtab;
#endif
	unset_module_init_ro_nx(mod);
	module_free(mod, mod->module_init);
	mod->module_init = NULL;
	mod->init_size = 0;
	mod->init_ro_size = 0;
	mod->init_text_size = 0;
	mutex_unlock(&module_mutex);
	wake_up_all(&module_wq);

	return 0;
}

static int may_init_module(void)
{
	if (!capable(CAP_SYS_MODULE) || modules_disabled)
		return -EPERM;

	return 0;
}

/*
 * We try to place it in the list now to make sure it's unique before
 * we dedicate too many resources.  In particular, temporary percpu
 * memory exhaustion.
 */
static int add_unformed_module(struct module *mod)
{
	int err;
	struct module *old;

	mod->state = MODULE_STATE_UNFORMED;

again:
	mutex_lock(&module_mutex);
	if ((old = find_module_all(mod->name, true)) != NULL) {
		if (old->state == MODULE_STATE_COMING
		    || old->state == MODULE_STATE_UNFORMED) {
			/* Wait in case it fails to load. */
			mutex_unlock(&module_mutex);
			err = wait_event_interruptible(module_wq,
					       finished_loading(mod->name));
			if (err)
				goto out_unlocked;
			goto again;
		}
		err = -EEXIST;
		goto out;
	}
	list_add_rcu(&mod->list, &modules);
	err = 0;

out:
	mutex_unlock(&module_mutex);
out_unlocked:
	return err;
}

static int complete_formation(struct module *mod, struct load_info *info)
{
	int err;

	mutex_lock(&module_mutex);

	/* Find duplicate symbols (must be called under lock). */
	err = verify_export_symbols(mod);
	if (err < 0)
		goto out;

	/* This relies on module_mutex for list integrity. */
	module_bug_finalize(info->hdr, info->sechdrs, mod);

	/* Mark state as coming so strong_try_module_get() ignores us,
	 * but kallsyms etc. can see us. */
	mod->state = MODULE_STATE_COMING;

out:
	mutex_unlock(&module_mutex);
	return err;
}

/* Allocate and load the module: note that size of section 0 is always
   zero, and we rely on this for optional sections. */
static int load_module(struct load_info *info, const char __user *uargs,
		       int flags)
{
	struct module *mod;
	long err;

	err = module_sig_check(info);
	if (err)
		goto free_copy;

	err = elf_header_check(info);
	if (err)
		goto free_copy;

	/* Figure out module layout, and allocate all the memory. */
	mod = layout_and_allocate(info, flags);
	if (IS_ERR(mod)) {
		err = PTR_ERR(mod);
		goto free_copy;
	}

	/* Reserve our place in the list. */
	err = add_unformed_module(mod);
	if (err)
		goto free_module;

#ifdef CONFIG_MODULE_SIG
	mod->sig_ok = info->sig_ok;
	if (!mod->sig_ok) {
		printk_once(KERN_NOTICE
			    "%s: module verification failed: signature and/or"
			    " required key missing - tainting kernel\n",
			    mod->name);
		add_taint_module(mod, TAINT_FORCED_MODULE, LOCKDEP_STILL_OK);
	}
#endif

	/* Now module is in final location, initialize linked lists, etc. */
	err = module_unload_init(mod);
	if (err)
		goto unlink_mod;

	/* Now we've got everything in the final locations, we can
	 * find optional sections. */
	find_module_sections(mod, info);

	err = check_module_license_and_versions(mod);
	if (err)
		goto free_unload;

	/* Set up MODINFO_ATTR fields */
	setup_modinfo(mod, info);

	/* Fix up syms, so that st_value is a pointer to location. */
	err = simplify_symbols(mod, info);
	if (err < 0)
		goto free_modinfo;

	err = apply_relocations(mod, info);
	if (err < 0)
		goto free_modinfo;

	err = post_relocation(mod, info);
	if (err < 0)
		goto free_modinfo;

	flush_module_icache(mod);

	/* Now copy in args */
	mod->args = strndup_user(uargs, ~0UL >> 1);
	if (IS_ERR(mod->args)) {
		err = PTR_ERR(mod->args);
		goto free_arch_cleanup;
	}

	dynamic_debug_setup(info->debug, info->num_debug);

	/* Finally it's fully formed, ready to start executing. */
	err = complete_formation(mod, info);
	if (err)
		goto ddebug_cleanup;

	/* Module is ready to execute: parsing args may do that. */
	err = parse_args(mod->name, mod->args, mod->kp, mod->num_kp,
			 -32768, 32767, &ddebug_dyndbg_module_param_cb);
	if (err < 0)
		goto bug_cleanup;

	/* Link in to syfs. */
	err = mod_sysfs_setup(mod, info, mod->kp, mod->num_kp);
	if (err < 0)
		goto bug_cleanup;

	/* Get rid of temporary copy. */
	free_copy(info);

	/* Done! */
	trace_module_load(mod);

	return do_init_module(mod);

 bug_cleanup:
	/* module_bug_cleanup needs module_mutex protection */
	mutex_lock(&module_mutex);
	module_bug_cleanup(mod);
	mutex_unlock(&module_mutex);
 ddebug_cleanup:
	dynamic_debug_remove(info->debug);
	synchronize_sched();
	kfree(mod->args);
 free_arch_cleanup:
	module_arch_cleanup(mod);
 free_modinfo:
	free_modinfo(mod);
 free_unload:
	module_unload_free(mod);
 unlink_mod:
	mutex_lock(&module_mutex);
	/* Unlink carefully: kallsyms could be walking list. */
	list_del_rcu(&mod->list);
	wake_up_all(&module_wq);
	mutex_unlock(&module_mutex);
 free_module:
	module_deallocate(mod, info);
 free_copy:
	free_copy(info);
	return err;
}

SYSCALL_DEFINE3(init_module, void __user *, umod,
		unsigned long, len, const char __user *, uargs)
{
	int err;
	struct load_info info = { };

	err = may_init_module();
	if (err)
		return err;

	pr_debug("init_module: umod=%p, len=%lu, uargs=%p\n",
	       umod, len, uargs);

	err = copy_module_from_user(umod, len, &info);
	if (err)
		return err;

	return load_module(&info, uargs, 0);
}

SYSCALL_DEFINE3(finit_module, int, fd, const char __user *, uargs, int, flags)
{
	int err;
	struct load_info info = { };

	err = may_init_module();
	if (err)
		return err;

	pr_debug("finit_module: fd=%d, uargs=%p, flags=%i\n", fd, uargs, flags);

	if (flags & ~(MODULE_INIT_IGNORE_MODVERSIONS
		      |MODULE_INIT_IGNORE_VERMAGIC))
		return -EINVAL;

	err = copy_module_from_fd(fd, &info);
	if (err)
		return err;

	return load_module(&info, uargs, flags);
}

static inline int within(unsigned long addr, void *start, unsigned long size)
{
	return ((void *)addr >= start && (void *)addr < start + size);
}

#ifdef CONFIG_KALLSYMS
/*
 * This ignores the intensely annoying "mapping symbols" found
 * in ARM ELF files: $a, $t and $d.
 */
static inline int is_arm_mapping_symbol(const char *str)
{
	return str[0] == '$' && strchr("atd", str[1])
	       && (str[2] == '\0' || str[2] == '.');
}

static const char *get_ksymbol(struct module *mod,
			       unsigned long addr,
			       unsigned long *size,
			       unsigned long *offset)
{
	unsigned int i, best = 0;
	unsigned long nextval;

	/* At worse, next value is at end of module */
	if (within_module_init(addr, mod))
		nextval = (unsigned long)mod->module_init+mod->init_text_size;
	else
		nextval = (unsigned long)mod->module_core+mod->core_text_size;

	/* Scan for closest preceding symbol, and next symbol. (ELF
	   starts real symbols at 1). */
	for (i = 1; i < mod->num_symtab; i++) {
		if (mod->symtab[i].st_shndx == SHN_UNDEF)
			continue;

		/* We ignore unnamed symbols: they're uninformative
		 * and inserted at a whim. */
		if (mod->symtab[i].st_value <= addr
		    && mod->symtab[i].st_value > mod->symtab[best].st_value
		    && *(mod->strtab + mod->symtab[i].st_name) != '\0'
		    && !is_arm_mapping_symbol(mod->strtab + mod->symtab[i].st_name))
			best = i;
		if (mod->symtab[i].st_value > addr
		    && mod->symtab[i].st_value < nextval
		    && *(mod->strtab + mod->symtab[i].st_name) != '\0'
		    && !is_arm_mapping_symbol(mod->strtab + mod->symtab[i].st_name))
			nextval = mod->symtab[i].st_value;
	}

	if (!best)
		return NULL;

	if (size)
		*size = nextval - mod->symtab[best].st_value;
	if (offset)
		*offset = addr - mod->symtab[best].st_value;
	return mod->strtab + mod->symtab[best].st_name;
}

/* For kallsyms to ask for address resolution.  NULL means not found.  Careful
 * not to lock to avoid deadlock on oopses, simply disable preemption. */
const char *module_address_lookup(unsigned long addr,
			    unsigned long *size,
			    unsigned long *offset,
			    char **modname,
			    char *namebuf)
{
	struct module *mod;
	const char *ret = NULL;

	preempt_disable();
	list_for_each_entry_rcu(mod, &modules, list) {
		if (mod->state == MODULE_STATE_UNFORMED)
			continue;
		if (within_module_init(addr, mod) ||
		    within_module_core(addr, mod)) {
			if (modname)
				*modname = mod->name;
			ret = get_ksymbol(mod, addr, size, offset);
			break;
		}
	}
	/* Make a copy in here where it's safe */
	if (ret) {
		strncpy(namebuf, ret, KSYM_NAME_LEN - 1);
		ret = namebuf;
	}
	preempt_enable();
	return ret;
}

int lookup_module_symbol_name(unsigned long addr, char *symname)
{
	struct module *mod;

	preempt_disable();
	list_for_each_entry_rcu(mod, &modules, list) {
		if (mod->state == MODULE_STATE_UNFORMED)
			continue;
		if (within_module_init(addr, mod) ||
		    within_module_core(addr, mod)) {
			const char *sym;

			sym = get_ksymbol(mod, addr, NULL, NULL);
			if (!sym)
				goto out;
			strlcpy(symname, sym, KSYM_NAME_LEN);
			preempt_enable();
			return 0;
		}
	}
out:
	preempt_enable();
	return -ERANGE;
}

int lookup_module_symbol_attrs(unsigned long addr, unsigned long *size,
			unsigned long *offset, char *modname, char *name)
{
	struct module *mod;

	preempt_disable();
	list_for_each_entry_rcu(mod, &modules, list) {
		if (mod->state == MODULE_STATE_UNFORMED)
			continue;
		if (within_module_init(addr, mod) ||
		    within_module_core(addr, mod)) {
			const char *sym;

			sym = get_ksymbol(mod, addr, size, offset);
			if (!sym)
				goto out;
			if (modname)
				strlcpy(modname, mod->name, MODULE_NAME_LEN);
			if (name)
				strlcpy(name, sym, KSYM_NAME_LEN);
			preempt_enable();
			return 0;
		}
	}
out:
	preempt_enable();
	return -ERANGE;
}

int module_get_kallsym(unsigned int symnum, unsigned long *value, char *type,
			char *name, char *module_name, int *exported)
{
	struct module *mod;

	preempt_disable();
	list_for_each_entry_rcu(mod, &modules, list) {
		if (mod->state == MODULE_STATE_UNFORMED)
			continue;
		if (symnum < mod->num_symtab) {
			*value = mod->symtab[symnum].st_value;
			*type = mod->symtab[symnum].st_info;
			strlcpy(name, mod->strtab + mod->symtab[symnum].st_name,
				KSYM_NAME_LEN);
			strlcpy(module_name, mod->name, MODULE_NAME_LEN);
			*exported = is_exported(name, *value, mod);
			preempt_enable();
			return 0;
		}
		symnum -= mod->num_symtab;
	}
	preempt_enable();
	return -ERANGE;
}

static unsigned long mod_find_symname(struct module *mod, const char *name)
{
	unsigned int i;

	for (i = 0; i < mod->num_symtab; i++)
		if (strcmp(name, mod->strtab+mod->symtab[i].st_name) == 0 &&
		    mod->symtab[i].st_info != 'U')
			return mod->symtab[i].st_value;
	return 0;
}

/* Look for this name: can be of form module:name. */
unsigned long module_kallsyms_lookup_name(const char *name)
{
	struct module *mod;
	char *colon;
	unsigned long ret = 0;

	/* Don't lock: we're in enough trouble already. */
	preempt_disable();
	if ((colon = strchr(name, ':')) != NULL) {
		*colon = '\0';
		if ((mod = find_module(name)) != NULL)
			ret = mod_find_symname(mod, colon+1);
		*colon = ':';
	} else {
		list_for_each_entry_rcu(mod, &modules, list) {
			if (mod->state == MODULE_STATE_UNFORMED)
				continue;
			if ((ret = mod_find_symname(mod, name)) != 0)
				break;
		}
	}
	preempt_enable();
	return ret;
}

int module_kallsyms_on_each_symbol(int (*fn)(void *, const char *,
					     struct module *, unsigned long),
				   void *data)
{
	struct module *mod;
	unsigned int i;
	int ret;

	list_for_each_entry(mod, &modules, list) {
		if (mod->state == MODULE_STATE_UNFORMED)
			continue;
		for (i = 0; i < mod->num_symtab; i++) {
			ret = fn(data, mod->strtab + mod->symtab[i].st_name,
				 mod, mod->symtab[i].st_value);
			if (ret != 0)
				return ret;
		}
	}
	return 0;
}
#endif /* CONFIG_KALLSYMS */

static char *module_flags(struct module *mod, char *buf)
{
	int bx = 0;

	BUG_ON(mod->state == MODULE_STATE_UNFORMED);
	if (mod->taints ||
	    mod->state == MODULE_STATE_GOING ||
	    mod->state == MODULE_STATE_COMING) {
		buf[bx++] = '(';
		bx += module_flags_taint(mod, buf + bx);
		/* Show a - for module-is-being-unloaded */
		if (mod->state == MODULE_STATE_GOING)
			buf[bx++] = '-';
		/* Show a + for module-is-being-loaded */
		if (mod->state == MODULE_STATE_COMING)
			buf[bx++] = '+';
		buf[bx++] = ')';
	}
	buf[bx] = '\0';

	return buf;
}

#ifdef CONFIG_PROC_FS
/* Called by the /proc file system to return a list of modules. */
static void *m_start(struct seq_file *m, loff_t *pos)
{
	mutex_lock(&module_mutex);
	return seq_list_start(&modules, *pos);
}

static void *m_next(struct seq_file *m, void *p, loff_t *pos)
{
	return seq_list_next(p, &modules, pos);
}

static void m_stop(struct seq_file *m, void *p)
{
	mutex_unlock(&module_mutex);
}

static int m_show(struct seq_file *m, void *p)
{
	struct module *mod = list_entry(p, struct module, list);
	char buf[8];

	/* We always ignore unformed modules. */
	if (mod->state == MODULE_STATE_UNFORMED)
		return 0;

	seq_printf(m, "%s %u",
		   mod->name, mod->init_size + mod->core_size);
	print_unload_info(m, mod);

	/* Informative for users. */
	seq_printf(m, " %s",
		   mod->state == MODULE_STATE_GOING ? "Unloading":
		   mod->state == MODULE_STATE_COMING ? "Loading":
		   "Live");
	/* Used by oprofile and other similar tools. */
	seq_printf(m, " 0x%pK", mod->module_core);

	/* Taints info */
	if (mod->taints)
		seq_printf(m, " %s", module_flags(mod, buf));

	seq_printf(m, "\n");
	return 0;
}

/* Format: modulename size refcount deps address

   Where refcount is a number or -, and deps is a comma-separated list
   of depends or -.
*/
static const struct seq_operations modules_op = {
	.start	= m_start,
	.next	= m_next,
	.stop	= m_stop,
	.show	= m_show
};

static int modules_open(struct inode *inode, struct file *file)
{
	return seq_open(file, &modules_op);
}

static const struct file_operations proc_modules_operations = {
	.open		= modules_open,
	.read		= seq_read,
	.llseek		= seq_lseek,
	.release	= seq_release,
};

static int __init proc_modules_init(void)
{
	proc_create("modules", 0, NULL, &proc_modules_operations);
	return 0;
}
module_init(proc_modules_init);
#endif

/* Given an address, look for it in the module exception tables. */
const struct exception_table_entry *search_module_extables(unsigned long addr)
{
	const struct exception_table_entry *e = NULL;
	struct module *mod;

	preempt_disable();
	list_for_each_entry_rcu(mod, &modules, list) {
		if (mod->state == MODULE_STATE_UNFORMED)
			continue;
		if (mod->num_exentries == 0)
			continue;

		e = search_extable(mod->extable,
				   mod->extable + mod->num_exentries - 1,
				   addr);
		if (e)
			break;
	}
	preempt_enable();

	/* Now, if we found one, we are running inside it now, hence
	   we cannot unload the module, hence no refcnt needed. */
	return e;
}

/*
 * is_module_address - is this address inside a module?
 * @addr: the address to check.
 *
 * See is_module_text_address() if you simply want to see if the address
 * is code (not data).
 */
bool is_module_address(unsigned long addr)
{
	bool ret;

	preempt_disable();
	ret = __module_address(addr) != NULL;
	preempt_enable();

	return ret;
}

/*
 * __module_address - get the module which contains an address.
 * @addr: the address.
 *
 * Must be called with preempt disabled or module mutex held so that
 * module doesn't get freed during this.
 */
struct module *__module_address(unsigned long addr)
{
	struct module *mod;

	if (addr < module_addr_min || addr > module_addr_max)
		return NULL;

	list_for_each_entry_rcu(mod, &modules, list) {
		if (mod->state == MODULE_STATE_UNFORMED)
			continue;
		if (within_module_core(addr, mod)
		    || within_module_init(addr, mod))
			return mod;
	}
	return NULL;
}
EXPORT_SYMBOL_GPL(__module_address);

/*
 * is_module_text_address - is this address inside module code?
 * @addr: the address to check.
 *
 * See is_module_address() if you simply want to see if the address is
 * anywhere in a module.  See kernel_text_address() for testing if an
 * address corresponds to kernel or module code.
 */
bool is_module_text_address(unsigned long addr)
{
	bool ret;

	preempt_disable();
	ret = __module_text_address(addr) != NULL;
	preempt_enable();

	return ret;
}

/*
 * __module_text_address - get the module whose code contains an address.
 * @addr: the address.
 *
 * Must be called with preempt disabled or module mutex held so that
 * module doesn't get freed during this.
 */
struct module *__module_text_address(unsigned long addr)
{
	struct module *mod = __module_address(addr);
	if (mod) {
		/* Make sure it's within the text section. */
		if (!within(addr, mod->module_init, mod->init_text_size)
		    && !within(addr, mod->module_core, mod->core_text_size))
			mod = NULL;
	}
	return mod;
}
EXPORT_SYMBOL_GPL(__module_text_address);

/* Don't grab lock, we're oopsing. */
void print_modules(void)
{
	struct module *mod;
	char buf[8];

	printk(KERN_DEFAULT "Modules linked in:");
	/* Most callers should already have preempt disabled, but make sure */
	preempt_disable();
	list_for_each_entry_rcu(mod, &modules, list) {
		if (mod->state == MODULE_STATE_UNFORMED)
			continue;
		printk(" %s%s", mod->name, module_flags(mod, buf));
	}
	preempt_enable();
	if (last_unloaded_module[0])
		printk(" [last unloaded: %s]", last_unloaded_module);
	printk("\n");
}

#ifdef CONFIG_MODVERSIONS
/* Generate the signature for all relevant module structures here.
 * If these change, we don't want to try to parse the module. */
void module_layout(struct module *mod,
		   struct modversion_info *ver,
		   struct kernel_param *kp,
		   struct kernel_symbol *ks,
		   struct tracepoint * const *tp)
{
}
EXPORT_SYMBOL(module_layout);
#endif<|MERGE_RESOLUTION|>--- conflicted
+++ resolved
@@ -2359,10 +2359,6 @@
 	mod->core_symtab = dst = mod->module_core + info->symoffs;
 	mod->core_strtab = s = mod->module_core + info->stroffs;
 	src = mod->symtab;
-<<<<<<< HEAD
-=======
-	*s++ = 0;
->>>>>>> 940b3e49
 	for (ndst = i = 0; i < mod->num_symtab; i++) {
 		if (i == 0 ||
 		    is_core_symbol(src+i, info->sechdrs, info->hdr->e_shnum)) {
