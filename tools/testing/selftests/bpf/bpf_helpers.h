#ifndef __BPF_HELPERS_H
#define __BPF_HELPERS_H

/* helper macro to place programs, maps, license in
 * different sections in elf_bpf file. Section names
 * are interpreted by elf_bpf loader
 */
#define SEC(NAME) __attribute__((section(NAME), used))

/* helper functions called from eBPF programs written in C */
static void *(*bpf_map_lookup_elem)(void *map, void *key) =
	(void *) BPF_FUNC_map_lookup_elem;
static int (*bpf_map_update_elem)(void *map, void *key, void *value,
				  unsigned long long flags) =
	(void *) BPF_FUNC_map_update_elem;
static int (*bpf_map_delete_elem)(void *map, void *key) =
	(void *) BPF_FUNC_map_delete_elem;
static int (*bpf_probe_read)(void *dst, int size, void *unsafe_ptr) =
	(void *) BPF_FUNC_probe_read;
static unsigned long long (*bpf_ktime_get_ns)(void) =
	(void *) BPF_FUNC_ktime_get_ns;
static int (*bpf_trace_printk)(const char *fmt, int fmt_size, ...) =
	(void *) BPF_FUNC_trace_printk;
static void (*bpf_tail_call)(void *ctx, void *map, int index) =
	(void *) BPF_FUNC_tail_call;
static unsigned long long (*bpf_get_smp_processor_id)(void) =
	(void *) BPF_FUNC_get_smp_processor_id;
static unsigned long long (*bpf_get_current_pid_tgid)(void) =
	(void *) BPF_FUNC_get_current_pid_tgid;
static unsigned long long (*bpf_get_current_uid_gid)(void) =
	(void *) BPF_FUNC_get_current_uid_gid;
static int (*bpf_get_current_comm)(void *buf, int buf_size) =
	(void *) BPF_FUNC_get_current_comm;
static unsigned long long (*bpf_perf_event_read)(void *map,
						 unsigned long long flags) =
	(void *) BPF_FUNC_perf_event_read;
static int (*bpf_clone_redirect)(void *ctx, int ifindex, int flags) =
	(void *) BPF_FUNC_clone_redirect;
static int (*bpf_redirect)(int ifindex, int flags) =
	(void *) BPF_FUNC_redirect;
static int (*bpf_redirect_map)(void *map, int key, int flags) =
	(void *) BPF_FUNC_redirect_map;
static int (*bpf_perf_event_output)(void *ctx, void *map,
				    unsigned long long flags, void *data,
				    int size) =
	(void *) BPF_FUNC_perf_event_output;
static int (*bpf_get_stackid)(void *ctx, void *map, int flags) =
	(void *) BPF_FUNC_get_stackid;
static int (*bpf_probe_write_user)(void *dst, void *src, int size) =
	(void *) BPF_FUNC_probe_write_user;
static int (*bpf_current_task_under_cgroup)(void *map, int index) =
	(void *) BPF_FUNC_current_task_under_cgroup;
static int (*bpf_skb_get_tunnel_key)(void *ctx, void *key, int size, int flags) =
	(void *) BPF_FUNC_skb_get_tunnel_key;
static int (*bpf_skb_set_tunnel_key)(void *ctx, void *key, int size, int flags) =
	(void *) BPF_FUNC_skb_set_tunnel_key;
static int (*bpf_skb_get_tunnel_opt)(void *ctx, void *md, int size) =
	(void *) BPF_FUNC_skb_get_tunnel_opt;
static int (*bpf_skb_set_tunnel_opt)(void *ctx, void *md, int size) =
	(void *) BPF_FUNC_skb_set_tunnel_opt;
static unsigned long long (*bpf_get_prandom_u32)(void) =
	(void *) BPF_FUNC_get_prandom_u32;
static int (*bpf_xdp_adjust_head)(void *ctx, int offset) =
	(void *) BPF_FUNC_xdp_adjust_head;
static int (*bpf_xdp_adjust_meta)(void *ctx, int offset) =
	(void *) BPF_FUNC_xdp_adjust_meta;
static int (*bpf_setsockopt)(void *ctx, int level, int optname, void *optval,
			     int optlen) =
	(void *) BPF_FUNC_setsockopt;
<<<<<<< HEAD
static int (*bpf_getsockopt)(void *ctx, int level, int optname, void *optval,
			     int optlen) =
	(void *) BPF_FUNC_getsockopt;
static int (*bpf_sk_redirect_map)(void *map, int key, int flags) =
=======
static int (*bpf_sk_redirect_map)(void *ctx, void *map, int key, int flags) =
>>>>>>> b5ac3beb
	(void *) BPF_FUNC_sk_redirect_map;
static int (*bpf_sock_map_update)(void *map, void *key, void *value,
				  unsigned long long flags) =
	(void *) BPF_FUNC_sock_map_update;
static int (*bpf_perf_event_read_value)(void *map, unsigned long long flags,
					void *buf, unsigned int buf_size) =
	(void *) BPF_FUNC_perf_event_read_value;
static int (*bpf_perf_prog_read_value)(void *ctx, void *buf,
				       unsigned int buf_size) =
	(void *) BPF_FUNC_perf_prog_read_value;


/* llvm builtin functions that eBPF C program may use to
 * emit BPF_LD_ABS and BPF_LD_IND instructions
 */
struct sk_buff;
unsigned long long load_byte(void *skb,
			     unsigned long long off) asm("llvm.bpf.load.byte");
unsigned long long load_half(void *skb,
			     unsigned long long off) asm("llvm.bpf.load.half");
unsigned long long load_word(void *skb,
			     unsigned long long off) asm("llvm.bpf.load.word");

/* a helper structure used by eBPF C program
 * to describe map attributes to elf_bpf loader
 */
struct bpf_map_def {
	unsigned int type;
	unsigned int key_size;
	unsigned int value_size;
	unsigned int max_entries;
	unsigned int map_flags;
	unsigned int inner_map_idx;
	unsigned int numa_node;
};

static int (*bpf_skb_load_bytes)(void *ctx, int off, void *to, int len) =
	(void *) BPF_FUNC_skb_load_bytes;
static int (*bpf_skb_store_bytes)(void *ctx, int off, void *from, int len, int flags) =
	(void *) BPF_FUNC_skb_store_bytes;
static int (*bpf_l3_csum_replace)(void *ctx, int off, int from, int to, int flags) =
	(void *) BPF_FUNC_l3_csum_replace;
static int (*bpf_l4_csum_replace)(void *ctx, int off, int from, int to, int flags) =
	(void *) BPF_FUNC_l4_csum_replace;
static int (*bpf_skb_under_cgroup)(void *ctx, void *map, int index) =
	(void *) BPF_FUNC_skb_under_cgroup;
static int (*bpf_skb_change_head)(void *, int len, int flags) =
	(void *) BPF_FUNC_skb_change_head;

/* Scan the ARCH passed in from ARCH env variable (see Makefile) */
#if defined(__TARGET_ARCH_x86)
	#define bpf_target_x86
	#define bpf_target_defined
#elif defined(__TARGET_ARCH_s930x)
	#define bpf_target_s930x
	#define bpf_target_defined
#elif defined(__TARGET_ARCH_arm64)
	#define bpf_target_arm64
	#define bpf_target_defined
#elif defined(__TARGET_ARCH_mips)
	#define bpf_target_mips
	#define bpf_target_defined
#elif defined(__TARGET_ARCH_powerpc)
	#define bpf_target_powerpc
	#define bpf_target_defined
#elif defined(__TARGET_ARCH_sparc)
	#define bpf_target_sparc
	#define bpf_target_defined
#else
	#undef bpf_target_defined
#endif

/* Fall back to what the compiler says */
#ifndef bpf_target_defined
#if defined(__x86_64__)
	#define bpf_target_x86
#elif defined(__s390x__)
	#define bpf_target_s930x
#elif defined(__aarch64__)
	#define bpf_target_arm64
#elif defined(__mips__)
	#define bpf_target_mips
#elif defined(__powerpc__)
	#define bpf_target_powerpc
#elif defined(__sparc__)
	#define bpf_target_sparc
#endif
#endif

#if defined(bpf_target_x86)

#define PT_REGS_PARM1(x) ((x)->di)
#define PT_REGS_PARM2(x) ((x)->si)
#define PT_REGS_PARM3(x) ((x)->dx)
#define PT_REGS_PARM4(x) ((x)->cx)
#define PT_REGS_PARM5(x) ((x)->r8)
#define PT_REGS_RET(x) ((x)->sp)
#define PT_REGS_FP(x) ((x)->bp)
#define PT_REGS_RC(x) ((x)->ax)
#define PT_REGS_SP(x) ((x)->sp)
#define PT_REGS_IP(x) ((x)->ip)

#elif defined(bpf_target_s390x)

#define PT_REGS_PARM1(x) ((x)->gprs[2])
#define PT_REGS_PARM2(x) ((x)->gprs[3])
#define PT_REGS_PARM3(x) ((x)->gprs[4])
#define PT_REGS_PARM4(x) ((x)->gprs[5])
#define PT_REGS_PARM5(x) ((x)->gprs[6])
#define PT_REGS_RET(x) ((x)->gprs[14])
#define PT_REGS_FP(x) ((x)->gprs[11]) /* Works only with CONFIG_FRAME_POINTER */
#define PT_REGS_RC(x) ((x)->gprs[2])
#define PT_REGS_SP(x) ((x)->gprs[15])
#define PT_REGS_IP(x) ((x)->psw.addr)

#elif defined(bpf_target_arm64)

#define PT_REGS_PARM1(x) ((x)->regs[0])
#define PT_REGS_PARM2(x) ((x)->regs[1])
#define PT_REGS_PARM3(x) ((x)->regs[2])
#define PT_REGS_PARM4(x) ((x)->regs[3])
#define PT_REGS_PARM5(x) ((x)->regs[4])
#define PT_REGS_RET(x) ((x)->regs[30])
#define PT_REGS_FP(x) ((x)->regs[29]) /* Works only with CONFIG_FRAME_POINTER */
#define PT_REGS_RC(x) ((x)->regs[0])
#define PT_REGS_SP(x) ((x)->sp)
#define PT_REGS_IP(x) ((x)->pc)

#elif defined(bpf_target_mips)

#define PT_REGS_PARM1(x) ((x)->regs[4])
#define PT_REGS_PARM2(x) ((x)->regs[5])
#define PT_REGS_PARM3(x) ((x)->regs[6])
#define PT_REGS_PARM4(x) ((x)->regs[7])
#define PT_REGS_PARM5(x) ((x)->regs[8])
#define PT_REGS_RET(x) ((x)->regs[31])
#define PT_REGS_FP(x) ((x)->regs[30]) /* Works only with CONFIG_FRAME_POINTER */
#define PT_REGS_RC(x) ((x)->regs[1])
#define PT_REGS_SP(x) ((x)->regs[29])
#define PT_REGS_IP(x) ((x)->cp0_epc)

#elif defined(bpf_target_powerpc)

#define PT_REGS_PARM1(x) ((x)->gpr[3])
#define PT_REGS_PARM2(x) ((x)->gpr[4])
#define PT_REGS_PARM3(x) ((x)->gpr[5])
#define PT_REGS_PARM4(x) ((x)->gpr[6])
#define PT_REGS_PARM5(x) ((x)->gpr[7])
#define PT_REGS_RC(x) ((x)->gpr[3])
#define PT_REGS_SP(x) ((x)->sp)
#define PT_REGS_IP(x) ((x)->nip)

#elif defined(bpf_target_sparc)

#define PT_REGS_PARM1(x) ((x)->u_regs[UREG_I0])
#define PT_REGS_PARM2(x) ((x)->u_regs[UREG_I1])
#define PT_REGS_PARM3(x) ((x)->u_regs[UREG_I2])
#define PT_REGS_PARM4(x) ((x)->u_regs[UREG_I3])
#define PT_REGS_PARM5(x) ((x)->u_regs[UREG_I4])
#define PT_REGS_RET(x) ((x)->u_regs[UREG_I7])
#define PT_REGS_RC(x) ((x)->u_regs[UREG_I0])
#define PT_REGS_SP(x) ((x)->u_regs[UREG_FP])

/* Should this also be a bpf_target check for the sparc case? */
#if defined(__arch64__)
#define PT_REGS_IP(x) ((x)->tpc)
#else
#define PT_REGS_IP(x) ((x)->pc)
#endif

#endif

#ifdef bpf_target_powerpc
#define BPF_KPROBE_READ_RET_IP(ip, ctx)		({ (ip) = (ctx)->link; })
#define BPF_KRETPROBE_READ_RET_IP		BPF_KPROBE_READ_RET_IP
#elif bpf_target_sparc
#define BPF_KPROBE_READ_RET_IP(ip, ctx)		({ (ip) = PT_REGS_RET(ctx); })
#define BPF_KRETPROBE_READ_RET_IP		BPF_KPROBE_READ_RET_IP
#else
#define BPF_KPROBE_READ_RET_IP(ip, ctx)		({				\
		bpf_probe_read(&(ip), sizeof(ip), (void *)PT_REGS_RET(ctx)); })
#define BPF_KRETPROBE_READ_RET_IP(ip, ctx)	({				\
		bpf_probe_read(&(ip), sizeof(ip),				\
				(void *)(PT_REGS_FP(ctx) + sizeof(ip))); })
#endif

#endif<|MERGE_RESOLUTION|>--- conflicted
+++ resolved
@@ -67,14 +67,10 @@
 static int (*bpf_setsockopt)(void *ctx, int level, int optname, void *optval,
 			     int optlen) =
 	(void *) BPF_FUNC_setsockopt;
-<<<<<<< HEAD
 static int (*bpf_getsockopt)(void *ctx, int level, int optname, void *optval,
 			     int optlen) =
 	(void *) BPF_FUNC_getsockopt;
-static int (*bpf_sk_redirect_map)(void *map, int key, int flags) =
-=======
 static int (*bpf_sk_redirect_map)(void *ctx, void *map, int key, int flags) =
->>>>>>> b5ac3beb
 	(void *) BPF_FUNC_sk_redirect_map;
 static int (*bpf_sock_map_update)(void *map, void *key, void *value,
 				  unsigned long long flags) =
