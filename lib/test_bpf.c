/*
 * Testsuite for BPF interpreter and BPF JIT compiler
 *
 * Copyright (c) 2011-2014 PLUMgrid, http://plumgrid.com
 *
 * This program is free software; you can redistribute it and/or
 * modify it under the terms of version 2 of the GNU General Public
 * License as published by the Free Software Foundation.
 *
 * This program is distributed in the hope that it will be useful, but
 * WITHOUT ANY WARRANTY; without even the implied warranty of
 * MERCHANTABILITY or FITNESS FOR A PARTICULAR PURPOSE. See the GNU
 * General Public License for more details.
 */

#define pr_fmt(fmt) KBUILD_MODNAME ": " fmt

#include <linux/init.h>
#include <linux/module.h>
#include <linux/filter.h>
#include <linux/bpf.h>
#include <linux/skbuff.h>
#include <linux/netdevice.h>
#include <linux/if_vlan.h>
#include <linux/random.h>
#include <linux/highmem.h>

/* General test specific settings */
#define MAX_SUBTESTS	3
#define MAX_TESTRUNS	10000
#define MAX_DATA	128
#define MAX_INSNS	512
#define MAX_K		0xffffFFFF

/* Few constants used to init test 'skb' */
#define SKB_TYPE	3
#define SKB_MARK	0x1234aaaa
#define SKB_HASH	0x1234aaab
#define SKB_QUEUE_MAP	123
#define SKB_VLAN_TCI	0xffff
#define SKB_DEV_IFINDEX	577
#define SKB_DEV_TYPE	588

/* Redefine REGs to make tests less verbose */
#define R0		BPF_REG_0
#define R1		BPF_REG_1
#define R2		BPF_REG_2
#define R3		BPF_REG_3
#define R4		BPF_REG_4
#define R5		BPF_REG_5
#define R6		BPF_REG_6
#define R7		BPF_REG_7
#define R8		BPF_REG_8
#define R9		BPF_REG_9
#define R10		BPF_REG_10

/* Flags that can be passed to test cases */
#define FLAG_NO_DATA		BIT(0)
#define FLAG_EXPECTED_FAIL	BIT(1)
#define FLAG_SKB_FRAG		BIT(2)

enum {
	CLASSIC  = BIT(6),	/* Old BPF instructions only. */
	INTERNAL = BIT(7),	/* Extended instruction set.  */
};

#define TEST_TYPE_MASK		(CLASSIC | INTERNAL)

struct bpf_test {
	const char *descr;
	union {
		struct sock_filter insns[MAX_INSNS];
		struct bpf_insn insns_int[MAX_INSNS];
		struct {
			void *insns;
			unsigned int len;
		} ptr;
	} u;
	__u8 aux;
	__u8 data[MAX_DATA];
	struct {
		int data_size;
		__u32 result;
	} test[MAX_SUBTESTS];
	int (*fill_helper)(struct bpf_test *self);
	int expected_errcode; /* used when FLAG_EXPECTED_FAIL is set in the aux */
	__u8 frag_data[MAX_DATA];
};

/* Large test cases need separate allocation and fill handler. */

static int bpf_fill_maxinsns1(struct bpf_test *self)
{
	unsigned int len = BPF_MAXINSNS;
	struct sock_filter *insn;
	__u32 k = ~0;
	int i;

	insn = kmalloc_array(len, sizeof(*insn), GFP_KERNEL);
	if (!insn)
		return -ENOMEM;

	for (i = 0; i < len; i++, k--)
		insn[i] = __BPF_STMT(BPF_RET | BPF_K, k);

	self->u.ptr.insns = insn;
	self->u.ptr.len = len;

	return 0;
}

static int bpf_fill_maxinsns2(struct bpf_test *self)
{
	unsigned int len = BPF_MAXINSNS;
	struct sock_filter *insn;
	int i;

	insn = kmalloc_array(len, sizeof(*insn), GFP_KERNEL);
	if (!insn)
		return -ENOMEM;

	for (i = 0; i < len; i++)
		insn[i] = __BPF_STMT(BPF_RET | BPF_K, 0xfefefefe);

	self->u.ptr.insns = insn;
	self->u.ptr.len = len;

	return 0;
}

static int bpf_fill_maxinsns3(struct bpf_test *self)
{
	unsigned int len = BPF_MAXINSNS;
	struct sock_filter *insn;
	struct rnd_state rnd;
	int i;

	insn = kmalloc_array(len, sizeof(*insn), GFP_KERNEL);
	if (!insn)
		return -ENOMEM;

	prandom_seed_state(&rnd, 3141592653589793238ULL);

	for (i = 0; i < len - 1; i++) {
		__u32 k = prandom_u32_state(&rnd);

		insn[i] = __BPF_STMT(BPF_ALU | BPF_ADD | BPF_K, k);
	}

	insn[len - 1] = __BPF_STMT(BPF_RET | BPF_A, 0);

	self->u.ptr.insns = insn;
	self->u.ptr.len = len;

	return 0;
}

static int bpf_fill_maxinsns4(struct bpf_test *self)
{
	unsigned int len = BPF_MAXINSNS + 1;
	struct sock_filter *insn;
	int i;

	insn = kmalloc_array(len, sizeof(*insn), GFP_KERNEL);
	if (!insn)
		return -ENOMEM;

	for (i = 0; i < len; i++)
		insn[i] = __BPF_STMT(BPF_RET | BPF_K, 0xfefefefe);

	self->u.ptr.insns = insn;
	self->u.ptr.len = len;

	return 0;
}

static int bpf_fill_maxinsns5(struct bpf_test *self)
{
	unsigned int len = BPF_MAXINSNS;
	struct sock_filter *insn;
	int i;

	insn = kmalloc_array(len, sizeof(*insn), GFP_KERNEL);
	if (!insn)
		return -ENOMEM;

	insn[0] = __BPF_JUMP(BPF_JMP | BPF_JA, len - 2, 0, 0);

	for (i = 1; i < len - 1; i++)
		insn[i] = __BPF_STMT(BPF_RET | BPF_K, 0xfefefefe);

	insn[len - 1] = __BPF_STMT(BPF_RET | BPF_K, 0xabababab);

	self->u.ptr.insns = insn;
	self->u.ptr.len = len;

	return 0;
}

static int bpf_fill_maxinsns6(struct bpf_test *self)
{
	unsigned int len = BPF_MAXINSNS;
	struct sock_filter *insn;
	int i;

	insn = kmalloc_array(len, sizeof(*insn), GFP_KERNEL);
	if (!insn)
		return -ENOMEM;

	for (i = 0; i < len - 1; i++)
		insn[i] = __BPF_STMT(BPF_LD | BPF_W | BPF_ABS, SKF_AD_OFF +
				     SKF_AD_VLAN_TAG_PRESENT);

	insn[len - 1] = __BPF_STMT(BPF_RET | BPF_A, 0);

	self->u.ptr.insns = insn;
	self->u.ptr.len = len;

	return 0;
}

static int bpf_fill_maxinsns7(struct bpf_test *self)
{
	unsigned int len = BPF_MAXINSNS;
	struct sock_filter *insn;
	int i;

	insn = kmalloc_array(len, sizeof(*insn), GFP_KERNEL);
	if (!insn)
		return -ENOMEM;

	for (i = 0; i < len - 4; i++)
		insn[i] = __BPF_STMT(BPF_LD | BPF_W | BPF_ABS, SKF_AD_OFF +
				     SKF_AD_CPU);

	insn[len - 4] = __BPF_STMT(BPF_MISC | BPF_TAX, 0);
	insn[len - 3] = __BPF_STMT(BPF_LD | BPF_W | BPF_ABS, SKF_AD_OFF +
				   SKF_AD_CPU);
	insn[len - 2] = __BPF_STMT(BPF_ALU | BPF_SUB | BPF_X, 0);
	insn[len - 1] = __BPF_STMT(BPF_RET | BPF_A, 0);

	self->u.ptr.insns = insn;
	self->u.ptr.len = len;

	return 0;
}

static int bpf_fill_maxinsns8(struct bpf_test *self)
{
	unsigned int len = BPF_MAXINSNS;
	struct sock_filter *insn;
	int i, jmp_off = len - 3;

	insn = kmalloc_array(len, sizeof(*insn), GFP_KERNEL);
	if (!insn)
		return -ENOMEM;

	insn[0] = __BPF_STMT(BPF_LD | BPF_IMM, 0xffffffff);

	for (i = 1; i < len - 1; i++)
		insn[i] = __BPF_JUMP(BPF_JMP | BPF_JGT, 0xffffffff, jmp_off--, 0);

	insn[len - 1] = __BPF_STMT(BPF_RET | BPF_A, 0);

	self->u.ptr.insns = insn;
	self->u.ptr.len = len;

	return 0;
}

static int bpf_fill_maxinsns9(struct bpf_test *self)
{
	unsigned int len = BPF_MAXINSNS;
	struct bpf_insn *insn;
	int i;

	insn = kmalloc_array(len, sizeof(*insn), GFP_KERNEL);
	if (!insn)
		return -ENOMEM;

	insn[0] = BPF_JMP_IMM(BPF_JA, 0, 0, len - 2);
	insn[1] = BPF_ALU32_IMM(BPF_MOV, R0, 0xcbababab);
	insn[2] = BPF_EXIT_INSN();

	for (i = 3; i < len - 2; i++)
		insn[i] = BPF_ALU32_IMM(BPF_MOV, R0, 0xfefefefe);

	insn[len - 2] = BPF_EXIT_INSN();
	insn[len - 1] = BPF_JMP_IMM(BPF_JA, 0, 0, -(len - 1));

	self->u.ptr.insns = insn;
	self->u.ptr.len = len;

	return 0;
}

static int bpf_fill_maxinsns10(struct bpf_test *self)
{
	unsigned int len = BPF_MAXINSNS, hlen = len - 2;
	struct bpf_insn *insn;
	int i;

	insn = kmalloc_array(len, sizeof(*insn), GFP_KERNEL);
	if (!insn)
		return -ENOMEM;

	for (i = 0; i < hlen / 2; i++)
		insn[i] = BPF_JMP_IMM(BPF_JA, 0, 0, hlen - 2 - 2 * i);
	for (i = hlen - 1; i > hlen / 2; i--)
		insn[i] = BPF_JMP_IMM(BPF_JA, 0, 0, hlen - 1 - 2 * i);

	insn[hlen / 2] = BPF_JMP_IMM(BPF_JA, 0, 0, hlen / 2 - 1);
	insn[hlen]     = BPF_ALU32_IMM(BPF_MOV, R0, 0xabababac);
	insn[hlen + 1] = BPF_EXIT_INSN();

	self->u.ptr.insns = insn;
	self->u.ptr.len = len;

	return 0;
}

static int __bpf_fill_ja(struct bpf_test *self, unsigned int len,
			 unsigned int plen)
{
	struct sock_filter *insn;
	unsigned int rlen;
	int i, j;

	insn = kmalloc_array(len, sizeof(*insn), GFP_KERNEL);
	if (!insn)
		return -ENOMEM;

	rlen = (len % plen) - 1;

	for (i = 0; i + plen < len; i += plen)
		for (j = 0; j < plen; j++)
			insn[i + j] = __BPF_JUMP(BPF_JMP | BPF_JA,
						 plen - 1 - j, 0, 0);
	for (j = 0; j < rlen; j++)
		insn[i + j] = __BPF_JUMP(BPF_JMP | BPF_JA, rlen - 1 - j,
					 0, 0);

	insn[len - 1] = __BPF_STMT(BPF_RET | BPF_K, 0xababcbac);

	self->u.ptr.insns = insn;
	self->u.ptr.len = len;

	return 0;
}

static int bpf_fill_maxinsns11(struct bpf_test *self)
{
	/* Hits 70 passes on x86_64, so cannot get JITed there. */
	return __bpf_fill_ja(self, BPF_MAXINSNS, 68);
}

static int bpf_fill_ja(struct bpf_test *self)
{
	/* Hits exactly 11 passes on x86_64 JIT. */
	return __bpf_fill_ja(self, 12, 9);
}

static int bpf_fill_ld_abs_get_processor_id(struct bpf_test *self)
{
	unsigned int len = BPF_MAXINSNS;
	struct sock_filter *insn;
	int i;

	insn = kmalloc_array(len, sizeof(*insn), GFP_KERNEL);
	if (!insn)
		return -ENOMEM;

	for (i = 0; i < len - 1; i += 2) {
		insn[i] = __BPF_STMT(BPF_LD | BPF_B | BPF_ABS, 0);
		insn[i + 1] = __BPF_STMT(BPF_LD | BPF_W | BPF_ABS,
					 SKF_AD_OFF + SKF_AD_CPU);
	}

	insn[len - 1] = __BPF_STMT(BPF_RET | BPF_K, 0xbee);

	self->u.ptr.insns = insn;
	self->u.ptr.len = len;

	return 0;
}

#define PUSH_CNT 68
/* test: {skb->data[0], vlan_push} x 68 + {skb->data[0], vlan_pop} x 68 */
static int bpf_fill_ld_abs_vlan_push_pop(struct bpf_test *self)
{
	unsigned int len = BPF_MAXINSNS;
	struct bpf_insn *insn;
	int i = 0, j, k = 0;

	insn = kmalloc_array(len, sizeof(*insn), GFP_KERNEL);
	if (!insn)
		return -ENOMEM;

	insn[i++] = BPF_MOV64_REG(R6, R1);
loop:
	for (j = 0; j < PUSH_CNT; j++) {
		insn[i++] = BPF_LD_ABS(BPF_B, 0);
		insn[i] = BPF_JMP_IMM(BPF_JNE, R0, 0x34, len - i - 2);
		i++;
		insn[i++] = BPF_MOV64_REG(R1, R6);
		insn[i++] = BPF_MOV64_IMM(R2, 1);
		insn[i++] = BPF_MOV64_IMM(R3, 2);
		insn[i++] = BPF_RAW_INSN(BPF_JMP | BPF_CALL, 0, 0, 0,
					 bpf_skb_vlan_push_proto.func - __bpf_call_base);
		insn[i] = BPF_JMP_IMM(BPF_JNE, R0, 0, len - i - 2);
		i++;
	}

	for (j = 0; j < PUSH_CNT; j++) {
		insn[i++] = BPF_LD_ABS(BPF_B, 0);
		insn[i] = BPF_JMP_IMM(BPF_JNE, R0, 0x34, len - i - 2);
		i++;
		insn[i++] = BPF_MOV64_REG(R1, R6);
		insn[i++] = BPF_RAW_INSN(BPF_JMP | BPF_CALL, 0, 0, 0,
					 bpf_skb_vlan_pop_proto.func - __bpf_call_base);
		insn[i] = BPF_JMP_IMM(BPF_JNE, R0, 0, len - i - 2);
		i++;
	}
	if (++k < 5)
		goto loop;

	for (; i < len - 1; i++)
		insn[i] = BPF_ALU32_IMM(BPF_MOV, R0, 0xbef);

	insn[len - 1] = BPF_EXIT_INSN();

	self->u.ptr.insns = insn;
	self->u.ptr.len = len;

	return 0;
}

static struct bpf_test tests[] = {
	{
		"TAX",
		.u.insns = {
			BPF_STMT(BPF_LD | BPF_IMM, 1),
			BPF_STMT(BPF_MISC | BPF_TAX, 0),
			BPF_STMT(BPF_LD | BPF_IMM, 2),
			BPF_STMT(BPF_ALU | BPF_ADD | BPF_X, 0),
			BPF_STMT(BPF_ALU | BPF_NEG, 0), /* A == -3 */
			BPF_STMT(BPF_MISC | BPF_TAX, 0),
			BPF_STMT(BPF_LD | BPF_LEN, 0),
			BPF_STMT(BPF_ALU | BPF_ADD | BPF_X, 0),
			BPF_STMT(BPF_MISC | BPF_TAX, 0), /* X == len - 3 */
			BPF_STMT(BPF_LD | BPF_B | BPF_IND, 1),
			BPF_STMT(BPF_RET | BPF_A, 0)
		},
		CLASSIC,
		{ 10, 20, 30, 40, 50 },
		{ { 2, 10 }, { 3, 20 }, { 4, 30 } },
	},
	{
		"TXA",
		.u.insns = {
			BPF_STMT(BPF_LDX | BPF_LEN, 0),
			BPF_STMT(BPF_MISC | BPF_TXA, 0),
			BPF_STMT(BPF_ALU | BPF_ADD | BPF_X, 0),
			BPF_STMT(BPF_RET | BPF_A, 0) /* A == len * 2 */
		},
		CLASSIC,
		{ 10, 20, 30, 40, 50 },
		{ { 1, 2 }, { 3, 6 }, { 4, 8 } },
	},
	{
		"ADD_SUB_MUL_K",
		.u.insns = {
			BPF_STMT(BPF_LD | BPF_IMM, 1),
			BPF_STMT(BPF_ALU | BPF_ADD | BPF_K, 2),
			BPF_STMT(BPF_LDX | BPF_IMM, 3),
			BPF_STMT(BPF_ALU | BPF_SUB | BPF_X, 0),
			BPF_STMT(BPF_ALU | BPF_ADD | BPF_K, 0xffffffff),
			BPF_STMT(BPF_ALU | BPF_MUL | BPF_K, 3),
			BPF_STMT(BPF_RET | BPF_A, 0)
		},
		CLASSIC | FLAG_NO_DATA,
		{ },
		{ { 0, 0xfffffffd } }
	},
	{
		"DIV_MOD_KX",
		.u.insns = {
			BPF_STMT(BPF_LD | BPF_IMM, 8),
			BPF_STMT(BPF_ALU | BPF_DIV | BPF_K, 2),
			BPF_STMT(BPF_MISC | BPF_TAX, 0),
			BPF_STMT(BPF_LD | BPF_IMM, 0xffffffff),
			BPF_STMT(BPF_ALU | BPF_DIV | BPF_X, 0),
			BPF_STMT(BPF_MISC | BPF_TAX, 0),
			BPF_STMT(BPF_LD | BPF_IMM, 0xffffffff),
			BPF_STMT(BPF_ALU | BPF_DIV | BPF_K, 0x70000000),
			BPF_STMT(BPF_MISC | BPF_TAX, 0),
			BPF_STMT(BPF_LD | BPF_IMM, 0xffffffff),
			BPF_STMT(BPF_ALU | BPF_MOD | BPF_X, 0),
			BPF_STMT(BPF_MISC | BPF_TAX, 0),
			BPF_STMT(BPF_LD | BPF_IMM, 0xffffffff),
			BPF_STMT(BPF_ALU | BPF_MOD | BPF_K, 0x70000000),
			BPF_STMT(BPF_ALU | BPF_ADD | BPF_X, 0),
			BPF_STMT(BPF_RET | BPF_A, 0)
		},
		CLASSIC | FLAG_NO_DATA,
		{ },
		{ { 0, 0x20000000 } }
	},
	{
		"AND_OR_LSH_K",
		.u.insns = {
			BPF_STMT(BPF_LD | BPF_IMM, 0xff),
			BPF_STMT(BPF_ALU | BPF_AND | BPF_K, 0xf0),
			BPF_STMT(BPF_ALU | BPF_LSH | BPF_K, 27),
			BPF_STMT(BPF_MISC | BPF_TAX, 0),
			BPF_STMT(BPF_LD | BPF_IMM, 0xf),
			BPF_STMT(BPF_ALU | BPF_OR | BPF_K, 0xf0),
			BPF_STMT(BPF_ALU | BPF_ADD | BPF_X, 0),
			BPF_STMT(BPF_RET | BPF_A, 0)
		},
		CLASSIC | FLAG_NO_DATA,
		{ },
		{ { 0, 0x800000ff }, { 1, 0x800000ff } },
	},
	{
		"LD_IMM_0",
		.u.insns = {
			BPF_STMT(BPF_LD | BPF_IMM, 0), /* ld #0 */
			BPF_JUMP(BPF_JMP | BPF_JEQ | BPF_K, 0, 1, 0),
			BPF_STMT(BPF_RET | BPF_K, 0),
			BPF_STMT(BPF_RET | BPF_K, 1),
		},
		CLASSIC,
		{ },
		{ { 1, 1 } },
	},
	{
		"LD_IND",
		.u.insns = {
			BPF_STMT(BPF_LDX | BPF_LEN, 0),
			BPF_STMT(BPF_LD | BPF_H | BPF_IND, MAX_K),
			BPF_STMT(BPF_RET | BPF_K, 1)
		},
		CLASSIC,
		{ },
		{ { 1, 0 }, { 10, 0 }, { 60, 0 } },
	},
	{
		"LD_ABS",
		.u.insns = {
			BPF_STMT(BPF_LD | BPF_W | BPF_ABS, 1000),
			BPF_STMT(BPF_RET | BPF_K, 1)
		},
		CLASSIC,
		{ },
		{ { 1, 0 }, { 10, 0 }, { 60, 0 } },
	},
	{
		"LD_ABS_LL",
		.u.insns = {
			BPF_STMT(BPF_LD | BPF_B | BPF_ABS, SKF_LL_OFF),
			BPF_STMT(BPF_MISC | BPF_TAX, 0),
			BPF_STMT(BPF_LD | BPF_B | BPF_ABS, SKF_LL_OFF + 1),
			BPF_STMT(BPF_ALU | BPF_ADD | BPF_X, 0),
			BPF_STMT(BPF_RET | BPF_A, 0)
		},
		CLASSIC,
		{ 1, 2, 3 },
		{ { 1, 0 }, { 2, 3 } },
	},
	{
		"LD_IND_LL",
		.u.insns = {
			BPF_STMT(BPF_LD | BPF_IMM, SKF_LL_OFF - 1),
			BPF_STMT(BPF_LDX | BPF_LEN, 0),
			BPF_STMT(BPF_ALU | BPF_ADD | BPF_X, 0),
			BPF_STMT(BPF_MISC | BPF_TAX, 0),
			BPF_STMT(BPF_LD | BPF_B | BPF_IND, 0),
			BPF_STMT(BPF_RET | BPF_A, 0)
		},
		CLASSIC,
		{ 1, 2, 3, 0xff },
		{ { 1, 1 }, { 3, 3 }, { 4, 0xff } },
	},
	{
		"LD_ABS_NET",
		.u.insns = {
			BPF_STMT(BPF_LD | BPF_B | BPF_ABS, SKF_NET_OFF),
			BPF_STMT(BPF_MISC | BPF_TAX, 0),
			BPF_STMT(BPF_LD | BPF_B | BPF_ABS, SKF_NET_OFF + 1),
			BPF_STMT(BPF_ALU | BPF_ADD | BPF_X, 0),
			BPF_STMT(BPF_RET | BPF_A, 0)
		},
		CLASSIC,
		{ 0, 0, 0, 0, 0, 0, 0, 0, 0, 0, 0, 0, 0, 0, 1, 2, 3 },
		{ { 15, 0 }, { 16, 3 } },
	},
	{
		"LD_IND_NET",
		.u.insns = {
			BPF_STMT(BPF_LD | BPF_IMM, SKF_NET_OFF - 15),
			BPF_STMT(BPF_LDX | BPF_LEN, 0),
			BPF_STMT(BPF_ALU | BPF_ADD | BPF_X, 0),
			BPF_STMT(BPF_MISC | BPF_TAX, 0),
			BPF_STMT(BPF_LD | BPF_B | BPF_IND, 0),
			BPF_STMT(BPF_RET | BPF_A, 0)
		},
		CLASSIC,
		{ 0, 0, 0, 0, 0, 0, 0, 0, 0, 0, 0, 0, 0, 0, 1, 2, 3 },
		{ { 14, 0 }, { 15, 1 }, { 17, 3 } },
	},
	{
		"LD_PKTTYPE",
		.u.insns = {
			BPF_STMT(BPF_LD | BPF_W | BPF_ABS,
				 SKF_AD_OFF + SKF_AD_PKTTYPE),
			BPF_JUMP(BPF_JMP | BPF_JEQ | BPF_K, SKB_TYPE, 1, 0),
			BPF_STMT(BPF_RET | BPF_K, 1),
			BPF_STMT(BPF_LD | BPF_W | BPF_ABS,
				 SKF_AD_OFF + SKF_AD_PKTTYPE),
			BPF_JUMP(BPF_JMP | BPF_JEQ | BPF_K, SKB_TYPE, 1, 0),
			BPF_STMT(BPF_RET | BPF_K, 1),
			BPF_STMT(BPF_LD | BPF_W | BPF_ABS,
				 SKF_AD_OFF + SKF_AD_PKTTYPE),
			BPF_JUMP(BPF_JMP | BPF_JEQ | BPF_K, SKB_TYPE, 1, 0),
			BPF_STMT(BPF_RET | BPF_K, 1),
			BPF_STMT(BPF_RET | BPF_A, 0)
		},
		CLASSIC,
		{ },
		{ { 1, 3 }, { 10, 3 } },
	},
	{
		"LD_MARK",
		.u.insns = {
			BPF_STMT(BPF_LD | BPF_W | BPF_ABS,
				 SKF_AD_OFF + SKF_AD_MARK),
			BPF_STMT(BPF_RET | BPF_A, 0)
		},
		CLASSIC,
		{ },
		{ { 1, SKB_MARK}, { 10, SKB_MARK} },
	},
	{
		"LD_RXHASH",
		.u.insns = {
			BPF_STMT(BPF_LD | BPF_W | BPF_ABS,
				 SKF_AD_OFF + SKF_AD_RXHASH),
			BPF_STMT(BPF_RET | BPF_A, 0)
		},
		CLASSIC,
		{ },
		{ { 1, SKB_HASH}, { 10, SKB_HASH} },
	},
	{
		"LD_QUEUE",
		.u.insns = {
			BPF_STMT(BPF_LD | BPF_W | BPF_ABS,
				 SKF_AD_OFF + SKF_AD_QUEUE),
			BPF_STMT(BPF_RET | BPF_A, 0)
		},
		CLASSIC,
		{ },
		{ { 1, SKB_QUEUE_MAP }, { 10, SKB_QUEUE_MAP } },
	},
	{
		"LD_PROTOCOL",
		.u.insns = {
			BPF_STMT(BPF_LD | BPF_B | BPF_ABS, 1),
			BPF_JUMP(BPF_JMP | BPF_JEQ | BPF_K, 20, 1, 0),
			BPF_STMT(BPF_RET | BPF_K, 0),
			BPF_STMT(BPF_LD | BPF_W | BPF_ABS,
				 SKF_AD_OFF + SKF_AD_PROTOCOL),
			BPF_STMT(BPF_MISC | BPF_TAX, 0),
			BPF_STMT(BPF_LD | BPF_B | BPF_ABS, 2),
			BPF_JUMP(BPF_JMP | BPF_JEQ | BPF_K, 30, 1, 0),
			BPF_STMT(BPF_RET | BPF_K, 0),
			BPF_STMT(BPF_MISC | BPF_TXA, 0),
			BPF_STMT(BPF_RET | BPF_A, 0)
		},
		CLASSIC,
		{ 10, 20, 30 },
		{ { 10, ETH_P_IP }, { 100, ETH_P_IP } },
	},
	{
		"LD_VLAN_TAG",
		.u.insns = {
			BPF_STMT(BPF_LD | BPF_W | BPF_ABS,
				 SKF_AD_OFF + SKF_AD_VLAN_TAG),
			BPF_STMT(BPF_RET | BPF_A, 0)
		},
		CLASSIC,
		{ },
		{
			{ 1, SKB_VLAN_TCI & ~VLAN_TAG_PRESENT },
			{ 10, SKB_VLAN_TCI & ~VLAN_TAG_PRESENT }
		},
	},
	{
		"LD_VLAN_TAG_PRESENT",
		.u.insns = {
			BPF_STMT(BPF_LD | BPF_W | BPF_ABS,
				 SKF_AD_OFF + SKF_AD_VLAN_TAG_PRESENT),
			BPF_STMT(BPF_RET | BPF_A, 0)
		},
		CLASSIC,
		{ },
		{
			{ 1, !!(SKB_VLAN_TCI & VLAN_TAG_PRESENT) },
			{ 10, !!(SKB_VLAN_TCI & VLAN_TAG_PRESENT) }
		},
	},
	{
		"LD_IFINDEX",
		.u.insns = {
			BPF_STMT(BPF_LD | BPF_W | BPF_ABS,
				 SKF_AD_OFF + SKF_AD_IFINDEX),
			BPF_STMT(BPF_RET | BPF_A, 0)
		},
		CLASSIC,
		{ },
		{ { 1, SKB_DEV_IFINDEX }, { 10, SKB_DEV_IFINDEX } },
	},
	{
		"LD_HATYPE",
		.u.insns = {
			BPF_STMT(BPF_LD | BPF_W | BPF_ABS,
				 SKF_AD_OFF + SKF_AD_HATYPE),
			BPF_STMT(BPF_RET | BPF_A, 0)
		},
		CLASSIC,
		{ },
		{ { 1, SKB_DEV_TYPE }, { 10, SKB_DEV_TYPE } },
	},
	{
		"LD_CPU",
		.u.insns = {
			BPF_STMT(BPF_LD | BPF_W | BPF_ABS,
				 SKF_AD_OFF + SKF_AD_CPU),
			BPF_STMT(BPF_MISC | BPF_TAX, 0),
			BPF_STMT(BPF_LD | BPF_W | BPF_ABS,
				 SKF_AD_OFF + SKF_AD_CPU),
			BPF_STMT(BPF_ALU | BPF_SUB | BPF_X, 0),
			BPF_STMT(BPF_RET | BPF_A, 0)
		},
		CLASSIC,
		{ },
		{ { 1, 0 }, { 10, 0 } },
	},
	{
		"LD_NLATTR",
		.u.insns = {
			BPF_STMT(BPF_LDX | BPF_IMM, 2),
			BPF_STMT(BPF_MISC | BPF_TXA, 0),
			BPF_STMT(BPF_LDX | BPF_IMM, 3),
			BPF_STMT(BPF_LD | BPF_W | BPF_ABS,
				 SKF_AD_OFF + SKF_AD_NLATTR),
			BPF_STMT(BPF_RET | BPF_A, 0)
		},
		CLASSIC,
#ifdef __BIG_ENDIAN
		{ 0xff, 0xff, 0, 4, 0, 2, 0, 4, 0, 3 },
#else
		{ 0xff, 0xff, 4, 0, 2, 0, 4, 0, 3, 0 },
#endif
		{ { 4, 0 }, { 20, 6 } },
	},
	{
		"LD_NLATTR_NEST",
		.u.insns = {
			BPF_STMT(BPF_LD | BPF_IMM, 2),
			BPF_STMT(BPF_LDX | BPF_IMM, 3),
			BPF_STMT(BPF_LD | BPF_W | BPF_ABS,
				 SKF_AD_OFF + SKF_AD_NLATTR_NEST),
			BPF_STMT(BPF_LD | BPF_IMM, 2),
			BPF_STMT(BPF_LD | BPF_W | BPF_ABS,
				 SKF_AD_OFF + SKF_AD_NLATTR_NEST),
			BPF_STMT(BPF_LD | BPF_IMM, 2),
			BPF_STMT(BPF_LD | BPF_W | BPF_ABS,
				 SKF_AD_OFF + SKF_AD_NLATTR_NEST),
			BPF_STMT(BPF_LD | BPF_IMM, 2),
			BPF_STMT(BPF_LD | BPF_W | BPF_ABS,
				 SKF_AD_OFF + SKF_AD_NLATTR_NEST),
			BPF_STMT(BPF_LD | BPF_IMM, 2),
			BPF_STMT(BPF_LD | BPF_W | BPF_ABS,
				 SKF_AD_OFF + SKF_AD_NLATTR_NEST),
			BPF_STMT(BPF_LD | BPF_IMM, 2),
			BPF_STMT(BPF_LD | BPF_W | BPF_ABS,
				 SKF_AD_OFF + SKF_AD_NLATTR_NEST),
			BPF_STMT(BPF_LD | BPF_IMM, 2),
			BPF_STMT(BPF_LD | BPF_W | BPF_ABS,
				 SKF_AD_OFF + SKF_AD_NLATTR_NEST),
			BPF_STMT(BPF_LD | BPF_IMM, 2),
			BPF_STMT(BPF_LD | BPF_W | BPF_ABS,
				 SKF_AD_OFF + SKF_AD_NLATTR_NEST),
			BPF_STMT(BPF_RET | BPF_A, 0)
		},
		CLASSIC,
#ifdef __BIG_ENDIAN
		{ 0xff, 0xff, 0, 12, 0, 1, 0, 4, 0, 2, 0, 4, 0, 3 },
#else
		{ 0xff, 0xff, 12, 0, 1, 0, 4, 0, 2, 0, 4, 0, 3, 0 },
#endif
		{ { 4, 0 }, { 20, 10 } },
	},
	{
		"LD_PAYLOAD_OFF",
		.u.insns = {
			BPF_STMT(BPF_LD | BPF_W | BPF_ABS,
				 SKF_AD_OFF + SKF_AD_PAY_OFFSET),
			BPF_STMT(BPF_LD | BPF_W | BPF_ABS,
				 SKF_AD_OFF + SKF_AD_PAY_OFFSET),
			BPF_STMT(BPF_LD | BPF_W | BPF_ABS,
				 SKF_AD_OFF + SKF_AD_PAY_OFFSET),
			BPF_STMT(BPF_LD | BPF_W | BPF_ABS,
				 SKF_AD_OFF + SKF_AD_PAY_OFFSET),
			BPF_STMT(BPF_LD | BPF_W | BPF_ABS,
				 SKF_AD_OFF + SKF_AD_PAY_OFFSET),
			BPF_STMT(BPF_RET | BPF_A, 0)
		},
		CLASSIC,
		/* 00:00:00:00:00:00 > 00:00:00:00:00:00, ethtype IPv4 (0x0800),
		 * length 98: 127.0.0.1 > 127.0.0.1: ICMP echo request,
		 * id 9737, seq 1, length 64
		 */
		{ 0x00, 0x00, 0x00, 0x00, 0x00, 0x00,
		  0x00, 0x00, 0x00, 0x00, 0x00, 0x00,
		  0x08, 0x00,
		  0x45, 0x00, 0x00, 0x54, 0xac, 0x8b, 0x40, 0x00, 0x40,
		  0x01, 0x90, 0x1b, 0x7f, 0x00, 0x00, 0x01 },
		{ { 30, 0 }, { 100, 42 } },
	},
	{
		"LD_ANC_XOR",
		.u.insns = {
			BPF_STMT(BPF_LD | BPF_IMM, 10),
			BPF_STMT(BPF_LDX | BPF_IMM, 300),
			BPF_STMT(BPF_LD | BPF_W | BPF_ABS,
				 SKF_AD_OFF + SKF_AD_ALU_XOR_X),
			BPF_STMT(BPF_RET | BPF_A, 0)
		},
		CLASSIC,
		{ },
		{ { 4, 10 ^ 300 }, { 20, 10 ^ 300 } },
	},
	{
		"SPILL_FILL",
		.u.insns = {
			BPF_STMT(BPF_LDX | BPF_LEN, 0),
			BPF_STMT(BPF_LD | BPF_IMM, 2),
			BPF_STMT(BPF_ALU | BPF_RSH, 1),
			BPF_STMT(BPF_ALU | BPF_XOR | BPF_X, 0),
			BPF_STMT(BPF_ST, 1), /* M1 = 1 ^ len */
			BPF_STMT(BPF_ALU | BPF_XOR | BPF_K, 0x80000000),
			BPF_STMT(BPF_ST, 2), /* M2 = 1 ^ len ^ 0x80000000 */
			BPF_STMT(BPF_STX, 15), /* M3 = len */
			BPF_STMT(BPF_LDX | BPF_MEM, 1),
			BPF_STMT(BPF_LD | BPF_MEM, 2),
			BPF_STMT(BPF_ALU | BPF_XOR | BPF_X, 0),
			BPF_STMT(BPF_LDX | BPF_MEM, 15),
			BPF_STMT(BPF_ALU | BPF_XOR | BPF_X, 0),
			BPF_STMT(BPF_RET | BPF_A, 0)
		},
		CLASSIC,
		{ },
		{ { 1, 0x80000001 }, { 2, 0x80000002 }, { 60, 0x80000000 ^ 60 } }
	},
	{
		"JEQ",
		.u.insns = {
			BPF_STMT(BPF_LDX | BPF_LEN, 0),
			BPF_STMT(BPF_LD | BPF_B | BPF_ABS, 2),
			BPF_JUMP(BPF_JMP | BPF_JEQ | BPF_X, 0, 0, 1),
			BPF_STMT(BPF_RET | BPF_K, 1),
			BPF_STMT(BPF_RET | BPF_K, MAX_K)
		},
		CLASSIC,
		{ 3, 3, 3, 3, 3 },
		{ { 1, 0 }, { 3, 1 }, { 4, MAX_K } },
	},
	{
		"JGT",
		.u.insns = {
			BPF_STMT(BPF_LDX | BPF_LEN, 0),
			BPF_STMT(BPF_LD | BPF_B | BPF_ABS, 2),
			BPF_JUMP(BPF_JMP | BPF_JGT | BPF_X, 0, 0, 1),
			BPF_STMT(BPF_RET | BPF_K, 1),
			BPF_STMT(BPF_RET | BPF_K, MAX_K)
		},
		CLASSIC,
		{ 4, 4, 4, 3, 3 },
		{ { 2, 0 }, { 3, 1 }, { 4, MAX_K } },
	},
	{
		"JGE",
		.u.insns = {
			BPF_STMT(BPF_LDX | BPF_LEN, 0),
			BPF_STMT(BPF_LD | BPF_B | BPF_IND, MAX_K),
			BPF_JUMP(BPF_JMP | BPF_JGE | BPF_K, 1, 1, 0),
			BPF_STMT(BPF_RET | BPF_K, 10),
			BPF_JUMP(BPF_JMP | BPF_JGE | BPF_K, 2, 1, 0),
			BPF_STMT(BPF_RET | BPF_K, 20),
			BPF_JUMP(BPF_JMP | BPF_JGE | BPF_K, 3, 1, 0),
			BPF_STMT(BPF_RET | BPF_K, 30),
			BPF_JUMP(BPF_JMP | BPF_JGE | BPF_K, 4, 1, 0),
			BPF_STMT(BPF_RET | BPF_K, 40),
			BPF_STMT(BPF_RET | BPF_K, MAX_K)
		},
		CLASSIC,
		{ 1, 2, 3, 4, 5 },
		{ { 1, 20 }, { 3, 40 }, { 5, MAX_K } },
	},
	{
		"JSET",
		.u.insns = {
			BPF_JUMP(BPF_JMP | BPF_JA, 0, 0, 0),
			BPF_JUMP(BPF_JMP | BPF_JA, 1, 1, 1),
			BPF_JUMP(BPF_JMP | BPF_JA, 0, 0, 0),
			BPF_JUMP(BPF_JMP | BPF_JA, 0, 0, 0),
			BPF_STMT(BPF_LDX | BPF_LEN, 0),
			BPF_STMT(BPF_MISC | BPF_TXA, 0),
			BPF_STMT(BPF_ALU | BPF_SUB | BPF_K, 4),
			BPF_STMT(BPF_MISC | BPF_TAX, 0),
			BPF_STMT(BPF_LD | BPF_W | BPF_IND, 0),
			BPF_JUMP(BPF_JMP | BPF_JSET | BPF_K, 1, 0, 1),
			BPF_STMT(BPF_RET | BPF_K, 10),
			BPF_JUMP(BPF_JMP | BPF_JSET | BPF_K, 0x80000000, 0, 1),
			BPF_STMT(BPF_RET | BPF_K, 20),
			BPF_JUMP(BPF_JMP | BPF_JSET | BPF_K, 0xffffff, 1, 0),
			BPF_STMT(BPF_RET | BPF_K, 30),
			BPF_JUMP(BPF_JMP | BPF_JSET | BPF_K, 0xffffff, 1, 0),
			BPF_STMT(BPF_RET | BPF_K, 30),
			BPF_JUMP(BPF_JMP | BPF_JSET | BPF_K, 0xffffff, 1, 0),
			BPF_STMT(BPF_RET | BPF_K, 30),
			BPF_JUMP(BPF_JMP | BPF_JSET | BPF_K, 0xffffff, 1, 0),
			BPF_STMT(BPF_RET | BPF_K, 30),
			BPF_JUMP(BPF_JMP | BPF_JSET | BPF_K, 0xffffff, 1, 0),
			BPF_STMT(BPF_RET | BPF_K, 30),
			BPF_STMT(BPF_RET | BPF_K, MAX_K)
		},
		CLASSIC,
		{ 0, 0xAA, 0x55, 1 },
		{ { 4, 10 }, { 5, 20 }, { 6, MAX_K } },
	},
	{
		"tcpdump port 22",
		.u.insns = {
			BPF_STMT(BPF_LD | BPF_H | BPF_ABS, 12),
			BPF_JUMP(BPF_JMP | BPF_JEQ | BPF_K, 0x86dd, 0, 8), /* IPv6 */
			BPF_STMT(BPF_LD | BPF_B | BPF_ABS, 20),
			BPF_JUMP(BPF_JMP | BPF_JEQ | BPF_K, 0x84, 2, 0),
			BPF_JUMP(BPF_JMP | BPF_JEQ | BPF_K, 0x6, 1, 0),
			BPF_JUMP(BPF_JMP | BPF_JEQ | BPF_K, 0x11, 0, 17),
			BPF_STMT(BPF_LD | BPF_H | BPF_ABS, 54),
			BPF_JUMP(BPF_JMP | BPF_JEQ | BPF_K, 22, 14, 0),
			BPF_STMT(BPF_LD | BPF_H | BPF_ABS, 56),
			BPF_JUMP(BPF_JMP | BPF_JEQ | BPF_K, 22, 12, 13),
			BPF_JUMP(BPF_JMP | BPF_JEQ | BPF_K, 0x0800, 0, 12), /* IPv4 */
			BPF_STMT(BPF_LD | BPF_B | BPF_ABS, 23),
			BPF_JUMP(BPF_JMP | BPF_JEQ | BPF_K, 0x84, 2, 0),
			BPF_JUMP(BPF_JMP | BPF_JEQ | BPF_K, 0x6, 1, 0),
			BPF_JUMP(BPF_JMP | BPF_JEQ | BPF_K, 0x11, 0, 8),
			BPF_STMT(BPF_LD | BPF_H | BPF_ABS, 20),
			BPF_JUMP(BPF_JMP | BPF_JSET | BPF_K, 0x1fff, 6, 0),
			BPF_STMT(BPF_LDX | BPF_B | BPF_MSH, 14),
			BPF_STMT(BPF_LD | BPF_H | BPF_IND, 14),
			BPF_JUMP(BPF_JMP | BPF_JEQ | BPF_K, 22, 2, 0),
			BPF_STMT(BPF_LD | BPF_H | BPF_IND, 16),
			BPF_JUMP(BPF_JMP | BPF_JEQ | BPF_K, 22, 0, 1),
			BPF_STMT(BPF_RET | BPF_K, 0xffff),
			BPF_STMT(BPF_RET | BPF_K, 0),
		},
		CLASSIC,
		/* 3c:07:54:43:e5:76 > 10:bf:48:d6:43:d6, ethertype IPv4(0x0800)
		 * length 114: 10.1.1.149.49700 > 10.1.2.10.22: Flags [P.],
		 * seq 1305692979:1305693027, ack 3650467037, win 65535,
		 * options [nop,nop,TS val 2502645400 ecr 3971138], length 48
		 */
		{ 0x10, 0xbf, 0x48, 0xd6, 0x43, 0xd6,
		  0x3c, 0x07, 0x54, 0x43, 0xe5, 0x76,
		  0x08, 0x00,
		  0x45, 0x10, 0x00, 0x64, 0x75, 0xb5,
		  0x40, 0x00, 0x40, 0x06, 0xad, 0x2e, /* IP header */
		  0x0a, 0x01, 0x01, 0x95, /* ip src */
		  0x0a, 0x01, 0x02, 0x0a, /* ip dst */
		  0xc2, 0x24,
		  0x00, 0x16 /* dst port */ },
		{ { 10, 0 }, { 30, 0 }, { 100, 65535 } },
	},
	{
		"tcpdump complex",
		.u.insns = {
			/* tcpdump -nei eth0 'tcp port 22 and (((ip[2:2] -
			 * ((ip[0]&0xf)<<2)) - ((tcp[12]&0xf0)>>2)) != 0) and
			 * (len > 115 or len < 30000000000)' -d
			 */
			BPF_STMT(BPF_LD | BPF_H | BPF_ABS, 12),
			BPF_JUMP(BPF_JMP | BPF_JEQ | BPF_K, 0x86dd, 30, 0),
			BPF_JUMP(BPF_JMP | BPF_JEQ | BPF_K, 0x800, 0, 29),
			BPF_STMT(BPF_LD | BPF_B | BPF_ABS, 23),
			BPF_JUMP(BPF_JMP | BPF_JEQ | BPF_K, 0x6, 0, 27),
			BPF_STMT(BPF_LD | BPF_H | BPF_ABS, 20),
			BPF_JUMP(BPF_JMP | BPF_JSET | BPF_K, 0x1fff, 25, 0),
			BPF_STMT(BPF_LDX | BPF_B | BPF_MSH, 14),
			BPF_STMT(BPF_LD | BPF_H | BPF_IND, 14),
			BPF_JUMP(BPF_JMP | BPF_JEQ | BPF_K, 22, 2, 0),
			BPF_STMT(BPF_LD | BPF_H | BPF_IND, 16),
			BPF_JUMP(BPF_JMP | BPF_JEQ | BPF_K, 22, 0, 20),
			BPF_STMT(BPF_LD | BPF_H | BPF_ABS, 16),
			BPF_STMT(BPF_ST, 1),
			BPF_STMT(BPF_LD | BPF_B | BPF_ABS, 14),
			BPF_STMT(BPF_ALU | BPF_AND | BPF_K, 0xf),
			BPF_STMT(BPF_ALU | BPF_LSH | BPF_K, 2),
			BPF_STMT(BPF_MISC | BPF_TAX, 0x5), /* libpcap emits K on TAX */
			BPF_STMT(BPF_LD | BPF_MEM, 1),
			BPF_STMT(BPF_ALU | BPF_SUB | BPF_X, 0),
			BPF_STMT(BPF_ST, 5),
			BPF_STMT(BPF_LDX | BPF_B | BPF_MSH, 14),
			BPF_STMT(BPF_LD | BPF_B | BPF_IND, 26),
			BPF_STMT(BPF_ALU | BPF_AND | BPF_K, 0xf0),
			BPF_STMT(BPF_ALU | BPF_RSH | BPF_K, 2),
			BPF_STMT(BPF_MISC | BPF_TAX, 0x9), /* libpcap emits K on TAX */
			BPF_STMT(BPF_LD | BPF_MEM, 5),
			BPF_JUMP(BPF_JMP | BPF_JEQ | BPF_X, 0, 4, 0),
			BPF_STMT(BPF_LD | BPF_LEN, 0),
			BPF_JUMP(BPF_JMP | BPF_JGT | BPF_K, 0x73, 1, 0),
			BPF_JUMP(BPF_JMP | BPF_JGE | BPF_K, 0xfc23ac00, 1, 0),
			BPF_STMT(BPF_RET | BPF_K, 0xffff),
			BPF_STMT(BPF_RET | BPF_K, 0),
		},
		CLASSIC,
		{ 0x10, 0xbf, 0x48, 0xd6, 0x43, 0xd6,
		  0x3c, 0x07, 0x54, 0x43, 0xe5, 0x76,
		  0x08, 0x00,
		  0x45, 0x10, 0x00, 0x64, 0x75, 0xb5,
		  0x40, 0x00, 0x40, 0x06, 0xad, 0x2e, /* IP header */
		  0x0a, 0x01, 0x01, 0x95, /* ip src */
		  0x0a, 0x01, 0x02, 0x0a, /* ip dst */
		  0xc2, 0x24,
		  0x00, 0x16 /* dst port */ },
		{ { 10, 0 }, { 30, 0 }, { 100, 65535 } },
	},
	{
		"RET_A",
		.u.insns = {
			/* check that unitialized X and A contain zeros */
			BPF_STMT(BPF_MISC | BPF_TXA, 0),
			BPF_STMT(BPF_RET | BPF_A, 0)
		},
		CLASSIC,
		{ },
		{ {1, 0}, {2, 0} },
	},
	{
		"INT: ADD trivial",
		.u.insns_int = {
			BPF_ALU64_IMM(BPF_MOV, R1, 1),
			BPF_ALU64_IMM(BPF_ADD, R1, 2),
			BPF_ALU64_IMM(BPF_MOV, R2, 3),
			BPF_ALU64_REG(BPF_SUB, R1, R2),
			BPF_ALU64_IMM(BPF_ADD, R1, -1),
			BPF_ALU64_IMM(BPF_MUL, R1, 3),
			BPF_ALU64_REG(BPF_MOV, R0, R1),
			BPF_EXIT_INSN(),
		},
		INTERNAL,
		{ },
		{ { 0, 0xfffffffd } }
	},
	{
		"INT: MUL_X",
		.u.insns_int = {
			BPF_ALU64_IMM(BPF_MOV, R0, -1),
			BPF_ALU64_IMM(BPF_MOV, R1, -1),
			BPF_ALU64_IMM(BPF_MOV, R2, 3),
			BPF_ALU64_REG(BPF_MUL, R1, R2),
			BPF_JMP_IMM(BPF_JEQ, R1, 0xfffffffd, 1),
			BPF_EXIT_INSN(),
			BPF_ALU64_IMM(BPF_MOV, R0, 1),
			BPF_EXIT_INSN(),
		},
		INTERNAL,
		{ },
		{ { 0, 1 } }
	},
	{
		"INT: MUL_X2",
		.u.insns_int = {
			BPF_ALU32_IMM(BPF_MOV, R0, -1),
			BPF_ALU32_IMM(BPF_MOV, R1, -1),
			BPF_ALU32_IMM(BPF_MOV, R2, 3),
			BPF_ALU64_REG(BPF_MUL, R1, R2),
			BPF_ALU64_IMM(BPF_RSH, R1, 8),
			BPF_JMP_IMM(BPF_JEQ, R1, 0x2ffffff, 1),
			BPF_EXIT_INSN(),
			BPF_ALU32_IMM(BPF_MOV, R0, 1),
			BPF_EXIT_INSN(),
		},
		INTERNAL,
		{ },
		{ { 0, 1 } }
	},
	{
		"INT: MUL32_X",
		.u.insns_int = {
			BPF_ALU32_IMM(BPF_MOV, R0, -1),
			BPF_ALU64_IMM(BPF_MOV, R1, -1),
			BPF_ALU32_IMM(BPF_MOV, R2, 3),
			BPF_ALU32_REG(BPF_MUL, R1, R2),
			BPF_ALU64_IMM(BPF_RSH, R1, 8),
			BPF_JMP_IMM(BPF_JEQ, R1, 0xffffff, 1),
			BPF_EXIT_INSN(),
			BPF_ALU32_IMM(BPF_MOV, R0, 1),
			BPF_EXIT_INSN(),
		},
		INTERNAL,
		{ },
		{ { 0, 1 } }
	},
	{
		/* Have to test all register combinations, since
		 * JITing of different registers will produce
		 * different asm code.
		 */
		"INT: ADD 64-bit",
		.u.insns_int = {
			BPF_ALU64_IMM(BPF_MOV, R0, 0),
			BPF_ALU64_IMM(BPF_MOV, R1, 1),
			BPF_ALU64_IMM(BPF_MOV, R2, 2),
			BPF_ALU64_IMM(BPF_MOV, R3, 3),
			BPF_ALU64_IMM(BPF_MOV, R4, 4),
			BPF_ALU64_IMM(BPF_MOV, R5, 5),
			BPF_ALU64_IMM(BPF_MOV, R6, 6),
			BPF_ALU64_IMM(BPF_MOV, R7, 7),
			BPF_ALU64_IMM(BPF_MOV, R8, 8),
			BPF_ALU64_IMM(BPF_MOV, R9, 9),
			BPF_ALU64_IMM(BPF_ADD, R0, 20),
			BPF_ALU64_IMM(BPF_ADD, R1, 20),
			BPF_ALU64_IMM(BPF_ADD, R2, 20),
			BPF_ALU64_IMM(BPF_ADD, R3, 20),
			BPF_ALU64_IMM(BPF_ADD, R4, 20),
			BPF_ALU64_IMM(BPF_ADD, R5, 20),
			BPF_ALU64_IMM(BPF_ADD, R6, 20),
			BPF_ALU64_IMM(BPF_ADD, R7, 20),
			BPF_ALU64_IMM(BPF_ADD, R8, 20),
			BPF_ALU64_IMM(BPF_ADD, R9, 20),
			BPF_ALU64_IMM(BPF_SUB, R0, 10),
			BPF_ALU64_IMM(BPF_SUB, R1, 10),
			BPF_ALU64_IMM(BPF_SUB, R2, 10),
			BPF_ALU64_IMM(BPF_SUB, R3, 10),
			BPF_ALU64_IMM(BPF_SUB, R4, 10),
			BPF_ALU64_IMM(BPF_SUB, R5, 10),
			BPF_ALU64_IMM(BPF_SUB, R6, 10),
			BPF_ALU64_IMM(BPF_SUB, R7, 10),
			BPF_ALU64_IMM(BPF_SUB, R8, 10),
			BPF_ALU64_IMM(BPF_SUB, R9, 10),
			BPF_ALU64_REG(BPF_ADD, R0, R0),
			BPF_ALU64_REG(BPF_ADD, R0, R1),
			BPF_ALU64_REG(BPF_ADD, R0, R2),
			BPF_ALU64_REG(BPF_ADD, R0, R3),
			BPF_ALU64_REG(BPF_ADD, R0, R4),
			BPF_ALU64_REG(BPF_ADD, R0, R5),
			BPF_ALU64_REG(BPF_ADD, R0, R6),
			BPF_ALU64_REG(BPF_ADD, R0, R7),
			BPF_ALU64_REG(BPF_ADD, R0, R8),
			BPF_ALU64_REG(BPF_ADD, R0, R9), /* R0 == 155 */
			BPF_JMP_IMM(BPF_JEQ, R0, 155, 1),
			BPF_EXIT_INSN(),
			BPF_ALU64_REG(BPF_ADD, R1, R0),
			BPF_ALU64_REG(BPF_ADD, R1, R1),
			BPF_ALU64_REG(BPF_ADD, R1, R2),
			BPF_ALU64_REG(BPF_ADD, R1, R3),
			BPF_ALU64_REG(BPF_ADD, R1, R4),
			BPF_ALU64_REG(BPF_ADD, R1, R5),
			BPF_ALU64_REG(BPF_ADD, R1, R6),
			BPF_ALU64_REG(BPF_ADD, R1, R7),
			BPF_ALU64_REG(BPF_ADD, R1, R8),
			BPF_ALU64_REG(BPF_ADD, R1, R9), /* R1 == 456 */
			BPF_JMP_IMM(BPF_JEQ, R1, 456, 1),
			BPF_EXIT_INSN(),
			BPF_ALU64_REG(BPF_ADD, R2, R0),
			BPF_ALU64_REG(BPF_ADD, R2, R1),
			BPF_ALU64_REG(BPF_ADD, R2, R2),
			BPF_ALU64_REG(BPF_ADD, R2, R3),
			BPF_ALU64_REG(BPF_ADD, R2, R4),
			BPF_ALU64_REG(BPF_ADD, R2, R5),
			BPF_ALU64_REG(BPF_ADD, R2, R6),
			BPF_ALU64_REG(BPF_ADD, R2, R7),
			BPF_ALU64_REG(BPF_ADD, R2, R8),
			BPF_ALU64_REG(BPF_ADD, R2, R9), /* R2 == 1358 */
			BPF_JMP_IMM(BPF_JEQ, R2, 1358, 1),
			BPF_EXIT_INSN(),
			BPF_ALU64_REG(BPF_ADD, R3, R0),
			BPF_ALU64_REG(BPF_ADD, R3, R1),
			BPF_ALU64_REG(BPF_ADD, R3, R2),
			BPF_ALU64_REG(BPF_ADD, R3, R3),
			BPF_ALU64_REG(BPF_ADD, R3, R4),
			BPF_ALU64_REG(BPF_ADD, R3, R5),
			BPF_ALU64_REG(BPF_ADD, R3, R6),
			BPF_ALU64_REG(BPF_ADD, R3, R7),
			BPF_ALU64_REG(BPF_ADD, R3, R8),
			BPF_ALU64_REG(BPF_ADD, R3, R9), /* R3 == 4063 */
			BPF_JMP_IMM(BPF_JEQ, R3, 4063, 1),
			BPF_EXIT_INSN(),
			BPF_ALU64_REG(BPF_ADD, R4, R0),
			BPF_ALU64_REG(BPF_ADD, R4, R1),
			BPF_ALU64_REG(BPF_ADD, R4, R2),
			BPF_ALU64_REG(BPF_ADD, R4, R3),
			BPF_ALU64_REG(BPF_ADD, R4, R4),
			BPF_ALU64_REG(BPF_ADD, R4, R5),
			BPF_ALU64_REG(BPF_ADD, R4, R6),
			BPF_ALU64_REG(BPF_ADD, R4, R7),
			BPF_ALU64_REG(BPF_ADD, R4, R8),
			BPF_ALU64_REG(BPF_ADD, R4, R9), /* R4 == 12177 */
			BPF_JMP_IMM(BPF_JEQ, R4, 12177, 1),
			BPF_EXIT_INSN(),
			BPF_ALU64_REG(BPF_ADD, R5, R0),
			BPF_ALU64_REG(BPF_ADD, R5, R1),
			BPF_ALU64_REG(BPF_ADD, R5, R2),
			BPF_ALU64_REG(BPF_ADD, R5, R3),
			BPF_ALU64_REG(BPF_ADD, R5, R4),
			BPF_ALU64_REG(BPF_ADD, R5, R5),
			BPF_ALU64_REG(BPF_ADD, R5, R6),
			BPF_ALU64_REG(BPF_ADD, R5, R7),
			BPF_ALU64_REG(BPF_ADD, R5, R8),
			BPF_ALU64_REG(BPF_ADD, R5, R9), /* R5 == 36518 */
			BPF_JMP_IMM(BPF_JEQ, R5, 36518, 1),
			BPF_EXIT_INSN(),
			BPF_ALU64_REG(BPF_ADD, R6, R0),
			BPF_ALU64_REG(BPF_ADD, R6, R1),
			BPF_ALU64_REG(BPF_ADD, R6, R2),
			BPF_ALU64_REG(BPF_ADD, R6, R3),
			BPF_ALU64_REG(BPF_ADD, R6, R4),
			BPF_ALU64_REG(BPF_ADD, R6, R5),
			BPF_ALU64_REG(BPF_ADD, R6, R6),
			BPF_ALU64_REG(BPF_ADD, R6, R7),
			BPF_ALU64_REG(BPF_ADD, R6, R8),
			BPF_ALU64_REG(BPF_ADD, R6, R9), /* R6 == 109540 */
			BPF_JMP_IMM(BPF_JEQ, R6, 109540, 1),
			BPF_EXIT_INSN(),
			BPF_ALU64_REG(BPF_ADD, R7, R0),
			BPF_ALU64_REG(BPF_ADD, R7, R1),
			BPF_ALU64_REG(BPF_ADD, R7, R2),
			BPF_ALU64_REG(BPF_ADD, R7, R3),
			BPF_ALU64_REG(BPF_ADD, R7, R4),
			BPF_ALU64_REG(BPF_ADD, R7, R5),
			BPF_ALU64_REG(BPF_ADD, R7, R6),
			BPF_ALU64_REG(BPF_ADD, R7, R7),
			BPF_ALU64_REG(BPF_ADD, R7, R8),
			BPF_ALU64_REG(BPF_ADD, R7, R9), /* R7 == 328605 */
			BPF_JMP_IMM(BPF_JEQ, R7, 328605, 1),
			BPF_EXIT_INSN(),
			BPF_ALU64_REG(BPF_ADD, R8, R0),
			BPF_ALU64_REG(BPF_ADD, R8, R1),
			BPF_ALU64_REG(BPF_ADD, R8, R2),
			BPF_ALU64_REG(BPF_ADD, R8, R3),
			BPF_ALU64_REG(BPF_ADD, R8, R4),
			BPF_ALU64_REG(BPF_ADD, R8, R5),
			BPF_ALU64_REG(BPF_ADD, R8, R6),
			BPF_ALU64_REG(BPF_ADD, R8, R7),
			BPF_ALU64_REG(BPF_ADD, R8, R8),
			BPF_ALU64_REG(BPF_ADD, R8, R9), /* R8 == 985799 */
			BPF_JMP_IMM(BPF_JEQ, R8, 985799, 1),
			BPF_EXIT_INSN(),
			BPF_ALU64_REG(BPF_ADD, R9, R0),
			BPF_ALU64_REG(BPF_ADD, R9, R1),
			BPF_ALU64_REG(BPF_ADD, R9, R2),
			BPF_ALU64_REG(BPF_ADD, R9, R3),
			BPF_ALU64_REG(BPF_ADD, R9, R4),
			BPF_ALU64_REG(BPF_ADD, R9, R5),
			BPF_ALU64_REG(BPF_ADD, R9, R6),
			BPF_ALU64_REG(BPF_ADD, R9, R7),
			BPF_ALU64_REG(BPF_ADD, R9, R8),
			BPF_ALU64_REG(BPF_ADD, R9, R9), /* R9 == 2957380 */
			BPF_ALU64_REG(BPF_MOV, R0, R9),
			BPF_EXIT_INSN(),
		},
		INTERNAL,
		{ },
		{ { 0, 2957380 } }
	},
	{
		"INT: ADD 32-bit",
		.u.insns_int = {
			BPF_ALU32_IMM(BPF_MOV, R0, 20),
			BPF_ALU32_IMM(BPF_MOV, R1, 1),
			BPF_ALU32_IMM(BPF_MOV, R2, 2),
			BPF_ALU32_IMM(BPF_MOV, R3, 3),
			BPF_ALU32_IMM(BPF_MOV, R4, 4),
			BPF_ALU32_IMM(BPF_MOV, R5, 5),
			BPF_ALU32_IMM(BPF_MOV, R6, 6),
			BPF_ALU32_IMM(BPF_MOV, R7, 7),
			BPF_ALU32_IMM(BPF_MOV, R8, 8),
			BPF_ALU32_IMM(BPF_MOV, R9, 9),
			BPF_ALU64_IMM(BPF_ADD, R1, 10),
			BPF_ALU64_IMM(BPF_ADD, R2, 10),
			BPF_ALU64_IMM(BPF_ADD, R3, 10),
			BPF_ALU64_IMM(BPF_ADD, R4, 10),
			BPF_ALU64_IMM(BPF_ADD, R5, 10),
			BPF_ALU64_IMM(BPF_ADD, R6, 10),
			BPF_ALU64_IMM(BPF_ADD, R7, 10),
			BPF_ALU64_IMM(BPF_ADD, R8, 10),
			BPF_ALU64_IMM(BPF_ADD, R9, 10),
			BPF_ALU32_REG(BPF_ADD, R0, R1),
			BPF_ALU32_REG(BPF_ADD, R0, R2),
			BPF_ALU32_REG(BPF_ADD, R0, R3),
			BPF_ALU32_REG(BPF_ADD, R0, R4),
			BPF_ALU32_REG(BPF_ADD, R0, R5),
			BPF_ALU32_REG(BPF_ADD, R0, R6),
			BPF_ALU32_REG(BPF_ADD, R0, R7),
			BPF_ALU32_REG(BPF_ADD, R0, R8),
			BPF_ALU32_REG(BPF_ADD, R0, R9), /* R0 == 155 */
			BPF_JMP_IMM(BPF_JEQ, R0, 155, 1),
			BPF_EXIT_INSN(),
			BPF_ALU32_REG(BPF_ADD, R1, R0),
			BPF_ALU32_REG(BPF_ADD, R1, R1),
			BPF_ALU32_REG(BPF_ADD, R1, R2),
			BPF_ALU32_REG(BPF_ADD, R1, R3),
			BPF_ALU32_REG(BPF_ADD, R1, R4),
			BPF_ALU32_REG(BPF_ADD, R1, R5),
			BPF_ALU32_REG(BPF_ADD, R1, R6),
			BPF_ALU32_REG(BPF_ADD, R1, R7),
			BPF_ALU32_REG(BPF_ADD, R1, R8),
			BPF_ALU32_REG(BPF_ADD, R1, R9), /* R1 == 456 */
			BPF_JMP_IMM(BPF_JEQ, R1, 456, 1),
			BPF_EXIT_INSN(),
			BPF_ALU32_REG(BPF_ADD, R2, R0),
			BPF_ALU32_REG(BPF_ADD, R2, R1),
			BPF_ALU32_REG(BPF_ADD, R2, R2),
			BPF_ALU32_REG(BPF_ADD, R2, R3),
			BPF_ALU32_REG(BPF_ADD, R2, R4),
			BPF_ALU32_REG(BPF_ADD, R2, R5),
			BPF_ALU32_REG(BPF_ADD, R2, R6),
			BPF_ALU32_REG(BPF_ADD, R2, R7),
			BPF_ALU32_REG(BPF_ADD, R2, R8),
			BPF_ALU32_REG(BPF_ADD, R2, R9), /* R2 == 1358 */
			BPF_JMP_IMM(BPF_JEQ, R2, 1358, 1),
			BPF_EXIT_INSN(),
			BPF_ALU32_REG(BPF_ADD, R3, R0),
			BPF_ALU32_REG(BPF_ADD, R3, R1),
			BPF_ALU32_REG(BPF_ADD, R3, R2),
			BPF_ALU32_REG(BPF_ADD, R3, R3),
			BPF_ALU32_REG(BPF_ADD, R3, R4),
			BPF_ALU32_REG(BPF_ADD, R3, R5),
			BPF_ALU32_REG(BPF_ADD, R3, R6),
			BPF_ALU32_REG(BPF_ADD, R3, R7),
			BPF_ALU32_REG(BPF_ADD, R3, R8),
			BPF_ALU32_REG(BPF_ADD, R3, R9), /* R3 == 4063 */
			BPF_JMP_IMM(BPF_JEQ, R3, 4063, 1),
			BPF_EXIT_INSN(),
			BPF_ALU32_REG(BPF_ADD, R4, R0),
			BPF_ALU32_REG(BPF_ADD, R4, R1),
			BPF_ALU32_REG(BPF_ADD, R4, R2),
			BPF_ALU32_REG(BPF_ADD, R4, R3),
			BPF_ALU32_REG(BPF_ADD, R4, R4),
			BPF_ALU32_REG(BPF_ADD, R4, R5),
			BPF_ALU32_REG(BPF_ADD, R4, R6),
			BPF_ALU32_REG(BPF_ADD, R4, R7),
			BPF_ALU32_REG(BPF_ADD, R4, R8),
			BPF_ALU32_REG(BPF_ADD, R4, R9), /* R4 == 12177 */
			BPF_JMP_IMM(BPF_JEQ, R4, 12177, 1),
			BPF_EXIT_INSN(),
			BPF_ALU32_REG(BPF_ADD, R5, R0),
			BPF_ALU32_REG(BPF_ADD, R5, R1),
			BPF_ALU32_REG(BPF_ADD, R5, R2),
			BPF_ALU32_REG(BPF_ADD, R5, R3),
			BPF_ALU32_REG(BPF_ADD, R5, R4),
			BPF_ALU32_REG(BPF_ADD, R5, R5),
			BPF_ALU32_REG(BPF_ADD, R5, R6),
			BPF_ALU32_REG(BPF_ADD, R5, R7),
			BPF_ALU32_REG(BPF_ADD, R5, R8),
			BPF_ALU32_REG(BPF_ADD, R5, R9), /* R5 == 36518 */
			BPF_JMP_IMM(BPF_JEQ, R5, 36518, 1),
			BPF_EXIT_INSN(),
			BPF_ALU32_REG(BPF_ADD, R6, R0),
			BPF_ALU32_REG(BPF_ADD, R6, R1),
			BPF_ALU32_REG(BPF_ADD, R6, R2),
			BPF_ALU32_REG(BPF_ADD, R6, R3),
			BPF_ALU32_REG(BPF_ADD, R6, R4),
			BPF_ALU32_REG(BPF_ADD, R6, R5),
			BPF_ALU32_REG(BPF_ADD, R6, R6),
			BPF_ALU32_REG(BPF_ADD, R6, R7),
			BPF_ALU32_REG(BPF_ADD, R6, R8),
			BPF_ALU32_REG(BPF_ADD, R6, R9), /* R6 == 109540 */
			BPF_JMP_IMM(BPF_JEQ, R6, 109540, 1),
			BPF_EXIT_INSN(),
			BPF_ALU32_REG(BPF_ADD, R7, R0),
			BPF_ALU32_REG(BPF_ADD, R7, R1),
			BPF_ALU32_REG(BPF_ADD, R7, R2),
			BPF_ALU32_REG(BPF_ADD, R7, R3),
			BPF_ALU32_REG(BPF_ADD, R7, R4),
			BPF_ALU32_REG(BPF_ADD, R7, R5),
			BPF_ALU32_REG(BPF_ADD, R7, R6),
			BPF_ALU32_REG(BPF_ADD, R7, R7),
			BPF_ALU32_REG(BPF_ADD, R7, R8),
			BPF_ALU32_REG(BPF_ADD, R7, R9), /* R7 == 328605 */
			BPF_JMP_IMM(BPF_JEQ, R7, 328605, 1),
			BPF_EXIT_INSN(),
			BPF_ALU32_REG(BPF_ADD, R8, R0),
			BPF_ALU32_REG(BPF_ADD, R8, R1),
			BPF_ALU32_REG(BPF_ADD, R8, R2),
			BPF_ALU32_REG(BPF_ADD, R8, R3),
			BPF_ALU32_REG(BPF_ADD, R8, R4),
			BPF_ALU32_REG(BPF_ADD, R8, R5),
			BPF_ALU32_REG(BPF_ADD, R8, R6),
			BPF_ALU32_REG(BPF_ADD, R8, R7),
			BPF_ALU32_REG(BPF_ADD, R8, R8),
			BPF_ALU32_REG(BPF_ADD, R8, R9), /* R8 == 985799 */
			BPF_JMP_IMM(BPF_JEQ, R8, 985799, 1),
			BPF_EXIT_INSN(),
			BPF_ALU32_REG(BPF_ADD, R9, R0),
			BPF_ALU32_REG(BPF_ADD, R9, R1),
			BPF_ALU32_REG(BPF_ADD, R9, R2),
			BPF_ALU32_REG(BPF_ADD, R9, R3),
			BPF_ALU32_REG(BPF_ADD, R9, R4),
			BPF_ALU32_REG(BPF_ADD, R9, R5),
			BPF_ALU32_REG(BPF_ADD, R9, R6),
			BPF_ALU32_REG(BPF_ADD, R9, R7),
			BPF_ALU32_REG(BPF_ADD, R9, R8),
			BPF_ALU32_REG(BPF_ADD, R9, R9), /* R9 == 2957380 */
			BPF_ALU32_REG(BPF_MOV, R0, R9),
			BPF_EXIT_INSN(),
		},
		INTERNAL,
		{ },
		{ { 0, 2957380 } }
	},
	{	/* Mainly checking JIT here. */
		"INT: SUB",
		.u.insns_int = {
			BPF_ALU64_IMM(BPF_MOV, R0, 0),
			BPF_ALU64_IMM(BPF_MOV, R1, 1),
			BPF_ALU64_IMM(BPF_MOV, R2, 2),
			BPF_ALU64_IMM(BPF_MOV, R3, 3),
			BPF_ALU64_IMM(BPF_MOV, R4, 4),
			BPF_ALU64_IMM(BPF_MOV, R5, 5),
			BPF_ALU64_IMM(BPF_MOV, R6, 6),
			BPF_ALU64_IMM(BPF_MOV, R7, 7),
			BPF_ALU64_IMM(BPF_MOV, R8, 8),
			BPF_ALU64_IMM(BPF_MOV, R9, 9),
			BPF_ALU64_REG(BPF_SUB, R0, R0),
			BPF_ALU64_REG(BPF_SUB, R0, R1),
			BPF_ALU64_REG(BPF_SUB, R0, R2),
			BPF_ALU64_REG(BPF_SUB, R0, R3),
			BPF_ALU64_REG(BPF_SUB, R0, R4),
			BPF_ALU64_REG(BPF_SUB, R0, R5),
			BPF_ALU64_REG(BPF_SUB, R0, R6),
			BPF_ALU64_REG(BPF_SUB, R0, R7),
			BPF_ALU64_REG(BPF_SUB, R0, R8),
			BPF_ALU64_REG(BPF_SUB, R0, R9),
			BPF_ALU64_IMM(BPF_SUB, R0, 10),
			BPF_JMP_IMM(BPF_JEQ, R0, -55, 1),
			BPF_EXIT_INSN(),
			BPF_ALU64_REG(BPF_SUB, R1, R0),
			BPF_ALU64_REG(BPF_SUB, R1, R2),
			BPF_ALU64_REG(BPF_SUB, R1, R3),
			BPF_ALU64_REG(BPF_SUB, R1, R4),
			BPF_ALU64_REG(BPF_SUB, R1, R5),
			BPF_ALU64_REG(BPF_SUB, R1, R6),
			BPF_ALU64_REG(BPF_SUB, R1, R7),
			BPF_ALU64_REG(BPF_SUB, R1, R8),
			BPF_ALU64_REG(BPF_SUB, R1, R9),
			BPF_ALU64_IMM(BPF_SUB, R1, 10),
			BPF_ALU64_REG(BPF_SUB, R2, R0),
			BPF_ALU64_REG(BPF_SUB, R2, R1),
			BPF_ALU64_REG(BPF_SUB, R2, R3),
			BPF_ALU64_REG(BPF_SUB, R2, R4),
			BPF_ALU64_REG(BPF_SUB, R2, R5),
			BPF_ALU64_REG(BPF_SUB, R2, R6),
			BPF_ALU64_REG(BPF_SUB, R2, R7),
			BPF_ALU64_REG(BPF_SUB, R2, R8),
			BPF_ALU64_REG(BPF_SUB, R2, R9),
			BPF_ALU64_IMM(BPF_SUB, R2, 10),
			BPF_ALU64_REG(BPF_SUB, R3, R0),
			BPF_ALU64_REG(BPF_SUB, R3, R1),
			BPF_ALU64_REG(BPF_SUB, R3, R2),
			BPF_ALU64_REG(BPF_SUB, R3, R4),
			BPF_ALU64_REG(BPF_SUB, R3, R5),
			BPF_ALU64_REG(BPF_SUB, R3, R6),
			BPF_ALU64_REG(BPF_SUB, R3, R7),
			BPF_ALU64_REG(BPF_SUB, R3, R8),
			BPF_ALU64_REG(BPF_SUB, R3, R9),
			BPF_ALU64_IMM(BPF_SUB, R3, 10),
			BPF_ALU64_REG(BPF_SUB, R4, R0),
			BPF_ALU64_REG(BPF_SUB, R4, R1),
			BPF_ALU64_REG(BPF_SUB, R4, R2),
			BPF_ALU64_REG(BPF_SUB, R4, R3),
			BPF_ALU64_REG(BPF_SUB, R4, R5),
			BPF_ALU64_REG(BPF_SUB, R4, R6),
			BPF_ALU64_REG(BPF_SUB, R4, R7),
			BPF_ALU64_REG(BPF_SUB, R4, R8),
			BPF_ALU64_REG(BPF_SUB, R4, R9),
			BPF_ALU64_IMM(BPF_SUB, R4, 10),
			BPF_ALU64_REG(BPF_SUB, R5, R0),
			BPF_ALU64_REG(BPF_SUB, R5, R1),
			BPF_ALU64_REG(BPF_SUB, R5, R2),
			BPF_ALU64_REG(BPF_SUB, R5, R3),
			BPF_ALU64_REG(BPF_SUB, R5, R4),
			BPF_ALU64_REG(BPF_SUB, R5, R6),
			BPF_ALU64_REG(BPF_SUB, R5, R7),
			BPF_ALU64_REG(BPF_SUB, R5, R8),
			BPF_ALU64_REG(BPF_SUB, R5, R9),
			BPF_ALU64_IMM(BPF_SUB, R5, 10),
			BPF_ALU64_REG(BPF_SUB, R6, R0),
			BPF_ALU64_REG(BPF_SUB, R6, R1),
			BPF_ALU64_REG(BPF_SUB, R6, R2),
			BPF_ALU64_REG(BPF_SUB, R6, R3),
			BPF_ALU64_REG(BPF_SUB, R6, R4),
			BPF_ALU64_REG(BPF_SUB, R6, R5),
			BPF_ALU64_REG(BPF_SUB, R6, R7),
			BPF_ALU64_REG(BPF_SUB, R6, R8),
			BPF_ALU64_REG(BPF_SUB, R6, R9),
			BPF_ALU64_IMM(BPF_SUB, R6, 10),
			BPF_ALU64_REG(BPF_SUB, R7, R0),
			BPF_ALU64_REG(BPF_SUB, R7, R1),
			BPF_ALU64_REG(BPF_SUB, R7, R2),
			BPF_ALU64_REG(BPF_SUB, R7, R3),
			BPF_ALU64_REG(BPF_SUB, R7, R4),
			BPF_ALU64_REG(BPF_SUB, R7, R5),
			BPF_ALU64_REG(BPF_SUB, R7, R6),
			BPF_ALU64_REG(BPF_SUB, R7, R8),
			BPF_ALU64_REG(BPF_SUB, R7, R9),
			BPF_ALU64_IMM(BPF_SUB, R7, 10),
			BPF_ALU64_REG(BPF_SUB, R8, R0),
			BPF_ALU64_REG(BPF_SUB, R8, R1),
			BPF_ALU64_REG(BPF_SUB, R8, R2),
			BPF_ALU64_REG(BPF_SUB, R8, R3),
			BPF_ALU64_REG(BPF_SUB, R8, R4),
			BPF_ALU64_REG(BPF_SUB, R8, R5),
			BPF_ALU64_REG(BPF_SUB, R8, R6),
			BPF_ALU64_REG(BPF_SUB, R8, R7),
			BPF_ALU64_REG(BPF_SUB, R8, R9),
			BPF_ALU64_IMM(BPF_SUB, R8, 10),
			BPF_ALU64_REG(BPF_SUB, R9, R0),
			BPF_ALU64_REG(BPF_SUB, R9, R1),
			BPF_ALU64_REG(BPF_SUB, R9, R2),
			BPF_ALU64_REG(BPF_SUB, R9, R3),
			BPF_ALU64_REG(BPF_SUB, R9, R4),
			BPF_ALU64_REG(BPF_SUB, R9, R5),
			BPF_ALU64_REG(BPF_SUB, R9, R6),
			BPF_ALU64_REG(BPF_SUB, R9, R7),
			BPF_ALU64_REG(BPF_SUB, R9, R8),
			BPF_ALU64_IMM(BPF_SUB, R9, 10),
			BPF_ALU64_IMM(BPF_SUB, R0, 10),
			BPF_ALU64_IMM(BPF_NEG, R0, 0),
			BPF_ALU64_REG(BPF_SUB, R0, R1),
			BPF_ALU64_REG(BPF_SUB, R0, R2),
			BPF_ALU64_REG(BPF_SUB, R0, R3),
			BPF_ALU64_REG(BPF_SUB, R0, R4),
			BPF_ALU64_REG(BPF_SUB, R0, R5),
			BPF_ALU64_REG(BPF_SUB, R0, R6),
			BPF_ALU64_REG(BPF_SUB, R0, R7),
			BPF_ALU64_REG(BPF_SUB, R0, R8),
			BPF_ALU64_REG(BPF_SUB, R0, R9),
			BPF_EXIT_INSN(),
		},
		INTERNAL,
		{ },
		{ { 0, 11 } }
	},
	{	/* Mainly checking JIT here. */
		"INT: XOR",
		.u.insns_int = {
			BPF_ALU64_REG(BPF_SUB, R0, R0),
			BPF_ALU64_REG(BPF_XOR, R1, R1),
			BPF_JMP_REG(BPF_JEQ, R0, R1, 1),
			BPF_EXIT_INSN(),
			BPF_ALU64_IMM(BPF_MOV, R0, 10),
			BPF_ALU64_IMM(BPF_MOV, R1, -1),
			BPF_ALU64_REG(BPF_SUB, R1, R1),
			BPF_ALU64_REG(BPF_XOR, R2, R2),
			BPF_JMP_REG(BPF_JEQ, R1, R2, 1),
			BPF_EXIT_INSN(),
			BPF_ALU64_REG(BPF_SUB, R2, R2),
			BPF_ALU64_REG(BPF_XOR, R3, R3),
			BPF_ALU64_IMM(BPF_MOV, R0, 10),
			BPF_ALU64_IMM(BPF_MOV, R1, -1),
			BPF_JMP_REG(BPF_JEQ, R2, R3, 1),
			BPF_EXIT_INSN(),
			BPF_ALU64_REG(BPF_SUB, R3, R3),
			BPF_ALU64_REG(BPF_XOR, R4, R4),
			BPF_ALU64_IMM(BPF_MOV, R2, 1),
			BPF_ALU64_IMM(BPF_MOV, R5, -1),
			BPF_JMP_REG(BPF_JEQ, R3, R4, 1),
			BPF_EXIT_INSN(),
			BPF_ALU64_REG(BPF_SUB, R4, R4),
			BPF_ALU64_REG(BPF_XOR, R5, R5),
			BPF_ALU64_IMM(BPF_MOV, R3, 1),
			BPF_ALU64_IMM(BPF_MOV, R7, -1),
			BPF_JMP_REG(BPF_JEQ, R5, R4, 1),
			BPF_EXIT_INSN(),
			BPF_ALU64_IMM(BPF_MOV, R5, 1),
			BPF_ALU64_REG(BPF_SUB, R5, R5),
			BPF_ALU64_REG(BPF_XOR, R6, R6),
			BPF_ALU64_IMM(BPF_MOV, R1, 1),
			BPF_ALU64_IMM(BPF_MOV, R8, -1),
			BPF_JMP_REG(BPF_JEQ, R5, R6, 1),
			BPF_EXIT_INSN(),
			BPF_ALU64_REG(BPF_SUB, R6, R6),
			BPF_ALU64_REG(BPF_XOR, R7, R7),
			BPF_JMP_REG(BPF_JEQ, R7, R6, 1),
			BPF_EXIT_INSN(),
			BPF_ALU64_REG(BPF_SUB, R7, R7),
			BPF_ALU64_REG(BPF_XOR, R8, R8),
			BPF_JMP_REG(BPF_JEQ, R7, R8, 1),
			BPF_EXIT_INSN(),
			BPF_ALU64_REG(BPF_SUB, R8, R8),
			BPF_ALU64_REG(BPF_XOR, R9, R9),
			BPF_JMP_REG(BPF_JEQ, R9, R8, 1),
			BPF_EXIT_INSN(),
			BPF_ALU64_REG(BPF_SUB, R9, R9),
			BPF_ALU64_REG(BPF_XOR, R0, R0),
			BPF_JMP_REG(BPF_JEQ, R9, R0, 1),
			BPF_EXIT_INSN(),
			BPF_ALU64_REG(BPF_SUB, R1, R1),
			BPF_ALU64_REG(BPF_XOR, R0, R0),
			BPF_JMP_REG(BPF_JEQ, R9, R0, 2),
			BPF_ALU64_IMM(BPF_MOV, R0, 0),
			BPF_EXIT_INSN(),
			BPF_ALU64_IMM(BPF_MOV, R0, 1),
			BPF_EXIT_INSN(),
		},
		INTERNAL,
		{ },
		{ { 0, 1 } }
	},
	{	/* Mainly checking JIT here. */
		"INT: MUL",
		.u.insns_int = {
			BPF_ALU64_IMM(BPF_MOV, R0, 11),
			BPF_ALU64_IMM(BPF_MOV, R1, 1),
			BPF_ALU64_IMM(BPF_MOV, R2, 2),
			BPF_ALU64_IMM(BPF_MOV, R3, 3),
			BPF_ALU64_IMM(BPF_MOV, R4, 4),
			BPF_ALU64_IMM(BPF_MOV, R5, 5),
			BPF_ALU64_IMM(BPF_MOV, R6, 6),
			BPF_ALU64_IMM(BPF_MOV, R7, 7),
			BPF_ALU64_IMM(BPF_MOV, R8, 8),
			BPF_ALU64_IMM(BPF_MOV, R9, 9),
			BPF_ALU64_REG(BPF_MUL, R0, R0),
			BPF_ALU64_REG(BPF_MUL, R0, R1),
			BPF_ALU64_REG(BPF_MUL, R0, R2),
			BPF_ALU64_REG(BPF_MUL, R0, R3),
			BPF_ALU64_REG(BPF_MUL, R0, R4),
			BPF_ALU64_REG(BPF_MUL, R0, R5),
			BPF_ALU64_REG(BPF_MUL, R0, R6),
			BPF_ALU64_REG(BPF_MUL, R0, R7),
			BPF_ALU64_REG(BPF_MUL, R0, R8),
			BPF_ALU64_REG(BPF_MUL, R0, R9),
			BPF_ALU64_IMM(BPF_MUL, R0, 10),
			BPF_JMP_IMM(BPF_JEQ, R0, 439084800, 1),
			BPF_EXIT_INSN(),
			BPF_ALU64_REG(BPF_MUL, R1, R0),
			BPF_ALU64_REG(BPF_MUL, R1, R2),
			BPF_ALU64_REG(BPF_MUL, R1, R3),
			BPF_ALU64_REG(BPF_MUL, R1, R4),
			BPF_ALU64_REG(BPF_MUL, R1, R5),
			BPF_ALU64_REG(BPF_MUL, R1, R6),
			BPF_ALU64_REG(BPF_MUL, R1, R7),
			BPF_ALU64_REG(BPF_MUL, R1, R8),
			BPF_ALU64_REG(BPF_MUL, R1, R9),
			BPF_ALU64_IMM(BPF_MUL, R1, 10),
			BPF_ALU64_REG(BPF_MOV, R2, R1),
			BPF_ALU64_IMM(BPF_RSH, R2, 32),
			BPF_JMP_IMM(BPF_JEQ, R2, 0x5a924, 1),
			BPF_EXIT_INSN(),
			BPF_ALU64_IMM(BPF_LSH, R1, 32),
			BPF_ALU64_IMM(BPF_ARSH, R1, 32),
			BPF_JMP_IMM(BPF_JEQ, R1, 0xebb90000, 1),
			BPF_EXIT_INSN(),
			BPF_ALU64_REG(BPF_MUL, R2, R0),
			BPF_ALU64_REG(BPF_MUL, R2, R1),
			BPF_ALU64_REG(BPF_MUL, R2, R3),
			BPF_ALU64_REG(BPF_MUL, R2, R4),
			BPF_ALU64_REG(BPF_MUL, R2, R5),
			BPF_ALU64_REG(BPF_MUL, R2, R6),
			BPF_ALU64_REG(BPF_MUL, R2, R7),
			BPF_ALU64_REG(BPF_MUL, R2, R8),
			BPF_ALU64_REG(BPF_MUL, R2, R9),
			BPF_ALU64_IMM(BPF_MUL, R2, 10),
			BPF_ALU64_IMM(BPF_RSH, R2, 32),
			BPF_ALU64_REG(BPF_MOV, R0, R2),
			BPF_EXIT_INSN(),
		},
		INTERNAL,
		{ },
		{ { 0, 0x35d97ef2 } }
	},
	{	/* Mainly checking JIT here. */
		"MOV REG64",
		.u.insns_int = {
			BPF_LD_IMM64(R0, 0xffffffffffffffffLL),
			BPF_MOV64_REG(R1, R0),
			BPF_MOV64_REG(R2, R1),
			BPF_MOV64_REG(R3, R2),
			BPF_MOV64_REG(R4, R3),
			BPF_MOV64_REG(R5, R4),
			BPF_MOV64_REG(R6, R5),
			BPF_MOV64_REG(R7, R6),
			BPF_MOV64_REG(R8, R7),
			BPF_MOV64_REG(R9, R8),
			BPF_ALU64_IMM(BPF_MOV, R0, 0),
			BPF_ALU64_IMM(BPF_MOV, R1, 0),
			BPF_ALU64_IMM(BPF_MOV, R2, 0),
			BPF_ALU64_IMM(BPF_MOV, R3, 0),
			BPF_ALU64_IMM(BPF_MOV, R4, 0),
			BPF_ALU64_IMM(BPF_MOV, R5, 0),
			BPF_ALU64_IMM(BPF_MOV, R6, 0),
			BPF_ALU64_IMM(BPF_MOV, R7, 0),
			BPF_ALU64_IMM(BPF_MOV, R8, 0),
			BPF_ALU64_IMM(BPF_MOV, R9, 0),
			BPF_ALU64_REG(BPF_ADD, R0, R0),
			BPF_ALU64_REG(BPF_ADD, R0, R1),
			BPF_ALU64_REG(BPF_ADD, R0, R2),
			BPF_ALU64_REG(BPF_ADD, R0, R3),
			BPF_ALU64_REG(BPF_ADD, R0, R4),
			BPF_ALU64_REG(BPF_ADD, R0, R5),
			BPF_ALU64_REG(BPF_ADD, R0, R6),
			BPF_ALU64_REG(BPF_ADD, R0, R7),
			BPF_ALU64_REG(BPF_ADD, R0, R8),
			BPF_ALU64_REG(BPF_ADD, R0, R9),
			BPF_ALU64_IMM(BPF_ADD, R0, 0xfefe),
			BPF_EXIT_INSN(),
		},
		INTERNAL,
		{ },
		{ { 0, 0xfefe } }
	},
	{	/* Mainly checking JIT here. */
		"MOV REG32",
		.u.insns_int = {
			BPF_LD_IMM64(R0, 0xffffffffffffffffLL),
			BPF_MOV64_REG(R1, R0),
			BPF_MOV64_REG(R2, R1),
			BPF_MOV64_REG(R3, R2),
			BPF_MOV64_REG(R4, R3),
			BPF_MOV64_REG(R5, R4),
			BPF_MOV64_REG(R6, R5),
			BPF_MOV64_REG(R7, R6),
			BPF_MOV64_REG(R8, R7),
			BPF_MOV64_REG(R9, R8),
			BPF_ALU32_IMM(BPF_MOV, R0, 0),
			BPF_ALU32_IMM(BPF_MOV, R1, 0),
			BPF_ALU32_IMM(BPF_MOV, R2, 0),
			BPF_ALU32_IMM(BPF_MOV, R3, 0),
			BPF_ALU32_IMM(BPF_MOV, R4, 0),
			BPF_ALU32_IMM(BPF_MOV, R5, 0),
			BPF_ALU32_IMM(BPF_MOV, R6, 0),
			BPF_ALU32_IMM(BPF_MOV, R7, 0),
			BPF_ALU32_IMM(BPF_MOV, R8, 0),
			BPF_ALU32_IMM(BPF_MOV, R9, 0),
			BPF_ALU64_REG(BPF_ADD, R0, R0),
			BPF_ALU64_REG(BPF_ADD, R0, R1),
			BPF_ALU64_REG(BPF_ADD, R0, R2),
			BPF_ALU64_REG(BPF_ADD, R0, R3),
			BPF_ALU64_REG(BPF_ADD, R0, R4),
			BPF_ALU64_REG(BPF_ADD, R0, R5),
			BPF_ALU64_REG(BPF_ADD, R0, R6),
			BPF_ALU64_REG(BPF_ADD, R0, R7),
			BPF_ALU64_REG(BPF_ADD, R0, R8),
			BPF_ALU64_REG(BPF_ADD, R0, R9),
			BPF_ALU64_IMM(BPF_ADD, R0, 0xfefe),
			BPF_EXIT_INSN(),
		},
		INTERNAL,
		{ },
		{ { 0, 0xfefe } }
	},
	{	/* Mainly checking JIT here. */
		"LD IMM64",
		.u.insns_int = {
			BPF_LD_IMM64(R0, 0xffffffffffffffffLL),
			BPF_MOV64_REG(R1, R0),
			BPF_MOV64_REG(R2, R1),
			BPF_MOV64_REG(R3, R2),
			BPF_MOV64_REG(R4, R3),
			BPF_MOV64_REG(R5, R4),
			BPF_MOV64_REG(R6, R5),
			BPF_MOV64_REG(R7, R6),
			BPF_MOV64_REG(R8, R7),
			BPF_MOV64_REG(R9, R8),
			BPF_LD_IMM64(R0, 0x0LL),
			BPF_LD_IMM64(R1, 0x0LL),
			BPF_LD_IMM64(R2, 0x0LL),
			BPF_LD_IMM64(R3, 0x0LL),
			BPF_LD_IMM64(R4, 0x0LL),
			BPF_LD_IMM64(R5, 0x0LL),
			BPF_LD_IMM64(R6, 0x0LL),
			BPF_LD_IMM64(R7, 0x0LL),
			BPF_LD_IMM64(R8, 0x0LL),
			BPF_LD_IMM64(R9, 0x0LL),
			BPF_ALU64_REG(BPF_ADD, R0, R0),
			BPF_ALU64_REG(BPF_ADD, R0, R1),
			BPF_ALU64_REG(BPF_ADD, R0, R2),
			BPF_ALU64_REG(BPF_ADD, R0, R3),
			BPF_ALU64_REG(BPF_ADD, R0, R4),
			BPF_ALU64_REG(BPF_ADD, R0, R5),
			BPF_ALU64_REG(BPF_ADD, R0, R6),
			BPF_ALU64_REG(BPF_ADD, R0, R7),
			BPF_ALU64_REG(BPF_ADD, R0, R8),
			BPF_ALU64_REG(BPF_ADD, R0, R9),
			BPF_ALU64_IMM(BPF_ADD, R0, 0xfefe),
			BPF_EXIT_INSN(),
		},
		INTERNAL,
		{ },
		{ { 0, 0xfefe } }
	},
	{
		"INT: ALU MIX",
		.u.insns_int = {
			BPF_ALU64_IMM(BPF_MOV, R0, 11),
			BPF_ALU64_IMM(BPF_ADD, R0, -1),
			BPF_ALU64_IMM(BPF_MOV, R2, 2),
			BPF_ALU64_IMM(BPF_XOR, R2, 3),
			BPF_ALU64_REG(BPF_DIV, R0, R2),
			BPF_JMP_IMM(BPF_JEQ, R0, 10, 1),
			BPF_EXIT_INSN(),
			BPF_ALU64_IMM(BPF_MOD, R0, 3),
			BPF_JMP_IMM(BPF_JEQ, R0, 1, 1),
			BPF_EXIT_INSN(),
			BPF_ALU64_IMM(BPF_MOV, R0, -1),
			BPF_EXIT_INSN(),
		},
		INTERNAL,
		{ },
		{ { 0, -1 } }
	},
	{
		"INT: shifts by register",
		.u.insns_int = {
			BPF_MOV64_IMM(R0, -1234),
			BPF_MOV64_IMM(R1, 1),
			BPF_ALU32_REG(BPF_RSH, R0, R1),
			BPF_JMP_IMM(BPF_JEQ, R0, 0x7ffffd97, 1),
			BPF_EXIT_INSN(),
			BPF_MOV64_IMM(R2, 1),
			BPF_ALU64_REG(BPF_LSH, R0, R2),
			BPF_MOV32_IMM(R4, -1234),
			BPF_JMP_REG(BPF_JEQ, R0, R4, 1),
			BPF_EXIT_INSN(),
			BPF_ALU64_IMM(BPF_AND, R4, 63),
			BPF_ALU64_REG(BPF_LSH, R0, R4), /* R0 <= 46 */
			BPF_MOV64_IMM(R3, 47),
			BPF_ALU64_REG(BPF_ARSH, R0, R3),
			BPF_JMP_IMM(BPF_JEQ, R0, -617, 1),
			BPF_EXIT_INSN(),
			BPF_MOV64_IMM(R2, 1),
			BPF_ALU64_REG(BPF_LSH, R4, R2), /* R4 = 46 << 1 */
			BPF_JMP_IMM(BPF_JEQ, R4, 92, 1),
			BPF_EXIT_INSN(),
			BPF_MOV64_IMM(R4, 4),
			BPF_ALU64_REG(BPF_LSH, R4, R4), /* R4 = 4 << 4 */
			BPF_JMP_IMM(BPF_JEQ, R4, 64, 1),
			BPF_EXIT_INSN(),
			BPF_MOV64_IMM(R4, 5),
			BPF_ALU32_REG(BPF_LSH, R4, R4), /* R4 = 5 << 5 */
			BPF_JMP_IMM(BPF_JEQ, R4, 160, 1),
			BPF_EXIT_INSN(),
			BPF_MOV64_IMM(R0, -1),
			BPF_EXIT_INSN(),
		},
		INTERNAL,
		{ },
		{ { 0, -1 } }
	},
	{
		"INT: DIV + ABS",
		.u.insns_int = {
			BPF_ALU64_REG(BPF_MOV, R6, R1),
			BPF_LD_ABS(BPF_B, 3),
			BPF_ALU64_IMM(BPF_MOV, R2, 2),
			BPF_ALU32_REG(BPF_DIV, R0, R2),
			BPF_ALU64_REG(BPF_MOV, R8, R0),
			BPF_LD_ABS(BPF_B, 4),
			BPF_ALU64_REG(BPF_ADD, R8, R0),
			BPF_LD_IND(BPF_B, R8, -70),
			BPF_EXIT_INSN(),
		},
		INTERNAL,
		{ 10, 20, 30, 40, 50 },
		{ { 4, 0 }, { 5, 10 } }
	},
	{
		"INT: DIV by zero",
		.u.insns_int = {
			BPF_ALU64_REG(BPF_MOV, R6, R1),
			BPF_ALU64_IMM(BPF_MOV, R7, 0),
			BPF_LD_ABS(BPF_B, 3),
			BPF_ALU32_REG(BPF_DIV, R0, R7),
			BPF_EXIT_INSN(),
		},
		INTERNAL,
		{ 10, 20, 30, 40, 50 },
		{ { 3, 0 }, { 4, 0 } }
	},
	{
		"check: missing ret",
		.u.insns = {
			BPF_STMT(BPF_LD | BPF_IMM, 1),
		},
		CLASSIC | FLAG_NO_DATA | FLAG_EXPECTED_FAIL,
		{ },
		{ },
		.fill_helper = NULL,
		.expected_errcode = -EINVAL,
	},
	{
		"check: div_k_0",
		.u.insns = {
			BPF_STMT(BPF_ALU | BPF_DIV | BPF_K, 0),
			BPF_STMT(BPF_RET | BPF_K, 0)
		},
		CLASSIC | FLAG_NO_DATA | FLAG_EXPECTED_FAIL,
		{ },
		{ },
		.fill_helper = NULL,
		.expected_errcode = -EINVAL,
	},
	{
		"check: unknown insn",
		.u.insns = {
			/* seccomp insn, rejected in socket filter */
			BPF_STMT(BPF_LDX | BPF_W | BPF_ABS, 0),
			BPF_STMT(BPF_RET | BPF_K, 0)
		},
		CLASSIC | FLAG_EXPECTED_FAIL,
		{ },
		{ },
		.fill_helper = NULL,
		.expected_errcode = -EINVAL,
	},
	{
		"check: out of range spill/fill",
		.u.insns = {
			BPF_STMT(BPF_STX, 16),
			BPF_STMT(BPF_RET | BPF_K, 0)
		},
		CLASSIC | FLAG_NO_DATA | FLAG_EXPECTED_FAIL,
		{ },
		{ },
		.fill_helper = NULL,
		.expected_errcode = -EINVAL,
	},
	{
		"JUMPS + HOLES",
		.u.insns = {
			BPF_STMT(BPF_LD | BPF_H | BPF_ABS, 0),
			BPF_JUMP(BPF_JMP | BPF_JGE, 0, 13, 15),
			BPF_STMT(BPF_LD | BPF_H | BPF_ABS, 0),
			BPF_STMT(BPF_LD | BPF_H | BPF_ABS, 0),
			BPF_STMT(BPF_LD | BPF_H | BPF_ABS, 0),
			BPF_STMT(BPF_LD | BPF_H | BPF_ABS, 0),
			BPF_STMT(BPF_LD | BPF_H | BPF_ABS, 0),
			BPF_STMT(BPF_LD | BPF_H | BPF_ABS, 0),
			BPF_STMT(BPF_LD | BPF_H | BPF_ABS, 0),
			BPF_STMT(BPF_LD | BPF_H | BPF_ABS, 0),
			BPF_STMT(BPF_LD | BPF_H | BPF_ABS, 0),
			BPF_STMT(BPF_LD | BPF_H | BPF_ABS, 0),
			BPF_STMT(BPF_LD | BPF_H | BPF_ABS, 0),
			BPF_STMT(BPF_LD | BPF_H | BPF_ABS, 0),
			BPF_STMT(BPF_LD | BPF_H | BPF_ABS, 0),
			BPF_JUMP(BPF_JMP | BPF_JEQ, 0x90c2894d, 3, 4),
			BPF_STMT(BPF_LD | BPF_H | BPF_ABS, 0),
			BPF_JUMP(BPF_JMP | BPF_JEQ, 0x90c2894d, 1, 2),
			BPF_STMT(BPF_LD | BPF_H | BPF_ABS, 0),
			BPF_JUMP(BPF_JMP | BPF_JGE, 0, 14, 15),
			BPF_JUMP(BPF_JMP | BPF_JGE, 0, 13, 14),
			BPF_STMT(BPF_LD | BPF_H | BPF_ABS, 0),
			BPF_STMT(BPF_LD | BPF_H | BPF_ABS, 0),
			BPF_STMT(BPF_LD | BPF_H | BPF_ABS, 0),
			BPF_STMT(BPF_LD | BPF_H | BPF_ABS, 0),
			BPF_STMT(BPF_LD | BPF_H | BPF_ABS, 0),
			BPF_STMT(BPF_LD | BPF_H | BPF_ABS, 0),
			BPF_STMT(BPF_LD | BPF_H | BPF_ABS, 0),
			BPF_STMT(BPF_LD | BPF_H | BPF_ABS, 0),
			BPF_STMT(BPF_LD | BPF_H | BPF_ABS, 0),
			BPF_STMT(BPF_LD | BPF_H | BPF_ABS, 0),
			BPF_STMT(BPF_LD | BPF_H | BPF_ABS, 0),
			BPF_STMT(BPF_LD | BPF_H | BPF_ABS, 0),
			BPF_STMT(BPF_LD | BPF_H | BPF_ABS, 0),
			BPF_JUMP(BPF_JMP | BPF_JEQ, 0x2ac28349, 2, 3),
			BPF_JUMP(BPF_JMP | BPF_JEQ, 0x2ac28349, 1, 2),
			BPF_STMT(BPF_LD | BPF_H | BPF_ABS, 0),
			BPF_JUMP(BPF_JMP | BPF_JGE, 0, 14, 15),
			BPF_JUMP(BPF_JMP | BPF_JGE, 0, 13, 14),
			BPF_STMT(BPF_LD | BPF_H | BPF_ABS, 0),
			BPF_STMT(BPF_LD | BPF_H | BPF_ABS, 0),
			BPF_STMT(BPF_LD | BPF_H | BPF_ABS, 0),
			BPF_STMT(BPF_LD | BPF_H | BPF_ABS, 0),
			BPF_STMT(BPF_LD | BPF_H | BPF_ABS, 0),
			BPF_STMT(BPF_LD | BPF_H | BPF_ABS, 0),
			BPF_STMT(BPF_LD | BPF_H | BPF_ABS, 0),
			BPF_STMT(BPF_LD | BPF_H | BPF_ABS, 0),
			BPF_STMT(BPF_LD | BPF_H | BPF_ABS, 0),
			BPF_STMT(BPF_LD | BPF_H | BPF_ABS, 0),
			BPF_STMT(BPF_LD | BPF_H | BPF_ABS, 0),
			BPF_STMT(BPF_LD | BPF_H | BPF_ABS, 0),
			BPF_STMT(BPF_LD | BPF_H | BPF_ABS, 0),
			BPF_JUMP(BPF_JMP | BPF_JEQ, 0x90d2ff41, 2, 3),
			BPF_JUMP(BPF_JMP | BPF_JEQ, 0x90d2ff41, 1, 2),
			BPF_STMT(BPF_LD | BPF_H | BPF_ABS, 0),
			BPF_STMT(BPF_RET | BPF_A, 0),
			BPF_STMT(BPF_RET | BPF_A, 0),
		},
		CLASSIC,
		{ 0x00, 0x1b, 0x21, 0x3c, 0x9d, 0xf8,
		  0x90, 0xe2, 0xba, 0x0a, 0x56, 0xb4,
		  0x08, 0x00,
		  0x45, 0x00, 0x00, 0x28, 0x00, 0x00,
		  0x20, 0x00, 0x40, 0x11, 0x00, 0x00, /* IP header */
		  0xc0, 0xa8, 0x33, 0x01,
		  0xc0, 0xa8, 0x33, 0x02,
		  0xbb, 0xb6,
		  0xa9, 0xfa,
		  0x00, 0x14, 0x00, 0x00,
		  0xcc, 0xcc, 0xcc, 0xcc, 0xcc, 0xcc,
		  0xcc, 0xcc, 0xcc, 0xcc, 0xcc, 0xcc,
		  0xcc, 0xcc, 0xcc, 0xcc, 0xcc, 0xcc,
		  0xcc, 0xcc, 0xcc, 0xcc, 0xcc, 0xcc,
		  0xcc, 0xcc, 0xcc, 0xcc, 0xcc, 0xcc,
		  0xcc, 0xcc, 0xcc, 0xcc, 0xcc, 0xcc,
		  0xcc, 0xcc, 0xcc, 0xcc, 0xcc, 0xcc,
		  0xcc, 0xcc, 0xcc, 0xcc },
		{ { 88, 0x001b } }
	},
	{
		"check: RET X",
		.u.insns = {
			BPF_STMT(BPF_RET | BPF_X, 0),
		},
		CLASSIC | FLAG_NO_DATA | FLAG_EXPECTED_FAIL,
		{ },
		{ },
		.fill_helper = NULL,
		.expected_errcode = -EINVAL,
	},
	{
		"check: LDX + RET X",
		.u.insns = {
			BPF_STMT(BPF_LDX | BPF_IMM, 42),
			BPF_STMT(BPF_RET | BPF_X, 0),
		},
		CLASSIC | FLAG_NO_DATA | FLAG_EXPECTED_FAIL,
		{ },
		{ },
		.fill_helper = NULL,
		.expected_errcode = -EINVAL,
	},
	{	/* Mainly checking JIT here. */
		"M[]: alt STX + LDX",
		.u.insns = {
			BPF_STMT(BPF_LDX | BPF_IMM, 100),
			BPF_STMT(BPF_STX, 0),
			BPF_STMT(BPF_LDX | BPF_MEM, 0),
			BPF_STMT(BPF_MISC | BPF_TXA, 0),
			BPF_STMT(BPF_ALU | BPF_ADD | BPF_K, 1),
			BPF_STMT(BPF_MISC | BPF_TAX, 0),
			BPF_STMT(BPF_STX, 1),
			BPF_STMT(BPF_LDX | BPF_MEM, 1),
			BPF_STMT(BPF_MISC | BPF_TXA, 0),
			BPF_STMT(BPF_ALU | BPF_ADD | BPF_K, 1),
			BPF_STMT(BPF_MISC | BPF_TAX, 0),
			BPF_STMT(BPF_STX, 2),
			BPF_STMT(BPF_LDX | BPF_MEM, 2),
			BPF_STMT(BPF_MISC | BPF_TXA, 0),
			BPF_STMT(BPF_ALU | BPF_ADD | BPF_K, 1),
			BPF_STMT(BPF_MISC | BPF_TAX, 0),
			BPF_STMT(BPF_STX, 3),
			BPF_STMT(BPF_LDX | BPF_MEM, 3),
			BPF_STMT(BPF_MISC | BPF_TXA, 0),
			BPF_STMT(BPF_ALU | BPF_ADD | BPF_K, 1),
			BPF_STMT(BPF_MISC | BPF_TAX, 0),
			BPF_STMT(BPF_STX, 4),
			BPF_STMT(BPF_LDX | BPF_MEM, 4),
			BPF_STMT(BPF_MISC | BPF_TXA, 0),
			BPF_STMT(BPF_ALU | BPF_ADD | BPF_K, 1),
			BPF_STMT(BPF_MISC | BPF_TAX, 0),
			BPF_STMT(BPF_STX, 5),
			BPF_STMT(BPF_LDX | BPF_MEM, 5),
			BPF_STMT(BPF_MISC | BPF_TXA, 0),
			BPF_STMT(BPF_ALU | BPF_ADD | BPF_K, 1),
			BPF_STMT(BPF_MISC | BPF_TAX, 0),
			BPF_STMT(BPF_STX, 6),
			BPF_STMT(BPF_LDX | BPF_MEM, 6),
			BPF_STMT(BPF_MISC | BPF_TXA, 0),
			BPF_STMT(BPF_ALU | BPF_ADD | BPF_K, 1),
			BPF_STMT(BPF_MISC | BPF_TAX, 0),
			BPF_STMT(BPF_STX, 7),
			BPF_STMT(BPF_LDX | BPF_MEM, 7),
			BPF_STMT(BPF_MISC | BPF_TXA, 0),
			BPF_STMT(BPF_ALU | BPF_ADD | BPF_K, 1),
			BPF_STMT(BPF_MISC | BPF_TAX, 0),
			BPF_STMT(BPF_STX, 8),
			BPF_STMT(BPF_LDX | BPF_MEM, 8),
			BPF_STMT(BPF_MISC | BPF_TXA, 0),
			BPF_STMT(BPF_ALU | BPF_ADD | BPF_K, 1),
			BPF_STMT(BPF_MISC | BPF_TAX, 0),
			BPF_STMT(BPF_STX, 9),
			BPF_STMT(BPF_LDX | BPF_MEM, 9),
			BPF_STMT(BPF_MISC | BPF_TXA, 0),
			BPF_STMT(BPF_ALU | BPF_ADD | BPF_K, 1),
			BPF_STMT(BPF_MISC | BPF_TAX, 0),
			BPF_STMT(BPF_STX, 10),
			BPF_STMT(BPF_LDX | BPF_MEM, 10),
			BPF_STMT(BPF_MISC | BPF_TXA, 0),
			BPF_STMT(BPF_ALU | BPF_ADD | BPF_K, 1),
			BPF_STMT(BPF_MISC | BPF_TAX, 0),
			BPF_STMT(BPF_STX, 11),
			BPF_STMT(BPF_LDX | BPF_MEM, 11),
			BPF_STMT(BPF_MISC | BPF_TXA, 0),
			BPF_STMT(BPF_ALU | BPF_ADD | BPF_K, 1),
			BPF_STMT(BPF_MISC | BPF_TAX, 0),
			BPF_STMT(BPF_STX, 12),
			BPF_STMT(BPF_LDX | BPF_MEM, 12),
			BPF_STMT(BPF_MISC | BPF_TXA, 0),
			BPF_STMT(BPF_ALU | BPF_ADD | BPF_K, 1),
			BPF_STMT(BPF_MISC | BPF_TAX, 0),
			BPF_STMT(BPF_STX, 13),
			BPF_STMT(BPF_LDX | BPF_MEM, 13),
			BPF_STMT(BPF_MISC | BPF_TXA, 0),
			BPF_STMT(BPF_ALU | BPF_ADD | BPF_K, 1),
			BPF_STMT(BPF_MISC | BPF_TAX, 0),
			BPF_STMT(BPF_STX, 14),
			BPF_STMT(BPF_LDX | BPF_MEM, 14),
			BPF_STMT(BPF_MISC | BPF_TXA, 0),
			BPF_STMT(BPF_ALU | BPF_ADD | BPF_K, 1),
			BPF_STMT(BPF_MISC | BPF_TAX, 0),
			BPF_STMT(BPF_STX, 15),
			BPF_STMT(BPF_LDX | BPF_MEM, 15),
			BPF_STMT(BPF_MISC | BPF_TXA, 0),
			BPF_STMT(BPF_ALU | BPF_ADD | BPF_K, 1),
			BPF_STMT(BPF_MISC | BPF_TAX, 0),
			BPF_STMT(BPF_RET | BPF_A, 0),
		},
		CLASSIC | FLAG_NO_DATA,
		{ },
		{ { 0, 116 } },
	},
	{	/* Mainly checking JIT here. */
		"M[]: full STX + full LDX",
		.u.insns = {
			BPF_STMT(BPF_LDX | BPF_IMM, 0xbadfeedb),
			BPF_STMT(BPF_STX, 0),
			BPF_STMT(BPF_LDX | BPF_IMM, 0xecabedae),
			BPF_STMT(BPF_STX, 1),
			BPF_STMT(BPF_LDX | BPF_IMM, 0xafccfeaf),
			BPF_STMT(BPF_STX, 2),
			BPF_STMT(BPF_LDX | BPF_IMM, 0xbffdcedc),
			BPF_STMT(BPF_STX, 3),
			BPF_STMT(BPF_LDX | BPF_IMM, 0xfbbbdccb),
			BPF_STMT(BPF_STX, 4),
			BPF_STMT(BPF_LDX | BPF_IMM, 0xfbabcbda),
			BPF_STMT(BPF_STX, 5),
			BPF_STMT(BPF_LDX | BPF_IMM, 0xaedecbdb),
			BPF_STMT(BPF_STX, 6),
			BPF_STMT(BPF_LDX | BPF_IMM, 0xadebbade),
			BPF_STMT(BPF_STX, 7),
			BPF_STMT(BPF_LDX | BPF_IMM, 0xfcfcfaec),
			BPF_STMT(BPF_STX, 8),
			BPF_STMT(BPF_LDX | BPF_IMM, 0xbcdddbdc),
			BPF_STMT(BPF_STX, 9),
			BPF_STMT(BPF_LDX | BPF_IMM, 0xfeefdfac),
			BPF_STMT(BPF_STX, 10),
			BPF_STMT(BPF_LDX | BPF_IMM, 0xcddcdeea),
			BPF_STMT(BPF_STX, 11),
			BPF_STMT(BPF_LDX | BPF_IMM, 0xaccfaebb),
			BPF_STMT(BPF_STX, 12),
			BPF_STMT(BPF_LDX | BPF_IMM, 0xbdcccdcf),
			BPF_STMT(BPF_STX, 13),
			BPF_STMT(BPF_LDX | BPF_IMM, 0xaaedecde),
			BPF_STMT(BPF_STX, 14),
			BPF_STMT(BPF_LDX | BPF_IMM, 0xfaeacdad),
			BPF_STMT(BPF_STX, 15),
			BPF_STMT(BPF_LDX | BPF_MEM, 0),
			BPF_STMT(BPF_MISC | BPF_TXA, 0),
			BPF_STMT(BPF_LDX | BPF_MEM, 1),
			BPF_STMT(BPF_ALU | BPF_ADD | BPF_X, 0),
			BPF_STMT(BPF_LDX | BPF_MEM, 2),
			BPF_STMT(BPF_ALU | BPF_ADD | BPF_X, 0),
			BPF_STMT(BPF_LDX | BPF_MEM, 3),
			BPF_STMT(BPF_ALU | BPF_ADD | BPF_X, 0),
			BPF_STMT(BPF_LDX | BPF_MEM, 4),
			BPF_STMT(BPF_ALU | BPF_ADD | BPF_X, 0),
			BPF_STMT(BPF_LDX | BPF_MEM, 5),
			BPF_STMT(BPF_ALU | BPF_ADD | BPF_X, 0),
			BPF_STMT(BPF_LDX | BPF_MEM, 6),
			BPF_STMT(BPF_ALU | BPF_ADD | BPF_X, 0),
			BPF_STMT(BPF_LDX | BPF_MEM, 7),
			BPF_STMT(BPF_ALU | BPF_ADD | BPF_X, 0),
			BPF_STMT(BPF_LDX | BPF_MEM, 8),
			BPF_STMT(BPF_ALU | BPF_ADD | BPF_X, 0),
			BPF_STMT(BPF_LDX | BPF_MEM, 9),
			BPF_STMT(BPF_ALU | BPF_ADD | BPF_X, 0),
			BPF_STMT(BPF_LDX | BPF_MEM, 10),
			BPF_STMT(BPF_ALU | BPF_ADD | BPF_X, 0),
			BPF_STMT(BPF_LDX | BPF_MEM, 11),
			BPF_STMT(BPF_ALU | BPF_ADD | BPF_X, 0),
			BPF_STMT(BPF_LDX | BPF_MEM, 12),
			BPF_STMT(BPF_ALU | BPF_ADD | BPF_X, 0),
			BPF_STMT(BPF_LDX | BPF_MEM, 13),
			BPF_STMT(BPF_ALU | BPF_ADD | BPF_X, 0),
			BPF_STMT(BPF_LDX | BPF_MEM, 14),
			BPF_STMT(BPF_ALU | BPF_ADD | BPF_X, 0),
			BPF_STMT(BPF_LDX | BPF_MEM, 15),
			BPF_STMT(BPF_ALU | BPF_ADD | BPF_X, 0),
			BPF_STMT(BPF_RET | BPF_A, 0),
		},
		CLASSIC | FLAG_NO_DATA,
		{ },
		{ { 0, 0x2a5a5e5 } },
	},
	{
		"check: SKF_AD_MAX",
		.u.insns = {
			BPF_STMT(BPF_LD | BPF_W | BPF_ABS,
				 SKF_AD_OFF + SKF_AD_MAX),
			BPF_STMT(BPF_RET | BPF_A, 0),
		},
		CLASSIC | FLAG_NO_DATA | FLAG_EXPECTED_FAIL,
		{ },
		{ },
		.fill_helper = NULL,
		.expected_errcode = -EINVAL,
	},
	{	/* Passes checker but fails during runtime. */
		"LD [SKF_AD_OFF-1]",
		.u.insns = {
			BPF_STMT(BPF_LD | BPF_W | BPF_ABS,
				 SKF_AD_OFF - 1),
			BPF_STMT(BPF_RET | BPF_K, 1),
		},
		CLASSIC,
		{ },
		{ { 1, 0 } },
	},
	{
		"load 64-bit immediate",
		.u.insns_int = {
			BPF_LD_IMM64(R1, 0x567800001234LL),
			BPF_MOV64_REG(R2, R1),
			BPF_MOV64_REG(R3, R2),
			BPF_ALU64_IMM(BPF_RSH, R2, 32),
			BPF_ALU64_IMM(BPF_LSH, R3, 32),
			BPF_ALU64_IMM(BPF_RSH, R3, 32),
			BPF_ALU64_IMM(BPF_MOV, R0, 0),
			BPF_JMP_IMM(BPF_JEQ, R2, 0x5678, 1),
			BPF_EXIT_INSN(),
			BPF_JMP_IMM(BPF_JEQ, R3, 0x1234, 1),
			BPF_EXIT_INSN(),
			BPF_LD_IMM64(R0, 0x1ffffffffLL),
			BPF_ALU64_IMM(BPF_RSH, R0, 32), /* R0 = 1 */
			BPF_EXIT_INSN(),
		},
		INTERNAL,
		{ },
		{ { 0, 1 } }
	},
	{
		"nmap reduced",
		.u.insns_int = {
			BPF_MOV64_REG(R6, R1),
			BPF_LD_ABS(BPF_H, 12),
			BPF_JMP_IMM(BPF_JNE, R0, 0x806, 28),
			BPF_LD_ABS(BPF_H, 12),
			BPF_JMP_IMM(BPF_JNE, R0, 0x806, 26),
			BPF_MOV32_IMM(R0, 18),
			BPF_STX_MEM(BPF_W, R10, R0, -64),
			BPF_LDX_MEM(BPF_W, R7, R10, -64),
			BPF_LD_IND(BPF_W, R7, 14),
			BPF_STX_MEM(BPF_W, R10, R0, -60),
			BPF_MOV32_IMM(R0, 280971478),
			BPF_STX_MEM(BPF_W, R10, R0, -56),
			BPF_LDX_MEM(BPF_W, R7, R10, -56),
			BPF_LDX_MEM(BPF_W, R0, R10, -60),
			BPF_ALU32_REG(BPF_SUB, R0, R7),
			BPF_JMP_IMM(BPF_JNE, R0, 0, 15),
			BPF_LD_ABS(BPF_H, 12),
			BPF_JMP_IMM(BPF_JNE, R0, 0x806, 13),
			BPF_MOV32_IMM(R0, 22),
			BPF_STX_MEM(BPF_W, R10, R0, -56),
			BPF_LDX_MEM(BPF_W, R7, R10, -56),
			BPF_LD_IND(BPF_H, R7, 14),
			BPF_STX_MEM(BPF_W, R10, R0, -52),
			BPF_MOV32_IMM(R0, 17366),
			BPF_STX_MEM(BPF_W, R10, R0, -48),
			BPF_LDX_MEM(BPF_W, R7, R10, -48),
			BPF_LDX_MEM(BPF_W, R0, R10, -52),
			BPF_ALU32_REG(BPF_SUB, R0, R7),
			BPF_JMP_IMM(BPF_JNE, R0, 0, 2),
			BPF_MOV32_IMM(R0, 256),
			BPF_EXIT_INSN(),
			BPF_MOV32_IMM(R0, 0),
			BPF_EXIT_INSN(),
		},
		INTERNAL,
		{ 0, 0, 0, 0, 0, 0, 0, 0, 0, 0, 0, 0, 0x08, 0x06, 0, 0,
		  0, 0, 0, 0, 0, 0, 0, 0, 0, 0, 0, 0, 0, 0, 0, 0,
		  0x10, 0xbf, 0x48, 0xd6, 0x43, 0xd6},
		{ { 38, 256 } }
	},
	/* BPF_ALU | BPF_MOV | BPF_X */
	{
		"ALU_MOV_X: dst = 2",
		.u.insns_int = {
			BPF_ALU32_IMM(BPF_MOV, R1, 2),
			BPF_ALU32_REG(BPF_MOV, R0, R1),
			BPF_EXIT_INSN(),
		},
		INTERNAL,
		{ },
		{ { 0, 2 } },
	},
	{
		"ALU_MOV_X: dst = 4294967295",
		.u.insns_int = {
			BPF_ALU32_IMM(BPF_MOV, R1, 4294967295U),
			BPF_ALU32_REG(BPF_MOV, R0, R1),
			BPF_EXIT_INSN(),
		},
		INTERNAL,
		{ },
		{ { 0, 4294967295U } },
	},
	{
		"ALU64_MOV_X: dst = 2",
		.u.insns_int = {
			BPF_ALU32_IMM(BPF_MOV, R1, 2),
			BPF_ALU64_REG(BPF_MOV, R0, R1),
			BPF_EXIT_INSN(),
		},
		INTERNAL,
		{ },
		{ { 0, 2 } },
	},
	{
		"ALU64_MOV_X: dst = 4294967295",
		.u.insns_int = {
			BPF_ALU32_IMM(BPF_MOV, R1, 4294967295U),
			BPF_ALU64_REG(BPF_MOV, R0, R1),
			BPF_EXIT_INSN(),
		},
		INTERNAL,
		{ },
		{ { 0, 4294967295U } },
	},
	/* BPF_ALU | BPF_MOV | BPF_K */
	{
		"ALU_MOV_K: dst = 2",
		.u.insns_int = {
			BPF_ALU32_IMM(BPF_MOV, R0, 2),
			BPF_EXIT_INSN(),
		},
		INTERNAL,
		{ },
		{ { 0, 2 } },
	},
	{
		"ALU_MOV_K: dst = 4294967295",
		.u.insns_int = {
			BPF_ALU32_IMM(BPF_MOV, R0, 4294967295U),
			BPF_EXIT_INSN(),
		},
		INTERNAL,
		{ },
		{ { 0, 4294967295U } },
	},
	{
		"ALU_MOV_K: 0x0000ffffffff0000 = 0x00000000ffffffff",
		.u.insns_int = {
			BPF_LD_IMM64(R2, 0x0000ffffffff0000LL),
			BPF_LD_IMM64(R3, 0x00000000ffffffffLL),
			BPF_ALU32_IMM(BPF_MOV, R2, 0xffffffff),
			BPF_JMP_REG(BPF_JEQ, R2, R3, 2),
			BPF_MOV32_IMM(R0, 2),
			BPF_EXIT_INSN(),
			BPF_MOV32_IMM(R0, 1),
			BPF_EXIT_INSN(),
		},
		INTERNAL,
		{ },
		{ { 0, 0x1 } },
	},
	{
		"ALU64_MOV_K: dst = 2",
		.u.insns_int = {
			BPF_ALU64_IMM(BPF_MOV, R0, 2),
			BPF_EXIT_INSN(),
		},
		INTERNAL,
		{ },
		{ { 0, 2 } },
	},
	{
		"ALU64_MOV_K: dst = 2147483647",
		.u.insns_int = {
			BPF_ALU64_IMM(BPF_MOV, R0, 2147483647),
			BPF_EXIT_INSN(),
		},
		INTERNAL,
		{ },
		{ { 0, 2147483647 } },
	},
	{
		"ALU64_OR_K: dst = 0x0",
		.u.insns_int = {
			BPF_LD_IMM64(R2, 0x0000ffffffff0000LL),
			BPF_LD_IMM64(R3, 0x0),
			BPF_ALU64_IMM(BPF_MOV, R2, 0x0),
			BPF_JMP_REG(BPF_JEQ, R2, R3, 2),
			BPF_MOV32_IMM(R0, 2),
			BPF_EXIT_INSN(),
			BPF_MOV32_IMM(R0, 1),
			BPF_EXIT_INSN(),
		},
		INTERNAL,
		{ },
		{ { 0, 0x1 } },
	},
	{
		"ALU64_MOV_K: dst = -1",
		.u.insns_int = {
			BPF_LD_IMM64(R2, 0x0000ffffffff0000LL),
			BPF_LD_IMM64(R3, 0xffffffffffffffffLL),
			BPF_ALU64_IMM(BPF_MOV, R2, 0xffffffff),
			BPF_JMP_REG(BPF_JEQ, R2, R3, 2),
			BPF_MOV32_IMM(R0, 2),
			BPF_EXIT_INSN(),
			BPF_MOV32_IMM(R0, 1),
			BPF_EXIT_INSN(),
		},
		INTERNAL,
		{ },
		{ { 0, 0x1 } },
	},
	/* BPF_ALU | BPF_ADD | BPF_X */
	{
		"ALU_ADD_X: 1 + 2 = 3",
		.u.insns_int = {
			BPF_LD_IMM64(R0, 1),
			BPF_ALU32_IMM(BPF_MOV, R1, 2),
			BPF_ALU32_REG(BPF_ADD, R0, R1),
			BPF_EXIT_INSN(),
		},
		INTERNAL,
		{ },
		{ { 0, 3 } },
	},
	{
		"ALU_ADD_X: 1 + 4294967294 = 4294967295",
		.u.insns_int = {
			BPF_LD_IMM64(R0, 1),
			BPF_ALU32_IMM(BPF_MOV, R1, 4294967294U),
			BPF_ALU32_REG(BPF_ADD, R0, R1),
			BPF_EXIT_INSN(),
		},
		INTERNAL,
		{ },
		{ { 0, 4294967295U } },
	},
	{
		"ALU_ADD_X: 2 + 4294967294 = 0",
		.u.insns_int = {
			BPF_LD_IMM64(R0, 2),
			BPF_LD_IMM64(R1, 4294967294U),
			BPF_ALU32_REG(BPF_ADD, R0, R1),
			BPF_JMP_IMM(BPF_JEQ, R0, 0, 2),
			BPF_ALU32_IMM(BPF_MOV, R0, 0),
			BPF_EXIT_INSN(),
			BPF_ALU32_IMM(BPF_MOV, R0, 1),
			BPF_EXIT_INSN(),
		},
		INTERNAL,
		{ },
		{ { 0, 1 } },
	},
	{
		"ALU64_ADD_X: 1 + 2 = 3",
		.u.insns_int = {
			BPF_LD_IMM64(R0, 1),
			BPF_ALU32_IMM(BPF_MOV, R1, 2),
			BPF_ALU64_REG(BPF_ADD, R0, R1),
			BPF_EXIT_INSN(),
		},
		INTERNAL,
		{ },
		{ { 0, 3 } },
	},
	{
		"ALU64_ADD_X: 1 + 4294967294 = 4294967295",
		.u.insns_int = {
			BPF_LD_IMM64(R0, 1),
			BPF_ALU32_IMM(BPF_MOV, R1, 4294967294U),
			BPF_ALU64_REG(BPF_ADD, R0, R1),
			BPF_EXIT_INSN(),
		},
		INTERNAL,
		{ },
		{ { 0, 4294967295U } },
	},
	{
		"ALU64_ADD_X: 2 + 4294967294 = 4294967296",
		.u.insns_int = {
			BPF_LD_IMM64(R0, 2),
			BPF_LD_IMM64(R1, 4294967294U),
			BPF_LD_IMM64(R2, 4294967296ULL),
			BPF_ALU64_REG(BPF_ADD, R0, R1),
			BPF_JMP_REG(BPF_JEQ, R0, R2, 2),
			BPF_MOV32_IMM(R0, 0),
			BPF_EXIT_INSN(),
			BPF_MOV32_IMM(R0, 1),
			BPF_EXIT_INSN(),
		},
		INTERNAL,
		{ },
		{ { 0, 1 } },
	},
	/* BPF_ALU | BPF_ADD | BPF_K */
	{
		"ALU_ADD_K: 1 + 2 = 3",
		.u.insns_int = {
			BPF_LD_IMM64(R0, 1),
			BPF_ALU32_IMM(BPF_ADD, R0, 2),
			BPF_EXIT_INSN(),
		},
		INTERNAL,
		{ },
		{ { 0, 3 } },
	},
	{
		"ALU_ADD_K: 3 + 0 = 3",
		.u.insns_int = {
			BPF_LD_IMM64(R0, 3),
			BPF_ALU32_IMM(BPF_ADD, R0, 0),
			BPF_EXIT_INSN(),
		},
		INTERNAL,
		{ },
		{ { 0, 3 } },
	},
	{
		"ALU_ADD_K: 1 + 4294967294 = 4294967295",
		.u.insns_int = {
			BPF_LD_IMM64(R0, 1),
			BPF_ALU32_IMM(BPF_ADD, R0, 4294967294U),
			BPF_EXIT_INSN(),
		},
		INTERNAL,
		{ },
		{ { 0, 4294967295U } },
	},
	{
		"ALU_ADD_K: 4294967294 + 2 = 0",
		.u.insns_int = {
			BPF_LD_IMM64(R0, 4294967294U),
			BPF_ALU32_IMM(BPF_ADD, R0, 2),
			BPF_JMP_IMM(BPF_JEQ, R0, 0, 2),
			BPF_ALU32_IMM(BPF_MOV, R0, 0),
			BPF_EXIT_INSN(),
			BPF_ALU32_IMM(BPF_MOV, R0, 1),
			BPF_EXIT_INSN(),
		},
		INTERNAL,
		{ },
		{ { 0, 1 } },
	},
	{
		"ALU_ADD_K: 0 + (-1) = 0x00000000ffffffff",
		.u.insns_int = {
			BPF_LD_IMM64(R2, 0x0),
			BPF_LD_IMM64(R3, 0x00000000ffffffff),
			BPF_ALU32_IMM(BPF_ADD, R2, 0xffffffff),
			BPF_JMP_REG(BPF_JEQ, R2, R3, 2),
			BPF_MOV32_IMM(R0, 2),
			BPF_EXIT_INSN(),
			BPF_MOV32_IMM(R0, 1),
			BPF_EXIT_INSN(),
		},
		INTERNAL,
		{ },
		{ { 0, 0x1 } },
	},
	{
		"ALU_ADD_K: 0 + 0xffff = 0xffff",
		.u.insns_int = {
			BPF_LD_IMM64(R2, 0x0),
			BPF_LD_IMM64(R3, 0xffff),
			BPF_ALU32_IMM(BPF_ADD, R2, 0xffff),
			BPF_JMP_REG(BPF_JEQ, R2, R3, 2),
			BPF_MOV32_IMM(R0, 2),
			BPF_EXIT_INSN(),
			BPF_MOV32_IMM(R0, 1),
			BPF_EXIT_INSN(),
		},
		INTERNAL,
		{ },
		{ { 0, 0x1 } },
	},
	{
		"ALU_ADD_K: 0 + 0x7fffffff = 0x7fffffff",
		.u.insns_int = {
			BPF_LD_IMM64(R2, 0x0),
			BPF_LD_IMM64(R3, 0x7fffffff),
			BPF_ALU32_IMM(BPF_ADD, R2, 0x7fffffff),
			BPF_JMP_REG(BPF_JEQ, R2, R3, 2),
			BPF_MOV32_IMM(R0, 2),
			BPF_EXIT_INSN(),
			BPF_MOV32_IMM(R0, 1),
			BPF_EXIT_INSN(),
		},
		INTERNAL,
		{ },
		{ { 0, 0x1 } },
	},
	{
		"ALU_ADD_K: 0 + 0x80000000 = 0x80000000",
		.u.insns_int = {
			BPF_LD_IMM64(R2, 0x0),
			BPF_LD_IMM64(R3, 0x80000000),
			BPF_ALU32_IMM(BPF_ADD, R2, 0x80000000),
			BPF_JMP_REG(BPF_JEQ, R2, R3, 2),
			BPF_MOV32_IMM(R0, 2),
			BPF_EXIT_INSN(),
			BPF_MOV32_IMM(R0, 1),
			BPF_EXIT_INSN(),
		},
		INTERNAL,
		{ },
		{ { 0, 0x1 } },
	},
	{
		"ALU_ADD_K: 0 + 0x80008000 = 0x80008000",
		.u.insns_int = {
			BPF_LD_IMM64(R2, 0x0),
			BPF_LD_IMM64(R3, 0x80008000),
			BPF_ALU32_IMM(BPF_ADD, R2, 0x80008000),
			BPF_JMP_REG(BPF_JEQ, R2, R3, 2),
			BPF_MOV32_IMM(R0, 2),
			BPF_EXIT_INSN(),
			BPF_MOV32_IMM(R0, 1),
			BPF_EXIT_INSN(),
		},
		INTERNAL,
		{ },
		{ { 0, 0x1 } },
	},
	{
		"ALU64_ADD_K: 1 + 2 = 3",
		.u.insns_int = {
			BPF_LD_IMM64(R0, 1),
			BPF_ALU64_IMM(BPF_ADD, R0, 2),
			BPF_EXIT_INSN(),
		},
		INTERNAL,
		{ },
		{ { 0, 3 } },
	},
	{
		"ALU64_ADD_K: 3 + 0 = 3",
		.u.insns_int = {
			BPF_LD_IMM64(R0, 3),
			BPF_ALU64_IMM(BPF_ADD, R0, 0),
			BPF_EXIT_INSN(),
		},
		INTERNAL,
		{ },
		{ { 0, 3 } },
	},
	{
		"ALU64_ADD_K: 1 + 2147483646 = 2147483647",
		.u.insns_int = {
			BPF_LD_IMM64(R0, 1),
			BPF_ALU64_IMM(BPF_ADD, R0, 2147483646),
			BPF_EXIT_INSN(),
		},
		INTERNAL,
		{ },
		{ { 0, 2147483647 } },
	},
	{
		"ALU64_ADD_K: 4294967294 + 2 = 4294967296",
		.u.insns_int = {
			BPF_LD_IMM64(R0, 4294967294U),
			BPF_LD_IMM64(R1, 4294967296ULL),
			BPF_ALU64_IMM(BPF_ADD, R0, 2),
			BPF_JMP_REG(BPF_JEQ, R0, R1, 2),
			BPF_ALU32_IMM(BPF_MOV, R0, 0),
			BPF_EXIT_INSN(),
			BPF_ALU32_IMM(BPF_MOV, R0, 1),
			BPF_EXIT_INSN(),
		},
		INTERNAL,
		{ },
		{ { 0, 1 } },
	},
	{
		"ALU64_ADD_K: 2147483646 + -2147483647 = -1",
		.u.insns_int = {
			BPF_LD_IMM64(R0, 2147483646),
			BPF_ALU64_IMM(BPF_ADD, R0, -2147483647),
			BPF_EXIT_INSN(),
		},
		INTERNAL,
		{ },
		{ { 0, -1 } },
	},
	{
		"ALU64_ADD_K: 1 + 0 = 1",
		.u.insns_int = {
			BPF_LD_IMM64(R2, 0x1),
			BPF_LD_IMM64(R3, 0x1),
			BPF_ALU64_IMM(BPF_ADD, R2, 0x0),
			BPF_JMP_REG(BPF_JEQ, R2, R3, 2),
			BPF_MOV32_IMM(R0, 2),
			BPF_EXIT_INSN(),
			BPF_MOV32_IMM(R0, 1),
			BPF_EXIT_INSN(),
		},
		INTERNAL,
		{ },
		{ { 0, 0x1 } },
	},
	{
		"ALU64_ADD_K: 0 + (-1) = 0xffffffffffffffff",
		.u.insns_int = {
			BPF_LD_IMM64(R2, 0x0),
			BPF_LD_IMM64(R3, 0xffffffffffffffffLL),
			BPF_ALU64_IMM(BPF_ADD, R2, 0xffffffff),
			BPF_JMP_REG(BPF_JEQ, R2, R3, 2),
			BPF_MOV32_IMM(R0, 2),
			BPF_EXIT_INSN(),
			BPF_MOV32_IMM(R0, 1),
			BPF_EXIT_INSN(),
		},
		INTERNAL,
		{ },
		{ { 0, 0x1 } },
	},
	{
		"ALU64_ADD_K: 0 + 0xffff = 0xffff",
		.u.insns_int = {
			BPF_LD_IMM64(R2, 0x0),
			BPF_LD_IMM64(R3, 0xffff),
			BPF_ALU64_IMM(BPF_ADD, R2, 0xffff),
			BPF_JMP_REG(BPF_JEQ, R2, R3, 2),
			BPF_MOV32_IMM(R0, 2),
			BPF_EXIT_INSN(),
			BPF_MOV32_IMM(R0, 1),
			BPF_EXIT_INSN(),
		},
		INTERNAL,
		{ },
		{ { 0, 0x1 } },
	},
	{
		"ALU64_ADD_K: 0 + 0x7fffffff = 0x7fffffff",
		.u.insns_int = {
			BPF_LD_IMM64(R2, 0x0),
			BPF_LD_IMM64(R3, 0x7fffffff),
			BPF_ALU64_IMM(BPF_ADD, R2, 0x7fffffff),
			BPF_JMP_REG(BPF_JEQ, R2, R3, 2),
			BPF_MOV32_IMM(R0, 2),
			BPF_EXIT_INSN(),
			BPF_MOV32_IMM(R0, 1),
			BPF_EXIT_INSN(),
		},
		INTERNAL,
		{ },
		{ { 0, 0x1 } },
	},
	{
		"ALU64_ADD_K: 0 + 0x80000000 = 0xffffffff80000000",
		.u.insns_int = {
			BPF_LD_IMM64(R2, 0x0),
			BPF_LD_IMM64(R3, 0xffffffff80000000LL),
			BPF_ALU64_IMM(BPF_ADD, R2, 0x80000000),
			BPF_JMP_REG(BPF_JEQ, R2, R3, 2),
			BPF_MOV32_IMM(R0, 2),
			BPF_EXIT_INSN(),
			BPF_MOV32_IMM(R0, 1),
			BPF_EXIT_INSN(),
		},
		INTERNAL,
		{ },
		{ { 0, 0x1 } },
	},
	{
		"ALU_ADD_K: 0 + 0x80008000 = 0xffffffff80008000",
		.u.insns_int = {
			BPF_LD_IMM64(R2, 0x0),
			BPF_LD_IMM64(R3, 0xffffffff80008000LL),
			BPF_ALU64_IMM(BPF_ADD, R2, 0x80008000),
			BPF_JMP_REG(BPF_JEQ, R2, R3, 2),
			BPF_MOV32_IMM(R0, 2),
			BPF_EXIT_INSN(),
			BPF_MOV32_IMM(R0, 1),
			BPF_EXIT_INSN(),
		},
		INTERNAL,
		{ },
		{ { 0, 0x1 } },
	},
	/* BPF_ALU | BPF_SUB | BPF_X */
	{
		"ALU_SUB_X: 3 - 1 = 2",
		.u.insns_int = {
			BPF_LD_IMM64(R0, 3),
			BPF_ALU32_IMM(BPF_MOV, R1, 1),
			BPF_ALU32_REG(BPF_SUB, R0, R1),
			BPF_EXIT_INSN(),
		},
		INTERNAL,
		{ },
		{ { 0, 2 } },
	},
	{
		"ALU_SUB_X: 4294967295 - 4294967294 = 1",
		.u.insns_int = {
			BPF_LD_IMM64(R0, 4294967295U),
			BPF_ALU32_IMM(BPF_MOV, R1, 4294967294U),
			BPF_ALU32_REG(BPF_SUB, R0, R1),
			BPF_EXIT_INSN(),
		},
		INTERNAL,
		{ },
		{ { 0, 1 } },
	},
	{
		"ALU64_SUB_X: 3 - 1 = 2",
		.u.insns_int = {
			BPF_LD_IMM64(R0, 3),
			BPF_ALU32_IMM(BPF_MOV, R1, 1),
			BPF_ALU64_REG(BPF_SUB, R0, R1),
			BPF_EXIT_INSN(),
		},
		INTERNAL,
		{ },
		{ { 0, 2 } },
	},
	{
		"ALU64_SUB_X: 4294967295 - 4294967294 = 1",
		.u.insns_int = {
			BPF_LD_IMM64(R0, 4294967295U),
			BPF_ALU32_IMM(BPF_MOV, R1, 4294967294U),
			BPF_ALU64_REG(BPF_SUB, R0, R1),
			BPF_EXIT_INSN(),
		},
		INTERNAL,
		{ },
		{ { 0, 1 } },
	},
	/* BPF_ALU | BPF_SUB | BPF_K */
	{
		"ALU_SUB_K: 3 - 1 = 2",
		.u.insns_int = {
			BPF_LD_IMM64(R0, 3),
			BPF_ALU32_IMM(BPF_SUB, R0, 1),
			BPF_EXIT_INSN(),
		},
		INTERNAL,
		{ },
		{ { 0, 2 } },
	},
	{
		"ALU_SUB_K: 3 - 0 = 3",
		.u.insns_int = {
			BPF_LD_IMM64(R0, 3),
			BPF_ALU32_IMM(BPF_SUB, R0, 0),
			BPF_EXIT_INSN(),
		},
		INTERNAL,
		{ },
		{ { 0, 3 } },
	},
	{
		"ALU_SUB_K: 4294967295 - 4294967294 = 1",
		.u.insns_int = {
			BPF_LD_IMM64(R0, 4294967295U),
			BPF_ALU32_IMM(BPF_SUB, R0, 4294967294U),
			BPF_EXIT_INSN(),
		},
		INTERNAL,
		{ },
		{ { 0, 1 } },
	},
	{
		"ALU64_SUB_K: 3 - 1 = 2",
		.u.insns_int = {
			BPF_LD_IMM64(R0, 3),
			BPF_ALU64_IMM(BPF_SUB, R0, 1),
			BPF_EXIT_INSN(),
		},
		INTERNAL,
		{ },
		{ { 0, 2 } },
	},
	{
		"ALU64_SUB_K: 3 - 0 = 3",
		.u.insns_int = {
			BPF_LD_IMM64(R0, 3),
			BPF_ALU64_IMM(BPF_SUB, R0, 0),
			BPF_EXIT_INSN(),
		},
		INTERNAL,
		{ },
		{ { 0, 3 } },
	},
	{
		"ALU64_SUB_K: 4294967294 - 4294967295 = -1",
		.u.insns_int = {
			BPF_LD_IMM64(R0, 4294967294U),
			BPF_ALU64_IMM(BPF_SUB, R0, 4294967295U),
			BPF_EXIT_INSN(),
		},
		INTERNAL,
		{ },
		{ { 0, -1 } },
	},
	{
		"ALU64_ADD_K: 2147483646 - 2147483647 = -1",
		.u.insns_int = {
			BPF_LD_IMM64(R0, 2147483646),
			BPF_ALU64_IMM(BPF_SUB, R0, 2147483647),
			BPF_EXIT_INSN(),
		},
		INTERNAL,
		{ },
		{ { 0, -1 } },
	},
	/* BPF_ALU | BPF_MUL | BPF_X */
	{
		"ALU_MUL_X: 2 * 3 = 6",
		.u.insns_int = {
			BPF_LD_IMM64(R0, 2),
			BPF_ALU32_IMM(BPF_MOV, R1, 3),
			BPF_ALU32_REG(BPF_MUL, R0, R1),
			BPF_EXIT_INSN(),
		},
		INTERNAL,
		{ },
		{ { 0, 6 } },
	},
	{
		"ALU_MUL_X: 2 * 0x7FFFFFF8 = 0xFFFFFFF0",
		.u.insns_int = {
			BPF_LD_IMM64(R0, 2),
			BPF_ALU32_IMM(BPF_MOV, R1, 0x7FFFFFF8),
			BPF_ALU32_REG(BPF_MUL, R0, R1),
			BPF_EXIT_INSN(),
		},
		INTERNAL,
		{ },
		{ { 0, 0xFFFFFFF0 } },
	},
	{
		"ALU_MUL_X: -1 * -1 = 1",
		.u.insns_int = {
			BPF_LD_IMM64(R0, -1),
			BPF_ALU32_IMM(BPF_MOV, R1, -1),
			BPF_ALU32_REG(BPF_MUL, R0, R1),
			BPF_EXIT_INSN(),
		},
		INTERNAL,
		{ },
		{ { 0, 1 } },
	},
	{
		"ALU64_MUL_X: 2 * 3 = 6",
		.u.insns_int = {
			BPF_LD_IMM64(R0, 2),
			BPF_ALU32_IMM(BPF_MOV, R1, 3),
			BPF_ALU64_REG(BPF_MUL, R0, R1),
			BPF_EXIT_INSN(),
		},
		INTERNAL,
		{ },
		{ { 0, 6 } },
	},
	{
		"ALU64_MUL_X: 1 * 2147483647 = 2147483647",
		.u.insns_int = {
			BPF_LD_IMM64(R0, 1),
			BPF_ALU32_IMM(BPF_MOV, R1, 2147483647),
			BPF_ALU64_REG(BPF_MUL, R0, R1),
			BPF_EXIT_INSN(),
		},
		INTERNAL,
		{ },
		{ { 0, 2147483647 } },
	},
	/* BPF_ALU | BPF_MUL | BPF_K */
	{
		"ALU_MUL_K: 2 * 3 = 6",
		.u.insns_int = {
			BPF_LD_IMM64(R0, 2),
			BPF_ALU32_IMM(BPF_MUL, R0, 3),
			BPF_EXIT_INSN(),
		},
		INTERNAL,
		{ },
		{ { 0, 6 } },
	},
	{
		"ALU_MUL_K: 3 * 1 = 3",
		.u.insns_int = {
			BPF_LD_IMM64(R0, 3),
			BPF_ALU32_IMM(BPF_MUL, R0, 1),
			BPF_EXIT_INSN(),
		},
		INTERNAL,
		{ },
		{ { 0, 3 } },
	},
	{
		"ALU_MUL_K: 2 * 0x7FFFFFF8 = 0xFFFFFFF0",
		.u.insns_int = {
			BPF_LD_IMM64(R0, 2),
			BPF_ALU32_IMM(BPF_MUL, R0, 0x7FFFFFF8),
			BPF_EXIT_INSN(),
		},
		INTERNAL,
		{ },
		{ { 0, 0xFFFFFFF0 } },
	},
	{
		"ALU_MUL_K: 1 * (-1) = 0x00000000ffffffff",
		.u.insns_int = {
			BPF_LD_IMM64(R2, 0x1),
			BPF_LD_IMM64(R3, 0x00000000ffffffff),
			BPF_ALU32_IMM(BPF_MUL, R2, 0xffffffff),
			BPF_JMP_REG(BPF_JEQ, R2, R3, 2),
			BPF_MOV32_IMM(R0, 2),
			BPF_EXIT_INSN(),
			BPF_MOV32_IMM(R0, 1),
			BPF_EXIT_INSN(),
		},
		INTERNAL,
		{ },
		{ { 0, 0x1 } },
	},
	{
		"ALU64_MUL_K: 2 * 3 = 6",
		.u.insns_int = {
			BPF_LD_IMM64(R0, 2),
			BPF_ALU64_IMM(BPF_MUL, R0, 3),
			BPF_EXIT_INSN(),
		},
		INTERNAL,
		{ },
		{ { 0, 6 } },
	},
	{
		"ALU64_MUL_K: 3 * 1 = 3",
		.u.insns_int = {
			BPF_LD_IMM64(R0, 3),
			BPF_ALU64_IMM(BPF_MUL, R0, 1),
			BPF_EXIT_INSN(),
		},
		INTERNAL,
		{ },
		{ { 0, 3 } },
	},
	{
		"ALU64_MUL_K: 1 * 2147483647 = 2147483647",
		.u.insns_int = {
			BPF_LD_IMM64(R0, 1),
			BPF_ALU64_IMM(BPF_MUL, R0, 2147483647),
			BPF_EXIT_INSN(),
		},
		INTERNAL,
		{ },
		{ { 0, 2147483647 } },
	},
	{
		"ALU64_MUL_K: 1 * -2147483647 = -2147483647",
		.u.insns_int = {
			BPF_LD_IMM64(R0, 1),
			BPF_ALU64_IMM(BPF_MUL, R0, -2147483647),
			BPF_EXIT_INSN(),
		},
		INTERNAL,
		{ },
		{ { 0, -2147483647 } },
	},
	{
		"ALU64_MUL_K: 1 * (-1) = 0xffffffffffffffff",
		.u.insns_int = {
			BPF_LD_IMM64(R2, 0x1),
			BPF_LD_IMM64(R3, 0xffffffffffffffffLL),
			BPF_ALU64_IMM(BPF_MUL, R2, 0xffffffff),
			BPF_JMP_REG(BPF_JEQ, R2, R3, 2),
			BPF_MOV32_IMM(R0, 2),
			BPF_EXIT_INSN(),
			BPF_MOV32_IMM(R0, 1),
			BPF_EXIT_INSN(),
		},
		INTERNAL,
		{ },
		{ { 0, 0x1 } },
	},
	/* BPF_ALU | BPF_DIV | BPF_X */
	{
		"ALU_DIV_X: 6 / 2 = 3",
		.u.insns_int = {
			BPF_LD_IMM64(R0, 6),
			BPF_ALU32_IMM(BPF_MOV, R1, 2),
			BPF_ALU32_REG(BPF_DIV, R0, R1),
			BPF_EXIT_INSN(),
		},
		INTERNAL,
		{ },
		{ { 0, 3 } },
	},
	{
		"ALU_DIV_X: 4294967295 / 4294967295 = 1",
		.u.insns_int = {
			BPF_LD_IMM64(R0, 4294967295U),
			BPF_ALU32_IMM(BPF_MOV, R1, 4294967295U),
			BPF_ALU32_REG(BPF_DIV, R0, R1),
			BPF_EXIT_INSN(),
		},
		INTERNAL,
		{ },
		{ { 0, 1 } },
	},
	{
		"ALU64_DIV_X: 6 / 2 = 3",
		.u.insns_int = {
			BPF_LD_IMM64(R0, 6),
			BPF_ALU32_IMM(BPF_MOV, R1, 2),
			BPF_ALU64_REG(BPF_DIV, R0, R1),
			BPF_EXIT_INSN(),
		},
		INTERNAL,
		{ },
		{ { 0, 3 } },
	},
	{
		"ALU64_DIV_X: 2147483647 / 2147483647 = 1",
		.u.insns_int = {
			BPF_LD_IMM64(R0, 2147483647),
			BPF_ALU32_IMM(BPF_MOV, R1, 2147483647),
			BPF_ALU64_REG(BPF_DIV, R0, R1),
			BPF_EXIT_INSN(),
		},
		INTERNAL,
		{ },
		{ { 0, 1 } },
	},
	{
		"ALU64_DIV_X: 0xffffffffffffffff / (-1) = 0x0000000000000001",
		.u.insns_int = {
			BPF_LD_IMM64(R2, 0xffffffffffffffffLL),
			BPF_LD_IMM64(R4, 0xffffffffffffffffLL),
			BPF_LD_IMM64(R3, 0x0000000000000001LL),
			BPF_ALU64_REG(BPF_DIV, R2, R4),
			BPF_JMP_REG(BPF_JEQ, R2, R3, 2),
			BPF_MOV32_IMM(R0, 2),
			BPF_EXIT_INSN(),
			BPF_MOV32_IMM(R0, 1),
			BPF_EXIT_INSN(),
		},
		INTERNAL,
		{ },
		{ { 0, 0x1 } },
	},
	/* BPF_ALU | BPF_DIV | BPF_K */
	{
		"ALU_DIV_K: 6 / 2 = 3",
		.u.insns_int = {
			BPF_LD_IMM64(R0, 6),
			BPF_ALU32_IMM(BPF_DIV, R0, 2),
			BPF_EXIT_INSN(),
		},
		INTERNAL,
		{ },
		{ { 0, 3 } },
	},
	{
		"ALU_DIV_K: 3 / 1 = 3",
		.u.insns_int = {
			BPF_LD_IMM64(R0, 3),
			BPF_ALU32_IMM(BPF_DIV, R0, 1),
			BPF_EXIT_INSN(),
		},
		INTERNAL,
		{ },
		{ { 0, 3 } },
	},
	{
		"ALU_DIV_K: 4294967295 / 4294967295 = 1",
		.u.insns_int = {
			BPF_LD_IMM64(R0, 4294967295U),
			BPF_ALU32_IMM(BPF_DIV, R0, 4294967295U),
			BPF_EXIT_INSN(),
		},
		INTERNAL,
		{ },
		{ { 0, 1 } },
	},
	{
		"ALU_DIV_K: 0xffffffffffffffff / (-1) = 0x1",
		.u.insns_int = {
			BPF_LD_IMM64(R2, 0xffffffffffffffffLL),
			BPF_LD_IMM64(R3, 0x1UL),
			BPF_ALU32_IMM(BPF_DIV, R2, 0xffffffff),
			BPF_JMP_REG(BPF_JEQ, R2, R3, 2),
			BPF_MOV32_IMM(R0, 2),
			BPF_EXIT_INSN(),
			BPF_MOV32_IMM(R0, 1),
			BPF_EXIT_INSN(),
		},
		INTERNAL,
		{ },
		{ { 0, 0x1 } },
	},
	{
		"ALU64_DIV_K: 6 / 2 = 3",
		.u.insns_int = {
			BPF_LD_IMM64(R0, 6),
			BPF_ALU64_IMM(BPF_DIV, R0, 2),
			BPF_EXIT_INSN(),
		},
		INTERNAL,
		{ },
		{ { 0, 3 } },
	},
	{
		"ALU64_DIV_K: 3 / 1 = 3",
		.u.insns_int = {
			BPF_LD_IMM64(R0, 3),
			BPF_ALU64_IMM(BPF_DIV, R0, 1),
			BPF_EXIT_INSN(),
		},
		INTERNAL,
		{ },
		{ { 0, 3 } },
	},
	{
		"ALU64_DIV_K: 2147483647 / 2147483647 = 1",
		.u.insns_int = {
			BPF_LD_IMM64(R0, 2147483647),
			BPF_ALU64_IMM(BPF_DIV, R0, 2147483647),
			BPF_EXIT_INSN(),
		},
		INTERNAL,
		{ },
		{ { 0, 1 } },
	},
	{
		"ALU64_DIV_K: 0xffffffffffffffff / (-1) = 0x0000000000000001",
		.u.insns_int = {
			BPF_LD_IMM64(R2, 0xffffffffffffffffLL),
			BPF_LD_IMM64(R3, 0x0000000000000001LL),
			BPF_ALU64_IMM(BPF_DIV, R2, 0xffffffff),
			BPF_JMP_REG(BPF_JEQ, R2, R3, 2),
			BPF_MOV32_IMM(R0, 2),
			BPF_EXIT_INSN(),
			BPF_MOV32_IMM(R0, 1),
			BPF_EXIT_INSN(),
		},
		INTERNAL,
		{ },
		{ { 0, 0x1 } },
	},
	/* BPF_ALU | BPF_MOD | BPF_X */
	{
		"ALU_MOD_X: 3 % 2 = 1",
		.u.insns_int = {
			BPF_LD_IMM64(R0, 3),
			BPF_ALU32_IMM(BPF_MOV, R1, 2),
			BPF_ALU32_REG(BPF_MOD, R0, R1),
			BPF_EXIT_INSN(),
		},
		INTERNAL,
		{ },
		{ { 0, 1 } },
	},
	{
		"ALU_MOD_X: 4294967295 % 4294967293 = 2",
		.u.insns_int = {
			BPF_LD_IMM64(R0, 4294967295U),
			BPF_ALU32_IMM(BPF_MOV, R1, 4294967293U),
			BPF_ALU32_REG(BPF_MOD, R0, R1),
			BPF_EXIT_INSN(),
		},
		INTERNAL,
		{ },
		{ { 0, 2 } },
	},
	{
		"ALU64_MOD_X: 3 % 2 = 1",
		.u.insns_int = {
			BPF_LD_IMM64(R0, 3),
			BPF_ALU32_IMM(BPF_MOV, R1, 2),
			BPF_ALU64_REG(BPF_MOD, R0, R1),
			BPF_EXIT_INSN(),
		},
		INTERNAL,
		{ },
		{ { 0, 1 } },
	},
	{
		"ALU64_MOD_X: 2147483647 % 2147483645 = 2",
		.u.insns_int = {
			BPF_LD_IMM64(R0, 2147483647),
			BPF_ALU32_IMM(BPF_MOV, R1, 2147483645),
			BPF_ALU64_REG(BPF_MOD, R0, R1),
			BPF_EXIT_INSN(),
		},
		INTERNAL,
		{ },
		{ { 0, 2 } },
	},
	/* BPF_ALU | BPF_MOD | BPF_K */
	{
		"ALU_MOD_K: 3 % 2 = 1",
		.u.insns_int = {
			BPF_LD_IMM64(R0, 3),
			BPF_ALU32_IMM(BPF_MOD, R0, 2),
			BPF_EXIT_INSN(),
		},
		INTERNAL,
		{ },
		{ { 0, 1 } },
	},
	{
		"ALU_MOD_K: 3 % 1 = 0",
		.u.insns_int = {
			BPF_LD_IMM64(R0, 3),
			BPF_ALU32_IMM(BPF_MOD, R0, 1),
			BPF_EXIT_INSN(),
		},
		INTERNAL,
		{ },
		{ { 0, 0 } },
	},
	{
		"ALU_MOD_K: 4294967295 % 4294967293 = 2",
		.u.insns_int = {
			BPF_LD_IMM64(R0, 4294967295U),
			BPF_ALU32_IMM(BPF_MOD, R0, 4294967293U),
			BPF_EXIT_INSN(),
		},
		INTERNAL,
		{ },
		{ { 0, 2 } },
	},
	{
		"ALU64_MOD_K: 3 % 2 = 1",
		.u.insns_int = {
			BPF_LD_IMM64(R0, 3),
			BPF_ALU64_IMM(BPF_MOD, R0, 2),
			BPF_EXIT_INSN(),
		},
		INTERNAL,
		{ },
		{ { 0, 1 } },
	},
	{
		"ALU64_MOD_K: 3 % 1 = 0",
		.u.insns_int = {
			BPF_LD_IMM64(R0, 3),
			BPF_ALU64_IMM(BPF_MOD, R0, 1),
			BPF_EXIT_INSN(),
		},
		INTERNAL,
		{ },
		{ { 0, 0 } },
	},
	{
		"ALU64_MOD_K: 2147483647 % 2147483645 = 2",
		.u.insns_int = {
			BPF_LD_IMM64(R0, 2147483647),
			BPF_ALU64_IMM(BPF_MOD, R0, 2147483645),
			BPF_EXIT_INSN(),
		},
		INTERNAL,
		{ },
		{ { 0, 2 } },
	},
	/* BPF_ALU | BPF_AND | BPF_X */
	{
		"ALU_AND_X: 3 & 2 = 2",
		.u.insns_int = {
			BPF_LD_IMM64(R0, 3),
			BPF_ALU32_IMM(BPF_MOV, R1, 2),
			BPF_ALU32_REG(BPF_AND, R0, R1),
			BPF_EXIT_INSN(),
		},
		INTERNAL,
		{ },
		{ { 0, 2 } },
	},
	{
		"ALU_AND_X: 0xffffffff & 0xffffffff = 0xffffffff",
		.u.insns_int = {
			BPF_LD_IMM64(R0, 0xffffffff),
			BPF_ALU32_IMM(BPF_MOV, R1, 0xffffffff),
			BPF_ALU32_REG(BPF_AND, R0, R1),
			BPF_EXIT_INSN(),
		},
		INTERNAL,
		{ },
		{ { 0, 0xffffffff } },
	},
	{
		"ALU64_AND_X: 3 & 2 = 2",
		.u.insns_int = {
			BPF_LD_IMM64(R0, 3),
			BPF_ALU32_IMM(BPF_MOV, R1, 2),
			BPF_ALU64_REG(BPF_AND, R0, R1),
			BPF_EXIT_INSN(),
		},
		INTERNAL,
		{ },
		{ { 0, 2 } },
	},
	{
		"ALU64_AND_X: 0xffffffff & 0xffffffff = 0xffffffff",
		.u.insns_int = {
			BPF_LD_IMM64(R0, 0xffffffff),
			BPF_ALU32_IMM(BPF_MOV, R1, 0xffffffff),
			BPF_ALU64_REG(BPF_AND, R0, R1),
			BPF_EXIT_INSN(),
		},
		INTERNAL,
		{ },
		{ { 0, 0xffffffff } },
	},
	/* BPF_ALU | BPF_AND | BPF_K */
	{
		"ALU_AND_K: 3 & 2 = 2",
		.u.insns_int = {
			BPF_LD_IMM64(R0, 3),
			BPF_ALU32_IMM(BPF_AND, R0, 2),
			BPF_EXIT_INSN(),
		},
		INTERNAL,
		{ },
		{ { 0, 2 } },
	},
	{
		"ALU_AND_K: 0xffffffff & 0xffffffff = 0xffffffff",
		.u.insns_int = {
			BPF_LD_IMM64(R0, 0xffffffff),
			BPF_ALU32_IMM(BPF_AND, R0, 0xffffffff),
			BPF_EXIT_INSN(),
		},
		INTERNAL,
		{ },
		{ { 0, 0xffffffff } },
	},
	{
		"ALU64_AND_K: 3 & 2 = 2",
		.u.insns_int = {
			BPF_LD_IMM64(R0, 3),
			BPF_ALU64_IMM(BPF_AND, R0, 2),
			BPF_EXIT_INSN(),
		},
		INTERNAL,
		{ },
		{ { 0, 2 } },
	},
	{
		"ALU64_AND_K: 0xffffffff & 0xffffffff = 0xffffffff",
		.u.insns_int = {
			BPF_LD_IMM64(R0, 0xffffffff),
			BPF_ALU64_IMM(BPF_AND, R0, 0xffffffff),
			BPF_EXIT_INSN(),
		},
		INTERNAL,
		{ },
		{ { 0, 0xffffffff } },
	},
	{
		"ALU64_AND_K: 0x0000ffffffff0000 & 0x0 = 0x0000ffff00000000",
		.u.insns_int = {
			BPF_LD_IMM64(R2, 0x0000ffffffff0000LL),
			BPF_LD_IMM64(R3, 0x0000000000000000LL),
			BPF_ALU64_IMM(BPF_AND, R2, 0x0),
			BPF_JMP_REG(BPF_JEQ, R2, R3, 2),
			BPF_MOV32_IMM(R0, 2),
			BPF_EXIT_INSN(),
			BPF_MOV32_IMM(R0, 1),
			BPF_EXIT_INSN(),
		},
		INTERNAL,
		{ },
		{ { 0, 0x1 } },
	},
	{
		"ALU64_AND_K: 0x0000ffffffff0000 & -1 = 0x0000ffffffffffff",
		.u.insns_int = {
			BPF_LD_IMM64(R2, 0x0000ffffffff0000LL),
			BPF_LD_IMM64(R3, 0x0000ffffffff0000LL),
			BPF_ALU64_IMM(BPF_AND, R2, 0xffffffff),
			BPF_JMP_REG(BPF_JEQ, R2, R3, 2),
			BPF_MOV32_IMM(R0, 2),
			BPF_EXIT_INSN(),
			BPF_MOV32_IMM(R0, 1),
			BPF_EXIT_INSN(),
		},
		INTERNAL,
		{ },
		{ { 0, 0x1 } },
	},
	{
		"ALU64_AND_K: 0xffffffffffffffff & -1 = 0xffffffffffffffff",
		.u.insns_int = {
			BPF_LD_IMM64(R2, 0xffffffffffffffffLL),
			BPF_LD_IMM64(R3, 0xffffffffffffffffLL),
			BPF_ALU64_IMM(BPF_AND, R2, 0xffffffff),
			BPF_JMP_REG(BPF_JEQ, R2, R3, 2),
			BPF_MOV32_IMM(R0, 2),
			BPF_EXIT_INSN(),
			BPF_MOV32_IMM(R0, 1),
			BPF_EXIT_INSN(),
		},
		INTERNAL,
		{ },
		{ { 0, 0x1 } },
	},
	/* BPF_ALU | BPF_OR | BPF_X */
	{
		"ALU_OR_X: 1 | 2 = 3",
		.u.insns_int = {
			BPF_LD_IMM64(R0, 1),
			BPF_ALU32_IMM(BPF_MOV, R1, 2),
			BPF_ALU32_REG(BPF_OR, R0, R1),
			BPF_EXIT_INSN(),
		},
		INTERNAL,
		{ },
		{ { 0, 3 } },
	},
	{
		"ALU_OR_X: 0x0 | 0xffffffff = 0xffffffff",
		.u.insns_int = {
			BPF_LD_IMM64(R0, 0),
			BPF_ALU32_IMM(BPF_MOV, R1, 0xffffffff),
			BPF_ALU32_REG(BPF_OR, R0, R1),
			BPF_EXIT_INSN(),
		},
		INTERNAL,
		{ },
		{ { 0, 0xffffffff } },
	},
	{
		"ALU64_OR_X: 1 | 2 = 3",
		.u.insns_int = {
			BPF_LD_IMM64(R0, 1),
			BPF_ALU32_IMM(BPF_MOV, R1, 2),
			BPF_ALU64_REG(BPF_OR, R0, R1),
			BPF_EXIT_INSN(),
		},
		INTERNAL,
		{ },
		{ { 0, 3 } },
	},
	{
		"ALU64_OR_X: 0 | 0xffffffff = 0xffffffff",
		.u.insns_int = {
			BPF_LD_IMM64(R0, 0),
			BPF_ALU32_IMM(BPF_MOV, R1, 0xffffffff),
			BPF_ALU64_REG(BPF_OR, R0, R1),
			BPF_EXIT_INSN(),
		},
		INTERNAL,
		{ },
		{ { 0, 0xffffffff } },
	},
	/* BPF_ALU | BPF_OR | BPF_K */
	{
		"ALU_OR_K: 1 | 2 = 3",
		.u.insns_int = {
			BPF_LD_IMM64(R0, 1),
			BPF_ALU32_IMM(BPF_OR, R0, 2),
			BPF_EXIT_INSN(),
		},
		INTERNAL,
		{ },
		{ { 0, 3 } },
	},
	{
		"ALU_OR_K: 0 & 0xffffffff = 0xffffffff",
		.u.insns_int = {
			BPF_LD_IMM64(R0, 0),
			BPF_ALU32_IMM(BPF_OR, R0, 0xffffffff),
			BPF_EXIT_INSN(),
		},
		INTERNAL,
		{ },
		{ { 0, 0xffffffff } },
	},
	{
		"ALU64_OR_K: 1 | 2 = 3",
		.u.insns_int = {
			BPF_LD_IMM64(R0, 1),
			BPF_ALU64_IMM(BPF_OR, R0, 2),
			BPF_EXIT_INSN(),
		},
		INTERNAL,
		{ },
		{ { 0, 3 } },
	},
	{
		"ALU64_OR_K: 0 & 0xffffffff = 0xffffffff",
		.u.insns_int = {
			BPF_LD_IMM64(R0, 0),
			BPF_ALU64_IMM(BPF_OR, R0, 0xffffffff),
			BPF_EXIT_INSN(),
		},
		INTERNAL,
		{ },
		{ { 0, 0xffffffff } },
	},
	{
		"ALU64_OR_K: 0x0000ffffffff0000 | 0x0 = 0x0000ffff00000000",
		.u.insns_int = {
			BPF_LD_IMM64(R2, 0x0000ffffffff0000LL),
			BPF_LD_IMM64(R3, 0x0000ffffffff0000LL),
			BPF_ALU64_IMM(BPF_OR, R2, 0x0),
			BPF_JMP_REG(BPF_JEQ, R2, R3, 2),
			BPF_MOV32_IMM(R0, 2),
			BPF_EXIT_INSN(),
			BPF_MOV32_IMM(R0, 1),
			BPF_EXIT_INSN(),
		},
		INTERNAL,
		{ },
		{ { 0, 0x1 } },
	},
	{
		"ALU64_OR_K: 0x0000ffffffff0000 | -1 = 0xffffffffffffffff",
		.u.insns_int = {
			BPF_LD_IMM64(R2, 0x0000ffffffff0000LL),
			BPF_LD_IMM64(R3, 0xffffffffffffffffLL),
			BPF_ALU64_IMM(BPF_OR, R2, 0xffffffff),
			BPF_JMP_REG(BPF_JEQ, R2, R3, 2),
			BPF_MOV32_IMM(R0, 2),
			BPF_EXIT_INSN(),
			BPF_MOV32_IMM(R0, 1),
			BPF_EXIT_INSN(),
		},
		INTERNAL,
		{ },
		{ { 0, 0x1 } },
	},
	{
		"ALU64_OR_K: 0x000000000000000 | -1 = 0xffffffffffffffff",
		.u.insns_int = {
			BPF_LD_IMM64(R2, 0x0000000000000000LL),
			BPF_LD_IMM64(R3, 0xffffffffffffffffLL),
			BPF_ALU64_IMM(BPF_OR, R2, 0xffffffff),
			BPF_JMP_REG(BPF_JEQ, R2, R3, 2),
			BPF_MOV32_IMM(R0, 2),
			BPF_EXIT_INSN(),
			BPF_MOV32_IMM(R0, 1),
			BPF_EXIT_INSN(),
		},
		INTERNAL,
		{ },
		{ { 0, 0x1 } },
	},
	/* BPF_ALU | BPF_XOR | BPF_X */
	{
		"ALU_XOR_X: 5 ^ 6 = 3",
		.u.insns_int = {
			BPF_LD_IMM64(R0, 5),
			BPF_ALU32_IMM(BPF_MOV, R1, 6),
			BPF_ALU32_REG(BPF_XOR, R0, R1),
			BPF_EXIT_INSN(),
		},
		INTERNAL,
		{ },
		{ { 0, 3 } },
	},
	{
		"ALU_XOR_X: 0x1 ^ 0xffffffff = 0xfffffffe",
		.u.insns_int = {
			BPF_LD_IMM64(R0, 1),
			BPF_ALU32_IMM(BPF_MOV, R1, 0xffffffff),
			BPF_ALU32_REG(BPF_XOR, R0, R1),
			BPF_EXIT_INSN(),
		},
		INTERNAL,
		{ },
		{ { 0, 0xfffffffe } },
	},
	{
		"ALU64_XOR_X: 5 ^ 6 = 3",
		.u.insns_int = {
			BPF_LD_IMM64(R0, 5),
			BPF_ALU32_IMM(BPF_MOV, R1, 6),
			BPF_ALU64_REG(BPF_XOR, R0, R1),
			BPF_EXIT_INSN(),
		},
		INTERNAL,
		{ },
		{ { 0, 3 } },
	},
	{
		"ALU64_XOR_X: 1 ^ 0xffffffff = 0xfffffffe",
		.u.insns_int = {
			BPF_LD_IMM64(R0, 1),
			BPF_ALU32_IMM(BPF_MOV, R1, 0xffffffff),
			BPF_ALU64_REG(BPF_XOR, R0, R1),
			BPF_EXIT_INSN(),
		},
		INTERNAL,
		{ },
		{ { 0, 0xfffffffe } },
	},
	/* BPF_ALU | BPF_XOR | BPF_K */
	{
		"ALU_XOR_K: 5 ^ 6 = 3",
		.u.insns_int = {
			BPF_LD_IMM64(R0, 5),
			BPF_ALU32_IMM(BPF_XOR, R0, 6),
			BPF_EXIT_INSN(),
		},
		INTERNAL,
		{ },
		{ { 0, 3 } },
	},
	{
		"ALU_XOR_K: 1 ^ 0xffffffff = 0xfffffffe",
		.u.insns_int = {
			BPF_LD_IMM64(R0, 1),
			BPF_ALU32_IMM(BPF_XOR, R0, 0xffffffff),
			BPF_EXIT_INSN(),
		},
		INTERNAL,
		{ },
		{ { 0, 0xfffffffe } },
	},
	{
		"ALU64_XOR_K: 5 ^ 6 = 3",
		.u.insns_int = {
			BPF_LD_IMM64(R0, 5),
			BPF_ALU64_IMM(BPF_XOR, R0, 6),
			BPF_EXIT_INSN(),
		},
		INTERNAL,
		{ },
		{ { 0, 3 } },
	},
	{
		"ALU64_XOR_K: 1 & 0xffffffff = 0xfffffffe",
		.u.insns_int = {
			BPF_LD_IMM64(R0, 1),
			BPF_ALU64_IMM(BPF_XOR, R0, 0xffffffff),
			BPF_EXIT_INSN(),
		},
		INTERNAL,
		{ },
		{ { 0, 0xfffffffe } },
	},
	{
		"ALU64_XOR_K: 0x0000ffffffff0000 ^ 0x0 = 0x0000ffffffff0000",
		.u.insns_int = {
			BPF_LD_IMM64(R2, 0x0000ffffffff0000LL),
			BPF_LD_IMM64(R3, 0x0000ffffffff0000LL),
			BPF_ALU64_IMM(BPF_XOR, R2, 0x0),
			BPF_JMP_REG(BPF_JEQ, R2, R3, 2),
			BPF_MOV32_IMM(R0, 2),
			BPF_EXIT_INSN(),
			BPF_MOV32_IMM(R0, 1),
			BPF_EXIT_INSN(),
		},
		INTERNAL,
		{ },
		{ { 0, 0x1 } },
	},
	{
		"ALU64_XOR_K: 0x0000ffffffff0000 ^ -1 = 0xffff00000000ffff",
		.u.insns_int = {
			BPF_LD_IMM64(R2, 0x0000ffffffff0000LL),
			BPF_LD_IMM64(R3, 0xffff00000000ffffLL),
			BPF_ALU64_IMM(BPF_XOR, R2, 0xffffffff),
			BPF_JMP_REG(BPF_JEQ, R2, R3, 2),
			BPF_MOV32_IMM(R0, 2),
			BPF_EXIT_INSN(),
			BPF_MOV32_IMM(R0, 1),
			BPF_EXIT_INSN(),
		},
		INTERNAL,
		{ },
		{ { 0, 0x1 } },
	},
	{
		"ALU64_XOR_K: 0x000000000000000 ^ -1 = 0xffffffffffffffff",
		.u.insns_int = {
			BPF_LD_IMM64(R2, 0x0000000000000000LL),
			BPF_LD_IMM64(R3, 0xffffffffffffffffLL),
			BPF_ALU64_IMM(BPF_XOR, R2, 0xffffffff),
			BPF_JMP_REG(BPF_JEQ, R2, R3, 2),
			BPF_MOV32_IMM(R0, 2),
			BPF_EXIT_INSN(),
			BPF_MOV32_IMM(R0, 1),
			BPF_EXIT_INSN(),
		},
		INTERNAL,
		{ },
		{ { 0, 0x1 } },
	},
	/* BPF_ALU | BPF_LSH | BPF_X */
	{
		"ALU_LSH_X: 1 << 1 = 2",
		.u.insns_int = {
			BPF_LD_IMM64(R0, 1),
			BPF_ALU32_IMM(BPF_MOV, R1, 1),
			BPF_ALU32_REG(BPF_LSH, R0, R1),
			BPF_EXIT_INSN(),
		},
		INTERNAL,
		{ },
		{ { 0, 2 } },
	},
	{
		"ALU_LSH_X: 1 << 31 = 0x80000000",
		.u.insns_int = {
			BPF_LD_IMM64(R0, 1),
			BPF_ALU32_IMM(BPF_MOV, R1, 31),
			BPF_ALU32_REG(BPF_LSH, R0, R1),
			BPF_EXIT_INSN(),
		},
		INTERNAL,
		{ },
		{ { 0, 0x80000000 } },
	},
	{
		"ALU64_LSH_X: 1 << 1 = 2",
		.u.insns_int = {
			BPF_LD_IMM64(R0, 1),
			BPF_ALU32_IMM(BPF_MOV, R1, 1),
			BPF_ALU64_REG(BPF_LSH, R0, R1),
			BPF_EXIT_INSN(),
		},
		INTERNAL,
		{ },
		{ { 0, 2 } },
	},
	{
		"ALU64_LSH_X: 1 << 31 = 0x80000000",
		.u.insns_int = {
			BPF_LD_IMM64(R0, 1),
			BPF_ALU32_IMM(BPF_MOV, R1, 31),
			BPF_ALU64_REG(BPF_LSH, R0, R1),
			BPF_EXIT_INSN(),
		},
		INTERNAL,
		{ },
		{ { 0, 0x80000000 } },
	},
	/* BPF_ALU | BPF_LSH | BPF_K */
	{
		"ALU_LSH_K: 1 << 1 = 2",
		.u.insns_int = {
			BPF_LD_IMM64(R0, 1),
			BPF_ALU32_IMM(BPF_LSH, R0, 1),
			BPF_EXIT_INSN(),
		},
		INTERNAL,
		{ },
		{ { 0, 2 } },
	},
	{
		"ALU_LSH_K: 1 << 31 = 0x80000000",
		.u.insns_int = {
			BPF_LD_IMM64(R0, 1),
			BPF_ALU32_IMM(BPF_LSH, R0, 31),
			BPF_EXIT_INSN(),
		},
		INTERNAL,
		{ },
		{ { 0, 0x80000000 } },
	},
	{
		"ALU64_LSH_K: 1 << 1 = 2",
		.u.insns_int = {
			BPF_LD_IMM64(R0, 1),
			BPF_ALU64_IMM(BPF_LSH, R0, 1),
			BPF_EXIT_INSN(),
		},
		INTERNAL,
		{ },
		{ { 0, 2 } },
	},
	{
		"ALU64_LSH_K: 1 << 31 = 0x80000000",
		.u.insns_int = {
			BPF_LD_IMM64(R0, 1),
			BPF_ALU64_IMM(BPF_LSH, R0, 31),
			BPF_EXIT_INSN(),
		},
		INTERNAL,
		{ },
		{ { 0, 0x80000000 } },
	},
	/* BPF_ALU | BPF_RSH | BPF_X */
	{
		"ALU_RSH_X: 2 >> 1 = 1",
		.u.insns_int = {
			BPF_LD_IMM64(R0, 2),
			BPF_ALU32_IMM(BPF_MOV, R1, 1),
			BPF_ALU32_REG(BPF_RSH, R0, R1),
			BPF_EXIT_INSN(),
		},
		INTERNAL,
		{ },
		{ { 0, 1 } },
	},
	{
		"ALU_RSH_X: 0x80000000 >> 31 = 1",
		.u.insns_int = {
			BPF_LD_IMM64(R0, 0x80000000),
			BPF_ALU32_IMM(BPF_MOV, R1, 31),
			BPF_ALU32_REG(BPF_RSH, R0, R1),
			BPF_EXIT_INSN(),
		},
		INTERNAL,
		{ },
		{ { 0, 1 } },
	},
	{
		"ALU64_RSH_X: 2 >> 1 = 1",
		.u.insns_int = {
			BPF_LD_IMM64(R0, 2),
			BPF_ALU32_IMM(BPF_MOV, R1, 1),
			BPF_ALU64_REG(BPF_RSH, R0, R1),
			BPF_EXIT_INSN(),
		},
		INTERNAL,
		{ },
		{ { 0, 1 } },
	},
	{
		"ALU64_RSH_X: 0x80000000 >> 31 = 1",
		.u.insns_int = {
			BPF_LD_IMM64(R0, 0x80000000),
			BPF_ALU32_IMM(BPF_MOV, R1, 31),
			BPF_ALU64_REG(BPF_RSH, R0, R1),
			BPF_EXIT_INSN(),
		},
		INTERNAL,
		{ },
		{ { 0, 1 } },
	},
	/* BPF_ALU | BPF_RSH | BPF_K */
	{
		"ALU_RSH_K: 2 >> 1 = 1",
		.u.insns_int = {
			BPF_LD_IMM64(R0, 2),
			BPF_ALU32_IMM(BPF_RSH, R0, 1),
			BPF_EXIT_INSN(),
		},
		INTERNAL,
		{ },
		{ { 0, 1 } },
	},
	{
		"ALU_RSH_K: 0x80000000 >> 31 = 1",
		.u.insns_int = {
			BPF_LD_IMM64(R0, 0x80000000),
			BPF_ALU32_IMM(BPF_RSH, R0, 31),
			BPF_EXIT_INSN(),
		},
		INTERNAL,
		{ },
		{ { 0, 1 } },
	},
	{
		"ALU64_RSH_K: 2 >> 1 = 1",
		.u.insns_int = {
			BPF_LD_IMM64(R0, 2),
			BPF_ALU64_IMM(BPF_RSH, R0, 1),
			BPF_EXIT_INSN(),
		},
		INTERNAL,
		{ },
		{ { 0, 1 } },
	},
	{
		"ALU64_RSH_K: 0x80000000 >> 31 = 1",
		.u.insns_int = {
			BPF_LD_IMM64(R0, 0x80000000),
			BPF_ALU64_IMM(BPF_RSH, R0, 31),
			BPF_EXIT_INSN(),
		},
		INTERNAL,
		{ },
		{ { 0, 1 } },
	},
	/* BPF_ALU | BPF_ARSH | BPF_X */
	{
		"ALU_ARSH_X: 0xff00ff0000000000 >> 40 = 0xffffffffffff00ff",
		.u.insns_int = {
			BPF_LD_IMM64(R0, 0xff00ff0000000000LL),
			BPF_ALU32_IMM(BPF_MOV, R1, 40),
			BPF_ALU64_REG(BPF_ARSH, R0, R1),
			BPF_EXIT_INSN(),
		},
		INTERNAL,
		{ },
		{ { 0, 0xffff00ff } },
	},
	/* BPF_ALU | BPF_ARSH | BPF_K */
	{
		"ALU_ARSH_K: 0xff00ff0000000000 >> 40 = 0xffffffffffff00ff",
		.u.insns_int = {
			BPF_LD_IMM64(R0, 0xff00ff0000000000LL),
			BPF_ALU64_IMM(BPF_ARSH, R0, 40),
			BPF_EXIT_INSN(),
		},
		INTERNAL,
		{ },
		{ { 0, 0xffff00ff } },
	},
	/* BPF_ALU | BPF_NEG */
	{
		"ALU_NEG: -(3) = -3",
		.u.insns_int = {
			BPF_ALU32_IMM(BPF_MOV, R0, 3),
			BPF_ALU32_IMM(BPF_NEG, R0, 0),
			BPF_EXIT_INSN(),
		},
		INTERNAL,
		{ },
		{ { 0, -3 } },
	},
	{
		"ALU_NEG: -(-3) = 3",
		.u.insns_int = {
			BPF_ALU32_IMM(BPF_MOV, R0, -3),
			BPF_ALU32_IMM(BPF_NEG, R0, 0),
			BPF_EXIT_INSN(),
		},
		INTERNAL,
		{ },
		{ { 0, 3 } },
	},
	{
		"ALU64_NEG: -(3) = -3",
		.u.insns_int = {
			BPF_LD_IMM64(R0, 3),
			BPF_ALU64_IMM(BPF_NEG, R0, 0),
			BPF_EXIT_INSN(),
		},
		INTERNAL,
		{ },
		{ { 0, -3 } },
	},
	{
		"ALU64_NEG: -(-3) = 3",
		.u.insns_int = {
			BPF_LD_IMM64(R0, -3),
			BPF_ALU64_IMM(BPF_NEG, R0, 0),
			BPF_EXIT_INSN(),
		},
		INTERNAL,
		{ },
		{ { 0, 3 } },
	},
	/* BPF_ALU | BPF_END | BPF_FROM_BE */
	{
		"ALU_END_FROM_BE 16: 0x0123456789abcdef -> 0xcdef",
		.u.insns_int = {
			BPF_LD_IMM64(R0, 0x0123456789abcdefLL),
			BPF_ENDIAN(BPF_FROM_BE, R0, 16),
			BPF_EXIT_INSN(),
		},
		INTERNAL,
		{ },
		{ { 0,  cpu_to_be16(0xcdef) } },
	},
	{
		"ALU_END_FROM_BE 32: 0x0123456789abcdef -> 0x89abcdef",
		.u.insns_int = {
			BPF_LD_IMM64(R0, 0x0123456789abcdefLL),
			BPF_ENDIAN(BPF_FROM_BE, R0, 32),
			BPF_ALU64_REG(BPF_MOV, R1, R0),
			BPF_ALU64_IMM(BPF_RSH, R1, 32),
			BPF_ALU32_REG(BPF_ADD, R0, R1), /* R1 = 0 */
			BPF_EXIT_INSN(),
		},
		INTERNAL,
		{ },
		{ { 0, cpu_to_be32(0x89abcdef) } },
	},
	{
		"ALU_END_FROM_BE 64: 0x0123456789abcdef -> 0x89abcdef",
		.u.insns_int = {
			BPF_LD_IMM64(R0, 0x0123456789abcdefLL),
			BPF_ENDIAN(BPF_FROM_BE, R0, 64),
			BPF_EXIT_INSN(),
		},
		INTERNAL,
		{ },
		{ { 0, (u32) cpu_to_be64(0x0123456789abcdefLL) } },
	},
	/* BPF_ALU | BPF_END | BPF_FROM_LE */
	{
		"ALU_END_FROM_LE 16: 0x0123456789abcdef -> 0xefcd",
		.u.insns_int = {
			BPF_LD_IMM64(R0, 0x0123456789abcdefLL),
			BPF_ENDIAN(BPF_FROM_LE, R0, 16),
			BPF_EXIT_INSN(),
		},
		INTERNAL,
		{ },
		{ { 0, cpu_to_le16(0xcdef) } },
	},
	{
		"ALU_END_FROM_LE 32: 0x0123456789abcdef -> 0xefcdab89",
		.u.insns_int = {
			BPF_LD_IMM64(R0, 0x0123456789abcdefLL),
			BPF_ENDIAN(BPF_FROM_LE, R0, 32),
			BPF_ALU64_REG(BPF_MOV, R1, R0),
			BPF_ALU64_IMM(BPF_RSH, R1, 32),
			BPF_ALU32_REG(BPF_ADD, R0, R1), /* R1 = 0 */
			BPF_EXIT_INSN(),
		},
		INTERNAL,
		{ },
		{ { 0, cpu_to_le32(0x89abcdef) } },
	},
	{
		"ALU_END_FROM_LE 64: 0x0123456789abcdef -> 0x67452301",
		.u.insns_int = {
			BPF_LD_IMM64(R0, 0x0123456789abcdefLL),
			BPF_ENDIAN(BPF_FROM_LE, R0, 64),
			BPF_EXIT_INSN(),
		},
		INTERNAL,
		{ },
		{ { 0, (u32) cpu_to_le64(0x0123456789abcdefLL) } },
	},
	/* BPF_ST(X) | BPF_MEM | BPF_B/H/W/DW */
	{
		"ST_MEM_B: Store/Load byte: max negative",
		.u.insns_int = {
			BPF_ALU32_IMM(BPF_MOV, R0, 1),
			BPF_ST_MEM(BPF_B, R10, -40, 0xff),
			BPF_LDX_MEM(BPF_B, R0, R10, -40),
			BPF_EXIT_INSN(),
		},
		INTERNAL,
		{ },
		{ { 0, 0xff } },
	},
	{
		"ST_MEM_B: Store/Load byte: max positive",
		.u.insns_int = {
			BPF_ALU32_IMM(BPF_MOV, R0, 1),
			BPF_ST_MEM(BPF_H, R10, -40, 0x7f),
			BPF_LDX_MEM(BPF_H, R0, R10, -40),
			BPF_EXIT_INSN(),
		},
		INTERNAL,
		{ },
		{ { 0, 0x7f } },
	},
	{
		"STX_MEM_B: Store/Load byte: max negative",
		.u.insns_int = {
			BPF_LD_IMM64(R0, 0),
			BPF_LD_IMM64(R1, 0xffLL),
			BPF_STX_MEM(BPF_B, R10, R1, -40),
			BPF_LDX_MEM(BPF_B, R0, R10, -40),
			BPF_EXIT_INSN(),
		},
		INTERNAL,
		{ },
		{ { 0, 0xff } },
	},
	{
		"ST_MEM_H: Store/Load half word: max negative",
		.u.insns_int = {
			BPF_ALU32_IMM(BPF_MOV, R0, 1),
			BPF_ST_MEM(BPF_H, R10, -40, 0xffff),
			BPF_LDX_MEM(BPF_H, R0, R10, -40),
			BPF_EXIT_INSN(),
		},
		INTERNAL,
		{ },
		{ { 0, 0xffff } },
	},
	{
		"ST_MEM_H: Store/Load half word: max positive",
		.u.insns_int = {
			BPF_ALU32_IMM(BPF_MOV, R0, 1),
			BPF_ST_MEM(BPF_H, R10, -40, 0x7fff),
			BPF_LDX_MEM(BPF_H, R0, R10, -40),
			BPF_EXIT_INSN(),
		},
		INTERNAL,
		{ },
		{ { 0, 0x7fff } },
	},
	{
		"STX_MEM_H: Store/Load half word: max negative",
		.u.insns_int = {
			BPF_LD_IMM64(R0, 0),
			BPF_LD_IMM64(R1, 0xffffLL),
			BPF_STX_MEM(BPF_H, R10, R1, -40),
			BPF_LDX_MEM(BPF_H, R0, R10, -40),
			BPF_EXIT_INSN(),
		},
		INTERNAL,
		{ },
		{ { 0, 0xffff } },
	},
	{
		"ST_MEM_W: Store/Load word: max negative",
		.u.insns_int = {
			BPF_ALU32_IMM(BPF_MOV, R0, 1),
			BPF_ST_MEM(BPF_W, R10, -40, 0xffffffff),
			BPF_LDX_MEM(BPF_W, R0, R10, -40),
			BPF_EXIT_INSN(),
		},
		INTERNAL,
		{ },
		{ { 0, 0xffffffff } },
	},
	{
		"ST_MEM_W: Store/Load word: max positive",
		.u.insns_int = {
			BPF_ALU32_IMM(BPF_MOV, R0, 1),
			BPF_ST_MEM(BPF_W, R10, -40, 0x7fffffff),
			BPF_LDX_MEM(BPF_W, R0, R10, -40),
			BPF_EXIT_INSN(),
		},
		INTERNAL,
		{ },
		{ { 0, 0x7fffffff } },
	},
	{
		"STX_MEM_W: Store/Load word: max negative",
		.u.insns_int = {
			BPF_LD_IMM64(R0, 0),
			BPF_LD_IMM64(R1, 0xffffffffLL),
			BPF_STX_MEM(BPF_W, R10, R1, -40),
			BPF_LDX_MEM(BPF_W, R0, R10, -40),
			BPF_EXIT_INSN(),
		},
		INTERNAL,
		{ },
		{ { 0, 0xffffffff } },
	},
	{
		"ST_MEM_DW: Store/Load double word: max negative",
		.u.insns_int = {
			BPF_ALU32_IMM(BPF_MOV, R0, 1),
			BPF_ST_MEM(BPF_DW, R10, -40, 0xffffffff),
			BPF_LDX_MEM(BPF_DW, R0, R10, -40),
			BPF_EXIT_INSN(),
		},
		INTERNAL,
		{ },
		{ { 0, 0xffffffff } },
	},
	{
		"ST_MEM_DW: Store/Load double word: max negative 2",
		.u.insns_int = {
			BPF_LD_IMM64(R2, 0xffff00000000ffffLL),
			BPF_LD_IMM64(R3, 0xffffffffffffffffLL),
			BPF_ST_MEM(BPF_DW, R10, -40, 0xffffffff),
			BPF_LDX_MEM(BPF_DW, R2, R10, -40),
			BPF_JMP_REG(BPF_JEQ, R2, R3, 2),
			BPF_MOV32_IMM(R0, 2),
			BPF_EXIT_INSN(),
			BPF_MOV32_IMM(R0, 1),
			BPF_EXIT_INSN(),
		},
		INTERNAL,
		{ },
		{ { 0, 0x1 } },
	},
	{
		"ST_MEM_DW: Store/Load double word: max positive",
		.u.insns_int = {
			BPF_ALU32_IMM(BPF_MOV, R0, 1),
			BPF_ST_MEM(BPF_DW, R10, -40, 0x7fffffff),
			BPF_LDX_MEM(BPF_DW, R0, R10, -40),
			BPF_EXIT_INSN(),
		},
		INTERNAL,
		{ },
		{ { 0, 0x7fffffff } },
	},
	{
		"STX_MEM_DW: Store/Load double word: max negative",
		.u.insns_int = {
			BPF_LD_IMM64(R0, 0),
			BPF_LD_IMM64(R1, 0xffffffffffffffffLL),
			BPF_STX_MEM(BPF_W, R10, R1, -40),
			BPF_LDX_MEM(BPF_W, R0, R10, -40),
			BPF_EXIT_INSN(),
		},
		INTERNAL,
		{ },
		{ { 0, 0xffffffff } },
	},
	/* BPF_STX | BPF_XADD | BPF_W/DW */
	{
		"STX_XADD_W: Test: 0x12 + 0x10 = 0x22",
		.u.insns_int = {
			BPF_ALU32_IMM(BPF_MOV, R0, 0x12),
			BPF_ST_MEM(BPF_W, R10, -40, 0x10),
			BPF_STX_XADD(BPF_W, R10, R0, -40),
			BPF_LDX_MEM(BPF_W, R0, R10, -40),
			BPF_EXIT_INSN(),
		},
		INTERNAL,
		{ },
		{ { 0, 0x22 } },
	},
	{
		"STX_XADD_DW: Test: 0x12 + 0x10 = 0x22",
		.u.insns_int = {
			BPF_ALU32_IMM(BPF_MOV, R0, 0x12),
			BPF_ST_MEM(BPF_DW, R10, -40, 0x10),
			BPF_STX_XADD(BPF_DW, R10, R0, -40),
			BPF_LDX_MEM(BPF_DW, R0, R10, -40),
			BPF_EXIT_INSN(),
		},
		INTERNAL,
		{ },
		{ { 0, 0x22 } },
	},
	/* BPF_JMP | BPF_EXIT */
	{
		"JMP_EXIT",
		.u.insns_int = {
			BPF_ALU32_IMM(BPF_MOV, R0, 0x4711),
			BPF_EXIT_INSN(),
			BPF_ALU32_IMM(BPF_MOV, R0, 0x4712),
		},
		INTERNAL,
		{ },
		{ { 0, 0x4711 } },
	},
	/* BPF_JMP | BPF_JA */
	{
		"JMP_JA: Unconditional jump: if (true) return 1",
		.u.insns_int = {
			BPF_ALU32_IMM(BPF_MOV, R0, 0),
			BPF_JMP_IMM(BPF_JA, 0, 0, 1),
			BPF_EXIT_INSN(),
			BPF_ALU32_IMM(BPF_MOV, R0, 1),
			BPF_EXIT_INSN(),
		},
		INTERNAL,
		{ },
		{ { 0, 1 } },
	},
	/* BPF_JMP | BPF_JSGT | BPF_K */
	{
		"JMP_JSGT_K: Signed jump: if (-1 > -2) return 1",
		.u.insns_int = {
			BPF_ALU32_IMM(BPF_MOV, R0, 0),
			BPF_LD_IMM64(R1, 0xffffffffffffffffLL),
			BPF_JMP_IMM(BPF_JSGT, R1, -2, 1),
			BPF_EXIT_INSN(),
			BPF_ALU32_IMM(BPF_MOV, R0, 1),
			BPF_EXIT_INSN(),
		},
		INTERNAL,
		{ },
		{ { 0, 1 } },
	},
	{
		"JMP_JSGT_K: Signed jump: if (-1 > -1) return 0",
		.u.insns_int = {
			BPF_ALU32_IMM(BPF_MOV, R0, 1),
			BPF_LD_IMM64(R1, 0xffffffffffffffffLL),
			BPF_JMP_IMM(BPF_JSGT, R1, -1, 1),
			BPF_EXIT_INSN(),
			BPF_ALU32_IMM(BPF_MOV, R0, 0),
			BPF_EXIT_INSN(),
		},
		INTERNAL,
		{ },
		{ { 0, 1 } },
	},
	/* BPF_JMP | BPF_JSGE | BPF_K */
	{
		"JMP_JSGE_K: Signed jump: if (-1 >= -2) return 1",
		.u.insns_int = {
			BPF_ALU32_IMM(BPF_MOV, R0, 0),
			BPF_LD_IMM64(R1, 0xffffffffffffffffLL),
			BPF_JMP_IMM(BPF_JSGE, R1, -2, 1),
			BPF_EXIT_INSN(),
			BPF_ALU32_IMM(BPF_MOV, R0, 1),
			BPF_EXIT_INSN(),
		},
		INTERNAL,
		{ },
		{ { 0, 1 } },
	},
	{
		"JMP_JSGE_K: Signed jump: if (-1 >= -1) return 1",
		.u.insns_int = {
			BPF_ALU32_IMM(BPF_MOV, R0, 0),
			BPF_LD_IMM64(R1, 0xffffffffffffffffLL),
			BPF_JMP_IMM(BPF_JSGE, R1, -1, 1),
			BPF_EXIT_INSN(),
			BPF_ALU32_IMM(BPF_MOV, R0, 1),
			BPF_EXIT_INSN(),
		},
		INTERNAL,
		{ },
		{ { 0, 1 } },
	},
	/* BPF_JMP | BPF_JGT | BPF_K */
	{
		"JMP_JGT_K: if (3 > 2) return 1",
		.u.insns_int = {
			BPF_ALU32_IMM(BPF_MOV, R0, 0),
			BPF_LD_IMM64(R1, 3),
			BPF_JMP_IMM(BPF_JGT, R1, 2, 1),
			BPF_EXIT_INSN(),
			BPF_ALU32_IMM(BPF_MOV, R0, 1),
			BPF_EXIT_INSN(),
		},
		INTERNAL,
		{ },
		{ { 0, 1 } },
	},
	{
		"JMP_JGT_K: Unsigned jump: if (-1 > 1) return 1",
		.u.insns_int = {
			BPF_ALU32_IMM(BPF_MOV, R0, 0),
			BPF_LD_IMM64(R1, -1),
			BPF_JMP_IMM(BPF_JGT, R1, 1, 1),
			BPF_EXIT_INSN(),
			BPF_ALU32_IMM(BPF_MOV, R0, 1),
			BPF_EXIT_INSN(),
		},
		INTERNAL,
		{ },
		{ { 0, 1 } },
	},
	/* BPF_JMP | BPF_JGE | BPF_K */
	{
		"JMP_JGE_K: if (3 >= 2) return 1",
		.u.insns_int = {
			BPF_ALU32_IMM(BPF_MOV, R0, 0),
			BPF_LD_IMM64(R1, 3),
			BPF_JMP_IMM(BPF_JGE, R1, 2, 1),
			BPF_EXIT_INSN(),
			BPF_ALU32_IMM(BPF_MOV, R0, 1),
			BPF_EXIT_INSN(),
		},
		INTERNAL,
		{ },
		{ { 0, 1 } },
	},
	/* BPF_JMP | BPF_JGT | BPF_K jump backwards */
	{
		"JMP_JGT_K: if (3 > 2) return 1 (jump backwards)",
		.u.insns_int = {
			BPF_JMP_IMM(BPF_JA, 0, 0, 2), /* goto start */
			BPF_ALU32_IMM(BPF_MOV, R0, 1), /* out: */
			BPF_EXIT_INSN(),
			BPF_ALU32_IMM(BPF_MOV, R0, 0), /* start: */
			BPF_LD_IMM64(R1, 3), /* note: this takes 2 insns */
			BPF_JMP_IMM(BPF_JGT, R1, 2, -6), /* goto out */
			BPF_EXIT_INSN(),
		},
		INTERNAL,
		{ },
		{ { 0, 1 } },
	},
	{
		"JMP_JGE_K: if (3 >= 3) return 1",
		.u.insns_int = {
			BPF_ALU32_IMM(BPF_MOV, R0, 0),
			BPF_LD_IMM64(R1, 3),
			BPF_JMP_IMM(BPF_JGE, R1, 3, 1),
			BPF_EXIT_INSN(),
			BPF_ALU32_IMM(BPF_MOV, R0, 1),
			BPF_EXIT_INSN(),
		},
		INTERNAL,
		{ },
		{ { 0, 1 } },
	},
	/* BPF_JMP | BPF_JNE | BPF_K */
	{
		"JMP_JNE_K: if (3 != 2) return 1",
		.u.insns_int = {
			BPF_ALU32_IMM(BPF_MOV, R0, 0),
			BPF_LD_IMM64(R1, 3),
			BPF_JMP_IMM(BPF_JNE, R1, 2, 1),
			BPF_EXIT_INSN(),
			BPF_ALU32_IMM(BPF_MOV, R0, 1),
			BPF_EXIT_INSN(),
		},
		INTERNAL,
		{ },
		{ { 0, 1 } },
	},
	/* BPF_JMP | BPF_JEQ | BPF_K */
	{
		"JMP_JEQ_K: if (3 == 3) return 1",
		.u.insns_int = {
			BPF_ALU32_IMM(BPF_MOV, R0, 0),
			BPF_LD_IMM64(R1, 3),
			BPF_JMP_IMM(BPF_JEQ, R1, 3, 1),
			BPF_EXIT_INSN(),
			BPF_ALU32_IMM(BPF_MOV, R0, 1),
			BPF_EXIT_INSN(),
		},
		INTERNAL,
		{ },
		{ { 0, 1 } },
	},
	/* BPF_JMP | BPF_JSET | BPF_K */
	{
		"JMP_JSET_K: if (0x3 & 0x2) return 1",
		.u.insns_int = {
			BPF_ALU32_IMM(BPF_MOV, R0, 0),
			BPF_LD_IMM64(R1, 3),
			BPF_JMP_IMM(BPF_JSET, R1, 2, 1),
			BPF_EXIT_INSN(),
			BPF_ALU32_IMM(BPF_MOV, R0, 1),
			BPF_EXIT_INSN(),
		},
		INTERNAL,
		{ },
		{ { 0, 1 } },
	},
	{
		"JMP_JSET_K: if (0x3 & 0xffffffff) return 1",
		.u.insns_int = {
			BPF_ALU32_IMM(BPF_MOV, R0, 0),
			BPF_LD_IMM64(R1, 3),
			BPF_JMP_IMM(BPF_JSET, R1, 0xffffffff, 1),
			BPF_EXIT_INSN(),
			BPF_ALU32_IMM(BPF_MOV, R0, 1),
			BPF_EXIT_INSN(),
		},
		INTERNAL,
		{ },
		{ { 0, 1 } },
	},
	/* BPF_JMP | BPF_JSGT | BPF_X */
	{
		"JMP_JSGT_X: Signed jump: if (-1 > -2) return 1",
		.u.insns_int = {
			BPF_ALU32_IMM(BPF_MOV, R0, 0),
			BPF_LD_IMM64(R1, -1),
			BPF_LD_IMM64(R2, -2),
			BPF_JMP_REG(BPF_JSGT, R1, R2, 1),
			BPF_EXIT_INSN(),
			BPF_ALU32_IMM(BPF_MOV, R0, 1),
			BPF_EXIT_INSN(),
		},
		INTERNAL,
		{ },
		{ { 0, 1 } },
	},
	{
		"JMP_JSGT_X: Signed jump: if (-1 > -1) return 0",
		.u.insns_int = {
			BPF_ALU32_IMM(BPF_MOV, R0, 1),
			BPF_LD_IMM64(R1, -1),
			BPF_LD_IMM64(R2, -1),
			BPF_JMP_REG(BPF_JSGT, R1, R2, 1),
			BPF_EXIT_INSN(),
			BPF_ALU32_IMM(BPF_MOV, R0, 0),
			BPF_EXIT_INSN(),
		},
		INTERNAL,
		{ },
		{ { 0, 1 } },
	},
	/* BPF_JMP | BPF_JSGE | BPF_X */
	{
		"JMP_JSGE_X: Signed jump: if (-1 >= -2) return 1",
		.u.insns_int = {
			BPF_ALU32_IMM(BPF_MOV, R0, 0),
			BPF_LD_IMM64(R1, -1),
			BPF_LD_IMM64(R2, -2),
			BPF_JMP_REG(BPF_JSGE, R1, R2, 1),
			BPF_EXIT_INSN(),
			BPF_ALU32_IMM(BPF_MOV, R0, 1),
			BPF_EXIT_INSN(),
		},
		INTERNAL,
		{ },
		{ { 0, 1 } },
	},
	{
		"JMP_JSGE_X: Signed jump: if (-1 >= -1) return 1",
		.u.insns_int = {
			BPF_ALU32_IMM(BPF_MOV, R0, 0),
			BPF_LD_IMM64(R1, -1),
			BPF_LD_IMM64(R2, -1),
			BPF_JMP_REG(BPF_JSGE, R1, R2, 1),
			BPF_EXIT_INSN(),
			BPF_ALU32_IMM(BPF_MOV, R0, 1),
			BPF_EXIT_INSN(),
		},
		INTERNAL,
		{ },
		{ { 0, 1 } },
	},
	/* BPF_JMP | BPF_JGT | BPF_X */
	{
		"JMP_JGT_X: if (3 > 2) return 1",
		.u.insns_int = {
			BPF_ALU32_IMM(BPF_MOV, R0, 0),
			BPF_LD_IMM64(R1, 3),
			BPF_LD_IMM64(R2, 2),
			BPF_JMP_REG(BPF_JGT, R1, R2, 1),
			BPF_EXIT_INSN(),
			BPF_ALU32_IMM(BPF_MOV, R0, 1),
			BPF_EXIT_INSN(),
		},
		INTERNAL,
		{ },
		{ { 0, 1 } },
	},
	{
		"JMP_JGT_X: Unsigned jump: if (-1 > 1) return 1",
		.u.insns_int = {
			BPF_ALU32_IMM(BPF_MOV, R0, 0),
			BPF_LD_IMM64(R1, -1),
			BPF_LD_IMM64(R2, 1),
			BPF_JMP_REG(BPF_JGT, R1, R2, 1),
			BPF_EXIT_INSN(),
			BPF_ALU32_IMM(BPF_MOV, R0, 1),
			BPF_EXIT_INSN(),
		},
		INTERNAL,
		{ },
		{ { 0, 1 } },
	},
	/* BPF_JMP | BPF_JGE | BPF_X */
	{
		"JMP_JGE_X: if (3 >= 2) return 1",
		.u.insns_int = {
			BPF_ALU32_IMM(BPF_MOV, R0, 0),
			BPF_LD_IMM64(R1, 3),
			BPF_LD_IMM64(R2, 2),
			BPF_JMP_REG(BPF_JGE, R1, R2, 1),
			BPF_EXIT_INSN(),
			BPF_ALU32_IMM(BPF_MOV, R0, 1),
			BPF_EXIT_INSN(),
		},
		INTERNAL,
		{ },
		{ { 0, 1 } },
	},
	{
		"JMP_JGE_X: if (3 >= 3) return 1",
		.u.insns_int = {
			BPF_ALU32_IMM(BPF_MOV, R0, 0),
			BPF_LD_IMM64(R1, 3),
			BPF_LD_IMM64(R2, 3),
			BPF_JMP_REG(BPF_JGE, R1, R2, 1),
			BPF_EXIT_INSN(),
			BPF_ALU32_IMM(BPF_MOV, R0, 1),
			BPF_EXIT_INSN(),
		},
		INTERNAL,
		{ },
		{ { 0, 1 } },
	},
	{
		/* Mainly testing JIT + imm64 here. */
		"JMP_JGE_X: ldimm64 test 1",
		.u.insns_int = {
			BPF_ALU32_IMM(BPF_MOV, R0, 0),
			BPF_LD_IMM64(R1, 3),
			BPF_LD_IMM64(R2, 2),
			BPF_JMP_REG(BPF_JGE, R1, R2, 2),
			BPF_LD_IMM64(R0, 0xffffffffffffffffUL),
			BPF_LD_IMM64(R0, 0xeeeeeeeeeeeeeeeeUL),
			BPF_EXIT_INSN(),
		},
		INTERNAL,
		{ },
		{ { 0, 0xeeeeeeeeU } },
	},
	{
		"JMP_JGE_X: ldimm64 test 2",
		.u.insns_int = {
			BPF_ALU32_IMM(BPF_MOV, R0, 0),
			BPF_LD_IMM64(R1, 3),
			BPF_LD_IMM64(R2, 2),
			BPF_JMP_REG(BPF_JGE, R1, R2, 0),
			BPF_LD_IMM64(R0, 0xffffffffffffffffUL),
			BPF_EXIT_INSN(),
		},
		INTERNAL,
		{ },
		{ { 0, 0xffffffffU } },
	},
	{
		"JMP_JGE_X: ldimm64 test 3",
		.u.insns_int = {
			BPF_ALU32_IMM(BPF_MOV, R0, 1),
			BPF_LD_IMM64(R1, 3),
			BPF_LD_IMM64(R2, 2),
			BPF_JMP_REG(BPF_JGE, R1, R2, 4),
			BPF_LD_IMM64(R0, 0xffffffffffffffffUL),
			BPF_LD_IMM64(R0, 0xeeeeeeeeeeeeeeeeUL),
			BPF_EXIT_INSN(),
		},
		INTERNAL,
		{ },
		{ { 0, 1 } },
	},
	/* BPF_JMP | BPF_JNE | BPF_X */
	{
		"JMP_JNE_X: if (3 != 2) return 1",
		.u.insns_int = {
			BPF_ALU32_IMM(BPF_MOV, R0, 0),
			BPF_LD_IMM64(R1, 3),
			BPF_LD_IMM64(R2, 2),
			BPF_JMP_REG(BPF_JNE, R1, R2, 1),
			BPF_EXIT_INSN(),
			BPF_ALU32_IMM(BPF_MOV, R0, 1),
			BPF_EXIT_INSN(),
		},
		INTERNAL,
		{ },
		{ { 0, 1 } },
	},
	/* BPF_JMP | BPF_JEQ | BPF_X */
	{
		"JMP_JEQ_X: if (3 == 3) return 1",
		.u.insns_int = {
			BPF_ALU32_IMM(BPF_MOV, R0, 0),
			BPF_LD_IMM64(R1, 3),
			BPF_LD_IMM64(R2, 3),
			BPF_JMP_REG(BPF_JEQ, R1, R2, 1),
			BPF_EXIT_INSN(),
			BPF_ALU32_IMM(BPF_MOV, R0, 1),
			BPF_EXIT_INSN(),
		},
		INTERNAL,
		{ },
		{ { 0, 1 } },
	},
	/* BPF_JMP | BPF_JSET | BPF_X */
	{
		"JMP_JSET_X: if (0x3 & 0x2) return 1",
		.u.insns_int = {
			BPF_ALU32_IMM(BPF_MOV, R0, 0),
			BPF_LD_IMM64(R1, 3),
			BPF_LD_IMM64(R2, 2),
			BPF_JMP_REG(BPF_JSET, R1, R2, 1),
			BPF_EXIT_INSN(),
			BPF_ALU32_IMM(BPF_MOV, R0, 1),
			BPF_EXIT_INSN(),
		},
		INTERNAL,
		{ },
		{ { 0, 1 } },
	},
	{
		"JMP_JSET_X: if (0x3 & 0xffffffff) return 1",
		.u.insns_int = {
			BPF_ALU32_IMM(BPF_MOV, R0, 0),
			BPF_LD_IMM64(R1, 3),
			BPF_LD_IMM64(R2, 0xffffffff),
			BPF_JMP_REG(BPF_JSET, R1, R2, 1),
			BPF_EXIT_INSN(),
			BPF_ALU32_IMM(BPF_MOV, R0, 1),
			BPF_EXIT_INSN(),
		},
		INTERNAL,
		{ },
		{ { 0, 1 } },
	},
	{
		"JMP_JA: Jump, gap, jump, ...",
		{ },
		CLASSIC | FLAG_NO_DATA,
		{ },
		{ { 0, 0xababcbac } },
		.fill_helper = bpf_fill_ja,
	},
	{	/* Mainly checking JIT here. */
		"BPF_MAXINSNS: Maximum possible literals",
		{ },
		CLASSIC | FLAG_NO_DATA,
		{ },
		{ { 0, 0xffffffff } },
		.fill_helper = bpf_fill_maxinsns1,
	},
	{	/* Mainly checking JIT here. */
		"BPF_MAXINSNS: Single literal",
		{ },
		CLASSIC | FLAG_NO_DATA,
		{ },
		{ { 0, 0xfefefefe } },
		.fill_helper = bpf_fill_maxinsns2,
	},
	{	/* Mainly checking JIT here. */
		"BPF_MAXINSNS: Run/add until end",
		{ },
		CLASSIC | FLAG_NO_DATA,
		{ },
		{ { 0, 0x947bf368 } },
		.fill_helper = bpf_fill_maxinsns3,
	},
	{
		"BPF_MAXINSNS: Too many instructions",
		{ },
		CLASSIC | FLAG_NO_DATA | FLAG_EXPECTED_FAIL,
		{ },
		{ },
		.fill_helper = bpf_fill_maxinsns4,
		.expected_errcode = -EINVAL,
	},
	{	/* Mainly checking JIT here. */
		"BPF_MAXINSNS: Very long jump",
		{ },
		CLASSIC | FLAG_NO_DATA,
		{ },
		{ { 0, 0xabababab } },
		.fill_helper = bpf_fill_maxinsns5,
	},
	{	/* Mainly checking JIT here. */
		"BPF_MAXINSNS: Ctx heavy transformations",
		{ },
		CLASSIC,
		{ },
		{
			{  1, !!(SKB_VLAN_TCI & VLAN_TAG_PRESENT) },
			{ 10, !!(SKB_VLAN_TCI & VLAN_TAG_PRESENT) }
		},
		.fill_helper = bpf_fill_maxinsns6,
	},
	{	/* Mainly checking JIT here. */
		"BPF_MAXINSNS: Call heavy transformations",
		{ },
		CLASSIC | FLAG_NO_DATA,
		{ },
		{ { 1, 0 }, { 10, 0 } },
		.fill_helper = bpf_fill_maxinsns7,
	},
	{	/* Mainly checking JIT here. */
		"BPF_MAXINSNS: Jump heavy test",
		{ },
		CLASSIC | FLAG_NO_DATA,
		{ },
		{ { 0, 0xffffffff } },
		.fill_helper = bpf_fill_maxinsns8,
	},
	{	/* Mainly checking JIT here. */
		"BPF_MAXINSNS: Very long jump backwards",
		{ },
		INTERNAL | FLAG_NO_DATA,
		{ },
		{ { 0, 0xcbababab } },
		.fill_helper = bpf_fill_maxinsns9,
	},
	{	/* Mainly checking JIT here. */
		"BPF_MAXINSNS: Edge hopping nuthouse",
		{ },
		INTERNAL | FLAG_NO_DATA,
		{ },
		{ { 0, 0xabababac } },
		.fill_helper = bpf_fill_maxinsns10,
	},
	{
		"BPF_MAXINSNS: Jump, gap, jump, ...",
		{ },
<<<<<<< HEAD
#ifdef CONFIG_BPF_JIT_ALWAYS_ON
=======
#if defined(CONFIG_BPF_JIT_ALWAYS_ON) && defined(CONFIG_X86)
>>>>>>> 801fa748
		CLASSIC | FLAG_NO_DATA | FLAG_EXPECTED_FAIL,
#else
		CLASSIC | FLAG_NO_DATA,
#endif
		{ },
		{ { 0, 0xababcbac } },
		.fill_helper = bpf_fill_maxinsns11,
		.expected_errcode = -ENOTSUPP,
	},
	{
		"BPF_MAXINSNS: ld_abs+get_processor_id",
		{ },
		CLASSIC,
		{ },
		{ { 1, 0xbee } },
		.fill_helper = bpf_fill_ld_abs_get_processor_id,
	},
	{
		"BPF_MAXINSNS: ld_abs+vlan_push/pop",
		{ },
		INTERNAL,
		{ 0x34 },
		{ { ETH_HLEN, 0xbef } },
		.fill_helper = bpf_fill_ld_abs_vlan_push_pop,
	},
	/*
	 * LD_IND / LD_ABS on fragmented SKBs
	 */
	{
		"LD_IND byte frag",
		.u.insns = {
			BPF_STMT(BPF_LDX | BPF_IMM, 0x40),
			BPF_STMT(BPF_LD | BPF_IND | BPF_B, 0x0),
			BPF_STMT(BPF_RET | BPF_A, 0x0),
		},
		CLASSIC | FLAG_SKB_FRAG,
		{ },
		{ {0x40, 0x42} },
		.frag_data = {
			0x42, 0x00, 0x00, 0x00,
			0x43, 0x44, 0x00, 0x00,
			0x21, 0x07, 0x19, 0x83,
		},
	},
	{
		"LD_IND halfword frag",
		.u.insns = {
			BPF_STMT(BPF_LDX | BPF_IMM, 0x40),
			BPF_STMT(BPF_LD | BPF_IND | BPF_H, 0x4),
			BPF_STMT(BPF_RET | BPF_A, 0x0),
		},
		CLASSIC | FLAG_SKB_FRAG,
		{ },
		{ {0x40, 0x4344} },
		.frag_data = {
			0x42, 0x00, 0x00, 0x00,
			0x43, 0x44, 0x00, 0x00,
			0x21, 0x07, 0x19, 0x83,
		},
	},
	{
		"LD_IND word frag",
		.u.insns = {
			BPF_STMT(BPF_LDX | BPF_IMM, 0x40),
			BPF_STMT(BPF_LD | BPF_IND | BPF_W, 0x8),
			BPF_STMT(BPF_RET | BPF_A, 0x0),
		},
		CLASSIC | FLAG_SKB_FRAG,
		{ },
		{ {0x40, 0x21071983} },
		.frag_data = {
			0x42, 0x00, 0x00, 0x00,
			0x43, 0x44, 0x00, 0x00,
			0x21, 0x07, 0x19, 0x83,
		},
	},
	{
		"LD_IND halfword mixed head/frag",
		.u.insns = {
			BPF_STMT(BPF_LDX | BPF_IMM, 0x40),
			BPF_STMT(BPF_LD | BPF_IND | BPF_H, -0x1),
			BPF_STMT(BPF_RET | BPF_A, 0x0),
		},
		CLASSIC | FLAG_SKB_FRAG,
		{ [0x3e] = 0x25, [0x3f] = 0x05, },
		{ {0x40, 0x0519} },
		.frag_data = { 0x19, 0x82 },
	},
	{
		"LD_IND word mixed head/frag",
		.u.insns = {
			BPF_STMT(BPF_LDX | BPF_IMM, 0x40),
			BPF_STMT(BPF_LD | BPF_IND | BPF_W, -0x2),
			BPF_STMT(BPF_RET | BPF_A, 0x0),
		},
		CLASSIC | FLAG_SKB_FRAG,
		{ [0x3e] = 0x25, [0x3f] = 0x05, },
		{ {0x40, 0x25051982} },
		.frag_data = { 0x19, 0x82 },
	},
	{
		"LD_ABS byte frag",
		.u.insns = {
			BPF_STMT(BPF_LD | BPF_ABS | BPF_B, 0x40),
			BPF_STMT(BPF_RET | BPF_A, 0x0),
		},
		CLASSIC | FLAG_SKB_FRAG,
		{ },
		{ {0x40, 0x42} },
		.frag_data = {
			0x42, 0x00, 0x00, 0x00,
			0x43, 0x44, 0x00, 0x00,
			0x21, 0x07, 0x19, 0x83,
		},
	},
	{
		"LD_ABS halfword frag",
		.u.insns = {
			BPF_STMT(BPF_LD | BPF_ABS | BPF_H, 0x44),
			BPF_STMT(BPF_RET | BPF_A, 0x0),
		},
		CLASSIC | FLAG_SKB_FRAG,
		{ },
		{ {0x40, 0x4344} },
		.frag_data = {
			0x42, 0x00, 0x00, 0x00,
			0x43, 0x44, 0x00, 0x00,
			0x21, 0x07, 0x19, 0x83,
		},
	},
	{
		"LD_ABS word frag",
		.u.insns = {
			BPF_STMT(BPF_LD | BPF_ABS | BPF_W, 0x48),
			BPF_STMT(BPF_RET | BPF_A, 0x0),
		},
		CLASSIC | FLAG_SKB_FRAG,
		{ },
		{ {0x40, 0x21071983} },
		.frag_data = {
			0x42, 0x00, 0x00, 0x00,
			0x43, 0x44, 0x00, 0x00,
			0x21, 0x07, 0x19, 0x83,
		},
	},
	{
		"LD_ABS halfword mixed head/frag",
		.u.insns = {
			BPF_STMT(BPF_LD | BPF_ABS | BPF_H, 0x3f),
			BPF_STMT(BPF_RET | BPF_A, 0x0),
		},
		CLASSIC | FLAG_SKB_FRAG,
		{ [0x3e] = 0x25, [0x3f] = 0x05, },
		{ {0x40, 0x0519} },
		.frag_data = { 0x19, 0x82 },
	},
	{
		"LD_ABS word mixed head/frag",
		.u.insns = {
			BPF_STMT(BPF_LD | BPF_ABS | BPF_W, 0x3e),
			BPF_STMT(BPF_RET | BPF_A, 0x0),
		},
		CLASSIC | FLAG_SKB_FRAG,
		{ [0x3e] = 0x25, [0x3f] = 0x05, },
		{ {0x40, 0x25051982} },
		.frag_data = { 0x19, 0x82 },
	},
	/*
	 * LD_IND / LD_ABS on non fragmented SKBs
	 */
	{
		/*
		 * this tests that the JIT/interpreter correctly resets X
		 * before using it in an LD_IND instruction.
		 */
		"LD_IND byte default X",
		.u.insns = {
			BPF_STMT(BPF_LD | BPF_IND | BPF_B, 0x1),
			BPF_STMT(BPF_RET | BPF_A, 0x0),
		},
		CLASSIC,
		{ [0x1] = 0x42 },
		{ {0x40, 0x42 } },
	},
	{
		"LD_IND byte positive offset",
		.u.insns = {
			BPF_STMT(BPF_LDX | BPF_IMM, 0x3e),
			BPF_STMT(BPF_LD | BPF_IND | BPF_B, 0x1),
			BPF_STMT(BPF_RET | BPF_A, 0x0),
		},
		CLASSIC,
		{ [0x3c] = 0x25, [0x3d] = 0x05,  [0x3e] = 0x19, [0x3f] = 0x82 },
		{ {0x40, 0x82 } },
	},
	{
		"LD_IND byte negative offset",
		.u.insns = {
			BPF_STMT(BPF_LDX | BPF_IMM, 0x3e),
			BPF_STMT(BPF_LD | BPF_IND | BPF_B, -0x1),
			BPF_STMT(BPF_RET | BPF_A, 0x0),
		},
		CLASSIC,
		{ [0x3c] = 0x25, [0x3d] = 0x05,  [0x3e] = 0x19, [0x3f] = 0x82 },
		{ {0x40, 0x05 } },
	},
	{
		"LD_IND halfword positive offset",
		.u.insns = {
			BPF_STMT(BPF_LDX | BPF_IMM, 0x20),
			BPF_STMT(BPF_LD | BPF_IND | BPF_H, 0x2),
			BPF_STMT(BPF_RET | BPF_A, 0x0),
		},
		CLASSIC,
		{
			[0x1c] = 0xaa, [0x1d] = 0x55,
			[0x1e] = 0xbb, [0x1f] = 0x66,
			[0x20] = 0xcc, [0x21] = 0x77,
			[0x22] = 0xdd, [0x23] = 0x88,
		},
		{ {0x40, 0xdd88 } },
	},
	{
		"LD_IND halfword negative offset",
		.u.insns = {
			BPF_STMT(BPF_LDX | BPF_IMM, 0x20),
			BPF_STMT(BPF_LD | BPF_IND | BPF_H, -0x2),
			BPF_STMT(BPF_RET | BPF_A, 0x0),
		},
		CLASSIC,
		{
			[0x1c] = 0xaa, [0x1d] = 0x55,
			[0x1e] = 0xbb, [0x1f] = 0x66,
			[0x20] = 0xcc, [0x21] = 0x77,
			[0x22] = 0xdd, [0x23] = 0x88,
		},
		{ {0x40, 0xbb66 } },
	},
	{
		"LD_IND halfword unaligned",
		.u.insns = {
			BPF_STMT(BPF_LDX | BPF_IMM, 0x20),
			BPF_STMT(BPF_LD | BPF_IND | BPF_H, -0x1),
			BPF_STMT(BPF_RET | BPF_A, 0x0),
		},
		CLASSIC,
		{
			[0x1c] = 0xaa, [0x1d] = 0x55,
			[0x1e] = 0xbb, [0x1f] = 0x66,
			[0x20] = 0xcc, [0x21] = 0x77,
			[0x22] = 0xdd, [0x23] = 0x88,
		},
		{ {0x40, 0x66cc } },
	},
	{
		"LD_IND word positive offset",
		.u.insns = {
			BPF_STMT(BPF_LDX | BPF_IMM, 0x20),
			BPF_STMT(BPF_LD | BPF_IND | BPF_W, 0x4),
			BPF_STMT(BPF_RET | BPF_A, 0x0),
		},
		CLASSIC,
		{
			[0x1c] = 0xaa, [0x1d] = 0x55,
			[0x1e] = 0xbb, [0x1f] = 0x66,
			[0x20] = 0xcc, [0x21] = 0x77,
			[0x22] = 0xdd, [0x23] = 0x88,
			[0x24] = 0xee, [0x25] = 0x99,
			[0x26] = 0xff, [0x27] = 0xaa,
		},
		{ {0x40, 0xee99ffaa } },
	},
	{
		"LD_IND word negative offset",
		.u.insns = {
			BPF_STMT(BPF_LDX | BPF_IMM, 0x20),
			BPF_STMT(BPF_LD | BPF_IND | BPF_W, -0x4),
			BPF_STMT(BPF_RET | BPF_A, 0x0),
		},
		CLASSIC,
		{
			[0x1c] = 0xaa, [0x1d] = 0x55,
			[0x1e] = 0xbb, [0x1f] = 0x66,
			[0x20] = 0xcc, [0x21] = 0x77,
			[0x22] = 0xdd, [0x23] = 0x88,
			[0x24] = 0xee, [0x25] = 0x99,
			[0x26] = 0xff, [0x27] = 0xaa,
		},
		{ {0x40, 0xaa55bb66 } },
	},
	{
		"LD_IND word unaligned (addr & 3 == 2)",
		.u.insns = {
			BPF_STMT(BPF_LDX | BPF_IMM, 0x20),
			BPF_STMT(BPF_LD | BPF_IND | BPF_W, -0x2),
			BPF_STMT(BPF_RET | BPF_A, 0x0),
		},
		CLASSIC,
		{
			[0x1c] = 0xaa, [0x1d] = 0x55,
			[0x1e] = 0xbb, [0x1f] = 0x66,
			[0x20] = 0xcc, [0x21] = 0x77,
			[0x22] = 0xdd, [0x23] = 0x88,
			[0x24] = 0xee, [0x25] = 0x99,
			[0x26] = 0xff, [0x27] = 0xaa,
		},
		{ {0x40, 0xbb66cc77 } },
	},
	{
		"LD_IND word unaligned (addr & 3 == 1)",
		.u.insns = {
			BPF_STMT(BPF_LDX | BPF_IMM, 0x20),
			BPF_STMT(BPF_LD | BPF_IND | BPF_W, -0x3),
			BPF_STMT(BPF_RET | BPF_A, 0x0),
		},
		CLASSIC,
		{
			[0x1c] = 0xaa, [0x1d] = 0x55,
			[0x1e] = 0xbb, [0x1f] = 0x66,
			[0x20] = 0xcc, [0x21] = 0x77,
			[0x22] = 0xdd, [0x23] = 0x88,
			[0x24] = 0xee, [0x25] = 0x99,
			[0x26] = 0xff, [0x27] = 0xaa,
		},
		{ {0x40, 0x55bb66cc } },
	},
	{
		"LD_IND word unaligned (addr & 3 == 3)",
		.u.insns = {
			BPF_STMT(BPF_LDX | BPF_IMM, 0x20),
			BPF_STMT(BPF_LD | BPF_IND | BPF_W, -0x1),
			BPF_STMT(BPF_RET | BPF_A, 0x0),
		},
		CLASSIC,
		{
			[0x1c] = 0xaa, [0x1d] = 0x55,
			[0x1e] = 0xbb, [0x1f] = 0x66,
			[0x20] = 0xcc, [0x21] = 0x77,
			[0x22] = 0xdd, [0x23] = 0x88,
			[0x24] = 0xee, [0x25] = 0x99,
			[0x26] = 0xff, [0x27] = 0xaa,
		},
		{ {0x40, 0x66cc77dd } },
	},
	{
		"LD_ABS byte",
		.u.insns = {
			BPF_STMT(BPF_LD | BPF_ABS | BPF_B, 0x20),
			BPF_STMT(BPF_RET | BPF_A, 0x0),
		},
		CLASSIC,
		{
			[0x1c] = 0xaa, [0x1d] = 0x55,
			[0x1e] = 0xbb, [0x1f] = 0x66,
			[0x20] = 0xcc, [0x21] = 0x77,
			[0x22] = 0xdd, [0x23] = 0x88,
			[0x24] = 0xee, [0x25] = 0x99,
			[0x26] = 0xff, [0x27] = 0xaa,
		},
		{ {0x40, 0xcc } },
	},
	{
		"LD_ABS halfword",
		.u.insns = {
			BPF_STMT(BPF_LD | BPF_ABS | BPF_H, 0x22),
			BPF_STMT(BPF_RET | BPF_A, 0x0),
		},
		CLASSIC,
		{
			[0x1c] = 0xaa, [0x1d] = 0x55,
			[0x1e] = 0xbb, [0x1f] = 0x66,
			[0x20] = 0xcc, [0x21] = 0x77,
			[0x22] = 0xdd, [0x23] = 0x88,
			[0x24] = 0xee, [0x25] = 0x99,
			[0x26] = 0xff, [0x27] = 0xaa,
		},
		{ {0x40, 0xdd88 } },
	},
	{
		"LD_ABS halfword unaligned",
		.u.insns = {
			BPF_STMT(BPF_LD | BPF_ABS | BPF_H, 0x25),
			BPF_STMT(BPF_RET | BPF_A, 0x0),
		},
		CLASSIC,
		{
			[0x1c] = 0xaa, [0x1d] = 0x55,
			[0x1e] = 0xbb, [0x1f] = 0x66,
			[0x20] = 0xcc, [0x21] = 0x77,
			[0x22] = 0xdd, [0x23] = 0x88,
			[0x24] = 0xee, [0x25] = 0x99,
			[0x26] = 0xff, [0x27] = 0xaa,
		},
		{ {0x40, 0x99ff } },
	},
	{
		"LD_ABS word",
		.u.insns = {
			BPF_STMT(BPF_LD | BPF_ABS | BPF_W, 0x1c),
			BPF_STMT(BPF_RET | BPF_A, 0x0),
		},
		CLASSIC,
		{
			[0x1c] = 0xaa, [0x1d] = 0x55,
			[0x1e] = 0xbb, [0x1f] = 0x66,
			[0x20] = 0xcc, [0x21] = 0x77,
			[0x22] = 0xdd, [0x23] = 0x88,
			[0x24] = 0xee, [0x25] = 0x99,
			[0x26] = 0xff, [0x27] = 0xaa,
		},
		{ {0x40, 0xaa55bb66 } },
	},
	{
		"LD_ABS word unaligned (addr & 3 == 2)",
		.u.insns = {
			BPF_STMT(BPF_LD | BPF_ABS | BPF_W, 0x22),
			BPF_STMT(BPF_RET | BPF_A, 0x0),
		},
		CLASSIC,
		{
			[0x1c] = 0xaa, [0x1d] = 0x55,
			[0x1e] = 0xbb, [0x1f] = 0x66,
			[0x20] = 0xcc, [0x21] = 0x77,
			[0x22] = 0xdd, [0x23] = 0x88,
			[0x24] = 0xee, [0x25] = 0x99,
			[0x26] = 0xff, [0x27] = 0xaa,
		},
		{ {0x40, 0xdd88ee99 } },
	},
	{
		"LD_ABS word unaligned (addr & 3 == 1)",
		.u.insns = {
			BPF_STMT(BPF_LD | BPF_ABS | BPF_W, 0x21),
			BPF_STMT(BPF_RET | BPF_A, 0x0),
		},
		CLASSIC,
		{
			[0x1c] = 0xaa, [0x1d] = 0x55,
			[0x1e] = 0xbb, [0x1f] = 0x66,
			[0x20] = 0xcc, [0x21] = 0x77,
			[0x22] = 0xdd, [0x23] = 0x88,
			[0x24] = 0xee, [0x25] = 0x99,
			[0x26] = 0xff, [0x27] = 0xaa,
		},
		{ {0x40, 0x77dd88ee } },
	},
	{
		"LD_ABS word unaligned (addr & 3 == 3)",
		.u.insns = {
			BPF_STMT(BPF_LD | BPF_ABS | BPF_W, 0x23),
			BPF_STMT(BPF_RET | BPF_A, 0x0),
		},
		CLASSIC,
		{
			[0x1c] = 0xaa, [0x1d] = 0x55,
			[0x1e] = 0xbb, [0x1f] = 0x66,
			[0x20] = 0xcc, [0x21] = 0x77,
			[0x22] = 0xdd, [0x23] = 0x88,
			[0x24] = 0xee, [0x25] = 0x99,
			[0x26] = 0xff, [0x27] = 0xaa,
		},
		{ {0x40, 0x88ee99ff } },
	},
	/*
	 * verify that the interpreter or JIT correctly sets A and X
	 * to 0.
	 */
	{
		"ADD default X",
		.u.insns = {
			/*
			 * A = 0x42
			 * A = A + X
			 * ret A
			 */
			BPF_STMT(BPF_LD | BPF_IMM, 0x42),
			BPF_STMT(BPF_ALU | BPF_ADD | BPF_X, 0),
			BPF_STMT(BPF_RET | BPF_A, 0x0),
		},
		CLASSIC | FLAG_NO_DATA,
		{},
		{ {0x1, 0x42 } },
	},
	{
		"ADD default A",
		.u.insns = {
			/*
			 * A = A + 0x42
			 * ret A
			 */
			BPF_STMT(BPF_ALU | BPF_ADD | BPF_K, 0x42),
			BPF_STMT(BPF_RET | BPF_A, 0x0),
		},
		CLASSIC | FLAG_NO_DATA,
		{},
		{ {0x1, 0x42 } },
	},
	{
		"SUB default X",
		.u.insns = {
			/*
			 * A = 0x66
			 * A = A - X
			 * ret A
			 */
			BPF_STMT(BPF_LD | BPF_IMM, 0x66),
			BPF_STMT(BPF_ALU | BPF_SUB | BPF_X, 0),
			BPF_STMT(BPF_RET | BPF_A, 0x0),
		},
		CLASSIC | FLAG_NO_DATA,
		{},
		{ {0x1, 0x66 } },
	},
	{
		"SUB default A",
		.u.insns = {
			/*
			 * A = A - -0x66
			 * ret A
			 */
			BPF_STMT(BPF_ALU | BPF_SUB | BPF_K, -0x66),
			BPF_STMT(BPF_RET | BPF_A, 0x0),
		},
		CLASSIC | FLAG_NO_DATA,
		{},
		{ {0x1, 0x66 } },
	},
	{
		"MUL default X",
		.u.insns = {
			/*
			 * A = 0x42
			 * A = A * X
			 * ret A
			 */
			BPF_STMT(BPF_LD | BPF_IMM, 0x42),
			BPF_STMT(BPF_ALU | BPF_MUL | BPF_X, 0),
			BPF_STMT(BPF_RET | BPF_A, 0x0),
		},
		CLASSIC | FLAG_NO_DATA,
		{},
		{ {0x1, 0x0 } },
	},
	{
		"MUL default A",
		.u.insns = {
			/*
			 * A = A * 0x66
			 * ret A
			 */
			BPF_STMT(BPF_ALU | BPF_MUL | BPF_K, 0x66),
			BPF_STMT(BPF_RET | BPF_A, 0x0),
		},
		CLASSIC | FLAG_NO_DATA,
		{},
		{ {0x1, 0x0 } },
	},
	{
		"DIV default X",
		.u.insns = {
			/*
			 * A = 0x42
			 * A = A / X ; this halt the filter execution if X is 0
			 * ret 0x42
			 */
			BPF_STMT(BPF_LD | BPF_IMM, 0x42),
			BPF_STMT(BPF_ALU | BPF_DIV | BPF_X, 0),
			BPF_STMT(BPF_RET | BPF_K, 0x42),
		},
		CLASSIC | FLAG_NO_DATA,
		{},
		{ {0x1, 0x0 } },
	},
	{
		"DIV default A",
		.u.insns = {
			/*
			 * A = A / 1
			 * ret A
			 */
			BPF_STMT(BPF_ALU | BPF_DIV | BPF_K, 0x1),
			BPF_STMT(BPF_RET | BPF_A, 0x0),
		},
		CLASSIC | FLAG_NO_DATA,
		{},
		{ {0x1, 0x0 } },
	},
	{
		"MOD default X",
		.u.insns = {
			/*
			 * A = 0x42
			 * A = A mod X ; this halt the filter execution if X is 0
			 * ret 0x42
			 */
			BPF_STMT(BPF_LD | BPF_IMM, 0x42),
			BPF_STMT(BPF_ALU | BPF_MOD | BPF_X, 0),
			BPF_STMT(BPF_RET | BPF_K, 0x42),
		},
		CLASSIC | FLAG_NO_DATA,
		{},
		{ {0x1, 0x0 } },
	},
	{
		"MOD default A",
		.u.insns = {
			/*
			 * A = A mod 1
			 * ret A
			 */
			BPF_STMT(BPF_ALU | BPF_MOD | BPF_K, 0x1),
			BPF_STMT(BPF_RET | BPF_A, 0x0),
		},
		CLASSIC | FLAG_NO_DATA,
		{},
		{ {0x1, 0x0 } },
	},
	{
		"JMP EQ default A",
		.u.insns = {
			/*
			 * cmp A, 0x0, 0, 1
			 * ret 0x42
			 * ret 0x66
			 */
			BPF_JUMP(BPF_JMP | BPF_JEQ | BPF_K, 0x0, 0, 1),
			BPF_STMT(BPF_RET | BPF_K, 0x42),
			BPF_STMT(BPF_RET | BPF_K, 0x66),
		},
		CLASSIC | FLAG_NO_DATA,
		{},
		{ {0x1, 0x42 } },
	},
	{
		"JMP EQ default X",
		.u.insns = {
			/*
			 * A = 0x0
			 * cmp A, X, 0, 1
			 * ret 0x42
			 * ret 0x66
			 */
			BPF_STMT(BPF_LD | BPF_IMM, 0x0),
			BPF_JUMP(BPF_JMP | BPF_JEQ | BPF_X, 0x0, 0, 1),
			BPF_STMT(BPF_RET | BPF_K, 0x42),
			BPF_STMT(BPF_RET | BPF_K, 0x66),
		},
		CLASSIC | FLAG_NO_DATA,
		{},
		{ {0x1, 0x42 } },
	},
};

static struct net_device dev;

static struct sk_buff *populate_skb(char *buf, int size)
{
	struct sk_buff *skb;

	if (size >= MAX_DATA)
		return NULL;

	skb = alloc_skb(MAX_DATA, GFP_KERNEL);
	if (!skb)
		return NULL;

	memcpy(__skb_put(skb, size), buf, size);

	/* Initialize a fake skb with test pattern. */
	skb_reset_mac_header(skb);
	skb->protocol = htons(ETH_P_IP);
	skb->pkt_type = SKB_TYPE;
	skb->mark = SKB_MARK;
	skb->hash = SKB_HASH;
	skb->queue_mapping = SKB_QUEUE_MAP;
	skb->vlan_tci = SKB_VLAN_TCI;
	skb->vlan_proto = htons(ETH_P_IP);
	skb->dev = &dev;
	skb->dev->ifindex = SKB_DEV_IFINDEX;
	skb->dev->type = SKB_DEV_TYPE;
	skb_set_network_header(skb, min(size, ETH_HLEN));

	return skb;
}

static void *generate_test_data(struct bpf_test *test, int sub)
{
	struct sk_buff *skb;
	struct page *page;

	if (test->aux & FLAG_NO_DATA)
		return NULL;

	/* Test case expects an skb, so populate one. Various
	 * subtests generate skbs of different sizes based on
	 * the same data.
	 */
	skb = populate_skb(test->data, test->test[sub].data_size);
	if (!skb)
		return NULL;

	if (test->aux & FLAG_SKB_FRAG) {
		/*
		 * when the test requires a fragmented skb, add a
		 * single fragment to the skb, filled with
		 * test->frag_data.
		 */
		void *ptr;

		page = alloc_page(GFP_KERNEL);

		if (!page)
			goto err_kfree_skb;

		ptr = kmap(page);
		if (!ptr)
			goto err_free_page;
		memcpy(ptr, test->frag_data, MAX_DATA);
		kunmap(page);
		skb_add_rx_frag(skb, 0, page, 0, MAX_DATA, MAX_DATA);
	}

	return skb;

err_free_page:
	__free_page(page);
err_kfree_skb:
	kfree_skb(skb);
	return NULL;
}

static void release_test_data(const struct bpf_test *test, void *data)
{
	if (test->aux & FLAG_NO_DATA)
		return;

	kfree_skb(data);
}

static int filter_length(int which)
{
	struct sock_filter *fp;
	int len;

	if (tests[which].fill_helper)
		return tests[which].u.ptr.len;

	fp = tests[which].u.insns;
	for (len = MAX_INSNS - 1; len > 0; --len)
		if (fp[len].code != 0 || fp[len].k != 0)
			break;

	return len + 1;
}

static void *filter_pointer(int which)
{
	if (tests[which].fill_helper)
		return tests[which].u.ptr.insns;
	else
		return tests[which].u.insns;
}

static struct bpf_prog *generate_filter(int which, int *err)
{
	__u8 test_type = tests[which].aux & TEST_TYPE_MASK;
	unsigned int flen = filter_length(which);
	void *fptr = filter_pointer(which);
	struct sock_fprog_kern fprog;
	struct bpf_prog *fp;

	switch (test_type) {
	case CLASSIC:
		fprog.filter = fptr;
		fprog.len = flen;

		*err = bpf_prog_create(&fp, &fprog);
		if (tests[which].aux & FLAG_EXPECTED_FAIL) {
			if (*err == tests[which].expected_errcode) {
				pr_cont("PASS\n");
				/* Verifier rejected filter as expected. */
				*err = 0;
				return NULL;
			} else {
				pr_cont("UNEXPECTED_PASS\n");
				/* Verifier didn't reject the test that's
				 * bad enough, just return!
				 */
				*err = -EINVAL;
				return NULL;
			}
		}
		if (*err) {
			pr_cont("FAIL to prog_create err=%d len=%d\n",
				*err, fprog.len);
			return NULL;
		}
		break;

	case INTERNAL:
		fp = bpf_prog_alloc(bpf_prog_size(flen), 0);
		if (fp == NULL) {
			pr_cont("UNEXPECTED_FAIL no memory left\n");
			*err = -ENOMEM;
			return NULL;
		}

		fp->len = flen;
		/* Type doesn't really matter here as long as it's not unspec. */
		fp->type = BPF_PROG_TYPE_SOCKET_FILTER;
		memcpy(fp->insnsi, fptr, fp->len * sizeof(struct bpf_insn));

		/* We cannot error here as we don't need type compatibility
		 * checks.
		 */
		fp = bpf_prog_select_runtime(fp, err);
		if (*err) {
			pr_cont("FAIL to select_runtime err=%d\n", *err);
			return NULL;
		}
		break;
	}

	*err = 0;
	return fp;
}

static void release_filter(struct bpf_prog *fp, int which)
{
	__u8 test_type = tests[which].aux & TEST_TYPE_MASK;

	switch (test_type) {
	case CLASSIC:
		bpf_prog_destroy(fp);
		break;
	case INTERNAL:
		bpf_prog_free(fp);
		break;
	}
}

static int __run_one(const struct bpf_prog *fp, const void *data,
		     int runs, u64 *duration)
{
	u64 start, finish;
	int ret = 0, i;

	start = ktime_get_ns();

	for (i = 0; i < runs; i++)
		ret = BPF_PROG_RUN(fp, data);

	finish = ktime_get_ns();

	*duration = finish - start;
	do_div(*duration, runs);

	return ret;
}

static int run_one(const struct bpf_prog *fp, struct bpf_test *test)
{
	int err_cnt = 0, i, runs = MAX_TESTRUNS;

	for (i = 0; i < MAX_SUBTESTS; i++) {
		void *data;
		u64 duration;
		u32 ret;

		if (test->test[i].data_size == 0 &&
		    test->test[i].result == 0)
			break;

		data = generate_test_data(test, i);
		if (!data && !(test->aux & FLAG_NO_DATA)) {
			pr_cont("data generation failed ");
			err_cnt++;
			break;
		}
		ret = __run_one(fp, data, runs, &duration);
		release_test_data(test, data);

		if (ret == test->test[i].result) {
			pr_cont("%lld ", duration);
		} else {
			pr_cont("ret %d != %d ", ret,
				test->test[i].result);
			err_cnt++;
		}
	}

	return err_cnt;
}

static char test_name[64];
module_param_string(test_name, test_name, sizeof(test_name), 0);

static int test_id = -1;
module_param(test_id, int, 0);

static int test_range[2] = { 0, ARRAY_SIZE(tests) - 1 };
module_param_array(test_range, int, NULL, 0);

static __init int find_test_index(const char *test_name)
{
	int i;

	for (i = 0; i < ARRAY_SIZE(tests); i++) {
		if (!strcmp(tests[i].descr, test_name))
			return i;
	}
	return -1;
}

static __init int prepare_bpf_tests(void)
{
	int i;

	if (test_id >= 0) {
		/*
		 * if a test_id was specified, use test_range to
		 * cover only that test.
		 */
		if (test_id >= ARRAY_SIZE(tests)) {
			pr_err("test_bpf: invalid test_id specified.\n");
			return -EINVAL;
		}

		test_range[0] = test_id;
		test_range[1] = test_id;
	} else if (*test_name) {
		/*
		 * if a test_name was specified, find it and setup
		 * test_range to cover only that test.
		 */
		int idx = find_test_index(test_name);

		if (idx < 0) {
			pr_err("test_bpf: no test named '%s' found.\n",
			       test_name);
			return -EINVAL;
		}
		test_range[0] = idx;
		test_range[1] = idx;
	} else {
		/*
		 * check that the supplied test_range is valid.
		 */
		if (test_range[0] >= ARRAY_SIZE(tests) ||
		    test_range[1] >= ARRAY_SIZE(tests) ||
		    test_range[0] < 0 || test_range[1] < 0) {
			pr_err("test_bpf: test_range is out of bound.\n");
			return -EINVAL;
		}

		if (test_range[1] < test_range[0]) {
			pr_err("test_bpf: test_range is ending before it starts.\n");
			return -EINVAL;
		}
	}

	for (i = 0; i < ARRAY_SIZE(tests); i++) {
		if (tests[i].fill_helper &&
		    tests[i].fill_helper(&tests[i]) < 0)
			return -ENOMEM;
	}

	return 0;
}

static __init void destroy_bpf_tests(void)
{
	int i;

	for (i = 0; i < ARRAY_SIZE(tests); i++) {
		if (tests[i].fill_helper)
			kfree(tests[i].u.ptr.insns);
	}
}

static bool exclude_test(int test_id)
{
	return test_id < test_range[0] || test_id > test_range[1];
}

static __init int test_bpf(void)
{
	int i, err_cnt = 0, pass_cnt = 0;
	int jit_cnt = 0, run_cnt = 0;

	for (i = 0; i < ARRAY_SIZE(tests); i++) {
		struct bpf_prog *fp;
		int err;

		if (exclude_test(i))
			continue;

		pr_info("#%d %s ", i, tests[i].descr);

		fp = generate_filter(i, &err);
		if (fp == NULL) {
			if (err == 0) {
				pass_cnt++;
				continue;
			}
			err_cnt++;
			continue;
		}

		pr_cont("jited:%u ", fp->jited);

		run_cnt++;
		if (fp->jited)
			jit_cnt++;

		err = run_one(fp, &tests[i]);
		release_filter(fp, i);

		if (err) {
			pr_cont("FAIL (%d times)\n", err);
			err_cnt++;
		} else {
			pr_cont("PASS\n");
			pass_cnt++;
		}
	}

	pr_info("Summary: %d PASSED, %d FAILED, [%d/%d JIT'ed]\n",
		pass_cnt, err_cnt, jit_cnt, run_cnt);

	return err_cnt ? -EINVAL : 0;
}

static int __init test_bpf_init(void)
{
	int ret;

	ret = prepare_bpf_tests();
	if (ret < 0)
		return ret;

	ret = test_bpf();

	destroy_bpf_tests();
	return ret;
}

static void __exit test_bpf_exit(void)
{
}

module_init(test_bpf_init);
module_exit(test_bpf_exit);

MODULE_LICENSE("GPL");<|MERGE_RESOLUTION|>--- conflicted
+++ resolved
@@ -4874,11 +4874,7 @@
 	{
 		"BPF_MAXINSNS: Jump, gap, jump, ...",
 		{ },
-<<<<<<< HEAD
-#ifdef CONFIG_BPF_JIT_ALWAYS_ON
-=======
 #if defined(CONFIG_BPF_JIT_ALWAYS_ON) && defined(CONFIG_X86)
->>>>>>> 801fa748
 		CLASSIC | FLAG_NO_DATA | FLAG_EXPECTED_FAIL,
 #else
 		CLASSIC | FLAG_NO_DATA,
