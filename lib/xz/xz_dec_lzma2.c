--- conflicted
+++ resolved
@@ -447,11 +447,6 @@
 		 * decompression because in multi-call mode dict->buf
 		 * has been allocated by us in this file; it's not
 		 * provided by the caller like in single-call mode.
-<<<<<<< HEAD
-		 */
-		memcpy(b->out + b->out_pos, dict->buf + dict->start,
-				copy_size);
-=======
 		 *
 		 * With MicroLZMA, b->out can be NULL to skip bytes that
 		 * the caller doesn't need. This cannot be done with XZ
@@ -460,7 +455,6 @@
 		if (!DICT_FLUSH_SUPPORTS_SKIPPING || b->out != NULL)
 			memcpy(b->out + b->out_pos, dict->buf + dict->start,
 					copy_size);
->>>>>>> 1b0d6e10
 	}
 
 	dict->start = dict->pos;
