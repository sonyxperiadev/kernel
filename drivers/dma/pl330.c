/*
 * Copyright (c) 2012 Samsung Electronics Co., Ltd.
 *		http://www.samsung.com
 *
 * Copyright (C) 2010 Samsung Electronics Co. Ltd.
 *	Jaswinder Singh <jassi.brar@samsung.com>
 *
 * This program is free software; you can redistribute it and/or modify
 * it under the terms of the GNU General Public License as published by
 * the Free Software Foundation; either version 2 of the License, or
 * (at your option) any later version.
 */

#include <linux/kernel.h>
#include <linux/io.h>
#include <linux/init.h>
#include <linux/slab.h>
#include <linux/module.h>
#include <linux/string.h>
#include <linux/delay.h>
#include <linux/interrupt.h>
#include <linux/dma-mapping.h>
#include <linux/dmaengine.h>
#include <linux/amba/bus.h>
#include <linux/amba/pl330.h>
#include <linux/scatterlist.h>
#include <linux/of.h>
#include <linux/of_dma.h>

#include "dmaengine.h"
#define PL330_MAX_CHAN		8
#define PL330_MAX_IRQS		32
#define PL330_MAX_PERI		32

enum pl330_srccachectrl {
	SCCTRL0,	/* Noncacheable and nonbufferable */
	SCCTRL1,	/* Bufferable only */
	SCCTRL2,	/* Cacheable, but do not allocate */
	SCCTRL3,	/* Cacheable and bufferable, but do not allocate */
	SINVALID1,
	SINVALID2,
	SCCTRL6,	/* Cacheable write-through, allocate on reads only */
	SCCTRL7,	/* Cacheable write-back, allocate on reads only */
};

enum pl330_dstcachectrl {
	DCCTRL0,	/* Noncacheable and nonbufferable */
	DCCTRL1,	/* Bufferable only */
	DCCTRL2,	/* Cacheable, but do not allocate */
	DCCTRL3,	/* Cacheable and bufferable, but do not allocate */
	DINVALID1,	/* AWCACHE = 0x1000 */
	DINVALID2,
	DCCTRL6,	/* Cacheable write-through, allocate on writes only */
	DCCTRL7,	/* Cacheable write-back, allocate on writes only */
};

enum pl330_byteswap {
	SWAP_NO,
	SWAP_2,
	SWAP_4,
	SWAP_8,
	SWAP_16,
};

enum pl330_reqtype {
	MEMTOMEM,
	MEMTODEV,
	DEVTOMEM,
	DEVTODEV,
};

/* Register and Bit field Definitions */
#define DS			0x0
#define DS_ST_STOP		0x0
#define DS_ST_EXEC		0x1
#define DS_ST_CMISS		0x2
#define DS_ST_UPDTPC		0x3
#define DS_ST_WFE		0x4
#define DS_ST_ATBRR		0x5
#define DS_ST_QBUSY		0x6
#define DS_ST_WFP		0x7
#define DS_ST_KILL		0x8
#define DS_ST_CMPLT		0x9
#define DS_ST_FLTCMP		0xe
#define DS_ST_FAULT		0xf

#define DPC			0x4
#define INTEN			0x20
#define ES			0x24
#define INTSTATUS		0x28
#define INTCLR			0x2c
#define FSM			0x30
#define FSC			0x34
#define FTM			0x38

#define _FTC			0x40
#define FTC(n)			(_FTC + (n)*0x4)

#define _CS			0x100
#define CS(n)			(_CS + (n)*0x8)
#define CS_CNS			(1 << 21)

#define _CPC			0x104
#define CPC(n)			(_CPC + (n)*0x8)

#define _SA			0x400
#define SA(n)			(_SA + (n)*0x20)

#define _DA			0x404
#define DA(n)			(_DA + (n)*0x20)

#define _CC			0x408
#define CC(n)			(_CC + (n)*0x20)

#define CC_SRCINC		(1 << 0)
#define CC_DSTINC		(1 << 14)
#define CC_SRCPRI		(1 << 8)
#define CC_DSTPRI		(1 << 22)
#define CC_SRCNS		(1 << 9)
#define CC_DSTNS		(1 << 23)
#define CC_SRCIA		(1 << 10)
#define CC_DSTIA		(1 << 24)
#define CC_SRCBRSTLEN_SHFT	4
#define CC_DSTBRSTLEN_SHFT	18
#define CC_SRCBRSTSIZE_SHFT	1
#define CC_DSTBRSTSIZE_SHFT	15
#define CC_SRCCCTRL_SHFT	11
#define CC_SRCCCTRL_MASK	0x7
#define CC_DSTCCTRL_SHFT	25
#define CC_DRCCCTRL_MASK	0x7
#define CC_SWAP_SHFT		28

#define _LC0			0x40c
#define LC0(n)			(_LC0 + (n)*0x20)

#define _LC1			0x410
#define LC1(n)			(_LC1 + (n)*0x20)

#define DBGSTATUS		0xd00
#define DBG_BUSY		(1 << 0)

#define DBGCMD			0xd04
#define DBGINST0		0xd08
#define DBGINST1		0xd0c

#define CR0			0xe00
#define CR1			0xe04
#define CR2			0xe08
#define CR3			0xe0c
#define CR4			0xe10
#define CRD			0xe14

#define PERIPH_ID		0xfe0
#define PERIPH_REV_SHIFT	20
#define PERIPH_REV_MASK		0xf
#define PERIPH_REV_R0P0		0
#define PERIPH_REV_R1P0		1
#define PERIPH_REV_R1P1		2
#define PCELL_ID		0xff0

#define CR0_PERIPH_REQ_SET	(1 << 0)
#define CR0_BOOT_EN_SET		(1 << 1)
#define CR0_BOOT_MAN_NS		(1 << 2)
#define CR0_NUM_CHANS_SHIFT	4
#define CR0_NUM_CHANS_MASK	0x7
#define CR0_NUM_PERIPH_SHIFT	12
#define CR0_NUM_PERIPH_MASK	0x1f
#define CR0_NUM_EVENTS_SHIFT	17
#define CR0_NUM_EVENTS_MASK	0x1f

#define CR1_ICACHE_LEN_SHIFT	0
#define CR1_ICACHE_LEN_MASK	0x7
#define CR1_NUM_ICACHELINES_SHIFT	4
#define CR1_NUM_ICACHELINES_MASK	0xf

#define CRD_DATA_WIDTH_SHIFT	0
#define CRD_DATA_WIDTH_MASK	0x7
#define CRD_WR_CAP_SHIFT	4
#define CRD_WR_CAP_MASK		0x7
#define CRD_WR_Q_DEP_SHIFT	8
#define CRD_WR_Q_DEP_MASK	0xf
#define CRD_RD_CAP_SHIFT	12
#define CRD_RD_CAP_MASK		0x7
#define CRD_RD_Q_DEP_SHIFT	16
#define CRD_RD_Q_DEP_MASK	0xf
#define CRD_DATA_BUFF_SHIFT	20
#define CRD_DATA_BUFF_MASK	0x3ff

#define PART			0x330
#define DESIGNER		0x41
#define INTEG_CFG		0x0
#define PERIPH_ID_VAL		((PART << 0) | (DESIGNER << 12))
#define PERIPH_ID_MASK (0x000FFFFF)

#define PERIPH_REV_SHIFT       20
#define PERIPH_REV_MASK                0xF
#define PERIPH_REV_R0P0                0
#define PERIPH_REV_R1P0                1
#define PERIPH_REV_R1P1                2

#define PCELL_ID_VAL		0xb105f00d

#define PL330_STATE_STOPPED		(1 << 0)
#define PL330_STATE_EXECUTING		(1 << 1)
#define PL330_STATE_WFE			(1 << 2)
#define PL330_STATE_FAULTING		(1 << 3)
#define PL330_STATE_COMPLETING		(1 << 4)
#define PL330_STATE_WFP			(1 << 5)
#define PL330_STATE_KILLING		(1 << 6)
#define PL330_STATE_FAULT_COMPLETING	(1 << 7)
#define PL330_STATE_CACHEMISS		(1 << 8)
#define PL330_STATE_UPDTPC		(1 << 9)
#define PL330_STATE_ATBARRIER		(1 << 10)
#define PL330_STATE_QUEUEBUSY		(1 << 11)
#define PL330_STATE_INVALID		(1 << 15)

#define PL330_STABLE_STATES (PL330_STATE_STOPPED | PL330_STATE_EXECUTING \
				| PL330_STATE_WFE | PL330_STATE_FAULTING)

#define CMD_DMAADDH		0x54
#define CMD_DMAEND		0x00
#define CMD_DMAFLUSHP		0x35
#define CMD_DMAGO		0xa0
#define CMD_DMALD		0x04
#define CMD_DMALDP		0x25
#define CMD_DMALP		0x20
#define CMD_DMALPEND		0x28
#define CMD_DMAKILL		0x01
#define CMD_DMAMOV		0xbc
#define CMD_DMANOP		0x18
#define CMD_DMARMB		0x12
#define CMD_DMASEV		0x34
#define CMD_DMAST		0x08
#define CMD_DMASTP		0x29
#define CMD_DMASTZ		0x0c
#define CMD_DMAWFE		0x36
#define CMD_DMAWFP		0x30
#define CMD_DMAWMB		0x13

#define SZ_DMAADDH		3
#define SZ_DMAEND		1
#define SZ_DMAFLUSHP		2
#define SZ_DMALD		1
#define SZ_DMALDP		2
#define SZ_DMALP		2
#define SZ_DMALPEND		2
#define SZ_DMAKILL		1
#define SZ_DMAMOV		6
#define SZ_DMANOP		1
#define SZ_DMARMB		1
#define SZ_DMASEV		2
#define SZ_DMAST		1
#define SZ_DMASTP		2
#define SZ_DMASTZ		1
#define SZ_DMAWFE		2
#define SZ_DMAWFP		2
#define SZ_DMAWMB		1
#define SZ_DMAGO		6

#define BRST_LEN(ccr)		((((ccr) >> CC_SRCBRSTLEN_SHFT) & 0xf) + 1)
#define BRST_SIZE(ccr)		(1 << (((ccr) >> CC_SRCBRSTSIZE_SHFT) & 0x7))

#define BYTE_TO_BURST(b, ccr)	((b) / BRST_SIZE(ccr) / BRST_LEN(ccr))
#define BURST_TO_BYTE(c, ccr)	((c) * BRST_SIZE(ccr) * BRST_LEN(ccr))
#define REM_UNALIGNED(b, ccr)  ((b) % (BRST_SIZE(ccr) * BRST_LEN(ccr)))
#define BYTE_TO_SINGLE(b, ccr)  ((b) / BRST_SIZE(ccr))

/*
 * With 256 bytes, we can do more than 2.5MB and 5MB xfers per req
 * at 1byte/burst for P<->M and M<->M respectively.
 * For typical scenario, at 1word/burst, 10MB and 20MB xfers per req
 * should be enough for P<->M and M<->M respectively.
 */
/*#define MCODE_BUFF_PER_REQ	256*/

/*
 * Scatter-Gather + modified burst xfers consume more microcode space
 * So we increase microcode quota for all the channels to 2K.
 */
#define MCODE_BUFF_PER_REQ		2048

/* If the _pl330_req is available to the client */
#define IS_FREE(req)	(*((u8 *)((req)->mc_cpu)) == CMD_DMAEND)

/* Use this _only_ to wait on transient states */
#define UNTIL(t, s)	while (!(_state(t) & (s)));

/* Uncomment line below to enable Channel Microcode Dump */
/*#define PL330_DEBUG_MCGEN*/

#ifdef PL330_DEBUG_MCGEN
static unsigned cmd_line;
#define PL330_DBGCMD_DUMP(off, x...)	do { \
						printk("%x:", cmd_line); \
						printk(x); \
						cmd_line += off; \
					} while (0)
#define PL330_DBGMC_START(addr)		(cmd_line = addr)
#else
#define PL330_DBGCMD_DUMP(off, x...)	do {} while (0)
#define PL330_DBGMC_START(addr)		do {} while (0)
#endif

/* The number of default descriptors */

#define NR_DEFAULT_DESC	16

/* Populated by the PL330 core driver for DMA API driver's info */
struct pl330_config {
	u32	periph_id;
	u32	pcell_id;
#define DMAC_MODE_NS	(1 << 0)
	unsigned int	mode;
	unsigned int	data_bus_width:10; /* In number of bits */
	unsigned int	data_buf_dep:10;
	unsigned int	num_chan:4;
	unsigned int	num_peri:6;
	u32		peri_ns;
	unsigned int	num_events:6;
	u32		irq_ns;
};

/* Handle to the DMAC provided to the PL330 core */
struct pl330_info {
	/* Owning device */
	struct device *dev;
	/* Size of MicroCode buffers for each channel. */
	unsigned mcbufsz;
	/* ioremap'ed address of PL330 registers. */
	void __iomem	*base;
	/* Client can freely use it. */
	void	*client_data;
	/* PL330 core data, Client must not touch it. */
	void	*pl330_data;
	/* Populated by the PL330 core driver during pl330_add */
	struct pl330_config	pcfg;
	/*
	 * If the DMAC has some reset mechanism, then the
	 * client may want to provide pointer to the method.
	 */
	void (*dmac_reset)(struct pl330_info *pi);
};

/**
 * Request Configuration.
 * The PL330 core does not modify this and uses the last
 * working configuration if the request doesn't provide any.
 *
 * The Client may want to provide this info only for the
 * first request and a request with new settings.
 */
struct pl330_reqcfg {
	/* Address Incrementing */
	unsigned dst_inc:1;
	unsigned src_inc:1;

	/*
	 * For now, the SRC & DST protection levels
	 * and burst size/length are assumed same.
	 */
	bool nonsecure;
	bool privileged;
	bool insnaccess;
	unsigned brst_len:5;
	unsigned brst_size:3; /* in power of 2 */

	enum pl330_dstcachectrl dcctl;
	enum pl330_srccachectrl scctl;
	enum pl330_byteswap swap;
	/* Peripheral flush control */
	bool peri_flush_start; /* peripheral needs FLUSHP before DMA start */
	bool peri_flush_end; /* peripheral needs FLUSHP afrer transfer */
	/*
	 * peripheral always generates burst requset.
	 * Support modified burst(unaligned size) transfers
	 */
	bool always_burst;
	/* single DMA requests follows burst req for the last remainder data */
	bool end_single_req;
	struct pl330_config *pcfg;
};

/*
 * One cycle of DMAC operation.
 * There may be more than one xfer in a request.
 */
struct pl330_xfer {
	u32 src_addr;
	u32 dst_addr;
	/* Size to xfer */
	u32 bytes;
	/*
	 * Pointer to next xfer in the list.
	 * The last xfer in the req must point to NULL.
	 */
	struct pl330_xfer *next;
};

/* The xfer callbacks are made with one of these arguments. */
enum pl330_op_err {
	/* The all xfers in the request were success. */
	PL330_ERR_NONE,
	/* If req aborted due to global error. */
	PL330_ERR_ABORT,
	/* If req failed due to problem with Channel. */
	PL330_ERR_FAIL,
};

/* A request defining Scatter-Gather List ending with NULL xfer. */
struct pl330_req {
	enum pl330_reqtype rqtype;
	/* Index of peripheral for the xfer. */
	unsigned peri:5;
	/* Unique token for this xfer, set by the client. */
	void *token;
	/* Callback to be called after xfer. */
	void (*xfer_cb)(void *token, enum pl330_op_err err);
	/* If NULL, req will be done at last set parameters. */
	struct pl330_reqcfg *cfg;
	/* Pointer to first xfer in the request. */
	struct pl330_xfer *x;
	/* Hook to attach to DMAC's list of reqs with due callback */
	struct list_head rqd;
};

/*
 * To know the status of the channel and DMAC, the client
 * provides a pointer to this structure. The PL330 core
 * fills it with current information.
 */
struct pl330_chanstatus {
	/*
	 * If the DMAC engine halted due to some error,
	 * the client should remove-add DMAC.
	 */
	bool dmac_halted;
	/*
	 * If channel is halted due to some error,
	 * the client should ABORT/FLUSH and START the channel.
	 */
	bool faulting;
	/* Location of last load */
	u32 src_addr;
	/* Location of last store */
	u32 dst_addr;
	/*
	 * Pointer to the currently active req, NULL if channel is
	 * inactive, even though the requests may be present.
	 */
	struct pl330_req *top_req;
	/* Pointer to req waiting second in the queue if any. */
	struct pl330_req *wait_req;
};

enum pl330_chan_op {
	/* Start the channel */
	PL330_OP_START,
	/* Abort the active xfer */
	PL330_OP_ABORT,
	/* Stop xfer and flush queue */
	PL330_OP_FLUSH,
};

struct _xfer_spec {
	u32 ccr;
	bool restore_ccr;
	struct pl330_req *r;
	struct pl330_xfer *x;
};

enum dmamov_dst {
	SAR = 0,
	CCR,
	DAR,
};

enum pl330_dst {
	SRC = 0,
	DST,
};

enum pl330_cond {
	SINGLE,
	BURST,
	ALWAYS,
};

struct _pl330_req {
	u32 mc_bus;
	void *mc_cpu;
	/* Number of bytes taken to setup MC for the req */
	u32 mc_len;
	struct pl330_req *r;
};

/* ToBeDone for tasklet */
struct _pl330_tbd {
	bool reset_dmac;
	bool reset_mngr;
	u8 reset_chan;
};

/* A DMAC Thread */
struct pl330_thread {
	u8 id;
	int ev;
	/* If the channel is not yet acquired by any client */
	bool free;
	/* Parent DMAC */
	struct pl330_dmac *dmac;
	/* Only two at a time */
	struct _pl330_req req[2];
	/* Index of the last enqueued request */
	unsigned lstenq;
	/* Index of the last submitted request or -1 if the DMA is stopped */
	int req_running;
};

enum pl330_dmac_state {
	UNINIT,
	INIT,
	DYING,
};

/* A DMAC */
struct pl330_dmac {
	spinlock_t		lock;
	/* Holds list of reqs with due callbacks */
	struct list_head	req_done;
	/* Pointer to platform specific stuff */
	struct pl330_info	*pinfo;
	/* Maximum possible events/irqs */
	int			events[32];
	/* BUS address of MicroCode buffer */
	u32			mcode_bus;
	/* CPU address of MicroCode buffer */
	void			*mcode_cpu;
	/* List of all Channel threads */
	struct pl330_thread	*channels;
	/* Pointer to the MANAGER thread */
	struct pl330_thread	*manager;
	/* To handle bad news in interrupt */
	struct tasklet_struct	tasks;
	struct _pl330_tbd	dmac_tbd;
	/* State of DMAC operation */
	enum pl330_dmac_state	state;
};

enum desc_status {
	/* In the DMAC pool */
	FREE,
	/*
	 * Allocated to some channel during prep_xxx
	 * Also may be sitting on the work_list.
	 */
	PREP,
	/*
	 * Sitting on the work_list and already submitted
	 * to the PL330 core. Not more than two descriptors
	 * of a channel can be BUSY at any time.
	 */
	BUSY,
	/*
	 * Sitting on the channel work_list but xfer done
	 * by PL330 core
	 */
	DONE,
};

struct dma_pl330_chan {
	/* Schedule desc completion */
	struct tasklet_struct task;

	/* DMA-Engine Channel */
	struct dma_chan chan;

	/* List of to be xfered descriptors */
	struct list_head work_list;

	/* Pointer to the DMAC that manages this channel,
	 * NULL if the channel is available to be acquired.
	 * As the parent, this DMAC also provides descriptors
	 * to the channel.
	 */
	struct dma_pl330_dmac *dmac;

	/* To protect channel manipulation */
	spinlock_t lock;

	/* Token of a hardware channel thread of PL330 DMAC
	 * NULL if the channel is available to be acquired.
	 */
	void *pl330_chid;

	/* For D-to-M and M-to-D channels */
	int burst_sz; /* the peripheral fifo width */
	int burst_len; /* the number of burst */
	dma_addr_t fifo_addr;

	/* for cyclic capability */
	bool cyclic;
};

struct dma_pl330_dmac {
	struct pl330_info pif;

	/* DMA-Engine Device */
	struct dma_device ddma;

	/* Pool of descriptors available for the DMAC's channels */
	struct list_head desc_pool;
	/* To protect desc_pool manipulation */
	spinlock_t pool_lock;

	/* Peripheral channels connected to this DMAC */
	struct dma_pl330_chan *peripherals; /* keep at end */
};

struct dma_pl330_desc {
	/* To attach to a queue as child */
	struct list_head node;

	/* Descriptor for the DMA Engine API */
	struct dma_async_tx_descriptor txd;

	/* Xfer for PL330 core */
	struct pl330_xfer px;

	struct pl330_reqcfg rqcfg;
	struct pl330_req req;

	enum desc_status status;

	/* The channel which currently holds this desc */
	struct dma_pl330_chan *pchan;
};

<<<<<<< HEAD
struct dma_pl330_filter_args {
	struct dma_pl330_dmac *pdmac;
	unsigned int chan_id;
};

=======
enum end_xfer_req	{
	END_XFER_NONE = 0,
	END_ALWAYS_BURST = 1,
	END_SINGLE_XFERS = 2,
};


>>>>>>> 940b3e49
static inline void _callback(struct pl330_req *r, enum pl330_op_err err)
{
	if (r && r->xfer_cb)
		r->xfer_cb(r->token, err);
}

static inline bool _queue_empty(struct pl330_thread *thrd)
{
	return (IS_FREE(&thrd->req[0]) && IS_FREE(&thrd->req[1]))
		? true : false;
}

static inline bool _queue_full(struct pl330_thread *thrd)
{
	return (IS_FREE(&thrd->req[0]) || IS_FREE(&thrd->req[1]))
		? false : true;
}

static inline bool is_manager(struct pl330_thread *thrd)
{
	struct pl330_dmac *pl330 = thrd->dmac;

	/* MANAGER is indexed at the end */
	if (thrd->id == pl330->pinfo->pcfg.num_chan)
		return true;
	else
		return false;
}

/* If manager of the thread is in Non-Secure mode */
static inline bool _manager_ns(struct pl330_thread *thrd)
{
/* BRCM: No manager thread, security based on APB interface */
#ifdef CONFIG_DMAC_KONA_PL330_SECURE_MODE
	struct pl330_dmac *pl330 = thrd->dmac;

	return (pl330->pinfo->pcfg.mode & DMAC_MODE_NS) ? true : false;
#else
	return true;
#endif
}

static inline u32 get_id(struct pl330_info *pi, u32 off)
{
	void __iomem *regs = pi->base;
	u32 id = 0;

	id |= (readb(regs + off + 0x0) << 0);
	id |= (readb(regs + off + 0x4) << 8);
	id |= (readb(regs + off + 0x8) << 16);
	id |= (readb(regs + off + 0xc) << 24);

	return id;
}

static inline u32 get_revision(u32 periph_id)
{
	return (periph_id >> PERIPH_REV_SHIFT) & PERIPH_REV_MASK;
}

/* Return PL330 revision ID info */
static inline u32 get_revision_id(u32 periph_id)
{
	return ((periph_id >> PERIPH_REV_SHIFT) & PERIPH_REV_MASK);
}

static inline u32 _emit_ADDH(unsigned dry_run, u8 buf[],
		enum pl330_dst da, u16 val)
{
	if (dry_run)
		return SZ_DMAADDH;

	buf[0] = CMD_DMAADDH;
	buf[0] |= (da << 1);
	*((u16 *)&buf[1]) = val;

	PL330_DBGCMD_DUMP(SZ_DMAADDH, "\tDMAADDH %s %u\n",
		da == 1 ? "DA" : "SA", val);

	return SZ_DMAADDH;
}

static inline u32 _emit_END(unsigned dry_run, u8 buf[])
{
	if (dry_run)
		return SZ_DMAEND;

	buf[0] = CMD_DMAEND;

	PL330_DBGCMD_DUMP(SZ_DMAEND, "\tDMAEND\n");

	return SZ_DMAEND;
}

static inline u32 _emit_FLUSHP(unsigned dry_run, u8 buf[], u8 peri)
{
	if (dry_run)
		return SZ_DMAFLUSHP;

	buf[0] = CMD_DMAFLUSHP;

	peri &= 0x1f;
	peri <<= 3;
	buf[1] = peri;

	PL330_DBGCMD_DUMP(SZ_DMAFLUSHP, "\tDMAFLUSHP %u\n", peri >> 3);

	return SZ_DMAFLUSHP;
}

static inline u32 _emit_LD(unsigned dry_run, u8 buf[],	enum pl330_cond cond)
{
	if (dry_run)
		return SZ_DMALD;

	buf[0] = CMD_DMALD;

	if (cond == SINGLE)
		buf[0] |= (0 << 1) | (1 << 0);
	else if (cond == BURST)
		buf[0] |= (1 << 1) | (1 << 0);

	PL330_DBGCMD_DUMP(SZ_DMALD, "\tDMALD%c\n",
		cond == SINGLE ? 'S' : (cond == BURST ? 'B' : 'A'));

	return SZ_DMALD;
}

static inline u32 _emit_LDP(unsigned dry_run, u8 buf[],
		enum pl330_cond cond, u8 peri)
{
	if (dry_run)
		return SZ_DMALDP;

	buf[0] = CMD_DMALDP;

	if (cond == BURST)
		buf[0] |= (1 << 1);

	peri &= 0x1f;
	peri <<= 3;
	buf[1] = peri;

	PL330_DBGCMD_DUMP(SZ_DMALDP, "\tDMALDP%c %u\n",
		cond == SINGLE ? 'S' : 'B', peri >> 3);

	return SZ_DMALDP;
}

static inline u32 _emit_LP(unsigned dry_run, u8 buf[],
		unsigned loop, unsigned cnt)
{
	if (dry_run)
		return SZ_DMALP;

	buf[0] = CMD_DMALP;

	if (loop)
		buf[0] |= (1 << 1);

	cnt--; /* DMAC increments by 1 internally */
	buf[1] = (u8)cnt;

	PL330_DBGCMD_DUMP(SZ_DMALP, "\tDMALP_%c %u\n", loop ? '1' : '0', cnt);

	return SZ_DMALP;
}

struct _arg_LPEND {
	enum pl330_cond cond;
	bool forever;
	unsigned loop;
	u8 bjump;
};

static inline u32 _emit_LPEND(unsigned dry_run, u8 buf[],
		const struct _arg_LPEND *arg)
{
	enum pl330_cond cond = arg->cond;
	bool forever = arg->forever;
	unsigned loop = arg->loop;
	u8 bjump = arg->bjump;

	if (dry_run)
		return SZ_DMALPEND;

	buf[0] = CMD_DMALPEND;

	if (loop)
		buf[0] |= (1 << 2);

	if (!forever)
		buf[0] |= (1 << 4);

	if (cond == SINGLE)
		buf[0] |= (0 << 1) | (1 << 0);
	else if (cond == BURST)
		buf[0] |= (1 << 1) | (1 << 0);

	buf[1] = bjump;

	PL330_DBGCMD_DUMP(SZ_DMALPEND, "\tDMALP%s%c_%c bjmpto_%x\n",
			forever ? "FE" : "END",
			cond == SINGLE ? 'S' : (cond == BURST ? 'B' : 'A'),
			loop ? '1' : '0',
			bjump);

	return SZ_DMALPEND;
}

static inline u32 _emit_KILL(unsigned dry_run, u8 buf[])
{
	if (dry_run)
		return SZ_DMAKILL;

	buf[0] = CMD_DMAKILL;

	return SZ_DMAKILL;
}

static inline u32 _emit_MOV(unsigned dry_run, u8 buf[],
		enum dmamov_dst dst, u32 val)
{
	if (dry_run)
		return SZ_DMAMOV;

	buf[0] = CMD_DMAMOV;
	buf[1] = dst;
	*((u32 *)&buf[2]) = val;

	PL330_DBGCMD_DUMP(SZ_DMAMOV, "\tDMAMOV %s 0x%x\n",
		dst == SAR ? "SAR" : (dst == DAR ? "DAR" : "CCR"), val);

	return SZ_DMAMOV;
}

static inline u32 _emit_NOP(unsigned dry_run, u8 buf[])
{
	if (dry_run)
		return SZ_DMANOP;

	buf[0] = CMD_DMANOP;

	PL330_DBGCMD_DUMP(SZ_DMANOP, "\tDMANOP\n");

	return SZ_DMANOP;
}

static inline u32 _emit_RMB(unsigned dry_run, u8 buf[])
{
	if (dry_run)
		return SZ_DMARMB;

	buf[0] = CMD_DMARMB;

	PL330_DBGCMD_DUMP(SZ_DMARMB, "\tDMARMB\n");

	return SZ_DMARMB;
}

static inline u32 _emit_SEV(unsigned dry_run, u8 buf[], u8 ev)
{
	if (dry_run)
		return SZ_DMASEV;

	buf[0] = CMD_DMASEV;

	ev &= 0x1f;
	ev <<= 3;
	buf[1] = ev;

	PL330_DBGCMD_DUMP(SZ_DMASEV, "\tDMASEV %u\n", ev >> 3);

	return SZ_DMASEV;
}

static inline u32 _emit_ST(unsigned dry_run, u8 buf[], enum pl330_cond cond)
{
	if (dry_run)
		return SZ_DMAST;

	buf[0] = CMD_DMAST;

	if (cond == SINGLE)
		buf[0] |= (0 << 1) | (1 << 0);
	else if (cond == BURST)
		buf[0] |= (1 << 1) | (1 << 0);

	PL330_DBGCMD_DUMP(SZ_DMAST, "\tDMAST%c\n",
		cond == SINGLE ? 'S' : (cond == BURST ? 'B' : 'A'));

	return SZ_DMAST;
}

static inline u32 _emit_STP(unsigned dry_run, u8 buf[],
		enum pl330_cond cond, u8 peri)
{
	if (dry_run)
		return SZ_DMASTP;

	buf[0] = CMD_DMASTP;

	if (cond == BURST)
		buf[0] |= (1 << 1);

	peri &= 0x1f;
	peri <<= 3;
	buf[1] = peri;

	PL330_DBGCMD_DUMP(SZ_DMASTP, "\tDMASTP%c %u\n",
		cond == SINGLE ? 'S' : 'B', peri >> 3);

	return SZ_DMASTP;
}

static inline u32 _emit_STZ(unsigned dry_run, u8 buf[])
{
	if (dry_run)
		return SZ_DMASTZ;

	buf[0] = CMD_DMASTZ;

	PL330_DBGCMD_DUMP(SZ_DMASTZ, "\tDMASTZ\n");

	return SZ_DMASTZ;
}

static inline u32 _emit_WFE(unsigned dry_run, u8 buf[], u8 ev,
		unsigned invalidate)
{
	if (dry_run)
		return SZ_DMAWFE;

	buf[0] = CMD_DMAWFE;

	ev &= 0x1f;
	ev <<= 3;
	buf[1] = ev;

	if (invalidate)
		buf[1] |= (1 << 1);

	PL330_DBGCMD_DUMP(SZ_DMAWFE, "\tDMAWFE %u%s\n",
		ev >> 3, invalidate ? ", I" : "");

	return SZ_DMAWFE;
}

static inline u32 _emit_WFP(unsigned dry_run, u8 buf[],
		enum pl330_cond cond, u8 peri)
{
	if (dry_run)
		return SZ_DMAWFP;

	buf[0] = CMD_DMAWFP;

	if (cond == SINGLE)
		buf[0] |= (0 << 1) | (0 << 0);
	else if (cond == BURST)
		buf[0] |= (1 << 1) | (0 << 0);
	else
		buf[0] |= (0 << 1) | (1 << 0);

	peri &= 0x1f;
	peri <<= 3;
	buf[1] = peri;

	PL330_DBGCMD_DUMP(SZ_DMAWFP, "\tDMAWFP%c %u\n",
		cond == SINGLE ? 'S' : (cond == BURST ? 'B' : 'P'), peri >> 3);

	return SZ_DMAWFP;
}

static inline u32 _emit_WMB(unsigned dry_run, u8 buf[])
{
	if (dry_run)
		return SZ_DMAWMB;

	buf[0] = CMD_DMAWMB;

	PL330_DBGCMD_DUMP(SZ_DMAWMB, "\tDMAWMB\n");

	return SZ_DMAWMB;
}

struct _arg_GO {
	u8 chan;
	u32 addr;
	unsigned ns;
};

static inline u32 _emit_GO(unsigned dry_run, u8 buf[],
		const struct _arg_GO *arg)
{
	u8 chan = arg->chan;
	u32 addr = arg->addr;
	unsigned ns = arg->ns;

	if (dry_run)
		return SZ_DMAGO;

	buf[0] = CMD_DMAGO;
	buf[0] |= (ns << 1);

	buf[1] = chan & 0x7;

	*((u32 *)&buf[2]) = addr;

	return SZ_DMAGO;
}

#define msecs_to_loops(t) (loops_per_jiffy / 1000 * HZ * t)

/* Returns Time-Out */
static bool _until_dmac_idle(struct pl330_thread *thrd)
{
	void __iomem *regs = thrd->dmac->pinfo->base;
	unsigned long loops = msecs_to_loops(5);

	do {
		/* Until Manager is Idle */
		if (!(readl(regs + DBGSTATUS) & DBG_BUSY))
			break;

		cpu_relax();
	} while (--loops);

	if (!loops)
		return true;

	return false;
}

static inline void _execute_DBGINSN(struct pl330_thread *thrd,
		u8 insn[], bool as_manager)
{
	void __iomem *regs = thrd->dmac->pinfo->base;
	u32 val;

	val = (insn[0] << 16) | (insn[1] << 24);
	if (!as_manager) {
		val |= (1 << 0);
		val |= (thrd->id << 8); /* Channel Number */
	}
	writel(val, regs + DBGINST0);

	val = *((u32 *)&insn[2]);
	writel(val, regs + DBGINST1);

	/* If timed out due to halted state-machine */
	if (_until_dmac_idle(thrd)) {
		dev_err(thrd->dmac->pinfo->dev, "DMAC halted!\n");
		return;
	}

	/* Get going */
	writel(0, regs + DBGCMD);
}

/*
 * Mark a _pl330_req as free.
 * We do it by writing DMAEND as the first instruction
 * because no valid request is going to have DMAEND as
 * its first instruction to execute.
 */
static void mark_free(struct pl330_thread *thrd, int idx)
{
	struct _pl330_req *req = &thrd->req[idx];

	_emit_END(0, req->mc_cpu);
	req->mc_len = 0;

	thrd->req_running = -1;
}

static inline u32 _state(struct pl330_thread *thrd)
{
/* BRCM: Cant determine the state machine in open mode!!!*/
#ifdef CONFIG_DMAC_KONA_PL330_SECURE_MODE
	void __iomem *regs = thrd->dmac->pinfo->base;
	u32 val;

	if (is_manager(thrd))
		val = readl(regs + DS) & 0xf;
	else
		val = readl(regs + CS(thrd->id)) & 0xf;

	switch (val) {
	case DS_ST_STOP:
		return PL330_STATE_STOPPED;
	case DS_ST_EXEC:
		return PL330_STATE_EXECUTING;
	case DS_ST_CMISS:
		return PL330_STATE_CACHEMISS;
	case DS_ST_UPDTPC:
		return PL330_STATE_UPDTPC;
	case DS_ST_WFE:
		return PL330_STATE_WFE;
	case DS_ST_FAULT:
		return PL330_STATE_FAULTING;
	case DS_ST_ATBRR:
		if (is_manager(thrd))
			return PL330_STATE_INVALID;
		else
			return PL330_STATE_ATBARRIER;
	case DS_ST_QBUSY:
		if (is_manager(thrd))
			return PL330_STATE_INVALID;
		else
			return PL330_STATE_QUEUEBUSY;
	case DS_ST_WFP:
		if (is_manager(thrd))
			return PL330_STATE_INVALID;
		else
			return PL330_STATE_WFP;
	case DS_ST_KILL:
		if (is_manager(thrd))
			return PL330_STATE_INVALID;
		else
			return PL330_STATE_KILLING;
	case DS_ST_CMPLT:
		if (is_manager(thrd))
			return PL330_STATE_INVALID;
		else
			return PL330_STATE_COMPLETING;
	case DS_ST_FLTCMP:
		if (is_manager(thrd))
			return PL330_STATE_INVALID;
		else
			return PL330_STATE_FAULT_COMPLETING;
	default:
		return PL330_STATE_INVALID;
	}
#else
	return PL330_STATE_STOPPED;
#endif
}

static void _stop(struct pl330_thread *thrd)
{
#ifdef CONFIG_DMAC_KONA_PL330_SECURE_MODE
	void __iomem *regs = thrd->dmac->pinfo->base;
#endif
	u8 insn[6] = {0, 0, 0, 0, 0, 0};

	if (_state(thrd) == PL330_STATE_FAULT_COMPLETING)
		UNTIL(thrd, PL330_STATE_FAULTING | PL330_STATE_KILLING);

	/* Return if nothing needs to be done */
	if (_state(thrd) == PL330_STATE_COMPLETING
		  || _state(thrd) == PL330_STATE_KILLING
		  || _state(thrd) == PL330_STATE_STOPPED)
		return;

	_emit_KILL(0, insn);

	/* Stop generating interrupts for SEV */
	 /* BRCM: non-secure mode, INTEN is set once in ABI */
#ifdef CONFIG_DMAC_KONA_PL330_SECURE_MODE
	writel(readl(regs + INTEN) & ~(1 << thrd->ev), regs + INTEN);
#endif

	_execute_DBGINSN(thrd, insn, is_manager(thrd));
}

/* Start doing req 'idx' of thread 'thrd' */
static bool _trigger(struct pl330_thread *thrd)
{
#ifdef CONFIG_DMAC_KONA_PL330_SECURE_MODE
	void __iomem *regs = thrd->dmac->pinfo->base;
#endif
	struct _pl330_req *req;
	struct pl330_req *r;
	struct _arg_GO go;
	unsigned ns;
	u8 insn[6] = {0, 0, 0, 0, 0, 0};
	int idx;

	/* Return if already ACTIVE */
	if (_state(thrd) != PL330_STATE_STOPPED)
		return true;

	idx = 1 - thrd->lstenq;
	if (!IS_FREE(&thrd->req[idx]))
		req = &thrd->req[idx];
	else {
		idx = thrd->lstenq;
		if (!IS_FREE(&thrd->req[idx]))
			req = &thrd->req[idx];
		else
			req = NULL;
	}

	/* Return if no request */
	if (!req || !req->r)
		return true;

	r = req->r;

	if (r->cfg)
		ns = r->cfg->nonsecure ? 1 : 0;
#ifdef CONFIG_DMAC_KONA_PL330_SECURE_MODE
	else if (readl(regs + CS(thrd->id)) & CS_CNS)
		ns = 1;
	else
		ns = 0;
#else
		ns = 1;
#endif

	/* See 'Abort Sources' point-4 at Page 2-25 */
	if (_manager_ns(thrd) && !ns)
		dev_info(thrd->dmac->pinfo->dev, "%s:%d Recipe for ABORT!\n",
			__func__, __LINE__);

	go.chan = thrd->id;
	go.addr = req->mc_bus;
	go.ns = ns;
	_emit_GO(0, insn, &go);

	/* Set to generate interrupts for SEV */
	 /* BRCM: non-secure mode, INTEN is set once in ABI */
#ifdef CONFIG_DMAC_KONA_PL330_SECURE_MODE
	writel(readl(regs + INTEN) | (1 << thrd->ev), regs + INTEN);
#endif

	/* Only manager can execute GO */
	_execute_DBGINSN(thrd, insn, true);

	thrd->req_running = idx;

	return true;
}

static bool _start(struct pl330_thread *thrd)
{
	switch (_state(thrd)) {
	case PL330_STATE_FAULT_COMPLETING:
		UNTIL(thrd, PL330_STATE_FAULTING | PL330_STATE_KILLING);

		if (_state(thrd) == PL330_STATE_KILLING)
			UNTIL(thrd, PL330_STATE_STOPPED)

	case PL330_STATE_FAULTING:
		_stop(thrd);

	case PL330_STATE_KILLING:
	case PL330_STATE_COMPLETING:
		UNTIL(thrd, PL330_STATE_STOPPED)

	case PL330_STATE_STOPPED:
		return _trigger(thrd);

	case PL330_STATE_WFP:
	case PL330_STATE_QUEUEBUSY:
	case PL330_STATE_ATBARRIER:
	case PL330_STATE_UPDTPC:
	case PL330_STATE_CACHEMISS:
	case PL330_STATE_EXECUTING:
		return true;

	case PL330_STATE_WFE: /* For RESUME, nothing yet */
	default:
		return false;
	}
}

static inline int _ldst_memtomem(unsigned dry_run, u8 buf[],
		const struct _xfer_spec *pxs, int cyc)
{
	int off = 0;
	struct pl330_config *pcfg = pxs->r->cfg->pcfg;

        /*
	 * PL330 rev r0p0 needs memory barrier instructions to avoid MFIFO lockup
	 * This workaround is not needed for PL330 DMAC revision >= r1p0
	 */
	while (cyc--) {
		off += _emit_LD(dry_run, &buf[off], ALWAYS);
		if (get_revision_id(pcfg->periph_id) < PERIPH_REV_R1P0) {
			off += _emit_RMB(dry_run, &buf[off]);
		}
		off += _emit_ST(dry_run, &buf[off], ALWAYS);
		if (get_revision_id(pcfg->periph_id) < PERIPH_REV_R1P0) {
			off += _emit_WMB(dry_run, &buf[off]);
		}
	}
	return off;
}

static inline int _ldst_devtomem(unsigned dry_run, u8 buf[],
		const struct _xfer_spec *pxs, int cyc,
		bool rem, enum end_xfer_req end_req)
{
	int off = 0;
	enum pl330_cond c;
	struct pl330_config *pcfg = pxs->r->cfg->pcfg;

	/* If modified-burst/single for remainder */
	if (rem)	{
		if (end_req == END_ALWAYS_BURST)
			c = BURST;
		else
			c = SINGLE;
	} else	{
		/* Regular DMA cfg */
		if (pxs->r->cfg->brst_len > 1)
			c = BURST;
		else
			c = SINGLE;
	}
	/*
	 * PL330 rev r0p0 needs needs memory barrier instructions(ERRATA 716336)
	 * This workaround is not nedded for DMAC rev >= r1p0
	 */
	while (cyc--) {
		off += _emit_WFP(dry_run, &buf[off], c, pxs->r->peri);
		off += _emit_LDP(dry_run, &buf[off], c, pxs->r->peri);
		if (get_revision_id(pcfg->periph_id) < PERIPH_REV_R1P0) {
			off += _emit_RMB(dry_run, &buf[off]);
		}
		off += _emit_ST(dry_run, &buf[off], ALWAYS);
		if (get_revision_id(pcfg->periph_id) < PERIPH_REV_R1P0) {
			off += _emit_WMB(dry_run, &buf[off]);
		}
	}

	return off;
}

static inline int _ldst_memtodev(unsigned dry_run, u8 buf[],
		const struct _xfer_spec *pxs, int cyc,
		bool rem, enum end_xfer_req end_req)
{
	int off = 0;
	enum pl330_cond c;
	struct pl330_config *pcfg = pxs->r->cfg->pcfg;

	/* If modified-burst/single for remainder */
	if (rem)	{
		if (end_req == END_ALWAYS_BURST)
			c = BURST;
		else
			c = SINGLE;
	} else {
		/* Regular DMA cfg */
		if (pxs->r->cfg->brst_len > 1)
			c = BURST;
		else
			c = SINGLE;
	}
	/*
	 * PL330 rev r0p0 needs needs memory barrier instructions(ERRATA 716336)
	 * This workaround is not nedded for DMAC rev >= r1p0
	 */
	while (cyc--) {
		off += _emit_WFP(dry_run, &buf[off], c, pxs->r->peri);
		off += _emit_LD(dry_run, &buf[off], ALWAYS);
		if (get_revision_id(pcfg->periph_id) < PERIPH_REV_R1P0) {
			off += _emit_RMB(dry_run, &buf[off]);
		}
		off += _emit_STP(dry_run, &buf[off], c, pxs->r->peri);
		if (get_revision_id(pcfg->periph_id) < PERIPH_REV_R1P0) {
			off += _emit_WMB(dry_run, &buf[off]);
		}
	}

	return off;
}

static int _bursts(unsigned dry_run, u8 buf[],
		const struct _xfer_spec *pxs, int cyc,
		bool rem, enum end_xfer_req end_req)
{
	int off = 0;

	switch (pxs->r->rqtype) {
	case MEMTODEV:
		off += _ldst_memtodev(dry_run, &buf[off], pxs, cyc,
					rem, end_req);
		break;
	case DEVTOMEM:
		off += _ldst_devtomem(dry_run, &buf[off], pxs, cyc,
					rem, end_req);
		break;
	case MEMTOMEM:
		off += _ldst_memtomem(dry_run, &buf[off], pxs, cyc);
		break;
	default:
		off += 0x40000000; /* Scare off the Client */
		break;
	}

	return off;
}

/* Returns bytes consumed and updates bursts */
static inline int _loop(unsigned dry_run, u8 buf[], unsigned long *bursts,
		const struct _xfer_spec *pxs, bool rem,
		enum end_xfer_req end_req)
{
	int cyc, cycmax, szlp, szlpend, szbrst, off;
	unsigned lcnt0, lcnt1, ljmp0, ljmp1;
	struct _arg_LPEND lpend;

	/* Max iterations possible in DMALP is 256 */
	if (*bursts >= 256*256) {
		lcnt1 = 256;
		lcnt0 = 256;
		cyc = *bursts / lcnt1 / lcnt0;
	} else if (*bursts > 256) {
		lcnt1 = 256;
		lcnt0 = *bursts / lcnt1;
		cyc = 1;
	} else {
		lcnt1 = *bursts;
		lcnt0 = 0;
		cyc = 1;
	}

	szlp = _emit_LP(1, buf, 0, 0);
	szbrst = _bursts(1, buf, pxs, 1, rem, end_req);

	lpend.cond = ALWAYS;
	lpend.forever = false;
	lpend.loop = 0;
	lpend.bjump = 0;
	szlpend = _emit_LPEND(1, buf, &lpend);

	if (lcnt0) {
		szlp *= 2;
		szlpend *= 2;
	}

	/*
	 * Max bursts that we can unroll due to limit on the
	 * size of backward jump that can be encoded in DMALPEND
	 * which is 8-bits and hence 255
	 */
	cycmax = (255 - (szlp + szlpend)) / szbrst;

	cyc = (cycmax < cyc) ? cycmax : cyc;

	off = 0;

	if (lcnt0) {
		off += _emit_LP(dry_run, &buf[off], 0, lcnt0);
		ljmp0 = off;
	}

	off += _emit_LP(dry_run, &buf[off], 1, lcnt1);
	ljmp1 = off;

	off += _bursts(dry_run, &buf[off], pxs, cyc, rem, end_req);

	lpend.cond = ALWAYS;
	lpend.forever = false;
	lpend.loop = 1;
	lpend.bjump = off - ljmp1;
	off += _emit_LPEND(dry_run, &buf[off], &lpend);

	if (lcnt0) {
		lpend.cond = ALWAYS;
		lpend.forever = false;
		lpend.loop = 0;
		lpend.bjump = off - ljmp0;
		off += _emit_LPEND(dry_run, &buf[off], &lpend);
	}

	*bursts = lcnt1 * cyc;
	if (lcnt0)
		*bursts *= lcnt0;

	return off;
}

static inline int _setup_loops(unsigned dry_run, u8 buf[],
		struct _xfer_spec *pxs)
{
	struct pl330_xfer *x = pxs->x;
	u32 ccr = pxs->ccr;
	unsigned long c, bursts, rem_bytes, remainder;
	int off = 0;

	bursts = BYTE_TO_BURST(x->bytes, ccr);
	/* remaining burst-unaligned bytes */
	rem_bytes = REM_UNALIGNED(x->bytes, ccr);
	remainder = BYTE_TO_SINGLE(rem_bytes, ccr);

	/* Restore CCR if modified beat-length for unaligned burst xfer */
	if (bursts && pxs->restore_ccr)	{
		off += _emit_MOV(dry_run, &buf[off], CCR, pxs->ccr);
		pxs->restore_ccr = false;
	}

	while (bursts) {
		c = bursts;
		off += _loop(dry_run, &buf[off], &c, pxs, false, 0);
		bursts -= c;
	}

	/* Handle burst unaligned xfers here */
	if (remainder)	{
		/* Modified burst xfer */
		if (pxs->r->cfg->always_burst)	{
			c = 1;
			/* CCR: Modify beat length to un-aligned xfer size */
			ccr &= ~(0xf << CC_SRCBRSTLEN_SHFT);
			ccr |= (((remainder - 1) & 0xf) << CC_SRCBRSTLEN_SHFT);
			ccr &= ~(0xf << CC_DSTBRSTLEN_SHFT);
			ccr |= (((remainder - 1) & 0xf) << CC_DSTBRSTLEN_SHFT);
			/* DMAMOV CCR, ccr */
			off += _emit_MOV(dry_run, &buf[off], CCR, ccr);
			off += _loop(dry_run, &buf[off], &c, pxs, true,
							END_ALWAYS_BURST);
			/* Needs to restore CCR if next burst xfer */
			pxs->restore_ccr = true;
		} else {
			/* Peripheral sends single_req for the remainder */
			if (pxs->r->cfg->end_single_req)	{
				c = remainder;
				off += _loop(dry_run, &buf[off], &c, pxs, true,
							END_SINGLE_XFERS);
				remainder -= c;
			}
		}
	}
	return off;
}

static inline int _setup_xfer(unsigned dry_run, u8 buf[],
		struct _xfer_spec *pxs)
{
	struct pl330_xfer *x = pxs->x;
	int off = 0;

	/* DMAMOV SAR, x->src_addr */
	off += _emit_MOV(dry_run, &buf[off], SAR, x->src_addr);
	/* DMAMOV DAR, x->dst_addr */
	off += _emit_MOV(dry_run, &buf[off], DAR, x->dst_addr);

	/* Setup Loop(s) */
	off += _setup_loops(dry_run, &buf[off], pxs);

	return off;
}

/*
 * A req is a sequence of one or more xfer units.
 * Returns the number of bytes taken to setup the MC for the req.
 */
static int _setup_req(unsigned dry_run, struct pl330_thread *thrd,
		unsigned index, struct _xfer_spec *pxs)
{
	struct _pl330_req *req = &thrd->req[index];
	struct pl330_xfer *x;
	u8 *buf = req->mc_cpu;
	int off = 0;

	PL330_DBGMC_START(req->mc_bus);

	/* If Peripheral needs FLUSHP before starting DMA */
	if(pxs->r->cfg->peri_flush_start)
		off += _emit_FLUSHP(dry_run, &buf[off], pxs->r->peri);

	/* DMAMOV CCR, ccr */
	off += _emit_MOV(dry_run, &buf[off], CCR, pxs->ccr);
	pxs->restore_ccr = false;

	x = pxs->r->x;
	do {
		/* Error if xfer length is not aligned at burst size */
		if (pxs->r->cfg->end_single_req ||
				pxs->r->cfg->always_burst)	{
			if (x->bytes % (BRST_SIZE(pxs->ccr)))
				return -EINVAL;
		} else	{
			if (x->bytes % (BRST_SIZE(pxs->ccr) *
					BRST_LEN(pxs->ccr)))
				return -EINVAL;
		}

		pxs->x = x;
		off += _setup_xfer(dry_run, &buf[off], pxs);

		x = x->next;
	} while (x);

	/* Some Peripheral needs FLUSHP after completing DMA */
	if(pxs->r->cfg->peri_flush_end)
		off += _emit_FLUSHP(dry_run, &buf[off], pxs->r->peri);

	/* DMASEV peripheral/event */
	off += _emit_SEV(dry_run, &buf[off], thrd->ev);
	/* DMAEND */
	off += _emit_END(dry_run, &buf[off]);

	return off;
}

static inline u32 _prepare_ccr(const struct pl330_reqcfg *rqc)
{
	u32 ccr = 0;

	if (rqc->src_inc)
		ccr |= CC_SRCINC;

	if (rqc->dst_inc)
		ccr |= CC_DSTINC;

	/* We set same protection levels for Src and DST for now */
	if (rqc->privileged)
		ccr |= CC_SRCPRI | CC_DSTPRI;
	if (rqc->nonsecure)
		ccr |= CC_SRCNS | CC_DSTNS;
	if (rqc->insnaccess)
		ccr |= CC_SRCIA | CC_DSTIA;

	ccr |= (((rqc->brst_len - 1) & 0xf) << CC_SRCBRSTLEN_SHFT);
	ccr |= (((rqc->brst_len - 1) & 0xf) << CC_DSTBRSTLEN_SHFT);

	ccr |= (rqc->brst_size << CC_SRCBRSTSIZE_SHFT);
	ccr |= (rqc->brst_size << CC_DSTBRSTSIZE_SHFT);

	ccr |= (rqc->scctl << CC_SRCCCTRL_SHFT);
	ccr |= (rqc->dcctl << CC_DSTCCTRL_SHFT);

	ccr |= (rqc->swap << CC_SWAP_SHFT);

	return ccr;
}

static inline bool _is_valid(u32 ccr)
{
	enum pl330_dstcachectrl dcctl;
	enum pl330_srccachectrl scctl;

	dcctl = (ccr >> CC_DSTCCTRL_SHFT) & CC_DRCCCTRL_MASK;
	scctl = (ccr >> CC_SRCCCTRL_SHFT) & CC_SRCCCTRL_MASK;

	if (dcctl == DINVALID1 || dcctl == DINVALID2
			|| scctl == SINVALID1 || scctl == SINVALID2)
		return false;
	else
		return true;
}

/*
 * Submit a list of xfers after which the client wants notification.
 * Client is not notified after each xfer unit, just once after all
 * xfer units are done or some error occurs.
 */
static int pl330_submit_req(void *ch_id, struct pl330_req *r)
{
	struct pl330_thread *thrd = ch_id;
	struct pl330_dmac *pl330;
	struct pl330_info *pi;
	struct _xfer_spec xs;
	unsigned long flags;
	void __iomem *regs;
	unsigned idx;
	u32 ccr;
	int ret = 0;

	/* No Req or Unacquired Channel or DMAC */
	if (!r || !r->cfg || !thrd || thrd->free)
		return -EINVAL;

	pl330 = thrd->dmac;
	pi = pl330->pinfo;
	regs = pi->base;

	if (pl330->state == DYING
		|| pl330->dmac_tbd.reset_chan & (1 << thrd->id)) {
		dev_info(thrd->dmac->pinfo->dev, "%s:%d\n",
			__func__, __LINE__);
		return -EAGAIN;
	}

	/* If request for non-existing peripheral */
	if (r->rqtype != MEMTOMEM && r->peri >= pi->pcfg.num_peri) {
		dev_info(thrd->dmac->pinfo->dev,
				"%s:%d Invalid peripheral(%u)!\n",
				__func__, __LINE__, r->peri);
		return -EINVAL;
	}

	spin_lock_irqsave(&pl330->lock, flags);

	if (_queue_full(thrd)) {
		ret = -EAGAIN;
		goto xfer_exit;
	}

<<<<<<< HEAD
=======
	r->cfg->pcfg = &pi->pcfg;

	/* Prefer Secure Channel */
	if (!_manager_ns(thrd))
		r->cfg->nonsecure = 0;
	else
		r->cfg->nonsecure = 1;
>>>>>>> 940b3e49

	/* Use last settings, if not provided */
	if (r->cfg) {
		/* Prefer Secure Channel */
		if (!_manager_ns(thrd))
			r->cfg->nonsecure = 0;
		else
			r->cfg->nonsecure = 1;

		ccr = _prepare_ccr(r->cfg);
	} else {
		ccr = readl(regs + CC(thrd->id));
	}

	/* If this req doesn't have valid xfer settings */
	if (!_is_valid(ccr)) {
		ret = -EINVAL;
		dev_info(thrd->dmac->pinfo->dev, "%s:%d Invalid CCR(%x)!\n",
			__func__, __LINE__, ccr);
		goto xfer_exit;
	}

	idx = IS_FREE(&thrd->req[0]) ? 0 : 1;

	xs.ccr = ccr;
	xs.r = r;

	/* First dry run to check if req is acceptable */
	ret = _setup_req(1, thrd, idx, &xs);
	if (ret < 0)
		goto xfer_exit;

	if (ret > pi->mcbufsz / 2) {
		dev_info(thrd->dmac->pinfo->dev,
			"%s:%d Trying increasing mcbufsz\n",
				__func__, __LINE__);
		ret = -ENOMEM;
		goto xfer_exit;
	}

	/* Hook the request */
	thrd->lstenq = idx;
	thrd->req[idx].mc_len = _setup_req(0, thrd, idx, &xs);
	thrd->req[idx].r = r;

	ret = 0;

xfer_exit:
	spin_unlock_irqrestore(&pl330->lock, flags);

	return ret;
}

static void pl330_dotask(unsigned long data)
{
	struct pl330_dmac *pl330 = (struct pl330_dmac *) data;
	struct pl330_info *pi = pl330->pinfo;
	unsigned long flags;
	int i;

	spin_lock_irqsave(&pl330->lock, flags);

	/* The DMAC itself gone nuts */
	if (pl330->dmac_tbd.reset_dmac) {
		pl330->state = DYING;
		/* Reset the manager too */
		pl330->dmac_tbd.reset_mngr = true;
		/* Clear the reset flag */
		pl330->dmac_tbd.reset_dmac = false;
	}

	if (pl330->dmac_tbd.reset_mngr) {
		_stop(pl330->manager);
		/* Reset all channels */
		pl330->dmac_tbd.reset_chan = (1 << pi->pcfg.num_chan) - 1;
		/* Clear the reset flag */
		pl330->dmac_tbd.reset_mngr = false;
	}

	for (i = 0; i < pi->pcfg.num_chan; i++) {

		if (pl330->dmac_tbd.reset_chan & (1 << i)) {
			struct pl330_thread *thrd = &pl330->channels[i];
			void __iomem *regs = pi->base;
			enum pl330_op_err err;

			_stop(thrd);

			if (readl(regs + FSC) & (1 << thrd->id))
				err = PL330_ERR_FAIL;
			else
				err = PL330_ERR_ABORT;

			spin_unlock_irqrestore(&pl330->lock, flags);

			_callback(thrd->req[1 - thrd->lstenq].r, err);
			_callback(thrd->req[thrd->lstenq].r, err);

			spin_lock_irqsave(&pl330->lock, flags);

			thrd->req[0].r = NULL;
			thrd->req[1].r = NULL;
			mark_free(thrd, 0);
			mark_free(thrd, 1);

			/* Clear the reset flag */
			pl330->dmac_tbd.reset_chan &= ~(1 << i);
		}
	}

	spin_unlock_irqrestore(&pl330->lock, flags);

	return;
}

/* Returns 1 if state was updated, 0 otherwise */
static int pl330_update(const struct pl330_info *pi)
{
	struct pl330_req *rqdone, *tmp;
	struct pl330_dmac *pl330;
	unsigned long flags;
	void __iomem *regs;
	u32 val;
	int id, ev, ret = 0;

	if (!pi || !pi->pl330_data)
		return 0;

	regs = pi->base;
	pl330 = pi->pl330_data;

	spin_lock_irqsave(&pl330->lock, flags);

	val = readl(regs + FSM) & 0x1;
	if (val)
		pl330->dmac_tbd.reset_mngr = true;
	else
		pl330->dmac_tbd.reset_mngr = false;

	val = readl(regs + FSC) & ((1 << pi->pcfg.num_chan) - 1);
	pl330->dmac_tbd.reset_chan |= val;
	if (val) {
		int i = 0;
		while (i < pi->pcfg.num_chan) {
			if (val & (1 << i)) {
				dev_info(pi->dev,
					"Reset Channel-%d\t CS-%x FTC-%x\n",
						i, readl(regs + CS(i)),
						readl(regs + FTC(i)));
				_stop(&pl330->channels[i]);
			}
			i++;
		}
	}

	/* Check which event happened i.e, thread notified */
	/*BRCM: ES reg is Secure APB only*/
#ifdef CONFIG_DMAC_KONA_PL330_SECURE_MODE
	val = readl(regs + ES);
	if (pi->pcfg.num_events < 32
			&& val & ~((1 << pi->pcfg.num_events) - 1)) {
		pl330->dmac_tbd.reset_dmac = true;
		dev_err(pi->dev, "%s:%d Unexpected!\n", __func__, __LINE__);
		ret = 1;
		goto updt_exit;
	}
#else
	/* Read INTSTATUS to check channel interrupts */
	val = readl(regs + INTSTATUS);
#endif

	for (ev = 0; ev < pi->pcfg.num_events; ev++) {
		if (val & (1 << ev)) { /* Event occurred */
			struct pl330_thread *thrd;
			int active;

#ifdef CONFIG_DMAC_KONA_PL330_SECURE_MODE
			u32 inten = readl(regs + INTEN);

			/* Clear the event */
			if (inten & (1 << ev))
				writel(1 << ev, regs + INTCLR);
#else
			/* clear the inetrrupt */
			writel(1 << ev, regs + INTCLR);
#endif
			ret = 1;

			id = pl330->events[ev];

			thrd = &pl330->channels[id];

			active = thrd->req_running;
			if (active == -1) /* Aborted */
				continue;

			/* Detach the req */
			rqdone = thrd->req[active].r;
			thrd->req[active].r = NULL;

			mark_free(thrd, active);

			/* Get going again ASAP */
			_start(thrd);

			/* For now, just make a list of callbacks to be done */
			list_add_tail(&rqdone->rqd, &pl330->req_done);
		}
	}

	/* Now that we are in no hurry, do the callbacks */
	list_for_each_entry_safe(rqdone, tmp, &pl330->req_done, rqd) {
		list_del(&rqdone->rqd);

		spin_unlock_irqrestore(&pl330->lock, flags);
		_callback(rqdone, PL330_ERR_NONE);
		spin_lock_irqsave(&pl330->lock, flags);
	}

#ifdef CONFIG_DMAC_KONA_PL330_SECURE_MODE
updt_exit:
#endif
	spin_unlock_irqrestore(&pl330->lock, flags);

	if (pl330->dmac_tbd.reset_dmac
			|| pl330->dmac_tbd.reset_mngr
			|| pl330->dmac_tbd.reset_chan) {
		ret = 1;
		tasklet_schedule(&pl330->tasks);
	}

	return ret;
}

static int pl330_chan_ctrl(void *ch_id, enum pl330_chan_op op)
{
	struct pl330_thread *thrd = ch_id;
	struct pl330_dmac *pl330;
	unsigned long flags;
	int ret = 0, active;

	if (!thrd || thrd->free || thrd->dmac->state == DYING)
		return -EINVAL;

	pl330 = thrd->dmac;
	active = thrd->req_running;

	spin_lock_irqsave(&pl330->lock, flags);

	switch (op) {
	case PL330_OP_FLUSH:
		/* Make sure the channel is stopped */
		_stop(thrd);

		thrd->req[0].r = NULL;
		thrd->req[1].r = NULL;
		mark_free(thrd, 0);
		mark_free(thrd, 1);
		break;

	case PL330_OP_ABORT:
		/* Make sure the channel is stopped */
		_stop(thrd);

		/* ABORT is only for the active req */
		if (active == -1)
			break;

		thrd->req[active].r = NULL;
		mark_free(thrd, active);

		/* Start the next */
	case PL330_OP_START:
		if ((active == -1) && !_start(thrd))
			ret = -EIO;
		break;

	default:
		ret = -EINVAL;
	}

	spin_unlock_irqrestore(&pl330->lock, flags);
	return ret;
}

/* Reserve an event */
static inline int _alloc_event(struct pl330_thread *thrd)
{
	struct pl330_dmac *pl330 = thrd->dmac;
	struct pl330_info *pi = pl330->pinfo;
	int ev;

	for (ev = 0; ev < pi->pcfg.num_events; ev++)
		if (pl330->events[ev] == -1) {
			pl330->events[ev] = thrd->id;
			return ev;
		}

	return -1;
}

static bool _chan_ns(const struct pl330_info *pi, int i)
{
	return pi->pcfg.irq_ns & (1 << i);
}

/* Upon success, returns IdentityToken for the
 * allocated channel, NULL otherwise.
 */
static void *pl330_request_channel(const struct pl330_info *pi)
{
	struct pl330_thread *thrd = NULL;
	struct pl330_dmac *pl330;
	unsigned long flags;
	int chans, i;

	if (!pi || !pi->pl330_data)
		return NULL;

	pl330 = pi->pl330_data;

	if (pl330->state == DYING)
		return NULL;

	chans = pi->pcfg.num_chan;

	spin_lock_irqsave(&pl330->lock, flags);

	for (i = 0; i < chans; i++) {
		thrd = &pl330->channels[i];
		if ((thrd->free) && (!_manager_ns(thrd) ||
					_chan_ns(pi, i))) {
			thrd->ev = _alloc_event(thrd);
			if (thrd->ev >= 0) {
				thrd->free = false;
				thrd->lstenq = 1;
				thrd->req[0].r = NULL;
				mark_free(thrd, 0);
				thrd->req[1].r = NULL;
				mark_free(thrd, 1);
				break;
			}
		}
		thrd = NULL;
	}

	spin_unlock_irqrestore(&pl330->lock, flags);

	return thrd;
}

/* Release an event */
static inline void _free_event(struct pl330_thread *thrd, int ev)
{
	struct pl330_dmac *pl330 = thrd->dmac;
	struct pl330_info *pi = pl330->pinfo;

	/* If the event is valid and was held by the thread */
	if (ev >= 0 && ev < pi->pcfg.num_events
			&& pl330->events[ev] == thrd->id)
		pl330->events[ev] = -1;
}

static void pl330_release_channel(void *ch_id)
{
	struct pl330_thread *thrd = ch_id;
	struct pl330_dmac *pl330;
	unsigned long flags;

	if (!thrd || thrd->free)
		return;

	_stop(thrd);

	_callback(thrd->req[1 - thrd->lstenq].r, PL330_ERR_ABORT);
	_callback(thrd->req[thrd->lstenq].r, PL330_ERR_ABORT);

	pl330 = thrd->dmac;

	spin_lock_irqsave(&pl330->lock, flags);
	_free_event(thrd, thrd->ev);
	thrd->free = true;
	spin_unlock_irqrestore(&pl330->lock, flags);
}

/* Initialize the structure for PL330 configuration, that can be used
 * by the client driver the make best use of the DMAC
 */
static void read_dmac_config(struct pl330_info *pi)
{
	void __iomem *regs = pi->base;
	u32 val;

	val = readl(regs + CRD) >> CRD_DATA_WIDTH_SHIFT;
	val &= CRD_DATA_WIDTH_MASK;
	pi->pcfg.data_bus_width = 8 * (1 << val);

	val = readl(regs + CRD) >> CRD_DATA_BUFF_SHIFT;
	val &= CRD_DATA_BUFF_MASK;
	pi->pcfg.data_buf_dep = val + 1;

	val = readl(regs + CR0) >> CR0_NUM_CHANS_SHIFT;
	val &= CR0_NUM_CHANS_MASK;
	val += 1;
	pi->pcfg.num_chan = val;

	val = readl(regs + CR0);
	if (val & CR0_PERIPH_REQ_SET) {
		val = (val >> CR0_NUM_PERIPH_SHIFT) & CR0_NUM_PERIPH_MASK;
		val += 1;
		pi->pcfg.num_peri = val;
		pi->pcfg.peri_ns = readl(regs + CR4);
	} else {
		pi->pcfg.num_peri = 0;
	}

	val = readl(regs + CR0);
	if (val & CR0_BOOT_MAN_NS)
		pi->pcfg.mode |= DMAC_MODE_NS;
	else
		pi->pcfg.mode &= ~DMAC_MODE_NS;

	val = readl(regs + CR0) >> CR0_NUM_EVENTS_SHIFT;
	val &= CR0_NUM_EVENTS_MASK;
	val += 1;
	pi->pcfg.num_events = val;

	pi->pcfg.irq_ns = readl(regs + CR3);

	pi->pcfg.periph_id = get_id(pi, PERIPH_ID);
	pi->pcfg.pcell_id = get_id(pi, PCELL_ID);
}

static inline void _reset_thread(struct pl330_thread *thrd)
{
	struct pl330_dmac *pl330 = thrd->dmac;
	struct pl330_info *pi = pl330->pinfo;

	thrd->req[0].mc_cpu = pl330->mcode_cpu
				+ (thrd->id * pi->mcbufsz);
	thrd->req[0].mc_bus = pl330->mcode_bus
				+ (thrd->id * pi->mcbufsz);
	thrd->req[0].r = NULL;
	mark_free(thrd, 0);

	thrd->req[1].mc_cpu = thrd->req[0].mc_cpu
				+ pi->mcbufsz / 2;
	thrd->req[1].mc_bus = thrd->req[0].mc_bus
				+ pi->mcbufsz / 2;
	thrd->req[1].r = NULL;
	mark_free(thrd, 1);
}

static int dmac_alloc_threads(struct pl330_dmac *pl330)
{
	struct pl330_info *pi = pl330->pinfo;
	int chans = pi->pcfg.num_chan;
	struct pl330_thread *thrd;
	int i;

	/* Allocate 1 Manager and 'chans' Channel threads */
	pl330->channels = kzalloc((1 + chans) * sizeof(*thrd),
					GFP_KERNEL);
	if (!pl330->channels)
		return -ENOMEM;

	/* Init Channel threads */
	for (i = 0; i < chans; i++) {
		thrd = &pl330->channels[i];
		thrd->id = i;
		thrd->dmac = pl330;
		_reset_thread(thrd);
		thrd->free = true;
	}

	/* MANAGER is indexed at the end */
	thrd = &pl330->channels[chans];
	thrd->id = chans;
	thrd->dmac = pl330;
	thrd->free = false;
	pl330->manager = thrd;

	return 0;
}

static int dmac_alloc_resources(struct pl330_dmac *pl330)
{
	struct pl330_info *pi = pl330->pinfo;
	int chans = pi->pcfg.num_chan;
	int ret;

	/*
	 * Alloc MicroCode buffer for 'chans' Channel threads.
	 * A channel's buffer offset is (Channel_Id * MCODE_BUFF_PERCHAN)
	 */
	pl330->mcode_cpu = dma_alloc_coherent(pi->dev,
				chans * pi->mcbufsz,
				&pl330->mcode_bus, GFP_KERNEL);
	if (!pl330->mcode_cpu) {
		dev_err(pi->dev, "%s:%d Can't allocate memory!\n",
			__func__, __LINE__);
		return -ENOMEM;
	}

	ret = dmac_alloc_threads(pl330);
	if (ret) {
		dev_err(pi->dev, "%s:%d Can't to create channels for DMAC!\n",
			__func__, __LINE__);
		dma_free_coherent(pi->dev,
				chans * pi->mcbufsz,
				pl330->mcode_cpu, pl330->mcode_bus);
		return ret;
	}

	return 0;
}

static int pl330_add(struct pl330_info *pi)
{
	struct pl330_dmac *pl330;
	void __iomem *regs;
	int i, ret;

	if (!pi || !pi->dev)
		return -EINVAL;

	/* If already added */
	if (pi->pl330_data)
		return -EINVAL;

	/*
	 * If the SoC can perform reset on the DMAC, then do it
	 * before reading its configuration.
	 */
	if (pi->dmac_reset)
		pi->dmac_reset(pi);

	regs = pi->base;

	/* Check if we can handle this DMAC */
	if (((get_id(pi, PERIPH_ID) & PERIPH_ID_MASK) != PERIPH_ID_VAL)
	    || (get_id(pi, PCELL_ID) != PCELL_ID_VAL)) {
		dev_err(pi->dev, "PERIPH_ID 0x%x, PCELL_ID 0x%x !\n",
			get_id(pi, PERIPH_ID) & PERIPH_ID_MASK, get_id(pi, PCELL_ID));
		return -EINVAL;
	}

	/* Read the configuration of the DMAC */
	read_dmac_config(pi);

	/* Print PL330 revision */
	if (get_revision_id(pi->pcfg.periph_id) == PERIPH_REV_R0P0)
		dev_info(pi->dev, "PL330 DMAC Revision ID = 0x%04x, Revision r0p0\n",
			get_revision_id(pi->pcfg.periph_id));
	else if (get_revision_id(pi->pcfg.periph_id) == PERIPH_REV_R1P0)
		dev_info(pi->dev, "PL330 DMAC Revision ID = 0x%04x, Revision r1p0\n",
			get_revision_id(pi->pcfg.periph_id));
	else if (get_revision_id(pi->pcfg.periph_id) == PERIPH_REV_R1P1)
		dev_info(pi->dev, "PL330 DMAC Revision ID = 0x%04x, Revision r1p1\n",
			get_revision_id(pi->pcfg.periph_id));
	else
		dev_info(pi->dev, "PL330 DMAC Revision ID = 0x%04x\n",
			 get_revision_id(pi->pcfg.periph_id));

	if (pi->pcfg.num_events == 0) {
		dev_err(pi->dev, "%s:%d Can't work without events!\n",
			__func__, __LINE__);
		return -EINVAL;
	}

	/*clear interrupt status to avoid any spurious interrupts during bootup*/
	writel(0xFFFFFFFF, regs + INTCLR);

	pl330 = kzalloc(sizeof(*pl330), GFP_KERNEL);
	if (!pl330) {
		dev_err(pi->dev, "%s:%d Can't allocate memory!\n",
			__func__, __LINE__);
		return -ENOMEM;
	}

	/* Assign the info structure and private data */
	pl330->pinfo = pi;
	pi->pl330_data = pl330;

	spin_lock_init(&pl330->lock);

	INIT_LIST_HEAD(&pl330->req_done);

	/* Use default MC buffer size if not provided */
	if (!pi->mcbufsz)
		pi->mcbufsz = MCODE_BUFF_PER_REQ * 2;

	/* Mark all events as free */
	for (i = 0; i < pi->pcfg.num_events; i++)
		pl330->events[i] = -1;

	/* Allocate resources needed by the DMAC */
	ret = dmac_alloc_resources(pl330);
	if (ret) {
		dev_err(pi->dev, "Unable to create channels for DMAC\n");
		kfree(pl330);
		return ret;
	}

	tasklet_init(&pl330->tasks, pl330_dotask, (unsigned long) pl330);

	pl330->state = INIT;

	return 0;
}

static int dmac_free_threads(struct pl330_dmac *pl330)
{
	struct pl330_info *pi = pl330->pinfo;
	int chans = pi->pcfg.num_chan;
	struct pl330_thread *thrd;
	int i;

	/* Release Channel threads */
	for (i = 0; i < chans; i++) {
		thrd = &pl330->channels[i];
		pl330_release_channel((void *)thrd);
	}

	/* Free memory */
	kfree(pl330->channels);

	return 0;
}

static void dmac_free_resources(struct pl330_dmac *pl330)
{
	struct pl330_info *pi = pl330->pinfo;
	int chans = pi->pcfg.num_chan;

	dmac_free_threads(pl330);

	dma_free_coherent(pi->dev, chans * pi->mcbufsz,
				pl330->mcode_cpu, pl330->mcode_bus);
}

static void pl330_del(struct pl330_info *pi)
{
	struct pl330_dmac *pl330;

	if (!pi || !pi->pl330_data)
		return;

	pl330 = pi->pl330_data;

	pl330->state = UNINIT;

	tasklet_kill(&pl330->tasks);

	/* Free DMAC resources */
	dmac_free_resources(pl330);

	kfree(pl330);
	pi->pl330_data = NULL;
}

/* forward declaration */
static struct amba_driver pl330_driver;

static inline struct dma_pl330_chan *
to_pchan(struct dma_chan *ch)
{
	if (!ch)
		return NULL;

	return container_of(ch, struct dma_pl330_chan, chan);
}

static inline struct dma_pl330_desc *
to_desc(struct dma_async_tx_descriptor *tx)
{
	return container_of(tx, struct dma_pl330_desc, txd);
}

static inline void free_desc_list(struct list_head *list)
{
	struct dma_pl330_dmac *pdmac;
	struct dma_pl330_desc *desc;
	struct dma_pl330_chan *pch = NULL;
	unsigned long flags;

	/* Finish off the work list */
	list_for_each_entry(desc, list, node) {
		dma_async_tx_callback callback;
		void *param;

		/* All desc in a list belong to same channel */
		pch = desc->pchan;
		callback = desc->txd.callback;
		param = desc->txd.callback_param;

		if (callback)
			callback(param);

		desc->pchan = NULL;
	}

	/* pch will be unset if list was empty */
	if (!pch)
		return;

	pdmac = pch->dmac;

	spin_lock_irqsave(&pdmac->pool_lock, flags);
	list_splice_tail_init(list, &pdmac->desc_pool);
	spin_unlock_irqrestore(&pdmac->pool_lock, flags);
}

static inline void handle_cyclic_desc_list(struct list_head *list)
{
	struct dma_pl330_desc *desc;
	struct dma_pl330_chan *pch = NULL;
	unsigned long flags;

	list_for_each_entry(desc, list, node) {
		dma_async_tx_callback callback;

		/* Change status to reload it */
		desc->status = PREP;
		pch = desc->pchan;
		callback = desc->txd.callback;
		if (callback)
			callback(desc->txd.callback_param);
	}

	/* pch will be unset if list was empty */
	if (!pch)
		return;

	spin_lock_irqsave(&pch->lock, flags);
	list_splice_tail_init(list, &pch->work_list);
	spin_unlock_irqrestore(&pch->lock, flags);
}

static inline void fill_queue(struct dma_pl330_chan *pch)
{
	struct dma_pl330_desc *desc;
	int ret;

	list_for_each_entry(desc, &pch->work_list, node) {

		/* If already submitted */
		if (desc->status == BUSY)
			break;

		ret = pl330_submit_req(pch->pl330_chid,
						&desc->req);
		if (!ret) {
			desc->status = BUSY;
			break;
		} else if (ret == -EAGAIN) {
			/* QFull or DMAC Dying */
			break;
		} else {
			/* Unacceptable request */
			desc->status = DONE;
			dev_err(pch->dmac->pif.dev, "%s:%d Bad Desc(%d)\n",
					__func__, __LINE__, desc->txd.cookie);
			tasklet_schedule(&pch->task);
		}
	}
}

static void pl330_tasklet(unsigned long data)
{
	struct dma_pl330_chan *pch = (struct dma_pl330_chan *)data;
	struct dma_pl330_desc *desc, *_dt;
	unsigned long flags;
	LIST_HEAD(list);

	spin_lock_irqsave(&pch->lock, flags);

	/* Pick up ripe tomatoes */
	list_for_each_entry_safe(desc, _dt, &pch->work_list, node)
		if (desc->status == DONE) {
			if (!pch->cyclic)
				dma_cookie_complete(&desc->txd);
			list_move_tail(&desc->node, &list);
		}

	/* Try to submit a req imm. next to the last completed cookie */
	fill_queue(pch);

	/* Make sure the PL330 Channel thread is active */
	pl330_chan_ctrl(pch->pl330_chid, PL330_OP_START);

	spin_unlock_irqrestore(&pch->lock, flags);

	if (pch->cyclic)
		handle_cyclic_desc_list(&list);
	else
		free_desc_list(&list);
}

static void dma_pl330_rqcb(void *token, enum pl330_op_err err)
{
	struct dma_pl330_desc *desc = token;
	struct dma_pl330_chan *pch = desc->pchan;
	unsigned long flags;

	/* If desc aborted */
	if (!pch)
		return;

	spin_lock_irqsave(&pch->lock, flags);

	desc->status = DONE;

	spin_unlock_irqrestore(&pch->lock, flags);

	tasklet_schedule(&pch->task);
}

static bool pl330_dt_filter(struct dma_chan *chan, void *param)
{
	struct dma_pl330_filter_args *fargs = param;

	if (chan->device != &fargs->pdmac->ddma)
		return false;

	return (chan->chan_id == fargs->chan_id);
}

bool pl330_filter(struct dma_chan *chan, void *param)
{
	u8 *peri_id;

	if (chan->device->dev->driver != &pl330_driver.drv)
		return false;

	peri_id = chan->private;
	return *peri_id == (unsigned)param;
}
EXPORT_SYMBOL(pl330_filter);

static struct dma_chan *of_dma_pl330_xlate(struct of_phandle_args *dma_spec,
						struct of_dma *ofdma)
{
	int count = dma_spec->args_count;
	struct dma_pl330_dmac *pdmac = ofdma->of_dma_data;
	struct dma_pl330_filter_args fargs;
	dma_cap_mask_t cap;

	if (!pdmac)
		return NULL;

	if (count != 1)
		return NULL;

	fargs.pdmac = pdmac;
	fargs.chan_id = dma_spec->args[0];

	dma_cap_zero(cap);
	dma_cap_set(DMA_SLAVE, cap);
	dma_cap_set(DMA_CYCLIC, cap);

	return dma_request_channel(cap, pl330_dt_filter, &fargs);
}

static int pl330_alloc_chan_resources(struct dma_chan *chan)
{
	struct dma_pl330_chan *pch = to_pchan(chan);
	struct dma_pl330_dmac *pdmac = pch->dmac;
	unsigned long flags;

	spin_lock_irqsave(&pch->lock, flags);

	dma_cookie_init(chan);
	pch->cyclic = false;

	pch->pl330_chid = pl330_request_channel(&pdmac->pif);
	if (!pch->pl330_chid) {
		spin_unlock_irqrestore(&pch->lock, flags);
		return -ENOMEM;
	}

	tasklet_init(&pch->task, pl330_tasklet, (unsigned long) pch);

	spin_unlock_irqrestore(&pch->lock, flags);

	return 1;
}

static int pl330_control(struct dma_chan *chan, enum dma_ctrl_cmd cmd, unsigned long arg)
{
	struct dma_pl330_chan *pch = to_pchan(chan);
	struct dma_pl330_desc *desc, *_dt;
	unsigned long flags;
	struct dma_pl330_dmac *pdmac = pch->dmac;
	struct dma_slave_config *slave_config;
	LIST_HEAD(list);

	switch (cmd) {
	case DMA_TERMINATE_ALL:
		spin_lock_irqsave(&pch->lock, flags);

		/* FLUSH the PL330 Channel thread */
		pl330_chan_ctrl(pch->pl330_chid, PL330_OP_FLUSH);

		/* Mark all desc done */
		list_for_each_entry_safe(desc, _dt, &pch->work_list , node) {
			desc->status = DONE;
			list_move_tail(&desc->node, &list);
		}

		list_splice_tail_init(&list, &pdmac->desc_pool);
		spin_unlock_irqrestore(&pch->lock, flags);
		break;
	case DMA_SLAVE_CONFIG:
		slave_config = (struct dma_slave_config *)arg;

		if (slave_config->direction == DMA_MEM_TO_DEV) {
			if (slave_config->dst_addr)
				pch->fifo_addr = slave_config->dst_addr;
			if (slave_config->dst_addr_width)
				pch->burst_sz = __ffs(slave_config->dst_addr_width);
			if (slave_config->dst_maxburst)
				pch->burst_len = slave_config->dst_maxburst;
		} else if (slave_config->direction == DMA_DEV_TO_MEM) {
			if (slave_config->src_addr)
				pch->fifo_addr = slave_config->src_addr;
			if (slave_config->src_addr_width)
				pch->burst_sz = __ffs(slave_config->src_addr_width);
			if (slave_config->src_maxburst)
				pch->burst_len = slave_config->src_maxburst;
		}
		break;
	default:
		dev_err(pch->dmac->pif.dev, "Not supported command.\n");
		return -ENXIO;
	}

	return 0;
}

static void pl330_free_chan_resources(struct dma_chan *chan)
{
	struct dma_pl330_chan *pch = to_pchan(chan);
	unsigned long flags;

	spin_lock_irqsave(&pch->lock, flags);

	tasklet_kill(&pch->task);

	pl330_release_channel(pch->pl330_chid);
	pch->pl330_chid = NULL;

	if (pch->cyclic)
		list_splice_tail_init(&pch->work_list, &pch->dmac->desc_pool);

	spin_unlock_irqrestore(&pch->lock, flags);
}

static enum dma_status
pl330_tx_status(struct dma_chan *chan, dma_cookie_t cookie,
		 struct dma_tx_state *txstate)
{
	return dma_cookie_status(chan, cookie, txstate);
}

static void pl330_issue_pending(struct dma_chan *chan)
{
	pl330_tasklet((unsigned long) to_pchan(chan));
}

/*
 * We returned the last one of the circular list of descriptor(s)
 * from prep_xxx, so the argument to submit corresponds to the last
 * descriptor of the list.
 */
static dma_cookie_t pl330_tx_submit(struct dma_async_tx_descriptor *tx)
{
	struct dma_pl330_desc *desc, *last = to_desc(tx);
	struct dma_pl330_chan *pch = to_pchan(tx->chan);
	dma_cookie_t cookie;
	unsigned long flags;

	spin_lock_irqsave(&pch->lock, flags);

	/* Assign cookies to all nodes */
	while (!list_empty(&last->node)) {
		desc = list_entry(last->node.next, struct dma_pl330_desc, node);

		dma_cookie_assign(&desc->txd);

		list_move_tail(&desc->node, &pch->work_list);
	}

	cookie = dma_cookie_assign(&last->txd);
	list_add_tail(&last->node, &pch->work_list);
	spin_unlock_irqrestore(&pch->lock, flags);

	return cookie;
}

static inline void _init_desc(struct dma_pl330_desc *desc)
{
	desc->pchan = NULL;
	desc->req.x = &desc->px;
	desc->req.token = desc;
	desc->rqcfg.swap = SWAP_NO;
	desc->rqcfg.privileged = 0;
	desc->rqcfg.insnaccess = 0;
	desc->rqcfg.scctl = SCCTRL0;
	desc->rqcfg.dcctl = DCCTRL0;
	desc->req.cfg = &desc->rqcfg;
	desc->req.xfer_cb = dma_pl330_rqcb;
	desc->txd.tx_submit = pl330_tx_submit;

	INIT_LIST_HEAD(&desc->node);
}

/* Returns the number of descriptors added to the DMAC pool */
static int add_desc(struct dma_pl330_dmac *pdmac, gfp_t flg, int count)
{
	struct dma_pl330_desc *desc;
	unsigned long flags;
	int i;

	if (!pdmac)
		return 0;

	desc = kmalloc(count * sizeof(*desc), flg);
	if (!desc)
		return 0;

	spin_lock_irqsave(&pdmac->pool_lock, flags);

	for (i = 0; i < count; i++) {
		_init_desc(&desc[i]);
		list_add_tail(&desc[i].node, &pdmac->desc_pool);
	}

	spin_unlock_irqrestore(&pdmac->pool_lock, flags);

	return count;
}

static struct dma_pl330_desc *
pluck_desc(struct dma_pl330_dmac *pdmac)
{
	struct dma_pl330_desc *desc = NULL;
	unsigned long flags;

	if (!pdmac)
		return NULL;

	spin_lock_irqsave(&pdmac->pool_lock, flags);

	if (!list_empty(&pdmac->desc_pool)) {
		desc = list_entry(pdmac->desc_pool.next,
				struct dma_pl330_desc, node);

		list_del_init(&desc->node);

		desc->status = PREP;
		desc->txd.callback = NULL;
	}

	spin_unlock_irqrestore(&pdmac->pool_lock, flags);

	return desc;
}

static struct dma_pl330_desc *pl330_get_desc(struct dma_pl330_chan *pch)
{
	struct dma_pl330_dmac *pdmac = pch->dmac;
	u8 *peri_id = pch->chan.private;
	struct dma_pl330_desc *desc;

	/* Pluck one desc from the pool of DMAC */
	desc = pluck_desc(pdmac);

	/* If the DMAC pool is empty, alloc new */
	if (!desc) {
		if (!add_desc(pdmac, GFP_ATOMIC, 1))
			return NULL;

		/* Try again */
		desc = pluck_desc(pdmac);
		if (!desc) {
			dev_err(pch->dmac->pif.dev,
				"%s:%d ALERT!\n", __func__, __LINE__);
			return NULL;
		}
	}

	/* Initialize the descriptor */
	desc->pchan = pch;
	desc->txd.cookie = 0;
	async_tx_ack(&desc->txd);

	desc->req.peri = peri_id ? pch->chan.chan_id : 0;
	desc->rqcfg.pcfg = &pch->dmac->pif.pcfg;

	dma_async_tx_descriptor_init(&desc->txd, &pch->chan);

	return desc;
}

static inline void fill_px(struct pl330_xfer *px,
		dma_addr_t dst, dma_addr_t src, size_t len)
{
	px->next = NULL;
	px->bytes = len;
	px->dst_addr = dst;
	px->src_addr = src;
}

static struct dma_pl330_desc *
__pl330_prep_dma_memcpy(struct dma_pl330_chan *pch, dma_addr_t dst,
		dma_addr_t src, size_t len)
{
	struct dma_pl330_desc *desc = pl330_get_desc(pch);

	if (!desc) {
		dev_err(pch->dmac->pif.dev, "%s:%d Unable to fetch desc\n",
			__func__, __LINE__);
		return NULL;
	}

	/*
	 * Ideally we should lookout for reqs bigger than
	 * those that can be programmed with 256 bytes of
	 * MC buffer, but considering a req size is seldom
	 * going to be word-unaligned and more than 200MB,
	 * we take it easy.
	 * Also, should the limit is reached we'd rather
	 * have the platform increase MC buffer size than
	 * complicating this API driver.
	 */
	fill_px(&desc->px, dst, src, len);

	return desc;
}

/* Call after fixing burst size */
static inline int get_burst_len(struct dma_pl330_desc *desc, size_t len)
{
	struct dma_pl330_chan *pch = desc->pchan;
	struct pl330_info *pi = &pch->dmac->pif;
	int burst_len;

	burst_len = pi->pcfg.data_bus_width / 8;
	burst_len *= pi->pcfg.data_buf_dep;
	burst_len >>= desc->rqcfg.brst_size;

	/* src/dst_burst_len can't be more than 16 */
	if (burst_len > 16)
		burst_len = 16;

	while (burst_len > 1) {
		if (!(len % (burst_len << desc->rqcfg.brst_size)))
			break;
		burst_len--;
	}

	return burst_len;
}

static struct dma_async_tx_descriptor *pl330_prep_dma_cyclic(
		struct dma_chan *chan, dma_addr_t dma_addr, size_t len,
		size_t period_len, enum dma_transfer_direction direction,
		unsigned long flags, void *context)
{
	struct dma_pl330_desc *desc;
	struct dma_pl330_chan *pch = to_pchan(chan);
	dma_addr_t dst;
	dma_addr_t src;

	desc = pl330_get_desc(pch);
	if (!desc) {
		dev_err(pch->dmac->pif.dev, "%s:%d Unable to fetch desc\n",
			__func__, __LINE__);
		return NULL;
	}

	switch (direction) {
	case DMA_MEM_TO_DEV:
		desc->rqcfg.src_inc = 1;
		desc->rqcfg.dst_inc = 0;
		desc->req.rqtype = MEMTODEV;
		src = dma_addr;
		dst = pch->fifo_addr;
		break;
	case DMA_DEV_TO_MEM:
		desc->rqcfg.src_inc = 0;
		desc->rqcfg.dst_inc = 1;
		desc->req.rqtype = DEVTOMEM;
		src = pch->fifo_addr;
		dst = dma_addr;
		break;
	default:
		dev_err(pch->dmac->pif.dev, "%s:%d Invalid dma direction\n",
		__func__, __LINE__);
		return NULL;
	}

	desc->rqcfg.brst_size = pch->burst_sz;
	desc->rqcfg.brst_len = 1;

	pch->cyclic = true;

	fill_px(&desc->px, dst, src, period_len);

	return &desc->txd;
}

static struct dma_async_tx_descriptor *
pl330_prep_dma_memcpy(struct dma_chan *chan, dma_addr_t dst,
		dma_addr_t src, size_t len, unsigned long flags)
{
	struct dma_pl330_desc *desc;
	struct dma_pl330_chan *pch = to_pchan(chan);
	struct pl330_info *pi;
	int burst;

	if (unlikely(!pch || !len))
		return NULL;

	pi = &pch->dmac->pif;

	desc = __pl330_prep_dma_memcpy(pch, dst, src, len);
	if (!desc)
		return NULL;

	desc->rqcfg.src_inc = 1;
	desc->rqcfg.dst_inc = 1;
	desc->req.rqtype = MEMTOMEM;

	/* Select max possible burst size */
	burst = pi->pcfg.data_bus_width / 8;

	while (burst > 1) {
		if (!(len % burst))
			break;
		burst /= 2;
	}

	desc->rqcfg.brst_size = 0;
	while (burst != (1 << desc->rqcfg.brst_size))
		desc->rqcfg.brst_size++;

	desc->rqcfg.brst_len = get_burst_len(desc, len);

	desc->txd.flags = flags;

	return &desc->txd;
}

static struct dma_async_tx_descriptor *
pl330_prep_slave_sg(struct dma_chan *chan, struct scatterlist *sgl,
		unsigned int sg_len, enum dma_transfer_direction direction,
		unsigned long flg, void *context)
{
	struct dma_pl330_desc *first, *desc = NULL;
	struct dma_pl330_chan *pch = to_pchan(chan);
	struct scatterlist *sg;
	unsigned long flags;
	int i;
	dma_addr_t addr;

	if (unlikely(!pch || !sgl || !sg_len))
		return NULL;

	addr = pch->fifo_addr;

	first = NULL;

	for_each_sg(sgl, sg, sg_len, i) {

		desc = pl330_get_desc(pch);
		if (!desc) {
			struct dma_pl330_dmac *pdmac = pch->dmac;

			dev_err(pch->dmac->pif.dev,
				"%s:%d Unable to fetch desc\n",
				__func__, __LINE__);
			if (!first)
				return NULL;

			spin_lock_irqsave(&pdmac->pool_lock, flags);

			while (!list_empty(&first->node)) {
				desc = list_entry(first->node.next,
						struct dma_pl330_desc, node);
				list_move_tail(&desc->node, &pdmac->desc_pool);
			}

			list_move_tail(&first->node, &pdmac->desc_pool);

			spin_unlock_irqrestore(&pdmac->pool_lock, flags);

			return NULL;
		}

		if (!first)
			first = desc;
		else
			list_add_tail(&desc->node, &first->node);

		if (direction == DMA_MEM_TO_DEV) {
			desc->rqcfg.src_inc = 1;
			desc->rqcfg.dst_inc = 0;
			desc->req.rqtype = MEMTODEV;
			fill_px(&desc->px,
				addr, sg_dma_address(sg), sg_dma_len(sg));
		} else {
			desc->rqcfg.src_inc = 0;
			desc->rqcfg.dst_inc = 1;
			desc->req.rqtype = DEVTOMEM;
			fill_px(&desc->px,
				sg_dma_address(sg), addr, sg_dma_len(sg));
		}

		desc->rqcfg.brst_size = pch->burst_sz;
		desc->rqcfg.brst_len = 1;
	}

	/* Return the last desc in the chain */
	desc->txd.flags = flg;
	return &desc->txd;
}

static irqreturn_t pl330_irq_handler(int irq, void *data)
{
	if (pl330_update(data))
		return IRQ_HANDLED;
	else
		return IRQ_NONE;
}

static int
pl330_probe(struct amba_device *adev, const struct amba_id *id)
{
	struct dma_pl330_platdata *pdat;
	struct dma_pl330_dmac *pdmac;
	struct dma_pl330_chan *pch, *_p;
	struct pl330_info *pi;
	struct dma_device *pd;
	struct resource *res;
	int i, ret, irq;
	int num_chan;

	pdat = adev->dev.platform_data;

	/* Allocate a new DMAC and its Channels */
	pdmac = devm_kzalloc(&adev->dev, sizeof(*pdmac), GFP_KERNEL);
	if (!pdmac) {
		dev_err(&adev->dev, "unable to allocate mem\n");
		return -ENOMEM;
	}

	pi = &pdmac->pif;
	pi->dev = &adev->dev;
	pi->pl330_data = NULL;
	pi->mcbufsz = pdat ? pdat->mcbuf_sz : 0;

	res = &adev->res;
	pi->base = devm_request_and_ioremap(&adev->dev, res);
	if (!pi->base)
		return -ENXIO;

	amba_set_drvdata(adev, pdmac);

	irq = adev->irq[0];
	ret = request_irq(irq, pl330_irq_handler, 0,
			dev_name(&adev->dev), pi);
	if (ret)
		return ret;

	ret = pl330_add(pi);
	if (ret)
		goto probe_err1;

	INIT_LIST_HEAD(&pdmac->desc_pool);
	spin_lock_init(&pdmac->pool_lock);

	/* Create a descriptor pool of default size */
	if (!add_desc(pdmac, GFP_KERNEL, NR_DEFAULT_DESC))
		dev_warn(&adev->dev, "unable to allocate desc\n");

	pd = &pdmac->ddma;
	INIT_LIST_HEAD(&pd->channels);

	/* Initialize channel parameters */
	if (pdat)
		num_chan = max_t(int, pdat->nr_valid_peri, pi->pcfg.num_chan);
	else
		num_chan = max_t(int, pi->pcfg.num_peri, pi->pcfg.num_chan);

	pdmac->peripherals = kzalloc(num_chan * sizeof(*pch), GFP_KERNEL);
	if (!pdmac->peripherals) {
		ret = -ENOMEM;
		dev_err(&adev->dev, "unable to allocate pdmac->peripherals\n");
		goto probe_err2;
	}

	for (i = 0; i < num_chan; i++) {
		pch = &pdmac->peripherals[i];
		if (!adev->dev.of_node)
			pch->chan.private = pdat ? &pdat->peri_id[i] : NULL;
		else
			pch->chan.private = adev->dev.of_node;

		INIT_LIST_HEAD(&pch->work_list);
		spin_lock_init(&pch->lock);
		pch->pl330_chid = NULL;
		pch->chan.device = pd;
		pch->dmac = pdmac;

		/* Add the channel to the DMAC list */
		list_add_tail(&pch->chan.device_node, &pd->channels);
	}

	pd->dev = &adev->dev;
	if (pdat) {
		pd->cap_mask = pdat->cap_mask;
	} else {
		dma_cap_set(DMA_MEMCPY, pd->cap_mask);
		if (pi->pcfg.num_peri) {
			dma_cap_set(DMA_SLAVE, pd->cap_mask);
			dma_cap_set(DMA_CYCLIC, pd->cap_mask);
			dma_cap_set(DMA_PRIVATE, pd->cap_mask);
		}
	}

	pd->device_alloc_chan_resources = pl330_alloc_chan_resources;
	pd->device_free_chan_resources = pl330_free_chan_resources;
	pd->device_prep_dma_memcpy = pl330_prep_dma_memcpy;
	pd->device_prep_dma_cyclic = pl330_prep_dma_cyclic;
	pd->device_tx_status = pl330_tx_status;
	pd->device_prep_slave_sg = pl330_prep_slave_sg;
	pd->device_control = pl330_control;
	pd->device_issue_pending = pl330_issue_pending;

	ret = dma_async_device_register(pd);
	if (ret) {
		dev_err(&adev->dev, "unable to register DMAC\n");
		goto probe_err3;
	}

	if (adev->dev.of_node) {
		ret = of_dma_controller_register(adev->dev.of_node,
					 of_dma_pl330_xlate, pdmac);
		if (ret) {
			dev_err(&adev->dev,
			"unable to register DMA to the generic DT DMA helpers\n");
		}
	}

	dev_info(&adev->dev,
		"Loaded driver for PL330 DMAC-%d\n", adev->periphid);
	dev_info(&adev->dev,
		"\tDBUFF-%ux%ubytes Num_Chans-%u Num_Peri-%u Num_Events-%u\n",
		pi->pcfg.data_buf_dep,
		pi->pcfg.data_bus_width / 8, pi->pcfg.num_chan,
		pi->pcfg.num_peri, pi->pcfg.num_events);

	return 0;
probe_err3:
	amba_set_drvdata(adev, NULL);

	/* Idle the DMAC */
	list_for_each_entry_safe(pch, _p, &pdmac->ddma.channels,
			chan.device_node) {

		/* Remove the channel */
		list_del(&pch->chan.device_node);

		/* Flush the channel */
		pl330_control(&pch->chan, DMA_TERMINATE_ALL, 0);
		pl330_free_chan_resources(&pch->chan);
	}
probe_err2:
	pl330_del(pi);
probe_err1:
	free_irq(irq, pi);

	return ret;
}

static int pl330_remove(struct amba_device *adev)
{
	struct dma_pl330_dmac *pdmac = amba_get_drvdata(adev);
	struct dma_pl330_chan *pch, *_p;
	struct pl330_info *pi;
	int irq;

	if (!pdmac)
		return 0;

	if (adev->dev.of_node)
		of_dma_controller_free(adev->dev.of_node);

	dma_async_device_unregister(&pdmac->ddma);
	amba_set_drvdata(adev, NULL);

	/* Idle the DMAC */
	list_for_each_entry_safe(pch, _p, &pdmac->ddma.channels,
			chan.device_node) {

		/* Remove the channel */
		list_del(&pch->chan.device_node);

		/* Flush the channel */
		pl330_control(&pch->chan, DMA_TERMINATE_ALL, 0);
		pl330_free_chan_resources(&pch->chan);
	}

	pi = &pdmac->pif;

	pl330_del(pi);

	irq = adev->irq[0];
	free_irq(irq, pi);

	return 0;
}

static struct amba_id pl330_ids[] = {
	{
		.id	= 0x00041330,
		.mask	= 0x000fffff,
	},
	{ 0, 0 },
};

MODULE_DEVICE_TABLE(amba, pl330_ids);

static struct amba_driver pl330_driver = {
	.drv = {
		.owner = THIS_MODULE,
		.name = "dma-pl330",
	},
	.id_table = pl330_ids,
	.probe = pl330_probe,
	.remove = pl330_remove,
};

module_amba_driver(pl330_driver);

MODULE_AUTHOR("Jaswinder Singh <jassi.brar@samsung.com>");
MODULE_DESCRIPTION("API Driver for PL330 DMAC");
MODULE_LICENSE("GPL");<|MERGE_RESOLUTION|>--- conflicted
+++ resolved
@@ -635,21 +635,17 @@
 	struct dma_pl330_chan *pchan;
 };
 
-<<<<<<< HEAD
 struct dma_pl330_filter_args {
 	struct dma_pl330_dmac *pdmac;
 	unsigned int chan_id;
 };
 
-=======
 enum end_xfer_req	{
 	END_XFER_NONE = 0,
 	END_ALWAYS_BURST = 1,
 	END_SINGLE_XFERS = 2,
 };
 
-
->>>>>>> 940b3e49
 static inline void _callback(struct pl330_req *r, enum pl330_op_err err)
 {
 	if (r && r->xfer_cb)
@@ -1744,17 +1740,6 @@
 		goto xfer_exit;
 	}
 
-<<<<<<< HEAD
-=======
-	r->cfg->pcfg = &pi->pcfg;
-
-	/* Prefer Secure Channel */
-	if (!_manager_ns(thrd))
-		r->cfg->nonsecure = 0;
-	else
-		r->cfg->nonsecure = 1;
->>>>>>> 940b3e49
-
 	/* Use last settings, if not provided */
 	if (r->cfg) {
 		/* Prefer Secure Channel */
