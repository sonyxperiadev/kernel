# SPDX-License-Identifier: GPL-2.0-only
config QCOM_BAM_DMA
	tristate "QCOM BAM DMA support"
	depends on ARCH_QCOM || (COMPILE_TEST && OF && ARM)
	select DMA_ENGINE
	select DMA_VIRTUAL_CHANNELS
	help
	  Enable support for the QCOM BAM DMA controller.  This controller
	  provides DMA capabilities for a variety of on-chip devices.

config QCOM_HIDMA_MGMT
	tristate "Qualcomm Technologies HIDMA Management support"
	select DMA_ENGINE
	help
	  Enable support for the Qualcomm Technologies HIDMA Management.
	  Each DMA device requires one management interface driver
	  for basic initialization before QCOM_HIDMA channel driver can
	  start managing the channels. In a virtualized environment,
	  the guest OS would run QCOM_HIDMA channel driver and the
	  host would run the QCOM_HIDMA_MGMT management driver.

config QCOM_HIDMA
	tristate "Qualcomm Technologies HIDMA Channel support"
	select DMA_ENGINE
	help
	  Enable support for the Qualcomm Technologies HIDMA controller.
	  The HIDMA controller supports optimized buffer copies
	  (user to kernel, kernel to kernel, etc.).  It only supports
	  memcpy interface. The core is not intended for general
	  purpose slave DMA.

config MSM_GPI_DMA
	tristate "Qualcomm Technologies Inc GPI DMA support"
	depends on ARCH_QCOM
	select DMA_ENGINE
	select DMA_VIRTUAL_CHANNELS
	help
	  Enable support for the QCOM GPI DMA controller. This controller
	  provides DMA capabilities for a variety of peripheral buses such
	  as I2C, UART, and SPI. By using GPI dmaengine driver, bus drivers
	  can use a standardize interface that is protocol independent to
	  transfer data between DDR and peripheral.

config MSM_GPI_DMA_DEBUG
	bool "Qualcomm Technologies Inc GPI debug support"
	depends on MSM_GPI_DMA
	help
	  Enable detailed logging for QCOM GPI driver. Extra logging will be
<<<<<<< HEAD
	  helpful when debugging critical issues.
=======
	  helpful when debugging critical issues.

config QCOM_PCI_EDMA
	tristate "Qualcomm Technologies Inc PCIe eDMA support"
	select DMA_ENGINE
	help
	  Enable support for the QCOM PCIe eDMA. This DMA is part of QCOM
	  PCIe controller that provides DMA capabilities for clients.
	  By using PCIe eDMA driver, clients can use a standardize
	  interface that is protocol independent to transfer data between DDR
	  and peripheral.

config QCOM_PCI_EDMA_DEBUG
	bool "Qualcomm Technologies Inc PCIe eDMA debug support"
	depends on QCOM_PCI_EDMA
	help
	 Enable detailed logging for QCOM PCIe eDMA driver. Should
	 only be enabled for debugging purpose since excessive logging
	 of all channels information and activity will decrease throughput.
>>>>>>> d7a52a7b
<|MERGE_RESOLUTION|>--- conflicted
+++ resolved
@@ -46,9 +46,6 @@
 	depends on MSM_GPI_DMA
 	help
 	  Enable detailed logging for QCOM GPI driver. Extra logging will be
-<<<<<<< HEAD
-	  helpful when debugging critical issues.
-=======
 	  helpful when debugging critical issues.
 
 config QCOM_PCI_EDMA
@@ -67,5 +64,4 @@
 	help
 	 Enable detailed logging for QCOM PCIe eDMA driver. Should
 	 only be enabled for debugging purpose since excessive logging
-	 of all channels information and activity will decrease throughput.
->>>>>>> d7a52a7b
+	 of all channels information and activity will decrease throughput.