/*
 * Copyright (C) ST-Ericsson SA 2010
 *
 * License Terms: GNU General Public License, version 2
 * Author: Hanumath Prasad <hanumath.prasad@stericsson.com> for ST-Ericsson
 * Author: Rabin Vincent <rabin.vincent@stericsson.com> for ST-Ericsson
 */

#include <linux/module.h>
#include <linux/interrupt.h>
#include <linux/irq.h>
#include <linux/slab.h>
#include <linux/i2c.h>
#include <linux/mfd/core.h>
#include <linux/mfd/tc3589x.h>

#define TC3589x_CLKMODE_MODCTL_SLEEP		0x0
#define TC3589x_CLKMODE_MODCTL_OPERATION	(1 << 0)

/**
 * tc3589x_reg_read() - read a single TC3589x register
 * @tc3589x:	Device to read from
 * @reg:	Register to read
 */
int tc3589x_reg_read(struct tc3589x *tc3589x, u8 reg)
{
	int ret;

	ret = i2c_smbus_read_byte_data(tc3589x->i2c, reg);
	if (ret < 0)
		dev_err(tc3589x->dev, "failed to read reg %#x: %d\n",
			reg, ret);

	return ret;
}
EXPORT_SYMBOL_GPL(tc3589x_reg_read);

/**
 * tc3589x_reg_read() - write a single TC3589x register
 * @tc3589x:	Device to write to
 * @reg:	Register to read
 * @data:	Value to write
 */
int tc3589x_reg_write(struct tc3589x *tc3589x, u8 reg, u8 data)
{
	int ret;

	ret = i2c_smbus_write_byte_data(tc3589x->i2c, reg, data);
	if (ret < 0)
		dev_err(tc3589x->dev, "failed to write reg %#x: %d\n",
			reg, ret);

	return ret;
}
EXPORT_SYMBOL_GPL(tc3589x_reg_write);

/**
 * tc3589x_block_read() - read multiple TC3589x registers
 * @tc3589x:	Device to read from
 * @reg:	First register
 * @length:	Number of registers
 * @values:	Buffer to write to
 */
int tc3589x_block_read(struct tc3589x *tc3589x, u8 reg, u8 length, u8 *values)
{
	int ret;

	ret = i2c_smbus_read_i2c_block_data(tc3589x->i2c, reg, length, values);
	if (ret < 0)
		dev_err(tc3589x->dev, "failed to read regs %#x: %d\n",
			reg, ret);

	return ret;
}
EXPORT_SYMBOL_GPL(tc3589x_block_read);

/**
 * tc3589x_block_write() - write multiple TC3589x registers
 * @tc3589x:	Device to write to
 * @reg:	First register
 * @length:	Number of registers
 * @values:	Values to write
 */
int tc3589x_block_write(struct tc3589x *tc3589x, u8 reg, u8 length,
			const u8 *values)
{
	int ret;

	ret = i2c_smbus_write_i2c_block_data(tc3589x->i2c, reg, length,
					     values);
	if (ret < 0)
		dev_err(tc3589x->dev, "failed to write regs %#x: %d\n",
			reg, ret);

	return ret;
}
EXPORT_SYMBOL_GPL(tc3589x_block_write);

/**
 * tc3589x_set_bits() - set the value of a bitfield in a TC3589x register
 * @tc3589x:	Device to write to
 * @reg:	Register to write
 * @mask:	Mask of bits to set
 * @values:	Value to set
 */
int tc3589x_set_bits(struct tc3589x *tc3589x, u8 reg, u8 mask, u8 val)
{
	int ret;

	mutex_lock(&tc3589x->lock);

	ret = tc3589x_reg_read(tc3589x, reg);
	if (ret < 0)
		goto out;

	ret &= ~mask;
	ret |= val;

	ret = tc3589x_reg_write(tc3589x, reg, ret);

out:
	mutex_unlock(&tc3589x->lock);
	return ret;
}
EXPORT_SYMBOL_GPL(tc3589x_set_bits);

static struct resource gpio_resources[] = {
	{
		.start	= TC3589x_INT_GPIIRQ,
		.end	= TC3589x_INT_GPIIRQ,
		.flags	= IORESOURCE_IRQ,
	},
};

static struct resource keypad_resources[] = {
	{
		.start  = TC3589x_INT_KBDIRQ,
		.end    = TC3589x_INT_KBDIRQ,
		.flags  = IORESOURCE_IRQ,
	},
};

static struct mfd_cell tc3589x_dev_gpio[] = {
	{
		.name		= "tc3589x-gpio",
		.num_resources	= ARRAY_SIZE(gpio_resources),
		.resources	= &gpio_resources[0],
	},
};

static struct mfd_cell tc3589x_dev_keypad[] = {
	{
		.name           = "tc3589x-keypad",
		.num_resources  = ARRAY_SIZE(keypad_resources),
		.resources      = &keypad_resources[0],
	},
};

static irqreturn_t tc3589x_irq(int irq, void *data)
{
	struct tc3589x *tc3589x = data;
	int status;

again:
	status = tc3589x_reg_read(tc3589x, TC3589x_IRQST);
	if (status < 0)
		return IRQ_NONE;

	while (status) {
		int bit = __ffs(status);

		handle_nested_irq(tc3589x->irq_base + bit);
		status &= ~(1 << bit);
	}

	/*
	 * A dummy read or write (to any register) appears to be necessary to
	 * have the last interrupt clear (for example, GPIO IC write) take
	 * effect. In such a case, recheck for any interrupt which is still
	 * pending.
	 */
	status = tc3589x_reg_read(tc3589x, TC3589x_IRQST);
	if (status)
		goto again;

	return IRQ_HANDLED;
}

static int tc3589x_irq_init(struct tc3589x *tc3589x)
{
	int base = tc3589x->irq_base;
	int irq;

	for (irq = base; irq < base + TC3589x_NR_INTERNAL_IRQS; irq++) {
<<<<<<< HEAD
		set_irq_chip_data(irq, tc3589x);
		set_irq_chip_and_handler(irq, &dummy_irq_chip,
=======
		irq_set_chip_data(irq, tc3589x);
		irq_set_chip_and_handler(irq, &dummy_irq_chip,
>>>>>>> c20f18ce
					 handle_edge_irq);
		irq_set_nested_thread(irq, 1);
#ifdef CONFIG_ARM
		set_irq_flags(irq, IRQF_VALID);
#else
		irq_set_noprobe(irq);
#endif
	}

	return 0;
}

static void tc3589x_irq_remove(struct tc3589x *tc3589x)
{
	int base = tc3589x->irq_base;
	int irq;

	for (irq = base; irq < base + TC3589x_NR_INTERNAL_IRQS; irq++) {
#ifdef CONFIG_ARM
		set_irq_flags(irq, 0);
#endif
		irq_set_chip_and_handler(irq, NULL, NULL);
		irq_set_chip_data(irq, NULL);
	}
}

static int tc3589x_chip_init(struct tc3589x *tc3589x)
{
	int manf, ver, ret;

	manf = tc3589x_reg_read(tc3589x, TC3589x_MANFCODE);
	if (manf < 0)
		return manf;

	ver = tc3589x_reg_read(tc3589x, TC3589x_VERSION);
	if (ver < 0)
		return ver;

	if (manf != TC3589x_MANFCODE_MAGIC) {
		dev_err(tc3589x->dev, "unknown manufacturer: %#x\n", manf);
		return -EINVAL;
	}

	dev_info(tc3589x->dev, "manufacturer: %#x, version: %#x\n", manf, ver);

	/*
	 * Put everything except the IRQ module into reset;
	 * also spare the GPIO module for any pin initialization
	 * done during pre-kernel boot
	 */
	ret = tc3589x_reg_write(tc3589x, TC3589x_RSTCTRL,
				TC3589x_RSTCTRL_TIMRST
				| TC3589x_RSTCTRL_ROTRST
				| TC3589x_RSTCTRL_KBDRST);
	if (ret < 0)
		return ret;

	/* Clear the reset interrupt. */
	return tc3589x_reg_write(tc3589x, TC3589x_RSTINTCLR, 0x1);
}

static int __devinit tc3589x_device_init(struct tc3589x *tc3589x)
{
	int ret = 0;
	unsigned int blocks = tc3589x->pdata->block;

	if (blocks & TC3589x_BLOCK_GPIO) {
		ret = mfd_add_devices(tc3589x->dev, -1, tc3589x_dev_gpio,
				ARRAY_SIZE(tc3589x_dev_gpio), NULL,
				tc3589x->irq_base);
		if (ret) {
			dev_err(tc3589x->dev, "failed to add gpio child\n");
			return ret;
		}
		dev_info(tc3589x->dev, "added gpio block\n");
	}

	if (blocks & TC3589x_BLOCK_KEYPAD) {
		ret = mfd_add_devices(tc3589x->dev, -1, tc3589x_dev_keypad,
				ARRAY_SIZE(tc3589x_dev_keypad), NULL,
				tc3589x->irq_base);
		if (ret) {
			dev_err(tc3589x->dev, "failed to keypad child\n");
			return ret;
		}
		dev_info(tc3589x->dev, "added keypad block\n");
	}

	return ret;
}

static int __devinit tc3589x_probe(struct i2c_client *i2c,
				   const struct i2c_device_id *id)
{
	struct tc3589x_platform_data *pdata = i2c->dev.platform_data;
	struct tc3589x *tc3589x;
	int ret;

	if (!i2c_check_functionality(i2c->adapter, I2C_FUNC_SMBUS_BYTE_DATA
				     | I2C_FUNC_SMBUS_I2C_BLOCK))
		return -EIO;

	tc3589x = kzalloc(sizeof(struct tc3589x), GFP_KERNEL);
	if (!tc3589x)
		return -ENOMEM;

	mutex_init(&tc3589x->lock);

	tc3589x->dev = &i2c->dev;
	tc3589x->i2c = i2c;
	tc3589x->pdata = pdata;
	tc3589x->irq_base = pdata->irq_base;
	tc3589x->num_gpio = id->driver_data;

	i2c_set_clientdata(i2c, tc3589x);

	ret = tc3589x_chip_init(tc3589x);
	if (ret)
		goto out_free;

	ret = tc3589x_irq_init(tc3589x);
	if (ret)
		goto out_free;

	ret = request_threaded_irq(tc3589x->i2c->irq, NULL, tc3589x_irq,
				   IRQF_TRIGGER_FALLING | IRQF_ONESHOT,
				   "tc3589x", tc3589x);
	if (ret) {
		dev_err(tc3589x->dev, "failed to request IRQ: %d\n", ret);
		goto out_removeirq;
	}

	ret = tc3589x_device_init(tc3589x);
	if (ret) {
		dev_err(tc3589x->dev, "failed to add child devices\n");
		goto out_freeirq;
	}

	return 0;

out_freeirq:
	free_irq(tc3589x->i2c->irq, tc3589x);
out_removeirq:
	tc3589x_irq_remove(tc3589x);
out_free:
	kfree(tc3589x);
	return ret;
}

static int __devexit tc3589x_remove(struct i2c_client *client)
{
	struct tc3589x *tc3589x = i2c_get_clientdata(client);

	mfd_remove_devices(tc3589x->dev);

	free_irq(tc3589x->i2c->irq, tc3589x);
	tc3589x_irq_remove(tc3589x);

	kfree(tc3589x);

	return 0;
}

static int tc3589x_suspend(struct device *dev)
{
	struct tc3589x *tc3589x = dev_get_drvdata(dev);
	struct i2c_client *client = tc3589x->i2c;
	int ret = 0;

	/* put the system to sleep mode */
	if (!device_may_wakeup(&client->dev))
		ret = tc3589x_reg_write(tc3589x, TC3589x_CLKMODE,
				TC3589x_CLKMODE_MODCTL_SLEEP);

	return ret;
}

static int tc3589x_resume(struct device *dev)
{
	struct tc3589x *tc3589x = dev_get_drvdata(dev);
	struct i2c_client *client = tc3589x->i2c;
	int ret = 0;

	/* enable the system into operation */
	if (!device_may_wakeup(&client->dev))
		ret = tc3589x_reg_write(tc3589x, TC3589x_CLKMODE,
				TC3589x_CLKMODE_MODCTL_OPERATION);

	return ret;
}

static const SIMPLE_DEV_PM_OPS(tc3589x_dev_pm_ops, tc3589x_suspend,
						tc3589x_resume);

static const struct i2c_device_id tc3589x_id[] = {
	{ "tc3589x", 24 },
	{ }
};
MODULE_DEVICE_TABLE(i2c, tc3589x_id);

static struct i2c_driver tc3589x_driver = {
	.driver.name	= "tc3589x",
	.driver.owner	= THIS_MODULE,
#ifdef CONFIG_PM
	.driver.pm	= &tc3589x_dev_pm_ops,
#endif
	.probe		= tc3589x_probe,
	.remove		= __devexit_p(tc3589x_remove),
	.id_table	= tc3589x_id,
};

static int __init tc3589x_init(void)
{
	return i2c_add_driver(&tc3589x_driver);
}
subsys_initcall(tc3589x_init);

static void __exit tc3589x_exit(void)
{
	i2c_del_driver(&tc3589x_driver);
}
module_exit(tc3589x_exit);

MODULE_LICENSE("GPL v2");
MODULE_DESCRIPTION("TC3589x MFD core driver");
MODULE_AUTHOR("Hanumath Prasad, Rabin Vincent");<|MERGE_RESOLUTION|>--- conflicted
+++ resolved
@@ -192,13 +192,8 @@
 	int irq;
 
 	for (irq = base; irq < base + TC3589x_NR_INTERNAL_IRQS; irq++) {
-<<<<<<< HEAD
-		set_irq_chip_data(irq, tc3589x);
-		set_irq_chip_and_handler(irq, &dummy_irq_chip,
-=======
 		irq_set_chip_data(irq, tc3589x);
 		irq_set_chip_and_handler(irq, &dummy_irq_chip,
->>>>>>> c20f18ce
 					 handle_edge_irq);
 		irq_set_nested_thread(irq, 1);
 #ifdef CONFIG_ARM
