--- conflicted
+++ resolved
@@ -260,13 +260,6 @@
 	select MFD_CORE
 	default n
 
-<<<<<<< HEAD
-config MFD_TC3589X
-	bool "Support Toshiba TC35892 and variants"
-	depends on I2C=y && GENERIC_HARDIRQS
-	select MFD_CORE
-	help
-=======
 config TWL6030_PWM
 	tristate "TWL6030 PWM (Pulse Width Modulator) Support"
 	depends on TWL4030_CORE
@@ -304,7 +297,6 @@
 	depends on I2C=y && GENERIC_HARDIRQS
 	select MFD_CORE
 	help
->>>>>>> d235ebfd
 	  Support for the Toshiba TC35892 and variants I/O Expander.
 
 	  This driver provides common support for accessing the device,
