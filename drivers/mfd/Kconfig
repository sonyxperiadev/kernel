#
# Multifunction miscellaneous devices
#

if HAS_IOMEM
menu "Multifunction device drivers"

config MFD_CORE
	tristate
	select IRQ_DOMAIN
	default n

config MFD_CS5535
	tristate "AMD CS5535 and CS5536 southbridge core functions"
	select MFD_CORE
	depends on PCI && X86
	---help---
	  This is the core driver for CS5535/CS5536 MFD functions.  This is
          necessary for using the board's GPIO and MFGPT functionality.

config MFD_AS3711
	bool "AMS AS3711"
	select MFD_CORE
	select REGMAP_I2C
	select REGMAP_IRQ
	depends on I2C=y && GENERIC_HARDIRQS
	help
	  Support for the AS3711 PMIC from AMS

config PMIC_ADP5520
	bool "Analog Devices ADP5520/01 MFD PMIC Core Support"
	depends on I2C=y
	help
	  Say yes here to add support for Analog Devices AD5520 and ADP5501,
	  Multifunction Power Management IC. This includes
	  the I2C driver and the core APIs _only_, you have to select
	  individual components like LCD backlight, LEDs, GPIOs and Kepad
	  under the corresponding menus.

config MFD_AAT2870_CORE
	bool "AnalogicTech AAT2870"
	select MFD_CORE
	depends on I2C=y && GPIOLIB && GENERIC_HARDIRQS
	help
	  If you say yes here you get support for the AAT2870.
	  This driver provides common support for accessing the device,
	  additional drivers must be enabled in order to use the
	  functionality of the device.

<<<<<<< HEAD
config MFD_BCMPMU
	bool "MFD BCM PMU"
	depends on I2C_BSC
	select KONA_USB_CONTROL
	select MFD_CORE
	default n
	help
	  Support for the Broadcom PMUs

config MFD_BCM_PMU59xxx
       bool "BCM PMU59xxx"
       depends on I2C_BSC && !MFD_BCMPMU
	select KONA_USB_CONTROL
       select MFD_CORE
       default n
       help
         Support for the Broadcom PMUs
	 This will select mfd based PMU core ,IRQ and I2C drivers

config MFD_BCM_PMU59056
	bool "MFD_BCM_PMU59056"
	depends on I2C_BSC && !MFD_BCM_PMU59xxx && !MFD_BCMPMU
	select KONA_USB_CONTROL
	select MFD_CORE
	default n
	help
	 Support for 59056 PMU.


config MFD_BCM_PMU590XX
	bool "MFD BCM PMU590XX PMIC"
	depends on I2C_BSC
	help
	  Support for the Broadcom PMIC.

config MFD_BCMPMU_DBG
	bool "MFD BCM PMU DEBUG"
	depends on (MFD_BCMPMU || MFD_BCM_PMU59056 || MFD_BCM_PMU59xxx)
	default n
	help
	  Support debug functions for Broadcom PMUs.

config MFD_BCM59055
	bool "PMU BCM59055 Support"
	depends on MFD_BCMPMU
	default n
	help
	  This enables PMU driver to support BCM59055.

config MFD_BCM59039
	bool "PMU BCM59039 Support"
	depends on MFD_BCMPMU
	default n
	help
	  This enables PMU driver to support BCM59039.

config MFD_BCM59042
	bool "PMU BCM59042 Support"
	depends on MFD_BCMPMU
	default n
	help
	  This enables PMU driver to support BCM59042.

config MFD_BCM_PWRMGR_SW_SEQUENCER
	bool "MFD BCM POWER MANAGER I2C SEQUENCER Support"
	depends on (MFD_BCMPMU || MFD_BCM_PMU59xxx || MFD_BCM_PMU59056) && RHEA_PWRMGR_USE_DUMMY_SEQ=n && PWRMGR_DUMMY_SEQUENCER=n
	default n
	help
	  This enables power manager i2c software sequencer support.

config MFD_SM501
	tristate "Support for Silicon Motion SM501"
	 ---help---
	  This is the core driver for the Silicon Motion SM501 multimedia
	  companion chip. This device is a multifunction device which may
	  provide numerous interfaces including USB host controller, USB gadget,
	  asynchronous serial ports, audio functions, and a dual display video
	  interface. The device may be connected by PCI or local bus with
	  varying functions enabled.
=======
config MFD_CROS_EC
	tristate "ChromeOS Embedded Controller"
	select MFD_CORE
	help
	  If you say Y here you get support for the ChromeOS Embedded
	  Controller (EC) providing keyboard, battery and power services.
	  You also ned to enable the driver for the bus you are using. The
	  protocol for talking to the EC is defined by the bus driver.
>>>>>>> a88f9e27

config MFD_CROS_EC_I2C
	tristate "ChromeOS Embedded Controller (I2C)"
	depends on MFD_CROS_EC && I2C

	help
	  If you say Y here, you get support for talking to the ChromeOS
	  EC through an I2C bus. This uses a simple byte-level protocol with
	  a checksum. Failing accesses will be retried three times to
	  improve reliability.

config MFD_CROS_EC_SPI
	tristate "ChromeOS Embedded Controller (SPI)"
	depends on MFD_CROS_EC && SPI

	---help---
	  If you say Y here, you get support for talking to the ChromeOS EC
	  through a SPI bus, using a byte-level protocol. Since the EC's
	  response time cannot be guaranteed, we support ignoring
	  'pre-amble' bytes before the response actually starts.

config MFD_ASIC3
	bool "Compaq ASIC3"
	depends on GENERIC_HARDIRQS && GPIOLIB && ARM
	select MFD_CORE
	 ---help---
	  This driver supports the ASIC3 multifunction chip found on many
	  PDAs (mainly iPAQ and HTC based ones)

config PMIC_DA903X
	bool "Dialog Semiconductor DA9030/DA9034 PMIC Support"
	depends on I2C=y
	help
	  Say yes here to support for Dialog Semiconductor DA9030 (a.k.a
	  ARAVA) and DA9034 (a.k.a MICCO), these are Power Management IC
	  usually found on PXA processors-based platforms. This includes
	  the I2C driver and the core APIs _only_, you have to select
	  individual components like LCD backlight, voltage regulators,
	  LEDs and battery-charger under the corresponding menus.

config PMIC_DA9052
	bool
	select MFD_CORE

config MFD_DA9052_SPI
	bool "Dialog Semiconductor DA9052/53 PMIC variants with SPI"
	select REGMAP_SPI
	select REGMAP_IRQ
	select PMIC_DA9052
	depends on SPI_MASTER=y && GENERIC_HARDIRQS
	help
	  Support for the Dialog Semiconductor DA9052 PMIC
	  when controlled using SPI. This driver provides common support
	  for accessing the device, additional drivers must be enabled in
	  order to use the functionality of the device.

config MFD_DA9052_I2C
	bool "Dialog Semiconductor DA9052/53 PMIC variants with I2C"
	select REGMAP_I2C
	select REGMAP_IRQ
	select PMIC_DA9052
	depends on I2C=y && GENERIC_HARDIRQS
	help
	  Support for the Dialog Semiconductor DA9052 PMIC
	  when controlled using I2C. This driver provides common support
	  for accessing the device, additional drivers must be enabled in
	  order to use the functionality of the device.

config MFD_DA9055
	bool "Dialog Semiconductor DA9055 PMIC Support"
	select REGMAP_I2C
	select REGMAP_IRQ
	select MFD_CORE
	depends on I2C=y && GENERIC_HARDIRQS
	help
	  Say yes here for support of Dialog Semiconductor DA9055. This is
	  a Power Management IC. This driver provides common support for
	  accessing the device as well as the I2C interface to the chip itself.
	  Additional drivers must be enabled in order to use the functionality
	  of the device.

	  This driver can be built as a module. If built as a module it will be
	  called "da9055"

config MFD_MC13783
	tristate

config MFD_MC13XXX
	tristate
	depends on (SPI_MASTER || I2C) && GENERIC_HARDIRQS
	select MFD_CORE
	select MFD_MC13783
	help
	  Enable support for the Freescale MC13783 and MC13892 PMICs.
	  This driver provides common support for accessing the device,
	  additional drivers must be enabled in order to use the
	  functionality of the device.

config MFD_MC13XXX_SPI
	tristate "Freescale MC13783 and MC13892 SPI interface"
	depends on SPI_MASTER && GENERIC_HARDIRQS
	select REGMAP_SPI
	select MFD_MC13XXX
	help
	  Select this if your MC13xxx is connected via an SPI bus.

config MFD_MC13XXX_I2C
	tristate "Freescale MC13892 I2C interface"
	depends on I2C && GENERIC_HARDIRQS
	select REGMAP_I2C
	select MFD_MC13XXX
	help
	  Select this if your MC13xxx is connected via an I2C bus.

config HTC_EGPIO
	bool "HTC EGPIO support"
	depends on GENERIC_HARDIRQS && GPIOLIB && ARM
	help
	    This driver supports the CPLD egpio chip present on
	    several HTC phones.  It provides basic support for input
	    pins, output pins, and irqs.

config HTC_PASIC3
	tristate "HTC PASIC3 LED/DS1WM chip support"
	select MFD_CORE
	depends on GENERIC_HARDIRQS
	help
	  This core driver provides register access for the LED/DS1WM
	  chips labeled "AIC2" and "AIC3", found on HTC Blueangel and
	  HTC Magician devices, respectively. Actual functionality is
	  handled by the leds-pasic3 and ds1wm drivers.

config HTC_I2CPLD
	bool "HTC I2C PLD chip support"
	depends on I2C=y && GPIOLIB
	help
	  If you say yes here you get support for the supposed CPLD
	  found on omap850 HTC devices like the HTC Wizard and HTC Herald.
	  This device provides input and output GPIOs through an I2C
	  interface to one or more sub-chips.

config LPC_ICH
	tristate "Intel ICH LPC"
	depends on PCI && GENERIC_HARDIRQS
	select MFD_CORE
	help
	  The LPC bridge function of the Intel ICH provides support for
	  many functional units. This driver provides needed support for
	  other drivers to control these functions, currently GPIO and
	  watchdog.

config LPC_SCH
	tristate "Intel SCH LPC"
	depends on PCI && GENERIC_HARDIRQS
	select MFD_CORE
	help
	  LPC bridge function of the Intel SCH provides support for
	  System Management Bus and General Purpose I/O.

config MFD_INTEL_MSIC
	bool "Intel MSIC"
	depends on INTEL_SCU_IPC
	select MFD_CORE
	help
	  Select this option to enable access to Intel MSIC (Avatele
	  Passage) chip. This chip embeds audio, battery, GPIO, etc.
	  devices used in Intel Medfield platforms.

config MFD_JANZ_CMODIO
	tristate "Janz CMOD-IO PCI MODULbus Carrier Board"
	select MFD_CORE
	depends on PCI && GENERIC_HARDIRQS
	help
	  This is the core driver for the Janz CMOD-IO PCI MODULbus
	  carrier board. This device is a PCI to MODULbus bridge which may
	  host many different types of MODULbus daughterboards, including
	  CAN and GPIO controllers.

config MFD_JZ4740_ADC
	bool "Janz JZ4740 ADC core"
	select MFD_CORE
	select GENERIC_IRQ_CHIP
	depends on MACH_JZ4740
	help
	  Say yes here if you want support for the ADC unit in the JZ4740 SoC.
	  This driver is necessary for jz4740-battery and jz4740-hwmon driver.

config MFD_88PM800
	tristate "Marvell 88PM800"
	depends on I2C=y && GENERIC_HARDIRQS
	select REGMAP_I2C
	select REGMAP_IRQ
	select MFD_CORE
	help
	  This supports for Marvell 88PM800 Power Management IC.
	  This includes the I2C driver and the core APIs _only_, you have to
	  select individual components like voltage regulators, RTC and
	  battery-charger under the corresponding menus.

config MFD_88PM805
	tristate "Marvell 88PM805"
	depends on I2C=y && GENERIC_HARDIRQS
	select REGMAP_I2C
	select REGMAP_IRQ
	select MFD_CORE
	help
	  This supports for Marvell 88PM805 Power Management IC. This includes
	  the I2C driver and the core APIs _only_, you have to select individual
	  components like codec device, headset/Mic device under the
	  corresponding menus.

config MFD_88PM860X
	bool "Marvell 88PM8606/88PM8607"
	depends on I2C=y && GENERIC_HARDIRQS
	select REGMAP_I2C
	select MFD_CORE
	help
	  This supports for Marvell 88PM8606/88PM8607 Power Management IC.
	  This includes the I2C driver and the core APIs _only_, you have to
	  select individual components like voltage regulators, RTC and
	  battery-charger under the corresponding menus.

config MFD_MAX77686
	bool "Maxim Semiconductor MAX77686 PMIC Support"
	depends on I2C=y && GENERIC_HARDIRQS
	select MFD_CORE
	select REGMAP_I2C
	select IRQ_DOMAIN
	help
	  Say yes here to support for Maxim Semiconductor MAX77686.
	  This is a Power Management IC with RTC on chip.
	  This driver provides common support for accessing the device;
	  additional drivers must be enabled in order to use the functionality
	  of the device.

config MFD_MAX77693
	bool "Maxim Semiconductor MAX77693 PMIC Support"
	depends on I2C=y && GENERIC_HARDIRQS
	select MFD_CORE
	select REGMAP_I2C
	help
	  Say yes here to support for Maxim Semiconductor MAX77693.
	  This is a companion Power Management IC with Flash, Haptic, Charger,
	  and MUIC(Micro USB Interface Controller) controls on chip.
	  This driver provides common support for accessing the device;
	  additional drivers must be enabled in order to use the functionality
	  of the device.

config MFD_MAX8907
	tristate "Maxim Semiconductor MAX8907 PMIC Support"
	select MFD_CORE
	depends on I2C=y && GENERIC_HARDIRQS
	select REGMAP_I2C
	select REGMAP_IRQ
	help
	  Say yes here to support for Maxim Semiconductor MAX8907. This is
	  a Power Management IC. This driver provides common support for
	  accessing the device; additional drivers must be enabled in order
	  to use the functionality of the device.

config MFD_MAX8925
	bool "Maxim Semiconductor MAX8925 PMIC Support"
	depends on I2C=y && GENERIC_HARDIRQS
	select MFD_CORE
	help
	  Say yes here to support for Maxim Semiconductor MAX8925. This is
	  a Power Management IC. This driver provides common support for
	  accessing the device, additional drivers must be enabled in order
	  to use the functionality of the device.

config MFD_MAX8997
	bool "Maxim Semiconductor MAX8997/8966 PMIC Support"
	depends on I2C=y && GENERIC_HARDIRQS
	select MFD_CORE
	select IRQ_DOMAIN
	help
	  Say yes here to support for Maxim Semiconductor MAX8997/8966.
	  This is a Power Management IC with RTC, Flash, Fuel Gauge, Haptic,
	  MUIC controls on chip.
	  This driver provides common support for accessing the device;
	  additional drivers must be enabled in order to use the functionality
	  of the device.

config MFD_MAX8998
	bool "Maxim Semiconductor MAX8998/National LP3974 PMIC Support"
	depends on I2C=y && GENERIC_HARDIRQS
	select MFD_CORE
	help
	  Say yes here to support for Maxim Semiconductor MAX8998 and
	  National Semiconductor LP3974. This is a Power Management IC.
	  This driver provides common support for accessing the device,
	  additional drivers must be enabled in order to use the functionality
	  of the device.

config EZX_PCAP
	bool "Motorola EZXPCAP Support"
	depends on GENERIC_HARDIRQS && SPI_MASTER
	help
	  This enables the PCAP ASIC present on EZX Phones. This is
	  needed for MMC, TouchScreen, Sound, USB, etc..

config MFD_VIPERBOARD
        tristate "Nano River Technologies Viperboard"
	select MFD_CORE
	depends on USB && GENERIC_HARDIRQS
	default n
	help
	  Say yes here if you want support for Nano River Technologies
	  Viperboard.
	  There are mfd cell drivers available for i2c master, adc and
	  both gpios found on the board. The spi part does not yet
	  have a driver.
	  You need to select the mfd cell drivers separately.
	  The drivers do not support all features the board exposes.

config MFD_RETU
	tristate "Nokia Retu and Tahvo multi-function device"
	select MFD_CORE
	depends on I2C && GENERIC_HARDIRQS
	select REGMAP_IRQ
	help
	  Retu and Tahvo are a multi-function devices found on Nokia
	  Internet Tablets (770, N800 and N810).

config MFD_PCF50633
	tristate "NXP PCF50633"
	depends on I2C
	select REGMAP_I2C
	help
	  Say yes here if you have NXP PCF50633 chip on your board.
	  This core driver provides register access and IRQ handling
	  facilities, and registers devices for the various functions
	  so that function-specific drivers can bind to them.

config PCF50633_ADC
	tristate "NXP PCF50633 ADC"
	depends on MFD_PCF50633
	help
	 Say yes here if you want to include support for ADC in the
	 NXP PCF50633 chip.

config PCF50633_GPIO
	tristate "NXP PCF50633 GPIO"
	depends on MFD_PCF50633
	help
	 Say yes here if you want to include support GPIO for pins on
	 the PCF50633 chip.

config UCB1400_CORE
	tristate "Philips UCB1400 Core driver"
	depends on AC97_BUS
	depends on GPIOLIB
	help
	  This enables support for the Philips UCB1400 core functions.
	  The UCB1400 is an AC97 audio codec.

	  To compile this driver as a module, choose M here: the
	  module will be called ucb1400_core.

config MFD_PM8XXX
	tristate

config MFD_PM8921_CORE
	tristate "Qualcomm PM8921 PMIC chip"
	depends on SSBI && BROKEN
	select MFD_CORE
	select MFD_PM8XXX
	help
	  If you say yes to this option, support will be included for the
	  built-in PM8921 PMIC chip.

	  This is required if your board has a PM8921 and uses its features,
	  such as: MPPs, GPIOs, regulators, interrupts, and PWM.

	  Say M here if you want to include support for PM8921 chip as a module.
	  This will build a module called "pm8921-core".

config MFD_PM8XXX_IRQ
	bool "Qualcomm PM8xxx IRQ features"
	depends on MFD_PM8XXX
	default y if MFD_PM8XXX
	help
	  This is the IRQ driver for Qualcomm PM 8xxx PMIC chips.

	  This is required to use certain other PM 8xxx features, such as GPIO
	  and MPP.

config MFD_RDC321X
	tristate "RDC R-321x southbridge"
	select MFD_CORE
	depends on PCI && GENERIC_HARDIRQS
	help
	  Say yes here if you want to have support for the RDC R-321x SoC
	  southbridge which provides access to GPIOs and Watchdog using the
	  southbridge PCI device configuration space.

config MFD_RTSX_PCI
	tristate "Realtek PCI-E card reader"
	depends on PCI && GENERIC_HARDIRQS
	select MFD_CORE
	help
	  This supports for Realtek PCI-Express card reader including rts5209,
	  rts5229, rtl8411, etc. Realtek card reader supports access to many
	  types of memory cards, such as Memory Stick, Memory Stick Pro,
	  Secure Digital and MultiMediaCard.

config MFD_RC5T583
	bool "Ricoh RC5T583 Power Management system device"
	depends on I2C=y && GENERIC_HARDIRQS
	select MFD_CORE
	select REGMAP_I2C
	help
	  Select this option to get support for the RICOH583 Power
	  Management system device.
	  This driver provides common support for accessing the device
	  through i2c interface. The device supports multiple sub-devices
	  like GPIO, interrupts, RTC, LDO and DCDC regulators, onkey.
	  Additional drivers must be enabled in order to use the
	  different functionality of the device.

config MFD_SEC_CORE
	bool "SAMSUNG Electronics PMIC Series Support"
	depends on I2C=y && GENERIC_HARDIRQS
	select MFD_CORE
	select REGMAP_I2C
	select REGMAP_IRQ
	help
	 Support for the Samsung Electronics MFD series.
	 This driver provides common support for accessing the device,
	 additional drivers must be enabled in order to use the functionality
	 of the device

config MFD_SI476X_CORE
	tristate "Silicon Laboratories 4761/64/68 AM/FM radio."
	depends on I2C
	select MFD_CORE
	select REGMAP_I2C
	help
	  This is the core driver for the SI476x series of AM/FM
	  radio. This MFD driver connects the radio-si476x V4L2 module
	  and the si476x audio codec.

	  To compile this driver as a module, choose M here: the
	  module will be called si476x-core.

config MFD_SM501
	tristate "Silicon Motion SM501"
	 ---help---
	  This is the core driver for the Silicon Motion SM501 multimedia
	  companion chip. This device is a multifunction device which may
	  provide numerous interfaces including USB host controller, USB gadget,
	  asynchronous serial ports, audio functions, and a dual display video
	  interface. The device may be connected by PCI or local bus with
	  varying functions enabled.

config MFD_SM501_GPIO
	bool "Export GPIO via GPIO layer"
	depends on MFD_SM501 && GPIOLIB
	 ---help---
	 This option uses the gpio library layer to export the 64 GPIO
	 lines on the SM501. The platform data is used to supply the
	 base number for the first GPIO line to register.

config MFD_SMSC
       bool "SMSC ECE1099 series chips"
       depends on I2C=y && GENERIC_HARDIRQS
       select MFD_CORE
       select REGMAP_I2C
       help
        If you say yes here you get support for the
        ece1099 chips from SMSC.

        To compile this driver as a module, choose M here: the
        module will be called smsc.

config ABX500_CORE
	bool "ST-Ericsson ABX500 Mixed Signal Circuit register functions"
	default y if ARCH_U300 || ARCH_U8500
	help
	  Say yes here if you have the ABX500 Mixed Signal IC family
	  chips. This core driver expose register access functions.
	  Functionality specific drivers using these functions can
	  remain unchanged when IC changes. Binding of the functions to
	  actual register access is done by the IC core driver.

config AB3100_CORE
	bool "ST-Ericsson AB3100 Mixed Signal Circuit core functions"
	depends on I2C=y && ABX500_CORE && GENERIC_HARDIRQS
	select MFD_CORE
	default y if ARCH_U300
	help
	  Select this to enable the AB3100 Mixed Signal IC core
	  functionality. This connects to a AB3100 on the I2C bus
	  and expose a number of symbols needed for dependent devices
	  to read and write registers and subscribe to events from
	  this multi-functional IC. This is needed to use other features
	  of the AB3100 such as battery-backed RTC, charging control,
	  LEDs, vibrator, system power and temperature, power management
	  and ALSA sound.

config AB3100_OTP
	tristate "ST-Ericsson AB3100 OTP functions"
	depends on AB3100_CORE
	default y if AB3100_CORE
	help
	  Select this to enable the AB3100 Mixed Signal IC OTP (one-time
	  programmable memory) support. This exposes a sysfs file to read
	  out OTP values.

config AB8500_CORE
	bool "ST-Ericsson AB8500 Mixed Signal Power Management chip"
	depends on GENERIC_HARDIRQS && ABX500_CORE && MFD_DB8500_PRCMU
	select POWER_SUPPLY
	select MFD_CORE
	select IRQ_DOMAIN
	help
	  Select this option to enable access to AB8500 power management
	  chip. This connects to U8500 either on the SSP/SPI bus (deprecated
	  since hardware version v1.0) or the I2C bus via PRCMU. It also adds
	  the irq_chip parts for handling the Mixed Signal chip events.
	  This chip embeds various other multimedia funtionalities as well.

config AB8500_DEBUG
       bool "Enable debug info via debugfs"
       depends on AB8500_GPADC && DEBUG_FS
       default y if DEBUG_FS
       help
         Select this option if you want debug information using the debug
         filesystem, debugfs.

config AB8500_GPADC
	bool "ST-Ericsson AB8500 GPADC driver"
	depends on AB8500_CORE && REGULATOR_AB8500
	default y
	help
	  AB8500 GPADC driver used to convert Acc and battery/ac/usb voltage

config MFD_DB8500_PRCMU
	bool "ST-Ericsson DB8500 Power Reset Control Management Unit"
	depends on UX500_SOC_DB8500
	select MFD_CORE
	help
	  Select this option to enable support for the DB8500 Power Reset
	  and Control Management Unit. This is basically an autonomous
	  system controller running an XP70 microprocessor, which is accessed
	  through a register map.

config MFD_STMPE
	bool "STMicroelectronics STMPE"
	depends on (I2C=y || SPI_MASTER=y) && GENERIC_HARDIRQS
	select MFD_CORE
	help
	  Support for the STMPE family of I/O Expanders from
	  STMicroelectronics.

	  Currently supported devices are:

		STMPE811: GPIO, Touchscreen
		STMPE1601: GPIO, Keypad
		STMPE1801: GPIO, Keypad
		STMPE2401: GPIO, Keypad
		STMPE2403: GPIO, Keypad

	  This driver provides common support for accessing the device,
	  additional drivers must be enabled in order to use the functionality
	  of the device.  Currently available sub drivers are:

		GPIO: stmpe-gpio
		Keypad: stmpe-keypad
		Touchscreen: stmpe-ts

menu "STMicroelectronics STMPE Interface Drivers"
depends on MFD_STMPE

config STMPE_I2C
	bool "STMicroelectronics STMPE I2C Inteface"
	depends on I2C=y
	default y
	help
	  This is used to enable I2C interface of STMPE

config STMPE_SPI
	bool "STMicroelectronics STMPE SPI Inteface"
	depends on SPI_MASTER
	help
	  This is used to enable SPI interface of STMPE
endmenu

config MFD_STA2X11
	bool "STMicroelectronics STA2X11"
	depends on STA2X11 && GENERIC_HARDIRQS
	select MFD_CORE
	select REGMAP_MMIO

config MFD_SYSCON
	bool "System Controller Register R/W Based on Regmap"
	select REGMAP_MMIO
	help
	  Select this option to enable accessing system control registers
	  via regmap.

config MFD_DAVINCI_VOICECODEC
	tristate
	select MFD_CORE

config MFD_TI_AM335X_TSCADC
	tristate "TI ADC / Touch Screen chip support"
	select MFD_CORE
	select REGMAP
	select REGMAP_MMIO
	depends on GENERIC_HARDIRQS
	help
	  If you say yes here you get support for Texas Instruments series
	  of Touch Screen /ADC chips.
	  To compile this driver as a module, choose M here: the
	  module will be called ti_am335x_tscadc.

config MFD_DM355EVM_MSP
	bool "TI DaVinci DM355 EVM microcontroller"
	depends on I2C=y && MACH_DAVINCI_DM355_EVM
	help
	  This driver supports the MSP430 microcontroller used on these
	  boards.  MSP430 firmware manages resets and power sequencing,
	  inputs from buttons and the IR remote, LEDs, an RTC, and more.

config MFD_LP8788
	bool "TI LP8788 Power Management Unit Driver"
	depends on I2C=y && GENERIC_HARDIRQS
	select MFD_CORE
	select REGMAP_I2C
	select IRQ_DOMAIN
	help
	  TI LP8788 PMU supports regulators, battery charger, RTC,
	  ADC, backlight driver and current sinks.

config MFD_OMAP_USB_HOST
	bool "TI OMAP USBHS core and TLL driver"
	depends on USB_EHCI_HCD_OMAP || USB_OHCI_HCD_OMAP3
	default y
	help
	  This is the core driver for the OAMP EHCI and OHCI drivers.
	  This MFD driver does the required setup functionalities for
	  OMAP USB Host drivers.

config MFD_PALMAS
	bool "TI Palmas series chips"
	select MFD_CORE
	select REGMAP_I2C
	select REGMAP_IRQ
	depends on I2C=y && GENERIC_HARDIRQS
	help
	  If you say yes here you get support for the Palmas
	  series of PMIC chips from Texas Instruments.

config MFD_TI_SSP
	tristate "TI Sequencer Serial Port support"
	depends on ARCH_DAVINCI_TNETV107X && GENERIC_HARDIRQS
	select MFD_CORE
	---help---
	  Say Y here if you want support for the Sequencer Serial Port
	  in a Texas Instruments TNETV107X SoC.

	  To compile this driver as a module, choose M here: the
	  module will be called ti-ssp.

config TPS6105X
	tristate "TI TPS61050/61052 Boost Converters"
	depends on I2C
	select REGULATOR
	select MFD_CORE
	select REGULATOR_FIXED_VOLTAGE
	depends on GENERIC_HARDIRQS
	help
	  This option enables a driver for the TP61050/TPS61052
	  high-power "white LED driver". This boost converter is
	  sometimes used for other things than white LEDs, and
	  also contains a GPIO pin.

config TPS65010
	tristate "TI TPS6501x Power Management chips"
	depends on I2C && GPIOLIB
	default y if MACH_OMAP_H2 || MACH_OMAP_H3 || MACH_OMAP_OSK
	help
	  If you say yes here you get support for the TPS6501x series of
	  Power Management chips.  These include voltage regulators,
	  lithium ion/polymer battery charging, and other features that
	  are often used in portable devices like cell phones and cameras.

	  This driver can also be built as a module.  If so, the module
	  will be called tps65010.

config TPS6507X
	tristate "TI TPS6507x Power Management / Touch Screen chips"
	select MFD_CORE
	depends on I2C && GENERIC_HARDIRQS
	help
	  If you say yes here you get support for the TPS6507x series of
	  Power Management / Touch Screen chips.  These include voltage
	  regulators, lithium ion/polymer battery charging, touch screen
	  and other features that are often used in portable devices.
	  This driver can also be built as a module.  If so, the module
	  will be called tps6507x.

config TPS65911_COMPARATOR
	tristate

config MFD_TPS65090
	bool "TI TPS65090 Power Management chips"
	depends on I2C=y && GENERIC_HARDIRQS
	select MFD_CORE
	select REGMAP_I2C
	select REGMAP_IRQ
	help
	  If you say yes here you get support for the TPS65090 series of
	  Power Management chips.
	  This driver provides common support for accessing the device,
	  additional drivers must be enabled in order to use the
	  functionality of the device.

config MFD_TPS65217
	tristate "TI TPS65217 Power Management / White LED chips"
	depends on I2C && GENERIC_HARDIRQS
	select MFD_CORE
	select REGMAP_I2C
	help
	  If you say yes here you get support for the TPS65217 series of
	  Power Management / White LED chips.
	  These include voltage regulators, lithium ion/polymer battery
	  charger, wled and other features that are often used in portable
	  devices.

	  This driver can also be built as a module.  If so, the module
	  will be called tps65217.

config MFD_TPS6586X
	bool "TI TPS6586x Power Management chips"
	depends on I2C=y && GENERIC_HARDIRQS
	select MFD_CORE
	select REGMAP_I2C
	help
	  If you say yes here you get support for the TPS6586X series of
	  Power Management chips.
	  This driver provides common support for accessing the device,
	  additional drivers must be enabled in order to use the
	  functionality of the device.

	  This driver can also be built as a module.  If so, the module
	  will be called tps6586x.

config MFD_TPS65910
	bool "TI TPS65910 Power Management chip"
	depends on I2C=y && GPIOLIB && GENERIC_HARDIRQS
	select MFD_CORE
	select REGMAP_I2C
	select REGMAP_IRQ
	select IRQ_DOMAIN
	help
	  if you say yes here you get support for the TPS65910 series of
	  Power Management chips.

config MFD_TPS65912
	bool "TI TPS65912 Power Management chip"
	depends on GPIOLIB
	select MFD_CORE
	help
	  If you say yes here you get support for the TPS65912 series of
	  PM chips.

config MFD_TPS65912_I2C
	bool "TI TPS65912 Power Management chip with I2C"
	select MFD_CORE
	select MFD_TPS65912
	depends on I2C=y && GPIOLIB && GENERIC_HARDIRQS
	help
	  If you say yes here you get support for the TPS65912 series of
	  PM chips with I2C interface.

config MFD_TPS65912_SPI
	bool "TI TPS65912 Power Management chip with SPI"
	select MFD_CORE
	select MFD_TPS65912
	depends on SPI_MASTER && GPIOLIB && GENERIC_HARDIRQS
	help
	  If you say yes here you get support for the TPS65912 series of
	  PM chips with SPI interface.

config MFD_TPS80031
	bool "TI TPS80031/TPS80032 Power Management chips"
	depends on I2C=y && GENERIC_HARDIRQS
	select MFD_CORE
	select REGMAP_I2C
	select REGMAP_IRQ
	help
	  If you say yes here you get support for the Texas Instruments
	  TPS80031/ TPS80032 Fully Integrated Power Management with Power
	  Path and Battery Charger. The device provides five configurable
	  step-down converters, 11 general purpose LDOs, USB OTG Module,
	  ADC, RTC, 2 PWM, System Voltage Regulator/Battery Charger with
	  Power Path from USB, 32K clock generator.

config TWL4030_CORE
	bool "TI TWL4030/TWL5030/TWL6030/TPS659x0 Support"
	depends on I2C=y && GENERIC_HARDIRQS
	select IRQ_DOMAIN
	select REGMAP_I2C
	help
	  Say yes here if you have TWL4030 / TWL6030 family chip on your board.
	  This core driver provides register access and IRQ handling
	  facilities, and registers devices for the various functions
	  so that function-specific drivers can bind to them.

	  These multi-function chips are found on many OMAP2 and OMAP3
	  boards, providing power management, RTC, GPIO, keypad, a
	  high speed USB OTG transceiver, an audio codec (on most
	  versions) and many other features.

config TWL4030_MADC
	tristate "TI TWL4030 MADC"
	depends on TWL4030_CORE
	help
	This driver provides support for triton TWL4030-MADC. The
	driver supports both RT and SW conversion methods.

	This driver can be built as a module. If so it will be
	named twl4030-madc

config TWL4030_POWER
	bool "TI TWL4030 power resources"
	depends on TWL4030_CORE && ARM
	help
	  Say yes here if you want to use the power resources on the
	  TWL4030 family chips.  Most of these resources are regulators,
	  which have a separate driver; some are control signals, such
	  as clock request handshaking.

	  This driver uses board-specific data to initialize the resources
	  and load scripts controlling which resources are switched off/on
	  or reset when a sleep, wakeup or warm reset event occurs.

config MFD_TWL4030_AUDIO
	bool "TI TWL4030 Audio"
	depends on TWL4030_CORE && GENERIC_HARDIRQS
	select MFD_CORE
	default n

config TWL6040_CORE
	bool "TI TWL6040 audio codec"
	depends on I2C=y && GENERIC_HARDIRQS
	select MFD_CORE
	select REGMAP_I2C
	select REGMAP_IRQ
	default n
	help
	  Say yes here if you want support for Texas Instruments TWL6040 audio
	  codec.
	  This driver provides common support for accessing the device,
	  additional drivers must be enabled in order to use the
	  functionality of the device (audio, vibra).

config MENELAUS
	bool "TI TWL92330/Menelaus PM chip"
	depends on I2C=y && ARCH_OMAP2
	help
	  If you say yes here you get support for the Texas Instruments
	  TWL92330/Menelaus Power Management chip. This include voltage
	  regulators, Dual slot memory card transceivers, real-time clock
	  and other features that are often used in portable devices like
	  cell phones and PDAs.

config MFD_WL1273_CORE
	tristate "TI WL1273 FM radio"
	depends on I2C && GENERIC_HARDIRQS
	select MFD_CORE
	default n
	help
	  This is the core driver for the TI WL1273 FM radio. This MFD
	  driver connects the radio-wl1273 V4L2 module and the wl1273
	  audio codec.

config MFD_LM3533
	tristate "TI/National Semiconductor LM3533 Lighting Power chip"
	depends on I2C
	select MFD_CORE
	select REGMAP_I2C
	depends on GENERIC_HARDIRQS
	help
	  Say yes here to enable support for National Semiconductor / TI
	  LM3533 Lighting Power chips.

	  This driver provides common support for accessing the device;
	  additional drivers must be enabled in order to use the LED,
	  backlight or ambient-light-sensor functionality of the device.

config MFD_TIMBERDALE
	tristate "Timberdale FPGA"
	select MFD_CORE
	depends on PCI && GPIOLIB
	---help---
	This is the core driver for the timberdale FPGA. This device is a
	multifunction device which exposes numerous platform devices.

	The timberdale FPGA can be found on the Intel Atom development board
	for in-vehicle infontainment, called Russellville.

config MFD_TC3589X
	bool "Toshiba TC35892 and variants"
	depends on I2C=y && GENERIC_HARDIRQS
	select MFD_CORE
	help
	  Support for the Toshiba TC35892 and variants I/O Expander.

	  This driver provides common support for accessing the device,
	  additional drivers must be enabled in order to use the
	  functionality of the device.

config MFD_TMIO
	bool
	default n

config MFD_T7L66XB
	bool "Toshiba T7L66XB"
	depends on ARM && HAVE_CLK && GENERIC_HARDIRQS
	select MFD_CORE
	select MFD_TMIO
	help
	  Support for Toshiba Mobile IO Controller T7L66XB

config MFD_TC6387XB
	bool "Toshiba TC6387XB"
	depends on ARM && HAVE_CLK
	select MFD_CORE
	select MFD_TMIO
	help
	  Support for Toshiba Mobile IO Controller TC6387XB

config MFD_TC6393XB
	bool "Toshiba TC6393XB"
	depends on ARM && HAVE_CLK
	select GPIOLIB
	select MFD_CORE
	select MFD_TMIO
	help
	  Support for Toshiba Mobile IO Controller TC6393XB

config MFD_VX855
	tristate "VIA VX855/VX875 integrated south bridge"
	depends on PCI && GENERIC_HARDIRQS
	select MFD_CORE
	help
	  Say yes here to enable support for various functions of the
	  VIA VX855/VX875 south bridge. You will need to enable the vx855_spi
	  and/or vx855_gpio drivers for this to do anything useful.

config MFD_ARIZONA
	select REGMAP
	select REGMAP_IRQ
	select MFD_CORE
	bool

config MFD_ARIZONA_I2C
	tristate "Wolfson Microelectronics Arizona platform with I2C"
	select MFD_ARIZONA
	select MFD_CORE
	select REGMAP_I2C
	depends on I2C && GENERIC_HARDIRQS
	help
	  Support for the Wolfson Microelectronics Arizona platform audio SoC
	  core functionality controlled via I2C.

config MFD_ARIZONA_SPI
	tristate "Wolfson Microelectronics Arizona platform with SPI"
	select MFD_ARIZONA
	select MFD_CORE
	select REGMAP_SPI
	depends on SPI_MASTER && GENERIC_HARDIRQS
	help
	  Support for the Wolfson Microelectronics Arizona platform audio SoC
	  core functionality controlled via I2C.

config MFD_WM5102
	bool "Wolfson Microelectronics WM5102"
	depends on MFD_ARIZONA
	help
	  Support for Wolfson Microelectronics WM5102 low power audio SoC

config MFD_WM5110
	bool "Wolfson Microelectronics WM5110"
	depends on MFD_ARIZONA
	help
	  Support for Wolfson Microelectronics WM5110 low power audio SoC

config MFD_WM8400
	bool "Wolfson Microelectronics WM8400"
	select MFD_CORE
	depends on I2C=y && GENERIC_HARDIRQS
	select REGMAP_I2C
	help
	  Support for the Wolfson Microelecronics WM8400 PMIC and audio
	  CODEC.  This driver provides common support for accessing
	  the device, additional drivers must be enabled in order to use
	  the functionality of the device.

config MFD_WM831X
	bool
	depends on GENERIC_HARDIRQS

config MFD_WM831X_I2C
	bool "Wolfson Microelectronics WM831x/2x PMICs with I2C"
	select MFD_CORE
	select MFD_WM831X
	select REGMAP_I2C
	select IRQ_DOMAIN
	depends on I2C=y && GENERIC_HARDIRQS
	help
	  Support for the Wolfson Microelecronics WM831x and WM832x PMICs
	  when controlled using I2C.  This driver provides common support
	  for accessing the device, additional drivers must be enabled in
	  order to use the functionality of the device.

config MFD_WM831X_SPI
	bool "Wolfson Microelectronics WM831x/2x PMICs with SPI"
	select MFD_CORE
	select MFD_WM831X
	select REGMAP_SPI
	select IRQ_DOMAIN
	depends on SPI_MASTER && GENERIC_HARDIRQS
	help
	  Support for the Wolfson Microelecronics WM831x and WM832x PMICs
	  when controlled using SPI.  This driver provides common support
	  for accessing the device, additional drivers must be enabled in
	  order to use the functionality of the device.

config MFD_WM8350
	bool
	depends on GENERIC_HARDIRQS

config MFD_WM8350_I2C
	bool "Wolfson Microelectronics WM8350 with I2C"
	select MFD_WM8350
	depends on I2C=y && GENERIC_HARDIRQS
	help
	  The WM8350 is an integrated audio and power management
	  subsystem with watchdog and RTC functionality for embedded
	  systems.  This option enables core support for the WM8350 with
	  I2C as the control interface.  Additional options must be
	  selected to enable support for the functionality of the chip.

config MFD_WM8994
	bool "Wolfson Microelectronics WM8994"
	select MFD_CORE
	select REGMAP_I2C
	select REGMAP_IRQ
	depends on I2C=y && GENERIC_HARDIRQS
	help
	  The WM8994 is a highly integrated hi-fi CODEC designed for
	  smartphone applicatiosn.  As well as audio functionality it
	  has on board GPIO and regulator functionality which is
	  supported via the relevant subsystems.  This driver provides
	  core support for the WM8994, in order to use the actual
	  functionaltiy of the device other drivers must be enabled.

endmenu
endif

menu "Multimedia Capabilities Port drivers"
	depends on ARCH_SA1100

config MCP
	tristate

# Interface drivers
config MCP_SA11X0
	tristate "Support SA11x0 MCP interface"
	depends on ARCH_SA1100
	select MCP

# Chip drivers
config MCP_UCB1200
	bool "Support for UCB1200 / UCB1300"
	depends on MCP_SA11X0
	select MCP

config MCP_UCB1200_TS
	tristate "Touchscreen interface support"
	depends on MCP_UCB1200 && INPUT

endmenu

config VEXPRESS_CONFIG
	bool
	help
	  Platform configuration infrastructure for the ARM Ltd.
	  Versatile Express.<|MERGE_RESOLUTION|>--- conflicted
+++ resolved
@@ -47,7 +47,6 @@
 	  additional drivers must be enabled in order to use the
 	  functionality of the device.
 
-<<<<<<< HEAD
 config MFD_BCMPMU
 	bool "MFD BCM PMU"
 	depends on I2C_BSC
@@ -127,7 +126,7 @@
 	  asynchronous serial ports, audio functions, and a dual display video
 	  interface. The device may be connected by PCI or local bus with
 	  varying functions enabled.
-=======
+
 config MFD_CROS_EC
 	tristate "ChromeOS Embedded Controller"
 	select MFD_CORE
@@ -136,7 +135,6 @@
 	  Controller (EC) providing keyboard, battery and power services.
 	  You also ned to enable the driver for the bus you are using. The
 	  protocol for talking to the EC is defined by the bus driver.
->>>>>>> a88f9e27
 
 config MFD_CROS_EC_I2C
 	tristate "ChromeOS Embedded Controller (I2C)"
