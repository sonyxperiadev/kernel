--- conflicted
+++ resolved
@@ -275,8 +275,6 @@
 		break;
 
 	case PMU_IRQ_CHGDET_TO:
-<<<<<<< HEAD
-=======
 		addr = KONA_USB_HSOTG_CTRL_VA + HSOTG_CTRL_BC_CFG_OFFSET;
 		val = readl(addr);
 		val |= HSOTG_CTRL_BC_CFG_SW_RST_MASK;
@@ -284,7 +282,6 @@
 		schedule_timeout_interruptible(HZ/10);
 		val &= ~HSOTG_CTRL_BC_CFG_SW_RST_MASK;
 		writel(val, addr);
->>>>>>> 05d3c89d
 		break;
 	
 	default:
