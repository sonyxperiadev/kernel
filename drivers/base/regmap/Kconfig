# SPDX-License-Identifier: GPL-2.0
# Generic register map support.  There are no user servicable options here,
# this is an API intended to be used by other kernel subsystems.  These
# subsystems should select the appropriate symbols.

config REGMAP
	default y if (REGMAP_I2C || REGMAP_SPI || REGMAP_SPMI || REGMAP_W1 || REGMAP_AC97 || REGMAP_MMIO || REGMAP_IRQ || REGMAP_SOUNDWIRE || REGMAP_SCCB || REGMAP_I3C || REGMAP_SPI_AVMM)
	select IRQ_DOMAIN if REGMAP_IRQ
	bool

config REGCACHE_COMPRESSED
	select LZO_COMPRESS
	select LZO_DECOMPRESS
	bool

config REGMAP_AC97
	tristate

config REGMAP_I2C
	tristate
	depends on I2C

config REGMAP_SLIMBUS
	tristate
	depends on SLIMBUS

config REGMAP_SPI
	tristate
	depends on SPI

config REGMAP_SPMI
	tristate
	depends on SPMI

config REGMAP_W1
	tristate
	depends on W1

config REGMAP_MMIO
	tristate

config REGMAP_IRQ
	bool

config REGMAP_SOUNDWIRE
	tristate
	depends on SOUNDWIRE

config REGMAP_SCCB
	tristate
	depends on I2C

config REGMAP_I3C
	tristate
	depends on I3C

<<<<<<< HEAD
config REGMAP_QTI_DEBUGFS
	tristate "Regmap QTI debug feature support"
	depends on REGMAP && DEBUG_FS
	help
	  This library provides a runtime debugfs interface to read and write a
	  subset of regmap registers.  This interface is more performant and
	  easier to use than the traditional method which dumps all registers
	  defined in a given regmap.

config REGMAP_QTI_DEBUGFS_ALLOW_WRITE
	bool "Allow QTI regmap debugfs write"
	depends on REGMAP_QTI_DEBUGFS
	help
	  Say 'y' here to allow regmap debugfs writes within the QTI debugfs
	  regmap library.  Regmap debugfs write could be risky when accessing
	  essential hardware components, so it is not recommended to enable this
	  option on production devices.
=======
config REGMAP_SPI_AVMM
	tristate
	depends on SPI
>>>>>>> 561eb836
<|MERGE_RESOLUTION|>--- conflicted
+++ resolved
@@ -54,7 +54,6 @@
 	tristate
 	depends on I3C
 
-<<<<<<< HEAD
 config REGMAP_QTI_DEBUGFS
 	tristate "Regmap QTI debug feature support"
 	depends on REGMAP && DEBUG_FS
@@ -72,8 +71,7 @@
 	  regmap library.  Regmap debugfs write could be risky when accessing
 	  essential hardware components, so it is not recommended to enable this
 	  option on production devices.
-=======
+
 config REGMAP_SPI_AVMM
 	tristate
-	depends on SPI
->>>>>>> 561eb836
+	depends on SPI