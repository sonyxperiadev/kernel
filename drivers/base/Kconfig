menu "Generic Driver Options"

config UEVENT_HELPER_PATH
	string "path to uevent helper"
	depends on HOTPLUG
	default ""
	help
	  Path to uevent helper program forked by the kernel for
	  every uevent.
	  Before the switch to the netlink-based uevent source, this was
	  used to hook hotplug scripts into kernel device events. It
	  usually pointed to a shell script at /sbin/hotplug.
	  This should not be used today, because usual systems create
	  many events at bootup or device discovery in a very short time
	  frame. One forked process per event can create so many processes
	  that it creates a high system load, or on smaller systems
	  it is known to create out-of-memory situations during bootup.

	  To disable user space helper program execution at early boot
	  time specify an empty string here. This setting can be altered
	  via /proc/sys/kernel/hotplug or via /sys/kernel/uevent_helper
	  later at runtime.

config DEVTMPFS
	bool "Maintain a devtmpfs filesystem to mount at /dev"
	depends on HOTPLUG
	help
	  This creates a tmpfs/ramfs filesystem instance early at bootup.
	  In this filesystem, the kernel driver core maintains device
	  nodes with their default names and permissions for all
	  registered devices with an assigned major/minor number.
	  Userspace can modify the filesystem content as needed, add
	  symlinks, and apply needed permissions.
	  It provides a fully functional /dev directory, where usually
	  udev runs on top, managing permissions and adding meaningful
	  symlinks.
	  In very limited environments, it may provide a sufficient
	  functional /dev without any further help. It also allows simple
	  rescue systems, and reliably handles dynamic major/minor numbers.

	  Notice: if CONFIG_TMPFS isn't enabled, the simpler ramfs
	  file system will be used instead.

config DEVTMPFS_MOUNT
	bool "Automount devtmpfs at /dev, after the kernel mounted the rootfs"
	depends on DEVTMPFS
	help
	  This will instruct the kernel to automatically mount the
	  devtmpfs filesystem at /dev, directly after the kernel has
	  mounted the root filesystem. The behavior can be overridden
	  with the commandline parameter: devtmpfs.mount=0|1.
	  This option does not affect initramfs based booting, here
	  the devtmpfs filesystem always needs to be mounted manually
	  after the roots is mounted.
	  With this option enabled, it allows to bring up a system in
	  rescue mode with init=/bin/sh, even when the /dev directory
	  on the rootfs is completely empty.

config STANDALONE
	bool "Select only drivers that don't need compile-time external firmware" if EXPERIMENTAL
	default y
	help
	  Select this option if you don't have magic firmware for drivers that
	  need it.

	  If unsure, say Y.

config PREVENT_FIRMWARE_BUILD
	bool "Prevent firmware from being built"
	default y
	help
	  Say yes to avoid building firmware. Firmware is usually shipped
	  with the driver and only when updating the firmware should a
	  rebuild be made.
	  If unsure, say Y here.

config FW_LOADER
	tristate "Userspace firmware loading support" if EXPERT
	default y
	---help---
	  This option is provided for the case where none of the in-tree modules
	  require userspace firmware loading support, but a module built
	  out-of-tree does.

config FIRMWARE_IN_KERNEL
	bool "Include in-kernel firmware blobs in kernel binary"
	depends on FW_LOADER
	default y
	help
	  The kernel source tree includes a number of firmware 'blobs'
	  that are used by various drivers. The recommended way to
	  use these is to run "make firmware_install", which, after
	  converting ihex files to binary, copies all of the needed
	  binary files in firmware/ to /lib/firmware/ on your system so
	  that they can be loaded by userspace helpers on request.

	  Enabling this option will build each required firmware blob
	  into the kernel directly, where request_firmware() will find
	  them without having to call out to userspace. This may be
	  useful if your root file system requires a device that uses
	  such firmware and do not wish to use an initrd.

	  This single option controls the inclusion of firmware for
	  every driver that uses request_firmware() and ships its
	  firmware in the kernel source tree, which avoids a
	  proliferation of 'Include firmware for xxx device' options.

	  Say 'N' and let firmware be loaded from userspace.

config EXTRA_FIRMWARE
	string "External firmware blobs to build into the kernel binary"
	depends on FW_LOADER
	help
	  This option allows firmware to be built into the kernel for the case
	  where the user either cannot or doesn't want to provide it from
	  userspace at runtime (for example, when the firmware in question is
	  required for accessing the boot device, and the user doesn't want to
	  use an initrd).

	  This option is a string and takes the (space-separated) names of the
	  firmware files -- the same names that appear in MODULE_FIRMWARE()
	  and request_firmware() in the source. These files should exist under
	  the directory specified by the EXTRA_FIRMWARE_DIR option, which is
	  by default the firmware subdirectory of the kernel source tree.

	  For example, you might set CONFIG_EXTRA_FIRMWARE="usb8388.bin", copy
	  the usb8388.bin file into the firmware directory, and build the kernel.
	  Then any request_firmware("usb8388.bin") will be satisfied internally
	  without needing to call out to userspace.

	  WARNING: If you include additional firmware files into your binary
	  kernel image that are not available under the terms of the GPL,
	  then it may be a violation of the GPL to distribute the resulting
	  image since it combines both GPL and non-GPL work. You should
	  consult a lawyer of your own before distributing such an image.

config EXTRA_FIRMWARE_DIR
	string "Firmware blobs root directory"
	depends on EXTRA_FIRMWARE != ""
	default "firmware"
	help
	  This option controls the directory in which the kernel build system
	  looks for the firmware files listed in the EXTRA_FIRMWARE option.
	  The default is firmware/ in the kernel source tree, but by changing
	  this option you can point it elsewhere, such as /lib/firmware/ or
	  some other directory containing the firmware files.

config DEBUG_DRIVER
	bool "Driver Core verbose debug messages"
	depends on DEBUG_KERNEL
	help
	  Say Y here if you want the Driver core to produce a bunch of
	  debug messages to the system log. Select this if you are having a
	  problem with the driver core and want to see more of what is
	  going on.

	  If you are unsure about this, say N here.

config DEBUG_DEVRES
	bool "Managed device resources verbose debug messages"
	depends on DEBUG_KERNEL
	help
	  This option enables kernel parameter devres.log. If set to
	  non-zero, devres debug messages are printed. Select this if
	  you are having a problem with devres or want to debug
	  resource management for a managed device. devres.log can be
	  switched on and off from sysfs node.

	  If you are unsure about this, Say N here.

config SYS_HYPERVISOR
	bool
	default n

<<<<<<< HEAD
config CMA
	bool "Contiguous Memory Allocator (EXPERIMENTAL)"
	depends on HAVE_DMA_CONTIGUOUS && HAVE_MEMBLOCK && EXPERIMENTAL
	select MIGRATION
	help
	  This enables the Contiguous Memory Allocator which allows drivers
	  to allocate big physically-contiguous blocks of memory for use with
	  hardware components that do not support I/O map nor scatter-gather.

	  For more information see <include/linux/dma-contiguous.h>.
	  If unsure, say "n".

if CMA

config CMA_BEST_FIT
	bool "CMA Best-Fit algorithm for allocation"
	help
	  Replaces the default "first-fit" algoritm to select an address
	  range within a CMA region. This has a bit of a perfomance penalty
	  but it does give you better reliability against fragmentation of
	  the region

config CMA_DEBUG
	bool "CMA debug messages (DEVELOPMENT)"
	depends on DEBUG_KERNEL
	help
	  Turns on debug messages in CMA.  This produces KERN_DEBUG
	  messages for every CMA call as well as various messages while
	  processing calls such as dma_alloc_from_contiguous().
	  This option does not affect warning and error messages.

config CMA_DEBUG_FS
	depends on DEBUG_FS
	bool "CMA bitmap and statistics in <debugfs mount>/cmaN"
	help
	  Adds support to show cma region bitmap along with per region
	  statistics at the end of bitmap

config CMA_STATS
	depends on PROC_FS
	bool "CMA Statistics in /proc/cmastat"
	help
	  Adds support to show detailed cma allocations per region
	  in /proc/cmastat. This adds additional overhead in CMA
	  alloc/free path

config CMA_TRACER
	bool "Trace CMA allocation"
	depends on EVENT_TRACING
	help
	  Say Y here enable tracing CMA buffer allocation and release.

comment "Default contiguous memory area size:"

config CMA_SIZE_MBYTES
	int "Size in Mega Bytes"
	depends on !CMA_SIZE_SEL_PERCENTAGE
	default 16
	help
	  Defines the size (in MiB) of the default memory area for Contiguous
	  Memory Allocator.

config CMA_SIZE_PERCENTAGE
	int "Percentage of total memory"
	depends on !CMA_SIZE_SEL_MBYTES
	default 10
	help
	  Defines the size of the default memory area for Contiguous Memory
	  Allocator as a percentage of the total memory in the system.

choice
	prompt "Selected region size"
	default CMA_SIZE_SEL_ABSOLUTE

config CMA_SIZE_SEL_MBYTES
	bool "Use mega bytes value only"

config CMA_SIZE_SEL_PERCENTAGE
	bool "Use percentage value only"

config CMA_SIZE_SEL_MIN
	bool "Use lower value (minimum)"

config CMA_SIZE_SEL_MAX
	bool "Use higher value (maximum)"

endchoice

config CMA_ALIGNMENT
	int "Maximum PAGE_SIZE order of alignment for contiguous buffers"
	range 4 9
	default 8
	help
	  DMA mapping framework by default aligns all buffers to the smallest
	  PAGE_SIZE order which is greater than or equal to the requested buffer
	  size. This works well for buffers up to a few hundreds kilobytes, but
	  for larger buffers it just a memory waste. With this parameter you can
	  specify the maximum PAGE_SIZE order for contiguous buffers. Larger
	  buffers will be aligned only to this specified order. The order is
	  expressed as a power of two multiplied by the PAGE_SIZE.

	  For example, if your system defaults to 4KiB pages, the order value
	  of 8 means that the buffers will be aligned up to 1MiB only.

	  If unsure, leave the default value "8".

config CMA_AREAS
	int "Maximum count of the CMA device-private areas"
	default 7
	help
	  CMA allows to create CMA areas for particular devices. This parameter
	  sets the maximum number of such device private CMA areas in the
	  system.

	  If unsure, leave the default value "7".

endif

=======
config GENERIC_CPU_DEVICES
	bool
	default n

config SOC_BUS
	bool

source "drivers/base/regmap/Kconfig"

config DMA_SHARED_BUFFER
	bool
	default n
	select ANON_INODES
	depends on EXPERIMENTAL
	help
	  This option enables the framework for buffer-sharing between
	  multiple drivers. A buffer is associated with a file using driver
	  APIs extension; the file's descriptor can then be passed on to other
	  driver.

config SYNC
	bool "Synchronization framework"
	default n
	select ANON_INODES
	help
	  This option enables the framework for synchronization between multiple
	  drivers.  Sync implementations can take advantage of hardware
	  synchronization built into devices like GPUs.

config SW_SYNC
	bool "Software synchronization objects"
	default n
	depends on SYNC
	help
	  A sync object driver that uses a 32bit counter to coordinate
	  syncrhronization.  Useful when there is no hardware primitive backing
	  the synchronization.

config SW_SYNC_USER
       bool "Userspace API for SW_SYNC"
       default n
       depends on SW_SYNC
       help
         Provides a user space API to the sw sync object.
         *WARNING* improper use of this can result in deadlocking kernel
	 drivers from userspace.
>>>>>>> 90adfd2b
endmenu<|MERGE_RESOLUTION|>--- conflicted
+++ resolved
@@ -172,7 +172,6 @@
 	bool
 	default n
 
-<<<<<<< HEAD
 config CMA
 	bool "Contiguous Memory Allocator (EXPERIMENTAL)"
 	depends on HAVE_DMA_CONTIGUOUS && HAVE_MEMBLOCK && EXPERIMENTAL
@@ -291,52 +290,4 @@
 
 endif
 
-=======
-config GENERIC_CPU_DEVICES
-	bool
-	default n
-
-config SOC_BUS
-	bool
-
-source "drivers/base/regmap/Kconfig"
-
-config DMA_SHARED_BUFFER
-	bool
-	default n
-	select ANON_INODES
-	depends on EXPERIMENTAL
-	help
-	  This option enables the framework for buffer-sharing between
-	  multiple drivers. A buffer is associated with a file using driver
-	  APIs extension; the file's descriptor can then be passed on to other
-	  driver.
-
-config SYNC
-	bool "Synchronization framework"
-	default n
-	select ANON_INODES
-	help
-	  This option enables the framework for synchronization between multiple
-	  drivers.  Sync implementations can take advantage of hardware
-	  synchronization built into devices like GPUs.
-
-config SW_SYNC
-	bool "Software synchronization objects"
-	default n
-	depends on SYNC
-	help
-	  A sync object driver that uses a 32bit counter to coordinate
-	  syncrhronization.  Useful when there is no hardware primitive backing
-	  the synchronization.
-
-config SW_SYNC_USER
-       bool "Userspace API for SW_SYNC"
-       default n
-       depends on SW_SYNC
-       help
-         Provides a user space API to the sw sync object.
-         *WARNING* improper use of this can result in deadlocking kernel
-	 drivers from userspace.
->>>>>>> 90adfd2b
 endmenu