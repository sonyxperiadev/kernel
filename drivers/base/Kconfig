--- conflicted
+++ resolved
@@ -320,7 +320,6 @@
 	  APIs extension; the file's descriptor can then be passed on to other
 	  driver.
 
-<<<<<<< HEAD
 config CMA
 	bool "Contiguous Memory Allocator"
 	depends on HAVE_DMA_CONTIGUOUS && HAVE_MEMBLOCK
@@ -437,6 +436,4 @@
          Provides a user space API to the sw sync object.
          *WARNING* improper use of this can result in deadlocking kernel
 	 drivers from userspace.
-=======
->>>>>>> 940b3e49
 endmenu