/*
 * drivers/base/power/main.c - Where the driver meets power management.
 *
 * Copyright (c) 2003 Patrick Mochel
 * Copyright (c) 2003 Open Source Development Lab
 *
 * This file is released under the GPLv2
 *
 *
 * The driver model core calls device_pm_add() when a device is registered.
 * This will initialize the embedded device_pm_info object in the device
 * and add it to the list of power-controlled devices. sysfs entries for
 * controlling device power management will also be added.
 *
 * A separate list is used for keeping track of power info, because the power
 * domain dependencies may differ from the ancestral dependencies that the
 * subsystem list maintains.
 */

#include <linux/device.h>
#include <linux/kallsyms.h>
#include <linux/export.h>
#include <linux/mutex.h>
#include <linux/pm.h>
#include <linux/pm_runtime.h>
#include <linux/resume-trace.h>
#include <linux/interrupt.h>
#include <linux/sched.h>
#include <linux/async.h>
#include <linux/suspend.h>
#include <linux/timer.h>

#include "../base.h"
#include "power.h"

typedef int (*pm_callback_t)(struct device *);

/*
 * The entries in the dpm_list list are in a depth first order, simply
 * because children are guaranteed to be discovered after parents, and
 * are inserted at the back of the list on discovery.
 *
 * Since device_pm_add() may be called with a device lock held,
 * we must never try to acquire a device lock while holding
 * dpm_list_mutex.
 */

LIST_HEAD(dpm_list);
LIST_HEAD(dpm_prepared_list);
LIST_HEAD(dpm_suspended_list);
LIST_HEAD(dpm_late_early_list);
LIST_HEAD(dpm_noirq_list);

struct suspend_stats suspend_stats;
static DEFINE_MUTEX(dpm_list_mtx);
static pm_message_t pm_transition;

static void dpm_drv_timeout(unsigned long data);
struct dpm_drv_wd_data {
	struct device *dev;
	struct task_struct *tsk;
};

static int async_error;

/**
 * device_pm_init - Initialize the PM-related part of a device object.
 * @dev: Device object being initialized.
 */
void device_pm_init(struct device *dev)
{
	dev->power.is_prepared = false;
	dev->power.is_suspended = false;
	init_completion(&dev->power.completion);
	complete_all(&dev->power.completion);
	dev->power.wakeup = NULL;
	spin_lock_init(&dev->power.lock);
	pm_runtime_init(dev);
	INIT_LIST_HEAD(&dev->power.entry);
	dev->power.power_state = PMSG_INVALID;
}

/**
 * device_pm_lock - Lock the list of active devices used by the PM core.
 */
void device_pm_lock(void)
{
	mutex_lock(&dpm_list_mtx);
}

/**
 * device_pm_unlock - Unlock the list of active devices used by the PM core.
 */
void device_pm_unlock(void)
{
	mutex_unlock(&dpm_list_mtx);
}

/**
 * device_pm_add - Add a device to the PM core's list of active devices.
 * @dev: Device to add to the list.
 */
void device_pm_add(struct device *dev)
{
	pr_debug("PM: Adding info for %s:%s\n",
		 dev->bus ? dev->bus->name : "No Bus", dev_name(dev));
	mutex_lock(&dpm_list_mtx);
	if (dev->parent && dev->parent->power.is_prepared)
		dev_warn(dev, "parent %s should not be sleeping\n",
			dev_name(dev->parent));
	list_add_tail(&dev->power.entry, &dpm_list);
	dev_pm_qos_constraints_init(dev);
	mutex_unlock(&dpm_list_mtx);
}

/**
 * device_pm_remove - Remove a device from the PM core's list of active devices.
 * @dev: Device to be removed from the list.
 */
void device_pm_remove(struct device *dev)
{
	pr_debug("PM: Removing info for %s:%s\n",
		 dev->bus ? dev->bus->name : "No Bus", dev_name(dev));
	complete_all(&dev->power.completion);
	mutex_lock(&dpm_list_mtx);
	dev_pm_qos_constraints_destroy(dev);
	list_del_init(&dev->power.entry);
	mutex_unlock(&dpm_list_mtx);
	device_wakeup_disable(dev);
	pm_runtime_remove(dev);
}

/**
 * device_pm_move_before - Move device in the PM core's list of active devices.
 * @deva: Device to move in dpm_list.
 * @devb: Device @deva should come before.
 */
void device_pm_move_before(struct device *deva, struct device *devb)
{
	pr_debug("PM: Moving %s:%s before %s:%s\n",
		 deva->bus ? deva->bus->name : "No Bus", dev_name(deva),
		 devb->bus ? devb->bus->name : "No Bus", dev_name(devb));
	/* Delete deva from dpm_list and reinsert before devb. */
	list_move_tail(&deva->power.entry, &devb->power.entry);
}

/**
 * device_pm_move_after - Move device in the PM core's list of active devices.
 * @deva: Device to move in dpm_list.
 * @devb: Device @deva should come after.
 */
void device_pm_move_after(struct device *deva, struct device *devb)
{
	pr_debug("PM: Moving %s:%s after %s:%s\n",
		 deva->bus ? deva->bus->name : "No Bus", dev_name(deva),
		 devb->bus ? devb->bus->name : "No Bus", dev_name(devb));
	/* Delete deva from dpm_list and reinsert after devb. */
	list_move(&deva->power.entry, &devb->power.entry);
}

/**
 * device_pm_move_last - Move device to end of the PM core's list of devices.
 * @dev: Device to move in dpm_list.
 */
void device_pm_move_last(struct device *dev)
{
	pr_debug("PM: Moving %s:%s to end of list\n",
		 dev->bus ? dev->bus->name : "No Bus", dev_name(dev));
	list_move_tail(&dev->power.entry, &dpm_list);
}

static ktime_t initcall_debug_start(struct device *dev)
{
	ktime_t calltime = ktime_set(0, 0);

	if (initcall_debug) {
		pr_info("calling  %s+ @ %i, parent: %s\n",
			dev_name(dev), task_pid_nr(current),
			dev->parent ? dev_name(dev->parent) : "none");
		calltime = ktime_get();
	}

	return calltime;
}

static void initcall_debug_report(struct device *dev, ktime_t calltime,
				  int error)
{
	ktime_t delta, rettime;

	if (initcall_debug) {
		rettime = ktime_get();
		delta = ktime_sub(rettime, calltime);
		pr_info("call %s+ returned %d after %Ld usecs\n", dev_name(dev),
			error, (unsigned long long)ktime_to_ns(delta) >> 10);
	}
}

/**
 * dpm_wait - Wait for a PM operation to complete.
 * @dev: Device to wait for.
 * @async: If unset, wait only if the device's power.async_suspend flag is set.
 */
static void dpm_wait(struct device *dev, bool async)
{
	if (!dev)
		return;

	if (async || (pm_async_enabled && dev->power.async_suspend))
		wait_for_completion(&dev->power.completion);
}

static int dpm_wait_fn(struct device *dev, void *async_ptr)
{
	dpm_wait(dev, *((bool *)async_ptr));
	return 0;
}

static void dpm_wait_for_children(struct device *dev, bool async)
{
       device_for_each_child(dev, &async, dpm_wait_fn);
}

/**
 * pm_op - Return the PM operation appropriate for given PM event.
 * @ops: PM operations to choose from.
 * @state: PM transition of the system being carried out.
 */
static pm_callback_t pm_op(const struct dev_pm_ops *ops, pm_message_t state)
{
	switch (state.event) {
#ifdef CONFIG_SUSPEND
	case PM_EVENT_SUSPEND:
		return ops->suspend;
	case PM_EVENT_RESUME:
		return ops->resume;
#endif /* CONFIG_SUSPEND */
#ifdef CONFIG_HIBERNATE_CALLBACKS
	case PM_EVENT_FREEZE:
	case PM_EVENT_QUIESCE:
		return ops->freeze;
	case PM_EVENT_HIBERNATE:
		return ops->poweroff;
	case PM_EVENT_THAW:
	case PM_EVENT_RECOVER:
		return ops->thaw;
		break;
	case PM_EVENT_RESTORE:
		return ops->restore;
#endif /* CONFIG_HIBERNATE_CALLBACKS */
	}

	return NULL;
}

/**
 * pm_late_early_op - Return the PM operation appropriate for given PM event.
 * @ops: PM operations to choose from.
 * @state: PM transition of the system being carried out.
 *
 * Runtime PM is disabled for @dev while this function is being executed.
 */
static pm_callback_t pm_late_early_op(const struct dev_pm_ops *ops,
				      pm_message_t state)
{
	switch (state.event) {
#ifdef CONFIG_SUSPEND
	case PM_EVENT_SUSPEND:
		return ops->suspend_late;
	case PM_EVENT_RESUME:
		return ops->resume_early;
#endif /* CONFIG_SUSPEND */
#ifdef CONFIG_HIBERNATE_CALLBACKS
	case PM_EVENT_FREEZE:
	case PM_EVENT_QUIESCE:
		return ops->freeze_late;
	case PM_EVENT_HIBERNATE:
		return ops->poweroff_late;
	case PM_EVENT_THAW:
	case PM_EVENT_RECOVER:
		return ops->thaw_early;
	case PM_EVENT_RESTORE:
		return ops->restore_early;
#endif /* CONFIG_HIBERNATE_CALLBACKS */
	}

	return NULL;
}

/**
 * pm_noirq_op - Return the PM operation appropriate for given PM event.
 * @ops: PM operations to choose from.
 * @state: PM transition of the system being carried out.
 *
 * The driver of @dev will not receive interrupts while this function is being
 * executed.
 */
static pm_callback_t pm_noirq_op(const struct dev_pm_ops *ops, pm_message_t state)
{
	switch (state.event) {
#ifdef CONFIG_SUSPEND
	case PM_EVENT_SUSPEND:
		return ops->suspend_noirq;
	case PM_EVENT_RESUME:
		return ops->resume_noirq;
#endif /* CONFIG_SUSPEND */
#ifdef CONFIG_HIBERNATE_CALLBACKS
	case PM_EVENT_FREEZE:
	case PM_EVENT_QUIESCE:
		return ops->freeze_noirq;
	case PM_EVENT_HIBERNATE:
		return ops->poweroff_noirq;
	case PM_EVENT_THAW:
	case PM_EVENT_RECOVER:
		return ops->thaw_noirq;
	case PM_EVENT_RESTORE:
		return ops->restore_noirq;
#endif /* CONFIG_HIBERNATE_CALLBACKS */
	}

	return NULL;
}

static char *pm_verb(int event)
{
	switch (event) {
	case PM_EVENT_SUSPEND:
		return "suspend";
	case PM_EVENT_RESUME:
		return "resume";
	case PM_EVENT_FREEZE:
		return "freeze";
	case PM_EVENT_QUIESCE:
		return "quiesce";
	case PM_EVENT_HIBERNATE:
		return "hibernate";
	case PM_EVENT_THAW:
		return "thaw";
	case PM_EVENT_RESTORE:
		return "restore";
	case PM_EVENT_RECOVER:
		return "recover";
	default:
		return "(unknown PM event)";
	}
}

static void pm_dev_dbg(struct device *dev, pm_message_t state, char *info)
{
	dev_dbg(dev, "%s%s%s\n", info, pm_verb(state.event),
		((state.event & PM_EVENT_SLEEP) && device_may_wakeup(dev)) ?
		", may wakeup" : "");
}

static void pm_dev_err(struct device *dev, pm_message_t state, char *info,
			int error)
{
	printk(KERN_ERR "PM: Device %s failed to %s%s: error %d\n",
		dev_name(dev), pm_verb(state.event), info, error);
}

static void dpm_show_time(ktime_t starttime, pm_message_t state, char *info)
{
	ktime_t calltime;
	u64 usecs64;
	int usecs;

	calltime = ktime_get();
	usecs64 = ktime_to_ns(ktime_sub(calltime, starttime));
	do_div(usecs64, NSEC_PER_USEC);
	usecs = usecs64;
	if (usecs == 0)
		usecs = 1;
	pr_info("PM: %s%s%s of devices complete after %ld.%03ld msecs\n",
		info ?: "", info ? " " : "", pm_verb(state.event),
		usecs / USEC_PER_MSEC, usecs % USEC_PER_MSEC);
}

static int dpm_run_callback(pm_callback_t cb, struct device *dev,
			    pm_message_t state, char *info)
{
	ktime_t calltime;
	int error;

	if (!cb)
		return 0;

	calltime = initcall_debug_start(dev);

	pm_dev_dbg(dev, state, info);
	error = cb(dev);
	suspend_report_result(cb, error);

	initcall_debug_report(dev, calltime, error);

	return error;
}

/*------------------------- Resume routines -------------------------*/

/**
 * device_resume_noirq - Execute an "early resume" callback for given device.
 * @dev: Device to handle.
 * @state: PM transition of the system being carried out.
 *
 * The driver of @dev will not receive interrupts while this function is being
 * executed.
 */
static int device_resume_noirq(struct device *dev, pm_message_t state)
{
	pm_callback_t callback = NULL;
	char *info = NULL;
	int error = 0;

	TRACE_DEVICE(dev);
	TRACE_RESUME(0);

	if (dev->pm_domain) {
		info = "noirq power domain ";
		callback = pm_noirq_op(&dev->pm_domain->ops, state);
	} else if (dev->type && dev->type->pm) {
		info = "noirq type ";
		callback = pm_noirq_op(dev->type->pm, state);
	} else if (dev->class && dev->class->pm) {
		info = "noirq class ";
		callback = pm_noirq_op(dev->class->pm, state);
	} else if (dev->bus && dev->bus->pm) {
		info = "noirq bus ";
		callback = pm_noirq_op(dev->bus->pm, state);
	}

	if (!callback && dev->driver && dev->driver->pm) {
		info = "noirq driver ";
		callback = pm_noirq_op(dev->driver->pm, state);
	}

	error = dpm_run_callback(callback, dev, state, info);

	TRACE_RESUME(error);
	return error;
}

/**
 * dpm_resume_noirq - Execute "noirq resume" callbacks for all devices.
 * @state: PM transition of the system being carried out.
 *
 * Call the "noirq" resume handlers for all devices in dpm_noirq_list and
 * enable device drivers to receive interrupts.
 */
static void dpm_resume_noirq(pm_message_t state)
{
	ktime_t starttime = ktime_get();

	mutex_lock(&dpm_list_mtx);
	while (!list_empty(&dpm_noirq_list)) {
		struct device *dev = to_device(dpm_noirq_list.next);
		int error;

		get_device(dev);
		list_move_tail(&dev->power.entry, &dpm_late_early_list);
		mutex_unlock(&dpm_list_mtx);

		error = device_resume_noirq(dev, state);
		if (error) {
			suspend_stats.failed_resume_noirq++;
			dpm_save_failed_step(SUSPEND_RESUME_NOIRQ);
			dpm_save_failed_dev(dev_name(dev));
			pm_dev_err(dev, state, " noirq", error);
		}

		mutex_lock(&dpm_list_mtx);
		put_device(dev);
	}
	mutex_unlock(&dpm_list_mtx);
	dpm_show_time(starttime, state, "noirq");
	resume_device_irqs();
}

/**
 * device_resume_early - Execute an "early resume" callback for given device.
 * @dev: Device to handle.
 * @state: PM transition of the system being carried out.
 *
 * Runtime PM is disabled for @dev while this function is being executed.
 */
static int device_resume_early(struct device *dev, pm_message_t state)
{
	pm_callback_t callback = NULL;
	char *info = NULL;
	int error = 0;

	TRACE_DEVICE(dev);
	TRACE_RESUME(0);

	if (dev->pm_domain) {
		info = "early power domain ";
		callback = pm_late_early_op(&dev->pm_domain->ops, state);
	} else if (dev->type && dev->type->pm) {
		info = "early type ";
		callback = pm_late_early_op(dev->type->pm, state);
	} else if (dev->class && dev->class->pm) {
		info = "early class ";
		callback = pm_late_early_op(dev->class->pm, state);
	} else if (dev->bus && dev->bus->pm) {
		info = "early bus ";
		callback = pm_late_early_op(dev->bus->pm, state);
	}

	if (!callback && dev->driver && dev->driver->pm) {
		info = "early driver ";
		callback = pm_late_early_op(dev->driver->pm, state);
	}

	error = dpm_run_callback(callback, dev, state, info);

	TRACE_RESUME(error);
	return error;
}

/**
 * dpm_resume_early - Execute "early resume" callbacks for all devices.
 * @state: PM transition of the system being carried out.
 */
static void dpm_resume_early(pm_message_t state)
{
	ktime_t starttime = ktime_get();

	mutex_lock(&dpm_list_mtx);
	while (!list_empty(&dpm_late_early_list)) {
		struct device *dev = to_device(dpm_late_early_list.next);
		int error;

		get_device(dev);
		list_move_tail(&dev->power.entry, &dpm_suspended_list);
		mutex_unlock(&dpm_list_mtx);

		error = device_resume_early(dev, state);
		if (error) {
			suspend_stats.failed_resume_early++;
			dpm_save_failed_step(SUSPEND_RESUME_EARLY);
			dpm_save_failed_dev(dev_name(dev));
			pm_dev_err(dev, state, " early", error);
		}

		mutex_lock(&dpm_list_mtx);
		put_device(dev);
	}
	mutex_unlock(&dpm_list_mtx);
	dpm_show_time(starttime, state, "early");
}

/**
 * dpm_resume_start - Execute "noirq" and "early" device callbacks.
 * @state: PM transition of the system being carried out.
 */
void dpm_resume_start(pm_message_t state)
{
	dpm_resume_noirq(state);
	dpm_resume_early(state);
}
EXPORT_SYMBOL_GPL(dpm_resume_start);

/**
 * device_resume - Execute "resume" callbacks for given device.
 * @dev: Device to handle.
 * @state: PM transition of the system being carried out.
 * @async: If true, the device is being resumed asynchronously.
 */
static int device_resume(struct device *dev, pm_message_t state, bool async)
{
	pm_callback_t callback = NULL;
	char *info = NULL;
	int error = 0;
	bool put = false;

	TRACE_DEVICE(dev);
	TRACE_RESUME(0);

	dpm_wait(dev->parent, async);
	device_lock(dev);

	/*
	 * This is a fib.  But we'll allow new children to be added below
	 * a resumed device, even if the device hasn't been completed yet.
	 */
	dev->power.is_prepared = false;

	if (!dev->power.is_suspended)
		goto Unlock;

	pm_runtime_enable(dev);
	put = true;

	if (dev->pm_domain) {
		info = "power domain ";
		callback = pm_op(&dev->pm_domain->ops, state);
		goto Driver;
	}

	if (dev->type && dev->type->pm) {
		info = "type ";
		callback = pm_op(dev->type->pm, state);
		goto Driver;
	}

	if (dev->class) {
		if (dev->class->pm) {
			info = "class ";
			callback = pm_op(dev->class->pm, state);
			goto Driver;
		} else if (dev->class->resume) {
			info = "legacy class ";
			callback = dev->class->resume;
			goto End;
		}
	}

	if (dev->bus) {
		if (dev->bus->pm) {
			info = "bus ";
			callback = pm_op(dev->bus->pm, state);
		} else if (dev->bus->resume) {
			info = "legacy bus ";
			callback = dev->bus->resume;
			goto End;
		}
	}

 Driver:
	if (!callback && dev->driver && dev->driver->pm) {
		info = "driver ";
		callback = pm_op(dev->driver->pm, state);
	}

 End:
	error = dpm_run_callback(callback, dev, state, info);
	dev->power.is_suspended = false;

 Unlock:
	device_unlock(dev);
	complete_all(&dev->power.completion);

	TRACE_RESUME(error);

	if (put)
		pm_runtime_put_sync(dev);

	return error;
}

static void async_resume(void *data, async_cookie_t cookie)
{
	struct device *dev = (struct device *)data;
	int error;

	error = device_resume(dev, pm_transition, true);
	if (error)
		pm_dev_err(dev, pm_transition, " async", error);
	put_device(dev);
}

static bool is_async(struct device *dev)
{
	return dev->power.async_suspend && pm_async_enabled
		&& !pm_trace_is_enabled();
}

/**
 *	dpm_drv_timeout - Driver suspend / resume watchdog handler
 *	@data: struct device which timed out
 *
 * 	Called when a driver has timed out suspending or resuming.
 * 	There's not much we can do here to recover so
 * 	BUG() out for a crash-dump
 *
 */
static void dpm_drv_timeout(unsigned long data)
{
	struct dpm_drv_wd_data *wd_data = (void *)data;
	struct device *dev = wd_data->dev;
	struct task_struct *tsk = wd_data->tsk;

	printk(KERN_EMERG "**** DPM device timeout: %s (%s)\n", dev_name(dev),
	       (dev->driver ? dev->driver->name : "no driver"));

	printk(KERN_EMERG "dpm suspend stack:\n");
	show_stack(tsk, NULL);

	BUG();
}

/**
 * dpm_resume - Execute "resume" callbacks for non-sysdev devices.
 * @state: PM transition of the system being carried out.
 *
 * Execute the appropriate "resume" callback for all devices whose status
 * indicates that they are suspended.
 */
void dpm_resume(pm_message_t state)
{
	struct device *dev;
	ktime_t starttime = ktime_get();

	might_sleep();

	mutex_lock(&dpm_list_mtx);
	pm_transition = state;
	async_error = 0;

	list_for_each_entry(dev, &dpm_suspended_list, power.entry) {
		INIT_COMPLETION(dev->power.completion);
		if (is_async(dev)) {
			get_device(dev);
			async_schedule(async_resume, dev);
		}
	}

	while (!list_empty(&dpm_suspended_list)) {
		dev = to_device(dpm_suspended_list.next);
		get_device(dev);
		if (!is_async(dev)) {
			int error;

			mutex_unlock(&dpm_list_mtx);

			error = device_resume(dev, state, false);
			if (error) {
				suspend_stats.failed_resume++;
				dpm_save_failed_step(SUSPEND_RESUME);
				dpm_save_failed_dev(dev_name(dev));
				pm_dev_err(dev, state, "", error);
			}

			mutex_lock(&dpm_list_mtx);
		}
		if (!list_empty(&dev->power.entry))
			list_move_tail(&dev->power.entry, &dpm_prepared_list);
		put_device(dev);
	}
	mutex_unlock(&dpm_list_mtx);
	async_synchronize_full();
	dpm_show_time(starttime, state, NULL);
}

/**
 * device_complete - Complete a PM transition for given device.
 * @dev: Device to handle.
 * @state: PM transition of the system being carried out.
 */
static void device_complete(struct device *dev, pm_message_t state)
{
	void (*callback)(struct device *) = NULL;
	char *info = NULL;

	device_lock(dev);

	if (dev->pm_domain) {
		info = "completing power domain ";
		callback = dev->pm_domain->ops.complete;
	} else if (dev->type && dev->type->pm) {
		info = "completing type ";
		callback = dev->type->pm->complete;
	} else if (dev->class && dev->class->pm) {
		info = "completing class ";
		callback = dev->class->pm->complete;
	} else if (dev->bus && dev->bus->pm) {
		info = "completing bus ";
		callback = dev->bus->pm->complete;
	}

	if (!callback && dev->driver && dev->driver->pm) {
		info = "completing driver ";
		callback = dev->driver->pm->complete;
	}

	if (callback) {
		pm_dev_dbg(dev, state, info);
		callback(dev);
	}

	device_unlock(dev);
}

/**
 * dpm_complete - Complete a PM transition for all non-sysdev devices.
 * @state: PM transition of the system being carried out.
 *
 * Execute the ->complete() callbacks for all devices whose PM status is not
 * DPM_ON (this allows new devices to be registered).
 */
void dpm_complete(pm_message_t state)
{
	struct list_head list;

	might_sleep();

	INIT_LIST_HEAD(&list);
	mutex_lock(&dpm_list_mtx);
	while (!list_empty(&dpm_prepared_list)) {
		struct device *dev = to_device(dpm_prepared_list.prev);

		get_device(dev);
		dev->power.is_prepared = false;
		list_move(&dev->power.entry, &list);
		mutex_unlock(&dpm_list_mtx);

		device_complete(dev, state);

		mutex_lock(&dpm_list_mtx);
		put_device(dev);
	}
	list_splice(&list, &dpm_list);
	mutex_unlock(&dpm_list_mtx);
}

/**
 * dpm_resume_end - Execute "resume" callbacks and complete system transition.
 * @state: PM transition of the system being carried out.
 *
 * Execute "resume" callbacks for all devices and complete the PM transition of
 * the system.
 */
void dpm_resume_end(pm_message_t state)
{
	dpm_resume(state);
	dpm_complete(state);
}
EXPORT_SYMBOL_GPL(dpm_resume_end);


/*------------------------- Suspend routines -------------------------*/

/**
 * resume_event - Return a "resume" message for given "suspend" sleep state.
 * @sleep_state: PM message representing a sleep state.
 *
 * Return a PM message representing the resume event corresponding to given
 * sleep state.
 */
static pm_message_t resume_event(pm_message_t sleep_state)
{
	switch (sleep_state.event) {
	case PM_EVENT_SUSPEND:
		return PMSG_RESUME;
	case PM_EVENT_FREEZE:
	case PM_EVENT_QUIESCE:
		return PMSG_RECOVER;
	case PM_EVENT_HIBERNATE:
		return PMSG_RESTORE;
	}
	return PMSG_ON;
}

/**
 * device_suspend_noirq - Execute a "late suspend" callback for given device.
 * @dev: Device to handle.
 * @state: PM transition of the system being carried out.
 *
 * The driver of @dev will not receive interrupts while this function is being
 * executed.
 */
static int device_suspend_noirq(struct device *dev, pm_message_t state)
{
	pm_callback_t callback = NULL;
	char *info = NULL;

	if (dev->pm_domain) {
		info = "noirq power domain ";
		callback = pm_noirq_op(&dev->pm_domain->ops, state);
	} else if (dev->type && dev->type->pm) {
		info = "noirq type ";
		callback = pm_noirq_op(dev->type->pm, state);
	} else if (dev->class && dev->class->pm) {
		info = "noirq class ";
		callback = pm_noirq_op(dev->class->pm, state);
	} else if (dev->bus && dev->bus->pm) {
		info = "noirq bus ";
		callback = pm_noirq_op(dev->bus->pm, state);
	}

	if (!callback && dev->driver && dev->driver->pm) {
		info = "noirq driver ";
		callback = pm_noirq_op(dev->driver->pm, state);
	}

	return dpm_run_callback(callback, dev, state, info);
}

/**
 * dpm_suspend_noirq - Execute "noirq suspend" callbacks for all devices.
 * @state: PM transition of the system being carried out.
 *
 * Prevent device drivers from receiving interrupts and call the "noirq" suspend
 * handlers for all non-sysdev devices.
 */
static int dpm_suspend_noirq(pm_message_t state)
{
	ktime_t starttime = ktime_get();
	int error = 0;

	suspend_device_irqs();
	mutex_lock(&dpm_list_mtx);
	while (!list_empty(&dpm_late_early_list)) {
		struct device *dev = to_device(dpm_late_early_list.prev);

		get_device(dev);
		mutex_unlock(&dpm_list_mtx);

		error = device_suspend_noirq(dev, state);

		mutex_lock(&dpm_list_mtx);
		if (error) {
			pm_dev_err(dev, state, " noirq", error);
			suspend_stats.failed_suspend_noirq++;
			dpm_save_failed_step(SUSPEND_SUSPEND_NOIRQ);
			dpm_save_failed_dev(dev_name(dev));
			put_device(dev);
			break;
		}
		if (!list_empty(&dev->power.entry))
			list_move(&dev->power.entry, &dpm_noirq_list);
		put_device(dev);

		if (pm_wakeup_pending()) {
			error = -EBUSY;
			break;
		}
	}
	mutex_unlock(&dpm_list_mtx);
	if (error)
		dpm_resume_noirq(resume_event(state));
	else
		dpm_show_time(starttime, state, "noirq");
	return error;
}

/**
 * device_suspend_late - Execute a "late suspend" callback for given device.
 * @dev: Device to handle.
 * @state: PM transition of the system being carried out.
 *
 * Runtime PM is disabled for @dev while this function is being executed.
 */
static int device_suspend_late(struct device *dev, pm_message_t state)
{
	pm_callback_t callback = NULL;
	char *info = NULL;

	if (dev->pm_domain) {
		info = "late power domain ";
		callback = pm_late_early_op(&dev->pm_domain->ops, state);
	} else if (dev->type && dev->type->pm) {
		info = "late type ";
		callback = pm_late_early_op(dev->type->pm, state);
	} else if (dev->class && dev->class->pm) {
		info = "late class ";
		callback = pm_late_early_op(dev->class->pm, state);
	} else if (dev->bus && dev->bus->pm) {
		info = "late bus ";
		callback = pm_late_early_op(dev->bus->pm, state);
	}

	if (!callback && dev->driver && dev->driver->pm) {
		info = "late driver ";
		callback = pm_late_early_op(dev->driver->pm, state);
	}

	return dpm_run_callback(callback, dev, state, info);
}

/**
 * dpm_suspend_late - Execute "late suspend" callbacks for all devices.
 * @state: PM transition of the system being carried out.
 */
static int dpm_suspend_late(pm_message_t state)
{
	ktime_t starttime = ktime_get();
	int error = 0;

	mutex_lock(&dpm_list_mtx);
	while (!list_empty(&dpm_suspended_list)) {
		struct device *dev = to_device(dpm_suspended_list.prev);

		get_device(dev);
		mutex_unlock(&dpm_list_mtx);

		error = device_suspend_late(dev, state);

		mutex_lock(&dpm_list_mtx);
		if (error) {
			pm_dev_err(dev, state, " late", error);
			suspend_stats.failed_suspend_late++;
			dpm_save_failed_step(SUSPEND_SUSPEND_LATE);
			dpm_save_failed_dev(dev_name(dev));
			put_device(dev);
			break;
		}
		if (!list_empty(&dev->power.entry))
			list_move(&dev->power.entry, &dpm_late_early_list);
		put_device(dev);

		if (pm_wakeup_pending()) {
			error = -EBUSY;
			break;
		}
	}
	mutex_unlock(&dpm_list_mtx);
	if (error)
		dpm_resume_early(resume_event(state));
	else
		dpm_show_time(starttime, state, "late");

	return error;
}

/**
 * dpm_suspend_end - Execute "late" and "noirq" device suspend callbacks.
 * @state: PM transition of the system being carried out.
 */
int dpm_suspend_end(pm_message_t state)
{
	int error = dpm_suspend_late(state);

	return error ? : dpm_suspend_noirq(state);
}
EXPORT_SYMBOL_GPL(dpm_suspend_end);

/**
 * legacy_suspend - Execute a legacy (bus or class) suspend callback for device.
 * @dev: Device to suspend.
 * @state: PM transition of the system being carried out.
 * @cb: Suspend callback to execute.
 */
static int legacy_suspend(struct device *dev, pm_message_t state,
			  int (*cb)(struct device *dev, pm_message_t state))
{
	int error;
	ktime_t calltime;

	calltime = initcall_debug_start(dev);

	error = cb(dev, state);
	suspend_report_result(cb, error);

	initcall_debug_report(dev, calltime, error);

	return error;
}

/**
 * device_suspend - Execute "suspend" callbacks for given device.
 * @dev: Device to handle.
 * @state: PM transition of the system being carried out.
 * @async: If true, the device is being suspended asynchronously.
 */
static int __device_suspend(struct device *dev, pm_message_t state, bool async)
{
	pm_callback_t callback = NULL;
	char *info = NULL;
	int error = 0;
	struct timer_list timer;
	struct dpm_drv_wd_data data;

	dpm_wait_for_children(dev, async);

	if (async_error)
		goto Complete;

	pm_runtime_get_noresume(dev);
	if (pm_runtime_barrier(dev) && device_may_wakeup(dev))
		pm_wakeup_event(dev, 0);

	if (pm_wakeup_pending()) {
		pm_runtime_put_sync(dev);
		async_error = -EBUSY;
		goto Complete;
	}

	data.dev = dev;
	data.tsk = get_current();
	init_timer_on_stack(&timer);
	timer.expires = jiffies + HZ * 12;
	timer.function = dpm_drv_timeout;
	timer.data = (unsigned long)&data;
	add_timer(&timer);

	device_lock(dev);

	if (dev->pm_domain) {
		info = "power domain ";
		callback = pm_op(&dev->pm_domain->ops, state);
		goto Run;
	}

	if (dev->type && dev->type->pm) {
		info = "type ";
		callback = pm_op(dev->type->pm, state);
		goto Run;
	}

	if (dev->class) {
		if (dev->class->pm) {
			info = "class ";
			callback = pm_op(dev->class->pm, state);
			goto Run;
		} else if (dev->class->suspend) {
			pm_dev_dbg(dev, state, "legacy class ");
			error = legacy_suspend(dev, state, dev->class->suspend);
			goto End;
		}
	}

	if (dev->bus) {
		if (dev->bus->pm) {
			info = "bus ";
			callback = pm_op(dev->bus->pm, state);
		} else if (dev->bus->suspend) {
			pm_dev_dbg(dev, state, "legacy bus ");
			error = legacy_suspend(dev, state, dev->bus->suspend);
			goto End;
		}
	}

 Run:
	if (!callback && dev->driver && dev->driver->pm) {
		info = "driver ";
		callback = pm_op(dev->driver->pm, state);
	}

	error = dpm_run_callback(callback, dev, state, info);

 End:
	if (!error) {
		dev->power.is_suspended = true;
		if (dev->power.wakeup_path
		    && dev->parent && !dev->parent->power.ignore_children)
			dev->parent->power.wakeup_path = true;
	}

	device_unlock(dev);

<<<<<<< HEAD
	del_timer_sync(&timer);
	destroy_timer_on_stack(&timer);

=======
 Complete:
>>>>>>> 763c71b1
	complete_all(&dev->power.completion);

	if (error) {
		pm_runtime_put_sync(dev);
		async_error = error;
	} else if (dev->power.is_suspended) {
		__pm_runtime_disable(dev, false);
	}

	return error;
}

static void async_suspend(void *data, async_cookie_t cookie)
{
	struct device *dev = (struct device *)data;
	int error;

	error = __device_suspend(dev, pm_transition, true);
	if (error) {
		dpm_save_failed_dev(dev_name(dev));
		pm_dev_err(dev, pm_transition, " async", error);
	}

	put_device(dev);
}

static int device_suspend(struct device *dev)
{
	INIT_COMPLETION(dev->power.completion);

	if (pm_async_enabled && dev->power.async_suspend) {
		get_device(dev);
		async_schedule(async_suspend, dev);
		return 0;
	}

	return __device_suspend(dev, pm_transition, false);
}

/**
 * dpm_suspend - Execute "suspend" callbacks for all non-sysdev devices.
 * @state: PM transition of the system being carried out.
 */
int dpm_suspend(pm_message_t state)
{
	ktime_t starttime = ktime_get();
	int error = 0;

	might_sleep();

	mutex_lock(&dpm_list_mtx);
	pm_transition = state;
	async_error = 0;
	while (!list_empty(&dpm_prepared_list)) {
		struct device *dev = to_device(dpm_prepared_list.prev);

		get_device(dev);
		mutex_unlock(&dpm_list_mtx);

		error = device_suspend(dev);

		mutex_lock(&dpm_list_mtx);
		if (error) {
			pm_dev_err(dev, state, "", error);
			dpm_save_failed_dev(dev_name(dev));
			put_device(dev);
			break;
		}
		if (!list_empty(&dev->power.entry))
			list_move(&dev->power.entry, &dpm_suspended_list);
		put_device(dev);
		if (async_error)
			break;
	}
	mutex_unlock(&dpm_list_mtx);
	async_synchronize_full();
	if (!error)
		error = async_error;
	if (error) {
		suspend_stats.failed_suspend++;
		dpm_save_failed_step(SUSPEND_SUSPEND);
	} else
		dpm_show_time(starttime, state, NULL);
	return error;
}

/**
 * device_prepare - Prepare a device for system power transition.
 * @dev: Device to handle.
 * @state: PM transition of the system being carried out.
 *
 * Execute the ->prepare() callback(s) for given device.  No new children of the
 * device may be registered after this function has returned.
 */
static int device_prepare(struct device *dev, pm_message_t state)
{
	int (*callback)(struct device *) = NULL;
	char *info = NULL;
	int error = 0;

	device_lock(dev);

	dev->power.wakeup_path = device_may_wakeup(dev);

	if (dev->pm_domain) {
		info = "preparing power domain ";
		callback = dev->pm_domain->ops.prepare;
	} else if (dev->type && dev->type->pm) {
		info = "preparing type ";
		callback = dev->type->pm->prepare;
	} else if (dev->class && dev->class->pm) {
		info = "preparing class ";
		callback = dev->class->pm->prepare;
	} else if (dev->bus && dev->bus->pm) {
		info = "preparing bus ";
		callback = dev->bus->pm->prepare;
	}

	if (!callback && dev->driver && dev->driver->pm) {
		info = "preparing driver ";
		callback = dev->driver->pm->prepare;
	}

	if (callback) {
		error = callback(dev);
		suspend_report_result(callback, error);
	}

	device_unlock(dev);

	return error;
}

/**
 * dpm_prepare - Prepare all non-sysdev devices for a system PM transition.
 * @state: PM transition of the system being carried out.
 *
 * Execute the ->prepare() callback(s) for all devices.
 */
int dpm_prepare(pm_message_t state)
{
	int error = 0;

	might_sleep();

	mutex_lock(&dpm_list_mtx);
	while (!list_empty(&dpm_list)) {
		struct device *dev = to_device(dpm_list.next);

		get_device(dev);
		mutex_unlock(&dpm_list_mtx);

		error = device_prepare(dev, state);

		mutex_lock(&dpm_list_mtx);
		if (error) {
			if (error == -EAGAIN) {
				put_device(dev);
				error = 0;
				continue;
			}
			printk(KERN_INFO "PM: Device %s not prepared "
				"for power transition: code %d\n",
				dev_name(dev), error);
			put_device(dev);
			break;
		}
		dev->power.is_prepared = true;
		if (!list_empty(&dev->power.entry))
			list_move_tail(&dev->power.entry, &dpm_prepared_list);
		put_device(dev);
	}
	mutex_unlock(&dpm_list_mtx);
	return error;
}

/**
 * dpm_suspend_start - Prepare devices for PM transition and suspend them.
 * @state: PM transition of the system being carried out.
 *
 * Prepare all non-sysdev devices for system PM transition and execute "suspend"
 * callbacks for them.
 */
int dpm_suspend_start(pm_message_t state)
{
	int error;

	error = dpm_prepare(state);
	if (error) {
		suspend_stats.failed_prepare++;
		dpm_save_failed_step(SUSPEND_PREPARE);
	} else
		error = dpm_suspend(state);
	return error;
}
EXPORT_SYMBOL_GPL(dpm_suspend_start);

void __suspend_report_result(const char *function, void *fn, int ret)
{
	if (ret)
		printk(KERN_ERR "%s(): %pF returns %d\n", function, fn, ret);
}
EXPORT_SYMBOL_GPL(__suspend_report_result);

/**
 * device_pm_wait_for_dev - Wait for suspend/resume of a device to complete.
 * @dev: Device to wait for.
 * @subordinate: Device that needs to wait for @dev.
 */
int device_pm_wait_for_dev(struct device *subordinate, struct device *dev)
{
	dpm_wait(dev, subordinate->power.async_suspend);
	return async_error;
}
EXPORT_SYMBOL_GPL(device_pm_wait_for_dev);<|MERGE_RESOLUTION|>--- conflicted
+++ resolved
@@ -1139,13 +1139,10 @@
 
 	device_unlock(dev);
 
-<<<<<<< HEAD
 	del_timer_sync(&timer);
 	destroy_timer_on_stack(&timer);
 
-=======
  Complete:
->>>>>>> 763c71b1
 	complete_all(&dev->power.completion);
 
 	if (error) {
