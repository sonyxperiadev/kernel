// SPDX-License-Identifier: GPL-2.0
/*
 * Copyright (c) 2016-2017, Linaro Ltd
 * Copyright (c) 2018-2020, The Linux Foundation. All rights reserved.
 */

#include <linux/idr.h>
#include <linux/interrupt.h>
#include <linux/io.h>
#include <linux/list.h>
#include <linux/mfd/syscon.h>
#include <linux/module.h>
#include <linux/of.h>
#include <linux/of_address.h>
#include <linux/of_irq.h>
#include <linux/platform_device.h>
#include <linux/regmap.h>
#include <linux/rpmsg.h>
#include <linux/sizes.h>
#include <linux/slab.h>
#include <linux/termios.h>
#include <linux/workqueue.h>
#include <linux/kthread.h>
#include <linux/mailbox_client.h>
#include <linux/ipc_logging.h>
#include <soc/qcom/subsystem_notif.h>

#include "rpmsg_internal.h"
#include "qcom_glink_native.h"

#define GLINK_LOG_PAGE_CNT 2
#define GLINK_INFO(ctxt, x, ...)					  \
	ipc_log_string(ctxt, "[%s]: "x, __func__, ##__VA_ARGS__)

#define CH_INFO(ch, x, ...)						     \
do {									     \
	if (ch->glink)							     \
		ipc_log_string(ch->glink->ilc, "%s[%d:%d] %s: "x, ch->name,  \
			       ch->lcid, ch->rcid, __func__, ##__VA_ARGS__); \
} while (0)

#define GLINK_NAME_SIZE		32
#define GLINK_VERSION_1		1

#define RPM_GLINK_CID_MIN	1
#define RPM_GLINK_CID_MAX	65536

struct glink_msg {
	__le16 cmd;
	__le16 param1;
	__le32 param2;
	u8 data[];
} __packed;

/**
 * struct glink_defer_cmd - deferred incoming control message
 * @node:	list node
 * @msg:	message header
 * @data:	payload of the message
 *
 * Copy of a received control message, to be added to @rx_queue and processed
 * by @rx_work of @qcom_glink.
 */
struct glink_defer_cmd {
	struct list_head node;

	struct glink_msg msg;
	u8 data[];
};

/**
 * struct glink_core_rx_intent - RX intent
 * RX intent
 *
 * @data: pointer to the data (may be NULL for zero-copy)
 * @id: remote or local intent ID
 * @size: size of the original intent (do not modify)
 * @reuse: To mark if the intent can be reused after first use
 * @in_use: To mark if intent is already in use for the channel
 * @offset: next write offset (initially 0)
 * @node:	list node
 */
struct glink_core_rx_intent {
	void *data;
	u32 id;
	size_t size;
	bool reuse;
	bool in_use;
	u32 offset;

	struct list_head node;
};

/**
 * struct qcom_glink - driver context, relates to one remote subsystem
 * @dev:	reference to the associated struct device
 * @mbox_client: mailbox client
 * @mbox_chan:  mailbox channel
 * @rx_pipe:	pipe object for receive FIFO
 * @tx_pipe:	pipe object for transmit FIFO
 * @irq:	IRQ for signaling incoming events
 * @kworker:	kworker to handle rx_done work
 * @task:	kthread running @kworker
 * @rx_work:	worker for handling received control messages
 * @rx_lock:	protects the @rx_queue
 * @rx_queue:	queue of received control messages to be processed in @rx_work
 * @tx_lock:	synchronizes operations on the tx fifo
 * @idr_lock:	synchronizes @lcids and @rcids modifications
 * @lcids:	idr of all channels with a known local channel id
 * @rcids:	idr of all channels with a known remote channel id
 * @in_reset:	reset status of this edge
 * @features:	remote features
 * @intentless:	flag to indicate that there is no intent
 * @ilc:	ipc logging context reference
 */
struct qcom_glink {
	struct device *dev;

	const char *name;

	struct mbox_client mbox_client;
	struct mbox_chan *mbox_chan;

	struct qcom_glink_pipe *rx_pipe;
	struct qcom_glink_pipe *tx_pipe;

	int irq;

	struct kthread_worker kworker;
	struct task_struct *task;

	struct work_struct rx_work;
	spinlock_t rx_lock;
	struct list_head rx_queue;

	spinlock_t tx_lock;

	spinlock_t idr_lock;
	struct idr lcids;
	struct idr rcids;

	atomic_t in_reset;
	unsigned long features;

	bool intentless;

	void *ilc;
};

enum {
	GLINK_STATE_CLOSED,
	GLINK_STATE_OPENING,
	GLINK_STATE_OPEN,
	GLINK_STATE_CLOSING,
};

/**
 * struct glink_channel - internal representation of a channel
 * @rpdev:	rpdev reference, only used for primary endpoints
 * @ept:	rpmsg endpoint this channel is associated with
 * @glink:	qcom_glink context handle
 * @refcount:	refcount for the channel object
 * @recv_lock:	guard for @ept.cb
 * @name:	unique channel name/identifier
 * @lcid:	channel id, in local space
 * @rcid:	channel id, in remote space
 * @intent_lock: lock for protection of @liids, @riids
 * @liids:	idr of all local intents
 * @riids:	idr of all remote intents
 * @intent_work: worker responsible for transmitting rx_done packets
 * @done_intents: list of intents that needs to be announced rx_done
 * @buf:	receive buffer, for gathering fragments
 * @buf_offset:	write offset in @buf
 * @buf_size:	size of current @buf
 * @open_ack:	completed once remote has acked the open-request
 * @open_req:	completed once open-request has been received
 * @intent_req_lock: Synchronises multiple intent requests
 * @intent_req_result: Result of intent request
 * @intent_req_comp: Status of intent request completion
 * @intent_req_event: Waitqueue for @intent_req_comp
 * @lsigs:	local side signals
 * @rsigs:	remote side signals
 */
struct glink_channel {
	struct rpmsg_endpoint ept;

	struct rpmsg_device *rpdev;
	struct qcom_glink *glink;

	struct kref refcount;

	spinlock_t recv_lock;

	char *name;
	unsigned int lcid;
	unsigned int rcid;

	spinlock_t intent_lock;
	struct idr liids;
	struct idr riids;
	struct kthread_work intent_work;
	struct list_head done_intents;

	struct glink_core_rx_intent *buf;
	int buf_offset;
	int buf_size;

	struct completion open_ack;
	struct completion open_req;

	struct mutex intent_req_lock;
	bool intent_req_result;
	atomic_t intent_req_comp;
	wait_queue_head_t intent_req_event;

	unsigned int lsigs;
	unsigned int rsigs;
};

#define to_glink_channel(_ept) container_of(_ept, struct glink_channel, ept)

static const struct rpmsg_endpoint_ops glink_endpoint_ops;

#define RPM_CMD_VERSION			0
#define RPM_CMD_VERSION_ACK		1
#define RPM_CMD_OPEN			2
#define RPM_CMD_CLOSE			3
#define RPM_CMD_OPEN_ACK		4
#define RPM_CMD_INTENT			5
#define RPM_CMD_RX_DONE			6
#define RPM_CMD_RX_INTENT_REQ		7
#define RPM_CMD_RX_INTENT_REQ_ACK	8
#define RPM_CMD_TX_DATA			9
#define RPM_CMD_CLOSE_ACK		11
#define RPM_CMD_TX_DATA_CONT		12
#define RPM_CMD_READ_NOTIF		13
#define RPM_CMD_RX_DONE_W_REUSE		14
#define RPM_CMD_SIGNALS			15

#define GLINK_FEATURE_INTENTLESS	BIT(1)

#define NATIVE_DTR_SIG			BIT(31)
#define NATIVE_CTS_SIG			BIT(30)
#define NATIVE_CD_SIG			BIT(29)
#define NATIVE_RI_SIG			BIT(28)

static void qcom_glink_rx_done_work(struct kthread_work *work);

static struct glink_channel *qcom_glink_alloc_channel(struct qcom_glink *glink,
						      const char *name)
{
	struct glink_channel *channel;

	channel = kzalloc(sizeof(*channel), GFP_KERNEL);
	if (!channel)
		return ERR_PTR(-ENOMEM);

	/* Setup glink internal glink_channel data */
	spin_lock_init(&channel->recv_lock);
	spin_lock_init(&channel->intent_lock);
	mutex_init(&channel->intent_req_lock);

	channel->glink = glink;
	channel->name = kstrdup(name, GFP_KERNEL);

	init_completion(&channel->open_req);
	init_completion(&channel->open_ack);
	atomic_set(&channel->intent_req_comp, 0);
	init_waitqueue_head(&channel->intent_req_event);

	INIT_LIST_HEAD(&channel->done_intents);
	kthread_init_work(&channel->intent_work, qcom_glink_rx_done_work);

	idr_init(&channel->liids);
	idr_init(&channel->riids);
	kref_init(&channel->refcount);

	return channel;
}

static void qcom_glink_channel_release(struct kref *ref)
{
	struct glink_channel *channel = container_of(ref, struct glink_channel,
						     refcount);
	struct glink_core_rx_intent *intent;
	struct glink_core_rx_intent *tmp;
	unsigned long flags;
	int iid;

	CH_INFO(channel, "\n");
	wake_up(&channel->intent_req_event);

	/* cancel pending rx_done work */
	kthread_cancel_work_sync(&channel->intent_work);

	spin_lock_irqsave(&channel->intent_lock, flags);
	/* Free all non-reuse intents pending rx_done work */
	list_for_each_entry_safe(intent, tmp, &channel->done_intents, node) {
		if (!intent->reuse) {
			kfree(intent->data);
			kfree(intent);
		}
	}

	idr_for_each_entry(&channel->liids, tmp, iid) {
		kfree(tmp->data);
		kfree(tmp);
	}
	idr_destroy(&channel->liids);

	idr_for_each_entry(&channel->riids, tmp, iid)
		kfree(tmp);
	idr_destroy(&channel->riids);
	spin_unlock_irqrestore(&channel->intent_lock, flags);

	kfree(channel->name);
	kfree(channel);
}

static size_t qcom_glink_rx_avail(struct qcom_glink *glink)
{
	return glink->rx_pipe->avail(glink->rx_pipe);
}

static void qcom_glink_rx_peak(struct qcom_glink *glink,
			       void *data, unsigned int offset, size_t count)
{
	glink->rx_pipe->peak(glink->rx_pipe, data, offset, count);
}

static void qcom_glink_rx_advance(struct qcom_glink *glink, size_t count)
{
	glink->rx_pipe->advance(glink->rx_pipe, count);
}

static size_t qcom_glink_tx_avail(struct qcom_glink *glink)
{
	return glink->tx_pipe->avail(glink->tx_pipe);
}

static void qcom_glink_tx_write(struct qcom_glink *glink,
				const void *hdr, size_t hlen,
				const void *data, size_t dlen)
{
	glink->tx_pipe->write(glink->tx_pipe, hdr, hlen, data, dlen);
}

static void qcom_glink_pipe_reset(struct qcom_glink *glink)
{
	if (glink->tx_pipe->reset)
		glink->tx_pipe->reset(glink->tx_pipe);

	if (glink->rx_pipe->reset)
		glink->rx_pipe->reset(glink->rx_pipe);
}

static int qcom_glink_tx(struct qcom_glink *glink,
			 const void *hdr, size_t hlen,
			 const void *data, size_t dlen, bool wait)
{
	unsigned int tlen = hlen + dlen;
	unsigned long flags;
	int ret = 0;

	/* Reject packets that are too big */
	if (tlen >= glink->tx_pipe->length)
		return -EINVAL;

	if (atomic_read(&glink->in_reset))
		return -ECONNRESET;

	spin_lock_irqsave(&glink->tx_lock, flags);

	while (qcom_glink_tx_avail(glink) < tlen) {
		if (!wait) {
			ret = -EAGAIN;
			goto out;
		}

		if (atomic_read(&glink->in_reset)) {
			ret = -ECONNRESET;
			goto out;
		}

		/* Wait without holding the tx_lock */
		spin_unlock_irqrestore(&glink->tx_lock, flags);

		usleep_range(10000, 15000);

		spin_lock_irqsave(&glink->tx_lock, flags);
	}

	qcom_glink_tx_write(glink, hdr, hlen, data, dlen);

	mbox_send_message(glink->mbox_chan, NULL);
	mbox_client_txdone(glink->mbox_chan, 0);

out:
	spin_unlock_irqrestore(&glink->tx_lock, flags);

	return ret;
}

static int qcom_glink_send_version(struct qcom_glink *glink)
{
	struct glink_msg msg;

	msg.cmd = cpu_to_le16(RPM_CMD_VERSION);
	msg.param1 = cpu_to_le16(GLINK_VERSION_1);
	msg.param2 = cpu_to_le32(glink->features);

	GLINK_INFO(glink->ilc, "vers:%d features:%d\n", msg.param1, msg.param2);
	return qcom_glink_tx(glink, &msg, sizeof(msg), NULL, 0, true);
}

static void qcom_glink_send_version_ack(struct qcom_glink *glink)
{
	struct glink_msg msg;

	msg.cmd = cpu_to_le16(RPM_CMD_VERSION_ACK);
	msg.param1 = cpu_to_le16(GLINK_VERSION_1);
	msg.param2 = cpu_to_le32(glink->features);

	GLINK_INFO(glink->ilc, "vers:%d features:%d\n", msg.param1, msg.param2);
	qcom_glink_tx(glink, &msg, sizeof(msg), NULL, 0, true);
}

static void qcom_glink_send_open_ack(struct qcom_glink *glink,
				     struct glink_channel *channel)
{
	struct glink_msg msg;

	msg.cmd = cpu_to_le16(RPM_CMD_OPEN_ACK);
	msg.param1 = cpu_to_le16(channel->rcid);
	msg.param2 = cpu_to_le32(0);

	CH_INFO(channel, "\n");
	qcom_glink_tx(glink, &msg, sizeof(msg), NULL, 0, true);
}

static void qcom_glink_handle_intent_req_ack(struct qcom_glink *glink,
					     unsigned int cid, bool granted)
{
	struct glink_channel *channel;
	unsigned long flags;

	spin_lock_irqsave(&glink->idr_lock, flags);
	channel = idr_find(&glink->rcids, cid);
	spin_unlock_irqrestore(&glink->idr_lock, flags);
	if (!channel) {
		dev_err(glink->dev, "unable to find channel\n");
		return;
	}

	channel->intent_req_result = granted;
	atomic_inc(&channel->intent_req_comp);
	wake_up(&channel->intent_req_event);
	CH_INFO(channel, "\n");
}

/**
 * qcom_glink_send_open_req() - send a RPM_CMD_OPEN request to the remote
 * @glink: Ptr to the glink edge
 * @channel: Ptr to the channel that the open req is sent
 *
 * Allocates a local channel id and sends a RPM_CMD_OPEN message to the remote.
 * Will return with refcount held, regardless of outcome.
 *
 * Returns 0 on success, negative errno otherwise.
 */
static int qcom_glink_send_open_req(struct qcom_glink *glink,
				    struct glink_channel *channel)
{
	struct {
		struct glink_msg msg;
		u8 name[GLINK_NAME_SIZE];
	} __packed req;
	int name_len = strlen(channel->name) + 1;
	int req_len = ALIGN(sizeof(req.msg) + name_len, 8);
	int ret;
	unsigned long flags;

	kref_get(&channel->refcount);

	spin_lock_irqsave(&glink->idr_lock, flags);
	ret = idr_alloc_cyclic(&glink->lcids, channel,
			       RPM_GLINK_CID_MIN, RPM_GLINK_CID_MAX,
			       GFP_ATOMIC);
	spin_unlock_irqrestore(&glink->idr_lock, flags);
	if (ret < 0)
		return ret;

	channel->lcid = ret;
	CH_INFO(channel, "\n");

	req.msg.cmd = cpu_to_le16(RPM_CMD_OPEN);
	req.msg.param1 = cpu_to_le16(channel->lcid);
	req.msg.param2 = cpu_to_le32(name_len);
	strlcpy(req.name, channel->name, GLINK_NAME_SIZE);

	ret = qcom_glink_tx(glink, &req, req_len, NULL, 0, true);
	if (ret)
		goto remove_idr;

	return 0;

remove_idr:
	CH_INFO(channel, "remote_idr\n");

	spin_lock_irqsave(&glink->idr_lock, flags);
	idr_remove(&glink->lcids, channel->lcid);
	channel->lcid = 0;
	spin_unlock_irqrestore(&glink->idr_lock, flags);

	return ret;
}

static void qcom_glink_send_close_req(struct qcom_glink *glink,
				      struct glink_channel *channel)
{
	struct glink_msg req;

	req.cmd = cpu_to_le16(RPM_CMD_CLOSE);
	req.param1 = cpu_to_le16(channel->lcid);
	req.param2 = 0;

	CH_INFO(channel, "\n");
	qcom_glink_tx(glink, &req, sizeof(req), NULL, 0, true);
}

static void qcom_glink_send_close_ack(struct qcom_glink *glink,
				      unsigned int rcid)
{
	struct glink_msg req;

	req.cmd = cpu_to_le16(RPM_CMD_CLOSE_ACK);
	req.param1 = cpu_to_le16(rcid);
	req.param2 = 0;

	GLINK_INFO(glink->ilc, "rcid:%d\n", rcid);
	qcom_glink_tx(glink, &req, sizeof(req), NULL, 0, true);
}


static int __qcom_glink_rx_done(struct qcom_glink *glink,
				struct glink_channel *channel,
				struct glink_core_rx_intent *intent,
				bool wait)
{
	struct {
		u16 id;
		u16 lcid;
		u32 liid;
	} __packed cmd;
	unsigned int cid = channel->lcid;
	unsigned int iid = intent->id;
	bool reuse = intent->reuse;
	int ret;

	cmd.id = reuse ? RPM_CMD_RX_DONE_W_REUSE : RPM_CMD_RX_DONE;
	cmd.lcid = cid;
	cmd.liid = iid;

	ret = qcom_glink_tx(glink, &cmd, sizeof(cmd), NULL, 0, wait);
	if (ret)
		return ret;

	if (!reuse) {
		kfree(intent->data);
		kfree(intent);
	}

	CH_INFO(channel, "reuse:%d liid:%d", reuse, iid);
	return 0;
}

static void qcom_glink_rx_done_work(struct kthread_work *work)
{
	struct glink_channel *channel = container_of(work, struct glink_channel,
						     intent_work);
	struct qcom_glink *glink = channel->glink;
	struct glink_core_rx_intent *intent, *tmp;
	unsigned long flags;

	spin_lock_irqsave(&channel->intent_lock, flags);
	list_for_each_entry_safe(intent, tmp, &channel->done_intents, node) {
		list_del(&intent->node);
		spin_unlock_irqrestore(&channel->intent_lock, flags);

		__qcom_glink_rx_done(glink, channel, intent, true);

		spin_lock_irqsave(&channel->intent_lock, flags);
	}
	spin_unlock_irqrestore(&channel->intent_lock, flags);
}

static void qcom_glink_rx_done(struct qcom_glink *glink,
			       struct glink_channel *channel,
			       struct glink_core_rx_intent *intent)
{
	int ret = -EAGAIN;

	/* We don't send RX_DONE to intentless systems */
	if (glink->intentless) {
		kfree(intent->data);
		kfree(intent);
		return;
	}

	/* Take it off the tree of receive intents */
	if (!intent->reuse) {
		spin_lock(&channel->intent_lock);
		idr_remove(&channel->liids, intent->id);
		spin_unlock(&channel->intent_lock);
	}

	/* Schedule the sending of a rx_done indication */
	spin_lock(&channel->intent_lock);
	if (list_empty(&channel->done_intents))
		ret = __qcom_glink_rx_done(glink, channel, intent, false);

	if (ret) {
		list_add_tail(&intent->node, &channel->done_intents);
		kthread_queue_work(&glink->kworker, &channel->intent_work);
	}
	spin_unlock(&channel->intent_lock);
}

/**
 * qcom_glink_receive_version() - receive version/features from remote system
 *
 * @glink:	pointer to transport interface
 * @version:	remote version
 * @features:	remote features
 *
 * This function is called in response to a remote-initiated version/feature
 * negotiation sequence.
 */
static void qcom_glink_receive_version(struct qcom_glink *glink,
				       u32 version,
				       u32 features)
{
	GLINK_INFO(glink->ilc, "vers:%d features:%d\n", version, features);

	switch (version) {
	case 0:
		break;
	case GLINK_VERSION_1:
		glink->features &= features;
		fallthrough;
	default:
		qcom_glink_send_version_ack(glink);
		break;
	}
}

/**
 * qcom_glink_receive_version_ack() - receive negotiation ack from remote system
 *
 * @glink:	pointer to transport interface
 * @version:	remote version response
 * @features:	remote features response
 *
 * This function is called in response to a local-initiated version/feature
 * negotiation sequence and is the counter-offer from the remote side based
 * upon the initial version and feature set requested.
 */
static void qcom_glink_receive_version_ack(struct qcom_glink *glink,
					   u32 version,
					   u32 features)
{
	GLINK_INFO(glink->ilc, "vers:%d features:%d\n", version, features);

	switch (version) {
	case 0:
		/* Version negotiation failed */
		break;
	case GLINK_VERSION_1:
		if (features == glink->features)
			break;

		glink->features &= features;
		fallthrough;
	default:
		qcom_glink_send_version(glink);
		break;
	}
}

/**
 * qcom_glink_send_intent_req_ack() - convert an rx intent request ack cmd to
 * 	wire format and transmit
 * @glink:	The transport to transmit on.
 * @channel:	The glink channel
 * @granted:	The request response to encode.
 *
 * Return: 0 on success or standard Linux error code.
 */
static int qcom_glink_send_intent_req_ack(struct qcom_glink *glink,
					  struct glink_channel *channel,
					  bool granted)
{
	struct glink_msg msg;

	msg.cmd = cpu_to_le16(RPM_CMD_RX_INTENT_REQ_ACK);
	msg.param1 = cpu_to_le16(channel->lcid);
	msg.param2 = cpu_to_le32(granted);

	CH_INFO(channel, "\n");
	qcom_glink_tx(glink, &msg, sizeof(msg), NULL, 0, true);

	return 0;
}

/**
 * qcom_glink_advertise_intent - convert an rx intent cmd to wire format and
 *			   transmit
 * @glink:	The transport to transmit on.
 * @channel:	The local channel
 * @intent:	The intent to pass on to remote.
 *
 * Return: 0 on success or standard Linux error code.
 */
static int qcom_glink_advertise_intent(struct qcom_glink *glink,
				       struct glink_channel *channel,
				       struct glink_core_rx_intent *intent)
{
	struct command {
		__le16 id;
		__le16 lcid;
		__le32 count;
		__le32 size;
		__le32 liid;
	} __packed;
	struct command cmd;

	cmd.id = cpu_to_le16(RPM_CMD_INTENT);
	cmd.lcid = cpu_to_le16(channel->lcid);
	cmd.count = cpu_to_le32(1);
	cmd.size = cpu_to_le32(intent->size);
	cmd.liid = cpu_to_le32(intent->id);

	CH_INFO(channel, "count:%d size:%zd liid:%d\n", 1,
		intent->size, intent->id);

	qcom_glink_tx(glink, &cmd, sizeof(cmd), NULL, 0, true);

	return 0;
}

static struct glink_core_rx_intent *
qcom_glink_alloc_intent(struct qcom_glink *glink,
			struct glink_channel *channel,
			size_t size,
			bool reuseable)
{
	struct glink_core_rx_intent *intent;
	int ret;
	unsigned long flags;

	intent = kzalloc(sizeof(*intent), GFP_KERNEL);
	if (!intent)
		return NULL;

	intent->data = kzalloc(size, GFP_KERNEL);
	if (!intent->data)
		goto free_intent;

	spin_lock_irqsave(&channel->intent_lock, flags);
	ret = idr_alloc_cyclic(&channel->liids, intent, 1, -1, GFP_ATOMIC);
	if (ret < 0) {
		spin_unlock_irqrestore(&channel->intent_lock, flags);
		goto free_data;
	}
	spin_unlock_irqrestore(&channel->intent_lock, flags);

	intent->id = ret;
	intent->size = size;
	intent->reuse = reuseable;

	return intent;

free_data:
	kfree(intent->data);
free_intent:
	kfree(intent);
	return NULL;
}

static void qcom_glink_handle_rx_done(struct qcom_glink *glink,
				      u32 cid, uint32_t iid,
				      bool reuse)
{
	struct glink_core_rx_intent *intent;
	struct glink_channel *channel;
	unsigned long flags;

	spin_lock_irqsave(&glink->idr_lock, flags);
	channel = idr_find(&glink->rcids, cid);
	spin_unlock_irqrestore(&glink->idr_lock, flags);
	if (!channel) {
		dev_err(glink->dev, "invalid channel id received\n");
		return;
	}

	spin_lock_irqsave(&channel->intent_lock, flags);
	intent = idr_find(&channel->riids, iid);

	if (!intent) {
		spin_unlock_irqrestore(&channel->intent_lock, flags);
		dev_err(glink->dev, "invalid intent id received\n");
		return;
	}

	intent->in_use = false;
	CH_INFO(channel, "reuse:%d iid:%d\n", reuse, intent->id);

	if (!reuse) {
		idr_remove(&channel->riids, intent->id);
		kfree(intent);
	}
	spin_unlock_irqrestore(&channel->intent_lock, flags);
}

/**
 * qcom_glink_handle_intent_req() - Receive a request for rx_intent
 *					    from remote side
 * @glink:      Pointer to the transport interface
 * @cid:	Remote channel ID
 * @size:	size of the intent
 *
 * The function searches for the local channel to which the request for
 * rx_intent has arrived and allocates and notifies the remote back
 */
static void qcom_glink_handle_intent_req(struct qcom_glink *glink,
					 u32 cid, size_t size)
{
	struct glink_core_rx_intent *intent = NULL;
	struct glink_core_rx_intent *tmp;
	struct glink_channel *channel;
	unsigned long flags;
	int iid;

	spin_lock_irqsave(&glink->idr_lock, flags);
	channel = idr_find(&glink->rcids, cid);
	spin_unlock_irqrestore(&glink->idr_lock, flags);

	if (!channel) {
		pr_err("%s channel not found for cid %d\n", __func__, cid);
		return;
	}

	spin_lock_irqsave(&channel->intent_lock, flags);
	idr_for_each_entry(&channel->liids, tmp, iid) {
		if (tmp->size >= size && tmp->reuse) {
			intent = tmp;
			break;
		}
	}
	spin_unlock_irqrestore(&channel->intent_lock, flags);
	if (intent) {
		qcom_glink_send_intent_req_ack(glink, channel, !!intent);
		return;
	}

	intent = qcom_glink_alloc_intent(glink, channel, size, false);
	if (intent)
		qcom_glink_advertise_intent(glink, channel, intent);

	qcom_glink_send_intent_req_ack(glink, channel, !!intent);
}

static int qcom_glink_rx_defer(struct qcom_glink *glink, size_t extra)
{
	struct glink_defer_cmd *dcmd;

	extra = ALIGN(extra, 8);

	if (qcom_glink_rx_avail(glink) < sizeof(struct glink_msg) + extra) {
		dev_dbg(glink->dev, "Insufficient data in rx fifo");
		return -ENXIO;
	}

	dcmd = kzalloc(sizeof(*dcmd) + extra, GFP_ATOMIC);
	if (!dcmd)
		return -ENOMEM;

	INIT_LIST_HEAD(&dcmd->node);

	qcom_glink_rx_peak(glink, &dcmd->msg, 0, sizeof(dcmd->msg) + extra);

	spin_lock(&glink->rx_lock);
	list_add_tail(&dcmd->node, &glink->rx_queue);
	spin_unlock(&glink->rx_lock);

	schedule_work(&glink->rx_work);
	qcom_glink_rx_advance(glink, sizeof(dcmd->msg) + extra);

	return 0;
}

static int qcom_glink_rx_data(struct qcom_glink *glink, size_t avail)
{
	struct glink_core_rx_intent *intent;
	struct glink_channel *channel;
	struct {
		struct glink_msg msg;
		__le32 chunk_size;
		__le32 left_size;
	} __packed hdr;
	unsigned int chunk_size;
	unsigned int left_size;
	unsigned int rcid;
	unsigned int liid;
	int ret = 0;
	unsigned long flags;

	if (avail < sizeof(hdr)) {
		dev_dbg(glink->dev, "Not enough data in fifo\n");
		return -EAGAIN;
	}

	qcom_glink_rx_peak(glink, &hdr, 0, sizeof(hdr));
	chunk_size = le32_to_cpu(hdr.chunk_size);
	left_size = le32_to_cpu(hdr.left_size);

	if (avail < sizeof(hdr) + chunk_size) {
		dev_dbg(glink->dev, "Payload not yet in fifo\n");
		return -EAGAIN;
	}

	rcid = le16_to_cpu(hdr.msg.param1);
	spin_lock_irqsave(&glink->idr_lock, flags);
	channel = idr_find(&glink->rcids, rcid);
	spin_unlock_irqrestore(&glink->idr_lock, flags);
	if (!channel) {
		dev_dbg(glink->dev, "Data on non-existing channel\n");

		/* Drop the message */
		goto advance_rx;
	}
	CH_INFO(channel, "chunk_size:%d left_size:%d\n", chunk_size, left_size);

	if (glink->intentless) {
		/* Might have an ongoing, fragmented, message to append */
		if (!channel->buf) {
			intent = kzalloc(sizeof(*intent), GFP_ATOMIC);
			if (!intent)
				return -ENOMEM;

			intent->data = kmalloc(chunk_size + left_size,
					       GFP_ATOMIC);
			if (!intent->data) {
				kfree(intent);
				return -ENOMEM;
			}

			intent->id = 0xbabababa;
			intent->size = chunk_size + left_size;
			intent->offset = 0;

			channel->buf = intent;
		} else {
			intent = channel->buf;
		}
	} else {
		liid = le32_to_cpu(hdr.msg.param2);

		spin_lock_irqsave(&channel->intent_lock, flags);
		intent = idr_find(&channel->liids, liid);
		spin_unlock_irqrestore(&channel->intent_lock, flags);

		if (!intent) {
			dev_err(glink->dev,
				"no intent found for channel %s intent %d",
				channel->name, liid);
			goto advance_rx;
		}
	}

	if (intent->size - intent->offset < chunk_size) {
		dev_err(glink->dev, "Insufficient space in intent\n");

		/* The packet header lied, drop payload */
		goto advance_rx;
	}

	qcom_glink_rx_peak(glink, intent->data + intent->offset,
			   sizeof(hdr), chunk_size);
	intent->offset += chunk_size;

	/* Handle message when no fragments remain to be received */
	if (!left_size) {
		spin_lock(&channel->recv_lock);
		if (channel->ept.cb) {
			channel->ept.cb(channel->ept.rpdev,
					intent->data,
					intent->offset,
					channel->ept.priv,
					RPMSG_ADDR_ANY);
		}
		spin_unlock(&channel->recv_lock);

		intent->offset = 0;
		channel->buf = NULL;

		qcom_glink_rx_done(glink, channel, intent);
	}

advance_rx:
	qcom_glink_rx_advance(glink, ALIGN(sizeof(hdr) + chunk_size, 8));

	return ret;
}

static void qcom_glink_handle_intent(struct qcom_glink *glink,
				     unsigned int cid,
				     unsigned int count,
				     size_t avail)
{
	struct glink_core_rx_intent *intent;
	struct glink_channel *channel;
	struct intent_pair {
		__le32 size;
		__le32 iid;
	};

	struct {
		struct glink_msg msg;
		struct intent_pair intents[];
	} __packed * msg;

	const size_t msglen = struct_size(msg, intents, count);
	int ret;
	int i;
	unsigned long flags;

	if (avail < msglen) {
		dev_dbg(glink->dev, "Not enough data in fifo\n");
		return;
	}

	spin_lock_irqsave(&glink->idr_lock, flags);
	channel = idr_find(&glink->rcids, cid);
	spin_unlock_irqrestore(&glink->idr_lock, flags);
	if (!channel) {
		dev_err(glink->dev, "intents for non-existing channel\n");
		return;
	}

	msg = kmalloc(msglen, GFP_ATOMIC);
	if (!msg)
		return;

	qcom_glink_rx_peak(glink, msg, 0, msglen);

	for (i = 0; i < count; ++i) {
		intent = kzalloc(sizeof(*intent), GFP_ATOMIC);
		if (!intent)
			break;

		intent->id = le32_to_cpu(msg->intents[i].iid);
		intent->size = le32_to_cpu(msg->intents[i].size);

		CH_INFO(channel, "riid:%d size:%zd\n",
			intent->id, intent->size);

		spin_lock_irqsave(&channel->intent_lock, flags);
		ret = idr_alloc(&channel->riids, intent,
				intent->id, intent->id + 1, GFP_ATOMIC);
		spin_unlock_irqrestore(&channel->intent_lock, flags);

		if (ret < 0)
			dev_err(glink->dev, "failed to store remote intent\n");
	}

	kfree(msg);
	qcom_glink_rx_advance(glink, ALIGN(msglen, 8));
}

static int qcom_glink_rx_open_ack(struct qcom_glink *glink, unsigned int lcid)
{
	struct glink_channel *channel;

	spin_lock(&glink->idr_lock);
	channel = idr_find(&glink->lcids, lcid);
	spin_unlock(&glink->idr_lock);
	if (!channel) {
		dev_err(glink->dev, "Invalid open ack packet\n");
		return -EINVAL;
	}

<<<<<<< HEAD
	CH_INFO(channel, "\n");
	complete_all(&channel->open_ack);

	return 0;
}

/**
 * qcom_glink_send_signals() - convert a signal cmd to wire format and transmit
 * @glink:	The transport to transmit on.
 * @channel:	The glink channel
 * @sigs:	The signals to encode.
 *
 * Return: 0 on success or standard Linux error code.
 */
static int qcom_glink_send_signals(struct qcom_glink *glink,
				   struct glink_channel *channel,
				   u32 sigs)
{
	struct glink_msg msg;

	/* convert signals from TIOCM to NATIVE */
	sigs &= 0x0fff;
	if (sigs & TIOCM_DTR)
		sigs |= NATIVE_DTR_SIG;
	if (sigs & TIOCM_RTS)
		sigs |= NATIVE_CTS_SIG;
	if (sigs & TIOCM_CD)
		sigs |= NATIVE_CD_SIG;
	if (sigs & TIOCM_RI)
		sigs |= NATIVE_RI_SIG;

	msg.cmd = cpu_to_le16(RPM_CMD_SIGNALS);
	msg.param1 = cpu_to_le16(channel->lcid);
	msg.param2 = cpu_to_le32(sigs);

	GLINK_INFO(glink->ilc, "sigs:%d\n", sigs);
	return qcom_glink_tx(glink, &msg, sizeof(msg), NULL, 0, true);
}

static int qcom_glink_handle_signals(struct qcom_glink *glink,
				     unsigned int rcid, unsigned int signals)
{
	struct glink_channel *channel;
	unsigned long flags;
	u32 old;

	spin_lock_irqsave(&glink->idr_lock, flags);
	channel = idr_find(&glink->rcids, rcid);
	spin_unlock_irqrestore(&glink->idr_lock, flags);
	if (!channel) {
		dev_err(glink->dev, "signal for non-existing channel\n");
		return -EINVAL;
	}

	old = channel->rsigs;

	/* convert signals from NATIVE to TIOCM */
	if (signals & NATIVE_DTR_SIG)
		signals |= TIOCM_DSR;
	if (signals & NATIVE_CTS_SIG)
		signals |= TIOCM_CTS;
	if (signals & NATIVE_CD_SIG)
		signals |= TIOCM_CD;
	if (signals & NATIVE_RI_SIG)
		signals |= TIOCM_RI;
	signals &= 0x0fff;

	channel->rsigs = signals;

	CH_INFO(channel, "old:%d new:%d\n", old, channel->rsigs);
	if (channel->ept.sig_cb) {
		channel->ept.sig_cb(channel->ept.rpdev, channel->ept.priv,
				    old, channel->rsigs);
	}
=======
	complete_all(&channel->open_ack);
>>>>>>> 561eb836

	return 0;
}

static irqreturn_t qcom_glink_native_intr(int irq, void *data)
{
	struct qcom_glink *glink = data;
	struct glink_msg msg;
	unsigned int param1;
	unsigned int param2;
	unsigned int avail;
	unsigned int cmd;
	int ret = 0;

	for (;;) {
		avail = qcom_glink_rx_avail(glink);
		if (avail < sizeof(msg))
			break;

		qcom_glink_rx_peak(glink, &msg, 0, sizeof(msg));

		cmd = le16_to_cpu(msg.cmd);
		param1 = le16_to_cpu(msg.param1);
		param2 = le32_to_cpu(msg.param2);

		switch (cmd) {
		case RPM_CMD_VERSION:
		case RPM_CMD_VERSION_ACK:
		case RPM_CMD_CLOSE:
		case RPM_CMD_CLOSE_ACK:
		case RPM_CMD_RX_INTENT_REQ:
			ret = qcom_glink_rx_defer(glink, 0);
			break;
		case RPM_CMD_OPEN_ACK:
			ret = qcom_glink_rx_open_ack(glink, param1);
			qcom_glink_rx_advance(glink, ALIGN(sizeof(msg), 8));
			break;
		case RPM_CMD_OPEN:
			ret = qcom_glink_rx_defer(glink, param2);
			break;
		case RPM_CMD_TX_DATA:
		case RPM_CMD_TX_DATA_CONT:
			ret = qcom_glink_rx_data(glink, avail);
			break;
		case RPM_CMD_READ_NOTIF:
			qcom_glink_rx_advance(glink, ALIGN(sizeof(msg), 8));

			mbox_send_message(glink->mbox_chan, NULL);
			mbox_client_txdone(glink->mbox_chan, 0);
			break;
		case RPM_CMD_INTENT:
			qcom_glink_handle_intent(glink, param1, param2, avail);
			break;
		case RPM_CMD_RX_DONE:
			qcom_glink_handle_rx_done(glink, param1, param2, false);
			qcom_glink_rx_advance(glink, ALIGN(sizeof(msg), 8));
			break;
		case RPM_CMD_RX_DONE_W_REUSE:
			qcom_glink_handle_rx_done(glink, param1, param2, true);
			qcom_glink_rx_advance(glink, ALIGN(sizeof(msg), 8));
			break;
		case RPM_CMD_RX_INTENT_REQ_ACK:
			qcom_glink_handle_intent_req_ack(glink, param1, param2);
			qcom_glink_rx_advance(glink, ALIGN(sizeof(msg), 8));
			break;
		case RPM_CMD_SIGNALS:
			qcom_glink_handle_signals(glink, param1, param2);
			qcom_glink_rx_advance(glink, ALIGN(sizeof(msg), 8));
			break;
		default:
			dev_err(glink->dev, "unhandled rx cmd: %d\n", cmd);
			ret = -EINVAL;
			break;
		}

		if (ret)
			break;
	}

	return IRQ_HANDLED;
}

/* Locally initiated rpmsg_create_ept */
static struct glink_channel *qcom_glink_create_local(struct qcom_glink *glink,
						     const char *name)
{
	struct glink_channel *channel;
	int ret;
	unsigned long flags;

	channel = qcom_glink_alloc_channel(glink, name);
	if (IS_ERR(channel))
		return ERR_CAST(channel);

	CH_INFO(channel, "\n");
	ret = qcom_glink_send_open_req(glink, channel);
	if (ret)
		goto release_channel;

	ret = wait_for_completion_timeout(&channel->open_ack, 5 * HZ);
	if (!ret)
		goto err_timeout;

	ret = wait_for_completion_timeout(&channel->open_req, 5 * HZ);
	if (!ret)
		goto err_timeout;

	qcom_glink_send_open_ack(glink, channel);

	return channel;

err_timeout:
	CH_INFO(channel, "err_timeout\n");

	/* qcom_glink_send_open_req() did register the channel in lcids*/
	spin_lock_irqsave(&glink->idr_lock, flags);
	idr_remove(&glink->lcids, channel->lcid);
	spin_unlock_irqrestore(&glink->idr_lock, flags);

release_channel:
	CH_INFO(channel, "release_channel\n");
	/* Release qcom_glink_send_open_req() reference */
	kref_put(&channel->refcount, qcom_glink_channel_release);
	/* Release qcom_glink_alloc_channel() reference */
	kref_put(&channel->refcount, qcom_glink_channel_release);

	return ERR_PTR(-ETIMEDOUT);
}

/* Remote initiated rpmsg_create_ept */
static int qcom_glink_create_remote(struct qcom_glink *glink,
				    struct glink_channel *channel)
{
	int ret;

	CH_INFO(channel, "\n");

	qcom_glink_send_open_ack(glink, channel);

	ret = qcom_glink_send_open_req(glink, channel);
	if (ret)
		goto close_link;

	ret = wait_for_completion_timeout(&channel->open_ack, 5 * HZ);
	if (!ret) {
		ret = -ETIMEDOUT;
		goto close_link;
	}

	return 0;

close_link:
	CH_INFO(channel, "close_link %d\n", ret);

	/*
	 * Send a close request to "undo" our open-ack. The close-ack will
	 * release qcom_glink_send_open_req() reference and the last reference
	 * will be relesed after receiving remote_close or transport unregister
	 * by calling qcom_glink_native_remove().
	 */
	qcom_glink_send_close_req(glink, channel);

	return ret;
}

static struct rpmsg_endpoint *qcom_glink_create_ept(struct rpmsg_device *rpdev,
						    rpmsg_rx_cb_t cb,
						    void *priv,
						    struct rpmsg_channel_info
									chinfo)
{
	struct glink_channel *parent = to_glink_channel(rpdev->ept);
	struct glink_channel *channel;
	struct qcom_glink *glink = parent->glink;
	struct rpmsg_endpoint *ept;
	const char *name = chinfo.name;
	int cid;
	int ret;
	unsigned long flags;

	spin_lock_irqsave(&glink->idr_lock, flags);
	idr_for_each_entry(&glink->rcids, channel, cid) {
		if (!strcmp(channel->name, name))
			break;
	}
	spin_unlock_irqrestore(&glink->idr_lock, flags);

	if (!channel) {
		channel = qcom_glink_create_local(glink, name);
		if (IS_ERR(channel))
			return NULL;
	} else {
		ret = qcom_glink_create_remote(glink, channel);
		if (ret)
			return NULL;
	}

	ept = &channel->ept;
	ept->rpdev = rpdev;
	ept->cb = cb;
	ept->priv = priv;
	ept->ops = &glink_endpoint_ops;

	return ept;
}

static int qcom_glink_announce_create(struct rpmsg_device *rpdev)
{
	struct glink_channel *channel = to_glink_channel(rpdev->ept);
	struct device_node *np = rpdev->dev.of_node;
	struct qcom_glink *glink = channel->glink;
	struct glink_core_rx_intent *intent;
	const struct property *prop = NULL;
	__be32 defaults[] = { cpu_to_be32(SZ_1K), cpu_to_be32(5) };
	int num_intents;
	int num_groups = 1;
	__be32 *val = defaults;
	int size;

	if (glink->intentless || !completion_done(&channel->open_ack))
		return 0;

	prop = of_find_property(np, "qcom,intents", NULL);
	if (prop) {
		val = prop->value;
		num_groups = prop->length / sizeof(u32) / 2;
	}

	/* Channel is now open, advertise base set of intents */
	while (num_groups--) {
		size = be32_to_cpup(val++);
		num_intents = be32_to_cpup(val++);
		while (num_intents--) {
			intent = qcom_glink_alloc_intent(glink, channel, size,
							 true);
			if (!intent)
				break;

			qcom_glink_advertise_intent(glink, channel, intent);
		}
	}
	return 0;
}

static void qcom_glink_destroy_ept(struct rpmsg_endpoint *ept)
{
	struct glink_channel *channel = to_glink_channel(ept);
	struct qcom_glink *glink = channel->glink;
	unsigned long flags;

	spin_lock_irqsave(&channel->recv_lock, flags);
	if (!channel->ept.cb) {
		spin_unlock_irqrestore(&channel->recv_lock, flags);
		return;
	}
	channel->ept.cb = NULL;
	spin_unlock_irqrestore(&channel->recv_lock, flags);

	qcom_glink_send_close_req(glink, channel);
}

static int qcom_glink_request_intent(struct qcom_glink *glink,
				     struct glink_channel *channel,
				     size_t size)
{
	struct {
		u16 id;
		u16 cid;
		u32 size;
	} __packed cmd;

	int ret;

	mutex_lock(&channel->intent_req_lock);

	atomic_set(&channel->intent_req_comp, 0);

	cmd.id = RPM_CMD_RX_INTENT_REQ;
	cmd.cid = channel->lcid;
	cmd.size = size;

	CH_INFO(channel, "size:%zd\n", size);

	ret = qcom_glink_tx(glink, &cmd, sizeof(cmd), NULL, 0, true);
	if (ret)
		goto unlock;

	ret = wait_event_timeout(channel->intent_req_event,
				 atomic_read(&channel->intent_req_comp) ||
				 atomic_read(&glink->in_reset), 10 * HZ);
	if (!ret) {
		dev_err(glink->dev, "intent request timed out\n");
		ret = -ETIMEDOUT;
	} else if (atomic_read(&glink->in_reset)) {
		CH_INFO(channel, "ssr detected\n");
		ret = -ECONNRESET;
	} else {
		ret = channel->intent_req_result ? 0 : -ECANCELED;
	}

unlock:
	mutex_unlock(&channel->intent_req_lock);
	return ret;
}

static int __qcom_glink_send(struct glink_channel *channel,
			     void *data, int len, bool wait)
{
	struct qcom_glink *glink = channel->glink;
	struct glink_core_rx_intent *intent = NULL;
	struct glink_core_rx_intent *tmp;
	int iid = 0;
	struct {
		struct glink_msg msg;
		__le32 chunk_size;
		__le32 left_size;
	} __packed req;
	int ret;
	unsigned long flags;
	int chunk_size = len;
	int left_size = 0;

	if (!glink->intentless) {
		while (!intent) {
			spin_lock_irqsave(&channel->intent_lock, flags);
			idr_for_each_entry(&channel->riids, tmp, iid) {
				if (tmp->size >= len && !tmp->in_use) {
					if (!intent)
						intent = tmp;
					else if (intent->size > tmp->size)
						intent = tmp;
					if (intent->size == len)
						break;
				}
			}
			if (intent)
				intent->in_use = true;
			spin_unlock_irqrestore(&channel->intent_lock, flags);

			/* We found an available intent */
			if (intent)
				break;

			if (atomic_read(&glink->in_reset))
				return -ECONNRESET;

			if (!wait)
				return -EBUSY;

			ret = qcom_glink_request_intent(glink, channel, len);
			if (ret < 0)
				return ret;
		}

		iid = intent->id;
	}

	if (wait && (chunk_size > SZ_8K)) {
		chunk_size = SZ_8K;
		left_size = len - chunk_size;
	}
	req.msg.cmd = cpu_to_le16(RPM_CMD_TX_DATA);
	req.msg.param1 = cpu_to_le16(channel->lcid);
	req.msg.param2 = cpu_to_le32(iid);
	req.chunk_size = cpu_to_le32(chunk_size);
	req.left_size = cpu_to_le32(left_size);

	ret = qcom_glink_tx(glink, &req, sizeof(req), data, chunk_size, wait);

	/* Mark intent available if we failed */
	if (ret && intent) {
		intent->in_use = false;
		return ret;
	}

	while (left_size > 0) {
		data = (void *)((char *)data + chunk_size);
		chunk_size = left_size;
		if (chunk_size > SZ_8K)
			chunk_size = SZ_8K;
		left_size -= chunk_size;

		req.msg.cmd = cpu_to_le16(RPM_CMD_TX_DATA_CONT);
		req.msg.param1 = cpu_to_le16(channel->lcid);
		req.msg.param2 = cpu_to_le32(iid);
		req.chunk_size = cpu_to_le32(chunk_size);
		req.left_size = cpu_to_le32(left_size);

		ret = qcom_glink_tx(glink, &req, sizeof(req), data,
				    chunk_size, wait);

		/* Mark intent available if we failed */
		if (ret && intent) {
			intent->in_use = false;
			break;
		}
	}
	return ret;
}

static int qcom_glink_send(struct rpmsg_endpoint *ept, void *data, int len)
{
	struct glink_channel *channel = to_glink_channel(ept);

	return __qcom_glink_send(channel, data, len, true);
}

static int qcom_glink_trysend(struct rpmsg_endpoint *ept, void *data, int len)
{
	struct glink_channel *channel = to_glink_channel(ept);

	return __qcom_glink_send(channel, data, len, false);
}

static int qcom_glink_get_sigs(struct rpmsg_endpoint *ept)
{
	struct glink_channel *channel = to_glink_channel(ept);

	return channel->rsigs;
}

static int qcom_glink_set_sigs(struct rpmsg_endpoint *ept, u32 set, u32 clear)
{
	struct glink_channel *channel = to_glink_channel(ept);
	struct qcom_glink *glink = channel->glink;
	u32 sigs = channel->lsigs;

	if (set & TIOCM_DTR)
		sigs |= TIOCM_DTR;
	if (set & TIOCM_RTS)
		sigs |= TIOCM_RTS;
	if (set & TIOCM_CD)
		sigs |= TIOCM_CD;
	if (set & TIOCM_RI)
		sigs |= TIOCM_RI;

	if (clear & TIOCM_DTR)
		sigs &= ~TIOCM_DTR;
	if (clear & TIOCM_RTS)
		sigs &= ~TIOCM_RTS;
	if (clear & TIOCM_CD)
		sigs &= ~TIOCM_CD;
	if (clear & TIOCM_RI)
		sigs &= ~TIOCM_RI;

	channel->lsigs = sigs;

	return qcom_glink_send_signals(glink, channel, sigs);
}

/*
 * Finds the device_node for the glink child interested in this channel.
 */
static struct device_node *qcom_glink_match_channel(struct device_node *node,
						    const char *channel)
{
	struct device_node *child;
	const char *name;
	const char *key;
	int ret;

	for_each_available_child_of_node(node, child) {
		key = "qcom,glink-channels";
		ret = of_property_read_string(child, key, &name);
		if (ret)
			continue;

		if (strcmp(name, channel) == 0)
			return child;
	}

	return NULL;
}

static const struct rpmsg_device_ops glink_device_ops = {
	.create_ept = qcom_glink_create_ept,
	.announce_create = qcom_glink_announce_create,
};

static const struct rpmsg_endpoint_ops glink_endpoint_ops = {
	.destroy_ept = qcom_glink_destroy_ept,
	.send = qcom_glink_send,
	.trysend = qcom_glink_trysend,
	.get_signals = qcom_glink_get_sigs,
	.set_signals = qcom_glink_set_sigs,
};

static void qcom_glink_rpdev_release(struct device *dev)
{
	struct rpmsg_device *rpdev = to_rpmsg_device(dev);
	struct glink_channel *channel = to_glink_channel(rpdev->ept);

	channel->rpdev = NULL;
	kfree(rpdev);
}

static int qcom_glink_rx_open(struct qcom_glink *glink, unsigned int rcid,
			      char *name)
{
	struct glink_channel *channel;
	struct rpmsg_device *rpdev;
	bool create_device = false;
	struct device_node *node;
	int lcid;
	int ret;
	unsigned long flags;

	spin_lock_irqsave(&glink->idr_lock, flags);
	idr_for_each_entry(&glink->lcids, channel, lcid) {
		if (!strcmp(channel->name, name))
			break;
	}
	spin_unlock_irqrestore(&glink->idr_lock, flags);

	if (!channel) {
		channel = qcom_glink_alloc_channel(glink, name);
		if (IS_ERR(channel))
			return PTR_ERR(channel);

		/* The opening dance was initiated by the remote */
		create_device = true;
	}

	spin_lock_irqsave(&glink->idr_lock, flags);
	ret = idr_alloc(&glink->rcids, channel, rcid, rcid + 1, GFP_ATOMIC);
	if (ret < 0) {
		dev_err(glink->dev, "Unable to insert channel into rcid list\n");
		spin_unlock_irqrestore(&glink->idr_lock, flags);
		goto free_channel;
	}
	channel->rcid = ret;
	spin_unlock_irqrestore(&glink->idr_lock, flags);

	complete_all(&channel->open_req);

	if (create_device) {
		rpdev = kzalloc(sizeof(*rpdev), GFP_KERNEL);
		if (!rpdev) {
			ret = -ENOMEM;
			goto rcid_remove;
		}

		rpdev->ept = &channel->ept;
		strlcpy(rpdev->id.name, name, RPMSG_NAME_SIZE);
		rpdev->src = RPMSG_ADDR_ANY;
		rpdev->dst = RPMSG_ADDR_ANY;
		rpdev->ops = &glink_device_ops;

		node = qcom_glink_match_channel(glink->dev->of_node, name);
		rpdev->dev.of_node = node;
		rpdev->dev.parent = glink->dev;
		rpdev->dev.release = qcom_glink_rpdev_release;

		ret = rpmsg_register_device(rpdev);
		if (ret)
			goto rcid_remove;

		channel->rpdev = rpdev;
	}
	CH_INFO(channel, "\n");

	return 0;

rcid_remove:
	CH_INFO(channel, "rcid_remove\n");
	spin_lock_irqsave(&glink->idr_lock, flags);
	idr_remove(&glink->rcids, channel->rcid);
	channel->rcid = 0;
	spin_unlock_irqrestore(&glink->idr_lock, flags);
free_channel:
	CH_INFO(channel, "free_channel\n");
	/* Release the reference, iff we took it */
	if (create_device)
		kref_put(&channel->refcount, qcom_glink_channel_release);

	return ret;
}

static void qcom_glink_rx_close(struct qcom_glink *glink, unsigned int rcid)
{
	struct rpmsg_channel_info chinfo;
	struct glink_channel *channel;
	unsigned long flags;

	spin_lock_irqsave(&glink->idr_lock, flags);
	channel = idr_find(&glink->rcids, rcid);
	spin_unlock_irqrestore(&glink->idr_lock, flags);
	if (WARN(!channel, "close request on unknown channel\n"))
		return;
	CH_INFO(channel, "\n");

	/* cancel pending rx_done work */
	kthread_cancel_work_sync(&channel->intent_work);

	if (channel->rpdev) {
		strlcpy(chinfo.name, channel->name, sizeof(chinfo.name));
		chinfo.src = RPMSG_ADDR_ANY;
		chinfo.dst = RPMSG_ADDR_ANY;

		rpmsg_unregister_device(glink->dev, &chinfo);
	}
	channel->rpdev = NULL;

	qcom_glink_send_close_ack(glink, channel->rcid);

	spin_lock_irqsave(&glink->idr_lock, flags);
	idr_remove(&glink->rcids, channel->rcid);
	channel->rcid = 0;
	spin_unlock_irqrestore(&glink->idr_lock, flags);

	kref_put(&channel->refcount, qcom_glink_channel_release);
}

static void qcom_glink_rx_close_ack(struct qcom_glink *glink, unsigned int lcid)
{
	struct rpmsg_channel_info chinfo;
	struct glink_channel *channel;
	unsigned long flags;

	spin_lock_irqsave(&glink->idr_lock, flags);
	channel = idr_find(&glink->lcids, lcid);
	if (WARN(!channel, "close ack on unknown channel\n")) {
		spin_unlock_irqrestore(&glink->idr_lock, flags);
		return;
	}
	CH_INFO(channel, "\n");

	idr_remove(&glink->lcids, channel->lcid);
	channel->lcid = 0;
	spin_unlock_irqrestore(&glink->idr_lock, flags);

	/* Decouple the potential rpdev from the channel */
	if (channel->rpdev) {
		strlcpy(chinfo.name, channel->name, sizeof(chinfo.name));
		chinfo.src = RPMSG_ADDR_ANY;
		chinfo.dst = RPMSG_ADDR_ANY;

		rpmsg_unregister_device(glink->dev, &chinfo);
	}
	channel->rpdev = NULL;

	kref_put(&channel->refcount, qcom_glink_channel_release);
}

static void qcom_glink_work(struct work_struct *work)
{
	struct qcom_glink *glink = container_of(work, struct qcom_glink,
						rx_work);
	struct glink_defer_cmd *dcmd;
	struct glink_msg *msg;
	unsigned long flags;
	unsigned int param1;
	unsigned int param2;
	unsigned int cmd;

	for (;;) {
		spin_lock_irqsave(&glink->rx_lock, flags);
		if (list_empty(&glink->rx_queue)) {
			spin_unlock_irqrestore(&glink->rx_lock, flags);
			break;
		}
		dcmd = list_first_entry(&glink->rx_queue,
					struct glink_defer_cmd, node);
		list_del(&dcmd->node);
		spin_unlock_irqrestore(&glink->rx_lock, flags);

		msg = &dcmd->msg;
		cmd = le16_to_cpu(msg->cmd);
		param1 = le16_to_cpu(msg->param1);
		param2 = le32_to_cpu(msg->param2);

		switch (cmd) {
		case RPM_CMD_VERSION:
			qcom_glink_receive_version(glink, param1, param2);
			break;
		case RPM_CMD_VERSION_ACK:
			qcom_glink_receive_version_ack(glink, param1, param2);
			break;
		case RPM_CMD_OPEN:
			qcom_glink_rx_open(glink, param1, msg->data);
			break;
		case RPM_CMD_CLOSE:
			qcom_glink_rx_close(glink, param1);
			break;
		case RPM_CMD_CLOSE_ACK:
			qcom_glink_rx_close_ack(glink, param1);
			break;
		case RPM_CMD_RX_INTENT_REQ:
			qcom_glink_handle_intent_req(glink, param1, param2);
			break;
		default:
			WARN(1, "Unknown defer object %d\n", cmd);
			break;
		}

		kfree(dcmd);
	}
}

static ssize_t rpmsg_name_show(struct device *dev,
			       struct device_attribute *attr, char *buf)
{
	struct rpmsg_device *rpdev = to_rpmsg_device(dev);
	struct glink_channel *channel = to_glink_channel(rpdev->ept);

	return snprintf(buf, RPMSG_NAME_SIZE, "%s\n", channel->glink->name);
}
static DEVICE_ATTR_RO(rpmsg_name);

static struct attribute *qcom_glink_attrs[] = {
	&dev_attr_rpmsg_name.attr,
	NULL
};
ATTRIBUTE_GROUPS(qcom_glink);

static void qcom_glink_device_release(struct device *dev)
{
	struct rpmsg_device *rpdev = to_rpmsg_device(dev);
	struct glink_channel *channel = to_glink_channel(rpdev->ept);

	/* Release qcom_glink_alloc_channel() reference */
	kref_put(&channel->refcount, qcom_glink_channel_release);
	kfree(rpdev);
}

static int qcom_glink_create_chrdev(struct qcom_glink *glink)
{
	struct rpmsg_device *rpdev;
	struct glink_channel *channel;

	rpdev = kzalloc(sizeof(*rpdev), GFP_KERNEL);
	if (!rpdev)
		return -ENOMEM;

	channel = qcom_glink_alloc_channel(glink, "rpmsg_chrdev");
	if (IS_ERR(channel)) {
		kfree(rpdev);
		return PTR_ERR(channel);
	}
	channel->rpdev = rpdev;

	rpdev->ept = &channel->ept;
	rpdev->ops = &glink_device_ops;
	rpdev->dev.parent = glink->dev;
	rpdev->dev.release = qcom_glink_device_release;

	return rpmsg_chrdev_register_device(rpdev);
}

static void qcom_glink_set_affinity(struct qcom_glink *glink, u32 *arr,
				    size_t size)
{
	struct cpumask cpumask;
	int i;

	cpumask_clear(&cpumask);
	for (i = 0; i < size; i++) {
		if (arr[i] < num_possible_cpus())
			cpumask_set_cpu(arr[i], &cpumask);
	}
	if (irq_set_affinity_hint(glink->irq, &cpumask))
		dev_err(glink->dev, "failed to set irq affinity\n");
	if (set_cpus_allowed_ptr(current, &cpumask))
		dev_err(glink->dev, "failed to set task affinity\n");
}

static void qcom_glink_notif_reset(void *data)
{
	struct qcom_glink *glink = data;
	struct glink_channel *channel;
	unsigned long flags;
	int cid;

	if (!glink)
		return;
	atomic_inc(&glink->in_reset);

	spin_lock_irqsave(&glink->idr_lock, flags);
	idr_for_each_entry(&glink->lcids, channel, cid) {
		wake_up(&channel->intent_req_event);
	}
	spin_unlock_irqrestore(&glink->idr_lock, flags);
}

static void qcom_glink_cancel_rx_work(struct qcom_glink *glink)
{
	struct glink_defer_cmd *dcmd;
	struct glink_defer_cmd *tmp;

	/* cancel any pending deferred rx_work */
	cancel_work_sync(&glink->rx_work);

	list_for_each_entry_safe(dcmd, tmp, &glink->rx_queue, node)
		kfree(dcmd);
}

static ssize_t rpmsg_name_show(struct device *dev,
			       struct device_attribute *attr, char *buf)
{
	int ret = 0;
	const char *name;

	ret = of_property_read_string(dev->of_node, "label", &name);
	if (ret < 0)
		name = dev->of_node->name;

	return snprintf(buf, RPMSG_NAME_SIZE, "%s\n", name);
}
static DEVICE_ATTR_RO(rpmsg_name);

static struct attribute *qcom_glink_attrs[] = {
	&dev_attr_rpmsg_name.attr,
	NULL
};
ATTRIBUTE_GROUPS(qcom_glink);

static void qcom_glink_device_release(struct device *dev)
{
	struct rpmsg_device *rpdev = to_rpmsg_device(dev);
	struct glink_channel *channel = to_glink_channel(rpdev->ept);

	/* Release qcom_glink_alloc_channel() reference */
	kref_put(&channel->refcount, qcom_glink_channel_release);
	kfree(rpdev);
}

static int qcom_glink_create_chrdev(struct qcom_glink *glink)
{
	struct rpmsg_device *rpdev;
	struct glink_channel *channel;

	rpdev = kzalloc(sizeof(*rpdev), GFP_KERNEL);
	if (!rpdev)
		return -ENOMEM;

	channel = qcom_glink_alloc_channel(glink, "rpmsg_chrdev");
	if (IS_ERR(channel)) {
		kfree(rpdev);
		return PTR_ERR(channel);
	}
	channel->rpdev = rpdev;

	rpdev->ept = &channel->ept;
	rpdev->ops = &glink_device_ops;
	rpdev->dev.parent = glink->dev;
	rpdev->dev.release = qcom_glink_device_release;

	return rpmsg_chrdev_register_device(rpdev);
}

struct qcom_glink *qcom_glink_native_probe(struct device *dev,
					   unsigned long features,
					   struct qcom_glink_pipe *rx,
					   struct qcom_glink_pipe *tx,
					   bool intentless)
{
	struct qcom_glink *glink;
	u32 *arr;
	int size;
	int irq;
	int ret;

	glink = devm_kzalloc(dev, sizeof(*glink), GFP_KERNEL);
	if (!glink)
		return ERR_PTR(-ENOMEM);

	glink->dev = dev;
	glink->dev->groups = qcom_glink_groups;

	glink->tx_pipe = tx;
	glink->rx_pipe = rx;

	glink->features = features;
	glink->intentless = intentless;

	spin_lock_init(&glink->tx_lock);
	spin_lock_init(&glink->rx_lock);
	INIT_LIST_HEAD(&glink->rx_queue);
	INIT_WORK(&glink->rx_work, qcom_glink_work);

	spin_lock_init(&glink->idr_lock);
	idr_init(&glink->lcids);
	idr_init(&glink->rcids);
	atomic_set(&glink->in_reset, 0);

	glink->dev->groups = qcom_glink_groups;

	ret = device_add_groups(dev, qcom_glink_groups);
	if (ret)
		dev_err(dev, "failed to add groups\n");

	ret = of_property_read_string(dev->of_node, "label", &glink->name);
	if (ret < 0)
		glink->name = dev->of_node->name;

	glink->mbox_client.dev = dev;
	glink->mbox_client.knows_txdone = true;
	glink->mbox_chan = mbox_request_channel(&glink->mbox_client, 0);
	if (IS_ERR(glink->mbox_chan)) {
		if (PTR_ERR(glink->mbox_chan) != -EPROBE_DEFER)
			dev_err(dev, "failed to acquire IPC channel\n");
		return ERR_CAST(glink->mbox_chan);
	}

	kthread_init_worker(&glink->kworker);
	glink->task = kthread_run(kthread_worker_fn, &glink->kworker,
				  "glink_%s", glink->name);
	if (IS_ERR(glink->task)) {
		dev_err(dev, "failed to spawn intent kthread %ld\n",
			PTR_ERR(glink->task));
		return ERR_CAST(glink->task);
	}

	ret = subsys_register_early_notifier(glink->name, XPORT_LAYER_NOTIF,
					     qcom_glink_notif_reset, glink);
	if (ret)
		dev_err(dev, "failed to register early notif %d\n", ret);

	irq = of_irq_get(dev->of_node, 0);
	ret = devm_request_irq(dev, irq,
			       qcom_glink_native_intr,
			       IRQF_NO_SUSPEND | IRQF_SHARED,
			       "glink-native", glink);
	if (ret) {
		dev_err(dev, "failed to request IRQ\n");
		goto unregister;
	}

	glink->irq = irq;

	size = of_property_count_u32_elems(dev->of_node, "cpu-affinity");
	if (size > 0) {
		arr = kmalloc_array(size, sizeof(u32), GFP_KERNEL);
		if (!arr) {
			ret = -ENOMEM;
			goto unregister;
		}
		ret = of_property_read_u32_array(dev->of_node, "cpu-affinity",
						 arr, size);
		if (!ret)
			qcom_glink_set_affinity(glink, arr, size);
		kfree(arr);
	}

	ret = qcom_glink_send_version(glink);
	if (ret) {
		dev_err(dev, "failed to send version %d\n", ret);
		goto unregister;
	}

	ret = qcom_glink_create_chrdev(glink);
	if (ret)
		dev_err(glink->dev, "failed to register chrdev\n");

	glink->ilc = ipc_log_context_create(GLINK_LOG_PAGE_CNT, glink->name, 0);

	ret = qcom_glink_create_chrdev(glink);
	if (ret)
		dev_err(glink->dev, "failed to register chrdev\n");

	return glink;

unregister:
	subsys_unregister_early_notifier(glink->name, XPORT_LAYER_NOTIF);
	return ERR_PTR(ret);
}
EXPORT_SYMBOL_GPL(qcom_glink_native_probe);

static int qcom_glink_remove_device(struct device *dev, void *data)
{
	device_unregister(dev);

	return 0;
}

void qcom_glink_native_remove(struct qcom_glink *glink)
{
	struct glink_channel *channel;
	int cid;
	int ret;

	subsys_unregister_early_notifier(glink->name, XPORT_LAYER_NOTIF);
	qcom_glink_notif_reset(glink);
	disable_irq(glink->irq);
	qcom_glink_cancel_rx_work(glink);

	ret = device_for_each_child(glink->dev, NULL, qcom_glink_remove_device);
	if (ret)
		dev_warn(glink->dev, "Can't remove GLINK devices: %d\n", ret);

	/* Release any defunct local channels, waiting for close-ack */
	idr_for_each_entry(&glink->lcids, channel, cid) {
		kref_put(&channel->refcount, qcom_glink_channel_release);
		idr_remove(&glink->lcids, cid);
	}

	/* Release any defunct local channels, waiting for close-req */
	idr_for_each_entry(&glink->rcids, channel, cid) {
		kref_put(&channel->refcount, qcom_glink_channel_release);
		idr_remove(&glink->rcids, cid);
	}

	/* Release any defunct local channels, waiting for close-req */
	idr_for_each_entry(&glink->rcids, channel, cid)
		kref_put(&channel->refcount, qcom_glink_channel_release);

	idr_destroy(&glink->lcids);
	idr_destroy(&glink->rcids);

	kthread_flush_worker(&glink->kworker);
	kthread_stop(glink->task);
	qcom_glink_pipe_reset(glink);
	mbox_free_channel(glink->mbox_chan);
}
EXPORT_SYMBOL_GPL(qcom_glink_native_remove);

void qcom_glink_native_unregister(struct qcom_glink *glink)
{
	device_unregister(glink->dev);
}
EXPORT_SYMBOL_GPL(qcom_glink_native_unregister);

MODULE_DESCRIPTION("Qualcomm GLINK driver");
MODULE_LICENSE("GPL v2");<|MERGE_RESOLUTION|>--- conflicted
+++ resolved
@@ -1090,7 +1090,6 @@
 		return -EINVAL;
 	}
 
-<<<<<<< HEAD
 	CH_INFO(channel, "\n");
 	complete_all(&channel->open_ack);
 
@@ -1165,9 +1164,6 @@
 		channel->ept.sig_cb(channel->ept.rpdev, channel->ept.priv,
 				    old, channel->rsigs);
 	}
-=======
-	complete_all(&channel->open_ack);
->>>>>>> 561eb836
 
 	return 0;
 }
@@ -1867,56 +1863,6 @@
 	}
 }
 
-static ssize_t rpmsg_name_show(struct device *dev,
-			       struct device_attribute *attr, char *buf)
-{
-	struct rpmsg_device *rpdev = to_rpmsg_device(dev);
-	struct glink_channel *channel = to_glink_channel(rpdev->ept);
-
-	return snprintf(buf, RPMSG_NAME_SIZE, "%s\n", channel->glink->name);
-}
-static DEVICE_ATTR_RO(rpmsg_name);
-
-static struct attribute *qcom_glink_attrs[] = {
-	&dev_attr_rpmsg_name.attr,
-	NULL
-};
-ATTRIBUTE_GROUPS(qcom_glink);
-
-static void qcom_glink_device_release(struct device *dev)
-{
-	struct rpmsg_device *rpdev = to_rpmsg_device(dev);
-	struct glink_channel *channel = to_glink_channel(rpdev->ept);
-
-	/* Release qcom_glink_alloc_channel() reference */
-	kref_put(&channel->refcount, qcom_glink_channel_release);
-	kfree(rpdev);
-}
-
-static int qcom_glink_create_chrdev(struct qcom_glink *glink)
-{
-	struct rpmsg_device *rpdev;
-	struct glink_channel *channel;
-
-	rpdev = kzalloc(sizeof(*rpdev), GFP_KERNEL);
-	if (!rpdev)
-		return -ENOMEM;
-
-	channel = qcom_glink_alloc_channel(glink, "rpmsg_chrdev");
-	if (IS_ERR(channel)) {
-		kfree(rpdev);
-		return PTR_ERR(channel);
-	}
-	channel->rpdev = rpdev;
-
-	rpdev->ept = &channel->ept;
-	rpdev->ops = &glink_device_ops;
-	rpdev->dev.parent = glink->dev;
-	rpdev->dev.release = qcom_glink_device_release;
-
-	return rpmsg_chrdev_register_device(rpdev);
-}
-
 static void qcom_glink_set_affinity(struct qcom_glink *glink, u32 *arr,
 				    size_t size)
 {
