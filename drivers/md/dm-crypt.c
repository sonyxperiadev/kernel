/*
 * Copyright (C) 2003 Christophe Saout <christophe@saout.de>
 * Copyright (C) 2004 Clemens Fruhwirth <clemens@endorphin.org>
 * Copyright (C) 2006-2009 Red Hat, Inc. All rights reserved.
 *
 * This file is released under the GPL.
 */

#include <linux/completion.h>
#include <linux/err.h>
#include <linux/module.h>
#include <linux/init.h>
#include <linux/kernel.h>
#include <linux/bio.h>
#include <linux/blkdev.h>
#include <linux/mempool.h>
#include <linux/slab.h>
#include <linux/crypto.h>
#include <linux/workqueue.h>
#include <linux/backing-dev.h>
<<<<<<< HEAD
#include <linux/percpu.h>
#include <linux/atomic.h>
=======
#include <asm/atomic.h>
>>>>>>> 3f6240f3
#include <linux/scatterlist.h>
#include <asm/page.h>
#include <asm/unaligned.h>
#include <crypto/hash.h>
#include <crypto/md5.h>
#include <crypto/algapi.h>

#include <linux/device-mapper.h>

#define DM_MSG_PREFIX "crypt"

/*
 * context holding the current state of a multi-part conversion
 */
struct convert_context {
	struct completion restart;
	struct bio *bio_in;
	struct bio *bio_out;
	unsigned int offset_in;
	unsigned int offset_out;
	unsigned int idx_in;
	unsigned int idx_out;
	sector_t sector;
	atomic_t cc_pending;
	struct ablkcipher_request *req;
};

/*
 * per bio private data
 */
struct dm_crypt_io {
	struct dm_target *target;
	struct bio *base_bio;
	struct work_struct work;

	struct convert_context ctx;

	atomic_t io_pending;
	int error;
	sector_t sector;
	struct dm_crypt_io *base_io;
};

struct dm_crypt_request {
	struct convert_context *ctx;
	struct scatterlist sg_in;
	struct scatterlist sg_out;
	sector_t iv_sector;
};

struct crypt_config;

struct crypt_iv_operations {
	int (*ctr)(struct crypt_config *cc, struct dm_target *ti,
		   const char *opts);
	void (*dtr)(struct crypt_config *cc);
	int (*init)(struct crypt_config *cc);
	int (*wipe)(struct crypt_config *cc);
	int (*generator)(struct crypt_config *cc, u8 *iv,
			 struct dm_crypt_request *dmreq);
	int (*post)(struct crypt_config *cc, u8 *iv,
		    struct dm_crypt_request *dmreq);
};

struct iv_essiv_private {
	struct crypto_hash *hash_tfm;
	u8 *salt;
};

struct iv_benbi_private {
	int shift;
};

#define LMK_SEED_SIZE 64 /* hash + 0 */
struct iv_lmk_private {
	struct crypto_shash *hash_tfm;
	u8 *seed;
};

/*
 * Crypt: maps a linear range of a block device
 * and encrypts / decrypts at the same time.
 */
enum flags { DM_CRYPT_SUSPENDED, DM_CRYPT_KEY_VALID };

/*
 * The fields in here must be read only after initialization,
 */
struct crypt_config {
	struct dm_dev *dev;
	sector_t start;

	/*
	 * pool for per bio private data, crypto requests and
	 * encryption requeusts/buffer pages
	 */
	mempool_t *io_pool;
	mempool_t *req_pool;
	mempool_t *page_pool;
	struct bio_set *bs;

	struct workqueue_struct *io_queue;
	struct workqueue_struct *crypt_queue;

	char *cipher;
	char *cipher_string;

	struct crypt_iv_operations *iv_gen_ops;
	union {
		struct iv_essiv_private essiv;
		struct iv_benbi_private benbi;
		struct iv_lmk_private lmk;
	} iv_gen_private;
	sector_t iv_offset;
	unsigned int iv_size;

	/* ESSIV: struct crypto_cipher *essiv_tfm */
	void *iv_private;
	struct crypto_ablkcipher **tfms;
	unsigned tfms_count;

	/*
	 * Layout of each crypto request:
	 *
	 *   struct ablkcipher_request
	 *      context
	 *      padding
	 *   struct dm_crypt_request
	 *      padding
	 *   IV
	 *
	 * The padding is added so that dm_crypt_request and the IV are
	 * correctly aligned.
	 */
	unsigned int dmreq_start;

	unsigned long flags;
	unsigned int key_size;
	unsigned int key_parts;
	u8 key[0];
};

#define MIN_IOS        16
#define MIN_POOL_PAGES 32

static struct kmem_cache *_crypt_io_pool;

static void clone_init(struct dm_crypt_io *, struct bio *);
static void kcryptd_queue_crypt(struct dm_crypt_io *io);
static u8 *iv_of_dmreq(struct crypt_config *cc, struct dm_crypt_request *dmreq);

/*
 * Use this to access cipher attributes that are the same for each CPU.
 */
static struct crypto_ablkcipher *any_tfm(struct crypt_config *cc)
{
	return cc->tfms[0];
}

/*
 * Different IV generation algorithms:
 *
 * plain: the initial vector is the 32-bit little-endian version of the sector
 *        number, padded with zeros if necessary.
 *
 * plain64: the initial vector is the 64-bit little-endian version of the sector
 *        number, padded with zeros if necessary.
 *
 * essiv: "encrypted sector|salt initial vector", the sector number is
 *        encrypted with the bulk cipher using a salt as key. The salt
 *        should be derived from the bulk cipher's key via hashing.
 *
 * benbi: the 64-bit "big-endian 'narrow block'-count", starting at 1
 *        (needed for LRW-32-AES and possible other narrow block modes)
 *
 * null: the initial vector is always zero.  Provides compatibility with
 *       obsolete loop_fish2 devices.  Do not use for new devices.
 *
 * lmk:  Compatible implementation of the block chaining mode used
 *       by the Loop-AES block device encryption system
 *       designed by Jari Ruusu. See http://loop-aes.sourceforge.net/
 *       It operates on full 512 byte sectors and uses CBC
 *       with an IV derived from the sector number, the data and
 *       optionally extra IV seed.
 *       This means that after decryption the first block
 *       of sector must be tweaked according to decrypted data.
 *       Loop-AES can use three encryption schemes:
 *         version 1: is plain aes-cbc mode
 *         version 2: uses 64 multikey scheme with lmk IV generator
 *         version 3: the same as version 2 with additional IV seed
 *                   (it uses 65 keys, last key is used as IV seed)
 *
 * plumb: unimplemented, see:
 * http://article.gmane.org/gmane.linux.kernel.device-mapper.dm-crypt/454
 */

static int crypt_iv_plain_gen(struct crypt_config *cc, u8 *iv,
			      struct dm_crypt_request *dmreq)
{
	memset(iv, 0, cc->iv_size);
	*(__le32 *)iv = cpu_to_le32(dmreq->iv_sector & 0xffffffff);

	return 0;
}

static int crypt_iv_plain64_gen(struct crypt_config *cc, u8 *iv,
				struct dm_crypt_request *dmreq)
{
	memset(iv, 0, cc->iv_size);
	*(__le64 *)iv = cpu_to_le64(dmreq->iv_sector);

	return 0;
}

/* Initialise ESSIV - compute salt but no local memory allocations */
static int crypt_iv_essiv_init(struct crypt_config *cc)
{
	struct iv_essiv_private *essiv = &cc->iv_gen_private.essiv;
	struct hash_desc desc;
	struct scatterlist sg;
	struct crypto_cipher *essiv_tfm;
	int err;

	sg_init_one(&sg, cc->key, cc->key_size);
	desc.tfm = essiv->hash_tfm;
	desc.flags = CRYPTO_TFM_REQ_MAY_SLEEP;

	err = crypto_hash_digest(&desc, &sg, cc->key_size, essiv->salt);
	if (err)
		return err;

	essiv_tfm = cc->iv_private;

	err = crypto_cipher_setkey(essiv_tfm, essiv->salt,
			    crypto_hash_digestsize(essiv->hash_tfm));
	if (err)
		return err;

	return 0;
}

/* Wipe salt and reset key derived from volume key */
static int crypt_iv_essiv_wipe(struct crypt_config *cc)
{
	struct iv_essiv_private *essiv = &cc->iv_gen_private.essiv;
	unsigned salt_size = crypto_hash_digestsize(essiv->hash_tfm);
	struct crypto_cipher *essiv_tfm;
	int r, err = 0;

	memset(essiv->salt, 0, salt_size);

	essiv_tfm = cc->iv_private;
	r = crypto_cipher_setkey(essiv_tfm, essiv->salt, salt_size);
	if (r)
		err = r;

	return err;
}

/* Set up per cpu cipher state */
static struct crypto_cipher *setup_essiv_cpu(struct crypt_config *cc,
					     struct dm_target *ti,
					     u8 *salt, unsigned saltsize)
{
	struct crypto_cipher *essiv_tfm;
	int err;

	/* Setup the essiv_tfm with the given salt */
	essiv_tfm = crypto_alloc_cipher(cc->cipher, 0, CRYPTO_ALG_ASYNC);
	if (IS_ERR(essiv_tfm)) {
		ti->error = "Error allocating crypto tfm for ESSIV";
		return essiv_tfm;
	}

	if (crypto_cipher_blocksize(essiv_tfm) !=
	    crypto_ablkcipher_ivsize(any_tfm(cc))) {
		ti->error = "Block size of ESSIV cipher does "
			    "not match IV size of block cipher";
		crypto_free_cipher(essiv_tfm);
		return ERR_PTR(-EINVAL);
	}

	err = crypto_cipher_setkey(essiv_tfm, salt, saltsize);
	if (err) {
		ti->error = "Failed to set key for ESSIV cipher";
		crypto_free_cipher(essiv_tfm);
		return ERR_PTR(err);
	}

	return essiv_tfm;
}

static void crypt_iv_essiv_dtr(struct crypt_config *cc)
{
	struct crypto_cipher *essiv_tfm;
	struct iv_essiv_private *essiv = &cc->iv_gen_private.essiv;

	crypto_free_hash(essiv->hash_tfm);
	essiv->hash_tfm = NULL;

	kzfree(essiv->salt);
	essiv->salt = NULL;

	essiv_tfm = cc->iv_private;

	if (essiv_tfm)
		crypto_free_cipher(essiv_tfm);

	cc->iv_private = NULL;

}

static int crypt_iv_essiv_ctr(struct crypt_config *cc, struct dm_target *ti,
			      const char *opts)
{
	struct crypto_cipher *essiv_tfm = NULL;
	struct crypto_hash *hash_tfm = NULL;
	u8 *salt = NULL;
	int err;

	if (!opts) {
		ti->error = "Digest algorithm missing for ESSIV mode";
		return -EINVAL;
	}

	/* Allocate hash algorithm */
	hash_tfm = crypto_alloc_hash(opts, 0, CRYPTO_ALG_ASYNC);
	if (IS_ERR(hash_tfm)) {
		ti->error = "Error initializing ESSIV hash";
		err = PTR_ERR(hash_tfm);
		goto bad;
	}

	salt = kzalloc(crypto_hash_digestsize(hash_tfm), GFP_KERNEL);
	if (!salt) {
		ti->error = "Error kmallocing salt storage in ESSIV";
		err = -ENOMEM;
		goto bad;
	}

	cc->iv_gen_private.essiv.salt = salt;
	cc->iv_gen_private.essiv.hash_tfm = hash_tfm;

	essiv_tfm = setup_essiv_cpu(cc, ti, salt,
				crypto_hash_digestsize(hash_tfm));
	if (IS_ERR(essiv_tfm)) {
		crypt_iv_essiv_dtr(cc);
		return PTR_ERR(essiv_tfm);
	}
	cc->iv_private = essiv_tfm;

	return 0;

bad:
	if (hash_tfm && !IS_ERR(hash_tfm))
		crypto_free_hash(hash_tfm);
	kfree(salt);
	return err;
}

static int crypt_iv_essiv_gen(struct crypt_config *cc, u8 *iv,
			      struct dm_crypt_request *dmreq)
{

	struct crypto_cipher *essiv_tfm = cc->iv_private;

	memset(iv, 0, cc->iv_size);
	*(__le64 *)iv = cpu_to_le64(dmreq->iv_sector);
	crypto_cipher_encrypt_one(essiv_tfm, iv, iv);

	return 0;
}

static int crypt_iv_benbi_ctr(struct crypt_config *cc, struct dm_target *ti,
			      const char *opts)
{
	unsigned bs = crypto_ablkcipher_blocksize(any_tfm(cc));
	int log = ilog2(bs);

	/* we need to calculate how far we must shift the sector count
	 * to get the cipher block count, we use this shift in _gen */

	if (1 << log != bs) {
		ti->error = "cypher blocksize is not a power of 2";
		return -EINVAL;
	}

	if (log > 9) {
		ti->error = "cypher blocksize is > 512";
		return -EINVAL;
	}

	cc->iv_gen_private.benbi.shift = 9 - log;

	return 0;
}

static void crypt_iv_benbi_dtr(struct crypt_config *cc)
{
}

static int crypt_iv_benbi_gen(struct crypt_config *cc, u8 *iv,
			      struct dm_crypt_request *dmreq)
{
	__be64 val;

	memset(iv, 0, cc->iv_size - sizeof(u64)); /* rest is cleared below */

	val = cpu_to_be64(((u64)dmreq->iv_sector << cc->iv_gen_private.benbi.shift) + 1);
	put_unaligned(val, (__be64 *)(iv + cc->iv_size - sizeof(u64)));

	return 0;
}

static int crypt_iv_null_gen(struct crypt_config *cc, u8 *iv,
			     struct dm_crypt_request *dmreq)
{
	memset(iv, 0, cc->iv_size);

	return 0;
}

static void crypt_iv_lmk_dtr(struct crypt_config *cc)
{
	struct iv_lmk_private *lmk = &cc->iv_gen_private.lmk;

	if (lmk->hash_tfm && !IS_ERR(lmk->hash_tfm))
		crypto_free_shash(lmk->hash_tfm);
	lmk->hash_tfm = NULL;

	kzfree(lmk->seed);
	lmk->seed = NULL;
}

static int crypt_iv_lmk_ctr(struct crypt_config *cc, struct dm_target *ti,
			    const char *opts)
{
	struct iv_lmk_private *lmk = &cc->iv_gen_private.lmk;

	lmk->hash_tfm = crypto_alloc_shash("md5", 0, 0);
	if (IS_ERR(lmk->hash_tfm)) {
		ti->error = "Error initializing LMK hash";
		return PTR_ERR(lmk->hash_tfm);
	}

	/* No seed in LMK version 2 */
	if (cc->key_parts == cc->tfms_count) {
		lmk->seed = NULL;
		return 0;
	}

	lmk->seed = kzalloc(LMK_SEED_SIZE, GFP_KERNEL);
	if (!lmk->seed) {
		crypt_iv_lmk_dtr(cc);
		ti->error = "Error kmallocing seed storage in LMK";
		return -ENOMEM;
	}

	return 0;
}

static int crypt_iv_lmk_init(struct crypt_config *cc)
{
	struct iv_lmk_private *lmk = &cc->iv_gen_private.lmk;
	int subkey_size = cc->key_size / cc->key_parts;

	/* LMK seed is on the position of LMK_KEYS + 1 key */
	if (lmk->seed)
		memcpy(lmk->seed, cc->key + (cc->tfms_count * subkey_size),
		       crypto_shash_digestsize(lmk->hash_tfm));

	return 0;
}

static int crypt_iv_lmk_wipe(struct crypt_config *cc)
{
	struct iv_lmk_private *lmk = &cc->iv_gen_private.lmk;

	if (lmk->seed)
		memset(lmk->seed, 0, LMK_SEED_SIZE);

	return 0;
}

static int crypt_iv_lmk_one(struct crypt_config *cc, u8 *iv,
			    struct dm_crypt_request *dmreq,
			    u8 *data)
{
	struct iv_lmk_private *lmk = &cc->iv_gen_private.lmk;
	struct {
		struct shash_desc desc;
		char ctx[crypto_shash_descsize(lmk->hash_tfm)];
	} sdesc;
	struct md5_state md5state;
	u32 buf[4];
	int i, r;

	sdesc.desc.tfm = lmk->hash_tfm;
	sdesc.desc.flags = CRYPTO_TFM_REQ_MAY_SLEEP;

	r = crypto_shash_init(&sdesc.desc);
	if (r)
		return r;

	if (lmk->seed) {
		r = crypto_shash_update(&sdesc.desc, lmk->seed, LMK_SEED_SIZE);
		if (r)
			return r;
	}

	/* Sector is always 512B, block size 16, add data of blocks 1-31 */
	r = crypto_shash_update(&sdesc.desc, data + 16, 16 * 31);
	if (r)
		return r;

	/* Sector is cropped to 56 bits here */
	buf[0] = cpu_to_le32(dmreq->iv_sector & 0xFFFFFFFF);
	buf[1] = cpu_to_le32((((u64)dmreq->iv_sector >> 32) & 0x00FFFFFF) | 0x80000000);
	buf[2] = cpu_to_le32(4024);
	buf[3] = 0;
	r = crypto_shash_update(&sdesc.desc, (u8 *)buf, sizeof(buf));
	if (r)
		return r;

	/* No MD5 padding here */
	r = crypto_shash_export(&sdesc.desc, &md5state);
	if (r)
		return r;

	for (i = 0; i < MD5_HASH_WORDS; i++)
		__cpu_to_le32s(&md5state.hash[i]);
	memcpy(iv, &md5state.hash, cc->iv_size);

	return 0;
}

static int crypt_iv_lmk_gen(struct crypt_config *cc, u8 *iv,
			    struct dm_crypt_request *dmreq)
{
	u8 *src;
	int r = 0;

	if (bio_data_dir(dmreq->ctx->bio_in) == WRITE) {
		src = kmap_atomic(sg_page(&dmreq->sg_in));
		r = crypt_iv_lmk_one(cc, iv, dmreq, src + dmreq->sg_in.offset);
		kunmap_atomic(src);
	} else
		memset(iv, 0, cc->iv_size);

	return r;
}

static int crypt_iv_lmk_post(struct crypt_config *cc, u8 *iv,
			     struct dm_crypt_request *dmreq)
{
	u8 *dst;
	int r;

	if (bio_data_dir(dmreq->ctx->bio_in) == WRITE)
		return 0;

	dst = kmap_atomic(sg_page(&dmreq->sg_out));
	r = crypt_iv_lmk_one(cc, iv, dmreq, dst + dmreq->sg_out.offset);

	/* Tweak the first block of plaintext sector */
	if (!r)
		crypto_xor(dst + dmreq->sg_out.offset, iv, cc->iv_size);

	kunmap_atomic(dst);
	return r;
}

static struct crypt_iv_operations crypt_iv_plain_ops = {
	.generator = crypt_iv_plain_gen
};

static struct crypt_iv_operations crypt_iv_plain64_ops = {
	.generator = crypt_iv_plain64_gen
};

static struct crypt_iv_operations crypt_iv_essiv_ops = {
	.ctr       = crypt_iv_essiv_ctr,
	.dtr       = crypt_iv_essiv_dtr,
	.init      = crypt_iv_essiv_init,
	.wipe      = crypt_iv_essiv_wipe,
	.generator = crypt_iv_essiv_gen
};

static struct crypt_iv_operations crypt_iv_benbi_ops = {
	.ctr	   = crypt_iv_benbi_ctr,
	.dtr	   = crypt_iv_benbi_dtr,
	.generator = crypt_iv_benbi_gen
};

static struct crypt_iv_operations crypt_iv_null_ops = {
	.generator = crypt_iv_null_gen
};

static struct crypt_iv_operations crypt_iv_lmk_ops = {
	.ctr	   = crypt_iv_lmk_ctr,
	.dtr	   = crypt_iv_lmk_dtr,
	.init	   = crypt_iv_lmk_init,
	.wipe	   = crypt_iv_lmk_wipe,
	.generator = crypt_iv_lmk_gen,
	.post	   = crypt_iv_lmk_post
};

static void crypt_convert_init(struct crypt_config *cc,
			       struct convert_context *ctx,
			       struct bio *bio_out, struct bio *bio_in,
			       sector_t sector)
{
	ctx->bio_in = bio_in;
	ctx->bio_out = bio_out;
	ctx->offset_in = 0;
	ctx->offset_out = 0;
	ctx->idx_in = bio_in ? bio_in->bi_idx : 0;
	ctx->idx_out = bio_out ? bio_out->bi_idx : 0;
	ctx->sector = sector + cc->iv_offset;
	init_completion(&ctx->restart);
}

static struct dm_crypt_request *dmreq_of_req(struct crypt_config *cc,
					     struct ablkcipher_request *req)
{
	return (struct dm_crypt_request *)((char *)req + cc->dmreq_start);
}

static struct ablkcipher_request *req_of_dmreq(struct crypt_config *cc,
					       struct dm_crypt_request *dmreq)
{
	return (struct ablkcipher_request *)((char *)dmreq - cc->dmreq_start);
}

static u8 *iv_of_dmreq(struct crypt_config *cc,
		       struct dm_crypt_request *dmreq)
{
	return (u8 *)ALIGN((unsigned long)(dmreq + 1),
		crypto_ablkcipher_alignmask(any_tfm(cc)) + 1);
}

static int crypt_convert_block(struct crypt_config *cc,
			       struct convert_context *ctx,
			       struct ablkcipher_request *req)
{
	struct bio_vec *bv_in = bio_iovec_idx(ctx->bio_in, ctx->idx_in);
	struct bio_vec *bv_out = bio_iovec_idx(ctx->bio_out, ctx->idx_out);
	struct dm_crypt_request *dmreq;
	u8 *iv;
	int r = 0;

	dmreq = dmreq_of_req(cc, req);
	iv = iv_of_dmreq(cc, dmreq);

	dmreq->iv_sector = ctx->sector;
	dmreq->ctx = ctx;
	sg_init_table(&dmreq->sg_in, 1);
	sg_set_page(&dmreq->sg_in, bv_in->bv_page, 1 << SECTOR_SHIFT,
		    bv_in->bv_offset + ctx->offset_in);

	sg_init_table(&dmreq->sg_out, 1);
	sg_set_page(&dmreq->sg_out, bv_out->bv_page, 1 << SECTOR_SHIFT,
		    bv_out->bv_offset + ctx->offset_out);

	ctx->offset_in += 1 << SECTOR_SHIFT;
	if (ctx->offset_in >= bv_in->bv_len) {
		ctx->offset_in = 0;
		ctx->idx_in++;
	}

	ctx->offset_out += 1 << SECTOR_SHIFT;
	if (ctx->offset_out >= bv_out->bv_len) {
		ctx->offset_out = 0;
		ctx->idx_out++;
	}

	if (cc->iv_gen_ops) {
		r = cc->iv_gen_ops->generator(cc, iv, dmreq);
		if (r < 0)
			return r;
	}

	ablkcipher_request_set_crypt(req, &dmreq->sg_in, &dmreq->sg_out,
				     1 << SECTOR_SHIFT, iv);

	if (bio_data_dir(ctx->bio_in) == WRITE)
		r = crypto_ablkcipher_encrypt(req);
	else
		r = crypto_ablkcipher_decrypt(req);

	if (!r && cc->iv_gen_ops && cc->iv_gen_ops->post)
		r = cc->iv_gen_ops->post(cc, iv, dmreq);

	return r;
}

static void kcryptd_async_done(struct crypto_async_request *async_req,
			       int error);

static void crypt_alloc_req(struct crypt_config *cc,
			    struct convert_context *ctx)
{
	unsigned key_index = ctx->sector & (cc->tfms_count - 1);

	if (!ctx->req)
		ctx->req = mempool_alloc(cc->req_pool, GFP_NOIO);

	ablkcipher_request_set_tfm(ctx->req, cc->tfms[key_index]);
	ablkcipher_request_set_callback(ctx->req,
	    CRYPTO_TFM_REQ_MAY_BACKLOG | CRYPTO_TFM_REQ_MAY_SLEEP,
	    kcryptd_async_done, dmreq_of_req(cc, ctx->req));
}

/*
 * Encrypt / decrypt data from one bio to another one (can be the same one)
 */
static int crypt_convert(struct crypt_config *cc,
			 struct convert_context *ctx)
{
	int r;

	atomic_set(&ctx->cc_pending, 1);

	while(ctx->idx_in < ctx->bio_in->bi_vcnt &&
	      ctx->idx_out < ctx->bio_out->bi_vcnt) {

		crypt_alloc_req(cc, ctx);

		atomic_inc(&ctx->cc_pending);

		r = crypt_convert_block(cc, ctx, ctx->req);

		switch (r) {
		/* async */
		case -EBUSY:
			wait_for_completion(&ctx->restart);
			INIT_COMPLETION(ctx->restart);
			/* fall through*/
		case -EINPROGRESS:
			ctx->req = NULL;
			ctx->sector++;
			continue;

		/* sync */
		case 0:
			atomic_dec(&ctx->cc_pending);
			ctx->sector++;
			cond_resched();
			continue;

		/* error */
		default:
			atomic_dec(&ctx->cc_pending);
			return r;
		}
	}

	return 0;
}

static void dm_crypt_bio_destructor(struct bio *bio)
{
	struct dm_crypt_io *io = bio->bi_private;
	struct crypt_config *cc = io->target->private;

	bio_free(bio, cc->bs);
}

/*
 * Generate a new unfragmented bio with the given size
 * This should never violate the device limitations
 * May return a smaller bio when running out of pages, indicated by
 * *out_of_pages set to 1.
 */
static struct bio *crypt_alloc_buffer(struct dm_crypt_io *io, unsigned size,
				      unsigned *out_of_pages)
{
	struct crypt_config *cc = io->target->private;
	struct bio *clone;
	unsigned int nr_iovecs = (size + PAGE_SIZE - 1) >> PAGE_SHIFT;
	gfp_t gfp_mask = GFP_NOIO | __GFP_HIGHMEM;
	unsigned i, len;
	struct page *page;

	clone = bio_alloc_bioset(GFP_NOIO, nr_iovecs, cc->bs);
	if (!clone)
		return NULL;

	clone_init(io, clone);
	*out_of_pages = 0;

	for (i = 0; i < nr_iovecs; i++) {
		page = mempool_alloc(cc->page_pool, gfp_mask);
		if (!page) {
			*out_of_pages = 1;
			break;
		}

		/*
		 * If additional pages cannot be allocated without waiting,
		 * return a partially-allocated bio.  The caller will then try
		 * to allocate more bios while submitting this partial bio.
		 */
		gfp_mask = (gfp_mask | __GFP_NOWARN) & ~__GFP_WAIT;

		len = (size > PAGE_SIZE) ? PAGE_SIZE : size;

		if (!bio_add_page(clone, page, len, 0)) {
			mempool_free(page, cc->page_pool);
			break;
		}

		size -= len;
	}

	if (!clone->bi_size) {
		bio_put(clone);
		return NULL;
	}

	return clone;
}

static void crypt_free_buffer_pages(struct crypt_config *cc, struct bio *clone)
{
	unsigned int i;
	struct bio_vec *bv;

	for (i = 0; i < clone->bi_vcnt; i++) {
		bv = bio_iovec_idx(clone, i);
		BUG_ON(!bv->bv_page);
		mempool_free(bv->bv_page, cc->page_pool);
		bv->bv_page = NULL;
	}
}

static struct dm_crypt_io *crypt_io_alloc(struct dm_target *ti,
					  struct bio *bio, sector_t sector)
{
	struct crypt_config *cc = ti->private;
	struct dm_crypt_io *io;

	io = mempool_alloc(cc->io_pool, GFP_NOIO);
	io->target = ti;
	io->base_bio = bio;
	io->sector = sector;
	io->error = 0;
	io->base_io = NULL;
	io->ctx.req = NULL;
	atomic_set(&io->io_pending, 0);

	return io;
}

static void crypt_inc_pending(struct dm_crypt_io *io)
{
	atomic_inc(&io->io_pending);
}

/*
 * One of the bios was finished. Check for completion of
 * the whole request and correctly clean up the buffer.
 * If base_io is set, wait for the last fragment to complete.
 */
static void crypt_dec_pending(struct dm_crypt_io *io)
{
	struct crypt_config *cc = io->target->private;
	struct bio *base_bio = io->base_bio;
	struct dm_crypt_io *base_io = io->base_io;
	int error = io->error;

	if (!atomic_dec_and_test(&io->io_pending))
		return;

	if (io->ctx.req)
		mempool_free(io->ctx.req, cc->req_pool);
	mempool_free(io, cc->io_pool);

	if (likely(!base_io))
		bio_endio(base_bio, error);
	else {
		if (error && !base_io->error)
			base_io->error = error;
		crypt_dec_pending(base_io);
	}
}

/*
 * kcryptd/kcryptd_io:
 *
 * Needed because it would be very unwise to do decryption in an
 * interrupt context.
 *
 * kcryptd performs the actual encryption or decryption.
 *
 * kcryptd_io performs the IO submission.
 *
 * They must be separated as otherwise the final stages could be
 * starved by new requests which can block in the first stages due
 * to memory allocation.
 *
 * The work is done per CPU global for all dm-crypt instances.
 * They should not depend on each other and do not block.
 */
static void crypt_endio(struct bio *clone, int error)
{
	struct dm_crypt_io *io = clone->bi_private;
	struct crypt_config *cc = io->target->private;
	unsigned rw = bio_data_dir(clone);

	if (unlikely(!bio_flagged(clone, BIO_UPTODATE) && !error))
		error = -EIO;

	/*
	 * free the processed pages
	 */
	if (rw == WRITE)
		crypt_free_buffer_pages(cc, clone);

	bio_put(clone);

	if (rw == READ && !error) {
		kcryptd_queue_crypt(io);
		return;
	}

	if (unlikely(error))
		io->error = error;

	crypt_dec_pending(io);
}

static void clone_init(struct dm_crypt_io *io, struct bio *clone)
{
	struct crypt_config *cc = io->target->private;

	clone->bi_private = io;
	clone->bi_end_io  = crypt_endio;
	clone->bi_bdev    = cc->dev->bdev;
	clone->bi_rw      = io->base_bio->bi_rw;
	clone->bi_destructor = dm_crypt_bio_destructor;
}

static int kcryptd_io_read(struct dm_crypt_io *io, gfp_t gfp)
{
	struct crypt_config *cc = io->target->private;
	struct bio *base_bio = io->base_bio;
	struct bio *clone;

	/*
	 * The block layer might modify the bvec array, so always
	 * copy the required bvecs because we need the original
	 * one in order to decrypt the whole bio data *afterwards*.
	 */
	clone = bio_alloc_bioset(gfp, bio_segments(base_bio), cc->bs);
	if (!clone)
		return 1;

	crypt_inc_pending(io);

	clone_init(io, clone);
	clone->bi_idx = 0;
	clone->bi_vcnt = bio_segments(base_bio);
	clone->bi_size = base_bio->bi_size;
	clone->bi_sector = cc->start + io->sector;
	memcpy(clone->bi_io_vec, bio_iovec(base_bio),
	       sizeof(struct bio_vec) * clone->bi_vcnt);

	generic_make_request(clone);
	return 0;
}

static void kcryptd_io_write(struct dm_crypt_io *io)
{
	struct bio *clone = io->ctx.bio_out;
	generic_make_request(clone);
}

static void kcryptd_io(struct work_struct *work)
{
	struct dm_crypt_io *io = container_of(work, struct dm_crypt_io, work);

	if (bio_data_dir(io->base_bio) == READ) {
		crypt_inc_pending(io);
		if (kcryptd_io_read(io, GFP_NOIO))
			io->error = -ENOMEM;
		crypt_dec_pending(io);
	} else
		kcryptd_io_write(io);
}

static void kcryptd_queue_io(struct dm_crypt_io *io)
{
	struct crypt_config *cc = io->target->private;

	INIT_WORK(&io->work, kcryptd_io);
	queue_work(cc->io_queue, &io->work);
}

static void kcryptd_crypt_write_io_submit(struct dm_crypt_io *io, int async)
{
	struct bio *clone = io->ctx.bio_out;
	struct crypt_config *cc = io->target->private;

	if (unlikely(io->error < 0)) {
		crypt_free_buffer_pages(cc, clone);
		bio_put(clone);
		crypt_dec_pending(io);
		return;
	}

	/* crypt_convert should have filled the clone bio */
	BUG_ON(io->ctx.idx_out < clone->bi_vcnt);

	clone->bi_sector = cc->start + io->sector;

	if (async)
		kcryptd_queue_io(io);
	else
		generic_make_request(clone);
}

static void kcryptd_crypt_write_convert(struct dm_crypt_io *io)
{
	struct crypt_config *cc = io->target->private;
	struct bio *clone;
	struct dm_crypt_io *new_io;
	int crypt_finished;
	unsigned out_of_pages = 0;
	unsigned remaining = io->base_bio->bi_size;
	sector_t sector = io->sector;
	int r;

	/*
	 * Prevent io from disappearing until this function completes.
	 */
	crypt_inc_pending(io);
	crypt_convert_init(cc, &io->ctx, NULL, io->base_bio, sector);

	/*
	 * The allocated buffers can be smaller than the whole bio,
	 * so repeat the whole process until all the data can be handled.
	 */
	while (remaining) {
		clone = crypt_alloc_buffer(io, remaining, &out_of_pages);
		if (unlikely(!clone)) {
			io->error = -ENOMEM;
			break;
		}

		io->ctx.bio_out = clone;
		io->ctx.idx_out = 0;

		remaining -= clone->bi_size;
		sector += bio_sectors(clone);

		crypt_inc_pending(io);

		r = crypt_convert(cc, &io->ctx);
		if (r < 0)
			io->error = -EIO;
<<<<<<< HEAD

		crypt_finished = atomic_dec_and_test(&io->ctx.pending);
=======
		crypt_finished = atomic_dec_and_test(&io->ctx.cc_pending);
>>>>>>> 3f6240f3

		/* Encryption was already finished, submit io now */
		if (crypt_finished) {
			kcryptd_crypt_write_io_submit(io, 0);

			/*
			 * If there was an error, do not try next fragments.
			 * For async, error is processed in async handler.
			 */
			if (unlikely(r < 0))
				break;

			io->sector = sector;
		}

		/*
		 * Out of memory -> run queues
		 * But don't wait if split was due to the io size restriction
		 */
		if (unlikely(out_of_pages))
			congestion_wait(BLK_RW_ASYNC, HZ/100);

		/*
		 * With async crypto it is unsafe to share the crypto context
		 * between fragments, so switch to a new dm_crypt_io structure.
		 */
		if (unlikely(!crypt_finished && remaining)) {
			new_io = crypt_io_alloc(io->target, io->base_bio,
						sector);
			crypt_inc_pending(new_io);
			crypt_convert_init(cc, &new_io->ctx, NULL,
					   io->base_bio, sector);
			new_io->ctx.idx_in = io->ctx.idx_in;
			new_io->ctx.offset_in = io->ctx.offset_in;

			/*
			 * Fragments after the first use the base_io
			 * pending count.
			 */
			if (!io->base_io)
				new_io->base_io = io;
			else {
				new_io->base_io = io->base_io;
				crypt_inc_pending(io->base_io);
				crypt_dec_pending(io);
			}

			io = new_io;
		}
	}

	crypt_dec_pending(io);
}

static void kcryptd_crypt_read_done(struct dm_crypt_io *io)
{
	crypt_dec_pending(io);
}

static void kcryptd_crypt_read_convert(struct dm_crypt_io *io)
{
	struct crypt_config *cc = io->target->private;
	int r = 0;

	crypt_inc_pending(io);

	crypt_convert_init(cc, &io->ctx, io->base_bio, io->base_bio,
			   io->sector);

	r = crypt_convert(cc, &io->ctx);
	if (r < 0)
		io->error = -EIO;

<<<<<<< HEAD
	if (atomic_dec_and_test(&io->ctx.pending))
=======
	if (r < 0)
		io->error = -EIO;

	if (atomic_dec_and_test(&io->ctx.cc_pending))
>>>>>>> 3f6240f3
		kcryptd_crypt_read_done(io);

	crypt_dec_pending(io);
}

static void kcryptd_async_done(struct crypto_async_request *async_req,
			       int error)
{
	struct dm_crypt_request *dmreq = async_req->data;
	struct convert_context *ctx = dmreq->ctx;
	struct dm_crypt_io *io = container_of(ctx, struct dm_crypt_io, ctx);
	struct crypt_config *cc = io->target->private;

	if (error == -EINPROGRESS) {
		complete(&ctx->restart);
		return;
	}

	if (!error && cc->iv_gen_ops && cc->iv_gen_ops->post)
		error = cc->iv_gen_ops->post(cc, iv_of_dmreq(cc, dmreq), dmreq);

	if (error < 0)
		io->error = -EIO;

	mempool_free(req_of_dmreq(cc, dmreq), cc->req_pool);

	if (!atomic_dec_and_test(&ctx->cc_pending))
		return;

	if (bio_data_dir(io->base_bio) == READ)
		kcryptd_crypt_read_done(io);
	else
		kcryptd_crypt_write_io_submit(io, 1);
}

static void kcryptd_crypt(struct work_struct *work)
{
	struct dm_crypt_io *io = container_of(work, struct dm_crypt_io, work);

	if (bio_data_dir(io->base_bio) == READ)
		kcryptd_crypt_read_convert(io);
	else
		kcryptd_crypt_write_convert(io);
}

static void kcryptd_queue_crypt(struct dm_crypt_io *io)
{
	struct crypt_config *cc = io->target->private;

	INIT_WORK(&io->work, kcryptd_crypt);
	queue_work(cc->crypt_queue, &io->work);
}

/*
 * Decode key from its hex representation
 */
static int crypt_decode_key(u8 *key, char *hex, unsigned int size)
{
	char buffer[3];
	char *endp;
	unsigned int i;

	buffer[2] = '\0';

	for (i = 0; i < size; i++) {
		buffer[0] = *hex++;
		buffer[1] = *hex++;

		key[i] = (u8)simple_strtoul(buffer, &endp, 16);

		if (endp != &buffer[2])
			return -EINVAL;
	}

	if (*hex != '\0')
		return -EINVAL;

	return 0;
}

/*
 * Encode key into its hex representation
 */
static void crypt_encode_key(char *hex, u8 *key, unsigned int size)
{
	unsigned int i;

	for (i = 0; i < size; i++) {
		sprintf(hex, "%02x", *key);
		hex += 2;
		key++;
	}
}

static void crypt_free_tfms(struct crypt_config *cc)
{
	unsigned i;

	if (!cc->tfms)
		return;

	for (i = 0; i < cc->tfms_count; i++)
		if (cc->tfms[i] && !IS_ERR(cc->tfms[i])) {
			crypto_free_ablkcipher(cc->tfms[i]);
			cc->tfms[i] = NULL;
		}
}

static int crypt_alloc_tfms(struct crypt_config *cc, char *ciphermode)
{
	unsigned i;
	int err;

	cc->tfms = kmalloc(cc->tfms_count * sizeof(struct crypto_ablkcipher *),
			   GFP_KERNEL);
	if (!cc->tfms)
		return -ENOMEM;

	for (i = 0; i < cc->tfms_count; i++) {
		cc->tfms[i] = crypto_alloc_ablkcipher(ciphermode, 0, 0);
		if (IS_ERR(cc->tfms[i])) {
			err = PTR_ERR(cc->tfms[i]);
			crypt_free_tfms(cc);
			return err;
		}
	}

	return 0;
}

static int crypt_setkey_allcpus(struct crypt_config *cc)
{
	unsigned subkey_size = cc->key_size >> ilog2(cc->tfms_count);
	int err = 0, i, r;

	for (i = 0; i < cc->tfms_count; i++) {
		r = crypto_ablkcipher_setkey(cc->tfms[i],
					     cc->key + (i * subkey_size),
					     subkey_size);
		if (r)
			err = r;
	}

	return err;
}

static int crypt_set_key(struct crypt_config *cc, char *key)
{
	int r = -EINVAL;
	int key_string_len = strlen(key);

	/* The key size may not be changed. */
	if (cc->key_size != (key_string_len >> 1))
		goto out;

	/* Hyphen (which gives a key_size of zero) means there is no key. */
	if (!cc->key_size && strcmp(key, "-"))
		goto out;

	if (cc->key_size && crypt_decode_key(cc->key, key, cc->key_size) < 0)
		goto out;

	set_bit(DM_CRYPT_KEY_VALID, &cc->flags);

	r = crypt_setkey_allcpus(cc);

out:
	/* Hex key string not needed after here, so wipe it. */
	memset(key, '0', key_string_len);

	return r;
}

static int crypt_wipe_key(struct crypt_config *cc)
{
	clear_bit(DM_CRYPT_KEY_VALID, &cc->flags);
	memset(&cc->key, 0, cc->key_size * sizeof(u8));

	return crypt_setkey_allcpus(cc);
}

static void crypt_dtr(struct dm_target *ti)
{
	struct crypt_config *cc = ti->private;

	ti->private = NULL;

	if (!cc)
		return;

	if (cc->io_queue)
		destroy_workqueue(cc->io_queue);
	if (cc->crypt_queue)
		destroy_workqueue(cc->crypt_queue);

	crypt_free_tfms(cc);

	if (cc->bs)
		bioset_free(cc->bs);

	if (cc->page_pool)
		mempool_destroy(cc->page_pool);
	if (cc->req_pool)
		mempool_destroy(cc->req_pool);
	if (cc->io_pool)
		mempool_destroy(cc->io_pool);

	if (cc->iv_gen_ops && cc->iv_gen_ops->dtr)
		cc->iv_gen_ops->dtr(cc);

	if (cc->dev)
		dm_put_device(ti, cc->dev);

	kzfree(cc->cipher);
	kzfree(cc->cipher_string);

	/* Must zero key material before freeing */
	kzfree(cc);
}

static int crypt_ctr_cipher(struct dm_target *ti,
			    char *cipher_in, char *key)
{
	struct crypt_config *cc = ti->private;
	char *tmp, *cipher, *chainmode, *ivmode, *ivopts, *keycount;
	char *cipher_api = NULL;
<<<<<<< HEAD
	int cpu, ret = -EINVAL;
	char dummy;
=======
	int ret = -EINVAL;
>>>>>>> 3f6240f3

	/* Convert to crypto api definition? */
	if (strchr(cipher_in, '(')) {
		ti->error = "Bad cipher specification";
		return -EINVAL;
	}

	cc->cipher_string = kstrdup(cipher_in, GFP_KERNEL);
	if (!cc->cipher_string)
		goto bad_mem;

	/*
	 * Legacy dm-crypt cipher specification
	 * cipher[:keycount]-mode-iv:ivopts
	 */
	tmp = cipher_in;
	keycount = strsep(&tmp, "-");
	cipher = strsep(&keycount, ":");

	if (!keycount)
		cc->tfms_count = 1;
	else if (sscanf(keycount, "%u%c", &cc->tfms_count, &dummy) != 1 ||
		 !is_power_of_2(cc->tfms_count)) {
		ti->error = "Bad cipher key count specification";
		return -EINVAL;
	}
	cc->key_parts = cc->tfms_count;

	cc->cipher = kstrdup(cipher, GFP_KERNEL);
	if (!cc->cipher)
		goto bad_mem;

	chainmode = strsep(&tmp, "-");
	ivopts = strsep(&tmp, "-");
	ivmode = strsep(&ivopts, ":");

	if (tmp)
		DMWARN("Ignoring unexpected additional cipher options");

	/*
	 * For compatibility with the original dm-crypt mapping format, if
	 * only the cipher name is supplied, use cbc-plain.
	 */
	if (!chainmode || (!strcmp(chainmode, "plain") && !ivmode)) {
		chainmode = "cbc";
		ivmode = "plain";
	}

	if (strcmp(chainmode, "ecb") && !ivmode) {
		ti->error = "IV mechanism required";
		return -EINVAL;
	}

	cipher_api = kmalloc(CRYPTO_MAX_ALG_NAME, GFP_KERNEL);
	if (!cipher_api)
		goto bad_mem;

	ret = snprintf(cipher_api, CRYPTO_MAX_ALG_NAME,
		       "%s(%s)", chainmode, cipher);
	if (ret < 0) {
		kfree(cipher_api);
		goto bad_mem;
	}

	/* Allocate cipher */
	ret = crypt_alloc_tfms(cc, cipher_api);
	if (ret < 0) {
		ti->error = "Error allocating crypto tfm";
		goto bad;
	}

	/* Initialize and set key */
	ret = crypt_set_key(cc, key);
	if (ret < 0) {
		ti->error = "Error decoding and setting key";
		goto bad;
	}

	/* Initialize IV */
	cc->iv_size = crypto_ablkcipher_ivsize(any_tfm(cc));
	if (cc->iv_size)
		/* at least a 64 bit sector number should fit in our buffer */
		cc->iv_size = max(cc->iv_size,
				  (unsigned int)(sizeof(u64) / sizeof(u8)));
	else if (ivmode) {
		DMWARN("Selected cipher does not support IVs");
		ivmode = NULL;
	}

	/* Choose ivmode, see comments at iv code. */
	if (ivmode == NULL)
		cc->iv_gen_ops = NULL;
	else if (strcmp(ivmode, "plain") == 0)
		cc->iv_gen_ops = &crypt_iv_plain_ops;
	else if (strcmp(ivmode, "plain64") == 0)
		cc->iv_gen_ops = &crypt_iv_plain64_ops;
	else if (strcmp(ivmode, "essiv") == 0)
		cc->iv_gen_ops = &crypt_iv_essiv_ops;
	else if (strcmp(ivmode, "benbi") == 0)
		cc->iv_gen_ops = &crypt_iv_benbi_ops;
	else if (strcmp(ivmode, "null") == 0)
		cc->iv_gen_ops = &crypt_iv_null_ops;
	else if (strcmp(ivmode, "lmk") == 0) {
		cc->iv_gen_ops = &crypt_iv_lmk_ops;
		/* Version 2 and 3 is recognised according
		 * to length of provided multi-key string.
		 * If present (version 3), last key is used as IV seed.
		 */
		if (cc->key_size % cc->key_parts)
			cc->key_parts++;
	} else {
		ret = -EINVAL;
		ti->error = "Invalid IV mode";
		goto bad;
	}

	/* Allocate IV */
	if (cc->iv_gen_ops && cc->iv_gen_ops->ctr) {
		ret = cc->iv_gen_ops->ctr(cc, ti, ivopts);
		if (ret < 0) {
			ti->error = "Error creating IV";
			goto bad;
		}
	}

	/* Initialize IV (set keys for ESSIV etc) */
	if (cc->iv_gen_ops && cc->iv_gen_ops->init) {
		ret = cc->iv_gen_ops->init(cc);
		if (ret < 0) {
			ti->error = "Error initialising IV";
			goto bad;
		}
	}

	ret = 0;
bad:
	kfree(cipher_api);
	return ret;

bad_mem:
	ti->error = "Cannot allocate cipher strings";
	return -ENOMEM;
}

/*
 * Construct an encryption mapping:
 * <cipher> <key> <iv_offset> <dev_path> <start>
 */
static int crypt_ctr(struct dm_target *ti, unsigned int argc, char **argv)
{
	struct crypt_config *cc;
	unsigned int key_size, opt_params;
	unsigned long long tmpll;
	int ret;
	struct dm_arg_set as;
	const char *opt_string;
	char dummy;

	static struct dm_arg _args[] = {
		{0, 1, "Invalid number of feature args"},
	};

	if (argc < 5) {
		ti->error = "Not enough arguments";
		return -EINVAL;
	}

	key_size = strlen(argv[1]) >> 1;

	cc = kzalloc(sizeof(*cc) + key_size * sizeof(u8), GFP_KERNEL);
	if (!cc) {
		ti->error = "Cannot allocate encryption context";
		return -ENOMEM;
	}
	cc->key_size = key_size;

	ti->private = cc;
	ret = crypt_ctr_cipher(ti, argv[0], argv[1]);
	if (ret < 0)
		goto bad;

	ret = -ENOMEM;
	cc->io_pool = mempool_create_slab_pool(MIN_IOS, _crypt_io_pool);
	if (!cc->io_pool) {
		ti->error = "Cannot allocate crypt io mempool";
		goto bad;
	}

	cc->dmreq_start = sizeof(struct ablkcipher_request);
	cc->dmreq_start += crypto_ablkcipher_reqsize(any_tfm(cc));
	cc->dmreq_start = ALIGN(cc->dmreq_start, crypto_tfm_ctx_alignment());
	cc->dmreq_start += crypto_ablkcipher_alignmask(any_tfm(cc)) &
			   ~(crypto_tfm_ctx_alignment() - 1);

	cc->req_pool = mempool_create_kmalloc_pool(MIN_IOS, cc->dmreq_start +
			sizeof(struct dm_crypt_request) + cc->iv_size);
	if (!cc->req_pool) {
		ti->error = "Cannot allocate crypt request mempool";
		goto bad;
	}

	cc->page_pool = mempool_create_page_pool(MIN_POOL_PAGES, 0);
	if (!cc->page_pool) {
		ti->error = "Cannot allocate page mempool";
		goto bad;
	}

	cc->bs = bioset_create(MIN_IOS, 0);
	if (!cc->bs) {
		ti->error = "Cannot allocate crypt bioset";
		goto bad;
	}

	ret = -EINVAL;
	if (sscanf(argv[2], "%llu%c", &tmpll, &dummy) != 1) {
		ti->error = "Invalid iv_offset sector";
		goto bad;
	}
	cc->iv_offset = tmpll;

	if (dm_get_device(ti, argv[3], dm_table_get_mode(ti->table), &cc->dev)) {
		ti->error = "Device lookup failed";
		goto bad;
	}

	if (sscanf(argv[4], "%llu%c", &tmpll, &dummy) != 1) {
		ti->error = "Invalid device sector";
		goto bad;
	}
	cc->start = tmpll;

	argv += 5;
	argc -= 5;

	/* Optional parameters */
	if (argc) {
		as.argc = argc;
		as.argv = argv;

		ret = dm_read_arg_group(_args, &as, &opt_params, &ti->error);
		if (ret)
			goto bad;

		opt_string = dm_shift_arg(&as);

		if (opt_params == 1 && opt_string &&
		    !strcasecmp(opt_string, "allow_discards"))
			ti->num_discard_requests = 1;
		else if (opt_params) {
			ret = -EINVAL;
			ti->error = "Invalid feature arguments";
			goto bad;
		}
	}

	ret = -ENOMEM;
	cc->io_queue = alloc_workqueue("kcryptd_io",
				       WQ_NON_REENTRANT|
				       WQ_MEM_RECLAIM,
				       1);
	if (!cc->io_queue) {
		ti->error = "Couldn't create kcryptd io queue";
		goto bad;
	}

	cc->crypt_queue = alloc_workqueue("kcryptd",
					  WQ_NON_REENTRANT|
					  WQ_CPU_INTENSIVE|
					  WQ_MEM_RECLAIM,
					  1);
	if (!cc->crypt_queue) {
		ti->error = "Couldn't create kcryptd queue";
		goto bad;
	}

	ti->num_flush_requests = 1;
	ti->discard_zeroes_data_unsupported = 1;

	return 0;

bad:
	crypt_dtr(ti);
	return ret;
}

static int crypt_map(struct dm_target *ti, struct bio *bio,
		     union map_info *map_context)
{
	struct dm_crypt_io *io;
	struct crypt_config *cc;

	/*
	 * If bio is REQ_FLUSH or REQ_DISCARD, just bypass crypt queues.
	 * - for REQ_FLUSH device-mapper core ensures that no IO is in-flight
	 * - for REQ_DISCARD caller must use flush if IO ordering matters
	 */
	if (unlikely(bio->bi_rw & (REQ_FLUSH | REQ_DISCARD))) {
		cc = ti->private;
		bio->bi_bdev = cc->dev->bdev;
		if (bio_sectors(bio))
			bio->bi_sector = cc->start + dm_target_offset(ti, bio->bi_sector);
		return DM_MAPIO_REMAPPED;
	}

	io = crypt_io_alloc(ti, bio, dm_target_offset(ti, bio->bi_sector));

	if (bio_data_dir(io->base_bio) == READ) {
		if (kcryptd_io_read(io, GFP_NOWAIT))
			kcryptd_queue_io(io);
	} else
		kcryptd_queue_crypt(io);

	return DM_MAPIO_SUBMITTED;
}

static int crypt_status(struct dm_target *ti, status_type_t type,
			char *result, unsigned int maxlen)
{
	struct crypt_config *cc = ti->private;
	unsigned int sz = 0;

	switch (type) {
	case STATUSTYPE_INFO:
		result[0] = '\0';
		break;

	case STATUSTYPE_TABLE:
		DMEMIT("%s ", cc->cipher_string);

		if (cc->key_size > 0) {
			if ((maxlen - sz) < ((cc->key_size << 1) + 1))
				return -ENOMEM;

			crypt_encode_key(result + sz, cc->key, cc->key_size);
			sz += cc->key_size << 1;
		} else {
			if (sz >= maxlen)
				return -ENOMEM;
			result[sz++] = '-';
		}

		DMEMIT(" %llu %s %llu", (unsigned long long)cc->iv_offset,
				cc->dev->name, (unsigned long long)cc->start);

		if (ti->num_discard_requests)
			DMEMIT(" 1 allow_discards");

		break;
	}
	return 0;
}

static void crypt_postsuspend(struct dm_target *ti)
{
	struct crypt_config *cc = ti->private;

	set_bit(DM_CRYPT_SUSPENDED, &cc->flags);
}

static int crypt_preresume(struct dm_target *ti)
{
	struct crypt_config *cc = ti->private;

	if (!test_bit(DM_CRYPT_KEY_VALID, &cc->flags)) {
		DMERR("aborting resume - crypt key is not set.");
		return -EAGAIN;
	}

	return 0;
}

static void crypt_resume(struct dm_target *ti)
{
	struct crypt_config *cc = ti->private;

	clear_bit(DM_CRYPT_SUSPENDED, &cc->flags);
}

/* Message interface
 *	key set <key>
 *	key wipe
 */
static int crypt_message(struct dm_target *ti, unsigned argc, char **argv)
{
	struct crypt_config *cc = ti->private;
	int ret = -EINVAL;

	if (argc < 2)
		goto error;

	if (!strcasecmp(argv[0], "key")) {
		if (!test_bit(DM_CRYPT_SUSPENDED, &cc->flags)) {
			DMWARN("not suspended during key manipulation.");
			return -EINVAL;
		}
		if (argc == 3 && !strcasecmp(argv[1], "set")) {
			ret = crypt_set_key(cc, argv[2]);
			if (ret)
				return ret;
			if (cc->iv_gen_ops && cc->iv_gen_ops->init)
				ret = cc->iv_gen_ops->init(cc);
			return ret;
		}
		if (argc == 2 && !strcasecmp(argv[1], "wipe")) {
			if (cc->iv_gen_ops && cc->iv_gen_ops->wipe) {
				ret = cc->iv_gen_ops->wipe(cc);
				if (ret)
					return ret;
			}
			return crypt_wipe_key(cc);
		}
	}

error:
	DMWARN("unrecognised message received.");
	return -EINVAL;
}

static int crypt_merge(struct dm_target *ti, struct bvec_merge_data *bvm,
		       struct bio_vec *biovec, int max_size)
{
	struct crypt_config *cc = ti->private;
	struct request_queue *q = bdev_get_queue(cc->dev->bdev);

	if (!q->merge_bvec_fn)
		return max_size;

	bvm->bi_bdev = cc->dev->bdev;
	bvm->bi_sector = cc->start + dm_target_offset(ti, bvm->bi_sector);

	return min(max_size, q->merge_bvec_fn(q, bvm, biovec));
}

static int crypt_iterate_devices(struct dm_target *ti,
				 iterate_devices_callout_fn fn, void *data)
{
	struct crypt_config *cc = ti->private;

	return fn(ti, cc->dev, cc->start, ti->len, data);
}

static struct target_type crypt_target = {
	.name   = "crypt",
	.version = {1, 11, 0},
	.module = THIS_MODULE,
	.ctr    = crypt_ctr,
	.dtr    = crypt_dtr,
	.map    = crypt_map,
	.status = crypt_status,
	.postsuspend = crypt_postsuspend,
	.preresume = crypt_preresume,
	.resume = crypt_resume,
	.message = crypt_message,
	.merge  = crypt_merge,
	.iterate_devices = crypt_iterate_devices,
};

static int __init dm_crypt_init(void)
{
	int r;

	_crypt_io_pool = KMEM_CACHE(dm_crypt_io, 0);
	if (!_crypt_io_pool)
		return -ENOMEM;

	r = dm_register_target(&crypt_target);
	if (r < 0) {
		DMERR("register failed %d", r);
		kmem_cache_destroy(_crypt_io_pool);
	}

	return r;
}

static void __exit dm_crypt_exit(void)
{
	dm_unregister_target(&crypt_target);
	kmem_cache_destroy(_crypt_io_pool);
}

module_init(dm_crypt_init);
module_exit(dm_crypt_exit);

MODULE_AUTHOR("Christophe Saout <christophe@saout.de>");
MODULE_DESCRIPTION(DM_NAME " target for transparent encryption / decryption");
MODULE_LICENSE("GPL");<|MERGE_RESOLUTION|>--- conflicted
+++ resolved
@@ -18,12 +18,7 @@
 #include <linux/crypto.h>
 #include <linux/workqueue.h>
 #include <linux/backing-dev.h>
-<<<<<<< HEAD
-#include <linux/percpu.h>
 #include <linux/atomic.h>
-=======
-#include <asm/atomic.h>
->>>>>>> 3f6240f3
 #include <linux/scatterlist.h>
 #include <asm/page.h>
 #include <asm/unaligned.h>
@@ -1085,12 +1080,7 @@
 		r = crypt_convert(cc, &io->ctx);
 		if (r < 0)
 			io->error = -EIO;
-<<<<<<< HEAD
-
-		crypt_finished = atomic_dec_and_test(&io->ctx.pending);
-=======
 		crypt_finished = atomic_dec_and_test(&io->ctx.cc_pending);
->>>>>>> 3f6240f3
 
 		/* Encryption was already finished, submit io now */
 		if (crypt_finished) {
@@ -1161,17 +1151,11 @@
 			   io->sector);
 
 	r = crypt_convert(cc, &io->ctx);
+
 	if (r < 0)
 		io->error = -EIO;
 
-<<<<<<< HEAD
-	if (atomic_dec_and_test(&io->ctx.pending))
-=======
-	if (r < 0)
-		io->error = -EIO;
-
 	if (atomic_dec_and_test(&io->ctx.cc_pending))
->>>>>>> 3f6240f3
 		kcryptd_crypt_read_done(io);
 
 	crypt_dec_pending(io);
@@ -1398,12 +1382,8 @@
 	struct crypt_config *cc = ti->private;
 	char *tmp, *cipher, *chainmode, *ivmode, *ivopts, *keycount;
 	char *cipher_api = NULL;
-<<<<<<< HEAD
-	int cpu, ret = -EINVAL;
+	int ret = -EINVAL;
 	char dummy;
-=======
-	int ret = -EINVAL;
->>>>>>> 3f6240f3
 
 	/* Convert to crypto api definition? */
 	if (strchr(cipher_in, '(')) {
