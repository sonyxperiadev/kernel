--- conflicted
+++ resolved
@@ -566,65 +566,6 @@
 DEFINE_CLK_SMD_RPM(msm8974, gfx3d_clk_src, gfx3d_a_clk_src, QCOM_SMD_RPM_MEM_CLK, 1);
 DEFINE_CLK_SMD_RPM(msm8974, ocmemgx_clk, ocmemgx_a_clk, QCOM_SMD_RPM_MEM_CLK, 2);
 DEFINE_CLK_SMD_RPM_QDSS(msm8974, qdss_clk, qdss_a_clk, QCOM_SMD_RPM_MISC_CLK, 1);
-<<<<<<< HEAD
-DEFINE_CLK_SMD_RPM_XO_BUFFER(msm8974, cxo_d0, cxo_d0_a, 1);
-DEFINE_CLK_SMD_RPM_XO_BUFFER(msm8974, cxo_d1, cxo_d1_a, 2);
-DEFINE_CLK_SMD_RPM_XO_BUFFER(msm8974, cxo_a0, cxo_a0_a, 4);
-DEFINE_CLK_SMD_RPM_XO_BUFFER(msm8974, cxo_a1, cxo_a1_a, 5);
-DEFINE_CLK_SMD_RPM_XO_BUFFER(msm8974, cxo_a2, cxo_a2_a, 6);
-DEFINE_CLK_SMD_RPM_XO_BUFFER(msm8974, diff_clk, diff_a_clk, 7);
-DEFINE_CLK_SMD_RPM_XO_BUFFER(msm8974, div_clk1, div_a_clk1, 11);
-DEFINE_CLK_SMD_RPM_XO_BUFFER(msm8974, div_clk2, div_a_clk2, 12);
-DEFINE_CLK_SMD_RPM_XO_BUFFER_PINCTRL(msm8974, cxo_d0_pin, cxo_d0_a_pin, 1);
-DEFINE_CLK_SMD_RPM_XO_BUFFER_PINCTRL(msm8974, cxo_d1_pin, cxo_d1_a_pin, 2);
-DEFINE_CLK_SMD_RPM_XO_BUFFER_PINCTRL(msm8974, cxo_a0_pin, cxo_a0_a_pin, 4);
-DEFINE_CLK_SMD_RPM_XO_BUFFER_PINCTRL(msm8974, cxo_a1_pin, cxo_a1_a_pin, 5);
-DEFINE_CLK_SMD_RPM_XO_BUFFER_PINCTRL(msm8974, cxo_a2_pin, cxo_a2_a_pin, 6);
-
-static struct clk_smd_rpm *msm8974_clks[] = {
-	[RPM_SMD_PNOC_CLK]		= &msm8974_pnoc_clk,
-	[RPM_SMD_PNOC_A_CLK]		= &msm8974_pnoc_a_clk,
-	[RPM_SMD_SNOC_CLK]		= &msm8974_snoc_clk,
-	[RPM_SMD_SNOC_A_CLK]		= &msm8974_snoc_a_clk,
-	[RPM_SMD_CNOC_CLK]		= &msm8974_cnoc_clk,
-	[RPM_SMD_CNOC_A_CLK]		= &msm8974_cnoc_a_clk,
-	[RPM_SMD_MMSSNOC_AHB_CLK]	= &msm8974_mmssnoc_ahb_clk,
-	[RPM_SMD_MMSSNOC_AHB_A_CLK]	= &msm8974_mmssnoc_ahb_a_clk,
-	[RPM_SMD_BIMC_CLK]		= &msm8974_bimc_clk,
-	[RPM_SMD_GFX3D_CLK_SRC]		= &msm8974_gfx3d_clk_src,
-	[RPM_SMD_GFX3D_A_CLK_SRC]	= &msm8974_gfx3d_a_clk_src,
-	[RPM_SMD_BIMC_A_CLK]		= &msm8974_bimc_a_clk,
-	[RPM_SMD_OCMEMGX_CLK]		= &msm8974_ocmemgx_clk,
-	[RPM_SMD_OCMEMGX_A_CLK]		= &msm8974_ocmemgx_a_clk,
-	[RPM_SMD_QDSS_CLK]		= &msm8974_qdss_clk,
-	[RPM_SMD_QDSS_A_CLK]		= &msm8974_qdss_a_clk,
-	[RPM_SMD_CXO_D0]		= &msm8974_cxo_d0,
-	[RPM_SMD_CXO_D0_A]		= &msm8974_cxo_d0_a,
-	[RPM_SMD_CXO_D1]		= &msm8974_cxo_d1,
-	[RPM_SMD_CXO_D1_A]		= &msm8974_cxo_d1_a,
-	[RPM_SMD_CXO_A0]		= &msm8974_cxo_a0,
-	[RPM_SMD_CXO_A0_A]		= &msm8974_cxo_a0_a,
-	[RPM_SMD_CXO_A1]		= &msm8974_cxo_a1,
-	[RPM_SMD_CXO_A1_A]		= &msm8974_cxo_a1_a,
-	[RPM_SMD_CXO_A2]		= &msm8974_cxo_a2,
-	[RPM_SMD_CXO_A2_A]		= &msm8974_cxo_a2_a,
-	[RPM_SMD_DIFF_CLK]		= &msm8974_diff_clk,
-	[RPM_SMD_DIFF_A_CLK]		= &msm8974_diff_a_clk,
-	[RPM_SMD_DIV_CLK1]		= &msm8974_div_clk1,
-	[RPM_SMD_DIV_A_CLK1]		= &msm8974_div_a_clk1,
-	[RPM_SMD_DIV_CLK2]		= &msm8974_div_clk2,
-	[RPM_SMD_DIV_A_CLK2]		= &msm8974_div_a_clk2,
-	[RPM_SMD_CXO_D0_PIN]		= &msm8974_cxo_d0_pin,
-	[RPM_SMD_CXO_D0_A_PIN]		= &msm8974_cxo_d0_a_pin,
-	[RPM_SMD_CXO_D1_PIN]		= &msm8974_cxo_d1_pin,
-	[RPM_SMD_CXO_D1_A_PIN]		= &msm8974_cxo_d1_a_pin,
-	[RPM_SMD_CXO_A0_PIN]		= &msm8974_cxo_a0_pin,
-	[RPM_SMD_CXO_A0_A_PIN]		= &msm8974_cxo_a0_a_pin,
-	[RPM_SMD_CXO_A1_PIN]		= &msm8974_cxo_a1_pin,
-	[RPM_SMD_CXO_A1_A_PIN]		= &msm8974_cxo_a1_a_pin,
-	[RPM_SMD_CXO_A2_PIN]		= &msm8974_cxo_a2_pin,
-	[RPM_SMD_CXO_A2_A_PIN]		= &msm8974_cxo_a2_a_pin,
-=======
 DEFINE_CLK_SMD_RPM_XO_BUFFER(msm8974, cxo_d0, cxo_d0_a,
 				QCOM_SMD_RPM_CLK_BUF_A, 1);
 DEFINE_CLK_SMD_RPM_XO_BUFFER(msm8974, cxo_d1, cxo_d1_a,
@@ -693,7 +634,6 @@
 	[RPM_SMD_CXO_A1_A_PIN]		= &msm8974_cxo_a1_a_pin.hw,
 	[RPM_SMD_CXO_A2_PIN]		= &msm8974_cxo_a2_pin.hw,
 	[RPM_SMD_CXO_A2_A_PIN]		= &msm8974_cxo_a2_a_pin.hw,
->>>>>>> 158801d1
 };
 
 static const struct rpm_smd_clk_desc rpm_clk_msm8974 = {
@@ -1135,7 +1075,6 @@
 	.num_clks = ARRAY_SIZE(msm8998_clks),
 };
 
-<<<<<<< HEAD
 /* sdm660 */
 DEFINE_CLK_SMD_RPM_BRANCH(sdm660, bi_tcxo, bi_tcxo_a, QCOM_SMD_RPM_MISC_CLK, 0,
 								19200000);
@@ -1209,7 +1148,8 @@
 static const struct rpm_smd_clk_desc rpm_clk_sdm660 = {
 	.clks = sdm660_clks,
 	.num_clks = ARRAY_SIZE(sdm660_clks),
-=======
+};
+
 /* Holi */
 DEFINE_CLK_SMD_RPM_BRANCH(holi, bi_tcxo, bi_tcxo_ao,
 					QCOM_SMD_RPM_MISC_CLK, 0, 19200000);
@@ -1278,7 +1218,6 @@
 static const struct rpm_smd_clk_desc rpm_clk_holi = {
 	.clks = holi_clks,
 	.num_clks = ARRAY_SIZE(holi_clks),
->>>>>>> 158801d1
 };
 
 static const struct of_device_id rpm_smd_clk_match_table[] = {
@@ -1291,11 +1230,8 @@
 	{ .compatible = "qcom,rpmcc-msm8996", .data = &rpm_clk_msm8996 },
 	{ .compatible = "qcom,rpmcc-msm8998", .data = &rpm_clk_msm8998 },
 	{ .compatible = "qcom,rpmcc-qcs404",  .data = &rpm_clk_qcs404  },
-<<<<<<< HEAD
 	{ .compatible = "qcom,rpmcc-sdm660",  .data = &rpm_clk_sdm660  },
-=======
 	{ .compatible = "qcom,rpmcc-holi", .data = &rpm_clk_holi},
->>>>>>> 158801d1
 	{ }
 };
 MODULE_DEVICE_TABLE(of, rpm_smd_clk_match_table);
