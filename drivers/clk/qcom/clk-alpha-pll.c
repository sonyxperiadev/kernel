--- conflicted
+++ resolved
@@ -218,8 +218,6 @@
 #define PLL_OUT_MASK		0x7
 #define PLL_RATE_MARGIN		500
 
-<<<<<<< HEAD
-=======
 /* TRION PLL specific settings and offsets */
 #define TRION_PLL_CAL_VAL	0x44
 #define TRION_PCAL_DONE		BIT(26)
@@ -227,7 +225,6 @@
 /* LUCID PLL specific settings and offsets */
 #define LUCID_PCAL_DONE		BIT(27)
 
->>>>>>> 9ea491ae
 #define pll_alpha_width(p)					\
 		((PLL_ALPHA_VAL_U(p) - PLL_ALPHA_VAL(p) == 4) ?	\
 				 ALPHA_REG_BITWIDTH : ALPHA_REG_16BIT_WIDTH)
@@ -990,12 +987,8 @@
 	.recalc_rate = clk_trion_pll_recalc_rate,
 	.round_rate = clk_alpha_pll_round_rate,
 };
-<<<<<<< HEAD
-EXPORT_SYMBOL_GPL(clk_trion_fixed_pll_ops);
+EXPORT_SYMBOL_GPL(clk_alpha_pll_fixed_trion_ops);
 #endif
-=======
-EXPORT_SYMBOL_GPL(clk_alpha_pll_fixed_trion_ops);
->>>>>>> 9ea491ae
 
 static int __zonda_pll_is_enabled(struct clk_alpha_pll *pll,
 					struct regmap *regmap)
@@ -1964,12 +1957,12 @@
 				  val << PLL_POST_DIV_SHIFT);
 }
 
-const struct clk_ops clk_trion_pll_postdiv_ops = {
+const struct clk_ops clk_alpha_pll_postdiv_trion_ops = {
 	.recalc_rate = clk_trion_pll_postdiv_recalc_rate,
 	.round_rate = clk_trion_pll_postdiv_round_rate,
 	.set_rate = clk_trion_pll_postdiv_set_rate,
 };
-EXPORT_SYMBOL_GPL(clk_trion_pll_postdiv_ops);
+EXPORT_SYMBOL_GPL(clk_alpha_pll_postdiv_trion_ops);
 
 static long clk_alpha_pll_postdiv_fabia_round_rate(struct clk_hw *hw,
 				unsigned long rate, unsigned long *prate)
@@ -2051,8 +2044,15 @@
 				config->custom_reg_val[i]);
 }
 
-void clk_lucid_pll_configure(struct clk_alpha_pll *pll, struct regmap *regmap,
-				const struct alpha_pll_config *config)
+/**
+ * clk_lucid_pll_configure - configure the lucid pll
+ *
+ * @pll: clk alpha pll
+ * @regmap: register map
+ * @config: configuration to apply for pll
+ */
+void clk_trion_pll_configure(struct clk_alpha_pll *pll, struct regmap *regmap,
+			     const struct alpha_pll_config *config)
 {
 	int ret;
 
@@ -2066,7 +2066,7 @@
 	if (config->cal_l)
 		regmap_write(regmap, PLL_CAL_L_VAL(pll), config->cal_l);
 	else
-		regmap_write(regmap, PLL_CAL_L_VAL(pll), LUCID_PLL_CAL_VAL);
+		regmap_write(regmap, PLL_CAL_L_VAL(pll), TRION_PLL_CAL_VAL);
 
 	if (config->alpha)
 		regmap_write(regmap, PLL_ALPHA_VAL(pll), config->alpha);
@@ -2125,6 +2125,7 @@
 	regmap_update_bits(regmap, PLL_MODE(pll),
 				 PLL_RESET_N, PLL_RESET_N);
 }
+EXPORT_SYMBOL_GPL(clk_trion_pll_configure);
 
 static int alpha_pll_lucid_enable(struct clk_hw *hw)
 {
@@ -2205,14 +2206,10 @@
 }
 
 /*
- * The Lucid PLL requires a power-on self-calibration which happens when the
- * PLL comes out of reset. The calibration is performed at an output frequency
- * of ~1300 MHz which means that SW will have to vote on a voltage that's
- * equal to or greater than SVS_L1 on the corresponding rail. Since this is not
- * feasable to do in the atomic enable path, temporarily bring up the PLL here,
- * let it calibrate, and place it in standby before returning.
+ * The TRION PLL requires a power-on self-calibration which happens when the
+ * PLL comes out of reset. Calibrate in case it is not completed.
  */
-static int alpha_pll_lucid_prepare(struct clk_hw *hw)
+static int __alpha_pll_trion_prepare(struct clk_hw *hw, u32 pcal_done)
 {
 	struct clk_alpha_pll *pll = to_clk_alpha_pll(hw);
 	struct clk_hw *p;
@@ -2226,7 +2223,7 @@
 
 	/* Return early if calibration is not needed. */
 	regmap_read(pll->clkr.regmap, PLL_MODE(pll), &regval);
-	if (regval & LUCID_PCAL_DONE)
+	if (regval & pcal_done)
 		return 0;
 
 	if (pll->config) {
@@ -2272,7 +2269,17 @@
 	return alpha_pll_calc_rate(parent_rate, l, frac, ALPHA_REG_16BIT_WIDTH);
 }
 
-static int alpha_pll_lucid_set_rate(struct clk_hw *hw, unsigned long rate,
+static int alpha_pll_trion_prepare(struct clk_hw *hw)
+{
+	return __alpha_pll_trion_prepare(hw, TRION_PCAL_DONE);
+}
+
+static int alpha_pll_lucid_prepare(struct clk_hw *hw)
+{
+	return __alpha_pll_trion_prepare(hw, LUCID_PCAL_DONE);
+}
+
+static int alpha_pll_trion_set_rate(struct clk_hw *hw, unsigned long rate,
 				    unsigned long prate)
 {
 	struct clk_alpha_pll *pll = to_clk_alpha_pll(hw);
@@ -2538,18 +2545,9 @@
 	if (!p)
 		return -EINVAL;
 
-<<<<<<< HEAD
 	prate = clk_hw_get_rate(p);
 	if (!prate)
 		return -EINVAL;
-=======
-const struct clk_ops clk_alpha_pll_postdiv_trion_ops = {
-	.recalc_rate = clk_trion_pll_postdiv_recalc_rate,
-	.round_rate = clk_trion_pll_postdiv_round_rate,
-	.set_rate = clk_trion_pll_postdiv_set_rate,
-};
-EXPORT_SYMBOL_GPL(clk_alpha_pll_postdiv_trion_ops);
->>>>>>> 9ea491ae
 
 	ret = alpha_pll_lucid_5lpe_enable(hw);
 	if (ret)
@@ -2714,6 +2712,17 @@
 	return 0;
 }
 
+const struct clk_ops clk_alpha_pll_trion_ops = {
+	.prepare = alpha_pll_trion_prepare,
+	.enable = clk_trion_pll_enable,
+	.disable = clk_trion_pll_disable,
+	.is_enabled = clk_trion_pll_is_enabled,
+	.recalc_rate = clk_trion_pll_recalc_rate,
+	.round_rate = clk_alpha_pll_round_rate,
+	.set_rate = alpha_pll_trion_set_rate,
+};
+EXPORT_SYMBOL_GPL(clk_alpha_pll_trion_ops);
+
 const struct clk_ops clk_alpha_pll_lucid_ops = {
 	.prepare = alpha_pll_lucid_prepare,
 	.unprepare = clk_unprepare_regmap,
@@ -2724,7 +2733,7 @@
 	.is_enabled = alpha_pll_lucid_is_enabled,
 	.recalc_rate = alpha_pll_lucid_recalc_rate,
 	.round_rate = clk_alpha_pll_round_rate,
-	.set_rate = alpha_pll_lucid_set_rate,
+	.set_rate = alpha_pll_trion_set_rate,
 	.debug_init = clk_common_debug_init,
 	.init = clk_lucid_pll_init,
 #ifdef CONFIG_COMMON_CLK_QCOM_DEBUG
@@ -2752,24 +2761,6 @@
 };
 EXPORT_SYMBOL(clk_alpha_pll_lucid_5lpe_ops);
 
-const struct clk_ops clk_alpha_pll_fixed_lucid_ops = {
-	.prepare = clk_prepare_regmap,
-	.unprepare = clk_unprepare_regmap,
-	.pre_rate_change = clk_pre_change_regmap,
-	.post_rate_change = clk_post_change_regmap,
-	.enable = alpha_pll_lucid_enable,
-	.disable = alpha_pll_lucid_disable,
-	.is_enabled = alpha_pll_lucid_is_enabled,
-	.recalc_rate = alpha_pll_lucid_recalc_rate,
-	.round_rate = clk_alpha_pll_round_rate,
-	.debug_init = clk_common_debug_init,
-	.init = clk_lucid_pll_init,
-#ifdef CONFIG_COMMON_CLK_QCOM_DEBUG
-	.list_rate_vdd_level = clk_list_rate_vdd_level,
-#endif
-};
-EXPORT_SYMBOL(clk_alpha_pll_fixed_lucid_ops);
-
 const struct clk_ops clk_alpha_pll_postdiv_lucid_ops = {
 	.recalc_rate = clk_alpha_pll_postdiv_fabia_recalc_rate,
 	.round_rate = clk_alpha_pll_postdiv_fabia_round_rate,
@@ -2795,7 +2786,6 @@
 };
 EXPORT_SYMBOL(clk_alpha_pll_fixed_lucid_5lpe_ops);
 
-<<<<<<< HEAD
 const struct clk_ops clk_alpha_pll_postdiv_lucid_5lpe_ops = {
 	.recalc_rate = clk_alpha_pll_postdiv_fabia_recalc_rate,
 	.round_rate = clk_alpha_pll_postdiv_fabia_round_rate,
@@ -2805,17 +2795,6 @@
 
 int clk_lucid_evo_pll_configure(struct clk_alpha_pll *pll,
 		struct regmap *regmap, const struct alpha_pll_config *config)
-=======
-/**
- * clk_lucid_pll_configure - configure the lucid pll
- *
- * @pll: clk alpha pll
- * @regmap: register map
- * @config: configuration to apply for pll
- */
-void clk_trion_pll_configure(struct clk_alpha_pll *pll, struct regmap *regmap,
-			     const struct alpha_pll_config *config)
->>>>>>> 9ea491ae
 {
 	int ret;
 
@@ -2827,16 +2806,12 @@
 		ret |= regmap_update_bits(regmap, PLL_L_VAL(pll),
 					LUCID_EVO_PLL_L_VAL_MASK, config->l);
 
-<<<<<<< HEAD
 	if (config->cal_l)
 		ret |= regmap_update_bits(regmap, PLL_L_VAL(pll),
 				LUCID_EVO_PLL_CAL_L_VAL_MASK, config->cal_l);
 	else
 		ret |= regmap_update_bits(regmap, PLL_L_VAL(pll),
 			LUCID_EVO_PLL_CAL_L_VAL_MASK, LUCID_PLL_CAL_VAL);
-=======
-	regmap_write(regmap, PLL_CAL_L_VAL(pll), TRION_PLL_CAL_VAL);
->>>>>>> 9ea491ae
 
 	if (config->alpha)
 		ret |= regmap_write(regmap, PLL_ALPHA_VAL(pll), config->alpha);
@@ -2980,7 +2955,6 @@
 	regmap_write(pll->clkr.regmap, PLL_OPMODE(pll),
 			PLL_STANDBY);
 }
-<<<<<<< HEAD
 
 /*
  * The Lucid PLL requires a power-on self-calibration which happens when the
@@ -2991,15 +2965,6 @@
  * let it calibrate, and place it in standby before returning.
  */
 static int alpha_pll_lucid_evo_prepare(struct clk_hw *hw)
-=======
-EXPORT_SYMBOL_GPL(clk_trion_pll_configure);
-
-/*
- * The TRION PLL requires a power-on self-calibration which happens when the
- * PLL comes out of reset. Calibrate in case it is not completed.
- */
-static int __alpha_pll_trion_prepare(struct clk_hw *hw, u32 pcal_done)
->>>>>>> 9ea491ae
 {
 	struct clk_alpha_pll *pll = to_clk_alpha_pll(hw);
 	struct clk_hw *p;
@@ -3012,13 +2977,8 @@
 		return ret;
 
 	/* Return early if calibration is not needed. */
-<<<<<<< HEAD
 	regmap_read(pll->clkr.regmap, PLL_MODE(pll), &regval);
 	if (!(regval & LUCID_EVO_PCAL_NOT_DONE))
-=======
-	regmap_read(pll->clkr.regmap, PLL_STATUS(pll), &regval);
-	if (regval & pcal_done)
->>>>>>> 9ea491ae
 		return 0;
 
 	if (pll->config) {
@@ -3057,7 +3017,6 @@
 	return 0;
 }
 
-<<<<<<< HEAD
 static unsigned long
 alpha_pll_lucid_evo_recalc_rate(struct clk_hw *hw, unsigned long parent_rate)
 {
@@ -3108,20 +3067,6 @@
 
 static int alpha_pll_lucid_evo_set_rate(struct clk_hw *hw, unsigned long rate,
 					unsigned long prate)
-=======
-static int alpha_pll_trion_prepare(struct clk_hw *hw)
-{
-	return __alpha_pll_trion_prepare(hw, TRION_PCAL_DONE);
-}
-
-static int alpha_pll_lucid_prepare(struct clk_hw *hw)
-{
-	return __alpha_pll_trion_prepare(hw, LUCID_PCAL_DONE);
-}
-
-static int alpha_pll_trion_set_rate(struct clk_hw *hw, unsigned long rate,
-				    unsigned long prate)
->>>>>>> 9ea491ae
 {
 	struct clk_alpha_pll *pll = to_clk_alpha_pll(hw);
 	unsigned long rrate;
@@ -3174,7 +3119,6 @@
 	return 0;
 }
 
-<<<<<<< HEAD
 static void lucid_evo_pll_list_registers(struct seq_file *f,
 		struct clk_hw *hw)
 {
@@ -3249,29 +3193,6 @@
 #endif
 };
 EXPORT_SYMBOL(clk_alpha_pll_fixed_lucid_evo_ops);
-=======
-const struct clk_ops clk_alpha_pll_trion_ops = {
-	.prepare = alpha_pll_trion_prepare,
-	.enable = clk_trion_pll_enable,
-	.disable = clk_trion_pll_disable,
-	.is_enabled = clk_trion_pll_is_enabled,
-	.recalc_rate = clk_trion_pll_recalc_rate,
-	.round_rate = clk_alpha_pll_round_rate,
-	.set_rate = alpha_pll_trion_set_rate,
-};
-EXPORT_SYMBOL_GPL(clk_alpha_pll_trion_ops);
-
-const struct clk_ops clk_alpha_pll_lucid_ops = {
-	.prepare = alpha_pll_lucid_prepare,
-	.enable = clk_trion_pll_enable,
-	.disable = clk_trion_pll_disable,
-	.is_enabled = clk_trion_pll_is_enabled,
-	.recalc_rate = clk_trion_pll_recalc_rate,
-	.round_rate = clk_alpha_pll_round_rate,
-	.set_rate = alpha_pll_trion_set_rate,
-};
-EXPORT_SYMBOL_GPL(clk_alpha_pll_lucid_ops);
->>>>>>> 9ea491ae
 
 const struct clk_ops clk_alpha_pll_postdiv_lucid_evo_ops = {
 	.recalc_rate = clk_alpha_pll_postdiv_fabia_recalc_rate,
