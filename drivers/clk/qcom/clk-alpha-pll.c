--- conflicted
+++ resolved
@@ -14,23 +14,23 @@
 #include "common.h"
 
 #define PLL_MODE(p)		((p)->offset + 0x0)
-#define PLL_OUTCTRL		BIT(0)
-#define PLL_BYPASSNL		BIT(1)
-#define PLL_RESET_N		BIT(2)
-#define PLL_OFFLINE_REQ	BIT(7)
-#define PLL_LOCK_COUNT_SHIFT	8
-#define PLL_LOCK_COUNT_MASK	0x3f
-#define PLL_BIAS_COUNT_SHIFT	14
-#define PLL_BIAS_COUNT_MASK	0x3f
-#define PLL_VOTE_FSM_ENA	BIT(20)
-#define PLL_FSM_ENA		BIT(20)
-#define PLL_VOTE_FSM_RESET	BIT(21)
-#define PLL_UPDATE		BIT(22)
-#define PLL_UPDATE_BYPASS	BIT(23)
-#define PLL_OFFLINE_ACK	BIT(28)
-#define ALPHA_PLL_ACK_LATCH	BIT(29)
-#define PLL_ACTIVE_FLAG	BIT(30)
-#define PLL_LOCK_DET		BIT(31)
+# define PLL_OUTCTRL		BIT(0)
+# define PLL_BYPASSNL		BIT(1)
+# define PLL_RESET_N		BIT(2)
+# define PLL_OFFLINE_REQ	BIT(7)
+# define PLL_LOCK_COUNT_SHIFT	8
+# define PLL_LOCK_COUNT_MASK	0x3f
+# define PLL_BIAS_COUNT_SHIFT	14
+# define PLL_BIAS_COUNT_MASK	0x3f
+# define PLL_VOTE_FSM_ENA	BIT(20)
+# define PLL_FSM_ENA		BIT(20)
+# define PLL_VOTE_FSM_RESET	BIT(21)
+# define PLL_UPDATE		BIT(22)
+# define PLL_UPDATE_BYPASS	BIT(23)
+# define PLL_OFFLINE_ACK	BIT(28)
+# define ALPHA_PLL_ACK_LATCH	BIT(29)
+# define PLL_ACTIVE_FLAG	BIT(30)
+# define PLL_LOCK_DET		BIT(31)
 
 #define PLL_L_VAL(p)		((p)->offset + (p)->regs[PLL_OFF_L_VAL])
 #define PLL_CAL_L_VAL(p)	((p)->offset + (p)->regs[PLL_OFF_CAL_L_VAL])
@@ -38,12 +38,12 @@
 #define PLL_ALPHA_VAL_U(p)	((p)->offset + (p)->regs[PLL_OFF_ALPHA_VAL_U])
 
 #define PLL_USER_CTL(p)		((p)->offset + (p)->regs[PLL_OFF_USER_CTL])
-#define PLL_POST_DIV_SHIFT	8
-#define PLL_POST_DIV_MASK(p)	GENMASK((p)->width, 0)
-#define PLL_ALPHA_EN		BIT(24)
-#define PLL_ALPHA_MODE		BIT(25)
-#define PLL_VCO_SHIFT		20
-#define PLL_VCO_MASK		0x3
+# define PLL_POST_DIV_SHIFT	8
+# define PLL_POST_DIV_MASK(p)	GENMASK((p)->width, 0)
+# define PLL_ALPHA_EN		BIT(24)
+# define PLL_ALPHA_MODE		BIT(25)
+# define PLL_VCO_SHIFT		20
+# define PLL_VCO_MASK		0x3
 
 #define PLL_USER_CTL_U(p)	((p)->offset + (p)->regs[PLL_OFF_USER_CTL_U])
 #define PLL_USER_CTL_U1(p)	((p)->offset + (p)->regs[PLL_OFF_USER_CTL_U1])
@@ -102,11 +102,7 @@
 		[PLL_OFF_OPMODE] = 0x2c,
 		[PLL_OFF_FRAC] = 0x38,
 	},
-<<<<<<< HEAD
-	[CLK_ALPHA_PLL_TYPE_LUCID] =  {
-=======
 	[CLK_ALPHA_PLL_TYPE_TRION] = {
->>>>>>> 935f8bc6
 		[PLL_OFF_L_VAL] = 0x04,
 		[PLL_OFF_CAL_L_VAL] = 0x08,
 		[PLL_OFF_USER_CTL] = 0x0c,
@@ -117,7 +113,22 @@
 		[PLL_OFF_CONFIG_CTL_U1] = 0x20,
 		[PLL_OFF_TEST_CTL] = 0x24,
 		[PLL_OFF_TEST_CTL_U] = 0x28,
-<<<<<<< HEAD
+		[PLL_OFF_STATUS] = 0x30,
+		[PLL_OFF_OPMODE] = 0x38,
+		[PLL_OFF_ALPHA_VAL] = 0x40,
+		[PLL_OFF_CAL_VAL] = 0x44,
+	},
+	[CLK_ALPHA_PLL_TYPE_LUCID] =  {
+		[PLL_OFF_L_VAL] = 0x04,
+		[PLL_OFF_CAL_L_VAL] = 0x08,
+		[PLL_OFF_USER_CTL] = 0x0c,
+		[PLL_OFF_USER_CTL_U] = 0x10,
+		[PLL_OFF_USER_CTL_U1] = 0x14,
+		[PLL_OFF_CONFIG_CTL] = 0x18,
+		[PLL_OFF_CONFIG_CTL_U] = 0x1c,
+		[PLL_OFF_CONFIG_CTL_U1] = 0x20,
+		[PLL_OFF_TEST_CTL] = 0x24,
+		[PLL_OFF_TEST_CTL_U] = 0x28,
 		[PLL_OFF_TEST_CTL_U1] = 0x2c,
 		[PLL_OFF_STATUS] = 0x30,
 		[PLL_OFF_OPMODE] = 0x38,
@@ -151,12 +162,6 @@
 		[PLL_OFF_STATUS] = 0x30,
 		[PLL_OFF_OPMODE] = 0x38,
 		[PLL_OFF_ALPHA_VAL] = 0x40,
-=======
-		[PLL_OFF_STATUS] = 0x30,
-		[PLL_OFF_OPMODE] = 0x38,
-		[PLL_OFF_ALPHA_VAL] = 0x40,
-		[PLL_OFF_CAL_VAL] = 0x44,
->>>>>>> 935f8bc6
 	},
 };
 EXPORT_SYMBOL_GPL(clk_alpha_pll_regs);
@@ -812,95 +817,6 @@
 	return alpha_huayra_pll_round_rate(rate, *prate, &l, &a);
 }
 
-<<<<<<< HEAD
-static int clk_zonda_pll_is_enabled(struct clk_hw *hw)
-{
-	struct clk_alpha_pll *pll = to_clk_alpha_pll(hw);
-	u32 mode_regval, opmode_regval;
-	int ret;
-
-	ret = regmap_read(pll->clkr.regmap, PLL_MODE(pll), &mode_regval);
-	if (ret)
-		return ret;
-	ret = regmap_read(pll->clkr.regmap, PLL_OPMODE(pll), &opmode_regval);
-	if (ret)
-		return ret;
-
-	return (opmode_regval & PLL_OPMODE_RUN) &&
-		(mode_regval & PLL_OUTCTRL);
-}
-
-void clk_zonda_pll_configure(struct clk_alpha_pll *pll, struct regmap *regmap,
-				const struct alpha_pll_config *config)
-{
-	if (config->l)
-		regmap_write(regmap, PLL_L_VAL(pll), config->l);
-
-	if (config->alpha)
-		regmap_write(regmap, PLL_ALPHA_VAL(pll), config->alpha);
-
-	if (config->config_ctl_val)
-		regmap_write(regmap, PLL_CONFIG_CTL(pll),
-				config->config_ctl_val);
-
-	if (config->config_ctl_hi_val)
-		regmap_write(regmap, PLL_CONFIG_CTL_U(pll),
-				config->config_ctl_hi_val);
-
-	if (config->config_ctl_hi1_val)
-		regmap_write(regmap, PLL_CONFIG_CTL_U1(pll),
-				config->config_ctl_hi1_val);
-
-	if (config->user_ctl_val)
-		regmap_write(regmap, PLL_USER_CTL(pll),
-				config->user_ctl_val);
-
-	if (config->user_ctl_hi_val)
-		regmap_write(regmap, PLL_USER_CTL_U(pll),
-				config->user_ctl_hi_val);
-
-	if (config->user_ctl_hi1_val)
-		regmap_write(regmap, PLL_USER_CTL_U1(pll),
-				config->user_ctl_hi1_val);
-
-	if (config->test_ctl_val)
-		regmap_write(regmap, PLL_TEST_CTL(pll),
-				config->test_ctl_val);
-
-	if (config->test_ctl_hi_val)
-		regmap_write(regmap, PLL_TEST_CTL_U(pll),
-				config->test_ctl_hi_val);
-
-	if (config->test_ctl_hi1_val)
-		regmap_write(regmap, PLL_TEST_CTL_U1(pll),
-				config->test_ctl_hi1_val);
-
-	regmap_update_bits(regmap, PLL_MODE(pll),
-			 PLL_BYPASSNL, 0);
-
-	/* Disable PLL output */
-	regmap_update_bits(regmap, PLL_MODE(pll),
-			 PLL_OUTCTRL, 0);
-
-	/* Set operation mode to OFF */
-	regmap_write(regmap, PLL_OPMODE(pll), PLL_OPMODE_STANDBY);
-
-	/* PLL should be in OFF mode before continuing */
-	wmb();
-
-	/* Place the PLL in STANDBY mode */
-	regmap_update_bits(regmap, PLL_MODE(pll),
-				 PLL_RESET_N, PLL_RESET_N);
-}
-
-static int clk_zonda_pll_enable(struct clk_hw *hw)
-{
-	struct clk_alpha_pll *pll = to_clk_alpha_pll(hw);
-	u32 val, test_ctl_val;
-	int ret;
-
-	ret = regmap_read(pll->clkr.regmap, PLL_MODE(pll), &val);
-=======
 static int trion_pll_is_enabled(struct clk_alpha_pll *pll,
 				struct regmap *regmap)
 {
@@ -930,7 +846,6 @@
 	int ret;
 
 	ret = regmap_read(regmap, PLL_MODE(pll), &val);
->>>>>>> 935f8bc6
 	if (ret)
 		return ret;
 
@@ -942,7 +857,188 @@
 		return wait_for_pll_enable_active(pll);
 	}
 
-<<<<<<< HEAD
+	/* Set operation mode to RUN */
+	regmap_write(regmap, PLL_OPMODE(pll), TRION_PLL_RUN);
+
+	ret = wait_for_pll_enable_lock(pll);
+	if (ret)
+		return ret;
+
+	/* Enable the PLL outputs */
+	ret = regmap_update_bits(regmap, PLL_USER_CTL(pll),
+				 TRION_PLL_OUT_MASK, TRION_PLL_OUT_MASK);
+	if (ret)
+		return ret;
+
+	/* Enable the global PLL outputs */
+	return regmap_update_bits(regmap, PLL_MODE(pll),
+				 PLL_OUTCTRL, PLL_OUTCTRL);
+}
+
+static void clk_trion_pll_disable(struct clk_hw *hw)
+{
+	struct clk_alpha_pll *pll = to_clk_alpha_pll(hw);
+	struct regmap *regmap = pll->clkr.regmap;
+	u32 val;
+	int ret;
+
+	ret = regmap_read(regmap, PLL_MODE(pll), &val);
+	if (ret)
+		return;
+
+	/* If in FSM mode, just unvote it */
+	if (val & PLL_VOTE_FSM_ENA) {
+		clk_disable_regmap(hw);
+		return;
+	}
+
+	/* Disable the global PLL output */
+	ret = regmap_update_bits(regmap, PLL_MODE(pll), PLL_OUTCTRL, 0);
+	if (ret)
+		return;
+
+	/* Disable the PLL outputs */
+	ret = regmap_update_bits(regmap, PLL_USER_CTL(pll),
+				 TRION_PLL_OUT_MASK, 0);
+	if (ret)
+		return;
+
+	/* Place the PLL mode in STANDBY */
+	regmap_write(regmap, PLL_OPMODE(pll), TRION_PLL_STANDBY);
+	regmap_update_bits(regmap, PLL_MODE(pll), PLL_RESET_N, PLL_RESET_N);
+}
+
+static unsigned long
+clk_trion_pll_recalc_rate(struct clk_hw *hw, unsigned long parent_rate)
+{
+	struct clk_alpha_pll *pll = to_clk_alpha_pll(hw);
+	struct regmap *regmap = pll->clkr.regmap;
+	u32 l, frac;
+	u64 prate = parent_rate;
+
+	regmap_read(regmap, PLL_L_VAL(pll), &l);
+	regmap_read(regmap, PLL_ALPHA_VAL(pll), &frac);
+
+	return alpha_pll_calc_rate(prate, l, frac, ALPHA_REG_16BIT_WIDTH);
+}
+
+static long clk_trion_pll_round_rate(struct clk_hw *hw, unsigned long rate,
+				     unsigned long *prate)
+{
+	struct clk_alpha_pll *pll = to_clk_alpha_pll(hw);
+	unsigned long min_freq, max_freq;
+	u32 l;
+	u64 a;
+
+	rate = alpha_pll_round_rate(rate, *prate,
+				    &l, &a, ALPHA_REG_16BIT_WIDTH);
+	if (!pll->vco_table || alpha_pll_find_vco(pll, rate))
+		return rate;
+
+	min_freq = pll->vco_table[0].min_freq;
+	max_freq = pll->vco_table[pll->num_vco - 1].max_freq;
+
+	return clamp(rate, min_freq, max_freq);
+}
+
+static int clk_zonda_pll_is_enabled(struct clk_hw *hw)
+{
+	struct clk_alpha_pll *pll = to_clk_alpha_pll(hw);
+	u32 mode_regval, opmode_regval;
+	int ret;
+
+	ret = regmap_read(pll->clkr.regmap, PLL_MODE(pll), &mode_regval);
+	if (ret)
+		return ret;
+	ret = regmap_read(pll->clkr.regmap, PLL_OPMODE(pll), &opmode_regval);
+	if (ret)
+		return ret;
+
+	return (opmode_regval & PLL_OPMODE_RUN) &&
+		(mode_regval & PLL_OUTCTRL);
+}
+
+void clk_zonda_pll_configure(struct clk_alpha_pll *pll, struct regmap *regmap,
+				const struct alpha_pll_config *config)
+{
+	if (config->l)
+		regmap_write(regmap, PLL_L_VAL(pll), config->l);
+
+	if (config->alpha)
+		regmap_write(regmap, PLL_ALPHA_VAL(pll), config->alpha);
+
+	if (config->config_ctl_val)
+		regmap_write(regmap, PLL_CONFIG_CTL(pll),
+				config->config_ctl_val);
+
+	if (config->config_ctl_hi_val)
+		regmap_write(regmap, PLL_CONFIG_CTL_U(pll),
+				config->config_ctl_hi_val);
+
+	if (config->config_ctl_hi1_val)
+		regmap_write(regmap, PLL_CONFIG_CTL_U1(pll),
+				config->config_ctl_hi1_val);
+
+	if (config->user_ctl_val)
+		regmap_write(regmap, PLL_USER_CTL(pll),
+				config->user_ctl_val);
+
+	if (config->user_ctl_hi_val)
+		regmap_write(regmap, PLL_USER_CTL_U(pll),
+				config->user_ctl_hi_val);
+
+	if (config->user_ctl_hi1_val)
+		regmap_write(regmap, PLL_USER_CTL_U1(pll),
+				config->user_ctl_hi1_val);
+
+	if (config->test_ctl_val)
+		regmap_write(regmap, PLL_TEST_CTL(pll),
+				config->test_ctl_val);
+
+	if (config->test_ctl_hi_val)
+		regmap_write(regmap, PLL_TEST_CTL_U(pll),
+				config->test_ctl_hi_val);
+
+	if (config->test_ctl_hi1_val)
+		regmap_write(regmap, PLL_TEST_CTL_U1(pll),
+				config->test_ctl_hi1_val);
+
+	regmap_update_bits(regmap, PLL_MODE(pll),
+			 PLL_BYPASSNL, 0);
+
+	/* Disable PLL output */
+	regmap_update_bits(regmap, PLL_MODE(pll),
+			 PLL_OUTCTRL, 0);
+
+	/* Set operation mode to OFF */
+	regmap_write(regmap, PLL_OPMODE(pll), PLL_OPMODE_STANDBY);
+
+	/* PLL should be in OFF mode before continuing */
+	wmb();
+
+	/* Place the PLL in STANDBY mode */
+	regmap_update_bits(regmap, PLL_MODE(pll),
+				 PLL_RESET_N, PLL_RESET_N);
+}
+
+static int clk_zonda_pll_enable(struct clk_hw *hw)
+{
+	struct clk_alpha_pll *pll = to_clk_alpha_pll(hw);
+	u32 val, test_ctl_val;
+	int ret;
+
+	ret = regmap_read(pll->clkr.regmap, PLL_MODE(pll), &val);
+	if (ret)
+		return ret;
+
+	/* If in FSM mode, just vote for it */
+	if (val & PLL_VOTE_FSM_ENA) {
+		ret = clk_enable_regmap(hw);
+		if (ret)
+			return ret;
+		return wait_for_pll_enable_active(pll);
+	}
+
 	/* Get the PLL out of bypass mode */
 	ret = regmap_update_bits(pll->clkr.regmap, PLL_MODE(pll),
 						PLL_BYPASSNL, PLL_BYPASSNL);
@@ -974,28 +1070,16 @@
 		ret = wait_for_zonda_pll_freq_lock(pll);
 	else
 		ret = wait_for_pll_enable_lock(pll);
-=======
-	/* Set operation mode to RUN */
-	regmap_write(regmap, PLL_OPMODE(pll), TRION_PLL_RUN);
-
-	ret = wait_for_pll_enable_lock(pll);
->>>>>>> 935f8bc6
 	if (ret)
 		return ret;
 
 	/* Enable the PLL outputs */
-<<<<<<< HEAD
 	ret = regmap_update_bits(pll->clkr.regmap, PLL_USER_CTL(pll),
 				ZONDA_PLL_OUT_MASK, ZONDA_PLL_OUT_MASK);
-=======
-	ret = regmap_update_bits(regmap, PLL_USER_CTL(pll),
-				 TRION_PLL_OUT_MASK, TRION_PLL_OUT_MASK);
->>>>>>> 935f8bc6
 	if (ret)
 		return ret;
 
 	/* Enable the global PLL outputs */
-<<<<<<< HEAD
 	ret = regmap_update_bits(pll->clkr.regmap, PLL_MODE(pll),
 				 PLL_OUTCTRL, PLL_OUTCTRL);
 	if (ret)
@@ -1014,20 +1098,6 @@
 	int ret;
 
 	ret = regmap_read(pll->clkr.regmap, off + PLL_MODE(pll), &val);
-=======
-	return regmap_update_bits(regmap, PLL_MODE(pll),
-				 PLL_OUTCTRL, PLL_OUTCTRL);
-}
-
-static void clk_trion_pll_disable(struct clk_hw *hw)
-{
-	struct clk_alpha_pll *pll = to_clk_alpha_pll(hw);
-	struct regmap *regmap = pll->clkr.regmap;
-	u32 val;
-	int ret;
-
-	ret = regmap_read(regmap, PLL_MODE(pll), &val);
->>>>>>> 935f8bc6
 	if (ret)
 		return;
 
@@ -1038,17 +1108,12 @@
 	}
 
 	/* Disable the global PLL output */
-<<<<<<< HEAD
 	ret = regmap_update_bits(pll->clkr.regmap, PLL_MODE(pll),
 							PLL_OUTCTRL, 0);
-=======
-	ret = regmap_update_bits(regmap, PLL_MODE(pll), PLL_OUTCTRL, 0);
->>>>>>> 935f8bc6
 	if (ret)
 		return;
 
 	/* Disable the PLL outputs */
-<<<<<<< HEAD
 	ret = regmap_update_bits(pll->clkr.regmap, PLL_USER_CTL(pll),
 					ZONDA_PLL_OUT_MASK, 0);
 
@@ -1118,49 +1183,6 @@
 	regmap_read(pll->clkr.regmap, PLL_ALPHA_VAL(pll), &frac);
 
 	return alpha_pll_calc_rate(parent_rate, l, frac, ALPHA_BITWIDTH);
-=======
-	ret = regmap_update_bits(regmap, PLL_USER_CTL(pll),
-				 TRION_PLL_OUT_MASK, 0);
-	if (ret)
-		return;
-
-	/* Place the PLL mode in STANDBY */
-	regmap_write(regmap, PLL_OPMODE(pll), TRION_PLL_STANDBY);
-	regmap_update_bits(regmap, PLL_MODE(pll), PLL_RESET_N, PLL_RESET_N);
-}
-
-static unsigned long
-clk_trion_pll_recalc_rate(struct clk_hw *hw, unsigned long parent_rate)
-{
-	struct clk_alpha_pll *pll = to_clk_alpha_pll(hw);
-	struct regmap *regmap = pll->clkr.regmap;
-	u32 l, frac;
-	u64 prate = parent_rate;
-
-	regmap_read(regmap, PLL_L_VAL(pll), &l);
-	regmap_read(regmap, PLL_ALPHA_VAL(pll), &frac);
-
-	return alpha_pll_calc_rate(prate, l, frac, ALPHA_REG_16BIT_WIDTH);
-}
-
-static long clk_trion_pll_round_rate(struct clk_hw *hw, unsigned long rate,
-				     unsigned long *prate)
-{
-	struct clk_alpha_pll *pll = to_clk_alpha_pll(hw);
-	unsigned long min_freq, max_freq;
-	u32 l;
-	u64 a;
-
-	rate = alpha_pll_round_rate(rate, *prate,
-				    &l, &a, ALPHA_REG_16BIT_WIDTH);
-	if (!pll->vco_table || alpha_pll_find_vco(pll, rate))
-		return rate;
-
-	min_freq = pll->vco_table[0].min_freq;
-	max_freq = pll->vco_table[pll->num_vco - 1].max_freq;
-
-	return clamp(rate, min_freq, max_freq);
->>>>>>> 935f8bc6
 }
 
 const struct clk_ops clk_alpha_pll_ops = {
@@ -1193,7 +1215,15 @@
 };
 EXPORT_SYMBOL_GPL(clk_alpha_pll_hwfsm_ops);
 
-<<<<<<< HEAD
+const struct clk_ops clk_trion_fixed_pll_ops = {
+	.enable = clk_trion_pll_enable,
+	.disable = clk_trion_pll_disable,
+	.is_enabled = clk_trion_pll_is_enabled,
+	.recalc_rate = clk_trion_pll_recalc_rate,
+	.round_rate = clk_trion_pll_round_rate,
+};
+EXPORT_SYMBOL_GPL(clk_trion_fixed_pll_ops);
+
 const struct clk_ops clk_alpha_pll_zonda_ops = {
 	.enable = clk_zonda_pll_enable,
 	.disable = clk_zonda_pll_disable,
@@ -1203,16 +1233,6 @@
 	.set_rate = clk_zonda_pll_set_rate,
 };
 EXPORT_SYMBOL(clk_alpha_pll_zonda_ops);
-=======
-const struct clk_ops clk_trion_fixed_pll_ops = {
-	.enable = clk_trion_pll_enable,
-	.disable = clk_trion_pll_disable,
-	.is_enabled = clk_trion_pll_is_enabled,
-	.recalc_rate = clk_trion_pll_recalc_rate,
-	.round_rate = clk_trion_pll_round_rate,
-};
-EXPORT_SYMBOL_GPL(clk_trion_fixed_pll_ops);
->>>>>>> 935f8bc6
 
 static unsigned long
 clk_alpha_pll_postdiv_recalc_rate(struct clk_hw *hw, unsigned long parent_rate)
