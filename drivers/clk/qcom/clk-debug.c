--- conflicted
+++ resolved
@@ -266,17 +266,12 @@
 
 static int clk_debug_measure_get(void *data, u64 *val)
 {
-<<<<<<< HEAD
-=======
 	struct clk_regmap *rclk = NULL;
->>>>>>> 158801d1
 	struct clk_debug_mux *mux;
 	struct clk_hw *hw = data;
 	struct clk_hw *parent;
 	int ret = 0;
 	u32 regval;
-<<<<<<< HEAD
-=======
 
 	if (clk_is_regmap_clk(hw))
 		rclk = to_clk_regmap(hw);
@@ -286,7 +281,6 @@
 		if (ret)
 			return ret;
 	}
->>>>>>> 158801d1
 
 	mutex_lock(&clk_debug_lock);
 
