/* Copyright (c) 2017-2018, The Linux Foundation. All rights reserved.
 *
 * This program is free software; you can redistribute it and/or modify
 * it under the terms of the GNU General Public License version 2 and
 * only version 2 as published by the Free Software Foundation.
 *
 * This program is distributed in the hope that it will be useful,
 * but WITHOUT ANY WARRANTY; without even the implied warranty of
 * MERCHANTABILITY or FITNESS FOR A PARTICULAR PURPOSE.  See the
 * GNU General Public License for more details.
 *
 */
#ifndef __QCOM_TSENS_H__
#define __QCOM_TSENS_H__

#include <linux/kernel.h>
#include <linux/thermal.h>
#include <linux/interrupt.h>
#include <linux/types.h>
#include <linux/workqueue.h>
#include <linux/io.h>
#include <linux/delay.h>

#define DEBUG_SIZE				10
#define TSENS_MAX_SENSORS			16
#define TSENS_NUM_SENSORS_8937			11
#define TSENS_NUM_SENSORS_8909			5
#define TSENS_CONTROLLER_ID(n)			(n)
#define TSENS_CTRL_ADDR(n)			(n)
#define TSENS_TM_SN_STATUS(n)			((n) + 0xa0)

#define ONE_PT_CALIB		0x1
#define ONE_PT_CALIB2		0x2
#define TWO_PT_CALIB		0x3

#define SLOPE_FACTOR		1000
#define SLOPE_DEFAULT		3200

enum tsens_dbg_type {
	TSENS_DBG_POLL,
	TSENS_DBG_LOG_TEMP_READS,
	TSENS_DBG_LOG_INTERRUPT_TIMESTAMP,
	TSENS_DBG_LOG_BUS_ID_DATA,
	TSENS_DBG_MTC_DATA,
	TSENS_DBG_LOG_MAX
};

#define tsens_sec_to_msec_value		1000

struct tsens_device;

#if defined(CONFIG_THERMAL_TSENS)
int tsens2xxx_dbg(struct tsens_device *data, u32 id, u32 dbg_type, int *temp);
#else
static inline int tsens2xxx_dbg(struct tsens_device *data, u32 id,
						u32 dbg_type, int *temp)
{ return -ENXIO; }
#endif

struct tsens_dbg {
	u32				idx;
	unsigned long long		time_stmp[DEBUG_SIZE];
	unsigned long			temp[DEBUG_SIZE];
};

struct tsens_dbg_context {
	struct tsens_device		*tmdev;
	struct tsens_dbg		sensor_dbg_info[TSENS_MAX_SENSORS];
	int				tsens_critical_wd_cnt;
	u32				irq_idx;
	unsigned long long		irq_time_stmp[DEBUG_SIZE];
	struct delayed_work		tsens_critical_poll_test;
};

struct tsens_context {
	enum thermal_device_mode	high_th_state;
	enum thermal_device_mode	low_th_state;
	enum thermal_device_mode	crit_th_state;
	int				high_temp;
	int				low_temp;
	int				crit_temp;
	int				high_adc_code;
	int				low_adc_code;
};

struct tsens_sensor {
	struct tsens_device		*tmdev;
	struct thermal_zone_device	*tzd;
	u32				hw_id;
	u32				id;
	const char			*sensor_name;
	struct tsens_context		thr_state;
	int				offset;
	int				slope;
};

/**
 * struct tsens_ops - operations as supported by the tsens device
 * @init: Function to initialize the tsens device
 * @get_temp: Function which returns the temp in millidegC
 */
struct tsens_ops {
	int (*hw_init)(struct tsens_device *);
	int (*get_temp)(struct tsens_sensor *, int *);
	int (*set_trips)(struct tsens_sensor *, int, int);
	int (*interrupts_reg)(struct tsens_device *);
	int (*dbg)(struct tsens_device *, u32, u32, int *);
	int (*sensor_en)(struct tsens_device *, u32);
	int (*calibrate)(struct tsens_device *);
};

struct tsens_irqs {
	const char			*name;
	irqreturn_t (*handler)(int, void *);
};

/**
 * struct tsens_data - tsens instance specific data
 * @num_sensors: Max number of sensors supported by platform
 * @ops: operations the tsens instance supports
 * @hw_ids: Subset of sensors ids supported by platform, if not the first n
 */
struct tsens_data {
	const u32			num_sensors;
	const struct tsens_ops		*ops;
	unsigned int			*hw_ids;
	u32				temp_factor;
	bool				cycle_monitor;
	u32				cycle_compltn_monitor_mask;
	bool				wd_bark;
	u32				wd_bark_mask;
	bool				mtc;
	bool				valid_status_check;
	u32				ver_major;
	u32				ver_minor;
};

struct tsens_mtc_sysfs {
	u32			zone_log;
	int			zone_mtc;
	int			th1;
	int			th2;
	u32			zone_hist;
};

struct tsens_device {
	struct device			*dev;
	struct platform_device		*pdev;
	struct list_head		list;
	bool				prev_reading_avail;
	struct regmap			*map;
	struct regmap_field		*status_field;
	void __iomem			*tsens_srot_addr;
	void __iomem			*tsens_tm_addr;
	void __iomem			*tsens_calib_addr;
	const struct tsens_ops		*ops;
	struct tsens_dbg_context	tsens_dbg;
	spinlock_t			tsens_crit_lock;
	spinlock_t			tsens_upp_low_lock;
	const struct tsens_data		*ctrl_data;
	struct tsens_mtc_sysfs  mtcsys;
	struct tsens_sensor		sensor[0];
};

extern const struct tsens_data data_tsens2xxx, data_tsens23xx, data_tsens24xx;
<<<<<<< HEAD
extern const struct tsens_data data_tsens14xx, data_tsens14xx_8976;
=======
extern const struct tsens_data data_tsens14xx, data_tsens1xxx_8909;
>>>>>>> fab936c6
extern struct list_head tsens_device_list;

extern int calibrate_8937(struct tsens_device *tmdev);
extern int calibrate_8909(struct tsens_device *tmdev);

#endif /* __QCOM_TSENS_H__ */<|MERGE_RESOLUTION|>--- conflicted
+++ resolved
@@ -23,8 +23,7 @@
 
 #define DEBUG_SIZE				10
 #define TSENS_MAX_SENSORS			16
-#define TSENS_NUM_SENSORS_8937			11
-#define TSENS_NUM_SENSORS_8909			5
+#define TSENS_1x_MAX_SENSORS			11
 #define TSENS_CONTROLLER_ID(n)			(n)
 #define TSENS_CTRL_ADDR(n)			(n)
 #define TSENS_TM_SN_STATUS(n)			((n) + 0xa0)
@@ -32,9 +31,6 @@
 #define ONE_PT_CALIB		0x1
 #define ONE_PT_CALIB2		0x2
 #define TWO_PT_CALIB		0x3
-
-#define SLOPE_FACTOR		1000
-#define SLOPE_DEFAULT		3200
 
 enum tsens_dbg_type {
 	TSENS_DBG_POLL,
@@ -147,7 +143,6 @@
 	struct device			*dev;
 	struct platform_device		*pdev;
 	struct list_head		list;
-	bool				prev_reading_avail;
 	struct regmap			*map;
 	struct regmap_field		*status_field;
 	void __iomem			*tsens_srot_addr;
@@ -163,14 +158,7 @@
 };
 
 extern const struct tsens_data data_tsens2xxx, data_tsens23xx, data_tsens24xx;
-<<<<<<< HEAD
 extern const struct tsens_data data_tsens14xx, data_tsens14xx_8976;
-=======
-extern const struct tsens_data data_tsens14xx, data_tsens1xxx_8909;
->>>>>>> fab936c6
 extern struct list_head tsens_device_list;
 
-extern int calibrate_8937(struct tsens_device *tmdev);
-extern int calibrate_8909(struct tsens_device *tmdev);
-
 #endif /* __QCOM_TSENS_H__ */