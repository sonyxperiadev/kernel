/* Copyright (c) 2012-2018, The Linux Foundation. All rights reserved.
 *
 * This program is free software; you can redistribute it and/or modify
 * it under the terms of the GNU General Public License version 2 and
 * only version 2 as published by the Free Software Foundation.
 *
 * This program is distributed in the hope that it will be useful,
 * but WITHOUT ANY WARRANTY; without even the implied warranty of
 * MERCHANTABILITY or FITNESS FOR A PARTICULAR PURPOSE.  See the
 * GNU General Public License for more details.
 *
 */

#include <linux/module.h>
#include <linux/platform_device.h>
#include <linux/slab.h>
#include <linux/err.h>
#include <linux/of.h>
#include <linux/vmalloc.h>
#include "tsens.h"
#include "thermal_core.h"

#define TSENS_DRIVER_NAME			"msm-tsens"

#define TSENS_UPPER_LOWER_INTERRUPT_CTRL(n)		(n)
#define TSENS_INTERRUPT_EN		BIT(0)

#define TSENS_S0_UPPER_LOWER_STATUS_CTRL_ADDR(n)	((n) + 0x04)
#define TSENS_UPPER_STATUS_CLR		BIT(21)
#define TSENS_LOWER_STATUS_CLR		BIT(20)
#define TSENS_UPPER_THRESHOLD_MASK	0xffc00
#define TSENS_LOWER_THRESHOLD_MASK	0x3ff
#define TSENS_UPPER_THRESHOLD_SHIFT	10

#define TSENS_S0_STATUS_ADDR(n)		((n) + 0x30)
#define TSENS_S0_TRDY_ADDR(n)		((n) + 0x5c)
#define TSENS_SN_ADDR_OFFSET		0x4
#define TSENS_SN_STATUS_TEMP_MASK	0x3ff
#define TSENS_SN_STATUS_LOWER_STATUS	BIT(11)
#define TSENS_SN_STATUS_UPPER_STATUS	BIT(12)
#define TSENS_STATUS_ADDR_OFFSET			2

#define TSENS_TRDY_MASK			BIT(0)

#define TSENS_SN_STATUS_ADDR(n)	((n) + 0x44)
#define TSENS_SN_STATUS_VALID		BIT(14)
#define TSENS_SN_STATUS_VALID_MASK	0x4000
#define TSENS_TRDY_ADDR(n)		((n) + 0x84)

#define TSENS_CTRL_ADDR(n)		(n)
#define TSENS_EN				BIT(0)
#define TSENS_CTRL_SENSOR_EN_MASK(n)		((n >> 3) & 0x7ff)
#define TSENS_TRDY_RDY_MIN_TIME		2000
#define TSENS_TRDY_RDY_MAX_TIME		2100
#define TSENS_THRESHOLD_MAX_CODE	0x3ff
#define TSENS_THRESHOLD_MIN_CODE	0x0
#define TSENS_SCALE_MILLIDEG		1000

<<<<<<< HEAD
/* eeprom layout data for 8937 */
#define BASE0_MASK	0x000000ff
#define BASE1_MASK	0xff000000
#define BASE1_SHIFT	24

#define S0_P1_MASK		0x000001f8
#define S1_P1_MASK		0x001f8000
#define S2_P1_MASK_0_4		0xf8000000
#define S2_P1_MASK_5		0x00000001
#define S3_P1_MASK		0x00001f80
#define S4_P1_MASK		0x01f80000
#define S5_P1_MASK		0x00003f00
#define S6_P1_MASK		0x03f00000
#define S7_P1_MASK		0x0000003f
#define S8_P1_MASK		0x0003f000
#define S9_P1_MASK		0x0000003f
#define S10_P1_MASK		0x0003f000

#define S0_P2_MASK		0x00007e00
#define S1_P2_MASK		0x07e00000
#define S2_P2_MASK		0x0000007e
#define S3_P2_MASK		0x0007e000
#define S4_P2_MASK		0x7e000000
#define S5_P2_MASK		0x000fc000
#define S6_P2_MASK		0xfc000000
#define S7_P2_MASK		0x00000fc0
#define S8_P2_MASK		0x00fc0000
#define S9_P2_MASK		0x00000fc0
#define S10_P2_MASK		0x00fc0000

#define S0_P1_SHIFT     3
#define S1_P1_SHIFT     15
#define S2_P1_SHIFT_0_4 27
#define S2_P1_SHIFT_5   5
#define S3_P1_SHIFT     7
#define S4_P1_SHIFT     19
#define S5_P1_SHIFT     8
#define S6_P1_SHIFT     20
#define S8_P1_SHIFT     12
#define S10_P1_SHIFT    12

#define S0_P2_SHIFT     9
#define S1_P2_SHIFT     21
#define S2_P2_SHIFT     1
#define S3_P2_SHIFT     13
#define S4_P2_SHIFT     25
#define S5_P2_SHIFT     14
#define S6_P2_SHIFT     26
#define S7_P2_SHIFT     6
#define S8_P2_SHIFT     18
#define S9_P2_SHIFT     6
#define S10_P2_SHIFT    18

#define CAL_SEL_MASK	0x00000007


/* eeprom layout data for 8976 */
#define BASE0_8976_MASK		0x000000ff
#define BASE1_8976_MASK		0x000000ff
#define BASE1_8976_SHIFT	8

#define S0_P1_8976_MASK		0x00003f00
#define S1_P1_8976_MASK		0x03f00000
#define S2_P1_8976_MASK		0x0000003f
#define S3_P1_8976_MASK		0x0003f000
#define S4_P1_8976_MASK		0x00003f00
#define S5_P1_8976_MASK		0x03f00000
#define S6_P1_8976_MASK		0x0000003f
#define S7_P1_8976_MASK		0x0003f000
#define S8_P1_8976_MASK		0x000001f8
#define S9_P1_8976_MASK		0x001f8000
#define S10_P1_8976_MASK	0xf8000000
#define S10_P1_8976_MASK_1	0x00000001

#define S0_P2_8976_MASK		0x000fc000
#define S1_P2_8976_MASK		0xfc000000
#define S2_P2_8976_MASK		0x00000fc0
#define S3_P2_8976_MASK		0x00fc0000
#define S4_P2_8976_MASK		0x000fc000
#define S5_P2_8976_MASK		0xfc000000
#define S6_P2_8976_MASK		0x00000fc0
#define S7_P2_8976_MASK		0x00fc0000
#define S8_P2_8976_MASK		0x00007e00
#define S9_P2_8976_MASK		0x07e00000
#define S10_P2_8976_MASK	0x0000007e

#define S0_P1_8976_SHIFT	0x8
#define S1_P1_8976_SHIFT	0x14
#define S2_P1_8976_SHIFT	0x0
#define S3_P1_8976_SHIFT	0xc
#define S4_P1_8976_SHIFT	0x8
#define S5_P1_8976_SHIFT	0x14
#define S6_P1_8976_SHIFT	0x0
#define S7_P1_8976_SHIFT	0xc
#define S8_P1_8976_SHIFT	0x3
#define S9_P1_8976_SHIFT	0xf
#define S10_P1_8976_SHIFT	0x1b
#define S10_P1_8976_SHIFT_1	0

#define S0_P2_8976_SHIFT	0xe
#define S1_P2_8976_SHIFT	0x1a
#define S2_P2_8976_SHIFT	0x6
#define S3_P2_8976_SHIFT	0x12
#define S4_P2_8976_SHIFT	0xe
#define S5_P2_8976_SHIFT	0x1a
#define S6_P2_8976_SHIFT	0x6
#define S7_P2_8976_SHIFT	0x12
#define S8_P2_8976_SHIFT	0x9
#define S9_P2_8976_SHIFT	0x15
#define S10_P2_8976_SHIFT	0x1

#define CAL_SEL_MASK_8976	0x3

#define CAL_DEGC_PT1		30
#define CAL_DEGC_PT2		120
#define SLOPE_FACTOR		1000
#define SLOPE_DEFAULT		3200

/*
 * Use this function on devices where slope and offset calculations
 * depend on calibration data read from qfprom. On others the slope
 * and offset values are derived from tz->tzp->slope and tz->tzp->offset
 * resp.
 */
static void compute_intercept_slope(struct tsens_device *tmdev, u32 *p1,
			     u32 *p2, u32 mode)
{
	int i;
	int num, den;

	for (i = 0; i < TSENS_1x_MAX_SENSORS; i++) {
		pr_debug(
			"sensor%d - data_point1:%#x data_point2:%#x\n",
			i, p1[i], p2[i]);

		tmdev->sensor[i].slope = SLOPE_DEFAULT;
		if (mode == TWO_PT_CALIB) {
			/*
			 * slope (m) = adc_code2 - adc_code1 (y2 - y1)/
			 *	temp_120_degc - temp_30_degc (x2 - x1)
			 */
			num = p2[i] - p1[i];
			num *= SLOPE_FACTOR;
			den = CAL_DEGC_PT2 - CAL_DEGC_PT1;
			tmdev->sensor[i].slope = num / den;
		}

		tmdev->sensor[i].offset = (p1[i] * SLOPE_FACTOR) -
				(CAL_DEGC_PT1 *
				tmdev->sensor[i].slope);
		pr_debug("offset:%d\n", tmdev->sensor[i].offset);
	}
}

static void compute_intercept_slope_8976(struct tsens_device *tmdev, u32 *p1,
			     u32 *p2, u32 mode)
{
	int i;

	tmdev->sensor[0].slope = 3313;
	tmdev->sensor[1].slope = 3275;
	tmdev->sensor[2].slope = 3320;
	tmdev->sensor[3].slope = 3246;
	tmdev->sensor[4].slope = 3279;
	tmdev->sensor[5].slope = 3257;
	tmdev->sensor[6].slope = 3234;
	tmdev->sensor[7].slope = 3269;
	tmdev->sensor[8].slope = 3255;
	tmdev->sensor[9].slope = 3239;
	tmdev->sensor[10].slope = 3286;

	for (i = 0; i < TSENS_1x_MAX_SENSORS; i++) {
		pr_debug("sensor%d - data_point1:%#x data_point2:%#x\n",
			i, p1[i], p2[i]);

		tmdev->sensor[i].offset = (p1[i] * SLOPE_FACTOR) -
				(CAL_DEGC_PT1 *
				tmdev->sensor[i].slope);
		pr_debug("offset:%d\n", tmdev->sensor[i].offset);
	}
}

=======
>>>>>>> fab936c6
static int code_to_degc(u32 adc_code, const struct tsens_sensor *sensor)
{
	int degc, num, den;

	num = (adc_code * SLOPE_FACTOR) - sensor->offset;
	den = sensor->slope;

	if (num > 0)
		degc = num + (den / 2);
	else if (num < 0)
		degc = num - (den / 2);
	else
		degc = num;

	degc /= den;

	return degc;
}

static int degc_to_code(int degc, const struct tsens_sensor *sensor)
{
	int code = ((degc * sensor->slope)
		+ sensor->offset)/SLOPE_FACTOR;

	if (code > TSENS_THRESHOLD_MAX_CODE)
		code = TSENS_THRESHOLD_MAX_CODE;
	else if (code < TSENS_THRESHOLD_MIN_CODE)
		code = TSENS_THRESHOLD_MIN_CODE;
	pr_debug("raw_code:0x%x, degc:%d\n",
			code, degc);
	return code;
}

<<<<<<< HEAD
static int calibrate_8976(struct tsens_device *tmdev)
{
	int base0 = 0, base1 = 0, i;
	u32 p1[TSENS_1x_MAX_SENSORS], p2[TSENS_1x_MAX_SENSORS];
	int mode = 0, tmp = 0;
	u32 qfprom_cdata[6] = {0, 0, 0, 0, 0, 0};

	qfprom_cdata[0] = readl_relaxed(tmdev->tsens_calib_addr + 0x218);
	qfprom_cdata[1] = readl_relaxed(tmdev->tsens_calib_addr + 0x21c);
	qfprom_cdata[2] = readl_relaxed(tmdev->tsens_calib_addr + 0x220);
	qfprom_cdata[3] = readl_relaxed(tmdev->tsens_calib_addr + 0x224);
	qfprom_cdata[4] = readl_relaxed(tmdev->tsens_calib_addr + 0x228);
	qfprom_cdata[5] = readl_relaxed(tmdev->tsens_calib_addr + 0x22c);

	mode = (qfprom_cdata[4] & CAL_SEL_MASK_8976);
	pr_debug("calibration mode is %d\n", mode);

	switch (mode) {
	case TWO_PT_CALIB:
		base1 = (qfprom_cdata[2] & BASE1_8976_MASK) >> BASE1_8976_SHIFT;
		p2[0] = (qfprom_cdata[0] & S0_P2_8976_MASK) >> S0_P2_8976_SHIFT;
		p2[1] = (qfprom_cdata[0] & S1_P2_8976_MASK) >> S1_P2_8976_SHIFT;
		p2[2] = (qfprom_cdata[1] & S2_P2_8976_MASK) >> S2_P2_8976_SHIFT;
		p2[3] = (qfprom_cdata[1] & S3_P2_8976_MASK) >> S3_P2_8976_SHIFT;
		p2[4] = (qfprom_cdata[2] & S4_P2_8976_MASK) >> S4_P2_8976_SHIFT;
		p2[5] = (qfprom_cdata[2] & S5_P2_8976_MASK) >> S5_P2_8976_SHIFT;
		p2[6] = (qfprom_cdata[3] & S6_P2_8976_MASK) >> S6_P2_8976_SHIFT;
		p2[7] = (qfprom_cdata[3] & S7_P2_8976_MASK) >> S7_P2_8976_SHIFT;
		p2[8] = (qfprom_cdata[4] & S8_P2_8976_MASK) >> S8_P2_8976_SHIFT;
		p2[9] = (qfprom_cdata[4] & S9_P2_8976_MASK) >> S9_P2_8976_SHIFT;
		p2[10] = (qfprom_cdata[5] & S10_P2_8976_MASK) >> S10_P2_8976_SHIFT;

		for (i = 0; i < TSENS_1x_MAX_SENSORS; i++)
			p2[i] = ((base1 + p2[i]) << 2);
		/* Fall through */
	case ONE_PT_CALIB2:
		base0 = (qfprom_cdata[0] & BASE0_8976_MASK);
		p1[0] = (qfprom_cdata[0] & S0_P1_8976_MASK) >> S0_P1_8976_SHIFT;
		p1[1] = (qfprom_cdata[0] & S1_P1_8976_MASK) >> S1_P1_8976_SHIFT;
		p1[2] = (qfprom_cdata[1] & S2_P1_8976_MASK) >> S2_P1_8976_SHIFT;
		p1[3] = (qfprom_cdata[1] & S3_P1_8976_MASK) >> S3_P1_8976_SHIFT;
		p1[4] = (qfprom_cdata[2] & S4_P1_8976_MASK) >> S4_P1_8976_SHIFT;
		p1[5] = (qfprom_cdata[2] & S5_P1_8976_MASK) >> S5_P1_8976_SHIFT;
		p1[6] = (qfprom_cdata[3] & S6_P1_8976_MASK) >> S6_P1_8976_SHIFT;
		p1[7] = (qfprom_cdata[3] & S7_P1_8976_MASK) >> S7_P1_8976_SHIFT;
		p1[8] = (qfprom_cdata[4] & S8_P1_8976_MASK) >> S8_P1_8976_SHIFT;
		p1[9] = (qfprom_cdata[4] & S9_P1_8976_MASK) >> S9_P1_8976_SHIFT;
		p1[10] = (qfprom_cdata[4] & S10_P1_8976_MASK) >> S10_P1_8976_SHIFT;
		tmp = (qfprom_cdata[5] & S10_P1_8976_MASK_1) << S10_P1_8976_SHIFT_1;
		p1[10] |= tmp;

		for (i = 0; i < TSENS_1x_MAX_SENSORS; i++)
			p1[i] = (((base0) + p1[i]) << 2);
		break;
	default:
		for (i = 0; i < TSENS_1x_MAX_SENSORS; i++) {
			p1[i] = 500;
			p2[i] = 780;
		}
		break;
	}

	compute_intercept_slope_8976(tmdev, p1, p2, mode);

	return 0;
}

static int calibrate_8937(struct tsens_device *tmdev)
{
	int base0 = 0, base1 = 0, i;
	u32 p1[TSENS_1x_MAX_SENSORS], p2[TSENS_1x_MAX_SENSORS];
	int mode = 0, tmp = 0;
	u32 qfprom_cdata[5] = {0, 0, 0, 0, 0};

	qfprom_cdata[0] = readl_relaxed(tmdev->tsens_calib_addr + 0x1D8);
	qfprom_cdata[1] = readl_relaxed(tmdev->tsens_calib_addr + 0x1DC);
	qfprom_cdata[2] = readl_relaxed(tmdev->tsens_calib_addr + 0x210);
	qfprom_cdata[3] = readl_relaxed(tmdev->tsens_calib_addr + 0x214);
	qfprom_cdata[4] = readl_relaxed(tmdev->tsens_calib_addr + 0x230);

	mode = (qfprom_cdata[2] & CAL_SEL_MASK);
	pr_debug("calibration mode is %d\n", mode);

	switch (mode) {
	case TWO_PT_CALIB:
		base1 = (qfprom_cdata[1] & BASE1_MASK) >> BASE1_SHIFT;
		p2[0] = (qfprom_cdata[2] & S0_P2_MASK) >> S0_P2_SHIFT;
		p2[1] = (qfprom_cdata[2] & S1_P2_MASK) >> S1_P2_SHIFT;
		p2[2] = (qfprom_cdata[3] & S2_P2_MASK) >> S2_P2_SHIFT;
		p2[3] = (qfprom_cdata[3] & S3_P2_MASK) >> S3_P2_SHIFT;
		p2[4] = (qfprom_cdata[3] & S4_P2_MASK) >> S4_P2_SHIFT;
		p2[5] = (qfprom_cdata[0] & S5_P2_MASK) >> S5_P2_SHIFT;
		p2[6] = (qfprom_cdata[0] & S6_P2_MASK) >> S6_P2_SHIFT;
		p2[7] = (qfprom_cdata[1] & S7_P2_MASK) >> S7_P2_SHIFT;
		p2[8] = (qfprom_cdata[1] & S8_P2_MASK) >> S8_P2_SHIFT;
		p2[9] = (qfprom_cdata[4] & S9_P2_MASK) >> S9_P2_SHIFT;
		p2[10] = (qfprom_cdata[4] & S10_P2_MASK) >> S10_P2_SHIFT;

		for (i = 0; i < TSENS_1x_MAX_SENSORS; i++)
			p2[i] = ((base1 + p2[i]) << 2);
		/* Fall through */
	case ONE_PT_CALIB2:
		base0 = (qfprom_cdata[0] & BASE0_MASK);
		p1[0] = (qfprom_cdata[2] & S0_P1_MASK) >> S0_P1_SHIFT;
		p1[1] = (qfprom_cdata[2] & S1_P1_MASK) >> S1_P1_SHIFT;
		p1[2] = (qfprom_cdata[2] & S2_P1_MASK_0_4) >> S2_P1_SHIFT_0_4;
		tmp = (qfprom_cdata[3] & S2_P1_MASK_5) << S2_P1_SHIFT_5;
		p1[2] |= tmp;
		p1[3] = (qfprom_cdata[3] & S3_P1_MASK) >> S3_P1_SHIFT;
		p1[4] = (qfprom_cdata[3] & S4_P1_MASK) >> S4_P1_SHIFT;
		p1[5] = (qfprom_cdata[0] & S5_P1_MASK) >> S5_P1_SHIFT;
		p1[6] = (qfprom_cdata[0] & S6_P1_MASK) >> S6_P1_SHIFT;
		p1[7] = (qfprom_cdata[1] & S7_P1_MASK);
		p1[8] = (qfprom_cdata[1] & S8_P1_MASK) >> S8_P1_SHIFT;
		p1[9] = (qfprom_cdata[4] & S9_P1_MASK);
		p1[10] = (qfprom_cdata[4] & S10_P1_MASK) >> S10_P1_SHIFT;

		for (i = 0; i < TSENS_1x_MAX_SENSORS; i++)
			p1[i] = (((base0) + p1[i]) << 2);
		break;
	default:
		for (i = 0; i < TSENS_1x_MAX_SENSORS; i++) {
			p1[i] = 500;
			p2[i] = 780;
		}
		break;
	}

	compute_intercept_slope(tmdev, p1, p2, mode);

	return 0;
}

=======
>>>>>>> fab936c6
static int tsens1xxx_get_temp(struct tsens_sensor *sensor, int *temp)
{
	struct tsens_device *tmdev = NULL;
	unsigned int code;
	void __iomem *sensor_addr;
	void __iomem *trdy_addr;
	int last_temp = 0, last_temp2 = 0, last_temp3 = 0;
	bool last_temp_valid = false, last_temp2_valid = false;
	bool last_temp3_valid = false;

	if (!sensor)
		return -EINVAL;

	tmdev = sensor->tmdev;

	if ((tmdev->ctrl_data->ver_major == 1) &&
			(tmdev->ctrl_data->ver_minor == 1)) {
		trdy_addr = TSENS_S0_TRDY_ADDR(tmdev->tsens_tm_addr);
		sensor_addr = TSENS_S0_STATUS_ADDR(tmdev->tsens_tm_addr);

		if (!(tmdev->prev_reading_avail)) {
			while (!((readl_relaxed(trdy_addr)) & TSENS_TRDY_MASK))
				usleep_range(TSENS_TRDY_RDY_MIN_TIME,
						TSENS_TRDY_RDY_MAX_TIME);
			tmdev->prev_reading_avail = true;
		}
	} else {
		trdy_addr = TSENS_TRDY_ADDR(tmdev->tsens_tm_addr);
		sensor_addr = TSENS_SN_STATUS_ADDR(tmdev->tsens_tm_addr);
	}

	code = readl_relaxed(sensor_addr +
			(sensor->hw_id << TSENS_STATUS_ADDR_OFFSET));
	last_temp = code & TSENS_SN_STATUS_TEMP_MASK;

	if (tmdev->ctrl_data->valid_status_check) {
		if (code & TSENS_SN_STATUS_VALID)
			last_temp_valid = true;
		else {
			code = readl_relaxed(sensor_addr +
				(sensor->hw_id << TSENS_STATUS_ADDR_OFFSET));
			last_temp2 = code & TSENS_SN_STATUS_TEMP_MASK;
			if (code & TSENS_SN_STATUS_VALID) {
				last_temp = last_temp2;
				last_temp2_valid = true;
			} else {
				code = readl_relaxed(sensor_addr +
					(sensor->hw_id <<
					TSENS_STATUS_ADDR_OFFSET));
				last_temp3 = code & TSENS_SN_STATUS_TEMP_MASK;
				if (code & TSENS_SN_STATUS_VALID) {
					last_temp = last_temp3;
					last_temp3_valid = true;
				}
			}
		}
	}

	if ((tmdev->ctrl_data->valid_status_check) &&
		(!last_temp_valid && !last_temp2_valid && !last_temp3_valid)) {
		if (last_temp == last_temp2)
			last_temp = last_temp2;
		else if (last_temp2 == last_temp3)
			last_temp = last_temp3;
	}

	*temp = code_to_degc(last_temp, sensor);
	*temp = *temp * TSENS_SCALE_MILLIDEG;

	if (tmdev->ops->dbg)
		tmdev->ops->dbg(tmdev, (u32)sensor->hw_id,
				TSENS_DBG_LOG_TEMP_READS, temp);

	return 0;
}

static int tsens_tz_activate_trip_type(struct tsens_sensor *tm_sensor,
			int trip, enum thermal_device_mode mode)
{
	struct tsens_device *tmdev = NULL;
	unsigned int reg_cntl, code, hi_code, lo_code, mask;

	/* clear the interrupt and unmask */
	if (!tm_sensor || trip < 0)
		return -EINVAL;

	tmdev = tm_sensor->tmdev;
	if (!tmdev)
		return -EINVAL;

	lo_code = TSENS_THRESHOLD_MIN_CODE;
	hi_code = TSENS_THRESHOLD_MAX_CODE;

	reg_cntl = readl_relaxed((TSENS_S0_UPPER_LOWER_STATUS_CTRL_ADDR
					(tmdev->tsens_tm_addr) +
					(tm_sensor->hw_id *
					TSENS_SN_ADDR_OFFSET)));

	switch (trip) {
	case THERMAL_TRIP_CONFIGURABLE_HI:
		tmdev->sensor[tm_sensor->hw_id].thr_state.high_th_state = mode;

		code = (reg_cntl & TSENS_UPPER_THRESHOLD_MASK)
					>> TSENS_UPPER_THRESHOLD_SHIFT;
		mask = TSENS_UPPER_STATUS_CLR;

		if (!(reg_cntl & TSENS_LOWER_STATUS_CLR))
			lo_code = (reg_cntl & TSENS_LOWER_THRESHOLD_MASK);
		break;
	case THERMAL_TRIP_CONFIGURABLE_LOW:
		tmdev->sensor[tm_sensor->hw_id].thr_state.low_th_state = mode;

		code = (reg_cntl & TSENS_LOWER_THRESHOLD_MASK);
		mask = TSENS_LOWER_STATUS_CLR;

		if (!(reg_cntl & TSENS_UPPER_STATUS_CLR))
			hi_code = (reg_cntl & TSENS_UPPER_THRESHOLD_MASK)
					>> TSENS_UPPER_THRESHOLD_SHIFT;
		break;
	default:
		return -EINVAL;
	}

	if (mode == THERMAL_DEVICE_DISABLED)
		writel_relaxed(reg_cntl | mask,
		(TSENS_S0_UPPER_LOWER_STATUS_CTRL_ADDR(tmdev->tsens_tm_addr) +
			(tm_sensor->hw_id * TSENS_SN_ADDR_OFFSET)));
	else
		writel_relaxed(reg_cntl & ~mask,
		(TSENS_S0_UPPER_LOWER_STATUS_CTRL_ADDR(tmdev->tsens_tm_addr) +
		(tm_sensor->hw_id * TSENS_SN_ADDR_OFFSET)));
	/* Enable the thresholds */
	mb();

	return 0;
}

static int tsens1xxx_set_trip_temp(struct tsens_sensor *tm_sensor,
						int low_temp, int high_temp)
{
	unsigned int reg_cntl;
	unsigned long flags;
	struct tsens_device *tmdev = NULL;
	int high_code, low_code, rc = 0;

	if (!tm_sensor)
		return -EINVAL;

	tmdev = tm_sensor->tmdev;
	if (!tmdev)
		return -EINVAL;

	spin_lock_irqsave(&tmdev->tsens_upp_low_lock, flags);

	if (high_temp != INT_MAX) {
		high_temp /= TSENS_SCALE_MILLIDEG;
		high_code = degc_to_code(high_temp, tm_sensor);
		tmdev->sensor[tm_sensor->hw_id].thr_state.high_adc_code =
							high_code;
		tmdev->sensor[tm_sensor->hw_id].thr_state.high_temp =
							high_temp;

		reg_cntl = readl_relaxed(TSENS_S0_UPPER_LOWER_STATUS_CTRL_ADDR
					(tmdev->tsens_tm_addr) +
					(tm_sensor->hw_id *
					 TSENS_SN_ADDR_OFFSET));

		high_code <<= TSENS_UPPER_THRESHOLD_SHIFT;
		reg_cntl &= ~TSENS_UPPER_THRESHOLD_MASK;
		writel_relaxed(reg_cntl | high_code,
				(TSENS_S0_UPPER_LOWER_STATUS_CTRL_ADDR
					(tmdev->tsens_tm_addr) +
					(tm_sensor->hw_id *
					TSENS_SN_ADDR_OFFSET)));
	}

	if (low_temp != INT_MIN) {
		low_temp /= TSENS_SCALE_MILLIDEG;
		low_code = degc_to_code(low_temp, tm_sensor);
		tmdev->sensor[tm_sensor->hw_id].thr_state.low_adc_code =
							low_code;
		tmdev->sensor[tm_sensor->hw_id].thr_state.low_temp =
							low_temp;

		reg_cntl = readl_relaxed(TSENS_S0_UPPER_LOWER_STATUS_CTRL_ADDR
					(tmdev->tsens_tm_addr) +
					(tm_sensor->hw_id *
					TSENS_SN_ADDR_OFFSET));

		reg_cntl &= ~TSENS_LOWER_THRESHOLD_MASK;
		writel_relaxed(reg_cntl | low_code,
				(TSENS_S0_UPPER_LOWER_STATUS_CTRL_ADDR
					(tmdev->tsens_tm_addr) +
					(tm_sensor->hw_id *
					TSENS_SN_ADDR_OFFSET)));
	}
	/* Set trip temperature thresholds */
	mb();

	if (high_temp != INT_MAX) {
		rc = tsens_tz_activate_trip_type(tm_sensor,
				THERMAL_TRIP_CONFIGURABLE_HI,
				THERMAL_DEVICE_ENABLED);
		if (rc) {
			pr_err("trip high enable error :%d\n", rc);
			goto fail;
		}
	} else {
		rc = tsens_tz_activate_trip_type(tm_sensor,
				THERMAL_TRIP_CONFIGURABLE_HI,
				THERMAL_DEVICE_DISABLED);
		if (rc) {
			pr_err("trip high disable error :%d\n", rc);
			goto fail;
		}
	}

	if (low_temp != INT_MIN) {
		rc = tsens_tz_activate_trip_type(tm_sensor,
				THERMAL_TRIP_CONFIGURABLE_LOW,
				THERMAL_DEVICE_ENABLED);
		if (rc) {
			pr_err("trip low enable activation error :%d\n", rc);
			goto fail;
		}
	} else {
		rc = tsens_tz_activate_trip_type(tm_sensor,
				THERMAL_TRIP_CONFIGURABLE_LOW,
				THERMAL_DEVICE_DISABLED);
		if (rc) {
			pr_err("trip low disable error :%d\n", rc);
			goto fail;
		}
	}

fail:
	spin_unlock_irqrestore(&tmdev->tsens_upp_low_lock, flags);
	return rc;
}

static irqreturn_t tsens_irq_thread(int irq, void *data)
{
	struct tsens_device *tm = data;
	unsigned int i, status, threshold, temp, th_temp;
	unsigned long flags;
	void __iomem *sensor_status_addr;
	void __iomem *sensor_status_ctrl_addr;
	u32 rc = 0, addr_offset;


	if ((tm->ctrl_data->ver_major == 1) &&
			(tm->ctrl_data->ver_minor == 1))
		sensor_status_addr = TSENS_S0_STATUS_ADDR(tm->tsens_tm_addr);
	else
		sensor_status_addr = TSENS_SN_STATUS_ADDR(tm->tsens_tm_addr);

	sensor_status_ctrl_addr =
		TSENS_S0_UPPER_LOWER_STATUS_CTRL_ADDR(tm->tsens_tm_addr);

	for (i = 0; i < tm->ctrl_data->num_sensors; i++) {
		bool upper_thr = false, lower_thr = false;

		if (IS_ERR(tm->sensor[i].tzd))
			continue;

		rc = tsens1xxx_get_temp(&tm->sensor[i], &temp);
		if (rc) {
			pr_debug("Error:%d reading temp sensor:%d\n", rc, i);
			continue;
		}

		spin_lock_irqsave(&tm->tsens_upp_low_lock, flags);

		addr_offset = tm->sensor[i].hw_id *
						TSENS_SN_ADDR_OFFSET;
		status = readl_relaxed(sensor_status_addr + addr_offset);
		threshold = readl_relaxed(sensor_status_ctrl_addr +
								addr_offset);

		if (status & TSENS_SN_STATUS_UPPER_STATUS) {
			writel_relaxed(threshold | TSENS_UPPER_STATUS_CLR,
				TSENS_S0_UPPER_LOWER_STATUS_CTRL_ADDR(
					tm->tsens_tm_addr + addr_offset));
			th_temp = code_to_degc((threshold &
					TSENS_UPPER_THRESHOLD_MASK) >>
					TSENS_UPPER_THRESHOLD_SHIFT,
					(tm->sensor + i));
			if (th_temp > (temp/TSENS_SCALE_MILLIDEG)) {
				pr_debug("Re-arm high threshold\n");
				rc = tsens_tz_activate_trip_type(
						&tm->sensor[i],
						THERMAL_TRIP_CONFIGURABLE_HI,
						THERMAL_DEVICE_ENABLED);
				if (rc)
					pr_err("high rearm failed");
			} else {
				upper_thr = true;
				tm->sensor[i].thr_state.high_th_state =
					THERMAL_DEVICE_DISABLED;
			}
		}

		if (status & TSENS_SN_STATUS_LOWER_STATUS) {
			writel_relaxed(threshold | TSENS_LOWER_STATUS_CLR,
				TSENS_S0_UPPER_LOWER_STATUS_CTRL_ADDR(
					tm->tsens_tm_addr + addr_offset));
			th_temp = code_to_degc((threshold &
					TSENS_LOWER_THRESHOLD_MASK),
					(tm->sensor + i));
			if (th_temp < (temp/TSENS_SCALE_MILLIDEG)) {
				pr_debug("Re-arm Low threshold\n");
				rc = tsens_tz_activate_trip_type(
						&tm->sensor[i],
						THERMAL_TRIP_CONFIGURABLE_LOW,
						THERMAL_DEVICE_ENABLED);
				if (rc)
					pr_err("low rearm failed");
			} else {
				lower_thr = true;
				tm->sensor[i].thr_state.low_th_state =
					THERMAL_DEVICE_DISABLED;
			}
		}
		spin_unlock_irqrestore(&tm->tsens_upp_low_lock, flags);

		if (upper_thr || lower_thr) {
			pr_debug("sensor:%d trigger temp (%d degC)\n",
				tm->sensor[i].hw_id,
				code_to_degc((status &
				TSENS_SN_STATUS_TEMP_MASK),
				tm->sensor));
			of_thermal_handle_trip(tm->sensor[i].tzd);
		}
	}

	/* Disable monitoring sensor trip threshold for triggered sensor */
	mb();

	if (tm->ops->dbg)
		tm->ops->dbg(tm, 0, TSENS_DBG_LOG_INTERRUPT_TIMESTAMP, NULL);

	return IRQ_HANDLED;
}

static int tsens1xxx_hw_sensor_en(struct tsens_device *tmdev,
					u32 sensor_id)
{
	void __iomem *srot_addr;
	unsigned int srot_val, sensor_en;

	if ((tmdev->ctrl_data->ver_major == 1) &&
			(tmdev->ctrl_data->ver_minor == 1))
		srot_addr = TSENS_CTRL_ADDR(tmdev->tsens_srot_addr);
	else
		srot_addr = TSENS_CTRL_ADDR(tmdev->tsens_srot_addr + 0x4);

	srot_val = readl_relaxed(srot_addr);
	srot_val = TSENS_CTRL_SENSOR_EN_MASK(srot_val);

	sensor_en = ((1 << sensor_id) & srot_val);

	return sensor_en;
}

static int tsens1xxx_hw_init(struct tsens_device *tmdev)
{
	void __iomem *srot_addr;
	unsigned int srot_val;

	if ((tmdev->ctrl_data->ver_major == 1) &&
			(tmdev->ctrl_data->ver_minor == 1))
		srot_addr = TSENS_CTRL_ADDR(tmdev->tsens_srot_addr);
	else
		srot_addr = TSENS_CTRL_ADDR(tmdev->tsens_srot_addr + 0x4);

	srot_val = readl_relaxed(srot_addr);
	if (!(srot_val & TSENS_EN)) {
		pr_err("TSENS device is not enabled\n");
		return -ENODEV;
	}

	writel_relaxed(TSENS_INTERRUPT_EN,
			TSENS_UPPER_LOWER_INTERRUPT_CTRL(tmdev->tsens_tm_addr));

	spin_lock_init(&tmdev->tsens_upp_low_lock);

	if (tmdev->ctrl_data->mtc) {
		if (tmdev->ops->dbg)
			tmdev->ops->dbg(tmdev, 0, TSENS_DBG_MTC_DATA, NULL);
	}

	return 0;
}

static const struct tsens_irqs tsens1xxx_irqs[] = {
	{ "tsens-upper-lower", tsens_irq_thread},
};

static int tsens1xxx_register_interrupts(struct tsens_device *tmdev)
{
	struct platform_device *pdev;
	int i, rc;

	if (!tmdev)
		return -EINVAL;

	pdev = tmdev->pdev;

	for (i = 0; i < ARRAY_SIZE(tsens1xxx_irqs); i++) {
		int irq;

		irq = platform_get_irq_byname(pdev, tsens1xxx_irqs[i].name);
		if (irq < 0) {
			dev_err(&pdev->dev, "failed to get irq %s\n",
					tsens1xxx_irqs[i].name);
			return irq;
		}

		rc = devm_request_threaded_irq(&pdev->dev, irq, NULL,
				tsens1xxx_irqs[i].handler,
				IRQF_TRIGGER_HIGH | IRQF_ONESHOT,
				tsens1xxx_irqs[i].name, tmdev);
		if (rc) {
			dev_err(&pdev->dev, "failed to get irq %s\n",
					tsens1xxx_irqs[i].name);
			return rc;
		}
		enable_irq_wake(irq);
	}

	return 0;
}

static const struct tsens_ops ops_tsens1xxx = {
	.hw_init		= tsens1xxx_hw_init,
	.get_temp		= tsens1xxx_get_temp,
	.set_trips		= tsens1xxx_set_trip_temp,
	.interrupts_reg	= tsens1xxx_register_interrupts,
	.sensor_en		= tsens1xxx_hw_sensor_en,
	.calibrate		= calibrate_8937,
	.dbg            = tsens2xxx_dbg,
};

static const struct tsens_ops ops_tsens1xxx_8976 = {
	.hw_init		= tsens1xxx_hw_init,
	.get_temp		= tsens1xxx_get_temp,
	.set_trips		= tsens1xxx_set_trip_temp,
	.interrupts_reg		= tsens1xxx_register_interrupts,
	.sensor_en		= tsens1xxx_hw_sensor_en,
	.calibrate		= calibrate_8976,
	.dbg			= tsens2xxx_dbg,
};

const struct tsens_data data_tsens14xx = {
	.num_sensors = TSENS_NUM_SENSORS_8937,
	.ops = &ops_tsens1xxx,
	.valid_status_check = true,
	.mtc = true,
	.ver_major = 1,
	.ver_minor = 4,
};

<<<<<<< HEAD
const struct tsens_data data_tsens14xx_8976 = {
	.ops			= &ops_tsens1xxx_8976,
	.valid_status_check	= true,
	.mtc			= true,
	.ver_major		= 1,
	.ver_minor		= 4,
=======
static const struct tsens_ops ops_tsens1xxx_8909 = {
	.hw_init		= tsens1xxx_hw_init,
	.get_temp		= tsens1xxx_get_temp,
	.set_trips		= tsens1xxx_set_trip_temp,
	.interrupts_reg	= tsens1xxx_register_interrupts,
	.sensor_en		= tsens1xxx_hw_sensor_en,
	.calibrate		= calibrate_8909,
	.dbg			= tsens2xxx_dbg,
};

const struct tsens_data data_tsens1xxx_8909 = {
	.num_sensors = TSENS_NUM_SENSORS_8909,
	.ops = &ops_tsens1xxx_8909,
	.ver_major = 1,
	.ver_minor = 1,
>>>>>>> fab936c6
};<|MERGE_RESOLUTION|>--- conflicted
+++ resolved
@@ -33,7 +33,6 @@
 #define TSENS_UPPER_THRESHOLD_SHIFT	10
 
 #define TSENS_S0_STATUS_ADDR(n)		((n) + 0x30)
-#define TSENS_S0_TRDY_ADDR(n)		((n) + 0x5c)
 #define TSENS_SN_ADDR_OFFSET		0x4
 #define TSENS_SN_STATUS_TEMP_MASK	0x3ff
 #define TSENS_SN_STATUS_LOWER_STATUS	BIT(11)
@@ -56,7 +55,6 @@
 #define TSENS_THRESHOLD_MIN_CODE	0x0
 #define TSENS_SCALE_MILLIDEG		1000
 
-<<<<<<< HEAD
 /* eeprom layout data for 8937 */
 #define BASE0_MASK	0x000000ff
 #define BASE1_MASK	0xff000000
@@ -239,8 +237,6 @@
 	}
 }
 
-=======
->>>>>>> fab936c6
 static int code_to_degc(u32 adc_code, const struct tsens_sensor *sensor)
 {
 	int degc, num, den;
@@ -274,7 +270,6 @@
 	return code;
 }
 
-<<<<<<< HEAD
 static int calibrate_8976(struct tsens_device *tmdev)
 {
 	int base0 = 0, base1 = 0, i;
@@ -408,8 +403,6 @@
 	return 0;
 }
 
-=======
->>>>>>> fab936c6
 static int tsens1xxx_get_temp(struct tsens_sensor *sensor, int *temp)
 {
 	struct tsens_device *tmdev = NULL;
@@ -425,21 +418,8 @@
 
 	tmdev = sensor->tmdev;
 
-	if ((tmdev->ctrl_data->ver_major == 1) &&
-			(tmdev->ctrl_data->ver_minor == 1)) {
-		trdy_addr = TSENS_S0_TRDY_ADDR(tmdev->tsens_tm_addr);
-		sensor_addr = TSENS_S0_STATUS_ADDR(tmdev->tsens_tm_addr);
-
-		if (!(tmdev->prev_reading_avail)) {
-			while (!((readl_relaxed(trdy_addr)) & TSENS_TRDY_MASK))
-				usleep_range(TSENS_TRDY_RDY_MIN_TIME,
-						TSENS_TRDY_RDY_MAX_TIME);
-			tmdev->prev_reading_avail = true;
-		}
-	} else {
-		trdy_addr = TSENS_TRDY_ADDR(tmdev->tsens_tm_addr);
-		sensor_addr = TSENS_SN_STATUS_ADDR(tmdev->tsens_tm_addr);
-	}
+	trdy_addr = TSENS_TRDY_ADDR(tmdev->tsens_tm_addr);
+	sensor_addr = TSENS_SN_STATUS_ADDR(tmdev->tsens_tm_addr);
 
 	code = readl_relaxed(sensor_addr +
 			(sensor->hw_id << TSENS_STATUS_ADDR_OFFSET));
@@ -659,17 +639,11 @@
 	void __iomem *sensor_status_ctrl_addr;
 	u32 rc = 0, addr_offset;
 
-
-	if ((tm->ctrl_data->ver_major == 1) &&
-			(tm->ctrl_data->ver_minor == 1))
-		sensor_status_addr = TSENS_S0_STATUS_ADDR(tm->tsens_tm_addr);
-	else
-		sensor_status_addr = TSENS_SN_STATUS_ADDR(tm->tsens_tm_addr);
-
+	sensor_status_addr = TSENS_SN_STATUS_ADDR(tm->tsens_tm_addr);
 	sensor_status_ctrl_addr =
 		TSENS_S0_UPPER_LOWER_STATUS_CTRL_ADDR(tm->tsens_tm_addr);
 
-	for (i = 0; i < tm->ctrl_data->num_sensors; i++) {
+	for (i = 0; i < TSENS_1x_MAX_SENSORS; i++) {
 		bool upper_thr = false, lower_thr = false;
 
 		if (IS_ERR(tm->sensor[i].tzd))
@@ -760,12 +734,7 @@
 	void __iomem *srot_addr;
 	unsigned int srot_val, sensor_en;
 
-	if ((tmdev->ctrl_data->ver_major == 1) &&
-			(tmdev->ctrl_data->ver_minor == 1))
-		srot_addr = TSENS_CTRL_ADDR(tmdev->tsens_srot_addr);
-	else
-		srot_addr = TSENS_CTRL_ADDR(tmdev->tsens_srot_addr + 0x4);
-
+	srot_addr = TSENS_CTRL_ADDR(tmdev->tsens_srot_addr + 0x4);
 	srot_val = readl_relaxed(srot_addr);
 	srot_val = TSENS_CTRL_SENSOR_EN_MASK(srot_val);
 
@@ -779,12 +748,7 @@
 	void __iomem *srot_addr;
 	unsigned int srot_val;
 
-	if ((tmdev->ctrl_data->ver_major == 1) &&
-			(tmdev->ctrl_data->ver_minor == 1))
-		srot_addr = TSENS_CTRL_ADDR(tmdev->tsens_srot_addr);
-	else
-		srot_addr = TSENS_CTRL_ADDR(tmdev->tsens_srot_addr + 0x4);
-
+	srot_addr = TSENS_CTRL_ADDR(tmdev->tsens_srot_addr + 0x4);
 	srot_val = readl_relaxed(srot_addr);
 	if (!(srot_val & TSENS_EN)) {
 		pr_err("TSENS device is not enabled\n");
@@ -864,7 +828,6 @@
 };
 
 const struct tsens_data data_tsens14xx = {
-	.num_sensors = TSENS_NUM_SENSORS_8937,
 	.ops = &ops_tsens1xxx,
 	.valid_status_check = true,
 	.mtc = true,
@@ -872,28 +835,10 @@
 	.ver_minor = 4,
 };
 
-<<<<<<< HEAD
 const struct tsens_data data_tsens14xx_8976 = {
 	.ops			= &ops_tsens1xxx_8976,
 	.valid_status_check	= true,
 	.mtc			= true,
 	.ver_major		= 1,
 	.ver_minor		= 4,
-=======
-static const struct tsens_ops ops_tsens1xxx_8909 = {
-	.hw_init		= tsens1xxx_hw_init,
-	.get_temp		= tsens1xxx_get_temp,
-	.set_trips		= tsens1xxx_set_trip_temp,
-	.interrupts_reg	= tsens1xxx_register_interrupts,
-	.sensor_en		= tsens1xxx_hw_sensor_en,
-	.calibrate		= calibrate_8909,
-	.dbg			= tsens2xxx_dbg,
-};
-
-const struct tsens_data data_tsens1xxx_8909 = {
-	.num_sensors = TSENS_NUM_SENSORS_8909,
-	.ops = &ops_tsens1xxx_8909,
-	.ver_major = 1,
-	.ver_minor = 1,
->>>>>>> fab936c6
 };