// SPDX-License-Identifier: GPL-2.0
/*
 * Copyright (c) 2017, Linaro Ltd.
 */
#include <linux/firmware.h>
#include <linux/module.h>
#include <linux/notifier.h>
#include <linux/slab.h>
#include <linux/interrupt.h>
#include <linux/io.h>
#include <linux/of_irq.h>
#include <linux/of_platform.h>
#include <linux/platform_device.h>
#include <linux/rpmsg.h>
#include <trace/events/rproc_qcom.h>

#include "qcom_common.h"

#define SYSMON_NOTIF_TIMEOUT CONFIG_RPROC_SYSMON_NOTIF_TIMEOUT

#define SYSMON_SUBDEV_NAME "sysmon"

static const char * const notif_timeout_msg = "sysmon msg from %s to %s for %s taking too long";
static const char * const shutdown_timeout_msg = "sysmon_send_shutdown to %s taking too long";

static BLOCKING_NOTIFIER_HEAD(sysmon_notifiers);

struct qcom_sysmon;

struct notif_timeout_data {
	struct qcom_sysmon *dest;
	struct timer_list timer;
};

struct qcom_sysmon {
	struct rproc_subdev subdev;
	struct rproc_subdev *ssr_subdev;
	struct rproc *rproc;

	int state;
	struct mutex state_lock;

	struct list_head node;

	const char *name;

	int shutdown_irq;
	int ssctl_version;
	int ssctl_instance;

	struct notif_timeout_data timeout_data;
	struct notifier_block nb;

	struct device *dev;
	uint32_t transaction_id;

	struct rpmsg_endpoint *ept;
	struct completion comp;
	struct completion ind_comp;
	struct completion shutdown_comp;
	struct completion ssctl_comp;
	struct mutex lock;

	bool ssr_ack;
	bool shutdown_acked;

	struct qmi_handle qmi;
	struct sockaddr_qrtr ssctl;
};

static DEFINE_MUTEX(sysmon_lock);
static LIST_HEAD(sysmon_list);

uint32_t qcom_sysmon_get_txn_id(struct qcom_sysmon *sysmon)
{
	return sysmon->transaction_id;
}
EXPORT_SYMBOL(qcom_sysmon_get_txn_id);

/**
 * sysmon_send_event() - send notification of other remote's SSR event
 * @sysmon:	sysmon context
 * @event:	sysmon event context
 */
static void sysmon_send_event(struct qcom_sysmon *sysmon,
			      const struct qcom_sysmon *source)
{
	char req[50];
	int len;
	int ret;

	len = scnprintf(req, sizeof(req), "ssr:%s:%s", source->name,
		       subdevice_state_string[source->state]);
	if (len >= sizeof(req))
		return;

	mutex_lock(&sysmon->lock);
	reinit_completion(&sysmon->comp);
	sysmon->ssr_ack = false;

	ret = rpmsg_send(sysmon->ept, req, len);
	if (ret < 0) {
		dev_err(sysmon->dev, "failed to send sysmon event\n");
		goto out_unlock;
	}

	ret = wait_for_completion_timeout(&sysmon->comp,
					  msecs_to_jiffies(5000));
	if (!ret) {
		dev_err(sysmon->dev, "timeout waiting for sysmon ack\n");
		goto out_unlock;
	}

	if (!sysmon->ssr_ack)
		dev_err(sysmon->dev, "unexpected response to sysmon event\n");

out_unlock:
	mutex_unlock(&sysmon->lock);
}

/**
 * sysmon_request_shutdown() - request graceful shutdown of remote
 * @sysmon:	sysmon context
 *
 * Return: boolean indicator of the remote processor acking the request
 */
static bool sysmon_request_shutdown(struct qcom_sysmon *sysmon)
{
	char *req = "ssr:shutdown";
	bool acked = false;
	int ret;

	mutex_lock(&sysmon->lock);
	reinit_completion(&sysmon->comp);
	sysmon->ssr_ack = false;

	ret = rpmsg_send(sysmon->ept, req, strlen(req) + 1);
	if (ret < 0) {
		dev_err(sysmon->dev, "send sysmon shutdown request failed\n");
		goto out_unlock;
	}

	ret = wait_for_completion_timeout(&sysmon->comp,
					  msecs_to_jiffies(5000));
	if (!ret) {
		dev_err(sysmon->dev, "timeout waiting for sysmon ack\n");
		goto out_unlock;
	}

	if (!sysmon->ssr_ack)
		dev_err(sysmon->dev,
			"unexpected response to sysmon shutdown request\n");
	else
		acked = true;

out_unlock:
	mutex_unlock(&sysmon->lock);

	return acked;
}

static int sysmon_callback(struct rpmsg_device *rpdev, void *data, int count,
			   void *priv, u32 addr)
{
	struct qcom_sysmon *sysmon = priv;
	const char *ssr_ack = "ssr:ack";
	const int ssr_ack_len = strlen(ssr_ack) + 1;

	if (!sysmon)
		return -EINVAL;

	if (count >= ssr_ack_len && !memcmp(data, ssr_ack, ssr_ack_len))
		sysmon->ssr_ack = true;

	complete(&sysmon->comp);

	return 0;
}

#define SSCTL_SHUTDOWN_REQ		0x21
#define SSCTL_SHUTDOWN_READY_IND	0x21
#define SSCTL_SUBSYS_EVENT_REQ		0x23
#define SSCTL_SUBSYS_EVENT_WITH_TID_REQ		0x25

#define SSCTL_MAX_MSG_LEN		7

#define SSCTL_SUBSYS_NAME_LENGTH	15

enum {
	SSCTL_SSR_EVENT_FORCED,
	SSCTL_SSR_EVENT_GRACEFUL,
};

struct ssctl_shutdown_resp {
	struct qmi_response_type_v01 resp;
};

static struct qmi_elem_info ssctl_shutdown_resp_ei[] = {
	{
		.data_type	= QMI_STRUCT,
		.elem_len	= 1,
		.elem_size	= sizeof(struct qmi_response_type_v01),
		.array_type	= NO_ARRAY,
		.tlv_type	= 0x02,
		.offset		= offsetof(struct ssctl_shutdown_resp, resp),
		.ei_array	= qmi_response_type_v01_ei,
	},
	{}
};

struct ssctl_subsys_event_with_tid_req {
	u8 subsys_name_len;
	char subsys_name[SSCTL_SUBSYS_NAME_LENGTH];
	u32 event;
	uint32_t transaction_id;
	u8 evt_driven_valid;
	u32 evt_driven;
};

static struct qmi_elem_info ssctl_subsys_event_with_tid_req_ei[] = {
	{
		.data_type	= QMI_DATA_LEN,
		.elem_len	= 1,
		.elem_size	= sizeof(uint8_t),
		.array_type	= NO_ARRAY,
		.tlv_type	= 0x01,
		.offset		= offsetof(struct ssctl_subsys_event_with_tid_req,
					   subsys_name_len),
		.ei_array	= NULL,
	},
	{
		.data_type	= QMI_UNSIGNED_1_BYTE,
		.elem_len	= SSCTL_SUBSYS_NAME_LENGTH,
		.elem_size	= sizeof(char),
		.array_type	= VAR_LEN_ARRAY,
		.tlv_type	= 0x01,
		.offset		= offsetof(struct ssctl_subsys_event_with_tid_req,
					   subsys_name),
		.ei_array	= NULL,
	},
	{
		.data_type	= QMI_SIGNED_4_BYTE_ENUM,
		.elem_len	= 1,
		.elem_size	= sizeof(uint32_t),
		.array_type	= NO_ARRAY,
		.tlv_type	= 0x02,
		.offset		= offsetof(struct ssctl_subsys_event_with_tid_req,
					   event),
		.ei_array	= NULL,
	},
	{
		.data_type	= QMI_UNSIGNED_4_BYTE,
		.elem_len	= 1,
		.elem_size	= sizeof(uint32_t),
		.array_type	= NO_ARRAY,
		.tlv_type	= 0x03,
		.offset		= offsetof(struct ssctl_subsys_event_with_tid_req,
					   transaction_id),
		.ei_array	= NULL,
	},
	{
		.data_type	= QMI_OPT_FLAG,
		.elem_len	= 1,
		.elem_size	= sizeof(uint8_t),
		.array_type	= NO_ARRAY,
		.tlv_type	= 0x10,
		.offset		= offsetof(struct ssctl_subsys_event_with_tid_req,
					   evt_driven_valid),
		.ei_array	= NULL,
	},
	{
		.data_type	= QMI_SIGNED_4_BYTE_ENUM,
		.elem_len	= 1,
		.elem_size	= sizeof(uint32_t),
		.array_type	= NO_ARRAY,
		.tlv_type	= 0x10,
		.offset		= offsetof(struct ssctl_subsys_event_with_tid_req,
					   evt_driven),
		.ei_array	= NULL,
	},
	{}
};

struct ssctl_subsys_event_with_tid_resp {
	struct qmi_response_type_v01 resp;
};

static struct qmi_elem_info ssctl_subsys_event_with_tid_resp_ei[] = {
	{
		.data_type	= QMI_STRUCT,
		.elem_len	= 1,
		.elem_size	= sizeof(struct qmi_response_type_v01),
		.array_type	= NO_ARRAY,
		.tlv_type	= 0x02,
		.offset		= offsetof(struct ssctl_subsys_event_with_tid_resp,
					   resp),
		.ei_array	= qmi_response_type_v01_ei,
	},
	{}
};


static struct qmi_elem_info ssctl_shutdown_ind_ei[] = {
	{}
};

static void sysmon_ind_cb(struct qmi_handle *qmi, struct sockaddr_qrtr *sq,
			  struct qmi_txn *txn, const void *data)
{
	struct qcom_sysmon *sysmon = container_of(qmi, struct qcom_sysmon, qmi);

	complete(&sysmon->ind_comp);
}

static struct qmi_msg_handler qmi_indication_handler[] = {
	{
		.type = QMI_INDICATION,
		.msg_id = SSCTL_SHUTDOWN_READY_IND,
		.ei = ssctl_shutdown_ind_ei,
		.decoded_size = 0,
		.fn = sysmon_ind_cb
	},
	{}
};

static bool ssctl_request_shutdown_wait(struct qcom_sysmon *sysmon)
{
	int ret;

	ret = wait_for_completion_timeout(&sysmon->shutdown_comp, 10 * HZ);
	if (ret)
		return true;

	ret = try_wait_for_completion(&sysmon->ind_comp);
	if (ret)
		return true;

	dev_err(sysmon->dev, "timeout waiting for shutdown ack\n");
	return false;
}

/**
 * ssctl_request_shutdown() - request shutdown via SSCTL QMI service
 * @sysmon:	sysmon context
 *
 * Return: boolean indicator of the remote processor acking the request
 */
static bool ssctl_request_shutdown(struct qcom_sysmon *sysmon)
{
	struct ssctl_shutdown_resp resp;
	struct qmi_txn txn;
	bool acked = false;
	int ret;

	if (sysmon->ssctl_instance == -EINVAL)
		return false;

	reinit_completion(&sysmon->ind_comp);
	reinit_completion(&sysmon->shutdown_comp);
	ret = qmi_txn_init(&sysmon->qmi, &txn, ssctl_shutdown_resp_ei, &resp);
	if (ret < 0) {
		dev_err(sysmon->dev, "failed to allocate QMI txn\n");
		return false;
	}

	ret = qmi_send_request(&sysmon->qmi, &sysmon->ssctl, &txn,
			       SSCTL_SHUTDOWN_REQ, 0, NULL, NULL);
	if (ret < 0) {
		dev_err(sysmon->dev, "failed to send shutdown request\n");
		qmi_txn_cancel(&txn);
		return false;
	}

	ret = qmi_txn_wait(&txn, 5 * HZ);
	if (ret < 0) {
		dev_err(sysmon->dev, "failed receiving QMI response\n");
	} else if (resp.resp.result) {
		dev_err(sysmon->dev, "shutdown request failed\n");
	} else {
		dev_dbg(sysmon->dev, "shutdown request completed\n");
		acked = true;
	}

	if (sysmon->shutdown_irq > 0)
		return ssctl_request_shutdown_wait(sysmon);

	return acked;
}

/**
 * ssctl_send_event() - send notification of other remote's SSR event
 * @sysmon:	sysmon context
 * @event:	sysmon event context
 */
static void ssctl_send_event(struct qcom_sysmon *sysmon,
			     const struct qcom_sysmon *source)
{
	struct ssctl_subsys_event_with_tid_resp resp;
	struct ssctl_subsys_event_with_tid_req req;
	struct qmi_txn txn;
	int ret;

	if (sysmon->ssctl_instance == -EINVAL)
		return;

	memset(&resp, 0, sizeof(resp));
	ret = qmi_txn_init(&sysmon->qmi, &txn, ssctl_subsys_event_with_tid_resp_ei, &resp);
	if (ret < 0) {
		dev_err(sysmon->dev, "failed to allocate QMI txn\n");
		return;
	}

	memset(&req, 0, sizeof(req));
	strlcpy(req.subsys_name, source->name, sizeof(req.subsys_name));
	req.subsys_name_len = strlen(req.subsys_name);
	req.event = source->state;
	req.evt_driven_valid = true;
	req.evt_driven = SSCTL_SSR_EVENT_FORCED;
	req.transaction_id = sysmon->transaction_id;

	ret = qmi_send_request(&sysmon->qmi, &sysmon->ssctl, &txn,
			       SSCTL_SUBSYS_EVENT_WITH_TID_REQ, 40,
			       ssctl_subsys_event_with_tid_req_ei, &req);
	if (ret < 0) {
		dev_err(sysmon->dev, "failed to send shutdown request\n");
		qmi_txn_cancel(&txn);
		return;
	}

	ret = qmi_txn_wait(&txn, 5 * HZ);
	if (ret < 0)
		dev_err(sysmon->dev, "failed receiving QMI response\n");
	else if (resp.resp.result)
		dev_err(sysmon->dev, "failed to receive %s ssr %s event. response result: %d\n",
			source->name, subdevice_state_string[source->state],
			resp.resp.result);
	else
		dev_dbg(sysmon->dev, "ssr event send completed\n");
}

/**
 * ssctl_new_server() - QMI callback indicating a new service
 * @qmi:	QMI handle
 * @svc:	service information
 *
 * Return: 0 if we're interested in this service, -EINVAL otherwise.
 */
static int ssctl_new_server(struct qmi_handle *qmi, struct qmi_service *svc)
{
	struct qcom_sysmon *sysmon = container_of(qmi, struct qcom_sysmon, qmi);

	switch (svc->version) {
	case 1:
		if (svc->instance != 0)
			return -EINVAL;
		if (strcmp(sysmon->name, "modem"))
			return -EINVAL;
		break;
	case 2:
		if (svc->instance != sysmon->ssctl_instance)
			return -EINVAL;
		break;
	default:
		return -EINVAL;
	}

	sysmon->ssctl_version = svc->version;

	sysmon->ssctl.sq_family = AF_QIPCRTR;
	sysmon->ssctl.sq_node = svc->node;
	sysmon->ssctl.sq_port = svc->port;

	svc->priv = sysmon;

	complete(&sysmon->ssctl_comp);

	return 0;
}

/**
 * ssctl_del_server() - QMI callback indicating that @svc is removed
 * @qmi:	QMI handle
 * @svc:	service information
 */
static void ssctl_del_server(struct qmi_handle *qmi, struct qmi_service *svc)
{
	struct qcom_sysmon *sysmon = svc->priv;

	sysmon->ssctl_version = 0;
}

static const struct qmi_ops ssctl_ops = {
	.new_server = ssctl_new_server,
	.del_server = ssctl_del_server,
};

static void sysmon_notif_timeout_handler(struct timer_list *t)
{
	struct notif_timeout_data *td = from_timer(td, t, timer);
	struct qcom_sysmon *sysmon = container_of(td, struct qcom_sysmon, timeout_data);

	if (IS_ENABLED(CONFIG_QCOM_PANIC_ON_NOTIF_TIMEOUT) &&
	    system_state != SYSTEM_RESTART &&
	    system_state != SYSTEM_POWER_OFF &&
	    system_state != SYSTEM_HALT &&
	    !qcom_device_shutdown_in_progress)
		panic(notif_timeout_msg, sysmon->name, td->dest->name,
		      subdevice_state_string[sysmon->state]);
	else
		WARN(1, notif_timeout_msg, sysmon->name, td->dest->name,
		     subdevice_state_string[sysmon->state]);
}

static void sysmon_shutdown_notif_timeout_handler(struct timer_list *t)
{
	struct notif_timeout_data *td = from_timer(td, t, timer);
	struct qcom_sysmon *sysmon = container_of(td, struct qcom_sysmon, timeout_data);

	if (IS_ENABLED(CONFIG_QCOM_PANIC_ON_NOTIF_TIMEOUT) &&
	    system_state != SYSTEM_RESTART &&
	    system_state != SYSTEM_POWER_OFF &&
	    system_state != SYSTEM_HALT &&
	    !qcom_device_shutdown_in_progress)
		panic(shutdown_timeout_msg, sysmon->name);
	else
		WARN(1, shutdown_timeout_msg, sysmon->name);
}

static inline void send_event(struct qcom_sysmon *sysmon, struct qcom_sysmon *source)
{
	unsigned long timeout;

	source->timeout_data.timer.function = sysmon_notif_timeout_handler;
	source->timeout_data.dest = sysmon;
	timeout = jiffies + msecs_to_jiffies(SYSMON_NOTIF_TIMEOUT);
	mod_timer(&source->timeout_data.timer, timeout);

	/* Only SSCTL version 2 supports SSR events */
	if (sysmon->ssctl_version == 2)
		ssctl_send_event(sysmon, source);
	else if (sysmon->ept)
		sysmon_send_event(sysmon, source);

	del_timer_sync(&source->timeout_data.timer);
}

static int sysmon_prepare(struct rproc_subdev *subdev)
{
	struct qcom_sysmon *sysmon = container_of(subdev, struct qcom_sysmon,
						  subdev);

	trace_rproc_qcom_event(dev_name(sysmon->rproc->dev.parent), SYSMON_SUBDEV_NAME, "prepare");

	mutex_lock(&sysmon->state_lock);
	sysmon->state = QCOM_SSR_BEFORE_POWERUP;
	blocking_notifier_call_chain(&sysmon_notifiers, 0, (void *)sysmon);
	mutex_unlock(&sysmon->state_lock);

	return 0;
}

/**
 * sysmon_start() - start callback for the sysmon remoteproc subdevice
 * @subdev:	instance of the sysmon subdevice
 *
 * Inform all the listners of sysmon notifications that the rproc associated
 * to @subdev has booted up. The rproc that booted up also needs to know
 * which rprocs are already up and running, so send start notifications
 * on behalf of all the online rprocs.
 */
static int sysmon_start(struct rproc_subdev *subdev)
{
	struct qcom_sysmon *sysmon = container_of(subdev, struct qcom_sysmon,
						  subdev);
	struct qcom_sysmon *target;

	trace_rproc_qcom_event(dev_name(sysmon->rproc->dev.parent), SYSMON_SUBDEV_NAME, "start");

	reinit_completion(&sysmon->ssctl_comp);
	mutex_lock(&sysmon->state_lock);
	sysmon->state = QCOM_SSR_AFTER_POWERUP;
	blocking_notifier_call_chain(&sysmon_notifiers, 0, (void *)sysmon);
	mutex_unlock(&sysmon->state_lock);

	mutex_lock(&sysmon_lock);
	list_for_each_entry(target, &sysmon_list, node) {
		mutex_lock(&target->state_lock);
		if (target == sysmon || target->state != QCOM_SSR_AFTER_POWERUP) {
			mutex_unlock(&target->state_lock);
			continue;
		}

		send_event(sysmon, target);
		mutex_unlock(&target->state_lock);
	}
	mutex_unlock(&sysmon_lock);

	return 0;
}

static void sysmon_stop(struct rproc_subdev *subdev, bool crashed)
{
	unsigned long timeout;
	struct qcom_sysmon *sysmon = container_of(subdev, struct qcom_sysmon, subdev);
	struct qcom_rproc_ssr *ssr;

	trace_rproc_qcom_event(dev_name(sysmon->rproc->dev.parent), SYSMON_SUBDEV_NAME,
			       crashed ? "crash stop" : "stop");

	sysmon->shutdown_acked = false;

	mutex_lock(&sysmon->state_lock);
	sysmon->state = QCOM_SSR_BEFORE_SHUTDOWN;

	sysmon->transaction_id++;
	dev_info(sysmon->dev, "Incrementing tid for %s to %d\n", sysmon->name,
		 sysmon->transaction_id);

	blocking_notifier_call_chain(&sysmon_notifiers, 0, (void *)sysmon);
	mutex_unlock(&sysmon->state_lock);

	/* Don't request graceful shutdown if we've crashed */
	if (crashed)
		return;

<<<<<<< HEAD
	sysmon->timeout_data.timer.function = sysmon_shutdown_notif_timeout_handler;
	timeout = jiffies + msecs_to_jiffies(SYSMON_NOTIF_TIMEOUT);
	mod_timer(&sysmon->timeout_data.timer, timeout);
=======
	if (sysmon->ssctl_instance) {
		if (!wait_for_completion_timeout(&sysmon->ssctl_comp, HZ / 2))
			dev_err(sysmon->dev, "timeout waiting for ssctl service\n");
	}
>>>>>>> 0f096ec3

	if (sysmon->ssctl_version)
		sysmon->shutdown_acked = ssctl_request_shutdown(sysmon);
	else if (sysmon->ept)
		sysmon->shutdown_acked = sysmon_request_shutdown(sysmon);

	del_timer_sync(&sysmon->timeout_data.timer);
	if (sysmon->ssr_subdev && sysmon->shutdown_acked) {
		ssr = container_of(sysmon->ssr_subdev, struct qcom_rproc_ssr, subdev);
		if (!ssr->is_notified)
			qcom_notify_early_ssr_clients(sysmon->ssr_subdev);
		ssr->is_notified = false;
	}
}

static void sysmon_unprepare(struct rproc_subdev *subdev)
{
	struct qcom_sysmon *sysmon = container_of(subdev, struct qcom_sysmon,
						  subdev);

	trace_rproc_qcom_event(dev_name(sysmon->rproc->dev.parent), SYSMON_SUBDEV_NAME,
			       "unprepare");

	mutex_lock(&sysmon->state_lock);
	sysmon->state = QCOM_SSR_AFTER_SHUTDOWN;
	blocking_notifier_call_chain(&sysmon_notifiers, 0, (void *)sysmon);
	mutex_unlock(&sysmon->state_lock);
}

/**
 * sysmon_notify() - notify sysmon target of another's SSR
 * @nb:		notifier_block associated with sysmon instance
 * @event:	unused
 * @data:	SSR identifier of the remote that is going down
 */
static int sysmon_notify(struct notifier_block *nb, unsigned long event,
			 void *data)
{
	struct qcom_sysmon *sysmon = container_of(nb, struct qcom_sysmon, nb);
	struct qcom_sysmon *source = data;

	/* Skip non-running rprocs and the originating instance */
	if (sysmon->state != QCOM_SSR_AFTER_POWERUP ||
	    !strcmp(source->name, sysmon->name)) {
		dev_dbg(sysmon->dev, "not notifying %s\n", sysmon->name);
		return NOTIFY_DONE;
	}

	send_event(sysmon, source);

	return NOTIFY_DONE;
}

static irqreturn_t sysmon_shutdown_interrupt(int irq, void *data)
{
	struct qcom_sysmon *sysmon = data;

	complete(&sysmon->shutdown_comp);

	return IRQ_HANDLED;
}

#define QMI_SSCTL_GET_FAILURE_REASON_REQ	0x0022
#define QMI_SSCTL_EMPTY_MSG_LENGTH		0
#define QMI_SSCTL_ERROR_MSG_LENGTH		90
#define QMI_EOTI_DATA_TYPE	\
{				\
	.data_type = QMI_EOTI,	\
	.elem_len  = 0,		\
	.elem_size = 0,		\
	.array_type  = NO_ARRAY,\
	.tlv_type  = 0x00,	\
	.offset    = 0,		\
	.ei_array  = NULL,	\
},

struct qmi_ssctl_get_failure_reason_resp_msg {
	struct qmi_response_type_v01 resp;
	uint8_t error_message_valid;
	uint32_t error_message_len;
	char error_message[QMI_SSCTL_ERROR_MSG_LENGTH];
};

static struct qmi_elem_info qmi_ssctl_get_failure_reason_req_msg_ei[] = {
	QMI_EOTI_DATA_TYPE
};

static struct qmi_elem_info qmi_ssctl_get_failure_reason_resp_msg_ei[] = {
	{
		.data_type = QMI_STRUCT,
		.elem_len  = 1,
		.elem_size = sizeof(struct qmi_response_type_v01),
		.array_type  = NO_ARRAY,
		.tlv_type  = 0x02,
		.offset    = offsetof(
			struct qmi_ssctl_get_failure_reason_resp_msg,
							resp),
		.ei_array  = qmi_response_type_v01_ei,
	},
	{
		.data_type = QMI_OPT_FLAG,
		.elem_len  = 1,
		.elem_size = sizeof(uint8_t),
		.array_type  = NO_ARRAY,
		.tlv_type  = 0x10,
		.offset    = offsetof(
			struct qmi_ssctl_get_failure_reason_resp_msg,
						error_message_valid),
		.ei_array  = NULL,
	},
	{
		.data_type = QMI_DATA_LEN,
		.elem_len  = 1,
		.elem_size = sizeof(uint8_t),
		.array_type  = NO_ARRAY,
		.tlv_type  = 0x10,
		.offset    = offsetof(
			struct qmi_ssctl_get_failure_reason_resp_msg,
						error_message_len),
		.ei_array  = NULL,
	},
	{
		.data_type = QMI_UNSIGNED_1_BYTE,
		.elem_len  = QMI_SSCTL_ERROR_MSG_LENGTH,
		.elem_size = sizeof(char),
		.array_type  = VAR_LEN_ARRAY,
		.tlv_type  = 0x10,
		.offset    = offsetof(
			struct qmi_ssctl_get_failure_reason_resp_msg,
						error_message),
		.ei_array  = NULL,
	},
	QMI_EOTI_DATA_TYPE
};

/**
 * qcom_sysmon_get_reason() - Retrieve failure reason from a subsystem.
 * @dest_desc:	Subsystem descriptor of the subsystem to query
 * @buf:	Caller-allocated buffer for the returned NUL-terminated reason
 * @len:	Length of @buf
 *
 * Reverts to using legacy sysmon API (sysmon_get_reason_no_qmi()) if client
 * handle is not set.
 *
 * Returns 0 for success, -EINVAL for an invalid destination, -ENODEV if
 * the SMD transport channel is not open, -ETIMEDOUT if the destination
 * subsystem does not respond, and -EPROTO if the destination subsystem
 * responds with something unexpected.
 *
 */
int qcom_sysmon_get_reason(struct qcom_sysmon *sysmon, char *buf, size_t len)
{
	char req = 0;
	struct qmi_ssctl_get_failure_reason_resp_msg resp;
	struct qmi_txn txn;
	const char *dest_ss;
	int ret;

	if (sysmon == NULL || buf == NULL || len == 0)
		return -EINVAL;

	dest_ss = sysmon->name;

	ret = qmi_txn_init(&sysmon->qmi, &txn, qmi_ssctl_get_failure_reason_resp_msg_ei,
			   &resp);
	if (ret < 0) {
		pr_err("SYSMON QMI tx init failed to dest %s, ret - %d\n", dest_ss, ret);
		goto out;
	}

	ret = qmi_send_request(&sysmon->qmi, &sysmon->ssctl, &txn,
			       QMI_SSCTL_GET_FAILURE_REASON_REQ,
			       QMI_SSCTL_EMPTY_MSG_LENGTH,
			       qmi_ssctl_get_failure_reason_req_msg_ei,
			       &req);
	if (ret < 0) {
		pr_err("SYSMON QMI send req failed to dest %s, ret - %d\n", dest_ss, ret);
		qmi_txn_cancel(&txn);
		goto out;
	}

	ret = qmi_txn_wait(&txn, 5 * HZ);
	if (ret < 0) {
		pr_err("SYSMON QMI qmi txn wait failed to dest %s, ret - %d\n", dest_ss, ret);
		goto out;
	} else if (resp.resp.result) {
		dev_err(sysmon->dev, "failed to receive req. response result: %d\n",
			resp.resp.result);
		goto out;
	}
	strlcpy(buf, resp.error_message, len);
out:
	return ret;
}
EXPORT_SYMBOL(qcom_sysmon_get_reason);

void qcom_sysmon_register_ssr_subdev(struct qcom_sysmon *sysmon, struct rproc_subdev *ssr_subdev)
{
	sysmon->ssr_subdev = ssr_subdev;
}
EXPORT_SYMBOL(qcom_sysmon_register_ssr_subdev);

/**
 * qcom_add_sysmon_subdev() - create a sysmon subdev for the given remoteproc
 * @rproc:	rproc context to associate the subdev with
 * @name:	name of this subdev, to use in SSR
 * @ssctl_instance: instance id of the ssctl QMI service
 *
 * Return: A new qcom_sysmon object, or NULL on failure
 */
struct qcom_sysmon *qcom_add_sysmon_subdev(struct rproc *rproc,
					   const char *name,
					   int ssctl_instance)
{
	struct qcom_sysmon *sysmon;
	int ret;

	sysmon = kzalloc(sizeof(*sysmon), GFP_KERNEL);
	if (!sysmon)
		return ERR_PTR(-ENOMEM);

	sysmon->dev = rproc->dev.parent;
	sysmon->rproc = rproc;

	sysmon->name = name;
	sysmon->ssctl_instance = ssctl_instance;

	init_completion(&sysmon->comp);
	init_completion(&sysmon->ind_comp);
	init_completion(&sysmon->shutdown_comp);
<<<<<<< HEAD
	timer_setup(&sysmon->timeout_data.timer, sysmon_notif_timeout_handler, 0);
=======
	init_completion(&sysmon->ssctl_comp);
>>>>>>> 0f096ec3
	mutex_init(&sysmon->lock);
	mutex_init(&sysmon->state_lock);

	if (sysmon->ssctl_instance == -EINVAL)
		goto add_subdev_callbacks;

	sysmon->shutdown_irq = of_irq_get_byname(sysmon->dev->of_node,
						 "shutdown-ack");
	if (sysmon->shutdown_irq < 0) {
		if (sysmon->shutdown_irq != -ENODATA) {
			dev_err(sysmon->dev,
				"failed to retrieve shutdown-ack IRQ\n");
			return ERR_PTR(sysmon->shutdown_irq);
		}
	} else {
		ret = devm_request_threaded_irq(sysmon->dev,
						sysmon->shutdown_irq,
						NULL, sysmon_shutdown_interrupt,
						IRQF_TRIGGER_RISING | IRQF_ONESHOT,
						"q6v5 shutdown-ack", sysmon);
		if (ret) {
			dev_err(sysmon->dev,
				"failed to acquire shutdown-ack IRQ\n");
			return ERR_PTR(ret);
		}
	}

	ret = qmi_handle_init(&sysmon->qmi, SSCTL_MAX_MSG_LEN, &ssctl_ops,
			      qmi_indication_handler);
	if (ret < 0) {
		dev_err(sysmon->dev, "failed to initialize qmi handle\n");
		kfree(sysmon);
		return ERR_PTR(ret);
	}

	qmi_add_lookup(&sysmon->qmi, 43, 0, 0);

add_subdev_callbacks:
	sysmon->subdev.prepare = sysmon_prepare;
	sysmon->subdev.start = sysmon_start;
	sysmon->subdev.stop = sysmon_stop;
	sysmon->subdev.unprepare = sysmon_unprepare;

	rproc_add_subdev(rproc, &sysmon->subdev);

	sysmon->nb.notifier_call = sysmon_notify;
	blocking_notifier_chain_register(&sysmon_notifiers, &sysmon->nb);

	mutex_lock(&sysmon_lock);
	list_add(&sysmon->node, &sysmon_list);
	mutex_unlock(&sysmon_lock);

	return sysmon;
}
EXPORT_SYMBOL_GPL(qcom_add_sysmon_subdev);

/**
 * qcom_remove_sysmon_subdev() - release a qcom_sysmon
 * @sysmon:	sysmon context, as retrieved by qcom_add_sysmon_subdev()
 */
void qcom_remove_sysmon_subdev(struct qcom_sysmon *sysmon)
{
	if (!sysmon)
		return;

	mutex_lock(&sysmon_lock);
	list_del(&sysmon->node);
	mutex_unlock(&sysmon_lock);

	blocking_notifier_chain_unregister(&sysmon_notifiers, &sysmon->nb);

	rproc_remove_subdev(sysmon->rproc, &sysmon->subdev);

	if (sysmon->ssctl_instance != -EINVAL)
		qmi_handle_release(&sysmon->qmi);

	kfree(sysmon);
}
EXPORT_SYMBOL_GPL(qcom_remove_sysmon_subdev);

/**
 * qcom_sysmon_shutdown_acked() - query the success of the last shutdown
 * @sysmon:	sysmon context
 *
 * When sysmon is used to request a graceful shutdown of the remote processor
 * this can be used by the remoteproc driver to query the success, in order to
 * know if it should fall back to other means of requesting a shutdown.
 *
 * Return: boolean indicator of the success of the last shutdown request
 */
bool qcom_sysmon_shutdown_acked(struct qcom_sysmon *sysmon)
{
	return sysmon && sysmon->shutdown_acked;
}
EXPORT_SYMBOL_GPL(qcom_sysmon_shutdown_acked);

/**
 * sysmon_probe() - probe sys_mon channel
 * @rpdev:	rpmsg device handle
 *
 * Find the sysmon context associated with the ancestor remoteproc and assign
 * this rpmsg device with said sysmon context.
 *
 * Return: 0 on success, negative errno on failure.
 */
static int sysmon_probe(struct rpmsg_device *rpdev)
{
	struct qcom_sysmon *sysmon;
	struct rproc *rproc;

	rproc = rproc_get_by_child(&rpdev->dev);
	if (!rproc) {
		dev_err(&rpdev->dev, "sysmon device not child of rproc\n");
		return -EINVAL;
	}

	mutex_lock(&sysmon_lock);
	list_for_each_entry(sysmon, &sysmon_list, node) {
		if (sysmon->rproc == rproc)
			goto found;
	}
	mutex_unlock(&sysmon_lock);

	dev_err(&rpdev->dev, "no sysmon associated with parent rproc\n");

	return -EINVAL;

found:
	mutex_unlock(&sysmon_lock);

	rpdev->ept->priv = sysmon;
	sysmon->ept = rpdev->ept;

	return 0;
}

/**
 * sysmon_remove() - sys_mon channel remove handler
 * @rpdev:	rpmsg device handle
 *
 * Disassociate the rpmsg device with the sysmon instance.
 */
static void sysmon_remove(struct rpmsg_device *rpdev)
{
	struct qcom_sysmon *sysmon = rpdev->ept->priv;

	sysmon->ept = NULL;
}

static const struct rpmsg_device_id sysmon_match[] = {
	{ "sys_mon" },
	{}
};

static struct rpmsg_driver sysmon_driver = {
	.probe = sysmon_probe,
	.remove = sysmon_remove,
	.callback = sysmon_callback,
	.id_table = sysmon_match,
	.drv = {
		.name = "qcom_sysmon",
	},
};

module_rpmsg_driver(sysmon_driver);

MODULE_DESCRIPTION("Qualcomm sysmon driver");
MODULE_LICENSE("GPL v2");<|MERGE_RESOLUTION|>--- conflicted
+++ resolved
@@ -623,16 +623,14 @@
 	if (crashed)
 		return;
 
-<<<<<<< HEAD
+	if (sysmon->ssctl_instance) {
+		if (!wait_for_completion_timeout(&sysmon->ssctl_comp, HZ / 2))
+			dev_err(sysmon->dev, "timeout waiting for ssctl service\n");
+	}
+
 	sysmon->timeout_data.timer.function = sysmon_shutdown_notif_timeout_handler;
 	timeout = jiffies + msecs_to_jiffies(SYSMON_NOTIF_TIMEOUT);
 	mod_timer(&sysmon->timeout_data.timer, timeout);
-=======
-	if (sysmon->ssctl_instance) {
-		if (!wait_for_completion_timeout(&sysmon->ssctl_comp, HZ / 2))
-			dev_err(sysmon->dev, "timeout waiting for ssctl service\n");
-	}
->>>>>>> 0f096ec3
 
 	if (sysmon->ssctl_version)
 		sysmon->shutdown_acked = ssctl_request_shutdown(sysmon);
@@ -863,11 +861,8 @@
 	init_completion(&sysmon->comp);
 	init_completion(&sysmon->ind_comp);
 	init_completion(&sysmon->shutdown_comp);
-<<<<<<< HEAD
 	timer_setup(&sysmon->timeout_data.timer, sysmon_notif_timeout_handler, 0);
-=======
 	init_completion(&sysmon->ssctl_comp);
->>>>>>> 0f096ec3
 	mutex_init(&sysmon->lock);
 	mutex_init(&sysmon->state_lock);
 
