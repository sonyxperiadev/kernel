// SPDX-License-Identifier: GPL-2.0-only
<<<<<<< HEAD
/* Copyright (c) 2012-2020, The Linux Foundation. All rights reserved. */

=======
/*
 * Copyright (c) 2012-2015, 2017, 2021, The Linux Foundation. All rights reserved.
 */
>>>>>>> 8cf94785
#include <linux/bitmap.h>
#include <linux/debugfs.h>
#include <linux/delay.h>
#include <linux/err.h>
#include <linux/interrupt.h>
#include <linux/io.h>
#include <linux/irqchip/chained_irq.h>
#include <linux/irqdomain.h>
#include <linux/irq.h>
#include <linux/kernel.h>
#include <linux/module.h>
#include <linux/of.h>
#include <linux/of_platform.h>
#include <linux/platform_device.h>
#include <linux/slab.h>
#include <linux/spmi.h>
#include <linux/string.h>
#include <linux/soc/qcom/spmi-pmic-arb.h>

/* PMIC Arbiter configuration registers */
#define PMIC_ARB_VERSION		0x0000
#define PMIC_ARB_VERSION_V2_MIN		0x20010000
#define PMIC_ARB_VERSION_V3_MIN		0x30000000
#define PMIC_ARB_VERSION_V5_MIN		0x50000000
#define PMIC_ARB_VERSION_V7_MIN		0x70000000
#define PMIC_ARB_INT_EN			0x0004

#define PMIC_ARB_FEATURES		0x0004
#define PMIC_ARB_FEATURES_PERIPH_MASK	GENMASK(10, 0)

#define PMIC_ARB_FEATURES1		0x0008

/* PMIC Arbiter channel registers offsets */
#define PMIC_ARB_CMD			0x00
#define PMIC_ARB_CONFIG			0x04
#define PMIC_ARB_STATUS			0x08
#define PMIC_ARB_WDATA0			0x10
#define PMIC_ARB_WDATA1			0x14
#define PMIC_ARB_RDATA0			0x18
#define PMIC_ARB_RDATA1			0x1C

/* Mapping Table */
#define SPMI_MAPPING_TABLE_REG(N)	(0x0B00 + (4 * (N)))
#define SPMI_MAPPING_BIT_INDEX(X)	(((X) >> 18) & 0xF)
#define SPMI_MAPPING_BIT_IS_0_FLAG(X)	(((X) >> 17) & 0x1)
#define SPMI_MAPPING_BIT_IS_0_RESULT(X)	(((X) >> 9) & 0xFF)
#define SPMI_MAPPING_BIT_IS_1_FLAG(X)	(((X) >> 8) & 0x1)
#define SPMI_MAPPING_BIT_IS_1_RESULT(X)	(((X) >> 0) & 0xFF)

#define SPMI_MAPPING_TABLE_TREE_DEPTH	16	/* Maximum of 16-bits */
#define PMIC_ARB_MAX_PPID		BIT(12) /* PPID is 12bit */
#define PMIC_ARB_APID_VALID		BIT(15)
#define PMIC_ARB_CHAN_IS_IRQ_OWNER(reg)	((reg) & BIT(24))
#define INVALID_EE				0xFF

/* Ownership Table */
#define SPMI_OWNERSHIP_PERIPH2OWNER(X)	((X) & 0x7)

/* Channel Status fields */
enum pmic_arb_chnl_status {
	PMIC_ARB_STATUS_DONE	= BIT(0),
	PMIC_ARB_STATUS_FAILURE	= BIT(1),
	PMIC_ARB_STATUS_DENIED	= BIT(2),
	PMIC_ARB_STATUS_DROPPED	= BIT(3),
};

/* Command register fields */
#define PMIC_ARB_CMD_MAX_BYTE_COUNT	8

/* Command Opcodes */
enum pmic_arb_cmd_op_code {
	PMIC_ARB_OP_EXT_WRITEL = 0,
	PMIC_ARB_OP_EXT_READL = 1,
	PMIC_ARB_OP_EXT_WRITE = 2,
	PMIC_ARB_OP_RESET = 3,
	PMIC_ARB_OP_SLEEP = 4,
	PMIC_ARB_OP_SHUTDOWN = 5,
	PMIC_ARB_OP_WAKEUP = 6,
	PMIC_ARB_OP_AUTHENTICATE = 7,
	PMIC_ARB_OP_MSTR_READ = 8,
	PMIC_ARB_OP_MSTR_WRITE = 9,
	PMIC_ARB_OP_EXT_READ = 13,
	PMIC_ARB_OP_WRITE = 14,
	PMIC_ARB_OP_READ = 15,
	PMIC_ARB_OP_ZERO_WRITE = 16,
};

/*
 * PMIC arbiter version 5 uses different register offsets for read/write vs
 * observer channels.
 */
enum pmic_arb_channel {
	PMIC_ARB_CHANNEL_RW,
	PMIC_ARB_CHANNEL_OBS,
};

/* Maximum number of support PMIC peripherals */
#define PMIC_ARB_MAX_PERIPHS		512
#define PMIC_ARB_MAX_PERIPHS_V7		1024
#define PMIC_ARB_TIMEOUT_US		1000
#define PMIC_ARB_MAX_TRANS_BYTES	(8)

#define PMIC_ARB_APID_MASK		0xFF
#define PMIC_ARB_PPID_MASK		0xFFF

/* interrupt enable bit */
#define SPMI_PIC_ACC_ENABLE_BIT		BIT(0)

#define spec_to_hwirq(slave_id, periph_id, irq_id, apid) \
	((((slave_id) & 0xF)   << 28) | \
	(((periph_id) & 0xFF)  << 20) | \
	(((irq_id)    & 0x7)   << 16) | \
	(((apid)      & 0x3FF) << 0))

#define hwirq_to_sid(hwirq)  (((hwirq) >> 28) & 0xF)
#define hwirq_to_per(hwirq)  (((hwirq) >> 20) & 0xFF)
#define hwirq_to_irq(hwirq)  (((hwirq) >> 16) & 0x7)
#define hwirq_to_apid(hwirq) (((hwirq) >> 0)  & 0x3FF)

struct pmic_arb_ver_ops;

struct apid_data {
	u16		ppid;
	u8		write_ee;
	u8		irq_ee;
};

/**
 * spmi_pmic_arb - SPMI PMIC Arbiter object
 *
 * @rd_base:		on v1 "core", on v2 "observer" register base off DT.
 * @wr_base:		on v1 "core", on v2 "chnls"    register base off DT.
 * @wr_base_phys:	Base physical address of the register range used for
 *			SPMI write commands.
 * @intr:		address of the SPMI interrupt control registers.
 * @cnfg:		address of the PMIC Arbiter configuration registers.
 * @lock:		lock to synchronize accesses.
 * @channel:		execution environment channel to use for accesses.
 * @irq:		PMIC ARB interrupt.
 * @ee:			the current Execution Environment
 * @bus_instance:	on v7: 0 = primary SPMI bus, 1 = secondary SPMI bus
 * @min_apid:		minimum APID (used for bounding IRQ search)
 * @max_apid:		maximum APID
 * @base_apid:		on v7: minimum APID associated with the particular SPMI
 *			bus instance
 * @apid_count:		on v5 and v7: number of APIDs associated with the
 *			particular SPMI bus instance
 * @mapping_table:	in-memory copy of PPID -> APID mapping table.
 * @domain:		irq domain object for PMIC IRQ domain
 * @spmic:		SPMI controller object
 * @ver_ops:		version dependent operations.
 * @ppid_to_apid:	in-memory copy of PPID -> APID mapping table.
 * @last_apid:		Highest value APID in use
 * @apid_data:		Table of data for all APIDs
 * @max_periphs:	Number of elements in apid_data[]
 * @debugfs:		debugfs directory pointer
 * @debug_spmi_addr:	SPMI address used for debugfs operations
 */
struct spmi_pmic_arb {
	void __iomem		*rd_base;
	void __iomem		*wr_base;
	phys_addr_t		wr_base_phys;
	void __iomem		*intr;
	void __iomem		*cnfg;
	void __iomem		*core;
	resource_size_t		core_size;
	raw_spinlock_t		lock;
	u8			channel;
	int			irq;
	u8			ee;
	u32			bus_instance;
	u16			min_apid;
	u16			max_apid;
	u16			base_apid;
	int			apid_count;
	u32			*mapping_table;
	DECLARE_BITMAP(mapping_table_valid, PMIC_ARB_MAX_PERIPHS);
	struct irq_domain	*domain;
	struct spmi_controller	*spmic;
	const struct pmic_arb_ver_ops *ver_ops;
	u16			*ppid_to_apid;
	u16			last_apid;
	struct apid_data	*apid_data;
	int			max_periphs;
	struct dentry		*debugfs;
	u32			debug_spmi_addr;
};

/**
 * pmic_arb_ver: version dependent functionality.
 *
 * @ver_str:		version string.
 * @ppid_to_apid:	finds the apid for a given ppid.
 * @non_data_cmd:	on v1 issues an spmi non-data command.
 *			on v2 no HW support, returns -EOPNOTSUPP.
 * @offset:		on v1 offset of per-ee channel.
 *			on v2 offset of per-ee and per-ppid channel.
 * @fmt_cmd:		formats a GENI/SPMI command.
 * @owner_acc_status:	on v1 address of PMIC_ARB_SPMI_PIC_OWNERm_ACC_STATUSn
 *			on v2 address of SPMI_PIC_OWNERm_ACC_STATUSn.
 * @acc_enable:		on v1 address of PMIC_ARB_SPMI_PIC_ACC_ENABLEn
 *			on v2 address of SPMI_PIC_ACC_ENABLEn.
 * @irq_status:		on v1 address of PMIC_ARB_SPMI_PIC_IRQ_STATUSn
 *			on v2 address of SPMI_PIC_IRQ_STATUSn.
 * @irq_clear:		on v1 address of PMIC_ARB_SPMI_PIC_IRQ_CLEARn
 *			on v2 address of SPMI_PIC_IRQ_CLEARn.
 * @apid_map_offset:	offset of PMIC_ARB_REG_CHNLn
 * @apid_owner:		on v2 and later address of SPMI_PERIPHn_2OWNER_TABLE_REG
 * @wr_addr_map:	maps from an SPMI address to the physical address
 *			range of the registers used to perform an SPMI write
 *			command to the SPMI address.
 */
struct pmic_arb_ver_ops {
	const char *ver_str;
	int (*ppid_to_apid)(struct spmi_pmic_arb *pmic_arb, u16 ppid);
	/* spmi commands (read_cmd, write_cmd, cmd) functionality */
	int (*offset)(struct spmi_pmic_arb *pmic_arb, u8 sid, u16 addr,
			enum pmic_arb_channel ch_type);
	u32 (*fmt_cmd)(u8 opc, u8 sid, u16 addr, u8 bc);
	int (*non_data_cmd)(struct spmi_controller *ctrl, u8 opc, u8 sid);
	/* Interrupts controller functionality (offset of PIC registers) */
	void __iomem *(*owner_acc_status)(struct spmi_pmic_arb *pmic_arb, u8 m,
					  u16 n);
	void __iomem *(*acc_enable)(struct spmi_pmic_arb *pmic_arb, u16 n);
	void __iomem *(*irq_status)(struct spmi_pmic_arb *pmic_arb, u16 n);
	void __iomem *(*irq_clear)(struct spmi_pmic_arb *pmic_arb, u16 n);
	u32 (*apid_map_offset)(u16 n);
	void __iomem *(*apid_owner)(struct spmi_pmic_arb *pmic_arb, u16 n);
	int (*wr_addr_map)(struct spmi_pmic_arb *pmic_arb, u8 sid, u16 addr,
			   struct resource *res_out);
};

static inline void pmic_arb_base_write(struct spmi_pmic_arb *pmic_arb,
				       u32 offset, u32 val)
{
	writel_relaxed(val, pmic_arb->wr_base + offset);
}

static inline void pmic_arb_set_rd_cmd(struct spmi_pmic_arb *pmic_arb,
				       u32 offset, u32 val)
{
	writel_relaxed(val, pmic_arb->rd_base + offset);
}

/**
 * pmic_arb_read_data: reads pmic-arb's register and copy 1..4 bytes to buf
 * @bc:		byte count -1. range: 0..3
 * @reg:	register's address
 * @buf:	output parameter, length must be bc + 1
 */
static void
pmic_arb_read_data(struct spmi_pmic_arb *pmic_arb, u8 *buf, u32 reg, u8 bc)
{
	u32 data = __raw_readl(pmic_arb->rd_base + reg);

	memcpy(buf, &data, (bc & 3) + 1);
}

/**
 * pmic_arb_write_data: write 1..4 bytes from buf to pmic-arb's register
 * @bc:		byte-count -1. range: 0..3.
 * @reg:	register's address.
 * @buf:	buffer to write. length must be bc + 1.
 */
static void pmic_arb_write_data(struct spmi_pmic_arb *pmic_arb, const u8 *buf,
				u32 reg, u8 bc)
{
	u32 data = 0;

	memcpy(&data, buf, (bc & 3) + 1);
	__raw_writel(data, pmic_arb->wr_base + reg);
}

static int pmic_arb_wait_for_done(struct spmi_controller *ctrl,
				  void __iomem *base, u8 sid, u16 addr,
				  enum pmic_arb_channel ch_type)
{
	struct spmi_pmic_arb *pmic_arb = spmi_controller_get_drvdata(ctrl);
	u32 status = 0;
	u32 timeout = PMIC_ARB_TIMEOUT_US;
	u32 offset;
	int rc;

	rc = pmic_arb->ver_ops->offset(pmic_arb, sid, addr, ch_type);
	if (rc < 0)
		return rc;

	offset = rc;
	offset += PMIC_ARB_STATUS;

	while (timeout--) {
		status = readl_relaxed(base + offset);

		if (status & PMIC_ARB_STATUS_DONE) {
			if (status & PMIC_ARB_STATUS_DENIED) {
				dev_err(&ctrl->dev, "%s: transaction denied (0x%x)\n",
					__func__, status);
				return -EPERM;
			}

			if (status & PMIC_ARB_STATUS_FAILURE) {
				dev_err(&ctrl->dev, "%s: transaction failed (0x%x)\n",
					__func__, status);
				return -EIO;
			}

			if (status & PMIC_ARB_STATUS_DROPPED) {
				dev_err(&ctrl->dev, "%s: transaction dropped (0x%x)\n",
					__func__, status);
				return -EIO;
			}

			return 0;
		}
		udelay(1);
	}

	dev_err(&ctrl->dev, "%s: timeout, status 0x%x\n",
		__func__, status);
	return -ETIMEDOUT;
}

static int
pmic_arb_non_data_cmd_v1(struct spmi_controller *ctrl, u8 opc, u8 sid)
{
	struct spmi_pmic_arb *pmic_arb = spmi_controller_get_drvdata(ctrl);
	unsigned long flags;
	u32 cmd;
	int rc;
	u32 offset;

	rc = pmic_arb->ver_ops->offset(pmic_arb, sid, 0, PMIC_ARB_CHANNEL_RW);
	if (rc < 0)
		return rc;

	offset = rc;
	cmd = ((opc | 0x40) << 27) | ((sid & 0xf) << 20);

	raw_spin_lock_irqsave(&pmic_arb->lock, flags);
	pmic_arb_base_write(pmic_arb, offset + PMIC_ARB_CMD, cmd);
	rc = pmic_arb_wait_for_done(ctrl, pmic_arb->wr_base, sid, 0,
				    PMIC_ARB_CHANNEL_RW);
	raw_spin_unlock_irqrestore(&pmic_arb->lock, flags);

	return rc;
}

static int
pmic_arb_non_data_cmd_v2(struct spmi_controller *ctrl, u8 opc, u8 sid)
{
	return -EOPNOTSUPP;
}

/* Non-data command */
static int pmic_arb_cmd(struct spmi_controller *ctrl, u8 opc, u8 sid)
{
	struct spmi_pmic_arb *pmic_arb = spmi_controller_get_drvdata(ctrl);

	dev_dbg(&ctrl->dev, "cmd op:0x%x sid:%d\n", opc, sid);

	/* Check for valid non-data command */
	if (opc < SPMI_CMD_RESET || opc > SPMI_CMD_WAKEUP)
		return -EINVAL;

	return pmic_arb->ver_ops->non_data_cmd(ctrl, opc, sid);
}

static int pmic_arb_read_cmd(struct spmi_controller *ctrl, u8 opc, u8 sid,
			     u16 addr, u8 *buf, size_t len)
{
	struct spmi_pmic_arb *pmic_arb = spmi_controller_get_drvdata(ctrl);
	unsigned long flags;
	u8 bc = len - 1;
	u32 cmd;
	int rc;
	u32 offset;

	rc = pmic_arb->ver_ops->offset(pmic_arb, sid, addr,
				       PMIC_ARB_CHANNEL_OBS);
	if (rc < 0)
		return rc;

	offset = rc;
	if (bc >= PMIC_ARB_MAX_TRANS_BYTES) {
		dev_err(&ctrl->dev, "pmic-arb supports 1..%d bytes per trans, but:%zu requested",
			PMIC_ARB_MAX_TRANS_BYTES, len);
		return  -EINVAL;
	}

	/* Check the opcode */
	if (opc >= 0x60 && opc <= 0x7F)
		opc = PMIC_ARB_OP_READ;
	else if (opc >= 0x20 && opc <= 0x2F)
		opc = PMIC_ARB_OP_EXT_READ;
	else if (opc >= 0x38 && opc <= 0x3F)
		opc = PMIC_ARB_OP_EXT_READL;
	else
		return -EINVAL;

	cmd = pmic_arb->ver_ops->fmt_cmd(opc, sid, addr, bc);

	raw_spin_lock_irqsave(&pmic_arb->lock, flags);
	pmic_arb_set_rd_cmd(pmic_arb, offset + PMIC_ARB_CMD, cmd);
	rc = pmic_arb_wait_for_done(ctrl, pmic_arb->rd_base, sid, addr,
				    PMIC_ARB_CHANNEL_OBS);
	if (rc)
		goto done;

	pmic_arb_read_data(pmic_arb, buf, offset + PMIC_ARB_RDATA0,
		     min_t(u8, bc, 3));

	if (bc > 3)
		pmic_arb_read_data(pmic_arb, buf + 4, offset + PMIC_ARB_RDATA1,
					bc - 4);

done:
	raw_spin_unlock_irqrestore(&pmic_arb->lock, flags);
	return rc;
}

static int pmic_arb_write_cmd(struct spmi_controller *ctrl, u8 opc, u8 sid,
			u16 addr, const u8 *buf, size_t len)
{
	struct spmi_pmic_arb *pmic_arb = spmi_controller_get_drvdata(ctrl);
	unsigned long flags;
	u8 bc = len - 1;
	u32 cmd;
	int rc;
	u32 offset;

	rc = pmic_arb->ver_ops->offset(pmic_arb, sid, addr,
					PMIC_ARB_CHANNEL_RW);
	if (rc < 0)
		return rc;

	offset = rc;
	if (bc >= PMIC_ARB_MAX_TRANS_BYTES) {
		dev_err(&ctrl->dev, "pmic-arb supports 1..%d bytes per trans, but:%zu requested",
			PMIC_ARB_MAX_TRANS_BYTES, len);
		return  -EINVAL;
	}

	/* Check the opcode */
	if (opc >= 0x40 && opc <= 0x5F)
		opc = PMIC_ARB_OP_WRITE;
	else if (opc <= 0x0F)
		opc = PMIC_ARB_OP_EXT_WRITE;
	else if (opc >= 0x30 && opc <= 0x37)
		opc = PMIC_ARB_OP_EXT_WRITEL;
	else if (opc >= 0x80)
		opc = PMIC_ARB_OP_ZERO_WRITE;
	else
		return -EINVAL;

	cmd = pmic_arb->ver_ops->fmt_cmd(opc, sid, addr, bc);

	/* Write data to FIFOs */
	raw_spin_lock_irqsave(&pmic_arb->lock, flags);
	pmic_arb_write_data(pmic_arb, buf, offset + PMIC_ARB_WDATA0,
				min_t(u8, bc, 3));
	if (bc > 3)
		pmic_arb_write_data(pmic_arb, buf + 4, offset + PMIC_ARB_WDATA1,
					bc - 4);

	/* Start the transaction */
	pmic_arb_base_write(pmic_arb, offset + PMIC_ARB_CMD, cmd);
	rc = pmic_arb_wait_for_done(ctrl, pmic_arb->wr_base, sid, addr,
				    PMIC_ARB_CHANNEL_RW);
	raw_spin_unlock_irqrestore(&pmic_arb->lock, flags);

	return rc;
}

enum qpnpint_regs {
	QPNPINT_REG_RT_STS		= 0x10,
	QPNPINT_REG_SET_TYPE		= 0x11,
	QPNPINT_REG_POLARITY_HIGH	= 0x12,
	QPNPINT_REG_POLARITY_LOW	= 0x13,
	QPNPINT_REG_LATCHED_CLR		= 0x14,
	QPNPINT_REG_EN_SET		= 0x15,
	QPNPINT_REG_EN_CLR		= 0x16,
	QPNPINT_REG_LATCHED_STS		= 0x18,
};

struct spmi_pmic_arb_qpnpint_type {
	u8 type; /* 1 -> edge */
	u8 polarity_high;
	u8 polarity_low;
} __packed;

/* Simplified accessor functions for irqchip callbacks */
static void qpnpint_spmi_write(struct irq_data *d, u8 reg, void *buf,
			       size_t len)
{
	struct spmi_pmic_arb *pmic_arb = irq_data_get_irq_chip_data(d);
	u8 sid = hwirq_to_sid(d->hwirq);
	u8 per = hwirq_to_per(d->hwirq);

	if (pmic_arb_write_cmd(pmic_arb->spmic, SPMI_CMD_EXT_WRITEL, sid,
			       (per << 8) + reg, buf, len))
		dev_err_ratelimited(&pmic_arb->spmic->dev, "failed irqchip transaction on %x\n",
				    d->irq);
}

static void qpnpint_spmi_read(struct irq_data *d, u8 reg, void *buf, size_t len)
{
	struct spmi_pmic_arb *pmic_arb = irq_data_get_irq_chip_data(d);
	u8 sid = hwirq_to_sid(d->hwirq);
	u8 per = hwirq_to_per(d->hwirq);

	if (pmic_arb_read_cmd(pmic_arb->spmic, SPMI_CMD_EXT_READL, sid,
			      (per << 8) + reg, buf, len))
		dev_err_ratelimited(&pmic_arb->spmic->dev, "failed irqchip transaction on %x\n",
				    d->irq);
}

static void cleanup_irq(struct spmi_pmic_arb *pmic_arb, u16 apid, int id)
{
	u16 ppid = pmic_arb->apid_data[apid].ppid;
	u8 sid = ppid >> 8;
	u8 per = ppid & 0xFF;
	u8 irq_mask = BIT(id);

	dev_err_ratelimited(&pmic_arb->spmic->dev, "%s apid=%d sid=0x%x per=0x%x irq=%d\n",
			__func__, apid, sid, per, id);
	writel_relaxed(irq_mask, pmic_arb->ver_ops->irq_clear(pmic_arb, apid));
}

static void periph_interrupt(struct spmi_pmic_arb *pmic_arb, u16 apid)
{
	unsigned int irq;
	u32 status, id;
	u8 sid = (pmic_arb->apid_data[apid].ppid >> 8) & 0xF;
	u8 per = pmic_arb->apid_data[apid].ppid & 0xFF;

	status = readl_relaxed(pmic_arb->ver_ops->irq_status(pmic_arb, apid));
	while (status) {
		id = ffs(status) - 1;
		status &= ~BIT(id);
		irq = irq_find_mapping(pmic_arb->domain,
					spec_to_hwirq(sid, per, id, apid));
		if (irq == 0) {
			cleanup_irq(pmic_arb, apid, id);
			continue;
		}
		generic_handle_irq(irq);
	}
}

static void pmic_arb_chained_irq(struct irq_desc *desc)
{
	struct spmi_pmic_arb *pmic_arb = irq_desc_get_handler_data(desc);
	const struct pmic_arb_ver_ops *ver_ops = pmic_arb->ver_ops;
	struct irq_chip *chip = irq_desc_get_chip(desc);
	int first = pmic_arb->min_apid >> 5;
	int last = pmic_arb->max_apid >> 5;
	/*
	 * acc_offset will be non-zero for the secondary SPMI bus instance on
	 * v7 controllers.
	 */
	int acc_offset = pmic_arb->base_apid >> 5;
	u8 ee = pmic_arb->ee;
	u32 status, enable;
	int i, id, apid;
	/* status based dispatch */
	bool acc_valid = false;
	u32 irq_status = 0;

	chained_irq_enter(chip, desc);

	for (i = first; i <= last; ++i) {
		status = readl_relaxed(ver_ops->owner_acc_status(pmic_arb, ee,
							       i - acc_offset));
		if (status)
			acc_valid = true;

		while (status) {
			id = ffs(status) - 1;
			status &= ~BIT(id);
			apid = id + i * 32;
			if (apid < pmic_arb->min_apid
			    || apid > pmic_arb->max_apid) {
				WARN_ONCE(true, "spurious spmi irq received for apid=%d\n",
					apid);
				continue;
			}
			enable = readl_relaxed(
					ver_ops->acc_enable(pmic_arb, apid));
			if (enable & SPMI_PIC_ACC_ENABLE_BIT)
				periph_interrupt(pmic_arb, apid);
		}
	}

	/* ACC_STATUS is empty but IRQ fired check IRQ_STATUS */
	if (!acc_valid) {
		for (i = pmic_arb->min_apid; i <= pmic_arb->max_apid; i++) {
			/* skip if APPS is not irq owner */
			if (pmic_arb->apid_data[i].irq_ee != pmic_arb->ee)
				continue;

			irq_status = readl_relaxed(
					     ver_ops->irq_status(pmic_arb, i));
			if (irq_status) {
				enable = readl_relaxed(
					     ver_ops->acc_enable(pmic_arb, i));
				if (enable & SPMI_PIC_ACC_ENABLE_BIT) {
					dev_dbg(&pmic_arb->spmic->dev,
						"Dispatching IRQ for apid=%d status=%x\n",
						i, irq_status);
					periph_interrupt(pmic_arb, i);
				}
			}
		}
	}

	chained_irq_exit(chip, desc);
}

static void qpnpint_irq_ack(struct irq_data *d)
{
	struct spmi_pmic_arb *pmic_arb = irq_data_get_irq_chip_data(d);
	u8 irq = hwirq_to_irq(d->hwirq);
	u16 apid = hwirq_to_apid(d->hwirq);
	u8 data;

	writel_relaxed(BIT(irq), pmic_arb->ver_ops->irq_clear(pmic_arb, apid));

	data = BIT(irq);
	qpnpint_spmi_write(d, QPNPINT_REG_LATCHED_CLR, &data, 1);
}

static void qpnpint_irq_mask(struct irq_data *d)
{
	u8 irq = hwirq_to_irq(d->hwirq);
	u8 data = BIT(irq);

	qpnpint_spmi_write(d, QPNPINT_REG_EN_CLR, &data, 1);
}

static void qpnpint_irq_unmask(struct irq_data *d)
{
	struct spmi_pmic_arb *pmic_arb = irq_data_get_irq_chip_data(d);
	const struct pmic_arb_ver_ops *ver_ops = pmic_arb->ver_ops;
	u8 irq = hwirq_to_irq(d->hwirq);
	u16 apid = hwirq_to_apid(d->hwirq);
	u8 buf[2];

	writel_relaxed(SPMI_PIC_ACC_ENABLE_BIT,
			ver_ops->acc_enable(pmic_arb, apid));

	qpnpint_spmi_read(d, QPNPINT_REG_EN_SET, &buf[0], 1);
	if (!(buf[0] & BIT(irq))) {
		/*
		 * Since the interrupt is currently disabled, write to both the
		 * LATCHED_CLR and EN_SET registers so that a spurious interrupt
		 * cannot be triggered when the interrupt is enabled
		 */
		buf[0] = BIT(irq);
		buf[1] = BIT(irq);
		qpnpint_spmi_write(d, QPNPINT_REG_LATCHED_CLR, &buf, 2);
	}
}

static int qpnpint_irq_set_type(struct irq_data *d, unsigned int flow_type)
{
	struct spmi_pmic_arb_qpnpint_type type;
	irq_flow_handler_t flow_handler;
	u8 irq = hwirq_to_irq(d->hwirq);

	qpnpint_spmi_read(d, QPNPINT_REG_SET_TYPE, &type, sizeof(type));

	if (flow_type & (IRQF_TRIGGER_RISING | IRQF_TRIGGER_FALLING)) {
		type.type |= BIT(irq);
		if (flow_type & IRQF_TRIGGER_RISING)
			type.polarity_high |= BIT(irq);
		else
			type.polarity_high &= ~BIT(irq);
		if (flow_type & IRQF_TRIGGER_FALLING)
			type.polarity_low  |= BIT(irq);
		else
			type.polarity_low  &= ~BIT(irq);

		flow_handler = handle_edge_irq;
	} else {
		if ((flow_type & (IRQF_TRIGGER_HIGH)) &&
		    (flow_type & (IRQF_TRIGGER_LOW)))
			return -EINVAL;

		type.type &= ~BIT(irq); /* level trig */
		if (flow_type & IRQF_TRIGGER_HIGH) {
			type.polarity_high |= BIT(irq);
			type.polarity_low  &= ~BIT(irq);
		} else {
			type.polarity_low  |= BIT(irq);
			type.polarity_high &= ~BIT(irq);
		}

		flow_handler = handle_level_irq;
	}

	qpnpint_spmi_write(d, QPNPINT_REG_SET_TYPE, &type, sizeof(type));
	irq_set_handler_locked(d, flow_handler);

	return 0;
}

static int qpnpint_irq_set_wake(struct irq_data *d, unsigned int on)
{
	struct spmi_pmic_arb *pmic_arb = irq_data_get_irq_chip_data(d);

	return irq_set_irq_wake(pmic_arb->irq, on);
}

static int qpnpint_get_irqchip_state(struct irq_data *d,
				     enum irqchip_irq_state which,
				     bool *state)
{
	u8 irq = hwirq_to_irq(d->hwirq);
	u8 status = 0;

	if (which != IRQCHIP_STATE_LINE_LEVEL)
		return -EINVAL;

	qpnpint_spmi_read(d, QPNPINT_REG_RT_STS, &status, 1);
	*state = !!(status & BIT(irq));

	return 0;
}

static int qpnpint_irq_domain_activate(struct irq_domain *domain,
				       struct irq_data *d, bool reserve)
{
	struct spmi_pmic_arb *pmic_arb = irq_data_get_irq_chip_data(d);
	u16 periph = hwirq_to_per(d->hwirq);
	u16 apid = hwirq_to_apid(d->hwirq);
	u16 sid = hwirq_to_sid(d->hwirq);
	u16 irq = hwirq_to_irq(d->hwirq);
	u8 buf;

	if (pmic_arb->apid_data[apid].irq_ee != pmic_arb->ee) {
		dev_err(&pmic_arb->spmic->dev, "failed to xlate sid = %#x, periph = %#x, irq = %u: ee=%u but owner=%u\n",
			sid, periph, irq, pmic_arb->ee,
			pmic_arb->apid_data[apid].irq_ee);
		return -ENODEV;
	}

	buf = BIT(irq);
	qpnpint_spmi_write(d, QPNPINT_REG_EN_CLR, &buf, 1);
	qpnpint_spmi_write(d, QPNPINT_REG_LATCHED_CLR, &buf, 1);

	return 0;
}

static struct irq_chip pmic_arb_irqchip = {
	.name		= "pmic_arb",
	.irq_ack	= qpnpint_irq_ack,
	.irq_mask	= qpnpint_irq_mask,
	.irq_unmask	= qpnpint_irq_unmask,
	.irq_set_type	= qpnpint_irq_set_type,
	.irq_set_wake	= qpnpint_irq_set_wake,
	.irq_get_irqchip_state	= qpnpint_get_irqchip_state,
	.flags		= IRQCHIP_MASK_ON_SUSPEND,
};

static int qpnpint_irq_domain_translate(struct irq_domain *d,
					struct irq_fwspec *fwspec,
					unsigned long *out_hwirq,
					unsigned int *out_type)
{
	struct spmi_pmic_arb *pmic_arb = d->host_data;
	u32 *intspec = fwspec->param;
	u16 apid, ppid;
	int rc;

	dev_dbg(&pmic_arb->spmic->dev, "intspec[0] 0x%1x intspec[1] 0x%02x intspec[2] 0x%02x\n",
		intspec[0], intspec[1], intspec[2]);

	if (irq_domain_get_of_node(d) != pmic_arb->spmic->dev.of_node)
		return -EINVAL;
	if (fwspec->param_count != 4)
		return -EINVAL;
	if (intspec[0] > 0xF || intspec[1] > 0xFF || intspec[2] > 0x7)
		return -EINVAL;

	ppid = intspec[0] << 8 | intspec[1];
	rc = pmic_arb->ver_ops->ppid_to_apid(pmic_arb, ppid);
	if (rc < 0) {
		dev_err(&pmic_arb->spmic->dev, "failed to xlate sid = %#x, periph = %#x, irq = %u rc = %d\n",
		intspec[0], intspec[1], intspec[2], rc);
		return rc;
	}

	apid = rc;
	/* Keep track of {max,min}_apid for bounding search during interrupt */
	if (apid > pmic_arb->max_apid)
		pmic_arb->max_apid = apid;
	if (apid < pmic_arb->min_apid)
		pmic_arb->min_apid = apid;

	*out_hwirq = spec_to_hwirq(intspec[0], intspec[1], intspec[2], apid);
	*out_type  = intspec[3] & IRQ_TYPE_SENSE_MASK;

	dev_dbg(&pmic_arb->spmic->dev, "out_hwirq = %lu\n", *out_hwirq);

	return 0;
}

static struct lock_class_key qpnpint_irq_lock_class, qpnpint_irq_request_class;

static void qpnpint_irq_domain_map(struct spmi_pmic_arb *pmic_arb,
				   struct irq_domain *domain, unsigned int virq,
				   irq_hw_number_t hwirq, unsigned int type)
{
	irq_flow_handler_t handler;

	dev_dbg(&pmic_arb->spmic->dev, "virq = %u, hwirq = %lu, type = %u\n",
		virq, hwirq, type);

	if (type & IRQ_TYPE_EDGE_BOTH)
		handler = handle_edge_irq;
	else
		handler = handle_level_irq;


	irq_set_lockdep_class(virq, &qpnpint_irq_lock_class,
			      &qpnpint_irq_request_class);
	irq_domain_set_info(domain, virq, hwirq, &pmic_arb_irqchip, pmic_arb,
			    handler, NULL, NULL);
}

static int qpnpint_irq_domain_alloc(struct irq_domain *domain,
				    unsigned int virq, unsigned int nr_irqs,
				    void *data)
{
	struct spmi_pmic_arb *pmic_arb = domain->host_data;
	struct irq_fwspec *fwspec = data;
	irq_hw_number_t hwirq;
	unsigned int type;
	int ret, i;

	ret = qpnpint_irq_domain_translate(domain, fwspec, &hwirq, &type);
	if (ret)
		return ret;

	for (i = 0; i < nr_irqs; i++)
		qpnpint_irq_domain_map(pmic_arb, domain, virq + i, hwirq + i,
				       type);

	return 0;
}

static int pmic_arb_ppid_to_apid_v1(struct spmi_pmic_arb *pmic_arb, u16 ppid)
{
	u32 *mapping_table = pmic_arb->mapping_table;
	int index = 0, i;
	u16 apid_valid;
	u16 apid;
	u32 data;

	apid_valid = pmic_arb->ppid_to_apid[ppid];
	if (apid_valid & PMIC_ARB_APID_VALID) {
		apid = apid_valid & ~PMIC_ARB_APID_VALID;
		return apid;
	}

	for (i = 0; i < SPMI_MAPPING_TABLE_TREE_DEPTH; ++i) {
		if (!test_and_set_bit(index, pmic_arb->mapping_table_valid))
			mapping_table[index] = readl_relaxed(pmic_arb->cnfg +
						SPMI_MAPPING_TABLE_REG(index));

		data = mapping_table[index];

		if (ppid & BIT(SPMI_MAPPING_BIT_INDEX(data))) {
			if (SPMI_MAPPING_BIT_IS_1_FLAG(data)) {
				index = SPMI_MAPPING_BIT_IS_1_RESULT(data);
			} else {
				apid = SPMI_MAPPING_BIT_IS_1_RESULT(data);
				pmic_arb->ppid_to_apid[ppid]
					= apid | PMIC_ARB_APID_VALID;
				pmic_arb->apid_data[apid].ppid = ppid;
				return apid;
			}
		} else {
			if (SPMI_MAPPING_BIT_IS_0_FLAG(data)) {
				index = SPMI_MAPPING_BIT_IS_0_RESULT(data);
			} else {
				apid = SPMI_MAPPING_BIT_IS_0_RESULT(data);
				pmic_arb->ppid_to_apid[ppid]
					= apid | PMIC_ARB_APID_VALID;
				pmic_arb->apid_data[apid].ppid = ppid;
				return apid;
			}
		}
	}

	return -ENODEV;
}

/* v1 offset per ee */
static int pmic_arb_offset_v1(struct spmi_pmic_arb *pmic_arb, u8 sid, u16 addr,
			enum pmic_arb_channel ch_type)
{
	return 0x800 + 0x80 * pmic_arb->channel;
}

static int pmic_arb_wr_addr_map_v1(struct spmi_pmic_arb *pmic_arb, u8 sid,
				   u16 addr, struct resource *res_out)
{
	int rc;

	rc = pmic_arb_offset_v1(pmic_arb, sid, addr, PMIC_ARB_CHANNEL_RW);
	if (rc < 0)
		return rc;

	res_out->start = pmic_arb->wr_base_phys + rc;
	res_out->end = res_out->start + 0x80 - 1;

	return 0;
}

static u16 pmic_arb_find_apid(struct spmi_pmic_arb *pmic_arb, u16 ppid)
{
	struct apid_data *apidd = &pmic_arb->apid_data[pmic_arb->last_apid];
	u32 regval, offset;
	u16 id, apid;

	for (apid = pmic_arb->last_apid; ; apid++, apidd++) {
		offset = pmic_arb->ver_ops->apid_map_offset(apid);
		if (offset >= pmic_arb->core_size)
			break;

		regval = readl_relaxed(pmic_arb->ver_ops->apid_owner(pmic_arb,
								     apid));
		apidd->irq_ee = SPMI_OWNERSHIP_PERIPH2OWNER(regval);
		apidd->write_ee = apidd->irq_ee;

		regval = readl_relaxed(pmic_arb->core + offset);
		if (!regval)
			continue;

		id = (regval >> 8) & PMIC_ARB_PPID_MASK;
		pmic_arb->ppid_to_apid[id] = apid | PMIC_ARB_APID_VALID;
		apidd->ppid = id;
		if (id == ppid) {
			apid |= PMIC_ARB_APID_VALID;
			break;
		}
	}
	pmic_arb->last_apid = apid & ~PMIC_ARB_APID_VALID;

	return apid;
}

static int pmic_arb_ppid_to_apid_v2(struct spmi_pmic_arb *pmic_arb, u16 ppid)
{
	u16 apid_valid;

	apid_valid = pmic_arb->ppid_to_apid[ppid];
	if (!(apid_valid & PMIC_ARB_APID_VALID))
		apid_valid = pmic_arb_find_apid(pmic_arb, ppid);
	if (!(apid_valid & PMIC_ARB_APID_VALID))
		return -ENODEV;

	return apid_valid & ~PMIC_ARB_APID_VALID;
}

static int pmic_arb_read_apid_map_v5(struct spmi_pmic_arb *pmic_arb)
{
	struct apid_data *apidd;
	struct apid_data *prev_apidd;
	u16 i, apid, ppid, apid_max;
	bool valid, is_irq_ee;
	u32 regval, offset;

	/*
	 * In order to allow multiple EEs to write to a single PPID in arbiter
	 * version 5 and 7, there is more than one APID mapped to each PPID.
	 * The owner field for each of these mappings specifies the EE which is
	 * allowed to write to the APID.  The owner of the last (highest) APID
	 * which has the IRQ owner bit set for a given PPID will receive
	 * interrupts from the PPID.
	 *
	 * In arbiter version 7, the APID numbering space is divided between
	 * the primary bus (0) and secondary bus (1) such that:
	 * APID = 0 to N-1 are assigned to the primary bus
	 * APID = N to N+M-1 are assigned to the secondary bus
	 * where N = number of APIDs supported by the primary bus and
	 *       M = number of APIDs supported by the secondary bus
	 */
	apidd = &pmic_arb->apid_data[pmic_arb->base_apid];
	apid_max = pmic_arb->base_apid + pmic_arb->apid_count;
	for (i = pmic_arb->base_apid; i < apid_max; i++, apidd++) {
		offset = pmic_arb->ver_ops->apid_map_offset(i);
		if (offset >= pmic_arb->core_size)
			break;

		regval = readl_relaxed(pmic_arb->core + offset);
		if (!regval)
			continue;
		ppid = (regval >> 8) & PMIC_ARB_PPID_MASK;
		is_irq_ee = PMIC_ARB_CHAN_IS_IRQ_OWNER(regval);

		regval = readl_relaxed(pmic_arb->ver_ops->apid_owner(pmic_arb,
								     i));
		apidd->write_ee = SPMI_OWNERSHIP_PERIPH2OWNER(regval);

		apidd->irq_ee = is_irq_ee ? apidd->write_ee : INVALID_EE;

		valid = pmic_arb->ppid_to_apid[ppid] & PMIC_ARB_APID_VALID;
		apid = pmic_arb->ppid_to_apid[ppid] & ~PMIC_ARB_APID_VALID;
		prev_apidd = &pmic_arb->apid_data[apid];

		if (!valid || apidd->write_ee == pmic_arb->ee) {
			/* First PPID mapping or one for this EE */
			pmic_arb->ppid_to_apid[ppid] = i | PMIC_ARB_APID_VALID;
		} else if (valid && is_irq_ee &&
			   prev_apidd->write_ee == pmic_arb->ee) {
			/*
			 * Duplicate PPID mapping after the one for this EE;
			 * override the irq owner
			 */
			prev_apidd->irq_ee = apidd->irq_ee;
		}

		apidd->ppid = ppid;
		pmic_arb->last_apid = i;
	}

	/* Dump the mapping table for debug purposes. */
	dev_dbg(&pmic_arb->spmic->dev, "PPID APID Write-EE IRQ-EE\n");
	for (ppid = 0; ppid < PMIC_ARB_MAX_PPID; ppid++) {
		apid = pmic_arb->ppid_to_apid[ppid];
		if (apid & PMIC_ARB_APID_VALID) {
			apid &= ~PMIC_ARB_APID_VALID;
			apidd = &pmic_arb->apid_data[apid];
			dev_dbg(&pmic_arb->spmic->dev, "%#03X %3u %2u %2u\n",
			      ppid, apid, apidd->write_ee, apidd->irq_ee);
		}
	}

	return 0;
}

static int pmic_arb_ppid_to_apid_v5(struct spmi_pmic_arb *pmic_arb, u16 ppid)
{
	if (!(pmic_arb->ppid_to_apid[ppid] & PMIC_ARB_APID_VALID))
		return -ENODEV;

	return pmic_arb->ppid_to_apid[ppid] & ~PMIC_ARB_APID_VALID;
}

/* v2 offset per ppid and per ee */
static int pmic_arb_offset_v2(struct spmi_pmic_arb *pmic_arb, u8 sid, u16 addr,
			   enum pmic_arb_channel ch_type)
{
	u16 apid;
	u16 ppid;
	int rc;

	ppid = sid << 8 | ((addr >> 8) & 0xFF);
	rc = pmic_arb_ppid_to_apid_v2(pmic_arb, ppid);
	if (rc < 0)
		return rc;

	apid = rc;
	return 0x1000 * pmic_arb->ee + 0x8000 * apid;
}

static int pmic_arb_wr_addr_map_v2(struct spmi_pmic_arb *pmic_arb, u8 sid,
				   u16 addr, struct resource *res_out)
{
	int rc;

	rc = pmic_arb_offset_v2(pmic_arb, sid, addr, PMIC_ARB_CHANNEL_RW);
	if (rc < 0)
		return rc;

	res_out->start = pmic_arb->wr_base_phys + rc;
	res_out->end = res_out->start + 0x1000 - 1;

	return 0;
}

/*
 * v5 offset per ee and per apid for observer channels and per apid for
 * read/write channels.
 */
static int pmic_arb_offset_v5(struct spmi_pmic_arb *pmic_arb, u8 sid, u16 addr,
			   enum pmic_arb_channel ch_type)
{
	u16 apid;
	int rc;
	u32 offset = 0;
	u16 ppid = (sid << 8) | (addr >> 8);

	rc = pmic_arb_ppid_to_apid_v5(pmic_arb, ppid);
	if (rc < 0)
		return rc;

	apid = rc;
	switch (ch_type) {
	case PMIC_ARB_CHANNEL_OBS:
		offset = 0x10000 * pmic_arb->ee + 0x80 * apid;
		break;
	case PMIC_ARB_CHANNEL_RW:
		if (pmic_arb->apid_data[apid].write_ee != pmic_arb->ee) {
			dev_err(&pmic_arb->spmic->dev, "disallowed SPMI write to sid=%u, addr=0x%04X\n",
				sid, addr);
			return -EPERM;
		}
		offset = 0x10000 * apid;
		break;
	}

	return offset;
}

static int pmic_arb_wr_addr_map_v5(struct spmi_pmic_arb *pmic_arb, u8 sid,
				   u16 addr, struct resource *res_out)
{
	int rc;

	rc = pmic_arb_offset_v5(pmic_arb, sid, addr, PMIC_ARB_CHANNEL_RW);
	if (rc < 0)
		return rc;

	res_out->start = pmic_arb->wr_base_phys + rc;
	res_out->end = res_out->start + 0x10000 - 1;

	return 0;
}

/*
 * v7 offset per ee and per apid for observer channels and per apid for
 * read/write channels.
 */
static int pmic_arb_offset_v7(struct spmi_pmic_arb *pmic_arb, u8 sid, u16 addr,
			   enum pmic_arb_channel ch_type)
{
	u16 apid;
	int rc;
	u32 offset = 0;
	u16 ppid = (sid << 8) | (addr >> 8);

	rc = pmic_arb->ver_ops->ppid_to_apid(pmic_arb, ppid);
	if (rc < 0)
		return rc;

	apid = rc;
	switch (ch_type) {
	case PMIC_ARB_CHANNEL_OBS:
		offset = 0x8000 * pmic_arb->ee + 0x20 * apid;
		break;
	case PMIC_ARB_CHANNEL_RW:
		if (pmic_arb->apid_data[apid].write_ee != pmic_arb->ee) {
			dev_err(&pmic_arb->spmic->dev, "disallowed SPMI write to sid=%u, addr=0x%04X\n",
				sid, addr);
			return -EPERM;
		}
		offset = 0x1000 * apid;
		break;
	}

	return offset;
}

static int pmic_arb_wr_addr_map_v7(struct spmi_pmic_arb *pmic_arb, u8 sid,
				   u16 addr, struct resource *res_out)
{
	int rc;

	rc = pmic_arb_offset_v7(pmic_arb, sid, addr, PMIC_ARB_CHANNEL_RW);
	if (rc < 0)
		return rc;

	res_out->start = pmic_arb->wr_base_phys + rc;
	res_out->end = res_out->start + 0x1000 - 1;

	return 0;
}

static u32 pmic_arb_fmt_cmd_v1(u8 opc, u8 sid, u16 addr, u8 bc)
{
	return (opc << 27) | ((sid & 0xf) << 20) | (addr << 4) | (bc & 0x7);
}

static u32 pmic_arb_fmt_cmd_v2(u8 opc, u8 sid, u16 addr, u8 bc)
{
	return (opc << 27) | ((addr & 0xff) << 4) | (bc & 0x7);
}

static void __iomem *
pmic_arb_owner_acc_status_v1(struct spmi_pmic_arb *pmic_arb, u8 m, u16 n)
{
	return pmic_arb->intr + 0x20 * m + 0x4 * n;
}

static void __iomem *
pmic_arb_owner_acc_status_v2(struct spmi_pmic_arb *pmic_arb, u8 m, u16 n)
{
	return pmic_arb->intr + 0x100000 + 0x1000 * m + 0x4 * n;
}

static void __iomem *
pmic_arb_owner_acc_status_v3(struct spmi_pmic_arb *pmic_arb, u8 m, u16 n)
{
	return pmic_arb->intr + 0x200000 + 0x1000 * m + 0x4 * n;
}

static void __iomem *
pmic_arb_owner_acc_status_v5(struct spmi_pmic_arb *pmic_arb, u8 m, u16 n)
{
	return pmic_arb->intr + 0x10000 * m + 0x4 * n;
}

static void __iomem *
pmic_arb_owner_acc_status_v7(struct spmi_pmic_arb *pmic_arb, u8 m, u16 n)
{
	return pmic_arb->intr + 0x1000 * m + 0x4 * n;
}

static void __iomem *
pmic_arb_acc_enable_v1(struct spmi_pmic_arb *pmic_arb, u16 n)
{
	return pmic_arb->intr + 0x200 + 0x4 * n;
}

static void __iomem *
pmic_arb_acc_enable_v2(struct spmi_pmic_arb *pmic_arb, u16 n)
{
	return pmic_arb->intr + 0x1000 * n;
}

static void __iomem *
pmic_arb_acc_enable_v5(struct spmi_pmic_arb *pmic_arb, u16 n)
{
	return pmic_arb->wr_base + 0x100 + 0x10000 * n;
}

static void __iomem *
pmic_arb_acc_enable_v7(struct spmi_pmic_arb *pmic_arb, u16 n)
{
	return pmic_arb->wr_base + 0x100 + 0x1000 * n;
}

static void __iomem *
pmic_arb_irq_status_v1(struct spmi_pmic_arb *pmic_arb, u16 n)
{
	return pmic_arb->intr + 0x600 + 0x4 * n;
}

static void __iomem *
pmic_arb_irq_status_v2(struct spmi_pmic_arb *pmic_arb, u16 n)
{
	return pmic_arb->intr + 0x4 + 0x1000 * n;
}

static void __iomem *
pmic_arb_irq_status_v5(struct spmi_pmic_arb *pmic_arb, u16 n)
{
	return pmic_arb->wr_base + 0x104 + 0x10000 * n;
}

static void __iomem *
pmic_arb_irq_status_v7(struct spmi_pmic_arb *pmic_arb, u16 n)
{
	return pmic_arb->wr_base + 0x104 + 0x1000 * n;
}

static void __iomem *
pmic_arb_irq_clear_v1(struct spmi_pmic_arb *pmic_arb, u16 n)
{
	return pmic_arb->intr + 0xA00 + 0x4 * n;
}

static void __iomem *
pmic_arb_irq_clear_v2(struct spmi_pmic_arb *pmic_arb, u16 n)
{
	return pmic_arb->intr + 0x8 + 0x1000 * n;
}

static void __iomem *
pmic_arb_irq_clear_v5(struct spmi_pmic_arb *pmic_arb, u16 n)
{
	return pmic_arb->wr_base + 0x108 + 0x10000 * n;
}

static void __iomem *
pmic_arb_irq_clear_v7(struct spmi_pmic_arb *pmic_arb, u16 n)
{
	return pmic_arb->wr_base + 0x108 + 0x1000 * n;
}

static u32 pmic_arb_apid_map_offset_v2(u16 n)
{
	return 0x800 + 0x4 * n;
}

static u32 pmic_arb_apid_map_offset_v5(u16 n)
{
	return 0x900 + 0x4 * n;
}

static u32 pmic_arb_apid_map_offset_v7(u16 n)
{
	return 0x2000 + 0x4 * n;
}

static void __iomem *
pmic_arb_apid_owner_v2(struct spmi_pmic_arb *pmic_arb, u16 n)
{
	return pmic_arb->cnfg + 0x700 + 0x4 * n;
}

/*
 * For arbiter version 7, APID ownership table registers have independent
 * numbering space for each SPMI bus instance, so each is indexed starting from
 * 0.
 */
static void __iomem *
pmic_arb_apid_owner_v7(struct spmi_pmic_arb *pmic_arb, u16 n)
{
	return pmic_arb->cnfg + 0x4 * (n - pmic_arb->base_apid);
}

static const struct pmic_arb_ver_ops pmic_arb_v1 = {
	.ver_str		= "v1",
	.ppid_to_apid		= pmic_arb_ppid_to_apid_v1,
	.non_data_cmd		= pmic_arb_non_data_cmd_v1,
	.offset			= pmic_arb_offset_v1,
	.fmt_cmd		= pmic_arb_fmt_cmd_v1,
	.owner_acc_status	= pmic_arb_owner_acc_status_v1,
	.acc_enable		= pmic_arb_acc_enable_v1,
	.irq_status		= pmic_arb_irq_status_v1,
	.irq_clear		= pmic_arb_irq_clear_v1,
	.apid_map_offset	= pmic_arb_apid_map_offset_v2,
	.wr_addr_map		= pmic_arb_wr_addr_map_v1,
};

static const struct pmic_arb_ver_ops pmic_arb_v2 = {
	.ver_str		= "v2",
	.ppid_to_apid		= pmic_arb_ppid_to_apid_v2,
	.non_data_cmd		= pmic_arb_non_data_cmd_v2,
	.offset			= pmic_arb_offset_v2,
	.fmt_cmd		= pmic_arb_fmt_cmd_v2,
	.owner_acc_status	= pmic_arb_owner_acc_status_v2,
	.acc_enable		= pmic_arb_acc_enable_v2,
	.irq_status		= pmic_arb_irq_status_v2,
	.irq_clear		= pmic_arb_irq_clear_v2,
	.apid_map_offset	= pmic_arb_apid_map_offset_v2,
	.apid_owner		= pmic_arb_apid_owner_v2,
	.wr_addr_map		= pmic_arb_wr_addr_map_v2,
};

static const struct pmic_arb_ver_ops pmic_arb_v3 = {
	.ver_str		= "v3",
	.ppid_to_apid		= pmic_arb_ppid_to_apid_v2,
	.non_data_cmd		= pmic_arb_non_data_cmd_v2,
	.offset			= pmic_arb_offset_v2,
	.fmt_cmd		= pmic_arb_fmt_cmd_v2,
	.owner_acc_status	= pmic_arb_owner_acc_status_v3,
	.acc_enable		= pmic_arb_acc_enable_v2,
	.irq_status		= pmic_arb_irq_status_v2,
	.irq_clear		= pmic_arb_irq_clear_v2,
	.apid_map_offset	= pmic_arb_apid_map_offset_v2,
	.apid_owner		= pmic_arb_apid_owner_v2,
	.wr_addr_map		= pmic_arb_wr_addr_map_v2,
};

static const struct pmic_arb_ver_ops pmic_arb_v5 = {
	.ver_str		= "v5",
	.ppid_to_apid		= pmic_arb_ppid_to_apid_v5,
	.non_data_cmd		= pmic_arb_non_data_cmd_v2,
	.offset			= pmic_arb_offset_v5,
	.fmt_cmd		= pmic_arb_fmt_cmd_v2,
	.owner_acc_status	= pmic_arb_owner_acc_status_v5,
	.acc_enable		= pmic_arb_acc_enable_v5,
	.irq_status		= pmic_arb_irq_status_v5,
	.irq_clear		= pmic_arb_irq_clear_v5,
	.apid_map_offset	= pmic_arb_apid_map_offset_v5,
	.apid_owner		= pmic_arb_apid_owner_v2,
	.wr_addr_map		= pmic_arb_wr_addr_map_v5,
};

static const struct pmic_arb_ver_ops pmic_arb_v7 = {
	.ver_str		= "v7",
	.ppid_to_apid		= pmic_arb_ppid_to_apid_v5,
	.non_data_cmd		= pmic_arb_non_data_cmd_v2,
	.offset			= pmic_arb_offset_v7,
	.fmt_cmd		= pmic_arb_fmt_cmd_v2,
	.owner_acc_status	= pmic_arb_owner_acc_status_v7,
	.acc_enable		= pmic_arb_acc_enable_v7,
	.irq_status		= pmic_arb_irq_status_v7,
	.irq_clear		= pmic_arb_irq_clear_v7,
	.apid_map_offset	= pmic_arb_apid_map_offset_v7,
	.apid_owner		= pmic_arb_apid_owner_v7,
	.wr_addr_map		= pmic_arb_wr_addr_map_v7,
};

static const struct irq_domain_ops pmic_arb_irq_domain_ops = {
	.activate = qpnpint_irq_domain_activate,
	.alloc = qpnpint_irq_domain_alloc,
	.free = irq_domain_free_irqs_common,
	.translate = qpnpint_irq_domain_translate,
};

static int _spmi_pmic_arb_map_address(struct spmi_pmic_arb *pmic_arb,
				u32 spmi_address, struct resource *res_out)
{
	u32 sid, addr;

	sid = (spmi_address >> 16) & 0xF;
	addr = spmi_address & 0xFFFF;

	return pmic_arb->ver_ops->wr_addr_map(pmic_arb, sid, addr, res_out);
}

/**
 * spmi_pmic_arb_map_address() - returns physical addresses of registers used to
 *		write to the PMIC peripheral at spmi_address
 * @dev:		Consumer device pointer
 * @spmi_address:	20-bit SPMI address of the form: 0xSPPPP
 *			where S = global PMIC SID and
 *			PPPP = SPMI address within the slave
 * @res_out:		Resource struct (allocated by the caller) in which
 *			physical addresses for the range are passed via start
 *			and end elements
 *
 * Returns: 0 on success or an errno on failure.
 */
int spmi_pmic_arb_map_address(const struct device *dev, u32 spmi_address,
			      struct resource *res_out)
{
	struct device_node *ctrl_node;
	struct platform_device *ctrl_pdev;
	struct spmi_controller *ctrl;
	struct spmi_pmic_arb *pmic_arb;

	if (!dev || !dev->of_node || !res_out) {
		pr_err("%s: Invalid pointer\n", __func__);
		return -EINVAL;
	}

	ctrl_node = of_parse_phandle(dev->of_node, "qcom,pmic-arb", 0);
	if (!ctrl_node) {
		pr_err("%s: Could not find PMIC arbiter node via qcom,pmic-arb property\n",
			__func__);
		return -ENODEV;
	}

	ctrl_pdev = of_find_device_by_node(ctrl_node);
	of_node_put(ctrl_node);
	if (!ctrl_pdev)
		return -EPROBE_DEFER;

	ctrl = platform_get_drvdata(ctrl_pdev);
	if (!ctrl)
		return -EPROBE_DEFER;

	pmic_arb = spmi_controller_get_drvdata(ctrl);
	if (!pmic_arb) {
		pr_err("Missing PMIC arbiter device\n");
		return -ENODEV;
	}

	return _spmi_pmic_arb_map_address(pmic_arb, spmi_address, res_out);
}
EXPORT_SYMBOL(spmi_pmic_arb_map_address);

#ifdef CONFIG_DEBUG_FS
static int debug_spmi_addr_get(void *data, u64 *val)
{
	struct spmi_pmic_arb *pmic_arb = data;

	*val = pmic_arb->debug_spmi_addr;

	return 0;
}

static int debug_spmi_addr_set(void *data, u64 val)
{
	struct spmi_pmic_arb *pmic_arb = data;

	pmic_arb->debug_spmi_addr = val;

	return 0;
}
DEFINE_DEBUGFS_ATTRIBUTE(debug_spmi_addr_fops, debug_spmi_addr_get,
			debug_spmi_addr_set, "0x%05llX\n");

static int debug_soc_start_addr_get(void *data, u64 *val)
{
	struct spmi_pmic_arb *pmic_arb = data;
	struct resource res = {0};
	int err;

	err = _spmi_pmic_arb_map_address(pmic_arb, pmic_arb->debug_spmi_addr,
					&res);
	if (err)
		return err;

	*val = res.start;

	return 0;
}
DEFINE_DEBUGFS_ATTRIBUTE(debug_soc_start_addr_fops, debug_soc_start_addr_get,
			 NULL, "0x%llX\n");

static int debug_soc_end_addr_get(void *data, u64 *val)
{
	struct spmi_pmic_arb *pmic_arb = data;
	struct resource res = {0};
	int err;

	err = _spmi_pmic_arb_map_address(pmic_arb, pmic_arb->debug_spmi_addr,
					&res);
	if (err)
		return err;

	*val = res.end;

	return 0;
}
DEFINE_DEBUGFS_ATTRIBUTE(debug_soc_end_addr_fops, debug_soc_end_addr_get,
			 NULL, "0x%llX\n");

static void spmi_pmic_arb_debugfs_init(struct spmi_pmic_arb *pmic_arb)
{
	struct dentry *dir, *file;
	char buf[10];

	scnprintf(buf, sizeof(buf), "spmi%u", pmic_arb->spmic->nr);

	dir = debugfs_create_dir(buf, NULL);
	if (IS_ERR(dir)) {
		dev_err(&pmic_arb->spmic->dev, "Could not create %s debugfs directory, rc=%ld\n",
			buf, PTR_ERR(dir));
		return;
	}
	pmic_arb->debugfs = dir;

	dir = debugfs_create_dir("address_map", pmic_arb->debugfs);
	if (IS_ERR(dir)) {
		dev_err(&pmic_arb->spmic->dev, "Could not create address_map debugfs directory, rc=%ld\n",
			PTR_ERR(dir));
		goto error;
	}

	file = debugfs_create_file_unsafe("spmi_addr", 0600, dir, pmic_arb,
					  &debug_spmi_addr_fops);
	if (IS_ERR(file)) {
		dev_err(&pmic_arb->spmic->dev, "Could not create spmi_addr debugfs file, rc=%ld\n",
			PTR_ERR(file));
		goto error;
	}

	file = debugfs_create_file_unsafe("soc_addr_start", 0400, dir, pmic_arb,
					  &debug_soc_start_addr_fops);
	if (IS_ERR(file)) {
		dev_err(&pmic_arb->spmic->dev, "Could not create soc_addr_start debugfs file, rc=%ld\n",
			PTR_ERR(file));
		goto error;
	}

	file = debugfs_create_file_unsafe("soc_addr_end", 0400, dir, pmic_arb,
					  &debug_soc_end_addr_fops);
	if (IS_ERR(file)) {
		dev_err(&pmic_arb->spmic->dev, "Could not create soc_addr_end debugfs file, rc=%ld\n",
			PTR_ERR(file));
		goto error;
	}

	return;
error:
	debugfs_remove_recursive(pmic_arb->debugfs);
}
#else
static void spmi_pmic_arb_debugfs_init(struct spmi_pmic_arb *pmic_arb) { }
#endif

static int spmi_pmic_arb_probe(struct platform_device *pdev)
{
	struct spmi_pmic_arb *pmic_arb;
	struct spmi_controller *ctrl;
	struct resource *res;
	void __iomem *core;
	u32 *mapping_table;
	u32 channel, ee, hw_ver;
	int err;

	ctrl = spmi_controller_alloc(&pdev->dev, sizeof(*pmic_arb));
	if (!ctrl)
		return -ENOMEM;

	pmic_arb = spmi_controller_get_drvdata(ctrl);
	pmic_arb->spmic = ctrl;

	/*
	 * Please don't replace this with devm_platform_ioremap_resource() or
	 * devm_ioremap_resource().  These both result in a call to
	 * devm_request_mem_region() which prevents multiple mappings of this
	 * register address range.  SoCs with PMIC arbiter v7 may define two
	 * arbiter devices, for the two physical SPMI interfaces, which  share
	 * some register address ranges (i.e. "core", "obsrvr", and "chnls").
	 * Ensure that both devices probe successfully by calling devm_ioremap()
	 * which does not result in a devm_request_mem_region() call.
	 */
	res = platform_get_resource_byname(pdev, IORESOURCE_MEM, "core");
	core = devm_ioremap(&ctrl->dev, res->start, resource_size(res));
	if (IS_ERR(core)) {
		err = PTR_ERR(core);
		goto err_put_ctrl;
	}

	pmic_arb->core_size = resource_size(res);

	pmic_arb->ppid_to_apid = devm_kcalloc(&ctrl->dev, PMIC_ARB_MAX_PPID,
					      sizeof(*pmic_arb->ppid_to_apid),
					      GFP_KERNEL);
	if (!pmic_arb->ppid_to_apid) {
		err = -ENOMEM;
		goto err_put_ctrl;
	}

	hw_ver = readl_relaxed(core + PMIC_ARB_VERSION);

	if (hw_ver < PMIC_ARB_VERSION_V2_MIN) {
		pmic_arb->ver_ops = &pmic_arb_v1;
		pmic_arb->wr_base = core;
		pmic_arb->wr_base_phys = res->start;
		pmic_arb->rd_base = core;
	} else {
		pmic_arb->core = core;

		if (hw_ver < PMIC_ARB_VERSION_V3_MIN)
			pmic_arb->ver_ops = &pmic_arb_v2;
		else if (hw_ver < PMIC_ARB_VERSION_V5_MIN)
			pmic_arb->ver_ops = &pmic_arb_v3;
		else if (hw_ver < PMIC_ARB_VERSION_V7_MIN)
			pmic_arb->ver_ops = &pmic_arb_v5;
		else
			pmic_arb->ver_ops = &pmic_arb_v7;

		res = platform_get_resource_byname(pdev, IORESOURCE_MEM,
						   "obsrvr");
		pmic_arb->rd_base = devm_ioremap(&ctrl->dev, res->start,
						 resource_size(res));
		if (IS_ERR(pmic_arb->rd_base)) {
			err = PTR_ERR(pmic_arb->rd_base);
			goto err_put_ctrl;
		}

		res = platform_get_resource_byname(pdev, IORESOURCE_MEM,
						   "chnls");
		pmic_arb->wr_base = devm_ioremap(&ctrl->dev, res->start,
						 resource_size(res));
		if (IS_ERR(pmic_arb->wr_base)) {
			err = PTR_ERR(pmic_arb->wr_base);
			goto err_put_ctrl;
		}
		pmic_arb->wr_base_phys = res->start;
	}

	pmic_arb->max_periphs = PMIC_ARB_MAX_PERIPHS;

	if (hw_ver >= PMIC_ARB_VERSION_V7_MIN) {
		pmic_arb->max_periphs = PMIC_ARB_MAX_PERIPHS_V7;
		/* Optional property for v7: */
		of_property_read_u32(pdev->dev.of_node, "qcom,bus-id",
					&pmic_arb->bus_instance);
		if (pmic_arb->bus_instance > 1) {
			err = -EINVAL;
			dev_err(&pdev->dev, "invalid bus instance (%u) specified\n",
				pmic_arb->bus_instance);
			goto err_put_ctrl;
		}

		if (pmic_arb->bus_instance == 0) {
			pmic_arb->base_apid = 0;
			pmic_arb->apid_count =
				readl_relaxed(core + PMIC_ARB_FEATURES) &
				PMIC_ARB_FEATURES_PERIPH_MASK;
		} else {
			pmic_arb->base_apid =
				readl_relaxed(core + PMIC_ARB_FEATURES) &
				PMIC_ARB_FEATURES_PERIPH_MASK;
			pmic_arb->apid_count =
				readl_relaxed(core + PMIC_ARB_FEATURES1) &
				PMIC_ARB_FEATURES_PERIPH_MASK;
		}

		if (pmic_arb->base_apid + pmic_arb->apid_count >
		    pmic_arb->max_periphs) {
			err = -EINVAL;
			dev_err(&pdev->dev, "Unsupported APID count %d detected\n",
				pmic_arb->base_apid + pmic_arb->apid_count);
			goto err_put_ctrl;
		}
	} else if (hw_ver >= PMIC_ARB_VERSION_V5_MIN) {
		pmic_arb->base_apid = 0;
		pmic_arb->apid_count = readl_relaxed(core + PMIC_ARB_FEATURES) &
					PMIC_ARB_FEATURES_PERIPH_MASK;

		if (pmic_arb->apid_count > pmic_arb->max_periphs) {
			err = -EINVAL;
			dev_err(&pdev->dev, "Unsupported APID count %d detected\n",
				pmic_arb->apid_count);
			goto err_put_ctrl;
		}
	}

	pmic_arb->apid_data = devm_kcalloc(&ctrl->dev, pmic_arb->max_periphs,
					   sizeof(*pmic_arb->apid_data),
					   GFP_KERNEL);
	if (!pmic_arb->apid_data) {
		err = -ENOMEM;
		goto err_put_ctrl;
	}

	dev_info(&ctrl->dev, "PMIC arbiter version %s (0x%x)\n",
		 pmic_arb->ver_ops->ver_str, hw_ver);

	res = platform_get_resource_byname(pdev, IORESOURCE_MEM, "intr");
	pmic_arb->intr = devm_ioremap_resource(&ctrl->dev, res);
	if (IS_ERR(pmic_arb->intr)) {
		err = PTR_ERR(pmic_arb->intr);
		goto err_put_ctrl;
	}

	res = platform_get_resource_byname(pdev, IORESOURCE_MEM, "cnfg");
	pmic_arb->cnfg = devm_ioremap_resource(&ctrl->dev, res);
	if (IS_ERR(pmic_arb->cnfg)) {
		err = PTR_ERR(pmic_arb->cnfg);
		goto err_put_ctrl;
	}

	if (of_find_property(pdev->dev.of_node, "interrupt-names", NULL)) {
		pmic_arb->irq = platform_get_irq_byname(pdev, "periph_irq");
		if (pmic_arb->irq < 0) {
			err = pmic_arb->irq;
			goto err_put_ctrl;
		}
	}

	err = of_property_read_u32(pdev->dev.of_node, "qcom,channel", &channel);
	if (err) {
		dev_err(&pdev->dev, "channel unspecified.\n");
		goto err_put_ctrl;
	}

	if (channel > 5) {
		dev_err(&pdev->dev, "invalid channel (%u) specified.\n",
			channel);
		err = -EINVAL;
		goto err_put_ctrl;
	}

	pmic_arb->channel = channel;

	err = of_property_read_u32(pdev->dev.of_node, "qcom,ee", &ee);
	if (err) {
		dev_err(&pdev->dev, "EE unspecified.\n");
		goto err_put_ctrl;
	}

	if (ee > 5) {
		dev_err(&pdev->dev, "invalid EE (%u) specified\n", ee);
		err = -EINVAL;
		goto err_put_ctrl;
	}

	pmic_arb->ee = ee;
	mapping_table = devm_kcalloc(&ctrl->dev, PMIC_ARB_MAX_PERIPHS,
					sizeof(*mapping_table), GFP_KERNEL);
	if (!mapping_table) {
		err = -ENOMEM;
		goto err_put_ctrl;
	}

	pmic_arb->mapping_table = mapping_table;
	/* Initialize max_apid/min_apid to the opposite bounds, during
	 * the irq domain translation, we are sure to update these */
	pmic_arb->max_apid = 0;
	pmic_arb->min_apid = pmic_arb->max_periphs - 1;

	platform_set_drvdata(pdev, ctrl);
	raw_spin_lock_init(&pmic_arb->lock);

	ctrl->cmd = pmic_arb_cmd;
	ctrl->read_cmd = pmic_arb_read_cmd;
	ctrl->write_cmd = pmic_arb_write_cmd;

	if (hw_ver >= PMIC_ARB_VERSION_V5_MIN) {
		err = pmic_arb_read_apid_map_v5(pmic_arb);
		if (err) {
			dev_err(&pdev->dev, "could not read APID->PPID mapping table, rc= %d\n",
				err);
			goto err_put_ctrl;
		}
	}

	if (pmic_arb->irq > 0) {
		dev_dbg(&pdev->dev, "adding irq domain\n");
		pmic_arb->domain = irq_domain_add_tree(pdev->dev.of_node,
					    &pmic_arb_irq_domain_ops, pmic_arb);
		if (!pmic_arb->domain) {
			dev_err(&pdev->dev, "unable to create irq_domain\n");
			err = -ENOMEM;
			goto err_put_ctrl;
		}

		irq_set_chained_handler_and_data(pmic_arb->irq,
						pmic_arb_chained_irq, pmic_arb);
	} else {
		dev_dbg(&pdev->dev, "not supporting PMIC interrupts\n");
	}

	err = spmi_controller_add(ctrl);
	if (err)
		goto err_domain_remove;

	spmi_pmic_arb_debugfs_init(pmic_arb);

	return 0;

err_domain_remove:
	if (pmic_arb->irq > 0) {
		irq_set_chained_handler_and_data(pmic_arb->irq, NULL, NULL);
		irq_domain_remove(pmic_arb->domain);
	}
err_put_ctrl:
	spmi_controller_put(ctrl);
	return err;
}

static int spmi_pmic_arb_remove(struct platform_device *pdev)
{
	struct spmi_controller *ctrl = platform_get_drvdata(pdev);
	struct spmi_pmic_arb *pmic_arb = spmi_controller_get_drvdata(ctrl);
	debugfs_remove_recursive(pmic_arb->debugfs);
	spmi_controller_remove(ctrl);
	if (pmic_arb->irq > 0) {
		irq_set_chained_handler_and_data(pmic_arb->irq, NULL, NULL);
		irq_domain_remove(pmic_arb->domain);
	}
	spmi_controller_put(ctrl);
	return 0;
}

static const struct of_device_id spmi_pmic_arb_match_table[] = {
	{ .compatible = "qcom,spmi-pmic-arb", },
	{},
};
MODULE_DEVICE_TABLE(of, spmi_pmic_arb_match_table);

static struct platform_driver spmi_pmic_arb_driver = {
	.probe		= spmi_pmic_arb_probe,
	.remove		= spmi_pmic_arb_remove,
	.driver		= {
		.name	= "spmi_pmic_arb",
		.of_match_table = spmi_pmic_arb_match_table,
		.probe_type = PROBE_PREFER_ASYNCHRONOUS,
	},
};

static int __init spmi_pmic_arb_init(void)
{
	return platform_driver_register(&spmi_pmic_arb_driver);
}
arch_initcall(spmi_pmic_arb_init);

static void __exit spmi_pmic_arb_exit(void)
{
	platform_driver_unregister(&spmi_pmic_arb_driver);
}
module_exit(spmi_pmic_arb_exit);

MODULE_LICENSE("GPL v2");
MODULE_ALIAS("platform:spmi_pmic_arb");<|MERGE_RESOLUTION|>--- conflicted
+++ resolved
@@ -1,12 +1,7 @@
 // SPDX-License-Identifier: GPL-2.0-only
-<<<<<<< HEAD
-/* Copyright (c) 2012-2020, The Linux Foundation. All rights reserved. */
-
-=======
 /*
  * Copyright (c) 2012-2015, 2017, 2021, The Linux Foundation. All rights reserved.
  */
->>>>>>> 8cf94785
 #include <linux/bitmap.h>
 #include <linux/debugfs.h>
 #include <linux/delay.h>
