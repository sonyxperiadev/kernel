--- conflicted
+++ resolved
@@ -130,7 +130,8 @@
 		cb->ttbr[0] |= FIELD_PREP(ARM_SMMU_TTBRn_ASID, cb->cfg->asid);
 	}
 
-	arm_smmu_write_context_bank(smmu_domain->smmu, cb->cfg->cbndx);
+	arm_smmu_write_context_bank(smmu_domain->smmu, cb->cfg->cbndx,
+				    smmu_domain->attributes);
 
 	return 0;
 }
@@ -240,7 +241,6 @@
 	.reset = qcom_smmu500_reset,
 };
 
-<<<<<<< HEAD
 #define TCU_HW_VERSION_HLOS1		(0x18)
 
 #define DEBUG_SID_HALT_REG		0x0
@@ -1115,8 +1115,6 @@
 	return &data->smmu;
 }
 
-struct arm_smmu_device *qcom_smmu_impl_init(struct arm_smmu_device *smmu)
-=======
 static const struct arm_smmu_impl qcom_adreno_smmu_impl = {
 	.init_context = qcom_adreno_smmu_init_context,
 	.def_domain_type = qcom_smmu_def_domain_type,
@@ -1126,7 +1124,6 @@
 
 static struct arm_smmu_device *qcom_smmu_create(struct arm_smmu_device *smmu,
 		const struct arm_smmu_impl *impl)
->>>>>>> ec1fff1f
 {
 	struct qcom_smmu *qsmmu;
 
