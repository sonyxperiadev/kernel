/*
 * Copyright (C) 2007-2010 Advanced Micro Devices, Inc.
 * Author: Joerg Roedel <joerg.roedel@amd.com>
 *         Leo Duran <leo.duran@amd.com>
 *
 * This program is free software; you can redistribute it and/or modify it
 * under the terms of the GNU General Public License version 2 as published
 * by the Free Software Foundation.
 *
 * This program is distributed in the hope that it will be useful,
 * but WITHOUT ANY WARRANTY; without even the implied warranty of
 * MERCHANTABILITY or FITNESS FOR A PARTICULAR PURPOSE.  See the
 * GNU General Public License for more details.
 *
 * You should have received a copy of the GNU General Public License
 * along with this program; if not, write to the Free Software
 * Foundation, Inc., 59 Temple Place, Suite 330, Boston, MA  02111-1307 USA
 */

#include <linux/ratelimit.h>
#include <linux/pci.h>
#include <linux/pci-ats.h>
#include <linux/bitmap.h>
#include <linux/slab.h>
#include <linux/debugfs.h>
#include <linux/scatterlist.h>
#include <linux/dma-mapping.h>
#include <linux/iommu-helper.h>
#include <linux/iommu.h>
#include <linux/delay.h>
#include <linux/amd-iommu.h>
#include <linux/notifier.h>
#include <linux/export.h>
#include <linux/irq.h>
#include <linux/msi.h>
#include <asm/irq_remapping.h>
#include <asm/io_apic.h>
#include <asm/apic.h>
#include <asm/hw_irq.h>
#include <asm/msidef.h>
#include <asm/proto.h>
#include <asm/iommu.h>
#include <asm/gart.h>
#include <asm/dma.h>

#include "amd_iommu_proto.h"
#include "amd_iommu_types.h"
#include "irq_remapping.h"

#define CMD_SET_TYPE(cmd, t) ((cmd)->data[1] |= ((t) << 28))

#define LOOP_TIMEOUT	100000

/*
 * This bitmap is used to advertise the page sizes our hardware support
 * to the IOMMU core, which will then use this information to split
 * physically contiguous memory regions it is mapping into page sizes
 * that we support.
 *
 * 512GB Pages are not supported due to a hardware bug
 */
#define AMD_IOMMU_PGSIZES	((~0xFFFUL) & ~(2ULL << 38))

static DEFINE_RWLOCK(amd_iommu_devtable_lock);

/* A list of preallocated protection domains */
static LIST_HEAD(iommu_pd_list);
static DEFINE_SPINLOCK(iommu_pd_list_lock);

/* List of all available dev_data structures */
static LIST_HEAD(dev_data_list);
static DEFINE_SPINLOCK(dev_data_list_lock);

LIST_HEAD(ioapic_map);
LIST_HEAD(hpet_map);

/*
 * Domain for untranslated devices - only allocated
 * if iommu=pt passed on kernel cmd line.
 */
static struct protection_domain *pt_domain;

static struct iommu_ops amd_iommu_ops;

static ATOMIC_NOTIFIER_HEAD(ppr_notifier);
int amd_iommu_max_glx_val = -1;

static struct dma_map_ops amd_iommu_dma_ops;

/*
 * general struct to manage commands send to an IOMMU
 */
struct iommu_cmd {
	u32 data[4];
};

struct kmem_cache *amd_iommu_irq_cache;

static void update_domain(struct protection_domain *domain);
static int __init alloc_passthrough_domain(void);

/****************************************************************************
 *
 * Helper functions
 *
 ****************************************************************************/

static struct iommu_dev_data *alloc_dev_data(u16 devid)
{
	struct iommu_dev_data *dev_data;
	unsigned long flags;

	dev_data = kzalloc(sizeof(*dev_data), GFP_KERNEL);
	if (!dev_data)
		return NULL;

	dev_data->devid = devid;
	atomic_set(&dev_data->bind, 0);

	spin_lock_irqsave(&dev_data_list_lock, flags);
	list_add_tail(&dev_data->dev_data_list, &dev_data_list);
	spin_unlock_irqrestore(&dev_data_list_lock, flags);

	return dev_data;
}

static void free_dev_data(struct iommu_dev_data *dev_data)
{
	unsigned long flags;

	spin_lock_irqsave(&dev_data_list_lock, flags);
	list_del(&dev_data->dev_data_list);
	spin_unlock_irqrestore(&dev_data_list_lock, flags);

	if (dev_data->group)
		iommu_group_put(dev_data->group);

	kfree(dev_data);
}

static struct iommu_dev_data *search_dev_data(u16 devid)
{
	struct iommu_dev_data *dev_data;
	unsigned long flags;

	spin_lock_irqsave(&dev_data_list_lock, flags);
	list_for_each_entry(dev_data, &dev_data_list, dev_data_list) {
		if (dev_data->devid == devid)
			goto out_unlock;
	}

	dev_data = NULL;

out_unlock:
	spin_unlock_irqrestore(&dev_data_list_lock, flags);

	return dev_data;
}

static struct iommu_dev_data *find_dev_data(u16 devid)
{
	struct iommu_dev_data *dev_data;

	dev_data = search_dev_data(devid);

	if (dev_data == NULL)
		dev_data = alloc_dev_data(devid);

	return dev_data;
}

static inline u16 get_device_id(struct device *dev)
{
	struct pci_dev *pdev = to_pci_dev(dev);

	return calc_devid(pdev->bus->number, pdev->devfn);
}

static struct iommu_dev_data *get_dev_data(struct device *dev)
{
	return dev->archdata.iommu;
}

static bool pci_iommuv2_capable(struct pci_dev *pdev)
{
	static const int caps[] = {
		PCI_EXT_CAP_ID_ATS,
		PCI_EXT_CAP_ID_PRI,
		PCI_EXT_CAP_ID_PASID,
	};
	int i, pos;

	for (i = 0; i < 3; ++i) {
		pos = pci_find_ext_capability(pdev, caps[i]);
		if (pos == 0)
			return false;
	}

	return true;
}

static bool pdev_pri_erratum(struct pci_dev *pdev, u32 erratum)
{
	struct iommu_dev_data *dev_data;

	dev_data = get_dev_data(&pdev->dev);

	return dev_data->errata & (1 << erratum) ? true : false;
}

/*
 * In this function the list of preallocated protection domains is traversed to
 * find the domain for a specific device
 */
static struct dma_ops_domain *find_protection_domain(u16 devid)
{
	struct dma_ops_domain *entry, *ret = NULL;
	unsigned long flags;
	u16 alias = amd_iommu_alias_table[devid];

	if (list_empty(&iommu_pd_list))
		return NULL;

	spin_lock_irqsave(&iommu_pd_list_lock, flags);

	list_for_each_entry(entry, &iommu_pd_list, list) {
		if (entry->target_dev == devid ||
		    entry->target_dev == alias) {
			ret = entry;
			break;
		}
	}

	spin_unlock_irqrestore(&iommu_pd_list_lock, flags);

	return ret;
}

/*
 * This function checks if the driver got a valid device from the caller to
 * avoid dereferencing invalid pointers.
 */
static bool check_device(struct device *dev)
{
	u16 devid;

	if (!dev || !dev->dma_mask)
		return false;

	/* No device or no PCI device */
	if (dev->bus != &pci_bus_type)
		return false;

	devid = get_device_id(dev);

	/* Out of our scope? */
	if (devid > amd_iommu_last_bdf)
		return false;

	if (amd_iommu_rlookup_table[devid] == NULL)
		return false;

	return true;
}

static void swap_pci_ref(struct pci_dev **from, struct pci_dev *to)
{
	pci_dev_put(*from);
	*from = to;
}

static struct pci_bus *find_hosted_bus(struct pci_bus *bus)
{
	while (!bus->self) {
		if (!pci_is_root_bus(bus))
			bus = bus->parent;
		else
			return ERR_PTR(-ENODEV);
	}

	return bus;
}

#define REQ_ACS_FLAGS	(PCI_ACS_SV | PCI_ACS_RR | PCI_ACS_CR | PCI_ACS_UF)

static struct pci_dev *get_isolation_root(struct pci_dev *pdev)
{
	struct pci_dev *dma_pdev = pdev;

	/* Account for quirked devices */
	swap_pci_ref(&dma_pdev, pci_get_dma_source(dma_pdev));

	/*
	 * If it's a multifunction device that does not support our
	 * required ACS flags, add to the same group as function 0.
	 */
	if (dma_pdev->multifunction &&
	    !pci_acs_enabled(dma_pdev, REQ_ACS_FLAGS))
		swap_pci_ref(&dma_pdev,
			     pci_get_slot(dma_pdev->bus,
					  PCI_DEVFN(PCI_SLOT(dma_pdev->devfn),
					  0)));

	/*
	 * Devices on the root bus go through the iommu.  If that's not us,
	 * find the next upstream device and test ACS up to the root bus.
	 * Finding the next device may require skipping virtual buses.
	 */
	while (!pci_is_root_bus(dma_pdev->bus)) {
		struct pci_bus *bus = find_hosted_bus(dma_pdev->bus);
		if (IS_ERR(bus))
			break;

		if (pci_acs_path_enabled(bus->self, NULL, REQ_ACS_FLAGS))
			break;

		swap_pci_ref(&dma_pdev, pci_dev_get(bus->self));
	}

	return dma_pdev;
}

static int use_pdev_iommu_group(struct pci_dev *pdev, struct device *dev)
{
	struct iommu_group *group = iommu_group_get(&pdev->dev);
	int ret;

	if (!group) {
		group = iommu_group_alloc();
		if (IS_ERR(group))
			return PTR_ERR(group);

		WARN_ON(&pdev->dev != dev);
	}

	ret = iommu_group_add_device(group, dev);
	iommu_group_put(group);
	return ret;
}

static int use_dev_data_iommu_group(struct iommu_dev_data *dev_data,
				    struct device *dev)
{
	if (!dev_data->group) {
		struct iommu_group *group = iommu_group_alloc();
		if (IS_ERR(group))
			return PTR_ERR(group);

		dev_data->group = group;
	}

	return iommu_group_add_device(dev_data->group, dev);
}

static int init_iommu_group(struct device *dev)
{
	struct iommu_dev_data *dev_data;
	struct iommu_group *group;
	struct pci_dev *dma_pdev;
	int ret;

	group = iommu_group_get(dev);
	if (group) {
		iommu_group_put(group);
		return 0;
	}

	dev_data = find_dev_data(get_device_id(dev));
	if (!dev_data)
		return -ENOMEM;

	if (dev_data->alias_data) {
		u16 alias;
		struct pci_bus *bus;

		if (dev_data->alias_data->group)
			goto use_group;

		/*
		 * If the alias device exists, it's effectively just a first
		 * level quirk for finding the DMA source.
		 */
		alias = amd_iommu_alias_table[dev_data->devid];
		dma_pdev = pci_get_bus_and_slot(alias >> 8, alias & 0xff);
		if (dma_pdev) {
			dma_pdev = get_isolation_root(dma_pdev);
			goto use_pdev;
		}

		/*
		 * If the alias is virtual, try to find a parent device
		 * and test whether the IOMMU group is actualy rooted above
		 * the alias.  Be careful to also test the parent device if
		 * we think the alias is the root of the group.
		 */
		bus = pci_find_bus(0, alias >> 8);
		if (!bus)
			goto use_group;

		bus = find_hosted_bus(bus);
		if (IS_ERR(bus) || !bus->self)
			goto use_group;

		dma_pdev = get_isolation_root(pci_dev_get(bus->self));
		if (dma_pdev != bus->self || (dma_pdev->multifunction &&
		    !pci_acs_enabled(dma_pdev, REQ_ACS_FLAGS)))
			goto use_pdev;

		pci_dev_put(dma_pdev);
		goto use_group;
	}

	dma_pdev = get_isolation_root(pci_dev_get(to_pci_dev(dev)));
use_pdev:
	ret = use_pdev_iommu_group(dma_pdev, dev);
	pci_dev_put(dma_pdev);
	return ret;
use_group:
	return use_dev_data_iommu_group(dev_data->alias_data, dev);
}

static int iommu_init_device(struct device *dev)
{
	struct pci_dev *pdev = to_pci_dev(dev);
	struct iommu_dev_data *dev_data;
	u16 alias;
	int ret;

	if (dev->archdata.iommu)
		return 0;

	dev_data = find_dev_data(get_device_id(dev));
	if (!dev_data)
		return -ENOMEM;

	alias = amd_iommu_alias_table[dev_data->devid];
	if (alias != dev_data->devid) {
		struct iommu_dev_data *alias_data;

		alias_data = find_dev_data(alias);
		if (alias_data == NULL) {
			pr_err("AMD-Vi: Warning: Unhandled device %s\n",
					dev_name(dev));
			free_dev_data(dev_data);
			return -ENOTSUPP;
		}
		dev_data->alias_data = alias_data;
	}

	ret = init_iommu_group(dev);
	if (ret)
		return ret;

	if (pci_iommuv2_capable(pdev)) {
		struct amd_iommu *iommu;

		iommu              = amd_iommu_rlookup_table[dev_data->devid];
		dev_data->iommu_v2 = iommu->is_iommu_v2;
	}

	dev->archdata.iommu = dev_data;

	return 0;
}

static void iommu_ignore_device(struct device *dev)
{
	u16 devid, alias;

	devid = get_device_id(dev);
	alias = amd_iommu_alias_table[devid];

	memset(&amd_iommu_dev_table[devid], 0, sizeof(struct dev_table_entry));
	memset(&amd_iommu_dev_table[alias], 0, sizeof(struct dev_table_entry));

	amd_iommu_rlookup_table[devid] = NULL;
	amd_iommu_rlookup_table[alias] = NULL;
}

static void iommu_uninit_device(struct device *dev)
{
	iommu_group_remove_device(dev);

	/*
	 * Nothing to do here - we keep dev_data around for unplugged devices
	 * and reuse it when the device is re-plugged - not doing so would
	 * introduce a ton of races.
	 */
}

void __init amd_iommu_uninit_devices(void)
{
	struct iommu_dev_data *dev_data, *n;
	struct pci_dev *pdev = NULL;

	for_each_pci_dev(pdev) {

		if (!check_device(&pdev->dev))
			continue;

		iommu_uninit_device(&pdev->dev);
	}

	/* Free all of our dev_data structures */
	list_for_each_entry_safe(dev_data, n, &dev_data_list, dev_data_list)
		free_dev_data(dev_data);
}

int __init amd_iommu_init_devices(void)
{
	struct pci_dev *pdev = NULL;
	int ret = 0;

	for_each_pci_dev(pdev) {

		if (!check_device(&pdev->dev))
			continue;

		ret = iommu_init_device(&pdev->dev);
		if (ret == -ENOTSUPP)
			iommu_ignore_device(&pdev->dev);
		else if (ret)
			goto out_free;
	}

	return 0;

out_free:

	amd_iommu_uninit_devices();

	return ret;
}
#ifdef CONFIG_AMD_IOMMU_STATS

/*
 * Initialization code for statistics collection
 */

DECLARE_STATS_COUNTER(compl_wait);
DECLARE_STATS_COUNTER(cnt_map_single);
DECLARE_STATS_COUNTER(cnt_unmap_single);
DECLARE_STATS_COUNTER(cnt_map_sg);
DECLARE_STATS_COUNTER(cnt_unmap_sg);
DECLARE_STATS_COUNTER(cnt_alloc_coherent);
DECLARE_STATS_COUNTER(cnt_free_coherent);
DECLARE_STATS_COUNTER(cross_page);
DECLARE_STATS_COUNTER(domain_flush_single);
DECLARE_STATS_COUNTER(domain_flush_all);
DECLARE_STATS_COUNTER(alloced_io_mem);
DECLARE_STATS_COUNTER(total_map_requests);
DECLARE_STATS_COUNTER(complete_ppr);
DECLARE_STATS_COUNTER(invalidate_iotlb);
DECLARE_STATS_COUNTER(invalidate_iotlb_all);
DECLARE_STATS_COUNTER(pri_requests);

static struct dentry *stats_dir;
static struct dentry *de_fflush;

static void amd_iommu_stats_add(struct __iommu_counter *cnt)
{
	if (stats_dir == NULL)
		return;

	cnt->dent = debugfs_create_u64(cnt->name, 0444, stats_dir,
				       &cnt->value);
}

static void amd_iommu_stats_init(void)
{
	stats_dir = debugfs_create_dir("amd-iommu", NULL);
	if (stats_dir == NULL)
		return;

	de_fflush  = debugfs_create_bool("fullflush", 0444, stats_dir,
					 &amd_iommu_unmap_flush);

	amd_iommu_stats_add(&compl_wait);
	amd_iommu_stats_add(&cnt_map_single);
	amd_iommu_stats_add(&cnt_unmap_single);
	amd_iommu_stats_add(&cnt_map_sg);
	amd_iommu_stats_add(&cnt_unmap_sg);
	amd_iommu_stats_add(&cnt_alloc_coherent);
	amd_iommu_stats_add(&cnt_free_coherent);
	amd_iommu_stats_add(&cross_page);
	amd_iommu_stats_add(&domain_flush_single);
	amd_iommu_stats_add(&domain_flush_all);
	amd_iommu_stats_add(&alloced_io_mem);
	amd_iommu_stats_add(&total_map_requests);
	amd_iommu_stats_add(&complete_ppr);
	amd_iommu_stats_add(&invalidate_iotlb);
	amd_iommu_stats_add(&invalidate_iotlb_all);
	amd_iommu_stats_add(&pri_requests);
}

#endif

/****************************************************************************
 *
 * Interrupt handling functions
 *
 ****************************************************************************/

static void dump_dte_entry(u16 devid)
{
	int i;

	for (i = 0; i < 4; ++i)
		pr_err("AMD-Vi: DTE[%d]: %016llx\n", i,
			amd_iommu_dev_table[devid].data[i]);
}

static void dump_command(unsigned long phys_addr)
{
	struct iommu_cmd *cmd = phys_to_virt(phys_addr);
	int i;

	for (i = 0; i < 4; ++i)
		pr_err("AMD-Vi: CMD[%d]: %08x\n", i, cmd->data[i]);
}

static void iommu_print_event(struct amd_iommu *iommu, void *__evt)
{
	int type, devid, domid, flags;
	volatile u32 *event = __evt;
	int count = 0;
	u64 address;

retry:
	type    = (event[1] >> EVENT_TYPE_SHIFT)  & EVENT_TYPE_MASK;
	devid   = (event[0] >> EVENT_DEVID_SHIFT) & EVENT_DEVID_MASK;
	domid   = (event[1] >> EVENT_DOMID_SHIFT) & EVENT_DOMID_MASK;
	flags   = (event[1] >> EVENT_FLAGS_SHIFT) & EVENT_FLAGS_MASK;
	address = (u64)(((u64)event[3]) << 32) | event[2];

	if (type == 0) {
		/* Did we hit the erratum? */
		if (++count == LOOP_TIMEOUT) {
			pr_err("AMD-Vi: No event written to event log\n");
			return;
		}
		udelay(1);
		goto retry;
	}

	printk(KERN_ERR "AMD-Vi: Event logged [");

	switch (type) {
	case EVENT_TYPE_ILL_DEV:
		printk("ILLEGAL_DEV_TABLE_ENTRY device=%02x:%02x.%x "
		       "address=0x%016llx flags=0x%04x]\n",
		       PCI_BUS(devid), PCI_SLOT(devid), PCI_FUNC(devid),
		       address, flags);
		dump_dte_entry(devid);
		break;
	case EVENT_TYPE_IO_FAULT:
		printk("IO_PAGE_FAULT device=%02x:%02x.%x "
		       "domain=0x%04x address=0x%016llx flags=0x%04x]\n",
		       PCI_BUS(devid), PCI_SLOT(devid), PCI_FUNC(devid),
		       domid, address, flags);
		break;
	case EVENT_TYPE_DEV_TAB_ERR:
		printk("DEV_TAB_HARDWARE_ERROR device=%02x:%02x.%x "
		       "address=0x%016llx flags=0x%04x]\n",
		       PCI_BUS(devid), PCI_SLOT(devid), PCI_FUNC(devid),
		       address, flags);
		break;
	case EVENT_TYPE_PAGE_TAB_ERR:
		printk("PAGE_TAB_HARDWARE_ERROR device=%02x:%02x.%x "
		       "domain=0x%04x address=0x%016llx flags=0x%04x]\n",
		       PCI_BUS(devid), PCI_SLOT(devid), PCI_FUNC(devid),
		       domid, address, flags);
		break;
	case EVENT_TYPE_ILL_CMD:
		printk("ILLEGAL_COMMAND_ERROR address=0x%016llx]\n", address);
		dump_command(address);
		break;
	case EVENT_TYPE_CMD_HARD_ERR:
		printk("COMMAND_HARDWARE_ERROR address=0x%016llx "
		       "flags=0x%04x]\n", address, flags);
		break;
	case EVENT_TYPE_IOTLB_INV_TO:
		printk("IOTLB_INV_TIMEOUT device=%02x:%02x.%x "
		       "address=0x%016llx]\n",
		       PCI_BUS(devid), PCI_SLOT(devid), PCI_FUNC(devid),
		       address);
		break;
	case EVENT_TYPE_INV_DEV_REQ:
		printk("INVALID_DEVICE_REQUEST device=%02x:%02x.%x "
		       "address=0x%016llx flags=0x%04x]\n",
		       PCI_BUS(devid), PCI_SLOT(devid), PCI_FUNC(devid),
		       address, flags);
		break;
	default:
		printk(KERN_ERR "UNKNOWN type=0x%02x]\n", type);
	}

	memset(__evt, 0, 4 * sizeof(u32));
}

static void iommu_poll_events(struct amd_iommu *iommu)
{
	u32 head, tail;
	unsigned long flags;

	spin_lock_irqsave(&iommu->lock, flags);

	head = readl(iommu->mmio_base + MMIO_EVT_HEAD_OFFSET);
	tail = readl(iommu->mmio_base + MMIO_EVT_TAIL_OFFSET);

	while (head != tail) {
		iommu_print_event(iommu, iommu->evt_buf + head);
		head = (head + EVENT_ENTRY_SIZE) % iommu->evt_buf_size;
	}

	writel(head, iommu->mmio_base + MMIO_EVT_HEAD_OFFSET);

	spin_unlock_irqrestore(&iommu->lock, flags);
}

static void iommu_handle_ppr_entry(struct amd_iommu *iommu, u64 *raw)
{
	struct amd_iommu_fault fault;

	INC_STATS_COUNTER(pri_requests);

	if (PPR_REQ_TYPE(raw[0]) != PPR_REQ_FAULT) {
		pr_err_ratelimited("AMD-Vi: Unknown PPR request received\n");
		return;
	}

	fault.address   = raw[1];
	fault.pasid     = PPR_PASID(raw[0]);
	fault.device_id = PPR_DEVID(raw[0]);
	fault.tag       = PPR_TAG(raw[0]);
	fault.flags     = PPR_FLAGS(raw[0]);

	atomic_notifier_call_chain(&ppr_notifier, 0, &fault);
}

static void iommu_poll_ppr_log(struct amd_iommu *iommu)
{
	unsigned long flags;
	u32 head, tail;

	if (iommu->ppr_log == NULL)
		return;

	/* enable ppr interrupts again */
	writel(MMIO_STATUS_PPR_INT_MASK, iommu->mmio_base + MMIO_STATUS_OFFSET);

	spin_lock_irqsave(&iommu->lock, flags);

	head = readl(iommu->mmio_base + MMIO_PPR_HEAD_OFFSET);
	tail = readl(iommu->mmio_base + MMIO_PPR_TAIL_OFFSET);

	while (head != tail) {
		volatile u64 *raw;
		u64 entry[2];
		int i;

		raw = (u64 *)(iommu->ppr_log + head);

		/*
		 * Hardware bug: Interrupt may arrive before the entry is
		 * written to memory. If this happens we need to wait for the
		 * entry to arrive.
		 */
		for (i = 0; i < LOOP_TIMEOUT; ++i) {
			if (PPR_REQ_TYPE(raw[0]) != 0)
				break;
			udelay(1);
		}
<<<<<<< HEAD

		/* Avoid memcpy function-call overhead */
		entry[0] = raw[0];
		entry[1] = raw[1];

		/*
		 * To detect the hardware bug we need to clear the entry
		 * back to zero.
		 */
		raw[0] = raw[1] = 0UL;

=======

		/* Avoid memcpy function-call overhead */
		entry[0] = raw[0];
		entry[1] = raw[1];

		/*
		 * To detect the hardware bug we need to clear the entry
		 * back to zero.
		 */
		raw[0] = raw[1] = 0UL;

>>>>>>> 344bd536
		/* Update head pointer of hardware ring-buffer */
		head = (head + PPR_ENTRY_SIZE) % PPR_LOG_SIZE;
		writel(head, iommu->mmio_base + MMIO_PPR_HEAD_OFFSET);

		/*
		 * Release iommu->lock because ppr-handling might need to
<<<<<<< HEAD
		 * re-acquire it
=======
		 * re-aquire it
>>>>>>> 344bd536
		 */
		spin_unlock_irqrestore(&iommu->lock, flags);

		/* Handle PPR entry */
		iommu_handle_ppr_entry(iommu, entry);

		spin_lock_irqsave(&iommu->lock, flags);

		/* Refresh ring-buffer information */
		head = readl(iommu->mmio_base + MMIO_PPR_HEAD_OFFSET);
		tail = readl(iommu->mmio_base + MMIO_PPR_TAIL_OFFSET);
	}

	spin_unlock_irqrestore(&iommu->lock, flags);
}

irqreturn_t amd_iommu_int_thread(int irq, void *data)
{
	struct amd_iommu *iommu;

	for_each_iommu(iommu) {
		iommu_poll_events(iommu);
		iommu_poll_ppr_log(iommu);
	}

	return IRQ_HANDLED;
}

irqreturn_t amd_iommu_int_handler(int irq, void *data)
{
	return IRQ_WAKE_THREAD;
}

/****************************************************************************
 *
 * IOMMU command queuing functions
 *
 ****************************************************************************/

static int wait_on_sem(volatile u64 *sem)
{
	int i = 0;

	while (*sem == 0 && i < LOOP_TIMEOUT) {
		udelay(1);
		i += 1;
	}

	if (i == LOOP_TIMEOUT) {
		pr_alert("AMD-Vi: Completion-Wait loop timed out\n");
		return -EIO;
	}

	return 0;
}

static void copy_cmd_to_buffer(struct amd_iommu *iommu,
			       struct iommu_cmd *cmd,
			       u32 tail)
{
	u8 *target;

	target = iommu->cmd_buf + tail;
	tail   = (tail + sizeof(*cmd)) % iommu->cmd_buf_size;

	/* Copy command to buffer */
	memcpy(target, cmd, sizeof(*cmd));

	/* Tell the IOMMU about it */
	writel(tail, iommu->mmio_base + MMIO_CMD_TAIL_OFFSET);
}

static void build_completion_wait(struct iommu_cmd *cmd, u64 address)
{
	WARN_ON(address & 0x7ULL);

	memset(cmd, 0, sizeof(*cmd));
	cmd->data[0] = lower_32_bits(__pa(address)) | CMD_COMPL_WAIT_STORE_MASK;
	cmd->data[1] = upper_32_bits(__pa(address));
	cmd->data[2] = 1;
	CMD_SET_TYPE(cmd, CMD_COMPL_WAIT);
}

static void build_inv_dte(struct iommu_cmd *cmd, u16 devid)
{
	memset(cmd, 0, sizeof(*cmd));
	cmd->data[0] = devid;
	CMD_SET_TYPE(cmd, CMD_INV_DEV_ENTRY);
}

static void build_inv_iommu_pages(struct iommu_cmd *cmd, u64 address,
				  size_t size, u16 domid, int pde)
{
	u64 pages;
	int s;

	pages = iommu_num_pages(address, size, PAGE_SIZE);
	s     = 0;

	if (pages > 1) {
		/*
		 * If we have to flush more than one page, flush all
		 * TLB entries for this domain
		 */
		address = CMD_INV_IOMMU_ALL_PAGES_ADDRESS;
		s = 1;
	}

	address &= PAGE_MASK;

	memset(cmd, 0, sizeof(*cmd));
	cmd->data[1] |= domid;
	cmd->data[2]  = lower_32_bits(address);
	cmd->data[3]  = upper_32_bits(address);
	CMD_SET_TYPE(cmd, CMD_INV_IOMMU_PAGES);
	if (s) /* size bit - we flush more than one 4kb page */
		cmd->data[2] |= CMD_INV_IOMMU_PAGES_SIZE_MASK;
	if (pde) /* PDE bit - we want to flush everything, not only the PTEs */
		cmd->data[2] |= CMD_INV_IOMMU_PAGES_PDE_MASK;
}

static void build_inv_iotlb_pages(struct iommu_cmd *cmd, u16 devid, int qdep,
				  u64 address, size_t size)
{
	u64 pages;
	int s;

	pages = iommu_num_pages(address, size, PAGE_SIZE);
	s     = 0;

	if (pages > 1) {
		/*
		 * If we have to flush more than one page, flush all
		 * TLB entries for this domain
		 */
		address = CMD_INV_IOMMU_ALL_PAGES_ADDRESS;
		s = 1;
	}

	address &= PAGE_MASK;

	memset(cmd, 0, sizeof(*cmd));
	cmd->data[0]  = devid;
	cmd->data[0] |= (qdep & 0xff) << 24;
	cmd->data[1]  = devid;
	cmd->data[2]  = lower_32_bits(address);
	cmd->data[3]  = upper_32_bits(address);
	CMD_SET_TYPE(cmd, CMD_INV_IOTLB_PAGES);
	if (s)
		cmd->data[2] |= CMD_INV_IOMMU_PAGES_SIZE_MASK;
}

static void build_inv_iommu_pasid(struct iommu_cmd *cmd, u16 domid, int pasid,
				  u64 address, bool size)
{
	memset(cmd, 0, sizeof(*cmd));

	address &= ~(0xfffULL);

	cmd->data[0]  = pasid & PASID_MASK;
	cmd->data[1]  = domid;
	cmd->data[2]  = lower_32_bits(address);
	cmd->data[3]  = upper_32_bits(address);
	cmd->data[2] |= CMD_INV_IOMMU_PAGES_PDE_MASK;
	cmd->data[2] |= CMD_INV_IOMMU_PAGES_GN_MASK;
	if (size)
		cmd->data[2] |= CMD_INV_IOMMU_PAGES_SIZE_MASK;
	CMD_SET_TYPE(cmd, CMD_INV_IOMMU_PAGES);
}

static void build_inv_iotlb_pasid(struct iommu_cmd *cmd, u16 devid, int pasid,
				  int qdep, u64 address, bool size)
{
	memset(cmd, 0, sizeof(*cmd));

	address &= ~(0xfffULL);

	cmd->data[0]  = devid;
	cmd->data[0] |= (pasid & 0xff) << 16;
	cmd->data[0] |= (qdep  & 0xff) << 24;
	cmd->data[1]  = devid;
	cmd->data[1] |= ((pasid >> 8) & 0xfff) << 16;
	cmd->data[2]  = lower_32_bits(address);
	cmd->data[2] |= CMD_INV_IOMMU_PAGES_GN_MASK;
	cmd->data[3]  = upper_32_bits(address);
	if (size)
		cmd->data[2] |= CMD_INV_IOMMU_PAGES_SIZE_MASK;
	CMD_SET_TYPE(cmd, CMD_INV_IOTLB_PAGES);
}

static void build_complete_ppr(struct iommu_cmd *cmd, u16 devid, int pasid,
			       int status, int tag, bool gn)
{
	memset(cmd, 0, sizeof(*cmd));

	cmd->data[0]  = devid;
	if (gn) {
		cmd->data[1]  = pasid & PASID_MASK;
		cmd->data[2]  = CMD_INV_IOMMU_PAGES_GN_MASK;
	}
	cmd->data[3]  = tag & 0x1ff;
	cmd->data[3] |= (status & PPR_STATUS_MASK) << PPR_STATUS_SHIFT;

	CMD_SET_TYPE(cmd, CMD_COMPLETE_PPR);
}

static void build_inv_all(struct iommu_cmd *cmd)
{
	memset(cmd, 0, sizeof(*cmd));
	CMD_SET_TYPE(cmd, CMD_INV_ALL);
}

static void build_inv_irt(struct iommu_cmd *cmd, u16 devid)
{
	memset(cmd, 0, sizeof(*cmd));
	cmd->data[0] = devid;
	CMD_SET_TYPE(cmd, CMD_INV_IRT);
}

/*
 * Writes the command to the IOMMUs command buffer and informs the
 * hardware about the new command.
 */
static int iommu_queue_command_sync(struct amd_iommu *iommu,
				    struct iommu_cmd *cmd,
				    bool sync)
{
	u32 left, tail, head, next_tail;
	unsigned long flags;

	WARN_ON(iommu->cmd_buf_size & CMD_BUFFER_UNINITIALIZED);

again:
	spin_lock_irqsave(&iommu->lock, flags);

	head      = readl(iommu->mmio_base + MMIO_CMD_HEAD_OFFSET);
	tail      = readl(iommu->mmio_base + MMIO_CMD_TAIL_OFFSET);
	next_tail = (tail + sizeof(*cmd)) % iommu->cmd_buf_size;
	left      = (head - next_tail) % iommu->cmd_buf_size;

	if (left <= 2) {
		struct iommu_cmd sync_cmd;
		volatile u64 sem = 0;
		int ret;

		build_completion_wait(&sync_cmd, (u64)&sem);
		copy_cmd_to_buffer(iommu, &sync_cmd, tail);

		spin_unlock_irqrestore(&iommu->lock, flags);

		if ((ret = wait_on_sem(&sem)) != 0)
			return ret;

		goto again;
	}

	copy_cmd_to_buffer(iommu, cmd, tail);

	/* We need to sync now to make sure all commands are processed */
	iommu->need_sync = sync;

	spin_unlock_irqrestore(&iommu->lock, flags);

	return 0;
}

static int iommu_queue_command(struct amd_iommu *iommu, struct iommu_cmd *cmd)
{
	return iommu_queue_command_sync(iommu, cmd, true);
}

/*
 * This function queues a completion wait command into the command
 * buffer of an IOMMU
 */
static int iommu_completion_wait(struct amd_iommu *iommu)
{
	struct iommu_cmd cmd;
	volatile u64 sem = 0;
	int ret;

	if (!iommu->need_sync)
		return 0;

	build_completion_wait(&cmd, (u64)&sem);

	ret = iommu_queue_command_sync(iommu, &cmd, false);
	if (ret)
		return ret;

	return wait_on_sem(&sem);
}

static int iommu_flush_dte(struct amd_iommu *iommu, u16 devid)
{
	struct iommu_cmd cmd;

	build_inv_dte(&cmd, devid);

	return iommu_queue_command(iommu, &cmd);
}

static void iommu_flush_dte_all(struct amd_iommu *iommu)
{
	u32 devid;

	for (devid = 0; devid <= 0xffff; ++devid)
		iommu_flush_dte(iommu, devid);

	iommu_completion_wait(iommu);
}

/*
 * This function uses heavy locking and may disable irqs for some time. But
 * this is no issue because it is only called during resume.
 */
static void iommu_flush_tlb_all(struct amd_iommu *iommu)
{
	u32 dom_id;

	for (dom_id = 0; dom_id <= 0xffff; ++dom_id) {
		struct iommu_cmd cmd;
		build_inv_iommu_pages(&cmd, 0, CMD_INV_IOMMU_ALL_PAGES_ADDRESS,
				      dom_id, 1);
		iommu_queue_command(iommu, &cmd);
	}

	iommu_completion_wait(iommu);
}

static void iommu_flush_all(struct amd_iommu *iommu)
{
	struct iommu_cmd cmd;

	build_inv_all(&cmd);

	iommu_queue_command(iommu, &cmd);
	iommu_completion_wait(iommu);
}

static void iommu_flush_irt(struct amd_iommu *iommu, u16 devid)
{
	struct iommu_cmd cmd;

	build_inv_irt(&cmd, devid);

	iommu_queue_command(iommu, &cmd);
}

static void iommu_flush_irt_all(struct amd_iommu *iommu)
{
	u32 devid;

	for (devid = 0; devid <= MAX_DEV_TABLE_ENTRIES; devid++)
		iommu_flush_irt(iommu, devid);

	iommu_completion_wait(iommu);
}

void iommu_flush_all_caches(struct amd_iommu *iommu)
{
	if (iommu_feature(iommu, FEATURE_IA)) {
		iommu_flush_all(iommu);
	} else {
		iommu_flush_dte_all(iommu);
		iommu_flush_irt_all(iommu);
		iommu_flush_tlb_all(iommu);
	}
}

/*
 * Command send function for flushing on-device TLB
 */
static int device_flush_iotlb(struct iommu_dev_data *dev_data,
			      u64 address, size_t size)
{
	struct amd_iommu *iommu;
	struct iommu_cmd cmd;
	int qdep;

	qdep     = dev_data->ats.qdep;
	iommu    = amd_iommu_rlookup_table[dev_data->devid];

	build_inv_iotlb_pages(&cmd, dev_data->devid, qdep, address, size);

	return iommu_queue_command(iommu, &cmd);
}

/*
 * Command send function for invalidating a device table entry
 */
static int device_flush_dte(struct iommu_dev_data *dev_data)
{
	struct amd_iommu *iommu;
	int ret;

	iommu = amd_iommu_rlookup_table[dev_data->devid];

	ret = iommu_flush_dte(iommu, dev_data->devid);
	if (ret)
		return ret;

	if (dev_data->ats.enabled)
		ret = device_flush_iotlb(dev_data, 0, ~0UL);

	return ret;
}

/*
 * TLB invalidation function which is called from the mapping functions.
 * It invalidates a single PTE if the range to flush is within a single
 * page. Otherwise it flushes the whole TLB of the IOMMU.
 */
static void __domain_flush_pages(struct protection_domain *domain,
				 u64 address, size_t size, int pde)
{
	struct iommu_dev_data *dev_data;
	struct iommu_cmd cmd;
	int ret = 0, i;

	build_inv_iommu_pages(&cmd, address, size, domain->id, pde);

	for (i = 0; i < amd_iommus_present; ++i) {
		if (!domain->dev_iommu[i])
			continue;

		/*
		 * Devices of this domain are behind this IOMMU
		 * We need a TLB flush
		 */
		ret |= iommu_queue_command(amd_iommus[i], &cmd);
	}

	list_for_each_entry(dev_data, &domain->dev_list, list) {

		if (!dev_data->ats.enabled)
			continue;

		ret |= device_flush_iotlb(dev_data, address, size);
	}

	WARN_ON(ret);
}

static void domain_flush_pages(struct protection_domain *domain,
			       u64 address, size_t size)
{
	__domain_flush_pages(domain, address, size, 0);
}

/* Flush the whole IO/TLB for a given protection domain */
static void domain_flush_tlb(struct protection_domain *domain)
{
	__domain_flush_pages(domain, 0, CMD_INV_IOMMU_ALL_PAGES_ADDRESS, 0);
}

/* Flush the whole IO/TLB for a given protection domain - including PDE */
static void domain_flush_tlb_pde(struct protection_domain *domain)
{
	__domain_flush_pages(domain, 0, CMD_INV_IOMMU_ALL_PAGES_ADDRESS, 1);
}

static void domain_flush_complete(struct protection_domain *domain)
{
	int i;

	for (i = 0; i < amd_iommus_present; ++i) {
		if (!domain->dev_iommu[i])
			continue;

		/*
		 * Devices of this domain are behind this IOMMU
		 * We need to wait for completion of all commands.
		 */
		iommu_completion_wait(amd_iommus[i]);
	}
}


/*
 * This function flushes the DTEs for all devices in domain
 */
static void domain_flush_devices(struct protection_domain *domain)
{
	struct iommu_dev_data *dev_data;

	list_for_each_entry(dev_data, &domain->dev_list, list)
		device_flush_dte(dev_data);
}

/****************************************************************************
 *
 * The functions below are used the create the page table mappings for
 * unity mapped regions.
 *
 ****************************************************************************/

/*
 * This function is used to add another level to an IO page table. Adding
 * another level increases the size of the address space by 9 bits to a size up
 * to 64 bits.
 */
static bool increase_address_space(struct protection_domain *domain,
				   gfp_t gfp)
{
	u64 *pte;

	if (domain->mode == PAGE_MODE_6_LEVEL)
		/* address space already 64 bit large */
		return false;

	pte = (void *)get_zeroed_page(gfp);
	if (!pte)
		return false;

	*pte             = PM_LEVEL_PDE(domain->mode,
					virt_to_phys(domain->pt_root));
	domain->pt_root  = pte;
	domain->mode    += 1;
	domain->updated  = true;

	return true;
}

static u64 *alloc_pte(struct protection_domain *domain,
		      unsigned long address,
		      unsigned long page_size,
		      u64 **pte_page,
		      gfp_t gfp)
{
	int level, end_lvl;
	u64 *pte, *page;

	BUG_ON(!is_power_of_2(page_size));

	while (address > PM_LEVEL_SIZE(domain->mode))
		increase_address_space(domain, gfp);

	level   = domain->mode - 1;
	pte     = &domain->pt_root[PM_LEVEL_INDEX(level, address)];
	address = PAGE_SIZE_ALIGN(address, page_size);
	end_lvl = PAGE_SIZE_LEVEL(page_size);

	while (level > end_lvl) {
		if (!IOMMU_PTE_PRESENT(*pte)) {
			page = (u64 *)get_zeroed_page(gfp);
			if (!page)
				return NULL;
			*pte = PM_LEVEL_PDE(level, virt_to_phys(page));
		}

		/* No level skipping support yet */
		if (PM_PTE_LEVEL(*pte) != level)
			return NULL;

		level -= 1;

		pte = IOMMU_PTE_PAGE(*pte);

		if (pte_page && level == end_lvl)
			*pte_page = pte;

		pte = &pte[PM_LEVEL_INDEX(level, address)];
	}

	return pte;
}

/*
 * This function checks if there is a PTE for a given dma address. If
 * there is one, it returns the pointer to it.
 */
static u64 *fetch_pte(struct protection_domain *domain, unsigned long address)
{
	int level;
	u64 *pte;

	if (address > PM_LEVEL_SIZE(domain->mode))
		return NULL;

	level   =  domain->mode - 1;
	pte     = &domain->pt_root[PM_LEVEL_INDEX(level, address)];

	while (level > 0) {

		/* Not Present */
		if (!IOMMU_PTE_PRESENT(*pte))
			return NULL;

		/* Large PTE */
		if (PM_PTE_LEVEL(*pte) == 0x07) {
			unsigned long pte_mask, __pte;

			/*
			 * If we have a series of large PTEs, make
			 * sure to return a pointer to the first one.
			 */
			pte_mask = PTE_PAGE_SIZE(*pte);
			pte_mask = ~((PAGE_SIZE_PTE_COUNT(pte_mask) << 3) - 1);
			__pte    = ((unsigned long)pte) & pte_mask;

			return (u64 *)__pte;
		}

		/* No level skipping support yet */
		if (PM_PTE_LEVEL(*pte) != level)
			return NULL;

		level -= 1;

		/* Walk to the next level */
		pte = IOMMU_PTE_PAGE(*pte);
		pte = &pte[PM_LEVEL_INDEX(level, address)];
	}

	return pte;
}

/*
 * Generic mapping functions. It maps a physical address into a DMA
 * address space. It allocates the page table pages if necessary.
 * In the future it can be extended to a generic mapping function
 * supporting all features of AMD IOMMU page tables like level skipping
 * and full 64 bit address spaces.
 */
static int iommu_map_page(struct protection_domain *dom,
			  unsigned long bus_addr,
			  unsigned long phys_addr,
			  int prot,
			  unsigned long page_size)
{
	u64 __pte, *pte;
	int i, count;

	if (!(prot & IOMMU_PROT_MASK))
		return -EINVAL;

	bus_addr  = PAGE_ALIGN(bus_addr);
	phys_addr = PAGE_ALIGN(phys_addr);
	count     = PAGE_SIZE_PTE_COUNT(page_size);
	pte       = alloc_pte(dom, bus_addr, page_size, NULL, GFP_KERNEL);

	for (i = 0; i < count; ++i)
		if (IOMMU_PTE_PRESENT(pte[i]))
			return -EBUSY;

	if (page_size > PAGE_SIZE) {
		__pte = PAGE_SIZE_PTE(phys_addr, page_size);
		__pte |= PM_LEVEL_ENC(7) | IOMMU_PTE_P | IOMMU_PTE_FC;
	} else
		__pte = phys_addr | IOMMU_PTE_P | IOMMU_PTE_FC;

	if (prot & IOMMU_PROT_IR)
		__pte |= IOMMU_PTE_IR;
	if (prot & IOMMU_PROT_IW)
		__pte |= IOMMU_PTE_IW;

	for (i = 0; i < count; ++i)
		pte[i] = __pte;

	update_domain(dom);

	return 0;
}

static unsigned long iommu_unmap_page(struct protection_domain *dom,
				      unsigned long bus_addr,
				      unsigned long page_size)
{
	unsigned long long unmap_size, unmapped;
	u64 *pte;

	BUG_ON(!is_power_of_2(page_size));

	unmapped = 0;

	while (unmapped < page_size) {

		pte = fetch_pte(dom, bus_addr);

		if (!pte) {
			/*
			 * No PTE for this address
			 * move forward in 4kb steps
			 */
			unmap_size = PAGE_SIZE;
		} else if (PM_PTE_LEVEL(*pte) == 0) {
			/* 4kb PTE found for this address */
			unmap_size = PAGE_SIZE;
			*pte       = 0ULL;
		} else {
			int count, i;

			/* Large PTE found which maps this address */
			unmap_size = PTE_PAGE_SIZE(*pte);
			count      = PAGE_SIZE_PTE_COUNT(unmap_size);
			for (i = 0; i < count; i++)
				pte[i] = 0ULL;
		}

		bus_addr  = (bus_addr & ~(unmap_size - 1)) + unmap_size;
		unmapped += unmap_size;
	}

	BUG_ON(!is_power_of_2(unmapped));

	return unmapped;
}

/*
 * This function checks if a specific unity mapping entry is needed for
 * this specific IOMMU.
 */
static int iommu_for_unity_map(struct amd_iommu *iommu,
			       struct unity_map_entry *entry)
{
	u16 bdf, i;

	for (i = entry->devid_start; i <= entry->devid_end; ++i) {
		bdf = amd_iommu_alias_table[i];
		if (amd_iommu_rlookup_table[bdf] == iommu)
			return 1;
	}

	return 0;
}

/*
 * This function actually applies the mapping to the page table of the
 * dma_ops domain.
 */
static int dma_ops_unity_map(struct dma_ops_domain *dma_dom,
			     struct unity_map_entry *e)
{
	u64 addr;
	int ret;

	for (addr = e->address_start; addr < e->address_end;
	     addr += PAGE_SIZE) {
		ret = iommu_map_page(&dma_dom->domain, addr, addr, e->prot,
				     PAGE_SIZE);
		if (ret)
			return ret;
		/*
		 * if unity mapping is in aperture range mark the page
		 * as allocated in the aperture
		 */
		if (addr < dma_dom->aperture_size)
			__set_bit(addr >> PAGE_SHIFT,
				  dma_dom->aperture[0]->bitmap);
	}

	return 0;
}

/*
 * Init the unity mappings for a specific IOMMU in the system
 *
 * Basically iterates over all unity mapping entries and applies them to
 * the default domain DMA of that IOMMU if necessary.
 */
static int iommu_init_unity_mappings(struct amd_iommu *iommu)
{
	struct unity_map_entry *entry;
	int ret;

	list_for_each_entry(entry, &amd_iommu_unity_map, list) {
		if (!iommu_for_unity_map(iommu, entry))
			continue;
		ret = dma_ops_unity_map(iommu->default_dom, entry);
		if (ret)
			return ret;
	}

	return 0;
}

/*
 * Inits the unity mappings required for a specific device
 */
static int init_unity_mappings_for_device(struct dma_ops_domain *dma_dom,
					  u16 devid)
{
	struct unity_map_entry *e;
	int ret;

	list_for_each_entry(e, &amd_iommu_unity_map, list) {
		if (!(devid >= e->devid_start && devid <= e->devid_end))
			continue;
		ret = dma_ops_unity_map(dma_dom, e);
		if (ret)
			return ret;
	}

	return 0;
}

/****************************************************************************
 *
 * The next functions belong to the address allocator for the dma_ops
 * interface functions. They work like the allocators in the other IOMMU
 * drivers. Its basically a bitmap which marks the allocated pages in
 * the aperture. Maybe it could be enhanced in the future to a more
 * efficient allocator.
 *
 ****************************************************************************/

/*
 * The address allocator core functions.
 *
 * called with domain->lock held
 */

/*
 * Used to reserve address ranges in the aperture (e.g. for exclusion
 * ranges.
 */
static void dma_ops_reserve_addresses(struct dma_ops_domain *dom,
				      unsigned long start_page,
				      unsigned int pages)
{
	unsigned int i, last_page = dom->aperture_size >> PAGE_SHIFT;

	if (start_page + pages > last_page)
		pages = last_page - start_page;

	for (i = start_page; i < start_page + pages; ++i) {
		int index = i / APERTURE_RANGE_PAGES;
		int page  = i % APERTURE_RANGE_PAGES;
		__set_bit(page, dom->aperture[index]->bitmap);
	}
}

/*
 * This function is used to add a new aperture range to an existing
 * aperture in case of dma_ops domain allocation or address allocation
 * failure.
 */
static int alloc_new_range(struct dma_ops_domain *dma_dom,
			   bool populate, gfp_t gfp)
{
	int index = dma_dom->aperture_size >> APERTURE_RANGE_SHIFT;
	struct amd_iommu *iommu;
	unsigned long i, old_size;

#ifdef CONFIG_IOMMU_STRESS
	populate = false;
#endif

	if (index >= APERTURE_MAX_RANGES)
		return -ENOMEM;

	dma_dom->aperture[index] = kzalloc(sizeof(struct aperture_range), gfp);
	if (!dma_dom->aperture[index])
		return -ENOMEM;

	dma_dom->aperture[index]->bitmap = (void *)get_zeroed_page(gfp);
	if (!dma_dom->aperture[index]->bitmap)
		goto out_free;

	dma_dom->aperture[index]->offset = dma_dom->aperture_size;

	if (populate) {
		unsigned long address = dma_dom->aperture_size;
		int i, num_ptes = APERTURE_RANGE_PAGES / 512;
		u64 *pte, *pte_page;

		for (i = 0; i < num_ptes; ++i) {
			pte = alloc_pte(&dma_dom->domain, address, PAGE_SIZE,
					&pte_page, gfp);
			if (!pte)
				goto out_free;

			dma_dom->aperture[index]->pte_pages[i] = pte_page;

			address += APERTURE_RANGE_SIZE / 64;
		}
	}

	old_size                = dma_dom->aperture_size;
	dma_dom->aperture_size += APERTURE_RANGE_SIZE;

	/* Reserve address range used for MSI messages */
	if (old_size < MSI_ADDR_BASE_LO &&
	    dma_dom->aperture_size > MSI_ADDR_BASE_LO) {
		unsigned long spage;
		int pages;

		pages = iommu_num_pages(MSI_ADDR_BASE_LO, 0x10000, PAGE_SIZE);
		spage = MSI_ADDR_BASE_LO >> PAGE_SHIFT;

		dma_ops_reserve_addresses(dma_dom, spage, pages);
	}

	/* Initialize the exclusion range if necessary */
	for_each_iommu(iommu) {
		if (iommu->exclusion_start &&
		    iommu->exclusion_start >= dma_dom->aperture[index]->offset
		    && iommu->exclusion_start < dma_dom->aperture_size) {
			unsigned long startpage;
			int pages = iommu_num_pages(iommu->exclusion_start,
						    iommu->exclusion_length,
						    PAGE_SIZE);
			startpage = iommu->exclusion_start >> PAGE_SHIFT;
			dma_ops_reserve_addresses(dma_dom, startpage, pages);
		}
	}

	/*
	 * Check for areas already mapped as present in the new aperture
	 * range and mark those pages as reserved in the allocator. Such
	 * mappings may already exist as a result of requested unity
	 * mappings for devices.
	 */
	for (i = dma_dom->aperture[index]->offset;
	     i < dma_dom->aperture_size;
	     i += PAGE_SIZE) {
		u64 *pte = fetch_pte(&dma_dom->domain, i);
		if (!pte || !IOMMU_PTE_PRESENT(*pte))
			continue;

		dma_ops_reserve_addresses(dma_dom, i >> PAGE_SHIFT, 1);
	}

	update_domain(&dma_dom->domain);

	return 0;

out_free:
	update_domain(&dma_dom->domain);

	free_page((unsigned long)dma_dom->aperture[index]->bitmap);

	kfree(dma_dom->aperture[index]);
	dma_dom->aperture[index] = NULL;

	return -ENOMEM;
}

static unsigned long dma_ops_area_alloc(struct device *dev,
					struct dma_ops_domain *dom,
					unsigned int pages,
					unsigned long align_mask,
					u64 dma_mask,
					unsigned long start)
{
	unsigned long next_bit = dom->next_address % APERTURE_RANGE_SIZE;
	int max_index = dom->aperture_size >> APERTURE_RANGE_SHIFT;
	int i = start >> APERTURE_RANGE_SHIFT;
	unsigned long boundary_size;
	unsigned long address = -1;
	unsigned long limit;

	next_bit >>= PAGE_SHIFT;

	boundary_size = ALIGN(dma_get_seg_boundary(dev) + 1,
			PAGE_SIZE) >> PAGE_SHIFT;

	for (;i < max_index; ++i) {
		unsigned long offset = dom->aperture[i]->offset >> PAGE_SHIFT;

		if (dom->aperture[i]->offset >= dma_mask)
			break;

		limit = iommu_device_max_index(APERTURE_RANGE_PAGES, offset,
					       dma_mask >> PAGE_SHIFT);

		address = iommu_area_alloc(dom->aperture[i]->bitmap,
					   limit, next_bit, pages, 0,
					    boundary_size, align_mask);
		if (address != -1) {
			address = dom->aperture[i]->offset +
				  (address << PAGE_SHIFT);
			dom->next_address = address + (pages << PAGE_SHIFT);
			break;
		}

		next_bit = 0;
	}

	return address;
}

static unsigned long dma_ops_alloc_addresses(struct device *dev,
					     struct dma_ops_domain *dom,
					     unsigned int pages,
					     unsigned long align_mask,
					     u64 dma_mask)
{
	unsigned long address;

#ifdef CONFIG_IOMMU_STRESS
	dom->next_address = 0;
	dom->need_flush = true;
#endif

	address = dma_ops_area_alloc(dev, dom, pages, align_mask,
				     dma_mask, dom->next_address);

	if (address == -1) {
		dom->next_address = 0;
		address = dma_ops_area_alloc(dev, dom, pages, align_mask,
					     dma_mask, 0);
		dom->need_flush = true;
	}

	if (unlikely(address == -1))
		address = DMA_ERROR_CODE;

	WARN_ON((address + (PAGE_SIZE*pages)) > dom->aperture_size);

	return address;
}

/*
 * The address free function.
 *
 * called with domain->lock held
 */
static void dma_ops_free_addresses(struct dma_ops_domain *dom,
				   unsigned long address,
				   unsigned int pages)
{
	unsigned i = address >> APERTURE_RANGE_SHIFT;
	struct aperture_range *range = dom->aperture[i];

	BUG_ON(i >= APERTURE_MAX_RANGES || range == NULL);

#ifdef CONFIG_IOMMU_STRESS
	if (i < 4)
		return;
#endif

	if (address >= dom->next_address)
		dom->need_flush = true;

	address = (address % APERTURE_RANGE_SIZE) >> PAGE_SHIFT;

	bitmap_clear(range->bitmap, address, pages);

}

/****************************************************************************
 *
 * The next functions belong to the domain allocation. A domain is
 * allocated for every IOMMU as the default domain. If device isolation
 * is enabled, every device get its own domain. The most important thing
 * about domains is the page table mapping the DMA address space they
 * contain.
 *
 ****************************************************************************/

/*
 * This function adds a protection domain to the global protection domain list
 */
static void add_domain_to_list(struct protection_domain *domain)
{
	unsigned long flags;

	spin_lock_irqsave(&amd_iommu_pd_lock, flags);
	list_add(&domain->list, &amd_iommu_pd_list);
	spin_unlock_irqrestore(&amd_iommu_pd_lock, flags);
}

/*
 * This function removes a protection domain to the global
 * protection domain list
 */
static void del_domain_from_list(struct protection_domain *domain)
{
	unsigned long flags;

	spin_lock_irqsave(&amd_iommu_pd_lock, flags);
	list_del(&domain->list);
	spin_unlock_irqrestore(&amd_iommu_pd_lock, flags);
}

static u16 domain_id_alloc(void)
{
	unsigned long flags;
	int id;

	write_lock_irqsave(&amd_iommu_devtable_lock, flags);
	id = find_first_zero_bit(amd_iommu_pd_alloc_bitmap, MAX_DOMAIN_ID);
	BUG_ON(id == 0);
	if (id > 0 && id < MAX_DOMAIN_ID)
		__set_bit(id, amd_iommu_pd_alloc_bitmap);
	else
		id = 0;
	write_unlock_irqrestore(&amd_iommu_devtable_lock, flags);

	return id;
}

static void domain_id_free(int id)
{
	unsigned long flags;

	write_lock_irqsave(&amd_iommu_devtable_lock, flags);
	if (id > 0 && id < MAX_DOMAIN_ID)
		__clear_bit(id, amd_iommu_pd_alloc_bitmap);
	write_unlock_irqrestore(&amd_iommu_devtable_lock, flags);
}

static void free_pagetable(struct protection_domain *domain)
{
	int i, j;
	u64 *p1, *p2, *p3;

	p1 = domain->pt_root;

	if (!p1)
		return;

	for (i = 0; i < 512; ++i) {
		if (!IOMMU_PTE_PRESENT(p1[i]))
			continue;

		p2 = IOMMU_PTE_PAGE(p1[i]);
		for (j = 0; j < 512; ++j) {
			if (!IOMMU_PTE_PRESENT(p2[j]))
				continue;
			p3 = IOMMU_PTE_PAGE(p2[j]);
			free_page((unsigned long)p3);
		}

		free_page((unsigned long)p2);
	}

	free_page((unsigned long)p1);

	domain->pt_root = NULL;
}

static void free_gcr3_tbl_level1(u64 *tbl)
{
	u64 *ptr;
	int i;

	for (i = 0; i < 512; ++i) {
		if (!(tbl[i] & GCR3_VALID))
			continue;

		ptr = __va(tbl[i] & PAGE_MASK);

		free_page((unsigned long)ptr);
	}
}

static void free_gcr3_tbl_level2(u64 *tbl)
{
	u64 *ptr;
	int i;

	for (i = 0; i < 512; ++i) {
		if (!(tbl[i] & GCR3_VALID))
			continue;

		ptr = __va(tbl[i] & PAGE_MASK);

		free_gcr3_tbl_level1(ptr);
	}
}

static void free_gcr3_table(struct protection_domain *domain)
{
	if (domain->glx == 2)
		free_gcr3_tbl_level2(domain->gcr3_tbl);
	else if (domain->glx == 1)
		free_gcr3_tbl_level1(domain->gcr3_tbl);
	else if (domain->glx != 0)
		BUG();

	free_page((unsigned long)domain->gcr3_tbl);
}

/*
 * Free a domain, only used if something went wrong in the
 * allocation path and we need to free an already allocated page table
 */
static void dma_ops_domain_free(struct dma_ops_domain *dom)
{
	int i;

	if (!dom)
		return;

	del_domain_from_list(&dom->domain);

	free_pagetable(&dom->domain);

	for (i = 0; i < APERTURE_MAX_RANGES; ++i) {
		if (!dom->aperture[i])
			continue;
		free_page((unsigned long)dom->aperture[i]->bitmap);
		kfree(dom->aperture[i]);
	}

	kfree(dom);
}

/*
 * Allocates a new protection domain usable for the dma_ops functions.
 * It also initializes the page table and the address allocator data
 * structures required for the dma_ops interface
 */
static struct dma_ops_domain *dma_ops_domain_alloc(void)
{
	struct dma_ops_domain *dma_dom;

	dma_dom = kzalloc(sizeof(struct dma_ops_domain), GFP_KERNEL);
	if (!dma_dom)
		return NULL;

	spin_lock_init(&dma_dom->domain.lock);

	dma_dom->domain.id = domain_id_alloc();
	if (dma_dom->domain.id == 0)
		goto free_dma_dom;
	INIT_LIST_HEAD(&dma_dom->domain.dev_list);
	dma_dom->domain.mode = PAGE_MODE_2_LEVEL;
	dma_dom->domain.pt_root = (void *)get_zeroed_page(GFP_KERNEL);
	dma_dom->domain.flags = PD_DMA_OPS_MASK;
	dma_dom->domain.priv = dma_dom;
	if (!dma_dom->domain.pt_root)
		goto free_dma_dom;

	dma_dom->need_flush = false;
	dma_dom->target_dev = 0xffff;

	add_domain_to_list(&dma_dom->domain);

	if (alloc_new_range(dma_dom, true, GFP_KERNEL))
		goto free_dma_dom;

	/*
	 * mark the first page as allocated so we never return 0 as
	 * a valid dma-address. So we can use 0 as error value
	 */
	dma_dom->aperture[0]->bitmap[0] = 1;
	dma_dom->next_address = 0;


	return dma_dom;

free_dma_dom:
	dma_ops_domain_free(dma_dom);

	return NULL;
}

/*
 * little helper function to check whether a given protection domain is a
 * dma_ops domain
 */
static bool dma_ops_domain(struct protection_domain *domain)
{
	return domain->flags & PD_DMA_OPS_MASK;
}

static void set_dte_entry(u16 devid, struct protection_domain *domain, bool ats)
{
	u64 pte_root = 0;
	u64 flags = 0;

	if (domain->mode != PAGE_MODE_NONE)
		pte_root = virt_to_phys(domain->pt_root);

	pte_root |= (domain->mode & DEV_ENTRY_MODE_MASK)
		    << DEV_ENTRY_MODE_SHIFT;
	pte_root |= IOMMU_PTE_IR | IOMMU_PTE_IW | IOMMU_PTE_P | IOMMU_PTE_TV;

	flags = amd_iommu_dev_table[devid].data[1];

	if (ats)
		flags |= DTE_FLAG_IOTLB;

	if (domain->flags & PD_IOMMUV2_MASK) {
		u64 gcr3 = __pa(domain->gcr3_tbl);
		u64 glx  = domain->glx;
		u64 tmp;

		pte_root |= DTE_FLAG_GV;
		pte_root |= (glx & DTE_GLX_MASK) << DTE_GLX_SHIFT;

		/* First mask out possible old values for GCR3 table */
		tmp = DTE_GCR3_VAL_B(~0ULL) << DTE_GCR3_SHIFT_B;
		flags    &= ~tmp;

		tmp = DTE_GCR3_VAL_C(~0ULL) << DTE_GCR3_SHIFT_C;
		flags    &= ~tmp;

		/* Encode GCR3 table into DTE */
		tmp = DTE_GCR3_VAL_A(gcr3) << DTE_GCR3_SHIFT_A;
		pte_root |= tmp;

		tmp = DTE_GCR3_VAL_B(gcr3) << DTE_GCR3_SHIFT_B;
		flags    |= tmp;

		tmp = DTE_GCR3_VAL_C(gcr3) << DTE_GCR3_SHIFT_C;
		flags    |= tmp;
	}

	flags &= ~(0xffffUL);
	flags |= domain->id;

	amd_iommu_dev_table[devid].data[1]  = flags;
	amd_iommu_dev_table[devid].data[0]  = pte_root;
}

static void clear_dte_entry(u16 devid)
{
	/* remove entry from the device table seen by the hardware */
	amd_iommu_dev_table[devid].data[0] = IOMMU_PTE_P | IOMMU_PTE_TV;
	amd_iommu_dev_table[devid].data[1] = 0;

	amd_iommu_apply_erratum_63(devid);
}

static void do_attach(struct iommu_dev_data *dev_data,
		      struct protection_domain *domain)
{
	struct amd_iommu *iommu;
	bool ats;

	iommu = amd_iommu_rlookup_table[dev_data->devid];
	ats   = dev_data->ats.enabled;

	/* Update data structures */
	dev_data->domain = domain;
	list_add(&dev_data->list, &domain->dev_list);
	set_dte_entry(dev_data->devid, domain, ats);

	/* Do reference counting */
	domain->dev_iommu[iommu->index] += 1;
	domain->dev_cnt                 += 1;

	/* Flush the DTE entry */
	device_flush_dte(dev_data);
}

static void do_detach(struct iommu_dev_data *dev_data)
{
	struct amd_iommu *iommu;

	iommu = amd_iommu_rlookup_table[dev_data->devid];

	/* decrease reference counters */
	dev_data->domain->dev_iommu[iommu->index] -= 1;
	dev_data->domain->dev_cnt                 -= 1;

	/* Update data structures */
	dev_data->domain = NULL;
	list_del(&dev_data->list);
	clear_dte_entry(dev_data->devid);

	/* Flush the DTE entry */
	device_flush_dte(dev_data);
}

/*
 * If a device is not yet associated with a domain, this function does
 * assigns it visible for the hardware
 */
static int __attach_device(struct iommu_dev_data *dev_data,
			   struct protection_domain *domain)
{
	int ret;

	/* lock domain */
	spin_lock(&domain->lock);

	if (dev_data->alias_data != NULL) {
		struct iommu_dev_data *alias_data = dev_data->alias_data;

		/* Some sanity checks */
		ret = -EBUSY;
		if (alias_data->domain != NULL &&
				alias_data->domain != domain)
			goto out_unlock;

		if (dev_data->domain != NULL &&
				dev_data->domain != domain)
			goto out_unlock;

		/* Do real assignment */
		if (alias_data->domain == NULL)
			do_attach(alias_data, domain);

		atomic_inc(&alias_data->bind);
	}

	if (dev_data->domain == NULL)
		do_attach(dev_data, domain);

	atomic_inc(&dev_data->bind);

	ret = 0;

out_unlock:

	/* ready */
	spin_unlock(&domain->lock);

	return ret;
}


static void pdev_iommuv2_disable(struct pci_dev *pdev)
{
	pci_disable_ats(pdev);
	pci_disable_pri(pdev);
	pci_disable_pasid(pdev);
}

/* FIXME: Change generic reset-function to do the same */
static int pri_reset_while_enabled(struct pci_dev *pdev)
{
	u16 control;
	int pos;

	pos = pci_find_ext_capability(pdev, PCI_EXT_CAP_ID_PRI);
	if (!pos)
		return -EINVAL;

	pci_read_config_word(pdev, pos + PCI_PRI_CTRL, &control);
	control |= PCI_PRI_CTRL_RESET;
	pci_write_config_word(pdev, pos + PCI_PRI_CTRL, control);

	return 0;
}

static int pdev_iommuv2_enable(struct pci_dev *pdev)
{
	bool reset_enable;
	int reqs, ret;

	/* FIXME: Hardcode number of outstanding requests for now */
	reqs = 32;
	if (pdev_pri_erratum(pdev, AMD_PRI_DEV_ERRATUM_LIMIT_REQ_ONE))
		reqs = 1;
	reset_enable = pdev_pri_erratum(pdev, AMD_PRI_DEV_ERRATUM_ENABLE_RESET);

	/* Only allow access to user-accessible pages */
	ret = pci_enable_pasid(pdev, 0);
	if (ret)
		goto out_err;

	/* First reset the PRI state of the device */
	ret = pci_reset_pri(pdev);
	if (ret)
		goto out_err;

	/* Enable PRI */
	ret = pci_enable_pri(pdev, reqs);
	if (ret)
		goto out_err;

	if (reset_enable) {
		ret = pri_reset_while_enabled(pdev);
		if (ret)
			goto out_err;
	}

	ret = pci_enable_ats(pdev, PAGE_SHIFT);
	if (ret)
		goto out_err;

	return 0;

out_err:
	pci_disable_pri(pdev);
	pci_disable_pasid(pdev);

	return ret;
}

/* FIXME: Move this to PCI code */
#define PCI_PRI_TLP_OFF		(1 << 15)

static bool pci_pri_tlp_required(struct pci_dev *pdev)
{
	u16 status;
	int pos;

	pos = pci_find_ext_capability(pdev, PCI_EXT_CAP_ID_PRI);
	if (!pos)
		return false;

	pci_read_config_word(pdev, pos + PCI_PRI_STATUS, &status);

	return (status & PCI_PRI_TLP_OFF) ? true : false;
}

/*
 * If a device is not yet associated with a domain, this function
 * assigns it visible for the hardware
 */
static int attach_device(struct device *dev,
			 struct protection_domain *domain)
{
	struct pci_dev *pdev = to_pci_dev(dev);
	struct iommu_dev_data *dev_data;
	unsigned long flags;
	int ret;

	dev_data = get_dev_data(dev);

	if (domain->flags & PD_IOMMUV2_MASK) {
		if (!dev_data->iommu_v2 || !dev_data->passthrough)
			return -EINVAL;

		if (pdev_iommuv2_enable(pdev) != 0)
			return -EINVAL;

		dev_data->ats.enabled = true;
		dev_data->ats.qdep    = pci_ats_queue_depth(pdev);
		dev_data->pri_tlp     = pci_pri_tlp_required(pdev);
	} else if (amd_iommu_iotlb_sup &&
		   pci_enable_ats(pdev, PAGE_SHIFT) == 0) {
		dev_data->ats.enabled = true;
		dev_data->ats.qdep    = pci_ats_queue_depth(pdev);
	}

	write_lock_irqsave(&amd_iommu_devtable_lock, flags);
	ret = __attach_device(dev_data, domain);
	write_unlock_irqrestore(&amd_iommu_devtable_lock, flags);

	/*
	 * We might boot into a crash-kernel here. The crashed kernel
	 * left the caches in the IOMMU dirty. So we have to flush
	 * here to evict all dirty stuff.
	 */
	domain_flush_tlb_pde(domain);

	return ret;
}

/*
 * Removes a device from a protection domain (unlocked)
 */
static void __detach_device(struct iommu_dev_data *dev_data)
{
	struct protection_domain *domain;
	unsigned long flags;

	BUG_ON(!dev_data->domain);

	domain = dev_data->domain;

	spin_lock_irqsave(&domain->lock, flags);

	if (dev_data->alias_data != NULL) {
		struct iommu_dev_data *alias_data = dev_data->alias_data;

		if (atomic_dec_and_test(&alias_data->bind))
			do_detach(alias_data);
	}

	if (atomic_dec_and_test(&dev_data->bind))
		do_detach(dev_data);

	spin_unlock_irqrestore(&domain->lock, flags);

	/*
	 * If we run in passthrough mode the device must be assigned to the
	 * passthrough domain if it is detached from any other domain.
	 * Make sure we can deassign from the pt_domain itself.
	 */
	if (dev_data->passthrough &&
	    (dev_data->domain == NULL && domain != pt_domain))
		__attach_device(dev_data, pt_domain);
}

/*
 * Removes a device from a protection domain (with devtable_lock held)
 */
static void detach_device(struct device *dev)
{
	struct protection_domain *domain;
	struct iommu_dev_data *dev_data;
	unsigned long flags;

	dev_data = get_dev_data(dev);
	domain   = dev_data->domain;

	/* lock device table */
	write_lock_irqsave(&amd_iommu_devtable_lock, flags);
	__detach_device(dev_data);
	write_unlock_irqrestore(&amd_iommu_devtable_lock, flags);

	if (domain->flags & PD_IOMMUV2_MASK)
		pdev_iommuv2_disable(to_pci_dev(dev));
	else if (dev_data->ats.enabled)
		pci_disable_ats(to_pci_dev(dev));

	dev_data->ats.enabled = false;
}

/*
 * Find out the protection domain structure for a given PCI device. This
 * will give us the pointer to the page table root for example.
 */
static struct protection_domain *domain_for_device(struct device *dev)
{
	struct iommu_dev_data *dev_data;
	struct protection_domain *dom = NULL;
	unsigned long flags;

	dev_data   = get_dev_data(dev);

	if (dev_data->domain)
		return dev_data->domain;

	if (dev_data->alias_data != NULL) {
		struct iommu_dev_data *alias_data = dev_data->alias_data;

		read_lock_irqsave(&amd_iommu_devtable_lock, flags);
		if (alias_data->domain != NULL) {
			__attach_device(dev_data, alias_data->domain);
			dom = alias_data->domain;
		}
		read_unlock_irqrestore(&amd_iommu_devtable_lock, flags);
	}

	return dom;
}

static int device_change_notifier(struct notifier_block *nb,
				  unsigned long action, void *data)
{
	struct dma_ops_domain *dma_domain;
	struct protection_domain *domain;
	struct iommu_dev_data *dev_data;
	struct device *dev = data;
	struct amd_iommu *iommu;
	unsigned long flags;
	u16 devid;

	if (!check_device(dev))
		return 0;

	devid    = get_device_id(dev);
	iommu    = amd_iommu_rlookup_table[devid];
	dev_data = get_dev_data(dev);

	switch (action) {
	case BUS_NOTIFY_UNBOUND_DRIVER:

		domain = domain_for_device(dev);

		if (!domain)
			goto out;
		if (dev_data->passthrough)
			break;
		detach_device(dev);
		break;
	case BUS_NOTIFY_ADD_DEVICE:

		iommu_init_device(dev);

		/*
		 * dev_data is still NULL and
		 * got initialized in iommu_init_device
		 */
		dev_data = get_dev_data(dev);

		if (iommu_pass_through || dev_data->iommu_v2) {
			dev_data->passthrough = true;
			attach_device(dev, pt_domain);
			break;
		}

		domain = domain_for_device(dev);

		/* allocate a protection domain if a device is added */
		dma_domain = find_protection_domain(devid);
		if (!dma_domain) {
			dma_domain = dma_ops_domain_alloc();
			if (!dma_domain)
				goto out;
			dma_domain->target_dev = devid;

			spin_lock_irqsave(&iommu_pd_list_lock, flags);
			list_add_tail(&dma_domain->list, &iommu_pd_list);
			spin_unlock_irqrestore(&iommu_pd_list_lock, flags);
		}

		dev->archdata.dma_ops = &amd_iommu_dma_ops;

		dev_data = get_dev_data(dev);

		if (!dev_data->passthrough)
			dev->archdata.dma_ops = &amd_iommu_dma_ops;
		else
			dev->archdata.dma_ops = &nommu_dma_ops;

		break;
	case BUS_NOTIFY_DEL_DEVICE:

		iommu_uninit_device(dev);

	default:
		goto out;
	}

	iommu_completion_wait(iommu);

out:
	return 0;
}

static struct notifier_block device_nb = {
	.notifier_call = device_change_notifier,
};

void amd_iommu_init_notifier(void)
{
	bus_register_notifier(&pci_bus_type, &device_nb);
}

/*****************************************************************************
 *
 * The next functions belong to the dma_ops mapping/unmapping code.
 *
 *****************************************************************************/

/*
 * In the dma_ops path we only have the struct device. This function
 * finds the corresponding IOMMU, the protection domain and the
 * requestor id for a given device.
 * If the device is not yet associated with a domain this is also done
 * in this function.
 */
static struct protection_domain *get_domain(struct device *dev)
{
	struct protection_domain *domain;
	struct dma_ops_domain *dma_dom;
	u16 devid = get_device_id(dev);

	if (!check_device(dev))
		return ERR_PTR(-EINVAL);

	domain = domain_for_device(dev);
	if (domain != NULL && !dma_ops_domain(domain))
		return ERR_PTR(-EBUSY);

	if (domain != NULL)
		return domain;

	/* Device not bound yet - bind it */
	dma_dom = find_protection_domain(devid);
	if (!dma_dom)
		dma_dom = amd_iommu_rlookup_table[devid]->default_dom;
	attach_device(dev, &dma_dom->domain);
	DUMP_printk("Using protection domain %d for device %s\n",
		    dma_dom->domain.id, dev_name(dev));

	return &dma_dom->domain;
}

static void update_device_table(struct protection_domain *domain)
{
	struct iommu_dev_data *dev_data;

	list_for_each_entry(dev_data, &domain->dev_list, list)
		set_dte_entry(dev_data->devid, domain, dev_data->ats.enabled);
}

static void update_domain(struct protection_domain *domain)
{
	if (!domain->updated)
		return;

	update_device_table(domain);

	domain_flush_devices(domain);
	domain_flush_tlb_pde(domain);

	domain->updated = false;
}

/*
 * This function fetches the PTE for a given address in the aperture
 */
static u64* dma_ops_get_pte(struct dma_ops_domain *dom,
			    unsigned long address)
{
	struct aperture_range *aperture;
	u64 *pte, *pte_page;

	aperture = dom->aperture[APERTURE_RANGE_INDEX(address)];
	if (!aperture)
		return NULL;

	pte = aperture->pte_pages[APERTURE_PAGE_INDEX(address)];
	if (!pte) {
		pte = alloc_pte(&dom->domain, address, PAGE_SIZE, &pte_page,
				GFP_ATOMIC);
		aperture->pte_pages[APERTURE_PAGE_INDEX(address)] = pte_page;
	} else
		pte += PM_LEVEL_INDEX(0, address);

	update_domain(&dom->domain);

	return pte;
}

/*
 * This is the generic map function. It maps one 4kb page at paddr to
 * the given address in the DMA address space for the domain.
 */
static dma_addr_t dma_ops_domain_map(struct dma_ops_domain *dom,
				     unsigned long address,
				     phys_addr_t paddr,
				     int direction)
{
	u64 *pte, __pte;

	WARN_ON(address > dom->aperture_size);

	paddr &= PAGE_MASK;

	pte  = dma_ops_get_pte(dom, address);
	if (!pte)
		return DMA_ERROR_CODE;

	__pte = paddr | IOMMU_PTE_P | IOMMU_PTE_FC;

	if (direction == DMA_TO_DEVICE)
		__pte |= IOMMU_PTE_IR;
	else if (direction == DMA_FROM_DEVICE)
		__pte |= IOMMU_PTE_IW;
	else if (direction == DMA_BIDIRECTIONAL)
		__pte |= IOMMU_PTE_IR | IOMMU_PTE_IW;

	WARN_ON(*pte);

	*pte = __pte;

	return (dma_addr_t)address;
}

/*
 * The generic unmapping function for on page in the DMA address space.
 */
static void dma_ops_domain_unmap(struct dma_ops_domain *dom,
				 unsigned long address)
{
	struct aperture_range *aperture;
	u64 *pte;

	if (address >= dom->aperture_size)
		return;

	aperture = dom->aperture[APERTURE_RANGE_INDEX(address)];
	if (!aperture)
		return;

	pte  = aperture->pte_pages[APERTURE_PAGE_INDEX(address)];
	if (!pte)
		return;

	pte += PM_LEVEL_INDEX(0, address);

	WARN_ON(!*pte);

	*pte = 0ULL;
}

/*
 * This function contains common code for mapping of a physically
 * contiguous memory region into DMA address space. It is used by all
 * mapping functions provided with this IOMMU driver.
 * Must be called with the domain lock held.
 */
static dma_addr_t __map_single(struct device *dev,
			       struct dma_ops_domain *dma_dom,
			       phys_addr_t paddr,
			       size_t size,
			       int dir,
			       bool align,
			       u64 dma_mask)
{
	dma_addr_t offset = paddr & ~PAGE_MASK;
	dma_addr_t address, start, ret;
	unsigned int pages;
	unsigned long align_mask = 0;
	int i;

	pages = iommu_num_pages(paddr, size, PAGE_SIZE);
	paddr &= PAGE_MASK;

	INC_STATS_COUNTER(total_map_requests);

	if (pages > 1)
		INC_STATS_COUNTER(cross_page);

	if (align)
		align_mask = (1UL << get_order(size)) - 1;

retry:
	address = dma_ops_alloc_addresses(dev, dma_dom, pages, align_mask,
					  dma_mask);
	if (unlikely(address == DMA_ERROR_CODE)) {
		/*
		 * setting next_address here will let the address
		 * allocator only scan the new allocated range in the
		 * first run. This is a small optimization.
		 */
		dma_dom->next_address = dma_dom->aperture_size;

		if (alloc_new_range(dma_dom, false, GFP_ATOMIC))
			goto out;

		/*
		 * aperture was successfully enlarged by 128 MB, try
		 * allocation again
		 */
		goto retry;
	}

	start = address;
	for (i = 0; i < pages; ++i) {
		ret = dma_ops_domain_map(dma_dom, start, paddr, dir);
		if (ret == DMA_ERROR_CODE)
			goto out_unmap;

		paddr += PAGE_SIZE;
		start += PAGE_SIZE;
	}
	address += offset;

	ADD_STATS_COUNTER(alloced_io_mem, size);

	if (unlikely(dma_dom->need_flush && !amd_iommu_unmap_flush)) {
		domain_flush_tlb(&dma_dom->domain);
		dma_dom->need_flush = false;
	} else if (unlikely(amd_iommu_np_cache))
		domain_flush_pages(&dma_dom->domain, address, size);

out:
	return address;

out_unmap:

	for (--i; i >= 0; --i) {
		start -= PAGE_SIZE;
		dma_ops_domain_unmap(dma_dom, start);
	}

	dma_ops_free_addresses(dma_dom, address, pages);

	return DMA_ERROR_CODE;
}

/*
 * Does the reverse of the __map_single function. Must be called with
 * the domain lock held too
 */
static void __unmap_single(struct dma_ops_domain *dma_dom,
			   dma_addr_t dma_addr,
			   size_t size,
			   int dir)
{
	dma_addr_t flush_addr;
	dma_addr_t i, start;
	unsigned int pages;

	if ((dma_addr == DMA_ERROR_CODE) ||
	    (dma_addr + size > dma_dom->aperture_size))
		return;

	flush_addr = dma_addr;
	pages = iommu_num_pages(dma_addr, size, PAGE_SIZE);
	dma_addr &= PAGE_MASK;
	start = dma_addr;

	for (i = 0; i < pages; ++i) {
		dma_ops_domain_unmap(dma_dom, start);
		start += PAGE_SIZE;
	}

	SUB_STATS_COUNTER(alloced_io_mem, size);

	dma_ops_free_addresses(dma_dom, dma_addr, pages);

	if (amd_iommu_unmap_flush || dma_dom->need_flush) {
		domain_flush_pages(&dma_dom->domain, flush_addr, size);
		dma_dom->need_flush = false;
	}
}

/*
 * The exported map_single function for dma_ops.
 */
static dma_addr_t map_page(struct device *dev, struct page *page,
			   unsigned long offset, size_t size,
			   enum dma_data_direction dir,
			   struct dma_attrs *attrs)
{
	unsigned long flags;
	struct protection_domain *domain;
	dma_addr_t addr;
	u64 dma_mask;
	phys_addr_t paddr = page_to_phys(page) + offset;

	INC_STATS_COUNTER(cnt_map_single);

	domain = get_domain(dev);
	if (PTR_ERR(domain) == -EINVAL)
		return (dma_addr_t)paddr;
	else if (IS_ERR(domain))
		return DMA_ERROR_CODE;

	dma_mask = *dev->dma_mask;

	spin_lock_irqsave(&domain->lock, flags);

	addr = __map_single(dev, domain->priv, paddr, size, dir, false,
			    dma_mask);
	if (addr == DMA_ERROR_CODE)
		goto out;

	domain_flush_complete(domain);

out:
	spin_unlock_irqrestore(&domain->lock, flags);

	return addr;
}

/*
 * The exported unmap_single function for dma_ops.
 */
static void unmap_page(struct device *dev, dma_addr_t dma_addr, size_t size,
		       enum dma_data_direction dir, struct dma_attrs *attrs)
{
	unsigned long flags;
	struct protection_domain *domain;

	INC_STATS_COUNTER(cnt_unmap_single);

	domain = get_domain(dev);
	if (IS_ERR(domain))
		return;

	spin_lock_irqsave(&domain->lock, flags);

	__unmap_single(domain->priv, dma_addr, size, dir);

	domain_flush_complete(domain);

	spin_unlock_irqrestore(&domain->lock, flags);
}

/*
 * This is a special map_sg function which is used if we should map a
 * device which is not handled by an AMD IOMMU in the system.
 */
static int map_sg_no_iommu(struct device *dev, struct scatterlist *sglist,
			   int nelems, int dir)
{
	struct scatterlist *s;
	int i;

	for_each_sg(sglist, s, nelems, i) {
		s->dma_address = (dma_addr_t)sg_phys(s);
		s->dma_length  = s->length;
	}

	return nelems;
}

/*
 * The exported map_sg function for dma_ops (handles scatter-gather
 * lists).
 */
static int map_sg(struct device *dev, struct scatterlist *sglist,
		  int nelems, enum dma_data_direction dir,
		  struct dma_attrs *attrs)
{
	unsigned long flags;
	struct protection_domain *domain;
	int i;
	struct scatterlist *s;
	phys_addr_t paddr;
	int mapped_elems = 0;
	u64 dma_mask;

	INC_STATS_COUNTER(cnt_map_sg);

	domain = get_domain(dev);
	if (PTR_ERR(domain) == -EINVAL)
		return map_sg_no_iommu(dev, sglist, nelems, dir);
	else if (IS_ERR(domain))
		return 0;

	dma_mask = *dev->dma_mask;

	spin_lock_irqsave(&domain->lock, flags);

	for_each_sg(sglist, s, nelems, i) {
		paddr = sg_phys(s);

		s->dma_address = __map_single(dev, domain->priv,
					      paddr, s->length, dir, false,
					      dma_mask);

		if (s->dma_address) {
			s->dma_length = s->length;
			mapped_elems++;
		} else
			goto unmap;
	}

	domain_flush_complete(domain);

out:
	spin_unlock_irqrestore(&domain->lock, flags);

	return mapped_elems;
unmap:
	for_each_sg(sglist, s, mapped_elems, i) {
		if (s->dma_address)
			__unmap_single(domain->priv, s->dma_address,
				       s->dma_length, dir);
		s->dma_address = s->dma_length = 0;
	}

	mapped_elems = 0;

	goto out;
}

/*
 * The exported map_sg function for dma_ops (handles scatter-gather
 * lists).
 */
static void unmap_sg(struct device *dev, struct scatterlist *sglist,
		     int nelems, enum dma_data_direction dir,
		     struct dma_attrs *attrs)
{
	unsigned long flags;
	struct protection_domain *domain;
	struct scatterlist *s;
	int i;

	INC_STATS_COUNTER(cnt_unmap_sg);

	domain = get_domain(dev);
	if (IS_ERR(domain))
		return;

	spin_lock_irqsave(&domain->lock, flags);

	for_each_sg(sglist, s, nelems, i) {
		__unmap_single(domain->priv, s->dma_address,
			       s->dma_length, dir);
		s->dma_address = s->dma_length = 0;
	}

	domain_flush_complete(domain);

	spin_unlock_irqrestore(&domain->lock, flags);
}

/*
 * The exported alloc_coherent function for dma_ops.
 */
static void *alloc_coherent(struct device *dev, size_t size,
			    dma_addr_t *dma_addr, gfp_t flag,
			    struct dma_attrs *attrs)
{
	unsigned long flags;
	void *virt_addr;
	struct protection_domain *domain;
	phys_addr_t paddr;
	u64 dma_mask = dev->coherent_dma_mask;

	INC_STATS_COUNTER(cnt_alloc_coherent);

	domain = get_domain(dev);
	if (PTR_ERR(domain) == -EINVAL) {
		virt_addr = (void *)__get_free_pages(flag, get_order(size));
		*dma_addr = __pa(virt_addr);
		return virt_addr;
	} else if (IS_ERR(domain))
		return NULL;

	dma_mask  = dev->coherent_dma_mask;
	flag     &= ~(__GFP_DMA | __GFP_HIGHMEM | __GFP_DMA32);
	flag     |= __GFP_ZERO;

	virt_addr = (void *)__get_free_pages(flag, get_order(size));
	if (!virt_addr)
		return NULL;

	paddr = virt_to_phys(virt_addr);

	if (!dma_mask)
		dma_mask = *dev->dma_mask;

	spin_lock_irqsave(&domain->lock, flags);

	*dma_addr = __map_single(dev, domain->priv, paddr,
				 size, DMA_BIDIRECTIONAL, true, dma_mask);

	if (*dma_addr == DMA_ERROR_CODE) {
		spin_unlock_irqrestore(&domain->lock, flags);
		goto out_free;
	}

	domain_flush_complete(domain);

	spin_unlock_irqrestore(&domain->lock, flags);

	return virt_addr;

out_free:

	free_pages((unsigned long)virt_addr, get_order(size));

	return NULL;
}

/*
 * The exported free_coherent function for dma_ops.
 */
static void free_coherent(struct device *dev, size_t size,
			  void *virt_addr, dma_addr_t dma_addr,
			  struct dma_attrs *attrs)
{
	unsigned long flags;
	struct protection_domain *domain;

	INC_STATS_COUNTER(cnt_free_coherent);

	domain = get_domain(dev);
	if (IS_ERR(domain))
		goto free_mem;

	spin_lock_irqsave(&domain->lock, flags);

	__unmap_single(domain->priv, dma_addr, size, DMA_BIDIRECTIONAL);

	domain_flush_complete(domain);

	spin_unlock_irqrestore(&domain->lock, flags);

free_mem:
	free_pages((unsigned long)virt_addr, get_order(size));
}

/*
 * This function is called by the DMA layer to find out if we can handle a
 * particular device. It is part of the dma_ops.
 */
static int amd_iommu_dma_supported(struct device *dev, u64 mask)
{
	return check_device(dev);
}

/*
 * The function for pre-allocating protection domains.
 *
 * If the driver core informs the DMA layer if a driver grabs a device
 * we don't need to preallocate the protection domains anymore.
 * For now we have to.
 */
static void __init prealloc_protection_domains(void)
{
	struct iommu_dev_data *dev_data;
	struct dma_ops_domain *dma_dom;
	struct pci_dev *dev = NULL;
	u16 devid;

	for_each_pci_dev(dev) {

		/* Do we handle this device? */
		if (!check_device(&dev->dev))
			continue;

		dev_data = get_dev_data(&dev->dev);
		if (!amd_iommu_force_isolation && dev_data->iommu_v2) {
			/* Make sure passthrough domain is allocated */
			alloc_passthrough_domain();
			dev_data->passthrough = true;
			attach_device(&dev->dev, pt_domain);
			pr_info("AMD-Vi: Using passthrough domain for device %s\n",
				dev_name(&dev->dev));
		}

		/* Is there already any domain for it? */
		if (domain_for_device(&dev->dev))
			continue;

		devid = get_device_id(&dev->dev);

		dma_dom = dma_ops_domain_alloc();
		if (!dma_dom)
			continue;
		init_unity_mappings_for_device(dma_dom, devid);
		dma_dom->target_dev = devid;

		attach_device(&dev->dev, &dma_dom->domain);

		list_add_tail(&dma_dom->list, &iommu_pd_list);
	}
}

static struct dma_map_ops amd_iommu_dma_ops = {
	.alloc = alloc_coherent,
	.free = free_coherent,
	.map_page = map_page,
	.unmap_page = unmap_page,
	.map_sg = map_sg,
	.unmap_sg = unmap_sg,
	.dma_supported = amd_iommu_dma_supported,
};

static unsigned device_dma_ops_init(void)
{
	struct iommu_dev_data *dev_data;
	struct pci_dev *pdev = NULL;
	unsigned unhandled = 0;

	for_each_pci_dev(pdev) {
		if (!check_device(&pdev->dev)) {

			iommu_ignore_device(&pdev->dev);

			unhandled += 1;
			continue;
		}

		dev_data = get_dev_data(&pdev->dev);

		if (!dev_data->passthrough)
			pdev->dev.archdata.dma_ops = &amd_iommu_dma_ops;
		else
			pdev->dev.archdata.dma_ops = &nommu_dma_ops;
	}

	return unhandled;
}

/*
 * The function which clues the AMD IOMMU driver into dma_ops.
 */

void __init amd_iommu_init_api(void)
{
	bus_set_iommu(&pci_bus_type, &amd_iommu_ops);
}

int __init amd_iommu_init_dma_ops(void)
{
	struct amd_iommu *iommu;
	int ret, unhandled;

	/*
	 * first allocate a default protection domain for every IOMMU we
	 * found in the system. Devices not assigned to any other
	 * protection domain will be assigned to the default one.
	 */
	for_each_iommu(iommu) {
		iommu->default_dom = dma_ops_domain_alloc();
		if (iommu->default_dom == NULL)
			return -ENOMEM;
		iommu->default_dom->domain.flags |= PD_DEFAULT_MASK;
		ret = iommu_init_unity_mappings(iommu);
		if (ret)
			goto free_domains;
	}

	/*
	 * Pre-allocate the protection domains for each device.
	 */
	prealloc_protection_domains();

	iommu_detected = 1;
	swiotlb = 0;

	/* Make the driver finally visible to the drivers */
	unhandled = device_dma_ops_init();
	if (unhandled && max_pfn > MAX_DMA32_PFN) {
		/* There are unhandled devices - initialize swiotlb for them */
		swiotlb = 1;
	}

	amd_iommu_stats_init();

	if (amd_iommu_unmap_flush)
		pr_info("AMD-Vi: IO/TLB flush on unmap enabled\n");
	else
		pr_info("AMD-Vi: Lazy IO/TLB flushing enabled\n");

	return 0;

free_domains:

	for_each_iommu(iommu) {
		dma_ops_domain_free(iommu->default_dom);
	}

	return ret;
}

/*****************************************************************************
 *
 * The following functions belong to the exported interface of AMD IOMMU
 *
 * This interface allows access to lower level functions of the IOMMU
 * like protection domain handling and assignement of devices to domains
 * which is not possible with the dma_ops interface.
 *
 *****************************************************************************/

static void cleanup_domain(struct protection_domain *domain)
{
	struct iommu_dev_data *dev_data, *next;
	unsigned long flags;

	write_lock_irqsave(&amd_iommu_devtable_lock, flags);

	list_for_each_entry_safe(dev_data, next, &domain->dev_list, list) {
		__detach_device(dev_data);
		atomic_set(&dev_data->bind, 0);
	}

	write_unlock_irqrestore(&amd_iommu_devtable_lock, flags);
}

static void protection_domain_free(struct protection_domain *domain)
{
	if (!domain)
		return;

	del_domain_from_list(domain);

	if (domain->id)
		domain_id_free(domain->id);

	kfree(domain);
}

static struct protection_domain *protection_domain_alloc(void)
{
	struct protection_domain *domain;

	domain = kzalloc(sizeof(*domain), GFP_KERNEL);
	if (!domain)
		return NULL;

	spin_lock_init(&domain->lock);
	mutex_init(&domain->api_lock);
	domain->id = domain_id_alloc();
	if (!domain->id)
		goto out_err;
	INIT_LIST_HEAD(&domain->dev_list);

	add_domain_to_list(domain);

	return domain;

out_err:
	kfree(domain);

	return NULL;
}

static int __init alloc_passthrough_domain(void)
{
	if (pt_domain != NULL)
		return 0;

	/* allocate passthrough domain */
	pt_domain = protection_domain_alloc();
	if (!pt_domain)
		return -ENOMEM;

	pt_domain->mode = PAGE_MODE_NONE;

	return 0;
}
static int amd_iommu_domain_init(struct iommu_domain *dom)
{
	struct protection_domain *domain;

	domain = protection_domain_alloc();
	if (!domain)
		goto out_free;

	domain->mode    = PAGE_MODE_3_LEVEL;
	domain->pt_root = (void *)get_zeroed_page(GFP_KERNEL);
	if (!domain->pt_root)
		goto out_free;

	domain->iommu_domain = dom;

	dom->priv = domain;

	dom->geometry.aperture_start = 0;
	dom->geometry.aperture_end   = ~0ULL;
	dom->geometry.force_aperture = true;

	return 0;

out_free:
	protection_domain_free(domain);

	return -ENOMEM;
}

static void amd_iommu_domain_destroy(struct iommu_domain *dom)
{
	struct protection_domain *domain = dom->priv;

	if (!domain)
		return;

	if (domain->dev_cnt > 0)
		cleanup_domain(domain);

	BUG_ON(domain->dev_cnt != 0);

	if (domain->mode != PAGE_MODE_NONE)
		free_pagetable(domain);

	if (domain->flags & PD_IOMMUV2_MASK)
		free_gcr3_table(domain);

	protection_domain_free(domain);

	dom->priv = NULL;
}

static void amd_iommu_detach_device(struct iommu_domain *dom,
				    struct device *dev)
{
	struct iommu_dev_data *dev_data = dev->archdata.iommu;
	struct amd_iommu *iommu;
	u16 devid;

	if (!check_device(dev))
		return;

	devid = get_device_id(dev);

	if (dev_data->domain != NULL)
		detach_device(dev);

	iommu = amd_iommu_rlookup_table[devid];
	if (!iommu)
		return;

	iommu_completion_wait(iommu);
}

static int amd_iommu_attach_device(struct iommu_domain *dom,
				   struct device *dev)
{
	struct protection_domain *domain = dom->priv;
	struct iommu_dev_data *dev_data;
	struct amd_iommu *iommu;
	int ret;

	if (!check_device(dev))
		return -EINVAL;

	dev_data = dev->archdata.iommu;

	iommu = amd_iommu_rlookup_table[dev_data->devid];
	if (!iommu)
		return -EINVAL;

	if (dev_data->domain)
		detach_device(dev);

	ret = attach_device(dev, domain);

	iommu_completion_wait(iommu);

	return ret;
}

static int amd_iommu_map(struct iommu_domain *dom, unsigned long iova,
			 phys_addr_t paddr, size_t page_size, int iommu_prot)
{
	struct protection_domain *domain = dom->priv;
	int prot = 0;
	int ret;

	if (domain->mode == PAGE_MODE_NONE)
		return -EINVAL;

	if (iommu_prot & IOMMU_READ)
		prot |= IOMMU_PROT_IR;
	if (iommu_prot & IOMMU_WRITE)
		prot |= IOMMU_PROT_IW;

	mutex_lock(&domain->api_lock);
	ret = iommu_map_page(domain, iova, paddr, prot, page_size);
	mutex_unlock(&domain->api_lock);

	return ret;
}

static size_t amd_iommu_unmap(struct iommu_domain *dom, unsigned long iova,
			   size_t page_size)
{
	struct protection_domain *domain = dom->priv;
	size_t unmap_size;

	if (domain->mode == PAGE_MODE_NONE)
		return -EINVAL;

	mutex_lock(&domain->api_lock);
	unmap_size = iommu_unmap_page(domain, iova, page_size);
	mutex_unlock(&domain->api_lock);

	domain_flush_tlb_pde(domain);

	return unmap_size;
}

static phys_addr_t amd_iommu_iova_to_phys(struct iommu_domain *dom,
					  unsigned long iova)
{
	struct protection_domain *domain = dom->priv;
	unsigned long offset_mask;
	phys_addr_t paddr;
	u64 *pte, __pte;

	if (domain->mode == PAGE_MODE_NONE)
		return iova;

	pte = fetch_pte(domain, iova);

	if (!pte || !IOMMU_PTE_PRESENT(*pte))
		return 0;

	if (PM_PTE_LEVEL(*pte) == 0)
		offset_mask = PAGE_SIZE - 1;
	else
		offset_mask = PTE_PAGE_SIZE(*pte) - 1;

	__pte = *pte & PM_ADDR_MASK;
	paddr = (__pte & ~offset_mask) | (iova & offset_mask);

	return paddr;
}

static int amd_iommu_domain_has_cap(struct iommu_domain *domain,
				    unsigned long cap)
{
	switch (cap) {
	case IOMMU_CAP_CACHE_COHERENCY:
		return 1;
	case IOMMU_CAP_INTR_REMAP:
		return irq_remapping_enabled;
	}

	return 0;
}

static struct iommu_ops amd_iommu_ops = {
	.domain_init = amd_iommu_domain_init,
	.domain_destroy = amd_iommu_domain_destroy,
	.attach_dev = amd_iommu_attach_device,
	.detach_dev = amd_iommu_detach_device,
	.map = amd_iommu_map,
	.unmap = amd_iommu_unmap,
	.iova_to_phys = amd_iommu_iova_to_phys,
	.domain_has_cap = amd_iommu_domain_has_cap,
	.pgsize_bitmap	= AMD_IOMMU_PGSIZES,
};

/*****************************************************************************
 *
 * The next functions do a basic initialization of IOMMU for pass through
 * mode
 *
 * In passthrough mode the IOMMU is initialized and enabled but not used for
 * DMA-API translation.
 *
 *****************************************************************************/

int __init amd_iommu_init_passthrough(void)
{
	struct iommu_dev_data *dev_data;
	struct pci_dev *dev = NULL;
	struct amd_iommu *iommu;
	u16 devid;
	int ret;

	ret = alloc_passthrough_domain();
	if (ret)
		return ret;

	for_each_pci_dev(dev) {
		if (!check_device(&dev->dev))
			continue;

		dev_data = get_dev_data(&dev->dev);
		dev_data->passthrough = true;

		devid = get_device_id(&dev->dev);

		iommu = amd_iommu_rlookup_table[devid];
		if (!iommu)
			continue;

		attach_device(&dev->dev, pt_domain);
	}

	amd_iommu_stats_init();

	pr_info("AMD-Vi: Initialized for Passthrough Mode\n");

	return 0;
}

/* IOMMUv2 specific functions */
int amd_iommu_register_ppr_notifier(struct notifier_block *nb)
{
	return atomic_notifier_chain_register(&ppr_notifier, nb);
}
EXPORT_SYMBOL(amd_iommu_register_ppr_notifier);

int amd_iommu_unregister_ppr_notifier(struct notifier_block *nb)
{
	return atomic_notifier_chain_unregister(&ppr_notifier, nb);
}
EXPORT_SYMBOL(amd_iommu_unregister_ppr_notifier);

void amd_iommu_domain_direct_map(struct iommu_domain *dom)
{
	struct protection_domain *domain = dom->priv;
	unsigned long flags;

	spin_lock_irqsave(&domain->lock, flags);

	/* Update data structure */
	domain->mode    = PAGE_MODE_NONE;
	domain->updated = true;

	/* Make changes visible to IOMMUs */
	update_domain(domain);

	/* Page-table is not visible to IOMMU anymore, so free it */
	free_pagetable(domain);

	spin_unlock_irqrestore(&domain->lock, flags);
}
EXPORT_SYMBOL(amd_iommu_domain_direct_map);

int amd_iommu_domain_enable_v2(struct iommu_domain *dom, int pasids)
{
	struct protection_domain *domain = dom->priv;
	unsigned long flags;
	int levels, ret;

	if (pasids <= 0 || pasids > (PASID_MASK + 1))
		return -EINVAL;

	/* Number of GCR3 table levels required */
	for (levels = 0; (pasids - 1) & ~0x1ff; pasids >>= 9)
		levels += 1;

	if (levels > amd_iommu_max_glx_val)
		return -EINVAL;

	spin_lock_irqsave(&domain->lock, flags);

	/*
	 * Save us all sanity checks whether devices already in the
	 * domain support IOMMUv2. Just force that the domain has no
	 * devices attached when it is switched into IOMMUv2 mode.
	 */
	ret = -EBUSY;
	if (domain->dev_cnt > 0 || domain->flags & PD_IOMMUV2_MASK)
		goto out;

	ret = -ENOMEM;
	domain->gcr3_tbl = (void *)get_zeroed_page(GFP_ATOMIC);
	if (domain->gcr3_tbl == NULL)
		goto out;

	domain->glx      = levels;
	domain->flags   |= PD_IOMMUV2_MASK;
	domain->updated  = true;

	update_domain(domain);

	ret = 0;

out:
	spin_unlock_irqrestore(&domain->lock, flags);

	return ret;
}
EXPORT_SYMBOL(amd_iommu_domain_enable_v2);

static int __flush_pasid(struct protection_domain *domain, int pasid,
			 u64 address, bool size)
{
	struct iommu_dev_data *dev_data;
	struct iommu_cmd cmd;
	int i, ret;

	if (!(domain->flags & PD_IOMMUV2_MASK))
		return -EINVAL;

	build_inv_iommu_pasid(&cmd, domain->id, pasid, address, size);

	/*
	 * IOMMU TLB needs to be flushed before Device TLB to
	 * prevent device TLB refill from IOMMU TLB
	 */
	for (i = 0; i < amd_iommus_present; ++i) {
		if (domain->dev_iommu[i] == 0)
			continue;

		ret = iommu_queue_command(amd_iommus[i], &cmd);
		if (ret != 0)
			goto out;
	}

	/* Wait until IOMMU TLB flushes are complete */
	domain_flush_complete(domain);

	/* Now flush device TLBs */
	list_for_each_entry(dev_data, &domain->dev_list, list) {
		struct amd_iommu *iommu;
		int qdep;

		BUG_ON(!dev_data->ats.enabled);

		qdep  = dev_data->ats.qdep;
		iommu = amd_iommu_rlookup_table[dev_data->devid];

		build_inv_iotlb_pasid(&cmd, dev_data->devid, pasid,
				      qdep, address, size);

		ret = iommu_queue_command(iommu, &cmd);
		if (ret != 0)
			goto out;
	}

	/* Wait until all device TLBs are flushed */
	domain_flush_complete(domain);

	ret = 0;

out:

	return ret;
}

static int __amd_iommu_flush_page(struct protection_domain *domain, int pasid,
				  u64 address)
{
	INC_STATS_COUNTER(invalidate_iotlb);

	return __flush_pasid(domain, pasid, address, false);
}

int amd_iommu_flush_page(struct iommu_domain *dom, int pasid,
			 u64 address)
{
	struct protection_domain *domain = dom->priv;
	unsigned long flags;
	int ret;

	spin_lock_irqsave(&domain->lock, flags);
	ret = __amd_iommu_flush_page(domain, pasid, address);
	spin_unlock_irqrestore(&domain->lock, flags);

	return ret;
}
EXPORT_SYMBOL(amd_iommu_flush_page);

static int __amd_iommu_flush_tlb(struct protection_domain *domain, int pasid)
{
	INC_STATS_COUNTER(invalidate_iotlb_all);

	return __flush_pasid(domain, pasid, CMD_INV_IOMMU_ALL_PAGES_ADDRESS,
			     true);
}

int amd_iommu_flush_tlb(struct iommu_domain *dom, int pasid)
{
	struct protection_domain *domain = dom->priv;
	unsigned long flags;
	int ret;

	spin_lock_irqsave(&domain->lock, flags);
	ret = __amd_iommu_flush_tlb(domain, pasid);
	spin_unlock_irqrestore(&domain->lock, flags);

	return ret;
}
EXPORT_SYMBOL(amd_iommu_flush_tlb);

static u64 *__get_gcr3_pte(u64 *root, int level, int pasid, bool alloc)
{
	int index;
	u64 *pte;

	while (true) {

		index = (pasid >> (9 * level)) & 0x1ff;
		pte   = &root[index];

		if (level == 0)
			break;

		if (!(*pte & GCR3_VALID)) {
			if (!alloc)
				return NULL;

			root = (void *)get_zeroed_page(GFP_ATOMIC);
			if (root == NULL)
				return NULL;

			*pte = __pa(root) | GCR3_VALID;
		}

		root = __va(*pte & PAGE_MASK);

		level -= 1;
	}

	return pte;
}

static int __set_gcr3(struct protection_domain *domain, int pasid,
		      unsigned long cr3)
{
	u64 *pte;

	if (domain->mode != PAGE_MODE_NONE)
		return -EINVAL;

	pte = __get_gcr3_pte(domain->gcr3_tbl, domain->glx, pasid, true);
	if (pte == NULL)
		return -ENOMEM;

	*pte = (cr3 & PAGE_MASK) | GCR3_VALID;

	return __amd_iommu_flush_tlb(domain, pasid);
}

static int __clear_gcr3(struct protection_domain *domain, int pasid)
{
	u64 *pte;

	if (domain->mode != PAGE_MODE_NONE)
		return -EINVAL;

	pte = __get_gcr3_pte(domain->gcr3_tbl, domain->glx, pasid, false);
	if (pte == NULL)
		return 0;

	*pte = 0;

	return __amd_iommu_flush_tlb(domain, pasid);
}

int amd_iommu_domain_set_gcr3(struct iommu_domain *dom, int pasid,
			      unsigned long cr3)
{
	struct protection_domain *domain = dom->priv;
	unsigned long flags;
	int ret;

	spin_lock_irqsave(&domain->lock, flags);
	ret = __set_gcr3(domain, pasid, cr3);
	spin_unlock_irqrestore(&domain->lock, flags);

	return ret;
}
EXPORT_SYMBOL(amd_iommu_domain_set_gcr3);

int amd_iommu_domain_clear_gcr3(struct iommu_domain *dom, int pasid)
{
	struct protection_domain *domain = dom->priv;
	unsigned long flags;
	int ret;

	spin_lock_irqsave(&domain->lock, flags);
	ret = __clear_gcr3(domain, pasid);
	spin_unlock_irqrestore(&domain->lock, flags);

	return ret;
}
EXPORT_SYMBOL(amd_iommu_domain_clear_gcr3);

int amd_iommu_complete_ppr(struct pci_dev *pdev, int pasid,
			   int status, int tag)
{
	struct iommu_dev_data *dev_data;
	struct amd_iommu *iommu;
	struct iommu_cmd cmd;

	INC_STATS_COUNTER(complete_ppr);

	dev_data = get_dev_data(&pdev->dev);
	iommu    = amd_iommu_rlookup_table[dev_data->devid];

	build_complete_ppr(&cmd, dev_data->devid, pasid, status,
			   tag, dev_data->pri_tlp);

	return iommu_queue_command(iommu, &cmd);
}
EXPORT_SYMBOL(amd_iommu_complete_ppr);

struct iommu_domain *amd_iommu_get_v2_domain(struct pci_dev *pdev)
{
	struct protection_domain *domain;

	domain = get_domain(&pdev->dev);
	if (IS_ERR(domain))
		return NULL;

	/* Only return IOMMUv2 domains */
	if (!(domain->flags & PD_IOMMUV2_MASK))
		return NULL;

	return domain->iommu_domain;
}
EXPORT_SYMBOL(amd_iommu_get_v2_domain);

void amd_iommu_enable_device_erratum(struct pci_dev *pdev, u32 erratum)
{
	struct iommu_dev_data *dev_data;

	if (!amd_iommu_v2_supported())
		return;

	dev_data = get_dev_data(&pdev->dev);
	dev_data->errata |= (1 << erratum);
}
EXPORT_SYMBOL(amd_iommu_enable_device_erratum);

int amd_iommu_device_info(struct pci_dev *pdev,
                          struct amd_iommu_device_info *info)
{
	int max_pasids;
	int pos;

	if (pdev == NULL || info == NULL)
		return -EINVAL;

	if (!amd_iommu_v2_supported())
		return -EINVAL;

	memset(info, 0, sizeof(*info));

	pos = pci_find_ext_capability(pdev, PCI_EXT_CAP_ID_ATS);
	if (pos)
		info->flags |= AMD_IOMMU_DEVICE_FLAG_ATS_SUP;

	pos = pci_find_ext_capability(pdev, PCI_EXT_CAP_ID_PRI);
	if (pos)
		info->flags |= AMD_IOMMU_DEVICE_FLAG_PRI_SUP;

	pos = pci_find_ext_capability(pdev, PCI_EXT_CAP_ID_PASID);
	if (pos) {
		int features;

		max_pasids = 1 << (9 * (amd_iommu_max_glx_val + 1));
		max_pasids = min(max_pasids, (1 << 20));

		info->flags |= AMD_IOMMU_DEVICE_FLAG_PASID_SUP;
		info->max_pasids = min(pci_max_pasids(pdev), max_pasids);

		features = pci_pasid_features(pdev);
		if (features & PCI_PASID_CAP_EXEC)
			info->flags |= AMD_IOMMU_DEVICE_FLAG_EXEC_SUP;
		if (features & PCI_PASID_CAP_PRIV)
			info->flags |= AMD_IOMMU_DEVICE_FLAG_PRIV_SUP;
	}

	return 0;
}
EXPORT_SYMBOL(amd_iommu_device_info);

#ifdef CONFIG_IRQ_REMAP

/*****************************************************************************
 *
 * Interrupt Remapping Implementation
 *
 *****************************************************************************/

union irte {
	u32 val;
	struct {
		u32 valid	: 1,
		    no_fault	: 1,
		    int_type	: 3,
		    rq_eoi	: 1,
		    dm		: 1,
		    rsvd_1	: 1,
		    destination	: 8,
		    vector	: 8,
		    rsvd_2	: 8;
	} fields;
};

#define DTE_IRQ_PHYS_ADDR_MASK	(((1ULL << 45)-1) << 6)
#define DTE_IRQ_REMAP_INTCTL    (2ULL << 60)
#define DTE_IRQ_TABLE_LEN       (8ULL << 1)
#define DTE_IRQ_REMAP_ENABLE    1ULL

static void set_dte_irq_entry(u16 devid, struct irq_remap_table *table)
{
	u64 dte;

	dte	= amd_iommu_dev_table[devid].data[2];
	dte	&= ~DTE_IRQ_PHYS_ADDR_MASK;
	dte	|= virt_to_phys(table->table);
	dte	|= DTE_IRQ_REMAP_INTCTL;
	dte	|= DTE_IRQ_TABLE_LEN;
	dte	|= DTE_IRQ_REMAP_ENABLE;

	amd_iommu_dev_table[devid].data[2] = dte;
}

#define IRTE_ALLOCATED (~1U)

static struct irq_remap_table *get_irq_table(u16 devid, bool ioapic)
{
	struct irq_remap_table *table = NULL;
	struct amd_iommu *iommu;
	unsigned long flags;
	u16 alias;

	write_lock_irqsave(&amd_iommu_devtable_lock, flags);

	iommu = amd_iommu_rlookup_table[devid];
	if (!iommu)
		goto out_unlock;

	table = irq_lookup_table[devid];
	if (table)
		goto out;

	alias = amd_iommu_alias_table[devid];
	table = irq_lookup_table[alias];
	if (table) {
		irq_lookup_table[devid] = table;
		set_dte_irq_entry(devid, table);
		iommu_flush_dte(iommu, devid);
		goto out;
	}

	/* Nothing there yet, allocate new irq remapping table */
	table = kzalloc(sizeof(*table), GFP_ATOMIC);
	if (!table)
		goto out;

	if (ioapic)
		/* Keep the first 32 indexes free for IOAPIC interrupts */
		table->min_index = 32;

	table->table = kmem_cache_alloc(amd_iommu_irq_cache, GFP_ATOMIC);
	if (!table->table) {
		kfree(table);
		table = NULL;
		goto out;
	}

	memset(table->table, 0, MAX_IRQS_PER_TABLE * sizeof(u32));

	if (ioapic) {
		int i;

		for (i = 0; i < 32; ++i)
			table->table[i] = IRTE_ALLOCATED;
	}

	irq_lookup_table[devid] = table;
	set_dte_irq_entry(devid, table);
	iommu_flush_dte(iommu, devid);
	if (devid != alias) {
		irq_lookup_table[alias] = table;
		set_dte_irq_entry(devid, table);
		iommu_flush_dte(iommu, alias);
	}

out:
	iommu_completion_wait(iommu);

out_unlock:
	write_unlock_irqrestore(&amd_iommu_devtable_lock, flags);

	return table;
}

static int alloc_irq_index(struct irq_cfg *cfg, u16 devid, int count)
{
	struct irq_remap_table *table;
	unsigned long flags;
	int index, c;

	table = get_irq_table(devid, false);
	if (!table)
		return -ENODEV;

	spin_lock_irqsave(&table->lock, flags);

	/* Scan table for free entries */
	for (c = 0, index = table->min_index;
	     index < MAX_IRQS_PER_TABLE;
	     ++index) {
		if (table->table[index] == 0)
			c += 1;
		else
			c = 0;

		if (c == count)	{
			struct irq_2_iommu *irte_info;

			for (; c != 0; --c)
				table->table[index - c + 1] = IRTE_ALLOCATED;

			index -= count - 1;

			cfg->remapped	      = 1;
			irte_info             = &cfg->irq_2_iommu;
			irte_info->sub_handle = devid;
			irte_info->irte_index = index;

			goto out;
		}
	}

	index = -ENOSPC;

out:
	spin_unlock_irqrestore(&table->lock, flags);

	return index;
}

static int get_irte(u16 devid, int index, union irte *irte)
{
	struct irq_remap_table *table;
	unsigned long flags;

	table = get_irq_table(devid, false);
	if (!table)
		return -ENOMEM;

	spin_lock_irqsave(&table->lock, flags);
	irte->val = table->table[index];
	spin_unlock_irqrestore(&table->lock, flags);

	return 0;
}

static int modify_irte(u16 devid, int index, union irte irte)
{
	struct irq_remap_table *table;
	struct amd_iommu *iommu;
	unsigned long flags;

	iommu = amd_iommu_rlookup_table[devid];
	if (iommu == NULL)
		return -EINVAL;

	table = get_irq_table(devid, false);
	if (!table)
		return -ENOMEM;

	spin_lock_irqsave(&table->lock, flags);
	table->table[index] = irte.val;
	spin_unlock_irqrestore(&table->lock, flags);

	iommu_flush_irt(iommu, devid);
	iommu_completion_wait(iommu);

	return 0;
}

static void free_irte(u16 devid, int index)
{
	struct irq_remap_table *table;
	struct amd_iommu *iommu;
	unsigned long flags;

	iommu = amd_iommu_rlookup_table[devid];
	if (iommu == NULL)
		return;

	table = get_irq_table(devid, false);
	if (!table)
		return;

	spin_lock_irqsave(&table->lock, flags);
	table->table[index] = 0;
	spin_unlock_irqrestore(&table->lock, flags);

	iommu_flush_irt(iommu, devid);
	iommu_completion_wait(iommu);
}

static int setup_ioapic_entry(int irq, struct IO_APIC_route_entry *entry,
			      unsigned int destination, int vector,
			      struct io_apic_irq_attr *attr)
{
	struct irq_remap_table *table;
	struct irq_2_iommu *irte_info;
	struct irq_cfg *cfg;
	union irte irte;
	int ioapic_id;
	int index;
	int devid;
	int ret;

	cfg = irq_get_chip_data(irq);
	if (!cfg)
		return -EINVAL;

	irte_info = &cfg->irq_2_iommu;
	ioapic_id = mpc_ioapic_id(attr->ioapic);
	devid     = get_ioapic_devid(ioapic_id);

	if (devid < 0)
		return devid;

	table = get_irq_table(devid, true);
	if (table == NULL)
		return -ENOMEM;

	index = attr->ioapic_pin;

	/* Setup IRQ remapping info */
	cfg->remapped	      = 1;
	irte_info->sub_handle = devid;
	irte_info->irte_index = index;

	/* Setup IRTE for IOMMU */
	irte.val		= 0;
	irte.fields.vector      = vector;
	irte.fields.int_type    = apic->irq_delivery_mode;
	irte.fields.destination = destination;
	irte.fields.dm          = apic->irq_dest_mode;
	irte.fields.valid       = 1;

	ret = modify_irte(devid, index, irte);
	if (ret)
		return ret;

	/* Setup IOAPIC entry */
	memset(entry, 0, sizeof(*entry));

	entry->vector        = index;
	entry->mask          = 0;
	entry->trigger       = attr->trigger;
	entry->polarity      = attr->polarity;

	/*
	 * Mask level triggered irqs.
	 */
	if (attr->trigger)
		entry->mask = 1;

	return 0;
}

static int set_affinity(struct irq_data *data, const struct cpumask *mask,
			bool force)
{
	struct irq_2_iommu *irte_info;
	unsigned int dest, irq;
	struct irq_cfg *cfg;
	union irte irte;
	int err;

	if (!config_enabled(CONFIG_SMP))
		return -1;

	cfg       = data->chip_data;
	irq       = data->irq;
	irte_info = &cfg->irq_2_iommu;

	if (!cpumask_intersects(mask, cpu_online_mask))
		return -EINVAL;

	if (get_irte(irte_info->sub_handle, irte_info->irte_index, &irte))
		return -EBUSY;

	if (assign_irq_vector(irq, cfg, mask))
		return -EBUSY;

	err = apic->cpu_mask_to_apicid_and(cfg->domain, mask, &dest);
	if (err) {
		if (assign_irq_vector(irq, cfg, data->affinity))
			pr_err("AMD-Vi: Failed to recover vector for irq %d\n", irq);
		return err;
	}

	irte.fields.vector      = cfg->vector;
	irte.fields.destination = dest;

	modify_irte(irte_info->sub_handle, irte_info->irte_index, irte);

	if (cfg->move_in_progress)
		send_cleanup_vector(cfg);

	cpumask_copy(data->affinity, mask);

	return 0;
}

static int free_irq(int irq)
{
	struct irq_2_iommu *irte_info;
	struct irq_cfg *cfg;

	cfg = irq_get_chip_data(irq);
	if (!cfg)
		return -EINVAL;

	irte_info = &cfg->irq_2_iommu;

	free_irte(irte_info->sub_handle, irte_info->irte_index);

	return 0;
}

static void compose_msi_msg(struct pci_dev *pdev,
			    unsigned int irq, unsigned int dest,
			    struct msi_msg *msg, u8 hpet_id)
{
	struct irq_2_iommu *irte_info;
	struct irq_cfg *cfg;
	union irte irte;

	cfg = irq_get_chip_data(irq);
	if (!cfg)
		return;

	irte_info = &cfg->irq_2_iommu;

	irte.val		= 0;
	irte.fields.vector	= cfg->vector;
	irte.fields.int_type    = apic->irq_delivery_mode;
	irte.fields.destination	= dest;
	irte.fields.dm		= apic->irq_dest_mode;
	irte.fields.valid	= 1;

	modify_irte(irte_info->sub_handle, irte_info->irte_index, irte);

	msg->address_hi = MSI_ADDR_BASE_HI;
	msg->address_lo = MSI_ADDR_BASE_LO;
	msg->data       = irte_info->irte_index;
}

static int msi_alloc_irq(struct pci_dev *pdev, int irq, int nvec)
{
	struct irq_cfg *cfg;
	int index;
	u16 devid;

	if (!pdev)
		return -EINVAL;

	cfg = irq_get_chip_data(irq);
	if (!cfg)
		return -EINVAL;

	devid = get_device_id(&pdev->dev);
	index = alloc_irq_index(cfg, devid, nvec);

	return index < 0 ? MAX_IRQS_PER_TABLE : index;
}

static int msi_setup_irq(struct pci_dev *pdev, unsigned int irq,
			 int index, int offset)
{
	struct irq_2_iommu *irte_info;
	struct irq_cfg *cfg;
	u16 devid;

	if (!pdev)
		return -EINVAL;

	cfg = irq_get_chip_data(irq);
	if (!cfg)
		return -EINVAL;

	if (index >= MAX_IRQS_PER_TABLE)
		return 0;

	devid		= get_device_id(&pdev->dev);
	irte_info	= &cfg->irq_2_iommu;

	cfg->remapped	      = 1;
	irte_info->sub_handle = devid;
	irte_info->irte_index = index + offset;

	return 0;
}

static int setup_hpet_msi(unsigned int irq, unsigned int id)
{
	struct irq_2_iommu *irte_info;
	struct irq_cfg *cfg;
	int index, devid;

	cfg = irq_get_chip_data(irq);
	if (!cfg)
		return -EINVAL;

	irte_info = &cfg->irq_2_iommu;
	devid     = get_hpet_devid(id);
	if (devid < 0)
		return devid;

	index = alloc_irq_index(cfg, devid, 1);
	if (index < 0)
		return index;

	cfg->remapped	      = 1;
	irte_info->sub_handle = devid;
	irte_info->irte_index = index;

	return 0;
}

struct irq_remap_ops amd_iommu_irq_ops = {
	.supported		= amd_iommu_supported,
	.prepare		= amd_iommu_prepare,
	.enable			= amd_iommu_enable,
	.disable		= amd_iommu_disable,
	.reenable		= amd_iommu_reenable,
	.enable_faulting	= amd_iommu_enable_faulting,
	.setup_ioapic_entry	= setup_ioapic_entry,
	.set_affinity		= set_affinity,
	.free_irq		= free_irq,
	.compose_msi_msg	= compose_msi_msg,
	.msi_alloc_irq		= msi_alloc_irq,
	.msi_setup_irq		= msi_setup_irq,
	.setup_hpet_msi		= setup_hpet_msi,
};
#endif<|MERGE_RESOLUTION|>--- conflicted
+++ resolved
@@ -771,7 +771,6 @@
 				break;
 			udelay(1);
 		}
-<<<<<<< HEAD
 
 		/* Avoid memcpy function-call overhead */
 		entry[0] = raw[0];
@@ -783,30 +782,13 @@
 		 */
 		raw[0] = raw[1] = 0UL;
 
-=======
-
-		/* Avoid memcpy function-call overhead */
-		entry[0] = raw[0];
-		entry[1] = raw[1];
-
-		/*
-		 * To detect the hardware bug we need to clear the entry
-		 * back to zero.
-		 */
-		raw[0] = raw[1] = 0UL;
-
->>>>>>> 344bd536
 		/* Update head pointer of hardware ring-buffer */
 		head = (head + PPR_ENTRY_SIZE) % PPR_LOG_SIZE;
 		writel(head, iommu->mmio_base + MMIO_PPR_HEAD_OFFSET);
 
 		/*
 		 * Release iommu->lock because ppr-handling might need to
-<<<<<<< HEAD
 		 * re-acquire it
-=======
-		 * re-aquire it
->>>>>>> 344bd536
 		 */
 		spin_unlock_irqrestore(&iommu->lock, flags);
 
