--- conflicted
+++ resolved
@@ -224,17 +224,6 @@
 	return -1;
 }
 
-enum mmc_blk_status {
-	MMC_BLK_SUCCESS = 0,
-	MMC_BLK_PARTIAL,
-	MMC_BLK_CMD_ERR,
-	MMC_BLK_RETRY,
-	MMC_BLK_ABORT,
-	MMC_BLK_DATA_ERR,
-	MMC_BLK_ECC_ERR,
-	MMC_BLK_NOMEDIUM,
-};
-
 module_param(perdev_minors, int, 0444);
 MODULE_PARM_DESC(perdev_minors, "Minors numbers to allocate per device");
 
@@ -1216,52 +1205,6 @@
 	struct mmc_blk_data *md = mq->data;
 	bool do_data_tag;
 
-<<<<<<< HEAD
-static void mmc_blk_rw_rq_prep(struct mmc_queue_req *mqrq,
-			       struct mmc_card *card,
-			       int disable_multi,
-			       struct mmc_queue *mq)
-{
-	u32 readcmd, writecmd;
-	struct mmc_blk_request *brq = &mqrq->brq;
-	struct request *req = mqrq->req;
-	struct mmc_blk_data *md = mq->data;
-	bool do_data_tag;
-
-	/*
-	 * Reliable writes are used to implement Forced Unit Access and
-	 * REQ_META accesses, and are supported only on MMCs.
-	 *
-	 * XXX: this really needs a good explanation of why REQ_META
-	 * is treated special.
-	 */
-	bool do_rel_wr = ((req->cmd_flags & REQ_FUA) ||
-			  (req->cmd_flags & REQ_META)) &&
-		(rq_data_dir(req) == WRITE) &&
-		(md->flags & MMC_BLK_REL_WR);
-
-	memset(brq, 0, sizeof(struct mmc_blk_request));
-	brq->mrq.cmd = &brq->cmd;
-	brq->mrq.data = &brq->data;
-
-	brq->cmd.arg = blk_rq_pos(req);
-	if (!mmc_card_blockaddr(card))
-		brq->cmd.arg <<= 9;
-	brq->cmd.flags = MMC_RSP_SPI_R1 | MMC_RSP_R1 | MMC_CMD_ADTC;
-	brq->data.blksz = 512;
-	brq->stop.opcode = MMC_STOP_TRANSMISSION;
-	brq->stop.arg = 0;
-	brq->stop.flags = MMC_RSP_SPI_R1B | MMC_RSP_R1B | MMC_CMD_AC;
-	brq->data.blocks = blk_rq_sectors(req);
-
-	/*
-	 * The block layer doesn't support all sector count
-	 * restrictions, so we need to be prepared for too big
-	 * requests.
-	 */
-	if (brq->data.blocks > card->host->max_blk_count)
-		brq->data.blocks = card->host->max_blk_count;
-=======
 	/*
 	 * Reliable writes are used to implement Forced Unit Access and
 	 * REQ_META accesses, and are supported only on MMCs.
@@ -1336,7 +1279,6 @@
 
 	if (do_rel_wr)
 		mmc_apply_rel_rw(brq, card, req);
->>>>>>> c21fd2a0
 
 	/*
 	 * Data tag is used only during writing meta data to speed
@@ -1348,44 +1290,6 @@
 		((brq->data.blocks * brq->data.blksz) >=
 		 card->ext_csd.data_tag_unit_size);
 
-<<<<<<< HEAD
-		/*
-		 * After a read error, we redo the request one sector
-		 * at a time in order to accurately determine which
-		 * sectors can be read successfully.
-		 */
-		if (disable_multi)
-			brq->data.blocks = 1;
-
-		/* Some controllers can't do multiblock reads due to hw bugs */
-		if (card->host->caps2 & MMC_CAP2_NO_MULTI_READ &&
-		    rq_data_dir(req) == READ)
-			brq->data.blocks = 1;
-	}
-
-	if (brq->data.blocks > 1 || do_rel_wr) {
-		/* SPI multiblock writes terminate using a special
-		 * token, not a STOP_TRANSMISSION request.
-		 */
-		if (!mmc_host_is_spi(card->host) && rq_data_dir(req) != READ) {
-			u32 status;
-			do {
-				int err = get_card_status(card, &status, 5);
-				if (err) {
-					printk(KERN_ERR
-					       "%s: error %d requesting status\n",
-					       req->rq_disk->disk_name, err);
-					goto cmd_err;
-				}
-				/*
-				 * Some cards mishandle the status bits,
-				 * so make sure to check both the busy
-				 * indication and the card state.
-				 */
-			} while (!(status & R1_READY_FOR_DATA) ||
-				(R1_CURRENT_STATE(status) == R1_STATE_PRG));
-		}
-=======
 	/*
 	 * Pre-defined multi-block transfers are preferable to
 	 * open ended-ones (and necessary for reliable writes).
@@ -1419,7 +1323,6 @@
 
 	brq->data.sg = mqrq->sg;
 	brq->data.sg_len = mmc_queue_map_sg(mq, mqrq);
->>>>>>> c21fd2a0
 
 	/*
 	 * Adjust the sg list so it is the same size as the
@@ -1505,12 +1408,9 @@
 		type = rq_data_dir(req) == READ ? MMC_BLK_READ : MMC_BLK_WRITE;
 		mmc_queue_bounce_post(mq_rq);
 
-<<<<<<< HEAD
-=======
 		if (brq->cmd.error == -ENOMEDIUM)
 			goto cmd_abort;
 
->>>>>>> c21fd2a0
 		switch (status) {
 		case MMC_BLK_SUCCESS:
 		case MMC_BLK_PARTIAL:
@@ -2001,11 +1901,8 @@
 		  MMC_QUIRK_BLK_NO_CMD23),
 	MMC_FIXUP("MMC16G", CID_MANFID_TOSHIBA, CID_OEMID_ANY, add_quirk_mmc,
 		  MMC_QUIRK_BLK_NO_CMD23),
-<<<<<<< HEAD
-=======
 	MMC_FIXUP("MMC32G", CID_MANFID_TOSHIBA, CID_OEMID_ANY, add_quirk_mmc,
 		  MMC_QUIRK_BLK_NO_CMD23),
->>>>>>> c21fd2a0
 
 	/*
 	 * Some Micron MMC cards needs longer data read timeout than
