/*
 * Block driver for media (i.e., flash cards)
 *
 * Copyright 2002 Hewlett-Packard Company
 * Copyright 2005-2008 Pierre Ossman
 *
 * Use consistent with the GNU GPL is permitted,
 * provided that this copyright notice is
 * preserved in its entirety in all copies and derived works.
 *
 * HEWLETT-PACKARD COMPANY MAKES NO WARRANTIES, EXPRESSED OR IMPLIED,
 * AS TO THE USEFULNESS OR CORRECTNESS OF THIS CODE OR ITS
 * FITNESS FOR ANY PARTICULAR PURPOSE.
 *
 * Many thanks to Alessandro Rubini and Jonathan Corbet!
 *
 * Author:  Andrew Christian
 *          28 May 2002
 */
#include <linux/moduleparam.h>
#include <linux/module.h>
#include <linux/init.h>

#include <linux/kernel.h>
#include <linux/fs.h>
#include <linux/slab.h>
#include <linux/errno.h>
#include <linux/hdreg.h>
#include <linux/kdev_t.h>
#include <linux/blkdev.h>
#include <linux/mutex.h>
#include <linux/scatterlist.h>
#include <linux/string_helpers.h>
#include <linux/delay.h>
#include <linux/capability.h>
#include <linux/compat.h>

#include <linux/mmc/ioctl.h>
#include <linux/mmc/card.h>
#include <linux/mmc/host.h>
#include <linux/mmc/mmc.h>
#include <linux/mmc/sd.h>

#include <asm/system.h>
#include <asm/uaccess.h>

#include "queue.h"

MODULE_ALIAS("mmc:block");
#ifdef MODULE_PARAM_PREFIX
#undef MODULE_PARAM_PREFIX
#endif
#define MODULE_PARAM_PREFIX "mmcblk."

#define INAND_CMD38_ARG_EXT_CSD  113
#define INAND_CMD38_ARG_ERASE    0x00
#define INAND_CMD38_ARG_TRIM     0x01
#define INAND_CMD38_ARG_SECERASE 0x80
#define INAND_CMD38_ARG_SECTRIM1 0x81
#define INAND_CMD38_ARG_SECTRIM2 0x88

static DEFINE_MUTEX(block_mutex);
/*
 * The defaults come from config options but can be overriden by module
 * or bootarg options.
 */
static int perdev_minors = CONFIG_MMC_BLOCK_MINORS;
static int max_devices;

#ifdef CONFIG_MMC_BCM_SD
/*
 * max 16 partitions per card
 */
#define MMC_SHIFT	4
#define SDHCI_CMD_DROP_RETRY 5
#else
/*
 * We've only got one major, so number of mmcblk devices is
 * limited to 256 / number of minors per device.
 */
#define MMC_SHIFT	3
#endif

#define MMC_NUM_MINORS	(256 >> MMC_SHIFT)

/* 256 minors, so at most 256 separate devices */
static DECLARE_BITMAP(dev_use, 256);
static DECLARE_BITMAP(name_use, 256);

/*
 * There is one mmc_blk_data per slot.
 */
struct mmc_blk_data {
	spinlock_t lock;
	struct gendisk *disk;
	struct mmc_queue queue;
	struct list_head part;

	unsigned int flags;
#define MMC_BLK_CMD23	(1 << 0)	/* Can do SET_BLOCK_COUNT for multiblock */
#define MMC_BLK_REL_WR	(1 << 1)	/* MMC Reliable write support */

	unsigned int usage;
	unsigned int read_only;
	unsigned int part_type;
	unsigned int name_idx;

	/*
	 * Only set in main mmc_blk_data associated
	 * with mmc_card with mmc_set_drvdata, and keeps
	 * track of the current selected device partition.
	 */
	unsigned int part_curr;
	struct device_attribute force_ro;
};

static DEFINE_MUTEX(open_lock);
static LIST_HEAD(mmcpart_notifiers);
#define MAX_MMC_HOST 3
/* mutex used to control both the table and the notifier list */
DEFINE_MUTEX(mmcpart_table_mutex);
struct mmcpart_alias {
	struct raw_hd_struct hd;
	char partname[BDEVNAME_SIZE];
};
static struct mmcpart_alias mmcpart_table[MAX_MMC_HOST][1 << MMC_SHIFT];

void register_mmcpart_user(struct mmcpart_notifier *new)
{
	int i, j;

	mutex_lock(&mmcpart_table_mutex);

	list_add(&new->list, &mmcpart_notifiers);

	__module_get(THIS_MODULE);
	for (i = 0; i < MAX_MMC_HOST; i++)
		for (j = 0; j < (1 << MMC_SHIFT); j++) {
			pr_debug
			    (" fr %s , mmcpart_table[i][j].partname %s, new->partname %s \n",
			     __func__, mmcpart_table[i][j].partname,
			     new->partname);
			if (!strncmp
			    (mmcpart_table[i][j].partname, new->partname,
			     BDEVNAME_SIZE)
			    && mmcpart_table[i][j].hd.nr_sects) {
				new->add(&mmcpart_table[i][j].hd);
				pr_debug(" found partname! %s\n", __func__);
				break;
			}
		}
	mutex_unlock(&mmcpart_table_mutex);
}

int unregister_mmcpart_user(struct mmcpart_notifier *old)
{
	int i, j;

	mutex_lock(&mmcpart_table_mutex);

	module_put(THIS_MODULE);

	for (i = 0; i < MAX_MMC_HOST; i++)
		for (j = 0; j < (1 << MMC_SHIFT); j++)
			if (!strncmp(mmcpart_table[i][j].partname,
				     old->partname, BDEVNAME_SIZE)) {
				old->remove(&mmcpart_table[i][j].hd);
				break;
			}

	list_del(&old->list);
	mutex_unlock(&mmcpart_table_mutex);
	return 0;
}

/*
 * return alias name of mmc partition
 * device may not be there
 */
void get_mmcalias_by_id(char *buf, int major, int minor)
{
	int host_index, partno;

	buf[0] = '\0';
	if (major != MMC_BLOCK_MAJOR)
		return;

	mutex_lock(&mmcpart_table_mutex);
	host_index = minor / (1 << MMC_SHIFT);
	partno = minor % (1 << MMC_SHIFT);
	strncpy(buf, mmcpart_table[host_index][partno].partname, BDEVNAME_SIZE);
	buf[BDEVNAME_SIZE - 1] = '\0';
	mutex_unlock(&mmcpart_table_mutex);
}

int get_mmcpart_by_name(char *part_name, char *dev_name)
{
	int i, j;

	mutex_lock(&mmcpart_table_mutex);
	for (i = 0; i < MAX_MMC_HOST; i++)
		for (j = 0; j < (1 << MMC_SHIFT); j++)
			if (!strncmp(part_name, mmcpart_table[i][j].partname,
				     BDEVNAME_SIZE)) {
				snprintf(dev_name, BDEVNAME_SIZE,
					 "mmcblk%dp%d", i, j);
				mutex_unlock(&mmcpart_table_mutex);
				return 0;
			}
	mutex_unlock(&mmcpart_table_mutex);
	return -1;
}

module_param(perdev_minors, int, 0444);
MODULE_PARM_DESC(perdev_minors, "Minors numbers to allocate per device");

static struct mmc_blk_data *mmc_blk_get(struct gendisk *disk)
{
	struct mmc_blk_data *md;

	mutex_lock(&open_lock);
	md = disk->private_data;
	if (md && md->usage == 0)
		md = NULL;
	if (md)
		md->usage++;
	mutex_unlock(&open_lock);

	return md;
}

static inline int mmc_get_devidx(struct gendisk *disk)
{
	int devidx = disk->first_minor / perdev_minors;
	return devidx;
}

static void mmc_blk_put(struct mmc_blk_data *md)
{
	mutex_lock(&open_lock);
	md->usage--;
	if (md->usage == 0) {
		int devidx = mmc_get_devidx(md->disk);
		blk_cleanup_queue(md->queue.queue);

		__clear_bit(devidx, dev_use);

		put_disk(md->disk);
		kfree(md);
	}
	mutex_unlock(&open_lock);
}

static ssize_t force_ro_show(struct device *dev, struct device_attribute *attr,
			     char *buf)
{
	int ret;
	struct mmc_blk_data *md = mmc_blk_get(dev_to_disk(dev));

	ret = snprintf(buf, PAGE_SIZE, "%d",
		       get_disk_ro(dev_to_disk(dev)) ^ md->read_only);
	mmc_blk_put(md);
	return ret;
}

static ssize_t force_ro_store(struct device *dev, struct device_attribute *attr,
			      const char *buf, size_t count)
{
	int ret;
	char *end;
	struct mmc_blk_data *md = mmc_blk_get(dev_to_disk(dev));
	unsigned long set = simple_strtoul(buf, &end, 0);
	if (end == buf) {
		ret = -EINVAL;
		goto out;
	}

	set_disk_ro(dev_to_disk(dev), set || md->read_only);
	ret = count;
      out:
	mmc_blk_put(md);
	return ret;
}

static int mmc_blk_open(struct block_device *bdev, fmode_t mode)
{
	struct mmc_blk_data *md = mmc_blk_get(bdev->bd_disk);
	int ret = -ENXIO;

	mutex_lock(&block_mutex);
	if (md) {
		if (md->usage == 2)
			check_disk_change(bdev);
		ret = 0;

		if ((mode & FMODE_WRITE) && md->read_only) {
			mmc_blk_put(md);
			ret = -EROFS;
		}
	}
	mutex_unlock(&block_mutex);

	return ret;
}

static int mmc_blk_release(struct gendisk *disk, fmode_t mode)
{
	struct mmc_blk_data *md = disk->private_data;

	mutex_lock(&block_mutex);
	mmc_blk_put(md);
	mutex_unlock(&block_mutex);
	return 0;
}

static int mmc_blk_getgeo(struct block_device *bdev, struct hd_geometry *geo)
{
	geo->cylinders = get_capacity(bdev->bd_disk) / (4 * 16);
	geo->heads = 4;
	geo->sectors = 16;
	return 0;
}

struct mmc_blk_ioc_data {
	struct mmc_ioc_cmd ic;
	unsigned char *buf;
	u64 buf_bytes;
};

static struct mmc_blk_ioc_data *mmc_blk_ioctl_copy_from_user(struct mmc_ioc_cmd
							     __user *user)
{
	struct mmc_blk_ioc_data *idata;
	int err;

	idata = kzalloc(sizeof(*idata), GFP_KERNEL);
	if (!idata) {
		err = -ENOMEM;
		goto out;
	}

	if (copy_from_user(&idata->ic, user, sizeof(idata->ic))) {
		err = -EFAULT;
		goto idata_err;
	}

	idata->buf_bytes = (u64) idata->ic.blksz * idata->ic.blocks;
	if (idata->buf_bytes > MMC_IOC_MAX_BYTES) {
		err = -EOVERFLOW;
		goto idata_err;
	}

	idata->buf = kzalloc(idata->buf_bytes, GFP_KERNEL);
	if (!idata->buf) {
		err = -ENOMEM;
		goto idata_err;
	}

	if (copy_from_user(idata->buf, (void __user *)(unsigned long)
			   idata->ic.data_ptr, idata->buf_bytes)) {
		err = -EFAULT;
		goto copy_err;
	}

	return idata;

      copy_err:
	kfree(idata->buf);
      idata_err:
	kfree(idata);
      out:
	return ERR_PTR(err);
}

static int mmc_blk_ioctl_cmd(struct block_device *bdev,
			     struct mmc_ioc_cmd __user *ic_ptr)
{
	struct mmc_blk_ioc_data *idata;
	struct mmc_blk_data *md;
	struct mmc_card *card;
	struct mmc_command cmd = { 0 };
	struct mmc_data data = { 0 };
	struct mmc_request mrq = { 0 };
	struct scatterlist sg;
	int err;

	/*
	 * The caller must have CAP_SYS_RAWIO, and must be calling this on the
	 * whole block device, not on a partition.  This prevents overspray
	 * between sibling partitions.
	 */
	if ((!capable(CAP_SYS_RAWIO)) || (bdev != bdev->bd_contains))
		return -EPERM;

	idata = mmc_blk_ioctl_copy_from_user(ic_ptr);
	if (IS_ERR(idata))
		return PTR_ERR(idata);

	cmd.opcode = idata->ic.opcode;
	cmd.arg = idata->ic.arg;
	cmd.flags = idata->ic.flags;

	data.sg = &sg;
	data.sg_len = 1;
	data.blksz = idata->ic.blksz;
	data.blocks = idata->ic.blocks;

	sg_init_one(data.sg, idata->buf, idata->buf_bytes);

	if (idata->ic.write_flag)
		data.flags = MMC_DATA_WRITE;
	else
		data.flags = MMC_DATA_READ;

	mrq.cmd = &cmd;
	mrq.data = &data;

	md = mmc_blk_get(bdev->bd_disk);
	if (!md) {
		err = -EINVAL;
		goto cmd_done;
	}

	card = md->queue.card;
	if (IS_ERR(card)) {
		err = PTR_ERR(card);
		goto cmd_done;
	}

	mmc_claim_host(card->host);

	if (idata->ic.is_acmd) {
		err = mmc_app_cmd(card->host, card);
		if (err)
			goto cmd_rel_host;
	}

	/* data.flags must already be set before doing this. */
	mmc_set_data_timeout(&data, card);
	/* Allow overriding the timeout_ns for empirical tuning. */
	if (idata->ic.data_timeout_ns)
		data.timeout_ns = idata->ic.data_timeout_ns;

	if ((cmd.flags & MMC_RSP_R1B) == MMC_RSP_R1B) {
		/*
		 * Pretend this is a data transfer and rely on the host driver
		 * to compute timeout.  When all host drivers support
		 * cmd.cmd_timeout for R1B, this can be changed to:
		 *
		 *     mrq.data = NULL;
		 *     cmd.cmd_timeout = idata->ic.cmd_timeout_ms;
		 */
		data.timeout_ns = idata->ic.cmd_timeout_ms * 1000000;
	}

	mmc_wait_for_req(card->host, &mrq);

	if (cmd.error) {
		dev_err(mmc_dev(card->host), "%s: cmd error %d\n",
			__func__, cmd.error);
		err = cmd.error;
		goto cmd_rel_host;
	}
	if (data.error) {
		dev_err(mmc_dev(card->host), "%s: data error %d\n",
			__func__, data.error);
		err = data.error;
		goto cmd_rel_host;
	}

	/*
	 * According to the SD specs, some commands require a delay after
	 * issuing the command.
	 */
	if (idata->ic.postsleep_min_us)
		usleep_range(idata->ic.postsleep_min_us,
			     idata->ic.postsleep_max_us);

	if (copy_to_user(&(ic_ptr->response), cmd.resp, sizeof(cmd.resp))) {
		err = -EFAULT;
		goto cmd_rel_host;
	}

	if (!idata->ic.write_flag) {
		if (copy_to_user
		    ((void __user *)(unsigned long)idata->ic.data_ptr,
		     idata->buf, idata->buf_bytes)) {
			err = -EFAULT;
			goto cmd_rel_host;
		}
	}

      cmd_rel_host:
	mmc_release_host(card->host);

      cmd_done:
	mmc_blk_put(md);
	kfree(idata->buf);
	kfree(idata);
	return err;
}

static int mmc_blk_ioctl(struct block_device *bdev, fmode_t mode,
			 unsigned int cmd, unsigned long arg)
{
	int ret = -EINVAL;
	if (cmd == MMC_IOC_CMD)
		ret = mmc_blk_ioctl_cmd(bdev, (struct mmc_ioc_cmd __user *)arg);
	return ret;
}

#ifdef CONFIG_COMPAT
static int mmc_blk_compat_ioctl(struct block_device *bdev, fmode_t mode,
				unsigned int cmd, unsigned long arg)
{
	return mmc_blk_ioctl(bdev, mode, cmd, (unsigned long)compat_ptr(arg));
}
#endif

static const struct block_device_operations mmc_bdops = {
	.open = mmc_blk_open,
	.release = mmc_blk_release,
	.getgeo = mmc_blk_getgeo,
	.owner = THIS_MODULE,
	.ioctl = mmc_blk_ioctl,
#ifdef CONFIG_COMPAT
	.compat_ioctl = mmc_blk_compat_ioctl,
#endif
};

struct mmc_blk_request {
	struct mmc_request mrq;
	struct mmc_command sbc;
	struct mmc_command cmd;
	struct mmc_command stop;
	struct mmc_data data;
};

static inline int mmc_blk_part_switch(struct mmc_card *card,
				      struct mmc_blk_data *md)
{
	int ret;
	struct mmc_blk_data *main_md = mmc_get_drvdata(card);
	if (main_md->part_curr == md->part_type)
		return 0;

	if (mmc_card_mmc(card)) {
		card->ext_csd.part_config &= ~EXT_CSD_PART_CONFIG_ACC_MASK;
		card->ext_csd.part_config |= md->part_type;

		ret = mmc_switch(card, EXT_CSD_CMD_SET_NORMAL,
				 EXT_CSD_PART_CONFIG, card->ext_csd.part_config,
				 card->ext_csd.part_time);
		if (ret)
			return ret;
	}

	main_md->part_curr = md->part_type;
	return 0;
}

static u32 mmc_sd_num_wr_blocks(struct mmc_card *card)
{
	int err;
	u32 result;
	__be32 *blocks;

	struct mmc_request mrq = { 0 };
	struct mmc_command cmd = { 0 };
	struct mmc_data data = { 0 };
	unsigned int timeout_us;

	struct scatterlist sg;

	cmd.opcode = MMC_APP_CMD;
	cmd.arg = card->rca << 16;
	cmd.flags = MMC_RSP_SPI_R1 | MMC_RSP_R1 | MMC_CMD_AC;

	err = mmc_wait_for_cmd(card->host, &cmd, 0);
	if (err)
		return (u32)-1;
	if (!mmc_host_is_spi(card->host) && !(cmd.resp[0] & R1_APP_CMD))
		return (u32)-1;

	memset(&cmd, 0, sizeof(struct mmc_command));

	cmd.opcode = SD_APP_SEND_NUM_WR_BLKS;
	cmd.arg = 0;
	cmd.flags = MMC_RSP_SPI_R1 | MMC_RSP_R1 | MMC_CMD_ADTC;

	data.timeout_ns = card->csd.tacc_ns * 100;
	data.timeout_clks = card->csd.tacc_clks * 100;

	timeout_us = data.timeout_ns / 1000;
	timeout_us += data.timeout_clks * 1000 / (card->host->ios.clock / 1000);

	if (timeout_us > 100000) {
		data.timeout_ns = 100000000;
		data.timeout_clks = 0;
	}

	data.blksz = 4;
	data.blocks = 1;
	data.flags = MMC_DATA_READ;
	data.sg = &sg;
	data.sg_len = 1;

	mrq.cmd = &cmd;
	mrq.data = &data;

	blocks = kmalloc(4, GFP_KERNEL);
	if (!blocks)
		return (u32)-1;

	sg_init_one(&sg, blocks, 4);

	mmc_wait_for_req(card->host, &mrq);

	result = ntohl(*blocks);
	kfree(blocks);

	if (cmd.error || data.error)
		result = (u32) - 1;

	return result;
}

static int send_stop(struct mmc_card *card, u32 *status)
{
	struct mmc_command cmd = {0};
	int err;

	cmd.opcode = MMC_STOP_TRANSMISSION;
	cmd.flags = MMC_RSP_SPI_R1B | MMC_RSP_R1B | MMC_CMD_AC;
	err = mmc_wait_for_cmd(card->host, &cmd, 5);
	if (err == 0)
		*status = cmd.resp[0];
	return err;
}

static int get_card_status(struct mmc_card *card, u32 *status, int retries)
{
	struct mmc_command cmd = { 0 };
	int err;

	cmd.opcode = MMC_SEND_STATUS;
	if (!mmc_host_is_spi(card->host))
		cmd.arg = card->rca << 16;
	cmd.flags = MMC_RSP_SPI_R2 | MMC_RSP_R1 | MMC_CMD_AC;
	err = mmc_wait_for_cmd(card->host, &cmd, retries);
	if (err == 0)
		*status = cmd.resp[0];
	return err;
}

#define ERR_RETRY	2
#define ERR_ABORT	1
#define ERR_CONTINUE	0

static int mmc_blk_cmd_error(struct request *req, const char *name, int error,
	bool status_valid, u32 status)
{
	switch (error) {
	case -EILSEQ:
		/* response crc error, retry the r/w cmd */
		pr_err("%s: %s sending %s command, card status %#x\n",
			req->rq_disk->disk_name, "response CRC error",
			name, status);
		return ERR_RETRY;

	case -ETIMEDOUT:
		pr_err("%s: %s sending %s command, card status %#x\n",
			req->rq_disk->disk_name, "timed out", name, status);

		/* If the status cmd initially failed, retry the r/w cmd */
		if (!status_valid) {
			pr_err("%s: status not valid, retrying timeout\n", req->rq_disk->disk_name);
			return ERR_RETRY;
		}
		/*
		 * If it was a r/w cmd crc error, or illegal command
		 * (eg, issued in wrong state) then retry - we should
		 * have corrected the state problem above.
		 */
		if (status & (R1_COM_CRC_ERROR | R1_ILLEGAL_COMMAND)) {
			pr_err("%s: command error, retrying timeout\n", req->rq_disk->disk_name);
			return ERR_RETRY;
		}

		/* Otherwise abort the command */
		pr_err("%s: not retrying timeout\n", req->rq_disk->disk_name);
		return ERR_ABORT;

	default:
		/* We don't understand the error code the driver gave us */
		pr_err("%s: unknown error %d sending read/write command, card status %#x\n",
		       req->rq_disk->disk_name, error, status);
		return ERR_ABORT;
	}
}

/*
 * Initial r/w and stop cmd error recovery.
 * We don't know whether the card received the r/w cmd or not, so try to
 * restore things back to a sane state.  Essentially, we do this as follows:
 * - Obtain card status.  If the first attempt to obtain card status fails,
 *   the status word will reflect the failed status cmd, not the failed
 *   r/w cmd.  If we fail to obtain card status, it suggests we can no
 *   longer communicate with the card.
 * - Check the card state.  If the card received the cmd but there was a
 *   transient problem with the response, it might still be in a data transfer
 *   mode.  Try to send it a stop command.  If this fails, we can't recover.
 * - If the r/w cmd failed due to a response CRC error, it was probably
 *   transient, so retry the cmd.
 * - If the r/w cmd timed out, but we didn't get the r/w cmd status, retry.
 * - If the r/w cmd timed out, and the r/w cmd failed due to CRC error or
 *   illegal cmd, retry.
 * Otherwise we don't understand what happened, so abort.
 */
static int mmc_blk_cmd_recovery(struct mmc_card *card, struct request *req,
	struct mmc_blk_request *brq)
{
	bool prev_cmd_status_valid = true;
	u32 status, stop_status = 0;
	int err, retry;

	/*
	 * Try to get card status which indicates both the card state
	 * and why there was no response.  If the first attempt fails,
	 * we can't be sure the returned status is for the r/w command.
	 */
	for (retry = 2; retry >= 0; retry--) {
		err = get_card_status(card, &status, 0);
		if (!err)
			break;

		prev_cmd_status_valid = false;
		pr_err("%s: error %d sending status command, %sing\n",
		       req->rq_disk->disk_name, err, retry ? "retry" : "abort");
	}

	/* We couldn't get a response from the card.  Give up. */
	if (err)
		return ERR_ABORT;

	/*
	 * Check the current card state.  If it is in some data transfer
	 * mode, tell it to stop (and hopefully transition back to TRAN.)
	 */
	if (R1_CURRENT_STATE(status) == R1_STATE_DATA ||
	    R1_CURRENT_STATE(status) == R1_STATE_RCV) {
		err = send_stop(card, &stop_status);
		if (err)
			pr_err("%s: error %d sending stop command\n",
			       req->rq_disk->disk_name, err);

		/*
		 * If the stop cmd also timed out, the card is probably
		 * not present, so abort.  Other errors are bad news too.
		 */
		if (err)
			return ERR_ABORT;
	}

	/* Check for set block count errors */
	if (brq->sbc.error)
		return mmc_blk_cmd_error(req, "SET_BLOCK_COUNT", brq->sbc.error,
				prev_cmd_status_valid, status);

	/* Check for r/w command errors */
	if (brq->cmd.error)
		return mmc_blk_cmd_error(req, "r/w cmd", brq->cmd.error,
				prev_cmd_status_valid, status);

	/* Now for stop errors.  These aren't fatal to the transfer. */
	pr_err("%s: error %d sending stop command, original cmd response %#x, card status %#x\n",
	       req->rq_disk->disk_name, brq->stop.error,
	       brq->cmd.resp[0], status);

	/*
	 * Subsitute in our own stop status as this will give the error
	 * state which happened during the execution of the r/w command.
	 */
	if (stop_status) {
		brq->stop.resp[0] = stop_status;
		brq->stop.error = 0;
	}
	return ERR_CONTINUE;
}

static int mmc_blk_issue_discard_rq(struct mmc_queue *mq, struct request *req)
{
	struct mmc_blk_data *md = mq->data;
	struct mmc_card *card = md->queue.card;
	unsigned int from, nr, arg;
	int err = 0;

	if (!mmc_can_erase(card)) {
		err = -EOPNOTSUPP;
		goto out;
	}

	from = blk_rq_pos(req);
	nr = blk_rq_sectors(req);

	if (mmc_can_trim(card))
		arg = MMC_TRIM_ARG;
	else
		arg = MMC_ERASE_ARG;

	if (card->quirks & MMC_QUIRK_INAND_CMD38) {
		err = mmc_switch(card, EXT_CSD_CMD_SET_NORMAL,
				 INAND_CMD38_ARG_EXT_CSD,
				 arg == MMC_TRIM_ARG ?
				 INAND_CMD38_ARG_TRIM :
				 INAND_CMD38_ARG_ERASE, 0);
		if (err)
			goto out;
	}
	err = mmc_erase(card, from, nr, arg);
      out:
	spin_lock_irq(&md->lock);
	__blk_end_request(req, err, blk_rq_bytes(req));
	spin_unlock_irq(&md->lock);

	return err ? 0 : 1;
}

static int mmc_blk_issue_secdiscard_rq(struct mmc_queue *mq,
				       struct request *req)
{
	struct mmc_blk_data *md = mq->data;
	struct mmc_card *card = md->queue.card;
	unsigned int from, nr, arg;
	int err = 0;

	if (!mmc_can_secure_erase_trim(card)) {
		err = -EOPNOTSUPP;
		goto out;
	}

	from = blk_rq_pos(req);
	nr = blk_rq_sectors(req);

	if (mmc_can_trim(card) && !mmc_erase_group_aligned(card, from, nr))
		arg = MMC_SECURE_TRIM1_ARG;
	else
		arg = MMC_SECURE_ERASE_ARG;

	if (card->quirks & MMC_QUIRK_INAND_CMD38) {
		err = mmc_switch(card, EXT_CSD_CMD_SET_NORMAL,
				 INAND_CMD38_ARG_EXT_CSD,
				 arg == MMC_SECURE_TRIM1_ARG ?
				 INAND_CMD38_ARG_SECTRIM1 :
				 INAND_CMD38_ARG_SECERASE, 0);
		if (err)
			goto out;
	}
	err = mmc_erase(card, from, nr, arg);
	if (!err && arg == MMC_SECURE_TRIM1_ARG) {
		if (card->quirks & MMC_QUIRK_INAND_CMD38) {
			err = mmc_switch(card, EXT_CSD_CMD_SET_NORMAL,
					 INAND_CMD38_ARG_EXT_CSD,
					 INAND_CMD38_ARG_SECTRIM2, 0);
			if (err)
				goto out;
		}
		err = mmc_erase(card, from, nr, MMC_SECURE_TRIM2_ARG);
	}
      out:
	spin_lock_irq(&md->lock);
	__blk_end_request(req, err, blk_rq_bytes(req));
	spin_unlock_irq(&md->lock);

	return err ? 0 : 1;
}

static int mmc_blk_issue_flush(struct mmc_queue *mq, struct request *req)
{
	struct mmc_blk_data *md = mq->data;

	/*
	 * No-op, only service this because we need REQ_FUA for reliable
	 * writes.
	 */
	spin_lock_irq(&md->lock);
	__blk_end_request_all(req, 0);
	spin_unlock_irq(&md->lock);

	return 1;
}

/*
 * Reformat current write as a reliable write, supporting
 * both legacy and the enhanced reliable write MMC cards.
 * In each transfer we'll handle only as much as a single
 * reliable write can handle, thus finish the request in
 * partial completions.
 */
static inline void mmc_apply_rel_rw(struct mmc_blk_request *brq,
				    struct mmc_card *card, struct request *req)
{
	if (!(card->ext_csd.rel_param & EXT_CSD_WR_REL_PARAM_EN)) {
		/* Legacy mode imposes restrictions on transfers. */
		if (!IS_ALIGNED(brq->cmd.arg, card->ext_csd.rel_sectors))
			brq->data.blocks = 1;

		if (brq->data.blocks > card->ext_csd.rel_sectors)
			brq->data.blocks = card->ext_csd.rel_sectors;
		else if (brq->data.blocks < card->ext_csd.rel_sectors)
			brq->data.blocks = 1;
	}
}

#define CMD_ERRORS							\
	(R1_OUT_OF_RANGE |	/* Command argument out of range */	\
	 R1_ADDRESS_ERROR |	/* Misaligned address */		\
	 R1_BLOCK_LEN_ERROR |	/* Transferred block length incorrect */\
	 R1_WP_VIOLATION |	/* Tried to write to protected block */	\
	 R1_CC_ERROR |		/* Card controller error */		\
	 R1_ERROR)		/* General/unknown error */

static int mmc_blk_issue_rw_rq(struct mmc_queue *mq, struct request *req)
{
	struct mmc_blk_data *md = mq->data;
	struct mmc_card *card = md->queue.card;
	struct mmc_blk_request brq;
	int ret = 1, disable_multi = 0, retry = 0;

	/*
	 * Reliable writes are used to implement Forced Unit Access and
	 * REQ_META accesses, and are supported only on MMCs.
	 */
	bool do_rel_wr = ((req->cmd_flags & REQ_FUA) ||
			  (req->cmd_flags & REQ_META)) &&
	    (rq_data_dir(req) == WRITE) && (md->flags & MMC_BLK_REL_WR);

	do {
<<<<<<< HEAD
		struct mmc_command cmd = { 0 };
		u32 readcmd, writecmd, status = 0;
=======
		u32 readcmd, writecmd;
>>>>>>> 080f02b6

		memset(&brq, 0, sizeof(struct mmc_blk_request));
		brq.mrq.cmd = &brq.cmd;
		brq.mrq.data = &brq.data;

		brq.cmd.arg = blk_rq_pos(req);
		if (!mmc_card_blockaddr(card))
			brq.cmd.arg <<= 9;
		brq.cmd.flags = MMC_RSP_SPI_R1 | MMC_RSP_R1 | MMC_CMD_ADTC;
#ifdef CONFIG_MMC_BCM_SD
		brq.cmd.retries = SDHCI_CMD_DROP_RETRY;
#endif

		brq.data.blksz = 512;
		brq.stop.opcode = MMC_STOP_TRANSMISSION;
		brq.stop.arg = 0;
		brq.stop.flags = MMC_RSP_SPI_R1B | MMC_RSP_R1B | MMC_CMD_AC;
#ifdef CONFIG_MMC_BCM_SD
		brq.stop.retries = SDHCI_CMD_DROP_RETRY;
#endif

		brq.data.blocks = blk_rq_sectors(req);

		/*
		 * The block layer doesn't support all sector count
		 * restrictions, so we need to be prepared for too big
		 * requests.
		 */
		if (brq.data.blocks > card->host->max_blk_count)
			brq.data.blocks = card->host->max_blk_count;

		/*
		 * After a read error, we redo the request one sector at a time
		 * in order to accurately determine which sectors can be read
		 * successfully.
		 */
		if (disable_multi && brq.data.blocks > 1)
			brq.data.blocks = 1;

		if (brq.data.blocks > 1 || do_rel_wr) {
			/* SPI multiblock writes terminate using a special
			 * token, not a STOP_TRANSMISSION request.
			 */
			if (!mmc_host_is_spi(card->host) ||
			    rq_data_dir(req) == READ)
				brq.mrq.stop = &brq.stop;
			readcmd = MMC_READ_MULTIPLE_BLOCK;
			writecmd = MMC_WRITE_MULTIPLE_BLOCK;
		} else {
			brq.mrq.stop = NULL;
			readcmd = MMC_READ_SINGLE_BLOCK;
			writecmd = MMC_WRITE_BLOCK;
		}
		if (rq_data_dir(req) == READ) {
			brq.cmd.opcode = readcmd;
			brq.data.flags |= MMC_DATA_READ;
		} else {
			brq.cmd.opcode = writecmd;
			brq.data.flags |= MMC_DATA_WRITE;
		}

		if (do_rel_wr)
			mmc_apply_rel_rw(&brq, card, req);

		/*
		 * Pre-defined multi-block transfers are preferable to
		 * open ended-ones (and necessary for reliable writes).
		 * However, it is not sufficient to just send CMD23,
		 * and avoid the final CMD12, as on an error condition
		 * CMD12 (stop) needs to be sent anyway. This, coupled
		 * with Auto-CMD23 enhancements provided by some
		 * hosts, means that the complexity of dealing
		 * with this is best left to the host. If CMD23 is
		 * supported by card and host, we'll fill sbc in and let
		 * the host deal with handling it correctly. This means
		 * that for hosts that don't expose MMC_CAP_CMD23, no
		 * change of behavior will be observed.
		 *
		 * N.B: Some MMC cards experience perf degradation.
		 * We'll avoid using CMD23-bounded multiblock writes for
		 * these, while retaining features like reliable writes.
		 */

		if ((md->flags & MMC_BLK_CMD23) &&
		    mmc_op_multi(brq.cmd.opcode) &&
		    (do_rel_wr || !(card->quirks & MMC_QUIRK_BLK_NO_CMD23)) &&
		    (!(card->quirks & MMC_QUIRK_BLK_DISABLE_CMD23))) {
			brq.sbc.opcode = MMC_SET_BLOCK_COUNT;
			brq.sbc.arg = brq.data.blocks |
			    (do_rel_wr ? (1 << 31) : 0);
			brq.sbc.flags = MMC_RSP_R1 | MMC_CMD_AC;
			brq.mrq.sbc = &brq.sbc;
		}

		mmc_set_data_timeout(&brq.data, card);

		brq.data.sg = mq->sg;
		brq.data.sg_len = mmc_queue_map_sg(mq);

		/*
		 * Adjust the sg list so it is the same size as the
		 * request.
		 */
		if (brq.data.blocks != blk_rq_sectors(req)) {
			int i, data_size = brq.data.blocks << 9;
			struct scatterlist *sg;

			for_each_sg(brq.data.sg, sg, brq.data.sg_len, i) {
				data_size -= sg->length;
				if (data_size <= 0) {
					sg->length += data_size;
					i++;
					break;
				}
			}
			brq.data.sg_len = i;
		}

		mmc_queue_bounce_pre(mq);

		mmc_wait_for_req(card->host, &brq.mrq);

		mmc_queue_bounce_post(mq);

		if (brq.cmd.error == -ENOMEDIUM)
			goto cmd_err;

		/*
		 * sbc.error indicates a problem with the set block count
		 * command.  No data will have been transferred.
		 *
		 * cmd.error indicates a problem with the r/w command.  No
		 * data will have been transferred.
		 *
		 * stop.error indicates a problem with the stop command.  Data
		 * may have been transferred, or may still be transferring.
		 */
		if (brq.sbc.error || brq.cmd.error || brq.stop.error) {
			switch (mmc_blk_cmd_recovery(card, req, &brq)) {
			case ERR_RETRY:
				if (retry++ < 5)
					continue;
			case ERR_ABORT:
				goto cmd_abort;
			case ERR_CONTINUE:
				break;
			}
		}

		/*
		 * Check for errors relating to the execution of the
		 * initial command - such as address errors.  No data
		 * has been transferred.
		 */
		if (brq.cmd.resp[0] & CMD_ERRORS) {
			pr_err("%s: r/w command failed, status = %#x\n",
				req->rq_disk->disk_name, brq.cmd.resp[0]);
			goto cmd_abort;
		}

		/*
		 * Everything else is either success, or a data error of some
		 * kind.  If it was a write, we may have transitioned to
		 * program mode, which we have to wait for it to complete.
		 */
		if (!mmc_host_is_spi(card->host) && rq_data_dir(req) != READ) {
			u32 status;
			do {
				int err = get_card_status(card, &status, 5);
				if (err) {
					printk(KERN_ERR
					       "%s: error %d requesting status\n",
					       req->rq_disk->disk_name, err);
					goto cmd_err;
				}
				/*
				 * Some cards mishandle the status bits,
				 * so make sure to check both the busy
				 * indication and the card state.
				 */
<<<<<<< HEAD
			} while (!(cmd.resp[0] & R1_READY_FOR_DATA) ||
				 (R1_CURRENT_STATE(cmd.resp[0]) == 7));

#if 0
			if (cmd.resp[0] & ~0x00000900)
				printk(KERN_ERR "%s: status = %08x\n",
				       req->rq_disk->disk_name, cmd.resp[0]);
			if (mmc_decode_status(cmd.resp))
				goto cmd_err;
#endif
=======
			} while (!(status & R1_READY_FOR_DATA) ||
				 (R1_CURRENT_STATE(status) == R1_STATE_PRG));
>>>>>>> 080f02b6
		}

		if (brq.data.error) {
			pr_err("%s: error %d transferring data, sector %u, nr %u, cmd response %#x, card status %#x\n",
				req->rq_disk->disk_name, brq.data.error,
				(unsigned)blk_rq_pos(req),
				(unsigned)blk_rq_sectors(req),
				brq.cmd.resp[0], brq.stop.resp[0]);

			if (rq_data_dir(req) == READ) {
				if (brq.data.blocks > 1) {
					/* Redo read one sector at a time */
					pr_warning("%s: retrying using single block read\n",
						req->rq_disk->disk_name);
					disable_multi = 1;
					continue;
				}

				/*
				 * After an error, we redo I/O one sector at a
				 * time, so we only reach here after trying to
				 * read a single sector.
				 */
				spin_lock_irq(&md->lock);
				ret =
				    __blk_end_request(req, -EIO,
						      brq.data.blksz);
				spin_unlock_irq(&md->lock);
				continue;
			} else {
				goto cmd_err;
			}
		}

		/*
		 * A block was successfully transferred.
		 */
		spin_lock_irq(&md->lock);
		ret = __blk_end_request(req, 0, brq.data.bytes_xfered);
		spin_unlock_irq(&md->lock);
	} while (ret);

	return 1;

      cmd_err:
	/*
	 * If this is an SD card and we're writing, we can first
	 * mark the known good sectors as ok.
	 *
	 * If the card is not SD, we can still ok written sectors
	 * as reported by the controller (which might be less than
	 * the real number of written sectors, but never more).
	 */
	if (mmc_card_sd(card)) {
		u32 blocks;

		blocks = mmc_sd_num_wr_blocks(card);
		if (blocks != (u32)-1) {
			spin_lock_irq(&md->lock);
			ret = __blk_end_request(req, 0, blocks << 9);
			spin_unlock_irq(&md->lock);
		}
	} else {
		spin_lock_irq(&md->lock);
		ret = __blk_end_request(req, 0, brq.data.bytes_xfered);
		spin_unlock_irq(&md->lock);
	}

 cmd_abort:
	spin_lock_irq(&md->lock);
	while (ret) {
		req->cmd_flags |= REQ_QUIET;
		ret = __blk_end_request(req, -EIO, blk_rq_cur_bytes(req));
	}
	spin_unlock_irq(&md->lock);

	return 0;
}

static int mmc_blk_set_blksize(struct mmc_blk_data *md, struct mmc_card *card);

static int mmc_blk_issue_rq(struct mmc_queue *mq, struct request *req)
{
	int ret;
	struct mmc_blk_data *md = mq->data;
	struct mmc_card *card = md->queue.card;

#ifdef CONFIG_MMC_BLOCK_DEFERRED_RESUME
	if (mmc_bus_needs_resume(card->host)) {
		mmc_resume_bus(card->host);
		mmc_blk_set_blksize(md, card);
	}
#endif

	mmc_claim_host(card->host);
	ret = mmc_blk_part_switch(card, md);
	if (ret) {
		ret = 0;
		goto out;
	}

	if (req->cmd_flags & REQ_DISCARD) {
		if (req->cmd_flags & REQ_SECURE)
			ret = mmc_blk_issue_secdiscard_rq(mq, req);
		else
			ret = mmc_blk_issue_discard_rq(mq, req);
	} else if (req->cmd_flags & REQ_FLUSH) {
		ret = mmc_blk_issue_flush(mq, req);
	} else {
		ret = mmc_blk_issue_rw_rq(mq, req);
	}

      out:
	mmc_release_host(card->host);
	return ret;
}

static inline int mmc_blk_readonly(struct mmc_card *card)
{
	return mmc_card_readonly(card) ||
	    !(card->csd.cmdclass & CCC_BLOCK_WRITE);
}

static struct mmc_blk_data *mmc_blk_alloc_req(struct mmc_card *card,
					      struct device *parent,
					      sector_t size,
					      bool default_ro,
					      const char *subname)
{
	struct mmc_blk_data *md;
	int devidx, ret;

	devidx = find_first_zero_bit(dev_use, max_devices);
	if (devidx >= max_devices)
		return ERR_PTR(-ENOSPC);
	__set_bit(devidx, dev_use);

	md = kzalloc(sizeof(struct mmc_blk_data), GFP_KERNEL);
	if (!md) {
		ret = -ENOMEM;
		goto out;
	}

	/*
	 * !subname implies we are creating main mmc_blk_data that will be
	 * associated with mmc_card with mmc_set_drvdata. Due to device
	 * partitions, devidx will not coincide with a per-physical card
	 * index anymore so we keep track of a name index.
	 */
	if (!subname) {
		md->name_idx = find_first_zero_bit(name_use, max_devices);
		__set_bit(md->name_idx, name_use);
	} else
		md->name_idx = ((struct mmc_blk_data *)
				dev_to_disk(parent)->private_data)->name_idx;

	/*
	 * Set the read-only status based on the supported commands
	 * and the write protect switch.
	 */
	md->read_only = mmc_blk_readonly(card);

	md->disk = alloc_disk(perdev_minors);
	if (md->disk == NULL) {
		ret = -ENOMEM;
		goto err_kfree;
	}

	spin_lock_init(&md->lock);
	INIT_LIST_HEAD(&md->part);
	md->usage = 1;

	ret = mmc_init_queue(&md->queue, card, &md->lock, subname);
	if (ret)
		goto err_putdisk;

	md->queue.issue_fn = mmc_blk_issue_rq;
	md->queue.data = md;

	md->disk->major = MMC_BLOCK_MAJOR;
	md->disk->first_minor = devidx * perdev_minors;
	md->disk->fops = &mmc_bdops;
	md->disk->private_data = md;
	md->disk->queue = md->queue.queue;
	md->disk->driverfs_dev = parent;
	set_disk_ro(md->disk, md->read_only || default_ro);
	md->disk->flags = GENHD_FL_EXT_DEVT;

	/*
	 * As discussed on lkml, GENHD_FL_REMOVABLE should:
	 *
	 * - be set for removable media with permanent block devices
	 * - be unset for removable block devices with permanent media
	 *
	 * Since MMC block devices clearly fall under the second
	 * case, we do not set GENHD_FL_REMOVABLE.  Userspace
	 * should use the block device creation/destruction hotplug
	 * messages to tell when the card is present.
	 */

	snprintf(md->disk->disk_name, sizeof(md->disk->disk_name),
		 "mmcblk%d%s", md->name_idx, subname ? subname : "");

	blk_queue_logical_block_size(md->queue.queue, 512);
	set_capacity(md->disk, size);

	if (mmc_host_cmd23(card->host)) {
		if (mmc_card_mmc(card) ||
		    (mmc_card_sd(card) &&
		     card->scr.cmds & SD_SCR_CMD23_SUPPORT))
			md->flags |= MMC_BLK_CMD23;
	}

	if (mmc_card_mmc(card) &&
	    md->flags & MMC_BLK_CMD23 &&
	    ((card->ext_csd.rel_param & EXT_CSD_WR_REL_PARAM_EN) ||
	     card->ext_csd.rel_sectors)) {
		md->flags |= MMC_BLK_REL_WR;
		blk_queue_flush(md->queue.queue, REQ_FLUSH | REQ_FUA);
	}

	return md;

      err_putdisk:
	put_disk(md->disk);
      err_kfree:
	kfree(md);
      out:
	return ERR_PTR(ret);
}

static struct mmc_blk_data *mmc_blk_alloc(struct mmc_card *card)
{
	sector_t size;
	struct mmc_blk_data *md;

	if (!mmc_card_sd(card) && mmc_card_blockaddr(card)) {
		/*
		 * The EXT_CSD sector count is in number or 512 byte
		 * sectors.
		 */
		size = card->ext_csd.sectors;
	} else {
		/*
		 * The CSD capacity field is in units of read_blkbits.
		 * set_capacity takes units of 512 bytes.
		 */
		size = card->csd.capacity << (card->csd.read_blkbits - 9);
	}

	md = mmc_blk_alloc_req(card, &card->dev, size, false, NULL);
	return md;
}

static int mmc_blk_alloc_part(struct mmc_card *card,
			      struct mmc_blk_data *md,
			      unsigned int part_type,
			      sector_t size,
			      bool default_ro, const char *subname)
{
	char cap_str[10];
	struct mmc_blk_data *part_md;

	part_md =
	    mmc_blk_alloc_req(card, disk_to_dev(md->disk), size, default_ro,
			      subname);
	if (IS_ERR(part_md))
		return PTR_ERR(part_md);
	part_md->part_type = part_type;
	list_add(&part_md->part, &md->part);

	string_get_size((u64) get_capacity(part_md->disk) << 9, STRING_UNITS_2,
			cap_str, sizeof(cap_str));
	printk(KERN_INFO "%s: %s %s partition %u %s\n",
	       part_md->disk->disk_name, mmc_card_id(card),
	       mmc_card_name(card), part_md->part_type, cap_str);
	return 0;
}

static int mmc_blk_alloc_parts(struct mmc_card *card, struct mmc_blk_data *md)
{
	int ret = 0;

	if (!mmc_card_mmc(card))
		return 0;

	if (card->ext_csd.boot_size) {
		ret =
		    mmc_blk_alloc_part(card, md, EXT_CSD_PART_CONFIG_ACC_BOOT0,
				       card->ext_csd.boot_size >> 9, true,
				       "boot0");
		if (ret)
			return ret;
		ret =
		    mmc_blk_alloc_part(card, md, EXT_CSD_PART_CONFIG_ACC_BOOT1,
				       card->ext_csd.boot_size >> 9, true,
				       "boot1");
		if (ret)
			return ret;
	}

	return ret;
}

static int mmc_blk_set_blksize(struct mmc_blk_data *md, struct mmc_card *card)
{
	int err;

	mmc_claim_host(card->host);
	err = mmc_set_blocklen(card, 512);
	mmc_release_host(card->host);

	if (err) {
		printk(KERN_ERR "%s: unable to set block size to 512: %d\n",
		       md->disk->disk_name, err);
		return -EINVAL;
	}

	return 0;
}

static void mmc_blk_remove_req(struct mmc_blk_data *md)
{

	int i, index;
	struct mmcpart_notifier *nt;
	if (md) {

		if (md->disk->flags & GENHD_FL_UP) {
			device_remove_file(disk_to_dev(md->disk),
					   &md->force_ro);

			index = md->disk->first_minor >> MMC_SHIFT;
			mutex_lock(&mmcpart_table_mutex);
			for (i = 0; i < md->disk->part_tbl->len; i++) {
				list_for_each_entry(nt, &mmcpart_notifiers,
						    list)
				    if (strlen(nt->partname)
					&& !strncmp(nt->partname,
						    mmcpart_table[index][i].
						    partname, BDEVNAME_SIZE))
					nt->remove(&mmcpart_table[index][i].hd);
				memset(&mmcpart_table[index][i].hd, 0,
				       sizeof(struct raw_hd_struct));
			}
			mutex_unlock(&mmcpart_table_mutex);
			/* Stop new requests from getting into the queue */
			del_gendisk(md->disk);
		}

		/* Then flush out any already in there */
		mmc_cleanup_queue(&md->queue);
		mmc_blk_put(md);
	}
}

static void mmc_blk_remove_parts(struct mmc_card *card, struct mmc_blk_data *md)
{
	struct list_head *pos, *q;
	struct mmc_blk_data *part_md;

	__clear_bit(md->name_idx, name_use);
	list_for_each_safe(pos, q, &md->part) {
		part_md = list_entry(pos, struct mmc_blk_data, part);
		list_del(pos);
		mmc_blk_remove_req(part_md);
	}
}

static int mmc_add_disk(struct mmc_blk_data *md)
{
	int ret;

	add_disk(md->disk);
	md->force_ro.show = force_ro_show;
	md->force_ro.store = force_ro_store;
	sysfs_attr_init(&md->force_ro.attr);
	md->force_ro.attr.name = "force_ro";
	md->force_ro.attr.mode = S_IRUGO | S_IWUSR;
	ret = device_create_file(disk_to_dev(md->disk), &md->force_ro);
	if (ret)
		del_gendisk(md->disk);

	return ret;
}

static const struct mmc_fixup blk_fixups[] = {
	MMC_FIXUP("SEM02G", 0x2, 0x100, add_quirk, MMC_QUIRK_INAND_CMD38),
	MMC_FIXUP("SEM04G", 0x2, 0x100, add_quirk, MMC_QUIRK_INAND_CMD38),
	MMC_FIXUP("SEM08G", 0x2, 0x100, add_quirk, MMC_QUIRK_INAND_CMD38),
	MMC_FIXUP("SEM16G", 0x2, 0x100, add_quirk, MMC_QUIRK_INAND_CMD38),
	MMC_FIXUP("SEM32G", 0x2, 0x100, add_quirk, MMC_QUIRK_INAND_CMD38),

	/*
	 * Some MMC cards experience performance degradation with CMD23
	 * instead of CMD12-bounded multiblock transfers. For now we'll
	 * black list what's bad...
	 * - Certain Toshiba cards.
	 *
	 * N.B. This doesn't affect SD cards.
	 */
	MMC_FIXUP("MMC08G", 0x11, CID_OEMID_ANY, add_quirk_mmc,
		  MMC_QUIRK_BLK_NO_CMD23),
	/* 
	 * CMD23 does not work on this Thoshiba eMMC card at all. 
	 * We disable it even for reliable writes. 
	 */
	MMC_FIXUP("MMC16G", 0x11, CID_OEMID_ANY, add_quirk_mmc,
		  MMC_QUIRK_BLK_NO_CMD23 | MMC_QUIRK_BLK_DISABLE_CMD23),
	MMC_FIXUP("MMC32G", 0x11, CID_OEMID_ANY, add_quirk_mmc,
		  MMC_QUIRK_BLK_NO_CMD23),
	END_FIXUP
};

static int mmc_blk_probe(struct mmc_card *card)
{
	struct mmc_blk_data *md, *part_md;
	struct mmcpart_notifier *nt;
	struct disk_part_iter piter;
	struct hd_struct *disk_part;
	int err , cnt = 0;
	char cap_str[10];
	int i, index;

	/*
	 * Check that the card supports the command class(es) we need.
	 */
	if (!(card->csd.cmdclass & CCC_BLOCK_READ))
		return -ENODEV;

	md = mmc_blk_alloc(card);
	if (IS_ERR(md))
		return PTR_ERR(md);

	err = mmc_blk_set_blksize(md, card);
	if (err)
		goto out;

	string_get_size((u64) get_capacity(md->disk) << 9, STRING_UNITS_2,
			cap_str, sizeof(cap_str));
	printk(KERN_INFO "%s: %s %s %s %s\n",
	       md->disk->disk_name, mmc_card_id(card), mmc_card_name(card),
	       cap_str, md->read_only ? "(ro)" : "");

	/*
	 * Allocating boot partitions on certain Micron eMMC cards causes
	 * undesired behavior.
	 */
	if ((0x13 != card->cid.manfid) || (0x100 != card->cid.oemid)) {
		if (mmc_blk_alloc_parts(card, md))
			goto out;
	}

	mmc_set_drvdata(card, md);
	mmc_fixup_device(card, blk_fixups);

#ifdef CONFIG_MMC_BLOCK_DEFERRED_RESUME
	mmc_set_bus_resume_policy(card->host, 1);
#endif

	if (mmc_add_disk(md))
		goto out;

	list_for_each_entry(part_md, &md->part, part) {
		if (mmc_add_disk(part_md))
			goto out;
	}
	pr_debug(KERN_ERR "Iterator runnning now.. \n ");
	disk_part_iter_init(&piter, md->disk, 0);
	while ((disk_part = disk_part_iter_next(&piter))) {
		strncpy(mmcpart_table[index][cnt].partname,
			disk_part->info->volname, BDEVNAME_SIZE);
		mmcpart_table[index][cnt].hd.start_sect = disk_part->start_sect;
		mmcpart_table[index][cnt].hd.nr_sects = disk_part->nr_sects;
		pr_debug(KERN_ERR
			 "%s: partname: %s, start_sect: %llu nr_sects %llu,",
			 __func__, disk_part->info->volname,
			 (unsigned long long)disk_part->start_sect, 
			 (unsigned long long)disk_part->nr_sects);
		cnt++;
	}
	disk_part_iter_exit(&piter);
	pr_debug(KERN_ERR "part iterator done!! \n ");
	mutex_lock(&mmcpart_table_mutex);
	index = md->disk->first_minor >> MMC_SHIFT;
	for (i = 0; i < md->disk->part_tbl->len - 1; i++) {
		pr_debug(KERN_ERR "%s: partname: %s, start_sect: %llu,"
			 "nr_sects: %llu, partno: %d, major: %d, minor: %d, part_tbl->len %d\n",
			 __func__,
			 mmcpart_table[index][i].partname,
			(unsigned long long)md->disk->part_tbl->part[i]->start_sect,
			(unsigned long long)md->disk->part_tbl->part[i]->nr_sects,
			 i,
			 mmcpart_table[index][i].hd.major,
			 mmcpart_table[index][i].hd.first_minor,
			 md->disk->part_tbl->len);
		mmcpart_table[index][i].hd.partno = i;
		mmcpart_table[index][i].hd.major = MAJOR(disk_devt(md->disk));
		mmcpart_table[index][i].hd.first_minor =
		    MINOR(disk_devt(md->disk));

		list_for_each_entry(nt, &mmcpart_notifiers, list) {
			if (strlen(nt->partname) && !strncmp(nt->partname,
							     mmcpart_table
							     [index][i].
							     partname,
							     BDEVNAME_SIZE)) {
				pr_debug(KERN_INFO
					 "%s: adding mmcblk%dp%d:%s %llu %llu\n",
					 __func__, index, i,
					 mmcpart_table[index][i].partname,
					 (unsigned long long)mmcpart_table[index][i].hd.start_sect,
					 (unsigned long long)mmcpart_table[index][i].hd.nr_sects);
				nt->add(&mmcpart_table[index][i].hd);
			}
		}
	}
	mutex_unlock(&mmcpart_table_mutex);
	return 0;

      out:
	mmc_blk_remove_parts(card, md);
	mmc_blk_remove_req(md);
	return err;
}

static void mmc_blk_remove(struct mmc_card *card)
{
	struct mmc_blk_data *md = mmc_get_drvdata(card);

	mmc_blk_remove_parts(card, md);
	mmc_claim_host(card->host);
	mmc_blk_part_switch(card, md);
	mmc_release_host(card->host);
	mmc_blk_remove_req(md);
	mmc_set_drvdata(card, NULL);
#ifdef CONFIG_MMC_BLOCK_DEFERRED_RESUME
	mmc_set_bus_resume_policy(card->host, 0);
#endif
}

#ifdef CONFIG_PM
static int mmc_blk_suspend(struct mmc_card *card, pm_message_t state)
{
	struct mmc_blk_data *part_md;
	struct mmc_blk_data *md = mmc_get_drvdata(card);

	if (md) {
		mmc_queue_suspend(&md->queue);
		list_for_each_entry(part_md, &md->part, part) {
			mmc_queue_suspend(&part_md->queue);
		}
	}
	return 0;
}

static int mmc_blk_resume(struct mmc_card *card)
{
	struct mmc_blk_data *part_md;
	struct mmc_blk_data *md = mmc_get_drvdata(card);

	if (md) {
#ifndef CONFIG_MMC_BLOCK_DEFERRED_RESUME
		mmc_blk_set_blksize(md, card);
#endif

		/*
		 * Resume involves the card going into idle state,
		 * so current partition is always the main one.
		 */
		md->part_curr = md->part_type;
		mmc_queue_resume(&md->queue);
		list_for_each_entry(part_md, &md->part, part) {
			mmc_queue_resume(&part_md->queue);
		}
	}
	return 0;
}
#else
#define	mmc_blk_suspend	NULL
#define mmc_blk_resume	NULL
#endif

static struct mmc_driver mmc_driver = {
	.drv = {
		.name = "mmcblk",
		},
	.probe = mmc_blk_probe,
	.remove = mmc_blk_remove,
	.suspend = mmc_blk_suspend,
	.resume = mmc_blk_resume,
};

static int __init mmc_blk_init(void)
{
	int res;

	if (perdev_minors != CONFIG_MMC_BLOCK_MINORS)
		pr_info("mmcblk: using %d minors per device\n", perdev_minors);

	max_devices = 256 / perdev_minors;

	res = register_blkdev(MMC_BLOCK_MAJOR, "mmc");
	if (res)
		goto out;

	res = mmc_register_driver(&mmc_driver);
	if (res)
		goto out2;

	return 0;
      out2:
	unregister_blkdev(MMC_BLOCK_MAJOR, "mmc");
      out:
	return res;
}

static void __exit mmc_blk_exit(void)
{
	mmc_unregister_driver(&mmc_driver);
	unregister_blkdev(MMC_BLOCK_MAJOR, "mmc");
}

module_init(mmc_blk_init);
module_exit(mmc_blk_exit);

MODULE_LICENSE("GPL");
MODULE_DESCRIPTION("Multimedia Card (MMC) block device driver");<|MERGE_RESOLUTION|>--- conflicted
+++ resolved
@@ -936,12 +936,7 @@
 	    (rq_data_dir(req) == WRITE) && (md->flags & MMC_BLK_REL_WR);
 
 	do {
-<<<<<<< HEAD
-		struct mmc_command cmd = { 0 };
-		u32 readcmd, writecmd, status = 0;
-=======
-		u32 readcmd, writecmd;
->>>>>>> 080f02b6
+		u32 readcmd, writecmd = 0;
 
 		memset(&brq, 0, sizeof(struct mmc_blk_request));
 		brq.mrq.cmd = &brq.cmd;
@@ -1122,21 +1117,8 @@
 				 * so make sure to check both the busy
 				 * indication and the card state.
 				 */
-<<<<<<< HEAD
-			} while (!(cmd.resp[0] & R1_READY_FOR_DATA) ||
-				 (R1_CURRENT_STATE(cmd.resp[0]) == 7));
-
-#if 0
-			if (cmd.resp[0] & ~0x00000900)
-				printk(KERN_ERR "%s: status = %08x\n",
-				       req->rq_disk->disk_name, cmd.resp[0]);
-			if (mmc_decode_status(cmd.resp))
-				goto cmd_err;
-#endif
-=======
 			} while (!(status & R1_READY_FOR_DATA) ||
-				 (R1_CURRENT_STATE(status) == R1_STATE_PRG));
->>>>>>> 080f02b6
+				(R1_CURRENT_STATE(status) == R1_STATE_PRG));
 		}
 
 		if (brq.data.error) {
