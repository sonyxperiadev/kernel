--- conflicted
+++ resolved
@@ -4797,14 +4797,10 @@
 	struct mmc_host *host = container_of(
 		notify_block, struct mmc_host, pm_notify);
 	unsigned long flags;
-<<<<<<< HEAD
 	int err = 0;
 #ifdef CONFIG_MMC_SD_DEFERRED_RESUME
 	bool pending_detect = false;
 #endif
-=======
-	int err = 0, present = 0;
->>>>>>> fab936c6
 
 	switch (mode) {
 	case PM_RESTORE_PREPARE:
@@ -4859,12 +4855,9 @@
 
 		spin_lock_irqsave(&host->lock, flags);
 		host->rescan_disable = 0;
-		if (host->ops->get_cd)
-			present = host->ops->get_cd(host);
 
 		if (mmc_bus_manual_resume(host) &&
-				!host->ignore_bus_resume_flags &&
-				present) {
+				!host->ignore_bus_resume_flags) {
 			spin_unlock_irqrestore(&host->lock, flags);
 			break;
 		}
