--- conflicted
+++ resolved
@@ -64,9 +64,7 @@
 #define CFGRXOVR4				0x00E9
 #define RXSQCTRL				0x00B5
 #define CFGRXOVR6				0x00BF
-<<<<<<< HEAD
 #define RX_HS_ADAPT_INITIAL_CAPABILITY		0x009F
-=======
 #define RX_HS_G1_SYNC_LENGTH_CAP		0x008B
 #define RX_HS_G1_PREP_LENGTH_CAP		0x008C
 #define RX_HS_G2_SYNC_LENGTH_CAP		0x0094
@@ -79,7 +77,6 @@
 #define RX_ADV_HIBERN8TIME_CAP			0x0099
 #define RX_ADV_MIN_ACTIVATETIME_CAP		0x009A
 
->>>>>>> 9ea491ae
 
 #define is_mphy_tx_attr(attr)			(attr < RX_MODE)
 #define RX_ADV_FINE_GRAN_STEP(x)		((((x) & 0x3) << 1) | 0x1)
