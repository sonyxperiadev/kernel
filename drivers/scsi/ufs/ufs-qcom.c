// SPDX-License-Identifier: GPL-2.0-only
/*
 * Copyright (c) 2013-2020, Linux Foundation. All rights reserved.
 */

#include <linux/acpi.h>
#include <linux/time.h>
#include <linux/of.h>
#include <linux/bitfield.h>
#include <linux/platform_device.h>
#include <linux/phy/phy.h>
#include <linux/gpio/consumer.h>
#include <linux/reset-controller.h>
#include <linux/interconnect.h>
#include <linux/phy/phy-qcom-ufs.h>
#include <linux/devfreq.h>

#include "ufshcd.h"
#include "ufshcd-pltfrm.h"
#include "unipro.h"
#include "ufs-qcom.h"
#include "ufshci.h"
#include "ufs_quirks.h"
#include "ufshcd-crypto-qti.h"

#define UFS_QCOM_DEFAULT_DBG_PRINT_EN	\
	(UFS_QCOM_DBG_PRINT_REGS_EN | UFS_QCOM_DBG_PRINT_TEST_BUS_EN)

#define UFS_DDR "ufs-ddr"
#define CPU_UFS "cpu-ufs"
#define MAX_PROP_SIZE		   32
#define VDDP_REF_CLK_MIN_UV        1200000
#define VDDP_REF_CLK_MAX_UV        1200000

#define UFS_QCOM_DEFAULT_DBG_PRINT_EN	\
	(UFS_QCOM_DBG_PRINT_REGS_EN | UFS_QCOM_DBG_PRINT_TEST_BUS_EN)

enum {
	TSTBUS_UAWM,
	TSTBUS_UARM,
	TSTBUS_TXUC,
	TSTBUS_RXUC,
	TSTBUS_DFC,
	TSTBUS_TRLUT,
	TSTBUS_TMRLUT,
	TSTBUS_OCSC,
	TSTBUS_UTP_HCI,
	TSTBUS_COMBINED,
	TSTBUS_WRAPPER,
	TSTBUS_UNIPRO,
	TSTBUS_MAX,
};

struct ufs_qcom_dev_params {
	u32 pwm_rx_gear;	/* pwm rx gear to work in */
	u32 pwm_tx_gear;	/* pwm tx gear to work in */
	u32 hs_rx_gear;		/* hs rx gear to work in */
	u32 hs_tx_gear;		/* hs tx gear to work in */
	u32 rx_lanes;		/* number of rx lanes */
	u32 tx_lanes;		/* number of tx lanes */
	u32 rx_pwr_pwm;		/* rx pwm working pwr */
	u32 tx_pwr_pwm;		/* tx pwm working pwr */
	u32 rx_pwr_hs;		/* rx hs working pwr */
	u32 tx_pwr_hs;		/* tx hs working pwr */
	u32 hs_rate;		/* rate A/B to work in HS */
	u32 desired_working_mode;
};

static struct ufs_qcom_host *ufs_qcom_hosts[MAX_UFS_QCOM_HOSTS];

static void ufs_qcom_get_default_testbus_cfg(struct ufs_qcom_host *host);
static int ufs_qcom_set_dme_vs_core_clk_ctrl_clear_div(struct ufs_hba *hba,
						       u32 clk_1us_cycles,
						       u32 clk_40ns_cycles);
static void ufs_qcom_parse_limits(struct ufs_qcom_host *host);
static void ufs_qcom_parse_lpm(struct ufs_qcom_host *host);
static int ufs_qcom_set_dme_vs_core_clk_ctrl_max_freq_mode(struct ufs_hba *hba);
static int ufs_qcom_init_sysfs(struct ufs_hba *hba);

static int ufs_qcom_get_pwr_dev_param(struct ufs_qcom_dev_params *qcom_param,
				      struct ufs_pa_layer_attr *dev_max,
				      struct ufs_pa_layer_attr *agreed_pwr)
{
	int min_qcom_gear;
	int min_dev_gear;
	bool is_dev_sup_hs = false;
	bool is_qcom_max_hs = false;

	if (dev_max->pwr_rx == FAST_MODE)
		is_dev_sup_hs = true;

	if (qcom_param->desired_working_mode == FAST) {
		is_qcom_max_hs = true;
		min_qcom_gear = min_t(u32, qcom_param->hs_rx_gear,
				      qcom_param->hs_tx_gear);
	} else {
		min_qcom_gear = min_t(u32, qcom_param->pwm_rx_gear,
				      qcom_param->pwm_tx_gear);
	}

	/*
	 * device doesn't support HS but qcom_param->desired_working_mode is
	 * HS, thus device and qcom_param don't agree
	 */
	if (!is_dev_sup_hs && is_qcom_max_hs) {
		pr_err("%s: failed to agree on power mode (device doesn't support HS but requested power is HS)\n",
			__func__);
		return -ENOTSUPP;
	} else if (is_dev_sup_hs && is_qcom_max_hs) {
		/*
		 * since device supports HS, it supports FAST_MODE.
		 * since qcom_param->desired_working_mode is also HS
		 * then final decision (FAST/FASTAUTO) is done according
		 * to qcom_params as it is the restricting factor
		 */
		agreed_pwr->pwr_rx = agreed_pwr->pwr_tx =
						qcom_param->rx_pwr_hs;
	} else {
		/*
		 * here qcom_param->desired_working_mode is PWM.
		 * it doesn't matter whether device supports HS or PWM,
		 * in both cases qcom_param->desired_working_mode will
		 * determine the mode
		 */
		agreed_pwr->pwr_rx = agreed_pwr->pwr_tx =
			qcom_param->rx_pwr_pwm;
	}

	/*
	 * we would like tx to work in the minimum number of lanes
	 * between device capability and vendor preferences.
	 * the same decision will be made for rx
	 */
	agreed_pwr->lane_tx = min_t(u32, dev_max->lane_tx,
						qcom_param->tx_lanes);
	agreed_pwr->lane_rx = min_t(u32, dev_max->lane_rx,
						qcom_param->rx_lanes);

	/* device maximum gear is the minimum between device rx and tx gears */
	min_dev_gear = min_t(u32, dev_max->gear_rx, dev_max->gear_tx);

	/*
	 * if both device capabilities and vendor pre-defined preferences are
	 * both HS or both PWM then set the minimum gear to be the chosen
	 * working gear.
	 * if one is PWM and one is HS then the one that is PWM get to decide
	 * what is the gear, as it is the one that also decided previously what
	 * pwr the device will be configured to.
	 */
	if ((is_dev_sup_hs && is_qcom_max_hs) ||
	    (!is_dev_sup_hs && !is_qcom_max_hs))
		agreed_pwr->gear_rx = agreed_pwr->gear_tx =
			min_t(u32, min_dev_gear, min_qcom_gear);
	else if (!is_dev_sup_hs)
		agreed_pwr->gear_rx = agreed_pwr->gear_tx = min_dev_gear;
	else
		agreed_pwr->gear_rx = agreed_pwr->gear_tx = min_qcom_gear;

	agreed_pwr->hs_rate = qcom_param->hs_rate;
	return 0;
}

static struct ufs_qcom_host *rcdev_to_ufs_host(struct reset_controller_dev *rcd)
{
	return container_of(rcd, struct ufs_qcom_host, rcdev);
}

static void ufs_qcom_dump_regs_wrapper(struct ufs_hba *hba, int offset, int len,
				       const char *prefix, void *priv)
{
	ufshcd_dump_regs(hba, offset, len * 4, prefix);
}

static int ufs_qcom_get_connected_tx_lanes(struct ufs_hba *hba, u32 *tx_lanes)
{
	int err = 0;

	err = ufshcd_dme_get(hba,
			UIC_ARG_MIB(PA_CONNECTEDTXDATALANES), tx_lanes);
	if (err)
		dev_err(hba->dev, "%s: couldn't read PA_CONNECTEDTXDATALANES %d\n",
				__func__, err);

	return err;
}

static int ufs_qcom_host_clk_get(struct device *dev,
		const char *name, struct clk **clk_out, bool optional)
{
	struct clk *clk;
	int err = 0;

	clk = devm_clk_get(dev, name);
	if (!IS_ERR(clk)) {
		*clk_out = clk;
		return 0;
	}

	err = PTR_ERR(clk);

	if (optional && err == -ENOENT) {
		*clk_out = NULL;
		return 0;
	}

	if (err != -EPROBE_DEFER)
		dev_err(dev, "failed to get %s err %d\n", name, err);

	return err;
}

static int ufs_qcom_host_clk_enable(struct device *dev,
		const char *name, struct clk *clk)
{
	int err = 0;

	err = clk_prepare_enable(clk);
	if (err)
		dev_err(dev, "%s: %s enable failed %d\n", __func__, name, err);

	return err;
}

static void ufs_qcom_disable_lane_clks(struct ufs_qcom_host *host)
{
	if (!host->is_lane_clks_enabled)
		return;

	if (host->tx_l1_sync_clk)
		clk_disable_unprepare(host->tx_l1_sync_clk);
	clk_disable_unprepare(host->tx_l0_sync_clk);
	if (host->rx_l1_sync_clk)
		clk_disable_unprepare(host->rx_l1_sync_clk);
	clk_disable_unprepare(host->rx_l0_sync_clk);

	host->is_lane_clks_enabled = false;
}

static int ufs_qcom_enable_lane_clks(struct ufs_qcom_host *host)
{
	int err = 0;
	struct device *dev = host->hba->dev;

	if (host->is_lane_clks_enabled)
		return 0;

	err = ufs_qcom_host_clk_enable(dev, "rx_lane0_sync_clk",
		host->rx_l0_sync_clk);
	if (err)
		goto out;

	err = ufs_qcom_host_clk_enable(dev, "tx_lane0_sync_clk",
		host->tx_l0_sync_clk);
	if (err)
		goto disable_rx_l0;

	if (host->hba->lanes_per_direction > 1) {
		err = ufs_qcom_host_clk_enable(dev, "rx_lane1_sync_clk",
			host->rx_l1_sync_clk);
		if (err)
			goto disable_tx_l0;

		/* The tx lane1 clk could be muxed, hence keep this optional */
		if (host->tx_l1_sync_clk) {
			err = ufs_qcom_host_clk_enable(dev, "tx_lane1_sync_clk",
					host->tx_l1_sync_clk);
			if (err)
				goto disable_rx_l1;
		}
	}

	host->is_lane_clks_enabled = true;
	goto out;

disable_rx_l1:
	clk_disable_unprepare(host->rx_l1_sync_clk);
disable_tx_l0:
	clk_disable_unprepare(host->tx_l0_sync_clk);
disable_rx_l0:
	clk_disable_unprepare(host->rx_l0_sync_clk);
out:
	return err;
}

static int ufs_qcom_init_lane_clks(struct ufs_qcom_host *host)
{
	int err = 0;
	struct device *dev = host->hba->dev;

	if (has_acpi_companion(dev))
		return 0;

	err = ufs_qcom_host_clk_get(dev, "rx_lane0_sync_clk",
					&host->rx_l0_sync_clk, false);
	if (err) {
		dev_err(dev, "%s: failed to get rx_lane0_sync_clk, err %d\n",
				__func__, err);
		goto out;
	}

	err = ufs_qcom_host_clk_get(dev, "tx_lane0_sync_clk",
					&host->tx_l0_sync_clk, false);
	if (err) {
		dev_err(dev, "%s: failed to get tx_lane0_sync_clk, err %d\n",
				__func__, err);
		goto out;
	}

	/* In case of single lane per direction, don't read lane1 clocks */
	if (host->hba->lanes_per_direction > 1) {
		err = ufs_qcom_host_clk_get(dev, "rx_lane1_sync_clk",
			&host->rx_l1_sync_clk, false);
		if (err) {
			dev_err(dev, "%s: failed to get rx_lane1_sync_clk, err %d\n",
					__func__, err);
			goto out;
		}

		err = ufs_qcom_host_clk_get(dev, "tx_lane1_sync_clk",
			&host->tx_l1_sync_clk, true);
	}
out:
	return err;
}

static int ufs_qcom_link_startup_post_change(struct ufs_hba *hba)
{
	u32 tx_lanes;
	int err = 0;
	struct ufs_qcom_host *host = ufshcd_get_variant(hba);
	struct phy *phy = host->generic_phy;

	err = ufs_qcom_get_connected_tx_lanes(hba, &tx_lanes);
	if (err)
		goto out;

	ufs_qcom_phy_set_tx_lane_enable(phy, tx_lanes);
	/*
	 * Some UFS devices send incorrect LineCfg data as part of power mode
	 * change sequence which may cause host PHY to go into bad state.
	 * Disabling Rx LineCfg of host PHY should help avoid this.
	 */
	if (ufshcd_get_local_unipro_ver(hba) == UFS_UNIPRO_VER_1_41)
		ufs_qcom_phy_ctrl_rx_linecfg(phy, false);

	/*
	 * UFS controller has *clk_req output to GCC, for each of the clocks
	 * entering it. When *clk_req for a specific clock is de-asserted,
	 * a corresponding clock from GCC is stopped. UFS controller de-asserts
	 * *clk_req outputs when it is in Auto Hibernate state only if the
	 * Clock request feature is enabled.
	 * Enable the Clock request feature:
	 * - Enable HW clock control for UFS clocks in GCC (handled by the
	 *   clock driver as part of clk_prepare_enable).
	 * - Set the AH8_CFG.*CLK_REQ register bits to 1.
	 */
	if (ufshcd_is_auto_hibern8_supported(hba))
		ufshcd_writel(hba, ufshcd_readl(hba, UFS_AH8_CFG) |
				   UFS_HW_CLK_CTRL_EN,
				   UFS_AH8_CFG);
	/*
	 * Make sure clock request feature gets enabled for HW clk gating
	 * before further operations.
	 */
	mb();

out:
	return err;
}

static int ufs_qcom_check_hibern8(struct ufs_hba *hba)
{
	int err;
	u32 tx_fsm_val = 0;
	unsigned long timeout = jiffies + msecs_to_jiffies(HBRN8_POLL_TOUT_MS);

	do {
		err = ufshcd_dme_get(hba,
				UIC_ARG_MIB_SEL(MPHY_TX_FSM_STATE,
					UIC_ARG_MPHY_TX_GEN_SEL_INDEX(0)),
				&tx_fsm_val);
		if (err || tx_fsm_val == TX_FSM_HIBERN8)
			break;

		/* sleep for max. 200us */
		usleep_range(100, 200);
	} while (time_before(jiffies, timeout));

	/*
	 * we might have scheduled out for long during polling so
	 * check the state again.
	 */
	if (time_after(jiffies, timeout))
		err = ufshcd_dme_get(hba,
				UIC_ARG_MIB_SEL(MPHY_TX_FSM_STATE,
					UIC_ARG_MPHY_TX_GEN_SEL_INDEX(0)),
				&tx_fsm_val);

	if (err) {
		dev_err(hba->dev, "%s: unable to get TX_FSM_STATE, err %d\n",
				__func__, err);
	} else if (tx_fsm_val != TX_FSM_HIBERN8) {
		err = tx_fsm_val;
		dev_err(hba->dev, "%s: invalid TX_FSM_STATE = %d\n",
				__func__, err);
	}

	return err;
}

static void ufs_qcom_select_unipro_mode(struct ufs_qcom_host *host)
{
	ufshcd_rmwl(host->hba, QUNIPRO_SEL,
		   ufs_qcom_cap_qunipro(host) ? QUNIPRO_SEL : 0,
		   REG_UFS_CFG1);
	/* make sure above configuration is applied before we return */
	mb();
}

/*
 * ufs_qcom_host_reset - reset host controller and PHY
 */
static int ufs_qcom_host_reset(struct ufs_hba *hba)
{
	int ret = 0;
	struct ufs_qcom_host *host = ufshcd_get_variant(hba);

	if (!host->core_reset) {
		dev_warn(hba->dev, "%s: reset control not set\n", __func__);
		goto out;
	}

	ret = reset_control_assert(host->core_reset);
	if (ret) {
		dev_err(hba->dev, "%s: core_reset assert failed, err = %d\n",
				 __func__, ret);
		goto out;
	}

	/*
	 * The hardware requirement for delay between assert/deassert
	 * is at least 3-4 sleep clock (32.7KHz) cycles, which comes to
	 * ~125us (4/32768). To be on the safe side add 200us delay.
	 */
	usleep_range(200, 210);

	ret = reset_control_deassert(host->core_reset);
	if (ret)
		dev_err(hba->dev, "%s: core_reset deassert failed, err = %d\n",
				 __func__, ret);

	usleep_range(1000, 1100);

out:
	return ret;
}

static int ufs_qcom_phy_power_on(struct ufs_hba *hba)
{
	struct ufs_qcom_host *host = ufshcd_get_variant(hba);
	struct phy *phy = host->generic_phy;
	int ret = 0;

	mutex_lock(&host->phy_mutex);
	if (!host->is_phy_pwr_on) {
		ret = phy_power_on(phy);
		if (ret) {
			mutex_unlock(&host->phy_mutex);
			return ret;
		}
		host->is_phy_pwr_on = true;
	}
	mutex_unlock(&host->phy_mutex);

	return ret;
}

static int ufs_qcom_phy_power_off(struct ufs_hba *hba)
{
	struct ufs_qcom_host *host = ufshcd_get_variant(hba);
	struct phy *phy = host->generic_phy;
	int ret = 0;

	mutex_lock(&host->phy_mutex);
	if (host->is_phy_pwr_on) {
		ret = phy_power_off(phy);
		if (ret) {
			mutex_unlock(&host->phy_mutex);
			return ret;
		}
		host->is_phy_pwr_on = false;
	}
	mutex_unlock(&host->phy_mutex);

	return ret;
}

static int ufs_qcom_power_up_sequence(struct ufs_hba *hba)
{
	struct ufs_qcom_host *host = ufshcd_get_variant(hba);
	struct phy *phy = host->generic_phy;
	int ret = 0;
	enum phy_mode mode = (host->limit_rate == PA_HS_MODE_B) ?
					PHY_MODE_UFS_HS_B : PHY_MODE_UFS_HS_A;
	int submode = host->limit_phy_submode;

	/* Reset UFS Host Controller and PHY */
	ret = ufs_qcom_host_reset(hba);
	if (ret)
		dev_warn(hba->dev, "%s: host reset returned %d\n",
				  __func__, ret);

	if (host->hw_ver.major < 0x4)
		submode = UFS_QCOM_PHY_SUBMODE_NON_G4;
	phy_set_mode_ext(phy, mode, submode);

	ret = ufs_qcom_phy_power_on(hba);
	if (ret) {
		dev_err(hba->dev, "%s: phy power on failed, ret = %d\n",
				 __func__, ret);
		goto out;
	}

	ret = phy_calibrate(phy);
	if (ret) {
		dev_err(hba->dev, "%s: Failed to calibrate PHY %d\n",
				  __func__, ret);
		goto out;
	}

	ufs_qcom_select_unipro_mode(host);

out:
	return ret;
}

/*
 * The UTP controller has a number of internal clock gating cells (CGCs).
 * Internal hardware sub-modules within the UTP controller control the CGCs.
 * Hardware CGCs disable the clock to inactivate UTP sub-modules not involved
 * in a specific operation, UTP controller CGCs are by default disabled and
 * this function enables them (after every UFS link startup) to save some power
 * leakage.
 *
 * UFS host controller v3.0.0 onwards has internal clock gating mechanism
 * in Qunipro, enable them to save additional power.
 */
static int ufs_qcom_enable_hw_clk_gating(struct ufs_hba *hba)
{
	struct ufs_qcom_host *host = ufshcd_get_variant(hba);
	int err = 0;

	/* Enable UTP internal clock gating */
	ufshcd_writel(hba,
		ufshcd_readl(hba, REG_UFS_CFG2) | REG_UFS_CFG2_CGC_EN_ALL,
		REG_UFS_CFG2);

	/* Ensure that HW clock gating is enabled before next operations */
	mb();

	/* Enable Qunipro internal clock gating if supported */
	if (!ufs_qcom_cap_qunipro_clk_gating(host))
		goto out;

	/* Enable all the mask bits */
	err = ufshcd_dme_rmw(hba, DL_VS_CLK_CFG_MASK,
				DL_VS_CLK_CFG_MASK, DL_VS_CLK_CFG);
	if (err)
		goto out;

	err = ufshcd_dme_rmw(hba, PA_VS_CLK_CFG_REG_MASK,
				PA_VS_CLK_CFG_REG_MASK, PA_VS_CLK_CFG_REG);
	if (err)
		goto out;

	if (!((host->hw_ver.major == 4) && (host->hw_ver.minor == 0) &&
	     (host->hw_ver.step == 0))) {
		err = ufshcd_dme_rmw(hba, DME_VS_CORE_CLK_CTRL_DME_HW_CGC_EN,
					DME_VS_CORE_CLK_CTRL_DME_HW_CGC_EN,
					DME_VS_CORE_CLK_CTRL);
	} else {
		dev_err(hba->dev, "%s: skipping DME_HW_CGC_EN set\n",
			__func__);
	}
out:
	return err;
}

static int ufs_qcom_hce_enable_notify(struct ufs_hba *hba,
				      enum ufs_notify_change_status status)
{
	struct ufs_qcom_host *host = ufshcd_get_variant(hba);
	int err = 0;

	switch (status) {
	case PRE_CHANGE:
		ufs_qcom_power_up_sequence(hba);
		/*
		 * The PHY PLL output is the source of tx/rx lane symbol
		 * clocks, hence, enable the lane clocks only after PHY
		 * is initialized.
		 */
		err = ufs_qcom_enable_lane_clks(host);
		break;
	case POST_CHANGE:
		/* check if UFS PHY moved from DISABLED to HIBERN8 */
		err = ufs_qcom_check_hibern8(hba);
<<<<<<< HEAD
=======
		ufs_qcom_enable_hw_clk_gating(hba);
		ufs_qcom_ice_enable(host);
>>>>>>> 9ea491ae
		break;
	default:
		dev_err(hba->dev, "%s: invalid status %d\n", __func__, status);
		err = -EINVAL;
		break;
	}
	return err;
}

/*
 * Returns zero for success and non-zero in case of a failure
 */
static int __ufs_qcom_cfg_timers(struct ufs_hba *hba, u32 gear,
			       u32 hs, u32 rate, bool update_link_startup_timer,
			       bool is_pre_scale_up)
{
	int ret = 0;
	struct ufs_qcom_host *host = ufshcd_get_variant(hba);
	struct ufs_clk_info *clki;
	u32 core_clk_period_in_ns;
	u32 tx_clk_cycles_per_us = 0;
	unsigned long core_clk_rate = 0;
	u32 core_clk_cycles_per_us = 0;

	static u32 pwm_fr_table[][2] = {
		{UFS_PWM_G1, 0x1},
		{UFS_PWM_G2, 0x1},
		{UFS_PWM_G3, 0x1},
		{UFS_PWM_G4, 0x1},
	};

	static u32 hs_fr_table_rA[][2] = {
		{UFS_HS_G1, 0x1F},
		{UFS_HS_G2, 0x3e},
		{UFS_HS_G3, 0x7D},
	};

	static u32 hs_fr_table_rB[][2] = {
		{UFS_HS_G1, 0x24},
		{UFS_HS_G2, 0x49},
		{UFS_HS_G3, 0x92},
	};

	/*
	 * The Qunipro controller does not use following registers:
	 * SYS1CLK_1US_REG, TX_SYMBOL_CLK_1US_REG, CLK_NS_REG &
	 * UFS_REG_PA_LINK_STARTUP_TIMER
	 * But UTP controller uses SYS1CLK_1US_REG register for Interrupt
	 * Aggregation logic / Auto hibern8 logic.
	 * It is mandatory to write SYS1CLK_1US_REG register on UFS host
	 * controller V4.0.0 onwards.
	*/
	if (ufs_qcom_cap_qunipro(host) &&
	    (!(ufshcd_is_intr_aggr_allowed(hba) ||
	       ufshcd_is_auto_hibern8_supported(hba) ||
	       host->hw_ver.major >= 4)))
		goto out;

	if (gear == 0) {
		dev_err(hba->dev, "%s: invalid gear = %d\n", __func__, gear);
		goto out_error;
	}

	list_for_each_entry(clki, &hba->clk_list_head, list) {
		if (!strcmp(clki->name, "core_clk")) {
			if (is_pre_scale_up)
				core_clk_rate = clki->max_freq;
			else
				core_clk_rate = clk_get_rate(clki->clk);
		}
	}

	/* If frequency is smaller than 1MHz, set to 1MHz */
	if (core_clk_rate < DEFAULT_CLK_RATE_HZ)
		core_clk_rate = DEFAULT_CLK_RATE_HZ;

	core_clk_cycles_per_us = core_clk_rate / USEC_PER_SEC;
	if (ufshcd_readl(hba, REG_UFS_SYS1CLK_1US) != core_clk_cycles_per_us) {
		ufshcd_writel(hba, core_clk_cycles_per_us, REG_UFS_SYS1CLK_1US);
		/*
		 * make sure above write gets applied before we return from
		 * this function.
		 */
		mb();
	}

	if (ufs_qcom_cap_qunipro(host))
		goto out;

	core_clk_period_in_ns = NSEC_PER_SEC / core_clk_rate;
	core_clk_period_in_ns <<= OFFSET_CLK_NS_REG;
	core_clk_period_in_ns &= MASK_CLK_NS_REG;

	switch (hs) {
	case FASTAUTO_MODE:
	case FAST_MODE:
		if (rate == PA_HS_MODE_A) {
			if (gear > ARRAY_SIZE(hs_fr_table_rA)) {
				dev_err(hba->dev,
					"%s: index %d exceeds table size %zu\n",
					__func__, gear,
					ARRAY_SIZE(hs_fr_table_rA));
				goto out_error;
			}
			tx_clk_cycles_per_us = hs_fr_table_rA[gear-1][1];
		} else if (rate == PA_HS_MODE_B) {
			if (gear > ARRAY_SIZE(hs_fr_table_rB)) {
				dev_err(hba->dev,
					"%s: index %d exceeds table size %zu\n",
					__func__, gear,
					ARRAY_SIZE(hs_fr_table_rB));
				goto out_error;
			}
			tx_clk_cycles_per_us = hs_fr_table_rB[gear-1][1];
		} else {
			dev_err(hba->dev, "%s: invalid rate = %d\n",
				__func__, rate);
			goto out_error;
		}
		break;
	case SLOWAUTO_MODE:
	case SLOW_MODE:
		if (gear > ARRAY_SIZE(pwm_fr_table)) {
			dev_err(hba->dev,
					"%s: index %d exceeds table size %zu\n",
					__func__, gear,
					ARRAY_SIZE(pwm_fr_table));
			goto out_error;
		}
		tx_clk_cycles_per_us = pwm_fr_table[gear-1][1];
		break;
	case UNCHANGED:
	default:
		dev_err(hba->dev, "%s: invalid mode = %d\n", __func__, hs);
		goto out_error;
	}

	if (ufshcd_readl(hba, REG_UFS_TX_SYMBOL_CLK_NS_US) !=
	    (core_clk_period_in_ns | tx_clk_cycles_per_us)) {
		/* this register 2 fields shall be written at once */
		ufshcd_writel(hba, core_clk_period_in_ns | tx_clk_cycles_per_us,
			      REG_UFS_TX_SYMBOL_CLK_NS_US);
		/*
		 * make sure above write gets applied before we return from
		 * this function.
		 */
		mb();
	}

	if (update_link_startup_timer) {
		ufshcd_writel(hba, ((core_clk_rate / MSEC_PER_SEC) * 100),
			      REG_UFS_PA_LINK_STARTUP_TIMER);
		/*
		 * make sure that this configuration is applied before
		 * we return
		 */
		mb();
	}
	goto out;

out_error:
	ret = -EINVAL;
out:
	return ret;
}

static int ufs_qcom_cfg_timers(struct ufs_hba *hba, u32 gear,
			       u32 hs, u32 rate, bool update_link_startup_timer)
{
	return  __ufs_qcom_cfg_timers(hba, gear, hs, rate,
				      update_link_startup_timer, false);
}

static int ufs_qcom_set_dme_vs_core_clk_ctrl_max_freq_mode(struct ufs_hba *hba)
{
	struct ufs_clk_info *clki;
	struct list_head *head = &hba->clk_list_head;
	u32 max_freq = 0;
	int err = 0;

	list_for_each_entry(clki, head, list) {
		if (!IS_ERR_OR_NULL(clki->clk) &&
		    (!strcmp(clki->name, "core_clk_unipro"))) {
			max_freq = clki->max_freq;
			break;
		}
	}

	switch (max_freq) {
	case 300000000:
		err = ufs_qcom_set_dme_vs_core_clk_ctrl_clear_div(hba, 300, 12);
		break;
	case 150000000:
		err = ufs_qcom_set_dme_vs_core_clk_ctrl_clear_div(hba, 150, 6);
		break;
	default:
		err = -EINVAL;
		break;
	}

	return err;
}

static int ufs_qcom_link_startup_notify(struct ufs_hba *hba,
					enum ufs_notify_change_status status)
{
	int err = 0;
	struct ufs_qcom_host *host = ufshcd_get_variant(hba);
	struct phy *phy = host->generic_phy;

	switch (status) {
	case PRE_CHANGE:
		if (ufs_qcom_cfg_timers(hba, UFS_PWM_G1, SLOWAUTO_MODE,
					0, true)) {
			dev_err(hba->dev, "%s: ufs_qcom_cfg_timers() failed\n",
				__func__);
			err = -EINVAL;
			goto out;
		}

		ufs_qcom_phy_ctrl_rx_linecfg(phy, true);

		if (ufs_qcom_cap_qunipro(host)) {
			err = ufs_qcom_set_dme_vs_core_clk_ctrl_max_freq_mode(
				hba);
			if (err)
				goto out;
		}

		err = ufs_qcom_enable_hw_clk_gating(hba);
		if (err)
			goto out;
		/*
		 * Some UFS devices (and may be host) have issues if LCC is
		 * enabled. So we are setting PA_Local_TX_LCC_Enable to 0
		 * before link startup which will make sure that both host
		 * and device TX LCC are disabled once link startup is
		 * completed.
		 */
		if (ufshcd_get_local_unipro_ver(hba) != UFS_UNIPRO_VER_1_41)
			err = ufshcd_disable_host_tx_lcc(hba);
		if (err)
			goto out;
		break;
	case POST_CHANGE:
		ufs_qcom_link_startup_post_change(hba);
		break;
	default:
		break;
	}

out:
	return err;
}

static int ufs_qcom_config_vreg(struct device *dev,
		struct ufs_vreg *vreg, bool on)
{
	int ret = 0;
	struct regulator *reg;
	int min_uV, uA_load;

	if (!vreg) {
		WARN_ON(1);
		ret = -EINVAL;
		goto out;
	}

	reg = vreg->reg;
	if (regulator_count_voltages(reg) > 0) {
		uA_load = on ? vreg->max_uA : 0;
		ret = regulator_set_load(vreg->reg, uA_load);
		if (ret)
			goto out;
		if (vreg->min_uV && vreg->max_uV) {
			min_uV = on ? vreg->min_uV : 0;
			ret = regulator_set_voltage(reg, min_uV, vreg->max_uV);
			if (ret) {
				dev_err(dev, "%s: %s failed, err=%d\n",
					__func__, vreg->name, ret);
				goto out;
			}
		}
	}
out:
	return ret;
}

static int ufs_qcom_enable_vreg(struct device *dev, struct ufs_vreg *vreg)
{
	int ret = 0;

	if (vreg->enabled)
		return ret;

	ret = ufs_qcom_config_vreg(dev, vreg, true);
	if (ret)
		goto out;

	ret = regulator_enable(vreg->reg);
	if (ret)
		goto out;

	vreg->enabled = true;
out:
	return ret;
}

static int ufs_qcom_disable_vreg(struct device *dev, struct ufs_vreg *vreg)
{
	int ret = 0;

	if (!vreg->enabled)
		return ret;

	ret = regulator_disable(vreg->reg);
	if (ret)
		goto out;

	ret = ufs_qcom_config_vreg(dev, vreg, false);
	if (ret)
		goto out;

	vreg->enabled = false;
out:
	return ret;
}

static int ufs_qcom_suspend(struct ufs_hba *hba, enum ufs_pm_op pm_op)
{
	struct ufs_qcom_host *host = ufshcd_get_variant(hba);
	int err = 0;

	/*
	 * If UniPro link is not active or OFF, PHY ref_clk, main PHY analog
	 * power rail and low noise analog power rail for PLL can be
	 * switched off.
	 */
	if (!ufs_qcom_is_link_active(hba)) {
		ufs_qcom_disable_lane_clks(host);
		if (host->vddp_ref_clk && ufs_qcom_is_link_off(hba))
			err = ufs_qcom_disable_vreg(hba->dev,
					host->vddp_ref_clk);
		if (host->vccq_parent && !hba->auto_bkops_enabled)
			ufs_qcom_config_vreg(hba->dev,
					host->vccq_parent, false);
	}

	return err;
}

static int ufs_qcom_resume(struct ufs_hba *hba, enum ufs_pm_op pm_op)
{
	struct ufs_qcom_host *host = ufshcd_get_variant(hba);
	int err;

	if (host->vddp_ref_clk && (hba->rpm_lvl > UFS_PM_LVL_3 ||
				   hba->spm_lvl > UFS_PM_LVL_3))
		ufs_qcom_enable_vreg(hba->dev,
				      host->vddp_ref_clk);
	if (host->vccq_parent)
		ufs_qcom_config_vreg(hba->dev, host->vccq_parent, true);

	err = ufs_qcom_enable_lane_clks(host);
	if (err)
		return err;

<<<<<<< HEAD
=======
	err = ufs_qcom_ice_resume(host);
	if (err)
		return err;

	hba->is_sys_suspended = false;
>>>>>>> 9ea491ae
	return 0;
}

static int ufs_qcom_get_bus_vote(struct ufs_qcom_host *host,
		const char *speed_mode)
{
	struct device *dev = host->hba->dev;
	struct device_node *np = dev->of_node;
	int err;
	const char *key = "qcom,bus-vector-names";

	if (!speed_mode) {
		err = -EINVAL;
		goto out;
	}

	if (host->bus_vote.is_max_bw_needed && !!strcmp(speed_mode, "MIN"))
		err = of_property_match_string(np, key, "MAX");
	else
		err = of_property_match_string(np, key, speed_mode);

out:
	if (err < 0)
		dev_err(dev, "%s: Invalid %s mode %d\n",
				__func__, speed_mode, err);
	return err;
}

static void ufs_qcom_get_speed_mode(struct ufs_pa_layer_attr *p, char *result)
{
	int gear = max_t(u32, p->gear_rx, p->gear_tx);
	int lanes = max_t(u32, p->lane_rx, p->lane_tx);
	int pwr;

	/* default to PWM Gear 1, Lane 1 if power mode is not initialized */
	if (!gear)
		gear = 1;

	if (!lanes)
		lanes = 1;

	if (!p->pwr_rx && !p->pwr_tx) {
		pwr = SLOWAUTO_MODE;
		snprintf(result, BUS_VECTOR_NAME_LEN, "MIN");
	} else if (p->pwr_rx == FAST_MODE || p->pwr_rx == FASTAUTO_MODE ||
		 p->pwr_tx == FAST_MODE || p->pwr_tx == FASTAUTO_MODE) {
		pwr = FAST_MODE;
		snprintf(result, BUS_VECTOR_NAME_LEN, "%s_R%s_G%d_L%d", "HS",
			 p->hs_rate == PA_HS_MODE_B ? "B" : "A", gear, lanes);
	} else {
		pwr = SLOW_MODE;
		snprintf(result, BUS_VECTOR_NAME_LEN, "%s_G%d_L%d",
			 "PWM", gear, lanes);
	}
}

static int ufs_qcom_get_ib_ab(struct ufs_qcom_host *host, int index,
			      struct qcom_bus_vectors *ufs_ddr_vec,
			      struct qcom_bus_vectors *cpu_ufs_vec)
{
	struct qcom_bus_path *usecase;

	if (!host->qbsd)
		return -EINVAL;

	if (index > host->qbsd->num_usecase)
		return -EINVAL;

	usecase = host->qbsd->usecase;

	/*
	 *
	 * usecase:0  usecase:0
	 * ufs->ddr   cpu->ufs
	 * |vec[0&1] | vec[2&3]|
	 * +----+----+----+----+
	 * | ab | ib | ab | ib |
	 * |----+----+----+----+
	 * .
	 * .
	 * .
	 * usecase:n  usecase:n
	 * ufs->ddr   cpu->ufs
	 * |vec[0&1] | vec[2&3]|
	 * +----+----+----+----+
	 * | ab | ib | ab | ib |
	 * |----+----+----+----+
	 */

	/* index refers to offset in usecase */
	ufs_ddr_vec->ab = usecase[index].vec[0].ab;
	ufs_ddr_vec->ib = usecase[index].vec[0].ib;

	cpu_ufs_vec->ab = usecase[index].vec[1].ab;
	cpu_ufs_vec->ib = usecase[index].vec[1].ib;

	return 0;
}

static int __ufs_qcom_set_bus_vote(struct ufs_qcom_host *host, int vote)
{
	int err = 0;
	struct qcom_bus_scale_data *d = host->qbsd;
	struct qcom_bus_vectors path0, path1;
	struct device *dev = host->hba->dev;

	err = ufs_qcom_get_ib_ab(host, vote, &path0, &path1);
	if (err) {
		dev_err(dev, "Error: failed (%d) to get ib/ab\n",
			err);
		return err;
	}

	dev_dbg(dev, "Setting vote: %d: ufs-ddr: ab: %llu ib: %llu\n", vote,
		path0.ab, path0.ib);
	err = icc_set_bw(d->ufs_ddr, path0.ab, path0.ib);
	if (err) {
		dev_err(dev, "Error: failed setting (%s) bus vote\n", err,
			UFS_DDR);
		return err;
	}

	dev_dbg(dev, "Setting: cpu-ufs: ab: %llu ib: %llu\n", path1.ab,
		path1.ib);
	err = icc_set_bw(d->cpu_ufs, path1.ab, path1.ib);
	if (err) {
		dev_err(dev, "Error: failed setting (%s) bus vote\n", err,
			CPU_UFS);
		return err;
	}

	host->bus_vote.curr_vote = vote;

	return err;
}

static int ufs_qcom_update_bus_bw_vote(struct ufs_qcom_host *host)
{
	int vote;
	int err = 0;
	char mode[BUS_VECTOR_NAME_LEN];

	ufs_qcom_get_speed_mode(&host->dev_req_params, mode);

	vote = ufs_qcom_get_bus_vote(host, mode);
	if (vote >= 0)
		err = __ufs_qcom_set_bus_vote(host, vote);
	else
		err = vote;

	if (err)
		dev_err(host->hba->dev, "%s: failed %d\n", __func__, err);
	else
		host->bus_vote.saved_vote = vote;
	return err;
}

static int ufs_qcom_set_bus_vote(struct ufs_hba *hba, bool on)
{
	struct ufs_qcom_host *host = ufshcd_get_variant(hba);
	int vote, err;

	/*
	 * In case ufs_qcom_init() is not yet done, simply ignore.
	 * This ufs_qcom_set_bus_vote() shall be called from
	 * ufs_qcom_init() after init is done.
	 */
	if (!host)
		return 0;

	if (on) {
		vote = host->bus_vote.saved_vote;
		if (vote == host->bus_vote.min_bw_vote)
			ufs_qcom_update_bus_bw_vote(host);
	} else {
		vote = host->bus_vote.min_bw_vote;
	}

	err = __ufs_qcom_set_bus_vote(host, vote);
	if (err)
		dev_err(hba->dev, "%s: set bus vote failed %d\n",
				 __func__, err);

	return err;
}

static ssize_t
show_ufs_to_mem_max_bus_bw(struct device *dev, struct device_attribute *attr,
			char *buf)
{
	struct ufs_hba *hba = dev_get_drvdata(dev);
	struct ufs_qcom_host *host = ufshcd_get_variant(hba);

	return snprintf(buf, PAGE_SIZE, "%u\n",
			host->bus_vote.is_max_bw_needed);
}

static ssize_t
store_ufs_to_mem_max_bus_bw(struct device *dev, struct device_attribute *attr,
		const char *buf, size_t count)
{
	struct ufs_hba *hba = dev_get_drvdata(dev);
	struct ufs_qcom_host *host = ufshcd_get_variant(hba);
	uint32_t value;

	if (!kstrtou32(buf, 0, &value)) {
		host->bus_vote.is_max_bw_needed = !!value;
		ufs_qcom_update_bus_bw_vote(host);
	}

	return count;
}

static struct qcom_bus_scale_data *ufs_qcom_get_bus_scale_data(struct device
							       *dev)

{
	struct platform_device *pdev = to_platform_device(dev);
	struct device_node *of_node = dev->of_node;
	struct qcom_bus_scale_data *qsd;
	struct qcom_bus_path *usecase = NULL;
	int ret = 0, i = 0, j, num_paths, len;
	const uint32_t *vec_arr = NULL;
	bool mem_err = false;

	if (!pdev) {
		dev_err(dev, "Null platform device!\n");
		return NULL;
	}

	qsd = devm_kzalloc(dev, sizeof(struct qcom_bus_scale_data), GFP_KERNEL);
	if (!qsd)
		return NULL;

	ret = of_property_read_string(of_node, "qcom,ufs-bus-bw,name",
				      &qsd->name);
	if (ret) {
		dev_err(dev, "Error: (%d) Bus name missing!\n", ret);
		return NULL;
	}

	ret = of_property_read_u32(of_node, "qcom,ufs-bus-bw,num-cases",
		&qsd->num_usecase);
	if (ret) {
		pr_err("Error: num-usecases not found\n");
		goto err;
	}

	usecase = devm_kzalloc(dev, (sizeof(struct qcom_bus_path) *
				   qsd->num_usecase), GFP_KERNEL);
	if (!usecase)
		return NULL;

	ret = of_property_read_u32(of_node, "qcom,ufs-bus-bw,num-paths",
				   &num_paths);
	if (ret) {
		pr_err("Error: num_paths not found\n");
		return NULL;
	}

	vec_arr = of_get_property(of_node, "qcom,ufs-bus-bw,vectors-KBps",
				  &len);
	if (vec_arr == NULL) {
		pr_err("Error: Vector array not found\n");
		return NULL;
	}

	for (i = 0; i < qsd->num_usecase; i++) {
		usecase[i].num_paths = num_paths;
		usecase[i].vec = devm_kzalloc(dev, num_paths *
					      sizeof(struct qcom_bus_vectors),
					      GFP_KERNEL);
		if (!usecase[i].vec) {
			mem_err = true;
			dev_err(dev, "Error: Failed to alloc mem for vectors\n");
			goto err;
		}

		for (j = 0; j < num_paths; j++) {
			uint32_t tab;
			int idx = ((i * num_paths) + j) * 2;

			tab = vec_arr[idx];
			usecase[i].vec[j].ab = ((tab & 0xff000000) >> 24) |
				((tab & 0x00ff0000) >> 8) |
				((tab & 0x0000ff00) << 8) | (tab << 24);

			tab = vec_arr[idx + 1];
			usecase[i].vec[j].ib = ((tab & 0xff000000) >> 24) |
				((tab & 0x00ff0000) >> 8) |
				((tab & 0x0000ff00) << 8) | (tab << 24);

			dev_dbg(dev, "ab: %llu ib:%llu [i]: %d [j]: %d\n",
				usecase[i].vec[j].ab, usecase[i].vec[j].ib, i,
				j);
		}
	}

	qsd->usecase = usecase;
	return qsd;
err:
	return NULL;
}

static int ufs_qcom_bus_register(struct ufs_qcom_host *host)
{
	int err = 0;
	struct device *dev = host->hba->dev;
	struct qcom_bus_scale_data *qsd;

	qsd = ufs_qcom_get_bus_scale_data(dev);
	if (!qsd) {
		dev_err(dev, "Failed: getting bus_scale data\n");
		return 0;
	}
	host->qbsd = qsd;

	qsd->ufs_ddr = of_icc_get(dev, UFS_DDR);
	if (IS_ERR(qsd->ufs_ddr)) {
		dev_err(dev, "Error: (%d) failed getting %s path\n",
			PTR_ERR(qsd->ufs_ddr), UFS_DDR);
		return PTR_ERR(qsd->ufs_ddr);
	}

	qsd->cpu_ufs = of_icc_get(dev, CPU_UFS);
	if (IS_ERR(qsd->cpu_ufs)) {
		dev_err(dev, "Error: (%d) failed getting %s path\n",
			PTR_ERR(qsd->cpu_ufs), CPU_UFS);
		return PTR_ERR(qsd->cpu_ufs);
	}

	/* cache the vote index for minimum and maximum bandwidth */
	host->bus_vote.min_bw_vote = ufs_qcom_get_bus_vote(host, "MIN");
	host->bus_vote.max_bw_vote = ufs_qcom_get_bus_vote(host, "MAX");

	host->bus_vote.max_bus_bw.show = show_ufs_to_mem_max_bus_bw;
	host->bus_vote.max_bus_bw.store = store_ufs_to_mem_max_bus_bw;
	sysfs_attr_init(&host->bus_vote.max_bus_bw.attr);
	host->bus_vote.max_bus_bw.attr.name = "max_bus_bw";
	host->bus_vote.max_bus_bw.attr.mode = S_IRUGO | S_IWUSR;
	err = device_create_file(dev, &host->bus_vote.max_bus_bw);
	if (err)
		dev_err(dev, "Error: (%d) Failed to create sysfs entries\n",
			err);
	return 0;
}

static void ufs_qcom_dev_ref_clk_ctrl(struct ufs_qcom_host *host, bool enable)
{
	if (host->dev_ref_clk_ctrl_mmio &&
	    (enable ^ host->is_dev_ref_clk_enabled)) {
		u32 temp = readl_relaxed(host->dev_ref_clk_ctrl_mmio);

		if (enable)
			temp |= host->dev_ref_clk_en_mask;
		else
			temp &= ~host->dev_ref_clk_en_mask;

		/*
		 * If we are here to disable this clock it might be immediately
		 * after entering into hibern8 in which case we need to make
		 * sure that device ref_clk is active for specific time after
		 * hibern8 enter.
		 */
		if (!enable) {
			unsigned long gating_wait;

			gating_wait = host->hba->dev_info.clk_gating_wait_us;
			if (!gating_wait) {
				udelay(1);
			} else {
				/*
				 * bRefClkGatingWaitTime defines the minimum
				 * time for which the reference clock is
				 * required by device during transition from
				 * HS-MODE to LS-MODE or HIBERN8 state. Give it
				 * more delay to be on the safe side.
				 */
				gating_wait += 10;
				usleep_range(gating_wait, gating_wait + 10);
			}
		}

		writel_relaxed(temp, host->dev_ref_clk_ctrl_mmio);

		/* ensure that ref_clk is enabled/disabled before we return */
		wmb();

		/*
		 * If we call hibern8 exit after this, we need to make sure that
		 * device ref_clk is stable for a given time before the hibern8
		 * exit command.
		 */
		if (enable)
			usleep_range(50, 60);

		host->is_dev_ref_clk_enabled = enable;
	}
}

static int ufs_qcom_pwr_change_notify(struct ufs_hba *hba,
				enum ufs_notify_change_status status,
				struct ufs_pa_layer_attr *dev_max_params,
				struct ufs_pa_layer_attr *dev_req_params)
{
	u32 val;
	struct ufs_qcom_host *host = ufshcd_get_variant(hba);
	struct phy *phy = host->generic_phy;
	struct ufs_qcom_dev_params ufs_qcom_cap;
	int ret = 0;

	if (!dev_req_params) {
		pr_err("%s: incoming dev_req_params is NULL\n", __func__);
		ret = -EINVAL;
		goto out;
	}

	switch (status) {
	case PRE_CHANGE:
		ufs_qcom_cap.hs_rx_gear = host->limit_rx_hs_gear;
		ufs_qcom_cap.hs_tx_gear = host->limit_tx_hs_gear;
		ufs_qcom_cap.pwm_tx_gear = host->limit_tx_pwm_gear;
		ufs_qcom_cap.pwm_rx_gear = host->limit_rx_pwm_gear;

		ufs_qcom_cap.tx_lanes = UFS_QCOM_LIMIT_NUM_LANES_TX;
		ufs_qcom_cap.rx_lanes = UFS_QCOM_LIMIT_NUM_LANES_RX;

		ufs_qcom_cap.rx_pwr_pwm = UFS_QCOM_LIMIT_RX_PWR_PWM;
		ufs_qcom_cap.tx_pwr_pwm = UFS_QCOM_LIMIT_TX_PWR_PWM;
		ufs_qcom_cap.rx_pwr_hs = UFS_QCOM_LIMIT_RX_PWR_HS;
		ufs_qcom_cap.tx_pwr_hs = UFS_QCOM_LIMIT_TX_PWR_HS;

		ufs_qcom_cap.hs_rate = host->limit_rate;

		ufs_qcom_cap.desired_working_mode =
					UFS_QCOM_LIMIT_DESIRED_MODE;

		if (host->hw_ver.major == 0x1) {
			/*
			 * HS-G3 operations may not reliably work on legacy QCOM
			 * UFS host controller hardware even though capability
			 * exchange during link startup phase may end up
			 * negotiating maximum supported gear as G3.
			 * Hence downgrade the maximum supported gear to HS-G2.
			 */
			if (ufs_qcom_cap.hs_tx_gear > UFS_HS_G2)
				ufs_qcom_cap.hs_tx_gear = UFS_HS_G2;
			if (ufs_qcom_cap.hs_rx_gear > UFS_HS_G2)
				ufs_qcom_cap.hs_rx_gear = UFS_HS_G2;
		} else if (host->hw_ver.major < 0x4) {
			if (ufs_qcom_cap.hs_tx_gear > UFS_HS_G3)
				ufs_qcom_cap.hs_tx_gear = UFS_HS_G3;
			if (ufs_qcom_cap.hs_rx_gear > UFS_HS_G3)
				ufs_qcom_cap.hs_rx_gear = UFS_HS_G3;
		}

		ret = ufs_qcom_get_pwr_dev_param(&ufs_qcom_cap,
						 dev_max_params,
						 dev_req_params);
		if (ret) {
			pr_err("%s: failed to determine capabilities\n",
					__func__);
			goto out;
		}

		/* enable the device ref clock before changing to HS mode */
		if (!ufshcd_is_hs_mode(&hba->pwr_info) &&
			ufshcd_is_hs_mode(dev_req_params))
			ufs_qcom_dev_ref_clk_ctrl(host, true);

		if (host->hw_ver.major >= 0x4) {
			if (dev_req_params->gear_tx == UFS_HS_G4) {
				/* INITIAL ADAPT */
				ufshcd_dme_set(hba,
					       UIC_ARG_MIB(PA_TXHSADAPTTYPE),
					       PA_INITIAL_ADAPT);
			} else {
				/* NO ADAPT */
				ufshcd_dme_set(hba,
					       UIC_ARG_MIB(PA_TXHSADAPTTYPE),
					       PA_NO_ADAPT);
			}
		}
		break;
	case POST_CHANGE:
		if (ufs_qcom_cfg_timers(hba, dev_req_params->gear_rx,
					dev_req_params->pwr_rx,
					dev_req_params->hs_rate, false)) {
			dev_err(hba->dev, "%s: ufs_qcom_cfg_timers() failed\n",
				__func__);
			/*
			 * we return error code at the end of the routine,
			 * but continue to configure UFS_PHY_TX_LANE_ENABLE
			 * and bus voting as usual
			 */
			ret = -EINVAL;
		}

		val = ~(MAX_U32 << dev_req_params->lane_tx);
		ufs_qcom_phy_set_tx_lane_enable(phy, val);

		/* cache the power mode parameters to use internally */
		memcpy(&host->dev_req_params,
				dev_req_params, sizeof(*dev_req_params));
		ufs_qcom_update_bus_bw_vote(host);

		/* disable the device ref clock if entered PWM mode */
		if (ufshcd_is_hs_mode(&hba->pwr_info) &&
			!ufshcd_is_hs_mode(dev_req_params))
			ufs_qcom_dev_ref_clk_ctrl(host, false);
		break;
	default:
		ret = -EINVAL;
		break;
	}
out:
	return ret;
}

static int ufs_qcom_quirk_host_pa_saveconfigtime(struct ufs_hba *hba)
{
	int err;
	u32 pa_vs_config_reg1;

	err = ufshcd_dme_get(hba, UIC_ARG_MIB(PA_VS_CONFIG_REG1),
			     &pa_vs_config_reg1);
	if (err)
		goto out;

	/* Allow extension of MSB bits of PA_SaveConfigTime attribute */
	err = ufshcd_dme_set(hba, UIC_ARG_MIB(PA_VS_CONFIG_REG1),
			    (pa_vs_config_reg1 | (1 << 12)));

out:
	return err;
}

static int ufs_qcom_apply_dev_quirks(struct ufs_hba *hba)
{
	unsigned long flags;
	int err = 0;

	spin_lock_irqsave(hba->host->host_lock, flags);
	/* Set the rpm auto suspend delay to 3s */
	hba->host->hostt->rpm_autosuspend_delay = UFS_QCOM_AUTO_SUSPEND_DELAY;
	/* Set the default auto-hiberate idle timer value to 1ms */
	hba->ahit = FIELD_PREP(UFSHCI_AHIBERN8_TIMER_MASK, 1) |
		    FIELD_PREP(UFSHCI_AHIBERN8_SCALE_MASK, 3);
	/* Set the clock gating delay to performance mode */
	hba->clk_gating.delay_ms = UFS_QCOM_CLK_GATING_DELAY_MS_PERF;
	spin_unlock_irqrestore(hba->host->host_lock, flags);

	if (hba->dev_quirks & UFS_DEVICE_QUIRK_HOST_PA_SAVECONFIGTIME)
		err = ufs_qcom_quirk_host_pa_saveconfigtime(hba);

	if (hba->dev_info.wmanufacturerid == UFS_VENDOR_WDC)
		hba->dev_quirks |= UFS_DEVICE_QUIRK_HOST_PA_TACTIVATE;

	return err;
}

static u32 ufs_qcom_get_ufs_hci_version(struct ufs_hba *hba)
{
	struct ufs_qcom_host *host = ufshcd_get_variant(hba);

	if (host->hw_ver.major == 0x1)
		return UFSHCI_VERSION_11;
	else
		return UFSHCI_VERSION_20;
}

/**
 * ufs_qcom_advertise_quirks - advertise the known QCOM UFS controller quirks
 * @hba: host controller instance
 *
 * QCOM UFS host controller might have some non standard behaviours (quirks)
 * than what is specified by UFSHCI specification. Advertise all such
 * quirks to standard UFS host controller driver so standard takes them into
 * account.
 */
static void ufs_qcom_advertise_quirks(struct ufs_hba *hba)
{
	struct ufs_qcom_host *host = ufshcd_get_variant(hba);

	if (host->hw_ver.major == 0x01) {
		hba->quirks |= UFSHCD_QUIRK_DELAY_BEFORE_DME_CMDS
			    | UFSHCD_QUIRK_BROKEN_PA_RXHSUNTERMCAP
			    | UFSHCD_QUIRK_DME_PEER_ACCESS_AUTO_MODE;

		if (host->hw_ver.minor == 0x0001 && host->hw_ver.step == 0x0001)
			hba->quirks |= UFSHCD_QUIRK_BROKEN_INTR_AGGR;

		hba->quirks |= UFSHCD_QUIRK_BROKEN_LCC;
	}

	if (host->hw_ver.major == 0x2) {
		hba->quirks |= UFSHCD_QUIRK_BROKEN_UFS_HCI_VERSION;

		if (!ufs_qcom_cap_qunipro(host))
			/* Legacy UniPro mode still need following quirks */
			hba->quirks |= (UFSHCD_QUIRK_DELAY_BEFORE_DME_CMDS
				| UFSHCD_QUIRK_DME_PEER_ACCESS_AUTO_MODE
				| UFSHCD_QUIRK_BROKEN_PA_RXHSUNTERMCAP);
	}

	if (host->disable_lpm)
		hba->quirks |= UFSHCD_QUIRK_BROKEN_AUTO_HIBERN8;
}

static void ufs_qcom_set_caps(struct ufs_hba *hba)
{
	struct ufs_qcom_host *host = ufshcd_get_variant(hba);

<<<<<<< HEAD
	if (!host->disable_lpm) {
		hba->caps |= UFSHCD_CAP_CLK_GATING |
		UFSHCD_CAP_HIBERN8_WITH_CLK_GATING |
		UFSHCD_CAP_CLK_SCALING | UFSHCD_CAP_AUTO_BKOPS_SUSPEND |
		UFSHCD_CAP_RPM_AUTOSUSPEND;
		hba->caps |= UFSHCD_CAP_WB_EN;
	}
=======
	hba->caps |= UFSHCD_CAP_CLK_GATING | UFSHCD_CAP_HIBERN8_WITH_CLK_GATING;
	hba->caps |= UFSHCD_CAP_CLK_SCALING;
	hba->caps |= UFSHCD_CAP_AUTO_BKOPS_SUSPEND;
	hba->caps |= UFSHCD_CAP_WB_EN;
	hba->caps |= UFSHCD_CAP_CRYPTO;
>>>>>>> 9ea491ae

	if (host->hw_ver.major >= 0x2) {
#ifdef CONFIG_SCSI_UFSHCD_QTI
		if (!host->disable_lpm)
			hba->caps |= UFSHCD_CAP_POWER_COLLAPSE_DURING_HIBERN8;
#endif
		host->caps = UFS_QCOM_CAP_QUNIPRO |
			     UFS_QCOM_CAP_RETAIN_SEC_CFG_AFTER_PWR_COLLAPSE;
	}
	if (host->hw_ver.major >= 0x3) {
		host->caps |= UFS_QCOM_CAP_QUNIPRO_CLK_GATING;
		/*
		 * The UFS PHY attached to v3.0.0 controller supports entering
		 * deeper low power state of SVS2. This lets the controller
		 * run at much lower clock frequencies for saving power.
		 * Assuming this and any future revisions of the controller
		 * support this capability. Need to revist this assumption if
		 * any future platform with this core doesn't support the
		 * capability, as there will be no benefit running at lower
		 * frequencies then.
		 */
		host->caps |= UFS_QCOM_CAP_SVS2;
	}
}

/**
 * ufs_qcom_setup_clocks - enables/disable clocks
 * @hba: host controller instance
 * @on: If true, enable clocks else disable them.
 * @status: PRE_CHANGE or POST_CHANGE notify
 *
 * Returns 0 on success, non-zero on failure.
 */
static int ufs_qcom_setup_clocks(struct ufs_hba *hba, bool on,
				 enum ufs_notify_change_status status)
{
	struct ufs_qcom_host *host = ufshcd_get_variant(hba);
	int err = 0;

	/*
	 * In case ufs_qcom_init() is not yet done, simply ignore.
	 * This ufs_qcom_setup_clocks() shall be called from
	 * ufs_qcom_init() after init is done.
	 */
	if (!host)
		return 0;

	switch (status) {
	case PRE_CHANGE:
		if (on) {
			err = ufs_qcom_set_bus_vote(hba, true);
		} else {
			if (!ufs_qcom_is_link_active(hba)) {
				/* disable device ref_clk */
				ufs_qcom_dev_ref_clk_ctrl(host, false);

				/* power off PHY during aggressive clk gating */
				err = ufs_qcom_phy_power_off(hba);
				if (err) {
					dev_err(hba->dev, "%s: phy power off failed, ret = %d\n",
							 __func__, err);
					return err;
				}
			}
		}
		break;
	case POST_CHANGE:
		if (on) {
			err = ufs_qcom_phy_power_on(hba);
			if (err) {
				dev_err(hba->dev, "%s: phy power on failed, ret = %d\n",
						 __func__, err);
				return err;
			}

			/* enable the device ref clock for HS mode*/
			if (ufshcd_is_hs_mode(&hba->pwr_info))
				ufs_qcom_dev_ref_clk_ctrl(host, true);
		} else {
			err = ufs_qcom_set_bus_vote(hba, false);
		}
		break;
	}

	return err;
}

static int
ufs_qcom_reset_assert(struct reset_controller_dev *rcdev, unsigned long id)
{
	struct ufs_qcom_host *host = rcdev_to_ufs_host(rcdev);

	/* Currently this code only knows about a single reset. */
	WARN_ON(id);
	ufs_qcom_assert_reset(host->hba);
	/* provide 1ms delay to let the reset pulse propagate. */
	usleep_range(1000, 1100);
	return 0;
}

static int
ufs_qcom_reset_deassert(struct reset_controller_dev *rcdev, unsigned long id)
{
	struct ufs_qcom_host *host = rcdev_to_ufs_host(rcdev);

	/* Currently this code only knows about a single reset. */
	WARN_ON(id);
	ufs_qcom_deassert_reset(host->hba);

	/*
	 * after reset deassertion, phy will need all ref clocks,
	 * voltage, current to settle down before starting serdes.
	 */
	usleep_range(1000, 1100);
	return 0;
}

static const struct reset_control_ops ufs_qcom_reset_ops = {
	.assert = ufs_qcom_reset_assert,
	.deassert = ufs_qcom_reset_deassert,
};

#define	ANDROID_BOOT_DEV_MAX	30
static char android_boot_dev[ANDROID_BOOT_DEV_MAX];

#ifndef MODULE
static int __init get_android_boot_dev(char *str)
{
	strlcpy(android_boot_dev, str, ANDROID_BOOT_DEV_MAX);
	return 1;
}
__setup("androidboot.bootdevice=", get_android_boot_dev);
#endif

static int ufs_qcom_parse_reg_info(struct ufs_qcom_host *host, char *name,
				   struct ufs_vreg **out_vreg)
{
	int ret = 0;
	char prop_name[MAX_PROP_SIZE];
	struct ufs_vreg *vreg = NULL;
	struct device *dev = host->hba->dev;
	struct device_node *np = dev->of_node;

	if (!np) {
		dev_err(dev, "%s: non DT initialization\n", __func__);
		goto out;
	}

	snprintf(prop_name, MAX_PROP_SIZE, "%s-supply", name);
	if (!of_parse_phandle(np, prop_name, 0)) {
		dev_info(dev, "%s: Unable to find %s regulator, assuming enabled\n",
			 __func__, prop_name);
		ret = -ENODEV;
		goto out;
	}

	vreg = devm_kzalloc(dev, sizeof(*vreg), GFP_KERNEL);
	if (!vreg)
		return -ENOMEM;

	vreg->name = name;

	snprintf(prop_name, MAX_PROP_SIZE, "%s-max-microamp", name);
	ret = of_property_read_u32(np, prop_name, &vreg->max_uA);
	if (ret) {
		dev_err(dev, "%s: unable to find %s err %d\n",
			__func__, prop_name, ret);
		goto out;
	}

	vreg->reg = devm_regulator_get(dev, vreg->name);
	if (IS_ERR(vreg->reg)) {
		ret = PTR_ERR(vreg->reg);
		dev_err(dev, "%s: %s get failed, err=%d\n",
			__func__, vreg->name, ret);
	}

	snprintf(prop_name, MAX_PROP_SIZE, "%s-min-uV", name);
	ret = of_property_read_u32(np, prop_name, &vreg->min_uV);
	if (ret) {
		dev_dbg(dev, "%s: unable to find %s err %d, using default\n",
			__func__, prop_name, ret);
		if (!strcmp(name, "qcom,vddp-ref-clk"))
			vreg->min_uV = VDDP_REF_CLK_MIN_UV;
		else if (!strcmp(name, "qcom,vccq-parent"))
			vreg->min_uV = 0;
		ret = 0;
	}

	snprintf(prop_name, MAX_PROP_SIZE, "%s-max-uV", name);
	ret = of_property_read_u32(np, prop_name, &vreg->max_uV);
	if (ret) {
		dev_dbg(dev, "%s: unable to find %s err %d, using default\n",
			__func__, prop_name, ret);
		if (!strcmp(name, "qcom,vddp-ref-clk"))
			vreg->max_uV = VDDP_REF_CLK_MAX_UV;
		else if (!strcmp(name, "qcom,vccq-parent"))
			vreg->max_uV = 0;
		ret = 0;
	}

out:
	if (!ret)
		*out_vreg = vreg;
	return ret;
}

static void ufs_qcom_save_host_ptr(struct ufs_hba *hba)
{
	struct ufs_qcom_host *host = ufshcd_get_variant(hba);
	int id;

	if (!hba->dev->of_node)
		return;

	/* Extract platform data */
	id = of_alias_get_id(hba->dev->of_node, "ufshc");
	if (id <= 0)
		dev_err(hba->dev, "Failed to get host index %d\n", id);
	else if (id <= MAX_UFS_QCOM_HOSTS)
		ufs_qcom_hosts[id - 1] = host;
	else
		dev_err(hba->dev, "invalid host index %d\n", id);
}

/**
 * ufs_qcom_query_ioctl - perform user read queries
 * @hba: per-adapter instance
 * @lun: used for lun specific queries
 * @buffer: user space buffer for reading and submitting query data and params
 * @return: 0 for success negative error code otherwise
 *
 * Expected/Submitted buffer structure is struct ufs_ioctl_query_data.
 * It will read the opcode, idn and buf_length parameters, and, put the
 * response in the buffer field while updating the used size in buf_length.
 */
static int
ufs_qcom_query_ioctl(struct ufs_hba *hba, u8 lun, void __user *buffer)
{
	struct ufs_ioctl_query_data *ioctl_data;
	int err = 0;
	int length = 0;
	void *data_ptr;
	bool flag;
	u32 att;
	u8 index;
	u8 *desc = NULL;

	ioctl_data = kzalloc(sizeof(*ioctl_data), GFP_KERNEL);
	if (!ioctl_data) {
		err = -ENOMEM;
		goto out;
	}

	/* extract params from user buffer */
	err = copy_from_user(ioctl_data, buffer,
			     sizeof(struct ufs_ioctl_query_data));
	if (err) {
		dev_err(hba->dev,
			"%s: Failed copying buffer from user, err %d\n",
			__func__, err);
		goto out_release_mem;
	}

	/* verify legal parameters & send query */
	switch (ioctl_data->opcode) {
	case UPIU_QUERY_OPCODE_READ_DESC:
		switch (ioctl_data->idn) {
		case QUERY_DESC_IDN_DEVICE:
		case QUERY_DESC_IDN_CONFIGURATION:
		case QUERY_DESC_IDN_INTERCONNECT:
		case QUERY_DESC_IDN_GEOMETRY:
		case QUERY_DESC_IDN_POWER:
			index = 0;
			break;
		case QUERY_DESC_IDN_UNIT:
			if (!ufs_is_valid_unit_desc_lun(&hba->dev_info, lun)) {
				dev_err(hba->dev,
					"%s: No unit descriptor for lun 0x%x\n",
					__func__, lun);
				err = -EINVAL;
				goto out_release_mem;
			}
			index = lun;
			break;
		default:
			goto out_einval;
		}
		length = min_t(int, QUERY_DESC_MAX_SIZE,
			       ioctl_data->buf_size);
		desc = kzalloc(length, GFP_KERNEL);
		if (!desc) {
			dev_err(hba->dev, "%s: Failed allocating %d bytes\n",
				__func__, length);
			err = -ENOMEM;
			goto out_release_mem;
		}
		err = ufshcd_query_descriptor_retry(hba, ioctl_data->opcode,
						    ioctl_data->idn, index, 0,
						    desc, &length);
		break;
	case UPIU_QUERY_OPCODE_READ_ATTR:
		switch (ioctl_data->idn) {
		case QUERY_ATTR_IDN_BOOT_LU_EN:
		case QUERY_ATTR_IDN_POWER_MODE:
		case QUERY_ATTR_IDN_ACTIVE_ICC_LVL:
		case QUERY_ATTR_IDN_OOO_DATA_EN:
		case QUERY_ATTR_IDN_BKOPS_STATUS:
		case QUERY_ATTR_IDN_PURGE_STATUS:
		case QUERY_ATTR_IDN_MAX_DATA_IN:
		case QUERY_ATTR_IDN_MAX_DATA_OUT:
		case QUERY_ATTR_IDN_REF_CLK_FREQ:
		case QUERY_ATTR_IDN_CONF_DESC_LOCK:
		case QUERY_ATTR_IDN_MAX_NUM_OF_RTT:
		case QUERY_ATTR_IDN_EE_CONTROL:
		case QUERY_ATTR_IDN_EE_STATUS:
		case QUERY_ATTR_IDN_SECONDS_PASSED:
			index = 0;
			break;
		case QUERY_ATTR_IDN_DYN_CAP_NEEDED:
		case QUERY_ATTR_IDN_CORR_PRG_BLK_NUM:
			index = lun;
			break;
		default:
			goto out_einval;
		}
		err = ufshcd_query_attr(hba, ioctl_data->opcode,
					ioctl_data->idn, index, 0, &att);
		break;

	case UPIU_QUERY_OPCODE_WRITE_ATTR:
		err = copy_from_user(&att,
				     buffer +
				     sizeof(struct ufs_ioctl_query_data),
				     sizeof(u32));
		if (err) {
			dev_err(hba->dev,
				"%s: Failed copying buffer from user, err %d\n",
				__func__, err);
			goto out_release_mem;
		}

		switch (ioctl_data->idn) {
		case QUERY_ATTR_IDN_BOOT_LU_EN:
			index = 0;
			if (!att) {
				dev_err(hba->dev,
					"%s: Illegal ufs query ioctl data, opcode 0x%x, idn 0x%x, att 0x%x\n",
					__func__, ioctl_data->opcode,
					(unsigned int)ioctl_data->idn, att);
				err = -EINVAL;
				goto out_release_mem;
			}
			break;
		default:
			goto out_einval;
		}
		err = ufshcd_query_attr(hba, ioctl_data->opcode,
					ioctl_data->idn, index, 0, &att);
		break;

	case UPIU_QUERY_OPCODE_READ_FLAG:
		switch (ioctl_data->idn) {
		case QUERY_FLAG_IDN_FDEVICEINIT:
		case QUERY_FLAG_IDN_PERMANENT_WPE:
		case QUERY_FLAG_IDN_PWR_ON_WPE:
		case QUERY_FLAG_IDN_BKOPS_EN:
		case QUERY_FLAG_IDN_PURGE_ENABLE:
		case QUERY_FLAG_IDN_FPHYRESOURCEREMOVAL:
		case QUERY_FLAG_IDN_BUSY_RTC:
			break;
		default:
			goto out_einval;
		}
		err = ufshcd_query_flag(hba, ioctl_data->opcode,
					ioctl_data->idn, 0, &flag);
		break;
	default:
		goto out_einval;
	}

	if (err) {
		dev_err(hba->dev, "%s: Query for idn %d failed\n", __func__,
			ioctl_data->idn);
		goto out_release_mem;
	}

	/*
	 * copy response data
	 * As we might end up reading less data than what is specified in
	 * "ioctl_data->buf_size". So we are updating "ioctl_data->
	 * buf_size" to what exactly we have read.
	 */
	switch (ioctl_data->opcode) {
	case UPIU_QUERY_OPCODE_READ_DESC:
		ioctl_data->buf_size = min_t(int, ioctl_data->buf_size, length);
		data_ptr = desc;
		break;
	case UPIU_QUERY_OPCODE_READ_ATTR:
		ioctl_data->buf_size = sizeof(u32);
		data_ptr = &att;
		break;
	case UPIU_QUERY_OPCODE_READ_FLAG:
		ioctl_data->buf_size = 1;
		data_ptr = &flag;
		break;
	case UPIU_QUERY_OPCODE_WRITE_ATTR:
		goto out_release_mem;
	default:
		goto out_einval;
	}

	/* copy to user */
	err = copy_to_user(buffer, ioctl_data,
			   sizeof(struct ufs_ioctl_query_data));
	if (err)
		dev_err(hba->dev, "%s: Failed copying back to user.\n",
			__func__);
	err = copy_to_user(buffer + sizeof(struct ufs_ioctl_query_data),
			   data_ptr, ioctl_data->buf_size);
	if (err)
		dev_err(hba->dev, "%s: err %d copying back to user.\n",
			__func__, err);
	goto out_release_mem;

out_einval:
	dev_err(hba->dev,
		"%s: illegal ufs query ioctl data, opcode 0x%x, idn 0x%x\n",
		__func__, ioctl_data->opcode, (unsigned int)ioctl_data->idn);
	err = -EINVAL;
out_release_mem:
	kfree(ioctl_data);
	kfree(desc);
out:
	return err;
}

/**
 * ufs_qcom_ioctl - ufs ioctl callback registered in scsi_host
 * @dev: scsi device required for per LUN queries
 * @cmd: command opcode
 * @buffer: user space buffer for transferring data
 *
 * Supported commands:
 * UFS_IOCTL_QUERY
 */
static int
ufs_qcom_ioctl(struct scsi_device *dev, unsigned int cmd, void __user *buffer)
{
	struct ufs_hba *hba = shost_priv(dev->host);
	int err = 0;

	BUG_ON(!hba);
	if (!buffer) {
		dev_err(hba->dev, "%s: User buffer is NULL!\n", __func__);
		return -EINVAL;
	}

	switch (cmd) {
	case UFS_IOCTL_QUERY:
		pm_runtime_get_sync(hba->dev);
		err = ufs_qcom_query_ioctl(hba,
					   ufshcd_scsi_to_upiu_lun(dev->lun),
					   buffer);
		pm_runtime_put_sync(hba->dev);
		break;
	default:
		err = -ENOIOCTLCMD;
		dev_dbg(hba->dev, "%s: Unsupported ioctl cmd %d\n", __func__,
			cmd);
		break;
	}

	return err;
}

static void ufs_qcom_parse_pm_level(struct ufs_hba *hba)
{
	struct device *dev = hba->dev;
	struct device_node *np = dev->of_node;

	if (np) {
		if (of_property_read_u32(np, "rpm-level",
					 &hba->rpm_lvl))
			hba->rpm_lvl = -1;
		if (of_property_read_u32(np, "spm-level",
					 &hba->spm_lvl))
			hba->spm_lvl = -1;
	}
}

/**
 * ufs_qcom_init - bind phy with controller
 * @hba: host controller instance
 *
 * Binds PHY with controller and powers up PHY enabling clocks
 * and regulators.
 *
 * Returns -EPROBE_DEFER if binding fails, returns negative error
 * on phy power up failure and returns zero on success.
 */
static int ufs_qcom_init(struct ufs_hba *hba)
{
	int err;
	struct device *dev = hba->dev;
	struct platform_device *pdev = to_platform_device(dev);
	struct ufs_qcom_host *host;
	struct resource *res;

	if (strlen(android_boot_dev) && strcmp(android_boot_dev, dev_name(dev)))
		return -ENODEV;

	host = devm_kzalloc(dev, sizeof(*host), GFP_KERNEL);
	if (!host) {
		err = -ENOMEM;
		dev_err(dev, "%s: no memory for qcom ufs host\n", __func__);
		goto out;
	}

	/* Make a two way bind between the qcom host and the hba */
	host->hba = hba;
	ufshcd_set_variant(hba, host);

	/* Setup the reset control of HCI */
	host->core_reset = devm_reset_control_get(hba->dev, "rst");
	if (IS_ERR(host->core_reset)) {
		err = PTR_ERR(host->core_reset);
		dev_warn(dev, "Failed to get reset control %d\n", err);
		host->core_reset = NULL;
		err = 0;
	}

	/* Fire up the reset controller. Failure here is non-fatal. */
	host->rcdev.of_node = dev->of_node;
	host->rcdev.ops = &ufs_qcom_reset_ops;
	host->rcdev.owner = dev->driver->owner;
	host->rcdev.nr_resets = 1;
	err = devm_reset_controller_register(dev, &host->rcdev);
	if (err) {
		dev_warn(dev, "Failed to register reset controller\n");
		err = 0;
	}

	/*
	 * voting/devoting device ref_clk source is time consuming hence
	 * skip devoting it during aggressive clock gating. This clock
	 * will still be gated off during runtime suspend.
	 */
	host->generic_phy = devm_phy_get(dev, "ufsphy");

	if (host->generic_phy == ERR_PTR(-EPROBE_DEFER)) {
		/*
		 * UFS driver might be probed before the phy driver does.
		 * In that case we would like to return EPROBE_DEFER code.
		 */
		err = -EPROBE_DEFER;
		dev_warn(dev, "%s: required phy device. hasn't probed yet. err = %d\n",
			__func__, err);
		goto out_variant_clear;
	} else if (IS_ERR(host->generic_phy)) {
		if (has_acpi_companion(dev)) {
			host->generic_phy = NULL;
		} else {
			err = PTR_ERR(host->generic_phy);
			dev_err(dev, "%s: PHY get failed %d\n", __func__, err);
			goto out_variant_clear;
		}
	}

	host->device_reset = devm_gpiod_get_optional(dev, "reset",
						     GPIOD_OUT_HIGH);
	if (IS_ERR(host->device_reset)) {
		err = PTR_ERR(host->device_reset);
		if (err != -EPROBE_DEFER)
			dev_err(dev, "failed to acquire reset gpio: %d\n", err);
		goto out_variant_clear;
	}

	/*
	 * Set the vendor specific ops needed for ICE.
	 * Default implementation if the ops are not set.
	 */
	ufshcd_crypto_qti_set_vops(hba);

	err = ufs_qcom_bus_register(host);
	if (err)
		goto out_variant_clear;

	ufs_qcom_get_controller_revision(hba, &host->hw_ver.major,
		&host->hw_ver.minor, &host->hw_ver.step);

	/*
	 * for newer controllers, device reference clock control bit has
	 * moved inside UFS controller register address space itself.
	 */
	if (host->hw_ver.major >= 0x02) {
		host->dev_ref_clk_ctrl_mmio = hba->mmio_base + REG_UFS_CFG1;
		host->dev_ref_clk_en_mask = BIT(26);
	} else {
		/* "dev_ref_clk_ctrl_mem" is optional resource */
		res = platform_get_resource_byname(pdev, IORESOURCE_MEM,
						   "dev_ref_clk_ctrl_mem");
		if (res) {
			host->dev_ref_clk_ctrl_mmio =
					devm_ioremap_resource(dev, res);
			if (IS_ERR(host->dev_ref_clk_ctrl_mmio)) {
				dev_warn(dev,
					"%s: could not map dev_ref_clk_ctrl_mmio, err %ld\n",
					__func__,
					PTR_ERR(host->dev_ref_clk_ctrl_mmio));
				host->dev_ref_clk_ctrl_mmio = NULL;
			}
			host->dev_ref_clk_en_mask = BIT(5);
		}
	}

	/* update phy revision information before calling phy_init() */
	/*
	 * FIXME:
	 * ufs_qcom_phy_save_controller_version(host->generic_phy,
	 *	host->hw_ver.major, host->hw_ver.minor, host->hw_ver.step);
	 */
	err = ufs_qcom_parse_reg_info(host, "qcom,vddp-ref-clk",
				      &host->vddp_ref_clk);

	err = phy_init(host->generic_phy);
	if (err) {
		dev_err(hba->dev, "%s: phy init failed, err %d\n",
				__func__, err);
		goto out_variant_clear;
	}
	mutex_init(&host->phy_mutex);

	if (host->vddp_ref_clk) {
		err = ufs_qcom_enable_vreg(dev, host->vddp_ref_clk);
		if (err) {
			dev_err(dev, "%s: failed enabling ref clk supply: %d\n",
				__func__, err);
			goto out_phy_exit;
		}
	}

	err = ufs_qcom_parse_reg_info(host, "qcom,vccq-parent",
				      &host->vccq_parent);
	if (host->vccq_parent) {
		err = ufs_qcom_config_vreg(hba->dev, host->vccq_parent, true);
		if (err) {
			dev_err(dev, "%s: failed vccq-parent set load: %d\n",
				__func__, err);
			goto out_disable_vddp;
		}
	}

	err = ufs_qcom_init_lane_clks(host);
	if (err)
		goto out_set_load_vccq_parent;

	ufs_qcom_parse_pm_level(hba);
	ufs_qcom_parse_limits(host);
	ufs_qcom_parse_lpm(host);
	if (host->disable_lpm)
		pm_runtime_forbid(host->hba->dev);

	ufs_qcom_set_caps(hba);
	ufs_qcom_advertise_quirks(hba);

	err = ufs_qcom_ice_init(host);
	if (err)
		goto out_variant_clear;

	ufs_qcom_set_bus_vote(hba, true);
	/* enable the device ref clock for HS mode*/
	if (ufshcd_is_hs_mode(&hba->pwr_info))
		ufs_qcom_dev_ref_clk_ctrl(host, true);

	if (hba->dev->id < MAX_UFS_QCOM_HOSTS)
		ufs_qcom_hosts[hba->dev->id] = host;

	host->dbg_print_en |= UFS_QCOM_DEFAULT_DBG_PRINT_EN;
	ufs_qcom_get_default_testbus_cfg(host);
	err = ufs_qcom_testbus_config(host);
	if (err) {
		dev_warn(dev, "%s: failed to configure the testbus %d\n",
				__func__, err);
		err = 0;
	}

	ufs_qcom_init_sysfs(hba);

	/* Provide SCSI host ioctl API */
	hba->host->hostt->ioctl = (int (*)(struct scsi_device *, unsigned int,
				   void __user *))ufs_qcom_ioctl;
#ifdef CONFIG_COMPAT
	hba->host->hostt->compat_ioctl = (int (*)(struct scsi_device *,
					  unsigned int,
					  void __user *))ufs_qcom_ioctl;
#endif

	ufs_qcom_save_host_ptr(hba);

	goto out;

out_set_load_vccq_parent:
	if (host->vccq_parent)
		ufs_qcom_config_vreg(hba->dev, host->vccq_parent, false);
out_disable_vddp:
	if (host->vddp_ref_clk)
		ufs_qcom_disable_vreg(dev, host->vddp_ref_clk);
out_phy_exit:
	phy_exit(host->generic_phy);
out_variant_clear:
	devm_kfree(dev, host);
	ufshcd_set_variant(hba, NULL);
out:
	return err;
}

static void ufs_qcom_exit(struct ufs_hba *hba)
{
	struct ufs_qcom_host *host = ufshcd_get_variant(hba);

	ufs_qcom_disable_lane_clks(host);
	ufs_qcom_phy_power_off(hba);
	phy_exit(host->generic_phy);
}

static int ufs_qcom_set_dme_vs_core_clk_ctrl_clear_div(struct ufs_hba *hba,
						       u32 clk_1us_cycles,
						       u32 clk_40ns_cycles)
{
	struct ufs_qcom_host *host = ufshcd_get_variant(hba);
	int err;
	u32 core_clk_ctrl_reg, clk_cycles;
	u32 mask = DME_VS_CORE_CLK_CTRL_MAX_CORE_CLK_1US_CYCLES_MASK;
	u32 offset = 0;

	/* Bits mask and offset changed on UFS host controller V4.0.0 onwards */
	if (host->hw_ver.major >= 4) {
		mask = DME_VS_CORE_CLK_CTRL_MAX_CORE_CLK_1US_CYCLES_MASK_V4;
		offset = DME_VS_CORE_CLK_CTRL_MAX_CORE_CLK_1US_CYCLES_OFFSET_V4;
	}

	if (clk_1us_cycles > mask)
		return -EINVAL;

	err = ufshcd_dme_get(hba,
			     UIC_ARG_MIB(DME_VS_CORE_CLK_CTRL),
			     &core_clk_ctrl_reg);
	if (err)
		goto out;

	core_clk_ctrl_reg &= ~mask;
	core_clk_ctrl_reg |= clk_1us_cycles;
	core_clk_ctrl_reg <<= offset;

	/* Clear CORE_CLK_DIV_EN */
	core_clk_ctrl_reg &= ~DME_VS_CORE_CLK_CTRL_CORE_CLK_DIV_EN_BIT;

	err = ufshcd_dme_set(hba,
			     UIC_ARG_MIB(DME_VS_CORE_CLK_CTRL),
			     core_clk_ctrl_reg);

	/* UFS host controller V4.0.0 onwards needs to program
	 * PA_VS_CORE_CLK_40NS_CYCLES attribute per programmed frequency of
	 * unipro core clk of UFS host controller.
	 */
	if (!err && (host->hw_ver.major >= 4)) {
		if (clk_40ns_cycles > PA_VS_CORE_CLK_40NS_CYCLES_MASK)
			return -EINVAL;

		err = ufshcd_dme_get(hba,
				     UIC_ARG_MIB(PA_VS_CORE_CLK_40NS_CYCLES),
				     &clk_cycles);
		if (err)
			goto out;

		clk_cycles &= ~PA_VS_CORE_CLK_40NS_CYCLES_MASK;
		clk_cycles |= clk_40ns_cycles;

		err = ufshcd_dme_set(hba,
				     UIC_ARG_MIB(PA_VS_CORE_CLK_40NS_CYCLES),
				     clk_cycles);
	}
out:
	return err;
}

static int ufs_qcom_clk_scale_up_pre_change(struct ufs_hba *hba)
{
	struct ufs_qcom_host *host = ufshcd_get_variant(hba);
	struct ufs_pa_layer_attr *attr = &host->dev_req_params;
	int err = 0;

	if (!ufs_qcom_cap_qunipro(host))
		goto out;

	if (attr)
		__ufs_qcom_cfg_timers(hba, attr->gear_rx, attr->pwr_rx,
				      attr->hs_rate, false, true);

	err = ufs_qcom_set_dme_vs_core_clk_ctrl_max_freq_mode(hba);
out:
	return err;
}

static int ufs_qcom_clk_scale_up_post_change(struct ufs_hba *hba)
{
	unsigned long flags;

	spin_lock_irqsave(hba->host->host_lock, flags);
	hba->clk_gating.delay_ms = UFS_QCOM_CLK_GATING_DELAY_MS_PERF;
	spin_unlock_irqrestore(hba->host->host_lock, flags);

	return 0;
}

static int ufs_qcom_clk_scale_down_pre_change(struct ufs_hba *hba)
{
	struct ufs_qcom_host *host = ufshcd_get_variant(hba);
	int err;
	u32 core_clk_ctrl_reg;

	if (!ufs_qcom_cap_qunipro(host))
		return 0;

	err = ufshcd_dme_get(hba,
			    UIC_ARG_MIB(DME_VS_CORE_CLK_CTRL),
			    &core_clk_ctrl_reg);

	/* make sure CORE_CLK_DIV_EN is cleared */
	if (!err &&
	    (core_clk_ctrl_reg & DME_VS_CORE_CLK_CTRL_CORE_CLK_DIV_EN_BIT)) {
		core_clk_ctrl_reg &= ~DME_VS_CORE_CLK_CTRL_CORE_CLK_DIV_EN_BIT;
		err = ufshcd_dme_set(hba,
				    UIC_ARG_MIB(DME_VS_CORE_CLK_CTRL),
				    core_clk_ctrl_reg);
	}

	return err;
}

static int ufs_qcom_clk_scale_down_post_change(struct ufs_hba *hba)
{
	struct ufs_qcom_host *host = ufshcd_get_variant(hba);
	struct ufs_pa_layer_attr *attr = &host->dev_req_params;
	int err = 0;
	struct ufs_clk_info *clki;
	struct list_head *head = &hba->clk_list_head;
	u32 curr_freq = 0;
	unsigned long flags;

	spin_lock_irqsave(hba->host->host_lock, flags);
	hba->clk_gating.delay_ms = UFS_QCOM_CLK_GATING_DELAY_MS_PWR_SAVE;
	spin_unlock_irqrestore(hba->host->host_lock, flags);

	if (!ufs_qcom_cap_qunipro(host))
		return 0;

	if (attr)
		ufs_qcom_cfg_timers(hba, attr->gear_rx, attr->pwr_rx,
				    attr->hs_rate, false);

	list_for_each_entry(clki, head, list) {
		if (!IS_ERR_OR_NULL(clki->clk) &&
		    (!strcmp(clki->name, "core_clk_unipro"))) {
			curr_freq = clk_get_rate(clki->clk);
			break;
		}
	}

	switch (curr_freq) {
	case 37500000:
		err = ufs_qcom_set_dme_vs_core_clk_ctrl_clear_div(hba, 38, 2);
		break;
	case 75000000:
		err = ufs_qcom_set_dme_vs_core_clk_ctrl_clear_div(hba, 75, 3);
		break;
	default:
		err = -EINVAL;
		break;
	}

	return err;
}

static int ufs_qcom_clk_scale_notify(struct ufs_hba *hba,
		bool scale_up, enum ufs_notify_change_status status)
{
	struct ufs_qcom_host *host = ufshcd_get_variant(hba);
	struct ufs_pa_layer_attr *dev_req_params = &host->dev_req_params;
	int err = 0;

	if (status == PRE_CHANGE) {
		err = ufshcd_uic_hibern8_enter(hba);
		if (err)
			return err;
		if (scale_up)
			err = ufs_qcom_clk_scale_up_pre_change(hba);
		else
			err = ufs_qcom_clk_scale_down_pre_change(hba);
		if (err)
			ufshcd_uic_hibern8_exit(hba);

	} else {
		if (scale_up)
			err = ufs_qcom_clk_scale_up_post_change(hba);
		else
			err = ufs_qcom_clk_scale_down_post_change(hba);


		if (err || !dev_req_params) {
			ufshcd_uic_hibern8_exit(hba);
			goto out;
		}

		ufs_qcom_cfg_timers(hba,
				    dev_req_params->gear_rx,
				    dev_req_params->pwr_rx,
				    dev_req_params->hs_rate,
				    false);
		ufs_qcom_update_bus_bw_vote(host);
		ufshcd_uic_hibern8_exit(hba);
	}

out:
	return err;
}

void ufs_qcom_print_hw_debug_reg_all(struct ufs_hba *hba,
		void *priv, void (*print_fn)(struct ufs_hba *hba,
		int offset, int num_regs, const char *str, void *priv))
{
	u32 reg;
	struct ufs_qcom_host *host;

	if (unlikely(!hba)) {
		pr_err("%s: hba is NULL\n", __func__);
		return;
	}
	if (unlikely(!print_fn)) {
		dev_err(hba->dev, "%s: print_fn is NULL\n", __func__);
		return;
	}

	host = ufshcd_get_variant(hba);
	if (!(host->dbg_print_en & UFS_QCOM_DBG_PRINT_REGS_EN))
		return;

	reg = ufs_qcom_get_debug_reg_offset(host, UFS_UFS_DBG_RD_REG_OCSC);
	print_fn(hba, reg, 44, "UFS_UFS_DBG_RD_REG_OCSC ", priv);

	reg = ufshcd_readl(hba, REG_UFS_CFG1);
	reg |= UTP_DBG_RAMS_EN;
	ufshcd_writel(hba, reg, REG_UFS_CFG1);

	reg = ufs_qcom_get_debug_reg_offset(host, UFS_UFS_DBG_RD_EDTL_RAM);
	print_fn(hba, reg, 32, "UFS_UFS_DBG_RD_EDTL_RAM ", priv);

	reg = ufs_qcom_get_debug_reg_offset(host, UFS_UFS_DBG_RD_DESC_RAM);
	print_fn(hba, reg, 128, "UFS_UFS_DBG_RD_DESC_RAM ", priv);

	reg = ufs_qcom_get_debug_reg_offset(host, UFS_UFS_DBG_RD_PRDT_RAM);
	print_fn(hba, reg, 64, "UFS_UFS_DBG_RD_PRDT_RAM ", priv);

	/* clear bit 17 - UTP_DBG_RAMS_EN */
	ufshcd_rmwl(hba, UTP_DBG_RAMS_EN, 0, REG_UFS_CFG1);

	reg = ufs_qcom_get_debug_reg_offset(host, UFS_DBG_RD_REG_UAWM);
	print_fn(hba, reg, 4, "UFS_DBG_RD_REG_UAWM ", priv);

	reg = ufs_qcom_get_debug_reg_offset(host, UFS_DBG_RD_REG_UARM);
	print_fn(hba, reg, 4, "UFS_DBG_RD_REG_UARM ", priv);

	reg = ufs_qcom_get_debug_reg_offset(host, UFS_DBG_RD_REG_TXUC);
	print_fn(hba, reg, 48, "UFS_DBG_RD_REG_TXUC ", priv);

	reg = ufs_qcom_get_debug_reg_offset(host, UFS_DBG_RD_REG_RXUC);
	print_fn(hba, reg, 27, "UFS_DBG_RD_REG_RXUC ", priv);

	reg = ufs_qcom_get_debug_reg_offset(host, UFS_DBG_RD_REG_DFC);
	print_fn(hba, reg, 19, "UFS_DBG_RD_REG_DFC ", priv);

	reg = ufs_qcom_get_debug_reg_offset(host, UFS_DBG_RD_REG_TRLUT);
	print_fn(hba, reg, 34, "UFS_DBG_RD_REG_TRLUT ", priv);

	reg = ufs_qcom_get_debug_reg_offset(host, UFS_DBG_RD_REG_TMRLUT);
	print_fn(hba, reg, 9, "UFS_DBG_RD_REG_TMRLUT ", priv);
}

static void ufs_qcom_enable_test_bus(struct ufs_qcom_host *host)
{
	if (host->dbg_print_en & UFS_QCOM_DBG_PRINT_TEST_BUS_EN) {
		ufshcd_rmwl(host->hba, UFS_REG_TEST_BUS_EN,
				UFS_REG_TEST_BUS_EN, REG_UFS_CFG1);
		ufshcd_rmwl(host->hba, TEST_BUS_EN, TEST_BUS_EN, REG_UFS_CFG1);
	} else {
		ufshcd_rmwl(host->hba, UFS_REG_TEST_BUS_EN, 0, REG_UFS_CFG1);
		ufshcd_rmwl(host->hba, TEST_BUS_EN, 0, REG_UFS_CFG1);
	}
}

static void ufs_qcom_get_default_testbus_cfg(struct ufs_qcom_host *host)
{
	/* provide a legal default configuration */
	host->testbus.select_major = TSTBUS_UNIPRO;
	host->testbus.select_minor = 37;
}

static bool ufs_qcom_testbus_cfg_is_ok(struct ufs_qcom_host *host)
{
	if (host->testbus.select_major >= TSTBUS_MAX) {
		dev_err(host->hba->dev,
			"%s: UFS_CFG1[TEST_BUS_SEL} may not equal 0x%05X\n",
			__func__, host->testbus.select_major);
		return false;
	}

	return true;
}

/*
 * The caller of this function must make sure that the controller
 * is out of runtime suspend and appropriate clocks are enabled
 * before accessing.
 */
int ufs_qcom_testbus_config(struct ufs_qcom_host *host)
{
	int reg;
	int offset;
	u32 mask = TEST_BUS_SUB_SEL_MASK;
	unsigned long flags;
	struct ufs_hba *hba;

	if (!host)
		return -EINVAL;
	hba = host->hba;
	spin_lock_irqsave(hba->host->host_lock, flags);
	if (!ufs_qcom_testbus_cfg_is_ok(host))
		return -EPERM;

	switch (host->testbus.select_major) {
	case TSTBUS_UAWM:
		reg = UFS_TEST_BUS_CTRL_0;
		offset = 24;
		break;
	case TSTBUS_UARM:
		reg = UFS_TEST_BUS_CTRL_0;
		offset = 16;
		break;
	case TSTBUS_TXUC:
		reg = UFS_TEST_BUS_CTRL_0;
		offset = 8;
		break;
	case TSTBUS_RXUC:
		reg = UFS_TEST_BUS_CTRL_0;
		offset = 0;
		break;
	case TSTBUS_DFC:
		reg = UFS_TEST_BUS_CTRL_1;
		offset = 24;
		break;
	case TSTBUS_TRLUT:
		reg = UFS_TEST_BUS_CTRL_1;
		offset = 16;
		break;
	case TSTBUS_TMRLUT:
		reg = UFS_TEST_BUS_CTRL_1;
		offset = 8;
		break;
	case TSTBUS_OCSC:
		reg = UFS_TEST_BUS_CTRL_1;
		offset = 0;
		break;
	case TSTBUS_WRAPPER:
		reg = UFS_TEST_BUS_CTRL_2;
		offset = 16;
		break;
	case TSTBUS_COMBINED:
		reg = UFS_TEST_BUS_CTRL_2;
		offset = 8;
		break;
	case TSTBUS_UTP_HCI:
		reg = UFS_TEST_BUS_CTRL_2;
		offset = 0;
		break;
	case TSTBUS_UNIPRO:
		reg = UFS_UNIPRO_CFG;
		offset = 20;
		mask = 0xFFF;
		break;
	/*
	 * No need for a default case, since
	 * ufs_qcom_testbus_cfg_is_ok() checks that the configuration
	 * is legal
	 */
	}
	mask <<= offset;

	spin_unlock_irqrestore(hba->host->host_lock, flags);
	pm_runtime_get_sync(host->hba->dev);
	ufshcd_hold(host->hba, false);
	ufshcd_rmwl(host->hba, TEST_BUS_SEL,
		    (u32)host->testbus.select_major << 19,
		    REG_UFS_CFG1);
	ufshcd_rmwl(host->hba, mask,
		    (u32)host->testbus.select_minor << offset,
		    reg);
	ufs_qcom_enable_test_bus(host);
	/*
	 * Make sure the test bus configuration is
	 * committed before returning.
	 */
	mb();
	ufshcd_release(host->hba);
	pm_runtime_put_sync(host->hba->dev);

	return 0;
}

static void ufs_qcom_testbus_read(struct ufs_hba *hba)
{
	ufshcd_dump_regs(hba, UFS_TEST_BUS, 4, "UFS_TEST_BUS ");
}

static void ufs_qcom_print_unipro_testbus(struct ufs_hba *hba)
{
	struct ufs_qcom_host *host = ufshcd_get_variant(hba);
	u32 *testbus = NULL;
	int i, nminor = 256, testbus_len = nminor * sizeof(u32);

	testbus = kmalloc(testbus_len, GFP_KERNEL);
	if (!testbus)
		return;

	host->testbus.select_major = TSTBUS_UNIPRO;
	for (i = 0; i < nminor; i++) {
		host->testbus.select_minor = i;
		ufs_qcom_testbus_config(host);
		testbus[i] = ufshcd_readl(hba, UFS_TEST_BUS);
	}
	print_hex_dump(KERN_ERR, "UNIPRO_TEST_BUS ", DUMP_PREFIX_OFFSET,
			16, 4, testbus, testbus_len, false);
	kfree(testbus);
}

static void ufs_qcom_print_utp_hci_testbus(struct ufs_hba *hba)
{
	struct ufs_qcom_host *host = ufshcd_get_variant(hba);
	u32 *testbus = NULL;
	int i, nminor = 32, testbus_len = nminor * sizeof(u32);

	testbus = kmalloc(testbus_len, GFP_KERNEL);
	if (!testbus)
		return;

	host->testbus.select_major = TSTBUS_UTP_HCI;
	for (i = 0; i < nminor; i++) {
		host->testbus.select_minor = i;
		ufs_qcom_testbus_config(host);
		testbus[i] = ufshcd_readl(hba, UFS_TEST_BUS);
	}
	print_hex_dump(KERN_ERR, "UTP_HCI_TEST_BUS ", DUMP_PREFIX_OFFSET,
			16, 4, testbus, testbus_len, false);
	kfree(testbus);
}

static void ufs_qcom_dump_dbg_regs(struct ufs_hba *hba)
{
	struct ufs_qcom_host *host = ufshcd_get_variant(hba);
	struct phy *phy = host->generic_phy;

	host->err_occurred = true;

	ufshcd_dump_regs(hba, REG_UFS_SYS1CLK_1US, 16 * 4,
			 "HCI Vendor Specific Registers ");

	/* sleep a bit intermittently as we are dumping too much data */
	ufs_qcom_print_hw_debug_reg_all(hba, NULL, ufs_qcom_dump_regs_wrapper);
	udelay(1000);
	ufs_qcom_testbus_read(hba);
	udelay(1000);
	ufs_qcom_print_unipro_testbus(hba);
	usleep_range(1000, 1100);
	ufs_qcom_print_utp_hci_testbus(hba);
	usleep_range(1000, 1100);
	ufs_qcom_phy_dbg_register_dump(phy);
}

/*
 * ufs_qcom_parse_limits - read limits from DTS
 */
static void ufs_qcom_parse_limits(struct ufs_qcom_host *host)
{
	struct device_node *np = host->hba->dev->of_node;

	if (!np)
		return;

	host->limit_tx_hs_gear = UFS_QCOM_LIMIT_HSGEAR_TX;
	host->limit_rx_hs_gear = UFS_QCOM_LIMIT_HSGEAR_RX;
	host->limit_tx_pwm_gear = UFS_QCOM_LIMIT_PWMGEAR_TX;
	host->limit_rx_pwm_gear = UFS_QCOM_LIMIT_PWMGEAR_RX;
	host->limit_rate = UFS_QCOM_LIMIT_HS_RATE;
	host->limit_phy_submode = UFS_QCOM_LIMIT_PHY_SUBMODE;

	of_property_read_u32(np, "limit-tx-hs-gear", &host->limit_tx_hs_gear);
	of_property_read_u32(np, "limit-rx-hs-gear", &host->limit_rx_hs_gear);
	of_property_read_u32(np, "limit-tx-pwm-gear", &host->limit_tx_pwm_gear);
	of_property_read_u32(np, "limit-rx-pwm-gear", &host->limit_rx_pwm_gear);
	of_property_read_u32(np, "limit-rate", &host->limit_rate);
	of_property_read_u32(np, "limit-phy-submode", &host->limit_phy_submode);
}

/*
 * ufs_qcom_parse_lpm - read from DTS whether LPM modes should be disabled.
 */
static void ufs_qcom_parse_lpm(struct ufs_qcom_host *host)
{
	struct device_node *node = host->hba->dev->of_node;

	host->disable_lpm = of_property_read_bool(node, "qcom,disable-lpm");
	if (host->disable_lpm)
		dev_info(host->hba->dev, "(%s) All LPM is disabled\n",
			 __func__);
}

/**
 * ufs_qcom_device_reset() - toggle the (optional) device reset line
 * @hba: per-adapter instance
 *
 * Toggles the (optional) reset line to reset the attached device.
 */
static void ufs_qcom_device_reset(struct ufs_hba *hba)
{
	struct ufs_qcom_host *host = ufshcd_get_variant(hba);

	/* reset gpio is optional */
	if (!host->device_reset)
		return;

	/*
	 * The UFS device shall detect reset pulses of 1us, sleep for 10us to
	 * be on the safe side.
	 */
	gpiod_set_value_cansleep(host->device_reset, 1);
	usleep_range(10, 15);

	gpiod_set_value_cansleep(host->device_reset, 0);
	usleep_range(10, 15);
}

#if IS_ENABLED(CONFIG_DEVFREQ_GOV_SIMPLE_ONDEMAND)
static void ufs_qcom_config_scaling_param(struct ufs_hba *hba,
					  struct devfreq_dev_profile *p,
					  void *data)
{
	static struct devfreq_simple_ondemand_data *d;

	if (!data)
		return;

	d = (struct devfreq_simple_ondemand_data *)data;
	p->polling_ms = 60;
	d->upthreshold = 70;
	d->downdifferential = 5;
}
#else
static void ufs_qcom_config_scaling_param(struct ufs_hba *hba,
					  struct devfreq_dev_profile *p,
					  void *data)
{
}
#endif

/*
 * struct ufs_hba_qcom_vops - UFS QCOM specific variant operations
 *
 * The variant operations configure the necessary controller and PHY
 * handshake during initialization.
 */
static const struct ufs_hba_variant_ops ufs_hba_qcom_vops = {
	.name                   = "qcom",
	.init                   = ufs_qcom_init,
	.exit                   = ufs_qcom_exit,
	.get_ufs_hci_version	= ufs_qcom_get_ufs_hci_version,
	.clk_scale_notify	= ufs_qcom_clk_scale_notify,
	.setup_clocks           = ufs_qcom_setup_clocks,
	.hce_enable_notify      = ufs_qcom_hce_enable_notify,
	.link_startup_notify    = ufs_qcom_link_startup_notify,
	.pwr_change_notify	= ufs_qcom_pwr_change_notify,
	.apply_dev_quirks	= ufs_qcom_apply_dev_quirks,
	.suspend		= ufs_qcom_suspend,
	.resume			= ufs_qcom_resume,
	.dbg_register_dump	= ufs_qcom_dump_dbg_regs,
	.device_reset		= ufs_qcom_device_reset,
	.config_scaling_param = ufs_qcom_config_scaling_param,
	.program_key		= ufs_qcom_ice_program_key,
};

/**
 * QCOM specific sysfs group and nodes
 */
static ssize_t err_state_show(struct device *dev,
			struct device_attribute *attr, char *buf)
{
	struct ufs_hba *hba = dev_get_drvdata(dev);
	struct ufs_qcom_host *host = ufshcd_get_variant(hba);

	return scnprintf(buf, PAGE_SIZE, "%d\n", !!host->err_occurred);
}

static DEVICE_ATTR_RO(err_state);

static ssize_t power_mode_show(struct device *dev,
			struct device_attribute *attr, char *buf)
{
	struct ufs_hba *hba = dev_get_drvdata(dev);
	static const char * const names[] = {
		"INVALID MODE",
		"FAST MODE",
		"SLOW MODE",
		"INVALID MODE",
		"FASTAUTO MODE",
		"SLOWAUTO MODE",
		"INVALID MODE",
	};

	/* Print current power info */
	return scnprintf(buf, PAGE_SIZE,
		"[Rx,Tx]: Gear[%d,%d], Lane[%d,%d], PWR[%s,%s], Rate-%c\n",
		hba->pwr_info.gear_rx, hba->pwr_info.gear_tx,
		hba->pwr_info.lane_rx, hba->pwr_info.lane_tx,
		names[hba->pwr_info.pwr_rx],
		names[hba->pwr_info.pwr_tx],
		hba->pwr_info.hs_rate == PA_HS_MODE_B ? 'B' : 'A');
}

static DEVICE_ATTR_RO(power_mode);

static struct attribute *ufs_qcom_sysfs_attrs[] = {
	&dev_attr_err_state.attr,
	&dev_attr_power_mode.attr,
	NULL
};

static const struct attribute_group ufs_qcom_sysfs_group = {
	.name = "qcom",
	.attrs = ufs_qcom_sysfs_attrs,
};

static int ufs_qcom_init_sysfs(struct ufs_hba *hba)
{
	int ret;

	ret = sysfs_create_group(&hba->dev->kobj, &ufs_qcom_sysfs_group);
	if (ret)
		dev_err(hba->dev, "%s: Failed to create qcom sysfs group (err = %d)\n",
				 __func__, ret);

	return ret;
}

/**
 * ufs_qcom_probe - probe routine of the driver
 * @pdev: pointer to Platform device handle
 *
 * Return zero for success and non-zero for failure
 */
static int ufs_qcom_probe(struct platform_device *pdev)
{
	int err;
	struct device *dev = &pdev->dev;
	struct device_node *np = dev->of_node;

	/*
	 * On qcom platforms, bootdevice is the primary storage
	 * device. This device can either be eMMC or UFS.
	 * The type of device connected is detected at runtime.
	 * So, if an eMMC device is connected, and this function
	 * is invoked, it would turn-off the regulator if it detects
	 * that the storage device is not ufs.
	 * These regulators are turned ON by the bootloaders & turning
	 * them off without sending PON may damage the connected device.
	 * Hence, check for the connected device early-on & don't turn-off
	 * the regulators.
	 */
	if (of_property_read_bool(np, "non-removable") &&
	    strlen(android_boot_dev) &&
	    strcmp(android_boot_dev, dev_name(dev)))
		return -ENODEV;

	/* Perform generic probe */
	err = ufshcd_pltfrm_init(pdev, &ufs_hba_qcom_vops);
	if (err)
		dev_err(dev, "ufshcd_pltfrm_init() failed %d\n", err);

	return err;
}

/**
 * ufs_qcom_remove - set driver_data of the device to NULL
 * @pdev: pointer to platform device handle
 *
 * Always returns 0
 */
static int ufs_qcom_remove(struct platform_device *pdev)
{
	struct ufs_hba *hba =  platform_get_drvdata(pdev);

	pm_runtime_get_sync(&(pdev)->dev);
	ufshcd_remove(hba);
	return 0;
}

static const struct of_device_id ufs_qcom_of_match[] = {
	{ .compatible = "qcom,ufshc"},
	{},
};
MODULE_DEVICE_TABLE(of, ufs_qcom_of_match);

#ifdef CONFIG_ACPI
static const struct acpi_device_id ufs_qcom_acpi_match[] = {
	{ "QCOM24A5" },
	{ },
};
MODULE_DEVICE_TABLE(acpi, ufs_qcom_acpi_match);
#endif

static const struct dev_pm_ops ufs_qcom_pm_ops = {
	.suspend	= ufshcd_pltfrm_suspend,
	.resume		= ufshcd_pltfrm_resume,
	.runtime_suspend = ufshcd_pltfrm_runtime_suspend,
	.runtime_resume  = ufshcd_pltfrm_runtime_resume,
	.runtime_idle    = ufshcd_pltfrm_runtime_idle,
};

static struct platform_driver ufs_qcom_pltform = {
	.probe	= ufs_qcom_probe,
	.remove	= ufs_qcom_remove,
	.shutdown = ufshcd_pltfrm_shutdown,
	.driver	= {
		.name	= "ufshcd-qcom",
		.pm	= &ufs_qcom_pm_ops,
		.of_match_table = of_match_ptr(ufs_qcom_of_match),
		.acpi_match_table = ACPI_PTR(ufs_qcom_acpi_match),
	},
};
module_platform_driver(ufs_qcom_pltform);

MODULE_LICENSE("GPL v2");<|MERGE_RESOLUTION|>--- conflicted
+++ resolved
@@ -605,11 +605,8 @@
 	case POST_CHANGE:
 		/* check if UFS PHY moved from DISABLED to HIBERN8 */
 		err = ufs_qcom_check_hibern8(hba);
-<<<<<<< HEAD
-=======
 		ufs_qcom_enable_hw_clk_gating(hba);
 		ufs_qcom_ice_enable(host);
->>>>>>> 9ea491ae
 		break;
 	default:
 		dev_err(hba->dev, "%s: invalid status %d\n", __func__, status);
@@ -977,14 +974,6 @@
 	if (err)
 		return err;
 
-<<<<<<< HEAD
-=======
-	err = ufs_qcom_ice_resume(host);
-	if (err)
-		return err;
-
-	hba->is_sys_suspended = false;
->>>>>>> 9ea491ae
 	return 0;
 }
 
@@ -1598,21 +1587,14 @@
 {
 	struct ufs_qcom_host *host = ufshcd_get_variant(hba);
 
-<<<<<<< HEAD
 	if (!host->disable_lpm) {
 		hba->caps |= UFSHCD_CAP_CLK_GATING |
 		UFSHCD_CAP_HIBERN8_WITH_CLK_GATING |
 		UFSHCD_CAP_CLK_SCALING | UFSHCD_CAP_AUTO_BKOPS_SUSPEND |
 		UFSHCD_CAP_RPM_AUTOSUSPEND;
 		hba->caps |= UFSHCD_CAP_WB_EN;
-	}
-=======
-	hba->caps |= UFSHCD_CAP_CLK_GATING | UFSHCD_CAP_HIBERN8_WITH_CLK_GATING;
-	hba->caps |= UFSHCD_CAP_CLK_SCALING;
-	hba->caps |= UFSHCD_CAP_AUTO_BKOPS_SUSPEND;
-	hba->caps |= UFSHCD_CAP_WB_EN;
-	hba->caps |= UFSHCD_CAP_CRYPTO;
->>>>>>> 9ea491ae
+		hba->caps |= UFSHCD_CAP_CRYPTO;
+	}
 
 	if (host->hw_ver.major >= 0x2) {
 #ifdef CONFIG_SCSI_UFSHCD_QTI
