/*
 * Universal Flash Storage Host controller driver Core
 *
 * This code is based on drivers/scsi/ufs/ufshcd.c
 * Copyright (C) 2011-2013 Samsung India Software Operations
 * Copyright (c) 2013-2021, The Linux Foundation. All rights reserved.
 *
 * Authors:
 *	Santosh Yaraganavi <santosh.sy@samsung.com>
 *	Vinayak Holikatti <h.vinayak@samsung.com>
 *
 * This program is free software; you can redistribute it and/or
 * modify it under the terms of the GNU General Public License
 * as published by the Free Software Foundation; either version 2
 * of the License, or (at your option) any later version.
 * See the COPYING file in the top-level directory or visit
 * <http://www.gnu.org/licenses/gpl-2.0.html>
 *
 * This program is distributed in the hope that it will be useful,
 * but WITHOUT ANY WARRANTY; without even the implied warranty of
 * MERCHANTABILITY or FITNESS FOR A PARTICULAR PURPOSE.  See the
 * GNU General Public License for more details.
 *
 * This program is provided "AS IS" and "WITH ALL FAULTS" and
 * without warranty of any kind. You are solely responsible for
 * determining the appropriateness of using and distributing
 * the program and assume all risks associated with your exercise
 * of rights with respect to the program, including but not limited
 * to infringement of third party rights, the risks and costs of
 * program errors, damage to or loss of data, programs or equipment,
 * and unavailability or interruption of operations. Under no
 * circumstances will the contributor of this Program be liable for
 * any damages of any kind arising from your use or distribution of
 * this program.
 *
 * The Linux Foundation chooses to take subject only to the GPLv2
 * license terms, and distributes only under these terms.
 */

#include <linux/async.h>
#include <linux/devfreq.h>
#include <linux/nls.h>
#include <linux/of.h>
#include <linux/bitfield.h>
#include <linux/blk-pm.h>
#include <asm/unaligned.h>
#include <linux/blkdev.h>
#include "ufshcd.h"
#include "ufs_quirks.h"
#include "unipro.h"
#include "ufs-sysfs.h"
#include "ufs_bsg.h"
#include "ufshcd-crypto.h"

#define CREATE_TRACE_POINTS
#include <trace/events/ufs.h>

#define UFSHCD_ENABLE_INTRS	(UTP_TRANSFER_REQ_COMPL |\
				 UTP_TASK_REQ_COMPL |\
				 UFSHCD_ERROR_MASK)
#if defined(CONFIG_SCSI_UFSHCD_QTI)
/* UIC command timeout, unit: ms */
#define UIC_CMD_TIMEOUT	999
#else
/* UIC command timeout, unit: ms */
#define UIC_CMD_TIMEOUT	500
#endif

/* NOP OUT retries waiting for NOP IN response */
#define NOP_OUT_RETRIES    10
/* Timeout after 30 msecs if NOP OUT hangs without response */
#define NOP_OUT_TIMEOUT    30 /* msecs */

/* Query request retries */
#define QUERY_REQ_RETRIES 3
/* Query request timeout */
#define QUERY_REQ_TIMEOUT 1500 /* 1.5 seconds */

/* Task management command timeout */
#define TM_CMD_TIMEOUT	100 /* msecs */

/* maximum number of retries for a general UIC command  */
#define UFS_UIC_COMMAND_RETRIES 3

/* maximum number of link-startup retries */
#define DME_LINKSTARTUP_RETRIES 3

/* Maximum retries for Hibern8 enter */
#define UIC_HIBERN8_ENTER_RETRIES 3

/* maximum number of reset retries before giving up */
#define MAX_HOST_RESET_RETRIES 5

/* Expose the flag value from utp_upiu_query.value */
#define MASK_QUERY_UPIU_FLAG_LOC 0xFF

/* Interrupt aggregation default timeout, unit: 40us */
#define INT_AGGR_DEF_TO	0x02

/* default delay of autosuspend: 2000 ms */
#define RPM_AUTOSUSPEND_DELAY_MS 2000

/* Default delay of RPM device flush delayed work */
#define RPM_DEV_FLUSH_RECHECK_WORK_DELAY_MS 5000

/* Default value of wait time before gating device ref clock */
#define UFSHCD_REF_CLK_GATING_WAIT_US 0xFF /* microsecs */

/* Polling time to wait for fDeviceInit  */
#define FDEVICEINIT_COMPL_TIMEOUT 5000 /* millisecs */

#define ufshcd_toggle_vreg(_dev, _vreg, _on)				\
	({                                                              \
		int _ret;                                               \
		if (_on)                                                \
			_ret = ufshcd_enable_vreg(_dev, _vreg);         \
		else                                                    \
			_ret = ufshcd_disable_vreg(_dev, _vreg);        \
		_ret;                                                   \
	})

#define ufshcd_hex_dump(prefix_str, buf, len) do {                       \
	size_t __len = (len);                                            \
	print_hex_dump(KERN_ERR, prefix_str,                             \
		       __len > 4 ? DUMP_PREFIX_OFFSET : DUMP_PREFIX_NONE,\
		       16, 4, buf, __len, false);                        \
} while (0)

int ufshcd_dump_regs(struct ufs_hba *hba, size_t offset, size_t len,
		     const char *prefix)
{
	u32 *regs;
	size_t pos;

	if (offset % 4 != 0 || len % 4 != 0) /* keep readl happy */
		return -EINVAL;

	regs = kzalloc(len, GFP_ATOMIC);
	if (!regs)
		return -ENOMEM;

	for (pos = 0; pos < len; pos += 4)
		regs[pos / 4] = ufshcd_readl(hba, offset + pos);

	ufshcd_hex_dump(prefix, regs, len);
	kfree(regs);

	return 0;
}
EXPORT_SYMBOL_GPL(ufshcd_dump_regs);

enum {
	UFSHCD_MAX_CHANNEL	= 0,
	UFSHCD_MAX_ID		= 1,
	UFSHCD_CMD_PER_LUN	= 32,
	UFSHCD_CAN_QUEUE	= 32,
};

/* UFSHCD states */
enum {
	UFSHCD_STATE_RESET,
	UFSHCD_STATE_ERROR,
	UFSHCD_STATE_OPERATIONAL,
	UFSHCD_STATE_EH_SCHEDULED_FATAL,
	UFSHCD_STATE_EH_SCHEDULED_NON_FATAL,
};

/* UFSHCD error handling flags */
enum {
	UFSHCD_EH_IN_PROGRESS = (1 << 0),
};

/* UFSHCD UIC layer error flags */
enum {
	UFSHCD_UIC_DL_PA_INIT_ERROR = (1 << 0), /* Data link layer error */
	UFSHCD_UIC_DL_NAC_RECEIVED_ERROR = (1 << 1), /* Data link layer error */
	UFSHCD_UIC_DL_TCx_REPLAY_ERROR = (1 << 2), /* Data link layer error */
	UFSHCD_UIC_NL_ERROR = (1 << 3), /* Network layer error */
	UFSHCD_UIC_TL_ERROR = (1 << 4), /* Transport Layer error */
	UFSHCD_UIC_DME_ERROR = (1 << 5), /* DME error */
};

#define ufshcd_set_eh_in_progress(h) \
	((h)->eh_flags |= UFSHCD_EH_IN_PROGRESS)
#define ufshcd_eh_in_progress(h) \
	((h)->eh_flags & UFSHCD_EH_IN_PROGRESS)
#define ufshcd_clear_eh_in_progress(h) \
	((h)->eh_flags &= ~UFSHCD_EH_IN_PROGRESS)

struct ufs_pm_lvl_states ufs_pm_lvl_states[] = {
	{UFS_ACTIVE_PWR_MODE, UIC_LINK_ACTIVE_STATE},
	{UFS_ACTIVE_PWR_MODE, UIC_LINK_HIBERN8_STATE},
	{UFS_SLEEP_PWR_MODE, UIC_LINK_ACTIVE_STATE},
	{UFS_SLEEP_PWR_MODE, UIC_LINK_HIBERN8_STATE},
	{UFS_POWERDOWN_PWR_MODE, UIC_LINK_HIBERN8_STATE},
	{UFS_POWERDOWN_PWR_MODE, UIC_LINK_OFF_STATE},
};

static inline enum ufs_dev_pwr_mode
ufs_get_pm_lvl_to_dev_pwr_mode(enum ufs_pm_level lvl)
{
	return ufs_pm_lvl_states[lvl].dev_state;
}

static inline enum uic_link_state
ufs_get_pm_lvl_to_link_pwr_state(enum ufs_pm_level lvl)
{
	return ufs_pm_lvl_states[lvl].link_state;
}

static inline enum ufs_pm_level
ufs_get_desired_pm_lvl_for_dev_link_state(enum ufs_dev_pwr_mode dev_state,
					enum uic_link_state link_state)
{
	enum ufs_pm_level lvl;

	for (lvl = UFS_PM_LVL_0; lvl < UFS_PM_LVL_MAX; lvl++) {
		if ((ufs_pm_lvl_states[lvl].dev_state == dev_state) &&
			(ufs_pm_lvl_states[lvl].link_state == link_state))
			return lvl;
	}

	/* if no match found, return the level 0 */
	return UFS_PM_LVL_0;
}

static struct ufs_dev_fix ufs_fixups[] = {
	/* UFS cards deviations table */
	UFS_FIX(UFS_VENDOR_MICRON, UFS_ANY_MODEL,
		UFS_DEVICE_QUIRK_DELAY_BEFORE_LPM),
	UFS_FIX(UFS_VENDOR_SAMSUNG, UFS_ANY_MODEL,
		UFS_DEVICE_QUIRK_DELAY_BEFORE_LPM),
	UFS_FIX(UFS_VENDOR_SAMSUNG, UFS_ANY_MODEL,
		UFS_DEVICE_QUIRK_RECOVERY_FROM_DL_NAC_ERRORS),
	UFS_FIX(UFS_VENDOR_SAMSUNG, UFS_ANY_MODEL,
		UFS_DEVICE_QUIRK_HOST_PA_TACTIVATE),
	UFS_FIX(UFS_VENDOR_TOSHIBA, UFS_ANY_MODEL,
		UFS_DEVICE_QUIRK_DELAY_BEFORE_LPM),
	UFS_FIX(UFS_VENDOR_TOSHIBA, "THGLF2G9C8KBADG",
		UFS_DEVICE_QUIRK_PA_TACTIVATE),
	UFS_FIX(UFS_VENDOR_TOSHIBA, "THGLF2G9D8KBADG",
		UFS_DEVICE_QUIRK_PA_TACTIVATE),
	UFS_FIX(UFS_VENDOR_SKHYNIX, UFS_ANY_MODEL,
		UFS_DEVICE_QUIRK_HOST_PA_SAVECONFIGTIME),
	UFS_FIX(UFS_VENDOR_SKHYNIX, "hB8aL1" /*H28U62301AMR*/,
		UFS_DEVICE_QUIRK_HOST_VS_DEBUGSAVECONFIGTIME),
#if defined(CONFIG_SCSI_UFSHCD_QTI)
	UFS_FIX(UFS_VENDOR_SAMSUNG, "KLUEG8UHDB-C2D1",
		UFS_DEVICE_QUIRK_PA_HIBER8TIME),
	UFS_FIX(UFS_VENDOR_SAMSUNG, "KLUDG4UHDB-B2D1",
		UFS_DEVICE_QUIRK_PA_HIBER8TIME),
#endif

	END_FIX
};

static irqreturn_t ufshcd_tmc_handler(struct ufs_hba *hba);
static void ufshcd_async_scan(void *data, async_cookie_t cookie);
static int ufshcd_reset_and_restore(struct ufs_hba *hba);
static int ufshcd_eh_host_reset_handler(struct scsi_cmnd *cmd);
static int ufshcd_clear_tm_cmd(struct ufs_hba *hba, int tag);
static void ufshcd_hba_exit(struct ufs_hba *hba);
static int ufshcd_probe_hba(struct ufs_hba *hba, bool async);
static int __ufshcd_setup_clocks(struct ufs_hba *hba, bool on,
				 bool skip_ref_clk);
static int ufshcd_setup_clocks(struct ufs_hba *hba, bool on);
static inline void ufshcd_add_delay_before_dme_cmd(struct ufs_hba *hba);
static int ufshcd_host_reset_and_restore(struct ufs_hba *hba);
static void ufshcd_resume_clkscaling(struct ufs_hba *hba);
static void ufshcd_suspend_clkscaling(struct ufs_hba *hba);
static void __ufshcd_suspend_clkscaling(struct ufs_hba *hba);
static int ufshcd_scale_clks(struct ufs_hba *hba, bool scale_up);
#if defined(CONFIG_SCSI_UFSHCD_QTI)
static void ufshcd_hba_vreg_set_lpm(struct ufs_hba *hba);
static void ufshcd_hba_vreg_set_hpm(struct ufs_hba *hba);
#endif
static irqreturn_t ufshcd_intr(int irq, void *__hba);
static int ufshcd_change_power_mode(struct ufs_hba *hba,
			     struct ufs_pa_layer_attr *pwr_mode);
static void ufshcd_schedule_eh_work(struct ufs_hba *hba);
static int ufshcd_setup_hba_vreg(struct ufs_hba *hba, bool on);
static int ufshcd_setup_vreg(struct ufs_hba *hba, bool on);
static inline int ufshcd_config_vreg_hpm(struct ufs_hba *hba,
					 struct ufs_vreg *vreg);
static int ufshcd_wb_buf_flush_enable(struct ufs_hba *hba);
static int ufshcd_wb_buf_flush_disable(struct ufs_hba *hba);
int ufshcd_wb_ctrl(struct ufs_hba *hba, bool enable);
static int ufshcd_wb_toggle_flush_during_h8(struct ufs_hba *hba, bool set);
static inline void ufshcd_wb_toggle_flush(struct ufs_hba *hba, bool enable);
#if defined(CONFIG_SCSI_UFSHCD_QTI)
static int ufshcd_set_dev_pwr_mode(struct ufs_hba *hba,
				enum ufs_dev_pwr_mode pwr_mode);
static int ufshcd_config_vreg(struct device *dev,
				struct ufs_vreg *vreg, bool on);
static int ufshcd_enable_vreg(struct device *dev, struct ufs_vreg *vreg);
static int ufshcd_disable_vreg(struct device *dev, struct ufs_vreg *vreg);
#endif
static inline bool ufshcd_valid_tag(struct ufs_hba *hba, int tag)
{
	return tag >= 0 && tag < hba->nutrs;
}

static inline void ufshcd_enable_irq(struct ufs_hba *hba)
{
	if (!hba->is_irq_enabled) {
		enable_irq(hba->irq);
		hba->is_irq_enabled = true;
	}
}

static inline void ufshcd_disable_irq(struct ufs_hba *hba)
{
	if (hba->is_irq_enabled) {
		disable_irq(hba->irq);
		hba->is_irq_enabled = false;
	}
}

static inline void ufshcd_wb_config(struct ufs_hba *hba)
{
	int ret;

	if (!ufshcd_is_wb_allowed(hba))
		return;

	ret = ufshcd_wb_ctrl(hba, true);
	if (ret)
		dev_err(hba->dev, "%s: Enable WB failed: %d\n", __func__, ret);
	else
		dev_info(hba->dev, "%s: Write Booster Configured\n", __func__);
	ret = ufshcd_wb_toggle_flush_during_h8(hba, true);
	if (ret)
		dev_err(hba->dev, "%s: En WB flush during H8: failed: %d\n",
			__func__, ret);
	ufshcd_wb_toggle_flush(hba, true);
}

static void ufshcd_scsi_unblock_requests(struct ufs_hba *hba)
{
	if (atomic_dec_and_test(&hba->scsi_block_reqs_cnt))
		scsi_unblock_requests(hba->host);
}

static void ufshcd_scsi_block_requests(struct ufs_hba *hba)
{
	if (atomic_inc_return(&hba->scsi_block_reqs_cnt) == 1)
		scsi_block_requests(hba->host);
}

static void ufshcd_add_cmd_upiu_trace(struct ufs_hba *hba, unsigned int tag,
		const char *str)
{
	struct utp_upiu_req *rq = hba->lrb[tag].ucd_req_ptr;

	trace_ufshcd_upiu(dev_name(hba->dev), str, &rq->header, &rq->sc.cdb);
}

static void ufshcd_add_query_upiu_trace(struct ufs_hba *hba, unsigned int tag,
		const char *str)
{
	struct utp_upiu_req *rq = hba->lrb[tag].ucd_req_ptr;

	trace_ufshcd_upiu(dev_name(hba->dev), str, &rq->header, &rq->qr);
}

static void ufshcd_add_tm_upiu_trace(struct ufs_hba *hba, unsigned int tag,
		const char *str)
{
	int off = (int)tag - hba->nutrs;
	struct utp_task_req_desc *descp = &hba->utmrdl_base_addr[off];

	trace_ufshcd_upiu(dev_name(hba->dev), str, &descp->req_header,
			&descp->input_param1);
}

static void ufshcd_add_uic_command_trace(struct ufs_hba *hba,
					 struct uic_command *ucmd,
					 const char *str)
{
	u32 cmd;

	if (!trace_ufshcd_uic_command_enabled())
		return;

	if (!strcmp(str, "send"))
		cmd = ucmd->command;
	else
		cmd = ufshcd_readl(hba, REG_UIC_COMMAND);

	trace_ufshcd_uic_command(dev_name(hba->dev), str, cmd,
				 ufshcd_readl(hba, REG_UIC_COMMAND_ARG_1),
				 ufshcd_readl(hba, REG_UIC_COMMAND_ARG_2),
				 ufshcd_readl(hba, REG_UIC_COMMAND_ARG_3));
}

static void ufshcd_add_command_trace(struct ufs_hba *hba,
		unsigned int tag, const char *str)
{
	sector_t lba = -1;
	u8 opcode = 0;
	u32 intr, doorbell;
	struct ufshcd_lrb *lrbp = &hba->lrb[tag];
	struct scsi_cmnd *cmd = lrbp->cmd;
	int transfer_len = -1;

	if (!trace_ufshcd_command_enabled()) {
		/* trace UPIU W/O tracing command */
		if (cmd)
			ufshcd_add_cmd_upiu_trace(hba, tag, str);
		return;
	}

	if (cmd) { /* data phase exists */
		/* trace UPIU also */
		ufshcd_add_cmd_upiu_trace(hba, tag, str);
		opcode = cmd->cmnd[0];
		if ((opcode == READ_10) || (opcode == WRITE_10)) {
			/*
			 * Currently we only fully trace read(10) and write(10)
			 * commands
			 */
			if (cmd->request && cmd->request->bio)
				lba = cmd->request->bio->bi_iter.bi_sector;
			transfer_len = be32_to_cpu(
				lrbp->ucd_req_ptr->sc.exp_data_transfer_len);
		}
	}

	intr = ufshcd_readl(hba, REG_INTERRUPT_STATUS);
	doorbell = ufshcd_readl(hba, REG_UTP_TRANSFER_REQ_DOOR_BELL);
	trace_ufshcd_command(dev_name(hba->dev), str, tag,
				doorbell, transfer_len, intr, lba, opcode);
}

static void ufshcd_print_clk_freqs(struct ufs_hba *hba)
{
	struct ufs_clk_info *clki;
	struct list_head *head = &hba->clk_list_head;

	if (list_empty(head))
		return;

	list_for_each_entry(clki, head, list) {
		if (!IS_ERR_OR_NULL(clki->clk) && clki->min_freq &&
				clki->max_freq)
			dev_err(hba->dev, "clk: %s, rate: %u\n",
					clki->name, clki->curr_freq);
	}
}

static void ufshcd_print_err_hist(struct ufs_hba *hba,
				  struct ufs_err_reg_hist *err_hist,
				  char *err_name)
{
	int i;
	bool found = false;

	for (i = 0; i < UFS_ERR_REG_HIST_LENGTH; i++) {
		int p = (i + err_hist->pos) % UFS_ERR_REG_HIST_LENGTH;

		if (err_hist->tstamp[p] == 0)
			continue;
		dev_err(hba->dev, "%s[%d] = 0x%x at %lld us\n", err_name, p,
			err_hist->reg[p], ktime_to_us(err_hist->tstamp[p]));
		found = true;
	}

	if (!found)
		dev_err(hba->dev, "No record of %s errors\n", err_name);
}

static void ufshcd_print_host_regs(struct ufs_hba *hba)
{
	ufshcd_dump_regs(hba, 0, UFSHCI_REG_SPACE_SIZE, "host_regs: ");

	ufshcd_print_err_hist(hba, &hba->ufs_stats.pa_err, "pa_err");
	ufshcd_print_err_hist(hba, &hba->ufs_stats.dl_err, "dl_err");
	ufshcd_print_err_hist(hba, &hba->ufs_stats.nl_err, "nl_err");
	ufshcd_print_err_hist(hba, &hba->ufs_stats.tl_err, "tl_err");
	ufshcd_print_err_hist(hba, &hba->ufs_stats.dme_err, "dme_err");
	ufshcd_print_err_hist(hba, &hba->ufs_stats.auto_hibern8_err,
			      "auto_hibern8_err");
	ufshcd_print_err_hist(hba, &hba->ufs_stats.fatal_err, "fatal_err");
	ufshcd_print_err_hist(hba, &hba->ufs_stats.link_startup_err,
			      "link_startup_fail");
	ufshcd_print_err_hist(hba, &hba->ufs_stats.resume_err, "resume_fail");
	ufshcd_print_err_hist(hba, &hba->ufs_stats.suspend_err,
			      "suspend_fail");
	ufshcd_print_err_hist(hba, &hba->ufs_stats.dev_reset, "dev_reset");
	ufshcd_print_err_hist(hba, &hba->ufs_stats.host_reset, "host_reset");
	ufshcd_print_err_hist(hba, &hba->ufs_stats.task_abort, "task_abort");

	ufshcd_vops_dbg_register_dump(hba);

	ufshcd_crypto_debug(hba);
}

static
void ufshcd_print_trs(struct ufs_hba *hba, unsigned long bitmap, bool pr_prdt)
{
	struct ufshcd_lrb *lrbp;
	int prdt_length;
	int tag;

	for_each_set_bit(tag, &bitmap, hba->nutrs) {
		lrbp = &hba->lrb[tag];

		dev_err(hba->dev, "UPIU[%d] - issue time %lld us\n",
				tag, ktime_to_us(lrbp->issue_time_stamp));
		dev_err(hba->dev, "UPIU[%d] - complete time %lld us\n",
				tag, ktime_to_us(lrbp->compl_time_stamp));
		dev_err(hba->dev,
			"UPIU[%d] - Transfer Request Descriptor phys@0x%llx\n",
			tag, (u64)lrbp->utrd_dma_addr);

		ufshcd_hex_dump("UPIU TRD: ", lrbp->utr_descriptor_ptr,
				sizeof(struct utp_transfer_req_desc));
		dev_err(hba->dev, "UPIU[%d] - Request UPIU phys@0x%llx\n", tag,
			(u64)lrbp->ucd_req_dma_addr);
		ufshcd_hex_dump("UPIU REQ: ", lrbp->ucd_req_ptr,
				sizeof(struct utp_upiu_req));
		dev_err(hba->dev, "UPIU[%d] - Response UPIU phys@0x%llx\n", tag,
			(u64)lrbp->ucd_rsp_dma_addr);
		ufshcd_hex_dump("UPIU RSP: ", lrbp->ucd_rsp_ptr,
				sizeof(struct utp_upiu_rsp));

		prdt_length =
			le16_to_cpu(lrbp->utr_descriptor_ptr->prd_table_length);
		if (hba->quirks & UFSHCD_QUIRK_PRDT_BYTE_GRAN)
			prdt_length /= hba->sg_entry_size;

		dev_err(hba->dev,
			"UPIU[%d] - PRDT - %d entries  phys@0x%llx\n",
			tag, prdt_length,
			(u64)lrbp->ucd_prdt_dma_addr);

		if (pr_prdt)
			ufshcd_hex_dump("UPIU PRDT: ", lrbp->ucd_prdt_ptr,
				hba->sg_entry_size * prdt_length);
	}
}

static void ufshcd_print_tmrs(struct ufs_hba *hba, unsigned long bitmap)
{
	int tag;

	for_each_set_bit(tag, &bitmap, hba->nutmrs) {
		struct utp_task_req_desc *tmrdp = &hba->utmrdl_base_addr[tag];

		dev_err(hba->dev, "TM[%d] - Task Management Header\n", tag);
		ufshcd_hex_dump("", tmrdp, sizeof(*tmrdp));
	}
}

static void ufshcd_print_host_state(struct ufs_hba *hba)
{
	struct scsi_device *sdev_ufs = hba->sdev_ufs_device;

	dev_err(hba->dev, "UFS Host state=%d\n", hba->ufshcd_state);
	dev_err(hba->dev, "lrb in use=0x%lx, outstanding reqs=0x%lx tasks=0x%lx\n",
		hba->lrb_in_use, hba->outstanding_reqs, hba->outstanding_tasks);
	dev_err(hba->dev, "saved_err=0x%x, saved_uic_err=0x%x\n",
		hba->saved_err, hba->saved_uic_err);
	dev_err(hba->dev, "Device power mode=%d, UIC link state=%d\n",
		hba->curr_dev_pwr_mode, hba->uic_link_state);
	dev_err(hba->dev, "PM in progress=%d, sys. suspended=%d\n",
		hba->pm_op_in_progress, hba->is_sys_suspended);
	dev_err(hba->dev, "Auto BKOPS=%d, Host self-block=%d\n",
		hba->auto_bkops_enabled, hba->host->host_self_blocked);
	dev_err(hba->dev, "Clk gate=%d\n", hba->clk_gating.state);
	dev_err(hba->dev,
		"last_hibern8_exit_tstamp at %lld us, hibern8_exit_cnt=%d\n",
		ktime_to_us(hba->ufs_stats.last_hibern8_exit_tstamp),
		hba->ufs_stats.hibern8_exit_cnt);
	dev_err(hba->dev, "last intr at %lld us, last intr status=0x%x\n",
		ktime_to_us(hba->ufs_stats.last_intr_ts),
		hba->ufs_stats.last_intr_status);
	dev_err(hba->dev, "error handling flags=0x%x, req. abort count=%d\n",
		hba->eh_flags, hba->req_abort_count);
	dev_err(hba->dev, "hba->ufs_version=0x%x, Host capabilities=0x%x, caps=0x%x\n",
		hba->ufs_version, hba->capabilities, hba->caps);
	dev_err(hba->dev, "quirks=0x%x, dev. quirks=0x%x\n", hba->quirks,
		hba->dev_quirks);
	if (sdev_ufs)
		dev_err(hba->dev, "UFS dev info: %.8s %.16s rev %.4s\n",
			sdev_ufs->vendor, sdev_ufs->model, sdev_ufs->rev);

	ufshcd_print_clk_freqs(hba);
}

/**
 * ufshcd_print_pwr_info - print power params as saved in hba
 * power info
 * @hba: per-adapter instance
 */
static void ufshcd_print_pwr_info(struct ufs_hba *hba)
{
	static const char * const names[] = {
		"INVALID MODE",
		"FAST MODE",
		"SLOW_MODE",
		"INVALID MODE",
		"FASTAUTO_MODE",
		"SLOWAUTO_MODE",
		"INVALID MODE",
	};

	dev_err(hba->dev, "%s:[RX, TX]: gear=[%d, %d], lane[%d, %d], pwr[%s, %s], rate = %d\n",
		 __func__,
		 hba->pwr_info.gear_rx, hba->pwr_info.gear_tx,
		 hba->pwr_info.lane_rx, hba->pwr_info.lane_tx,
		 names[hba->pwr_info.pwr_rx],
		 names[hba->pwr_info.pwr_tx],
		 hba->pwr_info.hs_rate);
}

void ufshcd_delay_us(unsigned long us, unsigned long tolerance)
{
	if (!us)
		return;

	if (us < 10)
		udelay(us);
	else
		usleep_range(us, us + tolerance);
}
EXPORT_SYMBOL_GPL(ufshcd_delay_us);

/*
 * ufshcd_wait_for_register - wait for register value to change
 * @hba - per-adapter interface
 * @reg - mmio register offset
 * @mask - mask to apply to read register value
 * @val - wait condition
 * @interval_us - polling interval in microsecs
 * @timeout_ms - timeout in millisecs
 * @can_sleep - perform sleep or just spin
 *
 * Returns -ETIMEDOUT on error, zero on success
 */
int ufshcd_wait_for_register(struct ufs_hba *hba, u32 reg, u32 mask,
				u32 val, unsigned long interval_us,
				unsigned long timeout_ms, bool can_sleep)
{
	int err = 0;
	unsigned long timeout = jiffies + msecs_to_jiffies(timeout_ms);

	/* ignore bits that we don't intend to wait on */
	val = val & mask;

	while ((ufshcd_readl(hba, reg) & mask) != val) {
		if (can_sleep)
			usleep_range(interval_us, interval_us + 50);
		else
			udelay(interval_us);
		if (time_after(jiffies, timeout)) {
			if ((ufshcd_readl(hba, reg) & mask) != val)
				err = -ETIMEDOUT;
			break;
		}
	}

	return err;
}

/**
 * ufshcd_get_intr_mask - Get the interrupt bit mask
 * @hba: Pointer to adapter instance
 *
 * Returns interrupt bit mask per version
 */
static inline u32 ufshcd_get_intr_mask(struct ufs_hba *hba)
{
	u32 intr_mask = 0;

	switch (hba->ufs_version) {
	case UFSHCI_VERSION_10:
		intr_mask = INTERRUPT_MASK_ALL_VER_10;
		break;
	case UFSHCI_VERSION_11:
	case UFSHCI_VERSION_20:
		intr_mask = INTERRUPT_MASK_ALL_VER_11;
		break;
	case UFSHCI_VERSION_21:
	default:
		intr_mask = INTERRUPT_MASK_ALL_VER_21;
		break;
	}

	return intr_mask;
}

/**
 * ufshcd_get_ufs_version - Get the UFS version supported by the HBA
 * @hba: Pointer to adapter instance
 *
 * Returns UFSHCI version supported by the controller
 */
static inline u32 ufshcd_get_ufs_version(struct ufs_hba *hba)
{
	if (hba->quirks & UFSHCD_QUIRK_BROKEN_UFS_HCI_VERSION)
		return ufshcd_vops_get_ufs_hci_version(hba);

	return ufshcd_readl(hba, REG_UFS_VERSION);
}

/**
 * ufshcd_is_device_present - Check if any device connected to
 *			      the host controller
 * @hba: pointer to adapter instance
 *
 * Returns true if device present, false if no device detected
 */
static inline bool ufshcd_is_device_present(struct ufs_hba *hba)
{
	return (ufshcd_readl(hba, REG_CONTROLLER_STATUS) &
						DEVICE_PRESENT) ? true : false;
}

/**
 * ufshcd_get_tr_ocs - Get the UTRD Overall Command Status
 * @lrbp: pointer to local command reference block
 *
 * This function is used to get the OCS field from UTRD
 * Returns the OCS field in the UTRD
 */
static inline int ufshcd_get_tr_ocs(struct ufshcd_lrb *lrbp)
{
	return le32_to_cpu(lrbp->utr_descriptor_ptr->header.dword_2) & MASK_OCS;
}

/**
 * ufshcd_get_tm_free_slot - get a free slot for task management request
 * @hba: per adapter instance
 * @free_slot: pointer to variable with available slot value
 *
 * Get a free tag and lock it until ufshcd_put_tm_slot() is called.
 * Returns 0 if free slot is not available, else return 1 with tag value
 * in @free_slot.
 */
static bool ufshcd_get_tm_free_slot(struct ufs_hba *hba, int *free_slot)
{
	int tag;
	bool ret = false;

	if (!free_slot)
		goto out;

	do {
		tag = find_first_zero_bit(&hba->tm_slots_in_use, hba->nutmrs);
		if (tag >= hba->nutmrs)
			goto out;
	} while (test_and_set_bit_lock(tag, &hba->tm_slots_in_use));

	*free_slot = tag;
	ret = true;
out:
	return ret;
}

static inline void ufshcd_put_tm_slot(struct ufs_hba *hba, int slot)
{
	clear_bit_unlock(slot, &hba->tm_slots_in_use);
}

/**
 * ufshcd_utrl_clear - Clear a bit in UTRLCLR register
 * @hba: per adapter instance
 * @pos: position of the bit to be cleared
 */
static inline void ufshcd_utrl_clear(struct ufs_hba *hba, u32 pos)
{
	if (hba->quirks & UFSHCI_QUIRK_BROKEN_REQ_LIST_CLR)
		ufshcd_writel(hba, (1 << pos), REG_UTP_TRANSFER_REQ_LIST_CLEAR);
	else
		ufshcd_writel(hba, ~(1 << pos),
				REG_UTP_TRANSFER_REQ_LIST_CLEAR);
}

/**
 * ufshcd_utmrl_clear - Clear a bit in UTRMLCLR register
 * @hba: per adapter instance
 * @pos: position of the bit to be cleared
 */
static inline void ufshcd_utmrl_clear(struct ufs_hba *hba, u32 pos)
{
	if (hba->quirks & UFSHCI_QUIRK_BROKEN_REQ_LIST_CLR)
		ufshcd_writel(hba, (1 << pos), REG_UTP_TASK_REQ_LIST_CLEAR);
	else
		ufshcd_writel(hba, ~(1 << pos), REG_UTP_TASK_REQ_LIST_CLEAR);
}

/**
 * ufshcd_outstanding_req_clear - Clear a bit in outstanding request field
 * @hba: per adapter instance
 * @tag: position of the bit to be cleared
 */
static inline void ufshcd_outstanding_req_clear(struct ufs_hba *hba, int tag)
{
	__clear_bit(tag, &hba->outstanding_reqs);
}

/**
 * ufshcd_get_lists_status - Check UCRDY, UTRLRDY and UTMRLRDY
 * @reg: Register value of host controller status
 *
 * Returns integer, 0 on Success and positive value if failed
 */
static inline int ufshcd_get_lists_status(u32 reg)
{
	return !((reg & UFSHCD_STATUS_READY) == UFSHCD_STATUS_READY);
}

/**
 * ufshcd_get_uic_cmd_result - Get the UIC command result
 * @hba: Pointer to adapter instance
 *
 * This function gets the result of UIC command completion
 * Returns 0 on success, non zero value on error
 */
static inline int ufshcd_get_uic_cmd_result(struct ufs_hba *hba)
{
	return ufshcd_readl(hba, REG_UIC_COMMAND_ARG_2) &
	       MASK_UIC_COMMAND_RESULT;
}

/**
 * ufshcd_get_dme_attr_val - Get the value of attribute returned by UIC command
 * @hba: Pointer to adapter instance
 *
 * This function gets UIC command argument3
 * Returns 0 on success, non zero value on error
 */
static inline u32 ufshcd_get_dme_attr_val(struct ufs_hba *hba)
{
	return ufshcd_readl(hba, REG_UIC_COMMAND_ARG_3);
}

/**
 * ufshcd_get_req_rsp - returns the TR response transaction type
 * @ucd_rsp_ptr: pointer to response UPIU
 */
static inline int
ufshcd_get_req_rsp(struct utp_upiu_rsp *ucd_rsp_ptr)
{
	return be32_to_cpu(ucd_rsp_ptr->header.dword_0) >> 24;
}

/**
 * ufshcd_get_rsp_upiu_result - Get the result from response UPIU
 * @ucd_rsp_ptr: pointer to response UPIU
 *
 * This function gets the response status and scsi_status from response UPIU
 * Returns the response result code.
 */
static inline int
ufshcd_get_rsp_upiu_result(struct utp_upiu_rsp *ucd_rsp_ptr)
{
	return be32_to_cpu(ucd_rsp_ptr->header.dword_1) & MASK_RSP_UPIU_RESULT;
}

/*
 * ufshcd_get_rsp_upiu_data_seg_len - Get the data segment length
 *				from response UPIU
 * @ucd_rsp_ptr: pointer to response UPIU
 *
 * Return the data segment length.
 */
static inline unsigned int
ufshcd_get_rsp_upiu_data_seg_len(struct utp_upiu_rsp *ucd_rsp_ptr)
{
	return be32_to_cpu(ucd_rsp_ptr->header.dword_2) &
		MASK_RSP_UPIU_DATA_SEG_LEN;
}

/**
 * ufshcd_is_exception_event - Check if the device raised an exception event
 * @ucd_rsp_ptr: pointer to response UPIU
 *
 * The function checks if the device raised an exception event indicated in
 * the Device Information field of response UPIU.
 *
 * Returns true if exception is raised, false otherwise.
 */
static inline bool ufshcd_is_exception_event(struct utp_upiu_rsp *ucd_rsp_ptr)
{
	return be32_to_cpu(ucd_rsp_ptr->header.dword_2) &
			MASK_RSP_EXCEPTION_EVENT ? true : false;
}

/**
 * ufshcd_reset_intr_aggr - Reset interrupt aggregation values.
 * @hba: per adapter instance
 */
static inline void
ufshcd_reset_intr_aggr(struct ufs_hba *hba)
{
	ufshcd_writel(hba, INT_AGGR_ENABLE |
		      INT_AGGR_COUNTER_AND_TIMER_RESET,
		      REG_UTP_TRANSFER_REQ_INT_AGG_CONTROL);
}

/**
 * ufshcd_config_intr_aggr - Configure interrupt aggregation values.
 * @hba: per adapter instance
 * @cnt: Interrupt aggregation counter threshold
 * @tmout: Interrupt aggregation timeout value
 */
static inline void
ufshcd_config_intr_aggr(struct ufs_hba *hba, u8 cnt, u8 tmout)
{
	ufshcd_writel(hba, INT_AGGR_ENABLE | INT_AGGR_PARAM_WRITE |
		      INT_AGGR_COUNTER_THLD_VAL(cnt) |
		      INT_AGGR_TIMEOUT_VAL(tmout),
		      REG_UTP_TRANSFER_REQ_INT_AGG_CONTROL);
}

/**
 * ufshcd_disable_intr_aggr - Disables interrupt aggregation.
 * @hba: per adapter instance
 */
static inline void ufshcd_disable_intr_aggr(struct ufs_hba *hba)
{
	ufshcd_writel(hba, 0, REG_UTP_TRANSFER_REQ_INT_AGG_CONTROL);
}

/**
 * ufshcd_enable_run_stop_reg - Enable run-stop registers,
 *			When run-stop registers are set to 1, it indicates the
 *			host controller that it can process the requests
 * @hba: per adapter instance
 */
static void ufshcd_enable_run_stop_reg(struct ufs_hba *hba)
{
	ufshcd_writel(hba, UTP_TASK_REQ_LIST_RUN_STOP_BIT,
		      REG_UTP_TASK_REQ_LIST_RUN_STOP);
	ufshcd_writel(hba, UTP_TRANSFER_REQ_LIST_RUN_STOP_BIT,
		      REG_UTP_TRANSFER_REQ_LIST_RUN_STOP);
}

/**
 * ufshcd_hba_start - Start controller initialization sequence
 * @hba: per adapter instance
 */
static inline void ufshcd_hba_start(struct ufs_hba *hba)
{
	u32 val = CONTROLLER_ENABLE;

	if (ufshcd_hba_is_crypto_supported(hba)) {
		ufshcd_crypto_enable(hba);
		val |= CRYPTO_GENERAL_ENABLE;
	}

	ufshcd_writel(hba, val, REG_CONTROLLER_ENABLE);
}

/**
 * ufshcd_is_hba_active - Get controller state
 * @hba: per adapter instance
 *
 * Returns false if controller is active, true otherwise
 */
static inline bool ufshcd_is_hba_active(struct ufs_hba *hba)
{
	return (ufshcd_readl(hba, REG_CONTROLLER_ENABLE) & CONTROLLER_ENABLE)
		? false : true;
}

u32 ufshcd_get_local_unipro_ver(struct ufs_hba *hba)
{
	/* HCI version 1.0 and 1.1 supports UniPro 1.41 */
	if ((hba->ufs_version == UFSHCI_VERSION_10) ||
	    (hba->ufs_version == UFSHCI_VERSION_11))
		return UFS_UNIPRO_VER_1_41;
	else
		return UFS_UNIPRO_VER_1_6;
}
EXPORT_SYMBOL(ufshcd_get_local_unipro_ver);

static bool ufshcd_is_unipro_pa_params_tuning_req(struct ufs_hba *hba)
{
	/*
	 * If both host and device support UniPro ver1.6 or later, PA layer
	 * parameters tuning happens during link startup itself.
	 *
	 * We can manually tune PA layer parameters if either host or device
	 * doesn't support UniPro ver 1.6 or later. But to keep manual tuning
	 * logic simple, we will only do manual tuning if local unipro version
	 * doesn't support ver1.6 or later.
	 */
	if (ufshcd_get_local_unipro_ver(hba) < UFS_UNIPRO_VER_1_6)
		return true;
	else
		return false;
}

/**
 * ufshcd_set_clk_freq - set UFS controller clock frequencies
 * @hba: per adapter instance
 * @scale_up: If True, set max possible frequency othewise set low frequency
 *
 * Returns 0 if successful
 * Returns < 0 for any other errors
 */
static int ufshcd_set_clk_freq(struct ufs_hba *hba, bool scale_up)
{
	int ret = 0;
	struct ufs_clk_info *clki;
	struct list_head *head = &hba->clk_list_head;

	if (list_empty(head))
		goto out;

	list_for_each_entry(clki, head, list) {
		if (!IS_ERR_OR_NULL(clki->clk)) {
			if (scale_up && clki->max_freq) {
				if ((clki->curr_freq == clki->max_freq) ||
				   (!strcmp(clki->name, "core_clk_ice_hw_ctl")))
					continue;

				ret = clk_set_rate(clki->clk, clki->max_freq);
				if (ret) {
					dev_err(hba->dev, "%s: %s clk set rate(%dHz) failed, %d\n",
						__func__, clki->name,
						clki->max_freq, ret);
					break;
				}
				trace_ufshcd_clk_scaling(dev_name(hba->dev),
						"scaled up", clki->name,
						clki->curr_freq,
						clki->max_freq);

				clki->curr_freq = clki->max_freq;

			} else if (!scale_up && clki->min_freq) {
				if ((clki->curr_freq == clki->min_freq) ||
				   (!strcmp(clki->name, "core_clk_ice_hw_ctl")))
					continue;

				ret = clk_set_rate(clki->clk, clki->min_freq);
				if (ret) {
					dev_err(hba->dev, "%s: %s clk set rate(%dHz) failed, %d\n",
						__func__, clki->name,
						clki->min_freq, ret);
					break;
				}
				trace_ufshcd_clk_scaling(dev_name(hba->dev),
						"scaled down", clki->name,
						clki->curr_freq,
						clki->min_freq);
				clki->curr_freq = clki->min_freq;
			}
		}
		dev_dbg(hba->dev, "%s: clk: %s, rate: %lu\n", __func__,
				clki->name, clk_get_rate(clki->clk));
	}

out:
	return ret;
}

/**
 * ufshcd_scale_clks - scale up or scale down UFS controller clocks
 * @hba: per adapter instance
 * @scale_up: True if scaling up and false if scaling down
 *
 * Returns 0 if successful
 * Returns < 0 for any other errors
 */
static int ufshcd_scale_clks(struct ufs_hba *hba, bool scale_up)
{
	int ret = 0;

	ret = ufshcd_vops_clk_scale_notify(hba, scale_up, PRE_CHANGE);
	if (ret)
		return ret;

	ret = ufshcd_set_clk_freq(hba, scale_up);
	if (ret)
		return ret;

	ret = ufshcd_vops_clk_scale_notify(hba, scale_up, POST_CHANGE);
	if (ret) {
		ufshcd_set_clk_freq(hba, !scale_up);
		return ret;
	}

	return ret;
}

/**
 * ufshcd_is_devfreq_scaling_required - check if scaling is required or not
 * @hba: per adapter instance
 * @scale_up: True if scaling up and false if scaling down
 *
 * Returns true if scaling is required, false otherwise.
 */
static bool ufshcd_is_devfreq_scaling_required(struct ufs_hba *hba,
					       bool scale_up)
{
	struct ufs_clk_info *clki;
	struct list_head *head = &hba->clk_list_head;

	if (list_empty(head))
		return false;

	list_for_each_entry(clki, head, list) {
		if (!IS_ERR_OR_NULL(clki->clk)) {
			if (scale_up && clki->max_freq) {
				if (clki->curr_freq == clki->max_freq)
					continue;
				return true;
			} else if (!scale_up && clki->min_freq) {
				if (clki->curr_freq == clki->min_freq)
					continue;
				return true;
			}
		}
	}

	return false;
}

static int ufshcd_wait_for_doorbell_clr(struct ufs_hba *hba,
					u64 wait_timeout_us)
{
	unsigned long flags;
	int ret = 0;
	u32 tm_doorbell;
	u32 tr_doorbell;
	bool timeout = false, do_last_check = false;
	ktime_t start;

	ufshcd_hold(hba, false);
	spin_lock_irqsave(hba->host->host_lock, flags);
	/*
	 * Wait for all the outstanding tasks/transfer requests.
	 * Verify by checking the doorbell registers are clear.
	 */
	start = ktime_get();
	do {
		if (hba->ufshcd_state != UFSHCD_STATE_OPERATIONAL) {
			ret = -EBUSY;
			goto out;
		}

		tm_doorbell = ufshcd_readl(hba, REG_UTP_TASK_REQ_DOOR_BELL);
		tr_doorbell = ufshcd_readl(hba, REG_UTP_TRANSFER_REQ_DOOR_BELL);
		if (!tm_doorbell && !tr_doorbell) {
			timeout = false;
			break;
		} else if (do_last_check) {
			break;
		}

		spin_unlock_irqrestore(hba->host->host_lock, flags);
		schedule();
		if (ktime_to_us(ktime_sub(ktime_get(), start)) >
		    wait_timeout_us) {
			timeout = true;
			/*
			 * We might have scheduled out for long time so make
			 * sure to check if doorbells are cleared by this time
			 * or not.
			 */
			do_last_check = true;
		}
		spin_lock_irqsave(hba->host->host_lock, flags);
	} while (tm_doorbell || tr_doorbell);

	if (timeout) {
		dev_err(hba->dev,
			"%s: timedout waiting for doorbell to clear (tm=0x%x, tr=0x%x)\n",
			__func__, tm_doorbell, tr_doorbell);
		ret = -EBUSY;
	}
out:
	spin_unlock_irqrestore(hba->host->host_lock, flags);
	ufshcd_release(hba);
	return ret;
}

/**
 * ufshcd_scale_gear - scale up/down UFS gear
 * @hba: per adapter instance
 * @scale_up: True for scaling up gear and false for scaling down
 *
 * Returns 0 for success,
 * Returns -EBUSY if scaling can't happen at this time
 * Returns non-zero for any other errors
 */
static int ufshcd_scale_gear(struct ufs_hba *hba, bool scale_up)
{
	#define UFS_MIN_GEAR_TO_SCALE_DOWN	UFS_HS_G1
	int ret = 0;
	struct ufs_pa_layer_attr new_pwr_info;

	if (scale_up) {
		memcpy(&new_pwr_info, &hba->clk_scaling.saved_pwr_info.info,
		       sizeof(struct ufs_pa_layer_attr));
	} else {
		memcpy(&new_pwr_info, &hba->pwr_info,
		       sizeof(struct ufs_pa_layer_attr));

		if (hba->pwr_info.gear_tx > UFS_MIN_GEAR_TO_SCALE_DOWN
		    || hba->pwr_info.gear_rx > UFS_MIN_GEAR_TO_SCALE_DOWN) {
			/* save the current power mode */
			memcpy(&hba->clk_scaling.saved_pwr_info.info,
				&hba->pwr_info,
				sizeof(struct ufs_pa_layer_attr));

			/* scale down gear */
			new_pwr_info.gear_tx = UFS_MIN_GEAR_TO_SCALE_DOWN;
			new_pwr_info.gear_rx = UFS_MIN_GEAR_TO_SCALE_DOWN;
		}
	}

	/* check if the power mode needs to be changed or not? */
	ret = ufshcd_config_pwr_mode(hba, &new_pwr_info);
	if (ret)
		dev_err(hba->dev, "%s: failed err %d, old gear: (tx %d rx %d), new gear: (tx %d rx %d)",
			__func__, ret,
			hba->pwr_info.gear_tx, hba->pwr_info.gear_rx,
			new_pwr_info.gear_tx, new_pwr_info.gear_rx);

	return ret;
}

static int ufshcd_clock_scaling_prepare(struct ufs_hba *hba)
{
	#define DOORBELL_CLR_TOUT_US		(1000 * 1000) /* 1 sec */
	int ret = 0;
	/*
	 * make sure that there are no outstanding requests when
	 * clock scaling is in progress
	 */
	ufshcd_scsi_block_requests(hba);
	down_write(&hba->clk_scaling_lock);
	if (ufshcd_wait_for_doorbell_clr(hba, DOORBELL_CLR_TOUT_US)) {
		ret = -EBUSY;
		up_write(&hba->clk_scaling_lock);
		ufshcd_scsi_unblock_requests(hba);
	}

	return ret;
}

static void ufshcd_clock_scaling_unprepare(struct ufs_hba *hba)
{
	up_write(&hba->clk_scaling_lock);
	ufshcd_scsi_unblock_requests(hba);
}

/**
 * ufshcd_devfreq_scale - scale up/down UFS clocks and gear
 * @hba: per adapter instance
 * @scale_up: True for scaling up and false for scalin down
 *
 * Returns 0 for success,
 * Returns -EBUSY if scaling can't happen at this time
 * Returns non-zero for any other errors
 */
static int ufshcd_devfreq_scale(struct ufs_hba *hba, bool scale_up)
{
	int ret = 0;

	/* let's not get into low power until clock scaling is completed */
	ufshcd_hold(hba, false);

	ret = ufshcd_clock_scaling_prepare(hba);
	if (ret)
		goto out;

	/* scale down the gear before scaling down clocks */
	if (!scale_up) {
		ret = ufshcd_scale_gear(hba, false);
		if (ret)
			goto clk_scaling_unprepare;
	}

	ret = ufshcd_scale_clks(hba, scale_up);
	if (ret)
		goto scale_up_gear;

	/* scale up the gear after scaling up clocks */
	if (scale_up) {
		ret = ufshcd_scale_gear(hba, true);
		if (ret) {
			ufshcd_scale_clks(hba, false);
			goto clk_scaling_unprepare;
		}
	}

	/* Enable Write Booster if we have scaled up else disable it */
	up_write(&hba->clk_scaling_lock);
	ufshcd_wb_ctrl(hba, scale_up);
	down_write(&hba->clk_scaling_lock);

	goto clk_scaling_unprepare;

scale_up_gear:
	if (!scale_up)
		ufshcd_scale_gear(hba, true);
clk_scaling_unprepare:
	ufshcd_clock_scaling_unprepare(hba);
out:
	ufshcd_release(hba);
	return ret;
}

static void ufshcd_clk_scaling_suspend_work(struct work_struct *work)
{
	struct ufs_hba *hba = container_of(work, struct ufs_hba,
					   clk_scaling.suspend_work);
	unsigned long irq_flags;

	spin_lock_irqsave(hba->host->host_lock, irq_flags);
	if (hba->clk_scaling.active_reqs || hba->clk_scaling.is_suspended) {
		spin_unlock_irqrestore(hba->host->host_lock, irq_flags);
		return;
	}
	hba->clk_scaling.is_suspended = true;
	spin_unlock_irqrestore(hba->host->host_lock, irq_flags);

	__ufshcd_suspend_clkscaling(hba);
}

static void ufshcd_clk_scaling_resume_work(struct work_struct *work)
{
	struct ufs_hba *hba = container_of(work, struct ufs_hba,
					   clk_scaling.resume_work);
	unsigned long irq_flags;

	spin_lock_irqsave(hba->host->host_lock, irq_flags);
	if (!hba->clk_scaling.is_suspended) {
		spin_unlock_irqrestore(hba->host->host_lock, irq_flags);
		return;
	}
	hba->clk_scaling.is_suspended = false;
	spin_unlock_irqrestore(hba->host->host_lock, irq_flags);

	devfreq_resume_device(hba->devfreq);
}

static int ufshcd_devfreq_target(struct device *dev,
				unsigned long *freq, u32 flags)
{
	int ret = 0;
	struct ufs_hba *hba = dev_get_drvdata(dev);
	ktime_t start;
	bool scale_up, sched_clk_scaling_suspend_work = false;
	struct list_head *clk_list = &hba->clk_list_head;
	struct ufs_clk_info *clki;
	unsigned long irq_flags;

	if (!ufshcd_is_clkscaling_supported(hba))
		return -EINVAL;

	clki = list_first_entry(&hba->clk_list_head, struct ufs_clk_info, list);
	/* Override with the closest supported frequency */
	*freq = (unsigned long) clk_round_rate(clki->clk, *freq);
	spin_lock_irqsave(hba->host->host_lock, irq_flags);
	if (ufshcd_eh_in_progress(hba)) {
		spin_unlock_irqrestore(hba->host->host_lock, irq_flags);
		return 0;
	}

	if (!hba->clk_scaling.active_reqs)
		sched_clk_scaling_suspend_work = true;

	if (list_empty(clk_list)) {
		spin_unlock_irqrestore(hba->host->host_lock, irq_flags);
		goto out;
	}

	/* Decide based on the rounded-off frequency and update */
	scale_up = (*freq == clki->max_freq) ? true : false;
	if (!scale_up)
		*freq = clki->min_freq;
	/* Update the frequency */
	if (!ufshcd_is_devfreq_scaling_required(hba, scale_up)) {
		spin_unlock_irqrestore(hba->host->host_lock, irq_flags);
		ret = 0;
		goto out; /* no state change required */
	}
	spin_unlock_irqrestore(hba->host->host_lock, irq_flags);

#if defined(CONFIG_SCSI_UFSHCD_QTI)
	pm_runtime_get_noresume(hba->dev);
	if (!pm_runtime_active(hba->dev)) {
		pm_runtime_put_noidle(hba->dev);
		ret = -EAGAIN;
		goto out;
	}
#endif
	start = ktime_get();
	ret = ufshcd_devfreq_scale(hba, scale_up);
#if defined(CONFIG_SCSI_UFSHCD_QTI)
	pm_runtime_put(hba->dev);
#endif

	trace_ufshcd_profile_clk_scaling(dev_name(hba->dev),
		(scale_up ? "up" : "down"),
		ktime_to_us(ktime_sub(ktime_get(), start)), ret);

out:
	if (sched_clk_scaling_suspend_work)
		queue_work(hba->clk_scaling.workq,
			   &hba->clk_scaling.suspend_work);

	return ret;
}


static int ufshcd_devfreq_get_dev_status(struct device *dev,
		struct devfreq_dev_status *stat)
{
	struct ufs_hba *hba = dev_get_drvdata(dev);
	struct ufs_clk_scaling *scaling = &hba->clk_scaling;
	unsigned long flags;
	struct list_head *clk_list = &hba->clk_list_head;
	struct ufs_clk_info *clki;
	ktime_t curr_t;

	if (!ufshcd_is_clkscaling_supported(hba))
		return -EINVAL;

	memset(stat, 0, sizeof(*stat));

	spin_lock_irqsave(hba->host->host_lock, flags);
	curr_t = ktime_get();
	if (!scaling->window_start_t)
		goto start_window;

	clki = list_first_entry(clk_list, struct ufs_clk_info, list);
	/*
	 * If current frequency is 0, then the ondemand governor considers
	 * there's no initial frequency set. And it always requests to set
	 * to max. frequency.
	 */
	stat->current_frequency = clki->curr_freq;
	if (scaling->is_busy_started)
		scaling->tot_busy_t += ktime_us_delta(curr_t,
				scaling->busy_start_t);

	stat->total_time = ktime_us_delta(curr_t, scaling->window_start_t);
	stat->busy_time = scaling->tot_busy_t;
start_window:
	scaling->window_start_t = curr_t;
	scaling->tot_busy_t = 0;

	if (hba->outstanding_reqs) {
		scaling->busy_start_t = curr_t;
		scaling->is_busy_started = true;
	} else {
		scaling->busy_start_t = 0;
		scaling->is_busy_started = false;
	}
	spin_unlock_irqrestore(hba->host->host_lock, flags);
	return 0;
}

static int ufshcd_devfreq_init(struct ufs_hba *hba)
{
	struct list_head *clk_list = &hba->clk_list_head;
	struct ufs_clk_info *clki;
	struct devfreq *devfreq;
	int ret;

	/* Skip devfreq if we don't have any clocks in the list */
	if (list_empty(clk_list))
		return 0;

	clki = list_first_entry(clk_list, struct ufs_clk_info, list);
	dev_pm_opp_add(hba->dev, clki->min_freq, 0);
	dev_pm_opp_add(hba->dev, clki->max_freq, 0);

	ufshcd_vops_config_scaling_param(hba, &hba->vps->devfreq_profile,
					 &hba->vps->ondemand_data);
	devfreq = devfreq_add_device(hba->dev,
			&hba->vps->devfreq_profile,
			DEVFREQ_GOV_SIMPLE_ONDEMAND,
			&hba->vps->ondemand_data);
	if (IS_ERR(devfreq)) {
		ret = PTR_ERR(devfreq);
		dev_err(hba->dev, "Unable to register with devfreq %d\n", ret);

		dev_pm_opp_remove(hba->dev, clki->min_freq);
		dev_pm_opp_remove(hba->dev, clki->max_freq);
		return ret;
	}

	hba->devfreq = devfreq;

	return 0;
}

static void ufshcd_devfreq_remove(struct ufs_hba *hba)
{
	struct list_head *clk_list = &hba->clk_list_head;
	struct ufs_clk_info *clki;

	if (!hba->devfreq)
		return;

	devfreq_remove_device(hba->devfreq);
	hba->devfreq = NULL;

	clki = list_first_entry(clk_list, struct ufs_clk_info, list);
	dev_pm_opp_remove(hba->dev, clki->min_freq);
	dev_pm_opp_remove(hba->dev, clki->max_freq);
}

static void __ufshcd_suspend_clkscaling(struct ufs_hba *hba)
{
	unsigned long flags;

	devfreq_suspend_device(hba->devfreq);
	spin_lock_irqsave(hba->host->host_lock, flags);
	hba->clk_scaling.window_start_t = 0;
	spin_unlock_irqrestore(hba->host->host_lock, flags);
}

static void ufshcd_suspend_clkscaling(struct ufs_hba *hba)
{
	unsigned long flags;
	bool suspend = false;

	if (!ufshcd_is_clkscaling_supported(hba))
		return;

	spin_lock_irqsave(hba->host->host_lock, flags);
	if (!hba->clk_scaling.is_suspended) {
		suspend = true;
		hba->clk_scaling.is_suspended = true;
	}
	spin_unlock_irqrestore(hba->host->host_lock, flags);

	if (suspend)
		__ufshcd_suspend_clkscaling(hba);
}

static void ufshcd_resume_clkscaling(struct ufs_hba *hba)
{
	unsigned long flags;
	bool resume = false;

	if (!ufshcd_is_clkscaling_supported(hba))
		return;

	spin_lock_irqsave(hba->host->host_lock, flags);
	if (hba->clk_scaling.is_suspended) {
		resume = true;
		hba->clk_scaling.is_suspended = false;
	}
	spin_unlock_irqrestore(hba->host->host_lock, flags);

	if (resume)
		devfreq_resume_device(hba->devfreq);
}

static ssize_t ufshcd_clkscale_enable_show(struct device *dev,
		struct device_attribute *attr, char *buf)
{
	struct ufs_hba *hba = dev_get_drvdata(dev);

	return snprintf(buf, PAGE_SIZE, "%d\n", hba->clk_scaling.is_allowed);
}

static ssize_t ufshcd_clkscale_enable_store(struct device *dev,
		struct device_attribute *attr, const char *buf, size_t count)
{
	struct ufs_hba *hba = dev_get_drvdata(dev);
	u32 value;
	int err;

	if (kstrtou32(buf, 0, &value))
		return -EINVAL;

	value = !!value;
	if (value == hba->clk_scaling.is_allowed)
		goto out;

	pm_runtime_get_sync(hba->dev);
	ufshcd_hold(hba, false);

	cancel_work_sync(&hba->clk_scaling.suspend_work);
	cancel_work_sync(&hba->clk_scaling.resume_work);

	hba->clk_scaling.is_allowed = value;

	if (value) {
		ufshcd_resume_clkscaling(hba);
	} else {
		ufshcd_suspend_clkscaling(hba);
		err = ufshcd_devfreq_scale(hba, true);
		if (err)
			dev_err(hba->dev, "%s: failed to scale clocks up %d\n",
					__func__, err);
	}

	ufshcd_release(hba);
	pm_runtime_put_sync(hba->dev);
out:
	return count;
}

static void ufshcd_clkscaling_init_sysfs(struct ufs_hba *hba)
{
	hba->clk_scaling.enable_attr.show = ufshcd_clkscale_enable_show;
	hba->clk_scaling.enable_attr.store = ufshcd_clkscale_enable_store;
	sysfs_attr_init(&hba->clk_scaling.enable_attr.attr);
	hba->clk_scaling.enable_attr.attr.name = "clkscale_enable";
	hba->clk_scaling.enable_attr.attr.mode = 0644;
	if (device_create_file(hba->dev, &hba->clk_scaling.enable_attr))
		dev_err(hba->dev, "Failed to create sysfs for clkscale_enable\n");
}

static void ufshcd_ungate_work(struct work_struct *work)
{
	int ret;
	unsigned long flags;
	struct ufs_hba *hba = container_of(work, struct ufs_hba,
			clk_gating.ungate_work);

	cancel_delayed_work_sync(&hba->clk_gating.gate_work);

	spin_lock_irqsave(hba->host->host_lock, flags);
	if (hba->clk_gating.state == CLKS_ON) {
		spin_unlock_irqrestore(hba->host->host_lock, flags);
		goto unblock_reqs;
	}

	spin_unlock_irqrestore(hba->host->host_lock, flags);
#if defined(CONFIG_SCSI_UFSHCD_QTI)
	ufshcd_hba_vreg_set_hpm(hba);
#endif
	ufshcd_setup_clocks(hba, true);

	ufshcd_enable_irq(hba);

	/* Exit from hibern8 */
	if (ufshcd_can_hibern8_during_gating(hba)) {
		/* Prevent gating in this path */
		hba->clk_gating.is_suspended = true;
		if (ufshcd_is_link_hibern8(hba)) {
			ret = ufshcd_uic_hibern8_exit(hba);
			if (ret)
				dev_err(hba->dev, "%s: hibern8 exit failed %d\n",
					__func__, ret);
			else
				ufshcd_set_link_active(hba);
		}
		hba->clk_gating.is_suspended = false;
	}
unblock_reqs:
	ufshcd_scsi_unblock_requests(hba);
}

/**
 * ufshcd_hold - Enable clocks that were gated earlier due to ufshcd_release.
 * Also, exit from hibern8 mode and set the link as active.
 * @hba: per adapter instance
 * @async: This indicates whether caller should ungate clocks asynchronously.
 */
int ufshcd_hold(struct ufs_hba *hba, bool async)
{
	int rc = 0;
	bool flush_result;
	unsigned long flags;

	if (!ufshcd_is_clkgating_allowed(hba))
		goto out;
	spin_lock_irqsave(hba->host->host_lock, flags);
	hba->clk_gating.active_reqs++;

start:
	switch (hba->clk_gating.state) {
	case CLKS_ON:
		/*
		 * Wait for the ungate work to complete if in progress.
		 * Though the clocks may be in ON state, the link could
		 * still be in hibner8 state if hibern8 is allowed
		 * during clock gating.
		 * Make sure we exit hibern8 state also in addition to
		 * clocks being ON.
		 */
		if (ufshcd_can_hibern8_during_gating(hba) &&
		    ufshcd_is_link_hibern8(hba)) {
			if (async) {
				rc = -EAGAIN;
				hba->clk_gating.active_reqs--;
				break;
			}
			spin_unlock_irqrestore(hba->host->host_lock, flags);
			flush_result = flush_work(&hba->clk_gating.ungate_work);
			if (hba->clk_gating.is_suspended && !flush_result)
				goto out;
			spin_lock_irqsave(hba->host->host_lock, flags);
			goto start;
		}
		break;
	case REQ_CLKS_OFF:
		if (cancel_delayed_work(&hba->clk_gating.gate_work)) {
			hba->clk_gating.state = CLKS_ON;
			trace_ufshcd_clk_gating(dev_name(hba->dev),
						hba->clk_gating.state);
			break;
		}
		/*
		 * If we are here, it means gating work is either done or
		 * currently running. Hence, fall through to cancel gating
		 * work and to enable clocks.
		 */
		/* fallthrough */
	case CLKS_OFF:
		hba->clk_gating.state = REQ_CLKS_ON;
		trace_ufshcd_clk_gating(dev_name(hba->dev),
					hba->clk_gating.state);
		if (queue_work(hba->clk_gating.clk_gating_workq,
			       &hba->clk_gating.ungate_work))
			ufshcd_scsi_block_requests(hba);
		/*
		 * fall through to check if we should wait for this
		 * work to be done or not.
		 */
		/* fallthrough */
	case REQ_CLKS_ON:
		if (async) {
			rc = -EAGAIN;
			hba->clk_gating.active_reqs--;
			break;
		}

		spin_unlock_irqrestore(hba->host->host_lock, flags);
		flush_work(&hba->clk_gating.ungate_work);
		/* Make sure state is CLKS_ON before returning */
		spin_lock_irqsave(hba->host->host_lock, flags);
		goto start;
	default:
		dev_err(hba->dev, "%s: clk gating is in invalid state %d\n",
				__func__, hba->clk_gating.state);
		break;
	}
	spin_unlock_irqrestore(hba->host->host_lock, flags);
out:
	return rc;
}
EXPORT_SYMBOL_GPL(ufshcd_hold);

static void ufshcd_gate_work(struct work_struct *work)
{
	struct ufs_hba *hba = container_of(work, struct ufs_hba,
			clk_gating.gate_work.work);
	unsigned long flags;
	int ret;

	spin_lock_irqsave(hba->host->host_lock, flags);
	/*
	 * In case you are here to cancel this work the gating state
	 * would be marked as REQ_CLKS_ON. In this case save time by
	 * skipping the gating work and exit after changing the clock
	 * state to CLKS_ON.
	 */
	if (hba->clk_gating.is_suspended ||
		(hba->clk_gating.state != REQ_CLKS_OFF)) {
		hba->clk_gating.state = CLKS_ON;
		trace_ufshcd_clk_gating(dev_name(hba->dev),
					hba->clk_gating.state);
		goto rel_lock;
	}

	if (hba->clk_gating.active_reqs
		|| hba->ufshcd_state != UFSHCD_STATE_OPERATIONAL
		|| hba->lrb_in_use || hba->outstanding_tasks
		|| hba->active_uic_cmd || hba->uic_async_done)
		goto rel_lock;

	spin_unlock_irqrestore(hba->host->host_lock, flags);

	/* put the link into hibern8 mode before turning off clocks */
	if (ufshcd_can_hibern8_during_gating(hba)) {
		ret = ufshcd_uic_hibern8_enter(hba);
		if (ret) {
			hba->clk_gating.state = CLKS_ON;
			dev_err(hba->dev, "%s: hibern8 enter failed %d\n",
					__func__, ret);
			trace_ufshcd_clk_gating(dev_name(hba->dev),
						hba->clk_gating.state);
			goto out;
		}
		ufshcd_set_link_hibern8(hba);
	}

	ufshcd_disable_irq(hba);

	if (!ufshcd_is_link_active(hba))
		ufshcd_setup_clocks(hba, false);
	else
		/* If link is active, device ref_clk can't be switched off */
		__ufshcd_setup_clocks(hba, false, true);

#if defined(CONFIG_SCSI_UFSHCD_QTI)
	/* Put the host controller in low power mode if possible */
	ufshcd_hba_vreg_set_lpm(hba);
#endif
	/*
	 * In case you are here to cancel this work the gating state
	 * would be marked as REQ_CLKS_ON. In this case keep the state
	 * as REQ_CLKS_ON which would anyway imply that clocks are off
	 * and a request to turn them on is pending. By doing this way,
	 * we keep the state machine in tact and this would ultimately
	 * prevent from doing cancel work multiple times when there are
	 * new requests arriving before the current cancel work is done.
	 */
	spin_lock_irqsave(hba->host->host_lock, flags);
	if (hba->clk_gating.state == REQ_CLKS_OFF) {
		hba->clk_gating.state = CLKS_OFF;
		trace_ufshcd_clk_gating(dev_name(hba->dev),
					hba->clk_gating.state);
	}
rel_lock:
	spin_unlock_irqrestore(hba->host->host_lock, flags);
out:
	return;
}

/* host lock must be held before calling this variant */
static void __ufshcd_release(struct ufs_hba *hba)
{
	if (!ufshcd_is_clkgating_allowed(hba))
		return;

	hba->clk_gating.active_reqs--;

	if (hba->clk_gating.active_reqs || hba->clk_gating.is_suspended ||
	    hba->ufshcd_state != UFSHCD_STATE_OPERATIONAL ||
	    hba->lrb_in_use || hba->outstanding_tasks ||
	    hba->active_uic_cmd || hba->uic_async_done)
		return;

	hba->clk_gating.state = REQ_CLKS_OFF;
	trace_ufshcd_clk_gating(dev_name(hba->dev), hba->clk_gating.state);
	queue_delayed_work(hba->clk_gating.clk_gating_workq,
			   &hba->clk_gating.gate_work,
			   msecs_to_jiffies(hba->clk_gating.delay_ms));
}

void ufshcd_release(struct ufs_hba *hba)
{
	unsigned long flags;

	spin_lock_irqsave(hba->host->host_lock, flags);
	__ufshcd_release(hba);
	spin_unlock_irqrestore(hba->host->host_lock, flags);
}
EXPORT_SYMBOL_GPL(ufshcd_release);

static ssize_t ufshcd_clkgate_delay_show(struct device *dev,
		struct device_attribute *attr, char *buf)
{
	struct ufs_hba *hba = dev_get_drvdata(dev);

	return snprintf(buf, PAGE_SIZE, "%lu\n", hba->clk_gating.delay_ms);
}

static ssize_t ufshcd_clkgate_delay_store(struct device *dev,
		struct device_attribute *attr, const char *buf, size_t count)
{
	struct ufs_hba *hba = dev_get_drvdata(dev);
	unsigned long flags, value;

	if (kstrtoul(buf, 0, &value))
		return -EINVAL;

	spin_lock_irqsave(hba->host->host_lock, flags);
	hba->clk_gating.delay_ms = value;
	spin_unlock_irqrestore(hba->host->host_lock, flags);
	return count;
}

static ssize_t ufshcd_clkgate_enable_show(struct device *dev,
		struct device_attribute *attr, char *buf)
{
	struct ufs_hba *hba = dev_get_drvdata(dev);

	return snprintf(buf, PAGE_SIZE, "%d\n", hba->clk_gating.is_enabled);
}

static ssize_t ufshcd_clkgate_enable_store(struct device *dev,
		struct device_attribute *attr, const char *buf, size_t count)
{
	struct ufs_hba *hba = dev_get_drvdata(dev);
	unsigned long flags;
	u32 value;

	if (kstrtou32(buf, 0, &value))
		return -EINVAL;

	value = !!value;
	if (value == hba->clk_gating.is_enabled)
		goto out;

	if (value) {
		ufshcd_release(hba);
	} else {
		spin_lock_irqsave(hba->host->host_lock, flags);
		hba->clk_gating.active_reqs++;
		spin_unlock_irqrestore(hba->host->host_lock, flags);
	}

	hba->clk_gating.is_enabled = value;
out:
	return count;
}

static void ufshcd_init_clk_scaling(struct ufs_hba *hba)
{
	char wq_name[sizeof("ufs_clkscaling_00")];

	if (!ufshcd_is_clkscaling_supported(hba))
		return;

	INIT_WORK(&hba->clk_scaling.suspend_work,
		  ufshcd_clk_scaling_suspend_work);
	INIT_WORK(&hba->clk_scaling.resume_work,
		  ufshcd_clk_scaling_resume_work);

	snprintf(wq_name, sizeof(wq_name), "ufs_clkscaling_%d",
		 hba->host->host_no);
	hba->clk_scaling.workq = create_singlethread_workqueue(wq_name);

	ufshcd_clkscaling_init_sysfs(hba);
}

static void ufshcd_exit_clk_scaling(struct ufs_hba *hba)
{
	if (!ufshcd_is_clkscaling_supported(hba))
		return;

	destroy_workqueue(hba->clk_scaling.workq);
	ufshcd_devfreq_remove(hba);
}

static void ufshcd_init_clk_gating(struct ufs_hba *hba)
{
	char wq_name[sizeof("ufs_clk_gating_00")];

	if (!ufshcd_is_clkgating_allowed(hba))
		return;

	hba->clk_gating.state = CLKS_ON;

	hba->clk_gating.delay_ms = 150;
	INIT_DELAYED_WORK(&hba->clk_gating.gate_work, ufshcd_gate_work);
	INIT_WORK(&hba->clk_gating.ungate_work, ufshcd_ungate_work);

	snprintf(wq_name, ARRAY_SIZE(wq_name), "ufs_clk_gating_%d",
		 hba->host->host_no);
	hba->clk_gating.clk_gating_workq = alloc_ordered_workqueue(wq_name,
							   WQ_MEM_RECLAIM);

	hba->clk_gating.is_enabled = true;

	hba->clk_gating.delay_attr.show = ufshcd_clkgate_delay_show;
	hba->clk_gating.delay_attr.store = ufshcd_clkgate_delay_store;
	sysfs_attr_init(&hba->clk_gating.delay_attr.attr);
	hba->clk_gating.delay_attr.attr.name = "clkgate_delay_ms";
	hba->clk_gating.delay_attr.attr.mode = 0644;
	if (device_create_file(hba->dev, &hba->clk_gating.delay_attr))
		dev_err(hba->dev, "Failed to create sysfs for clkgate_delay\n");

	hba->clk_gating.enable_attr.show = ufshcd_clkgate_enable_show;
	hba->clk_gating.enable_attr.store = ufshcd_clkgate_enable_store;
	sysfs_attr_init(&hba->clk_gating.enable_attr.attr);
	hba->clk_gating.enable_attr.attr.name = "clkgate_enable";
	hba->clk_gating.enable_attr.attr.mode = 0644;
	if (device_create_file(hba->dev, &hba->clk_gating.enable_attr))
		dev_err(hba->dev, "Failed to create sysfs for clkgate_enable\n");
}

static void ufshcd_exit_clk_gating(struct ufs_hba *hba)
{
	if (!ufshcd_is_clkgating_allowed(hba))
		return;
	device_remove_file(hba->dev, &hba->clk_gating.delay_attr);
	device_remove_file(hba->dev, &hba->clk_gating.enable_attr);
	cancel_work_sync(&hba->clk_gating.ungate_work);
	cancel_delayed_work_sync(&hba->clk_gating.gate_work);
	destroy_workqueue(hba->clk_gating.clk_gating_workq);
}

/* Must be called with host lock acquired */
static void ufshcd_clk_scaling_start_busy(struct ufs_hba *hba)
{
	bool queue_resume_work = false;
	ktime_t curr_t = ktime_get();

	if (!ufshcd_is_clkscaling_supported(hba))
		return;

	if (!hba->clk_scaling.active_reqs++)
		queue_resume_work = true;

	if (!hba->clk_scaling.is_allowed || hba->pm_op_in_progress)
		return;

	if (queue_resume_work)
		queue_work(hba->clk_scaling.workq,
			   &hba->clk_scaling.resume_work);

	if (!hba->clk_scaling.window_start_t) {
		hba->clk_scaling.window_start_t = curr_t;
		hba->clk_scaling.tot_busy_t = 0;
		hba->clk_scaling.is_busy_started = false;
	}

	if (!hba->clk_scaling.is_busy_started) {
		hba->clk_scaling.busy_start_t = curr_t;
		hba->clk_scaling.is_busy_started = true;
	}
}

static void ufshcd_clk_scaling_update_busy(struct ufs_hba *hba)
{
	struct ufs_clk_scaling *scaling = &hba->clk_scaling;

	if (!ufshcd_is_clkscaling_supported(hba))
		return;

	if (!hba->outstanding_reqs && scaling->is_busy_started) {
		scaling->tot_busy_t += ktime_to_us(ktime_sub(ktime_get(),
					scaling->busy_start_t));
		scaling->busy_start_t = 0;
		scaling->is_busy_started = false;
	}
}
/**
 * ufshcd_send_command - Send SCSI or device management commands
 * @hba: per adapter instance
 * @task_tag: Task tag of the command
 */
static inline
void ufshcd_send_command(struct ufs_hba *hba, unsigned int task_tag)
{
	struct ufshcd_lrb *lrbp = &hba->lrb[task_tag];

	lrbp->issue_time_stamp = ktime_get();
	lrbp->compl_time_stamp = ktime_set(0, 0);
	ufshcd_vops_setup_xfer_req(hba, task_tag, (lrbp->cmd ? true : false));
	ufshcd_add_command_trace(hba, task_tag, "send");
	ufshcd_clk_scaling_start_busy(hba);
	__set_bit(task_tag, &hba->outstanding_reqs);
	ufshcd_writel(hba, 1 << task_tag, REG_UTP_TRANSFER_REQ_DOOR_BELL);
	/* Make sure that doorbell is committed immediately */
	wmb();
}

/**
 * ufshcd_copy_sense_data - Copy sense data in case of check condition
 * @lrbp: pointer to local reference block
 */
static inline void ufshcd_copy_sense_data(struct ufshcd_lrb *lrbp)
{
	int len;
	if (lrbp->sense_buffer &&
	    ufshcd_get_rsp_upiu_data_seg_len(lrbp->ucd_rsp_ptr)) {
		int len_to_copy;

		len = be16_to_cpu(lrbp->ucd_rsp_ptr->sr.sense_data_len);
		len_to_copy = min_t(int, UFS_SENSE_SIZE, len);

		memcpy(lrbp->sense_buffer, lrbp->ucd_rsp_ptr->sr.sense_data,
		       len_to_copy);
	}
}

/**
 * ufshcd_copy_query_response() - Copy the Query Response and the data
 * descriptor
 * @hba: per adapter instance
 * @lrbp: pointer to local reference block
 */
static
int ufshcd_copy_query_response(struct ufs_hba *hba, struct ufshcd_lrb *lrbp)
{
	struct ufs_query_res *query_res = &hba->dev_cmd.query.response;

	memcpy(&query_res->upiu_res, &lrbp->ucd_rsp_ptr->qr, QUERY_OSF_SIZE);

	/* Get the descriptor */
	if (hba->dev_cmd.query.descriptor &&
	    lrbp->ucd_rsp_ptr->qr.opcode == UPIU_QUERY_OPCODE_READ_DESC) {
		u8 *descp = (u8 *)lrbp->ucd_rsp_ptr +
				GENERAL_UPIU_REQUEST_SIZE;
		u16 resp_len;
		u16 buf_len;

		/* data segment length */
		resp_len = be32_to_cpu(lrbp->ucd_rsp_ptr->header.dword_2) &
						MASK_QUERY_DATA_SEG_LEN;
		buf_len = be16_to_cpu(
				hba->dev_cmd.query.request.upiu_req.length);
		if (likely(buf_len >= resp_len)) {
			memcpy(hba->dev_cmd.query.descriptor, descp, resp_len);
		} else {
			dev_warn(hba->dev,
				"%s: Response size is bigger than buffer",
				__func__);
			return -EINVAL;
		}
	}

	return 0;
}

/**
 * ufshcd_hba_capabilities - Read controller capabilities
 * @hba: per adapter instance
 */
static inline void ufshcd_hba_capabilities(struct ufs_hba *hba)
{
	hba->capabilities = ufshcd_readl(hba, REG_CONTROLLER_CAPABILITIES);

	/* nutrs and nutmrs are 0 based values */
	hba->nutrs = (hba->capabilities & MASK_TRANSFER_REQUESTS_SLOTS) + 1;
	hba->nutmrs =
	((hba->capabilities & MASK_TASK_MANAGEMENT_REQUEST_SLOTS) >> 16) + 1;
}

/**
 * ufshcd_ready_for_uic_cmd - Check if controller is ready
 *                            to accept UIC commands
 * @hba: per adapter instance
 * Return true on success, else false
 */
static inline bool ufshcd_ready_for_uic_cmd(struct ufs_hba *hba)
{
	if (ufshcd_readl(hba, REG_CONTROLLER_STATUS) & UIC_COMMAND_READY)
		return true;
	else
		return false;
}

/**
 * ufshcd_get_upmcrs - Get the power mode change request status
 * @hba: Pointer to adapter instance
 *
 * This function gets the UPMCRS field of HCS register
 * Returns value of UPMCRS field
 */
static inline u8 ufshcd_get_upmcrs(struct ufs_hba *hba)
{
	return (ufshcd_readl(hba, REG_CONTROLLER_STATUS) >> 8) & 0x7;
}

/**
 * ufshcd_dispatch_uic_cmd - Dispatch UIC commands to unipro layers
 * @hba: per adapter instance
 * @uic_cmd: UIC command
 *
 * Mutex must be held.
 */
static inline void
ufshcd_dispatch_uic_cmd(struct ufs_hba *hba, struct uic_command *uic_cmd)
{
	WARN_ON(hba->active_uic_cmd);

	hba->active_uic_cmd = uic_cmd;

	/* Write Args */
	ufshcd_writel(hba, uic_cmd->argument1, REG_UIC_COMMAND_ARG_1);
	ufshcd_writel(hba, uic_cmd->argument2, REG_UIC_COMMAND_ARG_2);
	ufshcd_writel(hba, uic_cmd->argument3, REG_UIC_COMMAND_ARG_3);

	ufshcd_add_uic_command_trace(hba, uic_cmd, "send");

	/* Write UIC Cmd */
	ufshcd_writel(hba, uic_cmd->command & COMMAND_OPCODE_MASK,
		      REG_UIC_COMMAND);
	/* Ensure that the command is written */
	wmb();
}

/**
 * ufshcd_wait_for_uic_cmd - Wait complectioin of UIC command
 * @hba: per adapter instance
 * @uic_cmd: UIC command
 *
 * Must be called with mutex held.
 * Returns 0 only if success.
 */
static int
ufshcd_wait_for_uic_cmd(struct ufs_hba *hba, struct uic_command *uic_cmd)
{
	int ret;
	unsigned long flags;

	if (wait_for_completion_timeout(&uic_cmd->done,
					msecs_to_jiffies(UIC_CMD_TIMEOUT))) {
		ret = uic_cmd->argument2 & MASK_UIC_COMMAND_RESULT;
	} else {
		ret = -ETIMEDOUT;
		dev_err(hba->dev,
			"uic cmd 0x%x with arg3 0x%x completion timeout\n",
			uic_cmd->command, uic_cmd->argument3);

		if (!uic_cmd->cmd_active) {
			dev_err(hba->dev, "%s: UIC cmd has been completed, return the result\n",
				__func__);
			ret = uic_cmd->argument2 & MASK_UIC_COMMAND_RESULT;
		}
	}

	spin_lock_irqsave(hba->host->host_lock, flags);
	hba->active_uic_cmd = NULL;
	spin_unlock_irqrestore(hba->host->host_lock, flags);

	return ret;
}

/**
 * __ufshcd_send_uic_cmd - Send UIC commands and retrieve the result
 * @hba: per adapter instance
 * @uic_cmd: UIC command
 * @completion: initialize the completion only if this is set to true
 *
 * Identical to ufshcd_send_uic_cmd() expect mutex. Must be called
 * with mutex held and host_lock locked.
 * Returns 0 only if success.
 */
static int
__ufshcd_send_uic_cmd(struct ufs_hba *hba, struct uic_command *uic_cmd,
		      bool completion)
{
	if (!ufshcd_ready_for_uic_cmd(hba)) {
		dev_err(hba->dev,
			"Controller not ready to accept UIC commands\n");
		return -EIO;
	}

	if (completion)
		init_completion(&uic_cmd->done);

	uic_cmd->cmd_active = 1;
	ufshcd_dispatch_uic_cmd(hba, uic_cmd);

	return 0;
}

/**
 * ufshcd_send_uic_cmd - Send UIC commands and retrieve the result
 * @hba: per adapter instance
 * @uic_cmd: UIC command
 *
 * Returns 0 only if success.
 */
int ufshcd_send_uic_cmd(struct ufs_hba *hba, struct uic_command *uic_cmd)
{
	int ret;
	unsigned long flags;

	ufshcd_hold(hba, false);
	mutex_lock(&hba->uic_cmd_mutex);
	ufshcd_add_delay_before_dme_cmd(hba);

	spin_lock_irqsave(hba->host->host_lock, flags);
	ret = __ufshcd_send_uic_cmd(hba, uic_cmd, true);
	spin_unlock_irqrestore(hba->host->host_lock, flags);
	if (!ret)
		ret = ufshcd_wait_for_uic_cmd(hba, uic_cmd);

	mutex_unlock(&hba->uic_cmd_mutex);

	ufshcd_release(hba);
	return ret;
}

/**
 * ufshcd_map_sg - Map scatter-gather list to prdt
 * @hba: per adapter instance
 * @lrbp: pointer to local reference block
 *
 * Returns 0 in case of success, non-zero value in case of failure
 */
static int ufshcd_map_sg(struct ufs_hba *hba, struct ufshcd_lrb *lrbp)
{
	struct ufshcd_sg_entry *prd;
	struct scatterlist *sg;
	struct scsi_cmnd *cmd;
	int sg_segments;
	int i;

	cmd = lrbp->cmd;
	sg_segments = scsi_dma_map(cmd);
	if (sg_segments < 0)
		return sg_segments;

	if (sg_segments) {
		if (hba->quirks & UFSHCD_QUIRK_PRDT_BYTE_GRAN)
			lrbp->utr_descriptor_ptr->prd_table_length =
				cpu_to_le16((u16)(sg_segments *
						  hba->sg_entry_size));
		else
			lrbp->utr_descriptor_ptr->prd_table_length =
				cpu_to_le16((u16) (sg_segments));

		prd = (struct ufshcd_sg_entry *)lrbp->ucd_prdt_ptr;

		scsi_for_each_sg(cmd, sg, sg_segments, i) {
			prd->size =
				cpu_to_le32(((u32) sg_dma_len(sg))-1);
			prd->base_addr =
				cpu_to_le32(lower_32_bits(sg->dma_address));
			prd->upper_addr =
				cpu_to_le32(upper_32_bits(sg->dma_address));
			prd->reserved = 0;
			prd = (void *)prd + hba->sg_entry_size;
		}
	} else {
		lrbp->utr_descriptor_ptr->prd_table_length = 0;
	}

	return ufshcd_map_sg_crypto(hba, lrbp);
}

/**
 * ufshcd_enable_intr - enable interrupts
 * @hba: per adapter instance
 * @intrs: interrupt bits
 */
static void ufshcd_enable_intr(struct ufs_hba *hba, u32 intrs)
{
	u32 set = ufshcd_readl(hba, REG_INTERRUPT_ENABLE);

	if (hba->ufs_version == UFSHCI_VERSION_10) {
		u32 rw;
		rw = set & INTERRUPT_MASK_RW_VER_10;
		set = rw | ((set ^ intrs) & intrs);
	} else {
		set |= intrs;
	}

	ufshcd_writel(hba, set, REG_INTERRUPT_ENABLE);
}

/**
 * ufshcd_disable_intr - disable interrupts
 * @hba: per adapter instance
 * @intrs: interrupt bits
 */
static void ufshcd_disable_intr(struct ufs_hba *hba, u32 intrs)
{
	u32 set = ufshcd_readl(hba, REG_INTERRUPT_ENABLE);

	if (hba->ufs_version == UFSHCI_VERSION_10) {
		u32 rw;
		rw = (set & INTERRUPT_MASK_RW_VER_10) &
			~(intrs & INTERRUPT_MASK_RW_VER_10);
		set = rw | ((set & intrs) & ~INTERRUPT_MASK_RW_VER_10);

	} else {
		set &= ~intrs;
	}

	ufshcd_writel(hba, set, REG_INTERRUPT_ENABLE);
}

/**
 * ufshcd_prepare_req_desc_hdr() - Fills the requests header
 * descriptor according to request
 * @lrbp: pointer to local reference block
 * @upiu_flags: flags required in the header
 * @cmd_dir: requests data direction
 */
static void ufshcd_prepare_req_desc_hdr(struct ufshcd_lrb *lrbp,
			u32 *upiu_flags, enum dma_data_direction cmd_dir)
{
	struct utp_transfer_req_desc *req_desc = lrbp->utr_descriptor_ptr;
	u32 data_direction;
	u32 dword_0;

	if (cmd_dir == DMA_FROM_DEVICE) {
		data_direction = UTP_DEVICE_TO_HOST;
		*upiu_flags = UPIU_CMD_FLAGS_READ;
	} else if (cmd_dir == DMA_TO_DEVICE) {
		data_direction = UTP_HOST_TO_DEVICE;
		*upiu_flags = UPIU_CMD_FLAGS_WRITE;
	} else {
		data_direction = UTP_NO_DATA_TRANSFER;
		*upiu_flags = UPIU_CMD_FLAGS_NONE;
	}

	dword_0 = data_direction | (lrbp->command_type
				<< UPIU_COMMAND_TYPE_OFFSET);
	if (lrbp->intr_cmd)
		dword_0 |= UTP_REQ_DESC_INT_CMD;

	/* Transfer request descriptor header fields */
	if (ufshcd_lrbp_crypto_enabled(lrbp)) {
#if IS_ENABLED(CONFIG_SCSI_UFS_CRYPTO)
		dword_0 |= UTP_REQ_DESC_CRYPTO_ENABLE_CMD;
		dword_0 |= lrbp->crypto_key_slot;
		req_desc->header.dword_1 =
			cpu_to_le32(lower_32_bits(lrbp->data_unit_num));
		req_desc->header.dword_3 =
			cpu_to_le32(upper_32_bits(lrbp->data_unit_num));
#endif /* CONFIG_SCSI_UFS_CRYPTO */
	} else {
		/* dword_1 and dword_3 are reserved, hence they are set to 0 */
		req_desc->header.dword_1 = 0;
		req_desc->header.dword_3 = 0;
	}

	req_desc->header.dword_0 = cpu_to_le32(dword_0);

	/*
	 * assigning invalid value for command status. Controller
	 * updates OCS on command completion, with the command
	 * status
	 */
	req_desc->header.dword_2 =
		cpu_to_le32(OCS_INVALID_COMMAND_STATUS);

	req_desc->prd_table_length = 0;
}

/**
 * ufshcd_prepare_utp_scsi_cmd_upiu() - fills the utp_transfer_req_desc,
 * for scsi commands
 * @lrbp: local reference block pointer
 * @upiu_flags: flags
 */
static
void ufshcd_prepare_utp_scsi_cmd_upiu(struct ufshcd_lrb *lrbp, u32 upiu_flags)
{
	struct utp_upiu_req *ucd_req_ptr = lrbp->ucd_req_ptr;
	unsigned short cdb_len;

	/* command descriptor fields */
	ucd_req_ptr->header.dword_0 = UPIU_HEADER_DWORD(
				UPIU_TRANSACTION_COMMAND, upiu_flags,
				lrbp->lun, lrbp->task_tag);
	ucd_req_ptr->header.dword_1 = UPIU_HEADER_DWORD(
				UPIU_COMMAND_SET_TYPE_SCSI, 0, 0, 0);

	/* Total EHS length and Data segment length will be zero */
	ucd_req_ptr->header.dword_2 = 0;

	ucd_req_ptr->sc.exp_data_transfer_len =
		cpu_to_be32(lrbp->cmd->sdb.length);

	cdb_len = min_t(unsigned short, lrbp->cmd->cmd_len, UFS_CDB_SIZE);
	memset(ucd_req_ptr->sc.cdb, 0, UFS_CDB_SIZE);
	memcpy(ucd_req_ptr->sc.cdb, lrbp->cmd->cmnd, cdb_len);

	memset(lrbp->ucd_rsp_ptr, 0, sizeof(struct utp_upiu_rsp));
}

/**
 * ufshcd_prepare_utp_query_req_upiu() - fills the utp_transfer_req_desc,
 * for query requsts
 * @hba: UFS hba
 * @lrbp: local reference block pointer
 * @upiu_flags: flags
 */
static void ufshcd_prepare_utp_query_req_upiu(struct ufs_hba *hba,
				struct ufshcd_lrb *lrbp, u32 upiu_flags)
{
	struct utp_upiu_req *ucd_req_ptr = lrbp->ucd_req_ptr;
	struct ufs_query *query = &hba->dev_cmd.query;
	u16 len = be16_to_cpu(query->request.upiu_req.length);

	/* Query request header */
	ucd_req_ptr->header.dword_0 = UPIU_HEADER_DWORD(
			UPIU_TRANSACTION_QUERY_REQ, upiu_flags,
			lrbp->lun, lrbp->task_tag);
	ucd_req_ptr->header.dword_1 = UPIU_HEADER_DWORD(
			0, query->request.query_func, 0, 0);

	/* Data segment length only need for WRITE_DESC */
	if (query->request.upiu_req.opcode == UPIU_QUERY_OPCODE_WRITE_DESC)
		ucd_req_ptr->header.dword_2 =
			UPIU_HEADER_DWORD(0, 0, (len >> 8), (u8)len);
	else
		ucd_req_ptr->header.dword_2 = 0;

	/* Copy the Query Request buffer as is */
	memcpy(&ucd_req_ptr->qr, &query->request.upiu_req,
			QUERY_OSF_SIZE);

	/* Copy the Descriptor */
	if (query->request.upiu_req.opcode == UPIU_QUERY_OPCODE_WRITE_DESC)
		memcpy(ucd_req_ptr + 1, query->descriptor, len);

	memset(lrbp->ucd_rsp_ptr, 0, sizeof(struct utp_upiu_rsp));
}

static inline void ufshcd_prepare_utp_nop_upiu(struct ufshcd_lrb *lrbp)
{
	struct utp_upiu_req *ucd_req_ptr = lrbp->ucd_req_ptr;

	memset(ucd_req_ptr, 0, sizeof(struct utp_upiu_req));

	/* command descriptor fields */
	ucd_req_ptr->header.dword_0 =
		UPIU_HEADER_DWORD(
			UPIU_TRANSACTION_NOP_OUT, 0, 0, lrbp->task_tag);
	/* clear rest of the fields of basic header */
	ucd_req_ptr->header.dword_1 = 0;
	ucd_req_ptr->header.dword_2 = 0;

	memset(lrbp->ucd_rsp_ptr, 0, sizeof(struct utp_upiu_rsp));
}

/**
 * ufshcd_comp_devman_upiu - UFS Protocol Information Unit(UPIU)
 *			     for Device Management Purposes
 * @hba: per adapter instance
 * @lrbp: pointer to local reference block
 */
static int ufshcd_comp_devman_upiu(struct ufs_hba *hba, struct ufshcd_lrb *lrbp)
{
	u32 upiu_flags;
	int ret = 0;

	if ((hba->ufs_version == UFSHCI_VERSION_10) ||
	    (hba->ufs_version == UFSHCI_VERSION_11))
		lrbp->command_type = UTP_CMD_TYPE_DEV_MANAGE;
	else
		lrbp->command_type = UTP_CMD_TYPE_UFS_STORAGE;

	ufshcd_prepare_req_desc_hdr(lrbp, &upiu_flags, DMA_NONE);
	if (hba->dev_cmd.type == DEV_CMD_TYPE_QUERY)
		ufshcd_prepare_utp_query_req_upiu(hba, lrbp, upiu_flags);
	else if (hba->dev_cmd.type == DEV_CMD_TYPE_NOP)
		ufshcd_prepare_utp_nop_upiu(lrbp);
	else
		ret = -EINVAL;

	return ret;
}

/**
 * ufshcd_comp_scsi_upiu - UFS Protocol Information Unit(UPIU)
 *			   for SCSI Purposes
 * @hba: per adapter instance
 * @lrbp: pointer to local reference block
 */
static int ufshcd_comp_scsi_upiu(struct ufs_hba *hba, struct ufshcd_lrb *lrbp)
{
	u32 upiu_flags;
	int ret = 0;

	if ((hba->ufs_version == UFSHCI_VERSION_10) ||
	    (hba->ufs_version == UFSHCI_VERSION_11))
		lrbp->command_type = UTP_CMD_TYPE_SCSI;
	else
		lrbp->command_type = UTP_CMD_TYPE_UFS_STORAGE;

	if (likely(lrbp->cmd)) {
		ufshcd_prepare_req_desc_hdr(lrbp, &upiu_flags,
						lrbp->cmd->sc_data_direction);
		ufshcd_prepare_utp_scsi_cmd_upiu(lrbp, upiu_flags);
	} else {
		ret = -EINVAL;
	}

	return ret;
}

/**
 * ufshcd_upiu_wlun_to_scsi_wlun - maps UPIU W-LUN id to SCSI W-LUN ID
 * @upiu_wlun_id: UPIU W-LUN id
 *
 * Returns SCSI W-LUN id
 */
static inline u16 ufshcd_upiu_wlun_to_scsi_wlun(u8 upiu_wlun_id)
{
	return (upiu_wlun_id & ~UFS_UPIU_WLUN_ID) | SCSI_W_LUN_BASE;
}

/**
 * ufshcd_queuecommand - main entry point for SCSI requests
 * @host: SCSI host pointer
 * @cmd: command from SCSI Midlayer
 *
 * Returns 0 for success, non-zero in case of failure
 */
static int ufshcd_queuecommand(struct Scsi_Host *host, struct scsi_cmnd *cmd)
{
	struct ufshcd_lrb *lrbp;
	struct ufs_hba *hba;
	unsigned long flags;
	int tag;
	int err = 0;

	hba = shost_priv(host);

	tag = cmd->request->tag;
	if (!ufshcd_valid_tag(hba, tag)) {
		dev_err(hba->dev,
			"%s: invalid command tag %d: cmd=0x%p, cmd->request=0x%p",
			__func__, tag, cmd, cmd->request);
		BUG();
	}

	if (!down_read_trylock(&hba->clk_scaling_lock))
		return SCSI_MLQUEUE_HOST_BUSY;

	hba->req_abort_count = 0;

	/* acquire the tag to make sure device cmds don't use it */
	if (test_and_set_bit_lock(tag, &hba->lrb_in_use)) {
		/*
		 * Dev manage command in progress, requeue the command.
		 * Requeuing the command helps in cases where the request *may*
		 * find different tag instead of waiting for dev manage command
		 * completion.
		 */
		err = SCSI_MLQUEUE_HOST_BUSY;
		goto out;
	}

	err = ufshcd_hold(hba, true);
	if (err) {
		err = SCSI_MLQUEUE_HOST_BUSY;
		clear_bit_unlock(tag, &hba->lrb_in_use);
		goto out;
	}
	WARN_ON(ufshcd_is_clkgating_allowed(hba) &&
		(hba->clk_gating.state != CLKS_ON));

	lrbp = &hba->lrb[tag];

	WARN_ON(lrbp->cmd);
	lrbp->cmd = cmd;
	lrbp->sense_bufflen = UFS_SENSE_SIZE;
	lrbp->sense_buffer = cmd->sense_buffer;
	lrbp->task_tag = tag;
	lrbp->lun = ufshcd_scsi_to_upiu_lun(cmd->device->lun);
	lrbp->intr_cmd = !ufshcd_is_intr_aggr_allowed(hba) ? true : false;

	err = ufshcd_prepare_lrbp_crypto(hba, cmd, lrbp);
	if (err) {
		ufshcd_release(hba);
		lrbp->cmd = NULL;
		clear_bit_unlock(tag, &hba->lrb_in_use);
		goto out;
	}
	lrbp->req_abort_skip = false;

	ufshcd_comp_scsi_upiu(hba, lrbp);

	err = ufshcd_map_sg(hba, lrbp);
	if (err) {
		ufshcd_release(hba);
		lrbp->cmd = NULL;
		clear_bit_unlock(tag, &hba->lrb_in_use);
		goto out;
	}
	/* Make sure descriptors are ready before ringing the doorbell */
	wmb();

	spin_lock_irqsave(hba->host->host_lock, flags);
	switch (hba->ufshcd_state) {
	case UFSHCD_STATE_OPERATIONAL:
	case UFSHCD_STATE_EH_SCHEDULED_NON_FATAL:
		break;
	case UFSHCD_STATE_EH_SCHEDULED_FATAL:
		/*
		 * pm_runtime_get_sync() is used at error handling preparation
		 * stage. If a scsi cmd, e.g. the SSU cmd, is sent from hba's
		 * PM ops, it can never be finished if we let SCSI layer keep
		 * retrying it, which gets err handler stuck forever. Neither
		 * can we let the scsi cmd pass through, because UFS is in bad
		 * state, the scsi cmd may eventually time out, which will get
		 * err handler blocked for too long. So, just fail the scsi cmd
		 * sent from PM ops, err handler can recover PM error anyways.
		 */
		if (hba->pm_op_in_progress) {
			hba->force_reset = true;
			set_host_byte(cmd, DID_BAD_TARGET);
			goto out_compl_cmd;
		}
		fallthrough;
	case UFSHCD_STATE_RESET:
		err = SCSI_MLQUEUE_HOST_BUSY;
		goto out_compl_cmd;
	case UFSHCD_STATE_ERROR:
		set_host_byte(cmd, DID_ERROR);
		goto out_compl_cmd;
	default:
		dev_WARN_ONCE(hba->dev, 1, "%s: invalid state %d\n",
				__func__, hba->ufshcd_state);
		set_host_byte(cmd, DID_BAD_TARGET);
		goto out_compl_cmd;
	}
	ufshcd_send_command(hba, tag);
	spin_unlock_irqrestore(hba->host->host_lock, flags);
	goto out;

out_compl_cmd:
	scsi_dma_unmap(lrbp->cmd);
	lrbp->cmd = NULL;
	clear_bit_unlock(tag, &hba->lrb_in_use);
	spin_unlock_irqrestore(hba->host->host_lock, flags);
	ufshcd_release(hba);
	if (!err)
		cmd->scsi_done(cmd);
out:
	up_read(&hba->clk_scaling_lock);
	return err;
}

static int ufshcd_compose_dev_cmd(struct ufs_hba *hba,
		struct ufshcd_lrb *lrbp, enum dev_cmd_type cmd_type, int tag)
{
	lrbp->cmd = NULL;
	lrbp->sense_bufflen = 0;
	lrbp->sense_buffer = NULL;
	lrbp->task_tag = tag;
	lrbp->lun = 0; /* device management cmd is not specific to any LUN */
	lrbp->intr_cmd = true; /* No interrupt aggregation */
#if IS_ENABLED(CONFIG_SCSI_UFS_CRYPTO)
	lrbp->crypto_enable = false; /* No crypto operations */
#endif
	hba->dev_cmd.type = cmd_type;

	return ufshcd_comp_devman_upiu(hba, lrbp);
}

static int
ufshcd_clear_cmd(struct ufs_hba *hba, int tag)
{
	int err = 0;
	unsigned long flags;
	u32 mask = 1 << tag;

	/* clear outstanding transaction before retry */
	spin_lock_irqsave(hba->host->host_lock, flags);
	ufshcd_utrl_clear(hba, tag);
	spin_unlock_irqrestore(hba->host->host_lock, flags);

	/*
	 * wait for for h/w to clear corresponding bit in door-bell.
	 * max. wait is 1 sec.
	 */
	err = ufshcd_wait_for_register(hba,
			REG_UTP_TRANSFER_REQ_DOOR_BELL,
			mask, ~mask, 1000, 1000, true);

	return err;
}

static int
ufshcd_check_query_response(struct ufs_hba *hba, struct ufshcd_lrb *lrbp)
{
	struct ufs_query_res *query_res = &hba->dev_cmd.query.response;

	/* Get the UPIU response */
	query_res->response = ufshcd_get_rsp_upiu_result(lrbp->ucd_rsp_ptr) >>
				UPIU_RSP_CODE_OFFSET;
	return query_res->response;
}

/**
 * ufshcd_dev_cmd_completion() - handles device management command responses
 * @hba: per adapter instance
 * @lrbp: pointer to local reference block
 */
static int
ufshcd_dev_cmd_completion(struct ufs_hba *hba, struct ufshcd_lrb *lrbp)
{
	int resp;
	int err = 0;

	hba->ufs_stats.last_hibern8_exit_tstamp = ktime_set(0, 0);
	resp = ufshcd_get_req_rsp(lrbp->ucd_rsp_ptr);

	switch (resp) {
	case UPIU_TRANSACTION_NOP_IN:
		if (hba->dev_cmd.type != DEV_CMD_TYPE_NOP) {
			err = -EINVAL;
			dev_err(hba->dev, "%s: unexpected response %x\n",
					__func__, resp);
		}
		break;
	case UPIU_TRANSACTION_QUERY_RSP:
		err = ufshcd_check_query_response(hba, lrbp);
		if (!err)
			err = ufshcd_copy_query_response(hba, lrbp);
		break;
	case UPIU_TRANSACTION_REJECT_UPIU:
		/* TODO: handle Reject UPIU Response */
		err = -EPERM;
		dev_err(hba->dev, "%s: Reject UPIU not fully implemented\n",
				__func__);
		break;
	default:
		err = -EINVAL;
		dev_err(hba->dev, "%s: Invalid device management cmd response: %x\n",
				__func__, resp);
		break;
	}

	return err;
}

static int ufshcd_wait_for_dev_cmd(struct ufs_hba *hba,
		struct ufshcd_lrb *lrbp, int max_timeout)
{
	int err = 0;
	unsigned long time_left;
	unsigned long flags;

	time_left = wait_for_completion_timeout(hba->dev_cmd.complete,
			msecs_to_jiffies(max_timeout));

	/* Make sure descriptors are ready before ringing the doorbell */
	wmb();
	spin_lock_irqsave(hba->host->host_lock, flags);
	hba->dev_cmd.complete = NULL;
	if (likely(time_left)) {
		err = ufshcd_get_tr_ocs(lrbp);
		if (!err)
			err = ufshcd_dev_cmd_completion(hba, lrbp);
	}
	spin_unlock_irqrestore(hba->host->host_lock, flags);

	if (!time_left) {
		err = -ETIMEDOUT;
		dev_dbg(hba->dev, "%s: dev_cmd request timedout, tag %d\n",
			__func__, lrbp->task_tag);
		if (!ufshcd_clear_cmd(hba, lrbp->task_tag))
			/* successfully cleared the command, retry if needed */
			err = -EAGAIN;
		/*
		 * in case of an error, after clearing the doorbell,
		 * we also need to clear the outstanding_request
		 * field in hba
		 */
		ufshcd_outstanding_req_clear(hba, lrbp->task_tag);
	}

	return err;
}

/**
 * ufshcd_get_dev_cmd_tag - Get device management command tag
 * @hba: per-adapter instance
 * @tag_out: pointer to variable with available slot value
 *
 * Get a free slot and lock it until device management command
 * completes.
 *
 * Returns false if free slot is unavailable for locking, else
 * return true with tag value in @tag.
 */
static bool ufshcd_get_dev_cmd_tag(struct ufs_hba *hba, int *tag_out)
{
	int tag;
	bool ret = false;
	unsigned long tmp;

	if (!tag_out)
		goto out;

	do {
		tmp = ~hba->lrb_in_use;
		tag = find_last_bit(&tmp, hba->nutrs);
		if (tag >= hba->nutrs)
			goto out;
	} while (test_and_set_bit_lock(tag, &hba->lrb_in_use));

	*tag_out = tag;
	ret = true;
out:
	return ret;
}

static inline void ufshcd_put_dev_cmd_tag(struct ufs_hba *hba, int tag)
{
	clear_bit_unlock(tag, &hba->lrb_in_use);
}

/**
 * ufshcd_exec_dev_cmd - API for sending device management requests
 * @hba: UFS hba
 * @cmd_type: specifies the type (NOP, Query...)
 * @timeout: timeout in milliseconds
 *
 * NOTE: Since there is only one available tag for device management commands,
 * it is expected you hold the hba->dev_cmd.lock mutex.
 */
static int ufshcd_exec_dev_cmd(struct ufs_hba *hba,
		enum dev_cmd_type cmd_type, int timeout)
{
	struct ufshcd_lrb *lrbp;
	int err;
	int tag;
	struct completion wait;
	unsigned long flags;

	down_read(&hba->clk_scaling_lock);

	/*
	 * Get free slot, sleep if slots are unavailable.
	 * Even though we use wait_event() which sleeps indefinitely,
	 * the maximum wait time is bounded by SCSI request timeout.
	 */
	wait_event(hba->dev_cmd.tag_wq, ufshcd_get_dev_cmd_tag(hba, &tag));

	init_completion(&wait);
	lrbp = &hba->lrb[tag];
	WARN_ON(lrbp->cmd);
	err = ufshcd_compose_dev_cmd(hba, lrbp, cmd_type, tag);
	if (unlikely(err))
		goto out_put_tag;

	hba->dev_cmd.complete = &wait;

	ufshcd_add_query_upiu_trace(hba, tag, "query_send");
	/* Make sure descriptors are ready before ringing the doorbell */
	wmb();
	spin_lock_irqsave(hba->host->host_lock, flags);
	ufshcd_send_command(hba, tag);
	spin_unlock_irqrestore(hba->host->host_lock, flags);

	err = ufshcd_wait_for_dev_cmd(hba, lrbp, timeout);

	ufshcd_add_query_upiu_trace(hba, tag,
			err ? "query_complete_err" : "query_complete");

out_put_tag:
	ufshcd_put_dev_cmd_tag(hba, tag);
	wake_up(&hba->dev_cmd.tag_wq);
	up_read(&hba->clk_scaling_lock);
	return err;
}

/**
 * ufshcd_init_query() - init the query response and request parameters
 * @hba: per-adapter instance
 * @request: address of the request pointer to be initialized
 * @response: address of the response pointer to be initialized
 * @opcode: operation to perform
 * @idn: flag idn to access
 * @index: LU number to access
 * @selector: query/flag/descriptor further identification
 */
static inline void ufshcd_init_query(struct ufs_hba *hba,
		struct ufs_query_req **request, struct ufs_query_res **response,
		enum query_opcode opcode, u8 idn, u8 index, u8 selector)
{
	*request = &hba->dev_cmd.query.request;
	*response = &hba->dev_cmd.query.response;
	memset(*request, 0, sizeof(struct ufs_query_req));
	memset(*response, 0, sizeof(struct ufs_query_res));
	(*request)->upiu_req.opcode = opcode;
	(*request)->upiu_req.idn = idn;
	(*request)->upiu_req.index = index;
	(*request)->upiu_req.selector = selector;
}

static int ufshcd_query_flag_retry(struct ufs_hba *hba,
	enum query_opcode opcode, enum flag_idn idn, u8 index, bool *flag_res)
{
	int ret;
	int retries;

	for (retries = 0; retries < QUERY_REQ_RETRIES; retries++) {
		ret = ufshcd_query_flag(hba, opcode, idn, index, flag_res);
		if (ret)
			dev_dbg(hba->dev,
				"%s: failed with error %d, retries %d\n",
				__func__, ret, retries);
		else
			break;
	}

	if (ret)
		dev_err(hba->dev,
			"%s: query attribute, opcode %d, idn %d, failed with error %d after %d retires\n",
			__func__, opcode, idn, ret, retries);
	return ret;
}

/**
 * ufshcd_query_flag() - API function for sending flag query requests
 * @hba: per-adapter instance
 * @opcode: flag query to perform
 * @idn: flag idn to access
 * @index: flag index to access
 * @flag_res: the flag value after the query request completes
 *
 * Returns 0 for success, non-zero in case of failure
 */
int ufshcd_query_flag(struct ufs_hba *hba, enum query_opcode opcode,
			enum flag_idn idn, u8 index, bool *flag_res)
{
	struct ufs_query_req *request = NULL;
	struct ufs_query_res *response = NULL;
	int err, selector = 0;
	int timeout = QUERY_REQ_TIMEOUT;

	BUG_ON(!hba);

	ufshcd_hold(hba, false);
	mutex_lock(&hba->dev_cmd.lock);
	ufshcd_init_query(hba, &request, &response, opcode, idn, index,
			selector);

	switch (opcode) {
	case UPIU_QUERY_OPCODE_SET_FLAG:
	case UPIU_QUERY_OPCODE_CLEAR_FLAG:
	case UPIU_QUERY_OPCODE_TOGGLE_FLAG:
		request->query_func = UPIU_QUERY_FUNC_STANDARD_WRITE_REQUEST;
		break;
	case UPIU_QUERY_OPCODE_READ_FLAG:
		request->query_func = UPIU_QUERY_FUNC_STANDARD_READ_REQUEST;
		if (!flag_res) {
			/* No dummy reads */
			dev_err(hba->dev, "%s: Invalid argument for read request\n",
					__func__);
			err = -EINVAL;
			goto out_unlock;
		}
		break;
	default:
		dev_err(hba->dev,
			"%s: Expected query flag opcode but got = %d\n",
			__func__, opcode);
		err = -EINVAL;
		goto out_unlock;
	}

	err = ufshcd_exec_dev_cmd(hba, DEV_CMD_TYPE_QUERY, timeout);

	if (err) {
		dev_err(hba->dev,
			"%s: Sending flag query for idn %d failed, err = %d\n",
			__func__, idn, err);
		goto out_unlock;
	}

	if (flag_res)
		*flag_res = (be32_to_cpu(response->upiu_res.value) &
				MASK_QUERY_UPIU_FLAG_LOC) & 0x1;

out_unlock:
	mutex_unlock(&hba->dev_cmd.lock);
	ufshcd_release(hba);
	return err;
}
EXPORT_SYMBOL_GPL(ufshcd_query_flag);

/**
 * ufshcd_query_attr - API function for sending attribute requests
 * @hba: per-adapter instance
 * @opcode: attribute opcode
 * @idn: attribute idn to access
 * @index: index field
 * @selector: selector field
 * @attr_val: the attribute value after the query request completes
 *
 * Returns 0 for success, non-zero in case of failure
*/
int ufshcd_query_attr(struct ufs_hba *hba, enum query_opcode opcode,
		      enum attr_idn idn, u8 index, u8 selector, u32 *attr_val)
{
	struct ufs_query_req *request = NULL;
	struct ufs_query_res *response = NULL;
	int err;

	BUG_ON(!hba);

	ufshcd_hold(hba, false);
	if (!attr_val) {
		dev_err(hba->dev, "%s: attribute value required for opcode 0x%x\n",
				__func__, opcode);
		err = -EINVAL;
		goto out;
	}

	mutex_lock(&hba->dev_cmd.lock);
	ufshcd_init_query(hba, &request, &response, opcode, idn, index,
			selector);

	switch (opcode) {
	case UPIU_QUERY_OPCODE_WRITE_ATTR:
		request->query_func = UPIU_QUERY_FUNC_STANDARD_WRITE_REQUEST;
		request->upiu_req.value = cpu_to_be32(*attr_val);
		break;
	case UPIU_QUERY_OPCODE_READ_ATTR:
		request->query_func = UPIU_QUERY_FUNC_STANDARD_READ_REQUEST;
		break;
	default:
		dev_err(hba->dev, "%s: Expected query attr opcode but got = 0x%.2x\n",
				__func__, opcode);
		err = -EINVAL;
		goto out_unlock;
	}

	err = ufshcd_exec_dev_cmd(hba, DEV_CMD_TYPE_QUERY, QUERY_REQ_TIMEOUT);

	if (err) {
		dev_err(hba->dev, "%s: opcode 0x%.2x for idn %d failed, index %d, err = %d\n",
				__func__, opcode, idn, index, err);
		goto out_unlock;
	}

	*attr_val = be32_to_cpu(response->upiu_res.value);

out_unlock:
	mutex_unlock(&hba->dev_cmd.lock);
out:
	ufshcd_release(hba);
	return err;
}
EXPORT_SYMBOL_GPL(ufshcd_query_attr);

/**
 * ufshcd_query_attr_retry() - API function for sending query
 * attribute with retries
 * @hba: per-adapter instance
 * @opcode: attribute opcode
 * @idn: attribute idn to access
 * @index: index field
 * @selector: selector field
 * @attr_val: the attribute value after the query request
 * completes
 *
 * Returns 0 for success, non-zero in case of failure
*/
static int ufshcd_query_attr_retry(struct ufs_hba *hba,
	enum query_opcode opcode, enum attr_idn idn, u8 index, u8 selector,
	u32 *attr_val)
{
	int ret = 0;
	u32 retries;

	 for (retries = QUERY_REQ_RETRIES; retries > 0; retries--) {
		ret = ufshcd_query_attr(hba, opcode, idn, index,
						selector, attr_val);
		if (ret)
			dev_dbg(hba->dev, "%s: failed with error %d, retries %d\n",
				__func__, ret, retries);
		else
			break;
	}

	if (ret)
		dev_err(hba->dev,
			"%s: query attribute, idn %d, failed with error %d after %d retires\n",
			__func__, idn, ret, QUERY_REQ_RETRIES);
	return ret;
}

static int __ufshcd_query_descriptor(struct ufs_hba *hba,
			enum query_opcode opcode, enum desc_idn idn, u8 index,
			u8 selector, u8 *desc_buf, int *buf_len)
{
	struct ufs_query_req *request = NULL;
	struct ufs_query_res *response = NULL;
	int err;

	BUG_ON(!hba);

	ufshcd_hold(hba, false);
	if (!desc_buf) {
		dev_err(hba->dev, "%s: descriptor buffer required for opcode 0x%x\n",
				__func__, opcode);
		err = -EINVAL;
		goto out;
	}

	if (*buf_len < QUERY_DESC_MIN_SIZE || *buf_len > QUERY_DESC_MAX_SIZE) {
		dev_err(hba->dev, "%s: descriptor buffer size (%d) is out of range\n",
				__func__, *buf_len);
		err = -EINVAL;
		goto out;
	}

	mutex_lock(&hba->dev_cmd.lock);
	ufshcd_init_query(hba, &request, &response, opcode, idn, index,
			selector);
	hba->dev_cmd.query.descriptor = desc_buf;
	request->upiu_req.length = cpu_to_be16(*buf_len);

	switch (opcode) {
	case UPIU_QUERY_OPCODE_WRITE_DESC:
		request->query_func = UPIU_QUERY_FUNC_STANDARD_WRITE_REQUEST;
		break;
	case UPIU_QUERY_OPCODE_READ_DESC:
		request->query_func = UPIU_QUERY_FUNC_STANDARD_READ_REQUEST;
		break;
	default:
		dev_err(hba->dev,
				"%s: Expected query descriptor opcode but got = 0x%.2x\n",
				__func__, opcode);
		err = -EINVAL;
		goto out_unlock;
	}

	err = ufshcd_exec_dev_cmd(hba, DEV_CMD_TYPE_QUERY, QUERY_REQ_TIMEOUT);

	if (err) {
		dev_err(hba->dev, "%s: opcode 0x%.2x for idn %d failed, index %d, err = %d\n",
				__func__, opcode, idn, index, err);
		goto out_unlock;
	}

	*buf_len = be16_to_cpu(response->upiu_res.length);

out_unlock:
	hba->dev_cmd.query.descriptor = NULL;
	mutex_unlock(&hba->dev_cmd.lock);
out:
	ufshcd_release(hba);
	return err;
}

/**
 * ufshcd_query_descriptor_retry - API function for sending descriptor requests
 * @hba: per-adapter instance
 * @opcode: attribute opcode
 * @idn: attribute idn to access
 * @index: index field
 * @selector: selector field
 * @desc_buf: the buffer that contains the descriptor
 * @buf_len: length parameter passed to the device
 *
 * Returns 0 for success, non-zero in case of failure.
 * The buf_len parameter will contain, on return, the length parameter
 * received on the response.
 */
int ufshcd_query_descriptor_retry(struct ufs_hba *hba,
				  enum query_opcode opcode,
				  enum desc_idn idn, u8 index,
				  u8 selector,
				  u8 *desc_buf, int *buf_len)
{
	int err;
	int retries;

	for (retries = QUERY_REQ_RETRIES; retries > 0; retries--) {
		err = __ufshcd_query_descriptor(hba, opcode, idn, index,
						selector, desc_buf, buf_len);
		if (!err || err == -EINVAL)
			break;
	}

	return err;
}
EXPORT_SYMBOL_GPL(ufshcd_query_descriptor_retry);

/**
 * ufshcd_read_desc_length - read the specified descriptor length from header
 * @hba: Pointer to adapter instance
 * @desc_id: descriptor idn value
 * @desc_index: descriptor index
 * @desc_length: pointer to variable to read the length of descriptor
 *
 * Return 0 in case of success, non-zero otherwise
 */
static int ufshcd_read_desc_length(struct ufs_hba *hba,
	enum desc_idn desc_id,
	int desc_index,
	int *desc_length)
{
	int ret;
	u8 header[QUERY_DESC_HDR_SIZE];
	int header_len = QUERY_DESC_HDR_SIZE;

	if (desc_id >= QUERY_DESC_IDN_MAX)
		return -EINVAL;

	ret = ufshcd_query_descriptor_retry(hba, UPIU_QUERY_OPCODE_READ_DESC,
					desc_id, desc_index, 0, header,
					&header_len);

	if (ret) {
		dev_err(hba->dev, "%s: Failed to get descriptor header id %d",
			__func__, desc_id);
		return ret;
	} else if (desc_id != header[QUERY_DESC_DESC_TYPE_OFFSET]) {
		dev_warn(hba->dev, "%s: descriptor header id %d and desc_id %d mismatch",
			__func__, header[QUERY_DESC_DESC_TYPE_OFFSET],
			desc_id);
		ret = -EINVAL;
	}

	*desc_length = header[QUERY_DESC_LENGTH_OFFSET];
	return ret;

}

/**
 * ufshcd_map_desc_id_to_length - map descriptor IDN to its length
 * @hba: Pointer to adapter instance
 * @desc_id: descriptor idn value
 * @desc_len: mapped desc length (out)
 *
 * Return 0 in case of success, non-zero otherwise
 */
int ufshcd_map_desc_id_to_length(struct ufs_hba *hba,
	enum desc_idn desc_id, int *desc_len)
{
	switch (desc_id) {
	case QUERY_DESC_IDN_DEVICE:
		*desc_len = hba->desc_size.dev_desc;
		break;
	case QUERY_DESC_IDN_POWER:
		*desc_len = hba->desc_size.pwr_desc;
		break;
	case QUERY_DESC_IDN_GEOMETRY:
		*desc_len = hba->desc_size.geom_desc;
		break;
	case QUERY_DESC_IDN_CONFIGURATION:
		*desc_len = hba->desc_size.conf_desc;
		break;
	case QUERY_DESC_IDN_UNIT:
		*desc_len = hba->desc_size.unit_desc;
		break;
	case QUERY_DESC_IDN_INTERCONNECT:
		*desc_len = hba->desc_size.interc_desc;
		break;
	case QUERY_DESC_IDN_STRING:
		*desc_len = QUERY_DESC_MAX_SIZE;
		break;
	case QUERY_DESC_IDN_HEALTH:
		*desc_len = hba->desc_size.hlth_desc;
		break;
	case QUERY_DESC_IDN_RFU_0:
	case QUERY_DESC_IDN_RFU_1:
		*desc_len = 0;
		break;
	default:
		*desc_len = 0;
		return -EINVAL;
	}
	return 0;
}
EXPORT_SYMBOL(ufshcd_map_desc_id_to_length);

/**
 * ufshcd_read_desc_param - read the specified descriptor parameter
 * @hba: Pointer to adapter instance
 * @desc_id: descriptor idn value
 * @desc_index: descriptor index
 * @param_offset: offset of the parameter to read
 * @param_read_buf: pointer to buffer where parameter would be read
 * @param_size: sizeof(param_read_buf)
 *
 * Return 0 in case of success, non-zero otherwise
 */
int ufshcd_read_desc_param(struct ufs_hba *hba,
			   enum desc_idn desc_id,
			   int desc_index,
			   u8 param_offset,
			   u8 *param_read_buf,
			   u8 param_size)
{
	int ret;
	u8 *desc_buf;
	int buff_len;
	bool is_kmalloc = true;

	/* Safety check */
	if (desc_id >= QUERY_DESC_IDN_MAX || !param_size)
		return -EINVAL;

	/* Get the max length of descriptor from structure filled up at probe
	 * time.
	 */
	ret = ufshcd_map_desc_id_to_length(hba, desc_id, &buff_len);

	/* Sanity checks */
	if (ret || !buff_len) {
		dev_err(hba->dev, "%s: Failed to get full descriptor length",
			__func__);
		return ret;
	}

	/* Check whether we need temp memory */
	if (param_offset != 0 || param_size < buff_len) {
		desc_buf = kmalloc(buff_len, GFP_KERNEL);
		if (!desc_buf)
			return -ENOMEM;
	} else {
		desc_buf = param_read_buf;
		is_kmalloc = false;
	}

	/* Request for full descriptor */
	ret = ufshcd_query_descriptor_retry(hba, UPIU_QUERY_OPCODE_READ_DESC,
					desc_id, desc_index, 0,
					desc_buf, &buff_len);

	if (ret) {
		dev_err(hba->dev, "%s: Failed reading descriptor. desc_id %d, desc_index %d, param_offset %d, ret %d",
			__func__, desc_id, desc_index, param_offset, ret);
		goto out;
	}

	/* Sanity check */
	if (desc_buf[QUERY_DESC_DESC_TYPE_OFFSET] != desc_id) {
		dev_err(hba->dev, "%s: invalid desc_id %d in descriptor header",
			__func__, desc_buf[QUERY_DESC_DESC_TYPE_OFFSET]);
		ret = -EINVAL;
		goto out;
	}

	/* Check wherher we will not copy more data, than available */
	if (is_kmalloc && param_size > buff_len)
		param_size = buff_len;

	if (is_kmalloc)
		memcpy(param_read_buf, &desc_buf[param_offset], param_size);
out:
	if (is_kmalloc)
		kfree(desc_buf);
	return ret;
}

static inline int ufshcd_read_desc(struct ufs_hba *hba,
				   enum desc_idn desc_id,
				   int desc_index,
				   void *buf,
				   u32 size)
{
	return ufshcd_read_desc_param(hba, desc_id, desc_index, 0, buf, size);
}

static inline int ufshcd_read_power_desc(struct ufs_hba *hba,
					 u8 *buf,
					 u32 size)
{
	return ufshcd_read_desc(hba, QUERY_DESC_IDN_POWER, 0, buf, size);
}

static int ufshcd_read_device_desc(struct ufs_hba *hba, u8 *buf, u32 size)
{
	return ufshcd_read_desc(hba, QUERY_DESC_IDN_DEVICE, 0, buf, size);
}

/**
 * struct uc_string_id - unicode string
 *
 * @len: size of this descriptor inclusive
 * @type: descriptor type
 * @uc: unicode string character
 */
struct uc_string_id {
	u8 len;
	u8 type;
	wchar_t uc[0];
} __packed;

/* replace non-printable or non-ASCII characters with spaces */
static inline char ufshcd_remove_non_printable(u8 ch)
{
	return (ch >= 0x20 && ch <= 0x7e) ? ch : ' ';
}

/**
 * ufshcd_read_string_desc - read string descriptor
 * @hba: pointer to adapter instance
 * @desc_index: descriptor index
 * @buf: pointer to buffer where descriptor would be read,
 *       the caller should free the memory.
 * @ascii: if true convert from unicode to ascii characters
 *         null terminated string.
 *
 * Return:
 * *      string size on success.
 * *      -ENOMEM: on allocation failure
 * *      -EINVAL: on a wrong parameter
 */
int ufshcd_read_string_desc(struct ufs_hba *hba, u8 desc_index,
			    u8 **buf, bool ascii)
{
	struct uc_string_id *uc_str;
	u8 *str;
	int ret;

	if (!buf)
		return -EINVAL;

	uc_str = kzalloc(QUERY_DESC_MAX_SIZE, GFP_KERNEL);
	if (!uc_str)
		return -ENOMEM;

	ret = ufshcd_read_desc(hba, QUERY_DESC_IDN_STRING,
			       desc_index, uc_str,
			       QUERY_DESC_MAX_SIZE);
	if (ret < 0) {
		dev_err(hba->dev, "Reading String Desc failed after %d retries. err = %d\n",
			QUERY_REQ_RETRIES, ret);
		str = NULL;
		goto out;
	}

	if (uc_str->len <= QUERY_DESC_HDR_SIZE) {
		dev_dbg(hba->dev, "String Desc is of zero length\n");
		str = NULL;
		ret = 0;
		goto out;
	}

	if (ascii) {
		ssize_t ascii_len;
		int i;
		/* remove header and divide by 2 to move from UTF16 to UTF8 */
		ascii_len = (uc_str->len - QUERY_DESC_HDR_SIZE) / 2 + 1;
		str = kzalloc(ascii_len, GFP_KERNEL);
		if (!str) {
			ret = -ENOMEM;
			goto out;
		}

		/*
		 * the descriptor contains string in UTF16 format
		 * we need to convert to utf-8 so it can be displayed
		 */
		ret = utf16s_to_utf8s(uc_str->uc,
				      uc_str->len - QUERY_DESC_HDR_SIZE,
				      UTF16_BIG_ENDIAN, str, ascii_len);

		/* replace non-printable or non-ASCII characters with spaces */
		for (i = 0; i < ret; i++)
			str[i] = ufshcd_remove_non_printable(str[i]);

		str[ret++] = '\0';

	} else {
		str = kmemdup(uc_str, uc_str->len, GFP_KERNEL);
		if (!str) {
			ret = -ENOMEM;
			goto out;
		}
		ret = uc_str->len;
	}
out:
	*buf = str;
	kfree(uc_str);
	return ret;
}

/**
 * ufshcd_read_unit_desc_param - read the specified unit descriptor parameter
 * @hba: Pointer to adapter instance
 * @lun: lun id
 * @param_offset: offset of the parameter to read
 * @param_read_buf: pointer to buffer where parameter would be read
 * @param_size: sizeof(param_read_buf)
 *
 * Return 0 in case of success, non-zero otherwise
 */
static inline int ufshcd_read_unit_desc_param(struct ufs_hba *hba,
					      int lun,
					      enum unit_desc_param param_offset,
					      u8 *param_read_buf,
					      u32 param_size)
{
	/*
	 * Unit descriptors are only available for general purpose LUs (LUN id
	 * from 0 to 7) and RPMB Well known LU.
	 */
	if (!ufs_is_valid_unit_desc_lun(lun))
		return -EOPNOTSUPP;

	return ufshcd_read_desc_param(hba, QUERY_DESC_IDN_UNIT, lun,
				      param_offset, param_read_buf, param_size);
}

static int ufshcd_get_ref_clk_gating_wait(struct ufs_hba *hba)
{
	int err = 0;
	u32 gating_wait = UFSHCD_REF_CLK_GATING_WAIT_US;

	if (hba->dev_info.wspecversion >= 0x300) {
		err = ufshcd_query_attr_retry(hba, UPIU_QUERY_OPCODE_READ_ATTR,
				QUERY_ATTR_IDN_REF_CLK_GATING_WAIT_TIME, 0, 0,
				&gating_wait);
		if (err)
			dev_err(hba->dev, "Failed reading bRefClkGatingWait. err = %d, use default %uus\n",
					 err, gating_wait);

		if (gating_wait == 0) {
			gating_wait = UFSHCD_REF_CLK_GATING_WAIT_US;
			dev_err(hba->dev, "Undefined ref clk gating wait time, use default %uus\n",
					 gating_wait);
		}

		hba->dev_info.clk_gating_wait_us = gating_wait;
	}

	return err;
}

/**
 * ufshcd_memory_alloc - allocate memory for host memory space data structures
 * @hba: per adapter instance
 *
 * 1. Allocate DMA memory for Command Descriptor array
 *	Each command descriptor consist of Command UPIU, Response UPIU and PRDT
 * 2. Allocate DMA memory for UTP Transfer Request Descriptor List (UTRDL).
 * 3. Allocate DMA memory for UTP Task Management Request Descriptor List
 *	(UTMRDL)
 * 4. Allocate memory for local reference block(lrb).
 *
 * Returns 0 for success, non-zero in case of failure
 */
static int ufshcd_memory_alloc(struct ufs_hba *hba)
{
	size_t utmrdl_size, utrdl_size, ucdl_size;

	/* Allocate memory for UTP command descriptors */
	ucdl_size = (sizeof_utp_transfer_cmd_desc(hba) * hba->nutrs);
	hba->ucdl_base_addr = dmam_alloc_coherent(hba->dev,
						  ucdl_size,
						  &hba->ucdl_dma_addr,
						  GFP_KERNEL);

	/*
	 * UFSHCI requires UTP command descriptor to be 128 byte aligned.
	 * make sure hba->ucdl_dma_addr is aligned to PAGE_SIZE
	 * if hba->ucdl_dma_addr is aligned to PAGE_SIZE, then it will
	 * be aligned to 128 bytes as well
	 */
	if (!hba->ucdl_base_addr ||
	    WARN_ON(hba->ucdl_dma_addr & (PAGE_SIZE - 1))) {
		dev_err(hba->dev,
			"Command Descriptor Memory allocation failed\n");
		goto out;
	}

	/*
	 * Allocate memory for UTP Transfer descriptors
	 * UFSHCI requires 1024 byte alignment of UTRD
	 */
	utrdl_size = (sizeof(struct utp_transfer_req_desc) * hba->nutrs);
	hba->utrdl_base_addr = dmam_alloc_coherent(hba->dev,
						   utrdl_size,
						   &hba->utrdl_dma_addr,
						   GFP_KERNEL);
	if (!hba->utrdl_base_addr ||
	    WARN_ON(hba->utrdl_dma_addr & (PAGE_SIZE - 1))) {
		dev_err(hba->dev,
			"Transfer Descriptor Memory allocation failed\n");
		goto out;
	}

	/*
	 * Allocate memory for UTP Task Management descriptors
	 * UFSHCI requires 1024 byte alignment of UTMRD
	 */
	utmrdl_size = sizeof(struct utp_task_req_desc) * hba->nutmrs;
	hba->utmrdl_base_addr = dmam_alloc_coherent(hba->dev,
						    utmrdl_size,
						    &hba->utmrdl_dma_addr,
						    GFP_KERNEL);
	if (!hba->utmrdl_base_addr ||
	    WARN_ON(hba->utmrdl_dma_addr & (PAGE_SIZE - 1))) {
		dev_err(hba->dev,
		"Task Management Descriptor Memory allocation failed\n");
		goto out;
	}

	/* Allocate memory for local reference block */
	hba->lrb = devm_kcalloc(hba->dev,
				hba->nutrs, sizeof(struct ufshcd_lrb),
				GFP_KERNEL);
	if (!hba->lrb) {
		dev_err(hba->dev, "LRB Memory allocation failed\n");
		goto out;
	}
	return 0;
out:
	return -ENOMEM;
}

/**
 * ufshcd_host_memory_configure - configure local reference block with
 *				memory offsets
 * @hba: per adapter instance
 *
 * Configure Host memory space
 * 1. Update Corresponding UTRD.UCDBA and UTRD.UCDBAU with UCD DMA
 * address.
 * 2. Update each UTRD with Response UPIU offset, Response UPIU length
 * and PRDT offset.
 * 3. Save the corresponding addresses of UTRD, UCD.CMD, UCD.RSP and UCD.PRDT
 * into local reference block.
 */
static void ufshcd_host_memory_configure(struct ufs_hba *hba)
{
	struct utp_transfer_cmd_desc *cmd_descp;
	struct utp_transfer_req_desc *utrdlp;
	dma_addr_t cmd_desc_dma_addr;
	dma_addr_t cmd_desc_element_addr;
	u16 response_offset;
	u16 prdt_offset;
	int cmd_desc_size;
	int i;

	utrdlp = hba->utrdl_base_addr;
	cmd_descp = hba->ucdl_base_addr;

	response_offset =
		offsetof(struct utp_transfer_cmd_desc, response_upiu);
	prdt_offset =
		offsetof(struct utp_transfer_cmd_desc, prd_table);

	cmd_desc_size = sizeof_utp_transfer_cmd_desc(hba);
	cmd_desc_dma_addr = hba->ucdl_dma_addr;

	for (i = 0; i < hba->nutrs; i++) {
		/* Configure UTRD with command descriptor base address */
		cmd_desc_element_addr =
				(cmd_desc_dma_addr + (cmd_desc_size * i));
		utrdlp[i].command_desc_base_addr_lo =
				cpu_to_le32(lower_32_bits(cmd_desc_element_addr));
		utrdlp[i].command_desc_base_addr_hi =
				cpu_to_le32(upper_32_bits(cmd_desc_element_addr));

		/* Response upiu and prdt offset should be in double words */
		if (hba->quirks & UFSHCD_QUIRK_PRDT_BYTE_GRAN) {
			utrdlp[i].response_upiu_offset =
				cpu_to_le16(response_offset);
			utrdlp[i].prd_table_offset =
				cpu_to_le16(prdt_offset);
			utrdlp[i].response_upiu_length =
				cpu_to_le16(ALIGNED_UPIU_SIZE);
		} else {
			utrdlp[i].response_upiu_offset =
				cpu_to_le16((response_offset >> 2));
			utrdlp[i].prd_table_offset =
				cpu_to_le16((prdt_offset >> 2));
			utrdlp[i].response_upiu_length =
				cpu_to_le16(ALIGNED_UPIU_SIZE >> 2);
		}

		hba->lrb[i].utr_descriptor_ptr = (utrdlp + i);
		hba->lrb[i].utrd_dma_addr = hba->utrdl_dma_addr +
				(i * sizeof(struct utp_transfer_req_desc));
		hba->lrb[i].ucd_req_ptr = (struct utp_upiu_req *)cmd_descp;
		hba->lrb[i].ucd_req_dma_addr = cmd_desc_element_addr;
		hba->lrb[i].ucd_rsp_ptr =
			(struct utp_upiu_rsp *)cmd_descp->response_upiu;
		hba->lrb[i].ucd_rsp_dma_addr = cmd_desc_element_addr +
				response_offset;
		hba->lrb[i].ucd_prdt_ptr =
			(struct ufshcd_sg_entry *)cmd_descp->prd_table;
		hba->lrb[i].ucd_prdt_dma_addr = cmd_desc_element_addr +
				prdt_offset;
		cmd_descp = (void *)cmd_descp + cmd_desc_size;
	}
}

/**
 * ufshcd_dme_link_startup - Notify Unipro to perform link startup
 * @hba: per adapter instance
 *
 * UIC_CMD_DME_LINK_STARTUP command must be issued to Unipro layer,
 * in order to initialize the Unipro link startup procedure.
 * Once the Unipro links are up, the device connected to the controller
 * is detected.
 *
 * Returns 0 on success, non-zero value on failure
 */
static int ufshcd_dme_link_startup(struct ufs_hba *hba)
{
	struct uic_command uic_cmd = {0};
	int ret;

	uic_cmd.command = UIC_CMD_DME_LINK_STARTUP;

	ret = ufshcd_send_uic_cmd(hba, &uic_cmd);
	if (ret)
		dev_dbg(hba->dev,
			"dme-link-startup: error code %d\n", ret);
	return ret;
}
/**
 * ufshcd_dme_reset - UIC command for DME_RESET
 * @hba: per adapter instance
 *
 * DME_RESET command is issued in order to reset UniPro stack.
 * This function now deal with cold reset.
 *
 * Returns 0 on success, non-zero value on failure
 */
static int ufshcd_dme_reset(struct ufs_hba *hba)
{
	struct uic_command uic_cmd = {0};
	int ret;

	uic_cmd.command = UIC_CMD_DME_RESET;

	ret = ufshcd_send_uic_cmd(hba, &uic_cmd);
	if (ret)
		dev_err(hba->dev,
			"dme-reset: error code %d\n", ret);

	return ret;
}

/**
 * ufshcd_dme_enable - UIC command for DME_ENABLE
 * @hba: per adapter instance
 *
 * DME_ENABLE command is issued in order to enable UniPro stack.
 *
 * Returns 0 on success, non-zero value on failure
 */
static int ufshcd_dme_enable(struct ufs_hba *hba)
{
	struct uic_command uic_cmd = {0};
	int ret;

	uic_cmd.command = UIC_CMD_DME_ENABLE;

	ret = ufshcd_send_uic_cmd(hba, &uic_cmd);
	if (ret)
		dev_err(hba->dev,
			"dme-enable: error code %d\n", ret);

	return ret;
}

static inline void ufshcd_add_delay_before_dme_cmd(struct ufs_hba *hba)
{
	#define MIN_DELAY_BEFORE_DME_CMDS_US	1000
	unsigned long min_sleep_time_us;

	if (!(hba->quirks & UFSHCD_QUIRK_DELAY_BEFORE_DME_CMDS))
		return;

	/*
	 * last_dme_cmd_tstamp will be 0 only for 1st call to
	 * this function
	 */
	if (unlikely(!ktime_to_us(hba->last_dme_cmd_tstamp))) {
		min_sleep_time_us = MIN_DELAY_BEFORE_DME_CMDS_US;
	} else {
		unsigned long delta =
			(unsigned long) ktime_to_us(
				ktime_sub(ktime_get(),
				hba->last_dme_cmd_tstamp));

		if (delta < MIN_DELAY_BEFORE_DME_CMDS_US)
			min_sleep_time_us =
				MIN_DELAY_BEFORE_DME_CMDS_US - delta;
		else
			return; /* no more delay required */
	}

	/* allow sleep for extra 50us if needed */
	usleep_range(min_sleep_time_us, min_sleep_time_us + 50);
}

/**
 * ufshcd_dme_set_attr - UIC command for DME_SET, DME_PEER_SET
 * @hba: per adapter instance
 * @attr_sel: uic command argument1
 * @attr_set: attribute set type as uic command argument2
 * @mib_val: setting value as uic command argument3
 * @peer: indicate whether peer or local
 *
 * Returns 0 on success, non-zero value on failure
 */
int ufshcd_dme_set_attr(struct ufs_hba *hba, u32 attr_sel,
			u8 attr_set, u32 mib_val, u8 peer)
{
	struct uic_command uic_cmd = {0};
	static const char *const action[] = {
		"dme-set",
		"dme-peer-set"
	};
	const char *set = action[!!peer];
	int ret;
	int retries = UFS_UIC_COMMAND_RETRIES;

	uic_cmd.command = peer ?
		UIC_CMD_DME_PEER_SET : UIC_CMD_DME_SET;
	uic_cmd.argument1 = attr_sel;
	uic_cmd.argument2 = UIC_ARG_ATTR_TYPE(attr_set);
	uic_cmd.argument3 = mib_val;

	do {
		/* for peer attributes we retry upon failure */
		ret = ufshcd_send_uic_cmd(hba, &uic_cmd);
		if (ret)
			dev_dbg(hba->dev, "%s: attr-id 0x%x val 0x%x error code %d\n",
				set, UIC_GET_ATTR_ID(attr_sel), mib_val, ret);
	} while (ret && peer && --retries);

	if (ret)
		dev_err(hba->dev, "%s: attr-id 0x%x val 0x%x failed %d retries\n",
			set, UIC_GET_ATTR_ID(attr_sel), mib_val,
			UFS_UIC_COMMAND_RETRIES - retries);

	return ret;
}
EXPORT_SYMBOL_GPL(ufshcd_dme_set_attr);

/**
 * ufshcd_dme_get_attr - UIC command for DME_GET, DME_PEER_GET
 * @hba: per adapter instance
 * @attr_sel: uic command argument1
 * @mib_val: the value of the attribute as returned by the UIC command
 * @peer: indicate whether peer or local
 *
 * Returns 0 on success, non-zero value on failure
 */
int ufshcd_dme_get_attr(struct ufs_hba *hba, u32 attr_sel,
			u32 *mib_val, u8 peer)
{
	struct uic_command uic_cmd = {0};
	static const char *const action[] = {
		"dme-get",
		"dme-peer-get"
	};
	const char *get = action[!!peer];
	int ret;
	int retries = UFS_UIC_COMMAND_RETRIES;
	struct ufs_pa_layer_attr orig_pwr_info;
	struct ufs_pa_layer_attr temp_pwr_info;
	bool pwr_mode_change = false;

	if (peer && (hba->quirks & UFSHCD_QUIRK_DME_PEER_ACCESS_AUTO_MODE)) {
		orig_pwr_info = hba->pwr_info;
		temp_pwr_info = orig_pwr_info;

		if (orig_pwr_info.pwr_tx == FAST_MODE ||
		    orig_pwr_info.pwr_rx == FAST_MODE) {
			temp_pwr_info.pwr_tx = FASTAUTO_MODE;
			temp_pwr_info.pwr_rx = FASTAUTO_MODE;
			pwr_mode_change = true;
		} else if (orig_pwr_info.pwr_tx == SLOW_MODE ||
		    orig_pwr_info.pwr_rx == SLOW_MODE) {
			temp_pwr_info.pwr_tx = SLOWAUTO_MODE;
			temp_pwr_info.pwr_rx = SLOWAUTO_MODE;
			pwr_mode_change = true;
		}
		if (pwr_mode_change) {
			ret = ufshcd_change_power_mode(hba, &temp_pwr_info);
			if (ret)
				goto out;
		}
	}

	uic_cmd.command = peer ?
		UIC_CMD_DME_PEER_GET : UIC_CMD_DME_GET;
	uic_cmd.argument1 = attr_sel;

	do {
		/* for peer attributes we retry upon failure */
		ret = ufshcd_send_uic_cmd(hba, &uic_cmd);
		if (ret)
			dev_dbg(hba->dev, "%s: attr-id 0x%x error code %d\n",
				get, UIC_GET_ATTR_ID(attr_sel), ret);
	} while (ret && peer && --retries);

	if (ret)
		dev_err(hba->dev, "%s: attr-id 0x%x failed %d retries\n",
			get, UIC_GET_ATTR_ID(attr_sel),
			UFS_UIC_COMMAND_RETRIES - retries);

	if (mib_val && !ret)
		*mib_val = uic_cmd.argument3;

	if (peer && (hba->quirks & UFSHCD_QUIRK_DME_PEER_ACCESS_AUTO_MODE)
	    && pwr_mode_change)
		ufshcd_change_power_mode(hba, &orig_pwr_info);
out:
	return ret;
}
EXPORT_SYMBOL_GPL(ufshcd_dme_get_attr);

/**
 * ufshcd_uic_pwr_ctrl - executes UIC commands (which affects the link power
 * state) and waits for it to take effect.
 *
 * @hba: per adapter instance
 * @cmd: UIC command to execute
 *
 * DME operations like DME_SET(PA_PWRMODE), DME_HIBERNATE_ENTER &
 * DME_HIBERNATE_EXIT commands take some time to take its effect on both host
 * and device UniPro link and hence it's final completion would be indicated by
 * dedicated status bits in Interrupt Status register (UPMS, UHES, UHXS) in
 * addition to normal UIC command completion Status (UCCS). This function only
 * returns after the relevant status bits indicate the completion.
 *
 * Returns 0 on success, non-zero value on failure
 */
static int ufshcd_uic_pwr_ctrl(struct ufs_hba *hba, struct uic_command *cmd)
{
	struct completion uic_async_done;
	unsigned long flags;
	u8 status;
	int ret;
	bool reenable_intr = false;

	mutex_lock(&hba->uic_cmd_mutex);
	init_completion(&uic_async_done);
	ufshcd_add_delay_before_dme_cmd(hba);

	spin_lock_irqsave(hba->host->host_lock, flags);
	if (ufshcd_is_link_broken(hba)) {
		ret = -ENOLINK;
		goto out_unlock;
	}
	hba->uic_async_done = &uic_async_done;
	if (ufshcd_readl(hba, REG_INTERRUPT_ENABLE) & UIC_COMMAND_COMPL) {
		ufshcd_disable_intr(hba, UIC_COMMAND_COMPL);
		/*
		 * Make sure UIC command completion interrupt is disabled before
		 * issuing UIC command.
		 */
		wmb();
		reenable_intr = true;
	}
	ret = __ufshcd_send_uic_cmd(hba, cmd, false);
	spin_unlock_irqrestore(hba->host->host_lock, flags);
	if (ret) {
		dev_err(hba->dev,
			"pwr ctrl cmd 0x%x with mode 0x%x uic error %d\n",
			cmd->command, cmd->argument3, ret);
		goto out;
	}

	if (!wait_for_completion_timeout(hba->uic_async_done,
					 msecs_to_jiffies(UIC_CMD_TIMEOUT))) {
		dev_err(hba->dev,
			"pwr ctrl cmd 0x%x with mode 0x%x completion timeout\n",
			cmd->command, cmd->argument3);

		if (!cmd->cmd_active) {
			dev_err(hba->dev, "%s: Power Mode Change operation has been completed, go check UPMCRS\n",
				__func__);
			goto check_upmcrs;
		}

		ret = -ETIMEDOUT;
		goto out;
	}

check_upmcrs:
	status = ufshcd_get_upmcrs(hba);
	if (status != PWR_LOCAL) {
		dev_err(hba->dev,
			"pwr ctrl cmd 0x%x failed, host upmcrs:0x%x\n",
			cmd->command, status);
		ret = (status != PWR_OK) ? status : -1;
	}
out:
	if (ret) {
		ufshcd_print_host_state(hba);
		ufshcd_print_pwr_info(hba);
		ufshcd_print_host_regs(hba);
	}

	spin_lock_irqsave(hba->host->host_lock, flags);
	hba->active_uic_cmd = NULL;
	hba->uic_async_done = NULL;
	if (reenable_intr)
		ufshcd_enable_intr(hba, UIC_COMMAND_COMPL);
	if (ret) {
		ufshcd_set_link_broken(hba);
		ufshcd_schedule_eh_work(hba);
	}
out_unlock:
	spin_unlock_irqrestore(hba->host->host_lock, flags);
	mutex_unlock(&hba->uic_cmd_mutex);

	return ret;
}

/**
 * ufshcd_uic_change_pwr_mode - Perform the UIC power mode chage
 *				using DME_SET primitives.
 * @hba: per adapter instance
 * @mode: powr mode value
 *
 * Returns 0 on success, non-zero value on failure
 */
static int ufshcd_uic_change_pwr_mode(struct ufs_hba *hba, u8 mode)
{
	struct uic_command uic_cmd = {0};
	int ret;

	if (hba->quirks & UFSHCD_QUIRK_BROKEN_PA_RXHSUNTERMCAP) {
		ret = ufshcd_dme_set(hba,
				UIC_ARG_MIB_SEL(PA_RXHSUNTERMCAP, 0), 1);
		if (ret) {
			dev_err(hba->dev, "%s: failed to enable PA_RXHSUNTERMCAP ret %d\n",
						__func__, ret);
			goto out;
		}
	}

	uic_cmd.command = UIC_CMD_DME_SET;
	uic_cmd.argument1 = UIC_ARG_MIB(PA_PWRMODE);
	uic_cmd.argument3 = mode;
	ufshcd_hold(hba, false);
	ret = ufshcd_uic_pwr_ctrl(hba, &uic_cmd);
	ufshcd_release(hba);

out:
	return ret;
}

int ufshcd_link_recovery(struct ufs_hba *hba)
{
	int ret;
	unsigned long flags;

	spin_lock_irqsave(hba->host->host_lock, flags);
	hba->ufshcd_state = UFSHCD_STATE_RESET;
	ufshcd_set_eh_in_progress(hba);
	spin_unlock_irqrestore(hba->host->host_lock, flags);

	/* Reset the attached device */
	ufshcd_vops_device_reset(hba);

	ret = ufshcd_host_reset_and_restore(hba);

	spin_lock_irqsave(hba->host->host_lock, flags);
	if (ret)
		hba->ufshcd_state = UFSHCD_STATE_ERROR;
	ufshcd_clear_eh_in_progress(hba);
	spin_unlock_irqrestore(hba->host->host_lock, flags);

	if (ret)
		dev_err(hba->dev, "%s: link recovery failed, err %d",
			__func__, ret);

	return ret;
}
EXPORT_SYMBOL_GPL(ufshcd_link_recovery);

int ufshcd_uic_hibern8_enter(struct ufs_hba *hba)
{
	int ret;
	struct uic_command uic_cmd = {0};
	ktime_t start = ktime_get();

	ufshcd_vops_hibern8_notify(hba, UIC_CMD_DME_HIBER_ENTER, PRE_CHANGE);

	uic_cmd.command = UIC_CMD_DME_HIBER_ENTER;
	ret = ufshcd_uic_pwr_ctrl(hba, &uic_cmd);
	trace_ufshcd_profile_hibern8(dev_name(hba->dev), "enter",
			     ktime_to_us(ktime_sub(ktime_get(), start)), ret);

	if (ret)
		dev_err(hba->dev, "%s: hibern8 enter failed. ret = %d\n",
			__func__, ret);
	else
		ufshcd_vops_hibern8_notify(hba, UIC_CMD_DME_HIBER_ENTER,
								POST_CHANGE);

	return ret;
}
EXPORT_SYMBOL_GPL(ufshcd_uic_hibern8_enter);

int ufshcd_uic_hibern8_exit(struct ufs_hba *hba)
{
	struct uic_command uic_cmd = {0};
	int ret;
	ktime_t start = ktime_get();

	ufshcd_vops_hibern8_notify(hba, UIC_CMD_DME_HIBER_EXIT, PRE_CHANGE);

	uic_cmd.command = UIC_CMD_DME_HIBER_EXIT;
	ret = ufshcd_uic_pwr_ctrl(hba, &uic_cmd);
	trace_ufshcd_profile_hibern8(dev_name(hba->dev), "exit",
			     ktime_to_us(ktime_sub(ktime_get(), start)), ret);

	if (ret) {
		dev_err(hba->dev, "%s: hibern8 exit failed. ret = %d\n",
			__func__, ret);
	} else {
		ufshcd_vops_hibern8_notify(hba, UIC_CMD_DME_HIBER_EXIT,
								POST_CHANGE);
		hba->ufs_stats.last_hibern8_exit_tstamp = ktime_get();
		hba->ufs_stats.hibern8_exit_cnt++;
	}

	return ret;
}
EXPORT_SYMBOL_GPL(ufshcd_uic_hibern8_exit);

void ufshcd_auto_hibern8_update(struct ufs_hba *hba, u32 ahit)
{
	unsigned long flags;
	bool update = false;

	if (!ufshcd_is_auto_hibern8_supported(hba))
		return;

	spin_lock_irqsave(hba->host->host_lock, flags);
	if (hba->ahit != ahit) {
		hba->ahit = ahit;
		update = true;
	}
	spin_unlock_irqrestore(hba->host->host_lock, flags);

	if (update && !pm_runtime_suspended(hba->dev)) {
		pm_runtime_get_sync(hba->dev);
		ufshcd_hold(hba, false);
		ufshcd_auto_hibern8_enable(hba);
		ufshcd_release(hba);
		pm_runtime_put(hba->dev);
	}
}
EXPORT_SYMBOL_GPL(ufshcd_auto_hibern8_update);

void ufshcd_auto_hibern8_enable(struct ufs_hba *hba)
{
	unsigned long flags;

	if (!ufshcd_is_auto_hibern8_supported(hba) ||
	    (hba->quirks & UFSHCD_QUIRK_BROKEN_AUTO_HIBERN8))
		return;

	spin_lock_irqsave(hba->host->host_lock, flags);
	ufshcd_writel(hba, hba->ahit, REG_AUTO_HIBERNATE_IDLE_TIMER);
	spin_unlock_irqrestore(hba->host->host_lock, flags);
}

 /**
 * ufshcd_init_pwr_info - setting the POR (power on reset)
 * values in hba power info
 * @hba: per-adapter instance
 */
static void ufshcd_init_pwr_info(struct ufs_hba *hba)
{
	hba->pwr_info.gear_rx = UFS_PWM_G1;
	hba->pwr_info.gear_tx = UFS_PWM_G1;
	hba->pwr_info.lane_rx = 1;
	hba->pwr_info.lane_tx = 1;
	hba->pwr_info.pwr_rx = SLOWAUTO_MODE;
	hba->pwr_info.pwr_tx = SLOWAUTO_MODE;
	hba->pwr_info.hs_rate = 0;
}

/**
 * ufshcd_get_max_pwr_mode - reads the max power mode negotiated with device
 * @hba: per-adapter instance
 */
static int ufshcd_get_max_pwr_mode(struct ufs_hba *hba)
{
	struct ufs_pa_layer_attr *pwr_info = &hba->max_pwr_info.info;

	if (hba->max_pwr_info.is_valid)
		return 0;

	pwr_info->pwr_tx = FAST_MODE;
	pwr_info->pwr_rx = FAST_MODE;
	pwr_info->hs_rate = PA_HS_MODE_B;

	/* Get the connected lane count */
	ufshcd_dme_get(hba, UIC_ARG_MIB(PA_CONNECTEDRXDATALANES),
			&pwr_info->lane_rx);
	ufshcd_dme_get(hba, UIC_ARG_MIB(PA_CONNECTEDTXDATALANES),
			&pwr_info->lane_tx);

	if (!pwr_info->lane_rx || !pwr_info->lane_tx) {
		dev_err(hba->dev, "%s: invalid connected lanes value. rx=%d, tx=%d\n",
				__func__,
				pwr_info->lane_rx,
				pwr_info->lane_tx);
		return -EINVAL;
	}

	/*
	 * First, get the maximum gears of HS speed.
	 * If a zero value, it means there is no HSGEAR capability.
	 * Then, get the maximum gears of PWM speed.
	 */
	ufshcd_dme_get(hba, UIC_ARG_MIB(PA_MAXRXHSGEAR), &pwr_info->gear_rx);
	if (!pwr_info->gear_rx) {
		ufshcd_dme_get(hba, UIC_ARG_MIB(PA_MAXRXPWMGEAR),
				&pwr_info->gear_rx);
		if (!pwr_info->gear_rx) {
			dev_err(hba->dev, "%s: invalid max pwm rx gear read = %d\n",
				__func__, pwr_info->gear_rx);
			return -EINVAL;
		}
		pwr_info->pwr_rx = SLOW_MODE;
	}

	ufshcd_dme_peer_get(hba, UIC_ARG_MIB(PA_MAXRXHSGEAR),
			&pwr_info->gear_tx);
	if (!pwr_info->gear_tx) {
		ufshcd_dme_peer_get(hba, UIC_ARG_MIB(PA_MAXRXPWMGEAR),
				&pwr_info->gear_tx);
		if (!pwr_info->gear_tx) {
			dev_err(hba->dev, "%s: invalid max pwm tx gear read = %d\n",
				__func__, pwr_info->gear_tx);
			return -EINVAL;
		}
		pwr_info->pwr_tx = SLOW_MODE;
	}

	hba->max_pwr_info.is_valid = true;
	return 0;
}

static int ufshcd_change_power_mode(struct ufs_hba *hba,
			     struct ufs_pa_layer_attr *pwr_mode)
{
	int ret;

	/* if already configured to the requested pwr_mode */
	if (pwr_mode->gear_rx == hba->pwr_info.gear_rx &&
	    pwr_mode->gear_tx == hba->pwr_info.gear_tx &&
	    pwr_mode->lane_rx == hba->pwr_info.lane_rx &&
	    pwr_mode->lane_tx == hba->pwr_info.lane_tx &&
	    pwr_mode->pwr_rx == hba->pwr_info.pwr_rx &&
	    pwr_mode->pwr_tx == hba->pwr_info.pwr_tx &&
	    pwr_mode->hs_rate == hba->pwr_info.hs_rate) {
		dev_dbg(hba->dev, "%s: power already configured\n", __func__);
		return 0;
	}

	/*
	 * Configure attributes for power mode change with below.
	 * - PA_RXGEAR, PA_ACTIVERXDATALANES, PA_RXTERMINATION,
	 * - PA_TXGEAR, PA_ACTIVETXDATALANES, PA_TXTERMINATION,
	 * - PA_HSSERIES
	 */
	ufshcd_dme_set(hba, UIC_ARG_MIB(PA_RXGEAR), pwr_mode->gear_rx);
	ufshcd_dme_set(hba, UIC_ARG_MIB(PA_ACTIVERXDATALANES),
			pwr_mode->lane_rx);
	if (pwr_mode->pwr_rx == FASTAUTO_MODE ||
			pwr_mode->pwr_rx == FAST_MODE)
		ufshcd_dme_set(hba, UIC_ARG_MIB(PA_RXTERMINATION), TRUE);
	else
		ufshcd_dme_set(hba, UIC_ARG_MIB(PA_RXTERMINATION), FALSE);

	ufshcd_dme_set(hba, UIC_ARG_MIB(PA_TXGEAR), pwr_mode->gear_tx);
	ufshcd_dme_set(hba, UIC_ARG_MIB(PA_ACTIVETXDATALANES),
			pwr_mode->lane_tx);
	if (pwr_mode->pwr_tx == FASTAUTO_MODE ||
			pwr_mode->pwr_tx == FAST_MODE)
		ufshcd_dme_set(hba, UIC_ARG_MIB(PA_TXTERMINATION), TRUE);
	else
		ufshcd_dme_set(hba, UIC_ARG_MIB(PA_TXTERMINATION), FALSE);

	if (pwr_mode->pwr_rx == FASTAUTO_MODE ||
	    pwr_mode->pwr_tx == FASTAUTO_MODE ||
	    pwr_mode->pwr_rx == FAST_MODE ||
	    pwr_mode->pwr_tx == FAST_MODE)
		ufshcd_dme_set(hba, UIC_ARG_MIB(PA_HSSERIES),
						pwr_mode->hs_rate);

	ufshcd_dme_set(hba, UIC_ARG_MIB(PA_PWRMODEUSERDATA0),
			DL_FC0ProtectionTimeOutVal_Default);
	ufshcd_dme_set(hba, UIC_ARG_MIB(PA_PWRMODEUSERDATA1),
			DL_TC0ReplayTimeOutVal_Default);
	ufshcd_dme_set(hba, UIC_ARG_MIB(PA_PWRMODEUSERDATA2),
			DL_AFC0ReqTimeOutVal_Default);
	ufshcd_dme_set(hba, UIC_ARG_MIB(PA_PWRMODEUSERDATA3),
			DL_FC1ProtectionTimeOutVal_Default);
	ufshcd_dme_set(hba, UIC_ARG_MIB(PA_PWRMODEUSERDATA4),
			DL_TC1ReplayTimeOutVal_Default);
	ufshcd_dme_set(hba, UIC_ARG_MIB(PA_PWRMODEUSERDATA5),
			DL_AFC1ReqTimeOutVal_Default);

	ufshcd_dme_set(hba, UIC_ARG_MIB(DME_LocalFC0ProtectionTimeOutVal),
			DL_FC0ProtectionTimeOutVal_Default);
	ufshcd_dme_set(hba, UIC_ARG_MIB(DME_LocalTC0ReplayTimeOutVal),
			DL_TC0ReplayTimeOutVal_Default);
	ufshcd_dme_set(hba, UIC_ARG_MIB(DME_LocalAFC0ReqTimeOutVal),
			DL_AFC0ReqTimeOutVal_Default);

	ret = ufshcd_uic_change_pwr_mode(hba, pwr_mode->pwr_rx << 4
			| pwr_mode->pwr_tx);

	if (ret) {
		dev_err(hba->dev,
			"%s: power mode change failed %d\n", __func__, ret);
	} else {
		ufshcd_vops_pwr_change_notify(hba, POST_CHANGE, NULL,
								pwr_mode);

		memcpy(&hba->pwr_info, pwr_mode,
			sizeof(struct ufs_pa_layer_attr));
	}

	return ret;
}

/**
 * ufshcd_config_pwr_mode - configure a new power mode
 * @hba: per-adapter instance
 * @desired_pwr_mode: desired power configuration
 */
int ufshcd_config_pwr_mode(struct ufs_hba *hba,
		struct ufs_pa_layer_attr *desired_pwr_mode)
{
	struct ufs_pa_layer_attr final_params = { 0 };
	int ret;

	ret = ufshcd_vops_pwr_change_notify(hba, PRE_CHANGE,
					desired_pwr_mode, &final_params);

	if (ret)
		memcpy(&final_params, desired_pwr_mode, sizeof(final_params));

	ret = ufshcd_change_power_mode(hba, &final_params);

	return ret;
}
EXPORT_SYMBOL_GPL(ufshcd_config_pwr_mode);

/**
 * ufshcd_complete_dev_init() - checks device readiness
 * @hba: per-adapter instance
 *
 * Set fDeviceInit flag and poll until device toggles it.
 */
static int ufshcd_complete_dev_init(struct ufs_hba *hba)
{
	int err;
	bool flag_res = 1;
	ktime_t timeout;

	err = ufshcd_query_flag_retry(hba, UPIU_QUERY_OPCODE_SET_FLAG,
		QUERY_FLAG_IDN_FDEVICEINIT, 0, NULL);
	if (err) {
		dev_err(hba->dev,
			"%s setting fDeviceInit flag failed with error %d\n",
			__func__, err);
		goto out;
	}

	/* Poll fDeviceInit flag to be cleared */
	timeout = ktime_add_ms(ktime_get(), FDEVICEINIT_COMPL_TIMEOUT);
	do {
		err = ufshcd_query_flag(hba, UPIU_QUERY_OPCODE_READ_FLAG,
					QUERY_FLAG_IDN_FDEVICEINIT, 0, &flag_res);
		if (!flag_res)
			break;
		usleep_range(5000, 10000);
	} while (ktime_before(ktime_get(), timeout));

	if (err) {
		dev_err(hba->dev,
				"%s reading fDeviceInit flag failed with error %d\n",
				__func__, err);
	} else if (flag_res) {
		dev_err(hba->dev,
				"%s fDeviceInit was not cleared by the device\n",
				__func__);
		err = -EBUSY;
	}
out:
	return err;
}

/**
 * ufshcd_make_hba_operational - Make UFS controller operational
 * @hba: per adapter instance
 *
 * To bring UFS host controller to operational state,
 * 1. Enable required interrupts
 * 2. Configure interrupt aggregation
 * 3. Program UTRL and UTMRL base address
 * 4. Configure run-stop-registers
 *
 * Returns 0 on success, non-zero value on failure
 */
int ufshcd_make_hba_operational(struct ufs_hba *hba)
{
	int err = 0;
	u32 reg;

	/* Enable required interrupts */
	ufshcd_enable_intr(hba, UFSHCD_ENABLE_INTRS);

	/* Configure interrupt aggregation */
	if (ufshcd_is_intr_aggr_allowed(hba))
		ufshcd_config_intr_aggr(hba, hba->nutrs - 1, INT_AGGR_DEF_TO);
	else
		ufshcd_disable_intr_aggr(hba);

	/* Configure UTRL and UTMRL base address registers */
	ufshcd_writel(hba, lower_32_bits(hba->utrdl_dma_addr),
			REG_UTP_TRANSFER_REQ_LIST_BASE_L);
	ufshcd_writel(hba, upper_32_bits(hba->utrdl_dma_addr),
			REG_UTP_TRANSFER_REQ_LIST_BASE_H);
	ufshcd_writel(hba, lower_32_bits(hba->utmrdl_dma_addr),
			REG_UTP_TASK_REQ_LIST_BASE_L);
	ufshcd_writel(hba, upper_32_bits(hba->utmrdl_dma_addr),
			REG_UTP_TASK_REQ_LIST_BASE_H);

	/*
	 * Make sure base address and interrupt setup are updated before
	 * enabling the run/stop registers below.
	 */
	wmb();

	/*
	 * UCRDY, UTMRLDY and UTRLRDY bits must be 1
	 */
	reg = ufshcd_readl(hba, REG_CONTROLLER_STATUS);
	if (!(ufshcd_get_lists_status(reg))) {
		ufshcd_enable_run_stop_reg(hba);
	} else {
		dev_err(hba->dev,
			"Host controller not ready to process requests");
		err = -EIO;
		goto out;
	}

out:
	return err;
}
EXPORT_SYMBOL_GPL(ufshcd_make_hba_operational);

/**
 * ufshcd_hba_stop - Send controller to reset state
 * @hba: per adapter instance
 * @can_sleep: perform sleep or just spin
 */
static inline void ufshcd_hba_stop(struct ufs_hba *hba, bool can_sleep)
{
	int err;

	ufshcd_crypto_disable(hba);

	ufshcd_writel(hba, CONTROLLER_DISABLE,  REG_CONTROLLER_ENABLE);
	err = ufshcd_wait_for_register(hba, REG_CONTROLLER_ENABLE,
					CONTROLLER_ENABLE, CONTROLLER_DISABLE,
					10, 1, can_sleep);
	if (err)
		dev_err(hba->dev, "%s: Controller disable failed\n", __func__);
}

/**
 * ufshcd_hba_execute_hce - initialize the controller
 * @hba: per adapter instance
 *
 * The controller resets itself and controller firmware initialization
 * sequence kicks off. When controller is ready it will set
 * the Host Controller Enable bit to 1.
 *
 * Returns 0 on success, non-zero value on failure
 */
static int ufshcd_hba_execute_hce(struct ufs_hba *hba)
{
	int retry;

	if (!ufshcd_is_hba_active(hba))
		/* change controller state to "reset state" */
		ufshcd_hba_stop(hba, true);

	/* UniPro link is disabled at this point */
	ufshcd_set_link_off(hba);

	ufshcd_vops_hce_enable_notify(hba, PRE_CHANGE);

	/* start controller initialization sequence */
	ufshcd_hba_start(hba);

	/*
	 * To initialize a UFS host controller HCE bit must be set to 1.
	 * During initialization the HCE bit value changes from 1->0->1.
	 * When the host controller completes initialization sequence
	 * it sets the value of HCE bit to 1. The same HCE bit is read back
	 * to check if the controller has completed initialization sequence.
	 * So without this delay the value HCE = 1, set in the previous
	 * instruction might be read back.
	 * This delay can be changed based on the controller.
	 */
	ufshcd_delay_us(hba->vps->hba_enable_delay_us, 100);

	/* wait for the host controller to complete initialization */
	retry = 50;
	while (ufshcd_is_hba_active(hba)) {
		if (retry) {
			retry--;
		} else {
			dev_err(hba->dev,
				"Controller enable failed\n");
			return -EIO;
		}
		usleep_range(1000, 1100);
	}

	/* enable UIC related interrupts */
	ufshcd_enable_intr(hba, UFSHCD_UIC_MASK);

	ufshcd_vops_hce_enable_notify(hba, POST_CHANGE);

	return 0;
}

int ufshcd_hba_enable(struct ufs_hba *hba)
{
	int ret;

	if (hba->quirks & UFSHCI_QUIRK_BROKEN_HCE) {
		ufshcd_set_link_off(hba);
		ufshcd_vops_hce_enable_notify(hba, PRE_CHANGE);

		/* enable UIC related interrupts */
		ufshcd_enable_intr(hba, UFSHCD_UIC_MASK);
		ret = ufshcd_dme_reset(hba);
		if (!ret) {
			ret = ufshcd_dme_enable(hba);
			if (!ret)
				ufshcd_vops_hce_enable_notify(hba, POST_CHANGE);
			if (ret)
				dev_err(hba->dev,
					"Host controller enable failed with non-hce\n");
		}
	} else {
		ret = ufshcd_hba_execute_hce(hba);
	}

	return ret;
}
EXPORT_SYMBOL_GPL(ufshcd_hba_enable);

static int ufshcd_disable_tx_lcc(struct ufs_hba *hba, bool peer)
{
	int tx_lanes = 0, i, err = 0;

	if (!peer)
		ufshcd_dme_get(hba, UIC_ARG_MIB(PA_CONNECTEDTXDATALANES),
			       &tx_lanes);
	else
		ufshcd_dme_peer_get(hba, UIC_ARG_MIB(PA_CONNECTEDTXDATALANES),
				    &tx_lanes);
	for (i = 0; i < tx_lanes; i++) {
		if (!peer)
			err = ufshcd_dme_set(hba,
				UIC_ARG_MIB_SEL(TX_LCC_ENABLE,
					UIC_ARG_MPHY_TX_GEN_SEL_INDEX(i)),
					0);
		else
			err = ufshcd_dme_peer_set(hba,
				UIC_ARG_MIB_SEL(TX_LCC_ENABLE,
					UIC_ARG_MPHY_TX_GEN_SEL_INDEX(i)),
					0);
		if (err) {
			dev_err(hba->dev, "%s: TX LCC Disable failed, peer = %d, lane = %d, err = %d",
				__func__, peer, i, err);
			break;
		}
	}

	return err;
}

static inline int ufshcd_disable_device_tx_lcc(struct ufs_hba *hba)
{
	return ufshcd_disable_tx_lcc(hba, true);
}

void ufshcd_update_reg_hist(struct ufs_err_reg_hist *reg_hist,
			    u32 reg)
{
	reg_hist->reg[reg_hist->pos] = reg;
	reg_hist->tstamp[reg_hist->pos] = ktime_get();
	reg_hist->pos = (reg_hist->pos + 1) % UFS_ERR_REG_HIST_LENGTH;
}
EXPORT_SYMBOL_GPL(ufshcd_update_reg_hist);

/**
 * ufshcd_link_startup - Initialize unipro link startup
 * @hba: per adapter instance
 *
 * Returns 0 for success, non-zero in case of failure
 */
static int ufshcd_link_startup(struct ufs_hba *hba)
{
	int ret;
	int retries = DME_LINKSTARTUP_RETRIES;
	bool link_startup_again = false;

	/*
	 * If UFS device isn't active then we will have to issue link startup
	 * 2 times to make sure the device state move to active.
	 */
	if (!ufshcd_is_ufs_dev_active(hba))
		link_startup_again = true;

link_startup:
	do {
		ret = ufshcd_vops_link_startup_notify(hba, PRE_CHANGE);
		if (ret == -ENODEV)
			return ret;

		ret = ufshcd_dme_link_startup(hba);

		/* check if device is detected by inter-connect layer */
		if (!ret && !ufshcd_is_device_present(hba)) {
			ufshcd_update_reg_hist(&hba->ufs_stats.link_startup_err,
					       0);
			dev_err(hba->dev, "%s: Device not present\n", __func__);
			ret = -ENXIO;
			goto out;
		}

		/*
		 * DME link lost indication is only received when link is up,
		 * but we can't be sure if the link is up until link startup
		 * succeeds. So reset the local Uni-Pro and try again.
		 */
		if (ret && ufshcd_hba_enable(hba)) {
			ufshcd_update_reg_hist(&hba->ufs_stats.link_startup_err,
					       (u32)ret);
			goto out;
		}
	} while (ret && retries--);

	if (ret) {
		/* failed to get the link up... retire */
		ufshcd_update_reg_hist(&hba->ufs_stats.link_startup_err,
				       (u32)ret);
		goto out;
	}

	if (link_startup_again) {
		link_startup_again = false;
		retries = DME_LINKSTARTUP_RETRIES;
		goto link_startup;
	}

	/* Mark that link is up in PWM-G1, 1-lane, SLOW-AUTO mode */
	ufshcd_init_pwr_info(hba);
	ufshcd_print_pwr_info(hba);

	if (hba->quirks & UFSHCD_QUIRK_BROKEN_LCC) {
		ret = ufshcd_disable_device_tx_lcc(hba);
		if (ret)
			goto out;
	}

	/* Include any host controller configuration via UIC commands */
	ret = ufshcd_vops_link_startup_notify(hba, POST_CHANGE);
	if (ret)
		goto out;

	ret = ufshcd_make_hba_operational(hba);
out:
	if (ret) {
		dev_err(hba->dev, "link startup failed %d\n", ret);
		ufshcd_print_host_state(hba);
		ufshcd_print_pwr_info(hba);
		ufshcd_print_host_regs(hba);
	}
	return ret;
}

/**
 * ufshcd_verify_dev_init() - Verify device initialization
 * @hba: per-adapter instance
 *
 * Send NOP OUT UPIU and wait for NOP IN response to check whether the
 * device Transport Protocol (UTP) layer is ready after a reset.
 * If the UTP layer at the device side is not initialized, it may
 * not respond with NOP IN UPIU within timeout of %NOP_OUT_TIMEOUT
 * and we retry sending NOP OUT for %NOP_OUT_RETRIES iterations.
 */
static int ufshcd_verify_dev_init(struct ufs_hba *hba)
{
	int err = 0;
	int retries;

	ufshcd_hold(hba, false);
	mutex_lock(&hba->dev_cmd.lock);
	for (retries = NOP_OUT_RETRIES; retries > 0; retries--) {
		err = ufshcd_exec_dev_cmd(hba, DEV_CMD_TYPE_NOP,
					       NOP_OUT_TIMEOUT);

		if (!err || err == -ETIMEDOUT)
			break;

		dev_dbg(hba->dev, "%s: error %d retrying\n", __func__, err);
	}
	mutex_unlock(&hba->dev_cmd.lock);
	ufshcd_release(hba);

	if (err)
		dev_err(hba->dev, "%s: NOP OUT failed %d\n", __func__, err);
	return err;
}

/**
 * ufshcd_set_queue_depth - set lun queue depth
 * @sdev: pointer to SCSI device
 *
 * Read bLUQueueDepth value and activate scsi tagged command
 * queueing. For WLUN, queue depth is set to 1. For best-effort
 * cases (bLUQueueDepth = 0) the queue depth is set to a maximum
 * value that host can queue.
 */
static void ufshcd_set_queue_depth(struct scsi_device *sdev)
{
	int ret = 0;
	u8 lun_qdepth;
	struct ufs_hba *hba;

	hba = shost_priv(sdev->host);

	lun_qdepth = hba->nutrs;
	ret = ufshcd_read_unit_desc_param(hba,
					  ufshcd_scsi_to_upiu_lun(sdev->lun),
					  UNIT_DESC_PARAM_LU_Q_DEPTH,
					  &lun_qdepth,
					  sizeof(lun_qdepth));

	/* Some WLUN doesn't support unit descriptor */
	if (ret == -EOPNOTSUPP)
		lun_qdepth = 1;
	else if (!lun_qdepth)
		/* eventually, we can figure out the real queue depth */
		lun_qdepth = hba->nutrs;
	else
		lun_qdepth = min_t(int, lun_qdepth, hba->nutrs);

	dev_dbg(hba->dev, "%s: activate tcq with queue depth %d\n",
			__func__, lun_qdepth);
	scsi_change_queue_depth(sdev, lun_qdepth);
}

/*
 * ufshcd_get_lu_wp - returns the "b_lu_write_protect" from UNIT DESCRIPTOR
 * @hba: per-adapter instance
 * @lun: UFS device lun id
 * @b_lu_write_protect: pointer to buffer to hold the LU's write protect info
 *
 * Returns 0 in case of success and b_lu_write_protect status would be returned
 * @b_lu_write_protect parameter.
 * Returns -ENOTSUPP if reading b_lu_write_protect is not supported.
 * Returns -EINVAL in case of invalid parameters passed to this function.
 */
static int ufshcd_get_lu_wp(struct ufs_hba *hba,
			    u8 lun,
			    u8 *b_lu_write_protect)
{
	int ret;

	if (!b_lu_write_protect)
		ret = -EINVAL;
	/*
	 * According to UFS device spec, RPMB LU can't be write
	 * protected so skip reading bLUWriteProtect parameter for
	 * it. For other W-LUs, UNIT DESCRIPTOR is not available.
	 */
	else if (lun >= UFS_UPIU_MAX_GENERAL_LUN)
		ret = -ENOTSUPP;
	else
		ret = ufshcd_read_unit_desc_param(hba,
					  lun,
					  UNIT_DESC_PARAM_LU_WR_PROTECT,
					  b_lu_write_protect,
					  sizeof(*b_lu_write_protect));
	return ret;
}

/**
 * ufshcd_get_lu_power_on_wp_status - get LU's power on write protect
 * status
 * @hba: per-adapter instance
 * @sdev: pointer to SCSI device
 *
 */
static inline void ufshcd_get_lu_power_on_wp_status(struct ufs_hba *hba,
						    struct scsi_device *sdev)
{
	if (hba->dev_info.f_power_on_wp_en &&
	    !hba->dev_info.is_lu_power_on_wp) {
		u8 b_lu_write_protect;

		if (!ufshcd_get_lu_wp(hba, ufshcd_scsi_to_upiu_lun(sdev->lun),
				      &b_lu_write_protect) &&
		    (b_lu_write_protect == UFS_LU_POWER_ON_WP))
			hba->dev_info.is_lu_power_on_wp = true;
	}
}

/**
 * ufshcd_slave_alloc - handle initial SCSI device configurations
 * @sdev: pointer to SCSI device
 *
 * Returns success
 */
static int ufshcd_slave_alloc(struct scsi_device *sdev)
{
	struct ufs_hba *hba;

	hba = shost_priv(sdev->host);

	/* Mode sense(6) is not supported by UFS, so use Mode sense(10) */
	sdev->use_10_for_ms = 1;

	/* DBD field should be set to 1 in mode sense(10) */
	sdev->set_dbd_for_ms = 1;

	/* allow SCSI layer to restart the device in case of errors */
	sdev->allow_restart = 1;

	/* REPORT SUPPORTED OPERATION CODES is not supported */
	sdev->no_report_opcodes = 1;

	/* WRITE_SAME command is not supported */
	sdev->no_write_same = 1;

	ufshcd_set_queue_depth(sdev);

	ufshcd_get_lu_power_on_wp_status(hba, sdev);

	return 0;
}

/**
 * ufshcd_change_queue_depth - change queue depth
 * @sdev: pointer to SCSI device
 * @depth: required depth to set
 *
 * Change queue depth and make sure the max. limits are not crossed.
 */
static int ufshcd_change_queue_depth(struct scsi_device *sdev, int depth)
{
	struct ufs_hba *hba = shost_priv(sdev->host);

	if (depth > hba->nutrs)
		depth = hba->nutrs;
	return scsi_change_queue_depth(sdev, depth);
}

/**
 * ufshcd_slave_configure - adjust SCSI device configurations
 * @sdev: pointer to SCSI device
 */
static int ufshcd_slave_configure(struct scsi_device *sdev)
{
	struct request_queue *q = sdev->request_queue;
	struct ufs_hba *hba = shost_priv(sdev->host);

	blk_queue_update_dma_pad(q, PRDT_DATA_BYTE_COUNT_PAD - 1);

	ufshcd_crypto_setup_rq_keyslot_manager(hba, q);

	if (ufshcd_is_rpm_autosuspend_allowed(hba))
		sdev->rpm_autosuspend = 1;

	return 0;
}

/**
 * ufshcd_slave_destroy - remove SCSI device configurations
 * @sdev: pointer to SCSI device
 */
static void ufshcd_slave_destroy(struct scsi_device *sdev)
{
	struct ufs_hba *hba;
	struct request_queue *q = sdev->request_queue;

	hba = shost_priv(sdev->host);
	/* Drop the reference as it won't be needed anymore */
	if (ufshcd_scsi_to_upiu_lun(sdev->lun) == UFS_UPIU_UFS_DEVICE_WLUN) {
		unsigned long flags;

		spin_lock_irqsave(hba->host->host_lock, flags);
		hba->sdev_ufs_device = NULL;
		spin_unlock_irqrestore(hba->host->host_lock, flags);
	}

#if defined(CONFIG_SCSI_UFSHCD_QTI)
	return;
#endif

	ufshcd_crypto_destroy_rq_keyslot_manager(hba, q);
}

/**
 * ufshcd_scsi_cmd_status - Update SCSI command result based on SCSI status
 * @lrbp: pointer to local reference block of completed command
 * @scsi_status: SCSI command status
 *
 * Returns value base on SCSI command status
 */
static inline int
ufshcd_scsi_cmd_status(struct ufshcd_lrb *lrbp, int scsi_status)
{
	int result = 0;

	switch (scsi_status) {
	case SAM_STAT_CHECK_CONDITION:
		ufshcd_copy_sense_data(lrbp);
		/* fallthrough */
	case SAM_STAT_GOOD:
		result |= DID_OK << 16 |
			  COMMAND_COMPLETE << 8 |
			  scsi_status;
		break;
	case SAM_STAT_TASK_SET_FULL:
	case SAM_STAT_BUSY:
	case SAM_STAT_TASK_ABORTED:
		ufshcd_copy_sense_data(lrbp);
		result |= scsi_status;
		break;
	default:
		result |= DID_ERROR << 16;
		break;
	} /* end of switch */

	return result;
}

/**
 * ufshcd_transfer_rsp_status - Get overall status of the response
 * @hba: per adapter instance
 * @lrbp: pointer to local reference block of completed command
 *
 * Returns result of the command to notify SCSI midlayer
 */
static inline int
ufshcd_transfer_rsp_status(struct ufs_hba *hba, struct ufshcd_lrb *lrbp)
{
	int result = 0;
	int scsi_status;
	int ocs;

	/* overall command status of utrd */
	ocs = ufshcd_get_tr_ocs(lrbp);

	if (hba->quirks & UFSHCD_QUIRK_BROKEN_OCS_FATAL_ERROR) {
		if (be32_to_cpu(lrbp->ucd_rsp_ptr->header.dword_1) &
					MASK_RSP_UPIU_RESULT)
			ocs = OCS_SUCCESS;
	}

	switch (ocs) {
	case OCS_SUCCESS:
		result = ufshcd_get_req_rsp(lrbp->ucd_rsp_ptr);
		hba->ufs_stats.last_hibern8_exit_tstamp = ktime_set(0, 0);
		switch (result) {
		case UPIU_TRANSACTION_RESPONSE:
			/*
			 * get the response UPIU result to extract
			 * the SCSI command status
			 */
			result = ufshcd_get_rsp_upiu_result(lrbp->ucd_rsp_ptr);

			/*
			 * get the result based on SCSI status response
			 * to notify the SCSI midlayer of the command status
			 */
			scsi_status = result & MASK_SCSI_STATUS;
			result = ufshcd_scsi_cmd_status(lrbp, scsi_status);

			/*
			 * Currently we are only supporting BKOPs exception
			 * events hence we can ignore BKOPs exception event
			 * during power management callbacks. BKOPs exception
			 * event is not expected to be raised in runtime suspend
			 * callback as it allows the urgent bkops.
			 * During system suspend, we are anyway forcefully
			 * disabling the bkops and if urgent bkops is needed
			 * it will be enabled on system resume. Long term
			 * solution could be to abort the system suspend if
			 * UFS device needs urgent BKOPs.
			 */
			if (!hba->pm_op_in_progress &&
			    ufshcd_is_exception_event(lrbp->ucd_rsp_ptr)) {
				/*
				 * Prevent suspend once eeh_work is scheduled
				 * to avoid deadlock between ufshcd_suspend
				 * and exception event handler.
				 */
				if (schedule_work(&hba->eeh_work))
					pm_runtime_get_noresume(hba->dev);
			}
			break;
		case UPIU_TRANSACTION_REJECT_UPIU:
			/* TODO: handle Reject UPIU Response */
			result = DID_ERROR << 16;
			dev_err(hba->dev,
				"Reject UPIU not fully implemented\n");
			break;
		default:
			dev_err(hba->dev,
				"Unexpected request response code = %x\n",
				result);
			result = DID_ERROR << 16;
			break;
		}
		break;
	case OCS_ABORTED:
		result |= DID_ABORT << 16;
		break;
	case OCS_INVALID_COMMAND_STATUS:
		result |= DID_REQUEUE << 16;
		break;
	case OCS_INVALID_CMD_TABLE_ATTR:
	case OCS_INVALID_PRDT_ATTR:
	case OCS_MISMATCH_DATA_BUF_SIZE:
	case OCS_MISMATCH_RESP_UPIU_SIZE:
	case OCS_PEER_COMM_FAILURE:
	case OCS_FATAL_ERROR:
	case OCS_INVALID_CRYPTO_CONFIG:
	case OCS_GENERAL_CRYPTO_ERROR:
	default:
		result |= DID_ERROR << 16;
		dev_err(hba->dev,
				"OCS error from controller = %x for tag %d\n",
				ocs, lrbp->task_tag);
		ufshcd_print_host_state(hba);
		ufshcd_print_pwr_info(hba);
		ufshcd_print_host_regs(hba);
		break;
	} /* end of switch */

	if ((host_byte(result) != DID_OK) && !hba->silence_err_logs)
		ufshcd_print_trs(hba, 1 << lrbp->task_tag, true);
	return result;
}

/**
 * ufshcd_uic_cmd_compl - handle completion of uic command
 * @hba: per adapter instance
 * @intr_status: interrupt status generated by the controller
 *
 * Returns
 *  IRQ_HANDLED - If interrupt is valid
 *  IRQ_NONE    - If invalid interrupt
 */
static irqreturn_t ufshcd_uic_cmd_compl(struct ufs_hba *hba, u32 intr_status)
{
	irqreturn_t retval = IRQ_NONE;

	if ((intr_status & UIC_COMMAND_COMPL) && hba->active_uic_cmd) {
		hba->active_uic_cmd->argument2 |=
			ufshcd_get_uic_cmd_result(hba);
		hba->active_uic_cmd->argument3 =
			ufshcd_get_dme_attr_val(hba);
		if (!hba->uic_async_done)
			hba->active_uic_cmd->cmd_active = 0;
		complete(&hba->active_uic_cmd->done);
		retval = IRQ_HANDLED;
	}

	if ((intr_status & UFSHCD_UIC_PWR_MASK) && hba->uic_async_done) {
		if (hba->active_uic_cmd)
			hba->active_uic_cmd->cmd_active = 0;
		complete(hba->uic_async_done);
		retval = IRQ_HANDLED;
	}

	if (retval == IRQ_HANDLED)
		ufshcd_add_uic_command_trace(hba, hba->active_uic_cmd,
					     "complete");
	return retval;
}

/**
 * __ufshcd_transfer_req_compl - handle SCSI and query command completion
 * @hba: per adapter instance
 * @completed_reqs: requests to complete
 */
static void __ufshcd_transfer_req_compl(struct ufs_hba *hba,
					unsigned long completed_reqs)
{
	struct ufshcd_lrb *lrbp;
	struct scsi_cmnd *cmd;
	int result;
	int index;

	for_each_set_bit(index, &completed_reqs, hba->nutrs) {
		lrbp = &hba->lrb[index];
		cmd = lrbp->cmd;
		ufshcd_vops_compl_xfer_req(hba, index, (cmd) ? true : false);
		if (cmd) {
			ufshcd_add_command_trace(hba, index, "complete");
			result = ufshcd_transfer_rsp_status(hba, lrbp);
			scsi_dma_unmap(cmd);
			cmd->result = result;
			ufshcd_complete_lrbp_crypto(hba, cmd, lrbp);
			/* Mark completed command as NULL in LRB */
			lrbp->cmd = NULL;
			lrbp->compl_time_stamp = ktime_get();
			clear_bit_unlock(index, &hba->lrb_in_use);
			/* Do not touch lrbp after scsi done */
			cmd->scsi_done(cmd);
			__ufshcd_release(hba);
		} else if (lrbp->command_type == UTP_CMD_TYPE_DEV_MANAGE ||
			lrbp->command_type == UTP_CMD_TYPE_UFS_STORAGE) {
			lrbp->compl_time_stamp = ktime_get();
			if (hba->dev_cmd.complete) {
				ufshcd_add_command_trace(hba, index,
						"dev_complete");
				complete(hba->dev_cmd.complete);
			}
		}
		if (ufshcd_is_clkscaling_supported(hba))
			hba->clk_scaling.active_reqs--;
	}

	/* clear corresponding bits of completed commands */
	hba->outstanding_reqs ^= completed_reqs;

	ufshcd_clk_scaling_update_busy(hba);

	/* we might have free'd some tags above */
	wake_up(&hba->dev_cmd.tag_wq);
}

/**
 * ufshcd_transfer_req_compl - handle SCSI and query command completion
 * @hba: per adapter instance
 *
 * Returns
 *  IRQ_HANDLED - If interrupt is valid
 *  IRQ_NONE    - If invalid interrupt
 */
static irqreturn_t ufshcd_transfer_req_compl(struct ufs_hba *hba)
{
	unsigned long completed_reqs;
	u32 tr_doorbell;

	/* Resetting interrupt aggregation counters first and reading the
	 * DOOR_BELL afterward allows us to handle all the completed requests.
	 * In order to prevent other interrupts starvation the DB is read once
	 * after reset. The down side of this solution is the possibility of
	 * false interrupt if device completes another request after resetting
	 * aggregation and before reading the DB.
	 */
	if (ufshcd_is_intr_aggr_allowed(hba) &&
	    !(hba->quirks & UFSHCI_QUIRK_SKIP_RESET_INTR_AGGR))
		ufshcd_reset_intr_aggr(hba);

	tr_doorbell = ufshcd_readl(hba, REG_UTP_TRANSFER_REQ_DOOR_BELL);
	completed_reqs = tr_doorbell ^ hba->outstanding_reqs;

	if (completed_reqs) {
		__ufshcd_transfer_req_compl(hba, completed_reqs);
		return IRQ_HANDLED;
	} else {
		return IRQ_NONE;
	}
}

/**
 * ufshcd_disable_ee - disable exception event
 * @hba: per-adapter instance
 * @mask: exception event to disable
 *
 * Disables exception event in the device so that the EVENT_ALERT
 * bit is not set.
 *
 * Returns zero on success, non-zero error value on failure.
 */
static int ufshcd_disable_ee(struct ufs_hba *hba, u16 mask)
{
	int err = 0;
	u32 val;

	if (!(hba->ee_ctrl_mask & mask))
		goto out;

	val = hba->ee_ctrl_mask & ~mask;
	val &= MASK_EE_STATUS;
	err = ufshcd_query_attr_retry(hba, UPIU_QUERY_OPCODE_WRITE_ATTR,
			QUERY_ATTR_IDN_EE_CONTROL, 0, 0, &val);
	if (!err)
		hba->ee_ctrl_mask &= ~mask;
out:
	return err;
}

/**
 * ufshcd_enable_ee - enable exception event
 * @hba: per-adapter instance
 * @mask: exception event to enable
 *
 * Enable corresponding exception event in the device to allow
 * device to alert host in critical scenarios.
 *
 * Returns zero on success, non-zero error value on failure.
 */
static int ufshcd_enable_ee(struct ufs_hba *hba, u16 mask)
{
	int err = 0;
	u32 val;

	if (hba->ee_ctrl_mask & mask)
		goto out;

	val = hba->ee_ctrl_mask | mask;
	val &= MASK_EE_STATUS;
	err = ufshcd_query_attr_retry(hba, UPIU_QUERY_OPCODE_WRITE_ATTR,
			QUERY_ATTR_IDN_EE_CONTROL, 0, 0, &val);
	if (!err)
		hba->ee_ctrl_mask |= mask;
out:
	return err;
}

/**
 * ufshcd_enable_auto_bkops - Allow device managed BKOPS
 * @hba: per-adapter instance
 *
 * Allow device to manage background operations on its own. Enabling
 * this might lead to inconsistent latencies during normal data transfers
 * as the device is allowed to manage its own way of handling background
 * operations.
 *
 * Returns zero on success, non-zero on failure.
 */
static int ufshcd_enable_auto_bkops(struct ufs_hba *hba)
{
	int err = 0;

	if (hba->auto_bkops_enabled)
		goto out;

	err = ufshcd_query_flag_retry(hba, UPIU_QUERY_OPCODE_SET_FLAG,
			QUERY_FLAG_IDN_BKOPS_EN, 0, NULL);
	if (err) {
		dev_err(hba->dev, "%s: failed to enable bkops %d\n",
				__func__, err);
		goto out;
	}

	hba->auto_bkops_enabled = true;
	trace_ufshcd_auto_bkops_state(dev_name(hba->dev), "Enabled");

	/* No need of URGENT_BKOPS exception from the device */
	err = ufshcd_disable_ee(hba, MASK_EE_URGENT_BKOPS);
	if (err)
		dev_err(hba->dev, "%s: failed to disable exception event %d\n",
				__func__, err);
out:
	return err;
}

/**
 * ufshcd_disable_auto_bkops - block device in doing background operations
 * @hba: per-adapter instance
 *
 * Disabling background operations improves command response latency but
 * has drawback of device moving into critical state where the device is
 * not-operable. Make sure to call ufshcd_enable_auto_bkops() whenever the
 * host is idle so that BKOPS are managed effectively without any negative
 * impacts.
 *
 * Returns zero on success, non-zero on failure.
 */
static int ufshcd_disable_auto_bkops(struct ufs_hba *hba)
{
	int err = 0;

	if (!hba->auto_bkops_enabled)
		goto out;

	/*
	 * If host assisted BKOPs is to be enabled, make sure
	 * urgent bkops exception is allowed.
	 */
	err = ufshcd_enable_ee(hba, MASK_EE_URGENT_BKOPS);
	if (err) {
		dev_err(hba->dev, "%s: failed to enable exception event %d\n",
				__func__, err);
		goto out;
	}

	err = ufshcd_query_flag_retry(hba, UPIU_QUERY_OPCODE_CLEAR_FLAG,
			QUERY_FLAG_IDN_BKOPS_EN, 0, NULL);
	if (err) {
		dev_err(hba->dev, "%s: failed to disable bkops %d\n",
				__func__, err);
		ufshcd_disable_ee(hba, MASK_EE_URGENT_BKOPS);
		goto out;
	}

	hba->auto_bkops_enabled = false;
	trace_ufshcd_auto_bkops_state(dev_name(hba->dev), "Disabled");
	hba->is_urgent_bkops_lvl_checked = false;
out:
	return err;
}

/**
 * ufshcd_force_reset_auto_bkops - force reset auto bkops state
 * @hba: per adapter instance
 *
 * After a device reset the device may toggle the BKOPS_EN flag
 * to default value. The s/w tracking variables should be updated
 * as well. This function would change the auto-bkops state based on
 * UFSHCD_CAP_KEEP_AUTO_BKOPS_ENABLED_EXCEPT_SUSPEND.
 */
static void ufshcd_force_reset_auto_bkops(struct ufs_hba *hba)
{
	if (ufshcd_keep_autobkops_enabled_except_suspend(hba)) {
		hba->auto_bkops_enabled = false;
		hba->ee_ctrl_mask |= MASK_EE_URGENT_BKOPS;
		ufshcd_enable_auto_bkops(hba);
	} else {
		hba->auto_bkops_enabled = true;
		hba->ee_ctrl_mask &= ~MASK_EE_URGENT_BKOPS;
		ufshcd_disable_auto_bkops(hba);
	}
	hba->is_urgent_bkops_lvl_checked = false;
}

static inline int ufshcd_get_bkops_status(struct ufs_hba *hba, u32 *status)
{
	return ufshcd_query_attr_retry(hba, UPIU_QUERY_OPCODE_READ_ATTR,
			QUERY_ATTR_IDN_BKOPS_STATUS, 0, 0, status);
}

/**
 * ufshcd_bkops_ctrl - control the auto bkops based on current bkops status
 * @hba: per-adapter instance
 * @status: bkops_status value
 *
 * Read the bkops_status from the UFS device and Enable fBackgroundOpsEn
 * flag in the device to permit background operations if the device
 * bkops_status is greater than or equal to "status" argument passed to
 * this function, disable otherwise.
 *
 * Returns 0 for success, non-zero in case of failure.
 *
 * NOTE: Caller of this function can check the "hba->auto_bkops_enabled" flag
 * to know whether auto bkops is enabled or disabled after this function
 * returns control to it.
 */
static int ufshcd_bkops_ctrl(struct ufs_hba *hba,
			     enum bkops_status status)
{
	int err;
	u32 curr_status = 0;

	err = ufshcd_get_bkops_status(hba, &curr_status);
	if (err) {
		dev_err(hba->dev, "%s: failed to get BKOPS status %d\n",
				__func__, err);
		goto out;
	} else if (curr_status > BKOPS_STATUS_MAX) {
		dev_err(hba->dev, "%s: invalid BKOPS status %d\n",
				__func__, curr_status);
		err = -EINVAL;
		goto out;
	}

	if (curr_status >= status)
		err = ufshcd_enable_auto_bkops(hba);
	else
		err = ufshcd_disable_auto_bkops(hba);
out:
	return err;
}

/**
 * ufshcd_urgent_bkops - handle urgent bkops exception event
 * @hba: per-adapter instance
 *
 * Enable fBackgroundOpsEn flag in the device to permit background
 * operations.
 *
 * If BKOPs is enabled, this function returns 0, 1 if the bkops in not enabled
 * and negative error value for any other failure.
 */
static int ufshcd_urgent_bkops(struct ufs_hba *hba)
{
	return ufshcd_bkops_ctrl(hba, hba->urgent_bkops_lvl);
}

static inline int ufshcd_get_ee_status(struct ufs_hba *hba, u32 *status)
{
	return ufshcd_query_attr_retry(hba, UPIU_QUERY_OPCODE_READ_ATTR,
			QUERY_ATTR_IDN_EE_STATUS, 0, 0, status);
}

static void ufshcd_bkops_exception_event_handler(struct ufs_hba *hba)
{
	int err;
	u32 curr_status = 0;

	if (hba->is_urgent_bkops_lvl_checked)
		goto enable_auto_bkops;

	err = ufshcd_get_bkops_status(hba, &curr_status);
	if (err) {
		dev_err(hba->dev, "%s: failed to get BKOPS status %d\n",
				__func__, err);
		goto out;
	}

	/*
	 * We are seeing that some devices are raising the urgent bkops
	 * exception events even when BKOPS status doesn't indicate performace
	 * impacted or critical. Handle these device by determining their urgent
	 * bkops status at runtime.
	 */
	if (curr_status < BKOPS_STATUS_PERF_IMPACT) {
		dev_err(hba->dev, "%s: device raised urgent BKOPS exception for bkops status %d\n",
				__func__, curr_status);
		/* update the current status as the urgent bkops level */
		hba->urgent_bkops_lvl = curr_status;
		hba->is_urgent_bkops_lvl_checked = true;
	}

enable_auto_bkops:
	err = ufshcd_enable_auto_bkops(hba);
out:
	if (err < 0)
		dev_err(hba->dev, "%s: failed to handle urgent bkops %d\n",
				__func__, err);
}

int ufshcd_wb_ctrl(struct ufs_hba *hba, bool enable)
{
	int ret;
	u8 index;
	enum query_opcode opcode;

	if (!ufshcd_is_wb_allowed(hba))
		return 0;

	if (!(enable ^ hba->wb_enabled))
		return 0;
	if (enable)
		opcode = UPIU_QUERY_OPCODE_SET_FLAG;
	else
		opcode = UPIU_QUERY_OPCODE_CLEAR_FLAG;

	index = ufshcd_wb_get_query_index(hba);
	ret = ufshcd_query_flag_retry(hba, opcode,
				      QUERY_FLAG_IDN_WB_EN, index, NULL);
	if (ret) {
		dev_err(hba->dev, "%s write booster %s failed %d\n",
			__func__, enable ? "enable" : "disable", ret);
		return ret;
	}

	hba->wb_enabled = enable;
	dev_dbg(hba->dev, "%s write booster %s %d\n",
			__func__, enable ? "enable" : "disable", ret);

	return ret;
}
EXPORT_SYMBOL_GPL(ufshcd_wb_ctrl);

static int ufshcd_wb_toggle_flush_during_h8(struct ufs_hba *hba, bool set)
{
	int val;
	u8 index;

	if (set)
		val =  UPIU_QUERY_OPCODE_SET_FLAG;
	else
		val = UPIU_QUERY_OPCODE_CLEAR_FLAG;

	index = ufshcd_wb_get_query_index(hba);
	return ufshcd_query_flag_retry(hba, val,
				QUERY_FLAG_IDN_WB_BUFF_FLUSH_DURING_HIBERN8,
				index, NULL);
}

static inline void ufshcd_wb_toggle_flush(struct ufs_hba *hba, bool enable)
{
	if (hba->quirks & UFSHCI_QUIRK_SKIP_MANUAL_WB_FLUSH_CTRL)
		return;

	if (enable)
		ufshcd_wb_buf_flush_enable(hba);
	else
		ufshcd_wb_buf_flush_disable(hba);

}

static int ufshcd_wb_buf_flush_enable(struct ufs_hba *hba)
{
	int ret;
	u8 index;

	if (!ufshcd_is_wb_allowed(hba) || hba->wb_buf_flush_enabled)
		return 0;

	index = ufshcd_wb_get_query_index(hba);
	ret = ufshcd_query_flag_retry(hba, UPIU_QUERY_OPCODE_SET_FLAG,
				      QUERY_FLAG_IDN_WB_BUFF_FLUSH_EN,
				      index, NULL);
	if (ret)
		dev_err(hba->dev, "%s WB - buf flush enable failed %d\n",
			__func__, ret);
	else
		hba->wb_buf_flush_enabled = true;

	dev_dbg(hba->dev, "WB - Flush enabled: %d\n", ret);
	return ret;
}

static int ufshcd_wb_buf_flush_disable(struct ufs_hba *hba)
{
	int ret;
	u8 index;

	if (!ufshcd_is_wb_allowed(hba) || !hba->wb_buf_flush_enabled)
		return 0;

	index = ufshcd_wb_get_query_index(hba);
	ret = ufshcd_query_flag_retry(hba, UPIU_QUERY_OPCODE_CLEAR_FLAG,
				      QUERY_FLAG_IDN_WB_BUFF_FLUSH_EN,
				      index, NULL);
	if (ret) {
		dev_warn(hba->dev, "%s: WB - buf flush disable failed %d\n",
			 __func__, ret);
	} else {
		hba->wb_buf_flush_enabled = false;
		dev_dbg(hba->dev, "WB - Flush disabled: %d\n", ret);
	}

	return ret;
}

static bool ufshcd_wb_presrv_usrspc_keep_vcc_on(struct ufs_hba *hba,
						u32 avail_buf)
{
	u32 cur_buf;
	int ret;
	u8 index;

	index = ufshcd_wb_get_query_index(hba);
	ret = ufshcd_query_attr_retry(hba, UPIU_QUERY_OPCODE_READ_ATTR,
					      QUERY_ATTR_IDN_CURR_WB_BUFF_SIZE,
					      index, 0, &cur_buf);
	if (ret) {
		dev_err(hba->dev, "%s dCurWriteBoosterBufferSize read failed %d\n",
			__func__, ret);
		return false;
	}

	if (!cur_buf) {
		dev_info(hba->dev, "dCurWBBuf: %d WB disabled until free-space is available\n",
			 cur_buf);
		return false;
	}
	/* Let it continue to flush when available buffer exceeds threshold */
	if (avail_buf < hba->vps->wb_flush_threshold)
		return true;

	return false;
}

static bool ufshcd_wb_need_flush(struct ufs_hba *hba)
{
	int ret;
	u32 avail_buf;
	u8 index;

	if (!ufshcd_is_wb_allowed(hba))
		return false;
	/*
	 * The ufs device needs the vcc to be ON to flush.
	 * With user-space reduction enabled, it's enough to enable flush
	 * by checking only the available buffer. The threshold
	 * defined here is > 90% full.
	 * With user-space preserved enabled, the current-buffer
	 * should be checked too because the wb buffer size can reduce
	 * when disk tends to be full. This info is provided by current
	 * buffer (dCurrentWriteBoosterBufferSize). There's no point in
	 * keeping vcc on when current buffer is empty.
	 */
	index = ufshcd_wb_get_query_index(hba);
	ret = ufshcd_query_attr_retry(hba, UPIU_QUERY_OPCODE_READ_ATTR,
				      QUERY_ATTR_IDN_AVAIL_WB_BUFF_SIZE,
				      index, 0, &avail_buf);
	if (ret) {
		dev_warn(hba->dev, "%s dAvailableWriteBoosterBufferSize read failed %d\n",
			 __func__, ret);
		return false;
	}

	if (!hba->dev_info.b_presrv_uspc_en) {
		if (avail_buf <= UFS_WB_BUF_REMAIN_PERCENT(10))
			return true;
		return false;
	}

	return ufshcd_wb_presrv_usrspc_keep_vcc_on(hba, avail_buf);
}

static void ufshcd_rpm_dev_flush_recheck_work(struct work_struct *work)
{
	struct ufs_hba *hba = container_of(to_delayed_work(work),
					   struct ufs_hba,
					   rpm_dev_flush_recheck_work);
	/*
	 * To prevent unnecessary VCC power drain after device finishes
	 * WriteBooster buffer flush or Auto BKOPs, force runtime resume
	 * after a certain delay to recheck the threshold by next runtime
	 * suspend.
	 */
	pm_runtime_get_sync(hba->dev);
	pm_runtime_put_sync(hba->dev);
}

/**
 * ufshcd_exception_event_handler - handle exceptions raised by device
 * @work: pointer to work data
 *
 * Read bExceptionEventStatus attribute from the device and handle the
 * exception event accordingly.
 */
static void ufshcd_exception_event_handler(struct work_struct *work)
{
	struct ufs_hba *hba;
	int err;
	u32 status = 0;
	hba = container_of(work, struct ufs_hba, eeh_work);

	pm_runtime_get_sync(hba->dev);
	ufshcd_scsi_block_requests(hba);
	err = ufshcd_get_ee_status(hba, &status);
	if (err) {
		dev_err(hba->dev, "%s: failed to get exception status %d\n",
				__func__, err);
		goto out;
	}

	status &= hba->ee_ctrl_mask;

	if (status & MASK_EE_URGENT_BKOPS)
		ufshcd_bkops_exception_event_handler(hba);

out:
	ufshcd_scsi_unblock_requests(hba);
	/*
	 * pm_runtime_get_noresume is called while scheduling
	 * eeh_work to avoid suspend racing with exception work.
	 * Hence decrement usage counter using pm_runtime_put_noidle
	 * to allow suspend on completion of exception event handler.
	 */
	pm_runtime_put_noidle(hba->dev);
	pm_runtime_put(hba->dev);
	return;
}

/* Complete requests that have door-bell cleared */
static void ufshcd_complete_requests(struct ufs_hba *hba)
{
	ufshcd_transfer_req_compl(hba);
	ufshcd_tmc_handler(hba);
}

/**
 * ufshcd_quirk_dl_nac_errors - This function checks if error handling is
 *				to recover from the DL NAC errors or not.
 * @hba: per-adapter instance
 *
 * Returns true if error handling is required, false otherwise
 */
static bool ufshcd_quirk_dl_nac_errors(struct ufs_hba *hba)
{
	unsigned long flags;
	bool err_handling = true;

	spin_lock_irqsave(hba->host->host_lock, flags);
	/*
	 * UFS_DEVICE_QUIRK_RECOVERY_FROM_DL_NAC_ERRORS only workaround the
	 * device fatal error and/or DL NAC & REPLAY timeout errors.
	 */
	if (hba->saved_err & (CONTROLLER_FATAL_ERROR | SYSTEM_BUS_FATAL_ERROR))
		goto out;

	if ((hba->saved_err & DEVICE_FATAL_ERROR) ||
	    ((hba->saved_err & UIC_ERROR) &&
	     (hba->saved_uic_err & UFSHCD_UIC_DL_TCx_REPLAY_ERROR)))
		goto out;

	if ((hba->saved_err & UIC_ERROR) &&
	    (hba->saved_uic_err & UFSHCD_UIC_DL_NAC_RECEIVED_ERROR)) {
		int err;
		/*
		 * wait for 50ms to see if we can get any other errors or not.
		 */
		spin_unlock_irqrestore(hba->host->host_lock, flags);
		msleep(50);
		spin_lock_irqsave(hba->host->host_lock, flags);

		/*
		 * now check if we have got any other severe errors other than
		 * DL NAC error?
		 */
		if ((hba->saved_err & INT_FATAL_ERRORS) ||
		    ((hba->saved_err & UIC_ERROR) &&
		    (hba->saved_uic_err & ~UFSHCD_UIC_DL_NAC_RECEIVED_ERROR)))
			goto out;

		/*
		 * As DL NAC is the only error received so far, send out NOP
		 * command to confirm if link is still active or not.
		 *   - If we don't get any response then do error recovery.
		 *   - If we get response then clear the DL NAC error bit.
		 */

		spin_unlock_irqrestore(hba->host->host_lock, flags);
		err = ufshcd_verify_dev_init(hba);
		spin_lock_irqsave(hba->host->host_lock, flags);

		if (err)
			goto out;

		/* Link seems to be alive hence ignore the DL NAC errors */
		if (hba->saved_uic_err == UFSHCD_UIC_DL_NAC_RECEIVED_ERROR)
			hba->saved_err &= ~UIC_ERROR;
		/* clear NAC error */
		hba->saved_uic_err &= ~UFSHCD_UIC_DL_NAC_RECEIVED_ERROR;
		if (!hba->saved_uic_err) {
			err_handling = false;
			goto out;
		}
	}
out:
	spin_unlock_irqrestore(hba->host->host_lock, flags);
	return err_handling;
}

/* host lock must be held before calling this func */
static inline bool ufshcd_is_saved_err_fatal(struct ufs_hba *hba)
{
	return (hba->saved_uic_err & UFSHCD_UIC_DL_PA_INIT_ERROR) ||
	       (hba->saved_err & (INT_FATAL_ERRORS | UFSHCD_UIC_HIBERN8_MASK));
}

/* host lock must be held before calling this func */
static inline void ufshcd_schedule_eh_work(struct ufs_hba *hba)
{
	/* handle fatal errors only when link is not in error state */
	if (hba->ufshcd_state != UFSHCD_STATE_ERROR) {
		if (hba->force_reset || ufshcd_is_link_broken(hba) ||
		    ufshcd_is_saved_err_fatal(hba))
			hba->ufshcd_state = UFSHCD_STATE_EH_SCHEDULED_FATAL;
		else
			hba->ufshcd_state = UFSHCD_STATE_EH_SCHEDULED_NON_FATAL;
		queue_work(hba->eh_wq, &hba->eh_work);
	}
}

static void ufshcd_err_handling_prepare(struct ufs_hba *hba)
{
	pm_runtime_get_sync(hba->dev);
	if (pm_runtime_suspended(hba->dev)) {
		/*
		 * Don't assume anything of pm_runtime_get_sync(), if
		 * resume fails, irq and clocks can be OFF, and powers
		 * can be OFF or in LPM.
		 */
		ufshcd_setup_hba_vreg(hba, true);
		ufshcd_enable_irq(hba);
		ufshcd_setup_vreg(hba, true);
		ufshcd_config_vreg_hpm(hba, hba->vreg_info.vccq);
		ufshcd_config_vreg_hpm(hba, hba->vreg_info.vccq2);
		ufshcd_hold(hba, false);
		if (!ufshcd_is_clkgating_allowed(hba))
			ufshcd_setup_clocks(hba, true);
		ufshcd_release(hba);
		ufshcd_vops_resume(hba, UFS_RUNTIME_PM);
	} else {
		ufshcd_hold(hba, false);
		if (hba->clk_scaling.is_allowed) {
			cancel_work_sync(&hba->clk_scaling.suspend_work);
			cancel_work_sync(&hba->clk_scaling.resume_work);
			ufshcd_suspend_clkscaling(hba);
		}
	}
}

static void ufshcd_err_handling_unprepare(struct ufs_hba *hba)
{
	ufshcd_release(hba);
	if (hba->clk_scaling.is_allowed)
		ufshcd_resume_clkscaling(hba);
	pm_runtime_put(hba->dev);
}

static inline bool ufshcd_err_handling_should_stop(struct ufs_hba *hba)
{
	return (hba->ufshcd_state == UFSHCD_STATE_ERROR ||
		(!(hba->saved_err || hba->saved_uic_err || hba->force_reset ||
			ufshcd_is_link_broken(hba))));
}

#ifdef CONFIG_PM
static void ufshcd_recover_pm_error(struct ufs_hba *hba)
{
	struct Scsi_Host *shost = hba->host;
	struct scsi_device *sdev;
	struct request_queue *q;
	int ret;

	/*
	 * Set RPM status of hba device to RPM_ACTIVE,
	 * this also clears its runtime error.
	 */
	ret = pm_runtime_set_active(hba->dev);
	/*
	 * If hba device had runtime error, we also need to resume those
	 * scsi devices under hba in case any of them has failed to be
	 * resumed due to hba runtime resume failure. This is to unblock
	 * blk_queue_enter in case there are bios waiting inside it.
	 */
	if (!ret) {
		shost_for_each_device(sdev, shost) {
			q = sdev->request_queue;
			if (q->dev && (q->rpm_status == RPM_SUSPENDED ||
				       q->rpm_status == RPM_SUSPENDING))
				pm_request_resume(q->dev);
		}
	}
}
#else
static inline void ufshcd_recover_pm_error(struct ufs_hba *hba)
{
}
#endif

/**
 * ufshcd_err_handler - handle UFS errors that require s/w attention
 * @work: pointer to work structure
 */
static void ufshcd_err_handler(struct work_struct *work)
{
	struct ufs_hba *hba;
	unsigned long flags;
	u32 err_xfer = 0;
	u32 err_tm = 0;
	int err = 0;
	int tag;
	bool needs_reset = false;

	hba = container_of(work, struct ufs_hba, eh_work);

	spin_lock_irqsave(hba->host->host_lock, flags);
	if (ufshcd_err_handling_should_stop(hba)) {
		if (hba->ufshcd_state != UFSHCD_STATE_ERROR)
			hba->ufshcd_state = UFSHCD_STATE_OPERATIONAL;
		spin_unlock_irqrestore(hba->host->host_lock, flags);
		return;
	}
	ufshcd_set_eh_in_progress(hba);
	spin_unlock_irqrestore(hba->host->host_lock, flags);
	ufshcd_err_handling_prepare(hba);
	spin_lock_irqsave(hba->host->host_lock, flags);
	ufshcd_scsi_block_requests(hba);
	/*
	 * A full reset and restore might have happened after preparation
	 * is finished, double check whether we should stop.
	 */
	if (ufshcd_err_handling_should_stop(hba)) {
		if (hba->ufshcd_state != UFSHCD_STATE_ERROR)
			hba->ufshcd_state = UFSHCD_STATE_OPERATIONAL;
		goto out;
	}
	hba->ufshcd_state = UFSHCD_STATE_RESET;

	/* Complete requests that have door-bell cleared by h/w */
	ufshcd_complete_requests(hba);

	if (hba->dev_quirks & UFS_DEVICE_QUIRK_RECOVERY_FROM_DL_NAC_ERRORS) {
		bool ret;

		spin_unlock_irqrestore(hba->host->host_lock, flags);
		/* release the lock as ufshcd_quirk_dl_nac_errors() may sleep */
		ret = ufshcd_quirk_dl_nac_errors(hba);
		spin_lock_irqsave(hba->host->host_lock, flags);
		if (!ret && !hba->force_reset && ufshcd_is_link_active(hba))
			goto skip_err_handling;
	}

	if (hba->force_reset || ufshcd_is_link_broken(hba) ||
	    ufshcd_is_saved_err_fatal(hba) ||
	    ((hba->saved_err & UIC_ERROR) &&
	     (hba->saved_uic_err & (UFSHCD_UIC_DL_NAC_RECEIVED_ERROR |
				    UFSHCD_UIC_DL_TCx_REPLAY_ERROR))))
		needs_reset = true;

	if (hba->saved_err & (INT_FATAL_ERRORS | UIC_ERROR |
			      UFSHCD_UIC_HIBERN8_MASK)) {
		bool pr_prdt = !!(hba->saved_err & SYSTEM_BUS_FATAL_ERROR);

		spin_unlock_irqrestore(hba->host->host_lock, flags);
		ufshcd_print_host_state(hba);
		ufshcd_print_pwr_info(hba);
		ufshcd_print_host_regs(hba);
		ufshcd_print_tmrs(hba, hba->outstanding_tasks);
		ufshcd_print_trs(hba, hba->outstanding_reqs, pr_prdt);
		spin_lock_irqsave(hba->host->host_lock, flags);
	}

	/*
	 * if host reset is required then skip clearing the pending
	 * transfers forcefully because they will get cleared during
	 * host reset and restore
	 */
	if (needs_reset)
		goto skip_pending_xfer_clear;

	/* release lock as clear command might sleep */
	spin_unlock_irqrestore(hba->host->host_lock, flags);
	/* Clear pending transfer requests */
	for_each_set_bit(tag, &hba->outstanding_reqs, hba->nutrs) {
		if (ufshcd_clear_cmd(hba, tag)) {
			err_xfer = true;
			goto lock_skip_pending_xfer_clear;
		}
	}

	/* Clear pending task management requests */
	for_each_set_bit(tag, &hba->outstanding_tasks, hba->nutmrs) {
		if (ufshcd_clear_tm_cmd(hba, tag)) {
			err_tm = true;
			goto lock_skip_pending_xfer_clear;
		}
	}

lock_skip_pending_xfer_clear:
	spin_lock_irqsave(hba->host->host_lock, flags);

	/* Complete the requests that are cleared by s/w */
	ufshcd_complete_requests(hba);

	if (err_xfer || err_tm)
		needs_reset = true;

skip_pending_xfer_clear:
	/* Fatal errors need reset */
	if (needs_reset) {
		unsigned long max_doorbells = (1UL << hba->nutrs) - 1;

		/*
		 * ufshcd_reset_and_restore() does the link reinitialization
		 * which will need atleast one empty doorbell slot to send the
		 * device management commands (NOP and query commands).
		 * If there is no slot empty at this moment then free up last
		 * slot forcefully.
		 */
		if (hba->outstanding_reqs == max_doorbells)
			__ufshcd_transfer_req_compl(hba,
						    (1UL << (hba->nutrs - 1)));

		hba->force_reset = false;
		spin_unlock_irqrestore(hba->host->host_lock, flags);
		err = ufshcd_reset_and_restore(hba);
		if (err)
			dev_err(hba->dev, "%s: reset and restore failed with err %d\n",
					__func__, err);
		else
			ufshcd_recover_pm_error(hba);
		spin_lock_irqsave(hba->host->host_lock, flags);
	}

skip_err_handling:
	if (!needs_reset) {
		if (hba->ufshcd_state == UFSHCD_STATE_RESET)
			hba->ufshcd_state = UFSHCD_STATE_OPERATIONAL;
		if (hba->saved_err || hba->saved_uic_err)
			dev_err_ratelimited(hba->dev, "%s: exit: saved_err 0x%x saved_uic_err 0x%x",
			    __func__, hba->saved_err, hba->saved_uic_err);
	}

out:
	ufshcd_clear_eh_in_progress(hba);
	spin_unlock_irqrestore(hba->host->host_lock, flags);
	ufshcd_scsi_unblock_requests(hba);
	ufshcd_err_handling_unprepare(hba);
}

/**
 * ufshcd_update_uic_error - check and set fatal UIC error flags.
 * @hba: per-adapter instance
 *
 * Returns
 *  IRQ_HANDLED - If interrupt is valid
 *  IRQ_NONE    - If invalid interrupt
 */
static irqreturn_t ufshcd_update_uic_error(struct ufs_hba *hba)
{
	u32 reg;
	irqreturn_t retval = IRQ_NONE;

	/* PHY layer lane error */
	reg = ufshcd_readl(hba, REG_UIC_ERROR_CODE_PHY_ADAPTER_LAYER);
#if defined(CONFIG_SCSI_UFSHCD_QTI)
	if (reg & UIC_PHY_ADAPTER_LAYER_GENERIC_ERROR)
		dev_err(hba->dev, "line-reset: 0x%08x\n", reg);
#endif
	/* Ignore LINERESET indication, as this is not an error */
	if ((reg & UIC_PHY_ADAPTER_LAYER_ERROR) &&
	    (reg & UIC_PHY_ADAPTER_LAYER_LANE_ERR_MASK)) {
		/*
		 * To know whether this error is fatal or not, DB timeout
		 * must be checked but this error is handled separately.
		 */
		dev_dbg(hba->dev, "%s: UIC Lane error reported\n", __func__);
		ufshcd_update_reg_hist(&hba->ufs_stats.pa_err, reg);
		retval |= IRQ_HANDLED;
	}

	/* PA_INIT_ERROR is fatal and needs UIC reset */
	reg = ufshcd_readl(hba, REG_UIC_ERROR_CODE_DATA_LINK_LAYER);
	if ((reg & UIC_DATA_LINK_LAYER_ERROR) &&
	    (reg & UIC_DATA_LINK_LAYER_ERROR_CODE_MASK)) {
		ufshcd_update_reg_hist(&hba->ufs_stats.dl_err, reg);

		if (reg & UIC_DATA_LINK_LAYER_ERROR_PA_INIT)
			hba->uic_error |= UFSHCD_UIC_DL_PA_INIT_ERROR;
		else if (hba->dev_quirks &
				UFS_DEVICE_QUIRK_RECOVERY_FROM_DL_NAC_ERRORS) {
			if (reg & UIC_DATA_LINK_LAYER_ERROR_NAC_RECEIVED)
				hba->uic_error |=
					UFSHCD_UIC_DL_NAC_RECEIVED_ERROR;
			else if (reg & UIC_DATA_LINK_LAYER_ERROR_TCx_REPLAY_TIMEOUT)
				hba->uic_error |= UFSHCD_UIC_DL_TCx_REPLAY_ERROR;
		}
		retval |= IRQ_HANDLED;
	}

	/* UIC NL/TL/DME errors needs software retry */
	reg = ufshcd_readl(hba, REG_UIC_ERROR_CODE_NETWORK_LAYER);
	if ((reg & UIC_NETWORK_LAYER_ERROR) &&
	    (reg & UIC_NETWORK_LAYER_ERROR_CODE_MASK)) {
		ufshcd_update_reg_hist(&hba->ufs_stats.nl_err, reg);
		hba->uic_error |= UFSHCD_UIC_NL_ERROR;
		retval |= IRQ_HANDLED;
	}

	reg = ufshcd_readl(hba, REG_UIC_ERROR_CODE_TRANSPORT_LAYER);
	if ((reg & UIC_TRANSPORT_LAYER_ERROR) &&
	    (reg & UIC_TRANSPORT_LAYER_ERROR_CODE_MASK)) {
		ufshcd_update_reg_hist(&hba->ufs_stats.tl_err, reg);
		hba->uic_error |= UFSHCD_UIC_TL_ERROR;
		retval |= IRQ_HANDLED;
	}

	reg = ufshcd_readl(hba, REG_UIC_ERROR_CODE_DME);
	if ((reg & UIC_DME_ERROR) &&
	    (reg & UIC_DME_ERROR_CODE_MASK)) {
		ufshcd_update_reg_hist(&hba->ufs_stats.dme_err, reg);
		hba->uic_error |= UFSHCD_UIC_DME_ERROR;
		retval |= IRQ_HANDLED;
	}

	dev_dbg(hba->dev, "%s: UIC error flags = 0x%08x\n",
			__func__, hba->uic_error);
	return retval;
}

static bool ufshcd_is_auto_hibern8_error(struct ufs_hba *hba,
					 u32 intr_mask)
{
	if (!ufshcd_is_auto_hibern8_supported(hba) ||
	    !ufshcd_is_auto_hibern8_enabled(hba))
		return false;

	if (!(intr_mask & UFSHCD_UIC_HIBERN8_MASK))
		return false;

	if (hba->active_uic_cmd &&
	    (hba->active_uic_cmd->command == UIC_CMD_DME_HIBER_ENTER ||
	    hba->active_uic_cmd->command == UIC_CMD_DME_HIBER_EXIT))
		return false;

	return true;
}

/**
 * ufshcd_check_errors - Check for errors that need s/w attention
 * @hba: per-adapter instance
 *
 * Returns
 *  IRQ_HANDLED - If interrupt is valid
 *  IRQ_NONE    - If invalid interrupt
 */
static irqreturn_t ufshcd_check_errors(struct ufs_hba *hba)
{
	bool queue_eh_work = false;
	irqreturn_t retval = IRQ_NONE;

	if (hba->errors & INT_FATAL_ERRORS) {
		ufshcd_update_reg_hist(&hba->ufs_stats.fatal_err, hba->errors);
		queue_eh_work = true;
	}

	if (hba->errors & UIC_ERROR) {
		hba->uic_error = 0;
		retval = ufshcd_update_uic_error(hba);
		if (hba->uic_error)
			queue_eh_work = true;
	}

	if (hba->errors & UFSHCD_UIC_HIBERN8_MASK) {
		dev_err(hba->dev,
			"%s: Auto Hibern8 %s failed - status: 0x%08x, upmcrs: 0x%08x\n",
			__func__, (hba->errors & UIC_HIBERNATE_ENTER) ?
			"Enter" : "Exit",
			hba->errors, ufshcd_get_upmcrs(hba));
		ufshcd_update_reg_hist(&hba->ufs_stats.auto_hibern8_err,
				       hba->errors);
		ufshcd_set_link_broken(hba);
		queue_eh_work = true;
	}

	if (queue_eh_work) {
		/*
		 * update the transfer error masks to sticky bits, let's do this
		 * irrespective of current ufshcd_state.
		 */
		hba->saved_err |= hba->errors;
		hba->saved_uic_err |= hba->uic_error;

		/* dump controller state before resetting */
		if (hba->saved_err & (INT_FATAL_ERRORS | UIC_ERROR)) {
			dev_err(hba->dev, "%s: saved_err 0x%x saved_uic_err 0x%x\n",
					__func__, hba->saved_err,
					hba->saved_uic_err);
			ufshcd_dump_regs(hba, 0, UFSHCI_REG_SPACE_SIZE,
					 "host_regs: ");
			ufshcd_print_pwr_info(hba);
		}
		ufshcd_schedule_eh_work(hba);
		retval |= IRQ_HANDLED;
	}
	/*
	 * if (!queue_eh_work) -
	 * Other errors are either non-fatal where host recovers
	 * itself without s/w intervention or errors that will be
	 * handled by the SCSI core layer.
	 */
	return retval;
}

/**
 * ufshcd_tmc_handler - handle task management function completion
 * @hba: per adapter instance
 *
 * Returns
 *  IRQ_HANDLED - If interrupt is valid
 *  IRQ_NONE    - If invalid interrupt
 */
static irqreturn_t ufshcd_tmc_handler(struct ufs_hba *hba)
{
	u32 tm_doorbell;

	tm_doorbell = ufshcd_readl(hba, REG_UTP_TASK_REQ_DOOR_BELL);
	hba->tm_condition = tm_doorbell ^ hba->outstanding_tasks;
	if (hba->tm_condition) {
		wake_up(&hba->tm_wq);
		return IRQ_HANDLED;
	} else {
		return IRQ_NONE;
	}
}

/**
 * ufshcd_sl_intr - Interrupt service routine
 * @hba: per adapter instance
 * @intr_status: contains interrupts generated by the controller
 *
 * Returns
 *  IRQ_HANDLED - If interrupt is valid
 *  IRQ_NONE    - If invalid interrupt
 */
static irqreturn_t ufshcd_sl_intr(struct ufs_hba *hba, u32 intr_status)
{
	irqreturn_t retval = IRQ_NONE;

	hba->errors = UFSHCD_ERROR_MASK & intr_status;

	if (ufshcd_is_auto_hibern8_error(hba, intr_status))
		hba->errors |= (UFSHCD_UIC_HIBERN8_MASK & intr_status);

	if (hba->errors)
		retval |= ufshcd_check_errors(hba);

	if (intr_status & UFSHCD_UIC_MASK)
		retval |= ufshcd_uic_cmd_compl(hba, intr_status);

	if (intr_status & UTP_TASK_REQ_COMPL)
		retval |= ufshcd_tmc_handler(hba);

	if (intr_status & UTP_TRANSFER_REQ_COMPL)
		retval |= ufshcd_transfer_req_compl(hba);

	return retval;
}

/**
 * ufshcd_intr - Main interrupt service routine
 * @irq: irq number
 * @__hba: pointer to adapter instance
 *
 * Returns
 *  IRQ_HANDLED - If interrupt is valid
 *  IRQ_NONE    - If invalid interrupt
 */
static irqreturn_t ufshcd_intr(int irq, void *__hba)
{
	u32 intr_status, enabled_intr_status = 0;
	irqreturn_t retval = IRQ_NONE;
	struct ufs_hba *hba = __hba;
	int retries = hba->nutrs;

	spin_lock(hba->host->host_lock);
	intr_status = ufshcd_readl(hba, REG_INTERRUPT_STATUS);
	hba->ufs_stats.last_intr_status = intr_status;
	hba->ufs_stats.last_intr_ts = ktime_get();

	/*
	 * There could be max of hba->nutrs reqs in flight and in worst case
	 * if the reqs get finished 1 by 1 after the interrupt status is
	 * read, make sure we handle them by checking the interrupt status
	 * again in a loop until we process all of the reqs before returning.
	 */
	while (intr_status && retries--) {
		enabled_intr_status =
			intr_status & ufshcd_readl(hba, REG_INTERRUPT_ENABLE);
		if (intr_status)
			ufshcd_writel(hba, intr_status, REG_INTERRUPT_STATUS);
		if (enabled_intr_status)
			retval |= ufshcd_sl_intr(hba, enabled_intr_status);

#if defined(CONFIG_SCSI_UFSHCD_QTI)
		if (enabled_intr_status)
			retval = IRQ_HANDLED;
#endif
		intr_status = ufshcd_readl(hba, REG_INTERRUPT_STATUS);
	}

	if (enabled_intr_status && retval == IRQ_NONE) {
		dev_err(hba->dev, "%s: Unhandled interrupt 0x%08x\n",
					__func__, intr_status);
		ufshcd_dump_regs(hba, 0, UFSHCI_REG_SPACE_SIZE, "host_regs: ");
	}

	spin_unlock(hba->host->host_lock);
	return retval;
}

static int ufshcd_clear_tm_cmd(struct ufs_hba *hba, int tag)
{
	int err = 0;
	u32 mask = 1 << tag;
	unsigned long flags;

	if (!test_bit(tag, &hba->outstanding_tasks))
		goto out;

	spin_lock_irqsave(hba->host->host_lock, flags);
	ufshcd_utmrl_clear(hba, tag);
	spin_unlock_irqrestore(hba->host->host_lock, flags);

	/* poll for max. 1 sec to clear door bell register by h/w */
	err = ufshcd_wait_for_register(hba,
			REG_UTP_TASK_REQ_DOOR_BELL,
			mask, 0, 1000, 1000, true);
out:
	return err;
}

static int __ufshcd_issue_tm_cmd(struct ufs_hba *hba,
		struct utp_task_req_desc *treq, u8 tm_function)
{
	struct Scsi_Host *host = hba->host;
	unsigned long flags;
	int free_slot, task_tag, err;

	/*
	 * Get free slot, sleep if slots are unavailable.
	 * Even though we use wait_event() which sleeps indefinitely,
	 * the maximum wait time is bounded by %TM_CMD_TIMEOUT.
	 */
	wait_event(hba->tm_tag_wq, ufshcd_get_tm_free_slot(hba, &free_slot));
	ufshcd_hold(hba, false);

	spin_lock_irqsave(host->host_lock, flags);
	task_tag = hba->nutrs + free_slot;

	treq->req_header.dword_0 |= cpu_to_be32(task_tag);

	memcpy(hba->utmrdl_base_addr + free_slot, treq, sizeof(*treq));
	ufshcd_vops_setup_task_mgmt(hba, free_slot, tm_function);

	/* send command to the controller */
	__set_bit(free_slot, &hba->outstanding_tasks);

	/* Make sure descriptors are ready before ringing the task doorbell */
	wmb();

	ufshcd_writel(hba, 1 << free_slot, REG_UTP_TASK_REQ_DOOR_BELL);
	/* Make sure that doorbell is committed immediately */
	wmb();

	spin_unlock_irqrestore(host->host_lock, flags);

	ufshcd_add_tm_upiu_trace(hba, task_tag, "tm_send");

	/* wait until the task management command is completed */
	err = wait_event_timeout(hba->tm_wq,
			test_bit(free_slot, &hba->tm_condition),
			msecs_to_jiffies(TM_CMD_TIMEOUT));
	if (!err) {
		ufshcd_add_tm_upiu_trace(hba, task_tag, "tm_complete_err");
		dev_err(hba->dev, "%s: task management cmd 0x%.2x timed-out\n",
				__func__, tm_function);
		if (ufshcd_clear_tm_cmd(hba, free_slot))
			dev_WARN(hba->dev, "%s: unable clear tm cmd (slot %d) after timeout\n",
					__func__, free_slot);
		err = -ETIMEDOUT;
	} else {
		err = 0;
		memcpy(treq, hba->utmrdl_base_addr + free_slot, sizeof(*treq));

		ufshcd_add_tm_upiu_trace(hba, task_tag, "tm_complete");
	}

	spin_lock_irqsave(hba->host->host_lock, flags);
	__clear_bit(free_slot, &hba->outstanding_tasks);
	spin_unlock_irqrestore(hba->host->host_lock, flags);

	clear_bit(free_slot, &hba->tm_condition);
	ufshcd_put_tm_slot(hba, free_slot);
	wake_up(&hba->tm_tag_wq);

	ufshcd_release(hba);
	return err;
}

/**
 * ufshcd_issue_tm_cmd - issues task management commands to controller
 * @hba: per adapter instance
 * @lun_id: LUN ID to which TM command is sent
 * @task_id: task ID to which the TM command is applicable
 * @tm_function: task management function opcode
 * @tm_response: task management service response return value
 *
 * Returns non-zero value on error, zero on success.
 */
static int ufshcd_issue_tm_cmd(struct ufs_hba *hba, int lun_id, int task_id,
		u8 tm_function, u8 *tm_response)
{
	struct utp_task_req_desc treq = { { 0 }, };
	int ocs_value, err;

	/* Configure task request descriptor */
	treq.header.dword_0 = cpu_to_le32(UTP_REQ_DESC_INT_CMD);
	treq.header.dword_2 = cpu_to_le32(OCS_INVALID_COMMAND_STATUS);

	/* Configure task request UPIU */
	treq.req_header.dword_0 = cpu_to_be32(lun_id << 8) |
				  cpu_to_be32(UPIU_TRANSACTION_TASK_REQ << 24);
	treq.req_header.dword_1 = cpu_to_be32(tm_function << 16);

	/*
	 * The host shall provide the same value for LUN field in the basic
	 * header and for Input Parameter.
	 */
	treq.input_param1 = cpu_to_be32(lun_id);
	treq.input_param2 = cpu_to_be32(task_id);

	err = __ufshcd_issue_tm_cmd(hba, &treq, tm_function);
	if (err == -ETIMEDOUT)
		return err;

	ocs_value = le32_to_cpu(treq.header.dword_2) & MASK_OCS;
	if (ocs_value != OCS_SUCCESS)
		dev_err(hba->dev, "%s: failed, ocs = 0x%x\n",
				__func__, ocs_value);
	else if (tm_response)
		*tm_response = be32_to_cpu(treq.output_param1) &
				MASK_TM_SERVICE_RESP;
	return err;
}

/**
 * ufshcd_issue_devman_upiu_cmd - API for sending "utrd" type requests
 * @hba:	per-adapter instance
 * @req_upiu:	upiu request
 * @rsp_upiu:	upiu reply
 * @msgcode:	message code, one of UPIU Transaction Codes Initiator to Target
 * @desc_buff:	pointer to descriptor buffer, NULL if NA
 * @buff_len:	descriptor size, 0 if NA
 * @desc_op:	descriptor operation
 *
 * Those type of requests uses UTP Transfer Request Descriptor - utrd.
 * Therefore, it "rides" the device management infrastructure: uses its tag and
 * tasks work queues.
 *
 * Since there is only one available tag for device management commands,
 * the caller is expected to hold the hba->dev_cmd.lock mutex.
 */
static int ufshcd_issue_devman_upiu_cmd(struct ufs_hba *hba,
					struct utp_upiu_req *req_upiu,
					struct utp_upiu_req *rsp_upiu,
					u8 *desc_buff, int *buff_len,
					int cmd_type,
					enum query_opcode desc_op)
{
	struct ufshcd_lrb *lrbp;
	int err = 0;
	int tag;
	struct completion wait;
	unsigned long flags;
	u32 upiu_flags;

	down_read(&hba->clk_scaling_lock);

	wait_event(hba->dev_cmd.tag_wq, ufshcd_get_dev_cmd_tag(hba, &tag));

	init_completion(&wait);
	lrbp = &hba->lrb[tag];
	WARN_ON(lrbp->cmd);

	lrbp->cmd = NULL;
	lrbp->sense_bufflen = 0;
	lrbp->sense_buffer = NULL;
	lrbp->task_tag = tag;
	lrbp->lun = 0;
	lrbp->intr_cmd = true;
	hba->dev_cmd.type = cmd_type;

	switch (hba->ufs_version) {
	case UFSHCI_VERSION_10:
	case UFSHCI_VERSION_11:
		lrbp->command_type = UTP_CMD_TYPE_DEV_MANAGE;
		break;
	default:
		lrbp->command_type = UTP_CMD_TYPE_UFS_STORAGE;
		break;
	}

	/* update the task tag in the request upiu */
	req_upiu->header.dword_0 |= cpu_to_be32(tag);

	ufshcd_prepare_req_desc_hdr(lrbp, &upiu_flags, DMA_NONE);

	/* just copy the upiu request as it is */
	memcpy(lrbp->ucd_req_ptr, req_upiu, sizeof(*lrbp->ucd_req_ptr));
	if (desc_buff && desc_op == UPIU_QUERY_OPCODE_WRITE_DESC) {
		/* The Data Segment Area is optional depending upon the query
		 * function value. for WRITE DESCRIPTOR, the data segment
		 * follows right after the tsf.
		 */
		memcpy(lrbp->ucd_req_ptr + 1, desc_buff, *buff_len);
		*buff_len = 0;
	}

	memset(lrbp->ucd_rsp_ptr, 0, sizeof(struct utp_upiu_rsp));

	hba->dev_cmd.complete = &wait;

	/* Make sure descriptors are ready before ringing the doorbell */
	wmb();
	spin_lock_irqsave(hba->host->host_lock, flags);
	ufshcd_send_command(hba, tag);
	spin_unlock_irqrestore(hba->host->host_lock, flags);

	/*
	 * ignore the returning value here - ufshcd_check_query_response is
	 * bound to fail since dev_cmd.query and dev_cmd.type were left empty.
	 * read the response directly ignoring all errors.
	 */
	ufshcd_wait_for_dev_cmd(hba, lrbp, QUERY_REQ_TIMEOUT);

	/* just copy the upiu response as it is */
	memcpy(rsp_upiu, lrbp->ucd_rsp_ptr, sizeof(*rsp_upiu));
	if (desc_buff && desc_op == UPIU_QUERY_OPCODE_READ_DESC) {
		u8 *descp = (u8 *)lrbp->ucd_rsp_ptr + sizeof(*rsp_upiu);
		u16 resp_len = be32_to_cpu(lrbp->ucd_rsp_ptr->header.dword_2) &
			       MASK_QUERY_DATA_SEG_LEN;

		if (*buff_len >= resp_len) {
			memcpy(desc_buff, descp, resp_len);
			*buff_len = resp_len;
		} else {
			dev_warn(hba->dev, "rsp size is bigger than buffer");
			*buff_len = 0;
			err = -EINVAL;
		}
	}

	ufshcd_put_dev_cmd_tag(hba, tag);
	wake_up(&hba->dev_cmd.tag_wq);
	up_read(&hba->clk_scaling_lock);
	return err;
}

/**
 * ufshcd_exec_raw_upiu_cmd - API function for sending raw upiu commands
 * @hba:	per-adapter instance
 * @req_upiu:	upiu request
 * @rsp_upiu:	upiu reply - only 8 DW as we do not support scsi commands
 * @msgcode:	message code, one of UPIU Transaction Codes Initiator to Target
 * @desc_buff:	pointer to descriptor buffer, NULL if NA
 * @buff_len:	descriptor size, 0 if NA
 * @desc_op:	descriptor operation
 *
 * Supports UTP Transfer requests (nop and query), and UTP Task
 * Management requests.
 * It is up to the caller to fill the upiu conent properly, as it will
 * be copied without any further input validations.
 */
int ufshcd_exec_raw_upiu_cmd(struct ufs_hba *hba,
			     struct utp_upiu_req *req_upiu,
			     struct utp_upiu_req *rsp_upiu,
			     int msgcode,
			     u8 *desc_buff, int *buff_len,
			     enum query_opcode desc_op)
{
	int err;
	int cmd_type = DEV_CMD_TYPE_QUERY;
	struct utp_task_req_desc treq = { { 0 }, };
	int ocs_value;
	u8 tm_f = be32_to_cpu(req_upiu->header.dword_1) >> 16 & MASK_TM_FUNC;

	switch (msgcode) {
	case UPIU_TRANSACTION_NOP_OUT:
		cmd_type = DEV_CMD_TYPE_NOP;
		/* fall through */
	case UPIU_TRANSACTION_QUERY_REQ:
		ufshcd_hold(hba, false);
		mutex_lock(&hba->dev_cmd.lock);
		err = ufshcd_issue_devman_upiu_cmd(hba, req_upiu, rsp_upiu,
						   desc_buff, buff_len,
						   cmd_type, desc_op);
		mutex_unlock(&hba->dev_cmd.lock);
		ufshcd_release(hba);

		break;
	case UPIU_TRANSACTION_TASK_REQ:
		treq.header.dword_0 = cpu_to_le32(UTP_REQ_DESC_INT_CMD);
		treq.header.dword_2 = cpu_to_le32(OCS_INVALID_COMMAND_STATUS);

		memcpy(&treq.req_header, req_upiu, sizeof(*req_upiu));

		err = __ufshcd_issue_tm_cmd(hba, &treq, tm_f);
		if (err == -ETIMEDOUT)
			break;

		ocs_value = le32_to_cpu(treq.header.dword_2) & MASK_OCS;
		if (ocs_value != OCS_SUCCESS) {
			dev_err(hba->dev, "%s: failed, ocs = 0x%x\n", __func__,
				ocs_value);
			break;
		}

		memcpy(rsp_upiu, &treq.rsp_header, sizeof(*rsp_upiu));

		break;
	default:
		err = -EINVAL;

		break;
	}

	return err;
}

/**
 * ufshcd_eh_device_reset_handler - device reset handler registered to
 *                                    scsi layer.
 * @cmd: SCSI command pointer
 *
 * Returns SUCCESS/FAILED
 */
static int ufshcd_eh_device_reset_handler(struct scsi_cmnd *cmd)
{
	struct Scsi_Host *host;
	struct ufs_hba *hba;
	u32 pos;
	int err;
	u8 resp = 0xF, lun;
	unsigned long flags;

	host = cmd->device->host;
	hba = shost_priv(host);

	lun = ufshcd_scsi_to_upiu_lun(cmd->device->lun);
	err = ufshcd_issue_tm_cmd(hba, lun, 0, UFS_LOGICAL_RESET, &resp);
	if (err || resp != UPIU_TASK_MANAGEMENT_FUNC_COMPL) {
		if (!err)
			err = resp;
		goto out;
	}

	/* clear the commands that were pending for corresponding LUN */
	for_each_set_bit(pos, &hba->outstanding_reqs, hba->nutrs) {
		if (hba->lrb[pos].lun == lun) {
			err = ufshcd_clear_cmd(hba, pos);
			if (err)
				break;
		}
	}
	spin_lock_irqsave(host->host_lock, flags);
	ufshcd_transfer_req_compl(hba);
	spin_unlock_irqrestore(host->host_lock, flags);

out:
	hba->req_abort_count = 0;
	ufshcd_update_reg_hist(&hba->ufs_stats.dev_reset, (u32)err);
	if (!err) {
		err = SUCCESS;
	} else {
		dev_err(hba->dev, "%s: failed with err %d\n", __func__, err);
		err = FAILED;
	}
	return err;
}

static void ufshcd_set_req_abort_skip(struct ufs_hba *hba, unsigned long bitmap)
{
	struct ufshcd_lrb *lrbp;
	int tag;

	for_each_set_bit(tag, &bitmap, hba->nutrs) {
		lrbp = &hba->lrb[tag];
		lrbp->req_abort_skip = true;
	}
}

/**
 * ufshcd_abort - abort a specific command
 * @cmd: SCSI command pointer
 *
 * Abort the pending command in device by sending UFS_ABORT_TASK task management
 * command, and in host controller by clearing the door-bell register. There can
 * be race between controller sending the command to the device while abort is
 * issued. To avoid that, first issue UFS_QUERY_TASK to check if the command is
 * really issued and then try to abort it.
 *
 * Returns SUCCESS/FAILED
 */
static int ufshcd_abort(struct scsi_cmnd *cmd)
{
	struct Scsi_Host *host;
	struct ufs_hba *hba;
	unsigned long flags;
	unsigned int tag;
	int err = 0;
	int poll_cnt;
	u8 resp = 0xF;
	struct ufshcd_lrb *lrbp;
	u32 reg;

	host = cmd->device->host;
	hba = shost_priv(host);
	tag = cmd->request->tag;
	lrbp = &hba->lrb[tag];
	if (!ufshcd_valid_tag(hba, tag)) {
		dev_err(hba->dev,
			"%s: invalid command tag %d: cmd=0x%p, cmd->request=0x%p",
			__func__, tag, cmd, cmd->request);
		BUG();
	}

	/*
	 * Task abort to the device W-LUN is illegal. When this command
	 * will fail, due to spec violation, scsi err handling next step
	 * will be to send LU reset which, again, is a spec violation.
	 * To avoid these unnecessary/illegal step we skip to the last error
	 * handling stage: reset and restore.
	 */
	if (lrbp->lun == UFS_UPIU_UFS_DEVICE_WLUN)
		return ufshcd_eh_host_reset_handler(cmd);

	ufshcd_hold(hba, false);
	reg = ufshcd_readl(hba, REG_UTP_TRANSFER_REQ_DOOR_BELL);
	/* If command is already aborted/completed, return SUCCESS */
	if (!(test_bit(tag, &hba->outstanding_reqs))) {
		dev_err(hba->dev,
			"%s: cmd at tag %d already completed, outstanding=0x%lx, doorbell=0x%x\n",
			__func__, tag, hba->outstanding_reqs, reg);
		goto out;
	}

	if (!(reg & (1 << tag))) {
		dev_err(hba->dev,
		"%s: cmd was completed, but without a notifying intr, tag = %d",
		__func__, tag);
	}

	/* Print Transfer Request of aborted task */
	dev_err(hba->dev, "%s: Device abort task at tag %d\n", __func__, tag);

	/*
	 * Print detailed info about aborted request.
	 * As more than one request might get aborted at the same time,
	 * print full information only for the first aborted request in order
	 * to reduce repeated printouts. For other aborted requests only print
	 * basic details.
	 */
	scsi_print_command(hba->lrb[tag].cmd);
	if (!hba->req_abort_count) {
		ufshcd_update_reg_hist(&hba->ufs_stats.task_abort, 0);
		ufshcd_print_trs(hba, 1 << tag, true);
		ufshcd_print_host_state(hba);
		ufshcd_print_pwr_info(hba);
		ufshcd_print_host_regs(hba);
	} else {
		ufshcd_print_trs(hba, 1 << tag, false);
	}
	hba->req_abort_count++;

	/* Skip task abort in case previous aborts failed and report failure */
	if (lrbp->req_abort_skip) {
		err = -EIO;
		goto out;
	}

	for (poll_cnt = 100; poll_cnt; poll_cnt--) {
		err = ufshcd_issue_tm_cmd(hba, lrbp->lun, lrbp->task_tag,
				UFS_QUERY_TASK, &resp);
		if (!err && resp == UPIU_TASK_MANAGEMENT_FUNC_SUCCEEDED) {
			/* cmd pending in the device */
			dev_err(hba->dev, "%s: cmd pending in the device. tag = %d\n",
				__func__, tag);
			break;
		} else if (!err && resp == UPIU_TASK_MANAGEMENT_FUNC_COMPL) {
			/*
			 * cmd not pending in the device, check if it is
			 * in transition.
			 */
			dev_err(hba->dev, "%s: cmd at tag %d not pending in the device.\n",
				__func__, tag);
			reg = ufshcd_readl(hba, REG_UTP_TRANSFER_REQ_DOOR_BELL);
			if (reg & (1 << tag)) {
				/* sleep for max. 200us to stabilize */
				usleep_range(100, 200);
				continue;
			}
			/* command completed already */
			dev_err(hba->dev, "%s: cmd at tag %d successfully cleared from DB.\n",
				__func__, tag);
			goto cleanup;
		} else {
			dev_err(hba->dev,
				"%s: no response from device. tag = %d, err %d\n",
				__func__, tag, err);
			if (!err)
				err = resp; /* service response error */
			goto out;
		}
	}

	if (!poll_cnt) {
		err = -EBUSY;
		goto out;
	}

	err = ufshcd_issue_tm_cmd(hba, lrbp->lun, lrbp->task_tag,
			UFS_ABORT_TASK, &resp);
	if (err || resp != UPIU_TASK_MANAGEMENT_FUNC_COMPL) {
		if (!err) {
			err = resp; /* service response error */
			dev_err(hba->dev, "%s: issued. tag = %d, err %d\n",
				__func__, tag, err);
		}
		goto out;
	}

	err = ufshcd_clear_cmd(hba, tag);
	if (err) {
		dev_err(hba->dev, "%s: Failed clearing cmd at tag %d, err %d\n",
			__func__, tag, err);
		goto out;
	}

cleanup:
	spin_lock_irqsave(host->host_lock, flags);
	__ufshcd_transfer_req_compl(hba, (1UL << tag));
	spin_unlock_irqrestore(host->host_lock, flags);

out:
	if (!err) {
		err = SUCCESS;
	} else {
		dev_err(hba->dev, "%s: failed with err %d\n", __func__, err);
		ufshcd_set_req_abort_skip(hba, hba->outstanding_reqs);
		err = FAILED;
	}

	/*
	 * This ufshcd_release() corresponds to the original scsi cmd that got
	 * aborted here (as we won't get any IRQ for it).
	 */
	ufshcd_release(hba);
	return err;
}

/**
 * ufshcd_host_reset_and_restore - reset and restore host controller
 * @hba: per-adapter instance
 *
 * Note that host controller reset may issue DME_RESET to
 * local and remote (device) Uni-Pro stack and the attributes
 * are reset to default state.
 *
 * Returns zero on success, non-zero on failure
 */
static int ufshcd_host_reset_and_restore(struct ufs_hba *hba)
{
	int err;
	unsigned long flags;

	/*
	 * Stop the host controller and complete the requests
	 * cleared by h/w
	 */
	spin_lock_irqsave(hba->host->host_lock, flags);
	ufshcd_hba_stop(hba, false);
	hba->silence_err_logs = true;
	ufshcd_complete_requests(hba);
	hba->silence_err_logs = false;
	spin_unlock_irqrestore(hba->host->host_lock, flags);

	/* scale up clocks to max frequency before full reinitialization */
	ufshcd_set_clk_freq(hba, true);

	err = ufshcd_hba_enable(hba);
	if (err)
		goto out;

	/* Establish the link again and restore the device */
	err = ufshcd_probe_hba(hba, false);

out:
	if (err)
		dev_err(hba->dev, "%s: Host init failed %d\n", __func__, err);
	ufshcd_update_reg_hist(&hba->ufs_stats.host_reset, (u32)err);
	return err;
}

/**
 * ufshcd_reset_and_restore - reset and re-initialize host/device
 * @hba: per-adapter instance
 *
 * Reset and recover device, host and re-establish link. This
 * is helpful to recover the communication in fatal error conditions.
 *
 * Returns zero on success, non-zero on failure
 */
static int ufshcd_reset_and_restore(struct ufs_hba *hba)
{
	u32 saved_err;
	u32 saved_uic_err;
	int err = 0;
	unsigned long flags;
	int retries = MAX_HOST_RESET_RETRIES;

	/*
	 * This is a fresh start, cache and clear saved error first,
	 * in case new error generated during reset and restore.
	 */
	spin_lock_irqsave(hba->host->host_lock, flags);
	saved_err = hba->saved_err;
	saved_uic_err = hba->saved_uic_err;
	hba->saved_err = 0;
	hba->saved_uic_err = 0;
	spin_unlock_irqrestore(hba->host->host_lock, flags);

	do {
		/* Reset the attached device */
		ufshcd_vops_device_reset(hba);

		err = ufshcd_host_reset_and_restore(hba);
	} while (err && --retries);

	spin_lock_irqsave(hba->host->host_lock, flags);
	/*
	 * Inform scsi mid-layer that we did reset and allow to handle
	 * Unit Attention properly.
	 */
	scsi_report_bus_reset(hba->host, 0);
	if (err) {
		hba->saved_err |= saved_err;
		hba->saved_uic_err |= saved_uic_err;
	}
	spin_unlock_irqrestore(hba->host->host_lock, flags);

	return err;
}

/**
 * ufshcd_eh_host_reset_handler - host reset handler registered to scsi layer
 * @cmd: SCSI command pointer
 *
 * Returns SUCCESS/FAILED
 */
static int ufshcd_eh_host_reset_handler(struct scsi_cmnd *cmd)
{
	int err = SUCCESS;
	unsigned long flags;
	struct ufs_hba *hba;

	hba = shost_priv(cmd->device->host);

	spin_lock_irqsave(hba->host->host_lock, flags);
	hba->force_reset = true;
	ufshcd_schedule_eh_work(hba);
	dev_err(hba->dev, "%s: reset in progress - 1\n", __func__);
	spin_unlock_irqrestore(hba->host->host_lock, flags);

	flush_work(&hba->eh_work);

	spin_lock_irqsave(hba->host->host_lock, flags);
	if (hba->ufshcd_state == UFSHCD_STATE_ERROR)
		err = FAILED;
	spin_unlock_irqrestore(hba->host->host_lock, flags);

	return err;
}

/**
 * ufshcd_get_max_icc_level - calculate the ICC level
 * @sup_curr_uA: max. current supported by the regulator
 * @start_scan: row at the desc table to start scan from
 * @buff: power descriptor buffer
 *
 * Returns calculated max ICC level for specific regulator
 */
static u32 ufshcd_get_max_icc_level(int sup_curr_uA, u32 start_scan, char *buff)
{
	int i;
	int curr_uA;
	u16 data;
	u16 unit;

	for (i = start_scan; i >= 0; i--) {
		data = be16_to_cpup((__be16 *)&buff[2 * i]);
		unit = (data & ATTR_ICC_LVL_UNIT_MASK) >>
						ATTR_ICC_LVL_UNIT_OFFSET;
		curr_uA = data & ATTR_ICC_LVL_VALUE_MASK;
		switch (unit) {
		case UFSHCD_NANO_AMP:
			curr_uA = curr_uA / 1000;
			break;
		case UFSHCD_MILI_AMP:
			curr_uA = curr_uA * 1000;
			break;
		case UFSHCD_AMP:
			curr_uA = curr_uA * 1000 * 1000;
			break;
		case UFSHCD_MICRO_AMP:
		default:
			break;
		}
		if (sup_curr_uA >= curr_uA)
			break;
	}
	if (i < 0) {
		i = 0;
		pr_err("%s: Couldn't find valid icc_level = %d", __func__, i);
	}

	return (u32)i;
}

/**
 * ufshcd_calc_icc_level - calculate the max ICC level
 * In case regulators are not initialized we'll return 0
 * @hba: per-adapter instance
 * @desc_buf: power descriptor buffer to extract ICC levels from.
 * @len: length of desc_buff
 *
 * Returns calculated ICC level
 */
static u32 ufshcd_find_max_sup_active_icc_level(struct ufs_hba *hba,
							u8 *desc_buf, int len)
{
	u32 icc_level = 0;

	if (!hba->vreg_info.vcc ||
		(!hba->vreg_info.vccq && hba->dev_info.wspecversion >= 0x300) ||
		(!hba->vreg_info.vccq2 && hba->dev_info.wspecversion < 0x300)) {
		dev_err(hba->dev,
			"%s: Regulator capability was not set, actvIccLevel=%d",
							__func__, icc_level);
		goto out;
	}

	if (hba->vreg_info.vcc && hba->vreg_info.vcc->max_uA)
		icc_level = ufshcd_get_max_icc_level(
				hba->vreg_info.vcc->max_uA,
				POWER_DESC_MAX_ACTV_ICC_LVLS - 1,
				&desc_buf[PWR_DESC_ACTIVE_LVLS_VCC_0]);

	if (hba->vreg_info.vccq && hba->vreg_info.vccq->max_uA)
		icc_level = ufshcd_get_max_icc_level(
				hba->vreg_info.vccq->max_uA,
				icc_level,
				&desc_buf[PWR_DESC_ACTIVE_LVLS_VCCQ_0]);

	if (hba->vreg_info.vccq2 && hba->vreg_info.vccq2->max_uA)
		icc_level = ufshcd_get_max_icc_level(
				hba->vreg_info.vccq2->max_uA,
				icc_level,
				&desc_buf[PWR_DESC_ACTIVE_LVLS_VCCQ2_0]);
out:
	return icc_level;
}

static void ufshcd_set_active_icc_lvl(struct ufs_hba *hba)
{
	int ret;
	int buff_len = hba->desc_size.pwr_desc;
	u8 *desc_buf;
	u32 icc_level;

	desc_buf = kmalloc(buff_len, GFP_KERNEL);
	if (!desc_buf)
		return;

	ret = ufshcd_read_power_desc(hba, desc_buf, buff_len);
	if (ret) {
		dev_err(hba->dev,
			"%s: Failed reading power descriptor.len = %d ret = %d",
			__func__, buff_len, ret);
		goto out;
	}

	icc_level = ufshcd_find_max_sup_active_icc_level(hba, desc_buf,
							 buff_len);
	dev_dbg(hba->dev, "%s: setting icc_level 0x%x", __func__, icc_level);

	ret = ufshcd_query_attr_retry(hba, UPIU_QUERY_OPCODE_WRITE_ATTR,
		QUERY_ATTR_IDN_ACTIVE_ICC_LVL, 0, 0, &icc_level);

	if (ret)
		dev_err(hba->dev,
			"%s: Failed configuring bActiveICCLevel = %d ret = %d",
			__func__, icc_level, ret);

out:
	kfree(desc_buf);
}

static inline void ufshcd_blk_pm_runtime_init(struct scsi_device *sdev)
{
	scsi_autopm_get_device(sdev);
	blk_pm_runtime_init(sdev->request_queue, &sdev->sdev_gendev);
	if (sdev->rpm_autosuspend)
		pm_runtime_set_autosuspend_delay(&sdev->sdev_gendev,
						 RPM_AUTOSUSPEND_DELAY_MS);
	scsi_autopm_put_device(sdev);
}

 #if defined(CONFIG_SCSI_UFSHCD_QTI)
static int ufshcd_set_low_vcc_level(struct ufs_hba *hba)
{
	int ret;
	struct ufs_vreg *vreg = hba->vreg_info.vcc;

	/* Check if device supports the low voltage VCC feature */
	if (hba->dev_info.wspecversion < 0x300)
		return 0;
	/*
	 * Check if host has support for low VCC voltage?
	 * In addition, also check if we have already set the low VCC level
	 * or not?
	 */
	if (!vreg->low_voltage_sup || vreg->low_voltage_active)
		return 0;

	/* Put the device in sleep before lowering VCC level */
	ret = ufshcd_set_dev_pwr_mode(hba, UFS_SLEEP_PWR_MODE);

	/* Switch off VCC before switching it ON at 2.5v */
	ret = ufshcd_disable_vreg(hba->dev, vreg);
	/* add ~2ms delay before renabling VCC at lower voltage */
	usleep_range(2000, 2100);
	/* Now turn back VCC ON at low voltage */
	vreg->low_voltage_active = true;
	ret = ufshcd_enable_vreg(hba->dev, vreg);

	/* Bring the device in active now */
	ret = ufshcd_set_dev_pwr_mode(hba, UFS_ACTIVE_PWR_MODE);

	return ret;
}
#endif
/**
 * ufshcd_scsi_add_wlus - Adds required W-LUs
 * @hba: per-adapter instance
 *
 * UFS device specification requires the UFS devices to support 4 well known
 * logical units:
 *	"REPORT_LUNS" (address: 01h)
 *	"UFS Device" (address: 50h)
 *	"RPMB" (address: 44h)
 *	"BOOT" (address: 30h)
 * UFS device's power management needs to be controlled by "POWER CONDITION"
 * field of SSU (START STOP UNIT) command. But this "power condition" field
 * will take effect only when its sent to "UFS device" well known logical unit
 * hence we require the scsi_device instance to represent this logical unit in
 * order for the UFS host driver to send the SSU command for power management.
 *
 * We also require the scsi_device instance for "RPMB" (Replay Protected Memory
 * Block) LU so user space process can control this LU. User space may also
 * want to have access to BOOT LU.
 *
 * This function adds scsi device instances for each of all well known LUs
 * (except "REPORT LUNS" LU).
 *
 * Returns zero on success (all required W-LUs are added successfully),
 * non-zero error value on failure (if failed to add any of the required W-LU).
 */
static int ufshcd_scsi_add_wlus(struct ufs_hba *hba)
{
	int ret = 0;
	struct scsi_device *sdev_rpmb;
	struct scsi_device *sdev_boot;

	hba->sdev_ufs_device = __scsi_add_device(hba->host, 0, 0,
		ufshcd_upiu_wlun_to_scsi_wlun(UFS_UPIU_UFS_DEVICE_WLUN), NULL);
	if (IS_ERR(hba->sdev_ufs_device)) {
		ret = PTR_ERR(hba->sdev_ufs_device);
		hba->sdev_ufs_device = NULL;
		goto out;
	}
	ufshcd_blk_pm_runtime_init(hba->sdev_ufs_device);
	scsi_device_put(hba->sdev_ufs_device);

	sdev_rpmb = __scsi_add_device(hba->host, 0, 0,
		ufshcd_upiu_wlun_to_scsi_wlun(UFS_UPIU_RPMB_WLUN), NULL);
	if (IS_ERR(sdev_rpmb)) {
		ret = PTR_ERR(sdev_rpmb);
		goto remove_sdev_ufs_device;
	}
	ufshcd_blk_pm_runtime_init(sdev_rpmb);
	scsi_device_put(sdev_rpmb);

	sdev_boot = __scsi_add_device(hba->host, 0, 0,
		ufshcd_upiu_wlun_to_scsi_wlun(UFS_UPIU_BOOT_WLUN), NULL);
	if (IS_ERR(sdev_boot)) {
		dev_err(hba->dev, "%s: BOOT WLUN not found\n", __func__);
	} else {
		ufshcd_blk_pm_runtime_init(sdev_boot);
		scsi_device_put(sdev_boot);
	}
	goto out;

remove_sdev_ufs_device:
	scsi_remove_device(hba->sdev_ufs_device);
out:
	return ret;
}

static void ufshcd_wb_probe(struct ufs_hba *hba, u8 *desc_buf)
{
	struct ufs_dev_info *dev_info = &hba->dev_info;
	u8 lun;
	u32 d_lu_wb_buf_alloc;

	if (!ufshcd_is_wb_allowed(hba))
		return;
	/*
	 * Probe WB only for UFS-2.2 and UFS-3.1 (and later) devices or
	 * UFS devices with quirk UFS_DEVICE_QUIRK_SUPPORT_EXTENDED_FEATURES
	 * enabled
	 */
	if (!(dev_info->wspecversion >= 0x310 ||
	      dev_info->wspecversion == 0x220 ||
	     (hba->dev_quirks & UFS_DEVICE_QUIRK_SUPPORT_EXTENDED_FEATURES)))
		goto wb_disabled;

	if (hba->desc_size.dev_desc < DEVICE_DESC_PARAM_EXT_UFS_FEATURE_SUP + 4)
		goto wb_disabled;

	dev_info->d_ext_ufs_feature_sup =
		get_unaligned_be32(desc_buf +
				   DEVICE_DESC_PARAM_EXT_UFS_FEATURE_SUP);

	if (!(dev_info->d_ext_ufs_feature_sup & UFS_DEV_WRITE_BOOSTER_SUP))
		goto wb_disabled;

	/*
	 * WB may be supported but not configured while provisioning.
	 * The spec says, in dedicated wb buffer mode,
	 * a max of 1 lun would have wb buffer configured.
	 * Now only shared buffer mode is supported.
	 */
	dev_info->b_wb_buffer_type =
		desc_buf[DEVICE_DESC_PARAM_WB_TYPE];

	dev_info->b_presrv_uspc_en =
		desc_buf[DEVICE_DESC_PARAM_WB_PRESRV_USRSPC_EN];

	if (dev_info->b_wb_buffer_type == WB_BUF_MODE_SHARED) {
		dev_info->d_wb_alloc_units =
		get_unaligned_be32(desc_buf +
				   DEVICE_DESC_PARAM_WB_SHARED_ALLOC_UNITS);
		if (!dev_info->d_wb_alloc_units)
			goto wb_disabled;
	} else {
		for (lun = 0; lun < UFS_UPIU_MAX_WB_LUN_ID; lun++) {
			d_lu_wb_buf_alloc = 0;
			ufshcd_read_unit_desc_param(hba,
					lun,
					UNIT_DESC_PARAM_WB_BUF_ALLOC_UNITS,
					(u8 *)&d_lu_wb_buf_alloc,
					sizeof(d_lu_wb_buf_alloc));
			if (d_lu_wb_buf_alloc) {
				dev_info->wb_dedicated_lu = lun;
				break;
			}
		}

		if (!d_lu_wb_buf_alloc)
			goto wb_disabled;
	}
	return;

wb_disabled:
	hba->caps &= ~UFSHCD_CAP_WB_EN;
}

void ufshcd_fixup_dev_quirks(struct ufs_hba *hba, struct ufs_dev_fix *fixups)
{
	struct ufs_dev_fix *f;
	struct ufs_dev_info *dev_info = &hba->dev_info;

	if (!fixups)
		return;

	for (f = fixups; f->quirk; f++) {
		if ((f->wmanufacturerid == dev_info->wmanufacturerid ||
		     f->wmanufacturerid == UFS_ANY_VENDOR) &&
		     ((dev_info->model &&
		       STR_PRFX_EQUAL(f->model, dev_info->model)) ||
		      !strcmp(f->model, UFS_ANY_MODEL)))
			hba->dev_quirks |= f->quirk;
	}
}
EXPORT_SYMBOL_GPL(ufshcd_fixup_dev_quirks);

static void ufs_fixup_device_setup(struct ufs_hba *hba)
{
	/* fix by general quirk table */
	ufshcd_fixup_dev_quirks(hba, ufs_fixups);

	/* allow vendors to fix quirks */
	ufshcd_vops_fixup_dev_quirks(hba);
}

static int ufs_get_device_desc(struct ufs_hba *hba)
{
	int err;
	size_t buff_len;
	u8 model_index;
	u8 *desc_buf;
	struct ufs_dev_info *dev_info = &hba->dev_info;

	buff_len = max_t(size_t, hba->desc_size.dev_desc,
			 QUERY_DESC_MAX_SIZE + 1);
	desc_buf = kmalloc(buff_len, GFP_KERNEL);
	if (!desc_buf) {
		err = -ENOMEM;
		goto out;
	}

	err = ufshcd_read_device_desc(hba, desc_buf, hba->desc_size.dev_desc);
	if (err) {
		dev_err(hba->dev, "%s: Failed reading Device Desc. err = %d\n",
			__func__, err);
		goto out;
	}

	/*
	 * getting vendor (manufacturerID) and Bank Index in big endian
	 * format
	 */
	dev_info->wmanufacturerid = desc_buf[DEVICE_DESC_PARAM_MANF_ID] << 8 |
				     desc_buf[DEVICE_DESC_PARAM_MANF_ID + 1];

	/* getting Specification Version in big endian format */
	dev_info->wspecversion = desc_buf[DEVICE_DESC_PARAM_SPEC_VER] << 8 |
				      desc_buf[DEVICE_DESC_PARAM_SPEC_VER + 1];

	model_index = desc_buf[DEVICE_DESC_PARAM_PRDCT_NAME];

	err = ufshcd_read_string_desc(hba, model_index,
				      &dev_info->model, SD_ASCII_STD);
	if (err < 0) {
		dev_err(hba->dev, "%s: Failed reading Product Name. err = %d\n",
			__func__, err);
		goto out;
	}

	ufshcd_get_ref_clk_gating_wait(hba);

	ufs_fixup_device_setup(hba);

	ufshcd_wb_probe(hba, desc_buf);

	/*
	 * ufshcd_read_string_desc returns size of the string
	 * reset the error value
	 */
	err = 0;

out:
	kfree(desc_buf);
	return err;
}

static void ufs_put_device_desc(struct ufs_hba *hba)
{
	struct ufs_dev_info *dev_info = &hba->dev_info;

	kfree(dev_info->model);
	dev_info->model = NULL;
}

/**
 * ufshcd_tune_pa_tactivate - Tunes PA_TActivate of local UniPro
 * @hba: per-adapter instance
 *
 * PA_TActivate parameter can be tuned manually if UniPro version is less than
 * 1.61. PA_TActivate needs to be greater than or equal to peerM-PHY's
 * RX_MIN_ACTIVATETIME_CAPABILITY attribute. This optimal value can help reduce
 * the hibern8 exit latency.
 *
 * Returns zero on success, non-zero error value on failure.
 */
static int ufshcd_tune_pa_tactivate(struct ufs_hba *hba)
{
	int ret = 0;
	u32 peer_rx_min_activatetime = 0, tuned_pa_tactivate;

	ret = ufshcd_dme_peer_get(hba,
				  UIC_ARG_MIB_SEL(
					RX_MIN_ACTIVATETIME_CAPABILITY,
					UIC_ARG_MPHY_RX_GEN_SEL_INDEX(0)),
				  &peer_rx_min_activatetime);
	if (ret)
		goto out;

	/* make sure proper unit conversion is applied */
	tuned_pa_tactivate =
		((peer_rx_min_activatetime * RX_MIN_ACTIVATETIME_UNIT_US)
		 / PA_TACTIVATE_TIME_UNIT_US);
	ret = ufshcd_dme_set(hba, UIC_ARG_MIB(PA_TACTIVATE),
			     tuned_pa_tactivate);

out:
	return ret;
}

/**
 * ufshcd_tune_pa_hibern8time - Tunes PA_Hibern8Time of local UniPro
 * @hba: per-adapter instance
 *
 * PA_Hibern8Time parameter can be tuned manually if UniPro version is less than
 * 1.61. PA_Hibern8Time needs to be maximum of local M-PHY's
 * TX_HIBERN8TIME_CAPABILITY & peer M-PHY's RX_HIBERN8TIME_CAPABILITY.
 * This optimal value can help reduce the hibern8 exit latency.
 *
 * Returns zero on success, non-zero error value on failure.
 */
static int ufshcd_tune_pa_hibern8time(struct ufs_hba *hba)
{
	int ret = 0;
	u32 local_tx_hibern8_time_cap = 0, peer_rx_hibern8_time_cap = 0;
	u32 max_hibern8_time, tuned_pa_hibern8time;

	ret = ufshcd_dme_get(hba,
			     UIC_ARG_MIB_SEL(TX_HIBERN8TIME_CAPABILITY,
					UIC_ARG_MPHY_TX_GEN_SEL_INDEX(0)),
				  &local_tx_hibern8_time_cap);
	if (ret)
		goto out;

	ret = ufshcd_dme_peer_get(hba,
				  UIC_ARG_MIB_SEL(RX_HIBERN8TIME_CAPABILITY,
					UIC_ARG_MPHY_RX_GEN_SEL_INDEX(0)),
				  &peer_rx_hibern8_time_cap);
	if (ret)
		goto out;

	max_hibern8_time = max(local_tx_hibern8_time_cap,
			       peer_rx_hibern8_time_cap);
	/* make sure proper unit conversion is applied */
	tuned_pa_hibern8time = ((max_hibern8_time * HIBERN8TIME_UNIT_US)
				/ PA_HIBERN8_TIME_UNIT_US);
	ret = ufshcd_dme_set(hba, UIC_ARG_MIB(PA_HIBERN8TIME),
			     tuned_pa_hibern8time);
out:
	return ret;
}

/**
 * ufshcd_quirk_tune_host_pa_tactivate - Ensures that host PA_TACTIVATE is
 * less than device PA_TACTIVATE time.
 * @hba: per-adapter instance
 *
 * Some UFS devices require host PA_TACTIVATE to be lower than device
 * PA_TACTIVATE, we need to enable UFS_DEVICE_QUIRK_HOST_PA_TACTIVATE quirk
 * for such devices.
 *
 * Returns zero on success, non-zero error value on failure.
 */
static int ufshcd_quirk_tune_host_pa_tactivate(struct ufs_hba *hba)
{
	int ret = 0;
	u32 granularity, peer_granularity;
	u32 pa_tactivate, peer_pa_tactivate;
	u32 pa_tactivate_us, peer_pa_tactivate_us;
	u8 gran_to_us_table[] = {1, 4, 8, 16, 32, 100};

	ret = ufshcd_dme_get(hba, UIC_ARG_MIB(PA_GRANULARITY),
				  &granularity);
	if (ret)
		goto out;

	ret = ufshcd_dme_peer_get(hba, UIC_ARG_MIB(PA_GRANULARITY),
				  &peer_granularity);
	if (ret)
		goto out;

	if ((granularity < PA_GRANULARITY_MIN_VAL) ||
	    (granularity > PA_GRANULARITY_MAX_VAL)) {
		dev_err(hba->dev, "%s: invalid host PA_GRANULARITY %d",
			__func__, granularity);
		return -EINVAL;
	}

	if ((peer_granularity < PA_GRANULARITY_MIN_VAL) ||
	    (peer_granularity > PA_GRANULARITY_MAX_VAL)) {
		dev_err(hba->dev, "%s: invalid device PA_GRANULARITY %d",
			__func__, peer_granularity);
		return -EINVAL;
	}

	ret = ufshcd_dme_get(hba, UIC_ARG_MIB(PA_TACTIVATE), &pa_tactivate);
	if (ret)
		goto out;

	ret = ufshcd_dme_peer_get(hba, UIC_ARG_MIB(PA_TACTIVATE),
				  &peer_pa_tactivate);
	if (ret)
		goto out;

	pa_tactivate_us = pa_tactivate * gran_to_us_table[granularity - 1];
	peer_pa_tactivate_us = peer_pa_tactivate *
			     gran_to_us_table[peer_granularity - 1];

	if (pa_tactivate_us > peer_pa_tactivate_us) {
		u32 new_peer_pa_tactivate;

		new_peer_pa_tactivate = pa_tactivate_us /
				      gran_to_us_table[peer_granularity - 1];
		new_peer_pa_tactivate++;
		ret = ufshcd_dme_peer_set(hba, UIC_ARG_MIB(PA_TACTIVATE),
					  new_peer_pa_tactivate);
	}

out:
	return ret;
}

static void ufshcd_tune_unipro_params(struct ufs_hba *hba)
{
	if (ufshcd_is_unipro_pa_params_tuning_req(hba)) {
		ufshcd_tune_pa_tactivate(hba);
		ufshcd_tune_pa_hibern8time(hba);
	}

	ufshcd_vops_apply_dev_quirks(hba);

	if (hba->dev_quirks & UFS_DEVICE_QUIRK_PA_TACTIVATE)
		/* set 1ms timeout for PA_TACTIVATE */
		ufshcd_dme_set(hba, UIC_ARG_MIB(PA_TACTIVATE), 10);

	if (hba->dev_quirks & UFS_DEVICE_QUIRK_HOST_PA_TACTIVATE)
		ufshcd_quirk_tune_host_pa_tactivate(hba);
}

static void ufshcd_clear_dbg_ufs_stats(struct ufs_hba *hba)
{
	hba->ufs_stats.hibern8_exit_cnt = 0;
	hba->ufs_stats.last_hibern8_exit_tstamp = ktime_set(0, 0);
	hba->req_abort_count = 0;
}

static void ufshcd_init_desc_sizes(struct ufs_hba *hba)
{
	int err;

	err = ufshcd_read_desc_length(hba, QUERY_DESC_IDN_DEVICE, 0,
		&hba->desc_size.dev_desc);
	if (err)
		hba->desc_size.dev_desc = QUERY_DESC_DEVICE_DEF_SIZE;

	err = ufshcd_read_desc_length(hba, QUERY_DESC_IDN_POWER, 0,
		&hba->desc_size.pwr_desc);
	if (err)
		hba->desc_size.pwr_desc = QUERY_DESC_POWER_DEF_SIZE;

	err = ufshcd_read_desc_length(hba, QUERY_DESC_IDN_INTERCONNECT, 0,
		&hba->desc_size.interc_desc);
	if (err)
		hba->desc_size.interc_desc = QUERY_DESC_INTERCONNECT_DEF_SIZE;

	err = ufshcd_read_desc_length(hba, QUERY_DESC_IDN_CONFIGURATION, 0,
		&hba->desc_size.conf_desc);
	if (err)
		hba->desc_size.conf_desc = QUERY_DESC_CONFIGURATION_DEF_SIZE;

	err = ufshcd_read_desc_length(hba, QUERY_DESC_IDN_UNIT, 0,
		&hba->desc_size.unit_desc);
	if (err)
		hba->desc_size.unit_desc = QUERY_DESC_UNIT_DEF_SIZE;

	err = ufshcd_read_desc_length(hba, QUERY_DESC_IDN_GEOMETRY, 0,
		&hba->desc_size.geom_desc);
	if (err)
		hba->desc_size.geom_desc = QUERY_DESC_GEOMETRY_DEF_SIZE;

	err = ufshcd_read_desc_length(hba, QUERY_DESC_IDN_HEALTH, 0,
		&hba->desc_size.hlth_desc);
	if (err)
		hba->desc_size.hlth_desc = QUERY_DESC_HEALTH_DEF_SIZE;
}

static struct ufs_ref_clk ufs_ref_clk_freqs[] = {
	{19200000, REF_CLK_FREQ_19_2_MHZ},
	{26000000, REF_CLK_FREQ_26_MHZ},
	{38400000, REF_CLK_FREQ_38_4_MHZ},
	{52000000, REF_CLK_FREQ_52_MHZ},
	{0, REF_CLK_FREQ_INVAL},
};

static enum ufs_ref_clk_freq
ufs_get_bref_clk_from_hz(unsigned long freq)
{
	int i;

	for (i = 0; ufs_ref_clk_freqs[i].freq_hz; i++)
		if (ufs_ref_clk_freqs[i].freq_hz == freq)
			return ufs_ref_clk_freqs[i].val;

	return REF_CLK_FREQ_INVAL;
}

void ufshcd_parse_dev_ref_clk_freq(struct ufs_hba *hba, struct clk *refclk)
{
	unsigned long freq;

	freq = clk_get_rate(refclk);
	if (freq == 0) {
		dev_warn(hba->dev, " (%s) clk_get_rate - %ld\n", __func__,
			freq);
		freq = clk_round_rate(refclk, 19200000);
	}

	hba->dev_ref_clk_freq =
		ufs_get_bref_clk_from_hz(freq);

	if (hba->dev_ref_clk_freq == REF_CLK_FREQ_INVAL)
		dev_err(hba->dev,
		"invalid ref_clk setting = %ld\n", freq);
}

static int ufshcd_set_dev_ref_clk(struct ufs_hba *hba)
{
	int err;
	u32 ref_clk;
	u32 freq = hba->dev_ref_clk_freq;

	err = ufshcd_query_attr_retry(hba, UPIU_QUERY_OPCODE_READ_ATTR,
			QUERY_ATTR_IDN_REF_CLK_FREQ, 0, 0, &ref_clk);

	if (err) {
		dev_err(hba->dev, "failed reading bRefClkFreq. err = %d\n",
			err);
		goto out;
	}

	if (ref_clk == freq)
		goto out; /* nothing to update */

	err = ufshcd_query_attr_retry(hba, UPIU_QUERY_OPCODE_WRITE_ATTR,
			QUERY_ATTR_IDN_REF_CLK_FREQ, 0, 0, &freq);

	if (err) {
		dev_err(hba->dev, "bRefClkFreq setting to %lu Hz failed\n",
			ufs_ref_clk_freqs[freq].freq_hz);
		goto out;
	}

	dev_dbg(hba->dev, "bRefClkFreq setting to %lu Hz succeeded\n",
			ufs_ref_clk_freqs[freq].freq_hz);

out:
	return err;
}

static int ufshcd_device_params_init(struct ufs_hba *hba)
{
	bool flag;
	int ret;

	/* Init check for device descriptor sizes */
	ufshcd_init_desc_sizes(hba);

	/* Check and apply UFS device quirks */
	ret = ufs_get_device_desc(hba);
	if (ret) {
		dev_err(hba->dev, "%s: Failed getting device info. err = %d\n",
			__func__, ret);
		goto out;
	}

	if (!ufshcd_query_flag_retry(hba, UPIU_QUERY_OPCODE_READ_FLAG,
			QUERY_FLAG_IDN_PWR_ON_WPE, 0, &flag))
		hba->dev_info.f_power_on_wp_en = flag;

	/* Probe maximum power mode co-supported by both UFS host and device */
	if (ufshcd_get_max_pwr_mode(hba))
		dev_err(hba->dev,
			"%s: Failed getting max supported power mode\n",
			__func__);
out:
	return ret;
}

/**
 * ufshcd_add_lus - probe and add UFS logical units
 * @hba: per-adapter instance
 */
static int ufshcd_add_lus(struct ufs_hba *hba)
{
	int ret;

	/* Add required well known logical units to scsi mid layer */
	ret = ufshcd_scsi_add_wlus(hba);
	if (ret)
		goto out;

#if defined(CONFIG_SCSI_UFSHCD_QTI)
	ufshcd_set_low_vcc_level(hba);
#endif

	/* Initialize devfreq after UFS device is detected */
	if (ufshcd_is_clkscaling_supported(hba)) {
		memcpy(&hba->clk_scaling.saved_pwr_info.info,
			&hba->pwr_info,
			sizeof(struct ufs_pa_layer_attr));
		hba->clk_scaling.saved_pwr_info.is_valid = true;
		if (!hba->devfreq) {
			ret = ufshcd_devfreq_init(hba);
			if (ret)
				goto out;
		}

		hba->clk_scaling.is_allowed = true;
	}

	ufs_bsg_probe(hba);
	scsi_scan_host(hba->host);

out:
	return ret;
}

/**
 * ufshcd_probe_hba - probe hba to detect device and initialize
 * @hba: per-adapter instance
 * @async: asynchronous execution or not
 *
 * Execute link-startup and verify device initialization
 */
static int ufshcd_probe_hba(struct ufs_hba *hba, bool async)
{
	int ret;
	unsigned long flags;
#if defined(CONFIG_SCSI_UFSHCD_QTI)
	bool reinit_needed = true;
#endif
	ktime_t start = ktime_get();

	dev_err(hba->dev, "*** This is %s ***\n", __FILE__);
#if defined(CONFIG_SCSI_UFSHCD_QTI)
reinit:
#endif
	ret = ufshcd_link_startup(hba);
	if (ret)
		goto out;

	/* set the default level for urgent bkops */
	hba->urgent_bkops_lvl = BKOPS_STATUS_PERF_IMPACT;
	hba->is_urgent_bkops_lvl_checked = false;

	/* Debug counters initialization */
	ufshcd_clear_dbg_ufs_stats(hba);

	/* UniPro link is active now */
	ufshcd_set_link_active(hba);

	/* Verify device initialization by sending NOP OUT UPIU */
	ret = ufshcd_verify_dev_init(hba);
	if (ret)
		goto out;

	/* Initiate UFS initialization, and waiting until completion */
	ret = ufshcd_complete_dev_init(hba);
	if (ret)
		goto out;

	/*
	 * Initialize UFS device parameters used by driver, these
	 * parameters are associated with UFS descriptors.
	 */
	if (async) {
		ret = ufshcd_device_params_init(hba);
		if (ret)
			goto out;
	}

#if defined(CONFIG_SCSI_UFSHCD_QTI)
	/*
	 * After reading the device descriptor, it is found as UFS 2.x
	 * device and limit_phy_submode is set as 1 in DT file i.e
	 * host phy is calibrated with gear4 setting, we need to
	 * reinitialize UFS phy host with HS-Gear3, Rate B.
	 */
	if (hba->dev_info.wspecversion < 0x300 &&
		hba->limit_phy_submode && reinit_needed) {
		unsigned long flags;
		int err;

		ufshcd_vops_device_reset(hba);

		/* Reset the host controller */
		spin_lock_irqsave(hba->host->host_lock, flags);
		ufshcd_hba_stop(hba, false);
		spin_unlock_irqrestore(hba->host->host_lock, flags);

		hba->limit_phy_submode = 0;
		err = ufshcd_hba_enable(hba);
		if (err)
			goto out;
		reinit_needed = false;

		goto reinit;
	}
#endif
	ufshcd_tune_unipro_params(hba);

	/* UFS device is also active now */
	ufshcd_set_ufs_dev_active(hba);
	ufshcd_force_reset_auto_bkops(hba);
	hba->wlun_dev_clr_ua = true;

	/* Gear up to HS gear if supported */
	if (hba->max_pwr_info.is_valid) {
		/*
		 * Set the right value to bRefClkFreq before attempting to
		 * switch to HS gears.
		 */
		if (hba->dev_ref_clk_freq != REF_CLK_FREQ_INVAL)
			ufshcd_set_dev_ref_clk(hba);
		ret = ufshcd_config_pwr_mode(hba, &hba->max_pwr_info.info);
		if (ret) {
			dev_err(hba->dev, "%s: Failed setting power mode, err = %d\n",
					__func__, ret);
			goto out;
		}
		ufshcd_print_pwr_info(hba);
	}

	/*
	 * bActiveICCLevel is volatile for UFS device (as per latest v2.1 spec)
	 * and for removable UFS card as well, hence always set the parameter.
	 * Note: Error handler may issue the device reset hence resetting
	 *       bActiveICCLevel as well so it is always safe to set this here.
	 */
	ufshcd_set_active_icc_lvl(hba);

	ufshcd_wb_config(hba);
	/* Enable Auto-Hibernate if configured */
	ufshcd_auto_hibern8_enable(hba);

out:
	spin_lock_irqsave(hba->host->host_lock, flags);
	if (ret)
		hba->ufshcd_state = UFSHCD_STATE_ERROR;
	else if (hba->ufshcd_state == UFSHCD_STATE_RESET)
		hba->ufshcd_state = UFSHCD_STATE_OPERATIONAL;
	spin_unlock_irqrestore(hba->host->host_lock, flags);

	trace_ufshcd_init(dev_name(hba->dev), ret,
		ktime_to_us(ktime_sub(ktime_get(), start)),
		hba->curr_dev_pwr_mode, hba->uic_link_state);
	return ret;
}

/**
 * ufshcd_async_scan - asynchronous execution for probing hba
 * @data: data pointer to pass to this function
 * @cookie: cookie data
 */
static void ufshcd_async_scan(void *data, async_cookie_t cookie)
{
	struct ufs_hba *hba = (struct ufs_hba *)data;
	int ret;

	/* Initialize hba, detect and initialize UFS device */
	ret = ufshcd_probe_hba(hba, true);
	if (ret)
		goto out;

	/* Probe and add UFS logical units  */
	ret = ufshcd_add_lus(hba);
out:
	/*
	 * If we failed to initialize the device or the device is not
	 * present, turn off the power/clocks etc.
	 */
	if (ret) {
		ufshcd_exit_clk_scaling(hba);
		ufshcd_hba_exit(hba);
	}
	pm_runtime_put_sync(hba->dev);
}

static enum blk_eh_timer_return ufshcd_eh_timed_out(struct scsi_cmnd *scmd)
{
	unsigned long flags;
	struct Scsi_Host *host;
	struct ufs_hba *hba;
	int index;
	bool found = false;

	if (!scmd || !scmd->device || !scmd->device->host)
		return BLK_EH_DONE;

	host = scmd->device->host;
	hba = shost_priv(host);
	if (!hba)
		return BLK_EH_DONE;

	spin_lock_irqsave(host->host_lock, flags);

	for_each_set_bit(index, &hba->outstanding_reqs, hba->nutrs) {
		if (hba->lrb[index].cmd == scmd) {
			found = true;
			break;
		}
	}

	spin_unlock_irqrestore(host->host_lock, flags);

	/*
	 * Bypass SCSI error handling and reset the block layer timer if this
	 * SCSI command was not actually dispatched to UFS driver, otherwise
	 * let SCSI layer handle the error as usual.
	 */
	return found ? BLK_EH_DONE : BLK_EH_RESET_TIMER;
}

static const struct attribute_group *ufshcd_driver_groups[] = {
	&ufs_sysfs_unit_descriptor_group,
	&ufs_sysfs_lun_attributes_group,
	NULL,
};

static struct ufs_hba_variant_params ufs_hba_vps = {
	.hba_enable_delay_us		= 1000,
	.wb_flush_threshold		= UFS_WB_BUF_REMAIN_PERCENT(40),
	.devfreq_profile.polling_ms	= 100,
	.devfreq_profile.target		= ufshcd_devfreq_target,
	.devfreq_profile.get_dev_status	= ufshcd_devfreq_get_dev_status,
	.ondemand_data.upthreshold	= 70,
	.ondemand_data.downdifferential	= 5,
};

static struct scsi_host_template ufshcd_driver_template = {
	.module			= THIS_MODULE,
	.name			= UFSHCD,
	.proc_name		= UFSHCD,
	.queuecommand		= ufshcd_queuecommand,
	.slave_alloc		= ufshcd_slave_alloc,
	.slave_configure	= ufshcd_slave_configure,
	.slave_destroy		= ufshcd_slave_destroy,
	.change_queue_depth	= ufshcd_change_queue_depth,
	.eh_abort_handler	= ufshcd_abort,
	.eh_device_reset_handler = ufshcd_eh_device_reset_handler,
	.eh_host_reset_handler   = ufshcd_eh_host_reset_handler,
	.eh_timed_out		= ufshcd_eh_timed_out,
	.this_id		= -1,
	.sg_tablesize		= SG_ALL,
	.cmd_per_lun		= UFSHCD_CMD_PER_LUN,
	.can_queue		= UFSHCD_CAN_QUEUE,
	.max_segment_size	= PRDT_DATA_BYTE_COUNT_MAX,
	.max_host_blocked	= 1,
	.track_queue_depth	= 1,
	.sdev_groups		= ufshcd_driver_groups,
	.dma_boundary		= PAGE_SIZE - 1,
	.rpm_autosuspend_delay	= RPM_AUTOSUSPEND_DELAY_MS,
};

static int ufshcd_config_vreg_load(struct device *dev, struct ufs_vreg *vreg,
				   int ua)
{
	int ret;

	if (!vreg)
		return 0;

	/*
	 * "set_load" operation shall be required on those regulators
	 * which specifically configured current limitation. Otherwise
	 * zero max_uA may cause unexpected behavior when regulator is
	 * enabled or set as high power mode.
	 */
	if (!vreg->max_uA)
		return 0;

	ret = regulator_set_load(vreg->reg, ua);
	if (ret < 0) {
		dev_err(dev, "%s: %s set load (ua=%d) failed, err=%d\n",
				__func__, vreg->name, ua, ret);
	}

	return ret;
}
#if defined(CONFIG_SCSI_UFSHCD_QTI)
static inline int ufshcd_config_vreg_lpm(struct ufs_hba *hba,
					 struct ufs_vreg *vreg)
{
	if (!vreg)
		return 0;
	else if (vreg->unused)
		return 0;
	else
		return ufshcd_config_vreg_load(hba->dev, vreg, vreg->min_uA);
}
#else
static inline int ufshcd_config_vreg_lpm(struct ufs_hba *hba,
					struct ufs_vreg *vreg)
{
	return ufshcd_config_vreg_load(hba->dev, vreg, UFS_VREG_LPM_LOAD_UA);
}
#endif

static inline int ufshcd_config_vreg_hpm(struct ufs_hba *hba,
					 struct ufs_vreg *vreg)
{
	if (!vreg)
		return 0;

	return ufshcd_config_vreg_load(hba->dev, vreg, vreg->max_uA);
}

static int ufshcd_config_vreg(struct device *dev,
		struct ufs_vreg *vreg, bool on)
{
	int ret = 0;
	struct regulator *reg;
	const char *name;
	int min_uV, uA_load;

	BUG_ON(!vreg);

	reg = vreg->reg;
	name = vreg->name;

	if (regulator_count_voltages(reg) > 0) {
		uA_load = on ? vreg->max_uA : 0;
		ret = ufshcd_config_vreg_load(dev, vreg, uA_load);
		if (ret)
			goto out;

		if (vreg->min_uV && vreg->max_uV) {
			min_uV = on ? vreg->min_uV : 0;
#if defined(CONFIG_SCSI_UFSHCD_QTI)
			if (vreg->low_voltage_sup && !vreg->low_voltage_active && on)
				min_uV = vreg->max_uV;
#endif
			ret = regulator_set_voltage(reg, min_uV, vreg->max_uV);
			if (ret) {
				dev_err(dev,
					"%s: %s set voltage failed, err=%d\n",
					__func__, name, ret);
				goto out;
			}
		}
	}
out:
	return ret;
}

static int ufshcd_enable_vreg(struct device *dev, struct ufs_vreg *vreg)
{
	int ret = 0;

	if (!vreg || vreg->enabled)
		goto out;

	ret = ufshcd_config_vreg(dev, vreg, true);
	if (!ret)
		ret = regulator_enable(vreg->reg);

	if (!ret)
		vreg->enabled = true;
	else
		dev_err(dev, "%s: %s enable failed, err=%d\n",
				__func__, vreg->name, ret);
out:
	return ret;
}

static int ufshcd_disable_vreg(struct device *dev, struct ufs_vreg *vreg)
{
	int ret = 0;

	if (!vreg || !vreg->enabled)
		goto out;

	ret = regulator_disable(vreg->reg);

	if (!ret) {
		/* ignore errors on applying disable config */
		ufshcd_config_vreg(dev, vreg, false);
		vreg->enabled = false;
	} else {
		dev_err(dev, "%s: %s disable failed, err=%d\n",
				__func__, vreg->name, ret);
	}
out:
	return ret;
}

static int ufshcd_setup_vreg(struct ufs_hba *hba, bool on)
{
	int ret = 0;
	struct device *dev = hba->dev;
	struct ufs_vreg_info *info = &hba->vreg_info;

	ret = ufshcd_toggle_vreg(dev, info->vcc, on);
	if (ret)
		goto out;

	ret = ufshcd_toggle_vreg(dev, info->vccq, on);
	if (ret)
		goto out;

	ret = ufshcd_toggle_vreg(dev, info->vccq2, on);
	if (ret)
		goto out;

out:
	if (ret) {
		ufshcd_toggle_vreg(dev, info->vccq2, false);
		ufshcd_toggle_vreg(dev, info->vccq, false);
		ufshcd_toggle_vreg(dev, info->vcc, false);
	}
	return ret;
}

static int ufshcd_setup_hba_vreg(struct ufs_hba *hba, bool on)
{
	struct ufs_vreg_info *info = &hba->vreg_info;

	return ufshcd_toggle_vreg(hba->dev, info->vdd_hba, on);
}

static int ufshcd_get_vreg(struct device *dev, struct ufs_vreg *vreg)
{
	int ret = 0;

	if (!vreg)
		goto out;

	vreg->reg = devm_regulator_get(dev, vreg->name);
	if (IS_ERR(vreg->reg)) {
		ret = PTR_ERR(vreg->reg);
		dev_err(dev, "%s: %s get failed, err=%d\n",
				__func__, vreg->name, ret);
	}
out:
	return ret;
}

static int ufshcd_init_vreg(struct ufs_hba *hba)
{
	int ret = 0;
	struct device *dev = hba->dev;
	struct ufs_vreg_info *info = &hba->vreg_info;

	ret = ufshcd_get_vreg(dev, info->vcc);
	if (ret)
		goto out;

	ret = ufshcd_get_vreg(dev, info->vccq);
	if (ret)
		goto out;

	ret = ufshcd_get_vreg(dev, info->vccq2);
out:
	return ret;
}

static int ufshcd_init_hba_vreg(struct ufs_hba *hba)
{
	struct ufs_vreg_info *info = &hba->vreg_info;

	if (info)
		return ufshcd_get_vreg(hba->dev, info->vdd_hba);

	return 0;
}

static int __ufshcd_setup_clocks(struct ufs_hba *hba, bool on,
					bool skip_ref_clk)
{
	int ret = 0;
	struct ufs_clk_info *clki;
	struct list_head *head = &hba->clk_list_head;
	unsigned long flags;
	ktime_t start = ktime_get();
	bool clk_state_changed = false;

	if (list_empty(head))
		goto out;

	ret = ufshcd_vops_setup_clocks(hba, on, PRE_CHANGE);
	if (ret)
		return ret;

	list_for_each_entry(clki, head, list) {
		if (!IS_ERR_OR_NULL(clki->clk)) {
#if defined(CONFIG_SCSI_UFSHCD_QTI)
			/*
			 * To keep link active, ref_clk and core_clk_unipro
			 * should be kept ON.
			 */
			if (skip_ref_clk &&
				(!strcmp(clki->name, "ref_clk") ||
				 !strcmp(clki->name, "core_clk_unipro")))
#else
			if (skip_ref_clk && !strcmp(clki->name, "ref_clk"))
#endif
				continue;

			clk_state_changed = on ^ clki->enabled;
			if (on && !clki->enabled) {
				ret = clk_prepare_enable(clki->clk);
				if (ret) {
					dev_err(hba->dev, "%s: %s prepare enable failed, %d\n",
						__func__, clki->name, ret);
					goto out;
				}
			} else if (!on && clki->enabled) {
				clk_disable_unprepare(clki->clk);
			}
			clki->enabled = on;
			dev_dbg(hba->dev, "%s: clk: %s %sabled\n", __func__,
					clki->name, on ? "en" : "dis");
		}
	}

	ret = ufshcd_vops_setup_clocks(hba, on, POST_CHANGE);
	if (ret)
		return ret;

out:
	if (ret) {
		list_for_each_entry(clki, head, list) {
			if (!IS_ERR_OR_NULL(clki->clk) && clki->enabled)
				clk_disable_unprepare(clki->clk);
		}
	} else if (!ret && on) {
		spin_lock_irqsave(hba->host->host_lock, flags);
		hba->clk_gating.state = CLKS_ON;
		trace_ufshcd_clk_gating(dev_name(hba->dev),
					hba->clk_gating.state);
		spin_unlock_irqrestore(hba->host->host_lock, flags);
	}

	if (clk_state_changed)
		trace_ufshcd_profile_clk_gating(dev_name(hba->dev),
			(on ? "on" : "off"),
			ktime_to_us(ktime_sub(ktime_get(), start)), ret);
	return ret;
}

static int ufshcd_setup_clocks(struct ufs_hba *hba, bool on)
{
	return  __ufshcd_setup_clocks(hba, on, false);
}

static int ufshcd_init_clocks(struct ufs_hba *hba)
{
	int ret = 0;
	struct ufs_clk_info *clki;
	struct device *dev = hba->dev;
	struct list_head *head = &hba->clk_list_head;

	if (list_empty(head))
		goto out;

	list_for_each_entry(clki, head, list) {
		if ((!clki->name) ||
		   (!strcmp(clki->name, "core_clk_ice_hw_ctl")))
			continue;

		clki->clk = devm_clk_get(dev, clki->name);
		if (IS_ERR(clki->clk)) {
			ret = PTR_ERR(clki->clk);
			dev_err(dev, "%s: %s clk get failed, %d\n",
					__func__, clki->name, ret);
			goto out;
		}

		/*
		 * Parse device ref clk freq as per device tree "ref_clk".
		 * Default dev_ref_clk_freq is set to REF_CLK_FREQ_INVAL
		 * in ufshcd_alloc_host().
		 */
		if (!strcmp(clki->name, "ref_clk"))
			ufshcd_parse_dev_ref_clk_freq(hba, clki->clk);

		if (clki->max_freq) {
			ret = clk_set_rate(clki->clk, clki->max_freq);
			if (ret) {
				dev_err(hba->dev, "%s: %s clk set rate(%dHz) failed, %d\n",
					__func__, clki->name,
					clki->max_freq, ret);
				goto out;
			}
			clki->curr_freq = clki->max_freq;
		}
		dev_dbg(dev, "%s: clk: %s, rate: %lu\n", __func__,
				clki->name, clk_get_rate(clki->clk));
	}
out:
	return ret;
}

static int ufshcd_variant_hba_init(struct ufs_hba *hba)
{
	int err = 0;

	if (!hba->vops)
		goto out;

	err = ufshcd_vops_init(hba);
	if (err)
		goto out;

	err = ufshcd_vops_setup_regulators(hba, true);
	if (err)
		goto out_exit;

	goto out;

out_exit:
	ufshcd_vops_exit(hba);
out:
	if (err)
		dev_err(hba->dev, "%s: variant %s init failed err %d\n",
			__func__, ufshcd_get_var_name(hba), err);
	return err;
}

static void ufshcd_variant_hba_exit(struct ufs_hba *hba)
{
	if (!hba->vops)
		return;

	ufshcd_vops_setup_regulators(hba, false);

	ufshcd_vops_exit(hba);
}

static int ufshcd_hba_init(struct ufs_hba *hba)
{
	int err;

	/*
	 * Handle host controller power separately from the UFS device power
	 * rails as it will help controlling the UFS host controller power
	 * collapse easily which is different than UFS device power collapse.
	 * Also, enable the host controller power before we go ahead with rest
	 * of the initialization here.
	 */
	err = ufshcd_init_hba_vreg(hba);
	if (err)
		goto out;

	err = ufshcd_setup_hba_vreg(hba, true);
	if (err)
		goto out;

	err = ufshcd_init_clocks(hba);
	if (err)
		goto out_disable_hba_vreg;

	err = ufshcd_setup_clocks(hba, true);
	if (err)
		goto out_disable_hba_vreg;

	err = ufshcd_init_vreg(hba);
	if (err)
		goto out_disable_clks;

	err = ufshcd_setup_vreg(hba, true);
	if (err)
		goto out_disable_clks;

	err = ufshcd_variant_hba_init(hba);
	if (err)
		goto out_disable_vreg;

	hba->is_powered = true;
	goto out;

out_disable_vreg:
	ufshcd_setup_vreg(hba, false);
out_disable_clks:
	ufshcd_setup_clocks(hba, false);
out_disable_hba_vreg:
	ufshcd_setup_hba_vreg(hba, false);
out:
	return err;
}

static void ufshcd_hba_exit(struct ufs_hba *hba)
{
	if (hba->is_powered) {
		ufshcd_variant_hba_exit(hba);
		ufshcd_setup_vreg(hba, false);
		ufshcd_suspend_clkscaling(hba);
		if (ufshcd_is_clkscaling_supported(hba))
			if (hba->devfreq)
				ufshcd_suspend_clkscaling(hba);
		ufshcd_setup_clocks(hba, false);
		ufshcd_setup_hba_vreg(hba, false);
		hba->is_powered = false;
		ufs_put_device_desc(hba);
	}
}

static int
ufshcd_send_request_sense(struct ufs_hba *hba, struct scsi_device *sdp)
{
	unsigned char cmd[6] = {REQUEST_SENSE,
				0,
				0,
				0,
				UFS_SENSE_SIZE,
				0};
	char *buffer;
	int ret;

	buffer = kzalloc(UFS_SENSE_SIZE, GFP_KERNEL);
	if (!buffer) {
		ret = -ENOMEM;
		goto out;
	}

	ret = scsi_execute(sdp, cmd, DMA_FROM_DEVICE, buffer,
			UFS_SENSE_SIZE, NULL, NULL,
			msecs_to_jiffies(1000), 3, 0, RQF_PM, NULL);
	if (ret)
		pr_err("%s: failed with err %d\n", __func__, ret);

	kfree(buffer);
out:
	return ret;
}

/**
 * ufshcd_set_dev_pwr_mode - sends START STOP UNIT command to set device
 *			     power mode
 * @hba: per adapter instance
 * @pwr_mode: device power mode to set
 *
 * Returns 0 if requested power mode is set successfully
 * Returns non-zero if failed to set the requested power mode
 */
static int ufshcd_set_dev_pwr_mode(struct ufs_hba *hba,
				     enum ufs_dev_pwr_mode pwr_mode)
{
	unsigned char cmd[6] = { START_STOP };
	struct scsi_sense_hdr sshdr;
	struct scsi_device *sdp;
	unsigned long flags;
	int ret;

	spin_lock_irqsave(hba->host->host_lock, flags);
	sdp = hba->sdev_ufs_device;
	if (sdp) {
		ret = scsi_device_get(sdp);
		if (!ret && !scsi_device_online(sdp)) {
			ret = -ENODEV;
			scsi_device_put(sdp);
		}
	} else {
		ret = -ENODEV;
	}
	spin_unlock_irqrestore(hba->host->host_lock, flags);

	if (ret)
		return ret;

	/*
	 * If scsi commands fail, the scsi mid-layer schedules scsi error-
	 * handling, which would wait for host to be resumed. Since we know
	 * we are functional while we are here, skip host resume in error
	 * handling context.
	 */
	hba->host->eh_noresume = 1;
	if (hba->wlun_dev_clr_ua) {
		ret = ufshcd_send_request_sense(hba, sdp);
		if (ret)
			goto out;
		/* Unit attention condition is cleared now */
		hba->wlun_dev_clr_ua = false;
	}

	cmd[4] = pwr_mode << 4;

	/*
	 * Current function would be generally called from the power management
	 * callbacks hence set the RQF_PM flag so that it doesn't resume the
	 * already suspended childs.
	 */
	ret = scsi_execute(sdp, cmd, DMA_NONE, NULL, 0, NULL, &sshdr,
			START_STOP_TIMEOUT, 0, 0, RQF_PM, NULL);
	if (ret) {
		sdev_printk(KERN_WARNING, sdp,
			    "START_STOP failed for power mode: %d, result %x\n",
			    pwr_mode, ret);
		if (driver_byte(ret) == DRIVER_SENSE)
			scsi_print_sense_hdr(sdp, NULL, &sshdr);
	}

	if (!ret)
		hba->curr_dev_pwr_mode = pwr_mode;
out:
	scsi_device_put(sdp);
	hba->host->eh_noresume = 0;
	return ret;
}

static int ufshcd_link_state_transition(struct ufs_hba *hba,
					enum uic_link_state req_link_state,
					int check_for_bkops)
{
	int ret = 0;

	if (req_link_state == hba->uic_link_state)
		return 0;

	if (req_link_state == UIC_LINK_HIBERN8_STATE) {
		ret = ufshcd_uic_hibern8_enter(hba);
		if (!ret) {
			ufshcd_set_link_hibern8(hba);
		} else {
			dev_err(hba->dev, "%s: hibern8 enter failed %d\n",
					__func__, ret);
			goto out;
		}
	}
	/*
	 * If autobkops is enabled, link can't be turned off because
	 * turning off the link would also turn off the device.
	 */
	else if ((req_link_state == UIC_LINK_OFF_STATE) &&
		   (!check_for_bkops || (check_for_bkops &&
		    !hba->auto_bkops_enabled))) {
		/*
		 * Let's make sure that link is in low power mode, we are doing
		 * this currently by putting the link in Hibern8. Otherway to
		 * put the link in low power mode is to send the DME end point
		 * to device and then send the DME reset command to local
		 * unipro. But putting the link in hibern8 is much faster.
		 */
		ret = ufshcd_uic_hibern8_enter(hba);
		if (ret) {
			dev_err(hba->dev, "%s: hibern8 enter failed %d\n",
					__func__, ret);
			goto out;
		}
		/*
		 * Change controller state to "reset state" which
		 * should also put the link in off/reset state
		 */
		ufshcd_hba_stop(hba, true);
		/*
		 * TODO: Check if we need any delay to make sure that
		 * controller is reset
		 */
		ufshcd_set_link_off(hba);
	}

out:
	return ret;
}

static void ufshcd_vreg_set_lpm(struct ufs_hba *hba)
{
	bool vcc_off = false;

	/*
	 * It seems some UFS devices may keep drawing more than sleep current
	 * (atleast for 500us) from UFS rails (especially from VCCQ rail).
	 * To avoid this situation, add 2ms delay before putting these UFS
	 * rails in LPM mode.
	 */
	if (!ufshcd_is_link_active(hba) &&
	    hba->dev_quirks & UFS_DEVICE_QUIRK_DELAY_BEFORE_LPM)
		usleep_range(2000, 2100);

	/*
	 * If UFS device is either in UFS_Sleep turn off VCC rail to save some
	 * power.
	 *
	 * If UFS device and link is in OFF state, all power supplies (VCC,
	 * VCCQ, VCCQ2) can be turned off if power on write protect is not
	 * required. If UFS link is inactive (Hibern8 or OFF state) and device
	 * is in sleep state, put VCCQ & VCCQ2 rails in LPM mode.
	 *
	 * Ignore the error returned by ufshcd_toggle_vreg() as device is anyway
	 * in low power state which would save some power.
	 *
	 * If Write Booster is enabled and the device needs to flush the WB
	 * buffer OR if bkops status is urgent for WB, keep Vcc on.
	 */
	if (ufshcd_is_ufs_dev_poweroff(hba) && ufshcd_is_link_off(hba) &&
	    !hba->dev_info.is_lu_power_on_wp) {
		ufshcd_setup_vreg(hba, false);
		vcc_off = true;
	} else if (!ufshcd_is_ufs_dev_active(hba)) {
		ufshcd_toggle_vreg(hba->dev, hba->vreg_info.vcc, false);
		vcc_off = true;
		if (ufshcd_is_link_hibern8(hba) || ufshcd_is_link_off(hba)) {
			ufshcd_config_vreg_lpm(hba, hba->vreg_info.vccq);
			ufshcd_config_vreg_lpm(hba, hba->vreg_info.vccq2);
		}
	}

	/*
	 * Some UFS devices require delay after VCC power rail is turned-off.
	 */
	if (vcc_off && hba->vreg_info.vcc &&
		hba->dev_quirks & UFS_DEVICE_QUIRK_DELAY_AFTER_LPM)
		usleep_range(5000, 5100);
}

static int ufshcd_vreg_set_hpm(struct ufs_hba *hba)
{
	int ret = 0;

	if (ufshcd_is_ufs_dev_poweroff(hba) && ufshcd_is_link_off(hba) &&
	    !hba->dev_info.is_lu_power_on_wp) {
		ret = ufshcd_setup_vreg(hba, true);
	} else if (!ufshcd_is_ufs_dev_active(hba)) {
		if (!ufshcd_is_link_active(hba)) {
			ret = ufshcd_config_vreg_hpm(hba, hba->vreg_info.vccq);
			if (ret)
				goto vcc_disable;
			ret = ufshcd_config_vreg_hpm(hba, hba->vreg_info.vccq2);
			if (ret)
				goto vccq_lpm;
		}
		ret = ufshcd_toggle_vreg(hba->dev, hba->vreg_info.vcc, true);
	}
	goto out;

vccq_lpm:
	ufshcd_config_vreg_lpm(hba, hba->vreg_info.vccq);
vcc_disable:
	ufshcd_toggle_vreg(hba->dev, hba->vreg_info.vcc, false);
out:
	return ret;
}

#if defined(CONFIG_SCSI_UFSHCD_QTI)
static void ufshcd_hba_vreg_set_lpm(struct ufs_hba *hba)
{
	if (ufshcd_is_link_off(hba) ||
	    (ufshcd_is_link_hibern8(hba)
	     && ufshcd_is_power_collapse_during_hibern8_allowed(hba)))
		ufshcd_setup_hba_vreg(hba, false);
}

static void ufshcd_hba_vreg_set_hpm(struct ufs_hba *hba)
{
	if (ufshcd_is_link_off(hba) ||
	    (ufshcd_is_link_hibern8(hba)
	     && ufshcd_is_power_collapse_during_hibern8_allowed(hba)))
		ufshcd_setup_hba_vreg(hba, true);
}
#else
static void ufshcd_hba_vreg_set_lpm(struct ufs_hba *hba)
{
	if (ufshcd_is_link_off(hba))
		ufshcd_setup_hba_vreg(hba, false);
}

static void ufshcd_hba_vreg_set_hpm(struct ufs_hba *hba)
{
	if (ufshcd_is_link_off(hba))
		ufshcd_setup_hba_vreg(hba, true);
}
#endif

/**
 * ufshcd_suspend - helper function for suspend operations
 * @hba: per adapter instance
 * @pm_op: desired low power operation type
 *
 * This function will try to put the UFS device and link into low power
 * mode based on the "rpm_lvl" (Runtime PM level) or "spm_lvl"
 * (System PM level).
 *
 * If this function is called during shutdown, it will make sure that
 * both UFS device and UFS link is powered off.
 *
 * NOTE: UFS device & link must be active before we enter in this function.
 *
 * Returns 0 for success and non-zero for failure
 */
static int ufshcd_suspend(struct ufs_hba *hba, enum ufs_pm_op pm_op)
{
	int ret = 0;
	enum ufs_pm_level pm_lvl;
	enum ufs_dev_pwr_mode req_dev_pwr_mode;
	enum uic_link_state req_link_state;

	hba->pm_op_in_progress = 1;
	if (!ufshcd_is_shutdown_pm(pm_op)) {
		pm_lvl = ufshcd_is_runtime_pm(pm_op) ?
			 hba->rpm_lvl : hba->spm_lvl;
		req_dev_pwr_mode = ufs_get_pm_lvl_to_dev_pwr_mode(pm_lvl);
		req_link_state = ufs_get_pm_lvl_to_link_pwr_state(pm_lvl);
	} else {
		req_dev_pwr_mode = UFS_POWERDOWN_PWR_MODE;
		req_link_state = UIC_LINK_OFF_STATE;
	}

	ret = ufshcd_crypto_suspend(hba, pm_op);
	if (ret)
		goto out;

	/*
	 * If we can't transition into any of the low power modes
	 * just gate the clocks.
	 */
	ufshcd_hold(hba, false);
	hba->clk_gating.is_suspended = true;

	if (hba->clk_scaling.is_allowed) {
		cancel_work_sync(&hba->clk_scaling.suspend_work);
		cancel_work_sync(&hba->clk_scaling.resume_work);
		ufshcd_suspend_clkscaling(hba);
	}

	if (req_dev_pwr_mode == UFS_ACTIVE_PWR_MODE &&
			req_link_state == UIC_LINK_ACTIVE_STATE) {
		goto disable_clks;
	}

	if ((req_dev_pwr_mode == hba->curr_dev_pwr_mode) &&
	    (req_link_state == hba->uic_link_state))
		goto enable_gating;

	/* UFS device & link must be active before we enter in this function */
	if (!ufshcd_is_ufs_dev_active(hba) || !ufshcd_is_link_active(hba)) {
		ret = -EINVAL;
		goto enable_gating;
	}

	if (ufshcd_is_runtime_pm(pm_op)) {
		if (ufshcd_can_autobkops_during_suspend(hba)) {
			/*
			 * The device is idle with no requests in the queue,
			 * allow background operations if bkops status shows
			 * that performance might be impacted.
			 */
			ret = ufshcd_urgent_bkops(hba);
			if (ret)
				goto enable_gating;
		} else {
			/* make sure that auto bkops is disabled */
			ufshcd_disable_auto_bkops(hba);
		}
		/*
		 * If device needs to do BKOP or WB buffer flush during
		 * Hibern8, keep device power mode as "active power mode"
		 * and VCC supply.
		 */
		hba->dev_info.b_rpm_dev_flush_capable =
			hba->auto_bkops_enabled ||
			(((req_link_state == UIC_LINK_HIBERN8_STATE) ||
			((req_link_state == UIC_LINK_ACTIVE_STATE) &&
			ufshcd_is_auto_hibern8_enabled(hba))) &&
			ufshcd_wb_need_flush(hba));
	}

	if (req_dev_pwr_mode != hba->curr_dev_pwr_mode) {
		if ((ufshcd_is_runtime_pm(pm_op) && !hba->auto_bkops_enabled) ||
		    !ufshcd_is_runtime_pm(pm_op)) {
			/* ensure that bkops is disabled */
			ufshcd_disable_auto_bkops(hba);
		}

		if (!hba->dev_info.b_rpm_dev_flush_capable) {
			ret = ufshcd_set_dev_pwr_mode(hba, req_dev_pwr_mode);
			if (ret)
				goto enable_gating;
		}
	}

	flush_work(&hba->eeh_work);
	ret = ufshcd_link_state_transition(hba, req_link_state, 1);
	if (ret)
		goto set_dev_active;
#if !defined(CONFIG_SCSI_UFSHCD_QTI)
		ufshcd_vreg_set_lpm(hba);
#endif

disable_clks:
	/*
	 * Call vendor specific suspend callback. As these callbacks may access
	 * vendor specific host controller register space call them before the
	 * host clocks are ON.
	 */
	ret = ufshcd_vops_suspend(hba, pm_op);
	if (ret)
		goto set_link_active;
	/*
	 * Disable the host irq as host controller as there won't be any
	 * host controller transaction expected till resume.
	 */
	ufshcd_disable_irq(hba);

	if (!ufshcd_is_link_active(hba))
		ufshcd_setup_clocks(hba, false);
	else
		/* If link is active, device ref_clk can't be switched off */
		__ufshcd_setup_clocks(hba, false, true);

	if (ufshcd_is_clkgating_allowed(hba)) {
		hba->clk_gating.state = CLKS_OFF;
		trace_ufshcd_clk_gating(dev_name(hba->dev),
					hba->clk_gating.state);
	}

	/* Put the host controller in low power mode if possible */
	ufshcd_hba_vreg_set_lpm(hba);
#if defined(CONFIG_SCSI_UFSHCD_QTI)
	if (!hba->auto_bkops_enabled)
		ufshcd_vreg_set_lpm(hba);
#endif
	goto out;

set_link_active:
	if (hba->clk_scaling.is_allowed)
		ufshcd_resume_clkscaling(hba);
	ufshcd_vreg_set_hpm(hba);
	if (ufshcd_is_link_hibern8(hba) && !ufshcd_uic_hibern8_exit(hba))
		ufshcd_set_link_active(hba);
	else if (ufshcd_is_link_off(hba))
		ufshcd_host_reset_and_restore(hba);
set_dev_active:
	if (!ufshcd_set_dev_pwr_mode(hba, UFS_ACTIVE_PWR_MODE))
		ufshcd_disable_auto_bkops(hba);
enable_gating:
	if (hba->clk_scaling.is_allowed)
		ufshcd_resume_clkscaling(hba);
	hba->clk_gating.is_suspended = false;
	hba->dev_info.b_rpm_dev_flush_capable = false;
	ufshcd_release(hba);
	ufshcd_crypto_resume(hba, pm_op);
out:
	if (hba->dev_info.b_rpm_dev_flush_capable) {
		schedule_delayed_work(&hba->rpm_dev_flush_recheck_work,
			msecs_to_jiffies(RPM_DEV_FLUSH_RECHECK_WORK_DELAY_MS));
	}

	hba->pm_op_in_progress = 0;

	if (ret)
		ufshcd_update_reg_hist(&hba->ufs_stats.suspend_err, (u32)ret);
	return ret;
}

/**
 * ufshcd_resume - helper function for resume operations
 * @hba: per adapter instance
 * @pm_op: runtime PM or system PM
 *
 * This function basically brings the UFS device, UniPro link and controller
 * to active state.
 *
 * Returns 0 for success and non-zero for failure
 */
static int ufshcd_resume(struct ufs_hba *hba, enum ufs_pm_op pm_op)
{
	int ret;
	enum uic_link_state old_link_state;
	enum ufs_dev_pwr_mode old_pwr_mode;

	hba->pm_op_in_progress = 1;
	old_link_state = hba->uic_link_state;
	old_pwr_mode = hba->curr_dev_pwr_mode;

	ufshcd_hba_vreg_set_hpm(hba);
#if defined(CONFIG_SCSI_UFSHCD_QTI)
	ret = ufshcd_vreg_set_hpm(hba);
	if (ret)
		goto out;
#endif

	/* Make sure clocks are enabled before accessing controller */
	ret = ufshcd_setup_clocks(hba, true);
	if (ret)
#if defined(CONFIG_SCSI_UFSHCD_QTI)
		goto disable_vreg;
#else
		goto out;
#endif

	/* enable the host irq as host controller would be active soon */
	ufshcd_enable_irq(hba);

#if !defined(CONFIG_SCSI_UFSHCD_QTI)
	ret = ufshcd_vreg_set_hpm(hba);
	if (ret)
		goto disable_irq_and_vops_clks;
#endif

	/*
	 * Call vendor specific resume callback. As these callbacks may access
	 * vendor specific host controller register space call them when the
	 * host clocks are ON.
	 */
	ret = ufshcd_vops_resume(hba, pm_op);
	if (ret)
#if defined(CONFIG_SCSI_UFSHCD_QTI)
		goto disable_irq_and_vops_clks;
#else
		goto disable_vreg;
#endif

	if (ufshcd_is_link_hibern8(hba)) {
		ret = ufshcd_uic_hibern8_exit(hba);
		if (!ret) {
			ufshcd_set_link_active(hba);
		} else {
			dev_err(hba->dev, "%s: hibern8 exit failed %d\n",
					__func__, ret);
			goto vendor_suspend;
		}
	} else if (ufshcd_is_link_off(hba)) {
		/*
		 * A full initialization of the host and the device is required
		 * since the link was put to off during suspend.
		 */
		ret = ufshcd_reset_and_restore(hba);
		/*
		 * ufshcd_reset_and_restore() should have already
		 * set the link state as active
		 */
		if (ret || !ufshcd_is_link_active(hba))
			goto vendor_suspend;
	}

	if (!ufshcd_is_ufs_dev_active(hba)) {
		ret = ufshcd_set_dev_pwr_mode(hba, UFS_ACTIVE_PWR_MODE);
		if (ret)
			goto set_old_link_state;
	}

	ret = ufshcd_crypto_resume(hba, pm_op);
	if (ret)
		goto set_old_dev_pwr_mode;

	if (ufshcd_keep_autobkops_enabled_except_suspend(hba))
		ufshcd_enable_auto_bkops(hba);
	else
		/*
		 * If BKOPs operations are urgently needed at this moment then
		 * keep auto-bkops enabled or else disable it.
		 */
		ufshcd_urgent_bkops(hba);

	hba->clk_gating.is_suspended = false;

	if (hba->clk_scaling.is_allowed)
		ufshcd_resume_clkscaling(hba);

	/* Enable Auto-Hibernate if configured */
	ufshcd_auto_hibern8_enable(hba);

	if (hba->dev_info.b_rpm_dev_flush_capable) {
		hba->dev_info.b_rpm_dev_flush_capable = false;
		cancel_delayed_work(&hba->rpm_dev_flush_recheck_work);
	}

	/* Schedule clock gating in case of no access to UFS device yet */
	ufshcd_release(hba);

	goto out;

set_old_dev_pwr_mode:
	if (old_pwr_mode != hba->curr_dev_pwr_mode)
		ufshcd_set_dev_pwr_mode(hba, old_pwr_mode);
set_old_link_state:
	ufshcd_link_state_transition(hba, old_link_state, 0);
vendor_suspend:
	ufshcd_vops_suspend(hba, pm_op);
#if !defined(CONFIG_SCSI_UFSHCD_QTI)
disable_vreg:
	ufshcd_vreg_set_lpm(hba);
#endif
disable_irq_and_vops_clks:
	ufshcd_disable_irq(hba);
	if (hba->clk_scaling.is_allowed)
		ufshcd_suspend_clkscaling(hba);
	ufshcd_setup_clocks(hba, false);
	if (ufshcd_is_clkgating_allowed(hba)) {
		hba->clk_gating.state = CLKS_OFF;
		trace_ufshcd_clk_gating(dev_name(hba->dev),
					hba->clk_gating.state);
	}
#if defined(CONFIG_SCSI_UFSHCD_QTI)
disable_vreg:
	ufshcd_vreg_set_lpm(hba);
#endif
out:
	hba->pm_op_in_progress = 0;
	if (ret)
		ufshcd_update_reg_hist(&hba->ufs_stats.resume_err, (u32)ret);
	return ret;
}

/**
 * ufshcd_system_suspend - system suspend routine
 * @hba: per adapter instance
 *
 * Check the description of ufshcd_suspend() function for more details.
 *
 * Returns 0 for success and non-zero for failure
 */
int ufshcd_system_suspend(struct ufs_hba *hba)
{
	int ret = 0;
	ktime_t start = ktime_get();

	if (!hba || !hba->is_powered)
		return 0;

<<<<<<< HEAD
	if (pm_runtime_suspended(hba->dev) &&
	    (ufs_get_pm_lvl_to_dev_pwr_mode(hba->spm_lvl) ==
=======
	cancel_delayed_work_sync(&hba->rpm_dev_flush_recheck_work);

	if ((ufs_get_pm_lvl_to_dev_pwr_mode(hba->spm_lvl) ==
>>>>>>> 412723db
	     hba->curr_dev_pwr_mode) &&
	    (ufs_get_pm_lvl_to_link_pwr_state(hba->spm_lvl) ==
	     hba->uic_link_state) &&
	     !hba->dev_info.b_rpm_dev_flush_capable)
		goto out;

	if (pm_runtime_suspended(hba->dev)) {
		/*
		 * UFS device and/or UFS link low power states during runtime
		 * suspend seems to be different than what is expected during
		 * system suspend. Hence runtime resume the devic & link and
		 * let the system suspend low power states to take effect.
		 * TODO: If resume takes longer time, we might have optimize
		 * it in future by not resuming everything if possible.
		 */
		ret = ufshcd_runtime_resume(hba);
		if (ret)
			goto out;
	}

	ret = ufshcd_suspend(hba, UFS_SYSTEM_PM);
out:
	trace_ufshcd_system_suspend(dev_name(hba->dev), ret,
		ktime_to_us(ktime_sub(ktime_get(), start)),
		hba->curr_dev_pwr_mode, hba->uic_link_state);
	if (!ret)
		hba->is_sys_suspended = true;
	return ret;
}
EXPORT_SYMBOL(ufshcd_system_suspend);

/**
 * ufshcd_system_resume - system resume routine
 * @hba: per adapter instance
 *
 * Returns 0 for success and non-zero for failure
 */

int ufshcd_system_resume(struct ufs_hba *hba)
{
	int ret = 0;
	ktime_t start = ktime_get();

	if (!hba)
		return -EINVAL;

	if (!hba->is_powered || pm_runtime_suspended(hba->dev))
		/*
		 * Let the runtime resume take care of resuming
		 * if runtime suspended.
		 */
		goto out;
	else
		ret = ufshcd_resume(hba, UFS_SYSTEM_PM);
out:
	trace_ufshcd_system_resume(dev_name(hba->dev), ret,
		ktime_to_us(ktime_sub(ktime_get(), start)),
		hba->curr_dev_pwr_mode, hba->uic_link_state);
	if (!ret)
		hba->is_sys_suspended = false;
	return ret;
}
EXPORT_SYMBOL(ufshcd_system_resume);

/**
 * ufshcd_runtime_suspend - runtime suspend routine
 * @hba: per adapter instance
 *
 * Check the description of ufshcd_suspend() function for more details.
 *
 * Returns 0 for success and non-zero for failure
 */
int ufshcd_runtime_suspend(struct ufs_hba *hba)
{
	int ret = 0;
	ktime_t start = ktime_get();

	if (!hba)
		return -EINVAL;

	if (!hba->is_powered)
		goto out;
	else
		ret = ufshcd_suspend(hba, UFS_RUNTIME_PM);
out:
	trace_ufshcd_runtime_suspend(dev_name(hba->dev), ret,
		ktime_to_us(ktime_sub(ktime_get(), start)),
		hba->curr_dev_pwr_mode, hba->uic_link_state);
	return ret;
}
EXPORT_SYMBOL(ufshcd_runtime_suspend);

/**
 * ufshcd_runtime_resume - runtime resume routine
 * @hba: per adapter instance
 *
 * This function basically brings the UFS device, UniPro link and controller
 * to active state. Following operations are done in this function:
 *
 * 1. Turn on all the controller related clocks
 * 2. Bring the UniPro link out of Hibernate state
 * 3. If UFS device is in sleep state, turn ON VCC rail and bring the UFS device
 *    to active state.
 * 4. If auto-bkops is enabled on the device, disable it.
 *
 * So following would be the possible power state after this function return
 * successfully:
 *	S1: UFS device in Active state with VCC rail ON
 *	    UniPro link in Active state
 *	    All the UFS/UniPro controller clocks are ON
 *
 * Returns 0 for success and non-zero for failure
 */
int ufshcd_runtime_resume(struct ufs_hba *hba)
{
	int ret = 0;
	ktime_t start = ktime_get();

	if (!hba)
		return -EINVAL;

	if (!hba->is_powered)
		goto out;
	else
		ret = ufshcd_resume(hba, UFS_RUNTIME_PM);
out:
	trace_ufshcd_runtime_resume(dev_name(hba->dev), ret,
		ktime_to_us(ktime_sub(ktime_get(), start)),
		hba->curr_dev_pwr_mode, hba->uic_link_state);
	return ret;
}
EXPORT_SYMBOL(ufshcd_runtime_resume);

int ufshcd_runtime_idle(struct ufs_hba *hba)
{
	return 0;
}
EXPORT_SYMBOL(ufshcd_runtime_idle);

/**
 * ufshcd_shutdown - shutdown routine
 * @hba: per adapter instance
 *
 * This function would power off both UFS device and UFS link.
 *
 * Returns 0 always to allow force shutdown even in case of errors.
 */
int ufshcd_shutdown(struct ufs_hba *hba)
{
	int ret = 0;
#if defined(CONFIG_SCSI_UFSHCD_QTI)
	struct scsi_device *sdev;
#endif

	if (!hba->is_powered)
		goto out;

	if (ufshcd_is_ufs_dev_poweroff(hba) && ufshcd_is_link_off(hba))
		goto out;

#if defined(CONFIG_SCSI_UFSHCD_QTI)
	pm_runtime_get_sync(hba->dev);

	/*
	 * I/O requests could be still submitted to SCSI devices
	 * when we are here. Quiesce the scsi device of UFS Device
	 * well known LU but remove all the other scsi devices.
	 * After the scsi device is quiesced, only PM requests can
	 * pass through SCSI layer, which well serves the purpose
	 * of sending the SSU cmd during ufshcd_suspend().
	 */
	shost_for_each_device(sdev, hba->host) {
		if (sdev == hba->sdev_ufs_device)
			scsi_device_quiesce(sdev);
		else
			scsi_remove_device(sdev);
	}
#else
	pm_runtime_get_sync(hba->dev);
#endif

	ret = ufshcd_suspend(hba, UFS_SHUTDOWN_PM);
out:
	if (ret)
		dev_err(hba->dev, "%s failed, err %d\n", __func__, ret);
	/* allow force shutdown even in case of errors */
	return 0;
}
EXPORT_SYMBOL(ufshcd_shutdown);

/**
 * ufshcd_remove - de-allocate SCSI host and host memory space
 *		data structure memory
 * @hba: per adapter instance
 */
void ufshcd_remove(struct ufs_hba *hba)
{
	ufs_bsg_remove(hba);
	ufs_sysfs_remove_nodes(hba->dev);
	scsi_remove_host(hba->host);
	destroy_workqueue(hba->eh_wq);
	/* disable interrupts */
	ufshcd_disable_intr(hba, hba->intr_mask);
	ufshcd_hba_stop(hba, true);

	ufshcd_exit_clk_scaling(hba);
	ufshcd_exit_clk_gating(hba);
	if (ufshcd_is_clkscaling_supported(hba))
		device_remove_file(hba->dev, &hba->clk_scaling.enable_attr);
	ufshcd_hba_exit(hba);
}
EXPORT_SYMBOL_GPL(ufshcd_remove);

/**
 * ufshcd_dealloc_host - deallocate Host Bus Adapter (HBA)
 * @hba: pointer to Host Bus Adapter (HBA)
 */
void ufshcd_dealloc_host(struct ufs_hba *hba)
{
	scsi_host_put(hba->host);
}
EXPORT_SYMBOL_GPL(ufshcd_dealloc_host);

/**
 * ufshcd_set_dma_mask - Set dma mask based on the controller
 *			 addressing capability
 * @hba: per adapter instance
 *
 * Returns 0 for success, non-zero for failure
 */
static int ufshcd_set_dma_mask(struct ufs_hba *hba)
{
	if (hba->capabilities & MASK_64_ADDRESSING_SUPPORT) {
		if (!dma_set_mask_and_coherent(hba->dev, DMA_BIT_MASK(64)))
			return 0;
	}
	return dma_set_mask_and_coherent(hba->dev, DMA_BIT_MASK(32));
}

/**
 * ufshcd_alloc_host - allocate Host Bus Adapter (HBA)
 * @dev: pointer to device handle
 * @hba_handle: driver private handle
 * Returns 0 on success, non-zero value on failure
 */
int ufshcd_alloc_host(struct device *dev, struct ufs_hba **hba_handle)
{
	struct Scsi_Host *host;
	struct ufs_hba *hba;
	int err = 0;

	if (!dev) {
		dev_err(dev,
		"Invalid memory reference for dev is NULL\n");
		err = -ENODEV;
		goto out_error;
	}

	host = scsi_host_alloc(&ufshcd_driver_template,
				sizeof(struct ufs_hba));
	if (!host) {
		dev_err(dev, "scsi_host_alloc failed\n");
		err = -ENOMEM;
		goto out_error;
	}
	hba = shost_priv(host);
	hba->host = host;
	hba->dev = dev;
	*hba_handle = hba;
	hba->dev_ref_clk_freq = REF_CLK_FREQ_INVAL;
	hba->sg_entry_size = sizeof(struct ufshcd_sg_entry);

	INIT_LIST_HEAD(&hba->clk_list_head);

out_error:
	return err;
}
EXPORT_SYMBOL(ufshcd_alloc_host);

/**
 * ufshcd_init - Driver initialization routine
 * @hba: per-adapter instance
 * @mmio_base: base register address
 * @irq: Interrupt line of device
 * Returns 0 on success, non-zero value on failure
 */
int ufshcd_init(struct ufs_hba *hba, void __iomem *mmio_base, unsigned int irq)
{
	int err;
	struct Scsi_Host *host = hba->host;
	struct device *dev = hba->dev;
	char eh_wq_name[sizeof("ufs_eh_wq_00")];

	if (!mmio_base) {
		dev_err(hba->dev,
		"Invalid memory reference for mmio_base is NULL\n");
		err = -ENODEV;
		goto out_error;
	}

	hba->mmio_base = mmio_base;
	hba->irq = irq;
	hba->vps = &ufs_hba_vps;

	err = ufshcd_hba_init(hba);
	if (err)
		goto out_error;

	/* Read capabilities registers */
	ufshcd_hba_capabilities(hba);

	/* Get UFS version supported by the controller */
	hba->ufs_version = ufshcd_get_ufs_version(hba);

	if ((hba->ufs_version != UFSHCI_VERSION_10) &&
	    (hba->ufs_version != UFSHCI_VERSION_11) &&
	    (hba->ufs_version != UFSHCI_VERSION_20) &&
	    (hba->ufs_version != UFSHCI_VERSION_21) &&
	    (hba->ufs_version != UFSHCI_VERSION_30))
		dev_err(hba->dev, "invalid UFS controller version 0x%x\n",
			hba->ufs_version);

	/* Get Interrupt bit mask per version */
	hba->intr_mask = ufshcd_get_intr_mask(hba);

	err = ufshcd_set_dma_mask(hba);
	if (err) {
		dev_err(hba->dev, "set dma mask failed\n");
		goto out_disable;
	}

	/* Allocate memory for host memory space */
	err = ufshcd_memory_alloc(hba);
	if (err) {
		dev_err(hba->dev, "Memory allocation failed\n");
		goto out_disable;
	}

	/* Configure LRB */
	ufshcd_host_memory_configure(hba);

	host->can_queue = hba->nutrs;
	host->cmd_per_lun = hba->nutrs;
	host->max_id = UFSHCD_MAX_ID;
	host->max_lun = UFS_MAX_LUNS;
	host->max_channel = UFSHCD_MAX_CHANNEL;
	host->unique_id = host->host_no;
	host->max_cmd_len = UFS_CDB_SIZE;

	hba->max_pwr_info.is_valid = false;

	/* Initailize wait queue for task management */
	init_waitqueue_head(&hba->tm_wq);
	init_waitqueue_head(&hba->tm_tag_wq);

	/* Initialize work queues */
	snprintf(eh_wq_name, sizeof(eh_wq_name), "ufs_eh_wq_%d",
		 hba->host->host_no);
	hba->eh_wq = create_singlethread_workqueue(eh_wq_name);
	if (!hba->eh_wq) {
		dev_err(hba->dev, "%s: failed to create eh workqueue\n",
				__func__);
		err = -ENOMEM;
		goto out_disable;
	}
	INIT_WORK(&hba->eh_work, ufshcd_err_handler);
	INIT_WORK(&hba->eeh_work, ufshcd_exception_event_handler);

	/* Initialize UIC command mutex */
	mutex_init(&hba->uic_cmd_mutex);

	/* Initialize mutex for device management commands */
	mutex_init(&hba->dev_cmd.lock);

	init_rwsem(&hba->clk_scaling_lock);

	/* Initialize device management tag acquire wait queue */
	init_waitqueue_head(&hba->dev_cmd.tag_wq);

	ufshcd_init_clk_gating(hba);

	ufshcd_init_clk_scaling(hba);

	/*
	 * In order to avoid any spurious interrupt immediately after
	 * registering UFS controller interrupt handler, clear any pending UFS
	 * interrupt status and disable all the UFS interrupts.
	 */
	ufshcd_writel(hba, ufshcd_readl(hba, REG_INTERRUPT_STATUS),
		      REG_INTERRUPT_STATUS);
	ufshcd_writel(hba, 0, REG_INTERRUPT_ENABLE);
	/*
	 * Make sure that UFS interrupts are disabled and any pending interrupt
	 * status is cleared before registering UFS interrupt handler.
	 */
	mb();

	/* IRQ registration */
	err = devm_request_irq(dev, irq, ufshcd_intr, IRQF_SHARED, UFSHCD, hba);
	if (err) {
		dev_err(hba->dev, "request irq failed\n");
		goto exit_gating;
	} else {
		hba->is_irq_enabled = true;
	}

	err = scsi_add_host(host, hba->dev);
	if (err) {
		dev_err(hba->dev, "scsi_add_host failed\n");
		goto exit_gating;
	}

	/* Reset the attached device */
	ufshcd_vops_device_reset(hba);

	/* Init crypto */
	err = ufshcd_hba_init_crypto(hba);
	if (err) {
		dev_err(hba->dev, "crypto setup failed\n");
		goto out_remove_scsi_host;
	}

	/* Host controller enable */
	err = ufshcd_hba_enable(hba);
	if (err) {
		dev_err(hba->dev, "Host controller enable failed\n");
		ufshcd_print_host_state(hba);
		ufshcd_print_host_regs(hba);
		goto out_remove_scsi_host;
	}

	/*
	 * Set the default power management level for runtime and system PM.
	 * Default power saving mode is to keep UFS link in Hibern8 state
	 * and UFS device in sleep state.
	 */
	hba->rpm_lvl = ufs_get_desired_pm_lvl_for_dev_link_state(
						UFS_SLEEP_PWR_MODE,
						UIC_LINK_HIBERN8_STATE);
	hba->spm_lvl = ufs_get_desired_pm_lvl_for_dev_link_state(
						UFS_SLEEP_PWR_MODE,
						UIC_LINK_HIBERN8_STATE);

	INIT_DELAYED_WORK(&hba->rpm_dev_flush_recheck_work,
			  ufshcd_rpm_dev_flush_recheck_work);

	/* Set the default auto-hiberate idle timer value to 150 ms */
	if (ufshcd_is_auto_hibern8_supported(hba) && !hba->ahit) {
		hba->ahit = FIELD_PREP(UFSHCI_AHIBERN8_TIMER_MASK, 150) |
			    FIELD_PREP(UFSHCI_AHIBERN8_SCALE_MASK, 3);
	}

	/* Hold auto suspend until async scan completes */
	pm_runtime_get_sync(dev);
	atomic_set(&hba->scsi_block_reqs_cnt, 0);
	/*
	 * We are assuming that device wasn't put in sleep/power-down
	 * state exclusively during the boot stage before kernel.
	 * This assumption helps avoid doing link startup twice during
	 * ufshcd_probe_hba().
	 */
	ufshcd_set_ufs_dev_active(hba);

	async_schedule(ufshcd_async_scan, hba);
	ufs_sysfs_add_nodes(hba->dev);

	return 0;

out_remove_scsi_host:
	scsi_remove_host(hba->host);
exit_gating:
	ufshcd_exit_clk_scaling(hba);
	ufshcd_exit_clk_gating(hba);
	destroy_workqueue(hba->eh_wq);
out_disable:
	hba->is_irq_enabled = false;
	ufshcd_hba_exit(hba);
out_error:
	return err;
}
EXPORT_SYMBOL_GPL(ufshcd_init);

MODULE_AUTHOR("Santosh Yaragnavi <santosh.sy@samsung.com>");
MODULE_AUTHOR("Vinayak Holikatti <h.vinayak@samsung.com>");
MODULE_DESCRIPTION("Generic UFS host controller driver Core");
MODULE_LICENSE("GPL");
MODULE_VERSION(UFSHCD_DRIVER_VERSION);<|MERGE_RESOLUTION|>--- conflicted
+++ resolved
@@ -9070,14 +9070,10 @@
 	if (!hba || !hba->is_powered)
 		return 0;
 
-<<<<<<< HEAD
+	cancel_delayed_work_sync(&hba->rpm_dev_flush_recheck_work);
+
 	if (pm_runtime_suspended(hba->dev) &&
 	    (ufs_get_pm_lvl_to_dev_pwr_mode(hba->spm_lvl) ==
-=======
-	cancel_delayed_work_sync(&hba->rpm_dev_flush_recheck_work);
-
-	if ((ufs_get_pm_lvl_to_dev_pwr_mode(hba->spm_lvl) ==
->>>>>>> 412723db
 	     hba->curr_dev_pwr_mode) &&
 	    (ufs_get_pm_lvl_to_link_pwr_state(hba->spm_lvl) ==
 	     hba->uic_link_state) &&
