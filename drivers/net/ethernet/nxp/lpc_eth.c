/*
 * drivers/net/ethernet/nxp/lpc_eth.c
 *
 * Author: Kevin Wells <kevin.wells@nxp.com>
 *
 * Copyright (C) 2010 NXP Semiconductors
 * Copyright (C) 2012 Roland Stigge <stigge@antcom.de>
 *
 * This program is free software; you can redistribute it and/or modify
 * it under the terms of the GNU General Public License as published by
 * the Free Software Foundation; either version 2 of the License, or
 * (at your option) any later version.
 *
 * This program is distributed in the hope that it will be useful,
 * but WITHOUT ANY WARRANTY; without even the implied warranty of
 * MERCHANTABILITY or FITNESS FOR A PARTICULAR PURPOSE.  See the
 * GNU General Public License for more details.
 */

#define pr_fmt(fmt) KBUILD_MODNAME ": " fmt

#include <linux/init.h>
#include <linux/module.h>
#include <linux/kernel.h>
#include <linux/sched.h>
#include <linux/slab.h>
#include <linux/delay.h>
#include <linux/interrupt.h>
#include <linux/errno.h>
#include <linux/ioport.h>
#include <linux/crc32.h>
#include <linux/platform_device.h>
#include <linux/spinlock.h>
#include <linux/ethtool.h>
#include <linux/mii.h>
#include <linux/clk.h>
#include <linux/workqueue.h>
#include <linux/netdevice.h>
#include <linux/etherdevice.h>
#include <linux/skbuff.h>
#include <linux/phy.h>
#include <linux/dma-mapping.h>
#include <linux/of.h>
#include <linux/of_net.h>
#include <linux/types.h>

#include <linux/io.h>
#include <mach/board.h>
#include <mach/platform.h>
#include <mach/hardware.h>

#define MODNAME "lpc-eth"
#define DRV_VERSION "1.00"

#define ENET_MAXF_SIZE 1536
#define ENET_RX_DESC 48
#define ENET_TX_DESC 16

#define NAPI_WEIGHT 16

/*
 * Ethernet MAC controller Register offsets
 */
#define LPC_ENET_MAC1(x)			(x + 0x000)
#define LPC_ENET_MAC2(x)			(x + 0x004)
#define LPC_ENET_IPGT(x)			(x + 0x008)
#define LPC_ENET_IPGR(x)			(x + 0x00C)
#define LPC_ENET_CLRT(x)			(x + 0x010)
#define LPC_ENET_MAXF(x)			(x + 0x014)
#define LPC_ENET_SUPP(x)			(x + 0x018)
#define LPC_ENET_TEST(x)			(x + 0x01C)
#define LPC_ENET_MCFG(x)			(x + 0x020)
#define LPC_ENET_MCMD(x)			(x + 0x024)
#define LPC_ENET_MADR(x)			(x + 0x028)
#define LPC_ENET_MWTD(x)			(x + 0x02C)
#define LPC_ENET_MRDD(x)			(x + 0x030)
#define LPC_ENET_MIND(x)			(x + 0x034)
#define LPC_ENET_SA0(x)				(x + 0x040)
#define LPC_ENET_SA1(x)				(x + 0x044)
#define LPC_ENET_SA2(x)				(x + 0x048)
#define LPC_ENET_COMMAND(x)			(x + 0x100)
#define LPC_ENET_STATUS(x)			(x + 0x104)
#define LPC_ENET_RXDESCRIPTOR(x)		(x + 0x108)
#define LPC_ENET_RXSTATUS(x)			(x + 0x10C)
#define LPC_ENET_RXDESCRIPTORNUMBER(x)		(x + 0x110)
#define LPC_ENET_RXPRODUCEINDEX(x)		(x + 0x114)
#define LPC_ENET_RXCONSUMEINDEX(x)		(x + 0x118)
#define LPC_ENET_TXDESCRIPTOR(x)		(x + 0x11C)
#define LPC_ENET_TXSTATUS(x)			(x + 0x120)
#define LPC_ENET_TXDESCRIPTORNUMBER(x)		(x + 0x124)
#define LPC_ENET_TXPRODUCEINDEX(x)		(x + 0x128)
#define LPC_ENET_TXCONSUMEINDEX(x)		(x + 0x12C)
#define LPC_ENET_TSV0(x)			(x + 0x158)
#define LPC_ENET_TSV1(x)			(x + 0x15C)
#define LPC_ENET_RSV(x)				(x + 0x160)
#define LPC_ENET_FLOWCONTROLCOUNTER(x)		(x + 0x170)
#define LPC_ENET_FLOWCONTROLSTATUS(x)		(x + 0x174)
#define LPC_ENET_RXFILTER_CTRL(x)		(x + 0x200)
#define LPC_ENET_RXFILTERWOLSTATUS(x)		(x + 0x204)
#define LPC_ENET_RXFILTERWOLCLEAR(x)		(x + 0x208)
#define LPC_ENET_HASHFILTERL(x)			(x + 0x210)
#define LPC_ENET_HASHFILTERH(x)			(x + 0x214)
#define LPC_ENET_INTSTATUS(x)			(x + 0xFE0)
#define LPC_ENET_INTENABLE(x)			(x + 0xFE4)
#define LPC_ENET_INTCLEAR(x)			(x + 0xFE8)
#define LPC_ENET_INTSET(x)			(x + 0xFEC)
#define LPC_ENET_POWERDOWN(x)			(x + 0xFF4)

/*
 * mac1 register definitions
 */
#define LPC_MAC1_RECV_ENABLE			(1 << 0)
#define LPC_MAC1_PASS_ALL_RX_FRAMES		(1 << 1)
#define LPC_MAC1_RX_FLOW_CONTROL		(1 << 2)
#define LPC_MAC1_TX_FLOW_CONTROL		(1 << 3)
#define LPC_MAC1_LOOPBACK			(1 << 4)
#define LPC_MAC1_RESET_TX			(1 << 8)
#define LPC_MAC1_RESET_MCS_TX			(1 << 9)
#define LPC_MAC1_RESET_RX			(1 << 10)
#define LPC_MAC1_RESET_MCS_RX			(1 << 11)
#define LPC_MAC1_SIMULATION_RESET		(1 << 14)
#define LPC_MAC1_SOFT_RESET			(1 << 15)

/*
 * mac2 register definitions
 */
#define LPC_MAC2_FULL_DUPLEX			(1 << 0)
#define LPC_MAC2_FRAME_LENGTH_CHECKING		(1 << 1)
#define LPC_MAC2_HUGH_LENGTH_CHECKING		(1 << 2)
#define LPC_MAC2_DELAYED_CRC			(1 << 3)
#define LPC_MAC2_CRC_ENABLE			(1 << 4)
#define LPC_MAC2_PAD_CRC_ENABLE			(1 << 5)
#define LPC_MAC2_VLAN_PAD_ENABLE		(1 << 6)
#define LPC_MAC2_AUTO_DETECT_PAD_ENABLE		(1 << 7)
#define LPC_MAC2_PURE_PREAMBLE_ENFORCEMENT	(1 << 8)
#define LPC_MAC2_LONG_PREAMBLE_ENFORCEMENT	(1 << 9)
#define LPC_MAC2_NO_BACKOFF			(1 << 12)
#define LPC_MAC2_BACK_PRESSURE			(1 << 13)
#define LPC_MAC2_EXCESS_DEFER			(1 << 14)

/*
 * ipgt register definitions
 */
#define LPC_IPGT_LOAD(n)			((n) & 0x7F)

/*
 * ipgr register definitions
 */
#define LPC_IPGR_LOAD_PART2(n)			((n) & 0x7F)
#define LPC_IPGR_LOAD_PART1(n)			(((n) & 0x7F) << 8)

/*
 * clrt register definitions
 */
#define LPC_CLRT_LOAD_RETRY_MAX(n)		((n) & 0xF)
#define LPC_CLRT_LOAD_COLLISION_WINDOW(n)	(((n) & 0x3F) << 8)

/*
 * maxf register definitions
 */
#define LPC_MAXF_LOAD_MAX_FRAME_LEN(n)		((n) & 0xFFFF)

/*
 * supp register definitions
 */
#define LPC_SUPP_SPEED				(1 << 8)
#define LPC_SUPP_RESET_RMII			(1 << 11)

/*
 * test register definitions
 */
#define LPC_TEST_SHORTCUT_PAUSE_QUANTA		(1 << 0)
#define LPC_TEST_PAUSE				(1 << 1)
#define LPC_TEST_BACKPRESSURE			(1 << 2)

/*
 * mcfg register definitions
 */
#define LPC_MCFG_SCAN_INCREMENT			(1 << 0)
#define LPC_MCFG_SUPPRESS_PREAMBLE		(1 << 1)
#define LPC_MCFG_CLOCK_SELECT(n)		(((n) & 0x7) << 2)
#define LPC_MCFG_CLOCK_HOST_DIV_4		0
#define LPC_MCFG_CLOCK_HOST_DIV_6		2
#define LPC_MCFG_CLOCK_HOST_DIV_8		3
#define LPC_MCFG_CLOCK_HOST_DIV_10		4
#define LPC_MCFG_CLOCK_HOST_DIV_14		5
#define LPC_MCFG_CLOCK_HOST_DIV_20		6
#define LPC_MCFG_CLOCK_HOST_DIV_28		7
#define LPC_MCFG_RESET_MII_MGMT			(1 << 15)

/*
 * mcmd register definitions
 */
#define LPC_MCMD_READ				(1 << 0)
#define LPC_MCMD_SCAN				(1 << 1)

/*
 * madr register definitions
 */
#define LPC_MADR_REGISTER_ADDRESS(n)		((n) & 0x1F)
#define LPC_MADR_PHY_0ADDRESS(n)		(((n) & 0x1F) << 8)

/*
 * mwtd register definitions
 */
#define LPC_MWDT_WRITE(n)			((n) & 0xFFFF)

/*
 * mrdd register definitions
 */
#define LPC_MRDD_READ_MASK			0xFFFF

/*
 * mind register definitions
 */
#define LPC_MIND_BUSY				(1 << 0)
#define LPC_MIND_SCANNING			(1 << 1)
#define LPC_MIND_NOT_VALID			(1 << 2)
#define LPC_MIND_MII_LINK_FAIL			(1 << 3)

/*
 * command register definitions
 */
#define LPC_COMMAND_RXENABLE			(1 << 0)
#define LPC_COMMAND_TXENABLE			(1 << 1)
#define LPC_COMMAND_REG_RESET			(1 << 3)
#define LPC_COMMAND_TXRESET			(1 << 4)
#define LPC_COMMAND_RXRESET			(1 << 5)
#define LPC_COMMAND_PASSRUNTFRAME		(1 << 6)
#define LPC_COMMAND_PASSRXFILTER		(1 << 7)
#define LPC_COMMAND_TXFLOWCONTROL		(1 << 8)
#define LPC_COMMAND_RMII			(1 << 9)
#define LPC_COMMAND_FULLDUPLEX			(1 << 10)

/*
 * status register definitions
 */
#define LPC_STATUS_RXACTIVE			(1 << 0)
#define LPC_STATUS_TXACTIVE			(1 << 1)

/*
 * tsv0 register definitions
 */
#define LPC_TSV0_CRC_ERROR			(1 << 0)
#define LPC_TSV0_LENGTH_CHECK_ERROR		(1 << 1)
#define LPC_TSV0_LENGTH_OUT_OF_RANGE		(1 << 2)
#define LPC_TSV0_DONE				(1 << 3)
#define LPC_TSV0_MULTICAST			(1 << 4)
#define LPC_TSV0_BROADCAST			(1 << 5)
#define LPC_TSV0_PACKET_DEFER			(1 << 6)
#define LPC_TSV0_ESCESSIVE_DEFER		(1 << 7)
#define LPC_TSV0_ESCESSIVE_COLLISION		(1 << 8)
#define LPC_TSV0_LATE_COLLISION			(1 << 9)
#define LPC_TSV0_GIANT				(1 << 10)
#define LPC_TSV0_UNDERRUN			(1 << 11)
#define LPC_TSV0_TOTAL_BYTES(n)			(((n) >> 12) & 0xFFFF)
#define LPC_TSV0_CONTROL_FRAME			(1 << 28)
#define LPC_TSV0_PAUSE				(1 << 29)
#define LPC_TSV0_BACKPRESSURE			(1 << 30)
#define LPC_TSV0_VLAN				(1 << 31)

/*
 * tsv1 register definitions
 */
#define LPC_TSV1_TRANSMIT_BYTE_COUNT(n)		((n) & 0xFFFF)
#define LPC_TSV1_COLLISION_COUNT(n)		(((n) >> 16) & 0xF)

/*
 * rsv register definitions
 */
#define LPC_RSV_RECEIVED_BYTE_COUNT(n)		((n) & 0xFFFF)
#define LPC_RSV_RXDV_EVENT_IGNORED		(1 << 16)
#define LPC_RSV_RXDV_EVENT_PREVIOUSLY_SEEN	(1 << 17)
#define LPC_RSV_CARRIER_EVNT_PREVIOUS_SEEN	(1 << 18)
#define LPC_RSV_RECEIVE_CODE_VIOLATION		(1 << 19)
#define LPC_RSV_CRC_ERROR			(1 << 20)
#define LPC_RSV_LENGTH_CHECK_ERROR		(1 << 21)
#define LPC_RSV_LENGTH_OUT_OF_RANGE		(1 << 22)
#define LPC_RSV_RECEIVE_OK			(1 << 23)
#define LPC_RSV_MULTICAST			(1 << 24)
#define LPC_RSV_BROADCAST			(1 << 25)
#define LPC_RSV_DRIBBLE_NIBBLE			(1 << 26)
#define LPC_RSV_CONTROL_FRAME			(1 << 27)
#define LPC_RSV_PAUSE				(1 << 28)
#define LPC_RSV_UNSUPPORTED_OPCODE		(1 << 29)
#define LPC_RSV_VLAN				(1 << 30)

/*
 * flowcontrolcounter register definitions
 */
#define LPC_FCCR_MIRRORCOUNTER(n)		((n) & 0xFFFF)
#define LPC_FCCR_PAUSETIMER(n)			(((n) >> 16) & 0xFFFF)

/*
 * flowcontrolstatus register definitions
 */
#define LPC_FCCR_MIRRORCOUNTERCURRENT(n)	((n) & 0xFFFF)

/*
 * rxfliterctrl, rxfilterwolstatus, and rxfilterwolclear shared
 * register definitions
 */
#define LPC_RXFLTRW_ACCEPTUNICAST		(1 << 0)
#define LPC_RXFLTRW_ACCEPTUBROADCAST		(1 << 1)
#define LPC_RXFLTRW_ACCEPTUMULTICAST		(1 << 2)
#define LPC_RXFLTRW_ACCEPTUNICASTHASH		(1 << 3)
#define LPC_RXFLTRW_ACCEPTUMULTICASTHASH	(1 << 4)
#define LPC_RXFLTRW_ACCEPTPERFECT		(1 << 5)

/*
 * rxfliterctrl register definitions
 */
#define LPC_RXFLTRWSTS_MAGICPACKETENWOL		(1 << 12)
#define LPC_RXFLTRWSTS_RXFILTERENWOL		(1 << 13)

/*
 * rxfilterwolstatus/rxfilterwolclear register definitions
 */
#define LPC_RXFLTRWSTS_RXFILTERWOL		(1 << 7)
#define LPC_RXFLTRWSTS_MAGICPACKETWOL		(1 << 8)

/*
 * intstatus, intenable, intclear, and Intset shared register
 * definitions
 */
#define LPC_MACINT_RXOVERRUNINTEN		(1 << 0)
#define LPC_MACINT_RXERRORONINT			(1 << 1)
#define LPC_MACINT_RXFINISHEDINTEN		(1 << 2)
#define LPC_MACINT_RXDONEINTEN			(1 << 3)
#define LPC_MACINT_TXUNDERRUNINTEN		(1 << 4)
#define LPC_MACINT_TXERRORINTEN			(1 << 5)
#define LPC_MACINT_TXFINISHEDINTEN		(1 << 6)
#define LPC_MACINT_TXDONEINTEN			(1 << 7)
#define LPC_MACINT_SOFTINTEN			(1 << 12)
#define LPC_MACINT_WAKEUPINTEN			(1 << 13)

/*
 * powerdown register definitions
 */
#define LPC_POWERDOWN_MACAHB			(1 << 31)

static phy_interface_t lpc_phy_interface_mode(struct device *dev)
{
	if (dev && dev->of_node) {
		const char *mode = of_get_property(dev->of_node,
						   "phy-mode", NULL);
		if (mode && !strcmp(mode, "mii"))
			return PHY_INTERFACE_MODE_MII;
	}
	return PHY_INTERFACE_MODE_RMII;
}

static bool use_iram_for_net(struct device *dev)
{
	if (dev && dev->of_node)
		return of_property_read_bool(dev->of_node, "use-iram");
	return false;
}

/* Receive Status information word */
#define RXSTATUS_SIZE			0x000007FF
#define RXSTATUS_CONTROL		(1 << 18)
#define RXSTATUS_VLAN			(1 << 19)
#define RXSTATUS_FILTER			(1 << 20)
#define RXSTATUS_MULTICAST		(1 << 21)
#define RXSTATUS_BROADCAST		(1 << 22)
#define RXSTATUS_CRC			(1 << 23)
#define RXSTATUS_SYMBOL			(1 << 24)
#define RXSTATUS_LENGTH			(1 << 25)
#define RXSTATUS_RANGE			(1 << 26)
#define RXSTATUS_ALIGN			(1 << 27)
#define RXSTATUS_OVERRUN		(1 << 28)
#define RXSTATUS_NODESC			(1 << 29)
#define RXSTATUS_LAST			(1 << 30)
#define RXSTATUS_ERROR			(1 << 31)

#define RXSTATUS_STATUS_ERROR \
	(RXSTATUS_NODESC | RXSTATUS_OVERRUN | RXSTATUS_ALIGN | \
	 RXSTATUS_RANGE | RXSTATUS_LENGTH | RXSTATUS_SYMBOL | RXSTATUS_CRC)

/* Receive Descriptor control word */
#define RXDESC_CONTROL_SIZE		0x000007FF
#define RXDESC_CONTROL_INT		(1 << 31)

/* Transmit Status information word */
#define TXSTATUS_COLLISIONS_GET(x)	(((x) >> 21) & 0xF)
#define TXSTATUS_DEFER			(1 << 25)
#define TXSTATUS_EXCESSDEFER		(1 << 26)
#define TXSTATUS_EXCESSCOLL		(1 << 27)
#define TXSTATUS_LATECOLL		(1 << 28)
#define TXSTATUS_UNDERRUN		(1 << 29)
#define TXSTATUS_NODESC			(1 << 30)
#define TXSTATUS_ERROR			(1 << 31)

/* Transmit Descriptor control word */
#define TXDESC_CONTROL_SIZE		0x000007FF
#define TXDESC_CONTROL_OVERRIDE		(1 << 26)
#define TXDESC_CONTROL_HUGE		(1 << 27)
#define TXDESC_CONTROL_PAD		(1 << 28)
#define TXDESC_CONTROL_CRC		(1 << 29)
#define TXDESC_CONTROL_LAST		(1 << 30)
#define TXDESC_CONTROL_INT		(1 << 31)

/*
 * Structure of a TX/RX descriptors and RX status
 */
struct txrx_desc_t {
	__le32 packet;
	__le32 control;
};
struct rx_status_t {
	__le32 statusinfo;
	__le32 statushashcrc;
};

/*
 * Device driver data structure
 */
struct netdata_local {
	struct platform_device	*pdev;
	struct net_device	*ndev;
	spinlock_t		lock;
	void __iomem		*net_base;
	u32			msg_enable;
	unsigned int		skblen[ENET_TX_DESC];
	unsigned int		last_tx_idx;
	unsigned int		num_used_tx_buffs;
	struct mii_bus		*mii_bus;
	struct phy_device	*phy_dev;
	struct clk		*clk;
	dma_addr_t		dma_buff_base_p;
	void			*dma_buff_base_v;
	size_t			dma_buff_size;
	struct txrx_desc_t	*tx_desc_v;
	u32			*tx_stat_v;
	void			*tx_buff_v;
	struct txrx_desc_t	*rx_desc_v;
	struct rx_status_t	*rx_stat_v;
	void			*rx_buff_v;
	int			link;
	int			speed;
	int			duplex;
	struct napi_struct	napi;
};

/*
 * MAC support functions
 */
static void __lpc_set_mac(struct netdata_local *pldat, u8 *mac)
{
	u32 tmp;

	/* Set station address */
	tmp = mac[0] | ((u32)mac[1] << 8);
	writel(tmp, LPC_ENET_SA2(pldat->net_base));
	tmp = mac[2] | ((u32)mac[3] << 8);
	writel(tmp, LPC_ENET_SA1(pldat->net_base));
	tmp = mac[4] | ((u32)mac[5] << 8);
	writel(tmp, LPC_ENET_SA0(pldat->net_base));

	netdev_dbg(pldat->ndev, "Ethernet MAC address %pM\n", mac);
}

static void __lpc_get_mac(struct netdata_local *pldat, u8 *mac)
{
	u32 tmp;

	/* Get station address */
	tmp = readl(LPC_ENET_SA2(pldat->net_base));
	mac[0] = tmp & 0xFF;
	mac[1] = tmp >> 8;
	tmp = readl(LPC_ENET_SA1(pldat->net_base));
	mac[2] = tmp & 0xFF;
	mac[3] = tmp >> 8;
	tmp = readl(LPC_ENET_SA0(pldat->net_base));
	mac[4] = tmp & 0xFF;
	mac[5] = tmp >> 8;
}

static void __lpc_eth_clock_enable(struct netdata_local *pldat,
				   bool enable)
{
	if (enable)
		clk_enable(pldat->clk);
	else
		clk_disable(pldat->clk);
}

static void __lpc_params_setup(struct netdata_local *pldat)
{
	u32 tmp;

	if (pldat->duplex == DUPLEX_FULL) {
		tmp = readl(LPC_ENET_MAC2(pldat->net_base));
		tmp |= LPC_MAC2_FULL_DUPLEX;
		writel(tmp, LPC_ENET_MAC2(pldat->net_base));
		tmp = readl(LPC_ENET_COMMAND(pldat->net_base));
		tmp |= LPC_COMMAND_FULLDUPLEX;
		writel(tmp, LPC_ENET_COMMAND(pldat->net_base));
		writel(LPC_IPGT_LOAD(0x15), LPC_ENET_IPGT(pldat->net_base));
	} else {
		tmp = readl(LPC_ENET_MAC2(pldat->net_base));
		tmp &= ~LPC_MAC2_FULL_DUPLEX;
		writel(tmp, LPC_ENET_MAC2(pldat->net_base));
		tmp = readl(LPC_ENET_COMMAND(pldat->net_base));
		tmp &= ~LPC_COMMAND_FULLDUPLEX;
		writel(tmp, LPC_ENET_COMMAND(pldat->net_base));
		writel(LPC_IPGT_LOAD(0x12), LPC_ENET_IPGT(pldat->net_base));
	}

	if (pldat->speed == SPEED_100)
		writel(LPC_SUPP_SPEED, LPC_ENET_SUPP(pldat->net_base));
	else
		writel(0, LPC_ENET_SUPP(pldat->net_base));
}

static void __lpc_eth_reset(struct netdata_local *pldat)
{
	/* Reset all MAC logic */
	writel((LPC_MAC1_RESET_TX | LPC_MAC1_RESET_MCS_TX | LPC_MAC1_RESET_RX |
		LPC_MAC1_RESET_MCS_RX | LPC_MAC1_SIMULATION_RESET |
		LPC_MAC1_SOFT_RESET), LPC_ENET_MAC1(pldat->net_base));
	writel((LPC_COMMAND_REG_RESET | LPC_COMMAND_TXRESET |
		LPC_COMMAND_RXRESET), LPC_ENET_COMMAND(pldat->net_base));
}

static int __lpc_mii_mngt_reset(struct netdata_local *pldat)
{
	/* Reset MII management hardware */
	writel(LPC_MCFG_RESET_MII_MGMT, LPC_ENET_MCFG(pldat->net_base));

	/* Setup MII clock to slowest rate with a /28 divider */
	writel(LPC_MCFG_CLOCK_SELECT(LPC_MCFG_CLOCK_HOST_DIV_28),
	       LPC_ENET_MCFG(pldat->net_base));

	return 0;
}

static inline phys_addr_t __va_to_pa(void *addr, struct netdata_local *pldat)
{
	phys_addr_t phaddr;

	phaddr = addr - pldat->dma_buff_base_v;
	phaddr += pldat->dma_buff_base_p;

	return phaddr;
}

static void lpc_eth_enable_int(void __iomem *regbase)
{
	writel((LPC_MACINT_RXDONEINTEN | LPC_MACINT_TXDONEINTEN),
	       LPC_ENET_INTENABLE(regbase));
}

static void lpc_eth_disable_int(void __iomem *regbase)
{
	writel(0, LPC_ENET_INTENABLE(regbase));
}

/* Setup TX/RX descriptors */
static void __lpc_txrx_desc_setup(struct netdata_local *pldat)
{
	u32 *ptxstat;
	void *tbuff;
	int i;
	struct txrx_desc_t *ptxrxdesc;
	struct rx_status_t *prxstat;

	tbuff = PTR_ALIGN(pldat->dma_buff_base_v, 16);

	/* Setup TX descriptors, status, and buffers */
	pldat->tx_desc_v = tbuff;
	tbuff += sizeof(struct txrx_desc_t) * ENET_TX_DESC;

	pldat->tx_stat_v = tbuff;
	tbuff += sizeof(u32) * ENET_TX_DESC;

	tbuff = PTR_ALIGN(tbuff, 16);
	pldat->tx_buff_v = tbuff;
	tbuff += ENET_MAXF_SIZE * ENET_TX_DESC;

	/* Setup RX descriptors, status, and buffers */
	pldat->rx_desc_v = tbuff;
	tbuff += sizeof(struct txrx_desc_t) * ENET_RX_DESC;

	tbuff = PTR_ALIGN(tbuff, 16);
	pldat->rx_stat_v = tbuff;
	tbuff += sizeof(struct rx_status_t) * ENET_RX_DESC;

	tbuff = PTR_ALIGN(tbuff, 16);
	pldat->rx_buff_v = tbuff;
	tbuff += ENET_MAXF_SIZE * ENET_RX_DESC;

	/* Map the TX descriptors to the TX buffers in hardware */
	for (i = 0; i < ENET_TX_DESC; i++) {
		ptxstat = &pldat->tx_stat_v[i];
		ptxrxdesc = &pldat->tx_desc_v[i];

		ptxrxdesc->packet = __va_to_pa(
				pldat->tx_buff_v + i * ENET_MAXF_SIZE, pldat);
		ptxrxdesc->control = 0;
		*ptxstat = 0;
	}

	/* Map the RX descriptors to the RX buffers in hardware */
	for (i = 0; i < ENET_RX_DESC; i++) {
		prxstat = &pldat->rx_stat_v[i];
		ptxrxdesc = &pldat->rx_desc_v[i];

		ptxrxdesc->packet = __va_to_pa(
				pldat->rx_buff_v + i * ENET_MAXF_SIZE, pldat);
		ptxrxdesc->control = RXDESC_CONTROL_INT | (ENET_MAXF_SIZE - 1);
		prxstat->statusinfo = 0;
		prxstat->statushashcrc = 0;
	}

	/* Setup base addresses in hardware to point to buffers and
	 * descriptors
	 */
	writel((ENET_TX_DESC - 1),
	       LPC_ENET_TXDESCRIPTORNUMBER(pldat->net_base));
	writel(__va_to_pa(pldat->tx_desc_v, pldat),
	       LPC_ENET_TXDESCRIPTOR(pldat->net_base));
	writel(__va_to_pa(pldat->tx_stat_v, pldat),
	       LPC_ENET_TXSTATUS(pldat->net_base));
	writel((ENET_RX_DESC - 1),
	       LPC_ENET_RXDESCRIPTORNUMBER(pldat->net_base));
	writel(__va_to_pa(pldat->rx_desc_v, pldat),
	       LPC_ENET_RXDESCRIPTOR(pldat->net_base));
	writel(__va_to_pa(pldat->rx_stat_v, pldat),
	       LPC_ENET_RXSTATUS(pldat->net_base));
}

static void __lpc_eth_init(struct netdata_local *pldat)
{
	u32 tmp;

	/* Disable controller and reset */
	tmp = readl(LPC_ENET_COMMAND(pldat->net_base));
	tmp &= ~LPC_COMMAND_RXENABLE | LPC_COMMAND_TXENABLE;
	writel(tmp, LPC_ENET_COMMAND(pldat->net_base));
	tmp = readl(LPC_ENET_MAC1(pldat->net_base));
	tmp &= ~LPC_MAC1_RECV_ENABLE;
	writel(tmp, LPC_ENET_MAC1(pldat->net_base));

	/* Initial MAC setup */
	writel(LPC_MAC1_PASS_ALL_RX_FRAMES, LPC_ENET_MAC1(pldat->net_base));
	writel((LPC_MAC2_PAD_CRC_ENABLE | LPC_MAC2_CRC_ENABLE),
	       LPC_ENET_MAC2(pldat->net_base));
	writel(ENET_MAXF_SIZE, LPC_ENET_MAXF(pldat->net_base));

	/* Collision window, gap */
	writel((LPC_CLRT_LOAD_RETRY_MAX(0xF) |
		LPC_CLRT_LOAD_COLLISION_WINDOW(0x37)),
	       LPC_ENET_CLRT(pldat->net_base));
	writel(LPC_IPGR_LOAD_PART2(0x12), LPC_ENET_IPGR(pldat->net_base));

	if (lpc_phy_interface_mode(&pldat->pdev->dev) == PHY_INTERFACE_MODE_MII)
		writel(LPC_COMMAND_PASSRUNTFRAME,
		       LPC_ENET_COMMAND(pldat->net_base));
	else {
		writel((LPC_COMMAND_PASSRUNTFRAME | LPC_COMMAND_RMII),
		       LPC_ENET_COMMAND(pldat->net_base));
		writel(LPC_SUPP_RESET_RMII, LPC_ENET_SUPP(pldat->net_base));
	}

	__lpc_params_setup(pldat);

	/* Setup TX and RX descriptors */
	__lpc_txrx_desc_setup(pldat);

	/* Setup packet filtering */
	writel((LPC_RXFLTRW_ACCEPTUBROADCAST | LPC_RXFLTRW_ACCEPTPERFECT),
	       LPC_ENET_RXFILTER_CTRL(pldat->net_base));

	/* Get the next TX buffer output index */
	pldat->num_used_tx_buffs = 0;
	pldat->last_tx_idx =
		readl(LPC_ENET_TXCONSUMEINDEX(pldat->net_base));

	/* Clear and enable interrupts */
	writel(0xFFFF, LPC_ENET_INTCLEAR(pldat->net_base));
	smp_wmb();
	lpc_eth_enable_int(pldat->net_base);

	/* Enable controller */
	tmp = readl(LPC_ENET_COMMAND(pldat->net_base));
	tmp |= LPC_COMMAND_RXENABLE | LPC_COMMAND_TXENABLE;
	writel(tmp, LPC_ENET_COMMAND(pldat->net_base));
	tmp = readl(LPC_ENET_MAC1(pldat->net_base));
	tmp |= LPC_MAC1_RECV_ENABLE;
	writel(tmp, LPC_ENET_MAC1(pldat->net_base));
}

static void __lpc_eth_shutdown(struct netdata_local *pldat)
{
	/* Reset ethernet and power down PHY */
	__lpc_eth_reset(pldat);
	writel(0, LPC_ENET_MAC1(pldat->net_base));
	writel(0, LPC_ENET_MAC2(pldat->net_base));
}

/*
 * MAC<--->PHY support functions
 */
static int lpc_mdio_read(struct mii_bus *bus, int phy_id, int phyreg)
{
	struct netdata_local *pldat = bus->priv;
	unsigned long timeout = jiffies + msecs_to_jiffies(100);
	int lps;

	writel(((phy_id << 8) | phyreg), LPC_ENET_MADR(pldat->net_base));
	writel(LPC_MCMD_READ, LPC_ENET_MCMD(pldat->net_base));

	/* Wait for unbusy status */
	while (readl(LPC_ENET_MIND(pldat->net_base)) & LPC_MIND_BUSY) {
		if (time_after(jiffies, timeout))
			return -EIO;
		cpu_relax();
	}

	lps = readl(LPC_ENET_MRDD(pldat->net_base));
	writel(0, LPC_ENET_MCMD(pldat->net_base));

	return lps;
}

static int lpc_mdio_write(struct mii_bus *bus, int phy_id, int phyreg,
			u16 phydata)
{
	struct netdata_local *pldat = bus->priv;
	unsigned long timeout = jiffies + msecs_to_jiffies(100);

	writel(((phy_id << 8) | phyreg), LPC_ENET_MADR(pldat->net_base));
	writel(phydata, LPC_ENET_MWTD(pldat->net_base));

	/* Wait for completion */
	while (readl(LPC_ENET_MIND(pldat->net_base)) & LPC_MIND_BUSY) {
		if (time_after(jiffies, timeout))
			return -EIO;
		cpu_relax();
	}

	return 0;
}

static int lpc_mdio_reset(struct mii_bus *bus)
{
	return __lpc_mii_mngt_reset((struct netdata_local *)bus->priv);
}

static void lpc_handle_link_change(struct net_device *ndev)
{
	struct netdata_local *pldat = netdev_priv(ndev);
	struct phy_device *phydev = pldat->phy_dev;
	unsigned long flags;

	bool status_change = false;

	spin_lock_irqsave(&pldat->lock, flags);

	if (phydev->link) {
		if ((pldat->speed != phydev->speed) ||
		    (pldat->duplex != phydev->duplex)) {
			pldat->speed = phydev->speed;
			pldat->duplex = phydev->duplex;
			status_change = true;
		}
	}

	if (phydev->link != pldat->link) {
		if (!phydev->link) {
			pldat->speed = 0;
			pldat->duplex = -1;
		}
		pldat->link = phydev->link;

		status_change = true;
	}

	spin_unlock_irqrestore(&pldat->lock, flags);

	if (status_change)
		__lpc_params_setup(pldat);
}

static int lpc_mii_probe(struct net_device *ndev)
{
	struct netdata_local *pldat = netdev_priv(ndev);
	struct phy_device *phydev = phy_find_first(pldat->mii_bus);

	if (!phydev) {
		netdev_err(ndev, "no PHY found\n");
		return -ENODEV;
	}

	/* Attach to the PHY */
	if (lpc_phy_interface_mode(&pldat->pdev->dev) == PHY_INTERFACE_MODE_MII)
		netdev_info(ndev, "using MII interface\n");
	else
		netdev_info(ndev, "using RMII interface\n");
	phydev = phy_connect(ndev, dev_name(&phydev->dev),
			     &lpc_handle_link_change,
			     lpc_phy_interface_mode(&pldat->pdev->dev));

	if (IS_ERR(phydev)) {
		netdev_err(ndev, "Could not attach to PHY\n");
		return PTR_ERR(phydev);
	}

	/* mask with MAC supported features */
	phydev->supported &= PHY_BASIC_FEATURES;

	phydev->advertising = phydev->supported;

	pldat->link = 0;
	pldat->speed = 0;
	pldat->duplex = -1;
	pldat->phy_dev = phydev;

	netdev_info(ndev,
		"attached PHY driver [%s] (mii_bus:phy_addr=%s, irq=%d)\n",
		phydev->drv->name, dev_name(&phydev->dev), phydev->irq);
	return 0;
}

static int lpc_mii_init(struct netdata_local *pldat)
{
	int err = -ENXIO, i;

	pldat->mii_bus = mdiobus_alloc();
	if (!pldat->mii_bus) {
		err = -ENOMEM;
		goto err_out;
	}

	/* Setup MII mode */
	if (lpc_phy_interface_mode(&pldat->pdev->dev) == PHY_INTERFACE_MODE_MII)
		writel(LPC_COMMAND_PASSRUNTFRAME,
		       LPC_ENET_COMMAND(pldat->net_base));
	else {
		writel((LPC_COMMAND_PASSRUNTFRAME | LPC_COMMAND_RMII),
		       LPC_ENET_COMMAND(pldat->net_base));
		writel(LPC_SUPP_RESET_RMII, LPC_ENET_SUPP(pldat->net_base));
	}

	pldat->mii_bus->name = "lpc_mii_bus";
	pldat->mii_bus->read = &lpc_mdio_read;
	pldat->mii_bus->write = &lpc_mdio_write;
	pldat->mii_bus->reset = &lpc_mdio_reset;
	snprintf(pldat->mii_bus->id, MII_BUS_ID_SIZE, "%s-%x",
		 pldat->pdev->name, pldat->pdev->id);
	pldat->mii_bus->priv = pldat;
	pldat->mii_bus->parent = &pldat->pdev->dev;

	pldat->mii_bus->irq = kmalloc(sizeof(int) * PHY_MAX_ADDR, GFP_KERNEL);
	if (!pldat->mii_bus->irq) {
		err = -ENOMEM;
		goto err_out_1;
	}

	for (i = 0; i < PHY_MAX_ADDR; i++)
		pldat->mii_bus->irq[i] = PHY_POLL;

	platform_set_drvdata(pldat->pdev, pldat->mii_bus);

	if (mdiobus_register(pldat->mii_bus))
		goto err_out_free_mdio_irq;

	if (lpc_mii_probe(pldat->ndev) != 0)
		goto err_out_unregister_bus;

	return 0;

err_out_unregister_bus:
	mdiobus_unregister(pldat->mii_bus);
err_out_free_mdio_irq:
	kfree(pldat->mii_bus->irq);
err_out_1:
	mdiobus_free(pldat->mii_bus);
err_out:
	return err;
}

static void __lpc_handle_xmit(struct net_device *ndev)
{
	struct netdata_local *pldat = netdev_priv(ndev);
	u32 txcidx, *ptxstat, txstat;

	txcidx = readl(LPC_ENET_TXCONSUMEINDEX(pldat->net_base));
	while (pldat->last_tx_idx != txcidx) {
		unsigned int skblen = pldat->skblen[pldat->last_tx_idx];

		/* A buffer is available, get buffer status */
		ptxstat = &pldat->tx_stat_v[pldat->last_tx_idx];
		txstat = *ptxstat;

		/* Next buffer and decrement used buffer counter */
		pldat->num_used_tx_buffs--;
		pldat->last_tx_idx++;
		if (pldat->last_tx_idx >= ENET_TX_DESC)
			pldat->last_tx_idx = 0;

		/* Update collision counter */
		ndev->stats.collisions += TXSTATUS_COLLISIONS_GET(txstat);

		/* Any errors occurred? */
		if (txstat & TXSTATUS_ERROR) {
			if (txstat & TXSTATUS_UNDERRUN) {
				/* FIFO underrun */
				ndev->stats.tx_fifo_errors++;
			}
			if (txstat & TXSTATUS_LATECOLL) {
				/* Late collision */
				ndev->stats.tx_aborted_errors++;
			}
			if (txstat & TXSTATUS_EXCESSCOLL) {
				/* Excessive collision */
				ndev->stats.tx_aborted_errors++;
			}
			if (txstat & TXSTATUS_EXCESSDEFER) {
				/* Defer limit */
				ndev->stats.tx_aborted_errors++;
			}
			ndev->stats.tx_errors++;
		} else {
			/* Update stats */
			ndev->stats.tx_packets++;
<<<<<<< HEAD
			ndev->stats.tx_bytes += skblen;
=======
			ndev->stats.tx_bytes += skb->len;
>>>>>>> 344bd536
		}
		dev_kfree_skb_irq(skb);

		txcidx = readl(LPC_ENET_TXCONSUMEINDEX(pldat->net_base));
	}

	if (pldat->num_used_tx_buffs <= ENET_TX_DESC/2) {
		if (netif_queue_stopped(ndev))
			netif_wake_queue(ndev);
	}
}

static int __lpc_handle_recv(struct net_device *ndev, int budget)
{
	struct netdata_local *pldat = netdev_priv(ndev);
	struct sk_buff *skb;
	u32 rxconsidx, len, ethst;
	struct rx_status_t *prxstat;
	u8 *prdbuf;
	int rx_done = 0;

	/* Get the current RX buffer indexes */
	rxconsidx = readl(LPC_ENET_RXCONSUMEINDEX(pldat->net_base));
	while (rx_done < budget && rxconsidx !=
			readl(LPC_ENET_RXPRODUCEINDEX(pldat->net_base))) {
		/* Get pointer to receive status */
		prxstat = &pldat->rx_stat_v[rxconsidx];
		len = (prxstat->statusinfo & RXSTATUS_SIZE) + 1;

		/* Status error? */
		ethst = prxstat->statusinfo;
		if ((ethst & (RXSTATUS_ERROR | RXSTATUS_STATUS_ERROR)) ==
		    (RXSTATUS_ERROR | RXSTATUS_RANGE))
			ethst &= ~RXSTATUS_ERROR;

		if (ethst & RXSTATUS_ERROR) {
			int si = prxstat->statusinfo;
			/* Check statuses */
			if (si & RXSTATUS_OVERRUN) {
				/* Overrun error */
				ndev->stats.rx_fifo_errors++;
			} else if (si & RXSTATUS_CRC) {
				/* CRC error */
				ndev->stats.rx_crc_errors++;
			} else if (si & RXSTATUS_LENGTH) {
				/* Length error */
				ndev->stats.rx_length_errors++;
			} else if (si & RXSTATUS_ERROR) {
				/* Other error */
				ndev->stats.rx_length_errors++;
			}
			ndev->stats.rx_errors++;
		} else {
			/* Packet is good */
			skb = dev_alloc_skb(len);
			if (!skb) {
				ndev->stats.rx_dropped++;
			} else {
				prdbuf = skb_put(skb, len);

				/* Copy packet from buffer */
				memcpy(prdbuf, pldat->rx_buff_v +
					rxconsidx * ENET_MAXF_SIZE, len);

				/* Pass to upper layer */
				skb->protocol = eth_type_trans(skb, ndev);
				netif_receive_skb(skb);
				ndev->stats.rx_packets++;
				ndev->stats.rx_bytes += len;
			}
		}

		/* Increment consume index */
		rxconsidx = rxconsidx + 1;
		if (rxconsidx >= ENET_RX_DESC)
			rxconsidx = 0;
		writel(rxconsidx,
		       LPC_ENET_RXCONSUMEINDEX(pldat->net_base));
		rx_done++;
	}

	return rx_done;
}

static int lpc_eth_poll(struct napi_struct *napi, int budget)
{
	struct netdata_local *pldat = container_of(napi,
			struct netdata_local, napi);
	struct net_device *ndev = pldat->ndev;
	int rx_done = 0;
	struct netdev_queue *txq = netdev_get_tx_queue(ndev, 0);

	__netif_tx_lock(txq, smp_processor_id());
	__lpc_handle_xmit(ndev);
	__netif_tx_unlock(txq);
	rx_done = __lpc_handle_recv(ndev, budget);

	if (rx_done < budget) {
		napi_complete(napi);
		lpc_eth_enable_int(pldat->net_base);
	}

	return rx_done;
}

static irqreturn_t __lpc_eth_interrupt(int irq, void *dev_id)
{
	struct net_device *ndev = dev_id;
	struct netdata_local *pldat = netdev_priv(ndev);
	u32 tmp;

	spin_lock(&pldat->lock);

	tmp = readl(LPC_ENET_INTSTATUS(pldat->net_base));
	/* Clear interrupts */
	writel(tmp, LPC_ENET_INTCLEAR(pldat->net_base));

	lpc_eth_disable_int(pldat->net_base);
	if (likely(napi_schedule_prep(&pldat->napi)))
		__napi_schedule(&pldat->napi);

	spin_unlock(&pldat->lock);

	return IRQ_HANDLED;
}

static int lpc_eth_close(struct net_device *ndev)
{
	unsigned long flags;
	struct netdata_local *pldat = netdev_priv(ndev);

	if (netif_msg_ifdown(pldat))
		dev_dbg(&pldat->pdev->dev, "shutting down %s\n", ndev->name);

	napi_disable(&pldat->napi);
	netif_stop_queue(ndev);

	if (pldat->phy_dev)
		phy_stop(pldat->phy_dev);

	spin_lock_irqsave(&pldat->lock, flags);
	__lpc_eth_reset(pldat);
	netif_carrier_off(ndev);
	writel(0, LPC_ENET_MAC1(pldat->net_base));
	writel(0, LPC_ENET_MAC2(pldat->net_base));
	spin_unlock_irqrestore(&pldat->lock, flags);

	__lpc_eth_clock_enable(pldat, false);

	return 0;
}

static int lpc_eth_hard_start_xmit(struct sk_buff *skb, struct net_device *ndev)
{
	struct netdata_local *pldat = netdev_priv(ndev);
	u32 len, txidx;
	u32 *ptxstat;
	struct txrx_desc_t *ptxrxdesc;

	len = skb->len;

	spin_lock_irq(&pldat->lock);

	if (pldat->num_used_tx_buffs >= (ENET_TX_DESC - 1)) {
		/* This function should never be called when there are no
		   buffers */
		netif_stop_queue(ndev);
		spin_unlock_irq(&pldat->lock);
		WARN(1, "BUG! TX request when no free TX buffers!\n");
		return NETDEV_TX_BUSY;
	}

	/* Get the next TX descriptor index */
	txidx = readl(LPC_ENET_TXPRODUCEINDEX(pldat->net_base));

	/* Setup control for the transfer */
	ptxstat = &pldat->tx_stat_v[txidx];
	*ptxstat = 0;
	ptxrxdesc = &pldat->tx_desc_v[txidx];
	ptxrxdesc->control =
		(len - 1) | TXDESC_CONTROL_LAST | TXDESC_CONTROL_INT;

	/* Copy data to the DMA buffer */
	memcpy(pldat->tx_buff_v + txidx * ENET_MAXF_SIZE, skb->data, len);

	/* Save the buffer and increment the buffer counter */
	pldat->skblen[txidx] = len;
	pldat->num_used_tx_buffs++;

	/* Start transmit */
	txidx++;
	if (txidx >= ENET_TX_DESC)
		txidx = 0;
	writel(txidx, LPC_ENET_TXPRODUCEINDEX(pldat->net_base));

	/* Stop queue if no more TX buffers */
	if (pldat->num_used_tx_buffs >= (ENET_TX_DESC - 1))
		netif_stop_queue(ndev);

	spin_unlock_irq(&pldat->lock);

	dev_kfree_skb(skb);
	return NETDEV_TX_OK;
}

static int lpc_set_mac_address(struct net_device *ndev, void *p)
{
	struct sockaddr *addr = p;
	struct netdata_local *pldat = netdev_priv(ndev);
	unsigned long flags;

	if (!is_valid_ether_addr(addr->sa_data))
		return -EADDRNOTAVAIL;
	memcpy(ndev->dev_addr, addr->sa_data, ETH_ALEN);

	spin_lock_irqsave(&pldat->lock, flags);

	/* Set station address */
	__lpc_set_mac(pldat, ndev->dev_addr);

	spin_unlock_irqrestore(&pldat->lock, flags);

	return 0;
}

static void lpc_eth_set_multicast_list(struct net_device *ndev)
{
	struct netdata_local *pldat = netdev_priv(ndev);
	struct netdev_hw_addr_list *mcptr = &ndev->mc;
	struct netdev_hw_addr *ha;
	u32 tmp32, hash_val, hashlo, hashhi;
	unsigned long flags;

	spin_lock_irqsave(&pldat->lock, flags);

	/* Set station address */
	__lpc_set_mac(pldat, ndev->dev_addr);

	tmp32 =  LPC_RXFLTRW_ACCEPTUBROADCAST | LPC_RXFLTRW_ACCEPTPERFECT;

	if (ndev->flags & IFF_PROMISC)
		tmp32 |= LPC_RXFLTRW_ACCEPTUNICAST |
			LPC_RXFLTRW_ACCEPTUMULTICAST;
	if (ndev->flags & IFF_ALLMULTI)
		tmp32 |= LPC_RXFLTRW_ACCEPTUMULTICAST;

	if (netdev_hw_addr_list_count(mcptr))
		tmp32 |= LPC_RXFLTRW_ACCEPTUMULTICASTHASH;

	writel(tmp32, LPC_ENET_RXFILTER_CTRL(pldat->net_base));


	/* Set initial hash table */
	hashlo = 0x0;
	hashhi = 0x0;

	/* 64 bits : multicast address in hash table */
	netdev_hw_addr_list_for_each(ha, mcptr) {
		hash_val = (ether_crc(6, ha->addr) >> 23) & 0x3F;

		if (hash_val >= 32)
			hashhi |= 1 << (hash_val - 32);
		else
			hashlo |= 1 << hash_val;
	}

	writel(hashlo, LPC_ENET_HASHFILTERL(pldat->net_base));
	writel(hashhi, LPC_ENET_HASHFILTERH(pldat->net_base));

	spin_unlock_irqrestore(&pldat->lock, flags);
}

static int lpc_eth_ioctl(struct net_device *ndev, struct ifreq *req, int cmd)
{
	struct netdata_local *pldat = netdev_priv(ndev);
	struct phy_device *phydev = pldat->phy_dev;

	if (!netif_running(ndev))
		return -EINVAL;

	if (!phydev)
		return -ENODEV;

	return phy_mii_ioctl(phydev, req, cmd);
}

static int lpc_eth_open(struct net_device *ndev)
{
	struct netdata_local *pldat = netdev_priv(ndev);

	if (netif_msg_ifup(pldat))
		dev_dbg(&pldat->pdev->dev, "enabling %s\n", ndev->name);

	__lpc_eth_clock_enable(pldat, true);

	/* Reset and initialize */
	__lpc_eth_reset(pldat);
	__lpc_eth_init(pldat);

	/* schedule a link state check */
	phy_start(pldat->phy_dev);
	netif_start_queue(ndev);
	napi_enable(&pldat->napi);

	return 0;
}

/*
 * Ethtool ops
 */
static void lpc_eth_ethtool_getdrvinfo(struct net_device *ndev,
	struct ethtool_drvinfo *info)
{
	strlcpy(info->driver, MODNAME, sizeof(info->driver));
	strlcpy(info->version, DRV_VERSION, sizeof(info->version));
	strlcpy(info->bus_info, dev_name(ndev->dev.parent),
		sizeof(info->bus_info));
}

static u32 lpc_eth_ethtool_getmsglevel(struct net_device *ndev)
{
	struct netdata_local *pldat = netdev_priv(ndev);

	return pldat->msg_enable;
}

static void lpc_eth_ethtool_setmsglevel(struct net_device *ndev, u32 level)
{
	struct netdata_local *pldat = netdev_priv(ndev);

	pldat->msg_enable = level;
}

static int lpc_eth_ethtool_getsettings(struct net_device *ndev,
	struct ethtool_cmd *cmd)
{
	struct netdata_local *pldat = netdev_priv(ndev);
	struct phy_device *phydev = pldat->phy_dev;

	if (!phydev)
		return -EOPNOTSUPP;

	return phy_ethtool_gset(phydev, cmd);
}

static int lpc_eth_ethtool_setsettings(struct net_device *ndev,
	struct ethtool_cmd *cmd)
{
	struct netdata_local *pldat = netdev_priv(ndev);
	struct phy_device *phydev = pldat->phy_dev;

	if (!phydev)
		return -EOPNOTSUPP;

	return phy_ethtool_sset(phydev, cmd);
}

static const struct ethtool_ops lpc_eth_ethtool_ops = {
	.get_drvinfo	= lpc_eth_ethtool_getdrvinfo,
	.get_settings	= lpc_eth_ethtool_getsettings,
	.set_settings	= lpc_eth_ethtool_setsettings,
	.get_msglevel	= lpc_eth_ethtool_getmsglevel,
	.set_msglevel	= lpc_eth_ethtool_setmsglevel,
	.get_link	= ethtool_op_get_link,
};

static const struct net_device_ops lpc_netdev_ops = {
	.ndo_open		= lpc_eth_open,
	.ndo_stop		= lpc_eth_close,
	.ndo_start_xmit		= lpc_eth_hard_start_xmit,
	.ndo_set_rx_mode	= lpc_eth_set_multicast_list,
	.ndo_do_ioctl		= lpc_eth_ioctl,
	.ndo_set_mac_address	= lpc_set_mac_address,
<<<<<<< HEAD
	.ndo_validate_addr	= eth_validate_addr,
=======
>>>>>>> 344bd536
	.ndo_change_mtu		= eth_change_mtu,
};

static int lpc_eth_drv_probe(struct platform_device *pdev)
{
	struct resource *res;
	struct net_device *ndev;
	struct netdata_local *pldat;
	struct phy_device *phydev;
	dma_addr_t dma_handle;
	int irq, ret;
	u32 tmp;

	/* Setup network interface for RMII or MII mode */
	tmp = __raw_readl(LPC32XX_CLKPWR_MACCLK_CTRL);
	tmp &= ~LPC32XX_CLKPWR_MACCTRL_PINS_MSK;
	if (lpc_phy_interface_mode(&pdev->dev) == PHY_INTERFACE_MODE_MII)
		tmp |= LPC32XX_CLKPWR_MACCTRL_USE_MII_PINS;
	else
		tmp |= LPC32XX_CLKPWR_MACCTRL_USE_RMII_PINS;
	__raw_writel(tmp, LPC32XX_CLKPWR_MACCLK_CTRL);

	/* Get platform resources */
	res = platform_get_resource(pdev, IORESOURCE_MEM, 0);
	irq = platform_get_irq(pdev, 0);
	if ((!res) || (irq < 0) || (irq >= NR_IRQS)) {
		dev_err(&pdev->dev, "error getting resources.\n");
		ret = -ENXIO;
		goto err_exit;
	}

	/* Allocate net driver data structure */
	ndev = alloc_etherdev(sizeof(struct netdata_local));
	if (!ndev) {
		dev_err(&pdev->dev, "could not allocate device.\n");
		ret = -ENOMEM;
		goto err_exit;
	}

	SET_NETDEV_DEV(ndev, &pdev->dev);

	pldat = netdev_priv(ndev);
	pldat->pdev = pdev;
	pldat->ndev = ndev;

	spin_lock_init(&pldat->lock);

	/* Save resources */
	ndev->irq = irq;

	/* Get clock for the device */
	pldat->clk = clk_get(&pdev->dev, NULL);
	if (IS_ERR(pldat->clk)) {
		dev_err(&pdev->dev, "error getting clock.\n");
		ret = PTR_ERR(pldat->clk);
		goto err_out_free_dev;
	}

	/* Enable network clock */
	__lpc_eth_clock_enable(pldat, true);

	/* Map IO space */
	pldat->net_base = ioremap(res->start, res->end - res->start + 1);
	if (!pldat->net_base) {
		dev_err(&pdev->dev, "failed to map registers\n");
		ret = -ENOMEM;
		goto err_out_disable_clocks;
	}
	ret = request_irq(ndev->irq, __lpc_eth_interrupt, 0,
			  ndev->name, ndev);
	if (ret) {
		dev_err(&pdev->dev, "error requesting interrupt.\n");
		goto err_out_iounmap;
	}

	/* Fill in the fields of the device structure with ethernet values. */
	ether_setup(ndev);

	/* Setup driver functions */
	ndev->netdev_ops = &lpc_netdev_ops;
	ndev->ethtool_ops = &lpc_eth_ethtool_ops;
	ndev->watchdog_timeo = msecs_to_jiffies(2500);

	/* Get size of DMA buffers/descriptors region */
	pldat->dma_buff_size = (ENET_TX_DESC + ENET_RX_DESC) * (ENET_MAXF_SIZE +
		sizeof(struct txrx_desc_t) + sizeof(struct rx_status_t));
	pldat->dma_buff_base_v = 0;

	if (use_iram_for_net(&pldat->pdev->dev)) {
		dma_handle = LPC32XX_IRAM_BASE;
		if (pldat->dma_buff_size <= lpc32xx_return_iram_size())
			pldat->dma_buff_base_v =
				io_p2v(LPC32XX_IRAM_BASE);
		else
			netdev_err(ndev,
				"IRAM not big enough for net buffers, using SDRAM instead.\n");
	}

	if (pldat->dma_buff_base_v == 0) {
		pldat->pdev->dev.coherent_dma_mask = 0xFFFFFFFF;
		pldat->pdev->dev.dma_mask = &pldat->pdev->dev.coherent_dma_mask;
		pldat->dma_buff_size = PAGE_ALIGN(pldat->dma_buff_size);

		/* Allocate a chunk of memory for the DMA ethernet buffers
		   and descriptors */
		pldat->dma_buff_base_v =
			dma_alloc_coherent(&pldat->pdev->dev,
					   pldat->dma_buff_size, &dma_handle,
					   GFP_KERNEL);

		if (pldat->dma_buff_base_v == NULL) {
			dev_err(&pdev->dev, "error getting DMA region.\n");
			ret = -ENOMEM;
			goto err_out_free_irq;
		}
	}
	pldat->dma_buff_base_p = dma_handle;

	netdev_dbg(ndev, "IO address start     :0x%08x\n",
			res->start);
	netdev_dbg(ndev, "IO address size      :%d\n",
			res->end - res->start + 1);
	netdev_dbg(ndev, "IO address (mapped)  :0x%p\n",
			pldat->net_base);
	netdev_dbg(ndev, "IRQ number           :%d\n", ndev->irq);
	netdev_dbg(ndev, "DMA buffer size      :%d\n", pldat->dma_buff_size);
	netdev_dbg(ndev, "DMA buffer P address :0x%08x\n",
			pldat->dma_buff_base_p);
	netdev_dbg(ndev, "DMA buffer V address :0x%p\n",
			pldat->dma_buff_base_v);

	/* Get MAC address from current HW setting (POR state is all zeros) */
	__lpc_get_mac(pldat, ndev->dev_addr);

#ifdef CONFIG_OF_NET
	if (!is_valid_ether_addr(ndev->dev_addr)) {
		const char *macaddr = of_get_mac_address(pdev->dev.of_node);
		if (macaddr)
			memcpy(ndev->dev_addr, macaddr, ETH_ALEN);
	}
#endif
	if (!is_valid_ether_addr(ndev->dev_addr))
		eth_hw_addr_random(ndev);

	/* Reset the ethernet controller */
	__lpc_eth_reset(pldat);

	/* then shut everything down to save power */
	__lpc_eth_shutdown(pldat);

	/* Set default parameters */
	pldat->msg_enable = NETIF_MSG_LINK;

	/* Force an MII interface reset and clock setup */
	__lpc_mii_mngt_reset(pldat);

	/* Force default PHY interface setup in chip, this will probably be
	   changed by the PHY driver */
	pldat->link = 0;
	pldat->speed = 100;
	pldat->duplex = DUPLEX_FULL;
	__lpc_params_setup(pldat);

	netif_napi_add(ndev, &pldat->napi, lpc_eth_poll, NAPI_WEIGHT);

	ret = register_netdev(ndev);
	if (ret) {
		dev_err(&pdev->dev, "Cannot register net device, aborting.\n");
		goto err_out_dma_unmap;
	}
	platform_set_drvdata(pdev, ndev);

	ret = lpc_mii_init(pldat);
	if (ret)
		goto err_out_unregister_netdev;

	netdev_info(ndev, "LPC mac at 0x%08x irq %d\n",
	       res->start, ndev->irq);

	phydev = pldat->phy_dev;

	device_init_wakeup(&pdev->dev, 1);
	device_set_wakeup_enable(&pdev->dev, 0);

	return 0;

err_out_unregister_netdev:
	platform_set_drvdata(pdev, NULL);
	unregister_netdev(ndev);
err_out_dma_unmap:
	if (!use_iram_for_net(&pldat->pdev->dev) ||
	    pldat->dma_buff_size > lpc32xx_return_iram_size())
		dma_free_coherent(&pldat->pdev->dev, pldat->dma_buff_size,
				  pldat->dma_buff_base_v,
				  pldat->dma_buff_base_p);
err_out_free_irq:
	free_irq(ndev->irq, ndev);
err_out_iounmap:
	iounmap(pldat->net_base);
err_out_disable_clocks:
	clk_disable(pldat->clk);
	clk_put(pldat->clk);
err_out_free_dev:
	free_netdev(ndev);
err_exit:
	pr_err("%s: not found (%d).\n", MODNAME, ret);
	return ret;
}

static int lpc_eth_drv_remove(struct platform_device *pdev)
{
	struct net_device *ndev = platform_get_drvdata(pdev);
	struct netdata_local *pldat = netdev_priv(ndev);

	unregister_netdev(ndev);
	platform_set_drvdata(pdev, NULL);

	if (!use_iram_for_net(&pldat->pdev->dev) ||
	    pldat->dma_buff_size > lpc32xx_return_iram_size())
		dma_free_coherent(&pldat->pdev->dev, pldat->dma_buff_size,
				  pldat->dma_buff_base_v,
				  pldat->dma_buff_base_p);
	free_irq(ndev->irq, ndev);
	iounmap(pldat->net_base);
	mdiobus_unregister(pldat->mii_bus);
	mdiobus_free(pldat->mii_bus);
	clk_disable(pldat->clk);
	clk_put(pldat->clk);
	free_netdev(ndev);

	return 0;
}

#ifdef CONFIG_PM
static int lpc_eth_drv_suspend(struct platform_device *pdev,
	pm_message_t state)
{
	struct net_device *ndev = platform_get_drvdata(pdev);
	struct netdata_local *pldat = netdev_priv(ndev);

	if (device_may_wakeup(&pdev->dev))
		enable_irq_wake(ndev->irq);

	if (ndev) {
		if (netif_running(ndev)) {
			netif_device_detach(ndev);
			__lpc_eth_shutdown(pldat);
			clk_disable(pldat->clk);

			/*
			 * Reset again now clock is disable to be sure
			 * EMC_MDC is down
			 */
			__lpc_eth_reset(pldat);
		}
	}

	return 0;
}

static int lpc_eth_drv_resume(struct platform_device *pdev)
{
	struct net_device *ndev = platform_get_drvdata(pdev);
	struct netdata_local *pldat;

	if (device_may_wakeup(&pdev->dev))
		disable_irq_wake(ndev->irq);

	if (ndev) {
		if (netif_running(ndev)) {
			pldat = netdev_priv(ndev);

			/* Enable interface clock */
			clk_enable(pldat->clk);

			/* Reset and initialize */
			__lpc_eth_reset(pldat);
			__lpc_eth_init(pldat);

			netif_device_attach(ndev);
		}
	}

	return 0;
}
#endif

#ifdef CONFIG_OF
static const struct of_device_id lpc_eth_match[] = {
	{ .compatible = "nxp,lpc-eth" },
	{ }
};
MODULE_DEVICE_TABLE(of, lpc_eth_match);
#endif

static struct platform_driver lpc_eth_driver = {
	.probe		= lpc_eth_drv_probe,
	.remove		= lpc_eth_drv_remove,
#ifdef CONFIG_PM
	.suspend	= lpc_eth_drv_suspend,
	.resume		= lpc_eth_drv_resume,
#endif
	.driver		= {
		.name	= MODNAME,
		.of_match_table = of_match_ptr(lpc_eth_match),
	},
};

module_platform_driver(lpc_eth_driver);

MODULE_AUTHOR("Kevin Wells <kevin.wells@nxp.com>");
MODULE_AUTHOR("Roland Stigge <stigge@antcom.de>");
MODULE_DESCRIPTION("LPC Ethernet Driver");
MODULE_LICENSE("GPL");<|MERGE_RESOLUTION|>--- conflicted
+++ resolved
@@ -926,11 +926,7 @@
 		} else {
 			/* Update stats */
 			ndev->stats.tx_packets++;
-<<<<<<< HEAD
 			ndev->stats.tx_bytes += skblen;
-=======
-			ndev->stats.tx_bytes += skb->len;
->>>>>>> 344bd536
 		}
 		dev_kfree_skb_irq(skb);
 
@@ -1304,10 +1300,7 @@
 	.ndo_set_rx_mode	= lpc_eth_set_multicast_list,
 	.ndo_do_ioctl		= lpc_eth_ioctl,
 	.ndo_set_mac_address	= lpc_set_mac_address,
-<<<<<<< HEAD
 	.ndo_validate_addr	= eth_validate_addr,
-=======
->>>>>>> 344bd536
 	.ndo_change_mtu		= eth_change_mtu,
 };
 
