--- conflicted
+++ resolved
@@ -3902,9 +3902,6 @@
 		goto init_error;
 	}
 
-<<<<<<< HEAD
-#ifdef CONFIG_PTPSUPPORT_OBJ
-=======
 	if (priv->plat->serdes_powerup) {
 		ret = priv->plat->serdes_powerup(dev, priv->plat->bsp_priv);
 		if (ret < 0) {
@@ -3914,7 +3911,7 @@
 		}
 	}
 
->>>>>>> b1c838fd
+#ifdef CONFIG_PTPSUPPORT_OBJ
 	ret = stmmac_hw_setup(dev, true);
 #else
 	ret = stmmac_hw_setup(dev, false);
@@ -7476,21 +7473,10 @@
 		goto error_netdev_register;
 	}
 
-<<<<<<< HEAD
-	if (priv->plat->serdes_powerup) {
-		ret = priv->plat->serdes_powerup(ndev,
-						 priv->plat->bsp_priv);
-
-		if (ret < 0)
-			goto error_serdes_powerup;
-	}
-
 	/* Disable tx_coal_timer if plat provides callback */
 	priv->tx_coal_timer_disable =
 		plat_dat->get_plat_tx_coal_frames ? true : false;
 
-=======
->>>>>>> b1c838fd
 #ifdef CONFIG_DEBUG_FS
 	stmmac_init_fs(ndev);
 #endif
