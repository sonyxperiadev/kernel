--- conflicted
+++ resolved
@@ -5162,22 +5162,13 @@
 	 * bandwidth getting rejected if requested link speed is higher than
 	 * current one.
 	 */
-<<<<<<< HEAD
-	ret = msm_pcie_set_target_link_speed(plat_priv->rc_num,
-					     link_info->target_link_speed);
-=======
 	ret = cnss_pci_set_max_link_speed(pci_priv, plat_priv->rc_num,
 					  link_info->target_link_speed);
->>>>>>> f360c656
 	if (ret)
 		cnss_pr_err("Failed to set target link speed to 0x%x, err = %d\n",
 			    link_info->target_link_speed, ret);
 
-<<<<<<< HEAD
-	ret = msm_pcie_set_link_bandwidth(pci_priv->pci_dev,
-=======
 	ret = cnss_pci_set_link_bandwidth(pci_priv,
->>>>>>> f360c656
 					  link_info->target_link_speed,
 					  link_info->target_link_width);
 
@@ -5189,8 +5180,6 @@
 	pci_priv->def_link_speed = link_info->target_link_speed;
 	pci_priv->def_link_width = link_info->target_link_width;
 
-<<<<<<< HEAD
-=======
 	return 0;
 }
 
@@ -5224,7 +5213,6 @@
 #else
 static int cnss_pci_mhi_ipc_logging_init(struct cnss_pci_data *pci_priv)
 {
->>>>>>> f360c656
 	return 0;
 }
 
@@ -5725,13 +5713,8 @@
 	 * if requested speed is higher than the one specified in PCIe DT.
 	 */
 	if (plat_priv->device_id == QCA6490_DEVICE_ID) {
-<<<<<<< HEAD
-		ret = msm_pcie_set_target_link_speed(rc_num,
-						     PCI_EXP_LNKSTA_CLS_5_0GB);
-=======
 		ret = cnss_pci_set_max_link_speed(plat_priv->bus_priv, rc_num,
 						  PCI_EXP_LNKSTA_CLS_5_0GB);
->>>>>>> f360c656
 		if (ret)
 			cnss_pr_err("Failed to set target PCIe link speed to Gen2, err = %d\n",
 				    ret);
