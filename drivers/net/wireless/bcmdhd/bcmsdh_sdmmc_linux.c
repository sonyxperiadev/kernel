/*
 * BCMSDH Function Driver for the native SDIO/MMC driver in the Linux Kernel
 *
 * Copyright (C) 1999-2012, Broadcom Corporation
 * 
 *      Unless you and Broadcom execute a separate written software license
 * agreement governing use of this software, this software is licensed to you
 * under the terms of the GNU General Public License version 2 (the "GPL"),
 * available at http://www.broadcom.com/licenses/GPLv2.php, with the
 * following added to such license:
 * 
 *      As a special exception, the copyright holders of this software give you
 * permission to link this software with independent modules, and to copy and
 * distribute the resulting executable under terms of your choice, provided that
 * you also meet, for each linked independent module, the terms and conditions of
 * the license of that module.  An independent module is a module which is not
 * derived from this software.  The special exception does not apply to any
 * modifications of the software.
 * 
 *      Notwithstanding the above, under no circumstances may you combine this
 * software in any way with any other Broadcom software provided under a license
 * other than the GPL, without Broadcom's express prior written consent.
 *
<<<<<<< HEAD
 * $Id: bcmsdh_sdmmc_linux.c 312782 2012-02-03 22:53:50Z $
=======
 * $Id: bcmsdh_sdmmc_linux.c 312783 2012-02-03 22:53:56Z $
>>>>>>> 90adfd2b
 */

#include <typedefs.h>
#include <bcmutils.h>
#include <sdio.h>	/* SDIO Device and Protocol Specs */
#include <bcmsdbus.h>	/* bcmsdh to/from specific controller APIs */
#include <sdiovar.h>	/* to get msglevel bit values */

#include <linux/sched.h>	/* request_irq() */

#include <linux/mmc/core.h>
#include <linux/mmc/card.h>
#include <linux/mmc/sdio_func.h>
#include <linux/mmc/sdio_ids.h>

#if !defined(SDIO_VENDOR_ID_BROADCOM)
#define SDIO_VENDOR_ID_BROADCOM		0x02d0
#endif /* !defined(SDIO_VENDOR_ID_BROADCOM) */

#define SDIO_DEVICE_ID_BROADCOM_DEFAULT	0x0000

#if !defined(SDIO_DEVICE_ID_BROADCOM_4325_SDGWB)
#define SDIO_DEVICE_ID_BROADCOM_4325_SDGWB	0x0492	/* BCM94325SDGWB */
#endif /* !defined(SDIO_DEVICE_ID_BROADCOM_4325_SDGWB) */
#if !defined(SDIO_DEVICE_ID_BROADCOM_4325)
#define SDIO_DEVICE_ID_BROADCOM_4325	0x0493
#endif /* !defined(SDIO_DEVICE_ID_BROADCOM_4325) */
#if !defined(SDIO_DEVICE_ID_BROADCOM_4329)
#define SDIO_DEVICE_ID_BROADCOM_4329	0x4329
#endif /* !defined(SDIO_DEVICE_ID_BROADCOM_4329) */
#if !defined(SDIO_DEVICE_ID_BROADCOM_4319)
#define SDIO_DEVICE_ID_BROADCOM_4319	0x4319
#endif /* !defined(SDIO_DEVICE_ID_BROADCOM_4319) */
#if !defined(SDIO_DEVICE_ID_BROADCOM_4330)
#define SDIO_DEVICE_ID_BROADCOM_4330	0x4330
#endif /* !defined(SDIO_DEVICE_ID_BROADCOM_4330) */
#if !defined(SDIO_DEVICE_ID_BROADCOM_4334)
#define SDIO_DEVICE_ID_BROADCOM_4334    0x4334
#endif /* !defined(SDIO_DEVICE_ID_BROADCOM_4334) */
#if !defined(SDIO_DEVICE_ID_BROADCOM_4324)
#define SDIO_DEVICE_ID_BROADCOM_4324    0x4324
#endif /* !defined(SDIO_DEVICE_ID_BROADCOM_4324) */
#if !defined(SDIO_DEVICE_ID_BROADCOM_43239)
#define SDIO_DEVICE_ID_BROADCOM_43239    43239
#endif /* !defined(SDIO_DEVICE_ID_BROADCOM_43239) */


#include <bcmsdh_sdmmc.h>

#include <dhd_dbg.h>

#ifdef WL_CFG80211
extern void wl_cfg80211_set_parent_dev(void *dev);
#endif

extern void sdioh_sdmmc_devintr_off(sdioh_info_t *sd);
extern void sdioh_sdmmc_devintr_on(sdioh_info_t *sd);
extern int dhd_os_check_wakelock(void *dhdp);
extern int dhd_os_check_if_up(void *dhdp);
extern void *bcmsdh_get_drvdata(void);

int sdio_function_init(void);
void sdio_function_cleanup(void);

#define DESCRIPTION "bcmsdh_sdmmc Driver"
#define AUTHOR "Broadcom Corporation"

/* module param defaults */
static int clockoverride = 0;

module_param(clockoverride, int, 0644);
MODULE_PARM_DESC(clockoverride, "SDIO card clock override");

PBCMSDH_SDMMC_INSTANCE gInstance;

/* Maximum number of bcmsdh_sdmmc devices supported by driver */
#define BCMSDH_SDMMC_MAX_DEVICES 1

extern int bcmsdh_probe(struct device *dev);
extern int bcmsdh_remove(struct device *dev);
extern volatile bool dhd_mmc_suspend;

static int bcmsdh_sdmmc_probe(struct sdio_func *func,
                              const struct sdio_device_id *id)
{
	int ret = 0;
	static struct sdio_func sdio_func_0;
	sd_trace(("bcmsdh_sdmmc: %s Enter\n", __FUNCTION__));
	sd_trace(("sdio_bcmsdh: func->class=%x\n", func->class));
	sd_trace(("sdio_vendor: 0x%04x\n", func->vendor));
	sd_trace(("sdio_device: 0x%04x\n", func->device));
	sd_trace(("Function#: 0x%04x\n", func->num));

	if (func->num == 1) {
		sdio_func_0.num = 0;
		sdio_func_0.card = func->card;
		gInstance->func[0] = &sdio_func_0;
		if(func->device == 0x4) { /* 4318 */
			gInstance->func[2] = NULL;
			sd_trace(("NIC found, calling bcmsdh_probe...\n"));
			ret = bcmsdh_probe(&func->dev);
		}
	}

	gInstance->func[func->num] = func;

	if (func->num == 2) {
#ifdef WL_CFG80211
		wl_cfg80211_set_parent_dev(&func->dev);
#endif
		sd_trace(("F2 found, calling bcmsdh_probe...\n"));
		ret = bcmsdh_probe(&func->dev);
	}

	return ret;
}

static void bcmsdh_sdmmc_remove(struct sdio_func *func)
{
	sd_trace(("bcmsdh_sdmmc: %s Enter\n", __FUNCTION__));
	sd_info(("sdio_bcmsdh: func->class=%x\n", func->class));
	sd_info(("sdio_vendor: 0x%04x\n", func->vendor));
	sd_info(("sdio_device: 0x%04x\n", func->device));
	sd_info(("Function#: 0x%04x\n", func->num));

	if (func->num == 2) {
		sd_trace(("F2 found, calling bcmsdh_remove...\n"));
		bcmsdh_remove(&func->dev);
	} else if (func->num == 1) {
		sdio_claim_host(func);
		sdio_disable_func(func);
		sdio_release_host(func);
		gInstance->func[1] = NULL;
	}
}

/* devices we support, null terminated */
static const struct sdio_device_id bcmsdh_sdmmc_ids[] = {
	{ SDIO_DEVICE(SDIO_VENDOR_ID_BROADCOM, SDIO_DEVICE_ID_BROADCOM_DEFAULT) },
	{ SDIO_DEVICE(SDIO_VENDOR_ID_BROADCOM, SDIO_DEVICE_ID_BROADCOM_4325_SDGWB) },
	{ SDIO_DEVICE(SDIO_VENDOR_ID_BROADCOM, SDIO_DEVICE_ID_BROADCOM_4325) },
	{ SDIO_DEVICE(SDIO_VENDOR_ID_BROADCOM, SDIO_DEVICE_ID_BROADCOM_4329) },
	{ SDIO_DEVICE(SDIO_VENDOR_ID_BROADCOM, SDIO_DEVICE_ID_BROADCOM_4319) },
	{ SDIO_DEVICE(SDIO_VENDOR_ID_BROADCOM, SDIO_DEVICE_ID_BROADCOM_4330) },
	{ SDIO_DEVICE(SDIO_VENDOR_ID_BROADCOM, SDIO_DEVICE_ID_BROADCOM_4334) },
	{ SDIO_DEVICE(SDIO_VENDOR_ID_BROADCOM, SDIO_DEVICE_ID_BROADCOM_4324) },
	{ SDIO_DEVICE(SDIO_VENDOR_ID_BROADCOM, SDIO_DEVICE_ID_BROADCOM_43239) },
	{ SDIO_DEVICE_CLASS(SDIO_CLASS_NONE)		},
	{ /* end: all zeroes */				},
};

MODULE_DEVICE_TABLE(sdio, bcmsdh_sdmmc_ids);

#if (LINUX_VERSION_CODE > KERNEL_VERSION(2, 6, 39)) && defined(CONFIG_PM)
static int bcmsdh_sdmmc_suspend(struct device *pdev)
{
	struct sdio_func *func = dev_to_sdio_func(pdev);
	mmc_pm_flag_t sdio_flags;
	int ret;

	if (func->num != 2)
		return 0;

	sd_trace(("%s Enter\n", __FUNCTION__));

	if (dhd_os_check_wakelock(bcmsdh_get_drvdata()))
		return -EBUSY;
	sdio_flags = sdio_get_host_pm_caps(func);

	if (!(sdio_flags & MMC_PM_KEEP_POWER)) {
		sd_err(("%s: can't keep power while host is suspended\n", __FUNCTION__));
		return  -EINVAL;
	}

	/* keep power while host suspended */
	ret = sdio_set_host_pm_flags(func, MMC_PM_KEEP_POWER);
	if (ret) {
		sd_err(("%s: error while trying to keep power\n", __FUNCTION__));
		return ret;
	}
#if defined(OOB_INTR_ONLY)
	bcmsdh_oob_intr_set(0);
#endif	/* defined(OOB_INTR_ONLY) */
	dhd_mmc_suspend = TRUE;
	smp_mb();

	return 0;
}

static int bcmsdh_sdmmc_resume(struct device *pdev)
{
#if defined(OOB_INTR_ONLY)
	struct sdio_func *func = dev_to_sdio_func(pdev);
#endif
	sd_trace(("%s Enter\n", __FUNCTION__));
	dhd_mmc_suspend = FALSE;
#if defined(OOB_INTR_ONLY)
	if ((func->num == 2) && dhd_os_check_if_up(bcmsdh_get_drvdata()))
		bcmsdh_oob_intr_set(1);
#endif /* (OOB_INTR_ONLY) */

	smp_mb();
	return 0;
}

static const struct dev_pm_ops bcmsdh_sdmmc_pm_ops = {
	.suspend	= bcmsdh_sdmmc_suspend,
	.resume		= bcmsdh_sdmmc_resume,
};
#endif  /* (LINUX_VERSION_CODE > KERNEL_VERSION(2, 6, 39)) && defined(CONFIG_PM) */

#if defined(BCMLXSDMMC)
static struct semaphore *notify_semaphore = NULL;

static int dummy_probe(struct sdio_func *func,
                              const struct sdio_device_id *id)
{
	if (notify_semaphore)
		up(notify_semaphore);
	return 0;
}

static void dummy_remove(struct sdio_func *func)
{
}

static struct sdio_driver dummy_sdmmc_driver = {
	.probe		= dummy_probe,
	.remove		= dummy_remove,
	.name		= "dummy_sdmmc",
	.id_table	= bcmsdh_sdmmc_ids,
	};

int sdio_func_reg_notify(void* semaphore)
{
	notify_semaphore = semaphore;
	return sdio_register_driver(&dummy_sdmmc_driver);
}

void sdio_func_unreg_notify(void)
{
	sdio_unregister_driver(&dummy_sdmmc_driver);
}

#endif /* defined(BCMLXSDMMC) */

static struct sdio_driver bcmsdh_sdmmc_driver = {
	.probe		= bcmsdh_sdmmc_probe,
	.remove		= bcmsdh_sdmmc_remove,
	.name		= "bcmsdh_sdmmc",
	.id_table	= bcmsdh_sdmmc_ids,
#if (LINUX_VERSION_CODE > KERNEL_VERSION(2, 6, 39)) && defined(CONFIG_PM)
	.drv = {
	.pm	= &bcmsdh_sdmmc_pm_ops,
	},
#endif /* (LINUX_VERSION_CODE > KERNEL_VERSION(2, 6, 39)) && defined(CONFIG_PM) */
	};

struct sdos_info {
	sdioh_info_t *sd;
	spinlock_t lock;
};


int
sdioh_sdmmc_osinit(sdioh_info_t *sd)
{
	struct sdos_info *sdos;

	sdos = (struct sdos_info*)MALLOC(sd->osh, sizeof(struct sdos_info));
	sd->sdos_info = (void*)sdos;
	if (sdos == NULL)
		return BCME_NOMEM;

	sdos->sd = sd;
	spin_lock_init(&sdos->lock);
	return BCME_OK;
}

void
sdioh_sdmmc_osfree(sdioh_info_t *sd)
{
	struct sdos_info *sdos;
	ASSERT(sd && sd->sdos_info);

	sdos = (struct sdos_info *)sd->sdos_info;
	MFREE(sd->osh, sdos, sizeof(struct sdos_info));
}

/* Interrupt enable/disable */
SDIOH_API_RC
sdioh_interrupt_set(sdioh_info_t *sd, bool enable)
{
	ulong flags;
	struct sdos_info *sdos;

	sd_trace(("%s: %s\n", __FUNCTION__, enable ? "Enabling" : "Disabling"));

	sdos = (struct sdos_info *)sd->sdos_info;
	ASSERT(sdos);

#if !defined(OOB_INTR_ONLY)
	if (enable && !(sd->intr_handler && sd->intr_handler_arg)) {
		sd_err(("%s: no handler registered, will not enable\n", __FUNCTION__));
		return SDIOH_API_RC_FAIL;
	}
#endif /* !defined(OOB_INTR_ONLY) */

	/* Ensure atomicity for enable/disable calls */
	spin_lock_irqsave(&sdos->lock, flags);

	sd->client_intr_enabled = enable;
	if (enable) {
		sdioh_sdmmc_devintr_on(sd);
	} else {
		sdioh_sdmmc_devintr_off(sd);
	}

	spin_unlock_irqrestore(&sdos->lock, flags);

	return SDIOH_API_RC_SUCCESS;
}


#ifdef BCMSDH_MODULE
static int __init
bcmsdh_module_init(void)
{
	int error = 0;
	sdio_function_init();
	return error;
}

static void __exit
bcmsdh_module_cleanup(void)
{
	sdio_function_cleanup();
}

module_init(bcmsdh_module_init);
module_exit(bcmsdh_module_cleanup);

MODULE_LICENSE("GPL v2");
MODULE_DESCRIPTION(DESCRIPTION);
MODULE_AUTHOR(AUTHOR);

#endif /* BCMSDH_MODULE */
/*
 * module init
*/
int sdio_function_init(void)
{
	int error = 0;
	sd_trace(("bcmsdh_sdmmc: %s Enter\n", __FUNCTION__));

	gInstance = kzalloc(sizeof(BCMSDH_SDMMC_INSTANCE), GFP_KERNEL);
	if (!gInstance)
		return -ENOMEM;

	error = sdio_register_driver(&bcmsdh_sdmmc_driver);

	return error;
}

/*
 * module cleanup
*/
extern int bcmsdh_remove(struct device *dev);
void sdio_function_cleanup(void)
{
	sd_trace(("%s Enter\n", __FUNCTION__));


	sdio_unregister_driver(&bcmsdh_sdmmc_driver);

	if (gInstance)
		kfree(gInstance);
}<|MERGE_RESOLUTION|>--- conflicted
+++ resolved
@@ -21,11 +21,7 @@
  * software in any way with any other Broadcom software provided under a license
  * other than the GPL, without Broadcom's express prior written consent.
  *
-<<<<<<< HEAD
  * $Id: bcmsdh_sdmmc_linux.c 312782 2012-02-03 22:53:50Z $
-=======
- * $Id: bcmsdh_sdmmc_linux.c 312783 2012-02-03 22:53:56Z $
->>>>>>> 90adfd2b
  */
 
 #include <typedefs.h>
