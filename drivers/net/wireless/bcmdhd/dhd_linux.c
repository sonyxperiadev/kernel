/*
 * Broadcom Dongle Host Driver (DHD), Linux-specific network interface
 * Basically selected code segments from usb-cdc.c and usb-rndis.c
 *
 * Copyright (C) 1999-2012, Broadcom Corporation
 * 
 *      Unless you and Broadcom execute a separate written software license
 * agreement governing use of this software, this software is licensed to you
 * under the terms of the GNU General Public License version 2 (the "GPL"),
 * available at http://www.broadcom.com/licenses/GPLv2.php, with the
 * following added to such license:
 * 
 *      As a special exception, the copyright holders of this software give you
 * permission to link this software with independent modules, and to copy and
 * distribute the resulting executable under terms of your choice, provided that
 * you also meet, for each linked independent module, the terms and conditions of
 * the license of that module.  An independent module is a module which is not
 * derived from this software.  The special exception does not apply to any
 * modifications of the software.
 * 
 *      Notwithstanding the above, under no circumstances may you combine this
 * software in any way with any other Broadcom software provided under a license
 * other than the GPL, without Broadcom's express prior written consent.
 *
<<<<<<< HEAD
 * $Id: dhd_linux.c 322673 2012-03-21 09:44:33Z $
=======
 * $Id: dhd_linux.c 324874 2012-03-30 18:29:52Z $
>>>>>>> 53143fd3
 */

#include <typedefs.h>
#include <linuxver.h>
#include <osl.h>

#include <linux/init.h>
#include <linux/kernel.h>
#include <linux/slab.h>
#include <linux/skbuff.h>
#include <linux/netdevice.h>
#include <linux/inetdevice.h>
#include <linux/rtnetlink.h>
#include <linux/etherdevice.h>
#include <linux/random.h>
#include <linux/spinlock.h>
#include <linux/ethtool.h>
#include <linux/fcntl.h>
#include <linux/fs.h>

#include <asm/uaccess.h>
#include <asm/unaligned.h>

#include <epivers.h>
#include <bcmutils.h>
#include <bcmendian.h>
#include <bcmdevs.h>

#include <proto/ethernet.h>
#include <dngl_stats.h>
#include <dhd.h>
#include <dhd_bus.h>
#include <dhd_proto.h>
#include <dhd_dbg.h>
#ifdef CONFIG_HAS_WAKELOCK
#include <linux/wakelock.h>
#endif
#ifdef WL_CFG80211
#include <wl_cfg80211.h>
#endif

#ifdef WLBTAMP
#include <proto/802.11_bta.h>
#include <proto/bt_amp_hci.h>
#include <dhd_bta.h>
#endif

#ifdef WLMEDIA_HTSF
#include <linux/time.h>
#include <htsf.h>

#define HTSF_MINLEN 200    /* min. packet length to timestamp */
#define HTSF_BUS_DELAY 150 /* assume a fix propagation in us  */
#define TSMAX  1000        /* max no. of timing record kept   */
#define NUMBIN 34

static uint32 tsidx = 0;
static uint32 htsf_seqnum = 0;
uint32 tsfsync;
struct timeval tsync;
static uint32 tsport = 5010;

typedef struct histo_ {
	uint32 bin[NUMBIN];
} histo_t;

#if !ISPOWEROF2(DHD_SDALIGN)
#error DHD_SDALIGN is not a power of 2!
#endif

static histo_t vi_d1, vi_d2, vi_d3, vi_d4;
#endif /* WLMEDIA_HTSF */

#if defined(SOFTAP)
extern bool ap_cfg_running;
extern bool ap_fw_loaded;
#endif

/* enable HOSTIP cache update from the host side when an eth0:N is up */
#define AOE_IP_ALIAS_SUPPORT 1

#ifdef BCM_FD_AGGR
#include <bcm_rpc.h>
#include <bcm_rpc_tp.h>
#endif
#ifdef PROP_TXSTATUS
#include <wlfc_proto.h>
#include <dhd_wlfc.h>
#endif

#include <wl_android.h>

#ifdef ARP_OFFLOAD_SUPPORT
void aoe_update_host_ipv4_table(dhd_pub_t *dhd_pub, u32 ipa, bool add);
static int dhd_device_event(struct notifier_block *this,
	unsigned long event,
	void *ptr);

static struct notifier_block dhd_notifier = {
	.notifier_call = dhd_device_event
};
#endif /* ARP_OFFLOAD_SUPPORT */

#if (LINUX_VERSION_CODE >= KERNEL_VERSION(2, 6, 27)) && defined(CONFIG_PM_SLEEP)
#include <linux/suspend.h>
volatile bool dhd_mmc_suspend = FALSE;
DECLARE_WAIT_QUEUE_HEAD(dhd_dpc_wait);
#endif /* (LINUX_VERSION_CODE >= KERNEL_VERSION(2, 6, 27)) && defined(CONFIG_PM_SLEEP) */

#if defined(OOB_INTR_ONLY)
extern void dhd_enable_oob_intr(struct dhd_bus *bus, bool enable);
#endif /* defined(OOB_INTR_ONLY) */
#if (LINUX_VERSION_CODE >= KERNEL_VERSION(2, 6, 0))
MODULE_LICENSE("GPL v2");
#endif /* LinuxVer */

#include <dhd_bus.h>

#ifdef BCM_FD_AGGR
#define DBUS_RX_BUFFER_SIZE_DHD(net)	(BCM_RPC_TP_DNGL_AGG_MAX_BYTE)
#else
#ifndef PROP_TXSTATUS
#define DBUS_RX_BUFFER_SIZE_DHD(net)	(net->mtu + net->hard_header_len + dhd->pub.hdrlen)
#else
#define DBUS_RX_BUFFER_SIZE_DHD(net)	(net->mtu + net->hard_header_len + dhd->pub.hdrlen + 128)
#endif
#endif /* BCM_FD_AGGR */

#if LINUX_VERSION_CODE == KERNEL_VERSION(2, 6, 15)
const char *
print_tainted()
{
	return "";
}
#endif	/* LINUX_VERSION_CODE == KERNEL_VERSION(2, 6, 15) */

/* Linux wireless extension support */
#if defined(CONFIG_WIRELESS_EXT)
#include <wl_iw.h>
extern wl_iw_extra_params_t  g_wl_iw_params;
#endif /* defined(CONFIG_WIRELESS_EXT) */

#if defined(CONFIG_HAS_EARLYSUSPEND)
#include <linux/earlysuspend.h>
extern int dhdcdc_set_ioctl(dhd_pub_t *dhd, int ifidx, uint cmd, void *buf, uint len);
extern int dhd_get_dtim_skip(dhd_pub_t *dhd);
#endif /* defined(CONFIG_HAS_EARLYSUSPEND) */

#ifdef PKT_FILTER_SUPPORT
extern void dhd_pktfilter_offload_set(dhd_pub_t * dhd, char *arg);
extern void dhd_pktfilter_offload_enable(dhd_pub_t * dhd, char *arg, int enable, int master_mode);
#endif

/* Interface control information */
typedef struct dhd_if {
	struct dhd_info *info;			/* back pointer to dhd_info */
	/* OS/stack specifics */
	struct net_device *net;
	struct net_device_stats stats;
	int 			idx;			/* iface idx in dongle */
	dhd_if_state_t	state;			/* interface state */
	uint 			subunit;		/* subunit */
	uint8			mac_addr[ETHER_ADDR_LEN];	/* assigned MAC address */
	bool			attached;		/* Delayed attachment when unset */
	bool			txflowcontrol;	/* Per interface flow control indicator */
	char			name[IFNAMSIZ+1]; /* linux interface name */
	uint8			bssidx;			/* bsscfg index for the interface */
	bool			set_multicast;
	bool			event2cfg80211;	/* To determine if pass event to cfg80211 */
} dhd_if_t;

#ifdef WLMEDIA_HTSF
typedef struct {
	uint32 low;
	uint32 high;
} tsf_t;

typedef struct {
	uint32 last_cycle;
	uint32 last_sec;
	uint32 last_tsf;
	uint32 coef;     /* scaling factor */
	uint32 coefdec1; /* first decimal  */
	uint32 coefdec2; /* second decimal */
} htsf_t;

typedef struct {
	uint32 t1;
	uint32 t2;
	uint32 t3;
	uint32 t4;
} tstamp_t;

static tstamp_t ts[TSMAX];
static tstamp_t maxdelayts;
static uint32 maxdelay = 0, tspktcnt = 0, maxdelaypktno = 0;

#endif  /* WLMEDIA_HTSF */

/* Local private structure (extension of pub) */
typedef struct dhd_info {
#if defined(CONFIG_WIRELESS_EXT)
	wl_iw_t		iw;		/* wireless extensions state (must be first) */
#endif /* defined(CONFIG_WIRELESS_EXT) */

	dhd_pub_t pub;

	/* For supporting multiple interfaces */
	dhd_if_t *iflist[DHD_MAX_IFS];

	struct semaphore proto_sem;
#ifdef PROP_TXSTATUS
	spinlock_t	wlfc_spinlock;
#endif /* PROP_TXSTATUS */
#ifdef WLMEDIA_HTSF
	htsf_t  htsf;
#endif
	wait_queue_head_t ioctl_resp_wait;
	struct timer_list timer;
	bool wd_timer_valid;
	struct tasklet_struct tasklet;
	spinlock_t	sdlock;
	spinlock_t	txqlock;
	spinlock_t	dhd_lock;
#ifdef DHDTHREAD
	/* Thread based operation */
	bool threads_only;
	struct semaphore sdsem;

	tsk_ctl_t	thr_dpc_ctl;
	tsk_ctl_t	thr_wdt_ctl;
#endif /* DHDTHREAD */
	bool dhd_tasklet_create;
	tsk_ctl_t	thr_sysioc_ctl;
	/* locks  mac ioctl funcs which are in sys_ioc thr context  */
	struct semaphore mac_ioc_sema;
#define LOCK_TRACE(x)
	/* Wakelocks */
#if defined(CONFIG_HAS_WAKELOCK) && (LINUX_VERSION_CODE >= KERNEL_VERSION(2, 6, 27))
	struct wake_lock wl_wifi;   /* Wifi wakelock */
	struct wake_lock wl_rxwake; /* Wifi rx wakelock */
#endif

#if (LINUX_VERSION_CODE >= KERNEL_VERSION(2, 6, 25)) && 1
	/* net_device interface lock, prevent race conditions among net_dev interface
	 * calls and wifi_on or wifi_off
	 */
	struct mutex dhd_net_if_mutex;
#endif
	spinlock_t wakelock_spinlock;
	int wakelock_counter;
	int wakelock_timeout_enable;

	/* Thread to issue ioctl for multicast */
	unsigned char set_macaddress;
	struct ether_addr macvalue;
	wait_queue_head_t ctrl_wait;
	atomic_t pend_8021x_cnt;
	dhd_attach_states_t dhd_state;

#ifdef CONFIG_HAS_EARLYSUSPEND
	struct early_suspend early_suspend;
#endif /* CONFIG_HAS_EARLYSUSPEND */

#ifdef ARP_OFFLOAD_SUPPORT
	u32 pend_ipaddr;
#endif /* ARP_OFFLOAD_SUPPORT */
#ifdef BCM_FD_AGGR
	void *rpc_th;
	void *rpc_osh;
	struct timer_list rpcth_timer;
	bool rpcth_timer_active;
	bool fdaggr;
#endif
} dhd_info_t;


/* Definitions to provide path to the firmware and nvram
 * example nvram_path[MOD_PARAM_PATHLEN]="/projects/wlan/nvram.txt"
 */
char firmware_path[MOD_PARAM_PATHLEN];
char nvram_path[MOD_PARAM_PATHLEN];

extern int wl_control_wl_start(struct net_device *dev);
extern int net_os_send_hang_message(struct net_device *dev);
#if (LINUX_VERSION_CODE >= KERNEL_VERSION(2, 6, 27))
struct semaphore dhd_registration_sem;
struct semaphore dhd_chipup_sem;

#define DHD_REGISTRATION_TIMEOUT  12000  /* msec : allowed time to finished dhd registration */
#endif /* (LINUX_VERSION_CODE >= KERNEL_VERSION(2, 6, 27)) */

/* Spawn a thread for system ioctls (set mac, set mcast) */
uint dhd_sysioc = TRUE;
module_param(dhd_sysioc, uint, 0);

/* Error bits */
module_param(dhd_msg_level, int, 0);

/* load firmware and/or nvram values from the filesystem */
module_param_string(firmware_path, firmware_path, MOD_PARAM_PATHLEN, 0660);
module_param_string(nvram_path, nvram_path, MOD_PARAM_PATHLEN, 0);

/* Watchdog interval */
uint dhd_watchdog_ms = 10;
module_param(dhd_watchdog_ms, uint, 0);

#if defined(DHD_DEBUG)
/* Console poll interval */
uint dhd_console_ms = 0;
module_param(dhd_console_ms, uint, 0644);
#endif /* defined(DHD_DEBUG) */

uint dhd_slpauto = TRUE;
module_param(dhd_slpauto, uint, 0);

/* ARP offload agent mode : Enable ARP Host Auto-Reply and ARP Peer Auto-Reply */
uint dhd_arp_mode = 0xb;
module_param(dhd_arp_mode, uint, 0);

/* ARP offload enable */
uint dhd_arp_enable = TRUE;
module_param(dhd_arp_enable, uint, 0);

#ifdef PKT_FILTER_SUPPORT
/* Global Pkt filter enable control */
uint dhd_pkt_filter_enable = TRUE;
module_param(dhd_pkt_filter_enable, uint, 0);
#endif

/*  Pkt filter init setup */
uint dhd_pkt_filter_init = 0;
module_param(dhd_pkt_filter_init, uint, 0);

/* Pkt filter mode control */
uint dhd_master_mode = TRUE;
module_param(dhd_master_mode, uint, 1);

#ifdef DHDTHREAD
/* Watchdog thread priority, -1 to use kernel timer */
int dhd_watchdog_prio = 97;
module_param(dhd_watchdog_prio, int, 0);

/* DPC thread priority, -1 to use tasklet */
int dhd_dpc_prio = 98;
module_param(dhd_dpc_prio, int, 0);

/* DPC thread priority, -1 to use tasklet */
extern int dhd_dongle_memsize;
module_param(dhd_dongle_memsize, int, 0);
#endif /* DHDTHREAD */
/* Control fw roaming */
uint dhd_roam_disable = 0;

/* Control radio state */
uint dhd_radio_up = 1;

/* Network inteface name */
char iface_name[IFNAMSIZ] = {'\0'};
module_param_string(iface_name, iface_name, IFNAMSIZ, 0);

#if (LINUX_VERSION_CODE >= KERNEL_VERSION(2, 6, 0))
#define DAEMONIZE(a) daemonize(a); \
	allow_signal(SIGKILL); \
	allow_signal(SIGTERM);
#else /* Linux 2.4 (w/o preemption patch) */
#define RAISE_RX_SOFTIRQ() \
	cpu_raise_softirq(smp_processor_id(), NET_RX_SOFTIRQ)
#define DAEMONIZE(a) daemonize(); \
	do { if (a) \
		strncpy(current->comm, a, MIN(sizeof(current->comm), (strlen(a) + 1))); \
	} while (0);
#endif /* LINUX_VERSION_CODE  */

#if (LINUX_VERSION_CODE >= KERNEL_VERSION(2, 6, 0))
#define BLOCKABLE()	(!in_atomic())
#else
#define BLOCKABLE()	(!in_interrupt())
#endif

/* The following are specific to the SDIO dongle */

/* IOCTL response timeout */
int dhd_ioctl_timeout_msec = IOCTL_RESP_TIMEOUT;
dhd_info_t *g_dhd = NULL;

/* Idle timeout for backplane clock */
int dhd_idletime = DHD_IDLETIME_TICKS;
module_param(dhd_idletime, int, 0);

/* Use polling */
uint dhd_poll = FALSE;
module_param(dhd_poll, uint, 0);

/* Use interrupts */
uint dhd_intr = TRUE;
module_param(dhd_intr, uint, 0);

/* SDIO Drive Strength (in milliamps) */
uint dhd_sdiod_drive_strength = 6;
module_param(dhd_sdiod_drive_strength, uint, 0);

/* Tx/Rx bounds */
extern uint dhd_txbound;
extern uint dhd_rxbound;
module_param(dhd_txbound, uint, 0);
module_param(dhd_rxbound, uint, 0);

/* Deferred transmits */
extern uint dhd_deferred_tx;
module_param(dhd_deferred_tx, uint, 0);

#ifdef BCMDBGFS
extern void dhd_dbg_init(dhd_pub_t *dhdp);
extern void dhd_dbg_remove(void);
#endif /* BCMDBGFS */



#ifdef SDTEST
/* Echo packet generator (pkts/s) */
uint dhd_pktgen = 0;
module_param(dhd_pktgen, uint, 0);

/* Echo packet len (0 => sawtooth, max 2040) */
uint dhd_pktgen_len = 0;
module_param(dhd_pktgen_len, uint, 0);
#endif /* SDTEST */

/* Version string to report */
#ifdef DHD_DEBUG
#ifndef SRCBASE
#define SRCBASE        "drivers/net/wireless/bcmdhd"
#endif
#define DHD_COMPILED "\nCompiled in " SRCBASE
#else
#define DHD_COMPILED
#endif /* DHD_DEBUG */

static char dhd_version[] = "Dongle Host Driver, version " EPI_VERSION_STR
#ifdef DHD_DEBUG
"\nCompiled in " SRCBASE " on " __DATE__ " at " __TIME__
#endif
;
static void dhd_net_if_lock_local(dhd_info_t *dhd);
static void dhd_net_if_unlock_local(dhd_info_t *dhd);

#ifdef WLMEDIA_HTSF
void htsf_update(dhd_info_t *dhd, void *data);
tsf_t prev_tsf, cur_tsf;

uint32 dhd_get_htsf(dhd_info_t *dhd, int ifidx);
static int dhd_ioctl_htsf_get(dhd_info_t *dhd, int ifidx);
static void dhd_dump_latency(void);
static void dhd_htsf_addtxts(dhd_pub_t *dhdp, void *pktbuf);
static void dhd_htsf_addrxts(dhd_pub_t *dhdp, void *pktbuf);
static void dhd_dump_htsfhisto(histo_t *his, char *s);
#endif /* WLMEDIA_HTSF */

/* Monitor interface */
int dhd_monitor_init(void *dhd_pub);
int dhd_monitor_uninit(void);


#if defined(CONFIG_WIRELESS_EXT)
struct iw_statistics *dhd_get_wireless_stats(struct net_device *dev);
#endif /* defined(CONFIG_WIRELESS_EXT) */

static void dhd_dpc(ulong data);
/* forward decl */
extern int dhd_wait_pend8021x(struct net_device *dev);

#ifdef TOE
#ifndef BDC
#error TOE requires BDC
#endif /* !BDC */
static int dhd_toe_get(dhd_info_t *dhd, int idx, uint32 *toe_ol);
static int dhd_toe_set(dhd_info_t *dhd, int idx, uint32 toe_ol);
#endif /* TOE */

static int dhd_wl_host_event(dhd_info_t *dhd, int *ifidx, void *pktdata,
                             wl_event_msg_t *event_ptr, void **data_ptr);

#if (LINUX_VERSION_CODE >= KERNEL_VERSION(2, 6, 27)) && defined(CONFIG_PM_SLEEP)
static int dhd_sleep_pm_callback(struct notifier_block *nfb, unsigned long action, void *ignored)
{
	int ret = NOTIFY_DONE;

#if (LINUX_VERSION_CODE <= KERNEL_VERSION(2, 6, 39))
<<<<<<< HEAD
	switch (action)	{
		case PM_HIBERNATION_PREPARE:
		case PM_SUSPEND_PREPARE:
			dhd_mmc_suspend = TRUE;
		ret = NOTIFY_OK;
		break;
		case PM_POST_HIBERNATION:
		case PM_POST_SUSPEND:
			dhd_mmc_suspend = FALSE;
=======
	switch (action) {
	case PM_HIBERNATION_PREPARE:
	case PM_SUSPEND_PREPARE:
		dhd_mmc_suspend = TRUE;
		ret = NOTIFY_OK;
		break;
	case PM_POST_HIBERNATION:
	case PM_POST_SUSPEND:
		dhd_mmc_suspend = FALSE;
>>>>>>> 53143fd3
		ret = NOTIFY_OK;
		break;
	}
	smp_mb();
#endif
	return ret;
}

static struct notifier_block dhd_sleep_pm_notifier = {
	.notifier_call = dhd_sleep_pm_callback,
	.priority = 0
};
extern int register_pm_notifier(struct notifier_block *nb);
extern int unregister_pm_notifier(struct notifier_block *nb);
#endif /* (LINUX_VERSION_CODE >= KERNEL_VERSION(2, 6, 27)) && defined(CONFIG_PM_SLEEP) */

static void dhd_set_packet_filter(int value, dhd_pub_t *dhd)
{
#ifdef PKT_FILTER_SUPPORT
	DHD_TRACE(("%s: %d\n", __FUNCTION__, value));
	/* 1 - Enable packet filter, only allow unicast packet to send up */
	/* 0 - Disable packet filter */
	if (dhd_pkt_filter_enable) {
		int i;

		for (i = 0; i < dhd->pktfilter_count; i++) {
			dhd_pktfilter_offload_set(dhd, dhd->pktfilter[i]);
			dhd_pktfilter_offload_enable(dhd, dhd->pktfilter[i],
				value, dhd_master_mode);
		}
	}
#endif
}

#if defined(CONFIG_HAS_EARLYSUSPEND)
static int dhd_set_suspend(int value, dhd_pub_t *dhd)
{
//	int power_mode = PM_MAX;
	int power_mode = 0;

	/* wl_pkt_filter_enable_t	enable_parm; */
	char iovbuf[32];
	int bcn_li_dtim = 3;
	uint roamvar = 1;

	DHD_TRACE(("%s: enter, value = %d in_suspend=%d\n",
		__FUNCTION__, value, dhd->in_suspend));

	if (dhd && dhd->up) {
		if (value && dhd->in_suspend) {

				/* Kernel suspended */
				DHD_ERROR(("%s: force extra Suspend setting \n", __FUNCTION__));

				dhd_wl_ioctl_cmd(dhd, WLC_SET_PM, (char *)&power_mode,
				                 sizeof(power_mode), TRUE, 0);

				/* Enable packet filter, only allow unicast packet to send up */
				dhd_set_packet_filter(1, dhd);

				/* If DTIM skip is set up as default, force it to wake
				 * each third DTIM for better power savings.  Note that
				 * one side effect is a chance to miss BC/MC packet.
				 */
				bcn_li_dtim = dhd_get_dtim_skip(dhd);
				bcm_mkiovar("bcn_li_dtim", (char *)&bcn_li_dtim,
					4, iovbuf, sizeof(iovbuf));
				dhd_wl_ioctl_cmd(dhd, WLC_SET_VAR, iovbuf, sizeof(iovbuf), TRUE, 0);

				/* Disable firmware roaming during suspend */
				bcm_mkiovar("roam_off", (char *)&roamvar, 4,
					iovbuf, sizeof(iovbuf));
				dhd_wl_ioctl_cmd(dhd, WLC_SET_VAR, iovbuf, sizeof(iovbuf), TRUE, 0);
			} else {

				/* Kernel resumed  */
				DHD_TRACE(("%s: Remove extra suspend setting \n", __FUNCTION__));

				power_mode = PM_FAST;
				dhd_wl_ioctl_cmd(dhd, WLC_SET_PM, (char *)&power_mode,
				                 sizeof(power_mode), TRUE, 0);

				/* disable pkt filter */
				dhd_set_packet_filter(0, dhd);

				/* restore pre-suspend setting for dtim_skip */
				bcm_mkiovar("bcn_li_dtim", (char *)&dhd->dtim_skip,
					4, iovbuf, sizeof(iovbuf));

				dhd_wl_ioctl_cmd(dhd, WLC_SET_VAR, iovbuf, sizeof(iovbuf), TRUE, 0);
				roamvar = dhd_roam_disable;
				bcm_mkiovar("roam_off", (char *)&roamvar, 4, iovbuf,
					sizeof(iovbuf));
				dhd_wl_ioctl_cmd(dhd, WLC_SET_VAR, iovbuf, sizeof(iovbuf), TRUE, 0);
			}
	}

	return 0;
}

static void dhd_suspend_resume_helper(struct dhd_info *dhd, int val)
{
	dhd_pub_t *dhdp = &dhd->pub;

	DHD_OS_WAKE_LOCK(dhdp);
	/* Set flag when early suspend was called */
	dhdp->in_suspend = val;
	if ((!dhdp->suspend_disable_flag) && (dhd_check_ap_wfd_mode_set(dhdp) == FALSE))
		dhd_set_suspend(val, dhdp);
	DHD_OS_WAKE_UNLOCK(dhdp);
}

static void dhd_early_suspend(struct early_suspend *h)
{
	struct dhd_info *dhd = container_of(h, struct dhd_info, early_suspend);

	DHD_TRACE(("%s: enter\n", __FUNCTION__));

	if (dhd)
		dhd_suspend_resume_helper(dhd, 1);
}

static void dhd_late_resume(struct early_suspend *h)
{
	struct dhd_info *dhd = container_of(h, struct dhd_info, early_suspend);

	DHD_TRACE(("%s: enter\n", __FUNCTION__));

	if (dhd)
		dhd_suspend_resume_helper(dhd, 0);
}
#endif /* defined(CONFIG_HAS_EARLYSUSPEND) */

/*
 * Generalized timeout mechanism.  Uses spin sleep with exponential back-off until
 * the sleep time reaches one jiffy, then switches over to task delay.  Usage:
 *
 *      dhd_timeout_start(&tmo, usec);
 *      while (!dhd_timeout_expired(&tmo))
 *              if (poll_something())
 *                      break;
 *      if (dhd_timeout_expired(&tmo))
 *              fatal();
 */

void
dhd_timeout_start(dhd_timeout_t *tmo, uint usec)
{
	tmo->limit = usec;
	tmo->increment = 0;
	tmo->elapsed = 0;
	tmo->tick = 1000000 / HZ;
}

int
dhd_timeout_expired(dhd_timeout_t *tmo)
{
	/* Does nothing the first call */
	if (tmo->increment == 0) {
		tmo->increment = 1;
		return 0;
	}

	if (tmo->elapsed >= tmo->limit)
		return 1;

	/* Add the delay that's about to take place */
	tmo->elapsed += tmo->increment;

	if (tmo->increment < tmo->tick) {
		OSL_DELAY(tmo->increment);
		tmo->increment *= 2;
		if (tmo->increment > tmo->tick)
			tmo->increment = tmo->tick;
	} else {
		wait_queue_head_t delay_wait;
		DECLARE_WAITQUEUE(wait, current);
		int pending;
		init_waitqueue_head(&delay_wait);
		add_wait_queue(&delay_wait, &wait);
		set_current_state(TASK_INTERRUPTIBLE);
		schedule_timeout(1);
		pending = signal_pending(current);
		remove_wait_queue(&delay_wait, &wait);
		set_current_state(TASK_RUNNING);
		if (pending)
			return 1;	/* Interrupted */
	}

	return 0;
}

int
dhd_net2idx(dhd_info_t *dhd, struct net_device *net)
{
	int i = 0;

	ASSERT(dhd);
	while (i < DHD_MAX_IFS) {
		if (dhd->iflist[i] && (dhd->iflist[i]->net == net))
			return i;
		i++;
	}

	return DHD_BAD_IF;
}

struct net_device * dhd_idx2net(void *pub, int ifidx)
{
	struct dhd_pub *dhd_pub = (struct dhd_pub *)pub;
	struct dhd_info *dhd_info;

	if (!dhd_pub || ifidx < 0 || ifidx >= DHD_MAX_IFS)
		return NULL;
	dhd_info = dhd_pub->info;
	if (dhd_info && dhd_info->iflist[ifidx])
		return dhd_info->iflist[ifidx]->net;
	return NULL;
}

int
dhd_ifname2idx(dhd_info_t *dhd, char *name)
{
	int i = DHD_MAX_IFS;

	ASSERT(dhd);

	if (name == NULL || *name == '\0')
		return 0;

	while (--i > 0)
		if (dhd->iflist[i] && !strncmp(dhd->iflist[i]->name, name, IFNAMSIZ))
				break;

	DHD_TRACE(("%s: return idx %d for \"%s\"\n", __FUNCTION__, i, name));

	return i;	/* default - the primary interface */
}

char *
dhd_ifname(dhd_pub_t *dhdp, int ifidx)
{
	dhd_info_t *dhd = (dhd_info_t *)dhdp->info;

	ASSERT(dhd);

	if (ifidx < 0 || ifidx >= DHD_MAX_IFS) {
		DHD_ERROR(("%s: ifidx %d out of range\n", __FUNCTION__, ifidx));
		return "<if_bad>";
	}

	if (dhd->iflist[ifidx] == NULL) {
		DHD_ERROR(("%s: null i/f %d\n", __FUNCTION__, ifidx));
		return "<if_null>";
	}

	if (dhd->iflist[ifidx]->net)
		return dhd->iflist[ifidx]->net->name;

	return "<if_none>";
}

uint8 *
dhd_bssidx2bssid(dhd_pub_t *dhdp, int idx)
{
	int i;
	dhd_info_t *dhd = (dhd_info_t *)dhdp;

	ASSERT(dhd);
	for (i = 0; i < DHD_MAX_IFS; i++)
	if (dhd->iflist[i] && dhd->iflist[i]->bssidx == idx)
		return dhd->iflist[i]->mac_addr;

	return NULL;
}


static void
_dhd_set_multicast_list(dhd_info_t *dhd, int ifidx)
{
	struct net_device *dev;
#if LINUX_VERSION_CODE >= KERNEL_VERSION(2, 6, 35)
	struct netdev_hw_addr *ha;
#else
	struct dev_mc_list *mclist;
#endif
	uint32 allmulti, cnt;

	wl_ioctl_t ioc;
	char *buf, *bufp;
	uint buflen;
	int ret;

	ASSERT(dhd && dhd->iflist[ifidx]);
	dev = dhd->iflist[ifidx]->net;
#if LINUX_VERSION_CODE >= KERNEL_VERSION(2, 6, 27)
	netif_addr_lock_bh(dev);
#endif
#if LINUX_VERSION_CODE >= KERNEL_VERSION(2, 6, 35)
	cnt = netdev_mc_count(dev);
#else
	cnt = dev->mc_count;
#endif
#if LINUX_VERSION_CODE >= KERNEL_VERSION(2, 6, 27)
	netif_addr_unlock_bh(dev);
#endif

	/* Determine initial value of allmulti flag */
	allmulti = (dev->flags & IFF_ALLMULTI) ? TRUE : FALSE;

	/* Send down the multicast list first. */


	buflen = sizeof("mcast_list") + sizeof(cnt) + (cnt * ETHER_ADDR_LEN);
	if (!(bufp = buf = MALLOC(dhd->pub.osh, buflen))) {
		DHD_ERROR(("%s: out of memory for mcast_list, cnt %d\n",
		           dhd_ifname(&dhd->pub, ifidx), cnt));
		return;
	}

	strcpy(bufp, "mcast_list");
	bufp += strlen("mcast_list") + 1;

	cnt = htol32(cnt);
	memcpy(bufp, &cnt, sizeof(cnt));
	bufp += sizeof(cnt);

#if LINUX_VERSION_CODE >= KERNEL_VERSION(2, 6, 27)
	netif_addr_lock_bh(dev);
#endif
#if LINUX_VERSION_CODE >= KERNEL_VERSION(2, 6, 35)
	netdev_for_each_mc_addr(ha, dev) {
		if (!cnt)
			break;
		memcpy(bufp, ha->addr, ETHER_ADDR_LEN);
		bufp += ETHER_ADDR_LEN;
		cnt--;
	}
#else
	for (mclist = dev->mc_list; (mclist && (cnt > 0)); cnt--, mclist = mclist->next) {
		memcpy(bufp, (void *)mclist->dmi_addr, ETHER_ADDR_LEN);
		bufp += ETHER_ADDR_LEN;
	}
#endif
#if LINUX_VERSION_CODE >= KERNEL_VERSION(2, 6, 27)
	netif_addr_unlock_bh(dev);
#endif

	memset(&ioc, 0, sizeof(ioc));
	ioc.cmd = WLC_SET_VAR;
	ioc.buf = buf;
	ioc.len = buflen;
	ioc.set = TRUE;

	ret = dhd_wl_ioctl(&dhd->pub, ifidx, &ioc, ioc.buf, ioc.len);
	if (ret < 0) {
		DHD_ERROR(("%s: set mcast_list failed, cnt %d\n",
			dhd_ifname(&dhd->pub, ifidx), cnt));
		allmulti = cnt ? TRUE : allmulti;
	}

	MFREE(dhd->pub.osh, buf, buflen);

	/* Now send the allmulti setting.  This is based on the setting in the
	 * net_device flags, but might be modified above to be turned on if we
	 * were trying to set some addresses and dongle rejected it...
	 */

	buflen = sizeof("allmulti") + sizeof(allmulti);
	if (!(buf = MALLOC(dhd->pub.osh, buflen))) {
		DHD_ERROR(("%s: out of memory for allmulti\n", dhd_ifname(&dhd->pub, ifidx)));
		return;
	}
	allmulti = htol32(allmulti);

	if (!bcm_mkiovar("allmulti", (void*)&allmulti, sizeof(allmulti), buf, buflen)) {
		DHD_ERROR(("%s: mkiovar failed for allmulti, datalen %d buflen %u\n",
		           dhd_ifname(&dhd->pub, ifidx), (int)sizeof(allmulti), buflen));
		MFREE(dhd->pub.osh, buf, buflen);
		return;
	}


	memset(&ioc, 0, sizeof(ioc));
	ioc.cmd = WLC_SET_VAR;
	ioc.buf = buf;
	ioc.len = buflen;
	ioc.set = TRUE;

	ret = dhd_wl_ioctl(&dhd->pub, ifidx, &ioc, ioc.buf, ioc.len);
	if (ret < 0) {
		DHD_ERROR(("%s: set allmulti %d failed\n",
		           dhd_ifname(&dhd->pub, ifidx), ltoh32(allmulti)));
	}

	MFREE(dhd->pub.osh, buf, buflen);

	/* Finally, pick up the PROMISC flag as well, like the NIC driver does */

	allmulti = (dev->flags & IFF_PROMISC) ? TRUE : FALSE;
	allmulti = htol32(allmulti);

	memset(&ioc, 0, sizeof(ioc));
	ioc.cmd = WLC_SET_PROMISC;
	ioc.buf = &allmulti;
	ioc.len = sizeof(allmulti);
	ioc.set = TRUE;

	ret = dhd_wl_ioctl(&dhd->pub, ifidx, &ioc, ioc.buf, ioc.len);
	if (ret < 0) {
		DHD_ERROR(("%s: set promisc %d failed\n",
		           dhd_ifname(&dhd->pub, ifidx), ltoh32(allmulti)));
	}
}

static int
_dhd_set_mac_address(dhd_info_t *dhd, int ifidx, struct ether_addr *addr)
{
	char buf[32];
	wl_ioctl_t ioc;
	int ret;

	if (!bcm_mkiovar("cur_etheraddr", (char*)addr, ETHER_ADDR_LEN, buf, 32)) {
		DHD_ERROR(("%s: mkiovar failed for cur_etheraddr\n", dhd_ifname(&dhd->pub, ifidx)));
		return -1;
	}
	memset(&ioc, 0, sizeof(ioc));
	ioc.cmd = WLC_SET_VAR;
	ioc.buf = buf;
	ioc.len = 32;
	ioc.set = TRUE;

	ret = dhd_wl_ioctl(&dhd->pub, ifidx, &ioc, ioc.buf, ioc.len);
	if (ret < 0) {
		DHD_ERROR(("%s: set cur_etheraddr failed\n", dhd_ifname(&dhd->pub, ifidx)));
	} else {
		memcpy(dhd->iflist[ifidx]->net->dev_addr, addr, ETHER_ADDR_LEN);
		memcpy(dhd->pub.mac.octet, addr, ETHER_ADDR_LEN);
	}

	return ret;
}

#ifdef SOFTAP
extern struct net_device *ap_net_dev;
extern tsk_ctl_t ap_eth_ctl; /* ap netdev heper thread ctl */
#endif

static void
dhd_op_if(dhd_if_t *ifp)
{
	dhd_info_t	*dhd;
	int ret = 0, err = 0;
#ifdef SOFTAP
	unsigned long flags;
#endif

	if (!ifp || !ifp->info || !ifp->idx)
		return;
	ASSERT(ifp && ifp->info && ifp->idx);	/* Virtual interfaces only */
	dhd = ifp->info;

	DHD_TRACE(("%s: idx %d, state %d\n", __FUNCTION__, ifp->idx, ifp->state));

#ifdef WL_CFG80211
	if (wl_cfg80211_is_progress_ifchange())
			return;

#endif
	switch (ifp->state) {
	case DHD_IF_ADD:
		/*
		 * Delete the existing interface before overwriting it
		 * in case we missed the WLC_E_IF_DEL event.
		 */
		if (ifp->net != NULL) {
			DHD_ERROR(("%s: ERROR: netdev:%s already exists, try free & unregister \n",
			 __FUNCTION__, ifp->net->name));
			netif_stop_queue(ifp->net);
			unregister_netdev(ifp->net);
			free_netdev(ifp->net);
		}
		/* Allocate etherdev, including space for private structure */
		if (!(ifp->net = alloc_etherdev(sizeof(dhd)))) {
			DHD_ERROR(("%s: OOM - alloc_etherdev\n", __FUNCTION__));
			ret = -ENOMEM;
		}
		if (ret == 0) {
			strncpy(ifp->net->name, ifp->name, IFNAMSIZ);
			ifp->net->name[IFNAMSIZ - 1] = '\0';
			memcpy(netdev_priv(ifp->net), &dhd, sizeof(dhd));
#ifdef WL_CFG80211
			if (dhd->dhd_state & DHD_ATTACH_STATE_CFG80211)
				if (!wl_cfg80211_notify_ifadd(ifp->net, ifp->idx, ifp->bssidx,
					(void*)dhd_net_attach)) {
					ifp->state = DHD_IF_NONE;
					ifp->event2cfg80211 = TRUE;
					return;
				}
#endif
			if ((err = dhd_net_attach(&dhd->pub, ifp->idx)) != 0) {
				DHD_ERROR(("%s: dhd_net_attach failed, err %d\n",
					__FUNCTION__, err));
				ret = -EOPNOTSUPP;
			} else {
#if defined(SOFTAP)
		if (ap_fw_loaded && !(dhd->dhd_state & DHD_ATTACH_STATE_CFG80211)) {
				 /* semaphore that the soft AP CODE waits on */
				flags = dhd_os_spin_lock(&dhd->pub);

				/* save ptr to wl0.1 netdev for use in wl_iw.c  */
				ap_net_dev = ifp->net;
				 /* signal to the SOFTAP 'sleeper' thread, wl0.1 is ready */
				up(&ap_eth_ctl.sema);
				dhd_os_spin_unlock(&dhd->pub, flags);
		}
#endif
				DHD_TRACE(("\n ==== pid:%x, net_device for if:%s created ===\n\n",
					current->pid, ifp->net->name));
				ifp->state = DHD_IF_NONE;
			}
		}
		break;
	case DHD_IF_DEL:
		/* Make sure that we don't enter again here if .. */
		/* dhd_op_if is called again from some other context */
		ifp->state = DHD_IF_DELETING;
		if (ifp->net != NULL) {
			DHD_TRACE(("\n%s: got 'DHD_IF_DEL' state\n", __FUNCTION__));
#ifdef WL_CFG80211
			if (dhd->dhd_state & DHD_ATTACH_STATE_CFG80211) {
				wl_cfg80211_ifdel_ops(ifp->net);
			}
#endif
			netif_stop_queue(ifp->net);
			unregister_netdev(ifp->net);
			ret = DHD_DEL_IF;	/* Make sure the free_netdev() is called */
#ifdef WL_CFG80211
			if (dhd->dhd_state & DHD_ATTACH_STATE_CFG80211) {
				wl_cfg80211_notify_ifdel();
			}
#endif
		}
		break;
	case DHD_IF_DELETING:
		break;
	default:
		DHD_ERROR(("%s: bad op %d\n", __FUNCTION__, ifp->state));
		ASSERT(!ifp->state);
		break;
	}

	if (ret < 0) {
		ifp->set_multicast = FALSE;
		if (ifp->net) {
			free_netdev(ifp->net);
			ifp->net = NULL;
		}
		dhd->iflist[ifp->idx] = NULL;
#ifdef SOFTAP
		flags = dhd_os_spin_lock(&dhd->pub);
		if (ifp->net == ap_net_dev)
			ap_net_dev = NULL;   /*  NULL  SOFTAP global wl0.1 as well */
		dhd_os_spin_unlock(&dhd->pub, flags);
#endif /*  SOFTAP */
		MFREE(dhd->pub.osh, ifp, sizeof(*ifp));
	}
}

static int
_dhd_sysioc_thread(void *data)
{
	tsk_ctl_t *tsk = (tsk_ctl_t *)data;
	dhd_info_t *dhd = (dhd_info_t *)tsk->parent;


	int i;
#ifdef SOFTAP
	bool in_ap = FALSE;
	unsigned long flags;
#endif

	DAEMONIZE("dhd_sysioc");

	complete(&tsk->completed);

	while (down_interruptible(&tsk->sema) == 0) {

		SMP_RD_BARRIER_DEPENDS();
		if (tsk->terminated) {
			break;
		}

		dhd_net_if_lock_local(dhd);
		DHD_OS_WAKE_LOCK(&dhd->pub);

		for (i = 0; i < DHD_MAX_IFS; i++) {
			if (dhd->iflist[i]) {
				DHD_TRACE(("%s: interface %d\n", __FUNCTION__, i));
#ifdef SOFTAP
				flags = dhd_os_spin_lock(&dhd->pub);
				in_ap = (ap_net_dev != NULL);
				dhd_os_spin_unlock(&dhd->pub, flags);
#endif /* SOFTAP */
				if (dhd->iflist[i] && dhd->iflist[i]->state)
					dhd_op_if(dhd->iflist[i]);

				if (dhd->iflist[i] == NULL) {
					DHD_TRACE(("\n\n %s: interface %d just been removed,"
						"!\n\n", __FUNCTION__, i));
					continue;
				}
#ifdef SOFTAP
				if (in_ap && dhd->set_macaddress == i+1)  {
					DHD_TRACE(("attempt to set MAC for %s in AP Mode,"
						"blocked. \n", dhd->iflist[i]->net->name));
					dhd->set_macaddress = 0;
					continue;
				}

				if (in_ap && dhd->iflist[i]->set_multicast)  {
					DHD_TRACE(("attempt to set MULTICAST list for %s"
					 "in AP Mode, blocked. \n", dhd->iflist[i]->net->name));
					dhd->iflist[i]->set_multicast = FALSE;
					continue;
				}
#endif /* SOFTAP */

				LOCK_TRACE(("%s: grabing mac_ioc_sema ...\n", __FUNCTION__));
				if (down_interruptible(&dhd->mac_ioc_sema) == 0) {
					SMP_RD_BARRIER_DEPENDS();
					if (tsk->terminated) {
						LOCK_TRACE(("%s: GOT mac_ioc sema, "
							"but thr terminated\n", __FUNCTION__));
						up(&dhd->mac_ioc_sema);
						break;
					}
				} else {
					LOCK_TRACE(("%s: didn't get mac_sema,"
						" interrupted by sig\n", __FUNCTION__));
					break;
				}

				if (dhd->iflist[i]->set_multicast) {
					dhd->iflist[i]->set_multicast = FALSE;
					_dhd_set_multicast_list(dhd, i);
				}
				if (dhd->set_macaddress == i+1) {
					dhd->set_macaddress = 0;
					_dhd_set_mac_address(dhd, i, &dhd->macvalue);
				}
				/* release mac ioc sema  */
				up(&dhd->mac_ioc_sema);
			}
		}

		DHD_OS_WAKE_UNLOCK(&dhd->pub);
		dhd_net_if_unlock_local(dhd);
	}
	DHD_TRACE(("%s: stopped\n", __FUNCTION__));
	complete_and_exit(&tsk->completed, 0);
}

static int
dhd_set_mac_address(struct net_device *dev, void *addr)
{
	int ret = 0;

	dhd_info_t *dhd = *(dhd_info_t **)netdev_priv(dev);
	struct sockaddr *sa = (struct sockaddr *)addr;
	int ifidx;

	ifidx = dhd_net2idx(dhd, dev);
	if (ifidx == DHD_BAD_IF)
		return -1;

	ASSERT(&dhd->thr_sysioc_ctl.thr_pid >= 0);
	memcpy(&dhd->macvalue, sa->sa_data, ETHER_ADDR_LEN);
	dhd->set_macaddress = ifidx+1;
	up(&dhd->thr_sysioc_ctl.sema);

	return ret;
}

static void
dhd_set_multicast_list(struct net_device *dev)
{
	dhd_info_t *dhd = *(dhd_info_t **)netdev_priv(dev);
	int ifidx;

	ifidx = dhd_net2idx(dhd, dev);
	if (ifidx == DHD_BAD_IF)
		return;

	ASSERT(&dhd->thr_sysioc_ctl.thr_pid >= 0);
	dhd->iflist[ifidx]->set_multicast = TRUE;
	up(&dhd->thr_sysioc_ctl.sema);
}

#ifdef PROP_TXSTATUS
int
dhd_os_wlfc_block(dhd_pub_t *pub)
{
	dhd_info_t *di = (dhd_info_t *)(pub->info);
	ASSERT(di != NULL);
	spin_lock_bh(&di->wlfc_spinlock);
	return 1;
}

int
dhd_os_wlfc_unblock(dhd_pub_t *pub)
{
	dhd_info_t *di = (dhd_info_t *)(pub->info);

	(void)di;
	ASSERT(di != NULL);
	spin_unlock_bh(&di->wlfc_spinlock);
	return 1;
}

const uint8 wme_fifo2ac[] = { 0, 1, 2, 3, 1, 1 };
uint8 prio2fifo[8] = { 1, 0, 0, 1, 2, 2, 3, 3 };
#define WME_PRIO2AC(prio)	wme_fifo2ac[prio2fifo[(prio)]]

#endif /* PROP_TXSTATUS */
int
dhd_sendpkt(dhd_pub_t *dhdp, int ifidx, void *pktbuf)
{
	int ret;
	dhd_info_t *dhd = (dhd_info_t *)(dhdp->info);
	struct ether_header *eh = NULL;

	/* Reject if down */
	if (!dhdp->up || (dhdp->busstate == DHD_BUS_DOWN)) {
		/* free the packet here since the caller won't */
		PKTFREE(dhdp->osh, pktbuf, TRUE);
		return -ENODEV;
	}

	/* Update multicast statistic */
	if (PKTLEN(dhdp->osh, pktbuf) >= ETHER_HDR_LEN) {
		uint8 *pktdata = (uint8 *)PKTDATA(dhdp->osh, pktbuf);
		eh = (struct ether_header *)pktdata;

		if (ETHER_ISMULTI(eh->ether_dhost))
			dhdp->tx_multicast++;
		if (ntoh16(eh->ether_type) == ETHER_TYPE_802_1X)
			atomic_inc(&dhd->pend_8021x_cnt);
	} else {
			PKTFREE(dhd->pub.osh, pktbuf, TRUE);
			return BCME_ERROR;
	}

	/* Look into the packet and update the packet priority */
	if (PKTPRIO(pktbuf) == 0)
		pktsetprio(pktbuf, FALSE);

#ifdef PROP_TXSTATUS
	if (dhdp->wlfc_state) {
		/* store the interface ID */
		DHD_PKTTAG_SETIF(PKTTAG(pktbuf), ifidx);

		/* store destination MAC in the tag as well */
		DHD_PKTTAG_SETDSTN(PKTTAG(pktbuf), eh->ether_dhost);

		/* decide which FIFO this packet belongs to */
		if (ETHER_ISMULTI(eh->ether_dhost))
			/* one additional queue index (highest AC + 1) is used for bc/mc queue */
			DHD_PKTTAG_SETFIFO(PKTTAG(pktbuf), AC_COUNT);
		else
			DHD_PKTTAG_SETFIFO(PKTTAG(pktbuf), WME_PRIO2AC(PKTPRIO(pktbuf)));
	} else
#endif /* PROP_TXSTATUS */
	/* If the protocol uses a data header, apply it */
	dhd_prot_hdrpush(dhdp, ifidx, pktbuf);

	/* Use bus module to send data frame */
#ifdef WLMEDIA_HTSF
	dhd_htsf_addtxts(dhdp, pktbuf);
#endif
#ifdef PROP_TXSTATUS
	if (dhdp->wlfc_state && ((athost_wl_status_info_t*)dhdp->wlfc_state)->proptxstatus_mode
		!= WLFC_FCMODE_NONE) {
		dhd_os_wlfc_block(dhdp);
		ret = dhd_wlfc_enque_sendq(dhdp->wlfc_state, DHD_PKTTAG_FIFO(PKTTAG(pktbuf)),
			pktbuf);
		dhd_wlfc_commit_packets(dhdp->wlfc_state,  (f_commitpkt_t)dhd_bus_txdata,
			dhdp->bus);
		if (((athost_wl_status_info_t*)dhdp->wlfc_state)->toggle_host_if) {
			((athost_wl_status_info_t*)dhdp->wlfc_state)->toggle_host_if = 0;
		}
		dhd_os_wlfc_unblock(dhdp);
	}
	else
		/* non-proptxstatus way */
	ret = dhd_bus_txdata(dhdp->bus, pktbuf);
#else
	ret = dhd_bus_txdata(dhdp->bus, pktbuf);
#endif /* PROP_TXSTATUS */

	return ret;
}

int
dhd_start_xmit(struct sk_buff *skb, struct net_device *net)
{
	int ret;
	void *pktbuf;
	dhd_info_t *dhd = *(dhd_info_t **)netdev_priv(net);
	int ifidx;
#ifdef WLMEDIA_HTSF
	uint8 htsfdlystat_sz = dhd->pub.htsfdlystat_sz;
#else
	uint8 htsfdlystat_sz = 0;
#endif

	DHD_TRACE(("%s: Enter\n", __FUNCTION__));

	DHD_OS_WAKE_LOCK(&dhd->pub);

	/* Reject if down */
	if (!dhd->pub.up || (dhd->pub.busstate == DHD_BUS_DOWN)) {
		DHD_ERROR(("%s: xmit rejected pub.up=%d busstate=%d \n",
			__FUNCTION__, dhd->pub.up, dhd->pub.busstate));
		netif_stop_queue(net);
		/* Send Event when bus down detected during data session */
		if (dhd->pub.busstate == DHD_BUS_DOWN)  {
			DHD_ERROR(("%s: Event HANG sent up\n", __FUNCTION__));
			net_os_send_hang_message(net);
		}
		DHD_OS_WAKE_UNLOCK(&dhd->pub);
#if (LINUX_VERSION_CODE < KERNEL_VERSION(2, 6, 20))
		return -ENODEV;
#else
		return NETDEV_TX_BUSY;
#endif
	}

	ifidx = dhd_net2idx(dhd, net);
	if (ifidx == DHD_BAD_IF) {
		DHD_ERROR(("%s: bad ifidx %d\n", __FUNCTION__, ifidx));
		netif_stop_queue(net);
		DHD_OS_WAKE_UNLOCK(&dhd->pub);
#if (LINUX_VERSION_CODE < KERNEL_VERSION(2, 6, 20))
		return -ENODEV;
#else
		return NETDEV_TX_BUSY;
#endif
	}

	/* Make sure there's enough room for any header */

	if (skb_headroom(skb) < dhd->pub.hdrlen + htsfdlystat_sz) {
		struct sk_buff *skb2;

		DHD_INFO(("%s: insufficient headroom\n",
		          dhd_ifname(&dhd->pub, ifidx)));
		dhd->pub.tx_realloc++;

		skb2 = skb_realloc_headroom(skb, dhd->pub.hdrlen + htsfdlystat_sz);

		dev_kfree_skb(skb);
		if ((skb = skb2) == NULL) {
			DHD_ERROR(("%s: skb_realloc_headroom failed\n",
			           dhd_ifname(&dhd->pub, ifidx)));
			ret = -ENOMEM;
			goto done;
		}
	}

	/* Convert to packet */
	if (!(pktbuf = PKTFRMNATIVE(dhd->pub.osh, skb))) {
		DHD_ERROR(("%s: PKTFRMNATIVE failed\n",
		           dhd_ifname(&dhd->pub, ifidx)));
		dev_kfree_skb_any(skb);
		ret = -ENOMEM;
		goto done;
	}
#ifdef WLMEDIA_HTSF
	if (htsfdlystat_sz && PKTLEN(dhd->pub.osh, pktbuf) >= ETHER_ADDR_LEN) {
		uint8 *pktdata = (uint8 *)PKTDATA(dhd->pub.osh, pktbuf);
		struct ether_header *eh = (struct ether_header *)pktdata;

		if (!ETHER_ISMULTI(eh->ether_dhost) &&
			(ntoh16(eh->ether_type) == ETHER_TYPE_IP)) {
			eh->ether_type = hton16(ETHER_TYPE_BRCM_PKTDLYSTATS);
		}
	}
#endif

	ret = dhd_sendpkt(&dhd->pub, ifidx, pktbuf);


done:
	if (ret)
		dhd->pub.dstats.tx_dropped++;
	else
		dhd->pub.tx_packets++;

	DHD_OS_WAKE_UNLOCK(&dhd->pub);

	/* Return ok: we always eat the packet */
#if (LINUX_VERSION_CODE < KERNEL_VERSION(2, 6, 20))
	return 0;
#else
	return NETDEV_TX_OK;
#endif
}

void
dhd_txflowcontrol(dhd_pub_t *dhdp, int ifidx, bool state)
{
	struct net_device *net;
	dhd_info_t *dhd = dhdp->info;
	int i;

	DHD_TRACE(("%s: Enter\n", __FUNCTION__));

	dhdp->txoff = state;
	ASSERT(dhd);

	if (ifidx == ALL_INTERFACES) {
		/* Flow control on all active interfaces */
		for (i = 0; i < DHD_MAX_IFS; i++) {
			if (dhd->iflist[i]) {
				net = dhd->iflist[i]->net;
				if (state == ON)
					netif_stop_queue(net);
				else
					netif_wake_queue(net);
			}
		}
	}
	else {
		if (dhd->iflist[ifidx]) {
			net = dhd->iflist[ifidx]->net;
			if (state == ON)
				netif_stop_queue(net);
			else
				netif_wake_queue(net);
		}
	}
}

void
dhd_rx_frame(dhd_pub_t *dhdp, int ifidx, void *pktbuf, int numpkt, uint8 chan)
{
	dhd_info_t *dhd = (dhd_info_t *)dhdp->info;
	struct sk_buff *skb;
	uchar *eth;
	uint len;
	void *data, *pnext = NULL;
	int i;
	dhd_if_t *ifp;
	wl_event_msg_t event;
	int tout = DHD_PACKET_TIMEOUT;

<<<<<<< HEAD

	(void)tout;
	DHD_TRACE(("%s: Enter\n", __FUNCTION__));
=======
>>>>>>> 53143fd3

	BCM_REFERENCE(tout);
	DHD_TRACE(("%s: Enter\n", __FUNCTION__));

	for (i = 0; pktbuf && i < numpkt; i++, pktbuf = pnext) {
#ifdef WLBTAMP
		struct ether_header *eh;
		struct dot11_llc_snap_header *lsh;
#endif

		ifp = dhd->iflist[ifidx];
		if (ifp == NULL) {
			DHD_ERROR(("%s: ifp is NULL. drop packet\n",
				__FUNCTION__));
			PKTFREE(dhdp->osh, pktbuf, TRUE);
			continue;
		}
#if LINUX_VERSION_CODE >= KERNEL_VERSION(2, 6, 0)
		/* Dropping packets before registering net device to avoid kernel panic */
		if (!ifp->net || ifp->net->reg_state != NETREG_REGISTERED ||
			!dhd->pub.up) {
			DHD_ERROR(("%s: net device is NOT registered yet. drop packet\n",
			__FUNCTION__));
			PKTFREE(dhdp->osh, pktbuf, TRUE);
			continue;
		}
#endif

		pnext = PKTNEXT(dhdp->osh, pktbuf);
		PKTSETNEXT(wl->sh.osh, pktbuf, NULL);

#ifdef WLBTAMP
		eh = (struct ether_header *)PKTDATA(wl->sh.osh, pktbuf);
		lsh = (struct dot11_llc_snap_header *)&eh[1];

		if ((ntoh16(eh->ether_type) < ETHER_TYPE_MIN) &&
		    (PKTLEN(wl->sh.osh, pktbuf) >= RFC1042_HDR_LEN) &&
		    bcmp(lsh, BT_SIG_SNAP_MPROT, DOT11_LLC_SNAP_HDR_LEN - 2) == 0 &&
		    lsh->type == HTON16(BTA_PROT_L2CAP)) {
			amp_hci_ACL_data_t *ACL_data = (amp_hci_ACL_data_t *)
			        ((uint8 *)eh + RFC1042_HDR_LEN);
			ACL_data = NULL;
		}
#endif /* WLBTAMP */

#ifdef PROP_TXSTATUS
		if (dhdp->wlfc_state && PKTLEN(wl->sh.osh, pktbuf) == 0) {
			/* WLFC may send header only packet when
			there is an urgent message but no packet to
			piggy-back on
			*/
			((athost_wl_status_info_t*)dhdp->wlfc_state)->stats.wlfc_header_only_pkt++;
			PKTFREE(dhdp->osh, pktbuf, TRUE);
			continue;
		}
#endif

		skb = PKTTONATIVE(dhdp->osh, pktbuf);

		/* Get the protocol, maintain skb around eth_type_trans()
		 * The main reason for this hack is for the limitation of
		 * Linux 2.4 where 'eth_type_trans' uses the 'net->hard_header_len'
		 * to perform skb_pull inside vs ETH_HLEN. Since to avoid
		 * coping of the packet coming from the network stack to add
		 * BDC, Hardware header etc, during network interface registration
		 * we set the 'net->hard_header_len' to ETH_HLEN + extra space required
		 * for BDC, Hardware header etc. and not just the ETH_HLEN
		 */
		eth = skb->data;
		len = skb->len;

		ifp = dhd->iflist[ifidx];
		if (ifp == NULL)
			ifp = dhd->iflist[0];

		ASSERT(ifp);
		skb->dev = ifp->net;
		skb->protocol = eth_type_trans(skb, skb->dev);

		if (skb->pkt_type == PACKET_MULTICAST) {
			dhd->pub.rx_multicast++;
		}

		skb->data = eth;
		skb->len = len;

#ifdef WLMEDIA_HTSF
		dhd_htsf_addrxts(dhdp, pktbuf);
#endif
		/* Strip header, count, deliver upward */
		skb_pull(skb, ETH_HLEN);

		/* Process special event packets and then discard them */
		if (ntoh16(skb->protocol) == ETHER_TYPE_BRCM) {
			dhd_wl_host_event(dhd, &ifidx,
#if LINUX_VERSION_CODE >= KERNEL_VERSION(2, 6, 22)
			skb->mac_header,
#else
			skb->mac.raw,
#endif
			&event,
			&data);

#ifdef WLBTAMP
			wl_event_to_host_order(&event);
			if (event.event_type == WLC_E_BTA_HCI_EVENT) {
				dhd_bta_doevt(dhdp, data, event.datalen);
			}
<<<<<<< HEAD
			tout = DHD_EVENT_TIMEOUT;
=======
			tout = DHD_EVENT_TIMEOUT_MS;
#endif /* WLBTAMP */
>>>>>>> 53143fd3
		}

		ASSERT(ifidx < DHD_MAX_IFS && dhd->iflist[ifidx]);
		if (dhd->iflist[ifidx] && !dhd->iflist[ifidx]->state)
			ifp = dhd->iflist[ifidx];

		if (ifp->net)
			ifp->net->last_rx = jiffies;

		dhdp->dstats.rx_bytes += skb->len;
		dhdp->rx_packets++; /* Local count */

		if (in_interrupt()) {
			netif_rx(skb);
		} else {
			/* If the receive is not processed inside an ISR,
			 * the softirqd must be woken explicitly to service
			 * the NET_RX_SOFTIRQ.  In 2.6 kernels, this is handled
			 * by netif_rx_ni(), but in earlier kernels, we need
			 * to do it manually.
			 */
#if LINUX_VERSION_CODE >= KERNEL_VERSION(2, 6, 0)
			netif_rx_ni(skb);
#else
			ulong flags;
			netif_rx(skb);
			local_irq_save(flags);
			RAISE_RX_SOFTIRQ();
			local_irq_restore(flags);
#endif /* LINUX_VERSION_CODE >= KERNEL_VERSION(2, 6, 0) */
		}
	}
	DHD_OS_WAKE_LOCK_TIMEOUT_ENABLE(dhdp, tout);
}

void
dhd_event(struct dhd_info *dhd, char *evpkt, int evlen, int ifidx)
{
	/* Linux version has nothing to do */
	return;
}

void
dhd_txcomplete(dhd_pub_t *dhdp, void *txp, bool success)
{
	uint ifidx;
	dhd_info_t *dhd = (dhd_info_t *)(dhdp->info);
	struct ether_header *eh;
	uint16 type;
#ifdef WLBTAMP
	uint len;
#endif

	dhd_prot_hdrpull(dhdp, &ifidx, txp, NULL, NULL);

	eh = (struct ether_header *)PKTDATA(dhdp->osh, txp);
	type  = ntoh16(eh->ether_type);

	if (type == ETHER_TYPE_802_1X)
		atomic_dec(&dhd->pend_8021x_cnt);

#ifdef WLBTAMP
	/* Crack open the packet and check to see if it is BT HCI ACL data packet.
	 * If yes generate packet completion event.
	 */
	len = PKTLEN(dhdp->osh, txp);

	/* Generate ACL data tx completion event locally to avoid SDIO bus transaction */
	if ((type < ETHER_TYPE_MIN) && (len >= RFC1042_HDR_LEN)) {
		struct dot11_llc_snap_header *lsh = (struct dot11_llc_snap_header *)&eh[1];

		if (bcmp(lsh, BT_SIG_SNAP_MPROT, DOT11_LLC_SNAP_HDR_LEN - 2) == 0 &&
		    ntoh16(lsh->type) == BTA_PROT_L2CAP) {

			dhd_bta_tx_hcidata_complete(dhdp, txp, success);
		}
	}
#endif /* WLBTAMP */
}

static struct net_device_stats *
dhd_get_stats(struct net_device *net)
{
	dhd_info_t *dhd = *(dhd_info_t **)netdev_priv(net);
	dhd_if_t *ifp;
	int ifidx;

	DHD_TRACE(("%s: Enter\n", __FUNCTION__));

	ifidx = dhd_net2idx(dhd, net);
	if (ifidx == DHD_BAD_IF) {
		DHD_ERROR(("%s: BAD_IF\n", __FUNCTION__));
		return NULL;
	}

	ifp = dhd->iflist[ifidx];
	ASSERT(dhd && ifp);

	if (dhd->pub.up) {
		/* Use the protocol to get dongle stats */
		dhd_prot_dstats(&dhd->pub);
	}

	/* Copy dongle stats to net device stats */
	ifp->stats.rx_packets = dhd->pub.dstats.rx_packets;
	ifp->stats.tx_packets = dhd->pub.dstats.tx_packets;
	ifp->stats.rx_bytes = dhd->pub.dstats.rx_bytes;
	ifp->stats.tx_bytes = dhd->pub.dstats.tx_bytes;
	ifp->stats.rx_errors = dhd->pub.dstats.rx_errors;
	ifp->stats.tx_errors = dhd->pub.dstats.tx_errors;
	ifp->stats.rx_dropped = dhd->pub.dstats.rx_dropped;
	ifp->stats.tx_dropped = dhd->pub.dstats.tx_dropped;
	ifp->stats.multicast = dhd->pub.dstats.multicast;

	return &ifp->stats;
}

#ifdef DHDTHREAD
static int
dhd_watchdog_thread(void *data)
{
	tsk_ctl_t *tsk = (tsk_ctl_t *)data;
	dhd_info_t *dhd = (dhd_info_t *)tsk->parent;
	/* This thread doesn't need any user-level access,
	 * so get rid of all our resources
	 */
	if (dhd_watchdog_prio > 0) {
		struct sched_param param;
		param.sched_priority = (dhd_watchdog_prio < MAX_RT_PRIO)?
			dhd_watchdog_prio:(MAX_RT_PRIO-1);
		setScheduler(current, SCHED_FIFO, &param);
	}

	DAEMONIZE("dhd_watchdog");

	/* Run until signal received */
	complete(&tsk->completed);

	while (1)
		if (down_interruptible (&tsk->sema) == 0) {
			unsigned long flags;

			SMP_RD_BARRIER_DEPENDS();
			if (tsk->terminated) {
				break;
			}

			dhd_os_sdlock(&dhd->pub);
			if (dhd->pub.dongle_reset == FALSE) {
				DHD_TIMER(("%s:\n", __FUNCTION__));

				/* Call the bus module watchdog */
				dhd_bus_watchdog(&dhd->pub);

				flags = dhd_os_spin_lock(&dhd->pub);
				/* Count the tick for reference */
				dhd->pub.tickcnt++;
				/* Reschedule the watchdog */
				if (dhd->wd_timer_valid)
					mod_timer(&dhd->timer,
					jiffies + dhd_watchdog_ms * HZ / 1000);
				dhd_os_spin_unlock(&dhd->pub, flags);
			}
			dhd_os_sdunlock(&dhd->pub);
			DHD_OS_WAKE_UNLOCK(&dhd->pub);
		} else {
			break;
	}

	complete_and_exit(&tsk->completed, 0);
}
#endif /* DHDTHREAD */

static void dhd_watchdog(ulong data)
{
	dhd_info_t *dhd = (dhd_info_t *)data;
	unsigned long flags;

	DHD_OS_WAKE_LOCK(&dhd->pub);
	if (dhd->pub.dongle_reset) {
		DHD_OS_WAKE_UNLOCK(&dhd->pub);
		return;
	}

#ifdef DHDTHREAD
	if (dhd->thr_wdt_ctl.thr_pid >= 0) {
		up(&dhd->thr_wdt_ctl.sema);
		return;
	}
#endif /* DHDTHREAD */

	dhd_os_sdlock(&dhd->pub);
	/* Call the bus module watchdog */
	dhd_bus_watchdog(&dhd->pub);

	flags = dhd_os_spin_lock(&dhd->pub);
	/* Count the tick for reference */
	dhd->pub.tickcnt++;

	/* Reschedule the watchdog */
	if (dhd->wd_timer_valid)
		mod_timer(&dhd->timer, jiffies + dhd_watchdog_ms * HZ / 1000);
	dhd_os_spin_unlock(&dhd->pub, flags);
	dhd_os_sdunlock(&dhd->pub);
	DHD_OS_WAKE_UNLOCK(&dhd->pub);
}

#ifdef DHDTHREAD
static int
dhd_dpc_thread(void *data)
{
	tsk_ctl_t *tsk = (tsk_ctl_t *)data;
	dhd_info_t *dhd = (dhd_info_t *)tsk->parent;

	/* This thread doesn't need any user-level access,
	 * so get rid of all our resources
	 */
	if (dhd_dpc_prio > 0)
	{
		struct sched_param param;
		param.sched_priority = (dhd_dpc_prio < MAX_RT_PRIO)?dhd_dpc_prio:(MAX_RT_PRIO-1);
		setScheduler(current, SCHED_FIFO, &param);
	}

	DAEMONIZE("dhd_dpc");
	/* DHD_OS_WAKE_LOCK is called in dhd_sched_dpc[dhd_linux.c] down below  */

	/*  signal: thread has started */
	complete(&tsk->completed);

	/* Run until signal received */
	while (1) {
		if (down_interruptible(&tsk->sema) == 0) {

			SMP_RD_BARRIER_DEPENDS();
			if (tsk->terminated) {
				break;
			}

			/* Call bus dpc unless it indicated down (then clean stop) */
			if (dhd->pub.busstate != DHD_BUS_DOWN) {
				if (dhd_bus_dpc(dhd->pub.bus)) {
					up(&tsk->sema);
				}
				else {
					DHD_OS_WAKE_UNLOCK(&dhd->pub);
				}
			} else {
				if (dhd->pub.up)
					dhd_bus_stop(dhd->pub.bus, TRUE);
				DHD_OS_WAKE_UNLOCK(&dhd->pub);
			}
		}
		else
			break;
	}

	complete_and_exit(&tsk->completed, 0);
}
#endif /* DHDTHREAD */

static void
dhd_dpc(ulong data)
{
	dhd_info_t *dhd;

	dhd = (dhd_info_t *)data;

	/* this (tasklet) can be scheduled in dhd_sched_dpc[dhd_linux.c]
	 * down below , wake lock is set,
	 * the tasklet is initialized in dhd_attach()
	 */
	/* Call bus dpc unless it indicated down (then clean stop) */
	if (dhd->pub.busstate != DHD_BUS_DOWN) {
		if (dhd_bus_dpc(dhd->pub.bus))
			tasklet_schedule(&dhd->tasklet);
		else
			DHD_OS_WAKE_UNLOCK(&dhd->pub);
	} else {
		dhd_bus_stop(dhd->pub.bus, TRUE);
		DHD_OS_WAKE_UNLOCK(&dhd->pub);
	}
}

void
dhd_sched_dpc(dhd_pub_t *dhdp)
{
	dhd_info_t *dhd = (dhd_info_t *)dhdp->info;

	DHD_OS_WAKE_LOCK(dhdp);
#ifdef DHDTHREAD
	if (dhd->thr_dpc_ctl.thr_pid >= 0) {
		up(&dhd->thr_dpc_ctl.sema);
		return;
	}
#endif /* DHDTHREAD */

	if (dhd->dhd_tasklet_create)
		tasklet_schedule(&dhd->tasklet);
}

#ifdef TOE
/* Retrieve current toe component enables, which are kept as a bitmap in toe_ol iovar */
static int
dhd_toe_get(dhd_info_t *dhd, int ifidx, uint32 *toe_ol)
{
	wl_ioctl_t ioc;
	char buf[32];
	int ret;

	memset(&ioc, 0, sizeof(ioc));

	ioc.cmd = WLC_GET_VAR;
	ioc.buf = buf;
	ioc.len = (uint)sizeof(buf);
	ioc.set = FALSE;

	strcpy(buf, "toe_ol");
	if ((ret = dhd_wl_ioctl(&dhd->pub, ifidx, &ioc, ioc.buf, ioc.len)) < 0) {
		/* Check for older dongle image that doesn't support toe_ol */
		if (ret == -EIO) {
			DHD_ERROR(("%s: toe not supported by device\n",
				dhd_ifname(&dhd->pub, ifidx)));
			return -EOPNOTSUPP;
		}

		DHD_INFO(("%s: could not get toe_ol: ret=%d\n", dhd_ifname(&dhd->pub, ifidx), ret));
		return ret;
	}

	memcpy(toe_ol, buf, sizeof(uint32));
	return 0;
}

/* Set current toe component enables in toe_ol iovar, and set toe global enable iovar */
static int
dhd_toe_set(dhd_info_t *dhd, int ifidx, uint32 toe_ol)
{
	wl_ioctl_t ioc;
	char buf[32];
	int toe, ret;

	memset(&ioc, 0, sizeof(ioc));

	ioc.cmd = WLC_SET_VAR;
	ioc.buf = buf;
	ioc.len = (uint)sizeof(buf);
	ioc.set = TRUE;

	/* Set toe_ol as requested */

	strcpy(buf, "toe_ol");
	memcpy(&buf[sizeof("toe_ol")], &toe_ol, sizeof(uint32));

	if ((ret = dhd_wl_ioctl(&dhd->pub, ifidx, &ioc, ioc.buf, ioc.len)) < 0) {
		DHD_ERROR(("%s: could not set toe_ol: ret=%d\n",
			dhd_ifname(&dhd->pub, ifidx), ret));
		return ret;
	}

	/* Enable toe globally only if any components are enabled. */

	toe = (toe_ol != 0);

	strcpy(buf, "toe");
	memcpy(&buf[sizeof("toe")], &toe, sizeof(uint32));

	if ((ret = dhd_wl_ioctl(&dhd->pub, ifidx, &ioc, ioc.buf, ioc.len)) < 0) {
		DHD_ERROR(("%s: could not set toe: ret=%d\n", dhd_ifname(&dhd->pub, ifidx), ret));
		return ret;
	}

	return 0;
}
#endif /* TOE */

#if LINUX_VERSION_CODE >= KERNEL_VERSION(2, 6, 24)
static void
dhd_ethtool_get_drvinfo(struct net_device *net, struct ethtool_drvinfo *info)
{
	dhd_info_t *dhd = *(dhd_info_t **)netdev_priv(net);

	sprintf(info->driver, "wl");
	sprintf(info->version, "%lu", dhd->pub.drv_version);
}

struct ethtool_ops dhd_ethtool_ops = {
	.get_drvinfo = dhd_ethtool_get_drvinfo
};
#endif /* LINUX_VERSION_CODE >= KERNEL_VERSION(2, 6, 24) */


#if LINUX_VERSION_CODE > KERNEL_VERSION(2, 4, 2)
static int
dhd_ethtool(dhd_info_t *dhd, void *uaddr)
{
	struct ethtool_drvinfo info;
	char drvname[sizeof(info.driver)];
	uint32 cmd;
#ifdef TOE
	struct ethtool_value edata;
	uint32 toe_cmpnt, csum_dir;
	int ret;
#endif

	DHD_TRACE(("%s: Enter\n", __FUNCTION__));

	/* all ethtool calls start with a cmd word */
	if (copy_from_user(&cmd, uaddr, sizeof (uint32)))
		return -EFAULT;

	switch (cmd) {
	case ETHTOOL_GDRVINFO:
		/* Copy out any request driver name */
		if (copy_from_user(&info, uaddr, sizeof(info)))
			return -EFAULT;
		strncpy(drvname, info.driver, sizeof(info.driver));
		drvname[sizeof(info.driver)-1] = '\0';

		/* clear struct for return */
		memset(&info, 0, sizeof(info));
		info.cmd = cmd;

		/* if dhd requested, identify ourselves */
		if (strcmp(drvname, "?dhd") == 0) {
			sprintf(info.driver, "dhd");
			strcpy(info.version, EPI_VERSION_STR);
		}

		/* otherwise, require dongle to be up */
		else if (!dhd->pub.up) {
			DHD_ERROR(("%s: dongle is not up\n", __FUNCTION__));
			return -ENODEV;
		}

		/* finally, report dongle driver type */
		else if (dhd->pub.iswl)
			sprintf(info.driver, "wl");
		else
			sprintf(info.driver, "xx");

		sprintf(info.version, "%lu", dhd->pub.drv_version);
		if (copy_to_user(uaddr, &info, sizeof(info)))
			return -EFAULT;
		DHD_CTL(("%s: given %*s, returning %s\n", __FUNCTION__,
		         (int)sizeof(drvname), drvname, info.driver));
		break;

#ifdef TOE
	/* Get toe offload components from dongle */
	case ETHTOOL_GRXCSUM:
	case ETHTOOL_GTXCSUM:
		if ((ret = dhd_toe_get(dhd, 0, &toe_cmpnt)) < 0)
			return ret;

		csum_dir = (cmd == ETHTOOL_GTXCSUM) ? TOE_TX_CSUM_OL : TOE_RX_CSUM_OL;

		edata.cmd = cmd;
		edata.data = (toe_cmpnt & csum_dir) ? 1 : 0;

		if (copy_to_user(uaddr, &edata, sizeof(edata)))
			return -EFAULT;
		break;

	/* Set toe offload components in dongle */
	case ETHTOOL_SRXCSUM:
	case ETHTOOL_STXCSUM:
		if (copy_from_user(&edata, uaddr, sizeof(edata)))
			return -EFAULT;

		/* Read the current settings, update and write back */
		if ((ret = dhd_toe_get(dhd, 0, &toe_cmpnt)) < 0)
			return ret;

		csum_dir = (cmd == ETHTOOL_STXCSUM) ? TOE_TX_CSUM_OL : TOE_RX_CSUM_OL;

		if (edata.data != 0)
			toe_cmpnt |= csum_dir;
		else
			toe_cmpnt &= ~csum_dir;

		if ((ret = dhd_toe_set(dhd, 0, toe_cmpnt)) < 0)
			return ret;

		/* If setting TX checksum mode, tell Linux the new mode */
		if (cmd == ETHTOOL_STXCSUM) {
			if (edata.data)
				dhd->iflist[0]->net->features |= NETIF_F_IP_CSUM;
			else
				dhd->iflist[0]->net->features &= ~NETIF_F_IP_CSUM;
		}

		break;
#endif /* TOE */

	default:
		return -EOPNOTSUPP;
	}

	return 0;
}
#endif /* LINUX_VERSION_CODE > KERNEL_VERSION(2, 4, 2) */

static bool dhd_check_hang(struct net_device *net, dhd_pub_t *dhdp, int error)
{
	if (!dhdp)
		return FALSE;
	if ((error == -ETIMEDOUT) || ((dhdp->busstate == DHD_BUS_DOWN) &&
		(!dhdp->dongle_reset))) {
		DHD_ERROR(("%s: Event HANG send up due to  re=%d te=%d e=%d s=%d\n", __FUNCTION__,
			dhdp->rxcnt_timeout, dhdp->txcnt_timeout, error, dhdp->busstate));
		net_os_send_hang_message(net);
		return TRUE;
	}
	return FALSE;
}

static int
dhd_ioctl_entry(struct net_device *net, struct ifreq *ifr, int cmd)
{
	dhd_info_t *dhd = *(dhd_info_t **)netdev_priv(net);
	dhd_ioctl_t ioc;
	int bcmerror = 0;
	int buflen = 0;
	void *buf = NULL;
	uint driver = 0;
	int ifidx;
	int ret;

	DHD_OS_WAKE_LOCK(&dhd->pub);

	/* send to dongle only if we are not waiting for reload already */
	if (dhd->pub.hang_was_sent) {
		DHD_ERROR(("%s: HANG was sent up earlier\n", __FUNCTION__));
		DHD_OS_WAKE_LOCK_TIMEOUT_ENABLE(&dhd->pub, DHD_EVENT_TIMEOUT);
		DHD_OS_WAKE_UNLOCK(&dhd->pub);
		return OSL_ERROR(BCME_DONGLE_DOWN);
	}

	ifidx = dhd_net2idx(dhd, net);
	DHD_TRACE(("%s: ifidx %d, cmd 0x%04x\n", __FUNCTION__, ifidx, cmd));

	if (ifidx == DHD_BAD_IF) {
		DHD_ERROR(("%s: BAD IF\n", __FUNCTION__));
		DHD_OS_WAKE_UNLOCK(&dhd->pub);
		return -1;
	}

#if defined(CONFIG_WIRELESS_EXT)
	/* linux wireless extensions */
	if ((cmd >= SIOCIWFIRST) && (cmd <= SIOCIWLAST)) {
		/* may recurse, do NOT lock */
		ret = wl_iw_ioctl(net, ifr, cmd);
		DHD_OS_WAKE_UNLOCK(&dhd->pub);
		return ret;
	}
#endif /* defined(CONFIG_WIRELESS_EXT) */

#if LINUX_VERSION_CODE > KERNEL_VERSION(2, 4, 2)
	if (cmd == SIOCETHTOOL) {
		ret = dhd_ethtool(dhd, (void*)ifr->ifr_data);
		DHD_OS_WAKE_UNLOCK(&dhd->pub);
		return ret;
	}
#endif /* LINUX_VERSION_CODE > KERNEL_VERSION(2, 4, 2) */

	if (cmd == SIOCDEVPRIVATE+1) {
		ret = wl_android_priv_cmd(net, ifr, cmd);
		dhd_check_hang(net, &dhd->pub, ret);
		DHD_OS_WAKE_UNLOCK(&dhd->pub);
		return ret;
	}

	if (cmd != SIOCDEVPRIVATE) {
		DHD_OS_WAKE_UNLOCK(&dhd->pub);
		return -EOPNOTSUPP;
	}

	memset(&ioc, 0, sizeof(ioc));

	/* Copy the ioc control structure part of ioctl request */
	if (copy_from_user(&ioc, ifr->ifr_data, sizeof(wl_ioctl_t))) {
		bcmerror = -BCME_BADADDR;
		goto done;
	}

	/* Copy out any buffer passed */
	if (ioc.buf) {
		if (ioc.len == 0) {
			DHD_TRACE(("%s: ioc.len=0, returns BCME_BADARG \n", __FUNCTION__));
			bcmerror = -BCME_BADARG;
			goto done;
		}
		buflen = MIN(ioc.len, DHD_IOCTL_MAXLEN);
		/* optimization for direct ioctl calls from kernel */
		/*
		if (segment_eq(get_fs(), KERNEL_DS)) {
			buf = ioc.buf;
		} else {
		*/
		{
			if (!(buf = (char*)MALLOC(dhd->pub.osh, buflen))) {
				bcmerror = -BCME_NOMEM;
				goto done;
			}
			if (copy_from_user(buf, ioc.buf, buflen)) {
				bcmerror = -BCME_BADADDR;
				goto done;
			}
		}
	}

	/* To differentiate between wl and dhd read 4 more byes */
	if ((copy_from_user(&driver, (char *)ifr->ifr_data + sizeof(wl_ioctl_t),
		sizeof(uint)) != 0)) {
		bcmerror = -BCME_BADADDR;
		goto done;
	}

	if (!capable(CAP_NET_ADMIN)) {
		bcmerror = -BCME_EPERM;
		goto done;
	}

	/* check for local dhd ioctl and handle it */
	if (driver == DHD_IOCTL_MAGIC) {
		bcmerror = dhd_ioctl((void *)&dhd->pub, &ioc, buf, buflen);
		if (bcmerror)
			dhd->pub.bcmerror = bcmerror;
		goto done;
	}

	/* send to dongle (must be up, and wl). */
	if (dhd->pub.busstate != DHD_BUS_DATA) {
		bcmerror = BCME_DONGLE_DOWN;
		goto done;
	}

	if (!dhd->pub.iswl) {
		bcmerror = BCME_DONGLE_DOWN;
		goto done;
	}

	/*
	 * Flush the TX queue if required for proper message serialization:
	 * Intercept WLC_SET_KEY IOCTL - serialize M4 send and set key IOCTL to
	 * prevent M4 encryption and
	 * intercept WLC_DISASSOC IOCTL - serialize WPS-DONE and WLC_DISASSOC IOCTL to
	 * prevent disassoc frame being sent before WPS-DONE frame.
	 */
	if (ioc.cmd == WLC_SET_KEY ||
	    (ioc.cmd == WLC_SET_VAR && ioc.buf != NULL &&
	     strncmp("wsec_key", ioc.buf, 9) == 0) ||
	    (ioc.cmd == WLC_SET_VAR && ioc.buf != NULL &&
	     strncmp("bsscfg:wsec_key", ioc.buf, 15) == 0) ||
	    ioc.cmd == WLC_DISASSOC)
		dhd_wait_pend8021x(net);

#ifdef WLMEDIA_HTSF
	if (ioc.buf) {
		/*  short cut wl ioctl calls here  */
		if (strcmp("htsf", ioc.buf) == 0) {
			dhd_ioctl_htsf_get(dhd, 0);
			return BCME_OK;
		}

		if (strcmp("htsflate", ioc.buf) == 0) {
			if (ioc.set) {
				memset(ts, 0, sizeof(tstamp_t)*TSMAX);
				memset(&maxdelayts, 0, sizeof(tstamp_t));
				maxdelay = 0;
				tspktcnt = 0;
				maxdelaypktno = 0;
				memset(&vi_d1.bin, 0, sizeof(uint32)*NUMBIN);
				memset(&vi_d2.bin, 0, sizeof(uint32)*NUMBIN);
				memset(&vi_d3.bin, 0, sizeof(uint32)*NUMBIN);
				memset(&vi_d4.bin, 0, sizeof(uint32)*NUMBIN);
			} else {
				dhd_dump_latency();
			}
			return BCME_OK;
		}
		if (strcmp("htsfclear", ioc.buf) == 0) {
			memset(&vi_d1.bin, 0, sizeof(uint32)*NUMBIN);
			memset(&vi_d2.bin, 0, sizeof(uint32)*NUMBIN);
			memset(&vi_d3.bin, 0, sizeof(uint32)*NUMBIN);
			memset(&vi_d4.bin, 0, sizeof(uint32)*NUMBIN);
			htsf_seqnum = 0;
			return BCME_OK;
		}
		if (strcmp("htsfhis", ioc.buf) == 0) {
			dhd_dump_htsfhisto(&vi_d1, "H to D");
			dhd_dump_htsfhisto(&vi_d2, "D to D");
			dhd_dump_htsfhisto(&vi_d3, "D to H");
			dhd_dump_htsfhisto(&vi_d4, "H to H");
			return BCME_OK;
		}
		if (strcmp("tsport", ioc.buf) == 0) {
			if (ioc.set) {
				memcpy(&tsport, ioc.buf + 7, 4);
			} else {
				DHD_ERROR(("current timestamp port: %d \n", tsport));
			}
			return BCME_OK;
		}
	}
#endif /* WLMEDIA_HTSF */

	if ((ioc.cmd == WLC_SET_VAR || ioc.cmd == WLC_GET_VAR) &&
		ioc.buf != NULL && strncmp("rpc_", ioc.buf, 4) == 0) {
#ifdef BCM_FD_AGGR
		bcmerror = dhd_fdaggr_ioctl(&dhd->pub, ifidx, (wl_ioctl_t *)&ioc, buf, buflen);
#else
		bcmerror = BCME_UNSUPPORTED;
#endif
		goto done;
	}
	bcmerror = dhd_wl_ioctl(&dhd->pub, ifidx, (wl_ioctl_t *)&ioc, buf, buflen);

done:
	dhd_check_hang(net, &dhd->pub, bcmerror);

	if (!bcmerror && buf && ioc.buf) {
		if (copy_to_user(ioc.buf, buf, buflen))
			bcmerror = -EFAULT;
	}

	if (buf)
		MFREE(dhd->pub.osh, buf, buflen);

	DHD_OS_WAKE_UNLOCK(&dhd->pub);

	return OSL_ERROR(bcmerror);
}

#ifdef WL_CFG80211
static int
dhd_cleanup_virt_ifaces(dhd_info_t *dhd)
{
	int i = 1; /* Leave ifidx 0 [Primary Interface] */
#if (LINUX_VERSION_CODE >= KERNEL_VERSION(2, 6, 27))
	int rollback_lock = FALSE;
#endif

	DHD_TRACE(("%s: Enter \n", __func__));

#if (LINUX_VERSION_CODE >= KERNEL_VERSION(2, 6, 27))
	/* release lock for unregister_netdev */
	if (rtnl_is_locked()) {
		rtnl_unlock();
		rollback_lock = TRUE;
	}
#endif

	for (i = 1; i < DHD_MAX_IFS; i++) {
		if (dhd->iflist[i]) {
			DHD_TRACE(("Deleting IF: %d \n", i));
			if ((dhd->iflist[i]->state != DHD_IF_DEL) &&
				(dhd->iflist[i]->state != DHD_IF_DELETING)) {
				dhd->iflist[i]->state = DHD_IF_DEL;
				dhd->iflist[i]->idx = i;
				dhd_net_if_lock_local(dhd);
				dhd_op_if(dhd->iflist[i]);
				dhd_net_if_unlock_local(dhd);
			}
		}
	}

#if (LINUX_VERSION_CODE >= KERNEL_VERSION(2, 6, 27))
	if (rollback_lock)
		rtnl_lock();
#endif

	return 0;
}
#endif /* WL_CFG80211 */

static int
dhd_stop(struct net_device *net)
{
	int ifidx;
	dhd_info_t *dhd = *(dhd_info_t **)netdev_priv(net);
	DHD_OS_WAKE_LOCK(&dhd->pub);
	DHD_TRACE(("%s: Enter %p\n", __FUNCTION__, net));
	if (dhd->pub.up == 0) {
		goto exit;
	}
	ifidx = dhd_net2idx(dhd, net);
	BCM_REFERENCE(ifidx);

#ifdef WL_CFG80211
	if (ifidx == 0) {
		wl_cfg80211_down(NULL);

		/*
		 * For CFG80211: Clean up all the left over virtual interfaces
		 * when the primary Interface is brought down. [ifconfig wlan0 down]
		 */
		if ((dhd->dhd_state & DHD_ATTACH_STATE_ADD_IF) &&
			(dhd->dhd_state & DHD_ATTACH_STATE_CFG80211)) {
			dhd_cleanup_virt_ifaces(dhd);
		}
	}
#endif

#ifdef PROP_TXSTATUS
	dhd_wlfc_cleanup(&dhd->pub);
#endif
	/* Set state and stop OS transmissions */
	dhd->pub.up = 0;
	netif_stop_queue(net);

	/* Stop the protocol module */
	dhd_prot_stop(&dhd->pub);

#if defined(WL_CFG80211)
	if (ifidx == 0 && !dhd_download_fw_on_driverload)
		wl_android_wifi_off(net);
#endif 
	dhd->pub.hang_was_sent = 0;
	dhd->pub.rxcnt_timeout = 0;
	dhd->pub.txcnt_timeout = 0;
	OLD_MOD_DEC_USE_COUNT;
exit:
	DHD_OS_WAKE_UNLOCK(&dhd->pub);
	return 0;
}

#ifdef DHD_BCM_WIFI_HDMI
bool dhd_bcm_whdmi_enable = FALSE;

/* Check for the presence of a given kernel parameter string,
 * eg. "wifi=4330_whdmi".  Returns 0 if found.
 */
static int
dhd_check_kernel_param(dhd_info_t *dhd, const char *str)
{
#define DHD_KPARAM_LEN 1024
	int bcmerror = -1;
	uint len;
	void *fp = NULL;
	char *kparam = NULL;

	DHD_INFO(("%s\n", __FUNCTION__));

	fp = dhd_os_open_image("/proc/cmdline");
	if (fp == NULL)
		goto err;

	kparam = MALLOC(dhd->pub.osh, DHD_KPARAM_LEN);
	if (kparam == NULL) {
		DHD_ERROR(("%s: MALLOC of %u bytes failed!\n",
			__FUNCTION__, DHD_KPARAM_LEN));
		goto err;
	}

	/* Read the kernel cmdline and search for a matching string */
	len = dhd_os_get_image_block(kparam, DHD_KPARAM_LEN, fp);
	if (len > 0) {
		kparam[DHD_KPARAM_LEN - 1] = '\0';
		if (strstr(kparam, str) != NULL) {
			bcmerror = 0;
		}
		/*
		DHD_ERROR(("%s: err=%d len=%u kparam=%s\n",
			__FUNCTION__, bcmerror, len, kparam));
		*/
	}

err:
	if (kparam) {
		MFREE(dhd->pub.osh, kparam, DHD_KPARAM_LEN);
	}

	dhd_os_close_image(fp);

	return bcmerror;
}
#endif /* DHD_BCM_WIFI_HDMI */

static int
dhd_open(struct net_device *net)
{
	dhd_info_t *dhd = *(dhd_info_t **)netdev_priv(net);
	uint up = 0;
#ifdef TOE
	uint32 toe_ol;
#endif
	int ifidx;
	int32 ret = 0;
	DHD_OS_WAKE_LOCK(&dhd->pub);
	/* Update FW path if it was changed */
	if ((firmware_path != NULL) && (firmware_path[0] != '\0')) {
		if (firmware_path[strlen(firmware_path)-1] == '\n')
			firmware_path[strlen(firmware_path)-1] = '\0';
		strcpy(fw_path, firmware_path);
		firmware_path[0] = '\0';
	}

#if !defined(WL_CFG80211)
	/*
	 * Force start if ifconfig_up gets called before START command
	 *  We keep WEXT's wl_control_wl_start to provide backward compatibility
	 *  This should be removed in the future
	 */
	wl_control_wl_start(net);
#endif 

	ifidx = dhd_net2idx(dhd, net);
	DHD_TRACE(("%s: ifidx %d\n", __FUNCTION__, ifidx));

	if (ifidx < 0) {
		DHD_ERROR(("%s: Error: called with invalid IF\n", __FUNCTION__));
		ret = -1;
		goto exit;
	}

	if (!dhd->iflist[ifidx] || dhd->iflist[ifidx]->state == DHD_IF_DEL) {
		DHD_ERROR(("%s: Error: called when IF already deleted\n", __FUNCTION__));
		ret = -1;
		goto exit;
	}

	if (ifidx == 0) {
		atomic_set(&dhd->pend_8021x_cnt, 0);
#if defined(WL_CFG80211)
		DHD_ERROR(("\n%s\n", dhd_version));
<<<<<<< HEAD
		if (!dhd_download_fw_on_driverload)
			wl_android_wifi_on(net);
=======
		if (!dhd_download_fw_on_driverload) {
			ret = wl_android_wifi_on(net);
			if (ret != 0) {
				DHD_ERROR(("wl_android_wifi_on failed (%d)\n", ret));
				goto exit;
			}
		}
>>>>>>> 53143fd3
#endif 

		if (dhd->pub.busstate != DHD_BUS_DATA) {

			/* try to bring up bus */
			if ((ret = dhd_bus_start(&dhd->pub)) != 0) {
				DHD_ERROR(("%s: failed with code %d\n", __FUNCTION__, ret));
				ret = -1;
				goto exit;
			}

		}

		/* dhd_prot_init has been called in dhd_bus_start or wl_android_wifi_on */
		memcpy(net->dev_addr, dhd->pub.mac.octet, ETHER_ADDR_LEN);

#ifdef TOE
		/* Get current TOE mode from dongle */
		if (dhd_toe_get(dhd, ifidx, &toe_ol) >= 0 && (toe_ol & TOE_TX_CSUM_OL) != 0)
			dhd->iflist[ifidx]->net->features |= NETIF_F_IP_CSUM;
		else
			dhd->iflist[ifidx]->net->features &= ~NETIF_F_IP_CSUM;
#endif /* TOE */

#if defined(WL_CFG80211)
		if (unlikely(wl_cfg80211_up(NULL))) {
			DHD_ERROR(("%s: failed to bring up cfg80211\n", __FUNCTION__));
			ret = -1;
			goto exit;
		}
#endif /* WL_CFG80211 */
	}

	/* Allow transmit calls */
	netif_start_queue(net);
	dhd->pub.up = 1;

	/* Fire a WLC_UP for primary interface to enable RF */
	if (ifidx == 0)
		dhd_wl_ioctl_cmd(&dhd->pub, WLC_UP, (char *)&up, sizeof(up), TRUE, 0);

#ifdef BCMDBGFS
	dhd_dbg_init(&dhd->pub);
#endif

	OLD_MOD_INC_USE_COUNT;
exit:
	DHD_OS_WAKE_UNLOCK(&dhd->pub);
	return ret;
}

osl_t *
dhd_osl_attach(void *pdev, uint bustype)
{
	return osl_attach(pdev, bustype, TRUE);
}

void
dhd_osl_detach(osl_t *osh)
{
	if (MALLOCED(osh)) {
		DHD_ERROR(("%s: MEMORY LEAK %d bytes\n", __FUNCTION__, MALLOCED(osh)));
	}
	osl_detach(osh);
#if 1 && (LINUX_VERSION_CODE >= KERNEL_VERSION(2, 6, 27))
	up(&dhd_registration_sem);
#if	defined(BCMLXSDMMC)
	up(&dhd_chipup_sem);
#endif
#endif 
}

int
dhd_add_if(dhd_info_t *dhd, int ifidx, void *handle, char *name,
	uint8 *mac_addr, uint32 flags, uint8 bssidx)
{
	dhd_if_t *ifp;

	DHD_TRACE(("%s: idx %d, handle->%p\n", __FUNCTION__, ifidx, handle));

	ASSERT(dhd && (ifidx < DHD_MAX_IFS));

	ifp = dhd->iflist[ifidx];
	if (ifp != NULL) {
		if (ifp->net != NULL) {
			netif_stop_queue(ifp->net);
			unregister_netdev(ifp->net);
			free_netdev(ifp->net);
		}
	} else
		if ((ifp = MALLOC(dhd->pub.osh, sizeof(dhd_if_t))) == NULL) {
			DHD_ERROR(("%s: OOM - dhd_if_t\n", __FUNCTION__));
			return -ENOMEM;
		}

	memset(ifp, 0, sizeof(dhd_if_t));
	ifp->event2cfg80211 = FALSE;
	ifp->info = dhd;
	dhd->iflist[ifidx] = ifp;
	strncpy(ifp->name, name, IFNAMSIZ);
	ifp->name[IFNAMSIZ] = '\0';
	if (mac_addr != NULL)
		memcpy(&ifp->mac_addr, mac_addr, ETHER_ADDR_LEN);

	if (handle == NULL) {
		ifp->state = DHD_IF_ADD;
		ifp->idx = ifidx;
		ifp->bssidx = bssidx;
		ASSERT(&dhd->thr_sysioc_ctl.thr_pid >= 0);
		up(&dhd->thr_sysioc_ctl.sema);
	} else
		ifp->net = (struct net_device *)handle;

	if (ifidx == 0) {
		ifp->event2cfg80211 = TRUE;
	}

	return 0;
}

void
dhd_del_if(dhd_info_t *dhd, int ifidx)
{
	dhd_if_t *ifp;

	DHD_TRACE(("%s: idx %d\n", __FUNCTION__, ifidx));

	ASSERT(dhd && ifidx && (ifidx < DHD_MAX_IFS));
	ifp = dhd->iflist[ifidx];
	if (!ifp) {
		DHD_ERROR(("%s: Null interface\n", __FUNCTION__));
		return;
	}

	ifp->state = DHD_IF_DEL;
	ifp->idx = ifidx;
	ASSERT(&dhd->thr_sysioc_ctl.thr_pid >= 0);
	up(&dhd->thr_sysioc_ctl.sema);
}

#if (LINUX_VERSION_CODE >= KERNEL_VERSION(2, 6, 31))
static struct net_device_ops dhd_ops_pri = {
	.ndo_open = dhd_open,
	.ndo_stop = dhd_stop,
	.ndo_get_stats = dhd_get_stats,
	.ndo_do_ioctl = dhd_ioctl_entry,
	.ndo_start_xmit = dhd_start_xmit,
	.ndo_set_mac_address = dhd_set_mac_address,
#if (LINUX_VERSION_CODE >= KERNEL_VERSION(3, 2, 0))
	.ndo_set_rx_mode = dhd_set_multicast_list,
#else
	.ndo_set_multicast_list = dhd_set_multicast_list,
#endif
};

static struct net_device_ops dhd_ops_virt = {
	.ndo_get_stats = dhd_get_stats,
	.ndo_do_ioctl = dhd_ioctl_entry,
	.ndo_start_xmit = dhd_start_xmit,
	.ndo_set_mac_address = dhd_set_mac_address,
#if (LINUX_VERSION_CODE >= KERNEL_VERSION(3, 2, 0))
	.ndo_set_rx_mode = dhd_set_multicast_list,
#else
	.ndo_set_multicast_list = dhd_set_multicast_list,
#endif
};
#endif /* (LINUX_VERSION_CODE >= KERNEL_VERSION(2, 6, 31)) */

dhd_pub_t *
dhd_attach(osl_t *osh, struct dhd_bus *bus, uint bus_hdrlen)
{
	dhd_info_t *dhd = NULL;
	struct net_device *net = NULL;

	dhd_attach_states_t dhd_state = DHD_ATTACH_STATE_INIT;
	DHD_TRACE(("%s: Enter\n", __FUNCTION__));

	/* updates firmware nvram path if it was provided as module parameters */
	if ((firmware_path != NULL) && (firmware_path[0] != '\0'))
		strcpy(fw_path, firmware_path);
	if ((nvram_path != NULL) && (nvram_path[0] != '\0'))
		strcpy(nv_path, nvram_path);

	/* Allocate etherdev, including space for private structure */
	if (!(net = alloc_etherdev(sizeof(dhd)))) {
		DHD_ERROR(("%s: OOM - alloc_etherdev\n", __FUNCTION__));
		goto fail;
	}
	dhd_state |= DHD_ATTACH_STATE_NET_ALLOC;

	/* Allocate primary dhd_info */
	if (!(dhd = MALLOC(osh, sizeof(dhd_info_t)))) {
		DHD_ERROR(("%s: OOM - alloc dhd_info\n", __FUNCTION__));
		goto fail;
	}
	memset(dhd, 0, sizeof(dhd_info_t));

	/*   save ptr to dhd , we'll need it in module exit */
	g_dhd = dhd;
	/* semaphore to protect critical section in sysioc thread */
	sema_init(&dhd->mac_ioc_sema, 1);

#ifdef DHDTHREAD
	dhd->thr_dpc_ctl.thr_pid = DHD_PID_KT_TL_INVALID;
	dhd->thr_wdt_ctl.thr_pid = DHD_PID_KT_INVALID;
#endif /* DHDTHREAD */
	dhd->dhd_tasklet_create = FALSE;
	dhd->thr_sysioc_ctl.thr_pid = DHD_PID_KT_INVALID;
	dhd_state |= DHD_ATTACH_STATE_DHD_ALLOC;

	/*
	 * Save the dhd_info into the priv
	 */
	memcpy((void *)netdev_priv(net), &dhd, sizeof(dhd));
	dhd->pub.osh = osh;

	/* Link to info module */
	dhd->pub.info = dhd;
	/* Link to bus module */
	dhd->pub.bus = bus;
	dhd->pub.hdrlen = bus_hdrlen;

	/* Set network interface name if it was provided as module parameter */
	if (iface_name[0]) {
		int len;
		char ch;
		strncpy(net->name, iface_name, IFNAMSIZ);
		net->name[IFNAMSIZ - 1] = 0;
		len = strlen(net->name);
		ch = net->name[len - 1];
		if ((ch > '9' || ch < '0') && (len < IFNAMSIZ - 2))
			strcat(net->name, "%d");
	}

	if (dhd_add_if(dhd, 0, (void *)net, net->name, NULL, 0, 0) == DHD_BAD_IF)
		goto fail;
	dhd_state |= DHD_ATTACH_STATE_ADD_IF;

#if (LINUX_VERSION_CODE < KERNEL_VERSION(2, 6, 31))
	net->open = NULL;
#else
	net->netdev_ops = NULL;
#endif

	sema_init(&dhd->proto_sem, 1);

#ifdef PROP_TXSTATUS
	spin_lock_init(&dhd->wlfc_spinlock);
	dhd->pub.wlfc_enabled = TRUE;
#endif /* PROP_TXSTATUS */

	/* Initialize other structure content */
	init_waitqueue_head(&dhd->ioctl_resp_wait);
	init_waitqueue_head(&dhd->ctrl_wait);

	/* Initialize the spinlocks */
	spin_lock_init(&dhd->sdlock);
	spin_lock_init(&dhd->txqlock);
	spin_lock_init(&dhd->dhd_lock);

	/* Initialize Wakelock stuff */
	spin_lock_init(&dhd->wakelock_spinlock);
	dhd->wakelock_counter = 0;
	dhd->wakelock_timeout_enable = 0;
#ifdef CONFIG_HAS_WAKELOCK
	wake_lock_init(&dhd->wl_wifi, WAKE_LOCK_SUSPEND, "wlan_wake");
	wake_lock_init(&dhd->wl_rxwake, WAKE_LOCK_SUSPEND, "wlan_rx_wake");
#endif
#if (LINUX_VERSION_CODE >= KERNEL_VERSION(2, 6, 25)) && 1
	mutex_init(&dhd->dhd_net_if_mutex);
#endif
	dhd_state |= DHD_ATTACH_STATE_WAKELOCKS_INIT;

	/* Attach and link in the protocol */
	if (dhd_prot_attach(&dhd->pub) != 0) {
		DHD_ERROR(("dhd_prot_attach failed\n"));
		goto fail;
	}
	dhd_state |= DHD_ATTACH_STATE_PROT_ATTACH;

#ifdef WL_CFG80211
	/* Attach and link in the cfg80211 */
	if (unlikely(wl_cfg80211_attach(net, &dhd->pub))) {
		DHD_ERROR(("wl_cfg80211_attach failed\n"));
		goto fail;
	}

	dhd_monitor_init(&dhd->pub);
	dhd_state |= DHD_ATTACH_STATE_CFG80211;
#endif
#if defined(CONFIG_WIRELESS_EXT)
	/* Attach and link in the iw */
	if (!(dhd_state &  DHD_ATTACH_STATE_CFG80211)) {
		if (wl_iw_attach(net, (void *)&dhd->pub) != 0) {
		DHD_ERROR(("wl_iw_attach failed\n"));
		goto fail;
	}
	dhd_state |= DHD_ATTACH_STATE_WL_ATTACH;
	}
#endif /* defined(CONFIG_WIRELESS_EXT) */


	/* Set up the watchdog timer */
	init_timer(&dhd->timer);
	dhd->timer.data = (ulong)dhd;
	dhd->timer.function = dhd_watchdog;

#ifdef DHDTHREAD
	/* Initialize thread based operation and lock */
	sema_init(&dhd->sdsem, 1);
	if ((dhd_watchdog_prio >= 0) && (dhd_dpc_prio >= 0)) {
		dhd->threads_only = TRUE;
	}
	else {
		dhd->threads_only = FALSE;
	}

	if (dhd_dpc_prio >= 0) {
		/* Initialize watchdog thread */
		PROC_START(dhd_watchdog_thread, dhd, &dhd->thr_wdt_ctl, 0);
	} else {
		dhd->thr_wdt_ctl.thr_pid = -1;
	}

	/* Set up the bottom half handler */
	if (dhd_dpc_prio >= 0) {
		/* Initialize DPC thread */
		PROC_START(dhd_dpc_thread, dhd, &dhd->thr_dpc_ctl, 0);
	} else {
		/*  use tasklet for dpc */
		tasklet_init(&dhd->tasklet, dhd_dpc, (ulong)dhd);
		dhd->thr_dpc_ctl.thr_pid = -1;
	}
#else
	/* Set up the bottom half handler */
	tasklet_init(&dhd->tasklet, dhd_dpc, (ulong)dhd);
	dhd->dhd_tasklet_create = TRUE;
#endif /* DHDTHREAD */

	if (dhd_sysioc) {
		PROC_START(_dhd_sysioc_thread, dhd, &dhd->thr_sysioc_ctl, 0);
	} else {
		dhd->thr_sysioc_ctl.thr_pid = -1;
	}
	dhd_state |= DHD_ATTACH_STATE_THREADS_CREATED;

	/*
	 * Save the dhd_info into the priv
	 */
	memcpy(netdev_priv(net), &dhd, sizeof(dhd));

#if (LINUX_VERSION_CODE >= KERNEL_VERSION(2, 6, 27)) && defined(CONFIG_PM_SLEEP)
	register_pm_notifier(&dhd_sleep_pm_notifier);
#endif /*  (LINUX_VERSION_CODE >= KERNEL_VERSION(2, 6, 27)) && defined(CONFIG_PM_SLEEP) */

#ifdef CONFIG_HAS_EARLYSUSPEND
	dhd->early_suspend.level = EARLY_SUSPEND_LEVEL_BLANK_SCREEN + 20;
	dhd->early_suspend.suspend = dhd_early_suspend;
	dhd->early_suspend.resume = dhd_late_resume;
	register_early_suspend(&dhd->early_suspend);
	dhd_state |= DHD_ATTACH_STATE_EARLYSUSPEND_DONE;
#endif

#ifdef ARP_OFFLOAD_SUPPORT
	dhd->pend_ipaddr = 0;
	register_inetaddr_notifier(&dhd_notifier);
#endif /* ARP_OFFLOAD_SUPPORT */

	dhd_state |= DHD_ATTACH_STATE_DONE;
	dhd->dhd_state = dhd_state;
	return &dhd->pub;

fail:
	if (dhd_state < DHD_ATTACH_STATE_DHD_ALLOC) {
		if (net) free_netdev(net);
	} else {
		DHD_TRACE(("%s: Calling dhd_detach dhd_state 0x%x &dhd->pub %p\n",
			__FUNCTION__, dhd_state, &dhd->pub));
		dhd->dhd_state = dhd_state;
		dhd_detach(&dhd->pub);
		dhd_free(&dhd->pub);
	}

	return NULL;
}

int
dhd_bus_start(dhd_pub_t *dhdp)
{
	int ret = -1;
	dhd_info_t *dhd = (dhd_info_t*)dhdp->info;
	unsigned long flags;

	ASSERT(dhd);

	DHD_TRACE(("Enter %s:\n", __FUNCTION__));

#ifdef DHDTHREAD
	if (dhd->threads_only)
		dhd_os_sdlock(dhdp);
#endif /* DHDTHREAD */


	/* try to download image and nvram to the dongle */
	if  ((dhd->pub.busstate == DHD_BUS_DOWN) &&
		(fw_path[0] != '\0') &&
		(nv_path[0] != '\0')) {
		/* wake lock moved to dhdsdio_download_firmware */
		if (!(dhd_bus_download_firmware(dhd->pub.bus, dhd->pub.osh,
		                                fw_path, nv_path))) {
			DHD_ERROR(("%s: dhdsdio_probe_download failed. firmware = %s nvram = %s\n",
			           __FUNCTION__, fw_path, nv_path));
#ifdef DHDTHREAD
			if (dhd->threads_only)
				dhd_os_sdunlock(dhdp);
#endif /* DHDTHREAD */
			return -1;
		}
	}
	if (dhd->pub.busstate != DHD_BUS_LOAD) {
#ifdef DHDTHREAD
		if (dhd->threads_only)
			dhd_os_sdunlock(dhdp);
#endif /* DHDTHREAD */
		return -ENETDOWN;
	}

	/* Start the watchdog timer */
	dhd->pub.tickcnt = 0;
	dhd_os_wd_timer(&dhd->pub, dhd_watchdog_ms);

	/* Bring up the bus */
	if ((ret = dhd_bus_init(&dhd->pub, FALSE)) != 0) {

		DHD_ERROR(("%s, dhd_bus_init failed %d\n", __FUNCTION__, ret));
#ifdef DHDTHREAD
		if (dhd->threads_only)
			dhd_os_sdunlock(dhdp);
#endif /* DHDTHREAD */
		return ret;
	}
#if defined(OOB_INTR_ONLY)
	/* Host registration for OOB interrupt */
	if (bcmsdh_register_oob_intr(dhdp)) {
		/* deactivate timer and wait for the handler to finish */

		flags = dhd_os_spin_lock(&dhd->pub);
		dhd->wd_timer_valid = FALSE;
		dhd_os_spin_unlock(&dhd->pub, flags);
		del_timer_sync(&dhd->timer);

		DHD_ERROR(("%s Host failed to register for OOB\n", __FUNCTION__));
#ifdef DHDTHREAD
		if (dhd->threads_only)
			dhd_os_sdunlock(dhdp);
#endif /* DHDTHREAD */
		return -ENODEV;
	}

	/* Enable oob at firmware */
	dhd_enable_oob_intr(dhd->pub.bus, TRUE);
#endif /* defined(OOB_INTR_ONLY) */

	/* If bus is not ready, can't come up */
	if (dhd->pub.busstate != DHD_BUS_DATA) {
		flags = dhd_os_spin_lock(&dhd->pub);
		dhd->wd_timer_valid = FALSE;
		dhd_os_spin_unlock(&dhd->pub, flags);
		del_timer_sync(&dhd->timer);
		DHD_ERROR(("%s failed bus is not ready\n", __FUNCTION__));
#ifdef DHDTHREAD
		if (dhd->threads_only)
			dhd_os_sdunlock(dhdp);
#endif /* DHDTHREAD */
		return -ENODEV;
	}

#ifdef DHDTHREAD
	if (dhd->threads_only)
		dhd_os_sdunlock(dhdp);
#endif /* DHDTHREAD */

#ifdef READ_MACADDR
	dhd_read_macaddr(dhd);
#endif

	/* Bus is ready, do any protocol initialization */
	if ((ret = dhd_prot_init(&dhd->pub)) < 0)
		return ret;

#ifdef WRITE_MACADDR
	dhd_write_macaddr(dhd->pub.mac.octet);
#endif

#ifdef ARP_OFFLOAD_SUPPORT
	if (dhd->pend_ipaddr) {
#ifdef AOE_IP_ALIAS_SUPPORT
		aoe_update_host_ipv4_table(&dhd->pub, dhd->pend_ipaddr, TRUE);
#endif /* AOE_IP_ALIAS_SUPPORT */
		dhd->pend_ipaddr = 0;
	}
#endif /* ARP_OFFLOAD_SUPPORT */

	return 0;
}

<<<<<<< HEAD
=======
#if !defined(AP) && defined(WLP2P)
/* For Android ICS MR2 release, the concurrent mode is enabled by default and the firmware
 * name would be fw_bcmdhd.bin. So we need to determine whether P2P is enabled in the STA
 * firmware and accordingly enable concurrent mode (Apply P2P settings). SoftAP firmware
 * would still be named as fw_bcmdhd_apsta.
 */
static u32
dhd_concurrent_fw(dhd_pub_t *dhd)
{
	int ret = 0;
	char buf[WLC_IOCTL_SMLEN];

	if ((!op_mode) && (strstr(fw_path, "_p2p") == NULL) &&
		(strstr(fw_path, "_apsta") == NULL)) {
		/* Given path is for the STA firmware. Check whether P2P support is present in
		 * the firmware. If so, set mode as P2P (concurrent support).
		 */
		memset(buf, 0, sizeof(buf));
		bcm_mkiovar("p2p", 0, 0, buf, sizeof(buf));
		if ((ret = dhd_wl_ioctl_cmd(dhd, WLC_GET_VAR, buf, sizeof(buf),
			FALSE, 0)) < 0) {
			DHD_TRACE(("%s: Get P2P failed (error=%d)\n", __FUNCTION__, ret));
		} else if (buf[0] == 1) {
			DHD_TRACE(("%s: P2P is supported\n", __FUNCTION__));
			return 1;
		}
	}
	return 0;
}
#endif 
>>>>>>> 53143fd3
int
dhd_preinit_ioctls(dhd_pub_t *dhd)
{
	int ret = 0;
	char eventmask[WL_EVENTING_MASK_LEN];
	char iovbuf[WL_EVENTING_MASK_LEN + 12];	/*  Room for "event_msgs" + '\0' + bitvec  */

	uint power_mode = PM_OFF; /* PM_FAST */
	uint32 dongle_align = DHD_SDALIGN;
	uint32 glom = 0;
	uint bcn_timeout = 4;
	uint retry_max = 3;
#if defined(ARP_OFFLOAD_SUPPORT)
	int arpoe = 1;
#endif
	int scan_assoc_time = DHD_SCAN_ACTIVE_TIME;
	int scan_unassoc_time = 40;
	int scan_passive_time = DHD_SCAN_PASSIVE_TIME;
	char buf[WLC_IOCTL_SMLEN];
	char *ptr;
	uint32 listen_interval = LISTEN_INTERVAL; /* Default Listen Interval in Beacons */
	uint16 chipID;
#if defined(SOFTAP)
	uint dtim = 1;
#endif
#if (defined(AP) && !defined(WLP2P)) || (!defined(AP) && defined(WL_CFG80211)) || \
	defined(DHD_BCM_WIFI_HDMI)
	uint32 mpc = 0; /* Turn MPC off for AP/APSTA mode */
#endif

#if defined(AP) || defined(WLP2P) || defined(DHD_BCM_WIFI_HDMI)
	uint32 apsta = 1; /* Enable APSTA mode */
#endif /* defined(AP) || defined(WLP2P) || defined(DHD_BCM_WIFI_HDMI) */
#ifdef GET_CUSTOM_MAC_ENABLE
	struct ether_addr ea_addr;
#endif /* GET_CUSTOM_MAC_ENABLE */

	DHD_TRACE(("Enter %s\n", __FUNCTION__));
	dhd->op_mode = 0;
#ifdef GET_CUSTOM_MAC_ENABLE
	ret = dhd_custom_get_mac_address(ea_addr.octet);
	if (!ret) {
		memcpy(dhd->mac.octet, (void *)&ea_addr, ETHER_ADDR_LEN);
		memset(buf, 0, sizeof(buf));
		bcm_mkiovar("cur_etheraddr", (void *)&ea_addr, ETHER_ADDR_LEN, buf, sizeof(buf));
		ret = dhd_wl_ioctl_cmd(dhd, WLC_SET_VAR, buf, sizeof(buf), TRUE, 0);
		if (ret < 0) {
			DHD_ERROR(("%s: can't set MAC address , error=%d\n", __FUNCTION__, ret));
			return BCME_NOTUP;
		}
	} else {
#endif /* GET_CUSTOM_MAC_ENABLE */
		/* Get the default device MAC address directly from firmware */
		memset(buf, 0, sizeof(buf));
		bcm_mkiovar("cur_etheraddr", 0, 0, buf, sizeof(buf));
		if ((ret = dhd_wl_ioctl_cmd(dhd, WLC_GET_VAR, buf, sizeof(buf),
			FALSE, 0)) < 0) {
			DHD_ERROR(("%s: can't get MAC address , error=%d\n", __FUNCTION__, ret));
			return BCME_NOTUP;
		}
		/* Update public MAC address after reading from Firmware */
		memcpy(dhd->mac.octet, buf, ETHER_ADDR_LEN);

#ifdef GET_CUSTOM_MAC_ENABLE
	}
#endif /* GET_CUSTOM_MAC_ENABLE */

#ifdef SET_RANDOM_MAC_SOFTAP
	if (strstr(fw_path, "_apsta") != NULL) {
		uint rand_mac;

		srandom32((uint)jiffies);
		rand_mac = random32();
		iovbuf[0] = 0x02;              /* locally administered bit */
		iovbuf[1] = 0x1A;
		iovbuf[2] = 0x11;
		iovbuf[3] = (unsigned char)(rand_mac & 0x0F) | 0xF0;
		iovbuf[4] = (unsigned char)(rand_mac >> 8);
		iovbuf[5] = (unsigned char)(rand_mac >> 16);

		bcm_mkiovar("cur_etheraddr", (void *)iovbuf, ETHER_ADDR_LEN, buf, sizeof(buf));
		ret = dhd_wl_ioctl_cmd(dhd, WLC_SET_VAR, buf, sizeof(buf), TRUE, 0);
		if (ret < 0) {
			DHD_ERROR(("%s: can't set MAC address , error=%d\n", __FUNCTION__, ret));
		} else
			memcpy(dhd->mac.octet, iovbuf, ETHER_ADDR_LEN);
	}
#endif /* SET_RANDOM_MAC_SOFTAP */

	DHD_TRACE(("Firmware = %s\n", fw_path));
#if !defined(AP) && defined(WLP2P)
	/* Check if firmware with WFD support used */
	if (strstr(fw_path, "_p2p") != NULL) {
		bcm_mkiovar("apsta", (char *)&apsta, 4, iovbuf, sizeof(iovbuf));
		if ((ret = dhd_wl_ioctl_cmd(dhd, WLC_SET_VAR,
			iovbuf, sizeof(iovbuf), TRUE, 0)) < 0) {
			DHD_ERROR(("%s APSTA for WFD failed ret= %d\n", __FUNCTION__, ret));
		} else {
			dhd->op_mode |= WFD_MASK;
#if defined(ARP_OFFLOAD_SUPPORT)
			arpoe = 0;
#endif /* (ARP_OFFLOAD_SUPPORT) */
#ifdef PKT_FILTER_SUPPORT
			dhd_pkt_filter_enable = FALSE;
#endif
		}
	}
#endif 

#if !defined(AP) && defined(WL_CFG80211)
	/* Check if firmware with HostAPD support used */
	if (strstr(fw_path, "_apsta") != NULL) {
			/* Turn off MPC in AP mode */
			bcm_mkiovar("mpc", (char *)&mpc, 4, iovbuf, sizeof(iovbuf));
			if ((ret = dhd_wl_ioctl_cmd(dhd, WLC_SET_VAR, iovbuf,
				sizeof(iovbuf), TRUE, 0)) < 0) {
				DHD_ERROR(("%s mpc for HostAPD failed  %d\n", __FUNCTION__, ret));
			} else {
				dhd->op_mode |= HOSTAPD_MASK;
#if defined(ARP_OFFLOAD_SUPPORT)
				arpoe = 0;
#endif /* (ARP_OFFLOAD_SUPPORT) */
#ifdef PKT_FILTER_SUPPORT
				dhd_pkt_filter_enable = FALSE;
#endif
			}
	}
#endif 

	if ((dhd->op_mode != WFD_MASK) && (dhd->op_mode != HOSTAPD_MASK)) {
		/* STA only operation mode */
		dhd->op_mode |= STA_MASK;
#ifdef PKT_FILTER_SUPPORT
		dhd_pkt_filter_enable = TRUE;
#endif
	}

	DHD_ERROR(("Firmware up: op_mode=%d, "
			"Broadcom Dongle Host Driver mac=%.2x:%.2x:%.2x:%.2x:%.2x:%.2x\n",
			dhd->op_mode,
			dhd->mac.octet[0], dhd->mac.octet[1], dhd->mac.octet[2],
			dhd->mac.octet[3], dhd->mac.octet[4], dhd->mac.octet[5]));

	/* Set Country code  */
	if (dhd->dhd_cspec.ccode[0] != 0) {
		bcm_mkiovar("country", (char *)&dhd->dhd_cspec,
			sizeof(wl_country_t), iovbuf, sizeof(iovbuf));
		if ((ret = dhd_wl_ioctl_cmd(dhd, WLC_SET_VAR, iovbuf, sizeof(iovbuf), TRUE, 0)) < 0)
			DHD_ERROR(("%s: country code setting failed\n", __FUNCTION__));
	}

	/* Set Listen Interval */
	bcm_mkiovar("assoc_listen", (char *)&listen_interval, 4, iovbuf, sizeof(iovbuf));
	if ((ret = dhd_wl_ioctl_cmd(dhd, WLC_SET_VAR, iovbuf, sizeof(iovbuf), TRUE, 0)) < 0)
		DHD_ERROR(("%s assoc_listen failed %d\n", __FUNCTION__, ret));

	/* Set PowerSave mode */
	dhd_wl_ioctl_cmd(dhd, WLC_SET_PM, (char *)&power_mode, sizeof(power_mode), TRUE, 0);

	/* Match Host and Dongle rx alignment */
	bcm_mkiovar("bus:txglomalign", (char *)&dongle_align, 4, iovbuf, sizeof(iovbuf));
	dhd_wl_ioctl_cmd(dhd, WLC_SET_VAR, iovbuf, sizeof(iovbuf), TRUE, 0);

	/* disable glom option for some chips */
	chipID = (uint16)dhd_bus_chip_id(dhd);
	if  ((chipID == BCM4330_CHIP_ID) || (chipID == BCM4329_CHIP_ID)) {
		DHD_INFO(("%s disable glom for chipID=0x%X\n", __FUNCTION__, chipID));
		bcm_mkiovar("bus:txglom", (char *)&glom, 4, iovbuf, sizeof(iovbuf));
		dhd_wl_ioctl_cmd(dhd, WLC_SET_VAR, iovbuf, sizeof(iovbuf), TRUE, 0);
	}

	/* Setup timeout if Beacons are lost and roam is off to report link down */
	bcm_mkiovar("bcn_timeout", (char *)&bcn_timeout, 4, iovbuf, sizeof(iovbuf));
	dhd_wl_ioctl_cmd(dhd, WLC_SET_VAR, iovbuf, sizeof(iovbuf), TRUE, 0);
	/* Setup assoc_retry_max count to reconnect target AP in dongle */
	bcm_mkiovar("assoc_retry_max", (char *)&retry_max, 4, iovbuf, sizeof(iovbuf));
	dhd_wl_ioctl_cmd(dhd, WLC_SET_VAR, iovbuf, sizeof(iovbuf), TRUE, 0);
#if defined(AP) && !defined(WLP2P)
	/* Turn off MPC in AP mode */
	bcm_mkiovar("mpc", (char *)&mpc, 4, iovbuf, sizeof(iovbuf));
	dhd_wl_ioctl_cmd(dhd, WLC_SET_VAR, iovbuf, sizeof(iovbuf), TRUE, 0);
	bcm_mkiovar("apsta", (char *)&apsta, 4, iovbuf, sizeof(iovbuf));
	dhd_wl_ioctl_cmd(dhd, WLC_SET_VAR, iovbuf, sizeof(iovbuf), TRUE, 0);
#endif /* defined(AP) && !defined(WLP2P) */

#ifdef DHD_BCM_WIFI_HDMI
	/* Check if WHDMI or APSTA firmware is being used */
	if (strstr(fw_path, "whdmi") != NULL || strstr(fw_path, "apsta") != NULL) {
		apsta = 1;
		bcm_mkiovar("apsta", (char *)&apsta, 4, iovbuf, sizeof(iovbuf));
		dhd_wl_ioctl_cmd(dhd, WLC_SET_VAR, iovbuf, sizeof(iovbuf), TRUE, 0);
	}
	/* Parse kernel parameters for WHDMI enable flag */
	if (dhd_check_kernel_param(dhd->info, "wifi=4330_whdmi") == 0) {
		printf("kernel 'wifi=4330_whdmi' parameter indicates WHDMI is on.\n");
		dhd_bcm_whdmi_enable = TRUE;
	}
#endif /* DHD_BCM_WIFI_HDMI */

#if defined(SOFTAP)
	if (ap_fw_loaded == TRUE) {
		dhd_wl_ioctl_cmd(dhd, WLC_SET_DTIMPRD, (char *)&dtim, sizeof(dtim), TRUE, 0);
	}
#endif 

#if defined(KEEP_ALIVE)
	{
	/* Set Keep Alive : be sure to use FW with -keepalive */
	int res;

#if defined(SOFTAP)
	if (ap_fw_loaded == FALSE)
#endif 
		if ((res = dhd_keep_alive_onoff(dhd)) < 0)
			DHD_ERROR(("%s set keeplive failed %d\n",
			__FUNCTION__, res));
	}
#endif /* defined(KEEP_ALIVE) */


	/* Read event_msgs mask */
	bcm_mkiovar("event_msgs", eventmask, WL_EVENTING_MASK_LEN, iovbuf, sizeof(iovbuf));
	if ((ret  = dhd_wl_ioctl_cmd(dhd, WLC_GET_VAR, iovbuf, sizeof(iovbuf), FALSE, 0)) < 0) {
		DHD_ERROR(("%s read Event mask failed %d\n", __FUNCTION__, ret));
		goto done;
	}
	bcopy(iovbuf, eventmask, WL_EVENTING_MASK_LEN);

	/* Setup event_msgs */
	setbit(eventmask, WLC_E_SET_SSID);
	setbit(eventmask, WLC_E_PRUNE);
	setbit(eventmask, WLC_E_AUTH);
	setbit(eventmask, WLC_E_REASSOC);
	setbit(eventmask, WLC_E_REASSOC_IND);
	setbit(eventmask, WLC_E_DEAUTH);
	setbit(eventmask, WLC_E_DEAUTH_IND);
	setbit(eventmask, WLC_E_DISASSOC_IND);
	setbit(eventmask, WLC_E_DISASSOC);
	setbit(eventmask, WLC_E_JOIN);
	setbit(eventmask, WLC_E_ASSOC_IND);
	setbit(eventmask, WLC_E_PSK_SUP);
	setbit(eventmask, WLC_E_LINK);
	setbit(eventmask, WLC_E_NDIS_LINK);
	setbit(eventmask, WLC_E_MIC_ERROR);
	setbit(eventmask, WLC_E_PMKID_CACHE);
	setbit(eventmask, WLC_E_TXFAIL);
	setbit(eventmask, WLC_E_JOIN_START);
	setbit(eventmask, WLC_E_SCAN_COMPLETE);
#ifdef WLMEDIA_HTSF
	setbit(eventmask, WLC_E_HTSFSYNC);
#endif /* WLMEDIA_HTSF */
#ifdef PNO_SUPPORT
	setbit(eventmask, WLC_E_PFN_NET_FOUND);
#endif /* PNO_SUPPORT */
	/* enable dongle roaming event */
	setbit(eventmask, WLC_E_ROAM);
#ifdef WL_CFG80211
	setbit(eventmask, WLC_E_ESCAN_RESULT);
	if ((dhd->op_mode & WFD_MASK) == WFD_MASK) {
		setbit(eventmask, WLC_E_ACTION_FRAME_RX);
		setbit(eventmask, WLC_E_ACTION_FRAME_COMPLETE);
		setbit(eventmask, WLC_E_ACTION_FRAME_OFF_CHAN_COMPLETE);
		setbit(eventmask, WLC_E_P2P_PROBREQ_MSG);
		setbit(eventmask, WLC_E_P2P_DISC_LISTEN_COMPLETE);
	}
#endif /* WL_CFG80211 */

	/* Write updated Event mask */
	bcm_mkiovar("event_msgs", eventmask, WL_EVENTING_MASK_LEN, iovbuf, sizeof(iovbuf));
	if ((ret = dhd_wl_ioctl_cmd(dhd, WLC_SET_VAR, iovbuf, sizeof(iovbuf), TRUE, 0)) < 0) {
		DHD_ERROR(("%s Set Event mask failed %d\n", __FUNCTION__, ret));
		goto done;
	}

	dhd_wl_ioctl_cmd(dhd, WLC_SET_SCAN_CHANNEL_TIME, (char *)&scan_assoc_time,
		sizeof(scan_assoc_time), TRUE, 0);
	dhd_wl_ioctl_cmd(dhd, WLC_SET_SCAN_UNASSOC_TIME, (char *)&scan_unassoc_time,
		sizeof(scan_unassoc_time), TRUE, 0);
	dhd_wl_ioctl_cmd(dhd, WLC_SET_SCAN_PASSIVE_TIME, (char *)&scan_passive_time,
		sizeof(scan_passive_time), TRUE, 0);

#ifdef ARP_OFFLOAD_SUPPORT
	/* Set and enable ARP offload feature for STA only  */
#if defined(SOFTAP)
	if (arpoe && !ap_fw_loaded) {
#else
	if (arpoe) {
#endif 
		dhd_arp_offload_enable(dhd, TRUE);
		dhd_arp_offload_set(dhd, dhd_arp_mode);
	} else {
		dhd_arp_offload_enable(dhd, FALSE);
		dhd_arp_offload_set(dhd, 0);
	}
#endif /* ARP_OFFLOAD_SUPPORT */

#ifdef PKT_FILTER_SUPPORT
	/* Setup defintions for pktfilter , enable in suspend */
	dhd->pktfilter_count = 4;
	/* Setup filter to allow only unicast */
	dhd->pktfilter[0] = "100 0 0 0 0x01 0x00";
	dhd->pktfilter[1] = NULL;
	dhd->pktfilter[2] = NULL;
	dhd->pktfilter[3] = NULL;
#if defined(SOFTAP)
	if (ap_fw_loaded) {
		int i;
		for (i = 0; i < dhd->pktfilter_count; i++) {
			dhd_pktfilter_offload_enable(dhd, dhd->pktfilter[i],
				0, dhd_master_mode);
		}
	}
#endif /* defined(SOFTAP) */
#endif /* PKT_FILTER_SUPPORT */

<<<<<<< HEAD
#if defined(DHD_BCM_WIFI_HDMI)
	if (dhd_bcm_whdmi_enable) {
		DHD_ERROR(("DHD WiFi HDMI is enabled\n"));

		/* Turn off MPC, turn on APSTA */
		/* APSTA can only be set before wl up */
		bcm_mkiovar("mpc", (char *)&mpc, 4, iovbuf, sizeof(iovbuf));
		dhd_wl_ioctl_cmd(dhd, WLC_SET_VAR, iovbuf, sizeof(iovbuf), TRUE, 0);
		bcm_mkiovar("apsta", (char *)&apsta, 4, iovbuf, sizeof(iovbuf));
		dhd_wl_ioctl_cmd(dhd, WLC_SET_VAR, iovbuf, sizeof(iovbuf), TRUE, 0);

		/* Disable legacy power save modes */
		power_mode = PM_OFF;
		dhd_wl_ioctl_cmd(dhd, WLC_SET_PM, (char*)&power_mode, sizeof(power_mode), TRUE, 0);

#ifdef ARP_OFFLOAD_SUPPORT
		/* Disable ARP offload */
		dhd_arp_offload_set(dhd, 0);
		dhd_arp_offload_enable(dhd, FALSE);
#endif /* ARP_OFFLOAD_SUPPORT */

	} else {
		DHD_INFO(("DHD WiFi HDMI is NOT enabled\n"));
	}
#endif /* defined(DHD_BCM_WIFI_HDMI) */

	/* Force STA UP */
	if ((ret = dhd_wl_ioctl_cmd(dhd, WLC_UP, (char *)&up, sizeof(up), TRUE, 0)) < 0) {
		DHD_ERROR(("%s Setting WL UP failed %d\n", __FUNCTION__, ret));
		goto done;
	}

=======
>>>>>>> 53143fd3
	/* query for 'ver' to get version info from firmware */
	memset(buf, 0, sizeof(buf));
	ptr = buf;
	bcm_mkiovar("ver", (char *)&buf, 4, buf, sizeof(buf));
	if ((ret  = dhd_wl_ioctl_cmd(dhd, WLC_GET_VAR, buf, sizeof(buf), FALSE, 0)) < 0)
		DHD_ERROR(("%s failed %d\n", __FUNCTION__, ret));
	else {
		bcmstrtok(&ptr, "\n", 0);
		/* Print fw version info */
		DHD_ERROR(("Firmware version = %s\n", buf));
	}

done:
	return ret;
}


int
dhd_iovar(dhd_pub_t *pub, int ifidx, char *name, char *cmd_buf, uint cmd_len, int set)
{
	char buf[strlen(name) + 1 + cmd_len];
	int len = sizeof(buf);
	wl_ioctl_t ioc;
	int ret;

	len = bcm_mkiovar(name, cmd_buf, cmd_len, buf, len);

	memset(&ioc, 0, sizeof(ioc));

	ioc.cmd = set? WLC_SET_VAR : WLC_GET_VAR;
	ioc.buf = buf;
	ioc.len = len;
	ioc.set = TRUE;

	ret = dhd_wl_ioctl(pub, ifidx, &ioc, ioc.buf, ioc.len);
	if (!set && ret >= 0)
		memcpy(cmd_buf, buf, cmd_len);

	return ret;
}

int dhd_change_mtu(dhd_pub_t *dhdp, int new_mtu, int ifidx)
{
	struct dhd_info *dhd = dhdp->info;
	struct net_device *dev = NULL;

	ASSERT(dhd && dhd->iflist[ifidx]);
	dev = dhd->iflist[ifidx]->net;
	ASSERT(dev);

	if (netif_running(dev)) {
		DHD_ERROR(("%s: Must be down to change its MTU", dev->name));
		return BCME_NOTDOWN;
	}

#define DHD_MIN_MTU 1500
#define DHD_MAX_MTU 1752

	if ((new_mtu < DHD_MIN_MTU) || (new_mtu > DHD_MAX_MTU)) {
		DHD_ERROR(("%s: MTU size %d is invalid.\n", __FUNCTION__, new_mtu));
		return BCME_BADARG;
	}

	dev->mtu = new_mtu;
	return 0;
}

#ifdef ARP_OFFLOAD_SUPPORT
/* add or remove AOE host ip(s) (up to 8 IPs on the interface)  */
void
aoe_update_host_ipv4_table(dhd_pub_t *dhd_pub, u32 ipa, bool add)
{
	u32 ipv4_buf[MAX_IPV4_ENTRIES]; /* temp save for AOE host_ip table */
	int i;
	int ret;

	bzero(ipv4_buf, sizeof(ipv4_buf));

	/* display what we've got */
	ret = dhd_arp_get_arp_hostip_table(dhd_pub, ipv4_buf, sizeof(ipv4_buf));
	DHD_ARPOE(("%s: hostip table read from Dongle:\n", __FUNCTION__));
#ifdef AOE_DBG
	dhd_print_buf(ipv4_buf, 32, 4); /* max 8 IPs 4b each */
#endif
	/* now we saved hoste_ip table, clr it in the dongle AOE */
	dhd_aoe_hostip_clr(dhd_pub);

	if (ret) {
		DHD_ERROR(("%s failed\n", __FUNCTION__));
		return;
	}

	for (i = 0; i < MAX_IPV4_ENTRIES; i++) {
		if (add && (ipv4_buf[i] == 0)) {
				ipv4_buf[i] = ipa;
				add = FALSE; /* added ipa to local table  */
				DHD_ARPOE(("%s: Saved new IP in temp arp_hostip[%d]\n",
				__FUNCTION__, i));
		} else if (ipv4_buf[i] == ipa) {
			ipv4_buf[i]	= 0;
			DHD_ARPOE(("%s: removed IP:%x from temp table %d\n",
				__FUNCTION__, ipa, i));
		}

		if (ipv4_buf[i] != 0) {
			/* add back host_ip entries from our local cache */
			dhd_arp_offload_add_ip(dhd_pub, ipv4_buf[i]);
			DHD_ARPOE(("%s: added IP:%x to dongle arp_hostip[%d]\n\n",
				__FUNCTION__, ipv4_buf[i], i));
		}
	}
#ifdef AOE_DBG
	/* see the resulting hostip table */
	dhd_arp_get_arp_hostip_table(dhd_pub, ipv4_buf, sizeof(ipv4_buf));
	DHD_ARPOE(("%s: read back arp_hostip table:\n", __FUNCTION__));
	dhd_print_buf(ipv4_buf, 32, 4); /* max 8 IPs 4b each */
#endif
}

static int dhd_device_event(struct notifier_block *this,
	unsigned long event,
	void *ptr)
{
	struct in_ifaddr *ifa = (struct in_ifaddr *)ptr;

	dhd_info_t *dhd;
	dhd_pub_t *dhd_pub;

	if (!ifa)
		return NOTIFY_DONE;

	dhd = *(dhd_info_t **)netdev_priv(ifa->ifa_dev->dev);
	dhd_pub = &dhd->pub;

#if (LINUX_VERSION_CODE >= KERNEL_VERSION(2, 6, 31))
	if (ifa->ifa_dev->dev->netdev_ops == &dhd_ops_pri) {
#else
	if (ifa->ifa_dev->dev) {
#endif
		switch (event) {
		case NETDEV_UP:
			DHD_ARPOE(("%s: [%s] Up IP: 0x%x\n",
				__FUNCTION__, ifa->ifa_label, ifa->ifa_address));

			/* firmware not downloaded, do nothing */
			if (dhd->pub.busstate != DHD_BUS_DATA) {
				DHD_ERROR(("%s: bus not ready, exit\n", __FUNCTION__));
				if (dhd->pend_ipaddr) {
					DHD_ERROR(("%s: overwrite pending ipaddr: 0x%x\n",
						__FUNCTION__, dhd->pend_ipaddr));
				}
				dhd->pend_ipaddr = ifa->ifa_address;
				break;
			}

#ifdef AOE_IP_ALIAS_SUPPORT
			if (ifa->ifa_label[strlen(ifa->ifa_label)-2] == 0x3a) {
				DHD_ARPOE(("%s:add aliased IP to AOE hostip cache\n",
					__FUNCTION__));
				aoe_update_host_ipv4_table(dhd_pub, ifa->ifa_address, TRUE);
			}
			else
				aoe_update_host_ipv4_table(dhd_pub, ifa->ifa_address, TRUE);
#endif
			break;

		case NETDEV_DOWN:
			DHD_ARPOE(("%s: [%s] Down IP: 0x%x\n",
				__FUNCTION__, ifa->ifa_label, ifa->ifa_address));
			dhd->pend_ipaddr = 0;
#ifdef AOE_IP_ALIAS_SUPPORT
		if (!(ifa->ifa_label[strlen(ifa->ifa_label)-2] == 0x3a)) {
				DHD_ARPOE(("%s: primary interface is down, AOE clr all\n",
				           __FUNCTION__));
				dhd_aoe_hostip_clr(&dhd->pub);
				dhd_aoe_arp_clr(&dhd->pub);
		} else
			aoe_update_host_ipv4_table(dhd_pub, ifa->ifa_address, FALSE);
#else
			dhd_aoe_hostip_clr(&dhd->pub);
			dhd_aoe_arp_clr(&dhd->pub);
#endif
			break;

		default:
			DHD_ARPOE(("%s: do noting for [%s] Event: %lu\n",
				__func__, ifa->ifa_label, event));
			break;
		}
	}
	return NOTIFY_DONE;
}
#endif /* ARP_OFFLOAD_SUPPORT */

int
dhd_net_attach(dhd_pub_t *dhdp, int ifidx)
{
	dhd_info_t *dhd = (dhd_info_t *)dhdp->info;
	struct net_device *net = NULL;
	int err = 0;
	uint8 temp_addr[ETHER_ADDR_LEN] = { 0x00, 0x90, 0x4c, 0x11, 0x22, 0x33 };

	DHD_TRACE(("%s: ifidx %d\n", __FUNCTION__, ifidx));

	ASSERT(dhd && dhd->iflist[ifidx]);

	net = dhd->iflist[ifidx]->net;
	ASSERT(net);

#if (LINUX_VERSION_CODE < KERNEL_VERSION(2, 6, 31))
	ASSERT(!net->open);
	net->get_stats = dhd_get_stats;
	net->do_ioctl = dhd_ioctl_entry;
	net->hard_start_xmit = dhd_start_xmit;
	net->set_mac_address = dhd_set_mac_address;
	net->set_multicast_list = dhd_set_multicast_list;
	net->open = net->stop = NULL;
#else
	ASSERT(!net->netdev_ops);
	net->netdev_ops = &dhd_ops_virt;
#endif /* LINUX_VERSION_CODE < KERNEL_VERSION(2, 6, 31) */

	/* Ok, link into the network layer... */
	if (ifidx == 0) {
		/*
		 * device functions for the primary interface only
		 */
#if (LINUX_VERSION_CODE < KERNEL_VERSION(2, 6, 31))
		net->open = dhd_open;
		net->stop = dhd_stop;
#else
		net->netdev_ops = &dhd_ops_pri;
#endif /* LINUX_VERSION_CODE < KERNEL_VERSION(2, 6, 31) */
	} else {
		/*
		 * We have to use the primary MAC for virtual interfaces
		 */
		memcpy(temp_addr, dhd->iflist[ifidx]->mac_addr, ETHER_ADDR_LEN);
		/*
		 * Android sets the locally administered bit to indicate that this is a
		 * portable hotspot.  This will not work in simultaneous AP/STA mode,
		 * nor with P2P.  Need to set the Donlge's MAC address, and then use that.
		 */
		if (!memcmp(temp_addr, dhd->iflist[0]->mac_addr,
			ETHER_ADDR_LEN)) {
			DHD_ERROR(("%s interface [%s]: set locally administered bit in MAC\n",
			__func__, net->name));
			temp_addr[0] |= 0x02;
		}
	}

	net->hard_header_len = ETH_HLEN + dhd->pub.hdrlen;
#if LINUX_VERSION_CODE >= KERNEL_VERSION(2, 6, 24)
	net->ethtool_ops = &dhd_ethtool_ops;
#endif /* LINUX_VERSION_CODE >= KERNEL_VERSION(2, 6, 24) */

#if defined(CONFIG_WIRELESS_EXT)
#if WIRELESS_EXT < 19
	net->get_wireless_stats = dhd_get_wireless_stats;
#endif /* WIRELESS_EXT < 19 */
#if WIRELESS_EXT > 12
	net->wireless_handlers = (struct iw_handler_def *)&wl_iw_handler_def;
#endif /* WIRELESS_EXT > 12 */
#endif /* defined(CONFIG_WIRELESS_EXT) */

	dhd->pub.rxsz = DBUS_RX_BUFFER_SIZE_DHD(net);

	memcpy(net->dev_addr, temp_addr, ETHER_ADDR_LEN);

	if ((err = register_netdev(net)) != 0) {
		DHD_ERROR(("couldn't register the net device, err %d\n", err));
		goto fail;
	}
	printf("Broadcom Dongle Host Driver: register interface [%s]"
		" MAC: %.2x:%.2x:%.2x:%.2x:%.2x:%.2x\n",
		net->name,
		net->dev_addr[0], net->dev_addr[1], net->dev_addr[2],
		net->dev_addr[3], net->dev_addr[4], net->dev_addr[5]);

#if defined(SOFTAP) && defined(CONFIG_WIRELESS_EXT) && !defined(WL_CFG80211)
		wl_iw_iscan_set_scan_broadcast_prep(net, 1);
#endif

<<<<<<< HEAD

#if (LINUX_VERSION_CODE >= KERNEL_VERSION(2, 6, 27))
	/* If P2P is enabled, then do the semaphore up after p2p0 registration */
=======
#if 1 && (LINUX_VERSION_CODE >= KERNEL_VERSION(2, 6, 27))
>>>>>>> 53143fd3
	if (ifidx == 0) {
		up(&dhd_registration_sem);
	}
#endif 
	return 0;

fail:
#if LINUX_VERSION_CODE < KERNEL_VERSION(2, 6, 31)
	net->open = NULL;
#else
	net->netdev_ops = NULL;
#endif
	return err;
}

void
dhd_bus_detach(dhd_pub_t *dhdp)
{
	dhd_info_t *dhd;

	DHD_TRACE(("%s: Enter\n", __FUNCTION__));

	if (dhdp) {
		dhd = (dhd_info_t *)dhdp->info;
		if (dhd) {

			/*
			 * In case of Android cfg80211 driver, the bus is down in dhd_stop,
			 *  calling stop again will cuase SD read/write errors.
			 */
			if (dhd->pub.busstate != DHD_BUS_DOWN) {
				/* Stop the protocol module */
				dhd_prot_stop(&dhd->pub);

				/* Stop the bus module */
				dhd_bus_stop(dhd->pub.bus, TRUE);
			}

#if defined(OOB_INTR_ONLY)
			bcmsdh_unregister_oob_intr();
#endif /* defined(OOB_INTR_ONLY) */
		}
	}
}


void dhd_detach(dhd_pub_t *dhdp)
{
	dhd_info_t *dhd;
	unsigned long flags;
	int timer_valid = FALSE;

	if (!dhdp)
		return;

	dhd = (dhd_info_t *)dhdp->info;
	if (!dhd)
		return;

	DHD_TRACE(("%s: Enter state 0x%x\n", __FUNCTION__, dhd->dhd_state));

	if (!(dhd->dhd_state & DHD_ATTACH_STATE_DONE)) {
		/* Give sufficient time for threads to start running in case
		 * dhd_attach() has failed
		 */
		osl_delay(1000*100);
	}

#ifdef ARP_OFFLOAD_SUPPORT
	unregister_inetaddr_notifier(&dhd_notifier);
#endif /* ARP_OFFLOAD_SUPPORT */

#if defined(CONFIG_HAS_EARLYSUSPEND)
	if (dhd->dhd_state & DHD_ATTACH_STATE_EARLYSUSPEND_DONE) {
		if (dhd->early_suspend.suspend)
			unregister_early_suspend(&dhd->early_suspend);
	}
#endif /* defined(CONFIG_HAS_EARLYSUSPEND) */


#if defined(CONFIG_WIRELESS_EXT)
	if (dhd->dhd_state & DHD_ATTACH_STATE_WL_ATTACH) {
		/* Detatch and unlink in the iw */
		wl_iw_detach();
	}
#endif /* defined(CONFIG_WIRELESS_EXT) */

<<<<<<< HEAD
	dhd->thr_sysioc_ctl.terminated = TRUE;
	up(&dhd->mac_ioc_sema);
	LOCK_TRACE(("released mac_sema & stop thr_sysioc_ctl) \n"));

	if (dhd->thr_sysioc_ctl.thr_pid >= 0) {
=======
	if (&dhd->thr_sysioc_ctl.thr_pid >= 0) {
>>>>>>> 53143fd3
		PROC_STOP(&dhd->thr_sysioc_ctl);
	}

	/* delete all interfaces, start with virtual  */
	if (dhd->dhd_state & DHD_ATTACH_STATE_ADD_IF) {
		int i = 1;
		dhd_if_t *ifp;

		/* Cleanup virtual interfaces */
		for (i = 1; i < DHD_MAX_IFS; i++)
			if (dhd->iflist[i]) {
				dhd->iflist[i]->state = DHD_IF_DEL;
				dhd->iflist[i]->idx = i;
				dhd_op_if(dhd->iflist[i]);
			}

		/*  delete primary interface 0 */
		ifp = dhd->iflist[0];
		ASSERT(ifp);
		ASSERT(ifp->net);
#if (LINUX_VERSION_CODE < KERNEL_VERSION(2, 6, 31))
		if (ifp->net->open)
#else
		if (ifp->net->netdev_ops == &dhd_ops_pri)
#endif
		{
			if (ifp->net) {
				unregister_netdev(ifp->net);
				free_netdev(ifp->net);
				ifp->net = NULL;
			}
			MFREE(dhd->pub.osh, ifp, sizeof(*ifp));
			dhd->iflist[0] = NULL;

		}
	}

	/* Clear the watchdog timer */
	flags = dhd_os_spin_lock(&dhd->pub);
	timer_valid = dhd->wd_timer_valid;
	dhd->wd_timer_valid = FALSE;
	dhd_os_spin_unlock(&dhd->pub, flags);
	if (timer_valid)
		del_timer_sync(&dhd->timer);

	if (dhd->dhd_state & DHD_ATTACH_STATE_THREADS_CREATED) {
#ifdef DHDTHREAD
		if (dhd->thr_wdt_ctl.thr_pid >= 0) {
			PROC_STOP(&dhd->thr_wdt_ctl);
		}

		if (dhd->thr_dpc_ctl.thr_pid >= 0) {
			PROC_STOP(&dhd->thr_dpc_ctl);
		}
		else
#endif /* DHDTHREAD */
		tasklet_kill(&dhd->tasklet);
	}
	if (dhd->dhd_state & DHD_ATTACH_STATE_PROT_ATTACH) {
		dhd_bus_detach(dhdp);

		if (dhdp->prot)
			dhd_prot_detach(dhdp);
	}

#ifdef WL_CFG80211
	if (dhd->dhd_state & DHD_ATTACH_STATE_CFG80211) {
		wl_cfg80211_detach(NULL);
		dhd_monitor_uninit();
	}
#endif


#if (LINUX_VERSION_CODE >= KERNEL_VERSION(2, 6, 27)) && defined(CONFIG_PM_SLEEP)
		unregister_pm_notifier(&dhd_sleep_pm_notifier);
#endif /* (LINUX_VERSION_CODE >= KERNEL_VERSION(2, 6, 27)) && defined(CONFIG_PM_SLEEP) */
	/* && defined(CONFIG_PM_SLEEP) */

	if (dhd->dhd_state & DHD_ATTACH_STATE_WAKELOCKS_INIT) {
#ifdef CONFIG_HAS_WAKELOCK
		wake_lock_destroy(&dhd->wl_wifi);
		wake_lock_destroy(&dhd->wl_rxwake);
#endif
	}
}


void
dhd_free(dhd_pub_t *dhdp)
{
	dhd_info_t *dhd;
	DHD_TRACE(("%s: Enter\n", __FUNCTION__));

	if (dhdp) {
		int i;
		for (i = 0; i < ARRAYSIZE(dhdp->reorder_bufs); i++) {
			if (dhdp->reorder_bufs[i]) {
				reorder_info_t *ptr;
				uint32 buf_size = sizeof(struct reorder_info);

				ptr = dhdp->reorder_bufs[i];

				buf_size += ((ptr->max_idx + 1) * sizeof(void*));
				DHD_REORDER(("free flow id buf %d, maxidx is %d, buf_size %d\n",
					i, ptr->max_idx, buf_size));

				MFREE(dhdp->osh, dhdp->reorder_bufs[i], buf_size);
				dhdp->reorder_bufs[i] = NULL;
			}
		}
		dhd = (dhd_info_t *)dhdp->info;
		if (dhd)
			MFREE(dhd->pub.osh, dhd, sizeof(*dhd));
	}
}

static void __exit
dhd_module_cleanup(void)
{
	DHD_TRACE(("%s: Enter\n", __FUNCTION__));

	LOCK_TRACE(("%s: grabing mac_ioc_sema ...  \n", __FUNCTION__));

	ASSERT(g_dhd != NULL);

	if (g_dhd && down_interruptible(&g_dhd->mac_ioc_sema) == 0) {
		LOCK_TRACE(("%s: GOT mac_ioc_sema  \n", __FUNCTION__));
	} else {
		DHD_ERROR(("%s, didn't get  mac _sema,"
			" interrupted by sig)\n", __FUNCTION__));
	}

	dhd_bus_unregister();

#if defined(CONFIG_WIFI_CONTROL_FUNC)
	wl_android_wifictrl_func_del();
#endif /* CONFIG_WIFI_CONTROL_FUNC */
	wl_android_exit();

	/* Call customer gpio to turn off power with WL_REG_ON signal */
	dhd_customer_gpio_wlan_ctrl(WLAN_POWER_OFF);
}


static int __init
dhd_module_init(void)
{
	int error = 0;

#if 1 && defined(BCMLXSDMMC) && (LINUX_VERSION_CODE >= KERNEL_VERSION(2, 6, 27))
	int retry = POWERUP_MAX_RETRY;
	int chip_up = 0;
#endif 

	DHD_TRACE(("%s: Enter\n", __FUNCTION__));

	wl_android_init();

#if defined(DHDTHREAD)
	/* Sanity check on the module parameters */
	do {
		/* Both watchdog and DPC as tasklets are ok */
		if ((dhd_watchdog_prio < 0) && (dhd_dpc_prio < 0))
			break;

		/* If both watchdog and DPC are threads, TX must be deferred */
		if ((dhd_watchdog_prio >= 0) && (dhd_dpc_prio >= 0) && dhd_deferred_tx)
			break;

		DHD_ERROR(("Invalid module parameters.\n"));
		return -EINVAL;
	} while (0);
#endif 

#if 1 && defined(BCMLXSDMMC) && (LINUX_VERSION_CODE >= KERNEL_VERSION(2, 6, 27))
	do {
		sema_init(&dhd_chipup_sem, 0);
		dhd_bus_reg_sdio_notify(&dhd_chipup_sem);
		dhd_customer_gpio_wlan_ctrl(WLAN_POWER_ON);
#if defined(CONFIG_WIFI_CONTROL_FUNC)
		if (wl_android_wifictrl_func_add() < 0)
			goto fail_1;
#endif /* defined(CONFIG_WIFI_CONTROL_FUNC) */
		if (down_timeout(&dhd_chipup_sem,
			msecs_to_jiffies(POWERUP_WAIT_MS)) == 0) {
			dhd_bus_unreg_sdio_notify();
			chip_up = 1;
			break;
		}
		DHD_ERROR(("\nfailed to power up wifi chip, retry again (%d left) **\n\n",
			retry+1));
		dhd_bus_unreg_sdio_notify();
#if defined(CONFIG_WIFI_CONTROL_FUNC)
		wl_android_wifictrl_func_del();
#endif /* defined(CONFIG_WIFI_CONTROL_FUNC) */
		dhd_customer_gpio_wlan_ctrl(WLAN_POWER_OFF);
	} while (retry-- > 0);

	if (!chip_up) {
		DHD_ERROR(("\nfailed to power up wifi chip, max retry reached, exits **\n\n"));
		return -ENODEV;
	}
#else
	dhd_customer_gpio_wlan_ctrl(WLAN_POWER_ON);
#if defined(CONFIG_WIFI_CONTROL_FUNC)
	if (wl_android_wifictrl_func_add() < 0)
		goto fail_1;
<<<<<<< HEAD
#endif 
=======
#endif /* defined(CONFIG_WIFI_CONTROL_FUNC) */

#endif 

#if 1 && (LINUX_VERSION_CODE >= KERNEL_VERSION(2, 6, 27))
	sema_init(&dhd_registration_sem, 0);
#endif 

>>>>>>> 53143fd3

	error = dhd_bus_register();

	if (!error)
		printf("\n%s\n", dhd_version);
	else {
		DHD_ERROR(("%s: sdio_register_driver failed\n", __FUNCTION__));
		goto fail_1;
	}

#if (LINUX_VERSION_CODE >= KERNEL_VERSION(2, 6, 27))
	/*
	 * Wait till MMC sdio_register_driver callback called and made driver attach.
	 * It's needed to make sync up exit from dhd insmod  and
	 * Kernel MMC sdio device callback registration
	 */
	if (down_timeout(&dhd_registration_sem,  msecs_to_jiffies(DHD_REGISTRATION_TIMEOUT)) != 0) {
		error = -ENODEV;
		DHD_ERROR(("%s: sdio_register_driver timeout\n", __FUNCTION__));
		goto fail_2;
	}
#endif /* (LINUX_VERSION_CODE >= KERNEL_VERSION(2, 6, 27)) */
#if defined(WL_CFG80211)
	wl_android_post_init();
#endif /* defined(WL_CFG80211) */

	return error;

#if 1 && (LINUX_VERSION_CODE >= KERNEL_VERSION(2, 6, 27))
fail_2:
	dhd_bus_unregister();
#endif /* (LINUX_VERSION_CODE >= KERNEL_VERSION(2, 6, 27)) */

fail_1:

#if defined(CONFIG_WIFI_CONTROL_FUNC)
	wl_android_wifictrl_func_del();
#endif 

	/* Call customer gpio to turn off power with WL_REG_ON signal */
	dhd_customer_gpio_wlan_ctrl(WLAN_POWER_OFF);

	return error;
}

#if LINUX_VERSION_CODE >= KERNEL_VERSION(2, 6, 0)
late_initcall(dhd_module_init);
#else
module_init(dhd_module_init);
#endif

module_exit(dhd_module_cleanup);

/*
 * OS specific functions required to implement DHD driver in OS independent way
 */
int
dhd_os_proto_block(dhd_pub_t *pub)
{
	dhd_info_t * dhd = (dhd_info_t *)(pub->info);

	if (dhd) {
		down(&dhd->proto_sem);
		return 1;
	}

	return 0;
}

int
dhd_os_proto_unblock(dhd_pub_t *pub)
{
	dhd_info_t * dhd = (dhd_info_t *)(pub->info);

	if (dhd) {
		up(&dhd->proto_sem);
		return 1;
	}

	return 0;
}

unsigned int
dhd_os_get_ioctl_resp_timeout(void)
{
	return ((unsigned int)dhd_ioctl_timeout_msec);
}

void
dhd_os_set_ioctl_resp_timeout(unsigned int timeout_msec)
{
	dhd_ioctl_timeout_msec = (int)timeout_msec;
}

int
dhd_os_ioctl_resp_wait(dhd_pub_t *pub, uint *condition, bool *pending)
{
	dhd_info_t * dhd = (dhd_info_t *)(pub->info);
	DECLARE_WAITQUEUE(wait, current);
	int timeout = dhd_ioctl_timeout_msec;

	/* Convert timeout in millsecond to jiffies */
#if (LINUX_VERSION_CODE >= KERNEL_VERSION(2, 6, 27))
	timeout = msecs_to_jiffies(timeout);
#else
	timeout = timeout * HZ / 1000;
#endif

	/* Wait until control frame is available */
	add_wait_queue(&dhd->ioctl_resp_wait, &wait);
	set_current_state(TASK_INTERRUPTIBLE);

	/* Memory barrier to support multi-processing
	 * As the variable "condition", which points to dhd->rxlen (dhd_bus_rxctl[dhd_sdio.c])
	 * Can be changed by another processor.
	 */
	smp_mb();
	while (!(*condition) && (!signal_pending(current) && timeout)) {
		timeout = schedule_timeout(timeout);
		smp_mb();
	}

	if (signal_pending(current))
		*pending = TRUE;

	set_current_state(TASK_RUNNING);
	remove_wait_queue(&dhd->ioctl_resp_wait, &wait);

	return timeout;
}

int
dhd_os_ioctl_resp_wake(dhd_pub_t *pub)
{
	dhd_info_t *dhd = (dhd_info_t *)(pub->info);

	if (waitqueue_active(&dhd->ioctl_resp_wait)) {
		wake_up_interruptible(&dhd->ioctl_resp_wait);
	}

	return 0;
}

void
dhd_os_wd_timer(void *bus, uint wdtick)
{
	dhd_pub_t *pub = bus;
	dhd_info_t *dhd = (dhd_info_t *)pub->info;
	unsigned long flags;

	DHD_TRACE(("%s: Enter\n", __FUNCTION__));

	flags = dhd_os_spin_lock(pub);

	/* don't start the wd until fw is loaded */
	if (pub->busstate == DHD_BUS_DOWN) {
		dhd_os_spin_unlock(pub, flags);
		return;
	}

	/* Totally stop the timer */
	if (!wdtick && dhd->wd_timer_valid == TRUE) {
		dhd->wd_timer_valid = FALSE;
		dhd_os_spin_unlock(pub, flags);
#ifdef DHDTHREAD
		del_timer_sync(&dhd->timer);
#else
		del_timer(&dhd->timer);
#endif /* DHDTHREAD */
		return;
	}

	if (wdtick) {
		dhd_watchdog_ms = (uint)wdtick;
		/* Re arm the timer, at last watchdog period */
		mod_timer(&dhd->timer, jiffies + dhd_watchdog_ms * HZ / 1000);
		dhd->wd_timer_valid = TRUE;
	}
	dhd_os_spin_unlock(pub, flags);
}

void *
dhd_os_open_image(char *filename)
{
	struct file *fp;

	fp = filp_open(filename, O_RDONLY, 0);
	/*
	 * 2.6.11 (FC4) supports filp_open() but later revs don't?
	 * Alternative:
	 * fp = open_namei(AT_FDCWD, filename, O_RD, 0);
	 * ???
	 */
	 if (IS_ERR(fp))
		 fp = NULL;

	 return fp;
}

int
dhd_os_get_image_block(char *buf, int len, void *image)
{
	struct file *fp = (struct file *)image;
	int rdlen;

	if (!image)
		return 0;

	rdlen = kernel_read(fp, fp->f_pos, buf, len);
	if (rdlen > 0)
		fp->f_pos += rdlen;

	return rdlen;
}

void
dhd_os_close_image(void *image)
{
	if (image)
		filp_close((struct file *)image, NULL);
}


void
dhd_os_sdlock(dhd_pub_t *pub)
{
	dhd_info_t *dhd;

	dhd = (dhd_info_t *)(pub->info);

#ifdef DHDTHREAD
	if (dhd->threads_only)
		down(&dhd->sdsem);
	else
#endif /* DHDTHREAD */
	spin_lock_bh(&dhd->sdlock);
}

void
dhd_os_sdunlock(dhd_pub_t *pub)
{
	dhd_info_t *dhd;

	dhd = (dhd_info_t *)(pub->info);

#ifdef DHDTHREAD
	if (dhd->threads_only)
		up(&dhd->sdsem);
	else
#endif /* DHDTHREAD */
	spin_unlock_bh(&dhd->sdlock);
}

void
dhd_os_sdlock_txq(dhd_pub_t *pub)
{
	dhd_info_t *dhd;

	dhd = (dhd_info_t *)(pub->info);
	spin_lock_bh(&dhd->txqlock);
}

void
dhd_os_sdunlock_txq(dhd_pub_t *pub)
{
	dhd_info_t *dhd;

	dhd = (dhd_info_t *)(pub->info);
	spin_unlock_bh(&dhd->txqlock);
}

void
dhd_os_sdlock_rxq(dhd_pub_t *pub)
{
}

void
dhd_os_sdunlock_rxq(dhd_pub_t *pub)
{
}

void
dhd_os_sdtxlock(dhd_pub_t *pub)
{
	dhd_os_sdlock(pub);
}

void
dhd_os_sdtxunlock(dhd_pub_t *pub)
{
	dhd_os_sdunlock(pub);
}

#if defined(CONFIG_DHD_USE_STATIC_BUF)
uint8* dhd_os_prealloc(void *osh, int section, uint size)
{
	return (uint8*)wl_android_prealloc(section, size);
}

void dhd_os_prefree(void *osh, void *addr, uint size)
{
}
#endif /* defined(CONFIG_WIFI_CONTROL_FUNC) */

#if defined(CONFIG_WIRELESS_EXT)
struct iw_statistics *
dhd_get_wireless_stats(struct net_device *dev)
{
	int res = 0;
	dhd_info_t *dhd = *(dhd_info_t **)netdev_priv(dev);

	if (!dhd->pub.up) {
		return NULL;
	}

	res = wl_iw_get_wireless_stats(dev, &dhd->iw.wstats);

	if (res == 0)
		return &dhd->iw.wstats;
	else
		return NULL;
}
#endif /* defined(CONFIG_WIRELESS_EXT) */

static int
dhd_wl_host_event(dhd_info_t *dhd, int *ifidx, void *pktdata,
	wl_event_msg_t *event, void **data)
{
	int bcmerror = 0;
	ASSERT(dhd != NULL);

	bcmerror = wl_host_event(&dhd->pub, ifidx, pktdata, event, data);
	if (bcmerror != BCME_OK)
		return (bcmerror);

#if defined(CONFIG_WIRELESS_EXT)
	if (event->bsscfgidx == 0) {
		/*
		 * Wireless ext is on primary interface only
		 */

	ASSERT(dhd->iflist[*ifidx] != NULL);
	ASSERT(dhd->iflist[*ifidx]->net != NULL);

		if (dhd->iflist[*ifidx]->net) {
		wl_iw_event(dhd->iflist[*ifidx]->net, event, *data);
		}
	}
#endif /* defined(CONFIG_WIRELESS_EXT)  */

#ifdef WL_CFG80211

	if ((wl_cfg80211_is_progress_ifchange() ||
		wl_cfg80211_is_progress_ifadd()) && (*ifidx != 0)) {
		/*
		 * If IF_ADD/CHANGE operation is going on,
		 *  discard any event received on the virtual I/F
		 */
		return (BCME_OK);
	}

	ASSERT(dhd->iflist[*ifidx] != NULL);
	ASSERT(dhd->iflist[*ifidx]->net != NULL);
	if (dhd->iflist[*ifidx]->event2cfg80211 && dhd->iflist[*ifidx]->net) {
		wl_cfg80211_event(dhd->iflist[*ifidx]->net, event, *data);
	}
#endif /* defined(WL_CFG80211) */

	return (bcmerror);
}

/* send up locally generated event */
void
dhd_sendup_event(dhd_pub_t *dhdp, wl_event_msg_t *event, void *data)
{
	switch (ntoh32(event->event_type)) {
#ifdef WLBTAMP
	/* Send up locally generated AMP HCI Events */
	case WLC_E_BTA_HCI_EVENT: {
		struct sk_buff *p, *skb;
		bcm_event_t *msg;
		wl_event_msg_t *p_bcm_event;
		char *ptr;
		uint32 len;
		uint32 pktlen;
		dhd_if_t *ifp;
		dhd_info_t *dhd;
		uchar *eth;
		int ifidx;

		len = ntoh32(event->datalen);
		pktlen = sizeof(bcm_event_t) + len + 2;
		dhd = dhdp->info;
		ifidx = dhd_ifname2idx(dhd, event->ifname);

		if ((p = PKTGET(dhdp->osh, pktlen, FALSE))) {
			ASSERT(ISALIGNED((uintptr)PKTDATA(dhdp->osh, p), sizeof(uint32)));

			msg = (bcm_event_t *) PKTDATA(dhdp->osh, p);

			bcopy(&dhdp->mac, &msg->eth.ether_dhost, ETHER_ADDR_LEN);
			bcopy(&dhdp->mac, &msg->eth.ether_shost, ETHER_ADDR_LEN);
			ETHER_TOGGLE_LOCALADDR(&msg->eth.ether_shost);

			msg->eth.ether_type = hton16(ETHER_TYPE_BRCM);

			/* BCM Vendor specific header... */
			msg->bcm_hdr.subtype = hton16(BCMILCP_SUBTYPE_VENDOR_LONG);
			msg->bcm_hdr.version = BCMILCP_BCM_SUBTYPEHDR_VERSION;
			bcopy(BRCM_OUI, &msg->bcm_hdr.oui[0], DOT11_OUI_LEN);

			/* vendor spec header length + pvt data length (private indication
			 *  hdr + actual message itself)
			 */
			msg->bcm_hdr.length = hton16(BCMILCP_BCM_SUBTYPEHDR_MINLENGTH +
				BCM_MSG_LEN + sizeof(wl_event_msg_t) + (uint16)len);
			msg->bcm_hdr.usr_subtype = hton16(BCMILCP_BCM_SUBTYPE_EVENT);

			PKTSETLEN(dhdp->osh, p, (sizeof(bcm_event_t) + len + 2));

			/* copy  wl_event_msg_t into sk_buf */

			/* pointer to wl_event_msg_t in sk_buf */
			p_bcm_event = &msg->event;
			bcopy(event, p_bcm_event, sizeof(wl_event_msg_t));

			/* copy hci event into sk_buf */
			bcopy(data, (p_bcm_event + 1), len);

			msg->bcm_hdr.length  = hton16(sizeof(wl_event_msg_t) +
				ntoh16(msg->bcm_hdr.length));
			PKTSETLEN(dhdp->osh, p, (sizeof(bcm_event_t) + len + 2));

			ptr = (char *)(msg + 1);
			/* Last 2 bytes of the message are 0x00 0x00 to signal that there
			 * are no ethertypes which are following this
			 */
			ptr[len+0] = 0x00;
			ptr[len+1] = 0x00;

			skb = PKTTONATIVE(dhdp->osh, p);
			eth = skb->data;
			len = skb->len;

			ifp = dhd->iflist[ifidx];
			if (ifp == NULL)
			     ifp = dhd->iflist[0];

			ASSERT(ifp);
			skb->dev = ifp->net;
			skb->protocol = eth_type_trans(skb, skb->dev);

			skb->data = eth;
			skb->len = len;

			/* Strip header, count, deliver upward */
			skb_pull(skb, ETH_HLEN);

			/* Send the packet */
			if (in_interrupt()) {
				netif_rx(skb);
			} else {
				netif_rx_ni(skb);
			}
		}
		else {
			/* Could not allocate a sk_buf */
			DHD_ERROR(("%s: unable to alloc sk_buf", __FUNCTION__));
		}
		break;
	} /* case WLC_E_BTA_HCI_EVENT */
#endif /* WLBTAMP */

	default:
		break;
	}
}

void dhd_wait_for_event(dhd_pub_t *dhd, bool *lockvar)
{
#if 1 && (LINUX_VERSION_CODE >= KERNEL_VERSION(2, 6, 0))
	struct dhd_info *dhdinfo =  dhd->info;
	dhd_os_sdunlock(dhd);
	wait_event_interruptible_timeout(dhdinfo->ctrl_wait, (*lockvar == FALSE), HZ * 2);
	dhd_os_sdlock(dhd);
#endif
	return;
}

void dhd_wait_event_wakeup(dhd_pub_t *dhd)
{
#if 1 && (LINUX_VERSION_CODE >= KERNEL_VERSION(2, 6, 0))
	struct dhd_info *dhdinfo =  dhd->info;
	if (waitqueue_active(&dhdinfo->ctrl_wait))
		wake_up_interruptible(&dhdinfo->ctrl_wait);
#endif
	return;
}

int
dhd_dev_reset(struct net_device *dev, uint8 flag)
{
	int ret;

	dhd_info_t *dhd = *(dhd_info_t **)netdev_priv(dev);

	ret = dhd_bus_devreset(&dhd->pub, flag);
	if (ret) {
		DHD_ERROR(("%s: dhd_bus_devreset: %d\n", __FUNCTION__, ret));
		return ret;
	}

	return ret;
}

int net_os_set_suspend_disable(struct net_device *dev, int val)
{
	dhd_info_t *dhd = *(dhd_info_t **)netdev_priv(dev);
	int ret = 0;

	if (dhd) {
		ret = dhd->pub.suspend_disable_flag;
		dhd->pub.suspend_disable_flag = val;
	}
	return ret;
}

int net_os_set_suspend(struct net_device *dev, int val)
{
	int ret = 0;
#if defined(CONFIG_HAS_EARLYSUSPEND)
	dhd_info_t *dhd = *(dhd_info_t **)netdev_priv(dev);

	if (dhd) {
		ret = dhd_set_suspend(val, &dhd->pub);
	}
#endif /* defined(CONFIG_HAS_EARLYSUSPEND) */
	return ret;
}

int net_os_set_dtim_skip(struct net_device *dev, int val)
{
	dhd_info_t *dhd = *(dhd_info_t **)netdev_priv(dev);

	if (dhd)
		dhd->pub.dtim_skip = val;

	return 0;
}

int net_os_rxfilter_add_remove(struct net_device *dev, int add_remove, int num)
{
	dhd_info_t *dhd = *(dhd_info_t **)netdev_priv(dev);
	char *filterp = NULL;
	int ret = 0;

	if (!dhd || (num == DHD_UNICAST_FILTER_NUM))
		return ret;
	if (num >= dhd->pub.pktfilter_count)
		return -EINVAL;
	if (add_remove) {
		switch (num) {
		case DHD_BROADCAST_FILTER_NUM:
			filterp = "101 0 0 0 0xFFFFFFFFFFFF 0xFFFFFFFFFFFF";
			break;
		case DHD_MULTICAST4_FILTER_NUM:
			filterp = "102 0 0 0 0xFFFFFF 0x01005E";
			break;
		case DHD_MULTICAST6_FILTER_NUM:
			filterp = "103 0 0 0 0xFFFF 0x3333";
			break;
		default:
			return -EINVAL;
		}
	}
	dhd->pub.pktfilter[num] = filterp;
	return ret;
}

int net_os_set_packet_filter(struct net_device *dev, int val)
{
	dhd_info_t *dhd = *(dhd_info_t **)netdev_priv(dev);
	int ret = 0;

	/* Packet filtering is set only if we still in early-suspend and
	 * we need either to turn it ON or turn it OFF
	 * We can always turn it OFF in case of early-suspend, but we turn it
	 * back ON only if suspend_disable_flag was not set
	*/
	if (dhd && dhd->pub.up) {
		if (dhd->pub.in_suspend) {
			if (!val || (val && !dhd->pub.suspend_disable_flag))
				dhd_set_packet_filter(val, &dhd->pub);
		}
	}
	return ret;
}


void
dhd_dev_init_ioctl(struct net_device *dev)
{
	dhd_info_t *dhd = *(dhd_info_t **)netdev_priv(dev);

	dhd_preinit_ioctls(&dhd->pub);
}

#ifdef PNO_SUPPORT
/* Linux wrapper to call common dhd_pno_clean */
int
dhd_dev_pno_reset(struct net_device *dev)
{
	dhd_info_t *dhd = *(dhd_info_t **)netdev_priv(dev);

	return (dhd_pno_clean(&dhd->pub));
}


/* Linux wrapper to call common dhd_pno_enable */
int
dhd_dev_pno_enable(struct net_device *dev,  int pfn_enabled)
{
	dhd_info_t *dhd = *(dhd_info_t **)netdev_priv(dev);

	return (dhd_pno_enable(&dhd->pub, pfn_enabled));
}


/* Linux wrapper to call common dhd_pno_set */
int
dhd_dev_pno_set(struct net_device *dev, wlc_ssid_t* ssids_local, int nssid,
	ushort  scan_fr, int pno_repeat, int pno_freq_expo_max)
{
	dhd_info_t *dhd = *(dhd_info_t **)netdev_priv(dev);

	return (dhd_pno_set(&dhd->pub, ssids_local, nssid, scan_fr, pno_repeat, pno_freq_expo_max));
}

/* Linux wrapper to get  pno status */
int
dhd_dev_get_pno_status(struct net_device *dev)
{
	dhd_info_t *dhd = *(dhd_info_t **)netdev_priv(dev);

	return (dhd_pno_get_status(&dhd->pub));
}

#endif /* PNO_SUPPORT */

int net_os_send_hang_message(struct net_device *dev)
{
	dhd_info_t *dhd = *(dhd_info_t **)netdev_priv(dev);
	int ret = 0;

	if (dhd) {
		if (!dhd->pub.hang_was_sent) {
			dhd->pub.hang_was_sent = 1;
#if defined(CONFIG_WIRELESS_EXT)
			ret = wl_iw_send_priv_event(dev, "HANG");
#endif
#if defined(WL_CFG80211)
			ret = wl_cfg80211_hang(dev, WLAN_REASON_UNSPECIFIED);
#endif
		}
	}
	return ret;
}

void dhd_bus_country_set(struct net_device *dev, wl_country_t *cspec)
{
	dhd_info_t *dhd = *(dhd_info_t **)netdev_priv(dev);

	if (dhd && dhd->pub.up)
			memcpy(&dhd->pub.dhd_cspec, cspec, sizeof(wl_country_t));
}

void dhd_net_if_lock(struct net_device *dev)
{
	dhd_info_t *dhd = *(dhd_info_t **)netdev_priv(dev);
	dhd_net_if_lock_local(dhd);
}

void dhd_net_if_unlock(struct net_device *dev)
{
	dhd_info_t *dhd = *(dhd_info_t **)netdev_priv(dev);
	dhd_net_if_unlock_local(dhd);
}

static void dhd_net_if_lock_local(dhd_info_t *dhd)
{
#if (LINUX_VERSION_CODE >= KERNEL_VERSION(2, 6, 25)) && 1
	if (dhd)
		mutex_lock(&dhd->dhd_net_if_mutex);
#endif
}

static void dhd_net_if_unlock_local(dhd_info_t *dhd)
{
#if (LINUX_VERSION_CODE >= KERNEL_VERSION(2, 6, 25)) && 1
	if (dhd)
		mutex_unlock(&dhd->dhd_net_if_mutex);
#endif
}

unsigned long dhd_os_spin_lock(dhd_pub_t *pub)
{
	dhd_info_t *dhd = (dhd_info_t *)(pub->info);
	unsigned long flags = 0;

	if (dhd)
		spin_lock_irqsave(&dhd->dhd_lock, flags);

	return flags;
}

void dhd_os_spin_unlock(dhd_pub_t *pub, unsigned long flags)
{
	dhd_info_t *dhd = (dhd_info_t *)(pub->info);

	if (dhd)
		spin_unlock_irqrestore(&dhd->dhd_lock, flags);
}

static int
dhd_get_pend_8021x_cnt(dhd_info_t *dhd)
{
	return (atomic_read(&dhd->pend_8021x_cnt));
}

#define MAX_WAIT_FOR_8021X_TX	10

int
dhd_wait_pend8021x(struct net_device *dev)
{
	dhd_info_t *dhd = *(dhd_info_t **)netdev_priv(dev);
	int timeout = 10 * HZ / 1000;
	int ntimes = MAX_WAIT_FOR_8021X_TX;
	int pend = dhd_get_pend_8021x_cnt(dhd);

	while (ntimes && pend) {
		if (pend) {
			set_current_state(TASK_INTERRUPTIBLE);
			schedule_timeout(timeout);
			set_current_state(TASK_RUNNING);
			ntimes--;
		}
		pend = dhd_get_pend_8021x_cnt(dhd);
	}
	return pend;
}

#ifdef DHD_DEBUG
int
write_to_file(dhd_pub_t *dhd, uint8 *buf, int size)
{
	int ret = 0;
	struct file *fp;
	mm_segment_t old_fs;
	loff_t pos = 0;

	/* change to KERNEL_DS address limit */
	old_fs = get_fs();
	set_fs(KERNEL_DS);

	/* open file to write */
	fp = filp_open("/tmp/mem_dump", O_WRONLY|O_CREAT, 0640);
	if (!fp) {
		printf("%s: open file error\n", __FUNCTION__);
		ret = -1;
		goto exit;
	}

	/* Write buf to file */
	fp->f_op->write(fp, buf, size, &pos);

exit:
	/* free buf before return */
	MFREE(dhd->osh, buf, size);
	/* close file before return */
	if (fp)
		filp_close(fp, current->files);
	/* restore previous address limit */
	set_fs(old_fs);

	return ret;
}
#endif /* DHD_DEBUG */

int dhd_os_wake_lock_timeout(dhd_pub_t *pub)
{
	dhd_info_t *dhd = (dhd_info_t *)(pub->info);
	unsigned long flags;
	int ret = 0;

	if (dhd) {
		spin_lock_irqsave(&dhd->wakelock_spinlock, flags);
		ret = dhd->wakelock_timeout_enable;
#ifdef CONFIG_HAS_WAKELOCK
		if (dhd->wakelock_timeout_enable)
			wake_lock_timeout(&dhd->wl_rxwake,
				dhd->wakelock_timeout_enable * HZ);
#endif
		dhd->wakelock_timeout_enable = 0;
		spin_unlock_irqrestore(&dhd->wakelock_spinlock, flags);
	}
	return ret;
}

int net_os_wake_lock_timeout(struct net_device *dev)
{
	dhd_info_t *dhd = *(dhd_info_t **)netdev_priv(dev);
	int ret = 0;

	if (dhd)
		ret = dhd_os_wake_lock_timeout(&dhd->pub);
	return ret;
}

int dhd_os_wake_lock_timeout_enable(dhd_pub_t *pub, int val)
{
	dhd_info_t *dhd = (dhd_info_t *)(pub->info);
	unsigned long flags;

	if (dhd) {
		spin_lock_irqsave(&dhd->wakelock_spinlock, flags);
		if (val > dhd->wakelock_timeout_enable)
			dhd->wakelock_timeout_enable = val;
		spin_unlock_irqrestore(&dhd->wakelock_spinlock, flags);
	}
	return 0;
}

int net_os_wake_lock_timeout_enable(struct net_device *dev, int val)
{
	dhd_info_t *dhd = *(dhd_info_t **)netdev_priv(dev);
	int ret = 0;

	if (dhd)
		ret = dhd_os_wake_lock_timeout_enable(&dhd->pub, val);
	return ret;
}

int dhd_os_wake_lock(dhd_pub_t *pub)
{
	dhd_info_t *dhd = (dhd_info_t *)(pub->info);
	unsigned long flags;
	int ret = 0;

	if (dhd) {
		spin_lock_irqsave(&dhd->wakelock_spinlock, flags);
#ifdef CONFIG_HAS_WAKELOCK
		if (!dhd->wakelock_counter)
			wake_lock(&dhd->wl_wifi);
#endif
		dhd->wakelock_counter++;
		ret = dhd->wakelock_counter;
		spin_unlock_irqrestore(&dhd->wakelock_spinlock, flags);
	}
	return ret;
}

int net_os_wake_lock(struct net_device *dev)
{
	dhd_info_t *dhd = *(dhd_info_t **)netdev_priv(dev);
	int ret = 0;

	if (dhd)
		ret = dhd_os_wake_lock(&dhd->pub);
	return ret;
}

int dhd_os_wake_unlock(dhd_pub_t *pub)
{
	dhd_info_t *dhd = (dhd_info_t *)(pub->info);
	unsigned long flags;
	int ret = 0;

	dhd_os_wake_lock_timeout(pub);
	if (dhd) {
		spin_lock_irqsave(&dhd->wakelock_spinlock, flags);
		if (dhd->wakelock_counter) {
			dhd->wakelock_counter--;
#ifdef CONFIG_HAS_WAKELOCK
			if (!dhd->wakelock_counter)
				wake_unlock(&dhd->wl_wifi);
#endif
			ret = dhd->wakelock_counter;
		}
		spin_unlock_irqrestore(&dhd->wakelock_spinlock, flags);
	}
	return ret;
}

int dhd_os_check_wakelock(void *dhdp)
{
#ifdef CONFIG_HAS_WAKELOCK
	dhd_pub_t *pub = (dhd_pub_t *)dhdp;
	dhd_info_t *dhd;

	if (!pub)
		return 0;
	dhd = (dhd_info_t *)(pub->info);

	if (dhd && wake_lock_active(&dhd->wl_wifi))
		return 1;
#endif
	return 0;
}
int net_os_wake_unlock(struct net_device *dev)
{
	dhd_info_t *dhd = *(dhd_info_t **)netdev_priv(dev);
	int ret = 0;

	if (dhd)
		ret = dhd_os_wake_unlock(&dhd->pub);
	return ret;
}

int dhd_os_check_if_up(void *dhdp)
{
	dhd_pub_t *pub = (dhd_pub_t *)dhdp;

	if (!pub)
		return 0;
	return pub->up;
}
int dhd_ioctl_entry_local(struct net_device *net, wl_ioctl_t *ioc, int cmd)
{
	int ifidx;
	int ret = 0;
	dhd_info_t *dhd = NULL;

	if (!net || !netdev_priv(net)) {
		DHD_ERROR(("%s invalid parameter\n", __FUNCTION__));
		return -EINVAL;
	}

	dhd = *(dhd_info_t **)netdev_priv(net);
	ifidx = dhd_net2idx(dhd, net);
	if (ifidx == DHD_BAD_IF) {
		DHD_ERROR(("%s bad ifidx\n", __FUNCTION__));
		return -ENODEV;
	}

	DHD_OS_WAKE_LOCK(&dhd->pub);
	ret = dhd_wl_ioctl(&dhd->pub, ifidx, ioc, ioc->buf, ioc->len);
	dhd_check_hang(net, &dhd->pub, ret);
	DHD_OS_WAKE_UNLOCK(&dhd->pub);

	return ret;
}

bool dhd_os_check_hang(dhd_pub_t *dhdp, int ifidx, int ret)
{
	struct net_device *net;

	net = dhd_idx2net(dhdp, ifidx);
	return dhd_check_hang(net, dhdp, ret);
}

#ifdef PROP_TXSTATUS
extern int dhd_wlfc_interface_entry_update(void* state,	ewlfc_mac_entry_action_t action, uint8 ifid,
	uint8 iftype, uint8* ea);
extern int dhd_wlfc_FIFOcreditmap_update(void* state, uint8* credits);

int dhd_wlfc_interface_event(struct dhd_info *dhd, uint8 action, uint8 ifid, uint8 iftype,
	uint8* ea)
{
	if (dhd->pub.wlfc_state == NULL)
		return BCME_OK;

	return dhd_wlfc_interface_entry_update(dhd->pub.wlfc_state, action, ifid, iftype, ea);
}

int dhd_wlfc_FIFOcreditmap_event(struct dhd_info *dhd, uint8* event_data)
{
	if (dhd->pub.wlfc_state == NULL)
		return BCME_OK;

	return dhd_wlfc_FIFOcreditmap_update(dhd->pub.wlfc_state, event_data);
}

int dhd_wlfc_event(struct dhd_info *dhd)
{
	return dhd_wlfc_enable(&dhd->pub);
}
#endif /* PROP_TXSTATUS */

#ifdef BCMDBGFS

#include <linux/debugfs.h>

extern uint32 dhd_readregl(void *bp, uint32 addr);
extern uint32 dhd_writeregl(void *bp, uint32 addr, uint32 data);

typedef struct dhd_dbgfs {
	struct dentry	*debugfs_dir;
	struct dentry	*debugfs_mem;
	dhd_pub_t 	*dhdp;
	uint32 		size;
} dhd_dbgfs_t;

dhd_dbgfs_t g_dbgfs;

static int
dhd_dbg_state_open(struct inode *inode, struct file *file)
{
	file->private_data = inode->i_private;
	return 0;
}

static ssize_t
dhd_dbg_state_read(struct file *file, char __user *ubuf,
                       size_t count, loff_t *ppos)
{
	ssize_t rval;
	uint32 tmp;
	loff_t pos = *ppos;
	size_t ret;

	if (pos < 0)
		return -EINVAL;
	if (pos >= g_dbgfs.size || !count)
		return 0;
	if (count > g_dbgfs.size - pos)
		count = g_dbgfs.size - pos;

	/* Basically enforce aligned 4 byte reads. It's up to the user to work out the details */
	tmp = dhd_readregl(g_dbgfs.dhdp->bus, file->f_pos & (~3));

	ret = copy_to_user(ubuf, &tmp, 4);
	if (ret == count)
		return -EFAULT;

	count -= ret;
	*ppos = pos + count;
	rval = count;

	return rval;
}


static ssize_t
dhd_debugfs_write(struct file *file, const char __user *ubuf, size_t count, loff_t *ppos)
{
	loff_t pos = *ppos;
	size_t ret;
	uint32 buf;

	if (pos < 0)
		return -EINVAL;
	if (pos >= g_dbgfs.size || !count)
		return 0;
	if (count > g_dbgfs.size - pos)
		count = g_dbgfs.size - pos;

	ret = copy_from_user(&buf, ubuf, sizeof(uint32));
	if (ret == count)
		return -EFAULT;

	/* Basically enforce aligned 4 byte writes. It's up to the user to work out the details */
	dhd_writeregl(g_dbgfs.dhdp->bus, file->f_pos & (~3), buf);

	return count;
}


loff_t
dhd_debugfs_lseek(struct file *file, loff_t off, int whence)
{
	loff_t pos = -1;

	switch (whence) {
		case 0:
			pos = off;
			break;
		case 1:
			pos = file->f_pos + off;
			break;
		case 2:
			pos = g_dbgfs.size - off;
	}
	return (pos < 0 || pos > g_dbgfs.size) ? -EINVAL : (file->f_pos = pos);
}

static const struct file_operations dhd_dbg_state_ops = {
	.read   = dhd_dbg_state_read,
	.write	= dhd_debugfs_write,
	.open   = dhd_dbg_state_open,
	.llseek	= dhd_debugfs_lseek
};

static void dhd_dbg_create(void)
{
	if (g_dbgfs.debugfs_dir) {
		g_dbgfs.debugfs_mem = debugfs_create_file("mem", 0644, g_dbgfs.debugfs_dir,
			NULL, &dhd_dbg_state_ops);
	}
}

void dhd_dbg_init(dhd_pub_t *dhdp)
{
	int err;

	g_dbgfs.dhdp = dhdp;
	g_dbgfs.size = 0x20000000; /* Allow access to various cores regs */

	g_dbgfs.debugfs_dir = debugfs_create_dir("dhd", 0);
	if (IS_ERR(g_dbgfs.debugfs_dir)) {
		err = PTR_ERR(g_dbgfs.debugfs_dir);
		g_dbgfs.debugfs_dir = NULL;
		return;
	}

	dhd_dbg_create();

	return;
}

void dhd_dbg_remove(void)
{
	debugfs_remove(g_dbgfs.debugfs_mem);
	debugfs_remove(g_dbgfs.debugfs_dir);

	bzero((unsigned char *) &g_dbgfs, sizeof(g_dbgfs));

}
#endif /* ifdef BCMDBGFS */

#ifdef WLMEDIA_HTSF

static
void dhd_htsf_addtxts(dhd_pub_t *dhdp, void *pktbuf)
{
	dhd_info_t *dhd = (dhd_info_t *)(dhdp->info);
	struct sk_buff *skb;
	uint32 htsf = 0;
	uint16 dport = 0, oldmagic = 0xACAC;
	char *p1;
	htsfts_t ts;

	/*  timestamp packet  */

	p1 = (char*) PKTDATA(dhdp->osh, pktbuf);

	if (PKTLEN(dhdp->osh, pktbuf) > HTSF_MINLEN) {
/*		memcpy(&proto, p1+26, 4);  	*/
		memcpy(&dport, p1+40, 2);
/* 	proto = ((ntoh32(proto))>> 16) & 0xFF;  */
		dport = ntoh16(dport);
	}

	/* timestamp only if  icmp or udb iperf with port 5555 */
/*	if (proto == 17 && dport == tsport) { */
	if (dport >= tsport && dport <= tsport + 20) {

		skb = (struct sk_buff *) pktbuf;

		htsf = dhd_get_htsf(dhd, 0);
		memset(skb->data + 44, 0, 2); /* clear checksum */
		memcpy(skb->data+82, &oldmagic, 2);
		memcpy(skb->data+84, &htsf, 4);

		memset(&ts, 0, sizeof(htsfts_t));
		ts.magic  = HTSFMAGIC;
		ts.prio   = PKTPRIO(pktbuf);
		ts.seqnum = htsf_seqnum++;
		ts.c10    = get_cycles();
		ts.t10    = htsf;
		ts.endmagic = HTSFENDMAGIC;

		memcpy(skb->data + HTSF_HOSTOFFSET, &ts, sizeof(ts));
	}
}

static void dhd_dump_htsfhisto(histo_t *his, char *s)
{
	int pktcnt = 0, curval = 0, i;
	for (i = 0; i < (NUMBIN-2); i++) {
		curval += 500;
		printf("%d ",  his->bin[i]);
		pktcnt += his->bin[i];
	}
	printf(" max: %d TotPkt: %d neg: %d [%s]\n", his->bin[NUMBIN-2], pktcnt,
		his->bin[NUMBIN-1], s);
}

static
void sorttobin(int value, histo_t *histo)
{
	int i, binval = 0;

	if (value < 0) {
		histo->bin[NUMBIN-1]++;
		return;
	}
	if (value > histo->bin[NUMBIN-2])  /* store the max value  */
		histo->bin[NUMBIN-2] = value;

	for (i = 0; i < (NUMBIN-2); i++) {
		binval += 500; /* 500m s bins */
		if (value <= binval) {
			histo->bin[i]++;
			return;
		}
	}
	histo->bin[NUMBIN-3]++;
}

static
void dhd_htsf_addrxts(dhd_pub_t *dhdp, void *pktbuf)
{
	dhd_info_t *dhd = (dhd_info_t *)dhdp->info;
	struct sk_buff *skb;
	char *p1;
	uint16 old_magic;
	int d1, d2, d3, end2end;
	htsfts_t *htsf_ts;
	uint32 htsf;

	skb = PKTTONATIVE(dhdp->osh, pktbuf);
	p1 = (char*)PKTDATA(dhdp->osh, pktbuf);

	if (PKTLEN(osh, pktbuf) > HTSF_MINLEN) {
		memcpy(&old_magic, p1+78, 2);
		htsf_ts = (htsfts_t*) (p1 + HTSF_HOSTOFFSET - 4);
	}
	else
		return;

	if (htsf_ts->magic == HTSFMAGIC) {
		htsf_ts->tE0 = dhd_get_htsf(dhd, 0);
		htsf_ts->cE0 = get_cycles();
	}

	if (old_magic == 0xACAC) {

		tspktcnt++;
		htsf = dhd_get_htsf(dhd, 0);
		memcpy(skb->data+92, &htsf, sizeof(uint32));

		memcpy(&ts[tsidx].t1, skb->data+80, 16);

		d1 = ts[tsidx].t2 - ts[tsidx].t1;
		d2 = ts[tsidx].t3 - ts[tsidx].t2;
		d3 = ts[tsidx].t4 - ts[tsidx].t3;
		end2end = ts[tsidx].t4 - ts[tsidx].t1;

		sorttobin(d1, &vi_d1);
		sorttobin(d2, &vi_d2);
		sorttobin(d3, &vi_d3);
		sorttobin(end2end, &vi_d4);

		if (end2end > 0 && end2end >  maxdelay) {
			maxdelay = end2end;
			maxdelaypktno = tspktcnt;
			memcpy(&maxdelayts, &ts[tsidx], 16);
		}
		if (++tsidx >= TSMAX)
			tsidx = 0;
	}
}

uint32 dhd_get_htsf(dhd_info_t *dhd, int ifidx)
{
	uint32 htsf = 0, cur_cycle, delta, delta_us;
	uint32    factor, baseval, baseval2;
	cycles_t t;

	t = get_cycles();
	cur_cycle = t;

	if (cur_cycle >  dhd->htsf.last_cycle)
		delta = cur_cycle -  dhd->htsf.last_cycle;
	else {
		delta = cur_cycle + (0xFFFFFFFF -  dhd->htsf.last_cycle);
	}

	delta = delta >> 4;

	if (dhd->htsf.coef) {
		/* times ten to get the first digit */
	        factor = (dhd->htsf.coef*10 + dhd->htsf.coefdec1);
		baseval  = (delta*10)/factor;
		baseval2 = (delta*10)/(factor+1);
		delta_us  = (baseval -  (((baseval - baseval2) * dhd->htsf.coefdec2)) / 10);
		htsf = (delta_us << 4) +  dhd->htsf.last_tsf + HTSF_BUS_DELAY;
	}
	else {
		DHD_ERROR(("-------dhd->htsf.coef = 0 -------\n"));
	}

	return htsf;
}

static void dhd_dump_latency(void)
{
	int i, max = 0;
	int d1, d2, d3, d4, d5;

	printf("T1       T2       T3       T4           d1  d2   t4-t1     i    \n");
	for (i = 0; i < TSMAX; i++) {
		d1 = ts[i].t2 - ts[i].t1;
		d2 = ts[i].t3 - ts[i].t2;
		d3 = ts[i].t4 - ts[i].t3;
		d4 = ts[i].t4 - ts[i].t1;
		d5 = ts[max].t4-ts[max].t1;
		if (d4 > d5 && d4 > 0)  {
			max = i;
		}
		printf("%08X %08X %08X %08X \t%d %d %d   %d i=%d\n",
			ts[i].t1, ts[i].t2, ts[i].t3, ts[i].t4,
			d1, d2, d3, d4, i);
	}

	printf("current idx = %d \n", tsidx);

	printf("Highest latency %d pkt no.%d total=%d\n", maxdelay, maxdelaypktno, tspktcnt);
	printf("%08X %08X %08X %08X \t%d %d %d   %d\n",
	maxdelayts.t1, maxdelayts.t2, maxdelayts.t3, maxdelayts.t4,
	maxdelayts.t2 - maxdelayts.t1,
	maxdelayts.t3 - maxdelayts.t2,
	maxdelayts.t4 - maxdelayts.t3,
	maxdelayts.t4 - maxdelayts.t1);
}


static int
dhd_ioctl_htsf_get(dhd_info_t *dhd, int ifidx)
{
	wl_ioctl_t ioc;
	char buf[32];
	int ret;
	uint32 s1, s2;

	struct tsf {
		uint32 low;
		uint32 high;
	} tsf_buf;

	memset(&ioc, 0, sizeof(ioc));
	memset(&tsf_buf, 0, sizeof(tsf_buf));

	ioc.cmd = WLC_GET_VAR;
	ioc.buf = buf;
	ioc.len = (uint)sizeof(buf);
	ioc.set = FALSE;

	strcpy(buf, "tsf");
	s1 = dhd_get_htsf(dhd, 0);
	if ((ret = dhd_wl_ioctl(&dhd->pub, ifidx, &ioc, ioc.buf, ioc.len)) < 0) {
		if (ret == -EIO) {
			DHD_ERROR(("%s: tsf is not supported by device\n",
				dhd_ifname(&dhd->pub, ifidx)));
			return -EOPNOTSUPP;
		}
		return ret;
	}
	s2 = dhd_get_htsf(dhd, 0);

	memcpy(&tsf_buf, buf, sizeof(tsf_buf));
	printf(" TSF_h=%04X lo=%08X Calc:htsf=%08X, coef=%d.%d%d delta=%d ",
		tsf_buf.high, tsf_buf.low, s2, dhd->htsf.coef, dhd->htsf.coefdec1,
		dhd->htsf.coefdec2, s2-tsf_buf.low);
	printf("lasttsf=%08X lastcycle=%08X\n", dhd->htsf.last_tsf, dhd->htsf.last_cycle);
	return 0;
}

void htsf_update(dhd_info_t *dhd, void *data)
{
	static ulong  cur_cycle = 0, prev_cycle = 0;
	uint32 htsf, tsf_delta = 0;
	uint32 hfactor = 0, cyc_delta, dec1 = 0, dec2, dec3, tmp;
	ulong b, a;
	cycles_t t;

	/* cycles_t in inlcude/mips/timex.h */

	t = get_cycles();

	prev_cycle = cur_cycle;
	cur_cycle = t;

	if (cur_cycle > prev_cycle)
		cyc_delta = cur_cycle - prev_cycle;
	else {
		b = cur_cycle;
		a = prev_cycle;
		cyc_delta = cur_cycle + (0xFFFFFFFF - prev_cycle);
	}

	if (data == NULL)
		printf(" tsf update ata point er is null \n");

	memcpy(&prev_tsf, &cur_tsf, sizeof(tsf_t));
	memcpy(&cur_tsf, data, sizeof(tsf_t));

	if (cur_tsf.low == 0) {
		DHD_INFO((" ---- 0 TSF, do not update, return\n"));
		return;
	}

	if (cur_tsf.low > prev_tsf.low)
		tsf_delta = (cur_tsf.low - prev_tsf.low);
	else {
		DHD_INFO((" ---- tsf low is smaller cur_tsf= %08X, prev_tsf=%08X, \n",
		 cur_tsf.low, prev_tsf.low));
		if (cur_tsf.high > prev_tsf.high) {
			tsf_delta = cur_tsf.low + (0xFFFFFFFF - prev_tsf.low);
			DHD_INFO((" ---- Wrap around tsf coutner  adjusted TSF=%08X\n", tsf_delta));
		}
		else
			return; /* do not update */
	}

	if (tsf_delta)  {
		hfactor = cyc_delta / tsf_delta;
		tmp  = 	(cyc_delta - (hfactor * tsf_delta))*10;
		dec1 =  tmp/tsf_delta;
		dec2 =  ((tmp - dec1*tsf_delta)*10) / tsf_delta;
		tmp  = 	(tmp   - (dec1*tsf_delta))*10;
		dec3 =  ((tmp - dec2*tsf_delta)*10) / tsf_delta;

		if (dec3 > 4) {
			if (dec2 == 9) {
				dec2 = 0;
				if (dec1 == 9) {
					dec1 = 0;
					hfactor++;
				}
				else {
					dec1++;
				}
			}
			else
				dec2++;
		}
	}

	if (hfactor) {
		htsf = ((cyc_delta * 10)  / (hfactor*10+dec1)) + prev_tsf.low;
		dhd->htsf.coef = hfactor;
		dhd->htsf.last_cycle = cur_cycle;
		dhd->htsf.last_tsf = cur_tsf.low;
		dhd->htsf.coefdec1 = dec1;
		dhd->htsf.coefdec2 = dec2;
	}
	else {
		htsf = prev_tsf.low;
	}
}

#endif /* WLMEDIA_HTSF */<|MERGE_RESOLUTION|>--- conflicted
+++ resolved
@@ -22,11 +22,7 @@
  * software in any way with any other Broadcom software provided under a license
  * other than the GPL, without Broadcom's express prior written consent.
  *
-<<<<<<< HEAD
- * $Id: dhd_linux.c 322673 2012-03-21 09:44:33Z $
-=======
  * $Id: dhd_linux.c 324874 2012-03-30 18:29:52Z $
->>>>>>> 53143fd3
  */
 
 #include <typedefs.h>
@@ -261,9 +257,7 @@
 #endif /* DHDTHREAD */
 	bool dhd_tasklet_create;
 	tsk_ctl_t	thr_sysioc_ctl;
-	/* locks  mac ioctl funcs which are in sys_ioc thr context  */
-	struct semaphore mac_ioc_sema;
-#define LOCK_TRACE(x)
+
 	/* Wakelocks */
 #if defined(CONFIG_HAS_WAKELOCK) && (LINUX_VERSION_CODE >= KERNEL_VERSION(2, 6, 27))
 	struct wake_lock wl_wifi;   /* Wifi wakelock */
@@ -310,6 +304,8 @@
 char firmware_path[MOD_PARAM_PATHLEN];
 char nvram_path[MOD_PARAM_PATHLEN];
 
+int op_mode = 0;
+module_param(op_mode, int, 0644);
 extern int wl_control_wl_start(struct net_device *dev);
 extern int net_os_send_hang_message(struct net_device *dev);
 #if (LINUX_VERSION_CODE >= KERNEL_VERSION(2, 6, 27))
@@ -389,19 +385,6 @@
 module_param_string(iface_name, iface_name, IFNAMSIZ, 0);
 
 #if (LINUX_VERSION_CODE >= KERNEL_VERSION(2, 6, 0))
-#define DAEMONIZE(a) daemonize(a); \
-	allow_signal(SIGKILL); \
-	allow_signal(SIGTERM);
-#else /* Linux 2.4 (w/o preemption patch) */
-#define RAISE_RX_SOFTIRQ() \
-	cpu_raise_softirq(smp_processor_id(), NET_RX_SOFTIRQ)
-#define DAEMONIZE(a) daemonize(); \
-	do { if (a) \
-		strncpy(current->comm, a, MIN(sizeof(current->comm), (strlen(a) + 1))); \
-	} while (0);
-#endif /* LINUX_VERSION_CODE  */
-
-#if (LINUX_VERSION_CODE >= KERNEL_VERSION(2, 6, 0))
 #define BLOCKABLE()	(!in_atomic())
 #else
 #define BLOCKABLE()	(!in_interrupt())
@@ -411,7 +394,6 @@
 
 /* IOCTL response timeout */
 int dhd_ioctl_timeout_msec = IOCTL_RESP_TIMEOUT;
-dhd_info_t *g_dhd = NULL;
 
 /* Idle timeout for backplane clock */
 int dhd_idletime = DHD_IDLETIME_TICKS;
@@ -516,17 +498,6 @@
 	int ret = NOTIFY_DONE;
 
 #if (LINUX_VERSION_CODE <= KERNEL_VERSION(2, 6, 39))
-<<<<<<< HEAD
-	switch (action)	{
-		case PM_HIBERNATION_PREPARE:
-		case PM_SUSPEND_PREPARE:
-			dhd_mmc_suspend = TRUE;
-		ret = NOTIFY_OK;
-		break;
-		case PM_POST_HIBERNATION:
-		case PM_POST_SUSPEND:
-			dhd_mmc_suspend = FALSE;
-=======
 	switch (action) {
 	case PM_HIBERNATION_PREPARE:
 	case PM_SUSPEND_PREPARE:
@@ -536,7 +507,6 @@
 	case PM_POST_HIBERNATION:
 	case PM_POST_SUSPEND:
 		dhd_mmc_suspend = FALSE;
->>>>>>> 53143fd3
 		ret = NOTIFY_OK;
 		break;
 	}
@@ -574,9 +544,7 @@
 #if defined(CONFIG_HAS_EARLYSUSPEND)
 static int dhd_set_suspend(int value, dhd_pub_t *dhd)
 {
-//	int power_mode = PM_MAX;
-	int power_mode = 0;
-
+	int power_mode = PM_MAX;
 	/* wl_pkt_filter_enable_t	enable_parm; */
 	char iovbuf[32];
 	int bcn_li_dtim = 3;
@@ -1068,17 +1036,12 @@
 			DHD_TRACE(("\n%s: got 'DHD_IF_DEL' state\n", __FUNCTION__));
 #ifdef WL_CFG80211
 			if (dhd->dhd_state & DHD_ATTACH_STATE_CFG80211) {
-				wl_cfg80211_ifdel_ops(ifp->net);
+				wl_cfg80211_notify_ifdel(ifp->net);
 			}
 #endif
 			netif_stop_queue(ifp->net);
 			unregister_netdev(ifp->net);
 			ret = DHD_DEL_IF;	/* Make sure the free_netdev() is called */
-#ifdef WL_CFG80211
-			if (dhd->dhd_state & DHD_ATTACH_STATE_CFG80211) {
-				wl_cfg80211_notify_ifdel();
-			}
-#endif
 		}
 		break;
 	case DHD_IF_DELETING:
@@ -1164,22 +1127,6 @@
 					continue;
 				}
 #endif /* SOFTAP */
-
-				LOCK_TRACE(("%s: grabing mac_ioc_sema ...\n", __FUNCTION__));
-				if (down_interruptible(&dhd->mac_ioc_sema) == 0) {
-					SMP_RD_BARRIER_DEPENDS();
-					if (tsk->terminated) {
-						LOCK_TRACE(("%s: GOT mac_ioc sema, "
-							"but thr terminated\n", __FUNCTION__));
-						up(&dhd->mac_ioc_sema);
-						break;
-					}
-				} else {
-					LOCK_TRACE(("%s: didn't get mac_sema,"
-						" interrupted by sig\n", __FUNCTION__));
-					break;
-				}
-
 				if (dhd->iflist[i]->set_multicast) {
 					dhd->iflist[i]->set_multicast = FALSE;
 					_dhd_set_multicast_list(dhd, i);
@@ -1188,8 +1135,6 @@
 					dhd->set_macaddress = 0;
 					_dhd_set_mac_address(dhd, i, &dhd->macvalue);
 				}
-				/* release mac ioc sema  */
-				up(&dhd->mac_ioc_sema);
 			}
 		}
 
@@ -1492,14 +1437,8 @@
 	int i;
 	dhd_if_t *ifp;
 	wl_event_msg_t event;
-	int tout = DHD_PACKET_TIMEOUT;
-
-<<<<<<< HEAD
-
-	(void)tout;
-	DHD_TRACE(("%s: Enter\n", __FUNCTION__));
-=======
->>>>>>> 53143fd3
+	int tout = DHD_PACKET_TIMEOUT_MS;
+
 
 	BCM_REFERENCE(tout);
 	DHD_TRACE(("%s: Enter\n", __FUNCTION__));
@@ -1608,12 +1547,8 @@
 			if (event.event_type == WLC_E_BTA_HCI_EVENT) {
 				dhd_bta_doevt(dhdp, data, event.datalen);
 			}
-<<<<<<< HEAD
-			tout = DHD_EVENT_TIMEOUT;
-=======
 			tout = DHD_EVENT_TIMEOUT_MS;
 #endif /* WLBTAMP */
->>>>>>> 53143fd3
 		}
 
 		ASSERT(ifidx < DHD_MAX_IFS && dhd->iflist[ifidx]);
@@ -2148,7 +2083,7 @@
 	/* send to dongle only if we are not waiting for reload already */
 	if (dhd->pub.hang_was_sent) {
 		DHD_ERROR(("%s: HANG was sent up earlier\n", __FUNCTION__));
-		DHD_OS_WAKE_LOCK_TIMEOUT_ENABLE(&dhd->pub, DHD_EVENT_TIMEOUT);
+		DHD_OS_WAKE_LOCK_TIMEOUT_ENABLE(&dhd->pub, DHD_EVENT_TIMEOUT_MS);
 		DHD_OS_WAKE_UNLOCK(&dhd->pub);
 		return OSL_ERROR(BCME_DONGLE_DOWN);
 	}
@@ -2442,58 +2377,6 @@
 	return 0;
 }
 
-#ifdef DHD_BCM_WIFI_HDMI
-bool dhd_bcm_whdmi_enable = FALSE;
-
-/* Check for the presence of a given kernel parameter string,
- * eg. "wifi=4330_whdmi".  Returns 0 if found.
- */
-static int
-dhd_check_kernel_param(dhd_info_t *dhd, const char *str)
-{
-#define DHD_KPARAM_LEN 1024
-	int bcmerror = -1;
-	uint len;
-	void *fp = NULL;
-	char *kparam = NULL;
-
-	DHD_INFO(("%s\n", __FUNCTION__));
-
-	fp = dhd_os_open_image("/proc/cmdline");
-	if (fp == NULL)
-		goto err;
-
-	kparam = MALLOC(dhd->pub.osh, DHD_KPARAM_LEN);
-	if (kparam == NULL) {
-		DHD_ERROR(("%s: MALLOC of %u bytes failed!\n",
-			__FUNCTION__, DHD_KPARAM_LEN));
-		goto err;
-	}
-
-	/* Read the kernel cmdline and search for a matching string */
-	len = dhd_os_get_image_block(kparam, DHD_KPARAM_LEN, fp);
-	if (len > 0) {
-		kparam[DHD_KPARAM_LEN - 1] = '\0';
-		if (strstr(kparam, str) != NULL) {
-			bcmerror = 0;
-		}
-		/*
-		DHD_ERROR(("%s: err=%d len=%u kparam=%s\n",
-			__FUNCTION__, bcmerror, len, kparam));
-		*/
-	}
-
-err:
-	if (kparam) {
-		MFREE(dhd->pub.osh, kparam, DHD_KPARAM_LEN);
-	}
-
-	dhd_os_close_image(fp);
-
-	return bcmerror;
-}
-#endif /* DHD_BCM_WIFI_HDMI */
-
 static int
 dhd_open(struct net_device *net)
 {
@@ -2541,10 +2424,6 @@
 		atomic_set(&dhd->pend_8021x_cnt, 0);
 #if defined(WL_CFG80211)
 		DHD_ERROR(("\n%s\n", dhd_version));
-<<<<<<< HEAD
-		if (!dhd_download_fw_on_driverload)
-			wl_android_wifi_on(net);
-=======
 		if (!dhd_download_fw_on_driverload) {
 			ret = wl_android_wifi_on(net);
 			if (ret != 0) {
@@ -2552,7 +2431,6 @@
 				goto exit;
 			}
 		}
->>>>>>> 53143fd3
 #endif 
 
 		if (dhd->pub.busstate != DHD_BUS_DATA) {
@@ -2602,6 +2480,32 @@
 exit:
 	DHD_OS_WAKE_UNLOCK(&dhd->pub);
 	return ret;
+}
+
+int dhd_do_driver_init(struct net_device *net)
+{
+	dhd_info_t *dhd = NULL;
+
+	if (!net) {
+		DHD_ERROR(("Primary Interface not initialized \n"));
+		return -EINVAL;
+	}
+
+	dhd = *(dhd_info_t **)netdev_priv(net);
+
+	/* If driver is already initialized, do nothing
+	 */
+	if (dhd->pub.busstate == DHD_BUS_DATA) {
+		DHD_TRACE(("Driver already Inititalized. Nothing to do"));
+		return 0;
+	}
+
+	if (dhd_open(net) < 0) {
+		DHD_ERROR(("Driver Init Failed \n"));
+		return -1;
+	}
+
+	return 0;
 }
 
 osl_t *
@@ -2750,11 +2654,6 @@
 	}
 	memset(dhd, 0, sizeof(dhd_info_t));
 
-	/*   save ptr to dhd , we'll need it in module exit */
-	g_dhd = dhd;
-	/* semaphore to protect critical section in sysioc thread */
-	sema_init(&dhd->mac_ioc_sema, 1);
-
 #ifdef DHDTHREAD
 	dhd->thr_dpc_ctl.thr_pid = DHD_PID_KT_TL_INVALID;
 	dhd->thr_wdt_ctl.thr_pid = DHD_PID_KT_INVALID;
@@ -2958,8 +2857,8 @@
 
 	/* try to download image and nvram to the dongle */
 	if  ((dhd->pub.busstate == DHD_BUS_DOWN) &&
-		(fw_path[0] != '\0') &&
-		(nv_path[0] != '\0')) {
+		(fw_path != NULL) && (fw_path[0] != '\0') &&
+		(nv_path != NULL) && (nv_path[0] != '\0')) {
 		/* wake lock moved to dhdsdio_download_firmware */
 		if (!(dhd_bus_download_firmware(dhd->pub.bus, dhd->pub.osh,
 		                                fw_path, nv_path))) {
@@ -3059,8 +2958,6 @@
 	return 0;
 }
 
-<<<<<<< HEAD
-=======
 #if !defined(AP) && defined(WLP2P)
 /* For Android ICS MR2 release, the concurrent mode is enabled by default and the firmware
  * name would be fw_bcmdhd.bin. So we need to determine whether P2P is enabled in the STA
@@ -3091,7 +2988,6 @@
 	return 0;
 }
 #endif 
->>>>>>> 53143fd3
 int
 dhd_preinit_ioctls(dhd_pub_t *dhd)
 {
@@ -3117,14 +3013,13 @@
 #if defined(SOFTAP)
 	uint dtim = 1;
 #endif
-#if (defined(AP) && !defined(WLP2P)) || (!defined(AP) && defined(WL_CFG80211)) || \
-	defined(DHD_BCM_WIFI_HDMI)
+#if (defined(AP) && !defined(WLP2P)) || (!defined(AP) && defined(WL_CFG80211))
 	uint32 mpc = 0; /* Turn MPC off for AP/APSTA mode */
 #endif
 
-#if defined(AP) || defined(WLP2P) || defined(DHD_BCM_WIFI_HDMI)
+#if defined(AP) || defined(WLP2P)
 	uint32 apsta = 1; /* Enable APSTA mode */
-#endif /* defined(AP) || defined(WLP2P) || defined(DHD_BCM_WIFI_HDMI) */
+#endif /* defined(AP) || defined(WLP2P) */
 #ifdef GET_CUSTOM_MAC_ENABLE
 	struct ether_addr ea_addr;
 #endif /* GET_CUSTOM_MAC_ENABLE */
@@ -3134,7 +3029,6 @@
 #ifdef GET_CUSTOM_MAC_ENABLE
 	ret = dhd_custom_get_mac_address(ea_addr.octet);
 	if (!ret) {
-		memcpy(dhd->mac.octet, (void *)&ea_addr, ETHER_ADDR_LEN);
 		memset(buf, 0, sizeof(buf));
 		bcm_mkiovar("cur_etheraddr", (void *)&ea_addr, ETHER_ADDR_LEN, buf, sizeof(buf));
 		ret = dhd_wl_ioctl_cmd(dhd, WLC_SET_VAR, buf, sizeof(buf), TRUE, 0);
@@ -3160,7 +3054,7 @@
 #endif /* GET_CUSTOM_MAC_ENABLE */
 
 #ifdef SET_RANDOM_MAC_SOFTAP
-	if (strstr(fw_path, "_apsta") != NULL) {
+	if ((!op_mode && strstr(fw_path, "_apsta") != NULL) || (op_mode == 0x02)) {
 		uint rand_mac;
 
 		srandom32((uint)jiffies);
@@ -3184,7 +3078,8 @@
 	DHD_TRACE(("Firmware = %s\n", fw_path));
 #if !defined(AP) && defined(WLP2P)
 	/* Check if firmware with WFD support used */
-	if (strstr(fw_path, "_p2p") != NULL) {
+	if ((!op_mode && strstr(fw_path, "_p2p") != NULL) || (op_mode == 0x04) ||
+		(dhd_concurrent_fw(dhd))) {
 		bcm_mkiovar("apsta", (char *)&apsta, 4, iovbuf, sizeof(iovbuf));
 		if ((ret = dhd_wl_ioctl_cmd(dhd, WLC_SET_VAR,
 			iovbuf, sizeof(iovbuf), TRUE, 0)) < 0) {
@@ -3203,7 +3098,7 @@
 
 #if !defined(AP) && defined(WL_CFG80211)
 	/* Check if firmware with HostAPD support used */
-	if (strstr(fw_path, "_apsta") != NULL) {
+	if ((!op_mode && strstr(fw_path, "_apsta") != NULL) || (op_mode == 0x02)) {
 			/* Turn off MPC in AP mode */
 			bcm_mkiovar("mpc", (char *)&mpc, 4, iovbuf, sizeof(iovbuf));
 			if ((ret = dhd_wl_ioctl_cmd(dhd, WLC_SET_VAR, iovbuf,
@@ -3277,20 +3172,6 @@
 	dhd_wl_ioctl_cmd(dhd, WLC_SET_VAR, iovbuf, sizeof(iovbuf), TRUE, 0);
 #endif /* defined(AP) && !defined(WLP2P) */
 
-#ifdef DHD_BCM_WIFI_HDMI
-	/* Check if WHDMI or APSTA firmware is being used */
-	if (strstr(fw_path, "whdmi") != NULL || strstr(fw_path, "apsta") != NULL) {
-		apsta = 1;
-		bcm_mkiovar("apsta", (char *)&apsta, 4, iovbuf, sizeof(iovbuf));
-		dhd_wl_ioctl_cmd(dhd, WLC_SET_VAR, iovbuf, sizeof(iovbuf), TRUE, 0);
-	}
-	/* Parse kernel parameters for WHDMI enable flag */
-	if (dhd_check_kernel_param(dhd->info, "wifi=4330_whdmi") == 0) {
-		printf("kernel 'wifi=4330_whdmi' parameter indicates WHDMI is on.\n");
-		dhd_bcm_whdmi_enable = TRUE;
-	}
-#endif /* DHD_BCM_WIFI_HDMI */
-
 #if defined(SOFTAP)
 	if (ap_fw_loaded == TRUE) {
 		dhd_wl_ioctl_cmd(dhd, WLC_SET_DTIMPRD, (char *)&dtim, sizeof(dtim), TRUE, 0);
@@ -3310,7 +3191,6 @@
 			__FUNCTION__, res));
 	}
 #endif /* defined(KEEP_ALIVE) */
-
 
 	/* Read event_msgs mask */
 	bcm_mkiovar("event_msgs", eventmask, WL_EVENTING_MASK_LEN, iovbuf, sizeof(iovbuf));
@@ -3336,6 +3216,8 @@
 	setbit(eventmask, WLC_E_LINK);
 	setbit(eventmask, WLC_E_NDIS_LINK);
 	setbit(eventmask, WLC_E_MIC_ERROR);
+	setbit(eventmask, WLC_E_ASSOC_REQ_IE);
+	setbit(eventmask, WLC_E_ASSOC_RESP_IE);
 	setbit(eventmask, WLC_E_PMKID_CACHE);
 	setbit(eventmask, WLC_E_TXFAIL);
 	setbit(eventmask, WLC_E_JOIN_START);
@@ -3407,41 +3289,6 @@
 #endif /* defined(SOFTAP) */
 #endif /* PKT_FILTER_SUPPORT */
 
-<<<<<<< HEAD
-#if defined(DHD_BCM_WIFI_HDMI)
-	if (dhd_bcm_whdmi_enable) {
-		DHD_ERROR(("DHD WiFi HDMI is enabled\n"));
-
-		/* Turn off MPC, turn on APSTA */
-		/* APSTA can only be set before wl up */
-		bcm_mkiovar("mpc", (char *)&mpc, 4, iovbuf, sizeof(iovbuf));
-		dhd_wl_ioctl_cmd(dhd, WLC_SET_VAR, iovbuf, sizeof(iovbuf), TRUE, 0);
-		bcm_mkiovar("apsta", (char *)&apsta, 4, iovbuf, sizeof(iovbuf));
-		dhd_wl_ioctl_cmd(dhd, WLC_SET_VAR, iovbuf, sizeof(iovbuf), TRUE, 0);
-
-		/* Disable legacy power save modes */
-		power_mode = PM_OFF;
-		dhd_wl_ioctl_cmd(dhd, WLC_SET_PM, (char*)&power_mode, sizeof(power_mode), TRUE, 0);
-
-#ifdef ARP_OFFLOAD_SUPPORT
-		/* Disable ARP offload */
-		dhd_arp_offload_set(dhd, 0);
-		dhd_arp_offload_enable(dhd, FALSE);
-#endif /* ARP_OFFLOAD_SUPPORT */
-
-	} else {
-		DHD_INFO(("DHD WiFi HDMI is NOT enabled\n"));
-	}
-#endif /* defined(DHD_BCM_WIFI_HDMI) */
-
-	/* Force STA UP */
-	if ((ret = dhd_wl_ioctl_cmd(dhd, WLC_UP, (char *)&up, sizeof(up), TRUE, 0)) < 0) {
-		DHD_ERROR(("%s Setting WL UP failed %d\n", __FUNCTION__, ret));
-		goto done;
-	}
-
-=======
->>>>>>> 53143fd3
 	/* query for 'ver' to get version info from firmware */
 	memset(buf, 0, sizeof(buf));
 	ptr = buf;
@@ -3586,7 +3433,6 @@
 			DHD_ARPOE(("%s: [%s] Up IP: 0x%x\n",
 				__FUNCTION__, ifa->ifa_label, ifa->ifa_address));
 
-			/* firmware not downloaded, do nothing */
 			if (dhd->pub.busstate != DHD_BUS_DATA) {
 				DHD_ERROR(("%s: bus not ready, exit\n", __FUNCTION__));
 				if (dhd->pend_ipaddr) {
@@ -3725,13 +3571,7 @@
 		wl_iw_iscan_set_scan_broadcast_prep(net, 1);
 #endif
 
-<<<<<<< HEAD
-
-#if (LINUX_VERSION_CODE >= KERNEL_VERSION(2, 6, 27))
-	/* If P2P is enabled, then do the semaphore up after p2p0 registration */
-=======
 #if 1 && (LINUX_VERSION_CODE >= KERNEL_VERSION(2, 6, 27))
->>>>>>> 53143fd3
 	if (ifidx == 0) {
 		up(&dhd_registration_sem);
 	}
@@ -3819,15 +3659,7 @@
 	}
 #endif /* defined(CONFIG_WIRELESS_EXT) */
 
-<<<<<<< HEAD
-	dhd->thr_sysioc_ctl.terminated = TRUE;
-	up(&dhd->mac_ioc_sema);
-	LOCK_TRACE(("released mac_sema & stop thr_sysioc_ctl) \n"));
-
-	if (dhd->thr_sysioc_ctl.thr_pid >= 0) {
-=======
 	if (&dhd->thr_sysioc_ctl.thr_pid >= 0) {
->>>>>>> 53143fd3
 		PROC_STOP(&dhd->thr_sysioc_ctl);
 	}
 
@@ -3948,17 +3780,6 @@
 dhd_module_cleanup(void)
 {
 	DHD_TRACE(("%s: Enter\n", __FUNCTION__));
-
-	LOCK_TRACE(("%s: grabing mac_ioc_sema ...  \n", __FUNCTION__));
-
-	ASSERT(g_dhd != NULL);
-
-	if (g_dhd && down_interruptible(&g_dhd->mac_ioc_sema) == 0) {
-		LOCK_TRACE(("%s: GOT mac_ioc_sema  \n", __FUNCTION__));
-	} else {
-		DHD_ERROR(("%s, didn't get  mac _sema,"
-			" interrupted by sig)\n", __FUNCTION__));
-	}
 
 	dhd_bus_unregister();
 
@@ -4035,9 +3856,6 @@
 #if defined(CONFIG_WIFI_CONTROL_FUNC)
 	if (wl_android_wifictrl_func_add() < 0)
 		goto fail_1;
-<<<<<<< HEAD
-#endif 
-=======
 #endif /* defined(CONFIG_WIFI_CONTROL_FUNC) */
 
 #endif 
@@ -4046,7 +3864,6 @@
 	sema_init(&dhd_registration_sem, 0);
 #endif 
 
->>>>>>> 53143fd3
 
 	error = dhd_bus_register();
 
@@ -4398,7 +4215,13 @@
 #endif /* defined(CONFIG_WIRELESS_EXT)  */
 
 #ifdef WL_CFG80211
-
+	if ((ntoh32(event->event_type) == WLC_E_IF) &&
+		(((dhd_if_event_t *)*data)->action == WLC_E_IF_ADD))
+		/* If ADD_IF has been called directly by wl utility then we
+		 * should not report this. In case if ADD_IF was called from
+		 * CFG stack, then too this event need not be reported back
+		 */
+		return (BCME_OK);
 	if ((wl_cfg80211_is_progress_ifchange() ||
 		wl_cfg80211_is_progress_ifadd()) && (*ifidx != 0)) {
 		/*
@@ -4709,6 +4532,8 @@
 #endif
 #if defined(WL_CFG80211)
 			ret = wl_cfg80211_hang(dev, WLAN_REASON_UNSPECIFIED);
+			dev_close(dev);
+			dev_open(dev);
 #endif
 		}
 	}
@@ -4847,7 +4672,7 @@
 #ifdef CONFIG_HAS_WAKELOCK
 		if (dhd->wakelock_timeout_enable)
 			wake_lock_timeout(&dhd->wl_rxwake,
-				dhd->wakelock_timeout_enable * HZ);
+				msecs_to_jiffies(dhd->wakelock_timeout_enable));
 #endif
 		dhd->wakelock_timeout_enable = 0;
 		spin_unlock_irqrestore(&dhd->wakelock_spinlock, flags);
@@ -5012,8 +4837,8 @@
 	uint8 iftype, uint8* ea);
 extern int dhd_wlfc_FIFOcreditmap_update(void* state, uint8* credits);
 
-int dhd_wlfc_interface_event(struct dhd_info *dhd, uint8 action, uint8 ifid, uint8 iftype,
-	uint8* ea)
+int dhd_wlfc_interface_event(struct dhd_info *dhd,
+	ewlfc_mac_entry_action_t action, uint8 ifid, uint8 iftype, uint8* ea)
 {
 	if (dhd->pub.wlfc_state == NULL)
 		return BCME_OK;
