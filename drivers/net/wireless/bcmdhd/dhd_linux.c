--- conflicted
+++ resolved
@@ -1450,12 +1450,6 @@
 	BCM_REFERENCE(tout);
 	DHD_TRACE(("%s: Enter\n", __FUNCTION__));
 
-<<<<<<< HEAD
-	BCM_REFERENCE(tout);
-	DHD_TRACE(("%s: Enter\n", __FUNCTION__));
-
-=======
->>>>>>> c21fd2a0
 	for (i = 0; pktbuf && i < numpkt; i++, pktbuf = pnext) {
 #ifdef WLBTAMP
 		struct ether_header *eh;
@@ -3013,11 +3007,7 @@
 	char eventmask[WL_EVENTING_MASK_LEN];
 	char iovbuf[WL_EVENTING_MASK_LEN + 12];	/*  Room for "event_msgs" + '\0' + bitvec  */
 
-<<<<<<< HEAD
-	uint power_mode = PM_FAST;
-=======
 	uint power_mode = PM_OFF; /* PM_FAST */
->>>>>>> c21fd2a0
 	uint32 dongle_align = DHD_SDALIGN;
 	uint32 glom = 0;
 	uint bcn_timeout = 4;
@@ -3882,14 +3872,11 @@
 
 #endif 
 
-<<<<<<< HEAD
-=======
 #if 1 && (LINUX_VERSION_CODE >= KERNEL_VERSION(2, 6, 27))
 	sema_init(&dhd_registration_sem, 0);
 #endif 
 
 
->>>>>>> c21fd2a0
 	error = dhd_bus_register();
 
 	if (!error)
