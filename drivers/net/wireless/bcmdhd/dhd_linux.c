/*
 * Broadcom Dongle Host Driver (DHD), Linux-specific network interface
 * Basically selected code segments from usb-cdc.c and usb-rndis.c
 *
 * Copyright (C) 1999-2012, Broadcom Corporation
 * 
 *      Unless you and Broadcom execute a separate written software license
 * agreement governing use of this software, this software is licensed to you
 * under the terms of the GNU General Public License version 2 (the "GPL"),
 * available at http://www.broadcom.com/licenses/GPLv2.php, with the
 * following added to such license:
 * 
 *      As a special exception, the copyright holders of this software give you
 * permission to link this software with independent modules, and to copy and
 * distribute the resulting executable under terms of your choice, provided that
 * you also meet, for each linked independent module, the terms and conditions of
 * the license of that module.  An independent module is a module which is not
 * derived from this software.  The special exception does not apply to any
 * modifications of the software.
 * 
 *      Notwithstanding the above, under no circumstances may you combine this
 * software in any way with any other Broadcom software provided under a license
 * other than the GPL, without Broadcom's express prior written consent.
 *
<<<<<<< HEAD
 * $Id: dhd_linux.c 322673 2012-03-21 09:44:33Z $
=======
 * $Id: dhd_linux.c 329678 2012-04-26 08:51:32Z $
>>>>>>> 90adfd2b
 */

#include <typedefs.h>
#include <linuxver.h>
#include <osl.h>

#include <linux/init.h>
#include <linux/kernel.h>
#include <linux/slab.h>
#include <linux/skbuff.h>
#include <linux/netdevice.h>
#include <linux/inetdevice.h>
#include <linux/rtnetlink.h>
#include <linux/etherdevice.h>
#include <linux/random.h>
#include <linux/spinlock.h>
#include <linux/ethtool.h>
#include <linux/fcntl.h>
#include <linux/fs.h>

#include <asm/uaccess.h>
#include <asm/unaligned.h>

#include <epivers.h>
#include <bcmutils.h>
#include <bcmendian.h>
#include <bcmdevs.h>

#include <proto/ethernet.h>
#include <dngl_stats.h>
#include <dhd.h>
#include <dhd_bus.h>
#include <dhd_proto.h>
#include <dhd_dbg.h>
#ifdef CONFIG_HAS_WAKELOCK
#include <linux/wakelock.h>
#endif
#ifdef WL_CFG80211
#include <wl_cfg80211.h>
#endif

#ifdef WLBTAMP
#include <proto/802.11_bta.h>
#include <proto/bt_amp_hci.h>
#include <dhd_bta.h>
#endif

#ifdef WLMEDIA_HTSF
#include <linux/time.h>
#include <htsf.h>

#define HTSF_MINLEN 200    /* min. packet length to timestamp */
#define HTSF_BUS_DELAY 150 /* assume a fix propagation in us  */
#define TSMAX  1000        /* max no. of timing record kept   */
#define NUMBIN 34

static uint32 tsidx = 0;
static uint32 htsf_seqnum = 0;
uint32 tsfsync;
struct timeval tsync;
static uint32 tsport = 5010;

typedef struct histo_ {
	uint32 bin[NUMBIN];
} histo_t;

#if !ISPOWEROF2(DHD_SDALIGN)
#error DHD_SDALIGN is not a power of 2!
#endif

static histo_t vi_d1, vi_d2, vi_d3, vi_d4;
#endif /* WLMEDIA_HTSF */

#if defined(SOFTAP)
extern bool ap_cfg_running;
extern bool ap_fw_loaded;
#endif

/* enable HOSTIP cache update from the host side when an eth0:N is up */
#define AOE_IP_ALIAS_SUPPORT 1

#ifdef BCM_FD_AGGR
#include <bcm_rpc.h>
#include <bcm_rpc_tp.h>
#endif
#ifdef PROP_TXSTATUS
#include <wlfc_proto.h>
#include <dhd_wlfc.h>
#endif

#include <wl_android.h>

#ifdef ARP_OFFLOAD_SUPPORT
void aoe_update_host_ipv4_table(dhd_pub_t *dhd_pub, u32 ipa, bool add);
static int dhd_device_event(struct notifier_block *this,
	unsigned long event,
	void *ptr);

static struct notifier_block dhd_notifier = {
	.notifier_call = dhd_device_event
};
#endif /* ARP_OFFLOAD_SUPPORT */

#if (LINUX_VERSION_CODE >= KERNEL_VERSION(2, 6, 27)) && defined(CONFIG_PM_SLEEP)
#include <linux/suspend.h>
volatile bool dhd_mmc_suspend = FALSE;
DECLARE_WAIT_QUEUE_HEAD(dhd_dpc_wait);
#endif /* (LINUX_VERSION_CODE >= KERNEL_VERSION(2, 6, 27)) && defined(CONFIG_PM_SLEEP) */

#if defined(OOB_INTR_ONLY)
extern void dhd_enable_oob_intr(struct dhd_bus *bus, bool enable);
#endif /* defined(OOB_INTR_ONLY) */
#if (LINUX_VERSION_CODE >= KERNEL_VERSION(2, 6, 27))
static void dhd_hang_process(struct work_struct *work);
#endif
#if (LINUX_VERSION_CODE >= KERNEL_VERSION(2, 6, 0))
MODULE_LICENSE("GPL v2");
#endif /* LinuxVer */

#include <dhd_bus.h>

#ifdef BCM_FD_AGGR
#define DBUS_RX_BUFFER_SIZE_DHD(net)	(BCM_RPC_TP_DNGL_AGG_MAX_BYTE)
#else
#ifndef PROP_TXSTATUS
#define DBUS_RX_BUFFER_SIZE_DHD(net)	(net->mtu + net->hard_header_len + dhd->pub.hdrlen)
#else
#define DBUS_RX_BUFFER_SIZE_DHD(net)	(net->mtu + net->hard_header_len + dhd->pub.hdrlen + 128)
#endif
#endif /* BCM_FD_AGGR */

#if LINUX_VERSION_CODE == KERNEL_VERSION(2, 6, 15)
const char *
print_tainted()
{
	return "";
}
#endif	/* LINUX_VERSION_CODE == KERNEL_VERSION(2, 6, 15) */

/* Linux wireless extension support */
#if defined(CONFIG_WIRELESS_EXT)
#include <wl_iw.h>
extern wl_iw_extra_params_t  g_wl_iw_params;
#endif /* defined(CONFIG_WIRELESS_EXT) */

#if defined(CONFIG_HAS_EARLYSUSPEND)
#include <linux/earlysuspend.h>
extern int dhdcdc_set_ioctl(dhd_pub_t *dhd, int ifidx, uint cmd, void *buf, uint len);
extern int dhd_get_dtim_skip(dhd_pub_t *dhd);
#endif /* defined(CONFIG_HAS_EARLYSUSPEND) */

#ifdef PKT_FILTER_SUPPORT
extern void dhd_pktfilter_offload_set(dhd_pub_t * dhd, char *arg);
extern void dhd_pktfilter_offload_enable(dhd_pub_t * dhd, char *arg, int enable, int master_mode);
#endif

/* Interface control information */
typedef struct dhd_if {
	struct dhd_info *info;			/* back pointer to dhd_info */
	/* OS/stack specifics */
	struct net_device *net;
	struct net_device_stats stats;
	int 			idx;			/* iface idx in dongle */
	dhd_if_state_t	state;			/* interface state */
	uint 			subunit;		/* subunit */
	uint8			mac_addr[ETHER_ADDR_LEN];	/* assigned MAC address */
	bool			attached;		/* Delayed attachment when unset */
	bool			txflowcontrol;	/* Per interface flow control indicator */
	char			name[IFNAMSIZ+1]; /* linux interface name */
	uint8			bssidx;			/* bsscfg index for the interface */
	bool			set_multicast;
	bool			event2cfg80211;	/* To determine if pass event to cfg80211 */
} dhd_if_t;

#ifdef WLMEDIA_HTSF
typedef struct {
	uint32 low;
	uint32 high;
} tsf_t;

typedef struct {
	uint32 last_cycle;
	uint32 last_sec;
	uint32 last_tsf;
	uint32 coef;     /* scaling factor */
	uint32 coefdec1; /* first decimal  */
	uint32 coefdec2; /* second decimal */
} htsf_t;

typedef struct {
	uint32 t1;
	uint32 t2;
	uint32 t3;
	uint32 t4;
} tstamp_t;

static tstamp_t ts[TSMAX];
static tstamp_t maxdelayts;
static uint32 maxdelay = 0, tspktcnt = 0, maxdelaypktno = 0;

#endif  /* WLMEDIA_HTSF */

/* Local private structure (extension of pub) */
typedef struct dhd_info {
#if defined(CONFIG_WIRELESS_EXT)
	wl_iw_t		iw;		/* wireless extensions state (must be first) */
#endif /* defined(CONFIG_WIRELESS_EXT) */

	dhd_pub_t pub;

	/* For supporting multiple interfaces */
	dhd_if_t *iflist[DHD_MAX_IFS];

	struct semaphore proto_sem;
#ifdef PROP_TXSTATUS
	spinlock_t	wlfc_spinlock;
#endif /* PROP_TXSTATUS */
#ifdef WLMEDIA_HTSF
	htsf_t  htsf;
#endif
	wait_queue_head_t ioctl_resp_wait;
	struct timer_list timer;
	bool wd_timer_valid;
	struct tasklet_struct tasklet;
	spinlock_t	sdlock;
	spinlock_t	txqlock;
	spinlock_t	dhd_lock;
#ifdef DHDTHREAD
	/* Thread based operation */
	bool threads_only;
	struct semaphore sdsem;

	tsk_ctl_t	thr_dpc_ctl;
	tsk_ctl_t	thr_wdt_ctl;
#endif /* DHDTHREAD */
	bool dhd_tasklet_create;
	tsk_ctl_t	thr_sysioc_ctl;
<<<<<<< HEAD
	/* locks  mac ioctl funcs which are in sys_ioc thr context  */
	struct semaphore mac_ioc_sema;
#define LOCK_TRACE(x)
=======
#if (LINUX_VERSION_CODE >= KERNEL_VERSION(2, 6, 27))
	struct work_struct work_hang;
#endif

>>>>>>> 90adfd2b
	/* Wakelocks */
#if defined(CONFIG_HAS_WAKELOCK) && (LINUX_VERSION_CODE >= KERNEL_VERSION(2, 6, 27))
	struct wake_lock wl_wifi;   /* Wifi wakelock */
	struct wake_lock wl_rxwake; /* Wifi rx wakelock */
#endif

#if (LINUX_VERSION_CODE >= KERNEL_VERSION(2, 6, 25)) && 1
	/* net_device interface lock, prevent race conditions among net_dev interface
	 * calls and wifi_on or wifi_off
	 */
	struct mutex dhd_net_if_mutex;
#endif
	spinlock_t wakelock_spinlock;
	int wakelock_counter;
	int wakelock_timeout_enable;

	/* Thread to issue ioctl for multicast */
	unsigned char set_macaddress;
	struct ether_addr macvalue;
	wait_queue_head_t ctrl_wait;
	atomic_t pend_8021x_cnt;
	dhd_attach_states_t dhd_state;

#ifdef CONFIG_HAS_EARLYSUSPEND
	struct early_suspend early_suspend;
#endif /* CONFIG_HAS_EARLYSUSPEND */

#ifdef ARP_OFFLOAD_SUPPORT
	u32 pend_ipaddr;
#endif /* ARP_OFFLOAD_SUPPORT */
#ifdef BCM_FD_AGGR
	void *rpc_th;
	void *rpc_osh;
	struct timer_list rpcth_timer;
	bool rpcth_timer_active;
	bool fdaggr;
#endif
} dhd_info_t;


/* Definitions to provide path to the firmware and nvram
 * example nvram_path[MOD_PARAM_PATHLEN]="/projects/wlan/nvram.txt"
 */
char firmware_path[MOD_PARAM_PATHLEN];
char nvram_path[MOD_PARAM_PATHLEN];

extern int wl_control_wl_start(struct net_device *dev);
extern int net_os_send_hang_message(struct net_device *dev);
#if (LINUX_VERSION_CODE >= KERNEL_VERSION(2, 6, 27))
struct semaphore dhd_registration_sem;
struct semaphore dhd_chipup_sem;

#define DHD_REGISTRATION_TIMEOUT  12000  /* msec : allowed time to finished dhd registration */
#endif /* (LINUX_VERSION_CODE >= KERNEL_VERSION(2, 6, 27)) */

/* Spawn a thread for system ioctls (set mac, set mcast) */
uint dhd_sysioc = TRUE;
module_param(dhd_sysioc, uint, 0);

/* Error bits */
module_param(dhd_msg_level, int, 0);

/* load firmware and/or nvram values from the filesystem */
module_param_string(firmware_path, firmware_path, MOD_PARAM_PATHLEN, 0660);
module_param_string(nvram_path, nvram_path, MOD_PARAM_PATHLEN, 0);

/* Watchdog interval */
uint dhd_watchdog_ms = 0;
module_param(dhd_watchdog_ms, uint, 0);

#if defined(DHD_DEBUG)
/* Console poll interval */
uint dhd_console_ms = 0;
module_param(dhd_console_ms, uint, 0644);
#endif /* defined(DHD_DEBUG) */

uint dhd_slpauto = TRUE;
module_param(dhd_slpauto, uint, 0);

/* ARP offload agent mode : Enable ARP Host Auto-Reply and ARP Peer Auto-Reply */
uint dhd_arp_mode = 0xb;
module_param(dhd_arp_mode, uint, 0);

/* ARP offload enable */
uint dhd_arp_enable = TRUE;
module_param(dhd_arp_enable, uint, 0);

#ifdef PKT_FILTER_SUPPORT
/* Global Pkt filter enable control */
uint dhd_pkt_filter_enable = TRUE;
module_param(dhd_pkt_filter_enable, uint, 0);
#endif

/*  Pkt filter init setup */
uint dhd_pkt_filter_init = 0;
module_param(dhd_pkt_filter_init, uint, 0);

/* Pkt filter mode control */
uint dhd_master_mode = TRUE;
module_param(dhd_master_mode, uint, 1);

#ifdef DHDTHREAD
/* Watchdog thread priority, -1 to use kernel timer */
int dhd_watchdog_prio = 97;
module_param(dhd_watchdog_prio, int, 0);

/* DPC thread priority, -1 to use tasklet */
int dhd_dpc_prio = 98;
module_param(dhd_dpc_prio, int, 0);

/* DPC thread priority, -1 to use tasklet */
extern int dhd_dongle_memsize;
module_param(dhd_dongle_memsize, int, 0);
#endif /* DHDTHREAD */
/* Control fw roaming */
uint dhd_roam_disable = 0;

/* Control radio state */
uint dhd_radio_up = 1;

/* Network inteface name */
char iface_name[IFNAMSIZ] = {'\0'};
module_param_string(iface_name, iface_name, IFNAMSIZ, 0);

#if (LINUX_VERSION_CODE >= KERNEL_VERSION(2, 6, 0))
#define DAEMONIZE(a) daemonize(a); \
	allow_signal(SIGKILL); \
	allow_signal(SIGTERM);
#else /* Linux 2.4 (w/o preemption patch) */
#define RAISE_RX_SOFTIRQ() \
	cpu_raise_softirq(smp_processor_id(), NET_RX_SOFTIRQ)
#define DAEMONIZE(a) daemonize(); \
	do { if (a) \
		strncpy(current->comm, a, MIN(sizeof(current->comm), (strlen(a) + 1))); \
	} while (0);
#endif /* LINUX_VERSION_CODE  */

#if (LINUX_VERSION_CODE >= KERNEL_VERSION(2, 6, 0))
#define BLOCKABLE()	(!in_atomic())
#else
#define BLOCKABLE()	(!in_interrupt())
#endif

/* The following are specific to the SDIO dongle */

/* IOCTL response timeout */
int dhd_ioctl_timeout_msec = IOCTL_RESP_TIMEOUT;
dhd_info_t *g_dhd = NULL;

/* Idle timeout for backplane clock */
int dhd_idletime = DHD_IDLETIME_TICKS;
module_param(dhd_idletime, int, 0);

/* Use polling */
uint dhd_poll = FALSE;
module_param(dhd_poll, uint, 0);

/* Use interrupts */
uint dhd_intr = TRUE;
module_param(dhd_intr, uint, 0);

/* SDIO Drive Strength (in milliamps) */
uint dhd_sdiod_drive_strength = 6;
module_param(dhd_sdiod_drive_strength, uint, 0);

/* Tx/Rx bounds */
extern uint dhd_txbound;
extern uint dhd_rxbound;
module_param(dhd_txbound, uint, 0);
module_param(dhd_rxbound, uint, 0);

/* Deferred transmits */
extern uint dhd_deferred_tx;
module_param(dhd_deferred_tx, uint, 0);

#ifdef BCMDBGFS
extern void dhd_dbg_init(dhd_pub_t *dhdp);
extern void dhd_dbg_remove(void);
#endif /* BCMDBGFS */



#ifdef SDTEST
/* Echo packet generator (pkts/s) */
uint dhd_pktgen = 0;
module_param(dhd_pktgen, uint, 0);

/* Echo packet len (0 => sawtooth, max 2040) */
uint dhd_pktgen_len = 0;
module_param(dhd_pktgen_len, uint, 0);
#endif /* SDTEST */

/* Version string to report */
#ifdef DHD_DEBUG
#ifndef SRCBASE
#define SRCBASE        "drivers/net/wireless/bcmdhd"
#endif
#define DHD_COMPILED "\nCompiled in " SRCBASE
#else
#define DHD_COMPILED
#endif /* DHD_DEBUG */

static char dhd_version[] = "Dongle Host Driver, version " EPI_VERSION_STR
#ifdef DHD_DEBUG
"\nCompiled in " SRCBASE " on " __DATE__ " at " __TIME__
#endif
;
static void dhd_net_if_lock_local(dhd_info_t *dhd);
static void dhd_net_if_unlock_local(dhd_info_t *dhd);

#ifdef WLMEDIA_HTSF
void htsf_update(dhd_info_t *dhd, void *data);
tsf_t prev_tsf, cur_tsf;

uint32 dhd_get_htsf(dhd_info_t *dhd, int ifidx);
static int dhd_ioctl_htsf_get(dhd_info_t *dhd, int ifidx);
static void dhd_dump_latency(void);
static void dhd_htsf_addtxts(dhd_pub_t *dhdp, void *pktbuf);
static void dhd_htsf_addrxts(dhd_pub_t *dhdp, void *pktbuf);
static void dhd_dump_htsfhisto(histo_t *his, char *s);
#endif /* WLMEDIA_HTSF */

/* Monitor interface */
int dhd_monitor_init(void *dhd_pub);
int dhd_monitor_uninit(void);


#if defined(CONFIG_WIRELESS_EXT)
struct iw_statistics *dhd_get_wireless_stats(struct net_device *dev);
#endif /* defined(CONFIG_WIRELESS_EXT) */

static void dhd_dpc(ulong data);
/* forward decl */
extern int dhd_wait_pend8021x(struct net_device *dev);

#ifdef TOE
#ifndef BDC
#error TOE requires BDC
#endif /* !BDC */
static int dhd_toe_get(dhd_info_t *dhd, int idx, uint32 *toe_ol);
static int dhd_toe_set(dhd_info_t *dhd, int idx, uint32 toe_ol);
#endif /* TOE */

static int dhd_wl_host_event(dhd_info_t *dhd, int *ifidx, void *pktdata,
                             wl_event_msg_t *event_ptr, void **data_ptr);

#if (LINUX_VERSION_CODE >= KERNEL_VERSION(2, 6, 27)) && defined(CONFIG_PM_SLEEP)
static int dhd_sleep_pm_callback(struct notifier_block *nfb, unsigned long action, void *ignored)
{
	int ret = NOTIFY_DONE;

#if (LINUX_VERSION_CODE <= KERNEL_VERSION(2, 6, 39))
<<<<<<< HEAD
	switch (action)	{
		case PM_HIBERNATION_PREPARE:
		case PM_SUSPEND_PREPARE:
			dhd_mmc_suspend = TRUE;
		ret = NOTIFY_OK;
		break;
		case PM_POST_HIBERNATION:
		case PM_POST_SUSPEND:
			dhd_mmc_suspend = FALSE;
=======
	switch (action) {
	case PM_HIBERNATION_PREPARE:
	case PM_SUSPEND_PREPARE:
		dhd_mmc_suspend = TRUE;
		ret = NOTIFY_OK;
		break;
	case PM_POST_HIBERNATION:
	case PM_POST_SUSPEND:
		dhd_mmc_suspend = FALSE;
>>>>>>> 90adfd2b
		ret = NOTIFY_OK;
		break;
	}
	smp_mb();
#endif
	return ret;
}

static struct notifier_block dhd_sleep_pm_notifier = {
	.notifier_call = dhd_sleep_pm_callback,
	.priority = 0
};
extern int register_pm_notifier(struct notifier_block *nb);
extern int unregister_pm_notifier(struct notifier_block *nb);
#endif /* (LINUX_VERSION_CODE >= KERNEL_VERSION(2, 6, 27)) && defined(CONFIG_PM_SLEEP) */

static void dhd_set_packet_filter(int value, dhd_pub_t *dhd)
{
#ifdef PKT_FILTER_SUPPORT
	DHD_TRACE(("%s: %d\n", __FUNCTION__, value));
	/* 1 - Enable packet filter, only allow unicast packet to send up */
	/* 0 - Disable packet filter */
	if (dhd_pkt_filter_enable && !dhd->dhcp_in_progress) {
		int i;

		for (i = 0; i < dhd->pktfilter_count; i++) {
			dhd_pktfilter_offload_set(dhd, dhd->pktfilter[i]);
			dhd_pktfilter_offload_enable(dhd, dhd->pktfilter[i],
				value, dhd_master_mode);
		}
	}
#endif
}

#if defined(CONFIG_HAS_EARLYSUSPEND)
static int dhd_set_suspend(int value, dhd_pub_t *dhd)
{
//	int power_mode = PM_MAX;
	int power_mode = 0;

	/* wl_pkt_filter_enable_t	enable_parm; */
	char iovbuf[32];
	int bcn_li_dtim = 3;
	uint roamvar = 1;

	DHD_TRACE(("%s: enter, value = %d in_suspend=%d\n",
		__FUNCTION__, value, dhd->in_suspend));

	if (dhd && dhd->up) {
		if (value && dhd->in_suspend) {
#ifdef PKT_FILTER_SUPPORT
				dhd->early_suspended = 1;
#endif
				/* Kernel suspended */
				DHD_ERROR(("%s: force extra Suspend setting \n", __FUNCTION__));

				dhd_wl_ioctl_cmd(dhd, WLC_SET_PM, (char *)&power_mode,
				                 sizeof(power_mode), TRUE, 0);

				/* Enable packet filter, only allow unicast packet to send up */
				dhd_set_packet_filter(1, dhd);

				/* If DTIM skip is set up as default, force it to wake
				 * each third DTIM for better power savings.  Note that
				 * one side effect is a chance to miss BC/MC packet.
				 */
				bcn_li_dtim = dhd_get_dtim_skip(dhd);
				bcm_mkiovar("bcn_li_dtim", (char *)&bcn_li_dtim,
					4, iovbuf, sizeof(iovbuf));
				dhd_wl_ioctl_cmd(dhd, WLC_SET_VAR, iovbuf, sizeof(iovbuf), TRUE, 0);

				/* Disable firmware roaming during suspend */
				bcm_mkiovar("roam_off", (char *)&roamvar, 4,
					iovbuf, sizeof(iovbuf));
				dhd_wl_ioctl_cmd(dhd, WLC_SET_VAR, iovbuf, sizeof(iovbuf), TRUE, 0);
			} else {
#ifdef PKT_FILTER_SUPPORT
				dhd->early_suspended = 0;
#endif
				/* Kernel resumed  */
				DHD_TRACE(("%s: Remove extra suspend setting \n", __FUNCTION__));

				power_mode = PM_FAST;
				dhd_wl_ioctl_cmd(dhd, WLC_SET_PM, (char *)&power_mode,
				                 sizeof(power_mode), TRUE, 0);

				/* disable pkt filter */
				dhd_set_packet_filter(0, dhd);

				/* restore pre-suspend setting for dtim_skip */
				bcm_mkiovar("bcn_li_dtim", (char *)&dhd->dtim_skip,
					4, iovbuf, sizeof(iovbuf));

				dhd_wl_ioctl_cmd(dhd, WLC_SET_VAR, iovbuf, sizeof(iovbuf), TRUE, 0);
				roamvar = dhd_roam_disable;
				bcm_mkiovar("roam_off", (char *)&roamvar, 4, iovbuf,
					sizeof(iovbuf));
				dhd_wl_ioctl_cmd(dhd, WLC_SET_VAR, iovbuf, sizeof(iovbuf), TRUE, 0);
			}
	}

	return 0;
}

static void dhd_suspend_resume_helper(struct dhd_info *dhd, int val)
{
	dhd_pub_t *dhdp = &dhd->pub;

	DHD_OS_WAKE_LOCK(dhdp);
	/* Set flag when early suspend was called */
	dhdp->in_suspend = val;
	if ((!dhdp->suspend_disable_flag) && (dhd_check_ap_wfd_mode_set(dhdp) == FALSE))
		dhd_set_suspend(val, dhdp);
	DHD_OS_WAKE_UNLOCK(dhdp);
}

static void dhd_early_suspend(struct early_suspend *h)
{
	struct dhd_info *dhd = container_of(h, struct dhd_info, early_suspend);

	DHD_TRACE(("%s: enter\n", __FUNCTION__));

	if (dhd)
		dhd_suspend_resume_helper(dhd, 1);
}

static void dhd_late_resume(struct early_suspend *h)
{
	struct dhd_info *dhd = container_of(h, struct dhd_info, early_suspend);

	DHD_TRACE(("%s: enter\n", __FUNCTION__));

	if (dhd)
		dhd_suspend_resume_helper(dhd, 0);
}
#endif /* defined(CONFIG_HAS_EARLYSUSPEND) */

/*
 * Generalized timeout mechanism.  Uses spin sleep with exponential back-off until
 * the sleep time reaches one jiffy, then switches over to task delay.  Usage:
 *
 *      dhd_timeout_start(&tmo, usec);
 *      while (!dhd_timeout_expired(&tmo))
 *              if (poll_something())
 *                      break;
 *      if (dhd_timeout_expired(&tmo))
 *              fatal();
 */

void
dhd_timeout_start(dhd_timeout_t *tmo, uint usec)
{
	tmo->limit = usec;
	tmo->increment = 0;
	tmo->elapsed = 0;
	tmo->tick = 1000000 / HZ;
}

int
dhd_timeout_expired(dhd_timeout_t *tmo)
{
	/* Does nothing the first call */
	if (tmo->increment == 0) {
		tmo->increment = 1;
		return 0;
	}

	if (tmo->elapsed >= tmo->limit)
		return 1;

	/* Add the delay that's about to take place */
	tmo->elapsed += tmo->increment;

	if (tmo->increment < tmo->tick) {
		OSL_DELAY(tmo->increment);
		tmo->increment *= 2;
		if (tmo->increment > tmo->tick)
			tmo->increment = tmo->tick;
	} else {
		wait_queue_head_t delay_wait;
		DECLARE_WAITQUEUE(wait, current);
		int pending;
		init_waitqueue_head(&delay_wait);
		add_wait_queue(&delay_wait, &wait);
		set_current_state(TASK_INTERRUPTIBLE);
		schedule_timeout(1);
		pending = signal_pending(current);
		remove_wait_queue(&delay_wait, &wait);
		set_current_state(TASK_RUNNING);
		if (pending)
			return 1;	/* Interrupted */
	}

	return 0;
}

int
dhd_net2idx(dhd_info_t *dhd, struct net_device *net)
{
	int i = 0;

	ASSERT(dhd);
	while (i < DHD_MAX_IFS) {
		if (dhd->iflist[i] && (dhd->iflist[i]->net == net))
			return i;
		i++;
	}

	return DHD_BAD_IF;
}

struct net_device * dhd_idx2net(void *pub, int ifidx)
{
	struct dhd_pub *dhd_pub = (struct dhd_pub *)pub;
	struct dhd_info *dhd_info;

	if (!dhd_pub || ifidx < 0 || ifidx >= DHD_MAX_IFS)
		return NULL;
	dhd_info = dhd_pub->info;
	if (dhd_info && dhd_info->iflist[ifidx])
		return dhd_info->iflist[ifidx]->net;
	return NULL;
}

int
dhd_ifname2idx(dhd_info_t *dhd, char *name)
{
	int i = DHD_MAX_IFS;

	ASSERT(dhd);

	if (name == NULL || *name == '\0')
		return 0;

	while (--i > 0)
		if (dhd->iflist[i] && !strncmp(dhd->iflist[i]->name, name, IFNAMSIZ))
				break;

	DHD_TRACE(("%s: return idx %d for \"%s\"\n", __FUNCTION__, i, name));

	return i;	/* default - the primary interface */
}

char *
dhd_ifname(dhd_pub_t *dhdp, int ifidx)
{
	dhd_info_t *dhd = (dhd_info_t *)dhdp->info;

	ASSERT(dhd);

	if (ifidx < 0 || ifidx >= DHD_MAX_IFS) {
		DHD_ERROR(("%s: ifidx %d out of range\n", __FUNCTION__, ifidx));
		return "<if_bad>";
	}

	if (dhd->iflist[ifidx] == NULL) {
		DHD_ERROR(("%s: null i/f %d\n", __FUNCTION__, ifidx));
		return "<if_null>";
	}

	if (dhd->iflist[ifidx]->net)
		return dhd->iflist[ifidx]->net->name;

	return "<if_none>";
}

uint8 *
dhd_bssidx2bssid(dhd_pub_t *dhdp, int idx)
{
	int i;
	dhd_info_t *dhd = (dhd_info_t *)dhdp;

	ASSERT(dhd);
	for (i = 0; i < DHD_MAX_IFS; i++)
	if (dhd->iflist[i] && dhd->iflist[i]->bssidx == idx)
		return dhd->iflist[i]->mac_addr;

	return NULL;
}


static void
_dhd_set_multicast_list(dhd_info_t *dhd, int ifidx)
{
	struct net_device *dev;
#if LINUX_VERSION_CODE >= KERNEL_VERSION(2, 6, 35)
	struct netdev_hw_addr *ha;
#else
	struct dev_mc_list *mclist;
#endif
	uint32 allmulti, cnt;

	wl_ioctl_t ioc;
	char *buf, *bufp;
	uint buflen;
	int ret;

	ASSERT(dhd && dhd->iflist[ifidx]);
	dev = dhd->iflist[ifidx]->net;
#if LINUX_VERSION_CODE >= KERNEL_VERSION(2, 6, 27)
	netif_addr_lock_bh(dev);
#endif
#if LINUX_VERSION_CODE >= KERNEL_VERSION(2, 6, 35)
	cnt = netdev_mc_count(dev);
#else
	cnt = dev->mc_count;
#endif
#if LINUX_VERSION_CODE >= KERNEL_VERSION(2, 6, 27)
	netif_addr_unlock_bh(dev);
#endif

	/* Determine initial value of allmulti flag */
	allmulti = (dev->flags & IFF_ALLMULTI) ? TRUE : FALSE;

	/* Send down the multicast list first. */


	buflen = sizeof("mcast_list") + sizeof(cnt) + (cnt * ETHER_ADDR_LEN);
	if (!(bufp = buf = MALLOC(dhd->pub.osh, buflen))) {
		DHD_ERROR(("%s: out of memory for mcast_list, cnt %d\n",
		           dhd_ifname(&dhd->pub, ifidx), cnt));
		return;
	}

	strcpy(bufp, "mcast_list");
	bufp += strlen("mcast_list") + 1;

	cnt = htol32(cnt);
	memcpy(bufp, &cnt, sizeof(cnt));
	bufp += sizeof(cnt);

#if LINUX_VERSION_CODE >= KERNEL_VERSION(2, 6, 27)
	netif_addr_lock_bh(dev);
#endif
#if LINUX_VERSION_CODE >= KERNEL_VERSION(2, 6, 35)
	netdev_for_each_mc_addr(ha, dev) {
		if (!cnt)
			break;
		memcpy(bufp, ha->addr, ETHER_ADDR_LEN);
		bufp += ETHER_ADDR_LEN;
		cnt--;
	}
#else
	for (mclist = dev->mc_list; (mclist && (cnt > 0)); cnt--, mclist = mclist->next) {
		memcpy(bufp, (void *)mclist->dmi_addr, ETHER_ADDR_LEN);
		bufp += ETHER_ADDR_LEN;
	}
#endif
#if LINUX_VERSION_CODE >= KERNEL_VERSION(2, 6, 27)
	netif_addr_unlock_bh(dev);
#endif

	memset(&ioc, 0, sizeof(ioc));
	ioc.cmd = WLC_SET_VAR;
	ioc.buf = buf;
	ioc.len = buflen;
	ioc.set = TRUE;

	ret = dhd_wl_ioctl(&dhd->pub, ifidx, &ioc, ioc.buf, ioc.len);
	if (ret < 0) {
		DHD_ERROR(("%s: set mcast_list failed, cnt %d\n",
			dhd_ifname(&dhd->pub, ifidx), cnt));
		allmulti = cnt ? TRUE : allmulti;
	}

	MFREE(dhd->pub.osh, buf, buflen);

	/* Now send the allmulti setting.  This is based on the setting in the
	 * net_device flags, but might be modified above to be turned on if we
	 * were trying to set some addresses and dongle rejected it...
	 */

	buflen = sizeof("allmulti") + sizeof(allmulti);
	if (!(buf = MALLOC(dhd->pub.osh, buflen))) {
		DHD_ERROR(("%s: out of memory for allmulti\n", dhd_ifname(&dhd->pub, ifidx)));
		return;
	}
	allmulti = htol32(allmulti);

	if (!bcm_mkiovar("allmulti", (void*)&allmulti, sizeof(allmulti), buf, buflen)) {
		DHD_ERROR(("%s: mkiovar failed for allmulti, datalen %d buflen %u\n",
		           dhd_ifname(&dhd->pub, ifidx), (int)sizeof(allmulti), buflen));
		MFREE(dhd->pub.osh, buf, buflen);
		return;
	}


	memset(&ioc, 0, sizeof(ioc));
	ioc.cmd = WLC_SET_VAR;
	ioc.buf = buf;
	ioc.len = buflen;
	ioc.set = TRUE;

	ret = dhd_wl_ioctl(&dhd->pub, ifidx, &ioc, ioc.buf, ioc.len);
	if (ret < 0) {
		DHD_ERROR(("%s: set allmulti %d failed\n",
		           dhd_ifname(&dhd->pub, ifidx), ltoh32(allmulti)));
	}

	MFREE(dhd->pub.osh, buf, buflen);

	/* Finally, pick up the PROMISC flag as well, like the NIC driver does */

	allmulti = (dev->flags & IFF_PROMISC) ? TRUE : FALSE;
	allmulti = htol32(allmulti);

	memset(&ioc, 0, sizeof(ioc));
	ioc.cmd = WLC_SET_PROMISC;
	ioc.buf = &allmulti;
	ioc.len = sizeof(allmulti);
	ioc.set = TRUE;

	ret = dhd_wl_ioctl(&dhd->pub, ifidx, &ioc, ioc.buf, ioc.len);
	if (ret < 0) {
		DHD_ERROR(("%s: set promisc %d failed\n",
		           dhd_ifname(&dhd->pub, ifidx), ltoh32(allmulti)));
	}
}

static int
_dhd_set_mac_address(dhd_info_t *dhd, int ifidx, struct ether_addr *addr)
{
	char buf[32];
	wl_ioctl_t ioc;
	int ret;

	if (!bcm_mkiovar("cur_etheraddr", (char*)addr, ETHER_ADDR_LEN, buf, 32)) {
		DHD_ERROR(("%s: mkiovar failed for cur_etheraddr\n", dhd_ifname(&dhd->pub, ifidx)));
		return -1;
	}
	memset(&ioc, 0, sizeof(ioc));
	ioc.cmd = WLC_SET_VAR;
	ioc.buf = buf;
	ioc.len = 32;
	ioc.set = TRUE;

	ret = dhd_wl_ioctl(&dhd->pub, ifidx, &ioc, ioc.buf, ioc.len);
	if (ret < 0) {
		DHD_ERROR(("%s: set cur_etheraddr failed\n", dhd_ifname(&dhd->pub, ifidx)));
	} else {
		memcpy(dhd->iflist[ifidx]->net->dev_addr, addr, ETHER_ADDR_LEN);
		memcpy(dhd->pub.mac.octet, addr, ETHER_ADDR_LEN);
	}

	return ret;
}

#ifdef SOFTAP
extern struct net_device *ap_net_dev;
extern tsk_ctl_t ap_eth_ctl; /* ap netdev heper thread ctl */
#endif

static void
dhd_op_if(dhd_if_t *ifp)
{
	dhd_info_t	*dhd;
	int ret = 0, err = 0;
#ifdef SOFTAP
	unsigned long flags;
#endif

	if (!ifp || !ifp->info || !ifp->idx)
		return;
	ASSERT(ifp && ifp->info && ifp->idx);	/* Virtual interfaces only */
	dhd = ifp->info;

	DHD_TRACE(("%s: idx %d, state %d\n", __FUNCTION__, ifp->idx, ifp->state));

#ifdef WL_CFG80211
	if (wl_cfg80211_is_progress_ifchange())
			return;

#endif
	switch (ifp->state) {
	case DHD_IF_ADD:
		/*
		 * Delete the existing interface before overwriting it
		 * in case we missed the WLC_E_IF_DEL event.
		 */
		if (ifp->net != NULL) {
			DHD_ERROR(("%s: ERROR: netdev:%s already exists, try free & unregister \n",
			 __FUNCTION__, ifp->net->name));
			netif_stop_queue(ifp->net);
			unregister_netdev(ifp->net);
			free_netdev(ifp->net);
		}
		/* Allocate etherdev, including space for private structure */
		if (!(ifp->net = alloc_etherdev(sizeof(dhd)))) {
			DHD_ERROR(("%s: OOM - alloc_etherdev\n", __FUNCTION__));
			ret = -ENOMEM;
		}
		if (ret == 0) {
			strncpy(ifp->net->name, ifp->name, IFNAMSIZ);
			ifp->net->name[IFNAMSIZ - 1] = '\0';
			memcpy(netdev_priv(ifp->net), &dhd, sizeof(dhd));
#ifdef WL_CFG80211
			if (dhd->dhd_state & DHD_ATTACH_STATE_CFG80211)
				if (!wl_cfg80211_notify_ifadd(ifp->net, ifp->idx, ifp->bssidx,
					(void*)dhd_net_attach)) {
					ifp->state = DHD_IF_NONE;
					ifp->event2cfg80211 = TRUE;
					return;
				}
#endif
			if ((err = dhd_net_attach(&dhd->pub, ifp->idx)) != 0) {
				DHD_ERROR(("%s: dhd_net_attach failed, err %d\n",
					__FUNCTION__, err));
				ret = -EOPNOTSUPP;
			} else {
#if defined(SOFTAP)
		if (ap_fw_loaded && !(dhd->dhd_state & DHD_ATTACH_STATE_CFG80211)) {
				 /* semaphore that the soft AP CODE waits on */
				flags = dhd_os_spin_lock(&dhd->pub);

				/* save ptr to wl0.1 netdev for use in wl_iw.c  */
				ap_net_dev = ifp->net;
				 /* signal to the SOFTAP 'sleeper' thread, wl0.1 is ready */
				up(&ap_eth_ctl.sema);
				dhd_os_spin_unlock(&dhd->pub, flags);
		}
#endif
				DHD_TRACE(("\n ==== pid:%x, net_device for if:%s created ===\n\n",
					current->pid, ifp->net->name));
				ifp->state = DHD_IF_NONE;
			}
		}
		break;
	case DHD_IF_DEL:
		/* Make sure that we don't enter again here if .. */
		/* dhd_op_if is called again from some other context */
		ifp->state = DHD_IF_DELETING;
		if (ifp->net != NULL) {
			DHD_TRACE(("\n%s: got 'DHD_IF_DEL' state\n", __FUNCTION__));
#ifdef WL_CFG80211
			if (dhd->dhd_state & DHD_ATTACH_STATE_CFG80211) {
				wl_cfg80211_ifdel_ops(ifp->net);
			}
#endif
			netif_stop_queue(ifp->net);
			unregister_netdev(ifp->net);
			ret = DHD_DEL_IF;	/* Make sure the free_netdev() is called */
#ifdef WL_CFG80211
			if (dhd->dhd_state & DHD_ATTACH_STATE_CFG80211) {
				wl_cfg80211_notify_ifdel();
			}
#endif
		}
		break;
	case DHD_IF_DELETING:
		break;
	default:
		DHD_ERROR(("%s: bad op %d\n", __FUNCTION__, ifp->state));
		ASSERT(!ifp->state);
		break;
	}

	if (ret < 0) {
		ifp->set_multicast = FALSE;
		if (ifp->net) {
			free_netdev(ifp->net);
			ifp->net = NULL;
		}
		dhd->iflist[ifp->idx] = NULL;
#ifdef SOFTAP
		flags = dhd_os_spin_lock(&dhd->pub);
		if (ifp->net == ap_net_dev)
			ap_net_dev = NULL;   /*  NULL  SOFTAP global wl0.1 as well */
		dhd_os_spin_unlock(&dhd->pub, flags);
#endif /*  SOFTAP */
		MFREE(dhd->pub.osh, ifp, sizeof(*ifp));
	}
}

static int
_dhd_sysioc_thread(void *data)
{
	tsk_ctl_t *tsk = (tsk_ctl_t *)data;
	dhd_info_t *dhd = (dhd_info_t *)tsk->parent;


	int i;
#ifdef SOFTAP
	bool in_ap = FALSE;
	unsigned long flags;
#endif

	DAEMONIZE("dhd_sysioc");

	complete(&tsk->completed);

	while (down_interruptible(&tsk->sema) == 0) {

		SMP_RD_BARRIER_DEPENDS();
		if (tsk->terminated) {
			break;
		}

		dhd_net_if_lock_local(dhd);
		DHD_OS_WAKE_LOCK(&dhd->pub);

		for (i = 0; i < DHD_MAX_IFS; i++) {
			if (dhd->iflist[i]) {
				DHD_TRACE(("%s: interface %d\n", __FUNCTION__, i));
#ifdef SOFTAP
				flags = dhd_os_spin_lock(&dhd->pub);
				in_ap = (ap_net_dev != NULL);
				dhd_os_spin_unlock(&dhd->pub, flags);
#endif /* SOFTAP */
				if (dhd->iflist[i] && dhd->iflist[i]->state)
					dhd_op_if(dhd->iflist[i]);

				if (dhd->iflist[i] == NULL) {
					DHD_TRACE(("\n\n %s: interface %d just been removed,"
						"!\n\n", __FUNCTION__, i));
					continue;
				}
#ifdef SOFTAP
				if (in_ap && dhd->set_macaddress == i+1)  {
					DHD_TRACE(("attempt to set MAC for %s in AP Mode,"
						"blocked. \n", dhd->iflist[i]->net->name));
					dhd->set_macaddress = 0;
					continue;
				}

				if (in_ap && dhd->iflist[i]->set_multicast)  {
					DHD_TRACE(("attempt to set MULTICAST list for %s"
					 "in AP Mode, blocked. \n", dhd->iflist[i]->net->name));
					dhd->iflist[i]->set_multicast = FALSE;
					continue;
				}
#endif /* SOFTAP */

				LOCK_TRACE(("%s: grabing mac_ioc_sema ...\n", __FUNCTION__));
				if (down_interruptible(&dhd->mac_ioc_sema) == 0) {
					SMP_RD_BARRIER_DEPENDS();
					if (tsk->terminated) {
						LOCK_TRACE(("%s: GOT mac_ioc sema, "
							"but thr terminated\n", __FUNCTION__));
						up(&dhd->mac_ioc_sema);
						break;
					}
				} else {
					LOCK_TRACE(("%s: didn't get mac_sema,"
						" interrupted by sig\n", __FUNCTION__));
					break;
				}

				if (dhd->iflist[i]->set_multicast) {
					dhd->iflist[i]->set_multicast = FALSE;
					_dhd_set_multicast_list(dhd, i);
				}
				if (dhd->set_macaddress == i+1) {
					dhd->set_macaddress = 0;
					_dhd_set_mac_address(dhd, i, &dhd->macvalue);
				}
				/* release mac ioc sema  */
				up(&dhd->mac_ioc_sema);
			}
		}

		DHD_OS_WAKE_UNLOCK(&dhd->pub);
		dhd_net_if_unlock_local(dhd);
	}
	DHD_TRACE(("%s: stopped\n", __FUNCTION__));
	complete_and_exit(&tsk->completed, 0);
}

static int
dhd_set_mac_address(struct net_device *dev, void *addr)
{
	int ret = 0;

	dhd_info_t *dhd = *(dhd_info_t **)netdev_priv(dev);
	struct sockaddr *sa = (struct sockaddr *)addr;
	int ifidx;

	ifidx = dhd_net2idx(dhd, dev);
	if (ifidx == DHD_BAD_IF)
		return -1;

	ASSERT(&dhd->thr_sysioc_ctl.thr_pid >= 0);
	memcpy(&dhd->macvalue, sa->sa_data, ETHER_ADDR_LEN);
	dhd->set_macaddress = ifidx+1;
	up(&dhd->thr_sysioc_ctl.sema);

	return ret;
}

static void
dhd_set_multicast_list(struct net_device *dev)
{
	dhd_info_t *dhd = *(dhd_info_t **)netdev_priv(dev);
	int ifidx;

	ifidx = dhd_net2idx(dhd, dev);
	if (ifidx == DHD_BAD_IF)
		return;

	ASSERT(&dhd->thr_sysioc_ctl.thr_pid >= 0);
	dhd->iflist[ifidx]->set_multicast = TRUE;
	up(&dhd->thr_sysioc_ctl.sema);
}

#ifdef PROP_TXSTATUS
int
dhd_os_wlfc_block(dhd_pub_t *pub)
{
	dhd_info_t *di = (dhd_info_t *)(pub->info);
	ASSERT(di != NULL);
	spin_lock_bh(&di->wlfc_spinlock);
	return 1;
}

int
dhd_os_wlfc_unblock(dhd_pub_t *pub)
{
	dhd_info_t *di = (dhd_info_t *)(pub->info);

	(void)di;
	ASSERT(di != NULL);
	spin_unlock_bh(&di->wlfc_spinlock);
	return 1;
}

const uint8 wme_fifo2ac[] = { 0, 1, 2, 3, 1, 1 };
uint8 prio2fifo[8] = { 1, 0, 0, 1, 2, 2, 3, 3 };
#define WME_PRIO2AC(prio)	wme_fifo2ac[prio2fifo[(prio)]]

#endif /* PROP_TXSTATUS */
int
dhd_sendpkt(dhd_pub_t *dhdp, int ifidx, void *pktbuf)
{
	int ret;
	dhd_info_t *dhd = (dhd_info_t *)(dhdp->info);
	struct ether_header *eh = NULL;

	/* Reject if down */
	if (!dhdp->up || (dhdp->busstate == DHD_BUS_DOWN)) {
		/* free the packet here since the caller won't */
		PKTFREE(dhdp->osh, pktbuf, TRUE);
		return -ENODEV;
	}

	/* Update multicast statistic */
	if (PKTLEN(dhdp->osh, pktbuf) >= ETHER_HDR_LEN) {
		uint8 *pktdata = (uint8 *)PKTDATA(dhdp->osh, pktbuf);
		eh = (struct ether_header *)pktdata;

		if (ETHER_ISMULTI(eh->ether_dhost))
			dhdp->tx_multicast++;
		if (ntoh16(eh->ether_type) == ETHER_TYPE_802_1X)
			atomic_inc(&dhd->pend_8021x_cnt);
	} else {
			PKTFREE(dhd->pub.osh, pktbuf, TRUE);
			return BCME_ERROR;
	}

	/* Look into the packet and update the packet priority */
	if (PKTPRIO(pktbuf) == 0)
		pktsetprio(pktbuf, FALSE);

#ifdef PROP_TXSTATUS
	if (dhdp->wlfc_state) {
		/* store the interface ID */
		DHD_PKTTAG_SETIF(PKTTAG(pktbuf), ifidx);

		/* store destination MAC in the tag as well */
		DHD_PKTTAG_SETDSTN(PKTTAG(pktbuf), eh->ether_dhost);

		/* decide which FIFO this packet belongs to */
		if (ETHER_ISMULTI(eh->ether_dhost))
			/* one additional queue index (highest AC + 1) is used for bc/mc queue */
			DHD_PKTTAG_SETFIFO(PKTTAG(pktbuf), AC_COUNT);
		else
			DHD_PKTTAG_SETFIFO(PKTTAG(pktbuf), WME_PRIO2AC(PKTPRIO(pktbuf)));
	} else
#endif /* PROP_TXSTATUS */
	/* If the protocol uses a data header, apply it */
	dhd_prot_hdrpush(dhdp, ifidx, pktbuf);

	/* Use bus module to send data frame */
#ifdef WLMEDIA_HTSF
	dhd_htsf_addtxts(dhdp, pktbuf);
#endif
#ifdef PROP_TXSTATUS
	if (dhdp->wlfc_state && ((athost_wl_status_info_t*)dhdp->wlfc_state)->proptxstatus_mode
		!= WLFC_FCMODE_NONE) {
		dhd_os_wlfc_block(dhdp);
		ret = dhd_wlfc_enque_sendq(dhdp->wlfc_state, DHD_PKTTAG_FIFO(PKTTAG(pktbuf)),
			pktbuf);
		dhd_wlfc_commit_packets(dhdp->wlfc_state,  (f_commitpkt_t)dhd_bus_txdata,
			dhdp->bus);
		if (((athost_wl_status_info_t*)dhdp->wlfc_state)->toggle_host_if) {
			((athost_wl_status_info_t*)dhdp->wlfc_state)->toggle_host_if = 0;
		}
		dhd_os_wlfc_unblock(dhdp);
	}
	else
		/* non-proptxstatus way */
	ret = dhd_bus_txdata(dhdp->bus, pktbuf);
#else
	ret = dhd_bus_txdata(dhdp->bus, pktbuf);
#endif /* PROP_TXSTATUS */

	return ret;
}

int
dhd_start_xmit(struct sk_buff *skb, struct net_device *net)
{
	int ret;
	void *pktbuf;
	dhd_info_t *dhd = *(dhd_info_t **)netdev_priv(net);
	int ifidx;
#ifdef WLMEDIA_HTSF
	uint8 htsfdlystat_sz = dhd->pub.htsfdlystat_sz;
#else
	uint8 htsfdlystat_sz = 0;
#endif

	DHD_TRACE(("%s: Enter\n", __FUNCTION__));

	DHD_OS_WAKE_LOCK(&dhd->pub);

	/* Reject if down */
	if (!dhd->pub.up || (dhd->pub.busstate == DHD_BUS_DOWN)) {
		DHD_ERROR(("%s: xmit rejected pub.up=%d busstate=%d \n",
			__FUNCTION__, dhd->pub.up, dhd->pub.busstate));
		netif_stop_queue(net);
		/* Send Event when bus down detected during data session */
		if (dhd->pub.busstate == DHD_BUS_DOWN)  {
			DHD_ERROR(("%s: Event HANG sent up\n", __FUNCTION__));
			net_os_send_hang_message(net);
		}
		DHD_OS_WAKE_UNLOCK(&dhd->pub);
#if (LINUX_VERSION_CODE < KERNEL_VERSION(2, 6, 20))
		return -ENODEV;
#else
		return NETDEV_TX_BUSY;
#endif
	}

	ifidx = dhd_net2idx(dhd, net);
	if (ifidx == DHD_BAD_IF) {
		DHD_ERROR(("%s: bad ifidx %d\n", __FUNCTION__, ifidx));
		netif_stop_queue(net);
		DHD_OS_WAKE_UNLOCK(&dhd->pub);
#if (LINUX_VERSION_CODE < KERNEL_VERSION(2, 6, 20))
		return -ENODEV;
#else
		return NETDEV_TX_BUSY;
#endif
	}

	/* Make sure there's enough room for any header */

	if (skb_headroom(skb) < dhd->pub.hdrlen + htsfdlystat_sz) {
		struct sk_buff *skb2;

		DHD_INFO(("%s: insufficient headroom\n",
		          dhd_ifname(&dhd->pub, ifidx)));
		dhd->pub.tx_realloc++;

		skb2 = skb_realloc_headroom(skb, dhd->pub.hdrlen + htsfdlystat_sz);

		dev_kfree_skb(skb);
		if ((skb = skb2) == NULL) {
			DHD_ERROR(("%s: skb_realloc_headroom failed\n",
			           dhd_ifname(&dhd->pub, ifidx)));
			ret = -ENOMEM;
			goto done;
		}
	}

	/* Convert to packet */
	if (!(pktbuf = PKTFRMNATIVE(dhd->pub.osh, skb))) {
		DHD_ERROR(("%s: PKTFRMNATIVE failed\n",
		           dhd_ifname(&dhd->pub, ifidx)));
		dev_kfree_skb_any(skb);
		ret = -ENOMEM;
		goto done;
	}
#ifdef WLMEDIA_HTSF
	if (htsfdlystat_sz && PKTLEN(dhd->pub.osh, pktbuf) >= ETHER_ADDR_LEN) {
		uint8 *pktdata = (uint8 *)PKTDATA(dhd->pub.osh, pktbuf);
		struct ether_header *eh = (struct ether_header *)pktdata;

		if (!ETHER_ISMULTI(eh->ether_dhost) &&
			(ntoh16(eh->ether_type) == ETHER_TYPE_IP)) {
			eh->ether_type = hton16(ETHER_TYPE_BRCM_PKTDLYSTATS);
		}
	}
#endif

	ret = dhd_sendpkt(&dhd->pub, ifidx, pktbuf);


done:
	if (ret)
		dhd->pub.dstats.tx_dropped++;
	else
		dhd->pub.tx_packets++;

	DHD_OS_WAKE_UNLOCK(&dhd->pub);

	/* Return ok: we always eat the packet */
#if (LINUX_VERSION_CODE < KERNEL_VERSION(2, 6, 20))
	return 0;
#else
	return NETDEV_TX_OK;
#endif
}

void
dhd_txflowcontrol(dhd_pub_t *dhdp, int ifidx, bool state)
{
	struct net_device *net;
	dhd_info_t *dhd = dhdp->info;
	int i;

	DHD_TRACE(("%s: Enter\n", __FUNCTION__));

	dhdp->txoff = state;
	ASSERT(dhd);

	if (ifidx == ALL_INTERFACES) {
		/* Flow control on all active interfaces */
		for (i = 0; i < DHD_MAX_IFS; i++) {
			if (dhd->iflist[i]) {
				net = dhd->iflist[i]->net;
				if (state == ON)
					netif_stop_queue(net);
				else
					netif_wake_queue(net);
			}
		}
	}
	else {
		if (dhd->iflist[ifidx]) {
			net = dhd->iflist[ifidx]->net;
			if (state == ON)
				netif_stop_queue(net);
			else
				netif_wake_queue(net);
		}
	}
}

void
dhd_rx_frame(dhd_pub_t *dhdp, int ifidx, void *pktbuf, int numpkt, uint8 chan)
{
	dhd_info_t *dhd = (dhd_info_t *)dhdp->info;
	struct sk_buff *skb;
	uchar *eth;
	uint len;
	void *data, *pnext = NULL;
	int i;
	dhd_if_t *ifp;
	wl_event_msg_t event;
	int tout = DHD_PACKET_TIMEOUT;

<<<<<<< HEAD

	(void)tout;
	DHD_TRACE(("%s: Enter\n", __FUNCTION__));
=======
>>>>>>> 90adfd2b

	BCM_REFERENCE(tout);
	DHD_TRACE(("%s: Enter\n", __FUNCTION__));

	for (i = 0; pktbuf && i < numpkt; i++, pktbuf = pnext) {
#ifdef WLBTAMP
		struct ether_header *eh;
		struct dot11_llc_snap_header *lsh;
#endif

		ifp = dhd->iflist[ifidx];
		if (ifp == NULL) {
			DHD_ERROR(("%s: ifp is NULL. drop packet\n",
				__FUNCTION__));
			PKTFREE(dhdp->osh, pktbuf, TRUE);
			continue;
		}
#if LINUX_VERSION_CODE >= KERNEL_VERSION(2, 6, 0)
		/* Dropping packets before registering net device to avoid kernel panic */
		if (!ifp->net || ifp->net->reg_state != NETREG_REGISTERED ||
			!dhd->pub.up) {
			DHD_ERROR(("%s: net device is NOT registered yet. drop packet\n",
			__FUNCTION__));
			PKTFREE(dhdp->osh, pktbuf, TRUE);
			continue;
		}
#endif

		pnext = PKTNEXT(dhdp->osh, pktbuf);
		PKTSETNEXT(wl->sh.osh, pktbuf, NULL);

#ifdef WLBTAMP
		eh = (struct ether_header *)PKTDATA(wl->sh.osh, pktbuf);
		lsh = (struct dot11_llc_snap_header *)&eh[1];

		if ((ntoh16(eh->ether_type) < ETHER_TYPE_MIN) &&
		    (PKTLEN(wl->sh.osh, pktbuf) >= RFC1042_HDR_LEN) &&
		    bcmp(lsh, BT_SIG_SNAP_MPROT, DOT11_LLC_SNAP_HDR_LEN - 2) == 0 &&
		    lsh->type == HTON16(BTA_PROT_L2CAP)) {
			amp_hci_ACL_data_t *ACL_data = (amp_hci_ACL_data_t *)
			        ((uint8 *)eh + RFC1042_HDR_LEN);
			ACL_data = NULL;
		}
#endif /* WLBTAMP */

#ifdef PROP_TXSTATUS
		if (dhdp->wlfc_state && PKTLEN(wl->sh.osh, pktbuf) == 0) {
			/* WLFC may send header only packet when
			there is an urgent message but no packet to
			piggy-back on
			*/
			((athost_wl_status_info_t*)dhdp->wlfc_state)->stats.wlfc_header_only_pkt++;
			PKTFREE(dhdp->osh, pktbuf, TRUE);
			continue;
		}
#endif

		skb = PKTTONATIVE(dhdp->osh, pktbuf);

		/* Get the protocol, maintain skb around eth_type_trans()
		 * The main reason for this hack is for the limitation of
		 * Linux 2.4 where 'eth_type_trans' uses the 'net->hard_header_len'
		 * to perform skb_pull inside vs ETH_HLEN. Since to avoid
		 * coping of the packet coming from the network stack to add
		 * BDC, Hardware header etc, during network interface registration
		 * we set the 'net->hard_header_len' to ETH_HLEN + extra space required
		 * for BDC, Hardware header etc. and not just the ETH_HLEN
		 */
		eth = skb->data;
		len = skb->len;

		ifp = dhd->iflist[ifidx];
		if (ifp == NULL)
			ifp = dhd->iflist[0];

		ASSERT(ifp);
		skb->dev = ifp->net;
		skb->protocol = eth_type_trans(skb, skb->dev);

		if (skb->pkt_type == PACKET_MULTICAST) {
			dhd->pub.rx_multicast++;
		}

		skb->data = eth;
		skb->len = len;

#ifdef WLMEDIA_HTSF
		dhd_htsf_addrxts(dhdp, pktbuf);
#endif
		/* Strip header, count, deliver upward */
		skb_pull(skb, ETH_HLEN);

		/* Process special event packets and then discard them */
		if (ntoh16(skb->protocol) == ETHER_TYPE_BRCM) {
			dhd_wl_host_event(dhd, &ifidx,
#if LINUX_VERSION_CODE >= KERNEL_VERSION(2, 6, 22)
			skb->mac_header,
#else
			skb->mac.raw,
#endif
			&event,
			&data);

#ifdef WLBTAMP
			wl_event_to_host_order(&event);
			if (event.event_type == WLC_E_BTA_HCI_EVENT) {
				dhd_bta_doevt(dhdp, data, event.datalen);
			}
<<<<<<< HEAD
			tout = DHD_EVENT_TIMEOUT;
=======
			tout = DHD_EVENT_TIMEOUT_MS;
#endif /* WLBTAMP */
>>>>>>> 90adfd2b
		}

		ASSERT(ifidx < DHD_MAX_IFS && dhd->iflist[ifidx]);
		if (dhd->iflist[ifidx] && !dhd->iflist[ifidx]->state)
			ifp = dhd->iflist[ifidx];

		if (ifp->net)
			ifp->net->last_rx = jiffies;

		dhdp->dstats.rx_bytes += skb->len;
		dhdp->rx_packets++; /* Local count */

		if (in_interrupt()) {
			netif_rx(skb);
		} else {
			/* If the receive is not processed inside an ISR,
			 * the softirqd must be woken explicitly to service
			 * the NET_RX_SOFTIRQ.  In 2.6 kernels, this is handled
			 * by netif_rx_ni(), but in earlier kernels, we need
			 * to do it manually.
			 */
#if LINUX_VERSION_CODE >= KERNEL_VERSION(2, 6, 0)
			netif_rx_ni(skb);
#else
			ulong flags;
			netif_rx(skb);
			local_irq_save(flags);
			RAISE_RX_SOFTIRQ();
			local_irq_restore(flags);
#endif /* LINUX_VERSION_CODE >= KERNEL_VERSION(2, 6, 0) */
		}
	}
	DHD_OS_WAKE_LOCK_TIMEOUT_ENABLE(dhdp, tout);
}

void
dhd_event(struct dhd_info *dhd, char *evpkt, int evlen, int ifidx)
{
	/* Linux version has nothing to do */
	return;
}

void
dhd_txcomplete(dhd_pub_t *dhdp, void *txp, bool success)
{
	uint ifidx;
	dhd_info_t *dhd = (dhd_info_t *)(dhdp->info);
	struct ether_header *eh;
	uint16 type;
#ifdef WLBTAMP
	uint len;
#endif

	dhd_prot_hdrpull(dhdp, &ifidx, txp, NULL, NULL);

	eh = (struct ether_header *)PKTDATA(dhdp->osh, txp);
	type  = ntoh16(eh->ether_type);

	if (type == ETHER_TYPE_802_1X)
		atomic_dec(&dhd->pend_8021x_cnt);

#ifdef WLBTAMP
	/* Crack open the packet and check to see if it is BT HCI ACL data packet.
	 * If yes generate packet completion event.
	 */
	len = PKTLEN(dhdp->osh, txp);

	/* Generate ACL data tx completion event locally to avoid SDIO bus transaction */
	if ((type < ETHER_TYPE_MIN) && (len >= RFC1042_HDR_LEN)) {
		struct dot11_llc_snap_header *lsh = (struct dot11_llc_snap_header *)&eh[1];

		if (bcmp(lsh, BT_SIG_SNAP_MPROT, DOT11_LLC_SNAP_HDR_LEN - 2) == 0 &&
		    ntoh16(lsh->type) == BTA_PROT_L2CAP) {

			dhd_bta_tx_hcidata_complete(dhdp, txp, success);
		}
	}
#endif /* WLBTAMP */
}

static struct net_device_stats *
dhd_get_stats(struct net_device *net)
{
	dhd_info_t *dhd = *(dhd_info_t **)netdev_priv(net);
	dhd_if_t *ifp;
	int ifidx;

	DHD_TRACE(("%s: Enter\n", __FUNCTION__));

	ifidx = dhd_net2idx(dhd, net);
	if (ifidx == DHD_BAD_IF) {
		DHD_ERROR(("%s: BAD_IF\n", __FUNCTION__));
		return NULL;
	}

	ifp = dhd->iflist[ifidx];
	ASSERT(dhd && ifp);

	if (dhd->pub.up) {
		/* Use the protocol to get dongle stats */
		dhd_prot_dstats(&dhd->pub);
	}

	/* Copy dongle stats to net device stats */
	ifp->stats.rx_packets = dhd->pub.dstats.rx_packets;
	ifp->stats.tx_packets = dhd->pub.dstats.tx_packets;
	ifp->stats.rx_bytes = dhd->pub.dstats.rx_bytes;
	ifp->stats.tx_bytes = dhd->pub.dstats.tx_bytes;
	ifp->stats.rx_errors = dhd->pub.dstats.rx_errors;
	ifp->stats.tx_errors = dhd->pub.dstats.tx_errors;
	ifp->stats.rx_dropped = dhd->pub.dstats.rx_dropped;
	ifp->stats.tx_dropped = dhd->pub.dstats.tx_dropped;
	ifp->stats.multicast = dhd->pub.dstats.multicast;

	return &ifp->stats;
}

#ifdef DHDTHREAD
static int
dhd_watchdog_thread(void *data)
{
	tsk_ctl_t *tsk = (tsk_ctl_t *)data;
	dhd_info_t *dhd = (dhd_info_t *)tsk->parent;
	/* This thread doesn't need any user-level access,
	 * so get rid of all our resources
	 */
	if (dhd_watchdog_prio > 0) {
		struct sched_param param;
		param.sched_priority = (dhd_watchdog_prio < MAX_RT_PRIO)?
			dhd_watchdog_prio:(MAX_RT_PRIO-1);
		setScheduler(current, SCHED_FIFO, &param);
	}

	DAEMONIZE("dhd_watchdog");

	/* Run until signal received */
	complete(&tsk->completed);

	while (1)
		if (down_interruptible (&tsk->sema) == 0) {
			unsigned long flags;

			SMP_RD_BARRIER_DEPENDS();
			if (tsk->terminated) {
				break;
			}

			dhd_os_sdlock(&dhd->pub);
			if (dhd->pub.dongle_reset == FALSE) {
				DHD_TIMER(("%s:\n", __FUNCTION__));

				/* Call the bus module watchdog */
				dhd_bus_watchdog(&dhd->pub);

				flags = dhd_os_spin_lock(&dhd->pub);
				/* Count the tick for reference */
				dhd->pub.tickcnt++;
				/* Reschedule the watchdog */
				if (dhd->wd_timer_valid)
					mod_timer(&dhd->timer,
					jiffies + dhd_watchdog_ms * HZ / 1000);
				dhd_os_spin_unlock(&dhd->pub, flags);
			}
			dhd_os_sdunlock(&dhd->pub);
			DHD_OS_WAKE_UNLOCK(&dhd->pub);
		} else {
			break;
	}

	complete_and_exit(&tsk->completed, 0);
}
#endif /* DHDTHREAD */

static void dhd_watchdog(ulong data)
{
	dhd_info_t *dhd = (dhd_info_t *)data;
	unsigned long flags;

	DHD_OS_WAKE_LOCK(&dhd->pub);
	if (dhd->pub.dongle_reset) {
		DHD_OS_WAKE_UNLOCK(&dhd->pub);
		return;
	}

#ifdef DHDTHREAD
	if (dhd->thr_wdt_ctl.thr_pid >= 0) {
		up(&dhd->thr_wdt_ctl.sema);
		return;
	}
#endif /* DHDTHREAD */

	dhd_os_sdlock(&dhd->pub);
	/* Call the bus module watchdog */
	dhd_bus_watchdog(&dhd->pub);

	flags = dhd_os_spin_lock(&dhd->pub);
	/* Count the tick for reference */
	dhd->pub.tickcnt++;

	/* Reschedule the watchdog */
	if (dhd->wd_timer_valid)
		mod_timer(&dhd->timer, jiffies + dhd_watchdog_ms * HZ / 1000);
	dhd_os_spin_unlock(&dhd->pub, flags);
	dhd_os_sdunlock(&dhd->pub);
	DHD_OS_WAKE_UNLOCK(&dhd->pub);
}

#ifdef DHDTHREAD
static int
dhd_dpc_thread(void *data)
{
	tsk_ctl_t *tsk = (tsk_ctl_t *)data;
	dhd_info_t *dhd = (dhd_info_t *)tsk->parent;

	/* This thread doesn't need any user-level access,
	 * so get rid of all our resources
	 */
	if (dhd_dpc_prio > 0)
	{
		struct sched_param param;
		param.sched_priority = (dhd_dpc_prio < MAX_RT_PRIO)?dhd_dpc_prio:(MAX_RT_PRIO-1);
		setScheduler(current, SCHED_FIFO, &param);
	}

	DAEMONIZE("dhd_dpc");
	/* DHD_OS_WAKE_LOCK is called in dhd_sched_dpc[dhd_linux.c] down below  */

	/*  signal: thread has started */
	complete(&tsk->completed);

	/* Run until signal received */
	while (1) {
		if (down_interruptible(&tsk->sema) == 0) {

			SMP_RD_BARRIER_DEPENDS();
			if (tsk->terminated) {
				break;
			}

			/* Call bus dpc unless it indicated down (then clean stop) */
			if (dhd->pub.busstate != DHD_BUS_DOWN) {
				if (dhd_bus_dpc(dhd->pub.bus)) {
					up(&tsk->sema);
				}
				else {
					DHD_OS_WAKE_UNLOCK(&dhd->pub);
				}
			} else {
				if (dhd->pub.up)
					dhd_bus_stop(dhd->pub.bus, TRUE);
				DHD_OS_WAKE_UNLOCK(&dhd->pub);
			}
		}
		else
			break;
	}

	complete_and_exit(&tsk->completed, 0);
}
#endif /* DHDTHREAD */

static void
dhd_dpc(ulong data)
{
	dhd_info_t *dhd;

	dhd = (dhd_info_t *)data;

	/* this (tasklet) can be scheduled in dhd_sched_dpc[dhd_linux.c]
	 * down below , wake lock is set,
	 * the tasklet is initialized in dhd_attach()
	 */
	/* Call bus dpc unless it indicated down (then clean stop) */
	if (dhd->pub.busstate != DHD_BUS_DOWN) {
		if (dhd_bus_dpc(dhd->pub.bus))
			tasklet_schedule(&dhd->tasklet);
		else
			DHD_OS_WAKE_UNLOCK(&dhd->pub);
	} else {
		dhd_bus_stop(dhd->pub.bus, TRUE);
		DHD_OS_WAKE_UNLOCK(&dhd->pub);
	}
}

void
dhd_sched_dpc(dhd_pub_t *dhdp)
{
	dhd_info_t *dhd = (dhd_info_t *)dhdp->info;

	DHD_OS_WAKE_LOCK(dhdp);
#ifdef DHDTHREAD
	if (dhd->thr_dpc_ctl.thr_pid >= 0) {
		up(&dhd->thr_dpc_ctl.sema);
		return;
	}
#endif /* DHDTHREAD */

	if (dhd->dhd_tasklet_create)
		tasklet_schedule(&dhd->tasklet);
}

#ifdef TOE
/* Retrieve current toe component enables, which are kept as a bitmap in toe_ol iovar */
static int
dhd_toe_get(dhd_info_t *dhd, int ifidx, uint32 *toe_ol)
{
	wl_ioctl_t ioc;
	char buf[32];
	int ret;

	memset(&ioc, 0, sizeof(ioc));

	ioc.cmd = WLC_GET_VAR;
	ioc.buf = buf;
	ioc.len = (uint)sizeof(buf);
	ioc.set = FALSE;

	strcpy(buf, "toe_ol");
	if ((ret = dhd_wl_ioctl(&dhd->pub, ifidx, &ioc, ioc.buf, ioc.len)) < 0) {
		/* Check for older dongle image that doesn't support toe_ol */
		if (ret == -EIO) {
			DHD_ERROR(("%s: toe not supported by device\n",
				dhd_ifname(&dhd->pub, ifidx)));
			return -EOPNOTSUPP;
		}

		DHD_INFO(("%s: could not get toe_ol: ret=%d\n", dhd_ifname(&dhd->pub, ifidx), ret));
		return ret;
	}

	memcpy(toe_ol, buf, sizeof(uint32));
	return 0;
}

/* Set current toe component enables in toe_ol iovar, and set toe global enable iovar */
static int
dhd_toe_set(dhd_info_t *dhd, int ifidx, uint32 toe_ol)
{
	wl_ioctl_t ioc;
	char buf[32];
	int toe, ret;

	memset(&ioc, 0, sizeof(ioc));

	ioc.cmd = WLC_SET_VAR;
	ioc.buf = buf;
	ioc.len = (uint)sizeof(buf);
	ioc.set = TRUE;

	/* Set toe_ol as requested */

	strcpy(buf, "toe_ol");
	memcpy(&buf[sizeof("toe_ol")], &toe_ol, sizeof(uint32));

	if ((ret = dhd_wl_ioctl(&dhd->pub, ifidx, &ioc, ioc.buf, ioc.len)) < 0) {
		DHD_ERROR(("%s: could not set toe_ol: ret=%d\n",
			dhd_ifname(&dhd->pub, ifidx), ret));
		return ret;
	}

	/* Enable toe globally only if any components are enabled. */

	toe = (toe_ol != 0);

	strcpy(buf, "toe");
	memcpy(&buf[sizeof("toe")], &toe, sizeof(uint32));

	if ((ret = dhd_wl_ioctl(&dhd->pub, ifidx, &ioc, ioc.buf, ioc.len)) < 0) {
		DHD_ERROR(("%s: could not set toe: ret=%d\n", dhd_ifname(&dhd->pub, ifidx), ret));
		return ret;
	}

	return 0;
}
#endif /* TOE */

#if LINUX_VERSION_CODE >= KERNEL_VERSION(2, 6, 24)
static void
dhd_ethtool_get_drvinfo(struct net_device *net, struct ethtool_drvinfo *info)
{
	dhd_info_t *dhd = *(dhd_info_t **)netdev_priv(net);

	sprintf(info->driver, "wl");
	sprintf(info->version, "%lu", dhd->pub.drv_version);
}

struct ethtool_ops dhd_ethtool_ops = {
	.get_drvinfo = dhd_ethtool_get_drvinfo
};
#endif /* LINUX_VERSION_CODE >= KERNEL_VERSION(2, 6, 24) */


#if LINUX_VERSION_CODE > KERNEL_VERSION(2, 4, 2)
static int
dhd_ethtool(dhd_info_t *dhd, void *uaddr)
{
	struct ethtool_drvinfo info;
	char drvname[sizeof(info.driver)];
	uint32 cmd;
#ifdef TOE
	struct ethtool_value edata;
	uint32 toe_cmpnt, csum_dir;
	int ret;
#endif

	DHD_TRACE(("%s: Enter\n", __FUNCTION__));

	/* all ethtool calls start with a cmd word */
	if (copy_from_user(&cmd, uaddr, sizeof (uint32)))
		return -EFAULT;

	switch (cmd) {
	case ETHTOOL_GDRVINFO:
		/* Copy out any request driver name */
		if (copy_from_user(&info, uaddr, sizeof(info)))
			return -EFAULT;
		strncpy(drvname, info.driver, sizeof(info.driver));
		drvname[sizeof(info.driver)-1] = '\0';

		/* clear struct for return */
		memset(&info, 0, sizeof(info));
		info.cmd = cmd;

		/* if dhd requested, identify ourselves */
		if (strcmp(drvname, "?dhd") == 0) {
			sprintf(info.driver, "dhd");
			strcpy(info.version, EPI_VERSION_STR);
		}

		/* otherwise, require dongle to be up */
		else if (!dhd->pub.up) {
			DHD_ERROR(("%s: dongle is not up\n", __FUNCTION__));
			return -ENODEV;
		}

		/* finally, report dongle driver type */
		else if (dhd->pub.iswl)
			sprintf(info.driver, "wl");
		else
			sprintf(info.driver, "xx");

		sprintf(info.version, "%lu", dhd->pub.drv_version);
		if (copy_to_user(uaddr, &info, sizeof(info)))
			return -EFAULT;
		DHD_CTL(("%s: given %*s, returning %s\n", __FUNCTION__,
		         (int)sizeof(drvname), drvname, info.driver));
		break;

#ifdef TOE
	/* Get toe offload components from dongle */
	case ETHTOOL_GRXCSUM:
	case ETHTOOL_GTXCSUM:
		if ((ret = dhd_toe_get(dhd, 0, &toe_cmpnt)) < 0)
			return ret;

		csum_dir = (cmd == ETHTOOL_GTXCSUM) ? TOE_TX_CSUM_OL : TOE_RX_CSUM_OL;

		edata.cmd = cmd;
		edata.data = (toe_cmpnt & csum_dir) ? 1 : 0;

		if (copy_to_user(uaddr, &edata, sizeof(edata)))
			return -EFAULT;
		break;

	/* Set toe offload components in dongle */
	case ETHTOOL_SRXCSUM:
	case ETHTOOL_STXCSUM:
		if (copy_from_user(&edata, uaddr, sizeof(edata)))
			return -EFAULT;

		/* Read the current settings, update and write back */
		if ((ret = dhd_toe_get(dhd, 0, &toe_cmpnt)) < 0)
			return ret;

		csum_dir = (cmd == ETHTOOL_STXCSUM) ? TOE_TX_CSUM_OL : TOE_RX_CSUM_OL;

		if (edata.data != 0)
			toe_cmpnt |= csum_dir;
		else
			toe_cmpnt &= ~csum_dir;

		if ((ret = dhd_toe_set(dhd, 0, toe_cmpnt)) < 0)
			return ret;

		/* If setting TX checksum mode, tell Linux the new mode */
		if (cmd == ETHTOOL_STXCSUM) {
			if (edata.data)
				dhd->iflist[0]->net->features |= NETIF_F_IP_CSUM;
			else
				dhd->iflist[0]->net->features &= ~NETIF_F_IP_CSUM;
		}

		break;
#endif /* TOE */

	default:
		return -EOPNOTSUPP;
	}

	return 0;
}
#endif /* LINUX_VERSION_CODE > KERNEL_VERSION(2, 4, 2) */

static bool dhd_check_hang(struct net_device *net, dhd_pub_t *dhdp, int error)
{
#if (LINUX_VERSION_CODE >= KERNEL_VERSION(2, 6, 27))
	if (!dhdp)
		return FALSE;
	if ((error == -ETIMEDOUT) || ((dhdp->busstate == DHD_BUS_DOWN) &&
		(!dhdp->dongle_reset))) {
		DHD_ERROR(("%s: Event HANG send up due to  re=%d te=%d e=%d s=%d\n", __FUNCTION__,
			dhdp->rxcnt_timeout, dhdp->txcnt_timeout, error, dhdp->busstate));
		net_os_send_hang_message(net);
		return TRUE;
	}
#endif
	return FALSE;
}

static int
dhd_ioctl_entry(struct net_device *net, struct ifreq *ifr, int cmd)
{
	dhd_info_t *dhd = *(dhd_info_t **)netdev_priv(net);
	dhd_ioctl_t ioc;
	int bcmerror = 0;
	int buflen = 0;
	void *buf = NULL;
	uint driver = 0;
	int ifidx;
	int ret;

	DHD_OS_WAKE_LOCK(&dhd->pub);

	/* send to dongle only if we are not waiting for reload already */
	if (dhd->pub.hang_was_sent) {
		DHD_ERROR(("%s: HANG was sent up earlier\n", __FUNCTION__));
		DHD_OS_WAKE_LOCK_TIMEOUT_ENABLE(&dhd->pub, DHD_EVENT_TIMEOUT);
		DHD_OS_WAKE_UNLOCK(&dhd->pub);
		return OSL_ERROR(BCME_DONGLE_DOWN);
	}

	ifidx = dhd_net2idx(dhd, net);
	DHD_TRACE(("%s: ifidx %d, cmd 0x%04x\n", __FUNCTION__, ifidx, cmd));

	if (ifidx == DHD_BAD_IF) {
		DHD_ERROR(("%s: BAD IF\n", __FUNCTION__));
		DHD_OS_WAKE_UNLOCK(&dhd->pub);
		return -1;
	}

#if defined(CONFIG_WIRELESS_EXT)
	/* linux wireless extensions */
	if ((cmd >= SIOCIWFIRST) && (cmd <= SIOCIWLAST)) {
		/* may recurse, do NOT lock */
		ret = wl_iw_ioctl(net, ifr, cmd);
		DHD_OS_WAKE_UNLOCK(&dhd->pub);
		return ret;
	}
#endif /* defined(CONFIG_WIRELESS_EXT) */

#if LINUX_VERSION_CODE > KERNEL_VERSION(2, 4, 2)
	if (cmd == SIOCETHTOOL) {
		ret = dhd_ethtool(dhd, (void*)ifr->ifr_data);
		DHD_OS_WAKE_UNLOCK(&dhd->pub);
		return ret;
	}
#endif /* LINUX_VERSION_CODE > KERNEL_VERSION(2, 4, 2) */

	if (cmd == SIOCDEVPRIVATE+1) {
		ret = wl_android_priv_cmd(net, ifr, cmd);
		dhd_check_hang(net, &dhd->pub, ret);
		DHD_OS_WAKE_UNLOCK(&dhd->pub);
		return ret;
	}

	if (cmd != SIOCDEVPRIVATE) {
		DHD_OS_WAKE_UNLOCK(&dhd->pub);
		return -EOPNOTSUPP;
	}

	memset(&ioc, 0, sizeof(ioc));

	/* Copy the ioc control structure part of ioctl request */
	if (copy_from_user(&ioc, ifr->ifr_data, sizeof(wl_ioctl_t))) {
		bcmerror = -BCME_BADADDR;
		goto done;
	}

	/* Copy out any buffer passed */
	if (ioc.buf) {
		if (ioc.len == 0) {
			DHD_TRACE(("%s: ioc.len=0, returns BCME_BADARG \n", __FUNCTION__));
			bcmerror = -BCME_BADARG;
			goto done;
		}
		buflen = MIN(ioc.len, DHD_IOCTL_MAXLEN);
		/* optimization for direct ioctl calls from kernel */
		/*
		if (segment_eq(get_fs(), KERNEL_DS)) {
			buf = ioc.buf;
		} else {
		*/
		{
			if (!(buf = (char*)MALLOC(dhd->pub.osh, buflen))) {
				bcmerror = -BCME_NOMEM;
				goto done;
			}
			if (copy_from_user(buf, ioc.buf, buflen)) {
				bcmerror = -BCME_BADADDR;
				goto done;
			}
		}
	}

	/* To differentiate between wl and dhd read 4 more byes */
	if ((copy_from_user(&driver, (char *)ifr->ifr_data + sizeof(wl_ioctl_t),
		sizeof(uint)) != 0)) {
		bcmerror = -BCME_BADADDR;
		goto done;
	}

	if (!capable(CAP_NET_ADMIN)) {
		bcmerror = -BCME_EPERM;
		goto done;
	}

	/* check for local dhd ioctl and handle it */
	if (driver == DHD_IOCTL_MAGIC) {
		bcmerror = dhd_ioctl((void *)&dhd->pub, &ioc, buf, buflen);
		if (bcmerror)
			dhd->pub.bcmerror = bcmerror;
		goto done;
	}

	/* send to dongle (must be up, and wl). */
	if (dhd->pub.busstate != DHD_BUS_DATA) {
		bcmerror = BCME_DONGLE_DOWN;
		goto done;
	}

	if (!dhd->pub.iswl) {
		bcmerror = BCME_DONGLE_DOWN;
		goto done;
	}

	/*
	 * Flush the TX queue if required for proper message serialization:
	 * Intercept WLC_SET_KEY IOCTL - serialize M4 send and set key IOCTL to
	 * prevent M4 encryption and
	 * intercept WLC_DISASSOC IOCTL - serialize WPS-DONE and WLC_DISASSOC IOCTL to
	 * prevent disassoc frame being sent before WPS-DONE frame.
	 */
	if (ioc.cmd == WLC_SET_KEY ||
	    (ioc.cmd == WLC_SET_VAR && ioc.buf != NULL &&
	     strncmp("wsec_key", ioc.buf, 9) == 0) ||
	    (ioc.cmd == WLC_SET_VAR && ioc.buf != NULL &&
	     strncmp("bsscfg:wsec_key", ioc.buf, 15) == 0) ||
	    ioc.cmd == WLC_DISASSOC)
		dhd_wait_pend8021x(net);

#ifdef WLMEDIA_HTSF
	if (ioc.buf) {
		/*  short cut wl ioctl calls here  */
		if (strcmp("htsf", ioc.buf) == 0) {
			dhd_ioctl_htsf_get(dhd, 0);
			return BCME_OK;
		}

		if (strcmp("htsflate", ioc.buf) == 0) {
			if (ioc.set) {
				memset(ts, 0, sizeof(tstamp_t)*TSMAX);
				memset(&maxdelayts, 0, sizeof(tstamp_t));
				maxdelay = 0;
				tspktcnt = 0;
				maxdelaypktno = 0;
				memset(&vi_d1.bin, 0, sizeof(uint32)*NUMBIN);
				memset(&vi_d2.bin, 0, sizeof(uint32)*NUMBIN);
				memset(&vi_d3.bin, 0, sizeof(uint32)*NUMBIN);
				memset(&vi_d4.bin, 0, sizeof(uint32)*NUMBIN);
			} else {
				dhd_dump_latency();
			}
			return BCME_OK;
		}
		if (strcmp("htsfclear", ioc.buf) == 0) {
			memset(&vi_d1.bin, 0, sizeof(uint32)*NUMBIN);
			memset(&vi_d2.bin, 0, sizeof(uint32)*NUMBIN);
			memset(&vi_d3.bin, 0, sizeof(uint32)*NUMBIN);
			memset(&vi_d4.bin, 0, sizeof(uint32)*NUMBIN);
			htsf_seqnum = 0;
			return BCME_OK;
		}
		if (strcmp("htsfhis", ioc.buf) == 0) {
			dhd_dump_htsfhisto(&vi_d1, "H to D");
			dhd_dump_htsfhisto(&vi_d2, "D to D");
			dhd_dump_htsfhisto(&vi_d3, "D to H");
			dhd_dump_htsfhisto(&vi_d4, "H to H");
			return BCME_OK;
		}
		if (strcmp("tsport", ioc.buf) == 0) {
			if (ioc.set) {
				memcpy(&tsport, ioc.buf + 7, 4);
			} else {
				DHD_ERROR(("current timestamp port: %d \n", tsport));
			}
			return BCME_OK;
		}
	}
#endif /* WLMEDIA_HTSF */

	if ((ioc.cmd == WLC_SET_VAR || ioc.cmd == WLC_GET_VAR) &&
		ioc.buf != NULL && strncmp("rpc_", ioc.buf, 4) == 0) {
#ifdef BCM_FD_AGGR
		bcmerror = dhd_fdaggr_ioctl(&dhd->pub, ifidx, (wl_ioctl_t *)&ioc, buf, buflen);
#else
		bcmerror = BCME_UNSUPPORTED;
#endif
		goto done;
	}
	bcmerror = dhd_wl_ioctl(&dhd->pub, ifidx, (wl_ioctl_t *)&ioc, buf, buflen);

done:
	dhd_check_hang(net, &dhd->pub, bcmerror);

	if (!bcmerror && buf && ioc.buf) {
		if (copy_to_user(ioc.buf, buf, buflen))
			bcmerror = -EFAULT;
	}

	if (buf)
		MFREE(dhd->pub.osh, buf, buflen);

	DHD_OS_WAKE_UNLOCK(&dhd->pub);

	return OSL_ERROR(bcmerror);
}

#ifdef WL_CFG80211
static int
dhd_cleanup_virt_ifaces(dhd_info_t *dhd)
{
	int i = 1; /* Leave ifidx 0 [Primary Interface] */
#if (LINUX_VERSION_CODE >= KERNEL_VERSION(2, 6, 27))
	int rollback_lock = FALSE;
#endif

	DHD_TRACE(("%s: Enter \n", __func__));

#if (LINUX_VERSION_CODE >= KERNEL_VERSION(2, 6, 27))
	/* release lock for unregister_netdev */
	if (rtnl_is_locked()) {
		rtnl_unlock();
		rollback_lock = TRUE;
	}
#endif

	for (i = 1; i < DHD_MAX_IFS; i++) {
		if (dhd->iflist[i]) {
			DHD_TRACE(("Deleting IF: %d \n", i));
			if ((dhd->iflist[i]->state != DHD_IF_DEL) &&
				(dhd->iflist[i]->state != DHD_IF_DELETING)) {
				dhd->iflist[i]->state = DHD_IF_DEL;
				dhd->iflist[i]->idx = i;
				dhd_net_if_lock_local(dhd);
				dhd_op_if(dhd->iflist[i]);
				dhd_net_if_unlock_local(dhd);
			}
		}
	}

#if (LINUX_VERSION_CODE >= KERNEL_VERSION(2, 6, 27))
	if (rollback_lock)
		rtnl_lock();
#endif

	return 0;
}
#endif /* WL_CFG80211 */

static int
dhd_stop(struct net_device *net)
{
	int ifidx = 0;
	dhd_info_t *dhd = *(dhd_info_t **)netdev_priv(net);
	DHD_OS_WAKE_LOCK(&dhd->pub);
	DHD_TRACE(("%s: Enter %p\n", __FUNCTION__, net));
	if (dhd->pub.up == 0) {
		goto exit;
	}
	ifidx = dhd_net2idx(dhd, net);
	BCM_REFERENCE(ifidx);

#ifdef WL_CFG80211
	if (ifidx == 0) {
		wl_cfg80211_down(NULL);

		/*
		 * For CFG80211: Clean up all the left over virtual interfaces
		 * when the primary Interface is brought down. [ifconfig wlan0 down]
		 */
		if ((dhd->dhd_state & DHD_ATTACH_STATE_ADD_IF) &&
			(dhd->dhd_state & DHD_ATTACH_STATE_CFG80211)) {
			dhd_cleanup_virt_ifaces(dhd);
		}
	}
#endif

#ifdef PROP_TXSTATUS
	dhd_wlfc_cleanup(&dhd->pub);
#endif
	/* Set state and stop OS transmissions */
	dhd->pub.up = 0;
	netif_stop_queue(net);

	/* Stop the protocol module */
	dhd_prot_stop(&dhd->pub);

	OLD_MOD_DEC_USE_COUNT;
exit:
#if defined(WL_CFG80211)
	if (ifidx == 0 && !dhd_download_fw_on_driverload)
		wl_android_wifi_off(net);
#endif 
	dhd->pub.hang_was_sent = 0;
	dhd->pub.rxcnt_timeout = 0;
	dhd->pub.txcnt_timeout = 0;

	DHD_OS_WAKE_UNLOCK(&dhd->pub);
	return 0;
}

#ifdef DHD_BCM_WIFI_HDMI
bool dhd_bcm_whdmi_enable = FALSE;

/* Check for the presence of a given kernel parameter string,
 * eg. "wifi=4330_whdmi".  Returns 0 if found.
 */
static int
dhd_check_kernel_param(dhd_info_t *dhd, const char *str)
{
#define DHD_KPARAM_LEN 1024
	int bcmerror = -1;
	uint len;
	void *fp = NULL;
	char *kparam = NULL;

	DHD_INFO(("%s\n", __FUNCTION__));

	fp = dhd_os_open_image("/proc/cmdline");
	if (fp == NULL)
		goto err;

	kparam = MALLOC(dhd->pub.osh, DHD_KPARAM_LEN);
	if (kparam == NULL) {
		DHD_ERROR(("%s: MALLOC of %u bytes failed!\n",
			__FUNCTION__, DHD_KPARAM_LEN));
		goto err;
	}

	/* Read the kernel cmdline and search for a matching string */
	len = dhd_os_get_image_block(kparam, DHD_KPARAM_LEN, fp);
	if (len > 0) {
		kparam[DHD_KPARAM_LEN - 1] = '\0';
		if (strstr(kparam, str) != NULL) {
			bcmerror = 0;
		}
		/*
		DHD_ERROR(("%s: err=%d len=%u kparam=%s\n",
			__FUNCTION__, bcmerror, len, kparam));
		*/
	}

err:
	if (kparam) {
		MFREE(dhd->pub.osh, kparam, DHD_KPARAM_LEN);
	}

	dhd_os_close_image(fp);

	return bcmerror;
}
#endif /* DHD_BCM_WIFI_HDMI */

static int
dhd_open(struct net_device *net)
{
	dhd_info_t *dhd = *(dhd_info_t **)netdev_priv(net);
	uint up = 0;
#ifdef TOE
	uint32 toe_ol;
#endif
	int ifidx;
	int32 ret = 0;
	DHD_OS_WAKE_LOCK(&dhd->pub);
	/* Update FW path if it was changed */
	if ((firmware_path != NULL) && (firmware_path[0] != '\0')) {
		if (firmware_path[strlen(firmware_path)-1] == '\n')
			firmware_path[strlen(firmware_path)-1] = '\0';
		strcpy(fw_path, firmware_path);
		firmware_path[0] = '\0';
	}

<<<<<<< HEAD
=======
	dhd->pub.hang_was_sent = 0;
>>>>>>> 90adfd2b
#if !defined(WL_CFG80211)
	/*
	 * Force start if ifconfig_up gets called before START command
	 *  We keep WEXT's wl_control_wl_start to provide backward compatibility
	 *  This should be removed in the future
	 */
	wl_control_wl_start(net);
#endif 

	ifidx = dhd_net2idx(dhd, net);
	DHD_TRACE(("%s: ifidx %d\n", __FUNCTION__, ifidx));

	if (ifidx < 0) {
		DHD_ERROR(("%s: Error: called with invalid IF\n", __FUNCTION__));
		ret = -1;
		goto exit;
	}

	if (!dhd->iflist[ifidx] || dhd->iflist[ifidx]->state == DHD_IF_DEL) {
		DHD_ERROR(("%s: Error: called when IF already deleted\n", __FUNCTION__));
		ret = -1;
		goto exit;
	}

	if (ifidx == 0) {
		atomic_set(&dhd->pend_8021x_cnt, 0);
#if defined(WL_CFG80211)
		DHD_ERROR(("\n%s\n", dhd_version));
<<<<<<< HEAD
		if (!dhd_download_fw_on_driverload)
			wl_android_wifi_on(net);
=======
		if (!dhd_download_fw_on_driverload) {
			ret = wl_android_wifi_on(net);
			if (ret != 0) {
				DHD_ERROR(("wl_android_wifi_on failed (%d)\n", ret));
				goto exit;
			}
		}
>>>>>>> 90adfd2b
#endif 

		if (dhd->pub.busstate != DHD_BUS_DATA) {

			/* try to bring up bus */
			if ((ret = dhd_bus_start(&dhd->pub)) != 0) {
				DHD_ERROR(("%s: failed with code %d\n", __FUNCTION__, ret));
				ret = -1;
				goto exit;
			}

		}

		/* dhd_prot_init has been called in dhd_bus_start or wl_android_wifi_on */
		memcpy(net->dev_addr, dhd->pub.mac.octet, ETHER_ADDR_LEN);

#ifdef TOE
		/* Get current TOE mode from dongle */
		if (dhd_toe_get(dhd, ifidx, &toe_ol) >= 0 && (toe_ol & TOE_TX_CSUM_OL) != 0)
			dhd->iflist[ifidx]->net->features |= NETIF_F_IP_CSUM;
		else
			dhd->iflist[ifidx]->net->features &= ~NETIF_F_IP_CSUM;
#endif /* TOE */

#if defined(WL_CFG80211)
		if (unlikely(wl_cfg80211_up(NULL))) {
			DHD_ERROR(("%s: failed to bring up cfg80211\n", __FUNCTION__));
			ret = -1;
			goto exit;
		}
#endif /* WL_CFG80211 */
	}

	/* Allow transmit calls */
	netif_start_queue(net);
	dhd->pub.up = 1;

	/* Fire a WLC_UP for primary interface to enable RF */
	if (ifidx == 0)
		dhd_wl_ioctl_cmd(&dhd->pub, WLC_UP, (char *)&up, sizeof(up), TRUE, 0);

#ifdef BCMDBGFS
	dhd_dbg_init(&dhd->pub);
#endif

	OLD_MOD_INC_USE_COUNT;
exit:
	DHD_OS_WAKE_UNLOCK(&dhd->pub);
	return ret;
}

osl_t *
dhd_osl_attach(void *pdev, uint bustype)
{
	return osl_attach(pdev, bustype, TRUE);
}

void
dhd_osl_detach(osl_t *osh)
{
	if (MALLOCED(osh)) {
		DHD_ERROR(("%s: MEMORY LEAK %d bytes\n", __FUNCTION__, MALLOCED(osh)));
	}
	osl_detach(osh);
#if 1 && (LINUX_VERSION_CODE >= KERNEL_VERSION(2, 6, 27))
	up(&dhd_registration_sem);
#if	defined(BCMLXSDMMC)
	up(&dhd_chipup_sem);
#endif
#endif 
}

int
dhd_add_if(dhd_info_t *dhd, int ifidx, void *handle, char *name,
	uint8 *mac_addr, uint32 flags, uint8 bssidx)
{
	dhd_if_t *ifp;

	DHD_TRACE(("%s: idx %d, handle->%p\n", __FUNCTION__, ifidx, handle));

	ASSERT(dhd && (ifidx < DHD_MAX_IFS));

	ifp = dhd->iflist[ifidx];
	if (ifp != NULL) {
		if (ifp->net != NULL) {
			netif_stop_queue(ifp->net);
			unregister_netdev(ifp->net);
			free_netdev(ifp->net);
		}
	} else
		if ((ifp = MALLOC(dhd->pub.osh, sizeof(dhd_if_t))) == NULL) {
			DHD_ERROR(("%s: OOM - dhd_if_t\n", __FUNCTION__));
			return -ENOMEM;
		}

	memset(ifp, 0, sizeof(dhd_if_t));
	ifp->event2cfg80211 = FALSE;
	ifp->info = dhd;
	dhd->iflist[ifidx] = ifp;
	strncpy(ifp->name, name, IFNAMSIZ);
	ifp->name[IFNAMSIZ] = '\0';
	if (mac_addr != NULL)
		memcpy(&ifp->mac_addr, mac_addr, ETHER_ADDR_LEN);

	if (handle == NULL) {
		ifp->state = DHD_IF_ADD;
		ifp->idx = ifidx;
		ifp->bssidx = bssidx;
		ASSERT(&dhd->thr_sysioc_ctl.thr_pid >= 0);
		up(&dhd->thr_sysioc_ctl.sema);
	} else
		ifp->net = (struct net_device *)handle;

	if (ifidx == 0) {
		ifp->event2cfg80211 = TRUE;
	}

	return 0;
}

void
dhd_del_if(dhd_info_t *dhd, int ifidx)
{
	dhd_if_t *ifp;

	DHD_TRACE(("%s: idx %d\n", __FUNCTION__, ifidx));

	ASSERT(dhd && ifidx && (ifidx < DHD_MAX_IFS));
	ifp = dhd->iflist[ifidx];
	if (!ifp) {
		DHD_ERROR(("%s: Null interface\n", __FUNCTION__));
		return;
	}

	ifp->state = DHD_IF_DEL;
	ifp->idx = ifidx;
	ASSERT(&dhd->thr_sysioc_ctl.thr_pid >= 0);
	up(&dhd->thr_sysioc_ctl.sema);
}

#if (LINUX_VERSION_CODE >= KERNEL_VERSION(2, 6, 31))
static struct net_device_ops dhd_ops_pri = {
	.ndo_open = dhd_open,
	.ndo_stop = dhd_stop,
	.ndo_get_stats = dhd_get_stats,
	.ndo_do_ioctl = dhd_ioctl_entry,
	.ndo_start_xmit = dhd_start_xmit,
	.ndo_set_mac_address = dhd_set_mac_address,
#if (LINUX_VERSION_CODE >= KERNEL_VERSION(3, 2, 0))
	.ndo_set_rx_mode = dhd_set_multicast_list,
#else
	.ndo_set_multicast_list = dhd_set_multicast_list,
#endif
};

static struct net_device_ops dhd_ops_virt = {
	.ndo_get_stats = dhd_get_stats,
	.ndo_do_ioctl = dhd_ioctl_entry,
	.ndo_start_xmit = dhd_start_xmit,
	.ndo_set_mac_address = dhd_set_mac_address,
#if (LINUX_VERSION_CODE >= KERNEL_VERSION(3, 2, 0))
	.ndo_set_rx_mode = dhd_set_multicast_list,
#else
	.ndo_set_multicast_list = dhd_set_multicast_list,
#endif
};
#endif /* (LINUX_VERSION_CODE >= KERNEL_VERSION(2, 6, 31)) */

dhd_pub_t *
dhd_attach(osl_t *osh, struct dhd_bus *bus, uint bus_hdrlen)
{
	dhd_info_t *dhd = NULL;
	struct net_device *net = NULL;

	dhd_attach_states_t dhd_state = DHD_ATTACH_STATE_INIT;
	DHD_TRACE(("%s: Enter\n", __FUNCTION__));

	/* updates firmware nvram path if it was provided as module parameters */
	if ((firmware_path != NULL) && (firmware_path[0] != '\0'))
		strcpy(fw_path, firmware_path);
	if ((nvram_path != NULL) && (nvram_path[0] != '\0'))
		strcpy(nv_path, nvram_path);

	/* Allocate etherdev, including space for private structure */
	if (!(net = alloc_etherdev(sizeof(dhd)))) {
		DHD_ERROR(("%s: OOM - alloc_etherdev\n", __FUNCTION__));
		goto fail;
	}
	dhd_state |= DHD_ATTACH_STATE_NET_ALLOC;

	/* Allocate primary dhd_info */
	if (!(dhd = MALLOC(osh, sizeof(dhd_info_t)))) {
		DHD_ERROR(("%s: OOM - alloc dhd_info\n", __FUNCTION__));
		goto fail;
	}
	memset(dhd, 0, sizeof(dhd_info_t));

	/*   save ptr to dhd , we'll need it in module exit */
	g_dhd = dhd;
	/* semaphore to protect critical section in sysioc thread */
	sema_init(&dhd->mac_ioc_sema, 1);

#ifdef DHDTHREAD
	dhd->thr_dpc_ctl.thr_pid = DHD_PID_KT_TL_INVALID;
	dhd->thr_wdt_ctl.thr_pid = DHD_PID_KT_INVALID;
#endif /* DHDTHREAD */
	dhd->dhd_tasklet_create = FALSE;
	dhd->thr_sysioc_ctl.thr_pid = DHD_PID_KT_INVALID;
	dhd_state |= DHD_ATTACH_STATE_DHD_ALLOC;

	/*
	 * Save the dhd_info into the priv
	 */
	memcpy((void *)netdev_priv(net), &dhd, sizeof(dhd));
	dhd->pub.osh = osh;

	/* Link to info module */
	dhd->pub.info = dhd;
	/* Link to bus module */
	dhd->pub.bus = bus;
	dhd->pub.hdrlen = bus_hdrlen;

	/* Set network interface name if it was provided as module parameter */
	if (iface_name[0]) {
		int len;
		char ch;
		strncpy(net->name, iface_name, IFNAMSIZ);
		net->name[IFNAMSIZ - 1] = 0;
		len = strlen(net->name);
		ch = net->name[len - 1];
		if ((ch > '9' || ch < '0') && (len < IFNAMSIZ - 2))
			strcat(net->name, "%d");
	}

	if (dhd_add_if(dhd, 0, (void *)net, net->name, NULL, 0, 0) == DHD_BAD_IF)
		goto fail;
	dhd_state |= DHD_ATTACH_STATE_ADD_IF;

#if (LINUX_VERSION_CODE < KERNEL_VERSION(2, 6, 31))
	net->open = NULL;
#else
	net->netdev_ops = NULL;
#endif

	sema_init(&dhd->proto_sem, 1);

#ifdef PROP_TXSTATUS
	spin_lock_init(&dhd->wlfc_spinlock);
	dhd->pub.wlfc_enabled = TRUE;
#endif /* PROP_TXSTATUS */

	/* Initialize other structure content */
	init_waitqueue_head(&dhd->ioctl_resp_wait);
	init_waitqueue_head(&dhd->ctrl_wait);

	/* Initialize the spinlocks */
	spin_lock_init(&dhd->sdlock);
	spin_lock_init(&dhd->txqlock);
	spin_lock_init(&dhd->dhd_lock);

	/* Initialize Wakelock stuff */
	spin_lock_init(&dhd->wakelock_spinlock);
	dhd->wakelock_counter = 0;
	dhd->wakelock_timeout_enable = 0;
#ifdef CONFIG_HAS_WAKELOCK
	wake_lock_init(&dhd->wl_wifi, WAKE_LOCK_SUSPEND, "wlan_wake");
	wake_lock_init(&dhd->wl_rxwake, WAKE_LOCK_SUSPEND, "wlan_rx_wake");
#endif
#if (LINUX_VERSION_CODE >= KERNEL_VERSION(2, 6, 25)) && 1
	mutex_init(&dhd->dhd_net_if_mutex);
#endif
	dhd_state |= DHD_ATTACH_STATE_WAKELOCKS_INIT;

	/* Attach and link in the protocol */
	if (dhd_prot_attach(&dhd->pub) != 0) {
		DHD_ERROR(("dhd_prot_attach failed\n"));
		goto fail;
	}
	dhd_state |= DHD_ATTACH_STATE_PROT_ATTACH;

#ifdef WL_CFG80211
	/* Attach and link in the cfg80211 */
	if (unlikely(wl_cfg80211_attach(net, &dhd->pub))) {
		DHD_ERROR(("wl_cfg80211_attach failed\n"));
		goto fail;
	}

	dhd_monitor_init(&dhd->pub);
	dhd_state |= DHD_ATTACH_STATE_CFG80211;
#endif
#if defined(CONFIG_WIRELESS_EXT)
	/* Attach and link in the iw */
	if (!(dhd_state &  DHD_ATTACH_STATE_CFG80211)) {
		if (wl_iw_attach(net, (void *)&dhd->pub) != 0) {
		DHD_ERROR(("wl_iw_attach failed\n"));
		goto fail;
	}
	dhd_state |= DHD_ATTACH_STATE_WL_ATTACH;
	}
#endif /* defined(CONFIG_WIRELESS_EXT) */


	/* Set up the watchdog timer */
	init_timer(&dhd->timer);
	dhd->timer.data = (ulong)dhd;
	dhd->timer.function = dhd_watchdog;

#ifdef DHDTHREAD
	/* Initialize thread based operation and lock */
	sema_init(&dhd->sdsem, 1);
	if ((dhd_watchdog_prio >= 0) && (dhd_dpc_prio >= 0)) {
		dhd->threads_only = TRUE;
	}
	else {
		dhd->threads_only = FALSE;
	}

	if (dhd_dpc_prio >= 0) {
		/* Initialize watchdog thread */
		PROC_START(dhd_watchdog_thread, dhd, &dhd->thr_wdt_ctl, 0);
	} else {
		dhd->thr_wdt_ctl.thr_pid = -1;
	}

	/* Set up the bottom half handler */
	if (dhd_dpc_prio >= 0) {
		/* Initialize DPC thread */
		PROC_START(dhd_dpc_thread, dhd, &dhd->thr_dpc_ctl, 0);
	} else {
		/*  use tasklet for dpc */
		tasklet_init(&dhd->tasklet, dhd_dpc, (ulong)dhd);
		dhd->thr_dpc_ctl.thr_pid = -1;
	}
#else
	/* Set up the bottom half handler */
	tasklet_init(&dhd->tasklet, dhd_dpc, (ulong)dhd);
	dhd->dhd_tasklet_create = TRUE;
#endif /* DHDTHREAD */

	if (dhd_sysioc) {
		PROC_START(_dhd_sysioc_thread, dhd, &dhd->thr_sysioc_ctl, 0);
	} else {
		dhd->thr_sysioc_ctl.thr_pid = -1;
	}
	dhd_state |= DHD_ATTACH_STATE_THREADS_CREATED;
#if (LINUX_VERSION_CODE >= KERNEL_VERSION(2, 6, 27))
	INIT_WORK(&dhd->work_hang, dhd_hang_process);
#endif /* (LINUX_VERSION_CODE >= KERNEL_VERSION(2, 6, 27))  */
	/*
	 * Save the dhd_info into the priv
	 */
	memcpy(netdev_priv(net), &dhd, sizeof(dhd));

#if (LINUX_VERSION_CODE >= KERNEL_VERSION(2, 6, 27)) && defined(CONFIG_PM_SLEEP)
	register_pm_notifier(&dhd_sleep_pm_notifier);
#endif /*  (LINUX_VERSION_CODE >= KERNEL_VERSION(2, 6, 27)) && defined(CONFIG_PM_SLEEP) */

#ifdef CONFIG_HAS_EARLYSUSPEND
	dhd->early_suspend.level = EARLY_SUSPEND_LEVEL_BLANK_SCREEN + 20;
	dhd->early_suspend.suspend = dhd_early_suspend;
	dhd->early_suspend.resume = dhd_late_resume;
	register_early_suspend(&dhd->early_suspend);
	dhd_state |= DHD_ATTACH_STATE_EARLYSUSPEND_DONE;
#endif

#ifdef ARP_OFFLOAD_SUPPORT
	dhd->pend_ipaddr = 0;
	register_inetaddr_notifier(&dhd_notifier);
#endif /* ARP_OFFLOAD_SUPPORT */

	dhd_state |= DHD_ATTACH_STATE_DONE;
	dhd->dhd_state = dhd_state;
	return &dhd->pub;

fail:
	if (dhd_state < DHD_ATTACH_STATE_DHD_ALLOC) {
		if (net) free_netdev(net);
	} else {
		DHD_TRACE(("%s: Calling dhd_detach dhd_state 0x%x &dhd->pub %p\n",
			__FUNCTION__, dhd_state, &dhd->pub));
		dhd->dhd_state = dhd_state;
		dhd_detach(&dhd->pub);
		dhd_free(&dhd->pub);
	}

	return NULL;
}

int
dhd_bus_start(dhd_pub_t *dhdp)
{
	int ret = -1;
	dhd_info_t *dhd = (dhd_info_t*)dhdp->info;
	unsigned long flags;

	ASSERT(dhd);

	DHD_TRACE(("Enter %s:\n", __FUNCTION__));

#ifdef DHDTHREAD
	if (dhd->threads_only)
		dhd_os_sdlock(dhdp);
#endif /* DHDTHREAD */


	/* try to download image and nvram to the dongle */
	if  ((dhd->pub.busstate == DHD_BUS_DOWN) &&
		(fw_path[0] != '\0') &&
		(nv_path[0] != '\0')) {
		/* wake lock moved to dhdsdio_download_firmware */
		if (!(dhd_bus_download_firmware(dhd->pub.bus, dhd->pub.osh,
		                                fw_path, nv_path))) {
			DHD_ERROR(("%s: dhdsdio_probe_download failed. firmware = %s nvram = %s\n",
			           __FUNCTION__, fw_path, nv_path));
#ifdef DHDTHREAD
			if (dhd->threads_only)
				dhd_os_sdunlock(dhdp);
#endif /* DHDTHREAD */
			return -1;
		}
	}
	if (dhd->pub.busstate != DHD_BUS_LOAD) {
#ifdef DHDTHREAD
		if (dhd->threads_only)
			dhd_os_sdunlock(dhdp);
#endif /* DHDTHREAD */
		return -ENETDOWN;
	}

	/* Start the watchdog timer */
	dhd->pub.tickcnt = 0;
	dhd_os_wd_timer(&dhd->pub, dhd_watchdog_ms);

	/* Bring up the bus */
	if ((ret = dhd_bus_init(&dhd->pub, FALSE)) != 0) {

		DHD_ERROR(("%s, dhd_bus_init failed %d\n", __FUNCTION__, ret));
#ifdef DHDTHREAD
		if (dhd->threads_only)
			dhd_os_sdunlock(dhdp);
#endif /* DHDTHREAD */
		return ret;
	}
#if defined(OOB_INTR_ONLY)
	/* Host registration for OOB interrupt */
	if (bcmsdh_register_oob_intr(dhdp)) {
		/* deactivate timer and wait for the handler to finish */

		flags = dhd_os_spin_lock(&dhd->pub);
		dhd->wd_timer_valid = FALSE;
		dhd_os_spin_unlock(&dhd->pub, flags);
		del_timer_sync(&dhd->timer);

		DHD_ERROR(("%s Host failed to register for OOB\n", __FUNCTION__));
#ifdef DHDTHREAD
		if (dhd->threads_only)
			dhd_os_sdunlock(dhdp);
#endif /* DHDTHREAD */
		return -ENODEV;
	}

	/* Enable oob at firmware */
	dhd_enable_oob_intr(dhd->pub.bus, TRUE);
#endif /* defined(OOB_INTR_ONLY) */

	/* If bus is not ready, can't come up */
	if (dhd->pub.busstate != DHD_BUS_DATA) {
		flags = dhd_os_spin_lock(&dhd->pub);
		dhd->wd_timer_valid = FALSE;
		dhd_os_spin_unlock(&dhd->pub, flags);
		del_timer_sync(&dhd->timer);
		DHD_ERROR(("%s failed bus is not ready\n", __FUNCTION__));
#ifdef DHDTHREAD
		if (dhd->threads_only)
			dhd_os_sdunlock(dhdp);
#endif /* DHDTHREAD */
		return -ENODEV;
	}

#ifdef DHDTHREAD
	if (dhd->threads_only)
		dhd_os_sdunlock(dhdp);
#endif /* DHDTHREAD */

#ifdef READ_MACADDR
	dhd_read_macaddr(dhd);
#endif

	/* Bus is ready, do any protocol initialization */
	if ((ret = dhd_prot_init(&dhd->pub)) < 0)
		return ret;

#ifdef WRITE_MACADDR
	dhd_write_macaddr(dhd->pub.mac.octet);
#endif

#ifdef ARP_OFFLOAD_SUPPORT
	if (dhd->pend_ipaddr) {
#ifdef AOE_IP_ALIAS_SUPPORT
		aoe_update_host_ipv4_table(&dhd->pub, dhd->pend_ipaddr, TRUE);
#endif /* AOE_IP_ALIAS_SUPPORT */
		dhd->pend_ipaddr = 0;
	}
#endif /* ARP_OFFLOAD_SUPPORT */

	return 0;
}

<<<<<<< HEAD
=======
#if !defined(AP) && defined(WLP2P)
/* For Android ICS MR2 release, the concurrent mode is enabled by default and the firmware
 * name would be fw_bcmdhd.bin. So we need to determine whether P2P is enabled in the STA
 * firmware and accordingly enable concurrent mode (Apply P2P settings). SoftAP firmware
 * would still be named as fw_bcmdhd_apsta.
 */
static u32
dhd_concurrent_fw(dhd_pub_t *dhd)
{
	int ret = 0;
	char buf[WLC_IOCTL_SMLEN];

	if ((!op_mode) && (strstr(fw_path, "_p2p") == NULL) &&
		(strstr(fw_path, "_apsta") == NULL)) {
		/* Given path is for the STA firmware. Check whether P2P support is present in
		 * the firmware. If so, set mode as P2P (concurrent support).
		 */
		memset(buf, 0, sizeof(buf));
		bcm_mkiovar("p2p", 0, 0, buf, sizeof(buf));
		if ((ret = dhd_wl_ioctl_cmd(dhd, WLC_GET_VAR, buf, sizeof(buf),
			FALSE, 0)) < 0) {
			DHD_TRACE(("%s: Get P2P failed (error=%d)\n", __FUNCTION__, ret));
		} else if (buf[0] == 1) {
			DHD_TRACE(("%s: P2P is supported\n", __FUNCTION__));
			return 1;
		}
	}
	return 0;
}
#endif 
>>>>>>> 90adfd2b
int
dhd_preinit_ioctls(dhd_pub_t *dhd)
{
	int ret = 0;
	char eventmask[WL_EVENTING_MASK_LEN];
	char iovbuf[WL_EVENTING_MASK_LEN + 12];	/*  Room for "event_msgs" + '\0' + bitvec  */

	uint power_mode = PM_FAST;
	uint32 dongle_align = DHD_SDALIGN;
	uint32 glom = 0;
	uint bcn_timeout = 4;
	uint retry_max = 3;
#if defined(ARP_OFFLOAD_SUPPORT)
	int arpoe = 1;
#endif
	int scan_assoc_time = DHD_SCAN_ACTIVE_TIME;
	int scan_unassoc_time = 40;
	int scan_passive_time = DHD_SCAN_PASSIVE_TIME;
	char buf[WLC_IOCTL_SMLEN];
	char *ptr;
	uint32 listen_interval = LISTEN_INTERVAL; /* Default Listen Interval in Beacons */
	uint16 chipID;
#if defined(SOFTAP)
	uint dtim = 1;
#endif
#if (defined(AP) && !defined(WLP2P)) || (!defined(AP) && defined(WL_CFG80211)) || \
	defined(DHD_BCM_WIFI_HDMI)
	uint32 mpc = 0; /* Turn MPC off for AP/APSTA mode */
#endif

#if defined(AP) || defined(WLP2P) || defined(DHD_BCM_WIFI_HDMI)
	uint32 apsta = 1; /* Enable APSTA mode */
#endif /* defined(AP) || defined(WLP2P) || defined(DHD_BCM_WIFI_HDMI) */
#ifdef GET_CUSTOM_MAC_ENABLE
	struct ether_addr ea_addr;
#endif /* GET_CUSTOM_MAC_ENABLE */

	DHD_TRACE(("Enter %s\n", __FUNCTION__));
	dhd->op_mode = 0;
#ifdef GET_CUSTOM_MAC_ENABLE
	ret = dhd_custom_get_mac_address(ea_addr.octet);
	if (!ret) {
		memcpy(dhd->mac.octet, (void *)&ea_addr, ETHER_ADDR_LEN);
		memset(buf, 0, sizeof(buf));
		bcm_mkiovar("cur_etheraddr", (void *)&ea_addr, ETHER_ADDR_LEN, buf, sizeof(buf));
		ret = dhd_wl_ioctl_cmd(dhd, WLC_SET_VAR, buf, sizeof(buf), TRUE, 0);
		if (ret < 0) {
			DHD_ERROR(("%s: can't set MAC address , error=%d\n", __FUNCTION__, ret));
			return BCME_NOTUP;
		}
	} else {
#endif /* GET_CUSTOM_MAC_ENABLE */
		/* Get the default device MAC address directly from firmware */
		memset(buf, 0, sizeof(buf));
		bcm_mkiovar("cur_etheraddr", 0, 0, buf, sizeof(buf));
		if ((ret = dhd_wl_ioctl_cmd(dhd, WLC_GET_VAR, buf, sizeof(buf),
			FALSE, 0)) < 0) {
			DHD_ERROR(("%s: can't get MAC address , error=%d\n", __FUNCTION__, ret));
			return BCME_NOTUP;
		}
		/* Update public MAC address after reading from Firmware */
		memcpy(dhd->mac.octet, buf, ETHER_ADDR_LEN);

#ifdef GET_CUSTOM_MAC_ENABLE
	}
#endif /* GET_CUSTOM_MAC_ENABLE */

#ifdef SET_RANDOM_MAC_SOFTAP
	if (strstr(fw_path, "_apsta") != NULL) {
		uint rand_mac;

		srandom32((uint)jiffies);
		rand_mac = random32();
		iovbuf[0] = 0x02;              /* locally administered bit */
		iovbuf[1] = 0x1A;
		iovbuf[2] = 0x11;
		iovbuf[3] = (unsigned char)(rand_mac & 0x0F) | 0xF0;
		iovbuf[4] = (unsigned char)(rand_mac >> 8);
		iovbuf[5] = (unsigned char)(rand_mac >> 16);

		bcm_mkiovar("cur_etheraddr", (void *)iovbuf, ETHER_ADDR_LEN, buf, sizeof(buf));
		ret = dhd_wl_ioctl_cmd(dhd, WLC_SET_VAR, buf, sizeof(buf), TRUE, 0);
		if (ret < 0) {
			DHD_ERROR(("%s: can't set MAC address , error=%d\n", __FUNCTION__, ret));
		} else
			memcpy(dhd->mac.octet, iovbuf, ETHER_ADDR_LEN);
	}
#endif /* SET_RANDOM_MAC_SOFTAP */

	DHD_TRACE(("Firmware = %s\n", fw_path));
#if !defined(AP) && defined(WLP2P)
	/* Check if firmware with WFD support used */
	if (strstr(fw_path, "_p2p") != NULL) {
		bcm_mkiovar("apsta", (char *)&apsta, 4, iovbuf, sizeof(iovbuf));
		if ((ret = dhd_wl_ioctl_cmd(dhd, WLC_SET_VAR,
			iovbuf, sizeof(iovbuf), TRUE, 0)) < 0) {
			DHD_ERROR(("%s APSTA for WFD failed ret= %d\n", __FUNCTION__, ret));
		} else {
			dhd->op_mode |= WFD_MASK;
#if defined(ARP_OFFLOAD_SUPPORT)
			arpoe = 0;
#endif /* (ARP_OFFLOAD_SUPPORT) */
#ifdef PKT_FILTER_SUPPORT
			dhd_pkt_filter_enable = FALSE;
#endif
		}
	}
#endif 

#if !defined(AP) && defined(WL_CFG80211)
	/* Check if firmware with HostAPD support used */
	if (strstr(fw_path, "_apsta") != NULL) {
			/* Turn off MPC in AP mode */
			bcm_mkiovar("mpc", (char *)&mpc, 4, iovbuf, sizeof(iovbuf));
			if ((ret = dhd_wl_ioctl_cmd(dhd, WLC_SET_VAR, iovbuf,
				sizeof(iovbuf), TRUE, 0)) < 0) {
				DHD_ERROR(("%s mpc for HostAPD failed  %d\n", __FUNCTION__, ret));
			} else {
				dhd->op_mode |= HOSTAPD_MASK;
#if defined(ARP_OFFLOAD_SUPPORT)
				arpoe = 0;
#endif /* (ARP_OFFLOAD_SUPPORT) */
#ifdef PKT_FILTER_SUPPORT
				dhd_pkt_filter_enable = FALSE;
#endif
			}
	}
#endif 

	if ((dhd->op_mode != WFD_MASK) && (dhd->op_mode != HOSTAPD_MASK)) {
		/* STA only operation mode */
		dhd->op_mode |= STA_MASK;
#ifdef PKT_FILTER_SUPPORT
		dhd_pkt_filter_enable = TRUE;
#endif
	}

	DHD_ERROR(("Firmware up: op_mode=%d, "
			"Broadcom Dongle Host Driver mac=%.2x:%.2x:%.2x:%.2x:%.2x:%.2x\n",
			dhd->op_mode,
			dhd->mac.octet[0], dhd->mac.octet[1], dhd->mac.octet[2],
			dhd->mac.octet[3], dhd->mac.octet[4], dhd->mac.octet[5]));

	/* Set Country code  */
	if (dhd->dhd_cspec.ccode[0] != 0) {
		bcm_mkiovar("country", (char *)&dhd->dhd_cspec,
			sizeof(wl_country_t), iovbuf, sizeof(iovbuf));
		if ((ret = dhd_wl_ioctl_cmd(dhd, WLC_SET_VAR, iovbuf, sizeof(iovbuf), TRUE, 0)) < 0)
			DHD_ERROR(("%s: country code setting failed\n", __FUNCTION__));
	}

	/* Set Listen Interval */
	bcm_mkiovar("assoc_listen", (char *)&listen_interval, 4, iovbuf, sizeof(iovbuf));
	if ((ret = dhd_wl_ioctl_cmd(dhd, WLC_SET_VAR, iovbuf, sizeof(iovbuf), TRUE, 0)) < 0)
		DHD_ERROR(("%s assoc_listen failed %d\n", __FUNCTION__, ret));

	/* Set PowerSave mode */
	dhd_wl_ioctl_cmd(dhd, WLC_SET_PM, (char *)&power_mode, sizeof(power_mode), TRUE, 0);

	/* Match Host and Dongle rx alignment */
	bcm_mkiovar("bus:txglomalign", (char *)&dongle_align, 4, iovbuf, sizeof(iovbuf));
	dhd_wl_ioctl_cmd(dhd, WLC_SET_VAR, iovbuf, sizeof(iovbuf), TRUE, 0);

	/* disable glom option for some chips */
	chipID = (uint16)dhd_bus_chip_id(dhd);
	if  ((chipID == BCM4330_CHIP_ID) || (chipID == BCM4329_CHIP_ID)) {
		DHD_INFO(("%s disable glom for chipID=0x%X\n", __FUNCTION__, chipID));
		bcm_mkiovar("bus:txglom", (char *)&glom, 4, iovbuf, sizeof(iovbuf));
		dhd_wl_ioctl_cmd(dhd, WLC_SET_VAR, iovbuf, sizeof(iovbuf), TRUE, 0);
	}

	/* Setup timeout if Beacons are lost and roam is off to report link down */
	bcm_mkiovar("bcn_timeout", (char *)&bcn_timeout, 4, iovbuf, sizeof(iovbuf));
	dhd_wl_ioctl_cmd(dhd, WLC_SET_VAR, iovbuf, sizeof(iovbuf), TRUE, 0);
	/* Setup assoc_retry_max count to reconnect target AP in dongle */
	bcm_mkiovar("assoc_retry_max", (char *)&retry_max, 4, iovbuf, sizeof(iovbuf));
	dhd_wl_ioctl_cmd(dhd, WLC_SET_VAR, iovbuf, sizeof(iovbuf), TRUE, 0);
#if defined(AP) && !defined(WLP2P)
	/* Turn off MPC in AP mode */
	bcm_mkiovar("mpc", (char *)&mpc, 4, iovbuf, sizeof(iovbuf));
	dhd_wl_ioctl_cmd(dhd, WLC_SET_VAR, iovbuf, sizeof(iovbuf), TRUE, 0);
	bcm_mkiovar("apsta", (char *)&apsta, 4, iovbuf, sizeof(iovbuf));
	dhd_wl_ioctl_cmd(dhd, WLC_SET_VAR, iovbuf, sizeof(iovbuf), TRUE, 0);
#endif /* defined(AP) && !defined(WLP2P) */

#ifdef DHD_BCM_WIFI_HDMI
	/* Check if WHDMI or APSTA firmware is being used */
	if (strstr(fw_path, "whdmi") != NULL || strstr(fw_path, "apsta") != NULL) {
		apsta = 1;
		bcm_mkiovar("apsta", (char *)&apsta, 4, iovbuf, sizeof(iovbuf));
		dhd_wl_ioctl_cmd(dhd, WLC_SET_VAR, iovbuf, sizeof(iovbuf), TRUE, 0);
	}
	/* Parse kernel parameters for WHDMI enable flag */
	if (dhd_check_kernel_param(dhd->info, "wifi=4330_whdmi") == 0) {
		printf("kernel 'wifi=4330_whdmi' parameter indicates WHDMI is on.\n");
		dhd_bcm_whdmi_enable = TRUE;
	}
#endif /* DHD_BCM_WIFI_HDMI */

#if defined(SOFTAP)
	if (ap_fw_loaded == TRUE) {
		dhd_wl_ioctl_cmd(dhd, WLC_SET_DTIMPRD, (char *)&dtim, sizeof(dtim), TRUE, 0);
	}
#endif 

#if defined(KEEP_ALIVE)
	{
	/* Set Keep Alive : be sure to use FW with -keepalive */
	int res;

#if defined(SOFTAP)
	if (ap_fw_loaded == FALSE)
#endif 
		if ((res = dhd_keep_alive_onoff(dhd)) < 0)
			DHD_ERROR(("%s set keeplive failed %d\n",
			__FUNCTION__, res));
	}
#endif /* defined(KEEP_ALIVE) */


	/* Read event_msgs mask */
	bcm_mkiovar("event_msgs", eventmask, WL_EVENTING_MASK_LEN, iovbuf, sizeof(iovbuf));
	if ((ret  = dhd_wl_ioctl_cmd(dhd, WLC_GET_VAR, iovbuf, sizeof(iovbuf), FALSE, 0)) < 0) {
		DHD_ERROR(("%s read Event mask failed %d\n", __FUNCTION__, ret));
		goto done;
	}
	bcopy(iovbuf, eventmask, WL_EVENTING_MASK_LEN);

	/* Setup event_msgs */
	setbit(eventmask, WLC_E_SET_SSID);
	setbit(eventmask, WLC_E_PRUNE);
	setbit(eventmask, WLC_E_AUTH);
	setbit(eventmask, WLC_E_REASSOC);
	setbit(eventmask, WLC_E_REASSOC_IND);
	setbit(eventmask, WLC_E_DEAUTH);
	setbit(eventmask, WLC_E_DEAUTH_IND);
	setbit(eventmask, WLC_E_DISASSOC_IND);
	setbit(eventmask, WLC_E_DISASSOC);
	setbit(eventmask, WLC_E_JOIN);
	setbit(eventmask, WLC_E_ASSOC_IND);
	setbit(eventmask, WLC_E_PSK_SUP);
	setbit(eventmask, WLC_E_LINK);
	setbit(eventmask, WLC_E_NDIS_LINK);
	setbit(eventmask, WLC_E_MIC_ERROR);
	setbit(eventmask, WLC_E_PMKID_CACHE);
	setbit(eventmask, WLC_E_TXFAIL);
	setbit(eventmask, WLC_E_JOIN_START);
	setbit(eventmask, WLC_E_SCAN_COMPLETE);
#ifdef WLMEDIA_HTSF
	setbit(eventmask, WLC_E_HTSFSYNC);
#endif /* WLMEDIA_HTSF */
#ifdef PNO_SUPPORT
	setbit(eventmask, WLC_E_PFN_NET_FOUND);
#endif /* PNO_SUPPORT */
	/* enable dongle roaming event */
	setbit(eventmask, WLC_E_ROAM);
#ifdef WL_CFG80211
	setbit(eventmask, WLC_E_ESCAN_RESULT);
	if ((dhd->op_mode & WFD_MASK) == WFD_MASK) {
		setbit(eventmask, WLC_E_ACTION_FRAME_RX);
		setbit(eventmask, WLC_E_ACTION_FRAME_COMPLETE);
		setbit(eventmask, WLC_E_ACTION_FRAME_OFF_CHAN_COMPLETE);
		setbit(eventmask, WLC_E_P2P_PROBREQ_MSG);
		setbit(eventmask, WLC_E_P2P_DISC_LISTEN_COMPLETE);
	}
#endif /* WL_CFG80211 */

	/* Write updated Event mask */
	bcm_mkiovar("event_msgs", eventmask, WL_EVENTING_MASK_LEN, iovbuf, sizeof(iovbuf));
	if ((ret = dhd_wl_ioctl_cmd(dhd, WLC_SET_VAR, iovbuf, sizeof(iovbuf), TRUE, 0)) < 0) {
		DHD_ERROR(("%s Set Event mask failed %d\n", __FUNCTION__, ret));
		goto done;
	}

	dhd_wl_ioctl_cmd(dhd, WLC_SET_SCAN_CHANNEL_TIME, (char *)&scan_assoc_time,
		sizeof(scan_assoc_time), TRUE, 0);
	dhd_wl_ioctl_cmd(dhd, WLC_SET_SCAN_UNASSOC_TIME, (char *)&scan_unassoc_time,
		sizeof(scan_unassoc_time), TRUE, 0);
	dhd_wl_ioctl_cmd(dhd, WLC_SET_SCAN_PASSIVE_TIME, (char *)&scan_passive_time,
		sizeof(scan_passive_time), TRUE, 0);

#ifdef ARP_OFFLOAD_SUPPORT
	/* Set and enable ARP offload feature for STA only  */
#if defined(SOFTAP)
	if (arpoe && !ap_fw_loaded) {
#else
	if (arpoe) {
#endif 
		dhd_arp_offload_enable(dhd, TRUE);
		dhd_arp_offload_set(dhd, dhd_arp_mode);
	} else {
		dhd_arp_offload_enable(dhd, FALSE);
		dhd_arp_offload_set(dhd, 0);
	}
#endif /* ARP_OFFLOAD_SUPPORT */

#ifdef PKT_FILTER_SUPPORT
	/* Setup defintions for pktfilter , enable in suspend */
	dhd->pktfilter_count = 4;
	/* Setup filter to allow only unicast */
	dhd->pktfilter[0] = "100 0 0 0 0x01 0x00";
	dhd->pktfilter[1] = NULL;
	dhd->pktfilter[2] = NULL;
	dhd->pktfilter[3] = NULL;
#if defined(SOFTAP)
	if (ap_fw_loaded) {
		int i;
		for (i = 0; i < dhd->pktfilter_count; i++) {
			dhd_pktfilter_offload_enable(dhd, dhd->pktfilter[i],
				0, dhd_master_mode);
		}
	}
#endif /* defined(SOFTAP) */
#endif /* PKT_FILTER_SUPPORT */

<<<<<<< HEAD
#if defined(DHD_BCM_WIFI_HDMI)
	if (dhd_bcm_whdmi_enable) {
		DHD_ERROR(("DHD WiFi HDMI is enabled\n"));

		/* Turn off MPC, turn on APSTA */
		/* APSTA can only be set before wl up */
		bcm_mkiovar("mpc", (char *)&mpc, 4, iovbuf, sizeof(iovbuf));
		dhd_wl_ioctl_cmd(dhd, WLC_SET_VAR, iovbuf, sizeof(iovbuf), TRUE, 0);
		bcm_mkiovar("apsta", (char *)&apsta, 4, iovbuf, sizeof(iovbuf));
		dhd_wl_ioctl_cmd(dhd, WLC_SET_VAR, iovbuf, sizeof(iovbuf), TRUE, 0);

		/* Disable legacy power save modes */
		power_mode = PM_OFF;
		dhd_wl_ioctl_cmd(dhd, WLC_SET_PM, (char*)&power_mode, sizeof(power_mode), TRUE, 0);

#ifdef ARP_OFFLOAD_SUPPORT
		/* Disable ARP offload */
		dhd_arp_offload_set(dhd, 0);
		dhd_arp_offload_enable(dhd, FALSE);
#endif /* ARP_OFFLOAD_SUPPORT */

	} else {
		DHD_INFO(("DHD WiFi HDMI is NOT enabled\n"));
	}
#endif /* defined(DHD_BCM_WIFI_HDMI) */

	/* Force STA UP */
	if ((ret = dhd_wl_ioctl_cmd(dhd, WLC_UP, (char *)&up, sizeof(up), TRUE, 0)) < 0) {
		DHD_ERROR(("%s Setting WL UP failed %d\n", __FUNCTION__, ret));
		goto done;
	}

=======
>>>>>>> 90adfd2b
	/* query for 'ver' to get version info from firmware */
	memset(buf, 0, sizeof(buf));
	ptr = buf;
	bcm_mkiovar("ver", (char *)&buf, 4, buf, sizeof(buf));
	if ((ret  = dhd_wl_ioctl_cmd(dhd, WLC_GET_VAR, buf, sizeof(buf), FALSE, 0)) < 0)
		DHD_ERROR(("%s failed %d\n", __FUNCTION__, ret));
	else {
		bcmstrtok(&ptr, "\n", 0);
		/* Print fw version info */
		DHD_ERROR(("Firmware version = %s\n", buf));
	}

done:
	return ret;
}


int
dhd_iovar(dhd_pub_t *pub, int ifidx, char *name, char *cmd_buf, uint cmd_len, int set)
{
	char buf[strlen(name) + 1 + cmd_len];
	int len = sizeof(buf);
	wl_ioctl_t ioc;
	int ret;

	len = bcm_mkiovar(name, cmd_buf, cmd_len, buf, len);

	memset(&ioc, 0, sizeof(ioc));

	ioc.cmd = set? WLC_SET_VAR : WLC_GET_VAR;
	ioc.buf = buf;
	ioc.len = len;
	ioc.set = TRUE;

	ret = dhd_wl_ioctl(pub, ifidx, &ioc, ioc.buf, ioc.len);
	if (!set && ret >= 0)
		memcpy(cmd_buf, buf, cmd_len);

	return ret;
}

int dhd_change_mtu(dhd_pub_t *dhdp, int new_mtu, int ifidx)
{
	struct dhd_info *dhd = dhdp->info;
	struct net_device *dev = NULL;

	ASSERT(dhd && dhd->iflist[ifidx]);
	dev = dhd->iflist[ifidx]->net;
	ASSERT(dev);

	if (netif_running(dev)) {
		DHD_ERROR(("%s: Must be down to change its MTU", dev->name));
		return BCME_NOTDOWN;
	}

#define DHD_MIN_MTU 1500
#define DHD_MAX_MTU 1752

	if ((new_mtu < DHD_MIN_MTU) || (new_mtu > DHD_MAX_MTU)) {
		DHD_ERROR(("%s: MTU size %d is invalid.\n", __FUNCTION__, new_mtu));
		return BCME_BADARG;
	}

	dev->mtu = new_mtu;
	return 0;
}

#ifdef ARP_OFFLOAD_SUPPORT
/* add or remove AOE host ip(s) (up to 8 IPs on the interface)  */
void
aoe_update_host_ipv4_table(dhd_pub_t *dhd_pub, u32 ipa, bool add)
{
	u32 ipv4_buf[MAX_IPV4_ENTRIES]; /* temp save for AOE host_ip table */
	int i;
	int ret;

	bzero(ipv4_buf, sizeof(ipv4_buf));

	/* display what we've got */
	ret = dhd_arp_get_arp_hostip_table(dhd_pub, ipv4_buf, sizeof(ipv4_buf));
	DHD_ARPOE(("%s: hostip table read from Dongle:\n", __FUNCTION__));
#ifdef AOE_DBG
	dhd_print_buf(ipv4_buf, 32, 4); /* max 8 IPs 4b each */
#endif
	/* now we saved hoste_ip table, clr it in the dongle AOE */
	dhd_aoe_hostip_clr(dhd_pub);

	if (ret) {
		DHD_ERROR(("%s failed\n", __FUNCTION__));
		return;
	}

	for (i = 0; i < MAX_IPV4_ENTRIES; i++) {
		if (add && (ipv4_buf[i] == 0)) {
				ipv4_buf[i] = ipa;
				add = FALSE; /* added ipa to local table  */
				DHD_ARPOE(("%s: Saved new IP in temp arp_hostip[%d]\n",
				__FUNCTION__, i));
		} else if (ipv4_buf[i] == ipa) {
			ipv4_buf[i]	= 0;
			DHD_ARPOE(("%s: removed IP:%x from temp table %d\n",
				__FUNCTION__, ipa, i));
		}

		if (ipv4_buf[i] != 0) {
			/* add back host_ip entries from our local cache */
			dhd_arp_offload_add_ip(dhd_pub, ipv4_buf[i]);
			DHD_ARPOE(("%s: added IP:%x to dongle arp_hostip[%d]\n\n",
				__FUNCTION__, ipv4_buf[i], i));
		}
	}
#ifdef AOE_DBG
	/* see the resulting hostip table */
	dhd_arp_get_arp_hostip_table(dhd_pub, ipv4_buf, sizeof(ipv4_buf));
	DHD_ARPOE(("%s: read back arp_hostip table:\n", __FUNCTION__));
	dhd_print_buf(ipv4_buf, 32, 4); /* max 8 IPs 4b each */
#endif
}

static int dhd_device_event(struct notifier_block *this,
	unsigned long event,
	void *ptr)
{
	struct in_ifaddr *ifa = (struct in_ifaddr *)ptr;

	dhd_info_t *dhd;
	dhd_pub_t *dhd_pub;

	if (!ifa)
		return NOTIFY_DONE;

	dhd = *(dhd_info_t **)netdev_priv(ifa->ifa_dev->dev);
	dhd_pub = &dhd->pub;

#if (LINUX_VERSION_CODE >= KERNEL_VERSION(2, 6, 31))
	if (ifa->ifa_dev->dev->netdev_ops == &dhd_ops_pri) {
#else
	if (ifa->ifa_dev->dev) {
#endif
		switch (event) {
		case NETDEV_UP:
			DHD_ARPOE(("%s: [%s] Up IP: 0x%x\n",
				__FUNCTION__, ifa->ifa_label, ifa->ifa_address));

			/* firmware not downloaded, do nothing */
			if (dhd->pub.busstate != DHD_BUS_DATA) {
				DHD_ERROR(("%s: bus not ready, exit\n", __FUNCTION__));
				if (dhd->pend_ipaddr) {
					DHD_ERROR(("%s: overwrite pending ipaddr: 0x%x\n",
						__FUNCTION__, dhd->pend_ipaddr));
				}
				dhd->pend_ipaddr = ifa->ifa_address;
				break;
			}

#ifdef AOE_IP_ALIAS_SUPPORT
			if (ifa->ifa_label[strlen(ifa->ifa_label)-2] == 0x3a) {
				DHD_ARPOE(("%s:add aliased IP to AOE hostip cache\n",
					__FUNCTION__));
				aoe_update_host_ipv4_table(dhd_pub, ifa->ifa_address, TRUE);
			}
			else
				aoe_update_host_ipv4_table(dhd_pub, ifa->ifa_address, TRUE);
#endif
			break;

		case NETDEV_DOWN:
			DHD_ARPOE(("%s: [%s] Down IP: 0x%x\n",
				__FUNCTION__, ifa->ifa_label, ifa->ifa_address));
			dhd->pend_ipaddr = 0;
#ifdef AOE_IP_ALIAS_SUPPORT
		if (!(ifa->ifa_label[strlen(ifa->ifa_label)-2] == 0x3a)) {
				DHD_ARPOE(("%s: primary interface is down, AOE clr all\n",
				           __FUNCTION__));
				dhd_aoe_hostip_clr(&dhd->pub);
				dhd_aoe_arp_clr(&dhd->pub);
		} else
			aoe_update_host_ipv4_table(dhd_pub, ifa->ifa_address, FALSE);
#else
			dhd_aoe_hostip_clr(&dhd->pub);
			dhd_aoe_arp_clr(&dhd->pub);
#endif
			break;

		default:
			DHD_ARPOE(("%s: do noting for [%s] Event: %lu\n",
				__func__, ifa->ifa_label, event));
			break;
		}
	}
	return NOTIFY_DONE;
}
#endif /* ARP_OFFLOAD_SUPPORT */

int
dhd_net_attach(dhd_pub_t *dhdp, int ifidx)
{
	dhd_info_t *dhd = (dhd_info_t *)dhdp->info;
	struct net_device *net = NULL;
	int err = 0;
	uint8 temp_addr[ETHER_ADDR_LEN] = { 0x00, 0x90, 0x4c, 0x11, 0x22, 0x33 };

	DHD_TRACE(("%s: ifidx %d\n", __FUNCTION__, ifidx));

	ASSERT(dhd && dhd->iflist[ifidx]);

	net = dhd->iflist[ifidx]->net;
	ASSERT(net);

#if (LINUX_VERSION_CODE < KERNEL_VERSION(2, 6, 31))
	ASSERT(!net->open);
	net->get_stats = dhd_get_stats;
	net->do_ioctl = dhd_ioctl_entry;
	net->hard_start_xmit = dhd_start_xmit;
	net->set_mac_address = dhd_set_mac_address;
	net->set_multicast_list = dhd_set_multicast_list;
	net->open = net->stop = NULL;
#else
	ASSERT(!net->netdev_ops);
	net->netdev_ops = &dhd_ops_virt;
#endif /* LINUX_VERSION_CODE < KERNEL_VERSION(2, 6, 31) */

	/* Ok, link into the network layer... */
	if (ifidx == 0) {
		/*
		 * device functions for the primary interface only
		 */
#if (LINUX_VERSION_CODE < KERNEL_VERSION(2, 6, 31))
		net->open = dhd_open;
		net->stop = dhd_stop;
#else
		net->netdev_ops = &dhd_ops_pri;
#endif /* LINUX_VERSION_CODE < KERNEL_VERSION(2, 6, 31) */
	} else {
		/*
		 * We have to use the primary MAC for virtual interfaces
		 */
		memcpy(temp_addr, dhd->iflist[ifidx]->mac_addr, ETHER_ADDR_LEN);
		/*
		 * Android sets the locally administered bit to indicate that this is a
		 * portable hotspot.  This will not work in simultaneous AP/STA mode,
		 * nor with P2P.  Need to set the Donlge's MAC address, and then use that.
		 */
		if (!memcmp(temp_addr, dhd->iflist[0]->mac_addr,
			ETHER_ADDR_LEN)) {
			DHD_ERROR(("%s interface [%s]: set locally administered bit in MAC\n",
			__func__, net->name));
			temp_addr[0] |= 0x02;
		}
	}

	net->hard_header_len = ETH_HLEN + dhd->pub.hdrlen;
#if LINUX_VERSION_CODE >= KERNEL_VERSION(2, 6, 24)
	net->ethtool_ops = &dhd_ethtool_ops;
#endif /* LINUX_VERSION_CODE >= KERNEL_VERSION(2, 6, 24) */

#if defined(CONFIG_WIRELESS_EXT)
#if WIRELESS_EXT < 19
	net->get_wireless_stats = dhd_get_wireless_stats;
#endif /* WIRELESS_EXT < 19 */
#if WIRELESS_EXT > 12
	net->wireless_handlers = (struct iw_handler_def *)&wl_iw_handler_def;
#endif /* WIRELESS_EXT > 12 */
#endif /* defined(CONFIG_WIRELESS_EXT) */

	dhd->pub.rxsz = DBUS_RX_BUFFER_SIZE_DHD(net);

	memcpy(net->dev_addr, temp_addr, ETHER_ADDR_LEN);

	if ((err = register_netdev(net)) != 0) {
		DHD_ERROR(("couldn't register the net device, err %d\n", err));
		goto fail;
	}
	printf("Broadcom Dongle Host Driver: register interface [%s]"
		" MAC: %.2x:%.2x:%.2x:%.2x:%.2x:%.2x\n",
		net->name,
		net->dev_addr[0], net->dev_addr[1], net->dev_addr[2],
		net->dev_addr[3], net->dev_addr[4], net->dev_addr[5]);

#if defined(SOFTAP) && defined(CONFIG_WIRELESS_EXT) && !defined(WL_CFG80211)
		wl_iw_iscan_set_scan_broadcast_prep(net, 1);
#endif

<<<<<<< HEAD

#if (LINUX_VERSION_CODE >= KERNEL_VERSION(2, 6, 27))
	/* If P2P is enabled, then do the semaphore up after p2p0 registration */
=======
#if 1 && (LINUX_VERSION_CODE >= KERNEL_VERSION(2, 6, 27))
>>>>>>> 90adfd2b
	if (ifidx == 0) {
		up(&dhd_registration_sem);
	}
#endif 
	return 0;

fail:
#if LINUX_VERSION_CODE < KERNEL_VERSION(2, 6, 31)
	net->open = NULL;
#else
	net->netdev_ops = NULL;
#endif
	return err;
}

void
dhd_bus_detach(dhd_pub_t *dhdp)
{
	dhd_info_t *dhd;

	DHD_TRACE(("%s: Enter\n", __FUNCTION__));

	if (dhdp) {
		dhd = (dhd_info_t *)dhdp->info;
		if (dhd) {

			/*
			 * In case of Android cfg80211 driver, the bus is down in dhd_stop,
			 *  calling stop again will cuase SD read/write errors.
			 */
			if (dhd->pub.busstate != DHD_BUS_DOWN) {
				/* Stop the protocol module */
				dhd_prot_stop(&dhd->pub);

				/* Stop the bus module */
				dhd_bus_stop(dhd->pub.bus, TRUE);
			}

#if defined(OOB_INTR_ONLY)
			bcmsdh_unregister_oob_intr();
#endif /* defined(OOB_INTR_ONLY) */
		}
	}
}


void dhd_detach(dhd_pub_t *dhdp)
{
	dhd_info_t *dhd;
	unsigned long flags;
	int timer_valid = FALSE;

	if (!dhdp)
		return;

	dhd = (dhd_info_t *)dhdp->info;
	if (!dhd)
		return;

	DHD_TRACE(("%s: Enter state 0x%x\n", __FUNCTION__, dhd->dhd_state));

	if (!(dhd->dhd_state & DHD_ATTACH_STATE_DONE)) {
		/* Give sufficient time for threads to start running in case
		 * dhd_attach() has failed
		 */
		osl_delay(1000*100);
	}

#ifdef ARP_OFFLOAD_SUPPORT
	unregister_inetaddr_notifier(&dhd_notifier);
#endif /* ARP_OFFLOAD_SUPPORT */

#if defined(CONFIG_HAS_EARLYSUSPEND)
	if (dhd->dhd_state & DHD_ATTACH_STATE_EARLYSUSPEND_DONE) {
		if (dhd->early_suspend.suspend)
			unregister_early_suspend(&dhd->early_suspend);
	}
#endif /* defined(CONFIG_HAS_EARLYSUSPEND) */

<<<<<<< HEAD
=======
#if (LINUX_VERSION_CODE >= KERNEL_VERSION(2, 6, 27))
	cancel_work_sync(&dhd->work_hang);
#endif /* (LINUX_VERSION_CODE >= KERNEL_VERSION(2, 6, 27))  */
>>>>>>> 90adfd2b

#if defined(CONFIG_WIRELESS_EXT)
	if (dhd->dhd_state & DHD_ATTACH_STATE_WL_ATTACH) {
		/* Detatch and unlink in the iw */
		wl_iw_detach();
	}
#endif /* defined(CONFIG_WIRELESS_EXT) */

<<<<<<< HEAD
	dhd->thr_sysioc_ctl.terminated = TRUE;
	up(&dhd->mac_ioc_sema);
	LOCK_TRACE(("released mac_sema & stop thr_sysioc_ctl) \n"));

	if (dhd->thr_sysioc_ctl.thr_pid >= 0) {
=======
	if (&dhd->thr_sysioc_ctl.thr_pid >= 0) {
>>>>>>> 90adfd2b
		PROC_STOP(&dhd->thr_sysioc_ctl);
	}

	/* delete all interfaces, start with virtual  */
	if (dhd->dhd_state & DHD_ATTACH_STATE_ADD_IF) {
		int i = 1;
		dhd_if_t *ifp;

		/* Cleanup virtual interfaces */
		for (i = 1; i < DHD_MAX_IFS; i++)
			if (dhd->iflist[i]) {
				dhd->iflist[i]->state = DHD_IF_DEL;
				dhd->iflist[i]->idx = i;
				dhd_op_if(dhd->iflist[i]);
			}

		/*  delete primary interface 0 */
		ifp = dhd->iflist[0];
		ASSERT(ifp);
		ASSERT(ifp->net);
#if (LINUX_VERSION_CODE < KERNEL_VERSION(2, 6, 31))
		if (ifp->net->open)
#else
		if (ifp->net->netdev_ops == &dhd_ops_pri)
#endif
		{
			if (ifp->net) {
				unregister_netdev(ifp->net);
				free_netdev(ifp->net);
				ifp->net = NULL;
			}
			MFREE(dhd->pub.osh, ifp, sizeof(*ifp));
			dhd->iflist[0] = NULL;

		}
	}

	/* Clear the watchdog timer */
	flags = dhd_os_spin_lock(&dhd->pub);
	timer_valid = dhd->wd_timer_valid;
	dhd->wd_timer_valid = FALSE;
	dhd_os_spin_unlock(&dhd->pub, flags);
	if (timer_valid)
		del_timer_sync(&dhd->timer);

	if (dhd->dhd_state & DHD_ATTACH_STATE_THREADS_CREATED) {
#ifdef DHDTHREAD
		if (dhd->thr_wdt_ctl.thr_pid >= 0) {
			PROC_STOP(&dhd->thr_wdt_ctl);
		}

		if (dhd->thr_dpc_ctl.thr_pid >= 0) {
			PROC_STOP(&dhd->thr_dpc_ctl);
		}
		else
#endif /* DHDTHREAD */
		tasklet_kill(&dhd->tasklet);
	}
	if (dhd->dhd_state & DHD_ATTACH_STATE_PROT_ATTACH) {
		dhd_bus_detach(dhdp);

		if (dhdp->prot)
			dhd_prot_detach(dhdp);
	}

#ifdef WL_CFG80211
	if (dhd->dhd_state & DHD_ATTACH_STATE_CFG80211) {
		wl_cfg80211_detach(NULL);
		dhd_monitor_uninit();
	}
#endif


#if (LINUX_VERSION_CODE >= KERNEL_VERSION(2, 6, 27)) && defined(CONFIG_PM_SLEEP)
		unregister_pm_notifier(&dhd_sleep_pm_notifier);
#endif /* (LINUX_VERSION_CODE >= KERNEL_VERSION(2, 6, 27)) && defined(CONFIG_PM_SLEEP) */
	/* && defined(CONFIG_PM_SLEEP) */

	if (dhd->dhd_state & DHD_ATTACH_STATE_WAKELOCKS_INIT) {
#ifdef CONFIG_HAS_WAKELOCK
		wake_lock_destroy(&dhd->wl_wifi);
		wake_lock_destroy(&dhd->wl_rxwake);
#endif
	}
}


void
dhd_free(dhd_pub_t *dhdp)
{
	dhd_info_t *dhd;
	DHD_TRACE(("%s: Enter\n", __FUNCTION__));

	if (dhdp) {
		int i;
		for (i = 0; i < ARRAYSIZE(dhdp->reorder_bufs); i++) {
			if (dhdp->reorder_bufs[i]) {
				reorder_info_t *ptr;
				uint32 buf_size = sizeof(struct reorder_info);

				ptr = dhdp->reorder_bufs[i];

				buf_size += ((ptr->max_idx + 1) * sizeof(void*));
				DHD_REORDER(("free flow id buf %d, maxidx is %d, buf_size %d\n",
					i, ptr->max_idx, buf_size));

				MFREE(dhdp->osh, dhdp->reorder_bufs[i], buf_size);
				dhdp->reorder_bufs[i] = NULL;
			}
		}
		dhd = (dhd_info_t *)dhdp->info;
		if (dhd)
			MFREE(dhd->pub.osh, dhd, sizeof(*dhd));
	}
}

static void __exit
dhd_module_cleanup(void)
{
	DHD_TRACE(("%s: Enter\n", __FUNCTION__));

	LOCK_TRACE(("%s: grabing mac_ioc_sema ...  \n", __FUNCTION__));

	ASSERT(g_dhd != NULL);

	if (g_dhd && down_interruptible(&g_dhd->mac_ioc_sema) == 0) {
		LOCK_TRACE(("%s: GOT mac_ioc_sema  \n", __FUNCTION__));
	} else {
		DHD_ERROR(("%s, didn't get  mac _sema,"
			" interrupted by sig)\n", __FUNCTION__));
	}

	dhd_bus_unregister();

#if defined(CONFIG_WIFI_CONTROL_FUNC)
	wl_android_wifictrl_func_del();
#endif /* CONFIG_WIFI_CONTROL_FUNC */
	wl_android_exit();

	/* Call customer gpio to turn off power with WL_REG_ON signal */
	dhd_customer_gpio_wlan_ctrl(WLAN_POWER_OFF);
}


static int __init
dhd_module_init(void)
{
	int error = 0;

#if 1 && defined(BCMLXSDMMC) && (LINUX_VERSION_CODE >= KERNEL_VERSION(2, 6, 27))
	int retry = POWERUP_MAX_RETRY;
	int chip_up = 0;
#endif 

	DHD_TRACE(("%s: Enter\n", __FUNCTION__));

	wl_android_init();

#if defined(DHDTHREAD)
	/* Sanity check on the module parameters */
	do {
		/* Both watchdog and DPC as tasklets are ok */
		if ((dhd_watchdog_prio < 0) && (dhd_dpc_prio < 0))
			break;

		/* If both watchdog and DPC are threads, TX must be deferred */
		if ((dhd_watchdog_prio >= 0) && (dhd_dpc_prio >= 0) && dhd_deferred_tx)
			break;

		DHD_ERROR(("Invalid module parameters.\n"));
		return -EINVAL;
	} while (0);
#endif 

#if 1 && defined(BCMLXSDMMC) && (LINUX_VERSION_CODE >= KERNEL_VERSION(2, 6, 27))
	do {
		sema_init(&dhd_chipup_sem, 0);
		dhd_bus_reg_sdio_notify(&dhd_chipup_sem);
		dhd_customer_gpio_wlan_ctrl(WLAN_POWER_ON);
#if defined(CONFIG_WIFI_CONTROL_FUNC)
		if (wl_android_wifictrl_func_add() < 0)
			goto fail_1;
#endif /* defined(CONFIG_WIFI_CONTROL_FUNC) */
		if (down_timeout(&dhd_chipup_sem,
			msecs_to_jiffies(POWERUP_WAIT_MS)) == 0) {
			dhd_bus_unreg_sdio_notify();
			chip_up = 1;
			break;
		}
		DHD_ERROR(("\nfailed to power up wifi chip, retry again (%d left) **\n\n",
			retry+1));
		dhd_bus_unreg_sdio_notify();
#if defined(CONFIG_WIFI_CONTROL_FUNC)
		wl_android_wifictrl_func_del();
#endif /* defined(CONFIG_WIFI_CONTROL_FUNC) */
		dhd_customer_gpio_wlan_ctrl(WLAN_POWER_OFF);
	} while (retry-- > 0);

	if (!chip_up) {
		DHD_ERROR(("\nfailed to power up wifi chip, max retry reached, exits **\n\n"));
		return -ENODEV;
	}
#else
	dhd_customer_gpio_wlan_ctrl(WLAN_POWER_ON);
#if defined(CONFIG_WIFI_CONTROL_FUNC)
	if (wl_android_wifictrl_func_add() < 0)
		goto fail_1;
<<<<<<< HEAD
#endif 
=======
#endif /* defined(CONFIG_WIFI_CONTROL_FUNC) */

#endif 

#if 1 && (LINUX_VERSION_CODE >= KERNEL_VERSION(2, 6, 27))
	sema_init(&dhd_registration_sem, 0);
#endif 

>>>>>>> 90adfd2b

	error = dhd_bus_register();

	if (!error)
		printf("\n%s\n", dhd_version);
	else {
		DHD_ERROR(("%s: sdio_register_driver failed\n", __FUNCTION__));
		goto fail_1;
	}

#if (LINUX_VERSION_CODE >= KERNEL_VERSION(2, 6, 27))
	/*
	 * Wait till MMC sdio_register_driver callback called and made driver attach.
	 * It's needed to make sync up exit from dhd insmod  and
	 * Kernel MMC sdio device callback registration
	 */
	if (down_timeout(&dhd_registration_sem,  msecs_to_jiffies(DHD_REGISTRATION_TIMEOUT)) != 0) {
		error = -ENODEV;
		DHD_ERROR(("%s: sdio_register_driver timeout\n", __FUNCTION__));
		goto fail_2;
	}
#endif /* (LINUX_VERSION_CODE >= KERNEL_VERSION(2, 6, 27)) */
#if defined(WL_CFG80211)
	wl_android_post_init();
#endif /* defined(WL_CFG80211) */

	return error;

#if 1 && (LINUX_VERSION_CODE >= KERNEL_VERSION(2, 6, 27))
fail_2:
	dhd_bus_unregister();
#endif /* (LINUX_VERSION_CODE >= KERNEL_VERSION(2, 6, 27)) */

fail_1:

#if defined(CONFIG_WIFI_CONTROL_FUNC)
	wl_android_wifictrl_func_del();
#endif 

	/* Call customer gpio to turn off power with WL_REG_ON signal */
	dhd_customer_gpio_wlan_ctrl(WLAN_POWER_OFF);

	return error;
}

#if LINUX_VERSION_CODE >= KERNEL_VERSION(2, 6, 0)
late_initcall(dhd_module_init);
#else
module_init(dhd_module_init);
#endif

module_exit(dhd_module_cleanup);

/*
 * OS specific functions required to implement DHD driver in OS independent way
 */
int
dhd_os_proto_block(dhd_pub_t *pub)
{
	dhd_info_t * dhd = (dhd_info_t *)(pub->info);

	if (dhd) {
		down(&dhd->proto_sem);
		return 1;
	}

	return 0;
}

int
dhd_os_proto_unblock(dhd_pub_t *pub)
{
	dhd_info_t * dhd = (dhd_info_t *)(pub->info);

	if (dhd) {
		up(&dhd->proto_sem);
		return 1;
	}

	return 0;
}

unsigned int
dhd_os_get_ioctl_resp_timeout(void)
{
	return ((unsigned int)dhd_ioctl_timeout_msec);
}

void
dhd_os_set_ioctl_resp_timeout(unsigned int timeout_msec)
{
	dhd_ioctl_timeout_msec = (int)timeout_msec;
}

int
dhd_os_ioctl_resp_wait(dhd_pub_t *pub, uint *condition, bool *pending)
{
	dhd_info_t * dhd = (dhd_info_t *)(pub->info);
	DECLARE_WAITQUEUE(wait, current);
	int timeout = dhd_ioctl_timeout_msec;

	/* Convert timeout in millsecond to jiffies */
#if (LINUX_VERSION_CODE >= KERNEL_VERSION(2, 6, 27))
	timeout = msecs_to_jiffies(timeout);
#else
	timeout = timeout * HZ / 1000;
#endif

	/* Wait until control frame is available */
	add_wait_queue(&dhd->ioctl_resp_wait, &wait);
	set_current_state(TASK_INTERRUPTIBLE);

	/* Memory barrier to support multi-processing
	 * As the variable "condition", which points to dhd->rxlen (dhd_bus_rxctl[dhd_sdio.c])
	 * Can be changed by another processor.
	 */
	smp_mb();
	while (!(*condition) && timeout) {
		timeout = schedule_timeout(timeout);
		smp_mb();
	}

	set_current_state(TASK_RUNNING);
	remove_wait_queue(&dhd->ioctl_resp_wait, &wait);

	return timeout;
}

int
dhd_os_ioctl_resp_wake(dhd_pub_t *pub)
{
	dhd_info_t *dhd = (dhd_info_t *)(pub->info);

	if (waitqueue_active(&dhd->ioctl_resp_wait)) {
		wake_up_interruptible(&dhd->ioctl_resp_wait);
	}

	return 0;
}

void
dhd_os_wd_timer(void *bus, uint wdtick)
{
	dhd_pub_t *pub = bus;
	dhd_info_t *dhd = (dhd_info_t *)pub->info;
	unsigned long flags;

	DHD_TRACE(("%s: Enter\n", __FUNCTION__));

	flags = dhd_os_spin_lock(pub);

	/* don't start the wd until fw is loaded */
	if (pub->busstate == DHD_BUS_DOWN) {
		dhd_os_spin_unlock(pub, flags);
		return;
	}

	/* Totally stop the timer */
	if (!wdtick && dhd->wd_timer_valid == TRUE) {
		dhd->wd_timer_valid = FALSE;
		dhd_os_spin_unlock(pub, flags);
#ifdef DHDTHREAD
		del_timer_sync(&dhd->timer);
#else
		del_timer(&dhd->timer);
#endif /* DHDTHREAD */
		return;
	}

	if (wdtick) {
		dhd_watchdog_ms = (uint)wdtick;
		/* Re arm the timer, at last watchdog period */
		mod_timer(&dhd->timer, jiffies + dhd_watchdog_ms * HZ / 1000);
		dhd->wd_timer_valid = TRUE;
	}
	dhd_os_spin_unlock(pub, flags);
}

void *
dhd_os_open_image(char *filename)
{
	struct file *fp;

	fp = filp_open(filename, O_RDONLY, 0);
	/*
	 * 2.6.11 (FC4) supports filp_open() but later revs don't?
	 * Alternative:
	 * fp = open_namei(AT_FDCWD, filename, O_RD, 0);
	 * ???
	 */
	 if (IS_ERR(fp))
		 fp = NULL;

	 return fp;
}

int
dhd_os_get_image_block(char *buf, int len, void *image)
{
	struct file *fp = (struct file *)image;
	int rdlen;

	if (!image)
		return 0;

	rdlen = kernel_read(fp, fp->f_pos, buf, len);
	if (rdlen > 0)
		fp->f_pos += rdlen;

	return rdlen;
}

void
dhd_os_close_image(void *image)
{
	if (image)
		filp_close((struct file *)image, NULL);
}


void
dhd_os_sdlock(dhd_pub_t *pub)
{
	dhd_info_t *dhd;

	dhd = (dhd_info_t *)(pub->info);

#ifdef DHDTHREAD
	if (dhd->threads_only)
		down(&dhd->sdsem);
	else
#endif /* DHDTHREAD */
	spin_lock_bh(&dhd->sdlock);
}

void
dhd_os_sdunlock(dhd_pub_t *pub)
{
	dhd_info_t *dhd;

	dhd = (dhd_info_t *)(pub->info);

#ifdef DHDTHREAD
	if (dhd->threads_only)
		up(&dhd->sdsem);
	else
#endif /* DHDTHREAD */
	spin_unlock_bh(&dhd->sdlock);
}

void
dhd_os_sdlock_txq(dhd_pub_t *pub)
{
	dhd_info_t *dhd;

	dhd = (dhd_info_t *)(pub->info);
	spin_lock_bh(&dhd->txqlock);
}

void
dhd_os_sdunlock_txq(dhd_pub_t *pub)
{
	dhd_info_t *dhd;

	dhd = (dhd_info_t *)(pub->info);
	spin_unlock_bh(&dhd->txqlock);
}

void
dhd_os_sdlock_rxq(dhd_pub_t *pub)
{
}

void
dhd_os_sdunlock_rxq(dhd_pub_t *pub)
{
}

void
dhd_os_sdtxlock(dhd_pub_t *pub)
{
	dhd_os_sdlock(pub);
}

void
dhd_os_sdtxunlock(dhd_pub_t *pub)
{
	dhd_os_sdunlock(pub);
}

#if defined(CONFIG_DHD_USE_STATIC_BUF)
uint8* dhd_os_prealloc(void *osh, int section, uint size)
{
	return (uint8*)wl_android_prealloc(section, size);
}

void dhd_os_prefree(void *osh, void *addr, uint size)
{
}
#endif /* defined(CONFIG_WIFI_CONTROL_FUNC) */

#if defined(CONFIG_WIRELESS_EXT)
struct iw_statistics *
dhd_get_wireless_stats(struct net_device *dev)
{
	int res = 0;
	dhd_info_t *dhd = *(dhd_info_t **)netdev_priv(dev);

	if (!dhd->pub.up) {
		return NULL;
	}

	res = wl_iw_get_wireless_stats(dev, &dhd->iw.wstats);

	if (res == 0)
		return &dhd->iw.wstats;
	else
		return NULL;
}
#endif /* defined(CONFIG_WIRELESS_EXT) */

static int
dhd_wl_host_event(dhd_info_t *dhd, int *ifidx, void *pktdata,
	wl_event_msg_t *event, void **data)
{
	int bcmerror = 0;
	ASSERT(dhd != NULL);

	bcmerror = wl_host_event(&dhd->pub, ifidx, pktdata, event, data);
	if (bcmerror != BCME_OK)
		return (bcmerror);

#if defined(CONFIG_WIRELESS_EXT)
	if (event->bsscfgidx == 0) {
		/*
		 * Wireless ext is on primary interface only
		 */

	ASSERT(dhd->iflist[*ifidx] != NULL);
	ASSERT(dhd->iflist[*ifidx]->net != NULL);

		if (dhd->iflist[*ifidx]->net) {
		wl_iw_event(dhd->iflist[*ifidx]->net, event, *data);
		}
	}
#endif /* defined(CONFIG_WIRELESS_EXT)  */

#ifdef WL_CFG80211

	if ((wl_cfg80211_is_progress_ifchange() ||
		wl_cfg80211_is_progress_ifadd()) && (*ifidx != 0)) {
		/*
		 * If IF_ADD/CHANGE operation is going on,
		 *  discard any event received on the virtual I/F
		 */
		return (BCME_OK);
	}

	ASSERT(dhd->iflist[*ifidx] != NULL);
	ASSERT(dhd->iflist[*ifidx]->net != NULL);
	if (dhd->iflist[*ifidx]->event2cfg80211 && dhd->iflist[*ifidx]->net) {
		wl_cfg80211_event(dhd->iflist[*ifidx]->net, event, *data);
	}
#endif /* defined(WL_CFG80211) */

	return (bcmerror);
}

/* send up locally generated event */
void
dhd_sendup_event(dhd_pub_t *dhdp, wl_event_msg_t *event, void *data)
{
	switch (ntoh32(event->event_type)) {
#ifdef WLBTAMP
	/* Send up locally generated AMP HCI Events */
	case WLC_E_BTA_HCI_EVENT: {
		struct sk_buff *p, *skb;
		bcm_event_t *msg;
		wl_event_msg_t *p_bcm_event;
		char *ptr;
		uint32 len;
		uint32 pktlen;
		dhd_if_t *ifp;
		dhd_info_t *dhd;
		uchar *eth;
		int ifidx;

		len = ntoh32(event->datalen);
		pktlen = sizeof(bcm_event_t) + len + 2;
		dhd = dhdp->info;
		ifidx = dhd_ifname2idx(dhd, event->ifname);

		if ((p = PKTGET(dhdp->osh, pktlen, FALSE))) {
			ASSERT(ISALIGNED((uintptr)PKTDATA(dhdp->osh, p), sizeof(uint32)));

			msg = (bcm_event_t *) PKTDATA(dhdp->osh, p);

			bcopy(&dhdp->mac, &msg->eth.ether_dhost, ETHER_ADDR_LEN);
			bcopy(&dhdp->mac, &msg->eth.ether_shost, ETHER_ADDR_LEN);
			ETHER_TOGGLE_LOCALADDR(&msg->eth.ether_shost);

			msg->eth.ether_type = hton16(ETHER_TYPE_BRCM);

			/* BCM Vendor specific header... */
			msg->bcm_hdr.subtype = hton16(BCMILCP_SUBTYPE_VENDOR_LONG);
			msg->bcm_hdr.version = BCMILCP_BCM_SUBTYPEHDR_VERSION;
			bcopy(BRCM_OUI, &msg->bcm_hdr.oui[0], DOT11_OUI_LEN);

			/* vendor spec header length + pvt data length (private indication
			 *  hdr + actual message itself)
			 */
			msg->bcm_hdr.length = hton16(BCMILCP_BCM_SUBTYPEHDR_MINLENGTH +
				BCM_MSG_LEN + sizeof(wl_event_msg_t) + (uint16)len);
			msg->bcm_hdr.usr_subtype = hton16(BCMILCP_BCM_SUBTYPE_EVENT);

			PKTSETLEN(dhdp->osh, p, (sizeof(bcm_event_t) + len + 2));

			/* copy  wl_event_msg_t into sk_buf */

			/* pointer to wl_event_msg_t in sk_buf */
			p_bcm_event = &msg->event;
			bcopy(event, p_bcm_event, sizeof(wl_event_msg_t));

			/* copy hci event into sk_buf */
			bcopy(data, (p_bcm_event + 1), len);

			msg->bcm_hdr.length  = hton16(sizeof(wl_event_msg_t) +
				ntoh16(msg->bcm_hdr.length));
			PKTSETLEN(dhdp->osh, p, (sizeof(bcm_event_t) + len + 2));

			ptr = (char *)(msg + 1);
			/* Last 2 bytes of the message are 0x00 0x00 to signal that there
			 * are no ethertypes which are following this
			 */
			ptr[len+0] = 0x00;
			ptr[len+1] = 0x00;

			skb = PKTTONATIVE(dhdp->osh, p);
			eth = skb->data;
			len = skb->len;

			ifp = dhd->iflist[ifidx];
			if (ifp == NULL)
			     ifp = dhd->iflist[0];

			ASSERT(ifp);
			skb->dev = ifp->net;
			skb->protocol = eth_type_trans(skb, skb->dev);

			skb->data = eth;
			skb->len = len;

			/* Strip header, count, deliver upward */
			skb_pull(skb, ETH_HLEN);

			/* Send the packet */
			if (in_interrupt()) {
				netif_rx(skb);
			} else {
				netif_rx_ni(skb);
			}
		}
		else {
			/* Could not allocate a sk_buf */
			DHD_ERROR(("%s: unable to alloc sk_buf", __FUNCTION__));
		}
		break;
	} /* case WLC_E_BTA_HCI_EVENT */
#endif /* WLBTAMP */

	default:
		break;
	}
}

void dhd_wait_for_event(dhd_pub_t *dhd, bool *lockvar)
{
#if 1 && (LINUX_VERSION_CODE >= KERNEL_VERSION(2, 6, 0))
	struct dhd_info *dhdinfo =  dhd->info;
	dhd_os_sdunlock(dhd);
	wait_event_interruptible_timeout(dhdinfo->ctrl_wait, (*lockvar == FALSE), HZ * 2);
	dhd_os_sdlock(dhd);
#endif
	return;
}

void dhd_wait_event_wakeup(dhd_pub_t *dhd)
{
#if 1 && (LINUX_VERSION_CODE >= KERNEL_VERSION(2, 6, 0))
	struct dhd_info *dhdinfo =  dhd->info;
	if (waitqueue_active(&dhdinfo->ctrl_wait))
		wake_up_interruptible(&dhdinfo->ctrl_wait);
#endif
	return;
}

int
dhd_dev_reset(struct net_device *dev, uint8 flag)
{
	int ret;

	dhd_info_t *dhd = *(dhd_info_t **)netdev_priv(dev);

	ret = dhd_bus_devreset(&dhd->pub, flag);
	if (ret) {
		DHD_ERROR(("%s: dhd_bus_devreset: %d\n", __FUNCTION__, ret));
		return ret;
	}

	return ret;
}

int net_os_set_suspend_disable(struct net_device *dev, int val)
{
	dhd_info_t *dhd = *(dhd_info_t **)netdev_priv(dev);
	int ret = 0;

	if (dhd) {
		ret = dhd->pub.suspend_disable_flag;
		dhd->pub.suspend_disable_flag = val;
	}
	return ret;
}

int net_os_set_suspend(struct net_device *dev, int val)
{
	int ret = 0;
#if defined(CONFIG_HAS_EARLYSUSPEND)
	dhd_info_t *dhd = *(dhd_info_t **)netdev_priv(dev);

	if (dhd) {
		ret = dhd_set_suspend(val, &dhd->pub);
	}
#endif /* defined(CONFIG_HAS_EARLYSUSPEND) */
	return ret;
}

int net_os_set_dtim_skip(struct net_device *dev, int val)
{
	dhd_info_t *dhd = *(dhd_info_t **)netdev_priv(dev);

	if (dhd)
		dhd->pub.dtim_skip = val;

	return 0;
}

int net_os_rxfilter_add_remove(struct net_device *dev, int add_remove, int num)
{
	dhd_info_t *dhd = *(dhd_info_t **)netdev_priv(dev);
	char *filterp = NULL;
	int ret = 0;

	if (!dhd || (num == DHD_UNICAST_FILTER_NUM))
		return ret;
	if (num >= dhd->pub.pktfilter_count)
		return -EINVAL;
	if (add_remove) {
		switch (num) {
		case DHD_BROADCAST_FILTER_NUM:
			filterp = "101 0 0 0 0xFFFFFFFFFFFF 0xFFFFFFFFFFFF";
			break;
		case DHD_MULTICAST4_FILTER_NUM:
			filterp = "102 0 0 0 0xFFFFFF 0x01005E";
			break;
		case DHD_MULTICAST6_FILTER_NUM:
			filterp = "103 0 0 0 0xFFFF 0x3333";
			break;
		default:
			return -EINVAL;
		}
	}
	dhd->pub.pktfilter[num] = filterp;
	return ret;
}

int net_os_set_packet_filter(struct net_device *dev, int val)
{
	dhd_info_t *dhd = *(dhd_info_t **)netdev_priv(dev);
	int ret = 0;

	/* Packet filtering is set only if we still in early-suspend and
	 * we need either to turn it ON or turn it OFF
	 * We can always turn it OFF in case of early-suspend, but we turn it
	 * back ON only if suspend_disable_flag was not set
	*/
	if (dhd && dhd->pub.up) {
		if (dhd->pub.in_suspend) {
			if (!val || (val && !dhd->pub.suspend_disable_flag))
				dhd_set_packet_filter(val, &dhd->pub);
		}
	}
	return ret;
}


void
dhd_dev_init_ioctl(struct net_device *dev)
{
	dhd_info_t *dhd = *(dhd_info_t **)netdev_priv(dev);

	dhd_preinit_ioctls(&dhd->pub);
}

#ifdef PNO_SUPPORT
/* Linux wrapper to call common dhd_pno_clean */
int
dhd_dev_pno_reset(struct net_device *dev)
{
	dhd_info_t *dhd = *(dhd_info_t **)netdev_priv(dev);

	return (dhd_pno_clean(&dhd->pub));
}


/* Linux wrapper to call common dhd_pno_enable */
int
dhd_dev_pno_enable(struct net_device *dev,  int pfn_enabled)
{
	dhd_info_t *dhd = *(dhd_info_t **)netdev_priv(dev);

	return (dhd_pno_enable(&dhd->pub, pfn_enabled));
}


/* Linux wrapper to call common dhd_pno_set */
int
dhd_dev_pno_set(struct net_device *dev, wlc_ssid_t* ssids_local, int nssid,
	ushort  scan_fr, int pno_repeat, int pno_freq_expo_max)
{
	dhd_info_t *dhd = *(dhd_info_t **)netdev_priv(dev);

	return (dhd_pno_set(&dhd->pub, ssids_local, nssid, scan_fr, pno_repeat, pno_freq_expo_max));
}

/* Linux wrapper to get  pno status */
int
dhd_dev_get_pno_status(struct net_device *dev)
{
	dhd_info_t *dhd = *(dhd_info_t **)netdev_priv(dev);

	return (dhd_pno_get_status(&dhd->pub));
}

#endif /* PNO_SUPPORT */

#if (LINUX_VERSION_CODE >= KERNEL_VERSION(2, 6, 27))
static void dhd_hang_process(struct work_struct *work)
{
	dhd_info_t *dhd;
	struct net_device *dev;

	dhd = (dhd_info_t *)container_of(work, dhd_info_t, work_hang);
	dev = dhd->iflist[0]->net;

	if (dev) {
		rtnl_lock();
		dev_close(dev);
		rtnl_unlock();
#if defined(WL_WIRELESS_EXT)
		wl_iw_send_priv_event(dev, "HANG");
#endif
#if defined(WL_CFG80211)
		wl_cfg80211_hang(dev, WLAN_REASON_UNSPECIFIED);
#endif
	}
}

int net_os_send_hang_message(struct net_device *dev)
{
	dhd_info_t *dhd = *(dhd_info_t **)netdev_priv(dev);
	int ret = 0;

	if (dhd) {
		if (!dhd->pub.hang_was_sent) {
			dhd->pub.hang_was_sent = 1;
<<<<<<< HEAD
#if defined(CONFIG_WIRELESS_EXT)
			ret = wl_iw_send_priv_event(dev, "HANG");
#endif
#if defined(WL_CFG80211)
			ret = wl_cfg80211_hang(dev, WLAN_REASON_UNSPECIFIED);
#endif
=======
			schedule_work(&dhd->work_hang);
>>>>>>> 90adfd2b
		}
	}
	return ret;
}
#endif

void dhd_bus_country_set(struct net_device *dev, wl_country_t *cspec)
{
	dhd_info_t *dhd = *(dhd_info_t **)netdev_priv(dev);

	if (dhd && dhd->pub.up)
			memcpy(&dhd->pub.dhd_cspec, cspec, sizeof(wl_country_t));
}

void dhd_net_if_lock(struct net_device *dev)
{
	dhd_info_t *dhd = *(dhd_info_t **)netdev_priv(dev);
	dhd_net_if_lock_local(dhd);
}

void dhd_net_if_unlock(struct net_device *dev)
{
	dhd_info_t *dhd = *(dhd_info_t **)netdev_priv(dev);
	dhd_net_if_unlock_local(dhd);
}

static void dhd_net_if_lock_local(dhd_info_t *dhd)
{
#if (LINUX_VERSION_CODE >= KERNEL_VERSION(2, 6, 25)) && 1
	if (dhd)
		mutex_lock(&dhd->dhd_net_if_mutex);
#endif
}

static void dhd_net_if_unlock_local(dhd_info_t *dhd)
{
#if (LINUX_VERSION_CODE >= KERNEL_VERSION(2, 6, 25)) && 1
	if (dhd)
		mutex_unlock(&dhd->dhd_net_if_mutex);
#endif
}

unsigned long dhd_os_spin_lock(dhd_pub_t *pub)
{
	dhd_info_t *dhd = (dhd_info_t *)(pub->info);
	unsigned long flags = 0;

	if (dhd)
		spin_lock_irqsave(&dhd->dhd_lock, flags);

	return flags;
}

void dhd_os_spin_unlock(dhd_pub_t *pub, unsigned long flags)
{
	dhd_info_t *dhd = (dhd_info_t *)(pub->info);

	if (dhd)
		spin_unlock_irqrestore(&dhd->dhd_lock, flags);
}

static int
dhd_get_pend_8021x_cnt(dhd_info_t *dhd)
{
	return (atomic_read(&dhd->pend_8021x_cnt));
}

#define MAX_WAIT_FOR_8021X_TX	10

int
dhd_wait_pend8021x(struct net_device *dev)
{
	dhd_info_t *dhd = *(dhd_info_t **)netdev_priv(dev);
	int timeout = 10 * HZ / 1000;
	int ntimes = MAX_WAIT_FOR_8021X_TX;
	int pend = dhd_get_pend_8021x_cnt(dhd);

	while (ntimes && pend) {
		if (pend) {
			set_current_state(TASK_INTERRUPTIBLE);
			schedule_timeout(timeout);
			set_current_state(TASK_RUNNING);
			ntimes--;
		}
		pend = dhd_get_pend_8021x_cnt(dhd);
	}
	return pend;
}

#ifdef DHD_DEBUG
int
write_to_file(dhd_pub_t *dhd, uint8 *buf, int size)
{
	int ret = 0;
	struct file *fp;
	mm_segment_t old_fs;
	loff_t pos = 0;

	/* change to KERNEL_DS address limit */
	old_fs = get_fs();
	set_fs(KERNEL_DS);

	/* open file to write */
	fp = filp_open("/tmp/mem_dump", O_WRONLY|O_CREAT, 0640);
	if (!fp) {
		printf("%s: open file error\n", __FUNCTION__);
		ret = -1;
		goto exit;
	}

	/* Write buf to file */
	fp->f_op->write(fp, buf, size, &pos);

exit:
	/* free buf before return */
	MFREE(dhd->osh, buf, size);
	/* close file before return */
	if (fp)
		filp_close(fp, current->files);
	/* restore previous address limit */
	set_fs(old_fs);

	return ret;
}
#endif /* DHD_DEBUG */

int dhd_os_wake_lock_timeout(dhd_pub_t *pub)
{
	dhd_info_t *dhd = (dhd_info_t *)(pub->info);
	unsigned long flags;
	int ret = 0;

	if (dhd) {
		spin_lock_irqsave(&dhd->wakelock_spinlock, flags);
		ret = dhd->wakelock_timeout_enable;
#ifdef CONFIG_HAS_WAKELOCK
		if (dhd->wakelock_timeout_enable)
			wake_lock_timeout(&dhd->wl_rxwake,
				dhd->wakelock_timeout_enable * HZ);
#endif
		dhd->wakelock_timeout_enable = 0;
		spin_unlock_irqrestore(&dhd->wakelock_spinlock, flags);
	}
	return ret;
}

int net_os_wake_lock_timeout(struct net_device *dev)
{
	dhd_info_t *dhd = *(dhd_info_t **)netdev_priv(dev);
	int ret = 0;

	if (dhd)
		ret = dhd_os_wake_lock_timeout(&dhd->pub);
	return ret;
}

int dhd_os_wake_lock_timeout_enable(dhd_pub_t *pub, int val)
{
	dhd_info_t *dhd = (dhd_info_t *)(pub->info);
	unsigned long flags;

	if (dhd) {
		spin_lock_irqsave(&dhd->wakelock_spinlock, flags);
		if (val > dhd->wakelock_timeout_enable)
			dhd->wakelock_timeout_enable = val;
		spin_unlock_irqrestore(&dhd->wakelock_spinlock, flags);
	}
	return 0;
}

int net_os_wake_lock_timeout_enable(struct net_device *dev, int val)
{
	dhd_info_t *dhd = *(dhd_info_t **)netdev_priv(dev);
	int ret = 0;

	if (dhd)
		ret = dhd_os_wake_lock_timeout_enable(&dhd->pub, val);
	return ret;
}

int dhd_os_wake_lock(dhd_pub_t *pub)
{
	dhd_info_t *dhd = (dhd_info_t *)(pub->info);
	unsigned long flags;
	int ret = 0;

	if (dhd) {
		spin_lock_irqsave(&dhd->wakelock_spinlock, flags);
#ifdef CONFIG_HAS_WAKELOCK
		if (!dhd->wakelock_counter)
			wake_lock(&dhd->wl_wifi);
#endif
		dhd->wakelock_counter++;
		ret = dhd->wakelock_counter;
		spin_unlock_irqrestore(&dhd->wakelock_spinlock, flags);
	}
	return ret;
}

int net_os_wake_lock(struct net_device *dev)
{
	dhd_info_t *dhd = *(dhd_info_t **)netdev_priv(dev);
	int ret = 0;

	if (dhd)
		ret = dhd_os_wake_lock(&dhd->pub);
	return ret;
}

int dhd_os_wake_unlock(dhd_pub_t *pub)
{
	dhd_info_t *dhd = (dhd_info_t *)(pub->info);
	unsigned long flags;
	int ret = 0;

	dhd_os_wake_lock_timeout(pub);
	if (dhd) {
		spin_lock_irqsave(&dhd->wakelock_spinlock, flags);
		if (dhd->wakelock_counter) {
			dhd->wakelock_counter--;
#ifdef CONFIG_HAS_WAKELOCK
			if (!dhd->wakelock_counter)
				wake_unlock(&dhd->wl_wifi);
#endif
			ret = dhd->wakelock_counter;
		}
		spin_unlock_irqrestore(&dhd->wakelock_spinlock, flags);
	}
	return ret;
}

int dhd_os_check_wakelock(void *dhdp)
{
#ifdef CONFIG_HAS_WAKELOCK
	dhd_pub_t *pub = (dhd_pub_t *)dhdp;
	dhd_info_t *dhd;

	if (!pub)
		return 0;
	dhd = (dhd_info_t *)(pub->info);

	if (dhd && wake_lock_active(&dhd->wl_wifi))
		return 1;
#endif
	return 0;
}
int net_os_wake_unlock(struct net_device *dev)
{
	dhd_info_t *dhd = *(dhd_info_t **)netdev_priv(dev);
	int ret = 0;

	if (dhd)
		ret = dhd_os_wake_unlock(&dhd->pub);
	return ret;
}

int dhd_os_check_if_up(void *dhdp)
{
	dhd_pub_t *pub = (dhd_pub_t *)dhdp;

	if (!pub)
		return 0;
	return pub->up;
}
int dhd_ioctl_entry_local(struct net_device *net, wl_ioctl_t *ioc, int cmd)
{
	int ifidx;
	int ret = 0;
	dhd_info_t *dhd = NULL;

	if (!net || !netdev_priv(net)) {
		DHD_ERROR(("%s invalid parameter\n", __FUNCTION__));
		return -EINVAL;
	}

	dhd = *(dhd_info_t **)netdev_priv(net);
	ifidx = dhd_net2idx(dhd, net);
	if (ifidx == DHD_BAD_IF) {
		DHD_ERROR(("%s bad ifidx\n", __FUNCTION__));
		return -ENODEV;
	}

	DHD_OS_WAKE_LOCK(&dhd->pub);
	ret = dhd_wl_ioctl(&dhd->pub, ifidx, ioc, ioc->buf, ioc->len);
	dhd_check_hang(net, &dhd->pub, ret);
	DHD_OS_WAKE_UNLOCK(&dhd->pub);

	return ret;
}

bool dhd_os_check_hang(dhd_pub_t *dhdp, int ifidx, int ret)
{
	struct net_device *net;

	net = dhd_idx2net(dhdp, ifidx);
	return dhd_check_hang(net, dhdp, ret);
}

#ifdef PROP_TXSTATUS
extern int dhd_wlfc_interface_entry_update(void* state,	ewlfc_mac_entry_action_t action, uint8 ifid,
	uint8 iftype, uint8* ea);
extern int dhd_wlfc_FIFOcreditmap_update(void* state, uint8* credits);

int dhd_wlfc_interface_event(struct dhd_info *dhd, uint8 action, uint8 ifid, uint8 iftype,
	uint8* ea)
{
	if (dhd->pub.wlfc_state == NULL)
		return BCME_OK;

	return dhd_wlfc_interface_entry_update(dhd->pub.wlfc_state, action, ifid, iftype, ea);
}

int dhd_wlfc_FIFOcreditmap_event(struct dhd_info *dhd, uint8* event_data)
{
	if (dhd->pub.wlfc_state == NULL)
		return BCME_OK;

	return dhd_wlfc_FIFOcreditmap_update(dhd->pub.wlfc_state, event_data);
}

int dhd_wlfc_event(struct dhd_info *dhd)
{
	return dhd_wlfc_enable(&dhd->pub);
}
#endif /* PROP_TXSTATUS */

#ifdef BCMDBGFS

#include <linux/debugfs.h>

extern uint32 dhd_readregl(void *bp, uint32 addr);
extern uint32 dhd_writeregl(void *bp, uint32 addr, uint32 data);

typedef struct dhd_dbgfs {
	struct dentry	*debugfs_dir;
	struct dentry	*debugfs_mem;
	dhd_pub_t 	*dhdp;
	uint32 		size;
} dhd_dbgfs_t;

dhd_dbgfs_t g_dbgfs;

static int
dhd_dbg_state_open(struct inode *inode, struct file *file)
{
	file->private_data = inode->i_private;
	return 0;
}

static ssize_t
dhd_dbg_state_read(struct file *file, char __user *ubuf,
                       size_t count, loff_t *ppos)
{
	ssize_t rval;
	uint32 tmp;
	loff_t pos = *ppos;
	size_t ret;

	if (pos < 0)
		return -EINVAL;
	if (pos >= g_dbgfs.size || !count)
		return 0;
	if (count > g_dbgfs.size - pos)
		count = g_dbgfs.size - pos;

	/* Basically enforce aligned 4 byte reads. It's up to the user to work out the details */
	tmp = dhd_readregl(g_dbgfs.dhdp->bus, file->f_pos & (~3));

	ret = copy_to_user(ubuf, &tmp, 4);
	if (ret == count)
		return -EFAULT;

	count -= ret;
	*ppos = pos + count;
	rval = count;

	return rval;
}


static ssize_t
dhd_debugfs_write(struct file *file, const char __user *ubuf, size_t count, loff_t *ppos)
{
	loff_t pos = *ppos;
	size_t ret;
	uint32 buf;

	if (pos < 0)
		return -EINVAL;
	if (pos >= g_dbgfs.size || !count)
		return 0;
	if (count > g_dbgfs.size - pos)
		count = g_dbgfs.size - pos;

	ret = copy_from_user(&buf, ubuf, sizeof(uint32));
	if (ret == count)
		return -EFAULT;

	/* Basically enforce aligned 4 byte writes. It's up to the user to work out the details */
	dhd_writeregl(g_dbgfs.dhdp->bus, file->f_pos & (~3), buf);

	return count;
}


loff_t
dhd_debugfs_lseek(struct file *file, loff_t off, int whence)
{
	loff_t pos = -1;

	switch (whence) {
		case 0:
			pos = off;
			break;
		case 1:
			pos = file->f_pos + off;
			break;
		case 2:
			pos = g_dbgfs.size - off;
	}
	return (pos < 0 || pos > g_dbgfs.size) ? -EINVAL : (file->f_pos = pos);
}

static const struct file_operations dhd_dbg_state_ops = {
	.read   = dhd_dbg_state_read,
	.write	= dhd_debugfs_write,
	.open   = dhd_dbg_state_open,
	.llseek	= dhd_debugfs_lseek
};

static void dhd_dbg_create(void)
{
	if (g_dbgfs.debugfs_dir) {
		g_dbgfs.debugfs_mem = debugfs_create_file("mem", 0644, g_dbgfs.debugfs_dir,
			NULL, &dhd_dbg_state_ops);
	}
}

void dhd_dbg_init(dhd_pub_t *dhdp)
{
	int err;

	g_dbgfs.dhdp = dhdp;
	g_dbgfs.size = 0x20000000; /* Allow access to various cores regs */

	g_dbgfs.debugfs_dir = debugfs_create_dir("dhd", 0);
	if (IS_ERR(g_dbgfs.debugfs_dir)) {
		err = PTR_ERR(g_dbgfs.debugfs_dir);
		g_dbgfs.debugfs_dir = NULL;
		return;
	}

	dhd_dbg_create();

	return;
}

void dhd_dbg_remove(void)
{
	debugfs_remove(g_dbgfs.debugfs_mem);
	debugfs_remove(g_dbgfs.debugfs_dir);

	bzero((unsigned char *) &g_dbgfs, sizeof(g_dbgfs));

}
#endif /* ifdef BCMDBGFS */

#ifdef WLMEDIA_HTSF

static
void dhd_htsf_addtxts(dhd_pub_t *dhdp, void *pktbuf)
{
	dhd_info_t *dhd = (dhd_info_t *)(dhdp->info);
	struct sk_buff *skb;
	uint32 htsf = 0;
	uint16 dport = 0, oldmagic = 0xACAC;
	char *p1;
	htsfts_t ts;

	/*  timestamp packet  */

	p1 = (char*) PKTDATA(dhdp->osh, pktbuf);

	if (PKTLEN(dhdp->osh, pktbuf) > HTSF_MINLEN) {
/*		memcpy(&proto, p1+26, 4);  	*/
		memcpy(&dport, p1+40, 2);
/* 	proto = ((ntoh32(proto))>> 16) & 0xFF;  */
		dport = ntoh16(dport);
	}

	/* timestamp only if  icmp or udb iperf with port 5555 */
/*	if (proto == 17 && dport == tsport) { */
	if (dport >= tsport && dport <= tsport + 20) {

		skb = (struct sk_buff *) pktbuf;

		htsf = dhd_get_htsf(dhd, 0);
		memset(skb->data + 44, 0, 2); /* clear checksum */
		memcpy(skb->data+82, &oldmagic, 2);
		memcpy(skb->data+84, &htsf, 4);

		memset(&ts, 0, sizeof(htsfts_t));
		ts.magic  = HTSFMAGIC;
		ts.prio   = PKTPRIO(pktbuf);
		ts.seqnum = htsf_seqnum++;
		ts.c10    = get_cycles();
		ts.t10    = htsf;
		ts.endmagic = HTSFENDMAGIC;

		memcpy(skb->data + HTSF_HOSTOFFSET, &ts, sizeof(ts));
	}
}

static void dhd_dump_htsfhisto(histo_t *his, char *s)
{
	int pktcnt = 0, curval = 0, i;
	for (i = 0; i < (NUMBIN-2); i++) {
		curval += 500;
		printf("%d ",  his->bin[i]);
		pktcnt += his->bin[i];
	}
	printf(" max: %d TotPkt: %d neg: %d [%s]\n", his->bin[NUMBIN-2], pktcnt,
		his->bin[NUMBIN-1], s);
}

static
void sorttobin(int value, histo_t *histo)
{
	int i, binval = 0;

	if (value < 0) {
		histo->bin[NUMBIN-1]++;
		return;
	}
	if (value > histo->bin[NUMBIN-2])  /* store the max value  */
		histo->bin[NUMBIN-2] = value;

	for (i = 0; i < (NUMBIN-2); i++) {
		binval += 500; /* 500m s bins */
		if (value <= binval) {
			histo->bin[i]++;
			return;
		}
	}
	histo->bin[NUMBIN-3]++;
}

static
void dhd_htsf_addrxts(dhd_pub_t *dhdp, void *pktbuf)
{
	dhd_info_t *dhd = (dhd_info_t *)dhdp->info;
	struct sk_buff *skb;
	char *p1;
	uint16 old_magic;
	int d1, d2, d3, end2end;
	htsfts_t *htsf_ts;
	uint32 htsf;

	skb = PKTTONATIVE(dhdp->osh, pktbuf);
	p1 = (char*)PKTDATA(dhdp->osh, pktbuf);

	if (PKTLEN(osh, pktbuf) > HTSF_MINLEN) {
		memcpy(&old_magic, p1+78, 2);
		htsf_ts = (htsfts_t*) (p1 + HTSF_HOSTOFFSET - 4);
	}
	else
		return;

	if (htsf_ts->magic == HTSFMAGIC) {
		htsf_ts->tE0 = dhd_get_htsf(dhd, 0);
		htsf_ts->cE0 = get_cycles();
	}

	if (old_magic == 0xACAC) {

		tspktcnt++;
		htsf = dhd_get_htsf(dhd, 0);
		memcpy(skb->data+92, &htsf, sizeof(uint32));

		memcpy(&ts[tsidx].t1, skb->data+80, 16);

		d1 = ts[tsidx].t2 - ts[tsidx].t1;
		d2 = ts[tsidx].t3 - ts[tsidx].t2;
		d3 = ts[tsidx].t4 - ts[tsidx].t3;
		end2end = ts[tsidx].t4 - ts[tsidx].t1;

		sorttobin(d1, &vi_d1);
		sorttobin(d2, &vi_d2);
		sorttobin(d3, &vi_d3);
		sorttobin(end2end, &vi_d4);

		if (end2end > 0 && end2end >  maxdelay) {
			maxdelay = end2end;
			maxdelaypktno = tspktcnt;
			memcpy(&maxdelayts, &ts[tsidx], 16);
		}
		if (++tsidx >= TSMAX)
			tsidx = 0;
	}
}

uint32 dhd_get_htsf(dhd_info_t *dhd, int ifidx)
{
	uint32 htsf = 0, cur_cycle, delta, delta_us;
	uint32    factor, baseval, baseval2;
	cycles_t t;

	t = get_cycles();
	cur_cycle = t;

	if (cur_cycle >  dhd->htsf.last_cycle)
		delta = cur_cycle -  dhd->htsf.last_cycle;
	else {
		delta = cur_cycle + (0xFFFFFFFF -  dhd->htsf.last_cycle);
	}

	delta = delta >> 4;

	if (dhd->htsf.coef) {
		/* times ten to get the first digit */
	        factor = (dhd->htsf.coef*10 + dhd->htsf.coefdec1);
		baseval  = (delta*10)/factor;
		baseval2 = (delta*10)/(factor+1);
		delta_us  = (baseval -  (((baseval - baseval2) * dhd->htsf.coefdec2)) / 10);
		htsf = (delta_us << 4) +  dhd->htsf.last_tsf + HTSF_BUS_DELAY;
	}
	else {
		DHD_ERROR(("-------dhd->htsf.coef = 0 -------\n"));
	}

	return htsf;
}

static void dhd_dump_latency(void)
{
	int i, max = 0;
	int d1, d2, d3, d4, d5;

	printf("T1       T2       T3       T4           d1  d2   t4-t1     i    \n");
	for (i = 0; i < TSMAX; i++) {
		d1 = ts[i].t2 - ts[i].t1;
		d2 = ts[i].t3 - ts[i].t2;
		d3 = ts[i].t4 - ts[i].t3;
		d4 = ts[i].t4 - ts[i].t1;
		d5 = ts[max].t4-ts[max].t1;
		if (d4 > d5 && d4 > 0)  {
			max = i;
		}
		printf("%08X %08X %08X %08X \t%d %d %d   %d i=%d\n",
			ts[i].t1, ts[i].t2, ts[i].t3, ts[i].t4,
			d1, d2, d3, d4, i);
	}

	printf("current idx = %d \n", tsidx);

	printf("Highest latency %d pkt no.%d total=%d\n", maxdelay, maxdelaypktno, tspktcnt);
	printf("%08X %08X %08X %08X \t%d %d %d   %d\n",
	maxdelayts.t1, maxdelayts.t2, maxdelayts.t3, maxdelayts.t4,
	maxdelayts.t2 - maxdelayts.t1,
	maxdelayts.t3 - maxdelayts.t2,
	maxdelayts.t4 - maxdelayts.t3,
	maxdelayts.t4 - maxdelayts.t1);
}


static int
dhd_ioctl_htsf_get(dhd_info_t *dhd, int ifidx)
{
	wl_ioctl_t ioc;
	char buf[32];
	int ret;
	uint32 s1, s2;

	struct tsf {
		uint32 low;
		uint32 high;
	} tsf_buf;

	memset(&ioc, 0, sizeof(ioc));
	memset(&tsf_buf, 0, sizeof(tsf_buf));

	ioc.cmd = WLC_GET_VAR;
	ioc.buf = buf;
	ioc.len = (uint)sizeof(buf);
	ioc.set = FALSE;

	strcpy(buf, "tsf");
	s1 = dhd_get_htsf(dhd, 0);
	if ((ret = dhd_wl_ioctl(&dhd->pub, ifidx, &ioc, ioc.buf, ioc.len)) < 0) {
		if (ret == -EIO) {
			DHD_ERROR(("%s: tsf is not supported by device\n",
				dhd_ifname(&dhd->pub, ifidx)));
			return -EOPNOTSUPP;
		}
		return ret;
	}
	s2 = dhd_get_htsf(dhd, 0);

	memcpy(&tsf_buf, buf, sizeof(tsf_buf));
	printf(" TSF_h=%04X lo=%08X Calc:htsf=%08X, coef=%d.%d%d delta=%d ",
		tsf_buf.high, tsf_buf.low, s2, dhd->htsf.coef, dhd->htsf.coefdec1,
		dhd->htsf.coefdec2, s2-tsf_buf.low);
	printf("lasttsf=%08X lastcycle=%08X\n", dhd->htsf.last_tsf, dhd->htsf.last_cycle);
	return 0;
}

void htsf_update(dhd_info_t *dhd, void *data)
{
	static ulong  cur_cycle = 0, prev_cycle = 0;
	uint32 htsf, tsf_delta = 0;
	uint32 hfactor = 0, cyc_delta, dec1 = 0, dec2, dec3, tmp;
	ulong b, a;
	cycles_t t;

	/* cycles_t in inlcude/mips/timex.h */

	t = get_cycles();

	prev_cycle = cur_cycle;
	cur_cycle = t;

	if (cur_cycle > prev_cycle)
		cyc_delta = cur_cycle - prev_cycle;
	else {
		b = cur_cycle;
		a = prev_cycle;
		cyc_delta = cur_cycle + (0xFFFFFFFF - prev_cycle);
	}

	if (data == NULL)
		printf(" tsf update ata point er is null \n");

	memcpy(&prev_tsf, &cur_tsf, sizeof(tsf_t));
	memcpy(&cur_tsf, data, sizeof(tsf_t));

	if (cur_tsf.low == 0) {
		DHD_INFO((" ---- 0 TSF, do not update, return\n"));
		return;
	}

	if (cur_tsf.low > prev_tsf.low)
		tsf_delta = (cur_tsf.low - prev_tsf.low);
	else {
		DHD_INFO((" ---- tsf low is smaller cur_tsf= %08X, prev_tsf=%08X, \n",
		 cur_tsf.low, prev_tsf.low));
		if (cur_tsf.high > prev_tsf.high) {
			tsf_delta = cur_tsf.low + (0xFFFFFFFF - prev_tsf.low);
			DHD_INFO((" ---- Wrap around tsf coutner  adjusted TSF=%08X\n", tsf_delta));
		}
		else
			return; /* do not update */
	}

	if (tsf_delta)  {
		hfactor = cyc_delta / tsf_delta;
		tmp  = 	(cyc_delta - (hfactor * tsf_delta))*10;
		dec1 =  tmp/tsf_delta;
		dec2 =  ((tmp - dec1*tsf_delta)*10) / tsf_delta;
		tmp  = 	(tmp   - (dec1*tsf_delta))*10;
		dec3 =  ((tmp - dec2*tsf_delta)*10) / tsf_delta;

		if (dec3 > 4) {
			if (dec2 == 9) {
				dec2 = 0;
				if (dec1 == 9) {
					dec1 = 0;
					hfactor++;
				}
				else {
					dec1++;
				}
			}
			else
				dec2++;
		}
	}

	if (hfactor) {
		htsf = ((cyc_delta * 10)  / (hfactor*10+dec1)) + prev_tsf.low;
		dhd->htsf.coef = hfactor;
		dhd->htsf.last_cycle = cur_cycle;
		dhd->htsf.last_tsf = cur_tsf.low;
		dhd->htsf.coefdec1 = dec1;
		dhd->htsf.coefdec2 = dec2;
	}
	else {
		htsf = prev_tsf.low;
	}
}

#endif /* WLMEDIA_HTSF */<|MERGE_RESOLUTION|>--- conflicted
+++ resolved
@@ -22,11 +22,7 @@
  * software in any way with any other Broadcom software provided under a license
  * other than the GPL, without Broadcom's express prior written consent.
  *
-<<<<<<< HEAD
  * $Id: dhd_linux.c 322673 2012-03-21 09:44:33Z $
-=======
- * $Id: dhd_linux.c 329678 2012-04-26 08:51:32Z $
->>>>>>> 90adfd2b
  */
 
 #include <typedefs.h>
@@ -264,16 +260,9 @@
 #endif /* DHDTHREAD */
 	bool dhd_tasklet_create;
 	tsk_ctl_t	thr_sysioc_ctl;
-<<<<<<< HEAD
 	/* locks  mac ioctl funcs which are in sys_ioc thr context  */
 	struct semaphore mac_ioc_sema;
 #define LOCK_TRACE(x)
-=======
-#if (LINUX_VERSION_CODE >= KERNEL_VERSION(2, 6, 27))
-	struct work_struct work_hang;
-#endif
-
->>>>>>> 90adfd2b
 	/* Wakelocks */
 #if defined(CONFIG_HAS_WAKELOCK) && (LINUX_VERSION_CODE >= KERNEL_VERSION(2, 6, 27))
 	struct wake_lock wl_wifi;   /* Wifi wakelock */
@@ -526,7 +515,6 @@
 	int ret = NOTIFY_DONE;
 
 #if (LINUX_VERSION_CODE <= KERNEL_VERSION(2, 6, 39))
-<<<<<<< HEAD
 	switch (action)	{
 		case PM_HIBERNATION_PREPARE:
 		case PM_SUSPEND_PREPARE:
@@ -536,17 +524,6 @@
 		case PM_POST_HIBERNATION:
 		case PM_POST_SUSPEND:
 			dhd_mmc_suspend = FALSE;
-=======
-	switch (action) {
-	case PM_HIBERNATION_PREPARE:
-	case PM_SUSPEND_PREPARE:
-		dhd_mmc_suspend = TRUE;
-		ret = NOTIFY_OK;
-		break;
-	case PM_POST_HIBERNATION:
-	case PM_POST_SUSPEND:
-		dhd_mmc_suspend = FALSE;
->>>>>>> 90adfd2b
 		ret = NOTIFY_OK;
 		break;
 	}
@@ -1508,12 +1485,9 @@
 	wl_event_msg_t event;
 	int tout = DHD_PACKET_TIMEOUT;
 
-<<<<<<< HEAD
 
 	(void)tout;
 	DHD_TRACE(("%s: Enter\n", __FUNCTION__));
-=======
->>>>>>> 90adfd2b
 
 	BCM_REFERENCE(tout);
 	DHD_TRACE(("%s: Enter\n", __FUNCTION__));
@@ -1622,12 +1596,7 @@
 			if (event.event_type == WLC_E_BTA_HCI_EVENT) {
 				dhd_bta_doevt(dhdp, data, event.datalen);
 			}
-<<<<<<< HEAD
 			tout = DHD_EVENT_TIMEOUT;
-=======
-			tout = DHD_EVENT_TIMEOUT_MS;
-#endif /* WLBTAMP */
->>>>>>> 90adfd2b
 		}
 
 		ASSERT(ifidx < DHD_MAX_IFS && dhd->iflist[ifidx]);
@@ -2530,10 +2499,6 @@
 		firmware_path[0] = '\0';
 	}
 
-<<<<<<< HEAD
-=======
-	dhd->pub.hang_was_sent = 0;
->>>>>>> 90adfd2b
 #if !defined(WL_CFG80211)
 	/*
 	 * Force start if ifconfig_up gets called before START command
@@ -2562,18 +2527,8 @@
 		atomic_set(&dhd->pend_8021x_cnt, 0);
 #if defined(WL_CFG80211)
 		DHD_ERROR(("\n%s\n", dhd_version));
-<<<<<<< HEAD
 		if (!dhd_download_fw_on_driverload)
 			wl_android_wifi_on(net);
-=======
-		if (!dhd_download_fw_on_driverload) {
-			ret = wl_android_wifi_on(net);
-			if (ret != 0) {
-				DHD_ERROR(("wl_android_wifi_on failed (%d)\n", ret));
-				goto exit;
-			}
-		}
->>>>>>> 90adfd2b
 #endif 
 
 		if (dhd->pub.busstate != DHD_BUS_DATA) {
@@ -3082,39 +3037,6 @@
 	return 0;
 }
 
-<<<<<<< HEAD
-=======
-#if !defined(AP) && defined(WLP2P)
-/* For Android ICS MR2 release, the concurrent mode is enabled by default and the firmware
- * name would be fw_bcmdhd.bin. So we need to determine whether P2P is enabled in the STA
- * firmware and accordingly enable concurrent mode (Apply P2P settings). SoftAP firmware
- * would still be named as fw_bcmdhd_apsta.
- */
-static u32
-dhd_concurrent_fw(dhd_pub_t *dhd)
-{
-	int ret = 0;
-	char buf[WLC_IOCTL_SMLEN];
-
-	if ((!op_mode) && (strstr(fw_path, "_p2p") == NULL) &&
-		(strstr(fw_path, "_apsta") == NULL)) {
-		/* Given path is for the STA firmware. Check whether P2P support is present in
-		 * the firmware. If so, set mode as P2P (concurrent support).
-		 */
-		memset(buf, 0, sizeof(buf));
-		bcm_mkiovar("p2p", 0, 0, buf, sizeof(buf));
-		if ((ret = dhd_wl_ioctl_cmd(dhd, WLC_GET_VAR, buf, sizeof(buf),
-			FALSE, 0)) < 0) {
-			DHD_TRACE(("%s: Get P2P failed (error=%d)\n", __FUNCTION__, ret));
-		} else if (buf[0] == 1) {
-			DHD_TRACE(("%s: P2P is supported\n", __FUNCTION__));
-			return 1;
-		}
-	}
-	return 0;
-}
-#endif 
->>>>>>> 90adfd2b
 int
 dhd_preinit_ioctls(dhd_pub_t *dhd)
 {
@@ -3430,7 +3352,6 @@
 #endif /* defined(SOFTAP) */
 #endif /* PKT_FILTER_SUPPORT */
 
-<<<<<<< HEAD
 #if defined(DHD_BCM_WIFI_HDMI)
 	if (dhd_bcm_whdmi_enable) {
 		DHD_ERROR(("DHD WiFi HDMI is enabled\n"));
@@ -3463,8 +3384,6 @@
 		goto done;
 	}
 
-=======
->>>>>>> 90adfd2b
 	/* query for 'ver' to get version info from firmware */
 	memset(buf, 0, sizeof(buf));
 	ptr = buf;
@@ -3748,13 +3667,9 @@
 		wl_iw_iscan_set_scan_broadcast_prep(net, 1);
 #endif
 
-<<<<<<< HEAD
 
 #if (LINUX_VERSION_CODE >= KERNEL_VERSION(2, 6, 27))
 	/* If P2P is enabled, then do the semaphore up after p2p0 registration */
-=======
-#if 1 && (LINUX_VERSION_CODE >= KERNEL_VERSION(2, 6, 27))
->>>>>>> 90adfd2b
 	if (ifidx == 0) {
 		up(&dhd_registration_sem);
 	}
@@ -3834,12 +3749,6 @@
 	}
 #endif /* defined(CONFIG_HAS_EARLYSUSPEND) */
 
-<<<<<<< HEAD
-=======
-#if (LINUX_VERSION_CODE >= KERNEL_VERSION(2, 6, 27))
-	cancel_work_sync(&dhd->work_hang);
-#endif /* (LINUX_VERSION_CODE >= KERNEL_VERSION(2, 6, 27))  */
->>>>>>> 90adfd2b
 
 #if defined(CONFIG_WIRELESS_EXT)
 	if (dhd->dhd_state & DHD_ATTACH_STATE_WL_ATTACH) {
@@ -3848,15 +3757,11 @@
 	}
 #endif /* defined(CONFIG_WIRELESS_EXT) */
 
-<<<<<<< HEAD
 	dhd->thr_sysioc_ctl.terminated = TRUE;
 	up(&dhd->mac_ioc_sema);
 	LOCK_TRACE(("released mac_sema & stop thr_sysioc_ctl) \n"));
 
 	if (dhd->thr_sysioc_ctl.thr_pid >= 0) {
-=======
-	if (&dhd->thr_sysioc_ctl.thr_pid >= 0) {
->>>>>>> 90adfd2b
 		PROC_STOP(&dhd->thr_sysioc_ctl);
 	}
 
@@ -4064,18 +3969,7 @@
 #if defined(CONFIG_WIFI_CONTROL_FUNC)
 	if (wl_android_wifictrl_func_add() < 0)
 		goto fail_1;
-<<<<<<< HEAD
 #endif 
-=======
-#endif /* defined(CONFIG_WIFI_CONTROL_FUNC) */
-
-#endif 
-
-#if 1 && (LINUX_VERSION_CODE >= KERNEL_VERSION(2, 6, 27))
-	sema_init(&dhd_registration_sem, 0);
-#endif 
-
->>>>>>> 90adfd2b
 
 	error = dhd_bus_register();
 
@@ -4752,16 +4646,12 @@
 	if (dhd) {
 		if (!dhd->pub.hang_was_sent) {
 			dhd->pub.hang_was_sent = 1;
-<<<<<<< HEAD
 #if defined(CONFIG_WIRELESS_EXT)
 			ret = wl_iw_send_priv_event(dev, "HANG");
 #endif
 #if defined(WL_CFG80211)
 			ret = wl_cfg80211_hang(dev, WLAN_REASON_UNSPECIFIED);
 #endif
-=======
-			schedule_work(&dhd->work_hang);
->>>>>>> 90adfd2b
 		}
 	}
 	return ret;
