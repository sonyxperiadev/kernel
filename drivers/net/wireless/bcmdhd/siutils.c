/*
 * Misc utility routines for accessing chip-specific features
 * of the SiliconBackplane-based Broadcom chips.
 *
 * Copyright (C) 1999-2012, Broadcom Corporation
 * 
 *      Unless you and Broadcom execute a separate written software license
 * agreement governing use of this software, this software is licensed to you
 * under the terms of the GNU General Public License version 2 (the "GPL"),
 * available at http://www.broadcom.com/licenses/GPLv2.php, with the
 * following added to such license:
 * 
 *      As a special exception, the copyright holders of this software give you
 * permission to link this software with independent modules, and to copy and
 * distribute the resulting executable under terms of your choice, provided that
 * you also meet, for each linked independent module, the terms and conditions of
 * the license of that module.  An independent module is a module which is not
 * derived from this software.  The special exception does not apply to any
 * modifications of the software.
 * 
 *      Notwithstanding the above, under no circumstances may you combine this
 * software in any way with any other Broadcom software provided under a license
 * other than the GPL, without Broadcom's express prior written consent.
 *
 * $Id: siutils.c 323774 2012-03-27 00:16:45Z $
 */

#include <bcm_cfg.h>
#include <typedefs.h>
#include <bcmdefs.h>
#include <osl.h>
#include <bcmutils.h>
#include <siutils.h>
#include <bcmdevs.h>
#include <hndsoc.h>
#include <sbchipc.h>
#include <pcicfg.h>
#include <sbpcmcia.h>
#include <sbsocram.h>
#include <bcmsdh.h>
#include <sdio.h>
#include <sbsdio.h>
#include <sbhnddma.h>
#include <sbsdpcmdev.h>
#include <bcmsdpcm.h>
#include <hndpmu.h>

#include "siutils_priv.h"

/* local prototypes */
static si_info_t *si_doattach(si_info_t *sii, uint devid, osl_t *osh, void *regs,
                              uint bustype, void *sdh, char **vars, uint *varsz);
static bool si_buscore_prep(si_info_t *sii, uint bustype, uint devid, void *sdh);
static bool si_buscore_setup(si_info_t *sii, chipcregs_t *cc, uint bustype, uint32 savewin,
	uint *origidx, void *regs);



/* global variable to indicate reservation/release of gpio's */
static uint32 si_gpioreservation = 0;

/* global flag to prevent shared resources from being initialized multiple times in si_attach() */

int do_4360_pcie2_war = 0;

/*
 * Allocate a si handle.
 * devid - pci device id (used to determine chip#)
 * osh - opaque OS handle
 * regs - virtual address of initial core registers
 * bustype - pci/pcmcia/sb/sdio/etc
 * vars - pointer to a pointer area for "environment" variables
 * varsz - pointer to int to return the size of the vars
 */
si_t *
si_attach(uint devid, osl_t *osh, void *regs,
                       uint bustype, void *sdh, char **vars, uint *varsz)
{
	si_info_t *sii;

	/* alloc si_info_t */
	if ((sii = MALLOC(osh, sizeof (si_info_t))) == NULL) {
		SI_ERROR(("si_attach: malloc failed! malloced %d bytes\n", MALLOCED(osh)));
		return (NULL);
	}

	if (si_doattach(sii, devid, osh, regs, bustype, sdh, vars, varsz) == NULL) {
		MFREE(osh, sii, sizeof(si_info_t));
		return (NULL);
	}
	sii->vars = vars ? *vars : NULL;
	sii->varsz = varsz ? *varsz : 0;

	return (si_t *)sii;
}

/* global kernel resource */
static si_info_t ksii;

static uint32	wd_msticks;		/* watchdog timer ticks normalized to ms */

/* generic kernel variant of si_attach() */
si_t *
si_kattach(osl_t *osh)
{
	static bool ksii_attached = FALSE;

	if (!ksii_attached) {
		void *regs;
		regs = REG_MAP(SI_ENUM_BASE, SI_CORE_SIZE);

		if (si_doattach(&ksii, BCM4710_DEVICE_ID, osh, regs,
		                SI_BUS, NULL,
		                osh != SI_OSH ? &ksii.vars : NULL,
		                osh != SI_OSH ? &ksii.varsz : NULL) == NULL) {
			SI_ERROR(("si_kattach: si_doattach failed\n"));
			REG_UNMAP(regs);
			return NULL;
		}
		REG_UNMAP(regs);

		/* save ticks normalized to ms for si_watchdog_ms() */
		if (PMUCTL_ENAB(&ksii.pub)) {
				/* based on 32KHz ILP clock */
				wd_msticks = 32;
		} else {
			wd_msticks = ALP_CLOCK / 1000;
		}

		ksii_attached = TRUE;
		SI_MSG(("si_kattach done. ccrev = %d, wd_msticks = %d\n",
		        ksii.pub.ccrev, wd_msticks));
	}

	return &ksii.pub;
}


static bool
si_buscore_prep(si_info_t *sii, uint bustype, uint devid, void *sdh)
{
	/* need to set memseg flag for CF card first before any sb registers access */
	if (BUSTYPE(bustype) == PCMCIA_BUS)
		sii->memseg = TRUE;


	if (BUSTYPE(bustype) == SDIO_BUS) {
		int err;
		uint8 clkset;

		/* Try forcing SDIO core to do ALPAvail request only */
		clkset = SBSDIO_FORCE_HW_CLKREQ_OFF | SBSDIO_ALP_AVAIL_REQ;
		bcmsdh_cfg_write(sdh, SDIO_FUNC_1, SBSDIO_FUNC1_CHIPCLKCSR, clkset, &err);
		if (!err) {
			uint8 clkval;

			/* If register supported, wait for ALPAvail and then force ALP */
			clkval = bcmsdh_cfg_read(sdh, SDIO_FUNC_1, SBSDIO_FUNC1_CHIPCLKCSR, NULL);
			if ((clkval & ~SBSDIO_AVBITS) == clkset) {
				SPINWAIT(((clkval = bcmsdh_cfg_read(sdh, SDIO_FUNC_1,
					SBSDIO_FUNC1_CHIPCLKCSR, NULL)), !SBSDIO_ALPAV(clkval)),
					PMU_MAX_TRANSITION_DLY);
				if (!SBSDIO_ALPAV(clkval)) {
					SI_ERROR(("timeout on ALPAV wait, clkval 0x%02x\n",
						clkval));
					return FALSE;
				}
				clkset = SBSDIO_FORCE_HW_CLKREQ_OFF | SBSDIO_FORCE_ALP;
				bcmsdh_cfg_write(sdh, SDIO_FUNC_1, SBSDIO_FUNC1_CHIPCLKCSR,
					clkset, &err);
				OSL_DELAY(65);
			}
		}

		/* Also, disable the extra SDIO pull-ups */
		bcmsdh_cfg_write(sdh, SDIO_FUNC_1, SBSDIO_FUNC1_SDIOPULLUP, 0, NULL);
	}


	return TRUE;
}

static bool
si_buscore_setup(si_info_t *sii, chipcregs_t *cc, uint bustype, uint32 savewin,
	uint *origidx, void *regs)
{
	bool pci, pcie, pcie_gen2 = FALSE;
	uint i;
	uint pciidx, pcieidx, pcirev, pcierev;

	cc = si_setcoreidx(&sii->pub, SI_CC_IDX);
	ASSERT((uintptr)cc);

	/* get chipcommon rev */
	sii->pub.ccrev = (int)si_corerev(&sii->pub);

	/* get chipcommon chipstatus */
	if (sii->pub.ccrev >= 11)
		sii->pub.chipst = R_REG(sii->osh, &cc->chipstatus);

	/* get chipcommon capabilites */
	sii->pub.cccaps = R_REG(sii->osh, &cc->capabilities);
	/* get chipcommon extended capabilities */

	if (sii->pub.ccrev >= 35)
		sii->pub.cccaps_ext = R_REG(sii->osh, &cc->capabilities_ext);

	/* get pmu rev and caps */
	if (sii->pub.cccaps & CC_CAP_PMU) {
		sii->pub.pmucaps = R_REG(sii->osh, &cc->pmucapabilities);
		sii->pub.pmurev = sii->pub.pmucaps & PCAP_REV_MASK;
	}

	SI_MSG(("Chipc: rev %d, caps 0x%x, chipst 0x%x pmurev %d, pmucaps 0x%x\n",
		sii->pub.ccrev, sii->pub.cccaps, sii->pub.chipst, sii->pub.pmurev,
		sii->pub.pmucaps));

	/* figure out bus/orignal core idx */
	sii->pub.buscoretype = NODEV_CORE_ID;
	sii->pub.buscorerev = (uint)NOREV;
	sii->pub.buscoreidx = BADIDX;

	pci = pcie = FALSE;
	pcirev = pcierev = (uint)NOREV;
	pciidx = pcieidx = BADIDX;

	for (i = 0; i < sii->numcores; i++) {
		uint cid, crev;

		si_setcoreidx(&sii->pub, i);
		cid = si_coreid(&sii->pub);
		crev = si_corerev(&sii->pub);

		/* Display cores found */
		SI_VMSG(("CORE[%d]: id 0x%x rev %d base 0x%x regs 0x%p\n",
		        i, cid, crev, sii->coresba[i], sii->regs[i]));

		if (BUSTYPE(bustype) == PCI_BUS) {
			if (cid == PCI_CORE_ID) {
				pciidx = i;
				pcirev = crev;
				pci = TRUE;
			} else if ((cid == PCIE_CORE_ID) || (cid == PCIE2_CORE_ID)) {
				pcieidx = i;
				pcierev = crev;
				pcie = TRUE;
				if (cid == PCIE2_CORE_ID)
					pcie_gen2 = TRUE;
			}
		} else if ((BUSTYPE(bustype) == PCMCIA_BUS) &&
		           (cid == PCMCIA_CORE_ID)) {
			sii->pub.buscorerev = crev;
			sii->pub.buscoretype = cid;
			sii->pub.buscoreidx = i;
		}
		else if (((BUSTYPE(bustype) == SDIO_BUS) ||
		          (BUSTYPE(bustype) == SPI_BUS)) &&
		         ((cid == PCMCIA_CORE_ID) ||
		          (cid == SDIOD_CORE_ID))) {
			sii->pub.buscorerev = crev;
			sii->pub.buscoretype = cid;
			sii->pub.buscoreidx = i;
		}

		/* find the core idx before entering this func. */
		if ((savewin && (savewin == sii->coresba[i])) ||
		    (regs == sii->regs[i]))
			*origidx = i;
	}

	if (pci) {
		sii->pub.buscoretype = PCI_CORE_ID;
		sii->pub.buscorerev = pcirev;
		sii->pub.buscoreidx = pciidx;
	} else if (pcie) {
		if (pcie_gen2)
			sii->pub.buscoretype = PCIE2_CORE_ID;
		else
			sii->pub.buscoretype = PCIE_CORE_ID;
		sii->pub.buscorerev = pcierev;
		sii->pub.buscoreidx = pcieidx;
	}

	SI_VMSG(("Buscore id/type/rev %d/0x%x/%d\n", sii->pub.buscoreidx, sii->pub.buscoretype,
	         sii->pub.buscorerev));

	if (BUSTYPE(sii->pub.bustype) == SI_BUS && (CHIPID(sii->pub.chip) == BCM4712_CHIP_ID) &&
	    (sii->pub.chippkg != BCM4712LARGE_PKG_ID) && (CHIPREV(sii->pub.chiprev) <= 3))
		OR_REG(sii->osh, &cc->slow_clk_ctl, SCC_SS_XTAL);


	/* Make sure any on-chip ARM is off (in case strapping is wrong), or downloaded code was
	 * already running.
	 */
	if ((BUSTYPE(bustype) == SDIO_BUS) || (BUSTYPE(bustype) == SPI_BUS)) {
		if (si_setcore(&sii->pub, ARM7S_CORE_ID, 0) ||
		    si_setcore(&sii->pub, ARMCM3_CORE_ID, 0))
			si_core_disable(&sii->pub, 0);
	}

	/* return to the original core */
	si_setcoreidx(&sii->pub, *origidx);

	return TRUE;
}




static si_info_t *
si_doattach(si_info_t *sii, uint devid, osl_t *osh, void *regs,
                       uint bustype, void *sdh, char **vars, uint *varsz)
{
	struct si_pub *sih = &sii->pub;
	uint32 w, savewin;
	chipcregs_t *cc;
	char *pvars = NULL;
	uint origidx;

	ASSERT(GOODREGS(regs));

	bzero((uchar*)sii, sizeof(si_info_t));

	savewin = 0;

	sih->buscoreidx = BADIDX;

	sii->curmap = regs;
	sii->sdh = sdh;
	sii->osh = osh;



	/* find Chipcommon address */
	if (bustype == PCI_BUS) {
		savewin = OSL_PCI_READ_CONFIG(sii->osh, PCI_BAR0_WIN, sizeof(uint32));
		if (!GOODCOREADDR(savewin, SI_ENUM_BASE))
			savewin = SI_ENUM_BASE;
		OSL_PCI_WRITE_CONFIG(sii->osh, PCI_BAR0_WIN, 4, SI_ENUM_BASE);
		if (!regs)
			return NULL;
		cc = (chipcregs_t *)regs;
	} else if ((bustype == SDIO_BUS) || (bustype == SPI_BUS)) {
		cc = (chipcregs_t *)sii->curmap;
	} else {
		cc = (chipcregs_t *)REG_MAP(SI_ENUM_BASE, SI_CORE_SIZE);
	}

	sih->bustype = bustype;
	if (bustype != BUSTYPE(bustype)) {
		SI_ERROR(("si_doattach: bus type %d does not match configured bus type %d\n",
			bustype, BUSTYPE(bustype)));
		return NULL;
	}

	/* bus/core/clk setup for register access */
	if (!si_buscore_prep(sii, bustype, devid, sdh)) {
		SI_ERROR(("si_doattach: si_core_clk_prep failed %d\n", bustype));
		return NULL;
	}

	/* ChipID recognition.
	 *   We assume we can read chipid at offset 0 from the regs arg.
	 *   If we add other chiptypes (or if we need to support old sdio hosts w/o chipcommon),
	 *   some way of recognizing them needs to be added here.
	 */
	if (!cc) {
		SI_ERROR(("%s: chipcommon register space is null \n", __FUNCTION__));
		return NULL;
	}
	w = R_REG(osh, &cc->chipid);
	sih->socitype = (w & CID_TYPE_MASK) >> CID_TYPE_SHIFT;
	/* Might as wll fill in chip id rev & pkg */
	sih->chip = w & CID_ID_MASK;
	sih->chiprev = (w & CID_REV_MASK) >> CID_REV_SHIFT;
	sih->chippkg = (w & CID_PKG_MASK) >> CID_PKG_SHIFT;

	if ((CHIPID(sih->chip) == BCM4329_CHIP_ID) && (sih->chiprev == 0) &&
		(sih->chippkg != BCM4329_289PIN_PKG_ID)) {
		sih->chippkg = BCM4329_182PIN_PKG_ID;
	}
	sih->issim = IS_SIM(sih->chippkg);

	/* scan for cores */
	if (CHIPTYPE(sii->pub.socitype) == SOCI_SB) {
		SI_MSG(("Found chip type SB (0x%08x)\n", w));
		sb_scan(&sii->pub, regs, devid);
	} else if (CHIPTYPE(sii->pub.socitype) == SOCI_AI) {
		SI_MSG(("Found chip type AI (0x%08x)\n", w));
		/* pass chipc address instead of original core base */
		ai_scan(&sii->pub, (void *)(uintptr)cc, devid);
	} else if (CHIPTYPE(sii->pub.socitype) == SOCI_UBUS) {
		SI_MSG(("Found chip type UBUS (0x%08x), chip id = 0x%4x\n", w, sih->chip));
		/* pass chipc address instead of original core base */
		ub_scan(&sii->pub, (void *)(uintptr)cc, devid);
	} else {
		SI_ERROR(("Found chip of unknown type (0x%08x)\n", w));
		return NULL;
	}
	/* no cores found, bail out */
	if (sii->numcores == 0) {
		SI_ERROR(("si_doattach: could not find any cores\n"));
		return NULL;
	}
	/* bus/core/clk setup */
	origidx = SI_CC_IDX;
	if (!si_buscore_setup(sii, cc, bustype, savewin, &origidx, regs)) {
		SI_ERROR(("si_doattach: si_buscore_setup failed\n"));
		goto exit;
	}

	if (CHIPID(sih->chip) == BCM4322_CHIP_ID && (((sih->chipst & CST4322_SPROM_OTP_SEL_MASK)
		>> CST4322_SPROM_OTP_SEL_SHIFT) == (CST4322_OTP_PRESENT |
		CST4322_SPROM_PRESENT))) {
		SI_ERROR(("%s: Invalid setting: both SPROM and OTP strapped.\n", __FUNCTION__));
		return NULL;
	}

	/* assume current core is CC */
	if ((sii->pub.ccrev == 0x25) && ((CHIPID(sih->chip) == BCM43236_CHIP_ID ||
	                                  CHIPID(sih->chip) == BCM43235_CHIP_ID ||
	                                  CHIPID(sih->chip) == BCM43234_CHIP_ID ||
	                                  CHIPID(sih->chip) == BCM43238_CHIP_ID) &&
	                                 (CHIPREV(sii->pub.chiprev) <= 2))) {

		if ((cc->chipstatus & CST43236_BP_CLK) != 0) {
			uint clkdiv;
			clkdiv = R_REG(osh, &cc->clkdiv);
			/* otp_clk_div is even number, 120/14 < 9mhz */
			clkdiv = (clkdiv & ~CLKD_OTP) | (14 << CLKD_OTP_SHIFT);
			W_REG(osh, &cc->clkdiv, clkdiv);
			SI_ERROR(("%s: set clkdiv to %x\n", __FUNCTION__, clkdiv));
		}
		OSL_DELAY(10);
	}

	if (bustype == PCI_BUS) {

	}

	pvars = NULL;
	BCM_REFERENCE(pvars);



		if (sii->pub.ccrev >= 20) {
			uint32 gpiopullup = 0, gpiopulldown = 0;
			cc = (chipcregs_t *)si_setcore(sih, CC_CORE_ID, 0);
			ASSERT(cc != NULL);
<<<<<<< HEAD

			/* 4314/43142 has pin muxing, don't clear gpio bits */
			if ((CHIPID(sih->chip) == BCM4314_CHIP_ID) ||
				(CHIPID(sih->chip) == BCM43142_CHIP_ID)) {
				gpiopullup |= 0x402e0;
				gpiopulldown |= 0x20500;
			}

			W_REG(osh, &cc->gpiopullup, gpiopullup);
			W_REG(osh, &cc->gpiopulldown, gpiopulldown);
			si_setcoreidx(sih, origidx);
		}
=======
>>>>>>> c21fd2a0

			/* 4314/43142 has pin muxing, don't clear gpio bits */
			if ((CHIPID(sih->chip) == BCM4314_CHIP_ID) ||
				(CHIPID(sih->chip) == BCM43142_CHIP_ID)) {
				gpiopullup |= 0x402e0;
				gpiopulldown |= 0x20500;
			}

			W_REG(osh, &cc->gpiopullup, gpiopullup);
			W_REG(osh, &cc->gpiopulldown, gpiopulldown);
			si_setcoreidx(sih, origidx);
		}


	/* clear any previous epidiag-induced target abort */
	ASSERT(!si_taclear(sih, FALSE));

	return (sii);

exit:

	return NULL;
}

/* may be called with core in reset */
void
si_detach(si_t *sih)
{
	si_info_t *sii;
	uint idx;


	sii = SI_INFO(sih);

	if (sii == NULL)
		return;

	if (BUSTYPE(sih->bustype) == SI_BUS)
		for (idx = 0; idx < SI_MAXCORES; idx++)
			if (sii->regs[idx]) {
				REG_UNMAP(sii->regs[idx]);
				sii->regs[idx] = NULL;
			}



#if !defined(BCMBUSTYPE) || (BCMBUSTYPE == SI_BUS)
	if (sii != &ksii)
#endif	/* !BCMBUSTYPE || (BCMBUSTYPE == SI_BUS) */
		MFREE(sii->osh, sii, sizeof(si_info_t));
}

void *
si_osh(si_t *sih)
{
	si_info_t *sii;

	sii = SI_INFO(sih);
	return sii->osh;
}

void
si_setosh(si_t *sih, osl_t *osh)
{
	si_info_t *sii;

	sii = SI_INFO(sih);
	if (sii->osh != NULL) {
		SI_ERROR(("osh is already set....\n"));
		ASSERT(!sii->osh);
	}
	sii->osh = osh;
}

/* register driver interrupt disabling and restoring callback functions */
void
si_register_intr_callback(si_t *sih, void *intrsoff_fn, void *intrsrestore_fn,
                          void *intrsenabled_fn, void *intr_arg)
{
	si_info_t *sii;

	sii = SI_INFO(sih);
	sii->intr_arg = intr_arg;
	sii->intrsoff_fn = (si_intrsoff_t)intrsoff_fn;
	sii->intrsrestore_fn = (si_intrsrestore_t)intrsrestore_fn;
	sii->intrsenabled_fn = (si_intrsenabled_t)intrsenabled_fn;
	/* save current core id.  when this function called, the current core
	 * must be the core which provides driver functions(il, et, wl, etc.)
	 */
	sii->dev_coreid = sii->coreid[sii->curidx];
}

void
si_deregister_intr_callback(si_t *sih)
{
	si_info_t *sii;

	sii = SI_INFO(sih);
	sii->intrsoff_fn = NULL;
}

uint
si_intflag(si_t *sih)
{
	si_info_t *sii = SI_INFO(sih);

	if (CHIPTYPE(sih->socitype) == SOCI_SB)
		return sb_intflag(sih);
	else if (CHIPTYPE(sih->socitype) == SOCI_AI)
		return R_REG(sii->osh, ((uint32 *)(uintptr)
			    (sii->oob_router + OOB_STATUSA)));
	else {
		ASSERT(0);
		return 0;
	}
}

uint
si_flag(si_t *sih)
{
	if (CHIPTYPE(sih->socitype) == SOCI_SB)
		return sb_flag(sih);
	else if (CHIPTYPE(sih->socitype) == SOCI_AI)
		return ai_flag(sih);
	else if (CHIPTYPE(sih->socitype) == SOCI_UBUS)
		return ub_flag(sih);
	else {
		ASSERT(0);
		return 0;
	}
}

void
si_setint(si_t *sih, int siflag)
{
	if (CHIPTYPE(sih->socitype) == SOCI_SB)
		sb_setint(sih, siflag);
	else if (CHIPTYPE(sih->socitype) == SOCI_AI)
		ai_setint(sih, siflag);
	else if (CHIPTYPE(sih->socitype) == SOCI_UBUS)
		ub_setint(sih, siflag);
	else
		ASSERT(0);
}

uint
si_coreid(si_t *sih)
{
	si_info_t *sii;

	sii = SI_INFO(sih);
	return sii->coreid[sii->curidx];
}

uint
si_coreidx(si_t *sih)
{
	si_info_t *sii;

	sii = SI_INFO(sih);
	return sii->curidx;
}

/* return the core-type instantiation # of the current core */
uint
si_coreunit(si_t *sih)
{
	si_info_t *sii;
	uint idx;
	uint coreid;
	uint coreunit;
	uint i;

	sii = SI_INFO(sih);
	coreunit = 0;

	idx = sii->curidx;

	ASSERT(GOODREGS(sii->curmap));
	coreid = si_coreid(sih);

	/* count the cores of our type */
	for (i = 0; i < idx; i++)
		if (sii->coreid[i] == coreid)
			coreunit++;

	return (coreunit);
}

uint
si_corevendor(si_t *sih)
{
	if (CHIPTYPE(sih->socitype) == SOCI_SB)
		return sb_corevendor(sih);
	else if (CHIPTYPE(sih->socitype) == SOCI_AI)
		return ai_corevendor(sih);
	else if (CHIPTYPE(sih->socitype) == SOCI_UBUS)
		return ub_corevendor(sih);
	else {
		ASSERT(0);
		return 0;
	}
}

bool
si_backplane64(si_t *sih)
{
	return ((sih->cccaps & CC_CAP_BKPLN64) != 0);
}

uint
si_corerev(si_t *sih)
{
	if (CHIPTYPE(sih->socitype) == SOCI_SB)
		return sb_corerev(sih);
	else if (CHIPTYPE(sih->socitype) == SOCI_AI)
		return ai_corerev(sih);
	else if (CHIPTYPE(sih->socitype) == SOCI_UBUS)
		return ub_corerev(sih);
	else {
		ASSERT(0);
		return 0;
	}
}

/* return index of coreid or BADIDX if not found */
uint
si_findcoreidx(si_t *sih, uint coreid, uint coreunit)
{
	si_info_t *sii;
	uint found;
	uint i;

	sii = SI_INFO(sih);

	found = 0;

	for (i = 0; i < sii->numcores; i++)
		if (sii->coreid[i] == coreid) {
			if (found == coreunit)
				return (i);
			found++;
		}

	return (BADIDX);
}

/* return list of found cores */
uint
si_corelist(si_t *sih, uint coreid[])
{
	si_info_t *sii;

	sii = SI_INFO(sih);

	bcopy((uchar*)sii->coreid, (uchar*)coreid, (sii->numcores * sizeof(uint)));
	return (sii->numcores);
}

/* return current register mapping */
void *
si_coreregs(si_t *sih)
{
	si_info_t *sii;

	sii = SI_INFO(sih);
	ASSERT(GOODREGS(sii->curmap));

	return (sii->curmap);
}

/*
 * This function changes logical "focus" to the indicated core;
 * must be called with interrupts off.
 * Moreover, callers should keep interrupts off during switching out of and back to d11 core
 */
void *
si_setcore(si_t *sih, uint coreid, uint coreunit)
{
	uint idx;

	idx = si_findcoreidx(sih, coreid, coreunit);
	if (!GOODIDX(idx))
		return (NULL);

	if (CHIPTYPE(sih->socitype) == SOCI_SB)
		return sb_setcoreidx(sih, idx);
	else if (CHIPTYPE(sih->socitype) == SOCI_AI)
		return ai_setcoreidx(sih, idx);
	else if (CHIPTYPE(sih->socitype) == SOCI_UBUS)
		return ub_setcoreidx(sih, idx);
	else {
		ASSERT(0);
		return NULL;
	}
}

void *
si_setcoreidx(si_t *sih, uint coreidx)
{
	if (CHIPTYPE(sih->socitype) == SOCI_SB)
		return sb_setcoreidx(sih, coreidx);
	else if (CHIPTYPE(sih->socitype) == SOCI_AI)
		return ai_setcoreidx(sih, coreidx);
	else if (CHIPTYPE(sih->socitype) == SOCI_UBUS)
		return ub_setcoreidx(sih, coreidx);
	else {
		ASSERT(0);
		return NULL;
	}
}

/* Turn off interrupt as required by sb_setcore, before switch core */
void *
si_switch_core(si_t *sih, uint coreid, uint *origidx, uint *intr_val)
{
	void *cc;
	si_info_t *sii;

	sii = SI_INFO(sih);

	if (SI_FAST(sii)) {
		/* Overloading the origidx variable to remember the coreid,
		 * this works because the core ids cannot be confused with
		 * core indices.
		 */
		*origidx = coreid;
		if (coreid == CC_CORE_ID)
			return (void *)CCREGS_FAST(sii);
		else if (coreid == sih->buscoretype)
			return (void *)PCIEREGS(sii);
	}
	INTR_OFF(sii, *intr_val);
	*origidx = sii->curidx;
	cc = si_setcore(sih, coreid, 0);
	ASSERT(cc != NULL);

	return cc;
}

/* restore coreidx and restore interrupt */
void
si_restore_core(si_t *sih, uint coreid, uint intr_val)
{
	si_info_t *sii;

	sii = SI_INFO(sih);
	if (SI_FAST(sii) && ((coreid == CC_CORE_ID) || (coreid == sih->buscoretype)))
		return;

	si_setcoreidx(sih, coreid);
	INTR_RESTORE(sii, intr_val);
}

int
si_numaddrspaces(si_t *sih)
{
	if (CHIPTYPE(sih->socitype) == SOCI_SB)
		return sb_numaddrspaces(sih);
	else if (CHIPTYPE(sih->socitype) == SOCI_AI)
		return ai_numaddrspaces(sih);
	else if (CHIPTYPE(sih->socitype) == SOCI_UBUS)
		return ub_numaddrspaces(sih);
	else {
		ASSERT(0);
		return 0;
	}
}

uint32
si_addrspace(si_t *sih, uint asidx)
{
	if (CHIPTYPE(sih->socitype) == SOCI_SB)
		return sb_addrspace(sih, asidx);
	else if (CHIPTYPE(sih->socitype) == SOCI_AI)
		return ai_addrspace(sih, asidx);
	else if (CHIPTYPE(sih->socitype) == SOCI_UBUS)
		return ub_addrspace(sih, asidx);
	else {
		ASSERT(0);
		return 0;
	}
}

uint32
si_addrspacesize(si_t *sih, uint asidx)
{
	if (CHIPTYPE(sih->socitype) == SOCI_SB)
		return sb_addrspacesize(sih, asidx);
	else if (CHIPTYPE(sih->socitype) == SOCI_AI)
		return ai_addrspacesize(sih, asidx);
	else if (CHIPTYPE(sih->socitype) == SOCI_UBUS)
		return ub_addrspacesize(sih, asidx);
	else {
		ASSERT(0);
		return 0;
	}
}

void
si_coreaddrspaceX(si_t *sih, uint asidx, uint32 *addr, uint32 *size)
{
	/* Only supported for SOCI_AI */
	if (CHIPTYPE(sih->socitype) == SOCI_AI)
		ai_coreaddrspaceX(sih, asidx, addr, size);
	else
		*size = 0;
}

uint32
si_core_cflags(si_t *sih, uint32 mask, uint32 val)
{
	if (CHIPTYPE(sih->socitype) == SOCI_SB)
		return sb_core_cflags(sih, mask, val);
	else if (CHIPTYPE(sih->socitype) == SOCI_AI)
		return ai_core_cflags(sih, mask, val);
	else if (CHIPTYPE(sih->socitype) == SOCI_UBUS)
		return ub_core_cflags(sih, mask, val);
	else {
		ASSERT(0);
		return 0;
	}
}

void
si_core_cflags_wo(si_t *sih, uint32 mask, uint32 val)
{
	if (CHIPTYPE(sih->socitype) == SOCI_SB)
		sb_core_cflags_wo(sih, mask, val);
	else if (CHIPTYPE(sih->socitype) == SOCI_AI)
		ai_core_cflags_wo(sih, mask, val);
	else if (CHIPTYPE(sih->socitype) == SOCI_UBUS)
		ub_core_cflags_wo(sih, mask, val);
	else
		ASSERT(0);
}

uint32
si_core_sflags(si_t *sih, uint32 mask, uint32 val)
{
	if (CHIPTYPE(sih->socitype) == SOCI_SB)
		return sb_core_sflags(sih, mask, val);
	else if (CHIPTYPE(sih->socitype) == SOCI_AI)
		return ai_core_sflags(sih, mask, val);
	else if (CHIPTYPE(sih->socitype) == SOCI_UBUS)
		return ub_core_sflags(sih, mask, val);
	else {
		ASSERT(0);
		return 0;
	}
}

bool
si_iscoreup(si_t *sih)
{
	if (CHIPTYPE(sih->socitype) == SOCI_SB)
		return sb_iscoreup(sih);
	else if (CHIPTYPE(sih->socitype) == SOCI_AI)
		return ai_iscoreup(sih);
	else if (CHIPTYPE(sih->socitype) == SOCI_UBUS)
		return ub_iscoreup(sih);
	else {
		ASSERT(0);
		return FALSE;
	}
}

uint
si_wrapperreg(si_t *sih, uint32 offset, uint32 mask, uint32 val)
{
	/* only for AI back plane chips */
	if (CHIPTYPE(sih->socitype) == SOCI_AI)
		return (ai_wrap_reg(sih, offset, mask, val));
	return 0;
}

uint
si_corereg(si_t *sih, uint coreidx, uint regoff, uint mask, uint val)
{
	if (CHIPTYPE(sih->socitype) == SOCI_SB)
		return sb_corereg(sih, coreidx, regoff, mask, val);
	else if (CHIPTYPE(sih->socitype) == SOCI_AI)
		return ai_corereg(sih, coreidx, regoff, mask, val);
	else if (CHIPTYPE(sih->socitype) == SOCI_UBUS)
		return ub_corereg(sih, coreidx, regoff, mask, val);
	else {
		ASSERT(0);
		return 0;
	}
}

void
si_core_disable(si_t *sih, uint32 bits)
{
	if (CHIPTYPE(sih->socitype) == SOCI_SB)
		sb_core_disable(sih, bits);
	else if (CHIPTYPE(sih->socitype) == SOCI_AI)
		ai_core_disable(sih, bits);
	else if (CHIPTYPE(sih->socitype) == SOCI_UBUS)
		ub_core_disable(sih, bits);
}

void
si_core_reset(si_t *sih, uint32 bits, uint32 resetbits)
{
	if (CHIPTYPE(sih->socitype) == SOCI_SB)
		sb_core_reset(sih, bits, resetbits);
	else if (CHIPTYPE(sih->socitype) == SOCI_AI)
		ai_core_reset(sih, bits, resetbits);
	else if (CHIPTYPE(sih->socitype) == SOCI_UBUS)
		ub_core_reset(sih, bits, resetbits);
}

/* Run bist on current core. Caller needs to take care of core-specific bist hazards */
int
si_corebist(si_t *sih)
{
	uint32 cflags;
	int result = 0;

	/* Read core control flags */
	cflags = si_core_cflags(sih, 0, 0);

	/* Set bist & fgc */
	si_core_cflags(sih, ~0, (SICF_BIST_EN | SICF_FGC));

	/* Wait for bist done */
	SPINWAIT(((si_core_sflags(sih, 0, 0) & SISF_BIST_DONE) == 0), 100000);

	if (si_core_sflags(sih, 0, 0) & SISF_BIST_ERROR)
		result = BCME_ERROR;

	/* Reset core control flags */
	si_core_cflags(sih, 0xffff, cflags);

	return result;
}

static uint32
factor6(uint32 x)
{
	switch (x) {
	case CC_F6_2:	return 2;
	case CC_F6_3:	return 3;
	case CC_F6_4:	return 4;
	case CC_F6_5:	return 5;
	case CC_F6_6:	return 6;
	case CC_F6_7:	return 7;
	default:	return 0;
	}
}

/* calculate the speed the SI would run at given a set of clockcontrol values */
uint32
si_clock_rate(uint32 pll_type, uint32 n, uint32 m)
{
	uint32 n1, n2, clock, m1, m2, m3, mc;

	n1 = n & CN_N1_MASK;
	n2 = (n & CN_N2_MASK) >> CN_N2_SHIFT;

	if (pll_type == PLL_TYPE6) {
		if (m & CC_T6_MMASK)
			return CC_T6_M1;
		else
			return CC_T6_M0;
	} else if ((pll_type == PLL_TYPE1) ||
	           (pll_type == PLL_TYPE3) ||
	           (pll_type == PLL_TYPE4) ||
	           (pll_type == PLL_TYPE7)) {
		n1 = factor6(n1);
		n2 += CC_F5_BIAS;
	} else if (pll_type == PLL_TYPE2) {
		n1 += CC_T2_BIAS;
		n2 += CC_T2_BIAS;
		ASSERT((n1 >= 2) && (n1 <= 7));
		ASSERT((n2 >= 5) && (n2 <= 23));
	} else if (pll_type == PLL_TYPE5) {
		return (100000000);
	} else
		ASSERT(0);
	/* PLL types 3 and 7 use BASE2 (25Mhz) */
	if ((pll_type == PLL_TYPE3) ||
	    (pll_type == PLL_TYPE7)) {
		clock = CC_CLOCK_BASE2 * n1 * n2;
	} else
		clock = CC_CLOCK_BASE1 * n1 * n2;

	if (clock == 0)
		return 0;

	m1 = m & CC_M1_MASK;
	m2 = (m & CC_M2_MASK) >> CC_M2_SHIFT;
	m3 = (m & CC_M3_MASK) >> CC_M3_SHIFT;
	mc = (m & CC_MC_MASK) >> CC_MC_SHIFT;

	if ((pll_type == PLL_TYPE1) ||
	    (pll_type == PLL_TYPE3) ||
	    (pll_type == PLL_TYPE4) ||
	    (pll_type == PLL_TYPE7)) {
		m1 = factor6(m1);
		if ((pll_type == PLL_TYPE1) || (pll_type == PLL_TYPE3))
			m2 += CC_F5_BIAS;
		else
			m2 = factor6(m2);
		m3 = factor6(m3);

		switch (mc) {
		case CC_MC_BYPASS:	return (clock);
		case CC_MC_M1:		return (clock / m1);
		case CC_MC_M1M2:	return (clock / (m1 * m2));
		case CC_MC_M1M2M3:	return (clock / (m1 * m2 * m3));
		case CC_MC_M1M3:	return (clock / (m1 * m3));
		default:		return (0);
		}
	} else {
		ASSERT(pll_type == PLL_TYPE2);

		m1 += CC_T2_BIAS;
		m2 += CC_T2M2_BIAS;
		m3 += CC_T2_BIAS;
		ASSERT((m1 >= 2) && (m1 <= 7));
		ASSERT((m2 >= 3) && (m2 <= 10));
		ASSERT((m3 >= 2) && (m3 <= 7));

		if ((mc & CC_T2MC_M1BYP) == 0)
			clock /= m1;
		if ((mc & CC_T2MC_M2BYP) == 0)
			clock /= m2;
		if ((mc & CC_T2MC_M3BYP) == 0)
			clock /= m3;

		return (clock);
	}
}


/* set chip watchdog reset timer to fire in 'ticks' */
void
si_watchdog(si_t *sih, uint ticks)
{
	uint nb, maxt;

	if (PMUCTL_ENAB(sih)) {

		if ((CHIPID(sih->chip) == BCM4319_CHIP_ID) &&
		    (CHIPREV(sih->chiprev) == 0) && (ticks != 0)) {
			si_corereg(sih, SI_CC_IDX, OFFSETOF(chipcregs_t, clk_ctl_st), ~0, 0x2);
			si_setcore(sih, USB20D_CORE_ID, 0);
			si_core_disable(sih, 1);
			si_setcore(sih, CC_CORE_ID, 0);
		}

			nb = (sih->ccrev < 26) ? 16 : ((sih->ccrev >= 37) ? 32 : 24);
		/* The mips compiler uses the sllv instruction,
		 * so we specially handle the 32-bit case.
		 */
		if (nb == 32)
			maxt = 0xffffffff;
		else
			maxt = ((1 << nb) - 1);

		if (ticks == 1)
			ticks = 2;
		else if (ticks > maxt)
			ticks = maxt;

		si_corereg(sih, SI_CC_IDX, OFFSETOF(chipcregs_t, pmuwatchdog), ~0, ticks);
	} else {
		maxt = (1 << 28) - 1;
		if (ticks > maxt)
			ticks = maxt;

		si_corereg(sih, SI_CC_IDX, OFFSETOF(chipcregs_t, watchdog), ~0, ticks);
	}
}

/* trigger watchdog reset after ms milliseconds */
void
si_watchdog_ms(si_t *sih, uint32 ms)
{
	si_watchdog(sih, wd_msticks * ms);
}

uint32 si_watchdog_msticks(void)
{
	return wd_msticks;
}

bool
si_taclear(si_t *sih, bool details)
{
	return FALSE;
}



/* return the slow clock source - LPO, XTAL, or PCI */
static uint
si_slowclk_src(si_info_t *sii)
{
	chipcregs_t *cc;

	ASSERT(SI_FAST(sii) || si_coreid(&sii->pub) == CC_CORE_ID);

	if (sii->pub.ccrev < 6) {
		if ((BUSTYPE(sii->pub.bustype) == PCI_BUS) &&
		    (OSL_PCI_READ_CONFIG(sii->osh, PCI_GPIO_OUT, sizeof(uint32)) &
		     PCI_CFG_GPIO_SCS))
			return (SCC_SS_PCI);
		else
			return (SCC_SS_XTAL);
	} else if (sii->pub.ccrev < 10) {
		cc = (chipcregs_t *)si_setcoreidx(&sii->pub, sii->curidx);
		return (R_REG(sii->osh, &cc->slow_clk_ctl) & SCC_SS_MASK);
	} else	/* Insta-clock */
		return (SCC_SS_XTAL);
}

/* return the ILP (slowclock) min or max frequency */
static uint
si_slowclk_freq(si_info_t *sii, bool max_freq, chipcregs_t *cc)
{
	uint32 slowclk;
	uint div;

	ASSERT(SI_FAST(sii) || si_coreid(&sii->pub) == CC_CORE_ID);

	/* shouldn't be here unless we've established the chip has dynamic clk control */
	ASSERT(R_REG(sii->osh, &cc->capabilities) & CC_CAP_PWR_CTL);

	slowclk = si_slowclk_src(sii);
	if (sii->pub.ccrev < 6) {
		if (slowclk == SCC_SS_PCI)
			return (max_freq ? (PCIMAXFREQ / 64) : (PCIMINFREQ / 64));
		else
			return (max_freq ? (XTALMAXFREQ / 32) : (XTALMINFREQ / 32));
	} else if (sii->pub.ccrev < 10) {
		div = 4 *
		        (((R_REG(sii->osh, &cc->slow_clk_ctl) & SCC_CD_MASK) >> SCC_CD_SHIFT) + 1);
		if (slowclk == SCC_SS_LPO)
			return (max_freq ? LPOMAXFREQ : LPOMINFREQ);
		else if (slowclk == SCC_SS_XTAL)
			return (max_freq ? (XTALMAXFREQ / div) : (XTALMINFREQ / div));
		else if (slowclk == SCC_SS_PCI)
			return (max_freq ? (PCIMAXFREQ / div) : (PCIMINFREQ / div));
		else
			ASSERT(0);
	} else {
		/* Chipc rev 10 is InstaClock */
		div = R_REG(sii->osh, &cc->system_clk_ctl) >> SYCC_CD_SHIFT;
		div = 4 * (div + 1);
		return (max_freq ? XTALMAXFREQ : (XTALMINFREQ / div));
	}
	return (0);
}

static void
si_clkctl_setdelay(si_info_t *sii, void *chipcregs)
{
	chipcregs_t *cc = (chipcregs_t *)chipcregs;
	uint slowmaxfreq, pll_delay, slowclk;
	uint pll_on_delay, fref_sel_delay;

	pll_delay = PLL_DELAY;

	/* If the slow clock is not sourced by the xtal then add the xtal_on_delay
	 * since the xtal will also be powered down by dynamic clk control logic.
	 */

	slowclk = si_slowclk_src(sii);
	if (slowclk != SCC_SS_XTAL)
		pll_delay += XTAL_ON_DELAY;

	/* Starting with 4318 it is ILP that is used for the delays */
	slowmaxfreq = si_slowclk_freq(sii, (sii->pub.ccrev >= 10) ? FALSE : TRUE, cc);

	pll_on_delay = ((slowmaxfreq * pll_delay) + 999999) / 1000000;
	fref_sel_delay = ((slowmaxfreq * FREF_DELAY) + 999999) / 1000000;

	W_REG(sii->osh, &cc->pll_on_delay, pll_on_delay);
	W_REG(sii->osh, &cc->fref_sel_delay, fref_sel_delay);
}

/* initialize power control delay registers */
void
si_clkctl_init(si_t *sih)
{
	si_info_t *sii;
	uint origidx = 0;
	chipcregs_t *cc;
	bool fast;

	if (!CCCTL_ENAB(sih))
		return;

	sii = SI_INFO(sih);
	fast = SI_FAST(sii);
	if (!fast) {
		origidx = sii->curidx;
		if ((cc = (chipcregs_t *)si_setcore(sih, CC_CORE_ID, 0)) == NULL)
			return;
	} else if ((cc = (chipcregs_t *)CCREGS_FAST(sii)) == NULL)
		return;
	ASSERT(cc != NULL);

	/* set all Instaclk chip ILP to 1 MHz */
	if (sih->ccrev >= 10)
		SET_REG(sii->osh, &cc->system_clk_ctl, SYCC_CD_MASK,
		        (ILP_DIV_1MHZ << SYCC_CD_SHIFT));

	si_clkctl_setdelay(sii, (void *)(uintptr)cc);

	if (!fast)
		si_setcoreidx(sih, origidx);
}


/* change logical "focus" to the gpio core for optimized access */
void *
si_gpiosetcore(si_t *sih)
{
	return (si_setcoreidx(sih, SI_CC_IDX));
}

/*
 * mask & set gpiocontrol bits.
 * If a gpiocontrol bit is set to 0, chipcommon controls the corresponding GPIO pin.
 * If a gpiocontrol bit is set to 1, the GPIO pin is no longer a GPIO and becomes dedicated
 *   to some chip-specific purpose.
 */
uint32
si_gpiocontrol(si_t *sih, uint32 mask, uint32 val, uint8 priority)
{
	uint regoff;

	regoff = 0;

	/* gpios could be shared on router platforms
	 * ignore reservation if it's high priority (e.g., test apps)
	 */
	if ((priority != GPIO_HI_PRIORITY) &&
	    (BUSTYPE(sih->bustype) == SI_BUS) && (val || mask)) {
		mask = priority ? (si_gpioreservation & mask) :
			((si_gpioreservation | mask) & ~(si_gpioreservation));
		val &= mask;
	}

	regoff = OFFSETOF(chipcregs_t, gpiocontrol);
	return (si_corereg(sih, SI_CC_IDX, regoff, mask, val));
}

/* mask&set gpio output enable bits */
uint32
si_gpioouten(si_t *sih, uint32 mask, uint32 val, uint8 priority)
{
	uint regoff;

	regoff = 0;

	/* gpios could be shared on router platforms
	 * ignore reservation if it's high priority (e.g., test apps)
	 */
	if ((priority != GPIO_HI_PRIORITY) &&
	    (BUSTYPE(sih->bustype) == SI_BUS) && (val || mask)) {
		mask = priority ? (si_gpioreservation & mask) :
			((si_gpioreservation | mask) & ~(si_gpioreservation));
		val &= mask;
	}

	regoff = OFFSETOF(chipcregs_t, gpioouten);
	return (si_corereg(sih, SI_CC_IDX, regoff, mask, val));
}

/* mask&set gpio output bits */
uint32
si_gpioout(si_t *sih, uint32 mask, uint32 val, uint8 priority)
{
	uint regoff;

	regoff = 0;

	/* gpios could be shared on router platforms
	 * ignore reservation if it's high priority (e.g., test apps)
	 */
	if ((priority != GPIO_HI_PRIORITY) &&
	    (BUSTYPE(sih->bustype) == SI_BUS) && (val || mask)) {
		mask = priority ? (si_gpioreservation & mask) :
			((si_gpioreservation | mask) & ~(si_gpioreservation));
		val &= mask;
	}

	regoff = OFFSETOF(chipcregs_t, gpioout);
	return (si_corereg(sih, SI_CC_IDX, regoff, mask, val));
}

/* reserve one gpio */
uint32
si_gpioreserve(si_t *sih, uint32 gpio_bitmask, uint8 priority)
{
	/* only cores on SI_BUS share GPIO's and only applcation users need to
	 * reserve/release GPIO
	 */
	if ((BUSTYPE(sih->bustype) != SI_BUS) || (!priority)) {
		ASSERT((BUSTYPE(sih->bustype) == SI_BUS) && (priority));
		return 0xffffffff;
	}
	/* make sure only one bit is set */
	if ((!gpio_bitmask) || ((gpio_bitmask) & (gpio_bitmask - 1))) {
		ASSERT((gpio_bitmask) && !((gpio_bitmask) & (gpio_bitmask - 1)));
		return 0xffffffff;
	}

	/* already reserved */
	if (si_gpioreservation & gpio_bitmask)
		return 0xffffffff;
	/* set reservation */
	si_gpioreservation |= gpio_bitmask;

	return si_gpioreservation;
}

/* release one gpio */
/*
 * releasing the gpio doesn't change the current value on the GPIO last write value
 * persists till some one overwrites it
 */

uint32
si_gpiorelease(si_t *sih, uint32 gpio_bitmask, uint8 priority)
{
	/* only cores on SI_BUS share GPIO's and only applcation users need to
	 * reserve/release GPIO
	 */
	if ((BUSTYPE(sih->bustype) != SI_BUS) || (!priority)) {
		ASSERT((BUSTYPE(sih->bustype) == SI_BUS) && (priority));
		return 0xffffffff;
	}
	/* make sure only one bit is set */
	if ((!gpio_bitmask) || ((gpio_bitmask) & (gpio_bitmask - 1))) {
		ASSERT((gpio_bitmask) && !((gpio_bitmask) & (gpio_bitmask - 1)));
		return 0xffffffff;
	}

	/* already released */
	if (!(si_gpioreservation & gpio_bitmask))
		return 0xffffffff;

	/* clear reservation */
	si_gpioreservation &= ~gpio_bitmask;

	return si_gpioreservation;
}

/* return the current gpioin register value */
uint32
si_gpioin(si_t *sih)
{
	uint regoff;

	regoff = OFFSETOF(chipcregs_t, gpioin);
	return (si_corereg(sih, SI_CC_IDX, regoff, 0, 0));
}

/* mask&set gpio interrupt polarity bits */
uint32
si_gpiointpolarity(si_t *sih, uint32 mask, uint32 val, uint8 priority)
{
	uint regoff;

	/* gpios could be shared on router platforms */
	if ((BUSTYPE(sih->bustype) == SI_BUS) && (val || mask)) {
		mask = priority ? (si_gpioreservation & mask) :
			((si_gpioreservation | mask) & ~(si_gpioreservation));
		val &= mask;
	}

	regoff = OFFSETOF(chipcregs_t, gpiointpolarity);
	return (si_corereg(sih, SI_CC_IDX, regoff, mask, val));
}

/* mask&set gpio interrupt mask bits */
uint32
si_gpiointmask(si_t *sih, uint32 mask, uint32 val, uint8 priority)
{
	uint regoff;

	/* gpios could be shared on router platforms */
	if ((BUSTYPE(sih->bustype) == SI_BUS) && (val || mask)) {
		mask = priority ? (si_gpioreservation & mask) :
			((si_gpioreservation | mask) & ~(si_gpioreservation));
		val &= mask;
	}

	regoff = OFFSETOF(chipcregs_t, gpiointmask);
	return (si_corereg(sih, SI_CC_IDX, regoff, mask, val));
}

/* assign the gpio to an led */
uint32
si_gpioled(si_t *sih, uint32 mask, uint32 val)
{
	if (sih->ccrev < 16)
		return 0xffffffff;

	/* gpio led powersave reg */
	return (si_corereg(sih, SI_CC_IDX, OFFSETOF(chipcregs_t, gpiotimeroutmask), mask, val));
}

/* mask&set gpio timer val */
uint32
si_gpiotimerval(si_t *sih, uint32 mask, uint32 gpiotimerval)
{
	if (sih->ccrev < 16)
		return 0xffffffff;

	return (si_corereg(sih, SI_CC_IDX,
		OFFSETOF(chipcregs_t, gpiotimerval), mask, gpiotimerval));
}

uint32
si_gpiopull(si_t *sih, bool updown, uint32 mask, uint32 val)
{
	uint offs;

	if (sih->ccrev < 20)
		return 0xffffffff;

	offs = (updown ? OFFSETOF(chipcregs_t, gpiopulldown) : OFFSETOF(chipcregs_t, gpiopullup));
	return (si_corereg(sih, SI_CC_IDX, offs, mask, val));
}

uint32
si_gpioevent(si_t *sih, uint regtype, uint32 mask, uint32 val)
{
	uint offs;

	if (sih->ccrev < 11)
		return 0xffffffff;

	if (regtype == GPIO_REGEVT)
		offs = OFFSETOF(chipcregs_t, gpioevent);
	else if (regtype == GPIO_REGEVT_INTMSK)
		offs = OFFSETOF(chipcregs_t, gpioeventintmask);
	else if (regtype == GPIO_REGEVT_INTPOL)
		offs = OFFSETOF(chipcregs_t, gpioeventintpolarity);
	else
		return 0xffffffff;

	return (si_corereg(sih, SI_CC_IDX, offs, mask, val));
}

void *
si_gpio_handler_register(si_t *sih, uint32 event,
	bool level, gpio_handler_t cb, void *arg)
{
	si_info_t *sii;
	gpioh_item_t *gi;

	ASSERT(event);
	ASSERT(cb != NULL);

	sii = SI_INFO(sih);
	if (sih->ccrev < 11)
		return NULL;

	if ((gi = MALLOC(sii->osh, sizeof(gpioh_item_t))) == NULL)
		return NULL;

	bzero(gi, sizeof(gpioh_item_t));
	gi->event = event;
	gi->handler = cb;
	gi->arg = arg;
	gi->level = level;

	gi->next = sii->gpioh_head;
	sii->gpioh_head = gi;

	return (void *)(gi);
}

void
si_gpio_handler_unregister(si_t *sih, void *gpioh)
{
	si_info_t *sii;
	gpioh_item_t *p, *n;

	sii = SI_INFO(sih);
	if (sih->ccrev < 11)
		return;

	ASSERT(sii->gpioh_head != NULL);
	if ((void*)sii->gpioh_head == gpioh) {
		sii->gpioh_head = sii->gpioh_head->next;
		MFREE(sii->osh, gpioh, sizeof(gpioh_item_t));
		return;
	} else {
		p = sii->gpioh_head;
		n = p->next;
		while (n) {
			if ((void*)n == gpioh) {
				p->next = n->next;
				MFREE(sii->osh, gpioh, sizeof(gpioh_item_t));
				return;
			}
			p = n;
			n = n->next;
		}
	}

	ASSERT(0); /* Not found in list */
}

void
si_gpio_handler_process(si_t *sih)
{
	si_info_t *sii;
	gpioh_item_t *h;
	uint32 level = si_gpioin(sih);
	uint32 levelp = si_gpiointpolarity(sih, 0, 0, 0);
	uint32 edge = si_gpioevent(sih, GPIO_REGEVT, 0, 0);
	uint32 edgep = si_gpioevent(sih, GPIO_REGEVT_INTPOL, 0, 0);

	sii = SI_INFO(sih);
	for (h = sii->gpioh_head; h != NULL; h = h->next) {
		if (h->handler) {
			uint32 status = (h->level ? level : edge) & h->event;
			uint32 polarity = (h->level ? levelp : edgep) & h->event;

			/* polarity bitval is opposite of status bitval */
			if (status ^ polarity)
				h->handler(status, h->arg);
		}
	}

	si_gpioevent(sih, GPIO_REGEVT, edge, edge); /* clear edge-trigger status */
}

uint32
si_gpio_int_enable(si_t *sih, bool enable)
{
	uint offs;

	if (sih->ccrev < 11)
		return 0xffffffff;

	offs = OFFSETOF(chipcregs_t, intmask);
	return (si_corereg(sih, SI_CC_IDX, offs, CI_GPIO, (enable ? CI_GPIO : 0)));
}


/* Return the size of the specified SOCRAM bank */
static uint
socram_banksize(si_info_t *sii, sbsocramregs_t *regs, uint8 idx, uint8 mem_type)
{
	uint banksize, bankinfo;
	uint bankidx = idx | (mem_type << SOCRAM_BANKIDX_MEMTYPE_SHIFT);

	ASSERT(mem_type <= SOCRAM_MEMTYPE_DEVRAM);

	W_REG(sii->osh, &regs->bankidx, bankidx);
	bankinfo = R_REG(sii->osh, &regs->bankinfo);
	banksize = SOCRAM_BANKINFO_SZBASE * ((bankinfo & SOCRAM_BANKINFO_SZMASK) + 1);
	return banksize;
}

void
si_socdevram(si_t *sih, bool set, uint8 *enable, uint8 *protect, uint8 *remap)
{
	si_info_t *sii;
	uint origidx;
	uint intr_val = 0;
	sbsocramregs_t *regs;
	bool wasup;
	uint corerev;

	sii = SI_INFO(sih);

	/* Block ints and save current core */
	INTR_OFF(sii, intr_val);
	origidx = si_coreidx(sih);

	if (!set)
		*enable = *protect = *remap = 0;

	/* Switch to SOCRAM core */
	if (!(regs = si_setcore(sih, SOCRAM_CORE_ID, 0)))
		goto done;

	/* Get info for determining size */
	if (!(wasup = si_iscoreup(sih)))
		si_core_reset(sih, 0, 0);

	corerev = si_corerev(sih);
	if (corerev >= 10) {
		uint32 extcinfo;
		uint8 nb;
		uint8 i;
		uint32 bankidx, bankinfo;

		extcinfo = R_REG(sii->osh, &regs->extracoreinfo);
		nb = ((extcinfo & SOCRAM_DEVRAMBANK_MASK) >> SOCRAM_DEVRAMBANK_SHIFT);
		for (i = 0; i < nb; i++) {
			bankidx = i | (SOCRAM_MEMTYPE_DEVRAM << SOCRAM_BANKIDX_MEMTYPE_SHIFT);
			W_REG(sii->osh, &regs->bankidx, bankidx);
			bankinfo = R_REG(sii->osh, &regs->bankinfo);
			if (set) {
				bankinfo &= ~SOCRAM_BANKINFO_DEVRAMSEL_MASK;
				bankinfo &= ~SOCRAM_BANKINFO_DEVRAMPRO_MASK;
				bankinfo &= ~SOCRAM_BANKINFO_DEVRAMREMAP_MASK;
				if (*enable) {
					bankinfo |= (1 << SOCRAM_BANKINFO_DEVRAMSEL_SHIFT);
					if (*protect)
						bankinfo |= (1 << SOCRAM_BANKINFO_DEVRAMPRO_SHIFT);
					if ((corerev >= 16) && *remap)
						bankinfo |=
							(1 << SOCRAM_BANKINFO_DEVRAMREMAP_SHIFT);
				}
				W_REG(sii->osh, &regs->bankinfo, bankinfo);
			}
			else if (i == 0) {
				if (bankinfo & SOCRAM_BANKINFO_DEVRAMSEL_MASK) {
					*enable = 1;
					if (bankinfo & SOCRAM_BANKINFO_DEVRAMPRO_MASK)
						*protect = 1;
					if (bankinfo & SOCRAM_BANKINFO_DEVRAMREMAP_MASK)
						*remap = 1;
				}
			}
		}
	}

	/* Return to previous state and core */
	if (!wasup)
		si_core_disable(sih, 0);
	si_setcoreidx(sih, origidx);

done:
	INTR_RESTORE(sii, intr_val);
}

bool
si_socdevram_remap_isenb(si_t *sih)
{
	si_info_t *sii;
	uint origidx;
	uint intr_val = 0;
	sbsocramregs_t *regs;
	bool wasup, remap = FALSE;
	uint corerev;
	uint32 extcinfo;
	uint8 nb;
	uint8 i;
	uint32 bankidx, bankinfo;

	sii = SI_INFO(sih);

	/* Block ints and save current core */
	INTR_OFF(sii, intr_val);
	origidx = si_coreidx(sih);

	/* Switch to SOCRAM core */
	if (!(regs = si_setcore(sih, SOCRAM_CORE_ID, 0)))
		goto done;

	/* Get info for determining size */
	if (!(wasup = si_iscoreup(sih)))
		si_core_reset(sih, 0, 0);

	corerev = si_corerev(sih);
	if (corerev >= 16) {
		extcinfo = R_REG(sii->osh, &regs->extracoreinfo);
		nb = ((extcinfo & SOCRAM_DEVRAMBANK_MASK) >> SOCRAM_DEVRAMBANK_SHIFT);
		for (i = 0; i < nb; i++) {
			bankidx = i | (SOCRAM_MEMTYPE_DEVRAM << SOCRAM_BANKIDX_MEMTYPE_SHIFT);
			W_REG(sii->osh, &regs->bankidx, bankidx);
			bankinfo = R_REG(sii->osh, &regs->bankinfo);
			if (bankinfo & SOCRAM_BANKINFO_DEVRAMREMAP_MASK) {
				remap = TRUE;
				break;
			}
		}
	}

	/* Return to previous state and core */
	if (!wasup)
		si_core_disable(sih, 0);
	si_setcoreidx(sih, origidx);

done:
	INTR_RESTORE(sii, intr_val);
	return remap;
}

bool
si_socdevram_pkg(si_t *sih)
{
	if (si_socdevram_size(sih) > 0)
		return TRUE;
	else
		return FALSE;
}

uint32
si_socdevram_size(si_t *sih)
{
	si_info_t *sii;
	uint origidx;
	uint intr_val = 0;
	uint32 memsize = 0;
	sbsocramregs_t *regs;
	bool wasup;
	uint corerev;

	sii = SI_INFO(sih);

	/* Block ints and save current core */
	INTR_OFF(sii, intr_val);
	origidx = si_coreidx(sih);

	/* Switch to SOCRAM core */
	if (!(regs = si_setcore(sih, SOCRAM_CORE_ID, 0)))
		goto done;

	/* Get info for determining size */
	if (!(wasup = si_iscoreup(sih)))
		si_core_reset(sih, 0, 0);

	corerev = si_corerev(sih);
	if (corerev >= 10) {
		uint32 extcinfo;
		uint8 nb;
		uint8 i;

		extcinfo = R_REG(sii->osh, &regs->extracoreinfo);
		nb = (((extcinfo & SOCRAM_DEVRAMBANK_MASK) >> SOCRAM_DEVRAMBANK_SHIFT));
		for (i = 0; i < nb; i++)
			memsize += socram_banksize(sii, regs, i, SOCRAM_MEMTYPE_DEVRAM);
	}

	/* Return to previous state and core */
	if (!wasup)
		si_core_disable(sih, 0);
	si_setcoreidx(sih, origidx);

done:
	INTR_RESTORE(sii, intr_val);

	return memsize;
}

uint32
si_socdevram_remap_size(si_t *sih)
{
	si_info_t *sii;
	uint origidx;
	uint intr_val = 0;
	uint32 memsize = 0, banksz;
	sbsocramregs_t *regs;
	bool wasup;
	uint corerev;
	uint32 extcinfo;
	uint8 nb;
	uint8 i;
	uint32 bankidx, bankinfo;

	sii = SI_INFO(sih);

	/* Block ints and save current core */
	INTR_OFF(sii, intr_val);
	origidx = si_coreidx(sih);

	/* Switch to SOCRAM core */
	if (!(regs = si_setcore(sih, SOCRAM_CORE_ID, 0)))
		goto done;

	/* Get info for determining size */
	if (!(wasup = si_iscoreup(sih)))
		si_core_reset(sih, 0, 0);

	corerev = si_corerev(sih);
	if (corerev >= 16) {
		extcinfo = R_REG(sii->osh, &regs->extracoreinfo);
		nb = (((extcinfo & SOCRAM_DEVRAMBANK_MASK) >> SOCRAM_DEVRAMBANK_SHIFT));

		/*
		 * FIX: A0 Issue: Max addressable is 512KB, instead 640KB
		 * Only four banks are accessible to ARM
		 */
		if ((corerev == 16) && (nb == 5))
			nb = 4;

		for (i = 0; i < nb; i++) {
			bankidx = i | (SOCRAM_MEMTYPE_DEVRAM << SOCRAM_BANKIDX_MEMTYPE_SHIFT);
			W_REG(sii->osh, &regs->bankidx, bankidx);
			bankinfo = R_REG(sii->osh, &regs->bankinfo);
			if (bankinfo & SOCRAM_BANKINFO_DEVRAMREMAP_MASK) {
				banksz = socram_banksize(sii, regs, i, SOCRAM_MEMTYPE_DEVRAM);
				memsize += banksz;
			} else {
				/* Account only consecutive banks for now */
				break;
			}
		}
	}

	/* Return to previous state and core */
	if (!wasup)
		si_core_disable(sih, 0);
	si_setcoreidx(sih, origidx);

done:
	INTR_RESTORE(sii, intr_val);

	return memsize;
}

/* Return the RAM size of the SOCRAM core */
uint32
si_socram_size(si_t *sih)
{
	si_info_t *sii;
	uint origidx;
	uint intr_val = 0;

	sbsocramregs_t *regs;
	bool wasup;
	uint corerev;
	uint32 coreinfo;
	uint memsize = 0;

	sii = SI_INFO(sih);

	/* Block ints and save current core */
	INTR_OFF(sii, intr_val);
	origidx = si_coreidx(sih);

	/* Switch to SOCRAM core */
	if (!(regs = si_setcore(sih, SOCRAM_CORE_ID, 0)))
		goto done;

	/* Get info for determining size */
	if (!(wasup = si_iscoreup(sih)))
		si_core_reset(sih, 0, 0);
	corerev = si_corerev(sih);
	coreinfo = R_REG(sii->osh, &regs->coreinfo);

	/* Calculate size from coreinfo based on rev */
	if (corerev == 0)
		memsize = 1 << (16 + (coreinfo & SRCI_MS0_MASK));
	else if (corerev < 3) {
		memsize = 1 << (SR_BSZ_BASE + (coreinfo & SRCI_SRBSZ_MASK));
		memsize *= (coreinfo & SRCI_SRNB_MASK) >> SRCI_SRNB_SHIFT;
	} else if ((corerev <= 7) || (corerev == 12)) {
		uint nb = (coreinfo & SRCI_SRNB_MASK) >> SRCI_SRNB_SHIFT;
		uint bsz = (coreinfo & SRCI_SRBSZ_MASK);
		uint lss = (coreinfo & SRCI_LSS_MASK) >> SRCI_LSS_SHIFT;
		if (lss != 0)
			nb --;
		memsize = nb * (1 << (bsz + SR_BSZ_BASE));
		if (lss != 0)
			memsize += (1 << ((lss - 1) + SR_BSZ_BASE));
	} else {
		uint8 i;
		uint nb = (coreinfo & SRCI_SRNB_MASK) >> SRCI_SRNB_SHIFT;
		for (i = 0; i < nb; i++)
			memsize += socram_banksize(sii, regs, i, SOCRAM_MEMTYPE_RAM);
	}

	/* Return to previous state and core */
	if (!wasup)
		si_core_disable(sih, 0);
	si_setcoreidx(sih, origidx);

done:
	INTR_RESTORE(sii, intr_val);

	return memsize;
}

uint32
si_socram_srmem_size(si_t *sih)
{
	si_info_t *sii;
	uint origidx;
	uint intr_val = 0;

	sbsocramregs_t *regs;
	bool wasup;
	uint corerev;
	uint32 coreinfo;
	uint memsize = 0;

	if ((CHIPID(sih->chip) == BCM4334_CHIP_ID) && (CHIPREV(sih->chiprev) < 2)) {
		return (32 * 1024);
	}

	sii = SI_INFO(sih);

	/* Block ints and save current core */
	INTR_OFF(sii, intr_val);
	origidx = si_coreidx(sih);

	/* Switch to SOCRAM core */
	if (!(regs = si_setcore(sih, SOCRAM_CORE_ID, 0)))
		goto done;

	/* Get info for determining size */
	if (!(wasup = si_iscoreup(sih)))
		si_core_reset(sih, 0, 0);
	corerev = si_corerev(sih);
	coreinfo = R_REG(sii->osh, &regs->coreinfo);

	/* Calculate size from coreinfo based on rev */
	if (corerev >= 16) {
		uint8 i;
		uint nb = (coreinfo & SRCI_SRNB_MASK) >> SRCI_SRNB_SHIFT;
		for (i = 0; i < nb; i++) {
			W_REG(sii->osh, &regs->bankidx, i);
			if (R_REG(sii->osh, &regs->bankinfo) & SOCRAM_BANKINFO_RETNTRAM_MASK)
				memsize += socram_banksize(sii, regs, i, SOCRAM_MEMTYPE_RAM);
		}
	}

	/* Return to previous state and core */
	if (!wasup)
		si_core_disable(sih, 0);
	si_setcoreidx(sih, origidx);

done:
	INTR_RESTORE(sii, intr_val);

	return memsize;
}


void
si_btcgpiowar(si_t *sih)
{
	si_info_t *sii;
	uint origidx;
	uint intr_val = 0;
	chipcregs_t *cc;

	sii = SI_INFO(sih);

	/* Make sure that there is ChipCommon core present &&
	 * UART_TX is strapped to 1
	 */
	if (!(sih->cccaps & CC_CAP_UARTGPIO))
		return;

	/* si_corereg cannot be used as we have to guarantee 8-bit read/writes */
	INTR_OFF(sii, intr_val);

	origidx = si_coreidx(sih);

	cc = (chipcregs_t *)si_setcore(sih, CC_CORE_ID, 0);
	ASSERT(cc != NULL);

	W_REG(sii->osh, &cc->uart0mcr, R_REG(sii->osh, &cc->uart0mcr) | 0x04);

	/* restore the original index */
	si_setcoreidx(sih, origidx);

	INTR_RESTORE(sii, intr_val);
}

void
si_chipcontrl_btshd0_4331(si_t *sih, bool on)
{
	si_info_t *sii;
	chipcregs_t *cc;
	uint origidx;
	uint32 val;
	uint intr_val = 0;

	sii = SI_INFO(sih);

	INTR_OFF(sii, intr_val);

	origidx = si_coreidx(sih);

	cc = (chipcregs_t *)si_setcore(sih, CC_CORE_ID, 0);

	val = R_REG(sii->osh, &cc->chipcontrol);

	/* bt_shd0 controls are same for 4331 chiprevs 0 and 1, packages 12x9 and 12x12 */
	if (on) {
		/* Enable bt_shd0 on gpio4: */
		val |= (CCTRL4331_BT_SHD0_ON_GPIO4);
		W_REG(sii->osh, &cc->chipcontrol, val);
	} else {
		val &= ~(CCTRL4331_BT_SHD0_ON_GPIO4);
		W_REG(sii->osh, &cc->chipcontrol, val);
	}

	/* restore the original index */
	si_setcoreidx(sih, origidx);

	INTR_RESTORE(sii, intr_val);
}

void
si_chipcontrl_restore(si_t *sih, uint32 val)
{
	si_info_t *sii;
	chipcregs_t *cc;
	uint origidx;

	sii = SI_INFO(sih);
	origidx = si_coreidx(sih);
	cc = (chipcregs_t *)si_setcore(sih, CC_CORE_ID, 0);
	W_REG(sii->osh, &cc->chipcontrol, val);
	si_setcoreidx(sih, origidx);
}

uint32
si_chipcontrl_read(si_t *sih)
{
	si_info_t *sii;
	chipcregs_t *cc;
	uint origidx;
	uint32 val;

	sii = SI_INFO(sih);
	origidx = si_coreidx(sih);
	cc = (chipcregs_t *)si_setcore(sih, CC_CORE_ID, 0);
	val = R_REG(sii->osh, &cc->chipcontrol);
	si_setcoreidx(sih, origidx);
	return val;
}

void
si_chipcontrl_epa4331(si_t *sih, bool on)
{
	si_info_t *sii;
	chipcregs_t *cc;
	uint origidx;
	uint32 val;

	sii = SI_INFO(sih);
	origidx = si_coreidx(sih);

	cc = (chipcregs_t *)si_setcore(sih, CC_CORE_ID, 0);

	val = R_REG(sii->osh, &cc->chipcontrol);

	if (on) {
		if (sih->chippkg == 9 || sih->chippkg == 0xb) {
			val |= (CCTRL4331_EXTPA_EN | CCTRL4331_EXTPA_ON_GPIO2_5);
			/* Ext PA Controls for 4331 12x9 Package */
			W_REG(sii->osh, &cc->chipcontrol, val);
		} else {
			/* Ext PA Controls for 4331 12x12 Package */
			if (sih->chiprev > 0) {
				W_REG(sii->osh, &cc->chipcontrol, val |
				      (CCTRL4331_EXTPA_EN) | (CCTRL4331_EXTPA_EN2));
			} else {
				W_REG(sii->osh, &cc->chipcontrol, val | (CCTRL4331_EXTPA_EN));
			}
		}
	} else {
		val &= ~(CCTRL4331_EXTPA_EN | CCTRL4331_EXTPA_EN2 | CCTRL4331_EXTPA_ON_GPIO2_5);
		W_REG(sii->osh, &cc->chipcontrol, val);
	}

	si_setcoreidx(sih, origidx);
}

/* switch muxed pins, on: SROM, off: FEMCTRL */
void
si_chipcontrl_srom4360(si_t *sih, bool on)
{
	si_info_t *sii;
	chipcregs_t *cc;
	uint origidx;
	uint32 val;

	sii = SI_INFO(sih);
	origidx = si_coreidx(sih);

	cc = (chipcregs_t *)si_setcore(sih, CC_CORE_ID, 0);

	val = R_REG(sii->osh, &cc->chipcontrol);

	if (on) {
		val &= ~(CCTRL4360_SECI_MODE |
			CCTRL4360_BTSWCTRL_MODE |
			CCTRL4360_EXTRA_FEMCTRL_MODE |
			CCTRL4360_BT_LGCY_MODE |
			CCTRL4360_CORE2FEMCTRL4_ON);

		W_REG(sii->osh, &cc->chipcontrol, val);
	} else {
	}

	si_setcoreidx(sih, origidx);
}

void
si_chipcontrl_epa4331_wowl(si_t *sih, bool enter_wowl)
{
	si_info_t *sii;
	chipcregs_t *cc;
	uint origidx;
	uint32 val;
	bool sel_chip;

	sel_chip = (CHIPID(sih->chip) == BCM4331_CHIP_ID) ||
		(CHIPID(sih->chip) == BCM43431_CHIP_ID);
	sel_chip &= ((sih->chippkg == 9 || sih->chippkg == 0xb));

	if (!sel_chip)
		return;

	sii = SI_INFO(sih);
	origidx = si_coreidx(sih);

	cc = (chipcregs_t *)si_setcore(sih, CC_CORE_ID, 0);

	val = R_REG(sii->osh, &cc->chipcontrol);

	if (enter_wowl) {
		val |= CCTRL4331_EXTPA_EN;
		W_REG(sii->osh, &cc->chipcontrol, val);
	} else {
		val |= (CCTRL4331_EXTPA_EN | CCTRL4331_EXTPA_ON_GPIO2_5);
		W_REG(sii->osh, &cc->chipcontrol, val);
	}
	si_setcoreidx(sih, origidx);
}

uint
si_pll_reset(si_t *sih)
{
	uint err = 0;

	return (err);
}

/* Enable BT-COEX & Ex-PA for 4313 */
void
si_epa_4313war(si_t *sih)
{
	si_info_t *sii;
	chipcregs_t *cc;
	uint origidx;

	sii = SI_INFO(sih);
	origidx = si_coreidx(sih);

	cc = (chipcregs_t *)si_setcore(sih, CC_CORE_ID, 0);

	/* EPA Fix */
	W_REG(sii->osh, &cc->gpiocontrol,
		R_REG(sii->osh, &cc->gpiocontrol) | GPIO_CTRL_EPA_EN_MASK);

	si_setcoreidx(sih, origidx);
}

void
si_clk_pmu_htavail_set(si_t *sih, bool set_clear)
{
}

/* WL/BT control for 4313 btcombo boards >= P250 */
void
si_btcombo_p250_4313_war(si_t *sih)
{
	si_info_t *sii;
	chipcregs_t *cc;
	uint origidx;

	sii = SI_INFO(sih);
	origidx = si_coreidx(sih);

	cc = (chipcregs_t *)si_setcore(sih, CC_CORE_ID, 0);
	W_REG(sii->osh, &cc->gpiocontrol,
		R_REG(sii->osh, &cc->gpiocontrol) | GPIO_CTRL_5_6_EN_MASK);

	W_REG(sii->osh, &cc->gpioouten,
		R_REG(sii->osh, &cc->gpioouten) | GPIO_CTRL_5_6_EN_MASK);

	si_setcoreidx(sih, origidx);
}
void
si_btc_enable_chipcontrol(si_t *sih)
{
	si_info_t *sii;
	chipcregs_t *cc;
	uint origidx;

	sii = SI_INFO(sih);
	origidx = si_coreidx(sih);

	cc = (chipcregs_t *)si_setcore(sih, CC_CORE_ID, 0);

	/* BT fix */
	W_REG(sii->osh, &cc->chipcontrol,
		R_REG(sii->osh, &cc->chipcontrol) | CC_BTCOEX_EN_MASK);

	si_setcoreidx(sih, origidx);
}
void
si_btcombo_43228_war(si_t *sih)
{
	si_info_t *sii;
	chipcregs_t *cc;
	uint origidx;

	sii = SI_INFO(sih);
	origidx = si_coreidx(sih);

	cc = (chipcregs_t *)si_setcore(sih, CC_CORE_ID, 0);

	W_REG(sii->osh, &cc->gpioouten, GPIO_CTRL_7_6_EN_MASK);
	W_REG(sii->osh, &cc->gpioout, GPIO_OUT_7_EN_MASK);

	si_setcoreidx(sih, origidx);
}

/* check if the device is removed */
bool
si_deviceremoved(si_t *sih)
{
	uint32 w;
	si_info_t *sii;

	sii = SI_INFO(sih);

	switch (BUSTYPE(sih->bustype)) {
	case PCI_BUS:
		ASSERT(sii->osh != NULL);
		w = OSL_PCI_READ_CONFIG(sii->osh, PCI_CFG_VID, sizeof(uint32));
		if ((w & 0xFFFF) != VENDOR_BROADCOM)
			return TRUE;
		break;
	}
	return FALSE;
}

bool
si_is_sprom_available(si_t *sih)
{
	if (sih->ccrev >= 31) {
		si_info_t *sii;
		uint origidx;
		chipcregs_t *cc;
		uint32 sromctrl;

		if ((sih->cccaps & CC_CAP_SROM) == 0)
			return FALSE;

		sii = SI_INFO(sih);
		origidx = sii->curidx;
		cc = si_setcoreidx(sih, SI_CC_IDX);
		sromctrl = R_REG(sii->osh, &cc->sromcontrol);
		si_setcoreidx(sih, origidx);
		return (sromctrl & SRC_PRESENT);
	}

	switch (CHIPID(sih->chip)) {
	case BCM4312_CHIP_ID:
		return ((sih->chipst & CST4312_SPROM_OTP_SEL_MASK) != CST4312_OTP_SEL);
	case BCM4325_CHIP_ID:
		return (sih->chipst & CST4325_SPROM_SEL) != 0;
	case BCM4322_CHIP_ID:	case BCM43221_CHIP_ID:	case BCM43231_CHIP_ID:
	case BCM43222_CHIP_ID:	case BCM43111_CHIP_ID:	case BCM43112_CHIP_ID:
	case BCM4342_CHIP_ID: {
		uint32 spromotp;
		spromotp = (sih->chipst & CST4322_SPROM_OTP_SEL_MASK) >>
		        CST4322_SPROM_OTP_SEL_SHIFT;
		return (spromotp & CST4322_SPROM_PRESENT) != 0;
	}
	case BCM4329_CHIP_ID:
		return (sih->chipst & CST4329_SPROM_SEL) != 0;
	case BCM4315_CHIP_ID:
		return (sih->chipst & CST4315_SPROM_SEL) != 0;
	case BCM4319_CHIP_ID:
		return (sih->chipst & CST4319_SPROM_SEL) != 0;
	case BCM4336_CHIP_ID:
	case BCM43362_CHIP_ID:
		return (sih->chipst & CST4336_SPROM_PRESENT) != 0;
	case BCM4330_CHIP_ID:
		return (sih->chipst & CST4330_SPROM_PRESENT) != 0;
	case BCM4313_CHIP_ID:
		return (sih->chipst & CST4313_SPROM_PRESENT) != 0;
	case BCM4331_CHIP_ID:
	case BCM43431_CHIP_ID:
		return (sih->chipst & CST4331_SPROM_PRESENT) != 0;
	case BCM43239_CHIP_ID:
		return ((sih->chipst & CST43239_SPROM_MASK) &&
			!(sih->chipst & CST43239_SFLASH_MASK));
	case BCM4324_CHIP_ID:
		return ((sih->chipst & CST4324_SPROM_MASK) &&
			!(sih->chipst & CST4324_SFLASH_MASK));
	case BCM43131_CHIP_ID:
	case BCM43217_CHIP_ID:
	case BCM43227_CHIP_ID:
	case BCM43228_CHIP_ID:
	case BCM43428_CHIP_ID:
		return (sih->chipst & CST43228_OTP_PRESENT) != CST43228_OTP_PRESENT;
	default:
		return TRUE;
	}
}<|MERGE_RESOLUTION|>--- conflicted
+++ resolved
@@ -419,7 +419,6 @@
 	/* assume current core is CC */
 	if ((sii->pub.ccrev == 0x25) && ((CHIPID(sih->chip) == BCM43236_CHIP_ID ||
 	                                  CHIPID(sih->chip) == BCM43235_CHIP_ID ||
-	                                  CHIPID(sih->chip) == BCM43234_CHIP_ID ||
 	                                  CHIPID(sih->chip) == BCM43238_CHIP_ID) &&
 	                                 (CHIPREV(sii->pub.chiprev) <= 2))) {
 
@@ -447,21 +446,6 @@
 			uint32 gpiopullup = 0, gpiopulldown = 0;
 			cc = (chipcregs_t *)si_setcore(sih, CC_CORE_ID, 0);
 			ASSERT(cc != NULL);
-<<<<<<< HEAD
-
-			/* 4314/43142 has pin muxing, don't clear gpio bits */
-			if ((CHIPID(sih->chip) == BCM4314_CHIP_ID) ||
-				(CHIPID(sih->chip) == BCM43142_CHIP_ID)) {
-				gpiopullup |= 0x402e0;
-				gpiopulldown |= 0x20500;
-			}
-
-			W_REG(osh, &cc->gpiopullup, gpiopullup);
-			W_REG(osh, &cc->gpiopulldown, gpiopulldown);
-			si_setcoreidx(sih, origidx);
-		}
-=======
->>>>>>> c21fd2a0
 
 			/* 4314/43142 has pin muxing, don't clear gpio bits */
 			if ((CHIPID(sih->chip) == BCM4314_CHIP_ID) ||
