/*
 * Misc utility routines for accessing chip-specific features
 * of the SiliconBackplane-based Broadcom chips.
 *
 * Copyright (C) 1999-2012, Broadcom Corporation
 * 
 *      Unless you and Broadcom execute a separate written software license
 * agreement governing use of this software, this software is licensed to you
 * under the terms of the GNU General Public License version 2 (the "GPL"),
 * available at http://www.broadcom.com/licenses/GPLv2.php, with the
 * following added to such license:
 * 
 *      As a special exception, the copyright holders of this software give you
 * permission to link this software with independent modules, and to copy and
 * distribute the resulting executable under terms of your choice, provided that
 * you also meet, for each linked independent module, the terms and conditions of
 * the license of that module.  An independent module is a module which is not
 * derived from this software.  The special exception does not apply to any
 * modifications of the software.
 * 
 *      Notwithstanding the above, under no circumstances may you combine this
 * software in any way with any other Broadcom software provided under a license
 * other than the GPL, without Broadcom's express prior written consent.
 *
<<<<<<< HEAD
 * $Id: siutils.c 279502 2011-08-24 20:46:27Z $
=======
 * $Id: siutils.c 328733 2012-04-20 14:49:55Z $
>>>>>>> 90adfd2b
 */

#include <bcm_cfg.h>
#include <typedefs.h>
#include <bcmdefs.h>
#include <osl.h>
#include <bcmutils.h>
#include <siutils.h>
#include <bcmdevs.h>
#include <hndsoc.h>
#include <sbchipc.h>
#include <pcicfg.h>
#include <sbpcmcia.h>
#include <sbsocram.h>
#include <bcmsdh.h>
#include <sdio.h>
#include <sbsdio.h>
#include <sbhnddma.h>
#include <sbsdpcmdev.h>
#include <bcmsdpcm.h>
#include <hndpmu.h>

#if !defined(BCM_BOOTLOADER) && defined(SAVERESTORE)
#include <saverestore.h>
#endif

#include "siutils_priv.h"

/* local prototypes */
static si_info_t *si_doattach(si_info_t *sii, uint devid, osl_t *osh, void *regs,
                              uint bustype, void *sdh, char **vars, uint *varsz);
static bool si_buscore_prep(si_info_t *sii, uint bustype, uint devid, void *sdh);
static bool si_buscore_setup(si_info_t *sii, chipcregs_t *cc, uint bustype, uint32 savewin,
	uint *origidx, void *regs);



/* global variable to indicate reservation/release of gpio's */
static uint32 si_gpioreservation = 0;

/* global flag to prevent shared resources from being initialized multiple times in si_attach() */

int do_4360_pcie2_war = 0;

/*
 * Allocate a si handle.
 * devid - pci device id (used to determine chip#)
 * osh - opaque OS handle
 * regs - virtual address of initial core registers
 * bustype - pci/pcmcia/sb/sdio/etc
 * vars - pointer to a pointer area for "environment" variables
 * varsz - pointer to int to return the size of the vars
 */
si_t *
si_attach(uint devid, osl_t *osh, void *regs,
                       uint bustype, void *sdh, char **vars, uint *varsz)
{
	si_info_t *sii;

	/* alloc si_info_t */
	if ((sii = MALLOC(osh, sizeof (si_info_t))) == NULL) {
		SI_ERROR(("si_attach: malloc failed! malloced %d bytes\n", MALLOCED(osh)));
		return (NULL);
	}

	if (si_doattach(sii, devid, osh, regs, bustype, sdh, vars, varsz) == NULL) {
		MFREE(osh, sii, sizeof(si_info_t));
		return (NULL);
	}
	sii->vars = vars ? *vars : NULL;
	sii->varsz = varsz ? *varsz : 0;

	return (si_t *)sii;
}

/* global kernel resource */
static si_info_t ksii;

static uint32	wd_msticks;		/* watchdog timer ticks normalized to ms */

/* generic kernel variant of si_attach() */
si_t *
si_kattach(osl_t *osh)
{
	static bool ksii_attached = FALSE;

	if (!ksii_attached) {
		void *regs;
		regs = REG_MAP(SI_ENUM_BASE, SI_CORE_SIZE);

		if (si_doattach(&ksii, BCM4710_DEVICE_ID, osh, regs,
		                SI_BUS, NULL,
		                osh != SI_OSH ? &ksii.vars : NULL,
		                osh != SI_OSH ? &ksii.varsz : NULL) == NULL) {
			SI_ERROR(("si_kattach: si_doattach failed\n"));
			REG_UNMAP(regs);
			return NULL;
		}
		REG_UNMAP(regs);

		/* save ticks normalized to ms for si_watchdog_ms() */
		if (PMUCTL_ENAB(&ksii.pub)) {
				/* based on 32KHz ILP clock */
				wd_msticks = 32;
		} else {
			wd_msticks = ALP_CLOCK / 1000;
		}

		ksii_attached = TRUE;
		SI_MSG(("si_kattach done. ccrev = %d, wd_msticks = %d\n",
		        ksii.pub.ccrev, wd_msticks));
	}

	return &ksii.pub;
}


static bool
si_buscore_prep(si_info_t *sii, uint bustype, uint devid, void *sdh)
{
	/* need to set memseg flag for CF card first before any sb registers access */
	if (BUSTYPE(bustype) == PCMCIA_BUS)
		sii->memseg = TRUE;


	if (BUSTYPE(bustype) == SDIO_BUS) {
		int err;
		uint8 clkset;

		/* Try forcing SDIO core to do ALPAvail request only */
		clkset = SBSDIO_FORCE_HW_CLKREQ_OFF | SBSDIO_ALP_AVAIL_REQ;
		bcmsdh_cfg_write(sdh, SDIO_FUNC_1, SBSDIO_FUNC1_CHIPCLKCSR, clkset, &err);
		if (!err) {
			uint8 clkval;

			/* If register supported, wait for ALPAvail and then force ALP */
			clkval = bcmsdh_cfg_read(sdh, SDIO_FUNC_1, SBSDIO_FUNC1_CHIPCLKCSR, NULL);
			if ((clkval & ~SBSDIO_AVBITS) == clkset) {
				SPINWAIT(((clkval = bcmsdh_cfg_read(sdh, SDIO_FUNC_1,
					SBSDIO_FUNC1_CHIPCLKCSR, NULL)), !SBSDIO_ALPAV(clkval)),
					PMU_MAX_TRANSITION_DLY);
				if (!SBSDIO_ALPAV(clkval)) {
					SI_ERROR(("timeout on ALPAV wait, clkval 0x%02x\n",
						clkval));
					return FALSE;
				}
				clkset = SBSDIO_FORCE_HW_CLKREQ_OFF | SBSDIO_FORCE_ALP;
				bcmsdh_cfg_write(sdh, SDIO_FUNC_1, SBSDIO_FUNC1_CHIPCLKCSR,
					clkset, &err);
				OSL_DELAY(65);
			}
		}

		/* Also, disable the extra SDIO pull-ups */
		bcmsdh_cfg_write(sdh, SDIO_FUNC_1, SBSDIO_FUNC1_SDIOPULLUP, 0, NULL);
	}


	return TRUE;
}

static bool
si_buscore_setup(si_info_t *sii, chipcregs_t *cc, uint bustype, uint32 savewin,
	uint *origidx, void *regs)
{
	bool pci, pcie, pcie_gen2 = FALSE;
	uint i;
	uint pciidx, pcieidx, pcirev, pcierev;

	cc = si_setcoreidx(&sii->pub, SI_CC_IDX);
	ASSERT((uintptr)cc);

	/* get chipcommon rev */
	sii->pub.ccrev = (int)si_corerev(&sii->pub);

	/* get chipcommon chipstatus */
	if (sii->pub.ccrev >= 11)
		sii->pub.chipst = R_REG(sii->osh, &cc->chipstatus);

	/* get chipcommon capabilites */
	sii->pub.cccaps = R_REG(sii->osh, &cc->capabilities);
	/* get chipcommon extended capabilities */

	if (sii->pub.ccrev >= 35)
		sii->pub.cccaps_ext = R_REG(sii->osh, &cc->capabilities_ext);

	/* get pmu rev and caps */
	if (sii->pub.cccaps & CC_CAP_PMU) {
		sii->pub.pmucaps = R_REG(sii->osh, &cc->pmucapabilities);
		sii->pub.pmurev = sii->pub.pmucaps & PCAP_REV_MASK;
	}

	SI_MSG(("Chipc: rev %d, caps 0x%x, chipst 0x%x pmurev %d, pmucaps 0x%x\n",
		sii->pub.ccrev, sii->pub.cccaps, sii->pub.chipst, sii->pub.pmurev,
		sii->pub.pmucaps));

	/* figure out bus/orignal core idx */
	sii->pub.buscoretype = NODEV_CORE_ID;
	sii->pub.buscorerev = NOREV;
	sii->pub.buscoreidx = BADIDX;

	pci = pcie = FALSE;
	pcirev = pcierev = NOREV;
	pciidx = pcieidx = BADIDX;

	for (i = 0; i < sii->numcores; i++) {
		uint cid, crev;

		si_setcoreidx(&sii->pub, i);
		cid = si_coreid(&sii->pub);
		crev = si_corerev(&sii->pub);

		/* Display cores found */
		SI_VMSG(("CORE[%d]: id 0x%x rev %d base 0x%x regs 0x%p\n",
		        i, cid, crev, sii->coresba[i], sii->regs[i]));

		if (BUSTYPE(bustype) == PCI_BUS) {
			if (cid == PCI_CORE_ID) {
				pciidx = i;
				pcirev = crev;
				pci = TRUE;
			} else if ((cid == PCIE_CORE_ID) || (cid == PCIE2_CORE_ID)) {
				pcieidx = i;
				pcierev = crev;
				pcie = TRUE;
				if (cid == PCIE2_CORE_ID)
					pcie_gen2 = TRUE;
			}
		} else if ((BUSTYPE(bustype) == PCMCIA_BUS) &&
		           (cid == PCMCIA_CORE_ID)) {
			sii->pub.buscorerev = crev;
			sii->pub.buscoretype = cid;
			sii->pub.buscoreidx = i;
		}
		else if (((BUSTYPE(bustype) == SDIO_BUS) ||
		          (BUSTYPE(bustype) == SPI_BUS)) &&
		         ((cid == PCMCIA_CORE_ID) ||
		          (cid == SDIOD_CORE_ID))) {
			sii->pub.buscorerev = crev;
			sii->pub.buscoretype = cid;
			sii->pub.buscoreidx = i;
		}

		/* find the core idx before entering this func. */
		if ((savewin && (savewin == sii->coresba[i])) ||
		    (regs == sii->regs[i]))
			*origidx = i;
	}

	if (pci) {
		sii->pub.buscoretype = PCI_CORE_ID;
		sii->pub.buscorerev = pcirev;
		sii->pub.buscoreidx = pciidx;
	} else if (pcie) {
		if (pcie_gen2)
			sii->pub.buscoretype = PCIE2_CORE_ID;
		else
			sii->pub.buscoretype = PCIE_CORE_ID;
		sii->pub.buscorerev = pcierev;
		sii->pub.buscoreidx = pcieidx;
	}

	SI_VMSG(("Buscore id/type/rev %d/0x%x/%d\n", sii->pub.buscoreidx, sii->pub.buscoretype,
	         sii->pub.buscorerev));

	if (BUSTYPE(sii->pub.bustype) == SI_BUS && (CHIPID(sii->pub.chip) == BCM4712_CHIP_ID) &&
	    (sii->pub.chippkg != BCM4712LARGE_PKG_ID) && (CHIPREV(sii->pub.chiprev) <= 3))
		OR_REG(sii->osh, &cc->slow_clk_ctl, SCC_SS_XTAL);


	/* Make sure any on-chip ARM is off (in case strapping is wrong), or downloaded code was
	 * already running.
	 */
	if ((BUSTYPE(bustype) == SDIO_BUS) || (BUSTYPE(bustype) == SPI_BUS)) {
		if (si_setcore(&sii->pub, ARM7S_CORE_ID, 0) ||
		    si_setcore(&sii->pub, ARMCM3_CORE_ID, 0))
			si_core_disable(&sii->pub, 0);
	}

	/* return to the original core */
	si_setcoreidx(&sii->pub, *origidx);

	return TRUE;
}




static si_info_t *
si_doattach(si_info_t *sii, uint devid, osl_t *osh, void *regs,
                       uint bustype, void *sdh, char **vars, uint *varsz)
{
	struct si_pub *sih = &sii->pub;
	uint32 w, savewin;
	chipcregs_t *cc;
	char *pvars = NULL;
	uint origidx;

	ASSERT(GOODREGS(regs));

	bzero((uchar*)sii, sizeof(si_info_t));

	savewin = 0;

	sih->buscoreidx = BADIDX;

	sii->curmap = regs;
	sii->sdh = sdh;
	sii->osh = osh;



	/* find Chipcommon address */
	if (bustype == PCI_BUS) {
		savewin = OSL_PCI_READ_CONFIG(sii->osh, PCI_BAR0_WIN, sizeof(uint32));
		if (!GOODCOREADDR(savewin, SI_ENUM_BASE))
			savewin = SI_ENUM_BASE;
		OSL_PCI_WRITE_CONFIG(sii->osh, PCI_BAR0_WIN, 4, SI_ENUM_BASE);
		if (!regs)
			return NULL;
		cc = (chipcregs_t *)regs;
	} else if ((bustype == SDIO_BUS) || (bustype == SPI_BUS)) {
		cc = (chipcregs_t *)sii->curmap;
	} else {
		cc = (chipcregs_t *)REG_MAP(SI_ENUM_BASE, SI_CORE_SIZE);
	}

	sih->bustype = bustype;
	if (bustype != BUSTYPE(bustype)) {
		SI_ERROR(("si_doattach: bus type %d does not match configured bus type %d\n",
			bustype, BUSTYPE(bustype)));
		return NULL;
	}

	/* bus/core/clk setup for register access */
	if (!si_buscore_prep(sii, bustype, devid, sdh)) {
		SI_ERROR(("si_doattach: si_core_clk_prep failed %d\n", bustype));
		return NULL;
	}

	/* ChipID recognition.
	 *   We assume we can read chipid at offset 0 from the regs arg.
	 *   If we add other chiptypes (or if we need to support old sdio hosts w/o chipcommon),
	 *   some way of recognizing them needs to be added here.
	 */
	if (!cc) {
		SI_ERROR(("%s: chipcommon register space is null \n", __FUNCTION__));
		return NULL;
	}
	w = R_REG(osh, &cc->chipid);
	sih->socitype = (w & CID_TYPE_MASK) >> CID_TYPE_SHIFT;
	/* Might as wll fill in chip id rev & pkg */
	sih->chip = w & CID_ID_MASK;
	sih->chiprev = (w & CID_REV_MASK) >> CID_REV_SHIFT;
	sih->chippkg = (w & CID_PKG_MASK) >> CID_PKG_SHIFT;
<<<<<<< HEAD
	if (CHIPID(sih->chip) == BCM4322_CHIP_ID && (((sih->chipst & CST4322_SPROM_OTP_SEL_MASK)
		>> CST4322_SPROM_OTP_SEL_SHIFT) == (CST4322_OTP_PRESENT |
		CST4322_SPROM_PRESENT))) {
		SI_ERROR(("%s: Invalid setting: both SPROM and OTP strapped.\n", __FUNCTION__));
		return NULL;
	}
=======
>>>>>>> 90adfd2b

	if ((CHIPID(sih->chip) == BCM4329_CHIP_ID) && (sih->chiprev == 0) &&
		(sih->chippkg != BCM4329_289PIN_PKG_ID)) {
		sih->chippkg = BCM4329_182PIN_PKG_ID;
	}
	sih->issim = IS_SIM(sih->chippkg);

	/* scan for cores */
	if (CHIPTYPE(sii->pub.socitype) == SOCI_SB) {
		SI_MSG(("Found chip type SB (0x%08x)\n", w));
		sb_scan(&sii->pub, regs, devid);
	} else if (CHIPTYPE(sii->pub.socitype) == SOCI_AI) {
		SI_MSG(("Found chip type AI (0x%08x)\n", w));
		/* pass chipc address instead of original core base */
		ai_scan(&sii->pub, (void *)(uintptr)cc, devid);
	} else if (CHIPTYPE(sii->pub.socitype) == SOCI_UBUS) {
		SI_MSG(("Found chip type UBUS (0x%08x), chip id = 0x%4x\n", w, sih->chip));
		/* pass chipc address instead of original core base */
		ub_scan(&sii->pub, (void *)(uintptr)cc, devid);
	} else {
		SI_ERROR(("Found chip of unknown type (0x%08x)\n", w));
		return NULL;
	}
	/* no cores found, bail out */
	if (sii->numcores == 0) {
		SI_ERROR(("si_doattach: could not find any cores\n"));
		return NULL;
	}
	/* bus/core/clk setup */
	origidx = SI_CC_IDX;
	if (!si_buscore_setup(sii, cc, bustype, savewin, &origidx, regs)) {
		SI_ERROR(("si_doattach: si_buscore_setup failed\n"));
		goto exit;
	}

	if (CHIPID(sih->chip) == BCM4322_CHIP_ID && (((sih->chipst & CST4322_SPROM_OTP_SEL_MASK)
		>> CST4322_SPROM_OTP_SEL_SHIFT) == (CST4322_OTP_PRESENT |
		CST4322_SPROM_PRESENT))) {
		SI_ERROR(("%s: Invalid setting: both SPROM and OTP strapped.\n", __FUNCTION__));
		return NULL;
	}

	/* assume current core is CC */
	if ((sii->pub.ccrev == 0x25) && ((CHIPID(sih->chip) == BCM43236_CHIP_ID ||
	                                  CHIPID(sih->chip) == BCM43235_CHIP_ID ||
<<<<<<< HEAD
=======
	                                  CHIPID(sih->chip) == BCM43234_CHIP_ID ||
>>>>>>> 90adfd2b
	                                  CHIPID(sih->chip) == BCM43238_CHIP_ID) &&
	                                 (CHIPREV(sii->pub.chiprev) <= 2))) {

		if ((cc->chipstatus & CST43236_BP_CLK) != 0) {
			uint clkdiv;
			clkdiv = R_REG(osh, &cc->clkdiv);
			/* otp_clk_div is even number, 120/14 < 9mhz */
			clkdiv = (clkdiv & ~CLKD_OTP) | (14 << CLKD_OTP_SHIFT);
			W_REG(osh, &cc->clkdiv, clkdiv);
			SI_ERROR(("%s: set clkdiv to %x\n", __FUNCTION__, clkdiv));
		}
		OSL_DELAY(10);
	}

	if (bustype == PCI_BUS) {

	}

	pvars = NULL;
	BCM_REFERENCE(pvars);



		if (sii->pub.ccrev >= 20) {
			uint32 gpiopullup = 0, gpiopulldown = 0;
			cc = (chipcregs_t *)si_setcore(sih, CC_CORE_ID, 0);
			ASSERT(cc != NULL);

			/* 4314/43142 has pin muxing, don't clear gpio bits */
			if ((CHIPID(sih->chip) == BCM4314_CHIP_ID) ||
				(CHIPID(sih->chip) == BCM43142_CHIP_ID)) {
				gpiopullup |= 0x402e0;
				gpiopulldown |= 0x20500;
			}

			W_REG(osh, &cc->gpiopullup, gpiopullup);
			W_REG(osh, &cc->gpiopulldown, gpiopulldown);
			si_setcoreidx(sih, origidx);
		}


<<<<<<< HEAD

#if !defined(BCM_BOOTLOADER) && defined(SAVERESTORE)
	sr_save_restore_init(sih);
#endif /* !defined(BCM_BOOTLOADER) && defined(SAVERESTORE) */

=======
	/* clear any previous epidiag-induced target abort */
	ASSERT(!si_taclear(sih, FALSE));
>>>>>>> 90adfd2b

	return (sii);

exit:

	return NULL;
}

/* may be called with core in reset */
void
si_detach(si_t *sih)
{
	si_info_t *sii;
	uint idx;


	sii = SI_INFO(sih);

	if (sii == NULL)
		return;

	if (BUSTYPE(sih->bustype) == SI_BUS)
		for (idx = 0; idx < SI_MAXCORES; idx++)
			if (sii->regs[idx]) {
				REG_UNMAP(sii->regs[idx]);
				sii->regs[idx] = NULL;
			}



#if !defined(BCMBUSTYPE) || (BCMBUSTYPE == SI_BUS)
	if (sii != &ksii)
#endif	/* !BCMBUSTYPE || (BCMBUSTYPE == SI_BUS) */
		MFREE(sii->osh, sii, sizeof(si_info_t));
}

void *
si_osh(si_t *sih)
{
	si_info_t *sii;

	sii = SI_INFO(sih);
	return sii->osh;
}

void
si_setosh(si_t *sih, osl_t *osh)
{
	si_info_t *sii;

	sii = SI_INFO(sih);
	if (sii->osh != NULL) {
		SI_ERROR(("osh is already set....\n"));
		ASSERT(!sii->osh);
	}
	sii->osh = osh;
}

/* register driver interrupt disabling and restoring callback functions */
void
si_register_intr_callback(si_t *sih, void *intrsoff_fn, void *intrsrestore_fn,
                          void *intrsenabled_fn, void *intr_arg)
{
	si_info_t *sii;

	sii = SI_INFO(sih);
	sii->intr_arg = intr_arg;
	sii->intrsoff_fn = (si_intrsoff_t)intrsoff_fn;
	sii->intrsrestore_fn = (si_intrsrestore_t)intrsrestore_fn;
	sii->intrsenabled_fn = (si_intrsenabled_t)intrsenabled_fn;
	/* save current core id.  when this function called, the current core
	 * must be the core which provides driver functions(il, et, wl, etc.)
	 */
	sii->dev_coreid = sii->coreid[sii->curidx];
}

void
si_deregister_intr_callback(si_t *sih)
{
	si_info_t *sii;

	sii = SI_INFO(sih);
	sii->intrsoff_fn = NULL;
}

uint
si_intflag(si_t *sih)
{
	si_info_t *sii = SI_INFO(sih);

	if (CHIPTYPE(sih->socitype) == SOCI_SB)
		return sb_intflag(sih);
	else if (CHIPTYPE(sih->socitype) == SOCI_AI)
		return R_REG(sii->osh, ((uint32 *)(uintptr)
			    (sii->oob_router + OOB_STATUSA)));
	else {
		ASSERT(0);
		return 0;
	}
}

uint
si_flag(si_t *sih)
{
	if (CHIPTYPE(sih->socitype) == SOCI_SB)
		return sb_flag(sih);
	else if (CHIPTYPE(sih->socitype) == SOCI_AI)
		return ai_flag(sih);
	else if (CHIPTYPE(sih->socitype) == SOCI_UBUS)
		return ub_flag(sih);
	else {
		ASSERT(0);
		return 0;
	}
}

void
si_setint(si_t *sih, int siflag)
{
	if (CHIPTYPE(sih->socitype) == SOCI_SB)
		sb_setint(sih, siflag);
	else if (CHIPTYPE(sih->socitype) == SOCI_AI)
		ai_setint(sih, siflag);
	else if (CHIPTYPE(sih->socitype) == SOCI_UBUS)
		ub_setint(sih, siflag);
	else
		ASSERT(0);
}

uint
si_coreid(si_t *sih)
{
	si_info_t *sii;

	sii = SI_INFO(sih);
	return sii->coreid[sii->curidx];
}

uint
si_coreidx(si_t *sih)
{
	si_info_t *sii;

	sii = SI_INFO(sih);
	return sii->curidx;
}

/* return the core-type instantiation # of the current core */
uint
si_coreunit(si_t *sih)
{
	si_info_t *sii;
	uint idx;
	uint coreid;
	uint coreunit;
	uint i;

	sii = SI_INFO(sih);
	coreunit = 0;

	idx = sii->curidx;

	ASSERT(GOODREGS(sii->curmap));
	coreid = si_coreid(sih);

	/* count the cores of our type */
	for (i = 0; i < idx; i++)
		if (sii->coreid[i] == coreid)
			coreunit++;

	return (coreunit);
}

uint
si_corevendor(si_t *sih)
{
	if (CHIPTYPE(sih->socitype) == SOCI_SB)
		return sb_corevendor(sih);
	else if (CHIPTYPE(sih->socitype) == SOCI_AI)
		return ai_corevendor(sih);
	else if (CHIPTYPE(sih->socitype) == SOCI_UBUS)
		return ub_corevendor(sih);
	else {
		ASSERT(0);
		return 0;
	}
}

bool
si_backplane64(si_t *sih)
{
	return ((sih->cccaps & CC_CAP_BKPLN64) != 0);
}

uint
si_corerev(si_t *sih)
{
	if (CHIPTYPE(sih->socitype) == SOCI_SB)
		return sb_corerev(sih);
	else if (CHIPTYPE(sih->socitype) == SOCI_AI)
		return ai_corerev(sih);
	else if (CHIPTYPE(sih->socitype) == SOCI_UBUS)
		return ub_corerev(sih);
	else {
		ASSERT(0);
		return 0;
	}
}

/* return index of coreid or BADIDX if not found */
uint
si_findcoreidx(si_t *sih, uint coreid, uint coreunit)
{
	si_info_t *sii;
	uint found;
	uint i;

	sii = SI_INFO(sih);

	found = 0;

	for (i = 0; i < sii->numcores; i++)
		if (sii->coreid[i] == coreid) {
			if (found == coreunit)
				return (i);
			found++;
		}

	return (BADIDX);
}

/* return list of found cores */
uint
si_corelist(si_t *sih, uint coreid[])
{
	si_info_t *sii;

	sii = SI_INFO(sih);

	bcopy((uchar*)sii->coreid, (uchar*)coreid, (sii->numcores * sizeof(uint)));
	return (sii->numcores);
}

/* return current register mapping */
void *
si_coreregs(si_t *sih)
{
	si_info_t *sii;

	sii = SI_INFO(sih);
	ASSERT(GOODREGS(sii->curmap));

	return (sii->curmap);
}

/*
 * This function changes logical "focus" to the indicated core;
 * must be called with interrupts off.
 * Moreover, callers should keep interrupts off during switching out of and back to d11 core
 */
void *
si_setcore(si_t *sih, uint coreid, uint coreunit)
{
	uint idx;

	idx = si_findcoreidx(sih, coreid, coreunit);
	if (!GOODIDX(idx))
		return (NULL);

	if (CHIPTYPE(sih->socitype) == SOCI_SB)
		return sb_setcoreidx(sih, idx);
	else if (CHIPTYPE(sih->socitype) == SOCI_AI)
		return ai_setcoreidx(sih, idx);
	else if (CHIPTYPE(sih->socitype) == SOCI_UBUS)
		return ub_setcoreidx(sih, idx);
	else {
		ASSERT(0);
		return NULL;
	}
}

void *
si_setcoreidx(si_t *sih, uint coreidx)
{
	if (CHIPTYPE(sih->socitype) == SOCI_SB)
		return sb_setcoreidx(sih, coreidx);
	else if (CHIPTYPE(sih->socitype) == SOCI_AI)
		return ai_setcoreidx(sih, coreidx);
	else if (CHIPTYPE(sih->socitype) == SOCI_UBUS)
		return ub_setcoreidx(sih, coreidx);
	else {
		ASSERT(0);
		return NULL;
	}
}

/* Turn off interrupt as required by sb_setcore, before switch core */
void *
si_switch_core(si_t *sih, uint coreid, uint *origidx, uint *intr_val)
{
	void *cc;
	si_info_t *sii;

	sii = SI_INFO(sih);

	if (SI_FAST(sii)) {
		/* Overloading the origidx variable to remember the coreid,
		 * this works because the core ids cannot be confused with
		 * core indices.
		 */
		*origidx = coreid;
		if (coreid == CC_CORE_ID)
			return (void *)CCREGS_FAST(sii);
		else if (coreid == sih->buscoretype)
			return (void *)PCIEREGS(sii);
	}
	INTR_OFF(sii, *intr_val);
	*origidx = sii->curidx;
	cc = si_setcore(sih, coreid, 0);
	ASSERT(cc != NULL);

	return cc;
}

/* restore coreidx and restore interrupt */
void
si_restore_core(si_t *sih, uint coreid, uint intr_val)
{
	si_info_t *sii;

	sii = SI_INFO(sih);
	if (SI_FAST(sii) && ((coreid == CC_CORE_ID) || (coreid == sih->buscoretype)))
		return;

	si_setcoreidx(sih, coreid);
	INTR_RESTORE(sii, intr_val);
}

int
si_numaddrspaces(si_t *sih)
{
	if (CHIPTYPE(sih->socitype) == SOCI_SB)
		return sb_numaddrspaces(sih);
	else if (CHIPTYPE(sih->socitype) == SOCI_AI)
		return ai_numaddrspaces(sih);
	else if (CHIPTYPE(sih->socitype) == SOCI_UBUS)
		return ub_numaddrspaces(sih);
	else {
		ASSERT(0);
		return 0;
	}
}

uint32
si_addrspace(si_t *sih, uint asidx)
{
	if (CHIPTYPE(sih->socitype) == SOCI_SB)
		return sb_addrspace(sih, asidx);
	else if (CHIPTYPE(sih->socitype) == SOCI_AI)
		return ai_addrspace(sih, asidx);
	else if (CHIPTYPE(sih->socitype) == SOCI_UBUS)
		return ub_addrspace(sih, asidx);
	else {
		ASSERT(0);
		return 0;
	}
}

uint32
si_addrspacesize(si_t *sih, uint asidx)
{
	if (CHIPTYPE(sih->socitype) == SOCI_SB)
		return sb_addrspacesize(sih, asidx);
	else if (CHIPTYPE(sih->socitype) == SOCI_AI)
		return ai_addrspacesize(sih, asidx);
	else if (CHIPTYPE(sih->socitype) == SOCI_UBUS)
		return ub_addrspacesize(sih, asidx);
	else {
		ASSERT(0);
		return 0;
	}
}

void
si_coreaddrspaceX(si_t *sih, uint asidx, uint32 *addr, uint32 *size)
{
	/* Only supported for SOCI_AI */
	if (CHIPTYPE(sih->socitype) == SOCI_AI)
		ai_coreaddrspaceX(sih, asidx, addr, size);
	else
		*size = 0;
}

uint32
si_core_cflags(si_t *sih, uint32 mask, uint32 val)
{
	if (CHIPTYPE(sih->socitype) == SOCI_SB)
		return sb_core_cflags(sih, mask, val);
	else if (CHIPTYPE(sih->socitype) == SOCI_AI)
		return ai_core_cflags(sih, mask, val);
	else if (CHIPTYPE(sih->socitype) == SOCI_UBUS)
		return ub_core_cflags(sih, mask, val);
	else {
		ASSERT(0);
		return 0;
	}
}

void
si_core_cflags_wo(si_t *sih, uint32 mask, uint32 val)
{
	if (CHIPTYPE(sih->socitype) == SOCI_SB)
		sb_core_cflags_wo(sih, mask, val);
	else if (CHIPTYPE(sih->socitype) == SOCI_AI)
		ai_core_cflags_wo(sih, mask, val);
	else if (CHIPTYPE(sih->socitype) == SOCI_UBUS)
		ub_core_cflags_wo(sih, mask, val);
	else
		ASSERT(0);
}

uint32
si_core_sflags(si_t *sih, uint32 mask, uint32 val)
{
	if (CHIPTYPE(sih->socitype) == SOCI_SB)
		return sb_core_sflags(sih, mask, val);
	else if (CHIPTYPE(sih->socitype) == SOCI_AI)
		return ai_core_sflags(sih, mask, val);
	else if (CHIPTYPE(sih->socitype) == SOCI_UBUS)
		return ub_core_sflags(sih, mask, val);
	else {
		ASSERT(0);
		return 0;
	}
}

bool
si_iscoreup(si_t *sih)
{
	if (CHIPTYPE(sih->socitype) == SOCI_SB)
		return sb_iscoreup(sih);
	else if (CHIPTYPE(sih->socitype) == SOCI_AI)
		return ai_iscoreup(sih);
	else if (CHIPTYPE(sih->socitype) == SOCI_UBUS)
		return ub_iscoreup(sih);
	else {
		ASSERT(0);
		return FALSE;
	}
}

uint
si_wrapperreg(si_t *sih, uint32 offset, uint32 mask, uint32 val)
{
	/* only for AI back plane chips */
	if (CHIPTYPE(sih->socitype) == SOCI_AI)
		return (ai_wrap_reg(sih, offset, mask, val));
	return 0;
}

uint
si_corereg(si_t *sih, uint coreidx, uint regoff, uint mask, uint val)
{
	if (CHIPTYPE(sih->socitype) == SOCI_SB)
		return sb_corereg(sih, coreidx, regoff, mask, val);
	else if (CHIPTYPE(sih->socitype) == SOCI_AI)
		return ai_corereg(sih, coreidx, regoff, mask, val);
	else if (CHIPTYPE(sih->socitype) == SOCI_UBUS)
		return ub_corereg(sih, coreidx, regoff, mask, val);
	else {
		ASSERT(0);
		return 0;
	}
}

void
si_core_disable(si_t *sih, uint32 bits)
{
	if (CHIPTYPE(sih->socitype) == SOCI_SB)
		sb_core_disable(sih, bits);
	else if (CHIPTYPE(sih->socitype) == SOCI_AI)
		ai_core_disable(sih, bits);
	else if (CHIPTYPE(sih->socitype) == SOCI_UBUS)
		ub_core_disable(sih, bits);
}

void
si_core_reset(si_t *sih, uint32 bits, uint32 resetbits)
{
	if (CHIPTYPE(sih->socitype) == SOCI_SB)
		sb_core_reset(sih, bits, resetbits);
	else if (CHIPTYPE(sih->socitype) == SOCI_AI)
		ai_core_reset(sih, bits, resetbits);
	else if (CHIPTYPE(sih->socitype) == SOCI_UBUS)
		ub_core_reset(sih, bits, resetbits);
}

/* Run bist on current core. Caller needs to take care of core-specific bist hazards */
int
si_corebist(si_t *sih)
{
	uint32 cflags;
	int result = 0;

	/* Read core control flags */
	cflags = si_core_cflags(sih, 0, 0);

	/* Set bist & fgc */
	si_core_cflags(sih, ~0, (SICF_BIST_EN | SICF_FGC));

	/* Wait for bist done */
	SPINWAIT(((si_core_sflags(sih, 0, 0) & SISF_BIST_DONE) == 0), 100000);

	if (si_core_sflags(sih, 0, 0) & SISF_BIST_ERROR)
		result = BCME_ERROR;

	/* Reset core control flags */
	si_core_cflags(sih, 0xffff, cflags);

	return result;
}

static uint32
factor6(uint32 x)
{
	switch (x) {
	case CC_F6_2:	return 2;
	case CC_F6_3:	return 3;
	case CC_F6_4:	return 4;
	case CC_F6_5:	return 5;
	case CC_F6_6:	return 6;
	case CC_F6_7:	return 7;
	default:	return 0;
	}
}

/* calculate the speed the SI would run at given a set of clockcontrol values */
uint32
si_clock_rate(uint32 pll_type, uint32 n, uint32 m)
{
	uint32 n1, n2, clock, m1, m2, m3, mc;

	n1 = n & CN_N1_MASK;
	n2 = (n & CN_N2_MASK) >> CN_N2_SHIFT;

	if (pll_type == PLL_TYPE6) {
		if (m & CC_T6_MMASK)
			return CC_T6_M1;
		else
			return CC_T6_M0;
	} else if ((pll_type == PLL_TYPE1) ||
	           (pll_type == PLL_TYPE3) ||
	           (pll_type == PLL_TYPE4) ||
	           (pll_type == PLL_TYPE7)) {
		n1 = factor6(n1);
		n2 += CC_F5_BIAS;
	} else if (pll_type == PLL_TYPE2) {
		n1 += CC_T2_BIAS;
		n2 += CC_T2_BIAS;
		ASSERT((n1 >= 2) && (n1 <= 7));
		ASSERT((n2 >= 5) && (n2 <= 23));
	} else if (pll_type == PLL_TYPE5) {
		return (100000000);
	} else
		ASSERT(0);
	/* PLL types 3 and 7 use BASE2 (25Mhz) */
	if ((pll_type == PLL_TYPE3) ||
	    (pll_type == PLL_TYPE7)) {
		clock = CC_CLOCK_BASE2 * n1 * n2;
	} else
		clock = CC_CLOCK_BASE1 * n1 * n2;

	if (clock == 0)
		return 0;

	m1 = m & CC_M1_MASK;
	m2 = (m & CC_M2_MASK) >> CC_M2_SHIFT;
	m3 = (m & CC_M3_MASK) >> CC_M3_SHIFT;
	mc = (m & CC_MC_MASK) >> CC_MC_SHIFT;

	if ((pll_type == PLL_TYPE1) ||
	    (pll_type == PLL_TYPE3) ||
	    (pll_type == PLL_TYPE4) ||
	    (pll_type == PLL_TYPE7)) {
		m1 = factor6(m1);
		if ((pll_type == PLL_TYPE1) || (pll_type == PLL_TYPE3))
			m2 += CC_F5_BIAS;
		else
			m2 = factor6(m2);
		m3 = factor6(m3);

		switch (mc) {
		case CC_MC_BYPASS:	return (clock);
		case CC_MC_M1:		return (clock / m1);
		case CC_MC_M1M2:	return (clock / (m1 * m2));
		case CC_MC_M1M2M3:	return (clock / (m1 * m2 * m3));
		case CC_MC_M1M3:	return (clock / (m1 * m3));
		default:		return (0);
		}
	} else {
		ASSERT(pll_type == PLL_TYPE2);

		m1 += CC_T2_BIAS;
		m2 += CC_T2M2_BIAS;
		m3 += CC_T2_BIAS;
		ASSERT((m1 >= 2) && (m1 <= 7));
		ASSERT((m2 >= 3) && (m2 <= 10));
		ASSERT((m3 >= 2) && (m3 <= 7));

		if ((mc & CC_T2MC_M1BYP) == 0)
			clock /= m1;
		if ((mc & CC_T2MC_M2BYP) == 0)
			clock /= m2;
		if ((mc & CC_T2MC_M3BYP) == 0)
			clock /= m3;

		return (clock);
	}
}


/* set chip watchdog reset timer to fire in 'ticks' */
void
si_watchdog(si_t *sih, uint ticks)
{
	uint nb, maxt;

	if (PMUCTL_ENAB(sih)) {

		if ((CHIPID(sih->chip) == BCM4319_CHIP_ID) &&
		    (CHIPREV(sih->chiprev) == 0) && (ticks != 0)) {
			si_corereg(sih, SI_CC_IDX, OFFSETOF(chipcregs_t, clk_ctl_st), ~0, 0x2);
			si_setcore(sih, USB20D_CORE_ID, 0);
			si_core_disable(sih, 1);
			si_setcore(sih, CC_CORE_ID, 0);
		}

			nb = (sih->ccrev < 26) ? 16 : ((sih->ccrev >= 37) ? 32 : 24);
		/* The mips compiler uses the sllv instruction,
		 * so we specially handle the 32-bit case.
		 */
		if (nb == 32)
			maxt = 0xffffffff;
		else
			maxt = ((1 << nb) - 1);

		if (ticks == 1)
			ticks = 2;
		else if (ticks > maxt)
			ticks = maxt;

		si_corereg(sih, SI_CC_IDX, OFFSETOF(chipcregs_t, pmuwatchdog), ~0, ticks);
	} else {
		maxt = (1 << 28) - 1;
		if (ticks > maxt)
			ticks = maxt;

		si_corereg(sih, SI_CC_IDX, OFFSETOF(chipcregs_t, watchdog), ~0, ticks);
	}
}

/* trigger watchdog reset after ms milliseconds */
void
si_watchdog_ms(si_t *sih, uint32 ms)
{
	si_watchdog(sih, wd_msticks * ms);
}

uint32 si_watchdog_msticks(void)
{
	return wd_msticks;
}

bool
si_taclear(si_t *sih, bool details)
{
	return FALSE;
}



/* return the slow clock source - LPO, XTAL, or PCI */
static uint
si_slowclk_src(si_info_t *sii)
{
	chipcregs_t *cc;

	ASSERT(SI_FAST(sii) || si_coreid(&sii->pub) == CC_CORE_ID);

	if (sii->pub.ccrev < 6) {
		if ((BUSTYPE(sii->pub.bustype) == PCI_BUS) &&
		    (OSL_PCI_READ_CONFIG(sii->osh, PCI_GPIO_OUT, sizeof(uint32)) &
		     PCI_CFG_GPIO_SCS))
			return (SCC_SS_PCI);
		else
			return (SCC_SS_XTAL);
	} else if (sii->pub.ccrev < 10) {
		cc = (chipcregs_t *)si_setcoreidx(&sii->pub, sii->curidx);
		return (R_REG(sii->osh, &cc->slow_clk_ctl) & SCC_SS_MASK);
	} else	/* Insta-clock */
		return (SCC_SS_XTAL);
}

/* return the ILP (slowclock) min or max frequency */
static uint
si_slowclk_freq(si_info_t *sii, bool max_freq, chipcregs_t *cc)
{
	uint32 slowclk;
	uint div;

	ASSERT(SI_FAST(sii) || si_coreid(&sii->pub) == CC_CORE_ID);

	/* shouldn't be here unless we've established the chip has dynamic clk control */
	ASSERT(R_REG(sii->osh, &cc->capabilities) & CC_CAP_PWR_CTL);

	slowclk = si_slowclk_src(sii);
	if (sii->pub.ccrev < 6) {
		if (slowclk == SCC_SS_PCI)
			return (max_freq ? (PCIMAXFREQ / 64) : (PCIMINFREQ / 64));
		else
			return (max_freq ? (XTALMAXFREQ / 32) : (XTALMINFREQ / 32));
	} else if (sii->pub.ccrev < 10) {
		div = 4 *
		        (((R_REG(sii->osh, &cc->slow_clk_ctl) & SCC_CD_MASK) >> SCC_CD_SHIFT) + 1);
		if (slowclk == SCC_SS_LPO)
			return (max_freq ? LPOMAXFREQ : LPOMINFREQ);
		else if (slowclk == SCC_SS_XTAL)
			return (max_freq ? (XTALMAXFREQ / div) : (XTALMINFREQ / div));
		else if (slowclk == SCC_SS_PCI)
			return (max_freq ? (PCIMAXFREQ / div) : (PCIMINFREQ / div));
		else
			ASSERT(0);
	} else {
		/* Chipc rev 10 is InstaClock */
		div = R_REG(sii->osh, &cc->system_clk_ctl) >> SYCC_CD_SHIFT;
		div = 4 * (div + 1);
		return (max_freq ? XTALMAXFREQ : (XTALMINFREQ / div));
	}
	return (0);
}

static void
si_clkctl_setdelay(si_info_t *sii, void *chipcregs)
{
	chipcregs_t *cc = (chipcregs_t *)chipcregs;
	uint slowmaxfreq, pll_delay, slowclk;
	uint pll_on_delay, fref_sel_delay;

	pll_delay = PLL_DELAY;

	/* If the slow clock is not sourced by the xtal then add the xtal_on_delay
	 * since the xtal will also be powered down by dynamic clk control logic.
	 */

	slowclk = si_slowclk_src(sii);
	if (slowclk != SCC_SS_XTAL)
		pll_delay += XTAL_ON_DELAY;

	/* Starting with 4318 it is ILP that is used for the delays */
	slowmaxfreq = si_slowclk_freq(sii, (sii->pub.ccrev >= 10) ? FALSE : TRUE, cc);

	pll_on_delay = ((slowmaxfreq * pll_delay) + 999999) / 1000000;
	fref_sel_delay = ((slowmaxfreq * FREF_DELAY) + 999999) / 1000000;

	W_REG(sii->osh, &cc->pll_on_delay, pll_on_delay);
	W_REG(sii->osh, &cc->fref_sel_delay, fref_sel_delay);
}

/* initialize power control delay registers */
void
si_clkctl_init(si_t *sih)
{
	si_info_t *sii;
	uint origidx = 0;
	chipcregs_t *cc;
	bool fast;

	if (!CCCTL_ENAB(sih))
		return;

	sii = SI_INFO(sih);
	fast = SI_FAST(sii);
	if (!fast) {
		origidx = sii->curidx;
		if ((cc = (chipcregs_t *)si_setcore(sih, CC_CORE_ID, 0)) == NULL)
			return;
	} else if ((cc = (chipcregs_t *)CCREGS_FAST(sii)) == NULL)
		return;
	ASSERT(cc != NULL);

	/* set all Instaclk chip ILP to 1 MHz */
	if (sih->ccrev >= 10)
		SET_REG(sii->osh, &cc->system_clk_ctl, SYCC_CD_MASK,
		        (ILP_DIV_1MHZ << SYCC_CD_SHIFT));

	si_clkctl_setdelay(sii, (void *)(uintptr)cc);

	if (!fast)
		si_setcoreidx(sih, origidx);
}


/* change logical "focus" to the gpio core for optimized access */
void *
si_gpiosetcore(si_t *sih)
{
	return (si_setcoreidx(sih, SI_CC_IDX));
}

/*
 * mask & set gpiocontrol bits.
 * If a gpiocontrol bit is set to 0, chipcommon controls the corresponding GPIO pin.
 * If a gpiocontrol bit is set to 1, the GPIO pin is no longer a GPIO and becomes dedicated
 *   to some chip-specific purpose.
 */
uint32
si_gpiocontrol(si_t *sih, uint32 mask, uint32 val, uint8 priority)
{
	uint regoff;

	regoff = 0;

	/* gpios could be shared on router platforms
	 * ignore reservation if it's high priority (e.g., test apps)
	 */
	if ((priority != GPIO_HI_PRIORITY) &&
	    (BUSTYPE(sih->bustype) == SI_BUS) && (val || mask)) {
		mask = priority ? (si_gpioreservation & mask) :
			((si_gpioreservation | mask) & ~(si_gpioreservation));
		val &= mask;
	}

	regoff = OFFSETOF(chipcregs_t, gpiocontrol);
	return (si_corereg(sih, SI_CC_IDX, regoff, mask, val));
}

/* mask&set gpio output enable bits */
uint32
si_gpioouten(si_t *sih, uint32 mask, uint32 val, uint8 priority)
{
	uint regoff;

	regoff = 0;

	/* gpios could be shared on router platforms
	 * ignore reservation if it's high priority (e.g., test apps)
	 */
	if ((priority != GPIO_HI_PRIORITY) &&
	    (BUSTYPE(sih->bustype) == SI_BUS) && (val || mask)) {
		mask = priority ? (si_gpioreservation & mask) :
			((si_gpioreservation | mask) & ~(si_gpioreservation));
		val &= mask;
	}

	regoff = OFFSETOF(chipcregs_t, gpioouten);
	return (si_corereg(sih, SI_CC_IDX, regoff, mask, val));
}

/* mask&set gpio output bits */
uint32
si_gpioout(si_t *sih, uint32 mask, uint32 val, uint8 priority)
{
	uint regoff;

	regoff = 0;

	/* gpios could be shared on router platforms
	 * ignore reservation if it's high priority (e.g., test apps)
	 */
	if ((priority != GPIO_HI_PRIORITY) &&
	    (BUSTYPE(sih->bustype) == SI_BUS) && (val || mask)) {
		mask = priority ? (si_gpioreservation & mask) :
			((si_gpioreservation | mask) & ~(si_gpioreservation));
		val &= mask;
	}

	regoff = OFFSETOF(chipcregs_t, gpioout);
	return (si_corereg(sih, SI_CC_IDX, regoff, mask, val));
}

/* reserve one gpio */
uint32
si_gpioreserve(si_t *sih, uint32 gpio_bitmask, uint8 priority)
{
	/* only cores on SI_BUS share GPIO's and only applcation users need to
	 * reserve/release GPIO
	 */
	if ((BUSTYPE(sih->bustype) != SI_BUS) || (!priority)) {
		ASSERT((BUSTYPE(sih->bustype) == SI_BUS) && (priority));
		return 0xffffffff;
	}
	/* make sure only one bit is set */
	if ((!gpio_bitmask) || ((gpio_bitmask) & (gpio_bitmask - 1))) {
		ASSERT((gpio_bitmask) && !((gpio_bitmask) & (gpio_bitmask - 1)));
		return 0xffffffff;
	}

	/* already reserved */
	if (si_gpioreservation & gpio_bitmask)
		return 0xffffffff;
	/* set reservation */
	si_gpioreservation |= gpio_bitmask;

	return si_gpioreservation;
}

/* release one gpio */
/*
 * releasing the gpio doesn't change the current value on the GPIO last write value
 * persists till some one overwrites it
 */

uint32
si_gpiorelease(si_t *sih, uint32 gpio_bitmask, uint8 priority)
{
	/* only cores on SI_BUS share GPIO's and only applcation users need to
	 * reserve/release GPIO
	 */
	if ((BUSTYPE(sih->bustype) != SI_BUS) || (!priority)) {
		ASSERT((BUSTYPE(sih->bustype) == SI_BUS) && (priority));
		return 0xffffffff;
	}
	/* make sure only one bit is set */
	if ((!gpio_bitmask) || ((gpio_bitmask) & (gpio_bitmask - 1))) {
		ASSERT((gpio_bitmask) && !((gpio_bitmask) & (gpio_bitmask - 1)));
		return 0xffffffff;
	}

	/* already released */
	if (!(si_gpioreservation & gpio_bitmask))
		return 0xffffffff;

	/* clear reservation */
	si_gpioreservation &= ~gpio_bitmask;

	return si_gpioreservation;
}

/* return the current gpioin register value */
uint32
si_gpioin(si_t *sih)
{
	uint regoff;

	regoff = OFFSETOF(chipcregs_t, gpioin);
	return (si_corereg(sih, SI_CC_IDX, regoff, 0, 0));
}

/* mask&set gpio interrupt polarity bits */
uint32
si_gpiointpolarity(si_t *sih, uint32 mask, uint32 val, uint8 priority)
{
	uint regoff;

	/* gpios could be shared on router platforms */
	if ((BUSTYPE(sih->bustype) == SI_BUS) && (val || mask)) {
		mask = priority ? (si_gpioreservation & mask) :
			((si_gpioreservation | mask) & ~(si_gpioreservation));
		val &= mask;
	}

	regoff = OFFSETOF(chipcregs_t, gpiointpolarity);
	return (si_corereg(sih, SI_CC_IDX, regoff, mask, val));
}

/* mask&set gpio interrupt mask bits */
uint32
si_gpiointmask(si_t *sih, uint32 mask, uint32 val, uint8 priority)
{
	uint regoff;

	/* gpios could be shared on router platforms */
	if ((BUSTYPE(sih->bustype) == SI_BUS) && (val || mask)) {
		mask = priority ? (si_gpioreservation & mask) :
			((si_gpioreservation | mask) & ~(si_gpioreservation));
		val &= mask;
	}

	regoff = OFFSETOF(chipcregs_t, gpiointmask);
	return (si_corereg(sih, SI_CC_IDX, regoff, mask, val));
}

/* assign the gpio to an led */
uint32
si_gpioled(si_t *sih, uint32 mask, uint32 val)
{
	if (sih->ccrev < 16)
		return 0xffffffff;

	/* gpio led powersave reg */
	return (si_corereg(sih, SI_CC_IDX, OFFSETOF(chipcregs_t, gpiotimeroutmask), mask, val));
}

/* mask&set gpio timer val */
uint32
si_gpiotimerval(si_t *sih, uint32 mask, uint32 gpiotimerval)
{
	if (sih->ccrev < 16)
		return 0xffffffff;

	return (si_corereg(sih, SI_CC_IDX,
		OFFSETOF(chipcregs_t, gpiotimerval), mask, gpiotimerval));
}

uint32
si_gpiopull(si_t *sih, bool updown, uint32 mask, uint32 val)
{
	uint offs;

	if (sih->ccrev < 20)
		return 0xffffffff;

	offs = (updown ? OFFSETOF(chipcregs_t, gpiopulldown) : OFFSETOF(chipcregs_t, gpiopullup));
	return (si_corereg(sih, SI_CC_IDX, offs, mask, val));
}

uint32
si_gpioevent(si_t *sih, uint regtype, uint32 mask, uint32 val)
{
	uint offs;

	if (sih->ccrev < 11)
		return 0xffffffff;

	if (regtype == GPIO_REGEVT)
		offs = OFFSETOF(chipcregs_t, gpioevent);
	else if (regtype == GPIO_REGEVT_INTMSK)
		offs = OFFSETOF(chipcregs_t, gpioeventintmask);
	else if (regtype == GPIO_REGEVT_INTPOL)
		offs = OFFSETOF(chipcregs_t, gpioeventintpolarity);
	else
		return 0xffffffff;

	return (si_corereg(sih, SI_CC_IDX, offs, mask, val));
}

void *
si_gpio_handler_register(si_t *sih, uint32 event,
	bool level, gpio_handler_t cb, void *arg)
{
	si_info_t *sii;
	gpioh_item_t *gi;

	ASSERT(event);
	ASSERT(cb != NULL);

	sii = SI_INFO(sih);
	if (sih->ccrev < 11)
		return NULL;

	if ((gi = MALLOC(sii->osh, sizeof(gpioh_item_t))) == NULL)
		return NULL;

	bzero(gi, sizeof(gpioh_item_t));
	gi->event = event;
	gi->handler = cb;
	gi->arg = arg;
	gi->level = level;

	gi->next = sii->gpioh_head;
	sii->gpioh_head = gi;

	return (void *)(gi);
}

void
si_gpio_handler_unregister(si_t *sih, void *gpioh)
{
	si_info_t *sii;
	gpioh_item_t *p, *n;

	sii = SI_INFO(sih);
	if (sih->ccrev < 11)
		return;

	ASSERT(sii->gpioh_head != NULL);
	if ((void*)sii->gpioh_head == gpioh) {
		sii->gpioh_head = sii->gpioh_head->next;
		MFREE(sii->osh, gpioh, sizeof(gpioh_item_t));
		return;
	} else {
		p = sii->gpioh_head;
		n = p->next;
		while (n) {
			if ((void*)n == gpioh) {
				p->next = n->next;
				MFREE(sii->osh, gpioh, sizeof(gpioh_item_t));
				return;
			}
			p = n;
			n = n->next;
		}
	}

	ASSERT(0); /* Not found in list */
}

void
si_gpio_handler_process(si_t *sih)
{
	si_info_t *sii;
	gpioh_item_t *h;
	uint32 level = si_gpioin(sih);
	uint32 levelp = si_gpiointpolarity(sih, 0, 0, 0);
	uint32 edge = si_gpioevent(sih, GPIO_REGEVT, 0, 0);
	uint32 edgep = si_gpioevent(sih, GPIO_REGEVT_INTPOL, 0, 0);

	sii = SI_INFO(sih);
	for (h = sii->gpioh_head; h != NULL; h = h->next) {
		if (h->handler) {
			uint32 status = (h->level ? level : edge) & h->event;
			uint32 polarity = (h->level ? levelp : edgep) & h->event;

			/* polarity bitval is opposite of status bitval */
			if (status ^ polarity)
				h->handler(status, h->arg);
		}
	}

	si_gpioevent(sih, GPIO_REGEVT, edge, edge); /* clear edge-trigger status */
}

uint32
si_gpio_int_enable(si_t *sih, bool enable)
{
	uint offs;

	if (sih->ccrev < 11)
		return 0xffffffff;

	offs = OFFSETOF(chipcregs_t, intmask);
	return (si_corereg(sih, SI_CC_IDX, offs, CI_GPIO, (enable ? CI_GPIO : 0)));
}


/* Return the size of the specified SOCRAM bank */
static uint
socram_banksize(si_info_t *sii, sbsocramregs_t *regs, uint8 idx, uint8 mem_type)
{
	uint banksize, bankinfo;
	uint bankidx = idx | (mem_type << SOCRAM_BANKIDX_MEMTYPE_SHIFT);

	ASSERT(mem_type <= SOCRAM_MEMTYPE_DEVRAM);

	W_REG(sii->osh, &regs->bankidx, bankidx);
	bankinfo = R_REG(sii->osh, &regs->bankinfo);
	banksize = SOCRAM_BANKINFO_SZBASE * ((bankinfo & SOCRAM_BANKINFO_SZMASK) + 1);
	return banksize;
}

void
si_socdevram(si_t *sih, bool set, uint8 *enable, uint8 *protect, uint8 *remap)
{
	si_info_t *sii;
	uint origidx;
	uint intr_val = 0;
	sbsocramregs_t *regs;
	bool wasup;
	uint corerev;

	sii = SI_INFO(sih);

	/* Block ints and save current core */
	INTR_OFF(sii, intr_val);
	origidx = si_coreidx(sih);

	if (!set)
		*enable = *protect = *remap = 0;

	/* Switch to SOCRAM core */
	if (!(regs = si_setcore(sih, SOCRAM_CORE_ID, 0)))
		goto done;

	/* Get info for determining size */
	if (!(wasup = si_iscoreup(sih)))
		si_core_reset(sih, 0, 0);

	corerev = si_corerev(sih);
	if (corerev >= 10) {
		uint32 extcinfo;
		uint8 nb;
		uint8 i;
		uint32 bankidx, bankinfo;

		extcinfo = R_REG(sii->osh, &regs->extracoreinfo);
		nb = ((extcinfo & SOCRAM_DEVRAMBANK_MASK) >> SOCRAM_DEVRAMBANK_SHIFT);
		for (i = 0; i < nb; i++) {
			bankidx = i | (SOCRAM_MEMTYPE_DEVRAM << SOCRAM_BANKIDX_MEMTYPE_SHIFT);
			W_REG(sii->osh, &regs->bankidx, bankidx);
			bankinfo = R_REG(sii->osh, &regs->bankinfo);
			if (set) {
				bankinfo &= ~SOCRAM_BANKINFO_DEVRAMSEL_MASK;
				bankinfo &= ~SOCRAM_BANKINFO_DEVRAMPRO_MASK;
				bankinfo &= ~SOCRAM_BANKINFO_DEVRAMREMAP_MASK;
				if (*enable) {
					bankinfo |= (1 << SOCRAM_BANKINFO_DEVRAMSEL_SHIFT);
					if (*protect)
						bankinfo |= (1 << SOCRAM_BANKINFO_DEVRAMPRO_SHIFT);
					if ((corerev >= 16) && *remap)
						bankinfo |=
							(1 << SOCRAM_BANKINFO_DEVRAMREMAP_SHIFT);
				}
				W_REG(sii->osh, &regs->bankinfo, bankinfo);
			}
			else if (i == 0) {
				if (bankinfo & SOCRAM_BANKINFO_DEVRAMSEL_MASK) {
					*enable = 1;
					if (bankinfo & SOCRAM_BANKINFO_DEVRAMPRO_MASK)
						*protect = 1;
					if (bankinfo & SOCRAM_BANKINFO_DEVRAMREMAP_MASK)
						*remap = 1;
				}
			}
		}
	}

	/* Return to previous state and core */
	if (!wasup)
		si_core_disable(sih, 0);
	si_setcoreidx(sih, origidx);

done:
	INTR_RESTORE(sii, intr_val);
}

bool
si_socdevram_remap_isenb(si_t *sih)
{
	si_info_t *sii;
	uint origidx;
	uint intr_val = 0;
	sbsocramregs_t *regs;
	bool wasup, remap = FALSE;
	uint corerev;
	uint32 extcinfo;
	uint8 nb;
	uint8 i;
	uint32 bankidx, bankinfo;

	sii = SI_INFO(sih);

	/* Block ints and save current core */
	INTR_OFF(sii, intr_val);
	origidx = si_coreidx(sih);

	/* Switch to SOCRAM core */
	if (!(regs = si_setcore(sih, SOCRAM_CORE_ID, 0)))
		goto done;

	/* Get info for determining size */
	if (!(wasup = si_iscoreup(sih)))
		si_core_reset(sih, 0, 0);

	corerev = si_corerev(sih);
	if (corerev >= 16) {
		extcinfo = R_REG(sii->osh, &regs->extracoreinfo);
		nb = ((extcinfo & SOCRAM_DEVRAMBANK_MASK) >> SOCRAM_DEVRAMBANK_SHIFT);
		for (i = 0; i < nb; i++) {
			bankidx = i | (SOCRAM_MEMTYPE_DEVRAM << SOCRAM_BANKIDX_MEMTYPE_SHIFT);
			W_REG(sii->osh, &regs->bankidx, bankidx);
			bankinfo = R_REG(sii->osh, &regs->bankinfo);
			if (bankinfo & SOCRAM_BANKINFO_DEVRAMREMAP_MASK) {
				remap = TRUE;
				break;
			}
		}
	}

	/* Return to previous state and core */
	if (!wasup)
		si_core_disable(sih, 0);
	si_setcoreidx(sih, origidx);

done:
	INTR_RESTORE(sii, intr_val);
	return remap;
}

bool
si_socdevram_pkg(si_t *sih)
{
	if (si_socdevram_size(sih) > 0)
		return TRUE;
	else
		return FALSE;
}

uint32
si_socdevram_size(si_t *sih)
{
	si_info_t *sii;
	uint origidx;
	uint intr_val = 0;
	uint32 memsize = 0;
	sbsocramregs_t *regs;
	bool wasup;
	uint corerev;

	sii = SI_INFO(sih);

	/* Block ints and save current core */
	INTR_OFF(sii, intr_val);
	origidx = si_coreidx(sih);

	/* Switch to SOCRAM core */
	if (!(regs = si_setcore(sih, SOCRAM_CORE_ID, 0)))
		goto done;

	/* Get info for determining size */
	if (!(wasup = si_iscoreup(sih)))
		si_core_reset(sih, 0, 0);

	corerev = si_corerev(sih);
	if (corerev >= 10) {
		uint32 extcinfo;
		uint8 nb;
		uint8 i;

		extcinfo = R_REG(sii->osh, &regs->extracoreinfo);
		nb = (((extcinfo & SOCRAM_DEVRAMBANK_MASK) >> SOCRAM_DEVRAMBANK_SHIFT));
		for (i = 0; i < nb; i++)
			memsize += socram_banksize(sii, regs, i, SOCRAM_MEMTYPE_DEVRAM);
	}

	/* Return to previous state and core */
	if (!wasup)
		si_core_disable(sih, 0);
	si_setcoreidx(sih, origidx);

done:
	INTR_RESTORE(sii, intr_val);

	return memsize;
}

uint32
si_socdevram_remap_size(si_t *sih)
{
	si_info_t *sii;
	uint origidx;
	uint intr_val = 0;
	uint32 memsize = 0, banksz;
	sbsocramregs_t *regs;
	bool wasup;
	uint corerev;
	uint32 extcinfo;
	uint8 nb;
	uint8 i;
	uint32 bankidx, bankinfo;

	sii = SI_INFO(sih);

	/* Block ints and save current core */
	INTR_OFF(sii, intr_val);
	origidx = si_coreidx(sih);

	/* Switch to SOCRAM core */
	if (!(regs = si_setcore(sih, SOCRAM_CORE_ID, 0)))
		goto done;

	/* Get info for determining size */
	if (!(wasup = si_iscoreup(sih)))
		si_core_reset(sih, 0, 0);

	corerev = si_corerev(sih);
	if (corerev >= 16) {
		extcinfo = R_REG(sii->osh, &regs->extracoreinfo);
		nb = (((extcinfo & SOCRAM_DEVRAMBANK_MASK) >> SOCRAM_DEVRAMBANK_SHIFT));

		/*
		 * FIX: A0 Issue: Max addressable is 512KB, instead 640KB
		 * Only four banks are accessible to ARM
		 */
		if ((corerev == 16) && (nb == 5))
			nb = 4;

		for (i = 0; i < nb; i++) {
			bankidx = i | (SOCRAM_MEMTYPE_DEVRAM << SOCRAM_BANKIDX_MEMTYPE_SHIFT);
			W_REG(sii->osh, &regs->bankidx, bankidx);
			bankinfo = R_REG(sii->osh, &regs->bankinfo);
			if (bankinfo & SOCRAM_BANKINFO_DEVRAMREMAP_MASK) {
				banksz = socram_banksize(sii, regs, i, SOCRAM_MEMTYPE_DEVRAM);
				memsize += banksz;
			} else {
				/* Account only consecutive banks for now */
				break;
			}
		}
	}

	/* Return to previous state and core */
	if (!wasup)
		si_core_disable(sih, 0);
	si_setcoreidx(sih, origidx);

done:
	INTR_RESTORE(sii, intr_val);

	return memsize;
}

/* Return the RAM size of the SOCRAM core */
uint32
si_socram_size(si_t *sih)
{
	si_info_t *sii;
	uint origidx;
	uint intr_val = 0;

	sbsocramregs_t *regs;
	bool wasup;
	uint corerev;
	uint32 coreinfo;
	uint memsize = 0;

	sii = SI_INFO(sih);

	/* Block ints and save current core */
	INTR_OFF(sii, intr_val);
	origidx = si_coreidx(sih);

	/* Switch to SOCRAM core */
	if (!(regs = si_setcore(sih, SOCRAM_CORE_ID, 0)))
		goto done;

	/* Get info for determining size */
	if (!(wasup = si_iscoreup(sih)))
		si_core_reset(sih, 0, 0);
	corerev = si_corerev(sih);
	coreinfo = R_REG(sii->osh, &regs->coreinfo);

	/* Calculate size from coreinfo based on rev */
	if (corerev == 0)
		memsize = 1 << (16 + (coreinfo & SRCI_MS0_MASK));
	else if (corerev < 3) {
		memsize = 1 << (SR_BSZ_BASE + (coreinfo & SRCI_SRBSZ_MASK));
		memsize *= (coreinfo & SRCI_SRNB_MASK) >> SRCI_SRNB_SHIFT;
	} else if ((corerev <= 7) || (corerev == 12)) {
		uint nb = (coreinfo & SRCI_SRNB_MASK) >> SRCI_SRNB_SHIFT;
		uint bsz = (coreinfo & SRCI_SRBSZ_MASK);
		uint lss = (coreinfo & SRCI_LSS_MASK) >> SRCI_LSS_SHIFT;
		if (lss != 0)
			nb --;
		memsize = nb * (1 << (bsz + SR_BSZ_BASE));
		if (lss != 0)
			memsize += (1 << ((lss - 1) + SR_BSZ_BASE));
	} else {
		uint8 i;
		uint nb = (coreinfo & SRCI_SRNB_MASK) >> SRCI_SRNB_SHIFT;
		for (i = 0; i < nb; i++)
			memsize += socram_banksize(sii, regs, i, SOCRAM_MEMTYPE_RAM);
	}

	/* Return to previous state and core */
	if (!wasup)
		si_core_disable(sih, 0);
	si_setcoreidx(sih, origidx);

done:
	INTR_RESTORE(sii, intr_val);

	return memsize;
}

uint32
si_socram_srmem_size(si_t *sih)
{
	si_info_t *sii;
	uint origidx;
	uint intr_val = 0;

	sbsocramregs_t *regs;
	bool wasup;
	uint corerev;
	uint32 coreinfo;
	uint memsize = 0;

	if ((CHIPID(sih->chip) == BCM4334_CHIP_ID) && (CHIPREV(sih->chiprev) < 2)) {
		return (32 * 1024);
	}

	sii = SI_INFO(sih);

	/* Block ints and save current core */
	INTR_OFF(sii, intr_val);
	origidx = si_coreidx(sih);

	/* Switch to SOCRAM core */
	if (!(regs = si_setcore(sih, SOCRAM_CORE_ID, 0)))
		goto done;

	/* Get info for determining size */
	if (!(wasup = si_iscoreup(sih)))
		si_core_reset(sih, 0, 0);
	corerev = si_corerev(sih);
	coreinfo = R_REG(sii->osh, &regs->coreinfo);

	/* Calculate size from coreinfo based on rev */
	if (corerev >= 16) {
		uint8 i;
		uint nb = (coreinfo & SRCI_SRNB_MASK) >> SRCI_SRNB_SHIFT;
		for (i = 0; i < nb; i++) {
			W_REG(sii->osh, &regs->bankidx, i);
			if (R_REG(sii->osh, &regs->bankinfo) & SOCRAM_BANKINFO_RETNTRAM_MASK)
				memsize += socram_banksize(sii, regs, i, SOCRAM_MEMTYPE_RAM);
		}
	}

	/* Return to previous state and core */
	if (!wasup)
		si_core_disable(sih, 0);
	si_setcoreidx(sih, origidx);

done:
	INTR_RESTORE(sii, intr_val);

	return memsize;
}


void
si_btcgpiowar(si_t *sih)
{
	si_info_t *sii;
	uint origidx;
	uint intr_val = 0;
	chipcregs_t *cc;

	sii = SI_INFO(sih);

	/* Make sure that there is ChipCommon core present &&
	 * UART_TX is strapped to 1
	 */
	if (!(sih->cccaps & CC_CAP_UARTGPIO))
		return;

	/* si_corereg cannot be used as we have to guarantee 8-bit read/writes */
	INTR_OFF(sii, intr_val);

	origidx = si_coreidx(sih);

	cc = (chipcregs_t *)si_setcore(sih, CC_CORE_ID, 0);
	ASSERT(cc != NULL);

	W_REG(sii->osh, &cc->uart0mcr, R_REG(sii->osh, &cc->uart0mcr) | 0x04);

	/* restore the original index */
	si_setcoreidx(sih, origidx);

	INTR_RESTORE(sii, intr_val);
}

void
si_chipcontrl_btshd0_4331(si_t *sih, bool on)
{
	si_info_t *sii;
	chipcregs_t *cc;
	uint origidx;
	uint32 val;
	uint intr_val = 0;

	sii = SI_INFO(sih);

	INTR_OFF(sii, intr_val);

	origidx = si_coreidx(sih);

	cc = (chipcregs_t *)si_setcore(sih, CC_CORE_ID, 0);

	val = R_REG(sii->osh, &cc->chipcontrol);

	/* bt_shd0 controls are same for 4331 chiprevs 0 and 1, packages 12x9 and 12x12 */
	if (on) {
		/* Enable bt_shd0 on gpio4: */
		val |= (CCTRL4331_BT_SHD0_ON_GPIO4);
		W_REG(sii->osh, &cc->chipcontrol, val);
	} else {
		val &= ~(CCTRL4331_BT_SHD0_ON_GPIO4);
		W_REG(sii->osh, &cc->chipcontrol, val);
	}

	/* restore the original index */
	si_setcoreidx(sih, origidx);

	INTR_RESTORE(sii, intr_val);
}

void
si_chipcontrl_restore(si_t *sih, uint32 val)
{
	si_info_t *sii;
	chipcregs_t *cc;
	uint origidx;

	sii = SI_INFO(sih);
	origidx = si_coreidx(sih);
	cc = (chipcregs_t *)si_setcore(sih, CC_CORE_ID, 0);
	W_REG(sii->osh, &cc->chipcontrol, val);
	si_setcoreidx(sih, origidx);
}

uint32
si_chipcontrl_read(si_t *sih)
{
	si_info_t *sii;
	chipcregs_t *cc;
	uint origidx;
	uint32 val;

	sii = SI_INFO(sih);
	origidx = si_coreidx(sih);
	cc = (chipcregs_t *)si_setcore(sih, CC_CORE_ID, 0);
	val = R_REG(sii->osh, &cc->chipcontrol);
	si_setcoreidx(sih, origidx);
	return val;
}

void
si_chipcontrl_epa4331(si_t *sih, bool on)
{
	si_info_t *sii;
	chipcregs_t *cc;
	uint origidx;
	uint32 val;

	sii = SI_INFO(sih);
	origidx = si_coreidx(sih);

	cc = (chipcregs_t *)si_setcore(sih, CC_CORE_ID, 0);

	val = R_REG(sii->osh, &cc->chipcontrol);

	if (on) {
		if (sih->chippkg == 9 || sih->chippkg == 0xb) {
			val |= (CCTRL4331_EXTPA_EN | CCTRL4331_EXTPA_ON_GPIO2_5);
			/* Ext PA Controls for 4331 12x9 Package */
			W_REG(sii->osh, &cc->chipcontrol, val);
		} else {
			/* Ext PA Controls for 4331 12x12 Package */
			if (sih->chiprev > 0) {
				W_REG(sii->osh, &cc->chipcontrol, val |
				      (CCTRL4331_EXTPA_EN) | (CCTRL4331_EXTPA_EN2));
			} else {
				W_REG(sii->osh, &cc->chipcontrol, val | (CCTRL4331_EXTPA_EN));
			}
		}
	} else {
		val &= ~(CCTRL4331_EXTPA_EN | CCTRL4331_EXTPA_EN2 | CCTRL4331_EXTPA_ON_GPIO2_5);
		W_REG(sii->osh, &cc->chipcontrol, val);
	}

	si_setcoreidx(sih, origidx);
}

/* switch muxed pins, on: SROM, off: FEMCTRL */
void
si_chipcontrl_srom4360(si_t *sih, bool on)
{
	si_info_t *sii;
	chipcregs_t *cc;
	uint origidx;
	uint32 val;

	sii = SI_INFO(sih);
	origidx = si_coreidx(sih);

	cc = (chipcregs_t *)si_setcore(sih, CC_CORE_ID, 0);

	val = R_REG(sii->osh, &cc->chipcontrol);

	if (on) {
		val &= ~(CCTRL4360_SECI_MODE |
			CCTRL4360_BTSWCTRL_MODE |
			CCTRL4360_EXTRA_FEMCTRL_MODE |
			CCTRL4360_BT_LGCY_MODE |
			CCTRL4360_CORE2FEMCTRL4_ON);

		W_REG(sii->osh, &cc->chipcontrol, val);
	} else {
	}

	si_setcoreidx(sih, origidx);
}

void
si_chipcontrl_epa4331_wowl(si_t *sih, bool enter_wowl)
{
	si_info_t *sii;
	chipcregs_t *cc;
	uint origidx;
	uint32 val;
	bool sel_chip;

	sel_chip = (CHIPID(sih->chip) == BCM4331_CHIP_ID) ||
		(CHIPID(sih->chip) == BCM43431_CHIP_ID);
	sel_chip &= ((sih->chippkg == 9 || sih->chippkg == 0xb));

	if (!sel_chip)
		return;

	sii = SI_INFO(sih);
	origidx = si_coreidx(sih);

	cc = (chipcregs_t *)si_setcore(sih, CC_CORE_ID, 0);

	val = R_REG(sii->osh, &cc->chipcontrol);

	if (enter_wowl) {
		val |= CCTRL4331_EXTPA_EN;
		W_REG(sii->osh, &cc->chipcontrol, val);
	} else {
		val |= (CCTRL4331_EXTPA_EN | CCTRL4331_EXTPA_ON_GPIO2_5);
		W_REG(sii->osh, &cc->chipcontrol, val);
	}
	si_setcoreidx(sih, origidx);
}

uint
si_pll_reset(si_t *sih)
{
	uint err = 0;

	return (err);
}

/* Enable BT-COEX & Ex-PA for 4313 */
void
si_epa_4313war(si_t *sih)
{
	si_info_t *sii;
	chipcregs_t *cc;
	uint origidx;

	sii = SI_INFO(sih);
	origidx = si_coreidx(sih);

	cc = (chipcregs_t *)si_setcore(sih, CC_CORE_ID, 0);

	/* EPA Fix */
	W_REG(sii->osh, &cc->gpiocontrol,
		R_REG(sii->osh, &cc->gpiocontrol) | GPIO_CTRL_EPA_EN_MASK);

	si_setcoreidx(sih, origidx);
}

void
si_clk_pmu_htavail_set(si_t *sih, bool set_clear)
{
}

/* WL/BT control for 4313 btcombo boards >= P250 */
void
si_btcombo_p250_4313_war(si_t *sih)
{
	si_info_t *sii;
	chipcregs_t *cc;
	uint origidx;

	sii = SI_INFO(sih);
	origidx = si_coreidx(sih);

	cc = (chipcregs_t *)si_setcore(sih, CC_CORE_ID, 0);
	W_REG(sii->osh, &cc->gpiocontrol,
		R_REG(sii->osh, &cc->gpiocontrol) | GPIO_CTRL_5_6_EN_MASK);

	W_REG(sii->osh, &cc->gpioouten,
		R_REG(sii->osh, &cc->gpioouten) | GPIO_CTRL_5_6_EN_MASK);

	si_setcoreidx(sih, origidx);
}
void
si_btc_enable_chipcontrol(si_t *sih)
{
	si_info_t *sii;
	chipcregs_t *cc;
	uint origidx;

	sii = SI_INFO(sih);
	origidx = si_coreidx(sih);

	cc = (chipcregs_t *)si_setcore(sih, CC_CORE_ID, 0);

	/* BT fix */
	W_REG(sii->osh, &cc->chipcontrol,
		R_REG(sii->osh, &cc->chipcontrol) | CC_BTCOEX_EN_MASK);

	si_setcoreidx(sih, origidx);
}
void
si_btcombo_43228_war(si_t *sih)
{
	si_info_t *sii;
	chipcregs_t *cc;
	uint origidx;

	sii = SI_INFO(sih);
	origidx = si_coreidx(sih);

	cc = (chipcregs_t *)si_setcore(sih, CC_CORE_ID, 0);

	W_REG(sii->osh, &cc->gpioouten, GPIO_CTRL_7_6_EN_MASK);
	W_REG(sii->osh, &cc->gpioout, GPIO_OUT_7_EN_MASK);

	si_setcoreidx(sih, origidx);
}

/* check if the device is removed */
bool
si_deviceremoved(si_t *sih)
{
	uint32 w;
	si_info_t *sii;

	sii = SI_INFO(sih);

	switch (BUSTYPE(sih->bustype)) {
	case PCI_BUS:
		ASSERT(sii->osh != NULL);
		w = OSL_PCI_READ_CONFIG(sii->osh, PCI_CFG_VID, sizeof(uint32));
		if ((w & 0xFFFF) != VENDOR_BROADCOM)
			return TRUE;
		break;
	}
	return FALSE;
}

bool
si_is_sprom_available(si_t *sih)
{
	if (sih->ccrev >= 31) {
		si_info_t *sii;
		uint origidx;
		chipcregs_t *cc;
		uint32 sromctrl;

		if ((sih->cccaps & CC_CAP_SROM) == 0)
			return FALSE;

		sii = SI_INFO(sih);
		origidx = sii->curidx;
		cc = si_setcoreidx(sih, SI_CC_IDX);
		sromctrl = R_REG(sii->osh, &cc->sromcontrol);
		si_setcoreidx(sih, origidx);
		return (sromctrl & SRC_PRESENT);
	}

	switch (CHIPID(sih->chip)) {
	case BCM4312_CHIP_ID:
		return ((sih->chipst & CST4312_SPROM_OTP_SEL_MASK) != CST4312_OTP_SEL);
	case BCM4325_CHIP_ID:
		return (sih->chipst & CST4325_SPROM_SEL) != 0;
	case BCM4322_CHIP_ID:	case BCM43221_CHIP_ID:	case BCM43231_CHIP_ID:
	case BCM43222_CHIP_ID:	case BCM43111_CHIP_ID:	case BCM43112_CHIP_ID:
	case BCM4342_CHIP_ID: {
		uint32 spromotp;
		spromotp = (sih->chipst & CST4322_SPROM_OTP_SEL_MASK) >>
		        CST4322_SPROM_OTP_SEL_SHIFT;
		return (spromotp & CST4322_SPROM_PRESENT) != 0;
	}
	case BCM4329_CHIP_ID:
		return (sih->chipst & CST4329_SPROM_SEL) != 0;
	case BCM4315_CHIP_ID:
		return (sih->chipst & CST4315_SPROM_SEL) != 0;
	case BCM4319_CHIP_ID:
		return (sih->chipst & CST4319_SPROM_SEL) != 0;
	case BCM4336_CHIP_ID:
	case BCM43362_CHIP_ID:
		return (sih->chipst & CST4336_SPROM_PRESENT) != 0;
	case BCM4330_CHIP_ID:
		return (sih->chipst & CST4330_SPROM_PRESENT) != 0;
	case BCM4313_CHIP_ID:
		return (sih->chipst & CST4313_SPROM_PRESENT) != 0;
	case BCM4331_CHIP_ID:
	case BCM43431_CHIP_ID:
		return (sih->chipst & CST4331_SPROM_PRESENT) != 0;
	case BCM43239_CHIP_ID:
		return ((sih->chipst & CST43239_SPROM_MASK) &&
			!(sih->chipst & CST43239_SFLASH_MASK));
	case BCM4324_CHIP_ID:
		return ((sih->chipst & CST4324_SPROM_MASK) &&
			!(sih->chipst & CST4324_SFLASH_MASK));
	case BCM43131_CHIP_ID:
	case BCM43217_CHIP_ID:
	case BCM43227_CHIP_ID:
	case BCM43228_CHIP_ID:
	case BCM43428_CHIP_ID:
		return (sih->chipst & CST43228_OTP_PRESENT) != CST43228_OTP_PRESENT;
	default:
		return TRUE;
	}
}<|MERGE_RESOLUTION|>--- conflicted
+++ resolved
@@ -22,11 +22,7 @@
  * software in any way with any other Broadcom software provided under a license
  * other than the GPL, without Broadcom's express prior written consent.
  *
-<<<<<<< HEAD
  * $Id: siutils.c 279502 2011-08-24 20:46:27Z $
-=======
- * $Id: siutils.c 328733 2012-04-20 14:49:55Z $
->>>>>>> 90adfd2b
  */
 
 #include <bcm_cfg.h>
@@ -382,15 +378,12 @@
 	sih->chip = w & CID_ID_MASK;
 	sih->chiprev = (w & CID_REV_MASK) >> CID_REV_SHIFT;
 	sih->chippkg = (w & CID_PKG_MASK) >> CID_PKG_SHIFT;
-<<<<<<< HEAD
 	if (CHIPID(sih->chip) == BCM4322_CHIP_ID && (((sih->chipst & CST4322_SPROM_OTP_SEL_MASK)
 		>> CST4322_SPROM_OTP_SEL_SHIFT) == (CST4322_OTP_PRESENT |
 		CST4322_SPROM_PRESENT))) {
 		SI_ERROR(("%s: Invalid setting: both SPROM and OTP strapped.\n", __FUNCTION__));
 		return NULL;
 	}
-=======
->>>>>>> 90adfd2b
 
 	if ((CHIPID(sih->chip) == BCM4329_CHIP_ID) && (sih->chiprev == 0) &&
 		(sih->chippkg != BCM4329_289PIN_PKG_ID)) {
@@ -436,10 +429,6 @@
 	/* assume current core is CC */
 	if ((sii->pub.ccrev == 0x25) && ((CHIPID(sih->chip) == BCM43236_CHIP_ID ||
 	                                  CHIPID(sih->chip) == BCM43235_CHIP_ID ||
-<<<<<<< HEAD
-=======
-	                                  CHIPID(sih->chip) == BCM43234_CHIP_ID ||
->>>>>>> 90adfd2b
 	                                  CHIPID(sih->chip) == BCM43238_CHIP_ID) &&
 	                                 (CHIPREV(sii->pub.chiprev) <= 2))) {
 
@@ -481,16 +470,11 @@
 		}
 
 
-<<<<<<< HEAD
 
 #if !defined(BCM_BOOTLOADER) && defined(SAVERESTORE)
 	sr_save_restore_init(sih);
 #endif /* !defined(BCM_BOOTLOADER) && defined(SAVERESTORE) */
 
-=======
-	/* clear any previous epidiag-induced target abort */
-	ASSERT(!si_taclear(sih, FALSE));
->>>>>>> 90adfd2b
 
 	return (sii);
 
