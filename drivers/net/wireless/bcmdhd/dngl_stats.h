--- conflicted
+++ resolved
@@ -22,11 +22,7 @@
  * software in any way with any other Broadcom software provided under a license
  * other than the GPL, without Broadcom's express prior written consent.
  *
-<<<<<<< HEAD
  * $Id: dngl_stats.h,v 1.5 2008-06-02 16:56:20 $
-=======
- * $Id: dngl_stats.h 241182 2011-02-17 21:50:03Z $
->>>>>>> 90adfd2b
  */
 
 #ifndef _dngl_stats_h_
