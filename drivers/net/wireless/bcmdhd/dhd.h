--- conflicted
+++ resolved
@@ -24,11 +24,7 @@
  * software in any way with any other Broadcom software provided under a license
  * other than the GPL, without Broadcom's express prior written consent.
  *
-<<<<<<< HEAD
  * $Id: dhd.h 318241 2012-03-02 00:20:51Z $
-=======
- * $Id: dhd.h 329678 2012-04-26 08:51:32Z $
->>>>>>> 90adfd2b
  */
 
 /****************
@@ -350,14 +346,9 @@
 #define DHD_OS_WAKE_UNLOCK(pub) 		dhd_os_wake_unlock(pub)
 #define DHD_OS_WAKE_LOCK_TIMEOUT(pub)		dhd_os_wake_lock_timeout(pub)
 #define DHD_OS_WAKE_LOCK_TIMEOUT_ENABLE(pub, val)	dhd_os_wake_lock_timeout_enable(pub, val)
-<<<<<<< HEAD
 
 #define DHD_PACKET_TIMEOUT	1
 #define DHD_EVENT_TIMEOUT	2
-=======
-#define DHD_PACKET_TIMEOUT_MS	1000
-#define DHD_EVENT_TIMEOUT_MS	1500
->>>>>>> 90adfd2b
 
 /* interface operations (register, remove) should be atomic, use this lock to prevent race
  * condition among wifi on/off and interface operation functions
