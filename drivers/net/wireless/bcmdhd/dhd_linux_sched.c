--- conflicted
+++ resolved
@@ -21,11 +21,7 @@
  * software in any way with any other Broadcom software provided under a license
  * other than the GPL, without Broadcom's express prior written consent.
  *
-<<<<<<< HEAD
  * $Id: dhd_linux_sched.c 279742 2011-08-25 17:24:48Z $
-=======
- * $Id: dhd_linux_sched.c 291086 2011-10-21 01:17:24Z $
->>>>>>> 90adfd2b
  */
 #include <linux/kernel.h>
 #include <linux/module.h>
