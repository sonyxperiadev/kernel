--- conflicted
+++ resolved
@@ -79,44 +79,6 @@
 #if defined(SOFTAP)
 struct net_device *ap_net_dev = NULL;
 tsk_ctl_t ap_eth_ctl;  
-<<<<<<< HEAD
-static int wl_iw_set_ap_security(struct net_device *dev, struct ap_profile *ap);
-static int wl_iw_softap_deassoc_stations(struct net_device *dev, u8 *mac);
-#endif 
-
-
-#define WL_IW_IOCTL_CALL(func_call) \
-	do {				\
-		func_call;		\
-	} while (0)
-
-#define RETURN_IF_EXTRA_NULL(extra) \
-	if (!extra) { \
-		WL_ERROR(("%s: error : extra is null pointer\n", __FUNCTION__)); \
-		return -EINVAL; \
-	}
-
-static int		g_onoff = G_WLAN_SET_ON;
-wl_iw_extra_params_t	g_wl_iw_params;
-
-
-#if (LINUX_VERSION_CODE >= KERNEL_VERSION(2, 6, 25)) && 1
-
-static struct mutex	wl_cache_lock;
-static struct mutex	wl_softap_lock;
-
-#define DHD_OS_MUTEX_INIT(a) mutex_init(a)
-#define DHD_OS_MUTEX_LOCK(a) mutex_lock(a)
-#define DHD_OS_MUTEX_UNLOCK(a) mutex_unlock(a)
-
-#else
-
-#define DHD_OS_MUTEX_INIT(a)
-#define DHD_OS_MUTEX_LOCK(a)
-#define DHD_OS_MUTEX_UNLOCK(a)
-
-=======
->>>>>>> 53143fd3
 #endif 
 
 extern bool wl_iw_conn_status_str(uint32 event_type, uint32 status,
@@ -142,27 +104,6 @@
 #define IW_EVENT_IDX(cmd)	((cmd) - IWEVFIRST)
 #endif 
 
-<<<<<<< HEAD
-static void *g_scan = NULL;
-static volatile uint g_scan_specified_ssid;	
-static wlc_ssid_t g_specific_ssid;		
-
-static wlc_ssid_t g_ssid;
-
-#ifdef CONFIG_WPS2
-static char *g_wps_probe_req_ie;
-static int g_wps_probe_req_ie_len;
-#endif 
-
-bool btcoex_is_sco_active(struct net_device *dev);  
-static wl_iw_ss_cache_ctrl_t g_ss_cache_ctrl;	
-#if defined(CONFIG_FIRST_SCAN)
-static volatile uint g_first_broadcast_scan;	
-static volatile uint g_first_counter_scans;
-#define MAX_ALLOWED_BLOCK_SCAN_FROM_FIRST_SCAN 3
-#endif 
-=======
->>>>>>> 53143fd3
 
 #if (LINUX_VERSION_CODE >= KERNEL_VERSION(2, 6, 0))
 #define DAEMONIZE(a) daemonize(a); \
@@ -970,9 +911,6 @@
 
 	return 0;
 }
-<<<<<<< HEAD
-#endif 
-=======
 
 static int
 wl_iw_set_wap(
@@ -1009,7 +947,6 @@
 
 	return 0;
 }
->>>>>>> 53143fd3
 
 static int
 wl_iw_get_wap(
@@ -1039,36 +976,9 @@
 	char *extra
 )
 {
-<<<<<<< HEAD
-	union iwreq_data wrqu;
-	char extra[IW_CUSTOM_MAX + 1];
-	int cmd;
-
-	cmd = IWEVCUSTOM;
-	memset(&wrqu, 0, sizeof(wrqu));
-	if (strlen(flag) > sizeof(extra))
-		return -1;
-
-	strcpy(extra, flag);
-	wrqu.data.length = strlen(extra);
-	wireless_send_event(dev, cmd, &wrqu, extra);
-	net_os_wake_lock_timeout_enable(dev, DHD_EVENT_TIMEOUT);
-	WL_TRACE(("Send IWEVCUSTOM Event as %s\n", extra));
-
-	return 0;
-}
-
-
-int
-wl_control_wl_start(struct net_device *dev)
-{
-	wl_iw_t *iw;
-	int ret = 0;
-=======
 	struct iw_mlme *mlme;
 	scb_val_t scbval;
 	int error  = -EINVAL;
->>>>>>> 53143fd3
 
 	WL_TRACE(("%s: SIOCSIWMLME\n", dev->name));
 
@@ -1085,27 +995,6 @@
 		scbval.val = htod32(scbval.val);
 		error = dev_wlc_ioctl(dev, WLC_DISASSOC, &scbval, sizeof(scb_val_t));
 	}
-<<<<<<< HEAD
-
-	dhd_net_if_lock(dev);
-
-	if (g_onoff == G_WLAN_SET_OFF) {
-		dhd_customer_gpio_wlan_ctrl(WLAN_RESET_ON);
-
-#if defined(BCMLXSDMMC)
-		sdioh_start(NULL, 0);
-#endif
-
-		ret = dhd_dev_reset(dev, 0);
-
-#if defined(BCMLXSDMMC)
-		sdioh_start(NULL, 1);
-#endif
-
-		dhd_dev_init_ioctl(dev);
-
-		g_onoff = G_WLAN_SET_ON;
-=======
 	else if (mlme->cmd == IW_MLME_DEAUTH) {
 		scbval.val = htod32(scbval.val);
 		error = dev_wlc_ioctl(dev, WLC_SCB_DEAUTHENTICATE_FOR_REASON, &scbval,
@@ -1114,7 +1003,6 @@
 	else {
 		WL_ERROR(("%s: Invalid ioctl data.\n", __FUNCTION__));
 		return error;
->>>>>>> 53143fd3
 	}
 
 	return error;
@@ -1157,27 +1045,10 @@
 	list->count = dtoh32(list->count);
 	ASSERT(list->version == WL_BSS_INFO_VERSION);
 
-<<<<<<< HEAD
-	dhd_net_if_lock(dev);
-
-#ifdef SOFTAP
-	ap_cfg_running = FALSE;
-#endif 
-
-	if (g_onoff == G_WLAN_SET_ON) {
-		g_onoff = G_WLAN_SET_OFF;
-
-#if defined(WL_IW_USE_ISCAN)
-		g_iscan->iscan_state = ISCAN_STATE_IDLE;
-#endif 
-
-		dhd_dev_reset(dev, 1);
-=======
 	for (i = 0, dwrq->length = 0; i < list->count && dwrq->length < IW_MAX_AP; i++) {
 		bi = bi ? (wl_bss_info_t *)((uintptr)bi + dtoh32(bi->length)) : list->bss_info;
 		ASSERT(((uintptr)bi + dtoh32(bi->length)) <= ((uintptr)list +
 			buflen));
->>>>>>> 53143fd3
 
 		
 		if (!(dtoh16(bi->capability) & DOT11_CAP_ESS))
@@ -1197,20 +1068,7 @@
 		qual[dwrq->length].updated = 7;
 #endif 
 
-<<<<<<< HEAD
-#if defined(BCMLXSDMMC)
-		sdioh_stop(NULL);
-#endif
-
-		
-		net_os_set_dtim_skip(dev, 0);
-
-		dhd_customer_gpio_wlan_ctrl(WLAN_RESET_OFF);
-
-		wl_iw_send_priv_event(dev, "STOP");
-=======
 		dwrq->length++;
->>>>>>> 53143fd3
 	}
 
 	kfree(list);
@@ -1900,2191 +1758,16 @@
 	wl_iw_t *iw = IW_DEV_IF(dev);
 	WL_TRACE(("%s: SIOCGIWNICKN\n", dev->name));
 
-<<<<<<< HEAD
-	int phytype;
-	int bw_cap = 0, sgi_tx = 0, nmode = 0;
-	channel_info_t ci;
-	uint8 nrate_list2copy = 0;
-	uint16 nrate_list[4][8] = { {13, 26, 39, 52, 78, 104, 117, 130},
-		{14, 29, 43, 58, 87, 116, 130, 144},
-		{27, 54, 81, 108, 162, 216, 243, 270},
-		{30, 60, 90, 120, 180, 240, 270, 300}};
-
-	WL_TRACE(("%s: SIOCGIWRANGE\n", dev->name));
-
 	if (!extra)
 		return -EINVAL;
 
-	channels = kmalloc((MAXCHANNEL+1)*4, GFP_KERNEL);
-	if (!channels) {
-		WL_ERROR(("Could not alloc channels\n"));
-		return -ENOMEM;
-	}
-	list = (wl_uint32_list_t *)channels;
-
-	dwrq->length = sizeof(struct iw_range);
-	memset(range, 0, sizeof(*range));
-
-	
-	range->min_nwid = range->max_nwid = 0;
-
-	
-	list->count = htod32(MAXCHANNEL);
-	if ((error = dev_wlc_ioctl(dev, WLC_GET_VALID_CHANNELS, channels, (MAXCHANNEL+1)*4))) {
-		kfree(channels);
-		return error;
-	}
-	for (i = 0; i < dtoh32(list->count) && i < IW_MAX_FREQUENCIES; i++) {
-		range->freq[i].i = dtoh32(list->element[i]);
-
-		ch = dtoh32(list->element[i]);
-		if (ch <= CH_MAX_2G_CHANNEL)
-			sf = WF_CHAN_FACTOR_2_4_G;
-		else
-			sf = WF_CHAN_FACTOR_5_G;
-
-		range->freq[i].m = wf_channel2mhz(ch, sf);
-		range->freq[i].e = 6;
-	}
-	range->num_frequency = range->num_channels = i;
-
-	
-	range->max_qual.qual = 5;
-	
-	range->max_qual.level = 0x100 - 200;	
-	
-	range->max_qual.noise = 0x100 - 200;	
-	
-	range->sensitivity = 65535;
-
-#if WIRELESS_EXT > 11
-	
-	range->avg_qual.qual = 3;
-	
-	range->avg_qual.level = 0x100 + WL_IW_RSSI_GOOD;
-	
-	range->avg_qual.noise = 0x100 - 75;	
-#endif 
-
-	
-	if ((error = dev_wlc_ioctl(dev, WLC_GET_CURR_RATESET, &rateset, sizeof(rateset)))) {
-		kfree(channels);
-		return error;
-	}
-	rateset.count = dtoh32(rateset.count);
-	range->num_bitrates = rateset.count;
-	for (i = 0; i < rateset.count && i < IW_MAX_BITRATES; i++)
-		range->bitrate[i] = (rateset.rates[i]& 0x7f) * 500000; 
-	dev_wlc_intvar_get(dev, "nmode", &nmode);
-	dev_wlc_ioctl(dev, WLC_GET_PHYTYPE, &phytype, sizeof(phytype));
-
-	if (nmode == 1 && phytype == WLC_PHY_TYPE_SSN) {
-		dev_wlc_intvar_get(dev, "mimo_bw_cap", &bw_cap);
-		dev_wlc_intvar_get(dev, "sgi_tx", &sgi_tx);
-		dev_wlc_ioctl(dev, WLC_GET_CHANNEL, &ci, sizeof(channel_info_t));
-		ci.hw_channel = dtoh32(ci.hw_channel);
-
-		if (bw_cap == 0 ||
-			(bw_cap == 2 && ci.hw_channel <= 14)) {
-			if (sgi_tx == 0)
-				nrate_list2copy = 0;
-			else
-				nrate_list2copy = 1;
-		}
-		if (bw_cap == 1 ||
-			(bw_cap == 2 && ci.hw_channel >= 36)) {
-			if (sgi_tx == 0)
-				nrate_list2copy = 2;
-			else
-				nrate_list2copy = 3;
-		}
-		range->num_bitrates += 8;
-		for (k = 0; i < range->num_bitrates; k++, i++) {
-			
-			range->bitrate[i] = (nrate_list[nrate_list2copy][k]) * 500000;
-		}
-	}
-
-	
-	if ((error = dev_wlc_ioctl(dev, WLC_GET_PHYTYPE, &i, sizeof(i)))) {
-		kfree(channels);
-		return error;
-	}
-	i = dtoh32(i);
-	if (i == WLC_PHY_TYPE_A)
-		range->throughput = 24000000;	
-	else
-		range->throughput = 1500000;	
-
-	
-	range->min_rts = 0;
-	range->max_rts = 2347;
-	range->min_frag = 256;
-	range->max_frag = 2346;
-
-	range->max_encoding_tokens = DOT11_MAX_DEFAULT_KEYS;
-	range->num_encoding_sizes = 4;
-	range->encoding_size[0] = WEP1_KEY_SIZE;
-	range->encoding_size[1] = WEP128_KEY_SIZE;
-#if WIRELESS_EXT > 17
-	range->encoding_size[2] = TKIP_KEY_SIZE;
-#else
-	range->encoding_size[2] = 0;
-#endif
-	range->encoding_size[3] = AES_KEY_SIZE;
-
-	
-	range->min_pmp = 0;
-	range->max_pmp = 0;
-	range->min_pmt = 0;
-	range->max_pmt = 0;
-	range->pmp_flags = 0;
-	range->pm_capa = 0;
-
-	
-	range->num_txpower = 2;
-	range->txpower[0] = 1;
-	range->txpower[1] = 255;
-	range->txpower_capa = IW_TXPOW_MWATT;
-
-#if WIRELESS_EXT > 10
-	range->we_version_compiled = WIRELESS_EXT;
-	range->we_version_source = 19;
-
-	
-	range->retry_capa = IW_RETRY_LIMIT;
-	range->retry_flags = IW_RETRY_LIMIT;
-	range->r_time_flags = 0;
-	
-	range->min_retry = 1;
-	range->max_retry = 255;
-	
-	range->min_r_time = 0;
-	range->max_r_time = 0;
-#endif 
-
-#if WIRELESS_EXT > 17
-	range->enc_capa = IW_ENC_CAPA_WPA;
-	range->enc_capa |= IW_ENC_CAPA_CIPHER_TKIP;
-	range->enc_capa |= IW_ENC_CAPA_CIPHER_CCMP;
-	range->enc_capa |= IW_ENC_CAPA_WPA2;
-
-	
-	IW_EVENT_CAPA_SET_KERNEL(range->event_capa);
-	
-	IW_EVENT_CAPA_SET(range->event_capa, SIOCGIWAP);
-	IW_EVENT_CAPA_SET(range->event_capa, SIOCGIWSCAN);
-	IW_EVENT_CAPA_SET(range->event_capa, IWEVTXDROP);
-	IW_EVENT_CAPA_SET(range->event_capa, IWEVMICHAELMICFAILURE);
-	IW_EVENT_CAPA_SET(range->event_capa, IWEVPMKIDCAND);
-#endif 
-
-	kfree(channels);
-
-	return 0;
-}
-
-static int
-rssi_to_qual(int rssi)
-{
-	if (rssi <= WL_IW_RSSI_NO_SIGNAL)
-		return 0;
-	else if (rssi <= WL_IW_RSSI_VERY_LOW)
-		return 1;
-	else if (rssi <= WL_IW_RSSI_LOW)
-		return 2;
-	else if (rssi <= WL_IW_RSSI_GOOD)
-		return 3;
-	else if (rssi <= WL_IW_RSSI_VERY_GOOD)
-		return 4;
-	else
-		return 5;
-}
-
-static int
-wl_iw_set_spy(
-	struct net_device *dev,
-	struct iw_request_info *info,
-	struct iw_point *dwrq,
-	char *extra
-)
-{
-	wl_iw_t *iw = NETDEV_PRIV(dev);
-	struct sockaddr *addr = (struct sockaddr *) extra;
-	int i;
-
-	WL_TRACE(("%s: SIOCSIWSPY\n", dev->name));
-
-	if (!extra)
-		return -EINVAL;
-
-	iw->spy_num = MIN(ARRAYSIZE(iw->spy_addr), dwrq->length);
-	for (i = 0; i < iw->spy_num; i++)
-		memcpy(&iw->spy_addr[i], addr[i].sa_data, ETHER_ADDR_LEN);
-	memset(iw->spy_qual, 0, sizeof(iw->spy_qual));
-
-	return 0;
-}
-
-static int
-wl_iw_get_spy(
-	struct net_device *dev,
-	struct iw_request_info *info,
-	struct iw_point *dwrq,
-	char *extra
-)
-{
-	wl_iw_t *iw = NETDEV_PRIV(dev);
-	struct sockaddr *addr = (struct sockaddr *) extra;
-	struct iw_quality *qual = (struct iw_quality *) &addr[iw->spy_num];
-	int i;
-
-	WL_TRACE(("%s: SIOCGIWSPY\n", dev->name));
-
-	if (!extra)
-		return -EINVAL;
-
-	dwrq->length = iw->spy_num;
-	for (i = 0; i < iw->spy_num; i++) {
-		memcpy(addr[i].sa_data, &iw->spy_addr[i], ETHER_ADDR_LEN);
-		addr[i].sa_family = AF_UNIX;
-		memcpy(&qual[i], &iw->spy_qual[i], sizeof(struct iw_quality));
-		iw->spy_qual[i].updated = 0;
-	}
-
-	return 0;
-}
-
-
-static int
-wl_iw_ch_to_chanspec(int ch, wl_join_params_t *join_params, int *join_params_size)
-{
-	chanspec_t chanspec = 0;
-
-	if (ch != 0) {
-		
-		join_params->params.chanspec_num = 1;
-		join_params->params.chanspec_list[0] = ch;
-
-		if (join_params->params.chanspec_list[0])
-			chanspec |= WL_CHANSPEC_BAND_2G;
-		else
-			chanspec |= WL_CHANSPEC_BAND_5G;
-
-		chanspec |= WL_CHANSPEC_BW_20;
-		chanspec |= WL_CHANSPEC_CTL_SB_NONE;
-
-		
-		*join_params_size += WL_ASSOC_PARAMS_FIXED_SIZE +
-			join_params->params.chanspec_num * sizeof(chanspec_t);
-
-		
-		join_params->params.chanspec_list[0]  &= WL_CHANSPEC_CHAN_MASK;
-		join_params->params.chanspec_list[0] |= chanspec;
-		join_params->params.chanspec_list[0] =
-		        htodchanspec(join_params->params.chanspec_list[0]);
-
-		join_params->params.chanspec_num = htod32(join_params->params.chanspec_num);
-
-		WL_TRACE(("%s  join_params->params.chanspec_list[0]= %X\n",
-			__FUNCTION__, join_params->params.chanspec_list[0]));
-	}
-	return 1;
-}
-
-static int
-wl_iw_set_wap(
-	struct net_device *dev,
-	struct iw_request_info *info,
-	struct sockaddr *awrq,
-	char *extra
-)
-{
-	int error = -EINVAL;
-	wl_join_params_t join_params;
-	int join_params_size;
-
-	WL_TRACE(("%s: SIOCSIWAP\n", dev->name));
-
-	if (awrq->sa_family != ARPHRD_ETHER) {
-		WL_ERROR(("Invalid Header...sa_family\n"));
-		return -EINVAL;
-	}
-
-	
-	if (ETHER_ISBCAST(awrq->sa_data) || ETHER_ISNULLADDR(awrq->sa_data)) {
-		scb_val_t scbval;
-		
-		bzero(&scbval, sizeof(scb_val_t));
-		
-		(void) dev_wlc_ioctl(dev, WLC_DISASSOC, &scbval, sizeof(scb_val_t));
-		return 0;
-	}
-
-
-	
-	memset(&join_params, 0, sizeof(join_params));
-	join_params_size = sizeof(join_params.ssid);
-
-	memcpy(join_params.ssid.SSID, g_ssid.SSID, g_ssid.SSID_len);
-	join_params.ssid.SSID_len = htod32(g_ssid.SSID_len);
-	memcpy(&join_params.params.bssid, awrq->sa_data, ETHER_ADDR_LEN);
-
-	
-	
-	WL_TRACE(("%s  target_channel=%d\n", __FUNCTION__, g_wl_iw_params.target_channel));
-	wl_iw_ch_to_chanspec(g_wl_iw_params.target_channel, &join_params, &join_params_size);
-
-	if ((error = dev_wlc_ioctl(dev, WLC_SET_SSID, &join_params, join_params_size))) {
-		WL_ERROR(("%s Invalid ioctl data=%d\n", __FUNCTION__, error));
-		return error;
-	}
-
-	if (g_ssid.SSID_len) {
-		WL_TRACE(("%s: join SSID=%s BSSID="MACSTR" ch=%d\n", __FUNCTION__,
-			g_ssid.SSID, MAC2STR((u8 *)awrq->sa_data),
-			g_wl_iw_params.target_channel));
-	}
-
-	
-	memset(&g_ssid, 0, sizeof(g_ssid));
-	return 0;
-}
-
-static int
-wl_iw_get_wap(
-	struct net_device *dev,
-	struct iw_request_info *info,
-	struct sockaddr *awrq,
-	char *extra
-)
-{
-	WL_TRACE(("%s: SIOCGIWAP\n", dev->name));
-
-	awrq->sa_family = ARPHRD_ETHER;
-	memset(awrq->sa_data, 0, ETHER_ADDR_LEN);
-
-	
-	(void) dev_wlc_ioctl(dev, WLC_GET_BSSID, awrq->sa_data, ETHER_ADDR_LEN);
-
-	return 0;
-}
-
-#if WIRELESS_EXT > 17
-static int
-wl_iw_mlme(
-	struct net_device *dev,
-	struct iw_request_info *info,
-	struct sockaddr *awrq,
-	char *extra
-)
-{
-	struct iw_mlme *mlme;
-	scb_val_t scbval;
-	int error  = -EINVAL;
-
-	WL_TRACE(("%s: SIOCSIWMLME DISASSOC/DEAUTH\n", dev->name));
-
-	mlme = (struct iw_mlme *)extra;
-	if (mlme == NULL) {
-		WL_ERROR(("Invalid ioctl data.\n"));
-		return error;
-	}
-
-	scbval.val = mlme->reason_code;
-	bcopy(&mlme->addr.sa_data, &scbval.ea, ETHER_ADDR_LEN);
-
-	if (mlme->cmd == IW_MLME_DISASSOC) {
-		scbval.val = htod32(scbval.val);
-		error = dev_wlc_ioctl(dev, WLC_DISASSOC, &scbval, sizeof(scb_val_t));
-	}
-	else if (mlme->cmd == IW_MLME_DEAUTH) {
-		scbval.val = htod32(scbval.val);
-		error = dev_wlc_ioctl(dev, WLC_SCB_DEAUTHENTICATE_FOR_REASON, &scbval,
-			sizeof(scb_val_t));
-	}
-	else {
-		WL_ERROR(("Invalid ioctl data.\n"));
-		return error;
-	}
-
-	return error;
-}
-#endif 
-
-#ifndef WL_IW_USE_ISCAN
-static int
-wl_iw_get_aplist(
-	struct net_device *dev,
-	struct iw_request_info *info,
-	struct iw_point *dwrq,
-	char *extra
-)
-{
-	wl_scan_results_t *list;
-	struct sockaddr *addr = (struct sockaddr *) extra;
-	struct iw_quality qual[IW_MAX_AP];
-	wl_bss_info_t *bi = NULL;
-	int error, i;
-	uint buflen = dwrq->length;
-
-	WL_TRACE(("%s: SIOCGIWAPLIST\n", dev->name));
-
-	if (!extra)
-		return -EINVAL;
-
-	
-	list = kmalloc(buflen, GFP_KERNEL);
-	if (!list)
-		return -ENOMEM;
-	memset(list, 0, buflen);
-	list->buflen = htod32(buflen);
-	if ((error = dev_wlc_ioctl(dev, WLC_SCAN_RESULTS, list, buflen))) {
-		WL_ERROR(("%d: Scan results error %d\n", __LINE__, error));
-		kfree(list);
-		return error;
-	}
-	list->buflen = dtoh32(list->buflen);
-	list->version = dtoh32(list->version);
-	list->count = dtoh32(list->count);
-	if (list->version != WL_BSS_INFO_VERSION) {
-		WL_ERROR(("%s : list->version %d != WL_BSS_INFO_VERSION\n",
-		          __FUNCTION__, list->version));
-		kfree(list);
-		return -EINVAL;
-	}
-
-	for (i = 0, dwrq->length = 0; i < list->count && dwrq->length < IW_MAX_AP; i++) {
-		bi = bi ? (wl_bss_info_t *)((uintptr)bi + dtoh32(bi->length)) : list->bss_info;
-		ASSERT(((uintptr)bi + dtoh32(bi->length)) <= ((uintptr)list +
-			buflen));
-
-		
-		if (!(dtoh16(bi->capability) & DOT11_CAP_ESS))
-			continue;
-
-		
-		memcpy(addr[dwrq->length].sa_data, &bi->BSSID, ETHER_ADDR_LEN);
-		addr[dwrq->length].sa_family = ARPHRD_ETHER;
-		qual[dwrq->length].qual = rssi_to_qual(dtoh16(bi->RSSI));
-		qual[dwrq->length].level = 0x100 + dtoh16(bi->RSSI);
-		qual[dwrq->length].noise = 0x100 + bi->phy_noise;
-
-		
-#if WIRELESS_EXT > 18
-		qual[dwrq->length].updated = IW_QUAL_ALL_UPDATED | IW_QUAL_DBM;
-#else
-		qual[dwrq->length].updated = 7;
-#endif 
-
-		dwrq->length++;
-	}
-
-	kfree(list);
-
-	if (dwrq->length) {
-		memcpy(&addr[dwrq->length], qual, sizeof(struct iw_quality) * dwrq->length);
-		
-		dwrq->flags = 1;
-	}
-
-	return 0;
-}
-#endif 
-
-#ifdef WL_IW_USE_ISCAN
-static int
-wl_iw_iscan_get_aplist(
-	struct net_device *dev,
-	struct iw_request_info *info,
-	struct iw_point *dwrq,
-	char *extra
-)
-{
-	wl_scan_results_t *list;
-	iscan_buf_t * buf;
-	iscan_info_t *iscan = g_iscan;
-
-	struct sockaddr *addr = (struct sockaddr *) extra;
-	struct iw_quality qual[IW_MAX_AP];
-	wl_bss_info_t *bi = NULL;
-	int i;
-
-	WL_TRACE(("%s: SIOCGIWAPLIST\n", dev->name));
-
-	if (!extra)
-		return -EINVAL;
-
-	if ((!iscan) || (iscan->tsk_ctl.thr_pid < 0)) {
-		WL_ERROR(("%s error\n", __FUNCTION__));
-		return 0;
-	}
-
-	buf = iscan->list_hdr;
-	
-	while (buf) {
-		list = &((wl_iscan_results_t*)buf->iscan_buf)->results;
-		if (list->version != WL_BSS_INFO_VERSION) {
-			WL_ERROR(("%s : list->version %d != WL_BSS_INFO_VERSION\n",
-				__FUNCTION__, list->version));
-			return -EINVAL;
-		}
-
-		bi = NULL;
-		for (i = 0, dwrq->length = 0; i < list->count && dwrq->length < IW_MAX_AP; i++) {
-			bi = bi ? (wl_bss_info_t *)((uintptr)bi + dtoh32(bi->length))
-			          : list->bss_info;
-			ASSERT(((uintptr)bi + dtoh32(bi->length)) <= ((uintptr)list +
-				WLC_IW_ISCAN_MAXLEN));
-
-			
-			if (!(dtoh16(bi->capability) & DOT11_CAP_ESS))
-				continue;
-
-			
-			memcpy(addr[dwrq->length].sa_data, &bi->BSSID, ETHER_ADDR_LEN);
-			addr[dwrq->length].sa_family = ARPHRD_ETHER;
-			qual[dwrq->length].qual = rssi_to_qual(dtoh16(bi->RSSI));
-			qual[dwrq->length].level = 0x100 + dtoh16(bi->RSSI);
-			qual[dwrq->length].noise = 0x100 + bi->phy_noise;
-
-			
-#if WIRELESS_EXT > 18
-			qual[dwrq->length].updated = IW_QUAL_ALL_UPDATED | IW_QUAL_DBM;
-#else
-			qual[dwrq->length].updated = 7;
-#endif 
-
-			dwrq->length++;
-		}
-		buf = buf->next;
-	}
-	if (dwrq->length) {
-		memcpy(&addr[dwrq->length], qual, sizeof(struct iw_quality) * dwrq->length);
-		
-		dwrq->flags = 1;
-	}
-
-	return 0;
-}
-
-static int
-wl_iw_iscan_prep(wl_scan_params_t *params, wlc_ssid_t *ssid)
-{
-	int err = 0;
-
-	memcpy(&params->bssid, &ether_bcast, ETHER_ADDR_LEN);
-	params->bss_type = DOT11_BSSTYPE_ANY;
-	params->scan_type = 0;
-	params->nprobes = -1;
-	params->active_time = -1;
-	params->passive_time = -1;
-	params->home_time = -1;
-	params->channel_num = 0;
-
-#if defined(CONFIG_FIRST_SCAN)
-	
-	if (g_first_broadcast_scan == BROADCAST_SCAN_FIRST_STARTED)
-		params->passive_time = 30;
-#endif 
-	params->nprobes = htod32(params->nprobes);
-	params->active_time = htod32(params->active_time);
-	params->passive_time = htod32(params->passive_time);
-	params->home_time = htod32(params->home_time);
-	if (ssid && ssid->SSID_len)
-		memcpy(&params->ssid, ssid, sizeof(wlc_ssid_t));
-
-	return err;
-}
-
-static int
-wl_iw_iscan(iscan_info_t *iscan, wlc_ssid_t *ssid, uint16 action)
-{
-	int err = 0;
-
-	iscan->iscan_ex_params_p->version = htod32(ISCAN_REQ_VERSION);
-	iscan->iscan_ex_params_p->action = htod16(action);
-	iscan->iscan_ex_params_p->scan_duration = htod16(0);
-
-	WL_SCAN(("%s : nprobes=%d\n", __FUNCTION__, iscan->iscan_ex_params_p->params.nprobes));
-	WL_SCAN(("active_time=%d\n", iscan->iscan_ex_params_p->params.active_time));
-	WL_SCAN(("passive_time=%d\n", iscan->iscan_ex_params_p->params.passive_time));
-	WL_SCAN(("home_time=%d\n", iscan->iscan_ex_params_p->params.home_time));
-	WL_SCAN(("scan_type=%d\n", iscan->iscan_ex_params_p->params.scan_type));
-	WL_SCAN(("bss_type=%d\n", iscan->iscan_ex_params_p->params.bss_type));
-
-	if ((dev_iw_iovar_setbuf(iscan->dev, "iscan", iscan->iscan_ex_params_p,
-		iscan->iscan_ex_param_size, iscan->ioctlbuf, sizeof(iscan->ioctlbuf)))) {
-			WL_ERROR(("Set ISCAN for %s failed with %d\n", __FUNCTION__, err));
-			err = -1;
-	}
-
-	return err;
-}
-
-static void
-wl_iw_timerfunc(ulong data)
-{
-	iscan_info_t *iscan = (iscan_info_t *)data;
-	if (iscan) {
-		iscan->timer_on = 0;
-		if (iscan->iscan_state != ISCAN_STATE_IDLE) {
-			WL_TRACE(("timer trigger\n"));
-			up(&iscan->tsk_ctl.sema);
-		}
-	}
-}
-
-static void
-wl_iw_set_event_mask(struct net_device *dev)
-{
-	char eventmask[WL_EVENTING_MASK_LEN];
-	char iovbuf[WL_EVENTING_MASK_LEN + 12];	
-
-	dev_iw_iovar_getbuf(dev, "event_msgs", "", 0, iovbuf, sizeof(iovbuf));
-	bcopy(iovbuf, eventmask, WL_EVENTING_MASK_LEN);
-	setbit(eventmask, WLC_E_SCAN_COMPLETE);
-	dev_iw_iovar_setbuf(dev, "event_msgs", eventmask, WL_EVENTING_MASK_LEN,
-		iovbuf, sizeof(iovbuf));
-}
-
-static uint32
-wl_iw_iscan_get(iscan_info_t *iscan)
-{
-	iscan_buf_t * buf;
-	iscan_buf_t * ptr;
-	wl_iscan_results_t * list_buf;
-	wl_iscan_results_t list;
-	wl_scan_results_t *results;
-	uint32 status;
-	int res = 0;
-
-	DHD_OS_MUTEX_LOCK(&wl_cache_lock);
-	if (iscan->list_cur) {
-		buf = iscan->list_cur;
-		iscan->list_cur = buf->next;
-	}
-	else {
-		buf = kmalloc(sizeof(iscan_buf_t), GFP_KERNEL);
-		if (!buf) {
-			WL_ERROR(("%s can't alloc iscan_buf_t : going to abort currect iscan\n",
-			          __FUNCTION__));
-			DHD_OS_MUTEX_UNLOCK(&wl_cache_lock);
-			return WL_SCAN_RESULTS_NO_MEM;
-		}
-		buf->next = NULL;
-		if (!iscan->list_hdr)
-			iscan->list_hdr = buf;
-		else {
-			ptr = iscan->list_hdr;
-			while (ptr->next) {
-				ptr = ptr->next;
-			}
-			ptr->next = buf;
-		}
-	}
-	memset(buf->iscan_buf, 0, WLC_IW_ISCAN_MAXLEN);
-	list_buf = (wl_iscan_results_t*)buf->iscan_buf;
-	results = &list_buf->results;
-	results->buflen = WL_ISCAN_RESULTS_FIXED_SIZE;
-	results->version = 0;
-	results->count = 0;
-
-	memset(&list, 0, sizeof(list));
-	list.results.buflen = htod32(WLC_IW_ISCAN_MAXLEN);
-	res = dev_iw_iovar_getbuf(
-		iscan->dev,
-		"iscanresults",
-		&list,
-		WL_ISCAN_RESULTS_FIXED_SIZE,
-		buf->iscan_buf,
-		WLC_IW_ISCAN_MAXLEN);
-	if (res == 0) {
-		results->buflen = dtoh32(results->buflen);
-		results->version = dtoh32(results->version);
-		results->count = dtoh32(results->count);
-		WL_TRACE(("results->count = %d\n", results->count));
-		WL_TRACE(("results->buflen = %d\n", results->buflen));
-		status = dtoh32(list_buf->status);
-	} else {
-		WL_ERROR(("%s returns error %d\n", __FUNCTION__, res));
-		
-		status = WL_SCAN_RESULTS_NO_MEM;
-	}
-	DHD_OS_MUTEX_UNLOCK(&wl_cache_lock);
-	return status;
-}
-
-static void
-wl_iw_force_specific_scan(iscan_info_t *iscan)
-{
-	WL_TRACE(("%s force Specific SCAN for %s\n", __FUNCTION__, g_specific_ssid.SSID));
-#if (LINUX_VERSION_CODE >= KERNEL_VERSION(2, 6, 27))
-	rtnl_lock();
-#endif
-
-	(void) dev_wlc_ioctl(iscan->dev, WLC_SCAN, &g_specific_ssid, sizeof(g_specific_ssid));
-
-#if (LINUX_VERSION_CODE >= KERNEL_VERSION(2, 6, 27))
-	rtnl_unlock();
-#endif
-}
-
-static void
-wl_iw_send_scan_complete(iscan_info_t *iscan)
-{
-	union iwreq_data wrqu;
-
-	memset(&wrqu, 0, sizeof(wrqu));
-
-	
-	wireless_send_event(iscan->dev, SIOCGIWSCAN, &wrqu, NULL);
-#if defined(CONFIG_FIRST_SCAN)
-		if (g_first_broadcast_scan == BROADCAST_SCAN_FIRST_STARTED)
-			g_first_broadcast_scan = BROADCAST_SCAN_FIRST_RESULT_READY;
-#endif 
-		WL_TRACE(("Send Event ISCAN complete\n"));
-}
-
-static int
-_iscan_sysioc_thread(void *data)
-{
-	uint32 status;
-
-	tsk_ctl_t *tsk_ctl = (tsk_ctl_t *)data;
-	iscan_info_t *iscan = (iscan_info_t *) tsk_ctl->parent;
-
-
-	static bool iscan_pass_abort = FALSE;
-
-	DAEMONIZE("iscan_sysioc");
-
-	status = WL_SCAN_RESULTS_PARTIAL;
-
-	
-	complete(&tsk_ctl->completed);
-
-	while (down_interruptible(&tsk_ctl->sema) == 0) {
-
-		SMP_RD_BARRIER_DEPENDS();
-		if (tsk_ctl->terminated) {
-			break;
-		}
-#if defined(SOFTAP)
-		
-		if (ap_cfg_running) {
-		 WL_TRACE(("%s skipping SCAN ops in AP mode !!!\n", __FUNCTION__));
-		 net_os_wake_unlock(iscan->dev);
-		 continue;
-		}
-#endif 
-
-		if (iscan->timer_on) {
-			
-			iscan->timer_on = 0;
-			del_timer_sync(&iscan->timer);
-		}
-
-#if (LINUX_VERSION_CODE >= KERNEL_VERSION(2, 6, 27))
-		rtnl_lock();
-#endif
-		status = wl_iw_iscan_get(iscan);
-#if (LINUX_VERSION_CODE >= KERNEL_VERSION(2, 6, 27))
-		rtnl_unlock();
-#endif
-
-	if  (g_scan_specified_ssid && (iscan_pass_abort == TRUE)) {
-		WL_TRACE(("%s Get results from specific scan status=%d\n", __FUNCTION__, status));
-			wl_iw_send_scan_complete(iscan);
-			iscan_pass_abort = FALSE;
-			status  = -1;
-		}
-
-		switch (status) {
-			case WL_SCAN_RESULTS_PARTIAL:
-				WL_TRACE(("iscanresults incomplete\n"));
-#if (LINUX_VERSION_CODE >= KERNEL_VERSION(2, 6, 27))
-				rtnl_lock();
-#endif
-				
-				wl_iw_iscan(iscan, NULL, WL_SCAN_ACTION_CONTINUE);
-#if (LINUX_VERSION_CODE >= KERNEL_VERSION(2, 6, 27))
-				rtnl_unlock();
-#endif
-				
-				mod_timer(&iscan->timer, jiffies + iscan->timer_ms*HZ/1000);
-				iscan->timer_on = 1;
-				break;
-			case WL_SCAN_RESULTS_SUCCESS:
-				WL_TRACE(("iscanresults complete\n"));
-				iscan->iscan_state = ISCAN_STATE_IDLE;
-				wl_iw_send_scan_complete(iscan);
-				break;
-			case WL_SCAN_RESULTS_PENDING:
-				WL_TRACE(("iscanresults pending\n"));
-				
-				mod_timer(&iscan->timer, jiffies + iscan->timer_ms*HZ/1000);
-				iscan->timer_on = 1;
-				break;
-			case WL_SCAN_RESULTS_ABORTED:
-				WL_TRACE(("iscanresults aborted\n"));
-				iscan->iscan_state = ISCAN_STATE_IDLE;
-				if (g_scan_specified_ssid == 0)
-					wl_iw_send_scan_complete(iscan);
-				else {
-					iscan_pass_abort = TRUE;
-					wl_iw_force_specific_scan(iscan);
-				}
-				break;
-			case WL_SCAN_RESULTS_NO_MEM:
-				WL_TRACE(("iscanresults can't alloc memory: skip\n"));
-				iscan->iscan_state = ISCAN_STATE_IDLE;
-				break;
-			default:
-				WL_TRACE(("iscanresults returned unknown status %d\n", status));
-				break;
-		 }
-
-		net_os_wake_unlock(iscan->dev);
-	}
-
-	if (iscan->timer_on) {
-		iscan->timer_on = 0;
-		del_timer_sync(&iscan->timer);
-	}
-	complete_and_exit(&tsk_ctl->completed, 0);
-}
-#endif 
-
-#if !defined(CSCAN)
-
-static void
-wl_iw_set_ss_cache_timer_flag(void)
-{
-	g_ss_cache_ctrl.m_timer_expired = 1;
-	WL_TRACE(("%s called\n", __FUNCTION__));
-}
-
-
-static int
-wl_iw_init_ss_cache_ctrl(void)
-{
-	WL_TRACE(("%s :\n", __FUNCTION__));
-	g_ss_cache_ctrl.m_prev_scan_mode = 0;
-	g_ss_cache_ctrl.m_cons_br_scan_cnt = 0;
-	g_ss_cache_ctrl.m_cache_head = NULL;
-	g_ss_cache_ctrl.m_link_down = 0;
-	g_ss_cache_ctrl.m_timer_expired = 0;
-	memset(g_ss_cache_ctrl.m_active_bssid, 0, ETHER_ADDR_LEN);
-
-	g_ss_cache_ctrl.m_timer = kmalloc(sizeof(struct timer_list), GFP_KERNEL);
-	if (!g_ss_cache_ctrl.m_timer) {
-		return -ENOMEM;
-	}
-	g_ss_cache_ctrl.m_timer->function = (void *)wl_iw_set_ss_cache_timer_flag;
-	init_timer(g_ss_cache_ctrl.m_timer);
-
-	return 0;
-}
-
-
-
-static void
-wl_iw_free_ss_cache(void)
-{
-	wl_iw_ss_cache_t *node, *cur;
-	wl_iw_ss_cache_t **spec_scan_head;
-
-	WL_TRACE(("%s called\n", __FUNCTION__));
-
-	DHD_OS_MUTEX_LOCK(&wl_cache_lock);
-	spec_scan_head = &g_ss_cache_ctrl.m_cache_head;
-	node = *spec_scan_head;
-
-	for (;node;) {
-		WL_TRACE(("%s : SSID - %s\n", __FUNCTION__, node->bss_info->SSID));
-		cur = node;
-		node = cur->next;
-		kfree(cur);
-	}
-	*spec_scan_head = NULL;
-	DHD_OS_MUTEX_UNLOCK(&wl_cache_lock);
-}
-
-
-
-static int
-wl_iw_run_ss_cache_timer(int kick_off)
-{
-	struct timer_list **timer;
-
-	timer = &g_ss_cache_ctrl.m_timer;
-
-	if (*timer) {
-		if (kick_off) {
-#ifdef CONFIG_PRESCANNED
-			(*timer)->expires = jiffies + 70000 * HZ / 1000;
-#else
-			(*timer)->expires = jiffies + 30000 * HZ / 1000;	
-#endif
-			add_timer(*timer);
-			WL_TRACE(("%s : timer starts \n", __FUNCTION__));
-		} else {
-			del_timer_sync(*timer);
-			WL_TRACE(("%s : timer stops \n", __FUNCTION__));
-		}
-	}
-
-	return 0;
-}
-
-
-static void
-wl_iw_release_ss_cache_ctrl(void)
-{
-	WL_TRACE(("%s :\n", __FUNCTION__));
-	wl_iw_free_ss_cache();
-	wl_iw_run_ss_cache_timer(0);
-	if (g_ss_cache_ctrl.m_timer) {
-		kfree(g_ss_cache_ctrl.m_timer);
-	}
-}
-
-
-
-static void
-wl_iw_reset_ss_cache(void)
-{
-	wl_iw_ss_cache_t *node, *prev, *cur;
-	wl_iw_ss_cache_t **spec_scan_head;
-
-	DHD_OS_MUTEX_LOCK(&wl_cache_lock);
-	spec_scan_head = &g_ss_cache_ctrl.m_cache_head;
-	node = *spec_scan_head;
-	prev = node;
-
-	for (;node;) {
-		WL_TRACE(("%s : node SSID %s \n", __FUNCTION__, node->bss_info->SSID));
-		if (!node->dirty) {
-			cur = node;
-			if (cur == *spec_scan_head) {
-				*spec_scan_head = cur->next;
-				prev = *spec_scan_head;
-			}
-			else {
-				prev->next = cur->next;
-			}
-			node = cur->next;
-
-			WL_TRACE(("%s : Del node : SSID %s\n", __FUNCTION__, cur->bss_info->SSID));
-			kfree(cur);
-			continue;
-		}
-
-		node->dirty = 0;
-		prev = node;
-		node = node->next;
-	}
-	DHD_OS_MUTEX_UNLOCK(&wl_cache_lock);
-}
-
-
-static int
-wl_iw_add_bss_to_ss_cache(wl_scan_results_t *ss_list)
-{
-
-	wl_iw_ss_cache_t *node, *prev, *leaf;
-	wl_iw_ss_cache_t **spec_scan_head;
-	wl_bss_info_t *bi = NULL;
-	int i;
-
-	
-	if (!ss_list->count) {
-		return 0;
-	}
-
-	DHD_OS_MUTEX_LOCK(&wl_cache_lock);
-	spec_scan_head = &g_ss_cache_ctrl.m_cache_head;
-
-	for (i = 0; i < ss_list->count; i++) {
-
-		node = *spec_scan_head;
-		prev = node;
-
-		bi = bi ? (wl_bss_info_t *)((uintptr)bi + dtoh32(bi->length)) : ss_list->bss_info;
-
-		WL_TRACE(("%s : find %d with specific SSID %s\n", __FUNCTION__, i, bi->SSID));
-		for (;node;) {
-			if (!memcmp(&node->bss_info->BSSID, &bi->BSSID, ETHER_ADDR_LEN)) {
-				
-				WL_TRACE(("dirty marked : SSID %s\n", bi->SSID));
-				node->dirty = 1;
-				break;
-			}
-			prev = node;
-			node = node->next;
-		}
-
-		if (node) {
-			continue;
-		}
-
-		leaf = kmalloc(bi->length + WLC_IW_SS_CACHE_CTRL_FIELD_MAXLEN, GFP_KERNEL);
-		if (!leaf) {
-			WL_ERROR(("Memory alloc failure %d\n",
-				bi->length + WLC_IW_SS_CACHE_CTRL_FIELD_MAXLEN));
-			DHD_OS_MUTEX_UNLOCK(&wl_cache_lock);
-			return -ENOMEM;
-		}
-
-		memcpy(leaf->bss_info, bi, bi->length);
-		leaf->next = NULL;
-		leaf->dirty = 1;
-		leaf->count = 1;
-		leaf->version = ss_list->version;
-
-		if (!prev) {
-			*spec_scan_head = leaf;
-		}
-		else {
-			prev->next = leaf;
-		}
-	}
-	DHD_OS_MUTEX_UNLOCK(&wl_cache_lock);
-	return 0;
-}
-
-
-static int
-wl_iw_merge_scan_cache(struct iw_request_info *info, char *extra, uint buflen_from_user,
-__u16 *merged_len)
-{
-	wl_iw_ss_cache_t *node;
-	wl_scan_results_t *list_merge;
-
-	DHD_OS_MUTEX_LOCK(&wl_cache_lock);
-	node = g_ss_cache_ctrl.m_cache_head;
-	for (;node;) {
-		list_merge = (wl_scan_results_t *)&node->buflen;
-		WL_TRACE(("%s: Cached Specific APs list=%d\n", __FUNCTION__, list_merge->count));
-		if (buflen_from_user - *merged_len > 0) {
-			*merged_len += (__u16) wl_iw_get_scan_prep(list_merge, info,
-				extra + *merged_len, buflen_from_user - *merged_len);
-		}
-		else {
-			WL_TRACE(("%s: exit with break\n", __FUNCTION__));
-			break;
-		}
-		node = node->next;
-	}
-	DHD_OS_MUTEX_UNLOCK(&wl_cache_lock);
-	return 0;
-}
-
-
-static int
-wl_iw_delete_bss_from_ss_cache(void *addr)
-{
-
-	wl_iw_ss_cache_t *node, *prev;
-	wl_iw_ss_cache_t **spec_scan_head;
-
-	DHD_OS_MUTEX_LOCK(&wl_cache_lock);
-	spec_scan_head = &g_ss_cache_ctrl.m_cache_head;
-	node = *spec_scan_head;
-	prev = node;
-	for (;node;) {
-		if (!memcmp(&node->bss_info->BSSID, addr, ETHER_ADDR_LEN)) {
-			if (node == *spec_scan_head) {
-				*spec_scan_head = node->next;
-			}
-			else {
-				prev->next = node->next;
-			}
-
-			WL_TRACE(("%s : Del node : %s\n", __FUNCTION__, node->bss_info->SSID));
-			kfree(node);
-			break;
-		}
-
-		prev = node;
-		node = node->next;
-	}
-
-	memset(addr, 0, ETHER_ADDR_LEN);
-	DHD_OS_MUTEX_UNLOCK(&wl_cache_lock);
-	return 0;
-}
-
-#endif	
-
-static int
-wl_iw_set_scan(
-	struct net_device *dev,
-	struct iw_request_info *info,
-	union iwreq_data *wrqu,
-	char *extra
-)
-{
-	int error;
-	WL_TRACE(("\n:%s dev:%s: SIOCSIWSCAN : SCAN\n", __FUNCTION__, dev->name));
-
-#ifdef OEM_CHROMIUMOS
-	g_set_essid_before_scan = FALSE;
-#endif
-
-#if defined(CSCAN)
-		WL_ERROR(("%s: Scan from SIOCGIWSCAN not supported\n", __FUNCTION__));
-		return -EINVAL;
-#endif 
-
-#if defined(SOFTAP)
-	
-	if (ap_cfg_running) {
-		WL_TRACE(("\n>%s: Not executed, reason -'SOFTAP is active'\n", __FUNCTION__));
-		return 0;
-	}
-#endif 
-
-	
-	if (g_onoff == G_WLAN_SET_OFF)
-		return 0;
-
-	
-	memset(&g_specific_ssid, 0, sizeof(g_specific_ssid));
-#ifndef WL_IW_USE_ISCAN
-	
-	g_scan_specified_ssid = 0;
-#endif 
-
-#if WIRELESS_EXT > 17
-	
-	if (wrqu->data.length == sizeof(struct iw_scan_req)) {
-		if (wrqu->data.flags & IW_SCAN_THIS_ESSID) {
-			struct iw_scan_req *req = (struct iw_scan_req *)extra;
-#if defined(CONFIG_FIRST_SCAN)
-			if (g_first_broadcast_scan != BROADCAST_SCAN_FIRST_RESULT_CONSUMED) {
-				
-				WL_TRACE(("%s Ignoring SC %s first BC is not done = %d\n",
-				          __FUNCTION__, req->essid,
-				          g_first_broadcast_scan));
-				return -EBUSY;
-			}
-#endif	
-			if (g_scan_specified_ssid) {
-				WL_TRACE(("%s Specific SCAN is not done ignore scan for = %s \n",
-					__FUNCTION__, req->essid));
-				
-				return -EBUSY;
-			}
-			else {
-				g_specific_ssid.SSID_len = MIN(sizeof(g_specific_ssid.SSID),
-				                               req->essid_len);
-				memcpy(g_specific_ssid.SSID, req->essid, g_specific_ssid.SSID_len);
-				g_specific_ssid.SSID_len = htod32(g_specific_ssid.SSID_len);
-				g_scan_specified_ssid = 1;
-				WL_TRACE(("### Specific scan ssid=%s len=%d\n",
-				          g_specific_ssid.SSID, g_specific_ssid.SSID_len));
-			}
-		}
-	}
-#endif 
-	
-	if ((error = dev_wlc_ioctl(dev, WLC_SCAN, &g_specific_ssid, sizeof(g_specific_ssid)))) {
-		WL_TRACE(("#### Set SCAN for %s failed with %d\n", g_specific_ssid.SSID, error));
-		
-		g_scan_specified_ssid = 0;
-		return -EBUSY;
-	}
-
-	return 0;
-}
-
-#ifdef WL_IW_USE_ISCAN
-int
-wl_iw_iscan_set_scan_broadcast_prep(struct net_device *dev, uint flag)
-{
-	wlc_ssid_t ssid;
-	iscan_info_t *iscan = g_iscan;
-
-#if defined(CONFIG_FIRST_SCAN)
-	
-	if (g_first_broadcast_scan == BROADCAST_SCAN_FIRST_IDLE) {
-		g_first_broadcast_scan = BROADCAST_SCAN_FIRST_STARTED;
-		WL_TRACE(("%s: First Brodcast scan was forced\n", __FUNCTION__));
-	}
-	else if (g_first_broadcast_scan == BROADCAST_SCAN_FIRST_STARTED) {
-		WL_TRACE(("%s: ignore ISCAN request first BS is not done yet\n", __FUNCTION__));
-		return 0;
-	}
-#endif 
-
-#if (LINUX_VERSION_CODE >= KERNEL_VERSION(2, 6, 27))
-	if (flag)
-		rtnl_lock();
-#endif
-
-	dev_wlc_ioctl(dev, WLC_SET_PASSIVE_SCAN, &iscan->scan_flag, sizeof(iscan->scan_flag));
-	wl_iw_set_event_mask(dev);
-
-	WL_TRACE(("+++: Set Broadcast ISCAN\n"));
-	
-	memset(&ssid, 0, sizeof(ssid));
-
-	iscan->list_cur = iscan->list_hdr;
-	iscan->iscan_state = ISCAN_STATE_SCANING;
-
-	memset(&iscan->iscan_ex_params_p->params, 0, iscan->iscan_ex_param_size);
-	wl_iw_iscan_prep(&iscan->iscan_ex_params_p->params, &ssid);
-	wl_iw_iscan(iscan, &ssid, WL_SCAN_ACTION_START);
-
-#if (LINUX_VERSION_CODE >= KERNEL_VERSION(2, 6, 27))
-	if (flag)
-		rtnl_unlock();
-#endif
-
-	mod_timer(&iscan->timer, jiffies + iscan->timer_ms*HZ/1000);
-
-	iscan->timer_on = 1;
-
-	return 0;
-}
-
-static int
-wl_iw_iscan_set_scan(
-	struct net_device *dev,
-	struct iw_request_info *info,
-	union iwreq_data *wrqu,
-	char *extra
-)
-{
-	wlc_ssid_t ssid;
-	iscan_info_t *iscan = g_iscan;
-	int ret = 0;
-
-	WL_TRACE_SCAN(("%s: SIOCSIWSCAN : ISCAN\n", dev->name));
-
-#if defined(CSCAN)
-		WL_ERROR(("%s: Scan from SIOCGIWSCAN not supported\n", __FUNCTION__));
-		return -EINVAL;
-#endif 
-
-	net_os_wake_lock(dev);
-
-	
-#if defined(SOFTAP)
-	if (ap_cfg_running) {
-		WL_TRACE(("\n>%s: Not executed, reason -'SOFTAP is active'\n", __FUNCTION__));
-		goto set_scan_end;
-	}
-#endif
-	
-	if (g_onoff == G_WLAN_SET_OFF) {
-		WL_TRACE(("%s: driver is not up yet after START\n", __FUNCTION__));
-		goto set_scan_end;
-	}
-
-#ifdef PNO_SUPPORT
-	
-	if  (dhd_dev_get_pno_status(dev)) {
-		WL_ERROR(("%s: Scan called when PNO is active\n", __FUNCTION__));
-	}
-#endif 
-
-	
-	if ((!iscan) || (iscan->tsk_ctl.thr_pid < 0)) {
-		WL_ERROR(("%s error \n",  __FUNCTION__));
-		goto set_scan_end;
-	}
-
-	if (g_scan_specified_ssid) {
-		WL_TRACE(("%s Specific SCAN already running ignoring BC scan\n",
-		          __FUNCTION__));
-		ret = EBUSY;
-		goto set_scan_end;
-	}
-
-	
-	memset(&ssid, 0, sizeof(ssid));
-
-#if WIRELESS_EXT > 17
-	
-	if (wrqu->data.length == sizeof(struct iw_scan_req)) {
-		if (wrqu->data.flags & IW_SCAN_THIS_ESSID) {
-			int as = 0;
-			struct iw_scan_req *req = (struct iw_scan_req *)extra;
-			
-			ssid.SSID_len = MIN(sizeof(ssid.SSID), req->essid_len);
-			memcpy(ssid.SSID, req->essid, ssid.SSID_len);
-			ssid.SSID_len = htod32(ssid.SSID_len);
-			dev_wlc_ioctl(dev, WLC_SET_PASSIVE_SCAN, &as, sizeof(as));
-			wl_iw_set_event_mask(dev);
-			ret = wl_iw_set_scan(dev, info, wrqu, extra);
-			goto set_scan_end;
-		}
-		else {
-			g_scan_specified_ssid = 0;
-
-			if (iscan->iscan_state == ISCAN_STATE_SCANING) {
-				WL_TRACE(("%s ISCAN already in progress \n", __FUNCTION__));
-				goto set_scan_end;
-			}
-		}
-	}
-#endif 
-
-#if defined(CONFIG_FIRST_SCAN) && !defined(CSCAN)
-	if (g_first_broadcast_scan < BROADCAST_SCAN_FIRST_RESULT_CONSUMED) {
-		if (++g_first_counter_scans == MAX_ALLOWED_BLOCK_SCAN_FROM_FIRST_SCAN) {
-
-			WL_ERROR(("%s Clean up First scan flag which is %d\n",
-			          __FUNCTION__, g_first_broadcast_scan));
-			g_first_broadcast_scan = BROADCAST_SCAN_FIRST_RESULT_CONSUMED;
-		}
-		else {
-			WL_ERROR(("%s Ignoring Broadcast Scan:First Scan is not done yet %d\n",
-			          __FUNCTION__, g_first_counter_scans));
-			ret = -EBUSY;
-			goto set_scan_end;
-		}
-	}
-#endif
-
-	wl_iw_iscan_set_scan_broadcast_prep(dev, 0);
-
-set_scan_end:
-	net_os_wake_unlock(dev);
-	return ret;
-}
-#endif 
-
-#if WIRELESS_EXT > 17
-static bool
-ie_is_wpa_ie(uint8 **wpaie, uint8 **tlvs, int *tlvs_len)
-{
-
-
-	uint8 *ie = *wpaie;
-
-	
-	if ((ie[1] >= 6) &&
-		!bcmp((const void *)&ie[2], (const void *)(WPA_OUI "\x01"), 4)) {
-		return TRUE;
-	}
-
-	
-	ie += ie[1] + 2;
-	
-	*tlvs_len -= (int)(ie - *tlvs);
-	
-	*tlvs = ie;
-	return FALSE;
-}
-
-static bool
-ie_is_wps_ie(uint8 **wpsie, uint8 **tlvs, int *tlvs_len)
-{
-
-
-	uint8 *ie = *wpsie;
-
-	
-	if ((ie[1] >= 4) &&
-		!bcmp((const void *)&ie[2], (const void *)(WPA_OUI "\x04"), 4)) {
-		return TRUE;
-	}
-
-	
-	ie += ie[1] + 2;
-	
-	*tlvs_len -= (int)(ie - *tlvs);
-	
-	*tlvs = ie;
-	return FALSE;
-}
-#endif 
-
-
-static int
-wl_iw_handle_scanresults_ies(char **event_p, char *end,
-	struct iw_request_info *info, wl_bss_info_t *bi)
-{
-#if WIRELESS_EXT > 17
-	struct iw_event	iwe;
-	char *event;
-
-	event = *event_p;
-	if (bi->ie_length) {
-		
-		bcm_tlv_t *ie;
-		uint8 *ptr = ((uint8 *)bi) + sizeof(wl_bss_info_t);
-		int ptr_len = bi->ie_length;
-
-		if ((ie = bcm_parse_tlvs(ptr, ptr_len, DOT11_MNG_RSN_ID))) {
-			iwe.cmd = IWEVGENIE;
-			iwe.u.data.length = ie->len + 2;
-			event = IWE_STREAM_ADD_POINT(info, event, end, &iwe, (char *)ie);
-		}
-		ptr = ((uint8 *)bi) + sizeof(wl_bss_info_t);
-
-		while ((ie = bcm_parse_tlvs(ptr, ptr_len, DOT11_MNG_WPA_ID))) {
-			
-			if (ie_is_wps_ie(((uint8 **)&ie), &ptr, &ptr_len)) {
-				iwe.cmd = IWEVGENIE;
-				iwe.u.data.length = ie->len + 2;
-				event = IWE_STREAM_ADD_POINT(info, event, end, &iwe, (char *)ie);
-				break;
-			}
-		}
-
-		ptr = ((uint8 *)bi) + sizeof(wl_bss_info_t);
-		ptr_len = bi->ie_length;
-		while ((ie = bcm_parse_tlvs(ptr, ptr_len, DOT11_MNG_WPA_ID))) {
-			if (ie_is_wpa_ie(((uint8 **)&ie), &ptr, &ptr_len)) {
-				iwe.cmd = IWEVGENIE;
-				iwe.u.data.length = ie->len + 2;
-				event = IWE_STREAM_ADD_POINT(info, event, end, &iwe, (char *)ie);
-				break;
-			}
-		}
-
-	*event_p = event;
-	}
-#endif 
-
-	return 0;
-}
-
-#ifndef CSCAN
-static uint
-wl_iw_get_scan_prep(
-	wl_scan_results_t *list,
-	struct iw_request_info *info,
-	char *extra,
-	short max_size)
-{
-	int  i, j;
-	struct iw_event  iwe;
-	wl_bss_info_t *bi = NULL;
-	char *event = extra, *end = extra + max_size - WE_ADD_EVENT_FIX, *value;
-	int	ret = 0;
-
-	if (!list) {
-		WL_ERROR(("%s: Null list pointer", __FUNCTION__));
-		return ret;
-	}
-
-	
-
-	for (i = 0; i < list->count && i < IW_MAX_AP; i++) {
-		if (list->version != WL_BSS_INFO_VERSION) {
-			WL_ERROR(("%s : list->version %d != WL_BSS_INFO_VERSION\n",
-			          __FUNCTION__, list->version));
-			return ret;
-		}
-
-		bi = bi ? (wl_bss_info_t *)((uintptr)bi + dtoh32(bi->length)) : list->bss_info;
-
-		WL_TRACE(("%s : %s\n", __FUNCTION__, bi->SSID));
-
-		
-		iwe.cmd = SIOCGIWAP;
-		iwe.u.ap_addr.sa_family = ARPHRD_ETHER;
-		memcpy(iwe.u.ap_addr.sa_data, &bi->BSSID, ETHER_ADDR_LEN);
-		event = IWE_STREAM_ADD_EVENT(info, event, end, &iwe, IW_EV_ADDR_LEN);
-		
-		iwe.u.data.length = dtoh32(bi->SSID_len);
-		iwe.cmd = SIOCGIWESSID;
-		iwe.u.data.flags = 1;
-		event = IWE_STREAM_ADD_POINT(info, event, end, &iwe, bi->SSID);
-
-		
-		if (dtoh16(bi->capability) & (DOT11_CAP_ESS | DOT11_CAP_IBSS)) {
-			iwe.cmd = SIOCGIWMODE;
-			if (dtoh16(bi->capability) & DOT11_CAP_ESS)
-				iwe.u.mode = IW_MODE_INFRA;
-			else
-				iwe.u.mode = IW_MODE_ADHOC;
-			event = IWE_STREAM_ADD_EVENT(info, event, end, &iwe, IW_EV_UINT_LEN);
-		}
-
-		
-		iwe.cmd = SIOCGIWFREQ;
-		iwe.u.freq.m = wf_channel2mhz(CHSPEC_CHANNEL(bi->chanspec),
-			CHSPEC_CHANNEL(bi->chanspec) <= CH_MAX_2G_CHANNEL ?
-			WF_CHAN_FACTOR_2_4_G : WF_CHAN_FACTOR_5_G);
-		iwe.u.freq.e = 6;
-		event = IWE_STREAM_ADD_EVENT(info, event, end, &iwe, IW_EV_FREQ_LEN);
-
-		
-		iwe.cmd = IWEVQUAL;
-		iwe.u.qual.qual = rssi_to_qual(dtoh16(bi->RSSI));
-		iwe.u.qual.level = 0x100 + dtoh16(bi->RSSI);
-		iwe.u.qual.noise = 0x100 + bi->phy_noise;
-		event = IWE_STREAM_ADD_EVENT(info, event, end, &iwe, IW_EV_QUAL_LEN);
-
-		
-		 wl_iw_handle_scanresults_ies(&event, end, info, bi);
-
-		
-		iwe.cmd = SIOCGIWENCODE;
-		if (dtoh16(bi->capability) & DOT11_CAP_PRIVACY)
-			iwe.u.data.flags = IW_ENCODE_ENABLED | IW_ENCODE_NOKEY;
-		else
-			iwe.u.data.flags = IW_ENCODE_DISABLED;
-		iwe.u.data.length = 0;
-		event = IWE_STREAM_ADD_POINT(info, event, end, &iwe, (char *)event);
-
-		
-		if (bi->rateset.count) {
-			if (((event -extra) + IW_EV_LCP_LEN) <= (uintptr)end) {
-				value = event + IW_EV_LCP_LEN;
-				iwe.cmd = SIOCGIWRATE;
-				
-				iwe.u.bitrate.fixed = iwe.u.bitrate.disabled = 0;
-				for (j = 0; j < bi->rateset.count && j < IW_MAX_BITRATES; j++) {
-					iwe.u.bitrate.value =
-						(bi->rateset.rates[j] & 0x7f) * 500000;
-					value = IWE_STREAM_ADD_VALUE(info, event, value, end, &iwe,
-						IW_EV_PARAM_LEN);
-				}
-				event = value;
-			}
-		}
-	}
-
-	if ((ret = (event - extra)) < 0) {
-		WL_ERROR(("==> Wrong size\n"));
-		ret = 0;
-	}
-
-	WL_TRACE(("%s: size=%d bytes prepared \n", __FUNCTION__, (unsigned int)(event - extra)));
-	return (uint)ret;
-}
-
-static int
-wl_iw_get_scan(
-	struct net_device *dev,
-	struct iw_request_info *info,
-	struct iw_point *dwrq,
-	char *extra
-)
-{
-	channel_info_t ci;
-	wl_scan_results_t *list_merge;
-	wl_scan_results_t *list = (wl_scan_results_t *) g_scan;
-	int error;
-	uint buflen_from_user = dwrq->length;
-	uint len =  G_SCAN_RESULTS;
-	__u16 len_ret = 0;
-#if  !defined(CSCAN)
-	__u16 merged_len = 0;
-#endif
-#if defined(WL_IW_USE_ISCAN)
-	iscan_info_t *iscan = g_iscan;
-	iscan_buf_t * p_buf;
-#if  !defined(CSCAN)
-	uint32 counter = 0;
-#endif 
-#endif 
-
-	WL_TRACE(("%s: buflen_from_user %d: \n", dev->name, buflen_from_user));
-
-	if (!extra) {
-		WL_TRACE(("%s: wl_iw_get_scan return -EINVAL\n", dev->name));
-		return -EINVAL;
-	}
-
-	
-	if ((error = dev_wlc_ioctl(dev, WLC_GET_CHANNEL, &ci, sizeof(ci))))
-		return error;
-	ci.scan_channel = dtoh32(ci.scan_channel);
-	if (ci.scan_channel)
-		return -EAGAIN;
-
-#if  !defined(CSCAN)
-	if (g_ss_cache_ctrl.m_timer_expired) {
-		wl_iw_free_ss_cache();
-		g_ss_cache_ctrl.m_timer_expired ^= 1;
-	}
-	if ((!g_scan_specified_ssid && g_ss_cache_ctrl.m_prev_scan_mode) ||
-		g_ss_cache_ctrl.m_cons_br_scan_cnt > 4) {
-		g_ss_cache_ctrl.m_cons_br_scan_cnt = 0;
-		
-		wl_iw_reset_ss_cache();
-	}
-	g_ss_cache_ctrl.m_prev_scan_mode = g_scan_specified_ssid;
-	if (g_scan_specified_ssid) {
-		g_ss_cache_ctrl.m_cons_br_scan_cnt = 0;
-	}
-	else {
-		g_ss_cache_ctrl.m_cons_br_scan_cnt++;
-	}
-#endif 
-
-
-	
-	if (g_scan_specified_ssid) {
-		
-		list = kmalloc(len, GFP_KERNEL);
-		if (!list) {
-			WL_TRACE(("%s: wl_iw_get_scan return -ENOMEM\n", dev->name));
-			g_scan_specified_ssid = 0;
-			return -ENOMEM;
-		}
-	}
-
-	memset(list, 0, len);
-	list->buflen = htod32(len);
-	if ((error = dev_wlc_ioctl(dev, WLC_SCAN_RESULTS, list, len))) {
-		WL_ERROR(("%s: %s : Scan_results ERROR %d\n", dev->name, __FUNCTION__, error));
-		dwrq->length = len;
-		if (g_scan_specified_ssid) {
-			g_scan_specified_ssid = 0;
-			kfree(list);
-		}
-		return 0;
-	}
-	list->buflen = dtoh32(list->buflen);
-	list->version = dtoh32(list->version);
-	list->count = dtoh32(list->count);
-
-	
-	if (list->version != WL_BSS_INFO_VERSION) {
-		WL_ERROR(("%s : list->version %d != WL_BSS_INFO_VERSION\n",
-		          __FUNCTION__, list->version));
-		if (g_scan_specified_ssid) {
-			g_scan_specified_ssid = 0;
-			kfree(list);
-		}
-		return -EINVAL;
-	}
-
-#if  !defined(CSCAN)
-	if (g_scan_specified_ssid) {
-		
-		wl_iw_add_bss_to_ss_cache(list);
-		kfree(list);
-	}
-#endif
-
-#if  !defined(CSCAN)
-	DHD_OS_MUTEX_LOCK(&wl_cache_lock);
-#if defined(WL_IW_USE_ISCAN)
-	if (g_scan_specified_ssid)
-		WL_TRACE(("%s: Specified scan APs from scan=%d\n", __FUNCTION__, list->count));
-	p_buf = iscan->list_hdr;
-	
-	while (p_buf != iscan->list_cur) {
-		list_merge = &((wl_iscan_results_t*)p_buf->iscan_buf)->results;
-		WL_TRACE(("%s: Bcast APs list=%d\n", __FUNCTION__, list_merge->count));
-		counter += list_merge->count;
-		if (list_merge->count > 0)
-			len_ret += (__u16) wl_iw_get_scan_prep(list_merge, info,
-			    extra+len_ret, buflen_from_user -len_ret);
-		p_buf = p_buf->next;
-	}
-	WL_TRACE(("%s merged with total Bcast APs=%d\n", __FUNCTION__, counter));
-#else
-	list_merge = (wl_scan_results_t *) g_scan;
-	len_ret = (__u16) wl_iw_get_scan_prep(list_merge, info, extra, buflen_from_user);
-#endif 
-	DHD_OS_MUTEX_UNLOCK(&wl_cache_lock);
-	if (g_ss_cache_ctrl.m_link_down) {
-		
-		wl_iw_delete_bss_from_ss_cache(g_ss_cache_ctrl.m_active_bssid);
-	}
-	
-	wl_iw_merge_scan_cache(info, extra+len_ret, buflen_from_user-len_ret, &merged_len);
-	len_ret += merged_len;
-	wl_iw_run_ss_cache_timer(0);
-	wl_iw_run_ss_cache_timer(1);
-#else	
-
-	
-	if (g_scan_specified_ssid) {
-		WL_TRACE(("%s: Specified scan APs in the list =%d\n", __FUNCTION__, list->count));
-		len_ret = (__u16) wl_iw_get_scan_prep(list, info, extra, buflen_from_user);
-		kfree(list);
-
-#if defined(WL_IW_USE_ISCAN)
-		p_buf = iscan->list_hdr;
-		
-		while (p_buf != iscan->list_cur) {
-			list_merge = &((wl_iscan_results_t*)p_buf->iscan_buf)->results;
-			WL_TRACE(("%s: Bcast APs list=%d\n", __FUNCTION__, list_merge->count));
-			if (list_merge->count > 0)
-				len_ret += (__u16) wl_iw_get_scan_prep(list_merge, info,
-				    extra+len_ret, buflen_from_user -len_ret);
-			p_buf = p_buf->next;
-		}
-#else
-		list_merge = (wl_scan_results_t *) g_scan;
-		WL_TRACE(("%s: Bcast APs list=%d\n", __FUNCTION__, list_merge->count));
-		if (list_merge->count > 0)
-			len_ret += (__u16) wl_iw_get_scan_prep(list_merge, info, extra+len_ret,
-				buflen_from_user -len_ret);
-#endif 
-	}
-	else {
-		list = (wl_scan_results_t *) g_scan;
-		len_ret = (__u16) wl_iw_get_scan_prep(list, info, extra, buflen_from_user);
-	}
-#endif	
-
-#if defined(WL_IW_USE_ISCAN)
-	
-	g_scan_specified_ssid = 0;
-#endif 
-	
-	if ((len_ret + WE_ADD_EVENT_FIX) < buflen_from_user)
-		len = len_ret;
-
-	dwrq->length = len;
-	dwrq->flags = 0;	
-
-	WL_TRACE(("%s return to WE %d bytes APs=%d\n", __FUNCTION__, dwrq->length, list->count));
-	return 0;
-}
-#endif 
-
-#if defined(WL_IW_USE_ISCAN)
-static int
-wl_iw_iscan_get_scan(
-	struct net_device *dev,
-	struct iw_request_info *info,
-	struct iw_point *dwrq,
-	char *extra
-)
-{
-	wl_scan_results_t *list;
-	struct iw_event	iwe;
-	wl_bss_info_t *bi = NULL;
-	int ii, j;
-	int apcnt;
-	char *event = extra, *end = extra + dwrq->length, *value;
-	iscan_info_t *iscan = g_iscan;
-	iscan_buf_t * p_buf;
-	uint32  counter = 0;
-	uint8   channel;
-#if !defined(CSCAN)
-	__u16 merged_len = 0;
-	uint buflen_from_user = dwrq->length;
-#endif
-
-	WL_TRACE(("%s %s buflen_from_user %d:\n", dev->name, __FUNCTION__, dwrq->length));
-
-#if defined(SOFTAP)
-	if (ap_cfg_running) {
-		WL_TRACE(("%s: Not executed, reason -'SOFTAP is active'\n", __FUNCTION__));
-		return -EINVAL;
-	}
-#endif
-
-	if (!extra) {
-		WL_TRACE(("%s: INVALID SIOCGIWSCAN GET bad parameter\n", dev->name));
-		return -EINVAL;
-	}
-
-#if defined(CONFIG_FIRST_SCAN)
-	if (g_first_broadcast_scan < BROADCAST_SCAN_FIRST_RESULT_READY) {
-		WL_TRACE(("%s %s: first ISCAN results are NOT ready yet \n",
-		          dev->name, __FUNCTION__));
-		return -EAGAIN;
-	}
-#endif	
-	
-	if ((!iscan) || (iscan->tsk_ctl.thr_pid < 0)) {
-		WL_ERROR(("%ssysioc_pid\n", __FUNCTION__));
-		return EAGAIN;
-	}
-
-	
-
-#if !defined(CSCAN)
-	if (g_ss_cache_ctrl.m_timer_expired) {
-		wl_iw_free_ss_cache();
-		g_ss_cache_ctrl.m_timer_expired ^= 1;
-	}
-	if (g_scan_specified_ssid) {
-		return wl_iw_get_scan(dev, info, dwrq, extra);
-	}
-	else {
-		if (g_ss_cache_ctrl.m_link_down) {
-			
-			wl_iw_delete_bss_from_ss_cache(g_ss_cache_ctrl.m_active_bssid);
-		}
-		if (g_ss_cache_ctrl.m_prev_scan_mode || g_ss_cache_ctrl.m_cons_br_scan_cnt > 4) {
-			g_ss_cache_ctrl.m_cons_br_scan_cnt = 0;
-			
-			wl_iw_reset_ss_cache();
-		}
-		g_ss_cache_ctrl.m_prev_scan_mode = g_scan_specified_ssid;
-		g_ss_cache_ctrl.m_cons_br_scan_cnt++;
-	}
-#endif 
-
-	WL_TRACE(("%s: SIOCGIWSCAN GET broadcast results\n", dev->name));
-	apcnt = 0;
-	p_buf = iscan->list_hdr;
-	
-	while (p_buf != iscan->list_cur) {
-		list = &((wl_iscan_results_t*)p_buf->iscan_buf)->results;
-
-		counter += list->count;
-
-		if (list->version != WL_BSS_INFO_VERSION) {
-			WL_ERROR(("%s : list->version %d != WL_BSS_INFO_VERSION\n",
-			          __FUNCTION__, list->version));
-			return -EINVAL;
-		}
-
-		bi = NULL;
-		for (ii = 0; ii < list->count && apcnt < IW_MAX_AP; apcnt++, ii++) {
-			bi = (bi ?
-			      (wl_bss_info_t *)((uintptr)bi + dtoh32(bi->length)) :
-			      list->bss_info);
-			ASSERT(((uintptr)bi + dtoh32(bi->length)) <= ((uintptr)list +
-			                                              WLC_IW_ISCAN_MAXLEN));
-
-			
-			if (event + ETHER_ADDR_LEN + bi->SSID_len +
-			    IW_EV_UINT_LEN + IW_EV_FREQ_LEN + IW_EV_QUAL_LEN >= end)
-				return -E2BIG;
-			
-			iwe.cmd = SIOCGIWAP;
-			iwe.u.ap_addr.sa_family = ARPHRD_ETHER;
-			memcpy(iwe.u.ap_addr.sa_data, &bi->BSSID, ETHER_ADDR_LEN);
-			event = IWE_STREAM_ADD_EVENT(info, event, end, &iwe, IW_EV_ADDR_LEN);
-
-			
-			iwe.u.data.length = dtoh32(bi->SSID_len);
-			iwe.cmd = SIOCGIWESSID;
-			iwe.u.data.flags = 1;
-			event = IWE_STREAM_ADD_POINT(info, event, end, &iwe, bi->SSID);
-
-			
-			if (dtoh16(bi->capability) & (DOT11_CAP_ESS | DOT11_CAP_IBSS)) {
-				iwe.cmd = SIOCGIWMODE;
-				if (dtoh16(bi->capability) & DOT11_CAP_ESS)
-					iwe.u.mode = IW_MODE_INFRA;
-				else
-					iwe.u.mode = IW_MODE_ADHOC;
-				event = IWE_STREAM_ADD_EVENT(info, event, end,
-				                             &iwe, IW_EV_UINT_LEN);
-			}
-
-			
-			iwe.cmd = SIOCGIWFREQ;
-			channel = (bi->ctl_ch == 0) ? CHSPEC_CHANNEL(bi->chanspec) : bi->ctl_ch;
-			iwe.u.freq.m = wf_channel2mhz(channel,
-			                              channel <= CH_MAX_2G_CHANNEL ?
-			                              WF_CHAN_FACTOR_2_4_G : WF_CHAN_FACTOR_5_G);
-			iwe.u.freq.e = 6;
-			event = IWE_STREAM_ADD_EVENT(info, event, end, &iwe, IW_EV_FREQ_LEN);
-
-			
-			iwe.cmd = IWEVQUAL;
-			iwe.u.qual.qual = rssi_to_qual(dtoh16(bi->RSSI));
-			iwe.u.qual.level = 0x100 + dtoh16(bi->RSSI);
-			iwe.u.qual.noise = 0x100 + bi->phy_noise;
-			event = IWE_STREAM_ADD_EVENT(info, event, end, &iwe, IW_EV_QUAL_LEN);
-
-			
-			wl_iw_handle_scanresults_ies(&event, end, info, bi);
-
-			
-			iwe.cmd = SIOCGIWENCODE;
-			if (dtoh16(bi->capability) & DOT11_CAP_PRIVACY)
-				iwe.u.data.flags = IW_ENCODE_ENABLED | IW_ENCODE_NOKEY;
-			else
-				iwe.u.data.flags = IW_ENCODE_DISABLED;
-			iwe.u.data.length = 0;
-			event = IWE_STREAM_ADD_POINT(info, event, end, &iwe, (char *)event);
-
-			
-			if (bi->rateset.count) {
-				if (event + IW_MAX_BITRATES*IW_EV_PARAM_LEN >= end)
-					return -E2BIG;
-
-				value = event + IW_EV_LCP_LEN;
-				iwe.cmd = SIOCGIWRATE;
-				
-				iwe.u.bitrate.fixed = iwe.u.bitrate.disabled = 0;
-				for (j = 0; j < bi->rateset.count && j < IW_MAX_BITRATES; j++) {
-					iwe.u.bitrate.value =
-					        (bi->rateset.rates[j] & 0x7f) * 500000;
-					value = IWE_STREAM_ADD_VALUE(info, event, value, end, &iwe,
-					                             IW_EV_PARAM_LEN);
-				}
-				event = value;
-			}
-		}
-		p_buf = p_buf->next;
-	} 
-
-	dwrq->length = event - extra;
-	dwrq->flags = 0;	
-
-#if !defined(CSCAN)
-	
-	wl_iw_merge_scan_cache(info, event, buflen_from_user - dwrq->length, &merged_len);
-	dwrq->length += merged_len;
-	wl_iw_run_ss_cache_timer(0);
-	wl_iw_run_ss_cache_timer(1);
-#endif 
-	
-#if defined(CONFIG_FIRST_SCAN)
-	g_first_broadcast_scan = BROADCAST_SCAN_FIRST_RESULT_CONSUMED;
-#endif 
-
-	WL_TRACE(("%s return to WE %d bytes APs=%d\n", __FUNCTION__, dwrq->length, counter));
-
-	return 0;
-}
-#endif 
-
-#define WL_JOIN_PARAMS_MAX 1600
-#ifdef CONFIG_PRESCANNED
-static int
-check_prescan(wl_join_params_t *join_params, int *join_params_size)
-{
-	int cnt = 0;
-	int indx = 0;
-	wl_iw_ss_cache_t *node = NULL;
-	wl_bss_info_t *bi = NULL;
-	iscan_info_t *iscan = g_iscan;
-	iscan_buf_t * buf;
-	wl_scan_results_t *list;
-	char *destbuf;
-
-	buf = iscan->list_hdr;
-
-	while (buf) {
-		list = &((wl_iscan_results_t*)buf->iscan_buf)->results;
-		bi = NULL;
-		for (indx = 0;  indx < list->count; indx++) {
-			bi = bi ? (wl_bss_info_t *)((uintptr)bi + dtoh32(bi->length))
-				: list->bss_info;
-			if (!(dtoh16(bi->capability) & DOT11_CAP_ESS))
-				continue;
-			if ((dtoh32(bi->SSID_len) != join_params->ssid.SSID_len) ||
-				memcmp(bi->SSID, join_params->ssid.SSID,
-				join_params->ssid.SSID_len))
-				continue;
-			memcpy(&join_params->params.chanspec_list[cnt],
-				&bi->chanspec, sizeof(chanspec_t));
-			WL_ERROR(("iscan : chanspec :%d, count %d \n", bi->chanspec, cnt));
-			cnt++;
-		}
-		buf = buf->next;
-	}
-
-	if (!cnt) {
-		MUTEX_LOCK_WL_SCAN_SET();
-		node = g_ss_cache_ctrl.m_cache_head;
-		for (; node; ) {
-			if (!memcmp(&node->bss_info->SSID, join_params->ssid.SSID,
-				join_params->ssid.SSID_len)) {
-				memcpy(&join_params->params.chanspec_list[cnt],
-					&node->bss_info->chanspec, sizeof(chanspec_t));
-				WL_ERROR(("cache_scan : chanspec :%d, count %d \n",
-				(int)node->bss_info->chanspec, cnt));
-				cnt++;
-			}
-			node = node->next;
-		}
-		MUTEX_UNLOCK_WL_SCAN_SET();
-	}
-
-	if (!cnt) {
-		return 0;
-	}
-
-	destbuf = (char *)&join_params->params.chanspec_list[cnt];
-	*join_params_size = destbuf - (char*)join_params;
-	join_params->ssid.SSID_len = htod32(g_ssid.SSID_len);
-	memcpy(&(join_params->params.bssid), &ether_bcast, ETHER_ADDR_LEN);
-	join_params->params.chanspec_num = htod32(cnt);
-
-	if ((*join_params_size) > WL_JOIN_PARAMS_MAX) {
-		WL_ERROR(("can't fit bssids for all %d APs found\n", cnt));
-			kfree(join_params);
-		return 0;
-	}
-
-	WL_ERROR(("Passing %d channel/bssid pairs.\n", cnt));
-	return cnt;
-}
-#endif 
-
-static int
-wl_iw_set_essid(
-	struct net_device *dev,
-	struct iw_request_info *info,
-	struct iw_point *dwrq,
-	char *extra
-)
-{
-	int error;
-	wl_join_params_t *join_params;
-	int join_params_size;
-
-	WL_TRACE(("%s: SIOCSIWESSID\n", dev->name));
-
-	RETURN_IF_EXTRA_NULL(extra);
-
-#ifdef OEM_CHROMIUMOS
-	if (g_set_essid_before_scan)
-		return -EAGAIN;
-#endif
-	if (!(join_params = kmalloc(WL_JOIN_PARAMS_MAX, GFP_KERNEL))) {
-		WL_ERROR(("allocation failed for join_params size is %d\n", WL_JOIN_PARAMS_MAX));
-		return -ENOMEM;
-	}
-
-	memset(join_params, 0, WL_JOIN_PARAMS_MAX);
-
-	
-	memset(&g_ssid, 0, sizeof(g_ssid));
-
-	if (dwrq->length && extra) {
-#if WIRELESS_EXT > 20
-		g_ssid.SSID_len = MIN(sizeof(g_ssid.SSID), dwrq->length);
-#else
-		g_ssid.SSID_len = MIN(sizeof(g_ssid.SSID), dwrq->length-1);
-#endif
-		memcpy(g_ssid.SSID, extra, g_ssid.SSID_len);
-
-#ifdef CONFIG_PRESCANNED
-		memcpy(join_params->ssid.SSID, g_ssid.SSID, g_ssid.SSID_len);
-		join_params->ssid.SSID_len = g_ssid.SSID_len;
-
-		if (check_prescan(join_params, &join_params_size)) {
-			if ((error = dev_wlc_ioctl(dev, WLC_SET_SSID,
-				join_params, join_params_size))) {
-				WL_ERROR(("Invalid ioctl data=%d\n", error));
-				kfree(join_params);
-				return error;
-			}
-			kfree(join_params);
-			return 0;
-		} else {
-			WL_ERROR(("No matched found\n Trying to join to specific channel\n"));
-		}
-#endif 
-	} else {
-		
-		g_ssid.SSID_len = 0;
-	}
-	g_ssid.SSID_len = htod32(g_ssid.SSID_len);
-
-	
-	memset(join_params, 0, sizeof(*join_params));
-	join_params_size = sizeof(join_params->ssid);
-
-	memcpy(join_params->ssid.SSID, g_ssid.SSID, g_ssid.SSID_len);
-	join_params->ssid.SSID_len = htod32(g_ssid.SSID_len);
-	memcpy(&(join_params->params.bssid), &ether_bcast, ETHER_ADDR_LEN);
-
-	
-	
-	wl_iw_ch_to_chanspec(g_wl_iw_params.target_channel, join_params, &join_params_size);
-
-	if ((error = dev_wlc_ioctl(dev, WLC_SET_SSID, join_params, join_params_size))) {
-		WL_ERROR(("Invalid ioctl data=%d\n", error));
-		return error;
-	}
-
-	if (g_ssid.SSID_len) {
-		WL_ERROR(("%s: join SSID=%s ch=%d\n", __FUNCTION__,
-			g_ssid.SSID,  g_wl_iw_params.target_channel));
-	}
-	kfree(join_params);
-	return 0;
-}
-
-static int
-wl_iw_get_essid(
-	struct net_device *dev,
-	struct iw_request_info *info,
-	struct iw_point *dwrq,
-	char *extra
-)
-{
-	wlc_ssid_t ssid;
-	int error;
-
-	WL_TRACE(("%s: SIOCGIWESSID\n", dev->name));
-
-	if (!extra)
-		return -EINVAL;
-
-	if ((error = dev_wlc_ioctl(dev, WLC_GET_SSID, &ssid, sizeof(ssid)))) {
-		WL_ERROR(("Error getting the SSID\n"));
-		return error;
-	}
-
-	ssid.SSID_len = dtoh32(ssid.SSID_len);
-
-	
-	memcpy(extra, ssid.SSID, ssid.SSID_len);
-
-	dwrq->length = ssid.SSID_len;
-
-	dwrq->flags = 1; 
-
-	return 0;
-}
-
-static int
-wl_iw_set_nick(
-	struct net_device *dev,
-	struct iw_request_info *info,
-	struct iw_point *dwrq,
-	char *extra
-)
-{
-	wl_iw_t *iw = NETDEV_PRIV(dev);
-
-	WL_TRACE(("%s: SIOCSIWNICKN\n", dev->name));
-
-	if (!extra)
-		return -EINVAL;
-
-	
-	if (dwrq->length > sizeof(iw->nickname))
-		return -E2BIG;
-
-	memcpy(iw->nickname, extra, dwrq->length);
-	iw->nickname[dwrq->length - 1] = '\0';
-
-	return 0;
-}
-
-static int
-wl_iw_get_nick(
-	struct net_device *dev,
-	struct iw_request_info *info,
-	struct iw_point *dwrq,
-	char *extra
-)
-{
-	wl_iw_t *iw = NETDEV_PRIV(dev);
-
-	WL_TRACE(("%s: SIOCGIWNICKN\n", dev->name));
-
-	if (!extra)
-		return -EINVAL;
-
 	strcpy(extra, iw->nickname);
 	dwrq->length = strlen(extra) + 1;
 
 	return 0;
 }
 
-static int
-wl_iw_set_rate(
+static int wl_iw_set_rate(
 	struct net_device *dev,
 	struct iw_request_info *info,
 	struct iw_param *vwrq,
@@ -4144,8 +1827,7 @@
 	return 0;
 }
 
-static int
-wl_iw_get_rate(
+static int wl_iw_get_rate(
 	struct net_device *dev,
 	struct iw_request_info *info,
 	struct iw_param *vwrq,
@@ -4309,1453 +1991,6 @@
 {
 	int error, disable, txpwrdbm;
 	uint8 result;
-
-	WL_TRACE(("%s: SIOCGIWTXPOW\n", dev->name));
-
-	if ((error = dev_wlc_ioctl(dev, WLC_GET_RADIO, &disable, sizeof(disable))) ||
-	    (error = dev_wlc_intvar_get(dev, "qtxpower", &txpwrdbm)))
-		return error;
-
-	disable = dtoh32(disable);
-	result = (uint8)(txpwrdbm & ~WL_TXPWR_OVERRIDE);
-	vwrq->value = (int32)bcm_qdbm_to_mw(result);
-	vwrq->fixed = 0;
-	vwrq->disabled = (disable & (WL_RADIO_SW_DISABLE | WL_RADIO_HW_DISABLE)) ? 1 : 0;
-	vwrq->flags = IW_TXPOW_MWATT;
-
-	return 0;
-}
-
-#if WIRELESS_EXT > 10
-static int
-wl_iw_set_retry(
-	struct net_device *dev,
-	struct iw_request_info *info,
-	struct iw_param *vwrq,
-	char *extra
-)
-{
-	int error, lrl, srl;
-
-	WL_TRACE(("%s: SIOCSIWRETRY\n", dev->name));
-
-	
-	if (vwrq->disabled || (vwrq->flags & IW_RETRY_LIFETIME))
-		return -EINVAL;
-
-	
-	if (vwrq->flags & IW_RETRY_LIMIT) {
-
-		
-#if WIRELESS_EXT > 20
-	if ((vwrq->flags & IW_RETRY_LONG) ||(vwrq->flags & IW_RETRY_MAX) ||
-		!((vwrq->flags & IW_RETRY_SHORT) || (vwrq->flags & IW_RETRY_MIN))) {
-#else
-	if ((vwrq->flags & IW_RETRY_MAX) || !(vwrq->flags & IW_RETRY_MIN)) {
-#endif 
-			lrl = htod32(vwrq->value);
-			if ((error = dev_wlc_ioctl(dev, WLC_SET_LRL, &lrl, sizeof(lrl))))
-				return error;
-		}
-
-		
-#if WIRELESS_EXT > 20
-	if ((vwrq->flags & IW_RETRY_SHORT) ||(vwrq->flags & IW_RETRY_MIN) ||
-		!((vwrq->flags & IW_RETRY_LONG) || (vwrq->flags & IW_RETRY_MAX))) {
-#else
-		if ((vwrq->flags & IW_RETRY_MIN) || !(vwrq->flags & IW_RETRY_MAX)) {
-#endif 
-			srl = htod32(vwrq->value);
-			if ((error = dev_wlc_ioctl(dev, WLC_SET_SRL, &srl, sizeof(srl))))
-				return error;
-		}
-	}
-	return 0;
-}
-
-static int
-wl_iw_get_retry(
-	struct net_device *dev,
-	struct iw_request_info *info,
-	struct iw_param *vwrq,
-	char *extra
-)
-{
-	int error, lrl, srl;
-
-	WL_TRACE(("%s: SIOCGIWRETRY\n", dev->name));
-
-	vwrq->disabled = 0;      
-
-	
-	if ((vwrq->flags & IW_RETRY_TYPE) == IW_RETRY_LIFETIME)
-		return -EINVAL;
-
-	
-	if ((error = dev_wlc_ioctl(dev, WLC_GET_LRL, &lrl, sizeof(lrl))) ||
-	    (error = dev_wlc_ioctl(dev, WLC_GET_SRL, &srl, sizeof(srl))))
-		return error;
-
-	lrl = dtoh32(lrl);
-	srl = dtoh32(srl);
-
-	
-	if (vwrq->flags & IW_RETRY_MAX) {
-		vwrq->flags = IW_RETRY_LIMIT | IW_RETRY_MAX;
-		vwrq->value = lrl;
-	} else {
-		vwrq->flags = IW_RETRY_LIMIT;
-		vwrq->value = srl;
-		if (srl != lrl)
-			vwrq->flags |= IW_RETRY_MIN;
-	}
-
-	return 0;
-}
-#endif 
-
-static int
-wl_iw_set_encode(
-	struct net_device *dev,
-	struct iw_request_info *info,
-	struct iw_point *dwrq,
-	char *extra
-)
-{
-	wl_wsec_key_t key;
-	int error, val, wsec;
-
-	WL_TRACE(("%s: SIOCSIWENCODE index %d, len %d, flags %04x (%s%s%s%s%s)\n",
-		dev->name, dwrq->flags & IW_ENCODE_INDEX, dwrq->length, dwrq->flags,
-		dwrq->flags & IW_ENCODE_NOKEY ? "NOKEY" : "",
-		dwrq->flags & IW_ENCODE_DISABLED ? " DISABLED" : "",
-		dwrq->flags & IW_ENCODE_RESTRICTED ? " RESTRICTED" : "",
-		dwrq->flags & IW_ENCODE_OPEN ? " OPEN" : "",
-		dwrq->flags & IW_ENCODE_TEMP ? " TEMP" : ""));
-
-	memset(&key, 0, sizeof(key));
-
-	if ((dwrq->flags & IW_ENCODE_INDEX) == 0) {
-		
-		for (key.index = 0; key.index < DOT11_MAX_DEFAULT_KEYS; key.index++) {
-			val = htod32(key.index);
-			if ((error = dev_wlc_ioctl(dev, WLC_GET_KEY_PRIMARY, &val, sizeof(val))))
-				return error;
-			val = dtoh32(val);
-			if (val)
-				break;
-		}
-		
-		if (key.index == DOT11_MAX_DEFAULT_KEYS)
-			key.index = 0;
-	} else {
-		key.index = (dwrq->flags & IW_ENCODE_INDEX) - 1;
-		if (key.index >= DOT11_MAX_DEFAULT_KEYS)
-			return -EINVAL;
-	}
-
-	
-	if (!extra || !dwrq->length || (dwrq->flags & IW_ENCODE_NOKEY)) {
-		
-		val = htod32(key.index);
-		if ((error = dev_wlc_ioctl(dev, WLC_SET_KEY_PRIMARY, &val, sizeof(val))))
-			return error;
-	} else {
-		key.len = dwrq->length;
-
-		if (dwrq->length > sizeof(key.data))
-			return -EINVAL;
-
-		memcpy(key.data, extra, dwrq->length);
-
-		key.flags = WL_PRIMARY_KEY;
-		switch (key.len) {
-		case WEP1_KEY_SIZE:
-			key.algo = CRYPTO_ALGO_WEP1;
-			break;
-		case WEP128_KEY_SIZE:
-			key.algo = CRYPTO_ALGO_WEP128;
-			break;
-#if LINUX_VERSION_CODE >= KERNEL_VERSION(2, 6, 14)
-		case TKIP_KEY_SIZE:
-			key.algo = CRYPTO_ALGO_TKIP;
-			break;
-#endif
-		case AES_KEY_SIZE:
-			key.algo = CRYPTO_ALGO_AES_CCM;
-			break;
-		default:
-			return -EINVAL;
-		}
-
-		
-		swap_key_from_BE(&key);
-		if ((error = dev_wlc_ioctl(dev, WLC_SET_KEY, &key, sizeof(key))))
-			return error;
-	}
-
-	
-	val = (dwrq->flags & IW_ENCODE_DISABLED) ? 0 : WEP_ENABLED;
-
-	if ((error = dev_wlc_intvar_get(dev, "wsec", &wsec)))
-		return error;
-
-	wsec  &= ~(WEP_ENABLED);
-	wsec |= val;
-
-	if ((error = dev_wlc_intvar_set(dev, "wsec", wsec)))
-		return error;
-
-	
-	val = (dwrq->flags & IW_ENCODE_RESTRICTED) ? 1 : 0;
-	val = htod32(val);
-	if ((error = dev_wlc_ioctl(dev, WLC_SET_AUTH, &val, sizeof(val))))
-		return error;
-
-	return 0;
-}
-
-static int
-wl_iw_get_encode(
-	struct net_device *dev,
-	struct iw_request_info *info,
-	struct iw_point *dwrq,
-	char *extra
-)
-{
-	wl_wsec_key_t key;
-	int error, val, wsec, auth;
-
-	WL_TRACE(("%s: SIOCGIWENCODE\n", dev->name));
-
-	
-	bzero(&key, sizeof(wl_wsec_key_t));
-
-	if ((dwrq->flags & IW_ENCODE_INDEX) == 0) {
-		
-		for (key.index = 0; key.index < DOT11_MAX_DEFAULT_KEYS; key.index++) {
-			val = key.index;
-			if ((error = dev_wlc_ioctl(dev, WLC_GET_KEY_PRIMARY, &val, sizeof(val))))
-				return error;
-			val = dtoh32(val);
-			if (val)
-				break;
-		}
-	} else
-		key.index = (dwrq->flags & IW_ENCODE_INDEX) - 1;
-
-	if (key.index >= DOT11_MAX_DEFAULT_KEYS)
-		key.index = 0;
-
-	
-
-	if ((error = dev_wlc_ioctl(dev, WLC_GET_WSEC, &wsec, sizeof(wsec))) ||
-	    (error = dev_wlc_ioctl(dev, WLC_GET_AUTH, &auth, sizeof(auth))))
-		return error;
-
-	swap_key_to_BE(&key);
-
-	wsec = dtoh32(wsec);
-	auth = dtoh32(auth);
-	
-	dwrq->length = MIN(DOT11_MAX_KEY_SIZE, key.len);
-
-	
-	dwrq->flags = key.index + 1;
-	if (!(wsec & (WEP_ENABLED | TKIP_ENABLED | AES_ENABLED))) {
-		
-		dwrq->flags |= IW_ENCODE_DISABLED;
-	}
-	if (auth) {
-		
-		dwrq->flags |= IW_ENCODE_RESTRICTED;
-	}
-
-	
-	if (dwrq->length && extra)
-		memcpy(extra, key.data, dwrq->length);
-
-	return 0;
-}
-
-static int
-wl_iw_set_power(
-	struct net_device *dev,
-	struct iw_request_info *info,
-	struct iw_param *vwrq,
-	char *extra
-)
-{
-	int error, pm;
-
-	WL_TRACE(("%s: SIOCSIWPOWER\n", dev->name));
-
-	pm = vwrq->disabled ? PM_OFF : PM_MAX;
-
-	pm = htod32(pm);
-	if ((error = dev_wlc_ioctl(dev, WLC_SET_PM, &pm, sizeof(pm))))
-		return error;
-
-	return 0;
-}
-
-static int
-wl_iw_get_power(
-	struct net_device *dev,
-	struct iw_request_info *info,
-	struct iw_param *vwrq,
-	char *extra
-)
-{
-	int error, pm;
-
-	WL_TRACE(("%s: SIOCGIWPOWER\n", dev->name));
-
-	if ((error = dev_wlc_ioctl(dev, WLC_GET_PM, &pm, sizeof(pm))))
-		return error;
-
-	pm = dtoh32(pm);
-	vwrq->disabled = pm ? 0 : 1;
-	vwrq->flags = IW_POWER_ALL_R;
-
-	return 0;
-}
-
-#if WIRELESS_EXT > 17
-static int
-wl_iw_set_wpaie(
-	struct net_device *dev,
-	struct iw_request_info *info,
-	struct iw_point *iwp,
-	char *extra
-)
-{
-
-	WL_TRACE(("%s: SIOCSIWGENIE\n", dev->name));
-
-	RETURN_IF_EXTRA_NULL(extra);
-
-#ifdef DHD_DEBUG
-	{
-		int i;
-
-		for (i = 0; i < iwp->length; i++)
-			WL_TRACE(("%02X ", extra[i]));
-		WL_TRACE(("\n"));
-	}
-#endif
-
-		dev_wlc_bufvar_set(dev, "wpaie", extra, iwp->length);
-
-	return 0;
-}
-
-static int
-wl_iw_get_wpaie(
-	struct net_device *dev,
-	struct iw_request_info *info,
-	struct iw_point *iwp,
-	char *extra
-)
-{
-	WL_TRACE(("%s: SIOCGIWGENIE\n", dev->name));
-	iwp->length = 64;
-	dev_wlc_bufvar_get(dev, "wpaie", extra, iwp->length);
-	return 0;
-}
-
-static int
-wl_iw_set_encodeext(
-	struct net_device *dev,
-	struct iw_request_info *info,
-	struct iw_point *dwrq,
-	char *extra
-)
-{
-	wl_wsec_key_t key;
-	int error;
-	struct iw_encode_ext *iwe;
-
-	WL_TRACE(("%s: SIOCSIWENCODEEXT\n", dev->name));
-
-	RETURN_IF_EXTRA_NULL(extra);
-
-	memset(&key, 0, sizeof(key));
-	iwe = (struct iw_encode_ext *)extra;
-
-	
-	if (dwrq->flags & IW_ENCODE_DISABLED) {
-
-	}
-
-	
-	key.index = 0;
-	if (dwrq->flags & IW_ENCODE_INDEX)
-		key.index = (dwrq->flags & IW_ENCODE_INDEX) - 1;
-
-	key.len = iwe->key_len;
-
-	
-	if (!ETHER_ISMULTI(iwe->addr.sa_data))
-		bcopy((void *)&iwe->addr.sa_data, (char *)&key.ea, ETHER_ADDR_LEN);
-
-	
-	if (key.len == 0) {
-		if (iwe->ext_flags & IW_ENCODE_EXT_SET_TX_KEY) {
-			WL_WSEC(("Changing the the primary Key to %d\n", key.index));
-			
-			key.index = htod32(key.index);
-			error = dev_wlc_ioctl(dev, WLC_SET_KEY_PRIMARY,
-				&key.index, sizeof(key.index));
-			if (error)
-				return error;
-		}
-		
-		else {
-			swap_key_from_BE(&key);
-			dev_wlc_ioctl(dev, WLC_SET_KEY, &key, sizeof(key));
-		}
-	}
-	else {
-		if (iwe->key_len > sizeof(key.data))
-			return -EINVAL;
-
-		WL_WSEC(("Setting the key index %d\n", key.index));
-		if (iwe->ext_flags & IW_ENCODE_EXT_SET_TX_KEY) {
-			WL_WSEC(("key is a Primary Key\n"));
-			key.flags = WL_PRIMARY_KEY;
-		}
-
-		bcopy((void *)iwe->key, key.data, iwe->key_len);
-
-		if (iwe->alg == IW_ENCODE_ALG_TKIP) {
-			uint8 keybuf[8];
-			bcopy(&key.data[24], keybuf, sizeof(keybuf));
-			bcopy(&key.data[16], &key.data[24], sizeof(keybuf));
-			bcopy(keybuf, &key.data[16], sizeof(keybuf));
-		}
-
-		
-		if (iwe->ext_flags & IW_ENCODE_EXT_RX_SEQ_VALID) {
-			uchar *ivptr;
-			ivptr = (uchar *)iwe->rx_seq;
-			key.rxiv.hi = (ivptr[5] << 24) | (ivptr[4] << 16) |
-				(ivptr[3] << 8) | ivptr[2];
-			key.rxiv.lo = (ivptr[1] << 8) | ivptr[0];
-			key.iv_initialized = TRUE;
-		}
-
-		switch (iwe->alg) {
-			case IW_ENCODE_ALG_NONE:
-				key.algo = CRYPTO_ALGO_OFF;
-				break;
-			case IW_ENCODE_ALG_WEP:
-				if (iwe->key_len == WEP1_KEY_SIZE)
-					key.algo = CRYPTO_ALGO_WEP1;
-				else
-					key.algo = CRYPTO_ALGO_WEP128;
-				break;
-			case IW_ENCODE_ALG_TKIP:
-				key.algo = CRYPTO_ALGO_TKIP;
-				break;
-			case IW_ENCODE_ALG_CCMP:
-				key.algo = CRYPTO_ALGO_AES_CCM;
-				break;
-			default:
-				break;
-		}
-		swap_key_from_BE(&key);
-
-		dhd_wait_pend8021x(dev);
-
-		error = dev_wlc_ioctl(dev, WLC_SET_KEY, &key, sizeof(key));
-		if (error)
-			return error;
-	}
-	return 0;
-}
-
-#if WIRELESS_EXT > 17
-struct {
-	pmkid_list_t pmkids;
-	pmkid_t foo[MAXPMKID-1];	
-} pmkid_list;
-
-static int
-wl_iw_set_pmksa(
-	struct net_device *dev,
-	struct iw_request_info *info,
-	struct iw_param *vwrq,
-	char *extra
-)
-{
-	struct iw_pmksa *iwpmksa;
-	uint i;
-	int ret = 0;
-	char eabuf[ETHER_ADDR_STR_LEN];
-	pmkid_t * pmkid_array = pmkid_list.pmkids.pmkid;
-
-	WL_WSEC(("%s: SIOCSIWPMKSA\n", dev->name));
-
-	RETURN_IF_EXTRA_NULL(extra);
-
-	iwpmksa = (struct iw_pmksa *)extra;
-	bzero((char *)eabuf, ETHER_ADDR_STR_LEN);
-
-	if (iwpmksa->cmd == IW_PMKSA_FLUSH) {
-		WL_WSEC(("wl_iw_set_pmksa - IW_PMKSA_FLUSH\n"));
-		bzero((char *)&pmkid_list, sizeof(pmkid_list));
-	}
-
-	else if (iwpmksa->cmd == IW_PMKSA_REMOVE) {
-		{
-			pmkid_list_t pmkid, *pmkidptr;
-			uint j;
-			pmkidptr = &pmkid;
-
-			bcopy(&iwpmksa->bssid.sa_data[0], &pmkidptr->pmkid[0].BSSID,
-				ETHER_ADDR_LEN);
-			bcopy(&iwpmksa->pmkid[0], &pmkidptr->pmkid[0].PMKID, WPA2_PMKID_LEN);
-
-			WL_WSEC(("wl_iw_set_pmksa,IW_PMKSA_REMOVE - PMKID: %s = ",
-				bcm_ether_ntoa(&pmkidptr->pmkid[0].BSSID,
-				eabuf)));
-			for (j = 0; j < WPA2_PMKID_LEN; j++)
-				WL_WSEC(("%02x ", pmkidptr->pmkid[0].PMKID[j]));
-			WL_WSEC(("\n"));
-		}
-
-		for (i = 0; i < pmkid_list.pmkids.npmkid; i++)
-			if (!bcmp(&iwpmksa->bssid.sa_data[0], &pmkid_array[i].BSSID,
-				ETHER_ADDR_LEN))
-				break;
-
-		if ((pmkid_list.pmkids.npmkid > 0) && (i < pmkid_list.pmkids.npmkid)) {
-			bzero(&pmkid_array[i], sizeof(pmkid_t));
-			for (; i < (pmkid_list.pmkids.npmkid - 1); i++) {
-				bcopy(&pmkid_array[i+1].BSSID,
-					&pmkid_array[i].BSSID,
-					ETHER_ADDR_LEN);
-				bcopy(&pmkid_array[i+1].PMKID,
-					&pmkid_array[i].PMKID,
-					WPA2_PMKID_LEN);
-			}
-			pmkid_list.pmkids.npmkid--;
-		}
-		else
-			ret = -EINVAL;
-	}
-
-	else if (iwpmksa->cmd == IW_PMKSA_ADD) {
-		for (i = 0; i < pmkid_list.pmkids.npmkid; i++)
-			if (!bcmp(&iwpmksa->bssid.sa_data[0], &pmkid_array[i].BSSID,
-				ETHER_ADDR_LEN))
-				break;
-		if (i < MAXPMKID) {
-			bcopy(&iwpmksa->bssid.sa_data[0],
-				&pmkid_array[i].BSSID,
-				ETHER_ADDR_LEN);
-			bcopy(&iwpmksa->pmkid[0], &pmkid_array[i].PMKID,
-				WPA2_PMKID_LEN);
-			if (i == pmkid_list.pmkids.npmkid)
-				pmkid_list.pmkids.npmkid++;
-		}
-		else
-			ret = -EINVAL;
-
-		{
-			uint j;
-			uint k;
-			k = pmkid_list.pmkids.npmkid;
-			WL_WSEC(("wl_iw_set_pmksa,IW_PMKSA_ADD - PMKID: %s = ",
-				bcm_ether_ntoa(&pmkid_array[k].BSSID,
-				eabuf)));
-			for (j = 0; j < WPA2_PMKID_LEN; j++)
-				WL_WSEC(("%02x ", pmkid_array[k].PMKID[j]));
-			WL_WSEC(("\n"));
-		}
-	}
-	WL_WSEC(("PRINTING pmkid LIST - No of elements %d", pmkid_list.pmkids.npmkid));
-	for (i = 0; i < pmkid_list.pmkids.npmkid; i++) {
-		uint j;
-		WL_WSEC(("\nPMKID[%d]: %s = ", i,
-			bcm_ether_ntoa(&pmkid_array[i].BSSID,
-			eabuf)));
-		for (j = 0; j < WPA2_PMKID_LEN; j++)
-			WL_WSEC(("%02x ", pmkid_array[i].PMKID[j]));
-	}
-	WL_WSEC(("\n"));
-
-	if (!ret)
-		ret = dev_wlc_bufvar_set(dev, "pmkid_info", (char *)&pmkid_list,
-			sizeof(pmkid_list));
-	return ret;
-}
-#endif 
-
-static int
-wl_iw_get_encodeext(
-	struct net_device *dev,
-	struct iw_request_info *info,
-	struct iw_param *vwrq,
-	char *extra
-)
-{
-	WL_TRACE(("%s: SIOCGIWENCODEEXT\n", dev->name));
-	return 0;
-}
-
-
-static uint32
-wl_iw_create_wpaauth_wsec(struct net_device *dev)
-{
-	wl_iw_t *iw = NETDEV_PRIV(dev);
-	uint32 wsec;
-
-	
-	if (iw->pcipher & (IW_AUTH_CIPHER_WEP40 | IW_AUTH_CIPHER_WEP104))
-		wsec = WEP_ENABLED;
-	else if (iw->pcipher & IW_AUTH_CIPHER_TKIP)
-		wsec = TKIP_ENABLED;
-	else if (iw->pcipher & IW_AUTH_CIPHER_CCMP)
-		wsec = AES_ENABLED;
-	else
-		wsec = 0;
-
-	
-	if (iw->gcipher & (IW_AUTH_CIPHER_WEP40 | IW_AUTH_CIPHER_WEP104))
-		wsec |= WEP_ENABLED;
-	else if (iw->gcipher & IW_AUTH_CIPHER_TKIP)
-		wsec |= TKIP_ENABLED;
-	else if (iw->gcipher & IW_AUTH_CIPHER_CCMP)
-		wsec |= AES_ENABLED;
-
-	
-	if (wsec == 0 && iw->privacy_invoked)
-		wsec = WEP_ENABLED;
-
-	WL_INFORM(("%s: returning wsec of %d\n", __FUNCTION__, wsec));
-
-	return wsec;
-}
-
-static int
-wl_iw_set_wpaauth(
-	struct net_device *dev,
-	struct iw_request_info *info,
-	struct iw_param *vwrq,
-	char *extra
-)
-{
-	int error = 0;
-	int paramid;
-	int paramval;
-	int val = 0;
-	wl_iw_t *iw = NETDEV_PRIV(dev);
-
-	paramid = vwrq->flags & IW_AUTH_INDEX;
-	paramval = vwrq->value;
-
-	WL_TRACE(("%s: SIOCSIWAUTH, %s(%d), paramval = 0x%0x\n",
-		dev->name,
-		paramid == IW_AUTH_WPA_VERSION ? "IW_AUTH_WPA_VERSION" :
-		paramid == IW_AUTH_CIPHER_PAIRWISE ? "IW_AUTH_CIPHER_PAIRWISE" :
-		paramid == IW_AUTH_CIPHER_GROUP ? "IW_AUTH_CIPHER_GROUP" :
-		paramid == IW_AUTH_KEY_MGMT ? "IW_AUTH_KEY_MGMT" :
-		paramid == IW_AUTH_TKIP_COUNTERMEASURES ? "IW_AUTH_TKIP_COUNTERMEASURES" :
-		paramid == IW_AUTH_DROP_UNENCRYPTED ? "IW_AUTH_DROP_UNENCRYPTED" :
-		paramid == IW_AUTH_80211_AUTH_ALG ? "IW_AUTH_80211_AUTH_ALG" :
-		paramid == IW_AUTH_WPA_ENABLED ? "IW_AUTH_WPA_ENABLED" :
-		paramid == IW_AUTH_RX_UNENCRYPTED_EAPOL ? "IW_AUTH_RX_UNENCRYPTED_EAPOL" :
-		paramid == IW_AUTH_ROAMING_CONTROL ? "IW_AUTH_ROAMING_CONTROL" :
-		paramid == IW_AUTH_PRIVACY_INVOKED ? "IW_AUTH_PRIVACY_INVOKED" :
-		"UNKNOWN",
-		paramid, paramval));
-
-#if defined(SOFTAP)
-	if (ap_cfg_running) {
-		WL_TRACE(("%s: Not executed, reason -'SOFTAP is active'\n", __FUNCTION__));
-		return 0;
-	}
-#endif
-
-	switch (paramid) {
-	case IW_AUTH_WPA_VERSION:
-		
-		iw->wpaversion = paramval;
-		break;
-
-	case IW_AUTH_CIPHER_PAIRWISE:
-		iw->pcipher = paramval;
-		val = wl_iw_create_wpaauth_wsec(dev);
-		if ((error = dev_wlc_intvar_set(dev, "wsec", val)))
-			return error;
-		break;
-
-	case IW_AUTH_CIPHER_GROUP:
-		iw->gcipher = paramval;
-		val = wl_iw_create_wpaauth_wsec(dev);
-		if ((error = dev_wlc_intvar_set(dev, "wsec", val)))
-			return error;
-		break;
-
-	case IW_AUTH_KEY_MGMT:
-		if (paramval & IW_AUTH_KEY_MGMT_PSK) {
-			if (iw->wpaversion == IW_AUTH_WPA_VERSION_WPA)
-				val = WPA_AUTH_PSK;
-			else if (iw->wpaversion == IW_AUTH_WPA_VERSION_WPA2)
-				val = WPA2_AUTH_PSK;
-			else 
-				val = WPA_AUTH_DISABLED;
-		} else if (paramval & IW_AUTH_KEY_MGMT_802_1X) {
-			if (iw->wpaversion == IW_AUTH_WPA_VERSION_WPA)
-				val = WPA_AUTH_UNSPECIFIED;
-			else if (iw->wpaversion == IW_AUTH_WPA_VERSION_WPA2)
-				val = WPA2_AUTH_UNSPECIFIED;
-			else 
-				val = WPA_AUTH_DISABLED;
-		}
-		else
-			val = WPA_AUTH_DISABLED;
-
-		WL_INFORM(("%s: %d: setting wpa_auth to %d\n", __FUNCTION__, __LINE__, val));
-		if ((error = dev_wlc_intvar_set(dev, "wpa_auth", val)))
-			return error;
-		break;
-
-	case IW_AUTH_TKIP_COUNTERMEASURES:
-		dev_wlc_bufvar_set(dev, "tkip_countermeasures", (char *)&paramval, 1);
-		break;
-
-	case IW_AUTH_80211_AUTH_ALG:
-		
-		WL_INFORM(("Setting the D11auth %d\n", paramval));
-		if (paramval == IW_AUTH_ALG_OPEN_SYSTEM)
-			val = 0;
-		else if (paramval == IW_AUTH_ALG_SHARED_KEY)
-			val = 1;
-		else if (paramval == (IW_AUTH_ALG_OPEN_SYSTEM | IW_AUTH_ALG_SHARED_KEY))
-			val = 2;
-		else
-			error = 1;
-		if (!error && (error = dev_wlc_intvar_set(dev, "auth", val)))
-			return error;
-		break;
-
-	case IW_AUTH_WPA_ENABLED:
-		if (paramval == 0) {
-			iw->privacy_invoked = 0; 
-			iw->pcipher = 0;
-			iw->gcipher = 0;
-			val = wl_iw_create_wpaauth_wsec(dev);
-			if ((error = dev_wlc_intvar_set(dev, "wsec", val)))
-				return error;
-			WL_INFORM(("%s: %d: setting wpa_auth to %d, wsec to %d\n",
-				__FUNCTION__, __LINE__, paramval, val));
-			dev_wlc_intvar_set(dev, "wpa_auth", paramval);
-			return error;
-		}
-
-		
-		break;
-
-	case IW_AUTH_DROP_UNENCRYPTED:
-		if ((error = dev_wlc_intvar_set(dev, "wsec_restrict", paramval)))
-			return error;
-		break;
-
-	case IW_AUTH_RX_UNENCRYPTED_EAPOL:
-		dev_wlc_bufvar_set(dev, "rx_unencrypted_eapol", (char *)&paramval, 1);
-		break;
-
-#if WIRELESS_EXT > 17
-	case IW_AUTH_ROAMING_CONTROL:
-		WL_INFORM(("%s: IW_AUTH_ROAMING_CONTROL\n", __FUNCTION__));
-		
-		break;
-
-	case IW_AUTH_PRIVACY_INVOKED:
-		iw->privacy_invoked = paramval;
-		val = wl_iw_create_wpaauth_wsec(dev);
-		if ((error = dev_wlc_intvar_set(dev, "wsec", val)))
-			return error;
-		break;
-
-#endif 
-	default:
-		break;
-	}
-	return 0;
-}
-#define VAL_PSK(_val) (((_val) & WPA_AUTH_PSK) || ((_val) & WPA2_AUTH_PSK))
-
-static int
-wl_iw_get_wpaauth(
-	struct net_device *dev,
-	struct iw_request_info *info,
-	struct iw_param *vwrq,
-	char *extra
-)
-{
-	int error;
-	int paramid;
-	int paramval = 0;
-	int val;
-	wl_iw_t *iw = NETDEV_PRIV(dev);
-
-	WL_TRACE(("%s: SIOCGIWAUTH\n", dev->name));
-
-	paramid = vwrq->flags & IW_AUTH_INDEX;
-
-	switch (paramid) {
-	case IW_AUTH_WPA_VERSION:
-		paramval = iw->wpaversion;
-		break;
-
-	case IW_AUTH_CIPHER_PAIRWISE:
-		paramval = iw->pcipher;
-		break;
-
-	case IW_AUTH_CIPHER_GROUP:
-		paramval = iw->gcipher;
-		break;
-
-	case IW_AUTH_KEY_MGMT:
-		
-		if ((error = dev_wlc_intvar_get(dev, "wpa_auth", &val)))
-			return error;
-		if (VAL_PSK(val))
-			paramval = IW_AUTH_KEY_MGMT_PSK;
-		else
-			paramval = IW_AUTH_KEY_MGMT_802_1X;
-
-		break;
-
-	case IW_AUTH_TKIP_COUNTERMEASURES:
-		dev_wlc_bufvar_get(dev, "tkip_countermeasures", (char *)&paramval, 1);
-		break;
-
-	case IW_AUTH_DROP_UNENCRYPTED:
-		dev_wlc_intvar_get(dev, "wsec_restrict", &paramval);
-		break;
-
-	case IW_AUTH_RX_UNENCRYPTED_EAPOL:
-		dev_wlc_bufvar_get(dev, "rx_unencrypted_eapol", (char *)&paramval, 1);
-		break;
-
-	case IW_AUTH_80211_AUTH_ALG:
-		
-		if ((error = dev_wlc_intvar_get(dev, "auth", &val)))
-			return error;
-		if (!val)
-			paramval = IW_AUTH_ALG_OPEN_SYSTEM;
-		else
-			paramval = IW_AUTH_ALG_SHARED_KEY;
-		break;
-	case IW_AUTH_WPA_ENABLED:
-		if ((error = dev_wlc_intvar_get(dev, "wpa_auth", &val)))
-			return error;
-		if (val)
-			paramval = TRUE;
-		else
-			paramval = FALSE;
-		break;
-#if WIRELESS_EXT > 17
-	case IW_AUTH_ROAMING_CONTROL:
-		WL_ERROR(("%s: IW_AUTH_ROAMING_CONTROL\n", __FUNCTION__));
-		
-		break;
-	case IW_AUTH_PRIVACY_INVOKED:
-		paramval = iw->privacy_invoked;
-		break;
-
-#endif 
-	}
-	vwrq->value = paramval;
-	return 0;
-}
-#endif 
-
-
-#ifdef SOFTAP
-
-static int ap_macmode = MACLIST_MODE_DISABLED;
-static struct mflist ap_black_list;
-
-static int
-wl_iw_parse_wep(char *keystr, wl_wsec_key_t *key)
-{
-	char hex[] = "XX";
-	unsigned char *data = key->data;
-
-	switch (strlen(keystr)) {
-	case 5:
-	case 13:
-	case 16:
-		key->len = strlen(keystr);
-		memcpy(data, keystr, key->len + 1);
-		break;
-	case 12:
-	case 28:
-	case 34:
-	case 66:
-		
-		if (!strnicmp(keystr, "0x", 2))
-			keystr += 2;
-		else
-			return -1;
-		
-	case 10:
-	case 26:
-	case 32:
-	case 64:
-		key->len = strlen(keystr) / 2;
-		while (*keystr) {
-			strncpy(hex, keystr, 2);
-			*data++ = (char) bcm_strtoul(hex, NULL, 16);
-			keystr += 2;
-		}
-		break;
-	default:
-		return -1;
-	}
-
-	switch (key->len) {
-	case 5:
-		key->algo = CRYPTO_ALGO_WEP1;
-		break;
-	case 13:
-		key->algo = CRYPTO_ALGO_WEP128;
-		break;
-	case 16:
-		
-		key->algo = CRYPTO_ALGO_AES_CCM;
-		break;
-	case 32:
-		key->algo = CRYPTO_ALGO_TKIP;
-		break;
-	default:
-		return -1;
-	}
-
-	
-	key->flags |= WL_PRIMARY_KEY;
-
-	return 0;
-}
-
-#ifdef EXT_WPA_CRYPTO
-#define SHA1HashSize 20
-extern void pbkdf2_sha1(const char *passphrase, const char *ssid, size_t ssid_len,
-                        int iterations, u8 *buf, size_t buflen);
-
-#else
-
-#define SHA1HashSize 20
-static int
-pbkdf2_sha1(const char *passphrase, const char *ssid, size_t ssid_len,
-            int iterations, u8 *buf, size_t buflen)
-{
-	WL_ERROR(("WARNING: %s is not implemented !!!\n", __FUNCTION__));
-	return -1;
-}
-
-#endif 
-
-
-static int
-dev_iw_write_cfg1_bss_var(struct net_device *dev, int val)
-{
-	struct {
-		int cfg;
-		int val;
-	} bss_setbuf;
-
-	int bss_set_res;
-	char smbuf[WLC_IOCTL_SMLEN];
-	memset(smbuf, 0, sizeof(smbuf));
-
-	bss_setbuf.cfg = 1;
-	bss_setbuf.val = val;
-
-	bss_set_res = dev_iw_iovar_setbuf(dev, "bss",
-		&bss_setbuf, sizeof(bss_setbuf), smbuf, sizeof(smbuf));
-	WL_TRACE(("%s: bss_set_result:%d set with %d\n", __FUNCTION__, bss_set_res, val));
-
-	return bss_set_res;
-}
-
-
-
-#ifndef AP_ONLY
-static int
-wl_bssiovar_mkbuf(
-		const char *iovar,
-		int bssidx,
-		void *param,
-		int paramlen,
-		void *bufptr,
-		int buflen,
-		int *perr)
-{
-	const char *prefix = "bsscfg:";
-	int8* p;
-	uint prefixlen;
-	uint namelen;
-	uint iolen;
-
-	prefixlen = strlen(prefix);	
-	namelen = strlen(iovar) + 1;	
-	iolen = prefixlen + namelen + sizeof(int) + paramlen;
-
-	
-	if (buflen < 0 || iolen > (uint)buflen) {
-		*perr = BCME_BUFTOOSHORT;
-		return 0;
-	}
-
-	p = (int8*)bufptr;
-
-	
-	memcpy(p, prefix, prefixlen);
-	p += prefixlen;
-
-	
-	memcpy(p, iovar, namelen);
-	p += namelen;
-
-	
-	bssidx = htod32(bssidx);
-	memcpy(p, &bssidx, sizeof(int32));
-	p += sizeof(int32);
-
-	
-	if (paramlen)
-		memcpy(p, param, paramlen);
-
-	*perr = 0;
-	return iolen;
-}
-#endif 
-
-
-
-
-#define strtoul(nptr, endptr, base) bcm_strtoul((nptr), (endptr), (base))
-
-
-#if defined(CSCAN)
-
-
-
-static int
-wl_iw_combined_scan_set(struct net_device *dev, wlc_ssid_t* ssids_local, int nssid, int nchan)
-{
-	int params_size = WL_SCAN_PARAMS_FIXED_SIZE + WL_NUMCHANNELS * sizeof(uint16);
-	int err = 0;
-	char *p;
-	int i;
-	iscan_info_t *iscan = g_iscan;
-
-	WL_TRACE(("%s nssid=%d nchan=%d\n", __FUNCTION__, nssid, nchan));
-
-	if ((!dev) && (!g_iscan) && (!iscan->iscan_ex_params_p)) {
-		WL_ERROR(("%s error exit\n", __FUNCTION__));
-		err = -1;
-		goto exit;
-	}
-
-#ifdef PNO_SUPPORT
-	
-	if  (dhd_dev_get_pno_status(dev)) {
-		WL_ERROR(("%s: Scan called when PNO is active\n", __FUNCTION__));
-	}
-#endif 
-
-	params_size += WL_SCAN_PARAMS_SSID_MAX * sizeof(wlc_ssid_t);
-
-	
-	if (nssid > 0) {
-		i = OFFSETOF(wl_scan_params_t, channel_list) + nchan * sizeof(uint16);
-		i = ROUNDUP(i, sizeof(uint32));
-		if (i + nssid * sizeof(wlc_ssid_t) > params_size) {
-			printf("additional ssids exceed params_size\n");
-			err = -1;
-			goto exit;
-		}
-
-		p = ((char*)&iscan->iscan_ex_params_p->params) + i;
-		memcpy(p, ssids_local, nssid * sizeof(wlc_ssid_t));
-		p += nssid * sizeof(wlc_ssid_t);
-	} else {
-		p = (char*)iscan->iscan_ex_params_p->params.channel_list + nchan * sizeof(uint16);
-	}
-
-	
-	iscan->iscan_ex_params_p->params.channel_num =
-	        htod32((nssid << WL_SCAN_PARAMS_NSSID_SHIFT) |
-	               (nchan & WL_SCAN_PARAMS_COUNT_MASK));
-
-	nssid = (uint)
-	        ((iscan->iscan_ex_params_p->params.channel_num >> WL_SCAN_PARAMS_NSSID_SHIFT) &
-	         WL_SCAN_PARAMS_COUNT_MASK);
-
-	
-	params_size = (int) (p - (char*)iscan->iscan_ex_params_p + nssid * sizeof(wlc_ssid_t));
-	iscan->iscan_ex_param_size = params_size;
-
-	iscan->list_cur = iscan->list_hdr;
-	iscan->iscan_state = ISCAN_STATE_SCANING;
-	wl_iw_set_event_mask(dev);
-	mod_timer(&iscan->timer, jiffies + iscan->timer_ms*HZ/1000);
-
-	iscan->timer_on = 1;
-
-#ifdef SCAN_DUMP
-	{
-		int i;
-		WL_SCAN(("\n### List of SSIDs to scan ###\n"));
-		for (i = 0; i < nssid; i++) {
-			if (!ssids_local[i].SSID_len)
-				WL_SCAN(("%d: Broadcast scan\n", i));
-			else
-			WL_SCAN(("%d: scan  for  %s size =%d\n", i,
-				ssids_local[i].SSID, ssids_local[i].SSID_len));
-		}
-		WL_SCAN(("### List of channels to scan ###\n"));
-		for (i = 0; i < nchan; i++)
-		{
-			WL_SCAN(("%d ", iscan->iscan_ex_params_p->params.channel_list[i]));
-		}
-		WL_SCAN(("\nnprobes=%d\n", iscan->iscan_ex_params_p->params.nprobes));
-		WL_SCAN(("active_time=%d\n", iscan->iscan_ex_params_p->params.active_time));
-		WL_SCAN(("passive_time=%d\n", iscan->iscan_ex_params_p->params.passive_time));
-		WL_SCAN(("home_time=%d\n", iscan->iscan_ex_params_p->params.home_time));
-		WL_SCAN(("scan_type=%d\n", iscan->iscan_ex_params_p->params.scan_type));
-		WL_SCAN(("\n###################\n"));
-	}
-#endif 
-
-	if (params_size > WLC_IOCTL_MEDLEN) {
-			WL_ERROR(("Set ISCAN for %s due to params_size=%d  \n",
-				__FUNCTION__, params_size));
-			err = -1;
-	}
-=======
-	if (!extra)
-		return -EINVAL;
->>>>>>> 53143fd3
-
-	strcpy(extra, iw->nickname);
-	dwrq->length = strlen(extra) + 1;
-
-	return 0;
-}
-
-static int wl_iw_set_rate(
-	struct net_device *dev,
-	struct iw_request_info *info,
-	struct iw_param *vwrq,
-	char *extra
-)
-{
-	wl_rateset_t rateset;
-	int error, rate, i, error_bg, error_a;
-
-	WL_TRACE(("%s: SIOCSIWRATE\n", dev->name));
-
-	
-	if ((error = dev_wlc_ioctl(dev, WLC_GET_CURR_RATESET, &rateset, sizeof(rateset))))
-		return error;
-
-	rateset.count = dtoh32(rateset.count);
-
-	if (vwrq->value < 0) {
-		
-		rate = rateset.rates[rateset.count - 1] & 0x7f;
-	} else if (vwrq->value < rateset.count) {
-		
-		rate = rateset.rates[vwrq->value] & 0x7f;
-	} else {
-		
-		rate = vwrq->value / 500000;
-	}
-
-	if (vwrq->fixed) {
-		
-		error_bg = dev_wlc_intvar_set(dev, "bg_rate", rate);
-		error_a = dev_wlc_intvar_set(dev, "a_rate", rate);
-
-		if (error_bg && error_a)
-			return (error_bg | error_a);
-	} else {
-		
-		
-		error_bg = dev_wlc_intvar_set(dev, "bg_rate", 0);
-		
-		error_a = dev_wlc_intvar_set(dev, "a_rate", 0);
-
-		if (error_bg && error_a)
-			return (error_bg | error_a);
-
-		
-		for (i = 0; i < rateset.count; i++)
-			if ((rateset.rates[i] & 0x7f) > rate)
-				break;
-		rateset.count = htod32(i);
-
-		
-		if ((error = dev_wlc_ioctl(dev, WLC_SET_RATESET, &rateset, sizeof(rateset))))
-			return error;
-	}
-
-	return 0;
-}
-
-static int wl_iw_get_rate(
-	struct net_device *dev,
-	struct iw_request_info *info,
-	struct iw_param *vwrq,
-	char *extra
-)
-{
-	int error, rate;
-
-	WL_TRACE(("%s: SIOCGIWRATE\n", dev->name));
-
-	
-	if ((error = dev_wlc_ioctl(dev, WLC_GET_RATE, &rate, sizeof(rate))))
-		return error;
-	rate = dtoh32(rate);
-	vwrq->value = rate * 500000;
-
-	return 0;
-}
-
-static int
-wl_iw_set_rts(
-	struct net_device *dev,
-	struct iw_request_info *info,
-	struct iw_param *vwrq,
-	char *extra
-)
-{
-	int error, rts;
-
-	WL_TRACE(("%s: SIOCSIWRTS\n", dev->name));
-
-	if (vwrq->disabled)
-		rts = DOT11_DEFAULT_RTS_LEN;
-	else if (vwrq->value < 0 || vwrq->value > DOT11_DEFAULT_RTS_LEN)
-		return -EINVAL;
-	else
-		rts = vwrq->value;
-
-	if ((error = dev_wlc_intvar_set(dev, "rtsthresh", rts)))
-		return error;
-
-	return 0;
-}
-
-static int
-wl_iw_get_rts(
-	struct net_device *dev,
-	struct iw_request_info *info,
-	struct iw_param *vwrq,
-	char *extra
-)
-{
-	int error, rts;
-
-	WL_TRACE(("%s: SIOCGIWRTS\n", dev->name));
-
-	if ((error = dev_wlc_intvar_get(dev, "rtsthresh", &rts)))
-		return error;
-
-	vwrq->value = rts;
-	vwrq->disabled = (rts >= DOT11_DEFAULT_RTS_LEN);
-	vwrq->fixed = 1;
-
-	return 0;
-}
-
-static int
-wl_iw_set_frag(
-	struct net_device *dev,
-	struct iw_request_info *info,
-	struct iw_param *vwrq,
-	char *extra
-)
-{
-	int error, frag;
-
-	WL_TRACE(("%s: SIOCSIWFRAG\n", dev->name));
-
-	if (vwrq->disabled)
-		frag = DOT11_DEFAULT_FRAG_LEN;
-	else if (vwrq->value < 0 || vwrq->value > DOT11_DEFAULT_FRAG_LEN)
-		return -EINVAL;
-	else
-		frag = vwrq->value;
-
-	if ((error = dev_wlc_intvar_set(dev, "fragthresh", frag)))
-		return error;
-
-	return 0;
-}
-<<<<<<< HEAD
-#endif 
-
-
-#ifdef SOFTAP
-#ifndef AP_ONLY
-
-=======
->>>>>>> 53143fd3
-
-static int
-wl_iw_get_frag(
-	struct net_device *dev,
-	struct iw_request_info *info,
-	struct iw_param *vwrq,
-	char *extra
-)
-{
-	int error, fragthreshold;
-
-	WL_TRACE(("%s: SIOCGIWFRAG\n", dev->name));
-
-	if ((error = dev_wlc_intvar_get(dev, "fragthresh", &fragthreshold)))
-		return error;
-
-	vwrq->value = fragthreshold;
-	vwrq->disabled = (fragthreshold >= DOT11_DEFAULT_FRAG_LEN);
-	vwrq->fixed = 1;
-
-	return 0;
-}
-
-static int
-wl_iw_set_txpow(
-	struct net_device *dev,
-	struct iw_request_info *info,
-	struct iw_param *vwrq,
-	char *extra
-)
-{
-	int error, disable;
-	uint16 txpwrmw;
-	WL_TRACE(("%s: SIOCSIWTXPOW\n", dev->name));
-
-	
-	disable = vwrq->disabled ? WL_RADIO_SW_DISABLE : 0;
-	disable += WL_RADIO_SW_DISABLE << 16;
-
-	disable = htod32(disable);
-	if ((error = dev_wlc_ioctl(dev, WLC_SET_RADIO, &disable, sizeof(disable))))
-		return error;
-
-	
-	if (disable & WL_RADIO_SW_DISABLE)
-		return 0;
-
-	
-	if (!(vwrq->flags & IW_TXPOW_MWATT))
-		return -EINVAL;
-
-	
-	if (vwrq->value < 0)
-		return 0;
-
-	if (vwrq->value > 0xffff) txpwrmw = 0xffff;
-	else txpwrmw = (uint16)vwrq->value;
-
-
-	error = dev_wlc_intvar_set(dev, "qtxpower", (int)(bcm_mw_to_qdbm(txpwrmw)));
-	return error;
-}
-
-static int
-wl_iw_get_txpow(
-	struct net_device *dev,
-	struct iw_request_info *info,
-	struct iw_param *vwrq,
-	char *extra
-)
-{
-<<<<<<< HEAD
-	int chosen = 0;
-	wl_uint32_list_t request;
-	int retry = 0;
-	int updown = 0;
-	int ret = 0;
-	wlc_ssid_t null_ssid;
-	int res = 0;
-#ifndef AP_ONLY
-	int iolen = 0;
-	int mkvar_err = 0;
-	int bsscfg_index = 1;
-	char buf[WLC_IOCTL_SMLEN];
-#endif
-	WL_SOFTAP(("Enter %s\n", __FUNCTION__));
-
-#ifndef AP_ONLY
-	if (ap_cfg_running) {
-		ap->channel = last_auto_channel;
-		return res;
-	}
-#endif
-
-	memset(&null_ssid, 0, sizeof(wlc_ssid_t));
-	res |= dev_wlc_ioctl(dev, WLC_UP, &updown, sizeof(updown));
-
-#ifdef AP_ONLY
-	res |= dev_wlc_ioctl(dev, WLC_SET_SSID, &null_ssid, sizeof(null_ssid));
-#else
-
-	iolen = wl_bssiovar_mkbuf("ssid", bsscfg_index, (char *)(&null_ssid),
-		null_ssid.SSID_len+4, buf, sizeof(buf), &mkvar_err);
-	ASSERT(iolen);
-	res |= dev_wlc_ioctl(dev, WLC_SET_VAR, buf, iolen);
-
-#endif
-
-	request.count = htod32(0);
-	ret = dev_wlc_ioctl(dev, WLC_START_CHANNEL_SEL, &request, sizeof(request));
-	if (ret < 0) {
-		WL_ERROR(("can't start auto channel scan\n"));
-		goto fail;
-	}
-
-	get_channel_retry:
-		bcm_mdelay(350);
-
-	ret = dev_wlc_ioctl(dev, WLC_GET_CHANNEL_SEL, &chosen, sizeof(chosen));
-		if (ret < 0 || dtoh32(chosen) == 0) {
-			if (retry++ < 15) {
-				goto get_channel_retry;
-			} else {
-				if (ret < 0) {
-					WL_ERROR(("can't get auto channel sel, err = %d, "
-					          "chosen = 0x%04X\n", ret, (uint16)chosen));
-					goto fail;
-				} else { 
-					ap->channel = (uint16)last_auto_channel;
-					WL_ERROR(("auto channel sel timed out. we get channel %d\n",
-						ap->channel));
-				}
-			}
-		}
-
-		if (chosen) {
-			ap->channel = (uint16)chosen & 0x00FF;
-			WL_SOFTAP(("%s: Got auto channel = %d, attempt:%d\n",
-				__FUNCTION__, ap->channel, retry));
-		}
-=======
-	int error, disable, txpwrdbm;
-	uint8 result;
->>>>>>> 53143fd3
 
 	WL_TRACE(("%s: SIOCGIWTXPOW\n", dev->name));
 
@@ -6629,92 +2864,9 @@
 		dev_wlc_bufvar_get(dev, "tkip_countermeasures", (char *)&paramval, 1);
 		break;
 
-<<<<<<< HEAD
-		if (strnicmp(extra, "SCAN-ACTIVE", strlen("SCAN-ACTIVE")) == 0) {
-#ifdef ENABLE_ACTIVE_PASSIVE_SCAN_SUPPRESS
-			WL_TRACE(("%s: active scan setting suppressed\n", dev->name));
-#else
-			ret = wl_iw_set_active_scan(dev, info, (union iwreq_data *)dwrq, extra);
-#endif 
-		}
-		else if (strnicmp(extra, "SCAN-PASSIVE", strlen("SCAN-PASSIVE")) == 0)
-#ifdef ENABLE_ACTIVE_PASSIVE_SCAN_SUPPRESS
-			WL_TRACE(("%s: passive scan setting suppressed\n", dev->name));
-#else
-			ret = wl_iw_set_passive_scan(dev, info, (union iwreq_data *)dwrq, extra);
-#endif 
-		else if (strnicmp(extra, "RSSI", strlen("RSSI")) == 0)
-			ret = wl_iw_get_rssi(dev, info, (union iwreq_data *)dwrq, extra);
-		else if (strnicmp(extra, "LINKSPEED", strlen("LINKSPEED")) == 0)
-			ret = wl_iw_get_link_speed(dev, info, (union iwreq_data *)dwrq, extra);
-		else if (strnicmp(extra, "MACADDR", strlen("MACADDR")) == 0)
-			ret = wl_iw_get_macaddr(dev, info, (union iwreq_data *)dwrq, extra);
-		else if (strnicmp(extra, "COUNTRY", strlen("COUNTRY")) == 0)
-			ret = wl_iw_set_country(dev, info, (union iwreq_data *)dwrq, extra);
-		else if (strnicmp(extra, "STOP", strlen("STOP")) == 0)
-			ret = wl_iw_control_wl_off(dev, info);
-		else if (strnicmp(extra, BAND_GET_CMD, strlen(BAND_GET_CMD)) == 0)
-			ret = wl_iw_get_band(dev, info, (union iwreq_data *)dwrq, extra);
-		else if (strnicmp(extra, BAND_SET_CMD, strlen(BAND_SET_CMD)) == 0)
-			ret = wl_iw_set_band(dev, info, (union iwreq_data *)dwrq, extra);
-		else if (strnicmp(extra, DTIM_SKIP_GET_CMD, strlen(DTIM_SKIP_GET_CMD)) == 0)
-			ret = wl_iw_get_dtim_skip(dev, info, (union iwreq_data *)dwrq, extra);
-		else if (strnicmp(extra, DTIM_SKIP_SET_CMD, strlen(DTIM_SKIP_SET_CMD)) == 0)
-			ret = wl_iw_set_dtim_skip(dev, info, (union iwreq_data *)dwrq, extra);
-		else if (strnicmp(extra, SETSUSPEND_CMD, strlen(SETSUSPEND_CMD)) == 0)
-			ret = wl_iw_set_suspend(dev, info, (union iwreq_data *)dwrq, extra);
-		else if (strnicmp(extra, TXPOWER_SET_CMD, strlen(TXPOWER_SET_CMD)) == 0)
-			ret = wl_iw_set_txpower(dev, info, (union iwreq_data *)dwrq, extra);
-#if defined(PNO_SUPPORT)
-		else if (strnicmp(extra, PNOSSIDCLR_SET_CMD, strlen(PNOSSIDCLR_SET_CMD)) == 0)
-			ret = wl_iw_set_pno_reset(dev, info, (union iwreq_data *)dwrq, extra);
-		else if (strnicmp(extra, PNOSETUP_SET_CMD, strlen(PNOSETUP_SET_CMD)) == 0)
-			ret = wl_iw_set_pno_set(dev, info, (union iwreq_data *)dwrq, extra);
-		else if (strnicmp(extra, PNOENABLE_SET_CMD, strlen(PNOENABLE_SET_CMD)) == 0)
-			ret = wl_iw_set_pno_enable(dev, info, (union iwreq_data *)dwrq, extra);
-#endif 
-#if defined(CSCAN)
-	    
-		else if (strnicmp(extra, CSCAN_COMMAND, strlen(CSCAN_COMMAND)) == 0)
-			ret = wl_iw_set_cscan(dev, info, (union iwreq_data *)dwrq, extra);
-#endif 
-#ifdef CONFIG_WPS2
-		else if (strnicmp(extra, WPS_ADD_PROBE_REQ_IE_CMD,
-			strlen(WPS_ADD_PROBE_REQ_IE_CMD)) == 0)
-			ret = wl_iw_add_wps_probe_req_ie(dev, info,
-				(union iwreq_data *)dwrq, extra);
-		else if (strnicmp(extra, WPS_DEL_PROBE_REQ_IE_CMD,
-			strlen(WPS_DEL_PROBE_REQ_IE_CMD)) == 0)
-			ret = wl_iw_del_wps_probe_req_ie(dev, info,
-				(union iwreq_data *)dwrq, extra);
-#endif 
-		else if (strnicmp(extra, "POWERMODE", strlen("POWERMODE")) == 0)
-			ret = wl_iw_set_power_mode(dev, info, (union iwreq_data *)dwrq, extra);
-		else if (strnicmp(extra, "BTCOEXMODE", strlen("BTCOEXMODE")) == 0)
-			ret = wl_iw_set_btcoex_dhcp(dev, info, (union iwreq_data *)dwrq, extra);
-		else if (strnicmp(extra, "GETPOWER", strlen("GETPOWER")) == 0)
-			ret = wl_iw_get_power_mode(dev, info, (union iwreq_data *)dwrq, extra);
-#ifdef SOFTAP
-		else if (strnicmp(extra, "ASCII_CMD", strlen("ASCII_CMD")) == 0) {
-	        
-			wl_iw_process_private_ascii_cmd(dev, info, (union iwreq_data *)dwrq, extra);
-		}
-		else if (strnicmp(extra, "AP_MAC_LIST_SET", strlen("AP_MAC_LIST_SET")) == 0) {
-			WL_SOFTAP(("penguin, set AP_MAC_LIST_SET\n"));
-			set_ap_mac_list(dev, (extra + PROFILE_OFFSET));
-		}
-#endif 
-	    else {
-			WL_ERROR(("Unknown PRIVATE command %s - ignored\n", extra));
-			snprintf(extra, MAX_WX_STRING, "OK");
-			dwrq->length = strlen("OK") + 1;
-		}
-	}
-=======
 	case IW_AUTH_DROP_UNENCRYPTED:
 		dev_wlc_bufvar_get(dev, "wsec_restrict", (char *)&paramval, 1);
 		break;
->>>>>>> 53143fd3
 
 	case IW_AUTH_RX_UNENCRYPTED_EAPOL:
 		dev_wlc_bufvar_get(dev, "rx_unencrypted_eapol", (char *)&paramval, 1);
@@ -7120,35 +3272,6 @@
 			bzero(wrqu.addr.sa_data, ETHER_ADDR_LEN);
 			bzero(&extra, ETHER_ADDR_LEN);
 		}
-<<<<<<< HEAD
-		else {
-			
-			memcpy(wrqu.addr.sa_data, &e->addr, ETHER_ADDR_LEN);
-			g_ss_cache_ctrl.m_link_down = 0;
-			
-			memcpy(g_ss_cache_ctrl.m_active_bssid, &e->addr, ETHER_ADDR_LEN);
-#ifdef SOFTAP
-
-#ifdef AP_ONLY
-			if (ap_cfg_running) {
-#else
-			if (ap_cfg_running && !strncmp(dev->name, "wl0.1", 5)) {
-#endif
-			
-				WL_SOFTAP(("AP UP %d\n", event_type));
-				wl_iw_send_priv_event(priv_dev, "AP_UP");
-			} else {
-				WL_TRACE(("STA_LINK_UP\n"));
-			}
-#else
-#endif 
-			WL_TRACE(("Link UP\n"));
-
-		}
-		net_os_wake_lock_timeout_enable(dev, DHD_EVENT_TIMEOUT);
-		wrqu.addr.sa_family = ARPHRD_ETHER;
-=======
->>>>>>> 53143fd3
 		break;
 	case WLC_E_ACTION_FRAME:
 		cmd = IWEVCUSTOM;
@@ -7184,6 +3307,21 @@
 
 		break;
 	}
+
+	case WLC_E_ASSOC_REQ_IE:
+		cmd = IWEVASSOCREQIE;
+		wrqu.data.length = datalen;
+		if (datalen < sizeof(extra))
+			memcpy(extra, data, datalen);
+		break;
+
+	case WLC_E_ASSOC_RESP_IE:
+		cmd = IWEVASSOCRESPIE;
+		wrqu.data.length = datalen;
+		if (datalen < sizeof(extra))
+			memcpy(extra, data, datalen);
+		break;
+
 	case WLC_E_PMKID_CACHE: {
 		struct iw_pmkid_cand *iwpmkidcand = (struct iw_pmkid_cand *)&extra;
 		pmkid_cand_list_t *pmkcandlist;
@@ -7213,48 +3351,6 @@
 #endif 
 
 	case WLC_E_SCAN_COMPLETE:
-<<<<<<< HEAD
-#if defined(WL_IW_USE_ISCAN)
-		if (!g_iscan) {
-			
-			WL_ERROR(("Event WLC_E_SCAN_COMPLETE on g_iscan NULL!"));
-			goto wl_iw_event_end;
-		}
-
-		if ((g_iscan) && (g_iscan->tsk_ctl.thr_pid >= 0) &&
-			(g_iscan->iscan_state != ISCAN_STATE_IDLE))
-		{
-			up(&g_iscan->tsk_ctl.sema);
-		} else {
-			cmd = SIOCGIWSCAN;
-			wrqu.data.length = strlen(extra);
-			WL_TRACE(("Event WLC_E_SCAN_COMPLETE from specific scan %d\n",
-				g_iscan->iscan_state));
-		}
-#else
-		cmd = SIOCGIWSCAN;
-		wrqu.data.length = strlen(extra);
-		WL_TRACE(("Event WLC_E_SCAN_COMPLETE\n"));
-#endif 
-	break;
-
-	
-	case WLC_E_PFN_NET_FOUND:
-	{
-		wl_pfn_net_info_t *netinfo;
-		netinfo = (wl_pfn_net_info_t *)(data + sizeof(wl_pfn_scanresults_t) -
-		            sizeof(wl_pfn_net_info_t));
-		WL_ERROR(("%s Event WLC_E_PFN_NET_FOUND, send %s up : find %s len=%d\n",
-		   __FUNCTION__, PNO_EVENT_UP, netinfo->pfnsubnet.SSID,
-		   netinfo->pfnsubnet.SSID_len));
-		net_os_wake_lock_timeout_enable(dev, DHD_EVENT_TIMEOUT);
-		cmd = IWEVCUSTOM;
-		memset(&wrqu, 0, sizeof(wrqu));
-		strcpy(extra, PNO_EVENT_UP);
-		wrqu.data.length = strlen(extra);
-	}
-	break;
-=======
 #if WIRELESS_EXT > 14
 		cmd = SIOCGIWSCAN;
 #endif
@@ -7263,27 +3359,11 @@
 			(g_iscan->iscan_state != ISCAN_STATE_IDLE))
 			up(&g_iscan->sysioc_sem);
 		break;
->>>>>>> 53143fd3
 
 	default:
 		
 		break;
 	}
-<<<<<<< HEAD
-#ifdef DHD_BCM_WIFI_HDMI
-	
-	if (cmd && dhd_bcm_whdmi_enable && strncmp(dev->name,
-		DHD_WHDMI_SOFTAP_IF_NAME, DHD_WHDMI_SOFTAP_IF_NAME_LEN) == 0) {
-		
-	} else
-#endif 
-		if (cmd) {
-			if (cmd == SIOCGIWSCAN)
-				wireless_send_event(dev, cmd, &wrqu, NULL);
-			else
-				wireless_send_event(dev, cmd, &wrqu, extra);
-		}
-=======
 
 	if (cmd) {
 		if (cmd == SIOCGIWSCAN)
@@ -7291,7 +3371,6 @@
 		else
 			wireless_send_event(dev, cmd, &wrqu, extra);
 	}
->>>>>>> 53143fd3
 
 #if WIRELESS_EXT > 14
 	
@@ -7439,21 +3518,12 @@
 	return err;
 }
 
-<<<<<<< HEAD
-		net_os_wake_lock(g_bt->dev);
-
-		if (g_bt->timer_on) {
-			g_bt->timer_on = 0;
-			del_timer_sync(&g_bt->timer);
-		}
-=======
 static int
 wl_iw_iscan(iscan_info_t *iscan, wlc_ssid_t *ssid, uint16 action)
 {
 	int params_size = (WL_SCAN_PARAMS_FIXED_SIZE + OFFSETOF(wl_iscan_params_t, params));
 	wl_iscan_params_t *params;
 	int err = 0;
->>>>>>> 53143fd3
 
 	if (ssid && ssid->SSID_len) {
 		params_size += sizeof(wlc_ssid_t);
@@ -7630,13 +3700,6 @@
 	iscan->iscan_state = ISCAN_STATE_IDLE;
 
 
-<<<<<<< HEAD
-#ifdef CONFIG_WPS2
-	g_wps_probe_req_ie = NULL;
-	g_wps_probe_req_ie_len = 0;
-#endif 
-=======
->>>>>>> 53143fd3
 	
 	iscan->timer_ms    = 2000;
 	init_timer(&iscan->timer);
@@ -7669,38 +3732,6 @@
 	}
 	kfree(iscan);
 	g_iscan = NULL;
-<<<<<<< HEAD
-	DHD_OS_MUTEX_UNLOCK(&wl_cache_lock);
-#endif 
-
-	if (g_scan)
-		kfree(g_scan);
-
-	g_scan = NULL;
-#ifdef CONFIG_WPS2
-
-	if (g_wps_probe_req_ie) {
-		kfree(g_wps_probe_req_ie);
-		g_wps_probe_req_ie = NULL;
-		g_wps_probe_req_ie_len = 0;
-	}
-#endif 
-#if !defined(CSCAN)
-	wl_iw_release_ss_cache_ctrl();
-#endif 
-#ifdef COEX_DHCP
-	wl_iw_bt_release();
-#endif 
-
-#ifdef SOFTAP
-	if (ap_cfg_running) {
-		WL_TRACE(("\n%s AP is going down\n", __FUNCTION__));
-		
-		wl_iw_send_priv_event(priv_dev, "AP_DOWN");
-	}
-#endif
-=======
-}
->>>>>>> 53143fd3
+}
 
 #endif 