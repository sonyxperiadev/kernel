--- conflicted
+++ resolved
@@ -649,18 +649,10 @@
 extern s32 wl_cfg80211_set_p2p_ps(struct net_device *net, char* buf, int len);
 extern int wl_cfg80211_hang(struct net_device *dev, u16 reason);
 extern s32 wl_mode_to_nl80211_iftype(s32 mode);
-<<<<<<< HEAD
 
 /* do scan abort */
 extern s32 wl_cfg80211_scan_abort(struct wl_priv *wl, struct net_device *ndev);
 
 extern s32 wl_cfg80211_if_is_group_owner(void);
 void wl_cfg80211_enable_trace(int level);
-=======
-int wl_cfg80211_do_driver_init(struct net_device *net);
-void wl_cfg80211_enable_trace(int level);
-extern s32 wl_cfg80211_if_is_group_owner(void);
-extern chanspec_t wl_ch_host_to_driver(u16 channel);
-
->>>>>>> 90adfd2b
 #endif				/* _wl_cfg80211_h_ */