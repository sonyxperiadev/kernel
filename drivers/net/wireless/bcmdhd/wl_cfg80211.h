--- conflicted
+++ resolved
@@ -126,7 +126,7 @@
 #define WL_AP_MAX		256
 #define WL_FILE_NAME_MAX	256
 #define WL_DWELL_TIME 		200
-#define WL_MED_DWELL_TIME 		400
+#define WL_MED_DWELL_TIME       400
 #define WL_LONG_DWELL_TIME 	1000
 #define IFACE_MAX_CNT 		2
 
@@ -633,9 +633,10 @@
 
 extern s32 wl_cfg80211_up(void *para);
 extern s32 wl_cfg80211_down(void *para);
-extern s32 wl_cfg80211_notify_ifadd(struct net_device *net, s32 idx, s32 bssidx, void* _net_attach);
+extern s32 wl_cfg80211_notify_ifadd(struct net_device *ndev, s32 idx, s32 bssidx,
+	void* _net_attach);
 extern s32 wl_cfg80211_ifdel_ops(struct net_device *net);
-extern s32 wl_cfg80211_notify_ifdel(void);
+extern s32 wl_cfg80211_notify_ifdel(struct net_device *ndev);
 extern s32 wl_cfg80211_is_progress_ifadd(void);
 extern s32 wl_cfg80211_is_progress_ifchange(void);
 extern s32 wl_cfg80211_is_progress_ifadd(void);
@@ -649,18 +650,9 @@
 extern s32 wl_cfg80211_set_p2p_ps(struct net_device *net, char* buf, int len);
 extern int wl_cfg80211_hang(struct net_device *dev, u16 reason);
 extern s32 wl_mode_to_nl80211_iftype(s32 mode);
-<<<<<<< HEAD
-
-/* do scan abort */
-extern s32 wl_cfg80211_scan_abort(struct wl_priv *wl, struct net_device *ndev);
-
-extern s32 wl_cfg80211_if_is_group_owner(void);
-void wl_cfg80211_enable_trace(int level);
-=======
 int wl_cfg80211_do_driver_init(struct net_device *net);
 void wl_cfg80211_enable_trace(int level);
 extern s32 wl_cfg80211_if_is_group_owner(void);
 extern chanspec_t wl_ch_host_to_driver(u16 channel);
 
->>>>>>> 53143fd3
 #endif				/* _wl_cfg80211_h_ */