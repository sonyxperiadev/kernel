--- conflicted
+++ resolved
@@ -21,11 +21,7 @@
  * software in any way with any other Broadcom software provided under a license
  * other than the GPL, without Broadcom's express prior written consent.
  *
-<<<<<<< HEAD
- * $Id: dhd_sdio.c 325483 2012-04-03 13:22:22Z $
-=======
  * $Id: dhd_sdio.c 350866 2012-08-16 00:29:10Z $
->>>>>>> 344bd536
  */
 
 #include <typedefs.h>
@@ -345,8 +341,6 @@
 	bool		_slpauto;
 	bool		_oobwakeup;
 	bool		_srenab;
-<<<<<<< HEAD
-=======
 	bool        readframes;
 	bool        reqbussleep;
 	uint32		resetinstr;
@@ -359,7 +353,6 @@
 	uint8		glom_mode;	/* Glom mode - 0-copy mode, 1 - Multi-descriptor mode */
 	uint32		glomsize;	/* Glom size limitation */
 #endif
->>>>>>> 344bd536
 } dhd_bus_t;
 
 /* clkstate */
