/*
 * DHD Bus Module for SDIO (Linux)
 *
 * Copyright (C) 1999-2011, Broadcom Corporation
 * 
 *         Unless you and Broadcom execute a separate written software license
 * agreement governing use of this software, this software is licensed to you
 * under the terms of the GNU General Public License version 2 (the "GPL"),
 * available at http://www.broadcom.com/licenses/GPLv2.php, with the
 * following added to such license:
 * 
 *      As a special exception, the copyright holders of this software give you
 * permission to link this software with independent modules, and to copy and
 * distribute the resulting executable under terms of your choice, provided that
 * you also meet, for each linked independent module, the terms and conditions of
 * the license of that module.  An independent module is a module which is not
 * derived from this software.  The special exception does not apply to any
 * modifications of the software.
 * 
 *      Notwithstanding the above, under no circumstances may you combine this
 * software in any way with any other Broadcom software provided under a license
 * other than the GPL, without Broadcom's express prior written consent.
 *
<<<<<<< HEAD
 * $Id: dhd_sdio.c 294560 2011-11-07 22:26:37Z $
=======
 * $Id: dhd_sdio.c 309234 2012-01-19 01:44:16Z $
>>>>>>> 1b7fd678
 */

#include <typedefs.h>
#include <osl.h>
#include <bcmsdh.h>

#ifdef BCMEMBEDIMAGE
#include BCMEMBEDIMAGE
#endif /* BCMEMBEDIMAGE */

#include <bcmdefs.h>
#include <bcmutils.h>
#include <bcmendian.h>
#include <bcmdevs.h>

#include <siutils.h>
#include <hndpmu.h>
#include <hndsoc.h>
#include <bcmsdpcm.h>
#if defined(DHD_DEBUG)
#include <hndrte_armtrap.h>
#include <hndrte_cons.h>
#endif /* defined(DHD_DEBUG) */
#include <sbchipc.h>
#include <sbhnddma.h>

#include <sdio.h>
#include <sbsdio.h>
#include <sbsdpcmdev.h>
#include <bcmsdpcm.h>
#include <bcmsdbus.h>

#include <proto/ethernet.h>
#include <proto/802.1d.h>
#include <proto/802.11.h>

#include <dngl_stats.h>
#include <dhd.h>
#include <dhd_bus.h>
#include <dhd_proto.h>
#include <dhd_dbg.h>
#include <dhdioctl.h>
#include <sdiovar.h>

#ifndef DHDSDIO_MEM_DUMP_FNAME
#define DHDSDIO_MEM_DUMP_FNAME         "mem_dump"
#endif

#define QLEN		256	/* bulk rx and tx queue lengths */
#define FCHI		(QLEN - 10)
#define FCLOW		(FCHI / 2)
#define PRIOMASK	7

#define TXRETRIES	2	/* # of retries for tx frames */

#define DHD_RXBOUND	50	/* Default for max rx frames in one scheduling */

#define DHD_TXBOUND	20	/* Default for max tx frames in one scheduling */

#define DHD_TXMINMAX	1	/* Max tx frames if rx still pending */

#define MEMBLOCK	2048		/* Block size used for downloading of dongle image */
#define MAX_NVRAMBUF_SIZE	4096	/* max nvram buf size */
#define MAX_DATA_BUF	(32 * 1024)	/* Must be large enough to hold biggest possible glom */

#ifndef DHD_FIRSTREAD
#define DHD_FIRSTREAD   32
#endif
#if !ISPOWEROF2(DHD_FIRSTREAD)
#error DHD_FIRSTREAD is not a power of 2!
#endif

/* Total length of frame header for dongle protocol */
#define SDPCM_HDRLEN	(SDPCM_FRAMETAG_LEN + SDPCM_SWHEADER_LEN)
#ifdef SDTEST
#define SDPCM_RESERVE	(SDPCM_HDRLEN + SDPCM_TEST_HDRLEN + DHD_SDALIGN)
#else
#define SDPCM_RESERVE	(SDPCM_HDRLEN + DHD_SDALIGN)
#endif

/* Space for header read, limit for data packets */
#ifndef MAX_HDR_READ
#define MAX_HDR_READ	32
#endif
#if !ISPOWEROF2(MAX_HDR_READ)
#error MAX_HDR_READ is not a power of 2!
#endif

#define MAX_RX_DATASZ	2048

/* Maximum milliseconds to wait for F2 to come up */
#define DHD_WAIT_F2RDY	3000

/* Bump up limit on waiting for HT to account for first startup;
 * if the image is doing a CRC calculation before programming the PMU
 * for HT availability, it could take a couple hundred ms more, so
 * max out at a 1 second (1000000us).
 */
#if (PMU_MAX_TRANSITION_DLY <= 1000000)
#undef PMU_MAX_TRANSITION_DLY
#define PMU_MAX_TRANSITION_DLY 1000000
#endif

/* Value for ChipClockCSR during initial setup */
#define DHD_INIT_CLKCTL1	(SBSDIO_FORCE_HW_CLKREQ_OFF | SBSDIO_ALP_AVAIL_REQ)
#define DHD_INIT_CLKCTL2	(SBSDIO_FORCE_HW_CLKREQ_OFF | SBSDIO_FORCE_ALP)

/* Flags for SDH calls */
#define F2SYNC	(SDIO_REQ_4BYTE | SDIO_REQ_FIXED)

/* Packet free applicable unconditionally for sdio and sdspi.  Conditional if
 * bufpool was present for gspi bus.
 */
#define PKTFREE2()		if ((bus->bus != SPI_BUS) || bus->usebufpool) \
					PKTFREE(bus->dhd->osh, pkt, FALSE);
DHD_SPINWAIT_SLEEP_INIT(sdioh_spinwait_sleep);
#if defined(OOB_INTR_ONLY)
extern void bcmsdh_set_irq(int flag);
#endif /* defined(OOB_INTR_ONLY) */
#ifdef PROP_TXSTATUS
extern void dhd_wlfc_txcomplete(dhd_pub_t *dhd, void *txp, bool success);
#endif

#ifdef DHD_DEBUG
/* Device console log buffer state */
#define CONSOLE_LINE_MAX	192
#define CONSOLE_BUFFER_MAX	2024
typedef struct dhd_console {
	uint		count;			/* Poll interval msec counter */
	uint		log_addr;		/* Log struct address (fixed) */
	hndrte_log_t	log;			/* Log struct (host copy) */
	uint		bufsize;		/* Size of log buffer */
	uint8		*buf;			/* Log buffer (host copy) */
	uint		last;			/* Last buffer read index */
} dhd_console_t;
#endif /* DHD_DEBUG */

/* Private data for SDIO bus interaction */
typedef struct dhd_bus {
	dhd_pub_t	*dhd;

	bcmsdh_info_t	*sdh;			/* Handle for BCMSDH calls */
	si_t		*sih;			/* Handle for SI calls */
	char		*vars;			/* Variables (from CIS and/or other) */
	uint		varsz;			/* Size of variables buffer */
	uint32		sbaddr;			/* Current SB window pointer (-1, invalid) */

	sdpcmd_regs_t	*regs;			/* Registers for SDIO core */
	uint		sdpcmrev;		/* SDIO core revision */
	uint		armrev;			/* CPU core revision */
	uint		ramrev;			/* SOCRAM core revision */
	uint32		ramsize;		/* Size of RAM in SOCRAM (bytes) */
	uint32		orig_ramsize;		/* Size of RAM in SOCRAM (bytes) */

	uint32		bus;			/* gSPI or SDIO bus */
	uint32		hostintmask;		/* Copy of Host Interrupt Mask */
	uint32		intstatus;		/* Intstatus bits (events) pending */
	bool		dpc_sched;		/* Indicates DPC schedule (intrpt rcvd) */
	bool		fcstate;		/* State of dongle flow-control */

	uint16		cl_devid;		/* cached devid for dhdsdio_probe_attach() */
	char		*fw_path; /* module_param: path to firmware image */
	char		*nv_path; /* module_param: path to nvram vars file */
	const char      *nvram_params;		/* user specified nvram params. */

	uint		blocksize;		/* Block size of SDIO transfers */
	uint		roundup;		/* Max roundup limit */

	struct pktq	txq;			/* Queue length used for flow-control */
	uint8		flowcontrol;		/* per prio flow control bitmask */
	uint8		tx_seq;			/* Transmit sequence number (next) */
	uint8		tx_max;			/* Maximum transmit sequence allowed */

	uint8		hdrbuf[MAX_HDR_READ + DHD_SDALIGN];
	uint8		*rxhdr;			/* Header of current rx frame (in hdrbuf) */
	uint16		nextlen;		/* Next Read Len from last header */
	uint8		rx_seq;			/* Receive sequence number (expected) */
	bool		rxskip;			/* Skip receive (awaiting NAK ACK) */

	void		*glomd;			/* Packet containing glomming descriptor */
	void		*glom;			/* Packet chain for glommed superframe */
	uint		glomerr;		/* Glom packet read errors */

	uint8		*rxbuf;			/* Buffer for receiving control packets */
	uint		rxblen;			/* Allocated length of rxbuf */
	uint8		*rxctl;			/* Aligned pointer into rxbuf */
	uint8		*databuf;		/* Buffer for receiving big glom packet */
	uint8		*dataptr;		/* Aligned pointer into databuf */
	uint		rxlen;			/* Length of valid data in buffer */

	uint8		sdpcm_ver;		/* Bus protocol reported by dongle */

	bool		intr;			/* Use interrupts */
	bool		poll;			/* Use polling */
	bool		ipend;			/* Device interrupt is pending */
	bool		intdis;			/* Interrupts disabled by isr */
	uint 		intrcount;		/* Count of device interrupt callbacks */
	uint		lastintrs;		/* Count as of last watchdog timer */
	uint		spurious;		/* Count of spurious interrupts */
	uint		pollrate;		/* Ticks between device polls */
	uint		polltick;		/* Tick counter */
	uint		pollcnt;		/* Count of active polls */

#ifdef DHD_DEBUG
	dhd_console_t	console;		/* Console output polling support */
	uint		console_addr;		/* Console address from shared struct */
#endif /* DHD_DEBUG */

	uint		regfails;		/* Count of R_REG/W_REG failures */

	uint		clkstate;		/* State of sd and backplane clock(s) */
	bool		activity;		/* Activity flag for clock down */
	int32		idletime;		/* Control for activity timeout */
	int32		idlecount;		/* Activity timeout counter */
	int32		idleclock;		/* How to set bus driver when idle */
	int32		sd_divisor;		/* Speed control to bus driver */
	int32		sd_mode;		/* Mode control to bus driver */
	int32		sd_rxchain;		/* If bcmsdh api accepts PKT chains */
	bool		use_rxchain;		/* If dhd should use PKT chains */
	bool		sleeping;		/* Is SDIO bus sleeping? */
	bool		rxflow_mode;	/* Rx flow control mode */
	bool		rxflow;			/* Is rx flow control on */
	uint		prev_rxlim_hit;		/* Is prev rx limit exceeded (per dpc schedule) */
	bool		alp_only;		/* Don't use HT clock (ALP only) */
	/* Field to decide if rx of control frames happen in rxbuf or lb-pool */
	bool		usebufpool;

#ifdef SDTEST
	/* external loopback */
	bool		ext_loop;
	uint8		loopid;

	/* pktgen configuration */
	uint		pktgen_freq;		/* Ticks between bursts */
	uint		pktgen_count;		/* Packets to send each burst */
	uint		pktgen_print;		/* Bursts between count displays */
	uint		pktgen_total;		/* Stop after this many */
	uint		pktgen_minlen;		/* Minimum packet data len */
	uint		pktgen_maxlen;		/* Maximum packet data len */
	uint		pktgen_mode;		/* Configured mode: tx, rx, or echo */
	uint		pktgen_stop;		/* Number of tx failures causing stop */

	/* active pktgen fields */
	uint		pktgen_tick;		/* Tick counter for bursts */
	uint		pktgen_ptick;		/* Burst counter for printing */
	uint		pktgen_sent;		/* Number of test packets generated */
	uint		pktgen_rcvd;		/* Number of test packets received */
	uint		pktgen_fail;		/* Number of failed send attempts */
	uint16		pktgen_len;		/* Length of next packet to send */
#define PKTGEN_RCV_IDLE     (0)
#define PKTGEN_RCV_ONGOING  (1)
	uint16		pktgen_rcv_state;		/* receive state */
	uint		pktgen_rcvd_rcvsession;	/* test pkts rcvd per rcv session. */
#endif /* SDTEST */

	/* Some additional counters */
	uint		tx_sderrs;		/* Count of tx attempts with sd errors */
	uint		fcqueued;		/* Tx packets that got queued */
	uint		rxrtx;			/* Count of rtx requests (NAK to dongle) */
	uint		rx_toolong;		/* Receive frames too long to receive */
	uint		rxc_errors;		/* SDIO errors when reading control frames */
	uint		rx_hdrfail;		/* SDIO errors on header reads */
	uint		rx_badhdr;		/* Bad received headers (roosync?) */
	uint		rx_badseq;		/* Mismatched rx sequence number */
	uint		fc_rcvd;		/* Number of flow-control events received */
	uint		fc_xoff;		/* Number which turned on flow-control */
	uint		fc_xon;			/* Number which turned off flow-control */
	uint		rxglomfail;		/* Failed deglom attempts */
	uint		rxglomframes;		/* Number of glom frames (superframes) */
	uint		rxglompkts;		/* Number of packets from glom frames */
	uint		f2rxhdrs;		/* Number of header reads */
	uint		f2rxdata;		/* Number of frame data reads */
	uint		f2txdata;		/* Number of f2 frame writes */
	uint		f1regdata;		/* Number of f1 register accesses */

	uint8		*ctrl_frame_buf;
	uint32		ctrl_frame_len;
	bool		ctrl_frame_stat;
	uint32		rxint_mode;	/* rx interrupt mode */
} dhd_bus_t;

/* clkstate */
#define CLK_NONE	0
#define CLK_SDONLY	1
#define CLK_PENDING	2	/* Not used yet */
#define CLK_AVAIL	3

#define DHD_NOPMU(dhd)	(FALSE)

#ifdef DHD_DEBUG
static int qcount[NUMPRIO];
static int tx_packets[NUMPRIO];
#endif /* DHD_DEBUG */

/* Deferred transmit */
const uint dhd_deferred_tx = 1;

extern uint dhd_watchdog_ms;
extern void dhd_os_wd_timer(void *bus, uint wdtick);

/* Tx/Rx bounds */
uint dhd_txbound;
uint dhd_rxbound;
uint dhd_txminmax = DHD_TXMINMAX;

/* override the RAM size if possible */
#define DONGLE_MIN_MEMSIZE (128 *1024)
int dhd_dongle_memsize;

static bool dhd_doflow;
static bool dhd_alignctl;

static bool sd1idle;

static bool retrydata;
#define RETRYCHAN(chan) (((chan) == SDPCM_EVENT_CHANNEL) || retrydata)

static const uint watermark = 8;
static const uint firstread = DHD_FIRSTREAD;

#define HDATLEN (firstread - (SDPCM_HDRLEN))

/* Retry count for register access failures */
static const uint retry_limit = 2;

/* Force even SD lengths (some host controllers mess up on odd bytes) */
static bool forcealign;

/* Flag to indicate if we should download firmware on driver load */
uint dhd_download_fw_on_driverload = TRUE;

#define ALIGNMENT  4

#if defined(OOB_INTR_ONLY) && defined(HW_OOB)
extern void bcmsdh_enable_hw_oob_intr(void *sdh, bool enable);
#endif

#if defined(OOB_INTR_ONLY) && defined(SDIO_ISR_THREAD)
#error OOB_INTR_ONLY is NOT working with SDIO_ISR_THREAD
#endif /* defined(OOB_INTR_ONLY) && defined(SDIO_ISR_THREAD) */
#define PKTALIGN(osh, p, len, align)					\
	do {								\
		uint datalign;						\
		datalign = (uintptr)PKTDATA((osh), (p));		\
		datalign = ROUNDUP(datalign, (align)) - datalign;	\
		ASSERT(datalign < (align));				\
		ASSERT(PKTLEN((osh), (p)) >= ((len) + datalign));	\
		if (datalign)						\
			PKTPULL((osh), (p), datalign);			\
		PKTSETLEN((osh), (p), (len));				\
	} while (0)

/* Limit on rounding up frames */
static const uint max_roundup = 512;

/* Try doing readahead */
static bool dhd_readahead;

/* To check if there's window offered */
#define DATAOK(bus) \
	(((uint8)(bus->tx_max - bus->tx_seq) > 2) && \
	(((uint8)(bus->tx_max - bus->tx_seq) & 0x80) == 0))

/* To check if there's window offered for ctrl frame */
#define TXCTLOK(bus) \
	(((uint8)(bus->tx_max - bus->tx_seq) != 0) && \
	(((uint8)(bus->tx_max - bus->tx_seq) & 0x80) == 0))

/* Macros to get register read/write status */
/* NOTE: these assume a local dhdsdio_bus_t *bus! */
#define R_SDREG(regvar, regaddr, retryvar) \
do { \
	retryvar = 0; \
	do { \
		regvar = R_REG(bus->dhd->osh, regaddr); \
	} while (bcmsdh_regfail(bus->sdh) && (++retryvar <= retry_limit)); \
	if (retryvar) { \
		bus->regfails += (retryvar-1); \
		if (retryvar > retry_limit) { \
			DHD_ERROR(("%s: FAILED" #regvar "READ, LINE %d\n", \
			           __FUNCTION__, __LINE__)); \
			regvar = 0; \
		} \
	} \
} while (0)

#define W_SDREG(regval, regaddr, retryvar) \
do { \
	retryvar = 0; \
	do { \
		W_REG(bus->dhd->osh, regaddr, regval); \
	} while (bcmsdh_regfail(bus->sdh) && (++retryvar <= retry_limit)); \
	if (retryvar) { \
		bus->regfails += (retryvar-1); \
		if (retryvar > retry_limit) \
			DHD_ERROR(("%s: FAILED REGISTER WRITE, LINE %d\n", \
			           __FUNCTION__, __LINE__)); \
	} \
} while (0)

#define BUS_WAKE(bus) \
	do { \
		if ((bus)->sleeping) \
			dhdsdio_bussleep((bus), FALSE); \
	} while (0);

/*
 * pktavail interrupts from dongle to host can be managed in 3 different ways
 * whenever there is a packet available in dongle to transmit to host.
 *
 * Mode 0:	Dongle writes the software host mailbox and host is interrupted.
 * Mode 1:	(sdiod core rev >= 4)
 *		Device sets a new bit in the intstatus whenever there is a packet
 *		available in fifo.  Host can't clear this specific status bit until all the
 *		packets are read from the FIFO.  No need to ack dongle intstatus.
 * Mode 2:	(sdiod core rev >= 4)
 *		Device sets a bit in the intstatus, and host acks this by writing
 *		one to this bit.  Dongle won't generate anymore packet interrupts
 *		until host reads all the packets from the dongle and reads a zero to
 *		figure that there are no more packets.  No need to disable host ints.
 *		Need to ack the intstatus.
 */

#define SDIO_DEVICE_HMB_RXINT		0	/* default old way */
#define SDIO_DEVICE_RXDATAINT_MODE_0	1	/* from sdiod rev 4 */
#define SDIO_DEVICE_RXDATAINT_MODE_1	2	/* from sdiod rev 4 */


#define FRAME_AVAIL_MASK(bus) 	\
	((bus->rxint_mode == SDIO_DEVICE_HMB_RXINT) ? I_HMB_FRAME_IND : I_XMTDATA_AVAIL)

#define DHD_BUS			SDIO_BUS

#define PKT_AVAILABLE(bus, intstatus)	((intstatus) & (FRAME_AVAIL_MASK(bus)))

#define HOSTINTMASK		(I_HMB_SW_MASK | I_CHIPACTIVE)

#define GSPI_PR55150_BAILOUT


#ifdef SDTEST
static void dhdsdio_testrcv(dhd_bus_t *bus, void *pkt, uint seq);
static void dhdsdio_sdtest_set(dhd_bus_t *bus, uint8 count);
#endif

#ifdef DHD_DEBUG
static int dhdsdio_checkdied(dhd_bus_t *bus, char *data, uint size);
static int dhd_serialconsole(dhd_bus_t *bus, bool get, bool enable, int *bcmerror);
#endif /* DHD_DEBUG */

static int dhdsdio_download_state(dhd_bus_t *bus, bool enter);

static void dhdsdio_release(dhd_bus_t *bus, osl_t *osh);
static void dhdsdio_release_malloc(dhd_bus_t *bus, osl_t *osh);
static void dhdsdio_disconnect(void *ptr);
static bool dhdsdio_chipmatch(uint16 chipid);
static bool dhdsdio_probe_attach(dhd_bus_t *bus, osl_t *osh, void *sdh,
                                 void * regsva, uint16  devid);
static bool dhdsdio_probe_malloc(dhd_bus_t *bus, osl_t *osh, void *sdh);
static bool dhdsdio_probe_init(dhd_bus_t *bus, osl_t *osh, void *sdh);
static void dhdsdio_release_dongle(dhd_bus_t *bus, osl_t *osh, bool dongle_isolation,
	bool reset_flag);

static void dhd_dongle_setmemsize(struct dhd_bus *bus, int mem_size);
static int dhd_bcmsdh_recv_buf(dhd_bus_t *bus, uint32 addr, uint fn, uint flags,
	uint8 *buf, uint nbytes,
	void *pkt, bcmsdh_cmplt_fn_t complete, void *handle);
static int dhd_bcmsdh_send_buf(dhd_bus_t *bus, uint32 addr, uint fn, uint flags,
	uint8 *buf, uint nbytes,
	void *pkt, bcmsdh_cmplt_fn_t complete, void *handle);

static bool dhdsdio_download_firmware(dhd_bus_t *bus, osl_t *osh, void *sdh);
static int _dhdsdio_download_firmware(dhd_bus_t *bus);

static int dhdsdio_download_code_file(dhd_bus_t *bus, char *image_path);
static int dhdsdio_download_nvram(dhd_bus_t *bus);
#ifdef BCMEMBEDIMAGE
static int dhdsdio_download_code_array(dhd_bus_t *bus);
#endif

#ifdef WLMEDIA_HTSF
#include <htsf.h>
extern uint32 dhd_get_htsf(void *dhd, int ifidx);
#endif /* WLMEDIA_HTSF */

static void
dhd_dongle_setmemsize(struct dhd_bus *bus, int mem_size)
{
	int32 min_size =  DONGLE_MIN_MEMSIZE;
	/* Restrict the memsize to user specified limit */
	DHD_ERROR(("user: Restrict the dongle ram size to %d, min accepted %d\n",
		dhd_dongle_memsize, min_size));
	if ((dhd_dongle_memsize > min_size) &&
		(dhd_dongle_memsize < (int32)bus->orig_ramsize))
		bus->ramsize = dhd_dongle_memsize;
}

static int
dhdsdio_set_siaddr_window(dhd_bus_t *bus, uint32 address)
{
	int err = 0;
	bcmsdh_cfg_write(bus->sdh, SDIO_FUNC_1, SBSDIO_FUNC1_SBADDRLOW,
	                 (address >> 8) & SBSDIO_SBADDRLOW_MASK, &err);
	if (!err)
		bcmsdh_cfg_write(bus->sdh, SDIO_FUNC_1, SBSDIO_FUNC1_SBADDRMID,
		                 (address >> 16) & SBSDIO_SBADDRMID_MASK, &err);
	if (!err)
		bcmsdh_cfg_write(bus->sdh, SDIO_FUNC_1, SBSDIO_FUNC1_SBADDRHIGH,
		                 (address >> 24) & SBSDIO_SBADDRHIGH_MASK, &err);
	return err;
}


/* Turn backplane clock on or off */
static int
dhdsdio_htclk(dhd_bus_t *bus, bool on, bool pendok)
{
	int err;
	uint8 clkctl, clkreq, devctl;
	bcmsdh_info_t *sdh;

	DHD_TRACE(("%s: Enter\n", __FUNCTION__));

#if defined(OOB_INTR_ONLY)
	pendok = FALSE;
#endif
	clkctl = 0;
	sdh = bus->sdh;


	if (on) {
		/* Request HT Avail */
		clkreq = bus->alp_only ? SBSDIO_ALP_AVAIL_REQ : SBSDIO_HT_AVAIL_REQ;




		bcmsdh_cfg_write(sdh, SDIO_FUNC_1, SBSDIO_FUNC1_CHIPCLKCSR, clkreq, &err);
		if (err) {
			DHD_ERROR(("%s: HT Avail request error: %d\n", __FUNCTION__, err));
			return BCME_ERROR;
		}

		if (pendok &&
		    ((bus->sih->buscoretype == PCMCIA_CORE_ID) && (bus->sih->buscorerev == 9))) {
			uint32 dummy, retries;
			R_SDREG(dummy, &bus->regs->clockctlstatus, retries);
		}

		/* Check current status */
		clkctl = bcmsdh_cfg_read(sdh, SDIO_FUNC_1, SBSDIO_FUNC1_CHIPCLKCSR, &err);
		if (err) {
			DHD_ERROR(("%s: HT Avail read error: %d\n", __FUNCTION__, err));
			return BCME_ERROR;
		}

		/* Go to pending and await interrupt if appropriate */
		if (!SBSDIO_CLKAV(clkctl, bus->alp_only) && pendok) {
			/* Allow only clock-available interrupt */
			devctl = bcmsdh_cfg_read(sdh, SDIO_FUNC_1, SBSDIO_DEVICE_CTL, &err);
			if (err) {
				DHD_ERROR(("%s: Devctl access error setting CA: %d\n",
				           __FUNCTION__, err));
				return BCME_ERROR;
			}

			devctl |= SBSDIO_DEVCTL_CA_INT_ONLY;
			bcmsdh_cfg_write(sdh, SDIO_FUNC_1, SBSDIO_DEVICE_CTL, devctl, &err);
			DHD_INFO(("CLKCTL: set PENDING\n"));
			bus->clkstate = CLK_PENDING;
			return BCME_OK;
		} else if (bus->clkstate == CLK_PENDING) {
			/* Cancel CA-only interrupt filter */
			devctl = bcmsdh_cfg_read(sdh, SDIO_FUNC_1, SBSDIO_DEVICE_CTL, &err);
			devctl &= ~SBSDIO_DEVCTL_CA_INT_ONLY;
			bcmsdh_cfg_write(sdh, SDIO_FUNC_1, SBSDIO_DEVICE_CTL, devctl, &err);
		}

		/* Otherwise, wait here (polling) for HT Avail */
		if (!SBSDIO_CLKAV(clkctl, bus->alp_only)) {
			SPINWAIT_SLEEP(sdioh_spinwait_sleep,
				((clkctl = bcmsdh_cfg_read(sdh, SDIO_FUNC_1,
			                                    SBSDIO_FUNC1_CHIPCLKCSR, &err)),
			          !SBSDIO_CLKAV(clkctl, bus->alp_only)), PMU_MAX_TRANSITION_DLY);
		}
		if (err) {
			DHD_ERROR(("%s: HT Avail request error: %d\n", __FUNCTION__, err));
			return BCME_ERROR;
		}
		if (!SBSDIO_CLKAV(clkctl, bus->alp_only)) {
			DHD_ERROR(("%s: HT Avail timeout (%d): clkctl 0x%02x\n",
			           __FUNCTION__, PMU_MAX_TRANSITION_DLY, clkctl));
			return BCME_ERROR;
		}


		/* Mark clock available */
		bus->clkstate = CLK_AVAIL;
		DHD_INFO(("CLKCTL: turned ON\n"));

#if defined(DHD_DEBUG)
		if (bus->alp_only == TRUE) {
#if !defined(BCMLXSDMMC)
			if (!SBSDIO_ALPONLY(clkctl)) {
				DHD_ERROR(("%s: HT Clock, when ALP Only\n", __FUNCTION__));
			}
#endif /* !defined(BCMLXSDMMC) */
		} else {
			if (SBSDIO_ALPONLY(clkctl)) {
				DHD_ERROR(("%s: HT Clock should be on.\n", __FUNCTION__));
			}
		}
#endif /* defined (DHD_DEBUG) */

		bus->activity = TRUE;
	} else {
		clkreq = 0;

		if (bus->clkstate == CLK_PENDING) {
			/* Cancel CA-only interrupt filter */
			devctl = bcmsdh_cfg_read(sdh, SDIO_FUNC_1, SBSDIO_DEVICE_CTL, &err);
			devctl &= ~SBSDIO_DEVCTL_CA_INT_ONLY;
			bcmsdh_cfg_write(sdh, SDIO_FUNC_1, SBSDIO_DEVICE_CTL, devctl, &err);
		}

		bus->clkstate = CLK_SDONLY;
		bcmsdh_cfg_write(sdh, SDIO_FUNC_1, SBSDIO_FUNC1_CHIPCLKCSR, clkreq, &err);
		DHD_INFO(("CLKCTL: turned OFF\n"));
		if (err) {
			DHD_ERROR(("%s: Failed access turning clock off: %d\n",
			           __FUNCTION__, err));
			return BCME_ERROR;
		}
	}
	return BCME_OK;
}

/* Change idle/active SD state */
static int
dhdsdio_sdclk(dhd_bus_t *bus, bool on)
{
	int err;
	int32 iovalue;

	DHD_TRACE(("%s: Enter\n", __FUNCTION__));

	if (on) {
		if (bus->idleclock == DHD_IDLE_STOP) {
			/* Turn on clock and restore mode */
			iovalue = 1;
			err = bcmsdh_iovar_op(bus->sdh, "sd_clock", NULL, 0,
			                      &iovalue, sizeof(iovalue), TRUE);
			if (err) {
				DHD_ERROR(("%s: error enabling sd_clock: %d\n",
				           __FUNCTION__, err));
				return BCME_ERROR;
			}

			iovalue = bus->sd_mode;
			err = bcmsdh_iovar_op(bus->sdh, "sd_mode", NULL, 0,
			                      &iovalue, sizeof(iovalue), TRUE);
			if (err) {
				DHD_ERROR(("%s: error changing sd_mode: %d\n",
				           __FUNCTION__, err));
				return BCME_ERROR;
			}
		} else if (bus->idleclock != DHD_IDLE_ACTIVE) {
			/* Restore clock speed */
			iovalue = bus->sd_divisor;
			err = bcmsdh_iovar_op(bus->sdh, "sd_divisor", NULL, 0,
			                      &iovalue, sizeof(iovalue), TRUE);
			if (err) {
				DHD_ERROR(("%s: error restoring sd_divisor: %d\n",
				           __FUNCTION__, err));
				return BCME_ERROR;
			}
		}
		bus->clkstate = CLK_SDONLY;
	} else {
		/* Stop or slow the SD clock itself */
		if ((bus->sd_divisor == -1) || (bus->sd_mode == -1)) {
			DHD_TRACE(("%s: can't idle clock, divisor %d mode %d\n",
			           __FUNCTION__, bus->sd_divisor, bus->sd_mode));
			return BCME_ERROR;
		}
		if (bus->idleclock == DHD_IDLE_STOP) {
			if (sd1idle) {
				/* Change to SD1 mode and turn off clock */
				iovalue = 1;
				err = bcmsdh_iovar_op(bus->sdh, "sd_mode", NULL, 0,
				                      &iovalue, sizeof(iovalue), TRUE);
				if (err) {
					DHD_ERROR(("%s: error changing sd_clock: %d\n",
					           __FUNCTION__, err));
					return BCME_ERROR;
				}
			}

			iovalue = 0;
			err = bcmsdh_iovar_op(bus->sdh, "sd_clock", NULL, 0,
			                      &iovalue, sizeof(iovalue), TRUE);
			if (err) {
				DHD_ERROR(("%s: error disabling sd_clock: %d\n",
				           __FUNCTION__, err));
				return BCME_ERROR;
			}
		} else if (bus->idleclock != DHD_IDLE_ACTIVE) {
			/* Set divisor to idle value */
			iovalue = bus->idleclock;
			err = bcmsdh_iovar_op(bus->sdh, "sd_divisor", NULL, 0,
			                      &iovalue, sizeof(iovalue), TRUE);
			if (err) {
				DHD_ERROR(("%s: error changing sd_divisor: %d\n",
				           __FUNCTION__, err));
				return BCME_ERROR;
			}
		}
		bus->clkstate = CLK_NONE;
	}

	return BCME_OK;
}

/* Transition SD and backplane clock readiness */
static int
dhdsdio_clkctl(dhd_bus_t *bus, uint target, bool pendok)
{
	int ret = BCME_OK;
#ifdef DHD_DEBUG
	uint oldstate = bus->clkstate;
#endif /* DHD_DEBUG */

	DHD_TRACE(("%s: Enter\n", __FUNCTION__));

	/* Early exit if we're already there */
	if (bus->clkstate == target) {
		if (target == CLK_AVAIL) {
			dhd_os_wd_timer(bus->dhd, dhd_watchdog_ms);
			bus->activity = TRUE;
		}
		return ret;
	}

	switch (target) {
	case CLK_AVAIL:
		/* Make sure SD clock is available */
		if (bus->clkstate == CLK_NONE)
			dhdsdio_sdclk(bus, TRUE);
		/* Now request HT Avail on the backplane */
		ret = dhdsdio_htclk(bus, TRUE, pendok);
		if (ret == BCME_OK) {
			dhd_os_wd_timer(bus->dhd, dhd_watchdog_ms);
			bus->activity = TRUE;
		}
		break;

	case CLK_SDONLY:
		/* Remove HT request, or bring up SD clock */
		if (bus->clkstate == CLK_NONE)
			ret = dhdsdio_sdclk(bus, TRUE);
		else if (bus->clkstate == CLK_AVAIL)
			ret = dhdsdio_htclk(bus, FALSE, FALSE);
		else
			DHD_ERROR(("dhdsdio_clkctl: request for %d -> %d\n",
			           bus->clkstate, target));
		if (ret == BCME_OK) {
			dhd_os_wd_timer(bus->dhd, dhd_watchdog_ms);
		}
		break;

	case CLK_NONE:
		/* Make sure to remove HT request */
		if (bus->clkstate == CLK_AVAIL)
			ret = dhdsdio_htclk(bus, FALSE, FALSE);
		/* Now remove the SD clock */
		ret = dhdsdio_sdclk(bus, FALSE);
#ifdef DHD_DEBUG
		if (dhd_console_ms == 0)
#endif /* DHD_DEBUG */
		dhd_os_wd_timer(bus->dhd, 0);
		break;
	}
#ifdef DHD_DEBUG
	DHD_INFO(("dhdsdio_clkctl: %d -> %d\n", oldstate, bus->clkstate));
#endif /* DHD_DEBUG */

	return ret;
}

static int
dhdsdio_bussleep(dhd_bus_t *bus, bool sleep)
{
	bcmsdh_info_t *sdh = bus->sdh;
	sdpcmd_regs_t *regs = bus->regs;
	uint retries = 0;

	DHD_INFO(("dhdsdio_bussleep: request %s (currently %s)\n",
	          (sleep ? "SLEEP" : "WAKE"),
	          (bus->sleeping ? "SLEEP" : "WAKE")));

	/* Done if we're already in the requested state */
	if (sleep == bus->sleeping)
		return BCME_OK;

	/* Going to sleep: set the alarm and turn off the lights... */
	if (sleep) {
		/* Don't sleep if something is pending */
		if (bus->dpc_sched || bus->rxskip || pktq_len(&bus->txq))
			return BCME_BUSY;


		/* Disable SDIO interrupts (no longer interested) */
		bcmsdh_intr_disable(bus->sdh);

		/* Make sure the controller has the bus up */
		dhdsdio_clkctl(bus, CLK_AVAIL, FALSE);

		/* Tell device to start using OOB wakeup */
		W_SDREG(SMB_USE_OOB, &regs->tosbmailbox, retries);
		if (retries > retry_limit)
			DHD_ERROR(("CANNOT SIGNAL CHIP, WILL NOT WAKE UP!!\n"));

		/* Turn off our contribution to the HT clock request */
		dhdsdio_clkctl(bus, CLK_SDONLY, FALSE);

		bcmsdh_cfg_write(sdh, SDIO_FUNC_1, SBSDIO_FUNC1_CHIPCLKCSR,
		                 SBSDIO_FORCE_HW_CLKREQ_OFF, NULL);

		/* Isolate the bus */
		if (bus->sih->chip != BCM4329_CHIP_ID && bus->sih->chip != BCM4319_CHIP_ID) {
			bcmsdh_cfg_write(sdh, SDIO_FUNC_1, SBSDIO_DEVICE_CTL,
				SBSDIO_DEVCTL_PADS_ISO, NULL);
		}

		/* Change state */
		bus->sleeping = TRUE;

	} else {
		/* Waking up: bus power up is ok, set local state */

		bcmsdh_cfg_write(sdh, SDIO_FUNC_1, SBSDIO_FUNC1_CHIPCLKCSR,
		                 0, NULL);

		/* Force pad isolation off if possible (in case power never toggled) */
		bcmsdh_cfg_write(sdh, SDIO_FUNC_1, SBSDIO_DEVICE_CTL, 0, NULL);


		/* Make sure the controller has the bus up */
		dhdsdio_clkctl(bus, CLK_AVAIL, FALSE);

		/* Send misc interrupt to indicate OOB not needed */
		W_SDREG(0, &regs->tosbmailboxdata, retries);
		if (retries <= retry_limit)
			W_SDREG(SMB_DEV_INT, &regs->tosbmailbox, retries);

		if (retries > retry_limit)
			DHD_ERROR(("CANNOT SIGNAL CHIP TO CLEAR OOB!!\n"));

		/* Make sure we have SD bus access */
		dhdsdio_clkctl(bus, CLK_SDONLY, FALSE);

		/* Change state */
		bus->sleeping = FALSE;

		/* Enable interrupts again */
		if (bus->intr && (bus->dhd->busstate == DHD_BUS_DATA)) {
			bus->intdis = FALSE;
			bcmsdh_intr_enable(bus->sdh);
		}
	}

	return BCME_OK;
}

#if defined(OOB_INTR_ONLY)
void
dhd_enable_oob_intr(struct dhd_bus *bus, bool enable)
{
#if defined(HW_OOB)
	bcmsdh_enable_hw_oob_intr(bus->sdh, enable);
#else
	sdpcmd_regs_t *regs = bus->regs;
	uint retries = 0;

	dhdsdio_clkctl(bus, CLK_AVAIL, FALSE);
	if (enable == TRUE) {

		/* Tell device to start using OOB wakeup */
		W_SDREG(SMB_USE_OOB, &regs->tosbmailbox, retries);
		if (retries > retry_limit)
			DHD_ERROR(("CANNOT SIGNAL CHIP, WILL NOT WAKE UP!!\n"));

	} else {
		/* Send misc interrupt to indicate OOB not needed */
		W_SDREG(0, &regs->tosbmailboxdata, retries);
		if (retries <= retry_limit)
			W_SDREG(SMB_DEV_INT, &regs->tosbmailbox, retries);
	}

	/* Turn off our contribution to the HT clock request */
	dhdsdio_clkctl(bus, CLK_SDONLY, FALSE);
#endif /* !defined(HW_OOB) */
}
#endif /* defined(OOB_INTR_ONLY) */

/* Writes a HW/SW header into the packet and sends it. */
/* Assumes: (a) header space already there, (b) caller holds lock */
static int
dhdsdio_txpkt(dhd_bus_t *bus, void *pkt, uint chan, bool free_pkt)
{
	int ret;
	osl_t *osh;
	uint8 *frame;
	uint16 len, pad1 = 0;
	uint32 swheader;
	uint retries = 0;
	bcmsdh_info_t *sdh;
	void *new;
	int i;
#ifdef WLMEDIA_HTSF
	char *p;
	htsfts_t *htsf_ts;
#endif


	DHD_TRACE(("%s: Enter\n", __FUNCTION__));

	sdh = bus->sdh;
	osh = bus->dhd->osh;

	if (bus->dhd->dongle_reset) {
		ret = BCME_NOTREADY;
		goto done;
	}

	frame = (uint8*)PKTDATA(osh, pkt);

#ifdef WLMEDIA_HTSF
	if (PKTLEN(osh, pkt) >= 100) {
		p = PKTDATA(osh, pkt);
		htsf_ts = (htsfts_t*) (p + HTSF_HOSTOFFSET + 12);
		if (htsf_ts->magic == HTSFMAGIC) {
			htsf_ts->c20 = get_cycles();
			htsf_ts->t20 = dhd_get_htsf(bus->dhd->info, 0);
		}
	}
#endif /* WLMEDIA_HTSF */

	/* Add alignment padding, allocate new packet if needed */
	if ((pad1 = ((uintptr)frame % DHD_SDALIGN))) {
		if (PKTHEADROOM(osh, pkt) < pad1) {
			DHD_INFO(("%s: insufficient headroom %d for %d pad1\n",
			          __FUNCTION__, (int)PKTHEADROOM(osh, pkt), pad1));
			bus->dhd->tx_realloc++;
			new = PKTGET(osh, (PKTLEN(osh, pkt) + DHD_SDALIGN), TRUE);
			if (!new) {
				DHD_ERROR(("%s: couldn't allocate new %d-byte packet\n",
				           __FUNCTION__, PKTLEN(osh, pkt) + DHD_SDALIGN));
				ret = BCME_NOMEM;
				goto done;
			}

			PKTALIGN(osh, new, PKTLEN(osh, pkt), DHD_SDALIGN);
			bcopy(PKTDATA(osh, pkt), PKTDATA(osh, new), PKTLEN(osh, pkt));
			if (free_pkt)
				PKTFREE(osh, pkt, TRUE);
			/* free the pkt if canned one is not used */
			free_pkt = TRUE;
			pkt = new;
			frame = (uint8*)PKTDATA(osh, pkt);
			ASSERT(((uintptr)frame % DHD_SDALIGN) == 0);
			pad1 = 0;
		} else {
			PKTPUSH(osh, pkt, pad1);
			frame = (uint8*)PKTDATA(osh, pkt);

			ASSERT((pad1 + SDPCM_HDRLEN) <= (int) PKTLEN(osh, pkt));
			bzero(frame, pad1 + SDPCM_HDRLEN);
		}
	}
	ASSERT(pad1 < DHD_SDALIGN);

	/* Hardware tag: 2 byte len followed by 2 byte ~len check (all LE) */
	len = (uint16)PKTLEN(osh, pkt);
	*(uint16*)frame = htol16(len);
	*(((uint16*)frame) + 1) = htol16(~len);

	/* Software tag: channel, sequence number, data offset */
	swheader = ((chan << SDPCM_CHANNEL_SHIFT) & SDPCM_CHANNEL_MASK) | bus->tx_seq |
	        (((pad1 + SDPCM_HDRLEN) << SDPCM_DOFFSET_SHIFT) & SDPCM_DOFFSET_MASK);
	htol32_ua_store(swheader, frame + SDPCM_FRAMETAG_LEN);
	htol32_ua_store(0, frame + SDPCM_FRAMETAG_LEN + sizeof(swheader));

#ifdef DHD_DEBUG
	if (PKTPRIO(pkt) < ARRAYSIZE(tx_packets)) {
		tx_packets[PKTPRIO(pkt)]++;
	}
	if (DHD_BYTES_ON() &&
	    (((DHD_CTL_ON() && (chan == SDPCM_CONTROL_CHANNEL)) ||
	      (DHD_DATA_ON() && (chan != SDPCM_CONTROL_CHANNEL))))) {
		prhex("Tx Frame", frame, len);
	} else if (DHD_HDRS_ON()) {
		prhex("TxHdr", frame, MIN(len, 16));
	}
#endif

	/* Raise len to next SDIO block to eliminate tail command */
	if (bus->roundup && bus->blocksize && (len > bus->blocksize)) {
		uint16 pad2 = bus->blocksize - (len % bus->blocksize);
		if ((pad2 <= bus->roundup) && (pad2 < bus->blocksize))
#ifdef NOTUSED
			if (pad2 <= PKTTAILROOM(osh, pkt))
#endif /* NOTUSED */
				len += pad2;
	} else if (len % DHD_SDALIGN) {
		len += DHD_SDALIGN - (len % DHD_SDALIGN);
	}

	/* Some controllers have trouble with odd bytes -- round to even */
	if (forcealign && (len & (ALIGNMENT - 1))) {
#ifdef NOTUSED
		if (PKTTAILROOM(osh, pkt))
#endif
			len = ROUNDUP(len, ALIGNMENT);
#ifdef NOTUSED
		else
			DHD_ERROR(("%s: sending unrounded %d-byte packet\n", __FUNCTION__, len));
#endif
	}

	do {
		ret = dhd_bcmsdh_send_buf(bus, bcmsdh_cur_sbwad(sdh), SDIO_FUNC_2, F2SYNC,
		                          frame, len, pkt, NULL, NULL);
		bus->f2txdata++;
		ASSERT(ret != BCME_PENDING);

		if (ret < 0) {
			/* On failure, abort the command and terminate the frame */
			DHD_INFO(("%s: sdio error %d, abort command and terminate frame.\n",
			          __FUNCTION__, ret));
			bus->tx_sderrs++;

			bcmsdh_abort(sdh, SDIO_FUNC_2);
			bcmsdh_cfg_write(sdh, SDIO_FUNC_1, SBSDIO_FUNC1_FRAMECTRL,
			                 SFC_WF_TERM, NULL);
			bus->f1regdata++;

			for (i = 0; i < 3; i++) {
				uint8 hi, lo;
				hi = bcmsdh_cfg_read(sdh, SDIO_FUNC_1,
				                     SBSDIO_FUNC1_WFRAMEBCHI, NULL);
				lo = bcmsdh_cfg_read(sdh, SDIO_FUNC_1,
				                     SBSDIO_FUNC1_WFRAMEBCLO, NULL);
				bus->f1regdata += 2;
				if ((hi == 0) && (lo == 0))
					break;
			}

		}
		if (ret == 0) {
			bus->tx_seq = (bus->tx_seq + 1) % SDPCM_SEQUENCE_WRAP;
		}
	} while ((ret < 0) && retrydata && retries++ < TXRETRIES);

done:
	/* restore pkt buffer pointer before calling tx complete routine */
	PKTPULL(osh, pkt, SDPCM_HDRLEN + pad1);
#ifdef PROP_TXSTATUS
	if (bus->dhd->wlfc_state) {
		dhd_os_sdunlock(bus->dhd);
		dhd_wlfc_txcomplete(bus->dhd, pkt, ret == 0);
		dhd_os_sdlock(bus->dhd);
	} else {
#endif /* PROP_TXSTATUS */
	dhd_txcomplete(bus->dhd, pkt, ret != 0);
	if (free_pkt)
		PKTFREE(osh, pkt, TRUE);

#ifdef PROP_TXSTATUS
	}
#endif
	return ret;
}

int
dhd_bus_txdata(struct dhd_bus *bus, void *pkt)
{
	int ret = BCME_ERROR;
	osl_t *osh;
	uint datalen, prec;

	DHD_TRACE(("%s: Enter\n", __FUNCTION__));

	osh = bus->dhd->osh;
	datalen = PKTLEN(osh, pkt);

#ifdef SDTEST
	/* Push the test header if doing loopback */
	if (bus->ext_loop) {
		uint8* data;
		PKTPUSH(osh, pkt, SDPCM_TEST_HDRLEN);
		data = PKTDATA(osh, pkt);
		*data++ = SDPCM_TEST_ECHOREQ;
		*data++ = (uint8)bus->loopid++;
		*data++ = (datalen >> 0);
		*data++ = (datalen >> 8);
		datalen += SDPCM_TEST_HDRLEN;
	}
#endif /* SDTEST */

	/* Add space for the header */
	PKTPUSH(osh, pkt, SDPCM_HDRLEN);
	ASSERT(ISALIGNED((uintptr)PKTDATA(osh, pkt), 2));

	prec = PRIO2PREC((PKTPRIO(pkt) & PRIOMASK));
#ifndef DHDTHREAD
	/* Lock: we're about to use shared data/code (and SDIO) */
	dhd_os_sdlock(bus->dhd);
#endif /* DHDTHREAD */

	/* Check for existing queue, current flow-control, pending event, or pending clock */
	if (dhd_deferred_tx || bus->fcstate || pktq_len(&bus->txq) || bus->dpc_sched ||
	    (!DATAOK(bus)) || (bus->flowcontrol & NBITVAL(prec)) ||
	    (bus->clkstate != CLK_AVAIL)) {
		DHD_TRACE(("%s: deferring pktq len %d\n", __FUNCTION__,
			pktq_len(&bus->txq)));
		bus->fcqueued++;

		/* Priority based enq */
		dhd_os_sdlock_txq(bus->dhd);
		if (dhd_prec_enq(bus->dhd, &bus->txq, pkt, prec) == FALSE) {
			PKTPULL(osh, pkt, SDPCM_HDRLEN);
#ifndef DHDTHREAD
			/* Need to also release txqlock before releasing sdlock.
			 * This thread still has txqlock and releases sdlock.
			 * Deadlock happens when dpc() grabs sdlock first then
			 * attempts to grab txqlock.
			 */
			dhd_os_sdunlock_txq(bus->dhd);
			dhd_os_sdunlock(bus->dhd);
#endif
#ifdef PROP_TXSTATUS
			if (bus->dhd->wlfc_state)
				dhd_wlfc_txcomplete(bus->dhd, pkt, FALSE);
			else
#endif
			dhd_txcomplete(bus->dhd, pkt, FALSE);
#ifndef DHDTHREAD
			dhd_os_sdlock(bus->dhd);
			dhd_os_sdlock_txq(bus->dhd);
#endif
#ifdef PROP_TXSTATUS
			/* let the caller decide whether to free the packet */
		if (!bus->dhd->wlfc_state)
#endif
			PKTFREE(osh, pkt, TRUE);
			ret = BCME_NORESOURCE;
		}
		else
			ret = BCME_OK;
		dhd_os_sdunlock_txq(bus->dhd);

		if ((pktq_len(&bus->txq) >= FCHI) && dhd_doflow)
			dhd_txflowcontrol(bus->dhd, ALL_INTERFACES, ON);

#ifdef DHD_DEBUG
		if (pktq_plen(&bus->txq, prec) > qcount[prec])
			qcount[prec] = pktq_plen(&bus->txq, prec);
#endif
		/* Schedule DPC if needed to send queued packet(s) */
		if (dhd_deferred_tx && !bus->dpc_sched) {
			bus->dpc_sched = TRUE;
			dhd_sched_dpc(bus->dhd);
		}
	} else {
#ifdef DHDTHREAD
		/* Lock: we're about to use shared data/code (and SDIO) */
		dhd_os_sdlock(bus->dhd);
#endif /* DHDTHREAD */

		/* Otherwise, send it now */
		BUS_WAKE(bus);
		/* Make sure back plane ht clk is on, no pending allowed */
		dhdsdio_clkctl(bus, CLK_AVAIL, TRUE);
#ifndef SDTEST
		ret = dhdsdio_txpkt(bus, pkt, SDPCM_DATA_CHANNEL, TRUE);
#else
		ret = dhdsdio_txpkt(bus, pkt,
		        (bus->ext_loop ? SDPCM_TEST_CHANNEL : SDPCM_DATA_CHANNEL), TRUE);
#endif
		if (ret)
			bus->dhd->tx_errors++;
		else
			bus->dhd->dstats.tx_bytes += datalen;

		if ((bus->idletime == DHD_IDLE_IMMEDIATE) && !bus->dpc_sched) {
			bus->activity = FALSE;
			dhdsdio_clkctl(bus, CLK_NONE, TRUE);
		}

#ifdef DHDTHREAD
		dhd_os_sdunlock(bus->dhd);
#endif /* DHDTHREAD */
	}

#ifndef DHDTHREAD
	dhd_os_sdunlock(bus->dhd);
#endif /* DHDTHREAD */

	return ret;
}

static uint
dhdsdio_sendfromq(dhd_bus_t *bus, uint maxframes)
{
	void *pkt;
	uint32 intstatus = 0;
	uint retries = 0;
	int ret = 0, prec_out;
	uint cnt = 0;
	uint datalen;
	uint8 tx_prec_map;

	dhd_pub_t *dhd = bus->dhd;
	sdpcmd_regs_t *regs = bus->regs;

	DHD_TRACE(("%s: Enter\n", __FUNCTION__));

	tx_prec_map = ~bus->flowcontrol;

	/* Send frames until the limit or some other event */
	for (cnt = 0; (cnt < maxframes) && DATAOK(bus); cnt++) {
		dhd_os_sdlock_txq(bus->dhd);
		if ((pkt = pktq_mdeq(&bus->txq, tx_prec_map, &prec_out)) == NULL) {
			dhd_os_sdunlock_txq(bus->dhd);
			break;
		}
		dhd_os_sdunlock_txq(bus->dhd);
		datalen = PKTLEN(bus->dhd->osh, pkt) - SDPCM_HDRLEN;

#ifndef SDTEST
		ret = dhdsdio_txpkt(bus, pkt, SDPCM_DATA_CHANNEL, TRUE);
#else
		ret = dhdsdio_txpkt(bus, pkt,
		        (bus->ext_loop ? SDPCM_TEST_CHANNEL : SDPCM_DATA_CHANNEL), TRUE);
#endif
		if (ret)
			bus->dhd->tx_errors++;
		else
			bus->dhd->dstats.tx_bytes += datalen;

		/* In poll mode, need to check for other events */
		if (!bus->intr && cnt)
		{
			/* Check device status, signal pending interrupt */
			R_SDREG(intstatus, &regs->intstatus, retries);
			bus->f2txdata++;
			if (bcmsdh_regfail(bus->sdh))
				break;
			if (intstatus & bus->hostintmask)
				bus->ipend = TRUE;
		}
	}

	/* Deflow-control stack if needed */
	if (dhd_doflow && dhd->up && (dhd->busstate == DHD_BUS_DATA) &&
	    dhd->txoff && (pktq_len(&bus->txq) < FCLOW))
		dhd_txflowcontrol(dhd, ALL_INTERFACES, OFF);

	return cnt;
}

int
dhd_bus_txctl(struct dhd_bus *bus, uchar *msg, uint msglen)
{
	uint8 *frame;
	uint16 len;
	uint32 swheader;
	uint retries = 0;
	bcmsdh_info_t *sdh = bus->sdh;
	uint8 doff = 0;
	int ret = -1;
	int i;

	DHD_TRACE(("%s: Enter\n", __FUNCTION__));

	if (bus->dhd->dongle_reset)
		return -EIO;

	/* Back the pointer to make a room for bus header */
	frame = msg - SDPCM_HDRLEN;
	len = (msglen += SDPCM_HDRLEN);

	/* Add alignment padding (optional for ctl frames) */
	if (dhd_alignctl) {
		if ((doff = ((uintptr)frame % DHD_SDALIGN))) {
			frame -= doff;
			len += doff;
			msglen += doff;
			bzero(frame, doff + SDPCM_HDRLEN);
		}
		ASSERT(doff < DHD_SDALIGN);
	}
	doff += SDPCM_HDRLEN;

	/* Round send length to next SDIO block */
	if (bus->roundup && bus->blocksize && (len > bus->blocksize)) {
		uint16 pad = bus->blocksize - (len % bus->blocksize);
		if ((pad <= bus->roundup) && (pad < bus->blocksize))
			len += pad;
	} else if (len % DHD_SDALIGN) {
		len += DHD_SDALIGN - (len % DHD_SDALIGN);
	}

	/* Satisfy length-alignment requirements */
	if (forcealign && (len & (ALIGNMENT - 1)))
		len = ROUNDUP(len, ALIGNMENT);

	ASSERT(ISALIGNED((uintptr)frame, 2));


	/* Need to lock here to protect txseq and SDIO tx calls */
	dhd_os_sdlock(bus->dhd);

	BUS_WAKE(bus);

	/* Make sure backplane clock is on */
	dhdsdio_clkctl(bus, CLK_AVAIL, FALSE);

	/* Hardware tag: 2 byte len followed by 2 byte ~len check (all LE) */
	*(uint16*)frame = htol16((uint16)msglen);
	*(((uint16*)frame) + 1) = htol16(~msglen);

	/* Software tag: channel, sequence number, data offset */
	swheader = ((SDPCM_CONTROL_CHANNEL << SDPCM_CHANNEL_SHIFT) & SDPCM_CHANNEL_MASK)
	        | bus->tx_seq | ((doff << SDPCM_DOFFSET_SHIFT) & SDPCM_DOFFSET_MASK);
	htol32_ua_store(swheader, frame + SDPCM_FRAMETAG_LEN);
	htol32_ua_store(0, frame + SDPCM_FRAMETAG_LEN + sizeof(swheader));

	if (!TXCTLOK(bus)) {
		DHD_INFO(("%s: No bus credit bus->tx_max %d, bus->tx_seq %d\n",
			__FUNCTION__, bus->tx_max, bus->tx_seq));
		bus->ctrl_frame_stat = TRUE;
		/* Send from dpc */
		bus->ctrl_frame_buf = frame;
		bus->ctrl_frame_len = len;
		dhd_wait_for_event(bus->dhd, &bus->ctrl_frame_stat);
		if (bus->ctrl_frame_stat == FALSE) {
			DHD_INFO(("%s: ctrl_frame_stat == FALSE\n", __FUNCTION__));
			ret = 0;
		} else {
			bus->dhd->txcnt_timeout++;
			if (!bus->dhd->hang_was_sent)
				DHD_ERROR(("%s: ctrl_frame_stat == TRUE txcnt_timeout=%d\n",
					__FUNCTION__, bus->dhd->txcnt_timeout));
			ret = -1;
			bus->ctrl_frame_stat = FALSE;
			goto done;
		}
	}

	bus->dhd->txcnt_timeout = 0;

	if (ret == -1) {
#ifdef DHD_DEBUG
		if (DHD_BYTES_ON() && DHD_CTL_ON()) {
			prhex("Tx Frame", frame, len);
		} else if (DHD_HDRS_ON()) {
			prhex("TxHdr", frame, MIN(len, 16));
		}
#endif

		do {
			ret = dhd_bcmsdh_send_buf(bus, bcmsdh_cur_sbwad(sdh), SDIO_FUNC_2, F2SYNC,
			                          frame, len, NULL, NULL, NULL);
			ASSERT(ret != BCME_PENDING);

			if (ret < 0) {
			/* On failure, abort the command and terminate the frame */
				DHD_INFO(("%s: sdio error %d, abort command and terminate frame.\n",
				          __FUNCTION__, ret));
				bus->tx_sderrs++;

				bcmsdh_abort(sdh, SDIO_FUNC_2);

				bcmsdh_cfg_write(sdh, SDIO_FUNC_1, SBSDIO_FUNC1_FRAMECTRL,
				                 SFC_WF_TERM, NULL);
				bus->f1regdata++;

				for (i = 0; i < 3; i++) {
					uint8 hi, lo;
					hi = bcmsdh_cfg_read(sdh, SDIO_FUNC_1,
					                     SBSDIO_FUNC1_WFRAMEBCHI, NULL);
					lo = bcmsdh_cfg_read(sdh, SDIO_FUNC_1,
					                     SBSDIO_FUNC1_WFRAMEBCLO, NULL);
					bus->f1regdata += 2;
					if ((hi == 0) && (lo == 0))
						break;
				}

			}
			if (ret == 0) {
				bus->tx_seq = (bus->tx_seq + 1) % SDPCM_SEQUENCE_WRAP;
			}
		} while ((ret < 0) && retries++ < TXRETRIES);
	}

done:
	if ((bus->idletime == DHD_IDLE_IMMEDIATE) && !bus->dpc_sched) {
		bus->activity = FALSE;
		dhdsdio_clkctl(bus, CLK_NONE, TRUE);
	}

	dhd_os_sdunlock(bus->dhd);

	if (ret)
		bus->dhd->tx_ctlerrs++;
	else
		bus->dhd->tx_ctlpkts++;

	if (bus->dhd->txcnt_timeout >= MAX_CNTL_TIMEOUT)
		return -ETIMEDOUT;

	return ret ? -EIO : 0;
}

int
dhd_bus_rxctl(struct dhd_bus *bus, uchar *msg, uint msglen)
{
	int timeleft;
	uint rxlen = 0;
	bool pending;

	DHD_TRACE(("%s: Enter\n", __FUNCTION__));

	if (bus->dhd->dongle_reset)
		return -EIO;

	/* Wait until control frame is available */
	timeleft = dhd_os_ioctl_resp_wait(bus->dhd, &bus->rxlen, &pending);

	dhd_os_sdlock(bus->dhd);
	rxlen = bus->rxlen;
	bcopy(bus->rxctl, msg, MIN(msglen, rxlen));
	bus->rxlen = 0;
	dhd_os_sdunlock(bus->dhd);

	if (rxlen) {
		DHD_CTL(("%s: resumed on rxctl frame, got %d expected %d\n",
		         __FUNCTION__, rxlen, msglen));
	} else if (timeleft == 0) {
		DHD_ERROR(("%s: resumed on timeout\n", __FUNCTION__));
#ifdef DHD_DEBUG
		dhd_os_sdlock(bus->dhd);
		dhdsdio_checkdied(bus, NULL, 0);
		dhd_os_sdunlock(bus->dhd);
#endif /* DHD_DEBUG */
	} else if (pending == TRUE) {
		DHD_CTL(("%s: canceled\n", __FUNCTION__));
		return -ERESTARTSYS;
	} else {
		DHD_CTL(("%s: resumed for unknown reason?\n", __FUNCTION__));
#ifdef DHD_DEBUG
		dhd_os_sdlock(bus->dhd);
		dhdsdio_checkdied(bus, NULL, 0);
		dhd_os_sdunlock(bus->dhd);
#endif /* DHD_DEBUG */
	}
	if (timeleft == 0) {
		bus->dhd->rxcnt_timeout++;
		DHD_ERROR(("%s: rxcnt_timeout=%d\n", __FUNCTION__, bus->dhd->rxcnt_timeout));
	}
	else
		bus->dhd->rxcnt_timeout = 0;

	if (rxlen)
		bus->dhd->rx_ctlpkts++;
	else
		bus->dhd->rx_ctlerrs++;

	if (bus->dhd->rxcnt_timeout >= MAX_CNTL_TIMEOUT)
		return -ETIMEDOUT;

	return rxlen ? (int)rxlen : -EIO;
}

/* IOVar table */
enum {
	IOV_INTR = 1,
	IOV_POLLRATE,
	IOV_SDREG,
	IOV_SBREG,
	IOV_SDCIS,
	IOV_MEMBYTES,
	IOV_MEMSIZE,
#ifdef DHD_DEBUG
	IOV_CHECKDIED,
	IOV_SERIALCONS,
#endif /* DHD_DEBUG */
	IOV_DOWNLOAD,
	IOV_SOCRAM_STATE,
	IOV_FORCEEVEN,
	IOV_SDIOD_DRIVE,
	IOV_READAHEAD,
	IOV_SDRXCHAIN,
	IOV_ALIGNCTL,
	IOV_SDALIGN,
	IOV_DEVRESET,
	IOV_CPU,
#ifdef SDTEST
	IOV_PKTGEN,
	IOV_EXTLOOP,
#endif /* SDTEST */
	IOV_SPROM,
	IOV_TXBOUND,
	IOV_RXBOUND,
	IOV_TXMINMAX,
	IOV_IDLETIME,
	IOV_IDLECLOCK,
	IOV_SD1IDLE,
	IOV_SLEEP,
	IOV_DONGLEISOLATION,
	IOV_VARS,
#ifdef SOFTAP
	IOV_FWPATH
#endif
};

const bcm_iovar_t dhdsdio_iovars[] = {
	{"intr",	IOV_INTR,	0,	IOVT_BOOL,	0 },
	{"sleep",	IOV_SLEEP,	0,	IOVT_BOOL,	0 },
	{"pollrate",	IOV_POLLRATE,	0,	IOVT_UINT32,	0 },
	{"idletime",	IOV_IDLETIME,	0,	IOVT_INT32,	0 },
	{"idleclock",	IOV_IDLECLOCK,	0,	IOVT_INT32,	0 },
	{"sd1idle",	IOV_SD1IDLE,	0,	IOVT_BOOL,	0 },
	{"membytes",	IOV_MEMBYTES,	0,	IOVT_BUFFER,	2 * sizeof(int) },
	{"memsize",	IOV_MEMSIZE,	0,	IOVT_UINT32,	0 },
	{"download",	IOV_DOWNLOAD,	0,	IOVT_BOOL,	0 },
	{"socram_state",	IOV_SOCRAM_STATE,	0,	IOVT_BOOL,	0 },
	{"vars",	IOV_VARS,	0,	IOVT_BUFFER,	0 },
	{"sdiod_drive",	IOV_SDIOD_DRIVE, 0,	IOVT_UINT32,	0 },
	{"readahead",	IOV_READAHEAD,	0,	IOVT_BOOL,	0 },
	{"sdrxchain",	IOV_SDRXCHAIN,	0,	IOVT_BOOL,	0 },
	{"alignctl",	IOV_ALIGNCTL,	0,	IOVT_BOOL,	0 },
	{"sdalign",	IOV_SDALIGN,	0,	IOVT_BOOL,	0 },
	{"devreset",	IOV_DEVRESET,	0,	IOVT_BOOL,	0 },
#ifdef DHD_DEBUG
	{"sdreg",	IOV_SDREG,	0,	IOVT_BUFFER,	sizeof(sdreg_t) },
	{"sbreg",	IOV_SBREG,	0,	IOVT_BUFFER,	sizeof(sdreg_t) },
	{"sd_cis",	IOV_SDCIS,	0,	IOVT_BUFFER,	DHD_IOCTL_MAXLEN },
	{"forcealign",	IOV_FORCEEVEN,	0,	IOVT_BOOL,	0 },
	{"txbound",	IOV_TXBOUND,	0,	IOVT_UINT32,	0 },
	{"rxbound",	IOV_RXBOUND,	0,	IOVT_UINT32,	0 },
	{"txminmax",	IOV_TXMINMAX,	0,	IOVT_UINT32,	0 },
	{"cpu",		IOV_CPU,	0,	IOVT_BOOL,	0 },
#ifdef DHD_DEBUG
	{"checkdied",	IOV_CHECKDIED,	0,	IOVT_BUFFER,	0 },
	{"serial",	IOV_SERIALCONS,	0,	IOVT_UINT32,	0 },
#endif /* DHD_DEBUG  */
#endif /* DHD_DEBUG */
#ifdef SDTEST
	{"extloop",	IOV_EXTLOOP,	0,	IOVT_BOOL,	0 },
	{"pktgen",	IOV_PKTGEN,	0,	IOVT_BUFFER,	sizeof(dhd_pktgen_t) },
#endif /* SDTEST */
	{"dngl_isolation", IOV_DONGLEISOLATION,	0,	IOVT_UINT32,	0 },
#ifdef SOFTAP
	{"fwpath", IOV_FWPATH, 0, IOVT_BUFFER, 0 },
#endif
	{NULL, 0, 0, 0, 0 }
};

static void
dhd_dump_pct(struct bcmstrbuf *strbuf, char *desc, uint num, uint div)
{
	uint q1, q2;

	if (!div) {
		bcm_bprintf(strbuf, "%s N/A", desc);
	} else {
		q1 = num / div;
		q2 = (100 * (num - (q1 * div))) / div;
		bcm_bprintf(strbuf, "%s %d.%02d", desc, q1, q2);
	}
}

void
dhd_bus_dump(dhd_pub_t *dhdp, struct bcmstrbuf *strbuf)
{
	dhd_bus_t *bus = dhdp->bus;

	bcm_bprintf(strbuf, "Bus SDIO structure:\n");
	bcm_bprintf(strbuf, "hostintmask 0x%08x intstatus 0x%08x sdpcm_ver %d\n",
	            bus->hostintmask, bus->intstatus, bus->sdpcm_ver);
	bcm_bprintf(strbuf, "fcstate %d qlen %d tx_seq %d, max %d, rxskip %d rxlen %d rx_seq %d\n",
	            bus->fcstate, pktq_len(&bus->txq), bus->tx_seq, bus->tx_max, bus->rxskip,
	            bus->rxlen, bus->rx_seq);
	bcm_bprintf(strbuf, "intr %d intrcount %d lastintrs %d spurious %d\n",
	            bus->intr, bus->intrcount, bus->lastintrs, bus->spurious);
	bcm_bprintf(strbuf, "pollrate %d pollcnt %d regfails %d\n",
	            bus->pollrate, bus->pollcnt, bus->regfails);

	bcm_bprintf(strbuf, "\nAdditional counters:\n");
	bcm_bprintf(strbuf, "tx_sderrs %d fcqueued %d rxrtx %d rx_toolong %d rxc_errors %d\n",
	            bus->tx_sderrs, bus->fcqueued, bus->rxrtx, bus->rx_toolong,
	            bus->rxc_errors);
	bcm_bprintf(strbuf, "rx_hdrfail %d badhdr %d badseq %d\n",
	            bus->rx_hdrfail, bus->rx_badhdr, bus->rx_badseq);
	bcm_bprintf(strbuf, "fc_rcvd %d, fc_xoff %d, fc_xon %d\n",
	            bus->fc_rcvd, bus->fc_xoff, bus->fc_xon);
	bcm_bprintf(strbuf, "rxglomfail %d, rxglomframes %d, rxglompkts %d\n",
	            bus->rxglomfail, bus->rxglomframes, bus->rxglompkts);
	bcm_bprintf(strbuf, "f2rx (hdrs/data) %d (%d/%d), f2tx %d f1regs %d\n",
	            (bus->f2rxhdrs + bus->f2rxdata), bus->f2rxhdrs, bus->f2rxdata,
	            bus->f2txdata, bus->f1regdata);
	{
		dhd_dump_pct(strbuf, "\nRx: pkts/f2rd", bus->dhd->rx_packets,
		             (bus->f2rxhdrs + bus->f2rxdata));
		dhd_dump_pct(strbuf, ", pkts/f1sd", bus->dhd->rx_packets, bus->f1regdata);
		dhd_dump_pct(strbuf, ", pkts/sd", bus->dhd->rx_packets,
		             (bus->f2rxhdrs + bus->f2rxdata + bus->f1regdata));
		dhd_dump_pct(strbuf, ", pkts/int", bus->dhd->rx_packets, bus->intrcount);
		bcm_bprintf(strbuf, "\n");

		dhd_dump_pct(strbuf, "Rx: glom pct", (100 * bus->rxglompkts),
		             bus->dhd->rx_packets);
		dhd_dump_pct(strbuf, ", pkts/glom", bus->rxglompkts, bus->rxglomframes);
		bcm_bprintf(strbuf, "\n");

		dhd_dump_pct(strbuf, "Tx: pkts/f2wr", bus->dhd->tx_packets, bus->f2txdata);
		dhd_dump_pct(strbuf, ", pkts/f1sd", bus->dhd->tx_packets, bus->f1regdata);
		dhd_dump_pct(strbuf, ", pkts/sd", bus->dhd->tx_packets,
		             (bus->f2txdata + bus->f1regdata));
		dhd_dump_pct(strbuf, ", pkts/int", bus->dhd->tx_packets, bus->intrcount);
		bcm_bprintf(strbuf, "\n");

		dhd_dump_pct(strbuf, "Total: pkts/f2rw",
		             (bus->dhd->tx_packets + bus->dhd->rx_packets),
		             (bus->f2txdata + bus->f2rxhdrs + bus->f2rxdata));
		dhd_dump_pct(strbuf, ", pkts/f1sd",
		             (bus->dhd->tx_packets + bus->dhd->rx_packets), bus->f1regdata);
		dhd_dump_pct(strbuf, ", pkts/sd",
		             (bus->dhd->tx_packets + bus->dhd->rx_packets),
		             (bus->f2txdata + bus->f2rxhdrs + bus->f2rxdata + bus->f1regdata));
		dhd_dump_pct(strbuf, ", pkts/int",
		             (bus->dhd->tx_packets + bus->dhd->rx_packets), bus->intrcount);
		bcm_bprintf(strbuf, "\n\n");
	}

#ifdef SDTEST
	if (bus->pktgen_count) {
		bcm_bprintf(strbuf, "pktgen config and count:\n");
		bcm_bprintf(strbuf, "freq %d count %d print %d total %d min %d len %d\n",
		            bus->pktgen_freq, bus->pktgen_count, bus->pktgen_print,
		            bus->pktgen_total, bus->pktgen_minlen, bus->pktgen_maxlen);
		bcm_bprintf(strbuf, "send attempts %d rcvd %d fail %d\n",
		            bus->pktgen_sent, bus->pktgen_rcvd, bus->pktgen_fail);
	}
#endif /* SDTEST */
#ifdef DHD_DEBUG
	bcm_bprintf(strbuf, "dpc_sched %d host interrupt%spending\n",
	            bus->dpc_sched, (bcmsdh_intr_pending(bus->sdh) ? " " : " not "));
	bcm_bprintf(strbuf, "blocksize %d roundup %d\n", bus->blocksize, bus->roundup);
#endif /* DHD_DEBUG */
	bcm_bprintf(strbuf, "clkstate %d activity %d idletime %d idlecount %d sleeping %d\n",
	            bus->clkstate, bus->activity, bus->idletime, bus->idlecount, bus->sleeping);
}

void
dhd_bus_clearcounts(dhd_pub_t *dhdp)
{
	dhd_bus_t *bus = (dhd_bus_t *)dhdp->bus;

	bus->intrcount = bus->lastintrs = bus->spurious = bus->regfails = 0;
	bus->rxrtx = bus->rx_toolong = bus->rxc_errors = 0;
	bus->rx_hdrfail = bus->rx_badhdr = bus->rx_badseq = 0;
	bus->tx_sderrs = bus->fc_rcvd = bus->fc_xoff = bus->fc_xon = 0;
	bus->rxglomfail = bus->rxglomframes = bus->rxglompkts = 0;
	bus->f2rxhdrs = bus->f2rxdata = bus->f2txdata = bus->f1regdata = 0;
}

#ifdef SDTEST
static int
dhdsdio_pktgen_get(dhd_bus_t *bus, uint8 *arg)
{
	dhd_pktgen_t pktgen;

	pktgen.version = DHD_PKTGEN_VERSION;
	pktgen.freq = bus->pktgen_freq;
	pktgen.count = bus->pktgen_count;
	pktgen.print = bus->pktgen_print;
	pktgen.total = bus->pktgen_total;
	pktgen.minlen = bus->pktgen_minlen;
	pktgen.maxlen = bus->pktgen_maxlen;
	pktgen.numsent = bus->pktgen_sent;
	pktgen.numrcvd = bus->pktgen_rcvd;
	pktgen.numfail = bus->pktgen_fail;
	pktgen.mode = bus->pktgen_mode;
	pktgen.stop = bus->pktgen_stop;

	bcopy(&pktgen, arg, sizeof(pktgen));

	return 0;
}

static int
dhdsdio_pktgen_set(dhd_bus_t *bus, uint8 *arg)
{
	dhd_pktgen_t pktgen;
	uint oldcnt, oldmode;

	bcopy(arg, &pktgen, sizeof(pktgen));
	if (pktgen.version != DHD_PKTGEN_VERSION)
		return BCME_BADARG;

	oldcnt = bus->pktgen_count;
	oldmode = bus->pktgen_mode;

	bus->pktgen_freq = pktgen.freq;
	bus->pktgen_count = pktgen.count;
	bus->pktgen_print = pktgen.print;
	bus->pktgen_total = pktgen.total;
	bus->pktgen_minlen = pktgen.minlen;
	bus->pktgen_maxlen = pktgen.maxlen;
	bus->pktgen_mode = pktgen.mode;
	bus->pktgen_stop = pktgen.stop;

	bus->pktgen_tick = bus->pktgen_ptick = 0;
	bus->pktgen_len = MAX(bus->pktgen_len, bus->pktgen_minlen);
	bus->pktgen_len = MIN(bus->pktgen_len, bus->pktgen_maxlen);

	/* Clear counts for a new pktgen (mode change, or was stopped) */
	if (bus->pktgen_count && (!oldcnt || oldmode != bus->pktgen_mode))
		bus->pktgen_sent = bus->pktgen_rcvd = bus->pktgen_fail = 0;

	return 0;
}
#endif /* SDTEST */

static int
dhdsdio_membytes(dhd_bus_t *bus, bool write, uint32 address, uint8 *data, uint size)
{
	int bcmerror = 0;
	uint32 sdaddr;
	uint dsize;

	/* Determine initial transfer parameters */
	sdaddr = address & SBSDIO_SB_OFT_ADDR_MASK;
	if ((sdaddr + size) & SBSDIO_SBWINDOW_MASK)
		dsize = (SBSDIO_SB_OFT_ADDR_LIMIT - sdaddr);
	else
		dsize = size;

	/* Set the backplane window to include the start address */
	if ((bcmerror = dhdsdio_set_siaddr_window(bus, address))) {
		DHD_ERROR(("%s: window change failed\n", __FUNCTION__));
		goto xfer_done;
	}

	/* Do the transfer(s) */
	while (size) {
		DHD_INFO(("%s: %s %d bytes at offset 0x%08x in window 0x%08x\n",
		          __FUNCTION__, (write ? "write" : "read"), dsize, sdaddr,
		          (address & SBSDIO_SBWINDOW_MASK)));
		if ((bcmerror = bcmsdh_rwdata(bus->sdh, write, sdaddr, data, dsize))) {
			DHD_ERROR(("%s: membytes transfer failed\n", __FUNCTION__));
			break;
		}

		/* Adjust for next transfer (if any) */
		if ((size -= dsize)) {
			data += dsize;
			address += dsize;
			if ((bcmerror = dhdsdio_set_siaddr_window(bus, address))) {
				DHD_ERROR(("%s: window change failed\n", __FUNCTION__));
				break;
			}
			sdaddr = 0;
			dsize = MIN(SBSDIO_SB_OFT_ADDR_LIMIT, size);
		}

	}

xfer_done:
	/* Return the window to backplane enumeration space for core access */
	if (dhdsdio_set_siaddr_window(bus, bcmsdh_cur_sbwad(bus->sdh))) {
		DHD_ERROR(("%s: FAILED to set window back to 0x%x\n", __FUNCTION__,
			bcmsdh_cur_sbwad(bus->sdh)));
	}

	return bcmerror;
}

#ifdef DHD_DEBUG
static int
dhdsdio_readshared(dhd_bus_t *bus, sdpcm_shared_t *sh)
{
	uint32 addr;
	int rv;

	/* Read last word in memory to determine address of sdpcm_shared structure */
	if ((rv = dhdsdio_membytes(bus, FALSE, bus->ramsize - 4, (uint8 *)&addr, 4)) < 0)
		return rv;

	addr = ltoh32(addr);

	DHD_INFO(("sdpcm_shared address 0x%08X\n", addr));

	/*
	 * Check if addr is valid.
	 * NVRAM length at the end of memory should have been overwritten.
	 */
	if (addr == 0 || ((~addr >> 16) & 0xffff) == (addr & 0xffff)) {
		DHD_ERROR(("%s: address (0x%08x) of sdpcm_shared invalid\n", __FUNCTION__, addr));
		return BCME_ERROR;
	}

	/* Read hndrte_shared structure */
	if ((rv = dhdsdio_membytes(bus, FALSE, addr, (uint8 *)sh, sizeof(sdpcm_shared_t))) < 0)
		return rv;

	/* Endianness */
	sh->flags = ltoh32(sh->flags);
	sh->trap_addr = ltoh32(sh->trap_addr);
	sh->assert_exp_addr = ltoh32(sh->assert_exp_addr);
	sh->assert_file_addr = ltoh32(sh->assert_file_addr);
	sh->assert_line = ltoh32(sh->assert_line);
	sh->console_addr = ltoh32(sh->console_addr);
	sh->msgtrace_addr = ltoh32(sh->msgtrace_addr);

	if ((sh->flags & SDPCM_SHARED_VERSION_MASK) == 3 && SDPCM_SHARED_VERSION == 1)
		return BCME_OK;

	if ((sh->flags & SDPCM_SHARED_VERSION_MASK) != SDPCM_SHARED_VERSION) {
		DHD_ERROR(("%s: sdpcm_shared version %d in dhd "
		           "is different than sdpcm_shared version %d in dongle\n",
		           __FUNCTION__, SDPCM_SHARED_VERSION,
		           sh->flags & SDPCM_SHARED_VERSION_MASK));
		return BCME_ERROR;
	}

	return BCME_OK;
}


static int
dhdsdio_readconsole(dhd_bus_t *bus)
{
	dhd_console_t *c = &bus->console;
	uint8 line[CONSOLE_LINE_MAX], ch;
	uint32 n, idx, addr;
	int rv;

	/* Don't do anything until FWREADY updates console address */
	if (bus->console_addr == 0)
		return 0;

	/* Read console log struct */
	addr = bus->console_addr + OFFSETOF(hndrte_cons_t, log);
	if ((rv = dhdsdio_membytes(bus, FALSE, addr, (uint8 *)&c->log, sizeof(c->log))) < 0)
		return rv;

	/* Allocate console buffer (one time only) */
	if (c->buf == NULL) {
		c->bufsize = ltoh32(c->log.buf_size);
		if ((c->buf = MALLOC(bus->dhd->osh, c->bufsize)) == NULL)
			return BCME_NOMEM;
	}

	idx = ltoh32(c->log.idx);

	/* Protect against corrupt value */
	if (idx > c->bufsize)
		return BCME_ERROR;

	/* Skip reading the console buffer if the index pointer has not moved */
	if (idx == c->last)
		return BCME_OK;

	/* Read the console buffer */
	addr = ltoh32(c->log.buf);
	if ((rv = dhdsdio_membytes(bus, FALSE, addr, c->buf, c->bufsize)) < 0)
		return rv;

	while (c->last != idx) {
		for (n = 0; n < CONSOLE_LINE_MAX - 2; n++) {
			if (c->last == idx) {
				/* This would output a partial line.  Instead, back up
				 * the buffer pointer and output this line next time around.
				 */
				if (c->last >= n)
					c->last -= n;
				else
					c->last = c->bufsize - n;
				goto break2;
			}
			ch = c->buf[c->last];
			c->last = (c->last + 1) % c->bufsize;
			if (ch == '\n')
				break;
			line[n] = ch;
		}

		if (n > 0) {
			if (line[n - 1] == '\r')
				n--;
			line[n] = 0;
			printf("CONSOLE: %s\n", line);
		}
	}
break2:

	return BCME_OK;
}

static int
dhdsdio_checkdied(dhd_bus_t *bus, char *data, uint size)
{
	int bcmerror = 0;
	uint msize = 512;
	char *mbuffer = NULL;
	char *console_buffer = NULL;
	uint maxstrlen = 256;
	char *str = NULL;
	trap_t tr;
	sdpcm_shared_t sdpcm_shared;
	struct bcmstrbuf strbuf;
	uint32 console_ptr, console_size, console_index;
	uint8 line[CONSOLE_LINE_MAX], ch;
	uint32 n, i, addr;
	int rv;

	DHD_TRACE(("%s: Enter\n", __FUNCTION__));

	if (data == NULL) {
		/*
		 * Called after a rx ctrl timeout. "data" is NULL.
		 * allocate memory to trace the trap or assert.
		 */
		size = msize;
		mbuffer = data = MALLOC(bus->dhd->osh, msize);
		if (mbuffer == NULL) {
			DHD_ERROR(("%s: MALLOC(%d) failed \n", __FUNCTION__, msize));
			bcmerror = BCME_NOMEM;
			goto done;
		}
	}

	if ((str = MALLOC(bus->dhd->osh, maxstrlen)) == NULL) {
		DHD_ERROR(("%s: MALLOC(%d) failed \n", __FUNCTION__, maxstrlen));
		bcmerror = BCME_NOMEM;
		goto done;
	}

	if ((bcmerror = dhdsdio_readshared(bus, &sdpcm_shared)) < 0)
		goto done;

	bcm_binit(&strbuf, data, size);

	bcm_bprintf(&strbuf, "msgtrace address : 0x%08X\nconsole address  : 0x%08X\n",
	            sdpcm_shared.msgtrace_addr, sdpcm_shared.console_addr);

	if ((sdpcm_shared.flags & SDPCM_SHARED_ASSERT_BUILT) == 0) {
		/* NOTE: Misspelled assert is intentional - DO NOT FIX.
		 * (Avoids conflict with real asserts for programmatic parsing of output.)
		 */
		bcm_bprintf(&strbuf, "Assrt not built in dongle\n");
	}

	if ((sdpcm_shared.flags & (SDPCM_SHARED_ASSERT|SDPCM_SHARED_TRAP)) == 0) {
		/* NOTE: Misspelled assert is intentional - DO NOT FIX.
		 * (Avoids conflict with real asserts for programmatic parsing of output.)
		 */
		bcm_bprintf(&strbuf, "No trap%s in dongle",
		          (sdpcm_shared.flags & SDPCM_SHARED_ASSERT_BUILT)
		          ?"/assrt" :"");
	} else {
		if (sdpcm_shared.flags & SDPCM_SHARED_ASSERT) {
			/* Download assert */
			bcm_bprintf(&strbuf, "Dongle assert");
			if (sdpcm_shared.assert_exp_addr != 0) {
				str[0] = '\0';
				if ((bcmerror = dhdsdio_membytes(bus, FALSE,
				                                 sdpcm_shared.assert_exp_addr,
				                                 (uint8 *)str, maxstrlen)) < 0)
					goto done;

				str[maxstrlen - 1] = '\0';
				bcm_bprintf(&strbuf, " expr \"%s\"", str);
			}

			if (sdpcm_shared.assert_file_addr != 0) {
				str[0] = '\0';
				if ((bcmerror = dhdsdio_membytes(bus, FALSE,
				                                 sdpcm_shared.assert_file_addr,
				                                 (uint8 *)str, maxstrlen)) < 0)
					goto done;

				str[maxstrlen - 1] = '\0';
				bcm_bprintf(&strbuf, " file \"%s\"", str);
			}

			bcm_bprintf(&strbuf, " line %d ", sdpcm_shared.assert_line);
		}

		if (sdpcm_shared.flags & SDPCM_SHARED_TRAP) {
			if ((bcmerror = dhdsdio_membytes(bus, FALSE,
			                                 sdpcm_shared.trap_addr,
			                                 (uint8*)&tr, sizeof(trap_t))) < 0)
				goto done;

			bcm_bprintf(&strbuf,
			"Dongle trap type 0x%x @ epc 0x%x, cpsr 0x%x, spsr 0x%x, sp 0x%x,"
			"lp 0x%x, rpc 0x%x Trap offset 0x%x, "
			"r0 0x%x, r1 0x%x, r2 0x%x, r3 0x%x, "
			"r4 0x%x, r5 0x%x, r6 0x%x, r7 0x%x\n\n",
			ltoh32(tr.type), ltoh32(tr.epc), ltoh32(tr.cpsr), ltoh32(tr.spsr),
			ltoh32(tr.r13), ltoh32(tr.r14), ltoh32(tr.pc),
			ltoh32(sdpcm_shared.trap_addr),
			ltoh32(tr.r0), ltoh32(tr.r1), ltoh32(tr.r2), ltoh32(tr.r3),
			ltoh32(tr.r4), ltoh32(tr.r5), ltoh32(tr.r6), ltoh32(tr.r7));

			addr = sdpcm_shared.console_addr + OFFSETOF(hndrte_cons_t, log);
			if ((rv = dhdsdio_membytes(bus, FALSE, addr,
				(uint8 *)&console_ptr, sizeof(console_ptr))) < 0)
				goto printbuf;

			addr = sdpcm_shared.console_addr + OFFSETOF(hndrte_cons_t, log.buf_size);
			if ((rv = dhdsdio_membytes(bus, FALSE, addr,
				(uint8 *)&console_size, sizeof(console_size))) < 0)
				goto printbuf;

			addr = sdpcm_shared.console_addr + OFFSETOF(hndrte_cons_t, log.idx);
			if ((rv = dhdsdio_membytes(bus, FALSE, addr,
				(uint8 *)&console_index, sizeof(console_index))) < 0)
				goto printbuf;

			console_ptr = ltoh32(console_ptr);
			console_size = ltoh32(console_size);
			console_index = ltoh32(console_index);

			if (console_size > CONSOLE_BUFFER_MAX ||
				!(console_buffer = MALLOC(bus->dhd->osh, console_size)))
				goto printbuf;

			if ((rv = dhdsdio_membytes(bus, FALSE, console_ptr,
				(uint8 *)console_buffer, console_size)) < 0)
				goto printbuf;

			for (i = 0, n = 0; i < console_size; i += n + 1) {
				for (n = 0; n < CONSOLE_LINE_MAX - 2; n++) {
					ch = console_buffer[(console_index + i + n) % console_size];
					if (ch == '\n')
						break;
					line[n] = ch;
				}


				if (n > 0) {
					if (line[n - 1] == '\r')
						n--;
					line[n] = 0;
					/* Don't use DHD_ERROR macro since we print
					 * a lot of information quickly. The macro
					 * will truncate a lot of the printfs
					 */

					if (dhd_msg_level & DHD_ERROR_VAL) {
						printf("CONSOLE: %s\n", line);
						DHD_BLOG(line, strlen(line) + 1);
					}
				}
			}
		}
	}

printbuf:
	if (sdpcm_shared.flags & (SDPCM_SHARED_ASSERT | SDPCM_SHARED_TRAP)) {
		DHD_ERROR(("%s: %s\n", __FUNCTION__, strbuf.origbuf));
	}


done:
	if (mbuffer)
		MFREE(bus->dhd->osh, mbuffer, msize);
	if (str)
		MFREE(bus->dhd->osh, str, maxstrlen);
	if (console_buffer)
		MFREE(bus->dhd->osh, console_buffer, console_size);

	return bcmerror;
}
#endif /* #ifdef DHD_DEBUG */


int
dhdsdio_downloadvars(dhd_bus_t *bus, void *arg, int len)
{
	int bcmerror = BCME_OK;

	DHD_TRACE(("%s: Enter\n", __FUNCTION__));

	/* Basic sanity checks */
	if (bus->dhd->up) {
		bcmerror = BCME_NOTDOWN;
		goto err;
	}
	if (!len) {
		bcmerror = BCME_BUFTOOSHORT;
		goto err;
	}

	/* Free the old ones and replace with passed variables */
	if (bus->vars)
		MFREE(bus->dhd->osh, bus->vars, bus->varsz);

	bus->vars = MALLOC(bus->dhd->osh, len);
	bus->varsz = bus->vars ? len : 0;
	if (bus->vars == NULL) {
		bcmerror = BCME_NOMEM;
		goto err;
	}

	/* Copy the passed variables, which should include the terminating double-null */
	bcopy(arg, bus->vars, bus->varsz);
err:
	return bcmerror;
}

#ifdef DHD_DEBUG

#define CC_PLL_CHIPCTRL_SERIAL_ENAB	(1  << 24)
static int
dhd_serialconsole(dhd_bus_t *bus, bool set, bool enable, int *bcmerror)
{
	int int_val;
	uint32 addr, data;


	addr = SI_ENUM_BASE + OFFSETOF(chipcregs_t, chipcontrol_addr);
	data = SI_ENUM_BASE + OFFSETOF(chipcregs_t, chipcontrol_data);
	*bcmerror = 0;

	bcmsdh_reg_write(bus->sdh, addr, 4, 1);
	if (bcmsdh_regfail(bus->sdh)) {
		*bcmerror = BCME_SDIO_ERROR;
		return -1;
	}
	int_val = bcmsdh_reg_read(bus->sdh, data, 4);
	if (bcmsdh_regfail(bus->sdh)) {
		*bcmerror = BCME_SDIO_ERROR;
		return -1;
	}
	if (!set)
		return (int_val & CC_PLL_CHIPCTRL_SERIAL_ENAB);
	if (enable)
		int_val |= CC_PLL_CHIPCTRL_SERIAL_ENAB;
	else
		int_val &= ~CC_PLL_CHIPCTRL_SERIAL_ENAB;
	bcmsdh_reg_write(bus->sdh, data, 4, int_val);
	if (bcmsdh_regfail(bus->sdh)) {
		*bcmerror = BCME_SDIO_ERROR;
		return -1;
	}
	if (bus->sih->chip == BCM4330_CHIP_ID) {
		uint32 chipcontrol;
		addr = SI_ENUM_BASE + OFFSETOF(chipcregs_t, chipcontrol);
		chipcontrol = bcmsdh_reg_read(bus->sdh, addr, 4);
		chipcontrol &= ~0x8;
		if (enable) {
			chipcontrol |=  0x8;
			chipcontrol &= ~0x3;
		}
		bcmsdh_reg_write(bus->sdh, addr, 4, chipcontrol);
	}

	return (int_val & CC_PLL_CHIPCTRL_SERIAL_ENAB);
}
#endif 

static int
dhdsdio_doiovar(dhd_bus_t *bus, const bcm_iovar_t *vi, uint32 actionid, const char *name,
                void *params, int plen, void *arg, int len, int val_size)
{
	int bcmerror = 0;
	int32 int_val = 0;
	bool bool_val = 0;

	DHD_TRACE(("%s: Enter, action %d name %s params %p plen %d arg %p len %d val_size %d\n",
	           __FUNCTION__, actionid, name, params, plen, arg, len, val_size));

	if ((bcmerror = bcm_iovar_lencheck(vi, arg, len, IOV_ISSET(actionid))) != 0)
		goto exit;

	if (plen >= (int)sizeof(int_val))
		bcopy(params, &int_val, sizeof(int_val));

	bool_val = (int_val != 0) ? TRUE : FALSE;


	/* Some ioctls use the bus */
	dhd_os_sdlock(bus->dhd);

	/* Check if dongle is in reset. If so, only allow DEVRESET iovars */
	if (bus->dhd->dongle_reset && !(actionid == IOV_SVAL(IOV_DEVRESET) ||
	                                actionid == IOV_GVAL(IOV_DEVRESET))) {
		bcmerror = BCME_NOTREADY;
		goto exit;
	}

	/* Handle sleep stuff before any clock mucking */
	if (vi->varid == IOV_SLEEP) {
		if (IOV_ISSET(actionid)) {
			bcmerror = dhdsdio_bussleep(bus, bool_val);
		} else {
			int_val = (int32)bus->sleeping;
			bcopy(&int_val, arg, val_size);
		}
		goto exit;
	}

	/* Request clock to allow SDIO accesses */
	if (!bus->dhd->dongle_reset) {
		BUS_WAKE(bus);
		dhdsdio_clkctl(bus, CLK_AVAIL, FALSE);
	}

	switch (actionid) {
	case IOV_GVAL(IOV_INTR):
		int_val = (int32)bus->intr;
		bcopy(&int_val, arg, val_size);
		break;

	case IOV_SVAL(IOV_INTR):
		bus->intr = bool_val;
		bus->intdis = FALSE;
		if (bus->dhd->up) {
			if (bus->intr) {
				DHD_INTR(("%s: enable SDIO device interrupts\n", __FUNCTION__));
				bcmsdh_intr_enable(bus->sdh);
			} else {
				DHD_INTR(("%s: disable SDIO interrupts\n", __FUNCTION__));
				bcmsdh_intr_disable(bus->sdh);
			}
		}
		break;

	case IOV_GVAL(IOV_POLLRATE):
		int_val = (int32)bus->pollrate;
		bcopy(&int_val, arg, val_size);
		break;

	case IOV_SVAL(IOV_POLLRATE):
		bus->pollrate = (uint)int_val;
		bus->poll = (bus->pollrate != 0);
		break;

	case IOV_GVAL(IOV_IDLETIME):
		int_val = bus->idletime;
		bcopy(&int_val, arg, val_size);
		break;

	case IOV_SVAL(IOV_IDLETIME):
		if ((int_val < 0) && (int_val != DHD_IDLE_IMMEDIATE)) {
			bcmerror = BCME_BADARG;
		} else {
			bus->idletime = int_val;
		}
		break;

	case IOV_GVAL(IOV_IDLECLOCK):
		int_val = (int32)bus->idleclock;
		bcopy(&int_val, arg, val_size);
		break;

	case IOV_SVAL(IOV_IDLECLOCK):
		bus->idleclock = int_val;
		break;

	case IOV_GVAL(IOV_SD1IDLE):
		int_val = (int32)sd1idle;
		bcopy(&int_val, arg, val_size);
		break;

	case IOV_SVAL(IOV_SD1IDLE):
		sd1idle = bool_val;
		break;


	case IOV_SVAL(IOV_MEMBYTES):
	case IOV_GVAL(IOV_MEMBYTES):
	{
		uint32 address;
		uint size, dsize;
		uint8 *data;

		bool set = (actionid == IOV_SVAL(IOV_MEMBYTES));

		ASSERT(plen >= 2*sizeof(int));

		address = (uint32)int_val;
		bcopy((char *)params + sizeof(int_val), &int_val, sizeof(int_val));
		size = (uint)int_val;

		/* Do some validation */
		dsize = set ? plen - (2 * sizeof(int)) : len;
		if (dsize < size) {
			DHD_ERROR(("%s: error on %s membytes, addr 0x%08x size %d dsize %d\n",
			           __FUNCTION__, (set ? "set" : "get"), address, size, dsize));
			bcmerror = BCME_BADARG;
			break;
		}

		DHD_INFO(("%s: Request to %s %d bytes at address 0x%08x\n", __FUNCTION__,
		          (set ? "write" : "read"), size, address));

		/* If we know about SOCRAM, check for a fit */
		if ((bus->orig_ramsize) &&
		    ((address > bus->orig_ramsize) || (address + size > bus->orig_ramsize)))
		{
			uint8 enable, protect;
			si_socdevram(bus->sih, FALSE, &enable, &protect);
			if (!enable || protect) {
				DHD_ERROR(("%s: ramsize 0x%08x doesn't have %d bytes at 0x%08x\n",
					__FUNCTION__, bus->orig_ramsize, size, address));
				DHD_ERROR(("%s: socram enable %d, protect %d\n",
					__FUNCTION__, enable, protect));
				bcmerror = BCME_BADARG;
				break;
			}
			if (enable && (bus->sih->chip == BCM4330_CHIP_ID)) {
				uint32 devramsize = si_socdevram_size(bus->sih);
				if ((address < SOCDEVRAM_4330_ARM_ADDR) ||
					(address + size > (SOCDEVRAM_4330_ARM_ADDR + devramsize))) {
					DHD_ERROR(("%s: bad address 0x%08x, size 0x%08x\n",
						__FUNCTION__, address, size));
					DHD_ERROR(("%s: socram range 0x%08x,size 0x%08x\n",
						__FUNCTION__, SOCDEVRAM_4330_ARM_ADDR, devramsize));
					bcmerror = BCME_BADARG;
					break;
				}
				/* move it such that address is real now */
				address -= SOCDEVRAM_4330_ARM_ADDR;
				address += SOCDEVRAM_4330_BP_ADDR;
				DHD_INFO(("%s: Request to %s %d bytes @ Mapped address 0x%08x\n",
					__FUNCTION__, (set ? "write" : "read"), size, address));
			}
		}

		/* Generate the actual data pointer */
		data = set ? (uint8*)params + 2 * sizeof(int): (uint8*)arg;

		/* Call to do the transfer */
		bcmerror = dhdsdio_membytes(bus, set, address, data, size);

		break;
	}

	case IOV_GVAL(IOV_MEMSIZE):
		int_val = (int32)bus->ramsize;
		bcopy(&int_val, arg, val_size);
		break;

	case IOV_GVAL(IOV_SDIOD_DRIVE):
		int_val = (int32)dhd_sdiod_drive_strength;
		bcopy(&int_val, arg, val_size);
		break;

	case IOV_SVAL(IOV_SDIOD_DRIVE):
		dhd_sdiod_drive_strength = int_val;
		si_sdiod_drive_strength_init(bus->sih, bus->dhd->osh, dhd_sdiod_drive_strength);
		break;

	case IOV_SVAL(IOV_DOWNLOAD):
		bcmerror = dhdsdio_download_state(bus, bool_val);
		break;

	case IOV_SVAL(IOV_SOCRAM_STATE):
		bcmerror = dhdsdio_download_state(bus, bool_val);
		break;

	case IOV_SVAL(IOV_VARS):
		bcmerror = dhdsdio_downloadvars(bus, arg, len);
		break;

	case IOV_GVAL(IOV_READAHEAD):
		int_val = (int32)dhd_readahead;
		bcopy(&int_val, arg, val_size);
		break;

	case IOV_SVAL(IOV_READAHEAD):
		if (bool_val && !dhd_readahead)
			bus->nextlen = 0;
		dhd_readahead = bool_val;
		break;

	case IOV_GVAL(IOV_SDRXCHAIN):
		int_val = (int32)bus->use_rxchain;
		bcopy(&int_val, arg, val_size);
		break;

	case IOV_SVAL(IOV_SDRXCHAIN):
		if (bool_val && !bus->sd_rxchain)
			bcmerror = BCME_UNSUPPORTED;
		else
			bus->use_rxchain = bool_val;
		break;
	case IOV_GVAL(IOV_ALIGNCTL):
		int_val = (int32)dhd_alignctl;
		bcopy(&int_val, arg, val_size);
		break;

	case IOV_SVAL(IOV_ALIGNCTL):
		dhd_alignctl = bool_val;
		break;

	case IOV_GVAL(IOV_SDALIGN):
		int_val = DHD_SDALIGN;
		bcopy(&int_val, arg, val_size);
		break;

#ifdef DHD_DEBUG
	case IOV_GVAL(IOV_VARS):
		if (bus->varsz < (uint)len)
			bcopy(bus->vars, arg, bus->varsz);
		else
			bcmerror = BCME_BUFTOOSHORT;
		break;
#endif /* DHD_DEBUG */

#ifdef DHD_DEBUG
	case IOV_GVAL(IOV_SDREG):
	{
		sdreg_t *sd_ptr;
		uint32 addr, size;

		sd_ptr = (sdreg_t *)params;

		addr = (uintptr)bus->regs + sd_ptr->offset;
		size = sd_ptr->func;
		int_val = (int32)bcmsdh_reg_read(bus->sdh, addr, size);
		if (bcmsdh_regfail(bus->sdh))
			bcmerror = BCME_SDIO_ERROR;
		bcopy(&int_val, arg, sizeof(int32));
		break;
	}

	case IOV_SVAL(IOV_SDREG):
	{
		sdreg_t *sd_ptr;
		uint32 addr, size;

		sd_ptr = (sdreg_t *)params;

		addr = (uintptr)bus->regs + sd_ptr->offset;
		size = sd_ptr->func;
		bcmsdh_reg_write(bus->sdh, addr, size, sd_ptr->value);
		if (bcmsdh_regfail(bus->sdh))
			bcmerror = BCME_SDIO_ERROR;
		break;
	}

	/* Same as above, but offset is not backplane (not SDIO core) */
	case IOV_GVAL(IOV_SBREG):
	{
		sdreg_t sdreg;
		uint32 addr, size;

		bcopy(params, &sdreg, sizeof(sdreg));

		addr = SI_ENUM_BASE + sdreg.offset;
		size = sdreg.func;
		int_val = (int32)bcmsdh_reg_read(bus->sdh, addr, size);
		if (bcmsdh_regfail(bus->sdh))
			bcmerror = BCME_SDIO_ERROR;
		bcopy(&int_val, arg, sizeof(int32));
		break;
	}

	case IOV_SVAL(IOV_SBREG):
	{
		sdreg_t sdreg;
		uint32 addr, size;

		bcopy(params, &sdreg, sizeof(sdreg));

		addr = SI_ENUM_BASE + sdreg.offset;
		size = sdreg.func;
		bcmsdh_reg_write(bus->sdh, addr, size, sdreg.value);
		if (bcmsdh_regfail(bus->sdh))
			bcmerror = BCME_SDIO_ERROR;
		break;
	}

	case IOV_GVAL(IOV_SDCIS):
	{
		*(char *)arg = 0;

		bcmstrcat(arg, "\nFunc 0\n");
		bcmsdh_cis_read(bus->sdh, 0x10, (uint8 *)arg + strlen(arg), SBSDIO_CIS_SIZE_LIMIT);
		bcmstrcat(arg, "\nFunc 1\n");
		bcmsdh_cis_read(bus->sdh, 0x11, (uint8 *)arg + strlen(arg), SBSDIO_CIS_SIZE_LIMIT);
		bcmstrcat(arg, "\nFunc 2\n");
		bcmsdh_cis_read(bus->sdh, 0x12, (uint8 *)arg + strlen(arg), SBSDIO_CIS_SIZE_LIMIT);
		break;
	}

	case IOV_GVAL(IOV_FORCEEVEN):
		int_val = (int32)forcealign;
		bcopy(&int_val, arg, val_size);
		break;

	case IOV_SVAL(IOV_FORCEEVEN):
		forcealign = bool_val;
		break;

	case IOV_GVAL(IOV_TXBOUND):
		int_val = (int32)dhd_txbound;
		bcopy(&int_val, arg, val_size);
		break;

	case IOV_SVAL(IOV_TXBOUND):
		dhd_txbound = (uint)int_val;
		break;

	case IOV_GVAL(IOV_RXBOUND):
		int_val = (int32)dhd_rxbound;
		bcopy(&int_val, arg, val_size);
		break;

	case IOV_SVAL(IOV_RXBOUND):
		dhd_rxbound = (uint)int_val;
		break;

	case IOV_GVAL(IOV_TXMINMAX):
		int_val = (int32)dhd_txminmax;
		bcopy(&int_val, arg, val_size);
		break;

	case IOV_SVAL(IOV_TXMINMAX):
		dhd_txminmax = (uint)int_val;
		break;

	case IOV_GVAL(IOV_SERIALCONS):
		int_val = dhd_serialconsole(bus, FALSE, 0, &bcmerror);
		if (bcmerror != 0)
			break;

		bcopy(&int_val, arg, val_size);
		break;

	case IOV_SVAL(IOV_SERIALCONS):
		dhd_serialconsole(bus, TRUE, bool_val, &bcmerror);
		break;



#endif /* DHD_DEBUG */


#ifdef SDTEST
	case IOV_GVAL(IOV_EXTLOOP):
		int_val = (int32)bus->ext_loop;
		bcopy(&int_val, arg, val_size);
		break;

	case IOV_SVAL(IOV_EXTLOOP):
		bus->ext_loop = bool_val;
		break;

	case IOV_GVAL(IOV_PKTGEN):
		bcmerror = dhdsdio_pktgen_get(bus, arg);
		break;

	case IOV_SVAL(IOV_PKTGEN):
		bcmerror = dhdsdio_pktgen_set(bus, arg);
		break;
#endif /* SDTEST */


	case IOV_GVAL(IOV_DONGLEISOLATION):
		int_val = bus->dhd->dongle_isolation;
		bcopy(&int_val, arg, val_size);
		break;

	case IOV_SVAL(IOV_DONGLEISOLATION):
		bus->dhd->dongle_isolation = bool_val;
		break;

	case IOV_SVAL(IOV_DEVRESET):
		DHD_TRACE(("%s: Called set IOV_DEVRESET=%d dongle_reset=%d busstate=%d\n",
		           __FUNCTION__, bool_val, bus->dhd->dongle_reset,
		           bus->dhd->busstate));

		ASSERT(bus->dhd->osh);
		/* ASSERT(bus->cl_devid); */

		dhd_bus_devreset(bus->dhd, (uint8)bool_val);

		break;
#ifdef SOFTAP
	case IOV_GVAL(IOV_FWPATH):
	{
		uint32  fw_path_len;

		fw_path_len = strlen(bus->fw_path);
		DHD_INFO(("[softap] get fwpath, l=%d\n", len));

		if (fw_path_len > len-1) {
			bcmerror = BCME_BUFTOOSHORT;
			break;
		}

		if (fw_path_len) {
			bcopy(bus->fw_path, arg, fw_path_len);
			((uchar*)arg)[fw_path_len] = 0;
		}
		break;
	}

	case IOV_SVAL(IOV_FWPATH):
		DHD_INFO(("[softap] set fwpath, idx=%d\n", int_val));

		switch (int_val) {
		case 1:
			bus->fw_path = fw_path; /* ordinary one */
			break;
		case 2:
			bus->fw_path = fw_path2;
			break;
		default:
			bcmerror = BCME_BADARG;
			break;
		}

		DHD_INFO(("[softap] new fw path: %s\n", (bus->fw_path[0] ? bus->fw_path : "NULL")));
		break;

#endif /* SOFTAP */
	case IOV_GVAL(IOV_DEVRESET):
		DHD_TRACE(("%s: Called get IOV_DEVRESET\n", __FUNCTION__));

		/* Get its status */
		int_val = (bool) bus->dhd->dongle_reset;
		bcopy(&int_val, arg, val_size);

		break;

	default:
		bcmerror = BCME_UNSUPPORTED;
		break;
	}

exit:
	if ((bus->idletime == DHD_IDLE_IMMEDIATE) && !bus->dpc_sched) {
		bus->activity = FALSE;
		dhdsdio_clkctl(bus, CLK_NONE, TRUE);
	}

	dhd_os_sdunlock(bus->dhd);

	if (actionid == IOV_SVAL(IOV_DEVRESET) && bool_val == FALSE)
		dhd_preinit_ioctls((dhd_pub_t *) bus->dhd);

	return bcmerror;
}

static int
dhdsdio_write_vars(dhd_bus_t *bus)
{
	int bcmerror = 0;
	uint32 varsize;
	uint32 varaddr;
	uint8 *vbuffer;
	uint32 varsizew;
#ifdef DHD_DEBUG
	uint8 *nvram_ularray;
#endif /* DHD_DEBUG */

	/* Even if there are no vars are to be written, we still need to set the ramsize. */
	varsize = bus->varsz ? ROUNDUP(bus->varsz, 4) : 0;
	varaddr = (bus->ramsize - 4) - varsize;

	if (bus->vars) {
		if ((bus->sih->buscoretype == SDIOD_CORE_ID) && (bus->sdpcmrev == 7)) {
			if (((varaddr & 0x3C) == 0x3C) && (varsize > 4)) {
				DHD_ERROR(("PR85623WAR in place\n"));
				varsize += 4;
				varaddr -= 4;
			}
		}

		vbuffer = (uint8 *)MALLOC(bus->dhd->osh, varsize);
		if (!vbuffer)
			return BCME_NOMEM;

		bzero(vbuffer, varsize);
		bcopy(bus->vars, vbuffer, bus->varsz);

		/* Write the vars list */
		bcmerror = dhdsdio_membytes(bus, TRUE, varaddr, vbuffer, varsize);
#ifdef DHD_DEBUG
		/* Verify NVRAM bytes */
		DHD_INFO(("Compare NVRAM dl & ul; varsize=%d\n", varsize));
		nvram_ularray = (uint8*)MALLOC(bus->dhd->osh, varsize);
		if (!nvram_ularray)
			return BCME_NOMEM;

		/* Upload image to verify downloaded contents. */
		memset(nvram_ularray, 0xaa, varsize);

		/* Read the vars list to temp buffer for comparison */
		bcmerror = dhdsdio_membytes(bus, FALSE, varaddr, nvram_ularray, varsize);
		if (bcmerror) {
				DHD_ERROR(("%s: error %d on reading %d nvram bytes at 0x%08x\n",
					__FUNCTION__, bcmerror, varsize, varaddr));
		}
		/* Compare the org NVRAM with the one read from RAM */
		if (memcmp(vbuffer, nvram_ularray, varsize)) {
			DHD_ERROR(("%s: Downloaded NVRAM image is corrupted.\n", __FUNCTION__));
		} else
			DHD_ERROR(("%s: Download, Upload and compare of NVRAM succeeded.\n",
			__FUNCTION__));

		MFREE(bus->dhd->osh, nvram_ularray, varsize);
#endif /* DHD_DEBUG */

		MFREE(bus->dhd->osh, vbuffer, varsize);
	}

	/* adjust to the user specified RAM */
	DHD_INFO(("Physical memory size: %d, usable memory size: %d\n",
		bus->orig_ramsize, bus->ramsize));
	DHD_INFO(("Vars are at %d, orig varsize is %d\n",
		varaddr, varsize));
	varsize = ((bus->orig_ramsize - 4) - varaddr);

	/*
	 * Determine the length token:
	 * Varsize, converted to words, in lower 16-bits, checksum in upper 16-bits.
	 */
	if (bcmerror) {
		varsizew = 0;
	} else {
		varsizew = varsize / 4;
		varsizew = (~varsizew << 16) | (varsizew & 0x0000FFFF);
		varsizew = htol32(varsizew);
	}

	DHD_INFO(("New varsize is %d, length token=0x%08x\n", varsize, varsizew));

	/* Write the length token to the last word */
	bcmerror = dhdsdio_membytes(bus, TRUE, (bus->orig_ramsize - 4),
		(uint8*)&varsizew, 4);

	return bcmerror;
}

static int
dhdsdio_download_state(dhd_bus_t *bus, bool enter)
{
	uint retries;
	int bcmerror = 0;

	if (!bus->sih)
		return BCME_ERROR;

	/* To enter download state, disable ARM and reset SOCRAM.
	 * To exit download state, simply reset ARM (default is RAM boot).
	 */
	if (enter) {
		bus->alp_only = TRUE;

		if (!(si_setcore(bus->sih, ARM7S_CORE_ID, 0)) &&
		    !(si_setcore(bus->sih, ARMCM3_CORE_ID, 0))) {
			DHD_ERROR(("%s: Failed to find ARM core!\n", __FUNCTION__));
			bcmerror = BCME_ERROR;
			goto fail;
		}

		si_core_disable(bus->sih, 0);
		if (bcmsdh_regfail(bus->sdh)) {
			bcmerror = BCME_SDIO_ERROR;
			goto fail;
		}

		if (!(si_setcore(bus->sih, SOCRAM_CORE_ID, 0))) {
			DHD_ERROR(("%s: Failed to find SOCRAM core!\n", __FUNCTION__));
			bcmerror = BCME_ERROR;
			goto fail;
		}

		si_core_reset(bus->sih, 0, 0);
		if (bcmsdh_regfail(bus->sdh)) {
			DHD_ERROR(("%s: Failure trying reset SOCRAM core?\n", __FUNCTION__));
			bcmerror = BCME_SDIO_ERROR;
			goto fail;
		}

		/* Clear the top bit of memory */
		if (bus->ramsize) {
			uint32 zeros = 0;
			if (dhdsdio_membytes(bus, TRUE, bus->ramsize - 4, (uint8*)&zeros, 4) < 0) {
				bcmerror = BCME_SDIO_ERROR;
				goto fail;
			}
		}
	} else {
		if (!(si_setcore(bus->sih, SOCRAM_CORE_ID, 0))) {
			DHD_ERROR(("%s: Failed to find SOCRAM core!\n", __FUNCTION__));
			bcmerror = BCME_ERROR;
			goto fail;
		}

		if (!si_iscoreup(bus->sih)) {
			DHD_ERROR(("%s: SOCRAM core is down after reset?\n", __FUNCTION__));
			bcmerror = BCME_ERROR;
			goto fail;
		}

		if ((bcmerror = dhdsdio_write_vars(bus))) {
			DHD_ERROR(("%s: could not write vars to RAM\n", __FUNCTION__));
			goto fail;
		}

		if (!si_setcore(bus->sih, PCMCIA_CORE_ID, 0) &&
		    !si_setcore(bus->sih, SDIOD_CORE_ID, 0)) {
			DHD_ERROR(("%s: Can't change back to SDIO core?\n", __FUNCTION__));
			bcmerror = BCME_ERROR;
			goto fail;
		}
		W_SDREG(0xFFFFFFFF, &bus->regs->intstatus, retries);


		if (!(si_setcore(bus->sih, ARM7S_CORE_ID, 0)) &&
		    !(si_setcore(bus->sih, ARMCM3_CORE_ID, 0))) {
			DHD_ERROR(("%s: Failed to find ARM core!\n", __FUNCTION__));
			bcmerror = BCME_ERROR;
			goto fail;
		}

		si_core_reset(bus->sih, 0, 0);
		if (bcmsdh_regfail(bus->sdh)) {
			DHD_ERROR(("%s: Failure trying to reset ARM core?\n", __FUNCTION__));
			bcmerror = BCME_SDIO_ERROR;
			goto fail;
		}

		/* Allow HT Clock now that the ARM is running. */
		bus->alp_only = FALSE;

		bus->dhd->busstate = DHD_BUS_LOAD;
	}

fail:
	/* Always return to SDIOD core */
	if (!si_setcore(bus->sih, PCMCIA_CORE_ID, 0))
		si_setcore(bus->sih, SDIOD_CORE_ID, 0);

	return bcmerror;
}

int
dhd_bus_iovar_op(dhd_pub_t *dhdp, const char *name,
                 void *params, int plen, void *arg, int len, bool set)
{
	dhd_bus_t *bus = dhdp->bus;
	const bcm_iovar_t *vi = NULL;
	int bcmerror = 0;
	int val_size;
	uint32 actionid;

	DHD_TRACE(("%s: Enter\n", __FUNCTION__));

	ASSERT(name);
	ASSERT(len >= 0);

	/* Get MUST have return space */
	ASSERT(set || (arg && len));

	/* Set does NOT take qualifiers */
	ASSERT(!set || (!params && !plen));

	/* Look up var locally; if not found pass to host driver */
	if ((vi = bcm_iovar_lookup(dhdsdio_iovars, name)) == NULL) {
		dhd_os_sdlock(bus->dhd);

		BUS_WAKE(bus);

		/* Turn on clock in case SD command needs backplane */
		dhdsdio_clkctl(bus, CLK_AVAIL, FALSE);

		bcmerror = bcmsdh_iovar_op(bus->sdh, name, params, plen, arg, len, set);

		/* Check for bus configuration changes of interest */

		/* If it was divisor change, read the new one */
		if (set && strcmp(name, "sd_divisor") == 0) {
			if (bcmsdh_iovar_op(bus->sdh, "sd_divisor", NULL, 0,
			                    &bus->sd_divisor, sizeof(int32), FALSE) != BCME_OK) {
				bus->sd_divisor = -1;
				DHD_ERROR(("%s: fail on %s get\n", __FUNCTION__, name));
			} else {
				DHD_INFO(("%s: noted %s update, value now %d\n",
				          __FUNCTION__, name, bus->sd_divisor));
			}
		}
		/* If it was a mode change, read the new one */
		if (set && strcmp(name, "sd_mode") == 0) {
			if (bcmsdh_iovar_op(bus->sdh, "sd_mode", NULL, 0,
			                    &bus->sd_mode, sizeof(int32), FALSE) != BCME_OK) {
				bus->sd_mode = -1;
				DHD_ERROR(("%s: fail on %s get\n", __FUNCTION__, name));
			} else {
				DHD_INFO(("%s: noted %s update, value now %d\n",
				          __FUNCTION__, name, bus->sd_mode));
			}
		}
		/* Similar check for blocksize change */
		if (set && strcmp(name, "sd_blocksize") == 0) {
			int32 fnum = 2;
			if (bcmsdh_iovar_op(bus->sdh, "sd_blocksize", &fnum, sizeof(int32),
			                    &bus->blocksize, sizeof(int32), FALSE) != BCME_OK) {
				bus->blocksize = 0;
				DHD_ERROR(("%s: fail on %s get\n", __FUNCTION__, "sd_blocksize"));
			} else {
				DHD_INFO(("%s: noted %s update, value now %d\n",
				          __FUNCTION__, "sd_blocksize", bus->blocksize));
			}
		}
		bus->roundup = MIN(max_roundup, bus->blocksize);

		if ((bus->idletime == DHD_IDLE_IMMEDIATE) && !bus->dpc_sched) {
			bus->activity = FALSE;
			dhdsdio_clkctl(bus, CLK_NONE, TRUE);
		}

		dhd_os_sdunlock(bus->dhd);
		goto exit;
	}

	DHD_CTL(("%s: %s %s, len %d plen %d\n", __FUNCTION__,
	         name, (set ? "set" : "get"), len, plen));

	/* set up 'params' pointer in case this is a set command so that
	 * the convenience int and bool code can be common to set and get
	 */
	if (params == NULL) {
		params = arg;
		plen = len;
	}

	if (vi->type == IOVT_VOID)
		val_size = 0;
	else if (vi->type == IOVT_BUFFER)
		val_size = len;
	else
		/* all other types are integer sized */
		val_size = sizeof(int);

	actionid = set ? IOV_SVAL(vi->varid) : IOV_GVAL(vi->varid);
	bcmerror = dhdsdio_doiovar(bus, vi, actionid, name, params, plen, arg, len, val_size);

exit:
	return bcmerror;
}

void
dhd_bus_stop(struct dhd_bus *bus, bool enforce_mutex)
{
	osl_t *osh;
	uint32 local_hostintmask;
	uint8 saveclk;
	uint retries;
	int err;
	if (!bus->dhd)
		return;

	osh = bus->dhd->osh;
	DHD_TRACE(("%s: Enter\n", __FUNCTION__));

	bcmsdh_waitlockfree(NULL);

	if (enforce_mutex)
		dhd_os_sdlock(bus->dhd);

	BUS_WAKE(bus);

	/* Change our idea of bus state */
	bus->dhd->busstate = DHD_BUS_DOWN;

	/* Enable clock for device interrupts */
	dhdsdio_clkctl(bus, CLK_AVAIL, FALSE);

	/* Disable and clear interrupts at the chip level also */
	W_SDREG(0, &bus->regs->hostintmask, retries);
	local_hostintmask = bus->hostintmask;
	bus->hostintmask = 0;

	/* Force clocks on backplane to be sure F2 interrupt propagates */
	saveclk = bcmsdh_cfg_read(bus->sdh, SDIO_FUNC_1, SBSDIO_FUNC1_CHIPCLKCSR, &err);
	if (!err) {
		bcmsdh_cfg_write(bus->sdh, SDIO_FUNC_1, SBSDIO_FUNC1_CHIPCLKCSR,
		                 (saveclk | SBSDIO_FORCE_HT), &err);
	}
	if (err) {
		DHD_ERROR(("%s: Failed to force clock for F2: err %d\n", __FUNCTION__, err));
	}

	/* Turn off the bus (F2), free any pending packets */
	DHD_INTR(("%s: disable SDIO interrupts\n", __FUNCTION__));
	bcmsdh_intr_disable(bus->sdh);
	bcmsdh_cfg_write(bus->sdh, SDIO_FUNC_0, SDIOD_CCCR_IOEN, SDIO_FUNC_ENABLE_1, NULL);

	/* Clear any pending interrupts now that F2 is disabled */
	W_SDREG(local_hostintmask, &bus->regs->intstatus, retries);

	/* Turn off the backplane clock (only) */
	dhdsdio_clkctl(bus, CLK_SDONLY, FALSE);

	/* Clear the data packet queues */
	pktq_flush(osh, &bus->txq, TRUE, NULL, 0);

	/* Clear any held glomming stuff */
	if (bus->glomd)
		PKTFREE(osh, bus->glomd, FALSE);

	if (bus->glom)
		PKTFREE(osh, bus->glom, FALSE);

	bus->glom = bus->glomd = NULL;

	/* Clear rx control and wake any waiters */
	bus->rxlen = 0;
	dhd_os_ioctl_resp_wake(bus->dhd);

	/* Reset some F2 state stuff */
	bus->rxskip = FALSE;
	bus->tx_seq = bus->rx_seq = 0;

	if (enforce_mutex)
		dhd_os_sdunlock(bus->dhd);
}


int
dhd_bus_init(dhd_pub_t *dhdp, bool enforce_mutex)
{
	dhd_bus_t *bus = dhdp->bus;
	dhd_timeout_t tmo;
	uint retries = 0;
	uint8 ready, enable;
	int err, ret = 0;
	uint8 saveclk;

	DHD_TRACE(("%s: Enter\n", __FUNCTION__));

	ASSERT(bus->dhd);
	if (!bus->dhd)
		return 0;

	if (enforce_mutex)
		dhd_os_sdlock(bus->dhd);

	/* Make sure backplane clock is on, needed to generate F2 interrupt */
	dhdsdio_clkctl(bus, CLK_AVAIL, FALSE);
	if (bus->clkstate != CLK_AVAIL) {
		DHD_ERROR(("%s: clock state is wrong. state = %d\n", __FUNCTION__, bus->clkstate));
		goto exit;
	}


	/* Force clocks on backplane to be sure F2 interrupt propagates */
	saveclk = bcmsdh_cfg_read(bus->sdh, SDIO_FUNC_1, SBSDIO_FUNC1_CHIPCLKCSR, &err);
	if (!err) {
		bcmsdh_cfg_write(bus->sdh, SDIO_FUNC_1, SBSDIO_FUNC1_CHIPCLKCSR,
		                 (saveclk | SBSDIO_FORCE_HT), &err);
	}
	if (err) {
		DHD_ERROR(("%s: Failed to force clock for F2: err %d\n", __FUNCTION__, err));
		goto exit;
	}

	/* Enable function 2 (frame transfers) */
	W_SDREG((SDPCM_PROT_VERSION << SMB_DATA_VERSION_SHIFT),
	        &bus->regs->tosbmailboxdata, retries);
	enable = (SDIO_FUNC_ENABLE_1 | SDIO_FUNC_ENABLE_2);

	bcmsdh_cfg_write(bus->sdh, SDIO_FUNC_0, SDIOD_CCCR_IOEN, enable, NULL);

	/* Give the dongle some time to do its thing and set IOR2 */
	dhd_timeout_start(&tmo, DHD_WAIT_F2RDY * 1000);

	ready = 0;
	while (ready != enable && !dhd_timeout_expired(&tmo))
	        ready = bcmsdh_cfg_read(bus->sdh, SDIO_FUNC_0, SDIOD_CCCR_IORDY, NULL);


	DHD_INFO(("%s: enable 0x%02x, ready 0x%02x (waited %uus)\n",
	          __FUNCTION__, enable, ready, tmo.elapsed));


	/* If F2 successfully enabled, set core and enable interrupts */
	if (ready == enable) {
		/* Make sure we're talking to the core. */
		if (!(bus->regs = si_setcore(bus->sih, PCMCIA_CORE_ID, 0)))
			bus->regs = si_setcore(bus->sih, SDIOD_CORE_ID, 0);
		ASSERT(bus->regs != NULL);

		/* Set up the interrupt mask and enable interrupts */
		bus->hostintmask = HOSTINTMASK;
		/* corerev 4 could use the newer interrupt logic to detect the frames */
		if ((bus->sih->buscoretype == SDIOD_CORE_ID) && (bus->sdpcmrev == 4) &&
			(bus->rxint_mode != SDIO_DEVICE_HMB_RXINT)) {
			bus->hostintmask &= ~I_HMB_FRAME_IND;
			bus->hostintmask |= I_XMTDATA_AVAIL;
		}
		W_SDREG(bus->hostintmask, &bus->regs->hostintmask, retries);

		bcmsdh_cfg_write(bus->sdh, SDIO_FUNC_1, SBSDIO_WATERMARK, (uint8)watermark, &err);

		/* Set bus state according to enable result */
		dhdp->busstate = DHD_BUS_DATA;

		/* bcmsdh_intr_unmask(bus->sdh); */

		bus->intdis = FALSE;
		if (bus->intr) {
			DHD_INTR(("%s: enable SDIO device interrupts\n", __FUNCTION__));
			bcmsdh_intr_enable(bus->sdh);
		} else {
			DHD_INTR(("%s: disable SDIO interrupts\n", __FUNCTION__));
			bcmsdh_intr_disable(bus->sdh);
		}

	}


	else {
		/* Disable F2 again */
		enable = SDIO_FUNC_ENABLE_1;
		bcmsdh_cfg_write(bus->sdh, SDIO_FUNC_0, SDIOD_CCCR_IOEN, enable, NULL);
	}

	/* Restore previous clock setting */
	bcmsdh_cfg_write(bus->sdh, SDIO_FUNC_1, SBSDIO_FUNC1_CHIPCLKCSR, saveclk, &err);


	/* If we didn't come up, turn off backplane clock */
	if (dhdp->busstate != DHD_BUS_DATA)
		dhdsdio_clkctl(bus, CLK_NONE, FALSE);

exit:
	if (enforce_mutex)
		dhd_os_sdunlock(bus->dhd);

	return ret;
}

static void
dhdsdio_rxfail(dhd_bus_t *bus, bool abort, bool rtx)
{
	bcmsdh_info_t *sdh = bus->sdh;
	sdpcmd_regs_t *regs = bus->regs;
	uint retries = 0;
	uint16 lastrbc;
	uint8 hi, lo;
	int err;

	DHD_ERROR(("%s: %sterminate frame%s\n", __FUNCTION__,
	           (abort ? "abort command, " : ""), (rtx ? ", send NAK" : "")));

	if (abort) {
		bcmsdh_abort(sdh, SDIO_FUNC_2);
	}

	bcmsdh_cfg_write(sdh, SDIO_FUNC_1, SBSDIO_FUNC1_FRAMECTRL, SFC_RF_TERM, &err);
	bus->f1regdata++;

	/* Wait until the packet has been flushed (device/FIFO stable) */
	for (lastrbc = retries = 0xffff; retries > 0; retries--) {
		hi = bcmsdh_cfg_read(sdh, SDIO_FUNC_1, SBSDIO_FUNC1_RFRAMEBCHI, NULL);
		lo = bcmsdh_cfg_read(sdh, SDIO_FUNC_1, SBSDIO_FUNC1_RFRAMEBCLO, NULL);
		bus->f1regdata += 2;

		if ((hi == 0) && (lo == 0))
			break;

		if ((hi > (lastrbc >> 8)) && (lo > (lastrbc & 0x00ff))) {
			DHD_ERROR(("%s: count growing: last 0x%04x now 0x%04x\n",
			           __FUNCTION__, lastrbc, ((hi << 8) + lo)));
		}
		lastrbc = (hi << 8) + lo;
	}

	if (!retries) {
		DHD_ERROR(("%s: count never zeroed: last 0x%04x\n", __FUNCTION__, lastrbc));
	} else {
		DHD_INFO(("%s: flush took %d iterations\n", __FUNCTION__, (0xffff - retries)));
	}

	if (rtx) {
		bus->rxrtx++;
		W_SDREG(SMB_NAK, &regs->tosbmailbox, retries);
		bus->f1regdata++;
		if (retries <= retry_limit) {
			bus->rxskip = TRUE;
		}
	}

	/* Clear partial in any case */
	bus->nextlen = 0;

	/* If we can't reach the device, signal failure */
	if (err || bcmsdh_regfail(sdh))
		bus->dhd->busstate = DHD_BUS_DOWN;
}

static void
dhdsdio_read_control(dhd_bus_t *bus, uint8 *hdr, uint len, uint doff)
{
	bcmsdh_info_t *sdh = bus->sdh;
	uint rdlen, pad;

	int sdret;

	DHD_TRACE(("%s: Enter\n", __FUNCTION__));

	/* Control data already received in aligned rxctl */
	if ((bus->bus == SPI_BUS) && (!bus->usebufpool))
		goto gotpkt;

	ASSERT(bus->rxbuf);
	/* Set rxctl for frame (w/optional alignment) */
	bus->rxctl = bus->rxbuf;
	if (dhd_alignctl) {
		bus->rxctl += firstread;
		if ((pad = ((uintptr)bus->rxctl % DHD_SDALIGN)))
			bus->rxctl += (DHD_SDALIGN - pad);
		bus->rxctl -= firstread;
	}
	ASSERT(bus->rxctl >= bus->rxbuf);

	/* Copy the already-read portion over */
	bcopy(hdr, bus->rxctl, firstread);
	if (len <= firstread)
		goto gotpkt;

	/* Copy the full data pkt in gSPI case and process ioctl. */
	if (bus->bus == SPI_BUS) {
		bcopy(hdr, bus->rxctl, len);
		goto gotpkt;
	}

	/* Raise rdlen to next SDIO block to avoid tail command */
	rdlen = len - firstread;
	if (bus->roundup && bus->blocksize && (rdlen > bus->blocksize)) {
		pad = bus->blocksize - (rdlen % bus->blocksize);
		if ((pad <= bus->roundup) && (pad < bus->blocksize) &&
		    ((len + pad) < bus->dhd->maxctl))
			rdlen += pad;
	} else if (rdlen % DHD_SDALIGN) {
		rdlen += DHD_SDALIGN - (rdlen % DHD_SDALIGN);
	}

	/* Satisfy length-alignment requirements */
	if (forcealign && (rdlen & (ALIGNMENT - 1)))
		rdlen = ROUNDUP(rdlen, ALIGNMENT);

	/* Drop if the read is too big or it exceeds our maximum */
	if ((rdlen + firstread) > bus->dhd->maxctl) {
		DHD_ERROR(("%s: %d-byte control read exceeds %d-byte buffer\n",
		           __FUNCTION__, rdlen, bus->dhd->maxctl));
		bus->dhd->rx_errors++;
		dhdsdio_rxfail(bus, FALSE, FALSE);
		goto done;
	}

	if ((len - doff) > bus->dhd->maxctl) {
		DHD_ERROR(("%s: %d-byte ctl frame (%d-byte ctl data) exceeds %d-byte limit\n",
		           __FUNCTION__, len, (len - doff), bus->dhd->maxctl));
		bus->dhd->rx_errors++; bus->rx_toolong++;
		dhdsdio_rxfail(bus, FALSE, FALSE);
		goto done;
	}


	/* Read remainder of frame body into the rxctl buffer */
	sdret = dhd_bcmsdh_recv_buf(bus, bcmsdh_cur_sbwad(sdh), SDIO_FUNC_2, F2SYNC,
	                            (bus->rxctl + firstread), rdlen, NULL, NULL, NULL);
	bus->f2rxdata++;
	ASSERT(sdret != BCME_PENDING);

	/* Control frame failures need retransmission */
	if (sdret < 0) {
		DHD_ERROR(("%s: read %d control bytes failed: %d\n", __FUNCTION__, rdlen, sdret));
		bus->rxc_errors++; /* dhd.rx_ctlerrs is higher level */
		dhdsdio_rxfail(bus, TRUE, TRUE);
		goto done;
	}

gotpkt:

#ifdef DHD_DEBUG
	if (DHD_BYTES_ON() && DHD_CTL_ON()) {
		prhex("RxCtrl", bus->rxctl, len);
	}
#endif

	/* Point to valid data and indicate its length */
	bus->rxctl += doff;
	bus->rxlen = len - doff;

done:
	/* Awake any waiters */
	dhd_os_ioctl_resp_wake(bus->dhd);
}

static uint8
dhdsdio_rxglom(dhd_bus_t *bus, uint8 rxseq)
{
	uint16 dlen, totlen;
	uint8 *dptr, num = 0;

	uint16 sublen, check;
	void *pfirst, *plast, *pnext, *save_pfirst;
	osl_t *osh = bus->dhd->osh;

	int errcode;
	uint8 chan, seq, doff, sfdoff;
	uint8 txmax;

	int ifidx = 0;
	bool usechain = bus->use_rxchain;

	/* If packets, issue read(s) and send up packet chain */
	/* Return sequence numbers consumed? */

	DHD_TRACE(("dhdsdio_rxglom: start: glomd %p glom %p\n", bus->glomd, bus->glom));

	/* If there's a descriptor, generate the packet chain */
	if (bus->glomd) {
		dhd_os_sdlock_rxq(bus->dhd);

		pfirst = plast = pnext = NULL;
		dlen = (uint16)PKTLEN(osh, bus->glomd);
		dptr = PKTDATA(osh, bus->glomd);
		if (!dlen || (dlen & 1)) {
			DHD_ERROR(("%s: bad glomd len (%d), ignore descriptor\n",
			           __FUNCTION__, dlen));
			dlen = 0;
		}

		for (totlen = num = 0; dlen; num++) {
			/* Get (and move past) next length */
			sublen = ltoh16_ua(dptr);
			dlen -= sizeof(uint16);
			dptr += sizeof(uint16);
			if ((sublen < SDPCM_HDRLEN) ||
			    ((num == 0) && (sublen < (2 * SDPCM_HDRLEN)))) {
				DHD_ERROR(("%s: descriptor len %d bad: %d\n",
				           __FUNCTION__, num, sublen));
				pnext = NULL;
				break;
			}
			if (sublen % DHD_SDALIGN) {
				DHD_ERROR(("%s: sublen %d not a multiple of %d\n",
				           __FUNCTION__, sublen, DHD_SDALIGN));
				usechain = FALSE;
			}
			totlen += sublen;

			/* For last frame, adjust read len so total is a block multiple */
			if (!dlen) {
				sublen += (ROUNDUP(totlen, bus->blocksize) - totlen);
				totlen = ROUNDUP(totlen, bus->blocksize);
			}

			/* Allocate/chain packet for next subframe */
			if ((pnext = PKTGET(osh, sublen + DHD_SDALIGN, FALSE)) == NULL) {
				DHD_ERROR(("%s: PKTGET failed, num %d len %d\n",
				           __FUNCTION__, num, sublen));
				break;
			}
			ASSERT(!PKTLINK(pnext));
			if (!pfirst) {
				ASSERT(!plast);
				pfirst = plast = pnext;
			} else {
				ASSERT(plast);
				PKTSETNEXT(osh, plast, pnext);
				plast = pnext;
			}

			/* Adhere to start alignment requirements */
			PKTALIGN(osh, pnext, sublen, DHD_SDALIGN);
		}

		/* If all allocations succeeded, save packet chain in bus structure */
		if (pnext) {
			DHD_GLOM(("%s: allocated %d-byte packet chain for %d subframes\n",
			          __FUNCTION__, totlen, num));
			if (DHD_GLOM_ON() && bus->nextlen) {
				if (totlen != bus->nextlen) {
					DHD_GLOM(("%s: glomdesc mismatch: nextlen %d glomdesc %d "
					          "rxseq %d\n", __FUNCTION__, bus->nextlen,
					          totlen, rxseq));
				}
			}
			bus->glom = pfirst;
			pfirst = pnext = NULL;
		} else {
			if (pfirst)
				PKTFREE(osh, pfirst, FALSE);
			bus->glom = NULL;
			num = 0;
		}

		/* Done with descriptor packet */
		PKTFREE(osh, bus->glomd, FALSE);
		bus->glomd = NULL;
		bus->nextlen = 0;

		dhd_os_sdunlock_rxq(bus->dhd);
	}

	/* Ok -- either we just generated a packet chain, or had one from before */
	if (bus->glom) {
		if (DHD_GLOM_ON()) {
			DHD_GLOM(("%s: attempt superframe read, packet chain:\n", __FUNCTION__));
			for (pnext = bus->glom; pnext; pnext = PKTNEXT(osh, pnext)) {
				DHD_GLOM(("    %p: %p len 0x%04x (%d)\n",
				          pnext, (uint8*)PKTDATA(osh, pnext),
				          PKTLEN(osh, pnext), PKTLEN(osh, pnext)));
			}
		}

		pfirst = bus->glom;
		dlen = (uint16)pkttotlen(osh, pfirst);

		/* Do an SDIO read for the superframe.  Configurable iovar to
		 * read directly into the chained packet, or allocate a large
		 * packet and and copy into the chain.
		 */
		if (usechain) {
			errcode = dhd_bcmsdh_recv_buf(bus,
			                              bcmsdh_cur_sbwad(bus->sdh), SDIO_FUNC_2,
			                              F2SYNC, (uint8*)PKTDATA(osh, pfirst),
			                              dlen, pfirst, NULL, NULL);
		} else if (bus->dataptr) {
			errcode = dhd_bcmsdh_recv_buf(bus,
			                              bcmsdh_cur_sbwad(bus->sdh), SDIO_FUNC_2,
			                              F2SYNC, bus->dataptr,
			                              dlen, NULL, NULL, NULL);
			sublen = (uint16)pktfrombuf(osh, pfirst, 0, dlen, bus->dataptr);
			if (sublen != dlen) {
				DHD_ERROR(("%s: FAILED TO COPY, dlen %d sublen %d\n",
				           __FUNCTION__, dlen, sublen));
				errcode = -1;
			}
			pnext = NULL;
		} else {
			DHD_ERROR(("COULDN'T ALLOC %d-BYTE GLOM, FORCE FAILURE\n", dlen));
			errcode = -1;
		}
		bus->f2rxdata++;
		ASSERT(errcode != BCME_PENDING);

		/* On failure, kill the superframe, allow a couple retries */
		if (errcode < 0) {
			DHD_ERROR(("%s: glom read of %d bytes failed: %d\n",
			           __FUNCTION__, dlen, errcode));
			bus->dhd->rx_errors++;

			if (bus->glomerr++ < 3) {
				dhdsdio_rxfail(bus, TRUE, TRUE);
			} else {
				bus->glomerr = 0;
				dhdsdio_rxfail(bus, TRUE, FALSE);
				dhd_os_sdlock_rxq(bus->dhd);
				PKTFREE(osh, bus->glom, FALSE);
				dhd_os_sdunlock_rxq(bus->dhd);
				bus->rxglomfail++;
				bus->glom = NULL;
			}
			return 0;
		}

#ifdef DHD_DEBUG
		if (DHD_GLOM_ON()) {
			prhex("SUPERFRAME", PKTDATA(osh, pfirst),
			      MIN(PKTLEN(osh, pfirst), 48));
		}
#endif


		/* Validate the superframe header */
		dptr = (uint8 *)PKTDATA(osh, pfirst);
		sublen = ltoh16_ua(dptr);
		check = ltoh16_ua(dptr + sizeof(uint16));

		chan = SDPCM_PACKET_CHANNEL(&dptr[SDPCM_FRAMETAG_LEN]);
		seq = SDPCM_PACKET_SEQUENCE(&dptr[SDPCM_FRAMETAG_LEN]);
		bus->nextlen = dptr[SDPCM_FRAMETAG_LEN + SDPCM_NEXTLEN_OFFSET];
		if ((bus->nextlen << 4) > MAX_RX_DATASZ) {
			DHD_INFO(("%s: got frame w/nextlen too large (%d) seq %d\n",
			          __FUNCTION__, bus->nextlen, seq));
			bus->nextlen = 0;
		}
		doff = SDPCM_DOFFSET_VALUE(&dptr[SDPCM_FRAMETAG_LEN]);
		txmax = SDPCM_WINDOW_VALUE(&dptr[SDPCM_FRAMETAG_LEN]);

		errcode = 0;
		if ((uint16)~(sublen^check)) {
			DHD_ERROR(("%s (superframe): HW hdr error: len/check 0x%04x/0x%04x\n",
			           __FUNCTION__, sublen, check));
			errcode = -1;
		} else if (ROUNDUP(sublen, bus->blocksize) != dlen) {
			DHD_ERROR(("%s (superframe): len 0x%04x, rounded 0x%04x, expect 0x%04x\n",
			           __FUNCTION__, sublen, ROUNDUP(sublen, bus->blocksize), dlen));
			errcode = -1;
		} else if (SDPCM_PACKET_CHANNEL(&dptr[SDPCM_FRAMETAG_LEN]) != SDPCM_GLOM_CHANNEL) {
			DHD_ERROR(("%s (superframe): bad channel %d\n", __FUNCTION__,
			           SDPCM_PACKET_CHANNEL(&dptr[SDPCM_FRAMETAG_LEN])));
			errcode = -1;
		} else if (SDPCM_GLOMDESC(&dptr[SDPCM_FRAMETAG_LEN])) {
			DHD_ERROR(("%s (superframe): got second descriptor?\n", __FUNCTION__));
			errcode = -1;
		} else if ((doff < SDPCM_HDRLEN) ||
		           (doff > (PKTLEN(osh, pfirst) - SDPCM_HDRLEN))) {
			DHD_ERROR(("%s (superframe): Bad data offset %d: HW %d pkt %d min %d\n",
			           __FUNCTION__, doff, sublen, PKTLEN(osh, pfirst), SDPCM_HDRLEN));
			errcode = -1;
		}

		/* Check sequence number of superframe SW header */
		if (rxseq != seq) {
			DHD_INFO(("%s: (superframe) rx_seq %d, expected %d\n",
			          __FUNCTION__, seq, rxseq));
			bus->rx_badseq++;
			rxseq = seq;
		}

		/* Check window for sanity */
		if ((uint8)(txmax - bus->tx_seq) > 0x40) {
			DHD_ERROR(("%s: got unlikely tx max %d with tx_seq %d\n",
			           __FUNCTION__, txmax, bus->tx_seq));
<<<<<<< HEAD
			txmax = bus->tx_seq;
=======
			txmax = bus->tx_max;
>>>>>>> 1b7fd678
		}
		bus->tx_max = txmax;

		/* Remove superframe header, remember offset */
		PKTPULL(osh, pfirst, doff);
		sfdoff = doff;

		/* Validate all the subframe headers */
		for (num = 0, pnext = pfirst; pnext && !errcode;
		     num++, pnext = PKTNEXT(osh, pnext)) {
			dptr = (uint8 *)PKTDATA(osh, pnext);
			dlen = (uint16)PKTLEN(osh, pnext);
			sublen = ltoh16_ua(dptr);
			check = ltoh16_ua(dptr + sizeof(uint16));
			chan = SDPCM_PACKET_CHANNEL(&dptr[SDPCM_FRAMETAG_LEN]);
			doff = SDPCM_DOFFSET_VALUE(&dptr[SDPCM_FRAMETAG_LEN]);
#ifdef DHD_DEBUG
			if (DHD_GLOM_ON()) {
				prhex("subframe", dptr, 32);
			}
#endif

			if ((uint16)~(sublen^check)) {
				DHD_ERROR(("%s (subframe %d): HW hdr error: "
				           "len/check 0x%04x/0x%04x\n",
				           __FUNCTION__, num, sublen, check));
				errcode = -1;
			} else if ((sublen > dlen) || (sublen < SDPCM_HDRLEN)) {
				DHD_ERROR(("%s (subframe %d): length mismatch: "
				           "len 0x%04x, expect 0x%04x\n",
				           __FUNCTION__, num, sublen, dlen));
				errcode = -1;
			} else if ((chan != SDPCM_DATA_CHANNEL) &&
			           (chan != SDPCM_EVENT_CHANNEL)) {
				DHD_ERROR(("%s (subframe %d): bad channel %d\n",
				           __FUNCTION__, num, chan));
				errcode = -1;
			} else if ((doff < SDPCM_HDRLEN) || (doff > sublen)) {
				DHD_ERROR(("%s (subframe %d): Bad data offset %d: HW %d min %d\n",
				           __FUNCTION__, num, doff, sublen, SDPCM_HDRLEN));
				errcode = -1;
			}
		}

		if (errcode) {
			/* Terminate frame on error, request a couple retries */
			if (bus->glomerr++ < 3) {
				/* Restore superframe header space */
				PKTPUSH(osh, pfirst, sfdoff);
				dhdsdio_rxfail(bus, TRUE, TRUE);
			} else {
				bus->glomerr = 0;
				dhdsdio_rxfail(bus, TRUE, FALSE);
				dhd_os_sdlock_rxq(bus->dhd);
				PKTFREE(osh, bus->glom, FALSE);
				dhd_os_sdunlock_rxq(bus->dhd);
				bus->rxglomfail++;
				bus->glom = NULL;
			}
			bus->nextlen = 0;
			return 0;
		}

		/* Basic SD framing looks ok - process each packet (header) */
		save_pfirst = pfirst;
		bus->glom = NULL;
		plast = NULL;

		dhd_os_sdlock_rxq(bus->dhd);
		for (num = 0; pfirst; rxseq++, pfirst = pnext) {
			pnext = PKTNEXT(osh, pfirst);
			PKTSETNEXT(osh, pfirst, NULL);

			dptr = (uint8 *)PKTDATA(osh, pfirst);
			sublen = ltoh16_ua(dptr);
			chan = SDPCM_PACKET_CHANNEL(&dptr[SDPCM_FRAMETAG_LEN]);
			seq = SDPCM_PACKET_SEQUENCE(&dptr[SDPCM_FRAMETAG_LEN]);
			doff = SDPCM_DOFFSET_VALUE(&dptr[SDPCM_FRAMETAG_LEN]);

			DHD_GLOM(("%s: Get subframe %d, %p(%p/%d), sublen %d chan %d seq %d\n",
			          __FUNCTION__, num, pfirst, PKTDATA(osh, pfirst),
			          PKTLEN(osh, pfirst), sublen, chan, seq));

			ASSERT((chan == SDPCM_DATA_CHANNEL) || (chan == SDPCM_EVENT_CHANNEL));

			if (rxseq != seq) {
				DHD_GLOM(("%s: rx_seq %d, expected %d\n",
				          __FUNCTION__, seq, rxseq));
				bus->rx_badseq++;
				rxseq = seq;
			}

#ifdef DHD_DEBUG
			if (DHD_BYTES_ON() && DHD_DATA_ON()) {
				prhex("Rx Subframe Data", dptr, dlen);
			}
#endif

			PKTSETLEN(osh, pfirst, sublen);
			PKTPULL(osh, pfirst, doff);

			if (PKTLEN(osh, pfirst) == 0) {
				PKTFREE(bus->dhd->osh, pfirst, FALSE);
				if (plast) {
					PKTSETNEXT(osh, plast, pnext);
				} else {
					ASSERT(save_pfirst == pfirst);
					save_pfirst = pnext;
				}
				continue;
			} else if (dhd_prot_hdrpull(bus->dhd, &ifidx, pfirst) != 0) {
				DHD_ERROR(("%s: rx protocol error\n", __FUNCTION__));
				bus->dhd->rx_errors++;
				PKTFREE(osh, pfirst, FALSE);
				if (plast) {
					PKTSETNEXT(osh, plast, pnext);
				} else {
					ASSERT(save_pfirst == pfirst);
					save_pfirst = pnext;
				}
				continue;
			}

			/* this packet will go up, link back into chain and count it */
			PKTSETNEXT(osh, pfirst, pnext);
			plast = pfirst;
			num++;

#ifdef DHD_DEBUG
			if (DHD_GLOM_ON()) {
				DHD_GLOM(("%s subframe %d to stack, %p(%p/%d) nxt/lnk %p/%p\n",
				          __FUNCTION__, num, pfirst,
				          PKTDATA(osh, pfirst), PKTLEN(osh, pfirst),
				          PKTNEXT(osh, pfirst), PKTLINK(pfirst)));
				prhex("", (uint8 *)PKTDATA(osh, pfirst),
				      MIN(PKTLEN(osh, pfirst), 32));
			}
#endif /* DHD_DEBUG */
		}
		dhd_os_sdunlock_rxq(bus->dhd);
		if (num) {
			dhd_os_sdunlock(bus->dhd);
			dhd_rx_frame(bus->dhd, ifidx, save_pfirst, num, 0);
			dhd_os_sdlock(bus->dhd);
		}

		bus->rxglomframes++;
		bus->rxglompkts += num;
	}
	return num;
}

/* Return TRUE if there may be more frames to read */
static uint
dhdsdio_readframes(dhd_bus_t *bus, uint maxframes, bool *finished)
{
	osl_t *osh = bus->dhd->osh;
	bcmsdh_info_t *sdh = bus->sdh;

	uint16 len, check;	/* Extracted hardware header fields */
	uint8 chan, seq, doff;	/* Extracted software header fields */
	uint8 fcbits;		/* Extracted fcbits from software header */
	uint8 delta;

	void *pkt;	/* Packet for event or data frames */
	uint16 pad;	/* Number of pad bytes to read */
	uint16 rdlen;	/* Total number of bytes to read */
	uint8 rxseq;	/* Next sequence number to expect */
	uint rxleft = 0;	/* Remaining number of frames allowed */
	int sdret;	/* Return code from bcmsdh calls */
	uint8 txmax;	/* Maximum tx sequence offered */
	bool len_consistent; /* Result of comparing readahead len and len from hw-hdr */
	uint8 *rxbuf;
	int ifidx = 0;
	uint rxcount = 0; /* Total frames read */

#if defined(DHD_DEBUG) || defined(SDTEST)
	bool sdtest = FALSE;	/* To limit message spew from test mode */
#endif

	DHD_TRACE(("%s: Enter\n", __FUNCTION__));

	ASSERT(maxframes);

#ifdef SDTEST
	/* Allow pktgen to override maxframes */
	if (bus->pktgen_count && (bus->pktgen_mode == DHD_PKTGEN_RECV)) {
		maxframes = bus->pktgen_count;
		sdtest = TRUE;
	}
#endif

	/* Not finished unless we encounter no more frames indication */
	*finished = FALSE;


	for (rxseq = bus->rx_seq, rxleft = maxframes;
	     !bus->rxskip && rxleft && bus->dhd->busstate != DHD_BUS_DOWN;
	     rxseq++, rxleft--) {

#ifdef DHDTHREAD
		/* tx more to improve rx performance */
		if ((bus->clkstate == CLK_AVAIL) && !bus->fcstate &&
			pktq_mlen(&bus->txq, ~bus->flowcontrol) && DATAOK(bus)) {
			dhdsdio_sendfromq(bus, dhd_txbound);
		}
#endif /* DHDTHREAD */

		/* Handle glomming separately */
		if (bus->glom || bus->glomd) {
			uint8 cnt;
			DHD_GLOM(("%s: calling rxglom: glomd %p, glom %p\n",
			          __FUNCTION__, bus->glomd, bus->glom));
			cnt = dhdsdio_rxglom(bus, rxseq);
			DHD_GLOM(("%s: rxglom returned %d\n", __FUNCTION__, cnt));
			rxseq += cnt - 1;
			rxleft = (rxleft > cnt) ? (rxleft - cnt) : 1;
			continue;
		}

		/* Try doing single read if we can */
		if (dhd_readahead && bus->nextlen) {
			uint16 nextlen = bus->nextlen;
			bus->nextlen = 0;

			if (bus->bus == SPI_BUS) {
				rdlen = len = nextlen;
			}
			else {
				rdlen = len = nextlen << 4;

				/* Pad read to blocksize for efficiency */
				if (bus->roundup && bus->blocksize && (rdlen > bus->blocksize)) {
					pad = bus->blocksize - (rdlen % bus->blocksize);
					if ((pad <= bus->roundup) && (pad < bus->blocksize) &&
						((rdlen + pad + firstread) < MAX_RX_DATASZ))
						rdlen += pad;
				} else if (rdlen % DHD_SDALIGN) {
					rdlen += DHD_SDALIGN - (rdlen % DHD_SDALIGN);
				}
			}

			/* We use bus->rxctl buffer in WinXP for initial control pkt receives.
			 * Later we use buffer-poll for data as well as control packets.
			 * This is required because dhd receives full frame in gSPI unlike SDIO.
			 * After the frame is received we have to distinguish whether it is data
			 * or non-data frame.
			 */
			/* Allocate a packet buffer */
			dhd_os_sdlock_rxq(bus->dhd);
			if (!(pkt = PKTGET(osh, rdlen + DHD_SDALIGN, FALSE))) {
				if (bus->bus == SPI_BUS) {
					bus->usebufpool = FALSE;
					bus->rxctl = bus->rxbuf;
					if (dhd_alignctl) {
						bus->rxctl += firstread;
						if ((pad = ((uintptr)bus->rxctl % DHD_SDALIGN)))
							bus->rxctl += (DHD_SDALIGN - pad);
						bus->rxctl -= firstread;
					}
					ASSERT(bus->rxctl >= bus->rxbuf);
					rxbuf = bus->rxctl;
					/* Read the entire frame */
					sdret = dhd_bcmsdh_recv_buf(bus,
					                            bcmsdh_cur_sbwad(sdh),
					                            SDIO_FUNC_2,
					                            F2SYNC, rxbuf, rdlen,
					                            NULL, NULL, NULL);
					bus->f2rxdata++;
					ASSERT(sdret != BCME_PENDING);


					/* Control frame failures need retransmission */
					if (sdret < 0) {
						DHD_ERROR(("%s: read %d control bytes failed: %d\n",
						   __FUNCTION__, rdlen, sdret));
						/* dhd.rx_ctlerrs is higher level */
						bus->rxc_errors++;
						dhd_os_sdunlock_rxq(bus->dhd);
						dhdsdio_rxfail(bus, TRUE,
						    (bus->bus == SPI_BUS) ? FALSE : TRUE);
						continue;
					}
				} else {
					/* Give up on data, request rtx of events */
					DHD_ERROR(("%s (nextlen): PKTGET failed: len %d rdlen %d "
					           "expected rxseq %d\n",
					           __FUNCTION__, len, rdlen, rxseq));
					/* Just go try again w/normal header read */
					dhd_os_sdunlock_rxq(bus->dhd);
					continue;
				}
			} else {
				if (bus->bus == SPI_BUS)
					bus->usebufpool = TRUE;

				ASSERT(!PKTLINK(pkt));
				PKTALIGN(osh, pkt, rdlen, DHD_SDALIGN);
				rxbuf = (uint8 *)PKTDATA(osh, pkt);
				/* Read the entire frame */
				sdret = dhd_bcmsdh_recv_buf(bus, bcmsdh_cur_sbwad(sdh),
				                            SDIO_FUNC_2,
				                            F2SYNC, rxbuf, rdlen,
				                            pkt, NULL, NULL);
				bus->f2rxdata++;
				ASSERT(sdret != BCME_PENDING);

				if (sdret < 0) {
					DHD_ERROR(("%s (nextlen): read %d bytes failed: %d\n",
					   __FUNCTION__, rdlen, sdret));
					PKTFREE(bus->dhd->osh, pkt, FALSE);
					bus->dhd->rx_errors++;
					dhd_os_sdunlock_rxq(bus->dhd);
					/* Force retry w/normal header read.  Don't attempt NAK for
					 * gSPI
					 */
					dhdsdio_rxfail(bus, TRUE,
					      (bus->bus == SPI_BUS) ? FALSE : TRUE);
					continue;
				}
			}
			dhd_os_sdunlock_rxq(bus->dhd);

			/* Now check the header */
			bcopy(rxbuf, bus->rxhdr, SDPCM_HDRLEN);

			/* Extract hardware header fields */
			len = ltoh16_ua(bus->rxhdr);
			check = ltoh16_ua(bus->rxhdr + sizeof(uint16));

			/* All zeros means readahead info was bad */
			if (!(len|check)) {
				DHD_INFO(("%s (nextlen): read zeros in HW header???\n",
				           __FUNCTION__));
				dhd_os_sdlock_rxq(bus->dhd);
				PKTFREE2();
				dhd_os_sdunlock_rxq(bus->dhd);
				GSPI_PR55150_BAILOUT;
				continue;
			}

			/* Validate check bytes */
			if ((uint16)~(len^check)) {
				DHD_ERROR(("%s (nextlen): HW hdr error: nextlen/len/check"
				           " 0x%04x/0x%04x/0x%04x\n", __FUNCTION__, nextlen,
				           len, check));
				dhd_os_sdlock_rxq(bus->dhd);
				PKTFREE2();
				dhd_os_sdunlock_rxq(bus->dhd);
				bus->rx_badhdr++;
				dhdsdio_rxfail(bus, FALSE, FALSE);
				GSPI_PR55150_BAILOUT;
				continue;
			}

			/* Validate frame length */
			if (len < SDPCM_HDRLEN) {
				DHD_ERROR(("%s (nextlen): HW hdr length invalid: %d\n",
				           __FUNCTION__, len));
				dhd_os_sdlock_rxq(bus->dhd);
				PKTFREE2();
				dhd_os_sdunlock_rxq(bus->dhd);
				GSPI_PR55150_BAILOUT;
				continue;
			}

			/* Check for consistency with readahead info */
				len_consistent = (nextlen != (ROUNDUP(len, 16) >> 4));
			if (len_consistent) {
				/* Mismatch, force retry w/normal header (may be >4K) */
				DHD_ERROR(("%s (nextlen): mismatch, nextlen %d len %d rnd %d; "
				           "expected rxseq %d\n",
				           __FUNCTION__, nextlen, len, ROUNDUP(len, 16), rxseq));
				dhd_os_sdlock_rxq(bus->dhd);
				PKTFREE2();
				dhd_os_sdunlock_rxq(bus->dhd);
				dhdsdio_rxfail(bus, TRUE, (bus->bus == SPI_BUS) ? FALSE : TRUE);
				GSPI_PR55150_BAILOUT;
				continue;
			}


			/* Extract software header fields */
			chan = SDPCM_PACKET_CHANNEL(&bus->rxhdr[SDPCM_FRAMETAG_LEN]);
			seq = SDPCM_PACKET_SEQUENCE(&bus->rxhdr[SDPCM_FRAMETAG_LEN]);
			doff = SDPCM_DOFFSET_VALUE(&bus->rxhdr[SDPCM_FRAMETAG_LEN]);
			txmax = SDPCM_WINDOW_VALUE(&bus->rxhdr[SDPCM_FRAMETAG_LEN]);

				bus->nextlen =
				         bus->rxhdr[SDPCM_FRAMETAG_LEN + SDPCM_NEXTLEN_OFFSET];
				if ((bus->nextlen << 4) > MAX_RX_DATASZ) {
					DHD_INFO(("%s (nextlen): got frame w/nextlen too large"
					          " (%d), seq %d\n", __FUNCTION__, bus->nextlen,
					          seq));
					bus->nextlen = 0;
				}

				bus->dhd->rx_readahead_cnt ++;
			/* Handle Flow Control */
			fcbits = SDPCM_FCMASK_VALUE(&bus->rxhdr[SDPCM_FRAMETAG_LEN]);

			delta = 0;
			if (~bus->flowcontrol & fcbits) {
				bus->fc_xoff++;
				delta = 1;
			}
			if (bus->flowcontrol & ~fcbits) {
				bus->fc_xon++;
				delta = 1;
			}

			if (delta) {
				bus->fc_rcvd++;
				bus->flowcontrol = fcbits;
			}

			/* Check and update sequence number */
			if (rxseq != seq) {
				DHD_INFO(("%s (nextlen): rx_seq %d, expected %d\n",
				          __FUNCTION__, seq, rxseq));
				bus->rx_badseq++;
				rxseq = seq;
			}

			/* Check window for sanity */
			if ((uint8)(txmax - bus->tx_seq) > 0x40) {
					DHD_ERROR(("%s: got unlikely tx max %d with tx_seq %d\n",
						__FUNCTION__, txmax, bus->tx_seq));
<<<<<<< HEAD
					txmax = bus->tx_seq;
=======
					txmax = bus->tx_max;
>>>>>>> 1b7fd678
			}
			bus->tx_max = txmax;

#ifdef DHD_DEBUG
			if (DHD_BYTES_ON() && DHD_DATA_ON()) {
				prhex("Rx Data", rxbuf, len);
			} else if (DHD_HDRS_ON()) {
				prhex("RxHdr", bus->rxhdr, SDPCM_HDRLEN);
			}
#endif

			if (chan == SDPCM_CONTROL_CHANNEL) {
				if (bus->bus == SPI_BUS) {
					dhdsdio_read_control(bus, rxbuf, len, doff);
					if (bus->usebufpool) {
						dhd_os_sdlock_rxq(bus->dhd);
						PKTFREE(bus->dhd->osh, pkt, FALSE);
						dhd_os_sdunlock_rxq(bus->dhd);
					}
					continue;
				} else {
					DHD_ERROR(("%s (nextlen): readahead on control"
					           " packet %d?\n", __FUNCTION__, seq));
					/* Force retry w/normal header read */
					bus->nextlen = 0;
					dhdsdio_rxfail(bus, FALSE, TRUE);
					dhd_os_sdlock_rxq(bus->dhd);
					PKTFREE2();
					dhd_os_sdunlock_rxq(bus->dhd);
					continue;
				}
			}

			if ((bus->bus == SPI_BUS) && !bus->usebufpool) {
				DHD_ERROR(("Received %d bytes on %d channel. Running out of "
				           "rx pktbuf's or not yet malloced.\n", len, chan));
				continue;
			}

			/* Validate data offset */
			if ((doff < SDPCM_HDRLEN) || (doff > len)) {
				DHD_ERROR(("%s (nextlen): bad data offset %d: HW len %d min %d\n",
				           __FUNCTION__, doff, len, SDPCM_HDRLEN));
				dhd_os_sdlock_rxq(bus->dhd);
				PKTFREE2();
				dhd_os_sdunlock_rxq(bus->dhd);
				ASSERT(0);
				dhdsdio_rxfail(bus, FALSE, FALSE);
				continue;
			}

			/* All done with this one -- now deliver the packet */
			goto deliver;
		}
		/* gSPI frames should not be handled in fractions */
		if (bus->bus == SPI_BUS) {
			break;
		}

		/* Read frame header (hardware and software) */
		sdret = dhd_bcmsdh_recv_buf(bus, bcmsdh_cur_sbwad(sdh), SDIO_FUNC_2, F2SYNC,
		                            bus->rxhdr, firstread, NULL, NULL, NULL);
		bus->f2rxhdrs++;
		ASSERT(sdret != BCME_PENDING);

		if (sdret < 0) {
			DHD_ERROR(("%s: RXHEADER FAILED: %d\n", __FUNCTION__, sdret));
			bus->rx_hdrfail++;
			dhdsdio_rxfail(bus, TRUE, TRUE);
			continue;
		}

#ifdef DHD_DEBUG
		if (DHD_BYTES_ON() || DHD_HDRS_ON()) {
			prhex("RxHdr", bus->rxhdr, SDPCM_HDRLEN);
		}
#endif

		/* Extract hardware header fields */
		len = ltoh16_ua(bus->rxhdr);
		check = ltoh16_ua(bus->rxhdr + sizeof(uint16));

		/* All zeros means no more frames */
		if (!(len|check)) {
			*finished = TRUE;
			break;
		}

		/* Validate check bytes */
		if ((uint16)~(len^check)) {
			DHD_ERROR(("%s: HW hdr error: len/check 0x%04x/0x%04x\n",
			           __FUNCTION__, len, check));
			bus->rx_badhdr++;
			dhdsdio_rxfail(bus, FALSE, FALSE);
			continue;
		}

		/* Validate frame length */
		if (len < SDPCM_HDRLEN) {
			DHD_ERROR(("%s: HW hdr length invalid: %d\n", __FUNCTION__, len));
			continue;
		}

		/* Extract software header fields */
		chan = SDPCM_PACKET_CHANNEL(&bus->rxhdr[SDPCM_FRAMETAG_LEN]);
		seq = SDPCM_PACKET_SEQUENCE(&bus->rxhdr[SDPCM_FRAMETAG_LEN]);
		doff = SDPCM_DOFFSET_VALUE(&bus->rxhdr[SDPCM_FRAMETAG_LEN]);
		txmax = SDPCM_WINDOW_VALUE(&bus->rxhdr[SDPCM_FRAMETAG_LEN]);

		/* Validate data offset */
		if ((doff < SDPCM_HDRLEN) || (doff > len)) {
			DHD_ERROR(("%s: Bad data offset %d: HW len %d, min %d seq %d\n",
			           __FUNCTION__, doff, len, SDPCM_HDRLEN, seq));
			bus->rx_badhdr++;
			ASSERT(0);
			dhdsdio_rxfail(bus, FALSE, FALSE);
			continue;
		}

		/* Save the readahead length if there is one */
		bus->nextlen = bus->rxhdr[SDPCM_FRAMETAG_LEN + SDPCM_NEXTLEN_OFFSET];
		if ((bus->nextlen << 4) > MAX_RX_DATASZ) {
			DHD_INFO(("%s (nextlen): got frame w/nextlen too large (%d), seq %d\n",
			          __FUNCTION__, bus->nextlen, seq));
			bus->nextlen = 0;
		}

		/* Handle Flow Control */
		fcbits = SDPCM_FCMASK_VALUE(&bus->rxhdr[SDPCM_FRAMETAG_LEN]);

		delta = 0;
		if (~bus->flowcontrol & fcbits) {
			bus->fc_xoff++;
			delta = 1;
		}
		if (bus->flowcontrol & ~fcbits) {
			bus->fc_xon++;
			delta = 1;
		}

		if (delta) {
			bus->fc_rcvd++;
			bus->flowcontrol = fcbits;
		}

		/* Check and update sequence number */
		if (rxseq != seq) {
			DHD_INFO(("%s: rx_seq %d, expected %d\n", __FUNCTION__, seq, rxseq));
			bus->rx_badseq++;
			rxseq = seq;
		}

		/* Check window for sanity */
		if ((uint8)(txmax - bus->tx_seq) > 0x40) {
			DHD_ERROR(("%s: got unlikely tx max %d with tx_seq %d\n",
			           __FUNCTION__, txmax, bus->tx_seq));
<<<<<<< HEAD
			txmax = bus->tx_seq;
=======
			txmax = bus->tx_max;
>>>>>>> 1b7fd678
		}
		bus->tx_max = txmax;

		/* Call a separate function for control frames */
		if (chan == SDPCM_CONTROL_CHANNEL) {
			dhdsdio_read_control(bus, bus->rxhdr, len, doff);
			continue;
		}

		ASSERT((chan == SDPCM_DATA_CHANNEL) || (chan == SDPCM_EVENT_CHANNEL) ||
		       (chan == SDPCM_TEST_CHANNEL) || (chan == SDPCM_GLOM_CHANNEL));

		/* Length to read */
		rdlen = (len > firstread) ? (len - firstread) : 0;

		/* May pad read to blocksize for efficiency */
		if (bus->roundup && bus->blocksize && (rdlen > bus->blocksize)) {
			pad = bus->blocksize - (rdlen % bus->blocksize);
			if ((pad <= bus->roundup) && (pad < bus->blocksize) &&
			    ((rdlen + pad + firstread) < MAX_RX_DATASZ))
				rdlen += pad;
		} else if (rdlen % DHD_SDALIGN) {
			rdlen += DHD_SDALIGN - (rdlen % DHD_SDALIGN);
		}

		/* Satisfy length-alignment requirements */
		if (forcealign && (rdlen & (ALIGNMENT - 1)))
			rdlen = ROUNDUP(rdlen, ALIGNMENT);

		if ((rdlen + firstread) > MAX_RX_DATASZ) {
			/* Too long -- skip this frame */
			DHD_ERROR(("%s: too long: len %d rdlen %d\n", __FUNCTION__, len, rdlen));
			bus->dhd->rx_errors++; bus->rx_toolong++;
			dhdsdio_rxfail(bus, FALSE, FALSE);
			continue;
		}

		dhd_os_sdlock_rxq(bus->dhd);
		if (!(pkt = PKTGET(osh, (rdlen + firstread + DHD_SDALIGN), FALSE))) {
			/* Give up on data, request rtx of events */
			DHD_ERROR(("%s: PKTGET failed: rdlen %d chan %d\n",
			           __FUNCTION__, rdlen, chan));
			bus->dhd->rx_dropped++;
			dhd_os_sdunlock_rxq(bus->dhd);
			dhdsdio_rxfail(bus, FALSE, RETRYCHAN(chan));
			continue;
		}
		dhd_os_sdunlock_rxq(bus->dhd);

		ASSERT(!PKTLINK(pkt));

		/* Leave room for what we already read, and align remainder */
		ASSERT(firstread < (PKTLEN(osh, pkt)));
		PKTPULL(osh, pkt, firstread);
		PKTALIGN(osh, pkt, rdlen, DHD_SDALIGN);

		/* Read the remaining frame data */
		sdret = dhd_bcmsdh_recv_buf(bus, bcmsdh_cur_sbwad(sdh), SDIO_FUNC_2, F2SYNC,
		                            ((uint8 *)PKTDATA(osh, pkt)), rdlen, pkt, NULL, NULL);
		bus->f2rxdata++;
		ASSERT(sdret != BCME_PENDING);

		if (sdret < 0) {
			DHD_ERROR(("%s: read %d %s bytes failed: %d\n", __FUNCTION__, rdlen,
			           ((chan == SDPCM_EVENT_CHANNEL) ? "event" :
			            ((chan == SDPCM_DATA_CHANNEL) ? "data" : "test")), sdret));
			dhd_os_sdlock_rxq(bus->dhd);
			PKTFREE(bus->dhd->osh, pkt, FALSE);
			dhd_os_sdunlock_rxq(bus->dhd);
			bus->dhd->rx_errors++;
			dhdsdio_rxfail(bus, TRUE, RETRYCHAN(chan));
			continue;
		}

		/* Copy the already-read portion */
		PKTPUSH(osh, pkt, firstread);
		bcopy(bus->rxhdr, PKTDATA(osh, pkt), firstread);

#ifdef DHD_DEBUG
		if (DHD_BYTES_ON() && DHD_DATA_ON()) {
			prhex("Rx Data", PKTDATA(osh, pkt), len);
		}
#endif

deliver:
		/* Save superframe descriptor and allocate packet frame */
		if (chan == SDPCM_GLOM_CHANNEL) {
			if (SDPCM_GLOMDESC(&bus->rxhdr[SDPCM_FRAMETAG_LEN])) {
				DHD_GLOM(("%s: got glom descriptor, %d bytes:\n",
				          __FUNCTION__, len));
#ifdef DHD_DEBUG
				if (DHD_GLOM_ON()) {
					prhex("Glom Data", PKTDATA(osh, pkt), len);
				}
#endif
				PKTSETLEN(osh, pkt, len);
				ASSERT(doff == SDPCM_HDRLEN);
				PKTPULL(osh, pkt, SDPCM_HDRLEN);
				bus->glomd = pkt;
			} else {
				DHD_ERROR(("%s: glom superframe w/o descriptor!\n", __FUNCTION__));
				dhdsdio_rxfail(bus, FALSE, FALSE);
			}
			continue;
		}

		/* Fill in packet len and prio, deliver upward */
		PKTSETLEN(osh, pkt, len);
		PKTPULL(osh, pkt, doff);

#ifdef SDTEST
		/* Test channel packets are processed separately */
		if (chan == SDPCM_TEST_CHANNEL) {
			dhdsdio_testrcv(bus, pkt, seq);
			continue;
		}
#endif /* SDTEST */

		if (PKTLEN(osh, pkt) == 0) {
			dhd_os_sdlock_rxq(bus->dhd);
			PKTFREE(bus->dhd->osh, pkt, FALSE);
			dhd_os_sdunlock_rxq(bus->dhd);
			continue;
		} else if (dhd_prot_hdrpull(bus->dhd, &ifidx, pkt) != 0) {
			DHD_ERROR(("%s: rx protocol error\n", __FUNCTION__));
			dhd_os_sdlock_rxq(bus->dhd);
			PKTFREE(bus->dhd->osh, pkt, FALSE);
			dhd_os_sdunlock_rxq(bus->dhd);
			bus->dhd->rx_errors++;
			continue;
		}


		/* Unlock during rx call */
		dhd_os_sdunlock(bus->dhd);
		dhd_rx_frame(bus->dhd, ifidx, pkt, 1, chan);
		dhd_os_sdlock(bus->dhd);
	}
	rxcount = maxframes - rxleft;
#ifdef DHD_DEBUG
	/* Message if we hit the limit */
	if (!rxleft && !sdtest)
		DHD_DATA(("%s: hit rx limit of %d frames\n", __FUNCTION__, maxframes));
	else
#endif /* DHD_DEBUG */
	DHD_DATA(("%s: processed %d frames\n", __FUNCTION__, rxcount));
	/* Back off rxseq if awaiting rtx, update rx_seq */
	if (bus->rxskip)
		rxseq--;
	bus->rx_seq = rxseq;

	return rxcount;
}

static uint32
dhdsdio_hostmail(dhd_bus_t *bus)
{
	sdpcmd_regs_t *regs = bus->regs;
	uint32 intstatus = 0;
	uint32 hmb_data;
	uint8 fcbits;
	uint retries = 0;

	DHD_TRACE(("%s: Enter\n", __FUNCTION__));

	/* Read mailbox data and ack that we did so */
	R_SDREG(hmb_data, &regs->tohostmailboxdata, retries);
	if (retries <= retry_limit)
		W_SDREG(SMB_INT_ACK, &regs->tosbmailbox, retries);
	bus->f1regdata += 2;

	/* Dongle recomposed rx frames, accept them again */
	if (hmb_data & HMB_DATA_NAKHANDLED) {
		DHD_INFO(("Dongle reports NAK handled, expect rtx of %d\n", bus->rx_seq));
		if (!bus->rxskip) {
			DHD_ERROR(("%s: unexpected NAKHANDLED!\n", __FUNCTION__));
		}
		bus->rxskip = FALSE;
		intstatus |= FRAME_AVAIL_MASK(bus);
	}

	/*
	 * DEVREADY does not occur with gSPI.
	 */
	if (hmb_data & (HMB_DATA_DEVREADY | HMB_DATA_FWREADY)) {
		bus->sdpcm_ver = (hmb_data & HMB_DATA_VERSION_MASK) >> HMB_DATA_VERSION_SHIFT;
		if (bus->sdpcm_ver != SDPCM_PROT_VERSION)
			DHD_ERROR(("Version mismatch, dongle reports %d, expecting %d\n",
			           bus->sdpcm_ver, SDPCM_PROT_VERSION));
		else
			DHD_INFO(("Dongle ready, protocol version %d\n", bus->sdpcm_ver));
		/* make sure for the SDIO_DEVICE_RXDATAINT_MODE_1 corecontrol is proper */
		if ((bus->sih->buscoretype == SDIOD_CORE_ID) && (bus->sdpcmrev >= 4) &&
		    (bus->rxint_mode  == SDIO_DEVICE_RXDATAINT_MODE_1)) {
			uint32 val;

			val = R_REG(bus->dhd->osh, &bus->regs->corecontrol);
			val &= ~CC_XMTDATAAVAIL_MODE;
			val |= CC_XMTDATAAVAIL_CTRL;
			W_REG(bus->dhd->osh, &bus->regs->corecontrol, val);

			val = R_REG(bus->dhd->osh, &bus->regs->corecontrol);
		}

#ifdef DHD_DEBUG
		/* Retrieve console state address now that firmware should have updated it */
		{
			sdpcm_shared_t shared;
			if (dhdsdio_readshared(bus, &shared) == 0)
				bus->console_addr = shared.console_addr;
		}
#endif /* DHD_DEBUG */
	}

	/*
	 * Flow Control has been moved into the RX headers and this out of band
	 * method isn't used any more.  Leave this here for possibly remaining backward
	 * compatible with older dongles
	 */
	if (hmb_data & HMB_DATA_FC) {
		fcbits = (hmb_data & HMB_DATA_FCDATA_MASK) >> HMB_DATA_FCDATA_SHIFT;

		if (fcbits & ~bus->flowcontrol)
			bus->fc_xoff++;
		if (bus->flowcontrol & ~fcbits)
			bus->fc_xon++;

		bus->fc_rcvd++;
		bus->flowcontrol = fcbits;
	}

#ifdef DHD_DEBUG
	/* At least print a message if FW halted */
	if (hmb_data & HMB_DATA_FWHALT) {
		DHD_ERROR(("INTERNAL ERROR: FIRMWARE HALTED\n"));
		dhdsdio_checkdied(bus, NULL, 0);
	}
#endif /* DHD_DEBUG */

	/* Shouldn't be any others */
	if (hmb_data & ~(HMB_DATA_DEVREADY |
	                 HMB_DATA_FWHALT |
	                 HMB_DATA_NAKHANDLED |
	                 HMB_DATA_FC |
	                 HMB_DATA_FWREADY |
	                 HMB_DATA_FCDATA_MASK |
	                 HMB_DATA_VERSION_MASK)) {
		DHD_ERROR(("Unknown mailbox data content: 0x%02x\n", hmb_data));
	}

	return intstatus;
}

static bool
dhdsdio_dpc(dhd_bus_t *bus)
{
	bcmsdh_info_t *sdh = bus->sdh;
	sdpcmd_regs_t *regs = bus->regs;
	uint32 intstatus, newstatus = 0;
	uint retries = 0;
	uint rxlimit = dhd_rxbound; /* Rx frames to read before resched */
	uint txlimit = dhd_txbound; /* Tx frames to send before resched */
	uint framecnt = 0;		  /* Temporary counter of tx/rx frames */
	bool rxdone = TRUE;		  /* Flag for no more read data */
	bool resched = FALSE;	  /* Flag indicating resched wanted */

	DHD_TRACE(("%s: Enter\n", __FUNCTION__));

	if (bus->dhd->busstate == DHD_BUS_DOWN) {
		DHD_ERROR(("%s: Bus down, ret\n", __FUNCTION__));
		bus->intstatus = 0;
		return 0;
	}

	/* Start with leftover status bits */
	intstatus = bus->intstatus;

	dhd_os_sdlock(bus->dhd);

	/* If waiting for HTAVAIL, check status */
	if (bus->clkstate == CLK_PENDING) {
		int err;
		uint8 clkctl, devctl = 0;

#ifdef DHD_DEBUG
		/* Check for inconsistent device control */
		devctl = bcmsdh_cfg_read(sdh, SDIO_FUNC_1, SBSDIO_DEVICE_CTL, &err);
		if (err) {
			DHD_ERROR(("%s: error reading DEVCTL: %d\n", __FUNCTION__, err));
			bus->dhd->busstate = DHD_BUS_DOWN;
		} else {
			ASSERT(devctl & SBSDIO_DEVCTL_CA_INT_ONLY);
		}
#endif /* DHD_DEBUG */

		/* Read CSR, if clock on switch to AVAIL, else ignore */
		clkctl = bcmsdh_cfg_read(sdh, SDIO_FUNC_1, SBSDIO_FUNC1_CHIPCLKCSR, &err);
		if (err) {
			DHD_ERROR(("%s: error reading CSR: %d\n", __FUNCTION__, err));
			bus->dhd->busstate = DHD_BUS_DOWN;
		}

		DHD_INFO(("DPC: PENDING, devctl 0x%02x clkctl 0x%02x\n", devctl, clkctl));

		if (SBSDIO_HTAV(clkctl)) {
			devctl = bcmsdh_cfg_read(sdh, SDIO_FUNC_1, SBSDIO_DEVICE_CTL, &err);
			if (err) {
				DHD_ERROR(("%s: error reading DEVCTL: %d\n",
				           __FUNCTION__, err));
				bus->dhd->busstate = DHD_BUS_DOWN;
			}
			devctl &= ~SBSDIO_DEVCTL_CA_INT_ONLY;
			bcmsdh_cfg_write(sdh, SDIO_FUNC_1, SBSDIO_DEVICE_CTL, devctl, &err);
			if (err) {
				DHD_ERROR(("%s: error writing DEVCTL: %d\n",
				           __FUNCTION__, err));
				bus->dhd->busstate = DHD_BUS_DOWN;
			}
			bus->clkstate = CLK_AVAIL;
		} else {
			goto clkwait;
		}
	}

	BUS_WAKE(bus);

	/* Make sure backplane clock is on */
	dhdsdio_clkctl(bus, CLK_AVAIL, TRUE);
	if (bus->clkstate != CLK_AVAIL)
		goto clkwait;

	/* Pending interrupt indicates new device status */
	if (bus->ipend) {
		bus->ipend = FALSE;
		R_SDREG(newstatus, &regs->intstatus, retries);
		bus->f1regdata++;
		if (bcmsdh_regfail(bus->sdh))
			newstatus = 0;
		newstatus &= bus->hostintmask;
		bus->fcstate = !!(newstatus & I_HMB_FC_STATE);
		if (newstatus) {
			bus->f1regdata++;
			if ((bus->rxint_mode == SDIO_DEVICE_RXDATAINT_MODE_0) &&
				(newstatus == I_XMTDATA_AVAIL)) {
			}
			else
				W_SDREG(newstatus, &regs->intstatus, retries);
		}
	}

	/* Merge new bits with previous */
	intstatus |= newstatus;
	bus->intstatus = 0;

	/* Handle flow-control change: read new state in case our ack
	 * crossed another change interrupt.  If change still set, assume
	 * FC ON for safety, let next loop through do the debounce.
	 */
	if (intstatus & I_HMB_FC_CHANGE) {
		intstatus &= ~I_HMB_FC_CHANGE;
		W_SDREG(I_HMB_FC_CHANGE, &regs->intstatus, retries);
		R_SDREG(newstatus, &regs->intstatus, retries);
		bus->f1regdata += 2;
		bus->fcstate = !!(newstatus & (I_HMB_FC_STATE | I_HMB_FC_CHANGE));
		intstatus |= (newstatus & bus->hostintmask);
	}

	/* Just being here means nothing more to do for chipactive */
	if (intstatus & I_CHIPACTIVE) {
		/* ASSERT(bus->clkstate == CLK_AVAIL); */
		intstatus &= ~I_CHIPACTIVE;
	}

	/* Handle host mailbox indication */
	if (intstatus & I_HMB_HOST_INT) {
		intstatus &= ~I_HMB_HOST_INT;
		intstatus |= dhdsdio_hostmail(bus);
	}

	/* Generally don't ask for these, can get CRC errors... */
	if (intstatus & I_WR_OOSYNC) {
		DHD_ERROR(("Dongle reports WR_OOSYNC\n"));
		intstatus &= ~I_WR_OOSYNC;
	}

	if (intstatus & I_RD_OOSYNC) {
		DHD_ERROR(("Dongle reports RD_OOSYNC\n"));
		intstatus &= ~I_RD_OOSYNC;
	}

	if (intstatus & I_SBINT) {
		DHD_ERROR(("Dongle reports SBINT\n"));
		intstatus &= ~I_SBINT;
	}

	/* Would be active due to wake-wlan in gSPI */
	if (intstatus & I_CHIPACTIVE) {
		DHD_INFO(("Dongle reports CHIPACTIVE\n"));
		intstatus &= ~I_CHIPACTIVE;
	}

	/* Ignore frame indications if rxskip is set */
	if (bus->rxskip) {
		intstatus &= ~FRAME_AVAIL_MASK(bus);
	}

	/* On frame indication, read available frames */
	if (PKT_AVAILABLE(bus, intstatus)) {
		framecnt = dhdsdio_readframes(bus, rxlimit, &rxdone);
		if (rxdone || bus->rxskip)
			intstatus  &= ~FRAME_AVAIL_MASK(bus);
		rxlimit -= MIN(framecnt, rxlimit);
	}

	/* Keep still-pending events for next scheduling */
	bus->intstatus = intstatus;

clkwait:
	/* Re-enable interrupts to detect new device events (mailbox, rx frame)
	 * or clock availability.  (Allows tx loop to check ipend if desired.)
	 * (Unless register access seems hosed, as we may not be able to ACK...)
	 */
	if (bus->intr && bus->intdis && !bcmsdh_regfail(sdh)) {
		DHD_INTR(("%s: enable SDIO interrupts, rxdone %d framecnt %d\n",
		          __FUNCTION__, rxdone, framecnt));
		bus->intdis = FALSE;
#if defined(OOB_INTR_ONLY)
	bcmsdh_oob_intr_set(1);
#endif /* (OOB_INTR_ONLY) */
		bcmsdh_intr_enable(sdh);
	}

	if (TXCTLOK(bus) && bus->ctrl_frame_stat && (bus->clkstate == CLK_AVAIL))  {
		int ret, i;

		ret = dhd_bcmsdh_send_buf(bus, bcmsdh_cur_sbwad(sdh), SDIO_FUNC_2, F2SYNC,
		                      (uint8 *)bus->ctrl_frame_buf, (uint32)bus->ctrl_frame_len,
			NULL, NULL, NULL);
		ASSERT(ret != BCME_PENDING);

		if (ret < 0) {
			/* On failure, abort the command and terminate the frame */
			DHD_INFO(("%s: sdio error %d, abort command and terminate frame.\n",
			          __FUNCTION__, ret));
			bus->tx_sderrs++;

			bcmsdh_abort(sdh, SDIO_FUNC_2);

			bcmsdh_cfg_write(sdh, SDIO_FUNC_1, SBSDIO_FUNC1_FRAMECTRL,
			                 SFC_WF_TERM, NULL);
			bus->f1regdata++;

			for (i = 0; i < 3; i++) {
				uint8 hi, lo;
				hi = bcmsdh_cfg_read(sdh, SDIO_FUNC_1,
				                     SBSDIO_FUNC1_WFRAMEBCHI, NULL);
				lo = bcmsdh_cfg_read(sdh, SDIO_FUNC_1,
				                     SBSDIO_FUNC1_WFRAMEBCLO, NULL);
				bus->f1regdata += 2;
				if ((hi == 0) && (lo == 0))
					break;
			}
		}
		if (ret == 0) {
			bus->tx_seq = (bus->tx_seq + 1) % SDPCM_SEQUENCE_WRAP;
		}

		bus->ctrl_frame_stat = FALSE;
		dhd_wait_event_wakeup(bus->dhd);
	}
	/* Send queued frames (limit 1 if rx may still be pending) */
	else if ((bus->clkstate == CLK_AVAIL) && !bus->fcstate &&
	    pktq_mlen(&bus->txq, ~bus->flowcontrol) && txlimit && DATAOK(bus)) {
		framecnt = rxdone ? txlimit : MIN(txlimit, dhd_txminmax);
		framecnt = dhdsdio_sendfromq(bus, framecnt);
		txlimit -= framecnt;
	}
	/* Resched the DPC if ctrl cmd is pending on bus credit */
	if (bus->ctrl_frame_stat)
		resched = TRUE;

	/* Resched if events or tx frames are pending, else await next interrupt */
	/* On failed register access, all bets are off: no resched or interrupts */
	if ((bus->dhd->busstate == DHD_BUS_DOWN) || bcmsdh_regfail(sdh)) {
		DHD_ERROR(("%s: failed backplane access over SDIO, halting operation %d \n",
		           __FUNCTION__, bcmsdh_regfail(sdh)));
		bus->dhd->busstate = DHD_BUS_DOWN;
		bus->intstatus = 0;
	} else if (bus->clkstate == CLK_PENDING) {
		/* Awaiting I_CHIPACTIVE; don't resched */
	} else if (bus->intstatus || bus->ipend ||
	           (!bus->fcstate && pktq_mlen(&bus->txq, ~bus->flowcontrol) && DATAOK(bus)) ||
			PKT_AVAILABLE(bus, bus->intstatus)) {  /* Read multiple frames */
		resched = TRUE;
	}

	bus->dpc_sched = resched;

	/* If we're done for now, turn off clock request. */
	if ((bus->idletime == DHD_IDLE_IMMEDIATE) && (bus->clkstate != CLK_PENDING)) {
		bus->activity = FALSE;
		dhdsdio_clkctl(bus, CLK_NONE, FALSE);
	}

	dhd_os_sdunlock(bus->dhd);
	return resched;
}

bool
dhd_bus_dpc(struct dhd_bus *bus)
{
	bool resched;

	/* Call the DPC directly. */
	DHD_TRACE(("Calling dhdsdio_dpc() from %s\n", __FUNCTION__));
	resched = dhdsdio_dpc(bus);

	return resched;
}

void
dhdsdio_isr(void *arg)
{
	dhd_bus_t *bus = (dhd_bus_t*)arg;
	bcmsdh_info_t *sdh;

	DHD_TRACE(("%s: Enter\n", __FUNCTION__));

	if (!bus) {
		DHD_ERROR(("%s : bus is null pointer , exit \n", __FUNCTION__));
		return;
	}
	sdh = bus->sdh;

	if (bus->dhd->busstate == DHD_BUS_DOWN) {
		DHD_ERROR(("%s : bus is down. we have nothing to do\n", __FUNCTION__));
		return;
	}

	DHD_TRACE(("%s: Enter\n", __FUNCTION__));

	/* Count the interrupt call */
	bus->intrcount++;
	bus->ipend = TRUE;

	/* Shouldn't get this interrupt if we're sleeping? */
	if (bus->sleeping) {
		DHD_ERROR(("INTERRUPT WHILE SLEEPING??\n"));
		return;
	}

	/* Disable additional interrupts (is this needed now)? */
	if (bus->intr) {
		DHD_INTR(("%s: disable SDIO interrupts\n", __FUNCTION__));
	} else {
		DHD_ERROR(("dhdsdio_isr() w/o interrupt configured!\n"));
	}

	bcmsdh_intr_disable(sdh);
	bus->intdis = TRUE;

#if defined(SDIO_ISR_THREAD)
	DHD_TRACE(("Calling dhdsdio_dpc() from %s\n", __FUNCTION__));
	DHD_OS_WAKE_LOCK(bus->dhd);
	while (dhdsdio_dpc(bus));
	DHD_OS_WAKE_UNLOCK(bus->dhd);
#else
	bus->dpc_sched = TRUE;
	dhd_sched_dpc(bus->dhd);
#endif 

}

#ifdef SDTEST
static void
dhdsdio_pktgen_init(dhd_bus_t *bus)
{
	/* Default to specified length, or full range */
	if (dhd_pktgen_len) {
		bus->pktgen_maxlen = MIN(dhd_pktgen_len, MAX_PKTGEN_LEN);
		bus->pktgen_minlen = bus->pktgen_maxlen;
	} else {
		bus->pktgen_maxlen = MAX_PKTGEN_LEN;
		bus->pktgen_minlen = 0;
	}
	bus->pktgen_len = (uint16)bus->pktgen_minlen;

	/* Default to per-watchdog burst with 10s print time */
	bus->pktgen_freq = 1;
	bus->pktgen_print = 10000 / dhd_watchdog_ms;
	bus->pktgen_count = (dhd_pktgen * dhd_watchdog_ms + 999) / 1000;

	/* Default to echo mode */
	bus->pktgen_mode = DHD_PKTGEN_ECHO;
	bus->pktgen_stop = 1;
}

static void
dhdsdio_pktgen(dhd_bus_t *bus)
{
	void *pkt;
	uint8 *data;
	uint pktcount;
	uint fillbyte;
	osl_t *osh = bus->dhd->osh;
	uint16 len;

	/* Display current count if appropriate */
	if (bus->pktgen_print && (++bus->pktgen_ptick >= bus->pktgen_print)) {
		bus->pktgen_ptick = 0;
		printf("%s: send attempts %d rcvd %d\n",
		       __FUNCTION__, bus->pktgen_sent, bus->pktgen_rcvd);
	}

	/* For recv mode, just make sure dongle has started sending */
	if (bus->pktgen_mode == DHD_PKTGEN_RECV) {
		if (bus->pktgen_rcv_state == PKTGEN_RCV_IDLE) {
			bus->pktgen_rcv_state = PKTGEN_RCV_ONGOING;
			dhdsdio_sdtest_set(bus, (uint8)bus->pktgen_total);
		}
		return;
	}

	/* Otherwise, generate or request the specified number of packets */
	for (pktcount = 0; pktcount < bus->pktgen_count; pktcount++) {
		/* Stop if total has been reached */
		if (bus->pktgen_total && (bus->pktgen_sent >= bus->pktgen_total)) {
			bus->pktgen_count = 0;
			break;
		}

		/* Allocate an appropriate-sized packet */
		len = bus->pktgen_len;
		if (!(pkt = PKTGET(osh, (len + SDPCM_HDRLEN + SDPCM_TEST_HDRLEN + DHD_SDALIGN),
		                   TRUE))) {;
			DHD_ERROR(("%s: PKTGET failed!\n", __FUNCTION__));
			break;
		}
		PKTALIGN(osh, pkt, (len + SDPCM_HDRLEN + SDPCM_TEST_HDRLEN), DHD_SDALIGN);
		data = (uint8*)PKTDATA(osh, pkt) + SDPCM_HDRLEN;

		/* Write test header cmd and extra based on mode */
		switch (bus->pktgen_mode) {
		case DHD_PKTGEN_ECHO:
			*data++ = SDPCM_TEST_ECHOREQ;
			*data++ = (uint8)bus->pktgen_sent;
			break;

		case DHD_PKTGEN_SEND:
			*data++ = SDPCM_TEST_DISCARD;
			*data++ = (uint8)bus->pktgen_sent;
			break;

		case DHD_PKTGEN_RXBURST:
			*data++ = SDPCM_TEST_BURST;
			*data++ = (uint8)bus->pktgen_count;
			break;

		default:
			DHD_ERROR(("Unrecognized pktgen mode %d\n", bus->pktgen_mode));
			PKTFREE(osh, pkt, TRUE);
			bus->pktgen_count = 0;
			return;
		}

		/* Write test header length field */
		*data++ = (len >> 0);
		*data++ = (len >> 8);

		/* Then fill in the remainder -- N/A for burst, but who cares... */
		for (fillbyte = 0; fillbyte < len; fillbyte++)
			*data++ = SDPCM_TEST_FILL(fillbyte, (uint8)bus->pktgen_sent);

#ifdef DHD_DEBUG
		if (DHD_BYTES_ON() && DHD_DATA_ON()) {
			data = (uint8*)PKTDATA(osh, pkt) + SDPCM_HDRLEN;
			prhex("dhdsdio_pktgen: Tx Data", data, PKTLEN(osh, pkt) - SDPCM_HDRLEN);
		}
#endif

		/* Send it */
		if (dhdsdio_txpkt(bus, pkt, SDPCM_TEST_CHANNEL, TRUE)) {
			bus->pktgen_fail++;
			if (bus->pktgen_stop && bus->pktgen_stop == bus->pktgen_fail)
				bus->pktgen_count = 0;
		}
		bus->pktgen_sent++;

		/* Bump length if not fixed, wrap at max */
		if (++bus->pktgen_len > bus->pktgen_maxlen)
			bus->pktgen_len = (uint16)bus->pktgen_minlen;

		/* Special case for burst mode: just send one request! */
		if (bus->pktgen_mode == DHD_PKTGEN_RXBURST)
			break;
	}
}

static void
dhdsdio_sdtest_set(dhd_bus_t *bus, uint8 count)
{
	void *pkt;
	uint8 *data;
	osl_t *osh = bus->dhd->osh;

	/* Allocate the packet */
	if (!(pkt = PKTGET(osh, SDPCM_HDRLEN + SDPCM_TEST_HDRLEN + DHD_SDALIGN, TRUE))) {
		DHD_ERROR(("%s: PKTGET failed!\n", __FUNCTION__));
		return;
	}
	PKTALIGN(osh, pkt, (SDPCM_HDRLEN + SDPCM_TEST_HDRLEN), DHD_SDALIGN);
	data = (uint8*)PKTDATA(osh, pkt) + SDPCM_HDRLEN;

	/* Fill in the test header */
	*data++ = SDPCM_TEST_SEND;
	*data++ = count;
	*data++ = (bus->pktgen_maxlen >> 0);
	*data++ = (bus->pktgen_maxlen >> 8);

	/* Send it */
	if (dhdsdio_txpkt(bus, pkt, SDPCM_TEST_CHANNEL, TRUE))
		bus->pktgen_fail++;
}


static void
dhdsdio_testrcv(dhd_bus_t *bus, void *pkt, uint seq)
{
	osl_t *osh = bus->dhd->osh;
	uint8 *data;
	uint pktlen;

	uint8 cmd;
	uint8 extra;
	uint16 len;
	uint16 offset;

	/* Check for min length */
	if ((pktlen = PKTLEN(osh, pkt)) < SDPCM_TEST_HDRLEN) {
		DHD_ERROR(("dhdsdio_restrcv: toss runt frame, pktlen %d\n", pktlen));
		PKTFREE(osh, pkt, FALSE);
		return;
	}

	/* Extract header fields */
	data = PKTDATA(osh, pkt);
	cmd = *data++;
	extra = *data++;
	len = *data++; len += *data++ << 8;
	DHD_TRACE(("%s:cmd:%d, xtra:%d,len:%d\n", __FUNCTION__, cmd, extra, len));
	/* Check length for relevant commands */
	if (cmd == SDPCM_TEST_DISCARD || cmd == SDPCM_TEST_ECHOREQ || cmd == SDPCM_TEST_ECHORSP) {
		if (pktlen != len + SDPCM_TEST_HDRLEN) {
			DHD_ERROR(("dhdsdio_testrcv: frame length mismatch, pktlen %d seq %d"
			           " cmd %d extra %d len %d\n", pktlen, seq, cmd, extra, len));
			PKTFREE(osh, pkt, FALSE);
			return;
		}
	}

	/* Process as per command */
	switch (cmd) {
	case SDPCM_TEST_ECHOREQ:
		/* Rx->Tx turnaround ok (even on NDIS w/current implementation) */
		*(uint8 *)(PKTDATA(osh, pkt)) = SDPCM_TEST_ECHORSP;
		if (dhdsdio_txpkt(bus, pkt, SDPCM_TEST_CHANNEL, TRUE) == 0) {
			bus->pktgen_sent++;
		} else {
			bus->pktgen_fail++;
			PKTFREE(osh, pkt, FALSE);
		}
		bus->pktgen_rcvd++;
		break;

	case SDPCM_TEST_ECHORSP:
		if (bus->ext_loop) {
			PKTFREE(osh, pkt, FALSE);
			bus->pktgen_rcvd++;
			break;
		}

		for (offset = 0; offset < len; offset++, data++) {
			if (*data != SDPCM_TEST_FILL(offset, extra)) {
				DHD_ERROR(("dhdsdio_testrcv: echo data mismatch: "
				           "offset %d (len %d) expect 0x%02x rcvd 0x%02x\n",
				           offset, len, SDPCM_TEST_FILL(offset, extra), *data));
				break;
			}
		}
		PKTFREE(osh, pkt, FALSE);
		bus->pktgen_rcvd++;
		break;

	case SDPCM_TEST_DISCARD:
		{
			int i = 0;
			uint8 *prn = data;
			uint8 testval = extra;
			for (i = 0; i < len; i++) {
				if (*prn != testval) {
					DHD_ERROR(("DIErr@Pkt#:%d,Ix:%d, expected:0x%x, got:0x%x\n",
						i, bus->pktgen_rcvd_rcvsession, testval, *prn));
					prn++; testval++;
				}
			}
		}
		PKTFREE(osh, pkt, FALSE);
		bus->pktgen_rcvd++;
		break;

	case SDPCM_TEST_BURST:
	case SDPCM_TEST_SEND:
	default:
		DHD_INFO(("dhdsdio_testrcv: unsupported or unknown command, pktlen %d seq %d"
		          " cmd %d extra %d len %d\n", pktlen, seq, cmd, extra, len));
		PKTFREE(osh, pkt, FALSE);
		break;
	}

	/* For recv mode, stop at limit (and tell dongle to stop sending) */
	if (bus->pktgen_mode == DHD_PKTGEN_RECV) {
		if (bus->pktgen_rcv_state != PKTGEN_RCV_IDLE) {
			bus->pktgen_rcvd_rcvsession++;

			if (bus->pktgen_total &&
				(bus->pktgen_rcvd_rcvsession >= bus->pktgen_total)) {
			bus->pktgen_count = 0;
	            DHD_ERROR(("Pktgen:rcv test complete!\n"));
	            bus->pktgen_rcv_state = PKTGEN_RCV_IDLE;
			dhdsdio_sdtest_set(bus, FALSE);
				bus->pktgen_rcvd_rcvsession = 0;
			}
		}
	}
}
#endif /* SDTEST */

extern void
dhd_disable_intr(dhd_pub_t *dhdp)
{
	dhd_bus_t *bus;
	bus = dhdp->bus;
	bcmsdh_intr_disable(bus->sdh);
}

extern bool
dhd_bus_watchdog(dhd_pub_t *dhdp)
{
	dhd_bus_t *bus;

	DHD_TIMER(("%s: Enter\n", __FUNCTION__));

	bus = dhdp->bus;

	if (bus->dhd->dongle_reset)
		return FALSE;

	/* Ignore the timer if simulating bus down */
	if (bus->sleeping)
		return FALSE;

	if (dhdp->busstate == DHD_BUS_DOWN)
		return FALSE;

	/* Poll period: check device if appropriate. */
	if (bus->poll && (++bus->polltick >= bus->pollrate)) {
		uint32 intstatus = 0;

		/* Reset poll tick */
		bus->polltick = 0;

		/* Check device if no interrupts */
		if (!bus->intr || (bus->intrcount == bus->lastintrs)) {

			if (!bus->dpc_sched) {
				uint8 devpend;
				devpend = bcmsdh_cfg_read(bus->sdh, SDIO_FUNC_0,
				                          SDIOD_CCCR_INTPEND, NULL);
				intstatus = devpend & (INTR_STATUS_FUNC1 | INTR_STATUS_FUNC2);
			}

			/* If there is something, make like the ISR and schedule the DPC */
			if (intstatus) {
				bus->pollcnt++;
				bus->ipend = TRUE;
				if (bus->intr) {
					bcmsdh_intr_disable(bus->sdh);
				}
				bus->dpc_sched = TRUE;
				dhd_sched_dpc(bus->dhd);

			}
		}

		/* Update interrupt tracking */
		bus->lastintrs = bus->intrcount;
	}

#ifdef DHD_DEBUG
	/* Poll for console output periodically */
	if (dhdp->busstate == DHD_BUS_DATA && dhd_console_ms != 0) {
		bus->console.count += dhd_watchdog_ms;
		if (bus->console.count >= dhd_console_ms) {
			bus->console.count -= dhd_console_ms;
			/* Make sure backplane clock is on */
			dhdsdio_clkctl(bus, CLK_AVAIL, FALSE);
			if (dhdsdio_readconsole(bus) < 0)
				dhd_console_ms = 0;	/* On error, stop trying */
		}
	}
#endif /* DHD_DEBUG */

#ifdef SDTEST
	/* Generate packets if configured */
	if (bus->pktgen_count && (++bus->pktgen_tick >= bus->pktgen_freq)) {
		/* Make sure backplane clock is on */
		dhdsdio_clkctl(bus, CLK_AVAIL, FALSE);
		bus->pktgen_tick = 0;
		dhdsdio_pktgen(bus);
	}
#endif

	/* On idle timeout clear activity flag and/or turn off clock */
	if ((bus->idletime > 0) && (bus->clkstate == CLK_AVAIL)) {
		if (++bus->idlecount >= bus->idletime) {
			bus->idlecount = 0;
			if (bus->activity) {
				bus->activity = FALSE;
				dhdsdio_clkctl(bus, CLK_NONE, FALSE);
			}
		}
	}

	return bus->ipend;
}

#ifdef DHD_DEBUG
extern int
dhd_bus_console_in(dhd_pub_t *dhdp, uchar *msg, uint msglen)
{
	dhd_bus_t *bus = dhdp->bus;
	uint32 addr, val;
	int rv;
	void *pkt;

	/* Address could be zero if CONSOLE := 0 in dongle Makefile */
	if (bus->console_addr == 0)
		return BCME_UNSUPPORTED;

	/* Exclusive bus access */
	dhd_os_sdlock(bus->dhd);

	/* Don't allow input if dongle is in reset */
	if (bus->dhd->dongle_reset) {
		dhd_os_sdunlock(bus->dhd);
		return BCME_NOTREADY;
	}

	/* Request clock to allow SDIO accesses */
	BUS_WAKE(bus);
	/* No pend allowed since txpkt is called later, ht clk has to be on */
	dhdsdio_clkctl(bus, CLK_AVAIL, FALSE);

	/* Zero cbuf_index */
	addr = bus->console_addr + OFFSETOF(hndrte_cons_t, cbuf_idx);
	val = htol32(0);
	if ((rv = dhdsdio_membytes(bus, TRUE, addr, (uint8 *)&val, sizeof(val))) < 0)
		goto done;

	/* Write message into cbuf */
	addr = bus->console_addr + OFFSETOF(hndrte_cons_t, cbuf);
	if ((rv = dhdsdio_membytes(bus, TRUE, addr, (uint8 *)msg, msglen)) < 0)
		goto done;

	/* Write length into vcons_in */
	addr = bus->console_addr + OFFSETOF(hndrte_cons_t, vcons_in);
	val = htol32(msglen);
	if ((rv = dhdsdio_membytes(bus, TRUE, addr, (uint8 *)&val, sizeof(val))) < 0)
		goto done;

	/* Bump dongle by sending an empty packet on the event channel.
	 * sdpcm_sendup (RX) checks for virtual console input.
	 */
	if ((pkt = PKTGET(bus->dhd->osh, 4 + SDPCM_RESERVE, TRUE)) != NULL)
		dhdsdio_txpkt(bus, pkt, SDPCM_EVENT_CHANNEL, TRUE);

done:
	if ((bus->idletime == DHD_IDLE_IMMEDIATE) && !bus->dpc_sched) {
		bus->activity = FALSE;
		dhdsdio_clkctl(bus, CLK_NONE, TRUE);
	}

	dhd_os_sdunlock(bus->dhd);

	return rv;
}
#endif /* DHD_DEBUG */

#ifdef DHD_DEBUG
static void
dhd_dump_cis(uint fn, uint8 *cis)
{
	uint byte, tag, tdata;
	DHD_INFO(("Function %d CIS:\n", fn));

	for (tdata = byte = 0; byte < SBSDIO_CIS_SIZE_LIMIT; byte++) {
		if ((byte % 16) == 0)
			DHD_INFO(("    "));
		DHD_INFO(("%02x ", cis[byte]));
		if ((byte % 16) == 15)
			DHD_INFO(("\n"));
		if (!tdata--) {
			tag = cis[byte];
			if (tag == 0xff)
				break;
			else if (!tag)
				tdata = 0;
			else if ((byte + 1) < SBSDIO_CIS_SIZE_LIMIT)
				tdata = cis[byte + 1] + 1;
			else
				DHD_INFO(("]"));
		}
	}
	if ((byte % 16) != 15)
		DHD_INFO(("\n"));
}
#endif /* DHD_DEBUG */

static bool
dhdsdio_chipmatch(uint16 chipid)
{
	if (chipid == BCM4325_CHIP_ID)
		return TRUE;
	if (chipid == BCM4329_CHIP_ID)
		return TRUE;
	if (chipid == BCM4315_CHIP_ID)
		return TRUE;
	if (chipid == BCM4319_CHIP_ID)
		return TRUE;
	if (chipid == BCM4330_CHIP_ID)
		return TRUE;
	if (chipid == BCM43239_CHIP_ID)
		return TRUE;
	if (chipid == BCM4336_CHIP_ID)
		return TRUE;
	if (chipid == BCM43237_CHIP_ID)
		return TRUE;
	if (chipid == BCM43362_CHIP_ID)
		return TRUE;

	return FALSE;
}

static void *
dhdsdio_probe(uint16 venid, uint16 devid, uint16 bus_no, uint16 slot,
	uint16 func, uint bustype, void *regsva, osl_t * osh, void *sdh)
{
	int ret;
	dhd_bus_t *bus;
	dhd_cmn_t *cmn;
#ifdef GET_CUSTOM_MAC_ENABLE
	struct ether_addr ea_addr;
#endif /* GET_CUSTOM_MAC_ENABLE */
#ifdef PROP_TXSTATUS
	uint up = 0;
#endif

	/* Init global variables at run-time, not as part of the declaration.
	 * This is required to support init/de-init of the driver. Initialization
	 * of globals as part of the declaration results in non-deterministic
	 * behavior since the value of the globals may be different on the
	 * first time that the driver is initialized vs subsequent initializations.
	 */
	dhd_txbound = DHD_TXBOUND;
	dhd_rxbound = DHD_RXBOUND;
	dhd_alignctl = TRUE;
	sd1idle = TRUE;
	dhd_readahead = TRUE;
	retrydata = FALSE;
	dhd_doflow = FALSE;
	dhd_dongle_memsize = 0;
	dhd_txminmax = DHD_TXMINMAX;

	forcealign = TRUE;


	DHD_TRACE(("%s: Enter\n", __FUNCTION__));
	DHD_INFO(("%s: venid 0x%04x devid 0x%04x\n", __FUNCTION__, venid, devid));

	/* We make assumptions about address window mappings */
	ASSERT((uintptr)regsva == SI_ENUM_BASE);

	/* BCMSDH passes venid and devid based on CIS parsing -- but low-power start
	 * means early parse could fail, so here we should get either an ID
	 * we recognize OR (-1) indicating we must request power first.
	 */
	/* Check the Vendor ID */
	switch (venid) {
		case 0x0000:
		case VENDOR_BROADCOM:
			break;
		default:
			DHD_ERROR(("%s: unknown vendor: 0x%04x\n",
			           __FUNCTION__, venid));
			return NULL;
	}

	/* Check the Device ID and make sure it's one that we support */
	switch (devid) {
		case BCM4325_D11DUAL_ID:		/* 4325 802.11a/g id */
		case BCM4325_D11G_ID:			/* 4325 802.11g 2.4Ghz band id */
		case BCM4325_D11A_ID:			/* 4325 802.11a 5Ghz band id */
			DHD_INFO(("%s: found 4325 Dongle\n", __FUNCTION__));
			break;
		case BCM4329_D11N_ID:		/* 4329 802.11n dualband device */
		case BCM4329_D11N2G_ID:		/* 4329 802.11n 2.4G device */
		case BCM4329_D11N5G_ID:		/* 4329 802.11n 5G device */
		case 0x4329:
			DHD_INFO(("%s: found 4329 Dongle\n", __FUNCTION__));
			break;
		case BCM4315_D11DUAL_ID:		/* 4315 802.11a/g id */
		case BCM4315_D11G_ID:			/* 4315 802.11g id */
		case BCM4315_D11A_ID:			/* 4315 802.11a id */
			DHD_INFO(("%s: found 4315 Dongle\n", __FUNCTION__));
			break;
		case BCM4319_D11N_ID:			/* 4319 802.11n id */
		case BCM4319_D11N2G_ID:			/* 4319 802.11n2g id */
		case BCM4319_D11N5G_ID:			/* 4319 802.11n5g id */
			DHD_INFO(("%s: found 4319 Dongle\n", __FUNCTION__));
			break;
		case 0:
			DHD_INFO(("%s: allow device id 0, will check chip internals\n",
			          __FUNCTION__));
			break;

		default:
			DHD_ERROR(("%s: skipping 0x%04x/0x%04x, not a dongle\n",
			           __FUNCTION__, venid, devid));
			return NULL;
	}

	if (osh == NULL) {
		/* Ask the OS interface part for an OSL handle */
		if (!(osh = dhd_osl_attach(sdh, DHD_BUS))) {
			DHD_ERROR(("%s: osl_attach failed!\n", __FUNCTION__));
			return NULL;
		}
	}

	/* Allocate private bus interface state */
	if (!(bus = MALLOC(osh, sizeof(dhd_bus_t)))) {
		DHD_ERROR(("%s: MALLOC of dhd_bus_t failed\n", __FUNCTION__));
		goto fail;
	}
	bzero(bus, sizeof(dhd_bus_t));
	bus->sdh = sdh;
	bus->cl_devid = (uint16)devid;
	bus->bus = DHD_BUS;
	bus->tx_seq = SDPCM_SEQUENCE_WRAP - 1;
	bus->usebufpool = FALSE; /* Use bufpool if allocated, else use locally malloced rxbuf */

	/* attach the common module */
	if (!(cmn = dhd_common_init(osh))) {
		DHD_ERROR(("%s: dhd_common_init failed\n", __FUNCTION__));
		goto fail;
	}

	/* attempt to attach to the dongle */
	if (!(dhdsdio_probe_attach(bus, osh, sdh, regsva, devid))) {
		DHD_ERROR(("%s: dhdsdio_probe_attach failed\n", __FUNCTION__));
		dhd_common_deinit(NULL, cmn);
		goto fail;
	}

	/* Attach to the dhd/OS/network interface */
	if (!(bus->dhd = dhd_attach(osh, bus, SDPCM_RESERVE))) {
		DHD_ERROR(("%s: dhd_attach failed\n", __FUNCTION__));
		goto fail;
	}

	bus->dhd->cmn = cmn;
	cmn->dhd = bus->dhd;

	/* Allocate buffers */
	if (!(dhdsdio_probe_malloc(bus, osh, sdh))) {
		DHD_ERROR(("%s: dhdsdio_probe_malloc failed\n", __FUNCTION__));
		goto fail;
	}

	if (!(dhdsdio_probe_init(bus, osh, sdh))) {
		DHD_ERROR(("%s: dhdsdio_probe_init failed\n", __FUNCTION__));
		goto fail;
	}

	if (bus->intr) {
		/* Register interrupt callback, but mask it (not operational yet). */
		DHD_INTR(("%s: disable SDIO interrupts (not interested yet)\n", __FUNCTION__));
		bcmsdh_intr_disable(sdh);
		if ((ret = bcmsdh_intr_reg(sdh, dhdsdio_isr, bus)) != 0) {
			DHD_ERROR(("%s: FAILED: bcmsdh_intr_reg returned %d\n",
			           __FUNCTION__, ret));
			goto fail;
		}
		DHD_INTR(("%s: registered SDIO interrupt function ok\n", __FUNCTION__));
	} else {
		DHD_INFO(("%s: SDIO interrupt function is NOT registered due to polling mode\n",
		           __FUNCTION__));
	}

	DHD_INFO(("%s: completed!!\n", __FUNCTION__));

#ifdef GET_CUSTOM_MAC_ENABLE
	/* Read MAC address from external customer place 	*/
	memset(&ea_addr, 0, sizeof(ea_addr));
	ret = dhd_custom_get_mac_address(ea_addr.octet);
	if (!ret) {
		memcpy(bus->dhd->mac.octet, (void *)&ea_addr, ETHER_ADDR_LEN);
	}
#endif /* GET_CUSTOM_MAC_ENABLE */

	/* if firmware path present try to download and bring up bus */
	if (dhd_download_fw_on_driverload && (ret = dhd_bus_start(bus->dhd)) != 0) {
		DHD_ERROR(("%s: dhd_bus_start failed\n", __FUNCTION__));
		if (ret == BCME_NOTUP)
			goto fail;
	}

	/* Ok, have the per-port tell the stack we're open for business */
	if (dhd_net_attach(bus->dhd, 0) != 0) {
		DHD_ERROR(("%s: Net attach failed!!\n", __FUNCTION__));
		goto fail;
	}

#ifdef PROP_TXSTATUS
	if (dhd_download_fw_on_driverload)
		dhd_wl_ioctl_cmd(bus->dhd, WLC_UP, (char *)&up, sizeof(up), TRUE, 0);
#endif
	return bus;

fail:
	dhdsdio_release(bus, osh);
	return NULL;
}

static bool
dhdsdio_probe_attach(struct dhd_bus *bus, osl_t *osh, void *sdh, void *regsva,
                     uint16 devid)
{
	int err = 0;
	uint8 clkctl = 0;

	bus->alp_only = TRUE;

	/* Return the window to backplane enumeration space for core access */
	if (dhdsdio_set_siaddr_window(bus, SI_ENUM_BASE)) {
		DHD_ERROR(("%s: FAILED to return to SI_ENUM_BASE\n", __FUNCTION__));
	}

#ifdef DHD_DEBUG
	DHD_ERROR(("F1 signature read @0x18000000=0x%4x\n",
	       bcmsdh_reg_read(bus->sdh, SI_ENUM_BASE, 4)));

#endif /* DHD_DEBUG */


	/* Force PLL off until si_attach() programs PLL control regs */



	bcmsdh_cfg_write(sdh, SDIO_FUNC_1, SBSDIO_FUNC1_CHIPCLKCSR, DHD_INIT_CLKCTL1, &err);
	if (!err)
		clkctl = bcmsdh_cfg_read(sdh, SDIO_FUNC_1, SBSDIO_FUNC1_CHIPCLKCSR, &err);

	if (err || ((clkctl & ~SBSDIO_AVBITS) != DHD_INIT_CLKCTL1)) {
		DHD_ERROR(("dhdsdio_probe: ChipClkCSR access: err %d wrote 0x%02x read 0x%02x\n",
		           err, DHD_INIT_CLKCTL1, clkctl));
		goto fail;
	}


#ifdef DHD_DEBUG
	if (DHD_INFO_ON()) {
		uint fn, numfn;
		uint8 *cis[SDIOD_MAX_IOFUNCS];
		int err = 0;

		numfn = bcmsdh_query_iofnum(sdh);
		ASSERT(numfn <= SDIOD_MAX_IOFUNCS);

		/* Make sure ALP is available before trying to read CIS */
		SPINWAIT(((clkctl = bcmsdh_cfg_read(sdh, SDIO_FUNC_1,
		                                    SBSDIO_FUNC1_CHIPCLKCSR, NULL)),
		          !SBSDIO_ALPAV(clkctl)), PMU_MAX_TRANSITION_DLY);

		/* Now request ALP be put on the bus */
		bcmsdh_cfg_write(sdh, SDIO_FUNC_1, SBSDIO_FUNC1_CHIPCLKCSR,
		                 DHD_INIT_CLKCTL2, &err);
		OSL_DELAY(65);

		for (fn = 0; fn <= numfn; fn++) {
			if (!(cis[fn] = MALLOC(osh, SBSDIO_CIS_SIZE_LIMIT))) {
				DHD_INFO(("dhdsdio_probe: fn %d cis malloc failed\n", fn));
				break;
			}
			bzero(cis[fn], SBSDIO_CIS_SIZE_LIMIT);

			if ((err = bcmsdh_cis_read(sdh, fn, cis[fn], SBSDIO_CIS_SIZE_LIMIT))) {
				DHD_INFO(("dhdsdio_probe: fn %d cis read err %d\n", fn, err));
				MFREE(osh, cis[fn], SBSDIO_CIS_SIZE_LIMIT);
				break;
			}
			dhd_dump_cis(fn, cis[fn]);
		}

		while (fn-- > 0) {
			ASSERT(cis[fn]);
			MFREE(osh, cis[fn], SBSDIO_CIS_SIZE_LIMIT);
		}

		if (err) {
			DHD_ERROR(("dhdsdio_probe: failure reading or parsing CIS\n"));
			goto fail;
		}
	}
#endif /* DHD_DEBUG */

	/* si_attach() will provide an SI handle and scan the backplane */
	if (!(bus->sih = si_attach((uint)devid, osh, regsva, DHD_BUS, sdh,
	                           &bus->vars, &bus->varsz))) {
		DHD_ERROR(("%s: si_attach failed!\n", __FUNCTION__));
		goto fail;
	}

	bcmsdh_chipinfo(sdh, bus->sih->chip, bus->sih->chiprev);

	if (!dhdsdio_chipmatch((uint16)bus->sih->chip)) {
		DHD_ERROR(("%s: unsupported chip: 0x%04x\n",
		           __FUNCTION__, bus->sih->chip));
		goto fail;
	}


	si_sdiod_drive_strength_init(bus->sih, osh, dhd_sdiod_drive_strength);


	/* Get info on the ARM and SOCRAM cores... */
	if (!DHD_NOPMU(bus)) {
		if ((si_setcore(bus->sih, ARM7S_CORE_ID, 0)) ||
		    (si_setcore(bus->sih, ARMCM3_CORE_ID, 0))) {
			bus->armrev = si_corerev(bus->sih);
		} else {
			DHD_ERROR(("%s: failed to find ARM core!\n", __FUNCTION__));
			goto fail;
		}
		if (!(bus->orig_ramsize = si_socram_size(bus->sih))) {
			DHD_ERROR(("%s: failed to find SOCRAM memory!\n", __FUNCTION__));
			goto fail;
		}
		bus->ramsize = bus->orig_ramsize;
		if (dhd_dongle_memsize)
			dhd_dongle_setmemsize(bus, dhd_dongle_memsize);

		DHD_ERROR(("DHD: dongle ram size is set to %d(orig %d)\n",
			bus->ramsize, bus->orig_ramsize));
	}

	/* ...but normally deal with the SDPCMDEV core */
	if (!(bus->regs = si_setcore(bus->sih, PCMCIA_CORE_ID, 0)) &&
	    !(bus->regs = si_setcore(bus->sih, SDIOD_CORE_ID, 0))) {
		DHD_ERROR(("%s: failed to find SDIODEV core!\n", __FUNCTION__));
		goto fail;
	}
	bus->sdpcmrev = si_corerev(bus->sih);

	/* Set core control so an SDIO reset does a backplane reset */
	OR_REG(osh, &bus->regs->corecontrol, CC_BPRESEN);
	bus->rxint_mode = SDIO_DEVICE_HMB_RXINT;

	if ((bus->sih->buscoretype == SDIOD_CORE_ID) && (bus->sdpcmrev >= 4) &&
		(bus->rxint_mode  == SDIO_DEVICE_RXDATAINT_MODE_1))
	{
		uint32 val;

		val = R_REG(osh, &bus->regs->corecontrol);
		val &= ~CC_XMTDATAAVAIL_MODE;
		val |= CC_XMTDATAAVAIL_CTRL;
		W_REG(osh, &bus->regs->corecontrol, val);
	}


	pktq_init(&bus->txq, (PRIOMASK + 1), QLEN);

	/* Locate an appropriately-aligned portion of hdrbuf */
	bus->rxhdr = (uint8 *)ROUNDUP((uintptr)&bus->hdrbuf[0], DHD_SDALIGN);

	/* Set the poll and/or interrupt flags */
	bus->intr = (bool)dhd_intr;
	if ((bus->poll = (bool)dhd_poll))
		bus->pollrate = 1;

	return TRUE;

fail:
	if (bus->sih != NULL) {
		si_detach(bus->sih);
		bus->sih = NULL;
	}
	return FALSE;
}

static bool
dhdsdio_probe_malloc(dhd_bus_t *bus, osl_t *osh, void *sdh)
{
	DHD_TRACE(("%s: Enter\n", __FUNCTION__));

	if (bus->dhd->maxctl) {
		bus->rxblen = ROUNDUP((bus->dhd->maxctl + SDPCM_HDRLEN), ALIGNMENT) + DHD_SDALIGN;
		if (!(bus->rxbuf = DHD_OS_PREALLOC(osh, DHD_PREALLOC_RXBUF, bus->rxblen))) {
			DHD_ERROR(("%s: MALLOC of %d-byte rxbuf failed\n",
			           __FUNCTION__, bus->rxblen));
			goto fail;
		}
	}
	/* Allocate buffer to receive glomed packet */
	if (!(bus->databuf = DHD_OS_PREALLOC(osh, DHD_PREALLOC_DATABUF, MAX_DATA_BUF))) {
		DHD_ERROR(("%s: MALLOC of %d-byte databuf failed\n",
			__FUNCTION__, MAX_DATA_BUF));
		/* release rxbuf which was already located as above */
		if (!bus->rxblen)
			DHD_OS_PREFREE(osh, bus->rxbuf, bus->rxblen);
		goto fail;
	}

	/* Align the buffer */
	if ((uintptr)bus->databuf % DHD_SDALIGN)
		bus->dataptr = bus->databuf + (DHD_SDALIGN - ((uintptr)bus->databuf % DHD_SDALIGN));
	else
		bus->dataptr = bus->databuf;

	return TRUE;

fail:
	return FALSE;
}

static bool
dhdsdio_probe_init(dhd_bus_t *bus, osl_t *osh, void *sdh)
{
	int32 fnum;

	DHD_TRACE(("%s: Enter\n", __FUNCTION__));

#ifdef SDTEST
	dhdsdio_pktgen_init(bus);
#endif /* SDTEST */

	/* Disable F2 to clear any intermediate frame state on the dongle */
	bcmsdh_cfg_write(sdh, SDIO_FUNC_0, SDIOD_CCCR_IOEN, SDIO_FUNC_ENABLE_1, NULL);

	bus->dhd->busstate = DHD_BUS_DOWN;
	bus->sleeping = FALSE;
	bus->rxflow = FALSE;
	bus->prev_rxlim_hit = 0;


	/* Done with backplane-dependent accesses, can drop clock... */
	bcmsdh_cfg_write(sdh, SDIO_FUNC_1, SBSDIO_FUNC1_CHIPCLKCSR, 0, NULL);

	/* ...and initialize clock/power states */
	bus->clkstate = CLK_SDONLY;
	bus->idletime = (int32)dhd_idletime;
	bus->idleclock = DHD_IDLE_ACTIVE;

	/* Query the SD clock speed */
	if (bcmsdh_iovar_op(sdh, "sd_divisor", NULL, 0,
	                    &bus->sd_divisor, sizeof(int32), FALSE) != BCME_OK) {
		DHD_ERROR(("%s: fail on %s get\n", __FUNCTION__, "sd_divisor"));
		bus->sd_divisor = -1;
	} else {
		DHD_INFO(("%s: Initial value for %s is %d\n",
		          __FUNCTION__, "sd_divisor", bus->sd_divisor));
	}

	/* Query the SD bus mode */
	if (bcmsdh_iovar_op(sdh, "sd_mode", NULL, 0,
	                    &bus->sd_mode, sizeof(int32), FALSE) != BCME_OK) {
		DHD_ERROR(("%s: fail on %s get\n", __FUNCTION__, "sd_mode"));
		bus->sd_mode = -1;
	} else {
		DHD_INFO(("%s: Initial value for %s is %d\n",
		          __FUNCTION__, "sd_mode", bus->sd_mode));
	}

	/* Query the F2 block size, set roundup accordingly */
	fnum = 2;
	if (bcmsdh_iovar_op(sdh, "sd_blocksize", &fnum, sizeof(int32),
	                    &bus->blocksize, sizeof(int32), FALSE) != BCME_OK) {
		bus->blocksize = 0;
		DHD_ERROR(("%s: fail on %s get\n", __FUNCTION__, "sd_blocksize"));
	} else {
		DHD_INFO(("%s: Initial value for %s is %d\n",
		          __FUNCTION__, "sd_blocksize", bus->blocksize));
	}
	bus->roundup = MIN(max_roundup, bus->blocksize);

	/* Query if bus module supports packet chaining, default to use if supported */
	if (bcmsdh_iovar_op(sdh, "sd_rxchain", NULL, 0,
	                    &bus->sd_rxchain, sizeof(int32), FALSE) != BCME_OK) {
		bus->sd_rxchain = FALSE;
	} else {
		DHD_INFO(("%s: bus module (through bcmsdh API) %s chaining\n",
		          __FUNCTION__, (bus->sd_rxchain ? "supports" : "does not support")));
	}
	bus->use_rxchain = (bool)bus->sd_rxchain;

	return TRUE;
}

bool
dhd_bus_download_firmware(struct dhd_bus *bus, osl_t *osh,
                          char *pfw_path, char *pnv_path)
{
	bool ret;
	bus->fw_path = pfw_path;
	bus->nv_path = pnv_path;

	ret = dhdsdio_download_firmware(bus, osh, bus->sdh);


	return ret;
}

static bool
dhdsdio_download_firmware(struct dhd_bus *bus, osl_t *osh, void *sdh)
{
	bool ret;

	/* Download the firmware */
	DHD_OS_WAKE_LOCK(bus->dhd);
	dhdsdio_clkctl(bus, CLK_AVAIL, FALSE);

	ret = _dhdsdio_download_firmware(bus) == 0;

	dhdsdio_clkctl(bus, CLK_SDONLY, FALSE);
	DHD_OS_WAKE_UNLOCK(bus->dhd);
	return ret;
}

/* Detach and free everything */
static void
dhdsdio_release(dhd_bus_t *bus, osl_t *osh)
{
	bool dongle_isolation = FALSE;
	DHD_TRACE(("%s: Enter\n", __FUNCTION__));

	if (bus) {
		ASSERT(osh);

		/* De-register interrupt handler */
		bcmsdh_intr_disable(bus->sdh);
		bcmsdh_intr_dereg(bus->sdh);

		if (bus->dhd) {
			dhd_common_deinit(bus->dhd, NULL);
			dongle_isolation = bus->dhd->dongle_isolation;
			dhd_detach(bus->dhd);
			dhdsdio_release_dongle(bus, osh, dongle_isolation, TRUE);
			dhd_free(bus->dhd);
			bus->dhd = NULL;
		}

		dhdsdio_release_malloc(bus, osh);

#ifdef DHD_DEBUG
		if (bus->console.buf != NULL)
			MFREE(osh, bus->console.buf, bus->console.bufsize);
#endif

		MFREE(osh, bus, sizeof(dhd_bus_t));
	}

	if (osh)
		dhd_osl_detach(osh);

	DHD_TRACE(("%s: Disconnected\n", __FUNCTION__));
}

static void
dhdsdio_release_malloc(dhd_bus_t *bus, osl_t *osh)
{
	DHD_TRACE(("%s: Enter\n", __FUNCTION__));

	if (bus->dhd && bus->dhd->dongle_reset)
		return;

	if (bus->rxbuf) {
#ifndef CONFIG_DHD_USE_STATIC_BUF
		MFREE(osh, bus->rxbuf, bus->rxblen);
#endif
		bus->rxctl = bus->rxbuf = NULL;
		bus->rxlen = 0;
	}

	if (bus->databuf) {
#ifndef CONFIG_DHD_USE_STATIC_BUF
		MFREE(osh, bus->databuf, MAX_DATA_BUF);
#endif
		bus->databuf = NULL;
	}

	if (bus->vars && bus->varsz) {
		MFREE(osh, bus->vars, bus->varsz);
		bus->vars = NULL;
	}

}


static void
dhdsdio_release_dongle(dhd_bus_t *bus, osl_t *osh, bool dongle_isolation, bool reset_flag)
{
	DHD_TRACE(("%s: Enter bus->dhd %p bus->dhd->dongle_reset %d \n", __FUNCTION__,
		bus->dhd, bus->dhd->dongle_reset));

	if ((bus->dhd && bus->dhd->dongle_reset) && reset_flag)
		return;

	if (bus->sih) {
		if (bus->dhd) {
			dhdsdio_clkctl(bus, CLK_AVAIL, FALSE);
		}
#if !defined(BCMLXSDMMC)
		if (dongle_isolation == FALSE)
			si_watchdog(bus->sih, 4);
#endif /* !defined(BCMLXSDMMC) */
		if (bus->dhd) {
			dhdsdio_clkctl(bus, CLK_NONE, FALSE);
		}
		si_detach(bus->sih);
		bus->sih = NULL;
		if (bus->vars && bus->varsz)
			MFREE(osh, bus->vars, bus->varsz);
		bus->vars = NULL;
	}

	DHD_TRACE(("%s: Disconnected\n", __FUNCTION__));
}

static void
dhdsdio_disconnect(void *ptr)
{
	dhd_bus_t *bus = (dhd_bus_t *)ptr;

	DHD_TRACE(("%s: Enter\n", __FUNCTION__));

	if (bus) {
		ASSERT(bus->dhd);
		dhdsdio_release(bus, bus->dhd->osh);
	}

	DHD_TRACE(("%s: Disconnected\n", __FUNCTION__));
}


/* Register/Unregister functions are called by the main DHD entry
 * point (e.g. module insertion) to link with the bus driver, in
 * order to look for or await the device.
 */

static bcmsdh_driver_t dhd_sdio = {
	dhdsdio_probe,
	dhdsdio_disconnect
};

int
dhd_bus_register(void)
{
	DHD_TRACE(("%s: Enter\n", __FUNCTION__));

	return bcmsdh_register(&dhd_sdio);
}

void
dhd_bus_unregister(void)
{
	DHD_TRACE(("%s: Enter\n", __FUNCTION__));

	bcmsdh_unregister();
}

#ifdef BCMEMBEDIMAGE
static int
dhdsdio_download_code_array(struct dhd_bus *bus)
{
	int bcmerror = -1;
	int offset = 0;
	unsigned char *ularray = NULL;

	DHD_INFO(("%s: download embedded firmware...\n", __FUNCTION__));

	/* Download image */
	while ((offset + MEMBLOCK) < sizeof(dlarray)) {
		bcmerror = dhdsdio_membytes(bus, TRUE, offset,
			(uint8 *) (dlarray + offset), MEMBLOCK);
		if (bcmerror) {
			DHD_ERROR(("%s: error %d on writing %d membytes at 0x%08x\n",
			        __FUNCTION__, bcmerror, MEMBLOCK, offset));
			goto err;
		}

		offset += MEMBLOCK;
	}

	if (offset < sizeof(dlarray)) {
		bcmerror = dhdsdio_membytes(bus, TRUE, offset,
			(uint8 *) (dlarray + offset), sizeof(dlarray) - offset);
		if (bcmerror) {
			DHD_ERROR(("%s: error %d on writing %d membytes at 0x%08x\n",
			        __FUNCTION__, bcmerror, sizeof(dlarray) - offset, offset));
			goto err;
		}
	}

#ifdef DHD_DEBUG
	/* Upload and compare the downloaded code */
	{
		ularray = MALLOC(bus->dhd->osh, bus->ramsize);
		/* Upload image to verify downloaded contents. */
		offset = 0;
		memset(ularray, 0xaa, bus->ramsize);
		while ((offset + MEMBLOCK) < sizeof(dlarray)) {
			bcmerror = dhdsdio_membytes(bus, FALSE, offset, ularray + offset, MEMBLOCK);
			if (bcmerror) {
				DHD_ERROR(("%s: error %d on reading %d membytes at 0x%08x\n",
					__FUNCTION__, bcmerror, MEMBLOCK, offset));
				goto err;
			}

			offset += MEMBLOCK;
		}

		if (offset < sizeof(dlarray)) {
			bcmerror = dhdsdio_membytes(bus, FALSE, offset,
				ularray + offset, sizeof(dlarray) - offset);
			if (bcmerror) {
				DHD_ERROR(("%s: error %d on reading %d membytes at 0x%08x\n",
					__FUNCTION__, bcmerror, sizeof(dlarray) - offset, offset));
				goto err;
			}
		}

		if (memcmp(dlarray, ularray, sizeof(dlarray))) {
			DHD_ERROR(("%s: Downloaded image is corrupted (%s, %s, %s).\n",
			           __FUNCTION__, dlimagename, dlimagever, dlimagedate));
			goto err;
		} else
			DHD_ERROR(("%s: Download, Upload and compare succeeded (%s, %s, %s).\n",
			           __FUNCTION__, dlimagename, dlimagever, dlimagedate));

	}
#endif /* DHD_DEBUG */

err:
	if (ularray)
		MFREE(bus->dhd->osh, ularray, bus->ramsize);
	return bcmerror;
}
#endif /* BCMEMBEDIMAGE */

#ifdef DHD_SELECTIVE_FW_43362
static char sel_fw_path[MOD_PARAM_PATHLEN+3];	/* path+".ax" */
#endif /* DHD_SELECTIVE_FW_43362 */


static int
dhdsdio_download_code_file(struct dhd_bus *bus, char *pfw_path)
{
	int bcmerror = -1;
	int offset = 0;
	uint len;
	void *image = NULL;
	uint8 *memblock = NULL, *memptr;

	DHD_INFO(("%s: download firmware %s\n", __FUNCTION__, pfw_path));

#ifdef DHD_SELECTIVE_FW_43362
		DHD_ERROR(("%s: chip = 0x%x, chiprev = 0x%x\n", __FUNCTION__, bus->sih->chip, bus->sih->chiprev));
	
		if (bus->sih->chip == 43362) {
			switch (bus->sih->chiprev)
			{
			 case 1: /* 43362a2 */
				strncpy(sel_fw_path, pfw_path, MOD_PARAM_PATHLEN+3);
				strcat(sel_fw_path, ".a2");
				break;
			case 0: /* 43362a0 */
				strncpy(sel_fw_path, pfw_path, MOD_PARAM_PATHLEN+3);
				strcat(sel_fw_path, ".a0");
				break;
			default:
				DHD_ERROR(("%s: Unknown revision of 43362 detected\n", __FUNCTION__));
				return -1;
			}
	
			DHD_INFO(("%s: download firmware %s\n", __FUNCTION__, sel_fw_path));
			image = dhd_os_open_image(sel_fw_path);
		} else {
			DHD_INFO(("%s: download firmware %s\n", __FUNCTION__, pfw_path));
			image = dhd_os_open_image(pfw_path);
		}
#else
		DHD_INFO(("%s: download firmware %s\n", __FUNCTION__, pfw_path));
	
		image = dhd_os_open_image(pfw_path);
#endif /* DHD_SELECTIVE_FW_43362 */

	if (image == NULL)
		goto err;

	memptr = memblock = MALLOC(bus->dhd->osh, MEMBLOCK + DHD_SDALIGN);
	if (memblock == NULL) {
		DHD_ERROR(("%s: Failed to allocate memory %d bytes\n", __FUNCTION__, MEMBLOCK));
		goto err;
	}
	if ((uint32)(uintptr)memblock % DHD_SDALIGN)
		memptr += (DHD_SDALIGN - ((uint32)(uintptr)memblock % DHD_SDALIGN));

	/* Download image */
	while ((len = dhd_os_get_image_block((char*)memptr, MEMBLOCK, image))) {
		bcmerror = dhdsdio_membytes(bus, TRUE, offset, memptr, len);
		if (bcmerror) {
			DHD_ERROR(("%s: error %d on writing %d membytes at 0x%08x\n",
			        __FUNCTION__, bcmerror, MEMBLOCK, offset));
			goto err;
		}

		offset += MEMBLOCK;
	}

err:
	if (memblock)
		MFREE(bus->dhd->osh, memblock, MEMBLOCK + DHD_SDALIGN);

	if (image)
		dhd_os_close_image(image);

	return bcmerror;
}

/*
	EXAMPLE: nvram_array
	nvram_arry format:
	name=value
	Use carriage return at the end of each assignment, and an empty string with
	carriage return at the end of array.

	For example:
	unsigned char  nvram_array[] = {"name1=value1\n", "name2=value2\n", "\n"};
	Hex values start with 0x, and mac addr format: xx:xx:xx:xx:xx:xx.

	Search "EXAMPLE: nvram_array" to see how the array is activated.
*/

void
dhd_bus_set_nvram_params(struct dhd_bus * bus, const char *nvram_params)
{
	bus->nvram_params = nvram_params;
}

static int
dhdsdio_download_nvram(struct dhd_bus *bus)
{
	int bcmerror = -1;
	uint len;
	void * image = NULL;
	char * memblock = NULL;
	char *bufp;
	char *pnv_path;
	bool nvram_file_exists;

	pnv_path = bus->nv_path;

	nvram_file_exists = ((pnv_path != NULL) && (pnv_path[0] != '\0'));
	if (!nvram_file_exists && (bus->nvram_params == NULL))
		return (0);

	if (nvram_file_exists) {
		image = dhd_os_open_image(pnv_path);
		if (image == NULL)
			goto err;
	}

	memblock = MALLOC(bus->dhd->osh, MAX_NVRAMBUF_SIZE);
	if (memblock == NULL) {
		DHD_ERROR(("%s: Failed to allocate memory %d bytes\n",
		           __FUNCTION__, MAX_NVRAMBUF_SIZE));
		goto err;
	}

	/* Download variables */
	if (nvram_file_exists) {
		len = dhd_os_get_image_block(memblock, MAX_NVRAMBUF_SIZE, image);
	}
	else {
		len = strlen(bus->nvram_params);
		ASSERT(len <= MAX_NVRAMBUF_SIZE);
		memcpy(memblock, bus->nvram_params, len);
	}
	if (len > 0 && len < MAX_NVRAMBUF_SIZE) {
		bufp = (char *)memblock;
		bufp[len] = 0;
		len = process_nvram_vars(bufp, len);
		if (len % 4) {
			len += 4 - (len % 4);
		}
		bufp += len;
		*bufp++ = 0;
		if (len)
			bcmerror = dhdsdio_downloadvars(bus, memblock, len + 1);
		if (bcmerror) {
			DHD_ERROR(("%s: error downloading vars: %d\n",
			           __FUNCTION__, bcmerror));
		}
	}
	else {
		DHD_ERROR(("%s: error reading nvram file: %d\n",
		           __FUNCTION__, len));
		bcmerror = BCME_SDIO_ERROR;
	}

err:
	if (memblock)
		MFREE(bus->dhd->osh, memblock, MAX_NVRAMBUF_SIZE);

	if (image)
		dhd_os_close_image(image);

	return bcmerror;
}

static int
_dhdsdio_download_firmware(struct dhd_bus *bus)
{
	int bcmerror = -1;

	bool embed = FALSE;	/* download embedded firmware */
	bool dlok = FALSE;	/* download firmware succeeded */

	/* Out immediately if no image to download */
	if ((bus->fw_path == NULL) || (bus->fw_path[0] == '\0')) {
#ifdef BCMEMBEDIMAGE
		embed = TRUE;
#else
		return 0;
#endif
	}

	/* Keep arm in reset */
	if (dhdsdio_download_state(bus, TRUE)) {
		DHD_ERROR(("%s: error placing ARM core in reset\n", __FUNCTION__));
		goto err;
	}

	/* External image takes precedence if specified */
	if ((bus->fw_path != NULL) && (bus->fw_path[0] != '\0')) {
		if (dhdsdio_download_code_file(bus, bus->fw_path)) {
			DHD_ERROR(("%s: dongle image file download failed\n", __FUNCTION__));
#ifdef BCMEMBEDIMAGE
			embed = TRUE;
#else
			goto err;
#endif
		}
		else {
			embed = FALSE;
			dlok = TRUE;
		}
	}
#ifdef BCMEMBEDIMAGE
	if (embed) {
		if (dhdsdio_download_code_array(bus)) {
			DHD_ERROR(("%s: dongle image array download failed\n", __FUNCTION__));
			goto err;
		}
		else {
			dlok = TRUE;
		}
	}
#endif
	if (!dlok) {
		DHD_ERROR(("%s: dongle image download failed\n", __FUNCTION__));
		goto err;
	}

	/* EXAMPLE: nvram_array */
	/* If a valid nvram_arry is specified as above, it can be passed down to dongle */
	/* dhd_bus_set_nvram_params(bus, (char *)&nvram_array); */

	/* External nvram takes precedence if specified */
	if (dhdsdio_download_nvram(bus)) {
		DHD_ERROR(("%s: dongle nvram file download failed\n", __FUNCTION__));
		goto err;
	}

	/* Take arm out of reset */
	if (dhdsdio_download_state(bus, FALSE)) {
		DHD_ERROR(("%s: error getting out of ARM core reset\n", __FUNCTION__));
		goto err;
	}

	bcmerror = 0;

err:
	return bcmerror;
}

static int
dhd_bcmsdh_recv_buf(dhd_bus_t *bus, uint32 addr, uint fn, uint flags, uint8 *buf, uint nbytes,
	void *pkt, bcmsdh_cmplt_fn_t complete, void *handle)
{
	int status;

	status = bcmsdh_recv_buf(bus->sdh, addr, fn, flags, buf, nbytes, pkt, complete, handle);

	return status;
}

static int
dhd_bcmsdh_send_buf(dhd_bus_t *bus, uint32 addr, uint fn, uint flags, uint8 *buf, uint nbytes,
	void *pkt, bcmsdh_cmplt_fn_t complete, void *handle)
{
	return (bcmsdh_send_buf(bus->sdh, addr, fn, flags, buf, nbytes, pkt, complete, handle));
}

uint
dhd_bus_chip(struct dhd_bus *bus)
{
	ASSERT(bus->sih != NULL);
	return bus->sih->chip;
}

void *
dhd_bus_pub(struct dhd_bus *bus)
{
	return bus->dhd;
}

void *
dhd_bus_txq(struct dhd_bus *bus)
{
	return &bus->txq;
}

uint
dhd_bus_hdrlen(struct dhd_bus *bus)
{
	return SDPCM_HDRLEN;
}

int
dhd_bus_devreset(dhd_pub_t *dhdp, uint8 flag)
{
	int bcmerror = 0;
	dhd_bus_t *bus;

	bus = dhdp->bus;

	if (flag == TRUE) {
		if (!bus->dhd->dongle_reset) {
			dhd_os_sdlock(dhdp);
			dhd_os_wd_timer(dhdp, 0);
#if !defined(IGNORE_ETH0_DOWN)
			/* Force flow control as protection when stop come before ifconfig_down */
			dhd_txflowcontrol(bus->dhd, ALL_INTERFACES, ON);
#endif /* !defined(IGNORE_ETH0_DOWN) */
			/* Expect app to have torn down any connection before calling */
			/* Stop the bus, disable F2 */
			dhd_bus_stop(bus, FALSE);

#if defined(OOB_INTR_ONLY)
			/* Clean up any pending IRQ */
			bcmsdh_set_irq(FALSE);
#endif /* defined(OOB_INTR_ONLY) */

			/* Clean tx/rx buffer pointers, detach from the dongle */
			dhdsdio_release_dongle(bus, bus->dhd->osh, TRUE, TRUE);

			bus->dhd->dongle_reset = TRUE;
			bus->dhd->up = FALSE;
			dhd_os_sdunlock(dhdp);

			DHD_TRACE(("%s:  WLAN OFF DONE\n", __FUNCTION__));
			/* App can now remove power from device */
		} else
			bcmerror = BCME_SDIO_ERROR;
	} else {
		/* App must have restored power to device before calling */

		DHD_TRACE(("\n\n%s: == WLAN ON ==\n", __FUNCTION__));

		if (bus->dhd->dongle_reset) {
			/* Turn on WLAN */
#ifdef DHDTHREAD
			dhd_os_sdlock(dhdp);
#endif /* DHDTHREAD */
			/* Reset SD client */
			bcmsdh_reset(bus->sdh);

			/* Attempt to re-attach & download */
			if (dhdsdio_probe_attach(bus, bus->dhd->osh, bus->sdh,
			                        (uint32 *)SI_ENUM_BASE,
			                        bus->cl_devid)) {
				/* Attempt to download binary to the dongle */
				if (dhdsdio_probe_init(bus, bus->dhd->osh, bus->sdh) &&
					dhdsdio_download_firmware(bus, bus->dhd->osh, bus->sdh)) {

					/* Re-init bus, enable F2 transfer */
					bcmerror = dhd_bus_init((dhd_pub_t *) bus->dhd, FALSE);
					if (bcmerror == BCME_OK) {
#if defined(OOB_INTR_ONLY)
						bcmsdh_set_irq(TRUE);
						dhd_enable_oob_intr(bus, TRUE);
#endif /* defined(OOB_INTR_ONLY) */

						bus->dhd->dongle_reset = FALSE;
						bus->dhd->up = TRUE;

#if !defined(IGNORE_ETH0_DOWN)
						/* Restore flow control  */
						dhd_txflowcontrol(bus->dhd, ALL_INTERFACES, OFF);
#endif 
						dhd_os_wd_timer(dhdp, dhd_watchdog_ms);

						DHD_TRACE(("%s: WLAN ON DONE\n", __FUNCTION__));
					} else {
						dhd_bus_stop(bus, FALSE);
						dhdsdio_release_dongle(bus, bus->dhd->osh,
							TRUE, FALSE);
					}
				} else
					bcmerror = BCME_SDIO_ERROR;
			} else
				bcmerror = BCME_SDIO_ERROR;

#ifdef DHDTHREAD
			dhd_os_sdunlock(dhdp);
#endif /* DHDTHREAD */
		} else {
			bcmerror = BCME_SDIO_ERROR;
			DHD_INFO(("%s called when dongle is not in reset\n",
				__FUNCTION__));
			DHD_INFO(("Will call dhd_bus_start instead\n"));
			sdioh_start(NULL, 1);
			if ((bcmerror = dhd_bus_start(dhdp)) != 0)
				DHD_ERROR(("%s: dhd_bus_start fail with %d\n",
					__FUNCTION__, bcmerror));
		}
	}
	return bcmerror;
}

int
dhd_bus_membytes(dhd_pub_t *dhdp, bool set, uint32 address, uint8 *data, uint size)
{
	dhd_bus_t *bus;

	bus = dhdp->bus;
	return dhdsdio_membytes(bus, set, address, data, size);
}<|MERGE_RESOLUTION|>--- conflicted
+++ resolved
@@ -21,11 +21,7 @@
  * software in any way with any other Broadcom software provided under a license
  * other than the GPL, without Broadcom's express prior written consent.
  *
-<<<<<<< HEAD
- * $Id: dhd_sdio.c 294560 2011-11-07 22:26:37Z $
-=======
  * $Id: dhd_sdio.c 309234 2012-01-19 01:44:16Z $
->>>>>>> 1b7fd678
  */
 
 #include <typedefs.h>
@@ -3572,11 +3568,7 @@
 		if ((uint8)(txmax - bus->tx_seq) > 0x40) {
 			DHD_ERROR(("%s: got unlikely tx max %d with tx_seq %d\n",
 			           __FUNCTION__, txmax, bus->tx_seq));
-<<<<<<< HEAD
-			txmax = bus->tx_seq;
-=======
 			txmax = bus->tx_max;
->>>>>>> 1b7fd678
 		}
 		bus->tx_max = txmax;
 
@@ -4005,11 +3997,7 @@
 			if ((uint8)(txmax - bus->tx_seq) > 0x40) {
 					DHD_ERROR(("%s: got unlikely tx max %d with tx_seq %d\n",
 						__FUNCTION__, txmax, bus->tx_seq));
-<<<<<<< HEAD
-					txmax = bus->tx_seq;
-=======
 					txmax = bus->tx_max;
->>>>>>> 1b7fd678
 			}
 			bus->tx_max = txmax;
 
@@ -4166,11 +4154,7 @@
 		if ((uint8)(txmax - bus->tx_seq) > 0x40) {
 			DHD_ERROR(("%s: got unlikely tx max %d with tx_seq %d\n",
 			           __FUNCTION__, txmax, bus->tx_seq));
-<<<<<<< HEAD
-			txmax = bus->tx_seq;
-=======
 			txmax = bus->tx_max;
->>>>>>> 1b7fd678
 		}
 		bus->tx_max = txmax;
 
