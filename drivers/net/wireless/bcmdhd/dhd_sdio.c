/*
 * DHD Bus Module for SDIO
 *
 * Copyright (C) 1999-2012, Broadcom Corporation
 * 
 *      Unless you and Broadcom execute a separate written software license
 * agreement governing use of this software, this software is licensed to you
 * under the terms of the GNU General Public License version 2 (the "GPL"),
 * available at http://www.broadcom.com/licenses/GPLv2.php, with the
 * following added to such license:
 * 
 *      As a special exception, the copyright holders of this software give you
 * permission to link this software with independent modules, and to copy and
 * distribute the resulting executable under terms of your choice, provided that
 * you also meet, for each linked independent module, the terms and conditions of
 * the license of that module.  An independent module is a module which is not
 * derived from this software.  The special exception does not apply to any
 * modifications of the software.
 * 
 *      Notwithstanding the above, under no circumstances may you combine this
 * software in any way with any other Broadcom software provided under a license
 * other than the GPL, without Broadcom's express prior written consent.
 *
 * $Id: dhd_sdio.c 325483 2012-04-03 13:22:22Z $
 */

#include <typedefs.h>
#include <osl.h>
#include <bcmsdh.h>

#ifdef BCMEMBEDIMAGE
#include BCMEMBEDIMAGE
#endif /* BCMEMBEDIMAGE */

#include <bcmdefs.h>
#include <bcmutils.h>
#include <bcmendian.h>
#include <bcmdevs.h>

#include <siutils.h>
#include <hndpmu.h>
#include <hndsoc.h>
#include <bcmsdpcm.h>
#if defined(DHD_DEBUG)
#include <hndrte_armtrap.h>
#include <hndrte_cons.h>
#endif /* defined(DHD_DEBUG) */
#include <sbchipc.h>
#include <sbhnddma.h>

#include <sdio.h>
#include <sbsdio.h>
#include <sbsdpcmdev.h>
#include <bcmsdpcm.h>
#include <bcmsdbus.h>

#include <proto/ethernet.h>
#include <proto/802.1d.h>
#include <proto/802.11.h>

#include <dngl_stats.h>
#include <dhd.h>
#include <dhd_bus.h>
#include <dhd_proto.h>
#include <dhd_dbg.h>
#include <dhdioctl.h>
#include <sdiovar.h>

#ifndef DHDSDIO_MEM_DUMP_FNAME
#define DHDSDIO_MEM_DUMP_FNAME         "mem_dump"
#endif

#define QLEN		256	/* bulk rx and tx queue lengths */
#define FCHI		(QLEN - 10)
#define FCLOW		(FCHI / 2)
#define PRIOMASK	7

#define TXRETRIES	2	/* # of retries for tx frames */

#define DHD_RXBOUND	50	/* Default for max rx frames in one scheduling */

#define DHD_TXBOUND	20	/* Default for max tx frames in one scheduling */

#define DHD_TXMINMAX	1	/* Max tx frames if rx still pending */

#define MEMBLOCK	2048		/* Block size used for downloading of dongle image */
#define MAX_NVRAMBUF_SIZE	4096	/* max nvram buf size */
#define MAX_DATA_BUF	(32 * 1024)	/* Must be large enough to hold biggest possible glom */

#ifndef DHD_FIRSTREAD
#define DHD_FIRSTREAD   32
#endif
#if !ISPOWEROF2(DHD_FIRSTREAD)
#error DHD_FIRSTREAD is not a power of 2!
#endif

/* Total length of frame header for dongle protocol */
#define SDPCM_HDRLEN	(SDPCM_FRAMETAG_LEN + SDPCM_SWHEADER_LEN)
#ifdef SDTEST
#define SDPCM_RESERVE	(SDPCM_HDRLEN + SDPCM_TEST_HDRLEN + DHD_SDALIGN)
#else
#define SDPCM_RESERVE	(SDPCM_HDRLEN + DHD_SDALIGN)
#endif

/* Space for header read, limit for data packets */
#ifndef MAX_HDR_READ
#define MAX_HDR_READ	32
#endif
#if !ISPOWEROF2(MAX_HDR_READ)
#error MAX_HDR_READ is not a power of 2!
#endif

#define MAX_RX_DATASZ	2048

/* Maximum milliseconds to wait for F2 to come up */
#define DHD_WAIT_F2RDY	3000

/* Bump up limit on waiting for HT to account for first startup;
 * if the image is doing a CRC calculation before programming the PMU
 * for HT availability, it could take a couple hundred ms more, so
 * max out at a 1 second (1000000us).
 */
#if (PMU_MAX_TRANSITION_DLY <= 1000000)
#undef PMU_MAX_TRANSITION_DLY
#define PMU_MAX_TRANSITION_DLY 1000000
#endif

/* Value for ChipClockCSR during initial setup */
#define DHD_INIT_CLKCTL1	(SBSDIO_FORCE_HW_CLKREQ_OFF | SBSDIO_ALP_AVAIL_REQ)
#define DHD_INIT_CLKCTL2	(SBSDIO_FORCE_HW_CLKREQ_OFF | SBSDIO_FORCE_ALP)

/* Flags for SDH calls */
#define F2SYNC	(SDIO_REQ_4BYTE | SDIO_REQ_FIXED)

/* Packet free applicable unconditionally for sdio and sdspi.  Conditional if
 * bufpool was present for gspi bus.
 */
#define PKTFREE2()		if ((bus->bus != SPI_BUS) || bus->usebufpool) \
					PKTFREE(bus->dhd->osh, pkt, FALSE);
DHD_SPINWAIT_SLEEP_INIT(sdioh_spinwait_sleep);
#if defined(OOB_INTR_ONLY)
extern void bcmsdh_set_irq(int flag);
#endif /* defined(OOB_INTR_ONLY) */
#ifdef PROP_TXSTATUS
extern void dhd_wlfc_txcomplete(dhd_pub_t *dhd, void *txp, bool success);
#endif

#ifdef DHD_DEBUG
/* Device console log buffer state */
#define CONSOLE_LINE_MAX	192
#define CONSOLE_BUFFER_MAX	2024
typedef struct dhd_console {
	uint		count;			/* Poll interval msec counter */
	uint		log_addr;		/* Log struct address (fixed) */
	hndrte_log_t	log;			/* Log struct (host copy) */
	uint		bufsize;		/* Size of log buffer */
	uint8		*buf;			/* Log buffer (host copy) */
	uint		last;			/* Last buffer read index */
} dhd_console_t;
#endif /* DHD_DEBUG */

#define	REMAP_ENAB(bus)			((bus)->remap)
#define	REMAP_ISADDR(bus, a)		(((a) >= ((bus)->orig_ramsize)) && ((a) < ((bus)->ramsize)))
#define	KSO_ENAB(bus)			((bus)->kso)
#define	SR_ENAB(bus)			((bus)->_srenab)
#define	SLPAUTO_ENAB(bus)		((SR_ENAB(bus)) && ((bus)->_slpauto))
#define	MIN_RSRC_ADDR			(SI_ENUM_BASE + 0x618)
#define	MIN_RSRC_SR			0x3
#define	CORE_CAPEXT_ADDR		(SI_ENUM_BASE + 0x64c)
#define	CORE_CAPEXT_SR_SUPPORTED_MASK	(1 << 1)

#define	OOB_WAKEUP_ENAB(bus)		((bus)->_oobwakeup)
#define	GPIO_DEV_SRSTATE		16	/* Host gpio17 mapped to device gpio0 SR state */
#define	GPIO_DEV_SRSTATE_TIMEOUT	320000	/* 320ms */
#define	GPIO_DEV_WAKEUP			17	/* Host gpio17 mapped to device gpio1 wakeup */
#define	CC_CHIPCTRL2_GPIO1_WAKEUP	(1  << 0)


/* Private data for SDIO bus interaction */
typedef struct dhd_bus {
	dhd_pub_t	*dhd;

	bcmsdh_info_t	*sdh;			/* Handle for BCMSDH calls */
	si_t		*sih;			/* Handle for SI calls */
	char		*vars;			/* Variables (from CIS and/or other) */
	uint		varsz;			/* Size of variables buffer */
	uint32		sbaddr;			/* Current SB window pointer (-1, invalid) */

	sdpcmd_regs_t	*regs;			/* Registers for SDIO core */
	uint		sdpcmrev;		/* SDIO core revision */
	uint		armrev;			/* CPU core revision */
	uint		ramrev;			/* SOCRAM core revision */
	uint32		ramsize;		/* Size of RAM in SOCRAM (bytes) */
	uint32		orig_ramsize;		/* Size of RAM in SOCRAM (bytes) */
	uint32		srmemsize;		/* Size of SRMEM */

	uint32		bus;			/* gSPI or SDIO bus */
	uint32		hostintmask;		/* Copy of Host Interrupt Mask */
	uint32		intstatus;		/* Intstatus bits (events) pending */
	bool		dpc_sched;		/* Indicates DPC schedule (intrpt rcvd) */
	bool		fcstate;		/* State of dongle flow-control */

	uint16		cl_devid;		/* cached devid for dhdsdio_probe_attach() */
	char		*fw_path;		/* module_param: path to firmware image */
	char		*nv_path;		/* module_param: path to nvram vars file */
	const char      *nvram_params;		/* user specified nvram params. */

	uint		blocksize;		/* Block size of SDIO transfers */
	uint		roundup;		/* Max roundup limit */

	struct pktq	txq;			/* Queue length used for flow-control */
	uint8		flowcontrol;		/* per prio flow control bitmask */
	uint8		tx_seq;			/* Transmit sequence number (next) */
	uint8		tx_max;			/* Maximum transmit sequence allowed */

	uint8		hdrbuf[MAX_HDR_READ + DHD_SDALIGN];
	uint8		*rxhdr;			/* Header of current rx frame (in hdrbuf) */
	uint16		nextlen;		/* Next Read Len from last header */
	uint8		rx_seq;			/* Receive sequence number (expected) */
	bool		rxskip;			/* Skip receive (awaiting NAK ACK) */

	void		*glomd;			/* Packet containing glomming descriptor */
	void		*glom;			/* Packet chain for glommed superframe */
	uint		glomerr;		/* Glom packet read errors */

	uint8		*rxbuf;			/* Buffer for receiving control packets */
	uint		rxblen;			/* Allocated length of rxbuf */
	uint8		*rxctl;			/* Aligned pointer into rxbuf */
	uint8		*databuf;		/* Buffer for receiving big glom packet */
	uint8		*dataptr;		/* Aligned pointer into databuf */
	uint		rxlen;			/* Length of valid data in buffer */

	uint8		sdpcm_ver;		/* Bus protocol reported by dongle */

	bool		intr;			/* Use interrupts */
	bool		poll;			/* Use polling */
	bool		ipend;			/* Device interrupt is pending */
	bool		intdis;			/* Interrupts disabled by isr */
	uint 		intrcount;		/* Count of device interrupt callbacks */
	uint		lastintrs;		/* Count as of last watchdog timer */
	uint		spurious;		/* Count of spurious interrupts */
	uint		pollrate;		/* Ticks between device polls */
	uint		polltick;		/* Tick counter */
	uint		pollcnt;		/* Count of active polls */

#ifdef DHD_DEBUG
	dhd_console_t	console;		/* Console output polling support */
	uint		console_addr;		/* Console address from shared struct */
#endif /* DHD_DEBUG */

	uint		regfails;		/* Count of R_REG/W_REG failures */

	uint		clkstate;		/* State of sd and backplane clock(s) */
	bool		activity;		/* Activity flag for clock down */
	int32		idletime;		/* Control for activity timeout */
	int32		idlecount;		/* Activity timeout counter */
	int32		idleclock;		/* How to set bus driver when idle */
	int32		sd_divisor;		/* Speed control to bus driver */
	int32		sd_mode;		/* Mode control to bus driver */
	int32		sd_rxchain;		/* If bcmsdh api accepts PKT chains */
	bool		use_rxchain;		/* If dhd should use PKT chains */
	bool		sleeping;		/* Is SDIO bus sleeping? */
	uint		rxflow_mode;		/* Rx flow control mode */
	bool		rxflow;			/* Is rx flow control on */
	uint		prev_rxlim_hit;		/* Is prev rx limit exceeded (per dpc schedule) */
	bool		alp_only;		/* Don't use HT clock (ALP only) */
	/* Field to decide if rx of control frames happen in rxbuf or lb-pool */
	bool		usebufpool;

#ifdef SDTEST
	/* external loopback */
	bool		ext_loop;
	uint8		loopid;

	/* pktgen configuration */
	uint		pktgen_freq;		/* Ticks between bursts */
	uint		pktgen_count;		/* Packets to send each burst */
	uint		pktgen_print;		/* Bursts between count displays */
	uint		pktgen_total;		/* Stop after this many */
	uint		pktgen_minlen;		/* Minimum packet data len */
	uint		pktgen_maxlen;		/* Maximum packet data len */
	uint		pktgen_mode;		/* Configured mode: tx, rx, or echo */
	uint		pktgen_stop;		/* Number of tx failures causing stop */

	/* active pktgen fields */
	uint		pktgen_tick;		/* Tick counter for bursts */
	uint		pktgen_ptick;		/* Burst counter for printing */
	uint		pktgen_sent;		/* Number of test packets generated */
	uint		pktgen_rcvd;		/* Number of test packets received */
	uint		pktgen_fail;		/* Number of failed send attempts */
	uint16		pktgen_len;		/* Length of next packet to send */
#define PKTGEN_RCV_IDLE     (0)
#define PKTGEN_RCV_ONGOING  (1)
	uint16		pktgen_rcv_state;		/* receive state */
	uint		pktgen_rcvd_rcvsession;	/* test pkts rcvd per rcv session. */
#endif /* SDTEST */

	/* Some additional counters */
	uint		tx_sderrs;		/* Count of tx attempts with sd errors */
	uint		fcqueued;		/* Tx packets that got queued */
	uint		rxrtx;			/* Count of rtx requests (NAK to dongle) */
	uint		rx_toolong;		/* Receive frames too long to receive */
	uint		rxc_errors;		/* SDIO errors when reading control frames */
	uint		rx_hdrfail;		/* SDIO errors on header reads */
	uint		rx_badhdr;		/* Bad received headers (roosync?) */
	uint		rx_badseq;		/* Mismatched rx sequence number */
	uint		fc_rcvd;		/* Number of flow-control events received */
	uint		fc_xoff;		/* Number which turned on flow-control */
	uint		fc_xon;			/* Number which turned off flow-control */
	uint		rxglomfail;		/* Failed deglom attempts */
	uint		rxglomframes;		/* Number of glom frames (superframes) */
	uint		rxglompkts;		/* Number of packets from glom frames */
	uint		f2rxhdrs;		/* Number of header reads */
	uint		f2rxdata;		/* Number of frame data reads */
	uint		f2txdata;		/* Number of f2 frame writes */
	uint		f1regdata;		/* Number of f1 register accesses */

	uint8		*ctrl_frame_buf;
	uint32		ctrl_frame_len;
	bool		ctrl_frame_stat;
	uint32		rxint_mode;	/* rx interrupt mode */
	bool		remap;		/* Contiguous 1MB RAM: 512K socram + 512K devram
					 * Available with socram rev 16
					 * Remap region not DMA-able
					 */
	bool		kso;
	bool		_slpauto;
	bool		_oobwakeup;
	bool		_srenab;
<<<<<<< HEAD
	bool        readframes;
	bool        reqbussleep;
=======
>>>>>>> c21fd2a0
} dhd_bus_t;

/* clkstate */
#define CLK_NONE	0
#define CLK_SDONLY	1
#define CLK_PENDING	2	/* Not used yet */
#define CLK_AVAIL	3

#define DHD_NOPMU(dhd)	(FALSE)

#ifdef DHD_DEBUG
static int qcount[NUMPRIO];
static int tx_packets[NUMPRIO];
#endif /* DHD_DEBUG */

/* Deferred transmit */
const uint dhd_deferred_tx = 1;

extern uint dhd_watchdog_ms;
extern void dhd_os_wd_timer(void *bus, uint wdtick);

/* Tx/Rx bounds */
uint dhd_txbound;
uint dhd_rxbound;
uint dhd_txminmax = DHD_TXMINMAX;

/* override the RAM size if possible */
#define DONGLE_MIN_MEMSIZE (128 *1024)
int dhd_dongle_memsize;

static bool dhd_doflow;
static bool dhd_alignctl;

static bool sd1idle;

static bool retrydata;
#define RETRYCHAN(chan) (((chan) == SDPCM_EVENT_CHANNEL) || retrydata)

static const uint watermark = 8;
static const uint mesbusyctrl = 0;
static const uint firstread = DHD_FIRSTREAD;

#define HDATLEN (firstread - (SDPCM_HDRLEN))

/* Retry count for register access failures */
static const uint retry_limit = 2;

/* Force even SD lengths (some host controllers mess up on odd bytes) */
static bool forcealign;

/* Flag to indicate if we should download firmware on driver load */
uint dhd_download_fw_on_driverload = TRUE;

#define ALIGNMENT  4

#if defined(OOB_INTR_ONLY) && defined(HW_OOB)
extern void bcmsdh_enable_hw_oob_intr(void *sdh, bool enable);
#endif

#if defined(OOB_INTR_ONLY) && defined(SDIO_ISR_THREAD)
#error OOB_INTR_ONLY is NOT working with SDIO_ISR_THREAD
#endif /* defined(OOB_INTR_ONLY) && defined(SDIO_ISR_THREAD) */
#define PKTALIGN(osh, p, len, align)					\
	do {								\
		uint datalign;						\
		datalign = (uintptr)PKTDATA((osh), (p));		\
		datalign = ROUNDUP(datalign, (align)) - datalign;	\
		ASSERT(datalign < (align));				\
		ASSERT(PKTLEN((osh), (p)) >= ((len) + datalign));	\
		if (datalign)						\
			PKTPULL((osh), (p), datalign);			\
		PKTSETLEN((osh), (p), (len));				\
	} while (0)

/* Limit on rounding up frames */
static const uint max_roundup = 512;

/* Try doing readahead */
static bool dhd_readahead;


/* To check if there's window offered */
#define DATAOK(bus) \
	(((uint8)(bus->tx_max - bus->tx_seq) > 1) && \
	(((uint8)(bus->tx_max - bus->tx_seq) & 0x80) == 0))

/* To check if there's window offered for ctrl frame */
#define TXCTLOK(bus) \
	(((uint8)(bus->tx_max - bus->tx_seq) != 0) && \
	(((uint8)(bus->tx_max - bus->tx_seq) & 0x80) == 0))

/* Macros to get register read/write status */
/* NOTE: these assume a local dhdsdio_bus_t *bus! */
#define R_SDREG(regvar, regaddr, retryvar) \
do { \
	retryvar = 0; \
	do { \
		regvar = R_REG(bus->dhd->osh, regaddr); \
	} while (bcmsdh_regfail(bus->sdh) && (++retryvar <= retry_limit)); \
	if (retryvar) { \
		bus->regfails += (retryvar-1); \
		if (retryvar > retry_limit) { \
			DHD_ERROR(("%s: FAILED" #regvar "READ, LINE %d\n", \
			           __FUNCTION__, __LINE__)); \
			regvar = 0; \
		} \
	} \
} while (0)

#define W_SDREG(regval, regaddr, retryvar) \
do { \
	retryvar = 0; \
	do { \
		W_REG(bus->dhd->osh, regaddr, regval); \
	} while (bcmsdh_regfail(bus->sdh) && (++retryvar <= retry_limit)); \
	if (retryvar) { \
		bus->regfails += (retryvar-1); \
		if (retryvar > retry_limit) \
			DHD_ERROR(("%s: FAILED REGISTER WRITE, LINE %d\n", \
			           __FUNCTION__, __LINE__)); \
	} \
} while (0)

#define BUS_WAKE(bus) \
	do { \
		if ((bus)->sleeping) \
			dhdsdio_bussleep((bus), FALSE); \
	} while (0);

/*
 * pktavail interrupts from dongle to host can be managed in 3 different ways
 * whenever there is a packet available in dongle to transmit to host.
 *
 * Mode 0:	Dongle writes the software host mailbox and host is interrupted.
 * Mode 1:	(sdiod core rev >= 4)
 *		Device sets a new bit in the intstatus whenever there is a packet
 *		available in fifo.  Host can't clear this specific status bit until all the
 *		packets are read from the FIFO.  No need to ack dongle intstatus.
 * Mode 2:	(sdiod core rev >= 4)
 *		Device sets a bit in the intstatus, and host acks this by writing
 *		one to this bit.  Dongle won't generate anymore packet interrupts
 *		until host reads all the packets from the dongle and reads a zero to
 *		figure that there are no more packets.  No need to disable host ints.
 *		Need to ack the intstatus.
 */

#define SDIO_DEVICE_HMB_RXINT		0	/* default old way */
#define SDIO_DEVICE_RXDATAINT_MODE_0	1	/* from sdiod rev 4 */
#define SDIO_DEVICE_RXDATAINT_MODE_1	2	/* from sdiod rev 4 */


#define FRAME_AVAIL_MASK(bus) 	\
	((bus->rxint_mode == SDIO_DEVICE_HMB_RXINT) ? I_HMB_FRAME_IND : I_XMTDATA_AVAIL)

#define DHD_BUS			SDIO_BUS

#define PKT_AVAILABLE(bus, intstatus)	((intstatus) & (FRAME_AVAIL_MASK(bus)))

#define HOSTINTMASK		(I_HMB_SW_MASK | I_CHIPACTIVE)

#define GSPI_PR55150_BAILOUT

#ifdef SDTEST
static void dhdsdio_testrcv(dhd_bus_t *bus, void *pkt, uint seq);
static void dhdsdio_sdtest_set(dhd_bus_t *bus, uint8 count);
#endif

#ifdef DHD_DEBUG
static int dhdsdio_checkdied(dhd_bus_t *bus, char *data, uint size);
static int dhd_serialconsole(dhd_bus_t *bus, bool get, bool enable, int *bcmerror);
#endif /* DHD_DEBUG */

static int dhdsdio_devcap_set(dhd_bus_t *bus, uint8 cap);
static int dhdsdio_download_state(dhd_bus_t *bus, bool enter);

static void dhdsdio_release(dhd_bus_t *bus, osl_t *osh);
static void dhdsdio_release_malloc(dhd_bus_t *bus, osl_t *osh);
static void dhdsdio_disconnect(void *ptr);
static bool dhdsdio_chipmatch(uint16 chipid);
static bool dhdsdio_probe_attach(dhd_bus_t *bus, osl_t *osh, void *sdh,
                                 void * regsva, uint16  devid);
static bool dhdsdio_probe_malloc(dhd_bus_t *bus, osl_t *osh, void *sdh);
static bool dhdsdio_probe_init(dhd_bus_t *bus, osl_t *osh, void *sdh);
static void dhdsdio_release_dongle(dhd_bus_t *bus, osl_t *osh, bool dongle_isolation,
	bool reset_flag);

static void dhd_dongle_setmemsize(struct dhd_bus *bus, int mem_size);
static int dhd_bcmsdh_recv_buf(dhd_bus_t *bus, uint32 addr, uint fn, uint flags,
	uint8 *buf, uint nbytes,
	void *pkt, bcmsdh_cmplt_fn_t complete, void *handle);
static int dhd_bcmsdh_send_buf(dhd_bus_t *bus, uint32 addr, uint fn, uint flags,
	uint8 *buf, uint nbytes,
	void *pkt, bcmsdh_cmplt_fn_t complete, void *handle);

static bool dhdsdio_download_firmware(dhd_bus_t *bus, osl_t *osh, void *sdh);
static int _dhdsdio_download_firmware(dhd_bus_t *bus);

static int dhdsdio_download_code_file(dhd_bus_t *bus, char *image_path);
static int dhdsdio_download_nvram(dhd_bus_t *bus);
#ifdef BCMEMBEDIMAGE
static int dhdsdio_download_code_array(dhd_bus_t *bus);
#endif
static int dhdsdio_bussleep(dhd_bus_t *bus, bool sleep);
static int dhdsdio_clkctl(dhd_bus_t *bus, uint target, bool pendok);
static uint8 dhdsdio_sleepcsr_get(dhd_bus_t *bus);

#ifdef WLMEDIA_HTSF
#include <htsf.h>
extern uint32 dhd_get_htsf(void *dhd, int ifidx);
#endif /* WLMEDIA_HTSF */

static void
dhd_dongle_setmemsize(struct dhd_bus *bus, int mem_size)
{
	int32 min_size =  DONGLE_MIN_MEMSIZE;
	/* Restrict the memsize to user specified limit */
	DHD_ERROR(("user: Restrict the dongle ram size to %d, min accepted %d\n",
		dhd_dongle_memsize, min_size));
	if ((dhd_dongle_memsize > min_size) &&
		(dhd_dongle_memsize < (int32)bus->orig_ramsize))
		bus->ramsize = dhd_dongle_memsize;
}

static int
dhdsdio_set_siaddr_window(dhd_bus_t *bus, uint32 address)
{
	int err = 0;
	bcmsdh_cfg_write(bus->sdh, SDIO_FUNC_1, SBSDIO_FUNC1_SBADDRLOW,
	                 (address >> 8) & SBSDIO_SBADDRLOW_MASK, &err);
	if (!err)
		bcmsdh_cfg_write(bus->sdh, SDIO_FUNC_1, SBSDIO_FUNC1_SBADDRMID,
		                 (address >> 16) & SBSDIO_SBADDRMID_MASK, &err);
	if (!err)
		bcmsdh_cfg_write(bus->sdh, SDIO_FUNC_1, SBSDIO_FUNC1_SBADDRHIGH,
		                 (address >> 24) & SBSDIO_SBADDRHIGH_MASK, &err);
	return err;
}


#ifdef USE_OOB_GPIO1
static int
dhdsdio_oobwakeup_init(dhd_bus_t *bus)
{
	uint32 val, addr, data;

	bcmsdh_gpioouten(bus->sdh, GPIO_DEV_WAKEUP);

	addr = SI_ENUM_BASE + OFFSETOF(chipcregs_t, chipcontrol_addr);
	data = SI_ENUM_BASE + OFFSETOF(chipcregs_t, chipcontrol_data);

	/* Set device for gpio1 wakeup */
	bcmsdh_reg_write(bus->sdh, addr, 4, 2);
	val = bcmsdh_reg_read(bus->sdh, data, 4);
	val |= CC_CHIPCTRL2_GPIO1_WAKEUP;
	bcmsdh_reg_write(bus->sdh, data, 4, val);

	bus->_oobwakeup = TRUE;

	return 0;
}
#endif /* USE_OOB_GPIO1 */

/*
 * Query if FW is in SR mode
 */
static bool
dhdsdio_sr_cap(dhd_bus_t *bus)
{
	bool cap = FALSE;
<<<<<<< HEAD
	uint32 min = 0, core_capext, addr, data;
	if (bus->sih->chip == BCM4324_CHIP_ID) {
			addr = SI_ENUM_BASE + OFFSETOF(chipcregs_t, chipcontrol_addr);
			data = SI_ENUM_BASE + OFFSETOF(chipcregs_t, chipcontrol_data);
			bcmsdh_reg_write(bus->sdh, addr, 4, 3);
			core_capext = bcmsdh_reg_read(bus->sdh, data, 4);
	} else {
			core_capext = bcmsdh_reg_read(bus->sdh, CORE_CAPEXT_ADDR, 4);
			core_capext = (core_capext & CORE_CAPEXT_SR_SUPPORTED_MASK);
	}
	if (!(core_capext))
=======
	uint32 min = 0, core_capext;

	core_capext = bcmsdh_reg_read(bus->sdh, CORE_CAPEXT_ADDR, 4);
	if (!(core_capext & CORE_CAPEXT_SR_SUPPORTED_MASK) && !(bus->sih->chip == BCM4324_CHIP_ID))
>>>>>>> c21fd2a0
		return FALSE;

	min = bcmsdh_reg_read(bus->sdh, MIN_RSRC_ADDR, 4);
	if (min == MIN_RSRC_SR) {
		cap = TRUE;

		if ((bus->sih->chip == BCM4334_CHIP_ID) && (bus->sih->chiprev < 3)) {
			cap = FALSE;

			DHD_ERROR(("Only 4334 >= B2 supports SR: curr rev %d\n",
				bus->sih->chiprev));
		}
	}

	return cap;
}

static int
dhdsdio_srwar_init(dhd_bus_t *bus)
{

	bcmsdh_gpio_init(bus->sdh);

#ifdef USE_OOB_GPIO1
	dhdsdio_oobwakeup_init(bus);
#endif


	return 0;
}

static int
dhdsdio_sr_init(dhd_bus_t *bus)
{
	uint8 val;
	int err = 0;

	if ((bus->sih->chip == BCM4334_CHIP_ID) && (bus->sih->chiprev == 2))
		dhdsdio_srwar_init(bus);

	val = bcmsdh_cfg_read(bus->sdh, SDIO_FUNC_1, SBSDIO_FUNC1_WAKEUPCTRL, NULL);
	val |= 1 << SBSDIO_FUNC1_WCTRL_HTWAIT_SHIFT;
	bcmsdh_cfg_write(bus->sdh, SDIO_FUNC_1, SBSDIO_FUNC1_WAKEUPCTRL,
		1 << SBSDIO_FUNC1_WCTRL_HTWAIT_SHIFT, &err);
	val = bcmsdh_cfg_read(bus->sdh, SDIO_FUNC_1, SBSDIO_FUNC1_WAKEUPCTRL, NULL);

	/* Add CMD14 Support */
	dhdsdio_devcap_set(bus,
		(SDIOD_CCCR_BRCM_CARDCAP_CMD14_SUPPORT | SDIOD_CCCR_BRCM_CARDCAP_CMD14_EXT));

	bcmsdh_cfg_write(bus->sdh, SDIO_FUNC_1,
		SBSDIO_FUNC1_CHIPCLKCSR, SBSDIO_FORCE_HT, &err);

	bus->_slpauto = dhd_slpauto ? TRUE : FALSE;

	bus->_srenab = TRUE;

	return 0;
}

/*
 * FIX: Be sure KSO bit is enabled
 * Currently, it's defaulting to 0 which should be 1.
 */
static int
dhdsdio_clk_kso_init(dhd_bus_t *bus)
{
	uint8 val;
	int err = 0;

	/* set flag */
	bus->kso = TRUE;

	/*
	 * Enable KeepSdioOn (KSO) bit for normal operation
	 * Default is 0 (4334A0) so set it. Fixed in B0.
	 */
	val = bcmsdh_cfg_read(bus->sdh, SDIO_FUNC_1, SBSDIO_FUNC1_SLEEPCSR, NULL);
	if (!(val & SBSDIO_FUNC1_SLEEPCSR_KSO_MASK)) {
		val |= (SBSDIO_FUNC1_SLEEPCSR_KSO_EN << SBSDIO_FUNC1_SLEEPCSR_KSO_SHIFT);
		bcmsdh_cfg_write(bus->sdh, SDIO_FUNC_1, SBSDIO_FUNC1_SLEEPCSR, val, &err);
		if (err)
			DHD_ERROR(("%s: SBSDIO_FUNC1_SLEEPCSR err: 0x%x\n", __FUNCTION__, err));
	}

	return 0;
}

static int
dhdsdio_clk_kso_enab(dhd_bus_t *bus, bool on)
{
	uint8 val = 0;
	int err = 0;

	/* Don't read here since sdio could be off so just write only */
	val |= (on << SBSDIO_FUNC1_SLEEPCSR_KSO_SHIFT);
	bcmsdh_cfg_write(bus->sdh, SDIO_FUNC_1, SBSDIO_FUNC1_SLEEPCSR, val, &err);

	if (err)
		DHD_TRACE(("%s: KSO toggle %d failed: %d\n", __FUNCTION__, on, err));
	return err;
}

static int
dhdsdio_clk_kso_iovar(dhd_bus_t *bus, bool on)
{
	int err = 0;

	if (on == FALSE) {

		BUS_WAKE(bus);
		dhdsdio_clkctl(bus, CLK_AVAIL, FALSE);

		DHD_ERROR(("%s: KSO disable clk: 0x%x\n", __FUNCTION__,
			bcmsdh_cfg_read(bus->sdh, SDIO_FUNC_1,
			SBSDIO_FUNC1_CHIPCLKCSR, &err)));
		dhdsdio_clk_kso_enab(bus, FALSE);
	} else {
		DHD_ERROR(("%s: KSO enable\n", __FUNCTION__));

		/* Make sure we have SD bus access */
		if (bus->clkstate == CLK_NONE) {
			DHD_ERROR(("%s: Request SD clk\n", __FUNCTION__));
			dhdsdio_clkctl(bus, CLK_SDONLY, FALSE);
		}

		/* Double-write to be safe in case transition of AOS */
		dhdsdio_clk_kso_enab(bus, TRUE);
		dhdsdio_clk_kso_enab(bus, TRUE);
		OSL_DELAY(4000);

		/* Wait for device ready during transition to wake-up */
		SPINWAIT(((dhdsdio_sleepcsr_get(bus)) !=
			(SBSDIO_FUNC1_SLEEPCSR_KSO_MASK |
			SBSDIO_FUNC1_SLEEPCSR_DEVON_MASK)),
			(10000));

		DHD_ERROR(("%s: sleepcsr: 0x%x\n", __FUNCTION__,
			dhdsdio_sleepcsr_get(bus)));
	}

	bus->kso = on;
	BCM_REFERENCE(err);

	return 0;
}

static uint8
dhdsdio_sleepcsr_get(dhd_bus_t *bus)
{
	int err = 0;
	uint8 val = 0;

	val = bcmsdh_cfg_read(bus->sdh, SDIO_FUNC_1, SBSDIO_FUNC1_SLEEPCSR, &err);
	if (err)
		DHD_TRACE(("Failed to read SLEEPCSR: %d\n", err));

	return val;
}

uint8
dhdsdio_devcap_get(dhd_bus_t *bus)
{
	return bcmsdh_cfg_read(bus->sdh, SDIO_FUNC_0, SDIOD_CCCR_BRCM_CARDCAP, NULL);
}

static int
dhdsdio_devcap_set(dhd_bus_t *bus, uint8 cap)
{
	int err = 0;

	bcmsdh_cfg_write(bus->sdh, SDIO_FUNC_0, SDIOD_CCCR_BRCM_CARDCAP, cap, &err);
	if (err)
		DHD_ERROR(("%s: devcap set err: 0x%x\n", __FUNCTION__, err));

	return 0;
}

static int
dhdsdio_clk_devsleep_iovar(dhd_bus_t *bus, bool on)
{
	int err = 0, retry;
	uint8 val;

	retry = 0;
	if (on == TRUE) {
		/* Enter Sleep */

		/* Be sure we request clk before going to sleep
		 * so we can wake-up with clk request already set
		 * else device can go back to sleep immediately
		 */
		if (!SLPAUTO_ENAB(bus))
			dhdsdio_clkctl(bus, CLK_AVAIL, FALSE);
		else {
			val = bcmsdh_cfg_read(bus->sdh, SDIO_FUNC_1, SBSDIO_FUNC1_CHIPCLKCSR, &err);
			if ((val & SBSDIO_CSR_MASK) == 0) {
				DHD_ERROR(("%s: No clock before enter sleep:0x%x\n",
					__FUNCTION__, val));

				/* Reset clock request */
				bcmsdh_cfg_write(bus->sdh, SDIO_FUNC_1, SBSDIO_FUNC1_CHIPCLKCSR,
					SBSDIO_ALP_AVAIL_REQ, &err);
				DHD_ERROR(("%s: clock before sleep:0x%x\n", __FUNCTION__,
					bcmsdh_cfg_read(bus->sdh, SDIO_FUNC_1,
					SBSDIO_FUNC1_CHIPCLKCSR, &err)));
			}
		}

		DHD_TRACE(("%s: clk before sleep: 0x%x\n", __FUNCTION__,
			bcmsdh_cfg_read(bus->sdh, SDIO_FUNC_1,
			SBSDIO_FUNC1_CHIPCLKCSR, &err)));
#ifdef USE_CMD14
		err = bcmsdh_sleep(bus->sdh, TRUE);
#else
		err = dhdsdio_clk_kso_enab(bus, FALSE);
		if (OOB_WAKEUP_ENAB(bus))
			err = bcmsdh_gpioout(bus->sdh, GPIO_DEV_WAKEUP, FALSE);  /* GPIO_1 is off */
#endif
	} else {
		/* Exit Sleep */
		/* Make sure we have SD bus access */
		if (bus->clkstate == CLK_NONE) {
			DHD_TRACE(("%s: Request SD clk\n", __FUNCTION__));
			dhdsdio_clkctl(bus, CLK_SDONLY, FALSE);
		}

		if ((bus->sih->chip == BCM4334_CHIP_ID) && (bus->sih->chiprev == 2)) {
			SPINWAIT((bcmsdh_gpioin(bus->sdh, GPIO_DEV_SRSTATE) != TRUE),
				GPIO_DEV_SRSTATE_TIMEOUT);

			if (bcmsdh_gpioin(bus->sdh, GPIO_DEV_SRSTATE) == FALSE) {
				DHD_ERROR(("ERROR: GPIO_DEV_SRSTATE still low!\n"));
			}
		}
#ifdef USE_CMD14
		err = bcmsdh_sleep(bus->sdh, FALSE);
		if (SLPAUTO_ENAB(bus) && (err != 0)) {
			OSL_DELAY(10000);
			DHD_TRACE(("%s: Resync device sleep\n", __FUNCTION__));

			/* Toggle sleep to resync with host and device */
			err = bcmsdh_sleep(bus->sdh, TRUE);
			OSL_DELAY(10000);
			err = bcmsdh_sleep(bus->sdh, FALSE);

			if (err) {
				OSL_DELAY(10000);
				DHD_ERROR(("%s: CMD14 exit failed again!\n", __FUNCTION__));

				/* Toggle sleep to resync with host and device */
				err = bcmsdh_sleep(bus->sdh, TRUE);
				OSL_DELAY(10000);
				err = bcmsdh_sleep(bus->sdh, FALSE);
				if (err) {
					DHD_ERROR(("%s: CMD14 exit failed twice!\n", __FUNCTION__));
					DHD_ERROR(("%s: FATAL: Device non-response!\n",
						__FUNCTION__));
					err = 0;
				}
			}
		}
#else
		if (OOB_WAKEUP_ENAB(bus))
			err = bcmsdh_gpioout(bus->sdh, GPIO_DEV_WAKEUP, TRUE);  /* GPIO_1 is on */

		do {
			err = dhdsdio_clk_kso_enab(bus, TRUE);
			OSL_DELAY(10000);
		} while ((err != 0) && (++retry < 3));

		if (err != 0) {
			DHD_ERROR(("ERROR: kso set failed retry: %d\n", retry));
			err = 0; /* continue anyway */
		}
#endif /* !USE_CMD14 */

		if (err == 0) {
			uint8 csr;

			/* Wait for device ready during transition to wake-up */
			SPINWAIT((((csr = dhdsdio_sleepcsr_get(bus)) &
				SBSDIO_FUNC1_SLEEPCSR_DEVON_MASK) !=
				(SBSDIO_FUNC1_SLEEPCSR_DEVON_MASK)), (10000));

			DHD_TRACE(("%s: ExitSleep sleepcsr: 0x%x\n", __FUNCTION__, csr));

			if (!(csr & SBSDIO_FUNC1_SLEEPCSR_DEVON_MASK)) {
				DHD_ERROR(("%s:ERROR: ExitSleep device NOT Ready! 0x%x\n",
					__FUNCTION__, csr));
				err = BCME_NODEVICE;
			}

			SPINWAIT((((csr = bcmsdh_cfg_read(bus->sdh, SDIO_FUNC_1,
				SBSDIO_FUNC1_CHIPCLKCSR, &err)) & SBSDIO_HT_AVAIL) !=
				(SBSDIO_HT_AVAIL)), (10000));

		}
	}

	/* Update if successful */
	if (err == 0)
		bus->kso = on ? FALSE : TRUE;
	else {
		DHD_ERROR(("%s: Sleep request failed: on:%d err:%d\n", __FUNCTION__, on, err));
	}

	return err;
}

/* Turn backplane clock on or off */
static int
dhdsdio_htclk(dhd_bus_t *bus, bool on, bool pendok)
{
	int err;
	uint8 clkctl, clkreq, devctl;
	bcmsdh_info_t *sdh;

	DHD_TRACE(("%s: Enter\n", __FUNCTION__));

#if defined(OOB_INTR_ONLY)
		pendok = FALSE;
#endif
	clkctl = 0;
	sdh = bus->sdh;


	if (!KSO_ENAB(bus))
		return BCME_OK;

	if (SLPAUTO_ENAB(bus)) {
		bus->clkstate = (on ? CLK_AVAIL : CLK_SDONLY);
		return BCME_OK;
	}

	if (on) {
		/* Request HT Avail */
		clkreq = bus->alp_only ? SBSDIO_ALP_AVAIL_REQ : SBSDIO_HT_AVAIL_REQ;



		bcmsdh_cfg_write(sdh, SDIO_FUNC_1, SBSDIO_FUNC1_CHIPCLKCSR, clkreq, &err);
		if (err) {
			DHD_ERROR(("%s: HT Avail request error: %d\n", __FUNCTION__, err));
			return BCME_ERROR;
		}

		if (pendok &&
		    ((bus->sih->buscoretype == PCMCIA_CORE_ID) && (bus->sih->buscorerev == 9))) {
			uint32 dummy, retries;
			R_SDREG(dummy, &bus->regs->clockctlstatus, retries);
			BCM_REFERENCE(dummy);
		}

		/* Check current status */
		clkctl = bcmsdh_cfg_read(sdh, SDIO_FUNC_1, SBSDIO_FUNC1_CHIPCLKCSR, &err);
		if (err) {
			DHD_ERROR(("%s: HT Avail read error: %d\n", __FUNCTION__, err));
			return BCME_ERROR;
		}

		/* Go to pending and await interrupt if appropriate */
		if (!SBSDIO_CLKAV(clkctl, bus->alp_only) && pendok) {
			/* Allow only clock-available interrupt */
			devctl = bcmsdh_cfg_read(sdh, SDIO_FUNC_1, SBSDIO_DEVICE_CTL, &err);
			if (err) {
				DHD_ERROR(("%s: Devctl access error setting CA: %d\n",
				           __FUNCTION__, err));
				return BCME_ERROR;
			}

			devctl |= SBSDIO_DEVCTL_CA_INT_ONLY;
			bcmsdh_cfg_write(sdh, SDIO_FUNC_1, SBSDIO_DEVICE_CTL, devctl, &err);
			DHD_INFO(("CLKCTL: set PENDING\n"));
			bus->clkstate = CLK_PENDING;
			return BCME_OK;
		} else if (bus->clkstate == CLK_PENDING) {
			/* Cancel CA-only interrupt filter */
			devctl = bcmsdh_cfg_read(sdh, SDIO_FUNC_1, SBSDIO_DEVICE_CTL, &err);
			devctl &= ~SBSDIO_DEVCTL_CA_INT_ONLY;
			bcmsdh_cfg_write(sdh, SDIO_FUNC_1, SBSDIO_DEVICE_CTL, devctl, &err);
		}

		/* Otherwise, wait here (polling) for HT Avail */
		if (!SBSDIO_CLKAV(clkctl, bus->alp_only)) {
			SPINWAIT_SLEEP(sdioh_spinwait_sleep,
				((clkctl = bcmsdh_cfg_read(sdh, SDIO_FUNC_1,
			                                    SBSDIO_FUNC1_CHIPCLKCSR, &err)),
			          !SBSDIO_CLKAV(clkctl, bus->alp_only)), PMU_MAX_TRANSITION_DLY);
		}
		if (err) {
			DHD_ERROR(("%s: HT Avail request error: %d\n", __FUNCTION__, err));
			return BCME_ERROR;
		}
		if (!SBSDIO_CLKAV(clkctl, bus->alp_only)) {
			DHD_ERROR(("%s: HT Avail timeout (%d): clkctl 0x%02x\n",
			           __FUNCTION__, PMU_MAX_TRANSITION_DLY, clkctl));
			return BCME_ERROR;
		}

		/* Mark clock available */
		bus->clkstate = CLK_AVAIL;
		DHD_INFO(("CLKCTL: turned ON\n"));

#if defined(DHD_DEBUG)
		if (bus->alp_only == TRUE) {
#if !defined(BCMLXSDMMC)
			if (!SBSDIO_ALPONLY(clkctl)) {
				DHD_ERROR(("%s: HT Clock, when ALP Only\n", __FUNCTION__));
			}
#endif /* !defined(BCMLXSDMMC) */
		} else {
			if (SBSDIO_ALPONLY(clkctl)) {
				DHD_ERROR(("%s: HT Clock should be on.\n", __FUNCTION__));
			}
		}
#endif /* defined (DHD_DEBUG) */

		bus->activity = TRUE;
	} else {
		clkreq = 0;
		if (bus->clkstate == CLK_PENDING) {
			/* Cancel CA-only interrupt filter */
			devctl = bcmsdh_cfg_read(sdh, SDIO_FUNC_1, SBSDIO_DEVICE_CTL, &err);
			devctl &= ~SBSDIO_DEVCTL_CA_INT_ONLY;
			bcmsdh_cfg_write(sdh, SDIO_FUNC_1, SBSDIO_DEVICE_CTL, devctl, &err);
		}

		bus->clkstate = CLK_SDONLY;
		if (!SR_ENAB(bus)) {
			bcmsdh_cfg_write(sdh, SDIO_FUNC_1, SBSDIO_FUNC1_CHIPCLKCSR, clkreq, &err);
			DHD_INFO(("CLKCTL: turned OFF\n"));
			if (err) {
				DHD_ERROR(("%s: Failed access turning clock off: %d\n",
				           __FUNCTION__, err));
				return BCME_ERROR;
			}
		}
	}
	return BCME_OK;
}

/* Change idle/active SD state */
static int
dhdsdio_sdclk(dhd_bus_t *bus, bool on)
{
	int err;
	int32 iovalue;

	DHD_TRACE(("%s: Enter\n", __FUNCTION__));

	if (on) {
		if (bus->idleclock == DHD_IDLE_STOP) {
			/* Turn on clock and restore mode */
			iovalue = 1;
			err = bcmsdh_iovar_op(bus->sdh, "sd_clock", NULL, 0,
			                      &iovalue, sizeof(iovalue), TRUE);
			if (err) {
				DHD_ERROR(("%s: error enabling sd_clock: %d\n",
				           __FUNCTION__, err));
				return BCME_ERROR;
			}

			iovalue = bus->sd_mode;
			err = bcmsdh_iovar_op(bus->sdh, "sd_mode", NULL, 0,
			                      &iovalue, sizeof(iovalue), TRUE);
			if (err) {
				DHD_ERROR(("%s: error changing sd_mode: %d\n",
				           __FUNCTION__, err));
				return BCME_ERROR;
			}
		} else if (bus->idleclock != DHD_IDLE_ACTIVE) {
			/* Restore clock speed */
			iovalue = bus->sd_divisor;
			err = bcmsdh_iovar_op(bus->sdh, "sd_divisor", NULL, 0,
			                      &iovalue, sizeof(iovalue), TRUE);
			if (err) {
				DHD_ERROR(("%s: error restoring sd_divisor: %d\n",
				           __FUNCTION__, err));
				return BCME_ERROR;
			}
		}
		bus->clkstate = CLK_SDONLY;
	} else {
		/* Stop or slow the SD clock itself */
		if ((bus->sd_divisor == -1) || (bus->sd_mode == -1)) {
			DHD_TRACE(("%s: can't idle clock, divisor %d mode %d\n",
			           __FUNCTION__, bus->sd_divisor, bus->sd_mode));
			return BCME_ERROR;
		}
		if (bus->idleclock == DHD_IDLE_STOP) {
			if (sd1idle) {
				/* Change to SD1 mode and turn off clock */
				iovalue = 1;
				err = bcmsdh_iovar_op(bus->sdh, "sd_mode", NULL, 0,
				                      &iovalue, sizeof(iovalue), TRUE);
				if (err) {
					DHD_ERROR(("%s: error changing sd_clock: %d\n",
					           __FUNCTION__, err));
					return BCME_ERROR;
				}
			}

			iovalue = 0;
			err = bcmsdh_iovar_op(bus->sdh, "sd_clock", NULL, 0,
			                      &iovalue, sizeof(iovalue), TRUE);
			if (err) {
				DHD_ERROR(("%s: error disabling sd_clock: %d\n",
				           __FUNCTION__, err));
				return BCME_ERROR;
			}
		} else if (bus->idleclock != DHD_IDLE_ACTIVE) {
			/* Set divisor to idle value */
			iovalue = bus->idleclock;
			err = bcmsdh_iovar_op(bus->sdh, "sd_divisor", NULL, 0,
			                      &iovalue, sizeof(iovalue), TRUE);
			if (err) {
				DHD_ERROR(("%s: error changing sd_divisor: %d\n",
				           __FUNCTION__, err));
				return BCME_ERROR;
			}
		}
		bus->clkstate = CLK_NONE;
	}

	return BCME_OK;
}

/* Transition SD and backplane clock readiness */
static int
dhdsdio_clkctl(dhd_bus_t *bus, uint target, bool pendok)
{
	int ret = BCME_OK;
#ifdef DHD_DEBUG
	uint oldstate = bus->clkstate;
#endif /* DHD_DEBUG */

	DHD_TRACE(("%s: Enter\n", __FUNCTION__));

	/* Early exit if we're already there */
	if (bus->clkstate == target) {
		if (target == CLK_AVAIL) {
			dhd_os_wd_timer(bus->dhd, dhd_watchdog_ms);
			bus->activity = TRUE;
		}
		return ret;
	}

	switch (target) {
	case CLK_AVAIL:
		/* Make sure SD clock is available */
		if (bus->clkstate == CLK_NONE)
			dhdsdio_sdclk(bus, TRUE);
		/* Now request HT Avail on the backplane */
		ret = dhdsdio_htclk(bus, TRUE, pendok);
		if (ret == BCME_OK) {
			dhd_os_wd_timer(bus->dhd, dhd_watchdog_ms);
		bus->activity = TRUE;
		}
		break;

	case CLK_SDONLY:
		/* Remove HT request, or bring up SD clock */
		if (bus->clkstate == CLK_NONE)
			ret = dhdsdio_sdclk(bus, TRUE);
		else if (bus->clkstate == CLK_AVAIL)
			ret = dhdsdio_htclk(bus, FALSE, FALSE);
		else
			DHD_ERROR(("dhdsdio_clkctl: request for %d -> %d\n",
			           bus->clkstate, target));
		if (ret == BCME_OK) {
			dhd_os_wd_timer(bus->dhd, dhd_watchdog_ms);
		}
		break;

	case CLK_NONE:
		/* Make sure to remove HT request */
		if (bus->clkstate == CLK_AVAIL)
			ret = dhdsdio_htclk(bus, FALSE, FALSE);
		/* Now remove the SD clock */
		ret = dhdsdio_sdclk(bus, FALSE);
#ifdef DHD_DEBUG
		if (dhd_console_ms == 0)
#endif /* DHD_DEBUG */
		if (bus->poll == 0)
			dhd_os_wd_timer(bus->dhd, 0);
		break;
	}
#ifdef DHD_DEBUG
	DHD_INFO(("dhdsdio_clkctl: %d -> %d\n", oldstate, bus->clkstate));
#endif /* DHD_DEBUG */

	return ret;
}

static int
dhdsdio_bussleep(dhd_bus_t *bus, bool sleep)
{
	int err = 0;
	bcmsdh_info_t *sdh = bus->sdh;
	sdpcmd_regs_t *regs = bus->regs;
	uint retries = 0;

	DHD_INFO(("dhdsdio_bussleep: request %s (currently %s)\n",
	          (sleep ? "SLEEP" : "WAKE"),
	          (bus->sleeping ? "SLEEP" : "WAKE")));

	/* Done if we're already in the requested state */
	if (sleep == bus->sleeping)
		return BCME_OK;

	/* Going to sleep: set the alarm and turn off the lights... */
	if (sleep) {
		/* Don't sleep if something is pending */
		if (bus->dpc_sched || bus->rxskip || pktq_len(&bus->txq))
			return BCME_BUSY;


		if (!SLPAUTO_ENAB(bus)) {
			/* Disable SDIO interrupts (no longer interested) */
			bcmsdh_intr_disable(bus->sdh);

			/* Make sure the controller has the bus up */
			dhdsdio_clkctl(bus, CLK_AVAIL, FALSE);

			/* Tell device to start using OOB wakeup */
			W_SDREG(SMB_USE_OOB, &regs->tosbmailbox, retries);
			if (retries > retry_limit)
				DHD_ERROR(("CANNOT SIGNAL CHIP, WILL NOT WAKE UP!!\n"));

			/* Turn off our contribution to the HT clock request */
			dhdsdio_clkctl(bus, CLK_SDONLY, FALSE);

			bcmsdh_cfg_write(sdh, SDIO_FUNC_1, SBSDIO_FUNC1_CHIPCLKCSR,
				SBSDIO_FORCE_HW_CLKREQ_OFF, NULL);

			/* Isolate the bus */
			if (bus->sih->chip != BCM4329_CHIP_ID &&
				bus->sih->chip != BCM4319_CHIP_ID) {
				bcmsdh_cfg_write(sdh, SDIO_FUNC_1, SBSDIO_DEVICE_CTL,
					SBSDIO_DEVCTL_PADS_ISO, NULL);
			}
		} else {
			/* Leave interrupts enabled since device can exit sleep and
			 * interrupt host
			 */
			err = dhdsdio_clk_devsleep_iovar(bus, TRUE /* sleep */);
		}

		/* Change state */
		bus->sleeping = TRUE;

	} else {
		/* Waking up: bus power up is ok, set local state */

		if (!SLPAUTO_ENAB(bus)) {
			bcmsdh_cfg_write(sdh, SDIO_FUNC_1, SBSDIO_FUNC1_CHIPCLKCSR, 0, &err);

			/* Force pad isolation off if possible (in case power never toggled) */
			bcmsdh_cfg_write(sdh, SDIO_FUNC_1, SBSDIO_DEVICE_CTL, 0, NULL);


			/* Make sure the controller has the bus up */
			dhdsdio_clkctl(bus, CLK_AVAIL, FALSE);

			/* Send misc interrupt to indicate OOB not needed */
			W_SDREG(0, &regs->tosbmailboxdata, retries);
			if (retries <= retry_limit)
				W_SDREG(SMB_DEV_INT, &regs->tosbmailbox, retries);

			if (retries > retry_limit)
				DHD_ERROR(("CANNOT SIGNAL CHIP TO CLEAR OOB!!\n"));

			/* Make sure we have SD bus access */
			dhdsdio_clkctl(bus, CLK_SDONLY, FALSE);

			/* Enable interrupts again */
			if (bus->intr && (bus->dhd->busstate == DHD_BUS_DATA)) {
				bus->intdis = FALSE;
				bcmsdh_intr_enable(bus->sdh);
			}
		} else {
			err = dhdsdio_clk_devsleep_iovar(bus, FALSE /* wake */);
		}

		if (err == 0) {
			/* Change state */
			bus->sleeping = FALSE;
		}
	}

	return err;
}

#if defined(OOB_INTR_ONLY)
void
dhd_enable_oob_intr(struct dhd_bus *bus, bool enable)
{
#if defined(HW_OOB)
	bcmsdh_enable_hw_oob_intr(bus->sdh, enable);
#else
	sdpcmd_regs_t *regs = bus->regs;
	uint retries = 0;

	dhdsdio_clkctl(bus, CLK_AVAIL, FALSE);
	if (enable == TRUE) {

		/* Tell device to start using OOB wakeup */
		W_SDREG(SMB_USE_OOB, &regs->tosbmailbox, retries);
		if (retries > retry_limit)
			DHD_ERROR(("CANNOT SIGNAL CHIP, WILL NOT WAKE UP!!\n"));

	} else {
		/* Send misc interrupt to indicate OOB not needed */
		W_SDREG(0, &regs->tosbmailboxdata, retries);
		if (retries <= retry_limit)
			W_SDREG(SMB_DEV_INT, &regs->tosbmailbox, retries);
	}

	/* Turn off our contribution to the HT clock request */
	dhdsdio_clkctl(bus, CLK_SDONLY, FALSE);
#endif /* !defined(HW_OOB) */
}
#endif /* defined(OOB_INTR_ONLY) */

/* Writes a HW/SW header into the packet and sends it. */
/* Assumes: (a) header space already there, (b) caller holds lock */
static int
dhdsdio_txpkt(dhd_bus_t *bus, void *pkt, uint chan, bool free_pkt)
{
	int ret;
	osl_t *osh;
	uint8 *frame;
	uint16 len, pad1 = 0;
	uint32 swheader;
	uint retries = 0;
	bcmsdh_info_t *sdh;
	void *new;
	int i;
#ifdef WLMEDIA_HTSF
	char *p;
	htsfts_t *htsf_ts;
#endif


	DHD_TRACE(("%s: Enter\n", __FUNCTION__));

	sdh = bus->sdh;
	osh = bus->dhd->osh;

	if (bus->dhd->dongle_reset) {
		ret = BCME_NOTREADY;
		goto done;
	}

	frame = (uint8*)PKTDATA(osh, pkt);

#ifdef WLMEDIA_HTSF
	if (PKTLEN(osh, pkt) >= 100) {
		p = PKTDATA(osh, pkt);
		htsf_ts = (htsfts_t*) (p + HTSF_HOSTOFFSET + 12);
		if (htsf_ts->magic == HTSFMAGIC) {
			htsf_ts->c20 = get_cycles();
			htsf_ts->t20 = dhd_get_htsf(bus->dhd->info, 0);
		}
	}
#endif /* WLMEDIA_HTSF */

	/* Add alignment padding, allocate new packet if needed */
	if ((pad1 = ((uintptr)frame % DHD_SDALIGN))) {
		if (PKTHEADROOM(osh, pkt) < pad1) {
			DHD_INFO(("%s: insufficient headroom %d for %d pad1\n",
			          __FUNCTION__, (int)PKTHEADROOM(osh, pkt), pad1));
			bus->dhd->tx_realloc++;
			new = PKTGET(osh, (PKTLEN(osh, pkt) + DHD_SDALIGN), TRUE);
			if (!new) {
				DHD_ERROR(("%s: couldn't allocate new %d-byte packet\n",
				           __FUNCTION__, PKTLEN(osh, pkt) + DHD_SDALIGN));
				ret = BCME_NOMEM;
				goto done;
			}

			PKTALIGN(osh, new, PKTLEN(osh, pkt), DHD_SDALIGN);
			bcopy(PKTDATA(osh, pkt), PKTDATA(osh, new), PKTLEN(osh, pkt));
			if (free_pkt)
				PKTFREE(osh, pkt, TRUE);
			/* free the pkt if canned one is not used */
			free_pkt = TRUE;
			pkt = new;
			frame = (uint8*)PKTDATA(osh, pkt);
			ASSERT(((uintptr)frame % DHD_SDALIGN) == 0);
			pad1 = 0;
		} else {
			PKTPUSH(osh, pkt, pad1);
			frame = (uint8*)PKTDATA(osh, pkt);

			ASSERT((pad1 + SDPCM_HDRLEN) <= (int) PKTLEN(osh, pkt));
			bzero(frame, pad1 + SDPCM_HDRLEN);
		}
	}
	ASSERT(pad1 < DHD_SDALIGN);

	/* Hardware tag: 2 byte len followed by 2 byte ~len check (all LE) */
	len = (uint16)PKTLEN(osh, pkt);
	*(uint16*)frame = htol16(len);
	*(((uint16*)frame) + 1) = htol16(~len);

	/* Software tag: channel, sequence number, data offset */
	swheader = ((chan << SDPCM_CHANNEL_SHIFT) & SDPCM_CHANNEL_MASK) | bus->tx_seq |
	        (((pad1 + SDPCM_HDRLEN) << SDPCM_DOFFSET_SHIFT) & SDPCM_DOFFSET_MASK);
	htol32_ua_store(swheader, frame + SDPCM_FRAMETAG_LEN);
	htol32_ua_store(0, frame + SDPCM_FRAMETAG_LEN + sizeof(swheader));

#ifdef DHD_DEBUG
	if (PKTPRIO(pkt) < ARRAYSIZE(tx_packets)) {
		tx_packets[PKTPRIO(pkt)]++;
	}
	if (DHD_BYTES_ON() &&
	    (((DHD_CTL_ON() && (chan == SDPCM_CONTROL_CHANNEL)) ||
	      (DHD_DATA_ON() && (chan != SDPCM_CONTROL_CHANNEL))))) {
		prhex("Tx Frame", frame, len);
	} else if (DHD_HDRS_ON()) {
		prhex("TxHdr", frame, MIN(len, 16));
	}
#endif

	/* Raise len to next SDIO block to eliminate tail command */
	if (bus->roundup && bus->blocksize && (len > bus->blocksize)) {
		uint16 pad2 = bus->blocksize - (len % bus->blocksize);
		if ((pad2 <= bus->roundup) && (pad2 < bus->blocksize))
#ifdef NOTUSED
			if (pad2 <= PKTTAILROOM(osh, pkt))
#endif /* NOTUSED */
				len += pad2;
	} else if (len % DHD_SDALIGN) {
		len += DHD_SDALIGN - (len % DHD_SDALIGN);
	}

	/* Some controllers have trouble with odd bytes -- round to even */
	if (forcealign && (len & (ALIGNMENT - 1))) {
#ifdef NOTUSED
		if (PKTTAILROOM(osh, pkt))
#endif
			len = ROUNDUP(len, ALIGNMENT);
#ifdef NOTUSED
		else
			DHD_ERROR(("%s: sending unrounded %d-byte packet\n", __FUNCTION__, len));
#endif
	}

	do {
		ret = dhd_bcmsdh_send_buf(bus, bcmsdh_cur_sbwad(sdh), SDIO_FUNC_2, F2SYNC,
		                          frame, len, pkt, NULL, NULL);
		bus->f2txdata++;
		ASSERT(ret != BCME_PENDING);

		if (ret == BCME_NODEVICE) {
			DHD_ERROR(("%s: Device asleep already\n", __FUNCTION__));
		} else if (ret < 0) {
			/* On failure, abort the command and terminate the frame */
			DHD_INFO(("%s: sdio error %d, abort command and terminate frame.\n",
			          __FUNCTION__, ret));
			bus->tx_sderrs++;

			bcmsdh_abort(sdh, SDIO_FUNC_2);
			bcmsdh_cfg_write(sdh, SDIO_FUNC_1, SBSDIO_FUNC1_FRAMECTRL,
			                 SFC_WF_TERM, NULL);
			bus->f1regdata++;

			for (i = 0; i < 3; i++) {
				uint8 hi, lo;
				hi = bcmsdh_cfg_read(sdh, SDIO_FUNC_1,
				                     SBSDIO_FUNC1_WFRAMEBCHI, NULL);
				lo = bcmsdh_cfg_read(sdh, SDIO_FUNC_1,
				                     SBSDIO_FUNC1_WFRAMEBCLO, NULL);
				bus->f1regdata += 2;
				if ((hi == 0) && (lo == 0))
					break;
			}
		}
		if (ret == 0) {
			bus->tx_seq = (bus->tx_seq + 1) % SDPCM_SEQUENCE_WRAP;
		}
	} while ((ret < 0) && retrydata && retries++ < TXRETRIES);

done:
		/* restore pkt buffer pointer before calling tx complete routine */
	PKTPULL(osh, pkt, SDPCM_HDRLEN + pad1);
#ifdef PROP_TXSTATUS
	if (bus->dhd->wlfc_state) {
		dhd_os_sdunlock(bus->dhd);
		dhd_wlfc_txcomplete(bus->dhd, pkt, ret == 0);
		dhd_os_sdlock(bus->dhd);
	} else {
#endif /* PROP_TXSTATUS */
	dhd_txcomplete(bus->dhd, pkt, ret != 0);
	if (free_pkt)
		PKTFREE(osh, pkt, TRUE);

#ifdef PROP_TXSTATUS
	}
#endif
	return ret;
}

int
dhd_bus_txdata(struct dhd_bus *bus, void *pkt)
{
	int ret = BCME_ERROR;
	osl_t *osh;
	uint datalen, prec;

	DHD_TRACE(("%s: Enter\n", __FUNCTION__));

	osh = bus->dhd->osh;
	datalen = PKTLEN(osh, pkt);

#ifdef SDTEST
	/* Push the test header if doing loopback */
	if (bus->ext_loop) {
		uint8* data;
		PKTPUSH(osh, pkt, SDPCM_TEST_HDRLEN);
		data = PKTDATA(osh, pkt);
		*data++ = SDPCM_TEST_ECHOREQ;
		*data++ = (uint8)bus->loopid++;
		*data++ = (datalen >> 0);
		*data++ = (datalen >> 8);
		datalen += SDPCM_TEST_HDRLEN;
	}
#endif /* SDTEST */

	/* Add space for the header */
	PKTPUSH(osh, pkt, SDPCM_HDRLEN);
	ASSERT(ISALIGNED((uintptr)PKTDATA(osh, pkt), 2));

	prec = PRIO2PREC((PKTPRIO(pkt) & PRIOMASK));
#ifndef DHDTHREAD
	/* Lock: we're about to use shared data/code (and SDIO) */
	dhd_os_sdlock(bus->dhd);
#endif /* DHDTHREAD */

	/* Check for existing queue, current flow-control, pending event, or pending clock */
	if (dhd_deferred_tx || bus->fcstate || pktq_len(&bus->txq) || bus->dpc_sched ||
	    (!DATAOK(bus)) || (bus->flowcontrol & NBITVAL(prec)) ||
	    (bus->clkstate != CLK_AVAIL)) {
		DHD_TRACE(("%s: deferring pktq len %d\n", __FUNCTION__,
			pktq_len(&bus->txq)));
		bus->fcqueued++;

		/* Priority based enq */
		dhd_os_sdlock_txq(bus->dhd);
		if (dhd_prec_enq(bus->dhd, &bus->txq, pkt, prec) == FALSE) {
			PKTPULL(osh, pkt, SDPCM_HDRLEN);
#ifndef DHDTHREAD
			/* Need to also release txqlock before releasing sdlock.
			 * This thread still has txqlock and releases sdlock.
			 * Deadlock happens when dpc() grabs sdlock first then
			 * attempts to grab txqlock.
			 */
			dhd_os_sdunlock_txq(bus->dhd);
			dhd_os_sdunlock(bus->dhd);
#endif
#ifdef PROP_TXSTATUS
			if (bus->dhd->wlfc_state)
				dhd_wlfc_txcomplete(bus->dhd, pkt, FALSE);
			else
#endif
			dhd_txcomplete(bus->dhd, pkt, FALSE);
#ifndef DHDTHREAD
			dhd_os_sdlock(bus->dhd);
			dhd_os_sdlock_txq(bus->dhd);
#endif
#ifdef PROP_TXSTATUS
			/* let the caller decide whether to free the packet */
			if (!bus->dhd->wlfc_state)
#endif
			PKTFREE(osh, pkt, TRUE);
			ret = BCME_NORESOURCE;
		}
		else
			ret = BCME_OK;
		dhd_os_sdunlock_txq(bus->dhd);

		if ((pktq_len(&bus->txq) >= FCHI) && dhd_doflow)
			dhd_txflowcontrol(bus->dhd, ALL_INTERFACES, ON);

#ifdef DHD_DEBUG
		if (pktq_plen(&bus->txq, prec) > qcount[prec])
			qcount[prec] = pktq_plen(&bus->txq, prec);
#endif
		/* Schedule DPC if needed to send queued packet(s) */
		if (dhd_deferred_tx && !bus->dpc_sched) {
			bus->dpc_sched = TRUE;
			dhd_sched_dpc(bus->dhd);
		}
	} else {
#ifdef DHDTHREAD
		/* Lock: we're about to use shared data/code (and SDIO) */
		dhd_os_sdlock(bus->dhd);
#endif /* DHDTHREAD */

		/* Otherwise, send it now */
		BUS_WAKE(bus);
		/* Make sure back plane ht clk is on, no pending allowed */
		dhdsdio_clkctl(bus, CLK_AVAIL, TRUE);
#ifndef SDTEST
		ret = dhdsdio_txpkt(bus, pkt, SDPCM_DATA_CHANNEL, TRUE);
#else
		ret = dhdsdio_txpkt(bus, pkt,
		        (bus->ext_loop ? SDPCM_TEST_CHANNEL : SDPCM_DATA_CHANNEL), TRUE);
#endif
		if (ret)
			bus->dhd->tx_errors++;
		else
			bus->dhd->dstats.tx_bytes += datalen;

		if ((bus->idletime == DHD_IDLE_IMMEDIATE) && !bus->dpc_sched) {
			bus->activity = FALSE;
			dhdsdio_clkctl(bus, CLK_NONE, TRUE);
		}

#ifdef DHDTHREAD
		dhd_os_sdunlock(bus->dhd);
#endif /* DHDTHREAD */
	}

#ifndef DHDTHREAD
	dhd_os_sdunlock(bus->dhd);
#endif /* DHDTHREAD */

	return ret;
}

static uint
dhdsdio_sendfromq(dhd_bus_t *bus, uint maxframes)
{
	void *pkt;
	uint32 intstatus = 0;
	uint retries = 0;
	int ret = 0, prec_out;
	uint cnt = 0;
	uint datalen;
	uint8 tx_prec_map;

	dhd_pub_t *dhd = bus->dhd;
	sdpcmd_regs_t *regs = bus->regs;

	DHD_TRACE(("%s: Enter\n", __FUNCTION__));

	if (!KSO_ENAB(bus)) {
		DHD_ERROR(("%s: Device asleep\n", __FUNCTION__));
		return BCME_NODEVICE;
	}

	tx_prec_map = ~bus->flowcontrol;

	/* Send frames until the limit or some other event */
	for (cnt = 0; (cnt < maxframes) && DATAOK(bus); cnt++) {
		dhd_os_sdlock_txq(bus->dhd);
		if ((pkt = pktq_mdeq(&bus->txq, tx_prec_map, &prec_out)) == NULL) {
			dhd_os_sdunlock_txq(bus->dhd);
			break;
		}
		dhd_os_sdunlock_txq(bus->dhd);
		datalen = PKTLEN(bus->dhd->osh, pkt) - SDPCM_HDRLEN;

#ifndef SDTEST
		ret = dhdsdio_txpkt(bus, pkt, SDPCM_DATA_CHANNEL, TRUE);
#else
		ret = dhdsdio_txpkt(bus, pkt,
		        (bus->ext_loop ? SDPCM_TEST_CHANNEL : SDPCM_DATA_CHANNEL), TRUE);
#endif
		if (ret)
			bus->dhd->tx_errors++;
		else
			bus->dhd->dstats.tx_bytes += datalen;

		/* In poll mode, need to check for other events */
		if (!bus->intr && cnt)
		{
			/* Check device status, signal pending interrupt */
			R_SDREG(intstatus, &regs->intstatus, retries);
			bus->f2txdata++;
			if (bcmsdh_regfail(bus->sdh))
				break;
			if (intstatus & bus->hostintmask)
				bus->ipend = TRUE;
		}
	}

	/* Deflow-control stack if needed */
	if (dhd_doflow && dhd->up && (dhd->busstate == DHD_BUS_DATA) &&
	    dhd->txoff && (pktq_len(&bus->txq) < FCLOW))
		dhd_txflowcontrol(dhd, ALL_INTERFACES, OFF);

	return cnt;
}

int
dhd_bus_txctl(struct dhd_bus *bus, uchar *msg, uint msglen)
{
	uint8 *frame;
	uint16 len;
	uint32 swheader;
	uint retries = 0;
	bcmsdh_info_t *sdh = bus->sdh;
	uint8 doff = 0;
	int ret = -1;
	int i;

	DHD_TRACE(("%s: Enter\n", __FUNCTION__));

	if (bus->dhd->dongle_reset)
		return -EIO;

	/* Back the pointer to make a room for bus header */
	frame = msg - SDPCM_HDRLEN;
	len = (msglen += SDPCM_HDRLEN);

	/* Add alignment padding (optional for ctl frames) */
	if (dhd_alignctl) {
		if ((doff = ((uintptr)frame % DHD_SDALIGN))) {
			frame -= doff;
			len += doff;
			msglen += doff;
			bzero(frame, doff + SDPCM_HDRLEN);
		}
		ASSERT(doff < DHD_SDALIGN);
	}
	doff += SDPCM_HDRLEN;

	/* Round send length to next SDIO block */
	if (bus->roundup && bus->blocksize && (len > bus->blocksize)) {
		uint16 pad = bus->blocksize - (len % bus->blocksize);
		if ((pad <= bus->roundup) && (pad < bus->blocksize))
			len += pad;
	} else if (len % DHD_SDALIGN) {
		len += DHD_SDALIGN - (len % DHD_SDALIGN);
	}

	/* Satisfy length-alignment requirements */
	if (forcealign && (len & (ALIGNMENT - 1)))
		len = ROUNDUP(len, ALIGNMENT);

	ASSERT(ISALIGNED((uintptr)frame, 2));


	/* Need to lock here to protect txseq and SDIO tx calls */
	dhd_os_sdlock(bus->dhd);

	BUS_WAKE(bus);

	/* Make sure backplane clock is on */
	dhdsdio_clkctl(bus, CLK_AVAIL, FALSE);

	/* Hardware tag: 2 byte len followed by 2 byte ~len check (all LE) */
	*(uint16*)frame = htol16((uint16)msglen);
	*(((uint16*)frame) + 1) = htol16(~msglen);

	/* Software tag: channel, sequence number, data offset */
	swheader = ((SDPCM_CONTROL_CHANNEL << SDPCM_CHANNEL_SHIFT) & SDPCM_CHANNEL_MASK)
	        | bus->tx_seq | ((doff << SDPCM_DOFFSET_SHIFT) & SDPCM_DOFFSET_MASK);
	htol32_ua_store(swheader, frame + SDPCM_FRAMETAG_LEN);
	htol32_ua_store(0, frame + SDPCM_FRAMETAG_LEN + sizeof(swheader));

	if (!TXCTLOK(bus)) {
		DHD_INFO(("%s: No bus credit bus->tx_max %d, bus->tx_seq %d\n",
			__FUNCTION__, bus->tx_max, bus->tx_seq));
		bus->ctrl_frame_stat = TRUE;
		/* Send from dpc */
		bus->ctrl_frame_buf = frame;
		bus->ctrl_frame_len = len;

		dhd_wait_for_event(bus->dhd, &bus->ctrl_frame_stat);

		if (bus->ctrl_frame_stat == FALSE) {
			DHD_INFO(("%s: ctrl_frame_stat == FALSE\n", __FUNCTION__));
			ret = 0;
		} else {
			bus->dhd->txcnt_timeout++;
			if (!bus->dhd->hang_was_sent)
				DHD_ERROR(("%s: ctrl_frame_stat == TRUE txcnt_timeout=%d\n",
					__FUNCTION__, bus->dhd->txcnt_timeout));
			ret = -1;
			bus->ctrl_frame_stat = FALSE;
			goto done;
		}
	}

	bus->dhd->txcnt_timeout = 0;

	if (ret == -1) {
#ifdef DHD_DEBUG
		if (DHD_BYTES_ON() && DHD_CTL_ON()) {
			prhex("Tx Frame", frame, len);
		} else if (DHD_HDRS_ON()) {
			prhex("TxHdr", frame, MIN(len, 16));
		}
#endif

		do {
			ret = dhd_bcmsdh_send_buf(bus, bcmsdh_cur_sbwad(sdh), SDIO_FUNC_2, F2SYNC,
			                          frame, len, NULL, NULL, NULL);
			ASSERT(ret != BCME_PENDING);

			if (ret == BCME_NODEVICE) {
				DHD_ERROR(("%s: Device asleep already\n", __FUNCTION__));
			} else if (ret < 0) {
			/* On failure, abort the command and terminate the frame */
				DHD_INFO(("%s: sdio error %d, abort command and terminate frame.\n",
				          __FUNCTION__, ret));
				bus->tx_sderrs++;

				bcmsdh_abort(sdh, SDIO_FUNC_2);

				bcmsdh_cfg_write(sdh, SDIO_FUNC_1, SBSDIO_FUNC1_FRAMECTRL,
				                 SFC_WF_TERM, NULL);
				bus->f1regdata++;

				for (i = 0; i < 3; i++) {
					uint8 hi, lo;
					hi = bcmsdh_cfg_read(sdh, SDIO_FUNC_1,
					                     SBSDIO_FUNC1_WFRAMEBCHI, NULL);
					lo = bcmsdh_cfg_read(sdh, SDIO_FUNC_1,
					                     SBSDIO_FUNC1_WFRAMEBCLO, NULL);
					bus->f1regdata += 2;
					if ((hi == 0) && (lo == 0))
						break;
				}
			}
			if (ret == 0) {
				bus->tx_seq = (bus->tx_seq + 1) % SDPCM_SEQUENCE_WRAP;
			}
		} while ((ret < 0) && retries++ < TXRETRIES);
	}

done:
	if ((bus->idletime == DHD_IDLE_IMMEDIATE) && !bus->dpc_sched) {
		bus->activity = FALSE;
		dhdsdio_clkctl(bus, CLK_NONE, TRUE);
	}

	dhd_os_sdunlock(bus->dhd);

	if (ret)
		bus->dhd->tx_ctlerrs++;
	else
		bus->dhd->tx_ctlpkts++;

	if (bus->dhd->txcnt_timeout >= MAX_CNTL_TIMEOUT)
		return -ETIMEDOUT;

	return ret ? -EIO : 0;
}

int
dhd_bus_rxctl(struct dhd_bus *bus, uchar *msg, uint msglen)
{
	int timeleft;
	uint rxlen = 0;
	bool pending;

	DHD_TRACE(("%s: Enter\n", __FUNCTION__));

	if (bus->dhd->dongle_reset)
		return -EIO;

	/* Wait until control frame is available */
	timeleft = dhd_os_ioctl_resp_wait(bus->dhd, &bus->rxlen, &pending);

	dhd_os_sdlock(bus->dhd);
	rxlen = bus->rxlen;
	bcopy(bus->rxctl, msg, MIN(msglen, rxlen));
	bus->rxlen = 0;
	dhd_os_sdunlock(bus->dhd);

	if (rxlen) {
		DHD_CTL(("%s: resumed on rxctl frame, got %d expected %d\n",
		         __FUNCTION__, rxlen, msglen));
	} else if (timeleft == 0) {
		DHD_ERROR(("%s: resumed on timeout\n", __FUNCTION__));
#ifdef DHD_DEBUG
		if (!SLPAUTO_ENAB(bus)) {
			dhd_os_sdlock(bus->dhd);
			dhdsdio_checkdied(bus, NULL, 0);
			dhd_os_sdunlock(bus->dhd);
		}
#endif /* DHD_DEBUG */
	} else if (pending == TRUE) {
		DHD_CTL(("%s: canceled\n", __FUNCTION__));
		return -ERESTARTSYS;
	} else {
		DHD_CTL(("%s: resumed for unknown reason?\n", __FUNCTION__));
#ifdef DHD_DEBUG
		dhd_os_sdlock(bus->dhd);
		dhdsdio_checkdied(bus, NULL, 0);
		dhd_os_sdunlock(bus->dhd);
#endif /* DHD_DEBUG */
	}
	if (timeleft == 0) {
		bus->dhd->rxcnt_timeout++;
		DHD_ERROR(("%s: rxcnt_timeout=%d\n", __FUNCTION__, bus->dhd->rxcnt_timeout));
	}
	else
		bus->dhd->rxcnt_timeout = 0;

	if (rxlen)
		bus->dhd->rx_ctlpkts++;
	else
		bus->dhd->rx_ctlerrs++;

	if (bus->dhd->rxcnt_timeout >= MAX_CNTL_TIMEOUT)
		return -ETIMEDOUT;

	return rxlen ? (int)rxlen : -EIO;
}

/* IOVar table */
enum {
	IOV_INTR = 1,
	IOV_POLLRATE,
	IOV_SDREG,
	IOV_SBREG,
	IOV_SDCIS,
	IOV_MEMBYTES,
	IOV_MEMSIZE,
#ifdef DHD_DEBUG
	IOV_CHECKDIED,
	IOV_SERIALCONS,
#endif /* DHD_DEBUG */
	IOV_SET_DOWNLOAD_STATE,
	IOV_SOCRAM_STATE,
	IOV_FORCEEVEN,
	IOV_SDIOD_DRIVE,
	IOV_READAHEAD,
	IOV_SDRXCHAIN,
	IOV_ALIGNCTL,
	IOV_SDALIGN,
	IOV_DEVRESET,
	IOV_CPU,
#ifdef SDTEST
	IOV_PKTGEN,
	IOV_EXTLOOP,
#endif /* SDTEST */
	IOV_SPROM,
	IOV_TXBOUND,
	IOV_RXBOUND,
	IOV_TXMINMAX,
	IOV_IDLETIME,
	IOV_IDLECLOCK,
	IOV_SD1IDLE,
	IOV_SLEEP,
	IOV_DONGLEISOLATION,
	IOV_KSO,
	IOV_DEVSLEEP,
	IOV_DEVCAP,
	IOV_VARS,
#ifdef SOFTAP
	IOV_FWPATH
#endif
};

const bcm_iovar_t dhdsdio_iovars[] = {
	{"intr",	IOV_INTR,	0,	IOVT_BOOL,	0 },
	{"sleep",	IOV_SLEEP,	0,	IOVT_BOOL,	0 },
	{"pollrate",	IOV_POLLRATE,	0,	IOVT_UINT32,	0 },
	{"idletime",	IOV_IDLETIME,	0,	IOVT_INT32,	0 },
	{"idleclock",	IOV_IDLECLOCK,	0,	IOVT_INT32,	0 },
	{"sd1idle",	IOV_SD1IDLE,	0,	IOVT_BOOL,	0 },
	{"membytes",	IOV_MEMBYTES,	0,	IOVT_BUFFER,	2 * sizeof(int) },
	{"memsize",	IOV_MEMSIZE,	0,	IOVT_UINT32,	0 },
	{"dwnldstate",	IOV_SET_DOWNLOAD_STATE,	0,	IOVT_BOOL,	0 },
	{"socram_state",	IOV_SOCRAM_STATE,	0,	IOVT_BOOL,	0 },
	{"vars",	IOV_VARS,	0,	IOVT_BUFFER,	0 },
	{"sdiod_drive",	IOV_SDIOD_DRIVE, 0,	IOVT_UINT32,	0 },
	{"readahead",	IOV_READAHEAD,	0,	IOVT_BOOL,	0 },
	{"sdrxchain",	IOV_SDRXCHAIN,	0,	IOVT_BOOL,	0 },
	{"alignctl",	IOV_ALIGNCTL,	0,	IOVT_BOOL,	0 },
	{"sdalign",	IOV_SDALIGN,	0,	IOVT_BOOL,	0 },
	{"devreset",	IOV_DEVRESET,	0,	IOVT_BOOL,	0 },
#ifdef DHD_DEBUG
	{"sdreg",	IOV_SDREG,	0,	IOVT_BUFFER,	sizeof(sdreg_t) },
	{"sbreg",	IOV_SBREG,	0,	IOVT_BUFFER,	sizeof(sdreg_t) },
	{"sd_cis",	IOV_SDCIS,	0,	IOVT_BUFFER,	DHD_IOCTL_MAXLEN },
	{"forcealign",	IOV_FORCEEVEN,	0,	IOVT_BOOL,	0 },
	{"txbound",	IOV_TXBOUND,	0,	IOVT_UINT32,	0 },
	{"rxbound",	IOV_RXBOUND,	0,	IOVT_UINT32,	0 },
	{"txminmax",	IOV_TXMINMAX,	0,	IOVT_UINT32,	0 },
	{"cpu",		IOV_CPU,	0,	IOVT_BOOL,	0 },
#ifdef DHD_DEBUG
	{"checkdied",	IOV_CHECKDIED,	0,	IOVT_BUFFER,	0 },
	{"serial",	IOV_SERIALCONS,	0,	IOVT_UINT32,	0 },
#endif /* DHD_DEBUG  */
#endif /* DHD_DEBUG */
#ifdef SDTEST
	{"extloop",	IOV_EXTLOOP,	0,	IOVT_BOOL,	0 },
	{"pktgen",	IOV_PKTGEN,	0,	IOVT_BUFFER,	sizeof(dhd_pktgen_t) },
#endif /* SDTEST */
	{"devcap", IOV_DEVCAP,	0,	IOVT_UINT32,	0 },
	{"dngl_isolation", IOV_DONGLEISOLATION,	0,	IOVT_UINT32,	0 },
	{"kso",	IOV_KSO,	0,	IOVT_UINT32,	0 },
	{"devsleep", IOV_DEVSLEEP,	0,	IOVT_UINT32,	0 },
#ifdef SOFTAP
	{"fwpath", IOV_FWPATH, 0, IOVT_BUFFER, 0 },
#endif
	{NULL, 0, 0, 0, 0 }
};

static void
dhd_dump_pct(struct bcmstrbuf *strbuf, char *desc, uint num, uint div)
{
	uint q1, q2;

	if (!div) {
		bcm_bprintf(strbuf, "%s N/A", desc);
	} else {
		q1 = num / div;
		q2 = (100 * (num - (q1 * div))) / div;
		bcm_bprintf(strbuf, "%s %d.%02d", desc, q1, q2);
	}
}

void
dhd_bus_dump(dhd_pub_t *dhdp, struct bcmstrbuf *strbuf)
{
	dhd_bus_t *bus = dhdp->bus;

	bcm_bprintf(strbuf, "Bus SDIO structure:\n");
	bcm_bprintf(strbuf, "hostintmask 0x%08x intstatus 0x%08x sdpcm_ver %d\n",
	            bus->hostintmask, bus->intstatus, bus->sdpcm_ver);
	bcm_bprintf(strbuf, "fcstate %d qlen %d tx_seq %d, max %d, rxskip %d rxlen %d rx_seq %d\n",
	            bus->fcstate, pktq_len(&bus->txq), bus->tx_seq, bus->tx_max, bus->rxskip,
	            bus->rxlen, bus->rx_seq);
	bcm_bprintf(strbuf, "intr %d intrcount %d lastintrs %d spurious %d\n",
	            bus->intr, bus->intrcount, bus->lastintrs, bus->spurious);
	bcm_bprintf(strbuf, "pollrate %d pollcnt %d regfails %d\n",
	            bus->pollrate, bus->pollcnt, bus->regfails);

	bcm_bprintf(strbuf, "\nAdditional counters:\n");
	bcm_bprintf(strbuf, "tx_sderrs %d fcqueued %d rxrtx %d rx_toolong %d rxc_errors %d\n",
	            bus->tx_sderrs, bus->fcqueued, bus->rxrtx, bus->rx_toolong,
	            bus->rxc_errors);
	bcm_bprintf(strbuf, "rx_hdrfail %d badhdr %d badseq %d\n",
	            bus->rx_hdrfail, bus->rx_badhdr, bus->rx_badseq);
	bcm_bprintf(strbuf, "fc_rcvd %d, fc_xoff %d, fc_xon %d\n",
	            bus->fc_rcvd, bus->fc_xoff, bus->fc_xon);
	bcm_bprintf(strbuf, "rxglomfail %d, rxglomframes %d, rxglompkts %d\n",
	            bus->rxglomfail, bus->rxglomframes, bus->rxglompkts);
	bcm_bprintf(strbuf, "f2rx (hdrs/data) %d (%d/%d), f2tx %d f1regs %d\n",
	            (bus->f2rxhdrs + bus->f2rxdata), bus->f2rxhdrs, bus->f2rxdata,
	            bus->f2txdata, bus->f1regdata);
	{
		dhd_dump_pct(strbuf, "\nRx: pkts/f2rd", bus->dhd->rx_packets,
		             (bus->f2rxhdrs + bus->f2rxdata));
		dhd_dump_pct(strbuf, ", pkts/f1sd", bus->dhd->rx_packets, bus->f1regdata);
		dhd_dump_pct(strbuf, ", pkts/sd", bus->dhd->rx_packets,
		             (bus->f2rxhdrs + bus->f2rxdata + bus->f1regdata));
		dhd_dump_pct(strbuf, ", pkts/int", bus->dhd->rx_packets, bus->intrcount);
		bcm_bprintf(strbuf, "\n");

		dhd_dump_pct(strbuf, "Rx: glom pct", (100 * bus->rxglompkts),
		             bus->dhd->rx_packets);
		dhd_dump_pct(strbuf, ", pkts/glom", bus->rxglompkts, bus->rxglomframes);
		bcm_bprintf(strbuf, "\n");

		dhd_dump_pct(strbuf, "Tx: pkts/f2wr", bus->dhd->tx_packets, bus->f2txdata);
		dhd_dump_pct(strbuf, ", pkts/f1sd", bus->dhd->tx_packets, bus->f1regdata);
		dhd_dump_pct(strbuf, ", pkts/sd", bus->dhd->tx_packets,
		             (bus->f2txdata + bus->f1regdata));
		dhd_dump_pct(strbuf, ", pkts/int", bus->dhd->tx_packets, bus->intrcount);
		bcm_bprintf(strbuf, "\n");

		dhd_dump_pct(strbuf, "Total: pkts/f2rw",
		             (bus->dhd->tx_packets + bus->dhd->rx_packets),
		             (bus->f2txdata + bus->f2rxhdrs + bus->f2rxdata));
		dhd_dump_pct(strbuf, ", pkts/f1sd",
		             (bus->dhd->tx_packets + bus->dhd->rx_packets), bus->f1regdata);
		dhd_dump_pct(strbuf, ", pkts/sd",
		             (bus->dhd->tx_packets + bus->dhd->rx_packets),
		             (bus->f2txdata + bus->f2rxhdrs + bus->f2rxdata + bus->f1regdata));
		dhd_dump_pct(strbuf, ", pkts/int",
		             (bus->dhd->tx_packets + bus->dhd->rx_packets), bus->intrcount);
		bcm_bprintf(strbuf, "\n\n");
	}

#ifdef SDTEST
	if (bus->pktgen_count) {
		bcm_bprintf(strbuf, "pktgen config and count:\n");
		bcm_bprintf(strbuf, "freq %d count %d print %d total %d min %d len %d\n",
		            bus->pktgen_freq, bus->pktgen_count, bus->pktgen_print,
		            bus->pktgen_total, bus->pktgen_minlen, bus->pktgen_maxlen);
		bcm_bprintf(strbuf, "send attempts %d rcvd %d fail %d\n",
		            bus->pktgen_sent, bus->pktgen_rcvd, bus->pktgen_fail);
	}
#endif /* SDTEST */
#ifdef DHD_DEBUG
	bcm_bprintf(strbuf, "dpc_sched %d host interrupt%spending\n",
	            bus->dpc_sched, (bcmsdh_intr_pending(bus->sdh) ? " " : " not "));
	bcm_bprintf(strbuf, "blocksize %d roundup %d\n", bus->blocksize, bus->roundup);
#endif /* DHD_DEBUG */
	bcm_bprintf(strbuf, "clkstate %d activity %d idletime %d idlecount %d sleeping %d\n",
	            bus->clkstate, bus->activity, bus->idletime, bus->idlecount, bus->sleeping);
}

void
dhd_bus_clearcounts(dhd_pub_t *dhdp)
{
	dhd_bus_t *bus = (dhd_bus_t *)dhdp->bus;

	bus->intrcount = bus->lastintrs = bus->spurious = bus->regfails = 0;
	bus->rxrtx = bus->rx_toolong = bus->rxc_errors = 0;
	bus->rx_hdrfail = bus->rx_badhdr = bus->rx_badseq = 0;
	bus->tx_sderrs = bus->fc_rcvd = bus->fc_xoff = bus->fc_xon = 0;
	bus->rxglomfail = bus->rxglomframes = bus->rxglompkts = 0;
	bus->f2rxhdrs = bus->f2rxdata = bus->f2txdata = bus->f1regdata = 0;
}

#ifdef SDTEST
static int
dhdsdio_pktgen_get(dhd_bus_t *bus, uint8 *arg)
{
	dhd_pktgen_t pktgen;

	pktgen.version = DHD_PKTGEN_VERSION;
	pktgen.freq = bus->pktgen_freq;
	pktgen.count = bus->pktgen_count;
	pktgen.print = bus->pktgen_print;
	pktgen.total = bus->pktgen_total;
	pktgen.minlen = bus->pktgen_minlen;
	pktgen.maxlen = bus->pktgen_maxlen;
	pktgen.numsent = bus->pktgen_sent;
	pktgen.numrcvd = bus->pktgen_rcvd;
	pktgen.numfail = bus->pktgen_fail;
	pktgen.mode = bus->pktgen_mode;
	pktgen.stop = bus->pktgen_stop;

	bcopy(&pktgen, arg, sizeof(pktgen));

	return 0;
}

static int
dhdsdio_pktgen_set(dhd_bus_t *bus, uint8 *arg)
{
	dhd_pktgen_t pktgen;
	uint oldcnt, oldmode;

	bcopy(arg, &pktgen, sizeof(pktgen));
	if (pktgen.version != DHD_PKTGEN_VERSION)
		return BCME_BADARG;

	oldcnt = bus->pktgen_count;
	oldmode = bus->pktgen_mode;

	bus->pktgen_freq = pktgen.freq;
	bus->pktgen_count = pktgen.count;
	bus->pktgen_print = pktgen.print;
	bus->pktgen_total = pktgen.total;
	bus->pktgen_minlen = pktgen.minlen;
	bus->pktgen_maxlen = pktgen.maxlen;
	bus->pktgen_mode = pktgen.mode;
	bus->pktgen_stop = pktgen.stop;

	bus->pktgen_tick = bus->pktgen_ptick = 0;
	bus->pktgen_len = MAX(bus->pktgen_len, bus->pktgen_minlen);
	bus->pktgen_len = MIN(bus->pktgen_len, bus->pktgen_maxlen);

	/* Clear counts for a new pktgen (mode change, or was stopped) */
	if (bus->pktgen_count && (!oldcnt || oldmode != bus->pktgen_mode))
		bus->pktgen_sent = bus->pktgen_rcvd = bus->pktgen_fail = 0;

	return 0;
}
#endif /* SDTEST */

static void
dhdsdio_devram_remap(dhd_bus_t *bus, bool val)
{
	uint8 enable, protect, remap;

	si_socdevram(bus->sih, FALSE, &enable, &protect, &remap);
	remap = val ? TRUE : FALSE;
	si_socdevram(bus->sih, TRUE, &enable, &protect, &remap);
}

static int
dhdsdio_membytes(dhd_bus_t *bus, bool write, uint32 address, uint8 *data, uint size)
{
	int bcmerror = 0;
	uint32 sdaddr;
	uint dsize;

	/* In remap mode, adjust address beyond socram and redirect
	 * to devram at SOCDEVRAM_BP_ADDR since remap address > orig_ramsize
	 * is not backplane accessible
	 */
	if (REMAP_ENAB(bus) && REMAP_ISADDR(bus, address)) {
		address -= bus->orig_ramsize;
		address += SOCDEVRAM_BP_ADDR;
	}

	/* Determine initial transfer parameters */
	sdaddr = address & SBSDIO_SB_OFT_ADDR_MASK;
	if ((sdaddr + size) & SBSDIO_SBWINDOW_MASK)
		dsize = (SBSDIO_SB_OFT_ADDR_LIMIT - sdaddr);
	else
		dsize = size;

	/* Set the backplane window to include the start address */
	if ((bcmerror = dhdsdio_set_siaddr_window(bus, address))) {
		DHD_ERROR(("%s: window change failed\n", __FUNCTION__));
		goto xfer_done;
	}

	/* Do the transfer(s) */
	while (size) {
		DHD_INFO(("%s: %s %d bytes at offset 0x%08x in window 0x%08x\n",
		          __FUNCTION__, (write ? "write" : "read"), dsize, sdaddr,
		          (address & SBSDIO_SBWINDOW_MASK)));
		if ((bcmerror = bcmsdh_rwdata(bus->sdh, write, sdaddr, data, dsize))) {
			DHD_ERROR(("%s: membytes transfer failed\n", __FUNCTION__));
			break;
		}

		/* Adjust for next transfer (if any) */
		if ((size -= dsize)) {
			data += dsize;
			address += dsize;
			if ((bcmerror = dhdsdio_set_siaddr_window(bus, address))) {
				DHD_ERROR(("%s: window change failed\n", __FUNCTION__));
				break;
			}
			sdaddr = 0;
			dsize = MIN(SBSDIO_SB_OFT_ADDR_LIMIT, size);
		}

	}

xfer_done:
	/* Return the window to backplane enumeration space for core access */
	if (dhdsdio_set_siaddr_window(bus, bcmsdh_cur_sbwad(bus->sdh))) {
		DHD_ERROR(("%s: FAILED to set window back to 0x%x\n", __FUNCTION__,
			bcmsdh_cur_sbwad(bus->sdh)));
	}

	return bcmerror;
}

#ifdef DHD_DEBUG
static int
dhdsdio_readshared(dhd_bus_t *bus, sdpcm_shared_t *sh)
{
	uint32 addr;
	int rv, i;
	uint32 shaddr = 0;

	shaddr = bus->ramsize - 4;

	i = 0;
	do {
		/* Read last word in memory to determine address of sdpcm_shared structure */
		if ((rv = dhdsdio_membytes(bus, FALSE, shaddr, (uint8 *)&addr, 4)) < 0)
			return rv;

		addr = ltoh32(addr);

		DHD_INFO(("sdpcm_shared address 0x%08X\n", addr));

		/*
		 * Check if addr is valid.
		 * NVRAM length at the end of memory should have been overwritten.
		 */
		if (addr == 0 || ((~addr >> 16) & 0xffff) == (addr & 0xffff)) {
			if ((bus->srmemsize > 0) && (i++ == 0)) {
				shaddr -= bus->srmemsize;
			} else {
				DHD_ERROR(("%s: address (0x%08x) of sdpcm_shared invalid\n",
					__FUNCTION__, addr));
				return BCME_ERROR;
			}
		} else
			break;
	} while (i < 2);

	/* Read hndrte_shared structure */
	if ((rv = dhdsdio_membytes(bus, FALSE, addr, (uint8 *)sh, sizeof(sdpcm_shared_t))) < 0)
		return rv;

	/* Endianness */
	sh->flags = ltoh32(sh->flags);
	sh->trap_addr = ltoh32(sh->trap_addr);
	sh->assert_exp_addr = ltoh32(sh->assert_exp_addr);
	sh->assert_file_addr = ltoh32(sh->assert_file_addr);
	sh->assert_line = ltoh32(sh->assert_line);
	sh->console_addr = ltoh32(sh->console_addr);
	sh->msgtrace_addr = ltoh32(sh->msgtrace_addr);

	if ((sh->flags & SDPCM_SHARED_VERSION_MASK) == 3 && SDPCM_SHARED_VERSION == 1)
		return BCME_OK;

	if ((sh->flags & SDPCM_SHARED_VERSION_MASK) != SDPCM_SHARED_VERSION) {
		DHD_ERROR(("%s: sdpcm_shared version %d in dhd "
		           "is different than sdpcm_shared version %d in dongle\n",
		           __FUNCTION__, SDPCM_SHARED_VERSION,
		           sh->flags & SDPCM_SHARED_VERSION_MASK));
		return BCME_ERROR;
	}

	return BCME_OK;
}

#define CONSOLE_LINE_MAX	192

static int
dhdsdio_readconsole(dhd_bus_t *bus)
{
	dhd_console_t *c = &bus->console;
	uint8 line[CONSOLE_LINE_MAX], ch;
	uint32 n, idx, addr;
	int rv;

	/* Don't do anything until FWREADY updates console address */
	if (bus->console_addr == 0)
		return 0;

	if (!KSO_ENAB(bus))
		return 0;

	/* Read console log struct */
	addr = bus->console_addr + OFFSETOF(hndrte_cons_t, log);
	if ((rv = dhdsdio_membytes(bus, FALSE, addr, (uint8 *)&c->log, sizeof(c->log))) < 0)
		return rv;

	/* Allocate console buffer (one time only) */
	if (c->buf == NULL) {
		c->bufsize = ltoh32(c->log.buf_size);
		if ((c->buf = MALLOC(bus->dhd->osh, c->bufsize)) == NULL)
			return BCME_NOMEM;
	}

	idx = ltoh32(c->log.idx);

	/* Protect against corrupt value */
	if (idx > c->bufsize)
		return BCME_ERROR;

	/* Skip reading the console buffer if the index pointer has not moved */
	if (idx == c->last)
		return BCME_OK;

	/* Read the console buffer */
	addr = ltoh32(c->log.buf);
	if ((rv = dhdsdio_membytes(bus, FALSE, addr, c->buf, c->bufsize)) < 0)
		return rv;

	while (c->last != idx) {
		for (n = 0; n < CONSOLE_LINE_MAX - 2; n++) {
			if (c->last == idx) {
				/* This would output a partial line.  Instead, back up
				 * the buffer pointer and output this line next time around.
				 */
				if (c->last >= n)
					c->last -= n;
				else
					c->last = c->bufsize - n;
				goto break2;
			}
			ch = c->buf[c->last];
			c->last = (c->last + 1) % c->bufsize;
			if (ch == '\n')
				break;
			line[n] = ch;
		}

		if (n > 0) {
			if (line[n - 1] == '\r')
				n--;
			line[n] = 0;
			printf("CONSOLE: %s\n", line);
		}
	}
break2:

	return BCME_OK;
}

static int
dhdsdio_checkdied(dhd_bus_t *bus, char *data, uint size)
{
	int bcmerror = 0;
	uint msize = 512;
	char *mbuffer = NULL;
	char *console_buffer = NULL;
	uint maxstrlen = 256;
	char *str = NULL;
	trap_t tr;
	sdpcm_shared_t sdpcm_shared;
	struct bcmstrbuf strbuf;
	uint32 console_ptr, console_size, console_index;
	uint8 line[CONSOLE_LINE_MAX], ch;
	uint32 n, i, addr;
	int rv;

	DHD_TRACE(("%s: Enter\n", __FUNCTION__));

	if (data == NULL) {
		/*
		 * Called after a rx ctrl timeout. "data" is NULL.
		 * allocate memory to trace the trap or assert.
		 */
		size = msize;
		mbuffer = data = MALLOC(bus->dhd->osh, msize);
		if (mbuffer == NULL) {
			DHD_ERROR(("%s: MALLOC(%d) failed \n", __FUNCTION__, msize));
			bcmerror = BCME_NOMEM;
			goto done;
		}
	}

	if ((str = MALLOC(bus->dhd->osh, maxstrlen)) == NULL) {
		DHD_ERROR(("%s: MALLOC(%d) failed \n", __FUNCTION__, maxstrlen));
		bcmerror = BCME_NOMEM;
		goto done;
	}

	if ((bcmerror = dhdsdio_readshared(bus, &sdpcm_shared)) < 0)
		goto done;

	bcm_binit(&strbuf, data, size);

	bcm_bprintf(&strbuf, "msgtrace address : 0x%08X\nconsole address  : 0x%08X\n",
	            sdpcm_shared.msgtrace_addr, sdpcm_shared.console_addr);

	if ((sdpcm_shared.flags & SDPCM_SHARED_ASSERT_BUILT) == 0) {
		/* NOTE: Misspelled assert is intentional - DO NOT FIX.
		 * (Avoids conflict with real asserts for programmatic parsing of output.)
		 */
		bcm_bprintf(&strbuf, "Assrt not built in dongle\n");
	}

	if ((sdpcm_shared.flags & (SDPCM_SHARED_ASSERT|SDPCM_SHARED_TRAP)) == 0) {
		/* NOTE: Misspelled assert is intentional - DO NOT FIX.
		 * (Avoids conflict with real asserts for programmatic parsing of output.)
		 */
		bcm_bprintf(&strbuf, "No trap%s in dongle",
		          (sdpcm_shared.flags & SDPCM_SHARED_ASSERT_BUILT)
		          ?"/assrt" :"");
	} else {
		if (sdpcm_shared.flags & SDPCM_SHARED_ASSERT) {
			/* Download assert */
			bcm_bprintf(&strbuf, "Dongle assert");
			if (sdpcm_shared.assert_exp_addr != 0) {
				str[0] = '\0';
				if ((bcmerror = dhdsdio_membytes(bus, FALSE,
				                                 sdpcm_shared.assert_exp_addr,
				                                 (uint8 *)str, maxstrlen)) < 0)
					goto done;

				str[maxstrlen - 1] = '\0';
				bcm_bprintf(&strbuf, " expr \"%s\"", str);
			}

			if (sdpcm_shared.assert_file_addr != 0) {
				str[0] = '\0';
				if ((bcmerror = dhdsdio_membytes(bus, FALSE,
				                                 sdpcm_shared.assert_file_addr,
				                                 (uint8 *)str, maxstrlen)) < 0)
					goto done;

				str[maxstrlen - 1] = '\0';
				bcm_bprintf(&strbuf, " file \"%s\"", str);
			}

			bcm_bprintf(&strbuf, " line %d ", sdpcm_shared.assert_line);
		}

		if (sdpcm_shared.flags & SDPCM_SHARED_TRAP) {
			if ((bcmerror = dhdsdio_membytes(bus, FALSE,
			                                 sdpcm_shared.trap_addr,
			                                 (uint8*)&tr, sizeof(trap_t))) < 0)
				goto done;

			bcm_bprintf(&strbuf,
			"Dongle trap type 0x%x @ epc 0x%x, cpsr 0x%x, spsr 0x%x, sp 0x%x,"
			            "lp 0x%x, rpc 0x%x Trap offset 0x%x, "
			"r0 0x%x, r1 0x%x, r2 0x%x, r3 0x%x, "
			"r4 0x%x, r5 0x%x, r6 0x%x, r7 0x%x\n\n",
			ltoh32(tr.type), ltoh32(tr.epc), ltoh32(tr.cpsr), ltoh32(tr.spsr),
			ltoh32(tr.r13), ltoh32(tr.r14), ltoh32(tr.pc),
			ltoh32(sdpcm_shared.trap_addr),
			ltoh32(tr.r0), ltoh32(tr.r1), ltoh32(tr.r2), ltoh32(tr.r3),
			ltoh32(tr.r4), ltoh32(tr.r5), ltoh32(tr.r6), ltoh32(tr.r7));

			addr = sdpcm_shared.console_addr + OFFSETOF(hndrte_cons_t, log);
			if ((rv = dhdsdio_membytes(bus, FALSE, addr,
				(uint8 *)&console_ptr, sizeof(console_ptr))) < 0)
				goto printbuf;

			addr = sdpcm_shared.console_addr + OFFSETOF(hndrte_cons_t, log.buf_size);
			if ((rv = dhdsdio_membytes(bus, FALSE, addr,
				(uint8 *)&console_size, sizeof(console_size))) < 0)
				goto printbuf;

			addr = sdpcm_shared.console_addr + OFFSETOF(hndrte_cons_t, log.idx);
			if ((rv = dhdsdio_membytes(bus, FALSE, addr,
				(uint8 *)&console_index, sizeof(console_index))) < 0)
				goto printbuf;

			console_ptr = ltoh32(console_ptr);
			console_size = ltoh32(console_size);
			console_index = ltoh32(console_index);

			if (console_size > CONSOLE_BUFFER_MAX ||
				!(console_buffer = MALLOC(bus->dhd->osh, console_size)))
				goto printbuf;

			if ((rv = dhdsdio_membytes(bus, FALSE, console_ptr,
				(uint8 *)console_buffer, console_size)) < 0)
				goto printbuf;

			for (i = 0, n = 0; i < console_size; i += n + 1) {
				for (n = 0; n < CONSOLE_LINE_MAX - 2; n++) {
					ch = console_buffer[(console_index + i + n) % console_size];
					if (ch == '\n')
						break;
					line[n] = ch;
				}


				if (n > 0) {
					if (line[n - 1] == '\r')
						n--;
					line[n] = 0;
					/* Don't use DHD_ERROR macro since we print
					 * a lot of information quickly. The macro
					 * will truncate a lot of the printfs
					 */

					if (dhd_msg_level & DHD_ERROR_VAL)
						printf("CONSOLE: %s\n", line);
				}
			}
		}
	}

printbuf:
	if (sdpcm_shared.flags & (SDPCM_SHARED_ASSERT | SDPCM_SHARED_TRAP)) {
		DHD_ERROR(("%s: %s\n", __FUNCTION__, strbuf.origbuf));
	}


done:
	if (mbuffer)
		MFREE(bus->dhd->osh, mbuffer, msize);
	if (str)
		MFREE(bus->dhd->osh, str, maxstrlen);
	if (console_buffer)
		MFREE(bus->dhd->osh, console_buffer, console_size);

	return bcmerror;
}
#endif /* #ifdef DHD_DEBUG */


int
dhdsdio_downloadvars(dhd_bus_t *bus, void *arg, int len)
{
	int bcmerror = BCME_OK;

	DHD_TRACE(("%s: Enter\n", __FUNCTION__));

	/* Basic sanity checks */
	if (bus->dhd->up) {
		bcmerror = BCME_NOTDOWN;
		goto err;
	}
	if (!len) {
		bcmerror = BCME_BUFTOOSHORT;
		goto err;
	}

	/* Free the old ones and replace with passed variables */
	if (bus->vars)
		MFREE(bus->dhd->osh, bus->vars, bus->varsz);

	bus->vars = MALLOC(bus->dhd->osh, len);
	bus->varsz = bus->vars ? len : 0;
	if (bus->vars == NULL) {
		bcmerror = BCME_NOMEM;
		goto err;
	}

	/* Copy the passed variables, which should include the terminating double-null */
	bcopy(arg, bus->vars, bus->varsz);
err:
	return bcmerror;
}

#ifdef DHD_DEBUG

#define CC_PLL_CHIPCTRL_SERIAL_ENAB		(1  << 24)
#define CC_CHIPCTRL_JTAG_SEL			(1  << 3)
#define CC_CHIPCTRL_GPIO_SEL				(0x3)
#define CC_PLL_CHIPCTRL_SERIAL_ENAB_4334	(1  << 28)

static int
dhd_serialconsole(dhd_bus_t *bus, bool set, bool enable, int *bcmerror)
{
	int int_val;
	uint32 addr, data, uart_enab = 0;
	uint32 jtag_sel = CC_CHIPCTRL_JTAG_SEL;
	uint32 gpio_sel = CC_CHIPCTRL_GPIO_SEL;

	addr = SI_ENUM_BASE + OFFSETOF(chipcregs_t, chipcontrol_addr);
	data = SI_ENUM_BASE + OFFSETOF(chipcregs_t, chipcontrol_data);
	*bcmerror = 0;

	bcmsdh_reg_write(bus->sdh, addr, 4, 1);
	if (bcmsdh_regfail(bus->sdh)) {
		*bcmerror = BCME_SDIO_ERROR;
		return -1;
	}
	int_val = bcmsdh_reg_read(bus->sdh, data, 4);
	if (bcmsdh_regfail(bus->sdh)) {
		*bcmerror = BCME_SDIO_ERROR;
		return -1;
	}
	if (bus->sih->chip == BCM4330_CHIP_ID) {
		uart_enab = CC_PLL_CHIPCTRL_SERIAL_ENAB;
	}
	else if (bus->sih->chip == BCM4334_CHIP_ID) {
		if (enable) {
			/* Moved to PMU chipcontrol 1 from 4330 */
			int_val &= ~gpio_sel;
			int_val |= jtag_sel;
		} else {
			int_val |= gpio_sel;
			int_val &= ~jtag_sel;
		}
		uart_enab = CC_PLL_CHIPCTRL_SERIAL_ENAB_4334;
	}

	if (!set)
		return (int_val & uart_enab);
	if (enable)
		int_val |= uart_enab;
	else
		int_val &= ~uart_enab;
	bcmsdh_reg_write(bus->sdh, data, 4, int_val);
	if (bcmsdh_regfail(bus->sdh)) {
		*bcmerror = BCME_SDIO_ERROR;
		return -1;
	}
	if (bus->sih->chip == BCM4330_CHIP_ID) {
		uint32 chipcontrol;
		addr = SI_ENUM_BASE + OFFSETOF(chipcregs_t, chipcontrol);
		chipcontrol = bcmsdh_reg_read(bus->sdh, addr, 4);
		chipcontrol &= ~jtag_sel;
		if (enable) {
			chipcontrol |=  jtag_sel;
			chipcontrol &= ~gpio_sel;
		}
		bcmsdh_reg_write(bus->sdh, addr, 4, chipcontrol);
	}

	return (int_val & uart_enab);
}
#endif 

static int
dhdsdio_doiovar(dhd_bus_t *bus, const bcm_iovar_t *vi, uint32 actionid, const char *name,
                void *params, int plen, void *arg, int len, int val_size)
{
	int bcmerror = 0;
	int32 int_val = 0;
	bool bool_val = 0;

	DHD_TRACE(("%s: Enter, action %d name %s params %p plen %d arg %p len %d val_size %d\n",
	           __FUNCTION__, actionid, name, params, plen, arg, len, val_size));

	if ((bcmerror = bcm_iovar_lencheck(vi, arg, len, IOV_ISSET(actionid))) != 0)
		goto exit;

	if (plen >= (int)sizeof(int_val))
		bcopy(params, &int_val, sizeof(int_val));

	bool_val = (int_val != 0) ? TRUE : FALSE;


	/* Some ioctls use the bus */
	dhd_os_sdlock(bus->dhd);

	/* Check if dongle is in reset. If so, only allow DEVRESET iovars */
	if (bus->dhd->dongle_reset && !(actionid == IOV_SVAL(IOV_DEVRESET) ||
	                                actionid == IOV_GVAL(IOV_DEVRESET))) {
		bcmerror = BCME_NOTREADY;
		goto exit;
	}

	/*
	 * Special handling for keepSdioOn: New SDIO Wake-up Mechanism
	 */
	if ((vi->varid == IOV_KSO) && (IOV_ISSET(actionid))) {
		dhdsdio_clk_kso_iovar(bus, bool_val);
		goto exit;
	} else if ((vi->varid == IOV_DEVSLEEP) && (IOV_ISSET(actionid))) {
		{
			dhdsdio_clk_devsleep_iovar(bus, bool_val);
			if (!SLPAUTO_ENAB(bus) && (bool_val == FALSE) && (bus->ipend)) {
				DHD_ERROR(("INT pending in devsleep 1, dpc_sched: %d\n",
					bus->dpc_sched));
				if (!bus->dpc_sched) {
					bus->dpc_sched = TRUE;
					dhd_sched_dpc(bus->dhd);
				}
			}
		}
		goto exit;
	}

	/* Handle sleep stuff before any clock mucking */
	if (vi->varid == IOV_SLEEP) {
		if (IOV_ISSET(actionid)) {
			bcmerror = dhdsdio_bussleep(bus, bool_val);
		} else {
			int_val = (int32)bus->sleeping;
			bcopy(&int_val, arg, val_size);
		}
		goto exit;
	}

	/* Request clock to allow SDIO accesses */
	if (!bus->dhd->dongle_reset) {
		BUS_WAKE(bus);
		dhdsdio_clkctl(bus, CLK_AVAIL, FALSE);
	}

	switch (actionid) {
	case IOV_GVAL(IOV_INTR):
		int_val = (int32)bus->intr;
		bcopy(&int_val, arg, val_size);
		break;

	case IOV_SVAL(IOV_INTR):
		bus->intr = bool_val;
		bus->intdis = FALSE;
		if (bus->dhd->up) {
			if (bus->intr) {
				DHD_INTR(("%s: enable SDIO device interrupts\n", __FUNCTION__));
				bcmsdh_intr_enable(bus->sdh);
			} else {
				DHD_INTR(("%s: disable SDIO interrupts\n", __FUNCTION__));
				bcmsdh_intr_disable(bus->sdh);
			}
		}
		break;

	case IOV_GVAL(IOV_POLLRATE):
		int_val = (int32)bus->pollrate;
		bcopy(&int_val, arg, val_size);
		break;

	case IOV_SVAL(IOV_POLLRATE):
		bus->pollrate = (uint)int_val;
		bus->poll = (bus->pollrate != 0);
		break;

	case IOV_GVAL(IOV_IDLETIME):
		int_val = bus->idletime;
		bcopy(&int_val, arg, val_size);
		break;

	case IOV_SVAL(IOV_IDLETIME):
		if ((int_val < 0) && (int_val != DHD_IDLE_IMMEDIATE)) {
			bcmerror = BCME_BADARG;
		} else {
			bus->idletime = int_val;
		}
		break;

	case IOV_GVAL(IOV_IDLECLOCK):
		int_val = (int32)bus->idleclock;
		bcopy(&int_val, arg, val_size);
		break;

	case IOV_SVAL(IOV_IDLECLOCK):
		bus->idleclock = int_val;
		break;

	case IOV_GVAL(IOV_SD1IDLE):
		int_val = (int32)sd1idle;
		bcopy(&int_val, arg, val_size);
		break;

	case IOV_SVAL(IOV_SD1IDLE):
		sd1idle = bool_val;
		break;


	case IOV_SVAL(IOV_MEMBYTES):
	case IOV_GVAL(IOV_MEMBYTES):
	{
		uint32 address;
		uint size, dsize;
		uint8 *data;

		bool set = (actionid == IOV_SVAL(IOV_MEMBYTES));

		ASSERT(plen >= 2*sizeof(int));

		address = (uint32)int_val;
		bcopy((char *)params + sizeof(int_val), &int_val, sizeof(int_val));
		size = (uint)int_val;

		/* Do some validation */
		dsize = set ? plen - (2 * sizeof(int)) : len;
		if (dsize < size) {
			DHD_ERROR(("%s: error on %s membytes, addr 0x%08x size %d dsize %d\n",
			           __FUNCTION__, (set ? "set" : "get"), address, size, dsize));
			bcmerror = BCME_BADARG;
			break;
		}

		DHD_INFO(("%s: Request to %s %d bytes at address 0x%08x\n", __FUNCTION__,
		          (set ? "write" : "read"), size, address));

		/* If we know about SOCRAM, check for a fit */
		if ((bus->orig_ramsize) &&
		    ((address > bus->orig_ramsize) || (address + size > bus->orig_ramsize)))
		{
			uint8 enable, protect, remap;
			si_socdevram(bus->sih, FALSE, &enable, &protect, &remap);
			if (!enable || protect) {
				DHD_ERROR(("%s: ramsize 0x%08x doesn't have %d bytes at 0x%08x\n",
					__FUNCTION__, bus->orig_ramsize, size, address));
				DHD_ERROR(("%s: socram enable %d, protect %d\n",
					__FUNCTION__, enable, protect));
				bcmerror = BCME_BADARG;
				break;
			}

			if (!REMAP_ENAB(bus) && (address >= SOCDEVRAM_ARM_ADDR)) {
				uint32 devramsize = si_socdevram_size(bus->sih);
				if ((address < SOCDEVRAM_ARM_ADDR) ||
					(address + size > (SOCDEVRAM_ARM_ADDR + devramsize))) {
					DHD_ERROR(("%s: bad address 0x%08x, size 0x%08x\n",
						__FUNCTION__, address, size));
					DHD_ERROR(("%s: socram range 0x%08x,size 0x%08x\n",
						__FUNCTION__, SOCDEVRAM_ARM_ADDR, devramsize));
					bcmerror = BCME_BADARG;
					break;
				}
				/* move it such that address is real now */
				address -= SOCDEVRAM_ARM_ADDR;
				address += SOCDEVRAM_BP_ADDR;
				DHD_INFO(("%s: Request to %s %d bytes @ Mapped address 0x%08x\n",
					__FUNCTION__, (set ? "write" : "read"), size, address));
			} else if (REMAP_ENAB(bus) && REMAP_ISADDR(bus, address) && remap) {
				/* Can not access remap region while devram remap bit is set
				 * ROM content would be returned in this case
				 */
				DHD_ERROR(("%s: Need to disable remap for address 0x%08x\n",
					__FUNCTION__, address));
				bcmerror = BCME_ERROR;
				break;
			}
		}

		/* Generate the actual data pointer */
		data = set ? (uint8*)params + 2 * sizeof(int): (uint8*)arg;

		/* Call to do the transfer */
		bcmerror = dhdsdio_membytes(bus, set, address, data, size);

		break;
	}

	case IOV_GVAL(IOV_MEMSIZE):
		int_val = (int32)bus->ramsize;
		bcopy(&int_val, arg, val_size);
		break;

	case IOV_GVAL(IOV_SDIOD_DRIVE):
		int_val = (int32)dhd_sdiod_drive_strength;
		bcopy(&int_val, arg, val_size);
		break;

	case IOV_SVAL(IOV_SDIOD_DRIVE):
		dhd_sdiod_drive_strength = int_val;
		si_sdiod_drive_strength_init(bus->sih, bus->dhd->osh, dhd_sdiod_drive_strength);
		break;

	case IOV_SVAL(IOV_SET_DOWNLOAD_STATE):
		bcmerror = dhdsdio_download_state(bus, bool_val);
		break;

	case IOV_SVAL(IOV_SOCRAM_STATE):
		bcmerror = dhdsdio_download_state(bus, bool_val);
		break;

	case IOV_SVAL(IOV_VARS):
		bcmerror = dhdsdio_downloadvars(bus, arg, len);
		break;

	case IOV_GVAL(IOV_READAHEAD):
		int_val = (int32)dhd_readahead;
		bcopy(&int_val, arg, val_size);
		break;

	case IOV_SVAL(IOV_READAHEAD):
		if (bool_val && !dhd_readahead)
			bus->nextlen = 0;
		dhd_readahead = bool_val;
		break;

	case IOV_GVAL(IOV_SDRXCHAIN):
		int_val = (int32)bus->use_rxchain;
		bcopy(&int_val, arg, val_size);
		break;

	case IOV_SVAL(IOV_SDRXCHAIN):
		if (bool_val && !bus->sd_rxchain)
			bcmerror = BCME_UNSUPPORTED;
		else
			bus->use_rxchain = bool_val;
		break;
	case IOV_GVAL(IOV_ALIGNCTL):
		int_val = (int32)dhd_alignctl;
		bcopy(&int_val, arg, val_size);
		break;

	case IOV_SVAL(IOV_ALIGNCTL):
		dhd_alignctl = bool_val;
		break;

	case IOV_GVAL(IOV_SDALIGN):
		int_val = DHD_SDALIGN;
		bcopy(&int_val, arg, val_size);
		break;

#ifdef DHD_DEBUG
	case IOV_GVAL(IOV_VARS):
		if (bus->varsz < (uint)len)
			bcopy(bus->vars, arg, bus->varsz);
		else
			bcmerror = BCME_BUFTOOSHORT;
		break;
#endif /* DHD_DEBUG */

#ifdef DHD_DEBUG
	case IOV_GVAL(IOV_SDREG):
	{
		sdreg_t *sd_ptr;
		uint32 addr, size;

		sd_ptr = (sdreg_t *)params;

		addr = (uintptr)bus->regs + sd_ptr->offset;
		size = sd_ptr->func;
		int_val = (int32)bcmsdh_reg_read(bus->sdh, addr, size);
		if (bcmsdh_regfail(bus->sdh))
			bcmerror = BCME_SDIO_ERROR;
		bcopy(&int_val, arg, sizeof(int32));
		break;
	}

	case IOV_SVAL(IOV_SDREG):
	{
		sdreg_t *sd_ptr;
		uint32 addr, size;

		sd_ptr = (sdreg_t *)params;

		addr = (uintptr)bus->regs + sd_ptr->offset;
		size = sd_ptr->func;
		bcmsdh_reg_write(bus->sdh, addr, size, sd_ptr->value);
		if (bcmsdh_regfail(bus->sdh))
			bcmerror = BCME_SDIO_ERROR;
		break;
	}

	/* Same as above, but offset is not backplane (not SDIO core) */
	case IOV_GVAL(IOV_SBREG):
	{
		sdreg_t sdreg;
		uint32 addr, size;

		bcopy(params, &sdreg, sizeof(sdreg));

		addr = SI_ENUM_BASE + sdreg.offset;
		size = sdreg.func;
		int_val = (int32)bcmsdh_reg_read(bus->sdh, addr, size);
		if (bcmsdh_regfail(bus->sdh))
			bcmerror = BCME_SDIO_ERROR;
		bcopy(&int_val, arg, sizeof(int32));
		break;
	}

	case IOV_SVAL(IOV_SBREG):
	{
		sdreg_t sdreg;
		uint32 addr, size;

		bcopy(params, &sdreg, sizeof(sdreg));

		addr = SI_ENUM_BASE + sdreg.offset;
		size = sdreg.func;
		bcmsdh_reg_write(bus->sdh, addr, size, sdreg.value);
		if (bcmsdh_regfail(bus->sdh))
			bcmerror = BCME_SDIO_ERROR;
		break;
	}

	case IOV_GVAL(IOV_SDCIS):
	{
		*(char *)arg = 0;

		bcmstrcat(arg, "\nFunc 0\n");
		bcmsdh_cis_read(bus->sdh, 0x10, (uint8 *)arg + strlen(arg), SBSDIO_CIS_SIZE_LIMIT);
		bcmstrcat(arg, "\nFunc 1\n");
		bcmsdh_cis_read(bus->sdh, 0x11, (uint8 *)arg + strlen(arg), SBSDIO_CIS_SIZE_LIMIT);
		bcmstrcat(arg, "\nFunc 2\n");
		bcmsdh_cis_read(bus->sdh, 0x12, (uint8 *)arg + strlen(arg), SBSDIO_CIS_SIZE_LIMIT);
		break;
	}

	case IOV_GVAL(IOV_FORCEEVEN):
		int_val = (int32)forcealign;
		bcopy(&int_val, arg, val_size);
		break;

	case IOV_SVAL(IOV_FORCEEVEN):
		forcealign = bool_val;
		break;

	case IOV_GVAL(IOV_TXBOUND):
		int_val = (int32)dhd_txbound;
		bcopy(&int_val, arg, val_size);
		break;

	case IOV_SVAL(IOV_TXBOUND):
		dhd_txbound = (uint)int_val;
		break;

	case IOV_GVAL(IOV_RXBOUND):
		int_val = (int32)dhd_rxbound;
		bcopy(&int_val, arg, val_size);
		break;

	case IOV_SVAL(IOV_RXBOUND):
		dhd_rxbound = (uint)int_val;
		break;

	case IOV_GVAL(IOV_TXMINMAX):
		int_val = (int32)dhd_txminmax;
		bcopy(&int_val, arg, val_size);
		break;

	case IOV_SVAL(IOV_TXMINMAX):
		dhd_txminmax = (uint)int_val;
		break;

	case IOV_GVAL(IOV_SERIALCONS):
		int_val = dhd_serialconsole(bus, FALSE, 0, &bcmerror);
		if (bcmerror != 0)
			break;

		bcopy(&int_val, arg, val_size);
		break;

	case IOV_SVAL(IOV_SERIALCONS):
		dhd_serialconsole(bus, TRUE, bool_val, &bcmerror);
		break;



#endif /* DHD_DEBUG */


#ifdef SDTEST
	case IOV_GVAL(IOV_EXTLOOP):
		int_val = (int32)bus->ext_loop;
		bcopy(&int_val, arg, val_size);
		break;

	case IOV_SVAL(IOV_EXTLOOP):
		bus->ext_loop = bool_val;
		break;

	case IOV_GVAL(IOV_PKTGEN):
		bcmerror = dhdsdio_pktgen_get(bus, arg);
		break;

	case IOV_SVAL(IOV_PKTGEN):
		bcmerror = dhdsdio_pktgen_set(bus, arg);
		break;
#endif /* SDTEST */


	case IOV_GVAL(IOV_DONGLEISOLATION):
		int_val = bus->dhd->dongle_isolation;
		bcopy(&int_val, arg, val_size);
		break;

	case IOV_SVAL(IOV_DONGLEISOLATION):
		bus->dhd->dongle_isolation = bool_val;
		break;

	case IOV_SVAL(IOV_DEVRESET):
		DHD_TRACE(("%s: Called set IOV_DEVRESET=%d dongle_reset=%d busstate=%d\n",
		           __FUNCTION__, bool_val, bus->dhd->dongle_reset,
		           bus->dhd->busstate));

		ASSERT(bus->dhd->osh);
		/* ASSERT(bus->cl_devid); */

		dhd_bus_devreset(bus->dhd, (uint8)bool_val);

		break;
#ifdef SOFTAP
	case IOV_GVAL(IOV_FWPATH):
	{
		uint32  fw_path_len;

		fw_path_len = strlen(bus->fw_path);
		DHD_INFO(("[softap] get fwpath, l=%d\n", len));

		if (fw_path_len > len-1) {
			bcmerror = BCME_BUFTOOSHORT;
			break;
		}

		if (fw_path_len) {
			bcopy(bus->fw_path, arg, fw_path_len);
			((uchar*)arg)[fw_path_len] = 0;
		}
		break;
	}

	case IOV_SVAL(IOV_FWPATH):
		DHD_INFO(("[softap] set fwpath, idx=%d\n", int_val));

		switch (int_val) {
		case 1:
			bus->fw_path = fw_path; /* ordinary one */
			break;
		case 2:
			bus->fw_path = fw_path2;
			break;
		default:
			bcmerror = BCME_BADARG;
			break;
		}

		DHD_INFO(("[softap] new fw path: %s\n", (bus->fw_path[0] ? bus->fw_path : "NULL")));
		break;

#endif /* SOFTAP */
	case IOV_GVAL(IOV_DEVRESET):
		DHD_TRACE(("%s: Called get IOV_DEVRESET\n", __FUNCTION__));

		/* Get its status */
		int_val = (bool) bus->dhd->dongle_reset;
		bcopy(&int_val, arg, val_size);

		break;

	case IOV_GVAL(IOV_KSO):
		int_val = dhdsdio_sleepcsr_get(bus);
		bcopy(&int_val, arg, val_size);
		break;

	case IOV_GVAL(IOV_DEVCAP):
		int_val = dhdsdio_devcap_get(bus);
		bcopy(&int_val, arg, val_size);
		break;

	case IOV_SVAL(IOV_DEVCAP):
		dhdsdio_devcap_set(bus, (uint8) int_val);
		break;

	default:
		bcmerror = BCME_UNSUPPORTED;
		break;
	}

exit:
	if ((bus->idletime == DHD_IDLE_IMMEDIATE) && !bus->dpc_sched) {
		bus->activity = FALSE;
		dhdsdio_clkctl(bus, CLK_NONE, TRUE);
	}

	dhd_os_sdunlock(bus->dhd);

	return bcmerror;
}

static int
dhdsdio_write_vars(dhd_bus_t *bus)
{
	int bcmerror = 0;
	uint32 varsize, phys_size;
	uint32 varaddr;
	uint8 *vbuffer;
	uint32 varsizew;
#ifdef DHD_DEBUG
	uint8 *nvram_ularray;
#endif /* DHD_DEBUG */

	/* Even if there are no vars are to be written, we still need to set the ramsize. */
	varsize = bus->varsz ? ROUNDUP(bus->varsz, 4) : 0;
	varaddr = (bus->ramsize - 4) - varsize;

	if (bus->vars) {
		if ((bus->sih->buscoretype == SDIOD_CORE_ID) && (bus->sdpcmrev == 7)) {
			if (((varaddr & 0x3C) == 0x3C) && (varsize > 4)) {
				DHD_ERROR(("PR85623WAR in place\n"));
				varsize += 4;
				varaddr -= 4;
			}
		}

		vbuffer = (uint8 *)MALLOC(bus->dhd->osh, varsize);
		if (!vbuffer)
			return BCME_NOMEM;

		bzero(vbuffer, varsize);
		bcopy(bus->vars, vbuffer, bus->varsz);

		/* Write the vars list */
		bcmerror = dhdsdio_membytes(bus, TRUE, varaddr, vbuffer, varsize);
#ifdef DHD_DEBUG
		/* Verify NVRAM bytes */
		DHD_INFO(("Compare NVRAM dl & ul; varsize=%d\n", varsize));
		nvram_ularray = (uint8*)MALLOC(bus->dhd->osh, varsize);
		if (!nvram_ularray)
			return BCME_NOMEM;

		/* Upload image to verify downloaded contents. */
		memset(nvram_ularray, 0xaa, varsize);

		/* Read the vars list to temp buffer for comparison */
		bcmerror = dhdsdio_membytes(bus, FALSE, varaddr, nvram_ularray, varsize);
		if (bcmerror) {
				DHD_ERROR(("%s: error %d on reading %d nvram bytes at 0x%08x\n",
					__FUNCTION__, bcmerror, varsize, varaddr));
		}
		/* Compare the org NVRAM with the one read from RAM */
		if (memcmp(vbuffer, nvram_ularray, varsize)) {
			DHD_ERROR(("%s: Downloaded NVRAM image is corrupted.\n", __FUNCTION__));
		} else
			DHD_ERROR(("%s: Download, Upload and compare of NVRAM succeeded.\n",
			__FUNCTION__));

		MFREE(bus->dhd->osh, nvram_ularray, varsize);
#endif /* DHD_DEBUG */

		MFREE(bus->dhd->osh, vbuffer, varsize);
	}

	phys_size = REMAP_ENAB(bus) ? bus->ramsize : bus->orig_ramsize;

	/* adjust to the user specified RAM */
	DHD_INFO(("Physical memory size: %d, usable memory size: %d\n",
		phys_size, bus->ramsize));
	DHD_INFO(("Vars are at %d, orig varsize is %d\n",
		varaddr, varsize));
	varsize = ((phys_size - 4) - varaddr);

	/*
	 * Determine the length token:
	 * Varsize, converted to words, in lower 16-bits, checksum in upper 16-bits.
	 */
	if (bcmerror) {
		varsizew = 0;
	} else {
		varsizew = varsize / 4;
		varsizew = (~varsizew << 16) | (varsizew & 0x0000FFFF);
		varsizew = htol32(varsizew);
	}

	DHD_INFO(("New varsize is %d, length token=0x%08x\n", varsize, varsizew));

	/* Write the length token to the last word */
	bcmerror = dhdsdio_membytes(bus, TRUE, (phys_size - 4),
		(uint8*)&varsizew, 4);

	return bcmerror;
}

static int
dhdsdio_download_state(dhd_bus_t *bus, bool enter)
{
	uint retries;
	int bcmerror = 0;

	/* To enter download state, disable ARM and reset SOCRAM.
	 * To exit download state, simply reset ARM (default is RAM boot).
	 */
	if (enter) {
		bus->alp_only = TRUE;

		if (!(si_setcore(bus->sih, ARM7S_CORE_ID, 0)) &&
		    !(si_setcore(bus->sih, ARMCM3_CORE_ID, 0))) {
			DHD_ERROR(("%s: Failed to find ARM core!\n", __FUNCTION__));
			bcmerror = BCME_ERROR;
			goto fail;
		}

		si_core_disable(bus->sih, 0);
		if (bcmsdh_regfail(bus->sdh)) {
			bcmerror = BCME_SDIO_ERROR;
			goto fail;
		}

		if (!(si_setcore(bus->sih, SOCRAM_CORE_ID, 0))) {
			DHD_ERROR(("%s: Failed to find SOCRAM core!\n", __FUNCTION__));
			bcmerror = BCME_ERROR;
			goto fail;
		}

		si_core_reset(bus->sih, 0, 0);
		if (bcmsdh_regfail(bus->sdh)) {
			DHD_ERROR(("%s: Failure trying reset SOCRAM core?\n", __FUNCTION__));
			bcmerror = BCME_SDIO_ERROR;
			goto fail;
		}

		/* Disable remap for download */
		if (REMAP_ENAB(bus) && si_socdevram_remap_isenb(bus->sih))
			dhdsdio_devram_remap(bus, FALSE);

		/* Clear the top bit of memory */
		if (bus->ramsize) {
			uint32 zeros = 0;
			if (dhdsdio_membytes(bus, TRUE, bus->ramsize - 4, (uint8*)&zeros, 4) < 0) {
				bcmerror = BCME_SDIO_ERROR;
				goto fail;
			}
		}
	} else {
		if (!(si_setcore(bus->sih, SOCRAM_CORE_ID, 0))) {
			DHD_ERROR(("%s: Failed to find SOCRAM core!\n", __FUNCTION__));
			bcmerror = BCME_ERROR;
			goto fail;
		}

		if (!si_iscoreup(bus->sih)) {
			DHD_ERROR(("%s: SOCRAM core is down after reset?\n", __FUNCTION__));
			bcmerror = BCME_ERROR;
			goto fail;
		}

		if ((bcmerror = dhdsdio_write_vars(bus))) {
			DHD_ERROR(("%s: could not write vars to RAM\n", __FUNCTION__));
			goto fail;
		}

		/* Enable remap before ARM reset but after vars.
		 * No backplane access in remap mode
		 */
		if (REMAP_ENAB(bus) && !si_socdevram_remap_isenb(bus->sih))
			dhdsdio_devram_remap(bus, TRUE);

		if (!si_setcore(bus->sih, PCMCIA_CORE_ID, 0) &&
		    !si_setcore(bus->sih, SDIOD_CORE_ID, 0)) {
			DHD_ERROR(("%s: Can't change back to SDIO core?\n", __FUNCTION__));
			bcmerror = BCME_ERROR;
			goto fail;
		}
		W_SDREG(0xFFFFFFFF, &bus->regs->intstatus, retries);


		if (!(si_setcore(bus->sih, ARM7S_CORE_ID, 0)) &&
		    !(si_setcore(bus->sih, ARMCM3_CORE_ID, 0))) {
			DHD_ERROR(("%s: Failed to find ARM core!\n", __FUNCTION__));
			bcmerror = BCME_ERROR;
			goto fail;
		}

		si_core_reset(bus->sih, 0, 0);
		if (bcmsdh_regfail(bus->sdh)) {
			DHD_ERROR(("%s: Failure trying to reset ARM core?\n", __FUNCTION__));
			bcmerror = BCME_SDIO_ERROR;
			goto fail;
		}

		/* Allow HT Clock now that the ARM is running. */
		bus->alp_only = FALSE;

		bus->dhd->busstate = DHD_BUS_LOAD;
	}

fail:
	/* Always return to SDIOD core */
	if (!si_setcore(bus->sih, PCMCIA_CORE_ID, 0))
		si_setcore(bus->sih, SDIOD_CORE_ID, 0);

	return bcmerror;
}

int
dhd_bus_iovar_op(dhd_pub_t *dhdp, const char *name,
                 void *params, int plen, void *arg, int len, bool set)
{
	dhd_bus_t *bus = dhdp->bus;
	const bcm_iovar_t *vi = NULL;
	int bcmerror = 0;
	int val_size;
	uint32 actionid;

	DHD_TRACE(("%s: Enter\n", __FUNCTION__));

	ASSERT(name);
	ASSERT(len >= 0);

	/* Get MUST have return space */
	ASSERT(set || (arg && len));

	/* Set does NOT take qualifiers */
	ASSERT(!set || (!params && !plen));

	/* Look up var locally; if not found pass to host driver */
	if ((vi = bcm_iovar_lookup(dhdsdio_iovars, name)) == NULL) {
		dhd_os_sdlock(bus->dhd);

		BUS_WAKE(bus);

		/* Turn on clock in case SD command needs backplane */
		dhdsdio_clkctl(bus, CLK_AVAIL, FALSE);

		bcmerror = bcmsdh_iovar_op(bus->sdh, name, params, plen, arg, len, set);

		/* Check for bus configuration changes of interest */

		/* If it was divisor change, read the new one */
		if (set && strcmp(name, "sd_divisor") == 0) {
			if (bcmsdh_iovar_op(bus->sdh, "sd_divisor", NULL, 0,
			                    &bus->sd_divisor, sizeof(int32), FALSE) != BCME_OK) {
				bus->sd_divisor = -1;
				DHD_ERROR(("%s: fail on %s get\n", __FUNCTION__, name));
			} else {
				DHD_INFO(("%s: noted %s update, value now %d\n",
				          __FUNCTION__, name, bus->sd_divisor));
			}
		}
		/* If it was a mode change, read the new one */
		if (set && strcmp(name, "sd_mode") == 0) {
			if (bcmsdh_iovar_op(bus->sdh, "sd_mode", NULL, 0,
			                    &bus->sd_mode, sizeof(int32), FALSE) != BCME_OK) {
				bus->sd_mode = -1;
				DHD_ERROR(("%s: fail on %s get\n", __FUNCTION__, name));
			} else {
				DHD_INFO(("%s: noted %s update, value now %d\n",
				          __FUNCTION__, name, bus->sd_mode));
			}
		}
		/* Similar check for blocksize change */
		if (set && strcmp(name, "sd_blocksize") == 0) {
			int32 fnum = 2;
			if (bcmsdh_iovar_op(bus->sdh, "sd_blocksize", &fnum, sizeof(int32),
			                    &bus->blocksize, sizeof(int32), FALSE) != BCME_OK) {
				bus->blocksize = 0;
				DHD_ERROR(("%s: fail on %s get\n", __FUNCTION__, "sd_blocksize"));
			} else {
				DHD_INFO(("%s: noted %s update, value now %d\n",
				          __FUNCTION__, "sd_blocksize", bus->blocksize));
			}
		}
		bus->roundup = MIN(max_roundup, bus->blocksize);

		if ((bus->idletime == DHD_IDLE_IMMEDIATE) && !bus->dpc_sched) {
			bus->activity = FALSE;
			dhdsdio_clkctl(bus, CLK_NONE, TRUE);
		}

		dhd_os_sdunlock(bus->dhd);
		goto exit;
	}

	DHD_CTL(("%s: %s %s, len %d plen %d\n", __FUNCTION__,
	         name, (set ? "set" : "get"), len, plen));

	/* set up 'params' pointer in case this is a set command so that
	 * the convenience int and bool code can be common to set and get
	 */
	if (params == NULL) {
		params = arg;
		plen = len;
	}

	if (vi->type == IOVT_VOID)
		val_size = 0;
	else if (vi->type == IOVT_BUFFER)
		val_size = len;
	else
		/* all other types are integer sized */
		val_size = sizeof(int);

	actionid = set ? IOV_SVAL(vi->varid) : IOV_GVAL(vi->varid);
	bcmerror = dhdsdio_doiovar(bus, vi, actionid, name, params, plen, arg, len, val_size);

exit:
	return bcmerror;
}

void
dhd_bus_stop(struct dhd_bus *bus, bool enforce_mutex)
{
	osl_t *osh;
	uint32 local_hostintmask;
	uint8 saveclk;
	uint retries;
	int err;
	if (!bus->dhd)
		return;

	osh = bus->dhd->osh;
	DHD_TRACE(("%s: Enter\n", __FUNCTION__));

	bcmsdh_waitlockfree(NULL);

	if (enforce_mutex)
		dhd_os_sdlock(bus->dhd);

	BUS_WAKE(bus);

	/* Change our idea of bus state */
	bus->dhd->busstate = DHD_BUS_DOWN;

	if (KSO_ENAB(bus)) {

	/* Enable clock for device interrupts */
	dhdsdio_clkctl(bus, CLK_AVAIL, FALSE);

	/* Disable and clear interrupts at the chip level also */
	W_SDREG(0, &bus->regs->hostintmask, retries);
	local_hostintmask = bus->hostintmask;
	bus->hostintmask = 0;

	/* Force clocks on backplane to be sure F2 interrupt propagates */
	saveclk = bcmsdh_cfg_read(bus->sdh, SDIO_FUNC_1, SBSDIO_FUNC1_CHIPCLKCSR, &err);
	if (!err) {
		bcmsdh_cfg_write(bus->sdh, SDIO_FUNC_1, SBSDIO_FUNC1_CHIPCLKCSR,
		                 (saveclk | SBSDIO_FORCE_HT), &err);
	}
	if (err) {
		DHD_ERROR(("%s: Failed to force clock for F2: err %d\n", __FUNCTION__, err));
	}

	/* Turn off the bus (F2), free any pending packets */
	DHD_INTR(("%s: disable SDIO interrupts\n", __FUNCTION__));
	bcmsdh_intr_disable(bus->sdh);
	bcmsdh_cfg_write(bus->sdh, SDIO_FUNC_0, SDIOD_CCCR_IOEN, SDIO_FUNC_ENABLE_1, NULL);

	/* Clear any pending interrupts now that F2 is disabled */
	W_SDREG(local_hostintmask, &bus->regs->intstatus, retries);
	}

	/* Turn off the backplane clock (only) */
	dhdsdio_clkctl(bus, CLK_SDONLY, FALSE);

	/* Clear the data packet queues */
	pktq_flush(osh, &bus->txq, TRUE, NULL, 0);

	/* Clear any held glomming stuff */
	if (bus->glomd)
		PKTFREE(osh, bus->glomd, FALSE);

	if (bus->glom)
		PKTFREE(osh, bus->glom, FALSE);

	bus->glom = bus->glomd = NULL;

	/* Clear rx control and wake any waiters */
	bus->rxlen = 0;
	dhd_os_ioctl_resp_wake(bus->dhd);

	/* Reset some F2 state stuff */
	bus->rxskip = FALSE;
	bus->tx_seq = bus->rx_seq = 0;

	if (enforce_mutex)
		dhd_os_sdunlock(bus->dhd);
}


int
dhd_bus_init(dhd_pub_t *dhdp, bool enforce_mutex)
{
	dhd_bus_t *bus = dhdp->bus;
	dhd_timeout_t tmo;
	uint retries = 0;
	uint8 ready, enable;
	int err, ret = 0;
	uint8 saveclk;

	DHD_TRACE(("%s: Enter\n", __FUNCTION__));

	ASSERT(bus->dhd);
	if (!bus->dhd)
		return 0;

	if (enforce_mutex)
		dhd_os_sdlock(bus->dhd);

	/* Make sure backplane clock is on, needed to generate F2 interrupt */
	dhdsdio_clkctl(bus, CLK_AVAIL, FALSE);
	if (bus->clkstate != CLK_AVAIL) {
		DHD_ERROR(("%s: clock state is wrong. state = %d\n", __FUNCTION__, bus->clkstate));
		goto exit;
	}


	/* Force clocks on backplane to be sure F2 interrupt propagates */
	saveclk = bcmsdh_cfg_read(bus->sdh, SDIO_FUNC_1, SBSDIO_FUNC1_CHIPCLKCSR, &err);
	if (!err) {
		bcmsdh_cfg_write(bus->sdh, SDIO_FUNC_1, SBSDIO_FUNC1_CHIPCLKCSR,
		                 (saveclk | SBSDIO_FORCE_HT), &err);
	}
	if (err) {
		DHD_ERROR(("%s: Failed to force clock for F2: err %d\n", __FUNCTION__, err));
		goto exit;
	}

	/* Enable function 2 (frame transfers) */
	W_SDREG((SDPCM_PROT_VERSION << SMB_DATA_VERSION_SHIFT),
	        &bus->regs->tosbmailboxdata, retries);
	enable = (SDIO_FUNC_ENABLE_1 | SDIO_FUNC_ENABLE_2);

	bcmsdh_cfg_write(bus->sdh, SDIO_FUNC_0, SDIOD_CCCR_IOEN, enable, NULL);

	/* Give the dongle some time to do its thing and set IOR2 */
	dhd_timeout_start(&tmo, DHD_WAIT_F2RDY * 1000);

	ready = 0;
	while (ready != enable && !dhd_timeout_expired(&tmo))
	        ready = bcmsdh_cfg_read(bus->sdh, SDIO_FUNC_0, SDIOD_CCCR_IORDY, NULL);

	DHD_INFO(("%s: enable 0x%02x, ready 0x%02x (waited %uus)\n",
	          __FUNCTION__, enable, ready, tmo.elapsed));


	/* If F2 successfully enabled, set core and enable interrupts */
	if (ready == enable) {
		/* Make sure we're talking to the core. */
		if (!(bus->regs = si_setcore(bus->sih, PCMCIA_CORE_ID, 0)))
			bus->regs = si_setcore(bus->sih, SDIOD_CORE_ID, 0);
		ASSERT(bus->regs != NULL);

		/* Set up the interrupt mask and enable interrupts */
		bus->hostintmask = HOSTINTMASK;
		/* corerev 4 could use the newer interrupt logic to detect the frames */
		if ((bus->sih->buscoretype == SDIOD_CORE_ID) && (bus->sdpcmrev == 4) &&
			(bus->rxint_mode != SDIO_DEVICE_HMB_RXINT)) {
			bus->hostintmask &= ~I_HMB_FRAME_IND;
			bus->hostintmask |= I_XMTDATA_AVAIL;
		}
		W_SDREG(bus->hostintmask, &bus->regs->hostintmask, retries);

		bcmsdh_cfg_write(bus->sdh, SDIO_FUNC_1, SBSDIO_WATERMARK, (uint8)watermark, &err);

		/* Set bus state according to enable result */
		dhdp->busstate = DHD_BUS_DATA;

		/* bcmsdh_intr_unmask(bus->sdh); */

		bus->intdis = FALSE;
		if (bus->intr) {
			DHD_INTR(("%s: enable SDIO device interrupts\n", __FUNCTION__));
			bcmsdh_intr_enable(bus->sdh);
		} else {
			DHD_INTR(("%s: disable SDIO interrupts\n", __FUNCTION__));
			bcmsdh_intr_disable(bus->sdh);
		}

	}


	else {
		/* Disable F2 again */
		enable = SDIO_FUNC_ENABLE_1;
		bcmsdh_cfg_write(bus->sdh, SDIO_FUNC_0, SDIOD_CCCR_IOEN, enable, NULL);
	}

	if (dhdsdio_sr_cap(bus))
		dhdsdio_sr_init(bus);
	else
		bcmsdh_cfg_write(bus->sdh, SDIO_FUNC_1,
			SBSDIO_FUNC1_CHIPCLKCSR, saveclk, &err);

	/* If we didn't come up, turn off backplane clock */
	if (dhdp->busstate != DHD_BUS_DATA)
		dhdsdio_clkctl(bus, CLK_NONE, FALSE);

exit:
	if (enforce_mutex)
		dhd_os_sdunlock(bus->dhd);

	return ret;
}

static void
dhdsdio_rxfail(dhd_bus_t *bus, bool abort, bool rtx)
{
	bcmsdh_info_t *sdh = bus->sdh;
	sdpcmd_regs_t *regs = bus->regs;
	uint retries = 0;
	uint16 lastrbc;
	uint8 hi, lo;
	int err;

	DHD_ERROR(("%s: %sterminate frame%s\n", __FUNCTION__,
	           (abort ? "abort command, " : ""), (rtx ? ", send NAK" : "")));

	if (!KSO_ENAB(bus)) {
		DHD_ERROR(("%s: Device asleep\n", __FUNCTION__));
		return;
	}

	if (abort) {
		bcmsdh_abort(sdh, SDIO_FUNC_2);
	}

	bcmsdh_cfg_write(sdh, SDIO_FUNC_1, SBSDIO_FUNC1_FRAMECTRL, SFC_RF_TERM, &err);
	bus->f1regdata++;

	/* Wait until the packet has been flushed (device/FIFO stable) */
	for (lastrbc = retries = 0xffff; retries > 0; retries--) {
		hi = bcmsdh_cfg_read(sdh, SDIO_FUNC_1, SBSDIO_FUNC1_RFRAMEBCHI, NULL);
		lo = bcmsdh_cfg_read(sdh, SDIO_FUNC_1, SBSDIO_FUNC1_RFRAMEBCLO, NULL);
		bus->f1regdata += 2;

		if ((hi == 0) && (lo == 0))
			break;

		if ((hi > (lastrbc >> 8)) && (lo > (lastrbc & 0x00ff))) {
			DHD_ERROR(("%s: count growing: last 0x%04x now 0x%04x\n",
			           __FUNCTION__, lastrbc, ((hi << 8) + lo)));
		}
		lastrbc = (hi << 8) + lo;
	}

	if (!retries) {
		DHD_ERROR(("%s: count never zeroed: last 0x%04x\n", __FUNCTION__, lastrbc));
	} else {
		DHD_INFO(("%s: flush took %d iterations\n", __FUNCTION__, (0xffff - retries)));
	}

	if (rtx) {
		bus->rxrtx++;
		W_SDREG(SMB_NAK, &regs->tosbmailbox, retries);
		bus->f1regdata++;
		if (retries <= retry_limit) {
			bus->rxskip = TRUE;
		}
	}

	/* Clear partial in any case */
	bus->nextlen = 0;

	/* If we can't reach the device, signal failure */
	if (err || bcmsdh_regfail(sdh))
		bus->dhd->busstate = DHD_BUS_DOWN;
}

static void
dhdsdio_read_control(dhd_bus_t *bus, uint8 *hdr, uint len, uint doff)
{
	bcmsdh_info_t *sdh = bus->sdh;
	uint rdlen, pad;

	int sdret;

	DHD_TRACE(("%s: Enter\n", __FUNCTION__));

	/* Control data already received in aligned rxctl */
	if ((bus->bus == SPI_BUS) && (!bus->usebufpool))
		goto gotpkt;

	ASSERT(bus->rxbuf);
	/* Set rxctl for frame (w/optional alignment) */
	bus->rxctl = bus->rxbuf;
	if (dhd_alignctl) {
		bus->rxctl += firstread;
		if ((pad = ((uintptr)bus->rxctl % DHD_SDALIGN)))
			bus->rxctl += (DHD_SDALIGN - pad);
		bus->rxctl -= firstread;
	}
	ASSERT(bus->rxctl >= bus->rxbuf);

	/* Copy the already-read portion over */
	bcopy(hdr, bus->rxctl, firstread);
	if (len <= firstread)
		goto gotpkt;

	/* Copy the full data pkt in gSPI case and process ioctl. */
	if (bus->bus == SPI_BUS) {
		bcopy(hdr, bus->rxctl, len);
		goto gotpkt;
	}

	/* Raise rdlen to next SDIO block to avoid tail command */
	rdlen = len - firstread;
	if (bus->roundup && bus->blocksize && (rdlen > bus->blocksize)) {
		pad = bus->blocksize - (rdlen % bus->blocksize);
		if ((pad <= bus->roundup) && (pad < bus->blocksize) &&
		    ((len + pad) < bus->dhd->maxctl))
			rdlen += pad;
	} else if (rdlen % DHD_SDALIGN) {
		rdlen += DHD_SDALIGN - (rdlen % DHD_SDALIGN);
	}

	/* Satisfy length-alignment requirements */
	if (forcealign && (rdlen & (ALIGNMENT - 1)))
		rdlen = ROUNDUP(rdlen, ALIGNMENT);

	/* Drop if the read is too big or it exceeds our maximum */
	if ((rdlen + firstread) > bus->dhd->maxctl) {
		DHD_ERROR(("%s: %d-byte control read exceeds %d-byte buffer\n",
		           __FUNCTION__, rdlen, bus->dhd->maxctl));
		bus->dhd->rx_errors++;
		dhdsdio_rxfail(bus, FALSE, FALSE);
		goto done;
	}

	if ((len - doff) > bus->dhd->maxctl) {
		DHD_ERROR(("%s: %d-byte ctl frame (%d-byte ctl data) exceeds %d-byte limit\n",
		           __FUNCTION__, len, (len - doff), bus->dhd->maxctl));
		bus->dhd->rx_errors++; bus->rx_toolong++;
		dhdsdio_rxfail(bus, FALSE, FALSE);
		goto done;
	}


	/* Read remainder of frame body into the rxctl buffer */
	sdret = dhd_bcmsdh_recv_buf(bus, bcmsdh_cur_sbwad(sdh), SDIO_FUNC_2, F2SYNC,
	                            (bus->rxctl + firstread), rdlen, NULL, NULL, NULL);
	bus->f2rxdata++;
	ASSERT(sdret != BCME_PENDING);

	/* Control frame failures need retransmission */
	if (sdret < 0) {
		DHD_ERROR(("%s: read %d control bytes failed: %d\n", __FUNCTION__, rdlen, sdret));
		bus->rxc_errors++; /* dhd.rx_ctlerrs is higher level */
		dhdsdio_rxfail(bus, TRUE, TRUE);
		goto done;
	}

gotpkt:

#ifdef DHD_DEBUG
	if (DHD_BYTES_ON() && DHD_CTL_ON()) {
		prhex("RxCtrl", bus->rxctl, len);
	}
#endif

	/* Point to valid data and indicate its length */
	bus->rxctl += doff;
	bus->rxlen = len - doff;

done:
	/* Awake any waiters */
	dhd_os_ioctl_resp_wake(bus->dhd);
}

static uint8
dhdsdio_rxglom(dhd_bus_t *bus, uint8 rxseq)
{
	uint16 dlen, totlen;
	uint8 *dptr, num = 0;

	uint16 sublen, check;
	void *pfirst, *plast, *pnext, *save_pfirst;
	osl_t *osh = bus->dhd->osh;

	int errcode;
	uint8 chan, seq, doff, sfdoff;
	uint8 txmax;
	uchar reorder_info_buf[WLHOST_REORDERDATA_TOTLEN];
	uint reorder_info_len;

	int ifidx = 0;
	bool usechain = bus->use_rxchain;

	/* If packets, issue read(s) and send up packet chain */
	/* Return sequence numbers consumed? */

	DHD_TRACE(("dhdsdio_rxglom: start: glomd %p glom %p\n", bus->glomd, bus->glom));

	/* If there's a descriptor, generate the packet chain */
	if (bus->glomd) {
		dhd_os_sdlock_rxq(bus->dhd);

		pfirst = plast = pnext = NULL;
		dlen = (uint16)PKTLEN(osh, bus->glomd);
		dptr = PKTDATA(osh, bus->glomd);
		if (!dlen || (dlen & 1)) {
			DHD_ERROR(("%s: bad glomd len (%d), ignore descriptor\n",
			           __FUNCTION__, dlen));
			dlen = 0;
		}

		for (totlen = num = 0; dlen; num++) {
			/* Get (and move past) next length */
			sublen = ltoh16_ua(dptr);
			dlen -= sizeof(uint16);
			dptr += sizeof(uint16);
			if ((sublen < SDPCM_HDRLEN) ||
			    ((num == 0) && (sublen < (2 * SDPCM_HDRLEN)))) {
				DHD_ERROR(("%s: descriptor len %d bad: %d\n",
				           __FUNCTION__, num, sublen));
				pnext = NULL;
				break;
			}
			if (sublen % DHD_SDALIGN) {
				DHD_ERROR(("%s: sublen %d not a multiple of %d\n",
				           __FUNCTION__, sublen, DHD_SDALIGN));
				usechain = FALSE;
			}
			totlen += sublen;

			/* For last frame, adjust read len so total is a block multiple */
			if (!dlen) {
				sublen += (ROUNDUP(totlen, bus->blocksize) - totlen);
				totlen = ROUNDUP(totlen, bus->blocksize);
			}

			/* Allocate/chain packet for next subframe */
			if ((pnext = PKTGET(osh, sublen + DHD_SDALIGN, FALSE)) == NULL) {
				DHD_ERROR(("%s: PKTGET failed, num %d len %d\n",
				           __FUNCTION__, num, sublen));
				break;
			}
			ASSERT(!PKTLINK(pnext));
			if (!pfirst) {
				ASSERT(!plast);
				pfirst = plast = pnext;
			} else {
				ASSERT(plast);
				PKTSETNEXT(osh, plast, pnext);
				plast = pnext;
			}

			/* Adhere to start alignment requirements */
			PKTALIGN(osh, pnext, sublen, DHD_SDALIGN);
		}

		/* If all allocations succeeded, save packet chain in bus structure */
		if (pnext) {
			DHD_GLOM(("%s: allocated %d-byte packet chain for %d subframes\n",
			          __FUNCTION__, totlen, num));
			if (DHD_GLOM_ON() && bus->nextlen) {
				if (totlen != bus->nextlen) {
					DHD_GLOM(("%s: glomdesc mismatch: nextlen %d glomdesc %d "
					          "rxseq %d\n", __FUNCTION__, bus->nextlen,
					          totlen, rxseq));
				}
			}
			bus->glom = pfirst;
			pfirst = pnext = NULL;
		} else {
			if (pfirst)
				PKTFREE(osh, pfirst, FALSE);
			bus->glom = NULL;
			num = 0;
		}

		/* Done with descriptor packet */
		PKTFREE(osh, bus->glomd, FALSE);
		bus->glomd = NULL;
		bus->nextlen = 0;

		dhd_os_sdunlock_rxq(bus->dhd);
	}

	/* Ok -- either we just generated a packet chain, or had one from before */
	if (bus->glom) {
		if (DHD_GLOM_ON()) {
			DHD_GLOM(("%s: attempt superframe read, packet chain:\n", __FUNCTION__));
			for (pnext = bus->glom; pnext; pnext = PKTNEXT(osh, pnext)) {
				DHD_GLOM(("    %p: %p len 0x%04x (%d)\n",
				          pnext, (uint8*)PKTDATA(osh, pnext),
				          PKTLEN(osh, pnext), PKTLEN(osh, pnext)));
			}
		}

		pfirst = bus->glom;
		dlen = (uint16)pkttotlen(osh, pfirst);

		/* Do an SDIO read for the superframe.  Configurable iovar to
		 * read directly into the chained packet, or allocate a large
		 * packet and and copy into the chain.
		 */
		if (usechain) {
			errcode = dhd_bcmsdh_recv_buf(bus,
			                              bcmsdh_cur_sbwad(bus->sdh), SDIO_FUNC_2,
			                              F2SYNC, (uint8*)PKTDATA(osh, pfirst),
			                              dlen, pfirst, NULL, NULL);
		} else if (bus->dataptr) {
			errcode = dhd_bcmsdh_recv_buf(bus,
			                              bcmsdh_cur_sbwad(bus->sdh), SDIO_FUNC_2,
			                              F2SYNC, bus->dataptr,
			                              dlen, NULL, NULL, NULL);
			sublen = (uint16)pktfrombuf(osh, pfirst, 0, dlen, bus->dataptr);
			if (sublen != dlen) {
				DHD_ERROR(("%s: FAILED TO COPY, dlen %d sublen %d\n",
				           __FUNCTION__, dlen, sublen));
				errcode = -1;
			}
			pnext = NULL;
		} else {
			DHD_ERROR(("COULDN'T ALLOC %d-BYTE GLOM, FORCE FAILURE\n", dlen));
			errcode = -1;
		}
		bus->f2rxdata++;
		ASSERT(errcode != BCME_PENDING);

		/* On failure, kill the superframe, allow a couple retries */
		if (errcode < 0) {
			DHD_ERROR(("%s: glom read of %d bytes failed: %d\n",
			           __FUNCTION__, dlen, errcode));
			bus->dhd->rx_errors++;

			if (bus->glomerr++ < 3) {
				dhdsdio_rxfail(bus, TRUE, TRUE);
			} else {
				bus->glomerr = 0;
				dhdsdio_rxfail(bus, TRUE, FALSE);
				dhd_os_sdlock_rxq(bus->dhd);
				PKTFREE(osh, bus->glom, FALSE);
				dhd_os_sdunlock_rxq(bus->dhd);
				bus->rxglomfail++;
				bus->glom = NULL;
			}
			return 0;
		}

#ifdef DHD_DEBUG
		if (DHD_GLOM_ON()) {
			prhex("SUPERFRAME", PKTDATA(osh, pfirst),
			      MIN(PKTLEN(osh, pfirst), 48));
		}
#endif


		/* Validate the superframe header */
		dptr = (uint8 *)PKTDATA(osh, pfirst);
		sublen = ltoh16_ua(dptr);
		check = ltoh16_ua(dptr + sizeof(uint16));

		chan = SDPCM_PACKET_CHANNEL(&dptr[SDPCM_FRAMETAG_LEN]);
		seq = SDPCM_PACKET_SEQUENCE(&dptr[SDPCM_FRAMETAG_LEN]);
		bus->nextlen = dptr[SDPCM_FRAMETAG_LEN + SDPCM_NEXTLEN_OFFSET];
		if ((bus->nextlen << 4) > MAX_RX_DATASZ) {
			DHD_INFO(("%s: got frame w/nextlen too large (%d) seq %d\n",
			          __FUNCTION__, bus->nextlen, seq));
			bus->nextlen = 0;
		}
		doff = SDPCM_DOFFSET_VALUE(&dptr[SDPCM_FRAMETAG_LEN]);
		txmax = SDPCM_WINDOW_VALUE(&dptr[SDPCM_FRAMETAG_LEN]);

		errcode = 0;
		if ((uint16)~(sublen^check)) {
			DHD_ERROR(("%s (superframe): HW hdr error: len/check 0x%04x/0x%04x\n",
			           __FUNCTION__, sublen, check));
			errcode = -1;
		} else if (ROUNDUP(sublen, bus->blocksize) != dlen) {
			DHD_ERROR(("%s (superframe): len 0x%04x, rounded 0x%04x, expect 0x%04x\n",
			           __FUNCTION__, sublen, ROUNDUP(sublen, bus->blocksize), dlen));
			errcode = -1;
		} else if (SDPCM_PACKET_CHANNEL(&dptr[SDPCM_FRAMETAG_LEN]) != SDPCM_GLOM_CHANNEL) {
			DHD_ERROR(("%s (superframe): bad channel %d\n", __FUNCTION__,
			           SDPCM_PACKET_CHANNEL(&dptr[SDPCM_FRAMETAG_LEN])));
			errcode = -1;
		} else if (SDPCM_GLOMDESC(&dptr[SDPCM_FRAMETAG_LEN])) {
			DHD_ERROR(("%s (superframe): got second descriptor?\n", __FUNCTION__));
			errcode = -1;
		} else if ((doff < SDPCM_HDRLEN) ||
		           (doff > (PKTLEN(osh, pfirst) - SDPCM_HDRLEN))) {
			DHD_ERROR(("%s (superframe): Bad data offset %d: HW %d pkt %d min %d\n",
			           __FUNCTION__, doff, sublen, PKTLEN(osh, pfirst), SDPCM_HDRLEN));
			errcode = -1;
		}

		/* Check sequence number of superframe SW header */
		if (rxseq != seq) {
			DHD_INFO(("%s: (superframe) rx_seq %d, expected %d\n",
			          __FUNCTION__, seq, rxseq));
			bus->rx_badseq++;
			rxseq = seq;
		}

		/* Check window for sanity */
		if ((uint8)(txmax - bus->tx_seq) > 0x40) {
			DHD_ERROR(("%s: got unlikely tx max %d with tx_seq %d\n",
			           __FUNCTION__, txmax, bus->tx_seq));
			txmax = bus->tx_max;
		}
		bus->tx_max = txmax;

		/* Remove superframe header, remember offset */
		PKTPULL(osh, pfirst, doff);
		sfdoff = doff;

		/* Validate all the subframe headers */
		for (num = 0, pnext = pfirst; pnext && !errcode;
		     num++, pnext = PKTNEXT(osh, pnext)) {
			dptr = (uint8 *)PKTDATA(osh, pnext);
			dlen = (uint16)PKTLEN(osh, pnext);
			sublen = ltoh16_ua(dptr);
			check = ltoh16_ua(dptr + sizeof(uint16));
			chan = SDPCM_PACKET_CHANNEL(&dptr[SDPCM_FRAMETAG_LEN]);
			doff = SDPCM_DOFFSET_VALUE(&dptr[SDPCM_FRAMETAG_LEN]);
#ifdef DHD_DEBUG
			if (DHD_GLOM_ON()) {
				prhex("subframe", dptr, 32);
			}
#endif

			if ((uint16)~(sublen^check)) {
				DHD_ERROR(("%s (subframe %d): HW hdr error: "
				           "len/check 0x%04x/0x%04x\n",
				           __FUNCTION__, num, sublen, check));
				errcode = -1;
			} else if ((sublen > dlen) || (sublen < SDPCM_HDRLEN)) {
				DHD_ERROR(("%s (subframe %d): length mismatch: "
				           "len 0x%04x, expect 0x%04x\n",
				           __FUNCTION__, num, sublen, dlen));
				errcode = -1;
			} else if ((chan != SDPCM_DATA_CHANNEL) &&
			           (chan != SDPCM_EVENT_CHANNEL)) {
				DHD_ERROR(("%s (subframe %d): bad channel %d\n",
				           __FUNCTION__, num, chan));
				errcode = -1;
			} else if ((doff < SDPCM_HDRLEN) || (doff > sublen)) {
				DHD_ERROR(("%s (subframe %d): Bad data offset %d: HW %d min %d\n",
				           __FUNCTION__, num, doff, sublen, SDPCM_HDRLEN));
				errcode = -1;
			}
		}

		if (errcode) {
			/* Terminate frame on error, request a couple retries */
			if (bus->glomerr++ < 3) {
				/* Restore superframe header space */
				PKTPUSH(osh, pfirst, sfdoff);
				dhdsdio_rxfail(bus, TRUE, TRUE);
			} else {
				bus->glomerr = 0;
				dhdsdio_rxfail(bus, TRUE, FALSE);
				dhd_os_sdlock_rxq(bus->dhd);
				PKTFREE(osh, bus->glom, FALSE);
				dhd_os_sdunlock_rxq(bus->dhd);
				bus->rxglomfail++;
				bus->glom = NULL;
			}
			bus->nextlen = 0;
			return 0;
		}

		/* Basic SD framing looks ok - process each packet (header) */
		save_pfirst = pfirst;
		bus->glom = NULL;
		plast = NULL;

		dhd_os_sdlock_rxq(bus->dhd);
		for (num = 0; pfirst; rxseq++, pfirst = pnext) {
			pnext = PKTNEXT(osh, pfirst);
			PKTSETNEXT(osh, pfirst, NULL);

			dptr = (uint8 *)PKTDATA(osh, pfirst);
			sublen = ltoh16_ua(dptr);
			chan = SDPCM_PACKET_CHANNEL(&dptr[SDPCM_FRAMETAG_LEN]);
			seq = SDPCM_PACKET_SEQUENCE(&dptr[SDPCM_FRAMETAG_LEN]);
			doff = SDPCM_DOFFSET_VALUE(&dptr[SDPCM_FRAMETAG_LEN]);

			DHD_GLOM(("%s: Get subframe %d, %p(%p/%d), sublen %d chan %d seq %d\n",
			          __FUNCTION__, num, pfirst, PKTDATA(osh, pfirst),
			          PKTLEN(osh, pfirst), sublen, chan, seq));

			ASSERT((chan == SDPCM_DATA_CHANNEL) || (chan == SDPCM_EVENT_CHANNEL));

			if (rxseq != seq) {
				DHD_GLOM(("%s: rx_seq %d, expected %d\n",
				          __FUNCTION__, seq, rxseq));
				bus->rx_badseq++;
				rxseq = seq;
			}

#ifdef DHD_DEBUG
			if (DHD_BYTES_ON() && DHD_DATA_ON()) {
				prhex("Rx Subframe Data", dptr, dlen);
			}
#endif

			PKTSETLEN(osh, pfirst, sublen);
			PKTPULL(osh, pfirst, doff);

			reorder_info_len = sizeof(reorder_info_buf);

			if (PKTLEN(osh, pfirst) == 0) {
				PKTFREE(bus->dhd->osh, pfirst, FALSE);
				if (plast) {
					PKTSETNEXT(osh, plast, pnext);
				} else {
					ASSERT(save_pfirst == pfirst);
					save_pfirst = pnext;
				}
				continue;
			} else if (dhd_prot_hdrpull(bus->dhd, &ifidx, pfirst, reorder_info_buf,
				&reorder_info_len) != 0) {
				DHD_ERROR(("%s: rx protocol error\n", __FUNCTION__));
				bus->dhd->rx_errors++;
				PKTFREE(osh, pfirst, FALSE);
				if (plast) {
					PKTSETNEXT(osh, plast, pnext);
				} else {
					ASSERT(save_pfirst == pfirst);
					save_pfirst = pnext;
				}
				continue;
			}
			if (reorder_info_len) {
				uint32 free_buf_count;
				void *ppfirst;

				ppfirst = pfirst;
				/* Reordering info from the firmware */
				dhd_process_pkt_reorder_info(bus->dhd, reorder_info_buf,
					reorder_info_len, &ppfirst, &free_buf_count);

				if (free_buf_count == 0) {
					if (plast) {
						PKTSETNEXT(osh, plast, pnext);
					} else {
						ASSERT(save_pfirst == pfirst);
						save_pfirst = pnext;
					}
					continue;
				}
				else {
					void *temp;

					/*  go to the end of the chain and attach the pnext there */
					temp = ppfirst;
					while (PKTNEXT(osh, temp) != NULL) {
						temp = PKTNEXT(osh, temp);
					}
					pfirst = temp;
					if (plast) {
						PKTSETNEXT(osh, plast, ppfirst);
					}
					else {
						/* first one in the chain */
						save_pfirst = ppfirst;
					}

					PKTSETNEXT(osh, pfirst, pnext);
					plast = pfirst;
				}

				num += (uint8)free_buf_count;
			}
			else {
				/* this packet will go up, link back into chain and count it */
				PKTSETNEXT(osh, pfirst, pnext);
				plast = pfirst;
				num++;
			}
#ifdef DHD_DEBUG
			if (DHD_GLOM_ON()) {
				DHD_GLOM(("%s subframe %d to stack, %p(%p/%d) nxt/lnk %p/%p\n",
				          __FUNCTION__, num, pfirst,
				          PKTDATA(osh, pfirst), PKTLEN(osh, pfirst),
				          PKTNEXT(osh, pfirst), PKTLINK(pfirst)));
				prhex("", (uint8 *)PKTDATA(osh, pfirst),
				      MIN(PKTLEN(osh, pfirst), 32));
			}
#endif /* DHD_DEBUG */
		}
		dhd_os_sdunlock_rxq(bus->dhd);
		if (num) {
			dhd_os_sdunlock(bus->dhd);
			dhd_rx_frame(bus->dhd, ifidx, save_pfirst, num, 0);
			dhd_os_sdlock(bus->dhd);
		}

		bus->rxglomframes++;
		bus->rxglompkts += num;
	}
	return num;
}


/* Return TRUE if there may be more frames to read */
static uint
dhdsdio_readframes(dhd_bus_t *bus, uint maxframes, bool *finished)
{
	osl_t *osh = bus->dhd->osh;
	bcmsdh_info_t *sdh = bus->sdh;

	uint16 len, check;	/* Extracted hardware header fields */
	uint8 chan, seq, doff;	/* Extracted software header fields */
	uint8 fcbits;		/* Extracted fcbits from software header */
	uint8 delta;

	void *pkt;	/* Packet for event or data frames */
	uint16 pad;	/* Number of pad bytes to read */
	uint16 rdlen;	/* Total number of bytes to read */
	uint8 rxseq;	/* Next sequence number to expect */
	uint rxleft = 0;	/* Remaining number of frames allowed */
	int sdret;	/* Return code from bcmsdh calls */
	uint8 txmax;	/* Maximum tx sequence offered */
	bool len_consistent; /* Result of comparing readahead len and len from hw-hdr */
	uint8 *rxbuf;
	int ifidx = 0;
	uint rxcount = 0; /* Total frames read */
	uchar reorder_info_buf[WLHOST_REORDERDATA_TOTLEN];
	uint reorder_info_len;
	uint pkt_count;

#if defined(DHD_DEBUG) || defined(SDTEST)
	bool sdtest = FALSE;	/* To limit message spew from test mode */
#endif

	DHD_TRACE(("%s: Enter\n", __FUNCTION__));

<<<<<<< HEAD
	bus->readframes = TRUE;

	if (!KSO_ENAB(bus)) {
		DHD_ERROR(("%s: KSO off\n", __FUNCTION__));
		bus->readframes = FALSE;
=======
	if (!KSO_ENAB(bus)) {
		DHD_ERROR(("%s: KSO off\n", __FUNCTION__));
>>>>>>> c21fd2a0
		return 0;
	}

	ASSERT(maxframes);

#ifdef SDTEST
	/* Allow pktgen to override maxframes */
	if (bus->pktgen_count && (bus->pktgen_mode == DHD_PKTGEN_RECV)) {
		maxframes = bus->pktgen_count;
		sdtest = TRUE;
	}
#endif

	/* Not finished unless we encounter no more frames indication */
	*finished = FALSE;


	for (rxseq = bus->rx_seq, rxleft = maxframes;
	     !bus->rxskip && rxleft && bus->dhd->busstate != DHD_BUS_DOWN;
	     rxseq++, rxleft--) {

#ifdef DHDTHREAD
		/* tx more to improve rx performance */
		if ((bus->clkstate == CLK_AVAIL) && !bus->fcstate &&
			pktq_mlen(&bus->txq, ~bus->flowcontrol) && DATAOK(bus)) {
			dhdsdio_sendfromq(bus, dhd_txbound);
		}
#endif /* DHDTHREAD */

		/* Handle glomming separately */
		if (bus->glom || bus->glomd) {
			uint8 cnt;
			DHD_GLOM(("%s: calling rxglom: glomd %p, glom %p\n",
			          __FUNCTION__, bus->glomd, bus->glom));
			cnt = dhdsdio_rxglom(bus, rxseq);
			DHD_GLOM(("%s: rxglom returned %d\n", __FUNCTION__, cnt));
			rxseq += cnt - 1;
			rxleft = (rxleft > cnt) ? (rxleft - cnt) : 1;
			continue;
		}

		/* Try doing single read if we can */
		if (dhd_readahead && bus->nextlen) {
			uint16 nextlen = bus->nextlen;
			bus->nextlen = 0;

			if (bus->bus == SPI_BUS) {
				rdlen = len = nextlen;
			}
			else {
				rdlen = len = nextlen << 4;

				/* Pad read to blocksize for efficiency */
				if (bus->roundup && bus->blocksize && (rdlen > bus->blocksize)) {
					pad = bus->blocksize - (rdlen % bus->blocksize);
					if ((pad <= bus->roundup) && (pad < bus->blocksize) &&
						((rdlen + pad + firstread) < MAX_RX_DATASZ))
						rdlen += pad;
				} else if (rdlen % DHD_SDALIGN) {
					rdlen += DHD_SDALIGN - (rdlen % DHD_SDALIGN);
				}
			}

			/* We use bus->rxctl buffer in WinXP for initial control pkt receives.
			 * Later we use buffer-poll for data as well as control packets.
			 * This is required because dhd receives full frame in gSPI unlike SDIO.
			 * After the frame is received we have to distinguish whether it is data
			 * or non-data frame.
			 */
			/* Allocate a packet buffer */
			dhd_os_sdlock_rxq(bus->dhd);
			if (!(pkt = PKTGET(osh, rdlen + DHD_SDALIGN, FALSE))) {
				if (bus->bus == SPI_BUS) {
					bus->usebufpool = FALSE;
					bus->rxctl = bus->rxbuf;
					if (dhd_alignctl) {
						bus->rxctl += firstread;
						if ((pad = ((uintptr)bus->rxctl % DHD_SDALIGN)))
							bus->rxctl += (DHD_SDALIGN - pad);
						bus->rxctl -= firstread;
					}
					ASSERT(bus->rxctl >= bus->rxbuf);
					rxbuf = bus->rxctl;
					/* Read the entire frame */
					sdret = dhd_bcmsdh_recv_buf(bus,
					                            bcmsdh_cur_sbwad(sdh),
					                            SDIO_FUNC_2,
					                            F2SYNC, rxbuf, rdlen,
					                            NULL, NULL, NULL);
					bus->f2rxdata++;
					ASSERT(sdret != BCME_PENDING);


					/* Control frame failures need retransmission */
					if (sdret < 0) {
						DHD_ERROR(("%s: read %d control bytes failed: %d\n",
						   __FUNCTION__, rdlen, sdret));
						/* dhd.rx_ctlerrs is higher level */
						bus->rxc_errors++;
						dhd_os_sdunlock_rxq(bus->dhd);
						dhdsdio_rxfail(bus, TRUE,
						    (bus->bus == SPI_BUS) ? FALSE : TRUE);
						continue;
					}
				} else {
					/* Give up on data, request rtx of events */
					DHD_ERROR(("%s (nextlen): PKTGET failed: len %d rdlen %d "
					           "expected rxseq %d\n",
					           __FUNCTION__, len, rdlen, rxseq));
					/* Just go try again w/normal header read */
					dhd_os_sdunlock_rxq(bus->dhd);
					continue;
				}
			} else {
				if (bus->bus == SPI_BUS)
					bus->usebufpool = TRUE;

				ASSERT(!PKTLINK(pkt));
				PKTALIGN(osh, pkt, rdlen, DHD_SDALIGN);
				rxbuf = (uint8 *)PKTDATA(osh, pkt);
				/* Read the entire frame */
				sdret = dhd_bcmsdh_recv_buf(bus, bcmsdh_cur_sbwad(sdh),
				                            SDIO_FUNC_2,
				                            F2SYNC, rxbuf, rdlen,
				                            pkt, NULL, NULL);
				bus->f2rxdata++;
				ASSERT(sdret != BCME_PENDING);

				if (sdret < 0) {
					DHD_ERROR(("%s (nextlen): read %d bytes failed: %d\n",
					   __FUNCTION__, rdlen, sdret));
					PKTFREE(bus->dhd->osh, pkt, FALSE);
					bus->dhd->rx_errors++;
					dhd_os_sdunlock_rxq(bus->dhd);
					/* Force retry w/normal header read.  Don't attempt NAK for
					 * gSPI
					 */
					dhdsdio_rxfail(bus, TRUE,
					      (bus->bus == SPI_BUS) ? FALSE : TRUE);
					continue;
				}
			}
			dhd_os_sdunlock_rxq(bus->dhd);

			/* Now check the header */
			bcopy(rxbuf, bus->rxhdr, SDPCM_HDRLEN);

			/* Extract hardware header fields */
			len = ltoh16_ua(bus->rxhdr);
			check = ltoh16_ua(bus->rxhdr + sizeof(uint16));

			/* All zeros means readahead info was bad */
			if (!(len|check)) {
				DHD_INFO(("%s (nextlen): read zeros in HW header???\n",
				           __FUNCTION__));
				dhd_os_sdlock_rxq(bus->dhd);
				PKTFREE2();
				dhd_os_sdunlock_rxq(bus->dhd);
				GSPI_PR55150_BAILOUT;
				continue;
			}

			/* Validate check bytes */
			if ((uint16)~(len^check)) {
				DHD_ERROR(("%s (nextlen): HW hdr error: nextlen/len/check"
				           " 0x%04x/0x%04x/0x%04x\n", __FUNCTION__, nextlen,
				           len, check));
				dhd_os_sdlock_rxq(bus->dhd);
				PKTFREE2();
				dhd_os_sdunlock_rxq(bus->dhd);
				bus->rx_badhdr++;
				dhdsdio_rxfail(bus, FALSE, FALSE);
				GSPI_PR55150_BAILOUT;
				continue;
			}

			/* Validate frame length */
			if (len < SDPCM_HDRLEN) {
				DHD_ERROR(("%s (nextlen): HW hdr length invalid: %d\n",
				           __FUNCTION__, len));
				dhd_os_sdlock_rxq(bus->dhd);
				PKTFREE2();
				dhd_os_sdunlock_rxq(bus->dhd);
				GSPI_PR55150_BAILOUT;
				continue;
			}

			/* Check for consistency with readahead info */
				len_consistent = (nextlen != (ROUNDUP(len, 16) >> 4));
			if (len_consistent) {
				/* Mismatch, force retry w/normal header (may be >4K) */
				DHD_ERROR(("%s (nextlen): mismatch, nextlen %d len %d rnd %d; "
				           "expected rxseq %d\n",
				           __FUNCTION__, nextlen, len, ROUNDUP(len, 16), rxseq));
				dhd_os_sdlock_rxq(bus->dhd);
				PKTFREE2();
				dhd_os_sdunlock_rxq(bus->dhd);
				dhdsdio_rxfail(bus, TRUE, (bus->bus == SPI_BUS) ? FALSE : TRUE);
				GSPI_PR55150_BAILOUT;
				continue;
			}


			/* Extract software header fields */
			chan = SDPCM_PACKET_CHANNEL(&bus->rxhdr[SDPCM_FRAMETAG_LEN]);
			seq = SDPCM_PACKET_SEQUENCE(&bus->rxhdr[SDPCM_FRAMETAG_LEN]);
			doff = SDPCM_DOFFSET_VALUE(&bus->rxhdr[SDPCM_FRAMETAG_LEN]);
			txmax = SDPCM_WINDOW_VALUE(&bus->rxhdr[SDPCM_FRAMETAG_LEN]);

				bus->nextlen =
				         bus->rxhdr[SDPCM_FRAMETAG_LEN + SDPCM_NEXTLEN_OFFSET];
				if ((bus->nextlen << 4) > MAX_RX_DATASZ) {
					DHD_INFO(("%s (nextlen): got frame w/nextlen too large"
					          " (%d), seq %d\n", __FUNCTION__, bus->nextlen,
					          seq));
					bus->nextlen = 0;
				}

				bus->dhd->rx_readahead_cnt ++;
			/* Handle Flow Control */
			fcbits = SDPCM_FCMASK_VALUE(&bus->rxhdr[SDPCM_FRAMETAG_LEN]);

			delta = 0;
			if (~bus->flowcontrol & fcbits) {
				bus->fc_xoff++;
				delta = 1;
			}
			if (bus->flowcontrol & ~fcbits) {
				bus->fc_xon++;
				delta = 1;
			}

			if (delta) {
				bus->fc_rcvd++;
				bus->flowcontrol = fcbits;
			}

			/* Check and update sequence number */
			if (rxseq != seq) {
				DHD_INFO(("%s (nextlen): rx_seq %d, expected %d\n",
				          __FUNCTION__, seq, rxseq));
				bus->rx_badseq++;
				rxseq = seq;
			}

			/* Check window for sanity */
			if ((uint8)(txmax - bus->tx_seq) > 0x40) {
					DHD_ERROR(("%s: got unlikely tx max %d with tx_seq %d\n",
						__FUNCTION__, txmax, bus->tx_seq));
					txmax = bus->tx_max;
			}
			bus->tx_max = txmax;

#ifdef DHD_DEBUG
			if (DHD_BYTES_ON() && DHD_DATA_ON()) {
				prhex("Rx Data", rxbuf, len);
			} else if (DHD_HDRS_ON()) {
				prhex("RxHdr", bus->rxhdr, SDPCM_HDRLEN);
			}
#endif

			if (chan == SDPCM_CONTROL_CHANNEL) {
				if (bus->bus == SPI_BUS) {
					dhdsdio_read_control(bus, rxbuf, len, doff);
					if (bus->usebufpool) {
						dhd_os_sdlock_rxq(bus->dhd);
						PKTFREE(bus->dhd->osh, pkt, FALSE);
						dhd_os_sdunlock_rxq(bus->dhd);
					}
					continue;
				} else {
					DHD_ERROR(("%s (nextlen): readahead on control"
					           " packet %d?\n", __FUNCTION__, seq));
					/* Force retry w/normal header read */
					bus->nextlen = 0;
					dhdsdio_rxfail(bus, FALSE, TRUE);
					dhd_os_sdlock_rxq(bus->dhd);
					PKTFREE2();
					dhd_os_sdunlock_rxq(bus->dhd);
					continue;
				}
			}

			if ((bus->bus == SPI_BUS) && !bus->usebufpool) {
				DHD_ERROR(("Received %d bytes on %d channel. Running out of "
				           "rx pktbuf's or not yet malloced.\n", len, chan));
				continue;
			}

			/* Validate data offset */
			if ((doff < SDPCM_HDRLEN) || (doff > len)) {
				DHD_ERROR(("%s (nextlen): bad data offset %d: HW len %d min %d\n",
				           __FUNCTION__, doff, len, SDPCM_HDRLEN));
				dhd_os_sdlock_rxq(bus->dhd);
				PKTFREE2();
				dhd_os_sdunlock_rxq(bus->dhd);
				ASSERT(0);
				dhdsdio_rxfail(bus, FALSE, FALSE);
				continue;
			}

			/* All done with this one -- now deliver the packet */
			goto deliver;
		}
		/* gSPI frames should not be handled in fractions */
		if (bus->bus == SPI_BUS) {
			break;
		}

		/* Read frame header (hardware and software) */
		sdret = dhd_bcmsdh_recv_buf(bus, bcmsdh_cur_sbwad(sdh), SDIO_FUNC_2, F2SYNC,
		                            bus->rxhdr, firstread, NULL, NULL, NULL);
		bus->f2rxhdrs++;
		ASSERT(sdret != BCME_PENDING);

		if (sdret < 0) {
			DHD_ERROR(("%s: RXHEADER FAILED: %d\n", __FUNCTION__, sdret));
			bus->rx_hdrfail++;
			dhdsdio_rxfail(bus, TRUE, TRUE);
			continue;
		}

#ifdef DHD_DEBUG
		if (DHD_BYTES_ON() || DHD_HDRS_ON()) {
			prhex("RxHdr", bus->rxhdr, SDPCM_HDRLEN);
		}
#endif

		/* Extract hardware header fields */
		len = ltoh16_ua(bus->rxhdr);
		check = ltoh16_ua(bus->rxhdr + sizeof(uint16));

		/* All zeros means no more frames */
		if (!(len|check)) {
			*finished = TRUE;
			break;
		}

		/* Validate check bytes */
		if ((uint16)~(len^check)) {
			DHD_ERROR(("%s: HW hdr error: len/check 0x%04x/0x%04x\n",
			           __FUNCTION__, len, check));
			bus->rx_badhdr++;
			dhdsdio_rxfail(bus, FALSE, FALSE);
			continue;
		}

		/* Validate frame length */
		if (len < SDPCM_HDRLEN) {
			DHD_ERROR(("%s: HW hdr length invalid: %d\n", __FUNCTION__, len));
			continue;
		}

		/* Extract software header fields */
		chan = SDPCM_PACKET_CHANNEL(&bus->rxhdr[SDPCM_FRAMETAG_LEN]);
		seq = SDPCM_PACKET_SEQUENCE(&bus->rxhdr[SDPCM_FRAMETAG_LEN]);
		doff = SDPCM_DOFFSET_VALUE(&bus->rxhdr[SDPCM_FRAMETAG_LEN]);
		txmax = SDPCM_WINDOW_VALUE(&bus->rxhdr[SDPCM_FRAMETAG_LEN]);

		/* Validate data offset */
		if ((doff < SDPCM_HDRLEN) || (doff > len)) {
			DHD_ERROR(("%s: Bad data offset %d: HW len %d, min %d seq %d\n",
			           __FUNCTION__, doff, len, SDPCM_HDRLEN, seq));
			bus->rx_badhdr++;
			ASSERT(0);
			dhdsdio_rxfail(bus, FALSE, FALSE);
			continue;
		}

		/* Save the readahead length if there is one */
		bus->nextlen = bus->rxhdr[SDPCM_FRAMETAG_LEN + SDPCM_NEXTLEN_OFFSET];
		if ((bus->nextlen << 4) > MAX_RX_DATASZ) {
			DHD_INFO(("%s (nextlen): got frame w/nextlen too large (%d), seq %d\n",
			          __FUNCTION__, bus->nextlen, seq));
			bus->nextlen = 0;
		}

		/* Handle Flow Control */
		fcbits = SDPCM_FCMASK_VALUE(&bus->rxhdr[SDPCM_FRAMETAG_LEN]);

		delta = 0;
		if (~bus->flowcontrol & fcbits) {
			bus->fc_xoff++;
			delta = 1;
		}
		if (bus->flowcontrol & ~fcbits) {
			bus->fc_xon++;
			delta = 1;
		}

		if (delta) {
			bus->fc_rcvd++;
			bus->flowcontrol = fcbits;
		}

		/* Check and update sequence number */
		if (rxseq != seq) {
			DHD_INFO(("%s: rx_seq %d, expected %d\n", __FUNCTION__, seq, rxseq));
			bus->rx_badseq++;
			rxseq = seq;
		}

		/* Check window for sanity */
		if ((uint8)(txmax - bus->tx_seq) > 0x40) {
			DHD_ERROR(("%s: got unlikely tx max %d with tx_seq %d\n",
			           __FUNCTION__, txmax, bus->tx_seq));
			txmax = bus->tx_max;
		}
		bus->tx_max = txmax;

		/* Call a separate function for control frames */
		if (chan == SDPCM_CONTROL_CHANNEL) {
			dhdsdio_read_control(bus, bus->rxhdr, len, doff);
			continue;
		}

		ASSERT((chan == SDPCM_DATA_CHANNEL) || (chan == SDPCM_EVENT_CHANNEL) ||
		       (chan == SDPCM_TEST_CHANNEL) || (chan == SDPCM_GLOM_CHANNEL));

		/* Length to read */
		rdlen = (len > firstread) ? (len - firstread) : 0;

		/* May pad read to blocksize for efficiency */
		if (bus->roundup && bus->blocksize && (rdlen > bus->blocksize)) {
			pad = bus->blocksize - (rdlen % bus->blocksize);
			if ((pad <= bus->roundup) && (pad < bus->blocksize) &&
			    ((rdlen + pad + firstread) < MAX_RX_DATASZ))
				rdlen += pad;
		} else if (rdlen % DHD_SDALIGN) {
			rdlen += DHD_SDALIGN - (rdlen % DHD_SDALIGN);
		}

		/* Satisfy length-alignment requirements */
		if (forcealign && (rdlen & (ALIGNMENT - 1)))
			rdlen = ROUNDUP(rdlen, ALIGNMENT);

		if ((rdlen + firstread) > MAX_RX_DATASZ) {
			/* Too long -- skip this frame */
			DHD_ERROR(("%s: too long: len %d rdlen %d\n", __FUNCTION__, len, rdlen));
			bus->dhd->rx_errors++; bus->rx_toolong++;
			dhdsdio_rxfail(bus, FALSE, FALSE);
			continue;
		}

		dhd_os_sdlock_rxq(bus->dhd);
		if (!(pkt = PKTGET(osh, (rdlen + firstread + DHD_SDALIGN), FALSE))) {
			/* Give up on data, request rtx of events */
			DHD_ERROR(("%s: PKTGET failed: rdlen %d chan %d\n",
			           __FUNCTION__, rdlen, chan));
			bus->dhd->rx_dropped++;
			dhd_os_sdunlock_rxq(bus->dhd);
			dhdsdio_rxfail(bus, FALSE, RETRYCHAN(chan));
			continue;
		}
		dhd_os_sdunlock_rxq(bus->dhd);

		ASSERT(!PKTLINK(pkt));

		/* Leave room for what we already read, and align remainder */
		ASSERT(firstread < (PKTLEN(osh, pkt)));
		PKTPULL(osh, pkt, firstread);
		PKTALIGN(osh, pkt, rdlen, DHD_SDALIGN);

		/* Read the remaining frame data */
		sdret = dhd_bcmsdh_recv_buf(bus, bcmsdh_cur_sbwad(sdh), SDIO_FUNC_2, F2SYNC,
		                            ((uint8 *)PKTDATA(osh, pkt)), rdlen, pkt, NULL, NULL);
		bus->f2rxdata++;
		ASSERT(sdret != BCME_PENDING);

		if (sdret < 0) {
			DHD_ERROR(("%s: read %d %s bytes failed: %d\n", __FUNCTION__, rdlen,
			           ((chan == SDPCM_EVENT_CHANNEL) ? "event" :
			            ((chan == SDPCM_DATA_CHANNEL) ? "data" : "test")), sdret));
			dhd_os_sdlock_rxq(bus->dhd);
			PKTFREE(bus->dhd->osh, pkt, FALSE);
			dhd_os_sdunlock_rxq(bus->dhd);
			bus->dhd->rx_errors++;
			dhdsdio_rxfail(bus, TRUE, RETRYCHAN(chan));
			continue;
		}

		/* Copy the already-read portion */
		PKTPUSH(osh, pkt, firstread);
		bcopy(bus->rxhdr, PKTDATA(osh, pkt), firstread);

#ifdef DHD_DEBUG
		if (DHD_BYTES_ON() && DHD_DATA_ON()) {
			prhex("Rx Data", PKTDATA(osh, pkt), len);
		}
#endif

deliver:
		/* Save superframe descriptor and allocate packet frame */
		if (chan == SDPCM_GLOM_CHANNEL) {
			if (SDPCM_GLOMDESC(&bus->rxhdr[SDPCM_FRAMETAG_LEN])) {
				DHD_GLOM(("%s: got glom descriptor, %d bytes:\n",
				          __FUNCTION__, len));
#ifdef DHD_DEBUG
				if (DHD_GLOM_ON()) {
					prhex("Glom Data", PKTDATA(osh, pkt), len);
				}
#endif
				PKTSETLEN(osh, pkt, len);
				ASSERT(doff == SDPCM_HDRLEN);
				PKTPULL(osh, pkt, SDPCM_HDRLEN);
				bus->glomd = pkt;
			} else {
				DHD_ERROR(("%s: glom superframe w/o descriptor!\n", __FUNCTION__));
				dhdsdio_rxfail(bus, FALSE, FALSE);
			}
			continue;
		}

		/* Fill in packet len and prio, deliver upward */
		PKTSETLEN(osh, pkt, len);
		PKTPULL(osh, pkt, doff);

#ifdef SDTEST
		/* Test channel packets are processed separately */
		if (chan == SDPCM_TEST_CHANNEL) {
			dhdsdio_testrcv(bus, pkt, seq);
			continue;
		}
#endif /* SDTEST */

		if (PKTLEN(osh, pkt) == 0) {
			dhd_os_sdlock_rxq(bus->dhd);
			PKTFREE(bus->dhd->osh, pkt, FALSE);
			dhd_os_sdunlock_rxq(bus->dhd);
			continue;
		} else if (dhd_prot_hdrpull(bus->dhd, &ifidx, pkt, reorder_info_buf,
			&reorder_info_len) != 0) {
			DHD_ERROR(("%s: rx protocol error\n", __FUNCTION__));
			dhd_os_sdlock_rxq(bus->dhd);
			PKTFREE(bus->dhd->osh, pkt, FALSE);
			dhd_os_sdunlock_rxq(bus->dhd);
			bus->dhd->rx_errors++;
			continue;
		}
		if (reorder_info_len) {
			/* Reordering info from the firmware */
			dhd_process_pkt_reorder_info(bus->dhd, reorder_info_buf, reorder_info_len,
				&pkt, &pkt_count);
			if (pkt_count == 0)
				continue;
		}
		else
			pkt_count = 1;


		/* Unlock during rx call */
		dhd_os_sdunlock(bus->dhd);
		dhd_rx_frame(bus->dhd, ifidx, pkt, pkt_count, chan);
		dhd_os_sdlock(bus->dhd);
	}
	rxcount = maxframes - rxleft;
#ifdef DHD_DEBUG
	/* Message if we hit the limit */
	if (!rxleft && !sdtest)
		DHD_DATA(("%s: hit rx limit of %d frames\n", __FUNCTION__, maxframes));
	else
#endif /* DHD_DEBUG */
	DHD_DATA(("%s: processed %d frames\n", __FUNCTION__, rxcount));
	/* Back off rxseq if awaiting rtx, update rx_seq */
	if (bus->rxskip)
		rxseq--;
	bus->rx_seq = rxseq;

	if (bus->reqbussleep)
	{
	    dhdsdio_bussleep(bus, TRUE);
		bus->reqbussleep = FALSE;
	}
	bus->readframes = FALSE;

	return rxcount;
}

static uint32
dhdsdio_hostmail(dhd_bus_t *bus)
{
	sdpcmd_regs_t *regs = bus->regs;
	uint32 intstatus = 0;
	uint32 hmb_data;
	uint8 fcbits;
	uint retries = 0;

	DHD_TRACE(("%s: Enter\n", __FUNCTION__));

	/* Read mailbox data and ack that we did so */
	R_SDREG(hmb_data, &regs->tohostmailboxdata, retries);
	if (retries <= retry_limit)
		W_SDREG(SMB_INT_ACK, &regs->tosbmailbox, retries);
	bus->f1regdata += 2;

	/* Dongle recomposed rx frames, accept them again */
	if (hmb_data & HMB_DATA_NAKHANDLED) {
		DHD_INFO(("Dongle reports NAK handled, expect rtx of %d\n", bus->rx_seq));
		if (!bus->rxskip) {
			DHD_ERROR(("%s: unexpected NAKHANDLED!\n", __FUNCTION__));
		}
		bus->rxskip = FALSE;
		intstatus |= FRAME_AVAIL_MASK(bus);
	}

	/*
	 * DEVREADY does not occur with gSPI.
	 */
	if (hmb_data & (HMB_DATA_DEVREADY | HMB_DATA_FWREADY)) {
		bus->sdpcm_ver = (hmb_data & HMB_DATA_VERSION_MASK) >> HMB_DATA_VERSION_SHIFT;
		if (bus->sdpcm_ver != SDPCM_PROT_VERSION)
			DHD_ERROR(("Version mismatch, dongle reports %d, expecting %d\n",
			           bus->sdpcm_ver, SDPCM_PROT_VERSION));
		else
			DHD_INFO(("Dongle ready, protocol version %d\n", bus->sdpcm_ver));
		/* make sure for the SDIO_DEVICE_RXDATAINT_MODE_1 corecontrol is proper */
		if ((bus->sih->buscoretype == SDIOD_CORE_ID) && (bus->sdpcmrev >= 4) &&
		    (bus->rxint_mode  == SDIO_DEVICE_RXDATAINT_MODE_1)) {
			uint32 val;

			val = R_REG(bus->dhd->osh, &bus->regs->corecontrol);
			val &= ~CC_XMTDATAAVAIL_MODE;
			val |= CC_XMTDATAAVAIL_CTRL;
			W_REG(bus->dhd->osh, &bus->regs->corecontrol, val);

			val = R_REG(bus->dhd->osh, &bus->regs->corecontrol);
		}

#ifdef DHD_DEBUG
		/* Retrieve console state address now that firmware should have updated it */
		{
			sdpcm_shared_t shared;
			if (dhdsdio_readshared(bus, &shared) == 0)
				bus->console_addr = shared.console_addr;
		}
#endif /* DHD_DEBUG */
	}

	/*
	 * Flow Control has been moved into the RX headers and this out of band
	 * method isn't used any more.  Leave this here for possibly remaining backward
	 * compatible with older dongles
	 */
	if (hmb_data & HMB_DATA_FC) {
		fcbits = (hmb_data & HMB_DATA_FCDATA_MASK) >> HMB_DATA_FCDATA_SHIFT;

		if (fcbits & ~bus->flowcontrol)
			bus->fc_xoff++;
		if (bus->flowcontrol & ~fcbits)
			bus->fc_xon++;

		bus->fc_rcvd++;
		bus->flowcontrol = fcbits;
	}

#ifdef DHD_DEBUG
	/* At least print a message if FW halted */
	if (hmb_data & HMB_DATA_FWHALT) {
		DHD_ERROR(("INTERNAL ERROR: FIRMWARE HALTED\n"));
		dhdsdio_checkdied(bus, NULL, 0);
	}
#endif /* DHD_DEBUG */

	/* Shouldn't be any others */
	if (hmb_data & ~(HMB_DATA_DEVREADY |
	                 HMB_DATA_FWHALT |
	                 HMB_DATA_NAKHANDLED |
	                 HMB_DATA_FC |
	                 HMB_DATA_FWREADY |
	                 HMB_DATA_FCDATA_MASK |
	                 HMB_DATA_VERSION_MASK)) {
		DHD_ERROR(("Unknown mailbox data content: 0x%02x\n", hmb_data));
	}

	return intstatus;
}

static bool
dhdsdio_dpc(dhd_bus_t *bus)
{
	bcmsdh_info_t *sdh = bus->sdh;
	sdpcmd_regs_t *regs = bus->regs;
	uint32 intstatus, newstatus = 0;
	uint retries = 0;
	uint rxlimit = dhd_rxbound; /* Rx frames to read before resched */
	uint txlimit = dhd_txbound; /* Tx frames to send before resched */
	uint framecnt = 0;		  /* Temporary counter of tx/rx frames */
	bool rxdone = TRUE;		  /* Flag for no more read data */
	bool resched = FALSE;	  /* Flag indicating resched wanted */

	DHD_TRACE(("%s: Enter\n", __FUNCTION__));

	if (bus->dhd->busstate == DHD_BUS_DOWN) {
		DHD_ERROR(("%s: Bus down, ret\n", __FUNCTION__));
		bus->intstatus = 0;
		return 0;
	}

	/* Start with leftover status bits */
	intstatus = bus->intstatus;

	dhd_os_sdlock(bus->dhd);

	if (!SLPAUTO_ENAB(bus) && !KSO_ENAB(bus)) {
		DHD_ERROR(("%s: Device asleep\n", __FUNCTION__));
		goto exit;
	}

	/* If waiting for HTAVAIL, check status */
	if (!SLPAUTO_ENAB(bus) && (bus->clkstate == CLK_PENDING)) {
		int err;
		uint8 clkctl, devctl = 0;

#ifdef DHD_DEBUG
		/* Check for inconsistent device control */
		devctl = bcmsdh_cfg_read(sdh, SDIO_FUNC_1, SBSDIO_DEVICE_CTL, &err);
		if (err) {
			DHD_ERROR(("%s: error reading DEVCTL: %d\n", __FUNCTION__, err));
			bus->dhd->busstate = DHD_BUS_DOWN;
		} else {
			ASSERT(devctl & SBSDIO_DEVCTL_CA_INT_ONLY);
		}
#endif /* DHD_DEBUG */

		/* Read CSR, if clock on switch to AVAIL, else ignore */
		clkctl = bcmsdh_cfg_read(sdh, SDIO_FUNC_1, SBSDIO_FUNC1_CHIPCLKCSR, &err);
		if (err) {
			DHD_ERROR(("%s: error reading CSR: %d\n", __FUNCTION__, err));
			bus->dhd->busstate = DHD_BUS_DOWN;
		}

		DHD_INFO(("DPC: PENDING, devctl 0x%02x clkctl 0x%02x\n", devctl, clkctl));

		if (SBSDIO_HTAV(clkctl)) {
			devctl = bcmsdh_cfg_read(sdh, SDIO_FUNC_1, SBSDIO_DEVICE_CTL, &err);
			if (err) {
				DHD_ERROR(("%s: error reading DEVCTL: %d\n",
				           __FUNCTION__, err));
				bus->dhd->busstate = DHD_BUS_DOWN;
			}
			devctl &= ~SBSDIO_DEVCTL_CA_INT_ONLY;
			bcmsdh_cfg_write(sdh, SDIO_FUNC_1, SBSDIO_DEVICE_CTL, devctl, &err);
			if (err) {
				DHD_ERROR(("%s: error writing DEVCTL: %d\n",
				           __FUNCTION__, err));
				bus->dhd->busstate = DHD_BUS_DOWN;
			}
			bus->clkstate = CLK_AVAIL;
		} else {
			goto clkwait;
		}
	}

	BUS_WAKE(bus);

	/* Make sure backplane clock is on */
	dhdsdio_clkctl(bus, CLK_AVAIL, TRUE);
	if (bus->clkstate != CLK_AVAIL)
		goto clkwait;

	/* Pending interrupt indicates new device status */
	if (bus->ipend) {
		bus->ipend = FALSE;
		R_SDREG(newstatus, &regs->intstatus, retries);
		bus->f1regdata++;
		if (bcmsdh_regfail(bus->sdh))
			newstatus = 0;
		newstatus &= bus->hostintmask;
		bus->fcstate = !!(newstatus & I_HMB_FC_STATE);
		if (newstatus) {
			bus->f1regdata++;
			if ((bus->rxint_mode == SDIO_DEVICE_RXDATAINT_MODE_0) &&
				(newstatus == I_XMTDATA_AVAIL)) {
			}
			else
				W_SDREG(newstatus, &regs->intstatus, retries);
		}
	}

	/* Merge new bits with previous */
	intstatus |= newstatus;
	bus->intstatus = 0;

	/* Handle flow-control change: read new state in case our ack
	 * crossed another change interrupt.  If change still set, assume
	 * FC ON for safety, let next loop through do the debounce.
	 */
	if (intstatus & I_HMB_FC_CHANGE) {
		intstatus &= ~I_HMB_FC_CHANGE;
		W_SDREG(I_HMB_FC_CHANGE, &regs->intstatus, retries);
		R_SDREG(newstatus, &regs->intstatus, retries);
		bus->f1regdata += 2;
		bus->fcstate = !!(newstatus & (I_HMB_FC_STATE | I_HMB_FC_CHANGE));
		intstatus |= (newstatus & bus->hostintmask);
	}

	/* Just being here means nothing more to do for chipactive */
	if (intstatus & I_CHIPACTIVE) {
		/* ASSERT(bus->clkstate == CLK_AVAIL); */
		intstatus &= ~I_CHIPACTIVE;
	}

	/* Handle host mailbox indication */
	if (intstatus & I_HMB_HOST_INT) {
		intstatus &= ~I_HMB_HOST_INT;
		intstatus |= dhdsdio_hostmail(bus);
	}

	/* Generally don't ask for these, can get CRC errors... */
	if (intstatus & I_WR_OOSYNC) {
		DHD_ERROR(("Dongle reports WR_OOSYNC\n"));
		intstatus &= ~I_WR_OOSYNC;
	}

	if (intstatus & I_RD_OOSYNC) {
		DHD_ERROR(("Dongle reports RD_OOSYNC\n"));
		intstatus &= ~I_RD_OOSYNC;
	}

	if (intstatus & I_SBINT) {
		DHD_ERROR(("Dongle reports SBINT\n"));
		intstatus &= ~I_SBINT;
	}

	/* Would be active due to wake-wlan in gSPI */
	if (intstatus & I_CHIPACTIVE) {
		DHD_INFO(("Dongle reports CHIPACTIVE\n"));
		intstatus &= ~I_CHIPACTIVE;
	}

	/* Ignore frame indications if rxskip is set */
	if (bus->rxskip) {
		intstatus &= ~FRAME_AVAIL_MASK(bus);
	}

	/* On frame indication, read available frames */
	if (PKT_AVAILABLE(bus, intstatus)) {
		framecnt = dhdsdio_readframes(bus, rxlimit, &rxdone);
		if (rxdone || bus->rxskip)
			intstatus  &= ~FRAME_AVAIL_MASK(bus);
		rxlimit -= MIN(framecnt, rxlimit);
	}

	/* Keep still-pending events for next scheduling */
	bus->intstatus = intstatus;

clkwait:
	/* Re-enable interrupts to detect new device events (mailbox, rx frame)
	 * or clock availability.  (Allows tx loop to check ipend if desired.)
	 * (Unless register access seems hosed, as we may not be able to ACK...)
	 */
	if (bus->intr && bus->intdis && !bcmsdh_regfail(sdh)) {
		DHD_INTR(("%s: enable SDIO interrupts, rxdone %d framecnt %d\n",
		          __FUNCTION__, rxdone, framecnt));
		bus->intdis = FALSE;
#if defined(OOB_INTR_ONLY)
	bcmsdh_oob_intr_set(1);
#endif /* (OOB_INTR_ONLY) */
		bcmsdh_intr_enable(sdh);
	}

	if (TXCTLOK(bus) && bus->ctrl_frame_stat && (bus->clkstate == CLK_AVAIL))  {
		int ret, i;

		ret = dhd_bcmsdh_send_buf(bus, bcmsdh_cur_sbwad(sdh), SDIO_FUNC_2, F2SYNC,
		                      (uint8 *)bus->ctrl_frame_buf, (uint32)bus->ctrl_frame_len,
			NULL, NULL, NULL);
		ASSERT(ret != BCME_PENDING);
		if (ret == BCME_NODEVICE) {
			DHD_ERROR(("%s: Device asleep already\n", __FUNCTION__));
		} else if (ret < 0) {
			/* On failure, abort the command and terminate the frame */
			DHD_INFO(("%s: sdio error %d, abort command and terminate frame.\n",
			          __FUNCTION__, ret));
			bus->tx_sderrs++;

			bcmsdh_abort(sdh, SDIO_FUNC_2);

			bcmsdh_cfg_write(sdh, SDIO_FUNC_1, SBSDIO_FUNC1_FRAMECTRL,
			                 SFC_WF_TERM, NULL);
			bus->f1regdata++;

			for (i = 0; i < 3; i++) {
				uint8 hi, lo;
				hi = bcmsdh_cfg_read(sdh, SDIO_FUNC_1,
				                     SBSDIO_FUNC1_WFRAMEBCHI, NULL);
				lo = bcmsdh_cfg_read(sdh, SDIO_FUNC_1,
				                     SBSDIO_FUNC1_WFRAMEBCLO, NULL);
				bus->f1regdata += 2;
				if ((hi == 0) && (lo == 0))
					break;
			}
		}
		if (ret == 0) {
			bus->tx_seq = (bus->tx_seq + 1) % SDPCM_SEQUENCE_WRAP;
		}

		bus->ctrl_frame_stat = FALSE;
		dhd_wait_event_wakeup(bus->dhd);
	}
	/* Send queued frames (limit 1 if rx may still be pending) */
	else if ((bus->clkstate == CLK_AVAIL) && !bus->fcstate &&
	    pktq_mlen(&bus->txq, ~bus->flowcontrol) && txlimit && DATAOK(bus)) {
		framecnt = rxdone ? txlimit : MIN(txlimit, dhd_txminmax);
		framecnt = dhdsdio_sendfromq(bus, framecnt);
		txlimit -= framecnt;
	}
	/* Resched the DPC if ctrl cmd is pending on bus credit */
	if (bus->ctrl_frame_stat)
		resched = TRUE;

	/* Resched if events or tx frames are pending, else await next interrupt */
	/* On failed register access, all bets are off: no resched or interrupts */
	if ((bus->dhd->busstate == DHD_BUS_DOWN) || bcmsdh_regfail(sdh)) {
		if ((bus->sih->buscorerev >= 12) && !(dhdsdio_sleepcsr_get(bus) &
			SBSDIO_FUNC1_SLEEPCSR_KSO_MASK)) {
			/* Bus failed because of KSO */
			DHD_ERROR(("%s: Bus failed due to KSO\n", __FUNCTION__));
			bus->kso = FALSE;
		} else {
			DHD_ERROR(("%s: failed backplane access over SDIO, halting operation\n",
				__FUNCTION__));
			bus->dhd->busstate = DHD_BUS_DOWN;
			bus->intstatus = 0;
		}
	} else if (bus->clkstate == CLK_PENDING) {
		/* Awaiting I_CHIPACTIVE; don't resched */
	} else if (bus->intstatus || bus->ipend ||
	           (!bus->fcstate && pktq_mlen(&bus->txq, ~bus->flowcontrol) && DATAOK(bus)) ||
			PKT_AVAILABLE(bus, bus->intstatus)) {  /* Read multiple frames */
		resched = TRUE;
	}

	bus->dpc_sched = resched;

	/* If we're done for now, turn off clock request. */
	if ((bus->idletime == DHD_IDLE_IMMEDIATE) && (bus->clkstate != CLK_PENDING)) {
		bus->activity = FALSE;
		dhdsdio_clkctl(bus, CLK_NONE, FALSE);
	}

exit:
	dhd_os_sdunlock(bus->dhd);
	return resched;
}

bool
dhd_bus_dpc(struct dhd_bus *bus)
{
	bool resched;

	/* Call the DPC directly. */
	DHD_TRACE(("Calling dhdsdio_dpc() from %s\n", __FUNCTION__));
	resched = dhdsdio_dpc(bus);

	return resched;
}

void
dhdsdio_isr(void *arg)
{
	dhd_bus_t *bus = (dhd_bus_t*)arg;
	bcmsdh_info_t *sdh;

	DHD_TRACE(("%s: Enter\n", __FUNCTION__));

	if (!bus) {
		DHD_ERROR(("%s : bus is null pointer , exit \n", __FUNCTION__));
		return;
	}
	sdh = bus->sdh;

	if (bus->dhd->busstate == DHD_BUS_DOWN) {
		DHD_ERROR(("%s : bus is down. we have nothing to do\n", __FUNCTION__));
		return;
	}

	DHD_TRACE(("%s: Enter\n", __FUNCTION__));

	/* Count the interrupt call */
	bus->intrcount++;
	bus->ipend = TRUE;

	/* Shouldn't get this interrupt if we're sleeping? */
	if (!SLPAUTO_ENAB(bus)) {
		if (bus->sleeping) {
			DHD_ERROR(("INTERRUPT WHILE SLEEPING??\n"));
			return;
		} else if (!KSO_ENAB(bus)) {
			DHD_ERROR(("ISR in devsleep 1\n"));
		}
	}

	/* Disable additional interrupts (is this needed now)? */
	if (bus->intr) {
		DHD_INTR(("%s: disable SDIO interrupts\n", __FUNCTION__));
	} else {
		DHD_ERROR(("dhdsdio_isr() w/o interrupt configured!\n"));
	}

	bcmsdh_intr_disable(sdh);
	bus->intdis = TRUE;

#if defined(SDIO_ISR_THREAD)
	DHD_TRACE(("Calling dhdsdio_dpc() from %s\n", __FUNCTION__));
	DHD_OS_WAKE_LOCK(bus->dhd);
	while (dhdsdio_dpc(bus));
	DHD_OS_WAKE_UNLOCK(bus->dhd);
#else
	bus->dpc_sched = TRUE;
	dhd_sched_dpc(bus->dhd);
#endif 

}

#ifdef SDTEST
static void
dhdsdio_pktgen_init(dhd_bus_t *bus)
{
	/* Default to specified length, or full range */
	if (dhd_pktgen_len) {
		bus->pktgen_maxlen = MIN(dhd_pktgen_len, MAX_PKTGEN_LEN);
		bus->pktgen_minlen = bus->pktgen_maxlen;
	} else {
		bus->pktgen_maxlen = MAX_PKTGEN_LEN;
		bus->pktgen_minlen = 0;
	}
	bus->pktgen_len = (uint16)bus->pktgen_minlen;

	/* Default to per-watchdog burst with 10s print time */
	bus->pktgen_freq = 1;
	bus->pktgen_print = dhd_watchdog_ms ? 10000 / dhd_watchdog_ms : 0;
	bus->pktgen_count = (dhd_pktgen * dhd_watchdog_ms + 999) / 1000;

	/* Default to echo mode */
	bus->pktgen_mode = DHD_PKTGEN_ECHO;
	bus->pktgen_stop = 1;
}

static void
dhdsdio_pktgen(dhd_bus_t *bus)
{
	void *pkt;
	uint8 *data;
	uint pktcount;
	uint fillbyte;
	osl_t *osh = bus->dhd->osh;
	uint16 len;

	/* Display current count if appropriate */
	if (bus->pktgen_print && (++bus->pktgen_ptick >= bus->pktgen_print)) {
		bus->pktgen_ptick = 0;
		printf("%s: send attempts %d rcvd %d\n",
		       __FUNCTION__, bus->pktgen_sent, bus->pktgen_rcvd);
	}

	/* For recv mode, just make sure dongle has started sending */
	if (bus->pktgen_mode == DHD_PKTGEN_RECV) {
		if (bus->pktgen_rcv_state == PKTGEN_RCV_IDLE) {
			bus->pktgen_rcv_state = PKTGEN_RCV_ONGOING;
			dhdsdio_sdtest_set(bus, (uint8)bus->pktgen_total);
		}
		return;
	}

	/* Otherwise, generate or request the specified number of packets */
	for (pktcount = 0; pktcount < bus->pktgen_count; pktcount++) {
		/* Stop if total has been reached */
		if (bus->pktgen_total && (bus->pktgen_sent >= bus->pktgen_total)) {
			bus->pktgen_count = 0;
			break;
		}

		/* Allocate an appropriate-sized packet */
		len = bus->pktgen_len;
		if (!(pkt = PKTGET(osh, (len + SDPCM_HDRLEN + SDPCM_TEST_HDRLEN + DHD_SDALIGN),
		                   TRUE))) {;
			DHD_ERROR(("%s: PKTGET failed!\n", __FUNCTION__));
			break;
		}
		PKTALIGN(osh, pkt, (len + SDPCM_HDRLEN + SDPCM_TEST_HDRLEN), DHD_SDALIGN);
		data = (uint8*)PKTDATA(osh, pkt) + SDPCM_HDRLEN;

		/* Write test header cmd and extra based on mode */
		switch (bus->pktgen_mode) {
		case DHD_PKTGEN_ECHO:
			*data++ = SDPCM_TEST_ECHOREQ;
			*data++ = (uint8)bus->pktgen_sent;
			break;

		case DHD_PKTGEN_SEND:
			*data++ = SDPCM_TEST_DISCARD;
			*data++ = (uint8)bus->pktgen_sent;
			break;

		case DHD_PKTGEN_RXBURST:
			*data++ = SDPCM_TEST_BURST;
			*data++ = (uint8)bus->pktgen_count;
			break;

		default:
			DHD_ERROR(("Unrecognized pktgen mode %d\n", bus->pktgen_mode));
			PKTFREE(osh, pkt, TRUE);
			bus->pktgen_count = 0;
			return;
		}

		/* Write test header length field */
		*data++ = (len >> 0);
		*data++ = (len >> 8);

		/* Then fill in the remainder -- N/A for burst, but who cares... */
		for (fillbyte = 0; fillbyte < len; fillbyte++)
			*data++ = SDPCM_TEST_FILL(fillbyte, (uint8)bus->pktgen_sent);

#ifdef DHD_DEBUG
		if (DHD_BYTES_ON() && DHD_DATA_ON()) {
			data = (uint8*)PKTDATA(osh, pkt) + SDPCM_HDRLEN;
			prhex("dhdsdio_pktgen: Tx Data", data, PKTLEN(osh, pkt) - SDPCM_HDRLEN);
		}
#endif

		/* Send it */
		if (dhdsdio_txpkt(bus, pkt, SDPCM_TEST_CHANNEL, TRUE)) {
			bus->pktgen_fail++;
			if (bus->pktgen_stop && bus->pktgen_stop == bus->pktgen_fail)
				bus->pktgen_count = 0;
		}
		bus->pktgen_sent++;

		/* Bump length if not fixed, wrap at max */
		if (++bus->pktgen_len > bus->pktgen_maxlen)
			bus->pktgen_len = (uint16)bus->pktgen_minlen;

		/* Special case for burst mode: just send one request! */
		if (bus->pktgen_mode == DHD_PKTGEN_RXBURST)
			break;
	}
}

static void
dhdsdio_sdtest_set(dhd_bus_t *bus, uint8 count)
{
	void *pkt;
	uint8 *data;
	osl_t *osh = bus->dhd->osh;

	/* Allocate the packet */
	if (!(pkt = PKTGET(osh, SDPCM_HDRLEN + SDPCM_TEST_HDRLEN + DHD_SDALIGN, TRUE))) {
		DHD_ERROR(("%s: PKTGET failed!\n", __FUNCTION__));
		return;
	}
	PKTALIGN(osh, pkt, (SDPCM_HDRLEN + SDPCM_TEST_HDRLEN), DHD_SDALIGN);
	data = (uint8*)PKTDATA(osh, pkt) + SDPCM_HDRLEN;

	/* Fill in the test header */
	*data++ = SDPCM_TEST_SEND;
	*data++ = count;
	*data++ = (bus->pktgen_maxlen >> 0);
	*data++ = (bus->pktgen_maxlen >> 8);

	/* Send it */
	if (dhdsdio_txpkt(bus, pkt, SDPCM_TEST_CHANNEL, TRUE))
		bus->pktgen_fail++;
}


static void
dhdsdio_testrcv(dhd_bus_t *bus, void *pkt, uint seq)
{
	osl_t *osh = bus->dhd->osh;
	uint8 *data;
	uint pktlen;

	uint8 cmd;
	uint8 extra;
	uint16 len;
	uint16 offset;

	/* Check for min length */
	if ((pktlen = PKTLEN(osh, pkt)) < SDPCM_TEST_HDRLEN) {
		DHD_ERROR(("dhdsdio_restrcv: toss runt frame, pktlen %d\n", pktlen));
		PKTFREE(osh, pkt, FALSE);
		return;
	}

	/* Extract header fields */
	data = PKTDATA(osh, pkt);
	cmd = *data++;
	extra = *data++;
	len = *data++; len += *data++ << 8;
	DHD_TRACE(("%s:cmd:%d, xtra:%d,len:%d\n", __FUNCTION__, cmd, extra, len));
	/* Check length for relevant commands */
	if (cmd == SDPCM_TEST_DISCARD || cmd == SDPCM_TEST_ECHOREQ || cmd == SDPCM_TEST_ECHORSP) {
		if (pktlen != len + SDPCM_TEST_HDRLEN) {
			DHD_ERROR(("dhdsdio_testrcv: frame length mismatch, pktlen %d seq %d"
			           " cmd %d extra %d len %d\n", pktlen, seq, cmd, extra, len));
			PKTFREE(osh, pkt, FALSE);
			return;
		}
	}

	/* Process as per command */
	switch (cmd) {
	case SDPCM_TEST_ECHOREQ:
		/* Rx->Tx turnaround ok (even on NDIS w/current implementation) */
		*(uint8 *)(PKTDATA(osh, pkt)) = SDPCM_TEST_ECHORSP;
		if (dhdsdio_txpkt(bus, pkt, SDPCM_TEST_CHANNEL, TRUE) == 0) {
			bus->pktgen_sent++;
		} else {
			bus->pktgen_fail++;
			PKTFREE(osh, pkt, FALSE);
		}
		bus->pktgen_rcvd++;
		break;

	case SDPCM_TEST_ECHORSP:
		if (bus->ext_loop) {
			PKTFREE(osh, pkt, FALSE);
			bus->pktgen_rcvd++;
			break;
		}

		for (offset = 0; offset < len; offset++, data++) {
			if (*data != SDPCM_TEST_FILL(offset, extra)) {
				DHD_ERROR(("dhdsdio_testrcv: echo data mismatch: "
				           "offset %d (len %d) expect 0x%02x rcvd 0x%02x\n",
				           offset, len, SDPCM_TEST_FILL(offset, extra), *data));
				break;
			}
		}
		PKTFREE(osh, pkt, FALSE);
		bus->pktgen_rcvd++;
		break;

	case SDPCM_TEST_DISCARD:
		{
			int i = 0;
			uint8 *prn = data;
			uint8 testval = extra;
			for (i = 0; i < len; i++) {
				if (*prn != testval) {
					DHD_ERROR(("DIErr@Pkt#:%d,Ix:%d, expected:0x%x, got:0x%x\n",
						i, bus->pktgen_rcvd_rcvsession, testval, *prn));
					prn++; testval++;
				}
			}
		}
		PKTFREE(osh, pkt, FALSE);
		bus->pktgen_rcvd++;
		break;

	case SDPCM_TEST_BURST:
	case SDPCM_TEST_SEND:
	default:
		DHD_INFO(("dhdsdio_testrcv: unsupported or unknown command, pktlen %d seq %d"
		          " cmd %d extra %d len %d\n", pktlen, seq, cmd, extra, len));
		PKTFREE(osh, pkt, FALSE);
		break;
	}

	/* For recv mode, stop at limit (and tell dongle to stop sending) */
	if (bus->pktgen_mode == DHD_PKTGEN_RECV) {
		if (bus->pktgen_rcv_state != PKTGEN_RCV_IDLE) {
			bus->pktgen_rcvd_rcvsession++;

			if (bus->pktgen_total &&
				(bus->pktgen_rcvd_rcvsession >= bus->pktgen_total)) {
			bus->pktgen_count = 0;
			DHD_ERROR(("Pktgen:rcv test complete!\n"));
			bus->pktgen_rcv_state = PKTGEN_RCV_IDLE;
			dhdsdio_sdtest_set(bus, FALSE);
				bus->pktgen_rcvd_rcvsession = 0;
			}
		}
	}
}
#endif /* SDTEST */

extern void
dhd_disable_intr(dhd_pub_t *dhdp)
{
	dhd_bus_t *bus;
	bus = dhdp->bus;
	bcmsdh_intr_disable(bus->sdh);
}

extern bool
dhd_bus_watchdog(dhd_pub_t *dhdp)
{
	dhd_bus_t *bus;

	DHD_TIMER(("%s: Enter\n", __FUNCTION__));

	bus = dhdp->bus;

	if (bus->dhd->dongle_reset)
		return FALSE;

	/* Ignore the timer if simulating bus down */
	if (!SLPAUTO_ENAB(bus) && bus->sleeping)
		return FALSE;

	if (dhdp->busstate == DHD_BUS_DOWN)
		return FALSE;

	/* Poll period: check device if appropriate. */
	if (!SLPAUTO_ENAB(bus) && (bus->poll && (++bus->polltick >= bus->pollrate))) {
		uint32 intstatus = 0;

		/* Reset poll tick */
		bus->polltick = 0;

		/* Check device if no interrupts */
		if (!bus->intr || (bus->intrcount == bus->lastintrs)) {

			if (!bus->dpc_sched) {
				uint8 devpend;
				devpend = bcmsdh_cfg_read(bus->sdh, SDIO_FUNC_0,
				                          SDIOD_CCCR_INTPEND, NULL);
				intstatus = devpend & (INTR_STATUS_FUNC1 | INTR_STATUS_FUNC2);
			}

			/* If there is something, make like the ISR and schedule the DPC */
			if (intstatus) {
				bus->pollcnt++;
				bus->ipend = TRUE;
				if (bus->intr) {
					bcmsdh_intr_disable(bus->sdh);
				}
				bus->dpc_sched = TRUE;
				dhd_sched_dpc(bus->dhd);

			}
		}

		/* Update interrupt tracking */
		bus->lastintrs = bus->intrcount;
	}

#ifdef DHD_DEBUG
	/* Poll for console output periodically */
	if (dhdp->busstate == DHD_BUS_DATA && dhd_console_ms != 0) {
		bus->console.count += dhd_watchdog_ms;
		if (bus->console.count >= dhd_console_ms) {
			bus->console.count -= dhd_console_ms;
			/* Make sure backplane clock is on */
			if (SLPAUTO_ENAB(bus))
				dhdsdio_bussleep(bus, FALSE);
			else
			dhdsdio_clkctl(bus, CLK_AVAIL, FALSE);
			if (dhdsdio_readconsole(bus) < 0)
				dhd_console_ms = 0;	/* On error, stop trying */
		}
	}
#endif /* DHD_DEBUG */

#ifdef SDTEST
	/* Generate packets if configured */
	if (bus->pktgen_count && (++bus->pktgen_tick >= bus->pktgen_freq)) {
		/* Make sure backplane clock is on */
		dhdsdio_clkctl(bus, CLK_AVAIL, FALSE);
		bus->pktgen_tick = 0;
		dhdsdio_pktgen(bus);
	}
#endif

	/* On idle timeout clear activity flag and/or turn off clock */
	if ((bus->idletime > 0) && (bus->clkstate == CLK_AVAIL)) {
		if (++bus->idlecount >= bus->idletime) {
			bus->idlecount = 0;
			if (bus->activity) {
				bus->activity = FALSE;
<<<<<<< HEAD
				if (SLPAUTO_ENAB(bus)) {
					if (!bus->readframes)
						dhdsdio_bussleep(bus, TRUE);
					else
						bus->reqbussleep = TRUE;
				}
=======
				if (SLPAUTO_ENAB(bus))
					dhdsdio_bussleep(bus, TRUE);
>>>>>>> c21fd2a0
				else
					dhdsdio_clkctl(bus, CLK_NONE, FALSE);
			}
		}
	}

	return bus->ipend;
}

#ifdef DHD_DEBUG
extern int
dhd_bus_console_in(dhd_pub_t *dhdp, uchar *msg, uint msglen)
{
	dhd_bus_t *bus = dhdp->bus;
	uint32 addr, val;
	int rv;
	void *pkt;

	/* Address could be zero if CONSOLE := 0 in dongle Makefile */
	if (bus->console_addr == 0)
		return BCME_UNSUPPORTED;

	/* Exclusive bus access */
	dhd_os_sdlock(bus->dhd);

	/* Don't allow input if dongle is in reset */
	if (bus->dhd->dongle_reset) {
		dhd_os_sdunlock(bus->dhd);
		return BCME_NOTREADY;
	}

	/* Request clock to allow SDIO accesses */
	BUS_WAKE(bus);
	/* No pend allowed since txpkt is called later, ht clk has to be on */
	dhdsdio_clkctl(bus, CLK_AVAIL, FALSE);

	/* Zero cbuf_index */
	addr = bus->console_addr + OFFSETOF(hndrte_cons_t, cbuf_idx);
	val = htol32(0);
	if ((rv = dhdsdio_membytes(bus, TRUE, addr, (uint8 *)&val, sizeof(val))) < 0)
		goto done;

	/* Write message into cbuf */
	addr = bus->console_addr + OFFSETOF(hndrte_cons_t, cbuf);
	if ((rv = dhdsdio_membytes(bus, TRUE, addr, (uint8 *)msg, msglen)) < 0)
		goto done;

	/* Write length into vcons_in */
	addr = bus->console_addr + OFFSETOF(hndrte_cons_t, vcons_in);
	val = htol32(msglen);
	if ((rv = dhdsdio_membytes(bus, TRUE, addr, (uint8 *)&val, sizeof(val))) < 0)
		goto done;

	/* Bump dongle by sending an empty packet on the event channel.
	 * sdpcm_sendup (RX) checks for virtual console input.
	 */
	if ((pkt = PKTGET(bus->dhd->osh, 4 + SDPCM_RESERVE, TRUE)) != NULL)
		dhdsdio_txpkt(bus, pkt, SDPCM_EVENT_CHANNEL, TRUE);

done:
	if ((bus->idletime == DHD_IDLE_IMMEDIATE) && !bus->dpc_sched) {
		bus->activity = FALSE;
		dhdsdio_clkctl(bus, CLK_NONE, TRUE);
	}

	dhd_os_sdunlock(bus->dhd);

	return rv;
}
#endif /* DHD_DEBUG */

#ifdef DHD_DEBUG
static void
dhd_dump_cis(uint fn, uint8 *cis)
{
	uint byte, tag, tdata;
	DHD_INFO(("Function %d CIS:\n", fn));

	for (tdata = byte = 0; byte < SBSDIO_CIS_SIZE_LIMIT; byte++) {
		if ((byte % 16) == 0)
			DHD_INFO(("    "));
		DHD_INFO(("%02x ", cis[byte]));
		if ((byte % 16) == 15)
			DHD_INFO(("\n"));
		if (!tdata--) {
			tag = cis[byte];
			if (tag == 0xff)
				break;
			else if (!tag)
				tdata = 0;
			else if ((byte + 1) < SBSDIO_CIS_SIZE_LIMIT)
				tdata = cis[byte + 1] + 1;
			else
				DHD_INFO(("]"));
		}
	}
	if ((byte % 16) != 15)
		DHD_INFO(("\n"));
}
#endif /* DHD_DEBUG */

static bool
dhdsdio_chipmatch(uint16 chipid)
{
	if (chipid == BCM4325_CHIP_ID)
		return TRUE;
	if (chipid == BCM4329_CHIP_ID)
		return TRUE;
	if (chipid == BCM4315_CHIP_ID)
		return TRUE;
	if (chipid == BCM4319_CHIP_ID)
		return TRUE;
	if (chipid == BCM4336_CHIP_ID)
		return TRUE;
	if (chipid == BCM4330_CHIP_ID)
		return TRUE;
	if (chipid == BCM43237_CHIP_ID)
		return TRUE;
	if (chipid == BCM43362_CHIP_ID)
		return TRUE;
	if (chipid == BCM4314_CHIP_ID)
		return TRUE;
	if (chipid == BCM4334_CHIP_ID)
		return TRUE;
	if (chipid == BCM43239_CHIP_ID)
		return TRUE;
	if (chipid == BCM4324_CHIP_ID)
		return TRUE;
	if (chipid == BCM4335_CHIP_ID)
		return TRUE;
	return FALSE;
}

static void *
dhdsdio_probe(uint16 venid, uint16 devid, uint16 bus_no, uint16 slot,
	uint16 func, uint bustype, void *regsva, osl_t * osh, void *sdh)
{
	int ret;
	dhd_bus_t *bus;
#ifdef GET_CUSTOM_MAC_ENABLE
	struct ether_addr ea_addr;
#endif /* GET_CUSTOM_MAC_ENABLE */

	/* Init global variables at run-time, not as part of the declaration.
	 * This is required to support init/de-init of the driver. Initialization
	 * of globals as part of the declaration results in non-deterministic
	 * behavior since the value of the globals may be different on the
	 * first time that the driver is initialized vs subsequent initializations.
	 */
	dhd_txbound = DHD_TXBOUND;
	dhd_rxbound = DHD_RXBOUND;
	dhd_alignctl = TRUE;
	sd1idle = TRUE;
	dhd_readahead = TRUE;
	retrydata = FALSE;
	dhd_doflow = FALSE;
	dhd_dongle_memsize = 0;
	dhd_txminmax = DHD_TXMINMAX;

	forcealign = TRUE;

	DHD_TRACE(("%s: Enter\n", __FUNCTION__));
	DHD_INFO(("%s: venid 0x%04x devid 0x%04x\n", __FUNCTION__, venid, devid));

	/* We make assumptions about address window mappings */
	ASSERT((uintptr)regsva == SI_ENUM_BASE);

	/* BCMSDH passes venid and devid based on CIS parsing -- but low-power start
	 * means early parse could fail, so here we should get either an ID
	 * we recognize OR (-1) indicating we must request power first.
	 */
	/* Check the Vendor ID */
	switch (venid) {
		case 0x0000:
		case VENDOR_BROADCOM:
			break;
		default:
			DHD_ERROR(("%s: unknown vendor: 0x%04x\n",
			           __FUNCTION__, venid));
			return NULL;
	}

	/* Check the Device ID and make sure it's one that we support */
	switch (devid) {
		case BCM4325_D11DUAL_ID:		/* 4325 802.11a/g id */
		case BCM4325_D11G_ID:			/* 4325 802.11g 2.4Ghz band id */
		case BCM4325_D11A_ID:			/* 4325 802.11a 5Ghz band id */
			DHD_INFO(("%s: found 4325 Dongle\n", __FUNCTION__));
			break;
		case BCM4329_D11N_ID:		/* 4329 802.11n dualband device */
		case BCM4329_D11N2G_ID:		/* 4329 802.11n 2.4G device */
		case BCM4329_D11N5G_ID:		/* 4329 802.11n 5G device */
		case 0x4329:
			DHD_INFO(("%s: found 4329 Dongle\n", __FUNCTION__));
			break;
		case BCM4315_D11DUAL_ID:		/* 4315 802.11a/g id */
		case BCM4315_D11G_ID:			/* 4315 802.11g id */
		case BCM4315_D11A_ID:			/* 4315 802.11a id */
			DHD_INFO(("%s: found 4315 Dongle\n", __FUNCTION__));
			break;
		case BCM4319_D11N_ID:			/* 4319 802.11n id */
		case BCM4319_D11N2G_ID:			/* 4319 802.11n2g id */
		case BCM4319_D11N5G_ID:			/* 4319 802.11n5g id */
			DHD_INFO(("%s: found 4319 Dongle\n", __FUNCTION__));
			break;
		case 0:
			DHD_INFO(("%s: allow device id 0, will check chip internals\n",
			          __FUNCTION__));
			break;

		default:
			DHD_ERROR(("%s: skipping 0x%04x/0x%04x, not a dongle\n",
			           __FUNCTION__, venid, devid));
			return NULL;
	}

	if (osh == NULL) {
		/* Ask the OS interface part for an OSL handle */
		if (!(osh = dhd_osl_attach(sdh, DHD_BUS))) {
			DHD_ERROR(("%s: osl_attach failed!\n", __FUNCTION__));
			return NULL;
		}
	}

	/* Allocate private bus interface state */
	if (!(bus = MALLOC(osh, sizeof(dhd_bus_t)))) {
		DHD_ERROR(("%s: MALLOC of dhd_bus_t failed\n", __FUNCTION__));
		goto fail;
	}
	bzero(bus, sizeof(dhd_bus_t));
	bus->sdh = sdh;
	bus->cl_devid = (uint16)devid;
	bus->bus = DHD_BUS;
	bus->tx_seq = SDPCM_SEQUENCE_WRAP - 1;
	bus->usebufpool = FALSE; /* Use bufpool if allocated, else use locally malloced rxbuf */

	/* attach the common module */
	dhd_common_init(osh);

	/* attempt to attach to the dongle */
	if (!(dhdsdio_probe_attach(bus, osh, sdh, regsva, devid))) {
		DHD_ERROR(("%s: dhdsdio_probe_attach failed\n", __FUNCTION__));
		goto fail;
	}

	/* Attach to the dhd/OS/network interface */
	if (!(bus->dhd = dhd_attach(osh, bus, SDPCM_RESERVE))) {
		DHD_ERROR(("%s: dhd_attach failed\n", __FUNCTION__));
		goto fail;
	}

	/* Allocate buffers */
	if (!(dhdsdio_probe_malloc(bus, osh, sdh))) {
		DHD_ERROR(("%s: dhdsdio_probe_malloc failed\n", __FUNCTION__));
		goto fail;
	}

	if (!(dhdsdio_probe_init(bus, osh, sdh))) {
		DHD_ERROR(("%s: dhdsdio_probe_init failed\n", __FUNCTION__));
		goto fail;
	}

	if (bus->intr) {
		/* Register interrupt callback, but mask it (not operational yet). */
		DHD_INTR(("%s: disable SDIO interrupts (not interested yet)\n", __FUNCTION__));
		bcmsdh_intr_disable(sdh);
		if ((ret = bcmsdh_intr_reg(sdh, dhdsdio_isr, bus)) != 0) {
			DHD_ERROR(("%s: FAILED: bcmsdh_intr_reg returned %d\n",
			           __FUNCTION__, ret));
			goto fail;
		}
		DHD_INTR(("%s: registered SDIO interrupt function ok\n", __FUNCTION__));
	} else {
		DHD_INFO(("%s: SDIO interrupt function is NOT registered due to polling mode\n",
		           __FUNCTION__));
	}

	DHD_INFO(("%s: completed!!\n", __FUNCTION__));

#ifdef GET_CUSTOM_MAC_ENABLE
	/* Read MAC address from external customer place 	*/
	memset(&ea_addr, 0, sizeof(ea_addr));
	ret = dhd_custom_get_mac_address(ea_addr.octet);
	if (!ret) {
		memcpy(bus->dhd->mac.octet, (void *)&ea_addr, ETHER_ADDR_LEN);
	}
#endif /* GET_CUSTOM_MAC_ENABLE */

	/* if firmware path present try to download and bring up bus */
	if (dhd_download_fw_on_driverload && (ret = dhd_bus_start(bus->dhd)) != 0) {
		DHD_ERROR(("%s: dhd_bus_start failed\n", __FUNCTION__));
		if (ret == BCME_NOTUP)
			goto fail;
		}
	/* Ok, have the per-port tell the stack we're open for business */
	if (dhd_net_attach(bus->dhd, 0) != 0) {
		DHD_ERROR(("%s: Net attach failed!!\n", __FUNCTION__));
		goto fail;
	}

	return bus;

fail:
	dhdsdio_release(bus, osh);
	return NULL;
}

static bool
dhdsdio_probe_attach(struct dhd_bus *bus, osl_t *osh, void *sdh, void *regsva,
                     uint16 devid)
{
	int err = 0;
	uint8 clkctl = 0;

	bus->alp_only = TRUE;
	bus->sih = NULL;

	/* Return the window to backplane enumeration space for core access */
	if (dhdsdio_set_siaddr_window(bus, SI_ENUM_BASE)) {
		DHD_ERROR(("%s: FAILED to return to SI_ENUM_BASE\n", __FUNCTION__));
	}

#ifdef DHD_DEBUG
	DHD_ERROR(("F1 signature read @0x18000000=0x%4x\n",
	       bcmsdh_reg_read(bus->sdh, SI_ENUM_BASE, 4)));

#endif /* DHD_DEBUG */


	/* Force PLL off until si_attach() programs PLL control regs */



	bcmsdh_cfg_write(sdh, SDIO_FUNC_1, SBSDIO_FUNC1_CHIPCLKCSR, DHD_INIT_CLKCTL1, &err);
	if (!err)
		clkctl = bcmsdh_cfg_read(sdh, SDIO_FUNC_1, SBSDIO_FUNC1_CHIPCLKCSR, &err);

	if (err || ((clkctl & ~SBSDIO_AVBITS) != DHD_INIT_CLKCTL1)) {
		DHD_ERROR(("dhdsdio_probe: ChipClkCSR access: err %d wrote 0x%02x read 0x%02x\n",
		           err, DHD_INIT_CLKCTL1, clkctl));
		goto fail;
	}

#ifdef DHD_DEBUG
	if (DHD_INFO_ON()) {
		uint fn, numfn;
		uint8 *cis[SDIOD_MAX_IOFUNCS];
		int err = 0;

		numfn = bcmsdh_query_iofnum(sdh);
		ASSERT(numfn <= SDIOD_MAX_IOFUNCS);

		/* Make sure ALP is available before trying to read CIS */
		SPINWAIT(((clkctl = bcmsdh_cfg_read(sdh, SDIO_FUNC_1,
		                                    SBSDIO_FUNC1_CHIPCLKCSR, NULL)),
		          !SBSDIO_ALPAV(clkctl)), PMU_MAX_TRANSITION_DLY);

		/* Now request ALP be put on the bus */
		bcmsdh_cfg_write(sdh, SDIO_FUNC_1, SBSDIO_FUNC1_CHIPCLKCSR,
		                 DHD_INIT_CLKCTL2, &err);
		OSL_DELAY(65);

		for (fn = 0; fn <= numfn; fn++) {
			if (!(cis[fn] = MALLOC(osh, SBSDIO_CIS_SIZE_LIMIT))) {
				DHD_INFO(("dhdsdio_probe: fn %d cis malloc failed\n", fn));
				break;
			}
			bzero(cis[fn], SBSDIO_CIS_SIZE_LIMIT);

			if ((err = bcmsdh_cis_read(sdh, fn, cis[fn], SBSDIO_CIS_SIZE_LIMIT))) {
				DHD_INFO(("dhdsdio_probe: fn %d cis read err %d\n", fn, err));
				MFREE(osh, cis[fn], SBSDIO_CIS_SIZE_LIMIT);
				break;
			}
			dhd_dump_cis(fn, cis[fn]);
		}

		while (fn-- > 0) {
			ASSERT(cis[fn]);
			MFREE(osh, cis[fn], SBSDIO_CIS_SIZE_LIMIT);
		}

		if (err) {
			DHD_ERROR(("dhdsdio_probe: failure reading or parsing CIS\n"));
			goto fail;
		}
	}
#endif /* DHD_DEBUG */

	/* si_attach() will provide an SI handle and scan the backplane */
	if (!(bus->sih = si_attach((uint)devid, osh, regsva, DHD_BUS, sdh,
	                           &bus->vars, &bus->varsz))) {
		DHD_ERROR(("%s: si_attach failed!\n", __FUNCTION__));
		goto fail;
	}

	bcmsdh_chipinfo(sdh, bus->sih->chip, bus->sih->chiprev);

	if (!dhdsdio_chipmatch((uint16)bus->sih->chip)) {
		DHD_ERROR(("%s: unsupported chip: 0x%04x\n",
		           __FUNCTION__, bus->sih->chip));
		goto fail;
	}

	if (bus->sih->buscorerev >= 12)
		dhdsdio_clk_kso_init(bus);
	else
		bus->kso = TRUE;

	if (CST4330_CHIPMODE_SDIOD(bus->sih->chipst)) {
	}

	si_sdiod_drive_strength_init(bus->sih, osh, dhd_sdiod_drive_strength);


	/* Get info on the ARM and SOCRAM cores... */
	if (!DHD_NOPMU(bus)) {
		if ((si_setcore(bus->sih, ARM7S_CORE_ID, 0)) ||
		    (si_setcore(bus->sih, ARMCM3_CORE_ID, 0))) {
			bus->armrev = si_corerev(bus->sih);
		} else {
			DHD_ERROR(("%s: failed to find ARM core!\n", __FUNCTION__));
			goto fail;
		}
		if (!(bus->orig_ramsize = si_socram_size(bus->sih))) {
			DHD_ERROR(("%s: failed to find SOCRAM memory!\n", __FUNCTION__));
			goto fail;
		}

		bus->ramsize = bus->orig_ramsize;
		if (dhd_dongle_memsize)
			dhd_dongle_setmemsize(bus, dhd_dongle_memsize);

		DHD_ERROR(("DHD: dongle ram size is set to %d(orig %d)\n",
			bus->ramsize, bus->orig_ramsize));

		bus->srmemsize = si_socram_srmem_size(bus->sih);
	}

	/* ...but normally deal with the SDPCMDEV core */
	if (!(bus->regs = si_setcore(bus->sih, PCMCIA_CORE_ID, 0)) &&
	    !(bus->regs = si_setcore(bus->sih, SDIOD_CORE_ID, 0))) {
		DHD_ERROR(("%s: failed to find SDIODEV core!\n", __FUNCTION__));
		goto fail;
	}
	bus->sdpcmrev = si_corerev(bus->sih);

	/* Set core control so an SDIO reset does a backplane reset */
	OR_REG(osh, &bus->regs->corecontrol, CC_BPRESEN);
	bus->rxint_mode = SDIO_DEVICE_HMB_RXINT;

	if ((bus->sih->buscoretype == SDIOD_CORE_ID) && (bus->sdpcmrev >= 4) &&
		(bus->rxint_mode  == SDIO_DEVICE_RXDATAINT_MODE_1))
	{
		uint32 val;

		val = R_REG(osh, &bus->regs->corecontrol);
		val &= ~CC_XMTDATAAVAIL_MODE;
		val |= CC_XMTDATAAVAIL_CTRL;
		W_REG(osh, &bus->regs->corecontrol, val);
	}


	pktq_init(&bus->txq, (PRIOMASK + 1), QLEN);

	/* Locate an appropriately-aligned portion of hdrbuf */
	bus->rxhdr = (uint8 *)ROUNDUP((uintptr)&bus->hdrbuf[0], DHD_SDALIGN);

	/* Set the poll and/or interrupt flags */
	bus->intr = (bool)dhd_intr;
	if ((bus->poll = (bool)dhd_poll))
		bus->pollrate = 1;

	return TRUE;

fail:
	if (bus->sih != NULL)
		si_detach(bus->sih);
	return FALSE;
}

static bool
dhdsdio_probe_malloc(dhd_bus_t *bus, osl_t *osh, void *sdh)
{
	DHD_TRACE(("%s: Enter\n", __FUNCTION__));

	if (bus->dhd->maxctl) {
		bus->rxblen = ROUNDUP((bus->dhd->maxctl + SDPCM_HDRLEN), ALIGNMENT) + DHD_SDALIGN;
		if (!(bus->rxbuf = DHD_OS_PREALLOC(osh, DHD_PREALLOC_RXBUF, bus->rxblen))) {
			DHD_ERROR(("%s: MALLOC of %d-byte rxbuf failed\n",
			           __FUNCTION__, bus->rxblen));
			goto fail;
		}
	}
	/* Allocate buffer to receive glomed packet */
	if (!(bus->databuf = DHD_OS_PREALLOC(osh, DHD_PREALLOC_DATABUF, MAX_DATA_BUF))) {
		DHD_ERROR(("%s: MALLOC of %d-byte databuf failed\n",
			__FUNCTION__, MAX_DATA_BUF));
		/* release rxbuf which was already located as above */
		if (!bus->rxblen)
			DHD_OS_PREFREE(osh, bus->rxbuf, bus->rxblen);
		goto fail;
	}

	/* Align the buffer */
	if ((uintptr)bus->databuf % DHD_SDALIGN)
		bus->dataptr = bus->databuf + (DHD_SDALIGN - ((uintptr)bus->databuf % DHD_SDALIGN));
	else
		bus->dataptr = bus->databuf;

	return TRUE;

fail:
	return FALSE;
}

static bool
dhdsdio_probe_init(dhd_bus_t *bus, osl_t *osh, void *sdh)
{
	int32 fnum;

	DHD_TRACE(("%s: Enter\n", __FUNCTION__));

#ifdef SDTEST
	dhdsdio_pktgen_init(bus);
#endif /* SDTEST */

	/* Disable F2 to clear any intermediate frame state on the dongle */
	bcmsdh_cfg_write(sdh, SDIO_FUNC_0, SDIOD_CCCR_IOEN, SDIO_FUNC_ENABLE_1, NULL);

	bus->dhd->busstate = DHD_BUS_DOWN;
	bus->sleeping = FALSE;
	bus->rxflow = FALSE;
	bus->prev_rxlim_hit = 0;

	/* Done with backplane-dependent accesses, can drop clock... */
	bcmsdh_cfg_write(sdh, SDIO_FUNC_1, SBSDIO_FUNC1_CHIPCLKCSR, 0, NULL);

	/* ...and initialize clock/power states */
	bus->clkstate = CLK_SDONLY;
	bus->idletime = (int32)dhd_idletime;
	bus->idleclock = DHD_IDLE_ACTIVE;

	/* Query the SD clock speed */
	if (bcmsdh_iovar_op(sdh, "sd_divisor", NULL, 0,
	                    &bus->sd_divisor, sizeof(int32), FALSE) != BCME_OK) {
		DHD_ERROR(("%s: fail on %s get\n", __FUNCTION__, "sd_divisor"));
		bus->sd_divisor = -1;
	} else {
		DHD_INFO(("%s: Initial value for %s is %d\n",
		          __FUNCTION__, "sd_divisor", bus->sd_divisor));
	}

	/* Query the SD bus mode */
	if (bcmsdh_iovar_op(sdh, "sd_mode", NULL, 0,
	                    &bus->sd_mode, sizeof(int32), FALSE) != BCME_OK) {
		DHD_ERROR(("%s: fail on %s get\n", __FUNCTION__, "sd_mode"));
		bus->sd_mode = -1;
	} else {
		DHD_INFO(("%s: Initial value for %s is %d\n",
		          __FUNCTION__, "sd_mode", bus->sd_mode));
	}

	/* Query the F2 block size, set roundup accordingly */
	fnum = 2;
	if (bcmsdh_iovar_op(sdh, "sd_blocksize", &fnum, sizeof(int32),
	                    &bus->blocksize, sizeof(int32), FALSE) != BCME_OK) {
		bus->blocksize = 0;
		DHD_ERROR(("%s: fail on %s get\n", __FUNCTION__, "sd_blocksize"));
	} else {
		DHD_INFO(("%s: Initial value for %s is %d\n",
		          __FUNCTION__, "sd_blocksize", bus->blocksize));
	}
	bus->roundup = MIN(max_roundup, bus->blocksize);

	/* Query if bus module supports packet chaining, default to use if supported */
	if (bcmsdh_iovar_op(sdh, "sd_rxchain", NULL, 0,
	                    &bus->sd_rxchain, sizeof(int32), FALSE) != BCME_OK) {
		bus->sd_rxchain = FALSE;
	} else {
		DHD_INFO(("%s: bus module (through bcmsdh API) %s chaining\n",
		          __FUNCTION__, (bus->sd_rxchain ? "supports" : "does not support")));
	}
	bus->use_rxchain = (bool)bus->sd_rxchain;

	return TRUE;
}

bool
dhd_bus_download_firmware(struct dhd_bus *bus, osl_t *osh,
                          char *pfw_path, char *pnv_path)
{
	bool ret;
	bus->fw_path = pfw_path;
	bus->nv_path = pnv_path;

	ret = dhdsdio_download_firmware(bus, osh, bus->sdh);


	return ret;
}

static bool
dhdsdio_download_firmware(struct dhd_bus *bus, osl_t *osh, void *sdh)
{
	bool ret;

	DHD_OS_WAKE_LOCK(bus->dhd);

	/* Download the firmware */
	dhdsdio_clkctl(bus, CLK_AVAIL, FALSE);

	ret = _dhdsdio_download_firmware(bus) == 0;

	dhdsdio_clkctl(bus, CLK_SDONLY, FALSE);

	DHD_OS_WAKE_UNLOCK(bus->dhd);
	return ret;
}

/* Detach and free everything */
static void
dhdsdio_release(dhd_bus_t *bus, osl_t *osh)
{
	bool dongle_isolation = FALSE;
	DHD_TRACE(("%s: Enter\n", __FUNCTION__));

	if (bus) {
		ASSERT(osh);

		if (bus->dhd) {
			dongle_isolation = bus->dhd->dongle_isolation;
			dhd_detach(bus->dhd);
		}

		/* De-register interrupt handler */
		bcmsdh_intr_disable(bus->sdh);
		bcmsdh_intr_dereg(bus->sdh);

		if (bus->dhd) {
			dhdsdio_release_dongle(bus, osh, dongle_isolation, TRUE);
			dhd_free(bus->dhd);
			bus->dhd = NULL;
		}

		dhdsdio_release_malloc(bus, osh);

#ifdef DHD_DEBUG
		if (bus->console.buf != NULL)
			MFREE(osh, bus->console.buf, bus->console.bufsize);
#endif

		MFREE(osh, bus, sizeof(dhd_bus_t));
	}

	if (osh)
		dhd_osl_detach(osh);

	DHD_TRACE(("%s: Disconnected\n", __FUNCTION__));
}

static void
dhdsdio_release_malloc(dhd_bus_t *bus, osl_t *osh)
{
	DHD_TRACE(("%s: Enter\n", __FUNCTION__));

	if (bus->dhd && bus->dhd->dongle_reset)
		return;

	if (bus->rxbuf) {
#ifndef CONFIG_DHD_USE_STATIC_BUF
		MFREE(osh, bus->rxbuf, bus->rxblen);
#endif
		bus->rxctl = bus->rxbuf = NULL;
		bus->rxlen = 0;
	}

	if (bus->databuf) {
#ifndef CONFIG_DHD_USE_STATIC_BUF
		MFREE(osh, bus->databuf, MAX_DATA_BUF);
#endif
		bus->databuf = NULL;
	}

	if (bus->vars && bus->varsz) {
		MFREE(osh, bus->vars, bus->varsz);
		bus->vars = NULL;
	}

}


static void
dhdsdio_release_dongle(dhd_bus_t *bus, osl_t *osh, bool dongle_isolation, bool reset_flag)
{
	DHD_TRACE(("%s: Enter bus->dhd %p bus->dhd->dongle_reset %d \n", __FUNCTION__,
		bus->dhd, bus->dhd->dongle_reset));

	if ((bus->dhd && bus->dhd->dongle_reset) && reset_flag)
		return;

	if (bus->sih) {
		if (bus->dhd) {
			dhdsdio_clkctl(bus, CLK_AVAIL, FALSE);
		}
#if !defined(BCMLXSDMMC)
		if (KSO_ENAB(bus) && (dongle_isolation == FALSE))
			si_watchdog(bus->sih, 4);
#endif /* !defined(BCMLXSDMMC) */
		if (bus->dhd) {
			dhdsdio_clkctl(bus, CLK_NONE, FALSE);
		}
		si_detach(bus->sih);
		if (bus->vars && bus->varsz)
			MFREE(osh, bus->vars, bus->varsz);
		bus->vars = NULL;
	}

	DHD_TRACE(("%s: Disconnected\n", __FUNCTION__));
}

static void
dhdsdio_disconnect(void *ptr)
{
	dhd_bus_t *bus = (dhd_bus_t *)ptr;

	DHD_TRACE(("%s: Enter\n", __FUNCTION__));

	if (bus) {
		ASSERT(bus->dhd);
		dhdsdio_release(bus, bus->dhd->osh);
	}

	DHD_TRACE(("%s: Disconnected\n", __FUNCTION__));
}


/* Register/Unregister functions are called by the main DHD entry
 * point (e.g. module insertion) to link with the bus driver, in
 * order to look for or await the device.
 */

static bcmsdh_driver_t dhd_sdio = {
	dhdsdio_probe,
	dhdsdio_disconnect
};

int
dhd_bus_register(void)
{
	DHD_TRACE(("%s: Enter\n", __FUNCTION__));

	return bcmsdh_register(&dhd_sdio);
}

void
dhd_bus_unregister(void)
{
	DHD_TRACE(("%s: Enter\n", __FUNCTION__));

	bcmsdh_unregister();
}

#if defined(BCMLXSDMMC)
/* Register a dummy SDIO client driver in order to be notified of new SDIO device */
int dhd_bus_reg_sdio_notify(void* semaphore)
{
	return bcmsdh_reg_sdio_notify(semaphore);
}

void dhd_bus_unreg_sdio_notify(void)
{
	bcmsdh_unreg_sdio_notify();
}
#endif /* defined(BCMLXSDMMC) */

#ifdef BCMEMBEDIMAGE
static int
dhdsdio_download_code_array(struct dhd_bus *bus)
{
	int bcmerror = -1;
	int offset = 0;
	unsigned char *ularray = NULL;

	DHD_INFO(("%s: download embedded firmware...\n", __FUNCTION__));

	/* Download image */
	while ((offset + MEMBLOCK) < sizeof(dlarray)) {
		bcmerror = dhdsdio_membytes(bus, TRUE, offset,
			(uint8 *) (dlarray + offset), MEMBLOCK);
		if (bcmerror) {
			DHD_ERROR(("%s: error %d on writing %d membytes at 0x%08x\n",
			        __FUNCTION__, bcmerror, MEMBLOCK, offset));
			goto err;
		}

		offset += MEMBLOCK;
	}

	if (offset < sizeof(dlarray)) {
		bcmerror = dhdsdio_membytes(bus, TRUE, offset,
			(uint8 *) (dlarray + offset), sizeof(dlarray) - offset);
		if (bcmerror) {
			DHD_ERROR(("%s: error %d on writing %d membytes at 0x%08x\n",
			        __FUNCTION__, bcmerror, sizeof(dlarray) - offset, offset));
			goto err;
		}
	}

#ifdef DHD_DEBUG
	/* Upload and compare the downloaded code */
	{
		ularray = MALLOC(bus->dhd->osh, bus->ramsize);
		/* Upload image to verify downloaded contents. */
		offset = 0;
		memset(ularray, 0xaa, bus->ramsize);
		while ((offset + MEMBLOCK) < sizeof(dlarray)) {
			bcmerror = dhdsdio_membytes(bus, FALSE, offset, ularray + offset, MEMBLOCK);
			if (bcmerror) {
				DHD_ERROR(("%s: error %d on reading %d membytes at 0x%08x\n",
					__FUNCTION__, bcmerror, MEMBLOCK, offset));
				goto err;
			}

			offset += MEMBLOCK;
		}

		if (offset < sizeof(dlarray)) {
			bcmerror = dhdsdio_membytes(bus, FALSE, offset,
				ularray + offset, sizeof(dlarray) - offset);
			if (bcmerror) {
				DHD_ERROR(("%s: error %d on reading %d membytes at 0x%08x\n",
					__FUNCTION__, bcmerror, sizeof(dlarray) - offset, offset));
				goto err;
			}
		}

		if (memcmp(dlarray, ularray, sizeof(dlarray))) {
			DHD_ERROR(("%s: Downloaded image is corrupted (%s, %s, %s).\n",
			           __FUNCTION__, dlimagename, dlimagever, dlimagedate));
			goto err;
		} else
			DHD_ERROR(("%s: Download, Upload and compare succeeded (%s, %s, %s).\n",
			           __FUNCTION__, dlimagename, dlimagever, dlimagedate));

	}
#endif /* DHD_DEBUG */

err:
	if (ularray)
		MFREE(bus->dhd->osh, ularray, bus->ramsize);
	return bcmerror;
}
#endif /* BCMEMBEDIMAGE */

static int
dhdsdio_download_code_file(struct dhd_bus *bus, char *pfw_path)
{
	int bcmerror = -1;
	int offset = 0;
	uint len;
	void *image = NULL;
	uint8 *memblock = NULL, *memptr;

	DHD_INFO(("%s: download firmware %s\n", __FUNCTION__, pfw_path));

	image = dhd_os_open_image(pfw_path);
	if (image == NULL)
		goto err;

	memptr = memblock = MALLOC(bus->dhd->osh, MEMBLOCK + DHD_SDALIGN);
	if (memblock == NULL) {
		DHD_ERROR(("%s: Failed to allocate memory %d bytes\n", __FUNCTION__, MEMBLOCK));
		goto err;
	}
	if ((uint32)(uintptr)memblock % DHD_SDALIGN)
		memptr += (DHD_SDALIGN - ((uint32)(uintptr)memblock % DHD_SDALIGN));

	/* Download image */
	while ((len = dhd_os_get_image_block((char*)memptr, MEMBLOCK, image))) {
		bcmerror = dhdsdio_membytes(bus, TRUE, offset, memptr, len);
		if (bcmerror) {
			DHD_ERROR(("%s: error %d on writing %d membytes at 0x%08x\n",
			        __FUNCTION__, bcmerror, MEMBLOCK, offset));
			goto err;
		}

		offset += MEMBLOCK;
	}

err:
	if (memblock)
		MFREE(bus->dhd->osh, memblock, MEMBLOCK + DHD_SDALIGN);

	if (image)
		dhd_os_close_image(image);

	return bcmerror;
}

/*
	EXAMPLE: nvram_array
	nvram_arry format:
	name=value
	Use carriage return at the end of each assignment, and an empty string with
	carriage return at the end of array.

	For example:
	unsigned char  nvram_array[] = {"name1=value1\n", "name2=value2\n", "\n"};
	Hex values start with 0x, and mac addr format: xx:xx:xx:xx:xx:xx.

	Search "EXAMPLE: nvram_array" to see how the array is activated.
*/

void
dhd_bus_set_nvram_params(struct dhd_bus * bus, const char *nvram_params)
{
	bus->nvram_params = nvram_params;
}

static int
dhdsdio_download_nvram(struct dhd_bus *bus)
{
	int bcmerror = -1;
	uint len;
	void * image = NULL;
	char * memblock = NULL;
	char *bufp;
	char *pnv_path;
	bool nvram_file_exists;

	pnv_path = bus->nv_path;

	nvram_file_exists = ((pnv_path != NULL) && (pnv_path[0] != '\0'));
	if (!nvram_file_exists && (bus->nvram_params == NULL))
		return (0);

	if (nvram_file_exists) {
		image = dhd_os_open_image(pnv_path);
		if (image == NULL)
			goto err;
	}

	memblock = MALLOC(bus->dhd->osh, MAX_NVRAMBUF_SIZE);
	if (memblock == NULL) {
		DHD_ERROR(("%s: Failed to allocate memory %d bytes\n",
		           __FUNCTION__, MAX_NVRAMBUF_SIZE));
		goto err;
	}

	/* Download variables */
	if (nvram_file_exists) {
		len = dhd_os_get_image_block(memblock, MAX_NVRAMBUF_SIZE, image);
	}
	else {
		len = strlen(bus->nvram_params);
		ASSERT(len <= MAX_NVRAMBUF_SIZE);
		memcpy(memblock, bus->nvram_params, len);
	}
	if (len > 0 && len < MAX_NVRAMBUF_SIZE) {
		bufp = (char *)memblock;
		bufp[len] = 0;
		len = process_nvram_vars(bufp, len);
		if (len % 4) {
			len += 4 - (len % 4);
		}
		bufp += len;
		*bufp++ = 0;
		if (len)
			bcmerror = dhdsdio_downloadvars(bus, memblock, len + 1);
		if (bcmerror) {
			DHD_ERROR(("%s: error downloading vars: %d\n",
			           __FUNCTION__, bcmerror));
		}
	}
	else {
		DHD_ERROR(("%s: error reading nvram file: %d\n",
		           __FUNCTION__, len));
		bcmerror = BCME_SDIO_ERROR;
	}

err:
	if (memblock)
		MFREE(bus->dhd->osh, memblock, MAX_NVRAMBUF_SIZE);

	if (image)
		dhd_os_close_image(image);

	return bcmerror;
}

static int
_dhdsdio_download_firmware(struct dhd_bus *bus)
{
	int bcmerror = -1;

	bool embed = FALSE;	/* download embedded firmware */
	bool dlok = FALSE;	/* download firmware succeeded */

	/* Out immediately if no image to download */
	if ((bus->fw_path == NULL) || (bus->fw_path[0] == '\0')) {
#ifdef BCMEMBEDIMAGE
		embed = TRUE;
#else
		return 0;
#endif
	}

	/* Keep arm in reset */
	if (dhdsdio_download_state(bus, TRUE)) {
		DHD_ERROR(("%s: error placing ARM core in reset\n", __FUNCTION__));
		goto err;
	}

	/* External image takes precedence if specified */
	if ((bus->fw_path != NULL) && (bus->fw_path[0] != '\0')) {
		if (dhdsdio_download_code_file(bus, bus->fw_path)) {
			DHD_ERROR(("%s: dongle image file download failed\n", __FUNCTION__));
#ifdef BCMEMBEDIMAGE
			embed = TRUE;
#else
			goto err;
#endif
		}
		else {
			embed = FALSE;
			dlok = TRUE;
		}
	}
#ifdef BCMEMBEDIMAGE
	if (embed) {
		if (dhdsdio_download_code_array(bus)) {
			DHD_ERROR(("%s: dongle image array download failed\n", __FUNCTION__));
			goto err;
		}
		else {
			dlok = TRUE;
		}
	}
#else
	BCM_REFERENCE(embed);
#endif
	if (!dlok) {
		DHD_ERROR(("%s: dongle image download failed\n", __FUNCTION__));
		goto err;
	}

	/* EXAMPLE: nvram_array */
	/* If a valid nvram_arry is specified as above, it can be passed down to dongle */
	/* dhd_bus_set_nvram_params(bus, (char *)&nvram_array); */

	/* External nvram takes precedence if specified */
	if (dhdsdio_download_nvram(bus)) {
		DHD_ERROR(("%s: dongle nvram file download failed\n", __FUNCTION__));
		goto err;
	}

	/* Take arm out of reset */
	if (dhdsdio_download_state(bus, FALSE)) {
		DHD_ERROR(("%s: error getting out of ARM core reset\n", __FUNCTION__));
		goto err;
	}

	bcmerror = 0;

err:
	return bcmerror;
}

static int
dhd_bcmsdh_recv_buf(dhd_bus_t *bus, uint32 addr, uint fn, uint flags, uint8 *buf, uint nbytes,
	void *pkt, bcmsdh_cmplt_fn_t complete, void *handle)
{
	int status;

	if (!KSO_ENAB(bus)) {
		DHD_ERROR(("%s: Device asleep\n", __FUNCTION__));
		return BCME_NODEVICE;
	}

	status = bcmsdh_recv_buf(bus->sdh, addr, fn, flags, buf, nbytes, pkt, complete, handle);

	return status;
}

static int
dhd_bcmsdh_send_buf(dhd_bus_t *bus, uint32 addr, uint fn, uint flags, uint8 *buf, uint nbytes,
	void *pkt, bcmsdh_cmplt_fn_t complete, void *handle)
{
	if (!KSO_ENAB(bus)) {
		DHD_ERROR(("%s: Device asleep\n", __FUNCTION__));
		return BCME_NODEVICE;
	}

	return (bcmsdh_send_buf(bus->sdh, addr, fn, flags, buf, nbytes, pkt, complete, handle));
}

uint
dhd_bus_chip(struct dhd_bus *bus)
{
	ASSERT(bus->sih != NULL);
	return bus->sih->chip;
}

void *
dhd_bus_pub(struct dhd_bus *bus)
{
	return bus->dhd;
}

void *
dhd_bus_txq(struct dhd_bus *bus)
{
	return &bus->txq;
}

uint
dhd_bus_hdrlen(struct dhd_bus *bus)
{
	return SDPCM_HDRLEN;
}

int
dhd_bus_devreset(dhd_pub_t *dhdp, uint8 flag)
{
	int bcmerror = 0;
	dhd_bus_t *bus;

	bus = dhdp->bus;

	if (flag == TRUE) {
		if (!bus->dhd->dongle_reset) {
			dhd_os_sdlock(dhdp);
			dhd_os_wd_timer(dhdp, 0);
#if !defined(IGNORE_ETH0_DOWN)
			/* Force flow control as protection when stop come before ifconfig_down */
			dhd_txflowcontrol(bus->dhd, ALL_INTERFACES, ON);
#endif /* !defined(IGNORE_ETH0_DOWN) */
			/* Expect app to have torn down any connection before calling */
			/* Stop the bus, disable F2 */
			dhd_bus_stop(bus, FALSE);

#if defined(OOB_INTR_ONLY)
			/* Clean up any pending IRQ */
			bcmsdh_set_irq(FALSE);
#endif /* defined(OOB_INTR_ONLY) */

			/* Clean tx/rx buffer pointers, detach from the dongle */
			dhdsdio_release_dongle(bus, bus->dhd->osh, TRUE, TRUE);

			bus->dhd->dongle_reset = TRUE;
			bus->dhd->up = FALSE;
			dhd_os_sdunlock(dhdp);

			DHD_TRACE(("%s:  WLAN OFF DONE\n", __FUNCTION__));
			/* App can now remove power from device */
		} else
			bcmerror = BCME_SDIO_ERROR;
	} else {
		/* App must have restored power to device before calling */

		DHD_TRACE(("\n\n%s: == WLAN ON ==\n", __FUNCTION__));

		if (bus->dhd->dongle_reset) {
			/* Turn on WLAN */
#ifdef DHDTHREAD
			dhd_os_sdlock(dhdp);
#endif /* DHDTHREAD */
			/* Reset SD client */
			bcmsdh_reset(bus->sdh);

			/* Attempt to re-attach & download */
			if (dhdsdio_probe_attach(bus, bus->dhd->osh, bus->sdh,
			                        (uint32 *)SI_ENUM_BASE,
			                        bus->cl_devid)) {
				/* Attempt to download binary to the dongle */
				if (dhdsdio_probe_init(bus, bus->dhd->osh, bus->sdh) &&
					dhdsdio_download_firmware(bus, bus->dhd->osh, bus->sdh)) {

					/* Re-init bus, enable F2 transfer */
					bcmerror = dhd_bus_init((dhd_pub_t *) bus->dhd, FALSE);
					if (bcmerror == BCME_OK) {
#if defined(OOB_INTR_ONLY)
						bcmsdh_set_irq(TRUE);
						dhd_enable_oob_intr(bus, TRUE);
#endif /* defined(OOB_INTR_ONLY) */

						bus->dhd->dongle_reset = FALSE;
						bus->dhd->up = TRUE;

#if !defined(IGNORE_ETH0_DOWN)
						/* Restore flow control  */
						dhd_txflowcontrol(bus->dhd, ALL_INTERFACES, OFF);
#endif 
						dhd_os_wd_timer(dhdp, dhd_watchdog_ms);

						DHD_TRACE(("%s: WLAN ON DONE\n", __FUNCTION__));
					} else {
						dhd_bus_stop(bus, FALSE);
						dhdsdio_release_dongle(bus, bus->dhd->osh,
							TRUE, FALSE);
					}
				} else
					bcmerror = BCME_SDIO_ERROR;
			} else
				bcmerror = BCME_SDIO_ERROR;

#ifdef DHDTHREAD
				dhd_os_sdunlock(dhdp);
#endif /* DHDTHREAD */
		} else {
			bcmerror = BCME_SDIO_ERROR;
			DHD_INFO(("%s called when dongle is not in reset\n",
				__FUNCTION__));
			DHD_INFO(("Will call dhd_bus_start instead\n"));
			sdioh_start(NULL, 1);
			if ((bcmerror = dhd_bus_start(dhdp)) != 0)
				DHD_ERROR(("%s: dhd_bus_start fail with %d\n",
					__FUNCTION__, bcmerror));
		}
	}
	return bcmerror;
}

/* Get Chip ID version */
uint dhd_bus_chip_id(dhd_pub_t *dhdp)
{
	dhd_bus_t *bus = dhdp->bus;

	return  bus->sih->chip;
}
int
dhd_bus_membytes(dhd_pub_t *dhdp, bool set, uint32 address, uint8 *data, uint size)
{
	dhd_bus_t *bus;

	bus = dhdp->bus;
	return dhdsdio_membytes(bus, set, address, data, size);
}<|MERGE_RESOLUTION|>--- conflicted
+++ resolved
@@ -327,11 +327,6 @@
 	bool		_slpauto;
 	bool		_oobwakeup;
 	bool		_srenab;
-<<<<<<< HEAD
-	bool        readframes;
-	bool        reqbussleep;
-=======
->>>>>>> c21fd2a0
 } dhd_bus_t;
 
 /* clkstate */
@@ -601,7 +596,6 @@
 dhdsdio_sr_cap(dhd_bus_t *bus)
 {
 	bool cap = FALSE;
-<<<<<<< HEAD
 	uint32 min = 0, core_capext, addr, data;
 	if (bus->sih->chip == BCM4324_CHIP_ID) {
 			addr = SI_ENUM_BASE + OFFSETOF(chipcregs_t, chipcontrol_addr);
@@ -613,12 +607,6 @@
 			core_capext = (core_capext & CORE_CAPEXT_SR_SUPPORTED_MASK);
 	}
 	if (!(core_capext))
-=======
-	uint32 min = 0, core_capext;
-
-	core_capext = bcmsdh_reg_read(bus->sdh, CORE_CAPEXT_ADDR, 4);
-	if (!(core_capext & CORE_CAPEXT_SR_SUPPORTED_MASK) && !(bus->sih->chip == BCM4324_CHIP_ID))
->>>>>>> c21fd2a0
 		return FALSE;
 
 	min = bcmsdh_reg_read(bus->sdh, MIN_RSRC_ADDR, 4);
@@ -4347,16 +4335,9 @@
 
 	DHD_TRACE(("%s: Enter\n", __FUNCTION__));
 
-<<<<<<< HEAD
-	bus->readframes = TRUE;
-
 	if (!KSO_ENAB(bus)) {
 		DHD_ERROR(("%s: KSO off\n", __FUNCTION__));
 		bus->readframes = FALSE;
-=======
-	if (!KSO_ENAB(bus)) {
-		DHD_ERROR(("%s: KSO off\n", __FUNCTION__));
->>>>>>> c21fd2a0
 		return 0;
 	}
 
@@ -5730,17 +5711,8 @@
 			bus->idlecount = 0;
 			if (bus->activity) {
 				bus->activity = FALSE;
-<<<<<<< HEAD
-				if (SLPAUTO_ENAB(bus)) {
-					if (!bus->readframes)
-						dhdsdio_bussleep(bus, TRUE);
-					else
-						bus->reqbussleep = TRUE;
-				}
-=======
 				if (SLPAUTO_ENAB(bus))
 					dhdsdio_bussleep(bus, TRUE);
->>>>>>> c21fd2a0
 				else
 					dhdsdio_clkctl(bus, CLK_NONE, FALSE);
 			}
