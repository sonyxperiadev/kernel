--- conflicted
+++ resolved
@@ -21,11 +21,7 @@
  * software in any way with any other Broadcom software provided under a license
  * other than the GPL, without Broadcom's express prior written consent.
  *
-<<<<<<< HEAD
  * $Id: dhd_sdio.c 317487 2012-02-28 19:56:22Z $
-=======
- * $Id: dhd_sdio.c 329638 2012-04-26 05:41:43Z $
->>>>>>> 90adfd2b
  */
 
 #include <typedefs.h>
@@ -5839,21 +5835,8 @@
 		return TRUE;
 	if (chipid == BCM43362_CHIP_ID)
 		return TRUE;
-<<<<<<< HEAD
 	if (chipid == BCM43239_CHIP_ID)
 		return TRUE;
-=======
-	if (chipid == BCM4314_CHIP_ID)
-		return TRUE;
-	if (chipid == BCM4334_CHIP_ID)
-		return TRUE;
-	if (chipid == BCM43239_CHIP_ID)
-		return TRUE;
-	if (chipid == BCM4324_CHIP_ID)
-		return TRUE;
-	if (chipid == BCM4335_CHIP_ID)
-		return TRUE;
->>>>>>> 90adfd2b
 	return FALSE;
 }
 
