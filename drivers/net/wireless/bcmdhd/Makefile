--- conflicted
+++ resolved
@@ -1,5 +1,4 @@
 # bcmdhd
-<<<<<<< HEAD
 DHDCFLAGS = -Wall -Wstrict-prototypes -Werror -Dlinux -DBCMDRIVER             \
 	-DBCMDONGLEHOST -DUNRELEASEDCHIP -DBCMDMA32 -DWLBTAMP -DBCMFILEIMAGE  \
 	-DDHDTHREAD -DDHD_GPL -DDHD_SCHED -DDHD_DEBUG -DSDTEST -DBDC -DTOE    \
@@ -12,25 +11,6 @@
 	-DCUSTOMER_HW3							      \
 	-DOEMANDROID                                                          \
 	-DGET_CUSTOM_MAC_ENABLE                                               \
-=======
-#	-DDHDTHREAD -DDHD_GPL -DDHD_SCHED -DDHD_DEBUG -DSDTEST -DBDC -DTOE    \
-#	-DDHD_BCMEVENTS -DSHOW_EVENTS -DDONGLEOVERLAYS -DBCMDBG               \
-#	-DCUSTOMER_HW2 -DOOB_INTR_ONLY -DHW_OOB       \
-#	-DMMC_SDIO_ABORT -DBCMSDIO -DBCMLXSDMMC -DBCMPLATFORM_BUS -DWLP2P     \
-#	-DNEW_COMPAT_WIRELESS -DWIFI_ACT_FRAME -DARP_OFFLOAD_SUPPORT          \
-#	-DKEEP_ALIVE -DCSCAN -DGET_CUSTOM_MAC_ENABLE -DPKT_FILTER_SUPPORT     \
-#	-DEMBEDDED_PLATFORM -DENABLE_INSMOD_NO_FW_LOAD -DPNO_SUPPORT          \
-
-DHDCFLAGS = -Wall -Wstrict-prototypes -Dlinux -DBCMDRIVER                     \
-	-DBCMDONGLEHOST -DUNRELEASEDCHIP -DBCMDMA32 -DBCMFILEIMAGE            \
-	-DDHDTHREAD -DDHD_DEBUG -DSDTEST -DBDC -DTOE                          \
-	-DDHD_BCMEVENTS -DSHOW_EVENTS -DPROP_TXSTATUS -DBCMDBG                \
-	-DCUSTOMER_HW2 -DOOB_INTR_ONLY -DHW_OOB                               \
-	-DMMC_SDIO_ABORT -DBCMSDIO -DBCMLXSDMMC -DBCMPLATFORM_BUS -DWLP2P     \
-	-DWIFI_ACT_FRAME -DARP_OFFLOAD_SUPPORT                                \
-	-DKEEP_ALIVE -DGET_CUSTOM_MAC_ENABLE -DPKT_FILTER_SUPPORT             \
-	-DEMBEDDED_PLATFORM -DENABLE_INSMOD_NO_FW_LOAD -DPNO_SUPPORT          \
->>>>>>> 90adfd2b
 	-Idrivers/net/wireless/bcmdhd -Idrivers/net/wireless/bcmdhd/include
 
 
@@ -73,15 +53,11 @@
 DHDOFILES = aiutils.o bcmsdh_sdmmc_linux.o dhd_linux.o siutils.o bcmutils.o   \
 	dhd_linux_sched.o dhd_sdio.o bcmwifi_channels.o bcmevent.o hndpmu.o   \
 	bcmsdh.o dhd_cdc.o bcmsdh_linux.o dhd_common.o linux_osl.o            \
-<<<<<<< HEAD
 	bcmsdh_sdmmc.o dhd_custom_gpio.o sbutils.o wldev_common.o wl_android.o \
 	dhd_cfg80211.o
 
 # Uncomment to enable firmware dongle debug messages.
 # DHDCFLAGS += -DDHD_DEBUG -DSRCBASE=\"$(SRCBASE)\"
-=======
-	bcmsdh_sdmmc.o dhd_custom_gpio.o sbutils.o wldev_common.o wl_android.o
->>>>>>> 90adfd2b
 
 obj-$(CONFIG_BCMDHD) += bcmdhd.o
 bcmdhd-objs += $(DHDOFILES)
@@ -94,15 +70,10 @@
 ### Until if fix bmake, this is on so ICS gets WiFi.
 ###ifneq ($(CONFIG_ANDROID_CFG80211),)
 ifneq ($(CONFIG_CFG80211),)
-<<<<<<< HEAD
 bcmdhd-objs += wl_cfg80211.o wl_cfgp2p.o dhd_linux_mon.o
 #DHDCFLAGS += -DWL_CFG80211 -DWLP2P -DBCMWAPI_WPI -DBCMWAPI_WAI 
 DHDCFLAGS += -DWL_CFG80211 -DWLP2P 
 #DHDCFLAGS += -DWL_CFG80211 -DWLP2P
-=======
-bcmdhd-objs += wl_cfg80211.o wl_cfgp2p.o wl_linux_mon.o dhd_cfg80211.o
-DHDCFLAGS += -DWL_CFG80211 -DWL_CFG80211_STA_EVENT -DWL_ENABLE_P2P_IF
->>>>>>> 90adfd2b
 endif
 ###endif 
 
