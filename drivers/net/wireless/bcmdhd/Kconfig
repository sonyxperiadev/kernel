config BCMDHD
	tristate "Broadcom 4329/30 wireless cards support"
	depends on MMC
	---help---
	  This module adds support for wireless adapters based on
	  Broadcom 4329/30 chipset.

	  This driver uses the kernel's wireless extensions subsystem.

	  If you choose to build a module, it'll be called dhd. Say M if
	  unsure.

config BCMDHD_FW_PATH
	string "Firmware path"
	default "/system/vendor/firmware/fw_wifi.bin"
	depends on BCMDHD
	---help---
	  Path to the firmware file.

config BCMDHD_NVRAM_PATH
	string "NVRAM path"
	default "/system/vendor/firmware/fw_wifi_nvram.txt"
	depends on BCMDHD
	---help---
	  Path to the calibration file.

config BCMDHD_IF_PREFIX
	string "Wireless interface prefix"
	default "wlan%d"
	depends on BCMDHD
	---help---
	  Name of wireless interface. The default value is "eth%d".

config BCMDHD_WEXT
	bool "Enable WEXT support"
	depends on BCMDHD && CFG80211 = n
	select WIRELESS_EXT
	select WEXT_PRIV
	help
	  Enables WEXT support

<<<<<<< HEAD
	  
=======
config DHD_USE_STATIC_BUF
	bool "Enable memory preallocation"
	depends on BCMDHD
	default n
	---help---
	  Use memory preallocated in platform

config DHD_USE_SCHED_SCAN
	bool "Use CFG80211 sched scan"
	depends on BCMDHD && CFG80211
	default n
	---help---
	  Use CFG80211 sched scan
>>>>>>> 53143fd3
<|MERGE_RESOLUTION|>--- conflicted
+++ resolved
@@ -11,25 +11,18 @@
 	  unsure.
 
 config BCMDHD_FW_PATH
+	depends on BCMDHD
 	string "Firmware path"
-	default "/system/vendor/firmware/fw_wifi.bin"
-	depends on BCMDHD
+	default "/system/etc/firmware/fw_bcmdhd.bin"
 	---help---
 	  Path to the firmware file.
 
 config BCMDHD_NVRAM_PATH
+	depends on BCMDHD
 	string "NVRAM path"
-	default "/system/vendor/firmware/fw_wifi_nvram.txt"
-	depends on BCMDHD
+	default "/system/etc/wifi/bcmdhd.cal"
 	---help---
 	  Path to the calibration file.
-
-config BCMDHD_IF_PREFIX
-	string "Wireless interface prefix"
-	default "wlan%d"
-	depends on BCMDHD
-	---help---
-	  Name of wireless interface. The default value is "eth%d".
 
 config BCMDHD_WEXT
 	bool "Enable WEXT support"
@@ -39,9 +32,6 @@
 	help
 	  Enables WEXT support
 
-<<<<<<< HEAD
-	  
-=======
 config DHD_USE_STATIC_BUF
 	bool "Enable memory preallocation"
 	depends on BCMDHD
@@ -54,5 +44,4 @@
 	depends on BCMDHD && CFG80211
 	default n
 	---help---
-	  Use CFG80211 sched scan
->>>>>>> 53143fd3
+	  Use CFG80211 sched scan