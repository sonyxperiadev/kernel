/*
 * DHD Protocol Module for CDC and BDC.
 *
 * Copyright (C) 1999-2012, Broadcom Corporation
 * 
 *      Unless you and Broadcom execute a separate written software license
 * agreement governing use of this software, this software is licensed to you
 * under the terms of the GNU General Public License version 2 (the "GPL"),
 * available at http://www.broadcom.com/licenses/GPLv2.php, with the
 * following added to such license:
 * 
 *      As a special exception, the copyright holders of this software give you
 * permission to link this software with independent modules, and to copy and
 * distribute the resulting executable under terms of your choice, provided that
 * you also meet, for each linked independent module, the terms and conditions of
 * the license of that module.  An independent module is a module which is not
 * derived from this software.  The special exception does not apply to any
 * modifications of the software.
 * 
 *      Notwithstanding the above, under no circumstances may you combine this
 * software in any way with any other Broadcom software provided under a license
 * other than the GPL, without Broadcom's express prior written consent.
 *
<<<<<<< HEAD
 * $Id: dhd_cdc.c 325074 2012-03-31 21:24:57Z $
=======
 * $Id: dhd_cdc.c 349167 2012-08-07 06:58:11Z $
>>>>>>> 344bd536
 *
 * BDC is like CDC, except it includes a header for data packets to convey
 * packet priority over the bus, and flags (e.g. to indicate checksum status
 * for dongle offload.)
 */

#include <typedefs.h>
#include <osl.h>

#include <bcmutils.h>
#include <bcmcdc.h>
#include <bcmendian.h>

#include <dngl_stats.h>
#include <dhd.h>
#include <dhd_proto.h>
#include <dhd_bus.h>
#include <dhd_dbg.h>


#ifdef PROP_TXSTATUS
#include <wlfc_proto.h>
#include <dhd_wlfc.h>
#endif


#define RETRIES 2		/* # of retries to retrieve matching ioctl response */
#define BUS_HEADER_LEN	(24+DHD_SDALIGN)	/* Must be at least SDPCM_RESERVE
				 * defined in dhd_sdio.c (amount of header tha might be added)
				 * plus any space that might be needed for alignment padding.
				 */
#define ROUND_UP_MARGIN	2048	/* Biggest SDIO block size possible for
				 * round off at the end of buffer
				 */

#define BUS_RETRIES 1	/* # of retries before aborting a bus tx operation */

#ifdef PROP_TXSTATUS
typedef struct dhd_wlfc_commit_info {
	uint8					needs_hdr;
	uint8					ac_fifo_credit_spent;
	ewlfc_packet_state_t	pkt_type;
	wlfc_mac_descriptor_t*	mac_entry;
	void*					p;
} dhd_wlfc_commit_info_t;
#endif /* PROP_TXSTATUS */


typedef struct dhd_prot {
	uint16 reqid;
	uint8 pending;
	uint32 lastcmd;
	uint8 bus_header[BUS_HEADER_LEN];
	cdc_ioctl_t msg;
	unsigned char buf[WLC_IOCTL_MAXLEN + ROUND_UP_MARGIN];
} dhd_prot_t;


static int
dhdcdc_msg(dhd_pub_t *dhd)
{
	int err = 0;
	dhd_prot_t *prot = dhd->prot;
	int len = ltoh32(prot->msg.len) + sizeof(cdc_ioctl_t);

	DHD_TRACE(("%s: Enter\n", __FUNCTION__));

	DHD_OS_WAKE_LOCK(dhd);

	/* NOTE : cdc->msg.len holds the desired length of the buffer to be
	 *        returned. Only up to CDC_MAX_MSG_SIZE of this buffer area
	 *	  is actually sent to the dongle
	 */
	if (len > CDC_MAX_MSG_SIZE)
		len = CDC_MAX_MSG_SIZE;

	/* Send request */
	err = dhd_bus_txctl(dhd->bus, (uchar*)&prot->msg, len);

	DHD_OS_WAKE_UNLOCK(dhd);
	return err;
}

static int
dhdcdc_cmplt(dhd_pub_t *dhd, uint32 id, uint32 len)
{
	int ret;
	int cdc_len = len + sizeof(cdc_ioctl_t);
	dhd_prot_t *prot = dhd->prot;

	DHD_TRACE(("%s: Enter\n", __FUNCTION__));

	do {
		ret = dhd_bus_rxctl(dhd->bus, (uchar*)&prot->msg, cdc_len);
		if (ret < 0)
			break;
	} while (CDC_IOC_ID(ltoh32(prot->msg.flags)) != id);

	return ret;
}

static int
dhdcdc_query_ioctl(dhd_pub_t *dhd, int ifidx, uint cmd, void *buf, uint len, uint8 action)
{
	dhd_prot_t *prot = dhd->prot;
	cdc_ioctl_t *msg = &prot->msg;
	void *info;
	int ret = 0, retries = 0;
	uint32 id, flags = 0;

	DHD_TRACE(("%s: Enter\n", __FUNCTION__));
	DHD_CTL(("%s: cmd %d len %d\n", __FUNCTION__, cmd, len));


	/* Respond "bcmerror" and "bcmerrorstr" with local cache */
	if (cmd == WLC_GET_VAR && buf)
	{
		if (!strcmp((char *)buf, "bcmerrorstr"))
		{
			strncpy((char *)buf, bcmerrorstr(dhd->dongle_error), BCME_STRLEN);
			goto done;
		}
		else if (!strcmp((char *)buf, "bcmerror"))
		{
			*(int *)buf = dhd->dongle_error;
			goto done;
		}
	}

	memset(msg, 0, sizeof(cdc_ioctl_t));

	msg->cmd = htol32(cmd);
	msg->len = htol32(len);
	msg->flags = (++prot->reqid << CDCF_IOC_ID_SHIFT);
	CDC_SET_IF_IDX(msg, ifidx);
	/* add additional action bits */
	action &= WL_IOCTL_ACTION_MASK;
	msg->flags |= (action << CDCF_IOC_ACTION_SHIFT);
	msg->flags = htol32(msg->flags);

	if (buf)
		memcpy(prot->buf, buf, len);

	if ((ret = dhdcdc_msg(dhd)) < 0) {
		if (!dhd->hang_was_sent)
		DHD_ERROR(("dhdcdc_query_ioctl: dhdcdc_msg failed w/status %d\n", ret));
		goto done;
	}

retry:
	/* wait for interrupt and get first fragment */
	if ((ret = dhdcdc_cmplt(dhd, prot->reqid, len)) < 0)
		goto done;

	flags = ltoh32(msg->flags);
	id = (flags & CDCF_IOC_ID_MASK) >> CDCF_IOC_ID_SHIFT;

	if ((id < prot->reqid) && (++retries < RETRIES))
		goto retry;
	if (id != prot->reqid) {
		DHD_ERROR(("%s: %s: unexpected request id %d (expected %d)\n",
		           dhd_ifname(dhd, ifidx), __FUNCTION__, id, prot->reqid));
		ret = -EINVAL;
		goto done;
	}

	/* Check info buffer */
	info = (void*)&msg[1];

	/* Copy info buffer */
	if (buf)
	{
		if (ret < (int)len)
			len = ret;
		memcpy(buf, info, len);
	}

	/* Check the ERROR flag */
	if (flags & CDCF_IOC_ERROR)
	{
		ret = ltoh32(msg->status);
		/* Cache error from dongle */
		dhd->dongle_error = ret;
	}

done:
	return ret;
}

static int
dhdcdc_set_ioctl(dhd_pub_t *dhd, int ifidx, uint cmd, void *buf, uint len, uint8 action)
{
	dhd_prot_t *prot = dhd->prot;
	cdc_ioctl_t *msg = &prot->msg;
	int ret = 0;
	uint32 flags, id;

	DHD_TRACE(("%s: Enter\n", __FUNCTION__));
	DHD_CTL(("%s: cmd %d len %d\n", __FUNCTION__, cmd, len));

	if (dhd->busstate == DHD_BUS_DOWN) {
		DHD_ERROR(("%s : bus is down. we have nothing to do\n", __FUNCTION__));
		return -EIO;
	}

	/* don't talk to the dongle if fw is about to be reloaded */
	if (dhd->hang_was_sent) {
		DHD_ERROR(("%s: HANG was sent up earlier. Not talking to the chip\n",
			__FUNCTION__));
		return -EIO;
	}

	memset(msg, 0, sizeof(cdc_ioctl_t));

	msg->cmd = htol32(cmd);
	msg->len = htol32(len);
	msg->flags = (++prot->reqid << CDCF_IOC_ID_SHIFT);
	CDC_SET_IF_IDX(msg, ifidx);
	/* add additional action bits */
	action &= WL_IOCTL_ACTION_MASK;
	msg->flags |= (action << CDCF_IOC_ACTION_SHIFT) | CDCF_IOC_SET;
	msg->flags = htol32(msg->flags);

	if (buf)
		memcpy(prot->buf, buf, len);

	if ((ret = dhdcdc_msg(dhd)) < 0) {
		DHD_ERROR(("%s: dhdcdc_msg failed w/status %d\n", __FUNCTION__, ret));
		goto done;
	}

	if ((ret = dhdcdc_cmplt(dhd, prot->reqid, len)) < 0)
		goto done;

	flags = ltoh32(msg->flags);
	id = (flags & CDCF_IOC_ID_MASK) >> CDCF_IOC_ID_SHIFT;

	if (id != prot->reqid) {
		DHD_ERROR(("%s: %s: unexpected request id %d (expected %d)\n",
		           dhd_ifname(dhd, ifidx), __FUNCTION__, id, prot->reqid));
		ret = -EINVAL;
		goto done;
	}

	/* Check the ERROR flag */
	if (flags & CDCF_IOC_ERROR)
	{
		ret = ltoh32(msg->status);
		/* Cache error from dongle */
		dhd->dongle_error = ret;
	}

done:
	return ret;
}


int
dhd_prot_ioctl(dhd_pub_t *dhd, int ifidx, wl_ioctl_t * ioc, void * buf, int len)
{
	dhd_prot_t *prot = dhd->prot;
	int ret = -1;
	uint8 action;
#if defined(NDIS630)
	bool acquired = FALSE;
#endif

	if ((dhd->busstate == DHD_BUS_DOWN) || dhd->hang_was_sent) {
		DHD_ERROR(("%s : bus is down. we have nothing to do\n", __FUNCTION__));
		goto done;
	}
#if defined(NDIS630)
	if (dhd_os_proto_block(dhd))
	{
		acquired = TRUE;
	}
	else
	{
		/* attempt to acquire protocol mutex timed out. */
		ret = -1;
		return ret;
	}
#endif /* NDIS630 */

	DHD_TRACE(("%s: Enter\n", __FUNCTION__));

	ASSERT(len <= WLC_IOCTL_MAXLEN);

	if (len > WLC_IOCTL_MAXLEN)
		goto done;

	if (prot->pending == TRUE) {
		DHD_ERROR(("CDC packet is pending!!!! cmd=0x%x (%lu) lastcmd=0x%x (%lu)\n",
			ioc->cmd, (unsigned long)ioc->cmd, prot->lastcmd,
			(unsigned long)prot->lastcmd));
		if ((ioc->cmd == WLC_SET_VAR) || (ioc->cmd == WLC_GET_VAR)) {
			DHD_TRACE(("iovar cmd=%s\n", (char*)buf));
		}
		goto done;
	}

	prot->pending = TRUE;
	prot->lastcmd = ioc->cmd;
	action = ioc->set;
	if (action & WL_IOCTL_ACTION_SET)
		ret = dhdcdc_set_ioctl(dhd, ifidx, ioc->cmd, buf, len, action);
	else {
		ret = dhdcdc_query_ioctl(dhd, ifidx, ioc->cmd, buf, len, action);
		if (ret > 0)
			ioc->used = ret - sizeof(cdc_ioctl_t);
	}

	/* Too many programs assume ioctl() returns 0 on success */
	if (ret >= 0)
		ret = 0;
	else {
		cdc_ioctl_t *msg = &prot->msg;
		ioc->needed = ltoh32(msg->len); /* len == needed when set/query fails from dongle */
	}

	/* Intercept the wme_dp ioctl here */
	if ((!ret) && (ioc->cmd == WLC_SET_VAR) && (!strcmp(buf, "wme_dp"))) {
		int slen, val = 0;

		slen = strlen("wme_dp") + 1;
		if (len >= (int)(slen + sizeof(int)))
			bcopy(((char *)buf + slen), &val, sizeof(int));
		dhd->wme_dp = (uint8) ltoh32(val);
	}

	prot->pending = FALSE;

done:
#if defined(NDIS630)
	if (acquired)
	   dhd_os_proto_unblock(dhd);
#endif
	return ret;
}

int
dhd_prot_iovar_op(dhd_pub_t *dhdp, const char *name,
                  void *params, int plen, void *arg, int len, bool set)
{
	return BCME_UNSUPPORTED;
}

#ifdef PROP_TXSTATUS
void
dhd_wlfc_dump(dhd_pub_t *dhdp, struct bcmstrbuf *strbuf)
{
	int i;
	uint8* ea;
	athost_wl_status_info_t* wlfc = (athost_wl_status_info_t*)
		dhdp->wlfc_state;
	wlfc_hanger_t* h;
	wlfc_mac_descriptor_t* mac_table;
	wlfc_mac_descriptor_t* interfaces;
	char* iftypes[] = {"STA", "AP", "WDS", "p2pGO", "p2pCL"};

	if (wlfc == NULL) {
		bcm_bprintf(strbuf, "wlfc not initialized yet\n");
		return;
	}
	h = (wlfc_hanger_t*)wlfc->hanger;
	if (h == NULL) {
		bcm_bprintf(strbuf, "wlfc-hanger not initialized yet\n");
	}

	mac_table = wlfc->destination_entries.nodes;
	interfaces = wlfc->destination_entries.interfaces;
	bcm_bprintf(strbuf, "---- wlfc stats ----\n");
	if (h) {
		bcm_bprintf(strbuf, "wlfc hanger (pushed,popped,f_push,"
			"f_pop,f_slot, pending) = (%d,%d,%d,%d,%d,%d)\n",
			h->pushed,
			h->popped,
			h->failed_to_push,
			h->failed_to_pop,
			h->failed_slotfind,
			(h->pushed - h->popped));
	}

	bcm_bprintf(strbuf, "wlfc fail(tlv,credit_rqst,mac_update,psmode_update), "
		"(dq_full,sendq_full, rollback_fail) = (%d,%d,%d,%d), (%d,%d,%d)\n",
		wlfc->stats.tlv_parse_failed,
		wlfc->stats.credit_request_failed,
		wlfc->stats.mac_update_failed,
		wlfc->stats.psmode_update_failed,
		wlfc->stats.delayq_full_error,
		wlfc->stats.sendq_full_error,
		wlfc->stats.rollback_failed);

	bcm_bprintf(strbuf, "SENDQ (len,credit,sent) "
		"(AC0[%d,%d,%d],AC1[%d,%d,%d],AC2[%d,%d,%d],AC3[%d,%d,%d],BC_MC[%d,%d,%d])\n",
		wlfc->SENDQ.q[0].len, wlfc->FIFO_credit[0], wlfc->stats.sendq_pkts[0],
		wlfc->SENDQ.q[1].len, wlfc->FIFO_credit[1], wlfc->stats.sendq_pkts[1],
		wlfc->SENDQ.q[2].len, wlfc->FIFO_credit[2], wlfc->stats.sendq_pkts[2],
		wlfc->SENDQ.q[3].len, wlfc->FIFO_credit[3], wlfc->stats.sendq_pkts[3],
		wlfc->SENDQ.q[4].len, wlfc->FIFO_credit[4], wlfc->stats.sendq_pkts[4]);

#ifdef PROP_TXSTATUS_DEBUG
	bcm_bprintf(strbuf, "SENDQ dropped: AC[0-3]:(%d,%d,%d,%d), (bcmc,atim):(%d,%d)\n",
		wlfc->stats.dropped_qfull[0], wlfc->stats.dropped_qfull[1],
		wlfc->stats.dropped_qfull[2], wlfc->stats.dropped_qfull[3],
		wlfc->stats.dropped_qfull[4], wlfc->stats.dropped_qfull[5]);
#endif

	bcm_bprintf(strbuf, "\n");
	for (i = 0; i < WLFC_MAX_IFNUM; i++) {
		if (interfaces[i].occupied) {
			char* iftype_desc;

			if (interfaces[i].iftype > WLC_E_IF_ROLE_P2P_CLIENT)
				iftype_desc = "<Unknown";
			else
				iftype_desc = iftypes[interfaces[i].iftype];

			ea = interfaces[i].ea;
			bcm_bprintf(strbuf, "INTERFACE[%d].ea = "
				"[%02x:%02x:%02x:%02x:%02x:%02x], if:%d, type: %s"
				"netif_flow_control:%s\n", i,
				ea[0], ea[1], ea[2], ea[3], ea[4], ea[5],
				interfaces[i].interface_id,
				iftype_desc, ((wlfc->hostif_flow_state[i] == OFF)
				? " OFF":" ON"));

			bcm_bprintf(strbuf, "INTERFACE[%d].DELAYQ(len,state,credit)"
				"= (%d,%s,%d)\n",
				i,
				interfaces[i].psq.len,
				((interfaces[i].state ==
				WLFC_STATE_OPEN) ? " OPEN":"CLOSE"),
				interfaces[i].requested_credit);

			bcm_bprintf(strbuf, "INTERFACE[%d].DELAYQ"
				"(sup,ac0),(sup,ac1),(sup,ac2),(sup,ac3) = "
				"(%d,%d),(%d,%d),(%d,%d),(%d,%d)\n",
				i,
				interfaces[i].psq.q[0].len,
				interfaces[i].psq.q[1].len,
				interfaces[i].psq.q[2].len,
				interfaces[i].psq.q[3].len,
				interfaces[i].psq.q[4].len,
				interfaces[i].psq.q[5].len,
				interfaces[i].psq.q[6].len,
				interfaces[i].psq.q[7].len);
		}
	}

	bcm_bprintf(strbuf, "\n");
	for (i = 0; i < WLFC_MAC_DESC_TABLE_SIZE; i++) {
		if (mac_table[i].occupied) {
			ea = mac_table[i].ea;
			bcm_bprintf(strbuf, "MAC_table[%d].ea = "
				"[%02x:%02x:%02x:%02x:%02x:%02x], if:%d \n", i,
				ea[0], ea[1], ea[2], ea[3], ea[4], ea[5],
				mac_table[i].interface_id);

			bcm_bprintf(strbuf, "MAC_table[%d].DELAYQ(len,state,credit)"
				"= (%d,%s,%d)\n",
				i,
				mac_table[i].psq.len,
				((mac_table[i].state ==
				WLFC_STATE_OPEN) ? " OPEN":"CLOSE"),
				mac_table[i].requested_credit);
#ifdef PROP_TXSTATUS_DEBUG
			bcm_bprintf(strbuf, "MAC_table[%d]: (opened, closed) = (%d, %d)\n",
				i, mac_table[i].opened_ct, mac_table[i].closed_ct);
#endif
			bcm_bprintf(strbuf, "MAC_table[%d].DELAYQ"
				"(sup,ac0),(sup,ac1),(sup,ac2),(sup,ac3) = "
				"(%d,%d),(%d,%d),(%d,%d),(%d,%d)\n",
				i,
				mac_table[i].psq.q[0].len,
				mac_table[i].psq.q[1].len,
				mac_table[i].psq.q[2].len,
				mac_table[i].psq.q[3].len,
				mac_table[i].psq.q[4].len,
				mac_table[i].psq.q[5].len,
				mac_table[i].psq.q[6].len,
				mac_table[i].psq.q[7].len);
		}
	}

#ifdef PROP_TXSTATUS_DEBUG
	{
		int avg;
		int moving_avg = 0;
		int moving_samples;

		if (wlfc->stats.latency_sample_count) {
			moving_samples = sizeof(wlfc->stats.deltas)/sizeof(uint32);

			for (i = 0; i < moving_samples; i++)
				moving_avg += wlfc->stats.deltas[i];
			moving_avg /= moving_samples;

			avg = (100 * wlfc->stats.total_status_latency) /
				wlfc->stats.latency_sample_count;
			bcm_bprintf(strbuf, "txstatus latency (average, last, moving[%d]) = "
				"(%d.%d, %03d, %03d)\n",
				moving_samples, avg/100, (avg - (avg/100)*100),
				wlfc->stats.latency_most_recent,
				moving_avg);
		}
	}

	bcm_bprintf(strbuf, "wlfc- fifo[0-5] credit stats: sent = (%d,%d,%d,%d,%d,%d), "
		"back = (%d,%d,%d,%d,%d,%d)\n",
		wlfc->stats.fifo_credits_sent[0],
		wlfc->stats.fifo_credits_sent[1],
		wlfc->stats.fifo_credits_sent[2],
		wlfc->stats.fifo_credits_sent[3],
		wlfc->stats.fifo_credits_sent[4],
		wlfc->stats.fifo_credits_sent[5],

		wlfc->stats.fifo_credits_back[0],
		wlfc->stats.fifo_credits_back[1],
		wlfc->stats.fifo_credits_back[2],
		wlfc->stats.fifo_credits_back[3],
		wlfc->stats.fifo_credits_back[4],
		wlfc->stats.fifo_credits_back[5]);
	{
		uint32 fifo_cr_sent = 0;
		uint32 fifo_cr_acked = 0;
		uint32 request_cr_sent = 0;
		uint32 request_cr_ack = 0;
		uint32 bc_mc_cr_ack = 0;

		for (i = 0; i < sizeof(wlfc->stats.fifo_credits_sent)/sizeof(uint32); i++) {
			fifo_cr_sent += wlfc->stats.fifo_credits_sent[i];
		}

		for (i = 0; i < sizeof(wlfc->stats.fifo_credits_back)/sizeof(uint32); i++) {
			fifo_cr_acked += wlfc->stats.fifo_credits_back[i];
		}

		for (i = 0; i < WLFC_MAC_DESC_TABLE_SIZE; i++) {
			if (wlfc->destination_entries.nodes[i].occupied) {
				request_cr_sent +=
					wlfc->destination_entries.nodes[i].dstncredit_sent_packets;
			}
		}
		for (i = 0; i < WLFC_MAX_IFNUM; i++) {
			if (wlfc->destination_entries.interfaces[i].occupied) {
				request_cr_sent +=
				wlfc->destination_entries.interfaces[i].dstncredit_sent_packets;
			}
		}
		for (i = 0; i < WLFC_MAC_DESC_TABLE_SIZE; i++) {
			if (wlfc->destination_entries.nodes[i].occupied) {
				request_cr_ack +=
					wlfc->destination_entries.nodes[i].dstncredit_acks;
			}
		}
		for (i = 0; i < WLFC_MAX_IFNUM; i++) {
			if (wlfc->destination_entries.interfaces[i].occupied) {
				request_cr_ack +=
					wlfc->destination_entries.interfaces[i].dstncredit_acks;
			}
		}
		bcm_bprintf(strbuf, "wlfc- (sent, status) => pq(%d,%d), vq(%d,%d),"
			"other:%d, bc_mc:%d, signal-only, (sent,freed): (%d,%d)",
			fifo_cr_sent, fifo_cr_acked,
			request_cr_sent, request_cr_ack,
			wlfc->destination_entries.other.dstncredit_acks,
			bc_mc_cr_ack,
			wlfc->stats.signal_only_pkts_sent, wlfc->stats.signal_only_pkts_freed);
	}
#endif /* PROP_TXSTATUS_DEBUG */
	bcm_bprintf(strbuf, "\n");
	bcm_bprintf(strbuf, "wlfc- pkt((in,2bus,txstats,hdrpull),(dropped,hdr_only,wlc_tossed)"
		"(freed,free_err,rollback)) = "
		"((%d,%d,%d,%d),(%d,%d,%d),(%d,%d,%d))\n",
		wlfc->stats.pktin,
		wlfc->stats.pkt2bus,
		wlfc->stats.txstatus_in,
		wlfc->stats.dhd_hdrpulls,

		wlfc->stats.pktdropped,
		wlfc->stats.wlfc_header_only_pkt,
		wlfc->stats.wlc_tossed_pkts,

		wlfc->stats.pkt_freed,
		wlfc->stats.pkt_free_err, wlfc->stats.rollback);

	bcm_bprintf(strbuf, "wlfc- suppress((d11,wlc,err),enq(d11,wl,hq,mac?),retx(d11,wlc,hq)) = "
		"((%d,%d,%d),(%d,%d,%d,%d),(%d,%d,%d))\n",

		wlfc->stats.d11_suppress,
		wlfc->stats.wl_suppress,
		wlfc->stats.bad_suppress,

		wlfc->stats.psq_d11sup_enq,
		wlfc->stats.psq_wlsup_enq,
		wlfc->stats.psq_hostq_enq,
		wlfc->stats.mac_handle_notfound,

		wlfc->stats.psq_d11sup_retx,
		wlfc->stats.psq_wlsup_retx,
		wlfc->stats.psq_hostq_retx);
	return;
}

/* Create a place to store all packet pointers submitted to the firmware until
	a status comes back, suppress or otherwise.

	hang-er: noun, a contrivance on which things are hung, as a hook.
*/
static void*
dhd_wlfc_hanger_create(osl_t *osh, int max_items)
{
	int i;
	wlfc_hanger_t* hanger;

	/* allow only up to a specific size for now */
	ASSERT(max_items == WLFC_HANGER_MAXITEMS);

	if ((hanger = (wlfc_hanger_t*)MALLOC(osh, WLFC_HANGER_SIZE(max_items))) == NULL)
		return NULL;

	memset(hanger, 0, WLFC_HANGER_SIZE(max_items));
	hanger->max_items = max_items;

	for (i = 0; i < hanger->max_items; i++) {
		hanger->items[i].state = WLFC_HANGER_ITEM_STATE_FREE;
	}
	return hanger;
}

static int
dhd_wlfc_hanger_delete(osl_t *osh, void* hanger)
{
	wlfc_hanger_t* h = (wlfc_hanger_t*)hanger;

	if (h) {
		MFREE(osh, h, WLFC_HANGER_SIZE(h->max_items));
		return BCME_OK;
	}
	return BCME_BADARG;
}

static uint16
dhd_wlfc_hanger_get_free_slot(void* hanger)
{
	int i;
	wlfc_hanger_t* h = (wlfc_hanger_t*)hanger;

	if (h) {
		for (i = 0; i < h->max_items; i++) {
			if (h->items[i].state == WLFC_HANGER_ITEM_STATE_FREE)
				return (uint16)i;
		}
		h->failed_slotfind++;
	}
	return WLFC_HANGER_MAXITEMS;
}

static int
dhd_wlfc_hanger_get_genbit(void* hanger, void* pkt, uint32 slot_id, int* gen)
{
	int rc = BCME_OK;
	wlfc_hanger_t* h = (wlfc_hanger_t*)hanger;

	*gen = 0xff;

	/* this packet was not pushed at the time it went to the firmware */
	if (slot_id == WLFC_HANGER_MAXITEMS)
		return BCME_NOTFOUND;

	if (h) {
		if ((h->items[slot_id].state == WLFC_HANGER_ITEM_STATE_INUSE) ||
			(h->items[slot_id].state == WLFC_HANGER_ITEM_STATE_INUSE_SUPPRESSED)) {
			*gen = h->items[slot_id].gen;
		}
		else {
			rc = BCME_NOTFOUND;
		}
	}
	else
		rc = BCME_BADARG;
	return rc;
}

static int
dhd_wlfc_hanger_pushpkt(void* hanger, void* pkt, uint32 slot_id)
{
	int rc = BCME_OK;
	wlfc_hanger_t* h = (wlfc_hanger_t*)hanger;

	if (h && (slot_id < WLFC_HANGER_MAXITEMS)) {
		if (h->items[slot_id].state == WLFC_HANGER_ITEM_STATE_FREE) {
			h->items[slot_id].state = WLFC_HANGER_ITEM_STATE_INUSE;
			h->items[slot_id].pkt = pkt;
			h->items[slot_id].identifier = slot_id;
			h->pushed++;
		}
		else {
			h->failed_to_push++;
			rc = BCME_NOTFOUND;
		}
	}
	else
		rc = BCME_BADARG;
	return rc;
}

static int
dhd_wlfc_hanger_poppkt(void* hanger, uint32 slot_id, void** pktout, int remove_from_hanger)
{
	int rc = BCME_OK;
	wlfc_hanger_t* h = (wlfc_hanger_t*)hanger;

	/* this packet was not pushed at the time it went to the firmware */
	if (slot_id == WLFC_HANGER_MAXITEMS)
		return BCME_NOTFOUND;

	if (h) {
		if (h->items[slot_id].state != WLFC_HANGER_ITEM_STATE_FREE) {
			*pktout = h->items[slot_id].pkt;
			if (remove_from_hanger) {
				h->items[slot_id].state =
					WLFC_HANGER_ITEM_STATE_FREE;
				h->items[slot_id].pkt = NULL;
				h->items[slot_id].identifier = 0;
				h->items[slot_id].gen = 0xff;
				h->popped++;
			}
		}
		else {
			h->failed_to_pop++;
			rc = BCME_NOTFOUND;
		}
	}
	else
		rc = BCME_BADARG;
	return rc;
}

static int
dhd_wlfc_hanger_mark_suppressed(void* hanger, uint32 slot_id, uint8 gen)
{
	int rc = BCME_OK;
	wlfc_hanger_t* h = (wlfc_hanger_t*)hanger;

	/* this packet was not pushed at the time it went to the firmware */
	if (slot_id == WLFC_HANGER_MAXITEMS)
		return BCME_NOTFOUND;
	if (h) {
		h->items[slot_id].gen = gen;
		if (h->items[slot_id].state == WLFC_HANGER_ITEM_STATE_INUSE) {
			h->items[slot_id].state = WLFC_HANGER_ITEM_STATE_INUSE_SUPPRESSED;
		}
		else
			rc = BCME_BADARG;
	}
	else
		rc = BCME_BADARG;

	return rc;
}

static int
_dhd_wlfc_pushheader(athost_wl_status_info_t* ctx, void* p, bool tim_signal,
	uint8 tim_bmp, uint8 mac_handle, uint32 htodtag)
{
	uint32 wl_pktinfo = 0;
	uint8* wlh;
	uint8 dataOffset;
	uint8 fillers;
	uint8 tim_signal_len = 0;

	struct bdc_header *h;

	if (tim_signal) {
		tim_signal_len = 1 + 1 + WLFC_CTL_VALUE_LEN_PENDING_TRAFFIC_BMP;
	}

	/* +2 is for Type[1] and Len[1] in TLV, plus TIM signal */
	dataOffset = WLFC_CTL_VALUE_LEN_PKTTAG + 2 + tim_signal_len;
	fillers = ROUNDUP(dataOffset, 4) - dataOffset;
	dataOffset += fillers;

	PKTPUSH(ctx->osh, p, dataOffset);
	wlh = (uint8*) PKTDATA(ctx->osh, p);

	wl_pktinfo = htol32(htodtag);

	wlh[0] = WLFC_CTL_TYPE_PKTTAG;
	wlh[1] = WLFC_CTL_VALUE_LEN_PKTTAG;
	memcpy(&wlh[2], &wl_pktinfo, sizeof(uint32));

	if (tim_signal_len) {
		wlh[dataOffset - fillers - tim_signal_len ] =
			WLFC_CTL_TYPE_PENDING_TRAFFIC_BMP;
		wlh[dataOffset - fillers - tim_signal_len + 1] =
			WLFC_CTL_VALUE_LEN_PENDING_TRAFFIC_BMP;
		wlh[dataOffset - fillers - tim_signal_len + 2] = mac_handle;
		wlh[dataOffset - fillers - tim_signal_len + 3] = tim_bmp;
	}
	if (fillers)
		memset(&wlh[dataOffset - fillers], WLFC_CTL_TYPE_FILLER, fillers);

	PKTPUSH(ctx->osh, p, BDC_HEADER_LEN);
	h = (struct bdc_header *)PKTDATA(ctx->osh, p);
	h->flags = (BDC_PROTO_VER << BDC_FLAG_VER_SHIFT);
	if (PKTSUMNEEDED(p))
		h->flags |= BDC_FLAG_SUM_NEEDED;


	h->priority = (PKTPRIO(p) & BDC_PRIORITY_MASK);
	h->flags2 = 0;
	h->dataOffset = dataOffset >> 2;
	BDC_SET_IF_IDX(h, DHD_PKTTAG_IF(PKTTAG(p)));
	return BCME_OK;
}

static int
_dhd_wlfc_pullheader(athost_wl_status_info_t* ctx, void* pktbuf)
{
	struct bdc_header *h;

	if (PKTLEN(ctx->osh, pktbuf) < BDC_HEADER_LEN) {
		WLFC_DBGMESG(("%s: rx data too short (%d < %d)\n", __FUNCTION__,
		           PKTLEN(ctx->osh, pktbuf), BDC_HEADER_LEN));
		return BCME_ERROR;
	}
	h = (struct bdc_header *)PKTDATA(ctx->osh, pktbuf);

	/* pull BDC header */
	PKTPULL(ctx->osh, pktbuf, BDC_HEADER_LEN);
	/* pull wl-header */
	PKTPULL(ctx->osh, pktbuf, (h->dataOffset << 2));
	return BCME_OK;
}

static wlfc_mac_descriptor_t*
_dhd_wlfc_find_table_entry(athost_wl_status_info_t* ctx, void* p)
{
	int i;
	wlfc_mac_descriptor_t* table = ctx->destination_entries.nodes;
	uint8 ifid = DHD_PKTTAG_IF(PKTTAG(p));
	uint8* dstn = DHD_PKTTAG_DSTN(PKTTAG(p));

	if (((ctx->destination_entries.interfaces[ifid].iftype == WLC_E_IF_ROLE_STA) ||
		ETHER_ISMULTI(dstn) ||
		(ctx->destination_entries.interfaces[ifid].iftype == WLC_E_IF_ROLE_P2P_CLIENT)) &&
		(ctx->destination_entries.interfaces[ifid].occupied)) {
			return &ctx->destination_entries.interfaces[ifid];
	}

	for (i = 0; i < WLFC_MAC_DESC_TABLE_SIZE; i++) {
		if (table[i].occupied) {
			if (table[i].interface_id == ifid) {
				if (!memcmp(table[i].ea, dstn, ETHER_ADDR_LEN))
					return &table[i];
			}
		}
	}
	return &ctx->destination_entries.other;
}

static int
_dhd_wlfc_rollback_packet_toq(athost_wl_status_info_t* ctx,
	void* p, ewlfc_packet_state_t pkt_type, uint32 hslot)
{
	/*
	put the packet back to the head of queue

	- a packet from send-q will need to go back to send-q and not delay-q
	since that will change the order of packets.
	- suppressed packet goes back to suppress sub-queue
	- pull out the header, if new or delayed packet

	Note: hslot is used only when header removal is done.
	*/
	wlfc_mac_descriptor_t* entry;
	void* pktout;
	int rc = BCME_OK;
	int prec;

	entry = _dhd_wlfc_find_table_entry(ctx, p);
	prec = DHD_PKTTAG_FIFO(PKTTAG(p));
	if (entry != NULL) {
		if (pkt_type == eWLFC_PKTTYPE_SUPPRESSED) {
			/* wl-header is saved for suppressed packets */
			if (WLFC_PKTQ_PENQ_HEAD(&entry->psq, ((prec << 1) + 1), p) == NULL) {
				WLFC_DBGMESG(("Error: %s():%d\n", __FUNCTION__, __LINE__));
				rc = BCME_ERROR;
			}
		}
		else {
			/* remove header first */
			_dhd_wlfc_pullheader(ctx, p);

			if (pkt_type == eWLFC_PKTTYPE_DELAYED) {
				/* delay-q packets are going to delay-q */
				if (WLFC_PKTQ_PENQ_HEAD(&entry->psq, (prec << 1), p) == NULL) {
					WLFC_DBGMESG(("Error: %s():%d\n", __FUNCTION__, __LINE__));
					rc = BCME_ERROR;
				}
			}
			else {
				/* these are going to SENDQ */
				if (WLFC_PKTQ_PENQ_HEAD(&ctx->SENDQ, prec, p) == NULL) {
					WLFC_DBGMESG(("Error: %s():%d\n", __FUNCTION__, __LINE__));
					rc = BCME_ERROR;
				}
			}
			/* free the hanger slot */
			dhd_wlfc_hanger_poppkt(ctx->hanger, hslot, &pktout, 1);

			/* decrement sequence count */
			WLFC_DECR_SEQCOUNT(entry, prec);
		}
		/*
		if this packet did not count against FIFO credit, it must have
		taken a requested_credit from the firmware (for pspoll etc.)
		*/
		if (!DHD_PKTTAG_CREDITCHECK(PKTTAG(p))) {
			entry->requested_credit++;
		}
	}
	else {
		WLFC_DBGMESG(("Error: %s():%d\n", __FUNCTION__, __LINE__));
		rc = BCME_ERROR;
	}
	if (rc != BCME_OK)
		ctx->stats.rollback_failed++;
	else
		ctx->stats.rollback++;

	return rc;
}

static void
_dhd_wlfc_flow_control_check(athost_wl_status_info_t* ctx, struct pktq* pq, uint8 if_id)
{
	if ((pq->len <= WLFC_FLOWCONTROL_LOWATER) && (ctx->hostif_flow_state[if_id] == ON)) {
		/* start traffic */
		ctx->hostif_flow_state[if_id] = OFF;
		/*
		WLFC_DBGMESG(("qlen:%02d, if:%02d, ->OFF, start traffic %s()\n",
		pq->len, if_id, __FUNCTION__));
		*/
		WLFC_DBGMESG(("F"));
		dhd_txflowcontrol(ctx->dhdp, if_id, OFF);
		ctx->toggle_host_if = 0;
	}
	if ((pq->len >= WLFC_FLOWCONTROL_HIWATER) && (ctx->hostif_flow_state[if_id] == OFF)) {
		/* stop traffic */
		ctx->hostif_flow_state[if_id] = ON;
		/*
		WLFC_DBGMESG(("qlen:%02d, if:%02d, ->ON, stop traffic   %s()\n",
		pq->len, if_id, __FUNCTION__));
		*/
		WLFC_DBGMESG(("N"));
		dhd_txflowcontrol(ctx->dhdp, if_id, ON);
		ctx->host_ifidx = if_id;
		ctx->toggle_host_if = 1;
	}
	return;
}

static int
_dhd_wlfc_send_signalonly_packet(athost_wl_status_info_t* ctx, wlfc_mac_descriptor_t* entry,
	uint8 ta_bmp)
{
	int rc = BCME_OK;
	void* p = NULL;
	int dummylen = ((dhd_pub_t *)ctx->dhdp)->hdrlen+ 12;

	/* allocate a dummy packet */
	p = PKTGET(ctx->osh, dummylen, TRUE);
	if (p) {
		PKTPULL(ctx->osh, p, dummylen);
		DHD_PKTTAG_SET_H2DTAG(PKTTAG(p), 0);
		_dhd_wlfc_pushheader(ctx, p, TRUE, ta_bmp, entry->mac_handle, 0);
		DHD_PKTTAG_SETSIGNALONLY(PKTTAG(p), 1);
#ifdef PROP_TXSTATUS_DEBUG
		ctx->stats.signal_only_pkts_sent++;
#endif
		rc = dhd_bus_txdata(((dhd_pub_t *)ctx->dhdp)->bus, p);
		if (rc != BCME_OK) {
			PKTFREE(ctx->osh, p, TRUE);
		}
	}
	else {
		DHD_ERROR(("%s: couldn't allocate new %d-byte packet\n",
		           __FUNCTION__, dummylen));
		rc = BCME_NOMEM;
	}
	return rc;
}

/* Return TRUE if traffic availability changed */
static bool
_dhd_wlfc_traffic_pending_check(athost_wl_status_info_t* ctx, wlfc_mac_descriptor_t* entry,
	int prec)
{
	bool rc = FALSE;

	if (entry->state == WLFC_STATE_CLOSE) {
		if ((pktq_plen(&entry->psq, (prec << 1)) == 0) &&
			(pktq_plen(&entry->psq, ((prec << 1) + 1)) == 0)) {

			if (entry->traffic_pending_bmp & NBITVAL(prec)) {
				rc = TRUE;
				entry->traffic_pending_bmp =
					entry->traffic_pending_bmp & ~ NBITVAL(prec);
			}
		}
		else {
			if (!(entry->traffic_pending_bmp & NBITVAL(prec))) {
				rc = TRUE;
				entry->traffic_pending_bmp =
					entry->traffic_pending_bmp | NBITVAL(prec);
			}
		}
	}
	if (rc) {
		/* request a TIM update to firmware at the next piggyback opportunity */
		if (entry->traffic_lastreported_bmp != entry->traffic_pending_bmp) {
			entry->send_tim_signal = 1;
			_dhd_wlfc_send_signalonly_packet(ctx, entry, entry->traffic_pending_bmp);
			entry->traffic_lastreported_bmp = entry->traffic_pending_bmp;
			entry->send_tim_signal = 0;
		}
		else {
			rc = FALSE;
		}
	}
	return rc;
}

static int
_dhd_wlfc_enque_suppressed(athost_wl_status_info_t* ctx, int prec, void* p)
{
	wlfc_mac_descriptor_t* entry;

	entry = _dhd_wlfc_find_table_entry(ctx, p);
	if (entry == NULL) {
		WLFC_DBGMESG(("Error: %s():%d\n", __FUNCTION__, __LINE__));
		return BCME_NOTFOUND;
	}
	/*
	- suppressed packets go to sub_queue[2*prec + 1] AND
	- delayed packets go to sub_queue[2*prec + 0] to ensure
	order of delivery.
	*/
	if (WLFC_PKTQ_PENQ(&entry->psq, ((prec << 1) + 1), p) == NULL) {
		ctx->stats.delayq_full_error++;
		/* WLFC_DBGMESG(("Error: %s():%d\n", __FUNCTION__, __LINE__)); */
		WLFC_DBGMESG(("s"));
		return BCME_ERROR;
	}
	/* A packet has been pushed, update traffic availability bitmap, if applicable */
	_dhd_wlfc_traffic_pending_check(ctx, entry, prec);
	_dhd_wlfc_flow_control_check(ctx, &entry->psq, DHD_PKTTAG_IF(PKTTAG(p)));
	return BCME_OK;
}

static int
_dhd_wlfc_pretx_pktprocess(athost_wl_status_info_t* ctx,
	wlfc_mac_descriptor_t* entry, void* p, int header_needed, uint32* slot)
{
	int rc = BCME_OK;
	int hslot = WLFC_HANGER_MAXITEMS;
	bool send_tim_update = FALSE;
	uint32 htod = 0;
	uint8 free_ctr;

	*slot = hslot;

	if (entry == NULL) {
		entry = _dhd_wlfc_find_table_entry(ctx, p);
	}

	if (entry == NULL) {
		WLFC_DBGMESG(("Error: %s():%d\n", __FUNCTION__, __LINE__));
		return BCME_ERROR;
	}
	if (entry->send_tim_signal) {
		send_tim_update = TRUE;
		entry->send_tim_signal = 0;
		entry->traffic_lastreported_bmp = entry->traffic_pending_bmp;
	}
	if (header_needed) {
		hslot = dhd_wlfc_hanger_get_free_slot(ctx->hanger);
		free_ctr = WLFC_SEQCOUNT(entry, DHD_PKTTAG_FIFO(PKTTAG(p)));
		DHD_PKTTAG_SET_H2DTAG(PKTTAG(p), htod);
		WLFC_PKTFLAG_SET_GENERATION(htod, entry->generation);
		entry->transit_count++;
	}
	else {
		hslot = WLFC_PKTID_HSLOT_GET(DHD_PKTTAG_H2DTAG(PKTTAG(p)));
		free_ctr = WLFC_PKTID_FREERUNCTR_GET(DHD_PKTTAG_H2DTAG(PKTTAG(p)));
	}
	WLFC_PKTID_HSLOT_SET(htod, hslot);
	WLFC_PKTID_FREERUNCTR_SET(htod, free_ctr);
	DHD_PKTTAG_SETPKTDIR(PKTTAG(p), 1);
	WL_TXSTATUS_SET_FLAGS(htod, WLFC_PKTFLAG_PKTFROMHOST);
	WL_TXSTATUS_SET_FIFO(htod, DHD_PKTTAG_FIFO(PKTTAG(p)));

	if (!DHD_PKTTAG_CREDITCHECK(PKTTAG(p))) {
		/*
		Indicate that this packet is being sent in response to an
		explicit request from the firmware side.
		*/
		WLFC_PKTFLAG_SET_PKTREQUESTED(htod);
	}
	else {
		WLFC_PKTFLAG_CLR_PKTREQUESTED(htod);
	}
	if (header_needed) {
		rc = _dhd_wlfc_pushheader(ctx, p, send_tim_update,
			entry->traffic_lastreported_bmp, entry->mac_handle, htod);
		if (rc == BCME_OK) {
			DHD_PKTTAG_SET_H2DTAG(PKTTAG(p), htod);
			/*
			a new header was created for this packet.
			push to hanger slot and scrub q. Since bus
			send succeeded, increment seq number as well.
			*/
			rc = dhd_wlfc_hanger_pushpkt(ctx->hanger, p, hslot);
			if (rc == BCME_OK) {
				/* increment free running sequence count */
				WLFC_INCR_SEQCOUNT(entry, DHD_PKTTAG_FIFO(PKTTAG(p)));
#ifdef PROP_TXSTATUS_DEBUG
				((wlfc_hanger_t*)(ctx->hanger))->items[hslot].push_time =
					OSL_SYSUPTIME();
#endif
			}
			else {
				WLFC_DBGMESG(("%s() hanger_pushpkt() failed, rc: %d\n",
					__FUNCTION__, rc));
			}
		}
	}
	else {
		int gen;

		/* remove old header */
		_dhd_wlfc_pullheader(ctx, p);

		hslot = WLFC_PKTID_HSLOT_GET(DHD_PKTTAG_H2DTAG(PKTTAG(p)));
		dhd_wlfc_hanger_get_genbit(ctx->hanger, p, hslot, &gen);

		WLFC_PKTFLAG_SET_GENERATION(htod, gen);
		free_ctr = WLFC_PKTID_FREERUNCTR_GET(DHD_PKTTAG_H2DTAG(PKTTAG(p)));
		/* push new header */
		_dhd_wlfc_pushheader(ctx, p, send_tim_update,
			entry->traffic_lastreported_bmp, entry->mac_handle, htod);
	}
	*slot = hslot;
	return rc;
}

static int
_dhd_wlfc_is_destination_closed(athost_wl_status_info_t* ctx,
	wlfc_mac_descriptor_t* entry, int prec)
{
	if (ctx->destination_entries.interfaces[entry->interface_id].iftype ==
		WLC_E_IF_ROLE_P2P_GO) {
		/* - destination interface is of type p2p GO.
		For a p2pGO interface, if the destination is OPEN but the interface is
		CLOSEd, do not send traffic. But if the dstn is CLOSEd while there is
		destination-specific-credit left send packets. This is because the
		firmware storing the destination-specific-requested packet in queue.
		*/
		if ((entry->state == WLFC_STATE_CLOSE) && (entry->requested_credit == 0) &&
			(entry->requested_packet == 0))
			return 1;
	}
	/* AP, p2p_go -> unicast desc entry, STA/p2p_cl -> interface desc. entry */
	if (((entry->state == WLFC_STATE_CLOSE) && (entry->requested_credit == 0) &&
		(entry->requested_packet == 0)) ||
		(!(entry->ac_bitmap & (1 << prec))))
		return 1;

	return 0;
}

static void*
_dhd_wlfc_deque_delayedq(athost_wl_status_info_t* ctx,
	int prec, uint8* ac_credit_spent, uint8* needs_hdr, wlfc_mac_descriptor_t** entry_out)
{
	wlfc_mac_descriptor_t* entry;
	wlfc_mac_descriptor_t* table;
	uint8 token_pos;
	int total_entries;
	void* p = NULL;
	int pout;
	int i;

	*entry_out = NULL;
	token_pos = ctx->token_pos[prec];
	/* most cases a packet will count against FIFO credit */
	*ac_credit_spent = 1;
	*needs_hdr = 1;

	/* search all entries, include nodes as well as interfaces */
	table = (wlfc_mac_descriptor_t*)&ctx->destination_entries;
	total_entries = sizeof(ctx->destination_entries)/sizeof(wlfc_mac_descriptor_t);

	for (i = 0; i < total_entries; i++) {
		entry = &table[(token_pos + i) % total_entries];
		if (entry->occupied) {
			if (!_dhd_wlfc_is_destination_closed(ctx, entry, prec)) {
				p = pktq_mdeq(&entry->psq,
					/* higher precedence will be picked up first,
					 * i.e. suppressed packets before delayed ones
					 */
					NBITVAL((prec << 1) + 1), &pout);
						*needs_hdr = 0;

				if (p == NULL) {
					if (entry->suppressed == TRUE) {
						if ((entry->suppr_transit_count <=
							entry->suppress_count)) {
							entry->suppressed = FALSE;
						} else {
							return NULL;
						}
					}
					/* De-Q from delay Q */
					p = pktq_mdeq(&entry->psq,
						NBITVAL((prec << 1)),
						&pout);
					*needs_hdr = 1;
					}

				if (p != NULL) {
					/* did the packet come from suppress sub-queue? */
					if (entry->requested_credit > 0) {
						entry->requested_credit--;
#ifdef PROP_TXSTATUS_DEBUG
						entry->dstncredit_sent_packets++;
#endif
						/*
						if the packet was pulled out while destination is in
						closed state but had a non-zero packets requested,
						then this should not count against the FIFO credit.
						That is due to the fact that the firmware will
						most likely hold onto this packet until a suitable
						time later to push it to the appropriate  AC FIFO.
						*/
						if (entry->state == WLFC_STATE_CLOSE)
							*ac_credit_spent = 0;
					}
					else if (entry->requested_packet > 0) {
						entry->requested_packet--;
						DHD_PKTTAG_SETONETIMEPKTRQST(PKTTAG(p));
						if (entry->state == WLFC_STATE_CLOSE)
							*ac_credit_spent = 0;
					}
					/* move token to ensure fair round-robin */
					ctx->token_pos[prec] =
						(token_pos + i + 1) % total_entries;
					*entry_out = entry;
					_dhd_wlfc_flow_control_check(ctx, &entry->psq,
						DHD_PKTTAG_IF(PKTTAG(p)));
					/*
					A packet has been picked up, update traffic
					availability bitmap, if applicable
					*/
					_dhd_wlfc_traffic_pending_check(ctx, entry, prec);
					return p;
				}
			}
		}
	}
	return NULL;
}

static void*
_dhd_wlfc_deque_sendq(athost_wl_status_info_t* ctx, int prec)
{
	wlfc_mac_descriptor_t* entry;
	void* p;


	p = pktq_pdeq(&ctx->SENDQ, prec);
	if (p != NULL) {
		if (ETHER_ISMULTI(DHD_PKTTAG_DSTN(PKTTAG(p))))
			/* bc/mc packets do not have a delay queue */
			return p;

		entry = _dhd_wlfc_find_table_entry(ctx, p);

		if (entry == NULL) {
			WLFC_DBGMESG(("Error: %s():%d\n", __FUNCTION__, __LINE__));
			return p;
		}

		while ((p != NULL)) {
			/*
			- suppressed packets go to sub_queue[2*prec + 1] AND
			- delayed packets go to sub_queue[2*prec + 0] to ensure
			order of delivery.
			*/
			if (WLFC_PKTQ_PENQ(&entry->psq, (prec << 1), p) == NULL) {
				WLFC_DBGMESG(("D"));
				/* dhd_txcomplete(ctx->dhdp, p, FALSE); */
				PKTFREE(ctx->osh, p, TRUE);
				ctx->stats.delayq_full_error++;
			}
			/*
			A packet has been pushed, update traffic availability bitmap,
			if applicable
			*/
			_dhd_wlfc_traffic_pending_check(ctx, entry, prec);

			p = pktq_pdeq(&ctx->SENDQ, prec);
			if (p == NULL)
				break;

			entry = _dhd_wlfc_find_table_entry(ctx, p);

			if ((entry == NULL) || (ETHER_ISMULTI(DHD_PKTTAG_DSTN(PKTTAG(p))))) {
				return p;
			}
		}
	}
	return p;
}

static int
_dhd_wlfc_mac_entry_update(athost_wl_status_info_t* ctx, wlfc_mac_descriptor_t* entry,
	ewlfc_mac_entry_action_t action, uint8 ifid, uint8 iftype, uint8* ea)
{
	int rc = BCME_OK;

	if (action == eWLFC_MAC_ENTRY_ACTION_ADD) {
		entry->occupied = 1;
		entry->state = WLFC_STATE_OPEN;
		entry->requested_credit = 0;
		entry->interface_id = ifid;
		entry->iftype = iftype;
		entry->ac_bitmap = 0xff; /* update this when handling APSD */
		/* for an interface entry we may not care about the MAC address */
		if (ea != NULL)
			memcpy(&entry->ea[0], ea, ETHER_ADDR_LEN);
		pktq_init(&entry->psq, WLFC_PSQ_PREC_COUNT, WLFC_PSQ_LEN);
	}
	else if (action == eWLFC_MAC_ENTRY_ACTION_UPDATE) {
		entry->occupied = 1;
		entry->state = WLFC_STATE_OPEN;
		entry->requested_credit = 0;
		entry->interface_id = ifid;
		entry->iftype = iftype;
		entry->ac_bitmap = 0xff; /* update this when handling APSD */
		/* for an interface entry we may not care about the MAC address */
		if (ea != NULL)
			memcpy(&entry->ea[0], ea, ETHER_ADDR_LEN);
	}
	else if (action == eWLFC_MAC_ENTRY_ACTION_DEL) {
		entry->occupied = 0;
		entry->state = WLFC_STATE_CLOSE;
		entry->requested_credit = 0;
		/* enable after packets are queued-deqeued properly.
		pktq_flush(dhd->osh, &entry->psq, FALSE, NULL, 0);
		*/
	}
	return rc;
}

int
_dhd_wlfc_borrow_credit(athost_wl_status_info_t* ctx, uint8 available_credit_map, int borrower_ac)
{
	int lender_ac;
	int rc = BCME_ERROR;

	if (ctx == NULL || available_credit_map == 0) {
		WLFC_DBGMESG(("Error: %s():%d\n", __FUNCTION__, __LINE__));
		return BCME_BADARG;
	}

	/* Borrow from lowest priority available AC (including BC/MC credits) */
	for (lender_ac = 0; lender_ac <= AC_COUNT; lender_ac++) {
		if ((available_credit_map && (1 << lender_ac)) &&
		   (ctx->FIFO_credit[lender_ac] > 0)) {
			ctx->credits_borrowed[borrower_ac][lender_ac]++;
			ctx->FIFO_credit[lender_ac]--;
			rc = BCME_OK;
			break;
		}
	}

	return rc;
}

int
dhd_wlfc_interface_entry_update(void* state,
	ewlfc_mac_entry_action_t action, uint8 ifid, uint8 iftype, uint8* ea)
{
	athost_wl_status_info_t* ctx = (athost_wl_status_info_t*)state;
	wlfc_mac_descriptor_t* entry;

	if (ifid >= WLFC_MAX_IFNUM)
		return BCME_BADARG;

	entry = &ctx->destination_entries.interfaces[ifid];
	return _dhd_wlfc_mac_entry_update(ctx, entry, action, ifid, iftype, ea);
}

int
dhd_wlfc_FIFOcreditmap_update(void* state, uint8* credits)
{
	athost_wl_status_info_t* ctx = (athost_wl_status_info_t*)state;

	/* update the AC FIFO credit map */
	ctx->FIFO_credit[0] = credits[0];
	ctx->FIFO_credit[1] = credits[1];
	ctx->FIFO_credit[2] = credits[2];
	ctx->FIFO_credit[3] = credits[3];
	/* credit for bc/mc packets */
	ctx->FIFO_credit[4] = credits[4];
	/* credit for ATIM FIFO is not used yet. */
	ctx->FIFO_credit[5] = 0;
	return BCME_OK;
}

int
dhd_wlfc_enque_sendq(void* state, int prec, void* p)
{
	athost_wl_status_info_t* ctx = (athost_wl_status_info_t*)state;

	if ((state == NULL) ||
		/* prec = AC_COUNT is used for bc/mc queue */
		(prec > AC_COUNT) ||
		(p == NULL)) {
		WLFC_DBGMESG(("Error: %s():%d\n", __FUNCTION__, __LINE__));
		return BCME_BADARG;
	}
	if (FALSE == dhd_prec_enq(ctx->dhdp, &ctx->SENDQ, p, prec)) {
		ctx->stats.sendq_full_error++;
		/*
		WLFC_DBGMESG(("Error: %s():%d, qlen:%d\n",
		__FUNCTION__, __LINE__, ctx->SENDQ.len));
		*/
		WLFC_HOST_FIFO_DROPPEDCTR_INC(ctx, prec);
		WLFC_DBGMESG(("Q"));
		PKTFREE(ctx->osh, p, TRUE);
		return BCME_ERROR;
	}
	ctx->stats.pktin++;
	/* _dhd_wlfc_flow_control_check(ctx, &ctx->SENDQ, DHD_PKTTAG_IF(PKTTAG(p))); */
	return BCME_OK;
}

int
_dhd_wlfc_handle_packet_commit(athost_wl_status_info_t* ctx, int ac,
    dhd_wlfc_commit_info_t *commit_info, f_commitpkt_t fcommit, void* commit_ctx)
{
	uint32 hslot;
	int	rc;

	/*
		if ac_fifo_credit_spent = 0

		This packet will not count against the FIFO credit.
		To ensure the txstatus corresponding to this packet
		does not provide an implied credit (default behavior)
		mark the packet accordingly.

		if ac_fifo_credit_spent = 1

		This is a normal packet and it counts against the FIFO
		credit count.
	*/
	DHD_PKTTAG_SETCREDITCHECK(PKTTAG(commit_info->p), commit_info->ac_fifo_credit_spent);
	rc = _dhd_wlfc_pretx_pktprocess(ctx, commit_info->mac_entry, commit_info->p,
	     commit_info->needs_hdr, &hslot);

	if (rc == BCME_OK)
		rc = fcommit(commit_ctx, commit_info->p);
	else
		ctx->stats.generic_error++;

	if (rc == BCME_OK) {
		ctx->stats.pkt2bus++;
		if (commit_info->ac_fifo_credit_spent) {
			ctx->stats.sendq_pkts[ac]++;
			WLFC_HOST_FIFO_CREDIT_INC_SENTCTRS(ctx, ac);
		}
	}
	else {
		/*
		   bus commit has failed, rollback.
		   - remove wl-header for a delayed packet
		   - save wl-header header for suppressed packets
		*/
		rc = _dhd_wlfc_rollback_packet_toq(ctx,	commit_info->p,
		     (commit_info->pkt_type), hslot);
		if (rc != BCME_OK)
			ctx->stats.rollback_failed++;

		rc = BCME_ERROR;
	}

	return rc;
}

int
dhd_wlfc_commit_packets(void* state, f_commitpkt_t fcommit, void* commit_ctx)
{
	int ac;
	int credit;
	int rc;
	dhd_wlfc_commit_info_t  commit_info;
	athost_wl_status_info_t* ctx = (athost_wl_status_info_t*)state;
	int credit_count = 0;
	int bus_retry_count = 0;
	uint8 ac_available = 0;  /* Bitmask for 4 ACs + BC/MC */

	if ((state == NULL) ||
		(fcommit == NULL)) {
		WLFC_DBGMESG(("Error: %s():%d\n", __FUNCTION__, __LINE__));
		return BCME_BADARG;
	}

	memset(&commit_info, 0, sizeof(commit_info));

	/*
	Commit packets for regular AC traffic. Higher priority first.
	First, use up FIFO credits available to each AC. Based on distribution
	and credits left, borrow from other ACs as applicable

	-NOTE:
	If the bus between the host and firmware is overwhelmed by the
	traffic from host, it is possible that higher priority traffic
	starves the lower priority queue. If that occurs often, we may
	have to employ weighted round-robin or ucode scheme to avoid
	low priority packet starvation.
	*/

	for (ac = AC_COUNT; ac >= 0; ac--) {

		int initial_credit_count = ctx->FIFO_credit[ac];

		/* packets from SENDQ are fresh and they'd need header and have no MAC entry */
		commit_info.needs_hdr = 1;
		commit_info.mac_entry = NULL;
		commit_info.pkt_type = eWLFC_PKTTYPE_NEW;

		do {
			commit_info.p = _dhd_wlfc_deque_sendq(ctx, ac);
			if (commit_info.p == NULL)
				break;
			else if (ETHER_ISMULTI(DHD_PKTTAG_DSTN(PKTTAG(commit_info.p)))) {
				ASSERT(ac == AC_COUNT);

				if (ctx->FIFO_credit[ac]) {
					rc = _dhd_wlfc_handle_packet_commit(ctx, ac, &commit_info,
						fcommit, commit_ctx);

			/* Bus commits may fail (e.g. flow control); abort after retries */
					if (rc == BCME_OK) {
						if (commit_info.ac_fifo_credit_spent) {
							(void) _dhd_wlfc_borrow_credit(ctx,
								ac_available, ac);
							credit_count--;
						}
					} else {
						bus_retry_count++;
						if (bus_retry_count >= BUS_RETRIES) {
							DHD_ERROR((" %s: bus error\n",
								__FUNCTION__));
							return rc;
						}
					}
				}
			}

		} while (commit_info.p);

		for (credit = 0; credit < ctx->FIFO_credit[ac];) {
			commit_info.p = _dhd_wlfc_deque_delayedq(ctx, ac,
			                &(commit_info.ac_fifo_credit_spent),
			                &(commit_info.needs_hdr),
			                &(commit_info.mac_entry));

			if (commit_info.p == NULL)
				break;

			commit_info.pkt_type = (commit_info.needs_hdr) ? eWLFC_PKTTYPE_DELAYED :
				eWLFC_PKTTYPE_SUPPRESSED;

			rc = _dhd_wlfc_handle_packet_commit(ctx, ac, &commit_info,
			     fcommit, commit_ctx);

			/* Bus commits may fail (e.g. flow control); abort after retries */
			if (rc == BCME_OK) {
				if (commit_info.ac_fifo_credit_spent) {
					credit++;
				}
			}
			else {
				bus_retry_count++;
				if (bus_retry_count >= BUS_RETRIES) {
					DHD_ERROR(("dhd_wlfc_commit_packets(): bus error\n"));
					ctx->FIFO_credit[ac] -= credit;
					return rc;
				}
			}
		}

		ctx->FIFO_credit[ac] -= credit;


		/* If no credits were used, the queue is idle and can be re-used
		   Note that resv credits cannot be borrowed
		   */
		if (initial_credit_count == ctx->FIFO_credit[ac]) {
			ac_available |= (1 << ac);
			credit_count += ctx->FIFO_credit[ac];
		}
	}

	/* We borrow only for AC_BE and only if no other traffic seen for DEFER_PERIOD

	   Note that (ac_available & WLFC_AC_BE_TRAFFIC_ONLY) is done to:
	   a) ignore BC/MC for deferring borrow
	   b) ignore AC_BE being available along with other ACs
		  (this should happen only for pure BC/MC traffic)

	   i.e. AC_VI, AC_VO, AC_BK all MUST be available (i.e. no traffic) and
	   we do not care if AC_BE and BC/MC are available or not
	   */
	if ((ac_available & WLFC_AC_BE_TRAFFIC_ONLY) == WLFC_AC_BE_TRAFFIC_ONLY) {

		if (ctx->allow_credit_borrow) {
			ac = 1;  /* Set ac to AC_BE and borrow credits */
		}
		else {
			int delta;
			int curr_t = OSL_SYSUPTIME();

			if (curr_t > ctx->borrow_defer_timestamp)
				delta = curr_t - ctx->borrow_defer_timestamp;
			else
				delta = 0xffffffff + curr_t - ctx->borrow_defer_timestamp;

			if (delta >= WLFC_BORROW_DEFER_PERIOD_MS) {
				/* Reset borrow but defer to next iteration (defensive borrowing) */
				ctx->allow_credit_borrow = TRUE;
				ctx->borrow_defer_timestamp = 0;
			}
			return BCME_OK;
		}
	}
	else {
		/* If we have multiple AC traffic, turn off borrowing, mark time and bail out */
		ctx->allow_credit_borrow = FALSE;
		ctx->borrow_defer_timestamp = OSL_SYSUPTIME();
		return BCME_OK;
	}

	/* At this point, borrow all credits only for "ac" (which should be set above to AC_BE)
	   Generically use "ac" only in case we extend to all ACs in future
	   */
	for (; (credit_count > 0);) {

		commit_info.p = _dhd_wlfc_deque_delayedq(ctx, ac,
		                &(commit_info.ac_fifo_credit_spent),
		                &(commit_info.needs_hdr),
		                &(commit_info.mac_entry));
		if (commit_info.p == NULL)
			break;

		commit_info.pkt_type = (commit_info.needs_hdr) ? eWLFC_PKTTYPE_DELAYED :
			eWLFC_PKTTYPE_SUPPRESSED;

		rc = _dhd_wlfc_handle_packet_commit(ctx, ac, &commit_info,
		     fcommit, commit_ctx);

		/* Bus commits may fail (e.g. flow control); abort after retries */
		if (rc == BCME_OK) {
			if (commit_info.ac_fifo_credit_spent) {
				(void) _dhd_wlfc_borrow_credit(ctx, ac_available, ac);
				credit_count--;
			}
		}
		else {
			bus_retry_count++;
			if (bus_retry_count >= BUS_RETRIES) {
				DHD_ERROR(("dhd_wlfc_commit_packets(): bus error\n"));
				return rc;
			}
		}
	}

	return BCME_OK;
}

static uint8
dhd_wlfc_find_mac_desc_id_from_mac(dhd_pub_t *dhdp, uint8* ea)
{
	wlfc_mac_descriptor_t* table =
		((athost_wl_status_info_t*)dhdp->wlfc_state)->destination_entries.nodes;
	uint8 table_index;

	if (ea != NULL) {
		for (table_index = 0; table_index < WLFC_MAC_DESC_TABLE_SIZE; table_index++) {
			if ((memcmp(ea, &table[table_index].ea[0], ETHER_ADDR_LEN) == 0) &&
				table[table_index].occupied)
				return table_index;
		}
	}
	return WLFC_MAC_DESC_ID_INVALID;
}

void
dhd_wlfc_txcomplete(dhd_pub_t *dhd, void *txp, bool success)
{
	athost_wl_status_info_t* wlfc = (athost_wl_status_info_t*)
		dhd->wlfc_state;
	void* p;
	int fifo_id;

	if (DHD_PKTTAG_SIGNALONLY(PKTTAG(txp))) {
#ifdef PROP_TXSTATUS_DEBUG
		wlfc->stats.signal_only_pkts_freed++;
#endif
		/* is this a signal-only packet? */
		PKTFREE(wlfc->osh, txp, TRUE);
		return;
	}
	if (!success) {
		WLFC_DBGMESG(("At: %s():%d, bus_complete() failure for %p, htod_tag:0x%08x\n",
			__FUNCTION__, __LINE__, txp, DHD_PKTTAG_H2DTAG(PKTTAG(txp))));
		dhd_wlfc_hanger_poppkt(wlfc->hanger, WLFC_PKTID_HSLOT_GET(DHD_PKTTAG_H2DTAG
			(PKTTAG(txp))), &p, 1);

		/* indicate failure and free the packet */
		dhd_txcomplete(dhd, txp, FALSE);

		/* return the credit, if necessary */
		if (DHD_PKTTAG_CREDITCHECK(PKTTAG(txp))) {
			int lender, credit_returned = 0; /* Note that borrower is fifo_id */

			fifo_id = DHD_PKTTAG_FIFO(PKTTAG(txp));

			/* Return credits to highest priority lender first */
			for (lender = AC_COUNT; lender >= 0; lender--) {
				if (wlfc->credits_borrowed[fifo_id][lender] > 0) {
					wlfc->FIFO_credit[lender]++;
					wlfc->credits_borrowed[fifo_id][lender]--;
					credit_returned = 1;
					break;
				}
			}

			if (!credit_returned) {
				wlfc->FIFO_credit[fifo_id]++;
			}
		}

		PKTFREE(wlfc->osh, txp, TRUE);
	}
	return;
}

/* Handle discard or suppress indication */
static int
dhd_wlfc_txstatus_update(dhd_pub_t *dhd, uint8* pkt_info)
{
	uint8 	status_flag;
	uint32	status;
	int		ret;
	int		remove_from_hanger = 1;
	void*	pktbuf;
	uint8	fifo_id;
	wlfc_mac_descriptor_t* entry = NULL;
	athost_wl_status_info_t* wlfc = (athost_wl_status_info_t*)
		dhd->wlfc_state;

	memcpy(&status, pkt_info, sizeof(uint32));
	status_flag = WL_TXSTATUS_GET_FLAGS(status);
	wlfc->stats.txstatus_in++;

	if (status_flag == WLFC_CTL_PKTFLAG_DISCARD) {
		wlfc->stats.pkt_freed++;
	}

	else if (status_flag == WLFC_CTL_PKTFLAG_D11SUPPRESS) {
		wlfc->stats.d11_suppress++;
		remove_from_hanger = 0;
	}

	else if (status_flag == WLFC_CTL_PKTFLAG_WLSUPPRESS) {
		wlfc->stats.wl_suppress++;
		remove_from_hanger = 0;
	}

	else if (status_flag == WLFC_CTL_PKTFLAG_TOSSED_BYWLC) {
		wlfc->stats.wlc_tossed_pkts++;
	}

	ret = dhd_wlfc_hanger_poppkt(wlfc->hanger,
		WLFC_PKTID_HSLOT_GET(status), &pktbuf, remove_from_hanger);
	if (ret != BCME_OK) {
		/* do something */
		return ret;
	}

	entry = _dhd_wlfc_find_table_entry(wlfc, pktbuf);

	if (!remove_from_hanger) {
		/* this packet was suppressed */
		if (!entry->suppressed || entry->generation != WLFC_PKTID_GEN(status)) {
			entry->suppressed = TRUE;
			entry->suppress_count = pktq_mlen(&entry->psq,
			NBITVAL((WL_TXSTATUS_GET_FIFO(status) << 1) + 1));
			entry->suppr_transit_count = entry->transit_count;
		}
		entry->generation = WLFC_PKTID_GEN(status);
	}

#ifdef PROP_TXSTATUS_DEBUG
	{
		uint32 new_t = OSL_SYSUPTIME();
		uint32 old_t;
		uint32 delta;
		old_t = ((wlfc_hanger_t*)(wlfc->hanger))->items[
			WLFC_PKTID_HSLOT_GET(status)].push_time;


		wlfc->stats.latency_sample_count++;
		if (new_t > old_t)
			delta = new_t - old_t;
		else
			delta = 0xffffffff + new_t - old_t;
		wlfc->stats.total_status_latency += delta;
		wlfc->stats.latency_most_recent = delta;

		wlfc->stats.deltas[wlfc->stats.idx_delta++] = delta;
		if (wlfc->stats.idx_delta == sizeof(wlfc->stats.deltas)/sizeof(uint32))
			wlfc->stats.idx_delta = 0;
	}
#endif /* PROP_TXSTATUS_DEBUG */

	fifo_id = DHD_PKTTAG_FIFO(PKTTAG(pktbuf));

	/* pick up the implicit credit from this packet */
	if (DHD_PKTTAG_CREDITCHECK(PKTTAG(pktbuf))) {
		if (wlfc->proptxstatus_mode == WLFC_FCMODE_IMPLIED_CREDIT) {

			int lender, credit_returned = 0; /* Note that borrower is fifo_id */

			/* Return credits to highest priority lender first */
			for (lender = AC_COUNT; lender >= 0; lender--)	{
				if (wlfc->credits_borrowed[fifo_id][lender] > 0) {
					wlfc->FIFO_credit[lender]++;
					wlfc->credits_borrowed[fifo_id][lender]--;
					credit_returned = 1;
					break;
				}
			}

			if (!credit_returned) {
				wlfc->FIFO_credit[fifo_id]++;
			}
		}
	}
	else {
		/*
		if this packet did not count against FIFO credit, it must have
		taken a requested_credit from the destination entry (for pspoll etc.)
		*/
		if (!entry) {

			entry = _dhd_wlfc_find_table_entry(wlfc, pktbuf);
		}
		if (!DHD_PKTTAG_ONETIMEPKTRQST(PKTTAG(pktbuf)))
			entry->requested_credit++;
#ifdef PROP_TXSTATUS_DEBUG
		entry->dstncredit_acks++;
#endif
	}
	if ((status_flag == WLFC_CTL_PKTFLAG_D11SUPPRESS) ||
		(status_flag == WLFC_CTL_PKTFLAG_WLSUPPRESS)) {

		ret = _dhd_wlfc_enque_suppressed(wlfc, fifo_id, pktbuf);
		if (ret != BCME_OK) {
			/* delay q is full, drop this packet */
			dhd_wlfc_hanger_poppkt(wlfc->hanger, WLFC_PKTID_HSLOT_GET(status),
			&pktbuf, 1);

			/* indicate failure and free the packet */
			dhd_txcomplete(dhd, pktbuf, FALSE);
			entry->transit_count--;
			/* This packet is transmitted Successfully by
			 *  dongle even after first suppress.
			 */
			if (entry->suppressed) {
				entry->suppr_transit_count--;
			}
			PKTFREE(wlfc->osh, pktbuf, TRUE);
		} else {
			/* Mark suppressed to avoid a double free during wlfc cleanup */
			dhd_wlfc_hanger_mark_suppressed(wlfc->hanger,
			WLFC_PKTID_HSLOT_GET(status), WLFC_PKTID_GEN(status));
			entry->suppress_count++;
		}
	}
	else {
		dhd_txcomplete(dhd, pktbuf, TRUE);
		entry->transit_count--;

		/* This packet is transmitted Successfully by dongle even after first suppress. */
		if (entry->suppressed) {
			entry->suppr_transit_count--;
		}
		/* free the packet */
		PKTFREE(wlfc->osh, pktbuf, TRUE);
	}
	return BCME_OK;
}

static int
dhd_wlfc_fifocreditback_indicate(dhd_pub_t *dhd, uint8* credits)
{
	int i;
	athost_wl_status_info_t* wlfc = (athost_wl_status_info_t*)
		dhd->wlfc_state;
	for (i = 0; i < WLFC_CTL_VALUE_LEN_FIFO_CREDITBACK; i++) {
#ifdef PROP_TXSTATUS_DEBUG
		wlfc->stats.fifo_credits_back[i] += credits[i];
#endif
		/* update FIFO credits */
		if (wlfc->proptxstatus_mode == WLFC_FCMODE_EXPLICIT_CREDIT)
		{
			int lender; /* Note that borrower is i */

			/* Return credits to highest priority lender first */
			for (lender = AC_COUNT; (lender >= 0) && (credits[i] > 0); lender--) {
				if (wlfc->credits_borrowed[i][lender] > 0) {
					if (credits[i] >= wlfc->credits_borrowed[i][lender]) {
						credits[i] -= wlfc->credits_borrowed[i][lender];
						wlfc->FIFO_credit[lender] +=
						    wlfc->credits_borrowed[i][lender];
						wlfc->credits_borrowed[i][lender] = 0;
					}
					else {
						wlfc->credits_borrowed[i][lender] -= credits[i];
						wlfc->FIFO_credit[lender] += credits[i];
						credits[i] = 0;
					}
				}
			}

			/* If we have more credits left over, these must belong to the AC */
			if (credits[i] > 0) {
				wlfc->FIFO_credit[i] += credits[i];
			}
		}
	}

	return BCME_OK;
}

static int
dhd_wlfc_dbg_senum_check(dhd_pub_t *dhd, uint8 *value)
{
	uint32 timestamp;

	(void)dhd;

	bcopy(&value[2], &timestamp, sizeof(uint32));
	DHD_INFO(("RXPKT: SEQ: %d, timestamp %d\n", value[1], timestamp));
	return BCME_OK;
}


static int
dhd_wlfc_rssi_indicate(dhd_pub_t *dhd, uint8* rssi)
{
	(void)dhd;
	(void)rssi;
	return BCME_OK;
}

static int
dhd_wlfc_mac_table_update(dhd_pub_t *dhd, uint8* value, uint8 type)
{
	int rc;
	athost_wl_status_info_t* wlfc = (athost_wl_status_info_t*)
		dhd->wlfc_state;
	wlfc_mac_descriptor_t* table;
	uint8 existing_index;
	uint8 table_index;
	uint8 ifid;
	uint8* ea;

	WLFC_DBGMESG(("%s(), mac [%02x:%02x:%02x:%02x:%02x:%02x],%s,idx:%d,id:0x%02x\n",
		__FUNCTION__, value[2], value[3], value[4], value[5], value[6], value[7],
		((type == WLFC_CTL_TYPE_MACDESC_ADD) ? "ADD":"DEL"),
		WLFC_MAC_DESC_GET_LOOKUP_INDEX(value[0]), value[0]));

	table = wlfc->destination_entries.nodes;
	table_index = WLFC_MAC_DESC_GET_LOOKUP_INDEX(value[0]);
	ifid = value[1];
	ea = &value[2];

	if (type == WLFC_CTL_TYPE_MACDESC_ADD) {
		existing_index = dhd_wlfc_find_mac_desc_id_from_mac(dhd, &value[2]);
		if (existing_index == WLFC_MAC_DESC_ID_INVALID) {
			/* this MAC entry does not exist, create one */
			if (!table[table_index].occupied) {
				table[table_index].mac_handle = value[0];
				rc = _dhd_wlfc_mac_entry_update(wlfc, &table[table_index],
				eWLFC_MAC_ENTRY_ACTION_ADD, ifid,
				wlfc->destination_entries.interfaces[ifid].iftype,
				ea);
			}
			else {
				/* the space should have been empty, but it's not */
				wlfc->stats.mac_update_failed++;
			}
		}
		else {
			/*
			there is an existing entry, move it to new index
			if necessary.
			*/
			if (existing_index != table_index) {
				/* if we already have an entry, free the old one */
				table[existing_index].occupied = 0;
				table[existing_index].state = WLFC_STATE_CLOSE;
				table[existing_index].requested_credit = 0;
				table[existing_index].interface_id = 0;
				/* enable after packets are queued-deqeued properly.
				pktq_flush(dhd->osh, &table[existing_index].psq, FALSE, NULL, 0);
				*/
			}
		}
	}
	if (type == WLFC_CTL_TYPE_MACDESC_DEL) {
		if (table[table_index].occupied) {
				rc = _dhd_wlfc_mac_entry_update(wlfc, &table[table_index],
					eWLFC_MAC_ENTRY_ACTION_DEL, ifid,
					wlfc->destination_entries.interfaces[ifid].iftype,
					ea);
		}
		else {
			/* the space should have been occupied, but it's not */
			wlfc->stats.mac_update_failed++;
		}
	}
	BCM_REFERENCE(rc);
	return BCME_OK;
}

static int
dhd_wlfc_psmode_update(dhd_pub_t *dhd, uint8* value, uint8 type)
{
	/* Handle PS on/off indication */
	athost_wl_status_info_t* wlfc = (athost_wl_status_info_t*)
		dhd->wlfc_state;
	wlfc_mac_descriptor_t* table;
	wlfc_mac_descriptor_t* desc;
	uint8 mac_handle = value[0];
	int i;

	table = wlfc->destination_entries.nodes;
	desc = &table[WLFC_MAC_DESC_GET_LOOKUP_INDEX(mac_handle)];
	if (desc->occupied) {
		/* a fresh PS mode should wipe old ps credits? */
		desc->requested_credit = 0;
		if (type == WLFC_CTL_TYPE_MAC_OPEN) {
			desc->state = WLFC_STATE_OPEN;
			DHD_WLFC_CTRINC_MAC_OPEN(desc);
		}
		else {
			desc->state = WLFC_STATE_CLOSE;
			DHD_WLFC_CTRINC_MAC_CLOSE(desc);
			/*
			Indicate to firmware if there is any traffic pending.
			*/
			for (i = AC_BE; i < AC_COUNT; i++) {
				_dhd_wlfc_traffic_pending_check(wlfc, desc, i);
			}
		}
	}
	else {
		wlfc->stats.psmode_update_failed++;
	}
	return BCME_OK;
}

static int
dhd_wlfc_interface_update(dhd_pub_t *dhd, uint8* value, uint8 type)
{
	/* Handle PS on/off indication */
	athost_wl_status_info_t* wlfc = (athost_wl_status_info_t*)
		dhd->wlfc_state;
	wlfc_mac_descriptor_t* table;
	uint8 if_id = value[0];

	if (if_id < WLFC_MAX_IFNUM) {
		table = wlfc->destination_entries.interfaces;
		if (table[if_id].occupied) {
			if (type == WLFC_CTL_TYPE_INTERFACE_OPEN) {
				table[if_id].state = WLFC_STATE_OPEN;
				/* WLFC_DBGMESG(("INTERFACE[%d] OPEN\n", if_id)); */
			}
			else {
				table[if_id].state = WLFC_STATE_CLOSE;
				/* WLFC_DBGMESG(("INTERFACE[%d] CLOSE\n", if_id)); */
			}
			return BCME_OK;
		}
	}
	wlfc->stats.interface_update_failed++;

	return BCME_OK;
}

static int
dhd_wlfc_credit_request(dhd_pub_t *dhd, uint8* value)
{
	athost_wl_status_info_t* wlfc = (athost_wl_status_info_t*)
		dhd->wlfc_state;
	wlfc_mac_descriptor_t* table;
	wlfc_mac_descriptor_t* desc;
	uint8 mac_handle;
	uint8 credit;

	table = wlfc->destination_entries.nodes;
	mac_handle = value[1];
	credit = value[0];

	desc = &table[WLFC_MAC_DESC_GET_LOOKUP_INDEX(mac_handle)];
	if (desc->occupied) {
		desc->requested_credit = credit;

		desc->ac_bitmap = value[2];
	}
	else {
		wlfc->stats.credit_request_failed++;
	}
	return BCME_OK;
}

static int
dhd_wlfc_packet_request(dhd_pub_t *dhd, uint8* value)
{
	athost_wl_status_info_t* wlfc = (athost_wl_status_info_t*)
		dhd->wlfc_state;
	wlfc_mac_descriptor_t* table;
	wlfc_mac_descriptor_t* desc;
	uint8 mac_handle;
	uint8 packet_count;

	table = wlfc->destination_entries.nodes;
	mac_handle = value[1];
	packet_count = value[0];

	desc = &table[WLFC_MAC_DESC_GET_LOOKUP_INDEX(mac_handle)];
	if (desc->occupied) {
		desc->requested_packet = packet_count;

		desc->ac_bitmap = value[2];
	}
	else {
		wlfc->stats.packet_request_failed++;
	}
	return BCME_OK;
}

static void
dhd_wlfc_reorderinfo_indicate(uint8 *val, uint8 len, uchar *info_buf, uint *info_len)
{
	if (info_len) {
		if (info_buf) {
			bcopy(val, info_buf, len);
			*info_len = len;
		}
		else
			*info_len = 0;
	}
}

static int
dhd_wlfc_parse_header_info(dhd_pub_t *dhd, void* pktbuf, int tlv_hdr_len, uchar *reorder_info_buf,
	uint *reorder_info_len)
{
	uint8 type, len;
	uint8* value;
	uint8* tmpbuf;
	uint16 remainder = tlv_hdr_len;
	uint16 processed = 0;
	athost_wl_status_info_t* wlfc = (athost_wl_status_info_t*)
		dhd->wlfc_state;
	tmpbuf = (uint8*)PKTDATA(dhd->osh, pktbuf);
	if (remainder) {
		while ((processed < (WLFC_MAX_PENDING_DATALEN * 2)) && (remainder > 0)) {
			type = tmpbuf[processed];
			if (type == WLFC_CTL_TYPE_FILLER) {
				remainder -= 1;
				processed += 1;
				continue;
			}

			len  = tmpbuf[processed + 1];
			value = &tmpbuf[processed + 2];

			if (remainder < (2 + len))
				break;

			remainder -= 2 + len;
			processed += 2 + len;
			if (type == WLFC_CTL_TYPE_TXSTATUS)
				dhd_wlfc_txstatus_update(dhd, value);

			else if (type == WLFC_CTL_TYPE_HOST_REORDER_RXPKTS)
				dhd_wlfc_reorderinfo_indicate(value, len, reorder_info_buf,
					reorder_info_len);
			else if (type == WLFC_CTL_TYPE_FIFO_CREDITBACK)
				dhd_wlfc_fifocreditback_indicate(dhd, value);

			else if (type == WLFC_CTL_TYPE_RSSI)
				dhd_wlfc_rssi_indicate(dhd, value);

			else if (type == WLFC_CTL_TYPE_MAC_REQUEST_CREDIT)
				dhd_wlfc_credit_request(dhd, value);

			else if (type == WLFC_CTL_TYPE_MAC_REQUEST_PACKET)
				dhd_wlfc_packet_request(dhd, value);

			else if ((type == WLFC_CTL_TYPE_MAC_OPEN) ||
				(type == WLFC_CTL_TYPE_MAC_CLOSE))
				dhd_wlfc_psmode_update(dhd, value, type);

			else if ((type == WLFC_CTL_TYPE_MACDESC_ADD) ||
				(type == WLFC_CTL_TYPE_MACDESC_DEL))
				dhd_wlfc_mac_table_update(dhd, value, type);

			else if (type == WLFC_CTL_TYPE_TRANS_ID)
				dhd_wlfc_dbg_senum_check(dhd, value);

			else if ((type == WLFC_CTL_TYPE_INTERFACE_OPEN) ||
				(type == WLFC_CTL_TYPE_INTERFACE_CLOSE)) {
				dhd_wlfc_interface_update(dhd, value, type);
			}
		}
		if (remainder != 0) {
			/* trouble..., something is not right */
			wlfc->stats.tlv_parse_failed++;
		}
	}
	return BCME_OK;
}

int
dhd_wlfc_init(dhd_pub_t *dhd)
{
	char iovbuf[12]; /* Room for "tlv" + '\0' + parameter */
	/* enable all signals & indicate host proptxstatus logic is active */
	uint32 tlv = dhd->wlfc_enabled?
		WLFC_FLAGS_RSSI_SIGNALS |
		WLFC_FLAGS_XONXOFF_SIGNALS |
		WLFC_FLAGS_CREDIT_STATUS_SIGNALS |
		WLFC_FLAGS_HOST_PROPTXSTATUS_ACTIVE |
		WLFC_FLAGS_HOST_RXRERODER_ACTIVE : 0;
		/* WLFC_FLAGS_HOST_PROPTXSTATUS_ACTIVE | WLFC_FLAGS_HOST_RXRERODER_ACTIVE : 0; */


	/*
	try to enable/disable signaling by sending "tlv" iovar. if that fails,
	fallback to no flow control? Print a message for now.
	*/

	/* enable proptxtstatus signaling by default */
	bcm_mkiovar("tlv", (char *)&tlv, 4, iovbuf, sizeof(iovbuf));
	if (dhd_wl_ioctl_cmd(dhd, WLC_SET_VAR, iovbuf, sizeof(iovbuf), TRUE, 0) < 0) {
		DHD_ERROR(("dhd_wlfc_init(): failed to enable/disable bdcv2 tlv signaling\n"));
	}
	else {
		/*
		Leaving the message for now, it should be removed after a while; once
		the tlv situation is stable.
		*/
		DHD_ERROR(("dhd_wlfc_init(): successfully %s bdcv2 tlv signaling, %d\n",
			dhd->wlfc_enabled?"enabled":"disabled", tlv));
	}
	return BCME_OK;
}

int
dhd_wlfc_enable(dhd_pub_t *dhd)
{
	int i;
	athost_wl_status_info_t* wlfc;

	if (!dhd->wlfc_enabled || dhd->wlfc_state)
		return BCME_OK;

	/* allocate space to track txstatus propagated from firmware */
	dhd->wlfc_state = MALLOC(dhd->osh, sizeof(athost_wl_status_info_t));
	if (dhd->wlfc_state == NULL)
		return BCME_NOMEM;

	/* initialize state space */
	wlfc = (athost_wl_status_info_t*)dhd->wlfc_state;
	memset(wlfc, 0, sizeof(athost_wl_status_info_t));

	/* remember osh & dhdp */
	wlfc->osh = dhd->osh;
	wlfc->dhdp = dhd;

	wlfc->hanger =
		dhd_wlfc_hanger_create(dhd->osh, WLFC_HANGER_MAXITEMS);
	if (wlfc->hanger == NULL) {
		MFREE(dhd->osh, dhd->wlfc_state, sizeof(athost_wl_status_info_t));
		dhd->wlfc_state = NULL;
		return BCME_NOMEM;
	}

	/* initialize all interfaces to accept traffic */
	for (i = 0; i < WLFC_MAX_IFNUM; i++) {
		wlfc->hostif_flow_state[i] = OFF;
	}

	/*
	create the SENDQ containing
	sub-queues for all AC precedences + 1 for bc/mc traffic
	*/
	pktq_init(&wlfc->SENDQ, (AC_COUNT + 1), WLFC_SENDQ_LEN);

	wlfc->destination_entries.other.state = WLFC_STATE_OPEN;
	/* bc/mc FIFO is always open [credit aside], i.e. b[5] */
	wlfc->destination_entries.other.ac_bitmap = 0x1f;
	wlfc->destination_entries.other.interface_id = 0;

	wlfc->proptxstatus_mode = WLFC_FCMODE_EXPLICIT_CREDIT;

	wlfc->allow_credit_borrow = TRUE;
	wlfc->borrow_defer_timestamp = 0;
	return BCME_OK;
}

/* release all packet resources */
void
dhd_wlfc_cleanup(dhd_pub_t *dhd)
{
	int i;
	int total_entries;
	athost_wl_status_info_t* wlfc = (athost_wl_status_info_t*)
		dhd->wlfc_state;
	wlfc_mac_descriptor_t* table;
	wlfc_hanger_t* h;
	int prec;
	void *pkt = NULL;
	struct pktq *txq = NULL;
	if (dhd->wlfc_state == NULL)
		return;
	/* flush bus->txq */
	txq = dhd_bus_txq(dhd->bus);
	/* any in the hanger? */
	h = (wlfc_hanger_t*)wlfc->hanger;
	total_entries = sizeof(wlfc->destination_entries)/sizeof(wlfc_mac_descriptor_t);
	/* search all entries, include nodes as well as interfaces */
	table = (wlfc_mac_descriptor_t*)&wlfc->destination_entries;

	for (i = 0; i < total_entries; i++) {
		if (table[i].occupied) {
			if (table[i].psq.len) {
				WLFC_DBGMESG(("%s(): DELAYQ[%d].len = %d\n",
					__FUNCTION__, i, table[i].psq.len));
				/* release packets held in DELAYQ */
				pktq_flush(wlfc->osh, &table[i].psq, TRUE, NULL, 0);
			}
			table[i].occupied = 0;
		}
	}
	/* release packets held in SENDQ */
	if (wlfc->SENDQ.len)
		pktq_flush(wlfc->osh, &wlfc->SENDQ, TRUE, NULL, 0);
	for (prec = 0; prec < txq->num_prec; prec++) {
		pkt = pktq_pdeq(txq, prec);
		while (pkt) {
			for (i = 0; i < h->max_items; i++) {
				if (pkt == h->items[i].pkt) {
					if (h->items[i].state == WLFC_HANGER_ITEM_STATE_INUSE) {
						PKTFREE(wlfc->osh, h->items[i].pkt, TRUE);
						h->items[i].state = WLFC_HANGER_ITEM_STATE_FREE;
					} else if (h->items[i].state ==
						WLFC_HANGER_ITEM_STATE_INUSE_SUPPRESSED) {
						/* These are already freed from the psq */
						h->items[i].state = WLFC_HANGER_ITEM_STATE_FREE;
					}
					break;
				}
			}
			pkt = pktq_pdeq(txq, prec);
		}
	}
	/* flush remained pkt in hanger queue, not in bus->txq */
	for (i = 0; i < h->max_items; i++) {
		if (h->items[i].state == WLFC_HANGER_ITEM_STATE_INUSE) {
			PKTFREE(wlfc->osh, h->items[i].pkt, TRUE);
			h->items[i].state = WLFC_HANGER_ITEM_STATE_FREE;
		} else if (h->items[i].state == WLFC_HANGER_ITEM_STATE_INUSE_SUPPRESSED) {
			/* These are freed from the psq so no need to free again */
			h->items[i].state = WLFC_HANGER_ITEM_STATE_FREE;
		}
	}
	return;
}

void
dhd_wlfc_deinit(dhd_pub_t *dhd)
{
	/* cleanup all psq related resources */
	athost_wl_status_info_t* wlfc = (athost_wl_status_info_t*)
		dhd->wlfc_state;

	if (dhd->wlfc_state == NULL)
		return;

#ifdef PROP_TXSTATUS_DEBUG
	{
		int i;
		wlfc_hanger_t* h = (wlfc_hanger_t*)wlfc->hanger;
		for (i = 0; i < h->max_items; i++) {
			if (h->items[i].state != WLFC_HANGER_ITEM_STATE_FREE) {
				WLFC_DBGMESG(("%s() pkt[%d] = 0x%p, FIFO_credit_used:%d\n",
					__FUNCTION__, i, h->items[i].pkt,
					DHD_PKTTAG_CREDITCHECK(PKTTAG(h->items[i].pkt))));
			}
		}
	}
#endif
	/* delete hanger */
	dhd_wlfc_hanger_delete(dhd->osh, wlfc->hanger);

	/* free top structure */
	MFREE(dhd->osh, dhd->wlfc_state, sizeof(athost_wl_status_info_t));
	dhd->wlfc_state = NULL;
	return;
}
#endif /* PROP_TXSTATUS */

void
dhd_prot_dump(dhd_pub_t *dhdp, struct bcmstrbuf *strbuf)
{
	bcm_bprintf(strbuf, "Protocol CDC: reqid %d\n", dhdp->prot->reqid);
#ifdef PROP_TXSTATUS
	if (dhdp->wlfc_state)
		dhd_wlfc_dump(dhdp, strbuf);
#endif
}

void
dhd_prot_hdrpush(dhd_pub_t *dhd, int ifidx, void *pktbuf)
{
#ifdef BDC
	struct bdc_header *h;
#endif /* BDC */

	DHD_TRACE(("%s: Enter\n", __FUNCTION__));

#ifdef BDC
	/* Push BDC header used to convey priority for buses that don't */

	PKTPUSH(dhd->osh, pktbuf, BDC_HEADER_LEN);

	h = (struct bdc_header *)PKTDATA(dhd->osh, pktbuf);

	h->flags = (BDC_PROTO_VER << BDC_FLAG_VER_SHIFT);
	if (PKTSUMNEEDED(pktbuf))
		h->flags |= BDC_FLAG_SUM_NEEDED;


	h->priority = (PKTPRIO(pktbuf) & BDC_PRIORITY_MASK);
	h->flags2 = 0;
	h->dataOffset = 0;
#endif /* BDC */
	BDC_SET_IF_IDX(h, ifidx);
}

int
dhd_prot_hdrpull(dhd_pub_t *dhd, int *ifidx, void *pktbuf, uchar *reorder_buf_info,
	uint *reorder_info_len)
{
#ifdef BDC
	struct bdc_header *h;
#endif

	DHD_TRACE(("%s: Enter\n", __FUNCTION__));

#ifdef BDC
	if (reorder_info_len)
		*reorder_info_len = 0;
	/* Pop BDC header used to convey priority for buses that don't */

	if (PKTLEN(dhd->osh, pktbuf) < BDC_HEADER_LEN) {
		DHD_ERROR(("%s: rx data too short (%d < %d)\n", __FUNCTION__,
		           PKTLEN(dhd->osh, pktbuf), BDC_HEADER_LEN));
		return BCME_ERROR;
	}

	h = (struct bdc_header *)PKTDATA(dhd->osh, pktbuf);

	if ((*ifidx = BDC_GET_IF_IDX(h)) >= DHD_MAX_IFS) {
		DHD_ERROR(("%s: rx data ifnum out of range (%d)\n",
		           __FUNCTION__, *ifidx));
		return BCME_ERROR;
	}

#if defined(NDIS630)
	h->dataOffset = 0;
#endif
	if (((h->flags & BDC_FLAG_VER_MASK) >> BDC_FLAG_VER_SHIFT) != BDC_PROTO_VER) {
		DHD_ERROR(("%s: non-BDC packet received, flags = 0x%x\n",
		           dhd_ifname(dhd, *ifidx), h->flags));
		if (((h->flags & BDC_FLAG_VER_MASK) >> BDC_FLAG_VER_SHIFT) == BDC_PROTO_VER_1)
			h->dataOffset = 0;
		else
		return BCME_ERROR;
	}

	if (h->flags & BDC_FLAG_SUM_GOOD) {
		DHD_INFO(("%s: BDC packet received with good rx-csum, flags 0x%x\n",
		          dhd_ifname(dhd, *ifidx), h->flags));
		PKTSETSUMGOOD(pktbuf, TRUE);
	}

	PKTSETPRIO(pktbuf, (h->priority & BDC_PRIORITY_MASK));
	PKTPULL(dhd->osh, pktbuf, BDC_HEADER_LEN);
#endif /* BDC */

#if !defined(NDIS630)
	if (PKTLEN(dhd->osh, pktbuf) < (uint32) (h->dataOffset << 2)) {
		DHD_ERROR(("%s: rx data too short (%d < %d)\n", __FUNCTION__,
		           PKTLEN(dhd->osh, pktbuf), (h->dataOffset * 4)));
		return BCME_ERROR;
	}
#endif
#ifdef PROP_TXSTATUS
	if (dhd->wlfc_state &&
		((athost_wl_status_info_t*)dhd->wlfc_state)->proptxstatus_mode
		!= WLFC_FCMODE_NONE &&
		(!DHD_PKTTAG_PKTDIR(PKTTAG(pktbuf)))) {
		/*
		- parse txstatus only for packets that came from the firmware
		*/
		dhd_os_wlfc_block(dhd);
		dhd_wlfc_parse_header_info(dhd, pktbuf, (h->dataOffset << 2),
			reorder_buf_info, reorder_info_len);
		((athost_wl_status_info_t*)dhd->wlfc_state)->stats.dhd_hdrpulls++;
		dhd_wlfc_commit_packets(dhd->wlfc_state, (f_commitpkt_t)dhd_bus_txdata,
			(void *)dhd->bus);
		dhd_os_wlfc_unblock(dhd);
	}
#endif /* PROP_TXSTATUS */
#if !defined(NDIS630)
		PKTPULL(dhd->osh, pktbuf, (h->dataOffset << 2));
#endif
	return 0;
}

int
dhd_prot_attach(dhd_pub_t *dhd)
{
	dhd_prot_t *cdc;

	if (!(cdc = (dhd_prot_t *)DHD_OS_PREALLOC(dhd->osh, DHD_PREALLOC_PROT,
		sizeof(dhd_prot_t)))) {
			DHD_ERROR(("%s: kmalloc failed\n", __FUNCTION__));
			goto fail;
		}
	memset(cdc, 0, sizeof(dhd_prot_t));

	/* ensure that the msg buf directly follows the cdc msg struct */
	if ((uintptr)(&cdc->msg + 1) != (uintptr)cdc->buf) {
		DHD_ERROR(("dhd_prot_t is not correctly defined\n"));
		goto fail;
	}

	dhd->prot = cdc;
#ifdef BDC
	dhd->hdrlen += BDC_HEADER_LEN;
#endif
	dhd->maxctl = WLC_IOCTL_MAXLEN + sizeof(cdc_ioctl_t) + ROUND_UP_MARGIN;
	return 0;

fail:
#ifndef CONFIG_DHD_USE_STATIC_BUF
	if (cdc != NULL)
		MFREE(dhd->osh, cdc, sizeof(dhd_prot_t));
#endif /* CONFIG_DHD_USE_STATIC_BUF */
	return BCME_NOMEM;
}

/* ~NOTE~ What if another thread is waiting on the semaphore?  Holding it? */
void
dhd_prot_detach(dhd_pub_t *dhd)
{
#ifdef PROP_TXSTATUS
	dhd_wlfc_deinit(dhd);
#endif
#ifndef CONFIG_DHD_USE_STATIC_BUF
	MFREE(dhd->osh, dhd->prot, sizeof(dhd_prot_t));
#endif /* CONFIG_DHD_USE_STATIC_BUF */
	dhd->prot = NULL;
}

void
dhd_prot_dstats(dhd_pub_t *dhd)
{
	/* No stats from dongle added yet, copy bus stats */
	dhd->dstats.tx_packets = dhd->tx_packets;
	dhd->dstats.tx_errors = dhd->tx_errors;
	dhd->dstats.rx_packets = dhd->rx_packets;
	dhd->dstats.rx_errors = dhd->rx_errors;
	dhd->dstats.rx_dropped = dhd->rx_dropped;
	dhd->dstats.multicast = dhd->rx_multicast;
	return;
}

int
dhd_prot_init(dhd_pub_t *dhd)
{
	int ret = 0;
	wlc_rev_info_t revinfo;
	DHD_TRACE(("%s: Enter\n", __FUNCTION__));


	/* Get the device rev info */
	memset(&revinfo, 0, sizeof(revinfo));
	ret = dhd_wl_ioctl_cmd(dhd, WLC_GET_REVINFO, &revinfo, sizeof(revinfo), FALSE, 0);
	if (ret < 0)
		goto done;


#ifdef PROP_TXSTATUS
	ret = dhd_wlfc_init(dhd);
#endif

#if defined(WL_CFG80211)
	if (dhd_download_fw_on_driverload)
#endif /* defined(WL_CFG80211) */
		ret = dhd_preinit_ioctls(dhd);

	/* Always assumes wl for now */
	dhd->iswl = TRUE;

done:
	return ret;
}

void
dhd_prot_stop(dhd_pub_t *dhd)
{
	/* Nothing to do for CDC */
}


static void
dhd_get_hostreorder_pkts(void *osh, struct reorder_info *ptr, void **pkt,
	uint32 *pkt_count, void **pplast, uint8 start, uint8 end)
{
	uint i;
	void *plast = NULL, *p;
	uint32 pkt_cnt = 0;

	if (ptr->pend_pkts == 0) {
		DHD_REORDER(("%s: no packets in reorder queue \n", __FUNCTION__));
		*pplast = NULL;
		*pkt_count = 0;
		*pkt = NULL;
		return;
	}
	if (start == end)
		i = ptr->max_idx + 1;
	else {
		if (start > end)
			i = (ptr->max_idx - end) + start;
		else
			i = end - start;
	}
	while (i) {
		p = (void *)(ptr->p[start]);
		ptr->p[start] = NULL;

		if (p != NULL) {
			if (plast == NULL)
				*pkt = p;
			else
				PKTSETNEXT(osh, plast, p);

			plast = p;
			pkt_cnt++;
		}
		i--;
		if (start++ == ptr->max_idx)
			start = 0;
	}
	*pplast = plast;
	*pkt_count = (uint32)pkt_cnt;
}

int
dhd_process_pkt_reorder_info(dhd_pub_t *dhd, uchar *reorder_info_buf, uint reorder_info_len,
	void **pkt, uint32 *pkt_count)
{
	uint8 flow_id, max_idx, cur_idx, exp_idx;
	struct reorder_info *ptr;
	uint8 flags;
	void *cur_pkt, *plast = NULL;
	uint32 cnt = 0;

	if (pkt == NULL) {
		if (pkt_count != NULL)
			*pkt_count = 0;
		return 0;
	}

	flow_id = reorder_info_buf[WLHOST_REORDERDATA_FLOWID_OFFSET];
	flags = reorder_info_buf[WLHOST_REORDERDATA_FLAGS_OFFSET];

	DHD_REORDER(("flow_id %d, flags 0x%02x, idx(%d, %d, %d)\n", flow_id, flags,
		reorder_info_buf[WLHOST_REORDERDATA_CURIDX_OFFSET],
		reorder_info_buf[WLHOST_REORDERDATA_EXPIDX_OFFSET],
		reorder_info_buf[WLHOST_REORDERDATA_MAXIDX_OFFSET]));

	/* validate flags and flow id */
	if (flags == 0xFF) {
		DHD_ERROR(("%s: invalid flags...so ignore this packet\n", __FUNCTION__));
		*pkt_count = 1;
		return 0;
	}

	cur_pkt = *pkt;
	*pkt = NULL;

	ptr = dhd->reorder_bufs[flow_id];
	if (flags & WLHOST_REORDERDATA_DEL_FLOW) {
		uint32 buf_size = sizeof(struct reorder_info);

		DHD_REORDER(("%s: Flags indicating to delete a flow id %d\n",
			__FUNCTION__, flow_id));

		if (ptr == NULL) {
			DHD_ERROR(("%s: received flags to cleanup, but no flow (%d) yet\n",
				__FUNCTION__, flow_id));
			*pkt_count = 1;
			*pkt = cur_pkt;
			return 0;
		}

		dhd_get_hostreorder_pkts(dhd->osh, ptr, pkt, &cnt, &plast,
			ptr->exp_idx, ptr->exp_idx);
		/* set it to the last packet */
		if (plast) {
			PKTSETNEXT(dhd->osh, plast, cur_pkt);
			cnt++;
		}
		else {
			if (cnt != 0) {
				DHD_ERROR(("%s: del flow: something fishy, pending packets %d\n",
					__FUNCTION__, cnt));
			}
			*pkt = cur_pkt;
			cnt = 1;
		}
		buf_size += ((ptr->max_idx + 1) * sizeof(void *));
		MFREE(dhd->osh, ptr, buf_size);
		dhd->reorder_bufs[flow_id] = NULL;
		*pkt_count = cnt;
		return 0;
	}
	/* all the other cases depend on the existance of the reorder struct for that flow id */
	if (ptr == NULL) {
		uint32 buf_size_alloc = sizeof(reorder_info_t);
		max_idx = reorder_info_buf[WLHOST_REORDERDATA_MAXIDX_OFFSET];

		buf_size_alloc += ((max_idx + 1) * sizeof(void*));
		/* allocate space to hold the buffers, index etc */

		DHD_REORDER(("%s: alloc buffer of size %d size, reorder info id %d, maxidx %d\n",
			__FUNCTION__, buf_size_alloc, flow_id, max_idx));
		ptr = (struct reorder_info *)MALLOC(dhd->osh, buf_size_alloc);
		if (ptr == NULL) {
			DHD_ERROR(("%s: Malloc failed to alloc buffer\n", __FUNCTION__));
			*pkt_count = 1;
			return 0;
		}
		bzero(ptr, buf_size_alloc);
		dhd->reorder_bufs[flow_id] = ptr;
		ptr->p = (void *)(ptr+1);
		ptr->max_idx = max_idx;
	}
	if (flags & WLHOST_REORDERDATA_NEW_HOLE)  {
		DHD_REORDER(("%s: new hole, so cleanup pending buffers\n", __FUNCTION__));
		if (ptr->pend_pkts) {
			dhd_get_hostreorder_pkts(dhd->osh, ptr, pkt, &cnt, &plast,
				ptr->exp_idx, ptr->exp_idx);
			ptr->pend_pkts = 0;
		}
		ptr->cur_idx = reorder_info_buf[WLHOST_REORDERDATA_CURIDX_OFFSET];
		ptr->exp_idx = reorder_info_buf[WLHOST_REORDERDATA_EXPIDX_OFFSET];
		ptr->max_idx = reorder_info_buf[WLHOST_REORDERDATA_MAXIDX_OFFSET];
		ptr->p[ptr->cur_idx] = cur_pkt;
		ptr->pend_pkts++;
		*pkt_count = cnt;
	}
	else if (flags & WLHOST_REORDERDATA_CURIDX_VALID) {
		cur_idx = reorder_info_buf[WLHOST_REORDERDATA_CURIDX_OFFSET];
		exp_idx = reorder_info_buf[WLHOST_REORDERDATA_EXPIDX_OFFSET];


		if ((exp_idx == ptr->exp_idx) && (cur_idx != ptr->exp_idx)) {
			/* still in the current hole */
			/* enqueue the current on the buffer chain */
			if (ptr->p[cur_idx] != NULL) {
				DHD_REORDER(("%s: HOLE: ERROR buffer pending..free it\n",
					__FUNCTION__));
				PKTFREE(dhd->osh, ptr->p[cur_idx], TRUE);
				ptr->p[cur_idx] = NULL;
			}
			ptr->p[cur_idx] = cur_pkt;
			ptr->pend_pkts++;
			ptr->cur_idx = cur_idx;
			DHD_REORDER(("%s: fill up a hole..pending packets is %d\n",
				__FUNCTION__, ptr->pend_pkts));
			*pkt_count = 0;
			*pkt = NULL;
		}
		else if (ptr->exp_idx == cur_idx) {
			/* got the right one ..flush from cur to exp and update exp */
			DHD_REORDER(("%s: got the right one now, cur_idx is %d\n",
				__FUNCTION__, cur_idx));
			if (ptr->p[cur_idx] != NULL) {
				DHD_REORDER(("%s: Error buffer pending..free it\n",
					__FUNCTION__));
				PKTFREE(dhd->osh, ptr->p[cur_idx], TRUE);
				ptr->p[cur_idx] = NULL;
			}
			ptr->p[cur_idx] = cur_pkt;
			ptr->pend_pkts++;

			ptr->cur_idx = cur_idx;
			ptr->exp_idx = exp_idx;

			dhd_get_hostreorder_pkts(dhd->osh, ptr, pkt, &cnt, &plast,
				cur_idx, exp_idx);
			ptr->pend_pkts -= (uint8)cnt;
			*pkt_count = cnt;
			DHD_REORDER(("%s: freeing up buffers %d, still pending %d\n",
				__FUNCTION__, cnt, ptr->pend_pkts));
		}
		else {
			uint8 end_idx;
			bool flush_current = FALSE;
			/* both cur and exp are moved now .. */
			DHD_REORDER(("%s:, flow %d, both moved, cur %d(%d), exp %d(%d)\n",
				__FUNCTION__, flow_id, ptr->cur_idx, cur_idx,
				ptr->exp_idx, exp_idx));
			if (flags & WLHOST_REORDERDATA_FLUSH_ALL)
				end_idx = ptr->exp_idx;
			else
				end_idx = exp_idx;

			/* flush pkts first */
			dhd_get_hostreorder_pkts(dhd->osh, ptr, pkt, &cnt, &plast,
				ptr->exp_idx, end_idx);

			if (cur_idx == ptr->max_idx) {
				if (exp_idx == 0)
					flush_current = TRUE;
			} else {
				if (exp_idx == cur_idx + 1)
					flush_current = TRUE;
			}
			if (flush_current) {
				if (plast)
					PKTSETNEXT(dhd->osh, plast, cur_pkt);
				else
					*pkt = cur_pkt;
				cnt++;
			}
			else {
				ptr->p[cur_idx] = cur_pkt;
				ptr->pend_pkts++;
			}
			ptr->exp_idx = exp_idx;
			ptr->cur_idx = cur_idx;
			*pkt_count = cnt;
		}
	}
	else {
		uint8 end_idx;
		/* no real packet but update to exp_seq...that means explicit window move */
		exp_idx = reorder_info_buf[WLHOST_REORDERDATA_EXPIDX_OFFSET];

		DHD_REORDER(("%s: move the window, cur_idx is %d, exp is %d, new exp is %d\n",
			__FUNCTION__, ptr->cur_idx, ptr->exp_idx, exp_idx));
		if (flags & WLHOST_REORDERDATA_FLUSH_ALL)
			end_idx =  ptr->exp_idx;
		else
			end_idx =  exp_idx;

		dhd_get_hostreorder_pkts(dhd->osh, ptr, pkt, &cnt, &plast, ptr->exp_idx, end_idx);
		ptr->pend_pkts -= (uint8)cnt;
		if (plast)
			PKTSETNEXT(dhd->osh, plast, cur_pkt);
		else
			*pkt = cur_pkt;
		cnt++;
		*pkt_count = cnt;
		/* set the new expected idx */
		ptr->exp_idx = exp_idx;
	}
	return 0;
}<|MERGE_RESOLUTION|>--- conflicted
+++ resolved
@@ -21,11 +21,7 @@
  * software in any way with any other Broadcom software provided under a license
  * other than the GPL, without Broadcom's express prior written consent.
  *
-<<<<<<< HEAD
- * $Id: dhd_cdc.c 325074 2012-03-31 21:24:57Z $
-=======
  * $Id: dhd_cdc.c 349167 2012-08-07 06:58:11Z $
->>>>>>> 344bd536
  *
  * BDC is like CDC, except it includes a header for data packets to convey
  * packet priority over the bus, and flags (e.g. to indicate checksum status
