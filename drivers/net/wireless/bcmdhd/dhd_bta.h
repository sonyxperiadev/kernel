--- conflicted
+++ resolved
@@ -21,11 +21,7 @@
  * software in any way with any other Broadcom software provided under a license
  * other than the GPL, without Broadcom's express prior written consent.
  *
-<<<<<<< HEAD
- * $Id: dhd_bta.h 275786 2011-08-04 22:42:42Z $
-=======
  * $Id: dhd_bta.h 291086 2011-10-21 01:17:24Z $
->>>>>>> 53143fd3
  */
 #ifndef __dhd_bta_h__
 #define __dhd_bta_h__
