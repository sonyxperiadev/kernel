/*
 * HNDRTE arm trap handling.
 *
 * Copyright (C) 1999-2012, Broadcom Corporation
 * 
 *      Unless you and Broadcom execute a separate written software license
 * agreement governing use of this software, this software is licensed to you
 * under the terms of the GNU General Public License version 2 (the "GPL"),
 * available at http://www.broadcom.com/licenses/GPLv2.php, with the
 * following added to such license:
 * 
 *      As a special exception, the copyright holders of this software give you
 * permission to link this software with independent modules, and to copy and
 * distribute the resulting executable under terms of your choice, provided that
 * you also meet, for each linked independent module, the terms and conditions of
 * the license of that module.  An independent module is a module which is not
 * derived from this software.  The special exception does not apply to any
 * modifications of the software.
 * 
 *      Notwithstanding the above, under no circumstances may you combine this
 * software in any way with any other Broadcom software provided under a license
 * other than the GPL, without Broadcom's express prior written consent.
 *
<<<<<<< HEAD
 * $Id: hndrte_armtrap.h 275703 2011-08-04 20:20:27Z $
=======
 * $Id: hndrte_armtrap.h 261365 2011-05-24 20:42:23Z $
>>>>>>> 90adfd2b
 */

#ifndef	_hndrte_armtrap_h
#define	_hndrte_armtrap_h


/* ARM trap handling */

/* Trap types defined by ARM (see arminc.h) */

/* Trap locations in lo memory */
#define	TRAP_STRIDE	4
#define FIRST_TRAP	TR_RST
#define LAST_TRAP	(TR_FIQ * TRAP_STRIDE)

#if defined(__ARM_ARCH_4T__)
#define	MAX_TRAP_TYPE	(TR_FIQ + 1)
#elif defined(__ARM_ARCH_7M__)
#define	MAX_TRAP_TYPE	(TR_ISR + ARMCM3_NUMINTS)
#endif	/* __ARM_ARCH_7M__ */

/* The trap structure is defined here as offsets for assembly */
#define	TR_TYPE		0x00
#define	TR_EPC		0x04
#define	TR_CPSR		0x08
#define	TR_SPSR		0x0c
#define	TR_REGS		0x10
#define	TR_REG(n)	(TR_REGS + (n) * 4)
#define	TR_SP		TR_REG(13)
#define	TR_LR		TR_REG(14)
#define	TR_PC		TR_REG(15)

#define	TRAP_T_SIZE	80

#ifndef	_LANGUAGE_ASSEMBLY

#include <typedefs.h>

typedef struct _trap_struct {
	uint32		type;
	uint32		epc;
	uint32		cpsr;
	uint32		spsr;
	uint32		r0;	/* a1 */
	uint32		r1;	/* a2 */
	uint32		r2;	/* a3 */
	uint32		r3;	/* a4 */
	uint32		r4;	/* v1 */
	uint32		r5;	/* v2 */
	uint32		r6;	/* v3 */
	uint32		r7;	/* v4 */
	uint32		r8;	/* v5 */
	uint32		r9;	/* sb/v6 */
	uint32		r10;	/* sl/v7 */
	uint32		r11;	/* fp/v8 */
	uint32		r12;	/* ip */
	uint32		r13;	/* sp */
	uint32		r14;	/* lr */
	uint32		pc;	/* r15 */
} trap_t;

#endif	/* !_LANGUAGE_ASSEMBLY */

#endif	/* _hndrte_armtrap_h */<|MERGE_RESOLUTION|>--- conflicted
+++ resolved
@@ -21,11 +21,7 @@
  * software in any way with any other Broadcom software provided under a license
  * other than the GPL, without Broadcom's express prior written consent.
  *
-<<<<<<< HEAD
  * $Id: hndrte_armtrap.h 275703 2011-08-04 20:20:27Z $
-=======
- * $Id: hndrte_armtrap.h 261365 2011-05-24 20:42:23Z $
->>>>>>> 90adfd2b
  */
 
 #ifndef	_hndrte_armtrap_h
