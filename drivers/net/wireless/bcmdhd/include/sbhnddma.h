/*
 * Generic Broadcom Home Networking Division (HND) DMA engine HW interface
 * This supports the following chips: BCM42xx, 44xx, 47xx .
 *
 * Copyright (C) 1999-2012, Broadcom Corporation
 * 
 *      Unless you and Broadcom execute a separate written software license
 * agreement governing use of this software, this software is licensed to you
 * under the terms of the GNU General Public License version 2 (the "GPL"),
 * available at http://www.broadcom.com/licenses/GPLv2.php, with the
 * following added to such license:
 * 
 *      As a special exception, the copyright holders of this software give you
 * permission to link this software with independent modules, and to copy and
 * distribute the resulting executable under terms of your choice, provided that
 * you also meet, for each linked independent module, the terms and conditions of
 * the license of that module.  An independent module is a module which is not
 * derived from this software.  The special exception does not apply to any
 * modifications of the software.
 * 
 *      Notwithstanding the above, under no circumstances may you combine this
 * software in any way with any other Broadcom software provided under a license
 * other than the GPL, without Broadcom's express prior written consent.
 *
<<<<<<< HEAD
 * $Id: sbhnddma.h 281450 2011-09-02 01:38:29Z $
=======
 * $Id: sbhnddma.h 309193 2012-01-19 00:03:57Z $
>>>>>>> 53143fd3
 */

#ifndef	_sbhnddma_h_
#define	_sbhnddma_h_







typedef volatile struct {
	uint32	control;		
	uint32	addr;			
	uint32	ptr;			
	uint32	status;			
} dma32regs_t;

typedef volatile struct {
	dma32regs_t	xmt;		
	dma32regs_t	rcv;		
} dma32regp_t;

typedef volatile struct {	
	uint32	fifoaddr;		
	uint32	fifodatalow;		
	uint32	fifodatahigh;		
	uint32	pad;			
} dma32diag_t;


typedef volatile struct {
	uint32	ctrl;		
	uint32	addr;		
} dma32dd_t;


#define	D32RINGALIGN_BITS	12
#define	D32MAXRINGSZ		(1 << D32RINGALIGN_BITS)
#define	D32RINGALIGN		(1 << D32RINGALIGN_BITS)

#define	D32MAXDD	(D32MAXRINGSZ / sizeof (dma32dd_t))


#define	XC_XE		((uint32)1 << 0)	
#define	XC_SE		((uint32)1 << 1)	
#define	XC_LE		((uint32)1 << 2)	
#define	XC_FL		((uint32)1 << 4)	
#define XC_MR_MASK	0x000000C0		
#define XC_MR_SHIFT	6
#define	XC_PD		((uint32)1 << 11)	
#define	XC_AE		((uint32)3 << 16)	
#define	XC_AE_SHIFT	16
#define XC_BL_MASK	0x001C0000		
#define XC_BL_SHIFT	18
#define XC_PC_MASK	0x00E00000		
#define XC_PC_SHIFT	21
#define XC_PT_MASK	0x03000000		
#define XC_PT_SHIFT	24


#define DMA_MR_1	0
#define DMA_MR_2	1



#define DMA_BL_16	0
#define DMA_BL_32	1
#define DMA_BL_64	2
#define DMA_BL_128	3
#define DMA_BL_256	4
#define DMA_BL_512	5
#define DMA_BL_1024	6


#define DMA_PC_0	0
#define DMA_PC_4	1
#define DMA_PC_8	2
#define DMA_PC_16	3



#define DMA_PT_1	0
#define DMA_PT_2	1
#define DMA_PT_4	2
#define DMA_PT_8	3


#define	XP_LD_MASK	0xfff			


#define	XS_CD_MASK	0x0fff			
#define	XS_XS_MASK	0xf000			
#define	XS_XS_SHIFT	12
#define	XS_XS_DISABLED	0x0000			
#define	XS_XS_ACTIVE	0x1000			
#define	XS_XS_IDLE	0x2000			
#define	XS_XS_STOPPED	0x3000			
#define	XS_XS_SUSP	0x4000			
#define	XS_XE_MASK	0xf0000			
#define	XS_XE_SHIFT	16
#define	XS_XE_NOERR	0x00000			
#define	XS_XE_DPE	0x10000			
#define	XS_XE_DFU	0x20000			
#define	XS_XE_BEBR	0x30000			
#define	XS_XE_BEDA	0x40000			
#define	XS_AD_MASK	0xfff00000		
#define	XS_AD_SHIFT	20


#define	RC_RE		((uint32)1 << 0)	
#define	RC_RO_MASK	0xfe			
#define	RC_RO_SHIFT	1
#define	RC_FM		((uint32)1 << 8)	
#define	RC_SH		((uint32)1 << 9)	
#define	RC_OC		((uint32)1 << 10)	
#define	RC_PD		((uint32)1 << 11)	
#define	RC_AE		((uint32)3 << 16)	
#define	RC_AE_SHIFT	16
#define RC_BL_MASK	0x001C0000		
#define RC_BL_SHIFT	18
#define RC_PC_MASK	0x00E00000		
#define RC_PC_SHIFT	21
#define RC_PT_MASK	0x03000000		
#define RC_PT_SHIFT	24


#define	RP_LD_MASK	0xfff			


#define	RS_CD_MASK	0x0fff			
#define	RS_RS_MASK	0xf000			
#define	RS_RS_SHIFT	12
#define	RS_RS_DISABLED	0x0000			
#define	RS_RS_ACTIVE	0x1000			
#define	RS_RS_IDLE	0x2000			
#define	RS_RS_STOPPED	0x3000			
#define	RS_RE_MASK	0xf0000			
#define	RS_RE_SHIFT	16
#define	RS_RE_NOERR	0x00000			
#define	RS_RE_DPE	0x10000			
#define	RS_RE_DFO	0x20000			
#define	RS_RE_BEBW	0x30000			
#define	RS_RE_BEDA	0x40000			
#define	RS_AD_MASK	0xfff00000		
#define	RS_AD_SHIFT	20


#define	FA_OFF_MASK	0xffff			
#define	FA_SEL_MASK	0xf0000			
#define	FA_SEL_SHIFT	16
#define	FA_SEL_XDD	0x00000			
#define	FA_SEL_XDP	0x10000			
#define	FA_SEL_RDD	0x40000			
#define	FA_SEL_RDP	0x50000			
#define	FA_SEL_XFD	0x80000			
#define	FA_SEL_XFP	0x90000			
#define	FA_SEL_RFD	0xc0000			
#define	FA_SEL_RFP	0xd0000			
#define	FA_SEL_RSD	0xe0000			
#define	FA_SEL_RSP	0xf0000			


#define	CTRL_BC_MASK	0x00001fff		
#define	CTRL_AE		((uint32)3 << 16)	
#define	CTRL_AE_SHIFT	16
#define	CTRL_PARITY	((uint32)3 << 18)	
#define	CTRL_EOT	((uint32)1 << 28)	
#define	CTRL_IOC	((uint32)1 << 29)	
#define	CTRL_EOF	((uint32)1 << 30)	
#define	CTRL_SOF	((uint32)1 << 31)	


#define	CTRL_CORE_MASK	0x0ff00000




typedef volatile struct {
	uint32	control;		
	uint32	ptr;			
	uint32	addrlow;		
	uint32	addrhigh;		
	uint32	status0;		
	uint32	status1;		
} dma64regs_t;

typedef volatile struct {
	dma64regs_t	tx;		
	dma64regs_t	rx;		
} dma64regp_t;

typedef volatile struct {		
	uint32	fifoaddr;		
	uint32	fifodatalow;		
	uint32	fifodatahigh;		
	uint32	pad;			
} dma64diag_t;


typedef volatile struct {
	uint32	ctrl1;		
	uint32	ctrl2;		
	uint32	addrlow;	
	uint32	addrhigh;	
} dma64dd_t;


#define D64RINGALIGN_BITS	13
#define	D64MAXRINGSZ		(1 << D64RINGALIGN_BITS)
#define	D64RINGALIGN		(1 << D64RINGALIGN_BITS)

#define	D64MAXDD	(D64MAXRINGSZ / sizeof (dma64dd_t))


#define	D64_XC_XE		0x00000001	
#define	D64_XC_SE		0x00000002	
#define	D64_XC_LE		0x00000004	
#define	D64_XC_FL		0x00000010	
#define D64_XC_MR_MASK		0x000000C0	
#define D64_XC_MR_SHIFT		6
#define	D64_XC_PD		0x00000800	
#define	D64_XC_AE		0x00030000	
#define	D64_XC_AE_SHIFT		16
#define D64_XC_BL_MASK		0x001C0000	
#define D64_XC_BL_SHIFT		18
#define D64_XC_PC_MASK		0x00E00000		
#define D64_XC_PC_SHIFT		21
#define D64_XC_PT_MASK		0x03000000		
#define D64_XC_PT_SHIFT		24


#define	D64_XP_LD_MASK		0x00001fff	


#define	D64_XS0_CD_MASK		0x00001fff	
#define	D64_XS0_XS_MASK		0xf0000000     	
#define	D64_XS0_XS_SHIFT		28
#define	D64_XS0_XS_DISABLED	0x00000000	
#define	D64_XS0_XS_ACTIVE	0x10000000	
#define	D64_XS0_XS_IDLE		0x20000000	
#define	D64_XS0_XS_STOPPED	0x30000000	
#define	D64_XS0_XS_SUSP		0x40000000	

#define	D64_XS1_AD_MASK		0x00001fff	
#define	D64_XS1_XE_MASK		0xf0000000     	
#define	D64_XS1_XE_SHIFT		28
#define	D64_XS1_XE_NOERR	0x00000000	
#define	D64_XS1_XE_DPE		0x10000000	
#define	D64_XS1_XE_DFU		0x20000000	
#define	D64_XS1_XE_DTE		0x30000000	
#define	D64_XS1_XE_DESRE	0x40000000	
#define	D64_XS1_XE_COREE	0x50000000	


#define	D64_RC_RE		0x00000001	
#define	D64_RC_RO_MASK		0x000000fe	
#define	D64_RC_RO_SHIFT		1
#define	D64_RC_FM		0x00000100	
#define	D64_RC_SH		0x00000200	
#define	D64_RC_OC		0x00000400	
#define	D64_RC_PD		0x00000800	
#define	D64_RC_AE		0x00030000	
#define	D64_RC_AE_SHIFT		16
#define D64_RC_BL_MASK		0x001C0000	
#define D64_RC_BL_SHIFT		18
#define D64_RC_PC_MASK		0x00E00000	
#define D64_RC_PC_SHIFT		21
#define D64_RC_PT_MASK		0x03000000	
#define D64_RC_PT_SHIFT		24


#define DMA_CTRL_PEN		(1 << 0)	
#define DMA_CTRL_ROC		(1 << 1)	
#define DMA_CTRL_RXMULTI	(1 << 2)	
#define DMA_CTRL_UNFRAMED	(1 << 3)	
#define DMA_CTRL_USB_BOUNDRY4KB_WAR (1 << 4)
#define DMA_CTRL_DMA_AVOIDANCE_WAR (1 << 5)	


#define	D64_RP_LD_MASK		0x00001fff	


#define	D64_RS0_CD_MASK		0x00001fff	
#define	D64_RS0_RS_MASK		0xf0000000     	
#define	D64_RS0_RS_SHIFT		28
#define	D64_RS0_RS_DISABLED	0x00000000	
#define	D64_RS0_RS_ACTIVE	0x10000000	
#define	D64_RS0_RS_IDLE		0x20000000	
#define	D64_RS0_RS_STOPPED	0x30000000	
#define	D64_RS0_RS_SUSP		0x40000000	

#define	D64_RS1_AD_MASK		0x0001ffff	
#define	D64_RS1_RE_MASK		0xf0000000     	
#define	D64_RS1_RE_SHIFT		28
#define	D64_RS1_RE_NOERR	0x00000000	
#define	D64_RS1_RE_DPO		0x10000000	
#define	D64_RS1_RE_DFU		0x20000000	
#define	D64_RS1_RE_DTE		0x30000000	
#define	D64_RS1_RE_DESRE	0x40000000	
#define	D64_RS1_RE_COREE	0x50000000	


#define	D64_FA_OFF_MASK		0xffff		
#define	D64_FA_SEL_MASK		0xf0000		
#define	D64_FA_SEL_SHIFT	16
#define	D64_FA_SEL_XDD		0x00000		
#define	D64_FA_SEL_XDP		0x10000		
#define	D64_FA_SEL_RDD		0x40000		
#define	D64_FA_SEL_RDP		0x50000		
#define	D64_FA_SEL_XFD		0x80000		
#define	D64_FA_SEL_XFP		0x90000		
#define	D64_FA_SEL_RFD		0xc0000		
#define	D64_FA_SEL_RFP		0xd0000		
#define	D64_FA_SEL_RSD		0xe0000		
#define	D64_FA_SEL_RSP		0xf0000		


#define D64_CTRL_COREFLAGS	0x0ff00000	
#define	D64_CTRL1_EOT		((uint32)1 << 28)	
#define	D64_CTRL1_IOC		((uint32)1 << 29)	
#define	D64_CTRL1_EOF		((uint32)1 << 30)	
#define	D64_CTRL1_SOF		((uint32)1 << 31)	


#define	D64_CTRL2_BC_MASK	0x00007fff	
#define	D64_CTRL2_AE		0x00030000	
#define	D64_CTRL2_AE_SHIFT	16
#define D64_CTRL2_PARITY	0x00040000      


#define	D64_CTRL_CORE_MASK	0x0ff00000

#define D64_RX_FRM_STS_LEN	0x0000ffff	
#define D64_RX_FRM_STS_OVFL	0x00800000	
#define D64_RX_FRM_STS_DSCRCNT	0x0f000000	
#define D64_RX_FRM_STS_DATATYPE	0xf0000000	


typedef volatile struct {
	uint16 len;
	uint16 flags;
} dma_rxh_t;

#endif	<|MERGE_RESOLUTION|>--- conflicted
+++ resolved
@@ -22,11 +22,7 @@
  * software in any way with any other Broadcom software provided under a license
  * other than the GPL, without Broadcom's express prior written consent.
  *
-<<<<<<< HEAD
- * $Id: sbhnddma.h 281450 2011-09-02 01:38:29Z $
-=======
  * $Id: sbhnddma.h 309193 2012-01-19 00:03:57Z $
->>>>>>> 53143fd3
  */
 
 #ifndef	_sbhnddma_h_
