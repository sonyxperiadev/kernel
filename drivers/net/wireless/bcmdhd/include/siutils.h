--- conflicted
+++ resolved
@@ -22,11 +22,7 @@
  * software in any way with any other Broadcom software provided under a license
  * other than the GPL, without Broadcom's express prior written consent.
  *
-<<<<<<< HEAD
  * $Id: siutils.h 275703 2011-08-04 20:20:27Z $
-=======
- * $Id: siutils.h 321982 2012-03-19 06:58:08Z $
->>>>>>> 90adfd2b
  */
 
 #ifndef	_siutils_h_
