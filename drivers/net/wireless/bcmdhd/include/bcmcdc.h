/*
 * CDC network driver ioctl/indication encoding
 * Broadcom 802.11abg Networking Device Driver
 *
 * Definitions subject to change without notice.
 *
 * Copyright (C) 1999-2012, Broadcom Corporation
 * 
 *      Unless you and Broadcom execute a separate written software license
 * agreement governing use of this software, this software is licensed to you
 * under the terms of the GNU General Public License version 2 (the "GPL"),
 * available at http://www.broadcom.com/licenses/GPLv2.php, with the
 * following added to such license:
 * 
 *      As a special exception, the copyright holders of this software give you
 * permission to link this software with independent modules, and to copy and
 * distribute the resulting executable under terms of your choice, provided that
 * you also meet, for each linked independent module, the terms and conditions of
 * the license of that module.  An independent module is a module which is not
 * derived from this software.  The special exception does not apply to any
 * modifications of the software.
 * 
 *      Notwithstanding the above, under no circumstances may you combine this
 * software in any way with any other Broadcom software provided under a license
 * other than the GPL, without Broadcom's express prior written consent.
 *
<<<<<<< HEAD
 * $Id: bcmcdc.h 275703 2011-08-04 20:20:27Z $
=======
 * $Id: bcmcdc.h 318308 2012-03-02 02:23:42Z $
>>>>>>> 90adfd2b
 */
#ifndef _bcmcdc_h_
#define	_bcmcdc_h_
#include <proto/ethernet.h>

typedef struct cdc_ioctl {
	uint32 cmd;      
	uint32 len;      
	uint32 flags;    
	uint32 status;   
} cdc_ioctl_t;


#define CDC_MAX_MSG_SIZE   ETHER_MAX_LEN


#define CDCL_IOC_OUTLEN_MASK   0x0000FFFF  
					   
#define CDCL_IOC_OUTLEN_SHIFT  0
#define CDCL_IOC_INLEN_MASK    0xFFFF0000   
#define CDCL_IOC_INLEN_SHIFT   16


#define CDCF_IOC_ERROR		0x01	
#define CDCF_IOC_SET		0x02	
#define CDCF_IOC_OVL_IDX_MASK	0x3c	
#define CDCF_IOC_OVL_RSV	0x40	
#define CDCF_IOC_OVL		0x80	
#define CDCF_IOC_ACTION_MASK	0xfe	
#define CDCF_IOC_ACTION_SHIFT	1	
#define CDCF_IOC_IF_MASK	0xF000	
#define CDCF_IOC_IF_SHIFT	12
#define CDCF_IOC_ID_MASK	0xFFFF0000	
#define CDCF_IOC_ID_SHIFT	16		

#define CDC_IOC_IF_IDX(flags)	(((flags) & CDCF_IOC_IF_MASK) >> CDCF_IOC_IF_SHIFT)
#define CDC_IOC_ID(flags)	(((flags) & CDCF_IOC_ID_MASK) >> CDCF_IOC_ID_SHIFT)

#define CDC_GET_IF_IDX(hdr) \
	((int)((((hdr)->flags) & CDCF_IOC_IF_MASK) >> CDCF_IOC_IF_SHIFT))
#define CDC_SET_IF_IDX(hdr, idx) \
	((hdr)->flags = (((hdr)->flags & ~CDCF_IOC_IF_MASK) | ((idx) << CDCF_IOC_IF_SHIFT)))



struct bdc_header {
	uint8	flags;			
	uint8	priority;		
	uint8	flags2;
	uint8	dataOffset;		
};

#define	BDC_HEADER_LEN		4


#define BDC_FLAG_80211_PKT	0x01	
#define BDC_FLAG_SUM_GOOD	0x04	
#define BDC_FLAG_SUM_NEEDED	0x08	
#define BDC_FLAG_EVENT_MSG	0x08	
#define BDC_FLAG_VER_MASK	0xf0	
#define BDC_FLAG_VER_SHIFT	4	


#define BDC_PRIORITY_MASK	0x07
#define BDC_PRIORITY_FC_MASK	0xf0	
#define BDC_PRIORITY_FC_SHIFT	4	


#define BDC_FLAG2_IF_MASK	0x0f	
#define BDC_FLAG2_IF_SHIFT	0
#define BDC_FLAG2_FC_FLAG	0x10	
					


#define BDC_PROTO_VER_1		1	
#define BDC_PROTO_VER		2	


#define BDC_GET_IF_IDX(hdr) \
	((int)((((hdr)->flags2) & BDC_FLAG2_IF_MASK) >> BDC_FLAG2_IF_SHIFT))
#define BDC_SET_IF_IDX(hdr, idx) \
	((hdr)->flags2 = (((hdr)->flags2 & ~BDC_FLAG2_IF_MASK) | ((idx) << BDC_FLAG2_IF_SHIFT)))

#define BDC_FLAG2_PAD_MASK		0xf0
#define BDC_FLAG_PAD_MASK		0x03
#define BDC_FLAG2_PAD_SHIFT		2
#define BDC_FLAG_PAD_SHIFT		0
#define BDC_FLAG2_PAD_IDX		0x3c
#define BDC_FLAG_PAD_IDX		0x03
#define BDC_GET_PAD_LEN(hdr) \
	((int)(((((hdr)->flags2) & BDC_FLAG2_PAD_MASK) >> BDC_FLAG2_PAD_SHIFT) | \
	((((hdr)->flags) & BDC_FLAG_PAD_MASK) >> BDC_FLAG_PAD_SHIFT)))
#define BDC_SET_PAD_LEN(hdr, idx) \
	((hdr)->flags2 = (((hdr)->flags2 & ~BDC_FLAG2_PAD_MASK) | \
	(((idx) & BDC_FLAG2_PAD_IDX) << BDC_FLAG2_PAD_SHIFT))); \
	((hdr)->flags = (((hdr)->flags & ~BDC_FLAG_PAD_MASK) | \
	(((idx) & BDC_FLAG_PAD_IDX) << BDC_FLAG_PAD_SHIFT)))

#endif <|MERGE_RESOLUTION|>--- conflicted
+++ resolved
@@ -24,11 +24,7 @@
  * software in any way with any other Broadcom software provided under a license
  * other than the GPL, without Broadcom's express prior written consent.
  *
-<<<<<<< HEAD
  * $Id: bcmcdc.h 275703 2011-08-04 20:20:27Z $
-=======
- * $Id: bcmcdc.h 318308 2012-03-02 02:23:42Z $
->>>>>>> 90adfd2b
  */
 #ifndef _bcmcdc_h_
 #define	_bcmcdc_h_
