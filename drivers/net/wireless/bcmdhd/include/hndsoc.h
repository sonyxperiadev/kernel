/*
 * Broadcom HND chip & on-chip-interconnect-related definitions.
 *
 * Copyright (C) 1999-2012, Broadcom Corporation
 * 
 *      Unless you and Broadcom execute a separate written software license
 * agreement governing use of this software, this software is licensed to you
 * under the terms of the GNU General Public License version 2 (the "GPL"),
 * available at http://www.broadcom.com/licenses/GPLv2.php, with the
 * following added to such license:
 * 
 *      As a special exception, the copyright holders of this software give you
 * permission to link this software with independent modules, and to copy and
 * distribute the resulting executable under terms of your choice, provided that
 * you also meet, for each linked independent module, the terms and conditions of
 * the license of that module.  An independent module is a module which is not
 * derived from this software.  The special exception does not apply to any
 * modifications of the software.
 * 
 *      Notwithstanding the above, under no circumstances may you combine this
 * software in any way with any other Broadcom software provided under a license
 * other than the GPL, without Broadcom's express prior written consent.
 *
<<<<<<< HEAD
 * $Id: hndsoc.h 275703 2011-08-04 20:20:27Z $
=======
 * $Id: hndsoc.h 309193 2012-01-19 00:03:57Z $
>>>>>>> 53143fd3
 */

#ifndef	_HNDSOC_H
#define	_HNDSOC_H

/* Include the soci specific files */
#include <sbconfig.h>
#include <aidmp.h>

/*
 * SOC Interconnect Address Map.
 * All regions may not exist on all chips.
 */
#define SI_SDRAM_BASE		0x00000000	/* Physical SDRAM */
#define SI_PCI_MEM		0x08000000	/* Host Mode sb2pcitranslation0 (64 MB) */
#define SI_PCI_MEM_SZ		(64 * 1024 * 1024)
#define SI_PCI_CFG		0x0c000000	/* Host Mode sb2pcitranslation1 (64 MB) */
#define	SI_SDRAM_SWAPPED	0x10000000	/* Byteswapped Physical SDRAM */
#define SI_SDRAM_R2		0x80000000	/* Region 2 for sdram (512 MB) */

#define SI_ENUM_BASE    	0x18000000	/* Enumeration space base */

#define SI_WRAP_BASE    	0x18100000	/* Wrapper space base */
#define SI_CORE_SIZE    	0x1000		/* each core gets 4Kbytes for registers */
#define	SI_MAXCORES		16		/* Max cores (this is arbitrary, for software
						 * convenience and could be changed if we
						 * make any larger chips
						 */

#define	SI_FASTRAM		0x19000000	/* On-chip RAM on chips that also have DDR */
#define	SI_FASTRAM_SWAPPED	0x19800000

#define	SI_FLASH2		0x1c000000	/* Flash Region 2 (region 1 shadowed here) */
#define	SI_FLASH2_SZ		0x02000000	/* Size of Flash Region 2 */
#define	SI_ARMCM3_ROM		0x1e000000	/* ARM Cortex-M3 ROM */
#define	SI_FLASH1		0x1fc00000	/* MIPS Flash Region 1 */
#define	SI_FLASH1_SZ		0x00400000	/* MIPS Size of Flash Region 1 */
#define	SI_ARM7S_ROM		0x20000000	/* ARM7TDMI-S ROM */
#define	SI_ARMCR4_ROM		0x000f0000	/* ARM Cortex-R4 ROM */
#define	SI_ARMCM3_SRAM2		0x60000000	/* ARM Cortex-M3 SRAM Region 2 */
#define	SI_ARM7S_SRAM2		0x80000000	/* ARM7TDMI-S SRAM Region 2 */
#define	SI_ARM_FLASH1		0xffff0000	/* ARM Flash Region 1 */
#define	SI_ARM_FLASH1_SZ	0x00010000	/* ARM Size of Flash Region 1 */

#define SI_PCI_DMA		0x40000000	/* Client Mode sb2pcitranslation2 (1 GB) */
#define SI_PCI_DMA2		0x80000000	/* Client Mode sb2pcitranslation2 (1 GB) */
#define SI_PCI_DMA_SZ		0x40000000	/* Client Mode sb2pcitranslation2 size in bytes */
#define SI_PCIE_DMA_L32		0x00000000	/* PCIE Client Mode sb2pcitranslation2
						 * (2 ZettaBytes), low 32 bits
						 */
#define SI_PCIE_DMA_H32		0x80000000	/* PCIE Client Mode sb2pcitranslation2
						 * (2 ZettaBytes), high 32 bits
						 */

/* core codes */
#define	NODEV_CORE_ID		0x700		/* Invalid coreid */
#define	CC_CORE_ID		0x800		/* chipcommon core */
#define	ILINE20_CORE_ID		0x801		/* iline20 core */
#define	SRAM_CORE_ID		0x802		/* sram core */
#define	SDRAM_CORE_ID		0x803		/* sdram core */
#define	PCI_CORE_ID		0x804		/* pci core */
#define	MIPS_CORE_ID		0x805		/* mips core */
#define	ENET_CORE_ID		0x806		/* enet mac core */
#define	CODEC_CORE_ID		0x807		/* v90 codec core */
#define	USB_CORE_ID		0x808		/* usb 1.1 host/device core */
#define	ADSL_CORE_ID		0x809		/* ADSL core */
#define	ILINE100_CORE_ID	0x80a		/* iline100 core */
#define	IPSEC_CORE_ID		0x80b		/* ipsec core */
#define	UTOPIA_CORE_ID		0x80c		/* utopia core */
#define	PCMCIA_CORE_ID		0x80d		/* pcmcia core */
#define	SOCRAM_CORE_ID		0x80e		/* internal memory core */
#define	MEMC_CORE_ID		0x80f		/* memc sdram core */
#define	OFDM_CORE_ID		0x810		/* OFDM phy core */
#define	EXTIF_CORE_ID		0x811		/* external interface core */
#define	D11_CORE_ID		0x812		/* 802.11 MAC core */
#define	APHY_CORE_ID		0x813		/* 802.11a phy core */
#define	BPHY_CORE_ID		0x814		/* 802.11b phy core */
#define	GPHY_CORE_ID		0x815		/* 802.11g phy core */
#define	MIPS33_CORE_ID		0x816		/* mips3302 core */
#define	USB11H_CORE_ID		0x817		/* usb 1.1 host core */
#define	USB11D_CORE_ID		0x818		/* usb 1.1 device core */
#define	USB20H_CORE_ID		0x819		/* usb 2.0 host core */
#define	USB20D_CORE_ID		0x81a		/* usb 2.0 device core */
#define	SDIOH_CORE_ID		0x81b		/* sdio host core */
#define	ROBO_CORE_ID		0x81c		/* roboswitch core */
#define	ATA100_CORE_ID		0x81d		/* parallel ATA core */
#define	SATAXOR_CORE_ID		0x81e		/* serial ATA & XOR DMA core */
#define	GIGETH_CORE_ID		0x81f		/* gigabit ethernet core */
#define	PCIE_CORE_ID		0x820		/* pci express core */
#define	NPHY_CORE_ID		0x821		/* 802.11n 2x2 phy core */
#define	SRAMC_CORE_ID		0x822		/* SRAM controller core */
#define	MINIMAC_CORE_ID		0x823		/* MINI MAC/phy core */
#define	ARM11_CORE_ID		0x824		/* ARM 1176 core */
#define	ARM7S_CORE_ID		0x825		/* ARM7tdmi-s core */
#define	LPPHY_CORE_ID		0x826		/* 802.11a/b/g phy core */
#define	PMU_CORE_ID		0x827		/* PMU core */
#define	SSNPHY_CORE_ID		0x828		/* 802.11n single-stream phy core */
#define	SDIOD_CORE_ID		0x829		/* SDIO device core */
#define	ARMCM3_CORE_ID		0x82a		/* ARM Cortex M3 core */
#define	HTPHY_CORE_ID		0x82b		/* 802.11n 4x4 phy core */
#define	MIPS74K_CORE_ID		0x82c		/* mips 74k core */
#define	GMAC_CORE_ID		0x82d		/* Gigabit MAC core */
#define	DMEMC_CORE_ID		0x82e		/* DDR1/2 memory controller core */
#define	PCIERC_CORE_ID		0x82f		/* PCIE Root Complex core */
#define	OCP_CORE_ID		0x830		/* OCP2OCP bridge core */
#define	SC_CORE_ID		0x831		/* shared common core */
#define	AHB_CORE_ID		0x832		/* OCP2AHB bridge core */
#define	SPIH_CORE_ID		0x833		/* SPI host core */
#define	I2S_CORE_ID		0x834		/* I2S core */
#define	DMEMS_CORE_ID		0x835		/* SDR/DDR1 memory controller core */
#define	DEF_SHIM_COMP		0x837		/* SHIM component in ubus/6362 */

#define ACPHY_CORE_ID		0x83b		/* Dot11 ACPHY */
#define PCIE2_CORE_ID		0x83c		/* pci express Gen2 core */
#define USB30D_CORE_ID		0x83d		/* usb 3.0 device core */
#define ARMCR4_CORE_ID		0x83e		/* ARM CR4 CPU */
#define APB_BRIDGE_CORE_ID	0x135		/* APB bridge core ID */
#define AXI_CORE_ID		0x301		/* AXI/GPV core ID */
#define EROM_CORE_ID		0x366		/* EROM core ID */
#define OOB_ROUTER_CORE_ID	0x367		/* OOB router core ID */
#define DEF_AI_COMP		0xfff		/* Default component, in ai chips it maps all
						 * unused address ranges
						 */

#define CC_4706_CORE_ID		0x500		/* chipcommon core */
#define SOCRAM_4706_CORE_ID	0x50e		/* internal memory core */
#define GMAC_COMMON_4706_CORE_ID	0x5dc		/* Gigabit MAC core */
#define GMAC_4706_CORE_ID	0x52d		/* Gigabit MAC core */
#define AMEMC_CORE_ID		0x52e		/* DDR1/2 memory controller core */
#define ALTA_CORE_ID		0x534		/* I2S core */
#define DDR23_PHY_CORE_ID	0x5dd

#define SI_PCI1_MEM     0x40000000  /* Host Mode sb2pcitranslation0 (64 MB) */
#define SI_PCI1_CFG     0x44000000  /* Host Mode sb2pcitranslation1 (64 MB) */
#define SI_PCIE1_DMA_H32		0xc0000000	/* PCIE Client Mode sb2pcitranslation2
						 * (2 ZettaBytes), high 32 bits
						 */
#define CC_4706B0_CORE_REV	0x8000001f		/* chipcommon core */
#define SOCRAM_4706B0_CORE_REV	0x80000005		/* internal memory core */
#define GMAC_4706B0_CORE_REV	0x80000000		/* Gigabit MAC core */

/* There are TWO constants on all HND chips: SI_ENUM_BASE above,
 * and chipcommon being the first core:
 */
#define	SI_CC_IDX		0

/* SOC Interconnect types (aka chip types) */
#define	SOCI_SB			0
#define	SOCI_AI			1
#define	SOCI_UBUS		2

/* Common core control flags */
#define	SICF_BIST_EN		0x8000
#define	SICF_PME_EN		0x4000
#define	SICF_CORE_BITS		0x3ffc
#define	SICF_FGC		0x0002
#define	SICF_CLOCK_EN		0x0001

/* Common core status flags */
#define	SISF_BIST_DONE		0x8000
#define	SISF_BIST_ERROR		0x4000
#define	SISF_GATED_CLK		0x2000
#define	SISF_DMA64		0x1000
#define	SISF_CORE_BITS		0x0fff

/* A register that is common to all cores to
 * communicate w/PMU regarding clock control.
 */
#define SI_CLK_CTL_ST		0x1e0		/* clock control and status */

/* clk_ctl_st register */
#define	CCS_FORCEALP		0x00000001	/* force ALP request */
#define	CCS_FORCEHT		0x00000002	/* force HT request */
#define	CCS_FORCEILP		0x00000004	/* force ILP request */
#define	CCS_ALPAREQ		0x00000008	/* ALP Avail Request */
#define	CCS_HTAREQ		0x00000010	/* HT Avail Request */
#define	CCS_FORCEHWREQOFF	0x00000020	/* Force HW Clock Request Off */
#define CCS_HQCLKREQ		0x00000040	/* HQ Clock Required */
#define CCS_USBCLKREQ		0x00000100	/* USB Clock Req */
#define CCS_ERSRC_REQ_MASK	0x00000700	/* external resource requests */
#define CCS_ERSRC_REQ_SHIFT	8
#define	CCS_ALPAVAIL		0x00010000	/* ALP is available */
#define	CCS_HTAVAIL		0x00020000	/* HT is available */
#define CCS_BP_ON_APL		0x00040000	/* RO: Backplane is running on ALP clock */
#define CCS_BP_ON_HT		0x00080000	/* RO: Backplane is running on HT clock */
#define CCS_ERSRC_STS_MASK	0x07000000	/* external resource status */
#define CCS_ERSRC_STS_SHIFT	24

#define	CCS0_HTAVAIL		0x00010000	/* HT avail in chipc and pcmcia on 4328a0 */
#define	CCS0_ALPAVAIL		0x00020000	/* ALP avail in chipc and pcmcia on 4328a0 */

/* Not really related to SOC Interconnect, but a couple of software
 * conventions for the use the flash space:
 */

/* Minumum amount of flash we support */
#define FLASH_MIN		0x00020000	/* Minimum flash size */

/* A boot/binary may have an embedded block that describes its size  */
#define	BISZ_OFFSET		0x3e0		/* At this offset into the binary */
#define	BISZ_MAGIC		0x4249535a	/* Marked with this value: 'BISZ' */
#define	BISZ_MAGIC_IDX		0		/* Word 0: magic */
#define	BISZ_TXTST_IDX		1		/*	1: text start */
#define	BISZ_TXTEND_IDX		2		/*	2: text end */
#define	BISZ_DATAST_IDX		3		/*	3: data start */
#define	BISZ_DATAEND_IDX	4		/*	4: data end */
#define	BISZ_BSSST_IDX		5		/*	5: bss start */
#define	BISZ_BSSEND_IDX		6		/*	6: bss end */
#define BISZ_SIZE		7		/* descriptor size in 32-bit integers */

#endif /* _HNDSOC_H */<|MERGE_RESOLUTION|>--- conflicted
+++ resolved
@@ -21,11 +21,7 @@
  * software in any way with any other Broadcom software provided under a license
  * other than the GPL, without Broadcom's express prior written consent.
  *
-<<<<<<< HEAD
- * $Id: hndsoc.h 275703 2011-08-04 20:20:27Z $
-=======
  * $Id: hndsoc.h 309193 2012-01-19 00:03:57Z $
->>>>>>> 53143fd3
  */
 
 #ifndef	_HNDSOC_H
