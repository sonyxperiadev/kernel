--- conflicted
+++ resolved
@@ -34,11 +34,7 @@
  *      Notwithstanding the above, under no circumstances may you combine this
  * software in any way with any other Broadcom software provided under a license
  * other than the GPL, without Broadcom's express prior written consent.
-<<<<<<< HEAD
- * $Id: packed_section_start.h 275703 2011-08-04 20:20:27Z $
-=======
  * $Id: packed_section_start.h 286783 2011-09-29 06:18:57Z $
->>>>>>> 53143fd3
  */
 
 
