--- conflicted
+++ resolved
@@ -22,11 +22,7 @@
  * software in any way with any other Broadcom software provided under a license
  * other than the GPL, without Broadcom's express prior written consent.
  *
-<<<<<<< HEAD
  * $Id: sdiovar.h 275703 2011-08-04 20:20:27Z $
-=======
- * $Id: sdiovar.h 241182 2011-02-17 21:50:03Z $
->>>>>>> 90adfd2b
  */
 
 #ifndef _sdiovar_h_
