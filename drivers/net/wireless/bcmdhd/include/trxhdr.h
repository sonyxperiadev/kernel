--- conflicted
+++ resolved
@@ -21,11 +21,7 @@
  * software in any way with any other Broadcom software provided under a license
  * other than the GPL, without Broadcom's express prior written consent.
  *
-<<<<<<< HEAD
- * $Id: trxhdr.h 275703 2011-08-04 20:20:27Z $
-=======
  * $Id: trxhdr.h 260898 2011-05-20 23:11:12Z $
->>>>>>> 53143fd3
  */
 
 #ifndef _TRX_HDR_H
@@ -38,16 +34,10 @@
 #define TRX_MAX_LEN	0x3B0000	/* Max length */
 #define TRX_NO_HEADER	1		/* Do not write TRX header */
 #define TRX_GZ_FILES	0x2     /* Contains up to TRX_MAX_OFFSET individual gzip files */
-<<<<<<< HEAD
-#define TRX_OVERLAYS	0x4     /* Contains an overlay header after the trx header */
-#define TRX_MAX_OFFSET	3		/* Max number of individual files */
-#define TRX_UNCOMP_IMAGE	0x20	/* Trx contains uncompressed rtecdc.bin image */
-=======
 #define TRX_EMBED_UCODE	0x8	/* Trx contains embedded ucode image */
 #define TRX_ROMSIM_IMAGE	0x10	/* Trx contains ROM simulation image */
 #define TRX_UNCOMP_IMAGE	0x20	/* Trx contains uncompressed rtecdc.bin image */
 #define TRX_MAX_OFFSET	3		/* Max number of individual files */
->>>>>>> 53143fd3
 
 struct trx_header {
 	uint32 magic;		/* "HDR0" */
