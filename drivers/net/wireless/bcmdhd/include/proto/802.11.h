/*
 * Copyright (C) 1999-2012, Broadcom Corporation
 * 
 *      Unless you and Broadcom execute a separate written software license
 * agreement governing use of this software, this software is licensed to you
 * under the terms of the GNU General Public License version 2 (the "GPL"),
 * available at http://www.broadcom.com/licenses/GPLv2.php, with the
 * following added to such license:
 * 
 *      As a special exception, the copyright holders of this software give you
 * permission to link this software with independent modules, and to copy and
 * distribute the resulting executable under terms of your choice, provided that
 * you also meet, for each linked independent module, the terms and conditions of
 * the license of that module.  An independent module is a module which is not
 * derived from this software.  The special exception does not apply to any
 * modifications of the software.
 * 
 *      Notwithstanding the above, under no circumstances may you combine this
 * software in any way with any other Broadcom software provided under a license
 * other than the GPL, without Broadcom's express prior written consent.
 *
 * Fundamental types and constants relating to 802.11
 *
<<<<<<< HEAD
 * $Id: 802.11.h,v 9.260.2.6 2010-12-15 21:41:14 $
=======
 * $Id: 802.11.h 320583 2012-03-12 15:09:36Z $
>>>>>>> 53143fd3
 */

#ifndef _802_11_H_
#define _802_11_H_

#ifndef _TYPEDEFS_H_
#include <typedefs.h>
#endif

#ifndef _NET_ETHERNET_H_
#include <proto/ethernet.h>
#endif

#include <proto/wpa.h>


#include <packed_section_start.h>


#define DOT11_TU_TO_US			1024	


#define DOT11_A3_HDR_LEN		24	
#define DOT11_A4_HDR_LEN		30	
#define DOT11_MAC_HDR_LEN		DOT11_A3_HDR_LEN	
#define DOT11_FCS_LEN			4	
#define DOT11_ICV_LEN			4	
#define DOT11_ICV_AES_LEN		8	
#define DOT11_QOS_LEN			2	
#define DOT11_HTC_LEN			4	

#define DOT11_KEY_INDEX_SHIFT		6	
#define DOT11_IV_LEN			4	
#define DOT11_IV_TKIP_LEN		8	
#define DOT11_IV_AES_OCB_LEN		4	
#define DOT11_IV_AES_CCM_LEN		8	
#define DOT11_IV_MAX_LEN		8	


#define DOT11_MAX_MPDU_BODY_LEN		2304	

#define DOT11_MAX_MPDU_LEN		(DOT11_A4_HDR_LEN + \
					 DOT11_QOS_LEN + \
					 DOT11_IV_AES_CCM_LEN + \
					 DOT11_MAX_MPDU_BODY_LEN + \
					 DOT11_ICV_LEN + \
					 DOT11_FCS_LEN)	

#define DOT11_MAX_SSID_LEN		32	


#define DOT11_DEFAULT_RTS_LEN		2347	
#define DOT11_MAX_RTS_LEN		2347	


#define DOT11_MIN_FRAG_LEN		256	
#define DOT11_MAX_FRAG_LEN		2346	
#define DOT11_DEFAULT_FRAG_LEN		2346	


#define DOT11_MIN_BEACON_PERIOD		1	
#define DOT11_MAX_BEACON_PERIOD		0xFFFF	


#define DOT11_MIN_DTIM_PERIOD		1	
#define DOT11_MAX_DTIM_PERIOD		0xFF	


#define DOT11_LLC_SNAP_HDR_LEN		8	
#define DOT11_OUI_LEN			3	
BWL_PRE_PACKED_STRUCT struct dot11_llc_snap_header {
	uint8	dsap;				
	uint8	ssap;				
	uint8	ctl;				
	uint8	oui[DOT11_OUI_LEN];		
	uint16	type;				
} BWL_POST_PACKED_STRUCT;


#define RFC1042_HDR_LEN	(ETHER_HDR_LEN + DOT11_LLC_SNAP_HDR_LEN)	



BWL_PRE_PACKED_STRUCT struct dot11_header {
	uint16			fc;		
	uint16			durid;		
	struct ether_addr	a1;		
	struct ether_addr	a2;		
	struct ether_addr	a3;		
	uint16			seq;		
	struct ether_addr	a4;		
} BWL_POST_PACKED_STRUCT;



BWL_PRE_PACKED_STRUCT struct dot11_rts_frame {
	uint16			fc;		
	uint16			durid;		
	struct ether_addr	ra;		
	struct ether_addr	ta;		
} BWL_POST_PACKED_STRUCT;
#define	DOT11_RTS_LEN		16		

BWL_PRE_PACKED_STRUCT struct dot11_cts_frame {
	uint16			fc;		
	uint16			durid;		
	struct ether_addr	ra;		
} BWL_POST_PACKED_STRUCT;
#define	DOT11_CTS_LEN		10		

BWL_PRE_PACKED_STRUCT struct dot11_ack_frame {
	uint16			fc;		
	uint16			durid;		
	struct ether_addr	ra;		
} BWL_POST_PACKED_STRUCT;
#define	DOT11_ACK_LEN		10		

BWL_PRE_PACKED_STRUCT struct dot11_ps_poll_frame {
	uint16			fc;		
	uint16			durid;		
	struct ether_addr	bssid;		
	struct ether_addr	ta;		
} BWL_POST_PACKED_STRUCT;
#define	DOT11_PS_POLL_LEN	16		

BWL_PRE_PACKED_STRUCT struct dot11_cf_end_frame {
	uint16			fc;		
	uint16			durid;		
	struct ether_addr	ra;		
	struct ether_addr	bssid;		
} BWL_POST_PACKED_STRUCT;
#define	DOT11_CS_END_LEN	16		


BWL_PRE_PACKED_STRUCT struct dot11_action_wifi_vendor_specific {
	uint8	category;
	uint8	OUI[3];
	uint8	type;
	uint8	subtype;
	uint8	data[1040];
} BWL_POST_PACKED_STRUCT;
typedef struct dot11_action_wifi_vendor_specific dot11_action_wifi_vendor_specific_t;


BWL_PRE_PACKED_STRUCT struct dot11_action_vs_frmhdr {
	uint8	category;
	uint8	OUI[3];
	uint8	type;
	uint8	subtype;
	uint8	data[1];
} BWL_POST_PACKED_STRUCT;
typedef struct dot11_action_vs_frmhdr dot11_action_vs_frmhdr_t;
#define DOT11_ACTION_VS_HDR_LEN	6

#define BCM_ACTION_OUI_BYTE0	0x00
#define BCM_ACTION_OUI_BYTE1	0x90
#define BCM_ACTION_OUI_BYTE2	0x4c


#define DOT11_BA_CTL_POLICY_NORMAL	0x0000	
#define DOT11_BA_CTL_POLICY_NOACK	0x0001	
#define DOT11_BA_CTL_POLICY_MASK	0x0001	

#define DOT11_BA_CTL_MTID		0x0002	
#define DOT11_BA_CTL_COMPRESSED		0x0004	

#define DOT11_BA_CTL_NUMMSDU_MASK	0x0FC0	
#define DOT11_BA_CTL_NUMMSDU_SHIFT	6	

#define DOT11_BA_CTL_TID_MASK		0xF000	
#define DOT11_BA_CTL_TID_SHIFT		12	


BWL_PRE_PACKED_STRUCT struct dot11_ctl_header {
	uint16			fc;		
	uint16			durid;		
	struct ether_addr	ra;		
	struct ether_addr	ta;		
} BWL_POST_PACKED_STRUCT;
#define DOT11_CTL_HDR_LEN	16		


BWL_PRE_PACKED_STRUCT struct dot11_bar {
	uint16			bar_control;	
	uint16			seqnum;		
} BWL_POST_PACKED_STRUCT;
#define DOT11_BAR_LEN		4		

#define DOT11_BA_BITMAP_LEN	128		
#define DOT11_BA_CMP_BITMAP_LEN	8		

BWL_PRE_PACKED_STRUCT struct dot11_ba {
	uint16			ba_control;	
	uint16			seqnum;		
	uint8			bitmap[DOT11_BA_BITMAP_LEN];	
} BWL_POST_PACKED_STRUCT;
#define DOT11_BA_LEN		4		


BWL_PRE_PACKED_STRUCT struct dot11_management_header {
	uint16			fc;		
	uint16			durid;		
	struct ether_addr	da;		
	struct ether_addr	sa;		
	struct ether_addr	bssid;		
	uint16			seq;		
} BWL_POST_PACKED_STRUCT;
#define	DOT11_MGMT_HDR_LEN	24		



BWL_PRE_PACKED_STRUCT struct dot11_bcn_prb {
	uint32			timestamp[2];
	uint16			beacon_interval;
	uint16			capability;
} BWL_POST_PACKED_STRUCT;
#define	DOT11_BCN_PRB_LEN	12		
#define	DOT11_BCN_PRB_FIXED_LEN	12		

BWL_PRE_PACKED_STRUCT struct dot11_auth {
	uint16			alg;		
	uint16			seq;		
	uint16			status;		
} BWL_POST_PACKED_STRUCT;
#define DOT11_AUTH_FIXED_LEN	6		

BWL_PRE_PACKED_STRUCT struct dot11_assoc_req {
	uint16			capability;	
	uint16			listen;		
} BWL_POST_PACKED_STRUCT;
#define DOT11_ASSOC_REQ_FIXED_LEN	4	

BWL_PRE_PACKED_STRUCT struct dot11_reassoc_req {
	uint16			capability;	
	uint16			listen;		
	struct ether_addr	ap;		
} BWL_POST_PACKED_STRUCT;
#define DOT11_REASSOC_REQ_FIXED_LEN	10	

BWL_PRE_PACKED_STRUCT struct dot11_assoc_resp {
	uint16			capability;	
	uint16			status;		
	uint16			aid;		
} BWL_POST_PACKED_STRUCT;
#define DOT11_ASSOC_RESP_FIXED_LEN	6	

BWL_PRE_PACKED_STRUCT struct dot11_action_measure {
	uint8	category;
	uint8	action;
	uint8	token;
	uint8	data[1];
} BWL_POST_PACKED_STRUCT;
#define DOT11_ACTION_MEASURE_LEN	3	

BWL_PRE_PACKED_STRUCT struct dot11_action_ht_ch_width {
	uint8	category;
	uint8	action;
	uint8	ch_width;
} BWL_POST_PACKED_STRUCT;

BWL_PRE_PACKED_STRUCT struct dot11_action_ht_mimops {
	uint8	category;
	uint8	action;
	uint8	control;
} BWL_POST_PACKED_STRUCT;

BWL_PRE_PACKED_STRUCT struct dot11_action_sa_query {
	uint8	category;
	uint8	action;
	uint16	id;
} BWL_POST_PACKED_STRUCT;

#define SM_PWRSAVE_ENABLE	1
#define SM_PWRSAVE_MODE		2


BWL_PRE_PACKED_STRUCT struct dot11_power_cnst {
	uint8 id;
	uint8 len;
	uint8 power;
} BWL_POST_PACKED_STRUCT;
typedef struct dot11_power_cnst dot11_power_cnst_t;

BWL_PRE_PACKED_STRUCT struct dot11_power_cap {
	uint8 min;
	uint8 max;
} BWL_POST_PACKED_STRUCT;
typedef struct dot11_power_cap dot11_power_cap_t;

BWL_PRE_PACKED_STRUCT struct dot11_tpc_rep {
	uint8 id;
	uint8 len;
	uint8 tx_pwr;
	uint8 margin;
} BWL_POST_PACKED_STRUCT;
typedef struct dot11_tpc_rep dot11_tpc_rep_t;
#define DOT11_MNG_IE_TPC_REPORT_LEN	2 	

BWL_PRE_PACKED_STRUCT struct dot11_supp_channels {
	uint8 id;
	uint8 len;
	uint8 first_channel;
	uint8 num_channels;
} BWL_POST_PACKED_STRUCT;
typedef struct dot11_supp_channels dot11_supp_channels_t;


BWL_PRE_PACKED_STRUCT struct dot11_extch {
	uint8	id;		
	uint8	len;		
	uint8	extch;
} BWL_POST_PACKED_STRUCT;
typedef struct dot11_extch dot11_extch_ie_t;

BWL_PRE_PACKED_STRUCT struct dot11_brcm_extch {
	uint8	id;		
	uint8	len;		
	uint8	oui[3];		
	uint8	type;           
	uint8	extch;
} BWL_POST_PACKED_STRUCT;
typedef struct dot11_brcm_extch dot11_brcm_extch_ie_t;

#define BRCM_EXTCH_IE_LEN	5
#define BRCM_EXTCH_IE_TYPE	53	
#define DOT11_EXTCH_IE_LEN	1
#define DOT11_EXT_CH_MASK	0x03	
#define DOT11_EXT_CH_UPPER	0x01	
#define DOT11_EXT_CH_LOWER	0x03	
#define DOT11_EXT_CH_NONE	0x00	

BWL_PRE_PACKED_STRUCT struct dot11_action_frmhdr {
	uint8	category;
	uint8	action;
	uint8	data[1];
} BWL_POST_PACKED_STRUCT;
#define DOT11_ACTION_FRMHDR_LEN	2


BWL_PRE_PACKED_STRUCT struct dot11_channel_switch {
	uint8 id;	
	uint8 len;	
	uint8 mode;	
	uint8 channel;	
	uint8 count;	
} BWL_POST_PACKED_STRUCT;
typedef struct dot11_channel_switch dot11_chan_switch_ie_t;

#define DOT11_SWITCH_IE_LEN	3	

#define DOT11_CSA_MODE_ADVISORY		0	
#define DOT11_CSA_MODE_NO_TX		1	

BWL_PRE_PACKED_STRUCT struct dot11_action_switch_channel {
	uint8	category;
	uint8	action;
	dot11_chan_switch_ie_t chan_switch_ie;	
	dot11_brcm_extch_ie_t extch_ie;		
} BWL_POST_PACKED_STRUCT;

BWL_PRE_PACKED_STRUCT struct dot11_csa_body {
	uint8 mode;	
	uint8 reg;	
	uint8 channel;	
	uint8 count;	
} BWL_POST_PACKED_STRUCT;


BWL_PRE_PACKED_STRUCT struct dot11_ext_csa {
	uint8 id;	
	uint8 len;	
	struct dot11_csa_body b;	
} BWL_POST_PACKED_STRUCT;
typedef struct dot11_ext_csa dot11_ext_csa_ie_t;
#define DOT11_EXT_CSA_IE_LEN	4	

BWL_PRE_PACKED_STRUCT struct dot11_action_ext_csa {
	uint8	category;
	uint8	action;
	dot11_ext_csa_ie_t chan_switch_ie;	
} BWL_POST_PACKED_STRUCT;

BWL_PRE_PACKED_STRUCT struct dot11y_action_ext_csa {
	uint8	category;
	uint8	action;
	struct dot11_csa_body b;	
} BWL_POST_PACKED_STRUCT;

BWL_PRE_PACKED_STRUCT struct dot11_obss_coex {
	uint8	id;
	uint8	len;
	uint8	info;
} BWL_POST_PACKED_STRUCT;
typedef struct dot11_obss_coex dot11_obss_coex_t;
#define DOT11_OBSS_COEXINFO_LEN	1	

#define	DOT11_OBSS_COEX_INFO_REQ		0x01
#define	DOT11_OBSS_COEX_40MHZ_INTOLERANT	0x02
#define	DOT11_OBSS_COEX_20MHZ_WIDTH_REQ	0x04

BWL_PRE_PACKED_STRUCT struct dot11_obss_chanlist {
	uint8	id;
	uint8	len;
	uint8	regclass;
	uint8	chanlist[1];
} BWL_POST_PACKED_STRUCT;
typedef struct dot11_obss_chanlist dot11_obss_chanlist_t;
#define DOT11_OBSS_CHANLIST_FIXED_LEN	1	

BWL_PRE_PACKED_STRUCT struct dot11_extcap_ie {
	uint8 id;
	uint8 len;
	uint8 cap;
} BWL_POST_PACKED_STRUCT;
typedef struct dot11_extcap_ie dot11_extcap_ie_t;
<<<<<<< HEAD
#define DOT11_EXTCAP_LEN    1
=======

#define DOT11_EXTCAP_LEN_MAX	7
#define DOT11_EXTCAP_LEN_COEX	1
#define DOT11_EXTCAP_LEN_BT	3
#define DOT11_EXTCAP_LEN_IW	4
#define DOT11_EXTCAP_LEN_SI	6

#define DOT11_EXTCAP_LEN_TDLS	5
BWL_PRE_PACKED_STRUCT struct dot11_extcap {
	uint8 extcap[DOT11_EXTCAP_LEN_TDLS];
} BWL_POST_PACKED_STRUCT;
typedef struct dot11_extcap dot11_extcap_t;


#define TDLS_CAP_TDLS			37		
#define TDLS_CAP_PU_BUFFER_STA	28		
#define TDLS_CAP_PEER_PSM		20		
#define TDLS_CAP_CH_SW			30		
#define TDLS_CAP_PROH			38		
#define TDLS_CAP_CH_SW_PROH		39		

#define TDLS_CAP_MAX_BIT		39		
>>>>>>> 53143fd3



#define DOT11_MEASURE_TYPE_BASIC 	0	
#define DOT11_MEASURE_TYPE_CCA 		1	
#define DOT11_MEASURE_TYPE_RPI		2	
#define DOT11_MEASURE_TYPE_CHLOAD		3	
#define DOT11_MEASURE_TYPE_NOISE		4	
#define DOT11_MEASURE_TYPE_BEACON		5	
#define DOT11_MEASURE_TYPE_FRAME	6	
#define DOT11_MEASURE_TYPE_STATS		7	
#define DOT11_MEASURE_TYPE_LCI		8	
#define DOT11_MEASURE_TYPE_TXSTREAM		9	
#define DOT11_MEASURE_TYPE_PAUSE		255	


#define DOT11_MEASURE_MODE_PARALLEL 	(1<<0)	
#define DOT11_MEASURE_MODE_ENABLE 	(1<<1)	
#define DOT11_MEASURE_MODE_REQUEST	(1<<2)	
#define DOT11_MEASURE_MODE_REPORT 	(1<<3)	
#define DOT11_MEASURE_MODE_DUR 	(1<<4)	

#define DOT11_MEASURE_MODE_LATE 	(1<<0)	
#define DOT11_MEASURE_MODE_INCAPABLE	(1<<1)	
#define DOT11_MEASURE_MODE_REFUSED	(1<<2)	

#define DOT11_MEASURE_BASIC_MAP_BSS	((uint8)(1<<0))	
#define DOT11_MEASURE_BASIC_MAP_OFDM	((uint8)(1<<1))	
#define DOT11_MEASURE_BASIC_MAP_UKNOWN	((uint8)(1<<2))	
#define DOT11_MEASURE_BASIC_MAP_RADAR	((uint8)(1<<3))	
#define DOT11_MEASURE_BASIC_MAP_UNMEAS	((uint8)(1<<4))	

BWL_PRE_PACKED_STRUCT struct dot11_meas_req {
	uint8 id;
	uint8 len;
	uint8 token;
	uint8 mode;
	uint8 type;
	uint8 channel;
	uint8 start_time[8];
	uint16 duration;
} BWL_POST_PACKED_STRUCT;
typedef struct dot11_meas_req dot11_meas_req_t;
#define DOT11_MNG_IE_MREQ_LEN 14	

#define DOT11_MNG_IE_MREQ_FIXED_LEN 3	

BWL_PRE_PACKED_STRUCT struct dot11_meas_rep {
	uint8 id;
	uint8 len;
	uint8 token;
	uint8 mode;
	uint8 type;
	BWL_PRE_PACKED_STRUCT union
	{
		BWL_PRE_PACKED_STRUCT struct {
			uint8 channel;
			uint8 start_time[8];
			uint16 duration;
			uint8 map;
		} BWL_POST_PACKED_STRUCT basic;
		uint8 data[1];
	} BWL_POST_PACKED_STRUCT rep;
} BWL_POST_PACKED_STRUCT;
typedef struct dot11_meas_rep dot11_meas_rep_t;


#define DOT11_MNG_IE_MREP_FIXED_LEN	3	

BWL_PRE_PACKED_STRUCT struct dot11_meas_rep_basic {
	uint8 channel;
	uint8 start_time[8];
	uint16 duration;
	uint8 map;
} BWL_POST_PACKED_STRUCT;
typedef struct dot11_meas_rep_basic dot11_meas_rep_basic_t;
#define DOT11_MEASURE_BASIC_REP_LEN	12	

BWL_PRE_PACKED_STRUCT struct dot11_quiet {
	uint8 id;
	uint8 len;
	uint8 count;	
	uint8 period;	
	uint16 duration;	
	uint16 offset;	
} BWL_POST_PACKED_STRUCT;
typedef struct dot11_quiet dot11_quiet_t;

BWL_PRE_PACKED_STRUCT struct chan_map_tuple {
	uint8 channel;
	uint8 map;
} BWL_POST_PACKED_STRUCT;
typedef struct chan_map_tuple chan_map_tuple_t;

BWL_PRE_PACKED_STRUCT struct dot11_ibss_dfs {
	uint8 id;
	uint8 len;
	uint8 eaddr[ETHER_ADDR_LEN];
	uint8 interval;
	chan_map_tuple_t map[1];
} BWL_POST_PACKED_STRUCT;
typedef struct dot11_ibss_dfs dot11_ibss_dfs_t;


<<<<<<< HEAD
#define WME_OUI         "\x00\x50\xf2"  
#define WME_OUI_LEN     3
#define WME_OUI_TYPE        2   
#define WME_VER         1   
#define WME_TYPE        2   
#define WME_SUBTYPE_IE      0   
#define WME_SUBTYPE_PARAM_IE    1   
#define WME_SUBTYPE_TSPEC   2   
=======
#define WME_OUI			"\x00\x50\xf2"	
#define WME_OUI_LEN		3
#define WME_OUI_TYPE		2	
#define WME_TYPE		2	
#define WME_SUBTYPE_IE		0	
#define WME_SUBTYPE_PARAM_IE	1	
#define WME_SUBTYPE_TSPEC	2	
#define WME_VER			1	

>>>>>>> 53143fd3

#define AC_BE			0	
#define AC_BK			1	
#define AC_VI			2	
#define AC_VO			3	
#define AC_COUNT		4	

typedef uint8 ac_bitmap_t;	

#define AC_BITMAP_NONE		0x0	
#define AC_BITMAP_ALL		0xf	
#define AC_BITMAP_TST(ab, ac)	(((ab) & (1 << (ac))) != 0)
#define AC_BITMAP_SET(ab, ac)	(((ab) |= (1 << (ac))))
#define AC_BITMAP_RESET(ab, ac) (((ab) &= ~(1 << (ac))))


BWL_PRE_PACKED_STRUCT struct wme_ie {
	uint8 oui[3];
	uint8 type;
	uint8 subtype;
	uint8 version;
	uint8 qosinfo;
} BWL_POST_PACKED_STRUCT;
typedef struct wme_ie wme_ie_t;
#define WME_IE_LEN 7	

BWL_PRE_PACKED_STRUCT struct edcf_acparam {
	uint8	ACI;
	uint8	ECW;
	uint16  TXOP;		
} BWL_POST_PACKED_STRUCT;
typedef struct edcf_acparam edcf_acparam_t;


BWL_PRE_PACKED_STRUCT struct wme_param_ie {
	uint8 oui[3];
	uint8 type;
	uint8 subtype;
	uint8 version;
	uint8 qosinfo;
	uint8 rsvd;
	edcf_acparam_t acparam[AC_COUNT];
} BWL_POST_PACKED_STRUCT;
typedef struct wme_param_ie wme_param_ie_t;
#define WME_PARAM_IE_LEN            24          


#define WME_QI_AP_APSD_MASK         0x80        
#define WME_QI_AP_APSD_SHIFT        7           
#define WME_QI_AP_COUNT_MASK        0x0f        
#define WME_QI_AP_COUNT_SHIFT       0           


#define WME_QI_STA_MAXSPLEN_MASK    0x60        
#define WME_QI_STA_MAXSPLEN_SHIFT   5           
#define WME_QI_STA_APSD_ALL_MASK    0xf         
#define WME_QI_STA_APSD_ALL_SHIFT   0           
#define WME_QI_STA_APSD_BE_MASK     0x8         
#define WME_QI_STA_APSD_BE_SHIFT    3           
#define WME_QI_STA_APSD_BK_MASK     0x4         
#define WME_QI_STA_APSD_BK_SHIFT    2           
#define WME_QI_STA_APSD_VI_MASK     0x2         
#define WME_QI_STA_APSD_VI_SHIFT    1           
#define WME_QI_STA_APSD_VO_MASK     0x1         
#define WME_QI_STA_APSD_VO_SHIFT    0           


#define EDCF_AIFSN_MIN               1           
#define EDCF_AIFSN_MAX               15          
#define EDCF_AIFSN_MASK              0x0f        
#define EDCF_ACM_MASK                0x10        
#define EDCF_ACI_MASK                0x60        
#define EDCF_ACI_SHIFT               5           
#define EDCF_AIFSN_SHIFT             12          


#define EDCF_ECW_MIN                 0           
#define EDCF_ECW_MAX                 15          
#define EDCF_ECW2CW(exp)             ((1 << (exp)) - 1)
#define EDCF_ECWMIN_MASK             0x0f        
#define EDCF_ECWMAX_MASK             0xf0        
#define EDCF_ECWMAX_SHIFT            4           


#define EDCF_TXOP_MIN                0           
#define EDCF_TXOP_MAX                65535       
#define EDCF_TXOP2USEC(txop)         ((txop) << 5)


#define NON_EDCF_AC_BE_ACI_STA          0x02


#define EDCF_AC_BE_ACI_STA           0x03	
#define EDCF_AC_BE_ECW_STA           0xA4	
#define EDCF_AC_BE_TXOP_STA          0x0000	
#define EDCF_AC_BK_ACI_STA           0x27	
#define EDCF_AC_BK_ECW_STA           0xA4	
#define EDCF_AC_BK_TXOP_STA          0x0000	
#define EDCF_AC_VI_ACI_STA           0x42	
#define EDCF_AC_VI_ECW_STA           0x43	
#define EDCF_AC_VI_TXOP_STA          0x005e	
#define EDCF_AC_VO_ACI_STA           0x62	
#define EDCF_AC_VO_ECW_STA           0x32	
#define EDCF_AC_VO_TXOP_STA          0x002f	


#define EDCF_AC_BE_ACI_AP            0x03	
#define EDCF_AC_BE_ECW_AP            0x64	
#define EDCF_AC_BE_TXOP_AP           0x0000	
#define EDCF_AC_BK_ACI_AP            0x27	
#define EDCF_AC_BK_ECW_AP            0xA4	
#define EDCF_AC_BK_TXOP_AP           0x0000	
#define EDCF_AC_VI_ACI_AP            0x41	
#define EDCF_AC_VI_ECW_AP            0x43	
#define EDCF_AC_VI_TXOP_AP           0x005e	
#define EDCF_AC_VO_ACI_AP            0x61	
#define EDCF_AC_VO_ECW_AP            0x32	
#define EDCF_AC_VO_TXOP_AP           0x002f	


BWL_PRE_PACKED_STRUCT struct edca_param_ie {
	uint8 qosinfo;
	uint8 rsvd;
	edcf_acparam_t acparam[AC_COUNT];
} BWL_POST_PACKED_STRUCT;
typedef struct edca_param_ie edca_param_ie_t;
#define EDCA_PARAM_IE_LEN            18          


BWL_PRE_PACKED_STRUCT struct qos_cap_ie {
	uint8 qosinfo;
} BWL_POST_PACKED_STRUCT;
typedef struct qos_cap_ie qos_cap_ie_t;

BWL_PRE_PACKED_STRUCT struct dot11_qbss_load_ie {
	uint8 id; 			
	uint8 length;
	uint16 station_count; 		
	uint8 channel_utilization;	
	uint16 aac; 			
} BWL_POST_PACKED_STRUCT;
typedef struct dot11_qbss_load_ie dot11_qbss_load_ie_t;
#define BSS_LOAD_IE_SIZE 	7	


#define FIXED_MSDU_SIZE 0x8000		
#define MSDU_SIZE_MASK	0x7fff		



#define	INTEGER_SHIFT	13	
#define FRACTION_MASK	0x1FFF	


BWL_PRE_PACKED_STRUCT struct dot11_management_notification {
	uint8 category;			
	uint8 action;
	uint8 token;
	uint8 status;
	uint8 data[1];			
} BWL_POST_PACKED_STRUCT;
#define DOT11_MGMT_NOTIFICATION_LEN 4	


<<<<<<< HEAD
#define WME_ADDTS_REQUEST   0   
#define WME_ADDTS_RESPONSE  1   
#define WME_DELTS_REQUEST   2   
=======
BWL_PRE_PACKED_STRUCT struct ti_ie {
	uint8 ti_type;
	uint32 ti_val;
} BWL_POST_PACKED_STRUCT;
typedef struct ti_ie ti_ie_t;
#define TI_TYPE_REASSOC_DEADLINE	1
#define TI_TYPE_KEY_LIFETIME		2


#define WME_ADDTS_REQUEST	0	
#define WME_ADDTS_RESPONSE	1	
#define WME_DELTS_REQUEST	2	
>>>>>>> 53143fd3


#define WME_ADMISSION_ACCEPTED		0	
#define WME_INVALID_PARAMETERS		1	
#define WME_ADMISSION_REFUSED		3	


#define BCN_PRB_SSID(body) ((char*)(body) + DOT11_BCN_PRB_LEN)


<<<<<<< HEAD
#define DOT11_OPEN_SYSTEM   0   
#define DOT11_SHARED_KEY    1   
#define DOT11_FAST_BSS		3	
#define DOT11_OPEN_SHARED	2	
#define DOT11_CHALLENGE_LEN 128 


#define FC_PVER_MASK        0x3 
#define FC_PVER_SHIFT       0   
#define FC_TYPE_MASK        0xC 
#define FC_TYPE_SHIFT       2   
#define FC_SUBTYPE_MASK     0xF0    
#define FC_SUBTYPE_SHIFT    4   
#define FC_TODS         0x100   
#define FC_TODS_SHIFT       8   
#define FC_FROMDS       0x200   
#define FC_FROMDS_SHIFT     9   
#define FC_MOREFRAG     0x400   
#define FC_MOREFRAG_SHIFT   10  
#define FC_RETRY        0x800   
#define FC_RETRY_SHIFT      11  
#define FC_PM           0x1000  
#define FC_PM_SHIFT     12  
#define FC_MOREDATA     0x2000  
#define FC_MOREDATA_SHIFT   13  
#define FC_WEP          0x4000  
#define FC_WEP_SHIFT        14  
#define FC_ORDER        0x8000  
#define FC_ORDER_SHIFT      15  


#define SEQNUM_SHIFT        4   
#define SEQNUM_MAX      0x1000  
#define FRAGNUM_MASK        0xF 




#define FC_TYPE_MNG     0   
#define FC_TYPE_CTL     1   
#define FC_TYPE_DATA        2   


#define FC_SUBTYPE_ASSOC_REQ        0   
#define FC_SUBTYPE_ASSOC_RESP       1   
#define FC_SUBTYPE_REASSOC_REQ      2   
#define FC_SUBTYPE_REASSOC_RESP     3   
#define FC_SUBTYPE_PROBE_REQ        4   
#define FC_SUBTYPE_PROBE_RESP       5   
#define FC_SUBTYPE_BEACON       8   
#define FC_SUBTYPE_ATIM         9   
#define FC_SUBTYPE_DISASSOC     10  
#define FC_SUBTYPE_AUTH         11  
#define FC_SUBTYPE_DEAUTH       12  
#define FC_SUBTYPE_ACTION       13  
#define FC_SUBTYPE_ACTION_NOACK     14  


#define FC_SUBTYPE_CTL_WRAPPER      7   
#define FC_SUBTYPE_BLOCKACK_REQ     8   
#define FC_SUBTYPE_BLOCKACK     9   
#define FC_SUBTYPE_PS_POLL      10  
#define FC_SUBTYPE_RTS          11  
#define FC_SUBTYPE_CTS          12  
#define FC_SUBTYPE_ACK          13  
#define FC_SUBTYPE_CF_END       14  
#define FC_SUBTYPE_CF_END_ACK       15  
=======
#define DOT11_OPEN_SYSTEM	0	
#define DOT11_SHARED_KEY	1	
#define DOT11_FAST_BSS		2	
#define DOT11_CHALLENGE_LEN	128	


#define FC_PVER_MASK		0x3	
#define FC_PVER_SHIFT		0	
#define FC_TYPE_MASK		0xC	
#define FC_TYPE_SHIFT		2	
#define FC_SUBTYPE_MASK		0xF0	
#define FC_SUBTYPE_SHIFT	4	
#define FC_TODS			0x100	
#define FC_TODS_SHIFT		8	
#define FC_FROMDS		0x200	
#define FC_FROMDS_SHIFT		9	
#define FC_MOREFRAG		0x400	
#define FC_MOREFRAG_SHIFT	10	
#define FC_RETRY		0x800	
#define FC_RETRY_SHIFT		11	
#define FC_PM			0x1000	
#define FC_PM_SHIFT		12	
#define FC_MOREDATA		0x2000	
#define FC_MOREDATA_SHIFT	13	
#define FC_WEP			0x4000	
#define FC_WEP_SHIFT		14	
#define FC_ORDER		0x8000	
#define FC_ORDER_SHIFT		15	


#define SEQNUM_SHIFT		4	
#define SEQNUM_MAX		0x1000	
#define FRAGNUM_MASK		0xF	




#define FC_TYPE_MNG		0	
#define FC_TYPE_CTL		1	
#define FC_TYPE_DATA		2	


#define FC_SUBTYPE_ASSOC_REQ		0	
#define FC_SUBTYPE_ASSOC_RESP		1	
#define FC_SUBTYPE_REASSOC_REQ		2	
#define FC_SUBTYPE_REASSOC_RESP		3	
#define FC_SUBTYPE_PROBE_REQ		4	
#define FC_SUBTYPE_PROBE_RESP		5	
#define FC_SUBTYPE_BEACON		8	
#define FC_SUBTYPE_ATIM			9	
#define FC_SUBTYPE_DISASSOC		10	
#define FC_SUBTYPE_AUTH			11	
#define FC_SUBTYPE_DEAUTH		12	
#define FC_SUBTYPE_ACTION		13	
#define FC_SUBTYPE_ACTION_NOACK		14	


#define FC_SUBTYPE_CTL_WRAPPER		7	
#define FC_SUBTYPE_BLOCKACK_REQ		8	
#define FC_SUBTYPE_BLOCKACK		9	
#define FC_SUBTYPE_PS_POLL		10	
#define FC_SUBTYPE_RTS			11	
#define FC_SUBTYPE_CTS			12	
#define FC_SUBTYPE_ACK			13	
#define FC_SUBTYPE_CF_END		14	
#define FC_SUBTYPE_CF_END_ACK		15	
>>>>>>> 53143fd3


#define FC_SUBTYPE_DATA			0	
#define FC_SUBTYPE_DATA_CF_ACK		1	
#define FC_SUBTYPE_DATA_CF_POLL		2	
#define FC_SUBTYPE_DATA_CF_ACK_POLL	3	
#define FC_SUBTYPE_NULL			4	
#define FC_SUBTYPE_CF_ACK		5	
#define FC_SUBTYPE_CF_POLL		6	
#define FC_SUBTYPE_CF_ACK_POLL		7	
#define FC_SUBTYPE_QOS_DATA		8	
#define FC_SUBTYPE_QOS_DATA_CF_ACK	9	
#define FC_SUBTYPE_QOS_DATA_CF_POLL	10	
#define FC_SUBTYPE_QOS_DATA_CF_ACK_POLL	11	
#define FC_SUBTYPE_QOS_NULL		12	
#define FC_SUBTYPE_QOS_CF_POLL		14	
#define FC_SUBTYPE_QOS_CF_ACK_POLL	15	


#define FC_SUBTYPE_ANY_QOS(s)		(((s) & 8) != 0)
#define FC_SUBTYPE_ANY_NULL(s)		(((s) & 4) != 0)
#define FC_SUBTYPE_ANY_CF_POLL(s)	(((s) & 2) != 0)
#define FC_SUBTYPE_ANY_CF_ACK(s)	(((s) & 1) != 0)


#define FC_KIND_MASK		(FC_TYPE_MASK | FC_SUBTYPE_MASK)	

#define FC_KIND(t, s)	(((t) << FC_TYPE_SHIFT) | ((s) << FC_SUBTYPE_SHIFT))	

#define FC_SUBTYPE(fc)	(((fc) & FC_SUBTYPE_MASK) >> FC_SUBTYPE_SHIFT)	
#define FC_TYPE(fc)	(((fc) & FC_TYPE_MASK) >> FC_TYPE_SHIFT)	

#define FC_ASSOC_REQ	FC_KIND(FC_TYPE_MNG, FC_SUBTYPE_ASSOC_REQ)	
#define FC_ASSOC_RESP	FC_KIND(FC_TYPE_MNG, FC_SUBTYPE_ASSOC_RESP)	
#define FC_REASSOC_REQ	FC_KIND(FC_TYPE_MNG, FC_SUBTYPE_REASSOC_REQ)	
#define FC_REASSOC_RESP	FC_KIND(FC_TYPE_MNG, FC_SUBTYPE_REASSOC_RESP)	
#define FC_PROBE_REQ	FC_KIND(FC_TYPE_MNG, FC_SUBTYPE_PROBE_REQ)	
#define FC_PROBE_RESP	FC_KIND(FC_TYPE_MNG, FC_SUBTYPE_PROBE_RESP)	
#define FC_BEACON	FC_KIND(FC_TYPE_MNG, FC_SUBTYPE_BEACON)		
#define FC_DISASSOC	FC_KIND(FC_TYPE_MNG, FC_SUBTYPE_DISASSOC)	
#define FC_AUTH		FC_KIND(FC_TYPE_MNG, FC_SUBTYPE_AUTH)		
#define FC_DEAUTH	FC_KIND(FC_TYPE_MNG, FC_SUBTYPE_DEAUTH)		
#define FC_ACTION	FC_KIND(FC_TYPE_MNG, FC_SUBTYPE_ACTION)		
#define FC_ACTION_NOACK	FC_KIND(FC_TYPE_MNG, FC_SUBTYPE_ACTION_NOACK)	

#define FC_CTL_WRAPPER	FC_KIND(FC_TYPE_CTL, FC_SUBTYPE_CTL_WRAPPER)	
#define FC_BLOCKACK_REQ	FC_KIND(FC_TYPE_CTL, FC_SUBTYPE_BLOCKACK_REQ)	
#define FC_BLOCKACK	FC_KIND(FC_TYPE_CTL, FC_SUBTYPE_BLOCKACK)	
#define FC_PS_POLL	FC_KIND(FC_TYPE_CTL, FC_SUBTYPE_PS_POLL)	
#define FC_RTS		FC_KIND(FC_TYPE_CTL, FC_SUBTYPE_RTS)		
#define FC_CTS		FC_KIND(FC_TYPE_CTL, FC_SUBTYPE_CTS)		
#define FC_ACK		FC_KIND(FC_TYPE_CTL, FC_SUBTYPE_ACK)		
#define FC_CF_END	FC_KIND(FC_TYPE_CTL, FC_SUBTYPE_CF_END)		
#define FC_CF_END_ACK	FC_KIND(FC_TYPE_CTL, FC_SUBTYPE_CF_END_ACK)	

#define FC_DATA		FC_KIND(FC_TYPE_DATA, FC_SUBTYPE_DATA)		
#define FC_NULL_DATA	FC_KIND(FC_TYPE_DATA, FC_SUBTYPE_NULL)		
#define FC_DATA_CF_ACK	FC_KIND(FC_TYPE_DATA, FC_SUBTYPE_DATA_CF_ACK)	
#define FC_QOS_DATA	FC_KIND(FC_TYPE_DATA, FC_SUBTYPE_QOS_DATA)	
#define FC_QOS_NULL	FC_KIND(FC_TYPE_DATA, FC_SUBTYPE_QOS_NULL)	




#define QOS_PRIO_SHIFT		0	
#define QOS_PRIO_MASK		0x0007	
#define QOS_PRIO(qos)		(((qos) & QOS_PRIO_MASK) >> QOS_PRIO_SHIFT)	


#define QOS_TID_SHIFT		0	
#define QOS_TID_MASK		0x000f	
#define QOS_TID(qos)		(((qos) & QOS_TID_MASK) >> QOS_TID_SHIFT)	


#define QOS_EOSP_SHIFT		4	
#define QOS_EOSP_MASK		0x0010	
#define QOS_EOSP(qos)		(((qos) & QOS_EOSP_MASK) >> QOS_EOSP_SHIFT)	


#define QOS_ACK_NORMAL_ACK	0	
#define QOS_ACK_NO_ACK		1	
#define QOS_ACK_NO_EXP_ACK	2	
#define QOS_ACK_BLOCK_ACK	3	
#define QOS_ACK_SHIFT		5	
#define QOS_ACK_MASK		0x0060	
#define QOS_ACK(qos)		(((qos) & QOS_ACK_MASK) >> QOS_ACK_SHIFT)	


#define QOS_AMSDU_SHIFT		7	
#define QOS_AMSDU_MASK		0x0080	






#define DOT11_MNG_AUTH_ALGO_LEN		2	
#define DOT11_MNG_AUTH_SEQ_LEN		2	
#define DOT11_MNG_BEACON_INT_LEN	2	
#define DOT11_MNG_CAP_LEN		2	
#define DOT11_MNG_AP_ADDR_LEN		6	
#define DOT11_MNG_LISTEN_INT_LEN	2	
#define DOT11_MNG_REASON_LEN		2	
#define DOT11_MNG_AID_LEN		2	
#define DOT11_MNG_STATUS_LEN		2	
#define DOT11_MNG_TIMESTAMP_LEN		8	


#define DOT11_AID_MASK			0x3fff	


#define DOT11_RC_RESERVED		0	
#define DOT11_RC_UNSPECIFIED		1	
#define DOT11_RC_AUTH_INVAL		2	
#define DOT11_RC_DEAUTH_LEAVING		3	
#define DOT11_RC_INACTIVITY		4	
#define DOT11_RC_BUSY			5	
#define DOT11_RC_INVAL_CLASS_2		6	
#define DOT11_RC_INVAL_CLASS_3		7	
#define DOT11_RC_DISASSOC_LEAVING	8	
#define DOT11_RC_NOT_AUTH		9	
#define DOT11_RC_BAD_PC			10	
#define DOT11_RC_BAD_CHANNELS		11	



#define DOT11_RC_UNSPECIFIED_QOS	32	
#define DOT11_RC_INSUFFCIENT_BW		33	
#define DOT11_RC_EXCESSIVE_FRAMES	34	
#define DOT11_RC_TX_OUTSIDE_TXOP	35	
#define DOT11_RC_LEAVING_QBSS		36	
#define DOT11_RC_BAD_MECHANISM		37	
#define DOT11_RC_SETUP_NEEDED		38	
#define DOT11_RC_TIMEOUT		39	

#define DOT11_RC_MAX			23	


<<<<<<< HEAD
#define DOT11_SC_SUCCESS        0   
#define DOT11_SC_FAILURE        1   
#define DOT11_SC_CAP_MISMATCH       10  
#define DOT11_SC_REASSOC_FAIL       11  
#define DOT11_SC_ASSOC_FAIL     12  
#define DOT11_SC_AUTH_MISMATCH      13  
#define DOT11_SC_AUTH_SEQ       14  
#define DOT11_SC_AUTH_CHALLENGE_FAIL    15  
#define DOT11_SC_AUTH_TIMEOUT       16  
#define DOT11_SC_ASSOC_BUSY_FAIL    17  
#define DOT11_SC_ASSOC_RATE_MISMATCH    18  
#define DOT11_SC_ASSOC_SHORT_REQUIRED   19  
#define DOT11_SC_ASSOC_PBCC_REQUIRED    20  
#define DOT11_SC_ASSOC_AGILITY_REQUIRED 21  
#define DOT11_SC_ASSOC_SPECTRUM_REQUIRED    22  
#define DOT11_SC_ASSOC_BAD_POWER_CAP    23  
#define DOT11_SC_ASSOC_BAD_SUP_CHANNELS 24  
#define DOT11_SC_ASSOC_SHORTSLOT_REQUIRED   25  
#define DOT11_SC_ASSOC_ERPBCC_REQUIRED  26  
#define DOT11_SC_ASSOC_DSSOFDM_REQUIRED 27  
=======
#define DOT11_SC_SUCCESS		0	
#define DOT11_SC_FAILURE		1	
#define DOT11_SC_TDLS_WAKEUP_SCH_ALT 2	
					
#define DOT11_SC_TDLS_WAKEUP_SCH_REJ 3	
#define DOT11_SC_TDLS_SEC_DISABLED	5	
#define DOT11_SC_LIFETIME_REJ		6	
#define DOT11_SC_NOT_SAME_BSS		7	
#define DOT11_SC_CAP_MISMATCH		10	
#define DOT11_SC_REASSOC_FAIL		11	
#define DOT11_SC_ASSOC_FAIL		12	
#define DOT11_SC_AUTH_MISMATCH		13	
#define DOT11_SC_AUTH_SEQ		14	
#define DOT11_SC_AUTH_CHALLENGE_FAIL	15	
#define DOT11_SC_AUTH_TIMEOUT		16	
#define DOT11_SC_ASSOC_BUSY_FAIL	17	
#define DOT11_SC_ASSOC_RATE_MISMATCH	18	
#define DOT11_SC_ASSOC_SHORT_REQUIRED	19	
#define DOT11_SC_ASSOC_PBCC_REQUIRED	20	
#define DOT11_SC_ASSOC_AGILITY_REQUIRED	21	
#define DOT11_SC_ASSOC_SPECTRUM_REQUIRED	22	
#define DOT11_SC_ASSOC_BAD_POWER_CAP	23	
#define DOT11_SC_ASSOC_BAD_SUP_CHANNELS	24	
#define DOT11_SC_ASSOC_SHORTSLOT_REQUIRED	25	
#define DOT11_SC_ASSOC_ERPBCC_REQUIRED	26	
#define DOT11_SC_ASSOC_DSSOFDM_REQUIRED	27	
>>>>>>> 53143fd3
#define DOT11_SC_ASSOC_R0KH_UNREACHABLE	28	
#define DOT11_SC_ASSOC_TRY_LATER	30	
#define DOT11_SC_ASSOC_MFP_VIOLATION	31	

#define DOT11_SC_DECLINED       37  
#define DOT11_SC_INVALID_PARAMS     38  
#define DOT11_SC_INVALID_PAIRWISE_CIPHER	42 
#define DOT11_SC_INVALID_AKMP       43  
#define DOT11_SC_INVALID_RSNIE_CAP	45	
#define DOT11_SC_DLS_NOT_ALLOWED	48	
#define	DOT11_SC_INVALID_PMKID		53	
#define DOT11_SC_INVALID_MDID       54  
#define DOT11_SC_INVALID_FTIE       55  

#define DOT11_SC_UNEXP_MSG			70	
#define DOT11_SC_INVALID_SNONCE		71	
#define DOT11_SC_INVALID_RSNIE		72	

<<<<<<< HEAD
#define DOT11_MNG_DS_PARAM_LEN          1   
#define DOT11_MNG_IBSS_PARAM_LEN        2   


#define DOT11_MNG_TIM_FIXED_LEN         3   
#define DOT11_MNG_TIM_DTIM_COUNT        0   
#define DOT11_MNG_TIM_DTIM_PERIOD       1   
#define DOT11_MNG_TIM_BITMAP_CTL        2   
#define DOT11_MNG_TIM_PVB           3   


#define TLV_TAG_OFF     0   
#define TLV_LEN_OFF     1   
#define TLV_HDR_LEN     2   
#define TLV_BODY_OFF        2   


#define DOT11_MNG_SSID_ID           0   
#define DOT11_MNG_RATES_ID          1   
#define DOT11_MNG_FH_PARMS_ID           2   
#define DOT11_MNG_DS_PARMS_ID           3   
#define DOT11_MNG_CF_PARMS_ID           4   
#define DOT11_MNG_TIM_ID            5   
#define DOT11_MNG_IBSS_PARMS_ID         6   
#define DOT11_MNG_COUNTRY_ID            7   
#define DOT11_MNG_HOPPING_PARMS_ID      8   
#define DOT11_MNG_HOPPING_TABLE_ID      9   
#define DOT11_MNG_REQUEST_ID            10  
#define DOT11_MNG_QBSS_LOAD_ID          11  
#define DOT11_MNG_EDCA_PARAM_ID         12  
#define DOT11_MNG_CHALLENGE_ID          16  
#define DOT11_MNG_PWR_CONSTRAINT_ID     32  
#define DOT11_MNG_PWR_CAP_ID            33  
#define DOT11_MNG_TPC_REQUEST_ID        34  
#define DOT11_MNG_TPC_REPORT_ID         35  
#define DOT11_MNG_SUPP_CHANNELS_ID      36  
#define DOT11_MNG_CHANNEL_SWITCH_ID     37  
#define DOT11_MNG_MEASURE_REQUEST_ID        38  
#define DOT11_MNG_MEASURE_REPORT_ID     39  
#define DOT11_MNG_QUIET_ID          40  
#define DOT11_MNG_IBSS_DFS_ID           41  
#define DOT11_MNG_ERP_ID            42  
#define DOT11_MNG_TS_DELAY_ID           43  
#define DOT11_MNG_HT_CAP            45  
#define DOT11_MNG_QOS_CAP_ID            46  
#define DOT11_MNG_NONERP_ID         47  
#define DOT11_MNG_RSN_ID            48  
#define DOT11_MNG_EXT_RATES_ID          50  
#define DOT11_MNG_AP_CHREP_ID       51  
#define DOT11_MNG_NBR_REP_ID        52  
#define DOT11_MNG_MDIE_ID       54  
#define DOT11_MNG_FTIE_ID       55  
#define DOT11_MNG_FT_TI_ID      56  
#define DOT11_MNG_RDE_ID			57	
#define DOT11_MNG_REGCLASS_ID           59  
#define DOT11_MNG_EXT_CSA_ID            60  
#define DOT11_MNG_HT_ADD            61  
#define DOT11_MNG_EXT_CHANNEL_OFFSET        62  
#ifdef BCMWAPI_WAI
#define DOT11_MNG_WAPI_ID           68  /* d11 management WAPI id */
#endif


#define DOT11_MNG_RRM_CAP_ID        70  
#define DOT11_MNG_HT_BSS_COEXINFO_ID        72  
#define DOT11_MNG_HT_BSS_CHANNEL_REPORT_ID  73  
#define DOT11_MNG_HT_OBSS_ID            74  
#define DOT11_MNG_EXT_CAP_ID           127 
#define DOT11_MNG_WPA_ID            221 
#define DOT11_MNG_PROPR_ID          221 
=======

#define DOT11_MNG_DS_PARAM_LEN			1	
#define DOT11_MNG_IBSS_PARAM_LEN		2	


#define DOT11_MNG_TIM_FIXED_LEN			3	
#define DOT11_MNG_TIM_DTIM_COUNT		0	
#define DOT11_MNG_TIM_DTIM_PERIOD		1	
#define DOT11_MNG_TIM_BITMAP_CTL		2	
#define DOT11_MNG_TIM_PVB			3	


#define TLV_TAG_OFF		0	
#define TLV_LEN_OFF		1	
#define TLV_HDR_LEN		2	
#define TLV_BODY_OFF		2	


#define DOT11_MNG_SSID_ID			0	
#define DOT11_MNG_RATES_ID			1	
#define DOT11_MNG_FH_PARMS_ID			2	
#define DOT11_MNG_DS_PARMS_ID			3	
#define DOT11_MNG_CF_PARMS_ID			4	
#define DOT11_MNG_TIM_ID			5	
#define DOT11_MNG_IBSS_PARMS_ID			6	
#define DOT11_MNG_COUNTRY_ID			7	
#define DOT11_MNG_HOPPING_PARMS_ID		8	
#define DOT11_MNG_HOPPING_TABLE_ID		9	
#define DOT11_MNG_REQUEST_ID			10	
#define DOT11_MNG_QBSS_LOAD_ID 			11	
#define DOT11_MNG_EDCA_PARAM_ID			12	
#define DOT11_MNG_CHALLENGE_ID			16	
#define DOT11_MNG_PWR_CONSTRAINT_ID		32	
#define DOT11_MNG_PWR_CAP_ID			33	
#define DOT11_MNG_TPC_REQUEST_ID 		34	
#define DOT11_MNG_TPC_REPORT_ID			35	
#define DOT11_MNG_SUPP_CHANNELS_ID		36	
#define DOT11_MNG_CHANNEL_SWITCH_ID		37	
#define DOT11_MNG_MEASURE_REQUEST_ID		38	
#define DOT11_MNG_MEASURE_REPORT_ID		39	
#define DOT11_MNG_QUIET_ID			40	
#define DOT11_MNG_IBSS_DFS_ID			41	
#define DOT11_MNG_ERP_ID			42	
#define DOT11_MNG_TS_DELAY_ID			43	
#define	DOT11_MNG_HT_CAP			45	
#define DOT11_MNG_QOS_CAP_ID			46	
#define DOT11_MNG_NONERP_ID			47	
#define DOT11_MNG_RSN_ID			48	
#define DOT11_MNG_EXT_RATES_ID			50	
#define DOT11_MNG_AP_CHREP_ID		51	
#define DOT11_MNG_NBR_REP_ID		52	
#define DOT11_MNG_MDIE_ID		54	
#define DOT11_MNG_FTIE_ID		55	
#define DOT11_MNG_FT_TI_ID		56	
#define	DOT11_MNG_REGCLASS_ID			59	
#define DOT11_MNG_EXT_CSA_ID			60	
#define	DOT11_MNG_HT_ADD			61	
#define	DOT11_MNG_EXT_CHANNEL_OFFSET		62	
#define DOT11_MNG_WAPI_ID			68	
#define DOT11_MNG_TIME_ADVERTISE_ID	69	
#define DOT11_MNG_RRM_CAP_ID		70	
#define	DOT11_MNG_HT_BSS_COEXINFO_ID		72	
#define	DOT11_MNG_HT_BSS_CHANNEL_REPORT_ID	73	
#define	DOT11_MNG_HT_OBSS_ID			74	
#define DOT11_MNG_CHANNEL_USAGE			97 
#define DOT11_MNG_TIME_ZONE_ID			98	
#define DOT11_MNG_LINK_IDENTIFIER_ID	101	
#define DOT11_MNG_WAKEUP_SCHEDULE_ID	102 
#define DOT11_MNG_CHANNEL_SWITCH_TIMING_ID	104 
#define DOT11_MNG_PTI_CONTROL_ID		105	
#define DOT11_MNG_PU_BUFFER_STATUS_ID	106	
#define DOT11_MNG_INTERWORKING_ID		107	
#define DOT11_MNG_ADVERTISEMENT_ID		108	
#define DOT11_MNG_EXP_BW_REQ_ID			109	
#define DOT11_MNG_QOS_MAP_ID			110	
#define DOT11_MNG_ROAM_CONSORT_ID		111	
#define DOT11_MNG_EMERGCY_ALERT_ID		112	
#define	DOT11_MNG_EXT_CAP_ID		127	
#define	DOT11_MNG_VHT_CAP_ID		191	
#define	DOT11_MNG_VHT_OPERATION_ID	192	

#define DOT11_MNG_WPA_ID			221	
#define DOT11_MNG_PROPR_ID			221	

#define DOT11_MNG_VS_ID				221	


#define DOT11_RATE_BASIC			0x80	
#define DOT11_RATE_MASK				0x7F	

>>>>>>> 53143fd3

#define DOT11_MNG_ERP_LEN			1	
#define DOT11_MNG_NONERP_PRESENT		0x01	
#define DOT11_MNG_USE_PROTECTION		0x02	
#define DOT11_MNG_BARKER_PREAMBLE		0x04	

#define DOT11_MGN_TS_DELAY_LEN		4	
#define TS_DELAY_FIELD_SIZE			4	


#define DOT11_CAP_ESS				0x0001	
#define DOT11_CAP_IBSS				0x0002	
#define DOT11_CAP_POLLABLE			0x0004	
#define DOT11_CAP_POLL_RQ			0x0008	
#define DOT11_CAP_PRIVACY			0x0010	
#define DOT11_CAP_SHORT				0x0020	
#define DOT11_CAP_PBCC				0x0040	
#define DOT11_CAP_AGILITY			0x0080	
#define DOT11_CAP_SPECTRUM			0x0100	
#define DOT11_CAP_SHORTSLOT			0x0400	
#define DOT11_CAP_RRM			0x1000	
#define DOT11_CAP_CCK_OFDM			0x2000	



#define DOT11_EXT_CAP_OBSS_COEX_MGMT		0

#define DOT11_EXT_CAP_SPSMP					6

#define DOT11_EXT_CAP_BSS_TRANSITION_MGMT	19

#define DOT11_EXT_CAP_IW						31

#define DOT11_EXT_CAP_SI						41
#define DOT11_EXT_CAP_SI_MASK					0x0E


#define DOT11_ACTION_HDR_LEN		2	
#define DOT11_ACTION_CAT_OFF		0	
#define DOT11_ACTION_ACT_OFF		1	


#define DOT11_ACTION_CAT_ERR_MASK	0x80	
#define DOT11_ACTION_CAT_MASK		0x7F	
#define DOT11_ACTION_CAT_SPECT_MNG	0	
#define DOT11_ACTION_CAT_QOS		1	
#define DOT11_ACTION_CAT_DLS		2	
#define DOT11_ACTION_CAT_BLOCKACK	3	
#define DOT11_ACTION_CAT_PUBLIC		4	
#define DOT11_ACTION_CAT_RRM		5	
#define DOT11_ACTION_CAT_FBT	6	
#define DOT11_ACTION_CAT_HT		7	
#define	DOT11_ACTION_CAT_SA_QUERY	8	
#define	DOT11_ACTION_CAT_PDPA		9	
#define DOT11_ACTION_CAT_BSSMGMT	10	
#define DOT11_ACTION_NOTIFICATION	17
#define DOT11_ACTION_CAT_VSP		126	
#define DOT11_ACTION_CAT_VS		127	


#define DOT11_SM_ACTION_M_REQ		0	
#define DOT11_SM_ACTION_M_REP		1	
#define DOT11_SM_ACTION_TPC_REQ		2	
#define DOT11_SM_ACTION_TPC_REP		3	
#define DOT11_SM_ACTION_CHANNEL_SWITCH	4	
#define DOT11_SM_ACTION_EXT_CSA		5	


#define DOT11_ACTION_ID_HT_CH_WIDTH	0	
#define DOT11_ACTION_ID_HT_MIMO_PS	1	


#define DOT11_PUB_ACTION_BSS_COEX_MNG	0	
#define DOT11_PUB_ACTION_CHANNEL_SWITCH	4	


#define DOT11_BA_ACTION_ADDBA_REQ	0	
#define DOT11_BA_ACTION_ADDBA_RESP	1	
#define DOT11_BA_ACTION_DELBA		2	


#define DOT11_ADDBA_PARAM_AMSDU_SUP	0x0001	
#define DOT11_ADDBA_PARAM_POLICY_MASK	0x0002	
#define DOT11_ADDBA_PARAM_POLICY_SHIFT	1	
#define DOT11_ADDBA_PARAM_TID_MASK	0x003c	
#define DOT11_ADDBA_PARAM_TID_SHIFT	2	
#define DOT11_ADDBA_PARAM_BSIZE_MASK	0xffc0	
#define DOT11_ADDBA_PARAM_BSIZE_SHIFT	6	

#define DOT11_ADDBA_POLICY_DELAYED	0	
#define DOT11_ADDBA_POLICY_IMMEDIATE	1	


#define DOT11_FT_ACTION_FT_RESERVED		0
#define DOT11_FT_ACTION_FT_REQ			1	
#define DOT11_FT_ACTION_FT_RES			2	
#define DOT11_FT_ACTION_FT_CON			3	
#define DOT11_FT_ACTION_FT_ACK			4	


#define DOT11_DLS_ACTION_REQ				0	
#define DOT11_DLS_ACTION_RESP				1	
#define DOT11_DLS_ACTION_TD				2	


#define DOT11_WNM_ACTION_EVENT_REQ			0
#define DOT11_WNM_ACTION_EVENT_REP			1
#define DOT11_WNM_ACTION_DIAG_REQ			2
#define DOT11_WNM_ACTION_DIAG_REP			3
#define DOT11_WNM_ACTION_LOC_CFG_REQ		4
#define DOT11_WNM_ACTION_LOC_RFG_RESP		5
#define DOT11_WNM_ACTION_BSS_TRANS_QURY		6
#define DOT11_WNM_ACTION_BSS_TRANS_REQ		7
#define DOT11_WNM_ACTION_BSS_TRANS_RESP		8
#define DOT11_WNM_ACTION_FMS_REQ			9
#define DOT11_WNM_ACTION_FMS_RESP			10
#define DOT11_WNM_ACTION_COL_INTRFRNCE_REQ	11
#define DOT11_WNM_ACTION_COL_INTRFRNCE_REP	12
#define DOT11_WNM_ACTION_TFS_REQ			13
#define DOT11_WNM_ACTION_TFS_RESP			14
#define DOT11_WNM_ACTION_TFS_NOTIFY			15
#define DOT11_WNM_ACTION_WNM_SLEEP_REQ		16
#define DOT11_WNM_ACTION_WNM_SLEEP_RESP		17
#define DOT11_WNM_ACTION_TIM_BCAST_REQ		18
#define DOT11_WNM_ACTION_TIM_BCAST_RESP		19
#define DOT11_WNM_ACTION_QOS_TRFC_CAP_UPD	20
#define DOT11_WNM_ACTION_CHAN_USAGE_REQ		21
#define DOT11_WNM_ACTION_CHAN_USAGE_RESP	22
#define DOT11_WNM_ACTION_DMS_REQ			23
#define DOT11_WNM_ACTION_DMS_RESP			24
#define DOT11_WNM_ACTION_TMNG_MEASUR_REQ	25
#define DOT11_WNM_ACTION_NOTFCTN_REQ		26
#define DOT11_WNM_ACTION_NOTFCTN_RES		27

#define DOT11_MNG_COUNTRY_ID_LEN 3


BWL_PRE_PACKED_STRUCT struct dot11_dls_req {
	uint8 category;			
	uint8 action;				
	struct ether_addr	da;		
	struct ether_addr	sa;		
	uint16 cap;				
	uint16 timeout;			
	uint8 data[1];				
} BWL_POST_PACKED_STRUCT;
typedef struct dot11_dls_req dot11_dls_req_t;
#define DOT11_DLS_REQ_LEN 18	


BWL_PRE_PACKED_STRUCT struct dot11_dls_resp {
	uint8 category;			
	uint8 action;				
	uint16 status;				
	struct ether_addr	da;		
	struct ether_addr	sa;		
	uint8 data[1];				
} BWL_POST_PACKED_STRUCT;
typedef struct dot11_dls_resp dot11_dls_resp_t;
#define DOT11_DLS_RESP_LEN 16	



BWL_PRE_PACKED_STRUCT struct dot11_bss_trans_query {
	uint8 category;				
	uint8 action;				
	uint8 token;				
	uint8 reason;				
	uint8 data[1];				
} BWL_POST_PACKED_STRUCT;
typedef struct dot11_bss_trans_query dot11_bss_trans_query_t;
#define DOT11_BSS_TRANS_QUERY_LEN 4	


BWL_PRE_PACKED_STRUCT struct dot11_bss_trans_req {
	uint8 category;				
	uint8 action;				
	uint8 token;				
	uint8 reqmode;				
	uint16 disassoc_tmr;		
	uint8 validity_intrvl;		
	uint8 data[1];				
								
} BWL_POST_PACKED_STRUCT;
typedef struct dot11_bss_trans_req dot11_bss_trans_req_t;
#define DOT11_BSS_TRANS_REQ_LEN 7	

#define DOT11_BSS_TERM_DUR_LEN 12	



#define DOT11_BSS_TRNS_REQMODE_PREF_LIST_INCL		0x01
#define DOT11_BSS_TRNS_REQMODE_ABRIDGED				0x02
#define DOT11_BSS_TRNS_REQMODE_DISASSOC_IMMINENT	0x04
#define DOT11_BSS_TRNS_REQMODE_BSS_TERM_INCL		0x08
#define DOT11_BSS_TRNS_REQMODE_ESS_DISASSOC_IMNT	0x10



BWL_PRE_PACKED_STRUCT struct dot11_bss_trans_res {
	uint8 category;				
	uint8 action;				
	uint8 token;				
	uint8 status;				
	uint8 term_delay;			
	uint8 data[1];				
								
} BWL_POST_PACKED_STRUCT;
typedef struct dot11_bss_trans_res dot11_bss_trans_res_t;
#define DOT11_BSS_TRANS_RES_LEN 5	


#define DOT11_BSS_TRNS_RES_STATUS_ACCEPT				0
#define DOT11_BSS_TRNS_RES_STATUS_REJECT				1
#define DOT11_BSS_TRNS_RES_STATUS_REJ_INSUFF_BCN		2
#define DOT11_BSS_TRNS_RES_STATUS_REJ_INSUFF_CAP		3
#define DOT11_BSS_TRNS_RES_STATUS_REJ_TERM_UNDESIRED	4
#define DOT11_BSS_TRNS_RES_STATUS_REJ_TERM_DELAY_REQ	5
#define DOT11_BSS_TRNS_RES_STATUS_REJ_BSS_LIST_PROVIDED	6
#define DOT11_BSS_TRNS_RES_STATUS_REJ_NO_SUITABLE_BSS	7
#define DOT11_BSS_TRNS_RES_STATUS_REJ_LEAVING_ESS		8



#define DOT11_NBR_RPRT_BSSID_INFO_REACHABILTY		0x0003
#define DOT11_NBR_RPRT_BSSID_INFO_SEC				0x0004
#define DOT11_NBR_RPRT_BSSID_INFO_KEY_SCOPE			0x0008
#define DOT11_NBR_RPRT_BSSID_INFO_CAP				0x03f0

#define DOT11_NBR_RPRT_BSSID_INFO_CAP_SPEC_MGMT		0x0010
#define DOT11_NBR_RPRT_BSSID_INFO_CAP_QOS			0x0020
#define DOT11_NBR_RPRT_BSSID_INFO_CAP_APSD			0x0040
#define DOT11_NBR_RPRT_BSSID_INFO_CAP_RDIO_MSMT		0x0080
#define DOT11_NBR_RPRT_BSSID_INFO_CAP_DEL_BA		0x0100
#define DOT11_NBR_RPRT_BSSID_INFO_CAP_IMM_BA		0x0200


#define DOT11_NBR_RPRT_SUBELEM_BSS_CANDDT_PREF_ID	3


BWL_PRE_PACKED_STRUCT struct dot11_addba_req {
	uint8 category;				
	uint8 action;				
	uint8 token;				
	uint16 addba_param_set;		
	uint16 timeout;				
	uint16 start_seqnum;		
} BWL_POST_PACKED_STRUCT;
typedef struct dot11_addba_req dot11_addba_req_t;
#define DOT11_ADDBA_REQ_LEN		9	

BWL_PRE_PACKED_STRUCT struct dot11_addba_resp {
	uint8 category;				
	uint8 action;				
	uint8 token;				
	uint16 status;				
	uint16 addba_param_set;			
	uint16 timeout;				
} BWL_POST_PACKED_STRUCT;
typedef struct dot11_addba_resp dot11_addba_resp_t;
#define DOT11_ADDBA_RESP_LEN		9	


#define DOT11_DELBA_PARAM_INIT_MASK	0x0800	
#define DOT11_DELBA_PARAM_INIT_SHIFT	11	
#define DOT11_DELBA_PARAM_TID_MASK	0xf000	
#define DOT11_DELBA_PARAM_TID_SHIFT	12	

BWL_PRE_PACKED_STRUCT struct dot11_delba {
	uint8 category;				
	uint8 action;				
	uint16 delba_param_set;			
	uint16 reason;				
} BWL_POST_PACKED_STRUCT;
typedef struct dot11_delba dot11_delba_t;
#define DOT11_DELBA_LEN			6	


#define SA_QUERY_REQUEST		0
#define SA_QUERY_RESPONSE		1




BWL_PRE_PACKED_STRUCT struct dot11_ft_req {
	uint8 category;			
	uint8 action;			
	uint8 sta_addr[ETHER_ADDR_LEN];
	uint8 tgt_ap_addr[ETHER_ADDR_LEN];
	uint8 data[1];			
} BWL_POST_PACKED_STRUCT;
typedef struct dot11_ft_req dot11_ft_req_t;
#define DOT11_FT_REQ_FIXED_LEN 14


BWL_PRE_PACKED_STRUCT struct dot11_ft_res {
	uint8 category;			
	uint8 action;			
	uint8 sta_addr[ETHER_ADDR_LEN];
	uint8 tgt_ap_addr[ETHER_ADDR_LEN];
	uint16 status;			
	uint8 data[1];			
} BWL_POST_PACKED_STRUCT;
typedef struct dot11_ft_res dot11_ft_res_t;
#define DOT11_FT_RES_FIXED_LEN 16






#define DOT11_RRM_CAP_LEN		5	
BWL_PRE_PACKED_STRUCT struct dot11_rrm_cap_ie {
	uint8 cap[DOT11_RRM_CAP_LEN];
} BWL_POST_PACKED_STRUCT;
typedef struct dot11_rrm_cap_ie dot11_rrm_cap_ie_t;


#define DOT11_RRM_CAP_LINK			0
#define DOT11_RRM_CAP_NEIGHBOR_REPORT	1
#define DOT11_RRM_CAP_PARALLEL		2
#define DOT11_RRM_CAP_REPEATED		3
#define DOT11_RRM_CAP_BCN_PASSIVE	4
#define DOT11_RRM_CAP_BCN_ACTIVE	5
#define DOT11_RRM_CAP_BCN_TABLE		6
#define DOT11_RRM_CAP_BCN_REP_COND	7
#define DOT11_RRM_CAP_AP_CHANREP	16



#define DOT11_OP_CLASS_NONE			255

<<<<<<< HEAD
=======

>>>>>>> 53143fd3

#define DOT11_RM_ACTION_RM_REQ		0	
#define DOT11_RM_ACTION_RM_REP		1	
#define DOT11_RM_ACTION_LM_REQ		2	
#define DOT11_RM_ACTION_LM_REP		3	
#define DOT11_RM_ACTION_NR_REQ		4	
#define DOT11_RM_ACTION_NR_REP		5	


BWL_PRE_PACKED_STRUCT struct dot11_rm_action {
	uint8 category;				
	uint8 action;				
	uint8 token;				
	uint8 data[1];
} BWL_POST_PACKED_STRUCT;
typedef struct dot11_rm_action dot11_rm_action_t;
#define DOT11_RM_ACTION_LEN 3

BWL_PRE_PACKED_STRUCT struct dot11_rmreq {
	uint8 category;				
	uint8 action;				
	uint8 token;				
	uint16 reps;				
} BWL_POST_PACKED_STRUCT;
typedef struct dot11_rmreq dot11_rmreq_t;
#define DOT11_RMREQ_LEN	5

BWL_PRE_PACKED_STRUCT struct dot11_rm_ie {
	uint8 id;
	uint8 len;
	uint8 token;
	uint8 mode;
	uint8 type;
} BWL_POST_PACKED_STRUCT;
typedef struct dot11_rm_ie dot11_rm_ie_t;
#define DOT11_RM_IE_LEN	5


#define DOT11_RMREQ_MODE_PARALLEL	1
#define DOT11_RMREQ_MODE_ENABLE		2
#define DOT11_RMREQ_MODE_REQUEST	4
#define DOT11_RMREQ_MODE_REPORT		8
#define DOT11_RMREQ_MODE_DURMAND	0x10	


#define DOT11_RMREP_MODE_LATE		1
#define DOT11_RMREP_MODE_INCAPABLE	2
#define DOT11_RMREP_MODE_REFUSED	4

BWL_PRE_PACKED_STRUCT struct dot11_rmreq_bcn {
	uint8 id;
	uint8 len;
	uint8 token;
	uint8 mode;
	uint8 type;
	uint8 reg;
	uint8 channel;
	uint16 interval;
	uint16 duration;
	uint8 bcn_mode;
	struct ether_addr	bssid;
} BWL_POST_PACKED_STRUCT;
typedef struct dot11_rmreq_bcn dot11_rmreq_bcn_t;
#define DOT11_RMREQ_BCN_LEN	18

BWL_PRE_PACKED_STRUCT struct dot11_rmrep_bcn {
	uint8 reg;
	uint8 channel;
	uint32 starttime[2];
	uint16 duration;
	uint8 frame_info;
	uint8 rcpi;
	uint8 rsni;
	struct ether_addr	bssid;
	uint8 antenna_id;
	uint32 parent_tsf;
} BWL_POST_PACKED_STRUCT;
typedef struct dot11_rmrep_bcn dot11_rmrep_bcn_t;
#define DOT11_RMREP_BCN_LEN	26


#define DOT11_RMREQ_BCN_PASSIVE	0
#define DOT11_RMREQ_BCN_ACTIVE	1
#define DOT11_RMREQ_BCN_TABLE	2


<<<<<<< HEAD
#define DOT11_RMREQ_BCN_SSID_ID 0
#define DOT11_RMREQ_BCN_REPINFO_ID  1
#define DOT11_RMREQ_BCN_REPDET_ID   2
#define DOT11_RMREQ_BCN_REQUEST_ID  10
#define DOT11_RMREQ_BCN_APCHREP_ID  51
=======
#define DOT11_RMREQ_BCN_SSID_ID	0
#define DOT11_RMREQ_BCN_REPINFO_ID	1
#define DOT11_RMREQ_BCN_REPDET_ID	2
#define DOT11_RMREQ_BCN_REQUEST_ID	10
#define DOT11_RMREQ_BCN_APCHREP_ID	51
>>>>>>> 53143fd3


#define DOT11_RMREQ_BCN_REPDET_FIXED	0	
#define DOT11_RMREQ_BCN_REPDET_REQUEST	1	
#define DOT11_RMREQ_BCN_REPDET_ALL	2	


#define DOT11_RMREP_BCN_FRM_BODY	1


BWL_PRE_PACKED_STRUCT struct dot11_rmrep_nbr {
	struct ether_addr	bssid;
	uint32	bssid_info;
	uint8 reg;
	uint8 channel;
	uint8 phytype;
} BWL_POST_PACKED_STRUCT;
typedef struct dot11_rmrep_nbr dot11_rmrep_nbr_t;
#define DOT11_RMREP_NBR_LEN	13


#define DOT11_BSSTYPE_INFRASTRUCTURE		0	
#define DOT11_BSSTYPE_INDEPENDENT		1	
#define DOT11_BSSTYPE_ANY			2	
#define DOT11_SCANTYPE_ACTIVE			0	
#define DOT11_SCANTYPE_PASSIVE			1	


BWL_PRE_PACKED_STRUCT struct dot11_lmreq {
	uint8 category;				
	uint8 action;				
	uint8 token;				
	uint8 txpwr;				
	uint8 maxtxpwr;				
} BWL_POST_PACKED_STRUCT;
typedef struct dot11_lmreq dot11_lmreq_t;
#define DOT11_LMREQ_LEN	5

BWL_PRE_PACKED_STRUCT struct dot11_lmrep {
	uint8 category;				
	uint8 action;				
	uint8 token;				
	dot11_tpc_rep_t tpc;			
	uint8 rxant;				
	uint8 txant;				
	uint8 rcpi;				
	uint8 rsni;				
} BWL_POST_PACKED_STRUCT;
typedef struct dot11_lmrep dot11_lmrep_t;
#define DOT11_LMREP_LEN	11


#define PREN_PREAMBLE		24	
#define PREN_MM_EXT		12	
#define PREN_PREAMBLE_EXT	4	


#define RIFS_11N_TIME		2	



#define HT_SIG1_MCS_MASK	0x00007F
#define HT_SIG1_CBW		0x000080
#define HT_SIG1_HT_LENGTH	0xFFFF00


#define HT_SIG2_SMOOTHING	0x000001
#define HT_SIG2_NOT_SOUNDING	0x000002
#define HT_SIG2_RESERVED	0x000004
#define HT_SIG2_AGGREGATION	0x000008
#define HT_SIG2_STBC_MASK	0x000030
#define HT_SIG2_STBC_SHIFT	4
#define HT_SIG2_FEC_CODING	0x000040
#define HT_SIG2_SHORT_GI	0x000080
#define HT_SIG2_ESS_MASK	0x000300
#define HT_SIG2_ESS_SHIFT	8
#define HT_SIG2_CRC		0x03FC00
#define HT_SIG2_TAIL		0x1C0000


#define APHY_SLOT_TIME		9	
#define APHY_SIFS_TIME		16	
#define APHY_DIFS_TIME		(APHY_SIFS_TIME + (2 * APHY_SLOT_TIME))	
#define APHY_PREAMBLE_TIME	16	
#define APHY_SIGNAL_TIME	4	
#define APHY_SYMBOL_TIME	4	
#define APHY_SERVICE_NBITS	16	
#define APHY_TAIL_NBITS		6	
#define	APHY_CWMIN		15	


#define BPHY_SLOT_TIME		20	
#define BPHY_SIFS_TIME		10	
#define BPHY_DIFS_TIME		50	
#define BPHY_PLCP_TIME		192	
#define BPHY_PLCP_SHORT_TIME	96	
#define	BPHY_CWMIN		31	


#define DOT11_OFDM_SIGNAL_EXTENSION	6	

#define PHY_CWMAX		1023	

#define	DOT11_MAXNUMFRAGS	16	



typedef int vht_group_id_t;



#define VHT_SIGA1_CONST_MASK 		0x800004

#define VHT_SIGA1_20MHZ_VAL 		0x000000
#define VHT_SIGA1_40MHZ_VAL 		0x000001
#define VHT_SIGA1_80MHZ_VAL 		0x000002
#define VHT_SIGA1_160MHZ_VAL 		0x000003

#define VHT_SIGA1_STBC 			0x000008

#define VHT_SIGA1_GID_MAX_GID 		0x3f
#define VHT_SIGA1_GID_SHIFT 		4
#define VHT_SIGA1_GID_TO_AP 		0x00
#define VHT_SIGA1_GID_NOT_TO_AP 	0x3f

#define VHT_SIGA1_NSTS_SHIFT 		10
#define VHT_SIGA1_NSTS_SHIFT_MASK_USER0 0x001C00

#define VHT_SIGA1_PARTIAL_AID_SHIFT 13


#define VHT_SIGA2_GI_NONE               0x000000
#define VHT_SIGA2_GI_SHORT              0x000001
#define VHT_SIGA2_GI_W_MOD10            0x000002
#define VHT_SIGA2_CODING_LDPC           0x000004
#define VHT_SIGA2_BEAMFORM_ENABLE       0x000100
#define VHT_SIGA2_MCS_SHIFT             4

#define VHT_SIGA2_B9_RESERVED           0x000200
#define VHT_SIGA2_TAIL_MASK             0xfc0000
#define VHT_SIGA2_TAIL_VALUE            0x000000

#define VHT_SIGA2_SVC_BITS              16
#define VHT_SIGA2_TAIL_BITS             6



typedef struct d11cnt {
	uint32		txfrag;		
	uint32		txmulti;	
	uint32		txfail;		
	uint32		txretry;	
	uint32		txretrie;	
	uint32		rxdup;		
	uint32		txrts;		
	uint32		txnocts;	
	uint32		txnoack;	
	uint32		rxfrag;		
	uint32		rxmulti;	
	uint32		rxcrc;		
	uint32		txfrmsnt;	
	uint32		rxundec;	
} d11cnt_t;


#define BRCM_PROP_OUI		"\x00\x90\x4C"	



#define BRCM_OUI		"\x00\x10\x18"	


BWL_PRE_PACKED_STRUCT struct brcm_ie {
	uint8	id;		
	uint8	len;		
	uint8	oui[3];		
	uint8	ver;		
	uint8	assoc;		
	uint8	flags;		
	uint8	flags1;		
	uint16	amsdu_mtu_pref;	
} BWL_POST_PACKED_STRUCT;
typedef	struct brcm_ie brcm_ie_t;
#define BRCM_IE_LEN		11	
#define BRCM_IE_VER		2	
#define BRCM_IE_LEGACY_AES_VER	1	


#define	BRF_LZWDS		0x4	
#define	BRF_BLOCKACK		0x8	


#define	BRF1_AMSDU		0x1	
#define BRF1_WMEPS		0x4	
#define BRF1_PSOFIX		0x8	
#define	BRF1_RX_LARGE_AGG	0x10	
#define BRF1_RFAWARE_DCS	0x20    
#define BRF1_SOFTAP		0x40    


BWL_PRE_PACKED_STRUCT struct vndr_ie {
	uchar id;
	uchar len;
	uchar oui [3];
	uchar data [1]; 	
} BWL_POST_PACKED_STRUCT;
typedef struct vndr_ie vndr_ie_t;

#define VNDR_IE_HDR_LEN		2	
#define VNDR_IE_MIN_LEN		3	
#define VNDR_IE_MAX_LEN		256	


#define MCSSET_LEN	16	
#define MAX_MCS_NUM	(128)	

BWL_PRE_PACKED_STRUCT struct ht_cap_ie {
	uint16	cap;
	uint8	params;
	uint8	supp_mcs[MCSSET_LEN];
	uint16	ext_htcap;
	uint32	txbf_cap;
	uint8	as_cap;
} BWL_POST_PACKED_STRUCT;
typedef struct ht_cap_ie ht_cap_ie_t;



BWL_PRE_PACKED_STRUCT struct ht_prop_cap_ie {
	uint8	id;		
	uint8	len;		
	uint8	oui[3];		
	uint8	type;           
	ht_cap_ie_t cap_ie;
} BWL_POST_PACKED_STRUCT;
typedef struct ht_prop_cap_ie ht_prop_cap_ie_t;

#define HT_PROP_IE_OVERHEAD	4	
#define HT_CAP_IE_LEN		26	
#define HT_CAP_IE_TYPE		51

#define HT_CAP_LDPC_CODING	0x0001	
#define HT_CAP_40MHZ		0x0002  
#define HT_CAP_MIMO_PS_MASK	0x000C  
#define HT_CAP_MIMO_PS_SHIFT	0x0002	
#define HT_CAP_MIMO_PS_OFF	0x0003	
#define HT_CAP_MIMO_PS_RTS	0x0001	
#define HT_CAP_MIMO_PS_ON	0x0000	
#define HT_CAP_GF		0x0010	
#define HT_CAP_SHORT_GI_20	0x0020	
#define HT_CAP_SHORT_GI_40	0x0040	
#define HT_CAP_TX_STBC		0x0080	
#define HT_CAP_RX_STBC_MASK	0x0300	
#define HT_CAP_RX_STBC_SHIFT	8	
#define HT_CAP_DELAYED_BA	0x0400	
#define HT_CAP_MAX_AMSDU	0x0800	

#define HT_CAP_DSSS_CCK	0x1000	
#define HT_CAP_PSMP		0x2000	
#define HT_CAP_40MHZ_INTOLERANT 0x4000	
#define HT_CAP_LSIG_TXOP	0x8000	

#define HT_CAP_RX_STBC_NO		0x0	
#define HT_CAP_RX_STBC_ONE_STREAM	0x1	
#define HT_CAP_RX_STBC_TWO_STREAM	0x2	
#define HT_CAP_RX_STBC_THREE_STREAM	0x3	

#define VHT_MAX_MPDU		11454	
#define VHT_MPDU_MSDU_DELTA	56		

#define VHT_MAX_AMSDU		(VHT_MAX_MPDU - VHT_MPDU_MSDU_DELTA)

#define HT_MAX_AMSDU		7935	
#define HT_MIN_AMSDU		3835	

#define HT_PARAMS_RX_FACTOR_MASK	0x03	
#define HT_PARAMS_DENSITY_MASK		0x1C	
#define HT_PARAMS_DENSITY_SHIFT	2	


#define AMPDU_MAX_MPDU_DENSITY	7	
#define AMPDU_RX_FACTOR_8K	0	
#define AMPDU_RX_FACTOR_16K	1	
#define AMPDU_RX_FACTOR_32K	2	
#define AMPDU_RX_FACTOR_64K	3	
#define AMPDU_RX_FACTOR_BASE	8*1024	

#define AMPDU_DELIMITER_LEN	4	
#define AMPDU_DELIMITER_LEN_MAX	63	

#define HT_CAP_EXT_PCO			0x0001
#define HT_CAP_EXT_PCO_TTIME_MASK	0x0006
#define HT_CAP_EXT_PCO_TTIME_SHIFT	1
#define HT_CAP_EXT_MCS_FEEDBACK_MASK	0x0300
#define HT_CAP_EXT_MCS_FEEDBACK_SHIFT	8
#define HT_CAP_EXT_HTC			0x0400
#define HT_CAP_EXT_RD_RESP		0x0800

BWL_PRE_PACKED_STRUCT struct ht_add_ie {
	uint8	ctl_ch;			
	uint8	byte1;			
	uint16	opmode;			
	uint16	misc_bits;		
	uint8	basic_mcs[MCSSET_LEN];  
} BWL_POST_PACKED_STRUCT;
typedef struct ht_add_ie ht_add_ie_t;



BWL_PRE_PACKED_STRUCT struct ht_prop_add_ie {
	uint8	id;		
	uint8	len;		
	uint8	oui[3];		
	uint8	type;		
	ht_add_ie_t add_ie;
} BWL_POST_PACKED_STRUCT;
typedef struct ht_prop_add_ie ht_prop_add_ie_t;

#define HT_ADD_IE_LEN	22
#define HT_ADD_IE_TYPE	52


#define HT_BW_ANY		0x04	
#define HT_RIFS_PERMITTED     	0x08	


#define HT_OPMODE_MASK	        0x0003	
#define HT_OPMODE_SHIFT		0	
#define HT_OPMODE_PURE		0x0000	
#define HT_OPMODE_OPTIONAL	0x0001	
#define HT_OPMODE_HT20IN40	0x0002	
#define HT_OPMODE_MIXED	0x0003	
#define HT_OPMODE_NONGF	0x0004	
#define DOT11N_TXBURST		0x0008	
#define DOT11N_OBSS_NONHT	0x0010	


#define HT_BASIC_STBC_MCS	0x007f	
#define HT_DUAL_STBC_PROT	0x0080	
#define HT_SECOND_BCN		0x0100	
#define HT_LSIG_TXOP		0x0200	
#define HT_PCO_ACTIVE		0x0400	
#define HT_PCO_PHASE		0x0800	
#define HT_DUALCTS_PROTECTION	0x0080	


#define DOT11N_2G_TXBURST_LIMIT	6160	
#define DOT11N_5G_TXBURST_LIMIT	3080	


#define GET_HT_OPMODE(add_ie)		((ltoh16_ua(&add_ie->opmode) & HT_OPMODE_MASK) \
					>> HT_OPMODE_SHIFT)
#define HT_MIXEDMODE_PRESENT(add_ie)	((ltoh16_ua(&add_ie->opmode) & HT_OPMODE_MASK) \
					== HT_OPMODE_MIXED)	
#define HT_HT20_PRESENT(add_ie)	((ltoh16_ua(&add_ie->opmode) & HT_OPMODE_MASK) \
					== HT_OPMODE_HT20IN40)	
#define HT_OPTIONAL_PRESENT(add_ie)	((ltoh16_ua(&add_ie->opmode) & HT_OPMODE_MASK) \
					== HT_OPMODE_OPTIONAL)	
#define HT_USE_PROTECTION(add_ie)	(HT_HT20_PRESENT((add_ie)) || \
					HT_MIXEDMODE_PRESENT((add_ie))) 
#define HT_NONGF_PRESENT(add_ie)	((ltoh16_ua(&add_ie->opmode) & HT_OPMODE_NONGF) \
					== HT_OPMODE_NONGF)	
#define DOT11N_TXBURST_PRESENT(add_ie)	((ltoh16_ua(&add_ie->opmode) & DOT11N_TXBURST) \
					== DOT11N_TXBURST)	
#define DOT11N_OBSS_NONHT_PRESENT(add_ie)	((ltoh16_ua(&add_ie->opmode) & DOT11N_OBSS_NONHT) \
					== DOT11N_OBSS_NONHT)	

BWL_PRE_PACKED_STRUCT struct obss_params {
	uint16	passive_dwell;
	uint16	active_dwell;
	uint16	bss_widthscan_interval;
	uint16	passive_total;
	uint16	active_total;
	uint16	chanwidth_transition_dly;
	uint16	activity_threshold;
} BWL_POST_PACKED_STRUCT;
typedef struct obss_params obss_params_t;

BWL_PRE_PACKED_STRUCT struct dot11_obss_ie {
	uint8	id;
	uint8	len;
	obss_params_t obss_params;
} BWL_POST_PACKED_STRUCT;
typedef struct dot11_obss_ie dot11_obss_ie_t;
<<<<<<< HEAD
#define DOT11_OBSS_SCAN_IE_LEN  sizeof(obss_params_t)   


#define HT_CTRL_LA_TRQ      0x00000002  
#define HT_CTRL_LA_MAI      0x0000003C  
#define HT_CTRL_LA_MAI_SHIFT    2
#define HT_CTRL_LA_MAI_MRQ  0x00000004  
#define HT_CTRL_LA_MAI_MSI  0x00000038  
#define HT_CTRL_LA_MFSI     0x000001C0  
#define HT_CTRL_LA_MFSI_SHIFT   6
#define HT_CTRL_LA_MFB_ASELC    0x0000FE00  
#define HT_CTRL_LA_MFB_ASELC_SH 9
#define HT_CTRL_LA_ASELC_CMD    0x00000C00  
#define HT_CTRL_LA_ASELC_DATA   0x0000F000  
#define HT_CTRL_CAL_POS     0x00030000  
#define HT_CTRL_CAL_SEQ     0x000C0000  
#define HT_CTRL_CSI_STEERING    0x00C00000  
#define HT_CTRL_CSI_STEER_SHIFT 22
#define HT_CTRL_CSI_STEER_NFB   0       
#define HT_CTRL_CSI_STEER_CSI   1       
#define HT_CTRL_CSI_STEER_NCOM  2       
#define HT_CTRL_CSI_STEER_COM   3       
#define HT_CTRL_NDP_ANNOUNCE    0x01000000  
#define HT_CTRL_AC_CONSTRAINT   0x40000000  
#define HT_CTRL_RDG_MOREPPDU    0x80000000  

#define HT_OPMODE_OPTIONAL  0x0001  
#define HT_OPMODE_HT20IN40  0x0002  
#define HT_OPMODE_MIXED 0x0003  
#define HT_OPMODE_NONGF 0x0004  
#define DOT11N_TXBURST      0x0008  
#define DOT11N_OBSS_NONHT   0x0010  



#define WPA_OUI         "\x00\x50\xF2"  
#define WPA_OUI_LEN     3       
#define WPA_OUI_TYPE        1
#define WPA_VERSION     1   
#define WPA2_OUI        "\x00\x0F\xAC"  
#define WPA2_OUI_LEN        3       
#define WPA2_VERSION        1   
#define WPA2_VERSION_LEN    2   


#define WPS_OUI         "\x00\x50\xF2"  
#define WPS_OUI_LEN     3       
#define WPS_OUI_TYPE        4


#define WFA_OUI         "\x50\x6F\x9A"  
#define WFA_OUI_LEN 3   

#define WFA_OUI_TYPE_WPA    1
#define WFA_OUI_TYPE_WPS    4
#define WFA_OUI_TYPE_TPC    8
#define WFA_OUI_TYPE_P2P    9


#define RSN_AKM_NONE        0   
#define RSN_AKM_UNSPECIFIED 1   
#define RSN_AKM_PSK     2   
#define RSN_AKM_FBT_1X      3   
#define RSN_AKM_FBT_PSK     4   
=======
#define DOT11_OBSS_SCAN_IE_LEN	sizeof(obss_params_t)	


#define HT_CTRL_LA_TRQ		0x00000002	
#define HT_CTRL_LA_MAI		0x0000003C	
#define HT_CTRL_LA_MAI_SHIFT	2
#define HT_CTRL_LA_MAI_MRQ	0x00000004	
#define HT_CTRL_LA_MAI_MSI	0x00000038	
#define HT_CTRL_LA_MFSI		0x000001C0	
#define HT_CTRL_LA_MFSI_SHIFT	6
#define HT_CTRL_LA_MFB_ASELC	0x0000FE00	
#define HT_CTRL_LA_MFB_ASELC_SH	9
#define HT_CTRL_LA_ASELC_CMD	0x00000C00	
#define HT_CTRL_LA_ASELC_DATA	0x0000F000	
#define HT_CTRL_CAL_POS		0x00030000	
#define HT_CTRL_CAL_SEQ		0x000C0000	
#define HT_CTRL_CSI_STEERING	0x00C00000	
#define HT_CTRL_CSI_STEER_SHIFT	22
#define HT_CTRL_CSI_STEER_NFB	0		
#define HT_CTRL_CSI_STEER_CSI	1		
#define HT_CTRL_CSI_STEER_NCOM	2		
#define HT_CTRL_CSI_STEER_COM	3		
#define HT_CTRL_NDP_ANNOUNCE	0x01000000	
#define HT_CTRL_AC_CONSTRAINT	0x40000000	
#define HT_CTRL_RDG_MOREPPDU	0x80000000	

#define HT_OPMODE_OPTIONAL	0x0001	
#define HT_OPMODE_HT20IN40	0x0002	
#define HT_OPMODE_MIXED	0x0003	
#define HT_OPMODE_NONGF	0x0004	
#define DOT11N_TXBURST		0x0008	
#define DOT11N_OBSS_NONHT	0x0010	



BWL_PRE_PACKED_STRUCT struct vht_cap_ie {
	uint32  vht_cap_info;
	
	uint16	rx_mcs_map;
	uint16  rx_max_rate;
	uint16  tx_mcs_map;
	uint16	tx_max_rate;
} BWL_POST_PACKED_STRUCT;
typedef struct vht_cap_ie vht_cap_ie_t;

#define VHT_CAP_IE_LEN 12

#define VHT_CAP_INFO_MAX_MPDU_LEN_MASK			0x00000003
#define VHT_CAP_INFO_SUPP_CHAN_WIDTH_MASK       0x0000000c
#define VHT_CAP_INFO_LDPC                       0x00000010
#define VHT_CAP_INFO_SGI_80MHZ                  0x00000020
#define VHT_CAP_INFO_SGI_160MHZ                 0x00000040
#define VHT_CAP_INFO_TX_STBC                    0x00000080

#define VHT_CAP_INFO_RX_STBC_MASK               0x00000700
#define VHT_CAP_INFO_RX_STBC_SHIFT              8
#define VHT_CAP_INFO_SU_BEAMFMR                 0x00000800
#define VHT_CAP_INFO_SU_BEAMFMEE                0x00001000
#define VHT_CAP_INFO_NUM_BMFMR_ANT_MASK         0x0000e000
#define VHT_CAP_INFO_NUM_BMFMR_ANT_SHIFT        13

#define VHT_CAP_INFO_NUM_SOUNDING_DIM_MASK      0x00070000
#define VHT_CAP_INFO_NUM_SOUNDING_DIM_SHIFT     16
#define VHT_CAP_INFO_MU_BEAMFMR                 0x00080000
#define VHT_CAP_INFO_MU_BEAMFMEE                0x00100000
#define VHT_CAP_INFO_TXOPPS                     0x00200000
#define VHT_CAP_INFO_HTCVHT                     0x00400000
#define VHT_CAP_INFO_AMPDU_MAXLEN_EXP_MASK      0x03800000
#define VHT_CAP_INFO_AMPDU_MAXLEN_EXP_SHIFT     23

#define VHT_CAP_INFO_LINK_ADAPT_CAP_MASK        0x0c000000
#define VHT_CAP_INFO_LINK_ADAPT_CAP_SHIFT       26


#define VHT_CAP_SUPP_MCS_RX_HIGHEST_RATE_MASK	0x1fff
#define VHT_CAP_SUPP_MCS_RX_HIGHEST_RATE_SHIFT	0

#define VHT_CAP_SUPP_MCS_TX_HIGHEST_RATE_MASK	0x1fff
#define VHT_CAP_SUPP_MCS_TX_HIGHEST_RATE_SHIFT	0

#define VHT_CAP_MCS_MAP_0_7						0
#define VHT_CAP_MCS_MAP_0_8						1
#define VHT_CAP_MCS_MAP_0_9						2
#define VHT_CAP_MCS_MAP_NONE					3

#define VHT_CAP_MCS_MAP_NSS_MAX					8


typedef enum vht_cap_chan_width {
	VHT_CAP_CHAN_WIDTH_20_40  = 0x00,
	VHT_CAP_CHAN_WIDTH_80	  = 0x04,
	VHT_CAP_CHAN_WIDTH_160	  = 0x08
} vht_cap_chan_width_t;


typedef enum vht_cap_max_mpdu_len {
	VHT_CAP_MPDU_MAX_4K		= 0x00,
	VHT_CAP_MPDU_MAX_8K		= 0x01,
	VHT_CAP_MPDU_MAX_11K	= 0x02
} vht_cap_max_mpdu_len_t;


BWL_PRE_PACKED_STRUCT struct vht_op_ie {
	uint8	chan_width;
	uint8	chan1;
	uint8	chan2;
	uint16	supp_mcs;  
} BWL_POST_PACKED_STRUCT;
typedef struct vht_op_ie vht_op_ie_t;

#define VHT_OP_IE_LEN 5

typedef enum vht_op_chan_width {
	VHT_OP_CHAN_WIDTH_20_40	= 0,
	VHT_OP_CHAN_WIDTH_80	= 1,
	VHT_OP_CHAN_WIDTH_160	= 2,
	VHT_OP_CHAN_WIDTH_80_80	= 3
} vht_op_chan_width_t;


#define VHT_MCS_MAP_GET_SS_IDX(numSpatialStreams) ((numSpatialStreams-1)*2)
#define VHT_MCS_MAP_GET_MCS_PER_SS(numSpatialStreams, mcsMap) \
			((mcsMap >> VHT_MCS_MAP_GET_SS_IDX(numSpatialStreams)) & 0x3)
#define VHT_MCS_MAP_SET_MCS_PER_SS(numSpatialStreams, numMcs, mcsMap) \
			(mcsMap |= ((numMcs & 0x3) << VHT_MCS_MAP_GET_SS_IDX(numSpatialStreams)))


#define WPA_OUI			"\x00\x50\xF2"	
#define WPA_OUI_LEN		3		
#define WPA_OUI_TYPE		1
#define WPA_VERSION		1		
#define WPA2_OUI		"\x00\x0F\xAC"	
#define WPA2_OUI_LEN		3		
#define WPA2_VERSION		1		
#define WPA2_VERSION_LEN	2		


#define WPS_OUI			"\x00\x50\xF2"	
#define WPS_OUI_LEN		3		
#define WPS_OUI_TYPE		4



#ifdef P2P_IE_OVRD
#define WFA_OUI			MAC_OUI
#else
#define WFA_OUI			"\x50\x6F\x9A"	
#endif 
#define WFA_OUI_LEN		3		
#ifdef P2P_IE_OVRD
#define WFA_OUI_TYPE_P2P	MAC_OUI_TYPE_P2P
#else
#define WFA_OUI_TYPE_P2P	9
#endif

#define WFA_OUI_TYPE_TPC	8
#ifdef WLTDLS
#define WFA_OUI_TYPE_WFD	10
#endif 


#define RSN_AKM_NONE		0	
#define RSN_AKM_UNSPECIFIED	1	
#define RSN_AKM_PSK		2	
#define RSN_AKM_FBT_1X		3	
#define RSN_AKM_FBT_PSK		4	
#define RSN_AKM_MFP_1X		5	
#define RSN_AKM_MFP_PSK		6	
#define RSN_AKM_TPK			7	
>>>>>>> 53143fd3


#define DOT11_MAX_DEFAULT_KEYS	4	
#define DOT11_MAX_KEY_SIZE	32	
#define DOT11_MAX_IV_SIZE	16	
#define DOT11_EXT_IV_FLAG	(1<<5)	
#define DOT11_WPA_KEY_RSC_LEN   8       

<<<<<<< HEAD
#define WEP1_KEY_SIZE       5   
#define WEP1_KEY_HEX_SIZE   10  
#define WEP128_KEY_SIZE     13  
#define WEP128_KEY_HEX_SIZE 26  
#define TKIP_MIC_SIZE       8   
#define TKIP_EOM_SIZE       7   
#define TKIP_EOM_FLAG       0x5a    
#define TKIP_KEY_SIZE       32  
#define TKIP_MIC_AUTH_TX    16  
#define TKIP_MIC_AUTH_RX    24  
#define TKIP_MIC_SUP_RX     TKIP_MIC_AUTH_TX    
#define TKIP_MIC_SUP_TX     TKIP_MIC_AUTH_RX    
#define AES_KEY_SIZE        16  
#define AES_MIC_SIZE        8   


#define WCN_OUI         "\x00\x50\xf2"  
#define WCN_TYPE        4   

#ifdef BCMWAPI_WPI
#define SMS4_KEY_LEN        16
#define SMS4_WPI_CBC_MAC_LEN    16
#endif

=======
#define WEP1_KEY_SIZE		5	
#define WEP1_KEY_HEX_SIZE	10	
#define WEP128_KEY_SIZE		13	
#define WEP128_KEY_HEX_SIZE	26	
#define TKIP_MIC_SIZE		8	
#define TKIP_EOM_SIZE		7	
#define TKIP_EOM_FLAG		0x5a	
#define TKIP_KEY_SIZE		32	
#define TKIP_MIC_AUTH_TX	16	
#define TKIP_MIC_AUTH_RX	24	
#define TKIP_MIC_SUP_RX		TKIP_MIC_AUTH_TX	
#define TKIP_MIC_SUP_TX		TKIP_MIC_AUTH_RX	
#define AES_KEY_SIZE		16	
#define AES_MIC_SIZE		8	
#define BIP_KEY_SIZE		16	


#define WCN_OUI			"\x00\x50\xf2"	
#define WCN_TYPE		4	

#ifdef BCMWAPI_WPI
#define SMS4_KEY_LEN		16
#define SMS4_WPI_CBC_MAC_LEN	16
#endif
>>>>>>> 53143fd3




BWL_PRE_PACKED_STRUCT struct dot11_mdid_ie {
	uint8 id;
	uint8 len;
	uint16 mdid;		
	uint8 cap;
} BWL_POST_PACKED_STRUCT;
typedef struct dot11_mdid_ie dot11_mdid_ie_t;

#define FBT_MDID_CAP_OVERDS	0x01	
#define FBT_MDID_CAP_RRP	0x02	


BWL_PRE_PACKED_STRUCT struct dot11_ft_ie {
	uint8 id;
	uint8 len;
	uint16 mic_control;		
	uint8 mic[16];
	uint8 anonce[32];
	uint8 snonce[32];
} BWL_POST_PACKED_STRUCT;
typedef struct dot11_ft_ie dot11_ft_ie_t;

#define TIE_TYPE_RESERVED		0
#define TIE_TYPE_REASSOC_DEADLINE	1
#define TIE_TYPE_KEY_LIEFTIME		2
#define TIE_TYPE_ASSOC_COMEBACK		3
BWL_PRE_PACKED_STRUCT struct dot11_timeout_ie {
	uint8 id;
	uint8 len;
	uint8 type;		
	uint32 value;		
} BWL_POST_PACKED_STRUCT;
typedef struct dot11_timeout_ie dot11_timeout_ie_t;



BWL_PRE_PACKED_STRUCT struct dot11_gtk_ie {
	uint8 id;
	uint8 len;
	uint16 key_info;
	uint8 key_len;
	uint8 rsc[8];
	uint8 data[1];
} BWL_POST_PACKED_STRUCT;
typedef struct dot11_gtk_ie dot11_gtk_ie_t;

#define BSSID_INVALID           "\x00\x00\x00\x00\x00\x00"
#define BSSID_BROADCAST         "\xFF\xFF\xFF\xFF\xFF\xFF"

#ifdef BCMWAPI_WAI
#define WAPI_IE_MIN_LEN 	20	
#define WAPI_VERSION		1	
#define WAPI_VERSION_LEN	2	
#define WAPI_OUI		"\x00\x14\x72"	
#define WAPI_OUI_LEN		DOT11_OUI_LEN	
#endif 


#define WMM_OUI			"\x00\x50\xF2"	
#define WMM_OUI_LEN		3		
#define WMM_OUI_TYPE	2		
#define WMM_VERSION		1
#define WMM_VERSION_LEN	1


#define WMM_OUI_SUBTYPE_PARAMETER	1
#define WMM_PARAMETER_IE_LEN		24

#ifdef BCMWAPI_WAI
#define WAPI_IE_MIN_LEN     20  /* WAPI IE min length */
#define WAPI_VERSION        1   /* WAPI version */
#define WAPI_VERSION_LEN    2   /* WAPI version length */
#define WAPI_OUI        "\x00\x14\x72"  /* WAPI OUI */
#define WAPI_OUI_LEN        DOT11_OUI_LEN   /* WAPI OUI length */
#endif /* BCMWAPI_WAI */

#include <packed_section_end.h>

#endif <|MERGE_RESOLUTION|>--- conflicted
+++ resolved
@@ -21,11 +21,7 @@
  *
  * Fundamental types and constants relating to 802.11
  *
-<<<<<<< HEAD
- * $Id: 802.11.h,v 9.260.2.6 2010-12-15 21:41:14 $
-=======
  * $Id: 802.11.h 320583 2012-03-12 15:09:36Z $
->>>>>>> 53143fd3
  */
 
 #ifndef _802_11_H_
@@ -438,12 +434,9 @@
 BWL_PRE_PACKED_STRUCT struct dot11_extcap_ie {
 	uint8 id;
 	uint8 len;
-	uint8 cap;
+	uint8 cap[1];
 } BWL_POST_PACKED_STRUCT;
 typedef struct dot11_extcap_ie dot11_extcap_ie_t;
-<<<<<<< HEAD
-#define DOT11_EXTCAP_LEN    1
-=======
 
 #define DOT11_EXTCAP_LEN_MAX	7
 #define DOT11_EXTCAP_LEN_COEX	1
@@ -466,7 +459,6 @@
 #define TDLS_CAP_CH_SW_PROH		39		
 
 #define TDLS_CAP_MAX_BIT		39		
->>>>>>> 53143fd3
 
 
 
@@ -571,16 +563,6 @@
 typedef struct dot11_ibss_dfs dot11_ibss_dfs_t;
 
 
-<<<<<<< HEAD
-#define WME_OUI         "\x00\x50\xf2"  
-#define WME_OUI_LEN     3
-#define WME_OUI_TYPE        2   
-#define WME_VER         1   
-#define WME_TYPE        2   
-#define WME_SUBTYPE_IE      0   
-#define WME_SUBTYPE_PARAM_IE    1   
-#define WME_SUBTYPE_TSPEC   2   
-=======
 #define WME_OUI			"\x00\x50\xf2"	
 #define WME_OUI_LEN		3
 #define WME_OUI_TYPE		2	
@@ -590,7 +572,6 @@
 #define WME_SUBTYPE_TSPEC	2	
 #define WME_VER			1	
 
->>>>>>> 53143fd3
 
 #define AC_BE			0	
 #define AC_BK			1	
@@ -755,11 +736,6 @@
 #define DOT11_MGMT_NOTIFICATION_LEN 4	
 
 
-<<<<<<< HEAD
-#define WME_ADDTS_REQUEST   0   
-#define WME_ADDTS_RESPONSE  1   
-#define WME_DELTS_REQUEST   2   
-=======
 BWL_PRE_PACKED_STRUCT struct ti_ie {
 	uint8 ti_type;
 	uint32 ti_val;
@@ -772,7 +748,6 @@
 #define WME_ADDTS_REQUEST	0	
 #define WME_ADDTS_RESPONSE	1	
 #define WME_DELTS_REQUEST	2	
->>>>>>> 53143fd3
 
 
 #define WME_ADMISSION_ACCEPTED		0	
@@ -783,75 +758,6 @@
 #define BCN_PRB_SSID(body) ((char*)(body) + DOT11_BCN_PRB_LEN)
 
 
-<<<<<<< HEAD
-#define DOT11_OPEN_SYSTEM   0   
-#define DOT11_SHARED_KEY    1   
-#define DOT11_FAST_BSS		3	
-#define DOT11_OPEN_SHARED	2	
-#define DOT11_CHALLENGE_LEN 128 
-
-
-#define FC_PVER_MASK        0x3 
-#define FC_PVER_SHIFT       0   
-#define FC_TYPE_MASK        0xC 
-#define FC_TYPE_SHIFT       2   
-#define FC_SUBTYPE_MASK     0xF0    
-#define FC_SUBTYPE_SHIFT    4   
-#define FC_TODS         0x100   
-#define FC_TODS_SHIFT       8   
-#define FC_FROMDS       0x200   
-#define FC_FROMDS_SHIFT     9   
-#define FC_MOREFRAG     0x400   
-#define FC_MOREFRAG_SHIFT   10  
-#define FC_RETRY        0x800   
-#define FC_RETRY_SHIFT      11  
-#define FC_PM           0x1000  
-#define FC_PM_SHIFT     12  
-#define FC_MOREDATA     0x2000  
-#define FC_MOREDATA_SHIFT   13  
-#define FC_WEP          0x4000  
-#define FC_WEP_SHIFT        14  
-#define FC_ORDER        0x8000  
-#define FC_ORDER_SHIFT      15  
-
-
-#define SEQNUM_SHIFT        4   
-#define SEQNUM_MAX      0x1000  
-#define FRAGNUM_MASK        0xF 
-
-
-
-
-#define FC_TYPE_MNG     0   
-#define FC_TYPE_CTL     1   
-#define FC_TYPE_DATA        2   
-
-
-#define FC_SUBTYPE_ASSOC_REQ        0   
-#define FC_SUBTYPE_ASSOC_RESP       1   
-#define FC_SUBTYPE_REASSOC_REQ      2   
-#define FC_SUBTYPE_REASSOC_RESP     3   
-#define FC_SUBTYPE_PROBE_REQ        4   
-#define FC_SUBTYPE_PROBE_RESP       5   
-#define FC_SUBTYPE_BEACON       8   
-#define FC_SUBTYPE_ATIM         9   
-#define FC_SUBTYPE_DISASSOC     10  
-#define FC_SUBTYPE_AUTH         11  
-#define FC_SUBTYPE_DEAUTH       12  
-#define FC_SUBTYPE_ACTION       13  
-#define FC_SUBTYPE_ACTION_NOACK     14  
-
-
-#define FC_SUBTYPE_CTL_WRAPPER      7   
-#define FC_SUBTYPE_BLOCKACK_REQ     8   
-#define FC_SUBTYPE_BLOCKACK     9   
-#define FC_SUBTYPE_PS_POLL      10  
-#define FC_SUBTYPE_RTS          11  
-#define FC_SUBTYPE_CTS          12  
-#define FC_SUBTYPE_ACK          13  
-#define FC_SUBTYPE_CF_END       14  
-#define FC_SUBTYPE_CF_END_ACK       15  
-=======
 #define DOT11_OPEN_SYSTEM	0	
 #define DOT11_SHARED_KEY	1	
 #define DOT11_FAST_BSS		2	
@@ -918,7 +824,6 @@
 #define FC_SUBTYPE_ACK			13	
 #define FC_SUBTYPE_CF_END		14	
 #define FC_SUBTYPE_CF_END_ACK		15	
->>>>>>> 53143fd3
 
 
 #define FC_SUBTYPE_DATA			0	
@@ -1056,29 +961,10 @@
 
 #define DOT11_RC_MAX			23	
 
-
-<<<<<<< HEAD
-#define DOT11_SC_SUCCESS        0   
-#define DOT11_SC_FAILURE        1   
-#define DOT11_SC_CAP_MISMATCH       10  
-#define DOT11_SC_REASSOC_FAIL       11  
-#define DOT11_SC_ASSOC_FAIL     12  
-#define DOT11_SC_AUTH_MISMATCH      13  
-#define DOT11_SC_AUTH_SEQ       14  
-#define DOT11_SC_AUTH_CHALLENGE_FAIL    15  
-#define DOT11_SC_AUTH_TIMEOUT       16  
-#define DOT11_SC_ASSOC_BUSY_FAIL    17  
-#define DOT11_SC_ASSOC_RATE_MISMATCH    18  
-#define DOT11_SC_ASSOC_SHORT_REQUIRED   19  
-#define DOT11_SC_ASSOC_PBCC_REQUIRED    20  
-#define DOT11_SC_ASSOC_AGILITY_REQUIRED 21  
-#define DOT11_SC_ASSOC_SPECTRUM_REQUIRED    22  
-#define DOT11_SC_ASSOC_BAD_POWER_CAP    23  
-#define DOT11_SC_ASSOC_BAD_SUP_CHANNELS 24  
-#define DOT11_SC_ASSOC_SHORTSLOT_REQUIRED   25  
-#define DOT11_SC_ASSOC_ERPBCC_REQUIRED  26  
-#define DOT11_SC_ASSOC_DSSOFDM_REQUIRED 27  
-=======
+#define DOT11_RC_TDLS_PEER_UNREACH	25
+#define DOT11_RC_TDLS_DOWN_UNSPECIFIED	26
+
+
 #define DOT11_SC_SUCCESS		0	
 #define DOT11_SC_FAILURE		1	
 #define DOT11_SC_TDLS_WAKEUP_SCH_ALT 2	
@@ -1105,97 +991,24 @@
 #define DOT11_SC_ASSOC_SHORTSLOT_REQUIRED	25	
 #define DOT11_SC_ASSOC_ERPBCC_REQUIRED	26	
 #define DOT11_SC_ASSOC_DSSOFDM_REQUIRED	27	
->>>>>>> 53143fd3
 #define DOT11_SC_ASSOC_R0KH_UNREACHABLE	28	
 #define DOT11_SC_ASSOC_TRY_LATER	30	
 #define DOT11_SC_ASSOC_MFP_VIOLATION	31	
 
-#define DOT11_SC_DECLINED       37  
-#define DOT11_SC_INVALID_PARAMS     38  
+#define	DOT11_SC_DECLINED		37	
+#define	DOT11_SC_INVALID_PARAMS		38	
 #define DOT11_SC_INVALID_PAIRWISE_CIPHER	42 
-#define DOT11_SC_INVALID_AKMP       43  
+#define	DOT11_SC_INVALID_AKMP		43	
 #define DOT11_SC_INVALID_RSNIE_CAP	45	
 #define DOT11_SC_DLS_NOT_ALLOWED	48	
 #define	DOT11_SC_INVALID_PMKID		53	
-#define DOT11_SC_INVALID_MDID       54  
-#define DOT11_SC_INVALID_FTIE       55  
+#define	DOT11_SC_INVALID_MDID		54	
+#define	DOT11_SC_INVALID_FTIE		55	
 
 #define DOT11_SC_UNEXP_MSG			70	
 #define DOT11_SC_INVALID_SNONCE		71	
 #define DOT11_SC_INVALID_RSNIE		72	
 
-<<<<<<< HEAD
-#define DOT11_MNG_DS_PARAM_LEN          1   
-#define DOT11_MNG_IBSS_PARAM_LEN        2   
-
-
-#define DOT11_MNG_TIM_FIXED_LEN         3   
-#define DOT11_MNG_TIM_DTIM_COUNT        0   
-#define DOT11_MNG_TIM_DTIM_PERIOD       1   
-#define DOT11_MNG_TIM_BITMAP_CTL        2   
-#define DOT11_MNG_TIM_PVB           3   
-
-
-#define TLV_TAG_OFF     0   
-#define TLV_LEN_OFF     1   
-#define TLV_HDR_LEN     2   
-#define TLV_BODY_OFF        2   
-
-
-#define DOT11_MNG_SSID_ID           0   
-#define DOT11_MNG_RATES_ID          1   
-#define DOT11_MNG_FH_PARMS_ID           2   
-#define DOT11_MNG_DS_PARMS_ID           3   
-#define DOT11_MNG_CF_PARMS_ID           4   
-#define DOT11_MNG_TIM_ID            5   
-#define DOT11_MNG_IBSS_PARMS_ID         6   
-#define DOT11_MNG_COUNTRY_ID            7   
-#define DOT11_MNG_HOPPING_PARMS_ID      8   
-#define DOT11_MNG_HOPPING_TABLE_ID      9   
-#define DOT11_MNG_REQUEST_ID            10  
-#define DOT11_MNG_QBSS_LOAD_ID          11  
-#define DOT11_MNG_EDCA_PARAM_ID         12  
-#define DOT11_MNG_CHALLENGE_ID          16  
-#define DOT11_MNG_PWR_CONSTRAINT_ID     32  
-#define DOT11_MNG_PWR_CAP_ID            33  
-#define DOT11_MNG_TPC_REQUEST_ID        34  
-#define DOT11_MNG_TPC_REPORT_ID         35  
-#define DOT11_MNG_SUPP_CHANNELS_ID      36  
-#define DOT11_MNG_CHANNEL_SWITCH_ID     37  
-#define DOT11_MNG_MEASURE_REQUEST_ID        38  
-#define DOT11_MNG_MEASURE_REPORT_ID     39  
-#define DOT11_MNG_QUIET_ID          40  
-#define DOT11_MNG_IBSS_DFS_ID           41  
-#define DOT11_MNG_ERP_ID            42  
-#define DOT11_MNG_TS_DELAY_ID           43  
-#define DOT11_MNG_HT_CAP            45  
-#define DOT11_MNG_QOS_CAP_ID            46  
-#define DOT11_MNG_NONERP_ID         47  
-#define DOT11_MNG_RSN_ID            48  
-#define DOT11_MNG_EXT_RATES_ID          50  
-#define DOT11_MNG_AP_CHREP_ID       51  
-#define DOT11_MNG_NBR_REP_ID        52  
-#define DOT11_MNG_MDIE_ID       54  
-#define DOT11_MNG_FTIE_ID       55  
-#define DOT11_MNG_FT_TI_ID      56  
-#define DOT11_MNG_RDE_ID			57	
-#define DOT11_MNG_REGCLASS_ID           59  
-#define DOT11_MNG_EXT_CSA_ID            60  
-#define DOT11_MNG_HT_ADD            61  
-#define DOT11_MNG_EXT_CHANNEL_OFFSET        62  
-#ifdef BCMWAPI_WAI
-#define DOT11_MNG_WAPI_ID           68  /* d11 management WAPI id */
-#endif
-
-
-#define DOT11_MNG_RRM_CAP_ID        70  
-#define DOT11_MNG_HT_BSS_COEXINFO_ID        72  
-#define DOT11_MNG_HT_BSS_CHANNEL_REPORT_ID  73  
-#define DOT11_MNG_HT_OBSS_ID            74  
-#define DOT11_MNG_EXT_CAP_ID           127 
-#define DOT11_MNG_WPA_ID            221 
-#define DOT11_MNG_PROPR_ID          221 
-=======
 
 #define DOT11_MNG_DS_PARAM_LEN			1	
 #define DOT11_MNG_IBSS_PARAM_LEN		2	
@@ -1286,7 +1099,6 @@
 #define DOT11_RATE_BASIC			0x80	
 #define DOT11_RATE_MASK				0x7F	
 
->>>>>>> 53143fd3
 
 #define DOT11_MNG_ERP_LEN			1	
 #define DOT11_MNG_NONERP_PRESENT		0x01	
@@ -1619,10 +1431,7 @@
 
 #define DOT11_OP_CLASS_NONE			255
 
-<<<<<<< HEAD
-=======
-
->>>>>>> 53143fd3
+
 
 #define DOT11_RM_ACTION_RM_REQ		0	
 #define DOT11_RM_ACTION_RM_REP		1	
@@ -1709,19 +1518,11 @@
 #define DOT11_RMREQ_BCN_TABLE	2
 
 
-<<<<<<< HEAD
-#define DOT11_RMREQ_BCN_SSID_ID 0
-#define DOT11_RMREQ_BCN_REPINFO_ID  1
-#define DOT11_RMREQ_BCN_REPDET_ID   2
-#define DOT11_RMREQ_BCN_REQUEST_ID  10
-#define DOT11_RMREQ_BCN_APCHREP_ID  51
-=======
 #define DOT11_RMREQ_BCN_SSID_ID	0
 #define DOT11_RMREQ_BCN_REPINFO_ID	1
 #define DOT11_RMREQ_BCN_REPDET_ID	2
 #define DOT11_RMREQ_BCN_REQUEST_ID	10
 #define DOT11_RMREQ_BCN_APCHREP_ID	51
->>>>>>> 53143fd3
 
 
 #define DOT11_RMREQ_BCN_REPDET_FIXED	0	
@@ -1738,6 +1539,7 @@
 	uint8 reg;
 	uint8 channel;
 	uint8 phytype;
+	uchar sub_elements[1]; 	
 } BWL_POST_PACKED_STRUCT;
 typedef struct dot11_rmrep_nbr dot11_rmrep_nbr_t;
 #define DOT11_RMREP_NBR_LEN	13
@@ -2106,72 +1908,6 @@
 	obss_params_t obss_params;
 } BWL_POST_PACKED_STRUCT;
 typedef struct dot11_obss_ie dot11_obss_ie_t;
-<<<<<<< HEAD
-#define DOT11_OBSS_SCAN_IE_LEN  sizeof(obss_params_t)   
-
-
-#define HT_CTRL_LA_TRQ      0x00000002  
-#define HT_CTRL_LA_MAI      0x0000003C  
-#define HT_CTRL_LA_MAI_SHIFT    2
-#define HT_CTRL_LA_MAI_MRQ  0x00000004  
-#define HT_CTRL_LA_MAI_MSI  0x00000038  
-#define HT_CTRL_LA_MFSI     0x000001C0  
-#define HT_CTRL_LA_MFSI_SHIFT   6
-#define HT_CTRL_LA_MFB_ASELC    0x0000FE00  
-#define HT_CTRL_LA_MFB_ASELC_SH 9
-#define HT_CTRL_LA_ASELC_CMD    0x00000C00  
-#define HT_CTRL_LA_ASELC_DATA   0x0000F000  
-#define HT_CTRL_CAL_POS     0x00030000  
-#define HT_CTRL_CAL_SEQ     0x000C0000  
-#define HT_CTRL_CSI_STEERING    0x00C00000  
-#define HT_CTRL_CSI_STEER_SHIFT 22
-#define HT_CTRL_CSI_STEER_NFB   0       
-#define HT_CTRL_CSI_STEER_CSI   1       
-#define HT_CTRL_CSI_STEER_NCOM  2       
-#define HT_CTRL_CSI_STEER_COM   3       
-#define HT_CTRL_NDP_ANNOUNCE    0x01000000  
-#define HT_CTRL_AC_CONSTRAINT   0x40000000  
-#define HT_CTRL_RDG_MOREPPDU    0x80000000  
-
-#define HT_OPMODE_OPTIONAL  0x0001  
-#define HT_OPMODE_HT20IN40  0x0002  
-#define HT_OPMODE_MIXED 0x0003  
-#define HT_OPMODE_NONGF 0x0004  
-#define DOT11N_TXBURST      0x0008  
-#define DOT11N_OBSS_NONHT   0x0010  
-
-
-
-#define WPA_OUI         "\x00\x50\xF2"  
-#define WPA_OUI_LEN     3       
-#define WPA_OUI_TYPE        1
-#define WPA_VERSION     1   
-#define WPA2_OUI        "\x00\x0F\xAC"  
-#define WPA2_OUI_LEN        3       
-#define WPA2_VERSION        1   
-#define WPA2_VERSION_LEN    2   
-
-
-#define WPS_OUI         "\x00\x50\xF2"  
-#define WPS_OUI_LEN     3       
-#define WPS_OUI_TYPE        4
-
-
-#define WFA_OUI         "\x50\x6F\x9A"  
-#define WFA_OUI_LEN 3   
-
-#define WFA_OUI_TYPE_WPA    1
-#define WFA_OUI_TYPE_WPS    4
-#define WFA_OUI_TYPE_TPC    8
-#define WFA_OUI_TYPE_P2P    9
-
-
-#define RSN_AKM_NONE        0   
-#define RSN_AKM_UNSPECIFIED 1   
-#define RSN_AKM_PSK     2   
-#define RSN_AKM_FBT_1X      3   
-#define RSN_AKM_FBT_PSK     4   
-=======
 #define DOT11_OBSS_SCAN_IE_LEN	sizeof(obss_params_t)	
 
 
@@ -2341,7 +2077,6 @@
 #define RSN_AKM_MFP_1X		5	
 #define RSN_AKM_MFP_PSK		6	
 #define RSN_AKM_TPK			7	
->>>>>>> 53143fd3
 
 
 #define DOT11_MAX_DEFAULT_KEYS	4	
@@ -2350,32 +2085,6 @@
 #define DOT11_EXT_IV_FLAG	(1<<5)	
 #define DOT11_WPA_KEY_RSC_LEN   8       
 
-<<<<<<< HEAD
-#define WEP1_KEY_SIZE       5   
-#define WEP1_KEY_HEX_SIZE   10  
-#define WEP128_KEY_SIZE     13  
-#define WEP128_KEY_HEX_SIZE 26  
-#define TKIP_MIC_SIZE       8   
-#define TKIP_EOM_SIZE       7   
-#define TKIP_EOM_FLAG       0x5a    
-#define TKIP_KEY_SIZE       32  
-#define TKIP_MIC_AUTH_TX    16  
-#define TKIP_MIC_AUTH_RX    24  
-#define TKIP_MIC_SUP_RX     TKIP_MIC_AUTH_TX    
-#define TKIP_MIC_SUP_TX     TKIP_MIC_AUTH_RX    
-#define AES_KEY_SIZE        16  
-#define AES_MIC_SIZE        8   
-
-
-#define WCN_OUI         "\x00\x50\xf2"  
-#define WCN_TYPE        4   
-
-#ifdef BCMWAPI_WPI
-#define SMS4_KEY_LEN        16
-#define SMS4_WPI_CBC_MAC_LEN    16
-#endif
-
-=======
 #define WEP1_KEY_SIZE		5	
 #define WEP1_KEY_HEX_SIZE	10	
 #define WEP128_KEY_SIZE		13	
@@ -2400,7 +2109,6 @@
 #define SMS4_KEY_LEN		16
 #define SMS4_WPI_CBC_MAC_LEN	16
 #endif
->>>>>>> 53143fd3
 
 
 
@@ -2473,13 +2181,63 @@
 #define WMM_OUI_SUBTYPE_PARAMETER	1
 #define WMM_PARAMETER_IE_LEN		24
 
-#ifdef BCMWAPI_WAI
-#define WAPI_IE_MIN_LEN     20  /* WAPI IE min length */
-#define WAPI_VERSION        1   /* WAPI version */
-#define WAPI_VERSION_LEN    2   /* WAPI version length */
-#define WAPI_OUI        "\x00\x14\x72"  /* WAPI OUI */
-#define WAPI_OUI_LEN        DOT11_OUI_LEN   /* WAPI OUI length */
-#endif /* BCMWAPI_WAI */
+
+BWL_PRE_PACKED_STRUCT struct link_id_ie {
+	uint8 id;
+	uint8 len;
+	struct ether_addr	bssid;
+	struct ether_addr	tdls_init_mac;
+	struct ether_addr	tdls_resp_mac;
+} BWL_POST_PACKED_STRUCT;
+typedef struct link_id_ie link_id_ie_t;
+#define TDLS_LINK_ID_IE_LEN		18
+
+
+BWL_PRE_PACKED_STRUCT struct wakeup_sch_ie {
+	uint8 id;
+	uint8 len;
+	uint32 offset;			
+	uint32 interval;		
+	uint32 awake_win_slots;	
+	uint32 max_wake_win;	
+	uint16 idle_cnt;		
+} BWL_POST_PACKED_STRUCT;
+typedef struct wakeup_sch_ie wakeup_sch_ie_t;
+#define TDLS_WAKEUP_SCH_IE_LEN		18
+
+
+BWL_PRE_PACKED_STRUCT struct channel_switch_timing_ie {
+	uint8 id;
+	uint8 len;
+	uint16 switch_time;		
+	uint16 switch_timeout;	
+} BWL_POST_PACKED_STRUCT;
+typedef struct channel_switch_timing_ie channel_switch_timing_ie_t;
+#define TDLS_CHANNEL_SWITCH_TIMING_IE_LEN		4
+
+
+BWL_PRE_PACKED_STRUCT struct pti_control_ie {
+	uint8 id;
+	uint8 len;
+	uint8 tid;
+	uint16 seq_control;
+} BWL_POST_PACKED_STRUCT;
+typedef struct pti_control_ie pti_control_ie_t;
+#define TDLS_PTI_CONTROL_IE_LEN		3
+
+
+BWL_PRE_PACKED_STRUCT struct pu_buffer_status_ie {
+	uint8 id;
+	uint8 len;
+	uint8 status;
+} BWL_POST_PACKED_STRUCT;
+typedef struct pu_buffer_status_ie pu_buffer_status_ie_t;
+#define TDLS_PU_BUFFER_STATUS_IE_LEN	1
+#define TDLS_PU_BUFFER_STATUS_AC_BK		1
+#define TDLS_PU_BUFFER_STATUS_AC_BE		2
+#define TDLS_PU_BUFFER_STATUS_AC_VI		4
+#define TDLS_PU_BUFFER_STATUS_AC_VO		8
+
 
 #include <packed_section_end.h>
 
