--- conflicted
+++ resolved
@@ -21,11 +21,7 @@
  *
  * Fundamental types and constants relating to 802.1D
  *
-<<<<<<< HEAD
  * $Id: 802.1d.h,v 9.3 2007-04-10 21:33:06 $
-=======
- * $Id: 802.1d.h 241182 2011-02-17 21:50:03Z $
->>>>>>> 90adfd2b
  */
 
 #ifndef _802_1_D_
