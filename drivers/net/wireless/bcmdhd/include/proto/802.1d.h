/*
 * Copyright (C) 1999-2011, Broadcom Corporation
 * 
 *         Unless you and Broadcom execute a separate written software license
 * agreement governing use of this software, this software is licensed to you
 * under the terms of the GNU General Public License version 2 (the "GPL"),
 * available at http://www.broadcom.com/licenses/GPLv2.php, with the
 * following added to such license:
 * 
 *      As a special exception, the copyright holders of this software give you
 * permission to link this software with independent modules, and to copy and
 * distribute the resulting executable under terms of your choice, provided that
 * you also meet, for each linked independent module, the terms and conditions of
 * the license of that module.  An independent module is a module which is not
 * derived from this software.  The special exception does not apply to any
 * modifications of the software.
 * 
 *      Notwithstanding the above, under no circumstances may you combine this
 * software in any way with any other Broadcom software provided under a license
 * other than the GPL, without Broadcom's express prior written consent.
 *
 * Fundamental types and constants relating to 802.1D
 *
<<<<<<< HEAD
 * $Id: 802.1d.h,v 9.3 2007-04-10 21:33:06 $
=======
 * $Id: 802.1d.h 277737 2011-08-16 17:54:59Z $
>>>>>>> 1b7fd678
 */


#ifndef _802_1_D_
#define _802_1_D_


#define	PRIO_8021D_NONE		2	
#define	PRIO_8021D_BK		1	
#define	PRIO_8021D_BE		0	
#define	PRIO_8021D_EE		3	
#define	PRIO_8021D_CL		4	
#define	PRIO_8021D_VI		5	
#define	PRIO_8021D_VO		6	
#define	PRIO_8021D_NC		7	
#define	MAXPRIO			7	
#define NUMPRIO			(MAXPRIO + 1)

#define ALLPRIO		-1	


#define PRIO2PREC(prio) \
	(((prio) == PRIO_8021D_NONE || (prio) == PRIO_8021D_BE) ? ((prio^2)) : (prio))

#endif <|MERGE_RESOLUTION|>--- conflicted
+++ resolved
@@ -21,11 +21,7 @@
  *
  * Fundamental types and constants relating to 802.1D
  *
-<<<<<<< HEAD
- * $Id: 802.1d.h,v 9.3 2007-04-10 21:33:06 $
-=======
  * $Id: 802.1d.h 277737 2011-08-16 17:54:59Z $
->>>>>>> 1b7fd678
  */
 
 
