/*
 * Copyright (C) 1999-2012, Broadcom Corporation
 * 
 *      Unless you and Broadcom execute a separate written software license
 * agreement governing use of this software, this software is licensed to you
 * under the terms of the GNU General Public License version 2 (the "GPL"),
 * available at http://www.broadcom.com/licenses/GPLv2.php, with the
 * following added to such license:
 * 
 *      As a special exception, the copyright holders of this software give you
 * permission to link this software with independent modules, and to copy and
 * distribute the resulting executable under terms of your choice, provided that
 * you also meet, for each linked independent module, the terms and conditions of
 * the license of that module.  An independent module is a module which is not
 * derived from this software.  The special exception does not apply to any
 * modifications of the software.
 * 
 *      Notwithstanding the above, under no circumstances may you combine this
 * software in any way with any other Broadcom software provided under a license
 * other than the GPL, without Broadcom's express prior written consent.
 *
 * Fundamental types and constants relating to WFA P2P (aka WiFi Direct)
 *
<<<<<<< HEAD
 * $Id: p2p.h,v 9.17.2.4 2010-12-15 21:41:21 $
=======
 * $Id: p2p.h 311270 2012-01-28 00:11:54Z $
>>>>>>> 53143fd3
 */

#ifndef _P2P_H_
#define _P2P_H_

#ifndef _TYPEDEFS_H_
#include <typedefs.h>
#endif
#include <wlioctl.h>
#include <proto/802.11.h>


#include <packed_section_start.h>



#define P2P_OUI			WFA_OUI			
#define P2P_VER			WFA_OUI_TYPE_P2P	

#define P2P_IE_ID		0xdd			


BWL_PRE_PACKED_STRUCT struct wifi_p2p_ie {
	uint8	id;		
	uint8	len;		
	uint8	OUI[3];		
	uint8	oui_type;	
	uint8	subelts[1];	
} BWL_POST_PACKED_STRUCT;
typedef struct wifi_p2p_ie wifi_p2p_ie_t;

#define P2P_IE_FIXED_LEN	6

#define P2P_ATTR_ID_OFF		0
#define P2P_ATTR_LEN_OFF	1
#define P2P_ATTR_DATA_OFF	3

#define P2P_ATTR_ID_LEN		1	
#define P2P_ATTR_LEN_LEN	2	
#define P2P_ATTR_HDR_LEN	3 


#define P2P_SEID_STATUS			0	
#define P2P_SEID_MINOR_RC		1	
#define P2P_SEID_P2P_INFO		2	
#define P2P_SEID_DEV_ID			3	
#define P2P_SEID_INTENT			4	
#define P2P_SEID_CFG_TIMEOUT		5	
#define P2P_SEID_CHANNEL		6	
#define P2P_SEID_GRP_BSSID		7	
#define P2P_SEID_XT_TIMING		8	
#define P2P_SEID_INTINTADDR		9	
#define P2P_SEID_P2P_MGBTY		10	
#define P2P_SEID_CHAN_LIST		11	
#define P2P_SEID_ABSENCE		12	
#define P2P_SEID_DEV_INFO		13	
#define P2P_SEID_GROUP_INFO		14	
#define P2P_SEID_GROUP_ID		15	
#define P2P_SEID_P2P_IF			16	
#define P2P_SEID_OP_CHANNEL		17	
#define P2P_SEID_INVITE_FLAGS		18	
#define P2P_SEID_VNDR			221	

#define P2P_SE_VS_ID_SERVICES	0x1b 



BWL_PRE_PACKED_STRUCT struct wifi_p2p_info_se_s {
	uint8	eltId;		
	uint8	len[2];		
	uint8	dev;		
	uint8	group;		
} BWL_POST_PACKED_STRUCT;
typedef struct wifi_p2p_info_se_s wifi_p2p_info_se_t;


#define P2P_CAPSE_DEV_SERVICE_DIS	0x1 
#define P2P_CAPSE_DEV_CLIENT_DIS	0x2 
#define P2P_CAPSE_DEV_CONCURRENT	0x4 
#define P2P_CAPSE_DEV_INFRA_MAN		0x8 
#define P2P_CAPSE_DEV_LIMIT			0x10 
#define P2P_CAPSE_INVITE_PROC		0x20 


#define P2P_CAPSE_GRP_OWNER			0x1 
#define P2P_CAPSE_PERSIST_GRP		0x2 
#define P2P_CAPSE_GRP_LIMIT			0x4 
#define P2P_CAPSE_GRP_INTRA_BSS		0x8 
#define P2P_CAPSE_GRP_X_CONNECT		0x10 
#define P2P_CAPSE_GRP_PERSISTENT	0x20 
#define P2P_CAPSE_GRP_FORMATION		0x40 



BWL_PRE_PACKED_STRUCT struct wifi_p2p_intent_se_s {
	uint8	eltId;		
	uint8	len[2];		
	uint8	intent;		
} BWL_POST_PACKED_STRUCT;
typedef struct wifi_p2p_intent_se_s wifi_p2p_intent_se_t;


BWL_PRE_PACKED_STRUCT struct wifi_p2p_cfg_tmo_se_s {
	uint8	eltId;		
	uint8	len[2];		
	uint8	go_tmo;		
	uint8	client_tmo;	
} BWL_POST_PACKED_STRUCT;
typedef struct wifi_p2p_cfg_tmo_se_s wifi_p2p_cfg_tmo_se_t;


BWL_PRE_PACKED_STRUCT struct wifi_p2p_listen_channel_se_s {
	uint8	eltId;		
	uint8	len[2];		
	uint8	country[3];	
	uint8	op_class;	
	uint8	channel;	
} BWL_POST_PACKED_STRUCT;
typedef struct wifi_p2p_listen_channel_se_s wifi_p2p_listen_channel_se_t;


BWL_PRE_PACKED_STRUCT struct wifi_p2p_grp_bssid_se_s {
	uint8	eltId;		
	uint8	len[2];		
	uint8	mac[6];		
} BWL_POST_PACKED_STRUCT;
typedef struct wifi_p2p_grp_bssid_se_s wifi_p2p_grp_bssid_se_t;


BWL_PRE_PACKED_STRUCT struct wifi_p2p_grp_id_se_s {
	uint8	eltId;		
	uint8	len[2];		
	uint8	mac[6];		
	uint8	ssid[1];	
} BWL_POST_PACKED_STRUCT;
typedef struct wifi_p2p_grp_id_se_s wifi_p2p_grp_id_se_t;


BWL_PRE_PACKED_STRUCT struct wifi_p2p_intf_se_s {
	uint8	eltId;		
	uint8	len[2];		
	uint8	mac[6];		
	uint8	ifaddrs;	
	uint8	ifaddr[1][6];	
} BWL_POST_PACKED_STRUCT;
typedef struct wifi_p2p_intf_se_s wifi_p2p_intf_se_t;


BWL_PRE_PACKED_STRUCT struct wifi_p2p_status_se_s {
	uint8	eltId;		
	uint8	len[2];		
	uint8	status;		
} BWL_POST_PACKED_STRUCT;
typedef struct wifi_p2p_status_se_s wifi_p2p_status_se_t;


#define P2P_STATSE_SUCCESS			0
				
#define P2P_STATSE_FAIL_INFO_CURR_UNAVAIL	1
				
#define P2P_STATSE_PASSED_UP			P2P_STATSE_FAIL_INFO_CURR_UNAVAIL
				
#define P2P_STATSE_FAIL_INCOMPAT_PARAMS		2
				
#define P2P_STATSE_FAIL_LIMIT_REACHED		3
				
#define P2P_STATSE_FAIL_INVALID_PARAMS		4
				
#define P2P_STATSE_FAIL_UNABLE_TO_ACCOM		5
				
#define P2P_STATSE_FAIL_PROTO_ERROR		6
				
#define P2P_STATSE_FAIL_NO_COMMON_CHAN		7
				
#define P2P_STATSE_FAIL_UNKNOWN_GROUP		8
				
#define P2P_STATSE_FAIL_INTENT			9
				
#define P2P_STATSE_FAIL_INCOMPAT_PROVIS		10
				
#define P2P_STATSE_FAIL_USER_REJECT		11
				


BWL_PRE_PACKED_STRUCT struct wifi_p2p_ext_se_s {
	uint8	eltId;		
	uint8	len[2];		
	uint8	avail[2];	
	uint8	interval[2];	
} BWL_POST_PACKED_STRUCT;
typedef struct wifi_p2p_ext_se_s wifi_p2p_ext_se_t;

#define P2P_EXT_MIN	10	


BWL_PRE_PACKED_STRUCT struct wifi_p2p_intintad_se_s {
	uint8	eltId;		
	uint8	len[2];		
	uint8	mac[6];		
} BWL_POST_PACKED_STRUCT;
typedef struct wifi_p2p_intintad_se_s wifi_p2p_intintad_se_t;


BWL_PRE_PACKED_STRUCT struct wifi_p2p_channel_se_s {
	uint8	eltId;		
	uint8	len[2];		
	uint8	band;		
	uint8	channel;	
} BWL_POST_PACKED_STRUCT;
typedef struct wifi_p2p_channel_se_s wifi_p2p_channel_se_t;



BWL_PRE_PACKED_STRUCT struct wifi_p2p_chanlist_entry_s {
	uint8	band;						
	uint8	num_channels;				
	uint8	channels[WL_NUMCHANNELS];	
} BWL_POST_PACKED_STRUCT;
typedef struct wifi_p2p_chanlist_entry_s wifi_p2p_chanlist_entry_t;
#define WIFI_P2P_CHANLIST_SE_MAX_ENTRIES 2


BWL_PRE_PACKED_STRUCT struct wifi_p2p_chanlist_se_s {
	uint8	eltId;		
	uint8	len[2];		
	uint8	country[3];	
	uint8	num_entries;	
	wifi_p2p_chanlist_entry_t	entries[WIFI_P2P_CHANLIST_SE_MAX_ENTRIES];
						
} BWL_POST_PACKED_STRUCT;
typedef struct wifi_p2p_chanlist_se_s wifi_p2p_chanlist_se_t;


BWL_PRE_PACKED_STRUCT struct wifi_p2p_pri_devtype_s {
	uint16	cat_id;		
	uint8	OUI[3];		
	uint8	oui_type;	
	uint16	sub_cat_id;	
} BWL_POST_PACKED_STRUCT;
typedef struct wifi_p2p_pri_devtype_s wifi_p2p_pri_devtype_t;


BWL_PRE_PACKED_STRUCT struct wifi_p2p_devinfo_se_s {
	uint8	eltId;			
	uint8	len[2];			
	uint8	mac[6];			
	uint16	wps_cfg_meths;		
	uint8	pri_devtype[8];		
} BWL_POST_PACKED_STRUCT;
typedef struct wifi_p2p_devinfo_se_s wifi_p2p_devinfo_se_t;

#define P2P_DEV_TYPE_LEN	8


BWL_PRE_PACKED_STRUCT struct wifi_p2p_cid_fixed_s {
	uint8	len;
	uint8	devaddr[ETHER_ADDR_LEN];	
	uint8	ifaddr[ETHER_ADDR_LEN];		
	uint8	devcap;				
	uint8	cfg_meths[2];			
	uint8	pridt[P2P_DEV_TYPE_LEN];	
	uint8	secdts;				
} BWL_POST_PACKED_STRUCT;
typedef struct wifi_p2p_cid_fixed_s wifi_p2p_cid_fixed_t;


BWL_PRE_PACKED_STRUCT struct wifi_p2p_devid_se_s {
	uint8	eltId;
	uint8	len[2];
	struct ether_addr	addr;			
} BWL_POST_PACKED_STRUCT;
typedef struct wifi_p2p_devid_se_s wifi_p2p_devid_se_t;


BWL_PRE_PACKED_STRUCT struct wifi_p2p_mgbt_se_s {
	uint8	eltId;		
	uint8	len[2];		
	uint8	mg_bitmap;	
} BWL_POST_PACKED_STRUCT;
typedef struct wifi_p2p_mgbt_se_s wifi_p2p_mgbt_se_t;

#define P2P_MGBTSE_P2PDEVMGMT_FLAG   0x1 


BWL_PRE_PACKED_STRUCT struct wifi_p2p_grpinfo_se_s {
	uint8	eltId;			
	uint8	len[2];			
} BWL_POST_PACKED_STRUCT;
typedef struct wifi_p2p_grpinfo_se_s wifi_p2p_grpinfo_se_t;


BWL_PRE_PACKED_STRUCT struct wifi_p2p_op_channel_se_s {
	uint8	eltId;		
	uint8	len[2];		
	uint8	country[3];	
	uint8	op_class;	
	uint8	channel;	
} BWL_POST_PACKED_STRUCT;
typedef struct wifi_p2p_op_channel_se_s wifi_p2p_op_channel_se_t;


BWL_PRE_PACKED_STRUCT struct wifi_p2p_invite_flags_se_s {
	uint8	eltId;		
	uint8	len[2];		
	uint8	flags;		
} BWL_POST_PACKED_STRUCT;
typedef struct wifi_p2p_invite_flags_se_s wifi_p2p_invite_flags_se_t;


BWL_PRE_PACKED_STRUCT struct wifi_p2p_action_frame {
	uint8	category;	
	uint8	OUI[3];		
	uint8	type;		
	uint8	subtype;	
	uint8	dialog_token;	
	uint8	elts[1];	
} BWL_POST_PACKED_STRUCT;
typedef struct wifi_p2p_action_frame wifi_p2p_action_frame_t;
#define P2P_AF_CATEGORY		0x7f

#define P2P_AF_FIXED_LEN	7


#define P2P_AF_NOTICE_OF_ABSENCE	0	
#define P2P_AF_PRESENCE_REQ		1	
#define P2P_AF_PRESENCE_RSP		2	
#define P2P_AF_GO_DISC_REQ		3	



BWL_PRE_PACKED_STRUCT struct wifi_p2p_pub_act_frame {
	uint8	category;	
	uint8	action;		
	uint8	oui[3];		
	uint8	oui_type;	
	uint8	subtype;	
	uint8	dialog_token;	
	uint8	elts[1];	
} BWL_POST_PACKED_STRUCT;
typedef struct wifi_p2p_pub_act_frame wifi_p2p_pub_act_frame_t;
#define P2P_PUB_AF_FIXED_LEN	8
#define P2P_PUB_AF_CATEGORY	0x04
#define P2P_PUB_AF_ACTION	0x09


#define P2P_PAF_GON_REQ		0	
#define P2P_PAF_GON_RSP		1	
#define P2P_PAF_GON_CONF	2	
#define P2P_PAF_INVITE_REQ	3	
#define P2P_PAF_INVITE_RSP	4	
#define P2P_PAF_DEVDIS_REQ	5	
#define P2P_PAF_DEVDIS_RSP	6	
#define P2P_PAF_PROVDIS_REQ	7	
#define P2P_PAF_PROVDIS_RSP	8	


#define P2P_TYPE_MNREQ		P2P_PAF_GON_REQ
#define P2P_TYPE_MNRSP		P2P_PAF_GON_RSP
#define P2P_TYPE_MNCONF		P2P_PAF_GON_CONF


BWL_PRE_PACKED_STRUCT struct wifi_p2p_noa_desc {
	uint8	cnt_type;	
	uint32	duration;	
	uint32	interval;	
	uint32	start;		
} BWL_POST_PACKED_STRUCT;
typedef struct wifi_p2p_noa_desc wifi_p2p_noa_desc_t;

BWL_PRE_PACKED_STRUCT struct wifi_p2p_noa_se {
	uint8	eltId;		
	uint8	len[2];		
	uint8	index;		
	uint8	ops_ctw_parms;	
	wifi_p2p_noa_desc_t	desc[1];	
} BWL_POST_PACKED_STRUCT;
typedef struct wifi_p2p_noa_se wifi_p2p_noa_se_t;

#define P2P_NOA_SE_FIXED_LEN	5


#define P2P_NOA_DESC_CNT_RESERVED	0	
#define P2P_NOA_DESC_CNT_REPEAT		255	
#define P2P_NOA_DESC_TYPE_PREFERRED	1	
#define P2P_NOA_DESC_TYPE_ACCEPTABLE	2	


#define P2P_NOA_CTW_MASK	0x7f
#define P2P_NOA_OPS_MASK	0x80
#define P2P_NOA_OPS_SHIFT	7

#define P2P_CTW_MIN	10	


#define	P2PSD_ACTION_CATEGORY		0x04
				
#define	P2PSD_ACTION_ID_GAS_IREQ	0x0a
				
#define	P2PSD_ACTION_ID_GAS_IRESP	0x0b
				
#define	P2PSD_ACTION_ID_GAS_CREQ	0x0c
				
#define	P2PSD_ACTION_ID_GAS_CRESP	0x0d
				
#define P2PSD_AD_EID				0x6c
				
#define P2PSD_ADP_TUPLE_QLMT_PAMEBI	0x00
				
#define P2PSD_ADP_PROTO_ID			0x00
				
#define P2PSD_GAS_OUI				P2P_OUI
				
#define P2PSD_GAS_OUI_SUBTYPE		P2P_VER
				
#define P2PSD_GAS_NQP_INFOID		0xDDDD
				
#define P2PSD_GAS_COMEBACKDEALY		0x00
				


typedef enum p2psd_svc_protype {
	SVC_RPOTYPE_ALL = 0,
	SVC_RPOTYPE_BONJOUR = 1,
	SVC_RPOTYPE_UPNP = 2,
	SVC_RPOTYPE_WSD = 3,
	SVC_RPOTYPE_VENDOR = 255
} p2psd_svc_protype_t;


typedef enum {
	P2PSD_RESP_STATUS_SUCCESS = 0,
	P2PSD_RESP_STATUS_PROTYPE_NA = 1,
	P2PSD_RESP_STATUS_DATA_NA = 2,
	P2PSD_RESP_STATUS_BAD_REQUEST = 3
} p2psd_resp_status_t;


BWL_PRE_PACKED_STRUCT struct wifi_p2psd_adp_tpl {
	uint8	llm_pamebi;	
	uint8	adp_id;		
} BWL_POST_PACKED_STRUCT;
typedef struct wifi_p2psd_adp_tpl wifi_p2psd_adp_tpl_t;


BWL_PRE_PACKED_STRUCT struct wifi_p2psd_adp_ie {
	uint8	id;		
	uint8	len;	
	wifi_p2psd_adp_tpl_t adp_tpl;  
} BWL_POST_PACKED_STRUCT;
typedef struct wifi_p2psd_adp_ie wifi_p2psd_adp_ie_t;


BWL_PRE_PACKED_STRUCT struct wifi_p2psd_nqp_query_vsc {
	uint8	oui_subtype;	
	uint16	svc_updi;		
	uint8	svc_tlvs[1];	
} BWL_POST_PACKED_STRUCT;
typedef struct wifi_p2psd_nqp_query_vsc wifi_p2psd_nqp_query_vsc_t;


BWL_PRE_PACKED_STRUCT struct wifi_p2psd_qreq_tlv {
	uint16	len;			
	uint8	svc_prot;		
	uint8	svc_tscid;		
	uint8	query_data[1];	
} BWL_POST_PACKED_STRUCT;
typedef struct wifi_p2psd_qreq_tlv wifi_p2psd_qreq_tlv_t;


BWL_PRE_PACKED_STRUCT struct wifi_p2psd_qreq_frame {
	uint16	info_id;	
	uint16	len;		
	uint8	oui[3];		
	uint8	qreq_vsc[1]; 

} BWL_POST_PACKED_STRUCT;
typedef struct wifi_p2psd_qreq_frame wifi_p2psd_qreq_frame_t;


BWL_PRE_PACKED_STRUCT struct wifi_p2psd_gas_ireq_frame {
	wifi_p2psd_adp_ie_t		adp_ie;		
	uint16					qreq_len;	
	uint8	qreq_frm[1];	
} BWL_POST_PACKED_STRUCT;
typedef struct wifi_p2psd_gas_ireq_frame wifi_p2psd_gas_ireq_frame_t;


BWL_PRE_PACKED_STRUCT struct wifi_p2psd_qresp_tlv {
	uint16	len;				
	uint8	svc_prot;			
	uint8	svc_tscid;			
	uint8	status;				
	uint8	query_data[1];		
} BWL_POST_PACKED_STRUCT;
typedef struct wifi_p2psd_qresp_tlv wifi_p2psd_qresp_tlv_t;


BWL_PRE_PACKED_STRUCT struct wifi_p2psd_qresp_frame {
	uint16	info_id;	
	uint16	len;		
	uint8	oui[3];		
	uint8	qresp_vsc[1]; 

} BWL_POST_PACKED_STRUCT;
typedef struct wifi_p2psd_qresp_frame wifi_p2psd_qresp_frame_t;


BWL_PRE_PACKED_STRUCT struct wifi_p2psd_gas_iresp_frame {
	uint16	status;			
	uint16	cb_delay;		
	wifi_p2psd_adp_ie_t	adp_ie;		
	uint16		qresp_len;	
	uint8	qresp_frm[1];	
} BWL_POST_PACKED_STRUCT;
typedef struct wifi_p2psd_gas_iresp_frame wifi_p2psd_gas_iresp_frame_t;


BWL_PRE_PACKED_STRUCT struct wifi_p2psd_gas_cresp_frame {
	uint16	status;			
	uint8	fragment_id;	
	uint16	cb_delay;		
	wifi_p2psd_adp_ie_t	adp_ie;		
	uint16	qresp_len;		
	uint8	qresp_frm[1];	
} BWL_POST_PACKED_STRUCT;
typedef struct wifi_p2psd_gas_cresp_frame wifi_p2psd_gas_cresp_frame_t;


BWL_PRE_PACKED_STRUCT struct wifi_p2psd_gas_pub_act_frame {
	uint8	category;		
	uint8	action;			
	uint8	dialog_token;	
	uint8	query_data[1];	
} BWL_POST_PACKED_STRUCT;
typedef struct wifi_p2psd_gas_pub_act_frame wifi_p2psd_gas_pub_act_frame_t;


#include <packed_section_end.h>

#endif <|MERGE_RESOLUTION|>--- conflicted
+++ resolved
@@ -21,11 +21,7 @@
  *
  * Fundamental types and constants relating to WFA P2P (aka WiFi Direct)
  *
-<<<<<<< HEAD
- * $Id: p2p.h,v 9.17.2.4 2010-12-15 21:41:21 $
-=======
  * $Id: p2p.h 311270 2012-01-28 00:11:54Z $
->>>>>>> 53143fd3
  */
 
 #ifndef _P2P_H_
