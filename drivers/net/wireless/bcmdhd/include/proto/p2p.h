/*
 * Copyright (C) 1999-2011, Broadcom Corporation
 * 
 *         Unless you and Broadcom execute a separate written software license
 * agreement governing use of this software, this software is licensed to you
 * under the terms of the GNU General Public License version 2 (the "GPL"),
 * available at http://www.broadcom.com/licenses/GPLv2.php, with the
 * following added to such license:
 * 
 *      As a special exception, the copyright holders of this software give you
 * permission to link this software with independent modules, and to copy and
 * distribute the resulting executable under terms of your choice, provided that
 * you also meet, for each linked independent module, the terms and conditions of
 * the license of that module.  An independent module is a module which is not
 * derived from this software.  The special exception does not apply to any
 * modifications of the software.
 * 
 *      Notwithstanding the above, under no circumstances may you combine this
 * software in any way with any other Broadcom software provided under a license
 * other than the GPL, without Broadcom's express prior written consent.
 *
 * Fundamental types and constants relating to WFA P2P (aka WiFi Direct)
 *
<<<<<<< HEAD
 * $Id: p2p.h,v 9.17.2.4 2010-12-15 21:41:21 $
=======
 * $Id: p2p.h 277737 2011-08-16 17:54:59Z $
>>>>>>> 1b7fd678
 */

#ifndef _P2P_H_
#define _P2P_H_

#ifndef _TYPEDEFS_H_
#include <typedefs.h>
#endif
#include <wlioctl.h>
#include <proto/802.11.h>

/* This marks the start of a packed structure section. */
#include <packed_section_start.h>


/* WiFi P2P OUI values */
#define P2P_OUI         WFA_OUI             /* WiFi P2P OUI */
#define P2P_VER         WFA_OUI_TYPE_P2P    /* P2P version: 9=WiFi P2P v1.0 */

#define P2P_IE_ID       0xdd            /* P2P IE element ID */

/* WiFi P2P IE */
BWL_PRE_PACKED_STRUCT struct wifi_p2p_ie {
	uint8   id;     /* IE ID: 0xDD */
	uint8   len;        /* IE length */
	uint8   OUI[3];     /* WiFi P2P specific OUI: P2P_OUI */
	uint8   oui_type;   /* Identifies P2P version: P2P_VER */
	uint8   subelts[1]; /* variable length subelements */
} BWL_POST_PACKED_STRUCT;
typedef struct wifi_p2p_ie wifi_p2p_ie_t;

#define P2P_IE_FIXED_LEN    6

#define P2P_ATTR_ID_OFF         0
#define P2P_ATTR_LEN_OFF        1
#define P2P_ATTR_DATA_OFF       3

#define P2P_ATTR_HDR_LEN        3 /* ID + 2-byte length field spec 1.02 */

/* P2P IE Subelement IDs from WiFi P2P Technical Spec 1.00 */
#define P2P_SEID_STATUS         0   /* Status */
#define P2P_SEID_MINOR_RC       1   /* Minor Reason Code */
#define P2P_SEID_P2P_INFO       2   /* P2P Capability (capabilities info) */
#define P2P_SEID_DEV_ID         3   /* P2P Device ID */
#define P2P_SEID_INTENT         4   /* Group Owner Intent */
#define P2P_SEID_CFG_TIMEOUT        5   /* Configuration Timeout */
#define P2P_SEID_CHANNEL        6   /* Channel */
#define P2P_SEID_GRP_BSSID      7   /* P2P Group BSSID */
#define P2P_SEID_XT_TIMING      8   /* Extended Listen Timing */
#define P2P_SEID_INTINTADDR     9   /* Intended P2P Interface Address */
#define P2P_SEID_P2P_MGBTY      10  /* P2P Manageability */
#define P2P_SEID_CHAN_LIST      11  /* Channel List */
#define P2P_SEID_ABSENCE        12  /* Notice of Absence */
#define P2P_SEID_DEV_INFO       13  /* Device Info */
#define P2P_SEID_GROUP_INFO     14  /* Group Info */
#define P2P_SEID_GROUP_ID       15  /* Group ID */
#define P2P_SEID_P2P_IF         16  /* P2P Interface */
#define P2P_SEID_VNDR           221 /* Vendor-specific subelement */

#define P2P_SE_VS_ID_SERVICES   0x1b /* BRCM proprietary subel: L2 Services */


/* WiFi P2P IE subelement: P2P Capability (capabilities info) */
BWL_PRE_PACKED_STRUCT struct wifi_p2p_info_se_s {
	uint8   eltId;      /* SE ID: P2P_SEID_P2P_INFO */
	uint8   len[2];     /* SE length not including eltId, len fields */
	uint8   dev;        /* Device Capability Bitmap */
	uint8   group;      /* Group Capability Bitmap */
} BWL_POST_PACKED_STRUCT;
typedef struct wifi_p2p_info_se_s wifi_p2p_info_se_t;

/* P2P Capability subelement's Device Capability Bitmap bit values */
#define P2P_CAPSE_DEV_SERVICE_DIS   0x1 /* Service Discovery */
#define P2P_CAPSE_DEV_CLIENT_DIS    0x2 /* Client Discoverability */
#define P2P_CAPSE_DEV_CONCURRENT    0x4 /* Concurrent Operation */
#define P2P_CAPSE_DEV_INFRA_MAN     0x8 /* P2P Infrastructure Managed */
#define P2P_CAPSE_DEV_LIMIT         0x10 /* P2P Device Limit */
#define P2P_CAPSE_INVITE_PROC       0x20 /* P2P Invitation Procedure */

/* P2P Capability subelement's Group Capability Bitmap bit values */
#define P2P_CAPSE_GRP_OWNER         0x1 /* P2P Group Owner */
#define P2P_CAPSE_PERSIST_GRP       0x2 /* Persistent P2P Group */
#define P2P_CAPSE_GRP_LIMIT         0x4 /* P2P Group Limit */
#define P2P_CAPSE_GRP_INTRA_BSS     0x8 /* Intra-BSS Distribution */
#define P2P_CAPSE_GRP_X_CONNECT     0x10 /* Cross Connection */
#define P2P_CAPSE_GRP_PERSISTENT    0x20 /* Persistent Reconnect */
#define P2P_CAPSE_GRP_FORMATION     0x40 /* Group Formation */


/* WiFi P2P IE subelement: Group Owner Intent */
BWL_PRE_PACKED_STRUCT struct wifi_p2p_intent_se_s {
	uint8   eltId;      /* SE ID: P2P_SEID_INTENT */
	uint8   len[2];     /* SE length not including eltId, len fields */
	uint8   intent;     /* Intent Value 0...15 (0=legacy 15=master only) */
} BWL_POST_PACKED_STRUCT;
typedef struct wifi_p2p_intent_se_s wifi_p2p_intent_se_t;

/* WiFi P2P IE subelement: Configuration Timeout */
BWL_PRE_PACKED_STRUCT struct wifi_p2p_cfg_tmo_se_s {
	uint8   eltId;      /* SE ID: P2P_SEID_CFG_TIMEOUT */
	uint8   len[2];     /* SE length not including eltId, len fields */
	uint8   go_tmo;     /* GO config timeout in units of 10 ms */
	uint8   client_tmo; /* Client config timeout in units of 10 ms */
} BWL_POST_PACKED_STRUCT;
typedef struct wifi_p2p_cfg_tmo_se_s wifi_p2p_cfg_tmo_se_t;


/* WiFi P2P IE subelement: Status */
BWL_PRE_PACKED_STRUCT struct wifi_p2p_status_se_s {
	uint8   eltId;      /* SE ID: P2P_SEID_STATUS */
	uint8   len[2];     /* SE length not including eltId, len fields */
	uint8   status;     /* Status Code: P2P_STATSE_* */
} BWL_POST_PACKED_STRUCT;
typedef struct wifi_p2p_status_se_s wifi_p2p_status_se_t;

/* Status subelement Status Code definitions */
#define P2P_STATSE_SUCCESS              0
				/* Success */
#define P2P_STATSE_FAIL_INFO_CURR_UNAVAIL   1
				/* Failed, information currently unavailable */
#define P2P_STATSE_PASSED_UP            P2P_STATSE_FAIL_INFO_CURR_UNAVAIL
				/* Old name for above in P2P spec 1.08 and older */
#define P2P_STATSE_FAIL_INCOMPAT_PARAMS     2
				/* Failed, incompatible parameters */
#define P2P_STATSE_FAIL_LIMIT_REACHED       3
				/* Failed, limit reached */
#define P2P_STATSE_FAIL_INVALID_PARAMS      4
				/* Failed, invalid parameters */
#define P2P_STATSE_FAIL_UNABLE_TO_ACCOM     5
				/* Failed, unable to accomodate request */
#define P2P_STATSE_FAIL_PROTO_ERROR         6
				/* Failed, previous protocol error or disruptive behaviour */
#define P2P_STATSE_FAIL_NO_COMMON_CHAN      7
				/* Failed, no common channels */
#define P2P_STATSE_FAIL_UNKNOWN_GROUP       8
				/* Failed, unknown P2P Group */
#define P2P_STATSE_FAIL_INTENT          9
				/* Failed, both peers indicated Intent 15 in GO Negotiation */
#define P2P_STATSE_FAIL_INCOMPAT_PROVIS     10
				/* Failed, incompatible provisioning method */
#define P2P_STATSE_FAIL_USER_REJECT     11
				/* Failed, rejected by user */

/* WiFi P2P IE attribute: Extended Listen Timing */
BWL_PRE_PACKED_STRUCT struct wifi_p2p_ext_se_s {
	uint8   eltId;      /* ID: P2P_SEID_EXT_TIMING */
	uint8   len[2];     /* length not including eltId, len fields */
	uint8   avail[2];   /* availibility period */
	uint8   interval[2];    /* availibility interval */
} BWL_POST_PACKED_STRUCT;
typedef struct wifi_p2p_ext_se_s wifi_p2p_ext_se_t;

#define P2P_EXT_MIN 10  /* minimum 10ms */

/* WiFi P2P IE subelement: Intended P2P Interface Address */
BWL_PRE_PACKED_STRUCT struct wifi_p2p_intintad_se_s {
	uint8   eltId;      /* SE ID: P2P_SEID_INTINTADDR */
	uint8   len[2];     /* SE length not including eltId, len fields */
	uint8   mac[6];     /* intended P2P interface MAC address */
} BWL_POST_PACKED_STRUCT;
typedef struct wifi_p2p_intintad_se_s wifi_p2p_intintad_se_t;

/* WiFi P2P IE subelement: Channel */
BWL_PRE_PACKED_STRUCT struct wifi_p2p_channel_se_s {
	uint8   eltId;      /* SE ID: P2P_SEID_STATUS */
	uint8   len[2];     /* SE length not including eltId, len fields */
	uint8   band;       /* Regulatory Class (band) */
	uint8   channel;    /* Channel */
} BWL_POST_PACKED_STRUCT;
typedef struct wifi_p2p_channel_se_s wifi_p2p_channel_se_t;


/* Channel Entry structure within the Channel List SE */
BWL_PRE_PACKED_STRUCT struct wifi_p2p_chanlist_entry_s {
	uint8   band;                       /* Regulatory Class (band) */
	uint8   num_channels;               /* # of channels in the channel list */
	uint8   channels[WL_NUMCHANNELS];   /* Channel List */
} BWL_POST_PACKED_STRUCT;
typedef struct wifi_p2p_chanlist_entry_s wifi_p2p_chanlist_entry_t;
#define WIFI_P2P_CHANLIST_SE_MAX_ENTRIES 2

/* WiFi P2P IE subelement: Channel List */
BWL_PRE_PACKED_STRUCT struct wifi_p2p_chanlist_se_s {
	uint8   eltId;      /* SE ID: P2P_SEID_STATUS */
	uint8   len[2];     /* SE length not including eltId, len fields */
	uint8   country[3]; /* Country String */
	uint8   num_entries;    /* # of channel entries */
	wifi_p2p_chanlist_entry_t   entries[WIFI_P2P_CHANLIST_SE_MAX_ENTRIES];
						/* Channel Entry List */
} BWL_POST_PACKED_STRUCT;
typedef struct wifi_p2p_chanlist_se_s wifi_p2p_chanlist_se_t;

/* WiFi P2P IE's Device Info subelement */
BWL_PRE_PACKED_STRUCT struct wifi_p2p_devinfo_se_s {
	uint8   eltId;          /* SE ID: P2P_SEID_DEVINFO */
	uint8   len[2];         /* SE length not including eltId, len fields */
	uint8   mac[6];         /* P2P Device MAC address */
	uint16  wps_cfg_meths;      /* Config Methods: reg_prototlv.h WPS_CONFMET_* */
	uint8   pri_devtype[8];     /* Primary Device Type */
} BWL_POST_PACKED_STRUCT;
typedef struct wifi_p2p_devinfo_se_s wifi_p2p_devinfo_se_t;

#define P2P_DEV_TYPE_LEN    8

/* WiFi P2P IE's Group Info subelement Client Info Descriptor */
BWL_PRE_PACKED_STRUCT struct wifi_p2p_cid_fixed_s {
	uint8   len;
	uint8   devaddr[ETHER_ADDR_LEN];    /* P2P Device Address */
	uint8   ifaddr[ETHER_ADDR_LEN];     /* P2P Interface Address */
	uint8   devcap;             /* Device Capability */
	uint8   cfg_meths[2];           /* Config Methods: reg_prototlv.h WPS_CONFMET_* */
	uint8   pridt[P2P_DEV_TYPE_LEN];    /* Primary Device Type */
	uint8   secdts;             /* Number of Secondary Device Types */
} BWL_POST_PACKED_STRUCT;
typedef struct wifi_p2p_cid_fixed_s wifi_p2p_cid_fixed_t;

/* WiFi P2P IE's Device ID subelement */
BWL_PRE_PACKED_STRUCT struct wifi_p2p_devid_se_s {
	uint8   eltId;
	uint8   len[2];
	struct ether_addr   addr;           /* P2P Device MAC address */
} BWL_POST_PACKED_STRUCT;
typedef struct wifi_p2p_devid_se_s wifi_p2p_devid_se_t;

/* WiFi P2P IE subelement: P2P Manageability */
BWL_PRE_PACKED_STRUCT struct wifi_p2p_mgbt_se_s {
	uint8   eltId;      /* SE ID: P2P_SEID_P2P_MGBTY */
	uint8   len[2];     /* SE length not including eltId, len fields */
	uint8   mg_bitmap;  /* manageability bitmap */
} BWL_POST_PACKED_STRUCT;
typedef struct wifi_p2p_mgbt_se_s wifi_p2p_mgbt_se_t;
/* mg_bitmap field bit values */
#define P2P_MGBTSE_P2PDEVMGMT_FLAG   0x1 /* AP supports Managed P2P Device */

/* WiFi P2P IE subelement: Group Info */
BWL_PRE_PACKED_STRUCT struct wifi_p2p_grpinfo_se_s {
	uint8   eltId;          /* SE ID: P2P_SEID_GROUP_INFO */
	uint8   len[2];         /* SE length not including eltId, len fields */
} BWL_POST_PACKED_STRUCT;
typedef struct wifi_p2p_grpinfo_se_s wifi_p2p_grpinfo_se_t;


/* WiFi P2P Action Frame */
BWL_PRE_PACKED_STRUCT struct wifi_p2p_action_frame {
	uint8   category;   /* P2P_AF_CATEGORY */
	uint8   OUI[3];     /* OUI - P2P_OUI */
	uint8   type;       /* OUI Type - P2P_VER */
	uint8   subtype;    /* OUI Subtype - P2P_AF_* */
	uint8   dialog_token;   /* nonzero, identifies req/resp tranaction */
	uint8   elts[1];    /* Variable length information elements.  Max size =
				 * ACTION_FRAME_SIZE - sizeof(this structure) - 1
				 */
} BWL_POST_PACKED_STRUCT;
typedef struct wifi_p2p_action_frame wifi_p2p_action_frame_t;
#define P2P_AF_CATEGORY     0x7f

#define P2P_AF_FIXED_LEN    7

/* WiFi P2P Action Frame OUI Subtypes */
#define P2P_AF_NOTICE_OF_ABSENCE    0   /* Notice of Absence */
#define P2P_AF_PRESENCE_REQ     1   /* P2P Presence Request */
#define P2P_AF_PRESENCE_RSP     2   /* P2P Presence Response */
#define P2P_AF_GO_DISC_REQ      3   /* GO Discoverability Request */


/* WiFi P2P Public Action Frame */
BWL_PRE_PACKED_STRUCT struct wifi_p2p_pub_act_frame {
	uint8   category;   /* P2P_PUB_AF_CATEGORY */
	uint8   action;     /* P2P_PUB_AF_ACTION */
	uint8   oui[3];     /* P2P_OUI */
	uint8   oui_type;   /* OUI type - P2P_VER */
	uint8   subtype;    /* OUI subtype - P2P_TYPE_* */
	uint8   dialog_token;   /* nonzero, identifies req/rsp transaction */
	uint8   elts[1];    /* Variable length information elements.  Max size =
				 * ACTION_FRAME_SIZE - sizeof(this structure) - 1
				 */
} BWL_POST_PACKED_STRUCT;
typedef struct wifi_p2p_pub_act_frame wifi_p2p_pub_act_frame_t;
#define P2P_PUB_AF_FIXED_LEN    8
#define P2P_PUB_AF_CATEGORY 0x04
#define P2P_PUB_AF_ACTION   0x09

/* WiFi P2P Public Action Frame OUI Subtypes */
#define P2P_PAF_GON_REQ     0   /* Group Owner Negotiation Req */
#define P2P_PAF_GON_RSP     1   /* Group Owner Negotiation Rsp */
#define P2P_PAF_GON_CONF    2   /* Group Owner Negotiation Confirm */
#define P2P_PAF_INVITE_REQ  3   /* P2P Invitation Request */
#define P2P_PAF_INVITE_RSP  4   /* P2P Invitation Response */
#define P2P_PAF_DEVDIS_REQ  5   /* Device Discoverability Request */
#define P2P_PAF_DEVDIS_RSP  6   /* Device Discoverability Response */
#define P2P_PAF_PROVDIS_REQ 7   /* Provision Discovery Request */
#define P2P_PAF_PROVDIS_RSP 8   /* Provision Discovery Request */

/* TODO: Stop using these obsolete aliases for P2P_PAF_GON_* */
#define P2P_TYPE_MNREQ      P2P_PAF_GON_REQ
#define P2P_TYPE_MNRSP      P2P_PAF_GON_RSP
#define P2P_TYPE_MNCONF     P2P_PAF_GON_CONF

/* WiFi P2P IE subelement: Notice of Absence */
BWL_PRE_PACKED_STRUCT struct wifi_p2p_noa_desc {
	uint8   cnt_type;   /* Count/Type */
	uint32  duration;   /* Duration */
	uint32  interval;   /* Interval */
	uint32  start;      /* Start Time */
} BWL_POST_PACKED_STRUCT;
typedef struct wifi_p2p_noa_desc wifi_p2p_noa_desc_t;

BWL_PRE_PACKED_STRUCT struct wifi_p2p_noa_se {
	uint8   eltId;      /* Subelement ID */
	uint8   len[2];     /* Length */
	uint8   index;      /* Index */
	uint8   ops_ctw_parms;  /* CTWindow and OppPS Parameters */
	wifi_p2p_noa_desc_t desc[1];    /* Notice of Absence Descriptor(s) */
} BWL_POST_PACKED_STRUCT;
typedef struct wifi_p2p_noa_se wifi_p2p_noa_se_t;

#define P2P_NOA_SE_FIXED_LEN    5

/* cnt_type field values */
#define P2P_NOA_DESC_CNT_RESERVED   0   /* reserved and should not be used */
#define P2P_NOA_DESC_CNT_REPEAT     255 /* continuous schedule */
#define P2P_NOA_DESC_TYPE_PREFERRED 1   /* preferred values */
#define P2P_NOA_DESC_TYPE_ACCEPTABLE    2   /* acceptable limits */

/* ctw_ops_parms field values */
#define P2P_NOA_CTW_MASK    0x7f
#define P2P_NOA_OPS_MASK    0x80
#define P2P_NOA_OPS_SHIFT   7

#define P2P_CTW_MIN 10  /* minimum 10TU */

/*
 * P2P Service Discovery related
 */
#define P2PSD_ACTION_CATEGORY       0x04
				/* Public action frame */
#define P2PSD_ACTION_ID_GAS_IREQ    0x0a
				/* Action value for GAS Initial Request AF */
#define P2PSD_ACTION_ID_GAS_IRESP   0x0b
				/* Action value for GAS Initial Response AF */
#define P2PSD_ACTION_ID_GAS_CREQ    0x0c
				/* Action value for GAS Comback Request AF */
#define P2PSD_ACTION_ID_GAS_CRESP   0x0d
				/* Action value for GAS Comback Response AF */
#define P2PSD_AD_EID                0x6c
				/* Advertisement Protocol IE ID */
#define P2PSD_ADP_TUPLE_QLMT_PAMEBI 0x00
				/* Query Response Length Limit 7 bits plus PAME-BI 1 bit */
#define P2PSD_ADP_PROTO_ID          0x00
				/* Advertisement Protocol ID. Always 0 for P2P SD */
#define P2PSD_GAS_OUI               P2P_OUI
				/* WFA OUI */
#define P2PSD_GAS_OUI_SUBTYPE       P2P_VER
				/* OUI Subtype for GAS IE */
#define P2PSD_GAS_NQP_INFOID        0xDDDD
				/* NQP Query Info ID: 56797 */
#define P2PSD_GAS_COMEBACKDEALY     0x00
				/* Not used in the Native GAS protocol */

/* Service Protocol Type */
typedef enum p2psd_svc_protype {
	SVC_RPOTYPE_ALL = 0,
	SVC_RPOTYPE_BONJOUR = 1,
	SVC_RPOTYPE_UPNP = 2,
	SVC_RPOTYPE_WSD = 3,
	SVC_RPOTYPE_VENDOR = 255
} p2psd_svc_protype_t;

/* Service Discovery response status code */
typedef enum {
	P2PSD_RESP_STATUS_SUCCESS = 0,
	P2PSD_RESP_STATUS_PROTYPE_NA = 1,
	P2PSD_RESP_STATUS_DATA_NA = 2,
	P2PSD_RESP_STATUS_BAD_REQUEST = 3
} p2psd_resp_status_t;

/* Advertisement Protocol IE tuple field */
BWL_PRE_PACKED_STRUCT struct wifi_p2psd_adp_tpl {
	uint8   llm_pamebi; /* Query Response Length Limit bit 0-6, set to 0 plus
				* Pre-Associated Message Exchange BSSID Independent bit 7, set to 0
				*/
	uint8   adp_id;     /* Advertisement Protocol ID: 0 for NQP Native Query Protocol */
} BWL_POST_PACKED_STRUCT;
typedef struct wifi_p2psd_adp_tpl wifi_p2psd_adp_tpl_t;

/* Advertisement Protocol IE */
BWL_PRE_PACKED_STRUCT struct wifi_p2psd_adp_ie {
	uint8   id;     /* IE ID: 0x6c - 108 */
	uint8   len;    /* IE length */
	wifi_p2psd_adp_tpl_t adp_tpl;  /* Advertisement Protocol Tuple field. Only one
				* tuple is defined for P2P Service Discovery
				*/
} BWL_POST_PACKED_STRUCT;
typedef struct wifi_p2psd_adp_ie wifi_p2psd_adp_ie_t;

/* NQP Vendor-specific Content */
BWL_PRE_PACKED_STRUCT struct wifi_p2psd_nqp_query_vsc {
	uint8   oui_subtype;    /* OUI Subtype: 0x09 */
	uint16  svc_updi;       /* Service Update Indicator */
	uint8   svc_tlvs[1];    /* wifi_p2psd_qreq_tlv_t type for service request,
				* wifi_p2psd_qresp_tlv_t type for service response
				*/
} BWL_POST_PACKED_STRUCT;
typedef struct wifi_p2psd_nqp_query_vsc wifi_p2psd_nqp_query_vsc_t;

/* Service Request TLV */
BWL_PRE_PACKED_STRUCT struct wifi_p2psd_qreq_tlv {
	uint16  len;            /* Length: 5 plus size of Query Data */
	uint8   svc_prot;       /* Service Protocol Type */
	uint8   svc_tscid;      /* Service Transaction ID */
	uint8   query_data[1];  /* Query Data, passed in from above Layer 2 */
} BWL_POST_PACKED_STRUCT;
typedef struct wifi_p2psd_qreq_tlv wifi_p2psd_qreq_tlv_t;

/* Query Request Frame, defined in generic format, instead of NQP specific */
BWL_PRE_PACKED_STRUCT struct wifi_p2psd_qreq_frame {
	uint16  info_id;    /* Info ID: 0xDDDD */
	uint16  len;        /* Length of service request TLV, 5 plus the size of request data */
	uint8   oui[3];     /* WFA OUI: 0x0050F2 */
	uint8   qreq_vsc[1]; /* Vendor-specific Content: wifi_p2psd_nqp_query_vsc_t type for NQP */

} BWL_POST_PACKED_STRUCT;
typedef struct wifi_p2psd_qreq_frame wifi_p2psd_qreq_frame_t;

/* GAS Initial Request AF body, "elts" in wifi_p2p_pub_act_frame */
BWL_PRE_PACKED_STRUCT struct wifi_p2psd_gas_ireq_frame {
	wifi_p2psd_adp_ie_t     adp_ie;     /* Advertisement Protocol IE */
	uint16                  qreq_len;   /* Query Request Length */
	uint8   qreq_frm[1];    /* Query Request Frame wifi_p2psd_qreq_frame_t */
} BWL_POST_PACKED_STRUCT;
typedef struct wifi_p2psd_gas_ireq_frame wifi_p2psd_gas_ireq_frame_t;

/* Service Response TLV */
BWL_PRE_PACKED_STRUCT struct wifi_p2psd_qresp_tlv {
	uint16  len;                /* Length: 5 plus size of Query Data */
	uint8   svc_prot;           /* Service Protocol Type */
	uint8   svc_tscid;          /* Service Transaction ID */
	uint8   status;             /* Value defined in Table 57 of P2P spec. */
	uint8   query_data[1];      /* Response Data, passed in from above Layer 2 */
} BWL_POST_PACKED_STRUCT;
typedef struct wifi_p2psd_qresp_tlv wifi_p2psd_qresp_tlv_t;

/* Query Response Frame, defined in generic format, instead of NQP specific */
BWL_PRE_PACKED_STRUCT struct wifi_p2psd_qresp_frame {
	uint16  info_id;    /* Info ID: 0xDDDD */
	uint16  len;        /* Lenth of service response TLV, 6 plus the size of resp data */
	uint8   oui[3];     /* WFA OUI: 0x0050F2 */
	uint8   qresp_vsc[1]; /* Vendor-specific Content: wifi_p2psd_qresp_tlv_t type for NQP */

} BWL_POST_PACKED_STRUCT;
typedef struct wifi_p2psd_qresp_frame wifi_p2psd_qresp_frame_t;

/* GAS Initial Response AF body, "elts" in wifi_p2p_pub_act_frame */
BWL_PRE_PACKED_STRUCT struct wifi_p2psd_gas_iresp_frame {
	uint16      status;     /* Value defined in Table 7-23 of IEEE P802.11u */
	uint16  cb_delay;       /* GAS Comeback Delay */
	wifi_p2psd_adp_ie_t adp_ie;     /* Advertisement Protocol IE */
	uint16      qresp_len;  /* Query Response Length */
	uint8   qresp_frm[1];   /* Query Response Frame wifi_p2psd_qresp_frame_t */
} BWL_POST_PACKED_STRUCT;
typedef struct wifi_p2psd_gas_iresp_frame wifi_p2psd_gas_iresp_frame_t;

/* GAS Comeback Response AF body, "elts" in wifi_p2p_pub_act_frame */
BWL_PRE_PACKED_STRUCT struct wifi_p2psd_gas_cresp_frame {
	uint16  status;         /* Value defined in Table 7-23 of IEEE P802.11u */
	uint8   fragment_id;    /* Fragmentation ID */
	uint16  cb_delay;       /* GAS Comeback Delay */
	wifi_p2psd_adp_ie_t adp_ie;     /* Advertisement Protocol IE */
	uint16  qresp_len;      /* Query Response Length */
	uint8   qresp_frm[1];   /* Query Response Frame wifi_p2psd_qresp_frame_t */
} BWL_POST_PACKED_STRUCT;
typedef struct wifi_p2psd_gas_cresp_frame wifi_p2psd_gas_cresp_frame_t;

/* Wi-Fi GAS Public Action Frame */
BWL_PRE_PACKED_STRUCT struct wifi_p2psd_gas_pub_act_frame {
	uint8   category;       /* 0x04 Public Action Frame */
	uint8   action;         /* 0x6c Advertisement Protocol */
	uint8   dialog_token;   /* nonzero, identifies req/rsp transaction */
	uint8   query_data[1];  /* Query Data. wifi_p2psd_gas_ireq_frame_t
					 * or wifi_p2psd_gas_iresp_frame_t format
					 */
} BWL_POST_PACKED_STRUCT;
typedef struct wifi_p2psd_gas_pub_act_frame wifi_p2psd_gas_pub_act_frame_t;

/* This marks the end of a packed structure section. */
#include <packed_section_end.h>

#endif /* _P2P_H_ */<|MERGE_RESOLUTION|>--- conflicted
+++ resolved
@@ -21,11 +21,7 @@
  *
  * Fundamental types and constants relating to WFA P2P (aka WiFi Direct)
  *
-<<<<<<< HEAD
- * $Id: p2p.h,v 9.17.2.4 2010-12-15 21:41:21 $
-=======
  * $Id: p2p.h 277737 2011-08-16 17:54:59Z $
->>>>>>> 1b7fd678
  */
 
 #ifndef _P2P_H_
