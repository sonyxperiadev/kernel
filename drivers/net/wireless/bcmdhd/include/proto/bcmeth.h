/*
 * Broadcom Ethernettype  protocol definitions
 *
 * Copyright (C) 1999-2011, Broadcom Corporation
 * 
 *         Unless you and Broadcom execute a separate written software license
 * agreement governing use of this software, this software is licensed to you
 * under the terms of the GNU General Public License version 2 (the "GPL"),
 * available at http://www.broadcom.com/licenses/GPLv2.php, with the
 * following added to such license:
 * 
 *      As a special exception, the copyright holders of this software give you
 * permission to link this software with independent modules, and to copy and
 * distribute the resulting executable under terms of your choice, provided that
 * you also meet, for each linked independent module, the terms and conditions of
 * the license of that module.  An independent module is a module which is not
 * derived from this software.  The special exception does not apply to any
 * modifications of the software.
 * 
 *      Notwithstanding the above, under no circumstances may you combine this
 * software in any way with any other Broadcom software provided under a license
 * other than the GPL, without Broadcom's express prior written consent.
 *
<<<<<<< HEAD
 * $Id: bcmeth.h,v 9.12 2009-12-29 19:57:18 $
=======
 * $Id: bcmeth.h 277737 2011-08-16 17:54:59Z $
>>>>>>> 1b7fd678
 */




#ifndef _BCMETH_H_
#define _BCMETH_H_

#ifndef _TYPEDEFS_H_
#include <typedefs.h>
#endif


#include <packed_section_start.h>







#define	BCMILCP_SUBTYPE_RATE		1
#define	BCMILCP_SUBTYPE_LINK		2
#define	BCMILCP_SUBTYPE_CSA		3
#define	BCMILCP_SUBTYPE_LARQ		4
#define BCMILCP_SUBTYPE_VENDOR		5
#define	BCMILCP_SUBTYPE_FLH		17

#define BCMILCP_SUBTYPE_VENDOR_LONG	32769
#define BCMILCP_SUBTYPE_CERT		32770
#define BCMILCP_SUBTYPE_SES		32771


#define BCMILCP_BCM_SUBTYPE_RESERVED		0
#define BCMILCP_BCM_SUBTYPE_EVENT		1
#define BCMILCP_BCM_SUBTYPE_SES			2


#define BCMILCP_BCM_SUBTYPE_DPT			4

#define BCMILCP_BCM_SUBTYPEHDR_MINLENGTH	8
#define BCMILCP_BCM_SUBTYPEHDR_VERSION		0


typedef BWL_PRE_PACKED_STRUCT struct bcmeth_hdr
{
	uint16	subtype;	
	uint16	length;
	uint8	version;	
	uint8	oui[3];		
	
	uint16	usr_subtype;
} BWL_POST_PACKED_STRUCT bcmeth_hdr_t;



#include <packed_section_end.h>

#endif	<|MERGE_RESOLUTION|>--- conflicted
+++ resolved
@@ -21,11 +21,7 @@
  * software in any way with any other Broadcom software provided under a license
  * other than the GPL, without Broadcom's express prior written consent.
  *
-<<<<<<< HEAD
- * $Id: bcmeth.h,v 9.12 2009-12-29 19:57:18 $
-=======
  * $Id: bcmeth.h 277737 2011-08-16 17:54:59Z $
->>>>>>> 1b7fd678
  */
 
 
