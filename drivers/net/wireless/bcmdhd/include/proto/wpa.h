--- conflicted
+++ resolved
@@ -21,11 +21,7 @@
  * software in any way with any other Broadcom software provided under a license
  * other than the GPL, without Broadcom's express prior written consent.
  *
-<<<<<<< HEAD
  * $Id: wpa.h,v 1.19 2009-07-13 08:29:58 $
-=======
- * $Id: wpa.h 261155 2011-05-23 23:51:32Z $
->>>>>>> 90adfd2b
  */
 
 #ifndef _proto_wpa_h_
@@ -118,18 +114,9 @@
 #define WPA_CIPHER_AES_CCM	4	
 #define WPA_CIPHER_WEP_104	5	
 
-<<<<<<< HEAD
 #ifdef BCMWAPI_WPI
 #define WAPI_CIPHER_NONE	WPA_CIPHER_NONE
 #define WAPI_CIPHER_SMS4	11
-=======
-#ifdef BCMWAPI_WAI
-#define WAPI_CIPHER_NONE	WPA_CIPHER_NONE
-#define WAPI_CIPHER_SMS4	11
-
-#define WAPI_CSE_WPI_SMS4	1
-#endif 
->>>>>>> 90adfd2b
 
 #define WAPI_CSE_WPI_SMS4	1
 #endif /* BCMWAPI_WPI */
@@ -143,25 +130,13 @@
 #define IS_WAPI_CIPHER(cipher)	((cipher) == WAPI_CIPHER_NONE || \
 				 (cipher) == WAPI_CSE_WPI_SMS4)
 
-<<<<<<< HEAD
 /* convert WAPI_CSE_WPI_XXX to WAPI_CIPHER_XXX */
-=======
-#ifdef BCMWAPI_WAI
-#define IS_WAPI_CIPHER(cipher)	((cipher) == WAPI_CIPHER_NONE || \
-				 (cipher) == WAPI_CSE_WPI_SMS4)
-
-
->>>>>>> 90adfd2b
 #define WAPI_CSE_WPI_2_CIPHER(cse) ((cse) == WAPI_CSE_WPI_SMS4 ? \
 				WAPI_CIPHER_SMS4 : WAPI_CIPHER_NONE)
 
 #define WAPI_CIPHER_2_CSE_WPI(cipher) ((cipher) == WAPI_CIPHER_SMS4 ? \
 				WAPI_CSE_WPI_SMS4 : WAPI_CIPHER_NONE)
-<<<<<<< HEAD
 #endif /* BCMWAPI_WAI */
-=======
-#endif 
->>>>>>> 90adfd2b
 
 
 #define WPA_TKIP_CM_DETECT	60	
@@ -194,33 +169,11 @@
 
 
 #define WPA_CAP_LEN	RSN_CAP_LEN	
-<<<<<<< HEAD
 
 #define	WPA_CAP_WPA2_PREAUTH		RSN_CAP_PREAUTH
 
 #ifdef BCMWAPI_WAI
 #define WAPI_CAP_PREAUTH		RSN_CAP_PREAUTH
-=======
-#define WPA_PMKID_CNT_LEN	2 	
-
-#define	WPA_CAP_WPA2_PREAUTH		RSN_CAP_PREAUTH
-
-#define WPA2_PMKID_COUNT_LEN	2
-
-#ifdef BCMWAPI_WAI
-#define WAPI_CAP_PREAUTH		RSN_CAP_PREAUTH
-
-
-#define WAPI_WAI_REQUEST		0x00F1
-#define WAPI_UNICAST_REKEY		0x00F2
-#define WAPI_STA_AGING			0x00F3
-#define WAPI_MUTIL_REKEY		0x00F4
-#define WAPI_STA_STATS			0x00F5
-
-#define WAPI_USK_REKEY_COUNT		0x4000000 
-#define WAPI_MSK_REKEY_COUNT		0x4000000 
-#endif 
->>>>>>> 90adfd2b
 
 /* Other WAI definition */
 #define WAPI_WAI_REQUEST		0x00F1
