--- conflicted
+++ resolved
@@ -21,11 +21,7 @@
  * software in any way with any other Broadcom software provided under a license
  * other than the GPL, without Broadcom's express prior written consent.
  *
-<<<<<<< HEAD
- * $Id: linux_osl.h 284903 2011-09-20 02:36:51Z $
-=======
  * $Id: linux_osl.h 301794 2011-12-08 20:41:35Z $
->>>>>>> 1b7fd678
  */
 
 
