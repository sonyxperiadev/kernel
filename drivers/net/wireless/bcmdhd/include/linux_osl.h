/*
 * Linux OS Independent Layer
 *
 * Copyright (C) 1999-2012, Broadcom Corporation
 * 
 *      Unless you and Broadcom execute a separate written software license
 * agreement governing use of this software, this software is licensed to you
 * under the terms of the GNU General Public License version 2 (the "GPL"),
 * available at http://www.broadcom.com/licenses/GPLv2.php, with the
 * following added to such license:
 * 
 *      As a special exception, the copyright holders of this software give you
 * permission to link this software with independent modules, and to copy and
 * distribute the resulting executable under terms of your choice, provided that
 * you also meet, for each linked independent module, the terms and conditions of
 * the license of that module.  An independent module is a module which is not
 * derived from this software.  The special exception does not apply to any
 * modifications of the software.
 * 
 *      Notwithstanding the above, under no circumstances may you combine this
 * software in any way with any other Broadcom software provided under a license
 * other than the GPL, without Broadcom's express prior written consent.
 *
<<<<<<< HEAD
 * $Id: linux_osl.h 301807 2011-12-08 21:27:37Z $
=======
 * $Id: linux_osl.h 326751 2012-04-10 20:13:19Z $
>>>>>>> 90adfd2b
 */

#ifndef _linux_osl_h_
#define _linux_osl_h_

#include <typedefs.h>


extern void * osl_os_open_image(char * filename);
extern int osl_os_get_image_block(char * buf, int len, void * image);
extern void osl_os_close_image(void * image);
extern int osl_os_image_size(void *image);


#ifdef BCMDRIVER


extern osl_t *osl_attach(void *pdev, uint bustype, bool pkttag);
extern void osl_detach(osl_t *osh);


extern uint32 g_assert_type;


#if defined(BCMASSERT_LOG)
	#define ASSERT(exp) \
	  do { if (!(exp)) osl_assert(#exp, __FILE__, __LINE__); } while (0)
extern void osl_assert(const char *exp, const char *file, int line);
#else
	#ifdef __GNUC__
		#define GCC_VERSION \
			(__GNUC__ * 10000 + __GNUC_MINOR__ * 100 + __GNUC_PATCHLEVEL__)
		#if GCC_VERSION > 30100
			#define ASSERT(exp)	do {} while (0)
		#else
			
			#define ASSERT(exp)
		#endif 
	#endif 
#endif 


#define	OSL_DELAY(usec)		osl_delay(usec)
extern void osl_delay(uint usec);

#define	OSL_PCMCIA_READ_ATTR(osh, offset, buf, size) \
	osl_pcmcia_read_attr((osh), (offset), (buf), (size))
#define	OSL_PCMCIA_WRITE_ATTR(osh, offset, buf, size) \
	osl_pcmcia_write_attr((osh), (offset), (buf), (size))
extern void osl_pcmcia_read_attr(osl_t *osh, uint offset, void *buf, int size);
extern void osl_pcmcia_write_attr(osl_t *osh, uint offset, void *buf, int size);


#define	OSL_PCI_READ_CONFIG(osh, offset, size) \
	osl_pci_read_config((osh), (offset), (size))
#define	OSL_PCI_WRITE_CONFIG(osh, offset, size, val) \
	osl_pci_write_config((osh), (offset), (size), (val))
extern uint32 osl_pci_read_config(osl_t *osh, uint offset, uint size);
extern void osl_pci_write_config(osl_t *osh, uint offset, uint size, uint val);


#define OSL_PCI_BUS(osh)	osl_pci_bus(osh)
#define OSL_PCI_SLOT(osh)	osl_pci_slot(osh)
extern uint osl_pci_bus(osl_t *osh);
extern uint osl_pci_slot(osl_t *osh);
extern struct pci_dev *osl_pci_device(osl_t *osh);


typedef struct {
	bool pkttag;
	uint pktalloced; 	
	bool mmbus;		
	pktfree_cb_fn_t tx_fn;  
	void *tx_ctx;		
	void	*unused[3];
} osl_pubinfo_t;

#define PKTFREESETCB(osh, _tx_fn, _tx_ctx)		\
	do {						\
	   ((osl_pubinfo_t*)osh)->tx_fn = _tx_fn;	\
	   ((osl_pubinfo_t*)osh)->tx_ctx = _tx_ctx;	\
	} while (0)



#define BUS_SWAP32(v)		(v)

	#define MALLOC(osh, size)	osl_malloc((osh), (size))
	#define MFREE(osh, addr, size)	osl_mfree((osh), (addr), (size))
	#define MALLOCED(osh)		osl_malloced((osh))
	extern void *osl_malloc(osl_t *osh, uint size);
	extern void osl_mfree(osl_t *osh, void *addr, uint size);
	extern uint osl_malloced(osl_t *osh);

#define NATIVE_MALLOC(osh, size)		kmalloc(size, GFP_ATOMIC)
#define NATIVE_MFREE(osh, addr, size)	kfree(addr)

#define	MALLOC_FAILED(osh)	osl_malloc_failed((osh))
extern uint osl_malloc_failed(osl_t *osh);


#define	DMA_CONSISTENT_ALIGN	osl_dma_consistent_align()
#define	DMA_ALLOC_CONSISTENT(osh, size, align, tot, pap, dmah) \
	osl_dma_alloc_consistent((osh), (size), (align), (tot), (pap))
#define	DMA_FREE_CONSISTENT(osh, va, size, pa, dmah) \
	osl_dma_free_consistent((osh), (void*)(va), (size), (pa))
extern uint osl_dma_consistent_align(void);
extern void *osl_dma_alloc_consistent(osl_t *osh, uint size, uint16 align, uint *tot, ulong *pap);
extern void osl_dma_free_consistent(osl_t *osh, void *va, uint size, ulong pa);


#define	DMA_TX	1	
#define	DMA_RX	2	


#define	DMA_UNMAP(osh, pa, size, direction, p, dmah) \
	osl_dma_unmap((osh), (pa), (size), (direction))
extern uint osl_dma_map(osl_t *osh, void *va, uint size, int direction);
extern void osl_dma_unmap(osl_t *osh, uint pa, uint size, int direction);


#define OSL_DMADDRWIDTH(osh, addrwidth) do {} while (0)


	#include <bcmsdh.h>
	#define OSL_WRITE_REG(osh, r, v) (bcmsdh_reg_write(NULL, (uintptr)(r), sizeof(*(r)), (v)))
	#define OSL_READ_REG(osh, r) (bcmsdh_reg_read(NULL, (uintptr)(r), sizeof(*(r))))

	#define SELECT_BUS_WRITE(osh, mmap_op, bus_op) if (((osl_pubinfo_t*)(osh))->mmbus) \
		mmap_op else bus_op
	#define SELECT_BUS_READ(osh, mmap_op, bus_op) (((osl_pubinfo_t*)(osh))->mmbus) ? \
		mmap_op : bus_op

#define OSL_ERROR(bcmerror)	osl_error(bcmerror)
extern int osl_error(int bcmerror);


#define	PKTBUFSZ	2048   


#include <linuxver.h>           
#include <linux/kernel.h>       
#include <linux/string.h>       

#define OSL_SYSUPTIME()		((uint32)jiffies * (1000 / HZ))
#define	printf(fmt, args...)	printk(fmt , ## args)
#include <linux/kernel.h>	
#include <linux/string.h>	

#define	bcopy(src, dst, len)	memcpy((dst), (src), (len))
#define	bcmp(b1, b2, len)	memcmp((b1), (b2), (len))
#define	bzero(b, len)		memset((b), '\0', (len))



#define R_REG(osh, r) (\
	SELECT_BUS_READ(osh, \
		({ \
			__typeof(*(r)) __osl_v; \
			BCM_REFERENCE(osh);	\
			switch (sizeof(*(r))) { \
				case sizeof(uint8):	__osl_v = \
					readb((volatile uint8*)(r)); break; \
				case sizeof(uint16):	__osl_v = \
					readw((volatile uint16*)(r)); break; \
				case sizeof(uint32):	__osl_v = \
					readl((volatile uint32*)(r)); break; \
			} \
			__osl_v; \
		}), \
		OSL_READ_REG(osh, r)) \
)

#define W_REG(osh, r, v) do { \
	BCM_REFERENCE(osh);   \
	SELECT_BUS_WRITE(osh, \
		switch (sizeof(*(r))) { \
			case sizeof(uint8):	writeb((uint8)(v), (volatile uint8*)(r)); break; \
			case sizeof(uint16):	writew((uint16)(v), (volatile uint16*)(r)); break; \
			case sizeof(uint32):	writel((uint32)(v), (volatile uint32*)(r)); break; \
		}, \
		(OSL_WRITE_REG(osh, r, v))); \
	} while (0)

#define	AND_REG(osh, r, v)		W_REG(osh, (r), R_REG(osh, r) & (v))
#define	OR_REG(osh, r, v)		W_REG(osh, (r), R_REG(osh, r) | (v))


#define	bcopy(src, dst, len)	memcpy((dst), (src), (len))
#define	bcmp(b1, b2, len)	memcmp((b1), (b2), (len))
#define	bzero(b, len)		memset((b), '\0', (len))


#define OSL_UNCACHED(va)	((void *)va)
#define OSL_CACHED(va)		((void *)va)

#define OSL_PREF_RANGE_LD(va, sz)
#define OSL_PREF_RANGE_ST(va, sz)


#if defined(__i386__)
#define	OSL_GETCYCLES(x)	rdtscl((x))
#else
#define OSL_GETCYCLES(x)	((x) = 0)
#endif 


#define	BUSPROBE(val, addr)	({ (val) = R_REG(NULL, (addr)); 0; })


#if !defined(CONFIG_MMC_MSM7X00A)
#define	REG_MAP(pa, size)	ioremap_nocache((unsigned long)(pa), (unsigned long)(size))
#else
#define REG_MAP(pa, size)       (void *)(0)
#endif 
#define	REG_UNMAP(va)		iounmap((va))


#define	R_SM(r)			*(r)
#define	W_SM(r, v)		(*(r) = (v))
#define	BZERO_SM(r, len)	memset((r), '\0', (len))


#include <linuxver.h>		


#define	PKTGET(osh, len, send)		osl_pktget((osh), (len))
#define	PKTDUP(osh, skb)		osl_pktdup((osh), (skb))
#define PKTLIST_DUMP(osh, buf)
#define PKTDBG_TRACE(osh, pkt, bit)
#define	PKTFREE(osh, skb, send)		osl_pktfree((osh), (skb), (send))
#ifdef CONFIG_DHD_USE_STATIC_BUF
#define	PKTGET_STATIC(osh, len, send)		osl_pktget_static((osh), (len))
#define	PKTFREE_STATIC(osh, skb, send)		osl_pktfree_static((osh), (skb), (send))
#endif 
#define	PKTDATA(osh, skb)		(((struct sk_buff*)(skb))->data)
#define	PKTLEN(osh, skb)		(((struct sk_buff*)(skb))->len)
#define PKTHEADROOM(osh, skb)		(PKTDATA(osh, skb)-(((struct sk_buff*)(skb))->head))
#define PKTTAILROOM(osh, skb) ((((struct sk_buff*)(skb))->end)-(((struct sk_buff*)(skb))->tail))
#define	PKTNEXT(osh, skb)		(((struct sk_buff*)(skb))->next)
#define	PKTSETNEXT(osh, skb, x)		(((struct sk_buff*)(skb))->next = (struct sk_buff*)(x))
#define	PKTSETLEN(osh, skb, len)	__skb_trim((struct sk_buff*)(skb), (len))
#define	PKTPUSH(osh, skb, bytes)	skb_push((struct sk_buff*)(skb), (bytes))
#define	PKTPULL(osh, skb, bytes)	skb_pull((struct sk_buff*)(skb), (bytes))
#define	PKTTAG(skb)			((void*)(((struct sk_buff*)(skb))->cb))
#define PKTALLOCED(osh)			((osl_pubinfo_t *)(osh))->pktalloced
#define PKTSETPOOL(osh, skb, x, y)	do {} while (0)
#define PKTPOOL(osh, skb)		FALSE
#define PKTSHRINK(osh, m)		(m)

#ifdef CTFPOOL
#define	CTFPOOL_REFILL_THRESH	3
typedef struct ctfpool {
	void		*head;
	spinlock_t	lock;
	uint		max_obj;
	uint		curr_obj;
	uint		obj_size;
	uint		refills;
	uint		fast_allocs;
	uint 		fast_frees;
	uint 		slow_allocs;
} ctfpool_t;
#if LINUX_VERSION_CODE >= KERNEL_VERSION(2, 6, 22)
#define	FASTBUF	(1 << 16)
#define	CTFBUF	(1 << 17)
#define	PKTSETFAST(osh, skb)	((((struct sk_buff*)(skb))->mac_len) |= FASTBUF)
#define	PKTCLRFAST(osh, skb)	((((struct sk_buff*)(skb))->mac_len) &= (~FASTBUF))
#define	PKTSETCTF(osh, skb)	((((struct sk_buff*)(skb))->mac_len) |= CTFBUF)
#define	PKTCLRCTF(osh, skb)	((((struct sk_buff*)(skb))->mac_len) &= (~CTFBUF))
#define	PKTISFAST(osh, skb)	((((struct sk_buff*)(skb))->mac_len) & FASTBUF)
#define	PKTISCTF(osh, skb)	((((struct sk_buff*)(skb))->mac_len) & CTFBUF)
#define	PKTFAST(osh, skb)	(((struct sk_buff*)(skb))->mac_len)
#else
#define	FASTBUF	(1 << 0)
#define	CTFBUF	(1 << 1)
#define	PKTSETFAST(osh, skb)	((((struct sk_buff*)(skb))->__unused) |= FASTBUF)
#define	PKTCLRFAST(osh, skb)	((((struct sk_buff*)(skb))->__unused) &= (~FASTBUF))
#define	PKTSETCTF(osh, skb)	((((struct sk_buff*)(skb))->__unused) |= CTFBUF)
#define	PKTCLRCTF(osh, skb)	((((struct sk_buff*)(skb))->__unused) &= (~CTFBUF))
#define	PKTISFAST(osh, skb)	((((struct sk_buff*)(skb))->__unused) & FASTBUF)
#define	PKTISCTF(osh, skb)	((((struct sk_buff*)(skb))->__unused) & CTFBUF)
#define	PKTFAST(osh, skb)	(((struct sk_buff*)(skb))->__unused)
#endif 

#define	CTFPOOLPTR(osh, skb)	(((struct sk_buff*)(skb))->sk)
#define	CTFPOOLHEAD(osh, skb)	(((ctfpool_t *)((struct sk_buff*)(skb))->sk)->head)

extern void *osl_ctfpool_add(osl_t *osh);
extern void osl_ctfpool_replenish(osl_t *osh, uint thresh);
extern int32 osl_ctfpool_init(osl_t *osh, uint numobj, uint size);
extern void osl_ctfpool_cleanup(osl_t *osh);
extern void osl_ctfpool_stats(osl_t *osh, void *b);
#endif 


#ifdef HNDCTF
#if LINUX_VERSION_CODE >= KERNEL_VERSION(2, 6, 22)
#define	SKIPCT	(1 << 18)
#define	PKTSETSKIPCT(osh, skb)	(((struct sk_buff*)(skb))->mac_len |= SKIPCT)
#define	PKTCLRSKIPCT(osh, skb)	(((struct sk_buff*)(skb))->mac_len &= (~SKIPCT))
#define	PKTSKIPCT(osh, skb)	(((struct sk_buff*)(skb))->mac_len & SKIPCT)
#else 
#define	SKIPCT	(1 << 2)
#define	PKTSETSKIPCT(osh, skb)	(((struct sk_buff*)(skb))->__unused |= SKIPCT)
#define	PKTCLRSKIPCT(osh, skb)	(((struct sk_buff*)(skb))->__unused &= (~SKIPCT))
#define	PKTSKIPCT(osh, skb)	(((struct sk_buff*)(skb))->__unused & SKIPCT)
#endif 
#else 
#define	PKTSETSKIPCT(osh, skb)
#define	PKTCLRSKIPCT(osh, skb)
#define	PKTSKIPCT(osh, skb)
#endif 

extern void osl_pktfree(osl_t *osh, void *skb, bool send);
extern void *osl_pktget_static(osl_t *osh, uint len);
extern void osl_pktfree_static(osl_t *osh, void *skb, bool send);

extern void *osl_pkt_frmnative(osl_t *osh, void *skb);
extern void *osl_pktget(osl_t *osh, uint len);
extern void *osl_pktdup(osl_t *osh, void *skb);
extern struct sk_buff *osl_pkt_tonative(osl_t *osh, void *pkt);
#define PKTFRMNATIVE(osh, skb)	osl_pkt_frmnative(((osl_t *)osh), (struct sk_buff*)(skb))
#define PKTTONATIVE(osh, pkt)		osl_pkt_tonative((osl_t *)(osh), (pkt))

#define	PKTLINK(skb)			(((struct sk_buff*)(skb))->prev)
#define	PKTSETLINK(skb, x)		(((struct sk_buff*)(skb))->prev = (struct sk_buff*)(x))
#define	PKTPRIO(skb)			(((struct sk_buff*)(skb))->priority)
#define	PKTSETPRIO(skb, x)		(((struct sk_buff*)(skb))->priority = (x))
#define PKTSUMNEEDED(skb)		(((struct sk_buff*)(skb))->ip_summed == CHECKSUM_HW)
#define PKTSETSUMGOOD(skb, x)		(((struct sk_buff*)(skb))->ip_summed = \
						((x) ? CHECKSUM_UNNECESSARY : CHECKSUM_NONE))

#define PKTSHARED(skb)                  (((struct sk_buff*)(skb))->cloned)

#define	DMA_MAP(osh, va, size, direction, p, dmah) \
	osl_dma_map((osh), (va), (size), (direction))

#ifdef PKTC

struct chain_node {
	struct sk_buff	*link;
	unsigned int	flags:3, pkts:9, bytes:20;
};

#if LINUX_VERSION_CODE >= KERNEL_VERSION(2, 6, 14)
#define CHAIN_NODE(skb)		((struct chain_node*)&(((struct sk_buff*)skb)->tstamp))
#else
#define CHAIN_NODE(skb)		((struct chain_node*)&(((struct sk_buff*)skb)->stamp))
#endif

#define	PKTCCNT(skb)		(CHAIN_NODE(skb)->pkts)
#define	PKTCLEN(skb)		(CHAIN_NODE(skb)->bytes)
#define	PKTCFLAGS(skb)		(CHAIN_NODE(skb)->flags)
#define	PKTCSETCNT(skb, c)	(CHAIN_NODE(skb)->pkts = (c) & ((1 << 9) - 1))
#define	PKTCSETLEN(skb, l)	(CHAIN_NODE(skb)->bytes = (l) & ((1 << 20) - 1))
#define	PKTCSETFLAG(skb, fb)	(CHAIN_NODE(skb)->flags |= (fb))
#define	PKTCCLRFLAG(skb, fb)	(CHAIN_NODE(skb)->flags &= ~(fb))
#define	PKTCLINK(skb)		(CHAIN_NODE(skb)->link)
#define	PKTSETCLINK(skb, x)	(CHAIN_NODE(skb)->link = (struct sk_buff*)(x))
#define	PKTISCHAINED(skb)	(PKTCLINK(skb) != NULL)
#define FOREACH_CHAINED_PKT(skb, nskb) \
	for (; (skb) != NULL; (skb) = (nskb)) \
		if ((nskb) = PKTCLINK(skb), PKTSETCLINK((skb), NULL), 1)
#define	PKTCFREE(osh, skb, send) \
do { \
	void *nskb; \
	ASSERT((skb) != NULL); \
	FOREACH_CHAINED_PKT((skb), nskb) { \
		PKTFREE((osh), (skb), (send)); \
	} \
} while (0)
#endif 

#else 



	#define ASSERT(exp)	do {} while (0)


#define MALLOC(o, l) malloc(l)
#define MFREE(o, p, l) free(p)
#include <stdlib.h>


#include <string.h>


#include <stdio.h>


extern void bcopy(const void *src, void *dst, size_t len);
extern int bcmp(const void *b1, const void *b2, size_t len);
extern void bzero(void *b, size_t len);
#endif 

#endif	<|MERGE_RESOLUTION|>--- conflicted
+++ resolved
@@ -21,11 +21,7 @@
  * software in any way with any other Broadcom software provided under a license
  * other than the GPL, without Broadcom's express prior written consent.
  *
-<<<<<<< HEAD
  * $Id: linux_osl.h 301807 2011-12-08 21:27:37Z $
-=======
- * $Id: linux_osl.h 326751 2012-04-10 20:13:19Z $
->>>>>>> 90adfd2b
  */
 
 #ifndef _linux_osl_h_
