/*
 * Copyright (C) 1999-2012, Broadcom Corporation
 * 
 *      Unless you and Broadcom execute a separate written software license
 * agreement governing use of this software, this software is licensed to you
 * under the terms of the GNU General Public License version 2 (the "GPL"),
 * available at http://www.broadcom.com/licenses/GPLv2.php, with the
 * following added to such license:
 * 
 *      As a special exception, the copyright holders of this software give you
 * permission to link this software with independent modules, and to copy and
 * distribute the resulting executable under terms of your choice, provided that
 * you also meet, for each linked independent module, the terms and conditions of
 * the license of that module.  An independent module is a module which is not
 * derived from this software.  The special exception does not apply to any
 * modifications of the software.
 * 
 *      Notwithstanding the above, under no circumstances may you combine this
 * software in any way with any other Broadcom software provided under a license
 * other than the GPL, without Broadcom's express prior written consent.
 *
 * $Id: epivers.h.in,v 13.33 2010-09-08 22:08:53 $
 *
*/

#ifndef _epivers_h_
#define _epivers_h_

#define	EPI_MAJOR_VERSION	1

<<<<<<< HEAD
#define	EPI_MINOR_VERSION	26
=======
#define	EPI_MINOR_VERSION	28
>>>>>>> 344bd536

#define	EPI_RC_NUMBER		9

#define	EPI_INCREMENTAL_NUMBER	2

#define	EPI_BUILD_NUMBER	0

<<<<<<< HEAD
#define	EPI_VERSION		1, 26, 0, 0

#define	EPI_VERSION_NUM		0x011a0000

#define EPI_VERSION_DEV		1.26.0


#define	EPI_VERSION_STR		"1.26 (r327295)"
=======
#define	EPI_VERSION		1, 28, 9, 2

#define	EPI_VERSION_NUM		0x011c0902

#define EPI_VERSION_DEV		1.28.9

/* Driver Version String, ASCII, 32 chars max */
#ifdef BCMINTERNAL
#define	EPI_VERSION_STR		"1.28.9.2 (r BCMINT)"
#else
#ifdef WLTEST
#define	EPI_VERSION_STR		"1.28.9.2 (r WLTEST)"
#else
#define	EPI_VERSION_STR		"1.28.9.2 (r)"
#endif
#endif /* BCMINTERNAL */
>>>>>>> 344bd536

#endif <|MERGE_RESOLUTION|>--- conflicted
+++ resolved
@@ -28,11 +28,7 @@
 
 #define	EPI_MAJOR_VERSION	1
 
-<<<<<<< HEAD
-#define	EPI_MINOR_VERSION	26
-=======
 #define	EPI_MINOR_VERSION	28
->>>>>>> 344bd536
 
 #define	EPI_RC_NUMBER		9
 
@@ -40,16 +36,6 @@
 
 #define	EPI_BUILD_NUMBER	0
 
-<<<<<<< HEAD
-#define	EPI_VERSION		1, 26, 0, 0
-
-#define	EPI_VERSION_NUM		0x011a0000
-
-#define EPI_VERSION_DEV		1.26.0
-
-
-#define	EPI_VERSION_STR		"1.26 (r327295)"
-=======
 #define	EPI_VERSION		1, 28, 9, 2
 
 #define	EPI_VERSION_NUM		0x011c0902
@@ -66,6 +52,5 @@
 #define	EPI_VERSION_STR		"1.28.9.2 (r)"
 #endif
 #endif /* BCMINTERNAL */
->>>>>>> 344bd536
 
 #endif 