/*
 * Misc useful os-independent macros and functions.
 *
 * Copyright (C) 1999-2012, Broadcom Corporation
 * 
 *      Unless you and Broadcom execute a separate written software license
 * agreement governing use of this software, this software is licensed to you
 * under the terms of the GNU General Public License version 2 (the "GPL"),
 * available at http://www.broadcom.com/licenses/GPLv2.php, with the
 * following added to such license:
 * 
 *      As a special exception, the copyright holders of this software give you
 * permission to link this software with independent modules, and to copy and
 * distribute the resulting executable under terms of your choice, provided that
 * you also meet, for each linked independent module, the terms and conditions of
 * the license of that module.  An independent module is a module which is not
 * derived from this software.  The special exception does not apply to any
 * modifications of the software.
 * 
 *      Notwithstanding the above, under no circumstances may you combine this
 * software in any way with any other Broadcom software provided under a license
 * other than the GPL, without Broadcom's express prior written consent.
 *
<<<<<<< HEAD
 * $Id: bcmutils.h 295287 2011-11-10 01:19:44Z $
=======
 * $Id: bcmutils.h 315959 2012-02-20 18:04:48Z $
>>>>>>> 53143fd3
 */

#ifndef	_bcmutils_h_
#define	_bcmutils_h_

#define bcm_strcpy_s(dst, noOfElements, src)            strcpy((dst), (src))
#define bcm_strncpy_s(dst, noOfElements, src, count)    strncpy((dst), (src), (count))
#define bcm_strcat_s(dst, noOfElements, src)            strcat((dst), (src))

#ifdef __cplusplus
extern "C" {
#endif

#ifdef PKTQ_LOG
#include <wlioctl.h>
#endif


#define _BCM_U	0x01	
#define _BCM_L	0x02	
#define _BCM_D	0x04	
#define _BCM_C	0x08	
#define _BCM_P	0x10	
#define _BCM_S	0x20	
#define _BCM_X	0x40	
#define _BCM_SP	0x80	

extern const unsigned char bcm_ctype[];
#define bcm_ismask(x)	(bcm_ctype[(int)(unsigned char)(x)])

#define bcm_isalnum(c)	((bcm_ismask(c)&(_BCM_U|_BCM_L|_BCM_D)) != 0)
#define bcm_isalpha(c)	((bcm_ismask(c)&(_BCM_U|_BCM_L)) != 0)
#define bcm_iscntrl(c)	((bcm_ismask(c)&(_BCM_C)) != 0)
#define bcm_isdigit(c)	((bcm_ismask(c)&(_BCM_D)) != 0)
#define bcm_isgraph(c)	((bcm_ismask(c)&(_BCM_P|_BCM_U|_BCM_L|_BCM_D)) != 0)
#define bcm_islower(c)	((bcm_ismask(c)&(_BCM_L)) != 0)
#define bcm_isprint(c)	((bcm_ismask(c)&(_BCM_P|_BCM_U|_BCM_L|_BCM_D|_BCM_SP)) != 0)
#define bcm_ispunct(c)	((bcm_ismask(c)&(_BCM_P)) != 0)
#define bcm_isspace(c)	((bcm_ismask(c)&(_BCM_S)) != 0)
#define bcm_isupper(c)	((bcm_ismask(c)&(_BCM_U)) != 0)
#define bcm_isxdigit(c)	((bcm_ismask(c)&(_BCM_D|_BCM_X)) != 0)
#define bcm_tolower(c)	(bcm_isupper((c)) ? ((c) + 'a' - 'A') : (c))
#define bcm_toupper(c)	(bcm_islower((c)) ? ((c) + 'A' - 'a') : (c))



struct bcmstrbuf {
	char *buf;	
	unsigned int size;	
	char *origbuf;	
	unsigned int origsize;	
};


#ifdef BCMDRIVER
#include <osl.h>

#define GPIO_PIN_NOTDEFINED 	0x20	


#define SPINWAIT(exp, us) { \
	uint countdown = (us) + 9; \
	while ((exp) && (countdown >= 10)) {\
		OSL_DELAY(10); \
		countdown -= 10; \
	} \
}


#ifndef PKTQ_LEN_DEFAULT
#define PKTQ_LEN_DEFAULT        128	
#endif
#ifndef PKTQ_MAX_PREC
#define PKTQ_MAX_PREC           16	
#endif

typedef struct pktq_prec {
	void *head;     
	void *tail;     
	uint16 len;     
	uint16 max;     
} pktq_prec_t;

#ifdef PKTQ_LOG
typedef struct {
	uint32 requested;    
	uint32 stored;	     
	uint32 saved;	     
	uint32 selfsaved;    
	uint32 full_dropped; 
	uint32 dropped;      
	uint32 sacrificed;   
	uint32 busy;         
	uint32 retry;        
	uint32 ps_retry;     
	uint32 retry_drop;   
	uint32 max_avail;    
	uint32 max_used;     
	uint32 queue_capacity; 
} pktq_counters_t;
#endif 


#define PKTQ_COMMON	\
	uint16 num_prec;        			\
	uint16 hi_prec;         	\
	uint16 max;             					\
	uint16 len;             


struct pktq {
	PKTQ_COMMON
	
	struct pktq_prec q[PKTQ_MAX_PREC];
#ifdef PKTQ_LOG
	pktq_counters_t	_prec_cnt[PKTQ_MAX_PREC];		
#endif
};


struct spktq {
	PKTQ_COMMON
	
	struct pktq_prec q[1];
};

#define PKTQ_PREC_ITER(pq, prec)        for (prec = (pq)->num_prec - 1; prec >= 0; prec--)


typedef bool (*ifpkt_cb_t)(void*, int);

#ifdef BCMPKTPOOL
#define POOL_ENAB(pool)		((pool) && (pool)->inited)
#if defined(BCM4329C0)
#define SHARED_POOL		(pktpool_shared_ptr)
#else
#define SHARED_POOL		(pktpool_shared)
#endif 
#else 
#define POOL_ENAB(bus)		0
#define SHARED_POOL		((struct pktpool *)NULL)
#endif 

#ifndef PKTPOOL_LEN_MAX
#define PKTPOOL_LEN_MAX		40
#endif 
#define PKTPOOL_CB_MAX		3

struct pktpool;
typedef void (*pktpool_cb_t)(struct pktpool *pool, void *arg);
typedef struct {
	pktpool_cb_t cb;
	void *arg;
} pktpool_cbinfo_t;

#ifdef BCMDBG_POOL

#define POOL_IDLE	0
#define POOL_RXFILL	1
#define POOL_RXDH	2
#define POOL_RXD11	3
#define POOL_TXDH	4
#define POOL_TXD11	5
#define POOL_AMPDU	6
#define POOL_TXENQ	7

typedef struct {
	void *p;
	uint32 cycles;
	uint32 dur;
} pktpool_dbg_t;

typedef struct {
	uint8 txdh;	
	uint8 txd11;	
	uint8 enq;	
	uint8 rxdh;	
	uint8 rxd11;	
	uint8 rxfill;	
	uint8 idle;	
} pktpool_stats_t;
#endif 

typedef struct pktpool {
	bool inited;
	uint16 r;
	uint16 w;
	uint16 len;
	uint16 maxlen;
	uint16 plen;
	bool istx;
	bool empty;
	uint8 cbtoggle;
	uint8 cbcnt;
	uint8 ecbcnt;
	bool emptycb_disable;
	pktpool_cbinfo_t *availcb_excl;
	pktpool_cbinfo_t cbs[PKTPOOL_CB_MAX];
	pktpool_cbinfo_t ecbs[PKTPOOL_CB_MAX];
	void *q[PKTPOOL_LEN_MAX + 1];

#ifdef BCMDBG_POOL
	uint8 dbg_cbcnt;
	pktpool_cbinfo_t dbg_cbs[PKTPOOL_CB_MAX];
	uint16 dbg_qlen;
	pktpool_dbg_t dbg_q[PKTPOOL_LEN_MAX + 1];
#endif
} pktpool_t;

#if defined(BCM4329C0)
extern pktpool_t *pktpool_shared_ptr;
#else
extern pktpool_t *pktpool_shared;
#endif 

extern int pktpool_init(osl_t *osh, pktpool_t *pktp, int *pktplen, int plen, bool istx);
extern int pktpool_deinit(osl_t *osh, pktpool_t *pktp);
extern int pktpool_fill(osl_t *osh, pktpool_t *pktp, bool minimal);
extern void* pktpool_get(pktpool_t *pktp);
extern void pktpool_free(pktpool_t *pktp, void *p);
extern int pktpool_add(pktpool_t *pktp, void *p);
extern uint16 pktpool_avail(pktpool_t *pktp);
extern int pktpool_avail_notify_normal(osl_t *osh, pktpool_t *pktp);
extern int pktpool_avail_notify_exclusive(osl_t *osh, pktpool_t *pktp, pktpool_cb_t cb);
extern int pktpool_avail_register(pktpool_t *pktp, pktpool_cb_t cb, void *arg);
extern int pktpool_empty_register(pktpool_t *pktp, pktpool_cb_t cb, void *arg);
extern int pktpool_setmaxlen(pktpool_t *pktp, uint16 maxlen);
extern void pktpool_emptycb_disable(pktpool_t *pktp, bool disable);

#define POOLPTR(pp)			((pktpool_t *)(pp))
#define pktpool_len(pp)			(POOLPTR(pp)->len - 1)
#define pktpool_plen(pp)		(POOLPTR(pp)->plen)
#define pktpool_maxlen(pp)		(POOLPTR(pp)->maxlen)

#ifdef BCMDBG_POOL
extern int pktpool_dbg_register(pktpool_t *pktp, pktpool_cb_t cb, void *arg);
extern int pktpool_start_trigger(pktpool_t *pktp, void *p);
extern int pktpool_dbg_dump(pktpool_t *pktp);
extern int pktpool_dbg_notify(pktpool_t *pktp);
extern int pktpool_stats_dump(pktpool_t *pktp, pktpool_stats_t *stats);
#endif 



struct ether_addr;

extern int ether_isbcast(const void *ea);
extern int ether_isnulladdr(const void *ea);



#define pktq_psetmax(pq, prec, _max)	((pq)->q[prec].max = (_max))
#define pktq_pmax(pq, prec)		((pq)->q[prec].max)
#define pktq_plen(pq, prec)		((pq)->q[prec].len)
#define pktq_pavail(pq, prec)		((pq)->q[prec].max - (pq)->q[prec].len)
#define pktq_pfull(pq, prec)		((pq)->q[prec].len >= (pq)->q[prec].max)
#define pktq_pempty(pq, prec)		((pq)->q[prec].len == 0)

#define pktq_ppeek(pq, prec)		((pq)->q[prec].head)
#define pktq_ppeek_tail(pq, prec)	((pq)->q[prec].tail)

extern void *pktq_penq(struct pktq *pq, int prec, void *p);
extern void *pktq_penq_head(struct pktq *pq, int prec, void *p);
extern void *pktq_pdeq(struct pktq *pq, int prec);
extern void *pktq_pdeq_prev(struct pktq *pq, int prec, void *prev_p);
extern void *pktq_pdeq_tail(struct pktq *pq, int prec);

extern void pktq_pflush(osl_t *osh, struct pktq *pq, int prec, bool dir,
	ifpkt_cb_t fn, int arg);

extern bool pktq_pdel(struct pktq *pq, void *p, int prec);



extern int pktq_mlen(struct pktq *pq, uint prec_bmp);
extern void *pktq_mdeq(struct pktq *pq, uint prec_bmp, int *prec_out);
extern void *pktq_mpeek(struct pktq *pq, uint prec_bmp, int *prec_out);



#define pktq_len(pq)		((int)(pq)->len)
#define pktq_max(pq)		((int)(pq)->max)
#define pktq_avail(pq)		((int)((pq)->max - (pq)->len))
#define pktq_full(pq)		((pq)->len >= (pq)->max)
#define pktq_empty(pq)		((pq)->len == 0)


#define pktenq(pq, p)		pktq_penq(((struct pktq *)(void *)pq), 0, (p))
#define pktenq_head(pq, p)	pktq_penq_head(((struct pktq *)(void *)pq), 0, (p))
#define pktdeq(pq)		pktq_pdeq(((struct pktq *)(void *)pq), 0)
#define pktdeq_tail(pq)		pktq_pdeq_tail(((struct pktq *)(void *)pq), 0)
#define pktqinit(pq, len)	pktq_init(((struct pktq *)(void *)pq), 1, len)

extern void pktq_init(struct pktq *pq, int num_prec, int max_len);
extern void pktq_set_max_plen(struct pktq *pq, int prec, int max_len);


extern void *pktq_deq(struct pktq *pq, int *prec_out);
extern void *pktq_deq_tail(struct pktq *pq, int *prec_out);
extern void *pktq_peek(struct pktq *pq, int *prec_out);
extern void *pktq_peek_tail(struct pktq *pq, int *prec_out);
extern void pktq_flush(osl_t *osh, struct pktq *pq, bool dir, ifpkt_cb_t fn, int arg);



extern uint pktcopy(osl_t *osh, void *p, uint offset, int len, uchar *buf);
extern uint pktfrombuf(osl_t *osh, void *p, uint offset, int len, uchar *buf);
extern uint pkttotlen(osl_t *osh, void *p);
extern void *pktlast(osl_t *osh, void *p);
extern uint pktsegcnt(osl_t *osh, void *p);
extern uint pktsegcnt_war(osl_t *osh, void *p);
extern uint8 *pktoffset(osl_t *osh, void *p,  uint offset);


#define	PKTPRIO_VDSCP	0x100		
#define	PKTPRIO_VLAN	0x200		
#define	PKTPRIO_UPD	0x400		
#define	PKTPRIO_DSCP	0x800		

extern uint pktsetprio(void *pkt, bool update_vtag);


extern int bcm_atoi(const char *s);
extern ulong bcm_strtoul(const char *cp, char **endp, uint base);
extern char *bcmstrstr(const char *haystack, const char *needle);
extern char *bcmstrcat(char *dest, const char *src);
extern char *bcmstrncat(char *dest, const char *src, uint size);
extern ulong wchar2ascii(char *abuf, ushort *wbuf, ushort wbuflen, ulong abuflen);
char* bcmstrtok(char **string, const char *delimiters, char *tokdelim);
int bcmstricmp(const char *s1, const char *s2);
int bcmstrnicmp(const char* s1, const char* s2, int cnt);



extern char *bcm_ether_ntoa(const struct ether_addr *ea, char *buf);
extern int bcm_ether_atoe(const char *p, struct ether_addr *ea);


struct ipv4_addr;
extern char *bcm_ip_ntoa(struct ipv4_addr *ia, char *buf);


extern void bcm_mdelay(uint ms);

#define NVRAM_RECLAIM_CHECK(name)


extern char *getvar(char *vars, const char *name);
extern int getintvar(char *vars, const char *name);
extern int getintvararray(char *vars, const char *name, int index);
extern int getintvararraysize(char *vars, const char *name);
extern uint getgpiopin(char *vars, char *pin_name, uint def_pin);
#define bcm_perf_enable()
#define bcmstats(fmt)
#define	bcmlog(fmt, a1, a2)
#define	bcmdumplog(buf, size)	*buf = '\0'
#define	bcmdumplogent(buf, idx)	-1

#define bcmtslog(tstamp, fmt, a1, a2)
#define bcmprinttslogs()
#define bcmprinttstamp(us)
#define bcmdumptslog(buf, size)

extern char *bcm_nvram_vars(uint *length);
extern int bcm_nvram_cache(void *sih);




typedef struct bcm_iovar {
	const char *name;	
	uint16 varid;		
	uint16 flags;		
	uint16 type;		
	uint16 minlen;		
} bcm_iovar_t;




#define IOV_GET 0 
#define IOV_SET 1 


#define IOV_GVAL(id)		((id) * 2)
#define IOV_SVAL(id)		((id) * 2 + IOV_SET)
#define IOV_ISSET(actionid)	((actionid & IOV_SET) == IOV_SET)
#define IOV_ID(actionid)	(actionid >> 1)



extern const bcm_iovar_t *bcm_iovar_lookup(const bcm_iovar_t *table, const char *name);
extern int bcm_iovar_lencheck(const bcm_iovar_t *table, void *arg, int len, bool set);
#if defined(WLTINYDUMP) || defined(WLMSG_INFORM) || defined(WLMSG_ASSOC) || \
	defined(WLMSG_PRPKT) || defined(WLMSG_WSEC)
extern int bcm_format_ssid(char* buf, const uchar ssid[], uint ssid_len);
#endif 
#endif	


#define IOVT_VOID	0	
#define IOVT_BOOL	1	
#define IOVT_INT8	2	
#define IOVT_UINT8	3	
#define IOVT_INT16	4	
#define IOVT_UINT16	5	
#define IOVT_INT32	6	
#define IOVT_UINT32	7	
#define IOVT_BUFFER	8	
#define BCM_IOVT_VALID(type) (((unsigned int)(type)) <= IOVT_BUFFER)


#define BCM_IOV_TYPE_INIT { \
	"void", \
	"bool", \
	"int8", \
	"uint8", \
	"int16", \
	"uint16", \
	"int32", \
	"uint32", \
	"buffer", \
	"" }

#define BCM_IOVT_IS_INT(type) (\
	(type == IOVT_BOOL) || \
	(type == IOVT_INT8) || \
	(type == IOVT_UINT8) || \
	(type == IOVT_INT16) || \
	(type == IOVT_UINT16) || \
	(type == IOVT_INT32) || \
	(type == IOVT_UINT32))



#define BCME_STRLEN 		64	
#define VALID_BCMERROR(e)  ((e <= 0) && (e >= BCME_LAST))




#define BCME_OK				0	
#define BCME_ERROR			-1	
#define BCME_BADARG			-2	
#define BCME_BADOPTION			-3	
#define BCME_NOTUP			-4	
#define BCME_NOTDOWN			-5	
#define BCME_NOTAP			-6	
#define BCME_NOTSTA			-7	
#define BCME_BADKEYIDX			-8	
#define BCME_RADIOOFF 			-9	
#define BCME_NOTBANDLOCKED		-10	
#define BCME_NOCLK			-11	
#define BCME_BADRATESET			-12	
#define BCME_BADBAND			-13	
#define BCME_BUFTOOSHORT		-14	
#define BCME_BUFTOOLONG			-15	
#define BCME_BUSY			-16	
#define BCME_NOTASSOCIATED		-17	
#define BCME_BADSSIDLEN			-18	
#define BCME_OUTOFRANGECHAN		-19	
#define BCME_BADCHAN			-20	
#define BCME_BADADDR			-21	
#define BCME_NORESOURCE			-22	
#define BCME_UNSUPPORTED		-23	
#define BCME_BADLEN			-24	
#define BCME_NOTREADY			-25	
#define BCME_EPERM			-26	
#define BCME_NOMEM			-27	
#define BCME_ASSOCIATED			-28	
#define BCME_RANGE			-29	
#define BCME_NOTFOUND			-30	
#define BCME_WME_NOT_ENABLED		-31	
#define BCME_TSPEC_NOTFOUND		-32	
#define BCME_ACM_NOTSUPPORTED		-33	
#define BCME_NOT_WME_ASSOCIATION	-34	
#define BCME_SDIO_ERROR			-35	
#define BCME_DONGLE_DOWN		-36	
#define BCME_VERSION			-37 	
#define BCME_TXFAIL			-38 	
#define BCME_RXFAIL			-39	
#define BCME_NODEVICE			-40 	
#define BCME_NMODE_DISABLED		-41 	
#define BCME_NONRESIDENT		-42 
#define BCME_LAST			BCME_NONRESIDENT


#define BCMERRSTRINGTABLE {		\
	"OK",				\
	"Undefined error",		\
	"Bad Argument",			\
	"Bad Option",			\
	"Not up",			\
	"Not down",			\
	"Not AP",			\
	"Not STA",			\
	"Bad Key Index",		\
	"Radio Off",			\
	"Not band locked",		\
	"No clock",			\
	"Bad Rate valueset",		\
	"Bad Band",			\
	"Buffer too short",		\
	"Buffer too long",		\
	"Busy",				\
	"Not Associated",		\
	"Bad SSID len",			\
	"Out of Range Channel",		\
	"Bad Channel",			\
	"Bad Address",			\
	"Not Enough Resources",		\
	"Unsupported",			\
	"Bad length",			\
	"Not Ready",			\
	"Not Permitted",		\
	"No Memory",			\
	"Associated",			\
	"Not In Range",			\
	"Not Found",			\
	"WME Not Enabled",		\
	"TSPEC Not Found",		\
	"ACM Not Supported",		\
	"Not WME Association",		\
	"SDIO Bus Error",		\
	"Dongle Not Accessible",	\
	"Incorrect version",		\
	"TX Failure",			\
	"RX Failure",			\
	"Device Not Present",		\
	"NMODE Disabled",		\
	"Nonresident overlay access", \
}

#ifndef ABS
#define	ABS(a)			(((a) < 0) ? -(a) : (a))
#endif 

#ifndef MIN
#define	MIN(a, b)		(((a) < (b)) ? (a) : (b))
#endif 

#ifndef MAX
#define	MAX(a, b)		(((a) > (b)) ? (a) : (b))
#endif 

#define CEIL(x, y)		(((x) + ((y) - 1)) / (y))
#define	ROUNDUP(x, y)		((((x) + ((y) - 1)) / (y)) * (y))
#define	ISALIGNED(a, x)		(((uintptr)(a) & ((x) - 1)) == 0)
#define ALIGN_ADDR(addr, boundary) (void *)(((uintptr)(addr) + (boundary) - 1) \
	                                         & ~((boundary) - 1))
#define ALIGN_SIZE(size, boundary) (((size) + (boundary) - 1) \
	                                         & ~((boundary) - 1))
#define	ISPOWEROF2(x)		((((x) - 1) & (x)) == 0)
#define VALID_MASK(mask)	!((mask) & ((mask) + 1))
#ifndef OFFSETOF
#define	OFFSETOF(type, member)	((uint)(uintptr)&((type *)0)->member)
#endif 
#ifndef ARRAYSIZE
#define ARRAYSIZE(a)		(sizeof(a) / sizeof(a[0]))
#endif


extern void *_bcmutils_dummy_fn;
#define REFERENCE_FUNCTION(f)	(_bcmutils_dummy_fn = (void *)(f))


#ifndef setbit
#ifndef NBBY		      
#define	NBBY	8	
#endif 
#define	setbit(a, i)	(((uint8 *)a)[(i) / NBBY] |= 1 << ((i) % NBBY))
#define	clrbit(a, i)	(((uint8 *)a)[(i) / NBBY] &= ~(1 << ((i) % NBBY)))
#define	isset(a, i)	(((const uint8 *)a)[(i) / NBBY] & (1 << ((i) % NBBY)))
#define	isclr(a, i)	((((const uint8 *)a)[(i) / NBBY] & (1 << ((i) % NBBY))) == 0)
#endif 

#define	NBITS(type)	(sizeof(type) * 8)
#define NBITVAL(nbits)	(1 << (nbits))
#define MAXBITVAL(nbits)	((1 << (nbits)) - 1)
#define	NBITMASK(nbits)	MAXBITVAL(nbits)
#define MAXNBVAL(nbyte)	MAXBITVAL((nbyte) * 8)


#define MUX(pred, true, false) ((pred) ? (true) : (false))


#define MODDEC(x, bound) MUX((x) == 0, (bound) - 1, (x) - 1)
#define MODINC(x, bound) MUX((x) == (bound) - 1, 0, (x) + 1)


#define MODDEC_POW2(x, bound) (((x) - 1) & ((bound) - 1))
#define MODINC_POW2(x, bound) (((x) + 1) & ((bound) - 1))


#define MODADD(x, y, bound) \
    MUX((x) + (y) >= (bound), (x) + (y) - (bound), (x) + (y))
#define MODSUB(x, y, bound) \
    MUX(((int)(x)) - ((int)(y)) < 0, (x) - (y) + (bound), (x) - (y))


#define MODADD_POW2(x, y, bound) (((x) + (y)) & ((bound) - 1))
#define MODSUB_POW2(x, y, bound) (((x) - (y)) & ((bound) - 1))


#define CRC8_INIT_VALUE  0xff		
#define CRC8_GOOD_VALUE  0x9f		
#define CRC16_INIT_VALUE 0xffff		
#define CRC16_GOOD_VALUE 0xf0b8		
#define CRC32_INIT_VALUE 0xffffffff	
#define CRC32_GOOD_VALUE 0xdebb20e3	


#define MACF				"%02x:%02x:%02x:%02x:%02x:%02x"
#define ETHERP_TO_MACF(ea)	((struct ether_addr *) (ea))->octet[0], \
							((struct ether_addr *) (ea))->octet[1], \
							((struct ether_addr *) (ea))->octet[2], \
							((struct ether_addr *) (ea))->octet[3], \
							((struct ether_addr *) (ea))->octet[4], \
							((struct ether_addr *) (ea))->octet[5]

#define ETHER_TO_MACF(ea) 	(ea).octet[0], \
							(ea).octet[1], \
							(ea).octet[2], \
							(ea).octet[3], \
							(ea).octet[4], \
							(ea).octet[5]


typedef struct bcm_bit_desc {
	uint32	bit;
	const char* name;
} bcm_bit_desc_t;


typedef struct bcm_tlv {
	uint8	id;
	uint8	len;
	uint8	data[1];
} bcm_tlv_t;


#define bcm_valid_tlv(elt, buflen) ((buflen) >= 2 && (int)(buflen) >= (int)(2 + (elt)->len))


#define ETHER_ADDR_STR_LEN	18	



static INLINE void
xor_128bit_block(const uint8 *src1, const uint8 *src2, uint8 *dst)
{
	if (
#ifdef __i386__
	    1 ||
#endif
	    (((uintptr)src1 | (uintptr)src2 | (uintptr)dst) & 3) == 0) {
		
		
		((uint32 *)dst)[0] = ((const uint32 *)src1)[0] ^ ((const uint32 *)src2)[0];
		((uint32 *)dst)[1] = ((const uint32 *)src1)[1] ^ ((const uint32 *)src2)[1];
		((uint32 *)dst)[2] = ((const uint32 *)src1)[2] ^ ((const uint32 *)src2)[2];
		((uint32 *)dst)[3] = ((const uint32 *)src1)[3] ^ ((const uint32 *)src2)[3];
	} else {
		
		int k;
		for (k = 0; k < 16; k++)
			dst[k] = src1[k] ^ src2[k];
	}
}



extern uint8 hndcrc8(uint8 *p, uint nbytes, uint8 crc);
extern uint16 hndcrc16(uint8 *p, uint nbytes, uint16 crc);
extern uint32 hndcrc32(uint8 *p, uint nbytes, uint32 crc);


#if defined(DHD_DEBUG) || defined(WLMSG_PRHDRS) || defined(WLMSG_PRPKT) || \
	defined(WLMSG_ASSOC)
extern int bcm_format_flags(const bcm_bit_desc_t *bd, uint32 flags, char* buf, int len);
#endif

#if defined(DHD_DEBUG) || defined(WLMSG_PRHDRS) || defined(WLMSG_PRPKT) || \
	defined(WLMSG_ASSOC) || defined(WLMEDIA_PEAKRATE)
extern int bcm_format_hex(char *str, const void *bytes, int len);
#endif

extern const char *bcm_crypto_algo_name(uint algo);
extern char *bcm_chipname(uint chipid, char *buf, uint len);
extern char *bcm_brev_str(uint32 brev, char *buf);
extern void printbig(char *buf);
extern void prhex(const char *msg, uchar *buf, uint len);


extern bcm_tlv_t *bcm_next_tlv(bcm_tlv_t *elt, int *buflen);
extern bcm_tlv_t *bcm_parse_tlvs(void *buf, int buflen, uint key);
extern bcm_tlv_t *bcm_parse_ordered_tlvs(void *buf, int buflen, uint key);


extern const char *bcmerrorstr(int bcmerror);
extern bcm_tlv_t *bcm_parse_tlvs(void *buf, int buflen, uint key);


typedef uint32 mbool;
#define mboolset(mb, bit)		((mb) |= (bit))		
#define mboolclr(mb, bit)		((mb) &= ~(bit))	
#define mboolisset(mb, bit)		(((mb) & (bit)) != 0)	
#define	mboolmaskset(mb, mask, val)	((mb) = (((mb) & ~(mask)) | (val)))


struct fielddesc {
	const char *nameandfmt;
	uint32 	offset;
	uint32 	len;
};

extern void bcm_binit(struct bcmstrbuf *b, char *buf, uint size);
extern void bcm_bprhex(struct bcmstrbuf *b, const char *msg, bool newline, uint8 *buf, int len);

extern void bcm_inc_bytes(uchar *num, int num_bytes, uint8 amount);
extern int bcm_cmp_bytes(const uchar *arg1, const uchar *arg2, uint8 nbytes);
extern void bcm_print_bytes(const char *name, const uchar *cdata, int len);

typedef  uint32 (*bcmutl_rdreg_rtn)(void *arg0, uint arg1, uint32 offset);
extern uint bcmdumpfields(bcmutl_rdreg_rtn func_ptr, void *arg0, uint arg1, struct fielddesc *str,
                          char *buf, uint32 bufsize);
extern uint bcm_bitcount(uint8 *bitmap, uint bytelength);

extern int bcm_bprintf(struct bcmstrbuf *b, const char *fmt, ...);


extern uint16 bcm_qdbm_to_mw(uint8 qdbm);
extern uint8 bcm_mw_to_qdbm(uint16 mw);
extern uint bcm_mkiovar(char *name, char *data, uint datalen, char *buf, uint len);

unsigned int process_nvram_vars(char *varbuf, unsigned int len);

#ifdef __cplusplus
	}
#endif

#endif	<|MERGE_RESOLUTION|>--- conflicted
+++ resolved
@@ -21,11 +21,7 @@
  * software in any way with any other Broadcom software provided under a license
  * other than the GPL, without Broadcom's express prior written consent.
  *
-<<<<<<< HEAD
- * $Id: bcmutils.h 295287 2011-11-10 01:19:44Z $
-=======
  * $Id: bcmutils.h 315959 2012-02-20 18:04:48Z $
->>>>>>> 53143fd3
  */
 
 #ifndef	_bcmutils_h_
@@ -253,7 +249,9 @@
 extern int pktpool_avail_register(pktpool_t *pktp, pktpool_cb_t cb, void *arg);
 extern int pktpool_empty_register(pktpool_t *pktp, pktpool_cb_t cb, void *arg);
 extern int pktpool_setmaxlen(pktpool_t *pktp, uint16 maxlen);
+extern int pktpool_setmaxlen_strict(osl_t *osh, pktpool_t *pktp, uint16 maxlen);
 extern void pktpool_emptycb_disable(pktpool_t *pktp, bool disable);
+extern bool pktpool_emptycb_disabled(pktpool_t *pktp);
 
 #define POOLPTR(pp)			((pktpool_t *)(pp))
 #define pktpool_len(pp)			(POOLPTR(pp)->len - 1)
@@ -371,7 +369,6 @@
 extern void bcm_mdelay(uint ms);
 
 #define NVRAM_RECLAIM_CHECK(name)
-
 
 extern char *getvar(char *vars, const char *name);
 extern int getintvar(char *vars, const char *name);
@@ -580,9 +577,17 @@
 	                                         & ~((boundary) - 1))
 #define	ISPOWEROF2(x)		((((x) - 1) & (x)) == 0)
 #define VALID_MASK(mask)	!((mask) & ((mask) + 1))
+
 #ifndef OFFSETOF
+#ifdef __ARMCC_VERSION
+
+#include <stddef.h>
+#define	OFFSETOF(type, member)	offsetof(type, member)
+#else
 #define	OFFSETOF(type, member)	((uint)(uintptr)&((type *)0)->member)
 #endif 
+#endif 
+
 #ifndef ARRAYSIZE
 #define ARRAYSIZE(a)		(sizeof(a) / sizeof(a[0]))
 #endif
