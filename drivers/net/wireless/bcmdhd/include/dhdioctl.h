/*
 * Definitions for ioctls to access DHD iovars.
 * Based on wlioctl.h (for Broadcom 802.11abg driver).
 * (Moves towards generic ioctls for BCM drivers/iovars.)
 *
 * Definitions subject to change without notice.
 *
 * Copyright (C) 1999-2012, Broadcom Corporation
 * 
 *      Unless you and Broadcom execute a separate written software license
 * agreement governing use of this software, this software is licensed to you
 * under the terms of the GNU General Public License version 2 (the "GPL"),
 * available at http://www.broadcom.com/licenses/GPLv2.php, with the
 * following added to such license:
 * 
 *      As a special exception, the copyright holders of this software give you
 * permission to link this software with independent modules, and to copy and
 * distribute the resulting executable under terms of your choice, provided that
 * you also meet, for each linked independent module, the terms and conditions of
 * the license of that module.  An independent module is a module which is not
 * derived from this software.  The special exception does not apply to any
 * modifications of the software.
 * 
 *      Notwithstanding the above, under no circumstances may you combine this
 * software in any way with any other Broadcom software provided under a license
 * other than the GPL, without Broadcom's express prior written consent.
 *
<<<<<<< HEAD
 * $Id: dhdioctl.h 322674 2012-03-21 09:45:27Z $
=======
 * $Id: dhdioctl.h 326276 2012-04-06 23:16:42Z $
>>>>>>> 53143fd3
 */

#ifndef _dhdioctl_h_
#define	_dhdioctl_h_

#include <typedefs.h>


/* require default structure packing */
#define BWL_DEFAULT_PACKING
#include <packed_section_start.h>


/* Linux network driver ioctl encoding */
typedef struct dhd_ioctl {
	uint cmd;	/* common ioctl definition */
	void *buf;	/* pointer to user buffer */
	uint len;	/* length of user buffer */
	bool set;	/* get or set request (optional) */
	uint used;	/* bytes read or written (optional) */
	uint needed;	/* bytes needed (optional) */
	uint driver;	/* to identify target driver */
} dhd_ioctl_t;

/* Underlying BUS definition */
enum {
	BUS_TYPE_USB = 0, /* for USB dongles */
	BUS_TYPE_SDIO /* for SDIO dongles */
};

/* per-driver magic numbers */
#define DHD_IOCTL_MAGIC		0x00444944

/* bump this number if you change the ioctl interface */
#define DHD_IOCTL_VERSION	1

#define	DHD_IOCTL_MAXLEN	8192		/* max length ioctl buffer required */
#define	DHD_IOCTL_SMLEN		256		/* "small" length ioctl buffer required */

/* common ioctl definitions */
#define DHD_GET_MAGIC				0
#define DHD_GET_VERSION				1
#define DHD_GET_VAR				2
#define DHD_SET_VAR				3

/* message levels */
#define DHD_ERROR_VAL	0x0001
#define DHD_TRACE_VAL	0x0002
#define DHD_INFO_VAL	0x0004
#define DHD_DATA_VAL	0x0008
#define DHD_CTL_VAL	0x0010
#define DHD_TIMER_VAL	0x0020
#define DHD_HDRS_VAL	0x0040
#define DHD_BYTES_VAL	0x0080
#define DHD_INTR_VAL	0x0100
#define DHD_LOG_VAL	0x0200
#define DHD_GLOM_VAL	0x0400
#define DHD_EVENT_VAL	0x0800
#define DHD_BTA_VAL	0x1000
#if defined(NDISVER) && (NDISVER >= 0x0630) && 1
#define DHD_SCAN_VAL	0x2000
#else
#define DHD_ISCAN_VAL	0x2000
#endif
#define DHD_ARPOE_VAL	0x4000
<<<<<<< HEAD
#define DHD_WL_VAL		0x8000
=======
#define DHD_REORDER_VAL	0x8000
#define DHD_WL_VAL		0x10000
>>>>>>> 53143fd3

#ifdef SDTEST
/* For pktgen iovar */
typedef struct dhd_pktgen {
	uint version;		/* To allow structure change tracking */
	uint freq;		/* Max ticks between tx/rx attempts */
	uint count;		/* Test packets to send/rcv each attempt */
	uint print;		/* Print counts every <print> attempts */
	uint total;		/* Total packets (or bursts) */
	uint minlen;		/* Minimum length of packets to send */
	uint maxlen;		/* Maximum length of packets to send */
	uint numsent;		/* Count of test packets sent */
	uint numrcvd;		/* Count of test packets received */
	uint numfail;		/* Count of test send failures */
	uint mode;		/* Test mode (type of test packets) */
	uint stop;		/* Stop after this many tx failures */
} dhd_pktgen_t;

/* Version in case structure changes */
#define DHD_PKTGEN_VERSION 2

/* Type of test packets to use */
#define DHD_PKTGEN_ECHO		1 /* Send echo requests */
#define DHD_PKTGEN_SEND 	2 /* Send discard packets */
#define DHD_PKTGEN_RXBURST	3 /* Request dongle send N packets */
#define DHD_PKTGEN_RECV		4 /* Continuous rx from continuous tx dongle */
#endif /* SDTEST */

/* Enter idle immediately (no timeout) */
#define DHD_IDLE_IMMEDIATE	(-1)

/* Values for idleclock iovar: other values are the sd_divisor to use when idle */
#define DHD_IDLE_ACTIVE	0	/* Do not request any SD clock change when idle */
#define DHD_IDLE_STOP   (-1)	/* Request SD clock be stopped (and use SD1 mode) */


/* require default structure packing */
#include <packed_section_end.h>

#endif /* _dhdioctl_h_ */<|MERGE_RESOLUTION|>--- conflicted
+++ resolved
@@ -25,11 +25,7 @@
  * software in any way with any other Broadcom software provided under a license
  * other than the GPL, without Broadcom's express prior written consent.
  *
-<<<<<<< HEAD
- * $Id: dhdioctl.h 322674 2012-03-21 09:45:27Z $
-=======
  * $Id: dhdioctl.h 326276 2012-04-06 23:16:42Z $
->>>>>>> 53143fd3
  */
 
 #ifndef _dhdioctl_h_
@@ -95,12 +91,8 @@
 #define DHD_ISCAN_VAL	0x2000
 #endif
 #define DHD_ARPOE_VAL	0x4000
-<<<<<<< HEAD
-#define DHD_WL_VAL		0x8000
-=======
 #define DHD_REORDER_VAL	0x8000
 #define DHD_WL_VAL		0x10000
->>>>>>> 53143fd3
 
 #ifdef SDTEST
 /* For pktgen iovar */
