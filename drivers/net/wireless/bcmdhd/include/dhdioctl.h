/*
 * Definitions for ioctls to access DHD iovars.
 * Based on wlioctl.h (for Broadcom 802.11abg driver).
 * (Moves towards generic ioctls for BCM drivers/iovars.)
 *
 * Definitions subject to change without notice.
 *
 * Copyright (C) 1999-2011, Broadcom Corporation
 * 
 *         Unless you and Broadcom execute a separate written software license
 * agreement governing use of this software, this software is licensed to you
 * under the terms of the GNU General Public License version 2 (the "GPL"),
 * available at http://www.broadcom.com/licenses/GPLv2.php, with the
 * following added to such license:
 * 
 *      As a special exception, the copyright holders of this software give you
 * permission to link this software with independent modules, and to copy and
 * distribute the resulting executable under terms of your choice, provided that
 * you also meet, for each linked independent module, the terms and conditions of
 * the license of that module.  An independent module is a module which is not
 * derived from this software.  The special exception does not apply to any
 * modifications of the software.
 * 
 *      Notwithstanding the above, under no circumstances may you combine this
 * software in any way with any other Broadcom software provided under a license
 * other than the GPL, without Broadcom's express prior written consent.
 *
<<<<<<< HEAD
 * $Id: dhdioctl.h 275703 2011-08-04 20:20:27Z $
=======
 * $Id: dhdioctl.h 307573 2012-01-12 00:04:39Z $
>>>>>>> 1b7fd678
 */

#ifndef _dhdioctl_h_
#define	_dhdioctl_h_

#include <typedefs.h>


/* require default structure packing */
#define BWL_DEFAULT_PACKING
#include <packed_section_start.h>


/* Linux network driver ioctl encoding */
typedef struct dhd_ioctl {
	uint cmd;	/* common ioctl definition */
	void *buf;	/* pointer to user buffer */
	uint len;	/* length of user buffer */
	bool set;	/* get or set request (optional) */
	uint used;	/* bytes read or written (optional) */
	uint needed;	/* bytes needed (optional) */
	uint driver;	/* to identify target driver */
} dhd_ioctl_t;

/* Underlying BUS definition */
enum {
	BUS_TYPE_USB = 0, /* for USB dongles */
	BUS_TYPE_SDIO /* for SDIO dongles */
};

/* per-driver magic numbers */
#define DHD_IOCTL_MAGIC		0x00444944

/* bump this number if you change the ioctl interface */
#define DHD_IOCTL_VERSION	1

#define	DHD_IOCTL_MAXLEN	8192		/* max length ioctl buffer required */
#define	DHD_IOCTL_SMLEN		256		/* "small" length ioctl buffer required */

/* common ioctl definitions */
#define DHD_GET_MAGIC				0
#define DHD_GET_VERSION				1
#define DHD_GET_VAR				2
#define DHD_SET_VAR				3

/* message levels */
#define DHD_ERROR_VAL	0x0001
#define DHD_TRACE_VAL	0x0002
#define DHD_INFO_VAL	0x0004
#define DHD_DATA_VAL	0x0008
#define DHD_CTL_VAL	0x0010
#define DHD_TIMER_VAL	0x0020
#define DHD_HDRS_VAL	0x0040
#define DHD_BYTES_VAL	0x0080
#define DHD_INTR_VAL	0x0100
#define DHD_LOG_VAL	0x0200
#define DHD_GLOM_VAL	0x0400
#define DHD_EVENT_VAL	0x0800
#define DHD_BTA_VAL	0x1000
#define DHD_ISCAN_VAL	0x2000
#define DHD_ARPOE_VAL	0x4000
#define DHD_WL_VAL	0x8000

#ifdef SDTEST
/* For pktgen iovar */
typedef struct dhd_pktgen {
	uint version;		/* To allow structure change tracking */
	uint freq;		/* Max ticks between tx/rx attempts */
	uint count;		/* Test packets to send/rcv each attempt */
	uint print;		/* Print counts every <print> attempts */
	uint total;		/* Total packets (or bursts) */
	uint minlen;		/* Minimum length of packets to send */
	uint maxlen;		/* Maximum length of packets to send */
	uint numsent;		/* Count of test packets sent */
	uint numrcvd;		/* Count of test packets received */
	uint numfail;		/* Count of test send failures */
	uint mode;		/* Test mode (type of test packets) */
	uint stop;		/* Stop after this many tx failures */
} dhd_pktgen_t;

/* Version in case structure changes */
#define DHD_PKTGEN_VERSION 2

/* Type of test packets to use */
#define DHD_PKTGEN_ECHO		1 /* Send echo requests */
#define DHD_PKTGEN_SEND 	2 /* Send discard packets */
#define DHD_PKTGEN_RXBURST	3 /* Request dongle send N packets */
#define DHD_PKTGEN_RECV		4 /* Continuous rx from continuous tx dongle */
#endif /* SDTEST */

/* Enter idle immediately (no timeout) */
#define DHD_IDLE_IMMEDIATE	(-1)

/* Values for idleclock iovar: other values are the sd_divisor to use when idle */
#define DHD_IDLE_ACTIVE	0	/* Do not request any SD clock change when idle */
#define DHD_IDLE_STOP   (-1)	/* Request SD clock be stopped (and use SD1 mode) */


/* require default structure packing */
#include <packed_section_end.h>

#endif /* _dhdioctl_h_ */<|MERGE_RESOLUTION|>--- conflicted
+++ resolved
@@ -25,11 +25,7 @@
  * software in any way with any other Broadcom software provided under a license
  * other than the GPL, without Broadcom's express prior written consent.
  *
-<<<<<<< HEAD
- * $Id: dhdioctl.h 275703 2011-08-04 20:20:27Z $
-=======
  * $Id: dhdioctl.h 307573 2012-01-12 00:04:39Z $
->>>>>>> 1b7fd678
  */
 
 #ifndef _dhdioctl_h_
