/*
 * Custom OID/ioctl definitions for
 * Broadcom 802.11abg Networking Device Driver
 *
 * Definitions subject to change without notice.
 *
 * Copyright (C) 1999-2012, Broadcom Corporation
 * 
 *      Unless you and Broadcom execute a separate written software license
 * agreement governing use of this software, this software is licensed to you
 * under the terms of the GNU General Public License version 2 (the "GPL"),
 * available at http://www.broadcom.com/licenses/GPLv2.php, with the
 * following added to such license:
 * 
 *      As a special exception, the copyright holders of this software give you
 * permission to link this software with independent modules, and to copy and
 * distribute the resulting executable under terms of your choice, provided that
 * you also meet, for each linked independent module, the terms and conditions of
 * the license of that module.  An independent module is a module which is not
 * derived from this software.  The special exception does not apply to any
 * modifications of the software.
 * 
 *      Notwithstanding the above, under no circumstances may you combine this
 * software in any way with any other Broadcom software provided under a license
 * other than the GPL, without Broadcom's express prior written consent.
 *
<<<<<<< HEAD
 * $Id: wlioctl.h 326733 2012-04-10 18:54:41Z $
=======
 * $Id: wlioctl.h 334796 2012-05-23 22:59:44Z $
>>>>>>> 344bd536
 */

#ifndef _wlioctl_h_
#define	_wlioctl_h_

#include <typedefs.h>
#include <proto/ethernet.h>
#include <proto/bcmeth.h>
#include <proto/bcmevent.h>
#include <proto/802.11.h>
#include <bcmwifi_channels.h>
#include <bcmwifi_rates.h>

#ifndef LINUX_POSTMOGRIFY_REMOVAL
#include <bcm_mpool_pub.h>
#include <bcmcdc.h>
#endif /* LINUX_POSTMOGRIFY_REMOVAL */

/*  LINUX_POSTMOGRIFY_REMOVAL: undefined during compile phase, so its
 *  a no-op for most cases. For hybrid and other open source releases,
 *  its defined during a second pass and mogrified out for distribution.
 */


#ifndef LINUX_POSTMOGRIFY_REMOVAL

#ifndef INTF_NAME_SIZ
#define INTF_NAME_SIZ	16
#endif

/* Used to send ioctls over the transport pipe */
typedef struct remote_ioctl {
	cdc_ioctl_t 	msg;
	uint		data_len;
	char            intf_name[INTF_NAME_SIZ];
} rem_ioctl_t;
#define REMOTE_SIZE	sizeof(rem_ioctl_t)

#define ACTION_FRAME_SIZE 1800

typedef struct wl_action_frame {
	struct ether_addr 	da;
	uint16 			len;
	uint32 			packetId;
	uint8			data[ACTION_FRAME_SIZE];
} wl_action_frame_t;

#define WL_WIFI_ACTION_FRAME_SIZE sizeof(struct wl_action_frame)

typedef struct ssid_info
{
	uint8		ssid_len;	/* the length of SSID */
	uint8		ssid[32];	/* SSID string */
} ssid_info_t;

typedef struct wl_af_params {
	uint32 			channel;
	int32 			dwell_time;
	struct ether_addr 	BSSID;
	wl_action_frame_t	action_frame;
} wl_af_params_t;

#define WL_WIFI_AF_PARAMS_SIZE sizeof(struct wl_af_params)

#define MFP_TEST_FLAG_NORMAL	0
#define MFP_TEST_FLAG_ANY_KEY	1
typedef struct wl_sa_query {
	uint32			flag;
	uint8 			action;
	uint16 			id;
	struct ether_addr 	da;
} wl_sa_query_t;

#endif /*  LINUX_POSTMOGRIFY_REMOVAL */

/* require default structure packing */
#define BWL_DEFAULT_PACKING
#include <packed_section_start.h>


#ifndef LINUX_POSTMOGRIFY_REMOVAL
/* Legacy structure to help keep backward compatible wl tool and tray app */

#define	LEGACY_WL_BSS_INFO_VERSION	107	/* older version of wl_bss_info struct */

typedef struct wl_bss_info_107 {
	uint32		version;		/* version field */
	uint32		length;			/* byte length of data in this record,
						 * starting at version and including IEs
						 */
	struct ether_addr BSSID;
	uint16		beacon_period;		/* units are Kusec */
	uint16		capability;		/* Capability information */
	uint8		SSID_len;
	uint8		SSID[32];
	struct {
		uint	count;			/* # rates in this set */
		uint8	rates[16];		/* rates in 500kbps units w/hi bit set if basic */
	} rateset;				/* supported rates */
	uint8		channel;		/* Channel no. */
	uint16		atim_window;		/* units are Kusec */
	uint8		dtim_period;		/* DTIM period */
	int16		RSSI;			/* receive signal strength (in dBm) */
	int8		phy_noise;		/* noise (in dBm) */
	uint32		ie_length;		/* byte length of Information Elements */
	/* variable length Information Elements */
} wl_bss_info_107_t;

/*
 * Per-BSS information structure.
 */

#define	LEGACY2_WL_BSS_INFO_VERSION	108		/* old version of wl_bss_info struct */

/* BSS info structure
 * Applications MUST CHECK ie_offset field and length field to access IEs and
 * next bss_info structure in a vector (in wl_scan_results_t)
 */
typedef struct wl_bss_info_108 {
	uint32		version;		/* version field */
	uint32		length;			/* byte length of data in this record,
						 * starting at version and including IEs
						 */
	struct ether_addr BSSID;
	uint16		beacon_period;		/* units are Kusec */
	uint16		capability;		/* Capability information */
	uint8		SSID_len;
	uint8		SSID[32];
	struct {
		uint	count;			/* # rates in this set */
		uint8	rates[16];		/* rates in 500kbps units w/hi bit set if basic */
	} rateset;				/* supported rates */
	chanspec_t	chanspec;		/* chanspec for bss */
	uint16		atim_window;		/* units are Kusec */
	uint8		dtim_period;		/* DTIM period */
	int16		RSSI;			/* receive signal strength (in dBm) */
	int8		phy_noise;		/* noise (in dBm) */

	uint8		n_cap;			/* BSS is 802.11N Capable */
	uint32		nbss_cap;		/* 802.11N BSS Capabilities (based on HT_CAP_*) */
	uint8		ctl_ch;			/* 802.11N BSS control channel number */
	uint32		reserved32[1];		/* Reserved for expansion of BSS properties */
	uint8		flags;			/* flags */
	uint8		reserved[3];		/* Reserved for expansion of BSS properties */
	uint8		basic_mcs[MCSSET_LEN];	/* 802.11N BSS required MCS set */

	uint16		ie_offset;		/* offset at which IEs start, from beginning */
	uint32		ie_length;		/* byte length of Information Elements */
	/* Add new fields here */
	/* variable length Information Elements */
} wl_bss_info_108_t;

#endif /* LINUX_POSTMOGRIFY_REMOVAL */

#define	WL_BSS_INFO_VERSION	109		/* current version of wl_bss_info struct */

/* BSS info structure
 * Applications MUST CHECK ie_offset field and length field to access IEs and
 * next bss_info structure in a vector (in wl_scan_results_t)
 */
typedef struct wl_bss_info {
	uint32		version;		/* version field */
	uint32		length;			/* byte length of data in this record,
						 * starting at version and including IEs
						 */
	struct ether_addr BSSID;
	uint16		beacon_period;		/* units are Kusec */
	uint16		capability;		/* Capability information */
	uint8		SSID_len;
	uint8		SSID[32];
	struct {
		uint	count;			/* # rates in this set */
		uint8	rates[16];		/* rates in 500kbps units w/hi bit set if basic */
	} rateset;				/* supported rates */
	chanspec_t	chanspec;		/* chanspec for bss */
	uint16		atim_window;		/* units are Kusec */
	uint8		dtim_period;		/* DTIM period */
	int16		RSSI;			/* receive signal strength (in dBm) */
	int8		phy_noise;		/* noise (in dBm) */

	uint8		n_cap;			/* BSS is 802.11N Capable */
	uint32		nbss_cap;		/* 802.11N+AC BSS Capabilities */
	uint8		ctl_ch;			/* 802.11N BSS control channel number */
	uint8		padding1[3];		/* explicit struct alignment padding */
	uint16		vht_rxmcsmap;		/* VHT rx mcs map */
	uint16		vht_txmcsmap;		/* VHT tx mcs map */
	uint8		flags;			/* flags */
	uint8		vht_cap;		/* BSS is vht capable */
	uint8		reserved[2];		/* Reserved for expansion of BSS properties */
	uint8		basic_mcs[MCSSET_LEN];	/* 802.11N BSS required MCS set */

	uint16		ie_offset;		/* offset at which IEs start, from beginning */
	uint32		ie_length;		/* byte length of Information Elements */
	int16		SNR;			/* average SNR of during frame reception */
	/* Add new fields here */
	/* variable length Information Elements */
} wl_bss_info_t;

/* bss_info_cap_t flags */
#define WL_BSS_FLAGS_FROM_BEACON	0x01	/* bss_info derived from beacon */
#define WL_BSS_FLAGS_FROM_CACHE		0x02	/* bss_info collected from cache */
#define WL_BSS_FLAGS_RSSI_ONCHANNEL 0x04 /* rssi info was received on channel (vs offchannel) */

/* bssinfo flag for nbss_cap */
#define VHT_BI_SGI_80MHZ			0x00000100

#ifndef LINUX_POSTMOGRIFY_REMOVAL

typedef struct wl_bsscfg {
	uint32	wsec;
	uint32	WPA_auth;
	uint32	wsec_index;
	uint32	associated;
	uint32	BSS;
	uint32	phytest_on;
	struct ether_addr	prev_BSSID;
	struct ether_addr	BSSID;
	uint32  targetbss_wpa2_flags;
	uint32 assoc_type;
	uint32 assoc_state;
} wl_bsscfg_t;

typedef struct wl_bss_config {
	uint32	atim_window;
	uint32	beacon_period;
	uint32	chanspec;
} wl_bss_config_t;

#define DLOAD_HANDLER_VER			1	/* Downloader version */
#define DLOAD_FLAG_VER_MASK		0xf000	/* Downloader version mask */
#define DLOAD_FLAG_VER_SHIFT	12	/* Downloader version shift */

#define DL_CRC_NOT_INUSE 			0x0001

/* generic download types & flags */
enum {
	DL_TYPE_UCODE = 1,
	DL_TYPE_CLM = 2
};

/* ucode type values */
enum {
	UCODE_FW,
	INIT_VALS,
	BS_INIT_VALS
};

struct wl_dload_data {
	uint16 flag;
	uint16 dload_type;
	uint32 len;
	uint32 crc;
	uint8  data[1];
};
typedef struct wl_dload_data wl_dload_data_t;

struct wl_ucode_info {
	uint32 ucode_type;
	uint32 num_chunks;
	uint32 chunk_len;
	uint32 chunk_num;
	uint8  data_chunk[1];
};
typedef struct wl_ucode_info wl_ucode_info_t;

struct wl_clm_dload_info {
	uint32 ds_id;
	uint32 clm_total_len;
	uint32 num_chunks;
	uint32 chunk_len;
	uint32 chunk_offset;
	uint8  data_chunk[1];
};
typedef struct wl_clm_dload_info wl_clm_dload_info_t;

#endif /* LINUX_POSTMOGRIFY_REMOVAL */

typedef struct wlc_ssid {
	uint32		SSID_len;
	uchar		SSID[32];
} wlc_ssid_t;

#ifndef LINUX_POSTMOGRIFY_REMOVAL

#define MAX_PREFERRED_AP_NUM     5
typedef struct wlc_fastssidinfo {
	uint32				SSID_channel[MAX_PREFERRED_AP_NUM];
	wlc_ssid_t		SSID_info[MAX_PREFERRED_AP_NUM];
} wlc_fastssidinfo_t;

typedef BWL_PRE_PACKED_STRUCT struct wnm_url {
	uint8   len;
	uint8   data[1];
} BWL_POST_PACKED_STRUCT wnm_url_t;

typedef struct chan_scandata {
	uint8		txpower;
	uint8		pad;
	chanspec_t	channel;	/* Channel num, bw, ctrl_sb and band */
	uint32		channel_mintime;
	uint32		channel_maxtime;
} chan_scandata_t;

typedef enum wl_scan_type {
	EXTDSCAN_FOREGROUND_SCAN,
	EXTDSCAN_BACKGROUND_SCAN,
	EXTDSCAN_FORCEDBACKGROUND_SCAN
} wl_scan_type_t;

#define WLC_EXTDSCAN_MAX_SSID		5

typedef struct wl_extdscan_params {
	int8 		nprobes;		/* 0, passive, otherwise active */
	int8    	split_scan;		/* split scan */
	int8		band;			/* band */
	int8		pad;
	wlc_ssid_t 	ssid[WLC_EXTDSCAN_MAX_SSID]; /* ssid list */
	uint32		tx_rate;		/* in 500ksec units */
	wl_scan_type_t	scan_type;		/* enum */
	int32 		channel_num;
	chan_scandata_t channel_list[1];	/* list of chandata structs */
} wl_extdscan_params_t;

#define WL_EXTDSCAN_PARAMS_FIXED_SIZE 	(sizeof(wl_extdscan_params_t) - sizeof(chan_scandata_t))
#endif /* LINUX_POSTMOGRIFY_REMOVAL */

#define WL_BSSTYPE_INFRA 1
#define WL_BSSTYPE_INDEP 0
#define WL_BSSTYPE_ANY   2

/* Bitmask for scan_type */
#define WL_SCANFLAGS_PASSIVE	0x01	/* force passive scan */
#define WL_SCANFLAGS_RESERVED	0x02	/* Reserved */
#define WL_SCANFLAGS_PROHIBITED	0x04	/* allow scanning prohibited channels */

#define WL_SCAN_PARAMS_SSID_MAX 	10

typedef struct wl_scan_params {
	wlc_ssid_t ssid;		/* default: {0, ""} */
	struct ether_addr bssid;	/* default: bcast */
	int8 bss_type;			/* default: any,
					 * DOT11_BSSTYPE_ANY/INFRASTRUCTURE/INDEPENDENT
					 */
	uint8 scan_type;		/* flags, 0 use default */
	int32 nprobes;			/* -1 use default, number of probes per channel */
	int32 active_time;		/* -1 use default, dwell time per channel for
					 * active scanning
					 */
	int32 passive_time;		/* -1 use default, dwell time per channel
					 * for passive scanning
					 */
	int32 home_time;		/* -1 use default, dwell time for the home channel
					 * between channel scans
					 */
	int32 channel_num;		/* count of channels and ssids that follow
					 *
					 * low half is count of channels in channel_list, 0
					 * means default (use all available channels)
					 *
					 * high half is entries in wlc_ssid_t array that
					 * follows channel_list, aligned for int32 (4 bytes)
					 * meaning an odd channel count implies a 2-byte pad
					 * between end of channel_list and first ssid
					 *
					 * if ssid count is zero, single ssid in the fixed
					 * parameter portion is assumed, otherwise ssid in
					 * the fixed portion is ignored
					 */
	uint16 channel_list[1];		/* list of chanspecs */
} wl_scan_params_t;

/* size of wl_scan_params not including variable length array */
#define WL_SCAN_PARAMS_FIXED_SIZE 64

/* masks for channel and ssid count */
#define WL_SCAN_PARAMS_COUNT_MASK 0x0000ffff
#define WL_SCAN_PARAMS_NSSID_SHIFT 16

#define WL_SCAN_ACTION_START      1
#define WL_SCAN_ACTION_CONTINUE   2
#define WL_SCAN_ACTION_ABORT      3

#define ISCAN_REQ_VERSION 1

/* incremental scan struct */
typedef struct wl_iscan_params {
	uint32 version;
	uint16 action;
	uint16 scan_duration;
	wl_scan_params_t params;
} wl_iscan_params_t;

/* 3 fields + size of wl_scan_params, not including variable length array */
#define WL_ISCAN_PARAMS_FIXED_SIZE (OFFSETOF(wl_iscan_params_t, params) + sizeof(wlc_ssid_t))
#endif /* LINUX_POSTMOGRIFY_REMOVAL */

typedef struct wl_scan_results {
	uint32 buflen;
	uint32 version;
	uint32 count;
	wl_bss_info_t bss_info[1];
} wl_scan_results_t;

/* size of wl_scan_results not including variable length array */
#define WL_SCAN_RESULTS_FIXED_SIZE (sizeof(wl_scan_results_t) - sizeof(wl_bss_info_t))

/* wl_iscan_results status values */
#define WL_SCAN_RESULTS_SUCCESS	0
#define WL_SCAN_RESULTS_PARTIAL	1
#define WL_SCAN_RESULTS_PENDING	2
#define WL_SCAN_RESULTS_ABORTED	3
#define WL_SCAN_RESULTS_NO_MEM  4

/* Used in EXT_STA */
#define DNGL_RXCTXT_SIZE	45


#define ESCAN_REQ_VERSION 1

typedef struct wl_escan_params {
	uint32 version;
	uint16 action;
	uint16 sync_id;
	wl_scan_params_t params;
} wl_escan_params_t;

#define WL_ESCAN_PARAMS_FIXED_SIZE (OFFSETOF(wl_escan_params_t, params) + sizeof(wlc_ssid_t))

typedef struct wl_escan_result {
	uint32 buflen;
	uint32 version;
	uint16 sync_id;
	uint16 bss_count;
	wl_bss_info_t bss_info[1];
} wl_escan_result_t;

#define WL_ESCAN_RESULTS_FIXED_SIZE (sizeof(wl_escan_result_t) - sizeof(wl_bss_info_t))

/* incremental scan results struct */
typedef struct wl_iscan_results {
	uint32 status;
	wl_scan_results_t results;
} wl_iscan_results_t;

/* size of wl_iscan_results not including variable length array */
#define WL_ISCAN_RESULTS_FIXED_SIZE \
	(WL_SCAN_RESULTS_FIXED_SIZE + OFFSETOF(wl_iscan_results_t, results))

typedef struct wl_probe_params {
	wlc_ssid_t ssid;
	struct ether_addr bssid;
	struct ether_addr mac;
} wl_probe_params_t;
#endif /* LINUX_POSTMOGRIFY_REMOVAL */

#define WL_MAXRATES_IN_SET		16	/* max # of rates in a rateset */
typedef struct wl_rateset {
	uint32	count;			/* # rates in this set */
	uint8	rates[WL_MAXRATES_IN_SET];	/* rates in 500kbps units w/hi bit set if basic */
} wl_rateset_t;

typedef struct wl_rateset_args {
	uint32	count;			/* # rates in this set */
	uint8	rates[WL_MAXRATES_IN_SET];	/* rates in 500kbps units w/hi bit set if basic */
	uint8   mcs[MCSSET_LEN];        /* supported mcs index bit map */
} wl_rateset_args_t;

/* uint32 list */
typedef struct wl_uint32_list {
	/* in - # of elements, out - # of entries */
	uint32 count;
	/* variable length uint32 list */
	uint32 element[1];
} wl_uint32_list_t;

/* used for association with a specific BSSID and chanspec list */
typedef struct wl_assoc_params {
	struct ether_addr bssid;	/* 00:00:00:00:00:00: broadcast scan */
	int32 chanspec_num;		/* 0: all available channels,
					 * otherwise count of chanspecs in chanspec_list
					 */
	chanspec_t chanspec_list[1];	/* list of chanspecs */
} wl_assoc_params_t;
#define WL_ASSOC_PARAMS_FIXED_SIZE 	OFFSETOF(wl_assoc_params_t, chanspec_list)

/* used for reassociation/roam to a specific BSSID and channel */
typedef wl_assoc_params_t wl_reassoc_params_t;
#define WL_REASSOC_PARAMS_FIXED_SIZE	WL_ASSOC_PARAMS_FIXED_SIZE

/* used for association to a specific BSSID and channel */
typedef wl_assoc_params_t wl_join_assoc_params_t;
#define WL_JOIN_ASSOC_PARAMS_FIXED_SIZE	WL_ASSOC_PARAMS_FIXED_SIZE

/* used for join with or without a specific bssid and channel list */
typedef struct wl_join_params {
	wlc_ssid_t ssid;
	wl_assoc_params_t params;	/* optional field, but it must include the fixed portion
					 * of the wl_assoc_params_t struct when it does present.
					 */
} wl_join_params_t;

#ifndef  LINUX_POSTMOGRIFY_REMOVAL
#define WL_JOIN_PARAMS_FIXED_SIZE 	(OFFSETOF(wl_join_params_t, params) + \
					 WL_ASSOC_PARAMS_FIXED_SIZE)
/* scan params for extended join */
typedef struct wl_join_scan_params {
	uint8 scan_type;		/* 0 use default, active or passive scan */
	int32 nprobes;			/* -1 use default, number of probes per channel */
	int32 active_time;		/* -1 use default, dwell time per channel for
					 * active scanning
					 */
	int32 passive_time;		/* -1 use default, dwell time per channel
					 * for passive scanning
					 */
	int32 home_time;		/* -1 use default, dwell time for the home channel
					 * between channel scans
					 */
} wl_join_scan_params_t;

/* extended join params */
typedef struct wl_extjoin_params {
	wlc_ssid_t ssid;		/* {0, ""}: wildcard scan */
	wl_join_scan_params_t scan;
	wl_join_assoc_params_t assoc;	/* optional field, but it must include the fixed portion
					 * of the wl_join_assoc_params_t struct when it does
					 * present.
					 */
} wl_extjoin_params_t;
#define WL_EXTJOIN_PARAMS_FIXED_SIZE 	(OFFSETOF(wl_extjoin_params_t, assoc) + \
					 WL_JOIN_ASSOC_PARAMS_FIXED_SIZE)

/* All builds use the new 11ac ratespec/chanspec */
#undef  D11AC_IOTYPES
#define D11AC_IOTYPES

#ifndef D11AC_IOTYPES

/* defines used by the nrate iovar */
#define NRATE_MCS_INUSE	0x00000080	/* MSC in use,indicates b0-6 holds an mcs */
#define NRATE_RATE_MASK 0x0000007f	/* rate/mcs value */
#define NRATE_STF_MASK	0x0000ff00	/* stf mode mask: siso, cdd, stbc, sdm */
#define NRATE_STF_SHIFT	8			/* stf mode shift */
#define NRATE_OVERRIDE	0x80000000	/* bit indicates override both rate & mode */
#define NRATE_OVERRIDE_MCS_ONLY 0x40000000 /* bit indicate to override mcs only */
#define NRATE_SGI_MASK  0x00800000      /* sgi mode */
#define NRATE_SGI_SHIFT 23              /* sgi mode */
#define NRATE_LDPC_CODING 0x00400000    /* bit indicates adv coding in use */
#define NRATE_LDPC_SHIFT 22             /* ldpc shift */

#define NRATE_STF_SISO	0		/* stf mode SISO */
#define NRATE_STF_CDD	1		/* stf mode CDD */
#define NRATE_STF_STBC	2		/* stf mode STBC */
#define NRATE_STF_SDM	3		/* stf mode SDM */

#else /* D11AC_IOTYPES */

/* WL_RSPEC defines for rate information */
#define WL_RSPEC_RATE_MASK      0x000000FF      /* rate or HT MCS value */
#define WL_RSPEC_VHT_MCS_MASK   0x0000000F      /* VHT MCS value */
#define WL_RSPEC_VHT_NSS_MASK   0x000000F0      /* VHT Nss value */
#define WL_RSPEC_VHT_NSS_SHIFT  4               /* VHT Nss value shift */
#define WL_RSPEC_TXEXP_MASK     0x00000300
#define WL_RSPEC_TXEXP_SHIFT    8
#define WL_RSPEC_BW_MASK        0x00070000      /* bandwidth mask */
#define WL_RSPEC_BW_SHIFT       16              /* bandwidth shift */
#define WL_RSPEC_STBC           0x00100000      /* STBC encoding, Nsts = 2 x Nss */
#define WL_RSPEC_LDPC           0x00400000      /* bit indicates adv coding in use */
#define WL_RSPEC_SGI            0x00800000      /* Short GI mode */
#define WL_RSPEC_ENCODING_MASK  0x03000000      /* Encoding of Rate/MCS field */
#define WL_RSPEC_OVERRIDE_RATE  0x40000000      /* bit indicate to override mcs only */
#define WL_RSPEC_OVERRIDE_MODE  0x80000000      /* bit indicates override both rate & mode */

/* WL_RSPEC_ENCODING field defs */
#define WL_RSPEC_ENCODE_RATE    0x00000000      /* Legacy rate is stored in RSPEC_RATE_MASK */
#define WL_RSPEC_ENCODE_HT      0x01000000      /* HT MCS is stored in RSPEC_RATE_MASK */
#define WL_RSPEC_ENCODE_VHT     0x02000000      /* VHT MCS and Nss is stored in RSPEC_RATE_MASK */

/* WL_RSPEC_BW field defs */
#define WL_RSPEC_BW_UNSPECIFIED 0
#define WL_RSPEC_BW_20MHZ       0x00010000
#define WL_RSPEC_BW_40MHZ       0x00020000
#define WL_RSPEC_BW_80MHZ       0x00030000
#define WL_RSPEC_BW_160MHZ      0x00040000

/* Legacy defines for the nrate iovar */
#define OLD_NRATE_MCS_INUSE         0x00000080 /* MSC in use,indicates b0-6 holds an mcs */
#define OLD_NRATE_RATE_MASK         0x0000007f /* rate/mcs value */
#define OLD_NRATE_STF_MASK          0x0000ff00 /* stf mode mask: siso, cdd, stbc, sdm */
#define OLD_NRATE_STF_SHIFT         8          /* stf mode shift */
#define OLD_NRATE_OVERRIDE          0x80000000 /* bit indicates override both rate & mode */
#define OLD_NRATE_OVERRIDE_MCS_ONLY 0x40000000 /* bit indicate to override mcs only */
#define OLD_NRATE_SGI               0x00800000 /* sgi mode */
#define OLD_NRATE_LDPC_CODING       0x00400000 /* bit indicates adv coding in use */

#define OLD_NRATE_STF_SISO	0		/* stf mode SISO */
#define OLD_NRATE_STF_CDD	1		/* stf mode CDD */
#define OLD_NRATE_STF_STBC	2		/* stf mode STBC */
#define OLD_NRATE_STF_SDM	3		/* stf mode SDM */

#endif /* D11AC_IOTYPES */

#define ANTENNA_NUM_1	1		/* total number of antennas to be used */
#define ANTENNA_NUM_2	2
#define ANTENNA_NUM_3	3
#define ANTENNA_NUM_4	4

#define ANT_SELCFG_AUTO		0x80	/* bit indicates antenna sel AUTO */
#define ANT_SELCFG_MASK		0x33	/* antenna configuration mask */
#define ANT_SELCFG_MAX		4	/* max number of antenna configurations */
#define ANT_SELCFG_TX_UNICAST	0	/* unicast tx antenna configuration */
#define ANT_SELCFG_RX_UNICAST	1	/* unicast rx antenna configuration */
#define ANT_SELCFG_TX_DEF	2	/* default tx antenna configuration */
#define ANT_SELCFG_RX_DEF	3	/* default rx antenna configuration */

#define MAX_STREAMS_SUPPORTED	4	/* max number of streams supported */

typedef struct {
	uint8 ant_config[ANT_SELCFG_MAX];	/* antenna configuration */
	uint8 num_antcfg;	/* number of available antenna configurations */
} wlc_antselcfg_t;

#define HIGHEST_SINGLE_STREAM_MCS	7 /* MCS values greater than this enable multiple streams */

#define MAX_CCA_CHANNELS 38	/* Max number of 20 Mhz wide channels */
#define MAX_CCA_SECS     60	/* CCA keeps this many seconds history */

#define IBSS_MED        15	/* Mediom in-bss congestion percentage */
#define IBSS_HI         25	/* Hi in-bss congestion percentage */
#define OBSS_MED        12
#define OBSS_HI         25
#define INTERFER_MED    5
#define INTERFER_HI     10

#define  CCA_FLAG_2G_ONLY		0x01	/* Return a channel from 2.4 Ghz band */
#define  CCA_FLAG_5G_ONLY		0x02	/* Return a channel from 2.4 Ghz band */
#define  CCA_FLAG_IGNORE_DURATION	0x04	/* Ignore dwell time for each channel */
#define  CCA_FLAGS_PREFER_1_6_11	0x10
#define  CCA_FLAG_IGNORE_INTERFER 	0x20 /* do not exlude channel based on interfer level */

#define CCA_ERRNO_BAND 		1	/* After filtering for band pref, no choices left */
#define CCA_ERRNO_DURATION	2	/* After filtering for duration, no choices left */
#define CCA_ERRNO_PREF_CHAN	3	/* After filtering for chan pref, no choices left */
#define CCA_ERRNO_INTERFER	4	/* After filtering for interference, no choices left */
#define CCA_ERRNO_TOO_FEW	5	/* Only 1 channel was input */

typedef struct {
	uint32 duration;	/* millisecs spent sampling this channel */
	uint32 congest_ibss;	/* millisecs in our bss (presumably this traffic will */
				/*  move if cur bss moves channels) */
	uint32 congest_obss;	/* traffic not in our bss */
	uint32 interference;	/* millisecs detecting a non 802.11 interferer. */
	uint32 timestamp;	/* second timestamp */
} cca_congest_t;

typedef struct {
	chanspec_t chanspec;	/* Which channel? */
	uint8 num_secs;		/* How many secs worth of data */
	cca_congest_t  secs[1];	/* Data */
} cca_congest_channel_req_t;

/* interference source detection and identification mode */
#define ITFR_MODE_DISABLE	0	/* disable feature */
#define ITFR_MODE_MANUAL_ENABLE	1	/* enable manual detection */
#define ITFR_MODE_AUTO_ENABLE	2	/* enable auto detection */

/* interference sources */
enum interference_source {
	ITFR_NONE = 0,		/* interference */
	ITFR_PHONE,		/* wireless phone */
	ITFR_VIDEO_CAMERA,	/* wireless video camera */
	ITFR_MICROWAVE_OVEN,	/* microwave oven */
	ITFR_BABY_MONITOR,	/* wireless baby monitor */
	ITFR_BLUETOOTH,		/* bluetooth */
	ITFR_VIDEO_CAMERA_OR_BABY_MONITOR,	/* wireless camera or baby monitor */
	ITFR_BLUETOOTH_OR_BABY_MONITOR,	/* bluetooth or baby monitor */
	ITFR_VIDEO_CAMERA_OR_PHONE,	/* video camera or phone */
	ITFR_UNIDENTIFIED	/* interference from unidentified source */
};

/* structure for interference source report */
typedef struct {
	uint32 flags;	/* flags.  bit definitions below */
	uint32 source;	/* last detected interference source */
	uint32 timestamp;	/* second timestamp on interferenced flag change */
} interference_source_rep_t;

/* bit definitions for flags in interference source report */
#define ITFR_INTERFERENCED	1	/* interference detected */
#define ITFR_HOME_CHANNEL	2	/* home channel has interference */
#define ITFR_NOISY_ENVIRONMENT	4	/* noisy environemnt so feature stopped */

#endif /* LINUX_POSTMOGRIFY_REMOVAL */

#define WLC_CNTRY_BUF_SZ	4		/* Country string is 3 bytes + NUL */

#ifndef LINUX_POSTMOGRIFY_REMOVAL

typedef struct wl_country {
	char country_abbrev[WLC_CNTRY_BUF_SZ];	/* nul-terminated country code used in
						 * the Country IE
						 */
	int32 rev;				/* revision specifier for ccode
						 * on set, -1 indicates unspecified.
						 * on get, rev >= 0
						 */
	char ccode[WLC_CNTRY_BUF_SZ];		/* nul-terminated built-in country code.
						 * variable length, but fixed size in
						 * struct allows simple allocation for
						 * expected country strings <= 3 chars.
						 */
} wl_country_t;

typedef struct wl_channels_in_country {
	uint32 buflen;
	uint32 band;
	char country_abbrev[WLC_CNTRY_BUF_SZ];
	uint32 count;
	uint32 channel[1];
} wl_channels_in_country_t;

typedef struct wl_country_list {
	uint32 buflen;
	uint32 band_set;
	uint32 band;
	uint32 count;
	char country_abbrev[1];
} wl_country_list_t;

#define WL_NUM_RPI_BINS		8
#define WL_RM_TYPE_BASIC	1
#define WL_RM_TYPE_CCA		2
#define WL_RM_TYPE_RPI		3

#define WL_RM_FLAG_PARALLEL	(1<<0)

#define WL_RM_FLAG_LATE		(1<<1)
#define WL_RM_FLAG_INCAPABLE	(1<<2)
#define WL_RM_FLAG_REFUSED	(1<<3)

typedef struct wl_rm_req_elt {
	int8	type;
	int8	flags;
	chanspec_t	chanspec;
	uint32	token;		/* token for this measurement */
	uint32	tsf_h;		/* TSF high 32-bits of Measurement start time */
	uint32	tsf_l;		/* TSF low 32-bits */
	uint32	dur;		/* TUs */
} wl_rm_req_elt_t;

typedef struct wl_rm_req {
	uint32	token;		/* overall measurement set token */
	uint32	count;		/* number of measurement requests */
	void	*cb;		/* completion callback function: may be NULL */
	void	*cb_arg;	/* arg to completion callback function */
	wl_rm_req_elt_t	req[1];	/* variable length block of requests */
} wl_rm_req_t;
#define WL_RM_REQ_FIXED_LEN	OFFSETOF(wl_rm_req_t, req)

typedef struct wl_rm_rep_elt {
	int8	type;
	int8	flags;
	chanspec_t	chanspec;
	uint32	token;		/* token for this measurement */
	uint32	tsf_h;		/* TSF high 32-bits of Measurement start time */
	uint32	tsf_l;		/* TSF low 32-bits */
	uint32	dur;		/* TUs */
	uint32	len;		/* byte length of data block */
	uint8	data[1];	/* variable length data block */
} wl_rm_rep_elt_t;
#define WL_RM_REP_ELT_FIXED_LEN	24	/* length excluding data block */

#define WL_RPI_REP_BIN_NUM 8
typedef struct wl_rm_rpi_rep {
	uint8	rpi[WL_RPI_REP_BIN_NUM];
	int8	rpi_max[WL_RPI_REP_BIN_NUM];
} wl_rm_rpi_rep_t;

typedef struct wl_rm_rep {
	uint32	token;		/* overall measurement set token */
	uint32	len;		/* length of measurement report block */
	wl_rm_rep_elt_t	rep[1];	/* variable length block of reports */
} wl_rm_rep_t;
#define WL_RM_REP_FIXED_LEN	8


typedef enum sup_auth_status {
	/* Basic supplicant authentication states */
	WLC_SUP_DISCONNECTED = 0,
	WLC_SUP_CONNECTING,
	WLC_SUP_IDREQUIRED,
	WLC_SUP_AUTHENTICATING,
	WLC_SUP_AUTHENTICATED,
	WLC_SUP_KEYXCHANGE,
	WLC_SUP_KEYED,
	WLC_SUP_TIMEOUT,
	WLC_SUP_LAST_BASIC_STATE,

	/* Extended supplicant authentication states */
	/* Waiting to receive handshake msg M1 */
	WLC_SUP_KEYXCHANGE_WAIT_M1 = WLC_SUP_AUTHENTICATED,
	/* Preparing to send handshake msg M2 */
	WLC_SUP_KEYXCHANGE_PREP_M2 = WLC_SUP_KEYXCHANGE,
	/* Waiting to receive handshake msg M3 */
	WLC_SUP_KEYXCHANGE_WAIT_M3 = WLC_SUP_LAST_BASIC_STATE,
	WLC_SUP_KEYXCHANGE_PREP_M4,	/* Preparing to send handshake msg M4 */
	WLC_SUP_KEYXCHANGE_WAIT_G1,	/* Waiting to receive handshake msg G1 */
	WLC_SUP_KEYXCHANGE_PREP_G2	/* Preparing to send handshake msg G2 */
} sup_auth_status_t;

<<<<<<< HEAD

#define CRYPTO_ALGO_OFF         0
#define CRYPTO_ALGO_WEP1        1
#define CRYPTO_ALGO_TKIP        2
#define CRYPTO_ALGO_WEP128      3
#define CRYPTO_ALGO_AES_CCM     4
#define CRYPTO_ALGO_AES_OCB_MSDU    5
#define CRYPTO_ALGO_AES_OCB_MPDU    6
#define CRYPTO_ALGO_NALG        7

#ifdef BCMWAPI_WPI
#define CRYPTO_ALGO_SMS4        11
#endif /* BCMWAPI_WPI */
#define CRYPTO_ALGO_PMK			12	
=======
/* Enumerate crypto algorithms */
#define	CRYPTO_ALGO_OFF			0
#define	CRYPTO_ALGO_WEP1		1
#define	CRYPTO_ALGO_TKIP		2
#define	CRYPTO_ALGO_WEP128		3
#define CRYPTO_ALGO_AES_CCM		4
#define CRYPTO_ALGO_AES_OCB_MSDU	5
#define CRYPTO_ALGO_AES_OCB_MPDU	6
#define CRYPTO_ALGO_NALG		7
#define CRYPTO_ALGO_PMK			12	/* for 802.1x supp to set PMK before 4-way */
>>>>>>> 344bd536

#define WSEC_GEN_MIC_ERROR  0x0001
#define WSEC_GEN_REPLAY     0x0002
#define WSEC_GEN_ICV_ERROR  0x0004

#define WL_SOFT_KEY (1 << 0)    
#define WL_PRIMARY_KEY  (1 << 1)    
#define WL_KF_RES_4 (1 << 4)    
#define WL_KF_RES_5 (1 << 5)    
#define WL_IBSS_PEER_GROUP_KEY  (1 << 6)    

typedef struct wl_wsec_key {
	uint32		index;		/* key index */
	uint32		len;		/* key length */
	uint8		data[DOT11_MAX_KEY_SIZE];	/* key data */
	uint32		pad_1[18];
	uint32		algo;		/* CRYPTO_ALGO_AES_CCM, CRYPTO_ALGO_WEP128, etc */
	uint32		flags;		/* misc flags */
	uint32		pad_2[2];
	int		pad_3;
	int		iv_initialized;	/* has IV been initialized already? */
	int		pad_4;
	/* Rx IV */
	struct {
		uint32	hi;		/* upper 32 bits of IV */
		uint16	lo;		/* lower 16 bits of IV */
	} rxiv;
	uint32		pad_5[2];
	struct ether_addr ea;		/* per station */
} wl_wsec_key_t;

#define WSEC_MIN_PSK_LEN	8
#define WSEC_MAX_PSK_LEN	64

/* Flag for key material needing passhash'ing */
#define WSEC_PASSPHRASE		(1<<0)

/* receptacle for WLC_SET_WSEC_PMK parameter */
typedef struct {
	ushort	key_len;		/* octets in key material */
	ushort	flags;			/* key handling qualification */
	uint8	key[WSEC_MAX_PSK_LEN];	/* PMK material */
} wsec_pmk_t;

<<<<<<< HEAD
=======
/* wireless security bitvec */
#define WEP_ENABLED		0x0001
#define TKIP_ENABLED		0x0002
#define AES_ENABLED		0x0004
#define WSEC_SWFLAG		0x0008
#define SES_OW_ENABLED		0x0040	/* to go into transition mode without setting wep */
>>>>>>> 344bd536

#define WEP_ENABLED     0x0001
#define TKIP_ENABLED        0x0002
#define AES_ENABLED     0x0004
#define WSEC_SWFLAG     0x0008
#define SES_OW_ENABLED      0x0040  

<<<<<<< HEAD
#ifdef BCMWAPI_WPI
#define SMS4_ENABLED        0x0100
#endif /* BCMWAPI_WPI */

#define WPA_AUTH_DISABLED   0x0000  
#define WPA_AUTH_NONE       0x0001  
#define WPA_AUTH_UNSPECIFIED    0x0002  
#define WPA_AUTH_PSK        0x0004  
 
#define WPA2_AUTH_UNSPECIFIED   0x0040  
#define WPA2_AUTH_PSK       0x0080  
#define BRCM_AUTH_PSK           0x0100  
#define BRCM_AUTH_DPT       0x0200  

#ifdef BCMWAPI_WAI
#define WPA_AUTH_WAPI           0x0400
#define WAPI_AUTH_NONE      WPA_AUTH_NONE   /* none (IBSS) */
#define WAPI_AUTH_UNSPECIFIED   0x0400  /* over AS */
#define WAPI_AUTH_PSK       0x0800  /* Pre-shared key */
#endif /* BCMWAPI_WAI */

#define WPA2_AUTH_MFP           0x1000  
#define WPA2_AUTH_TPK		0x2000 	
#define WPA2_AUTH_FT		0x4000 	
=======
#define WSEC_ENABLED(wsec)	((wsec) & (WEP_ENABLED | TKIP_ENABLED | AES_ENABLED))
#define WSEC_SES_OW_ENABLED(wsec)	((wsec) & SES_OW_ENABLED)

#ifdef MFP
#define MFP_CAPABLE		0x0200
#define MFP_REQUIRED	0x0400
#define MFP_SHA256		0x0800 /* a special configuration for STA for WIFI test tool */
#endif /* MFP */

/* WPA authentication mode bitvec */
#define WPA_AUTH_DISABLED	0x0000	/* Legacy (i.e., non-WPA) */
#define WPA_AUTH_NONE		0x0001	/* none (IBSS) */
#define WPA_AUTH_UNSPECIFIED	0x0002	/* over 802.1x */
#define WPA_AUTH_PSK		0x0004	/* Pre-shared key */
/* #define WPA_AUTH_8021X 0x0020 */	/* 802.1x, reserved */
#define WPA2_AUTH_UNSPECIFIED	0x0040	/* over 802.1x */
#define WPA2_AUTH_PSK		0x0080	/* Pre-shared key */
#define BRCM_AUTH_PSK           0x0100  /* BRCM specific PSK */
#define BRCM_AUTH_DPT		0x0200	/* DPT PSK without group keys */
#define WPA2_AUTH_MFP           0x1000  /* MFP (11w) in contrast to CCX */
#define WPA2_AUTH_TPK		0x2000 	/* TDLS Peer Key */
#define WPA2_AUTH_FT		0x4000 	/* Fast Transition. */
#define WPA_AUTH_PFN_ANY	0xffffffff	/* for PFN, match only ssid */
>>>>>>> 344bd536


#define MAXPMKID        16

typedef struct _pmkid {
	struct ether_addr	BSSID;
	uint8			PMKID[WPA2_PMKID_LEN];
} pmkid_t;

typedef struct _pmkid_list {
	uint32	npmkid;
	pmkid_t	pmkid[1];
} pmkid_list_t;

typedef struct _pmkid_cand {
	struct ether_addr	BSSID;
	uint8			preauth;
} pmkid_cand_t;

typedef struct _pmkid_cand_list {
	uint32	npmkid_cand;
	pmkid_cand_t	pmkid_cand[1];
} pmkid_cand_list_t;

#ifndef LINUX_POSTMOGRIFY_REMOVAL
typedef struct wl_assoc_info {
	uint32		req_len;
	uint32		resp_len;
	uint32		flags;
	struct dot11_assoc_req req;
	struct ether_addr reassoc_bssid; /* used in reassoc's */
	struct dot11_assoc_resp resp;
} wl_assoc_info_t;

/* flags */
#define WLC_ASSOC_REQ_IS_REASSOC 0x01 /* assoc req was actually a reassoc */

typedef struct wl_led_info {
	uint32      index;      /* led index */
	uint32      behavior;
	uint8       activehi;
} wl_led_info_t;


/* srom read/write struct passed through ioctl */
typedef struct {
	uint	byteoff;	/* byte offset */
	uint	nbytes;		/* number of bytes */
	uint16	buf[1];
} srom_rw_t;

/* similar cis (srom or otp) struct [iovar: may not be aligned] */
typedef struct {
	uint32	source;		/* cis source */
	uint32	byteoff;	/* byte offset */
	uint32	nbytes;		/* number of bytes */
	/* data follows here */
} cis_rw_t;

#define WLC_CIS_DEFAULT	0	/* built-in default */
#define WLC_CIS_SROM	1	/* source is sprom */
#define WLC_CIS_OTP	2	/* source is otp */

/* R_REG and W_REG struct passed through ioctl */
typedef struct {
	uint32	byteoff;	/* byte offset of the field in d11regs_t */
	uint32	val;		/* read/write value of the field */
	uint32	size;		/* sizeof the field */
	uint	band;		/* band (optional) */
} rw_reg_t;

/* Structure used by GET/SET_ATTEN ioctls - it controls power in b/g-band */
/* PCL - Power Control Loop */
/* current gain setting is replaced by user input */
#define WL_ATTEN_APP_INPUT_PCL_OFF	0	/* turn off PCL, apply supplied input */
#define WL_ATTEN_PCL_ON			1	/* turn on PCL */
/* current gain setting is maintained */
#define WL_ATTEN_PCL_OFF		2	/* turn off PCL. */

typedef struct {
	uint16	auto_ctrl;	/* WL_ATTEN_XX */
	uint16	bb;		/* Baseband attenuation */
	uint16	radio;		/* Radio attenuation */
	uint16	txctl1;		/* Radio TX_CTL1 value */
} atten_t;

/* Per-AC retry parameters */
struct wme_tx_params_s {
	uint8  short_retry;
	uint8  short_fallback;
	uint8  long_retry;
	uint8  long_fallback;
	uint16 max_rate;  /* In units of 512 Kbps */
};

typedef struct wme_tx_params_s wme_tx_params_t;

#define WL_WME_TX_PARAMS_IO_BYTES (sizeof(wme_tx_params_t) * AC_COUNT)

/* defines used by poweridx iovar - it controls power in a-band */
/* current gain setting is maintained */
#define WL_PWRIDX_PCL_OFF	-2	/* turn off PCL.  */
#define WL_PWRIDX_PCL_ON	-1	/* turn on PCL */
#define WL_PWRIDX_LOWER_LIMIT	-2	/* lower limit */
#define WL_PWRIDX_UPPER_LIMIT	63	/* upper limit */
/* value >= 0 causes
 *	- input to be set to that value
 *	- PCL to be off
 */

/* Used to get specific link/ac parameters */
typedef struct {
	int ac;
	uint8 val;
	struct ether_addr ea;
} link_val_t;

#define BCM_MAC_STATUS_INDICATION	(0x40010200L)

typedef struct {
	uint16			ver;		/* version of this struct */
	uint16			len;		/* length in bytes of this structure */
	uint16			cap;		/* sta's advertised capabilities */
	uint32			flags;		/* flags defined below */
	uint32			idle;		/* time since data pkt rx'd from sta */
	struct ether_addr	ea;		/* Station address */
	wl_rateset_t		rateset;	/* rateset in use */
	uint32			in;		/* seconds elapsed since associated */
	uint32			listen_interval_inms; /* Min Listen interval in ms for this STA */
	uint32			tx_pkts;	/* # of packets transmitted */
	uint32			tx_failures;	/* # of packets failed */
	uint32			rx_ucast_pkts;	/* # of unicast packets received */
	uint32			rx_mcast_pkts;	/* # of multicast packets received */
	uint32			tx_rate;	/* Rate of last successful tx frame */
	uint32			rx_rate;	/* Rate of last successful rx frame */
	uint32			rx_decrypt_succeeds;	/* # of packet decrypted successfully */
	uint32			rx_decrypt_failures;	/* # of packet decrypted unsuccessfully */
} sta_info_t;

#define WL_OLD_STAINFO_SIZE	OFFSETOF(sta_info_t, tx_pkts)

#define WL_STA_VER		3

/* Flags for sta_info_t indicating properties of STA */
#define WL_STA_BRCM		0x1		/* Running a Broadcom driver */
#define WL_STA_WME		0x2		/* WMM association */
#define WL_STA_UNUSED		0x4
#define WL_STA_AUTHE		0x8		/* Authenticated */
#define WL_STA_ASSOC		0x10		/* Associated */
#define WL_STA_AUTHO		0x20		/* Authorized */
#define WL_STA_WDS		0x40		/* Wireless Distribution System */
#define WL_STA_WDS_LINKUP	0x80		/* WDS traffic/probes flowing properly */
#define WL_STA_PS		0x100		/* STA is in power save mode from AP's viewpoint */
#define WL_STA_APSD_BE		0x200		/* APSD delv/trigger for AC_BE is default enabled */
#define WL_STA_APSD_BK		0x400		/* APSD delv/trigger for AC_BK is default enabled */
#define WL_STA_APSD_VI		0x800		/* APSD delv/trigger for AC_VI is default enabled */
#define WL_STA_APSD_VO		0x1000		/* APSD delv/trigger for AC_VO is default enabled */
#define WL_STA_N_CAP		0x2000		/* STA 802.11n capable */
#define WL_STA_SCBSTATS		0x4000		/* Per STA debug stats */

#define WL_WDS_LINKUP		WL_STA_WDS_LINKUP	/* deprecated */

/* Values for TX Filter override mode */
#define WLC_TXFILTER_OVERRIDE_DISABLED  0
#define WLC_TXFILTER_OVERRIDE_ENABLED   1

#endif /* LINUX_POSTMOGRIFY_REMOVAL */

/* Used to get specific STA parameters */
typedef struct {
	uint32	val;
	struct ether_addr ea;
} scb_val_t;

/* Used by iovar versions of some ioctls, i.e. WLC_SCB_AUTHORIZE et al */
typedef struct {
	uint32 code;
	scb_val_t ioctl_args;
} authops_t;

/* channel encoding */
typedef struct channel_info {
	int hw_channel;
	int target_channel;
	int scan_channel;
} channel_info_t;

/* For ioctls that take a list of MAC addresses */
struct maclist {
	uint count;			/* number of MAC addresses */
	struct ether_addr ea[1];	/* variable length array of MAC addresses */
};

#ifndef LINUX_POSTMOGRIFY_REMOVAL
/* get pkt count struct passed through ioctl */
typedef struct get_pktcnt {
	uint rx_good_pkt;
	uint rx_bad_pkt;
	uint tx_good_pkt;
	uint tx_bad_pkt;
	uint rx_ocast_good_pkt; /* unicast packets destined for others */
} get_pktcnt_t;

/* NINTENDO2 */
#define LQ_IDX_MIN              0
#define LQ_IDX_MAX              1
#define LQ_IDX_AVG              2
#define LQ_IDX_SUM              2
#define LQ_IDX_LAST             3
#define LQ_STOP_MONITOR         0
#define LQ_START_MONITOR        1

/* Get averages RSSI, Rx PHY rate and SNR values */
typedef struct {
	int rssi[LQ_IDX_LAST];  /* Array to keep min, max, avg rssi */
	int snr[LQ_IDX_LAST];   /* Array to keep min, max, avg snr */
	int isvalid;            /* Flag indicating whether above data is valid */
} wl_lq_t; /* Link Quality */

typedef enum wl_wakeup_reason_type {
	LCD_ON = 1,
	LCD_OFF,
	DRC1_WAKE,
	DRC2_WAKE,
	REASON_LAST
} wl_wr_type_t;

typedef struct {
/* Unique filter id */
	uint32	id;

/* stores the reason for the last wake up */
	uint8	reason;
} wl_wr_t;

/* Get MAC specific rate histogram command */
typedef struct {
	struct	ether_addr ea;	/* MAC Address */
	uint8	ac_cat;	/* Access Category */
	uint8	num_pkts;	/* Number of packet entries to be averaged */
} wl_mac_ratehisto_cmd_t;	/* MAC Specific Rate Histogram command */

/* Get MAC rate histogram response */
typedef struct {
	uint32	rate[WLC_MAXRATE + 1];	/* Rates */
	uint32	mcs[WL_RATESET_SZ_HT_MCS * WL_TX_CHAINS_MAX];	/* MCS counts */
	uint32	vht[WL_RATESET_SZ_VHT_MCS][WL_TX_CHAINS_MAX];	/* VHT counts */
	uint32	tsf_timer[2][2];	/* Start and End time for 8bytes value */
} wl_mac_ratehisto_res_t;	/* MAC Specific Rate Histogram Response */

/* Values for TX Filter override mode */
#define WLC_TXFILTER_OVERRIDE_DISABLED  0
#define WLC_TXFILTER_OVERRIDE_ENABLED   1

#define WL_IOCTL_ACTION_GET				0x0
#define WL_IOCTL_ACTION_SET				0x1
#define WL_IOCTL_ACTION_OVL_IDX_MASK	0x1e
#define WL_IOCTL_ACTION_OVL_RSV			0x20
#define WL_IOCTL_ACTION_OVL				0x40
#define WL_IOCTL_ACTION_MASK			0x7e
#define WL_IOCTL_ACTION_OVL_SHIFT		1

/* Linux network driver ioctl encoding */
typedef struct wl_ioctl {
	uint cmd;	/* common ioctl definition */
	void *buf;	/* pointer to user buffer */
	uint len;	/* length of user buffer */
	uint8 set;		/* 1=set IOCTL; 0=query IOCTL */
	uint used;	/* bytes read or written (optional) */
	uint needed;	/* bytes needed (optional) */
} wl_ioctl_t;

#ifndef LINUX_POSTMOGRIFY_REMOVAL

/* reference to wl_ioctl_t struct used by usermode driver */
#define ioctl_subtype	set		/* subtype param */
#define ioctl_pid	used		/* pid param */
#define ioctl_status	needed		/* status param */

/*
 * Structure for passing hardware and software
 * revision info up from the driver.
 */
typedef struct wlc_rev_info {
	uint		vendorid;	/* PCI vendor id */
	uint		deviceid;	/* device id of chip */
	uint		radiorev;	/* radio revision */
	uint		chiprev;	/* chip revision */
	uint		corerev;	/* core revision */
	uint		boardid;	/* board identifier (usu. PCI sub-device id) */
	uint		boardvendor;	/* board vendor (usu. PCI sub-vendor id) */
	uint		boardrev;	/* board revision */
	uint		driverrev;	/* driver version */
	uint		ucoderev;	/* microcode version */
	uint		bus;		/* bus type */
	uint		chipnum;	/* chip number */
	uint		phytype;	/* phy type */
	uint		phyrev;		/* phy revision */
	uint		anarev;		/* anacore rev */
	uint		chippkg;	/* chip package info */
} wlc_rev_info_t;

#define WL_REV_INFO_LEGACY_LENGTH	48

#define WL_BRAND_MAX 10
typedef struct wl_instance_info {
	uint instance;
	char brand[WL_BRAND_MAX];
} wl_instance_info_t;

/* structure to change size of tx fifo */
typedef struct wl_txfifo_sz {
	uint16	magic;
	uint16	fifo;
	uint16	size;
} wl_txfifo_sz_t;
/* magic pattern used for mismatch driver and wl */
#define WL_TXFIFO_SZ_MAGIC	0xa5a5

/* Transfer info about an IOVar from the driver */
/* Max supported IOV name size in bytes, + 1 for nul termination */
#define WLC_IOV_NAME_LEN 30
typedef struct wlc_iov_trx_s {
	uint8 module;
	uint8 type;
	char name[WLC_IOV_NAME_LEN];
} wlc_iov_trx_t;

/* check this magic number */
#define WLC_IOCTL_MAGIC		0x14e46c77

/* bump this number if you change the ioctl interface */
#ifdef D11AC_IOTYPES
#define WLC_IOCTL_VERSION	2
#define WLC_IOCTL_VERSION_LEGACY_IOTYPES	1
#else
#define WLC_IOCTL_VERSION	1
#endif /* D11AC_IOTYPES */

#define	WLC_IOCTL_MAXLEN		8192	/* max length ioctl buffer required */
#define	WLC_IOCTL_SMLEN			256	/* "small" length ioctl buffer required */
#define WLC_IOCTL_MEDLEN		1536    /* "med" length ioctl buffer required */
#if defined(LCNCONF) || defined(LCN40CONF)
#define WLC_SAMPLECOLLECT_MAXLEN	8192	/* Max Sample Collect buffer */
#else
#define WLC_SAMPLECOLLECT_MAXLEN	10240	/* Max Sample Collect buffer for two cores */
#endif

/* common ioctl definitions */
#define WLC_GET_MAGIC				0
#define WLC_GET_VERSION				1
#define WLC_UP					2
#define WLC_DOWN				3
#define WLC_GET_LOOP				4
#define WLC_SET_LOOP				5
#define WLC_DUMP				6
#define WLC_GET_MSGLEVEL			7
#define WLC_SET_MSGLEVEL			8
#define WLC_GET_PROMISC				9
#define WLC_SET_PROMISC				10
/* #define WLC_OVERLAY_IOCTL			11 */ /* not supported */
#define WLC_GET_RATE				12
#define WLC_GET_MAX_RATE			13
#define WLC_GET_INSTANCE			14
/* #define WLC_GET_FRAG				15 */ /* no longer supported */
/* #define WLC_SET_FRAG				16 */ /* no longer supported */
/* #define WLC_GET_RTS				17 */ /* no longer supported */
/* #define WLC_SET_RTS				18 */ /* no longer supported */
#define WLC_GET_INFRA				19
#define WLC_SET_INFRA				20
#define WLC_GET_AUTH				21
#define WLC_SET_AUTH				22
#define WLC_GET_BSSID				23
#define WLC_SET_BSSID				24
#define WLC_GET_SSID				25
#define WLC_SET_SSID				26
#define WLC_RESTART				27
#define WLC_TERMINATED             		28
/* #define WLC_DUMP_SCB				28 */ /* no longer supported */
#define WLC_GET_CHANNEL				29
#define WLC_SET_CHANNEL				30
#define WLC_GET_SRL				31
#define WLC_SET_SRL				32
#define WLC_GET_LRL				33
#define WLC_SET_LRL				34
#define WLC_GET_PLCPHDR				35
#define WLC_SET_PLCPHDR				36
#define WLC_GET_RADIO				37
#define WLC_SET_RADIO				38
#define WLC_GET_PHYTYPE				39
#define WLC_DUMP_RATE				40
#define WLC_SET_RATE_PARAMS			41
#define WLC_GET_FIXRATE				42
#define WLC_SET_FIXRATE				43
/* #define WLC_GET_WEP				42 */ /* no longer supported */
/* #define WLC_SET_WEP				43 */ /* no longer supported */
#define WLC_GET_KEY				44
#define WLC_SET_KEY				45
#define WLC_GET_REGULATORY			46
#define WLC_SET_REGULATORY			47
#define WLC_GET_PASSIVE_SCAN			48
#define WLC_SET_PASSIVE_SCAN			49
#define WLC_SCAN				50
#define WLC_SCAN_RESULTS			51
#define WLC_DISASSOC				52
#define WLC_REASSOC				53
#define WLC_GET_ROAM_TRIGGER			54
#define WLC_SET_ROAM_TRIGGER			55
#define WLC_GET_ROAM_DELTA			56
#define WLC_SET_ROAM_DELTA			57
#define WLC_GET_ROAM_SCAN_PERIOD		58
#define WLC_SET_ROAM_SCAN_PERIOD		59
#define WLC_EVM					60	/* diag */
#define WLC_GET_TXANT				61
#define WLC_SET_TXANT				62
#define WLC_GET_ANTDIV				63
#define WLC_SET_ANTDIV				64
/* #define WLC_GET_TXPWR			65 */ /* no longer supported */
/* #define WLC_SET_TXPWR			66 */ /* no longer supported */
#define WLC_GET_CLOSED				67
#define WLC_SET_CLOSED				68
#define WLC_GET_MACLIST				69
#define WLC_SET_MACLIST				70
#define WLC_GET_RATESET				71
#define WLC_SET_RATESET				72
/* #define WLC_GET_LOCALE			73 */ /* no longer supported */
#define WLC_LONGTRAIN				74
#define WLC_GET_BCNPRD				75
#define WLC_SET_BCNPRD				76
#define WLC_GET_DTIMPRD				77
#define WLC_SET_DTIMPRD				78
#define WLC_GET_SROM				79
#define WLC_SET_SROM				80
#define WLC_GET_WEP_RESTRICT			81
#define WLC_SET_WEP_RESTRICT			82
#define WLC_GET_COUNTRY				83
#define WLC_SET_COUNTRY				84
#define WLC_GET_PM				85
#define WLC_SET_PM				86
#define WLC_GET_WAKE				87
#define WLC_SET_WAKE				88
/* #define WLC_GET_D11CNTS			89 */ /* -> "counters" iovar */
#define WLC_GET_FORCELINK			90	/* ndis only */
#define WLC_SET_FORCELINK			91	/* ndis only */
#define WLC_FREQ_ACCURACY			92	/* diag */
#define WLC_CARRIER_SUPPRESS			93	/* diag */
#define WLC_GET_PHYREG				94
#define WLC_SET_PHYREG				95
#define WLC_GET_RADIOREG			96
#define WLC_SET_RADIOREG			97
#define WLC_GET_REVINFO				98
#define WLC_GET_UCANTDIV			99
#define WLC_SET_UCANTDIV			100
#define WLC_R_REG				101
#define WLC_W_REG				102
/* #define WLC_DIAG_LOOPBACK			103	old tray diag */
/* #define WLC_RESET_D11CNTS			104 */ /* -> "reset_d11cnts" iovar */
#define WLC_GET_MACMODE				105
#define WLC_SET_MACMODE				106
#define WLC_GET_MONITOR				107
#define WLC_SET_MONITOR				108
#define WLC_GET_GMODE				109
#define WLC_SET_GMODE				110
#define WLC_GET_LEGACY_ERP			111
#define WLC_SET_LEGACY_ERP			112
#define WLC_GET_RX_ANT				113
#define WLC_GET_CURR_RATESET			114	/* current rateset */
#define WLC_GET_SCANSUPPRESS			115
#define WLC_SET_SCANSUPPRESS			116
#define WLC_GET_AP				117
#define WLC_SET_AP				118
#define WLC_GET_EAP_RESTRICT			119
#define WLC_SET_EAP_RESTRICT			120
#define WLC_SCB_AUTHORIZE			121
#define WLC_SCB_DEAUTHORIZE			122
#define WLC_GET_WDSLIST				123
#define WLC_SET_WDSLIST				124
#define WLC_GET_ATIM				125
#define WLC_SET_ATIM				126
#define WLC_GET_RSSI				127
#define WLC_GET_PHYANTDIV			128
#define WLC_SET_PHYANTDIV			129
#define WLC_AP_RX_ONLY				130
#define WLC_GET_TX_PATH_PWR			131
#define WLC_SET_TX_PATH_PWR			132
#define WLC_GET_WSEC				133
#define WLC_SET_WSEC				134
#define WLC_GET_PHY_NOISE			135
#define WLC_GET_BSS_INFO			136
#define WLC_GET_PKTCNTS				137
#define WLC_GET_LAZYWDS				138
#define WLC_SET_LAZYWDS				139
#define WLC_GET_BANDLIST			140
#define WLC_GET_BAND				141
#define WLC_SET_BAND				142
#define WLC_SCB_DEAUTHENTICATE			143
#define WLC_GET_SHORTSLOT			144
#define WLC_GET_SHORTSLOT_OVERRIDE		145
#define WLC_SET_SHORTSLOT_OVERRIDE		146
#define WLC_GET_SHORTSLOT_RESTRICT		147
#define WLC_SET_SHORTSLOT_RESTRICT		148
#define WLC_GET_GMODE_PROTECTION		149
#define WLC_GET_GMODE_PROTECTION_OVERRIDE	150
#define WLC_SET_GMODE_PROTECTION_OVERRIDE	151
#define WLC_UPGRADE				152
/* #define WLC_GET_MRATE			153 */ /* no longer supported */
/* #define WLC_SET_MRATE			154 */ /* no longer supported */
#define WLC_GET_IGNORE_BCNS			155
#define WLC_SET_IGNORE_BCNS			156
#define WLC_GET_SCB_TIMEOUT			157
#define WLC_SET_SCB_TIMEOUT			158
#define WLC_GET_ASSOCLIST			159
#define WLC_GET_CLK				160
#define WLC_SET_CLK				161
#define WLC_GET_UP				162
#define WLC_OUT					163
#define WLC_GET_WPA_AUTH			164
#define WLC_SET_WPA_AUTH			165
#define WLC_GET_UCFLAGS				166
#define WLC_SET_UCFLAGS				167
#define WLC_GET_PWRIDX				168
#define WLC_SET_PWRIDX				169
#define WLC_GET_TSSI				170
#define WLC_GET_SUP_RATESET_OVERRIDE		171
#define WLC_SET_SUP_RATESET_OVERRIDE		172
/* #define WLC_SET_FAST_TIMER			173 */ /* no longer supported */
/* #define WLC_GET_FAST_TIMER			174 */ /* no longer supported */
/* #define WLC_SET_SLOW_TIMER			175 */ /* no longer supported */
/* #define WLC_GET_SLOW_TIMER			176 */ /* no longer supported */
/* #define WLC_DUMP_PHYREGS			177 */ /* no longer supported */
#define WLC_GET_PROTECTION_CONTROL		178
#define WLC_SET_PROTECTION_CONTROL		179
#define WLC_GET_PHYLIST				180
#define WLC_ENCRYPT_STRENGTH			181	/* ndis only */
#define WLC_DECRYPT_STATUS			182	/* ndis only */
#define WLC_GET_KEY_SEQ				183
#define WLC_GET_SCAN_CHANNEL_TIME		184
#define WLC_SET_SCAN_CHANNEL_TIME		185
#define WLC_GET_SCAN_UNASSOC_TIME		186
#define WLC_SET_SCAN_UNASSOC_TIME		187
#define WLC_GET_SCAN_HOME_TIME			188
#define WLC_SET_SCAN_HOME_TIME			189
#define WLC_GET_SCAN_NPROBES			190
#define WLC_SET_SCAN_NPROBES			191
#define WLC_GET_PRB_RESP_TIMEOUT		192
#define WLC_SET_PRB_RESP_TIMEOUT		193
#define WLC_GET_ATTEN				194
#define WLC_SET_ATTEN				195
#define WLC_GET_SHMEM				196	/* diag */
#define WLC_SET_SHMEM				197	/* diag */
/* #define WLC_GET_GMODE_PROTECTION_CTS		198 */ /* no longer supported */
/* #define WLC_SET_GMODE_PROTECTION_CTS		199 */ /* no longer supported */
#define WLC_SET_WSEC_TEST			200
#define WLC_SCB_DEAUTHENTICATE_FOR_REASON	201
#define WLC_TKIP_COUNTERMEASURES		202
#define WLC_GET_PIOMODE				203
#define WLC_SET_PIOMODE				204
#define WLC_SET_ASSOC_PREFER			205
#define WLC_GET_ASSOC_PREFER			206
#define WLC_SET_ROAM_PREFER			207
#define WLC_GET_ROAM_PREFER			208
#define WLC_SET_LED				209
#define WLC_GET_LED				210
#define WLC_GET_INTERFERENCE_MODE		211
#define WLC_SET_INTERFERENCE_MODE		212
#define WLC_GET_CHANNEL_QA			213
#define WLC_START_CHANNEL_QA			214
#define WLC_GET_CHANNEL_SEL			215
#define WLC_START_CHANNEL_SEL			216
#define WLC_GET_VALID_CHANNELS			217
#define WLC_GET_FAKEFRAG			218
#define WLC_SET_FAKEFRAG			219
#define WLC_GET_PWROUT_PERCENTAGE		220
#define WLC_SET_PWROUT_PERCENTAGE		221
#define WLC_SET_BAD_FRAME_PREEMPT		222
#define WLC_GET_BAD_FRAME_PREEMPT		223
#define WLC_SET_LEAP_LIST			224
#define WLC_GET_LEAP_LIST			225
#define WLC_GET_CWMIN				226
#define WLC_SET_CWMIN				227
#define WLC_GET_CWMAX				228
#define WLC_SET_CWMAX				229
#define WLC_GET_WET				230
#define WLC_SET_WET				231
#define WLC_GET_PUB				232
/* #define WLC_SET_GLACIAL_TIMER		233 */ /* no longer supported */
/* #define WLC_GET_GLACIAL_TIMER		234 */ /* no longer supported */
#define WLC_GET_KEY_PRIMARY			235
#define WLC_SET_KEY_PRIMARY			236
/* #define WLC_DUMP_RADIOREGS			237 */ /* no longer supported */
#define WLC_GET_ACI_ARGS			238
#define WLC_SET_ACI_ARGS			239
#define WLC_UNSET_CALLBACK			240
#define WLC_SET_CALLBACK			241
#define WLC_GET_RADAR				242
#define WLC_SET_RADAR				243
#define WLC_SET_SPECT_MANAGMENT			244
#define WLC_GET_SPECT_MANAGMENT			245
#define WLC_WDS_GET_REMOTE_HWADDR		246	/* handled in wl_linux.c/wl_vx.c */
#define WLC_WDS_GET_WPA_SUP			247
#define WLC_SET_CS_SCAN_TIMER			248
#define WLC_GET_CS_SCAN_TIMER			249
#define WLC_MEASURE_REQUEST			250
#define WLC_INIT				251
#define WLC_SEND_QUIET				252
#define WLC_KEEPALIVE			253
#define WLC_SEND_PWR_CONSTRAINT			254
#define WLC_UPGRADE_STATUS			255
#define WLC_CURRENT_PWR				256
#define WLC_GET_SCAN_PASSIVE_TIME		257
#define WLC_SET_SCAN_PASSIVE_TIME		258
#define WLC_LEGACY_LINK_BEHAVIOR		259
#define WLC_GET_CHANNELS_IN_COUNTRY		260
#define WLC_GET_COUNTRY_LIST			261
#define WLC_GET_VAR				262	/* get value of named variable */
#define WLC_SET_VAR				263	/* set named variable to value */
#define WLC_NVRAM_GET				264	/* deprecated */
#define WLC_NVRAM_SET				265
#define WLC_NVRAM_DUMP				266
#define WLC_REBOOT				267
#define WLC_SET_WSEC_PMK			268
#define WLC_GET_AUTH_MODE			269
#define WLC_SET_AUTH_MODE			270
#define WLC_GET_WAKEENTRY			271
#define WLC_SET_WAKEENTRY			272
#define WLC_NDCONFIG_ITEM			273	/* currently handled in wl_oid.c */
#define WLC_NVOTPW				274
#define WLC_OTPW				275
#define WLC_IOV_BLOCK_GET			276
#define WLC_IOV_MODULES_GET			277
#define WLC_SOFT_RESET				278
#define WLC_GET_ALLOW_MODE			279
#define WLC_SET_ALLOW_MODE			280
#define WLC_GET_DESIRED_BSSID			281
#define WLC_SET_DESIRED_BSSID			282
#define	WLC_DISASSOC_MYAP			283
#define WLC_GET_NBANDS				284	/* for Dongle EXT_STA support */
#define WLC_GET_BANDSTATES			285	/* for Dongle EXT_STA support */
#define WLC_GET_WLC_BSS_INFO			286	/* for Dongle EXT_STA support */
#define WLC_GET_ASSOC_INFO			287	/* for Dongle EXT_STA support */
#define WLC_GET_OID_PHY				288	/* for Dongle EXT_STA support */
#define WLC_SET_OID_PHY				289	/* for Dongle EXT_STA support */
#define WLC_SET_ASSOC_TIME			290	/* for Dongle EXT_STA support */
#define WLC_GET_DESIRED_SSID			291	/* for Dongle EXT_STA support */
#define WLC_GET_CHANSPEC			292	/* for Dongle EXT_STA support */
#define WLC_GET_ASSOC_STATE			293	/* for Dongle EXT_STA support */
#define WLC_SET_PHY_STATE			294	/* for Dongle EXT_STA support */
#define WLC_GET_SCAN_PENDING			295	/* for Dongle EXT_STA support */
#define WLC_GET_SCANREQ_PENDING			296	/* for Dongle EXT_STA support */
#define WLC_GET_PREV_ROAM_REASON		297	/* for Dongle EXT_STA support */
#define WLC_SET_PREV_ROAM_REASON		298	/* for Dongle EXT_STA support */
#define WLC_GET_BANDSTATES_PI			299	/* for Dongle EXT_STA support */
#define WLC_GET_PHY_STATE			300	/* for Dongle EXT_STA support */
#define WLC_GET_BSS_WPA_RSN			301	/* for Dongle EXT_STA support */
#define WLC_GET_BSS_WPA2_RSN			302	/* for Dongle EXT_STA support */
#define WLC_GET_BSS_BCN_TS			303	/* for Dongle EXT_STA support */
#define WLC_GET_INT_DISASSOC			304	/* for Dongle EXT_STA support */
#define WLC_SET_NUM_PEERS			305     /* for Dongle EXT_STA support */
#define WLC_GET_NUM_BSS				306	/* for Dongle EXT_STA support */
#define WLC_PHY_SAMPLE_COLLECT			307	/* phy sample collect mode */
/* #define WLC_UM_PRIV				308 */	/* Deprecated: usermode driver */
#define WLC_GET_CMD				309
/* #define WLC_LAST				310 */	/* Never used - can be reused */
#define WLC_SET_INTERFERENCE_OVERRIDE_MODE	311	/* set inter mode override */
#define WLC_GET_INTERFERENCE_OVERRIDE_MODE	312	/* get inter mode override */
/* #define WLC_GET_WAI_RESTRICT			313 */	/* for WAPI, deprecated use iovar instead */
/* #define WLC_SET_WAI_RESTRICT			314 */	/* for WAPI, deprecated use iovar instead */
/* #define WLC_SET_WAI_REKEY			315 */	/* for WAPI, deprecated use iovar instead */
#define WLC_SET_NAT_CONFIG			316	/* for configuring NAT filter driver */
#define WLC_GET_NAT_STATE			317
#define WLC_LAST				318

#ifndef EPICTRL_COOKIE
#define EPICTRL_COOKIE		0xABADCEDE
#endif

/* vx wlc ioctl's offset */
#define CMN_IOCTL_OFF 0x180

/*
 * custom OID support
 *
 * 0xFF - implementation specific OID
 * 0xE4 - first byte of Broadcom PCI vendor ID
 * 0x14 - second byte of Broadcom PCI vendor ID
 * 0xXX - the custom OID number
 */

/* begin 0x1f values beyond the start of the ET driver range. */
#define WL_OID_BASE		0xFFE41420

/* NDIS overrides */
#define OID_WL_GETINSTANCE	(WL_OID_BASE + WLC_GET_INSTANCE)
#define OID_WL_GET_FORCELINK	(WL_OID_BASE + WLC_GET_FORCELINK)
#define OID_WL_SET_FORCELINK	(WL_OID_BASE + WLC_SET_FORCELINK)
#define	OID_WL_ENCRYPT_STRENGTH	(WL_OID_BASE + WLC_ENCRYPT_STRENGTH)
#define OID_WL_DECRYPT_STATUS	(WL_OID_BASE + WLC_DECRYPT_STATUS)
#define OID_LEGACY_LINK_BEHAVIOR (WL_OID_BASE + WLC_LEGACY_LINK_BEHAVIOR)
#define OID_WL_NDCONFIG_ITEM	(WL_OID_BASE + WLC_NDCONFIG_ITEM)

/* EXT_STA Dongle suuport */
#define OID_STA_CHANSPEC	(WL_OID_BASE + WLC_GET_CHANSPEC)
#define OID_STA_NBANDS		(WL_OID_BASE + WLC_GET_NBANDS)
#define OID_STA_GET_PHY		(WL_OID_BASE + WLC_GET_OID_PHY)
#define OID_STA_SET_PHY		(WL_OID_BASE + WLC_SET_OID_PHY)
#define OID_STA_ASSOC_TIME	(WL_OID_BASE + WLC_SET_ASSOC_TIME)
#define OID_STA_DESIRED_SSID	(WL_OID_BASE + WLC_GET_DESIRED_SSID)
#define OID_STA_SET_PHY_STATE	(WL_OID_BASE + WLC_SET_PHY_STATE)
#define OID_STA_SCAN_PENDING	(WL_OID_BASE + WLC_GET_SCAN_PENDING)
#define OID_STA_SCANREQ_PENDING (WL_OID_BASE + WLC_GET_SCANREQ_PENDING)
#define OID_STA_GET_ROAM_REASON (WL_OID_BASE + WLC_GET_PREV_ROAM_REASON)
#define OID_STA_SET_ROAM_REASON (WL_OID_BASE + WLC_SET_PREV_ROAM_REASON)
#define OID_STA_GET_PHY_STATE	(WL_OID_BASE + WLC_GET_PHY_STATE)
#define OID_STA_INT_DISASSOC	(WL_OID_BASE + WLC_GET_INT_DISASSOC)
#define OID_STA_SET_NUM_PEERS	(WL_OID_BASE + WLC_SET_NUM_PEERS)
#define OID_STA_GET_NUM_BSS	(WL_OID_BASE + WLC_GET_NUM_BSS)

/* NAT filter driver support */
#define OID_NAT_SET_CONFIG	(WL_OID_BASE + WLC_SET_NAT_CONFIG)
#define OID_NAT_GET_STATE	(WL_OID_BASE + WLC_GET_NAT_STATE)

#define WL_DECRYPT_STATUS_SUCCESS	1
#define WL_DECRYPT_STATUS_FAILURE	2
#define WL_DECRYPT_STATUS_UNKNOWN	3

/* allows user-mode app to poll the status of USB image upgrade */
#define WLC_UPGRADE_SUCCESS			0
#define WLC_UPGRADE_PENDING			1

#ifdef CONFIG_USBRNDIS_RETAIL
/* struct passed in for WLC_NDCONFIG_ITEM */
typedef struct {
	char *name;
	void *param;
} ndconfig_item_t;
#endif


/* WLC_GET_AUTH, WLC_SET_AUTH values */
#define WL_AUTH_OPEN_SYSTEM		0	/* d11 open authentication */
#define WL_AUTH_SHARED_KEY		1	/* d11 shared authentication */
<<<<<<< HEAD
#define WL_AUTH_OPEN_SHARED     	2   /* try open, then shared if open failed w/rc 13 */
=======
#ifdef BCM4330_CHIP
#define WL_AUTH_OPEN_SHARED		2	/* try open, then shared if open failed w/rc 13 */
#else
/* BCM4334(Phoenex branch) value changed to 3 */
#define WL_AUTH_OPEN_SHARED		3	/* try open, then shared if open failed w/rc 13 */
#endif
#endif /* LINUX_POSTMOGRIFY_REMOVAL */
>>>>>>> 344bd536

/* Bit masks for radio disabled status - returned by WL_GET_RADIO */
#define WL_RADIO_SW_DISABLE		(1<<0)
#define WL_RADIO_HW_DISABLE		(1<<1)
#define WL_RADIO_MPC_DISABLE		(1<<2)
#define WL_RADIO_COUNTRY_DISABLE	(1<<3)	/* some countries don't support any channel */

#define	WL_SPURAVOID_OFF	0
#define	WL_SPURAVOID_ON1	1
#define	WL_SPURAVOID_ON2	2

/* Override bit for WLC_SET_TXPWR.  if set, ignore other level limits */
#define WL_TXPWR_OVERRIDE	(1U<<31)
#define WL_TXPWR_NEG   (1U<<30)

#ifndef LINUX_POSTMOGRIFY_REMOVAL
#define WL_PHY_PAVARS_LEN	32	/* Phy type, Band range, chain, a1[0], b0[0], b1[0] ... */

#define WL_PHY_PAVAR_VER	1	/* pavars version */

typedef struct wl_po {
	uint16	phy_type;	/* Phy type */
	uint16	band;
	uint16	cckpo;
	uint32	ofdmpo;
	uint16	mcspo[8];
} wl_po_t;

/* a large TX Power as an init value to factor out of MIN() calculations,
 * keep low enough to fit in an int8, units are .25 dBm
 */
#define WLC_TXPWR_MAX		(127)	/* ~32 dBm = 1,500 mW */

/* "diag" iovar argument and error code */
#define WL_DIAG_INTERRUPT			1	/* d11 loopback interrupt test */
#define WL_DIAG_LOOPBACK			2	/* d11 loopback data test */
#define WL_DIAG_MEMORY				3	/* d11 memory test */
#define WL_DIAG_LED				4	/* LED test */
#define WL_DIAG_REG				5	/* d11/phy register test */
#define WL_DIAG_SROM				6	/* srom read/crc test */
#define WL_DIAG_DMA				7	/* DMA test */
#define WL_DIAG_LOOPBACK_EXT			8	/* enhenced d11 loopback data test */

#define WL_DIAGERR_SUCCESS			0
#define WL_DIAGERR_FAIL_TO_RUN			1	/* unable to run requested diag */
#define WL_DIAGERR_NOT_SUPPORTED		2	/* diag requested is not supported */
#define WL_DIAGERR_INTERRUPT_FAIL		3	/* loopback interrupt test failed */
#define WL_DIAGERR_LOOPBACK_FAIL		4	/* loopback data test failed */
#define WL_DIAGERR_SROM_FAIL			5	/* srom read failed */
#define WL_DIAGERR_SROM_BADCRC			6	/* srom crc failed */
#define WL_DIAGERR_REG_FAIL			7	/* d11/phy register test failed */
#define WL_DIAGERR_MEMORY_FAIL			8	/* d11 memory test failed */
#define WL_DIAGERR_NOMEM			9	/* diag test failed due to no memory */
#define WL_DIAGERR_DMA_FAIL			10	/* DMA test failed */

#define WL_DIAGERR_MEMORY_TIMEOUT		11	/* d11 memory test didn't finish in time */
#define WL_DIAGERR_MEMORY_BADPATTERN		12	/* d11 memory test result in bad pattern */

/* band types */
#define	WLC_BAND_AUTO		0	/* auto-select */
#define	WLC_BAND_5G		1	/* 5 Ghz */
#define	WLC_BAND_2G		2	/* 2.4 Ghz */
#define	WLC_BAND_ALL		3	/* all bands */

/* band range returned by band_range iovar */
#define WL_CHAN_FREQ_RANGE_2G      0
#define WL_CHAN_FREQ_RANGE_5GL     1
#define WL_CHAN_FREQ_RANGE_5GM     2
#define WL_CHAN_FREQ_RANGE_5GH     3

#define WL_CHAN_FREQ_RANGE_5G_BAND0     1
#define WL_CHAN_FREQ_RANGE_5G_BAND1     2
#define WL_CHAN_FREQ_RANGE_5G_BAND2     3
#define WL_CHAN_FREQ_RANGE_5G_BAND3     4

#define WL_CHAN_FREQ_RANGE_5G_4BAND    	5
#endif /* LINUX_POSTMOGRIFY_REMOVAL */

/* phy types (returned by WLC_GET_PHYTPE) */
#define	WLC_PHY_TYPE_A		0
#define	WLC_PHY_TYPE_B		1
#define	WLC_PHY_TYPE_G		2
#define	WLC_PHY_TYPE_N		4
#define	WLC_PHY_TYPE_LP		5
#define	WLC_PHY_TYPE_SSN	6
#define	WLC_PHY_TYPE_HT		7
#define	WLC_PHY_TYPE_LCN	8
#define	WLC_PHY_TYPE_LCN40	10
#define WLC_PHY_TYPE_AC		11
#define	WLC_PHY_TYPE_NULL	0xf

/* Values for PM */
#define PM_OFF	0
#define PM_MAX	1
#define PM_FAST 2
#define PM_FORCE_OFF 3 		/* use this bit to force PM off even bt is active */

#ifndef LINUX_POSTMOGRIFY_REMOVAL
/* MAC list modes */
#define WLC_MACMODE_DISABLED	0	/* MAC list disabled */
#define WLC_MACMODE_DENY	1	/* Deny specified (i.e. allow unspecified) */
#define WLC_MACMODE_ALLOW	2	/* Allow specified (i.e. deny unspecified) */

/*
 * 54g modes (basic bits may still be overridden)
 *
 * GMODE_LEGACY_B			Rateset: 1b, 2b, 5.5, 11
 *					Preamble: Long
 *					Shortslot: Off
 * GMODE_AUTO				Rateset: 1b, 2b, 5.5b, 11b, 18, 24, 36, 54
 *					Extended Rateset: 6, 9, 12, 48
 *					Preamble: Long
 *					Shortslot: Auto
 * GMODE_ONLY				Rateset: 1b, 2b, 5.5b, 11b, 18, 24b, 36, 54
 *					Extended Rateset: 6b, 9, 12b, 48
 *					Preamble: Short required
 *					Shortslot: Auto
 * GMODE_B_DEFERRED			Rateset: 1b, 2b, 5.5b, 11b, 18, 24, 36, 54
 *					Extended Rateset: 6, 9, 12, 48
 *					Preamble: Long
 *					Shortslot: On
 * GMODE_PERFORMANCE			Rateset: 1b, 2b, 5.5b, 6b, 9, 11b, 12b, 18, 24b, 36, 48, 54
 *					Preamble: Short required
 *					Shortslot: On and required
 * GMODE_LRS				Rateset: 1b, 2b, 5.5b, 11b
 *					Extended Rateset: 6, 9, 12, 18, 24, 36, 48, 54
 *					Preamble: Long
 *					Shortslot: Auto
 */
#define GMODE_LEGACY_B		0
#define GMODE_AUTO		1
#define GMODE_ONLY		2
#define GMODE_B_DEFERRED	3
#define GMODE_PERFORMANCE	4
#define GMODE_LRS		5
#define GMODE_MAX		6

/* values for PLCPHdr_override */
#define WLC_PLCP_AUTO	-1
#define WLC_PLCP_SHORT	0
#define WLC_PLCP_LONG	1

/* values for g_protection_override and n_protection_override */
#define WLC_PROTECTION_AUTO		-1
#define WLC_PROTECTION_OFF		0
#define WLC_PROTECTION_ON		1
#define WLC_PROTECTION_MMHDR_ONLY	2
#define WLC_PROTECTION_CTS_ONLY		3

/* values for g_protection_control and n_protection_control */
#define WLC_PROTECTION_CTL_OFF		0
#define WLC_PROTECTION_CTL_LOCAL	1
#define WLC_PROTECTION_CTL_OVERLAP	2

/* values for n_protection */
#define WLC_N_PROTECTION_OFF		0
#define WLC_N_PROTECTION_OPTIONAL	1
#define WLC_N_PROTECTION_20IN40		2
#define WLC_N_PROTECTION_MIXEDMODE	3

/* values for n_preamble_type */
#define WLC_N_PREAMBLE_MIXEDMODE	0
#define WLC_N_PREAMBLE_GF		1
#define WLC_N_PREAMBLE_GF_BRCM          2

/* values for band specific 40MHz capabilities (deprecated) */
#define WLC_N_BW_20ALL			0
#define WLC_N_BW_40ALL			1
#define WLC_N_BW_20IN2G_40IN5G		2

#define WLC_BW_20MHZ_BIT		(1<<0)
#define WLC_BW_40MHZ_BIT		(1<<1)
#define WLC_BW_80MHZ_BIT		(1<<2)

/* Bandwidth capabilities */
#define WLC_BW_CAP_20MHZ		(WLC_BW_20MHZ_BIT)
#define WLC_BW_CAP_40MHZ		(WLC_BW_40MHZ_BIT|WLC_BW_20MHZ_BIT)
#define WLC_BW_CAP_80MHZ		(WLC_BW_80MHZ_BIT|WLC_BW_40MHZ_BIT|WLC_BW_20MHZ_BIT)
#define WLC_BW_CAP_UNRESTRICTED		0xFF

#define WL_BW_CAP_20MHZ(bw_cap)	(((bw_cap) & WLC_BW_20MHZ_BIT) ? TRUE : FALSE)
#define WL_BW_CAP_40MHZ(bw_cap)	(((bw_cap) & WLC_BW_40MHZ_BIT) ? TRUE : FALSE)
#define WL_BW_CAP_80MHZ(bw_cap)	(((bw_cap) & WLC_BW_80MHZ_BIT) ? TRUE : FALSE)

/* values to force tx/rx chain */
#define WLC_N_TXRX_CHAIN0		0
#define WLC_N_TXRX_CHAIN1		1

/* bitflags for SGI support (sgi_rx iovar) */
#define WLC_N_SGI_20			0x01
#define WLC_N_SGI_40			0x02
#define WLC_VHT_SGI_80			0x04

/* when sgi_tx==WLC_SGI_ALL, bypass rate selection, enable sgi for all mcs */
#define WLC_SGI_ALL				0x02

#define LISTEN_INTERVAL			10
/* interference mitigation options */
#define	INTERFERE_OVRRIDE_OFF	-1	/* interference override off */
#define	INTERFERE_NONE	0	/* off */
#define	NON_WLAN	1	/* foreign/non 802.11 interference, no auto detect */
#define	WLAN_MANUAL	2	/* ACI: no auto detection */
#define	WLAN_AUTO	3	/* ACI: auto detect */
#define	WLAN_AUTO_W_NOISE	4	/* ACI: auto - detect and non 802.11 interference */
#define AUTO_ACTIVE	(1 << 7) /* Auto is currently active */

typedef struct wl_aci_args {
	int enter_aci_thresh; /* Trigger level to start detecting ACI */
	int exit_aci_thresh; /* Trigger level to exit ACI mode */
	int usec_spin; /* microsecs to delay between rssi samples */
	int glitch_delay; /* interval between ACI scans when glitch count is consistently high */
	uint16 nphy_adcpwr_enter_thresh;	/* ADC power to enter ACI mitigation mode */
	uint16 nphy_adcpwr_exit_thresh;	/* ADC power to exit ACI mitigation mode */
	uint16 nphy_repeat_ctr;		/* Number of tries per channel to compute power */
	uint16 nphy_num_samples;	/* Number of samples to compute power on one channel */
	uint16 nphy_undetect_window_sz;	/* num of undetects to exit ACI Mitigation mode */
	uint16 nphy_b_energy_lo_aci;	/* low ACI power energy threshold for bphy */
	uint16 nphy_b_energy_md_aci;	/* mid ACI power energy threshold for bphy */
	uint16 nphy_b_energy_hi_aci;	/* high ACI power energy threshold for bphy */
	uint16 nphy_noise_noassoc_glitch_th_up; /* wl interference 4 */
	uint16 nphy_noise_noassoc_glitch_th_dn;
	uint16 nphy_noise_assoc_glitch_th_up;
	uint16 nphy_noise_assoc_glitch_th_dn;
	uint16 nphy_noise_assoc_aci_glitch_th_up;
	uint16 nphy_noise_assoc_aci_glitch_th_dn;
	uint16 nphy_noise_assoc_enter_th;
	uint16 nphy_noise_noassoc_enter_th;
	uint16 nphy_noise_assoc_rx_glitch_badplcp_enter_th;
	uint16 nphy_noise_noassoc_crsidx_incr;
	uint16 nphy_noise_assoc_crsidx_incr;
	uint16 nphy_noise_crsidx_decr;
} wl_aci_args_t;

#define TRIGGER_NOW				0
#define TRIGGER_CRS				0x01
#define TRIGGER_CRSDEASSERT			0x02
#define TRIGGER_GOODFCS				0x04
#define TRIGGER_BADFCS				0x08
#define TRIGGER_BADPLCP				0x10
#define TRIGGER_CRSGLITCH			0x20
#define WL_ACI_ARGS_LEGACY_LENGTH	16	/* bytes of pre NPHY aci args */
#define	WL_SAMPLECOLLECT_T_VERSION	2	/* version of wl_samplecollect_args_t struct */
typedef struct wl_samplecollect_args {
	/* version 0 fields */
	uint8 coll_us;
	int cores;
	/* add'l version 1 fields */
	uint16 version;     /* see definition of WL_SAMPLECOLLECT_T_VERSION */
	uint16 length;      /* length of entire structure */
	int8 trigger;
	uint16 timeout;
	uint16 mode;
	uint32 pre_dur;
	uint32 post_dur;
	uint8 gpio_sel;
	bool downsamp;
	bool be_deaf;
	bool agc;		/* loop from init gain and going down */
	bool filter;		/* override high pass corners to lowest */
	/* add'l version 2 fields */
	uint8 trigger_state;
	uint8 module_sel1;
	uint8 module_sel2;
	uint16 nsamps;
} wl_samplecollect_args_t;

#define	WL_SAMPLEDATA_HEADER_TYPE	1
#define WL_SAMPLEDATA_HEADER_SIZE	80	/* sample collect header size (bytes) */
#define	WL_SAMPLEDATA_TYPE		2
#define	WL_SAMPLEDATA_SEQ		0xff	/* sequence # */
#define	WL_SAMPLEDATA_MORE_DATA		0x100	/* more data mask */
#define	WL_SAMPLEDATA_T_VERSION		1	/* version of wl_samplecollect_args_t struct */
/* version for unpacked sample data, int16 {(I,Q),Core(0..N)} */
#define	WL_SAMPLEDATA_T_VERSION_SPEC_AN 2

typedef struct wl_sampledata {
	uint16 version;	/* structure version */
	uint16 size;	/* size of structure */
	uint16 tag;	/* Header/Data */
	uint16 length;	/* data length */
	uint32 flag;	/* bit def */
} wl_sampledata_t;

/* wl_radar_args_t */
typedef struct {
	int npulses; 	/* required number of pulses at n * t_int */
	int ncontig; 	/* required number of pulses at t_int */
	int min_pw; 	/* minimum pulse width (20 MHz clocks) */
	int max_pw; 	/* maximum pulse width (20 MHz clocks) */
	uint16 thresh0;	/* Radar detection, thresh 0 */
	uint16 thresh1;	/* Radar detection, thresh 1 */
	uint16 blank;	/* Radar detection, blank control */
	uint16 fmdemodcfg;	/* Radar detection, fmdemod config */
	int npulses_lp;  /* Radar detection, minimum long pulses */
	int min_pw_lp; /* Minimum pulsewidth for long pulses */
	int max_pw_lp; /* Maximum pulsewidth for long pulses */
	int min_fm_lp; /* Minimum fm for long pulses */
	int max_span_lp;  /* Maximum deltat for long pulses */
	int min_deltat; /* Minimum spacing between pulses */
	int max_deltat; /* Maximum spacing between pulses */
	uint16 autocorr;	/* Radar detection, autocorr on or off */
	uint16 st_level_time;	/* Radar detection, start_timing level */
	uint16 t2_min; /* minimum clocks needed to remain in state 2 */
	uint32 version; /* version */
	uint32 fra_pulse_err;	/* sample error margin for detecting French radar pulsed */
	int npulses_fra;  /* Radar detection, minimum French pulses set */
	int npulses_stg2;  /* Radar detection, minimum staggered-2 pulses set */
	int npulses_stg3;  /* Radar detection, minimum staggered-3 pulses set */
	uint16 percal_mask;	/* defines which period cal is masked from radar detection */
	int quant;	/* quantization resolution to pulse positions */
	uint32 min_burst_intv_lp;	/* minimum burst to burst interval for bin3 radar */
	uint32 max_burst_intv_lp;	/* maximum burst to burst interval for bin3 radar */
	int nskip_rst_lp;	/* number of skipped pulses before resetting lp buffer */
	int max_pw_tol;	/* maximum tollerance allowed in detected pulse width for radar detection */
	uint16 feature_mask; /* 16-bit mask to specify enabled features */
} wl_radar_args_t;

#define WL_RADAR_ARGS_VERSION 2

typedef struct {
	uint32 version; /* version */
	uint16 thresh0_20_lo;	/* Radar detection, thresh 0 (range 5250-5350MHz) for BW 20MHz */
	uint16 thresh1_20_lo;	/* Radar detection, thresh 1 (range 5250-5350MHz) for BW 20MHz */
	uint16 thresh0_40_lo;	/* Radar detection, thresh 0 (range 5250-5350MHz) for BW 40MHz */
	uint16 thresh1_40_lo;	/* Radar detection, thresh 1 (range 5250-5350MHz) for BW 40MHz */
	uint16 thresh0_80_lo;	/* Radar detection, thresh 0 (range 5250-5350MHz) for BW 80MHz */
	uint16 thresh1_80_lo;	/* Radar detection, thresh 1 (range 5250-5350MHz) for BW 80MHz */
	uint16 thresh0_160_lo;	/* Radar detection, thresh 0 (range 5250-5350MHz) for BW 160MHz */
	uint16 thresh1_160_lo;	/* Radar detection, thresh 1 (range 5250-5350MHz) for BW 160MHz */
	uint16 thresh0_20_hi;	/* Radar detection, thresh 0 (range 5470-5725MHz) for BW 20MHz */
	uint16 thresh1_20_hi;	/* Radar detection, thresh 1 (range 5470-5725MHz) for BW 20MHz */
	uint16 thresh0_40_hi;	/* Radar detection, thresh 0 (range 5470-5725MHz) for BW 40MHz */
	uint16 thresh1_40_hi;	/* Radar detection, thresh 1 (range 5470-5725MHz) for BW 40MHz */
	uint16 thresh0_80_hi;	/* Radar detection, thresh 0 (range 5470-5725MHz) for BW 80MHz */
	uint16 thresh1_80_hi;	/* Radar detection, thresh 1 (range 5470-5725MHz) for BW 80MHz */
	uint16 thresh0_160_hi;	/* Radar detection, thresh 0 (range 5470-5725MHz) for BW 160MHz */
	uint16 thresh1_160_hi;	/* Radar detection, thresh 1 (range 5470-5725MHz) for BW 160MHz */
} wl_radar_thr_t;

#define WL_RADAR_THR_VERSION	2
#define WL_THRESHOLD_LO_BAND	70	/* range from 5250MHz - 5350MHz */

/* radar iovar SET defines */
#define WL_RADAR_DETECTOR_OFF		0	/* radar detector off */
#define WL_RADAR_DETECTOR_ON		1	/* radar detector on */
#define WL_RADAR_SIMULATED		2	/* force radar detector to declare
						 * detection once
						 */
#define WL_RSSI_ANT_VERSION	1	/* current version of wl_rssi_ant_t */
#define WL_ANT_RX_MAX		2	/* max 2 receive antennas */
#define WL_ANT_HT_RX_MAX	3	/* max 3 receive antennas/cores */
#define WL_ANT_IDX_1		0	/* antenna index 1 */
#define WL_ANT_IDX_2		1	/* antenna index 2 */

#ifndef WL_RSSI_ANT_MAX
#define WL_RSSI_ANT_MAX		4	/* max possible rx antennas */
#elif WL_RSSI_ANT_MAX != 4
#error "WL_RSSI_ANT_MAX does not match"
#endif

#define WL_ERROR_VAL        0x00000001
#define WL_TRACE_VAL        0x00000002
#define WL_PRHDRS_VAL       0x00000004
#define WL_PRPKT_VAL        0x00000008
#define WL_INFORM_VAL       0x00000010
#define WL_TMP_VAL      0x00000020
#define WL_OID_VAL      0x00000040
#define WL_RATE_VAL     0x00000080
#define WL_ASSOC_VAL        0x00000100
#define WL_PRUSR_VAL        0x00000200
#define WL_PS_VAL       0x00000400
#define WL_TXPWR_VAL        0x00000800  
#define WL_PORT_VAL     0x00001000
#define WL_DUAL_VAL     0x00002000
#define WL_WSEC_VAL     0x00004000
#define WL_WSEC_DUMP_VAL    0x00008000
#define WL_LOG_VAL      0x00010000
#define WL_NRSSI_VAL        0x00020000  
#define WL_LOFT_VAL     0x00040000  
#define WL_REGULATORY_VAL   0x00080000
#define WL_PHYCAL_VAL       0x00100000  
#define WL_RADAR_VAL        0x00200000  
#define WL_MPC_VAL      0x00400000
#define WL_APSTA_VAL        0x00800000
#define WL_DFS_VAL      0x01000000
#define WL_BA_VAL       0x02000000
#define WL_ACI_VAL      0x04000000
#define WL_MBSS_VAL     0x04000000
#define WL_CAC_VAL      0x08000000
#define WL_AMSDU_VAL        0x10000000
#define WL_AMPDU_VAL        0x20000000
#define WL_FFPLD_VAL        0x40000000


#define WL_DPT_VAL      0x00000001
#define WL_SCAN_VAL     0x00000002
#define WL_WOWL_VAL     0x00000004
#define WL_COEX_VAL     0x00000008
#define WL_RTDC_VAL     0x00000010
#define WL_PROTO_VAL        0x00000020
#define WL_BTA_VAL      0x00000040
#define WL_CHANINT_VAL      0x00000080
#define WL_THERMAL_VAL      0x00000100  
#define WL_P2P_VAL      0x00000200
#define WL_TXRX_VAL		0x00000400
#define WL_MCHAN_VAL            0x00000800


#define WL_LED_NUMGPIO      16  


#define WL_LED_OFF      0       
#define WL_LED_ON       1       
#define WL_LED_ACTIVITY     2       
#define WL_LED_RADIO        3       
#define WL_LED_ARADIO       4       
#define WL_LED_BRADIO       5       
#define WL_LED_BGMODE       6       
#define WL_LED_WI1      7
#define WL_LED_WI2      8
#define WL_LED_WI3      9
#define WL_LED_ASSOC        10      
#define WL_LED_INACTIVE     11      
#define WL_LED_ASSOCACT     12      
#define WL_LED_WI4      13
#define WL_LED_WI5      14
#define WL_LED_BLINKSLOW    15      
#define WL_LED_BLINKMED     16      
#define WL_LED_BLINKFAST    17      
#define WL_LED_BLINKCUSTOM  18      
#define WL_LED_BLINKPERIODIC    19      
#define WL_LED_ASSOC_WITH_SEC   20      
						
#define WL_LED_START_OFF    21      
#define WL_LED_NUMBEHAVIOR  22


#define WL_LED_BEH_MASK     0x7f        
#define WL_LED_AL_MASK      0x80        


/* dfs_status iovar-related defines */

/* cac - channel availability check,
 * ism - in-service monitoring
 * csa - channel switching announcement
 */

/* cac state values */
#define WL_DFS_CACSTATE_IDLE		0	/* state for operating in non-radar channel */
#define	WL_DFS_CACSTATE_PREISM_CAC	1	/* CAC in progress */
#define WL_DFS_CACSTATE_ISM		2	/* ISM in progress */
#define WL_DFS_CACSTATE_CSA		3	/* csa */
#define WL_DFS_CACSTATE_POSTISM_CAC	4	/* ISM CAC */
#define WL_DFS_CACSTATE_PREISM_OOC	5	/* PREISM OOC */
#define WL_DFS_CACSTATE_POSTISM_OOC	6	/* POSTISM OOC */
#define WL_DFS_CACSTATES		7	/* this many states exist */

/* data structure used in 'dfs_status' wl interface, which is used to query dfs status */
typedef struct {
	uint state;		/* noted by WL_DFS_CACSTATE_XX. */
	uint duration;		/* time spent in ms in state. */
	/* as dfs enters ISM state, it removes the operational channel from quiet channel
	 * list and notes the channel in channel_cleared. set to 0 if no channel is cleared
	 */
	chanspec_t chanspec_cleared;
	/* chanspec cleared used to be a uint, add another to uint16 to maintain size */
	uint16 pad;
} wl_dfs_status_t;

#define NUM_PWRCTRL_RATES 12

typedef struct {
	uint8 txpwr_band_max[NUM_PWRCTRL_RATES];	/* User set target */
	uint8 txpwr_limit[NUM_PWRCTRL_RATES];		/* reg and local power limit */
	uint8 txpwr_local_max;				/* local max according to the AP */
	uint8 txpwr_local_constraint;			/* local constraint according to the AP */
	uint8 txpwr_chan_reg_max;			/* Regulatory max for this channel */
	uint8 txpwr_target[2][NUM_PWRCTRL_RATES];	/* Latest target for 2.4 and 5 Ghz */
	uint8 txpwr_est_Pout[2];			/* Latest estimate for 2.4 and 5 Ghz */
	uint8 txpwr_opo[NUM_PWRCTRL_RATES];		/* On G phy, OFDM power offset */
	uint8 txpwr_bphy_cck_max[NUM_PWRCTRL_RATES];	/* Max CCK power for this band (SROM) */
	uint8 txpwr_bphy_ofdm_max;			/* Max OFDM power for this band (SROM) */
	uint8 txpwr_aphy_max[NUM_PWRCTRL_RATES];	/* Max power for A band (SROM) */
	int8  txpwr_antgain[2];				/* Ant gain for each band - from SROM */
	uint8 txpwr_est_Pout_gofdm;			/* Pwr estimate for 2.4 OFDM */
} tx_power_legacy_t;

#define WL_TX_POWER_RATES_LEGACY    45
#define WL_TX_POWER_MCS20_FIRST         12
#define WL_TX_POWER_MCS20_NUM           16
#define WL_TX_POWER_MCS40_FIRST         28
#define WL_TX_POWER_MCS40_NUM           17

typedef struct {
	uint32 flags;
	chanspec_t chanspec;                 /* txpwr report for this channel */
	chanspec_t local_chanspec;           /* channel on which we are associated */
	uint8 local_max;                 /* local max according to the AP */
	uint8 local_constraint;              /* local constraint according to the AP */
	int8  antgain[2];                /* Ant gain for each band - from SROM */
	uint8 rf_cores;                  /* count of RF Cores being reported */
	uint8 est_Pout[4];                           /* Latest tx power out estimate per RF
							  * chain without adjustment
							  */
	uint8 est_Pout_cck;                          /* Latest CCK tx power out estimate */
	uint8 user_limit[WL_TX_POWER_RATES_LEGACY];  /* User limit */
	uint8 reg_limit[WL_TX_POWER_RATES_LEGACY];   /* Regulatory power limit */
	uint8 board_limit[WL_TX_POWER_RATES_LEGACY]; /* Max power board can support (SROM) */
	uint8 target[WL_TX_POWER_RATES_LEGACY];      /* Latest target power */
} tx_power_legacy2_t;

/* TX Power index defines */
#define WL_NUM_RATES_CCK			4 /* 1, 2, 5.5, 11 Mbps */
#define WL_NUM_RATES_OFDM			8 /* 6, 9, 12, 18, 24, 36, 48, 54 Mbps SISO/CDD */
#define WL_NUM_RATES_MCS_1STREAM	8 /* MCS 0-7 1-stream rates - SISO/CDD/STBC/MCS */
#define WL_NUM_RATES_EXTRA_VHT		2 /* Additional VHT 11AC rates */
#define WL_NUM_RATES_VHT			10
#define WL_NUM_RATES_MCS32			1

#define WLC_NUM_RATES_CCK       WL_NUM_RATES_CCK
#define WLC_NUM_RATES_OFDM      WL_NUM_RATES_OFDM
#define WLC_NUM_RATES_MCS_1_STREAM  WL_NUM_RATES_MCS_1STREAM
#define WLC_NUM_RATES_MCS_2_STREAM  WL_NUM_RATES_MCS_1STREAM
#define WLC_NUM_RATES_MCS32     WL_NUM_RATES_MCS32
#define WL_TX_POWER_CCK_NUM     WL_NUM_RATES_CCK
#define WL_TX_POWER_OFDM_NUM        WL_NUM_RATES_OFDM
#define WL_TX_POWER_MCS_1_STREAM_NUM    WL_NUM_RATES_MCS_1STREAM
#define WL_TX_POWER_MCS_2_STREAM_NUM    WL_NUM_RATES_MCS_1STREAM
#define WL_TX_POWER_MCS_32_NUM      WL_NUM_RATES_MCS32

#define WL_NUM_2x2_ELEMENTS		4
#define WL_NUM_3x3_ELEMENTS		6

typedef struct txppr {
	/* start of 20MHz tx power limits */
	uint8 b20_1x1dsss[WL_NUM_RATES_CCK];		/* Legacy CCK/DSSS */
	uint8 b20_1x1ofdm[WL_NUM_RATES_OFDM];		/* Legacy OFDM transmission */
	uint8 b20_1x1mcs0[WL_NUM_RATES_MCS_1STREAM];		/* SISO MCS 0-7 */

	uint8 b20_1x2dsss[WL_NUM_RATES_CCK];		/* Legacy CCK/DSSS */
	uint8 b20_1x2cdd_ofdm[WL_NUM_RATES_OFDM];	/* Legacy OFDM CDD transmission */
	uint8 b20_1x2cdd_mcs0[WL_NUM_RATES_MCS_1STREAM];	/* CDD MCS 0-7 */
	uint8 b20_2x2stbc_mcs0[WL_NUM_RATES_MCS_1STREAM];	/* STBC MCS 0-7 */
	uint8 b20_2x2sdm_mcs8[WL_NUM_RATES_MCS_1STREAM];	/* MCS 8-15 */

	uint8 b20_1x3dsss[WL_NUM_RATES_CCK];		/* Legacy CCK/DSSS */
	uint8 b20_1x3cdd_ofdm[WL_NUM_RATES_OFDM];	/* Legacy OFDM CDD transmission */
	uint8 b20_1x3cdd_mcs0[WL_NUM_RATES_MCS_1STREAM];	/* 1 Nsts to 3 Tx Chain */
	uint8 b20_2x3stbc_mcs0[WL_NUM_RATES_MCS_1STREAM];	/* STBC MCS 0-7 */
	uint8 b20_2x3sdm_mcs8[WL_NUM_RATES_MCS_1STREAM];	/* 2 Nsts to 3 Tx Chain */
	uint8 b20_3x3sdm_mcs16[WL_NUM_RATES_MCS_1STREAM];	/* 3 Nsts to 3 Tx Chain */

	uint8 b20_1x1vht[WL_NUM_RATES_EXTRA_VHT];		/* VHT8_9SS1 */
	uint8 b20_1x2cdd_vht[WL_NUM_RATES_EXTRA_VHT];	/* VHT8_9SS1_CDD1 */
	uint8 b20_2x2stbc_vht[WL_NUM_RATES_EXTRA_VHT];	/* VHT8_9SS1_STBC */
	uint8 b20_2x2sdm_vht[WL_NUM_RATES_EXTRA_VHT];	/* VHT8_9SS2 */
	uint8 b20_1x3cdd_vht[WL_NUM_RATES_EXTRA_VHT];	/* VHT8_9SS1_CDD2 */
	uint8 b20_2x3stbc_vht[WL_NUM_RATES_EXTRA_VHT];	/* VHT8_9SS1_STBC_SPEXP1 */
	uint8 b20_2x3sdm_vht[WL_NUM_RATES_EXTRA_VHT];	/* VHT8_9SS2_SPEXP1 */
	uint8 b20_3x3sdm_vht[WL_NUM_RATES_EXTRA_VHT];	/* VHT8_9SS3 */

	/* start of 40MHz tx power limits */
	uint8 b40_dummy1x1dsss[WL_NUM_RATES_CCK];	/* Legacy CCK/DSSS */
	uint8 b40_1x1ofdm[WL_NUM_RATES_OFDM];		/* Legacy OFDM transmission */
	uint8 b40_1x1mcs0[WL_NUM_RATES_MCS_1STREAM];		/* SISO MCS 0-7 */

	uint8 b40_dummy1x2dsss[WL_NUM_RATES_CCK];	/* Legacy CCK/DSSS */
	uint8 b40_1x2cdd_ofdm[WL_NUM_RATES_OFDM];	/* Legacy OFDM CDD transmission */
	uint8 b40_1x2cdd_mcs0[WL_NUM_RATES_MCS_1STREAM];	/* CDD MCS 0-7 */
	uint8 b40_2x2stbc_mcs0[WL_NUM_RATES_MCS_1STREAM];	/* STBC MCS 0-7 */
	uint8 b40_2x2sdm_mcs8[WL_NUM_RATES_MCS_1STREAM];	/* MCS 8-15 */

	uint8 b40_dummy1x3dsss[WL_NUM_RATES_CCK];	/* Legacy CCK/DSSS */
	uint8 b40_1x3cdd_ofdm[WL_NUM_RATES_OFDM];	/* Legacy OFDM CDD transmission */
	uint8 b40_1x3cdd_mcs0[WL_NUM_RATES_MCS_1STREAM];	/* 1 Nsts to 3 Tx Chain */
	uint8 b40_2x3stbc_mcs0[WL_NUM_RATES_MCS_1STREAM];	/* STBC MCS 0-7 */
	uint8 b40_2x3sdm_mcs8[WL_NUM_RATES_MCS_1STREAM];	/* 2 Nsts to 3 Tx Chain */
	uint8 b40_3x3sdm_mcs16[WL_NUM_RATES_MCS_1STREAM];	/* 3 Nsts to 3 Tx Chain */

	uint8 b40_1x1vht[WL_NUM_RATES_EXTRA_VHT];		/* VHT8_9SS1 */
	uint8 b40_1x2cdd_vht[WL_NUM_RATES_EXTRA_VHT];	/* VHT8_9SS1_CDD1 */
	uint8 b40_2x2stbc_vht[WL_NUM_RATES_EXTRA_VHT];	/* VHT8_9SS1_STBC */
	uint8 b40_2x2sdm_vht[WL_NUM_RATES_EXTRA_VHT];	/* VHT8_9SS2 */
	uint8 b40_1x3cdd_vht[WL_NUM_RATES_EXTRA_VHT];	/* VHT8_9SS1_CDD2 */
	uint8 b40_2x3stbc_vht[WL_NUM_RATES_EXTRA_VHT];	/* VHT8_9SS1_STBC_SPEXP1 */
	uint8 b40_2x3sdm_vht[WL_NUM_RATES_EXTRA_VHT];	/* VHT8_9SS2_SPEXP1 */
	uint8 b40_3x3sdm_vht[WL_NUM_RATES_EXTRA_VHT];	/* VHT8_9SS3 */

	/* start of 20in40MHz tx power limits */
	uint8 b20in40_1x1dsss[WL_NUM_RATES_CCK];	/* Legacy CCK/DSSS */
	uint8 b20in40_1x1ofdm[WL_NUM_RATES_OFDM];	/* Legacy OFDM transmission */
	uint8 b20in40_1x1mcs0[WL_NUM_RATES_MCS_1STREAM];	/* SISO MCS 0-7 */

	uint8 b20in40_1x2dsss[WL_NUM_RATES_CCK];		/* Legacy CCK/DSSS */
	uint8 b20in40_1x2cdd_ofdm[WL_NUM_RATES_OFDM];	/* Legacy OFDM CDD transmission */
	uint8 b20in40_1x2cdd_mcs0[WL_NUM_RATES_MCS_1STREAM];	/* CDD MCS 0-7 */
	uint8 b20in40_2x2stbc_mcs0[WL_NUM_RATES_MCS_1STREAM];	/* STBC MCS 0-7 */
	uint8 b20in40_2x2sdm_mcs8[WL_NUM_RATES_MCS_1STREAM];	/* MCS 8-15 */

	uint8 b20in40_1x3dsss[WL_NUM_RATES_CCK];		/* Legacy CCK/DSSS */
	uint8 b20in40_1x3cdd_ofdm[WL_NUM_RATES_OFDM];	/* 20 in 40 MHz Legacy OFDM CDD */
	uint8 b20in40_1x3cdd_mcs0[WL_NUM_RATES_MCS_1STREAM];	/* 1 Nsts to 3 Tx Chain */
	uint8 b20in40_2x3stbc_mcs0[WL_NUM_RATES_MCS_1STREAM];	/* STBC MCS 0-7 */
	uint8 b20in40_2x3sdm_mcs8[WL_NUM_RATES_MCS_1STREAM];	/* 2 Nsts to 3 Tx Chain */
	uint8 b20in40_3x3sdm_mcs16[WL_NUM_RATES_MCS_1STREAM];	/* 3 Nsts to 3 Tx Chain */

	uint8 b20in40_1x1vht[WL_NUM_RATES_EXTRA_VHT];		/* VHT8_9SS1 */
	uint8 b20in40_1x2cdd_vht[WL_NUM_RATES_EXTRA_VHT];	/* VHT8_9SS1_CDD1 */
	uint8 b20in40_2x2stbc_vht[WL_NUM_RATES_EXTRA_VHT];	/* VHT8_9SS1_STBC */
	uint8 b20in40_2x2sdm_vht[WL_NUM_RATES_EXTRA_VHT];	/* VHT8_9SS2 */
	uint8 b20in40_1x3cdd_vht[WL_NUM_RATES_EXTRA_VHT];	/* VHT8_9SS1_CDD2 */
	uint8 b20in40_2x3stbc_vht[WL_NUM_RATES_EXTRA_VHT];	/* VHT8_9SS1_STBC_SPEXP1 */
	uint8 b20in40_2x3sdm_vht[WL_NUM_RATES_EXTRA_VHT];	/* VHT8_9SS2_SPEXP1 */
	uint8 b20in40_3x3sdm_vht[WL_NUM_RATES_EXTRA_VHT];	/* VHT8_9SS3 */

	/* start of 80MHz tx power limits */
	uint8 b80_dummy1x1dsss[WL_NUM_RATES_CCK];		/* Legacy CCK/DSSS */
	uint8 b80_1x1ofdm[WL_NUM_RATES_OFDM];			/* Legacy OFDM transmission */
	uint8 b80_1x1mcs0[WL_NUM_RATES_MCS_1STREAM];	/* SISO MCS 0-7 */

	uint8 b80_dummy1x2dsss[WL_NUM_RATES_CCK];	/* Legacy CCK/DSSS */
	uint8 b80_1x2cdd_ofdm[WL_NUM_RATES_OFDM];	/* Legacy OFDM CDD transmission */
	uint8 b80_1x2cdd_mcs0[WL_NUM_RATES_MCS_1STREAM];	/* CDD MCS 0-7 */
	uint8 b80_2x2stbc_mcs0[WL_NUM_RATES_MCS_1STREAM];	/* STBC MCS 0-7 */
	uint8 b80_2x2sdm_mcs8[WL_NUM_RATES_MCS_1STREAM];	/* MCS 8-15 */

	uint8 b80_dummy1x3dsss[WL_NUM_RATES_CCK];	/* Legacy CCK/DSSS */
	uint8 b80_1x3cdd_ofdm[WL_NUM_RATES_OFDM];	/* Legacy OFDM CDD transmission */
	uint8 b80_1x3cdd_mcs0[WL_NUM_RATES_MCS_1STREAM];	/* 1 Nsts to 3 Tx Chain */
	uint8 b80_2x3stbc_mcs0[WL_NUM_RATES_MCS_1STREAM];	/* STBC MCS 0-7 */
	uint8 b80_2x3sdm_mcs8[WL_NUM_RATES_MCS_1STREAM];	/* 2 Nsts to 3 Tx Chain */
	uint8 b80_3x3sdm_mcs16[WL_NUM_RATES_MCS_1STREAM];	/* 3 Nsts to 3 Tx Chain */

	uint8 b80_1x1vht[WL_NUM_RATES_EXTRA_VHT];		/* VHT8_9SS1 */
	uint8 b80_1x2cdd_vht[WL_NUM_RATES_EXTRA_VHT];	/* VHT8_9SS1_CDD1 */
	uint8 b80_2x2stbc_vht[WL_NUM_RATES_EXTRA_VHT];	/* VHT8_9SS1_STBC */
	uint8 b80_2x2sdm_vht[WL_NUM_RATES_EXTRA_VHT];	/* VHT8_9SS2 */
	uint8 b80_1x3cdd_vht[WL_NUM_RATES_EXTRA_VHT];	/* VHT8_9SS1_CDD2 */
	uint8 b80_2x3stbc_vht[WL_NUM_RATES_EXTRA_VHT];	/* VHT8_9SS1_STBC_SPEXP1 */
	uint8 b80_2x3sdm_vht[WL_NUM_RATES_EXTRA_VHT];	/* VHT8_9SS2_SPEXP1 */
	uint8 b80_3x3sdm_vht[WL_NUM_RATES_EXTRA_VHT];	/* VHT8_9SS3 */

	/* start of 20in80MHz tx power limits */
	uint8 b20in80_1x1dsss[WL_NUM_RATES_CCK];	/* Legacy CCK/DSSS */
	uint8 b20in80_1x1ofdm[WL_NUM_RATES_OFDM];	/* Legacy OFDM transmission */
	uint8 b20in80_1x1mcs0[WL_NUM_RATES_MCS_1STREAM];	/* SISO MCS 0-7 */

	uint8 b20in80_1x2dsss[WL_NUM_RATES_CCK];		/* Legacy CCK/DSSS */
	uint8 b20in80_1x2cdd_ofdm[WL_NUM_RATES_OFDM];	/* Legacy OFDM CDD transmission */
	uint8 b20in80_1x2cdd_mcs0[WL_NUM_RATES_MCS_1STREAM];	/* CDD MCS 0-7 */
	uint8 b20in80_2x2stbc_mcs0[WL_NUM_RATES_MCS_1STREAM];	/* STBC MCS 0-7 */
	uint8 b20in80_2x2sdm_mcs8[WL_NUM_RATES_MCS_1STREAM];	/* MCS 8-15 */

	uint8 b20in80_1x3dsss[WL_NUM_RATES_CCK];		/* Legacy CCK/DSSS */
	uint8 b20in80_1x3cdd_ofdm[WL_NUM_RATES_OFDM];	/* Legacy OFDM CDD transmission */
	uint8 b20in80_1x3cdd_mcs0[WL_NUM_RATES_MCS_1STREAM];	/* 1 Nsts to 3 Tx Chain */
	uint8 b20in80_2x3stbc_mcs0[WL_NUM_RATES_MCS_1STREAM];	/* STBC MCS 0-7 */
	uint8 b20in80_2x3sdm_mcs8[WL_NUM_RATES_MCS_1STREAM];	/* 2 Nsts to 3 Tx Chain */
	uint8 b20in80_3x3sdm_mcs16[WL_NUM_RATES_MCS_1STREAM];	/* 3 Nsts to 3 Tx Chain */

	uint8 b20in80_1x1vht[WL_NUM_RATES_EXTRA_VHT];		/* VHT8_9SS1 */
	uint8 b20in80_1x2cdd_vht[WL_NUM_RATES_EXTRA_VHT];	/* VHT8_9SS1_CDD1 */
	uint8 b20in80_2x2stbc_vht[WL_NUM_RATES_EXTRA_VHT];	/* VHT8_9SS1_STBC */
	uint8 b20in80_2x2sdm_vht[WL_NUM_RATES_EXTRA_VHT];	/* VHT8_9SS2 */
	uint8 b20in80_1x3cdd_vht[WL_NUM_RATES_EXTRA_VHT];	/* VHT8_9SS1_CDD2 */
	uint8 b20in80_2x3stbc_vht[WL_NUM_RATES_EXTRA_VHT];	/* VHT8_9SS1_STBC_SPEXP1 */
	uint8 b20in80_2x3sdm_vht[WL_NUM_RATES_EXTRA_VHT];	/* VHT8_9SS2_SPEXP1 */
	uint8 b20in80_3x3sdm_vht[WL_NUM_RATES_EXTRA_VHT];	/* VHT8_9SS3 */

	/* start of 40in80MHz tx power limits */
	uint8 b40in80_dummy1x1dsss[WL_NUM_RATES_CCK];	/* Legacy CCK/DSSS */
	uint8 b40in80_1x1ofdm[WL_NUM_RATES_OFDM];		/* Legacy OFDM transmission */
	uint8 b40in80_1x1mcs0[WL_NUM_RATES_MCS_1STREAM];	/* SISO MCS 0-7 */

	uint8 b40in80_dummy1x2dsss[WL_NUM_RATES_CCK];	/* Legacy CCK/DSSS */
	uint8 b40in80_1x2cdd_ofdm[WL_NUM_RATES_OFDM];	/* Legacy OFDM CDD transmission */
	uint8 b40in80_1x2cdd_mcs0[WL_NUM_RATES_MCS_1STREAM];	/* CDD MCS 0-7 */
	uint8 b40in80_2x2stbc_mcs0[WL_NUM_RATES_MCS_1STREAM];	/* STBC MCS 0-7 */
	uint8 b40in80_2x2sdm_mcs8[WL_NUM_RATES_MCS_1STREAM];	/* MCS 8-15 */

	uint8 b40in80_dummy1x3dsss[WL_NUM_RATES_CCK];	/* Legacy CCK/DSSS */
	uint8 b40in80_1x3cdd_ofdm[WL_NUM_RATES_OFDM];	/* MHz Legacy OFDM CDD */
	uint8 b40in80_1x3cdd_mcs0[WL_NUM_RATES_MCS_1STREAM];	/* 1 Nsts to 3 Tx Chain */
	uint8 b40in80_2x3stbc_mcs0[WL_NUM_RATES_MCS_1STREAM];	/* STBC MCS 0-7 */
	uint8 b40in80_2x3sdm_mcs8[WL_NUM_RATES_MCS_1STREAM];	/* 2 Nsts to 3 Tx Chain */
	uint8 b40in80_3x3sdm_mcs16[WL_NUM_RATES_MCS_1STREAM];	/* 3 Nsts to 3 Tx Chain */

	uint8 b40in80_1x1vht[WL_NUM_RATES_EXTRA_VHT];		/* VHT8_9SS1 */
	uint8 b40in80_1x2cdd_vht[WL_NUM_RATES_EXTRA_VHT];	/* VHT8_9SS1_CDD1 */
	uint8 b40in80_2x2stbc_vht[WL_NUM_RATES_EXTRA_VHT];	/* VHT8_9SS1_STBC */
	uint8 b40in80_2x2sdm_vht[WL_NUM_RATES_EXTRA_VHT];	/* VHT8_9SS2 */
	uint8 b40in80_1x3cdd_vht[WL_NUM_RATES_EXTRA_VHT];	/* VHT8_9SS1_CDD2 */
	uint8 b40in80_2x3stbc_vht[WL_NUM_RATES_EXTRA_VHT];	/* VHT8_9SS1_STBC_SPEXP1 */
	uint8 b40in80_2x3sdm_vht[WL_NUM_RATES_EXTRA_VHT];	/* VHT8_9SS2_SPEXP1 */
	uint8 b40in80_3x3sdm_vht[WL_NUM_RATES_EXTRA_VHT];	/* VHT8_9SS3 */

	uint8 mcs32; /* C_CHECK - THIS NEEDS TO BE REMOVED THROUGHOUT THE CODE */
} txppr_t;

/* 20MHz */
#define WL_TX_POWER_CCK_FIRST					OFFSETOF(txppr_t, b20_1x1dsss)
#define WL_TX_POWER_OFDM20_FIRST				OFFSETOF(txppr_t, b20_1x1ofdm)
#define WL_TX_POWER_MCS20_SISO_FIRST			OFFSETOF(txppr_t, b20_1x1mcs0)
#define WL_TX_POWER_20_S1x1_FIRST				OFFSETOF(txppr_t, b20_1x1mcs0)

#define WL_TX_POWER_CCK_CDD_S1x2_FIRST			OFFSETOF(txppr_t, b20_1x2dsss)
#define WL_TX_POWER_OFDM20_CDD_FIRST			OFFSETOF(txppr_t, b20_1x2cdd_ofdm)
#define WL_TX_POWER_MCS20_CDD_FIRST				OFFSETOF(txppr_t, b20_1x2cdd_mcs0)
#define WL_TX_POWER_20_S1x2_FIRST				OFFSETOF(txppr_t, b20_1x2cdd_mcs0)
#define WL_TX_POWER_MCS20_STBC_FIRST			OFFSETOF(txppr_t, b20_2x2stbc_mcs0)
#define WL_TX_POWER_MCS20_SDM_FIRST				OFFSETOF(txppr_t, b20_2x2sdm_mcs8)
#define WL_TX_POWER_20_S2x2_FIRST				OFFSETOF(txppr_t, b20_2x2sdm_mcs8)

#define WL_TX_POWER_CCK_CDD_S1x3_FIRST			OFFSETOF(txppr_t, b20_1x3dsss)
#define WL_TX_POWER_OFDM20_CDD_S1x3_FIRST		OFFSETOF(txppr_t, b20_1x3cdd_ofdm)
#define WL_TX_POWER_20_S1x3_FIRST				OFFSETOF(txppr_t, b20_1x3cdd_mcs0)
#define WL_TX_POWER_20_STBC_S2x3_FIRST			OFFSETOF(txppr_t, b20_2x3stbc_mcs0)
#define WL_TX_POWER_20_S2x3_FIRST				OFFSETOF(txppr_t, b20_2x3sdm_mcs8)
#define WL_TX_POWER_20_S3x3_FIRST				OFFSETOF(txppr_t, b20_3x3sdm_mcs16)

#define WL_TX_POWER_20_S1X1_VHT					OFFSETOF(txppr_t, b20_1x1vht)
#define WL_TX_POWER_20_S1X2_CDD_VHT				OFFSETOF(txppr_t, b20_1x2cdd_vht)
#define WL_TX_POWER_20_S2X2_STBC_VHT			OFFSETOF(txppr_t, b20_2x2stbc_vht)
#define WL_TX_POWER_20_S2X2_VHT					OFFSETOF(txppr_t, b20_2x2sdm_vht)
#define WL_TX_POWER_20_S1X3_CDD_VHT				OFFSETOF(txppr_t, b20_1x3cdd_vht)
#define WL_TX_POWER_20_S2X3_STBC_VHT			OFFSETOF(txppr_t, b20_2x3stbc_vht)
#define WL_TX_POWER_20_S2X3_VHT					OFFSETOF(txppr_t, b20_2x3sdm_vht)
#define WL_TX_POWER_20_S3X3_VHT					OFFSETOF(txppr_t, b20_3x3sdm_vht)

/* 40MHz */
#define WL_TX_POWER_40_DUMMY_CCK_FIRST			OFFSETOF(txppr_t, b40_dummy1x1dsss)
#define WL_TX_POWER_OFDM40_FIRST				OFFSETOF(txppr_t, b40_1x1ofdm)
#define WL_TX_POWER_MCS40_SISO_FIRST			OFFSETOF(txppr_t, b40_1x1mcs0)
#define WL_TX_POWER_40_S1x1_FIRST				OFFSETOF(txppr_t, b40_1x1mcs0)

#define WL_TX_POWER_40_DUMMY_CCK_CDD_S1x2_FIRST	OFFSETOF(txppr_t, b40_dummy1x2dsss)
#define WL_TX_POWER_OFDM40_CDD_FIRST			OFFSETOF(txppr_t, b40_1x2cdd_ofdm)
#define WL_TX_POWER_MCS40_CDD_FIRST				OFFSETOF(txppr_t, b40_1x2cdd_mcs0)
#define WL_TX_POWER_40_S1x2_FIRST				OFFSETOF(txppr_t, b40_1x2cdd_mcs0)
#define WL_TX_POWER_MCS40_STBC_FIRST			OFFSETOF(txppr_t, b40_2x2stbc_mcs0)
#define WL_TX_POWER_MCS40_SDM_FIRST				OFFSETOF(txppr_t, b40_2x2sdm_mcs8)
#define WL_TX_POWER_40_S2x2_FIRST				OFFSETOF(txppr_t, b40_2x2sdm_mcs8)

#define WL_TX_POWER_40_DUMMY_CCK_CDD_S1x3_FIRST	OFFSETOF(txppr_t, b40_dummy1x3dsss)
#define WL_TX_POWER_OFDM40_CDD_S1x3_FIRST		OFFSETOF(txppr_t, b40_1x3cdd_ofdm)
#define WL_TX_POWER_40_S1x3_FIRST				OFFSETOF(txppr_t, b40_1x3cdd_mcs0)
#define WL_TX_POWER_40_STBC_S2x3_FIRST			OFFSETOF(txppr_t, b40_2x3stbc_mcs0)
#define WL_TX_POWER_40_S2x3_FIRST				OFFSETOF(txppr_t, b40_2x3sdm_mcs8)
#define WL_TX_POWER_40_S3x3_FIRST				OFFSETOF(txppr_t, b40_3x3sdm_mcs16)

#define WL_TX_POWER_40_S1X1_VHT					OFFSETOF(txppr_t, b40_1x1vht)
#define WL_TX_POWER_40_S1X2_CDD_VHT				OFFSETOF(txppr_t, b40_1x2cdd_vht)
#define WL_TX_POWER_40_S2X2_STBC_VHT			OFFSETOF(txppr_t, b40_2x2stbc_vht)
#define WL_TX_POWER_40_S2X2_VHT					OFFSETOF(txppr_t, b40_2x2sdm_vht)
#define WL_TX_POWER_40_S1X3_CDD_VHT				OFFSETOF(txppr_t, b40_1x3cdd_vht)
#define WL_TX_POWER_40_S2X3_STBC_VHT			OFFSETOF(txppr_t, b40_2x3stbc_vht)
#define WL_TX_POWER_40_S2X3_VHT					OFFSETOF(txppr_t, b40_2x3sdm_vht)
#define WL_TX_POWER_40_S3X3_VHT					OFFSETOF(txppr_t, b40_3x3sdm_vht)

/* 20 in 40MHz */
#define WL_TX_POWER_20UL_CCK_FIRST				OFFSETOF(txppr_t, b20in40_1x1dsss)
#define WL_TX_POWER_20UL_OFDM_FIRST				OFFSETOF(txppr_t, b20in40_1x1ofdm)
#define WL_TX_POWER_20UL_S1x1_FIRST				OFFSETOF(txppr_t, b20in40_1x1mcs0)

#define WL_TX_POWER_CCK_20U_CDD_S1x2_FIRST	OFFSETOF(txppr_t, b20in40_1x2dsss)
#define WL_TX_POWER_20UL_OFDM_CDD_FIRST		OFFSETOF(txppr_t, b20in40_1x2cdd_ofdm)
#define WL_TX_POWER_20UL_S1x2_FIRST			OFFSETOF(txppr_t, b20in40_1x2cdd_mcs0)
#define WL_TX_POWER_20UL_STBC_S2x2_FIRST	OFFSETOF(txppr_t, b20in40_2x2stbc_mcs0)
#define WL_TX_POWER_20UL_S2x2_FIRST			OFFSETOF(txppr_t, b20in40_2x2sdm_mcs8)

#define WL_TX_POWER_CCK_20U_CDD_S1x3_FIRST	OFFSETOF(txppr_t, b20in40_1x3dsss)
#define WL_TX_POWER_20UL_OFDM_CDD_S1x3_FIRST OFFSETOF(txppr_t, b20in40_1x3cdd_ofdm)
#define WL_TX_POWER_20UL_S1x3_FIRST			OFFSETOF(txppr_t, b20in40_1x3cdd_mcs0)
#define WL_TX_POWER_20UL_STBC_S2x3_FIRST	OFFSETOF(txppr_t, b20in40_2x3stbc_mcs0)
#define WL_TX_POWER_20UL_S2x3_FIRST			OFFSETOF(txppr_t, b20in40_2x3sdm_mcs8)
#define WL_TX_POWER_20UL_S3x3_FIRST			OFFSETOF(txppr_t, b20in40_3x3sdm_mcs16)

#define WL_TX_POWER_20UL_S1X1_VHT			OFFSETOF(txppr_t, b20in40_1x1vht)
#define WL_TX_POWER_20UL_S1X2_CDD_VHT		OFFSETOF(txppr_t, b20in40_1x2cdd_vht)
#define WL_TX_POWER_20UL_S2X2_STBC_VHT		OFFSETOF(txppr_t, b20in40_2x2stbc_vht)
#define WL_TX_POWER_20UL_S2X2_VHT			OFFSETOF(txppr_t, b20in40_2x2sdm_vht)
#define WL_TX_POWER_20UL_S1X3_CDD_VHT		OFFSETOF(txppr_t, b20in40_1x3cdd_vht)
#define WL_TX_POWER_20UL_S2X3_STBC_VHT		OFFSETOF(txppr_t, b20in40_2x3stbc_vht)
#define WL_TX_POWER_20UL_S2X3_VHT			OFFSETOF(txppr_t, b20in40_2x3sdm_vht)
#define WL_TX_POWER_20UL_S3X3_VHT			OFFSETOF(txppr_t, b20in40_3x3sdm_vht)

/* 80MHz */
#define WL_TX_POWER_80_DUMMY_CCK_FIRST		OFFSETOF(txppr_t, b80_dummy1x1dsss)
#define WL_TX_POWER_OFDM80_FIRST			OFFSETOF(txppr_t, b80_1x1ofdm)
#define WL_TX_POWER_MCS80_SISO_FIRST		OFFSETOF(txppr_t, b80_1x1mcs0)
#define WL_TX_POWER_80_S1x1_FIRST			OFFSETOF(txppr_t, b80_1x1mcs0)

#define WL_TX_POWER_80_DUMMY_CCK_CDD_S1x2_FIRST	OFFSETOF(txppr_t, b80_dummy1x2dsss)
#define WL_TX_POWER_OFDM80_CDD_FIRST			OFFSETOF(txppr_t, b80_1x2cdd_ofdm)
#define WL_TX_POWER_MCS80_CDD_FIRST				OFFSETOF(txppr_t, b80_1x2cdd_mcs0)
#define WL_TX_POWER_80_S1x2_FIRST				OFFSETOF(txppr_t, b80_1x2cdd_mcs0)
#define WL_TX_POWER_MCS80_STBC_FIRST			OFFSETOF(txppr_t, b80_2x2stbc_mcs0)
#define WL_TX_POWER_MCS80_SDM_FIRST				OFFSETOF(txppr_t, b80_2x2sdm_mcs8)
#define WL_TX_POWER_80_S2x2_FIRST				OFFSETOF(txppr_t, b80_2x2sdm_mcs8)

#define WL_TX_POWER_80_DUMMY_CCK_CDD_S1x3_FIRST	OFFSETOF(txppr_t, b80_dummy1x3dsss)
#define WL_TX_POWER_OFDM80_CDD_S1x3_FIRST		OFFSETOF(txppr_t, b80_1x3cdd_ofdm)
#define WL_TX_POWER_80_S1x3_FIRST				OFFSETOF(txppr_t, b80_1x3cdd_mcs0)
#define WL_TX_POWER_80_STBC_S2x3_FIRST			OFFSETOF(txppr_t, b80_2x3stbc_mcs0)
#define WL_TX_POWER_80_S2x3_FIRST				OFFSETOF(txppr_t, b80_2x3sdm_mcs8)
#define WL_TX_POWER_80_S3x3_FIRST				OFFSETOF(txppr_t, b80_3x3sdm_mcs16)

#define WL_TX_POWER_80_S1X1_VHT					OFFSETOF(txppr_t, b80_1x1vht)
#define WL_TX_POWER_80_S1X2_CDD_VHT				OFFSETOF(txppr_t, b80_1x2cdd_vht)
#define WL_TX_POWER_80_S2X2_STBC_VHT			OFFSETOF(txppr_t, b80_2x2stbc_vht)
#define WL_TX_POWER_80_S2X2_VHT					OFFSETOF(txppr_t, b80_2x2sdm_vht)
#define WL_TX_POWER_80_S1X3_CDD_VHT				OFFSETOF(txppr_t, b80_1x3cdd_vht)
#define WL_TX_POWER_80_S2X3_STBC_VHT			OFFSETOF(txppr_t, b80_2x3stbc_vht)
#define WL_TX_POWER_80_S2X3_VHT					OFFSETOF(txppr_t, b80_2x3sdm_vht)
#define WL_TX_POWER_80_S3X3_VHT					OFFSETOF(txppr_t, b80_3x3sdm_vht)

/* 20 in 80MHz */
#define WL_TX_POWER_20UUL_CCK_FIRST				OFFSETOF(txppr_t, b20in80_1x1dsss)
#define WL_TX_POWER_20UUL_OFDM_FIRST			OFFSETOF(txppr_t, b20in80_1x1ofdm)
#define WL_TX_POWER_20UUL_S1x1_FIRST			OFFSETOF(txppr_t, b20in80_1x1mcs0)

#define WL_TX_POWER_CCK_20UU_CDD_S1x2_FIRST		OFFSETOF(txppr_t, b20in80_1x2dsss)
#define WL_TX_POWER_20UUL_OFDM_CDD_FIRST		OFFSETOF(txppr_t, b20in80_1x2cdd_ofdm)
#define WL_TX_POWER_20UUL_S1x2_FIRST			OFFSETOF(txppr_t, b20in80_1x2cdd_mcs0)
#define WL_TX_POWER_20UUL_STBC_S2x2_FIRST		OFFSETOF(txppr_t, b20in80_2x2stbc_mcs0)
#define WL_TX_POWER_20UUL_S2x2_FIRST			OFFSETOF(txppr_t, b20in80_2x2sdm_mcs8)

#define WL_TX_POWER_CCK_20UU_CDD_S1x3_FIRST		OFFSETOF(txppr_t, b20in80_1x3dsss)
#define WL_TX_POWER_20UUL_OFDM_CDD_S1x3_FIRST	OFFSETOF(txppr_t, b20in80_1x3cdd_ofdm)
#define WL_TX_POWER_20UUL_S1x3_FIRST			OFFSETOF(txppr_t, b20in80_1x3cdd_mcs0)
#define WL_TX_POWER_20UUL_STBC_S2x3_FIRST		OFFSETOF(txppr_t, b20in80_2x3stbc_mcs0)
#define WL_TX_POWER_20UUL_S2x3_FIRST			OFFSETOF(txppr_t, b20in80_2x3sdm_mcs8)
#define WL_TX_POWER_20UUL_S3x3_FIRST			OFFSETOF(txppr_t, b20in80_3x3sdm_mcs16)

#define WL_TX_POWER_20UUL_S1X1_VHT			OFFSETOF(txppr_t, b20in80_1x1vht)
#define WL_TX_POWER_20UUL_S1X2_CDD_VHT		OFFSETOF(txppr_t, b20in80_1x2cdd_vht)
#define WL_TX_POWER_20UUL_S2X2_STBC_VHT		OFFSETOF(txppr_t, b20in80_2x2stbc_vht)
#define WL_TX_POWER_20UUL_S2X2_VHT			OFFSETOF(txppr_t, b20in80_2x2sdm_vht)
#define WL_TX_POWER_20UUL_S1X3_CDD_VHT		OFFSETOF(txppr_t, b20in80_1x3cdd_vht)
#define WL_TX_POWER_20UUL_S2X3_STBC_VHT		OFFSETOF(txppr_t, b20in80_2x3stbc_vht)
#define WL_TX_POWER_20UUL_S2X3_VHT			OFFSETOF(txppr_t, b20in80_2x3sdm_vht)
#define WL_TX_POWER_20UUL_S3X3_VHT			OFFSETOF(txppr_t, b20in80_3x3sdm_vht)

/* 40 in 80MHz */
#define WL_TX_POWER_40UUL_DUMMY_CCK_FIRST		OFFSETOF(txppr_t, b40in80_dummy1x1dsss)
#define WL_TX_POWER_40UUL_OFDM_FIRST			OFFSETOF(txppr_t, b40in80_1x1ofdm)
#define WL_TX_POWER_40UUL_S1x1_FIRST			OFFSETOF(txppr_t, b40in80_1x1mcs0)

#define WL_TX_POWER_CCK_40UU_DUMMY_CDD_S1x2_FIRST OFFSETOF(txppr_t, b40in80_dummy1x2dsss)
#define WL_TX_POWER_40UUL_OFDM_CDD_FIRST		OFFSETOF(txppr_t, b40in80_1x2cdd_ofdm)
#define WL_TX_POWER_40UUL_S1x2_FIRST			OFFSETOF(txppr_t, b40in80_1x2cdd_mcs0)
#define WL_TX_POWER_40UUL_STBC_S2x2_FIRST		OFFSETOF(txppr_t, b40in80_2x2stbc_mcs0)
#define WL_TX_POWER_40UUL_S2x2_FIRST			OFFSETOF(txppr_t, b40in80_2x2sdm_mcs8)

#define WL_TX_POWER_CCK_40UU_DUMMY_CDD_S1x3_FIRST OFFSETOF(txppr_t, b40in80_dummy1x3dsss)
#define WL_TX_POWER_40UUL_OFDM_CDD_S1x3_FIRST	OFFSETOF(txppr_t, b40in80_1x3cdd_ofdm)
#define WL_TX_POWER_40UUL_S1x3_FIRST			OFFSETOF(txppr_t, b40in80_1x3cdd_mcs0)
#define WL_TX_POWER_40UUL_STBC_S2x3_FIRST		OFFSETOF(txppr_t, b40in80_2x3stbc_mcs0)
#define WL_TX_POWER_40UUL_S2x3_FIRST			OFFSETOF(txppr_t, b40in80_2x3sdm_mcs8)
#define WL_TX_POWER_40UUL_S3x3_FIRST			OFFSETOF(txppr_t, b40in80_3x3sdm_mcs16)

#define WL_TX_POWER_40UUL_S1X1_VHT			OFFSETOF(txppr_t, b40in80_1x1vht)
#define WL_TX_POWER_40UUL_S1X2_CDD_VHT		OFFSETOF(txppr_t, b40in80_1x2cdd_vht)
#define WL_TX_POWER_40UUL_S2X2_STBC_VHT		OFFSETOF(txppr_t, b40in80_2x2stbc_vht)
#define WL_TX_POWER_40UUL_S2X2_VHT			OFFSETOF(txppr_t, b40in80_2x2sdm_vht)
#define WL_TX_POWER_40UUL_S1X3_CDD_VHT		OFFSETOF(txppr_t, b40in80_1x3cdd_vht)
#define WL_TX_POWER_40UUL_S2X3_STBC_VHT		OFFSETOF(txppr_t, b40in80_2x3stbc_vht)
#define WL_TX_POWER_40UUL_S2X3_VHT			OFFSETOF(txppr_t, b40in80_2x3sdm_vht)
#define WL_TX_POWER_40UUL_S3X3_VHT			OFFSETOF(txppr_t, b40in80_3x3sdm_vht)

#define WL_TX_POWER_MCS_32			OFFSETOF(txppr_t, mcs32) /* C_CHECK remove later */

#define WL_TX_POWER_RATES			sizeof(struct txppr)

/* sslpnphy specifics */
#define WL_TX_POWER_MCS20_SISO_FIRST_SSN	WL_TX_POWER_MCS20_SISO_FIRST
#define WL_TX_POWER_MCS40_SISO_FIRST_SSN	WL_TX_POWER_MCS40_SISO_FIRST

/* tx_power_t.flags bits */
#define WL_TX_POWER_F_ENABLED	1
#define WL_TX_POWER_F_HW	2
#define WL_TX_POWER_F_MIMO	4
#define WL_TX_POWER_F_SISO	8
#define WL_TX_POWER_F_HT	0x10

typedef struct {
	uint16 ver;				/* version of this struct */
	uint16 len;				/* length in bytes of this structure */
	uint32 flags;
	chanspec_t chanspec;			/* txpwr report for this channel */
	chanspec_t local_chanspec;		/* channel on which we are associated */
	uint8 ppr[WL_TX_POWER_RATES];		/* Latest target power */
} wl_txppr_t;

#define WL_TXPPR_VERSION	0
#define WL_TXPPR_LENGTH	(sizeof(wl_txppr_t))
#define TX_POWER_T_VERSION	43

/* Defines used with channel_bandwidth for curpower */
#define WL_BW_20MHZ 		0
#define WL_BW_40MHZ 		1
#define WL_BW_80MHZ 		2

/* tx_power_t.flags bits */
#ifdef PPR_API
#define WL_TX_POWER2_F_ENABLED	1
#define WL_TX_POWER2_F_HW		2
#define WL_TX_POWER2_F_MIMO		4
#define WL_TX_POWER2_F_SISO		8
#define WL_TX_POWER2_F_HT		0x10
#else
#define WL_TX_POWER_F_ENABLED	1
#define WL_TX_POWER_F_HW		2
#define WL_TX_POWER_F_MIMO		4
#define WL_TX_POWER_F_SISO		8
#define WL_TX_POWER_F_HT		0x10
#endif
typedef struct {
	uint32 flags;
	chanspec_t chanspec;			/* txpwr report for this channel */
	chanspec_t local_chanspec;		/* channel on which we are associated */
	uint8 local_max;			/* local max according to the AP */
	uint8 local_constraint;			/* local constraint according to the AP */
	int8  antgain[2];			/* Ant gain for each band - from SROM */
	uint8 rf_cores;				/* count of RF Cores being reported */
	uint8 est_Pout[4];			/* Latest tx power out estimate per RF chain */
	uint8 est_Pout_act[4];		/* Latest tx power out estimate per RF chain
	* without adjustment
	*/
	uint8 est_Pout_cck;			/* Latest CCK tx power out estimate */
	uint8 tx_power_max[4];		/* Maximum target power among all rates */
	uint tx_power_max_rate_ind[4];		/* Index of the rate with the max target power */
	uint8 user_limit[WL_TX_POWER_RATES];	/* User limit */
	int8 board_limit[WL_TX_POWER_RATES];	/* Max power board can support (SROM) */
	int8 target[WL_TX_POWER_RATES];			/* Latest target power */
	int8 clm_limits[WL_NUMRATES];		/* regulatory limits - 20, 40 or 80MHz */
	int8 clm_limits_subchan1[WL_NUMRATES];	/* regulatory limits - 20in40 or 40in80 */
	int8 clm_limits_subchan2[WL_NUMRATES];	/* regulatory limits - 20in80MHz */
	int8 sar;					/* SAR limit for display by wl executable */
	int8 channel_bandwidth;		/* 20, 40 or 80 MHz bandwidth? */
	uint8 version;				/* Version of the data format wlu <--> driver */
	uint8 display_core;			/* Displayed curpower core */
#ifdef PPR_API
} tx_power_new_t;
#else
} tx_power_t;
#endif

typedef struct tx_inst_power {
	uint8 txpwr_est_Pout[2];			/* Latest estimate for 2.4 and 5 Ghz */
	uint8 txpwr_est_Pout_gofdm;			/* Pwr estimate for 2.4 OFDM */
} tx_inst_power_t;


typedef struct {
	uint32 flags;
	chanspec_t chanspec;			/* txpwr report for this channel */
	chanspec_t local_chanspec;		/* channel on which we are associated */
	uint8 local_max;			/* local max according to the AP */
	uint8 local_constraint;			/* local constraint according to the AP */
	int8  antgain[2];			/* Ant gain for each band - from SROM */
	uint8 rf_cores;				/* count of RF Cores being reported */
	uint8 est_Pout[4];			/* Latest tx power out estimate per RF chain */
	uint8 est_Pout_act[4];                  /* Latest tx power out estimate per RF chain
						 * without adjustment
						 */
	uint8 est_Pout_cck;			/* Latest CCK tx power out estimate */
	uint8 tx_power_max[4];                  /* Maximum target power among all rates */
	uint tx_power_max_rate_ind[4];         /* Index of the rate with the max target power */
	txppr_t user_limit;			/* User limit */
	txppr_t reg_limit;			/* Regulatory power limit */
	txppr_t board_limit;			/* Max power board can support (SROM) */
	txppr_t target;				/* Latest target power */
} wl_txpwr_t;

#define WL_NUM_TXCHAIN_MAX	4
typedef struct wl_txchain_pwr_offsets {
	int8 offset[WL_NUM_TXCHAIN_MAX];	/* quarter dBm signed offset for each chain */
} wl_txchain_pwr_offsets_t;

/* 802.11h measurement types */
#define WLC_MEASURE_TPC			1
#define WLC_MEASURE_CHANNEL_BASIC	2
#define WLC_MEASURE_CHANNEL_CCA		3
#define WLC_MEASURE_CHANNEL_RPI		4

/* regulatory enforcement levels */
#define SPECT_MNGMT_OFF			0		/* both 11h and 11d disabled */
#define SPECT_MNGMT_LOOSE_11H		1		/* allow non-11h APs in scan lists */
#define SPECT_MNGMT_STRICT_11H		2		/* prune out non-11h APs from scan list */
#define SPECT_MNGMT_STRICT_11D		3		/* switch to 802.11D mode */
/* SPECT_MNGMT_LOOSE_11H_D - same as SPECT_MNGMT_LOOSE with the exception that Country IE
 * adoption is done regardless of capability spectrum_management
 */
#define SPECT_MNGMT_LOOSE_11H_D		4		/* operation defined above */

#define WL_CHAN_VALID_HW	(1 << 0)	/* valid with current HW */
#define WL_CHAN_VALID_SW	(1 << 1)	/* valid with current country setting */
#define WL_CHAN_BAND_5G		(1 << 2)	/* 5GHz-band channel */
#define WL_CHAN_RADAR		(1 << 3)	/* radar sensitive  channel */
#define WL_CHAN_INACTIVE	(1 << 4)	/* temporarily inactive due to radar */
#define WL_CHAN_PASSIVE		(1 << 5)	/* channel is in passive mode */
#define WL_CHAN_RESTRICTED	(1 << 6)	/* restricted use channel */

/* BTC mode used by "btc_mode" iovar */
#define	WL_BTC_DISABLE		0	/* disable BT coexistence */
#define WL_BTC_FULLTDM      1	/* full TDM COEX */
#define WL_BTC_ENABLE       1	/* full TDM COEX to maintain backward compatiblity */
#define WL_BTC_PREMPT      2    /* full TDM COEX with preemption */
#define WL_BTC_LITE        3	/* light weight coex for large isolation platform */
#define WL_BTC_PARALLEL		4   /* BT and WLAN run in parallel with separate antenna  */
#define WL_BTC_HYBRID		5   /* hybrid coex, only ack is allowed to transmit in BT slot */
#define WL_BTC_DEFAULT		8	/* set the default mode for the device */
#define WL_INF_BTC_DISABLE      0
#define WL_INF_BTC_ENABLE       1
#define WL_INF_BTC_AUTO         3

/* BTC wire used by "btc_wire" iovar */
#define	WL_BTC_DEFWIRE		0	/* use default wire setting */
#define WL_BTC_2WIRE		2	/* use 2-wire BTC */
#define WL_BTC_3WIRE		3	/* use 3-wire BTC */
#define WL_BTC_4WIRE		4	/* use 4-wire BTC */

/* BTC flags: BTC configuration that can be set by host */
#define WL_BTC_FLAG_PREMPT               (1 << 0)
#define WL_BTC_FLAG_BT_DEF               (1 << 1)
#define WL_BTC_FLAG_ACTIVE_PROT          (1 << 2)
#define WL_BTC_FLAG_SIM_RSP              (1 << 3)
#define WL_BTC_FLAG_PS_PROTECT           (1 << 4)
#define WL_BTC_FLAG_SIM_TX_LP	         (1 << 5)
#define WL_BTC_FLAG_ECI                  (1 << 6)
#define WL_BTC_FLAG_LIGHT                (1 << 7)
#define WL_BTC_FLAG_PARALLEL             (1 << 8)

/* Message levels */
#define WL_ERROR_VAL		0x00000001
#define WL_TRACE_VAL		0x00000002
#define WL_PRHDRS_VAL		0x00000004
#define WL_PRPKT_VAL		0x00000008
#define WL_INFORM_VAL		0x00000010
#define WL_TMP_VAL		0x00000020
#define WL_OID_VAL		0x00000040
#define WL_RATE_VAL		0x00000080
#define WL_ASSOC_VAL		0x00000100
#define WL_PRUSR_VAL		0x00000200
#define WL_PS_VAL		0x00000400
#define WL_TXPWR_VAL		0x00000800	/* retired in TOT on 6/10/2009 */
#define WL_PORT_VAL		0x00001000
#define WL_DUAL_VAL		0x00002000
#define WL_WSEC_VAL		0x00004000
#define WL_WSEC_DUMP_VAL	0x00008000
#define WL_LOG_VAL		0x00010000
#define WL_NRSSI_VAL		0x00020000	/* retired in TOT on 6/10/2009 */
#define WL_LOFT_VAL		0x00040000	/* retired in TOT on 6/10/2009 */
#define WL_REGULATORY_VAL	0x00080000
#define WL_PHYCAL_VAL		0x00100000	/* retired in TOT on 6/10/2009 */
#define WL_RADAR_VAL		0x00200000	/* retired in TOT on 6/10/2009 */
#define WL_MPC_VAL		0x00400000
#define WL_APSTA_VAL		0x00800000
#define WL_DFS_VAL		0x01000000
#define WL_BA_VAL		0x02000000	/* retired in TOT on 6/14/2010 */
#define WL_ACI_VAL		0x04000000
#define WL_MBSS_VAL		0x04000000
#define WL_CAC_VAL		0x08000000
#define WL_AMSDU_VAL		0x10000000
#define WL_AMPDU_VAL		0x20000000
#define WL_FFPLD_VAL		0x40000000

/* wl_msg_level is full. For new bits take the next one and AND with
 * wl_msg_level2 in wl_dbg.h
 */
#define WL_DPT_VAL 		0x00000001
#define WL_SCAN_VAL		0x00000002
#define WL_WOWL_VAL		0x00000004
#define WL_COEX_VAL		0x00000008
#define WL_RTDC_VAL		0x00000010
#define WL_PROTO_VAL		0x00000020
#define WL_BTA_VAL		0x00000040
#define WL_CHANINT_VAL		0x00000080
#define WL_THERMAL_VAL		0x00000100	/* retired in TOT on 6/10/2009 */
#define WL_P2P_VAL		0x00000200
#define WL_ITFR_VAL		0x00000400
#define WL_MCHAN_VAL		0x00000800
#define WL_TDLS_VAL		0x00001000
#define WL_MCNX_VAL		0x00002000
#define WL_PROT_VAL		0x00004000
#define WL_PSTA_VAL		0x00008000
#define WL_TBTT_VAL		0x00010000
#define WL_NIC_VAL		0x00020000
#define WL_PWRSEL_VAL	0x00040000
/* use top-bit for WL_TIME_STAMP_VAL because this is a modifier
 * rather than a message-type of its own
 */
#define WL_TIMESTAMP_VAL        0x80000000

/* max # of leds supported by GPIO (gpio pin# == led index#) */
#define	WL_LED_NUMGPIO		32	/* gpio 0-31 */

/* led per-pin behaviors */
#define	WL_LED_OFF		0		/* always off */
#define	WL_LED_ON		1		/* always on */
#define	WL_LED_ACTIVITY		2		/* activity */
#define	WL_LED_RADIO		3		/* radio enabled */
#define	WL_LED_ARADIO		4		/* 5  Ghz radio enabled */
#define	WL_LED_BRADIO		5		/* 2.4Ghz radio enabled */
#define	WL_LED_BGMODE		6		/* on if gmode, off if bmode */
#define	WL_LED_WI1		7
#define	WL_LED_WI2		8
#define	WL_LED_WI3		9
#define	WL_LED_ASSOC		10		/* associated state indicator */
#define	WL_LED_INACTIVE		11		/* null behavior (clears default behavior) */
#define	WL_LED_ASSOCACT		12		/* on when associated; blink fast for activity */
#define WL_LED_WI4		13
#define WL_LED_WI5		14
#define	WL_LED_BLINKSLOW	15		/* blink slow */
#define	WL_LED_BLINKMED		16		/* blink med */
#define	WL_LED_BLINKFAST	17		/* blink fast */
#define	WL_LED_BLINKCUSTOM	18		/* blink custom */
#define	WL_LED_BLINKPERIODIC	19		/* blink periodic (custom 1000ms / off 400ms) */
#define WL_LED_ASSOC_WITH_SEC 	20		/* when connected with security */
						/* keep on for 300 sec */
#define WL_LED_START_OFF 	21		/* off upon boot, could be turned on later */
#define	WL_LED_NUMBEHAVIOR	22

/* led behavior numeric value format */
#define	WL_LED_BEH_MASK		0x7f		/* behavior mask */
#define	WL_LED_AL_MASK		0x80		/* activelow (polarity) bit */

/* maximum channels returned by the get valid channels iovar */
#define WL_NUMCHANNELS		64

/* max number of chanspecs (used by the iovar to calc. buf space) */
#define WL_NUMCHANSPECS 110

/* WDS link local endpoint WPA role */
#define WL_WDS_WPA_ROLE_AUTH	0	/* authenticator */
#define WL_WDS_WPA_ROLE_SUP	1	/* supplicant */
#define WL_WDS_WPA_ROLE_AUTO	255	/* auto, based on mac addr value */

/* number of bytes needed to define a 128-bit mask for MAC event reporting */
#define WL_EVENTING_MASK_LEN	16

/*
 * Join preference iovar value is an array of tuples. Each tuple has a one-byte type,
 * a one-byte length, and a variable length value.  RSSI type tuple must be present
 * in the array.
 *
 * Types are defined in "join preference types" section.
 *
 * Length is the value size in octets. It is reserved for WL_JOIN_PREF_WPA type tuple
 * and must be set to zero.
 *
 * Values are defined below.
 *
 * 1. RSSI - 2 octets
 * offset 0: reserved
 * offset 1: reserved
 *
 * 2. WPA - 2 + 12 * n octets (n is # tuples defined below)
 * offset 0: reserved
 * offset 1: # of tuples
 * offset 2: tuple 1
 * offset 14: tuple 2
 * ...
 * offset 2 + 12 * (n - 1) octets: tuple n
 *
 * struct wpa_cfg_tuple {
 *   uint8 akm[DOT11_OUI_LEN+1];     akm suite
 *   uint8 ucipher[DOT11_OUI_LEN+1]; unicast cipher suite
 *   uint8 mcipher[DOT11_OUI_LEN+1]; multicast cipher suite
 * };
 *
 * multicast cipher suite can be specified as a specific cipher suite or WL_WPA_ACP_MCS_ANY.
 *
 * 3. BAND - 2 octets
 * offset 0: reserved
 * offset 1: see "band preference" and "band types"
 *
 * 4. BAND RSSI - 2 octets
 * offset 0: band types
 * offset 1: +ve RSSI boost balue in dB
 */

/* join preference types */
#define WL_JOIN_PREF_RSSI	1	/* by RSSI */
#define WL_JOIN_PREF_WPA	2	/* by akm and ciphers */
#define WL_JOIN_PREF_BAND	3	/* by 802.11 band */
#define WL_JOIN_PREF_RSSI_DELTA	4	/* by 802.11 band only if RSSI delta condition matches */
#define WL_JOIN_PREF_TRANS_PREF	5	/* defined by requesting AP */

/* band preference */
#define WLJP_BAND_ASSOC_PREF	255	/* use what WLC_SET_ASSOC_PREFER ioctl specifies */

/* any multicast cipher suite */
#define WL_WPA_ACP_MCS_ANY	"\x00\x00\x00\x00"

struct tsinfo_arg {
	uint8 octets[3];
};
#endif /* LINUX_POSTMOGRIFY_REMOVAL */

#define	NFIFO			6	/* # tx/rx fifopairs */

#define	WL_CNT_T_VERSION	8	/* current version of wl_cnt_t struct */

typedef struct {
	uint16	version;	/* see definition of WL_CNT_T_VERSION */
	uint16	length;		/* length of entire structure */

	/* transmit stat counters */
	uint32	txframe;	/* tx data frames */
	uint32	txbyte;		/* tx data bytes */
	uint32	txretrans;	/* tx mac retransmits */
	uint32	txerror;	/* tx data errors (derived: sum of others) */
	uint32	txctl;		/* tx management frames */
	uint32	txprshort;	/* tx short preamble frames */
	uint32	txserr;		/* tx status errors */
	uint32	txnobuf;	/* tx out of buffers errors */
	uint32	txnoassoc;	/* tx discard because we're not associated */
	uint32	txrunt;		/* tx runt frames */
	uint32	txchit;		/* tx header cache hit (fastpath) */
	uint32	txcmiss;	/* tx header cache miss (slowpath) */

	/* transmit chip error counters */
	uint32	txuflo;		/* tx fifo underflows */
	uint32	txphyerr;	/* tx phy errors (indicated in tx status) */
	uint32	txphycrs;

	/* receive stat counters */
	uint32	rxframe;	/* rx data frames */
	uint32	rxbyte;		/* rx data bytes */
	uint32	rxerror;	/* rx data errors (derived: sum of others) */
	uint32	rxctl;		/* rx management frames */
	uint32	rxnobuf;	/* rx out of buffers errors */
	uint32	rxnondata;	/* rx non data frames in the data channel errors */
	uint32	rxbadds;	/* rx bad DS errors */
	uint32	rxbadcm;	/* rx bad control or management frames */
	uint32	rxfragerr;	/* rx fragmentation errors */
	uint32	rxrunt;		/* rx runt frames */
	uint32	rxgiant;	/* rx giant frames */
	uint32	rxnoscb;	/* rx no scb error */
	uint32	rxbadproto;	/* rx invalid frames */
	uint32	rxbadsrcmac;	/* rx frames with Invalid Src Mac */
	uint32	rxbadda;	/* rx frames tossed for invalid da */
	uint32	rxfilter;	/* rx frames filtered out */

	/* receive chip error counters */
	uint32	rxoflo;		/* rx fifo overflow errors */
	uint32	rxuflo[NFIFO];	/* rx dma descriptor underflow errors */

	uint32	d11cnt_txrts_off;	/* d11cnt txrts value when reset d11cnt */
	uint32	d11cnt_rxcrc_off;	/* d11cnt rxcrc value when reset d11cnt */
	uint32	d11cnt_txnocts_off;	/* d11cnt txnocts value when reset d11cnt */

	/* misc counters */
	uint32	dmade;		/* tx/rx dma descriptor errors */
	uint32	dmada;		/* tx/rx dma data errors */
	uint32	dmape;		/* tx/rx dma descriptor protocol errors */
	uint32	reset;		/* reset count */
	uint32	tbtt;		/* cnts the TBTT int's */
	uint32	txdmawar;
	uint32	pkt_callback_reg_fail;	/* callbacks register failure */

	/* MAC counters: 32-bit version of d11.h's macstat_t */
	uint32	txallfrm;	/* total number of frames sent, incl. Data, ACK, RTS, CTS,
				 * Control Management (includes retransmissions)
				 */
	uint32	txrtsfrm;	/* number of RTS sent out by the MAC */
	uint32	txctsfrm;	/* number of CTS sent out by the MAC */
	uint32	txackfrm;	/* number of ACK frames sent out */
	uint32	txdnlfrm;	/* Not used */
	uint32	txbcnfrm;	/* beacons transmitted */
	uint32	txfunfl[8];	/* per-fifo tx underflows */
	uint32	txtplunfl;	/* Template underflows (mac was too slow to transmit ACK/CTS
				 * or BCN)
				 */
	uint32	txphyerror;	/* Transmit phy error, type of error is reported in tx-status for
				 * driver enqueued frames
				 */
	uint32	rxfrmtoolong;	/* Received frame longer than legal limit (2346 bytes) */
	uint32	rxfrmtooshrt;	/* Received frame did not contain enough bytes for its frame type */
	uint32	rxinvmachdr;	/* Either the protocol version != 0 or frame type not
				 * data/control/management
				 */
	uint32	rxbadfcs;	/* number of frames for which the CRC check failed in the MAC */
	uint32	rxbadplcp;	/* parity check of the PLCP header failed */
	uint32	rxcrsglitch;	/* PHY was able to correlate the preamble but not the header */
	uint32	rxstrt;		/* Number of received frames with a good PLCP
				 * (i.e. passing parity check)
				 */
	uint32	rxdfrmucastmbss; /* Number of received DATA frames with good FCS and matching RA */
	uint32	rxmfrmucastmbss; /* number of received mgmt frames with good FCS and matching RA */
	uint32	rxcfrmucast;	/* number of received CNTRL frames with good FCS and matching RA */
	uint32	rxrtsucast;	/* number of unicast RTS addressed to the MAC (good FCS) */
	uint32	rxctsucast;	/* number of unicast CTS addressed to the MAC (good FCS) */
	uint32	rxackucast;	/* number of ucast ACKS received (good FCS) */
	uint32	rxdfrmocast;	/* number of received DATA frames (good FCS and not matching RA) */
	uint32	rxmfrmocast;	/* number of received MGMT frames (good FCS and not matching RA) */
	uint32	rxcfrmocast;	/* number of received CNTRL frame (good FCS and not matching RA) */
	uint32	rxrtsocast;	/* number of received RTS not addressed to the MAC */
	uint32	rxctsocast;	/* number of received CTS not addressed to the MAC */
	uint32	rxdfrmmcast;	/* number of RX Data multicast frames received by the MAC */
	uint32	rxmfrmmcast;	/* number of RX Management multicast frames received by the MAC */
	uint32	rxcfrmmcast;	/* number of RX Control multicast frames received by the MAC
				 * (unlikely to see these)
				 */
	uint32	rxbeaconmbss;	/* beacons received from member of BSS */
	uint32	rxdfrmucastobss; /* number of unicast frames addressed to the MAC from
				  * other BSS (WDS FRAME)
				  */
	uint32	rxbeaconobss;	/* beacons received from other BSS */
	uint32	rxrsptmout;	/* Number of response timeouts for transmitted frames
				 * expecting a response
				 */
	uint32	bcntxcancl;	/* transmit beacons canceled due to receipt of beacon (IBSS) */
	uint32	rxf0ovfl;	/* Number of receive fifo 0 overflows */
	uint32	rxf1ovfl;	/* Number of receive fifo 1 overflows (obsolete) */
	uint32	rxf2ovfl;	/* Number of receive fifo 2 overflows (obsolete) */
	uint32	txsfovfl;	/* Number of transmit status fifo overflows (obsolete) */
	uint32	pmqovfl;	/* Number of PMQ overflows */
	uint32	rxcgprqfrm;	/* Number of received Probe requests that made it into
				 * the PRQ fifo
				 */
	uint32	rxcgprsqovfl;	/* Rx Probe Request Que overflow in the AP */
	uint32	txcgprsfail;	/* Tx Probe Response Fail. AP sent probe response but did
				 * not get ACK
				 */
	uint32	txcgprssuc;	/* Tx Probe Response Success (ACK was received) */
	uint32	prs_timeout;	/* Number of probe requests that were dropped from the PRQ
				 * fifo because a probe response could not be sent out within
				 * the time limit defined in M_PRS_MAXTIME
				 */
	uint32	rxnack;		/* obsolete */
	uint32	frmscons;	/* obsolete */
	uint32	txnack;		/* obsolete */
	uint32	txglitch_nack;	/* obsolete */
	uint32	txburst;	/* obsolete */

	/* 802.11 MIB counters, pp. 614 of 802.11 reaff doc. */
	uint32	txfrag;		/* dot11TransmittedFragmentCount */
	uint32	txmulti;	/* dot11MulticastTransmittedFrameCount */
	uint32	txfail;		/* dot11FailedCount */
	uint32	txretry;	/* dot11RetryCount */
	uint32	txretrie;	/* dot11MultipleRetryCount */
	uint32	rxdup;		/* dot11FrameduplicateCount */
	uint32	txrts;		/* dot11RTSSuccessCount */
	uint32	txnocts;	/* dot11RTSFailureCount */
	uint32	txnoack;	/* dot11ACKFailureCount */
	uint32	rxfrag;		/* dot11ReceivedFragmentCount */
	uint32	rxmulti;	/* dot11MulticastReceivedFrameCount */
	uint32	rxcrc;		/* dot11FCSErrorCount */
	uint32	txfrmsnt;	/* dot11TransmittedFrameCount (bogus MIB?) */
	uint32	rxundec;	/* dot11WEPUndecryptableCount */

	/* WPA2 counters (see rxundec for DecryptFailureCount) */
	uint32	tkipmicfaill;	/* TKIPLocalMICFailures */
	uint32	tkipcntrmsr;	/* TKIPCounterMeasuresInvoked */
	uint32	tkipreplay;	/* TKIPReplays */
	uint32	ccmpfmterr;	/* CCMPFormatErrors */
	uint32	ccmpreplay;	/* CCMPReplays */
	uint32	ccmpundec;	/* CCMPDecryptErrors */
	uint32	fourwayfail;	/* FourWayHandshakeFailures */
	uint32	wepundec;	/* dot11WEPUndecryptableCount */
	uint32	wepicverr;	/* dot11WEPICVErrorCount */
	uint32	decsuccess;	/* DecryptSuccessCount */
	uint32	tkipicverr;	/* TKIPICVErrorCount */
	uint32	wepexcluded;	/* dot11WEPExcludedCount */

	uint32	txchanrej;	/* Tx frames suppressed due to channel rejection */
	uint32	psmwds;		/* Count PSM watchdogs */
	uint32	phywatchdog;	/* Count Phy watchdogs (triggered by ucode) */

	/* MBSS counters, AP only */
	uint32	prq_entries_handled;	/* PRQ entries read in */
	uint32	prq_undirected_entries;	/*    which were bcast bss & ssid */
	uint32	prq_bad_entries;	/*    which could not be translated to info */
	uint32	atim_suppress_count;	/* TX suppressions on ATIM fifo */
	uint32	bcn_template_not_ready;	/* Template marked in use on send bcn ... */
	uint32	bcn_template_not_ready_done; /* ...but "DMA done" interrupt rcvd */
	uint32	late_tbtt_dpc;	/* TBTT DPC did not happen in time */

	/* per-rate receive stat counters */
	uint32  rx1mbps;	/* packets rx at 1Mbps */
	uint32  rx2mbps;	/* packets rx at 2Mbps */
	uint32  rx5mbps5;	/* packets rx at 5.5Mbps */
	uint32  rx6mbps;	/* packets rx at 6Mbps */
	uint32  rx9mbps;	/* packets rx at 9Mbps */
	uint32  rx11mbps;	/* packets rx at 11Mbps */
	uint32  rx12mbps;	/* packets rx at 12Mbps */
	uint32  rx18mbps;	/* packets rx at 18Mbps */
	uint32  rx24mbps;	/* packets rx at 24Mbps */
	uint32  rx36mbps;	/* packets rx at 36Mbps */
	uint32  rx48mbps;	/* packets rx at 48Mbps */
	uint32  rx54mbps;	/* packets rx at 54Mbps */
	uint32  rx108mbps; 	/* packets rx at 108mbps */
	uint32  rx162mbps;	/* packets rx at 162mbps */
	uint32  rx216mbps;	/* packets rx at 216 mbps */
	uint32  rx270mbps;	/* packets rx at 270 mbps */
	uint32  rx324mbps;	/* packets rx at 324 mbps */
	uint32  rx378mbps;	/* packets rx at 378 mbps */
	uint32  rx432mbps;	/* packets rx at 432 mbps */
	uint32  rx486mbps;	/* packets rx at 486 mbps */
	uint32  rx540mbps;	/* packets rx at 540 mbps */

	/* pkteng rx frame stats */
	uint32	pktengrxducast; /* unicast frames rxed by the pkteng code */
	uint32	pktengrxdmcast; /* multicast frames rxed by the pkteng code */

	uint32	rfdisable;	/* count of radio disables */
	uint32	bphy_rxcrsglitch;	/* PHY count of bphy glitches */

	uint32	txexptime;	/* Tx frames suppressed due to timer expiration */

	uint32	txmpdu_sgi;	/* count for sgi transmit */
	uint32	rxmpdu_sgi;	/* count for sgi received */
	uint32	txmpdu_stbc;	/* count for stbc transmit */
	uint32	rxmpdu_stbc;	/* count for stbc received */

	uint32	rxundec_mcst;	/* dot11WEPUndecryptableCount */

	/* WPA2 counters (see rxundec for DecryptFailureCount) */
	uint32	tkipmicfaill_mcst;	/* TKIPLocalMICFailures */
	uint32	tkipcntrmsr_mcst;	/* TKIPCounterMeasuresInvoked */
	uint32	tkipreplay_mcst;	/* TKIPReplays */
	uint32	ccmpfmterr_mcst;	/* CCMPFormatErrors */
	uint32	ccmpreplay_mcst;	/* CCMPReplays */
	uint32	ccmpundec_mcst;	/* CCMPDecryptErrors */
	uint32	fourwayfail_mcst;	/* FourWayHandshakeFailures */
	uint32	wepundec_mcst;	/* dot11WEPUndecryptableCount */
	uint32	wepicverr_mcst;	/* dot11WEPICVErrorCount */
	uint32	decsuccess_mcst;	/* DecryptSuccessCount */
	uint32	tkipicverr_mcst;	/* TKIPICVErrorCount */
	uint32	wepexcluded_mcst;	/* dot11WEPExcludedCount */

	uint32	dma_hang;	/* count for dma hang */
	uint32	reinit;		/* count for reinit */

	uint32  pstatxucast;	/* count of ucast frames xmitted on all psta assoc */
	uint32  pstatxnoassoc;	/* count of txnoassoc frames xmitted on all psta assoc */
	uint32  pstarxucast;	/* count of ucast frames received on all psta assoc */
	uint32  pstarxbcmc;	/* count of bcmc frames received on all psta */
	uint32  pstatxbcmc;	/* count of bcmc frames transmitted on all psta */

	uint32  cso_passthrough; /* hw cso required but passthrough */
} wl_cnt_t;

#ifndef LINUX_POSTMOGRIFY_REMOVAL
typedef struct {
	uint16  version;    /* see definition of WL_CNT_T_VERSION */
	uint16  length;     /* length of entire structure */

	/* transmit stat counters */
	uint32  txframe;    /* tx data frames */
	uint32  txbyte;     /* tx data bytes */
	uint32  txretrans;  /* tx mac retransmits */
	uint32  txerror;    /* tx data errors (derived: sum of others) */
	uint32  txctl;      /* tx management frames */
	uint32  txprshort;  /* tx short preamble frames */
	uint32  txserr;     /* tx status errors */
	uint32  txnobuf;    /* tx out of buffers errors */
	uint32  txnoassoc;  /* tx discard because we're not associated */
	uint32  txrunt;     /* tx runt frames */
	uint32  txchit;     /* tx header cache hit (fastpath) */
	uint32  txcmiss;    /* tx header cache miss (slowpath) */

	/* transmit chip error counters */
	uint32  txuflo;     /* tx fifo underflows */
	uint32  txphyerr;   /* tx phy errors (indicated in tx status) */
	uint32  txphycrs;

	/* receive stat counters */
	uint32  rxframe;    /* rx data frames */
	uint32  rxbyte;     /* rx data bytes */
	uint32  rxerror;    /* rx data errors (derived: sum of others) */
	uint32  rxctl;      /* rx management frames */
	uint32  rxnobuf;    /* rx out of buffers errors */
	uint32  rxnondata;  /* rx non data frames in the data channel errors */
	uint32  rxbadds;    /* rx bad DS errors */
	uint32  rxbadcm;    /* rx bad control or management frames */
	uint32  rxfragerr;  /* rx fragmentation errors */
	uint32  rxrunt;     /* rx runt frames */
	uint32  rxgiant;    /* rx giant frames */
	uint32  rxnoscb;    /* rx no scb error */
	uint32  rxbadproto; /* rx invalid frames */
	uint32  rxbadsrcmac;    /* rx frames with Invalid Src Mac */
	uint32  rxbadda;    /* rx frames tossed for invalid da */
	uint32  rxfilter;   /* rx frames filtered out */

	/* receive chip error counters */
	uint32  rxoflo;     /* rx fifo overflow errors */
	uint32  rxuflo[NFIFO];  /* rx dma descriptor underflow errors */

	uint32  d11cnt_txrts_off;   /* d11cnt txrts value when reset d11cnt */
	uint32  d11cnt_rxcrc_off;   /* d11cnt rxcrc value when reset d11cnt */
	uint32  d11cnt_txnocts_off; /* d11cnt txnocts value when reset d11cnt */

	/* misc counters */
	uint32  dmade;      /* tx/rx dma descriptor errors */
	uint32  dmada;      /* tx/rx dma data errors */
	uint32  dmape;      /* tx/rx dma descriptor protocol errors */
	uint32  reset;      /* reset count */
	uint32  tbtt;       /* cnts the TBTT int's */
	uint32  txdmawar;
	uint32  pkt_callback_reg_fail;  /* callbacks register failure */

	/* MAC counters: 32-bit version of d11.h's macstat_t */
	uint32  txallfrm;   /* total number of frames sent, incl. Data, ACK, RTS, CTS,
			     * Control Management (includes retransmissions)
			     */
	uint32  txrtsfrm;   /* number of RTS sent out by the MAC */
	uint32  txctsfrm;   /* number of CTS sent out by the MAC */
	uint32  txackfrm;   /* number of ACK frames sent out */
	uint32  txdnlfrm;   /* Not used */
	uint32  txbcnfrm;   /* beacons transmitted */
	uint32  txfunfl[8]; /* per-fifo tx underflows */
	uint32  txtplunfl;  /* Template underflows (mac was too slow to transmit ACK/CTS
			     * or BCN)
			     */
	uint32  txphyerror; /* Transmit phy error, type of error is reported in tx-status for
			     * driver enqueued frames
			     */
	uint32  rxfrmtoolong;   /* Received frame longer than legal limit (2346 bytes) */
	uint32  rxfrmtooshrt;   /* Received frame did not contain enough bytes for its frame type */
	uint32  rxinvmachdr;    /* Either the protocol version != 0 or frame type not
				 * data/control/management
			   */
	uint32  rxbadfcs;   /* number of frames for which the CRC check failed in the MAC */
	uint32  rxbadplcp;  /* parity check of the PLCP header failed */
	uint32  rxcrsglitch;    /* PHY was able to correlate the preamble but not the header */
	uint32  rxstrt;     /* Number of received frames with a good PLCP
			     * (i.e. passing parity check)
			     */
	uint32  rxdfrmucastmbss; /* Number of received DATA frames with good FCS and matching RA */
	uint32  rxmfrmucastmbss; /* number of received mgmt frames with good FCS and matching RA */
	uint32  rxcfrmucast;    /* number of received CNTRL frames with good FCS and matching RA */
	uint32  rxrtsucast; /* number of unicast RTS addressed to the MAC (good FCS) */
	uint32  rxctsucast; /* number of unicast CTS addressed to the MAC (good FCS) */
	uint32  rxackucast; /* number of ucast ACKS received (good FCS) */
	uint32  rxdfrmocast;    /* number of received DATA frames (good FCS and not matching RA) */
	uint32  rxmfrmocast;    /* number of received MGMT frames (good FCS and not matching RA) */
	uint32  rxcfrmocast;    /* number of received CNTRL frame (good FCS and not matching RA) */
	uint32  rxrtsocast; /* number of received RTS not addressed to the MAC */
	uint32  rxctsocast; /* number of received CTS not addressed to the MAC */
	uint32  rxdfrmmcast;    /* number of RX Data multicast frames received by the MAC */
	uint32  rxmfrmmcast;    /* number of RX Management multicast frames received by the MAC */
	uint32  rxcfrmmcast;    /* number of RX Control multicast frames received by the MAC
				 * (unlikely to see these)
				 */
	uint32  rxbeaconmbss;   /* beacons received from member of BSS */
	uint32  rxdfrmucastobss; /* number of unicast frames addressed to the MAC from
				  * other BSS (WDS FRAME)
				  */
	uint32  rxbeaconobss;   /* beacons received from other BSS */
	uint32  rxrsptmout; /* Number of response timeouts for transmitted frames
			     * expecting a response
			     */
	uint32  bcntxcancl; /* transmit beacons canceled due to receipt of beacon (IBSS) */
	uint32  rxf0ovfl;   /* Number of receive fifo 0 overflows */
	uint32  rxf1ovfl;   /* Number of receive fifo 1 overflows (obsolete) */
	uint32  rxf2ovfl;   /* Number of receive fifo 2 overflows (obsolete) */
	uint32  txsfovfl;   /* Number of transmit status fifo overflows (obsolete) */
	uint32  pmqovfl;    /* Number of PMQ overflows */
	uint32  rxcgprqfrm; /* Number of received Probe requests that made it into
			     * the PRQ fifo
			     */
	uint32  rxcgprsqovfl;   /* Rx Probe Request Que overflow in the AP */
	uint32  txcgprsfail;    /* Tx Probe Response Fail. AP sent probe response but did
				 * not get ACK
				 */
	uint32  txcgprssuc; /* Tx Probe Response Success (ACK was received) */
	uint32  prs_timeout;    /* Number of probe requests that were dropped from the PRQ
				 * fifo because a probe response could not be sent out within
				 * the time limit defined in M_PRS_MAXTIME
				 */
	uint32  rxnack;
	uint32  frmscons;
	uint32  txnack;
	uint32  txglitch_nack;  /* obsolete */
	uint32  txburst;    /* obsolete */

	/* 802.11 MIB counters, pp. 614 of 802.11 reaff doc. */
	uint32  txfrag;     /* dot11TransmittedFragmentCount */
	uint32  txmulti;    /* dot11MulticastTransmittedFrameCount */
	uint32  txfail;     /* dot11FailedCount */
	uint32  txretry;    /* dot11RetryCount */
	uint32  txretrie;   /* dot11MultipleRetryCount */
	uint32  rxdup;      /* dot11FrameduplicateCount */
	uint32  txrts;      /* dot11RTSSuccessCount */
	uint32  txnocts;    /* dot11RTSFailureCount */
	uint32  txnoack;    /* dot11ACKFailureCount */
	uint32  rxfrag;     /* dot11ReceivedFragmentCount */
	uint32  rxmulti;    /* dot11MulticastReceivedFrameCount */
	uint32  rxcrc;      /* dot11FCSErrorCount */
	uint32  txfrmsnt;   /* dot11TransmittedFrameCount (bogus MIB?) */
	uint32  rxundec;    /* dot11WEPUndecryptableCount */

	/* WPA2 counters (see rxundec for DecryptFailureCount) */
	uint32  tkipmicfaill;   /* TKIPLocalMICFailures */
	uint32  tkipcntrmsr;    /* TKIPCounterMeasuresInvoked */
	uint32  tkipreplay; /* TKIPReplays */
	uint32  ccmpfmterr; /* CCMPFormatErrors */
	uint32  ccmpreplay; /* CCMPReplays */
	uint32  ccmpundec;  /* CCMPDecryptErrors */
	uint32  fourwayfail;    /* FourWayHandshakeFailures */
	uint32  wepundec;   /* dot11WEPUndecryptableCount */
	uint32  wepicverr;  /* dot11WEPICVErrorCount */
	uint32  decsuccess; /* DecryptSuccessCount */
	uint32  tkipicverr; /* TKIPICVErrorCount */
	uint32  wepexcluded;    /* dot11WEPExcludedCount */

	uint32  rxundec_mcst;   /* dot11WEPUndecryptableCount */

	/* WPA2 counters (see rxundec for DecryptFailureCount) */
	uint32  tkipmicfaill_mcst;  /* TKIPLocalMICFailures */
	uint32  tkipcntrmsr_mcst;   /* TKIPCounterMeasuresInvoked */
	uint32  tkipreplay_mcst;    /* TKIPReplays */
	uint32  ccmpfmterr_mcst;    /* CCMPFormatErrors */
	uint32  ccmpreplay_mcst;    /* CCMPReplays */
	uint32  ccmpundec_mcst; /* CCMPDecryptErrors */
	uint32  fourwayfail_mcst;   /* FourWayHandshakeFailures */
	uint32  wepundec_mcst;  /* dot11WEPUndecryptableCount */
	uint32  wepicverr_mcst; /* dot11WEPICVErrorCount */
	uint32  decsuccess_mcst;    /* DecryptSuccessCount */
	uint32  tkipicverr_mcst;    /* TKIPICVErrorCount */
	uint32  wepexcluded_mcst;   /* dot11WEPExcludedCount */

	uint32  txchanrej;  /* Tx frames suppressed due to channel rejection */
	uint32  txexptime;  /* Tx frames suppressed due to timer expiration */
	uint32  psmwds;     /* Count PSM watchdogs */
	uint32  phywatchdog;    /* Count Phy watchdogs (triggered by ucode) */

	/* MBSS counters, AP only */
	uint32  prq_entries_handled;    /* PRQ entries read in */
	uint32  prq_undirected_entries; /*    which were bcast bss & ssid */
	uint32  prq_bad_entries;    /*    which could not be translated to info */
	uint32  atim_suppress_count;    /* TX suppressions on ATIM fifo */
	uint32  bcn_template_not_ready; /* Template marked in use on send bcn ... */
	uint32  bcn_template_not_ready_done; /* ...but "DMA done" interrupt rcvd */
	uint32  late_tbtt_dpc;  /* TBTT DPC did not happen in time */

	/* per-rate receive stat counters */
	uint32  rx1mbps;    /* packets rx at 1Mbps */
	uint32  rx2mbps;    /* packets rx at 2Mbps */
	uint32  rx5mbps5;   /* packets rx at 5.5Mbps */
	uint32  rx6mbps;    /* packets rx at 6Mbps */
	uint32  rx9mbps;    /* packets rx at 9Mbps */
	uint32  rx11mbps;   /* packets rx at 11Mbps */
	uint32  rx12mbps;   /* packets rx at 12Mbps */
	uint32  rx18mbps;   /* packets rx at 18Mbps */
	uint32  rx24mbps;   /* packets rx at 24Mbps */
	uint32  rx36mbps;   /* packets rx at 36Mbps */
	uint32  rx48mbps;   /* packets rx at 48Mbps */
	uint32  rx54mbps;   /* packets rx at 54Mbps */
	uint32  rx108mbps;  /* packets rx at 108mbps */
	uint32  rx162mbps;  /* packets rx at 162mbps */
	uint32  rx216mbps;  /* packets rx at 216 mbps */
	uint32  rx270mbps;  /* packets rx at 270 mbps */
	uint32  rx324mbps;  /* packets rx at 324 mbps */
	uint32  rx378mbps;  /* packets rx at 378 mbps */
	uint32  rx432mbps;  /* packets rx at 432 mbps */
	uint32  rx486mbps;  /* packets rx at 486 mbps */
	uint32  rx540mbps;  /* packets rx at 540 mbps */

	/* pkteng rx frame stats */
	uint32  pktengrxducast; /* unicast frames rxed by the pkteng code */
	uint32  pktengrxdmcast; /* multicast frames rxed by the pkteng code */

	uint32  rfdisable;  /* count of radio disables */
	uint32  bphy_rxcrsglitch;   /* PHY count of bphy glitches */

	uint32  txmpdu_sgi; /* count for sgi transmit */
	uint32  rxmpdu_sgi; /* count for sgi received */
	uint32  txmpdu_stbc;    /* count for stbc transmit */
	uint32  rxmpdu_stbc;    /* count for stbc received */
} wl_cnt_ver_six_t;

#define	WL_DELTA_STATS_T_VERSION	1	/* current version of wl_delta_stats_t struct */

typedef struct {
	uint16 version;     /* see definition of WL_DELTA_STATS_T_VERSION */
	uint16 length;      /* length of entire structure */

	/* transmit stat counters */
	uint32 txframe;     /* tx data frames */
	uint32 txbyte;      /* tx data bytes */
	uint32 txretrans;   /* tx mac retransmits */
	uint32 txfail;      /* tx failures */

	/* receive stat counters */
	uint32 rxframe;     /* rx data frames */
	uint32 rxbyte;      /* rx data bytes */

	/* per-rate receive stat counters */
	uint32  rx1mbps;	/* packets rx at 1Mbps */
	uint32  rx2mbps;	/* packets rx at 2Mbps */
	uint32  rx5mbps5;	/* packets rx at 5.5Mbps */
	uint32  rx6mbps;	/* packets rx at 6Mbps */
	uint32  rx9mbps;	/* packets rx at 9Mbps */
	uint32  rx11mbps;	/* packets rx at 11Mbps */
	uint32  rx12mbps;	/* packets rx at 12Mbps */
	uint32  rx18mbps;	/* packets rx at 18Mbps */
	uint32  rx24mbps;	/* packets rx at 24Mbps */
	uint32  rx36mbps;	/* packets rx at 36Mbps */
	uint32  rx48mbps;	/* packets rx at 48Mbps */
	uint32  rx54mbps;	/* packets rx at 54Mbps */
	uint32  rx108mbps; 	/* packets rx at 108mbps */
	uint32  rx162mbps;	/* packets rx at 162mbps */
	uint32  rx216mbps;	/* packets rx at 216 mbps */
	uint32  rx270mbps;	/* packets rx at 270 mbps */
	uint32  rx324mbps;	/* packets rx at 324 mbps */
	uint32  rx378mbps;	/* packets rx at 378 mbps */
	uint32  rx432mbps;	/* packets rx at 432 mbps */
	uint32  rx486mbps;	/* packets rx at 486 mbps */
	uint32  rx540mbps;	/* packets rx at 540 mbps */
} wl_delta_stats_t;
#endif /* LINUX_POSTMOGRIFY_REMOVAL */

#define WL_WME_CNT_VERSION	1	/* current version of wl_wme_cnt_t */

typedef struct {
	uint32 packets;
	uint32 bytes;
} wl_traffic_stats_t;

typedef struct {
	uint16	version;	/* see definition of WL_WME_CNT_VERSION */
	uint16	length;		/* length of entire structure */

	wl_traffic_stats_t tx[AC_COUNT];	/* Packets transmitted */
	wl_traffic_stats_t tx_failed[AC_COUNT];	/* Packets dropped or failed to transmit */
	wl_traffic_stats_t rx[AC_COUNT];	/* Packets received */
	wl_traffic_stats_t rx_failed[AC_COUNT];	/* Packets failed to receive */

	wl_traffic_stats_t forward[AC_COUNT];	/* Packets forwarded by AP */

	wl_traffic_stats_t tx_expired[AC_COUNT];	/* packets dropped due to lifetime expiry */

} wl_wme_cnt_t;

#ifndef LINUX_POSTMOGRIFY_REMOVAL
struct wl_msglevel2 {
	uint32 low;
	uint32 high;
};

typedef struct wl_mkeep_alive_pkt {
	uint16	version; /* Version for mkeep_alive */
	uint16	length; /* length of fixed parameters in the structure */
	uint32	period_msec;
	uint16	len_bytes;
	uint8	keep_alive_id; /* 0 - 3 for N = 4 */
	uint8	data[1];
} wl_mkeep_alive_pkt_t;

#define WL_MKEEP_ALIVE_VERSION		1
#define WL_MKEEP_ALIVE_FIXED_LEN	OFFSETOF(wl_mkeep_alive_pkt_t, data)
#define WL_MKEEP_ALIVE_PRECISION	500

#ifndef LINUX_POSTMOGRIFY_REMOVAL
#ifdef WLBA

#define WLC_BA_CNT_VERSION  1   /* current version of wlc_ba_cnt_t */

/* block ack related stats */
typedef struct wlc_ba_cnt {
	uint16  version;    /* WLC_BA_CNT_VERSION */
	uint16  length;     /* length of entire structure */

	/* transmit stat counters */
	uint32 txpdu;       /* pdus sent */
	uint32 txsdu;       /* sdus sent */
	uint32 txfc;        /* tx side flow controlled packets */
	uint32 txfci;       /* tx side flow control initiated */
	uint32 txretrans;   /* retransmitted pdus */
	uint32 txbatimer;   /* ba resend due to timer */
	uint32 txdrop;      /* dropped packets */
	uint32 txaddbareq;  /* addba req sent */
	uint32 txaddbaresp; /* addba resp sent */
	uint32 txdelba;     /* delba sent */
	uint32 txba;        /* ba sent */
	uint32 txbar;       /* bar sent */
	uint32 txpad[4];    /* future */

	/* receive side counters */
	uint32 rxpdu;       /* pdus recd */
	uint32 rxqed;       /* pdus buffered before sending up */
	uint32 rxdup;       /* duplicate pdus */
	uint32 rxnobuf;     /* pdus discarded due to no buf */
	uint32 rxaddbareq;  /* addba req recd */
	uint32 rxaddbaresp; /* addba resp recd */
	uint32 rxdelba;     /* delba recd */
	uint32 rxba;        /* ba recd */
	uint32 rxbar;       /* bar recd */
	uint32 rxinvba;     /* invalid ba recd */
	uint32 rxbaholes;   /* ba recd with holes */
	uint32 rxunexp;     /* unexpected packets */
	uint32 rxpad[4];    /* future */
} wlc_ba_cnt_t;
#endif /* WLBA */

/* structure for per-tid ampdu control */
struct ampdu_tid_control {
	uint8 tid;			/* tid */
	uint8 enable;			/* enable/disable */
};

/* structure for identifying ea/tid for sending addba/delba */
struct ampdu_ea_tid {
	struct ether_addr ea;		/* Station address */
	uint8 tid;			/* tid */
};
/* structure for identifying retry/tid for retry_limit_tid/rr_retry_limit_tid */
struct ampdu_retry_tid {
	uint8 tid;	/* tid */
	uint8 retry;	/* retry value */
};

/* Different discovery modes for dpt */
#define	DPT_DISCOVERY_MANUAL	0x01	/* manual discovery mode */
#define	DPT_DISCOVERY_AUTO	0x02	/* auto discovery mode */
#define	DPT_DISCOVERY_SCAN	0x04	/* scan-based discovery mode */

/* different path selection values */
#define DPT_PATHSEL_AUTO	0	/* auto mode for path selection */
#define DPT_PATHSEL_DIRECT	1	/* always use direct DPT path */
#define DPT_PATHSEL_APPATH	2	/* always use AP path */

/* different ops for deny list */
#define DPT_DENY_LIST_ADD 	1	/* add to dpt deny list */
#define DPT_DENY_LIST_REMOVE 	2	/* remove from dpt deny list */

/* different ops for manual end point */
#define DPT_MANUAL_EP_CREATE	1	/* create manual dpt endpoint */
#define DPT_MANUAL_EP_MODIFY	2	/* modify manual dpt endpoint */
#define DPT_MANUAL_EP_DELETE	3	/* delete manual dpt endpoint */

/* structure for dpt iovars */
typedef struct dpt_iovar {
	struct ether_addr ea;		/* Station address */
	uint8 mode;			/* mode: depends on iovar */
	uint32 pad;			/* future */
} dpt_iovar_t;

/* flags to indicate DPT status */
#define	DPT_STATUS_ACTIVE	0x01	/* link active (though may be suspended) */
#define	DPT_STATUS_AES		0x02	/* link secured through AES encryption */
#define	DPT_STATUS_FAILED	0x04	/* DPT link failed */

#define	DPT_FNAME_LEN		48	/* Max length of friendly name */

typedef struct dpt_status {
	uint8 status;			/* flags to indicate status */
	uint8 fnlen;			/* length of friendly name */
	uchar name[DPT_FNAME_LEN];	/* friendly name */
	uint32 rssi;			/* RSSI of the link */
	sta_info_t sta;			/* sta info */
} dpt_status_t;

/* structure for dpt list */
typedef struct dpt_list {
	uint32 num;			/* number of entries in struct */
	dpt_status_t status[1];		/* per station info */
} dpt_list_t;

/* structure for dpt friendly name */
typedef struct dpt_fname {
	uint8 len;			/* length of friendly name */
	uchar name[DPT_FNAME_LEN];	/* friendly name */
} dpt_fname_t;

#define BDD_FNAME_LEN       32  /* Max length of friendly name */
typedef struct bdd_fname {
	uint8 len;          /* length of friendly name */
	uchar name[BDD_FNAME_LEN];  /* friendly name */
} bdd_fname_t;

/* structure for addts arguments */
/* For ioctls that take a list of TSPEC */
struct tslist {
	int count;			/* number of tspecs */
	struct tsinfo_arg tsinfo[1];	/* variable length array of tsinfo */
};

#ifdef WLTDLS
/* different ops for manual end point */
#define TDLS_MANUAL_EP_CREATE	1	/* create manual dpt endpoint */
#define TDLS_MANUAL_EP_MODIFY	2	/* modify manual dpt endpoint */
#define TDLS_MANUAL_EP_DELETE	3	/* delete manual dpt endpoint */
#define TDLS_MANUAL_EP_PM		4	/*  put dpt endpoint in PM mode */
#define TDLS_MANUAL_EP_WAKE		5	/* wake up dpt endpoint from PM */
#define TDLS_MANUAL_EP_DISCOVERY	6	/* discover if endpoint is TDLS capable */
#define TDLS_MANUAL_EP_CHSW		7	/* channel switch */

/* structure for tdls iovars */
typedef struct tdls_iovar {
	struct ether_addr ea;		/* Station address */
	uint8 mode;			/* mode: depends on iovar */
	chanspec_t chanspec;
	uint32 pad;			/* future */
} tdls_iovar_t;

/* modes */
#define TDLS_WFD_IE_TX 0
#define TDLS_WFD_IE_RX 1
#define TDLS_WFD_IE_SIZE 255
/* structure for tdls wfd ie */
typedef struct tdls_wfd_ie_iovar {
	struct ether_addr ea;		/* Station address */
	uint8 mode;
	uint8 length;
	uint8 data[TDLS_WFD_IE_SIZE];
} tdls_wfd_ie_iovar_t;
#endif /* WLTDLS */

/* structure for addts/delts arguments */
typedef struct tspec_arg {
	uint16 version;			/* see definition of TSPEC_ARG_VERSION */
	uint16 length;			/* length of entire structure */
	uint flag;			/* bit field */
	/* TSPEC Arguments */
	struct tsinfo_arg tsinfo;	/* TS Info bit field */
	uint16 nom_msdu_size;		/* (Nominal or fixed) MSDU Size (bytes) */
	uint16 max_msdu_size;		/* Maximum MSDU Size (bytes) */
	uint min_srv_interval;		/* Minimum Service Interval (us) */
	uint max_srv_interval;		/* Maximum Service Interval (us) */
	uint inactivity_interval;	/* Inactivity Interval (us) */
	uint suspension_interval;	/* Suspension Interval (us) */
	uint srv_start_time;		/* Service Start Time (us) */
	uint min_data_rate;		/* Minimum Data Rate (bps) */
	uint mean_data_rate;		/* Mean Data Rate (bps) */
	uint peak_data_rate;		/* Peak Data Rate (bps) */
	uint max_burst_size;		/* Maximum Burst Size (bytes) */
	uint delay_bound;		/* Delay Bound (us) */
	uint min_phy_rate;		/* Minimum PHY Rate (bps) */
	uint16 surplus_bw;		/* Surplus Bandwidth Allowance (range 1.0 to 8.0) */
	uint16 medium_time;		/* Medium Time (32 us/s periods) */
	uint8 dialog_token;		/* dialog token */
} tspec_arg_t;

/* tspec arg for desired station */
typedef	struct tspec_per_sta_arg {
	struct ether_addr ea;
	struct tspec_arg ts;
} tspec_per_sta_arg_t;

/* structure for max bandwidth for each access category */
typedef	struct wme_max_bandwidth {
	uint32	ac[AC_COUNT];	/* max bandwidth for each access category */
} wme_max_bandwidth_t;

#define WL_WME_MBW_PARAMS_IO_BYTES (sizeof(wme_max_bandwidth_t))

/* current version of wl_tspec_arg_t struct */
#define	TSPEC_ARG_VERSION		2	/* current version of wl_tspec_arg_t struct */
#define TSPEC_ARG_LENGTH		55	/* argument length from tsinfo to medium_time */
#define TSPEC_DEFAULT_DIALOG_TOKEN	42	/* default dialog token */
#define TSPEC_DEFAULT_SBW_FACTOR	0x3000	/* default surplus bw */


#define WL_WOWL_KEEPALIVE_MAX_PACKET_SIZE  80
#define WLC_WOWL_MAX_KEEPALIVE	2

/* define for flag */
#define TSPEC_PENDING		0	/* TSPEC pending */
#define TSPEC_ACCEPTED		1	/* TSPEC accepted */
#define TSPEC_REJECTED		2	/* TSPEC rejected */
#define TSPEC_UNKNOWN		3	/* TSPEC unknown */
#define TSPEC_STATUS_MASK	7	/* TSPEC status mask */


/* Software feature flag defines used by wlfeatureflag */
#ifdef WLAFTERBURNER
#define WL_SWFL_ABBFL       0x0001 /* Allow Afterburner on systems w/o hardware BFL */
#define WL_SWFL_ABENCORE    0x0002 /* Allow AB on non-4318E chips */
#endif /* WLAFTERBURNER */
#define WL_SWFL_NOHWRADIO	0x0004
#define WL_SWFL_FLOWCONTROL     0x0008 /* Enable backpressure to OS stack */
#define WL_SWFL_WLBSSSORT	0x0010 /* Per-port supports sorting of BSS */

#define WL_LIFETIME_MAX 0xFFFF /* Max value in ms */

/* Packet lifetime configuration per ac */
typedef struct wl_lifetime {
	uint32 ac;	        /* access class */
	uint32 lifetime;    /* Packet lifetime value in ms */
} wl_lifetime_t;

/* Channel Switch Announcement param */
typedef struct wl_chan_switch {
	uint8 mode;		/* value 0 or 1 */
	uint8 count;		/* count # of beacons before switching */
	chanspec_t chspec;	/* chanspec */
	uint8 reg;		/* regulatory class */
} wl_chan_switch_t;

/* Roaming trigger definitions for WLC_SET_ROAM_TRIGGER.
 *
 * (-100 < value < 0)   value is used directly as a roaming trigger in dBm
 * (0 <= value) value specifies a logical roaming trigger level from
 *                      the list below
 *
 * WLC_GET_ROAM_TRIGGER always returns roaming trigger value in dBm, never
 * the logical roam trigger value.
 */
#define WLC_ROAM_TRIGGER_DEFAULT	0 /* default roaming trigger */
#define WLC_ROAM_TRIGGER_BANDWIDTH	1 /* optimize for bandwidth roaming trigger */
#define WLC_ROAM_TRIGGER_DISTANCE	2 /* optimize for distance roaming trigger */
#define WLC_ROAM_TRIGGER_AUTO		3 /* auto-detect environment */
#define WLC_ROAM_TRIGGER_MAX_VALUE	3 /* max. valid value */

#define WLC_ROAM_NEVER_ROAM_TRIGGER	(-100) /* Avoid Roaming by setting a large value */

/* Preferred Network Offload (PNO, formerly PFN) defines */
#define WPA_AUTH_PFN_ANY	0xffffffff	/* for PFN, match only ssid */

enum {
	PFN_LIST_ORDER,
	PFN_RSSI
};

enum {
	DISABLE,
	ENABLE
};

enum {
	OFF_ADAPT,
	SMART_ADAPT,
	STRICT_ADAPT,
	SLOW_ADAPT
};

#define SORT_CRITERIA_BIT		0
#define AUTO_NET_SWITCH_BIT		1
#define ENABLE_BKGRD_SCAN_BIT		2
#define IMMEDIATE_SCAN_BIT		3
#define	AUTO_CONNECT_BIT		4
#define	ENABLE_BD_SCAN_BIT		5
#define ENABLE_ADAPTSCAN_BIT		6
#define IMMEDIATE_EVENT_BIT		8
#define SUPPRESS_SSID_BIT		9
#define ENABLE_NET_OFFLOAD_BIT		10

#define SORT_CRITERIA_MASK		0x0001
#define AUTO_NET_SWITCH_MASK	0x0002
#define ENABLE_BKGRD_SCAN_MASK	0x0004
#define IMMEDIATE_SCAN_MASK		0x0008
#define	AUTO_CONNECT_MASK		0x0010

#define ENABLE_BD_SCAN_MASK		0x0020
#define ENABLE_ADAPTSCAN_MASK	0x00c0
#define IMMEDIATE_EVENT_MASK	0x0100
#define SUPPRESS_SSID_MASK	0x0200
#define ENABLE_NET_OFFLOAD_MASK	0x0400

#define PFN_VERSION				2
#define PFN_SCANRESULT_VERSION	1
#define MAX_PFN_LIST_COUNT	16

#define PFN_COMPLETE			1
#define PFN_INCOMPLETE			0

#define DEFAULT_BESTN			2
#define DEFAULT_MSCAN			0
#define DEFAULT_REPEAT			10
#define DEFAULT_EXP				2

/* PFN network info structure */
typedef struct wl_pfn_subnet_info {
	struct ether_addr BSSID;
	uint8	channel; /* channel number only */
	uint8	SSID_len;
	uint8	SSID[32];
} wl_pfn_subnet_info_t;

typedef struct wl_pfn_net_info {
	wl_pfn_subnet_info_t pfnsubnet;
	int16	RSSI; /* receive signal strength (in dBm) */
	uint16	timestamp; /* age in seconds */
} wl_pfn_net_info_t;

typedef struct wl_pfn_scanresults {
	uint32 version;
	uint32 status;
	uint32 count;
	wl_pfn_net_info_t netinfo[1];
} wl_pfn_scanresults_t;

/* PFN data structure */
typedef struct wl_pfn_param {
	int32 version;			/* PNO parameters version */
	int32 scan_freq;		/* Scan frequency */
	int32 lost_network_timeout;	/* Timeout in sec. to declare
					 * discovered network as lost
					 */
	int16 flags;			/* Bit field to control features
					 * of PFN such as sort criteria auto
					 * enable switch and background scan
					 */
	int16 rssi_margin;		/* Margin to avoid jitter for choosing a
					 * PFN based on RSSI sort criteria
					 */
	uint8 bestn; /* number of best networks in each scan */
	uint8 mscan; /* number of scans recorded */
	uint8 repeat; /* Minimum number of scan intervals
				     *before scan frequency changes in adaptive scan
				     */
	uint8 exp; /* Exponent of 2 for maximum scan interval */
	int32 slow_freq; /* slow scan period */
} wl_pfn_param_t;

typedef struct wl_pfn_bssid {
	struct ether_addr 	macaddr;
	/* Bit4: suppress_lost, Bit3: suppress_found */
	uint16				flags;
} wl_pfn_bssid_t;
#define WL_PFN_SUPPRESSFOUND_MASK	0x08
#define WL_PFN_SUPPRESSLOST_MASK	0x10

typedef struct wl_pfn_cfg {
	uint32				reporttype;
	int32				channel_num;
	uint16				channel_list[WL_NUMCHANNELS];
} wl_pfn_cfg_t;
#define WL_PFN_REPORT_ALLNET 	0
#define WL_PFN_REPORT_SSIDNET 	1
#define WL_PFN_REPORT_BSSIDNET 	2

typedef struct wl_pfn {
	wlc_ssid_t		ssid;			/* ssid name and its length */
	int32			flags;			/* bit2: hidden */
	int32			infra;			/* BSS Vs IBSS */
	int32			auth;			/* Open Vs Closed */
	int32			wpa_auth;		/* WPA type */
	int32			wsec;			/* wsec value */
} wl_pfn_t;
#define WL_PFN_HIDDEN_BIT		2
#define PNO_SCAN_MAX_FW		508*1000	/* max time scan time in msec */
#define PNO_SCAN_MAX_FW_SEC	PNO_SCAN_MAX_FW/1000 /* max time scan time in SEC */
#define PNO_SCAN_MIN_FW_SEC	10			/* min time scan time in SEC */
#define WL_PFN_HIDDEN_MASK		0x4

#endif /* LINUX_POSTMOGRIFY_REMOVAL */

/* TCP Checksum Offload defines */
#define TOE_TX_CSUM_OL		0x00000001
#define TOE_RX_CSUM_OL		0x00000002

#ifndef LINUX_POSTMOGRIFY_REMOVAL
/* TCP Checksum Offload error injection for testing */
#define TOE_ERRTEST_TX_CSUM	0x00000001
#define TOE_ERRTEST_RX_CSUM	0x00000002
#define TOE_ERRTEST_RX_CSUM2	0x00000004

struct toe_ol_stats_t {
	/* Num of tx packets that don't need to be checksummed */
	uint32 tx_summed;

	/* Num of tx packets where checksum is filled by offload engine */
	uint32 tx_iph_fill;
	uint32 tx_tcp_fill;
	uint32 tx_udp_fill;
	uint32 tx_icmp_fill;

	/*  Num of rx packets where toe finds out if checksum is good or bad */
	uint32 rx_iph_good;
	uint32 rx_iph_bad;
	uint32 rx_tcp_good;
	uint32 rx_tcp_bad;
	uint32 rx_udp_good;
	uint32 rx_udp_bad;
	uint32 rx_icmp_good;
	uint32 rx_icmp_bad;

	/* Num of tx packets in which csum error is injected */
	uint32 tx_tcp_errinj;
	uint32 tx_udp_errinj;
	uint32 tx_icmp_errinj;

	/* Num of rx packets in which csum error is injected */
	uint32 rx_tcp_errinj;
	uint32 rx_udp_errinj;
	uint32 rx_icmp_errinj;
};

/* ARP Offload feature flags for arp_ol iovar */
#define ARP_OL_AGENT		0x00000001
#define ARP_OL_SNOOP		0x00000002
#define ARP_OL_HOST_AUTO_REPLY	0x00000004
#define ARP_OL_PEER_AUTO_REPLY	0x00000008

/* ARP Offload error injection */
#define ARP_ERRTEST_REPLY_PEER	0x1
#define ARP_ERRTEST_REPLY_HOST	0x2

#define ARP_MULTIHOMING_MAX	8	/* Maximum local host IP addresses */
#define ND_MULTIHOMING_MAX 8	/* Maximum local host IP addresses */

/* Arp offload statistic counts */
struct arp_ol_stats_t {
	uint32  host_ip_entries;	/* Host IP table addresses (more than one if multihomed) */
	uint32  host_ip_overflow;	/* Host IP table additions skipped due to overflow */

	uint32  arp_table_entries;	/* ARP table entries */
	uint32  arp_table_overflow;	/* ARP table additions skipped due to overflow */

	uint32  host_request;		/* ARP requests from host */
	uint32  host_reply;		/* ARP replies from host */
	uint32  host_service;		/* ARP requests from host serviced by ARP Agent */

	uint32  peer_request;		/* ARP requests received from network */
	uint32  peer_request_drop;	/* ARP requests from network that were dropped */
	uint32  peer_reply;		/* ARP replies received from network */
	uint32  peer_reply_drop;	/* ARP replies from network that were dropped */
	uint32  peer_service;		/* ARP request from host serviced by ARP Agent */
};

/* NS offload statistic counts */
struct nd_ol_stats_t {
	uint32  host_ip_entries;    /* Host IP table addresses (more than one if multihomed) */
	uint32  host_ip_overflow;   /* Host IP table additions skipped due to overflow */
	uint32  peer_request;       /* NS requests received from network */
	uint32  peer_request_drop;  /* NS requests from network that were dropped */
	uint32  peer_reply_drop;    /* NA replies from network that were dropped */
	uint32  peer_service;       /* NS request from host serviced by firmware */
};

/*
 * Keep-alive packet offloading.
 */

/* NAT keep-alive packets format: specifies the re-transmission period, the packet
 * length, and packet contents.
 */
typedef struct wl_keep_alive_pkt {
	uint32	period_msec;	/* Retransmission period (0 to disable packet re-transmits) */
	uint16	len_bytes;	/* Size of packet to transmit (0 to disable packet re-transmits) */
	uint8	data[1];	/* Variable length packet to transmit.  Contents should include
				 * entire ethernet packet (enet header, IP header, UDP header,
				 * and UDP payload) in network byte order.
				 */
} wl_keep_alive_pkt_t;

#define WL_KEEP_ALIVE_FIXED_LEN		OFFSETOF(wl_keep_alive_pkt_t, data)

/*
 * Dongle pattern matching filter.
 */

/* Packet filter types. Currently, only pattern matching is supported. */
typedef enum wl_pkt_filter_type {
	WL_PKT_FILTER_TYPE_PATTERN_MATCH	/* Pattern matching filter */
} wl_pkt_filter_type_t;

#define WL_PKT_FILTER_TYPE wl_pkt_filter_type_t

/* Pattern matching filter. Specifies an offset within received packets to
 * start matching, the pattern to match, the size of the pattern, and a bitmask
 * that indicates which bits within the pattern should be matched.
 */
typedef struct wl_pkt_filter_pattern {
	uint32	offset;		/* Offset within received packet to start pattern matching.
				 * Offset '0' is the first byte of the ethernet header.
				 */
	uint32	size_bytes;	/* Size of the pattern.  Bitmask must be the same size. */
	uint8   mask_and_pattern[1]; /* Variable length mask and pattern data.  mask starts
				      * at offset 0.  Pattern immediately follows mask.
				      */
} wl_pkt_filter_pattern_t;

/* IOVAR "pkt_filter_add" parameter. Used to install packet filters. */
typedef struct wl_pkt_filter {
	uint32	id;		/* Unique filter id, specified by app. */
	uint32	type;		/* Filter type (WL_PKT_FILTER_TYPE_xxx). */
	uint32	negate_match;	/* Negate the result of filter matches */
	union {			/* Filter definitions */
		wl_pkt_filter_pattern_t pattern;	/* Pattern matching filter */
	} u;
} wl_pkt_filter_t;

#define WL_PKT_FILTER_FIXED_LEN		  OFFSETOF(wl_pkt_filter_t, u)
#define WL_PKT_FILTER_PATTERN_FIXED_LEN	  OFFSETOF(wl_pkt_filter_pattern_t, mask_and_pattern)

/* IOVAR "pkt_filter_enable" parameter. */
typedef struct wl_pkt_filter_enable {
	uint32	id;		/* Unique filter id */
	uint32	enable;		/* Enable/disable bool */
} wl_pkt_filter_enable_t;

/* IOVAR "pkt_filter_list" parameter. Used to retrieve a list of installed filters. */
typedef struct wl_pkt_filter_list {
	uint32	num;		/* Number of installed packet filters */
	wl_pkt_filter_t	filter[1];	/* Variable array of packet filters. */
} wl_pkt_filter_list_t;

#define WL_PKT_FILTER_LIST_FIXED_LEN	  OFFSETOF(wl_pkt_filter_list_t, filter)

/* IOVAR "pkt_filter_stats" parameter. Used to retrieve debug statistics. */
typedef struct wl_pkt_filter_stats {
	uint32	num_pkts_matched;	/* # filter matches for specified filter id */
	uint32	num_pkts_forwarded;	/* # packets fwded from dongle to host for all filters */
	uint32	num_pkts_discarded;	/* # packets discarded by dongle for all filters */
} wl_pkt_filter_stats_t;

/* Sequential Commands ioctl */
typedef struct wl_seq_cmd_ioctl {
	uint32 cmd;		/* common ioctl definition */
	uint32 len;		/* length of user buffer */
} wl_seq_cmd_ioctl_t;

#define WL_SEQ_CMD_ALIGN_BYTES	4

/* These are the set of get IOCTLs that should be allowed when using
 * IOCTL sequence commands. These are issued implicitly by wl.exe each time
 * it is invoked. We never want to buffer these, or else wl.exe will stop working.
 */
#define WL_SEQ_CMDS_GET_IOCTL_FILTER(cmd) \
	(((cmd) == WLC_GET_MAGIC)		|| \
	 ((cmd) == WLC_GET_VERSION)		|| \
	 ((cmd) == WLC_GET_AP)			|| \
	 ((cmd) == WLC_GET_INSTANCE))

/*
 * Packet engine interface
 */

#define WL_PKTENG_PER_TX_START			0x01
#define WL_PKTENG_PER_TX_STOP			0x02
#define WL_PKTENG_PER_RX_START			0x04
#define WL_PKTENG_PER_RX_WITH_ACK_START 	0x05
#define WL_PKTENG_PER_TX_WITH_ACK_START 	0x06
#define WL_PKTENG_PER_RX_STOP			0x08
#define WL_PKTENG_PER_MASK			0xff

#define WL_PKTENG_SYNCHRONOUS			0x100	/* synchronous flag */

typedef struct wl_pkteng {
	uint32 flags;
	uint32 delay;			/* Inter-packet delay */
	uint32 nframes;			/* Number of frames */
	uint32 length;			/* Packet length */
	uint8  seqno;			/* Enable/disable sequence no. */
	struct ether_addr dest;		/* Destination address */
	struct ether_addr src;		/* Source address */
} wl_pkteng_t;

#define NUM_80211b_RATES	4
#define NUM_80211ag_RATES	8
#define NUM_80211n_RATES	32
#define NUM_80211_RATES		(NUM_80211b_RATES+NUM_80211ag_RATES+NUM_80211n_RATES)
typedef struct wl_pkteng_stats {
	uint32 lostfrmcnt;		/* RX PER test: no of frames lost (skip seqno) */
	int32 rssi;			/* RSSI */
	int32 snr;			/* signal to noise ratio */
	uint16 rxpktcnt[NUM_80211_RATES+1];
} wl_pkteng_stats_t;


#define WL_WOWL_MAGIC       (1 << 0)    /* Wakeup on Magic packet */
#define WL_WOWL_NET         (1 << 1)    /* Wakeup on Netpattern */
#define WL_WOWL_DIS         (1 << 2)    /* Wakeup on loss-of-link due to Disassoc/Deauth */
#define WL_WOWL_RETR        (1 << 3)    /* Wakeup on retrograde TSF */
#define WL_WOWL_BCN         (1 << 4)    /* Wakeup on loss of beacon */
#define WL_WOWL_TST         (1 << 5)    /* Wakeup after test */
#define WL_WOWL_M1          (1 << 6)    /* Wakeup after PTK refresh */
#define WL_WOWL_EAPID       (1 << 7)    /* Wakeup after receipt of EAP-Identity Req */
#define WL_WOWL_PME_GPIO    (1 << 8)    /* Wakeind via PME(0) or GPIO(1) */
#define WL_WOWL_NEEDTKIP1   (1 << 9)    /* need tkip phase 1 key to be updated by the driver */
#define WL_WOWL_GTK_FAILURE (1 << 10)   /* enable wakeup if GTK fails */
#define WL_WOWL_EXTMAGPAT   (1 << 11)   /* support extended magic packets */
#define WL_WOWL_ARPOFFLOAD  (1 << 12)   /* support ARP/NS/keepalive offloading */
#define WL_WOWL_WPA2        (1 << 13)   /* read protocol version for EAPOL frames */
#define WL_WOWL_KEYROT      (1 << 14)   /* If the bit is set, use key rotaton */
#define WL_WOWL_BCAST       (1 << 15)   /* If the bit is set, frm received was bcast frame */

#define MAGIC_PKT_MINLEN 102    /* Magic pkt min length is 6 * 0xFF + 16 * ETHER_ADDR_LEN */

#define WOWL_PATTEN_TYPE_ARP	(1 << 0)	/* ARP offload Pattern */
#define WOWL_PATTEN_TYPE_NA		(1 << 1)	/* NA offload Pattern */

typedef struct {
	uint32 masksize;		/* Size of the mask in #of bytes */
	uint32 offset;			/* Offset to start looking for the packet in # of bytes */
	uint32 patternoffset;	/* Offset of start of pattern in the structure */
	uint32 patternsize;		/* Size of the pattern itself in #of bytes */
	uint32 id;				/* id */
	uint32 reasonsize;		/* Size of the wakeup reason code */
	uint32 flags;			/* Flags to tell the pattern type and other properties */
	/* Mask follows the structure above */
	/* Pattern follows the mask is at 'patternoffset' from the start */
} wl_wowl_pattern_t;

typedef struct {
	uint			count;
	wl_wowl_pattern_t	pattern[1];
} wl_wowl_pattern_list_t;

typedef struct {
	uint8	pci_wakeind;	/* Whether PCI PMECSR PMEStatus bit was set */
	uint16	ucode_wakeind;	/* What wakeup-event indication was set by ucode */
} wl_wowl_wakeind_t;


/* per AC rate control related data structure */
typedef struct wl_txrate_class {
	uint8		init_rate;
	uint8		min_rate;
	uint8		max_rate;
} wl_txrate_class_t;



/* Overlap BSS Scan parameters default, minimum, maximum */
#define WLC_OBSS_SCAN_PASSIVE_DWELL_DEFAULT		20	/* unit TU */
#define WLC_OBSS_SCAN_PASSIVE_DWELL_MIN			5	/* unit TU */
#define WLC_OBSS_SCAN_PASSIVE_DWELL_MAX			1000	/* unit TU */
#define WLC_OBSS_SCAN_ACTIVE_DWELL_DEFAULT		10	/* unit TU */
#define WLC_OBSS_SCAN_ACTIVE_DWELL_MIN			10	/* unit TU */
#define WLC_OBSS_SCAN_ACTIVE_DWELL_MAX			1000	/* unit TU */
#define WLC_OBSS_SCAN_WIDTHSCAN_INTERVAL_DEFAULT	300	/* unit Sec */
#define WLC_OBSS_SCAN_WIDTHSCAN_INTERVAL_MIN		10	/* unit Sec */
#define WLC_OBSS_SCAN_WIDTHSCAN_INTERVAL_MAX		900	/* unit Sec */
#define WLC_OBSS_SCAN_CHANWIDTH_TRANSITION_DLY_DEFAULT	5
#define WLC_OBSS_SCAN_CHANWIDTH_TRANSITION_DLY_MIN	5
#define WLC_OBSS_SCAN_CHANWIDTH_TRANSITION_DLY_MAX	100
#define WLC_OBSS_SCAN_PASSIVE_TOTAL_PER_CHANNEL_DEFAULT	200	/* unit TU */
#define WLC_OBSS_SCAN_PASSIVE_TOTAL_PER_CHANNEL_MIN	200	/* unit TU */
#define WLC_OBSS_SCAN_PASSIVE_TOTAL_PER_CHANNEL_MAX	10000	/* unit TU */
#define WLC_OBSS_SCAN_ACTIVE_TOTAL_PER_CHANNEL_DEFAULT	20	/* unit TU */
#define WLC_OBSS_SCAN_ACTIVE_TOTAL_PER_CHANNEL_MIN	20	/* unit TU */
#define WLC_OBSS_SCAN_ACTIVE_TOTAL_PER_CHANNEL_MAX	10000	/* unit TU */
#define WLC_OBSS_SCAN_ACTIVITY_THRESHOLD_DEFAULT	25	/* unit percent */
#define WLC_OBSS_SCAN_ACTIVITY_THRESHOLD_MIN		0	/* unit percent */
#define WLC_OBSS_SCAN_ACTIVITY_THRESHOLD_MAX		100	/* unit percent */

/* structure for Overlap BSS scan arguments */
typedef struct wl_obss_scan_arg {
	int16	passive_dwell;
	int16	active_dwell;
	int16	bss_widthscan_interval;
	int16	passive_total;
	int16	active_total;
	int16	chanwidth_transition_delay;
	int16	activity_threshold;
} wl_obss_scan_arg_t;

#define WL_OBSS_SCAN_PARAM_LEN	sizeof(wl_obss_scan_arg_t)
#define WL_MIN_NUM_OBSS_SCAN_ARG 7	/* minimum number of arguments required for OBSS Scan */

#define WL_COEX_INFO_MASK		0x07
#define WL_COEX_INFO_REQ		0x01
#define	WL_COEX_40MHZ_INTOLERANT	0x02
#define	WL_COEX_WIDTH20			0x04

#define	WLC_RSSI_INVALID	 0	/* invalid RSSI value */

#define MAX_RSSI_LEVELS 8

/* RSSI event notification configuration. */
typedef struct wl_rssi_event {
	uint32 rate_limit_msec;		/* # of events posted to application will be limited to
					 * one per specified period (0 to disable rate limit).
					 */
	uint8 num_rssi_levels;		/* Number of entries in rssi_levels[] below */
	int8 rssi_levels[MAX_RSSI_LEVELS];	/* Variable number of RSSI levels. An event
						 * will be posted each time the RSSI of received
						 * beacons/packets crosses a level.
						 */
} wl_rssi_event_t;

typedef struct wl_action_obss_coex_req {
	uint8 info;
	uint8 num;
	uint8 ch_list[1];
} wl_action_obss_coex_req_t;


/* IOVar parameter block for small MAC address array with type indicator */
#define WL_IOV_MAC_PARAM_LEN  4

#define WL_IOV_PKTQ_LOG_PRECS 16

typedef struct {
	uint32 num_addrs;
	char   addr_type[WL_IOV_MAC_PARAM_LEN];
	struct ether_addr ea[WL_IOV_MAC_PARAM_LEN];
} wl_iov_mac_params_t;


/* Parameter block for PKTQ_LOG statistics */
typedef struct {
	uint32 requested;      /* packets requested to be stored */
	uint32 stored;         /* packets stored */
	uint32 saved;          /* packets saved,
	                          because a lowest priority queue has given away one packet
	                       */
	uint32 selfsaved;      /* packets saved,
	                          because an older packet from the same queue has been dropped
	                       */
	uint32 full_dropped;   /* packets dropped,
	                          because pktq is full with higher precedence packets
	                       */
	uint32 dropped;        /* packets dropped because pktq per that precedence is full */
	uint32 sacrificed;     /* packets dropped,
	                          in order to save one from a queue of a highest priority
	                       */
	uint32 busy;           /* packets droped because of hardware/transmission error */
	uint32 retry;          /* packets re-sent because they were not received */
	uint32 ps_retry;       /* packets retried again prior to moving power save mode */
	uint32 retry_drop;     /* packets finally dropped after retry limit */
	uint32 max_avail;      /* the high-water mark of the queue capacity for packets -
	                          goes to zero as queue fills
	                       */
	uint32 max_used;       /* the high-water mark of the queue utilisation for packets -
	                          increases with use ('inverse' of max_avail)
	                       */
	uint32 queue_capacity; /* the maximum capacity of the queue */
} pktq_log_counters_v01_t;

#define sacrified sacrificed

typedef struct {
	uint8                num_prec[WL_IOV_MAC_PARAM_LEN];
	pktq_log_counters_v01_t  counters[WL_IOV_MAC_PARAM_LEN][WL_IOV_PKTQ_LOG_PRECS];
	char                 headings[1];
} pktq_log_format_v01_t;


typedef struct {
	uint32               version;
	wl_iov_mac_params_t  params;
	union {
		pktq_log_format_v01_t v01;
	} pktq_log;
} wl_iov_pktq_log_t;


/* **** EXTLOG **** */
#define EXTLOG_CUR_VER		0x0100

#define MAX_ARGSTR_LEN		18 /* At least big enough for storing ETHER_ADDR_STR_LEN */

/* log modules (bitmap) */
#define LOG_MODULE_COMMON	0x0001
#define LOG_MODULE_ASSOC	0x0002
#define LOG_MODULE_EVENT	0x0004
#define LOG_MODULE_MAX		3			/* Update when adding module */

/* log levels */
#define WL_LOG_LEVEL_DISABLE	0
#define WL_LOG_LEVEL_ERR	1
#define WL_LOG_LEVEL_WARN	2
#define WL_LOG_LEVEL_INFO	3
#define WL_LOG_LEVEL_MAX	WL_LOG_LEVEL_INFO	/* Update when adding level */

/* flag */
#define LOG_FLAG_EVENT		1

/* log arg_type */
#define LOG_ARGTYPE_NULL	0
#define LOG_ARGTYPE_STR		1	/* %s */
#define LOG_ARGTYPE_INT		2	/* %d */
#define LOG_ARGTYPE_INT_STR	3	/* %d...%s */
#define LOG_ARGTYPE_STR_INT	4	/* %s...%d */

typedef struct wlc_extlog_cfg {
	int max_number;
	uint16 module;	/* bitmap */
	uint8 level;
	uint8 flag;
	uint16 version;
} wlc_extlog_cfg_t;

typedef struct log_record {
	uint32 time;
	uint16 module;
	uint16 id;
	uint8 level;
	uint8 sub_unit;
	uint8 seq_num;
	int32 arg;
	char str[MAX_ARGSTR_LEN];
} log_record_t;

typedef struct wlc_extlog_req {
	uint32 from_last;
	uint32 num;
} wlc_extlog_req_t;

typedef struct wlc_extlog_results {
	uint16 version;
	uint16 record_len;
	uint32 num;
	log_record_t logs[1];
} wlc_extlog_results_t;

typedef struct log_idstr {
	uint16	id;
	uint16	flag;
	uint8	arg_type;
	const char	*fmt_str;
} log_idstr_t;

#define FMTSTRF_USER		1

/* flat ID definitions
 * New definitions HAVE TO BE ADDED at the end of the table. Otherwise, it will
 * affect backward compatibility with pre-existing apps
 */
typedef enum {
	FMTSTR_DRIVER_UP_ID = 0,
	FMTSTR_DRIVER_DOWN_ID = 1,
	FMTSTR_SUSPEND_MAC_FAIL_ID = 2,
	FMTSTR_NO_PROGRESS_ID = 3,
	FMTSTR_RFDISABLE_ID = 4,
	FMTSTR_REG_PRINT_ID = 5,
	FMTSTR_EXPTIME_ID = 6,
	FMTSTR_JOIN_START_ID = 7,
	FMTSTR_JOIN_COMPLETE_ID = 8,
	FMTSTR_NO_NETWORKS_ID = 9,
	FMTSTR_SECURITY_MISMATCH_ID = 10,
	FMTSTR_RATE_MISMATCH_ID = 11,
	FMTSTR_AP_PRUNED_ID = 12,
	FMTSTR_KEY_INSERTED_ID = 13,
	FMTSTR_DEAUTH_ID = 14,
	FMTSTR_DISASSOC_ID = 15,
	FMTSTR_LINK_UP_ID = 16,
	FMTSTR_LINK_DOWN_ID = 17,
	FMTSTR_RADIO_HW_OFF_ID = 18,
	FMTSTR_RADIO_HW_ON_ID = 19,
	FMTSTR_EVENT_DESC_ID = 20,
	FMTSTR_PNP_SET_POWER_ID = 21,
	FMTSTR_RADIO_SW_OFF_ID = 22,
	FMTSTR_RADIO_SW_ON_ID = 23,
	FMTSTR_PWD_MISMATCH_ID = 24,
	FMTSTR_FATAL_ERROR_ID = 25,
	FMTSTR_AUTH_FAIL_ID = 26,
	FMTSTR_ASSOC_FAIL_ID = 27,
	FMTSTR_IBSS_FAIL_ID = 28,
	FMTSTR_EXTAP_FAIL_ID = 29,
	FMTSTR_MAX_ID
} log_fmtstr_id_t;

#ifdef DONGLEOVERLAYS
typedef struct {
	uint32 flags_idx;	/* lower 8 bits: overlay index; upper 24 bits: flags */
	uint32 offset;		/* offset into overlay region to write code */
	uint32 len;			/* overlay code len */
	/* overlay code follows this struct */
} wl_ioctl_overlay_t;

#define OVERLAY_IDX_MASK		0x000000ff
#define OVERLAY_IDX_SHIFT		0
#define OVERLAY_FLAGS_MASK		0xffffff00
#define OVERLAY_FLAGS_SHIFT		8
/* overlay written to device memory immediately after loading the base image */
#define OVERLAY_FLAG_POSTLOAD	0x100
/* defer overlay download until the device responds w/WLC_E_OVL_DOWNLOAD event */
#define OVERLAY_FLAG_DEFER_DL	0x200
/* overlay downloaded prior to the host going to sleep */
#define OVERLAY_FLAG_PRESLEEP	0x400

#define OVERLAY_DOWNLOAD_CHUNKSIZE	1024
#endif /* DONGLEOVERLAYS */

#endif /* LINUX_POSTMOGRIFY_REMOVAL */

/* no default structure packing */
#include <packed_section_end.h>

/* require strict packing */
#include <packed_section_start.h>

#ifndef LINUX_POSTMOGRIFY_REMOVAL

/* Structures and constants used for "vndr_ie" IOVar interface */
#define VNDR_IE_CMD_LEN		4	/* length of the set command string:
					 * "add", "del" (+ NUL)
					 */

/* 802.11 Mgmt Packet flags */
#define VNDR_IE_BEACON_FLAG	0x1
#define VNDR_IE_PRBRSP_FLAG	0x2
#define VNDR_IE_ASSOCRSP_FLAG	0x4
#define VNDR_IE_AUTHRSP_FLAG	0x8
#define VNDR_IE_PRBREQ_FLAG	0x10
#define VNDR_IE_ASSOCREQ_FLAG	0x20
#define VNDR_IE_IWAPID_FLAG	0x40 /* vendor IE in IW advertisement protocol ID field */
#define VNDR_IE_CUSTOM_FLAG	0x100 /* allow custom IE id */

#define VNDR_IE_INFO_HDR_LEN	(sizeof(uint32))

typedef BWL_PRE_PACKED_STRUCT struct {
	uint32 pktflag;			/* bitmask indicating which packet(s) contain this IE */
	vndr_ie_t vndr_ie_data;		/* vendor IE data */
} BWL_POST_PACKED_STRUCT vndr_ie_info_t;

typedef BWL_PRE_PACKED_STRUCT struct {
	int iecount;			/* number of entries in the vndr_ie_list[] array */
	vndr_ie_info_t vndr_ie_list[1];	/* variable size list of vndr_ie_info_t structs */
} BWL_POST_PACKED_STRUCT vndr_ie_buf_t;

typedef BWL_PRE_PACKED_STRUCT struct {
	char cmd[VNDR_IE_CMD_LEN];	/* vndr_ie IOVar set command : "add", "del" + NUL */
	vndr_ie_buf_t vndr_ie_buffer;	/* buffer containing Vendor IE list information */
} BWL_POST_PACKED_STRUCT vndr_ie_setbuf_t;

/* tag_ID/length/value_buffer tuple */
typedef BWL_PRE_PACKED_STRUCT struct {
	uint8	id;
	uint8	len;
	uint8	data[1];
} BWL_POST_PACKED_STRUCT tlv_t;

typedef BWL_PRE_PACKED_STRUCT struct {
	uint32 pktflag;			/* bitmask indicating which packet(s) contain this IE */
	tlv_t ie_data;		/* IE data */
} BWL_POST_PACKED_STRUCT ie_info_t;

typedef BWL_PRE_PACKED_STRUCT struct {
	int iecount;			/* number of entries in the ie_list[] array */
	ie_info_t ie_list[1];	/* variable size list of ie_info_t structs */
} BWL_POST_PACKED_STRUCT ie_buf_t;

typedef BWL_PRE_PACKED_STRUCT struct {
	char cmd[VNDR_IE_CMD_LEN];	/* ie IOVar set command : "add" + NUL */
	ie_buf_t ie_buffer;	/* buffer containing IE list information */
} BWL_POST_PACKED_STRUCT ie_setbuf_t;

typedef BWL_PRE_PACKED_STRUCT struct {
	uint32 pktflag;		/* bitmask indicating which packet(s) contain this IE */
	uint8 id;		/* IE type */
} BWL_POST_PACKED_STRUCT ie_getbuf_t;

/* structures used to define format of wps ie data from probe requests */
/* passed up to applications via iovar "prbreq_wpsie" */
typedef BWL_PRE_PACKED_STRUCT struct sta_prbreq_wps_ie_hdr {
	struct ether_addr staAddr;
	uint16 ieLen;
} BWL_POST_PACKED_STRUCT sta_prbreq_wps_ie_hdr_t;

typedef BWL_PRE_PACKED_STRUCT struct sta_prbreq_wps_ie_data {
	sta_prbreq_wps_ie_hdr_t hdr;
	uint8 ieData[1];
} BWL_POST_PACKED_STRUCT sta_prbreq_wps_ie_data_t;

typedef BWL_PRE_PACKED_STRUCT struct sta_prbreq_wps_ie_list {
	uint32 totLen;
	uint8 ieDataList[1];
} BWL_POST_PACKED_STRUCT sta_prbreq_wps_ie_list_t;


#ifdef WLMEDIA_TXFAILEVENT
typedef BWL_PRE_PACKED_STRUCT struct {
	char   dest[ETHER_ADDR_LEN]; /* destination MAC */
	uint8  prio;            /* Packet Priority */
	uint8  flags;           /* Flags           */
	uint32 tsf_l;           /* TSF timer low   */
	uint32 tsf_h;           /* TSF timer high  */
	uint16 rates;           /* Main Rates      */
	uint16 txstatus;        /* TX Status       */
} BWL_POST_PACKED_STRUCT txfailinfo_t;
#endif /* WLMEDIA_TXFAILEVENT */

#endif /* LINUX_POSTMOGRIFY_REMOVAL */

/* no strict structure packing */
#include <packed_section_end.h>

#ifndef LINUX_POSTMOGRIFY_REMOVAL
/* Global ASSERT Logging */
#define ASSERTLOG_CUR_VER	0x0100
#define MAX_ASSRTSTR_LEN	64

typedef struct assert_record {
	uint32 time;
	uint8 seq_num;
	char str[MAX_ASSRTSTR_LEN];
} assert_record_t;

typedef struct assertlog_results {
	uint16 version;
	uint16 record_len;
	uint32 num;
	assert_record_t logs[1];
} assertlog_results_t;

#define LOGRRC_FIX_LEN	8
#define IOBUF_ALLOWED_NUM_OF_LOGREC(type, len) ((len - LOGRRC_FIX_LEN)/sizeof(type))


/* channel interference measurement (chanim) related defines */

/* chanim mode */
#define CHANIM_DISABLE	0	/* disabled */
#define CHANIM_DETECT	1	/* detection only */
#define CHANIM_EXT		2 	/* external state machine */
#define CHANIM_ACT		3	/* full internal state machine, detect + act */
#define CHANIM_MODE_MAX 4

/* define for apcs reason code */
#define APCS_INIT		0
#define APCS_IOCTL 		1
#define APCS_CHANIM 	2
#define APCS_CSTIMER	3
#define APCS_BTA		4

/* number of ACS record entries */
#define CHANIM_ACS_RECORD			10

/* CHANIM */
#define CCASTATS_TXDUR  0
#define CCASTATS_INBSS  1
#define CCASTATS_OBSS   2
#define CCASTATS_NOCTG  3
#define CCASTATS_NOPKT  4
#define CCASTATS_DOZE   5
#define CCASTATS_TXOP	6
#define CCASTATS_GDTXDUR        7
#define CCASTATS_BDTXDUR        8
#define CCASTATS_MAX    9

/* chanim acs record */
typedef struct {
	bool valid;
	uint8 trigger;
	chanspec_t selected_chspc;
	int8 bgnoise;
	uint32 glitch_cnt;
	uint8 ccastats;
	uint timestamp;
} chanim_acs_record_t;

typedef struct {
	chanim_acs_record_t acs_record[CHANIM_ACS_RECORD];
	uint8 count;
	uint timestamp;
} wl_acs_record_t;

typedef struct chanim_stats {
	uint32 glitchcnt;               /* normalized as per second count */
	uint32 badplcp;                 /* normalized as per second count */
	uint8 ccastats[CCASTATS_MAX]; 	/* normalized as 0-255 */
	int8 bgnoise;					/* background noise level (in dBm) */
	chanspec_t chanspec;
	uint32 timestamp;
} chanim_stats_t;

#define WL_CHANIM_STATS_VERSION 1
#define WL_CHANIM_COUNT_ALL	0xff
#define WL_CHANIM_COUNT_ONE	0x1

typedef struct {
	uint32 buflen;
	uint32 version;
	uint32 count;
	chanim_stats_t stats[1];
} wl_chanim_stats_t;

#define WL_CHANIM_STATS_FIXED_LEN OFFSETOF(wl_chanim_stats_t, stats)

/* Noise measurement metrics. */
#define NOISE_MEASURE_KNOISE	0x1

/* scb probe parameter */
typedef struct {
	uint32 scb_timeout;
	uint32 scb_activity_time;
	uint32 scb_max_probe;
} wl_scb_probe_t;

/* ap tpc modes */
#define	AP_TPC_OFF		0
#define	AP_TPC_BSS_PWR		1	/* BSS power control */
#define AP_TPC_AP_PWR		2	/* AP power control */
#define	AP_TPC_AP_BSS_PWR	3	/* Both AP and BSS power control */
#define AP_TPC_MAX_LINK_MARGIN	127

/* ap tpc modes */
#define	AP_TPC_OFF		0
#define	AP_TPC_BSS_PWR		1	/* BSS power control */
#define AP_TPC_AP_PWR		2	/* AP power control */
#define	AP_TPC_AP_BSS_PWR	3	/* Both AP and BSS power control */
#define AP_TPC_MAX_LINK_MARGIN	127

/* structure/defines for selective mgmt frame (smf) stats support */

#define SMFS_VERSION 1
/* selected mgmt frame (smf) stats element */
typedef struct wl_smfs_elem {
	uint32 count;
	uint16 code;  /* SC or RC code */
} wl_smfs_elem_t;

typedef struct wl_smf_stats {
	uint32 version;
	uint16 length;	/* reserved for future usage */
	uint8 type;
	uint8 codetype;
	uint32 ignored_cnt;
	uint32 malformed_cnt;
	uint32 count_total; /* count included the interested group */
	wl_smfs_elem_t elem[1];
} wl_smf_stats_t;

#define WL_SMFSTATS_FIXED_LEN OFFSETOF(wl_smf_stats_t, elem);

enum {
	SMFS_CODETYPE_SC,
	SMFS_CODETYPE_RC
};

/* reuse two number in the sc/rc space */
#define	SMFS_CODE_MALFORMED 0xFFFE
#define SMFS_CODE_IGNORED 	0xFFFD

typedef enum smfs_type {
	SMFS_TYPE_AUTH,
	SMFS_TYPE_ASSOC,
	SMFS_TYPE_REASSOC,
	SMFS_TYPE_DISASSOC_TX,
	SMFS_TYPE_DISASSOC_RX,
	SMFS_TYPE_DEAUTH_TX,
	SMFS_TYPE_DEAUTH_RX,
	SMFS_TYPE_MAX
} smfs_type_t;

#ifdef PHYMON

#define PHYMON_VERSION 1

typedef struct wl_phycal_core_state {
	/* Tx IQ/LO calibration coeffs */
	int16 tx_iqlocal_a;
	int16 tx_iqlocal_b;
	int8 tx_iqlocal_ci;
	int8 tx_iqlocal_cq;
	int8 tx_iqlocal_di;
	int8 tx_iqlocal_dq;
	int8 tx_iqlocal_ei;
	int8 tx_iqlocal_eq;
	int8 tx_iqlocal_fi;
	int8 tx_iqlocal_fq;

	/* Rx IQ calibration coeffs */
	int16 rx_iqcal_a;
	int16 rx_iqcal_b;

	uint8 tx_iqlocal_pwridx; /* Tx Power Index for Tx IQ/LO calibration */
	uint32 papd_epsilon_table[64]; /* PAPD epsilon table */
	int16 papd_epsilon_offset; /* PAPD epsilon offset */
	uint8 curr_tx_pwrindex; /* Tx power index */
	int8 idle_tssi; /* Idle TSSI */
	int8 est_tx_pwr; /* Estimated Tx Power (dB) */
	int8 est_rx_pwr; /* Estimated Rx Power (dB) from RSSI */
	uint16 rx_gaininfo; /* Rx gain applied on last Rx pkt */
	uint16 init_gaincode; /* initgain required for ACI */
	int8 estirr_tx;
	int8 estirr_rx;

} wl_phycal_core_state_t;

typedef struct wl_phycal_state {
	int version;
	int8 num_phy_cores; /* number of cores */
	int8 curr_temperature; /* on-chip temperature sensor reading */
	chanspec_t chspec; /* channspec for this state */
	bool aci_state; /* ACI state: ON/OFF */
	uint16 crsminpower; /* crsminpower required for ACI */
	uint16 crsminpowerl; /* crsminpowerl required for ACI */
	uint16 crsminpoweru; /* crsminpoweru required for ACI */
	wl_phycal_core_state_t phycal_core[1];
} wl_phycal_state_t;

#define WL_PHYCAL_STAT_FIXED_LEN OFFSETOF(wl_phycal_state_t, phycal_core)
#endif /* PHYMON */

/* discovery state */
typedef struct wl_p2p_disc_st {
	uint8 state;	/* see state */
	chanspec_t chspec;	/* valid in listen state */
	uint16 dwell;	/* valid in listen state, in ms */
} wl_p2p_disc_st_t;

/* state */
#define WL_P2P_DISC_ST_SCAN	0
#define WL_P2P_DISC_ST_LISTEN	1
#define WL_P2P_DISC_ST_SEARCH	2

/* scan request */
typedef struct wl_p2p_scan {
	uint8 type;		/* 'S' for WLC_SCAN, 'E' for "escan" */
	uint8 reserved[3];
	/* scan or escan parms... */
} wl_p2p_scan_t;

/* i/f request */
typedef struct wl_p2p_if {
	struct ether_addr addr;
	uint8 type;	/* see i/f type */
	chanspec_t chspec;	/* for p2p_ifadd GO */
} wl_p2p_if_t;

/* i/f type */
#define WL_P2P_IF_CLIENT	0
#define WL_P2P_IF_GO		1
#define WL_P2P_IF_DYNBCN_GO	2
#define WL_P2P_IF_DEV		3

/* i/f query */
typedef struct wl_p2p_ifq {
	uint bsscfgidx;
	char ifname[BCM_MSG_IFNAME_MAX];
} wl_p2p_ifq_t;

/* OppPS & CTWindow */
typedef struct wl_p2p_ops {
	uint8 ops;	/* 0: disable 1: enable */
	uint8 ctw;	/* >= 10 */
} wl_p2p_ops_t;

/* absence and presence request */
typedef struct wl_p2p_sched_desc {
	uint32 start;
	uint32 interval;
	uint32 duration;
	uint32 count;	/* see count */
} wl_p2p_sched_desc_t;

/* count */
#define WL_P2P_SCHED_RSVD	0
#define WL_P2P_SCHED_REPEAT	255	/* anything > 255 will be treated as 255 */

typedef struct wl_p2p_sched {
	uint8 type;	/* see schedule type */
	uint8 action;	/* see schedule action */
	uint8 option;	/* see schedule option */
	wl_p2p_sched_desc_t desc[1];
} wl_p2p_sched_t;
#define WL_P2P_SCHED_FIXED_LEN		3

/* schedule type */
#define WL_P2P_SCHED_TYPE_ABS		0	/* Scheduled Absence */
#define WL_P2P_SCHED_TYPE_REQ_ABS	1	/* Requested Absence */

/* schedule action during absence periods (for WL_P2P_SCHED_ABS type) */
#define WL_P2P_SCHED_ACTION_NONE	0	/* no action */
#define WL_P2P_SCHED_ACTION_DOZE	1	/* doze */
/* schedule option - WL_P2P_SCHED_TYPE_REQ_ABS */
#define WL_P2P_SCHED_ACTION_GOOFF	2	/* turn off GO beacon/prbrsp functions */
/* schedule option - WL_P2P_SCHED_TYPE_XXX */
#define WL_P2P_SCHED_ACTION_RESET	255	/* reset */

/* schedule option - WL_P2P_SCHED_TYPE_ABS */
#define WL_P2P_SCHED_OPTION_NORMAL	0	/* normal start/interval/duration/count */
#define WL_P2P_SCHED_OPTION_BCNPCT	1	/* percentage of beacon interval */
/* schedule option - WL_P2P_SCHED_TYPE_REQ_ABS */
#define WL_P2P_SCHED_OPTION_TSFOFS	2	/* normal start/internal/duration/count with
						 * start being an offset of the 'current' TSF
						 */

/* feature flags */
#define WL_P2P_FEAT_GO_CSA	(1 << 0)	/* GO moves with the STA using CSA method */
#define WL_P2P_FEAT_GO_NOLEGACY	(1 << 1)	/* GO does not probe respond to non-p2p probe
						 * requests
						 */
#define WL_P2P_FEAT_RESTRICT_DEV_RESP (1 << 2)	/* Restrict p2p dev interface from responding */

#ifdef WLNIC
/* nic_cnx iovar */
typedef struct wl_nic_cnx {
	uint8 opcode;
	struct ether_addr addr;
	/* the following are valid for WL_NIC_CNX_CONN */
	uint8 SSID_len;
	uint8 SSID[32];
	struct ether_addr abssid;
	uint8 join_period;
} wl_nic_cnx_t;

/* opcode */
#define WL_NIC_CNX_ADD	0	/* add NIC connection */
#define WL_NIC_CNX_DEL	1	/* delete NIC connection */
#define WL_NIC_CNX_IDX	2	/* query NIC connection index */
#define WL_NIC_CNX_CONN	3	/* join/create network */
#define WL_NIC_CNX_DIS	4	/* disconnect from network */

/* nic_cfg iovar */
typedef struct wl_nic_cfg {
	uint8 version;
	uint8 beacon_mode;
	uint16 beacon_interval;
	uint8 diluted_beacon_period;
	uint8 repeat_EQC;
	uint8 scan_length;
	uint8 scan_interval;
	uint8 scan_probability;
	uint8 awake_window_length;
	int8 TSF_correction;
	uint8 ASID;
	uint8 channel_usage_mode;
} wl_nic_cfg_t;

/* version */
#define WL_NIC_CFG_VER	1

/* beacon_mode */
#define WL_NIC_BCN_NORM		0
#define WL_NIC_BCN_DILUTED	1

/* channel_usage_mode */
#define WL_NIC_CHAN_STATIC	0
#define WL_NIC_CHAN_CYCLE	1

/* nic_cfg iovar */
typedef struct wl_nic_frm {
	uint8 type;
	struct ether_addr da;
	uint8 body[1];
} wl_nic_frm_t;

/* type */
#define WL_NIC_FRM_MYNET	1
#define WL_NIC_FRM_ACTION	2

/* i/f query */
typedef struct wl_nic_ifq {
	uint bsscfgidx;
	char ifname[BCM_MSG_IFNAME_MAX];
} wl_nic_ifq_t;

/* data mode */
/* nic_dm iovar */
typedef struct wl_nic_dm {
	uint8 enab;
	chanspec_t chspec;
} wl_nic_dm_t;
#endif /* WLNIC */

/* RFAWARE def */
#define BCM_ACTION_RFAWARE		0x77
#define BCM_ACTION_RFAWARE_DCS  0x01

/* DCS reason code define */
#define BCM_DCS_IOVAR		0x1
#define BCM_DCS_UNKNOWN		0xFF

typedef struct wl_bcmdcs_data {
	uint reason;
	chanspec_t chspec;
} wl_bcmdcs_data_t;

/* n-mode support capability */
/* 2x2 includes both 1x1 & 2x2 devices
 * reserved #define 2 for future when we want to separate 1x1 & 2x2 and
 * control it independently
 */
#define WL_11N_2x2			1
#define WL_11N_3x3			3
#define WL_11N_4x4			4

/* define 11n feature disable flags */
#define WLFEATURE_DISABLE_11N		0x00000001
#define WLFEATURE_DISABLE_11N_STBC_TX	0x00000002
#define WLFEATURE_DISABLE_11N_STBC_RX	0x00000004
#define WLFEATURE_DISABLE_11N_SGI_TX	0x00000008
#define WLFEATURE_DISABLE_11N_SGI_RX	0x00000010
#define WLFEATURE_DISABLE_11N_AMPDU_TX	0x00000020
#define WLFEATURE_DISABLE_11N_AMPDU_RX	0x00000040
#define WLFEATURE_DISABLE_11N_GF	0x00000080

/* Proxy STA modes */
#define PSTA_MODE_DISABLED		0
#define PSTA_MODE_PROXY			1
#define PSTA_MODE_REPEATER		2


/* NAT configuration */
typedef struct {
	uint32 ipaddr;		/* interface ip address */
	uint32 ipaddr_mask;	/* interface ip address mask */
	uint32 ipaddr_gateway;	/* gateway ip address */
	uint8 mac_gateway[6];	/* gateway mac address */
	uint32 ipaddr_dns;	/* DNS server ip address, valid only for public if */
	uint8 mac_dns[6];	/* DNS server mac address,  valid only for public if */
	uint8 GUID[38];		/* interface GUID */
} nat_if_info_t;

typedef struct {
	uint op;		/* operation code */
	bool pub_if;		/* set for public if, clear for private if */
	nat_if_info_t if_info;	/* interface info */
} nat_cfg_t;

/* op code in nat_cfg */
#define NAT_OP_ENABLE		1	/* enable NAT on given interface */
#define NAT_OP_DISABLE		2	/* disable NAT on given interface */
#define NAT_OP_DISABLE_ALL	3	/* disable NAT on all interfaces */

/* NAT state */
#define NAT_STATE_ENABLED	1	/* NAT is enabled */
#define NAT_STATE_DISABLED	2	/* NAT is disabled */

typedef struct {
	int state;	/* NAT state returned */
} nat_state_t;

#ifdef PROP_TXSTATUS
/* Bit definitions for tlv iovar */
/*
 * enable RSSI signals:
 * WLFC_CTL_TYPE_RSSI
 */
#define WLFC_FLAGS_RSSI_SIGNALS		0x0001

/* enable (if/mac_open, if/mac_close,, mac_add, mac_del) signals:
 *
 * WLFC_CTL_TYPE_MAC_OPEN
 * WLFC_CTL_TYPE_MAC_CLOSE
 *
 * WLFC_CTL_TYPE_INTERFACE_OPEN
 * WLFC_CTL_TYPE_INTERFACE_CLOSE
 *
 * WLFC_CTL_TYPE_MACDESC_ADD
 * WLFC_CTL_TYPE_MACDESC_DEL
 *
 */
#define WLFC_FLAGS_XONXOFF_SIGNALS	0x0002

/* enable (status, fifo_credit, mac_credit) signals
 * WLFC_CTL_TYPE_MAC_REQUEST_CREDIT
 * WLFC_CTL_TYPE_TXSTATUS
 * WLFC_CTL_TYPE_FIFO_CREDITBACK
 */
#define WLFC_FLAGS_CREDIT_STATUS_SIGNALS	0x0004

#define WLFC_FLAGS_HOST_PROPTXSTATUS_ACTIVE	0x0008
#define WLFC_FLAGS_PSQ_GENERATIONFSM_ENABLE	0x0010
#define WLFC_FLAGS_PSQ_ZERO_BUFFER_ENABLE	0x0020
#define WLFC_FLAGS_HOST_RXRERODER_ACTIVE	0x0040
#endif /* PROP_TXSTATUS */

#define BTA_STATE_LOG_SZ	64

/* BTAMP Statemachine states */
enum {
	HCIReset = 1,
	HCIReadLocalAMPInfo,
	HCIReadLocalAMPASSOC,
	HCIWriteRemoteAMPASSOC,
	HCICreatePhysicalLink,
	HCIAcceptPhysicalLinkRequest,
	HCIDisconnectPhysicalLink,
	HCICreateLogicalLink,
	HCIAcceptLogicalLink,
	HCIDisconnectLogicalLink,
	HCILogicalLinkCancel,
	HCIAmpStateChange,
	HCIWriteLogicalLinkAcceptTimeout
};

typedef struct flush_txfifo {
	uint32 txfifobmp;
	uint32 hwtxfifoflush;
	struct ether_addr ea;
} flush_txfifo_t;

#define CHANNEL_5G_LOW_START	36	/* 5G low (36..48) CDD enable/disable bit mask */
#define CHANNEL_5G_MID_START	52	/* 5G mid (52..64) CDD enable/disable bit mask */
#define CHANNEL_5G_HIGH_START	100	/* 5G high (100..140) CDD enable/disable bit mask */
#define CHANNEL_5G_UPPER_START	149	/* 5G upper (149..161) CDD enable/disable bit mask */

enum {
	SPATIAL_MODE_2G_IDX = 0,
	SPATIAL_MODE_5G_LOW_IDX,
	SPATIAL_MODE_5G_MID_IDX,
	SPATIAL_MODE_5G_HIGH_IDX,
	SPATIAL_MODE_5G_UPPER_IDX,
	SPATIAL_MODE_MAX_IDX
};

/* IOVAR "mempool" parameter. Used to retrieve a list of memory pool statistics. */
typedef struct wl_mempool_stats {
	int	num;		/* Number of memory pools */
	bcm_mp_stats_t s[1];	/* Variable array of memory pool stats. */
} wl_mempool_stats_t;


/* D0 Coalescing */
#define IPV4_ARP_FILTER		0x0001
#define IPV4_NETBT_FILTER	0x0002
#define IPV4_LLMNR_FILTER	0x0004
#define IPV4_SSDP_FILTER	0x0008
#define IPV4_WSD_FILTER		0x0010
#define IPV6_NETBT_FILTER	0x0200
#define IPV6_LLMNR_FILTER	0x0400
#define IPV6_SSDP_FILTER	0x0800
#define IPV6_WSD_FILTER		0x1000

/* Network Offload Engine */
#define NWOE_OL_ENABLE		0x00000001

typedef struct {
	uint32 ipaddr;
	uint32 ipaddr_netmask;
	uint32 ipaddr_gateway;
} nwoe_ifconfig_t;

/*
 * Traffic management structures/defines.
 */

/* Traffic management bandwidth parameters */
#define TRF_MGMT_MAX_PRIORITIES                 3

#define TRF_MGMT_FLAG_ADD_DSCP                  0x0001  /* Add DSCP to IP TOS field */
#define TRF_MGMT_FLAG_DISABLE_SHAPING           0x0002  /* Only support traffic clasification */
#define TRF_MGMT_FLAG_DISABLE_PRIORITY_TAGGING  0x0004  /* Don't override packet's priority */

/* Traffic management priority classes */
typedef enum trf_mgmt_priority_class {
	trf_mgmt_priority_low           = 0,            /* Maps to 802.1p BO */
	trf_mgmt_priority_medium        = 1,            /* Maps to 802.1p BE */
	trf_mgmt_priority_high          = 2,            /* Maps to 802.1p VI */
	trf_mgmt_priority_invalid       = (trf_mgmt_priority_high + 1)
} trf_mgmt_priority_class_t;

/* Traffic management configuration parameters */
typedef struct trf_mgmt_config {
	uint32  trf_mgmt_enabled;                           /* 0 - disabled, 1 - enabled */
	uint32  flags;                                      /* See TRF_MGMT_FLAG_xxx defines */
	uint32  host_ip_addr;                               /* My IP address to determine subnet */
	uint32  host_subnet_mask;                           /* My subnet mask */
	uint32  downlink_bandwidth;                         /* In units of kbps */
	uint32  uplink_bandwidth;                           /* In units of kbps */
	uint32  min_tx_bandwidth[TRF_MGMT_MAX_PRIORITIES];  /* Minimum guaranteed tx bandwidth */
	uint32  min_rx_bandwidth[TRF_MGMT_MAX_PRIORITIES];  /* Minimum guaranteed rx bandwidth */
} trf_mgmt_config_t;

/* Traffic management filter */
typedef struct trf_mgmt_filter {
	struct ether_addr           dst_ether_addr;         /* His L2 address */
	uint32                      dst_ip_addr;            /* His IP address */
	uint16                      dst_port;               /* His L4 port */
	uint16                      src_port;               /* My L4 port */
	uint16                      prot;                   /* L4 protocol (only TCP or UDP) */
	uint16                      flags;                  /* TBD. For now, this must be zero. */
	trf_mgmt_priority_class_t   priority;               /* Priority for filtered packets */
} trf_mgmt_filter_t;

/* Traffic management filter list (variable length) */
typedef struct trf_mgmt_filter_list     {
	uint32              num_filters;
	trf_mgmt_filter_t   filter[1];
} trf_mgmt_filter_list_t;

/* Traffic management global info used for all queues */
typedef struct trf_mgmt_global_info {
	uint32  maximum_bytes_per_second;
	uint32  maximum_bytes_per_sampling_period;
	uint32  total_bytes_consumed_per_second;
	uint32  total_bytes_consumed_per_sampling_period;
	uint32  total_unused_bytes_per_sampling_period;
} trf_mgmt_global_info_t;

/* Traffic management shaping info per priority queue */
typedef struct trf_mgmt_shaping_info {
	uint32  gauranteed_bandwidth_percentage;
	uint32  guaranteed_bytes_per_second;
	uint32  guaranteed_bytes_per_sampling_period;
	uint32  num_bytes_produced_per_second;
	uint32  num_bytes_consumed_per_second;
	uint32  num_queued_packets;                         /* Number of packets in queue */
	uint32  num_queued_bytes;                           /* Number of bytes in queue */
} trf_mgmt_shaping_info_t;

/* Traffic management shaping info array */
typedef struct trf_mgmt_shaping_info_array {
	trf_mgmt_global_info_t   tx_global_shaping_info;
	trf_mgmt_shaping_info_t  tx_queue_shaping_info[TRF_MGMT_MAX_PRIORITIES];
	trf_mgmt_global_info_t   rx_global_shaping_info;
	trf_mgmt_shaping_info_t  rx_queue_shaping_info[TRF_MGMT_MAX_PRIORITIES];
} trf_mgmt_shaping_info_array_t;


/* Traffic management statistical counters */
typedef struct trf_mgmt_stats {
	uint32  num_processed_packets;      /* Number of packets processed */
	uint32  num_processed_bytes;        /* Number of bytes processed */
	uint32  num_discarded_packets;      /* Number of packets discarded from queue */
} trf_mgmt_stats_t;

/* Traffic management statisics array */
typedef struct trf_mgmt_stats_array     {
	trf_mgmt_stats_t  tx_queue_stats[TRF_MGMT_MAX_PRIORITIES];
	trf_mgmt_stats_t  rx_queue_stats[TRF_MGMT_MAX_PRIORITIES];
} trf_mgmt_stats_array_t;

typedef struct powersel_params {
	/* LPC Params exposed via IOVAR */
	int32		tp_ratio_thresh;  /* Throughput ratio threshold */
	uint8		rate_stab_thresh; /* Thresh for rate stability based on nupd */
	uint8		pwr_stab_thresh; /* Number of successes before power step down */
	uint8		pwr_sel_exp_time; /* Time lapse for expiry of database */
} powersel_params_t;

#endif /* LINUX_POSTMOGRIFY_REMOVAL */
#endif /* _wlioctl_h_ */<|MERGE_RESOLUTION|>--- conflicted
+++ resolved
@@ -24,11 +24,7 @@
  * software in any way with any other Broadcom software provided under a license
  * other than the GPL, without Broadcom's express prior written consent.
  *
-<<<<<<< HEAD
- * $Id: wlioctl.h 326733 2012-04-10 18:54:41Z $
-=======
  * $Id: wlioctl.h 334796 2012-05-23 22:59:44Z $
->>>>>>> 344bd536
  */
 
 #ifndef _wlioctl_h_
@@ -838,22 +834,6 @@
 	WLC_SUP_KEYXCHANGE_PREP_G2	/* Preparing to send handshake msg G2 */
 } sup_auth_status_t;
 
-<<<<<<< HEAD
-
-#define CRYPTO_ALGO_OFF         0
-#define CRYPTO_ALGO_WEP1        1
-#define CRYPTO_ALGO_TKIP        2
-#define CRYPTO_ALGO_WEP128      3
-#define CRYPTO_ALGO_AES_CCM     4
-#define CRYPTO_ALGO_AES_OCB_MSDU    5
-#define CRYPTO_ALGO_AES_OCB_MPDU    6
-#define CRYPTO_ALGO_NALG        7
-
-#ifdef BCMWAPI_WPI
-#define CRYPTO_ALGO_SMS4        11
-#endif /* BCMWAPI_WPI */
-#define CRYPTO_ALGO_PMK			12	
-=======
 /* Enumerate crypto algorithms */
 #define	CRYPTO_ALGO_OFF			0
 #define	CRYPTO_ALGO_WEP1		1
@@ -863,8 +843,10 @@
 #define CRYPTO_ALGO_AES_OCB_MSDU	5
 #define CRYPTO_ALGO_AES_OCB_MPDU	6
 #define CRYPTO_ALGO_NALG		7
+#ifdef BCMWAPI_WPI
+#define CRYPTO_ALGO_SMS4		11
+#endif /* BCMWAPI_WPI */
 #define CRYPTO_ALGO_PMK			12	/* for 802.1x supp to set PMK before 4-way */
->>>>>>> 344bd536
 
 #define WSEC_GEN_MIC_ERROR  0x0001
 #define WSEC_GEN_REPLAY     0x0002
@@ -909,15 +891,12 @@
 	uint8	key[WSEC_MAX_PSK_LEN];	/* PMK material */
 } wsec_pmk_t;
 
-<<<<<<< HEAD
-=======
 /* wireless security bitvec */
 #define WEP_ENABLED		0x0001
 #define TKIP_ENABLED		0x0002
 #define AES_ENABLED		0x0004
 #define WSEC_SWFLAG		0x0008
 #define SES_OW_ENABLED		0x0040	/* to go into transition mode without setting wep */
->>>>>>> 344bd536
 
 #define WEP_ENABLED     0x0001
 #define TKIP_ENABLED        0x0002
@@ -925,32 +904,6 @@
 #define WSEC_SWFLAG     0x0008
 #define SES_OW_ENABLED      0x0040  
 
-<<<<<<< HEAD
-#ifdef BCMWAPI_WPI
-#define SMS4_ENABLED        0x0100
-#endif /* BCMWAPI_WPI */
-
-#define WPA_AUTH_DISABLED   0x0000  
-#define WPA_AUTH_NONE       0x0001  
-#define WPA_AUTH_UNSPECIFIED    0x0002  
-#define WPA_AUTH_PSK        0x0004  
- 
-#define WPA2_AUTH_UNSPECIFIED   0x0040  
-#define WPA2_AUTH_PSK       0x0080  
-#define BRCM_AUTH_PSK           0x0100  
-#define BRCM_AUTH_DPT       0x0200  
-
-#ifdef BCMWAPI_WAI
-#define WPA_AUTH_WAPI           0x0400
-#define WAPI_AUTH_NONE      WPA_AUTH_NONE   /* none (IBSS) */
-#define WAPI_AUTH_UNSPECIFIED   0x0400  /* over AS */
-#define WAPI_AUTH_PSK       0x0800  /* Pre-shared key */
-#endif /* BCMWAPI_WAI */
-
-#define WPA2_AUTH_MFP           0x1000  
-#define WPA2_AUTH_TPK		0x2000 	
-#define WPA2_AUTH_FT		0x4000 	
-=======
 #define WSEC_ENABLED(wsec)	((wsec) & (WEP_ENABLED | TKIP_ENABLED | AES_ENABLED))
 #define WSEC_SES_OW_ENABLED(wsec)	((wsec) & SES_OW_ENABLED)
 
@@ -959,6 +912,10 @@
 #define MFP_REQUIRED	0x0400
 #define MFP_SHA256		0x0800 /* a special configuration for STA for WIFI test tool */
 #endif /* MFP */
+
+#ifdef BCMWAPI_WPI
+#define SMS4_ENABLED		0x0100
+#endif /* BCMWAPI_WPI */
 
 /* WPA authentication mode bitvec */
 #define WPA_AUTH_DISABLED	0x0000	/* Legacy (i.e., non-WPA) */
@@ -974,8 +931,13 @@
 #define WPA2_AUTH_TPK		0x2000 	/* TDLS Peer Key */
 #define WPA2_AUTH_FT		0x4000 	/* Fast Transition. */
 #define WPA_AUTH_PFN_ANY	0xffffffff	/* for PFN, match only ssid */
->>>>>>> 344bd536
-
+
+#ifdef BCMWAPI_WAI
+#define WPA_AUTH_WAPI           0x0400
+#define WAPI_AUTH_NONE		WPA_AUTH_NONE   /* none (IBSS) */
+#define WAPI_AUTH_UNSPECIFIED   0x0400  /* over AS */
+#define WAPI_AUTH_PSK		0x0800  /* Pre-shared key */
+#endif /* BCMWAPI_WAI */
 
 #define MAXPMKID        16
 
@@ -1716,9 +1678,6 @@
 /* WLC_GET_AUTH, WLC_SET_AUTH values */
 #define WL_AUTH_OPEN_SYSTEM		0	/* d11 open authentication */
 #define WL_AUTH_SHARED_KEY		1	/* d11 shared authentication */
-<<<<<<< HEAD
-#define WL_AUTH_OPEN_SHARED     	2   /* try open, then shared if open failed w/rc 13 */
-=======
 #ifdef BCM4330_CHIP
 #define WL_AUTH_OPEN_SHARED		2	/* try open, then shared if open failed w/rc 13 */
 #else
@@ -1726,7 +1685,6 @@
 #define WL_AUTH_OPEN_SHARED		3	/* try open, then shared if open failed w/rc 13 */
 #endif
 #endif /* LINUX_POSTMOGRIFY_REMOVAL */
->>>>>>> 344bd536
 
 /* Bit masks for radio disabled status - returned by WL_GET_RADIO */
 #define WL_RADIO_SW_DISABLE		(1<<0)
