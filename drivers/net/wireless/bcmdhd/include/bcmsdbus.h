--- conflicted
+++ resolved
@@ -22,11 +22,7 @@
  * software in any way with any other Broadcom software provided under a license
  * other than the GPL, without Broadcom's express prior written consent.
  *
-<<<<<<< HEAD
- * $Id: bcmsdbus.h 300018 2011-12-01 20:31:37Z $
-=======
  * $Id: bcmsdbus.h 320190 2012-03-09 19:13:53Z $
->>>>>>> 53143fd3
  */
 
 #ifndef	_sdio_api_h_
