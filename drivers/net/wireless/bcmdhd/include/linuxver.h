/*
 * Linux-specific abstractions to gain some independence from linux kernel versions.
 * Pave over some 2.2 versus 2.4 versus 2.6 kernel differences.
 *
 * Copyright (C) 1999-2011, Broadcom Corporation
 * 
 *         Unless you and Broadcom execute a separate written software license
 * agreement governing use of this software, this software is licensed to you
 * under the terms of the GNU General Public License version 2 (the "GPL"),
 * available at http://www.broadcom.com/licenses/GPLv2.php, with the
 * following added to such license:
 * 
 *      As a special exception, the copyright holders of this software give you
 * permission to link this software with independent modules, and to copy and
 * distribute the resulting executable under terms of your choice, provided that
 * you also meet, for each linked independent module, the terms and conditions of
 * the license of that module.  An independent module is a module which is not
 * derived from this software.  The special exception does not apply to any
 * modifications of the software.
 * 
 *      Notwithstanding the above, under no circumstances may you combine this
 * software in any way with any other Broadcom software provided under a license
 * other than the GPL, without Broadcom's express prior written consent.
 *
<<<<<<< HEAD
 * $Id: linuxver.h 275790 2011-08-04 23:02:47Z $
=======
 * $Id: linuxver.h 280266 2011-08-28 04:18:20Z $
>>>>>>> 1b7fd678
 */


#ifndef _linuxver_h_
#define _linuxver_h_

#include <linux/version.h>
#if (LINUX_VERSION_CODE < KERNEL_VERSION(2, 6, 0))
#include <linux/config.h>
#else
#if (LINUX_VERSION_CODE >= KERNEL_VERSION(2, 6, 33))
#include <generated/autoconf.h>
#else
#include <linux/autoconf.h>
#endif
#endif 
#include <linux/module.h>

#if (LINUX_VERSION_CODE < KERNEL_VERSION(2, 3, 0))

#ifdef __UNDEF_NO_VERSION__
#undef __NO_VERSION__
#else
#define __NO_VERSION__
#endif
#endif	

#if LINUX_VERSION_CODE < KERNEL_VERSION(2, 5, 0)
#define module_param(_name_, _type_, _perm_)	MODULE_PARM(_name_, "i")
#define module_param_string(_name_, _string_, _size_, _perm_) \
		MODULE_PARM(_string_, "c" __MODULE_STRING(_size_))
#endif


#if (LINUX_VERSION_CODE < KERNEL_VERSION(2, 4, 9))
#include <linux/malloc.h>
#else
#include <linux/slab.h>
#endif

#include <linux/types.h>
#include <linux/init.h>
#include <linux/mm.h>
#include <linux/string.h>
#include <linux/pci.h>
#include <linux/interrupt.h>
#include <linux/netdevice.h>
#if (LINUX_VERSION_CODE >= KERNEL_VERSION(2, 6, 27))
#include <linux/semaphore.h>
#endif 
#if (LINUX_VERSION_CODE >= KERNEL_VERSION(2, 6, 28))
#undef IP_TOS
#endif 
#include <asm/io.h>

#if (LINUX_VERSION_CODE > KERNEL_VERSION(2, 5, 41))
#include <linux/workqueue.h>
#else
#include <linux/tqueue.h>
#ifndef work_struct
#define work_struct tq_struct
#endif
#ifndef INIT_WORK
#define INIT_WORK(_work, _func, _data) INIT_TQUEUE((_work), (_func), (_data))
#endif
#ifndef schedule_work
#define schedule_work(_work) schedule_task((_work))
#endif
#ifndef flush_scheduled_work
#define flush_scheduled_work() flush_scheduled_tasks()
#endif
#endif	

#if LINUX_VERSION_CODE >= KERNEL_VERSION(2, 6, 19)
#define	MY_INIT_WORK(_work, _func)	INIT_WORK(_work, _func)
#else
#define	MY_INIT_WORK(_work, _func)	INIT_WORK(_work, _func, _work)
typedef void (*work_func_t)(void *work);
#endif	

#if (LINUX_VERSION_CODE < KERNEL_VERSION(2, 6, 0))

#ifndef IRQ_NONE
typedef void irqreturn_t;
#define IRQ_NONE
#define IRQ_HANDLED
#define IRQ_RETVAL(x)
#endif
#else
typedef irqreturn_t(*FN_ISR) (int irq, void *dev_id, struct pt_regs *ptregs);
#endif	

#if LINUX_VERSION_CODE < KERNEL_VERSION(2, 6, 18)
#define IRQF_SHARED	SA_SHIRQ
#endif 

#if LINUX_VERSION_CODE < KERNEL_VERSION(2, 6, 17)
#ifdef	CONFIG_NET_RADIO
#define	CONFIG_WIRELESS_EXT
#endif
#endif	

#if LINUX_VERSION_CODE >= KERNEL_VERSION(2, 5, 67)
#define MOD_INC_USE_COUNT
#define MOD_DEC_USE_COUNT
#endif 

#if LINUX_VERSION_CODE >= KERNEL_VERSION(2, 6, 32)
#include <linux/sched.h>
#endif

#if LINUX_VERSION_CODE >= KERNEL_VERSION(2, 6, 29)
#include <net/lib80211.h>
#endif
#if LINUX_VERSION_CODE >= KERNEL_VERSION(2, 6, 29)
#include <linux/ieee80211.h>
#else
#if LINUX_VERSION_CODE >= KERNEL_VERSION(2, 6, 14)
#include <net/ieee80211.h>
#endif
#endif 


#ifndef __exit
#define __exit
#endif
#ifndef __devexit
#define __devexit
#endif
#ifndef __devinit
#define __devinit	__init
#endif
#ifndef __devinitdata
#define __devinitdata
#endif
#ifndef __devexit_p
#define __devexit_p(x)	x
#endif

#if (LINUX_VERSION_CODE < KERNEL_VERSION(2, 4, 0))

#define pci_get_drvdata(dev)		(dev)->sysdata
#define pci_set_drvdata(dev, value)	(dev)->sysdata = (value)



struct pci_device_id {
	unsigned int vendor, device;		
	unsigned int subvendor, subdevice;	
	unsigned int class, class_mask;		
	unsigned long driver_data;		
};

struct pci_driver {
	struct list_head node;
	char *name;
	const struct pci_device_id *id_table;	
	int (*probe)(struct pci_dev *dev,
	             const struct pci_device_id *id); 
	void (*remove)(struct pci_dev *dev);	
	void (*suspend)(struct pci_dev *dev);	
	void (*resume)(struct pci_dev *dev);	
};

#define MODULE_DEVICE_TABLE(type, name)
#define PCI_ANY_ID (~0)


#define pci_module_init pci_register_driver
extern int pci_register_driver(struct pci_driver *drv);
extern void pci_unregister_driver(struct pci_driver *drv);

#endif 

#if (LINUX_VERSION_CODE >= KERNEL_VERSION(2, 6, 18))
#define pci_module_init pci_register_driver
#endif

#if (LINUX_VERSION_CODE < KERNEL_VERSION(2, 2, 18))
#ifdef MODULE
#define module_init(x) int init_module(void) { return x(); }
#define module_exit(x) void cleanup_module(void) { x(); }
#else
#define module_init(x)	__initcall(x);
#define module_exit(x)	__exitcall(x);
#endif
#endif	

#if LINUX_VERSION_CODE >= KERNEL_VERSION(2, 6, 31)
#define WL_USE_NETDEV_OPS
#else
#undef WL_USE_NETDEV_OPS
#endif

#if (LINUX_VERSION_CODE < KERNEL_VERSION(2, 6, 31)) && defined(CONFIG_RFKILL_INPUT)
#define WL_CONFIG_RFKILL_INPUT
#else
#undef WL_CONFIG_RFKILL_INPUT
#endif

#if (LINUX_VERSION_CODE < KERNEL_VERSION(2, 3, 48))
#define list_for_each(pos, head) \
	for (pos = (head)->next; pos != (head); pos = pos->next)
#endif

#if (LINUX_VERSION_CODE < KERNEL_VERSION(2, 3, 13))
#define pci_resource_start(dev, bar)	((dev)->base_address[(bar)])
#elif (LINUX_VERSION_CODE < KERNEL_VERSION(2, 3, 44))
#define pci_resource_start(dev, bar)	((dev)->resource[(bar)].start)
#endif

#if (LINUX_VERSION_CODE < KERNEL_VERSION(2, 3, 23))
#define pci_enable_device(dev) do { } while (0)
#endif

#if (LINUX_VERSION_CODE < KERNEL_VERSION(2, 3, 14))
#define net_device device
#endif

#if (LINUX_VERSION_CODE < KERNEL_VERSION(2, 3, 42))



#ifndef PCI_DMA_TODEVICE
#define	PCI_DMA_TODEVICE	1
#define	PCI_DMA_FROMDEVICE	2
#endif

typedef u32 dma_addr_t;


static inline int get_order(unsigned long size)
{
	int order;

	size = (size-1) >> (PAGE_SHIFT-1);
	order = -1;
	do {
		size >>= 1;
		order++;
	} while (size);
	return order;
}

static inline void *pci_alloc_consistent(struct pci_dev *hwdev, size_t size,
                                         dma_addr_t *dma_handle)
{
	void *ret;
	int gfp = GFP_ATOMIC | GFP_DMA;

	ret = (void *)__get_free_pages(gfp, get_order(size));

	if (ret != NULL) {
		memset(ret, 0, size);
		*dma_handle = virt_to_bus(ret);
	}
	return ret;
}
static inline void pci_free_consistent(struct pci_dev *hwdev, size_t size,
                                       void *vaddr, dma_addr_t dma_handle)
{
	free_pages((unsigned long)vaddr, get_order(size));
}
#define pci_map_single(cookie, address, size, dir)	virt_to_bus(address)
#define pci_unmap_single(cookie, address, size, dir)

#endif 

#if (LINUX_VERSION_CODE < KERNEL_VERSION(2, 3, 43))

#define dev_kfree_skb_any(a)		dev_kfree_skb(a)
#define netif_down(dev)			do { (dev)->start = 0; } while (0)


#ifndef _COMPAT_NETDEVICE_H



#define dev_kfree_skb_irq(a)	dev_kfree_skb(a)
#define netif_wake_queue(dev) \
		do { clear_bit(0, &(dev)->tbusy); mark_bh(NET_BH); } while (0)
#define netif_stop_queue(dev)	set_bit(0, &(dev)->tbusy)

static inline void netif_start_queue(struct net_device *dev)
{
	dev->tbusy = 0;
	dev->interrupt = 0;
	dev->start = 1;
}

#define netif_queue_stopped(dev)	(dev)->tbusy
#define netif_running(dev)		(dev)->start

#endif 

#define netif_device_attach(dev)	netif_start_queue(dev)
#define netif_device_detach(dev)	netif_stop_queue(dev)


#define tasklet_struct				tq_struct
static inline void tasklet_schedule(struct tasklet_struct *tasklet)
{
	queue_task(tasklet, &tq_immediate);
	mark_bh(IMMEDIATE_BH);
}

static inline void tasklet_init(struct tasklet_struct *tasklet,
                                void (*func)(unsigned long),
                                unsigned long data)
{
	tasklet->next = NULL;
	tasklet->sync = 0;
	tasklet->routine = (void (*)(void *))func;
	tasklet->data = (void *)data;
}
#define tasklet_kill(tasklet)	{ do {} while (0); }


#define del_timer_sync(timer) del_timer(timer)

#else

#define netif_down(dev)

#endif 

#if (LINUX_VERSION_CODE < KERNEL_VERSION(2, 4, 3))


#define PREPARE_TQUEUE(_tq, _routine, _data)			\
	do {							\
		(_tq)->routine = _routine;			\
		(_tq)->data = _data;				\
	} while (0)


#define INIT_TQUEUE(_tq, _routine, _data)			\
	do {							\
		INIT_LIST_HEAD(&(_tq)->list);			\
		(_tq)->sync = 0;				\
		PREPARE_TQUEUE((_tq), (_routine), (_data));	\
	} while (0)

#endif	


#if LINUX_VERSION_CODE > KERNEL_VERSION(2, 6, 9)
#define	PCI_SAVE_STATE(a, b)	pci_save_state(a)
#define	PCI_RESTORE_STATE(a, b)	pci_restore_state(a)
#else
#define	PCI_SAVE_STATE(a, b)	pci_save_state(a, b)
#define	PCI_RESTORE_STATE(a, b)	pci_restore_state(a, b)
#endif

#if (LINUX_VERSION_CODE < KERNEL_VERSION(2, 4, 6))
static inline int
pci_save_state(struct pci_dev *dev, u32 *buffer)
{
	int i;
	if (buffer) {
		for (i = 0; i < 16; i++)
			pci_read_config_dword(dev, i * 4, &buffer[i]);
	}
	return 0;
}

static inline int
pci_restore_state(struct pci_dev *dev, u32 *buffer)
{
	int i;

	if (buffer) {
		for (i = 0; i < 16; i++)
			pci_write_config_dword(dev, i * 4, buffer[i]);
	}
	
	else {
		for (i = 0; i < 6; i ++)
			pci_write_config_dword(dev,
			                       PCI_BASE_ADDRESS_0 + (i * 4),
			                       pci_resource_start(dev, i));
		pci_write_config_byte(dev, PCI_INTERRUPT_LINE, dev->irq);
	}
	return 0;
}
#endif 


#if (LINUX_VERSION_CODE < KERNEL_VERSION(2, 4, 19))
#define read_c0_count() read_32bit_cp0_register(CP0_COUNT)
#endif


#if (LINUX_VERSION_CODE < KERNEL_VERSION(2, 6, 24))
#ifndef SET_MODULE_OWNER
#define SET_MODULE_OWNER(dev)		do {} while (0)
#define OLD_MOD_INC_USE_COUNT		MOD_INC_USE_COUNT
#define OLD_MOD_DEC_USE_COUNT		MOD_DEC_USE_COUNT
#else
#define OLD_MOD_INC_USE_COUNT		do {} while (0)
#define OLD_MOD_DEC_USE_COUNT		do {} while (0)
#endif
#else 
#ifndef SET_MODULE_OWNER
#define SET_MODULE_OWNER(dev)		do {} while (0)
#endif
#ifndef MOD_INC_USE_COUNT
#define MOD_INC_USE_COUNT			do {} while (0)
#endif
#ifndef MOD_DEC_USE_COUNT
#define MOD_DEC_USE_COUNT			do {} while (0)
#endif
#define OLD_MOD_INC_USE_COUNT		MOD_INC_USE_COUNT
#define OLD_MOD_DEC_USE_COUNT		MOD_DEC_USE_COUNT
#endif 

#ifndef SET_NETDEV_DEV
#define SET_NETDEV_DEV(net, pdev)	do {} while (0)
#endif

#ifndef HAVE_FREE_NETDEV
#define free_netdev(dev)		kfree(dev)
#endif

#if (LINUX_VERSION_CODE < KERNEL_VERSION(2, 6, 0))

#define af_packet_priv			data
#endif


#if LINUX_VERSION_CODE >= KERNEL_VERSION(2, 6, 11)
#define DRV_SUSPEND_STATE_TYPE pm_message_t
#else
#define DRV_SUSPEND_STATE_TYPE uint32
#endif

#if LINUX_VERSION_CODE >= KERNEL_VERSION(2, 6, 19)
#define CHECKSUM_HW	CHECKSUM_PARTIAL
#endif

typedef struct {
	void 	*parent;  
	struct	task_struct *p_task;
	long 	thr_pid;
	int 	prio; 
	struct	semaphore sema;
	bool	terminated;
	struct	completion completed;
} tsk_ctl_t;




#ifdef DHD_DEBUG
#define DBG_THR(x) printk x
#else
#define DBG_THR(x)
#endif

#if (LINUX_VERSION_CODE >= KERNEL_VERSION(2, 6, 0))
#define SMP_RD_BARRIER_DEPENDS(x) smp_read_barrier_depends(x)
#else
#define SMP_RD_BARRIER_DEPENDS(x) smp_rmb(x)
#endif


#define PROC_START(thread_func, owner, tsk_ctl, flags) \
{ \
	sema_init(&((tsk_ctl)->sema), 0); \
	init_completion(&((tsk_ctl)->completed)); \
	(tsk_ctl)->parent = owner; \
	(tsk_ctl)->terminated = FALSE; \
	(tsk_ctl)->thr_pid = kernel_thread(thread_func, tsk_ctl, flags); \
	if ((tsk_ctl)->thr_pid > 0) \
		wait_for_completion(&((tsk_ctl)->completed)); \
	DBG_THR(("%s thr:%lx started\n", __FUNCTION__, (tsk_ctl)->thr_pid)); \
}

#define PROC_STOP(tsk_ctl) \
{ \
	(tsk_ctl)->terminated = TRUE; \
	smp_wmb(); \
	up(&((tsk_ctl)->sema));	\
	wait_for_completion(&((tsk_ctl)->completed)); \
	DBG_THR(("%s thr:%lx terminated OK\n", __FUNCTION__, (tsk_ctl)->thr_pid)); \
	(tsk_ctl)->thr_pid = -1; \
}

#if (LINUX_VERSION_CODE >= KERNEL_VERSION(2, 6, 0))
#define DAEMONIZE(a) daemonize(a); \
	allow_signal(SIGKILL); \
	allow_signal(SIGTERM);
#else /* Linux 2.4 (w/o preemption patch) */
#define RAISE_RX_SOFTIRQ() \
	cpu_raise_softirq(smp_processor_id(), NET_RX_SOFTIRQ)
#define DAEMONIZE(a) daemonize(); \
	do { if (a) \
		strncpy(current->comm, a, MIN(sizeof(current->comm), (strlen(a) + 1))); \
	} while (0);
#endif /* LINUX_VERSION_CODE  */


#if (LINUX_VERSION_CODE >= KERNEL_VERSION(2, 6, 31))
#define KILL_PROC(nr, sig) \
{ \
struct task_struct *tsk; \
struct pid *pid;    \
pid = find_get_pid((pid_t)nr);    \
tsk = pid_task(pid, PIDTYPE_PID);    \
if (tsk) send_sig(sig, tsk, 1); \
}
#else
#if (LINUX_VERSION_CODE >= KERNEL_VERSION(2, 6, 27)) && (LINUX_VERSION_CODE <= \
	KERNEL_VERSION(2, 6, 30))
#define KILL_PROC(pid, sig) \
{ \
	struct task_struct *tsk; \
	tsk = find_task_by_vpid(pid); \
	if (tsk) send_sig(sig, tsk, 1); \
}
#else
#define KILL_PROC(pid, sig) \
{ \
	kill_proc(pid, sig, 1); \
}
#endif
#endif 

#if (LINUX_VERSION_CODE >= KERNEL_VERSION(2, 6, 0))
#include <linux/time.h>
#include <linux/wait.h>
#else
#include <linux/sched.h>

#define __wait_event_interruptible_timeout(wq, condition, ret)		\
do {									\
	wait_queue_t __wait;						\
	init_waitqueue_entry(&__wait, current);				\
									\
	add_wait_queue(&wq, &__wait);					\
	for (;;) {							\
		set_current_state(TASK_INTERRUPTIBLE);			\
		if (condition)						\
			break;						\
		if (!signal_pending(current)) {				\
			ret = schedule_timeout(ret);			\
			if (!ret)					\
				break;					\
			continue;					\
		}							\
		ret = -ERESTARTSYS;					\
		break;							\
	}								\
	current->state = TASK_RUNNING;					\
	remove_wait_queue(&wq, &__wait);				\
} while (0)

#define wait_event_interruptible_timeout(wq, condition, timeout)	\
({									\
	long __ret = timeout;						\
	if (!(condition))						\
		__wait_event_interruptible_timeout(wq, condition, __ret); \
	__ret;								\
})

#endif 

#if LINUX_VERSION_CODE >= KERNEL_VERSION(2, 6, 29)
#define WL_DEV_IF(dev)          ((wl_if_t*)netdev_priv(dev))
#else
#define WL_DEV_IF(dev)          ((wl_if_t*)(dev)->priv)
#endif

#if LINUX_VERSION_CODE >= KERNEL_VERSION(2, 6, 20)
#define WL_ISR(i, d, p)         wl_isr((i), (d))
#else
#define WL_ISR(i, d, p)         wl_isr((i), (d), (p))
#endif  

#if (LINUX_VERSION_CODE < KERNEL_VERSION(2, 6, 0))
#define netdev_priv(dev) dev->priv
#endif 

#endif <|MERGE_RESOLUTION|>--- conflicted
+++ resolved
@@ -22,11 +22,7 @@
  * software in any way with any other Broadcom software provided under a license
  * other than the GPL, without Broadcom's express prior written consent.
  *
-<<<<<<< HEAD
- * $Id: linuxver.h 275790 2011-08-04 23:02:47Z $
-=======
  * $Id: linuxver.h 280266 2011-08-28 04:18:20Z $
->>>>>>> 1b7fd678
  */
 
 
