--- conflicted
+++ resolved
@@ -20,11 +20,7 @@
 * software in any way with any other Broadcom software provided under a license
 * other than the GPL, without Broadcom's express prior written consent.
 *
-<<<<<<< HEAD
 * $Id: dhd_custom_gpio.c 275786 2011-08-04 22:42:42Z $
-=======
-* $Id: dhd_custom_gpio.c 291086 2011-10-21 01:17:24Z $
->>>>>>> 90adfd2b
 */
 
 #include <typedefs.h>
