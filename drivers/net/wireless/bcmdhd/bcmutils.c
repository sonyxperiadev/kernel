--- conflicted
+++ resolved
@@ -20,11 +20,7 @@
  *      Notwithstanding the above, under no circumstances may you combine this
  * software in any way with any other Broadcom software provided under a license
  * other than the GPL, without Broadcom's express prior written consent.
-<<<<<<< HEAD
  * $Id: bcmutils.c 275693 2011-08-04 19:59:34Z $
-=======
- * $Id: bcmutils.c,v 1.277.2.18 2011-01-26 02:32:08 $
->>>>>>> 1b7fd678
  */
 
 #include <typedefs.h>
