/*
 * Copyright (c) 2008-2011 Atheros Communications Inc.
 *
 * Permission to use, copy, modify, and/or distribute this software for any
 * purpose with or without fee is hereby granted, provided that the above
 * copyright notice and this permission notice appear in all copies.
 *
 * THE SOFTWARE IS PROVIDED "AS IS" AND THE AUTHOR DISCLAIMS ALL WARRANTIES
 * WITH REGARD TO THIS SOFTWARE INCLUDING ALL IMPLIED WARRANTIES OF
 * MERCHANTABILITY AND FITNESS. IN NO EVENT SHALL THE AUTHOR BE LIABLE FOR
 * ANY SPECIAL, DIRECT, INDIRECT, OR CONSEQUENTIAL DAMAGES OR ANY DAMAGES
 * WHATSOEVER RESULTING FROM LOSS OF USE, DATA OR PROFITS, WHETHER IN AN
 * ACTION OF CONTRACT, NEGLIGENCE OR OTHER TORTIOUS ACTION, ARISING OUT OF
 * OR IN CONNECTION WITH THE USE OR PERFORMANCE OF THIS SOFTWARE.
 */

#include <linux/dma-mapping.h>
#include "ath9k.h"
#include "ar9003_mac.h"

#define BITS_PER_BYTE           8
#define OFDM_PLCP_BITS          22
#define HT_RC_2_STREAMS(_rc)    ((((_rc) & 0x78) >> 3) + 1)
#define L_STF                   8
#define L_LTF                   8
#define L_SIG                   4
#define HT_SIG                  8
#define HT_STF                  4
#define HT_LTF(_ns)             (4 * (_ns))
#define SYMBOL_TIME(_ns)        ((_ns) << 2) /* ns * 4 us */
#define SYMBOL_TIME_HALFGI(_ns) (((_ns) * 18 + 4) / 5)  /* ns * 3.6 us */
#define TIME_SYMBOLS(t)         ((t) >> 2)
#define TIME_SYMBOLS_HALFGI(t)  (((t) * 5 - 4) / 18)
#define NUM_SYMBOLS_PER_USEC(_usec) (_usec >> 2)
#define NUM_SYMBOLS_PER_USEC_HALFGI(_usec) (((_usec*5)-4)/18)


static u16 bits_per_symbol[][2] = {
	/* 20MHz 40MHz */
	{    26,   54 },     /*  0: BPSK */
	{    52,  108 },     /*  1: QPSK 1/2 */
	{    78,  162 },     /*  2: QPSK 3/4 */
	{   104,  216 },     /*  3: 16-QAM 1/2 */
	{   156,  324 },     /*  4: 16-QAM 3/4 */
	{   208,  432 },     /*  5: 64-QAM 2/3 */
	{   234,  486 },     /*  6: 64-QAM 3/4 */
	{   260,  540 },     /*  7: 64-QAM 5/6 */
};

#define IS_HT_RATE(_rate)     ((_rate) & 0x80)

static void ath_tx_send_normal(struct ath_softc *sc, struct ath_txq *txq,
			       struct ath_atx_tid *tid, struct sk_buff *skb);
static void ath_tx_complete(struct ath_softc *sc, struct sk_buff *skb,
			    int tx_flags, struct ath_txq *txq);
static void ath_tx_complete_buf(struct ath_softc *sc, struct ath_buf *bf,
				struct ath_txq *txq, struct list_head *bf_q,
				struct ath_tx_status *ts, int txok);
static void ath_tx_txqaddbuf(struct ath_softc *sc, struct ath_txq *txq,
			     struct list_head *head, bool internal);
static void ath_tx_rc_status(struct ath_softc *sc, struct ath_buf *bf,
			     struct ath_tx_status *ts, int nframes, int nbad,
			     int txok);
static void ath_tx_update_baw(struct ath_softc *sc, struct ath_atx_tid *tid,
			      int seqno);
static struct ath_buf *ath_tx_setup_buffer(struct ath_softc *sc,
					   struct ath_txq *txq,
					   struct ath_atx_tid *tid,
					   struct sk_buff *skb,
					   bool dequeue);

enum {
	MCS_HT20,
	MCS_HT20_SGI,
	MCS_HT40,
	MCS_HT40_SGI,
};

/*********************/
/* Aggregation logic */
/*********************/

void ath_txq_lock(struct ath_softc *sc, struct ath_txq *txq)
	__acquires(&txq->axq_lock)
{
	spin_lock_bh(&txq->axq_lock);
}

void ath_txq_unlock(struct ath_softc *sc, struct ath_txq *txq)
	__releases(&txq->axq_lock)
{
	spin_unlock_bh(&txq->axq_lock);
}

void ath_txq_unlock_complete(struct ath_softc *sc, struct ath_txq *txq)
	__releases(&txq->axq_lock)
{
	struct sk_buff_head q;
	struct sk_buff *skb;

	__skb_queue_head_init(&q);
	skb_queue_splice_init(&txq->complete_q, &q);
	spin_unlock_bh(&txq->axq_lock);

	while ((skb = __skb_dequeue(&q)))
		ieee80211_tx_status(sc->hw, skb);
}

static void ath_tx_queue_tid(struct ath_txq *txq, struct ath_atx_tid *tid)
{
	struct ath_atx_ac *ac = tid->ac;

	if (tid->paused)
		return;

	if (tid->sched)
		return;

	tid->sched = true;
	list_add_tail(&tid->list, &ac->tid_q);

	if (ac->sched)
		return;

	ac->sched = true;
	list_add_tail(&ac->list, &txq->axq_acq);
}

static void ath_tx_resume_tid(struct ath_softc *sc, struct ath_atx_tid *tid)
{
	struct ath_txq *txq = tid->ac->txq;

	WARN_ON(!tid->paused);

	ath_txq_lock(sc, txq);
	tid->paused = false;

	if (skb_queue_empty(&tid->buf_q))
		goto unlock;

	ath_tx_queue_tid(txq, tid);
	ath_txq_schedule(sc, txq);
unlock:
	ath_txq_unlock_complete(sc, txq);
}

static struct ath_frame_info *get_frame_info(struct sk_buff *skb)
{
	struct ieee80211_tx_info *tx_info = IEEE80211_SKB_CB(skb);
	BUILD_BUG_ON(sizeof(struct ath_frame_info) >
		     sizeof(tx_info->rate_driver_data));
	return (struct ath_frame_info *) &tx_info->rate_driver_data[0];
}

static void ath_send_bar(struct ath_atx_tid *tid, u16 seqno)
{
	ieee80211_send_bar(tid->an->vif, tid->an->sta->addr, tid->tidno,
			   seqno << IEEE80211_SEQ_SEQ_SHIFT);
}

static void ath_tx_flush_tid(struct ath_softc *sc, struct ath_atx_tid *tid)
{
	struct ath_txq *txq = tid->ac->txq;
	struct sk_buff *skb;
	struct ath_buf *bf;
	struct list_head bf_head;
	struct ath_tx_status ts;
	struct ath_frame_info *fi;
	bool sendbar = false;

	INIT_LIST_HEAD(&bf_head);

	memset(&ts, 0, sizeof(ts));

	while ((skb = __skb_dequeue(&tid->buf_q))) {
		fi = get_frame_info(skb);
		bf = fi->bf;

		if (!bf) {
			bf = ath_tx_setup_buffer(sc, txq, tid, skb);
			if (!bf) {
				ieee80211_free_txskb(sc->hw, skb);
				continue;
			}
		}

		if (fi->retries) {
			list_add_tail(&bf->list, &bf_head);
			ath_tx_update_baw(sc, tid, bf->bf_state.seqno);
			ath_tx_complete_buf(sc, bf, txq, &bf_head, &ts, 0);
			sendbar = true;
		} else {
			ath_tx_send_normal(sc, txq, NULL, skb);
		}
	}

	if (tid->baw_head == tid->baw_tail) {
		tid->state &= ~AGGR_ADDBA_COMPLETE;
		tid->state &= ~AGGR_CLEANUP;
	}

	if (sendbar) {
		ath_txq_unlock(sc, txq);
		ath_send_bar(tid, tid->seq_start);
		ath_txq_lock(sc, txq);
	}
}

static void ath_tx_update_baw(struct ath_softc *sc, struct ath_atx_tid *tid,
			      int seqno)
{
	int index, cindex;

	index  = ATH_BA_INDEX(tid->seq_start, seqno);
	cindex = (tid->baw_head + index) & (ATH_TID_MAX_BUFS - 1);

	__clear_bit(cindex, tid->tx_buf);

	while (tid->baw_head != tid->baw_tail && !test_bit(tid->baw_head, tid->tx_buf)) {
		INCR(tid->seq_start, IEEE80211_SEQ_MAX);
		INCR(tid->baw_head, ATH_TID_MAX_BUFS);
		if (tid->bar_index >= 0)
			tid->bar_index--;
	}
}

static void ath_tx_addto_baw(struct ath_softc *sc, struct ath_atx_tid *tid,
			     u16 seqno)
{
	int index, cindex;

	index  = ATH_BA_INDEX(tid->seq_start, seqno);
	cindex = (tid->baw_head + index) & (ATH_TID_MAX_BUFS - 1);
	__set_bit(cindex, tid->tx_buf);

	if (index >= ((tid->baw_tail - tid->baw_head) &
		(ATH_TID_MAX_BUFS - 1))) {
		tid->baw_tail = cindex;
		INCR(tid->baw_tail, ATH_TID_MAX_BUFS);
	}
}

/*
 * TODO: For frame(s) that are in the retry state, we will reuse the
 * sequence number(s) without setting the retry bit. The
 * alternative is to give up on these and BAR the receiver's window
 * forward.
 */
static void ath_tid_drain(struct ath_softc *sc, struct ath_txq *txq,
			  struct ath_atx_tid *tid)

{
	struct sk_buff *skb;
	struct ath_buf *bf;
	struct list_head bf_head;
	struct ath_tx_status ts;
	struct ath_frame_info *fi;

	memset(&ts, 0, sizeof(ts));
	INIT_LIST_HEAD(&bf_head);

	while ((skb = __skb_dequeue(&tid->buf_q))) {
		fi = get_frame_info(skb);
		bf = fi->bf;

		if (!bf) {
			ath_tx_complete(sc, skb, ATH_TX_ERROR, txq);
			continue;
		}

		list_add_tail(&bf->list, &bf_head);

		if (fi->retries)
			ath_tx_update_baw(sc, tid, bf->bf_state.seqno);

		ath_tx_complete_buf(sc, bf, txq, &bf_head, &ts, 0);
	}

	tid->seq_next = tid->seq_start;
	tid->baw_tail = tid->baw_head;
	tid->bar_index = -1;
}

static void ath_tx_set_retry(struct ath_softc *sc, struct ath_txq *txq,
			     struct sk_buff *skb, int count)
{
	struct ath_frame_info *fi = get_frame_info(skb);
	struct ath_buf *bf = fi->bf;
	struct ieee80211_hdr *hdr;
	int prev = fi->retries;

	TX_STAT_INC(txq->axq_qnum, a_retries);
	fi->retries += count;

	if (prev > 0)
		return;

	hdr = (struct ieee80211_hdr *)skb->data;
	hdr->frame_control |= cpu_to_le16(IEEE80211_FCTL_RETRY);
	dma_sync_single_for_device(sc->dev, bf->bf_buf_addr,
		sizeof(*hdr), DMA_TO_DEVICE);
}

static struct ath_buf *ath_tx_get_buffer(struct ath_softc *sc)
{
	struct ath_buf *bf = NULL;

	spin_lock_bh(&sc->tx.txbuflock);

	if (unlikely(list_empty(&sc->tx.txbuf))) {
		spin_unlock_bh(&sc->tx.txbuflock);
		return NULL;
	}

	bf = list_first_entry(&sc->tx.txbuf, struct ath_buf, list);
	list_del(&bf->list);

	spin_unlock_bh(&sc->tx.txbuflock);

	return bf;
}

static void ath_tx_return_buffer(struct ath_softc *sc, struct ath_buf *bf)
{
	spin_lock_bh(&sc->tx.txbuflock);
	list_add_tail(&bf->list, &sc->tx.txbuf);
	spin_unlock_bh(&sc->tx.txbuflock);
}

static struct ath_buf* ath_clone_txbuf(struct ath_softc *sc, struct ath_buf *bf)
{
	struct ath_buf *tbf;

	tbf = ath_tx_get_buffer(sc);
	if (WARN_ON(!tbf))
		return NULL;

	ATH_TXBUF_RESET(tbf);

	tbf->bf_mpdu = bf->bf_mpdu;
	tbf->bf_buf_addr = bf->bf_buf_addr;
	memcpy(tbf->bf_desc, bf->bf_desc, sc->sc_ah->caps.tx_desc_len);
	tbf->bf_state = bf->bf_state;

	return tbf;
}

static void ath_tx_count_frames(struct ath_softc *sc, struct ath_buf *bf,
			        struct ath_tx_status *ts, int txok,
			        int *nframes, int *nbad)
{
	struct ath_frame_info *fi;
	u16 seq_st = 0;
	u32 ba[WME_BA_BMP_SIZE >> 5];
	int ba_index;
	int isaggr = 0;

	*nbad = 0;
	*nframes = 0;

	isaggr = bf_isaggr(bf);
	if (isaggr) {
		seq_st = ts->ts_seqnum;
		memcpy(ba, &ts->ba_low, WME_BA_BMP_SIZE >> 3);
	}

	while (bf) {
		fi = get_frame_info(bf->bf_mpdu);
		ba_index = ATH_BA_INDEX(seq_st, bf->bf_state.seqno);

		(*nframes)++;
		if (!txok || (isaggr && !ATH_BA_ISSET(ba, ba_index)))
			(*nbad)++;

		bf = bf->bf_next;
	}
}


static void ath_tx_complete_aggr(struct ath_softc *sc, struct ath_txq *txq,
				 struct ath_buf *bf, struct list_head *bf_q,
				 struct ath_tx_status *ts, int txok)
{
	struct ath_node *an = NULL;
	struct sk_buff *skb;
	struct ieee80211_sta *sta;
	struct ieee80211_hw *hw = sc->hw;
	struct ieee80211_hdr *hdr;
	struct ieee80211_tx_info *tx_info;
	struct ath_atx_tid *tid = NULL;
	struct ath_buf *bf_next, *bf_last = bf->bf_lastbf;
	struct list_head bf_head;
	struct sk_buff_head bf_pending;
	u16 seq_st = 0, acked_cnt = 0, txfail_cnt = 0, seq_first;
	u32 ba[WME_BA_BMP_SIZE >> 5];
	int isaggr, txfail, txpending, sendbar = 0, needreset = 0, nbad = 0;
	bool rc_update = true, isba;
	struct ieee80211_tx_rate rates[4];
	struct ath_frame_info *fi;
	int nframes;
	u8 tidno;
	bool flush = !!(ts->ts_status & ATH9K_TX_FLUSH);
	int i, retries;
	int bar_index = -1;

	skb = bf->bf_mpdu;
	hdr = (struct ieee80211_hdr *)skb->data;

	tx_info = IEEE80211_SKB_CB(skb);

	memcpy(rates, tx_info->control.rates, sizeof(rates));

	retries = ts->ts_longretry + 1;
	for (i = 0; i < ts->ts_rateindex; i++)
		retries += rates[i].count;

	rcu_read_lock();

	sta = ieee80211_find_sta_by_ifaddr(hw, hdr->addr1, hdr->addr2);
	if (!sta) {
		rcu_read_unlock();

		INIT_LIST_HEAD(&bf_head);
		while (bf) {
			bf_next = bf->bf_next;

			if (!bf->bf_stale || bf_next != NULL)
				list_move_tail(&bf->list, &bf_head);

			ath_tx_complete_buf(sc, bf, txq, &bf_head, ts, 0);

			bf = bf_next;
		}
		return;
	}

	an = (struct ath_node *)sta->drv_priv;
	tidno = ieee80211_get_qos_ctl(hdr)[0] & IEEE80211_QOS_CTL_TID_MASK;
	tid = ATH_AN_2_TID(an, tidno);
	seq_first = tid->seq_start;
	isba = ts->ts_flags & ATH9K_TX_BA;

	/*
	 * The hardware occasionally sends a tx status for the wrong TID.
	 * In this case, the BA status cannot be considered valid and all
	 * subframes need to be retransmitted
	 *
	 * Only BlockAcks have a TID and therefore normal Acks cannot be
	 * checked
	 */
	if (isba && tidno != ts->tid)
		txok = false;

	isaggr = bf_isaggr(bf);
	memset(ba, 0, WME_BA_BMP_SIZE >> 3);

	if (isaggr && txok) {
		if (ts->ts_flags & ATH9K_TX_BA) {
			seq_st = ts->ts_seqnum;
			memcpy(ba, &ts->ba_low, WME_BA_BMP_SIZE >> 3);
		} else {
			/*
			 * AR5416 can become deaf/mute when BA
			 * issue happens. Chip needs to be reset.
			 * But AP code may have sychronization issues
			 * when perform internal reset in this routine.
			 * Only enable reset in STA mode for now.
			 */
			if (sc->sc_ah->opmode == NL80211_IFTYPE_STATION)
				needreset = 1;
		}
	}

	__skb_queue_head_init(&bf_pending);

	ath_tx_count_frames(sc, bf, ts, txok, &nframes, &nbad);
	while (bf) {
		u16 seqno = bf->bf_state.seqno;

		txfail = txpending = sendbar = 0;
		bf_next = bf->bf_next;

		skb = bf->bf_mpdu;
		tx_info = IEEE80211_SKB_CB(skb);
		fi = get_frame_info(skb);

		if (ATH_BA_ISSET(ba, ATH_BA_INDEX(seq_st, seqno))) {
			/* transmit completion, subframe is
			 * acked by block ack */
			acked_cnt++;
		} else if (!isaggr && txok) {
			/* transmit completion */
			acked_cnt++;
		} else if (tid->state & AGGR_CLEANUP) {
			/*
			 * cleanup in progress, just fail
			 * the un-acked sub-frames
			 */
			txfail = 1;
		} else if (flush) {
			txpending = 1;
		} else if (fi->retries < ATH_MAX_SW_RETRIES) {
			if (txok || !an->sleeping)
				ath_tx_set_retry(sc, txq, bf->bf_mpdu,
						 retries);

			txpending = 1;
		} else {
			txfail = 1;
			txfail_cnt++;
			bar_index = max_t(int, bar_index,
				ATH_BA_INDEX(seq_first, seqno));
		}

		/*
		 * Make sure the last desc is reclaimed if it
		 * not a holding desc.
		 */
		INIT_LIST_HEAD(&bf_head);
		if ((sc->sc_ah->caps.hw_caps & ATH9K_HW_CAP_EDMA) ||
		    bf_next != NULL || !bf_last->bf_stale)
			list_move_tail(&bf->list, &bf_head);

		if (!txpending || (tid->state & AGGR_CLEANUP)) {
			/*
			 * complete the acked-ones/xretried ones; update
			 * block-ack window
			 */
			ath_tx_update_baw(sc, tid, seqno);

			if (rc_update && (acked_cnt == 1 || txfail_cnt == 1)) {
				memcpy(tx_info->control.rates, rates, sizeof(rates));
				ath_tx_rc_status(sc, bf, ts, nframes, nbad, txok);
				rc_update = false;
			}

			ath_tx_complete_buf(sc, bf, txq, &bf_head, ts,
				!txfail);
		} else {
			/* retry the un-acked ones */
			if (!(sc->sc_ah->caps.hw_caps & ATH9K_HW_CAP_EDMA) &&
			    bf->bf_next == NULL && bf_last->bf_stale) {
				struct ath_buf *tbf;

				tbf = ath_clone_txbuf(sc, bf_last);
				/*
				 * Update tx baw and complete the
				 * frame with failed status if we
				 * run out of tx buf.
				 */
				if (!tbf) {
					ath_tx_update_baw(sc, tid, seqno);

					ath_tx_complete_buf(sc, bf, txq,
							    &bf_head, ts, 0);
					bar_index = max_t(int, bar_index,
						ATH_BA_INDEX(seq_first, seqno));
					break;
				}

				fi->bf = tbf;
			}

			/*
			 * Put this buffer to the temporary pending
			 * queue to retain ordering
			 */
			__skb_queue_tail(&bf_pending, skb);
		}

		bf = bf_next;
	}

	/* prepend un-acked frames to the beginning of the pending frame queue */
	if (!skb_queue_empty(&bf_pending)) {
		if (an->sleeping)
			ieee80211_sta_set_buffered(sta, tid->tidno, true);

		skb_queue_splice(&bf_pending, &tid->buf_q);
		if (!an->sleeping) {
			ath_tx_queue_tid(txq, tid);

			if (ts->ts_status & (ATH9K_TXERR_FILT | ATH9K_TXERR_XRETRY))
				tid->ac->clear_ps_filter = true;
		}
	}

	if (bar_index >= 0) {
		u16 bar_seq = ATH_BA_INDEX2SEQ(seq_first, bar_index);

		if (BAW_WITHIN(tid->seq_start, tid->baw_size, bar_seq))
			tid->bar_index = ATH_BA_INDEX(tid->seq_start, bar_seq);

		ath_txq_unlock(sc, txq);
		ath_send_bar(tid, ATH_BA_INDEX2SEQ(seq_first, bar_index + 1));
		ath_txq_lock(sc, txq);
	}

	if (tid->state & AGGR_CLEANUP)
		ath_tx_flush_tid(sc, tid);

	rcu_read_unlock();

	if (needreset)
		ath9k_queue_reset(sc, RESET_TYPE_TX_ERROR);
}

static bool bf_is_ampdu_not_probing(struct ath_buf *bf)
{
    struct ieee80211_tx_info *info = IEEE80211_SKB_CB(bf->bf_mpdu);
    return bf_isampdu(bf) && !(info->flags & IEEE80211_TX_CTL_RATE_CTRL_PROBE);
}

static void ath_tx_process_buffer(struct ath_softc *sc, struct ath_txq *txq,
				  struct ath_tx_status *ts, struct ath_buf *bf,
				  struct list_head *bf_head)
{
	bool txok, flush;

	txok = !(ts->ts_status & ATH9K_TXERR_MASK);
	flush = !!(ts->ts_status & ATH9K_TX_FLUSH);
	txq->axq_tx_inprogress = false;

	txq->axq_depth--;
	if (bf_is_ampdu_not_probing(bf))
		txq->axq_ampdu_depth--;

	if (!bf_isampdu(bf)) {
		if (!flush)
			ath_tx_rc_status(sc, bf, ts, 1, txok ? 0 : 1, txok);
		ath_tx_complete_buf(sc, bf, txq, bf_head, ts, txok);
	} else
		ath_tx_complete_aggr(sc, txq, bf, bf_head, ts, txok);

	if ((sc->sc_ah->caps.hw_caps & ATH9K_HW_CAP_HT) && !flush)
		ath_txq_schedule(sc, txq);
}

static bool ath_lookup_legacy(struct ath_buf *bf)
{
	struct sk_buff *skb;
	struct ieee80211_tx_info *tx_info;
	struct ieee80211_tx_rate *rates;
	int i;

	skb = bf->bf_mpdu;
	tx_info = IEEE80211_SKB_CB(skb);
	rates = tx_info->control.rates;

	for (i = 0; i < 4; i++) {
		if (!rates[i].count || rates[i].idx < 0)
			break;

		if (!(rates[i].flags & IEEE80211_TX_RC_MCS))
			return true;
	}

	return false;
}

static u32 ath_lookup_rate(struct ath_softc *sc, struct ath_buf *bf,
			   struct ath_atx_tid *tid)
{
	struct sk_buff *skb;
	struct ieee80211_tx_info *tx_info;
	struct ieee80211_tx_rate *rates;
	u32 max_4ms_framelen, frmlen;
	u16 aggr_limit, bt_aggr_limit, legacy = 0;
	int q = tid->ac->txq->mac80211_qnum;
	int i;

	skb = bf->bf_mpdu;
	tx_info = IEEE80211_SKB_CB(skb);
	rates = tx_info->control.rates;

	/*
	 * Find the lowest frame length among the rate series that will have a
	 * 4ms (or TXOP limited) transmit duration.
	 */
	max_4ms_framelen = ATH_AMPDU_LIMIT_MAX;

	for (i = 0; i < 4; i++) {
		int modeidx;

		if (!rates[i].count)
			continue;

		if (!(rates[i].flags & IEEE80211_TX_RC_MCS)) {
			legacy = 1;
			break;
		}

		if (rates[i].flags & IEEE80211_TX_RC_40_MHZ_WIDTH)
			modeidx = MCS_HT40;
		else
			modeidx = MCS_HT20;

		if (rates[i].flags & IEEE80211_TX_RC_SHORT_GI)
			modeidx++;

		frmlen = sc->tx.max_aggr_framelen[q][modeidx][rates[i].idx];
		max_4ms_framelen = min(max_4ms_framelen, frmlen);
	}

	/*
	 * limit aggregate size by the minimum rate if rate selected is
	 * not a probe rate, if rate selected is a probe rate then
	 * avoid aggregation of this packet.
	 */
	if (tx_info->flags & IEEE80211_TX_CTL_RATE_CTRL_PROBE || legacy)
		return 0;

	aggr_limit = min(max_4ms_framelen, (u32)ATH_AMPDU_LIMIT_MAX);

	/*
	 * Override the default aggregation limit for BTCOEX.
	 */
	bt_aggr_limit = ath9k_btcoex_aggr_limit(sc, max_4ms_framelen);
	if (bt_aggr_limit)
		aggr_limit = bt_aggr_limit;

	/*
	 * h/w can accept aggregates up to 16 bit lengths (65535).
	 * The IE, however can hold up to 65536, which shows up here
	 * as zero. Ignore 65536 since we  are constrained by hw.
	 */
	if (tid->an->maxampdu)
		aggr_limit = min(aggr_limit, tid->an->maxampdu);

	return aggr_limit;
}

/*
 * Returns the number of delimiters to be added to
 * meet the minimum required mpdudensity.
 */
static int ath_compute_num_delims(struct ath_softc *sc, struct ath_atx_tid *tid,
				  struct ath_buf *bf, u16 frmlen,
				  bool first_subfrm)
{
#define FIRST_DESC_NDELIMS 60
	struct sk_buff *skb = bf->bf_mpdu;
	struct ieee80211_tx_info *tx_info = IEEE80211_SKB_CB(skb);
	u32 nsymbits, nsymbols;
	u16 minlen;
	u8 flags, rix;
	int width, streams, half_gi, ndelim, mindelim;
	struct ath_frame_info *fi = get_frame_info(bf->bf_mpdu);

	/* Select standard number of delimiters based on frame length alone */
	ndelim = ATH_AGGR_GET_NDELIM(frmlen);

	/*
	 * If encryption enabled, hardware requires some more padding between
	 * subframes.
	 * TODO - this could be improved to be dependent on the rate.
	 *      The hardware can keep up at lower rates, but not higher rates
	 */
	if ((fi->keyix != ATH9K_TXKEYIX_INVALID) &&
	    !(sc->sc_ah->caps.hw_caps & ATH9K_HW_CAP_EDMA))
		ndelim += ATH_AGGR_ENCRYPTDELIM;

	/*
	 * Add delimiter when using RTS/CTS with aggregation
	 * and non enterprise AR9003 card
	 */
	if (first_subfrm && !AR_SREV_9580_10_OR_LATER(sc->sc_ah) &&
	    (sc->sc_ah->ent_mode & AR_ENT_OTP_MIN_PKT_SIZE_DISABLE))
		ndelim = max(ndelim, FIRST_DESC_NDELIMS);

	/*
	 * Convert desired mpdu density from microeconds to bytes based
	 * on highest rate in rate series (i.e. first rate) to determine
	 * required minimum length for subframe. Take into account
	 * whether high rate is 20 or 40Mhz and half or full GI.
	 *
	 * If there is no mpdu density restriction, no further calculation
	 * is needed.
	 */

	if (tid->an->mpdudensity == 0)
		return ndelim;

	rix = tx_info->control.rates[0].idx;
	flags = tx_info->control.rates[0].flags;
	width = (flags & IEEE80211_TX_RC_40_MHZ_WIDTH) ? 1 : 0;
	half_gi = (flags & IEEE80211_TX_RC_SHORT_GI) ? 1 : 0;

	if (half_gi)
		nsymbols = NUM_SYMBOLS_PER_USEC_HALFGI(tid->an->mpdudensity);
	else
		nsymbols = NUM_SYMBOLS_PER_USEC(tid->an->mpdudensity);

	if (nsymbols == 0)
		nsymbols = 1;

	streams = HT_RC_2_STREAMS(rix);
	nsymbits = bits_per_symbol[rix % 8][width] * streams;
	minlen = (nsymbols * nsymbits) / BITS_PER_BYTE;

	if (frmlen < minlen) {
		mindelim = (minlen - frmlen) / ATH_AGGR_DELIM_SZ;
		ndelim = max(mindelim, ndelim);
	}

	return ndelim;
}

static enum ATH_AGGR_STATUS ath_tx_form_aggr(struct ath_softc *sc,
					     struct ath_txq *txq,
					     struct ath_atx_tid *tid,
					     struct list_head *bf_q,
					     int *aggr_len)
{
#define PADBYTES(_len) ((4 - ((_len) % 4)) % 4)
	struct ath_buf *bf, *bf_first = NULL, *bf_prev = NULL;
	int rl = 0, nframes = 0, ndelim, prev_al = 0;
	u16 aggr_limit = 0, al = 0, bpad = 0,
		al_delta, h_baw = tid->baw_size / 2;
	enum ATH_AGGR_STATUS status = ATH_AGGR_DONE;
	struct ieee80211_tx_info *tx_info;
	struct ath_frame_info *fi;
	struct sk_buff *skb;
	u16 seqno;

	do {
		skb = skb_peek(&tid->buf_q);
		fi = get_frame_info(skb);
		bf = fi->bf;
		if (!fi->bf)
			bf = ath_tx_setup_buffer(sc, txq, tid, skb, true);

		if (!bf) {
			__skb_unlink(skb, &tid->buf_q);
			ieee80211_free_txskb(sc->hw, skb);
			continue;
		}

		bf->bf_state.bf_type = BUF_AMPDU | BUF_AGGR;
		seqno = bf->bf_state.seqno;

		/* do not step over block-ack window */
		if (!BAW_WITHIN(tid->seq_start, tid->baw_size, seqno)) {
			status = ATH_AGGR_BAW_CLOSED;
			break;
		}

		if (tid->bar_index > ATH_BA_INDEX(tid->seq_start, seqno)) {
			struct ath_tx_status ts = {};
			struct list_head bf_head;

			INIT_LIST_HEAD(&bf_head);
			list_add(&bf->list, &bf_head);
			__skb_unlink(skb, &tid->buf_q);
			ath_tx_update_baw(sc, tid, seqno);
			ath_tx_complete_buf(sc, bf, txq, &bf_head, &ts, 0);
			continue;
		}

		if (!bf_first)
			bf_first = bf;

		if (!rl) {
			aggr_limit = ath_lookup_rate(sc, bf, tid);
			rl = 1;
		}

		/* do not exceed aggregation limit */
		al_delta = ATH_AGGR_DELIM_SZ + fi->framelen;

		if (nframes &&
		    ((aggr_limit < (al + bpad + al_delta + prev_al)) ||
		     ath_lookup_legacy(bf))) {
			status = ATH_AGGR_LIMITED;
			break;
		}

		tx_info = IEEE80211_SKB_CB(bf->bf_mpdu);
		if (nframes && (tx_info->flags & IEEE80211_TX_CTL_RATE_CTRL_PROBE))
			break;

		/* do not exceed subframe limit */
		if (nframes >= min((int)h_baw, ATH_AMPDU_SUBFRAME_DEFAULT)) {
			status = ATH_AGGR_LIMITED;
			break;
		}

		/* add padding for previous frame to aggregation length */
		al += bpad + al_delta;

		/*
		 * Get the delimiters needed to meet the MPDU
		 * density for this node.
		 */
		ndelim = ath_compute_num_delims(sc, tid, bf_first, fi->framelen,
						!nframes);
		bpad = PADBYTES(al_delta) + (ndelim << 2);

		nframes++;
		bf->bf_next = NULL;

		/* link buffers of this frame to the aggregate */
		if (!fi->retries)
			ath_tx_addto_baw(sc, tid, seqno);
		bf->bf_state.ndelim = ndelim;

		__skb_unlink(skb, &tid->buf_q);
		list_add_tail(&bf->list, bf_q);
		if (bf_prev)
			bf_prev->bf_next = bf;

		bf_prev = bf;

	} while (!skb_queue_empty(&tid->buf_q));

	*aggr_len = al;

	return status;
#undef PADBYTES
}

/*
 * rix - rate index
 * pktlen - total bytes (delims + data + fcs + pads + pad delims)
 * width  - 0 for 20 MHz, 1 for 40 MHz
 * half_gi - to use 4us v/s 3.6 us for symbol time
 */
static u32 ath_pkt_duration(struct ath_softc *sc, u8 rix, int pktlen,
			    int width, int half_gi, bool shortPreamble)
{
	u32 nbits, nsymbits, duration, nsymbols;
	int streams;

	/* find number of symbols: PLCP + data */
	streams = HT_RC_2_STREAMS(rix);
	nbits = (pktlen << 3) + OFDM_PLCP_BITS;
	nsymbits = bits_per_symbol[rix % 8][width] * streams;
	nsymbols = (nbits + nsymbits - 1) / nsymbits;

	if (!half_gi)
		duration = SYMBOL_TIME(nsymbols);
	else
		duration = SYMBOL_TIME_HALFGI(nsymbols);

	/* addup duration for legacy/ht training and signal fields */
	duration += L_STF + L_LTF + L_SIG + HT_SIG + HT_STF + HT_LTF(streams);

	return duration;
}

static int ath_max_framelen(int usec, int mcs, bool ht40, bool sgi)
{
	int streams = HT_RC_2_STREAMS(mcs);
	int symbols, bits;
	int bytes = 0;

	symbols = sgi ? TIME_SYMBOLS_HALFGI(usec) : TIME_SYMBOLS(usec);
	bits = symbols * bits_per_symbol[mcs % 8][ht40] * streams;
	bits -= OFDM_PLCP_BITS;
	bytes = bits / 8;
	bytes -= L_STF + L_LTF + L_SIG + HT_SIG + HT_STF + HT_LTF(streams);
	if (bytes > 65532)
		bytes = 65532;

	return bytes;
}

void ath_update_max_aggr_framelen(struct ath_softc *sc, int queue, int txop)
{
	u16 *cur_ht20, *cur_ht20_sgi, *cur_ht40, *cur_ht40_sgi;
	int mcs;

	/* 4ms is the default (and maximum) duration */
	if (!txop || txop > 4096)
		txop = 4096;

	cur_ht20 = sc->tx.max_aggr_framelen[queue][MCS_HT20];
	cur_ht20_sgi = sc->tx.max_aggr_framelen[queue][MCS_HT20_SGI];
	cur_ht40 = sc->tx.max_aggr_framelen[queue][MCS_HT40];
	cur_ht40_sgi = sc->tx.max_aggr_framelen[queue][MCS_HT40_SGI];
	for (mcs = 0; mcs < 32; mcs++) {
		cur_ht20[mcs] = ath_max_framelen(txop, mcs, false, false);
		cur_ht20_sgi[mcs] = ath_max_framelen(txop, mcs, false, true);
		cur_ht40[mcs] = ath_max_framelen(txop, mcs, true, false);
		cur_ht40_sgi[mcs] = ath_max_framelen(txop, mcs, true, true);
	}
}

static void ath_buf_set_rate(struct ath_softc *sc, struct ath_buf *bf,
			     struct ath_tx_info *info, int len)
{
	struct ath_hw *ah = sc->sc_ah;
	struct sk_buff *skb;
	struct ieee80211_tx_info *tx_info;
	struct ieee80211_tx_rate *rates;
	const struct ieee80211_rate *rate;
	struct ieee80211_hdr *hdr;
	struct ath_frame_info *fi = get_frame_info(bf->bf_mpdu);
	int i;
	u8 rix = 0;

	skb = bf->bf_mpdu;
	tx_info = IEEE80211_SKB_CB(skb);
	rates = tx_info->control.rates;
	hdr = (struct ieee80211_hdr *)skb->data;

	/* set dur_update_en for l-sig computation except for PS-Poll frames */
	info->dur_update = !ieee80211_is_pspoll(hdr->frame_control);
	info->rtscts_rate = fi->rtscts_rate;

	for (i = 0; i < 4; i++) {
		bool is_40, is_sgi, is_sp;
		int phy;

		if (!rates[i].count || (rates[i].idx < 0))
			continue;

		rix = rates[i].idx;
		info->rates[i].Tries = rates[i].count;

		    if (rates[i].flags & IEEE80211_TX_RC_USE_RTS_CTS) {
			info->rates[i].RateFlags |= ATH9K_RATESERIES_RTS_CTS;
			info->flags |= ATH9K_TXDESC_RTSENA;
		} else if (rates[i].flags & IEEE80211_TX_RC_USE_CTS_PROTECT) {
			info->rates[i].RateFlags |= ATH9K_RATESERIES_RTS_CTS;
			info->flags |= ATH9K_TXDESC_CTSENA;
		}

		if (rates[i].flags & IEEE80211_TX_RC_40_MHZ_WIDTH)
			info->rates[i].RateFlags |= ATH9K_RATESERIES_2040;
		if (rates[i].flags & IEEE80211_TX_RC_SHORT_GI)
			info->rates[i].RateFlags |= ATH9K_RATESERIES_HALFGI;

		is_sgi = !!(rates[i].flags & IEEE80211_TX_RC_SHORT_GI);
		is_40 = !!(rates[i].flags & IEEE80211_TX_RC_40_MHZ_WIDTH);
		is_sp = !!(rates[i].flags & IEEE80211_TX_RC_USE_SHORT_PREAMBLE);

		if (rates[i].flags & IEEE80211_TX_RC_MCS) {
			/* MCS rates */
			info->rates[i].Rate = rix | 0x80;
			info->rates[i].ChSel = ath_txchainmask_reduction(sc,
					ah->txchainmask, info->rates[i].Rate);
			info->rates[i].PktDuration = ath_pkt_duration(sc, rix, len,
				 is_40, is_sgi, is_sp);
			if (rix < 8 && (tx_info->flags & IEEE80211_TX_CTL_STBC))
				info->rates[i].RateFlags |= ATH9K_RATESERIES_STBC;
			continue;
		}

		/* legacy rates */
		rate = &sc->sbands[tx_info->band].bitrates[rates[i].idx];
		if ((tx_info->band == IEEE80211_BAND_2GHZ) &&
		    !(rate->flags & IEEE80211_RATE_ERP_G))
			phy = WLAN_RC_PHY_CCK;
		else
			phy = WLAN_RC_PHY_OFDM;

		info->rates[i].Rate = rate->hw_value;
		if (rate->hw_value_short) {
			if (rates[i].flags & IEEE80211_TX_RC_USE_SHORT_PREAMBLE)
				info->rates[i].Rate |= rate->hw_value_short;
		} else {
			is_sp = false;
		}

		if (bf->bf_state.bfs_paprd)
			info->rates[i].ChSel = ah->txchainmask;
		else
			info->rates[i].ChSel = ath_txchainmask_reduction(sc,
					ah->txchainmask, info->rates[i].Rate);

		info->rates[i].PktDuration = ath9k_hw_computetxtime(sc->sc_ah,
			phy, rate->bitrate * 100, len, rix, is_sp);
	}

	/* For AR5416 - RTS cannot be followed by a frame larger than 8K */
	if (bf_isaggr(bf) && (len > sc->sc_ah->caps.rts_aggr_limit))
		info->flags &= ~ATH9K_TXDESC_RTSENA;

	/* ATH9K_TXDESC_RTSENA and ATH9K_TXDESC_CTSENA are mutually exclusive. */
	if (info->flags & ATH9K_TXDESC_RTSENA)
		info->flags &= ~ATH9K_TXDESC_CTSENA;
}

static enum ath9k_pkt_type get_hw_packet_type(struct sk_buff *skb)
{
	struct ieee80211_hdr *hdr;
	enum ath9k_pkt_type htype;
	__le16 fc;

	hdr = (struct ieee80211_hdr *)skb->data;
	fc = hdr->frame_control;

	if (ieee80211_is_beacon(fc))
		htype = ATH9K_PKT_TYPE_BEACON;
	else if (ieee80211_is_probe_resp(fc))
		htype = ATH9K_PKT_TYPE_PROBE_RESP;
	else if (ieee80211_is_atim(fc))
		htype = ATH9K_PKT_TYPE_ATIM;
	else if (ieee80211_is_pspoll(fc))
		htype = ATH9K_PKT_TYPE_PSPOLL;
	else
		htype = ATH9K_PKT_TYPE_NORMAL;

	return htype;
}

static void ath_tx_fill_desc(struct ath_softc *sc, struct ath_buf *bf,
			     struct ath_txq *txq, int len)
{
	struct ath_hw *ah = sc->sc_ah;
	struct ieee80211_tx_info *tx_info = IEEE80211_SKB_CB(bf->bf_mpdu);
	struct ath_buf *bf_first = bf;
	struct ath_tx_info info;
	bool aggr = !!(bf->bf_state.bf_type & BUF_AGGR);

	memset(&info, 0, sizeof(info));
	info.is_first = true;
	info.is_last = true;
	info.txpower = MAX_RATE_POWER;
	info.qcu = txq->axq_qnum;

	info.flags = ATH9K_TXDESC_INTREQ;
	if (tx_info->flags & IEEE80211_TX_CTL_NO_ACK)
		info.flags |= ATH9K_TXDESC_NOACK;
	if (tx_info->flags & IEEE80211_TX_CTL_LDPC)
		info.flags |= ATH9K_TXDESC_LDPC;

	ath_buf_set_rate(sc, bf, &info, len);

	if (tx_info->flags & IEEE80211_TX_CTL_CLEAR_PS_FILT)
		info.flags |= ATH9K_TXDESC_CLRDMASK;

	if (bf->bf_state.bfs_paprd)
		info.flags |= (u32) bf->bf_state.bfs_paprd << ATH9K_TXDESC_PAPRD_S;


	while (bf) {
		struct sk_buff *skb = bf->bf_mpdu;
		struct ath_frame_info *fi = get_frame_info(skb);

		info.type = get_hw_packet_type(skb);
		if (bf->bf_next)
			info.link = bf->bf_next->bf_daddr;
		else
			info.link = 0;

		info.buf_addr[0] = bf->bf_buf_addr;
		info.buf_len[0] = skb->len;
		info.pkt_len = fi->framelen;
		info.keyix = fi->keyix;
		info.keytype = fi->keytype;

		if (aggr) {
			if (bf == bf_first)
				info.aggr = AGGR_BUF_FIRST;
			else if (!bf->bf_next)
				info.aggr = AGGR_BUF_LAST;
			else
				info.aggr = AGGR_BUF_MIDDLE;

			info.ndelim = bf->bf_state.ndelim;
			info.aggr_len = len;
		}

		ath9k_hw_set_txdesc(ah, bf->bf_desc, &info);
		bf = bf->bf_next;
	}
}

static void ath_tx_sched_aggr(struct ath_softc *sc, struct ath_txq *txq,
			      struct ath_atx_tid *tid)
{
	struct ath_buf *bf;
	enum ATH_AGGR_STATUS status;
	struct ieee80211_tx_info *tx_info;
	struct list_head bf_q;
	int aggr_len;

	do {
		if (skb_queue_empty(&tid->buf_q))
			return;

		INIT_LIST_HEAD(&bf_q);

		status = ath_tx_form_aggr(sc, txq, tid, &bf_q, &aggr_len);

		/*
		 * no frames picked up to be aggregated;
		 * block-ack window is not open.
		 */
		if (list_empty(&bf_q))
			break;

		bf = list_first_entry(&bf_q, struct ath_buf, list);
		bf->bf_lastbf = list_entry(bf_q.prev, struct ath_buf, list);
		tx_info = IEEE80211_SKB_CB(bf->bf_mpdu);

		if (tid->ac->clear_ps_filter) {
			tid->ac->clear_ps_filter = false;
			tx_info->flags |= IEEE80211_TX_CTL_CLEAR_PS_FILT;
		} else {
			tx_info->flags &= ~IEEE80211_TX_CTL_CLEAR_PS_FILT;
		}

		/* if only one frame, send as non-aggregate */
		if (bf == bf->bf_lastbf) {
			aggr_len = get_frame_info(bf->bf_mpdu)->framelen;
			bf->bf_state.bf_type = BUF_AMPDU;
		} else {
			TX_STAT_INC(txq->axq_qnum, a_aggr);
		}

		ath_tx_fill_desc(sc, bf, txq, aggr_len);
		ath_tx_txqaddbuf(sc, txq, &bf_q, false);
	} while (txq->axq_ampdu_depth < ATH_AGGR_MIN_QDEPTH &&
		 status != ATH_AGGR_BAW_CLOSED);
}

int ath_tx_aggr_start(struct ath_softc *sc, struct ieee80211_sta *sta,
		      u16 tid, u16 *ssn)
{
	struct ath_atx_tid *txtid;
	struct ath_node *an;
	u8 density;

	an = (struct ath_node *)sta->drv_priv;
	txtid = ATH_AN_2_TID(an, tid);

	if (txtid->state & (AGGR_CLEANUP | AGGR_ADDBA_COMPLETE))
		return -EAGAIN;

	/* update ampdu factor/density, they may have changed. This may happen
	 * in HT IBSS when a beacon with HT-info is received after the station
	 * has already been added.
	 */
	if (sta->ht_cap.ht_supported) {
		an->maxampdu = 1 << (IEEE80211_HT_MAX_AMPDU_FACTOR +
				     sta->ht_cap.ampdu_factor);
		density = ath9k_parse_mpdudensity(sta->ht_cap.ampdu_density);
		an->mpdudensity = density;
	}

	txtid->state |= AGGR_ADDBA_PROGRESS;
	txtid->paused = true;
	*ssn = txtid->seq_start = txtid->seq_next;
	txtid->bar_index = -1;

	memset(txtid->tx_buf, 0, sizeof(txtid->tx_buf));
	txtid->baw_head = txtid->baw_tail = 0;

	return 0;
}

void ath_tx_aggr_stop(struct ath_softc *sc, struct ieee80211_sta *sta, u16 tid)
{
	struct ath_node *an = (struct ath_node *)sta->drv_priv;
	struct ath_atx_tid *txtid = ATH_AN_2_TID(an, tid);
	struct ath_txq *txq = txtid->ac->txq;

	if (txtid->state & AGGR_CLEANUP)
		return;

	if (!(txtid->state & AGGR_ADDBA_COMPLETE)) {
		txtid->state &= ~AGGR_ADDBA_PROGRESS;
		return;
	}

	ath_txq_lock(sc, txq);
	txtid->paused = true;

	/*
	 * If frames are still being transmitted for this TID, they will be
	 * cleaned up during tx completion. To prevent race conditions, this
	 * TID can only be reused after all in-progress subframes have been
	 * completed.
	 */
	if (txtid->baw_head != txtid->baw_tail)
		txtid->state |= AGGR_CLEANUP;
	else
		txtid->state &= ~AGGR_ADDBA_COMPLETE;

	ath_tx_flush_tid(sc, txtid);
	ath_txq_unlock_complete(sc, txq);
}

void ath_tx_aggr_sleep(struct ieee80211_sta *sta, struct ath_softc *sc,
		       struct ath_node *an)
{
	struct ath_atx_tid *tid;
	struct ath_atx_ac *ac;
	struct ath_txq *txq;
	bool buffered;
	int tidno;

	for (tidno = 0, tid = &an->tid[tidno];
	     tidno < IEEE80211_NUM_TIDS; tidno++, tid++) {

		if (!tid->sched)
			continue;

		ac = tid->ac;
		txq = ac->txq;

		ath_txq_lock(sc, txq);

		buffered = !skb_queue_empty(&tid->buf_q);

		tid->sched = false;
		list_del(&tid->list);

		if (ac->sched) {
			ac->sched = false;
			list_del(&ac->list);
		}

		ath_txq_unlock(sc, txq);

		ieee80211_sta_set_buffered(sta, tidno, buffered);
	}
}

void ath_tx_aggr_wakeup(struct ath_softc *sc, struct ath_node *an)
{
	struct ath_atx_tid *tid;
	struct ath_atx_ac *ac;
	struct ath_txq *txq;
	int tidno;

	for (tidno = 0, tid = &an->tid[tidno];
	     tidno < IEEE80211_NUM_TIDS; tidno++, tid++) {

		ac = tid->ac;
		txq = ac->txq;

		ath_txq_lock(sc, txq);
		ac->clear_ps_filter = true;

		if (!skb_queue_empty(&tid->buf_q) && !tid->paused) {
			ath_tx_queue_tid(txq, tid);
			ath_txq_schedule(sc, txq);
		}

		ath_txq_unlock_complete(sc, txq);
	}
}

void ath_tx_aggr_resume(struct ath_softc *sc, struct ieee80211_sta *sta, u16 tid)
{
	struct ath_atx_tid *txtid;
	struct ath_node *an;

	an = (struct ath_node *)sta->drv_priv;

	txtid = ATH_AN_2_TID(an, tid);
	txtid->baw_size = IEEE80211_MIN_AMPDU_BUF << sta->ht_cap.ampdu_factor;
	txtid->state |= AGGR_ADDBA_COMPLETE;
	txtid->state &= ~AGGR_ADDBA_PROGRESS;
	ath_tx_resume_tid(sc, txtid);
}

/********************/
/* Queue Management */
/********************/

struct ath_txq *ath_txq_setup(struct ath_softc *sc, int qtype, int subtype)
{
	struct ath_hw *ah = sc->sc_ah;
	struct ath9k_tx_queue_info qi;
	static const int subtype_txq_to_hwq[] = {
		[IEEE80211_AC_BE] = ATH_TXQ_AC_BE,
		[IEEE80211_AC_BK] = ATH_TXQ_AC_BK,
		[IEEE80211_AC_VI] = ATH_TXQ_AC_VI,
		[IEEE80211_AC_VO] = ATH_TXQ_AC_VO,
	};
	int axq_qnum, i;

	memset(&qi, 0, sizeof(qi));
	qi.tqi_subtype = subtype_txq_to_hwq[subtype];
	qi.tqi_aifs = ATH9K_TXQ_USEDEFAULT;
	qi.tqi_cwmin = ATH9K_TXQ_USEDEFAULT;
	qi.tqi_cwmax = ATH9K_TXQ_USEDEFAULT;
	qi.tqi_physCompBuf = 0;

	/*
	 * Enable interrupts only for EOL and DESC conditions.
	 * We mark tx descriptors to receive a DESC interrupt
	 * when a tx queue gets deep; otherwise waiting for the
	 * EOL to reap descriptors.  Note that this is done to
	 * reduce interrupt load and this only defers reaping
	 * descriptors, never transmitting frames.  Aside from
	 * reducing interrupts this also permits more concurrency.
	 * The only potential downside is if the tx queue backs
	 * up in which case the top half of the kernel may backup
	 * due to a lack of tx descriptors.
	 *
	 * The UAPSD queue is an exception, since we take a desc-
	 * based intr on the EOSP frames.
	 */
	if (ah->caps.hw_caps & ATH9K_HW_CAP_EDMA) {
		qi.tqi_qflags = TXQ_FLAG_TXINT_ENABLE;
	} else {
		if (qtype == ATH9K_TX_QUEUE_UAPSD)
			qi.tqi_qflags = TXQ_FLAG_TXDESCINT_ENABLE;
		else
			qi.tqi_qflags = TXQ_FLAG_TXEOLINT_ENABLE |
					TXQ_FLAG_TXDESCINT_ENABLE;
	}
	axq_qnum = ath9k_hw_setuptxqueue(ah, qtype, &qi);
	if (axq_qnum == -1) {
		/*
		 * NB: don't print a message, this happens
		 * normally on parts with too few tx queues
		 */
		return NULL;
	}
	if (!ATH_TXQ_SETUP(sc, axq_qnum)) {
		struct ath_txq *txq = &sc->tx.txq[axq_qnum];

		txq->axq_qnum = axq_qnum;
		txq->mac80211_qnum = -1;
		txq->axq_link = NULL;
		__skb_queue_head_init(&txq->complete_q);
		INIT_LIST_HEAD(&txq->axq_q);
		INIT_LIST_HEAD(&txq->axq_acq);
		spin_lock_init(&txq->axq_lock);
		txq->axq_depth = 0;
		txq->axq_ampdu_depth = 0;
		txq->axq_tx_inprogress = false;
		sc->tx.txqsetup |= 1<<axq_qnum;

		txq->txq_headidx = txq->txq_tailidx = 0;
		for (i = 0; i < ATH_TXFIFO_DEPTH; i++)
			INIT_LIST_HEAD(&txq->txq_fifo[i]);
	}
	return &sc->tx.txq[axq_qnum];
}

int ath_txq_update(struct ath_softc *sc, int qnum,
		   struct ath9k_tx_queue_info *qinfo)
{
	struct ath_hw *ah = sc->sc_ah;
	int error = 0;
	struct ath9k_tx_queue_info qi;

	BUG_ON(sc->tx.txq[qnum].axq_qnum != qnum);

	ath9k_hw_get_txq_props(ah, qnum, &qi);
	qi.tqi_aifs = qinfo->tqi_aifs;
	qi.tqi_cwmin = qinfo->tqi_cwmin;
	qi.tqi_cwmax = qinfo->tqi_cwmax;
	qi.tqi_burstTime = qinfo->tqi_burstTime;
	qi.tqi_readyTime = qinfo->tqi_readyTime;

	if (!ath9k_hw_set_txq_props(ah, qnum, &qi)) {
		ath_err(ath9k_hw_common(sc->sc_ah),
			"Unable to update hardware queue %u!\n", qnum);
		error = -EIO;
	} else {
		ath9k_hw_resettxqueue(ah, qnum);
	}

	return error;
}

int ath_cabq_update(struct ath_softc *sc)
{
	struct ath9k_tx_queue_info qi;
	struct ath_beacon_config *cur_conf = &sc->cur_beacon_conf;
	int qnum = sc->beacon.cabq->axq_qnum;

	ath9k_hw_get_txq_props(sc->sc_ah, qnum, &qi);
	/*
	 * Ensure the readytime % is within the bounds.
	 */
	if (sc->config.cabqReadytime < ATH9K_READY_TIME_LO_BOUND)
		sc->config.cabqReadytime = ATH9K_READY_TIME_LO_BOUND;
	else if (sc->config.cabqReadytime > ATH9K_READY_TIME_HI_BOUND)
		sc->config.cabqReadytime = ATH9K_READY_TIME_HI_BOUND;

	qi.tqi_readyTime = (cur_conf->beacon_interval *
			    sc->config.cabqReadytime) / 100;
	ath_txq_update(sc, qnum, &qi);

	return 0;
}

static void ath_drain_txq_list(struct ath_softc *sc, struct ath_txq *txq,
			       struct list_head *list)
{
	struct ath_buf *bf, *lastbf;
	struct list_head bf_head;
	struct ath_tx_status ts;

	memset(&ts, 0, sizeof(ts));
	ts.ts_status = ATH9K_TX_FLUSH;
	INIT_LIST_HEAD(&bf_head);

	while (!list_empty(list)) {
		bf = list_first_entry(list, struct ath_buf, list);

		if (bf->bf_stale) {
			list_del(&bf->list);

			ath_tx_return_buffer(sc, bf);
			continue;
		}

		lastbf = bf->bf_lastbf;
		list_cut_position(&bf_head, list, &lastbf->list);
		ath_tx_process_buffer(sc, txq, &ts, bf, &bf_head);
	}
}

/*
 * Drain a given TX queue (could be Beacon or Data)
 *
 * This assumes output has been stopped and
 * we do not need to block ath_tx_tasklet.
 */
void ath_draintxq(struct ath_softc *sc, struct ath_txq *txq)
{
	ath_txq_lock(sc, txq);

	if (sc->sc_ah->caps.hw_caps & ATH9K_HW_CAP_EDMA) {
		int idx = txq->txq_tailidx;

		while (!list_empty(&txq->txq_fifo[idx])) {
			ath_drain_txq_list(sc, txq, &txq->txq_fifo[idx]);

			INCR(idx, ATH_TXFIFO_DEPTH);
		}
		txq->txq_tailidx = idx;
	}

	txq->axq_link = NULL;
	txq->axq_tx_inprogress = false;
	ath_drain_txq_list(sc, txq, &txq->axq_q);

	ath_txq_unlock_complete(sc, txq);
}

bool ath_drain_all_txq(struct ath_softc *sc)
{
	struct ath_hw *ah = sc->sc_ah;
	struct ath_common *common = ath9k_hw_common(sc->sc_ah);
	struct ath_txq *txq;
	int i;
	u32 npend = 0;

	if (test_bit(SC_OP_INVALID, &sc->sc_flags))
		return true;

	ath9k_hw_abort_tx_dma(ah);

	/* Check if any queue remains active */
	for (i = 0; i < ATH9K_NUM_TX_QUEUES; i++) {
		if (!ATH_TXQ_SETUP(sc, i))
			continue;

		if (ath9k_hw_numtxpending(ah, sc->tx.txq[i].axq_qnum))
			npend |= BIT(i);
	}

	if (npend)
		ath_err(common, "Failed to stop TX DMA, queues=0x%03x!\n", npend);

	for (i = 0; i < ATH9K_NUM_TX_QUEUES; i++) {
		if (!ATH_TXQ_SETUP(sc, i))
			continue;

		/*
		 * The caller will resume queues with ieee80211_wake_queues.
		 * Mark the queue as not stopped to prevent ath_tx_complete
		 * from waking the queue too early.
		 */
		txq = &sc->tx.txq[i];
		txq->stopped = false;
		ath_draintxq(sc, txq);
	}

	return !npend;
}

void ath_tx_cleanupq(struct ath_softc *sc, struct ath_txq *txq)
{
	ath9k_hw_releasetxqueue(sc->sc_ah, txq->axq_qnum);
	sc->tx.txqsetup &= ~(1<<txq->axq_qnum);
}

/* For each axq_acq entry, for each tid, try to schedule packets
 * for transmit until ampdu_depth has reached min Q depth.
 */
void ath_txq_schedule(struct ath_softc *sc, struct ath_txq *txq)
{
	struct ath_atx_ac *ac, *ac_tmp, *last_ac;
	struct ath_atx_tid *tid, *last_tid;

	if (test_bit(SC_OP_HW_RESET, &sc->sc_flags) ||
	    list_empty(&txq->axq_acq) ||
	    txq->axq_ampdu_depth >= ATH_AGGR_MIN_QDEPTH)
		return;

	ac = list_first_entry(&txq->axq_acq, struct ath_atx_ac, list);
	last_ac = list_entry(txq->axq_acq.prev, struct ath_atx_ac, list);

	list_for_each_entry_safe(ac, ac_tmp, &txq->axq_acq, list) {
		last_tid = list_entry(ac->tid_q.prev, struct ath_atx_tid, list);
		list_del(&ac->list);
		ac->sched = false;

		while (!list_empty(&ac->tid_q)) {
			tid = list_first_entry(&ac->tid_q, struct ath_atx_tid,
					       list);
			list_del(&tid->list);
			tid->sched = false;

			if (tid->paused)
				continue;

			ath_tx_sched_aggr(sc, txq, tid);

			/*
			 * add tid to round-robin queue if more frames
			 * are pending for the tid
			 */
			if (!skb_queue_empty(&tid->buf_q))
				ath_tx_queue_tid(txq, tid);

			if (tid == last_tid ||
			    txq->axq_ampdu_depth >= ATH_AGGR_MIN_QDEPTH)
				break;
		}

		if (!list_empty(&ac->tid_q) && !ac->sched) {
			ac->sched = true;
			list_add_tail(&ac->list, &txq->axq_acq);
		}

		if (ac == last_ac ||
		    txq->axq_ampdu_depth >= ATH_AGGR_MIN_QDEPTH)
			return;
	}
}

/***********/
/* TX, DMA */
/***********/

/*
 * Insert a chain of ath_buf (descriptors) on a txq and
 * assume the descriptors are already chained together by caller.
 */
static void ath_tx_txqaddbuf(struct ath_softc *sc, struct ath_txq *txq,
			     struct list_head *head, bool internal)
{
	struct ath_hw *ah = sc->sc_ah;
	struct ath_common *common = ath9k_hw_common(ah);
	struct ath_buf *bf, *bf_last;
	bool puttxbuf = false;
	bool edma;

	/*
	 * Insert the frame on the outbound list and
	 * pass it on to the hardware.
	 */

	if (list_empty(head))
		return;

	edma = !!(ah->caps.hw_caps & ATH9K_HW_CAP_EDMA);
	bf = list_first_entry(head, struct ath_buf, list);
	bf_last = list_entry(head->prev, struct ath_buf, list);

	ath_dbg(common, QUEUE, "qnum: %d, txq depth: %d\n",
		txq->axq_qnum, txq->axq_depth);

	if (edma && list_empty(&txq->txq_fifo[txq->txq_headidx])) {
		list_splice_tail_init(head, &txq->txq_fifo[txq->txq_headidx]);
		INCR(txq->txq_headidx, ATH_TXFIFO_DEPTH);
		puttxbuf = true;
	} else {
		list_splice_tail_init(head, &txq->axq_q);

		if (txq->axq_link) {
			ath9k_hw_set_desc_link(ah, txq->axq_link, bf->bf_daddr);
			ath_dbg(common, XMIT, "link[%u] (%p)=%llx (%p)\n",
				txq->axq_qnum, txq->axq_link,
				ito64(bf->bf_daddr), bf->bf_desc);
		} else if (!edma)
			puttxbuf = true;

		txq->axq_link = bf_last->bf_desc;
	}

	if (puttxbuf) {
		TX_STAT_INC(txq->axq_qnum, puttxbuf);
		ath9k_hw_puttxbuf(ah, txq->axq_qnum, bf->bf_daddr);
		ath_dbg(common, XMIT, "TXDP[%u] = %llx (%p)\n",
			txq->axq_qnum, ito64(bf->bf_daddr), bf->bf_desc);
	}

	if (!edma) {
		TX_STAT_INC(txq->axq_qnum, txstart);
		ath9k_hw_txstart(ah, txq->axq_qnum);
	}

	if (!internal) {
		txq->axq_depth++;
		if (bf_is_ampdu_not_probing(bf))
			txq->axq_ampdu_depth++;
	}
}

static void ath_tx_send_ampdu(struct ath_softc *sc, struct ath_atx_tid *tid,
			      struct sk_buff *skb, struct ath_tx_control *txctl)
{
	struct ath_frame_info *fi = get_frame_info(skb);
	struct list_head bf_head;
	struct ath_buf *bf;

	/*
	 * Do not queue to h/w when any of the following conditions is true:
	 * - there are pending frames in software queue
	 * - the TID is currently paused for ADDBA/BAR request
	 * - seqno is not within block-ack window
	 * - h/w queue depth exceeds low water mark
	 */
	if (!skb_queue_empty(&tid->buf_q) || tid->paused ||
	    !BAW_WITHIN(tid->seq_start, tid->baw_size, tid->seq_next) ||
	    txctl->txq->axq_ampdu_depth >= ATH_AGGR_MIN_QDEPTH) {
		/*
		 * Add this frame to software queue for scheduling later
		 * for aggregation.
		 */
		TX_STAT_INC(txctl->txq->axq_qnum, a_queued_sw);
		__skb_queue_tail(&tid->buf_q, skb);
		if (!txctl->an || !txctl->an->sleeping)
			ath_tx_queue_tid(txctl->txq, tid);
		return;
	}

<<<<<<< HEAD
	bf = ath_tx_setup_buffer(sc, txctl->txq, tid, skb);
	if (!bf) {
		ieee80211_free_txskb(sc->hw, skb);
=======
	bf = ath_tx_setup_buffer(sc, txctl->txq, tid, skb, false);
	if (!bf)
>>>>>>> 344bd536
		return;
	}

	bf->bf_state.bf_type = BUF_AMPDU;
	INIT_LIST_HEAD(&bf_head);
	list_add(&bf->list, &bf_head);

	/* Add sub-frame to BAW */
	ath_tx_addto_baw(sc, tid, bf->bf_state.seqno);

	/* Queue to h/w without aggregation */
	TX_STAT_INC(txctl->txq->axq_qnum, a_queued_hw);
	bf->bf_lastbf = bf;
	ath_tx_fill_desc(sc, bf, txctl->txq, fi->framelen);
	ath_tx_txqaddbuf(sc, txctl->txq, &bf_head, false);
}

static void ath_tx_send_normal(struct ath_softc *sc, struct ath_txq *txq,
			       struct ath_atx_tid *tid, struct sk_buff *skb)
{
	struct ath_frame_info *fi = get_frame_info(skb);
	struct list_head bf_head;
	struct ath_buf *bf;

	bf = fi->bf;
<<<<<<< HEAD
=======
	if (!bf)
		bf = ath_tx_setup_buffer(sc, txq, tid, skb, false);

	if (!bf)
		return;
>>>>>>> 344bd536

	INIT_LIST_HEAD(&bf_head);
	list_add_tail(&bf->list, &bf_head);
	bf->bf_state.bf_type = 0;

	bf->bf_next = NULL;
	bf->bf_lastbf = bf;
	ath_tx_fill_desc(sc, bf, txq, fi->framelen);
	ath_tx_txqaddbuf(sc, txq, &bf_head, false);
	TX_STAT_INC(txq->axq_qnum, queued);
}

static void setup_frame_info(struct ieee80211_hw *hw,
			     struct ieee80211_sta *sta,
			     struct sk_buff *skb,
			     int framelen)
{
	struct ieee80211_tx_info *tx_info = IEEE80211_SKB_CB(skb);
	struct ieee80211_key_conf *hw_key = tx_info->control.hw_key;
	struct ieee80211_hdr *hdr = (struct ieee80211_hdr *)skb->data;
	const struct ieee80211_rate *rate;
	struct ath_frame_info *fi = get_frame_info(skb);
	struct ath_node *an = NULL;
	enum ath9k_key_type keytype;
	bool short_preamble = false;

	/*
	 * We check if Short Preamble is needed for the CTS rate by
	 * checking the BSS's global flag.
	 * But for the rate series, IEEE80211_TX_RC_USE_SHORT_PREAMBLE is used.
	 */
	if (tx_info->control.vif &&
	    tx_info->control.vif->bss_conf.use_short_preamble)
		short_preamble = true;

	rate = ieee80211_get_rts_cts_rate(hw, tx_info);
	keytype = ath9k_cmn_get_hw_crypto_keytype(skb);

	if (sta)
		an = (struct ath_node *) sta->drv_priv;

	memset(fi, 0, sizeof(*fi));
	if (hw_key)
		fi->keyix = hw_key->hw_key_idx;
	else if (an && ieee80211_is_data(hdr->frame_control) && an->ps_key > 0)
		fi->keyix = an->ps_key;
	else
		fi->keyix = ATH9K_TXKEYIX_INVALID;
	fi->keytype = keytype;
	fi->framelen = framelen;
	fi->rtscts_rate = rate->hw_value;
	if (short_preamble)
		fi->rtscts_rate |= rate->hw_value_short;
}

u8 ath_txchainmask_reduction(struct ath_softc *sc, u8 chainmask, u32 rate)
{
	struct ath_hw *ah = sc->sc_ah;
	struct ath9k_channel *curchan = ah->curchan;

	if ((ah->caps.hw_caps & ATH9K_HW_CAP_APM) &&
	    (curchan->channelFlags & CHANNEL_5GHZ) &&
	    (chainmask == 0x7) && (rate < 0x90))
		return 0x3;
	else if (AR_SREV_9462(ah) && ath9k_hw_btcoex_is_enabled(ah) &&
		 IS_CCK_RATE(rate))
		return 0x2;
	else
		return chainmask;
}

/*
 * Assign a descriptor (and sequence number if necessary,
 * and map buffer for DMA. Frees skb on error
 */
static struct ath_buf *ath_tx_setup_buffer(struct ath_softc *sc,
					   struct ath_txq *txq,
					   struct ath_atx_tid *tid,
					   struct sk_buff *skb,
					   bool dequeue)
{
	struct ath_common *common = ath9k_hw_common(sc->sc_ah);
	struct ath_frame_info *fi = get_frame_info(skb);
	struct ieee80211_hdr *hdr = (struct ieee80211_hdr *)skb->data;
	struct ath_buf *bf;
	int fragno;
	u16 seqno;

	bf = ath_tx_get_buffer(sc);
	if (!bf) {
		ath_dbg(common, XMIT, "TX buffers are full\n");
		return NULL;
	}

	ATH_TXBUF_RESET(bf);

	if (tid) {
		fragno = le16_to_cpu(hdr->seq_ctrl) & IEEE80211_SCTL_FRAG;
		seqno = tid->seq_next;
		hdr->seq_ctrl = cpu_to_le16(tid->seq_next << IEEE80211_SEQ_SEQ_SHIFT);

		if (fragno)
			hdr->seq_ctrl |= cpu_to_le16(fragno);

		if (!ieee80211_has_morefrags(hdr->frame_control))
			INCR(tid->seq_next, IEEE80211_SEQ_MAX);

		bf->bf_state.seqno = seqno;
	}

	bf->bf_mpdu = skb;

	bf->bf_buf_addr = dma_map_single(sc->dev, skb->data,
					 skb->len, DMA_TO_DEVICE);
	if (unlikely(dma_mapping_error(sc->dev, bf->bf_buf_addr))) {
		bf->bf_mpdu = NULL;
		bf->bf_buf_addr = 0;
		ath_err(ath9k_hw_common(sc->sc_ah),
			"dma_mapping_error() on TX\n");
		ath_tx_return_buffer(sc, bf);
		return NULL;
	}

	fi->bf = bf;

	return bf;
<<<<<<< HEAD
=======

error:
	if (dequeue)
		__skb_unlink(skb, &tid->buf_q);
	dev_kfree_skb_any(skb);
	return NULL;
>>>>>>> 344bd536
}

/* FIXME: tx power */
static void ath_tx_start_dma(struct ath_softc *sc, struct sk_buff *skb,
			     struct ath_tx_control *txctl)
{
	struct ieee80211_tx_info *tx_info = IEEE80211_SKB_CB(skb);
	struct ieee80211_hdr *hdr = (struct ieee80211_hdr *)skb->data;
	struct ath_atx_tid *tid = NULL;
	struct ath_buf *bf;
	u8 tidno;

	if (txctl->an && ieee80211_is_data_qos(hdr->frame_control)) {
		tidno = ieee80211_get_qos_ctl(hdr)[0] &
			IEEE80211_QOS_CTL_TID_MASK;
		tid = ATH_AN_2_TID(txctl->an, tidno);

		WARN_ON(tid->ac->txq != txctl->txq);
	}

	if ((tx_info->flags & IEEE80211_TX_CTL_AMPDU) && tid) {
		/*
		 * Try aggregation if it's a unicast data frame
		 * and the destination is HT capable.
		 */
		ath_tx_send_ampdu(sc, tid, skb, txctl);
	} else {
<<<<<<< HEAD
		bf = ath_tx_setup_buffer(sc, txctl->txq, tid, skb);
		if (!bf) {
			if (txctl->paprd)
				dev_kfree_skb_any(skb);
			else
				ieee80211_free_txskb(sc->hw, skb);
=======
		bf = ath_tx_setup_buffer(sc, txctl->txq, tid, skb, false);
		if (!bf)
>>>>>>> 344bd536
			return;
		}

		bf->bf_state.bfs_paprd = txctl->paprd;

		if (txctl->paprd)
			bf->bf_state.bfs_paprd_timestamp = jiffies;

		ath_tx_send_normal(sc, txctl->txq, tid, skb);
	}
}

/* Upon failure caller should free skb */
int ath_tx_start(struct ieee80211_hw *hw, struct sk_buff *skb,
		 struct ath_tx_control *txctl)
{
	struct ieee80211_hdr *hdr = (struct ieee80211_hdr *) skb->data;
	struct ieee80211_tx_info *info = IEEE80211_SKB_CB(skb);
	struct ieee80211_sta *sta = txctl->sta;
	struct ieee80211_vif *vif = info->control.vif;
	struct ath_softc *sc = hw->priv;
	struct ath_txq *txq = txctl->txq;
	int padpos, padsize;
	int frmlen = skb->len + FCS_LEN;
	int q;

	/* NOTE:  sta can be NULL according to net/mac80211.h */
	if (sta)
		txctl->an = (struct ath_node *)sta->drv_priv;

	if (info->control.hw_key)
		frmlen += info->control.hw_key->icv_len;

	/*
	 * As a temporary workaround, assign seq# here; this will likely need
	 * to be cleaned up to work better with Beacon transmission and virtual
	 * BSSes.
	 */
	if (info->flags & IEEE80211_TX_CTL_ASSIGN_SEQ) {
		if (info->flags & IEEE80211_TX_CTL_FIRST_FRAGMENT)
			sc->tx.seq_no += 0x10;
		hdr->seq_ctrl &= cpu_to_le16(IEEE80211_SCTL_FRAG);
		hdr->seq_ctrl |= cpu_to_le16(sc->tx.seq_no);
	}

	/* Add the padding after the header if this is not already done */
	padpos = ath9k_cmn_padpos(hdr->frame_control);
	padsize = padpos & 3;
	if (padsize && skb->len > padpos) {
		if (skb_headroom(skb) < padsize)
			return -ENOMEM;

		skb_push(skb, padsize);
		memmove(skb->data, skb->data + padsize, padpos);
		hdr = (struct ieee80211_hdr *) skb->data;
	}

	if ((vif && vif->type != NL80211_IFTYPE_AP &&
	            vif->type != NL80211_IFTYPE_AP_VLAN) ||
	    !ieee80211_is_data(hdr->frame_control))
		info->flags |= IEEE80211_TX_CTL_CLEAR_PS_FILT;

	setup_frame_info(hw, sta, skb, frmlen);

	/*
	 * At this point, the vif, hw_key and sta pointers in the tx control
	 * info are no longer valid (overwritten by the ath_frame_info data.
	 */

	q = skb_get_queue_mapping(skb);

	ath_txq_lock(sc, txq);
	if (txq == sc->tx.txq_map[q] &&
	    ++txq->pending_frames > sc->tx.txq_max_pending[q] &&
	    !txq->stopped) {
		ieee80211_stop_queue(sc->hw, q);
		txq->stopped = true;
	}

	ath_tx_start_dma(sc, skb, txctl);

	ath_txq_unlock(sc, txq);

	return 0;
}

/*****************/
/* TX Completion */
/*****************/

static void ath_tx_complete(struct ath_softc *sc, struct sk_buff *skb,
			    int tx_flags, struct ath_txq *txq)
{
	struct ieee80211_tx_info *tx_info = IEEE80211_SKB_CB(skb);
	struct ath_common *common = ath9k_hw_common(sc->sc_ah);
	struct ieee80211_hdr * hdr = (struct ieee80211_hdr *)skb->data;
	int q, padpos, padsize;
	unsigned long flags;

	ath_dbg(common, XMIT, "TX complete: skb: %p\n", skb);

	if (sc->sc_ah->caldata)
		sc->sc_ah->caldata->paprd_packet_sent = true;

	if (!(tx_flags & ATH_TX_ERROR))
		/* Frame was ACKed */
		tx_info->flags |= IEEE80211_TX_STAT_ACK;

	padpos = ath9k_cmn_padpos(hdr->frame_control);
	padsize = padpos & 3;
	if (padsize && skb->len>padpos+padsize) {
		/*
		 * Remove MAC header padding before giving the frame back to
		 * mac80211.
		 */
		memmove(skb->data + padsize, skb->data, padpos);
		skb_pull(skb, padsize);
	}

	spin_lock_irqsave(&sc->sc_pm_lock, flags);
	if ((sc->ps_flags & PS_WAIT_FOR_TX_ACK) && !txq->axq_depth) {
		sc->ps_flags &= ~PS_WAIT_FOR_TX_ACK;
		ath_dbg(common, PS,
			"Going back to sleep after having received TX status (0x%lx)\n",
			sc->ps_flags & (PS_WAIT_FOR_BEACON |
					PS_WAIT_FOR_CAB |
					PS_WAIT_FOR_PSPOLL_DATA |
					PS_WAIT_FOR_TX_ACK));
	}
	spin_unlock_irqrestore(&sc->sc_pm_lock, flags);

	q = skb_get_queue_mapping(skb);
	if (txq == sc->tx.txq_map[q]) {
		if (WARN_ON(--txq->pending_frames < 0))
			txq->pending_frames = 0;

		if (txq->stopped &&
		    txq->pending_frames < sc->tx.txq_max_pending[q]) {
			ieee80211_wake_queue(sc->hw, q);
			txq->stopped = false;
		}
	}

	__skb_queue_tail(&txq->complete_q, skb);
}

static void ath_tx_complete_buf(struct ath_softc *sc, struct ath_buf *bf,
				struct ath_txq *txq, struct list_head *bf_q,
				struct ath_tx_status *ts, int txok)
{
	struct sk_buff *skb = bf->bf_mpdu;
	struct ieee80211_tx_info *tx_info = IEEE80211_SKB_CB(skb);
	unsigned long flags;
	int tx_flags = 0;

	if (!txok)
		tx_flags |= ATH_TX_ERROR;

	if (ts->ts_status & ATH9K_TXERR_FILT)
		tx_info->flags |= IEEE80211_TX_STAT_TX_FILTERED;

	dma_unmap_single(sc->dev, bf->bf_buf_addr, skb->len, DMA_TO_DEVICE);
	bf->bf_buf_addr = 0;

	if (bf->bf_state.bfs_paprd) {
		if (time_after(jiffies,
				bf->bf_state.bfs_paprd_timestamp +
				msecs_to_jiffies(ATH_PAPRD_TIMEOUT)))
			dev_kfree_skb_any(skb);
		else
			complete(&sc->paprd_complete);
	} else {
		ath_debug_stat_tx(sc, bf, ts, txq, tx_flags);
		ath_tx_complete(sc, skb, tx_flags, txq);
	}
	/* At this point, skb (bf->bf_mpdu) is consumed...make sure we don't
	 * accidentally reference it later.
	 */
	bf->bf_mpdu = NULL;

	/*
	 * Return the list of ath_buf of this mpdu to free queue
	 */
	spin_lock_irqsave(&sc->tx.txbuflock, flags);
	list_splice_tail_init(bf_q, &sc->tx.txbuf);
	spin_unlock_irqrestore(&sc->tx.txbuflock, flags);
}

static void ath_tx_rc_status(struct ath_softc *sc, struct ath_buf *bf,
			     struct ath_tx_status *ts, int nframes, int nbad,
			     int txok)
{
	struct sk_buff *skb = bf->bf_mpdu;
	struct ieee80211_hdr *hdr = (struct ieee80211_hdr *)skb->data;
	struct ieee80211_tx_info *tx_info = IEEE80211_SKB_CB(skb);
	struct ieee80211_hw *hw = sc->hw;
	struct ath_hw *ah = sc->sc_ah;
	u8 i, tx_rateindex;

	if (txok)
		tx_info->status.ack_signal = ts->ts_rssi;

	tx_rateindex = ts->ts_rateindex;
	WARN_ON(tx_rateindex >= hw->max_rates);

	if (tx_info->flags & IEEE80211_TX_CTL_AMPDU) {
		tx_info->flags |= IEEE80211_TX_STAT_AMPDU;

		BUG_ON(nbad > nframes);
	}
	tx_info->status.ampdu_len = nframes;
	tx_info->status.ampdu_ack_len = nframes - nbad;

	if ((ts->ts_status & ATH9K_TXERR_FILT) == 0 &&
	    (tx_info->flags & IEEE80211_TX_CTL_NO_ACK) == 0) {
		/*
		 * If an underrun error is seen assume it as an excessive
		 * retry only if max frame trigger level has been reached
		 * (2 KB for single stream, and 4 KB for dual stream).
		 * Adjust the long retry as if the frame was tried
		 * hw->max_rate_tries times to affect how rate control updates
		 * PER for the failed rate.
		 * In case of congestion on the bus penalizing this type of
		 * underruns should help hardware actually transmit new frames
		 * successfully by eventually preferring slower rates.
		 * This itself should also alleviate congestion on the bus.
		 */
		if (unlikely(ts->ts_flags & (ATH9K_TX_DATA_UNDERRUN |
		                             ATH9K_TX_DELIM_UNDERRUN)) &&
		    ieee80211_is_data(hdr->frame_control) &&
		    ah->tx_trig_level >= sc->sc_ah->config.max_txtrig_level)
			tx_info->status.rates[tx_rateindex].count =
				hw->max_rate_tries;
	}

	for (i = tx_rateindex + 1; i < hw->max_rates; i++) {
		tx_info->status.rates[i].count = 0;
		tx_info->status.rates[i].idx = -1;
	}

	tx_info->status.rates[tx_rateindex].count = ts->ts_longretry + 1;
}

static void ath_tx_processq(struct ath_softc *sc, struct ath_txq *txq)
{
	struct ath_hw *ah = sc->sc_ah;
	struct ath_common *common = ath9k_hw_common(ah);
	struct ath_buf *bf, *lastbf, *bf_held = NULL;
	struct list_head bf_head;
	struct ath_desc *ds;
	struct ath_tx_status ts;
	int status;

	ath_dbg(common, QUEUE, "tx queue %d (%x), link %p\n",
		txq->axq_qnum, ath9k_hw_gettxbuf(sc->sc_ah, txq->axq_qnum),
		txq->axq_link);

	ath_txq_lock(sc, txq);
	for (;;) {
		if (test_bit(SC_OP_HW_RESET, &sc->sc_flags))
			break;

		if (list_empty(&txq->axq_q)) {
			txq->axq_link = NULL;
			if (sc->sc_ah->caps.hw_caps & ATH9K_HW_CAP_HT)
				ath_txq_schedule(sc, txq);
			break;
		}
		bf = list_first_entry(&txq->axq_q, struct ath_buf, list);

		/*
		 * There is a race condition that a BH gets scheduled
		 * after sw writes TxE and before hw re-load the last
		 * descriptor to get the newly chained one.
		 * Software must keep the last DONE descriptor as a
		 * holding descriptor - software does so by marking
		 * it with the STALE flag.
		 */
		bf_held = NULL;
		if (bf->bf_stale) {
			bf_held = bf;
			if (list_is_last(&bf_held->list, &txq->axq_q))
				break;

			bf = list_entry(bf_held->list.next, struct ath_buf,
					list);
		}

		lastbf = bf->bf_lastbf;
		ds = lastbf->bf_desc;

		memset(&ts, 0, sizeof(ts));
		status = ath9k_hw_txprocdesc(ah, ds, &ts);
		if (status == -EINPROGRESS)
			break;

		TX_STAT_INC(txq->axq_qnum, txprocdesc);

		/*
		 * Remove ath_buf's of the same transmit unit from txq,
		 * however leave the last descriptor back as the holding
		 * descriptor for hw.
		 */
		lastbf->bf_stale = true;
		INIT_LIST_HEAD(&bf_head);
		if (!list_is_singular(&lastbf->list))
			list_cut_position(&bf_head,
				&txq->axq_q, lastbf->list.prev);

		if (bf_held) {
			list_del(&bf_held->list);
			ath_tx_return_buffer(sc, bf_held);
		}

		ath_tx_process_buffer(sc, txq, &ts, bf, &bf_head);
	}
	ath_txq_unlock_complete(sc, txq);
}

void ath_tx_tasklet(struct ath_softc *sc)
{
	struct ath_hw *ah = sc->sc_ah;
	u32 qcumask = ((1 << ATH9K_NUM_TX_QUEUES) - 1) & ah->intr_txqs;
	int i;

	for (i = 0; i < ATH9K_NUM_TX_QUEUES; i++) {
		if (ATH_TXQ_SETUP(sc, i) && (qcumask & (1 << i)))
			ath_tx_processq(sc, &sc->tx.txq[i]);
	}
}

void ath_tx_edma_tasklet(struct ath_softc *sc)
{
	struct ath_tx_status ts;
	struct ath_common *common = ath9k_hw_common(sc->sc_ah);
	struct ath_hw *ah = sc->sc_ah;
	struct ath_txq *txq;
	struct ath_buf *bf, *lastbf;
	struct list_head bf_head;
	int status;

	for (;;) {
		if (test_bit(SC_OP_HW_RESET, &sc->sc_flags))
			break;

		status = ath9k_hw_txprocdesc(ah, NULL, (void *)&ts);
		if (status == -EINPROGRESS)
			break;
		if (status == -EIO) {
			ath_dbg(common, XMIT, "Error processing tx status\n");
			break;
		}

		/* Process beacon completions separately */
		if (ts.qid == sc->beacon.beaconq) {
			sc->beacon.tx_processed = true;
			sc->beacon.tx_last = !(ts.ts_status & ATH9K_TXERR_MASK);
			continue;
		}

		txq = &sc->tx.txq[ts.qid];

		ath_txq_lock(sc, txq);

		TX_STAT_INC(txq->axq_qnum, txprocdesc);

		if (list_empty(&txq->txq_fifo[txq->txq_tailidx])) {
			ath_txq_unlock(sc, txq);
			return;
		}

		bf = list_first_entry(&txq->txq_fifo[txq->txq_tailidx],
				      struct ath_buf, list);
		lastbf = bf->bf_lastbf;

		INIT_LIST_HEAD(&bf_head);
		list_cut_position(&bf_head, &txq->txq_fifo[txq->txq_tailidx],
				  &lastbf->list);

		if (list_empty(&txq->txq_fifo[txq->txq_tailidx])) {
			INCR(txq->txq_tailidx, ATH_TXFIFO_DEPTH);

			if (!list_empty(&txq->axq_q)) {
				struct list_head bf_q;

				INIT_LIST_HEAD(&bf_q);
				txq->axq_link = NULL;
				list_splice_tail_init(&txq->axq_q, &bf_q);
				ath_tx_txqaddbuf(sc, txq, &bf_q, true);
			}
		}

		ath_tx_process_buffer(sc, txq, &ts, bf, &bf_head);
		ath_txq_unlock_complete(sc, txq);
	}
}

/*****************/
/* Init, Cleanup */
/*****************/

static int ath_txstatus_setup(struct ath_softc *sc, int size)
{
	struct ath_descdma *dd = &sc->txsdma;
	u8 txs_len = sc->sc_ah->caps.txs_len;

	dd->dd_desc_len = size * txs_len;
	dd->dd_desc = dmam_alloc_coherent(sc->dev, dd->dd_desc_len,
					  &dd->dd_desc_paddr, GFP_KERNEL);
	if (!dd->dd_desc)
		return -ENOMEM;

	return 0;
}

static int ath_tx_edma_init(struct ath_softc *sc)
{
	int err;

	err = ath_txstatus_setup(sc, ATH_TXSTATUS_RING_SIZE);
	if (!err)
		ath9k_hw_setup_statusring(sc->sc_ah, sc->txsdma.dd_desc,
					  sc->txsdma.dd_desc_paddr,
					  ATH_TXSTATUS_RING_SIZE);

	return err;
}

int ath_tx_init(struct ath_softc *sc, int nbufs)
{
	struct ath_common *common = ath9k_hw_common(sc->sc_ah);
	int error = 0;

	spin_lock_init(&sc->tx.txbuflock);

	error = ath_descdma_setup(sc, &sc->tx.txdma, &sc->tx.txbuf,
				  "tx", nbufs, 1, 1);
	if (error != 0) {
		ath_err(common,
			"Failed to allocate tx descriptors: %d\n", error);
		return error;
	}

	error = ath_descdma_setup(sc, &sc->beacon.bdma, &sc->beacon.bbuf,
				  "beacon", ATH_BCBUF, 1, 1);
	if (error != 0) {
		ath_err(common,
			"Failed to allocate beacon descriptors: %d\n", error);
		return error;
	}

	INIT_DELAYED_WORK(&sc->tx_complete_work, ath_tx_complete_poll_work);

	if (sc->sc_ah->caps.hw_caps & ATH9K_HW_CAP_EDMA)
		error = ath_tx_edma_init(sc);

	return error;
}

void ath_tx_node_init(struct ath_softc *sc, struct ath_node *an)
{
	struct ath_atx_tid *tid;
	struct ath_atx_ac *ac;
	int tidno, acno;

	for (tidno = 0, tid = &an->tid[tidno];
	     tidno < IEEE80211_NUM_TIDS;
	     tidno++, tid++) {
		tid->an        = an;
		tid->tidno     = tidno;
		tid->seq_start = tid->seq_next = 0;
		tid->baw_size  = WME_MAX_BA;
		tid->baw_head  = tid->baw_tail = 0;
		tid->sched     = false;
		tid->paused    = false;
		tid->state &= ~AGGR_CLEANUP;
		__skb_queue_head_init(&tid->buf_q);
		acno = TID_TO_WME_AC(tidno);
		tid->ac = &an->ac[acno];
		tid->state &= ~AGGR_ADDBA_COMPLETE;
		tid->state &= ~AGGR_ADDBA_PROGRESS;
	}

	for (acno = 0, ac = &an->ac[acno];
	     acno < IEEE80211_NUM_ACS; acno++, ac++) {
		ac->sched    = false;
		ac->txq = sc->tx.txq_map[acno];
		INIT_LIST_HEAD(&ac->tid_q);
	}
}

void ath_tx_node_cleanup(struct ath_softc *sc, struct ath_node *an)
{
	struct ath_atx_ac *ac;
	struct ath_atx_tid *tid;
	struct ath_txq *txq;
	int tidno;

	for (tidno = 0, tid = &an->tid[tidno];
	     tidno < IEEE80211_NUM_TIDS; tidno++, tid++) {

		ac = tid->ac;
		txq = ac->txq;

		ath_txq_lock(sc, txq);

		if (tid->sched) {
			list_del(&tid->list);
			tid->sched = false;
		}

		if (ac->sched) {
			list_del(&ac->list);
			tid->ac->sched = false;
		}

		ath_tid_drain(sc, txq, tid);
		tid->state &= ~AGGR_ADDBA_COMPLETE;
		tid->state &= ~AGGR_CLEANUP;

		ath_txq_unlock(sc, txq);
	}
}<|MERGE_RESOLUTION|>--- conflicted
+++ resolved
@@ -1740,14 +1740,9 @@
 		return;
 	}
 
-<<<<<<< HEAD
 	bf = ath_tx_setup_buffer(sc, txctl->txq, tid, skb);
 	if (!bf) {
 		ieee80211_free_txskb(sc->hw, skb);
-=======
-	bf = ath_tx_setup_buffer(sc, txctl->txq, tid, skb, false);
-	if (!bf)
->>>>>>> 344bd536
 		return;
 	}
 
@@ -1773,14 +1768,6 @@
 	struct ath_buf *bf;
 
 	bf = fi->bf;
-<<<<<<< HEAD
-=======
-	if (!bf)
-		bf = ath_tx_setup_buffer(sc, txq, tid, skb, false);
-
-	if (!bf)
-		return;
->>>>>>> 344bd536
 
 	INIT_LIST_HEAD(&bf_head);
 	list_add_tail(&bf->list, &bf_head);
@@ -1907,15 +1894,6 @@
 	fi->bf = bf;
 
 	return bf;
-<<<<<<< HEAD
-=======
-
-error:
-	if (dequeue)
-		__skb_unlink(skb, &tid->buf_q);
-	dev_kfree_skb_any(skb);
-	return NULL;
->>>>>>> 344bd536
 }
 
 /* FIXME: tx power */
@@ -1943,17 +1921,12 @@
 		 */
 		ath_tx_send_ampdu(sc, tid, skb, txctl);
 	} else {
-<<<<<<< HEAD
 		bf = ath_tx_setup_buffer(sc, txctl->txq, tid, skb);
 		if (!bf) {
 			if (txctl->paprd)
 				dev_kfree_skb_any(skb);
 			else
 				ieee80211_free_txskb(sc->hw, skb);
-=======
-		bf = ath_tx_setup_buffer(sc, txctl->txq, tid, skb, false);
-		if (!bf)
->>>>>>> 344bd536
 			return;
 		}
 
