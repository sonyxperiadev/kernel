/*
 * B53 switch driver main logic
 *
 * Copyright (C) 2011-2013 Jonas Gorski <jogo@openwrt.org>
 * Copyright (C) 2016 Florian Fainelli <f.fainelli@gmail.com>
 *
 * Permission to use, copy, modify, and/or distribute this software for any
 * purpose with or without fee is hereby granted, provided that the above
 * copyright notice and this permission notice appear in all copies.
 *
 * THE SOFTWARE IS PROVIDED "AS IS" AND THE AUTHOR DISCLAIMS ALL WARRANTIES
 * WITH REGARD TO THIS SOFTWARE INCLUDING ALL IMPLIED WARRANTIES OF
 * MERCHANTABILITY AND FITNESS. IN NO EVENT SHALL THE AUTHOR BE LIABLE FOR
 * ANY SPECIAL, DIRECT, INDIRECT, OR CONSEQUENTIAL DAMAGES OR ANY DAMAGES
 * WHATSOEVER RESULTING FROM LOSS OF USE, DATA OR PROFITS, WHETHER IN AN
 * ACTION OF CONTRACT, NEGLIGENCE OR OTHER TORTIOUS ACTION, ARISING OUT OF
 * OR IN CONNECTION WITH THE USE OR PERFORMANCE OF THIS SOFTWARE.
 */

#define pr_fmt(fmt) KBUILD_MODNAME ": " fmt

#include <linux/delay.h>
#include <linux/export.h>
#include <linux/gpio.h>
#include <linux/kernel.h>
#include <linux/module.h>
#include <linux/platform_data/b53.h>
#include <linux/phy.h>
#include <linux/phylink.h>
#include <linux/etherdevice.h>
#include <linux/if_bridge.h>
#include <net/dsa.h>

#include "b53_regs.h"
#include "b53_priv.h"

struct b53_mib_desc {
	u8 size;
	u8 offset;
	const char *name;
};

/* BCM5365 MIB counters */
static const struct b53_mib_desc b53_mibs_65[] = {
	{ 8, 0x00, "TxOctets" },
	{ 4, 0x08, "TxDropPkts" },
	{ 4, 0x10, "TxBroadcastPkts" },
	{ 4, 0x14, "TxMulticastPkts" },
	{ 4, 0x18, "TxUnicastPkts" },
	{ 4, 0x1c, "TxCollisions" },
	{ 4, 0x20, "TxSingleCollision" },
	{ 4, 0x24, "TxMultipleCollision" },
	{ 4, 0x28, "TxDeferredTransmit" },
	{ 4, 0x2c, "TxLateCollision" },
	{ 4, 0x30, "TxExcessiveCollision" },
	{ 4, 0x38, "TxPausePkts" },
	{ 8, 0x44, "RxOctets" },
	{ 4, 0x4c, "RxUndersizePkts" },
	{ 4, 0x50, "RxPausePkts" },
	{ 4, 0x54, "Pkts64Octets" },
	{ 4, 0x58, "Pkts65to127Octets" },
	{ 4, 0x5c, "Pkts128to255Octets" },
	{ 4, 0x60, "Pkts256to511Octets" },
	{ 4, 0x64, "Pkts512to1023Octets" },
	{ 4, 0x68, "Pkts1024to1522Octets" },
	{ 4, 0x6c, "RxOversizePkts" },
	{ 4, 0x70, "RxJabbers" },
	{ 4, 0x74, "RxAlignmentErrors" },
	{ 4, 0x78, "RxFCSErrors" },
	{ 8, 0x7c, "RxGoodOctets" },
	{ 4, 0x84, "RxDropPkts" },
	{ 4, 0x88, "RxUnicastPkts" },
	{ 4, 0x8c, "RxMulticastPkts" },
	{ 4, 0x90, "RxBroadcastPkts" },
	{ 4, 0x94, "RxSAChanges" },
	{ 4, 0x98, "RxFragments" },
};

#define B53_MIBS_65_SIZE	ARRAY_SIZE(b53_mibs_65)

/* BCM63xx MIB counters */
static const struct b53_mib_desc b53_mibs_63xx[] = {
	{ 8, 0x00, "TxOctets" },
	{ 4, 0x08, "TxDropPkts" },
	{ 4, 0x0c, "TxQoSPkts" },
	{ 4, 0x10, "TxBroadcastPkts" },
	{ 4, 0x14, "TxMulticastPkts" },
	{ 4, 0x18, "TxUnicastPkts" },
	{ 4, 0x1c, "TxCollisions" },
	{ 4, 0x20, "TxSingleCollision" },
	{ 4, 0x24, "TxMultipleCollision" },
	{ 4, 0x28, "TxDeferredTransmit" },
	{ 4, 0x2c, "TxLateCollision" },
	{ 4, 0x30, "TxExcessiveCollision" },
	{ 4, 0x38, "TxPausePkts" },
	{ 8, 0x3c, "TxQoSOctets" },
	{ 8, 0x44, "RxOctets" },
	{ 4, 0x4c, "RxUndersizePkts" },
	{ 4, 0x50, "RxPausePkts" },
	{ 4, 0x54, "Pkts64Octets" },
	{ 4, 0x58, "Pkts65to127Octets" },
	{ 4, 0x5c, "Pkts128to255Octets" },
	{ 4, 0x60, "Pkts256to511Octets" },
	{ 4, 0x64, "Pkts512to1023Octets" },
	{ 4, 0x68, "Pkts1024to1522Octets" },
	{ 4, 0x6c, "RxOversizePkts" },
	{ 4, 0x70, "RxJabbers" },
	{ 4, 0x74, "RxAlignmentErrors" },
	{ 4, 0x78, "RxFCSErrors" },
	{ 8, 0x7c, "RxGoodOctets" },
	{ 4, 0x84, "RxDropPkts" },
	{ 4, 0x88, "RxUnicastPkts" },
	{ 4, 0x8c, "RxMulticastPkts" },
	{ 4, 0x90, "RxBroadcastPkts" },
	{ 4, 0x94, "RxSAChanges" },
	{ 4, 0x98, "RxFragments" },
	{ 4, 0xa0, "RxSymbolErrors" },
	{ 4, 0xa4, "RxQoSPkts" },
	{ 8, 0xa8, "RxQoSOctets" },
	{ 4, 0xb0, "Pkts1523to2047Octets" },
	{ 4, 0xb4, "Pkts2048to4095Octets" },
	{ 4, 0xb8, "Pkts4096to8191Octets" },
	{ 4, 0xbc, "Pkts8192to9728Octets" },
	{ 4, 0xc0, "RxDiscarded" },
};

#define B53_MIBS_63XX_SIZE	ARRAY_SIZE(b53_mibs_63xx)

/* MIB counters */
static const struct b53_mib_desc b53_mibs[] = {
	{ 8, 0x00, "TxOctets" },
	{ 4, 0x08, "TxDropPkts" },
	{ 4, 0x10, "TxBroadcastPkts" },
	{ 4, 0x14, "TxMulticastPkts" },
	{ 4, 0x18, "TxUnicastPkts" },
	{ 4, 0x1c, "TxCollisions" },
	{ 4, 0x20, "TxSingleCollision" },
	{ 4, 0x24, "TxMultipleCollision" },
	{ 4, 0x28, "TxDeferredTransmit" },
	{ 4, 0x2c, "TxLateCollision" },
	{ 4, 0x30, "TxExcessiveCollision" },
	{ 4, 0x38, "TxPausePkts" },
	{ 8, 0x50, "RxOctets" },
	{ 4, 0x58, "RxUndersizePkts" },
	{ 4, 0x5c, "RxPausePkts" },
	{ 4, 0x60, "Pkts64Octets" },
	{ 4, 0x64, "Pkts65to127Octets" },
	{ 4, 0x68, "Pkts128to255Octets" },
	{ 4, 0x6c, "Pkts256to511Octets" },
	{ 4, 0x70, "Pkts512to1023Octets" },
	{ 4, 0x74, "Pkts1024to1522Octets" },
	{ 4, 0x78, "RxOversizePkts" },
	{ 4, 0x7c, "RxJabbers" },
	{ 4, 0x80, "RxAlignmentErrors" },
	{ 4, 0x84, "RxFCSErrors" },
	{ 8, 0x88, "RxGoodOctets" },
	{ 4, 0x90, "RxDropPkts" },
	{ 4, 0x94, "RxUnicastPkts" },
	{ 4, 0x98, "RxMulticastPkts" },
	{ 4, 0x9c, "RxBroadcastPkts" },
	{ 4, 0xa0, "RxSAChanges" },
	{ 4, 0xa4, "RxFragments" },
	{ 4, 0xa8, "RxJumboPkts" },
	{ 4, 0xac, "RxSymbolErrors" },
	{ 4, 0xc0, "RxDiscarded" },
};

#define B53_MIBS_SIZE	ARRAY_SIZE(b53_mibs)

static const struct b53_mib_desc b53_mibs_58xx[] = {
	{ 8, 0x00, "TxOctets" },
	{ 4, 0x08, "TxDropPkts" },
	{ 4, 0x0c, "TxQPKTQ0" },
	{ 4, 0x10, "TxBroadcastPkts" },
	{ 4, 0x14, "TxMulticastPkts" },
	{ 4, 0x18, "TxUnicastPKts" },
	{ 4, 0x1c, "TxCollisions" },
	{ 4, 0x20, "TxSingleCollision" },
	{ 4, 0x24, "TxMultipleCollision" },
	{ 4, 0x28, "TxDeferredCollision" },
	{ 4, 0x2c, "TxLateCollision" },
	{ 4, 0x30, "TxExcessiveCollision" },
	{ 4, 0x34, "TxFrameInDisc" },
	{ 4, 0x38, "TxPausePkts" },
	{ 4, 0x3c, "TxQPKTQ1" },
	{ 4, 0x40, "TxQPKTQ2" },
	{ 4, 0x44, "TxQPKTQ3" },
	{ 4, 0x48, "TxQPKTQ4" },
	{ 4, 0x4c, "TxQPKTQ5" },
	{ 8, 0x50, "RxOctets" },
	{ 4, 0x58, "RxUndersizePkts" },
	{ 4, 0x5c, "RxPausePkts" },
	{ 4, 0x60, "RxPkts64Octets" },
	{ 4, 0x64, "RxPkts65to127Octets" },
	{ 4, 0x68, "RxPkts128to255Octets" },
	{ 4, 0x6c, "RxPkts256to511Octets" },
	{ 4, 0x70, "RxPkts512to1023Octets" },
	{ 4, 0x74, "RxPkts1024toMaxPktsOctets" },
	{ 4, 0x78, "RxOversizePkts" },
	{ 4, 0x7c, "RxJabbers" },
	{ 4, 0x80, "RxAlignmentErrors" },
	{ 4, 0x84, "RxFCSErrors" },
	{ 8, 0x88, "RxGoodOctets" },
	{ 4, 0x90, "RxDropPkts" },
	{ 4, 0x94, "RxUnicastPkts" },
	{ 4, 0x98, "RxMulticastPkts" },
	{ 4, 0x9c, "RxBroadcastPkts" },
	{ 4, 0xa0, "RxSAChanges" },
	{ 4, 0xa4, "RxFragments" },
	{ 4, 0xa8, "RxJumboPkt" },
	{ 4, 0xac, "RxSymblErr" },
	{ 4, 0xb0, "InRangeErrCount" },
	{ 4, 0xb4, "OutRangeErrCount" },
	{ 4, 0xb8, "EEELpiEvent" },
	{ 4, 0xbc, "EEELpiDuration" },
	{ 4, 0xc0, "RxDiscard" },
	{ 4, 0xc8, "TxQPKTQ6" },
	{ 4, 0xcc, "TxQPKTQ7" },
	{ 4, 0xd0, "TxPkts64Octets" },
	{ 4, 0xd4, "TxPkts65to127Octets" },
	{ 4, 0xd8, "TxPkts128to255Octets" },
	{ 4, 0xdc, "TxPkts256to511Ocets" },
	{ 4, 0xe0, "TxPkts512to1023Ocets" },
	{ 4, 0xe4, "TxPkts1024toMaxPktOcets" },
};

#define B53_MIBS_58XX_SIZE	ARRAY_SIZE(b53_mibs_58xx)

static int b53_do_vlan_op(struct b53_device *dev, u8 op)
{
	unsigned int i;

	b53_write8(dev, B53_ARLIO_PAGE, dev->vta_regs[0], VTA_START_CMD | op);

	for (i = 0; i < 10; i++) {
		u8 vta;

		b53_read8(dev, B53_ARLIO_PAGE, dev->vta_regs[0], &vta);
		if (!(vta & VTA_START_CMD))
			return 0;

		usleep_range(100, 200);
	}

	return -EIO;
}

static void b53_set_vlan_entry(struct b53_device *dev, u16 vid,
			       struct b53_vlan *vlan)
{
	if (is5325(dev)) {
		u32 entry = 0;

		if (vlan->members) {
			entry = ((vlan->untag & VA_UNTAG_MASK_25) <<
				 VA_UNTAG_S_25) | vlan->members;
			if (dev->core_rev >= 3)
				entry |= VA_VALID_25_R4 | vid << VA_VID_HIGH_S;
			else
				entry |= VA_VALID_25;
		}

		b53_write32(dev, B53_VLAN_PAGE, B53_VLAN_WRITE_25, entry);
		b53_write16(dev, B53_VLAN_PAGE, B53_VLAN_TABLE_ACCESS_25, vid |
			    VTA_RW_STATE_WR | VTA_RW_OP_EN);
	} else if (is5365(dev)) {
		u16 entry = 0;

		if (vlan->members)
			entry = ((vlan->untag & VA_UNTAG_MASK_65) <<
				 VA_UNTAG_S_65) | vlan->members | VA_VALID_65;

		b53_write16(dev, B53_VLAN_PAGE, B53_VLAN_WRITE_65, entry);
		b53_write16(dev, B53_VLAN_PAGE, B53_VLAN_TABLE_ACCESS_65, vid |
			    VTA_RW_STATE_WR | VTA_RW_OP_EN);
	} else {
		b53_write16(dev, B53_ARLIO_PAGE, dev->vta_regs[1], vid);
		b53_write32(dev, B53_ARLIO_PAGE, dev->vta_regs[2],
			    (vlan->untag << VTE_UNTAG_S) | vlan->members);

		b53_do_vlan_op(dev, VTA_CMD_WRITE);
	}

	dev_dbg(dev->ds->dev, "VID: %d, members: 0x%04x, untag: 0x%04x\n",
		vid, vlan->members, vlan->untag);
}

static void b53_get_vlan_entry(struct b53_device *dev, u16 vid,
			       struct b53_vlan *vlan)
{
	if (is5325(dev)) {
		u32 entry = 0;

		b53_write16(dev, B53_VLAN_PAGE, B53_VLAN_TABLE_ACCESS_25, vid |
			    VTA_RW_STATE_RD | VTA_RW_OP_EN);
		b53_read32(dev, B53_VLAN_PAGE, B53_VLAN_WRITE_25, &entry);

		if (dev->core_rev >= 3)
			vlan->valid = !!(entry & VA_VALID_25_R4);
		else
			vlan->valid = !!(entry & VA_VALID_25);
		vlan->members = entry & VA_MEMBER_MASK;
		vlan->untag = (entry >> VA_UNTAG_S_25) & VA_UNTAG_MASK_25;

	} else if (is5365(dev)) {
		u16 entry = 0;

		b53_write16(dev, B53_VLAN_PAGE, B53_VLAN_TABLE_ACCESS_65, vid |
			    VTA_RW_STATE_WR | VTA_RW_OP_EN);
		b53_read16(dev, B53_VLAN_PAGE, B53_VLAN_WRITE_65, &entry);

		vlan->valid = !!(entry & VA_VALID_65);
		vlan->members = entry & VA_MEMBER_MASK;
		vlan->untag = (entry >> VA_UNTAG_S_65) & VA_UNTAG_MASK_65;
	} else {
		u32 entry = 0;

		b53_write16(dev, B53_ARLIO_PAGE, dev->vta_regs[1], vid);
		b53_do_vlan_op(dev, VTA_CMD_READ);
		b53_read32(dev, B53_ARLIO_PAGE, dev->vta_regs[2], &entry);
		vlan->members = entry & VTE_MEMBERS;
		vlan->untag = (entry >> VTE_UNTAG_S) & VTE_MEMBERS;
		vlan->valid = true;
	}
}

static void b53_set_forwarding(struct b53_device *dev, int enable)
{
	u8 mgmt;

	b53_read8(dev, B53_CTRL_PAGE, B53_SWITCH_MODE, &mgmt);

	if (enable)
		mgmt |= SM_SW_FWD_EN;
	else
		mgmt &= ~SM_SW_FWD_EN;

	b53_write8(dev, B53_CTRL_PAGE, B53_SWITCH_MODE, mgmt);

	/* Include IMP port in dumb forwarding mode
	 */
	b53_read8(dev, B53_CTRL_PAGE, B53_SWITCH_CTRL, &mgmt);
	mgmt |= B53_MII_DUMB_FWDG_EN;
	b53_write8(dev, B53_CTRL_PAGE, B53_SWITCH_CTRL, mgmt);

	/* Look at B53_UC_FWD_EN and B53_MC_FWD_EN to decide whether
	 * frames should be flooded or not.
	 */
	b53_read8(dev, B53_CTRL_PAGE, B53_IP_MULTICAST_CTRL, &mgmt);
	mgmt |= B53_UC_FWD_EN | B53_MC_FWD_EN | B53_IPMC_FWD_EN;
	b53_write8(dev, B53_CTRL_PAGE, B53_IP_MULTICAST_CTRL, mgmt);
}

static void b53_enable_vlan(struct b53_device *dev, bool enable,
			    bool enable_filtering)
{
	u8 mgmt, vc0, vc1, vc4 = 0, vc5;

	b53_read8(dev, B53_CTRL_PAGE, B53_SWITCH_MODE, &mgmt);
	b53_read8(dev, B53_VLAN_PAGE, B53_VLAN_CTRL0, &vc0);
	b53_read8(dev, B53_VLAN_PAGE, B53_VLAN_CTRL1, &vc1);

	if (is5325(dev) || is5365(dev)) {
		b53_read8(dev, B53_VLAN_PAGE, B53_VLAN_CTRL4_25, &vc4);
		b53_read8(dev, B53_VLAN_PAGE, B53_VLAN_CTRL5_25, &vc5);
	} else if (is63xx(dev)) {
		b53_read8(dev, B53_VLAN_PAGE, B53_VLAN_CTRL4_63XX, &vc4);
		b53_read8(dev, B53_VLAN_PAGE, B53_VLAN_CTRL5_63XX, &vc5);
	} else {
		b53_read8(dev, B53_VLAN_PAGE, B53_VLAN_CTRL4, &vc4);
		b53_read8(dev, B53_VLAN_PAGE, B53_VLAN_CTRL5, &vc5);
	}

	if (enable) {
		vc0 |= VC0_VLAN_EN | VC0_VID_CHK_EN | VC0_VID_HASH_VID;
		vc1 |= VC1_RX_MCST_UNTAG_EN | VC1_RX_MCST_FWD_EN;
		vc4 &= ~VC4_ING_VID_CHECK_MASK;
		if (enable_filtering) {
			vc4 |= VC4_ING_VID_VIO_DROP << VC4_ING_VID_CHECK_S;
			vc5 |= VC5_DROP_VTABLE_MISS;
		} else {
			vc4 |= VC4_ING_VID_VIO_FWD << VC4_ING_VID_CHECK_S;
			vc5 &= ~VC5_DROP_VTABLE_MISS;
		}

		if (is5325(dev))
			vc0 &= ~VC0_RESERVED_1;

		if (is5325(dev) || is5365(dev))
			vc1 |= VC1_RX_MCST_TAG_EN;

	} else {
		vc0 &= ~(VC0_VLAN_EN | VC0_VID_CHK_EN | VC0_VID_HASH_VID);
		vc1 &= ~(VC1_RX_MCST_UNTAG_EN | VC1_RX_MCST_FWD_EN);
		vc4 &= ~VC4_ING_VID_CHECK_MASK;
		vc5 &= ~VC5_DROP_VTABLE_MISS;

		if (is5325(dev) || is5365(dev))
			vc4 |= VC4_ING_VID_VIO_FWD << VC4_ING_VID_CHECK_S;
		else
			vc4 |= VC4_ING_VID_VIO_TO_IMP << VC4_ING_VID_CHECK_S;

		if (is5325(dev) || is5365(dev))
			vc1 &= ~VC1_RX_MCST_TAG_EN;
	}

	if (!is5325(dev) && !is5365(dev))
		vc5 &= ~VC5_VID_FFF_EN;

	b53_write8(dev, B53_VLAN_PAGE, B53_VLAN_CTRL0, vc0);
	b53_write8(dev, B53_VLAN_PAGE, B53_VLAN_CTRL1, vc1);

	if (is5325(dev) || is5365(dev)) {
		/* enable the high 8 bit vid check on 5325 */
		if (is5325(dev) && enable)
			b53_write8(dev, B53_VLAN_PAGE, B53_VLAN_CTRL3,
				   VC3_HIGH_8BIT_EN);
		else
			b53_write8(dev, B53_VLAN_PAGE, B53_VLAN_CTRL3, 0);

		b53_write8(dev, B53_VLAN_PAGE, B53_VLAN_CTRL4_25, vc4);
		b53_write8(dev, B53_VLAN_PAGE, B53_VLAN_CTRL5_25, vc5);
	} else if (is63xx(dev)) {
		b53_write16(dev, B53_VLAN_PAGE, B53_VLAN_CTRL3_63XX, 0);
		b53_write8(dev, B53_VLAN_PAGE, B53_VLAN_CTRL4_63XX, vc4);
		b53_write8(dev, B53_VLAN_PAGE, B53_VLAN_CTRL5_63XX, vc5);
	} else {
		b53_write16(dev, B53_VLAN_PAGE, B53_VLAN_CTRL3, 0);
		b53_write8(dev, B53_VLAN_PAGE, B53_VLAN_CTRL4, vc4);
		b53_write8(dev, B53_VLAN_PAGE, B53_VLAN_CTRL5, vc5);
	}

	b53_write8(dev, B53_CTRL_PAGE, B53_SWITCH_MODE, mgmt);

	dev->vlan_enabled = enable;
}

static int b53_set_jumbo(struct b53_device *dev, bool enable, bool allow_10_100)
{
	u32 port_mask = 0;
	u16 max_size = JMS_MIN_SIZE;

	if (is5325(dev) || is5365(dev))
		return -EINVAL;

	if (enable) {
		port_mask = dev->enabled_ports;
		max_size = JMS_MAX_SIZE;
		if (allow_10_100)
			port_mask |= JPM_10_100_JUMBO_EN;
	}

	b53_write32(dev, B53_JUMBO_PAGE, dev->jumbo_pm_reg, port_mask);
	return b53_write16(dev, B53_JUMBO_PAGE, dev->jumbo_size_reg, max_size);
}

static int b53_flush_arl(struct b53_device *dev, u8 mask)
{
	unsigned int i;

	b53_write8(dev, B53_CTRL_PAGE, B53_FAST_AGE_CTRL,
		   FAST_AGE_DONE | FAST_AGE_DYNAMIC | mask);

	for (i = 0; i < 10; i++) {
		u8 fast_age_ctrl;

		b53_read8(dev, B53_CTRL_PAGE, B53_FAST_AGE_CTRL,
			  &fast_age_ctrl);

		if (!(fast_age_ctrl & FAST_AGE_DONE))
			goto out;

		msleep(1);
	}

	return -ETIMEDOUT;
out:
	/* Only age dynamic entries (default behavior) */
	b53_write8(dev, B53_CTRL_PAGE, B53_FAST_AGE_CTRL, FAST_AGE_DYNAMIC);
	return 0;
}

static int b53_fast_age_port(struct b53_device *dev, int port)
{
	b53_write8(dev, B53_CTRL_PAGE, B53_FAST_AGE_PORT_CTRL, port);

	return b53_flush_arl(dev, FAST_AGE_PORT);
}

static int b53_fast_age_vlan(struct b53_device *dev, u16 vid)
{
	b53_write16(dev, B53_CTRL_PAGE, B53_FAST_AGE_VID_CTRL, vid);

	return b53_flush_arl(dev, FAST_AGE_VLAN);
}

void b53_imp_vlan_setup(struct dsa_switch *ds, int cpu_port)
{
	struct b53_device *dev = ds->priv;
	unsigned int i;
	u16 pvlan;

	/* Enable the IMP port to be in the same VLAN as the other ports
	 * on a per-port basis such that we only have Port i and IMP in
	 * the same VLAN.
	 */
	b53_for_each_port(dev, i) {
		b53_read16(dev, B53_PVLAN_PAGE, B53_PVLAN_PORT_MASK(i), &pvlan);
		pvlan |= BIT(cpu_port);
		b53_write16(dev, B53_PVLAN_PAGE, B53_PVLAN_PORT_MASK(i), pvlan);
	}
}
EXPORT_SYMBOL(b53_imp_vlan_setup);

int b53_enable_port(struct dsa_switch *ds, int port, struct phy_device *phy)
{
	struct b53_device *dev = ds->priv;
	unsigned int cpu_port;
	int ret = 0;
	u16 pvlan;

	if (!dsa_is_user_port(ds, port))
		return 0;

	cpu_port = dsa_to_port(ds, port)->cpu_dp->index;

	b53_br_egress_floods(ds, port, true, true);

	b53_br_egress_floods(ds, port, true, true);

	if (dev->ops->irq_enable)
		ret = dev->ops->irq_enable(dev, port);
	if (ret)
		return ret;

	/* Clear the Rx and Tx disable bits and set to no spanning tree */
	b53_write8(dev, B53_CTRL_PAGE, B53_PORT_CTRL(port), 0);

	/* Set this port, and only this one to be in the default VLAN,
	 * if member of a bridge, restore its membership prior to
	 * bringing down this port.
	 */
	b53_read16(dev, B53_PVLAN_PAGE, B53_PVLAN_PORT_MASK(port), &pvlan);
	pvlan &= ~0x1ff;
	pvlan |= BIT(port);
	pvlan |= dev->ports[port].vlan_ctl_mask;
	b53_write16(dev, B53_PVLAN_PAGE, B53_PVLAN_PORT_MASK(port), pvlan);

	b53_imp_vlan_setup(ds, cpu_port);

	/* If EEE was enabled, restore it */
	if (dev->ports[port].eee.eee_enabled)
		b53_eee_enable_set(ds, port, true);

	return 0;
}
EXPORT_SYMBOL(b53_enable_port);

void b53_disable_port(struct dsa_switch *ds, int port)
{
	struct b53_device *dev = ds->priv;
	u8 reg;

	/* Disable Tx/Rx for the port */
	b53_read8(dev, B53_CTRL_PAGE, B53_PORT_CTRL(port), &reg);
	reg |= PORT_CTRL_RX_DISABLE | PORT_CTRL_TX_DISABLE;
	b53_write8(dev, B53_CTRL_PAGE, B53_PORT_CTRL(port), reg);

	if (dev->ops->irq_disable)
		dev->ops->irq_disable(dev, port);
}
EXPORT_SYMBOL(b53_disable_port);

void b53_brcm_hdr_setup(struct dsa_switch *ds, int port)
{
	struct b53_device *dev = ds->priv;
	bool tag_en = !(dev->tag_protocol == DSA_TAG_PROTO_NONE);
	u8 hdr_ctl, val;
	u16 reg;

	/* Resolve which bit controls the Broadcom tag */
	switch (port) {
	case 8:
		val = BRCM_HDR_P8_EN;
		break;
	case 7:
		val = BRCM_HDR_P7_EN;
		break;
	case 5:
		val = BRCM_HDR_P5_EN;
		break;
	default:
		val = 0;
		break;
	}

	/* Enable management mode if tagging is requested */
	b53_read8(dev, B53_CTRL_PAGE, B53_SWITCH_MODE, &hdr_ctl);
	if (tag_en)
		hdr_ctl |= SM_SW_FWD_MODE;
	else
		hdr_ctl &= ~SM_SW_FWD_MODE;
	b53_write8(dev, B53_CTRL_PAGE, B53_SWITCH_MODE, hdr_ctl);

	/* Configure the appropriate IMP port */
	b53_read8(dev, B53_MGMT_PAGE, B53_GLOBAL_CONFIG, &hdr_ctl);
	if (port == 8)
		hdr_ctl |= GC_FRM_MGMT_PORT_MII;
	else if (port == 5)
		hdr_ctl |= GC_FRM_MGMT_PORT_M;
	b53_write8(dev, B53_MGMT_PAGE, B53_GLOBAL_CONFIG, hdr_ctl);

	/* Enable Broadcom tags for IMP port */
	b53_read8(dev, B53_MGMT_PAGE, B53_BRCM_HDR, &hdr_ctl);
	if (tag_en)
		hdr_ctl |= val;
	else
		hdr_ctl &= ~val;
	b53_write8(dev, B53_MGMT_PAGE, B53_BRCM_HDR, hdr_ctl);

	/* Registers below are only accessible on newer devices */
	if (!is58xx(dev))
		return;

	/* Enable reception Broadcom tag for CPU TX (switch RX) to
	 * allow us to tag outgoing frames
	 */
	b53_read16(dev, B53_MGMT_PAGE, B53_BRCM_HDR_RX_DIS, &reg);
	if (tag_en)
		reg &= ~BIT(port);
	else
		reg |= BIT(port);
	b53_write16(dev, B53_MGMT_PAGE, B53_BRCM_HDR_RX_DIS, reg);

	/* Enable transmission of Broadcom tags from the switch (CPU RX) to
	 * allow delivering frames to the per-port net_devices
	 */
	b53_read16(dev, B53_MGMT_PAGE, B53_BRCM_HDR_TX_DIS, &reg);
	if (tag_en)
		reg &= ~BIT(port);
	else
		reg |= BIT(port);
	b53_write16(dev, B53_MGMT_PAGE, B53_BRCM_HDR_TX_DIS, reg);
}
EXPORT_SYMBOL(b53_brcm_hdr_setup);

static void b53_enable_cpu_port(struct b53_device *dev, int port)
{
	u8 port_ctrl;

	/* BCM5325 CPU port is at 8 */
	if ((is5325(dev) || is5365(dev)) && port == B53_CPU_PORT_25)
		port = B53_CPU_PORT;

	port_ctrl = PORT_CTRL_RX_BCST_EN |
		    PORT_CTRL_RX_MCST_EN |
		    PORT_CTRL_RX_UCST_EN;
	b53_write8(dev, B53_CTRL_PAGE, B53_PORT_CTRL(port), port_ctrl);

	b53_brcm_hdr_setup(dev->ds, port);

	b53_br_egress_floods(dev->ds, port, true, true);
}

static void b53_enable_mib(struct b53_device *dev)
{
	u8 gc;

	b53_read8(dev, B53_MGMT_PAGE, B53_GLOBAL_CONFIG, &gc);
	gc &= ~(GC_RESET_MIB | GC_MIB_AC_EN);
	b53_write8(dev, B53_MGMT_PAGE, B53_GLOBAL_CONFIG, gc);
}

static u16 b53_default_pvid(struct b53_device *dev)
{
	if (is5325(dev) || is5365(dev))
		return 1;
	else
		return 0;
}

int b53_configure_vlan(struct dsa_switch *ds)
{
	struct b53_device *dev = ds->priv;
	struct b53_vlan vl = { 0 };
	int i, def_vid;

	def_vid = b53_default_pvid(dev);

	/* clear all vlan entries */
	if (is5325(dev) || is5365(dev)) {
		for (i = def_vid; i < dev->num_vlans; i++)
			b53_set_vlan_entry(dev, i, &vl);
	} else {
		b53_do_vlan_op(dev, VTA_CMD_CLEAR);
	}

	b53_enable_vlan(dev, dev->vlan_enabled, ds->vlan_filtering);

	b53_for_each_port(dev, i)
		b53_write16(dev, B53_VLAN_PAGE,
			    B53_VLAN_PORT_DEF_TAG(i), def_vid);

	if (!is5325(dev) && !is5365(dev))
		b53_set_jumbo(dev, dev->enable_jumbo, false);

	return 0;
}
EXPORT_SYMBOL(b53_configure_vlan);

static void b53_switch_reset_gpio(struct b53_device *dev)
{
	int gpio = dev->reset_gpio;

	if (gpio < 0)
		return;

	/* Reset sequence: RESET low(50ms)->high(20ms)
	 */
	gpio_set_value(gpio, 0);
	mdelay(50);

	gpio_set_value(gpio, 1);
	mdelay(20);

	dev->current_page = 0xff;
}

static int b53_switch_reset(struct b53_device *dev)
{
	unsigned int timeout = 1000;
	u8 mgmt, reg;

	b53_switch_reset_gpio(dev);

	if (is539x(dev)) {
		b53_write8(dev, B53_CTRL_PAGE, B53_SOFTRESET, 0x83);
		b53_write8(dev, B53_CTRL_PAGE, B53_SOFTRESET, 0x00);
	}

	/* This is specific to 58xx devices here, do not use is58xx() which
	 * covers the larger Starfigther 2 family, including 7445/7278 which
	 * still use this driver as a library and need to perform the reset
	 * earlier.
	 */
	if (dev->chip_id == BCM58XX_DEVICE_ID ||
	    dev->chip_id == BCM583XX_DEVICE_ID) {
		b53_read8(dev, B53_CTRL_PAGE, B53_SOFTRESET, &reg);
		reg |= SW_RST | EN_SW_RST | EN_CH_RST;
		b53_write8(dev, B53_CTRL_PAGE, B53_SOFTRESET, reg);

		do {
			b53_read8(dev, B53_CTRL_PAGE, B53_SOFTRESET, &reg);
			if (!(reg & SW_RST))
				break;

			usleep_range(1000, 2000);
		} while (timeout-- > 0);

		if (timeout == 0)
			return -ETIMEDOUT;
	}

	b53_read8(dev, B53_CTRL_PAGE, B53_SWITCH_MODE, &mgmt);

	if (!(mgmt & SM_SW_FWD_EN)) {
		mgmt &= ~SM_SW_FWD_MODE;
		mgmt |= SM_SW_FWD_EN;

		b53_write8(dev, B53_CTRL_PAGE, B53_SWITCH_MODE, mgmt);
		b53_read8(dev, B53_CTRL_PAGE, B53_SWITCH_MODE, &mgmt);

		if (!(mgmt & SM_SW_FWD_EN)) {
			dev_err(dev->dev, "Failed to enable switch!\n");
			return -EINVAL;
		}
	}

	b53_enable_mib(dev);

	return b53_flush_arl(dev, FAST_AGE_STATIC);
}

static int b53_phy_read16(struct dsa_switch *ds, int addr, int reg)
{
	struct b53_device *priv = ds->priv;
	u16 value = 0;
	int ret;

	if (priv->ops->phy_read16)
		ret = priv->ops->phy_read16(priv, addr, reg, &value);
	else
		ret = b53_read16(priv, B53_PORT_MII_PAGE(addr),
				 reg * 2, &value);

	return ret ? ret : value;
}

static int b53_phy_write16(struct dsa_switch *ds, int addr, int reg, u16 val)
{
	struct b53_device *priv = ds->priv;

	if (priv->ops->phy_write16)
		return priv->ops->phy_write16(priv, addr, reg, val);

	return b53_write16(priv, B53_PORT_MII_PAGE(addr), reg * 2, val);
}

static int b53_reset_switch(struct b53_device *priv)
{
	/* reset vlans */
	priv->enable_jumbo = false;

	memset(priv->vlans, 0, sizeof(*priv->vlans) * priv->num_vlans);
	memset(priv->ports, 0, sizeof(*priv->ports) * priv->num_ports);

	priv->serdes_lane = B53_INVALID_LANE;

	return b53_switch_reset(priv);
}

static int b53_apply_config(struct b53_device *priv)
{
	/* disable switching */
	b53_set_forwarding(priv, 0);

	b53_configure_vlan(priv->ds);

	/* enable switching */
	b53_set_forwarding(priv, 1);

	return 0;
}

static void b53_reset_mib(struct b53_device *priv)
{
	u8 gc;

	b53_read8(priv, B53_MGMT_PAGE, B53_GLOBAL_CONFIG, &gc);

	b53_write8(priv, B53_MGMT_PAGE, B53_GLOBAL_CONFIG, gc | GC_RESET_MIB);
	msleep(1);
	b53_write8(priv, B53_MGMT_PAGE, B53_GLOBAL_CONFIG, gc & ~GC_RESET_MIB);
	msleep(1);
}

static const struct b53_mib_desc *b53_get_mib(struct b53_device *dev)
{
	if (is5365(dev))
		return b53_mibs_65;
	else if (is63xx(dev))
		return b53_mibs_63xx;
	else if (is58xx(dev))
		return b53_mibs_58xx;
	else
		return b53_mibs;
}

static unsigned int b53_get_mib_size(struct b53_device *dev)
{
	if (is5365(dev))
		return B53_MIBS_65_SIZE;
	else if (is63xx(dev))
		return B53_MIBS_63XX_SIZE;
	else if (is58xx(dev))
		return B53_MIBS_58XX_SIZE;
	else
		return B53_MIBS_SIZE;
}

static struct phy_device *b53_get_phy_device(struct dsa_switch *ds, int port)
{
	/* These ports typically do not have built-in PHYs */
	switch (port) {
	case B53_CPU_PORT_25:
	case 7:
	case B53_CPU_PORT:
		return NULL;
	}

	return mdiobus_get_phy(ds->slave_mii_bus, port);
}

void b53_get_strings(struct dsa_switch *ds, int port, u32 stringset,
		     uint8_t *data)
{
	struct b53_device *dev = ds->priv;
	const struct b53_mib_desc *mibs = b53_get_mib(dev);
	unsigned int mib_size = b53_get_mib_size(dev);
	struct phy_device *phydev;
	unsigned int i;

	if (stringset == ETH_SS_STATS) {
		for (i = 0; i < mib_size; i++)
			strlcpy(data + i * ETH_GSTRING_LEN,
				mibs[i].name, ETH_GSTRING_LEN);
	} else if (stringset == ETH_SS_PHY_STATS) {
		phydev = b53_get_phy_device(ds, port);
		if (!phydev)
			return;

		phy_ethtool_get_strings(phydev, data);
	}
}
EXPORT_SYMBOL(b53_get_strings);

void b53_get_ethtool_stats(struct dsa_switch *ds, int port, uint64_t *data)
{
	struct b53_device *dev = ds->priv;
	const struct b53_mib_desc *mibs = b53_get_mib(dev);
	unsigned int mib_size = b53_get_mib_size(dev);
	const struct b53_mib_desc *s;
	unsigned int i;
	u64 val = 0;

	if (is5365(dev) && port == 5)
		port = 8;

	mutex_lock(&dev->stats_mutex);

	for (i = 0; i < mib_size; i++) {
		s = &mibs[i];

		if (s->size == 8) {
			b53_read64(dev, B53_MIB_PAGE(port), s->offset, &val);
		} else {
			u32 val32;

			b53_read32(dev, B53_MIB_PAGE(port), s->offset,
				   &val32);
			val = val32;
		}
		data[i] = (u64)val;
	}

	mutex_unlock(&dev->stats_mutex);
}
EXPORT_SYMBOL(b53_get_ethtool_stats);

void b53_get_ethtool_phy_stats(struct dsa_switch *ds, int port, uint64_t *data)
{
	struct phy_device *phydev;

	phydev = b53_get_phy_device(ds, port);
	if (!phydev)
		return;

	phy_ethtool_get_stats(phydev, NULL, data);
}
EXPORT_SYMBOL(b53_get_ethtool_phy_stats);

int b53_get_sset_count(struct dsa_switch *ds, int port, int sset)
{
	struct b53_device *dev = ds->priv;
	struct phy_device *phydev;

	if (sset == ETH_SS_STATS) {
		return b53_get_mib_size(dev);
	} else if (sset == ETH_SS_PHY_STATS) {
		phydev = b53_get_phy_device(ds, port);
		if (!phydev)
			return 0;

		return phy_ethtool_get_sset_count(phydev);
	}

	return 0;
}
EXPORT_SYMBOL(b53_get_sset_count);

static int b53_setup(struct dsa_switch *ds)
{
	struct b53_device *dev = ds->priv;
	unsigned int port;
	int ret;

	ret = b53_reset_switch(dev);
	if (ret) {
		dev_err(ds->dev, "failed to reset switch\n");
		return ret;
	}

	b53_reset_mib(dev);

	ret = b53_apply_config(dev);
	if (ret)
		dev_err(ds->dev, "failed to apply configuration\n");

	/* Configure IMP/CPU port, disable all other ports. Enabled
	 * ports will be configured with .port_enable
	 */
	for (port = 0; port < dev->num_ports; port++) {
		if (dsa_is_cpu_port(ds, port))
			b53_enable_cpu_port(dev, port);
		else
			b53_disable_port(ds, port);
	}

	/* Let DSA handle the case were multiple bridges span the same switch
	 * device and different VLAN awareness settings are requested, which
	 * would be breaking filtering semantics for any of the other bridge
	 * devices. (not hardware supported)
	 */
	ds->vlan_filtering_is_global = true;

	return ret;
}

static void b53_force_link(struct b53_device *dev, int port, int link)
{
	u8 reg, val, off;

	/* Override the port settings */
	if (port == dev->cpu_port) {
		off = B53_PORT_OVERRIDE_CTRL;
		val = PORT_OVERRIDE_EN;
	} else {
		off = B53_GMII_PORT_OVERRIDE_CTRL(port);
		val = GMII_PO_EN;
	}

	b53_read8(dev, B53_CTRL_PAGE, off, &reg);
	reg |= val;
	if (link)
		reg |= PORT_OVERRIDE_LINK;
	else
		reg &= ~PORT_OVERRIDE_LINK;
	b53_write8(dev, B53_CTRL_PAGE, off, reg);
}

static void b53_force_port_config(struct b53_device *dev, int port,
				  int speed, int duplex, int pause)
{
	u8 reg, val, off;

	/* Override the port settings */
	if (port == dev->cpu_port) {
		off = B53_PORT_OVERRIDE_CTRL;
		val = PORT_OVERRIDE_EN;
	} else {
		off = B53_GMII_PORT_OVERRIDE_CTRL(port);
		val = GMII_PO_EN;
	}

	b53_read8(dev, B53_CTRL_PAGE, off, &reg);
	reg |= val;
	if (duplex == DUPLEX_FULL)
		reg |= PORT_OVERRIDE_FULL_DUPLEX;
	else
		reg &= ~PORT_OVERRIDE_FULL_DUPLEX;

	switch (speed) {
	case 2000:
		reg |= PORT_OVERRIDE_SPEED_2000M;
		/* fallthrough */
	case SPEED_1000:
		reg |= PORT_OVERRIDE_SPEED_1000M;
		break;
	case SPEED_100:
		reg |= PORT_OVERRIDE_SPEED_100M;
		break;
	case SPEED_10:
		reg |= PORT_OVERRIDE_SPEED_10M;
		break;
	default:
		dev_err(dev->dev, "unknown speed: %d\n", speed);
		return;
	}

	if (pause & MLO_PAUSE_RX)
		reg |= PORT_OVERRIDE_RX_FLOW;
	if (pause & MLO_PAUSE_TX)
		reg |= PORT_OVERRIDE_TX_FLOW;

	b53_write8(dev, B53_CTRL_PAGE, off, reg);
}

static void b53_adjust_link(struct dsa_switch *ds, int port,
			    struct phy_device *phydev)
{
	struct b53_device *dev = ds->priv;
	struct ethtool_eee *p = &dev->ports[port].eee;
	u8 rgmii_ctrl = 0, reg = 0, off;
	int pause = 0;

	if (!phy_is_pseudo_fixed_link(phydev))
		return;

	/* Enable flow control on BCM5301x's CPU port */
	if (is5301x(dev) && port == dev->cpu_port)
		pause = MLO_PAUSE_TXRX_MASK;

	if (phydev->pause) {
		if (phydev->asym_pause)
			pause |= MLO_PAUSE_TX;
		pause |= MLO_PAUSE_RX;
	}

	b53_force_port_config(dev, port, phydev->speed, phydev->duplex, pause);
	b53_force_link(dev, port, phydev->link);

	if (is531x5(dev) && phy_interface_is_rgmii(phydev)) {
		if (port == 8)
			off = B53_RGMII_CTRL_IMP;
		else
			off = B53_RGMII_CTRL_P(port);

		/* Configure the port RGMII clock delay by DLL disabled and
		 * tx_clk aligned timing (restoring to reset defaults)
		 */
		b53_read8(dev, B53_CTRL_PAGE, off, &rgmii_ctrl);
		rgmii_ctrl &= ~(RGMII_CTRL_DLL_RXC | RGMII_CTRL_DLL_TXC |
				RGMII_CTRL_TIMING_SEL);

		/* PHY_INTERFACE_MODE_RGMII_TXID means TX internal delay, make
		 * sure that we enable the port TX clock internal delay to
		 * account for this internal delay that is inserted, otherwise
		 * the switch won't be able to receive correctly.
		 *
		 * PHY_INTERFACE_MODE_RGMII means that we are not introducing
		 * any delay neither on transmission nor reception, so the
		 * BCM53125 must also be configured accordingly to account for
		 * the lack of delay and introduce
		 *
		 * The BCM53125 switch has its RX clock and TX clock control
		 * swapped, hence the reason why we modify the TX clock path in
		 * the "RGMII" case
		 */
		if (phydev->interface == PHY_INTERFACE_MODE_RGMII_TXID)
			rgmii_ctrl |= RGMII_CTRL_DLL_TXC;
		if (phydev->interface == PHY_INTERFACE_MODE_RGMII)
			rgmii_ctrl |= RGMII_CTRL_DLL_TXC | RGMII_CTRL_DLL_RXC;
		rgmii_ctrl |= RGMII_CTRL_TIMING_SEL;
		b53_write8(dev, B53_CTRL_PAGE, off, rgmii_ctrl);

		dev_info(ds->dev, "Configured port %d for %s\n", port,
			 phy_modes(phydev->interface));
	}

	/* configure MII port if necessary */
	if (is5325(dev)) {
		b53_read8(dev, B53_CTRL_PAGE, B53_PORT_OVERRIDE_CTRL,
			  &reg);

		/* reverse mii needs to be enabled */
		if (!(reg & PORT_OVERRIDE_RV_MII_25)) {
			b53_write8(dev, B53_CTRL_PAGE, B53_PORT_OVERRIDE_CTRL,
				   reg | PORT_OVERRIDE_RV_MII_25);
			b53_read8(dev, B53_CTRL_PAGE, B53_PORT_OVERRIDE_CTRL,
				  &reg);

			if (!(reg & PORT_OVERRIDE_RV_MII_25)) {
				dev_err(ds->dev,
					"Failed to enable reverse MII mode\n");
				return;
			}
		}
	} else if (is5301x(dev)) {
		if (port != dev->cpu_port) {
			b53_force_port_config(dev, dev->cpu_port, 2000,
					      DUPLEX_FULL, MLO_PAUSE_TXRX_MASK);
			b53_force_link(dev, dev->cpu_port, 1);
		}
	}

	/* Re-negotiate EEE if it was enabled already */
	p->eee_enabled = b53_eee_init(ds, port, phydev);
}

void b53_port_event(struct dsa_switch *ds, int port)
{
	struct b53_device *dev = ds->priv;
	bool link;
	u16 sts;

	b53_read16(dev, B53_STAT_PAGE, B53_LINK_STAT, &sts);
	link = !!(sts & BIT(port));
	dsa_port_phylink_mac_change(ds, port, link);
}
EXPORT_SYMBOL(b53_port_event);

void b53_phylink_validate(struct dsa_switch *ds, int port,
			  unsigned long *supported,
			  struct phylink_link_state *state)
{
	struct b53_device *dev = ds->priv;
	__ETHTOOL_DECLARE_LINK_MODE_MASK(mask) = { 0, };

	if (dev->ops->serdes_phylink_validate)
		dev->ops->serdes_phylink_validate(dev, port, mask, state);

	/* Allow all the expected bits */
	phylink_set(mask, Autoneg);
	phylink_set_port_modes(mask);
	phylink_set(mask, Pause);
	phylink_set(mask, Asym_Pause);

	/* With the exclusion of 5325/5365, MII, Reverse MII and 802.3z, we
	 * support Gigabit, including Half duplex.
	 */
	if (state->interface != PHY_INTERFACE_MODE_MII &&
	    state->interface != PHY_INTERFACE_MODE_REVMII &&
	    !phy_interface_mode_is_8023z(state->interface) &&
	    !(is5325(dev) || is5365(dev))) {
		phylink_set(mask, 1000baseT_Full);
		phylink_set(mask, 1000baseT_Half);
	}

	if (!phy_interface_mode_is_8023z(state->interface)) {
		phylink_set(mask, 10baseT_Half);
		phylink_set(mask, 10baseT_Full);
		phylink_set(mask, 100baseT_Half);
		phylink_set(mask, 100baseT_Full);
	}

	bitmap_and(supported, supported, mask,
		   __ETHTOOL_LINK_MODE_MASK_NBITS);
	bitmap_and(state->advertising, state->advertising, mask,
		   __ETHTOOL_LINK_MODE_MASK_NBITS);

	phylink_helper_basex_speed(state);
}
EXPORT_SYMBOL(b53_phylink_validate);

int b53_phylink_mac_link_state(struct dsa_switch *ds, int port,
			       struct phylink_link_state *state)
{
	struct b53_device *dev = ds->priv;
	int ret = -EOPNOTSUPP;

	if ((phy_interface_mode_is_8023z(state->interface) ||
	     state->interface == PHY_INTERFACE_MODE_SGMII) &&
	     dev->ops->serdes_link_state)
		ret = dev->ops->serdes_link_state(dev, port, state);

	return ret;
}
EXPORT_SYMBOL(b53_phylink_mac_link_state);

void b53_phylink_mac_config(struct dsa_switch *ds, int port,
			    unsigned int mode,
			    const struct phylink_link_state *state)
{
	struct b53_device *dev = ds->priv;

	if (mode == MLO_AN_PHY)
		return;

	if (mode == MLO_AN_FIXED) {
		b53_force_port_config(dev, port, state->speed,
				      state->duplex, state->pause);
		return;
	}

	if ((phy_interface_mode_is_8023z(state->interface) ||
	     state->interface == PHY_INTERFACE_MODE_SGMII) &&
	     dev->ops->serdes_config)
		dev->ops->serdes_config(dev, port, mode, state);
}
EXPORT_SYMBOL(b53_phylink_mac_config);

void b53_phylink_mac_an_restart(struct dsa_switch *ds, int port)
{
	struct b53_device *dev = ds->priv;

	if (dev->ops->serdes_an_restart)
		dev->ops->serdes_an_restart(dev, port);
}
EXPORT_SYMBOL(b53_phylink_mac_an_restart);

void b53_phylink_mac_link_down(struct dsa_switch *ds, int port,
			       unsigned int mode,
			       phy_interface_t interface)
{
	struct b53_device *dev = ds->priv;

	if (mode == MLO_AN_PHY)
		return;

	if (mode == MLO_AN_FIXED) {
		b53_force_link(dev, port, false);
		return;
	}

	if (phy_interface_mode_is_8023z(interface) &&
	    dev->ops->serdes_link_set)
		dev->ops->serdes_link_set(dev, port, mode, interface, false);
}
EXPORT_SYMBOL(b53_phylink_mac_link_down);

void b53_phylink_mac_link_up(struct dsa_switch *ds, int port,
			     unsigned int mode,
			     phy_interface_t interface,
			     struct phy_device *phydev)
{
	struct b53_device *dev = ds->priv;

	if (mode == MLO_AN_PHY)
		return;

	if (mode == MLO_AN_FIXED) {
		b53_force_link(dev, port, true);
		return;
	}

	if (phy_interface_mode_is_8023z(interface) &&
	    dev->ops->serdes_link_set)
		dev->ops->serdes_link_set(dev, port, mode, interface, true);
}
EXPORT_SYMBOL(b53_phylink_mac_link_up);

int b53_vlan_filtering(struct dsa_switch *ds, int port, bool vlan_filtering)
{
	struct b53_device *dev = ds->priv;
	u16 pvid, new_pvid;

	b53_read16(dev, B53_VLAN_PAGE, B53_VLAN_PORT_DEF_TAG(port), &pvid);
	new_pvid = pvid;
	if (!vlan_filtering) {
		/* Filtering is currently enabled, use the default PVID since
		 * the bridge does not expect tagging anymore
		 */
		dev->ports[port].pvid = pvid;
		new_pvid = b53_default_pvid(dev);
	} else {
		/* Filtering is currently disabled, restore the previous PVID */
		new_pvid = dev->ports[port].pvid;
	}

	if (pvid != new_pvid)
		b53_write16(dev, B53_VLAN_PAGE, B53_VLAN_PORT_DEF_TAG(port),
			    new_pvid);

	b53_enable_vlan(dev, dev->vlan_enabled, vlan_filtering);

	return 0;
}
EXPORT_SYMBOL(b53_vlan_filtering);

int b53_vlan_prepare(struct dsa_switch *ds, int port,
		     const struct switchdev_obj_port_vlan *vlan)
{
	struct b53_device *dev = ds->priv;

	if ((is5325(dev) || is5365(dev)) && vlan->vid_begin == 0)
		return -EOPNOTSUPP;

	if (vlan->vid_end > dev->num_vlans)
		return -ERANGE;

	b53_enable_vlan(dev, true, ds->vlan_filtering);

	return 0;
}
EXPORT_SYMBOL(b53_vlan_prepare);

void b53_vlan_add(struct dsa_switch *ds, int port,
		  const struct switchdev_obj_port_vlan *vlan)
{
	struct b53_device *dev = ds->priv;
	bool untagged = vlan->flags & BRIDGE_VLAN_INFO_UNTAGGED;
	bool pvid = vlan->flags & BRIDGE_VLAN_INFO_PVID;
	struct b53_vlan *vl;
	u16 vid;

	for (vid = vlan->vid_begin; vid <= vlan->vid_end; ++vid) {
		vl = &dev->vlans[vid];

		b53_get_vlan_entry(dev, vid, vl);

		if (vid == 0 && vid == b53_default_pvid(dev))
			untagged = true;

		vl->members |= BIT(port);
		if (untagged && !dsa_is_cpu_port(ds, port))
			vl->untag |= BIT(port);
		else
			vl->untag &= ~BIT(port);

		b53_set_vlan_entry(dev, vid, vl);
		b53_fast_age_vlan(dev, vid);
	}

	if (pvid && !dsa_is_cpu_port(ds, port)) {
		b53_write16(dev, B53_VLAN_PAGE, B53_VLAN_PORT_DEF_TAG(port),
			    vlan->vid_end);
		b53_fast_age_vlan(dev, vid);
	}
}
EXPORT_SYMBOL(b53_vlan_add);

int b53_vlan_del(struct dsa_switch *ds, int port,
		 const struct switchdev_obj_port_vlan *vlan)
{
	struct b53_device *dev = ds->priv;
	bool untagged = vlan->flags & BRIDGE_VLAN_INFO_UNTAGGED;
	struct b53_vlan *vl;
	u16 vid;
	u16 pvid;

	b53_read16(dev, B53_VLAN_PAGE, B53_VLAN_PORT_DEF_TAG(port), &pvid);

	for (vid = vlan->vid_begin; vid <= vlan->vid_end; ++vid) {
		vl = &dev->vlans[vid];

		b53_get_vlan_entry(dev, vid, vl);

		vl->members &= ~BIT(port);

		if (pvid == vid)
			pvid = b53_default_pvid(dev);

		if (untagged && !dsa_is_cpu_port(ds, port))
			vl->untag &= ~(BIT(port));

		b53_set_vlan_entry(dev, vid, vl);
		b53_fast_age_vlan(dev, vid);
	}

	b53_write16(dev, B53_VLAN_PAGE, B53_VLAN_PORT_DEF_TAG(port), pvid);
	b53_fast_age_vlan(dev, pvid);

	return 0;
}
EXPORT_SYMBOL(b53_vlan_del);

/* Address Resolution Logic routines */
static int b53_arl_op_wait(struct b53_device *dev)
{
	unsigned int timeout = 10;
	u8 reg;

	do {
		b53_read8(dev, B53_ARLIO_PAGE, B53_ARLTBL_RW_CTRL, &reg);
		if (!(reg & ARLTBL_START_DONE))
			return 0;

		usleep_range(1000, 2000);
	} while (timeout--);

	dev_warn(dev->dev, "timeout waiting for ARL to finish: 0x%02x\n", reg);

	return -ETIMEDOUT;
}

static int b53_arl_rw_op(struct b53_device *dev, unsigned int op)
{
	u8 reg;

	if (op > ARLTBL_RW)
		return -EINVAL;

	b53_read8(dev, B53_ARLIO_PAGE, B53_ARLTBL_RW_CTRL, &reg);
	reg |= ARLTBL_START_DONE;
	if (op)
		reg |= ARLTBL_RW;
	else
		reg &= ~ARLTBL_RW;
	b53_write8(dev, B53_ARLIO_PAGE, B53_ARLTBL_RW_CTRL, reg);

	return b53_arl_op_wait(dev);
}

static int b53_arl_read(struct b53_device *dev, u64 mac,
			u16 vid, struct b53_arl_entry *ent, u8 *idx,
			bool is_valid)
{
	unsigned int i;
	int ret;

	ret = b53_arl_op_wait(dev);
	if (ret)
		return ret;

	/* Read the bins */
	for (i = 0; i < dev->num_arl_entries; i++) {
		u64 mac_vid;
		u32 fwd_entry;

		b53_read64(dev, B53_ARLIO_PAGE,
			   B53_ARLTBL_MAC_VID_ENTRY(i), &mac_vid);
		b53_read32(dev, B53_ARLIO_PAGE,
			   B53_ARLTBL_DATA_ENTRY(i), &fwd_entry);
		b53_arl_to_entry(ent, mac_vid, fwd_entry);

		if (!(fwd_entry & ARLTBL_VALID))
			continue;
		if ((mac_vid & ARLTBL_MAC_MASK) != mac)
			continue;
		*idx = i;
	}

	return -ENOENT;
}

static int b53_arl_op(struct b53_device *dev, int op, int port,
		      const unsigned char *addr, u16 vid, bool is_valid)
{
	struct b53_arl_entry ent;
	u32 fwd_entry;
	u64 mac, mac_vid = 0;
	u8 idx = 0;
	int ret;

	/* Convert the array into a 64-bit MAC */
	mac = ether_addr_to_u64(addr);

	/* Perform a read for the given MAC and VID */
	b53_write48(dev, B53_ARLIO_PAGE, B53_MAC_ADDR_IDX, mac);
	b53_write16(dev, B53_ARLIO_PAGE, B53_VLAN_ID_IDX, vid);

	/* Issue a read operation for this MAC */
	ret = b53_arl_rw_op(dev, 1);
	if (ret)
		return ret;

	ret = b53_arl_read(dev, mac, vid, &ent, &idx, is_valid);
	/* If this is a read, just finish now */
	if (op)
		return ret;

	/* We could not find a matching MAC, so reset to a new entry */
	if (ret) {
		fwd_entry = 0;
		idx = 1;
	}

	/* For multicast address, the port is a bitmask and the validity
	 * is determined by having at least one port being still active
	 */
	if (!is_multicast_ether_addr(addr)) {
		ent.port = port;
		ent.is_valid = is_valid;
	} else {
		if (is_valid)
			ent.port |= BIT(port);
		else
			ent.port &= ~BIT(port);

		ent.is_valid = !!(ent.port);
	}

	ent.is_valid = is_valid;
	ent.vid = vid;
	ent.is_static = true;
	ent.is_age = false;
	memcpy(ent.mac, addr, ETH_ALEN);
	b53_arl_from_entry(&mac_vid, &fwd_entry, &ent);

	b53_write64(dev, B53_ARLIO_PAGE,
		    B53_ARLTBL_MAC_VID_ENTRY(idx), mac_vid);
	b53_write32(dev, B53_ARLIO_PAGE,
		    B53_ARLTBL_DATA_ENTRY(idx), fwd_entry);

	return b53_arl_rw_op(dev, 0);
}

int b53_fdb_add(struct dsa_switch *ds, int port,
		const unsigned char *addr, u16 vid)
{
	struct b53_device *priv = ds->priv;

	/* 5325 and 5365 require some more massaging, but could
	 * be supported eventually
	 */
	if (is5325(priv) || is5365(priv))
		return -EOPNOTSUPP;

	return b53_arl_op(priv, 0, port, addr, vid, true);
}
EXPORT_SYMBOL(b53_fdb_add);

int b53_fdb_del(struct dsa_switch *ds, int port,
		const unsigned char *addr, u16 vid)
{
	struct b53_device *priv = ds->priv;

	return b53_arl_op(priv, 0, port, addr, vid, false);
}
EXPORT_SYMBOL(b53_fdb_del);

static int b53_arl_search_wait(struct b53_device *dev)
{
	unsigned int timeout = 1000;
	u8 reg;

	do {
		b53_read8(dev, B53_ARLIO_PAGE, B53_ARL_SRCH_CTL, &reg);
		if (!(reg & ARL_SRCH_STDN))
			return 0;

		if (reg & ARL_SRCH_VLID)
			return 0;

		usleep_range(1000, 2000);
	} while (timeout--);

	return -ETIMEDOUT;
}

static void b53_arl_search_rd(struct b53_device *dev, u8 idx,
			      struct b53_arl_entry *ent)
{
	u64 mac_vid;
	u32 fwd_entry;

	b53_read64(dev, B53_ARLIO_PAGE,
		   B53_ARL_SRCH_RSTL_MACVID(idx), &mac_vid);
	b53_read32(dev, B53_ARLIO_PAGE,
		   B53_ARL_SRCH_RSTL(idx), &fwd_entry);
	b53_arl_to_entry(ent, mac_vid, fwd_entry);
}

static int b53_fdb_copy(int port, const struct b53_arl_entry *ent,
			dsa_fdb_dump_cb_t *cb, void *data)
{
	if (!ent->is_valid)
		return 0;

	if (port != ent->port)
		return 0;

	return cb(ent->mac, ent->vid, ent->is_static, data);
}

int b53_fdb_dump(struct dsa_switch *ds, int port,
		 dsa_fdb_dump_cb_t *cb, void *data)
{
	struct b53_device *priv = ds->priv;
	struct b53_arl_entry results[2];
	unsigned int count = 0;
	int ret;
	u8 reg;

	/* Start search operation */
	reg = ARL_SRCH_STDN;
	b53_write8(priv, B53_ARLIO_PAGE, B53_ARL_SRCH_CTL, reg);

	do {
		ret = b53_arl_search_wait(priv);
		if (ret)
			return ret;

		b53_arl_search_rd(priv, 0, &results[0]);
		ret = b53_fdb_copy(port, &results[0], cb, data);
		if (ret)
			return ret;

		if (priv->num_arl_entries > 2) {
			b53_arl_search_rd(priv, 1, &results[1]);
			ret = b53_fdb_copy(port, &results[1], cb, data);
			if (ret)
				return ret;

			if (!results[0].is_valid && !results[1].is_valid)
				break;
		}

	} while (count++ < 1024);

	return 0;
}
EXPORT_SYMBOL(b53_fdb_dump);

int b53_mdb_prepare(struct dsa_switch *ds, int port,
		    const struct switchdev_obj_port_mdb *mdb)
{
	struct b53_device *priv = ds->priv;

	/* 5325 and 5365 require some more massaging, but could
	 * be supported eventually
	 */
	if (is5325(priv) || is5365(priv))
		return -EOPNOTSUPP;

	return 0;
}
EXPORT_SYMBOL(b53_mdb_prepare);

void b53_mdb_add(struct dsa_switch *ds, int port,
		 const struct switchdev_obj_port_mdb *mdb)
{
	struct b53_device *priv = ds->priv;
	int ret;

	ret = b53_arl_op(priv, 0, port, mdb->addr, mdb->vid, true);
	if (ret)
		dev_err(ds->dev, "failed to add MDB entry\n");
}
EXPORT_SYMBOL(b53_mdb_add);

int b53_mdb_del(struct dsa_switch *ds, int port,
		const struct switchdev_obj_port_mdb *mdb)
{
	struct b53_device *priv = ds->priv;
	int ret;

	ret = b53_arl_op(priv, 0, port, mdb->addr, mdb->vid, false);
	if (ret)
		dev_err(ds->dev, "failed to delete MDB entry\n");

	return ret;
}
EXPORT_SYMBOL(b53_mdb_del);

int b53_br_join(struct dsa_switch *ds, int port, struct net_device *br)
{
	struct b53_device *dev = ds->priv;
	s8 cpu_port = dsa_to_port(ds, port)->cpu_dp->index;
	u16 pvlan, reg;
	unsigned int i;

	/* Make this port leave the all VLANs join since we will have proper
	 * VLAN entries from now on
	 */
	if (is58xx(dev)) {
		b53_read16(dev, B53_VLAN_PAGE, B53_JOIN_ALL_VLAN_EN, &reg);
		reg &= ~BIT(port);
		if ((reg & BIT(cpu_port)) == BIT(cpu_port))
			reg &= ~BIT(cpu_port);
		b53_write16(dev, B53_VLAN_PAGE, B53_JOIN_ALL_VLAN_EN, reg);
	}

	b53_read16(dev, B53_PVLAN_PAGE, B53_PVLAN_PORT_MASK(port), &pvlan);

	b53_for_each_port(dev, i) {
		if (dsa_to_port(ds, i)->bridge_dev != br)
			continue;

		/* Add this local port to the remote port VLAN control
		 * membership and update the remote port bitmask
		 */
		b53_read16(dev, B53_PVLAN_PAGE, B53_PVLAN_PORT_MASK(i), &reg);
		reg |= BIT(port);
		b53_write16(dev, B53_PVLAN_PAGE, B53_PVLAN_PORT_MASK(i), reg);
		dev->ports[i].vlan_ctl_mask = reg;

		pvlan |= BIT(i);
	}

	/* Configure the local port VLAN control membership to include
	 * remote ports and update the local port bitmask
	 */
	b53_write16(dev, B53_PVLAN_PAGE, B53_PVLAN_PORT_MASK(port), pvlan);
	dev->ports[port].vlan_ctl_mask = pvlan;

	return 0;
}
EXPORT_SYMBOL(b53_br_join);

void b53_br_leave(struct dsa_switch *ds, int port, struct net_device *br)
{
	struct b53_device *dev = ds->priv;
	struct b53_vlan *vl = &dev->vlans[0];
	s8 cpu_port = dsa_to_port(ds, port)->cpu_dp->index;
	unsigned int i;
	u16 pvlan, reg, pvid;

	b53_read16(dev, B53_PVLAN_PAGE, B53_PVLAN_PORT_MASK(port), &pvlan);

	b53_for_each_port(dev, i) {
		/* Don't touch the remaining ports */
		if (dsa_to_port(ds, i)->bridge_dev != br)
			continue;

		b53_read16(dev, B53_PVLAN_PAGE, B53_PVLAN_PORT_MASK(i), &reg);
		reg &= ~BIT(port);
		b53_write16(dev, B53_PVLAN_PAGE, B53_PVLAN_PORT_MASK(i), reg);
		dev->ports[port].vlan_ctl_mask = reg;

		/* Prevent self removal to preserve isolation */
		if (port != i)
			pvlan &= ~BIT(i);
	}

	b53_write16(dev, B53_PVLAN_PAGE, B53_PVLAN_PORT_MASK(port), pvlan);
	dev->ports[port].vlan_ctl_mask = pvlan;

	pvid = b53_default_pvid(dev);

	/* Make this port join all VLANs without VLAN entries */
	if (is58xx(dev)) {
		b53_read16(dev, B53_VLAN_PAGE, B53_JOIN_ALL_VLAN_EN, &reg);
		reg |= BIT(port);
		if (!(reg & BIT(cpu_port)))
			reg |= BIT(cpu_port);
		b53_write16(dev, B53_VLAN_PAGE, B53_JOIN_ALL_VLAN_EN, reg);
	} else {
		b53_get_vlan_entry(dev, pvid, vl);
		vl->members |= BIT(port) | BIT(cpu_port);
		vl->untag |= BIT(port) | BIT(cpu_port);
		b53_set_vlan_entry(dev, pvid, vl);
	}
}
EXPORT_SYMBOL(b53_br_leave);

void b53_br_set_stp_state(struct dsa_switch *ds, int port, u8 state)
{
	struct b53_device *dev = ds->priv;
	u8 hw_state;
	u8 reg;

	switch (state) {
	case BR_STATE_DISABLED:
		hw_state = PORT_CTRL_DIS_STATE;
		break;
	case BR_STATE_LISTENING:
		hw_state = PORT_CTRL_LISTEN_STATE;
		break;
	case BR_STATE_LEARNING:
		hw_state = PORT_CTRL_LEARN_STATE;
		break;
	case BR_STATE_FORWARDING:
		hw_state = PORT_CTRL_FWD_STATE;
		break;
	case BR_STATE_BLOCKING:
		hw_state = PORT_CTRL_BLOCK_STATE;
		break;
	default:
		dev_err(ds->dev, "invalid STP state: %d\n", state);
		return;
	}

	b53_read8(dev, B53_CTRL_PAGE, B53_PORT_CTRL(port), &reg);
	reg &= ~PORT_CTRL_STP_STATE_MASK;
	reg |= hw_state;
	b53_write8(dev, B53_CTRL_PAGE, B53_PORT_CTRL(port), reg);
}
EXPORT_SYMBOL(b53_br_set_stp_state);

void b53_br_fast_age(struct dsa_switch *ds, int port)
{
	struct b53_device *dev = ds->priv;

	if (b53_fast_age_port(dev, port))
		dev_err(ds->dev, "fast ageing failed\n");
}
EXPORT_SYMBOL(b53_br_fast_age);

int b53_br_egress_floods(struct dsa_switch *ds, int port,
			 bool unicast, bool multicast)
{
	struct b53_device *dev = ds->priv;
	u16 uc, mc;

	b53_read16(dev, B53_CTRL_PAGE, B53_UC_FLOOD_MASK, &uc);
	if (unicast)
		uc |= BIT(port);
	else
		uc &= ~BIT(port);
	b53_write16(dev, B53_CTRL_PAGE, B53_UC_FLOOD_MASK, uc);
<<<<<<< HEAD

	b53_read16(dev, B53_CTRL_PAGE, B53_MC_FLOOD_MASK, &mc);
=======

	b53_read16(dev, B53_CTRL_PAGE, B53_MC_FLOOD_MASK, &mc);
	if (multicast)
		mc |= BIT(port);
	else
		mc &= ~BIT(port);
	b53_write16(dev, B53_CTRL_PAGE, B53_MC_FLOOD_MASK, mc);

	b53_read16(dev, B53_CTRL_PAGE, B53_IPMC_FLOOD_MASK, &mc);
>>>>>>> 69e489fe
	if (multicast)
		mc |= BIT(port);
	else
		mc &= ~BIT(port);
<<<<<<< HEAD
	b53_write16(dev, B53_CTRL_PAGE, B53_MC_FLOOD_MASK, mc);

	b53_read16(dev, B53_CTRL_PAGE, B53_IPMC_FLOOD_MASK, &mc);
	if (multicast)
		mc |= BIT(port);
	else
		mc &= ~BIT(port);
=======
>>>>>>> 69e489fe
	b53_write16(dev, B53_CTRL_PAGE, B53_IPMC_FLOOD_MASK, mc);

	return 0;

}
EXPORT_SYMBOL(b53_br_egress_floods);

static bool b53_possible_cpu_port(struct dsa_switch *ds, int port)
{
	/* Broadcom switches will accept enabling Broadcom tags on the
	 * following ports: 5, 7 and 8, any other port is not supported
	 */
	switch (port) {
	case B53_CPU_PORT_25:
	case 7:
	case B53_CPU_PORT:
		return true;
	}

	return false;
}

static bool b53_can_enable_brcm_tags(struct dsa_switch *ds, int port,
				     enum dsa_tag_protocol tag_protocol)
{
	bool ret = b53_possible_cpu_port(ds, port);

	if (!ret) {
		dev_warn(ds->dev, "Port %d is not Broadcom tag capable\n",
			 port);
		return ret;
	}

	switch (tag_protocol) {
	case DSA_TAG_PROTO_BRCM:
	case DSA_TAG_PROTO_BRCM_PREPEND:
		dev_warn(ds->dev,
			 "Port %d is stacked to Broadcom tag switch\n", port);
		ret = false;
		break;
	default:
		ret = true;
		break;
	}

	return ret;
}

enum dsa_tag_protocol b53_get_tag_protocol(struct dsa_switch *ds, int port,
					   enum dsa_tag_protocol mprot)
{
	struct b53_device *dev = ds->priv;

	/* Older models (5325, 5365) support a different tag format that we do
	 * not support in net/dsa/tag_brcm.c yet.
	 */
	if (is5325(dev) || is5365(dev) ||
	    !b53_can_enable_brcm_tags(ds, port, mprot)) {
		dev->tag_protocol = DSA_TAG_PROTO_NONE;
		goto out;
	}

	/* Broadcom BCM58xx chips have a flow accelerator on Port 8
	 * which requires us to use the prepended Broadcom tag type
	 */
	if (dev->chip_id == BCM58XX_DEVICE_ID && port == B53_CPU_PORT) {
		dev->tag_protocol = DSA_TAG_PROTO_BRCM_PREPEND;
		goto out;
	}

	dev->tag_protocol = DSA_TAG_PROTO_BRCM;
out:
	return dev->tag_protocol;
}
EXPORT_SYMBOL(b53_get_tag_protocol);

int b53_mirror_add(struct dsa_switch *ds, int port,
		   struct dsa_mall_mirror_tc_entry *mirror, bool ingress)
{
	struct b53_device *dev = ds->priv;
	u16 reg, loc;

	if (ingress)
		loc = B53_IG_MIR_CTL;
	else
		loc = B53_EG_MIR_CTL;

	b53_read16(dev, B53_MGMT_PAGE, loc, &reg);
	reg |= BIT(port);
	b53_write16(dev, B53_MGMT_PAGE, loc, reg);

	b53_read16(dev, B53_MGMT_PAGE, B53_MIR_CAP_CTL, &reg);
	reg &= ~CAP_PORT_MASK;
	reg |= mirror->to_local_port;
	reg |= MIRROR_EN;
	b53_write16(dev, B53_MGMT_PAGE, B53_MIR_CAP_CTL, reg);

	return 0;
}
EXPORT_SYMBOL(b53_mirror_add);

void b53_mirror_del(struct dsa_switch *ds, int port,
		    struct dsa_mall_mirror_tc_entry *mirror)
{
	struct b53_device *dev = ds->priv;
	bool loc_disable = false, other_loc_disable = false;
	u16 reg, loc;

	if (mirror->ingress)
		loc = B53_IG_MIR_CTL;
	else
		loc = B53_EG_MIR_CTL;

	/* Update the desired ingress/egress register */
	b53_read16(dev, B53_MGMT_PAGE, loc, &reg);
	reg &= ~BIT(port);
	if (!(reg & MIRROR_MASK))
		loc_disable = true;
	b53_write16(dev, B53_MGMT_PAGE, loc, reg);

	/* Now look at the other one to know if we can disable mirroring
	 * entirely
	 */
	if (mirror->ingress)
		b53_read16(dev, B53_MGMT_PAGE, B53_EG_MIR_CTL, &reg);
	else
		b53_read16(dev, B53_MGMT_PAGE, B53_IG_MIR_CTL, &reg);
	if (!(reg & MIRROR_MASK))
		other_loc_disable = true;

	b53_read16(dev, B53_MGMT_PAGE, B53_MIR_CAP_CTL, &reg);
	/* Both no longer have ports, let's disable mirroring */
	if (loc_disable && other_loc_disable) {
		reg &= ~MIRROR_EN;
		reg &= ~mirror->to_local_port;
	}
	b53_write16(dev, B53_MGMT_PAGE, B53_MIR_CAP_CTL, reg);
}
EXPORT_SYMBOL(b53_mirror_del);

void b53_eee_enable_set(struct dsa_switch *ds, int port, bool enable)
{
	struct b53_device *dev = ds->priv;
	u16 reg;

	b53_read16(dev, B53_EEE_PAGE, B53_EEE_EN_CTRL, &reg);
	if (enable)
		reg |= BIT(port);
	else
		reg &= ~BIT(port);
	b53_write16(dev, B53_EEE_PAGE, B53_EEE_EN_CTRL, reg);
}
EXPORT_SYMBOL(b53_eee_enable_set);


/* Returns 0 if EEE was not enabled, or 1 otherwise
 */
int b53_eee_init(struct dsa_switch *ds, int port, struct phy_device *phy)
{
	int ret;

	ret = phy_init_eee(phy, 0);
	if (ret)
		return 0;

	b53_eee_enable_set(ds, port, true);

	return 1;
}
EXPORT_SYMBOL(b53_eee_init);

int b53_get_mac_eee(struct dsa_switch *ds, int port, struct ethtool_eee *e)
{
	struct b53_device *dev = ds->priv;
	struct ethtool_eee *p = &dev->ports[port].eee;
	u16 reg;

	if (is5325(dev) || is5365(dev))
		return -EOPNOTSUPP;

	b53_read16(dev, B53_EEE_PAGE, B53_EEE_LPI_INDICATE, &reg);
	e->eee_enabled = p->eee_enabled;
	e->eee_active = !!(reg & BIT(port));

	return 0;
}
EXPORT_SYMBOL(b53_get_mac_eee);

int b53_set_mac_eee(struct dsa_switch *ds, int port, struct ethtool_eee *e)
{
	struct b53_device *dev = ds->priv;
	struct ethtool_eee *p = &dev->ports[port].eee;

	if (is5325(dev) || is5365(dev))
		return -EOPNOTSUPP;

	p->eee_enabled = e->eee_enabled;
	b53_eee_enable_set(ds, port, e->eee_enabled);

	return 0;
}
EXPORT_SYMBOL(b53_set_mac_eee);

static const struct dsa_switch_ops b53_switch_ops = {
	.get_tag_protocol	= b53_get_tag_protocol,
	.setup			= b53_setup,
	.get_strings		= b53_get_strings,
	.get_ethtool_stats	= b53_get_ethtool_stats,
	.get_sset_count		= b53_get_sset_count,
	.get_ethtool_phy_stats	= b53_get_ethtool_phy_stats,
	.phy_read		= b53_phy_read16,
	.phy_write		= b53_phy_write16,
	.adjust_link		= b53_adjust_link,
	.phylink_validate	= b53_phylink_validate,
	.phylink_mac_link_state	= b53_phylink_mac_link_state,
	.phylink_mac_config	= b53_phylink_mac_config,
	.phylink_mac_an_restart	= b53_phylink_mac_an_restart,
	.phylink_mac_link_down	= b53_phylink_mac_link_down,
	.phylink_mac_link_up	= b53_phylink_mac_link_up,
	.port_enable		= b53_enable_port,
	.port_disable		= b53_disable_port,
	.get_mac_eee		= b53_get_mac_eee,
	.set_mac_eee		= b53_set_mac_eee,
	.port_bridge_join	= b53_br_join,
	.port_bridge_leave	= b53_br_leave,
	.port_stp_state_set	= b53_br_set_stp_state,
	.port_fast_age		= b53_br_fast_age,
	.port_egress_floods	= b53_br_egress_floods,
	.port_vlan_filtering	= b53_vlan_filtering,
	.port_vlan_prepare	= b53_vlan_prepare,
	.port_vlan_add		= b53_vlan_add,
	.port_vlan_del		= b53_vlan_del,
	.port_fdb_dump		= b53_fdb_dump,
	.port_fdb_add		= b53_fdb_add,
	.port_fdb_del		= b53_fdb_del,
	.port_mirror_add	= b53_mirror_add,
	.port_mirror_del	= b53_mirror_del,
	.port_mdb_prepare	= b53_mdb_prepare,
	.port_mdb_add		= b53_mdb_add,
	.port_mdb_del		= b53_mdb_del,
};

struct b53_chip_data {
	u32 chip_id;
	const char *dev_name;
	u16 vlans;
	u16 enabled_ports;
	u8 cpu_port;
	u8 vta_regs[3];
	u8 arl_entries;
	u8 duplex_reg;
	u8 jumbo_pm_reg;
	u8 jumbo_size_reg;
};

#define B53_VTA_REGS	\
	{ B53_VT_ACCESS, B53_VT_INDEX, B53_VT_ENTRY }
#define B53_VTA_REGS_9798 \
	{ B53_VT_ACCESS_9798, B53_VT_INDEX_9798, B53_VT_ENTRY_9798 }
#define B53_VTA_REGS_63XX \
	{ B53_VT_ACCESS_63XX, B53_VT_INDEX_63XX, B53_VT_ENTRY_63XX }

static const struct b53_chip_data b53_switch_chips[] = {
	{
		.chip_id = BCM5325_DEVICE_ID,
		.dev_name = "BCM5325",
		.vlans = 16,
		.enabled_ports = 0x1f,
		.arl_entries = 2,
		.cpu_port = B53_CPU_PORT_25,
		.duplex_reg = B53_DUPLEX_STAT_FE,
	},
	{
		.chip_id = BCM5365_DEVICE_ID,
		.dev_name = "BCM5365",
		.vlans = 256,
		.enabled_ports = 0x1f,
		.arl_entries = 2,
		.cpu_port = B53_CPU_PORT_25,
		.duplex_reg = B53_DUPLEX_STAT_FE,
	},
	{
		.chip_id = BCM5389_DEVICE_ID,
		.dev_name = "BCM5389",
		.vlans = 4096,
		.enabled_ports = 0x1f,
		.arl_entries = 4,
		.cpu_port = B53_CPU_PORT,
		.vta_regs = B53_VTA_REGS,
		.duplex_reg = B53_DUPLEX_STAT_GE,
		.jumbo_pm_reg = B53_JUMBO_PORT_MASK,
		.jumbo_size_reg = B53_JUMBO_MAX_SIZE,
	},
	{
		.chip_id = BCM5395_DEVICE_ID,
		.dev_name = "BCM5395",
		.vlans = 4096,
		.enabled_ports = 0x1f,
		.arl_entries = 4,
		.cpu_port = B53_CPU_PORT,
		.vta_regs = B53_VTA_REGS,
		.duplex_reg = B53_DUPLEX_STAT_GE,
		.jumbo_pm_reg = B53_JUMBO_PORT_MASK,
		.jumbo_size_reg = B53_JUMBO_MAX_SIZE,
	},
	{
		.chip_id = BCM5397_DEVICE_ID,
		.dev_name = "BCM5397",
		.vlans = 4096,
		.enabled_ports = 0x1f,
		.arl_entries = 4,
		.cpu_port = B53_CPU_PORT,
		.vta_regs = B53_VTA_REGS_9798,
		.duplex_reg = B53_DUPLEX_STAT_GE,
		.jumbo_pm_reg = B53_JUMBO_PORT_MASK,
		.jumbo_size_reg = B53_JUMBO_MAX_SIZE,
	},
	{
		.chip_id = BCM5398_DEVICE_ID,
		.dev_name = "BCM5398",
		.vlans = 4096,
		.enabled_ports = 0x7f,
		.arl_entries = 4,
		.cpu_port = B53_CPU_PORT,
		.vta_regs = B53_VTA_REGS_9798,
		.duplex_reg = B53_DUPLEX_STAT_GE,
		.jumbo_pm_reg = B53_JUMBO_PORT_MASK,
		.jumbo_size_reg = B53_JUMBO_MAX_SIZE,
	},
	{
		.chip_id = BCM53115_DEVICE_ID,
		.dev_name = "BCM53115",
		.vlans = 4096,
		.enabled_ports = 0x1f,
		.arl_entries = 4,
		.vta_regs = B53_VTA_REGS,
		.cpu_port = B53_CPU_PORT,
		.duplex_reg = B53_DUPLEX_STAT_GE,
		.jumbo_pm_reg = B53_JUMBO_PORT_MASK,
		.jumbo_size_reg = B53_JUMBO_MAX_SIZE,
	},
	{
		.chip_id = BCM53125_DEVICE_ID,
		.dev_name = "BCM53125",
		.vlans = 4096,
		.enabled_ports = 0xff,
		.arl_entries = 4,
		.cpu_port = B53_CPU_PORT,
		.vta_regs = B53_VTA_REGS,
		.duplex_reg = B53_DUPLEX_STAT_GE,
		.jumbo_pm_reg = B53_JUMBO_PORT_MASK,
		.jumbo_size_reg = B53_JUMBO_MAX_SIZE,
	},
	{
		.chip_id = BCM53128_DEVICE_ID,
		.dev_name = "BCM53128",
		.vlans = 4096,
		.enabled_ports = 0x1ff,
		.arl_entries = 4,
		.cpu_port = B53_CPU_PORT,
		.vta_regs = B53_VTA_REGS,
		.duplex_reg = B53_DUPLEX_STAT_GE,
		.jumbo_pm_reg = B53_JUMBO_PORT_MASK,
		.jumbo_size_reg = B53_JUMBO_MAX_SIZE,
	},
	{
		.chip_id = BCM63XX_DEVICE_ID,
		.dev_name = "BCM63xx",
		.vlans = 4096,
		.enabled_ports = 0, /* pdata must provide them */
		.arl_entries = 4,
		.cpu_port = B53_CPU_PORT,
		.vta_regs = B53_VTA_REGS_63XX,
		.duplex_reg = B53_DUPLEX_STAT_63XX,
		.jumbo_pm_reg = B53_JUMBO_PORT_MASK_63XX,
		.jumbo_size_reg = B53_JUMBO_MAX_SIZE_63XX,
	},
	{
		.chip_id = BCM53010_DEVICE_ID,
		.dev_name = "BCM53010",
		.vlans = 4096,
		.enabled_ports = 0x1f,
		.arl_entries = 4,
		.cpu_port = B53_CPU_PORT_25, /* TODO: auto detect */
		.vta_regs = B53_VTA_REGS,
		.duplex_reg = B53_DUPLEX_STAT_GE,
		.jumbo_pm_reg = B53_JUMBO_PORT_MASK,
		.jumbo_size_reg = B53_JUMBO_MAX_SIZE,
	},
	{
		.chip_id = BCM53011_DEVICE_ID,
		.dev_name = "BCM53011",
		.vlans = 4096,
		.enabled_ports = 0x1bf,
		.arl_entries = 4,
		.cpu_port = B53_CPU_PORT_25, /* TODO: auto detect */
		.vta_regs = B53_VTA_REGS,
		.duplex_reg = B53_DUPLEX_STAT_GE,
		.jumbo_pm_reg = B53_JUMBO_PORT_MASK,
		.jumbo_size_reg = B53_JUMBO_MAX_SIZE,
	},
	{
		.chip_id = BCM53012_DEVICE_ID,
		.dev_name = "BCM53012",
		.vlans = 4096,
		.enabled_ports = 0x1bf,
		.arl_entries = 4,
		.cpu_port = B53_CPU_PORT_25, /* TODO: auto detect */
		.vta_regs = B53_VTA_REGS,
		.duplex_reg = B53_DUPLEX_STAT_GE,
		.jumbo_pm_reg = B53_JUMBO_PORT_MASK,
		.jumbo_size_reg = B53_JUMBO_MAX_SIZE,
	},
	{
		.chip_id = BCM53018_DEVICE_ID,
		.dev_name = "BCM53018",
		.vlans = 4096,
		.enabled_ports = 0x1f,
		.arl_entries = 4,
		.cpu_port = B53_CPU_PORT_25, /* TODO: auto detect */
		.vta_regs = B53_VTA_REGS,
		.duplex_reg = B53_DUPLEX_STAT_GE,
		.jumbo_pm_reg = B53_JUMBO_PORT_MASK,
		.jumbo_size_reg = B53_JUMBO_MAX_SIZE,
	},
	{
		.chip_id = BCM53019_DEVICE_ID,
		.dev_name = "BCM53019",
		.vlans = 4096,
		.enabled_ports = 0x1f,
		.arl_entries = 4,
		.cpu_port = B53_CPU_PORT_25, /* TODO: auto detect */
		.vta_regs = B53_VTA_REGS,
		.duplex_reg = B53_DUPLEX_STAT_GE,
		.jumbo_pm_reg = B53_JUMBO_PORT_MASK,
		.jumbo_size_reg = B53_JUMBO_MAX_SIZE,
	},
	{
		.chip_id = BCM58XX_DEVICE_ID,
		.dev_name = "BCM585xx/586xx/88312",
		.vlans	= 4096,
		.enabled_ports = 0x1ff,
		.arl_entries = 4,
		.cpu_port = B53_CPU_PORT,
		.vta_regs = B53_VTA_REGS,
		.duplex_reg = B53_DUPLEX_STAT_GE,
		.jumbo_pm_reg = B53_JUMBO_PORT_MASK,
		.jumbo_size_reg = B53_JUMBO_MAX_SIZE,
	},
	{
		.chip_id = BCM583XX_DEVICE_ID,
		.dev_name = "BCM583xx/11360",
		.vlans = 4096,
		.enabled_ports = 0x103,
		.arl_entries = 4,
		.cpu_port = B53_CPU_PORT,
		.vta_regs = B53_VTA_REGS,
		.duplex_reg = B53_DUPLEX_STAT_GE,
		.jumbo_pm_reg = B53_JUMBO_PORT_MASK,
		.jumbo_size_reg = B53_JUMBO_MAX_SIZE,
	},
	{
		.chip_id = BCM7445_DEVICE_ID,
		.dev_name = "BCM7445",
		.vlans	= 4096,
		.enabled_ports = 0x1ff,
		.arl_entries = 4,
		.cpu_port = B53_CPU_PORT,
		.vta_regs = B53_VTA_REGS,
		.duplex_reg = B53_DUPLEX_STAT_GE,
		.jumbo_pm_reg = B53_JUMBO_PORT_MASK,
		.jumbo_size_reg = B53_JUMBO_MAX_SIZE,
	},
	{
		.chip_id = BCM7278_DEVICE_ID,
		.dev_name = "BCM7278",
		.vlans = 4096,
		.enabled_ports = 0x1ff,
		.arl_entries= 4,
		.cpu_port = B53_CPU_PORT,
		.vta_regs = B53_VTA_REGS,
		.duplex_reg = B53_DUPLEX_STAT_GE,
		.jumbo_pm_reg = B53_JUMBO_PORT_MASK,
		.jumbo_size_reg = B53_JUMBO_MAX_SIZE,
	},
};

static int b53_switch_init(struct b53_device *dev)
{
	unsigned int i;
	int ret;

	for (i = 0; i < ARRAY_SIZE(b53_switch_chips); i++) {
		const struct b53_chip_data *chip = &b53_switch_chips[i];

		if (chip->chip_id == dev->chip_id) {
			if (!dev->enabled_ports)
				dev->enabled_ports = chip->enabled_ports;
			dev->name = chip->dev_name;
			dev->duplex_reg = chip->duplex_reg;
			dev->vta_regs[0] = chip->vta_regs[0];
			dev->vta_regs[1] = chip->vta_regs[1];
			dev->vta_regs[2] = chip->vta_regs[2];
			dev->jumbo_pm_reg = chip->jumbo_pm_reg;
			dev->cpu_port = chip->cpu_port;
			dev->num_vlans = chip->vlans;
			dev->num_arl_entries = chip->arl_entries;
			break;
		}
	}

	/* check which BCM5325x version we have */
	if (is5325(dev)) {
		u8 vc4;

		b53_read8(dev, B53_VLAN_PAGE, B53_VLAN_CTRL4_25, &vc4);

		/* check reserved bits */
		switch (vc4 & 3) {
		case 1:
			/* BCM5325E */
			break;
		case 3:
			/* BCM5325F - do not use port 4 */
			dev->enabled_ports &= ~BIT(4);
			break;
		default:
/* On the BCM47XX SoCs this is the supported internal switch.*/
#ifndef CONFIG_BCM47XX
			/* BCM5325M */
			return -EINVAL;
#else
			break;
#endif
		}
	} else if (dev->chip_id == BCM53115_DEVICE_ID) {
		u64 strap_value;

		b53_read48(dev, B53_STAT_PAGE, B53_STRAP_VALUE, &strap_value);
		/* use second IMP port if GMII is enabled */
		if (strap_value & SV_GMII_CTRL_115)
			dev->cpu_port = 5;
	}

	/* cpu port is always last */
	dev->num_ports = dev->cpu_port + 1;
	dev->enabled_ports |= BIT(dev->cpu_port);

	/* Include non standard CPU port built-in PHYs to be probed */
	if (is539x(dev) || is531x5(dev)) {
		for (i = 0; i < dev->num_ports; i++) {
			if (!(dev->ds->phys_mii_mask & BIT(i)) &&
			    !b53_possible_cpu_port(dev->ds, i))
				dev->ds->phys_mii_mask |= BIT(i);
		}
	}

	dev->ports = devm_kcalloc(dev->dev,
				  dev->num_ports, sizeof(struct b53_port),
				  GFP_KERNEL);
	if (!dev->ports)
		return -ENOMEM;

	dev->vlans = devm_kcalloc(dev->dev,
				  dev->num_vlans, sizeof(struct b53_vlan),
				  GFP_KERNEL);
	if (!dev->vlans)
		return -ENOMEM;

	dev->reset_gpio = b53_switch_get_reset_gpio(dev);
	if (dev->reset_gpio >= 0) {
		ret = devm_gpio_request_one(dev->dev, dev->reset_gpio,
					    GPIOF_OUT_INIT_HIGH, "robo_reset");
		if (ret)
			return ret;
	}

	return 0;
}

struct b53_device *b53_switch_alloc(struct device *base,
				    const struct b53_io_ops *ops,
				    void *priv)
{
	struct dsa_switch *ds;
	struct b53_device *dev;

	ds = devm_kzalloc(base, sizeof(*ds), GFP_KERNEL);
	if (!ds)
		return NULL;

	ds->dev = base;
	ds->num_ports = DSA_MAX_PORTS;

	dev = devm_kzalloc(base, sizeof(*dev), GFP_KERNEL);
	if (!dev)
		return NULL;

	ds->priv = dev;
	dev->dev = base;

	dev->ds = ds;
	dev->priv = priv;
	dev->ops = ops;
	ds->ops = &b53_switch_ops;
	mutex_init(&dev->reg_mutex);
	mutex_init(&dev->stats_mutex);

	return dev;
}
EXPORT_SYMBOL(b53_switch_alloc);

int b53_switch_detect(struct b53_device *dev)
{
	u32 id32;
	u16 tmp;
	u8 id8;
	int ret;

	ret = b53_read8(dev, B53_MGMT_PAGE, B53_DEVICE_ID, &id8);
	if (ret)
		return ret;

	switch (id8) {
	case 0:
		/* BCM5325 and BCM5365 do not have this register so reads
		 * return 0. But the read operation did succeed, so assume this
		 * is one of them.
		 *
		 * Next check if we can write to the 5325's VTA register; for
		 * 5365 it is read only.
		 */
		b53_write16(dev, B53_VLAN_PAGE, B53_VLAN_TABLE_ACCESS_25, 0xf);
		b53_read16(dev, B53_VLAN_PAGE, B53_VLAN_TABLE_ACCESS_25, &tmp);

		if (tmp == 0xf)
			dev->chip_id = BCM5325_DEVICE_ID;
		else
			dev->chip_id = BCM5365_DEVICE_ID;
		break;
	case BCM5389_DEVICE_ID:
	case BCM5395_DEVICE_ID:
	case BCM5397_DEVICE_ID:
	case BCM5398_DEVICE_ID:
		dev->chip_id = id8;
		break;
	default:
		ret = b53_read32(dev, B53_MGMT_PAGE, B53_DEVICE_ID, &id32);
		if (ret)
			return ret;

		switch (id32) {
		case BCM53115_DEVICE_ID:
		case BCM53125_DEVICE_ID:
		case BCM53128_DEVICE_ID:
		case BCM53010_DEVICE_ID:
		case BCM53011_DEVICE_ID:
		case BCM53012_DEVICE_ID:
		case BCM53018_DEVICE_ID:
		case BCM53019_DEVICE_ID:
			dev->chip_id = id32;
			break;
		default:
			pr_err("unsupported switch detected (BCM53%02x/BCM%x)\n",
			       id8, id32);
			return -ENODEV;
		}
	}

	if (dev->chip_id == BCM5325_DEVICE_ID)
		return b53_read8(dev, B53_STAT_PAGE, B53_REV_ID_25,
				 &dev->core_rev);
	else
		return b53_read8(dev, B53_MGMT_PAGE, B53_REV_ID,
				 &dev->core_rev);
}
EXPORT_SYMBOL(b53_switch_detect);

int b53_switch_register(struct b53_device *dev)
{
	int ret;

	if (dev->pdata) {
		dev->chip_id = dev->pdata->chip_id;
		dev->enabled_ports = dev->pdata->enabled_ports;
	}

	if (!dev->chip_id && b53_switch_detect(dev))
		return -EINVAL;

	ret = b53_switch_init(dev);
	if (ret)
		return ret;

	pr_info("found switch: %s, rev %i\n", dev->name, dev->core_rev);

	return dsa_register_switch(dev->ds);
}
EXPORT_SYMBOL(b53_switch_register);

MODULE_AUTHOR("Jonas Gorski <jogo@openwrt.org>");
MODULE_DESCRIPTION("B53 switch library");
MODULE_LICENSE("Dual BSD/GPL");<|MERGE_RESOLUTION|>--- conflicted
+++ resolved
@@ -1849,10 +1849,6 @@
 	else
 		uc &= ~BIT(port);
 	b53_write16(dev, B53_CTRL_PAGE, B53_UC_FLOOD_MASK, uc);
-<<<<<<< HEAD
-
-	b53_read16(dev, B53_CTRL_PAGE, B53_MC_FLOOD_MASK, &mc);
-=======
 
 	b53_read16(dev, B53_CTRL_PAGE, B53_MC_FLOOD_MASK, &mc);
 	if (multicast)
@@ -1862,21 +1858,10 @@
 	b53_write16(dev, B53_CTRL_PAGE, B53_MC_FLOOD_MASK, mc);
 
 	b53_read16(dev, B53_CTRL_PAGE, B53_IPMC_FLOOD_MASK, &mc);
->>>>>>> 69e489fe
 	if (multicast)
 		mc |= BIT(port);
 	else
 		mc &= ~BIT(port);
-<<<<<<< HEAD
-	b53_write16(dev, B53_CTRL_PAGE, B53_MC_FLOOD_MASK, mc);
-
-	b53_read16(dev, B53_CTRL_PAGE, B53_IPMC_FLOOD_MASK, &mc);
-	if (multicast)
-		mc |= BIT(port);
-	else
-		mc &= ~BIT(port);
-=======
->>>>>>> 69e489fe
 	b53_write16(dev, B53_CTRL_PAGE, B53_IPMC_FLOOD_MASK, mc);
 
 	return 0;
