/* Copyright (c) 2010-2017, The Linux Foundation. All rights reserved.
 *
 * This program is free software; you can redistribute it and/or modify
 * it under the terms of the GNU General Public License version 2 and
 * only version 2 as published by the Free Software Foundation.
 *
 * This program is distributed in the hope that it will be useful,
 * but WITHOUT ANY WARRANTY; without even the implied warranty of
 * MERCHANTABILITY or FITNESS FOR A PARTICULAR PURPOSE.  See the
 * GNU General Public License for more details.
 *
 */

#include <linux/bitops.h>
#include <linux/delay.h>
#include <linux/module.h>
#include <linux/mutex.h>
#include <linux/iopoll.h>
#include <linux/of_address.h>
#include <linux/of_gpio.h>
#include <linux/of_platform.h>
#include <linux/types.h>
#include <linux/hdcp_qseecom.h>
#include <linux/msm_mdp.h>
#include <linux/msm_ext_display.h>

#define REG_DUMP 0

#include "mdss_debug.h"
#include "mdss_fb.h"
#include "mdss_hdmi_cec.h"
#include "mdss_hdmi_edid.h"
#include "mdss_hdcp.h"
#include "mdss_hdmi_tx.h"
#include "mdss_hdmi_audio.h"
#include "mdss.h"
#include "mdss_panel.h"
#include "mdss_hdmi_mhl.h"
#include "mdss_hdmi_util.h"

#define DRV_NAME "hdmi-tx"
#define COMPATIBLE_NAME "qcom,hdmi-tx"

#define HDMI_TX_EVT_STR(x) #x
#define DEFAULT_VIDEO_RESOLUTION HDMI_VFRMT_640x480p60_4_3
#define DEFAULT_HDMI_PRIMARY_RESOLUTION HDMI_VFRMT_1920x1080p60_16_9

/* HDMI PHY/PLL bit field macros */
#define SW_RESET BIT(2)
#define SW_RESET_PLL BIT(0)

#define HPD_DISCONNECT_POLARITY 0
#define HPD_CONNECT_POLARITY    1

/*
 * Audio engine may take 1 to 3 sec to shutdown
 * in normal cases. To handle worst cases, making
 * timeout for audio engine shutdown as 5 sec.
 */
#define AUDIO_POLL_SLEEP_US   (5 * 1000)
#define AUDIO_POLL_TIMEOUT_US (AUDIO_POLL_SLEEP_US * 1000)

/* Maximum pixel clock rates for hdmi tx */
#define HDMI_DEFAULT_MAX_PCLK_RATE         148500
#define HDMI_TX_3_MAX_PCLK_RATE            297000
#define HDMI_TX_4_MAX_PCLK_RATE            600000

#define hdmi_tx_get_fd(x) ((x && (ffs(x) > 0))  ? \
<<<<<<< HEAD
			hdmi_ctrl->feature_data[ffs(x) - 1] : NULL)
=======
			hdmi_ctrl->feature_data[ffs(x) - 1] : 0)
>>>>>>> fab936c6
#define hdmi_tx_set_fd(x, y) {if (x && (ffs(x) > 0)) \
			hdmi_ctrl->feature_data[ffs(x) - 1] = y; }

#define MAX_EDID_READ_RETRY	5

#define HDMI_TX_MIN_FPS 20000
#define HDMI_TX_MAX_FPS 120000
#define HDMI_KHZ_TO_HZ 1000

#define HDMI_TX_VERSION_403	0x40000003	/* msm8998 */
#define HDMI_GET_MSB(x)		(x >> 8)
#define HDMI_GET_LSB(x)		(x & 0xff)

/* Enable HDCP by default */
static bool hdcp_feature_on = true;

/*
 * CN represents IT content type, if ITC bit in infoframe data byte 3
 * is set, CN bits will represent content type as below:
 * 0b00 Graphics
 * 0b01 Photo
 * 0b10 Cinema
 * 0b11 Game
*/
#define CONFIG_CN_BITS(bits, byte) \
		(byte = (byte & ~(BIT(4) | BIT(5))) |\
			((bits & (BIT(0) | BIT(1))) << 4))

enum hdmi_tx_hpd_states {
	HPD_OFF,
	HPD_ON,
	HPD_ON_CONDITIONAL_MTP,
	HPD_DISABLE,
	HPD_ENABLE
};

static int hdmi_tx_set_mhl_hpd(struct platform_device *pdev, uint8_t on);
static int hdmi_tx_sysfs_enable_hpd(struct hdmi_tx_ctrl *hdmi_ctrl, int on);
static irqreturn_t hdmi_tx_isr(int irq, void *data);
static void hdmi_tx_hpd_off(struct hdmi_tx_ctrl *hdmi_ctrl);
static int hdmi_tx_enable_power(struct hdmi_tx_ctrl *hdmi_ctrl,
	enum hdmi_tx_power_module_type module, int enable);
static void hdmi_tx_fps_work(struct work_struct *work);
static int hdmi_tx_pinctrl_set_state(struct hdmi_tx_ctrl *hdmi_ctrl,
			enum hdmi_tx_power_module_type module, bool active);
static void hdmi_panel_set_hdr_infoframe(struct hdmi_tx_ctrl *hdmi_ctrl);
static void hdmi_panel_clear_hdr_infoframe(struct hdmi_tx_ctrl *hdmi_ctrl);
static int hdmi_tx_audio_info_setup(struct platform_device *pdev,
	struct msm_ext_disp_audio_setup_params *params);
static int hdmi_tx_get_audio_edid_blk(struct platform_device *pdev,
	struct msm_ext_disp_audio_edid_blk *blk);
static int hdmi_tx_get_cable_status(struct platform_device *pdev, u32 vote);
static int hdmi_tx_update_ppm(struct hdmi_tx_ctrl *hdmi_ctrl, s32 ppm);
static int hdmi_tx_enable_pll_update(struct hdmi_tx_ctrl *hdmi_ctrl,
	int enable);

static struct mdss_hw hdmi_tx_hw = {
	.hw_ndx = MDSS_HW_HDMI,
	.ptr = NULL,
	.irq_handler = hdmi_tx_isr,
};

static struct dss_gpio hpd_gpio_config[] = {
	{0, 1, COMPATIBLE_NAME "-hpd"},
	{0, 1, COMPATIBLE_NAME "-mux-en"},
	{0, 0, COMPATIBLE_NAME "-mux-sel"},
	{0, 1, COMPATIBLE_NAME "-mux-lpm"}
};

static struct dss_gpio ddc_gpio_config[] = {
	{0, 1, COMPATIBLE_NAME "-ddc-mux-sel"},
	{0, 1, COMPATIBLE_NAME "-ddc-clk"},
	{0, 1, COMPATIBLE_NAME "-ddc-data"}
};

static struct dss_gpio core_gpio_config[] = {
};

static struct dss_gpio cec_gpio_config[] = {
	{0, 1, COMPATIBLE_NAME "-cec"}
};

const char *hdmi_pm_name(enum hdmi_tx_power_module_type module)
{
	switch (module) {
	case HDMI_TX_HPD_PM:	return "HDMI_TX_HPD_PM";
	case HDMI_TX_DDC_PM:	return "HDMI_TX_DDC_PM";
	case HDMI_TX_CORE_PM:	return "HDMI_TX_CORE_PM";
	case HDMI_TX_CEC_PM:	return "HDMI_TX_CEC_PM";
	default: return "???";
	}
} /* hdmi_pm_name */

static int hdmi_tx_get_version(struct hdmi_tx_ctrl *hdmi_ctrl)
{
	int rc;
	struct dss_io_data *io;

	rc = hdmi_tx_enable_power(hdmi_ctrl, HDMI_TX_HPD_PM, true);
	if (rc) {
		DEV_ERR("%s: Failed to read HDMI version\n", __func__);
		goto fail;
	}

	io = &hdmi_ctrl->pdata.io[HDMI_TX_CORE_IO];
	if (!io->base) {
		DEV_ERR("%s: core io not inititalized\n", __func__);
		rc = -EINVAL;
		goto fail;
	}

	hdmi_ctrl->hdmi_tx_version = DSS_REG_R(io, HDMI_VERSION);
	hdmi_ctrl->hdmi_tx_major_version =
		MDSS_GET_MAJOR(hdmi_ctrl->hdmi_tx_version);

	switch (hdmi_ctrl->hdmi_tx_major_version) {
	case (HDMI_TX_VERSION_3):
		hdmi_ctrl->max_pclk_khz = HDMI_TX_3_MAX_PCLK_RATE;
		break;
	case (HDMI_TX_VERSION_4):
		hdmi_ctrl->max_pclk_khz = HDMI_TX_4_MAX_PCLK_RATE;
		break;
	default:
		hdmi_ctrl->max_pclk_khz = HDMI_DEFAULT_MAX_PCLK_RATE;
		break;
	}

	rc = hdmi_tx_enable_power(hdmi_ctrl, HDMI_TX_HPD_PM, false);
	if (rc) {
		DEV_ERR("%s: FAILED to disable power\n", __func__);
		goto fail;
	}

fail:
	return rc;
}

int register_hdmi_cable_notification(struct ext_disp_cable_notify *handler)
{
	struct hdmi_tx_ctrl *hdmi_ctrl = NULL;
	struct list_head *pos;

	if (!hdmi_tx_hw.ptr) {
		DEV_WARN("%s: HDMI Tx core not ready\n", __func__);
		return -EPROBE_DEFER;
	}

	if (!handler) {
		DEV_ERR("%s: Empty handler\n", __func__);
		return -ENODEV;
	}

	hdmi_ctrl = (struct hdmi_tx_ctrl *) hdmi_tx_hw.ptr;

	mutex_lock(&hdmi_ctrl->tx_lock);
	handler->status = hdmi_ctrl->hpd_state;
	list_for_each(pos, &hdmi_ctrl->cable_notify_handlers);
	list_add_tail(&handler->link, pos);
	mutex_unlock(&hdmi_ctrl->tx_lock);

	return handler->status;
} /* register_hdmi_cable_notification */

int unregister_hdmi_cable_notification(struct ext_disp_cable_notify *handler)
{
	struct hdmi_tx_ctrl *hdmi_ctrl = NULL;

	if (!hdmi_tx_hw.ptr) {
		DEV_WARN("%s: HDMI Tx core not ready\n", __func__);
		return -ENODEV;
	}

	if (!handler) {
		DEV_ERR("%s: Empty handler\n", __func__);
		return -ENODEV;
	}

	hdmi_ctrl = (struct hdmi_tx_ctrl *) hdmi_tx_hw.ptr;

	mutex_lock(&hdmi_ctrl->tx_lock);
	list_del(&handler->link);
	mutex_unlock(&hdmi_ctrl->tx_lock);

	return 0;
} /* unregister_hdmi_cable_notification */

static void hdmi_tx_cable_notify_work(struct work_struct *work)
{
	struct hdmi_tx_ctrl *hdmi_ctrl = NULL;
	struct ext_disp_cable_notify *pos;

	hdmi_ctrl = container_of(work, struct hdmi_tx_ctrl, cable_notify_work);

	if (!hdmi_ctrl) {
		DEV_ERR("%s: invalid hdmi data\n", __func__);
		return;
	}

	mutex_lock(&hdmi_ctrl->tx_lock);
	list_for_each_entry(pos, &hdmi_ctrl->cable_notify_handlers, link) {
		if (pos->status != hdmi_ctrl->hpd_state) {
			pos->status = hdmi_ctrl->hpd_state;
			pos->hpd_notify(pos);
		}
	}
	mutex_unlock(&hdmi_ctrl->tx_lock);
} /* hdmi_tx_cable_notify_work */

static inline bool hdmi_tx_is_hdcp_enabled(struct hdmi_tx_ctrl *hdmi_ctrl)
{
	return hdmi_ctrl->hdcp_feature_on &&
		(hdmi_ctrl->hdcp14_present || hdmi_ctrl->hdcp22_present) &&
		hdmi_ctrl->hdcp_ops;
}

/*
 * The sink must support at least one electro-optical transfer function for
 * HDMI controller to sendi the dynamic range and mastering infoframe.
 */
static inline bool hdmi_tx_is_hdr_supported(struct hdmi_tx_ctrl *hdmi_ctrl)
{
	struct hdmi_edid_hdr_data *hdr_data;

	hdmi_edid_get_hdr_data(hdmi_tx_get_fd(HDMI_TX_FEAT_EDID), &hdr_data);

	return (hdr_data->eotf & BIT(0)) || (hdr_data->eotf & BIT(1)) ||
			(hdr_data->eotf & BIT(2));
}

static inline bool hdmi_tx_metadata_type_one(struct hdmi_tx_ctrl *hdmi_ctrl)
{
	struct hdmi_edid_hdr_data *hdr_data;

	hdmi_edid_get_hdr_data(hdmi_tx_get_fd(HDMI_TX_FEAT_EDID), &hdr_data);

	return hdr_data->metadata_type_one;
}

static inline bool hdmix_tx_sink_dc_support(struct hdmi_tx_ctrl *hdmi_ctrl)
{
	void *edid_fd = hdmi_tx_get_fd(HDMI_TX_FEAT_EDID);

	if (hdmi_ctrl->panel_data.panel_info.out_format == MDP_Y_CBCR_H2V2)
		return (hdmi_edid_get_deep_color(edid_fd) & BIT(4));
	else
		return (hdmi_edid_get_deep_color(edid_fd) & BIT(1));
}

static inline bool hdmi_tx_dc_support(struct hdmi_tx_ctrl *hdmi_ctrl)
{
	/* actual pixel clock if deep color is enabled */
	void *edid_fd = hdmi_tx_get_fd(HDMI_TX_FEAT_EDID);
	u32 tmds_clk_with_dc = hdmi_tx_setup_tmds_clk_rate(
		hdmi_ctrl->timing.pixel_freq,
		hdmi_ctrl->panel.pinfo->out_format,
		true);

	return hdmi_ctrl->dc_feature_on &&
		hdmi_ctrl->dc_support &&
		hdmix_tx_sink_dc_support(hdmi_ctrl) &&
		(tmds_clk_with_dc <= hdmi_edid_get_max_pclk(edid_fd));
}

static const char *hdmi_tx_pm_name(enum hdmi_tx_power_module_type module)
{
	switch (module) {
	case HDMI_TX_HPD_PM:	return "HDMI_TX_HPD_PM";
	case HDMI_TX_DDC_PM:	return "HDMI_TX_DDC_PM";
	case HDMI_TX_CORE_PM:	return "HDMI_TX_CORE_PM";
	case HDMI_TX_CEC_PM:	return "HDMI_TX_CEC_PM";
	default: return "???";
	}
} /* hdmi_tx_pm_name */

static const char *hdmi_tx_io_name(u32 type)
{
	switch (type) {
	case HDMI_TX_CORE_IO:	return "core_physical";
	case HDMI_TX_QFPROM_IO:	return "qfprom_physical";
	case HDMI_TX_HDCP_IO:	return "hdcp_physical";
	default:		return NULL;
	}
} /* hdmi_tx_io_name */

static void hdmi_tx_audio_setup(struct hdmi_tx_ctrl *hdmi_ctrl)
{
	if (hdmi_ctrl && hdmi_ctrl->audio_ops.on) {
		u32 pclk = hdmi_tx_setup_tmds_clk_rate(
			hdmi_ctrl->timing.pixel_freq,
			hdmi_ctrl->panel.pinfo->out_format,
			hdmi_ctrl->panel.dc_enable);

		hdmi_ctrl->audio_ops.on(hdmi_ctrl->audio_data,
			pclk, &hdmi_ctrl->audio_params);
	}
}

static inline u32 hdmi_tx_is_dvi_mode(struct hdmi_tx_ctrl *hdmi_ctrl)
{
	void *data = hdmi_tx_get_fd(HDMI_TX_FEAT_EDID);

	return hdmi_edid_is_dvi_mode(data);
} /* hdmi_tx_is_dvi_mode */

static inline u32 hdmi_tx_is_in_splash(struct hdmi_tx_ctrl *hdmi_ctrl)
{
	struct mdss_data_type *mdata = mdss_mdp_get_mdata();

	return mdata->handoff_pending;
}

static inline bool hdmi_tx_is_panel_on(struct hdmi_tx_ctrl *hdmi_ctrl)
{
	return hdmi_ctrl->hpd_state && hdmi_ctrl->panel_power_on;
}

static inline bool hdmi_tx_is_cec_wakeup_en(struct hdmi_tx_ctrl *hdmi_ctrl)
{
	void *fd = NULL;

	if (!hdmi_ctrl)
		return false;

	fd = hdmi_tx_get_fd(HDMI_TX_FEAT_CEC_HW);

	if (!fd)
		return false;

	return hdmi_cec_is_wakeup_en(fd);
}

static inline void hdmi_tx_cec_device_suspend(struct hdmi_tx_ctrl *hdmi_ctrl)
{
	void *fd = NULL;

	if (!hdmi_ctrl)
		return;

	fd = hdmi_tx_get_fd(HDMI_TX_FEAT_CEC_HW);

	if (!fd)
		return;

	hdmi_cec_device_suspend(fd, hdmi_ctrl->panel_suspend);
}

static inline void hdmi_tx_send_audio_notification(
		struct hdmi_tx_ctrl *hdmi_ctrl, int val)
{
	if (hdmi_ctrl && hdmi_ctrl->ext_audio_data.intf_ops.hpd) {
		u32 flags = 0;

		if (!hdmi_tx_is_dvi_mode(hdmi_ctrl))
			flags |= MSM_EXT_DISP_HPD_AUDIO;

		if (flags)
			hdmi_ctrl->ext_audio_data.intf_ops.hpd(
				hdmi_ctrl->ext_pdev,
				hdmi_ctrl->ext_audio_data.type, val, flags);
	}
}

static inline void hdmi_tx_send_video_notification(
	struct hdmi_tx_ctrl *hdmi_ctrl, int val, bool async)
{
	if (hdmi_ctrl && hdmi_ctrl->ext_audio_data.intf_ops.hpd) {
		u32 flags = 0;

		if (async || hdmi_tx_is_in_splash(hdmi_ctrl))
			flags |= MSM_EXT_DISP_HPD_ASYNC_VIDEO;
		else
			flags |= MSM_EXT_DISP_HPD_VIDEO;

		hdmi_ctrl->ext_audio_data.intf_ops.hpd(hdmi_ctrl->ext_pdev,
				hdmi_ctrl->ext_audio_data.type, val, flags);
	}
}

static inline void hdmi_tx_ack_state(
	struct hdmi_tx_ctrl *hdmi_ctrl, int val)
{
	if (hdmi_ctrl && hdmi_ctrl->ext_audio_data.intf_ops.notify &&
			!hdmi_tx_is_dvi_mode(hdmi_ctrl))
		hdmi_ctrl->ext_audio_data.intf_ops.notify(hdmi_ctrl->ext_pdev,
				val);
}

static struct hdmi_tx_ctrl *hdmi_tx_get_drvdata_from_panel_data(
	struct mdss_panel_data *mpd)
{
	struct hdmi_tx_ctrl *hdmi_ctrl = NULL;

	if (mpd) {
		hdmi_ctrl = container_of(mpd, struct hdmi_tx_ctrl, panel_data);
		if (!hdmi_ctrl)
			DEV_ERR("%s: hdmi_ctrl = NULL\n", __func__);
	} else {
		DEV_ERR("%s: mdss_panel_data = NULL\n", __func__);
	}
	return hdmi_ctrl;
} /* hdmi_tx_get_drvdata_from_panel_data */

static struct hdmi_tx_ctrl *hdmi_tx_get_drvdata_from_sysfs_dev(
	struct device *device)
{
	struct msm_fb_data_type *mfd = NULL;
	struct mdss_panel_data *panel_data = NULL;
	struct fb_info *fbi = dev_get_drvdata(device);

	if (fbi) {
		mfd = (struct msm_fb_data_type *)fbi->par;
		panel_data = dev_get_platdata(&mfd->pdev->dev);

		return hdmi_tx_get_drvdata_from_panel_data(panel_data);
	} else {
		DEV_ERR("%s: fbi = NULL\n", __func__);
		return NULL;
	}
} /* hdmi_tx_get_drvdata_from_sysfs_dev */

/* todo: Fix this. Right now this is declared in hdmi_util.h */
void *hdmi_get_featuredata_from_sysfs_dev(struct device *device,
	u32 feature_type)
{
	struct hdmi_tx_ctrl *hdmi_ctrl = NULL;

	if (!device || feature_type >= HDMI_TX_FEAT_MAX) {
		DEV_ERR("%s: invalid input\n", __func__);
		return NULL;
	}

	hdmi_ctrl = hdmi_tx_get_drvdata_from_sysfs_dev(device);
	if (hdmi_ctrl)
		return hdmi_tx_get_fd(feature_type);
	else
		return NULL;

} /* hdmi_tx_get_featuredata_from_sysfs_dev */
EXPORT_SYMBOL(hdmi_get_featuredata_from_sysfs_dev);

static int hdmi_tx_config_5v(struct hdmi_tx_ctrl *ctrl, bool enable)
{
	int ret = 0;
	struct dss_module_power *pd = NULL;

	if (!ctrl) {
		DEV_ERR("%s: Invalid HDMI ctrl\n", __func__);
		ret = -EINVAL;
		goto end;
	}

	if (ctrl->hdmi_tx_version >= HDMI_TX_VERSION_403)
		ret = hdmi_tx_pinctrl_set_state(ctrl, HDMI_TX_HPD_PM, enable);
	else {
		pd = &ctrl->pdata.power_data[HDMI_TX_HPD_PM];
		if (!pd || !pd->gpio_config) {
			DEV_ERR("%s: Invalid power data\n", __func__);
			ret = -EINVAL;
			goto end;
		}

		gpio_set_value(pd->gpio_config->gpio, enable);
	}

end:
	return ret;
}

static ssize_t hdmi_tx_sysfs_rda_connected(struct device *dev,
	struct device_attribute *attr, char *buf)
{
	ssize_t ret;
	struct hdmi_tx_ctrl *hdmi_ctrl =
		hdmi_tx_get_drvdata_from_sysfs_dev(dev);

	if (!hdmi_ctrl) {
		DEV_ERR("%s: invalid input\n", __func__);
		return -EINVAL;
	}

	mutex_lock(&hdmi_ctrl->tx_lock);
	ret = snprintf(buf, PAGE_SIZE, "%d\n", hdmi_ctrl->hpd_state);
	DEV_DBG("%s: '%d'\n", __func__, hdmi_ctrl->hpd_state);
	mutex_unlock(&hdmi_ctrl->tx_lock);

	return ret;
} /* hdmi_tx_sysfs_rda_connected */

static ssize_t hdmi_tx_sysfs_wta_edid(struct device *dev,
	struct device_attribute *attr, const char *buf, size_t count)
{
	int ret = 0;
	struct hdmi_tx_ctrl *hdmi_ctrl = NULL;
	int i = 0;
	const char *buf_t = buf;
	const int char_to_nib = 2;
	int edid_size = count / char_to_nib;

	hdmi_ctrl = hdmi_tx_get_drvdata_from_sysfs_dev(dev);

	if (!hdmi_ctrl || !hdmi_ctrl->edid_buf) {
		DEV_ERR("%s: invalid data\n", __func__);
		return -EINVAL;
	}

	mutex_lock(&hdmi_ctrl->tx_lock);
	if ((edid_size < EDID_BLOCK_SIZE) ||
		(edid_size > hdmi_ctrl->edid_buf_size)) {
		DEV_DBG("%s: disabling custom edid\n", __func__);

		ret = -EINVAL;
		hdmi_ctrl->custom_edid = false;
		goto end;
	}

	memset(hdmi_ctrl->edid_buf, 0, hdmi_ctrl->edid_buf_size);

	while (edid_size--) {
		char t[char_to_nib + 1];
		int d;

		memcpy(t, buf_t, sizeof(char) * char_to_nib);
		t[char_to_nib] = '\0';

		ret = kstrtoint(t, 16, &d);
		if (ret) {
			pr_err("kstrtoint error %d\n", ret);
			goto end;
		}

		memcpy(hdmi_ctrl->edid_buf + i++, &d,
			sizeof(*hdmi_ctrl->edid_buf));

		buf_t += char_to_nib;
	}

	ret = strnlen(buf, PAGE_SIZE);
	hdmi_ctrl->custom_edid = true;
end:
	mutex_unlock(&hdmi_ctrl->tx_lock);
	return ret;
}

static ssize_t hdmi_tx_sysfs_rda_edid(struct device *dev,
	struct device_attribute *attr, char *buf)
{
	struct hdmi_tx_ctrl *hdmi_ctrl = NULL;
	u32 size;
	u32 cea_blks;

	hdmi_ctrl = hdmi_tx_get_drvdata_from_sysfs_dev(dev);

	if (!hdmi_ctrl || !hdmi_ctrl->edid_buf) {
		DEV_ERR("%s: invalid data\n", __func__);
		return -EINVAL;
	}

	mutex_lock(&hdmi_ctrl->tx_lock);
	cea_blks = hdmi_ctrl->edid_buf[EDID_BLOCK_SIZE - 2];
	if (cea_blks >= MAX_EDID_BLOCKS) {
		DEV_ERR("%s: invalid cea blocks\n", __func__);
		mutex_unlock(&hdmi_ctrl->tx_lock);
		return -EINVAL;
	}
	size = (cea_blks + 1) * EDID_BLOCK_SIZE;
	size = min_t(u32, size, PAGE_SIZE);

	DEV_DBG("%s: edid size %d\n", __func__, size);

	memcpy(buf, hdmi_ctrl->edid_buf, size);

	print_hex_dump(KERN_DEBUG, "HDMI EDID: ", DUMP_PREFIX_NONE,
		16, 1, buf, size, false);

	mutex_unlock(&hdmi_ctrl->tx_lock);
	return size;
}

static int hdmi_tx_update_pixel_clk(struct hdmi_tx_ctrl *hdmi_ctrl)
{
	struct dss_module_power *power_data = NULL;
	struct mdss_panel_info *pinfo;
	u32 new_clk_rate = 0;
	int rc = 0;

	if (!hdmi_ctrl) {
		pr_err("invalid input\n");
		rc = -EINVAL;
		goto end;
	}

	pinfo = &hdmi_ctrl->panel_data.panel_info;

	power_data = &hdmi_ctrl->pdata.power_data[HDMI_TX_CORE_PM];
	if (!power_data) {
		pr_err("Error: invalid power data\n");
		rc = -EINVAL;
		goto end;
	}

	new_clk_rate = hdmi_tx_setup_tmds_clk_rate(pinfo->clk_rate,
				pinfo->out_format, hdmi_ctrl->panel.dc_enable);

	if (power_data->clk_config->rate == new_clk_rate)
		goto end;

	power_data->clk_config->rate = new_clk_rate;

	pr_debug("rate %ld\n", power_data->clk_config->rate);

	rc = msm_dss_clk_set_rate(power_data->clk_config, power_data->num_clk);
	if (rc < 0)
		pr_err("failed to set clock rate %lu\n",
			power_data->clk_config->rate);
end:
	return rc;
}

static ssize_t hdmi_tx_sysfs_wta_hot_plug(struct device *dev,
	struct device_attribute *attr, const char *buf, size_t count)
{
	int hot_plug, rc;
	struct hdmi_tx_ctrl *hdmi_ctrl = NULL;

	hdmi_ctrl = hdmi_tx_get_drvdata_from_sysfs_dev(dev);

	if (!hdmi_ctrl) {
		DEV_ERR("%s: invalid input\n", __func__);
		return -EINVAL;
	}

	mutex_lock(&hdmi_ctrl->tx_lock);

	rc = kstrtoint(buf, 10, &hot_plug);
	if (rc) {
		DEV_ERR("%s: kstrtoint failed. rc=%d\n", __func__, rc);
		goto end;
	}

	hdmi_ctrl->hpd_state = !!hot_plug;

	queue_work(hdmi_ctrl->workq, &hdmi_ctrl->hpd_int_work);

	rc = strnlen(buf, PAGE_SIZE);
end:
	mutex_unlock(&hdmi_ctrl->tx_lock);
	return rc;
}

static ssize_t hdmi_tx_sysfs_rda_sim_mode(struct device *dev,
	struct device_attribute *attr, char *buf)
{
	ssize_t ret;
	struct hdmi_tx_ctrl *hdmi_ctrl =
		hdmi_tx_get_drvdata_from_sysfs_dev(dev);

	if (!hdmi_ctrl) {
		DEV_ERR("%s: invalid input\n", __func__);
		return -EINVAL;
	}

	mutex_lock(&hdmi_ctrl->tx_lock);
	ret = snprintf(buf, PAGE_SIZE, "%d\n", hdmi_ctrl->sim_mode);
	DEV_DBG("%s: '%d'\n", __func__, hdmi_ctrl->sim_mode);
	mutex_unlock(&hdmi_ctrl->tx_lock);

	return ret;
}

static ssize_t hdmi_tx_sysfs_wta_sim_mode(struct device *dev,
	struct device_attribute *attr, const char *buf, size_t count)
{
	int sim_mode, rc;
	struct hdmi_tx_ctrl *hdmi_ctrl = NULL;
	struct dss_io_data *io = NULL;

	hdmi_ctrl = hdmi_tx_get_drvdata_from_sysfs_dev(dev);

	if (!hdmi_ctrl) {
		DEV_ERR("%s: invalid input\n", __func__);
		return -EINVAL;
	}

	mutex_lock(&hdmi_ctrl->tx_lock);
	io = &hdmi_ctrl->pdata.io[HDMI_TX_CORE_IO];
	if (!io->base) {
		DEV_ERR("%s: core io is not initialized\n", __func__);
		rc = -EINVAL;
		goto end;
	}

	if (!hdmi_ctrl->hpd_initialized) {
		DEV_ERR("%s: hpd not enabled\n", __func__);
		rc = -EINVAL;
		goto end;
	}

	rc = kstrtoint(buf, 10, &sim_mode);
	if (rc) {
		DEV_ERR("%s: kstrtoint failed. rc=%d\n", __func__, rc);
		goto end;
	}

	hdmi_ctrl->sim_mode = !!sim_mode;

	if (hdmi_ctrl->sim_mode) {
		DSS_REG_W(io, HDMI_HPD_INT_CTRL, BIT(0));
	} else {
		int cable_sense = DSS_REG_R(io, HDMI_HPD_INT_STATUS) & BIT(1);

		DSS_REG_W(io, HDMI_HPD_INT_CTRL, BIT(0) | BIT(2) |
			(cable_sense ? 0 : BIT(1)));
	}

	rc = strnlen(buf, PAGE_SIZE);
end:
	mutex_unlock(&hdmi_ctrl->tx_lock);
	return rc;
}

static ssize_t hdmi_tx_sysfs_rda_video_mode(struct device *dev,
	struct device_attribute *attr, char *buf)
{
	ssize_t ret;
	struct hdmi_tx_ctrl *hdmi_ctrl =
		hdmi_tx_get_drvdata_from_sysfs_dev(dev);

	if (!hdmi_ctrl) {
		DEV_ERR("%s: invalid input\n", __func__);
		return -EINVAL;
	}

	mutex_lock(&hdmi_ctrl->tx_lock);
	ret = snprintf(buf, PAGE_SIZE, "%d\n", hdmi_ctrl->vic);
	DEV_DBG("%s: '%d'\n", __func__, hdmi_ctrl->vic);
	mutex_unlock(&hdmi_ctrl->tx_lock);

	return ret;
} /* hdmi_tx_sysfs_rda_video_mode */

static ssize_t hdmi_tx_sysfs_rda_hpd(struct device *dev,
	struct device_attribute *attr, char *buf)
{
	ssize_t ret;
	struct hdmi_tx_ctrl *hdmi_ctrl =
		hdmi_tx_get_drvdata_from_sysfs_dev(dev);

	if (!hdmi_ctrl) {
		DEV_ERR("%s: invalid input\n", __func__);
		return -EINVAL;
	}

	mutex_lock(&hdmi_ctrl->tx_lock);
	ret = snprintf(buf, PAGE_SIZE, "%d\n", hdmi_ctrl->hpd_feature_on);
	DEV_DBG("%s: '%d'\n", __func__, hdmi_ctrl->hpd_feature_on);
	mutex_unlock(&hdmi_ctrl->tx_lock);

	return ret;
} /* hdmi_tx_sysfs_rda_hpd */

static ssize_t hdmi_tx_sysfs_wta_hpd(struct device *dev,
	struct device_attribute *attr, const char *buf, size_t count)
{
	int hpd, rc = 0;
	ssize_t ret = strnlen(buf, PAGE_SIZE);
	struct hdmi_tx_ctrl *hdmi_ctrl = NULL;

	hdmi_ctrl = hdmi_tx_get_drvdata_from_sysfs_dev(dev);

	if (!hdmi_ctrl) {
		DEV_ERR("%s: invalid input\n", __func__);
		return -EINVAL;
	}

	mutex_lock(&hdmi_ctrl->tx_lock);

#ifdef CONFIG_FB_MSM_MDSS_SPECIFIC_PANEL
	rc = kstrtoint(buf, 10, &hpd);
#else
	rc = kstrtoint("0", 10, &hpd);
#endif
	if (rc) {
		DEV_ERR("%s: kstrtoint failed. rc=%d\n", __func__, rc);
		goto end;
	}

	DEV_DBG("%s: %d\n", __func__, hpd);

	if (hdmi_ctrl->ds_registered && hpd &&
	    (!hdmi_ctrl->mhl_hpd_on || hdmi_ctrl->hpd_feature_on)) {
		DEV_DBG("%s: DS registered, HPD on not allowed\n", __func__);
		goto end;
	}

	switch (hpd) {
	case HPD_OFF:
	case HPD_DISABLE:
		if (hpd == HPD_DISABLE)
			hdmi_ctrl->hpd_disabled = true;

		if (!hdmi_ctrl->hpd_feature_on) {
			DEV_DBG("%s: HPD is already off\n", __func__);
			goto end;
		}

		/* disable audio ack feature */
		if (hdmi_ctrl->ext_audio_data.intf_ops.ack)
			hdmi_ctrl->ext_audio_data.intf_ops.ack(
					hdmi_ctrl->ext_pdev,
					AUDIO_ACK_SET_ENABLE);

		if (hdmi_ctrl->panel_power_on) {
			hdmi_ctrl->hpd_off_pending = true;
			hdmi_tx_config_5v(hdmi_ctrl, false);
		} else {
			hdmi_tx_hpd_off(hdmi_ctrl);
			/*
			 * No need to blocking wait for display/audio in this
			 * case since HAL is not up so no ACK can be expected.
			 */
			hdmi_tx_send_audio_notification(hdmi_ctrl, 0);
			hdmi_tx_send_video_notification(hdmi_ctrl, 0, true);
		}

		if (hdmi_tx_enable_power(hdmi_ctrl, HDMI_TX_DDC_PM, false))
			DEV_WARN("%s: Failed to disable ddc power\n", __func__);

		break;
	case HPD_ON:
		if (hdmi_ctrl->hpd_disabled == true) {
			DEV_ERR("%s: hpd is disabled, state %d not allowed\n",
				__func__, hpd);
			goto end;
		}

		if (hdmi_ctrl->pdata.cond_power_on) {
			DEV_ERR("%s: hpd state %d not allowed w/ cond. hpd\n",
				__func__, hpd);
			goto end;
		}

		if (hdmi_ctrl->hpd_feature_on) {
			DEV_DBG("%s: HPD is already on\n", __func__);
			goto end;
		}

		rc = hdmi_tx_sysfs_enable_hpd(hdmi_ctrl, true);
		break;
	case HPD_ON_CONDITIONAL_MTP:
		if (hdmi_ctrl->hpd_disabled == true) {
			DEV_ERR("%s: hpd is disabled, state %d not allowed\n",
				__func__, hpd);
			goto end;
		}

		if (!hdmi_ctrl->pdata.cond_power_on) {
			DEV_ERR("%s: hpd state %d not allowed w/o cond. hpd\n",
				__func__, hpd);
			goto end;
		}

		if (hdmi_ctrl->hpd_feature_on) {
			DEV_DBG("%s: HPD is already on\n", __func__);
			goto end;
		}

		rc = hdmi_tx_sysfs_enable_hpd(hdmi_ctrl, true);
		break;
	case HPD_ENABLE:
		hdmi_ctrl->hpd_disabled = false;

		rc = hdmi_tx_sysfs_enable_hpd(hdmi_ctrl, true);
		break;
	default:
		DEV_ERR("%s: Invalid HPD state requested\n", __func__);
		goto end;
	}

	if (!rc) {
		hdmi_ctrl->hpd_feature_on =
			(~hdmi_ctrl->hpd_feature_on) & BIT(0);
		DEV_DBG("%s: '%d'\n", __func__, hdmi_ctrl->hpd_feature_on);
	} else {
		DEV_ERR("%s: failed to '%s' hpd. rc = %d\n", __func__,
			hpd ? "enable" : "disable", rc);
		ret = rc;
	}

end:
	mutex_unlock(&hdmi_ctrl->tx_lock);
	return ret;
} /* hdmi_tx_sysfs_wta_hpd */

static ssize_t hdmi_tx_sysfs_wta_vendor_name(struct device *dev,
	struct device_attribute *attr, const char *buf, size_t count)
{
	ssize_t ret, sz;
	u8 *s = (u8 *) buf;
	u8 *d = NULL;
	struct hdmi_tx_ctrl *hdmi_ctrl =
		hdmi_tx_get_drvdata_from_sysfs_dev(dev);

	if (!hdmi_ctrl) {
		DEV_ERR("%s: invalid input\n", __func__);
		return -EINVAL;
	}

	mutex_lock(&hdmi_ctrl->tx_lock);
	d = hdmi_ctrl->spd_vendor_name;
	ret = strnlen(buf, PAGE_SIZE);
	ret = (ret > 8) ? 8 : ret;

	sz = sizeof(hdmi_ctrl->spd_vendor_name);
	memset(hdmi_ctrl->spd_vendor_name, 0, sz);
	while (*s) {
		if (*s & 0x60 && *s ^ 0x7f) {
			*d = *s;
		} else {
			/* stop copying if control character found */
			break;
		}

		if (++s > (u8 *) (buf + ret))
			break;

		d++;
	}
	hdmi_ctrl->spd_vendor_name[sz - 1] = 0;

	DEV_DBG("%s: '%s'\n", __func__, hdmi_ctrl->spd_vendor_name);
	mutex_unlock(&hdmi_ctrl->tx_lock);

	return ret;
} /* hdmi_tx_sysfs_wta_vendor_name */

static ssize_t hdmi_tx_sysfs_rda_vendor_name(struct device *dev,
	struct device_attribute *attr, char *buf)
{
	ssize_t ret;
	struct hdmi_tx_ctrl *hdmi_ctrl =
		hdmi_tx_get_drvdata_from_sysfs_dev(dev);

	if (!hdmi_ctrl) {
		DEV_ERR("%s: invalid input\n", __func__);
		return -EINVAL;
	}

	mutex_lock(&hdmi_ctrl->tx_lock);
	ret = snprintf(buf, PAGE_SIZE, "%s\n", hdmi_ctrl->spd_vendor_name);
	DEV_DBG("%s: '%s'\n", __func__, hdmi_ctrl->spd_vendor_name);
	mutex_unlock(&hdmi_ctrl->tx_lock);

	return ret;
} /* hdmi_tx_sysfs_rda_vendor_name */

static ssize_t hdmi_tx_sysfs_wta_product_description(struct device *dev,
	struct device_attribute *attr, const char *buf, size_t count)
{
	ssize_t ret, sz;
	u8 *s = (u8 *) buf;
	u8 *d = NULL;
	struct hdmi_tx_ctrl *hdmi_ctrl =
		hdmi_tx_get_drvdata_from_sysfs_dev(dev);

	if (!hdmi_ctrl) {
		DEV_ERR("%s: invalid input\n", __func__);
		return -EINVAL;
	}

	mutex_lock(&hdmi_ctrl->tx_lock);
	d = hdmi_ctrl->spd_product_description;
	ret = strnlen(buf, PAGE_SIZE);
	ret = (ret > 16) ? 16 : ret;

	sz = sizeof(hdmi_ctrl->spd_product_description);
	memset(hdmi_ctrl->spd_product_description, 0, sz);
	while (*s) {
		if (*s & 0x60 && *s ^ 0x7f) {
			*d = *s;
		} else {
			/* stop copying if control character found */
			break;
		}

		if (++s > (u8 *) (buf + ret))
			break;

		d++;
	}
	hdmi_ctrl->spd_product_description[sz - 1] = 0;

	DEV_DBG("%s: '%s'\n", __func__, hdmi_ctrl->spd_product_description);
	mutex_unlock(&hdmi_ctrl->tx_lock);

	return ret;
} /* hdmi_tx_sysfs_wta_product_description */

static ssize_t hdmi_tx_sysfs_rda_product_description(struct device *dev,
	struct device_attribute *attr, char *buf)
{
	ssize_t ret;
	struct hdmi_tx_ctrl *hdmi_ctrl =
		hdmi_tx_get_drvdata_from_sysfs_dev(dev);

	if (!hdmi_ctrl) {
		DEV_ERR("%s: invalid input\n", __func__);
		return -EINVAL;
	}

	mutex_lock(&hdmi_ctrl->tx_lock);
	ret = snprintf(buf, PAGE_SIZE, "%s\n",
		hdmi_ctrl->spd_product_description);
	DEV_DBG("%s: '%s'\n", __func__, hdmi_ctrl->spd_product_description);
	mutex_unlock(&hdmi_ctrl->tx_lock);

	return ret;
} /* hdmi_tx_sysfs_rda_product_description */

static ssize_t hdmi_tx_sysfs_wta_avi_itc(struct device *dev,
	struct device_attribute *attr, const char *buf, size_t count)
{
	int ret;
	struct hdmi_tx_ctrl *hdmi_ctrl = NULL;
	int itc = 0;

	hdmi_ctrl = hdmi_tx_get_drvdata_from_sysfs_dev(dev);

	if (!hdmi_ctrl) {
		DEV_ERR("%s: invalid input\n", __func__);
		return -EINVAL;
	}

	mutex_lock(&hdmi_ctrl->tx_lock);

	ret = kstrtoint(buf, 10, &itc);
	if (ret) {
		DEV_ERR("%s: kstrtoint failed. rc =%d\n", __func__, ret);
		goto end;
	}

	if (itc < 0 || itc > 1) {
		DEV_ERR("%s: Invalid ITC %d\n", __func__, itc);
		ret = -EINVAL;
		goto end;
	}

	hdmi_ctrl->panel.is_it_content = itc ? true : false;

	ret = strnlen(buf, PAGE_SIZE);

end:
	mutex_unlock(&hdmi_ctrl->tx_lock);
	return ret;
} /* hdmi_tx_sysfs_wta_avi_itc */

static ssize_t hdmi_tx_sysfs_wta_avi_cn_bits(struct device *dev,
	struct device_attribute *attr, const char *buf, size_t count)
{
	int ret;
	struct hdmi_tx_ctrl *hdmi_ctrl = NULL;
	int cn_bits = 0;

	hdmi_ctrl = hdmi_tx_get_drvdata_from_sysfs_dev(dev);

	if (!hdmi_ctrl) {
		DEV_ERR("%s: invalid input\n", __func__);
		return -EINVAL;
	}

	mutex_lock(&hdmi_ctrl->tx_lock);

	ret = kstrtoint(buf, 10, &cn_bits);
	if (ret) {
		DEV_ERR("%s: kstrtoint failed. rc=%d\n", __func__, ret);
		goto end;
	}

	/* As per CEA-861-E, CN is a positive number and can be max 3 */
	if (cn_bits < 0 || cn_bits > 3) {
		DEV_ERR("%s: Invalid CN %d\n", __func__, cn_bits);
		ret = -EINVAL;
		goto end;
	}

	hdmi_ctrl->panel.content_type = cn_bits;

	ret = strnlen(buf, PAGE_SIZE);
end:
	mutex_unlock(&hdmi_ctrl->tx_lock);

	return ret;
} /* hdmi_tx_sysfs_wta_cn_bits */

static ssize_t hdmi_tx_sysfs_wta_s3d_mode(struct device *dev,
	struct device_attribute *attr, const char *buf, size_t count)
{
	int ret, s3d_mode;
	struct hdmi_tx_ctrl *hdmi_ctrl = NULL;
	void *pdata;

	hdmi_ctrl = hdmi_tx_get_drvdata_from_sysfs_dev(dev);

	if (!hdmi_ctrl) {
		DEV_ERR("%s: invalid input\n", __func__);
		return -EINVAL;
	}

	pdata = hdmi_tx_get_fd(HDMI_TX_FEAT_PANEL);

	mutex_lock(&hdmi_ctrl->tx_lock);

	ret = kstrtoint(buf, 10, &s3d_mode);
	if (ret) {
		DEV_ERR("%s: kstrtoint failed. rc=%d\n", __func__, ret);
		goto end;
	}

	if (s3d_mode < HDMI_S3D_NONE || s3d_mode >= HDMI_S3D_MAX) {
		DEV_ERR("%s: invalid s3d mode = %d\n", __func__, s3d_mode);
		ret = -EINVAL;
		goto end;
	}

	if (s3d_mode > HDMI_S3D_NONE &&
		!hdmi_edid_is_s3d_mode_supported(
		    hdmi_tx_get_fd(HDMI_TX_FEAT_EDID),
			hdmi_ctrl->vic, s3d_mode)) {
		DEV_ERR("%s: s3d mode not supported in current video mode\n",
			__func__);
		ret = -EPERM;
		hdmi_ctrl->panel.s3d_support = false;
		goto end;
	}

	hdmi_ctrl->panel.s3d_mode = s3d_mode;
	hdmi_ctrl->panel.s3d_support = true;

	if (hdmi_ctrl->panel_ops.vendor)
		hdmi_ctrl->panel_ops.vendor(pdata);

	ret = strnlen(buf, PAGE_SIZE);
	DEV_DBG("%s: %d\n", __func__, hdmi_ctrl->s3d_mode);
end:
	mutex_unlock(&hdmi_ctrl->tx_lock);
	return ret;
}

static ssize_t hdmi_tx_sysfs_rda_s3d_mode(struct device *dev,
	struct device_attribute *attr, char *buf)
{
	ssize_t ret;
	struct hdmi_tx_ctrl *hdmi_ctrl =
		hdmi_tx_get_drvdata_from_sysfs_dev(dev);

	if (!hdmi_ctrl) {
		DEV_ERR("%s: invalid input\n", __func__);
		return -EINVAL;
	}

	mutex_lock(&hdmi_ctrl->tx_lock);
	ret = snprintf(buf, PAGE_SIZE, "%d\n", hdmi_ctrl->s3d_mode);
	DEV_DBG("%s: '%d'\n", __func__, hdmi_ctrl->s3d_mode);
	mutex_unlock(&hdmi_ctrl->tx_lock);

	return ret;
}

static ssize_t hdmi_tx_sysfs_wta_5v(struct device *dev,
	struct device_attribute *attr, const char *buf, size_t count)
{
	int read, ret;
	struct hdmi_tx_ctrl *hdmi_ctrl = NULL;
	struct dss_module_power *pd = NULL;

	hdmi_ctrl = hdmi_tx_get_drvdata_from_sysfs_dev(dev);
	if (!hdmi_ctrl) {
		DEV_ERR("%s: invalid input\n", __func__);
		return -EINVAL;
	}

	pd = &hdmi_ctrl->pdata.power_data[HDMI_TX_HPD_PM];

	if (!pd || !pd->gpio_config) {
		DEV_ERR("%s: Error: invalid power data\n", __func__);
		return -EINVAL;
	}

	mutex_lock(&hdmi_ctrl->tx_lock);
	pd = &hdmi_ctrl->pdata.power_data[HDMI_TX_HPD_PM];
	if (!pd || !pd->gpio_config) {
		DEV_ERR("%s: Error: invalid power data\n", __func__);
		ret = -EINVAL;
		goto end;
	}

	ret = kstrtoint(buf, 10, &read);
	if (ret) {
		DEV_ERR("%s: kstrtoint failed. rc=%d\n", __func__, ret);
		goto end;
	}

	read = ~(!!read ^ pd->gpio_config->value) & BIT(0);

	ret = hdmi_tx_config_5v(hdmi_ctrl, read);
	if (ret)
		goto end;

	ret = strnlen(buf, PAGE_SIZE);
end:
	mutex_unlock(&hdmi_ctrl->tx_lock);
	return ret;
}

static ssize_t hdmi_tx_sysfs_wta_hdr_stream(struct device *dev,
	struct device_attribute *attr, const char *buf, size_t count)
{
	int ret = 0;
	struct hdmi_tx_ctrl *ctrl = NULL;
	u8 hdr_op;

	ctrl = hdmi_tx_get_drvdata_from_sysfs_dev(dev);
	if (!ctrl) {
		pr_err("%s: invalid input\n", __func__);
		ret = -EINVAL;
		goto end;
	}

	if (!hdmi_tx_is_hdr_supported(ctrl)) {
		pr_err("%s: Sink does not support HDR\n", __func__);
		ret = -EINVAL;
		goto end;
	}

	if (buf == NULL) {
		pr_err("%s: hdr stream is NULL\n", __func__);
		ret = -EINVAL;
		goto end;
	}

	memcpy(&ctrl->hdr_ctrl, buf, sizeof(struct mdp_hdr_stream_ctrl));

	pr_debug("%s: 0x%04x 0x%04x 0x%04x 0x%04x 0x%04x 0x%04x 0x%04x\n",
			__func__,
			ctrl->hdr_ctrl.hdr_stream.eotf,
			ctrl->hdr_ctrl.hdr_stream.display_primaries_x[0],
			ctrl->hdr_ctrl.hdr_stream.display_primaries_y[0],
			ctrl->hdr_ctrl.hdr_stream.display_primaries_x[1],
			ctrl->hdr_ctrl.hdr_stream.display_primaries_y[1],
			ctrl->hdr_ctrl.hdr_stream.display_primaries_x[2],
			ctrl->hdr_ctrl.hdr_stream.display_primaries_y[2]);

	pr_debug("%s: 0x%04x 0x%04x 0x%04x 0x%04x 0x%04x 0x%04x\n",
			__func__,
			ctrl->hdr_ctrl.hdr_stream.white_point_x,
			ctrl->hdr_ctrl.hdr_stream.white_point_y,
			ctrl->hdr_ctrl.hdr_stream.max_luminance,
			ctrl->hdr_ctrl.hdr_stream.min_luminance,
			ctrl->hdr_ctrl.hdr_stream.max_content_light_level,
			ctrl->hdr_ctrl.hdr_stream.max_average_light_level);

	pr_debug("%s: 0x%04x 0x%04x 0x%04x 0x%04x 0x%04x\n",
			__func__,
			ctrl->hdr_ctrl.hdr_stream.pixel_encoding,
			ctrl->hdr_ctrl.hdr_stream.colorimetry,
			ctrl->hdr_ctrl.hdr_stream.range,
			ctrl->hdr_ctrl.hdr_stream.bits_per_component,
			ctrl->hdr_ctrl.hdr_stream.content_type);
	hdr_op = hdmi_hdr_get_ops(ctrl->curr_hdr_state,
					ctrl->hdr_ctrl.hdr_state);

	if (hdr_op == HDR_SEND_INFO)
		hdmi_panel_set_hdr_infoframe(ctrl);
	else if (hdr_op == HDR_CLEAR_INFO)
		hdmi_panel_clear_hdr_infoframe(ctrl);

	ctrl->curr_hdr_state = ctrl->hdr_ctrl.hdr_state;

	ret = strnlen(buf, PAGE_SIZE);
end:
	return ret;
}

static ssize_t hdmi_tx_sysfs_wta_hdmi_ppm(struct device *dev,
		struct device_attribute *attr, const char *buf, size_t count)
{
	int ret, ppm;
	struct hdmi_tx_ctrl *hdmi_ctrl
		= hdmi_tx_get_drvdata_from_sysfs_dev(dev);

	if (!hdmi_ctrl) {
		pr_err("invalid input\n");
		return -EINVAL;
	}

	mutex_lock(&hdmi_ctrl->tx_lock);

	ret = kstrtoint(buf, 10, &ppm);
	if (ret) {
		pr_err("kstrtoint failed. rc=%d\n", ret);
		goto end;
	}

	hdmi_tx_update_ppm(hdmi_ctrl, ppm);

	ret = strnlen(buf, PAGE_SIZE);
	pr_debug("write ppm %d\n", ppm);
end:
	mutex_unlock(&hdmi_ctrl->tx_lock);
	return ret;
}
#if 0
static ssize_t hdmi_tx_sysfs_rda_aksv(struct device *dev,
	struct device_attribute *attr, char *buf)
{
	ssize_t ret;
	struct hdmi_tx_ctrl *hdmi_ctrl =
		hdmi_tx_get_drvdata_from_sysfs_dev(dev);

	if (!hdmi_ctrl) {
		DEV_ERR("%s: invalid input\n", __func__);
		return -EINVAL;
	}

	if (hdcp_feature_on && hdmi_ctrl->present_hdcp) {
		/* Aksv is notified by (MSB->LSB) order. */
		ret = snprintf(buf, PAGE_SIZE, "%02X%02X%02X%02X%02X\n",
			hdmi_ctrl->aksv[4], hdmi_ctrl->aksv[3],
			hdmi_ctrl->aksv[2], hdmi_ctrl->aksv[1],
			hdmi_ctrl->aksv[0]);
		DEV_DBG("%s: '%02X%02X%02X%02X%02X'\n", __func__,
			hdmi_ctrl->aksv[4], hdmi_ctrl->aksv[3],
			hdmi_ctrl->aksv[2], hdmi_ctrl->aksv[1],
			hdmi_ctrl->aksv[0]);
	} else {
		ret = snprintf(buf, PAGE_SIZE, "%02X%02X%02X%02X%02X\n",
			0, 0, 0, 0, 0);
		DEV_DBG("%s: '%02X%02X%02X%02X%02X'\n", __func__,
			0, 0, 0, 0, 0);
	}

	return ret;
} /* hdmi_tx_sysfs_rda_aksv */

static ssize_t hdmi_tx_sysfs_rda_tmds(struct device *dev,
	struct device_attribute *attr, char *buf)
{
	ssize_t ret;
	struct hdmi_tx_ctrl *hdmi_ctrl =
		hdmi_tx_get_drvdata_from_sysfs_dev(dev);

	if (!hdmi_ctrl) {
		DEV_ERR("%s: invalid input\n", __func__);
		return -EINVAL;
	}

	if (hdcp_feature_on && hdmi_ctrl->present_hdcp) {
		ret = snprintf(buf, PAGE_SIZE, "%s\n",
			hdmi_ctrl->hdcp_status == HDCP_STATE_AUTHENTICATED
			? "ON" : "OFF");
		DEV_DBG("%s: '%s'\n", __func__,
			hdmi_ctrl->hdcp_status == HDCP_STATE_AUTHENTICATED
			? "ON" : "OFF");
	} else {
		if (hdmi_ctrl->hpd_state) {
			ret = snprintf(buf, PAGE_SIZE, "%s\n", "ON");
			DEV_DBG("%s: '%s'\n", __func__, "ON");
		} else {
			ret = snprintf(buf, PAGE_SIZE, "%s\n", "OFF");
			DEV_DBG("%s: '%s'\n", __func__, "OFF");
		}
	}

	return ret;
} /* hdmi_tx_sysfs_rda_tmds */
#endif
static ssize_t hdmi_tx_sysfs_rda_power_on(struct device *dev,
	struct device_attribute *attr, char *buf)
{
	ssize_t ret;
	struct hdmi_tx_ctrl *hdmi_ctrl =
		hdmi_tx_get_drvdata_from_sysfs_dev(dev);

	if (!hdmi_ctrl) {
		DEV_ERR("%s: invalid input\n", __func__);
		return -EINVAL;
	}

	ret = snprintf(buf, PAGE_SIZE, "%d\n", hdmi_ctrl->panel_power_on);
	DEV_DBG("%s: '%d'\n", __func__, hdmi_ctrl->panel_power_on);

	return ret;
} /* hdmi_tx_sysfs_rda_power_on */

static ssize_t hdmi_tx_sysfs_rda_pll_enable(struct device *dev,
	struct device_attribute *attr, char *buf)
{
	ssize_t ret;
	struct hdmi_tx_ctrl *hdmi_ctrl =
		hdmi_tx_get_drvdata_from_sysfs_dev(dev);

	if (!hdmi_ctrl) {
		pr_err("invalid input\n");
		return -EINVAL;
	}

	mutex_lock(&hdmi_ctrl->tx_lock);
	ret = snprintf(buf, PAGE_SIZE, "%d\n",
		hdmi_ctrl->pll_update_enable);
	pr_debug("HDMI PLL update: %s\n",
			hdmi_ctrl->pll_update_enable ? "enable" : "disable");

	mutex_unlock(&hdmi_ctrl->tx_lock);

	return ret;
} /* hdmi_tx_sysfs_rda_pll_enable */


static ssize_t hdmi_tx_sysfs_wta_pll_enable(struct device *dev,
	struct device_attribute *attr, const char *buf, size_t count)
{
	int enable, rc;
	struct hdmi_tx_ctrl *hdmi_ctrl = NULL;

	hdmi_ctrl = hdmi_tx_get_drvdata_from_sysfs_dev(dev);

	if (!hdmi_ctrl) {
		DEV_ERR("%s: invalid input\n", __func__);
		return -EINVAL;
	}

	mutex_lock(&hdmi_ctrl->tx_lock);

	rc = kstrtoint(buf, 10, &enable);
	if (rc) {
		DEV_ERR("%s: kstrtoint failed. rc=%d\n", __func__, rc);
		goto end;
	}

	hdmi_tx_enable_pll_update(hdmi_ctrl, enable);

	rc = strnlen(buf, PAGE_SIZE);
end:
	mutex_unlock(&hdmi_ctrl->tx_lock);
	return rc;
} /* hdmi_tx_sysfs_wta_pll_enable */

static DEVICE_ATTR(connected, S_IRUGO, hdmi_tx_sysfs_rda_connected, NULL);
static DEVICE_ATTR(hot_plug, S_IWUSR, NULL, hdmi_tx_sysfs_wta_hot_plug);
static DEVICE_ATTR(sim_mode, S_IRUGO | S_IWUSR, hdmi_tx_sysfs_rda_sim_mode,
	hdmi_tx_sysfs_wta_sim_mode);
static DEVICE_ATTR(edid, S_IRUGO | S_IWUSR, hdmi_tx_sysfs_rda_edid,
	hdmi_tx_sysfs_wta_edid);
static DEVICE_ATTR(video_mode, S_IRUGO, hdmi_tx_sysfs_rda_video_mode, NULL);
static DEVICE_ATTR(hpd, S_IRUGO | S_IWUSR, hdmi_tx_sysfs_rda_hpd,
	hdmi_tx_sysfs_wta_hpd);
static DEVICE_ATTR(vendor_name, S_IRUGO | S_IWUSR,
	hdmi_tx_sysfs_rda_vendor_name, hdmi_tx_sysfs_wta_vendor_name);
static DEVICE_ATTR(product_description, S_IRUGO | S_IWUSR,
	hdmi_tx_sysfs_rda_product_description,
	hdmi_tx_sysfs_wta_product_description);
static DEVICE_ATTR(avi_itc, S_IWUSR, NULL, hdmi_tx_sysfs_wta_avi_itc);
static DEVICE_ATTR(avi_cn0_1, S_IWUSR, NULL, hdmi_tx_sysfs_wta_avi_cn_bits);
//static DEVICE_ATTR(aksv, S_IRUGO, hdmi_tx_sysfs_rda_aksv, NULL);
//static DEVICE_ATTR(tmds, S_IRUGO, hdmi_tx_sysfs_rda_tmds, NULL);
static DEVICE_ATTR(hdmi_panel_power_on, S_IRUGO, hdmi_tx_sysfs_rda_power_on,
	NULL);
static DEVICE_ATTR(s3d_mode, S_IRUGO | S_IWUSR, hdmi_tx_sysfs_rda_s3d_mode,
	hdmi_tx_sysfs_wta_s3d_mode);
static DEVICE_ATTR(5v, S_IWUSR, NULL, hdmi_tx_sysfs_wta_5v);
static DEVICE_ATTR(hdr_stream, S_IWUSR, NULL, hdmi_tx_sysfs_wta_hdr_stream);
static DEVICE_ATTR(hdmi_ppm, S_IRUGO | S_IWUSR, NULL,
	hdmi_tx_sysfs_wta_hdmi_ppm);
static DEVICE_ATTR(pll_enable, S_IRUGO | S_IWUSR, hdmi_tx_sysfs_rda_pll_enable,
	hdmi_tx_sysfs_wta_pll_enable);


static struct attribute *hdmi_tx_fs_attrs[] = {
	&dev_attr_connected.attr,
	&dev_attr_hot_plug.attr,
	&dev_attr_sim_mode.attr,
	&dev_attr_edid.attr,
	&dev_attr_video_mode.attr,
	&dev_attr_hpd.attr,
	&dev_attr_vendor_name.attr,
	&dev_attr_product_description.attr,
	&dev_attr_avi_itc.attr,
	&dev_attr_avi_cn0_1.attr,
//	&dev_attr_aksv.attr,
//	&dev_attr_tmds.attr,
	&dev_attr_hdmi_panel_power_on.attr,
	&dev_attr_s3d_mode.attr,
	&dev_attr_5v.attr,
	&dev_attr_hdr_stream.attr,
	&dev_attr_hdmi_ppm.attr,
	&dev_attr_pll_enable.attr,
	NULL,
};
static struct attribute_group hdmi_tx_fs_attrs_group = {
	.attrs = hdmi_tx_fs_attrs,
};

static int hdmi_tx_sysfs_create(struct hdmi_tx_ctrl *hdmi_ctrl,
	struct fb_info *fbi)
{
	int rc;

	if (!hdmi_ctrl || !fbi) {
		DEV_ERR("%s: invalid input\n", __func__);
		return -ENODEV;
	}

	rc = sysfs_create_group(&fbi->dev->kobj,
		&hdmi_tx_fs_attrs_group);
	if (rc) {
		DEV_ERR("%s: failed, rc=%d\n", __func__, rc);
		return rc;
	}
	hdmi_ctrl->kobj = &fbi->dev->kobj;
	DEV_DBG("%s: sysfs group %pK\n", __func__, hdmi_ctrl->kobj);

	return 0;
} /* hdmi_tx_sysfs_create */

static void hdmi_tx_sysfs_remove(struct hdmi_tx_ctrl *hdmi_ctrl)
{
	if (!hdmi_ctrl) {
		DEV_ERR("%s: invalid input\n", __func__);
		return;
	}
	if (hdmi_ctrl->kobj)
		sysfs_remove_group(hdmi_ctrl->kobj, &hdmi_tx_fs_attrs_group);
	hdmi_ctrl->kobj = NULL;
} /* hdmi_tx_sysfs_remove */

static int hdmi_tx_config_avmute(struct hdmi_tx_ctrl *hdmi_ctrl, bool set)
{
	struct dss_io_data *io;
	u32 av_mute_status;
	bool av_pkt_en = false;

	if (!hdmi_ctrl) {
		DEV_ERR("%s: invalid input\n", __func__);
		return -EINVAL;
	}

	io = &hdmi_ctrl->pdata.io[HDMI_TX_CORE_IO];
	if (!io->base) {
		DEV_ERR("%s: Core io is not initialized\n", __func__);
		return -EINVAL;
	}

	av_mute_status = DSS_REG_R(io, HDMI_GC);

	if (set) {
		if (!(av_mute_status & BIT(0))) {
			DSS_REG_W(io, HDMI_GC, av_mute_status | BIT(0));
			av_pkt_en = true;
		}
	} else {
		if (av_mute_status & BIT(0)) {
			DSS_REG_W(io, HDMI_GC, av_mute_status & ~BIT(0));
			av_pkt_en = true;
		}
	}

	/* Enable AV Mute tranmission here */
	if (av_pkt_en)
		DSS_REG_W(io, HDMI_VBI_PKT_CTRL,
			DSS_REG_R(io, HDMI_VBI_PKT_CTRL) | (BIT(4) & BIT(5)));

	DEV_DBG("%s: AVMUTE %s\n", __func__, set ? "set" : "cleared");

	return 0;
} /* hdmi_tx_config_avmute */

static bool hdmi_tx_is_encryption_set(struct hdmi_tx_ctrl *hdmi_ctrl)
{
	struct dss_io_data *io;
	bool enc_en = true;
	u32 reg_val;

	if (!hdmi_ctrl) {
		DEV_ERR("%s: invalid input\n", __func__);
		goto end;
	}

	io = &hdmi_ctrl->pdata.io[HDMI_TX_CORE_IO];
	if (!io->base) {
		DEV_ERR("%s: Core io is not initialized\n", __func__);
		goto end;
	}

	reg_val = DSS_REG_R_ND(io, HDMI_HDCP_CTRL2);
	if ((reg_val & BIT(0)) && (reg_val & BIT(1)))
		goto end;

	if (DSS_REG_R_ND(io, HDMI_CTRL) & BIT(2))
		goto end;

	return false;

end:
	return enc_en;
} /* hdmi_tx_is_encryption_set */

static void hdmi_tx_hdcp_cb(void *ptr, enum hdcp_states status)
{
	struct hdmi_tx_ctrl *hdmi_ctrl = (struct hdmi_tx_ctrl *)ptr;

	if (!hdmi_ctrl) {
		DEV_ERR("%s: invalid input\n", __func__);
		return;
	}

	hdmi_ctrl->hdcp_status = status;

	queue_delayed_work(hdmi_ctrl->workq, &hdmi_ctrl->hdcp_cb_work,
						msecs_to_jiffies(250));
}

static inline bool hdmi_tx_is_stream_shareable(struct hdmi_tx_ctrl *hdmi_ctrl)
{
	bool ret;

	switch (hdmi_ctrl->enc_lvl) {
	case HDCP_STATE_AUTH_ENC_NONE:
		ret = true;
		break;
	case HDCP_STATE_AUTH_ENC_1X:
		ret = hdmi_tx_is_hdcp_enabled(hdmi_ctrl) &&
			hdmi_ctrl->auth_state;
		break;
	case HDCP_STATE_AUTH_ENC_2P2:
		ret = hdmi_ctrl->hdcp_feature_on &&
			hdmi_ctrl->hdcp22_present &&
			hdmi_ctrl->auth_state;
		break;
	default:
		ret = false;
	}

	return ret;
}

static void hdmi_tx_hdcp_cb_work(struct work_struct *work)
{
	struct hdmi_tx_ctrl *hdmi_ctrl = NULL;
	struct delayed_work *dw = to_delayed_work(work);
	int rc = 0;

	hdmi_ctrl = container_of(dw, struct hdmi_tx_ctrl, hdcp_cb_work);
	if (!hdmi_ctrl) {
		DEV_DBG("%s: invalid input\n", __func__);
		return;
	}

	switch (hdmi_ctrl->hdcp_status) {
	case HDCP_STATE_AUTHENTICATED:
		hdmi_ctrl->auth_state = true;

		if (hdmi_tx_is_panel_on(hdmi_ctrl) &&
			hdmi_tx_is_stream_shareable(hdmi_ctrl)) {
			rc = hdmi_tx_config_avmute(hdmi_ctrl, false);
		}

		if (hdmi_ctrl->hdcp1_use_sw_keys && hdmi_ctrl->hdcp14_present) {
			if (!hdmi_ctrl->hdcp22_present)
				hdcp1_set_enc(true);
		}
		break;
	case HDCP_STATE_AUTH_FAIL:
		if (hdmi_ctrl->hdcp1_use_sw_keys && hdmi_ctrl->hdcp14_present) {
			if (hdmi_ctrl->auth_state && !hdmi_ctrl->hdcp22_present)
				hdcp1_set_enc(false);
		}

		hdmi_ctrl->auth_state = false;

		if (hdmi_tx_is_encryption_set(hdmi_ctrl) ||
			!hdmi_tx_is_stream_shareable(hdmi_ctrl)) {
			rc = hdmi_tx_config_avmute(hdmi_ctrl, true);
		}

		if (hdmi_tx_is_panel_on(hdmi_ctrl)) {
			pr_debug("%s: Reauthenticating\n", __func__);
			if (hdmi_ctrl->hdcp_ops && hdmi_ctrl->hdcp_data) {
				rc = hdmi_ctrl->hdcp_ops->reauthenticate(
						hdmi_ctrl->hdcp_data);
				if (rc)
					pr_err("%s: HDCP reauth failed. rc=%d\n",
						__func__, rc);
			} else
				pr_err("%s: NULL HDCP Ops and Data\n",
					__func__);
		} else {
			pr_debug("%s: Not reauthenticating. Cable not conn\n",
				__func__);
		}

		break;
	case HDCP_STATE_AUTH_FAIL_NOREAUTH:
		if (hdmi_ctrl->hdcp1_use_sw_keys && hdmi_ctrl->hdcp14_present) {
			if (hdmi_ctrl->auth_state && !hdmi_ctrl->hdcp22_present)
				hdcp1_set_enc(false);
		}

		hdmi_ctrl->auth_state = false;

		break;
	case HDCP_STATE_AUTH_ENC_NONE:
		hdmi_ctrl->enc_lvl = HDCP_STATE_AUTH_ENC_NONE;

		if (hdmi_tx_is_panel_on(hdmi_ctrl)) {
			rc = hdmi_tx_config_avmute(hdmi_ctrl, false);
		}
		break;
	case HDCP_STATE_AUTH_ENC_1X:
	case HDCP_STATE_AUTH_ENC_2P2:
		hdmi_ctrl->enc_lvl = hdmi_ctrl->hdcp_status;

		if (hdmi_tx_is_panel_on(hdmi_ctrl) &&
			hdmi_tx_is_stream_shareable(hdmi_ctrl)) {
			rc = hdmi_tx_config_avmute(hdmi_ctrl, false);
		} else {
			rc = hdmi_tx_config_avmute(hdmi_ctrl, true);
		}
		break;
	default:
		break;
		/* do nothing */
	}
}

static u32 hdmi_tx_ddc_read(struct hdmi_tx_ddc_ctrl *ddc_ctrl,
	u32 block, u8 *edid_buf)
{
	u32 block_size = EDID_BLOCK_SIZE;
	struct hdmi_tx_ddc_data ddc_data;
	u32 status = 0, retry_cnt = 0, i;

	if (!ddc_ctrl || !edid_buf) {
		DEV_ERR("%s: invalid input\n", __func__);
		return -EINVAL;
	}

	do {
		DEV_DBG("EDID: reading block(%d) with block-size=%d\n",
				block, block_size);

		for (i = 0; i < EDID_BLOCK_SIZE; i += block_size) {
			memset(&ddc_data, 0, sizeof(ddc_data));

			ddc_data.dev_addr    = EDID_BLOCK_ADDR;
			ddc_data.offset      = block * EDID_BLOCK_SIZE + i;
			ddc_data.data_buf    = edid_buf + i;
			ddc_data.data_len    = block_size;
			ddc_data.request_len = block_size;
			ddc_data.retry       = 1;
			ddc_data.what        = "EDID";
			ddc_data.retry_align = true;

			ddc_ctrl->ddc_data = ddc_data;

			/* Read EDID twice with 32bit alighnment too */
			if (block < 2)
				status = hdmi_ddc_read(ddc_ctrl);
			else
				status = hdmi_ddc_read_seg(ddc_ctrl);

			if (status)
				break;
		}
		if (retry_cnt++ >= MAX_EDID_READ_RETRY)
			block_size /= 2;

	} while (status && (block_size >= 16));

	return status;
}

static int hdmi_tx_read_edid_retry(struct hdmi_tx_ctrl *hdmi_ctrl, u8 block)
{
	u32 checksum_retry = 0;
	u8 *ebuf;
	int ret = 0;
	struct hdmi_tx_ddc_ctrl *ddc_ctrl;

	if (!hdmi_ctrl) {
		DEV_ERR("%s: invalid input\n", __func__);
		ret = -EINVAL;
		goto end;
	}

	ebuf = hdmi_ctrl->edid_buf;
	if (!ebuf) {
		DEV_ERR("%s: invalid edid buf\n", __func__);
		ret = -EINVAL;
		goto end;
	}

	ddc_ctrl = &hdmi_ctrl->ddc_ctrl;

	while (checksum_retry++ < MAX_EDID_READ_RETRY) {
		ret = hdmi_tx_ddc_read(ddc_ctrl, block,
			ebuf + (block * EDID_BLOCK_SIZE));
		if (ret)
			continue;
		else
			break;
	}
end:
	return ret;
}

#ifdef EDID_DUMP
static void hdmi_edid_block_dump(int block, u8 *buf)
{
	int ndx;
	char tmp_buff[16];

	DEV_INFO("EDID BLK=%d\n", block);
	for (ndx = 0; ndx < 0x80; ndx += 16) {
		memset(tmp_buff, '\0', sizeof(tmp_buff));
		snprintf(tmp_buff, 16, "%02X | ", ndx);
		print_hex_dump(KERN_INFO, tmp_buff, DUMP_PREFIX_NONE, 16, 1,
				(void *)&buf[ndx], 0x10, false);
	}
}
#else
static inline void hdmi_edid_block_dump(int block, u8 *buf) {}
#endif

static int hdmi_tx_read_edid(struct hdmi_tx_ctrl *hdmi_ctrl)
{
	int ndx, check_sum;
	int cea_blks = 0, block = 0, total_blocks = 0;
	int ret = 0;
	u8 *ebuf;
	struct hdmi_tx_ddc_ctrl *ddc_ctrl;

	if (!hdmi_ctrl) {
		DEV_ERR("%s: invalid input\n", __func__);
		ret = -EINVAL;
		goto end;
	}

	ebuf = hdmi_ctrl->edid_buf;
	if (!ebuf) {
		DEV_ERR("%s: invalid edid buf\n", __func__);
		ret = -EINVAL;
		goto end;
	}

	memset(ebuf, 0, hdmi_ctrl->edid_buf_size);

	ddc_ctrl = &hdmi_ctrl->ddc_ctrl;

	do {
		if (block * EDID_BLOCK_SIZE > hdmi_ctrl->edid_buf_size) {
			DEV_ERR("%s: no mem for block %d, max mem %d\n",
				__func__, block, hdmi_ctrl->edid_buf_size);
			ret = -ENOMEM;
			goto end;
		}

		ret = hdmi_tx_read_edid_retry(hdmi_ctrl, block);
		if (ret) {
			DEV_ERR("%s: edid read failed\n", __func__);
			goto end;
		}

		hdmi_edid_block_dump(block, ebuf);

		/* verify checksum to validate edid block */
		check_sum = 0;
		for (ndx = 0; ndx < EDID_BLOCK_SIZE; ++ndx)
			check_sum += ebuf[ndx];

		if (check_sum & 0xFF) {
			DEV_ERR("%s: checksum mismatch\n", __func__);
			ret = -EINVAL;
			goto end;
		}

		/* get number of cea extension blocks as given in block 0*/
		if (block == 0) {
			cea_blks = ebuf[EDID_BLOCK_SIZE - 2];
			if (cea_blks < 0 || cea_blks >= MAX_EDID_BLOCKS) {
				cea_blks = 0;
				DEV_ERR("%s: invalid cea blocks %d\n",
					__func__, cea_blks);
				ret = -EINVAL;
				goto end;
			}

			total_blocks = cea_blks + 1;
		}
	} while ((cea_blks-- > 0) && (block++ < MAX_EDID_BLOCKS));
end:

	return ret;
}

/* Enable HDMI features */
static int hdmi_tx_init_panel(struct hdmi_tx_ctrl *hdmi_ctrl)
{
	struct hdmi_panel_init_data panel_init_data = {0};
	void *panel_data;
	int rc = 0;

	hdmi_ctrl->panel.pinfo = &hdmi_ctrl->panel_data.panel_info;

	panel_init_data.io = &hdmi_ctrl->pdata.io[HDMI_TX_CORE_IO];
	panel_init_data.ds_data = &hdmi_ctrl->ds_data;
	panel_init_data.ops = &hdmi_ctrl->panel_ops;
	panel_init_data.panel_data = &hdmi_ctrl->panel;
	panel_init_data.spd_vendor_name = hdmi_ctrl->spd_vendor_name;
	panel_init_data.spd_product_description =
		hdmi_ctrl->spd_product_description;
	panel_init_data.version = hdmi_ctrl->hdmi_tx_major_version;
	panel_init_data.ddc = &hdmi_ctrl->ddc_ctrl;
	panel_init_data.timing = &hdmi_ctrl->timing;

	panel_data = hdmi_panel_init(&panel_init_data);
	if (IS_ERR_OR_NULL(panel_data)) {
		DEV_ERR("%s: panel init failed\n", __func__);
		rc = -EINVAL;
	} else {
		hdmi_tx_set_fd(HDMI_TX_FEAT_PANEL, panel_data);
		DEV_DBG("%s: panel initialized\n", __func__);
	}

	return rc;
}

static int hdmi_tx_init_edid(struct hdmi_tx_ctrl *hdmi_ctrl)
{
	struct hdmi_edid_init_data edid_init_data = {0};
	void *edid_data;
	int rc = 0;

	edid_init_data.kobj = hdmi_ctrl->kobj;
	edid_init_data.ds_data = hdmi_ctrl->ds_data;
	edid_init_data.max_pclk_khz = hdmi_ctrl->max_pclk_khz;
	edid_init_data.yc420_support = true;

	edid_data = hdmi_edid_init(&edid_init_data);
	if (!edid_data) {
		DEV_ERR("%s: edid init failed\n", __func__);
		rc = -ENODEV;
		goto end;
	}

	hdmi_ctrl->panel_data.panel_info.edid_data = edid_data;
	hdmi_tx_set_fd(HDMI_TX_FEAT_EDID, edid_data);

	/* get edid buffer from edid parser */
	hdmi_ctrl->edid_buf = edid_init_data.buf;
	hdmi_ctrl->edid_buf_size = edid_init_data.buf_size;

	hdmi_edid_set_video_resolution(edid_data, hdmi_ctrl->vic, true);
end:
	return rc;
}

static int hdmi_tx_init_hdcp(struct hdmi_tx_ctrl *hdmi_ctrl)
{
	struct hdcp_init_data hdcp_init_data = {0};
	struct resource *res;
	void *hdcp_data;
	int rc = 0;

	res = platform_get_resource_byname(hdmi_ctrl->pdev,
		IORESOURCE_MEM, hdmi_tx_io_name(HDMI_TX_CORE_IO));
	if (!res) {
		DEV_ERR("%s: Error getting HDMI tx core resource\n", __func__);
		rc = -EINVAL;
		goto end;
	}

	hdcp_init_data.phy_addr      = res->start;
	hdcp_init_data.core_io       = &hdmi_ctrl->pdata.io[HDMI_TX_CORE_IO];
	hdcp_init_data.qfprom_io     = &hdmi_ctrl->pdata.io[HDMI_TX_QFPROM_IO];
	hdcp_init_data.hdcp_io       = &hdmi_ctrl->pdata.io[HDMI_TX_HDCP_IO];
	hdcp_init_data.mutex         = &hdmi_ctrl->mutex;
	hdcp_init_data.sysfs_kobj    = hdmi_ctrl->kobj;
	hdcp_init_data.ddc_ctrl      = &hdmi_ctrl->ddc_ctrl;
	hdcp_init_data.workq         = hdmi_ctrl->workq;
	hdcp_init_data.notify_status = hdmi_tx_hdcp_cb;
	hdcp_init_data.cb_data       = (void *)hdmi_ctrl;
	hdcp_init_data.hdmi_tx_ver   = hdmi_ctrl->hdmi_tx_major_version;
	hdcp_init_data.sec_access    = true;
	hdcp_init_data.timing        = &hdmi_ctrl->timing;
	hdcp_init_data.client_id     = HDCP_CLIENT_HDMI;

	if (hdmi_ctrl->hdcp14_present) {
		hdcp_data = hdcp_1x_init(&hdcp_init_data);

		if (IS_ERR_OR_NULL(hdcp_data)) {
			DEV_ERR("%s: hdcp 1.4 init failed\n", __func__);
			rc = -EINVAL;
			goto end;
		} else {
			hdmi_tx_set_fd(HDMI_TX_FEAT_HDCP, hdcp_data);
			hdmi_ctrl->panel_data.panel_info.hdcp_1x_data =
				hdcp_data;
			DEV_DBG("%s: HDCP 1.4 initialized\n", __func__);
		}
	}

	hdcp_data = hdmi_hdcp2p2_init(&hdcp_init_data);

	if (IS_ERR_OR_NULL(hdcp_data)) {
		DEV_ERR("%s: hdcp 2.2 init failed\n", __func__);
		rc = -EINVAL;
		goto end;
	} else {
		hdmi_tx_set_fd(HDMI_TX_FEAT_HDCP2P2, hdcp_data);
		DEV_DBG("%s: HDCP 2.2 initialized\n", __func__);
	}
end:
	return rc;
}

static int hdmi_tx_init_cec_hw(struct hdmi_tx_ctrl *hdmi_ctrl)
{
	struct hdmi_cec_init_data cec_init_data = {0};
	void *cec_hw_data;
	int rc = 0;

	cec_init_data.io = &hdmi_ctrl->pdata.io[HDMI_TX_CORE_IO];
	cec_init_data.workq = hdmi_ctrl->workq;
	cec_init_data.pinfo = &hdmi_ctrl->panel_data.panel_info;
	cec_init_data.ops = &hdmi_ctrl->hdmi_cec_ops;
	cec_init_data.cbs = &hdmi_ctrl->hdmi_cec_cbs;

	cec_hw_data = hdmi_cec_init(&cec_init_data);
	if (IS_ERR_OR_NULL(cec_hw_data)) {
		DEV_ERR("%s: cec init failed\n", __func__);
		rc = -EINVAL;
	} else {
		hdmi_ctrl->panel_data.panel_info.is_cec_supported = true;
		hdmi_tx_set_fd(HDMI_TX_FEAT_CEC_HW, cec_hw_data);
		DEV_DBG("%s: cec hw initialized\n", __func__);
	}

	return rc;
}

static int hdmi_tx_init_cec_abst(struct hdmi_tx_ctrl *hdmi_ctrl)
{
	struct cec_abstract_init_data cec_abst_init_data = {0};
	void *cec_abst_data;
	int rc = 0;

	cec_abst_init_data.kobj  = hdmi_ctrl->kobj;
	cec_abst_init_data.ops   = &hdmi_ctrl->hdmi_cec_ops;
	cec_abst_init_data.cbs   = &hdmi_ctrl->hdmi_cec_cbs;

	cec_abst_data = cec_abstract_init(&cec_abst_init_data);
	if (IS_ERR_OR_NULL(cec_abst_data)) {
		DEV_ERR("%s: cec abst init failed\n", __func__);
		rc = -EINVAL;
	} else {
		hdmi_tx_set_fd(HDMI_TX_FEAT_CEC_ABST, cec_abst_data);
		hdmi_ctrl->panel_data.panel_info.cec_data = cec_abst_data;
		DEV_DBG("%s: cec abst initialized\n", __func__);
	}

	return rc;
}

static int hdmi_tx_init_audio(struct hdmi_tx_ctrl *hdmi_ctrl)
{
	struct hdmi_audio_init_data audio_init_data = {0};
	void *audio_data;
	int rc = 0;

	audio_init_data.io = &hdmi_ctrl->pdata.io[HDMI_TX_CORE_IO];
	audio_init_data.ops = &hdmi_ctrl->audio_ops;

	audio_data = hdmi_audio_register(&audio_init_data);
	if (!audio_data) {
		rc = -EINVAL;
		DEV_ERR("%s: audio init failed\n", __func__);
	} else {
		hdmi_ctrl->audio_data = audio_data;
		DEV_DBG("%s: audio initialized\n", __func__);
	}

	return rc;
}

static int hdmi_tx_init_ext_disp(struct hdmi_tx_ctrl *hdmi_ctrl)
{
	int ret = 0;
	struct device_node *pd_np;
	const char *phandle = "qcom,msm_ext_disp";

	if (!hdmi_ctrl) {
		pr_err("%s: invalid input\n", __func__);
		ret = -ENODEV;
		goto end;
	}

	hdmi_ctrl->ext_audio_data.type = EXT_DISPLAY_TYPE_HDMI;
	hdmi_ctrl->ext_audio_data.kobj = hdmi_ctrl->kobj;
	hdmi_ctrl->ext_audio_data.pdev = hdmi_ctrl->pdev;
	hdmi_ctrl->ext_audio_data.codec_ops.audio_info_setup =
		hdmi_tx_audio_info_setup;
	hdmi_ctrl->ext_audio_data.codec_ops.get_audio_edid_blk =
		hdmi_tx_get_audio_edid_blk;
	hdmi_ctrl->ext_audio_data.codec_ops.cable_status =
		hdmi_tx_get_cable_status;

	if (!hdmi_ctrl->pdev->dev.of_node) {
		pr_err("%s cannot find hdmi_ctrl dev.of_node\n", __func__);
		ret = -ENODEV;
		goto end;
	}

	pd_np = of_parse_phandle(hdmi_ctrl->pdev->dev.of_node, phandle, 0);
	if (!pd_np) {
		pr_err("%s cannot find %s dev\n", __func__, phandle);
		ret = -ENODEV;
		goto end;
	}

	hdmi_ctrl->ext_pdev = of_find_device_by_node(pd_np);
	if (!hdmi_ctrl->ext_pdev) {
		pr_err("%s cannot find %s pdev\n", __func__, phandle);
		ret = -ENODEV;
		goto end;
	}

	ret = msm_ext_disp_register_intf(hdmi_ctrl->ext_pdev,
			&hdmi_ctrl->ext_audio_data);
	if (ret)
		pr_err("%s: failed to register disp\n", __func__);

end:
	return ret;
}

static void hdmi_tx_deinit_features(struct hdmi_tx_ctrl *hdmi_ctrl,
		u32 features)
{
	void *fd;

	if (features & HDMI_TX_FEAT_CEC_ABST) {
		fd = hdmi_tx_get_fd(HDMI_TX_FEAT_CEC_ABST);

		cec_abstract_deinit(fd);

		hdmi_ctrl->panel_data.panel_info.cec_data = NULL;
		hdmi_tx_set_fd(HDMI_TX_FEAT_CEC_ABST, 0);
	}

	if (features & HDMI_TX_FEAT_CEC_HW) {
		fd = hdmi_tx_get_fd(HDMI_TX_FEAT_CEC_HW);

		hdmi_cec_deinit(fd);
		hdmi_ctrl->panel_data.panel_info.is_cec_supported = false;
		hdmi_tx_set_fd(HDMI_TX_FEAT_CEC_HW, 0);
	}

	if (features & HDMI_TX_FEAT_HDCP2P2) {
		fd = hdmi_tx_get_fd(HDMI_TX_FEAT_HDCP2P2);

		hdmi_hdcp2p2_deinit(fd);
		hdmi_tx_set_fd(HDMI_TX_FEAT_HDCP2P2, 0);
	}

	if (features & HDMI_TX_FEAT_HDCP) {
		fd = hdmi_tx_get_fd(HDMI_TX_FEAT_HDCP);

		hdcp_1x_deinit(fd);
		hdmi_tx_set_fd(HDMI_TX_FEAT_HDCP, 0);
	}

	if (features & HDMI_TX_FEAT_EDID) {
		fd = hdmi_tx_get_fd(HDMI_TX_FEAT_EDID);

		hdmi_edid_deinit(fd);
		hdmi_ctrl->edid_buf = NULL;
		hdmi_ctrl->edid_buf_size = 0;
		hdmi_tx_set_fd(HDMI_TX_FEAT_EDID, 0);
	}
} /* hdmi_tx_init_features */

static int hdmi_tx_init_features(struct hdmi_tx_ctrl *hdmi_ctrl,
	struct fb_info *fbi)
{
	int ret = 0;
	u32 deinit_features = 0;

	if (!hdmi_ctrl || !fbi) {
		DEV_ERR("%s: invalid input\n", __func__);
		ret = -EINVAL;
		goto end;
	}

	ret = hdmi_tx_init_panel(hdmi_ctrl);
	if (ret)
		goto end;

	ret = hdmi_tx_init_edid(hdmi_ctrl);
	if (ret) {
		deinit_features |= HDMI_TX_FEAT_PANEL;
		goto err;
	}

	ret = hdmi_tx_init_hdcp(hdmi_ctrl);
	if (ret) {
		deinit_features |= HDMI_TX_FEAT_EDID;
		goto err;
	}

	ret = hdmi_tx_init_cec_hw(hdmi_ctrl);
	if (ret) {
		deinit_features |= HDMI_TX_FEAT_HDCP;
		goto err;
	}

	ret = hdmi_tx_init_cec_abst(hdmi_ctrl);
	if (ret) {
		deinit_features |= HDMI_TX_FEAT_CEC_HW;
		goto err;
	}

	ret = hdmi_tx_init_audio(hdmi_ctrl);
	if (ret) {
		deinit_features |= HDMI_TX_FEAT_CEC_ABST;
		goto err;
	}

	ret = hdmi_tx_init_ext_disp(hdmi_ctrl);
	if (ret) {
		hdmi_audio_unregister(hdmi_ctrl->audio_data);
		goto err;
	}

	/* reset HDR state */
	hdmi_ctrl->curr_hdr_state = HDR_DISABLE;
	return 0;
err:
	hdmi_tx_deinit_features(hdmi_ctrl, deinit_features);
end:
	return ret;
}

static inline u32 hdmi_tx_is_controller_on(struct hdmi_tx_ctrl *hdmi_ctrl)
{
	struct dss_io_data *io = &hdmi_ctrl->pdata.io[HDMI_TX_CORE_IO];
	return DSS_REG_R_ND(io, HDMI_CTRL) & BIT(0);
} /* hdmi_tx_is_controller_on */

static int hdmi_tx_init_panel_info(struct hdmi_tx_ctrl *hdmi_ctrl)
{
	struct mdss_panel_info *pinfo;
	struct msm_hdmi_mode_timing_info timing = {0};
	u32 ret;

	if (!hdmi_ctrl) {
		DEV_ERR("%s: invalid input\n", __func__);
		return -EINVAL;
	}

	ret = hdmi_get_supported_mode(&timing, &hdmi_ctrl->ds_data,
		hdmi_ctrl->vic);
	pinfo = &hdmi_ctrl->panel_data.panel_info;

	if (ret || !timing.supported || !pinfo) {
		DEV_ERR("%s: invalid timing data\n", __func__);
		return -EINVAL;
	}

	pinfo->xres = timing.active_h;
	pinfo->yres = timing.active_v;
	pinfo->clk_rate = timing.pixel_freq * 1000;

	pinfo->lcdc.h_back_porch = timing.back_porch_h;
	pinfo->lcdc.h_front_porch = timing.front_porch_h;
	pinfo->lcdc.h_pulse_width = timing.pulse_width_h;
	pinfo->lcdc.v_back_porch = timing.back_porch_v;
	pinfo->lcdc.v_front_porch = timing.front_porch_v;
	pinfo->lcdc.v_pulse_width = timing.pulse_width_v;
	pinfo->lcdc.frame_rate = timing.refresh_rate;
	pinfo->lcdc.h_polarity = timing.active_low_h;
	pinfo->lcdc.v_polarity = timing.active_low_v;

	pinfo->type = DTV_PANEL;
	pinfo->pdest = DISPLAY_3;
	pinfo->wait_cycle = 0;
	pinfo->out_format = MDP_RGB_888;
	pinfo->bpp = 24;
	pinfo->fb_num = 1;

	pinfo->min_fps = HDMI_TX_MIN_FPS;
	pinfo->max_fps = HDMI_TX_MAX_FPS;

	pinfo->lcdc.border_clr = 0; /* blk */
	pinfo->lcdc.underflow_clr = 0xff; /* blue */
	pinfo->lcdc.hsync_skew = 0;

	pinfo->is_pluggable = hdmi_ctrl->pdata.pluggable;

	hdmi_ctrl->timing = timing;

	return 0;
} /* hdmi_tx_init_panel_info */

static int hdmi_tx_read_sink_info(struct hdmi_tx_ctrl *hdmi_ctrl)
{
	int status = 0;
	void *data;
	struct dss_io_data *io;
	u32 sink_max_pclk;

	if (!hdmi_ctrl) {
		DEV_ERR("%s: invalid input\n", __func__);
		return -EINVAL;
	}

	data = hdmi_tx_get_fd(HDMI_TX_FEAT_EDID);
	io = &hdmi_ctrl->pdata.io[HDMI_TX_CORE_IO];

	if (!hdmi_tx_is_controller_on(hdmi_ctrl)) {
		DEV_ERR("%s: failed: HDMI controller is off", __func__);
		status = -ENXIO;
		goto error;
	}

	if (hdmi_tx_enable_power(hdmi_ctrl, HDMI_TX_DDC_PM, true)) {
		DEV_ERR("%s: Failed to enable ddc power\n", __func__);
		status = -EINVAL;
		goto error;
	}

	/* Enable SW DDC before EDID read */
	DSS_REG_W_ND(io, HDMI_DDC_ARBITRATION,
		DSS_REG_R(io, HDMI_DDC_ARBITRATION) & ~(BIT(4)));

	/* Set/Reset HDMI max TMDS clock supported by source */
	hdmi_edid_set_max_pclk_rate(data, hdmi_ctrl->max_pclk_khz);

	if (!hdmi_ctrl->custom_edid && !hdmi_ctrl->sim_mode) {
		hdmi_ddc_config(&hdmi_ctrl->ddc_ctrl);

		status = hdmi_tx_read_edid(hdmi_ctrl);
		if (status) {
			DEV_ERR("%s: error reading edid\n", __func__);
			status = -EINVAL;
			goto bail;
		}
	}

	/* parse edid if a valid edid buffer is present */
	if (hdmi_ctrl->custom_edid || !hdmi_ctrl->sim_mode) {
		status = hdmi_edid_parser(data);
		if (status) {
			DEV_ERR("%s: edid parse failed\n", __func__);
		} else {
			/*
			 * Update HDMI max supported TMDS clock, consider
			 * both sink and source capacity. For DVI sink,
			 * could not get max TMDS clock from EDID, so just
			 * use source capacity.
			 */
			sink_max_pclk =
				hdmi_edid_get_sink_caps_max_tmds_clk(data);
			if (sink_max_pclk != 0)
				hdmi_edid_set_max_pclk_rate(data,
				  min(sink_max_pclk / 1000,
				      hdmi_ctrl->max_pclk_khz));
		}
	}
bail:
	if (hdmi_tx_enable_power(hdmi_ctrl, HDMI_TX_DDC_PM, false))
		DEV_ERR("%s: Failed to disable ddc power\n", __func__);
error:
	return status;
} /* hdmi_tx_read_sink_info */

static void hdmi_tx_update_hdcp_info(struct hdmi_tx_ctrl *hdmi_ctrl)
{
	void *fd = NULL;
	struct hdcp_ops *ops = NULL;

	if (!hdmi_ctrl) {
		DEV_ERR("%s: invalid input\n", __func__);
		return;
	}

	/* check first if hdcp2p2 is supported */
	fd = hdmi_tx_get_fd(HDMI_TX_FEAT_HDCP2P2);
	if (fd)
		ops = hdmi_hdcp2p2_start(fd);

	if (ops && ops->feature_supported)
		hdmi_ctrl->hdcp22_present = ops->feature_supported(fd);
	else
		hdmi_ctrl->hdcp22_present = false;

	if (!hdmi_ctrl->hdcp22_present) {
		if (hdmi_ctrl->hdcp1_use_sw_keys)
			hdmi_ctrl->hdcp14_present =
				hdcp1_check_if_supported_load_app();

		if (hdmi_ctrl->hdcp14_present) {
			fd = hdmi_tx_get_fd(HDMI_TX_FEAT_HDCP);
			if (fd)
				ops = hdcp_1x_start(fd);
		}
	}

	/* update internal data about hdcp */
	hdmi_ctrl->hdcp_data = fd;
	hdmi_ctrl->hdcp_ops = ops;
}

static void hdmi_tx_update_deep_color(struct hdmi_tx_ctrl *hdmi_ctrl)
{
	struct mdss_panel_info *pinfo;
	u8 deep_color = hdmi_edid_get_deep_color(
		hdmi_tx_get_fd(HDMI_TX_FEAT_EDID));

	pinfo = &hdmi_ctrl->panel_data.panel_info;

	pinfo->deep_color = 0;
	hdmi_ctrl->dc_support = false;
	pinfo->bpp = 24;

	if (deep_color & BIT(0))
		pinfo->deep_color |= MDP_DEEP_COLOR_YUV444;

	if (deep_color & BIT(1)) {
		pinfo->deep_color |= MDP_DEEP_COLOR_RGB30B;
		hdmi_ctrl->dc_support = true;
		pinfo->bpp = 30;
	}

	if (deep_color & BIT(2)) {
		pinfo->deep_color |= MDP_DEEP_COLOR_RGB36B;
		hdmi_ctrl->dc_support = true;
		pinfo->bpp = 36;
	}

	if (deep_color & BIT(3)) {
		pinfo->deep_color |= MDP_DEEP_COLOR_RGB48B;
		hdmi_ctrl->dc_support = true;
		pinfo->bpp = 48;
	}
}

static void hdmi_tx_update_hdr_info(struct hdmi_tx_ctrl *hdmi_ctrl)
{
	struct mdss_panel_info *pinfo = &hdmi_ctrl->panel_data.panel_info;
	struct mdss_panel_hdr_properties *hdr_prop = &pinfo->hdr_properties;
	struct hdmi_edid_hdr_data *hdr_data = NULL;

	/* CEA-861.3 4.2 */
	hdr_prop->hdr_enabled = hdmi_tx_is_hdr_supported(hdmi_ctrl);
	/* no display primaries in EDID, so skip it */
	memset(hdr_prop->display_primaries, 0,
		sizeof(hdr_prop->display_primaries));

	hdmi_edid_get_hdr_data(hdmi_tx_get_fd(HDMI_TX_FEAT_EDID), &hdr_data);

	if (hdr_prop->hdr_enabled) {
		hdr_prop->peak_brightness = hdr_data->max_luminance * 10000;
		if (hdr_data->avg_luminance != 0)
			hdr_prop->avg_brightness = 50 *
				(BIT(0) << (int)(hdr_data->avg_luminance / 32));
		hdr_prop->blackness_level = (hdr_data->min_luminance *
					hdr_data->min_luminance *
					hdr_data->max_luminance * 100) / 65025;
	}
}

static void hdmi_tx_hpd_int_work(struct work_struct *work)
{
	struct hdmi_tx_ctrl *hdmi_ctrl = NULL;
	int rc = -EINVAL;
	int retry = MAX_EDID_READ_RETRY;

	hdmi_ctrl = container_of(work, struct hdmi_tx_ctrl, hpd_int_work);
	if (!hdmi_ctrl) {
		DEV_DBG("%s: invalid input\n", __func__);
		return;
	}

	mutex_lock(&hdmi_ctrl->tx_lock);

	if (!hdmi_ctrl->hpd_initialized) {
		DEV_DBG("hpd not initialized\n");
		mutex_unlock(&hdmi_ctrl->tx_lock);
		return;
	}

	DEV_DBG("%s: %s\n", __func__,
		hdmi_ctrl->hpd_state ? "CONNECT" : "DISCONNECT");

	if (hdmi_ctrl->hpd_state) {
		while (rc && retry--)
			rc = hdmi_tx_read_sink_info(hdmi_ctrl);
		if (!retry && rc)
			pr_warn_ratelimited("%s: EDID read failed\n", __func__);
		hdmi_tx_update_deep_color(hdmi_ctrl);
		hdmi_tx_update_hdr_info(hdmi_ctrl);
	}

	mutex_unlock(&hdmi_ctrl->tx_lock);

	if (hdmi_ctrl->hpd_state)
		hdmi_tx_send_video_notification(hdmi_ctrl,
				hdmi_ctrl->hpd_state, true);
	else {
		hdmi_tx_send_audio_notification(hdmi_ctrl,
				hdmi_ctrl->hpd_state);
		hdmi_tx_send_video_notification(hdmi_ctrl,
				hdmi_ctrl->hpd_state, true);
	}
} /* hdmi_tx_hpd_int_work */

static int hdmi_tx_check_capability(struct hdmi_tx_ctrl *hdmi_ctrl)
{
	u32 hdmi_disabled, hdcp_disabled, reg_val;
	struct dss_io_data *io = NULL;
	int ret = 0;

	if (!hdmi_ctrl) {
		DEV_ERR("%s: invalid input\n", __func__);
		ret = -EINVAL;
		goto end;
	}

	io = &hdmi_ctrl->pdata.io[HDMI_TX_QFPROM_IO];
	if (!io->base) {
		DEV_ERR("%s: QFPROM io is not initialized\n", __func__);
		ret = -EINVAL;
		goto end;
	}

	/* check if hdmi and hdcp are disabled */
	if (hdmi_ctrl->hdmi_tx_major_version < HDMI_TX_VERSION_4) {
		hdcp_disabled = DSS_REG_R_ND(io,
			QFPROM_RAW_FEAT_CONFIG_ROW0_LSB) & BIT(31);

		hdmi_disabled = DSS_REG_R_ND(io,
			QFPROM_RAW_FEAT_CONFIG_ROW0_MSB) & BIT(0);
	} else {
		reg_val = DSS_REG_R_ND(io,
			QFPROM_RAW_FEAT_CONFIG_ROW0_LSB + QFPROM_RAW_VERSION_4);
		hdcp_disabled = reg_val & BIT(12);
		hdmi_disabled = reg_val & BIT(13);

		reg_val = DSS_REG_R_ND(io, SEC_CTRL_HW_VERSION);
		/*
		 * With HDCP enabled on capable hardware, check if HW
		 * or SW keys should be used.
		 */
		if (!hdcp_disabled && (reg_val >= HDCP_SEL_MIN_SEC_VERSION)) {
			reg_val = DSS_REG_R_ND(io,
				QFPROM_RAW_FEAT_CONFIG_ROW0_MSB +
				QFPROM_RAW_VERSION_4);
			if (!(reg_val & BIT(23)))
				hdmi_ctrl->hdcp1_use_sw_keys = true;
		}
	}

	if (hdmi_ctrl->hdmi_tx_version >= HDMI_TX_VERSION_403)
		hdmi_ctrl->dc_feature_on = true;

	DEV_DBG("%s: Features <HDMI:%s, HDCP:%s, Deep Color:%s>\n", __func__,
		hdmi_disabled ? "OFF" : "ON", hdcp_disabled ? "OFF" : "ON",
		!hdmi_ctrl->dc_feature_on ? "OFF" : "ON");

	if (hdmi_disabled) {
		DEV_ERR("%s: HDMI disabled\n", __func__);
		ret = -ENODEV;
		goto end;
	}

	hdmi_ctrl->hdcp14_present = !hdcp_disabled;
end:
	return ret;
} /* hdmi_tx_check_capability */

static void hdmi_tx_set_mode(struct hdmi_tx_ctrl *hdmi_ctrl, u32 power_on)
{
	struct dss_io_data *io = NULL;
	/* Defaults: Disable block, HDMI mode */
	u32 hdmi_ctrl_reg = BIT(1);
	void *data = hdmi_tx_get_fd(HDMI_TX_FEAT_EDID);

	if (!hdmi_ctrl) {
		DEV_ERR("%s: invalid input\n", __func__);
		return;
	}

	io = &hdmi_ctrl->pdata.io[HDMI_TX_CORE_IO];
	if (!io->base) {
		DEV_ERR("%s: Core io is not initialized\n", __func__);
		return;
	}

	if (power_on) {
		/* Enable the block */
		hdmi_ctrl_reg |= BIT(0);

		/**
		 * HDMI Encryption, if HDCP is enabled
		 * The ENC_REQUIRED bit is only available on HDMI Tx major
		 * version less than 4. From 4 onwards, this bit is controlled
		 * by TZ
		 */
		if (hdmi_ctrl->hdmi_tx_major_version < 4 &&
			hdmi_tx_is_hdcp_enabled(hdmi_ctrl) &&
			!hdmi_ctrl->pdata.primary)
			hdmi_ctrl_reg |= BIT(2);

		/* Set transmission mode to DVI based in EDID info */
		if (hdmi_edid_is_dvi_mode(data))
			hdmi_ctrl_reg &= ~BIT(1); /* DVI mode */

		/*
		 * Use DATAPATH_MODE as 1 always, the new mode that also
		 * supports scrambler and HDCP 2.2. The legacy mode should no
		 * longer be used
		 */
		hdmi_ctrl_reg |= BIT(31);
	}

	DSS_REG_W(io, HDMI_CTRL, hdmi_ctrl_reg);

	DEV_DBG("HDMI Core: %s, HDMI_CTRL=0x%08x\n",
		power_on ? "Enable" : "Disable", hdmi_ctrl_reg);
} /* hdmi_tx_set_mode */

static int hdmi_tx_pinctrl_set_state(struct hdmi_tx_ctrl *hdmi_ctrl,
			enum hdmi_tx_power_module_type module, bool active)
{
	struct pinctrl_state *pin_state = NULL;
	int rc = -EFAULT;
	u64 cur_pin_states;

	if (!hdmi_ctrl) {
		DEV_ERR("%s: invalid input\n", __func__);
		return -ENODEV;
	}

	if (IS_ERR_OR_NULL(hdmi_ctrl->pin_res.pinctrl))
		return 0;

	cur_pin_states = active ? (hdmi_ctrl->pdata.pin_states | BIT(module))
				: (hdmi_ctrl->pdata.pin_states & ~BIT(module));

	if (cur_pin_states & BIT(HDMI_TX_HPD_PM)) {
		if (cur_pin_states & BIT(HDMI_TX_DDC_PM)) {
			if (cur_pin_states & BIT(HDMI_TX_CEC_PM))
				pin_state = hdmi_ctrl->pin_res.state_active;
			else
				pin_state =
					hdmi_ctrl->pin_res.state_ddc_active;
		} else if (cur_pin_states & BIT(HDMI_TX_CEC_PM)) {
			pin_state = hdmi_ctrl->pin_res.state_cec_active;
		} else {
			pin_state = hdmi_ctrl->pin_res.state_hpd_active;
		}
	} else {
		pin_state = hdmi_ctrl->pin_res.state_suspend;
	}

	if (!IS_ERR_OR_NULL(pin_state)) {
		rc = pinctrl_select_state(hdmi_ctrl->pin_res.pinctrl,
				pin_state);
		if (rc)
			pr_err("%s: cannot set pins\n", __func__);
		else
			hdmi_ctrl->pdata.pin_states = cur_pin_states;
	} else {
		pr_err("%s: pinstate not found\n", __func__);
	}

	return rc;
}

static int hdmi_tx_pinctrl_init(struct platform_device *pdev)
{
	struct hdmi_tx_ctrl *hdmi_ctrl;

	hdmi_ctrl = platform_get_drvdata(pdev);
	if (!hdmi_ctrl) {
		DEV_ERR("%s: invalid input\n", __func__);
		return -ENODEV;
	}

	hdmi_ctrl->pin_res.pinctrl = devm_pinctrl_get(&pdev->dev);
	if (IS_ERR_OR_NULL(hdmi_ctrl->pin_res.pinctrl)) {
		pr_err("%s: failed to get pinctrl\n", __func__);
		return PTR_ERR(hdmi_ctrl->pin_res.pinctrl);
	}

	hdmi_ctrl->pin_res.state_active =
		pinctrl_lookup_state(hdmi_ctrl->pin_res.pinctrl, "hdmi_active");
	if (IS_ERR_OR_NULL(hdmi_ctrl->pin_res.state_active))
		pr_debug("%s: cannot get active pinstate\n", __func__);

	hdmi_ctrl->pin_res.state_hpd_active =
		pinctrl_lookup_state(hdmi_ctrl->pin_res.pinctrl,
							"hdmi_hpd_active");
	if (IS_ERR_OR_NULL(hdmi_ctrl->pin_res.state_hpd_active))
		pr_debug("%s: cannot get hpd active pinstate\n", __func__);

	hdmi_ctrl->pin_res.state_cec_active =
		pinctrl_lookup_state(hdmi_ctrl->pin_res.pinctrl,
							"hdmi_cec_active");
	if (IS_ERR_OR_NULL(hdmi_ctrl->pin_res.state_cec_active))
		pr_debug("%s: cannot get cec active pinstate\n", __func__);

	hdmi_ctrl->pin_res.state_ddc_active =
		pinctrl_lookup_state(hdmi_ctrl->pin_res.pinctrl,
							"hdmi_ddc_active");
	if (IS_ERR_OR_NULL(hdmi_ctrl->pin_res.state_ddc_active))
		pr_debug("%s: cannot get ddc active pinstate\n", __func__);

	hdmi_ctrl->pin_res.state_suspend =
		pinctrl_lookup_state(hdmi_ctrl->pin_res.pinctrl, "hdmi_sleep");
	if (IS_ERR_OR_NULL(hdmi_ctrl->pin_res.state_suspend))
		pr_debug("%s: cannot get sleep pinstate\n", __func__);

	return 0;
}

static int hdmi_tx_config_power(struct hdmi_tx_ctrl *hdmi_ctrl,
	enum hdmi_tx_power_module_type module, int config)
{
	int rc = 0;
	struct dss_module_power *power_data = NULL;
	char name[MAX_CLIENT_NAME_LEN];

	if (!hdmi_ctrl || module >= HDMI_TX_MAX_PM) {
		DEV_ERR("%s: Error: invalid input\n", __func__);
		rc = -EINVAL;
		goto exit;
	}

	power_data = &hdmi_ctrl->pdata.power_data[module];
	if (!power_data) {
		DEV_ERR("%s: Error: invalid power data\n", __func__);
		rc = -EINVAL;
		goto exit;
	}

	if (config) {
		rc = msm_dss_config_vreg(&hdmi_ctrl->pdev->dev,
			power_data->vreg_config, power_data->num_vreg, 1);
		if (rc) {
			DEV_ERR("%s: Failed to config %s vreg. Err=%d\n",
				__func__, hdmi_tx_pm_name(module), rc);
			goto exit;
		}

		snprintf(name, MAX_CLIENT_NAME_LEN, "hdmi:%u", module);
		hdmi_ctrl->pdata.reg_bus_clt[module] =
			mdss_reg_bus_vote_client_create(name);
		if (IS_ERR(hdmi_ctrl->pdata.reg_bus_clt[module])) {
			pr_err("reg bus client create failed\n");
			msm_dss_config_vreg(&hdmi_ctrl->pdev->dev,
			power_data->vreg_config, power_data->num_vreg, 0);
			rc = PTR_ERR(hdmi_ctrl->pdata.reg_bus_clt[module]);
			goto exit;
		}

		rc = msm_dss_get_clk(&hdmi_ctrl->pdev->dev,
			power_data->clk_config, power_data->num_clk);
		if (rc) {
			DEV_ERR("%s: Failed to get %s clk. Err=%d\n",
				__func__, hdmi_tx_pm_name(module), rc);

			mdss_reg_bus_vote_client_destroy(
				hdmi_ctrl->pdata.reg_bus_clt[module]);
			hdmi_ctrl->pdata.reg_bus_clt[module] = NULL;
			msm_dss_config_vreg(&hdmi_ctrl->pdev->dev,
			power_data->vreg_config, power_data->num_vreg, 0);
		}
	} else {
		msm_dss_put_clk(power_data->clk_config, power_data->num_clk);
		mdss_reg_bus_vote_client_destroy(
			hdmi_ctrl->pdata.reg_bus_clt[module]);
		hdmi_ctrl->pdata.reg_bus_clt[module] = NULL;

		rc = msm_dss_config_vreg(&hdmi_ctrl->pdev->dev,
			power_data->vreg_config, power_data->num_vreg, 0);
		if (rc)
			DEV_ERR("%s: Fail to deconfig %s vreg. Err=%d\n",
				__func__, hdmi_tx_pm_name(module), rc);
	}

exit:
	return rc;
} /* hdmi_tx_config_power */

static int hdmi_tx_enable_power(struct hdmi_tx_ctrl *hdmi_ctrl,
	enum hdmi_tx_power_module_type module, int enable)
{
	int rc = 0;
	struct dss_module_power *power_data = NULL;

	if (!hdmi_ctrl || module >= HDMI_TX_MAX_PM) {
		DEV_ERR("%s: Error: invalid input\n", __func__);
		rc = -EINVAL;
		goto error;
	}

	power_data = &hdmi_ctrl->pdata.power_data[module];
	if (!power_data) {
		DEV_ERR("%s: Error: invalid power data\n", __func__);
		rc = -EINVAL;
		goto error;
	}

	if (hdmi_ctrl->panel_data.panel_info.cont_splash_enabled) {
		DEV_DBG("%s: %s enabled by splash.\n",
				__func__, hdmi_pm_name(module));
		return 0;
	}

	if (enable && !hdmi_ctrl->power_data_enable[module]) {
		rc = msm_dss_enable_vreg(power_data->vreg_config,
			power_data->num_vreg, 1);
		if (rc) {
			DEV_ERR("%s: Failed to enable %s vreg. Error=%d\n",
				__func__, hdmi_tx_pm_name(module), rc);
			goto error;
		}

		rc = hdmi_tx_pinctrl_set_state(hdmi_ctrl, module, enable);
		if (rc) {
			DEV_ERR("%s: Failed to set %s pinctrl state\n",
				__func__, hdmi_tx_pm_name(module));
			goto error;
		}

		rc = msm_dss_enable_gpio(power_data->gpio_config,
			power_data->num_gpio, 1);
		if (rc) {
			DEV_ERR("%s: Failed to enable %s gpio. Error=%d\n",
				__func__, hdmi_tx_pm_name(module), rc);
			goto disable_vreg;
		}
		mdss_update_reg_bus_vote(hdmi_ctrl->pdata.reg_bus_clt[module],
			VOTE_INDEX_LOW);

		rc = msm_dss_clk_set_rate(power_data->clk_config,
			power_data->num_clk);
		if (rc) {
			DEV_ERR("%s: failed to set clks rate for %s. err=%d\n",
				__func__, hdmi_tx_pm_name(module), rc);
			goto disable_gpio;
		}

		rc = msm_dss_enable_clk(power_data->clk_config,
			power_data->num_clk, 1);
		if (rc) {
			DEV_ERR("%s: Failed to enable clks for %s. Error=%d\n",
				__func__, hdmi_tx_pm_name(module), rc);
			goto disable_gpio;
		}
		hdmi_ctrl->power_data_enable[module] = true;
	} else if (!enable && hdmi_ctrl->power_data_enable[module] &&
		(!hdmi_tx_is_cec_wakeup_en(hdmi_ctrl) ||
		((module != HDMI_TX_HPD_PM) && (module != HDMI_TX_CEC_PM)))) {
		msm_dss_enable_clk(power_data->clk_config,
			power_data->num_clk, 0);
		mdss_update_reg_bus_vote(hdmi_ctrl->pdata.reg_bus_clt[module],
			VOTE_INDEX_DISABLE);
		msm_dss_enable_gpio(power_data->gpio_config,
			power_data->num_gpio, 0);
		hdmi_tx_pinctrl_set_state(hdmi_ctrl, module, 0);
		msm_dss_enable_vreg(power_data->vreg_config,
			power_data->num_vreg, 0);
		hdmi_ctrl->power_data_enable[module] = false;
	}

	return rc;

disable_gpio:
	mdss_update_reg_bus_vote(hdmi_ctrl->pdata.reg_bus_clt[module],
		VOTE_INDEX_DISABLE);
	msm_dss_enable_gpio(power_data->gpio_config, power_data->num_gpio, 0);
disable_vreg:
	msm_dss_enable_vreg(power_data->vreg_config, power_data->num_vreg, 0);
error:
	return rc;
} /* hdmi_tx_enable_power */

static void hdmi_tx_core_off(struct hdmi_tx_ctrl *hdmi_ctrl)
{
	if (!hdmi_ctrl) {
		DEV_ERR("%s: invalid input\n", __func__);
		return;
	}

#if 0 /* Sony SPECIFIC */
	hdmi_tx_enable_power(hdmi_ctrl, HDMI_TX_CEC_PM, 0);
#endif
	hdmi_tx_enable_power(hdmi_ctrl, HDMI_TX_CORE_PM, 0);
} /* hdmi_tx_core_off */

static int hdmi_tx_core_on(struct hdmi_tx_ctrl *hdmi_ctrl)
{
	int rc = 0;

	if (!hdmi_ctrl) {
		DEV_ERR("%s: invalid input\n", __func__);
		return -EINVAL;
	}

	rc = hdmi_tx_enable_power(hdmi_ctrl, HDMI_TX_CORE_PM, 1);
	if (rc) {
		DEV_ERR("%s: core hdmi_msm_enable_power failed rc = %d\n",
			__func__, rc);
		return rc;
	}
#if 0 /* Sony SPECIFIC */
	rc = hdmi_tx_enable_power(hdmi_ctrl, HDMI_TX_CEC_PM, 1);
	if (rc) {
		DEV_ERR("%s: cec hdmi_msm_enable_power failed rc = %d\n",
			__func__, rc);
		goto disable_core_power;
	}
	return rc;
disable_core_power:
	hdmi_tx_enable_power(hdmi_ctrl, HDMI_TX_CORE_PM, 0);
#endif
	return rc;
} /* hdmi_tx_core_on */

static void hdmi_tx_phy_reset(struct hdmi_tx_ctrl *hdmi_ctrl)
{
	unsigned int phy_reset_polarity = 0x0;
	unsigned int pll_reset_polarity = 0x0;
	unsigned int val;
	struct dss_io_data *io = NULL;

	if (!hdmi_ctrl) {
		DEV_ERR("%s: invalid input\n", __func__);
		return;
	}

	io = &hdmi_ctrl->pdata.io[HDMI_TX_CORE_IO];
	if (!io->base) {
		DEV_ERR("%s: core io not inititalized\n", __func__);
		return;
	}

	val = DSS_REG_R_ND(io, HDMI_PHY_CTRL);

	phy_reset_polarity = val >> 3 & 0x1;
	pll_reset_polarity = val >> 1 & 0x1;

	if (phy_reset_polarity == 0)
		DSS_REG_W_ND(io, HDMI_PHY_CTRL, val | SW_RESET);
	else
		DSS_REG_W_ND(io, HDMI_PHY_CTRL, val & (~SW_RESET));

	if (pll_reset_polarity == 0)
		DSS_REG_W_ND(io, HDMI_PHY_CTRL, val | SW_RESET_PLL);
	else
		DSS_REG_W_ND(io, HDMI_PHY_CTRL, val & (~SW_RESET_PLL));

	if (phy_reset_polarity == 0)
		DSS_REG_W_ND(io, HDMI_PHY_CTRL, val & (~SW_RESET));
	else
		DSS_REG_W_ND(io, HDMI_PHY_CTRL, val | SW_RESET);

	if (pll_reset_polarity == 0)
		DSS_REG_W_ND(io, HDMI_PHY_CTRL, val & (~SW_RESET_PLL));
	else
		DSS_REG_W_ND(io, HDMI_PHY_CTRL, val | SW_RESET_PLL);
} /* hdmi_tx_phy_reset */

static void hdmi_panel_set_hdr_infoframe(struct hdmi_tx_ctrl *ctrl)
{
	u32 packet_payload = 0;
	u32 packet_header = 0;
	u32 packet_control = 0;
	u32 const type_code = 0x87;
	u32 const version = 0x01;
	u32 const length = 0x1a;
	u32 const descriptor_id = 0x00;
	struct dss_io_data *io = NULL;

	if (!ctrl) {
		pr_err("%s: invalid input\n", __func__);
		return;
	}

	if (!hdmi_tx_is_hdr_supported(ctrl)) {
		pr_err("%s: Sink does not support HDR\n", __func__);
		return;
	}

	io = &ctrl->pdata.io[HDMI_TX_CORE_IO];
	if (!io->base) {
		pr_err("%s: core io not inititalized\n", __func__);
		return;
	}

	/* Setup Packet header and payload */
	packet_header = type_code | (version << 8) | (length << 16);
	DSS_REG_W(io, HDMI_GENERIC0_HDR, packet_header);

	packet_payload = (ctrl->hdr_ctrl.hdr_stream.eotf << 8);
	if (hdmi_tx_metadata_type_one(ctrl)) {
		packet_payload |=
			(descriptor_id << 16)
			| (HDMI_GET_LSB(ctrl->hdr_ctrl.hdr_stream.
					display_primaries_x[0]) << 24);
		DSS_REG_W(io, HDMI_GENERIC0_0, packet_payload);
	} else {
		pr_debug("%s: Metadata Type 1 not supported\n", __func__);
		DSS_REG_W(io, HDMI_GENERIC0_0, packet_payload);
		goto enable_packet_control;
	}

	packet_payload =
		(HDMI_GET_MSB(ctrl->hdr_ctrl.hdr_stream.display_primaries_x[0]))
		| (HDMI_GET_LSB(ctrl->hdr_ctrl.hdr_stream.
				display_primaries_y[0]) << 8)
		| (HDMI_GET_MSB(ctrl->hdr_ctrl.hdr_stream.
				display_primaries_y[0]) << 16)
		| (HDMI_GET_LSB(ctrl->hdr_ctrl.hdr_stream.
				display_primaries_x[1]) << 24);
	DSS_REG_W(io, HDMI_GENERIC0_1, packet_payload);

	packet_payload =
		(HDMI_GET_MSB(ctrl->hdr_ctrl.hdr_stream.display_primaries_x[1]))
		| (HDMI_GET_LSB(ctrl->hdr_ctrl.hdr_stream.
				display_primaries_y[1]) << 8)
		| (HDMI_GET_MSB(ctrl->hdr_ctrl.hdr_stream.
				display_primaries_y[1]) << 16)
		| (HDMI_GET_LSB(ctrl->hdr_ctrl.hdr_stream.
				display_primaries_x[2]) << 24);
	DSS_REG_W(io, HDMI_GENERIC0_2, packet_payload);

	packet_payload =
		(HDMI_GET_MSB(ctrl->hdr_ctrl.hdr_stream.display_primaries_x[2]))
		| (HDMI_GET_LSB(ctrl->hdr_ctrl.hdr_stream.
				display_primaries_y[2]) << 8)
		| (HDMI_GET_MSB(ctrl->hdr_ctrl.hdr_stream.
				display_primaries_y[2]) << 16)
		| (HDMI_GET_LSB(ctrl->hdr_ctrl.hdr_stream.white_point_x) << 24);
	DSS_REG_W(io, HDMI_GENERIC0_3, packet_payload);

	packet_payload =
		(HDMI_GET_MSB(ctrl->hdr_ctrl.hdr_stream.white_point_x))
		| (HDMI_GET_LSB(ctrl->hdr_ctrl.hdr_stream.white_point_y) << 8)
		| (HDMI_GET_MSB(ctrl->hdr_ctrl.hdr_stream.white_point_y) << 16)
		| (HDMI_GET_LSB(ctrl->hdr_ctrl.hdr_stream.max_luminance) << 24);
	DSS_REG_W(io, HDMI_GENERIC0_4, packet_payload);

	packet_payload =
		(HDMI_GET_MSB(ctrl->hdr_ctrl.hdr_stream.max_luminance))
		| (HDMI_GET_LSB(ctrl->hdr_ctrl.hdr_stream.min_luminance) << 8)
		| (HDMI_GET_MSB(ctrl->hdr_ctrl.hdr_stream.min_luminance) << 16)
		| (HDMI_GET_LSB(ctrl->hdr_ctrl.hdr_stream.
					max_content_light_level) << 24);
	DSS_REG_W(io, HDMI_GENERIC0_5, packet_payload);

	packet_payload =
		(HDMI_GET_MSB(ctrl->hdr_ctrl.hdr_stream.
				max_content_light_level))
		| (HDMI_GET_LSB(ctrl->hdr_ctrl.hdr_stream.
				max_average_light_level) << 8)
		| (HDMI_GET_MSB(ctrl->hdr_ctrl.hdr_stream.
				max_average_light_level) << 16);
	DSS_REG_W(io, HDMI_GENERIC0_6, packet_payload);

enable_packet_control:
	/*
	 * GENERIC0_LINE | GENERIC0_CONT | GENERIC0_SEND
	 * Setup HDMI TX generic packet control
	 * Enable this packet to transmit every frame
	 * Enable HDMI TX engine to transmit Generic packet 1
	 */
	packet_control = DSS_REG_R_ND(io, HDMI_GEN_PKT_CTRL);
	packet_control |= BIT(0) | BIT(1) | BIT(2) | BIT(16);
	DSS_REG_W(io, HDMI_GEN_PKT_CTRL, packet_control);
}

static void hdmi_panel_clear_hdr_infoframe(struct hdmi_tx_ctrl *ctrl)
{
	u32 packet_control = 0;
	struct dss_io_data *io = NULL;

	if (!ctrl) {
		pr_err("%s: invalid input\n", __func__);
		return;
	}

	if (!hdmi_tx_is_hdr_supported(ctrl)) {
		pr_err("%s: Sink does not support HDR\n", __func__);
		return;
	}

	io = &ctrl->pdata.io[HDMI_TX_CORE_IO];
	if (!io->base) {
		pr_err("%s: core io not inititalized\n", __func__);
		return;
	}

	packet_control = DSS_REG_R_ND(io, HDMI_GEN_PKT_CTRL);
	packet_control &= ~HDMI_GEN_PKT_CTRL_CLR_MASK;
	DSS_REG_W(io, HDMI_GEN_PKT_CTRL, packet_control);
}

static int hdmi_tx_audio_info_setup(struct platform_device *pdev,
	struct msm_ext_disp_audio_setup_params *params)
{
	int rc = 0;
	struct hdmi_tx_ctrl *hdmi_ctrl = platform_get_drvdata(pdev);
	u32 is_mode_dvi;

	if (!hdmi_ctrl || !params) {
		DEV_ERR("%s: invalid input\n", __func__);
		return -ENODEV;
	}

	mutex_lock(&hdmi_ctrl->tx_lock);

	is_mode_dvi = hdmi_tx_is_dvi_mode(hdmi_ctrl);

	if (!is_mode_dvi && hdmi_tx_is_panel_on(hdmi_ctrl)) {
		memcpy(&hdmi_ctrl->audio_params, params,
			sizeof(struct msm_ext_disp_audio_setup_params));

		hdmi_tx_audio_setup(hdmi_ctrl);
	} else {
		rc = -EPERM;
	}

	mutex_unlock(&hdmi_ctrl->tx_lock);
	return rc;
}

static int hdmi_tx_get_audio_edid_blk(struct platform_device *pdev,
	struct msm_ext_disp_audio_edid_blk *blk)
{
	struct hdmi_tx_ctrl *hdmi_ctrl = platform_get_drvdata(pdev);

	if (!hdmi_ctrl) {
		DEV_ERR("%s: invalid input\n", __func__);
		return -ENODEV;
	}

	return hdmi_edid_get_audio_blk(
		hdmi_tx_get_fd(HDMI_TX_FEAT_EDID), blk);
} /* hdmi_tx_get_audio_edid_blk */

static u8 hdmi_tx_tmds_enabled(struct platform_device *pdev)
{
	struct hdmi_tx_ctrl *hdmi_ctrl = platform_get_drvdata(pdev);

	if (!hdmi_ctrl) {
		DEV_ERR("%s: invalid input\n", __func__);
		return -ENODEV;
	}

	/* status of tmds */
	return (hdmi_ctrl->timing_gen_on == true);
}

static int hdmi_tx_set_mhl_max_pclk(struct platform_device *pdev, u32 max_val)
{
	struct hdmi_tx_ctrl *hdmi_ctrl = NULL;

	hdmi_ctrl = platform_get_drvdata(pdev);

	if (!hdmi_ctrl) {
		DEV_ERR("%s: invalid input\n", __func__);
		return -ENODEV;
	}
	if (max_val) {
		hdmi_ctrl->ds_data.ds_max_clk = max_val;
		hdmi_ctrl->ds_data.ds_registered = true;
	} else {
		DEV_ERR("%s: invalid max pclk val\n", __func__);
		return -EINVAL;
	}

	return 0;
}

int msm_hdmi_register_mhl(struct platform_device *pdev,
			  struct msm_hdmi_mhl_ops *ops, void *data)
{
	struct hdmi_tx_ctrl *hdmi_ctrl = platform_get_drvdata(pdev);

	if (!hdmi_ctrl) {
		DEV_ERR("%s: invalid pdev\n", __func__);
		return -ENODEV;
	}

	if (!ops) {
		DEV_ERR("%s: invalid ops\n", __func__);
		return -EINVAL;
	}

	ops->tmds_enabled = hdmi_tx_tmds_enabled;
	ops->set_mhl_max_pclk = hdmi_tx_set_mhl_max_pclk;
	ops->set_upstream_hpd = hdmi_tx_set_mhl_hpd;

	hdmi_ctrl->ds_registered = true;

	return 0;
}

static int hdmi_tx_get_cable_status(struct platform_device *pdev, u32 vote)
{
	struct hdmi_tx_ctrl *hdmi_ctrl = platform_get_drvdata(pdev);
	unsigned long flags;
	u32 hpd;

	if (!hdmi_ctrl) {
		DEV_ERR("%s: invalid input\n", __func__);
		return -ENODEV;
	}

	spin_lock_irqsave(&hdmi_ctrl->hpd_state_lock, flags);
	hpd = hdmi_tx_is_panel_on(hdmi_ctrl);
	spin_unlock_irqrestore(&hdmi_ctrl->hpd_state_lock, flags);

	hdmi_ctrl->vote_hdmi_core_on = false;

	if (vote && hpd)
		hdmi_ctrl->vote_hdmi_core_on = true;

	return hpd;
}

static inline bool hdmi_tx_hw_is_cable_connected(struct hdmi_tx_ctrl *hdmi_ctrl)
{
	return DSS_REG_R(&hdmi_ctrl->pdata.io[HDMI_TX_CORE_IO],
			HDMI_HPD_INT_STATUS) & BIT(1) ? true : false;
}

static void hdmi_tx_hpd_polarity_setup(struct hdmi_tx_ctrl *hdmi_ctrl,
	bool polarity)
{
	struct dss_io_data *io = NULL;
	bool cable_sense;

	if (!hdmi_ctrl) {
		DEV_ERR("%s: invalid input\n", __func__);
		return;
	}
	io = &hdmi_ctrl->pdata.io[HDMI_TX_CORE_IO];
	if (!io->base) {
		DEV_ERR("%s: core io is not initialized\n", __func__);
		return;
	}

	if (hdmi_ctrl->sim_mode) {
		DEV_DBG("%s: sim mode enabled\n", __func__);
		return;
	}

	if (polarity)
		DSS_REG_W(io, HDMI_HPD_INT_CTRL, BIT(2) | BIT(1));
	else
		DSS_REG_W(io, HDMI_HPD_INT_CTRL, BIT(2));

	cable_sense = hdmi_tx_hw_is_cable_connected(hdmi_ctrl);
	DEV_DBG("%s: listen = %s, sense = %s\n", __func__,
		polarity ? "connect" : "disconnect",
		cable_sense ? "connect" : "disconnect");

	if (cable_sense == polarity) {
		u32 reg_val = DSS_REG_R(io, HDMI_HPD_CTRL);

		/* Toggle HPD circuit to trigger HPD sense */
		DSS_REG_W(io, HDMI_HPD_CTRL, reg_val & ~BIT(28));
		DSS_REG_W(io, HDMI_HPD_CTRL, reg_val | BIT(28));
	}
} /* hdmi_tx_hpd_polarity_setup */

static inline void hdmi_tx_audio_off(struct hdmi_tx_ctrl *hdmi_ctrl)
{
	if (!hdmi_ctrl) {
		DEV_ERR("%s: invalid input\n", __func__);
		return;
	}

	if (hdmi_ctrl->audio_ops.off)
		hdmi_ctrl->audio_ops.off(hdmi_ctrl->audio_data);

	memset(&hdmi_ctrl->audio_params, 0,
		sizeof(struct msm_ext_disp_audio_setup_params));
}

static int hdmi_tx_power_off(struct hdmi_tx_ctrl *hdmi_ctrl)
{
	struct dss_io_data *io = NULL;
	void *pdata = NULL;

	if (!hdmi_ctrl) {
		DEV_ERR("%s: invalid input\n", __func__);
		return -EINVAL;
	}

	pdata = hdmi_tx_get_fd(HDMI_TX_FEAT_PANEL);
	if (!pdata) {
		DEV_ERR("%s: invalid panel data\n", __func__);
		return -EINVAL;
	}

	io = &hdmi_ctrl->pdata.io[HDMI_TX_CORE_IO];
	if (!io->base) {
		DEV_ERR("%s: Core io is not initialized\n", __func__);
		goto end;
	}

	if (!hdmi_ctrl->panel_power_on) {
		DEV_DBG("%s: hdmi_ctrl is already off\n", __func__);
		goto end;
	}

	if (!hdmi_tx_is_dvi_mode(hdmi_ctrl))
		hdmi_tx_audio_off(hdmi_ctrl);

	if (hdmi_ctrl->panel_ops.off)
		hdmi_ctrl->panel_ops.off(pdata);

	hdmi_tx_set_mode(hdmi_ctrl, false);

	hdmi_tx_set_mode(hdmi_ctrl, true);

	hdmi_tx_core_off(hdmi_ctrl);

	hdmi_ctrl->panel_power_on = false;
	hdmi_ctrl->dc_support = false;

	if (hdmi_ctrl->hpd_off_pending || hdmi_ctrl->panel_suspend)
		hdmi_tx_hpd_off(hdmi_ctrl);

	if (hdmi_ctrl->hdmi_tx_hpd_done)
		hdmi_ctrl->hdmi_tx_hpd_done(
			hdmi_ctrl->downstream_data);
end:
	DEV_INFO("%s: HDMI Core: OFF\n", __func__);
	return 0;
} /* hdmi_tx_power_off */

static int hdmi_tx_power_on(struct hdmi_tx_ctrl *hdmi_ctrl)
{
	int ret;
	u32 pixel_clk;
	struct mdss_panel_data *panel_data = &hdmi_ctrl->panel_data;
	void *pdata = hdmi_tx_get_fd(HDMI_TX_FEAT_PANEL);
	void *edata = hdmi_tx_get_fd(HDMI_TX_FEAT_EDID);

	hdmi_ctrl->hdcp_feature_on = hdcp_feature_on;
	hdmi_ctrl->vic = hdmi_panel_get_vic(&panel_data->panel_info,
				&hdmi_ctrl->ds_data);

	if (hdmi_ctrl->vic <= 0) {
		DEV_ERR("%s: invalid vic\n", __func__);
		return -EINVAL;
	}

	ret = hdmi_get_supported_mode(&hdmi_ctrl->timing,
		&hdmi_ctrl->ds_data, hdmi_ctrl->vic);
	if (ret || !hdmi_ctrl->timing.supported) {
		DEV_ERR("%s: invalid timing data\n", __func__);
		return -EINVAL;
	}

	hdmi_ctrl->panel.vic = hdmi_ctrl->vic;
	if (!hdmi_tx_is_dvi_mode(hdmi_ctrl))
		hdmi_ctrl->panel.infoframe = true;
	else
		hdmi_ctrl->panel.infoframe = false;

	hdmi_ctrl->panel.scan_info = hdmi_edid_get_sink_scaninfo(edata,
					hdmi_ctrl->vic);
	hdmi_ctrl->panel.scrambler = hdmi_edid_get_sink_scrambler_support(
					edata);
	hdmi_ctrl->panel.dc_enable = hdmi_tx_dc_support(hdmi_ctrl);

	if (hdmi_ctrl->panel_ops.on)
		hdmi_ctrl->panel_ops.on(pdata);

	pixel_clk = hdmi_tx_setup_tmds_clk_rate(hdmi_ctrl->timing.pixel_freq,
		hdmi_ctrl->panel.pinfo->out_format,
		hdmi_ctrl->panel.dc_enable) * 1000;

	DEV_DBG("%s: setting pixel clk %d\n", __func__, pixel_clk);

	hdmi_ctrl->pdata.power_data[HDMI_TX_CORE_PM].clk_config[0].rate =
		pixel_clk;

	hdmi_edid_set_video_resolution(hdmi_tx_get_fd(HDMI_TX_FEAT_EDID),
		hdmi_ctrl->vic, false);

	hdmi_tx_core_on(hdmi_ctrl);

	if (!hdmi_tx_is_encryption_set(hdmi_ctrl) &&
	    hdmi_tx_is_stream_shareable(hdmi_ctrl)) {
		hdmi_tx_config_avmute(hdmi_ctrl, false);
	}

	hdmi_ctrl->panel_power_on = true;

	hdmi_tx_hpd_polarity_setup(hdmi_ctrl, HPD_DISCONNECT_POLARITY);

	if (hdmi_ctrl->hdmi_tx_hpd_done)
		hdmi_ctrl->hdmi_tx_hpd_done(hdmi_ctrl->downstream_data);

	DEV_DBG("%s: hdmi_ctrl core on\n", __func__);
	return 0;
}

static void hdmi_tx_hpd_off(struct hdmi_tx_ctrl *hdmi_ctrl)
{
	int rc = 0;
	struct dss_io_data *io = NULL;
	unsigned long flags;

	if (!hdmi_ctrl) {
		DEV_ERR("%s: invalid input\n", __func__);
		return;
	}

	if (!hdmi_ctrl->hpd_initialized) {
		DEV_DBG("%s: HPD is already OFF, returning\n", __func__);
		return;
	}

	io = &hdmi_ctrl->pdata.io[HDMI_TX_CORE_IO];
	if (!io->base) {
		DEV_ERR("%s: core io not inititalized\n", __func__);
		return;
	}

	/* Turn off HPD interrupts */
	DSS_REG_W(io, HDMI_HPD_INT_CTRL, 0);


	if (hdmi_tx_is_cec_wakeup_en(hdmi_ctrl)) {
		hdmi_ctrl->mdss_util->enable_wake_irq(&hdmi_tx_hw);
	} else {
		hdmi_ctrl->mdss_util->disable_irq(&hdmi_tx_hw);
		hdmi_tx_set_mode(hdmi_ctrl, false);
	}
	hdmi_tx_config_5v(hdmi_ctrl, false);
	rc = hdmi_tx_enable_power(hdmi_ctrl, HDMI_TX_HPD_PM, 0);
	if (rc)
		DEV_INFO("%s: Failed to disable hpd power. Error=%d\n",
			__func__, rc);

	spin_lock_irqsave(&hdmi_ctrl->hpd_state_lock, flags);
	hdmi_ctrl->hpd_state = false;
	spin_unlock_irqrestore(&hdmi_ctrl->hpd_state_lock, flags);

	hdmi_ctrl->hpd_initialized = false;
	hdmi_ctrl->hpd_off_pending = false;

	DEV_DBG("%s: HPD is now OFF\n", __func__);
} /* hdmi_tx_hpd_off */

static int hdmi_tx_hpd_on(struct hdmi_tx_ctrl *hdmi_ctrl)
{
	u32 reg_val;
	int rc = 0;
	struct dss_io_data *io = NULL;

	if (!hdmi_ctrl) {
		DEV_ERR("%s: invalid input\n", __func__);
		return -EINVAL;
	}

	io = &hdmi_ctrl->pdata.io[HDMI_TX_CORE_IO];
	if (!io->base) {
		DEV_ERR("%s: core io not inititalized\n", __func__);
		return -EINVAL;
	}

	if (hdmi_ctrl->hpd_initialized) {
		DEV_DBG("%s: HPD is already ON\n", __func__);
	} else {
		rc = hdmi_tx_enable_power(hdmi_ctrl, HDMI_TX_HPD_PM, true);
		if (rc) {
			DEV_ERR("%s: Failed to enable hpd power. rc=%d\n",
				__func__, rc);
			return rc;
		}

		dss_reg_dump(io->base, io->len, "HDMI-INIT: ", REG_DUMP);

		if (!hdmi_ctrl->panel_data.panel_info.cont_splash_enabled) {
			hdmi_tx_set_mode(hdmi_ctrl, false);
			hdmi_tx_phy_reset(hdmi_ctrl);
			hdmi_tx_set_mode(hdmi_ctrl, true);
		}

		DSS_REG_W(io, HDMI_USEC_REFTIMER, 0x0001001B);

		if (hdmi_tx_is_cec_wakeup_en(hdmi_ctrl))
			hdmi_ctrl->mdss_util->disable_wake_irq(&hdmi_tx_hw);

		hdmi_ctrl->mdss_util->enable_irq(&hdmi_tx_hw);

		hdmi_ctrl->hpd_initialized = true;

		DEV_INFO("%s: HDMI HW version = 0x%x\n", __func__,
			DSS_REG_R_ND(&hdmi_ctrl->pdata.io[HDMI_TX_CORE_IO],
				HDMI_VERSION));

		/* set timeout to 4.1ms (max) for hardware debounce */
		reg_val = DSS_REG_R(io, HDMI_HPD_CTRL) | 0x1FFF;

		/* Turn on HPD HW circuit */
		DSS_REG_W(io, HDMI_HPD_CTRL, reg_val | BIT(28));

		hdmi_tx_hpd_polarity_setup(hdmi_ctrl, HPD_CONNECT_POLARITY);
		DEV_DBG("%s: HPD is now ON\n", __func__);
	}

	return rc;
} /* hdmi_tx_hpd_on */

static int hdmi_tx_sysfs_enable_hpd(struct hdmi_tx_ctrl *hdmi_ctrl, int on)
{
	int rc = 0;

	if (!hdmi_ctrl) {
		DEV_ERR("%s: invalid input\n", __func__);
		return -EINVAL;
	}

	DEV_DBG("%s: %d\n", __func__, on);
	if (on) {
		hdmi_ctrl->hpd_off_pending = false;

		rc = hdmi_tx_hpd_on(hdmi_ctrl);
	} else {
		if (!hdmi_ctrl->panel_power_on)
			hdmi_tx_hpd_off(hdmi_ctrl);
		else
			hdmi_ctrl->hpd_off_pending = true;
	}

	return rc;
} /* hdmi_tx_sysfs_enable_hpd */

static int hdmi_tx_set_mhl_hpd(struct platform_device *pdev, uint8_t on)
{
	int rc = 0;
	struct hdmi_tx_ctrl *hdmi_ctrl = NULL;

	hdmi_ctrl = platform_get_drvdata(pdev);

	if (!hdmi_ctrl) {
		DEV_ERR("%s: invalid input\n", __func__);
		return -EINVAL;
	}

	mutex_lock(&hdmi_ctrl->tx_lock);

	/* mhl status should override */
	hdmi_ctrl->mhl_hpd_on = on;

	if (!on && hdmi_ctrl->hpd_feature_on) {
		rc = hdmi_tx_sysfs_enable_hpd(hdmi_ctrl, false);
	} else if (on && !hdmi_ctrl->hpd_feature_on) {
		rc = hdmi_tx_sysfs_enable_hpd(hdmi_ctrl, true);
	} else {
		DEV_DBG("%s: hpd is already '%s'. return\n", __func__,
			hdmi_ctrl->hpd_feature_on ? "enabled" : "disabled");
		goto end;
	}

	if (!rc) {
		hdmi_ctrl->hpd_feature_on =
			(~hdmi_ctrl->hpd_feature_on) & BIT(0);
		DEV_DBG("%s: '%d'\n", __func__, hdmi_ctrl->hpd_feature_on);
	} else {
		DEV_ERR("%s: failed to '%s' hpd. rc = %d\n", __func__,
			on ? "enable" : "disable", rc);
	}
end:
	mutex_unlock(&hdmi_ctrl->tx_lock);
	return rc;
}

ssize_t hdmi_tx_is_HDMI_panel_power_on(struct device *device)
{
	struct hdmi_tx_ctrl *hdmi_ctrl =
			hdmi_tx_get_drvdata_from_sysfs_dev(device);
	if (!hdmi_ctrl) {
		DEV_WARN("%s: invalid hdmi_ctrl\n", __func__);
		return -EINVAL;
	}

	return hdmi_ctrl->panel_power_on;
}
EXPORT_SYMBOL(hdmi_tx_is_HDMI_panel_power_on);

static irqreturn_t hdmi_tx_isr(int irq, void *data)
{
	struct dss_io_data *io = NULL;
	struct hdmi_tx_ctrl *hdmi_ctrl = (struct hdmi_tx_ctrl *)data;
	unsigned long flags;
	u32 hpd_current_state;
	u32 reg_val = 0;

	if (!hdmi_ctrl) {
		DEV_WARN("%s: invalid input data, ISR ignored\n", __func__);
		goto end;
	}

	io = &hdmi_ctrl->pdata.io[HDMI_TX_CORE_IO];
	if (!io->base) {
		DEV_WARN("%s: core io not initialized, ISR ignored\n",
			__func__);
		goto end;
	}

	if (DSS_REG_R(io, HDMI_HPD_INT_STATUS) & BIT(0)) {
		spin_lock_irqsave(&hdmi_ctrl->hpd_state_lock, flags);
		hpd_current_state = hdmi_ctrl->hpd_state;
		hdmi_ctrl->hpd_state =
			(DSS_REG_R(io, HDMI_HPD_INT_STATUS) & BIT(1)) >> 1;
		spin_unlock_irqrestore(&hdmi_ctrl->hpd_state_lock, flags);

		if (!completion_done(&hdmi_ctrl->hpd_int_done))
			complete_all(&hdmi_ctrl->hpd_int_done);

		/*
		 * check if this is a spurious interrupt, if yes, reset
		 * interrupts and return
		 */
		if (hpd_current_state == hdmi_ctrl->hpd_state) {
			DEV_DBG("%s: spurious interrupt %d\n", __func__,
				hpd_current_state);

			/* enable interrupts */
			reg_val |= BIT(2);

			/* set polarity, reverse of current state */
			reg_val |= (~hpd_current_state << 1) & BIT(1);

			/* ack interrupt */
			reg_val |= BIT(0);

			DSS_REG_W(io, HDMI_HPD_INT_CTRL, reg_val);
			goto end;
		}

		/* Ack the current hpd */
		if (hdmi_ctrl->hpd_state) {
			/*
			 * Ack the interrupt and enable HPD interrupts
			 * to make sure to get disconnect interrupt.
			 */
			DSS_REG_W(io, HDMI_HPD_INT_CTRL, BIT(0) | BIT(2));
		} else {
			/*
			 * Ack the interrupt and enable HPD interrupts
			 * to make sure to get connect interrupt.
			 */
			DSS_REG_W(io, HDMI_HPD_INT_CTRL,
				BIT(0) | BIT(2) | BIT(1));
		}

		queue_work(hdmi_ctrl->workq, &hdmi_ctrl->hpd_int_work);
	}

	if (hdmi_ddc_isr(&hdmi_ctrl->ddc_ctrl,
		hdmi_ctrl->hdmi_tx_major_version))
		DEV_ERR("%s: hdmi_ddc_isr failed\n", __func__);

	if (hdmi_tx_get_fd(HDMI_TX_FEAT_CEC_HW)) {
		if (hdmi_cec_isr(hdmi_tx_get_fd(HDMI_TX_FEAT_CEC_HW)))
			DEV_ERR("%s: hdmi_cec_isr failed\n", __func__);
	}

	if (hdmi_ctrl->hdcp_ops && hdmi_ctrl->hdcp_data) {
		if (hdmi_ctrl->hdcp_ops->isr) {
			if (hdmi_ctrl->hdcp_ops->isr(
				hdmi_ctrl->hdcp_data))
				DEV_ERR("%s: hdcp_1x_isr failed\n",
					 __func__);
		}
	}
end:
	return IRQ_HANDLED;
} /* hdmi_tx_isr */

static void hdmi_tx_dev_deinit(struct hdmi_tx_ctrl *hdmi_ctrl)
{
	if (!hdmi_ctrl) {
		DEV_ERR("%s: invalid input\n", __func__);
		return;
	}

	hdmi_tx_deinit_features(hdmi_ctrl, HDMI_TX_FEAT_MAX);

	hdmi_ctrl->hdcp_ops = NULL;
	hdmi_ctrl->hdcp_data = NULL;

	if (hdmi_ctrl->workq)
		destroy_workqueue(hdmi_ctrl->workq);
	mutex_destroy(&hdmi_ctrl->tx_lock);
	mutex_destroy(&hdmi_ctrl->mutex);

	hdmi_tx_hw.ptr = NULL;
} /* hdmi_tx_dev_deinit */

static int hdmi_tx_dev_init(struct hdmi_tx_ctrl *hdmi_ctrl)
{
	int rc = 0;
	struct hdmi_tx_platform_data *pdata = NULL;

	if (!hdmi_ctrl) {
		DEV_ERR("%s: invalid input\n", __func__);
		return -EINVAL;
	}

	pdata = &hdmi_ctrl->pdata;

	rc = hdmi_tx_check_capability(hdmi_ctrl);
	if (rc) {
		DEV_ERR("%s: no HDMI device\n", __func__);
		goto fail_no_hdmi;
	}

	/* irq enable/disable will be handled in hpd on/off */
	hdmi_tx_hw.ptr = (void *)hdmi_ctrl;

	mutex_init(&hdmi_ctrl->mutex);
	mutex_init(&hdmi_ctrl->tx_lock);

	INIT_LIST_HEAD(&hdmi_ctrl->cable_notify_handlers);

	/*
	 * "hdmi_tx_workq" create as single thread so that connect
	 * processing and disconnect processing are not executed at the
	 * same time.
	 */
	hdmi_ctrl->workq = create_singlethread_workqueue("hdmi_tx_workq");
	if (!hdmi_ctrl->workq) {
		DEV_ERR("%s: hdmi_tx_workq creation failed.\n", __func__);
		rc = -EPERM;
		goto fail_create_workq;
	}

	hdmi_ctrl->ddc_ctrl.io = &pdata->io[HDMI_TX_CORE_IO];
	init_completion(&hdmi_ctrl->ddc_ctrl.ddc_sw_done);

	hdmi_ctrl->panel_power_on = false;
	hdmi_ctrl->panel_suspend = false;

	hdmi_ctrl->hpd_state = false;
	hdmi_ctrl->hpd_initialized = false;
	hdmi_ctrl->hpd_off_pending = false;
	hdmi_ctrl->pll_update_enable = false;
	init_completion(&hdmi_ctrl->hpd_int_done);

	INIT_WORK(&hdmi_ctrl->hpd_int_work, hdmi_tx_hpd_int_work);
	INIT_WORK(&hdmi_ctrl->fps_work, hdmi_tx_fps_work);
	INIT_WORK(&hdmi_ctrl->cable_notify_work, hdmi_tx_cable_notify_work);
	INIT_DELAYED_WORK(&hdmi_ctrl->hdcp_cb_work, hdmi_tx_hdcp_cb_work);

	spin_lock_init(&hdmi_ctrl->hpd_state_lock);

	return 0;

fail_create_workq:
	if (hdmi_ctrl->workq)
		destroy_workqueue(hdmi_ctrl->workq);
	mutex_destroy(&hdmi_ctrl->mutex);
fail_no_hdmi:
	return rc;
} /* hdmi_tx_dev_init */

static int hdmi_tx_start_hdcp(struct hdmi_tx_ctrl *hdmi_ctrl)
{
	int rc;

	if (!hdmi_ctrl) {
		DEV_ERR("%s: invalid input\n", __func__);
		return -EINVAL;
	}

	if (hdmi_ctrl->panel_data.panel_info.cont_splash_enabled ||
		!hdmi_tx_is_hdcp_enabled(hdmi_ctrl))
		return 0;

	if (hdmi_tx_is_encryption_set(hdmi_ctrl))
		hdmi_tx_config_avmute(hdmi_ctrl, true);

	rc = hdmi_ctrl->hdcp_ops->authenticate(hdmi_ctrl->hdcp_data);
	if (rc)
		DEV_ERR("%s: hdcp auth failed. rc=%d\n", __func__, rc);

	return rc;
}

static int hdmi_tx_hdcp_off(struct hdmi_tx_ctrl *hdmi_ctrl)
{
	int rc = 0;

	if (!hdmi_ctrl) {
		DEV_ERR("%s: invalid input\n", __func__);
		return -EINVAL;
	}

	DEV_DBG("%s: Turning off HDCP\n", __func__);
	hdmi_ctrl->hdcp_ops->off(hdmi_ctrl->hdcp_data);

	flush_delayed_work(&hdmi_ctrl->hdcp_cb_work);

	hdmi_ctrl->hdcp_ops = NULL;

	rc = hdmi_tx_enable_power(hdmi_ctrl, HDMI_TX_DDC_PM,
		false);
	if (rc)
		DEV_ERR("%s: Failed to disable ddc power\n",
			__func__);

	return rc;
}

static void hdmi_tx_update_fps(struct hdmi_tx_ctrl *hdmi_ctrl)
{
	void *pdata = NULL;
	struct mdss_panel_info *pinfo;

	if (!hdmi_ctrl) {
		DEV_ERR("%s: invalid input\n", __func__);
		return;
	}

	pdata = hdmi_tx_get_fd(HDMI_TX_FEAT_PANEL);

	pdata = hdmi_tx_get_fd(HDMI_TX_FEAT_PANEL);
	if (!pdata) {
		DEV_ERR("%s: invalid panel data\n", __func__);
		return;
	}

	pinfo = &hdmi_ctrl->panel_data.panel_info;
	if (!pinfo->dynamic_fps) {
		DEV_DBG("%s: Dynamic fps not enabled\n", __func__);
		return;
	}

	if (hdmi_ctrl->dynamic_fps == pinfo->current_fps) {
		DEV_DBG("%s: Panel is already at this FPS: %d\n",
			__func__, hdmi_ctrl->dynamic_fps);
		return;
	}

	if (hdmi_tx_is_hdcp_enabled(hdmi_ctrl))
		hdmi_tx_hdcp_off(hdmi_ctrl);

	if (hdmi_ctrl->panel_ops.update_fps)
		hdmi_ctrl->vic = hdmi_ctrl->panel_ops.update_fps(pdata,
			hdmi_ctrl->dynamic_fps);

	hdmi_tx_update_pixel_clk(hdmi_ctrl);

	hdmi_tx_start_hdcp(hdmi_ctrl);
}

static void hdmi_tx_fps_work(struct work_struct *work)
{
	struct hdmi_tx_ctrl *hdmi_ctrl = NULL;

	hdmi_ctrl = container_of(work, struct hdmi_tx_ctrl, fps_work);
	if (!hdmi_ctrl) {
		DEV_DBG("%s: invalid input\n", __func__);
		return;
	}

	hdmi_tx_update_fps(hdmi_ctrl);
}

static u64 hdmi_tx_clip_valid_pclk(struct hdmi_tx_ctrl *hdmi_ctrl, u64 pclk_in)
{
	struct msm_hdmi_mode_timing_info timing = {0};
	u32 pclk_delta, pclk;
	u64 pclk_clip = pclk_in;

	hdmi_get_supported_mode(&timing,
			&hdmi_ctrl->ds_data, hdmi_ctrl->vic);

	/* as per standard, 0.5% of deviation is allowed */
	pclk = timing.pixel_freq * HDMI_KHZ_TO_HZ;
	pclk_delta = pclk * 5 / 1000;

	if (pclk_in < (pclk - pclk_delta))
		pclk_clip = pclk - pclk_delta;
	else if (pclk_in > (pclk + pclk_delta))
		pclk_clip = pclk + pclk_delta;

	if (pclk_in != pclk_clip)
		pr_debug("the deviation is too big, so clip pclk from %lld to %lld\n",
				pclk_in, pclk_clip);

	return pclk_clip;
}

/**
 * hdmi_tx_update_ppm() - Update the HDMI pixel clock as per the input ppm
 *
 * @ppm: ppm is parts per million multiplied by 1000.
 * return: 0 on success, non-zero in case of failure.
 */
static int hdmi_tx_update_ppm(struct hdmi_tx_ctrl *hdmi_ctrl, s32 ppm)
{
	struct mdss_panel_info *pinfo = NULL;
	u64 cur_pclk, dst_pclk;
	u64 clip_pclk;
	int rc = 0;

	if (!hdmi_ctrl) {
		pr_err("invalid hdmi_ctrl\n");
		return -EINVAL;
	}

	pinfo = &hdmi_ctrl->panel_data.panel_info;

	/* only available in case HDMI is up */
	if (!hdmi_tx_is_panel_on(hdmi_ctrl)) {
		pr_err("hdmi is not on\n");
		return -EINVAL;
	}

	if (!hdmi_ctrl->pll_update_enable) {
		pr_err("PLL update feature not enabled\n");
		return -EINVAL;
	}

	/* get current pclk */
	cur_pclk = pinfo->clk_rate;
	/* get desired pclk */
	dst_pclk = cur_pclk * (1000000000 + ppm);
	do_div(dst_pclk, 1000000000);

	clip_pclk = hdmi_tx_clip_valid_pclk(hdmi_ctrl, dst_pclk);

	/* update pclk */
	if (clip_pclk != cur_pclk) {
		pr_debug("pclk changes from %llu to %llu when ppm is %d\n",
				cur_pclk, clip_pclk, ppm);
		pinfo->clk_rate = clip_pclk;
		rc = hdmi_tx_update_pixel_clk(hdmi_ctrl);
		if (rc < 0) {
			pr_err("PPM update failed, reset clock rate\n");
			pinfo->clk_rate = cur_pclk;
		}
	}

	return rc;
}

static int hdmi_tx_enable_pll_update(struct hdmi_tx_ctrl *hdmi_ctrl,
	int enable)
{
	struct mdss_panel_info *pinfo = NULL;
	int rc = 0;

	if (!hdmi_ctrl) {
		pr_err("invalid input\n");
		return -EINVAL;
	}

	/* only available in case HDMI is up */
	if (!hdmi_tx_is_panel_on(hdmi_ctrl)) {
		pr_err("hdmi is not on\n");
		return -EINVAL;
	}

	enable = !!enable;
	if (hdmi_ctrl->pll_update_enable == enable) {
		pr_warn("HDMI PLL update already %s\n",
			hdmi_ctrl->pll_update_enable ? "enabled" : "disabled");
		return -EINVAL;
	}

	pinfo = &hdmi_ctrl->panel_data.panel_info;

	if (!enable && hdmi_ctrl->actual_clk_rate != pinfo->clk_rate) {
		if (hdmi_ctrl->actual_clk_rate) {
			/* reset pixel clock when disable */
			pinfo->clk_rate = hdmi_ctrl->actual_clk_rate;
			rc = hdmi_tx_update_pixel_clk(hdmi_ctrl);
		}
	}

	hdmi_ctrl->actual_clk_rate = pinfo->clk_rate;
	hdmi_ctrl->pll_update_enable = enable;

	pr_debug("HDMI PLL update: %s\n",
			hdmi_ctrl->pll_update_enable ? "enable" : "disable");

	return rc;
}

static int hdmi_tx_evt_handle_register(struct hdmi_tx_ctrl *hdmi_ctrl)
{
	int rc = 0;

	rc = hdmi_tx_sysfs_create(hdmi_ctrl, hdmi_ctrl->evt_arg);
	if (rc) {
		DEV_ERR("%s: hdmi_tx_sysfs_create failed.rc=%d\n",
			__func__, rc);
		goto sysfs_err;
	}
	rc = hdmi_tx_init_features(hdmi_ctrl, hdmi_ctrl->evt_arg);
	if (rc) {
		DEV_ERR("%s: init_features failed.rc=%d\n", __func__, rc);
		goto init_err;
	}

	if (hdmi_ctrl->pdata.primary || !hdmi_ctrl->pdata.pluggable) {
		reinit_completion(&hdmi_ctrl->hpd_int_done);
		rc = hdmi_tx_sysfs_enable_hpd(hdmi_ctrl, true);
		if (rc) {
			DEV_ERR("%s: hpd_enable failed. rc=%d\n", __func__, rc);
			goto primary_err;
		} else {
			hdmi_ctrl->hpd_feature_on = true;
		}
	}

	return 0;

primary_err:
	hdmi_tx_deinit_features(hdmi_ctrl, HDMI_TX_FEAT_MAX);
init_err:
	hdmi_tx_sysfs_remove(hdmi_ctrl);
sysfs_err:
	return rc;
}

static int hdmi_tx_evt_handle_check_param(struct hdmi_tx_ctrl *hdmi_ctrl)
{
	int new_vic = -1;
	int rc = 0;

	new_vic = hdmi_panel_get_vic(hdmi_ctrl->evt_arg, &hdmi_ctrl->ds_data);

	if ((new_vic < 0) || (new_vic > HDMI_VFRMT_MAX)) {
		DEV_ERR("%s: invalid or not supported vic\n", __func__);
		goto end;
	}

	/*
	 * return value of 1 lets mdss know that panel
	 * needs a reconfig due to new resolution and
	 * it will issue close and open subsequently.
	 */
	if (new_vic != hdmi_ctrl->vic) {
		rc = 1;
		DEV_DBG("%s: res change %d ==> %d\n", __func__,
			hdmi_ctrl->vic, new_vic);
	}
end:
	return rc;
}

static int hdmi_tx_evt_handle_resume(struct hdmi_tx_ctrl *hdmi_ctrl)
{
	int rc = 0;

	hdmi_ctrl->panel_suspend = false;
	hdmi_tx_cec_device_suspend(hdmi_ctrl);

	if (!hdmi_ctrl->hpd_feature_on)
		goto end;

	rc = hdmi_tx_hpd_on(hdmi_ctrl);
	if (rc) {
		DEV_ERR("%s: hpd_on failed. rc=%d\n", __func__, rc);
		goto end;
	}

end:
	return rc;
}

static int hdmi_tx_evt_handle_reset(struct hdmi_tx_ctrl *hdmi_ctrl)
{
	if (!hdmi_ctrl->panel_data.panel_info.cont_splash_enabled &&
	    hdmi_ctrl->hpd_initialized) {
		hdmi_tx_set_mode(hdmi_ctrl, false);
		hdmi_tx_phy_reset(hdmi_ctrl);
		hdmi_tx_set_mode(hdmi_ctrl, true);
	}

	return 0;
}

static int hdmi_tx_evt_handle_unblank(struct hdmi_tx_ctrl *hdmi_ctrl)
{
	int rc;

	rc = hdmi_tx_enable_power(hdmi_ctrl, HDMI_TX_DDC_PM, true);
	if (rc) {
		DEV_ERR("%s: ddc power on failed. rc=%d\n", __func__, rc);
		goto end;
	}

	rc = hdmi_tx_power_on(hdmi_ctrl);
	if (rc)
		DEV_ERR("%s: hdmi_tx_power_on failed. rc=%d\n", __func__, rc);
end:
	return rc;
}

static int hdmi_tx_evt_handle_panel_on(struct hdmi_tx_ctrl *hdmi_ctrl)
{
	int rc = 0;

	if (!hdmi_ctrl->sim_mode) {
		hdmi_tx_update_hdcp_info(hdmi_ctrl);

		rc = hdmi_tx_start_hdcp(hdmi_ctrl);
		if (rc)
			DEV_ERR("%s: hdcp start failed rc=%d\n", __func__, rc);
	}

	hdmi_ctrl->timing_gen_on = true;

	return rc;
}

static int hdmi_tx_evt_handle_suspend(struct hdmi_tx_ctrl *hdmi_ctrl)
{
	if (!hdmi_ctrl->hpd_feature_on)
		goto end;

	if (!hdmi_ctrl->hpd_state && !hdmi_ctrl->panel_power_on)
		hdmi_tx_hpd_off(hdmi_ctrl);

	hdmi_ctrl->panel_suspend = true;
	hdmi_tx_cec_device_suspend(hdmi_ctrl);
end:
	return 0;
}

static int hdmi_tx_evt_handle_blank(struct hdmi_tx_ctrl *hdmi_ctrl)
{
	if (hdmi_tx_is_hdcp_enabled(hdmi_ctrl))
		hdmi_tx_hdcp_off(hdmi_ctrl);

	return 0;
}

static int hdmi_tx_evt_handle_panel_off(struct hdmi_tx_ctrl *hdmi_ctrl)
{
	int rc;

	rc = hdmi_tx_enable_power(hdmi_ctrl, HDMI_TX_DDC_PM, false);
	if (rc) {
		DEV_ERR("%s: Failed to disable ddc power\n", __func__);
		goto end;
	}

	if (hdmi_ctrl->panel_power_on) {
		hdmi_tx_config_avmute(hdmi_ctrl, 1);
		rc = hdmi_tx_power_off(hdmi_ctrl);
		if (rc)
			DEV_ERR("%s: hdmi_tx_power_off failed.rc=%d\n",
				__func__, rc);
	} else {
		DEV_DBG("%s: hdmi_ctrl is already powered off\n", __func__);
	}

	hdmi_ctrl->timing_gen_on = false;
	hdmi_ctrl->pll_update_enable = false;
end:
	return rc;
}

static int hdmi_tx_evt_handle_close(struct hdmi_tx_ctrl *hdmi_ctrl)
{
	if (hdmi_ctrl->hpd_feature_on && hdmi_ctrl->hpd_initialized &&
	    !hdmi_ctrl->hpd_state)
		hdmi_tx_hpd_polarity_setup(hdmi_ctrl, HPD_CONNECT_POLARITY);

	return 0;
}

static int hdmi_tx_evt_handle_deep_color(struct hdmi_tx_ctrl *hdmi_ctrl)
{
	u32 deep_color = (int) (unsigned long) hdmi_ctrl->evt_arg;
	struct mdss_panel_info *pinfo = &hdmi_ctrl->panel_data.panel_info;

	hdmi_ctrl->dc_support = true;

	if (deep_color & BIT(1)) {
		pinfo->deep_color |= MDP_DEEP_COLOR_RGB30B;
		pinfo->bpp = 30;
	} else if (deep_color & BIT(2)) {
		pinfo->deep_color |= MDP_DEEP_COLOR_RGB36B;
		pinfo->bpp = 36;
	} else if (deep_color & BIT(3)) {
		pinfo->deep_color |= MDP_DEEP_COLOR_RGB48B;
		pinfo->bpp = 48;
	} else {
		hdmi_ctrl->dc_support = false;
	}

	return 0;
}

static int hdmi_tx_evt_handle_hdmi_ppm(struct hdmi_tx_ctrl *hdmi_ctrl)
{
	s32 ppm = (s32) (unsigned long)hdmi_ctrl->evt_arg;

	return hdmi_tx_update_ppm(hdmi_ctrl, ppm);
}

static int hdmi_tx_pre_evt_handle_panel_off(struct hdmi_tx_ctrl *hdmi_ctrl)
{
	hdmi_tx_ack_state(hdmi_ctrl, false);
	return 0;
}

static int hdmi_tx_pre_evt_handle_update_fps(struct hdmi_tx_ctrl *hdmi_ctrl)
{
	hdmi_ctrl->dynamic_fps = (u32) (unsigned long)hdmi_ctrl->evt_arg;
	queue_work(hdmi_ctrl->workq, &hdmi_ctrl->fps_work);
	return 0;
}

static int hdmi_tx_post_evt_handle_unblank(struct hdmi_tx_ctrl *hdmi_ctrl)
{
	hdmi_tx_ack_state(hdmi_ctrl, true);
	hdmi_tx_send_audio_notification(hdmi_ctrl, true);
	return 0;
}

static int hdmi_tx_post_evt_handle_resume(struct hdmi_tx_ctrl *hdmi_ctrl)
{
	if (!hdmi_ctrl->hpd_feature_on)
		return 0;

	if (!hdmi_tx_hw_is_cable_connected(hdmi_ctrl)) {
		u32 timeout;

		reinit_completion(&hdmi_ctrl->hpd_int_done);
		timeout = wait_for_completion_timeout(
			&hdmi_ctrl->hpd_int_done, msecs_to_jiffies(100));
		if (!timeout) {
			pr_debug("cable removed during suspend\n");
			hdmi_tx_send_audio_notification(hdmi_ctrl, 0);
			hdmi_tx_send_video_notification(hdmi_ctrl, 0, true);
		}
	}

	return 0;
}

static int hdmi_tx_post_evt_handle_panel_on(struct hdmi_tx_ctrl *hdmi_ctrl)
{
	if (hdmi_ctrl->panel_suspend) {
		pr_debug("panel suspend has triggered\n");
		hdmi_tx_send_audio_notification(hdmi_ctrl, 0);
		hdmi_tx_send_video_notification(hdmi_ctrl, 0, true);
	}

	return 0;
}

static int hdmi_tx_event_handler(struct mdss_panel_data *panel_data,
	int event, void *arg)
{
	int rc = 0;
	hdmi_tx_evt_handler handler;
	struct hdmi_tx_ctrl *hdmi_ctrl =
		hdmi_tx_get_drvdata_from_panel_data(panel_data);

	if (!hdmi_ctrl) {
		pr_err("%s: invalid input\n", __func__);
		return -EINVAL;
	}

	hdmi_ctrl->evt_arg = arg;

	pr_debug("event = %s suspend=%d, hpd_feature=%d\n",
		mdss_panel_intf_event_to_string(event),
		hdmi_ctrl->panel_suspend,
		hdmi_ctrl->hpd_feature_on);

	/* event handlers prior to tx_lock */
	handler = hdmi_ctrl->pre_evt_handler[event];
	if (handler) {
		rc = handler(hdmi_ctrl);
		if (rc) {
			pr_err("pre handler failed: event = %s, rc = %d\n",
				mdss_panel_intf_event_to_string(event), rc);
			return rc;
		}
	}

	mutex_lock(&hdmi_ctrl->tx_lock);

	handler = hdmi_ctrl->evt_handler[event];
	if (handler) {
		rc = handler(hdmi_ctrl);
		if (rc) {
			pr_err("handler failed: event = %s, rc = %d\n",
				mdss_panel_intf_event_to_string(event), rc);
			mutex_unlock(&hdmi_ctrl->tx_lock);
			return rc;
		}
	}

	mutex_unlock(&hdmi_ctrl->tx_lock);

	/* event handlers post to tx_lock */
	handler = hdmi_ctrl->post_evt_handler[event];
	if (handler) {
		rc = handler(hdmi_ctrl);
		if (rc)
			pr_err("post handler failed: event = %s, rc = %d\n",
				mdss_panel_intf_event_to_string(event), rc);
	}

	return rc;
}

static int hdmi_tx_register_panel(struct hdmi_tx_ctrl *hdmi_ctrl)
{
	int rc = 0;

	if (!hdmi_ctrl) {
		DEV_ERR("%s: invalid input\n", __func__);
		return -EINVAL;
	}

	hdmi_ctrl->panel_data.event_handler = hdmi_tx_event_handler;

	if (!hdmi_ctrl->pdata.primary)
		hdmi_ctrl->vic = DEFAULT_VIDEO_RESOLUTION;

	rc = hdmi_tx_init_panel_info(hdmi_ctrl);
	if (rc) {
		DEV_ERR("%s: hdmi_init_panel_info failed\n", __func__);
		return rc;
	}

	rc = mdss_register_panel(hdmi_ctrl->pdev, &hdmi_ctrl->panel_data);
	if (rc) {
		DEV_ERR("%s: FAILED: to register HDMI panel\n", __func__);
		return rc;
	}

	rc = hdmi_ctrl->mdss_util->register_irq(&hdmi_tx_hw);
	if (rc)
		DEV_ERR("%s: mdss_register_irq failed.\n", __func__);

	return rc;
} /* hdmi_tx_register_panel */

static void hdmi_tx_deinit_resource(struct hdmi_tx_ctrl *hdmi_ctrl)
{
	int i;

	if (!hdmi_ctrl) {
		DEV_ERR("%s: invalid input\n", __func__);
		return;
	}

	/* VREG & CLK */
	for (i = HDMI_TX_MAX_PM - 1; i >= 0; i--) {
		if (hdmi_tx_config_power(hdmi_ctrl, i, 0))
			DEV_ERR("%s: '%s' power deconfig fail\n",
				__func__, hdmi_tx_pm_name(i));
	}

	/* IO */
	for (i = HDMI_TX_MAX_IO - 1; i >= 0; i--) {
		if (hdmi_ctrl->pdata.io[i].base)
			msm_dss_iounmap(&hdmi_ctrl->pdata.io[i]);
	}
} /* hdmi_tx_deinit_resource */

static int hdmi_tx_init_resource(struct hdmi_tx_ctrl *hdmi_ctrl)
{
	int i, rc = 0;
	struct hdmi_tx_platform_data *pdata = NULL;

	if (!hdmi_ctrl) {
		DEV_ERR("%s: invalid input\n", __func__);
		return -EINVAL;
	}

	pdata = &hdmi_ctrl->pdata;

	hdmi_tx_pinctrl_init(hdmi_ctrl->pdev);

	/* IO */
	for (i = 0; i < HDMI_TX_MAX_IO; i++) {
		rc = msm_dss_ioremap_byname(hdmi_ctrl->pdev, &pdata->io[i],
			hdmi_tx_io_name(i));
		if (rc) {
			DEV_DBG("%s: '%s' remap failed or not available\n",
				__func__, hdmi_tx_io_name(i));
		}
		DEV_INFO("%s: '%s': start = 0x%pK, len=0x%x\n", __func__,
			hdmi_tx_io_name(i), pdata->io[i].base,
			pdata->io[i].len);
	}

	/* VREG & CLK */
	for (i = 0; i < HDMI_TX_MAX_PM; i++) {
		rc = hdmi_tx_config_power(hdmi_ctrl, i, 1);
		if (rc) {
			DEV_ERR("%s: '%s' power config failed.rc=%d\n",
				__func__, hdmi_tx_pm_name(i), rc);
			goto error;
		}
	}

	return rc;

error:
	hdmi_tx_deinit_resource(hdmi_ctrl);
	return rc;
} /* hdmi_tx_init_resource */

static void hdmi_tx_put_dt_clk_data(struct device *dev,
	struct dss_module_power *module_power)
{
	if (!module_power) {
		DEV_ERR("%s: invalid input\n", __func__);
		return;
	}

	if (module_power->clk_config) {
		devm_kfree(dev, module_power->clk_config);
		module_power->clk_config = NULL;
	}
	module_power->num_clk = 0;
} /* hdmi_tx_put_dt_clk_data */

static int hdmi_tx_is_clk_prefix(const char *clk_prefix, const char *clk_name)
{
	return !strncmp(clk_name, clk_prefix, strlen(clk_prefix));
}

static int hdmi_tx_init_power_data(struct device *dev,
		struct hdmi_tx_platform_data *pdata)
{
	int num_clk = 0, i = 0, rc = 0;
	int hpd_clk_count = 0, core_clk_count = 0;
	const char *hpd_clk = "hpd";
	const char *core_clk = "core";
	struct dss_module_power *hpd_power_data = NULL;
	struct dss_module_power *core_power_data = NULL;
	const char *clk_name;

	num_clk = of_property_count_strings(dev->of_node,
			"clock-names");
	if (num_clk <= 0) {
		pr_err("%s: no clocks are defined\n", __func__);
		rc = -EINVAL;
		goto exit;
	}

	hpd_power_data = &pdata->power_data[HDMI_TX_HPD_PM];
	core_power_data = &pdata->power_data[HDMI_TX_CORE_PM];

	for (i = 0; i < num_clk; i++) {
		of_property_read_string_index(dev->of_node, "clock-names",
				i, &clk_name);

		if (hdmi_tx_is_clk_prefix(hpd_clk, clk_name))
			hpd_clk_count++;
		if (hdmi_tx_is_clk_prefix(core_clk, clk_name))
			core_clk_count++;
	}

	/* Initialize the HPD power module */
	if (hpd_clk_count <= 0) {
		pr_err("%s: no hpd clocks are defined\n", __func__);
		rc = -EINVAL;
		goto exit;
	}

	hpd_power_data->num_clk = hpd_clk_count;
	hpd_power_data->clk_config = devm_kzalloc(dev, sizeof(struct dss_clk) *
			hpd_power_data->num_clk, GFP_KERNEL);
	if (!hpd_power_data->clk_config) {
		rc = -EINVAL;
		goto exit;
	}

	/* Initialize the CORE power module */
	if (core_clk_count <= 0) {
		pr_err("%s: no core clocks are defined\n", __func__);
		rc = -EINVAL;
		goto core_clock_error;
	}

	core_power_data->num_clk = core_clk_count;
	core_power_data->clk_config = devm_kzalloc(dev, sizeof(struct dss_clk) *
			core_power_data->num_clk, GFP_KERNEL);
	if (!core_power_data->clk_config) {
		core_power_data->num_clk = 0;
		rc = -EINVAL;
		goto core_clock_error;
	}

	return rc;

core_clock_error:
	hdmi_tx_put_dt_clk_data(dev, hpd_power_data);
exit:
	return rc;
}

static int hdmi_tx_get_dt_clk_data(struct device *dev,
		struct hdmi_tx_platform_data *pdata)
{
	int rc = 0, i = 0;
	const char *clk_name;
	int num_clk = 0;
	int hpd_clk_index = 0, core_clk_index = 0;
	int hpd_clk_count = 0, core_clk_count = 0;
	const char *hpd_clk = "hpd";
	const char *core_clk = "core";
	struct dss_module_power *hpd_power_data = NULL;
	struct dss_module_power *core_power_data = NULL;

	if (!dev || !pdata) {
		pr_err("%s: invalid input\n", __func__);
		rc = -EINVAL;
		goto exit;
	}

	rc =  hdmi_tx_init_power_data(dev, pdata);
	if (rc) {
		pr_err("%s: failed to initialize power data\n", __func__);
		rc = -EINVAL;
		goto exit;
	}

	hpd_power_data = &pdata->power_data[HDMI_TX_HPD_PM];
	hpd_clk_count = hpd_power_data->num_clk;
	core_power_data = &pdata->power_data[HDMI_TX_CORE_PM];
	core_clk_count = core_power_data->num_clk;

	num_clk = hpd_clk_count + core_clk_count;

	for (i = 0; i < num_clk; i++) {
		of_property_read_string_index(dev->of_node, "clock-names",
				i, &clk_name);

		if (hdmi_tx_is_clk_prefix(hpd_clk, clk_name)
				&& hpd_clk_index < hpd_clk_count) {
			struct dss_clk *clk =
				&hpd_power_data->clk_config[hpd_clk_index];
			strlcpy(clk->clk_name, clk_name, sizeof(clk->clk_name));
			clk->type = DSS_CLK_AHB;
			hpd_clk_index++;
		} else if (hdmi_tx_is_clk_prefix(core_clk, clk_name)
				&& core_clk_index < core_clk_count) {
			struct dss_clk *clk =
				&core_power_data->clk_config[core_clk_index];
			strlcpy(clk->clk_name, clk_name, sizeof(clk->clk_name));
			clk->type = DSS_CLK_PCLK;
			core_clk_index++;
		}
	}

	pr_debug("%s: HDMI clock parsing successful\n", __func__);

	return rc;

exit:
	return rc;
} /* hdmi_tx_get_dt_clk_data */

static void hdmi_tx_put_dt_vreg_data(struct device *dev,
	struct dss_module_power *module_power)
{
	if (!module_power) {
		DEV_ERR("%s: invalid input\n", __func__);
		return;
	}

	if (module_power->vreg_config) {
		devm_kfree(dev, module_power->vreg_config);
		module_power->vreg_config = NULL;
	}
	module_power->num_vreg = 0;
} /* hdmi_tx_put_dt_vreg_data */

static int hdmi_tx_get_dt_vreg_data(struct device *dev,
	struct dss_module_power *mp, u32 module_type)
{
	int i, j, rc = 0;
	int dt_vreg_total = 0, mod_vreg_total = 0;
	u32 ndx_mask = 0;
	u32 *val_array = NULL;
	const char *mod_name = NULL;
	struct device_node *of_node = NULL;

	if (!dev || !mp) {
		DEV_ERR("%s: invalid input\n", __func__);
		return -EINVAL;
	}

	switch (module_type) {
	case HDMI_TX_HPD_PM:
		mod_name = "hpd";
		break;
	case HDMI_TX_DDC_PM:
		mod_name = "ddc";
		break;
	case HDMI_TX_CORE_PM:
		mod_name = "core";
		break;
	case HDMI_TX_CEC_PM:
		mod_name = "cec";
		break;
	default:
		DEV_ERR("%s: invalid module type=%d\n", __func__,
			module_type);
		return -EINVAL;
	}

	DEV_DBG("%s: module: '%s'\n", __func__, hdmi_tx_pm_name(module_type));

	of_node = dev->of_node;

	dt_vreg_total = of_property_count_strings(of_node, "qcom,supply-names");
	if (dt_vreg_total < 0) {
		DEV_ERR("%s: vreg not found. rc=%d\n", __func__,
			dt_vreg_total);
		rc = dt_vreg_total;
		goto error;
	}

	/* count how many vreg for particular hdmi module */
	for (i = 0; i < dt_vreg_total; i++) {
		const char *st = NULL;
		rc = of_property_read_string_index(of_node,
			"qcom,supply-names", i, &st);
		if (rc) {
			DEV_ERR("%s: error reading name. i=%d, rc=%d\n",
				__func__, i, rc);
			goto error;
		}

		if (strnstr(st, mod_name, strlen(st))) {
			ndx_mask |= BIT(i);
			mod_vreg_total++;
		}
	}

	if (mod_vreg_total > 0) {
		mp->num_vreg = mod_vreg_total;
		mp->vreg_config = devm_kzalloc(dev, sizeof(struct dss_vreg) *
			mod_vreg_total, GFP_KERNEL);
		if (!mp->vreg_config) {
			DEV_ERR("%s: can't alloc '%s' vreg mem\n", __func__,
				hdmi_tx_pm_name(module_type));
			goto error;
		}
	} else {
		DEV_DBG("%s: no vreg\n", __func__);
		return 0;
	}

	val_array = devm_kzalloc(dev, sizeof(u32) * dt_vreg_total, GFP_KERNEL);
	if (!val_array) {
		DEV_ERR("%s: can't allocate vreg scratch mem\n", __func__);
		rc = -ENOMEM;
		goto error;
	}

	for (i = 0, j = 0; (i < dt_vreg_total) && (j < mod_vreg_total); i++) {
		const char *st = NULL;

		if (!(ndx_mask & BIT(0))) {
			ndx_mask >>= 1;
			continue;
		}

		/* vreg-name */
		rc = of_property_read_string_index(of_node,
			"qcom,supply-names", i, &st);
		if (rc) {
			DEV_ERR("%s: error reading name. i=%d, rc=%d\n",
				__func__, i, rc);
			goto error;
		}
		snprintf(mp->vreg_config[j].vreg_name, 32, "%s", st);

		/* vreg-min-voltage */
		memset(val_array, 0, sizeof(u32) * dt_vreg_total);
		rc = of_property_read_u32_array(of_node,
			"qcom,min-voltage-level", val_array,
			dt_vreg_total);
		if (rc) {
			DEV_ERR("%s: error read '%s' min volt. rc=%d\n",
				__func__, hdmi_tx_pm_name(module_type), rc);
			goto error;
		}
		mp->vreg_config[j].min_voltage = val_array[i];

		/* vreg-max-voltage */
		memset(val_array, 0, sizeof(u32) * dt_vreg_total);
		rc = of_property_read_u32_array(of_node,
			"qcom,max-voltage-level", val_array,
			dt_vreg_total);
		if (rc) {
			DEV_ERR("%s: error read '%s' max volt. rc=%d\n",
				__func__, hdmi_tx_pm_name(module_type), rc);
			goto error;
		}
		mp->vreg_config[j].max_voltage = val_array[i];

		/* vreg-op-mode */
		memset(val_array, 0, sizeof(u32) * dt_vreg_total);
		rc = of_property_read_u32_array(of_node,
			"qcom,enable-load", val_array,
			dt_vreg_total);
		if (rc) {
			DEV_ERR("%s: error read '%s' enable load. rc=%d\n",
				__func__, hdmi_tx_pm_name(module_type), rc);
			goto error;
		}
		mp->vreg_config[j].enable_load = val_array[i];

		memset(val_array, 0, sizeof(u32) * dt_vreg_total);
		rc = of_property_read_u32_array(of_node,
			"qcom,disable-load", val_array,
			dt_vreg_total);
		if (rc) {
			DEV_ERR("%s: error read '%s' disable load. rc=%d\n",
				__func__, hdmi_tx_pm_name(module_type), rc);
			goto error;
		}
		mp->vreg_config[j].disable_load = val_array[i];

		DEV_DBG("%s: %s min=%d, max=%d, enable=%d disable=%d\n",
			__func__,
			mp->vreg_config[j].vreg_name,
			mp->vreg_config[j].min_voltage,
			mp->vreg_config[j].max_voltage,
			mp->vreg_config[j].enable_load,
			mp->vreg_config[j].disable_load);

		ndx_mask >>= 1;
		j++;
	}

	devm_kfree(dev, val_array);

	return rc;

error:
	if (mp->vreg_config) {
		devm_kfree(dev, mp->vreg_config);
		mp->vreg_config = NULL;
	}
	mp->num_vreg = 0;

	if (val_array)
		devm_kfree(dev, val_array);
	return rc;
} /* hdmi_tx_get_dt_vreg_data */

static void hdmi_tx_put_dt_gpio_data(struct device *dev,
	struct dss_module_power *module_power)
{
	if (!module_power) {
		DEV_ERR("%s: invalid input\n", __func__);
		return;
	}

	if (module_power->gpio_config) {
		devm_kfree(dev, module_power->gpio_config);
		module_power->gpio_config = NULL;
	}
	module_power->num_gpio = 0;
} /* hdmi_tx_put_dt_gpio_data */

static int hdmi_tx_get_dt_gpio_data(struct device *dev,
	struct dss_module_power *mp, u32 module_type)
{
	int i, j;
	int mp_gpio_cnt = 0, gpio_list_size = 0;
	struct dss_gpio *gpio_list = NULL;
	struct device_node *of_node = NULL;

	DEV_DBG("%s: module: '%s'\n", __func__, hdmi_tx_pm_name(module_type));

	if (!dev || !mp) {
		DEV_ERR("%s: invalid input\n", __func__);
		return -EINVAL;
	}

	of_node = dev->of_node;

	switch (module_type) {
	case HDMI_TX_HPD_PM:
		gpio_list_size = ARRAY_SIZE(hpd_gpio_config);
		gpio_list = hpd_gpio_config;
		break;
	case HDMI_TX_DDC_PM:
		gpio_list_size = ARRAY_SIZE(ddc_gpio_config);
		gpio_list = ddc_gpio_config;
		break;
	case HDMI_TX_CORE_PM:
		gpio_list_size = ARRAY_SIZE(core_gpio_config);
		gpio_list = core_gpio_config;
		break;
	case HDMI_TX_CEC_PM:
		gpio_list_size = ARRAY_SIZE(cec_gpio_config);
		gpio_list = cec_gpio_config;
		break;
	default:
		DEV_ERR("%s: invalid module type=%d\n", __func__,
			module_type);
		return -EINVAL;
	}

	for (i = 0; i < gpio_list_size; i++)
		if (of_find_property(of_node, gpio_list[i].gpio_name, NULL))
			mp_gpio_cnt++;

	if (!mp_gpio_cnt) {
		DEV_DBG("%s: no gpio\n", __func__);
		return 0;
	}

	DEV_DBG("%s: mp_gpio_cnt = %d\n", __func__, mp_gpio_cnt);
	mp->num_gpio = mp_gpio_cnt;

	mp->gpio_config = devm_kzalloc(dev, sizeof(struct dss_gpio) *
		mp_gpio_cnt, GFP_KERNEL);
	if (!mp->gpio_config) {
		DEV_ERR("%s: can't alloc '%s' gpio mem\n", __func__,
			hdmi_tx_pm_name(module_type));

		mp->num_gpio = 0;
		return -ENOMEM;
	}

	for (i = 0, j = 0; i < gpio_list_size; i++) {
		int gpio = of_get_named_gpio(of_node,
			gpio_list[i].gpio_name, 0);
		if (gpio < 0) {
			DEV_DBG("%s: no gpio named %s\n", __func__,
				gpio_list[i].gpio_name);
			continue;
		}
		memcpy(&mp->gpio_config[j], &gpio_list[i],
			sizeof(struct dss_gpio));

		mp->gpio_config[j].gpio = (unsigned)gpio;

		DEV_DBG("%s: gpio num=%d, name=%s, value=%d\n",
			__func__, mp->gpio_config[j].gpio,
			mp->gpio_config[j].gpio_name,
			mp->gpio_config[j].value);
		j++;
	}

	return 0;
} /* hdmi_tx_get_dt_gpio_data */

static void hdmi_tx_put_dt_data(struct device *dev,
	struct hdmi_tx_platform_data *pdata)
{
	int i;
	if (!dev || !pdata) {
		DEV_ERR("%s: invalid input\n", __func__);
		return;
	}

	for (i = HDMI_TX_MAX_PM - 1; i >= 0; i--)
		hdmi_tx_put_dt_clk_data(dev, &pdata->power_data[i]);

	for (i = HDMI_TX_MAX_PM - 1; i >= 0; i--)
		hdmi_tx_put_dt_vreg_data(dev, &pdata->power_data[i]);

	for (i = HDMI_TX_MAX_PM - 1; i >= 0; i--)
		hdmi_tx_put_dt_gpio_data(dev, &pdata->power_data[i]);
} /* hdmi_tx_put_dt_data */

static int hdmi_tx_get_dt_data(struct platform_device *pdev,
	struct hdmi_tx_platform_data *pdata)
{
	int i, rc = 0, len = 0;
	struct device_node *of_node = NULL;
	struct hdmi_tx_ctrl *hdmi_ctrl = platform_get_drvdata(pdev);
	const char *data;

	if (!pdev || !pdata) {
		DEV_ERR("%s: invalid input\n", __func__);
		return -EINVAL;
	}

	of_node = pdev->dev.of_node;

	rc = of_property_read_u32(of_node, "cell-index", &pdev->id);
	if (rc) {
		DEV_ERR("%s: dev id from dt not found.rc=%d\n",
			__func__, rc);
		goto error;
	}
	DEV_DBG("%s: id=%d\n", __func__, pdev->id);

	/* GPIO */
	for (i = 0; i < HDMI_TX_MAX_PM; i++) {
		rc = hdmi_tx_get_dt_gpio_data(&pdev->dev,
			&pdata->power_data[i], i);
		if (rc) {
			DEV_ERR("%s: '%s' get_dt_gpio_data failed.rc=%d\n",
				__func__, hdmi_tx_pm_name(i), rc);
			goto error;
		}
	}

	/* VREG */
	for (i = 0; i < HDMI_TX_MAX_PM; i++) {
		rc = hdmi_tx_get_dt_vreg_data(&pdev->dev,
			&pdata->power_data[i], i);
		if (rc) {
			DEV_ERR("%s: '%s' get_dt_vreg_data failed.rc=%d\n",
				__func__, hdmi_tx_pm_name(i), rc);
			goto error;
		}
	}

	/* CLK */
	rc = hdmi_tx_get_dt_clk_data(&pdev->dev, pdata);
	if (rc) {
		DEV_ERR("%s: get_dt_clk_data failed.rc=%d\n",
				__func__, rc);
		goto error;
	}

	if (!hdmi_ctrl->pdata.primary)
		hdmi_ctrl->pdata.primary = of_property_read_bool(
			pdev->dev.of_node, "qcom,primary_panel");

	pdata->cond_power_on = of_property_read_bool(pdev->dev.of_node,
		"qcom,conditional-power-on");

	pdata->pluggable = of_property_read_bool(pdev->dev.of_node,
		"qcom,pluggable");

	data = of_get_property(pdev->dev.of_node, "qcom,display-id", &len);
	if (!data || len <= 0)
		pr_err("%s:%d Unable to read qcom,display-id, data=%pK,len=%d\n",
			__func__, __LINE__, data, len);
	else
		snprintf(hdmi_ctrl->panel_data.panel_info.display_id,
			MDSS_DISPLAY_ID_MAX_LEN, "%s", data);

	return rc;

error:
	hdmi_tx_put_dt_data(&pdev->dev, pdata);
	return rc;
} /* hdmi_tx_get_dt_data */

static int hdmi_tx_init_event_handler(struct hdmi_tx_ctrl *hdmi_ctrl)
{
	hdmi_tx_evt_handler *handler;

	if (!hdmi_ctrl)
		return -EINVAL;

	handler = hdmi_ctrl->evt_handler;
	handler[MDSS_EVENT_FB_REGISTERED] = hdmi_tx_evt_handle_register;
	handler[MDSS_EVENT_CHECK_PARAMS]  = hdmi_tx_evt_handle_check_param;
	handler[MDSS_EVENT_RESUME]        = hdmi_tx_evt_handle_resume;
	handler[MDSS_EVENT_RESET]         = hdmi_tx_evt_handle_reset;
	handler[MDSS_EVENT_UNBLANK]       = hdmi_tx_evt_handle_unblank;
	handler[MDSS_EVENT_PANEL_ON]      = hdmi_tx_evt_handle_panel_on;
	handler[MDSS_EVENT_SUSPEND]       = hdmi_tx_evt_handle_suspend;
	handler[MDSS_EVENT_BLANK]         = hdmi_tx_evt_handle_blank;
	handler[MDSS_EVENT_PANEL_OFF]     = hdmi_tx_evt_handle_panel_off;
	handler[MDSS_EVENT_CLOSE]         = hdmi_tx_evt_handle_close;
	handler[MDSS_EVENT_DEEP_COLOR]    = hdmi_tx_evt_handle_deep_color;
	handler[MDSS_EVENT_UPDATE_PANEL_PPM] = hdmi_tx_evt_handle_hdmi_ppm;

	handler = hdmi_ctrl->pre_evt_handler;
	handler[MDSS_EVENT_PANEL_UPDATE_FPS] =
		hdmi_tx_pre_evt_handle_update_fps;
	handler[MDSS_EVENT_PANEL_OFF]     = hdmi_tx_pre_evt_handle_panel_off;

	handler = hdmi_ctrl->post_evt_handler;
	handler[MDSS_EVENT_UNBLANK]       = hdmi_tx_post_evt_handle_unblank;
	handler[MDSS_EVENT_RESUME]        = hdmi_tx_post_evt_handle_resume;
	handler[MDSS_EVENT_PANEL_ON]      = hdmi_tx_post_evt_handle_panel_on;

	return 0;
}

static int hdmi_tx_validate_config(struct hdmi_tx_ctrl *hdmi_ctrl)
{
	int i = 0, rc = 0;
	u32 version = hdmi_ctrl->hdmi_tx_version;
	bool clk_found = false;
	const char *mnoc_clk = "hpd_mnoc_clk";
	struct dss_clk *clk_config =
		hdmi_ctrl->pdata.power_data[HDMI_TX_HPD_PM].clk_config;
	u32 num_clk = hdmi_ctrl->pdata.power_data[HDMI_TX_HPD_PM].num_clk;

	if (version >= HDMI_TX_VERSION_403) {
		for (i = 0; i < num_clk; i++) {
			if (hdmi_tx_is_clk_prefix(mnoc_clk,
						clk_config[i].clk_name))
				clk_found = true;
		}

		if (!clk_found) {
			pr_err("%s: %s must be defined for HDMI version 0x%08x\n",
					__func__, mnoc_clk, version);
			rc = -EINVAL;
		}
	}

	return rc;
}

static int hdmi_tx_probe(struct platform_device *pdev)
{
	int rc = 0, i;
	struct device_node *of_node = pdev->dev.of_node;
	struct hdmi_tx_ctrl *hdmi_ctrl = NULL;
	struct mdss_panel_cfg *pan_cfg = NULL;
	if (!of_node) {
		DEV_ERR("%s: FAILED: of_node not found\n", __func__);
		rc = -ENODEV;
		return rc;
	}

	hdmi_ctrl = devm_kzalloc(&pdev->dev, sizeof(*hdmi_ctrl), GFP_KERNEL);
	if (!hdmi_ctrl) {
		DEV_ERR("%s: FAILED: cannot alloc hdmi tx ctrl\n", __func__);
		rc = -ENOMEM;
		goto failed_no_mem;
	}

	hdmi_ctrl->mdss_util = mdss_get_util_intf();
	if (hdmi_ctrl->mdss_util == NULL) {
		pr_err("Failed to get mdss utility functions\n");
		rc = -ENODEV;
		goto failed_dt_data;
	}

	platform_set_drvdata(pdev, hdmi_ctrl);
	hdmi_ctrl->pdev = pdev;
	hdmi_ctrl->enc_lvl = HDCP_STATE_AUTH_ENC_NONE;

	pan_cfg = mdss_panel_intf_type(MDSS_PANEL_INTF_HDMI);
	if (IS_ERR(pan_cfg)) {
		return PTR_ERR(pan_cfg);
	} else if (pan_cfg) {
		int vic;

		if (kstrtoint(pan_cfg->arg_cfg, 10, &vic) ||
			vic <= HDMI_VFRMT_UNKNOWN || vic >= HDMI_VFRMT_MAX)
			vic = DEFAULT_HDMI_PRIMARY_RESOLUTION;

		hdmi_ctrl->pdata.primary = true;
		hdmi_ctrl->vic = vic;
		hdmi_ctrl->panel_data.panel_info.is_prim_panel = true;
		hdmi_ctrl->panel_data.panel_info.cont_splash_enabled =
			hdmi_ctrl->mdss_util->panel_intf_status(DISPLAY_1,
					MDSS_PANEL_INTF_HDMI) ? true : false;
	}

	hdmi_tx_hw.irq_info = mdss_intr_line();
	if (hdmi_tx_hw.irq_info == NULL) {
		pr_err("Failed to get mdss irq information\n");
		return -ENODEV;
	}

	rc = hdmi_tx_get_dt_data(pdev, &hdmi_ctrl->pdata);
	if (rc) {
		DEV_ERR("%s: FAILED: parsing device tree data. rc=%d\n",
			__func__, rc);
		goto failed_dt_data;
	}

	rc = hdmi_tx_init_resource(hdmi_ctrl);
	if (rc) {
		DEV_ERR("%s: FAILED: resource init. rc=%d\n",
			__func__, rc);
		goto failed_res_init;
	}

	rc = hdmi_tx_get_version(hdmi_ctrl);
	if (rc) {
		DEV_ERR("%s: FAILED: hdmi_tx_get_version. rc=%d\n",
			__func__, rc);
		goto failed_res_init;
	}

	rc = hdmi_tx_validate_config(hdmi_ctrl);
	if (rc) {
		DEV_ERR("%s: FAILED: validate config. rc=%d\n",
				__func__, rc);
		goto failed_res_init;
	}

	rc = hdmi_tx_dev_init(hdmi_ctrl);
	if (rc) {
		DEV_ERR("%s: FAILED: hdmi_tx_dev_init. rc=%d\n", __func__, rc);
		goto failed_dev_init;
	}

	rc = hdmi_tx_init_event_handler(hdmi_ctrl);
	if (rc) {
		DEV_ERR("%s: FAILED: hdmi_tx_init_event_handler. rc=%d\n",
			__func__, rc);
		goto failed_dev_init;
	}

	rc = hdmi_tx_register_panel(hdmi_ctrl);
	if (rc) {
		DEV_ERR("%s: FAILED: register_panel. rc=%d\n", __func__, rc);
		goto failed_reg_panel;
	}

	rc = of_platform_populate(of_node, NULL, NULL, &pdev->dev);
	if (rc) {
		DEV_ERR("%s: Failed to add child devices. rc=%d\n",
			__func__, rc);
		goto failed_reg_panel;
	} else {
		DEV_DBG("%s: Add child devices.\n", __func__);
	}

	if (mdss_debug_register_io("hdmi",
		&hdmi_ctrl->pdata.io[HDMI_TX_CORE_IO], NULL))
		DEV_WARN("%s: hdmi_tx debugfs register failed\n", __func__);

	if (hdmi_ctrl->panel_data.panel_info.cont_splash_enabled) {
		for (i = 0; i < HDMI_TX_MAX_PM; i++) {
			msm_dss_enable_vreg(
				hdmi_ctrl->pdata.power_data[i].vreg_config,
				hdmi_ctrl->pdata.power_data[i].num_vreg, 1);

			hdmi_tx_pinctrl_set_state(hdmi_ctrl, i, 1);

			msm_dss_enable_gpio(
				hdmi_ctrl->pdata.power_data[i].gpio_config,
				hdmi_ctrl->pdata.power_data[i].num_gpio, 1);

			msm_dss_enable_clk(
				hdmi_ctrl->pdata.power_data[i].clk_config,
				hdmi_ctrl->pdata.power_data[i].num_clk, 1);

			hdmi_ctrl->power_data_enable[i] = true;
		}
	}

	return rc;

failed_reg_panel:
	hdmi_tx_dev_deinit(hdmi_ctrl);
failed_dev_init:
	hdmi_tx_deinit_resource(hdmi_ctrl);
failed_res_init:
	hdmi_tx_put_dt_data(&pdev->dev, &hdmi_ctrl->pdata);
failed_dt_data:
	devm_kfree(&pdev->dev, hdmi_ctrl);
failed_no_mem:
	return rc;
} /* hdmi_tx_probe */

static int hdmi_tx_remove(struct platform_device *pdev)
{
	struct hdmi_tx_ctrl *hdmi_ctrl = platform_get_drvdata(pdev);
	if (!hdmi_ctrl) {
		DEV_ERR("%s: no driver data\n", __func__);
		return -ENODEV;
	}

	hdmi_tx_sysfs_remove(hdmi_ctrl);
	hdmi_tx_dev_deinit(hdmi_ctrl);
	hdmi_tx_deinit_resource(hdmi_ctrl);
	hdmi_tx_put_dt_data(&pdev->dev, &hdmi_ctrl->pdata);
	devm_kfree(&hdmi_ctrl->pdev->dev, hdmi_ctrl);

	return 0;
} /* hdmi_tx_remove */

static const struct of_device_id hdmi_tx_dt_match[] = {
	{.compatible = COMPATIBLE_NAME,},
	{ /* Sentinel */ },
};
MODULE_DEVICE_TABLE(of, hdmi_tx_dt_match);

static struct platform_driver this_driver = {
	.probe = hdmi_tx_probe,
	.remove = hdmi_tx_remove,
	.driver = {
		.name = DRV_NAME,
		.of_match_table = hdmi_tx_dt_match,
	},
};

static int __init hdmi_tx_drv_init(void)
{
	int rc;

	rc = platform_driver_register(&this_driver);
	if (rc)
		DEV_ERR("%s: FAILED: rc=%d\n", __func__, rc);

	return rc;
} /* hdmi_tx_drv_init */

static void __exit hdmi_tx_drv_exit(void)
{
	platform_driver_unregister(&this_driver);
} /* hdmi_tx_drv_exit */

static int set_hdcp_feature_on(const char *val, const struct kernel_param *kp)
{
	int rc = 0;

	rc = param_set_bool(val, kp);
	if (!rc)
		pr_debug("%s: HDCP feature = %d\n", __func__, hdcp_feature_on);

	return rc;
}

static struct kernel_param_ops hdcp_feature_on_param_ops = {
	.set = set_hdcp_feature_on,
	.get = param_get_bool,
};

module_param_cb(hdcp, &hdcp_feature_on_param_ops, &hdcp_feature_on,
	S_IRUGO | S_IWUSR);
MODULE_PARM_DESC(hdcp, "Enable or Disable HDCP");

module_init(hdmi_tx_drv_init);
module_exit(hdmi_tx_drv_exit);

MODULE_LICENSE("GPL v2");
MODULE_VERSION("0.3");
MODULE_DESCRIPTION("HDMI MSM TX driver");<|MERGE_RESOLUTION|>--- conflicted
+++ resolved
@@ -66,11 +66,7 @@
 #define HDMI_TX_4_MAX_PCLK_RATE            600000
 
 #define hdmi_tx_get_fd(x) ((x && (ffs(x) > 0))  ? \
-<<<<<<< HEAD
 			hdmi_ctrl->feature_data[ffs(x) - 1] : NULL)
-=======
-			hdmi_ctrl->feature_data[ffs(x) - 1] : 0)
->>>>>>> fab936c6
 #define hdmi_tx_set_fd(x, y) {if (x && (ffs(x) > 0)) \
 			hdmi_ctrl->feature_data[ffs(x) - 1] = y; }
 
