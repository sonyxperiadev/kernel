/* Copyright (c) 2013-2016, The Linux Foundation. All rights reserved.
 * Copyright (C) 2007 Google Incorporated
 *
 * This software is licensed under the terms of the GNU General Public
 * License version 2, as published by the Free Software Foundation, and
 * may be copied, distributed, and modified under those terms.
 *
 * This program is distributed in the hope that it will be useful,
 * but WITHOUT ANY WARRANTY; without even the implied warranty of
 * MERCHANTABILITY or FITNESS FOR A PARTICULAR PURPOSE.  See the
 * GNU General Public License for more details.
 */

#define pr_fmt(fmt)	"%s: " fmt, __func__

#include <linux/clk.h>
#include <linux/debugfs.h>
#include <linux/dma-buf.h>
#include <linux/kernel.h>
#include <linux/init.h>
#include <linux/interrupt.h>
#include <linux/io.h>
#include <linux/iommu.h>
#include <linux/of.h>
#include <linux/of_address.h>
#include <linux/pm.h>
#include <linux/pm_runtime.h>
#include <linux/regulator/consumer.h>
#include <linux/module.h>
#include <linux/mutex.h>
#include <linux/sched.h>
#include <linux/time.h>
#include <linux/spinlock.h>
#include <linux/semaphore.h>
#include <linux/uaccess.h>
#include <linux/file.h>
#include <linux/msm_kgsl.h>
#include <linux/major.h>
#include <linux/bootmem.h>
#include <linux/memblock.h>
#include <linux/iopoll.h>
#include <linux/clk/msm-clk.h>
#include <linux/regulator/rpm-smd-regulator.h>

#include <linux/msm-bus.h>
#include <linux/msm-bus-board.h>
#include <linux/qcom_iommu.h>

#include <linux/msm_dma_iommu_mapping.h>

#include "mdp3.h"
#include "mdss_fb.h"
#include "mdp3_hwio.h"
#include "mdp3_ctrl.h"
#include "mdp3_ppp.h"
#include "mdss_debug.h"
#include "mdss_smmu.h"
#include "mdss.h"

#ifndef EXPORT_COMPAT
#define EXPORT_COMPAT(x)
#endif

#define AUTOSUSPEND_TIMEOUT_MS	100
#define MISR_POLL_SLEEP                 2000
#define MISR_POLL_TIMEOUT               32000
#define MDP3_REG_CAPTURED_DSI_PCLK_MASK 1

#define MDP_CORE_HW_VERSION	0x03050306
struct mdp3_hw_resource *mdp3_res;

#define MDP_BUS_VECTOR_ENTRY(ab_val, ib_val)		\
	{						\
		.src = MSM_BUS_MASTER_MDP_PORT0,	\
		.dst = MSM_BUS_SLAVE_EBI_CH0,		\
		.ab = (ab_val),				\
		.ib = (ib_val),				\
	}

static struct msm_bus_vectors mdp_bus_vectors[] = {
	MDP_BUS_VECTOR_ENTRY(0, 0),
	MDP_BUS_VECTOR_ENTRY(SZ_128M, SZ_256M),
	MDP_BUS_VECTOR_ENTRY(SZ_256M, SZ_512M),
};
static struct msm_bus_paths
	mdp_bus_usecases[ARRAY_SIZE(mdp_bus_vectors)];
static struct msm_bus_scale_pdata mdp_bus_scale_table = {
	.usecase = mdp_bus_usecases,
	.num_usecases = ARRAY_SIZE(mdp_bus_usecases),
	.name = "mdp3",
};

struct mdp3_bus_handle_map mdp3_bus_handle[MDP3_BUS_HANDLE_MAX] = {
	[MDP3_BUS_HANDLE] = {
		.bus_vector = mdp_bus_vectors,
		.usecases = mdp_bus_usecases,
		.scale_pdata = &mdp_bus_scale_table,
		.current_bus_idx = 0,
		.handle = 0,
	},
};

static struct mdss_panel_intf pan_types[] = {
	{"dsi", MDSS_PANEL_INTF_DSI},
};
static char mdss_mdp3_panel[MDSS_MAX_PANEL_LEN];

struct mdp3_iommu_domain_map mdp3_iommu_domains[MDP3_IOMMU_DOMAIN_MAX] = {
	[MDP3_IOMMU_DOMAIN_UNSECURE] = {
		.domain_type = MDP3_IOMMU_DOMAIN_UNSECURE,
		.client_name = "mdp_ns",
		.partitions = {
			{
				.start = SZ_128K,
				.size = SZ_1G - SZ_128K,
			},
		},
		.npartitions = 1,
	},
	[MDP3_IOMMU_DOMAIN_SECURE] = {
		.domain_type = MDP3_IOMMU_DOMAIN_SECURE,
		.client_name = "mdp_secure",
		.partitions = {
			{
				.start = SZ_1G,
				.size = SZ_1G,
			},
		},
		.npartitions = 1,
	},
};

struct mdp3_iommu_ctx_map mdp3_iommu_contexts[MDP3_IOMMU_CTX_MAX] = {
	[MDP3_IOMMU_CTX_MDP_0] = {
		.ctx_type = MDP3_IOMMU_CTX_MDP_0,
		.domain = &mdp3_iommu_domains[MDP3_IOMMU_DOMAIN_UNSECURE],
		.ctx_name = "mdp_0",
		.attached = 0,
	},
	[MDP3_IOMMU_CTX_MDP_1] = {
		.ctx_type = MDP3_IOMMU_CTX_MDP_1,
		.domain = &mdp3_iommu_domains[MDP3_IOMMU_DOMAIN_SECURE],
		.ctx_name = "mdp_1",
		.attached = 0,
	},
};

static irqreturn_t mdp3_irq_handler(int irq, void *ptr)
{
	int i = 0;
	struct mdp3_hw_resource *mdata = (struct mdp3_hw_resource *)ptr;
	u32 mdp_interrupt = 0;
	u32 mdp_status = 0;

	spin_lock(&mdata->irq_lock);
	if (!mdata->irq_mask) {
		pr_err("spurious interrupt\n");
		spin_unlock(&mdata->irq_lock);
		return IRQ_HANDLED;
	}

	mdp_status = MDP3_REG_READ(MDP3_REG_INTR_STATUS);
	mdp_interrupt = mdp_status;
	pr_debug("mdp3_irq_handler irq=%d\n", mdp_interrupt);

	mdp_interrupt &= mdata->irq_mask;

	while (mdp_interrupt && i < MDP3_MAX_INTR) {
		if ((mdp_interrupt & 0x1) && mdata->callbacks[i].cb)
			mdata->callbacks[i].cb(i, mdata->callbacks[i].data);
		mdp_interrupt = mdp_interrupt >> 1;
		i++;
	}
	MDP3_REG_WRITE(MDP3_REG_INTR_CLEAR, mdp_status);

	spin_unlock(&mdata->irq_lock);

	return IRQ_HANDLED;
}

void mdp3_irq_enable(int type)
{
	unsigned long flag;

	pr_debug("mdp3_irq_enable type=%d\n", type);
	spin_lock_irqsave(&mdp3_res->irq_lock, flag);
	if (mdp3_res->irq_ref_count[type] > 0) {
		pr_debug("interrupt %d already enabled\n", type);
		spin_unlock_irqrestore(&mdp3_res->irq_lock, flag);
		return;
	}

	mdp3_res->irq_mask |= BIT(type);
	MDP3_REG_WRITE(MDP3_REG_INTR_ENABLE, mdp3_res->irq_mask);

	mdp3_res->irq_ref_count[type] += 1;
	spin_unlock_irqrestore(&mdp3_res->irq_lock, flag);
}

void mdp3_irq_disable(int type)
{
	unsigned long flag;

	spin_lock_irqsave(&mdp3_res->irq_lock, flag);
	mdp3_irq_disable_nosync(type);
	spin_unlock_irqrestore(&mdp3_res->irq_lock, flag);
}

void mdp3_irq_disable_nosync(int type)
{
	if (mdp3_res->irq_ref_count[type] <= 0) {
		pr_debug("interrupt %d not enabled\n", type);
		return;
	}
	mdp3_res->irq_ref_count[type] -= 1;
	if (mdp3_res->irq_ref_count[type] == 0) {
		mdp3_res->irq_mask &= ~BIT(type);
		MDP3_REG_WRITE(MDP3_REG_INTR_ENABLE, mdp3_res->irq_mask);
	}
}

int mdp3_set_intr_callback(u32 type, struct mdp3_intr_cb *cb)
{
	unsigned long flag;

	pr_debug("interrupt %d callback\n", type);
	spin_lock_irqsave(&mdp3_res->irq_lock, flag);
	if (cb)
		mdp3_res->callbacks[type] = *cb;
	else
		mdp3_res->callbacks[type].cb = NULL;

	spin_unlock_irqrestore(&mdp3_res->irq_lock, flag);
	return 0;
}

void mdp3_irq_register(void)
{
	unsigned long flag;
	struct mdss_hw *mdp3_hw;

	pr_debug("mdp3_irq_register\n");
	mdp3_hw = &mdp3_res->mdp3_hw;
	spin_lock_irqsave(&mdp3_res->irq_lock, flag);
	mdp3_res->irq_ref_cnt++;
	if (mdp3_res->irq_ref_cnt == 1) {
		MDP3_REG_WRITE(MDP3_REG_INTR_ENABLE, mdp3_res->irq_mask);
		mdp3_res->mdss_util->enable_irq(&mdp3_res->mdp3_hw);
	}
	spin_unlock_irqrestore(&mdp3_res->irq_lock, flag);
}

void mdp3_irq_deregister(void)
{
	unsigned long flag;
	bool irq_enabled = true;
	struct mdss_hw *mdp3_hw;

	pr_debug("mdp3_irq_deregister\n");
	mdp3_hw = &mdp3_res->mdp3_hw;
	spin_lock_irqsave(&mdp3_res->irq_lock, flag);
	memset(mdp3_res->irq_ref_count, 0, sizeof(u32) * MDP3_MAX_INTR);
	mdp3_res->irq_mask = 0;
	MDP3_REG_WRITE(MDP3_REG_INTR_ENABLE, 0);
	mdp3_res->irq_ref_cnt--;
	/* This can happen if suspend is called first */
	if (mdp3_res->irq_ref_cnt < 0) {
		irq_enabled = false;
		mdp3_res->irq_ref_cnt = 0;
	}
	if (mdp3_res->irq_ref_cnt == 0 && irq_enabled)
		mdp3_res->mdss_util->disable_irq_nosync(&mdp3_res->mdp3_hw);
	spin_unlock_irqrestore(&mdp3_res->irq_lock, flag);
}

void mdp3_irq_suspend(void)
{
	unsigned long flag;
	bool irq_enabled = true;
	struct mdss_hw *mdp3_hw;

	pr_debug("%s\n", __func__);
	mdp3_hw = &mdp3_res->mdp3_hw;
	spin_lock_irqsave(&mdp3_res->irq_lock, flag);
	mdp3_res->irq_ref_cnt--;
	if (mdp3_res->irq_ref_cnt < 0) {
		irq_enabled = false;
		mdp3_res->irq_ref_cnt = 0;
	}
	if (mdp3_res->irq_ref_cnt == 0 && irq_enabled) {
		MDP3_REG_WRITE(MDP3_REG_INTR_ENABLE, 0);
		mdp3_res->mdss_util->disable_irq_nosync(&mdp3_res->mdp3_hw);
	}
	spin_unlock_irqrestore(&mdp3_res->irq_lock, flag);
}

static int mdp3_bus_scale_register(void)
{
	int i, j;

	if (!mdp3_res->bus_handle) {
		pr_err("No bus handle\n");
		return -EINVAL;
	}
	for (i = 0; i < MDP3_BUS_HANDLE_MAX; i++) {
		struct mdp3_bus_handle_map *bus_handle =
			&mdp3_res->bus_handle[i];

		if (!bus_handle->handle) {
			int j;
			struct msm_bus_scale_pdata *bus_pdata =
				bus_handle->scale_pdata;

			for (j = 0; j < bus_pdata->num_usecases; j++) {
				bus_handle->usecases[j].num_paths = 1;
				bus_handle->usecases[j].vectors =
					&bus_handle->bus_vector[j];
			}

			bus_handle->handle =
				msm_bus_scale_register_client(bus_pdata);
			if (!bus_handle->handle) {
				pr_err("not able to get bus scale i=%d\n", i);
				return -ENOMEM;
			}
			pr_debug("register bus_hdl=%x\n",
				bus_handle->handle);
		}

		for (j = 0; j < MDP3_CLIENT_MAX; j++) {
			bus_handle->ab[j] = 0;
			bus_handle->ib[j] = 0;
		}
	}
	return 0;
}

static void mdp3_bus_scale_unregister(void)
{
	int i;

	if (!mdp3_res->bus_handle)
		return;

	for (i = 0; i < MDP3_BUS_HANDLE_MAX; i++) {
		pr_debug("unregister index=%d bus_handle=%x\n",
			i, mdp3_res->bus_handle[i].handle);
		if (mdp3_res->bus_handle[i].handle) {
			msm_bus_scale_unregister_client(
				mdp3_res->bus_handle[i].handle);
			mdp3_res->bus_handle[i].handle = 0;
		}
	}
}

int mdp3_bus_scale_set_quota(int client, u64 ab_quota, u64 ib_quota)
{
	struct mdp3_bus_handle_map *bus_handle;
	int cur_bus_idx;
	int bus_idx;
	int client_idx;
	u64 total_ib = 0, total_ab = 0;
	int i, rc;

	client_idx  = MDP3_BUS_HANDLE;

	bus_handle = &mdp3_res->bus_handle[client_idx];
	cur_bus_idx = bus_handle->current_bus_idx;

	if (bus_handle->handle < 1) {
		pr_err("invalid bus handle %d\n", bus_handle->handle);
		return -EINVAL;
	}

	bus_handle->ab[client] = ab_quota;
	bus_handle->ib[client] = ib_quota;

	for (i = 0; i < MDP3_CLIENT_MAX; i++) {
		total_ab += bus_handle->ab[i];
		total_ib += bus_handle->ib[i];
	}

	if ((total_ab | total_ib) == 0) {
		bus_idx = 0;
	} else {
		int num_cases = bus_handle->scale_pdata->num_usecases;
		struct msm_bus_vectors *vect = NULL;

		bus_idx = (cur_bus_idx % (num_cases - 1)) + 1;

		/* aligning to avoid performing updates for small changes */
		total_ab = ALIGN(total_ab, SZ_64M);
		total_ib = ALIGN(total_ib, SZ_64M);

		vect = bus_handle->scale_pdata->usecase[cur_bus_idx].vectors;
		if ((total_ab == vect->ab) && (total_ib == vect->ib)) {
			pr_debug("skip bus scaling, no change in vectors\n");
			return 0;
		}

		vect = bus_handle->scale_pdata->usecase[bus_idx].vectors;
		vect->ab = total_ab;
		vect->ib = total_ib;

		pr_debug("bus scale idx=%d ab=%llu ib=%llu\n", bus_idx,
				vect->ab, vect->ib);
	}
	bus_handle->current_bus_idx = bus_idx;
	rc = msm_bus_scale_client_update_request(bus_handle->handle, bus_idx);

	if (!rc && ab_quota != 0 && ib_quota != 0) {
		bus_handle->restore_ab[client] = ab_quota;
		bus_handle->restore_ib[client] = ib_quota;
	}

	return rc;
}

static int mdp3_clk_update(u32 clk_idx, u32 enable)
{
	int ret = 0;
	struct clk *clk;
	int count = 0;

	if (clk_idx >= MDP3_MAX_CLK || !mdp3_res->clocks[clk_idx])
		return -ENODEV;

	clk = mdp3_res->clocks[clk_idx];

	if (enable)
		mdp3_res->clock_ref_count[clk_idx]++;
	else
		mdp3_res->clock_ref_count[clk_idx]--;

	count = mdp3_res->clock_ref_count[clk_idx];
	if (count == 1 && enable) {
		pr_debug("clk=%d en=%d\n", clk_idx, enable);
		ret = clk_prepare(clk);
		if (ret) {
			pr_err("%s: Failed to prepare clock %d",
						__func__, clk_idx);
			mdp3_res->clock_ref_count[clk_idx]--;
			return ret;
		}
		ret = clk_enable(clk);
		if (ret)
			pr_err("%s: clock enable failed %d\n", __func__,
					clk_idx);
	} else if (count == 0) {
		pr_debug("clk=%d disable\n", clk_idx);
		clk_disable(clk);
		clk_unprepare(clk);
		ret = 0;
	} else if (count < 0) {
		pr_err("clk=%d count=%d\n", clk_idx, count);
		ret = -EINVAL;
	}
	return ret;
}



int mdp3_clk_set_rate(int clk_type, unsigned long clk_rate,
			int client)
{
	int ret = 0;
	unsigned long rounded_rate;
	struct clk *clk = mdp3_res->clocks[clk_type];

	if (clk) {
		mutex_lock(&mdp3_res->res_mutex);
		rounded_rate = clk_round_rate(clk, clk_rate);
		if (IS_ERR_VALUE(rounded_rate)) {
			pr_err("unable to round rate err=%ld\n", rounded_rate);
			mutex_unlock(&mdp3_res->res_mutex);
			return -EINVAL;
		}
		if (clk_type == MDP3_CLK_MDP_SRC) {
			if (client == MDP3_CLIENT_DMA_P) {
				mdp3_res->dma_core_clk_request = rounded_rate;
			} else if (client == MDP3_CLIENT_PPP) {
				mdp3_res->ppp_core_clk_request = rounded_rate;
			} else {
				pr_err("unrecognized client=%d\n", client);
				mutex_unlock(&mdp3_res->res_mutex);
				return -EINVAL;
			}
			rounded_rate = max(mdp3_res->dma_core_clk_request,
				mdp3_res->ppp_core_clk_request);
		}
		if (rounded_rate != clk_get_rate(clk)) {
			ret = clk_set_rate(clk, rounded_rate);
			if (ret)
				pr_err("clk_set_rate failed ret=%d\n", ret);
			else
				pr_debug("mdp clk rate=%lu, client = %d\n",
					rounded_rate, client);
		}
		mutex_unlock(&mdp3_res->res_mutex);
	} else {
		pr_err("mdp src clk not setup properly\n");
		ret = -EINVAL;
	}
	return ret;
}

unsigned long mdp3_get_clk_rate(u32 clk_idx)
{
	unsigned long clk_rate = 0;
	struct clk *clk;

	if (clk_idx >= MDP3_MAX_CLK)
		return -ENODEV;

	clk = mdp3_res->clocks[clk_idx];

	if (clk) {
		mutex_lock(&mdp3_res->res_mutex);
		clk_rate = clk_get_rate(clk);
		mutex_unlock(&mdp3_res->res_mutex);
	}
	return clk_rate;
}

static int mdp3_clk_register(char *clk_name, int clk_idx)
{
	struct clk *tmp;

	if (clk_idx >= MDP3_MAX_CLK) {
		pr_err("invalid clk index %d\n", clk_idx);
		return -EINVAL;
	}

	tmp = devm_clk_get(&mdp3_res->pdev->dev, clk_name);
	if (IS_ERR(tmp)) {
		pr_err("unable to get clk: %s\n", clk_name);
		return PTR_ERR(tmp);
	}

	mdp3_res->clocks[clk_idx] = tmp;

	return 0;
}

static int mdp3_clk_setup(void)
{
	int rc;

	rc = mdp3_clk_register("iface_clk", MDP3_CLK_AHB);
	if (rc)
		return rc;

	rc = mdp3_clk_register("bus_clk", MDP3_CLK_AXI);
	if (rc)
		return rc;

	rc = mdp3_clk_register("core_clk_src", MDP3_CLK_MDP_SRC);
	if (rc)
		return rc;

	rc = mdp3_clk_register("core_clk", MDP3_CLK_MDP_CORE);
	if (rc)
		return rc;

	rc = mdp3_clk_register("vsync_clk", MDP3_CLK_VSYNC);
	if (rc)
		return rc;

	rc = mdp3_clk_set_rate(MDP3_CLK_MDP_SRC, MDP_CORE_CLK_RATE_SVS,
			MDP3_CLIENT_DMA_P);
	if (rc)
		pr_err("%s: Error setting max clock during probe\n", __func__);
	return rc;
}

static void mdp3_clk_remove(void)
{
	if (!IS_ERR_OR_NULL(mdp3_res->clocks[MDP3_CLK_AHB]))
		clk_put(mdp3_res->clocks[MDP3_CLK_AHB]);

	if (!IS_ERR_OR_NULL(mdp3_res->clocks[MDP3_CLK_AXI]))
		clk_put(mdp3_res->clocks[MDP3_CLK_AXI]);

	if (!IS_ERR_OR_NULL(mdp3_res->clocks[MDP3_CLK_MDP_SRC]))
		clk_put(mdp3_res->clocks[MDP3_CLK_MDP_SRC]);

	if (!IS_ERR_OR_NULL(mdp3_res->clocks[MDP3_CLK_MDP_CORE]))
		clk_put(mdp3_res->clocks[MDP3_CLK_MDP_CORE]);

	if (!IS_ERR_OR_NULL(mdp3_res->clocks[MDP3_CLK_VSYNC]))
		clk_put(mdp3_res->clocks[MDP3_CLK_VSYNC]);

}

u64 mdp3_clk_round_off(u64 clk_rate)
{
	u64 clk_round_off = 0;

	if (clk_rate <= MDP_CORE_CLK_RATE_SVS)
		clk_round_off = MDP_CORE_CLK_RATE_SVS;
	else if (clk_rate <= MDP_CORE_CLK_RATE_SUPER_SVS)
		clk_round_off = MDP_CORE_CLK_RATE_SUPER_SVS;
	else
		clk_round_off = MDP_CORE_CLK_RATE_MAX;

	pr_debug("clk = %llu rounded to = %llu\n",
		clk_rate, clk_round_off);
	return clk_round_off;
}

int mdp3_clk_enable(int enable, int dsi_clk)
{
	int rc = 0;
	int changed = 0;

	pr_debug("MDP CLKS %s\n", (enable ? "Enable" : "Disable"));

	mutex_lock(&mdp3_res->res_mutex);

	if (enable) {
		if (mdp3_res->clk_ena == 0)
			changed++;
		mdp3_res->clk_ena++;
	} else {
		if (mdp3_res->clk_ena) {
			mdp3_res->clk_ena--;
			if (mdp3_res->clk_ena == 0)
				changed++;
		} else {
			pr_err("Can not be turned off\n");
		}
	}
	pr_debug("%s: clk_ena=%d changed=%d enable=%d\n",
		__func__, mdp3_res->clk_ena, changed, enable);

	if (changed) {
		if (enable)
			pm_runtime_get_sync(&mdp3_res->pdev->dev);

	rc = mdp3_clk_update(MDP3_CLK_AHB, enable);
	rc |= mdp3_clk_update(MDP3_CLK_AXI, enable);
	rc |= mdp3_clk_update(MDP3_CLK_MDP_SRC, enable);
	rc |= mdp3_clk_update(MDP3_CLK_MDP_CORE, enable);
	rc |= mdp3_clk_update(MDP3_CLK_VSYNC, enable);

	    if (!enable) {
			pm_runtime_mark_last_busy(&mdp3_res->pdev->dev);
			pm_runtime_put_autosuspend(&mdp3_res->pdev->dev);
		}
	}

	mutex_unlock(&mdp3_res->res_mutex);
	return rc;
}

void mdp3_bus_bw_iommu_enable(int enable, int client)
{
	struct mdp3_bus_handle_map *bus_handle;
	int client_idx;
	u64 ab = 0, ib = 0;
	int ref_cnt;

	client_idx  = MDP3_BUS_HANDLE;

	bus_handle = &mdp3_res->bus_handle[client_idx];
	if (bus_handle->handle < 1) {
		pr_err("invalid bus handle %d\n", bus_handle->handle);
		return;
	}
	mutex_lock(&mdp3_res->res_mutex);
	if (enable)
		bus_handle->ref_cnt++;
	else
		if (bus_handle->ref_cnt)
			bus_handle->ref_cnt--;
	ref_cnt = bus_handle->ref_cnt;
	mutex_unlock(&mdp3_res->res_mutex);

	if (enable) {
		if (mdp3_res->allow_iommu_update)
			mdp3_iommu_enable(client);
		if (ref_cnt == 1) {
			pm_runtime_get_sync(&mdp3_res->pdev->dev);
			ab = bus_handle->restore_ab[client];
			ib = bus_handle->restore_ib[client];
		mdp3_bus_scale_set_quota(client, ab, ib);
		}
	} else {
		if (ref_cnt == 0) {
			mdp3_bus_scale_set_quota(client, 0, 0);
			pm_runtime_mark_last_busy(&mdp3_res->pdev->dev);
			pm_runtime_put_autosuspend(&mdp3_res->pdev->dev);
		}
		mdp3_iommu_disable(client);
	}

	if (ref_cnt < 0) {
		pr_err("Ref count < 0, bus client=%d, ref_cnt=%d",
				client_idx, ref_cnt);
	}
}

void mdp3_calc_dma_res(struct mdss_panel_info *panel_info, u64 *clk_rate,
		u64 *ab, u64 *ib, uint32_t bpp)
{
	u32 vtotal = mdss_panel_get_vtotal(panel_info);
	u32 htotal = mdss_panel_get_htotal(panel_info, 0);
	u64 clk    = htotal * vtotal * panel_info->mipi.frame_rate;

	pr_debug("clk_rate for dma = %llu, bpp = %d\n", clk, bpp);
	if (clk_rate)
		*clk_rate = mdp3_clk_round_off(clk);

	/* ab and ib vote should be same for honest voting */
	if (ab || ib) {
		*ab = clk * bpp;
		*ib = *ab;
	}
}

int mdp3_res_update(int enable, int dsi_clk, int client)
{
	int rc = 0;

	if (enable) {
		rc = mdp3_clk_enable(enable, dsi_clk);
		if (rc < 0) {
			pr_err("mdp3_clk_enable failed, enable=%d, dsi_clk=%d\n",
				enable, dsi_clk);
			goto done;
		}
		mdp3_irq_register();
		mdp3_bus_bw_iommu_enable(enable, client);
	} else {
		mdp3_bus_bw_iommu_enable(enable, client);
		mdp3_irq_suspend();
		rc = mdp3_clk_enable(enable, dsi_clk);
		if (rc < 0) {
			pr_err("mdp3_clk_enable failed, enable=%d, dsi_clk=%d\n",
				enable, dsi_clk);
			goto done;
		}
	}

done:
	return rc;
}

int mdp3_get_mdp_dsi_clk(void)
{
	int rc;

	mutex_lock(&mdp3_res->res_mutex);
	rc = mdp3_clk_update(MDP3_CLK_DSI, 1);
	mutex_unlock(&mdp3_res->res_mutex);
	return rc;
}

int mdp3_put_mdp_dsi_clk(void)
{
	int rc;

	mutex_lock(&mdp3_res->res_mutex);
	rc = mdp3_clk_update(MDP3_CLK_DSI, 0);
	mutex_unlock(&mdp3_res->res_mutex);
	return rc;
}

static int mdp3_irq_setup(void)
{
	int ret;
	struct mdss_hw *mdp3_hw;

	mdp3_hw = &mdp3_res->mdp3_hw;
	ret = devm_request_irq(&mdp3_res->pdev->dev,
				mdp3_hw->irq_info->irq,
				mdp3_irq_handler,
				0x0, "MDP", mdp3_res);
	if (ret) {
		pr_err("mdp request_irq() failed!\n");
		return ret;
	}
	disable_irq_nosync(mdp3_hw->irq_info->irq);
	mdp3_res->irq_registered = true;
	return 0;
}


static int mdp3_get_iommu_domain(u32 type)
{
	if (type >= MDSS_IOMMU_MAX_DOMAIN)
		return -EINVAL;

	if (!mdp3_res)
		return -ENODEV;

	return mdp3_res->domains[type].domain_idx;
}

int mdp3_iommu_attach(int context)
{
	int rc = 0;
	struct mdp3_iommu_ctx_map *context_map;
	struct mdp3_iommu_domain_map *domain_map;

	if (context >= MDP3_IOMMU_CTX_MAX)
		return -EINVAL;

	context_map = mdp3_res->iommu_contexts + context;
	if (context_map->attached) {
		pr_warn("mdp iommu already attached\n");
		return 0;
	}

	domain_map = context_map->domain;

	rc = iommu_attach_device(domain_map->domain, context_map->ctx);
	if (rc) {
		pr_err("mpd3 iommu attach failed\n");
		return -EINVAL;
	}

	context_map->attached = true;
	return 0;
}

int mdp3_iommu_dettach(int context)
{
	struct mdp3_iommu_ctx_map *context_map;
	struct mdp3_iommu_domain_map *domain_map;

	if (!mdp3_res->iommu_contexts ||
		context >= MDP3_IOMMU_CTX_MAX)
		return -EINVAL;

	context_map = mdp3_res->iommu_contexts + context;
	if (!context_map->attached) {
		pr_warn("mdp iommu not attached\n");
		return 0;
	}

	domain_map = context_map->domain;
	iommu_detach_device(domain_map->domain, context_map->ctx);
	context_map->attached = false;

	return 0;
}

int mdp3_iommu_domain_init(void)
{
	struct msm_iova_layout layout;
	int i;

	if (mdp3_res->domains) {
		pr_warn("iommu domain already initialized\n");
		return 0;
	}

	for (i = 0; i < MDP3_IOMMU_DOMAIN_MAX; i++) {
		int domain_idx;
		layout.client_name = mdp3_iommu_domains[i].client_name;
		layout.partitions = mdp3_iommu_domains[i].partitions;
		layout.npartitions = mdp3_iommu_domains[i].npartitions;
		layout.is_secure = (i == MDP3_IOMMU_DOMAIN_SECURE);

		domain_idx = msm_register_domain(&layout);
		if (IS_ERR_VALUE(domain_idx))
			return -EINVAL;

		mdp3_iommu_domains[i].domain_idx = domain_idx;
		mdp3_iommu_domains[i].domain = msm_get_iommu_domain(domain_idx);
		if (IS_ERR_OR_NULL(mdp3_iommu_domains[i].domain)) {
			pr_err("unable to get iommu domain(%d)\n",
				domain_idx);
			if (!mdp3_iommu_domains[i].domain)
				return -EINVAL;
			else
				return PTR_ERR(mdp3_iommu_domains[i].domain);
		}
	}

	mdp3_res->domains = mdp3_iommu_domains;

	return 0;
}

int mdp3_iommu_context_init(void)
{
	int i;

	if (mdp3_res->iommu_contexts) {
		pr_warn("iommu context already initialized\n");
		return 0;
	}

	for (i = 0; i < MDP3_IOMMU_CTX_MAX; i++) {
		mdp3_iommu_contexts[i].ctx =
			msm_iommu_get_ctx(mdp3_iommu_contexts[i].ctx_name);

		if (IS_ERR_OR_NULL(mdp3_iommu_contexts[i].ctx)) {
			pr_warn("unable to get iommu ctx(%s)\n",
				mdp3_iommu_contexts[i].ctx_name);
			if (!mdp3_iommu_contexts[i].ctx)
				return -EINVAL;
			else
				return PTR_ERR(mdp3_iommu_contexts[i].ctx);
		}
	}

	mdp3_res->iommu_contexts = mdp3_iommu_contexts;

	return 0;
}

int mdp3_iommu_init(void)
{
	int ret;

	mutex_init(&mdp3_res->iommu_lock);

	ret = mdp3_iommu_domain_init();
	if (ret) {
		pr_err("mdp3 iommu domain init fails\n");
		return ret;
	}

	ret = mdp3_iommu_context_init();
	if (ret) {
		pr_err("mdp3 iommu context init fails\n");
		return ret;
	}
	return ret;
}

void mdp3_iommu_deinit(void)
{
	int i;

	if (!mdp3_res->domains)
		return;

	for (i = 0; i < MDP3_IOMMU_DOMAIN_MAX; i++) {
		if (!IS_ERR_OR_NULL(mdp3_res->domains[i].domain))
			msm_unregister_domain(mdp3_res->domains[i].domain);
	}
}

static int mdp3_check_version(void)
{
	int rc;

	rc = mdp3_clk_enable(1, 0);
	if (rc) {
		pr_err("fail to turn on MDP core clks\n");
		return rc;
	}

	mdp3_res->mdp_rev = MDP3_REG_READ(MDP3_REG_HW_VERSION);

	if (mdp3_res->mdp_rev != MDP_CORE_HW_VERSION) {
		pr_err("mdp_hw_revision=%x mismatch\n", mdp3_res->mdp_rev);
		rc = -ENODEV;
	}

	rc = mdp3_clk_enable(0, 0);
	if (rc)
		pr_err("fail to turn off MDP core clks\n");

	return rc;
}

static int mdp3_hw_init(void)
{
	int i;

	for (i = MDP3_DMA_P; i < MDP3_DMA_MAX; i++) {
		mdp3_res->dma[i].dma_sel = i;
		mdp3_res->dma[i].capability = MDP3_DMA_CAP_ALL;
		mdp3_res->dma[i].in_use = 0;
		mdp3_res->dma[i].available = 1;
		mdp3_res->dma[i].cc_vect_sel = 0;
		mdp3_res->dma[i].lut_sts = 0;
		mdp3_res->dma[i].hist_cmap = NULL;
		mdp3_res->dma[i].gc_cmap = NULL;
		mutex_init(&mdp3_res->dma[i].pp_lock);
	}
	mdp3_res->dma[MDP3_DMA_S].capability = MDP3_DMA_CAP_DITHER;
	mdp3_res->dma[MDP3_DMA_E].available = 0;

	for (i = MDP3_DMA_OUTPUT_SEL_AHB; i < MDP3_DMA_OUTPUT_SEL_MAX; i++) {
		mdp3_res->intf[i].cfg.type = i;
		mdp3_res->intf[i].active = 0;
		mdp3_res->intf[i].in_use = 0;
		mdp3_res->intf[i].available = 1;
	}
	mdp3_res->intf[MDP3_DMA_OUTPUT_SEL_AHB].available = 0;
	mdp3_res->intf[MDP3_DMA_OUTPUT_SEL_LCDC].available = 0;
	mdp3_res->smart_blit_en = SMART_BLIT_RGB_EN | SMART_BLIT_YUV_EN;
	mdp3_res->solid_fill_vote_en = false;
	return 0;
}

int mdp3_dynamic_clock_gating_ctrl(int enable)
{
	int rc = 0;
	int cgc_cfg = 0;
	/*Disable dynamic auto clock gating*/
	pr_debug("%s Status %s\n", __func__, (enable ? "ON":"OFF"));
	rc = mdp3_clk_enable(1, 0);
	if (rc) {
		pr_err("fail to turn on MDP core clks\n");
		return rc;
	}
	cgc_cfg = MDP3_REG_READ(MDP3_REG_CGC_EN);
	if (enable) {
		cgc_cfg |= (BIT(10));
		cgc_cfg |= (BIT(18));
		MDP3_REG_WRITE(MDP3_REG_CGC_EN, cgc_cfg);
		VBIF_REG_WRITE(MDP3_VBIF_REG_FORCE_EN, 0x0);
	} else {
		cgc_cfg &= ~(BIT(10));
		cgc_cfg &= ~(BIT(18));
		MDP3_REG_WRITE(MDP3_REG_CGC_EN, cgc_cfg);
		VBIF_REG_WRITE(MDP3_VBIF_REG_FORCE_EN, 0x3);
	}

	rc = mdp3_clk_enable(0, 0);
	if (rc)
		pr_err("fail to turn off MDP core clks\n");

	return rc;
}

/**
 * mdp3_get_panic_lut_cfg() - calculate panic and robust lut mask
 * @panel_width: Panel width
 *
 * DMA buffer has 16 fill levels. Which needs to configured as safe
 * and panic levels based on panel resolutions.
 * No. of fill levels used = ((panel active width * 8) / 512).
 * Roundoff the fill levels if needed.
 * half of the total fill levels used will be treated as panic levels.
 * Roundoff panic levels if total used fill levels are odd.
 *
 * Sample calculation for 720p display:
 * Fill levels used = (720 * 8) / 512 = 12.5 after round off 13.
 * panic levels = 13 / 2 = 6.5 after roundoff 7.
 * Panic mask = 0x3FFF (2 bits per level)
 * Robust mask = 0xFF80 (1 bit per level)
 */
u64 mdp3_get_panic_lut_cfg(u32 panel_width)
{
	u32 fill_levels = (((panel_width * 8) / 512) + 1);
	u32 panic_mask = 0;
	u32 robust_mask = 0;
	u32 i = 0;
	u64 panic_config = 0;
	u32 panic_levels = 0;

	panic_levels = fill_levels / 2;
	if (fill_levels % 2)
		panic_levels++;

	for (i = 0; i < panic_levels; i++) {
		panic_mask |= (BIT((i * 2) + 1) | BIT(i * 2));
		robust_mask |= BIT(i);
	}
	panic_config = ~robust_mask;
	panic_config = panic_config << 32;
	panic_config |= panic_mask;
	return panic_config;
}

int mdp3_qos_remapper_setup(struct mdss_panel_data *panel)
{
	int rc = 0;
	u64 panic_config = mdp3_get_panic_lut_cfg(panel->panel_info.xres);

	rc = mdp3_clk_update(MDP3_CLK_AHB, 1);
	rc |= mdp3_clk_update(MDP3_CLK_AXI, 1);
	rc |= mdp3_clk_update(MDP3_CLK_MDP_CORE, 1);
	if (rc) {
		pr_err("fail to turn on MDP core clks\n");
		return rc;
	}

	if (!panel)
		return -EINVAL;
	/* Program MDP QOS Remapper */
	MDP3_REG_WRITE(MDP3_DMA_P_QOS_REMAPPER, 0x1A9);
	MDP3_REG_WRITE(MDP3_DMA_P_WATERMARK_0, 0x0);
	MDP3_REG_WRITE(MDP3_DMA_P_WATERMARK_1, 0x0);
	MDP3_REG_WRITE(MDP3_DMA_P_WATERMARK_2, 0x0);
	/* PANIC setting depends on panel width*/
	MDP3_REG_WRITE(MDP3_PANIC_LUT0,	(panic_config & 0xFFFF));
	MDP3_REG_WRITE(MDP3_PANIC_LUT1, ((panic_config >> 16) & 0xFFFF));
	MDP3_REG_WRITE(MDP3_ROBUST_LUT, ((panic_config >> 32) & 0xFFFF));
	MDP3_REG_WRITE(MDP3_PANIC_ROBUST_CTRL, 0x1);
	pr_debug("Panel width %d Panic Lut0 %x Lut1 %x Robust %x\n",
		panel->panel_info.xres,
		MDP3_REG_READ(MDP3_PANIC_LUT0),
		MDP3_REG_READ(MDP3_PANIC_LUT1),
		MDP3_REG_READ(MDP3_ROBUST_LUT));

	rc = mdp3_clk_update(MDP3_CLK_AHB, 0);
	rc |= mdp3_clk_update(MDP3_CLK_AXI, 0);
	rc |= mdp3_clk_update(MDP3_CLK_MDP_CORE, 0);
	if (rc)
		pr_err("fail to turn off MDP core clks\n");
	return rc;
}

static int mdp3_res_init(void)
{
	int rc = 0;

	rc = mdp3_irq_setup();
	if (rc)
		return rc;

	rc = mdp3_clk_setup();
	if (rc)
		return rc;

	mdp3_res->ion_client = msm_ion_client_create(mdp3_res->pdev->name);
	if (IS_ERR_OR_NULL(mdp3_res->ion_client)) {
		pr_err("msm_ion_client_create() return error (%pK)\n",
				mdp3_res->ion_client);
		mdp3_res->ion_client = NULL;
		return -EINVAL;
	}

	rc = mdp3_iommu_init();
	if (rc)
		return rc;

	mdp3_res->bus_handle = mdp3_bus_handle;
	rc = mdp3_bus_scale_register();
	if (rc) {
		pr_err("unable to register bus scaling\n");
		return rc;
	}

	rc = mdp3_hw_init();

	return rc;
}

static void mdp3_res_deinit(void)
{
	struct mdss_hw *mdp3_hw;
	int i;

	mdp3_hw = &mdp3_res->mdp3_hw;
	mdp3_bus_scale_unregister();

	mutex_lock(&mdp3_res->iommu_lock);
	for (i = 0; i < MDP3_IOMMU_CTX_MAX; i++)
		mdp3_iommu_dettach(i);
	mutex_unlock(&mdp3_res->iommu_lock);

	mdp3_iommu_deinit();

	if (!IS_ERR_OR_NULL(mdp3_res->ion_client))
		ion_client_destroy(mdp3_res->ion_client);

	mdp3_clk_remove();

	if (mdp3_res->irq_registered)
		devm_free_irq(&mdp3_res->pdev->dev,
				mdp3_hw->irq_info->irq, mdp3_res);
}

static int mdp3_get_pan_intf(const char *pan_intf)
{
	int i, rc = MDSS_PANEL_INTF_INVALID;

	if (!pan_intf)
		return rc;

	for (i = 0; i < ARRAY_SIZE(pan_types); i++) {
		if (!strncmp(pan_intf, pan_types[i].name,
				strlen(pan_types[i].name))) {
			rc = pan_types[i].type;
			break;
		}
	}

	return rc;
}

static int mdp3_parse_dt_pan_intf(struct platform_device *pdev)
{
	int rc;
	struct mdp3_hw_resource *mdata = platform_get_drvdata(pdev);
	const char *prim_intf = NULL;

	rc = of_property_read_string(pdev->dev.of_node,
				"qcom,mdss-pref-prim-intf", &prim_intf);
	if (rc)
		return -ENODEV;

	rc = mdp3_get_pan_intf(prim_intf);
	if (rc < 0) {
		mdata->pan_cfg.pan_intf = MDSS_PANEL_INTF_INVALID;
	} else {
		mdata->pan_cfg.pan_intf = rc;
		rc = 0;
	}
	return rc;
}

static int mdp3_get_pan_cfg(struct mdss_panel_cfg *pan_cfg)
{
	char *t = NULL;
	char pan_intf_str[MDSS_MAX_PANEL_LEN];
	int rc, i, panel_len;
	char pan_name[MDSS_MAX_PANEL_LEN];

	if (!pan_cfg)
		return -EINVAL;

	if (mdss_mdp3_panel[0] == '0') {
		pan_cfg->lk_cfg = false;
	} else if (mdss_mdp3_panel[0] == '1') {
		pan_cfg->lk_cfg = true;
	} else {
		/* read from dt */
		pan_cfg->lk_cfg = true;
		pan_cfg->pan_intf = MDSS_PANEL_INTF_INVALID;
		return -EINVAL;
	}

	/* skip lk cfg and delimiter; ex: "0:" */
	strlcpy(pan_name, &mdss_mdp3_panel[2], MDSS_MAX_PANEL_LEN);
	t = strnstr(pan_name, ":", MDSS_MAX_PANEL_LEN);
	if (!t) {
		pr_err("%s: pan_name=[%s] invalid\n",
			__func__, pan_name);
		pan_cfg->pan_intf = MDSS_PANEL_INTF_INVALID;
		return -EINVAL;
	}

	for (i = 0; ((pan_name + i) < t) && (i < 4); i++)
		pan_intf_str[i] = *(pan_name + i);
	pan_intf_str[i] = 0;
	pr_debug("%s:%d panel intf %s\n", __func__, __LINE__, pan_intf_str);
	/* point to the start of panel name */
	t = t + 1;
	strlcpy(&pan_cfg->arg_cfg[0], t, sizeof(pan_cfg->arg_cfg));
	pr_debug("%s:%d: t=[%s] panel name=[%s]\n", __func__, __LINE__,
		t, pan_cfg->arg_cfg);

	panel_len = strlen(pan_cfg->arg_cfg);
	if (!panel_len) {
		pr_err("%s: Panel name is invalid\n", __func__);
		pan_cfg->pan_intf = MDSS_PANEL_INTF_INVALID;
		return -EINVAL;
	}

	rc = mdp3_get_pan_intf(pan_intf_str);
	pan_cfg->pan_intf = (rc < 0) ?  MDSS_PANEL_INTF_INVALID : rc;
	return 0;
}

static int mdp3_get_cmdline_config(struct platform_device *pdev)
{
	int rc, len = 0;
	int *intf_type;
	char *panel_name;
	struct mdss_panel_cfg *pan_cfg;
	struct mdp3_hw_resource *mdata = platform_get_drvdata(pdev);

	mdata->pan_cfg.arg_cfg[MDSS_MAX_PANEL_LEN] = 0;
	pan_cfg = &mdata->pan_cfg;
	panel_name = &pan_cfg->arg_cfg[0];
	intf_type = &pan_cfg->pan_intf;

	/* reads from dt by default */
	pan_cfg->lk_cfg = true;

	len = strlen(mdss_mdp3_panel);

	if (len > 0) {
		rc = mdp3_get_pan_cfg(pan_cfg);
		if (!rc) {
			pan_cfg->init_done = true;
			return rc;
		}
	}

	rc = mdp3_parse_dt_pan_intf(pdev);
	/* if pref pan intf is not present */
	if (rc)
		pr_err("%s:unable to parse device tree for pan intf\n",
			__func__);
	else
		pan_cfg->init_done = true;

	return rc;
}


int mdp3_irq_init(u32 irq_start)
{
	struct mdss_hw *mdp3_hw;
	mdp3_hw = &mdp3_res->mdp3_hw;

	mdp3_hw->irq_info = kzalloc(sizeof(struct irq_info), GFP_KERNEL);
	if (!mdp3_hw->irq_info) {
		pr_err("no mem to save irq info: kzalloc fail\n");
		return -ENOMEM;
	}

	mdp3_hw->hw_ndx = MDSS_HW_MDP;
	mdp3_hw->irq_info->irq = irq_start;
	mdp3_hw->irq_info->irq_mask = 0;
	mdp3_hw->irq_info->irq_ena = false;
	mdp3_hw->irq_info->irq_buzy = false;

	mdp3_res->mdss_util->register_irq(&mdp3_res->mdp3_hw);
	return 0;
}

static int mdp3_parse_dt(struct platform_device *pdev)
{
	struct resource *res;
	struct property *prop = NULL;
	bool panic_ctrl;
	int rc;

	res = platform_get_resource_byname(pdev, IORESOURCE_MEM, "mdp_phys");
	if (!res) {
		pr_err("unable to get MDP base address\n");
		return -EINVAL;
	}

	mdp3_res->mdp_reg_size = resource_size(res);
	mdp3_res->mdp_base = devm_ioremap(&pdev->dev, res->start,
					mdp3_res->mdp_reg_size);
	if (unlikely(!mdp3_res->mdp_base)) {
		pr_err("unable to map MDP base\n");
		return -ENOMEM;
	}

	pr_debug("MDP HW Base phy_Address=0x%x virt=0x%x\n",
		(int) res->start,
		(int) mdp3_res->mdp_base);

	res = platform_get_resource_byname(pdev, IORESOURCE_MEM, "vbif_phys");
	if (!res) {
		pr_err("unable to get VBIF base address\n");
		return -EINVAL;
	}

	mdp3_res->vbif_reg_size = resource_size(res);
	mdp3_res->vbif_base = devm_ioremap(&pdev->dev, res->start,
					mdp3_res->vbif_reg_size);
	if (unlikely(!mdp3_res->vbif_base)) {
		pr_err("unable to map VBIF base\n");
		return -ENOMEM;
	}

	pr_debug("VBIF HW Base phy_Address=0x%x virt=0x%x\n",
		(int) res->start,
		(int) mdp3_res->vbif_base);

	res = platform_get_resource(pdev, IORESOURCE_IRQ, 0);
	if (!res) {
		pr_err("unable to get MDSS irq\n");
		return -EINVAL;
	}
	rc = mdp3_irq_init(res->start);
	if (rc) {
		pr_err("%s: Error in irq initialization:rc=[%d]\n",
		       __func__, rc);
		return rc;
	}

	rc = mdp3_get_cmdline_config(pdev);
	if (rc) {
		pr_err("%s: Error in panel override:rc=[%d]\n",
		       __func__, rc);
		kfree(mdp3_res->mdp3_hw.irq_info);
		return rc;
	}

	prop = of_find_property(pdev->dev.of_node, "batfet-supply", NULL);
	mdp3_res->batfet_required = prop ? true : false;

	panic_ctrl = of_property_read_bool(
				pdev->dev.of_node, "qcom,mdss-has-panic-ctrl");
	mdp3_res->dma[MDP3_DMA_P].has_panic_ctrl = panic_ctrl;

	mdp3_res->idle_pc_enabled = of_property_read_bool(
		pdev->dev.of_node, "qcom,mdss-idle-power-collapse-enabled");

	return 0;
}

void msm_mdp3_cx_ctrl(int enable)
{
	int rc;

	if (!mdp3_res->vdd_cx) {
		mdp3_res->vdd_cx = devm_regulator_get(&mdp3_res->pdev->dev,
								"vdd-cx");
		if (IS_ERR_OR_NULL(mdp3_res->vdd_cx)) {
			pr_debug("unable to get CX reg. rc=%d\n",
				PTR_RET(mdp3_res->vdd_cx));
			mdp3_res->vdd_cx = NULL;
			return;
		}
	}

	if (enable) {
		rc = regulator_set_voltage(
				mdp3_res->vdd_cx,
				RPM_REGULATOR_CORNER_SVS_SOC,
				RPM_REGULATOR_CORNER_SUPER_TURBO);
		if (rc < 0)
			goto vreg_set_voltage_fail;

		rc = regulator_enable(mdp3_res->vdd_cx);
		if (rc) {
			pr_err("Failed to enable regulator vdd_cx.\n");
			return;
		}
	} else {
		rc = regulator_disable(mdp3_res->vdd_cx);
		if (rc) {
			pr_err("Failed to disable regulator vdd_cx.\n");
			return;
		}
		rc = regulator_set_voltage(
				mdp3_res->vdd_cx,
				RPM_REGULATOR_CORNER_NONE,
				RPM_REGULATOR_CORNER_SUPER_TURBO);
		if (rc < 0)
			goto vreg_set_voltage_fail;
	}

	return;
vreg_set_voltage_fail:
	pr_err("Set vltg failed\n");
	return;
}

void mdp3_batfet_ctrl(int enable)
{
	int rc;
	if (!mdp3_res->batfet_required)
		return;

	if (!mdp3_res->batfet) {
		if (enable) {
			mdp3_res->batfet =
				devm_regulator_get(&mdp3_res->pdev->dev,
				"batfet");
			if (IS_ERR_OR_NULL(mdp3_res->batfet)) {
				pr_debug("unable to get batfet reg. rc=%d\n",
					PTR_RET(mdp3_res->batfet));
				mdp3_res->batfet = NULL;
				return;
			}
		} else {
			pr_debug("Batfet regulator disable w/o enable\n");
			return;
		}
	}

	if (enable)
		rc = regulator_enable(mdp3_res->batfet);
	else
		rc = regulator_disable(mdp3_res->batfet);

	if (rc < 0)
		pr_err("%s: reg enable/disable failed", __func__);
}

void mdp3_enable_regulator(int enable)
{
	msm_mdp3_cx_ctrl(enable);
	mdp3_batfet_ctrl(enable);
}

static void mdp3_iommu_heap_unmap_iommu(struct mdp3_iommu_meta *meta)
{
	unsigned int domain_num;
	unsigned int partition_num = 0;
	struct iommu_domain *domain;

	domain_num = (mdp3_res->domains +
			MDP3_IOMMU_DOMAIN_UNSECURE)->domain_idx;
	domain = msm_get_iommu_domain(domain_num);

	if (!domain) {
		pr_err("Could not get domain %d. Corruption?\n", domain_num);
		return;
	}

	iommu_unmap_range(domain, meta->iova_addr, meta->mapped_size);
	msm_free_iova_address(meta->iova_addr, domain_num, partition_num,
		meta->mapped_size);
}

static void mdp3_iommu_meta_destroy(struct kref *kref)
{
	struct mdp3_iommu_meta *meta =
			container_of(kref, struct mdp3_iommu_meta, ref);

	rb_erase(&meta->node, &mdp3_res->iommu_root);
	mdp3_iommu_heap_unmap_iommu(meta);
	dma_buf_put(meta->dbuf);
	kfree(meta);
}


static void mdp3_iommu_meta_put(struct mdp3_iommu_meta *meta)
{
	/* Need to lock here to prevent race against map/unmap */
	mutex_lock(&mdp3_res->iommu_lock);
	kref_put(&meta->ref, mdp3_iommu_meta_destroy);
	mutex_unlock(&mdp3_res->iommu_lock);
}

static struct mdp3_iommu_meta *mdp3_iommu_meta_lookup(struct sg_table *table)
{
	struct rb_root *root = &mdp3_res->iommu_root;
	struct rb_node **p = &root->rb_node;
	struct rb_node *parent = NULL;
	struct mdp3_iommu_meta *entry = NULL;

	while (*p) {
		parent = *p;
		entry = rb_entry(parent, struct mdp3_iommu_meta, node);

		if (table < entry->table)
			p = &(*p)->rb_left;
		else if (table > entry->table)
			p = &(*p)->rb_right;
		else
			return entry;
	}
	return NULL;
}

void mdp3_unmap_iommu(struct ion_client *client, struct ion_handle *handle)
{
	struct mdp3_iommu_meta *meta;
	struct sg_table *table;

	table = ion_sg_table(client, handle);

	mutex_lock(&mdp3_res->iommu_lock);
	meta = mdp3_iommu_meta_lookup(table);
	if (!meta) {
		WARN(1, "%s: buffer was never mapped for %pK\n", __func__,
				handle);
		mutex_unlock(&mdp3_res->iommu_lock);
		return;
	}
	mutex_unlock(&mdp3_res->iommu_lock);

	mdp3_iommu_meta_put(meta);
}

static void mdp3_iommu_meta_add(struct mdp3_iommu_meta *meta)
{
	struct rb_root *root = &mdp3_res->iommu_root;
	struct rb_node **p = &root->rb_node;
	struct rb_node *parent = NULL;
	struct mdp3_iommu_meta *entry;

	while (*p) {
		parent = *p;
		entry = rb_entry(parent, struct mdp3_iommu_meta, node);

		if (meta->table < entry->table) {
			p = &(*p)->rb_left;
		} else if (meta->table > entry->table) {
			p = &(*p)->rb_right;
		} else {
			pr_err("%s: handle %pK already exists\n", __func__,
				entry->handle);
			BUG();
		}
	}

	rb_link_node(&meta->node, parent, p);
	rb_insert_color(&meta->node, root);
}

static int mdp3_iommu_map_iommu(struct mdp3_iommu_meta *meta,
	unsigned long align, unsigned long iova_length,
	unsigned int padding, unsigned long flags)
{
	struct iommu_domain *domain;
	int ret = 0;
	unsigned long size;
	unsigned long unmap_size;
	struct sg_table *table;
	int prot = IOMMU_WRITE | IOMMU_READ;
	unsigned int domain_num = (mdp3_res->domains +
			MDP3_IOMMU_DOMAIN_UNSECURE)->domain_idx;
	unsigned int partition_num = 0;

	size = meta->size;
	table = meta->table;

	/* Use the biggest alignment to allow bigger IOMMU mappings.
	 * Use the first entry since the first entry will always be the
	 * biggest entry. To take advantage of bigger mapping sizes both the
	 * VA and PA addresses have to be aligned to the biggest size.
	 */
	if (table->sgl->length > align)
		align = table->sgl->length;

	ret = msm_allocate_iova_address(domain_num, partition_num,
			meta->mapped_size, align,
			(unsigned long *)&meta->iova_addr);

	if (ret)
		goto out;

	domain = msm_get_iommu_domain(domain_num);

	if (!domain) {
		ret = -ENOMEM;
		goto out1;
	}

	/* Adding padding to before buffer */
	if (padding) {
		unsigned long phys_addr = sg_phys(table->sgl);

		ret = msm_iommu_map_extra(domain, meta->iova_addr, phys_addr,
				padding, SZ_4K, prot);
		if (ret)
			goto out1;
	}

	/* Mapping actual buffer */
	ret = iommu_map_range(domain, meta->iova_addr + padding,
			table->sgl, size, prot);
	if (ret) {
		pr_err("%s: could not map %pa in domain %pK\n",
			__func__, &meta->iova_addr, domain);
			unmap_size = padding;
		goto out2;
	}

	/* Adding padding to end of buffer */
	if (padding) {
		unsigned long phys_addr = sg_phys(table->sgl);
		unsigned long extra_iova_addr = meta->iova_addr +
				padding + size;
		ret = msm_iommu_map_extra(domain, extra_iova_addr, phys_addr,
				padding, SZ_4K, prot);
		if (ret) {
			unmap_size = padding + size;
			goto out2;
		}
	}
	return ret;

out2:
	iommu_unmap_range(domain, meta->iova_addr, unmap_size);
out1:
	msm_free_iova_address(meta->iova_addr, domain_num, partition_num,
				iova_length);

out:
	return ret;
}

static struct mdp3_iommu_meta *mdp3_iommu_meta_create(struct ion_client *client,
	struct ion_handle *handle, struct sg_table *table, unsigned long size,
	unsigned long align, unsigned long iova_length, unsigned int padding,
	unsigned long flags, dma_addr_t *iova)
{
	struct mdp3_iommu_meta *meta;
	int ret;

	meta = kzalloc(sizeof(*meta), GFP_KERNEL);

	if (!meta)
		return ERR_PTR(-ENOMEM);

	meta->handle = handle;
	meta->table = table;
	meta->size = size;
	meta->mapped_size = iova_length;
	meta->dbuf = ion_share_dma_buf(client, handle);
	kref_init(&meta->ref);

	ret = mdp3_iommu_map_iommu(meta,
		align, iova_length, padding, flags);
	if (ret < 0)	{
		pr_err("%s: Unable to map buffer\n", __func__);
		goto out;
	}

	*iova = meta->iova_addr;
	mdp3_iommu_meta_add(meta);

	return meta;
out:
	kfree(meta);
	return ERR_PTR(ret);
}

/*
 * PPP hw reads in tiles of 16 which might be outside mapped region
 * need to map buffers ourseleve to add extra padding
 */
int mdp3_self_map_iommu(struct ion_client *client, struct ion_handle *handle,
	unsigned long align, unsigned long padding, dma_addr_t *iova,
	unsigned long *buffer_size, unsigned long flags,
	unsigned long iommu_flags)
{
	struct mdp3_iommu_meta *iommu_meta = NULL;
	struct sg_table *table;
	struct scatterlist *sg;
	unsigned long size = 0, iova_length = 0;
	int ret = 0;
	int i;

	table = ion_sg_table(client, handle);
	if (IS_ERR_OR_NULL(table))
		return PTR_ERR(table);

	for_each_sg(table->sgl, sg, table->nents, i)
		size += sg->length;

	padding = PAGE_ALIGN(padding);

	/* Adding 16 lines padding before and after buffer */
	iova_length = size + 2 * padding;

	if (size & ~PAGE_MASK) {
		pr_debug("%s: buffer size %lx is not aligned to %lx",
			__func__, size, PAGE_SIZE);
		ret = -EINVAL;
		goto out;
	}

	if (iova_length & ~PAGE_MASK) {
		pr_debug("%s: iova_length %lx is not aligned to %lx",
			__func__, iova_length, PAGE_SIZE);
		ret = -EINVAL;
		goto out;
	}

	mutex_lock(&mdp3_res->iommu_lock);
	iommu_meta = mdp3_iommu_meta_lookup(table);

	if (!iommu_meta) {
		iommu_meta = mdp3_iommu_meta_create(client, handle, table, size,
				align, iova_length, padding, flags, iova);
		if (!IS_ERR_OR_NULL(iommu_meta)) {
			iommu_meta->flags = iommu_flags;
			ret = 0;
		} else {
			ret = PTR_ERR(iommu_meta);
			goto out_unlock;
		}
	} else {
		if (iommu_meta->flags != iommu_flags) {
			pr_err("%s: hndl %pK already mapped with diff flag\n",
				__func__, handle);
			ret = -EINVAL;
			goto out_unlock;
		} else if (iommu_meta->mapped_size != iova_length) {
			pr_err("%s: hndl %pK already mapped with diff len\n",
				__func__, handle);
			ret = -EINVAL;
			goto out_unlock;
		} else {
			kref_get(&iommu_meta->ref);
			*iova = iommu_meta->iova_addr;
		}
	}
	BUG_ON(iommu_meta->size != size);
	mutex_unlock(&mdp3_res->iommu_lock);

	*iova = *iova + padding;
	*buffer_size = size;
	return ret;

out_unlock:
	mutex_unlock(&mdp3_res->iommu_lock);
out:
	mdp3_iommu_meta_put(iommu_meta);
	return ret;
}

int mdp3_put_img(struct mdp3_img_data *data, int client)
{
	struct ion_client *iclient = mdp3_res->ion_client;
	int dom = (mdp3_res->domains + MDP3_IOMMU_DOMAIN_UNSECURE)->domain_idx;
	int dir = DMA_BIDIRECTIONAL;

	if (data->flags & MDP_MEMORY_ID_TYPE_FB) {
		pr_info("mdp3_put_img fb mem buf=0x%pa\n", &data->addr);
		fdput(data->srcp_f);
		memset(&data->srcp_f, 0, sizeof(struct fd));
	} else if (!IS_ERR_OR_NULL(data->srcp_dma_buf)) {
		pr_debug("ion hdl = %pK buf=0x%pa\n", data->srcp_dma_buf,
							&data->addr);
		if (!iclient) {
			pr_err("invalid ion client\n");
			return -ENOMEM;
		}
		if (data->mapped) {
			mdss_smmu_unmap_dma_buf(data->srcp_table,
						dom, dir,
					data->srcp_dma_buf);
			data->mapped = false;
		}
		if (!data->skip_detach) {
			dma_buf_unmap_attachment(data->srcp_attachment,
				data->srcp_table,
			mdss_smmu_dma_data_direction(dir));
			dma_buf_detach(data->srcp_dma_buf,
					data->srcp_attachment);
			dma_buf_put(data->srcp_dma_buf);
			data->srcp_dma_buf = NULL;
		}
	} else {
		return -EINVAL;
	}
	return 0;
}

int mdp3_get_img(struct msmfb_data *img, struct mdp3_img_data *data, int client)
{
	struct fd f;
	int ret = -EINVAL;
	int fb_num;
	struct ion_client *iclient = mdp3_res->ion_client;
	int dom = (mdp3_res->domains + MDP3_IOMMU_DOMAIN_UNSECURE)->domain_idx;

	data->flags = img->flags;

	if (img->flags & MDP_MEMORY_ID_TYPE_FB) {
		f = fdget(img->memory_id);
		if (f.file == NULL) {
			pr_err("invalid framebuffer file (%d)\n",
					img->memory_id);
			return -EINVAL;
		}
		if (MAJOR(f.file->f_dentry->d_inode->i_rdev) == FB_MAJOR) {
			fb_num = MINOR(f.file->f_dentry->d_inode->i_rdev);
			ret = mdss_fb_get_phys_info(&data->addr,
						&data->len, fb_num);
			if (ret) {
				pr_err("mdss_fb_get_phys_info() failed\n");
				fdput(f);
				memset(&f, 0, sizeof(struct fd));
			}
		} else {
			pr_err("invalid FB_MAJOR\n");
			fdput(f);
			ret = -EINVAL;
		}
		data->srcp_f = f;
		if (!ret)
			goto done;
	} else if (iclient) {
		data->srcp_dma_buf = dma_buf_get(img->memory_id);
			if (IS_ERR(data->srcp_dma_buf)) {
				pr_err("DMA : error on ion_import_fd\n");
				ret = PTR_ERR(data->srcp_dma_buf);
				data->srcp_dma_buf = NULL;
				return ret;
			}
<<<<<<< HEAD

=======
			if (client == MDP3_CLIENT_SPI) {
				data->srcp_ihdl = ion_import_dma_buf(iclient,
					data->srcp_dma_buf);
				if (IS_ERR_OR_NULL(data->srcp_ihdl)) {
					pr_err("error on ion_import_fd\n");
					data->srcp_ihdl = NULL;
					return -EIO;
				}
			}
>>>>>>> fab936c6
			data->srcp_attachment =
			mdss_smmu_dma_buf_attach(data->srcp_dma_buf,
					&mdp3_res->pdev->dev, dom);
			if (IS_ERR(data->srcp_attachment)) {
				ret = PTR_ERR(data->srcp_attachment);
				goto err_put;
			}

			data->srcp_table =
				dma_buf_map_attachment(data->srcp_attachment,
			mdss_smmu_dma_data_direction(DMA_BIDIRECTIONAL));
			if (IS_ERR(data->srcp_table)) {
				ret = PTR_ERR(data->srcp_table);
				goto err_detach;
			}

			ret = mdss_smmu_map_dma_buf(data->srcp_dma_buf,
					data->srcp_table, dom,
				&data->addr, &data->len, DMA_BIDIRECTIONAL);

			if (IS_ERR_VALUE(ret)) {
				pr_err("smmu map dma buf failed: (%d)\n", ret);
				goto err_unmap;
			}

		data->mapped = true;
		data->skip_detach = false;
	}
done:
	if (!ret && (img->offset < data->len)) {
		data->addr += img->offset;
		data->len -= img->offset;

		pr_debug("mem=%d ihdl=%pK buf=0x%pa len=0x%lx\n",
			img->memory_id, data->srcp_dma_buf,
			&data->addr, data->len);

	} else {
		mdp3_put_img(data, client);
		return -EINVAL;
	}
	return ret;

err_detach:
	dma_buf_detach(data->srcp_dma_buf, data->srcp_attachment);
err_put:
	dma_buf_put(data->srcp_dma_buf);
	return ret;
err_unmap:
	dma_buf_unmap_attachment(data->srcp_attachment, data->srcp_table,
			mdss_smmu_dma_data_direction(DMA_BIDIRECTIONAL));
	dma_buf_detach(data->srcp_dma_buf, data->srcp_attachment);
	dma_buf_put(data->srcp_dma_buf);
	return ret;

}

int mdp3_iommu_enable(int client)
{
	int rc = 0;

	mutex_lock(&mdp3_res->iommu_lock);

	if (mdp3_res->iommu_ref_cnt == 0) {
		rc = mdss_smmu_attach(mdss_res);
		if (rc)
			rc = mdss_smmu_detach(mdss_res);
	}

	if (!rc)
		mdp3_res->iommu_ref_cnt++;
	mutex_unlock(&mdp3_res->iommu_lock);

	pr_debug("client :%d total_ref_cnt: %d\n",
			client, mdp3_res->iommu_ref_cnt);
	return rc;
}

int mdp3_iommu_disable(int client)
{
	int rc = 0;

	mutex_lock(&mdp3_res->iommu_lock);
	if (mdp3_res->iommu_ref_cnt) {
		mdp3_res->iommu_ref_cnt--;

		pr_debug("client :%d total_ref_cnt: %d\n",
				client, mdp3_res->iommu_ref_cnt);
		if (mdp3_res->iommu_ref_cnt == 0)
			rc = mdss_smmu_detach(mdss_res);
	} else {
		pr_err("iommu ref count unbalanced for client %d\n", client);
	}
	mutex_unlock(&mdp3_res->iommu_lock);

	return rc;
}

int mdp3_iommu_ctrl(int enable)
{
	int rc;

	if (mdp3_res->allow_iommu_update == false)
		return 0;

	if (enable)
		rc = mdp3_iommu_enable(MDP3_CLIENT_DSI);
	else
		rc = mdp3_iommu_disable(MDP3_CLIENT_DSI);
	return rc;
}

static int mdp3_init(struct msm_fb_data_type *mfd)
{
	int rc;

	rc = mdp3_ctrl_init(mfd);
	if (rc) {
		pr_err("mdp3 ctl init fail\n");
		return rc;
	}

	rc = mdp3_ppp_res_init(mfd);
	if (rc)
		pr_err("mdp3 ppp res init fail\n");

	return rc;
}

u32 mdp3_fb_stride(u32 fb_index, u32 xres, int bpp)
{
	/*
	 * The adreno GPU hardware requires that the pitch be aligned to
	 * 32 pixels for color buffers, so for the cases where the GPU
	 * is writing directly to fb0, the framebuffer pitch
	 * also needs to be 32 pixel aligned
	 */

	if (fb_index == 0)
		return ALIGN(xres, 32) * bpp;
	else
		return xres * bpp;
}

__ref int mdp3_parse_dt_splash(struct msm_fb_data_type *mfd)
{
	struct platform_device *pdev = mfd->pdev;
	int len = 0, rc = 0;
	u32 offsets[2];
	struct device_node *pnode, *child_node;
	struct property *prop = NULL;

	mfd->splash_info.splash_logo_enabled =
				of_property_read_bool(pdev->dev.of_node,
				"qcom,mdss-fb-splash-logo-enabled");

	prop = of_find_property(pdev->dev.of_node, "qcom,memblock-reserve",
				&len);
	if (!prop) {
		pr_debug("Read memblock reserve settings for fb failed\n");
		pr_debug("Read cont-splash-memory settings\n");
	}

	if (len) {
		len = len / sizeof(u32);

		rc = of_property_read_u32_array(pdev->dev.of_node,
			"qcom,memblock-reserve", offsets, len);
		if (rc) {
			pr_err("error reading mem reserve settings for fb\n");
			rc = -EINVAL;
			goto error;
		}
	} else {
		child_node = of_get_child_by_name(pdev->dev.of_node,
					"qcom,cont-splash-memory");
		if (!child_node) {
			pr_err("splash mem child node is not present\n");
			rc = -EINVAL;
			goto error;
		}

		pnode = of_parse_phandle(child_node, "linux,contiguous-region",
					0);
		if (pnode != NULL) {
			const u32 *addr;
			u64 size;

			addr = of_get_address(pnode, 0, &size, NULL);
			if (!addr) {
				pr_err("failed to parse the splash memory address\n");
				of_node_put(pnode);
				rc = -EINVAL;
				goto error;
			}
			offsets[0] = (u32) of_read_ulong(addr, 2);
			offsets[1] = (u32) size;
			of_node_put(pnode);
		} else {
			pr_err("mem reservation for splash screen fb not present\n");
			rc = -EINVAL;
			goto error;
		}
	}

	if (!memblock_is_reserved(offsets[0])) {
		pr_debug("failed to reserve memory for fb splash\n");
		rc = -EINVAL;
		goto error;
	}

	mfd->fbi->fix.smem_start = offsets[0];
	mfd->fbi->fix.smem_len = offsets[1];
	mdp3_res->splash_mem_addr = mfd->fbi->fix.smem_start;
	mdp3_res->splash_mem_size = mfd->fbi->fix.smem_len;

error:
	if (rc && mfd->panel_info->cont_splash_enabled)
		pr_err("no rsvd mem found in DT for splash screen\n");
	else
		rc = 0;

	return rc;
}

static int mdp3_alloc(struct msm_fb_data_type *mfd)
{
	int ret;
	int dom;
	void *virt;
	phys_addr_t phys;
	size_t size;

	mfd->fbi->screen_base = NULL;
	mfd->fbi->fix.smem_start = 0;
	mfd->fbi->fix.smem_len = 0;

	mdp3_parse_dt_splash(mfd);

	size = mfd->fbi->fix.smem_len;

	dom = mdp3_res->domains[MDP3_IOMMU_DOMAIN_UNSECURE].domain_idx;

	ret = mdss_smmu_dma_alloc_coherent(&mdp3_res->pdev->dev, size,
		&phys, &mfd->iova, &virt, GFP_KERNEL, dom);
	if (ret) {
		pr_err("unable to alloc fbmem size=%zx\n", size);
		return -ENOMEM;
	}

	if (MDSS_LPAE_CHECK(phys)) {
		pr_warn("fb mem phys %pa > 4GB is not supported.\n", &phys);
		mdss_smmu_dma_free_coherent(&mdp3_res->pdev->dev, size, &virt,
				phys, mfd->iova, dom);
		return -ERANGE;
	}

	pr_debug("alloc 0x%zxB @ (%pa phys) (0x%pK virt) (%pa iova) for fb%d\n",
		 size, &phys, virt, &mfd->iova, mfd->index);

	mfd->fbi->fix.smem_start = phys;
	mfd->fbi->screen_base = virt;

	return 0;
}

void mdp3_free(struct msm_fb_data_type *mfd)
{
	size_t size = 0;
	int dom;
	unsigned long phys;

	if (!mfd->iova || !mfd->fbi->screen_base) {
		pr_info("no fbmem allocated\n");
		return;
	}

	size = mfd->fbi->fix.smem_len;
	phys = mfd->fbi->fix.smem_start;
	dom = mdp3_res->domains[MDP3_IOMMU_DOMAIN_UNSECURE].domain_idx;
	iommu_unmap(mdp3_res->domains[MDP3_IOMMU_DOMAIN_UNSECURE].domain,
			phys, size);
	msm_iommu_unmap_contig_buffer(mfd->iova, dom, 0, size);

	mfd->fbi->screen_base = NULL;
	mfd->fbi->fix.smem_start = 0;
	mfd->iova = 0;
}

void mdp3_release_splash_memory(struct msm_fb_data_type *mfd)
{
	/* Give back the reserved memory to the system */
	if (mdp3_res->splash_mem_addr) {
		mdp3_free(mfd);
		pr_debug("mdp3_release_splash_memory\n");
		memblock_free(mdp3_res->splash_mem_addr,
				mdp3_res->splash_mem_size);
		free_bootmem_late(mdp3_res->splash_mem_addr,
				mdp3_res->splash_mem_size);
		mdp3_res->splash_mem_addr = 0;
	}
}

struct mdp3_dma *mdp3_get_dma_pipe(int capability)
{
	int i;

	for (i = MDP3_DMA_P; i < MDP3_DMA_MAX; i++) {
		if (!mdp3_res->dma[i].in_use && mdp3_res->dma[i].available &&
			mdp3_res->dma[i].capability & capability) {
			mdp3_res->dma[i].in_use = true;
			return &mdp3_res->dma[i];
		}
	}
	return NULL;
}

struct mdp3_intf *mdp3_get_display_intf(int type)
{
	int i;

	for (i = MDP3_DMA_OUTPUT_SEL_AHB; i < MDP3_DMA_OUTPUT_SEL_MAX; i++) {
		if (!mdp3_res->intf[i].in_use && mdp3_res->intf[i].available &&
			mdp3_res->intf[i].cfg.type == type) {
			mdp3_res->intf[i].in_use = true;
			return &mdp3_res->intf[i];
		}
	}
	return NULL;
}

static int mdp3_fb_mem_get_iommu_domain(void)
{
	if (!mdp3_res)
		return -ENODEV;
	return mdp3_res->domains[MDP3_IOMMU_DOMAIN_UNSECURE].domain_idx;
}

int mdp3_get_cont_spash_en(void)
{
	return mdp3_res->cont_splash_en;
}

static int mdp3_is_display_on(struct mdss_panel_data *pdata)
{
	int rc = 0;
	u32 status;

	rc = mdp3_clk_enable(1, 0);
	if (rc) {
		pr_err("fail to turn on MDP core clks\n");
		return rc;
	}
	if (pdata->panel_info.type == MIPI_VIDEO_PANEL) {
		status = MDP3_REG_READ(MDP3_REG_DSI_VIDEO_EN);
		rc = status & 0x1;
	} else {
		status = MDP3_REG_READ(MDP3_REG_DMA_P_CONFIG);
		status &= 0x180000;
		rc = (status == 0x080000);
	}

	mdp3_res->splash_mem_addr = MDP3_REG_READ(MDP3_REG_DMA_P_IBUF_ADDR);

	rc = mdp3_clk_enable(0, 0);
	if (rc)
		pr_err("fail to turn off MDP core clks\n");
	return rc;
}

static int mdp3_continuous_splash_on(struct mdss_panel_data *pdata)
{
	struct mdss_panel_info *panel_info = &pdata->panel_info;
	struct mdp3_bus_handle_map *bus_handle;
	u64 ab = 0;
	u64 ib = 0;
	u64 mdp_clk_rate = 0;
	int rc = 0;

	pr_debug("mdp3__continuous_splash_on\n");

	bus_handle = &mdp3_res->bus_handle[MDP3_BUS_HANDLE];
	if (bus_handle->handle < 1) {
		pr_err("invalid bus handle %d\n", bus_handle->handle);
		return -EINVAL;
	}
	mdp3_calc_dma_res(panel_info, &mdp_clk_rate, &ab, &ib, panel_info->bpp);

	mdp3_clk_set_rate(MDP3_CLK_VSYNC, MDP_VSYNC_CLK_RATE,
			MDP3_CLIENT_DMA_P);
	mdp3_clk_set_rate(MDP3_CLK_MDP_SRC, mdp_clk_rate,
			MDP3_CLIENT_DMA_P);

	rc = mdp3_bus_scale_set_quota(MDP3_CLIENT_DMA_P, ab, ib);
	bus_handle->restore_ab[MDP3_CLIENT_DMA_P] = ab;
	bus_handle->restore_ib[MDP3_CLIENT_DMA_P] = ib;

	rc = mdp3_res_update(1, 1, MDP3_CLIENT_DMA_P);
	if (rc) {
		pr_err("fail to enable clk\n");
		return rc;
	}

	rc = mdp3_ppp_init();
	if (rc) {
		pr_err("ppp init failed\n");
		goto splash_on_err;
	}

	if (panel_info->type == MIPI_VIDEO_PANEL)
		mdp3_res->intf[MDP3_DMA_OUTPUT_SEL_DSI_VIDEO].active = 1;
	else
		mdp3_res->intf[MDP3_DMA_OUTPUT_SEL_DSI_CMD].active = 1;

	mdp3_enable_regulator(true);
	mdp3_res->cont_splash_en = 1;
	return 0;

splash_on_err:
	if (mdp3_res_update(0, 1, MDP3_CLIENT_DMA_P))
		pr_err("%s: Unable to disable mdp3 clocks\n", __func__);

	return rc;
}

static int mdp3_panel_register_done(struct mdss_panel_data *pdata)
{
	int rc = 0;

	/*
	* If idle pc feature is not enabled, then get a reference to the
	* runtime device which will be released when device is turned off
	*/
	if (!mdp3_res->idle_pc_enabled ||
		pdata->panel_info.type != MIPI_CMD_PANEL) {
		pm_runtime_get_sync(&mdp3_res->pdev->dev);
	}

	if (pdata->panel_info.cont_splash_enabled) {
		if (!mdp3_is_display_on(pdata)) {
			pr_err("continuous splash, but bootloader is not\n");
			return 0;
		}
		rc = mdp3_continuous_splash_on(pdata);
	} else {
		if (mdp3_is_display_on(pdata)) {
			pr_err("lk continuous splash, but kerenl not\n");
			rc = mdp3_continuous_splash_on(pdata);
		}
	}
	/*
	 * We want to prevent iommu from being enabled if there is
	 * continue splash screen. This would have happened in
	 * res_update in continuous_splash_on without this flag.
	 */
	if (pdata->panel_info.cont_splash_enabled == false)
		mdp3_res->allow_iommu_update = true;

	return rc;
}

/* mdp3_autorefresh_disable() - Disable Auto refresh
 * @ panel_info : pointer to panel configuration structure
 *
 * This function displable Auto refresh block for command mode panel.
 */
int mdp3_autorefresh_disable(struct mdss_panel_info *panel_info)
{
	if ((panel_info->type == MIPI_CMD_PANEL) &&
		(MDP3_REG_READ(MDP3_REG_AUTOREFRESH_CONFIG_P)))
		MDP3_REG_WRITE(MDP3_REG_AUTOREFRESH_CONFIG_P, 0);
	return 0;
}

int mdp3_splash_done(struct mdss_panel_info *panel_info)
{
	if (panel_info->cont_splash_enabled) {
		pr_err("continuous splash is on and splash done called\n");
		return -EINVAL;
	}
	mdp3_res->allow_iommu_update = true;
	return 0;
}

static int mdp3_debug_dump_stats_show(struct seq_file *s, void *v)
{
	struct mdp3_hw_resource *res = (struct mdp3_hw_resource *)s->private;

	seq_printf(s, "underrun: %08u\n", res->underrun_cnt);

	return 0;
}
DEFINE_MDSS_DEBUGFS_SEQ_FOPS(mdp3_debug_dump_stats);

static void mdp3_debug_enable_clock(int on)
{
	if (on) {
		mdp3_clk_enable(1, 0);
	} else {
		mdp3_clk_enable(0, 0);
	}
}

static int mdp3_debug_init(struct platform_device *pdev)
{
	int rc;
	struct mdss_data_type *mdata;
	struct mdss_debug_data *mdd;

	mdata = devm_kzalloc(&pdev->dev, sizeof(*mdata), GFP_KERNEL);
	if (!mdata)
		return -ENOMEM;

	mdss_res = mdata;
	mutex_init(&mdata->reg_lock);
	mutex_init(&mdata->reg_bus_lock);
	mutex_init(&mdata->bus_lock);
	INIT_LIST_HEAD(&mdata->reg_bus_clist);
	atomic_set(&mdata->sd_client_count, 0);
	atomic_set(&mdata->active_intf_cnt, 0);
	mdss_res->mdss_util = mdp3_res->mdss_util;

	mdata->debug_inf.debug_enable_clock = mdp3_debug_enable_clock;

	rc = mdss_debugfs_init(mdata);
	if (rc)
		return rc;

	mdd = mdata->debug_inf.debug_data;
	if (!mdd)
		return -EINVAL;

	debugfs_create_file("stat", 0644, mdd->root, mdp3_res,
				&mdp3_debug_dump_stats_fops);

	rc = mdss_debug_register_base(NULL, mdp3_res->mdp_base ,
					mdp3_res->mdp_reg_size, NULL);

	return rc;
}

static void mdp3_debug_deinit(struct platform_device *pdev)
{
	if (mdss_res) {
		mdss_debugfs_remove(mdss_res);
		devm_kfree(&pdev->dev, mdss_res);
		mdss_res = NULL;
	}
}

static void mdp3_dma_underrun_intr_handler(int type, void *arg)
{
	struct mdp3_dma *dma = &mdp3_res->dma[MDP3_DMA_P];

	mdp3_res->underrun_cnt++;
	pr_err_ratelimited("display underrun detected count=%d\n",
			mdp3_res->underrun_cnt);
	ATRACE_INT("mdp3_dma_underrun_intr_handler", mdp3_res->underrun_cnt);

	if (dma->ccs_config.ccs_enable && !dma->ccs_config.ccs_dirty) {
		dma->ccs_config.ccs_dirty = true;
		schedule_work(&dma->underrun_work);
	}
}

static ssize_t mdp3_show_capabilities(struct device *dev,
		struct device_attribute *attr, char *buf)
{
	size_t len = PAGE_SIZE;
	int cnt = 0;

#define SPRINT(fmt, ...) \
		(cnt += scnprintf(buf + cnt, len - cnt, fmt, ##__VA_ARGS__))

	SPRINT("mdp_version=3\n");
	SPRINT("hw_rev=%d\n", 305);
	SPRINT("dma_pipes=%d\n", 1);
	SPRINT("\n");

	return cnt;
}

static DEVICE_ATTR(caps, S_IRUGO, mdp3_show_capabilities, NULL);

static ssize_t mdp3_store_smart_blit(struct device *dev,
		struct device_attribute *attr, const char *buf, size_t len)
{
	u32 data = -1;
	ssize_t rc = 0;

	rc = kstrtoint(buf, 10, &data);
	if (rc) {
		pr_err("kstrtoint failed. rc=%d\n", rc);
		return rc;
	}
	mdp3_res->smart_blit_en = data;
	pr_debug("mdp3 smart blit RGB %s YUV %s\n",
		(mdp3_res->smart_blit_en & SMART_BLIT_RGB_EN) ?
		"ENABLED" : "DISABLED",
		(mdp3_res->smart_blit_en & SMART_BLIT_YUV_EN) ?
		"ENABLED" : "DISABLED");
	return len;
}

static ssize_t mdp3_show_smart_blit(struct device *dev,
		struct device_attribute *attr, char *buf)
{
	ssize_t ret = 0;

	pr_debug("mdp3 smart blit RGB %s YUV %s\n",
		(mdp3_res->smart_blit_en & SMART_BLIT_RGB_EN) ?
		"ENABLED" : "DISABLED",
		(mdp3_res->smart_blit_en & SMART_BLIT_YUV_EN) ?
		"ENABLED" : "DISABLED");
	ret = snprintf(buf, PAGE_SIZE, "%d\n", mdp3_res->smart_blit_en);
	return ret;
}

static DEVICE_ATTR(smart_blit, S_IRUGO | S_IWUSR | S_IWGRP,
			mdp3_show_smart_blit, mdp3_store_smart_blit);

static struct attribute *mdp3_fs_attrs[] = {
	&dev_attr_caps.attr,
	&dev_attr_smart_blit.attr,
	NULL
};

static struct attribute_group mdp3_fs_attr_group = {
	.attrs = mdp3_fs_attrs
};

static int mdp3_register_sysfs(struct platform_device *pdev)
{
	struct device *dev = &pdev->dev;
	int rc;

	rc = sysfs_create_group(&dev->kobj, &mdp3_fs_attr_group);

	return rc;
}

int mdp3_create_sysfs_link(struct device *dev)
{
	int rc;
	rc = sysfs_create_link_nowarn(&dev->kobj,
			&mdp3_res->pdev->dev.kobj, "mdp");

	return rc;
}

int mdp3_misr_get(struct mdp_misr *misr_resp)
{
	int result = 0, ret = -1;
	int crc = 0;
	pr_debug("%s CRC Capture on DSI\n", __func__);
	switch (misr_resp->block_id) {
	case DISPLAY_MISR_DSI0:
		MDP3_REG_WRITE(MDP3_REG_DSI_VIDEO_EN, 0);
		/* Sleep for one vsync after DSI video engine is disabled */
		msleep(20);
		/* Enable DSI_VIDEO_0 MISR Block */
		MDP3_REG_WRITE(MDP3_REG_MODE_DSI_PCLK, 0x20);
		/* Reset MISR Block */
		MDP3_REG_WRITE(MDP3_REG_MISR_RESET_DSI_PCLK, 1);
		/* Clear MISR capture done bit */
		MDP3_REG_WRITE(MDP3_REG_CAPTURED_DSI_PCLK, 0);
		/* Enable MDP DSI interface */
		MDP3_REG_WRITE(MDP3_REG_DSI_VIDEO_EN, 1);
		ret = readl_poll_timeout(mdp3_res->mdp_base +
			MDP3_REG_CAPTURED_DSI_PCLK, result,
			result & MDP3_REG_CAPTURED_DSI_PCLK_MASK,
			MISR_POLL_SLEEP, MISR_POLL_TIMEOUT);
			MDP3_REG_WRITE(MDP3_REG_MODE_DSI_PCLK, 0);
		if (ret == 0) {
			/* Disable DSI MISR interface */
			MDP3_REG_WRITE(MDP3_REG_MODE_DSI_PCLK, 0x0);
			crc = MDP3_REG_READ(MDP3_REG_MISR_CAPT_VAL_DSI_PCLK);
			pr_debug("CRC Val %d\n", crc);
		} else {
			pr_err("CRC Read Timed Out\n");
		}
		break;

	case DISPLAY_MISR_DSI_CMD:
		/* Select DSI PCLK Domain */
		MDP3_REG_WRITE(MDP3_REG_SEL_CLK_OR_HCLK_TEST_BUS, 0x004);
		/* Select Block id DSI_CMD */
		MDP3_REG_WRITE(MDP3_REG_MODE_DSI_PCLK, 0x10);
		/* Reset MISR Block */
		MDP3_REG_WRITE(MDP3_REG_MISR_RESET_DSI_PCLK, 1);
		/* Drive Data on Test Bus */
		MDP3_REG_WRITE(MDP3_REG_EXPORT_MISR_DSI_PCLK, 0);
		/* Kikk off DMA_P */
		MDP3_REG_WRITE(MDP3_REG_DMA_P_START, 0x11);
		/* Wait for DMA_P Done */
		ret = readl_poll_timeout(mdp3_res->mdp_base +
			MDP3_REG_INTR_STATUS, result,
			result & MDP3_INTR_DMA_P_DONE_BIT,
			MISR_POLL_SLEEP, MISR_POLL_TIMEOUT);
		if (ret == 0) {
			crc = MDP3_REG_READ(MDP3_REG_MISR_CURR_VAL_DSI_PCLK);
			pr_debug("CRC Val %d\n", crc);
		} else {
			pr_err("CRC Read Timed Out\n");
		}
		break;

	default:
		pr_err("%s CRC Capture not supported\n", __func__);
		ret = -EINVAL;
		break;
	}

	misr_resp->crc_value[0] = crc;
	pr_debug("%s, CRC Capture on DSI Param Block = 0x%x, CRC 0x%x\n",
			__func__, misr_resp->block_id, misr_resp->crc_value[0]);
	return ret;
}

int mdp3_misr_set(struct mdp_misr *misr_req)
{
	int ret = 0;
	pr_debug("%s Parameters Block = %d Cframe Count = %d CRC = %d\n",
			__func__, misr_req->block_id, misr_req->frame_count,
			misr_req->crc_value[0]);

	switch (misr_req->block_id) {
	case DISPLAY_MISR_DSI0:
		pr_debug("In the case DISPLAY_MISR_DSI0\n");
		MDP3_REG_WRITE(MDP3_REG_SEL_CLK_OR_HCLK_TEST_BUS, 1);
		MDP3_REG_WRITE(MDP3_REG_MODE_DSI_PCLK, 0x20);
		MDP3_REG_WRITE(MDP3_REG_MISR_RESET_DSI_PCLK, 0x1);
		break;

	case DISPLAY_MISR_DSI_CMD:
		pr_debug("In the case DISPLAY_MISR_DSI_CMD\n");
		MDP3_REG_WRITE(MDP3_REG_SEL_CLK_OR_HCLK_TEST_BUS, 1);
		MDP3_REG_WRITE(MDP3_REG_MODE_DSI_PCLK, 0x10);
		MDP3_REG_WRITE(MDP3_REG_MISR_RESET_DSI_PCLK, 0x1);
		break;

	default:
		pr_err("%s CRC Capture not supported\n", __func__);
		ret = -EINVAL;
		break;
	}
	return ret;
}

struct mdss_panel_cfg *mdp3_panel_intf_type(int intf_val)
{
	if (!mdp3_res || !mdp3_res->pan_cfg.init_done)
		return ERR_PTR(-EPROBE_DEFER);

	if (mdp3_res->pan_cfg.pan_intf == intf_val)
		return &mdp3_res->pan_cfg;
	else
		return NULL;
}
EXPORT_SYMBOL(mdp3_panel_intf_type);

int mdp3_footswitch_ctrl(int enable)
{
	int rc = 0;
	int active_cnt = 0;

	if (!mdp3_res->fs_ena && enable) {
		rc = regulator_enable(mdp3_res->fs);
		if (rc) {
			pr_err("mdp footswitch ctrl enable failed\n");
			return -EINVAL;
		}
			pr_debug("mdp footswitch ctrl enable success\n");
		mdp3_enable_regulator(true);
			mdp3_res->fs_ena = true;
	} else if (!enable && mdp3_res->fs_ena) {
		active_cnt = atomic_read(&mdp3_res->active_intf_cnt);
		if (active_cnt != 0) {
			/*
			 * Turning off GDSC while overlays are still
			 * active.
			 */
			mdp3_res->idle_pc = true;
			pr_debug("idle pc. active overlays=%d\n",
				active_cnt);
		}
		mdp3_enable_regulator(false);
		rc = regulator_disable(mdp3_res->fs);
		if (rc) {
			pr_err("mdp footswitch ctrl disable failed\n");
			return -EINVAL;
		}
			mdp3_res->fs_ena = false;
	} else {
		pr_debug("mdp3 footswitch ctrl already configured\n");
	}

	return rc;
}

int mdp3_panel_get_intf_status(u32 disp_num, u32 intf_type)
{
	int rc = 0, status = 0;

	if (intf_type != MDSS_PANEL_INTF_DSI)
		return 0;

	rc = mdp3_clk_enable(1, 0);
	if (rc) {
		pr_err("fail to turn on MDP core clks\n");
		return rc;
	}

	status = (MDP3_REG_READ(MDP3_REG_DMA_P_CONFIG) & 0x180000);
	/* DSI video mode or command mode */
	rc = (status == 0x180000) || (status == 0x080000);

	rc = mdp3_clk_enable(0, 0);
	if (rc)
		pr_err("fail to turn off MDP core clks\n");
	return rc;
}

static int mdp3_probe(struct platform_device *pdev)
{
	int rc;
	static struct msm_mdp_interface mdp3_interface = {
	.init_fnc = mdp3_init,
	.fb_mem_get_iommu_domain = mdp3_fb_mem_get_iommu_domain,
	.panel_register_done = mdp3_panel_register_done,
	.fb_stride = mdp3_fb_stride,
	.fb_mem_alloc_fnc = mdp3_alloc,
	.check_dsi_status = mdp3_check_dsi_ctrl_status,
	};

	struct mdp3_intr_cb underrun_cb = {
		.cb = mdp3_dma_underrun_intr_handler,
		.data = NULL,
	};

	pr_debug("%s: START\n", __func__);
	if (!pdev->dev.of_node) {
		pr_err("MDP driver only supports device tree probe\n");
		return -ENOTSUPP;
	}

	if (mdp3_res) {
		pr_err("MDP already initialized\n");
		return -EINVAL;
	}

	mdp3_res = devm_kzalloc(&pdev->dev, sizeof(struct mdp3_hw_resource),
				GFP_KERNEL);
	if (mdp3_res == NULL)
		return -ENOMEM;

	pdev->id = 0;
	mdp3_res->pdev = pdev;
	mutex_init(&mdp3_res->res_mutex);
	spin_lock_init(&mdp3_res->irq_lock);
	platform_set_drvdata(pdev, mdp3_res);
	atomic_set(&mdp3_res->active_intf_cnt, 0);
	mutex_init(&mdp3_res->reg_bus_lock);
	INIT_LIST_HEAD(&mdp3_res->reg_bus_clist);

	mdp3_res->mdss_util = mdss_get_util_intf();
	if (mdp3_res->mdss_util == NULL) {
		pr_err("Failed to get mdss utility functions\n");
		rc =  -ENODEV;
		goto get_util_fail;
	}
	mdp3_res->mdss_util->get_iommu_domain = mdp3_get_iommu_domain;
	mdp3_res->mdss_util->iommu_attached = is_mdss_iommu_attached;
	mdp3_res->mdss_util->iommu_ctrl = mdp3_iommu_ctrl;
	mdp3_res->mdss_util->bus_scale_set_quota = mdp3_bus_scale_set_quota;
	mdp3_res->mdss_util->panel_intf_type = mdp3_panel_intf_type;
	mdp3_res->mdss_util->dyn_clk_gating_ctrl =
		mdp3_dynamic_clock_gating_ctrl;
	mdp3_res->mdss_util->panel_intf_type = mdp3_panel_intf_type;
	mdp3_res->mdss_util->panel_intf_status = mdp3_panel_get_intf_status;
	rc = mdp3_parse_dt(pdev);
	if (rc)
		goto probe_done;

	rc = mdp3_res_init();
	if (rc) {
		pr_err("unable to initialize mdp3 resources\n");
		goto probe_done;
	}

	mdp3_res->fs_ena = false;
	mdp3_res->fs = devm_regulator_get(&pdev->dev, "vdd");
	if (IS_ERR_OR_NULL(mdp3_res->fs)) {
		pr_err("unable to get mdss gdsc regulator\n");
		return -EINVAL;
	}

	rc = mdp3_debug_init(pdev);
	if (rc) {
		pr_err("unable to initialize mdp debugging\n");
		goto probe_done;
	}

	pm_runtime_set_autosuspend_delay(&pdev->dev, AUTOSUSPEND_TIMEOUT_MS);
	if (mdp3_res->idle_pc_enabled) {
		pr_debug("%s: Enabling autosuspend\n", __func__);
		pm_runtime_use_autosuspend(&pdev->dev);
	}
	/* Enable PM runtime */
	pm_runtime_set_suspended(&pdev->dev);
	pm_runtime_enable(&pdev->dev);

	if (!pm_runtime_enabled(&pdev->dev)) {
		rc = mdp3_footswitch_ctrl(1);
		if (rc) {
			pr_err("unable to turn on FS\n");
			goto probe_done;
		}
	}

	rc = mdp3_check_version();
	if (rc) {
		pr_err("mdp3 check version failed\n");
		goto probe_done;
	}
	rc = mdp3_register_sysfs(pdev);
	if (rc)
		pr_err("unable to register mdp sysfs nodes\n");

	rc = mdss_fb_register_mdp_instance(&mdp3_interface);
	if (rc)
		pr_err("unable to register mdp instance\n");

	rc = mdp3_set_intr_callback(MDP3_INTR_LCDC_UNDERFLOW,
					&underrun_cb);
	if (rc)
		pr_err("unable to configure interrupt callback\n");

	rc = mdss_smmu_init(mdss_res, &pdev->dev);
	if (rc)
		pr_err("mdss smmu init failed\n");

	mdp3_res->mdss_util->mdp_probe_done = true;
	pr_debug("%s: END\n", __func__);

probe_done:
	if (IS_ERR_VALUE(rc))
		kfree(mdp3_res->mdp3_hw.irq_info);
get_util_fail:
	if (IS_ERR_VALUE(rc)) {
		mdp3_res_deinit();

		if (mdp3_res->mdp_base)
			devm_iounmap(&pdev->dev, mdp3_res->mdp_base);

		devm_kfree(&pdev->dev, mdp3_res);
		mdp3_res = NULL;

		if (mdss_res) {
			devm_kfree(&pdev->dev, mdss_res);
			mdss_res = NULL;
		}
	}

	return rc;
}

int mdp3_panel_get_boot_cfg(void)
{
	int rc;

	if (!mdp3_res || !mdp3_res->pan_cfg.init_done)
		rc = -EPROBE_DEFER;
	else if (mdp3_res->pan_cfg.lk_cfg)
		rc = 1;
	else
		rc = 0;
	return rc;
}

static  int mdp3_suspend_sub(void)
{
	mdp3_footswitch_ctrl(0);
	return 0;
}

static  int mdp3_resume_sub(void)
{
	mdp3_footswitch_ctrl(1);
	return 0;
}

#ifdef CONFIG_PM_SLEEP
static int mdp3_pm_suspend(struct device *dev)
{
	dev_dbg(dev, "Display pm suspend\n");

	return mdp3_suspend_sub();
}

static int mdp3_pm_resume(struct device *dev)
{
	dev_dbg(dev, "Display pm resume\n");

	/*
	 * It is possible that the runtime status of the mdp device may
	 * have been active when the system was suspended. Reset the runtime
	 * status to suspended state after a complete system resume.
	 */
	pm_runtime_disable(dev);
	pm_runtime_set_suspended(dev);
	pm_runtime_enable(dev);

	return mdp3_resume_sub();
}
#endif

#if defined(CONFIG_PM) && !defined(CONFIG_PM_SLEEP)
static int mdp3_suspend(struct platform_device *pdev, pm_message_t state)
{
	pr_debug("Display suspend\n");

	return mdp3_suspend_sub();
}

static int mdp3_resume(struct platform_device *pdev)
{
	pr_debug("Display resume\n");

	return mdp3_resume_sub();
}
#else
#define mdp3_suspend NULL
#define mdp3_resume  NULL
#endif


#ifdef CONFIG_PM
static int mdp3_runtime_resume(struct device *dev)
{
	bool device_on = true;

	dev_dbg(dev, "Display pm runtime resume, active overlay cnt=%d\n",
		atomic_read(&mdp3_res->active_intf_cnt));

	/* do not resume panels when coming out of idle power collapse */
	if (!mdp3_res->idle_pc)
		device_for_each_child(dev, &device_on, mdss_fb_suspres_panel);

	mdp3_footswitch_ctrl(1);

	return 0;
}

static int mdp3_runtime_idle(struct device *dev)
{
	dev_dbg(dev, "Display pm runtime idle\n");

	return 0;
}

static int mdp3_runtime_suspend(struct device *dev)
{
	bool device_on = false;

	dev_dbg(dev, "Display pm runtime suspend, active overlay cnt=%d\n",
		atomic_read(&mdp3_res->active_intf_cnt));

	if (mdp3_res->clk_ena) {
		pr_debug("Clk turned on...MDP suspend failed\n");
		return -EBUSY;
	}

	mdp3_footswitch_ctrl(0);

	/* do not suspend panels when going in to idle power collapse */
	if (!mdp3_res->idle_pc)
		device_for_each_child(dev, &device_on, mdss_fb_suspres_panel);

	return 0;
}
#endif

static const struct dev_pm_ops mdp3_pm_ops = {
	SET_SYSTEM_SLEEP_PM_OPS(mdp3_pm_suspend,
				mdp3_pm_resume)
	SET_RUNTIME_PM_OPS(mdp3_runtime_suspend,
				mdp3_runtime_resume,
				mdp3_runtime_idle)
};


static int mdp3_remove(struct platform_device *pdev)
{
	struct mdp3_hw_resource *mdata = platform_get_drvdata(pdev);

	if (!mdata)
		return -ENODEV;
	pm_runtime_disable(&pdev->dev);
	mdp3_bus_scale_unregister();
	mdp3_clk_remove();
	mdp3_debug_deinit(pdev);
	return 0;
}

static const struct of_device_id mdp3_dt_match[] = {
	{ .compatible = "qcom,mdss_mdp3",},
	{}
};
MODULE_DEVICE_TABLE(of, mdp3_dt_match);
EXPORT_COMPAT("qcom,mdss_mdp3");

static struct platform_driver mdp3_driver = {
	.probe = mdp3_probe,
	.remove = mdp3_remove,
	.suspend = mdp3_suspend,
	.resume = mdp3_resume,
	.shutdown = NULL,
	.driver = {
		.name = "mdp3",
		.of_match_table = mdp3_dt_match,
		.pm             = &mdp3_pm_ops,
	},
};

static int __init mdp3_driver_init(void)
{
	int ret;

	ret = platform_driver_register(&mdp3_driver);
	if (ret) {
		pr_err("register mdp3 driver failed!\n");
		return ret;
	}

	return 0;
}

module_param_string(panel, mdss_mdp3_panel, MDSS_MAX_PANEL_LEN, 0);
MODULE_PARM_DESC(panel,
		"panel=<lk_cfg>:<pan_intf>:<pan_intf_cfg> "
		"where <lk_cfg> is "1"-lk/gcdb config or "0" non-lk/non-gcdb "
		"config; <pan_intf> is dsi:0 "
		"<pan_intf_cfg> is panel interface specific string "
		"Ex: This string is panel's device node name from DT "
		"for DSI interface");

module_init(mdp3_driver_init);<|MERGE_RESOLUTION|>--- conflicted
+++ resolved
@@ -1875,9 +1875,6 @@
 				data->srcp_dma_buf = NULL;
 				return ret;
 			}
-<<<<<<< HEAD
-
-=======
 			if (client == MDP3_CLIENT_SPI) {
 				data->srcp_ihdl = ion_import_dma_buf(iclient,
 					data->srcp_dma_buf);
@@ -1887,7 +1884,6 @@
 					return -EIO;
 				}
 			}
->>>>>>> fab936c6
 			data->srcp_attachment =
 			mdss_smmu_dma_buf_attach(data->srcp_dma_buf,
 					&mdp3_res->pdev->dev, dom);
