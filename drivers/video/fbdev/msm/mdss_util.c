
/* Copyright (c) 2007-2016, The Linux Foundation. All rights reserved.
 *
 * This program is free software; you can redistribute it and/or modify
 * it under the terms of the GNU General Public License version 2 and
 * only version 2 as published by the Free Software Foundation.
 *
 * This program is distributed in the hope that it will be useful,
 * but WITHOUT ANY WARRANTY; without even the implied warranty of
 * MERCHANTABILITY or FITNESS FOR A PARTICULAR PURPOSE.  See the
 * GNU General Public License for more details.
 */

#define pr_fmt(fmt)	"%s: " fmt, __func__

#include <linux/interrupt.h>
#include "mdss_mdp.h"

struct mdss_hw *mdss_irq_handlers[MDSS_MAX_HW_BLK];
static DEFINE_SPINLOCK(mdss_lock);

int mdss_register_irq(struct mdss_hw *hw)
{
	unsigned long irq_flags;
	u32 ndx_bit;
	bool err = false;

	if (!hw || hw->hw_ndx >= MDSS_MAX_HW_BLK)
		return -EINVAL;

	ndx_bit = BIT(hw->hw_ndx);

	spin_lock_irqsave(&mdss_lock, irq_flags);
	if (!mdss_irq_handlers[hw->hw_ndx])
		mdss_irq_handlers[hw->hw_ndx] = hw;
	else
		err = true;
	spin_unlock_irqrestore(&mdss_lock, irq_flags);

	if (err)
		pr_err("panel %d's irq at %pK is already registered\n",
			hw->hw_ndx, hw->irq_handler);
	return 0;
}

void mdss_enable_irq(struct mdss_hw *hw)
{
	unsigned long irq_flags;
	u32 ndx_bit;

	if (hw->hw_ndx >= MDSS_MAX_HW_BLK)
		return;

	if (!mdss_irq_handlers[hw->hw_ndx]) {
		pr_err("failed. First register the irq then enable it.\n");
		return;
	}

	ndx_bit = BIT(hw->hw_ndx);

	pr_debug("Enable HW=%d irq ena=%d mask=%x\n", hw->hw_ndx,
			hw->irq_info->irq_ena, hw->irq_info->irq_mask);

	spin_lock_irqsave(&mdss_lock, irq_flags);
	if (hw->irq_info->irq_mask & ndx_bit) {
		pr_debug("MDSS HW ndx=%d is already set, mask=%x\n",
				hw->hw_ndx, hw->irq_info->irq_mask);
	} else {
		hw->irq_info->irq_mask |= ndx_bit;
		if (!hw->irq_info->irq_ena) {
			hw->irq_info->irq_ena = true;
			enable_irq(hw->irq_info->irq);
		}
	}
	spin_unlock_irqrestore(&mdss_lock, irq_flags);
}

void mdss_disable_irq(struct mdss_hw *hw)
{
	unsigned long irq_flags;
	u32 ndx_bit;
	bool err = false;

	if (hw->hw_ndx >= MDSS_MAX_HW_BLK)
		return;

	ndx_bit = BIT(hw->hw_ndx);

	pr_debug("Disable HW=%d irq ena=%d mask=%x\n", hw->hw_ndx,
			hw->irq_info->irq_ena, hw->irq_info->irq_mask);

	spin_lock_irqsave(&mdss_lock, irq_flags);
	if (!(hw->irq_info->irq_mask & ndx_bit)) {
		err = true;
	} else {
		hw->irq_info->irq_mask &= ~ndx_bit;
		if (hw->irq_info->irq_mask == 0) {
			hw->irq_info->irq_ena = false;
			disable_irq_nosync(hw->irq_info->irq);
		}
	}
	spin_unlock_irqrestore(&mdss_lock, irq_flags);

	if (err)
		pr_warn("MDSS HW ndx=%d is NOT set\n", hw->hw_ndx);
}

/* called from interrupt context */
void mdss_disable_irq_nosync(struct mdss_hw *hw)
{
	u32 ndx_bit;
	bool err = false;

	if (hw->hw_ndx >= MDSS_MAX_HW_BLK)
		return;

	ndx_bit = BIT(hw->hw_ndx);

	pr_debug("Disable HW=%d irq ena=%d mask=%x\n", hw->hw_ndx,
			hw->irq_info->irq_ena, hw->irq_info->irq_mask);

	spin_lock(&mdss_lock);
	if (!(hw->irq_info->irq_mask & ndx_bit)) {
		err = true;
	} else {
		hw->irq_info->irq_mask &= ~ndx_bit;
		if (hw->irq_info->irq_mask == 0) {
			hw->irq_info->irq_ena = false;
			disable_irq_nosync(hw->irq_info->irq);
		}
	}
	spin_unlock(&mdss_lock);

	if (err)
		pr_warn("MDSS HW ndx=%d is NOT set\n", hw->hw_ndx);
}

int mdss_irq_dispatch(u32 hw_ndx, int irq, void *ptr)
{
	struct mdss_hw *hw;
	int rc = -ENODEV;

	spin_lock(&mdss_lock);
	hw = mdss_irq_handlers[hw_ndx];
	spin_unlock(&mdss_lock);

	if (hw)
		rc = hw->irq_handler(irq, hw->ptr);

	return rc;
}

void mdss_enable_irq_wake(struct mdss_hw *hw)
{
	unsigned long irq_flags;
	u32 ndx_bit;

	if (hw->hw_ndx >= MDSS_MAX_HW_BLK)
		return;

	if (!mdss_irq_handlers[hw->hw_ndx]) {
		pr_err("failed. First register the irq then enable it.\n");
		return;
	}

	ndx_bit = BIT(hw->hw_ndx);

	pr_debug("Enable HW=%d irq ena=%d mask=%x\n", hw->hw_ndx,
			hw->irq_info->irq_wake_ena,
			hw->irq_info->irq_wake_mask);

	spin_lock_irqsave(&mdss_lock, irq_flags);
	if (hw->irq_info->irq_wake_mask & ndx_bit) {
		pr_debug("MDSS HW ndx=%d is already set, mask=%x\n",
				hw->hw_ndx, hw->irq_info->irq_wake_mask);
	} else {
		hw->irq_info->irq_wake_mask |= ndx_bit;
		if (!hw->irq_info->irq_wake_ena) {
			hw->irq_info->irq_wake_ena = true;
			enable_irq_wake(hw->irq_info->irq);
		}
	}
	spin_unlock_irqrestore(&mdss_lock, irq_flags);
}

void mdss_disable_irq_wake(struct mdss_hw *hw)
{
	unsigned long irq_flags;
	u32 ndx_bit;
	bool err = false;

	if (hw->hw_ndx >= MDSS_MAX_HW_BLK)
		return;

	ndx_bit = BIT(hw->hw_ndx);

	pr_debug("Disable HW=%d irq ena=%d mask=%x\n", hw->hw_ndx,
			hw->irq_info->irq_wake_ena,
			hw->irq_info->irq_wake_mask);

	spin_lock_irqsave(&mdss_lock, irq_flags);
	if (!(hw->irq_info->irq_wake_mask & ndx_bit)) {
		err = true;
	} else {
		hw->irq_info->irq_wake_mask &= ~ndx_bit;
		if (hw->irq_info->irq_wake_ena) {
			hw->irq_info->irq_wake_ena = false;
			disable_irq_wake(hw->irq_info->irq);
		}
	}
	spin_unlock_irqrestore(&mdss_lock, irq_flags);
<<<<<<< HEAD
=======

	if (err)
		pr_warn("MDSS HW ndx=%d is NOT set\n", hw->hw_ndx);
}

static bool check_display(char *param_string)
{
	char *str = NULL;
	bool display_disable = false;

	str = strnstr(param_string, ";", MDSS_MAX_PANEL_LEN);
	if (!str)
		return display_disable;
>>>>>>> fab936c6

	if (err)
		pr_warn("MDSS HW ndx=%d is NOT set\n", hw->hw_ndx);
}

struct mdss_util_intf mdss_util = {
	.register_irq = mdss_register_irq,
	.enable_irq = mdss_enable_irq,
	.disable_irq = mdss_disable_irq,
	.enable_wake_irq = mdss_enable_irq_wake,
	.disable_wake_irq = mdss_disable_irq_wake,
	.disable_irq_nosync = mdss_disable_irq_nosync,
	.irq_dispatch = mdss_irq_dispatch,
	.get_iommu_domain = NULL,
	.iommu_attached = NULL,
	.iommu_ctrl = NULL,
	.bus_bandwidth_ctrl = NULL,
	.bus_scale_set_quota = NULL,
	.panel_intf_type = NULL,
	.panel_intf_status = NULL,
	.mdp_probe_done = false
};

struct mdss_util_intf *mdss_get_util_intf()
{
	return &mdss_util;
}
EXPORT_SYMBOL(mdss_get_util_intf);

/* This routine should only be called from interrupt context */
bool mdss_get_irq_enable_state(struct mdss_hw *hw)
{
	bool is_irq_enabled;

	spin_lock(&mdss_lock);
	is_irq_enabled = hw->irq_info->irq_ena;
	spin_unlock(&mdss_lock);

	return is_irq_enabled;
}<|MERGE_RESOLUTION|>--- conflicted
+++ resolved
@@ -209,22 +209,6 @@
 		}
 	}
 	spin_unlock_irqrestore(&mdss_lock, irq_flags);
-<<<<<<< HEAD
-=======
-
-	if (err)
-		pr_warn("MDSS HW ndx=%d is NOT set\n", hw->hw_ndx);
-}
-
-static bool check_display(char *param_string)
-{
-	char *str = NULL;
-	bool display_disable = false;
-
-	str = strnstr(param_string, ";", MDSS_MAX_PANEL_LEN);
-	if (!str)
-		return display_disable;
->>>>>>> fab936c6
 
 	if (err)
 		pr_warn("MDSS HW ndx=%d is NOT set\n", hw->hw_ndx);
