/*
 * Copyright (c) 2012-2017, The Linux Foundation. All rights reserved.
 *
 * This program is free software; you can redistribute it and/or modify
 * it under the terms of the GNU General Public License version 2 and
 * only version 2 as published by the Free Software Foundation.
 *
 * This program is distributed in the hope that it will be useful,
 * but WITHOUT ANY WARRANTY; without even the implied warranty of
 * MERCHANTABILITY or FITNESS FOR A PARTICULAR PURPOSE.  See the
 * GNU General Public License for more details.
 *
 */

#ifndef MDSS_MDP_H
#define MDSS_MDP_H

#include <linux/io.h>
#include <linux/msm_mdp.h>
#include <linux/msm_mdp_ext.h>
#include <linux/platform_device.h>
#include <linux/notifier.h>
#include <linux/irqreturn.h>
#include <linux/kref.h>
#include <linux/kthread.h>

#include "mdss.h"
#include "mdss_mdp_hwio.h"
#include "mdss_fb.h"
#include "mdss_mdp_cdm.h"

#define MDSS_MDP_DEFAULT_INTR_MASK 0

#define PHASE_STEP_SHIFT	21
#define PHASE_STEP_UNIT_SCALE   ((int) (1 << PHASE_STEP_SHIFT))
#define PHASE_RESIDUAL		15
#define MAX_LINE_BUFFER_WIDTH	2048
#define MAX_MIXER_HEIGHT	0xFFFF
#define MAX_IMG_WIDTH		0x3FFF
#define MAX_IMG_HEIGHT		0x3FFF
#define AHB_CLK_OFFSET		0x2B4
#define MAX_DST_H		MAX_MIXER_HEIGHT
#define MAX_DOWNSCALE_RATIO	4
#define MAX_UPSCALE_RATIO	20
#define MAX_DECIMATION		4
#define MDP_MIN_VBP		4
#define MAX_FREE_LIST_SIZE	12
#define OVERLAY_MAX		10

#define VALID_ROT_WB_FORMAT BIT(0)
#define VALID_MDP_WB_INTF_FORMAT BIT(1)
#define VALID_MDP_CURSOR_FORMAT BIT(2)

#define C3_ALPHA	3	/* alpha */
#define C2_R_Cr		2	/* R/Cr */
#define C1_B_Cb		1	/* B/Cb */
#define C0_G_Y		0	/* G/luma */

/* wait for at most 2 vsync for lowest refresh rate (24hz) */
#define KOFF_TIMEOUT_MS 84
#define KOFF_TIMEOUT msecs_to_jiffies(KOFF_TIMEOUT_MS)

#define OVERFETCH_DISABLE_TOP		BIT(0)
#define OVERFETCH_DISABLE_BOTTOM	BIT(1)
#define OVERFETCH_DISABLE_LEFT		BIT(2)
#define OVERFETCH_DISABLE_RIGHT		BIT(3)

#define MDSS_MDP_CDP_ENABLE		BIT(0)
#define MDSS_MDP_CDP_ENABLE_UBWCMETA	BIT(1)
#define MDSS_MDP_CDP_AMORTIZED		BIT(2)
#define MDSS_MDP_CDP_AHEAD_64		BIT(3)

#define PERF_STATUS_DONE 0
#define PERF_STATUS_BUSY 1

#define PERF_CALC_PIPE_APPLY_CLK_FUDGE	BIT(0)
#define PERF_CALC_PIPE_SINGLE_LAYER	BIT(1)
#define PERF_CALC_PIPE_CALC_SMP_SIZE	BIT(2)

#define PERF_SINGLE_PIPE_BW_FLOOR 1200000000
#define CURSOR_PIPE_LEFT 0
#define CURSOR_PIPE_RIGHT 1

#define MASTER_CTX 0
#define SLAVE_CTX 1

#define XIN_HALT_TIMEOUT_US	0x4000

#define MAX_LAYER_COUNT		0xC

/* For SRC QSEED3, when user space does not send the scaler information,
 * this flag allows pixel _extension to be programmed when scaler is disabled
 */
#define ENABLE_PIXEL_EXT_ONLY 0x80000000

/* Pipe flag to indicate this pipe contains secure camera buffer */
#define MDP_SECURE_CAMERA_OVERLAY_SESSION 0x100000000
/**
 * Destination Scaler control flags setting
 *
 * @DS_ENABLE: Setting the bit indicates Destination Scaler is enabled. Unset
 *             the bit indicates Destination Scaler is disable.
 * @DS_DUAL_MODE: Setting the bit indicates Left and Right Destination Scaler
 *                are operated in Dual mode.
 * @DS_LEFT: Setting the bit indicates current Destination Scaler is assigned
 *           with the Left LM. DS_LEFT and DS_DUAL_MODE can be used
 *           together.
 * @DS_RIGHT: Setting the bit indicates current Destination Scaler is assigned
 *            with the Right LM. DS_RIGHT and DS_DUAL_MODE can be used
 *            together.
 * @DS_SCALE_UPDATE: Setting the bit indicates current Destination Scaler
 *                   QSEED3 parameters needs to be updated.
 * @DS_ENHANCER_UPDATE: Setting this bit indicates current Desitnation Scaler
 *                      QSEED3 Detial enhancer parameters need to be updated.
 * @DS_VALIDATE: Indicate destination data structure parameters are validated
 *               and can be used for programming the HW and perform a flush.
 * @DS_DIRTY_UPDATE: Mark for dirty update for Power resume usecase.
 */
#define DS_ENABLE           BIT(0)
#define DS_DUAL_MODE        BIT(1)
#define DS_LEFT             BIT(2)
#define DS_RIGHT            BIT(3)
#define DS_SCALE_UPDATE     BIT(4)
#define DS_ENHANCER_UPDATE  BIT(5)
#define DS_VALIDATE         BIT(6)
#define DS_DIRTY_UPDATE     BIT(7)
#define DS_PU_ENABLE        BIT(8)

/**
 * Destination Scaler DUAL mode overfetch pixel count
 */
#define MDSS_MDP_DS_OVERFETCH_SIZE 5

#define QOS_LUT_NRT_READ	0x0
#define QOS_LUT_CWB_READ	0xe4000000
#define PANIC_LUT_NRT_READ	0x0
#define ROBUST_LUT_NRT_READ	0xFFFF

/* hw cursor can only be setup in highest mixer stage */
#define HW_CURSOR_STAGE(mdata) \
	(((mdata)->max_target_zorder + MDSS_MDP_STAGE_0) - 1)

#define BITS_TO_BYTES(x) DIV_ROUND_UP(x, BITS_PER_BYTE)

#define PP_PROGRAM_PA		0x1
#define PP_PROGRAM_PCC		0x2
#define PP_PROGRAM_IGC		0x4
#define PP_PROGRAM_ARGC	0x8
#define PP_PROGRAM_HIST	0x10
#define PP_PROGRAM_DITHER	0x20
#define PP_PROGRAM_GAMUT	0x40
#define PP_PROGRAM_PGC		0x100
#define PP_PROGRAM_PA_DITHER	0x400
#define PP_PROGRAM_AD		0x800

#define PP_NORMAL_PROGRAM_MASK	(PP_PROGRAM_AD | PP_PROGRAM_PCC | \
				PP_PROGRAM_HIST)
#define PP_DEFER_PROGRAM_MASK	(PP_PROGRAM_IGC | PP_PROGRAM_PGC | \
				PP_PROGRAM_ARGC | PP_PROGRAM_GAMUT | \
				PP_PROGRAM_PA | PP_PROGRAM_DITHER | \
						PP_PROGRAM_PA_DITHER)
#define PP_PROGRAM_ALL	(PP_NORMAL_PROGRAM_MASK | PP_DEFER_PROGRAM_MASK)

enum mdss_mdp_perf_state_type {
	PERF_SW_COMMIT_STATE = 0,
	PERF_HW_MDP_STATE,
};

enum mdss_mdp_block_power_state {
	MDP_BLOCK_POWER_OFF = 0,
	MDP_BLOCK_POWER_ON = 1,
};

enum mdss_mdp_mixer_type {
	MDSS_MDP_MIXER_TYPE_UNUSED,
	MDSS_MDP_MIXER_TYPE_INTF,
	MDSS_MDP_MIXER_TYPE_INTF_NO_DSPP,
	MDSS_MDP_MIXER_TYPE_WRITEBACK,
};

enum mdss_mdp_mixer_mux {
	MDSS_MDP_MIXER_MUX_DEFAULT,
	MDSS_MDP_MIXER_MUX_LEFT,
	MDSS_MDP_MIXER_MUX_RIGHT,
};

enum mdss_secure_transition {
	SECURE_TRANSITION_NONE,
	SD_NON_SECURE_TO_SECURE,
	SD_SECURE_TO_NON_SECURE,
	SC_NON_SECURE_TO_SECURE,
	SC_SECURE_TO_NON_SECURE,
};

static inline enum mdss_mdp_sspp_index get_pipe_num_from_ndx(u32 ndx)
{
	u32 id;

	if (unlikely(!ndx))
		return MDSS_MDP_MAX_SSPP;

	id = fls(ndx) - 1;

	if (unlikely(ndx ^ BIT(id)))
		return MDSS_MDP_MAX_SSPP;

	return id;
}

static inline enum mdss_mdp_pipe_type
get_pipe_type_from_num(enum mdss_mdp_sspp_index pnum)
{
	enum mdss_mdp_pipe_type ptype;

	switch (pnum) {
	case MDSS_MDP_SSPP_VIG0:
	case MDSS_MDP_SSPP_VIG1:
	case MDSS_MDP_SSPP_VIG2:
	case MDSS_MDP_SSPP_VIG3:
		ptype = MDSS_MDP_PIPE_TYPE_VIG;
		break;
	case MDSS_MDP_SSPP_RGB0:
	case MDSS_MDP_SSPP_RGB1:
	case MDSS_MDP_SSPP_RGB2:
	case MDSS_MDP_SSPP_RGB3:
		ptype = MDSS_MDP_PIPE_TYPE_RGB;
		break;
	case MDSS_MDP_SSPP_DMA0:
	case MDSS_MDP_SSPP_DMA1:
	case MDSS_MDP_SSPP_DMA2:
	case MDSS_MDP_SSPP_DMA3:
		ptype = MDSS_MDP_PIPE_TYPE_DMA;
		break;
	case MDSS_MDP_SSPP_CURSOR0:
	case MDSS_MDP_SSPP_CURSOR1:
		ptype = MDSS_MDP_PIPE_TYPE_CURSOR;
		break;
	default:
		ptype = MDSS_MDP_PIPE_TYPE_INVALID;
		break;
	}

	return ptype;
}

static inline enum mdss_mdp_pipe_type get_pipe_type_from_ndx(u32 ndx)
{
	enum mdss_mdp_sspp_index pnum;

	pnum = get_pipe_num_from_ndx(ndx);

	return get_pipe_type_from_num(pnum);
}

enum mdss_mdp_block_type {
	MDSS_MDP_BLOCK_UNUSED,
	MDSS_MDP_BLOCK_SSPP,
	MDSS_MDP_BLOCK_MIXER,
	MDSS_MDP_BLOCK_DSPP,
	MDSS_MDP_BLOCK_WB,
	MDSS_MDP_BLOCK_CDM,
	MDSS_MDP_BLOCK_SSPP_10,
	MDSS_MDP_BLOCK_MAX
};

enum mdss_mdp_csc_type {
	MDSS_MDP_CSC_YUV2RGB_601L,
	MDSS_MDP_CSC_YUV2RGB_601FR,
	MDSS_MDP_CSC_YUV2RGB_709L,
	MDSS_MDP_CSC_YUV2RGB_2020L,
	MDSS_MDP_CSC_YUV2RGB_2020FR,
	MDSS_MDP_CSC_RGB2YUV_601L,
	MDSS_MDP_CSC_RGB2YUV_601FR,
	MDSS_MDP_CSC_RGB2YUV_709L,
	MDSS_MDP_CSC_RGB2YUV_2020L,
	MDSS_MDP_CSC_RGB2YUV_2020FR,
	MDSS_MDP_CSC_YUV2YUV,
	MDSS_MDP_CSC_RGB2RGB,
	MDSS_MDP_MAX_CSC
};

enum mdp_wfd_blk_type {
	MDSS_MDP_WFD_SHARED = 0,
	MDSS_MDP_WFD_INTERFACE,
	MDSS_MDP_WFD_DEDICATED,
	MDSS_MDP_WFD_INTF_NO_DSPP,
};

enum mdss_mdp_reg_bus_cfg {
	REG_CLK_CFG_OFF,
	REG_CLK_CFG_LOW,
	REG_CLK_CFG_HIGH,
};

enum mdss_mdp_panic_signal_type {
	MDSS_MDP_PANIC_NONE,
	MDSS_MDP_PANIC_COMMON_REG_CFG,
	MDSS_MDP_PANIC_PER_PIPE_CFG,
};

enum mdss_mdp_fetch_type {
	MDSS_MDP_FETCH_LINEAR,
	MDSS_MDP_FETCH_TILE,
	MDSS_MDP_FETCH_UBWC,
};

/**
 * enum mdp_commit_stage_type - Indicate different commit stages
 *
 * @MDP_COMMIT_STATE_WAIT_FOR_PINGPONG:	At the stage of being ready to
*			wait for pingpong buffer.
 * @MDP_COMMIT_STATE_PINGPONG_DONE:		At the stage that pingpong
 *			buffer is ready.
 */
enum mdp_commit_stage_type {
	MDP_COMMIT_STAGE_SETUP_DONE,
	MDP_COMMIT_STAGE_READY_FOR_KICKOFF,
};

struct mdss_mdp_ctl;
typedef void (*mdp_vsync_handler_t)(struct mdss_mdp_ctl *, ktime_t);

struct mdss_mdp_vsync_handler {
	bool enabled;
	bool cmd_post_flush;
	mdp_vsync_handler_t vsync_handler;
	struct list_head list;
};

struct mdss_mdp_lineptr_handler {
	bool enabled;
	mdp_vsync_handler_t lineptr_handler;
	struct list_head list;
};

enum mdss_mdp_wb_ctl_type {
	MDSS_MDP_WB_CTL_TYPE_BLOCK = 1,
	MDSS_MDP_WB_CTL_TYPE_LINE
};

enum mdss_mdp_bw_vote_mode {
	MDSS_MDP_BW_MODE_SINGLE_LAYER,
	MDSS_MDP_BW_MODE_SINGLE_IF,
	MDSS_MDP_BW_MODE_MAX
};

enum mdp_wb_blk_caps {
	MDSS_MDP_WB_WFD = BIT(0),
	MDSS_MDP_WB_ROTATOR = BIT(1),
	MDSS_MDP_WB_INTF = BIT(2),
	MDSS_MDP_WB_UBWC = BIT(3),
};

enum mdss_mdp_avr_mode {
	MDSS_MDP_AVR_CONTINUOUS = 0,
	MDSS_MDP_AVR_ONE_SHOT,
};

/**
 * enum perf_calc_vote_mode - enum to decide if mdss_mdp_get_bw_vote_mode
 *		function needs an extra efficiency factor.
 *
 * @PERF_CALC_VOTE_MODE_PER_PIPE: used to check if efficiency factor is needed
 *		based on the pipe properties.
 * @PERF_CALC_VOTE_MODE_CTL: used to check if efficiency factor is needed based
 *		on the controller properties.
 * @PERF_CALC_VOTE_MODE_MAX: used to check if efficiency factor is need to vote
 *		max MDP bandwidth.
 *
 * Depending upon the properties of each specific object (determined
 * by this enum), driver decides if the mode to vote needs an
 * extra factor.
 */
enum perf_calc_vote_mode {
	PERF_CALC_VOTE_MODE_PER_PIPE,
	PERF_CALC_VOTE_MODE_CTL,
	PERF_CALC_VOTE_MODE_MAX,
};

struct mdss_mdp_perf_params {
	u64 bw_overlap;
	u64 bw_overlap_nocr;
	u64 bw_writeback;
	u64 bw_prefill;
	u64 max_per_pipe_ib;
	u32 prefill_bytes;
	u64 bw_ctl;
	u32 mdp_clk_rate;
	DECLARE_BITMAP(bw_vote_mode, MDSS_MDP_BW_MODE_MAX);
};

struct mdss_mdp_writeback {
	u32 num;
	char __iomem *base;
	u32 caps;
	struct kref kref;
	u8 supported_input_formats[BITS_TO_BYTES(MDP_IMGTYPE_LIMIT1)];
	u8 supported_output_formats[BITS_TO_BYTES(MDP_IMGTYPE_LIMIT1)];
};

/*
 * Destination scaler info
 * destination scaler is hard wired to DSPP0/1 and LM0/1
 * Input dimension is always matching to LM output dimension
 * Output dimension is the Panel/WB dimension
 * In bypass mode (off), input and output dimension is the same
 */
struct mdss_mdp_destination_scaler {
	u32 num;
	char __iomem *ds_base;
	char __iomem *scaler_base;
	char __iomem *lut_base;
	u16 src_width;
	u16 src_height;
	u16 last_mixer_width;
	u16 last_mixer_height;
	u32 flags;
	struct mdp_scale_data_v2 scaler;
	struct mdss_rect panel_roi;
};


struct mdss_mdp_ctl_intfs_ops {
	int (*start_fnc)(struct mdss_mdp_ctl *ctl);
	int (*stop_fnc)(struct mdss_mdp_ctl *ctl, int panel_power_state);
	int (*prepare_fnc)(struct mdss_mdp_ctl *ctl, void *arg);
	int (*display_fnc)(struct mdss_mdp_ctl *ctl, void *arg);
	int (*wait_fnc)(struct mdss_mdp_ctl *ctl, void *arg);
	int (*wait_pingpong)(struct mdss_mdp_ctl *ctl, void *arg);
	u32 (*read_line_cnt_fnc)(struct mdss_mdp_ctl *);
	int (*add_vsync_handler)(struct mdss_mdp_ctl *,
					struct mdss_mdp_vsync_handler *);
	int (*remove_vsync_handler)(struct mdss_mdp_ctl *,
					struct mdss_mdp_vsync_handler *);
	int (*config_fps_fnc)(struct mdss_mdp_ctl *ctl, int new_fps);
	int (*restore_fnc)(struct mdss_mdp_ctl *ctl, bool locked);
	int (*early_wake_up_fnc)(struct mdss_mdp_ctl *ctl);

	/*
	 * reconfigure interface for new resolution, called before (pre=1)
	 * and after interface has been reconfigured (pre=0)
	 */
	int (*reconfigure)(struct mdss_mdp_ctl *ctl,
			enum dynamic_switch_modes mode, bool pre);
	/* called before do any register programming  from commit thread */
	void (*pre_programming)(struct mdss_mdp_ctl *ctl);
	/* called to do any interface programming for the panel disable mode  */
	void (*panel_disable_cfg)(struct mdss_mdp_ctl *ctl, bool disable);

	/* to update lineptr, [1..yres] - enable, 0 - disable */
	int (*update_lineptr)(struct mdss_mdp_ctl *ctl, bool enable);
<<<<<<< HEAD
	int (*avr_ctrl_fnc)(struct mdss_mdp_ctl *, bool enable);
=======

	/* to wait for vsync */
	int (*wait_for_vsync_fnc)(struct mdss_mdp_ctl *ctl);
};

/* FRC info used for Deterministic Frame Rate Control */
#define FRC_CADENCE_22_RATIO 2000000000u /* 30fps -> 60fps, 29.97 -> 59.94 */
#define FRC_CADENCE_22_RATIO_LOW 1940000000u
#define FRC_CADENCE_22_RATIO_HIGH 2060000000u

#define FRC_CADENCE_23_RATIO 2500000000u /* 24fps -> 60fps, 23.976 -> 59.94 */
#define FRC_CADENCE_23_RATIO_LOW 2450000000u
#define FRC_CADENCE_23_RATIO_HIGH 2550000000u

#define FRC_CADENCE_23223_RATIO 2400000000u /* 25fps -> 60fps */
#define FRC_CADENCE_23223_RATIO_LOW 2360000000u
#define FRC_CADENCE_23223_RATIO_HIGH 2440000000u

#define FRC_VIDEO_TS_DELTA_THRESHOLD_US (16666 * 10) /* 10 frames at 60fps */

/*
 * In current FRC design, the minimum video fps change we can support is 24fps
 * to 25fps, so the timestamp delta per frame is 1667. Use this threshold to
 * catch this case and ignore more trivial video fps variations.
 */
#define FRC_VIDEO_FPS_CHANGE_THRESHOLD_US 1667

/* how many samples we need for video
 * fps calculation
 */
#define FRC_VIDEO_FPS_DETECT_WINDOW 32
>>>>>>> fab936c6

	/* to wait for vsync */
	int (*wait_for_vsync_fnc)(struct mdss_mdp_ctl *ctl);
};

struct mdss_mdp_cwb {
	struct mutex queue_lock;
	struct list_head data_queue;
	struct list_head cleanup_queue;
	int valid;
	u32 wb_idx;
	struct mdp_output_layer layer;
	void *priv_data;
	struct msm_sync_pt_data cwb_sync_pt_data;
	struct blocking_notifier_head notifier_head;
	struct workqueue_struct *cwb_work_queue;
	struct work_struct cwb_work;
};

struct mdss_mdp_avr_info {
	bool avr_enabled;
	int avr_mode;
};

struct mdss_mdp_ctl {
	u32 num;
	char __iomem *base;

	u32 ref_cnt;
	int power_state;

	u32 intf_num;
	u32 slave_intf_num; /* ping-pong split */
	u32 intf_type;

	/*
	 * false: for sctl in DUAL_LM_DUAL_DISPLAY
	 * true: everything else
	 */
	bool is_master;

	u32 opmode;
	u32 flush_bits;
	u32 flush_reg_data;

	bool split_flush_en;
	bool is_video_mode;
	u32 play_cnt;
	u32 vsync_cnt;
	u32 underrun_cnt;

	struct work_struct cpu_pm_work;
	int autorefresh_frame_cnt;

	u16 width;
	u16 height;
	u16 border_x_off;
	u16 border_y_off;
	bool is_secure;

	/* used for WFD */
	u32 dst_format;
	enum mdss_mdp_csc_type csc_type;
	struct mult_factor dst_comp_ratio;

	u32 clk_rate;
	int force_screen_state;
	struct mdss_mdp_perf_params cur_perf;
	struct mdss_mdp_perf_params new_perf;
	u32 perf_transaction_status;
	bool perf_release_ctl_bw;
	u64 bw_pending;
	bool disable_prefill;

	bool traffic_shaper_enabled;
	u32  traffic_shaper_mdp_clk;

	struct mdss_data_type *mdata;
	struct msm_fb_data_type *mfd;
	struct mdss_mdp_mixer *mixer_left;
	struct mdss_mdp_mixer *mixer_right;
	struct mdss_mdp_cdm *cdm;
	struct mutex lock;
	struct mutex offlock;
	struct mutex flush_lock;
	struct mutex *shared_lock;
	struct mutex rsrc_lock;
	spinlock_t spin_lock;

	struct mdss_panel_data *panel_data;
	struct mdss_mdp_vsync_handler vsync_handler;
	struct mdss_mdp_vsync_handler recover_underrun_handler;
	struct work_struct recover_work;
	struct work_struct remove_underrun_handler;

	struct mdss_mdp_lineptr_handler lineptr_handler;

	/*
	 * This ROI is aligned to as per following guidelines and
	 * sent to the panel driver.
	 *
	 * 1. DUAL_LM_DUAL_DISPLAY
	 *    Panel = 1440x2560
	 *    CTL0 = 720x2560 (LM0=720x2560)
	 *    CTL1 = 720x2560 (LM1=720x2560)
	 *    Both CTL's ROI will be (0-719)x(0-2599)
	 * 2. DUAL_LM_SINGLE_DISPLAY
	 *    Panel = 1440x2560
	 *    CTL0 = 1440x2560 (LM0=720x2560 and LM1=720x2560)
	 *    CTL0's ROI will be (0-1429)x(0-2599)
	 * 3. SINGLE_LM_SINGLE_DISPLAY
	 *    Panel = 1080x1920
	 *    CTL0 = 1080x1920 (LM0=1080x1920)
	 *    CTL0's ROI will be (0-1079)x(0-1919)
	 */
	struct mdss_rect roi;
	struct mdss_rect roi_bkup;

	struct blocking_notifier_head notifier_head;

	void *priv_data;
	void *intf_ctx[2];
	u32 wb_type;

	struct mdss_mdp_writeback *wb;

	struct mdss_mdp_ctl_intfs_ops ops;
	bool force_ctl_start;

	u64 last_input_time;
	int pending_mode_switch;
	u16 frame_rate;

	/* dynamic resolution switch during cont-splash handoff */
	bool switch_with_handoff;
<<<<<<< HEAD
	struct mdss_mdp_avr_info avr_info;
	bool commit_in_progress;
	struct mutex ds_lock;
=======

	/* vsync handler for FRC */
	struct mdss_mdp_vsync_handler frc_vsync_handler;
>>>>>>> fab936c6
	bool need_vsync_on;
};

struct mdss_mdp_mixer {
	u32 num;
	u32 ref_cnt;
	char __iomem *base;
	char __iomem *dspp_base;
	char __iomem *pingpong_base;
	/* Destination Scaler is hard wired to each mixer */
	struct mdss_mdp_destination_scaler *ds;
	u8 type;
	u8 params_changed;
	u16 width;
	u16 height;

	bool valid_roi;
	bool roi_changed;
	struct mdss_rect roi;
	bool dsc_enabled;
	bool dsc_merge_enabled;

	u8 cursor_enabled;
	u16 cursor_hotx;
	u16 cursor_hoty;
	u8 rotator_mode;

	/*
	 * src_split_req is valid only for right layer mixer.
	 *
	 * VIDEO mode panels: Always true if source split is enabled.
	 * CMD mode panels: Only true if source split is enabled and
	 *                  for a given commit left and right both ROIs
	 *                  are valid.
	 */
	bool src_split_req;
	bool is_right_mixer;
	struct mdss_mdp_ctl *ctl;
	struct mdss_mdp_pipe *stage_pipe[MAX_PIPES_PER_LM];
	u32 next_pipe_map;
	u32 pipe_mapped;
};

struct mdss_mdp_format_params {
	u32 format;
	u32 flag;
	u8 is_yuv;

	u8 frame_format;
	u8 chroma_sample;
	u8 solid_fill;
	u8 fetch_planes;
	u8 unpack_align_msb;	/* 0 to LSB, 1 to MSB */
	u8 unpack_tight;	/* 0 for loose, 1 for tight */
	u8 unpack_count;	/* 0 = 1 component, 1 = 2 component ... */
	u8 bpp;
	u8 alpha_enable;	/*  source has alpha */
	u8 fetch_mode;
	u8 bits[MAX_PLANES];
	u8 element[MAX_PLANES];
	u8 unpack_dx_format;	/*1 for 10 bit format otherwise 0 */
};

struct mdss_mdp_format_ubwc_tile_info {
	u16 tile_height;
	u16 tile_width;
};

struct mdss_mdp_format_params_ubwc {
	struct mdss_mdp_format_params mdp_format;
	struct mdss_mdp_format_ubwc_tile_info micro;
};

struct mdss_mdp_plane_sizes {
	u32 num_planes;
	u32 plane_size[MAX_PLANES];
	u32 total_size;
	u32 ystride[MAX_PLANES];
	u32 rau_cnt;
	u32 rau_h[2];
};

struct mdss_mdp_img_data {
	dma_addr_t addr;
	unsigned long len;
	u32 offset;
	u64 flags;
	u32 dir;
	u32 domain;
	bool mapped;
	bool skip_detach;
	struct fd srcp_f;
	struct dma_buf *srcp_dma_buf;
	struct dma_buf_attachment *srcp_attachment;
	struct sg_table *srcp_table;
	struct ion_handle *ihandle;
};

enum mdss_mdp_data_state {
	MDP_BUF_STATE_UNUSED,
	MDP_BUF_STATE_READY,
	MDP_BUF_STATE_ACTIVE,
	MDP_BUF_STATE_CLEANUP,
};

struct mdss_mdp_data {
	enum mdss_mdp_data_state state;
	u8 num_planes;
	struct mdss_mdp_img_data p[MAX_PLANES];
	struct list_head buf_list;
	struct list_head pipe_list;
	struct list_head chunk_list;
	u64 last_alloc;
	u64 last_freed;
	struct mdss_mdp_pipe *last_pipe;
};

struct mdss_mdp_wb_data {
	struct mdp_output_layer layer;
	struct mdss_mdp_data data;
	bool signal_required;
	struct list_head next;
};

struct pp_hist_col_info {
	u32 col_state;
	u32 col_en;
	u32 hist_cnt_read;
	u32 hist_cnt_sent;
	u32 hist_cnt_time;
	u32 frame_cnt;
	u32 data[HIST_V_SIZE];
	struct mutex hist_mutex;
	spinlock_t hist_lock;
	char __iomem *base;
	u32 intr_shift;
	u32 disp_num;
	u32 expect_sum;
	u32 next_sum;
	struct mdss_mdp_ctl *ctl;
};

struct mdss_mdp_ad {
	char __iomem *base;
	u8 num;
};

struct mdss_ad_info {
	u8 num;
	u8 calc_hw_num;
	u32 ops;
	u32 sts;
	u32 reg_sts;
	u32 state;
	u32 ad_data;
	u32 ad_data_mode;
	struct mdss_ad_init init;
	struct mdss_ad_cfg cfg;
	struct mutex lock;
	struct work_struct calc_work;
	struct msm_fb_data_type *mfd;
	struct msm_fb_data_type *bl_mfd;
	struct mdss_mdp_vsync_handler handle;
	u32 last_str;
	u32 last_bl;
	u32 last_ad_data;
	u16 last_calib[4];
	bool last_ad_data_valid;
	bool last_calib_valid;
	u32 ipc_frame_count;
	u32 bl_data;
	u32 bl_min_delta;
	u32 bl_low_limit;
	u32 calc_itr;
	uint32_t bl_lin[AD_BL_LIN_LEN];
	uint32_t bl_lin_inv[AD_BL_LIN_LEN];
	uint32_t bl_att_lut[AD_BL_ATT_LUT_LEN];
};

struct pp_sts_type {
	u32 pa_sts;
	u32 pcc_sts;
	u32 igc_sts;
	u32 igc_tbl_idx;
	u32 argc_sts;
	u32 enhist_sts;
	u32 dither_sts;
	u32 gamut_sts;
	u32 pgc_sts;
	u32 sharp_sts;
	u32 hist_sts;
	u32 side_sts;
	u32 pa_dither_sts;
};

struct mdss_pipe_pp_res {
	u32 igc_c0_c1[IGC_LUT_ENTRIES];
	u32 igc_c2[IGC_LUT_ENTRIES];
	u32 hist_lut[ENHIST_LUT_ENTRIES];
	struct pp_hist_col_info hist;
	struct pp_sts_type pp_sts;
	void *pa_cfg_payload;
	void *pcc_cfg_payload;
	void *igc_cfg_payload;
	void *hist_lut_cfg_payload;
};

struct mdss_mdp_pp_program_info {
	u32 pp_program_mask;
	u32 pp_opmode_left;
	u32 pp_opmode_right;
};

struct mdss_mdp_pipe_smp_map {
	DECLARE_BITMAP(reserved, MAX_DRV_SUP_MMB_BLKS);
	DECLARE_BITMAP(allocated, MAX_DRV_SUP_MMB_BLKS);
	DECLARE_BITMAP(fixed, MAX_DRV_SUP_MMB_BLKS);
};

struct mdss_mdp_shared_reg_ctrl {
	u32 reg_off;
	u32 bit_off;
};

enum mdss_mdp_pipe_rect {
	MDSS_MDP_PIPE_RECT0, /* default */
	MDSS_MDP_PIPE_RECT1,
	MDSS_MDP_PIPE_MAX_RECTS,
};

/**
 * enum mdss_mdp_pipe_multirect_mode - pipe multirect mode
 * @MDSS_MDP_PIPE_MULTIRECT_NONE:	pipe is not working in multirect mode
 * @MDSS_MDP_PIPE_MULTIRECT_PARALLEL:	rectangles are being fetched at the
 *					same time in time multiplexed fashion
 * @MDSS_MDP_PIPE_MULTIRECT_SERIAL:	rectangles are fetched serially, where
 *					one is only fetched after the other one
 *					is complete
 */
enum mdss_mdp_pipe_multirect_mode {
	MDSS_MDP_PIPE_MULTIRECT_NONE,
	MDSS_MDP_PIPE_MULTIRECT_PARALLEL,
	MDSS_MDP_PIPE_MULTIRECT_SERIAL,
};

/**
 * struct mdss_mdp_pipe_multirect_params - multirect info for layer or pipe
 * @num:	rectangle being operated, default is RECT0 if pipe doesn't
 *		support multirect
 * @mode:	mode of multirect operation, default is NONE
 * @next:	pointer to sibling pipe/layer which is also operating in
 *		multirect mode
 */
struct mdss_mdp_pipe_multirect_params {
	enum mdss_mdp_pipe_rect num; /* RECT0 or RECT1 */
	int max_rects;
	enum mdss_mdp_pipe_multirect_mode mode;
	void *next; /* pointer to next pipe or layer */
};

struct mdss_mdp_pipe {
	u32 num;
	u32 type;
	u32 ndx;
	u8 priority;
	char __iomem *base;
	u32 ftch_id;
	u32 xin_id;
	u32 panic_ctrl_ndx;
	struct mdss_mdp_shared_reg_ctrl clk_ctrl;
	struct mdss_mdp_shared_reg_ctrl clk_status;
	struct mdss_mdp_shared_reg_ctrl sw_reset;

	struct kref kref;

	u32 play_cnt;
	struct file *file;
	bool is_handed_off;

	u64 flags;
	u32 bwc_mode;

	/* valid only when pipe's output is crossing both layer mixers */
	bool src_split_req;
	bool is_right_blend;

	u16 img_width;
	u16 img_height;
	u8 horz_deci;
	u8 vert_deci;
	struct mdss_rect src;
	struct mdss_rect dst;
	struct mdss_mdp_format_params *src_fmt;
	struct mdss_mdp_plane_sizes src_planes;

	/* flag to re-store roi in case of pu dual-roi validation error */
	bool restore_roi;

	/* compression ratio from the source format */
	struct mult_factor comp_ratio;

	enum mdss_mdp_stage_index mixer_stage;
	u8 is_fg;
	u8 alpha;
	u8 blend_op;
	u8 overfetch_disable;
	u32 transp;
	u32 bg_color;

	struct msm_fb_data_type *mfd;
	struct mdss_mdp_mixer *mixer_left;
	struct mdss_mdp_mixer *mixer_right;

	struct mdp_overlay req_data;
	struct mdp_input_layer layer;
	u32 params_changed;
	bool dirty;
	bool unhalted;
	bool async_update;

	struct mdss_mdp_pipe_smp_map smp_map[MAX_PLANES];

	struct list_head buf_queue;
	struct list_head list;

	struct mdp_overlay_pp_params pp_cfg;
	struct mdss_pipe_pp_res pp_res;
	struct mdp_scale_data_v2 scaler;
	u8 chroma_sample_h;
	u8 chroma_sample_v;

	wait_queue_head_t free_waitq;
	u32 frame_rate;
	u8 csc_coeff_set;
	u8 supported_formats[BITS_TO_BYTES(MDP_IMGTYPE_LIMIT1)];

	struct mdss_mdp_pipe_multirect_params multirect;
};

struct mdss_mdp_writeback_arg {
	struct mdss_mdp_data *data;
	void *priv_data;
};

struct mdss_mdp_wfd;

struct mdss_overlay_private {
	ktime_t vsync_time;
	ktime_t lineptr_time;
	struct kernfs_node *vsync_event_sd;
	struct kernfs_node *lineptr_event_sd;
	struct kernfs_node *hist_event_sd;
	struct kernfs_node *bl_event_sd;
	struct kernfs_node *ad_event_sd;
	struct kernfs_node *ad_bl_event_sd;
	int borderfill_enable;
	int hw_refresh;
	void *cpu_pm_hdl;

	struct mdss_data_type *mdata;
	struct mutex ov_lock;
	struct mutex dfps_lock;
	struct mdss_mdp_ctl *ctl;
	struct mdss_mdp_wfd *wfd;

	struct mutex list_lock;
	struct list_head pipes_used;
	struct list_head pipes_cleanup;
	struct list_head pipes_destroy;
	struct list_head rot_proc_list;
	bool mixer_swap;
	u32 resources_state;

	/* list of buffers that can be reused */
	struct list_head bufs_chunks;
	struct list_head bufs_pool;
	struct list_head bufs_used;
	/* list of buffers which should be freed during cleanup stage */
	struct list_head bufs_freelist;

	int ad_state;
	int dyn_pu_state;

	bool handoff;
	u32 splash_mem_addr;
	u32 splash_mem_size;
	u32 sd_enabled;
	u32 sc_enabled;

	struct mdss_timeline *vsync_timeline;
	struct mdss_mdp_vsync_handler vsync_retire_handler;
	int retire_cnt;
	bool kickoff_released;
	u32 cursor_ndx[2];
	u32 hist_events;
	u32 bl_events;
	u32 ad_events;
	u32 ad_bl_events;

	struct mdss_mdp_cwb cwb;
	wait_queue_head_t wb_waitq;
	atomic_t wb_busy;
	bool allow_kickoff;

	struct kthread_worker worker;
	struct kthread_work vsync_work;
	struct task_struct *thread;

<<<<<<< HEAD
	u8 secure_transition_state;

=======
>>>>>>> fab936c6
	bool cache_null_commit; /* Cache if preceding commit was NULL */
};

struct mdss_mdp_set_ot_params {
	u32 xin_id;
	u32 num;
	u32 width;
	u32 height;
	u16 frame_rate;
	bool is_rot;
	bool is_wfd;
	bool is_yuv;
	bool is_vbif_nrt;
	u32 reg_off_vbif_lim_conf;
	u32 reg_off_mdp_clk_ctrl;
	u32 bit_off_mdp_clk_ctrl;
};

struct mdss_mdp_commit_cb {
	void *data;
	int (*commit_cb_fnc) (enum mdp_commit_stage_type commit_state,
		void *data);
};

/**
 * enum mdss_screen_state - Screen states that MDP can be forced into
 *
 * @MDSS_SCREEN_DEFAULT:	Do not force MDP into any screen state.
 * @MDSS_SCREEN_FORCE_BLANK:	Force MDP to generate blank color fill screen.
 */
enum mdss_screen_state {
	MDSS_SCREEN_DEFAULT,
	MDSS_SCREEN_FORCE_BLANK,
};

/**
 * enum mdss_mdp_clt_intf_event_flags - flags specifying how event to should
 *                                      be sent to panel drivers.
 *
 * @CTL_INTF_EVENT_FLAG_DEFAULT: this flag denotes default behaviour where
 *                              event will be send to all panels attached this
 *                              display, recursively in split-DSI.
 * @CTL_INTF_EVENT_FLAG_SKIP_BROADCAST: this flag sends event only to panel
 *                                     associated with this ctl.
 * @CTL_INTF_EVENT_FLAG_SLAVE_INTF: this flag sends event only to slave panel
 *                                  associated with this ctl, i.e pingpong-split
 */
enum mdss_mdp_clt_intf_event_flags {
	CTL_INTF_EVENT_FLAG_DEFAULT = 0,
	CTL_INTF_EVENT_FLAG_SKIP_BROADCAST = BIT(1),
	CTL_INTF_EVENT_FLAG_SLAVE_INTF = BIT(2),
};

#define mfd_to_mdp5_data(mfd) (mfd->mdp.private1)
#define mfd_to_mdata(mfd) (((struct mdss_overlay_private *)\
				(mfd->mdp.private1))->mdata)
#define mfd_to_ctl(mfd) (((struct mdss_overlay_private *)\
				(mfd->mdp.private1))->ctl)
#define mfd_to_wb(mfd) (((struct mdss_overlay_private *)\
				(mfd->mdp.private1))->wb)

/**
 * - mdss_mdp_is_roi_changed
 * @mfd - pointer to mfd
 *
 * Function returns true if roi is changed for any layer mixer of a given
 * display, false otherwise.
 */
static inline bool mdss_mdp_is_roi_changed(struct msm_fb_data_type *mfd)
{
	struct mdss_mdp_ctl *ctl;

	if (!mfd)
		return false;

	ctl = mfd_to_ctl(mfd); /* returns master ctl */

	return ctl->mixer_left->roi_changed ||
	      (is_split_lm(mfd) ? ctl->mixer_right->roi_changed : false);
}

/**
 * - mdss_mdp_is_both_lm_valid
 * @main_ctl - pointer to a main ctl
 *
 * Function checks if both layer mixers are active or not. This can be useful
 * when partial update is enabled on either MDP_DUAL_LM_SINGLE_DISPLAY or
 * MDP_DUAL_LM_DUAL_DISPLAY .
 */
static inline bool mdss_mdp_is_both_lm_valid(struct mdss_mdp_ctl *main_ctl)
{
	return (main_ctl && main_ctl->is_master &&
		main_ctl->mixer_left && main_ctl->mixer_left->valid_roi &&
		main_ctl->mixer_right && main_ctl->mixer_right->valid_roi);
}

enum mdss_mdp_pu_type {
	MDSS_MDP_INVALID_UPDATE = -1,
	MDSS_MDP_DEFAULT_UPDATE,
	MDSS_MDP_LEFT_ONLY_UPDATE,	/* only valid for split_lm */
	MDSS_MDP_RIGHT_ONLY_UPDATE,	/* only valid for split_lm */
};

/* only call from master ctl */
static inline enum mdss_mdp_pu_type mdss_mdp_get_pu_type(
	struct mdss_mdp_ctl *mctl)
{
	enum mdss_mdp_pu_type pu_type = MDSS_MDP_INVALID_UPDATE;

	if (!mctl || !mctl->is_master)
		return pu_type;

	if (!is_split_lm(mctl->mfd) || mdss_mdp_is_both_lm_valid(mctl))
		pu_type = MDSS_MDP_DEFAULT_UPDATE;
	else if (mctl->mixer_left && mctl->mixer_left->valid_roi)
		pu_type = MDSS_MDP_LEFT_ONLY_UPDATE;
	else if (mctl->mixer_right && mctl->mixer_right->valid_roi)
		pu_type = MDSS_MDP_RIGHT_ONLY_UPDATE;
	else
		pr_err("%s: invalid pu_type\n", __func__);

	return pu_type;
}

static inline struct mdss_mdp_ctl *mdss_mdp_get_split_ctl(
	struct mdss_mdp_ctl *ctl)
{
	if (ctl && ctl->mixer_right && (ctl->mixer_right->ctl != ctl))
		return ctl->mixer_right->ctl;

	return NULL;
}

static inline struct mdss_mdp_ctl *mdss_mdp_get_main_ctl(
	struct mdss_mdp_ctl *sctl)
{
	if (sctl && sctl->mfd && sctl->mixer_left &&
		sctl->mixer_left->is_right_mixer)
		return mfd_to_ctl(sctl->mfd);

	return NULL;
}

static inline bool mdss_mdp_pipe_is_yuv(struct mdss_mdp_pipe *pipe)
{
	return pipe && (pipe->type == MDSS_MDP_PIPE_TYPE_VIG);
}

static inline bool mdss_mdp_pipe_is_rgb(struct mdss_mdp_pipe *pipe)
{
	return pipe && (pipe->type == MDSS_MDP_PIPE_TYPE_RGB);
}

static inline bool mdss_mdp_pipe_is_dma(struct mdss_mdp_pipe *pipe)
{
	return pipe && (pipe->type == MDSS_MDP_PIPE_TYPE_DMA);
}

static inline void mdss_mdp_ctl_write(struct mdss_mdp_ctl *ctl,
				      u32 reg, u32 val)
{
	writel_relaxed(val, ctl->base + reg);
}

static inline u32 mdss_mdp_ctl_read(struct mdss_mdp_ctl *ctl, u32 reg)
{
	return readl_relaxed(ctl->base + reg);
}

static inline void mdp_mixer_write(struct mdss_mdp_mixer *mixer,
	u32 reg, u32 val)
{
	writel_relaxed(val, mixer->base + reg);
}

static inline u32 mdp_mixer_read(struct mdss_mdp_mixer *mixer, u32 reg)
{
	return readl_relaxed(mixer->base + reg);
}

static inline void mdss_mdp_pingpong_write(char __iomem *pingpong_base,
				      u32 reg, u32 val)
{
	writel_relaxed(val, pingpong_base + reg);
}

static inline u32 mdss_mdp_pingpong_read(char __iomem *pingpong_base, u32 reg)
{
	return readl_relaxed(pingpong_base + reg);
}

static inline int mdss_mdp_pipe_is_sw_reset_available(
	struct mdss_data_type *mdata)
{
	switch (mdata->mdp_rev) {
	case MDSS_MDP_HW_REV_101_2:
	case MDSS_MDP_HW_REV_103_1:
		return true;
	default:
		return false;
	}
}

static inline int mdss_mdp_iommu_dyn_attach_supported(
	struct mdss_data_type *mdata)
{
	return (mdata->mdp_rev >= MDSS_MDP_HW_REV_103);
}

static inline int mdss_mdp_line_buffer_width(void)
{
	return MAX_LINE_BUFFER_WIDTH;
}

static inline int is_dest_scaling_enable(struct mdss_mdp_mixer *mixer)
{
	return (test_bit(MDSS_CAPS_DEST_SCALER, mdss_res->mdss_caps_map) &&
			mixer && mixer->ds && (mixer->ds->flags & DS_ENABLE));
}

static inline int is_dest_scaling_pu_enable(struct mdss_mdp_mixer *mixer)
{
	if (is_dest_scaling_enable(mixer))
		return (mixer->ds->flags & DS_PU_ENABLE);

	return 0;
}

static inline u32 get_ds_input_width(struct mdss_mdp_mixer *mixer)
{
	struct mdss_mdp_destination_scaler *ds;

	ds = mixer->ds;
	if (ds)
		return ds->src_width;

	return 0;
}

static inline u32 get_ds_input_height(struct mdss_mdp_mixer *mixer)
{
	struct mdss_mdp_destination_scaler *ds;

	ds = mixer->ds;
	if (ds)
		return ds->src_height;

	return 0;
}

static inline u32 get_ds_output_width(struct mdss_mdp_mixer *mixer)
{
	struct mdss_mdp_destination_scaler *ds;

	ds = mixer->ds;
	if (ds)
		return ds->scaler.dst_width;

	return 0;
}

static inline u32 get_ds_output_height(struct mdss_mdp_mixer *mixer)
{
	struct mdss_mdp_destination_scaler *ds;

	ds = mixer->ds;
	if (ds)
		return ds->scaler.dst_height;

	return 0;
}

static inline u32 get_panel_yres(struct mdss_panel_info *pinfo)
{
	u32 yres;

	yres = pinfo->yres + pinfo->lcdc.border_top +
				pinfo->lcdc.border_bottom;

	return yres;
}

static inline u32 get_panel_xres(struct mdss_panel_info *pinfo)
{
	u32 xres;

	xres = pinfo->xres + pinfo->lcdc.border_left +
				pinfo->lcdc.border_right;

	return xres;
}

static inline u32 get_panel_width(struct mdss_mdp_ctl *ctl)
{
	u32 width;

	width = get_panel_xres(&ctl->panel_data->panel_info);
	if (ctl->panel_data->next && is_pingpong_split(ctl->mfd))
		width += get_panel_xres(&ctl->panel_data->next->panel_info);
	else if (is_panel_split_link(ctl->mfd))
		width *= (ctl->panel_data->panel_info.mipi.num_of_sublinks);

	return width;
}

static inline bool mdss_mdp_req_init_restore_cfg(struct mdss_data_type *mdata)
{
	if (IS_MDSS_MAJOR_MINOR_SAME(mdata->mdp_rev,
				MDSS_MDP_HW_REV_106) ||
	    IS_MDSS_MAJOR_MINOR_SAME(mdata->mdp_rev,
				MDSS_MDP_HW_REV_108) ||
	    IS_MDSS_MAJOR_MINOR_SAME(mdata->mdp_rev,
				MDSS_MDP_HW_REV_111) ||
	    IS_MDSS_MAJOR_MINOR_SAME(mdata->mdp_rev,
				MDSS_MDP_HW_REV_112) ||
	    IS_MDSS_MAJOR_MINOR_SAME(mdata->mdp_rev,
				MDSS_MDP_HW_REV_114) ||
	    IS_MDSS_MAJOR_MINOR_SAME(mdata->mdp_rev,
				MDSS_MDP_HW_REV_115) ||
	    IS_MDSS_MAJOR_MINOR_SAME(mdata->mdp_rev,
				MDSS_MDP_HW_REV_116))
		return true;

	return false;
}

static inline int mdss_mdp_panic_signal_support_mode(
	struct mdss_data_type *mdata)
{
	uint32_t signal_mode = MDSS_MDP_PANIC_NONE;

	if (IS_MDSS_MAJOR_MINOR_SAME(mdata->mdp_rev,
				MDSS_MDP_HW_REV_105) ||
		IS_MDSS_MAJOR_MINOR_SAME(mdata->mdp_rev,
				MDSS_MDP_HW_REV_108) ||
		IS_MDSS_MAJOR_MINOR_SAME(mdata->mdp_rev,
				MDSS_MDP_HW_REV_109) ||
		IS_MDSS_MAJOR_MINOR_SAME(mdata->mdp_rev,
				MDSS_MDP_HW_REV_110) ||
		IS_MDSS_MAJOR_MINOR_SAME(mdata->mdp_rev,
				MDSS_MDP_HW_REV_111) ||
		IS_MDSS_MAJOR_MINOR_SAME(mdata->mdp_rev,
				MDSS_MDP_HW_REV_112))
		signal_mode = MDSS_MDP_PANIC_COMMON_REG_CFG;
	else if (IS_MDSS_MAJOR_MINOR_SAME(mdata->mdp_rev,
				MDSS_MDP_HW_REV_107) ||
		IS_MDSS_MAJOR_MINOR_SAME(mdata->mdp_rev,
				MDSS_MDP_HW_REV_114) ||
		IS_MDSS_MAJOR_MINOR_SAME(mdata->mdp_rev,
				MDSS_MDP_HW_REV_115) ||
		IS_MDSS_MAJOR_MINOR_SAME(mdata->mdp_rev,
				MDSS_MDP_HW_REV_116) ||
		IS_MDSS_MAJOR_MINOR_SAME(mdata->mdp_rev,
				MDSS_MDP_HW_REV_300) ||
		IS_MDSS_MAJOR_MINOR_SAME(mdata->mdp_rev,
				MDSS_MDP_HW_REV_320) ||
		IS_MDSS_MAJOR_MINOR_SAME(mdata->mdp_rev,
				MDSS_MDP_HW_REV_330))
		signal_mode = MDSS_MDP_PANIC_PER_PIPE_CFG;

	return signal_mode;
}

static inline struct clk *mdss_mdp_get_clk(u32 clk_idx)
{
	if (clk_idx < MDSS_MAX_CLK)
		return mdss_res->mdp_clk[clk_idx];
	return NULL;
}

static inline void mdss_update_sd_client(struct mdss_data_type *mdata,
							bool status)
{
	if (status) {
		atomic_inc(&mdata->sd_client_count);
	} else {
		atomic_add_unless(&mdss_res->sd_client_count, -1, 0);
		if (!atomic_read(&mdss_res->sd_client_count))
			wake_up_all(&mdata->secure_waitq);
	}
}

static inline void mdss_update_sc_client(struct mdss_data_type *mdata,
							bool status)
{
	if (status)
		atomic_inc(&mdata->sc_client_count);
	else
		atomic_add_unless(&mdss_res->sc_client_count, -1, 0);
}

static inline int mdss_mdp_get_wb_ctl_support(struct mdss_data_type *mdata,
							bool rotator_session)
{
	/*
	 * Any control path can be routed to any of the hardware datapaths.
	 * But there is a HW restriction for 3D Mux block. As the 3D Mux
	 * settings in the CTL registers are double buffered, if an interface
	 * uses it and disconnects, then the subsequent interface which gets
	 * connected should use the same control path in order to clear the
	 * 3D MUX settings.
	 * To handle this restriction, we are allowing WB also, to loop through
	 * all the avialable control paths, so that it can reuse the control
	 * path left by the external interface, thereby clearing the 3D Mux
	 * settings.
	 * The initial control paths can be used by Primary, External and WB.
	 * The rotator can use the remaining available control paths.
	 */
	return rotator_session ? (mdata->nctl - mdata->nmixers_wb) :
		MDSS_MDP_CTL0;
}

static inline bool mdss_mdp_is_nrt_vbif_client(struct mdss_data_type *mdata,
					struct mdss_mdp_pipe *pipe)
{
	return mdata->vbif_nrt_io.base && pipe->mixer_left &&
			pipe->mixer_left->rotator_mode;
}

static inline bool mdss_mdp_is_nrt_ctl_path(struct mdss_mdp_ctl *ctl)
{
	return (ctl->intf_num ==  MDSS_MDP_NO_INTF) ||
		(ctl->mixer_left && ctl->mixer_left->rotator_mode);
}

static inline bool mdss_mdp_is_nrt_vbif_base_defined(
		struct mdss_data_type *mdata)
{
	return mdata->vbif_nrt_io.base ? true : false;
}

static inline bool mdss_mdp_ctl_is_power_off(struct mdss_mdp_ctl *ctl)
{
	return mdss_panel_is_power_off(ctl->power_state);
}

static inline bool mdss_mdp_ctl_is_power_on_interactive(
	struct mdss_mdp_ctl *ctl)
{
	return mdss_panel_is_power_on_interactive(ctl->power_state);
}

static inline bool mdss_mdp_ctl_is_power_on(struct mdss_mdp_ctl *ctl)
{
	return mdss_panel_is_power_on(ctl->power_state);
}

static inline bool mdss_mdp_ctl_is_power_on_lp(struct mdss_mdp_ctl *ctl)
{
	return mdss_panel_is_power_on_lp(ctl->power_state);
}

static inline u32 left_lm_w_from_mfd(struct msm_fb_data_type *mfd)
{
	struct mdss_mdp_ctl *ctl = mfd_to_ctl(mfd);
	struct mdss_panel_info *pinfo = mfd->panel_info;
	int width = 0;

	if (ctl && ctl->mixer_left) {
		width =  ctl->mixer_left->width;
		width -= (pinfo->lcdc.border_left + pinfo->lcdc.border_right);
		pr_debug("ctl=%d mw=%d l=%d r=%d w=%d\n",
			ctl->num, ctl->mixer_left->width,
			pinfo->lcdc.border_left, pinfo->lcdc.border_right,
			width);
	}
	return width;
}

static inline bool mdss_mdp_is_tile_format(struct mdss_mdp_format_params *fmt)
{
	return fmt && (fmt->fetch_mode == MDSS_MDP_FETCH_TILE);
}

static inline bool mdss_mdp_is_ubwc_format(struct mdss_mdp_format_params *fmt)
{
	return fmt && (fmt->fetch_mode == MDSS_MDP_FETCH_UBWC);
}

static inline bool mdss_mdp_is_linear_format(struct mdss_mdp_format_params *fmt)
{
	return fmt && (fmt->fetch_mode == MDSS_MDP_FETCH_LINEAR);
}

static inline bool mdss_mdp_is_nv12_format(struct mdss_mdp_format_params *fmt)
{
	return fmt && (fmt->chroma_sample == MDSS_MDP_CHROMA_420) &&
		(fmt->fetch_planes == MDSS_MDP_PLANE_PSEUDO_PLANAR);
}

static inline bool mdss_mdp_is_ubwc_supported(struct mdss_data_type *mdata)
{
	return mdata->has_ubwc;
}

static inline int mdss_mdp_is_cdm_supported(struct mdss_data_type *mdata,
					    u32 intf_type, u32 mixer_type)
{
	int support = mdata->ncdm;

	/*
	 * CDM is supported under these conditions
	 * 1. If Device tree created a cdm block AND
	 * 2. Output interface is HDMI OR Output interface is WB2
	 */
	return support && ((intf_type == MDSS_INTF_HDMI) ||
			   ((intf_type == MDSS_MDP_NO_INTF) &&
			    ((mixer_type == MDSS_MDP_MIXER_TYPE_INTF) ||
			     (mixer_type == MDSS_MDP_MIXER_TYPE_WRITEBACK))));
}

static inline u32 mdss_mdp_get_cursor_frame_size(struct mdss_data_type *mdata)
{
	return mdata->max_cursor_size *  mdata->max_cursor_size * 4;
}

static inline uint8_t pp_vig_csc_pipe_val(struct mdss_mdp_pipe *pipe)
{
	switch (pipe->csc_coeff_set) {
	case MDP_CSC_ITU_R_601:
		return MDSS_MDP_CSC_YUV2RGB_601L;
	case MDP_CSC_ITU_R_601_FR:
		return MDSS_MDP_CSC_YUV2RGB_601FR;
	case MDP_CSC_ITU_R_2020:
		return MDSS_MDP_CSC_YUV2RGB_2020L;
	case MDP_CSC_ITU_R_2020_FR:
		return MDSS_MDP_CSC_YUV2RGB_2020FR;
	case MDP_CSC_ITU_R_709:
	default:
		return  MDSS_MDP_CSC_YUV2RGB_709L;
	}
}

/*
 * when split_lm topology is used without 3D_Mux, either DSC_MERGE or
 * split_panel is used during full frame updates. Now when we go from
 * full frame update to right-only update, we need to disable DSC_MERGE or
 * split_panel. However, those are controlled through DSC0_COMMON_MODE
 * register which is double buffered, and this double buffer update is tied to
 * LM0. Now for right-only update, LM0 will not get double buffer update signal.
 * So DSC_MERGE or split_panel is not disabled for right-only update which is
 * a wrong HW state and leads ping-pong timeout. Workaround for this is to use
 * LM0->DSC0 pair for right-only update and disable DSC_MERGE or split_panel.
 *
 * However using LM0->DSC0 pair for right-only update requires many changes
 * at various levels of SW. To lower the SW impact and still support
 * right-only partial update, keep SW state as it is but swap mixer register
 * writes such that we instruct HW to use LM0->DSC0 pair.
 *
 * This function will return true if such a swap is needed or not.
 */
static inline bool mdss_mdp_is_lm_swap_needed(struct mdss_data_type *mdata,
	struct mdss_mdp_ctl *mctl)
{
	if (!mdata || !mctl || !mctl->is_master ||
	    !mctl->panel_data || !mctl->mfd)
		return false;

	return (is_dsc_compression(&mctl->panel_data->panel_info)) &&
	       (mctl->panel_data->panel_info.partial_update_enabled) &&
	       (mdss_has_quirk(mdata, MDSS_QUIRK_DSC_RIGHT_ONLY_PU)) &&
	       ((mctl->mfd->split_mode == MDP_DUAL_LM_DUAL_DISPLAY) ||
		((mctl->mfd->split_mode == MDP_DUAL_LM_SINGLE_DISPLAY) &&
		 (mctl->panel_data->panel_info.dsc_enc_total == 2))) &&
	       (!mctl->mixer_left->valid_roi) &&
	       (mctl->mixer_right->valid_roi);
}

static inline int mdss_mdp_get_display_id(struct mdss_mdp_pipe *pipe)
{
	return (pipe && pipe->mfd) ? pipe->mfd->index : -1;
}

static inline bool mdss_mdp_is_full_frame_update(struct mdss_mdp_ctl *ctl)
{
	struct mdss_mdp_mixer *mixer;
	struct mdss_rect *roi;

	if (mdss_mdp_get_pu_type(ctl) != MDSS_MDP_DEFAULT_UPDATE)
		return false;

	if (ctl->mixer_left->valid_roi) {
		mixer = ctl->mixer_left;
		roi = &mixer->roi;
		if ((roi->x != 0) || (roi->y != 0) || (roi->w != mixer->width)
			|| (roi->h != mixer->height))
			return false;
	}

	if (ctl->mixer_right && ctl->mixer_right->valid_roi) {
		mixer = ctl->mixer_right;
		roi = &mixer->roi;
		if ((roi->x != 0) || (roi->y != 0) || (roi->w != mixer->width)
			|| (roi->h != mixer->height))
			return false;
	}

	return true;
}

static inline bool mdss_mdp_is_lineptr_supported(struct mdss_mdp_ctl *ctl)
{
	struct mdss_panel_info *pinfo;

	if (!ctl || !ctl->mixer_left || !ctl->is_master)
		return false;

	pinfo = &ctl->panel_data->panel_info;

	return (ctl->is_video_mode || ((pinfo->type == MIPI_CMD_PANEL)
			&& (pinfo->te.tear_check_en)) ? true : false);
}

static inline bool mdss_mdp_is_map_needed(struct mdss_data_type *mdata,
						struct mdss_mdp_img_data *data)
{
	u32 is_secure_ui = data->flags & MDP_SECURE_DISPLAY_OVERLAY_SESSION;
	u64 is_secure_camera = data->flags & MDP_SECURE_CAMERA_OVERLAY_SESSION;

     /*
      * For ULT Targets we need SMMU Map, to issue map call for secure Display.
      */
	if (is_secure_ui && !mdss_has_quirk(mdata, MDSS_QUIRK_NEED_SECURE_MAP))
		return false;

	if (is_secure_camera && test_bit(MDSS_CAPS_SEC_DETACH_SMMU,
				mdata->mdss_caps_map))
		return false;

	return true;
}

static inline u32 mdss_mdp_get_rotator_dst_format(u32 in_format, u32 in_rot90,
	u32 bwc)
{
	switch (in_format) {
	case MDP_RGB_565:
	case MDP_BGR_565:
		if (in_rot90)
			return MDP_RGB_888;
		else
			return in_format;
	case MDP_RGBA_8888:
		if (bwc)
			return MDP_BGRA_8888;
		else
			return in_format;
	case MDP_Y_CBCR_H2V2_VENUS:
	case MDP_Y_CRCB_H2V2_VENUS:
	case MDP_Y_CBCR_H2V2:
		if (in_rot90)
			return MDP_Y_CRCB_H2V2;
		else
			return in_format;
	case MDP_Y_CB_CR_H2V2:
	case MDP_Y_CR_CB_GH2V2:
	case MDP_Y_CR_CB_H2V2:
		return MDP_Y_CRCB_H2V2;
	default:
		return in_format;
	}
}

irqreturn_t mdss_mdp_isr(int irq, void *ptr);
void mdss_mdp_irq_clear(struct mdss_data_type *mdata,
		u32 intr_type, u32 intf_num);
int mdss_mdp_irq_enable(u32 intr_type, u32 intf_num);
void mdss_mdp_irq_disable(u32 intr_type, u32 intf_num);
void mdss_mdp_intr_check_and_clear(u32 intr_type, u32 intf_num);
int mdss_mdp_hist_irq_enable(u32 irq);
void mdss_mdp_hist_irq_disable(u32 irq);
void mdss_mdp_irq_disable_nosync(u32 intr_type, u32 intf_num);
int mdss_mdp_set_intr_callback(u32 intr_type, u32 intf_num,
			       void (*fnc_ptr)(void *), void *arg);
int mdss_mdp_set_intr_callback_nosync(u32 intr_type, u32 intf_num,
			       void (*fnc_ptr)(void *), void *arg);
u32 mdss_mdp_get_irq_mask(u32 intr_type, u32 intf_num);

void mdss_mdp_footswitch_ctrl(struct mdss_data_type *mdata, int on);
void mdss_mdp_footswitch_ctrl_splash(int on);
void mdss_mdp_batfet_ctrl(struct mdss_data_type *mdata, int enable);
void mdss_mdp_set_clk_rate(unsigned long min_clk_rate, bool locked);
unsigned long mdss_mdp_get_clk_rate(u32 clk_idx, bool locked);
int mdss_mdp_vsync_clk_enable(int enable, bool locked);
void mdss_mdp_clk_ctrl(int enable);
struct mdss_data_type *mdss_mdp_get_mdata(void);
int mdss_mdp_secure_session_ctrl(unsigned int enable, u64 flags);

int mdss_mdp_overlay_init(struct msm_fb_data_type *mfd);
int mdss_mdp_dfps_update_params(struct msm_fb_data_type *mfd,
	struct mdss_panel_data *pdata, struct dynamic_fps_data *data);
int mdss_mdp_layer_atomic_validate(struct msm_fb_data_type *mfd,
	struct file *file, struct mdp_layer_commit_v1 *ov_commit);
int mdss_mdp_layer_pre_commit(struct msm_fb_data_type *mfd,
	struct file *file, struct mdp_layer_commit_v1 *ov_commit);

int mdss_mdp_layer_atomic_validate_wfd(struct msm_fb_data_type *mfd,
	struct file *file, struct mdp_layer_commit_v1 *ov_commit);
int mdss_mdp_layer_pre_commit_wfd(struct msm_fb_data_type *mfd,
	struct file *file, struct mdp_layer_commit_v1 *ov_commit);
bool mdss_mdp_wfd_is_config_same(struct msm_fb_data_type *mfd,
	struct mdp_output_layer *layer);

int mdss_mdp_async_position_update(struct msm_fb_data_type *mfd,
		struct mdp_position_update *update_pos);

int mdss_mdp_overlay_req_check(struct msm_fb_data_type *mfd,
			       struct mdp_overlay *req,
			       struct mdss_mdp_format_params *fmt);
int mdss_mdp_overlay_vsync_ctrl(struct msm_fb_data_type *mfd, int en);
int mdss_mdp_overlay_pipe_setup(struct msm_fb_data_type *mfd,
	struct mdp_overlay *req, struct mdss_mdp_pipe **ppipe,
	struct mdss_mdp_pipe *left_blend_pipe, bool is_single_layer);
void mdss_mdp_handoff_cleanup_pipes(struct msm_fb_data_type *mfd,
							u32 type);
int mdss_mdp_overlay_release(struct msm_fb_data_type *mfd, int ndx);
int mdss_mdp_overlay_start(struct msm_fb_data_type *mfd);
void mdss_mdp_overlay_set_chroma_sample(
	struct mdss_mdp_pipe *pipe);
int mdp_pipe_tune_perf(struct mdss_mdp_pipe *pipe,
	u64 flags);
int mdss_mdp_overlay_setup_scaling(struct mdss_mdp_pipe *pipe);
struct mdss_mdp_pipe *mdss_mdp_pipe_assign(struct mdss_data_type *mdata,
	struct mdss_mdp_mixer *mixer, u32 ndx,
	enum mdss_mdp_pipe_rect rect_num);
struct mdss_mdp_pipe *mdss_mdp_overlay_pipe_reuse(
	struct msm_fb_data_type *mfd, int pipe_ndx);
void mdss_mdp_pipe_position_update(struct mdss_mdp_pipe *pipe,
		struct mdss_rect *src, struct mdss_rect *dst);
int mdss_mdp_video_addr_setup(struct mdss_data_type *mdata,
		u32 *offsets,  u32 count);
int mdss_mdp_video_start(struct mdss_mdp_ctl *ctl);
void mdss_mdp_switch_roi_reset(struct mdss_mdp_ctl *ctl);
void mdss_mdp_switch_to_cmd_mode(struct mdss_mdp_ctl *ctl, int prep);
void mdss_mdp_switch_to_vid_mode(struct mdss_mdp_ctl *ctl, int prep);
void *mdss_mdp_get_intf_base_addr(struct mdss_data_type *mdata,
		u32 interface_id);
int mdss_mdp_cmd_start(struct mdss_mdp_ctl *ctl);
int mdss_mdp_writeback_start(struct mdss_mdp_ctl *ctl);
void *mdss_mdp_writeback_get_ctx_for_cwb(struct mdss_mdp_ctl *ctl);
int mdss_mdp_writeback_prepare_cwb(struct mdss_mdp_ctl *ctl,
		struct mdss_mdp_writeback_arg *wb_arg);
int mdss_mdp_acquire_wb(struct mdss_mdp_ctl *ctl);
int mdss_mdp_cwb_validate(struct msm_fb_data_type *mfd,
		struct mdp_output_layer *layer);
int mdss_mdp_cwb_check_resource(struct mdss_mdp_ctl *ctl, u32 wb_idx);

int mdss_mdp_overlay_kickoff(struct msm_fb_data_type *mfd,
		struct mdp_display_commit *data);
struct mdss_mdp_data *mdss_mdp_overlay_buf_alloc(struct msm_fb_data_type *mfd,
		struct mdss_mdp_pipe *pipe);
void mdss_mdp_overlay_buf_free(struct msm_fb_data_type *mfd,
		struct mdss_mdp_data *buf);

int mdss_mdp_ctl_reconfig(struct mdss_mdp_ctl *ctl,
		struct mdss_panel_data *pdata);
struct mdss_mdp_ctl *mdss_mdp_ctl_init(struct mdss_panel_data *pdata,
					struct msm_fb_data_type *mfd);
int mdss_mdp_video_reconfigure_splash_done(struct mdss_mdp_ctl *ctl,
		bool handoff);
int mdss_mdp_cmd_reconfigure_splash_done(struct mdss_mdp_ctl *ctl,
		bool handoff);
int mdss_mdp_ctl_splash_finish(struct mdss_mdp_ctl *ctl, bool handoff);
void mdss_mdp_check_ctl_reset_status(struct mdss_mdp_ctl *ctl);
int mdss_mdp_ctl_setup(struct mdss_mdp_ctl *ctl);
int mdss_mdp_ctl_split_display_setup(struct mdss_mdp_ctl *ctl,
		struct mdss_panel_data *pdata);
int mdss_mdp_ctl_destroy(struct mdss_mdp_ctl *ctl);
int mdss_mdp_ctl_start(struct mdss_mdp_ctl *ctl, bool handoff);
int mdss_mdp_ctl_stop(struct mdss_mdp_ctl *ctl, int panel_power_mode);
int mdss_mdp_ctl_intf_event(struct mdss_mdp_ctl *ctl, int event, void *arg,
	u32 flags);
int mdss_mdp_get_prefetch_lines(struct mdss_panel_info *pinfo);
int mdss_mdp_perf_bw_check(struct mdss_mdp_ctl *ctl,
		struct mdss_mdp_pipe **left_plist, int left_cnt,
		struct mdss_mdp_pipe **right_plist, int right_cnt);
int mdss_mdp_perf_bw_check_pipe(struct mdss_mdp_perf_params *perf,
		struct mdss_mdp_pipe *pipe);
int mdss_mdp_get_pipe_overlap_bw(struct mdss_mdp_pipe *pipe,
	struct mdss_rect *roi, u64 *quota, u64 *quota_nocr, u32 flags);
int mdss_mdp_get_panel_params(struct mdss_mdp_pipe *pipe,
	struct mdss_mdp_mixer *mixer, u32 *fps, u32 *v_total,
	u32 *h_total, u32 *xres);
int mdss_mdp_perf_calc_pipe(struct mdss_mdp_pipe *pipe,
	struct mdss_mdp_perf_params *perf, struct mdss_rect *roi,
	u32 flags);
bool mdss_mdp_is_amortizable_pipe(struct mdss_mdp_pipe *pipe,
	struct mdss_mdp_mixer *mixer, struct mdss_data_type *mdata);
u32 mdss_mdp_calc_latency_buf_bytes(bool is_yuv, bool is_bwc,
	bool is_tile, u32 src_w, u32 bpp, bool use_latency_buf_percentage,
	u32 smp_bytes, bool is_ubwc, bool is_nv12, bool is_hflip);
u32 mdss_mdp_get_mdp_clk_rate(struct mdss_data_type *mdata);
int mdss_mdp_ctl_notify(struct mdss_mdp_ctl *ctl, int event);
void mdss_mdp_ctl_notifier_register(struct mdss_mdp_ctl *ctl,
	struct notifier_block *notifier);
void mdss_mdp_ctl_notifier_unregister(struct mdss_mdp_ctl *ctl,
	struct notifier_block *notifier);
u32 mdss_mdp_ctl_perf_get_transaction_status(struct mdss_mdp_ctl *ctl);
u64 apply_comp_ratio_factor(u64 quota, struct mdss_mdp_format_params *fmt,
	struct mult_factor *factor);

int mdss_mdp_scan_pipes(void);

int mdss_mdp_mixer_handoff(struct mdss_mdp_ctl *ctl, u32 num,
	struct mdss_mdp_pipe *pipe);

void mdss_mdp_ctl_perf_set_transaction_status(struct mdss_mdp_ctl *ctl,
	enum mdss_mdp_perf_state_type component, bool new_status);
void mdss_mdp_ctl_perf_release_bw(struct mdss_mdp_ctl *ctl);
void mdss_mdp_get_interface_type(struct mdss_mdp_ctl *ctl, int *intf_type,
		int *split_needed);
int mdss_mdp_async_ctl_flush(struct msm_fb_data_type *mfd,
		u32 flush_bits);
int mdss_mdp_get_pipe_flush_bits(struct mdss_mdp_pipe *pipe);
struct mdss_mdp_mixer *mdss_mdp_block_mixer_alloc(void);
int mdss_mdp_block_mixer_destroy(struct mdss_mdp_mixer *mixer);
struct mdss_mdp_mixer *mdss_mdp_mixer_get(struct mdss_mdp_ctl *ctl, int mux);
struct mdss_mdp_pipe *mdss_mdp_get_staged_pipe(struct mdss_mdp_ctl *ctl,
	int mux, int stage, bool is_right_blend);
int mdss_mdp_mixer_pipe_update(struct mdss_mdp_pipe *pipe,
	struct mdss_mdp_mixer *mixer, int params_changed);
int mdss_mdp_mixer_pipe_unstage(struct mdss_mdp_pipe *pipe,
	struct mdss_mdp_mixer *mixer);
void mdss_mdp_mixer_unstage_all(struct mdss_mdp_mixer *mixer);
void mdss_mdp_reset_mixercfg(struct mdss_mdp_ctl *ctl);
int mdss_mdp_display_commit(struct mdss_mdp_ctl *ctl, void *arg,
	struct mdss_mdp_commit_cb *commit_cb);
int mdss_mdp_display_wait4comp(struct mdss_mdp_ctl *ctl);
int mdss_mdp_display_wait4pingpong(struct mdss_mdp_ctl *ctl, bool use_lock);
int mdss_mdp_display_wakeup_time(struct mdss_mdp_ctl *ctl,
				 ktime_t *wakeup_time);

int mdss_mdp_csc_setup(u32 block, u32 blk_idx, u32 csc_type);
int mdss_mdp_csc_setup_data(u32 block, u32 blk_idx, struct mdp_csc_cfg *data);

int mdss_mdp_pp_init(struct device *dev);
void mdss_mdp_pp_term(struct device *dev);
int mdss_mdp_pp_overlay_init(struct msm_fb_data_type *mfd);

int mdss_mdp_pp_resume(struct msm_fb_data_type *mfd);
void mdss_mdp_pp_dest_scaler_resume(struct mdss_mdp_ctl *ctl);

int mdss_mdp_pp_setup(struct mdss_mdp_ctl *ctl);
int mdss_mdp_pp_setup_locked(struct mdss_mdp_ctl *ctl,
				struct mdss_mdp_pp_program_info *info);
int mdss_mdp_pipe_pp_setup(struct mdss_mdp_pipe *pipe, u32 *op);
void mdss_mdp_pipe_pp_clear(struct mdss_mdp_pipe *pipe);
int mdss_mdp_pipe_sspp_setup(struct mdss_mdp_pipe *pipe, u32 *op);
int mdss_mdp_pp_sspp_config(struct mdss_mdp_pipe *pipe);
int mdss_mdp_copy_layer_pp_info(struct mdp_input_layer *layer);
void mdss_mdp_free_layer_pp_info(struct mdp_input_layer *layer);

int mdss_mdp_smp_setup(struct mdss_data_type *mdata, u32 cnt, u32 size);

void mdss_hw_init(struct mdss_data_type *mdata);

int mdss_mdp_mfd_valid_dspp(struct msm_fb_data_type *mfd);

int mdss_mdp_pa_config(struct msm_fb_data_type *mfd,
			struct mdp_pa_cfg_data *config, u32 *copyback);
int mdss_mdp_pa_v2_config(struct msm_fb_data_type *mfd,
			struct mdp_pa_v2_cfg_data *config, u32 *copyback);
int mdss_mdp_pcc_config(struct msm_fb_data_type *mfd,
			struct mdp_pcc_cfg_data *cfg_ptr, u32 *copyback);
int mdss_mdp_igc_lut_config(struct msm_fb_data_type *mfd,
			struct mdp_igc_lut_data *config, u32 *copyback,
				u32 copy_from_kernel);
int mdss_mdp_argc_config(struct msm_fb_data_type *mfd,
			struct mdp_pgc_lut_data *config, u32 *copyback);
int mdss_mdp_hist_lut_config(struct msm_fb_data_type *mfd,
			struct mdp_hist_lut_data *config, u32 *copyback);
int mdss_mdp_pp_default_overlay_config(struct msm_fb_data_type *mfd,
					struct mdss_panel_data *pdata);
int mdss_mdp_dither_config(struct msm_fb_data_type *mfd,
			struct mdp_dither_cfg_data *config, u32 *copyback,
			   int copy_from_kernel);
int mdss_mdp_gamut_config(struct msm_fb_data_type *mfd,
			struct mdp_gamut_cfg_data *config, u32 *copyback);
int mdss_mdp_pa_dither_config(struct msm_fb_data_type *mfd,
			struct mdp_dither_cfg_data *config);


int mdss_mdp_hist_intr_req(struct mdss_intr *intr, u32 bits, bool en);
int mdss_mdp_hist_intr_setup(struct mdss_intr *intr, int state);
int mdss_mdp_hist_start(struct mdp_histogram_start_req *req);
int mdss_mdp_hist_stop(u32 block);
int mdss_mdp_hist_collect(struct mdp_histogram_data *hist);
void mdss_mdp_hist_intr_done(u32 isr);

int mdss_mdp_ad_config(struct msm_fb_data_type *mfd,
				struct mdss_ad_init_cfg *init_cfg);
int mdss_mdp_ad_bl_config(struct msm_fb_data_type *mfd,
				struct mdss_ad_bl_cfg *ad_bl_cfg);
int mdss_mdp_ad_input(struct msm_fb_data_type *mfd,
				struct mdss_ad_input *input, int wait);
int mdss_mdp_ad_addr_setup(struct mdss_data_type *mdata, u32 *ad_offsets);
int mdss_mdp_calib_mode(struct msm_fb_data_type *mfd,
				struct mdss_calib_cfg *cfg);

int mdss_mdp_pipe_handoff(struct mdss_mdp_pipe *pipe);
int mdss_mdp_smp_handoff(struct mdss_data_type *mdata);
struct mdss_mdp_pipe *mdss_mdp_pipe_alloc(struct mdss_mdp_mixer *mixer,
	u32 off, u32 type, struct mdss_mdp_pipe *left_blend_pipe);
struct mdss_mdp_pipe *mdss_mdp_pipe_get(u32 ndx,
	enum mdss_mdp_pipe_rect rect_num);
struct mdss_mdp_pipe *mdss_mdp_pipe_search(struct mdss_data_type *mdata,
	u32 ndx, enum mdss_mdp_pipe_rect rect_num);
int mdss_mdp_pipe_map(struct mdss_mdp_pipe *pipe);
void mdss_mdp_pipe_unmap(struct mdss_mdp_pipe *pipe);

u32 mdss_mdp_smp_calc_num_blocks(struct mdss_mdp_pipe *pipe);
u32 mdss_mdp_smp_get_size(struct mdss_mdp_pipe *pipe);
int mdss_mdp_smp_reserve(struct mdss_mdp_pipe *pipe);
void mdss_mdp_smp_unreserve(struct mdss_mdp_pipe *pipe);
void mdss_mdp_smp_release(struct mdss_mdp_pipe *pipe);

int mdss_mdp_pipe_addr_setup(struct mdss_data_type *mdata,
	struct mdss_mdp_pipe *head, u32 *offsets, u32 *ftch_id, u32 *xin_id,
	u32 type, const int *pnums, u32 len, u32 rects_per_sspp,
	u8 priority_base);
int mdss_mdp_mixer_addr_setup(struct mdss_data_type *mdata, u32 *mixer_offsets,
		u32 *dspp_offsets, u32 *pingpong_offsets, u32 type, u32 len);
int mdss_mdp_ctl_addr_setup(struct mdss_data_type *mdata, u32 *ctl_offsets,
	u32 len);
int mdss_mdp_wb_addr_setup(struct mdss_data_type *mdata,
	u32 num_wb, u32 num_intf_wb);
int mdss_mdp_ds_addr_setup(struct mdss_data_type *mdata);

void mdss_mdp_pipe_clk_force_off(struct mdss_mdp_pipe *pipe);
int mdss_mdp_pipe_fetch_halt(struct mdss_mdp_pipe *pipe, bool is_recovery);
int mdss_mdp_pipe_panic_signal_ctrl(struct mdss_mdp_pipe *pipe, bool enable);
void mdss_mdp_bwcpanic_ctrl(struct mdss_data_type *mdata, bool enable);
int mdss_mdp_pipe_destroy(struct mdss_mdp_pipe *pipe);
int mdss_mdp_pipe_queue_data(struct mdss_mdp_pipe *pipe,
			     struct mdss_mdp_data *src_data);

int mdss_mdp_data_check(struct mdss_mdp_data *data,
			struct mdss_mdp_plane_sizes *ps,
			struct mdss_mdp_format_params *fmt);
int mdss_mdp_get_plane_sizes(struct mdss_mdp_format_params *fmt, u32 w, u32 h,
	     struct mdss_mdp_plane_sizes *ps, u32 bwc_mode, bool rotation);
int mdss_mdp_get_rau_strides(u32 w, u32 h, struct mdss_mdp_format_params *fmt,
			       struct mdss_mdp_plane_sizes *ps);
void mdss_mdp_data_calc_offset(struct mdss_mdp_data *data, u16 x, u16 y,
	struct mdss_mdp_plane_sizes *ps, struct mdss_mdp_format_params *fmt);
void mdss_mdp_format_flag_removal(u32 *table, u32 num, u32 remove_bits);
struct mdss_mdp_format_params *mdss_mdp_get_format_params(u32 format);
int mdss_mdp_validate_offset_for_ubwc_format(
	struct mdss_mdp_format_params *fmt, u16 x, u16 y);
void mdss_mdp_get_v_h_subsample_rate(u8 chroma_samp,
	u8 *v_sample, u8 *h_sample);
struct mult_factor *mdss_mdp_get_comp_factor(u32 format,
	bool rt_factor);
int mdss_mdp_data_map(struct mdss_mdp_data *data, bool rotator, int dir);
void mdss_mdp_data_free(struct mdss_mdp_data *data, bool rotator, int dir);
int mdss_mdp_data_get_and_validate_size(struct mdss_mdp_data *data,
	struct msmfb_data *planes, int num_planes, u64 flags,
	struct device *dev, bool rotator, int dir,
	struct mdp_layer_buffer *buffer);
u32 mdss_get_panel_framerate(struct msm_fb_data_type *mfd);
int mdss_mdp_calc_phase_step(u32 src, u32 dst, u32 *out_phase);

void mdss_mdp_intersect_rect(struct mdss_rect *res_rect,
	const struct mdss_rect *dst_rect,
	const struct mdss_rect *sci_rect);
void mdss_mdp_crop_rect(struct mdss_rect *src_rect,
	struct mdss_rect *dst_rect,
	const struct mdss_rect *sci_rect, bool normalize);
void rect_copy_mdss_to_mdp(struct mdp_rect *user, struct mdss_rect *kernel);
void rect_copy_mdp_to_mdss(struct mdp_rect *user, struct mdss_rect *kernel);
bool mdss_rect_overlap_check(struct mdss_rect *rect1, struct mdss_rect *rect2);
void mdss_rect_split(struct mdss_rect *in_roi, struct mdss_rect *l_roi,
	struct mdss_rect *r_roi, u32 splitpoint);


int mdss_mdp_get_ctl_mixers(u32 fb_num, u32 *mixer_id);
bool mdss_mdp_mixer_reg_has_pipe(struct mdss_mdp_mixer *mixer,
		struct mdss_mdp_pipe *pipe);
u32 mdss_mdp_fb_stride(u32 fb_index, u32 xres, int bpp);
void mdss_check_dsi_ctrl_status(struct work_struct *work, uint32_t interval);

int mdss_mdp_calib_config(struct mdp_calib_config_data *cfg, u32 *copyback);
int mdss_mdp_calib_config_buffer(struct mdp_calib_config_buffer *cfg,
						u32 *copyback);
int mdss_mdp_ctl_update_fps(struct mdss_mdp_ctl *ctl);
int mdss_mdp_pipe_is_staged(struct mdss_mdp_pipe *pipe);
int mdss_mdp_writeback_display_commit(struct mdss_mdp_ctl *ctl, void *arg);
struct mdss_mdp_ctl *mdss_mdp_ctl_mixer_switch(struct mdss_mdp_ctl *ctl,
					       u32 return_type);
void mdss_mdp_set_roi(struct mdss_mdp_ctl *ctl,
	struct mdss_rect *l_roi, struct mdss_rect *r_roi);
void mdss_mdp_mixer_update_pipe_map(struct mdss_mdp_ctl *master_ctl,
		int mixer_mux);
int mdss_mdp_wb_import_data(struct device *device,
		struct mdss_mdp_wb_data *wb_data);

void mdss_mdp_pipe_calc_pixel_extn(struct mdss_mdp_pipe *pipe);
void mdss_mdp_pipe_calc_qseed3_cfg(struct mdss_mdp_pipe *pipe);
void mdss_mdp_ctl_restore(bool locked);
int  mdss_mdp_ctl_reset(struct mdss_mdp_ctl *ctl, bool is_recovery);
int mdss_mdp_wait_for_xin_halt(u32 xin_id, bool is_vbif_nrt);
void mdss_mdp_set_ot_limit(struct mdss_mdp_set_ot_params *params);
int mdss_mdp_cmd_set_autorefresh_mode(struct mdss_mdp_ctl *ctl, int frame_cnt);
int mdss_mdp_cmd_get_autorefresh_mode(struct mdss_mdp_ctl *ctl);
int mdss_mdp_ctl_cmd_set_autorefresh(struct mdss_mdp_ctl *ctl, int frame_cnt);
int mdss_mdp_ctl_cmd_get_autorefresh(struct mdss_mdp_ctl *ctl);
int mdss_mdp_enable_panel_disable_mode(struct msm_fb_data_type *mfd,
	bool disable_panel);
void mdss_mdp_ctl_event_timer(void *data);
int mdss_mdp_pp_get_version(struct mdp_pp_feature_version *version);
int mdss_mdp_layer_pre_commit_cwb(struct msm_fb_data_type *mfd,
		struct mdp_layer_commit_v1 *commit);

struct mdss_mdp_ctl *mdss_mdp_ctl_alloc(struct mdss_data_type *mdata,
					       u32 off);
int mdss_mdp_ctl_free(struct mdss_mdp_ctl *ctl);

struct mdss_mdp_mixer *mdss_mdp_mixer_assign(u32 id, bool wb, bool rot);
struct mdss_mdp_mixer *mdss_mdp_mixer_alloc(
		struct mdss_mdp_ctl *ctl, u32 type, int mux, int rotator);
int mdss_mdp_mixer_free(struct mdss_mdp_mixer *mixer);

bool mdss_mdp_is_wb_mdp_intf(u32 num, u32 reg_index);
struct mdss_mdp_writeback *mdss_mdp_wb_assign(u32 id, u32 reg_index);
struct mdss_mdp_writeback *mdss_mdp_wb_alloc(u32 caps, u32 reg_index);
void mdss_mdp_wb_free(struct mdss_mdp_writeback *wb);

void mdss_mdp_ctl_dsc_setup(struct mdss_mdp_ctl *ctl,
	struct mdss_panel_info *pinfo);

void mdss_mdp_video_isr(void *ptr, u32 count);
void mdss_mdp_enable_hw_irq(struct mdss_data_type *mdata);
void mdss_mdp_disable_hw_irq(struct mdss_data_type *mdata);

void mdss_mdp_set_supported_formats(struct mdss_data_type *mdata);
int mdss_mdp_dest_scaler_setup_locked(struct mdss_mdp_mixer *mixer);
void *mdss_mdp_intf_get_ctx_base(struct mdss_mdp_ctl *ctl, int intf_num);

int mdss_mdp_mixer_get_hw_num(struct mdss_mdp_mixer *mixer);

#ifdef CONFIG_FB_MSM_MDP_NONE
struct mdss_data_type *mdss_mdp_get_mdata(void)
{
	return NULL;
}

int mdss_mdp_copy_layer_pp_info(struct mdp_input_layer *layer)
{
	return -EFAULT;
}

void mdss_mdp_free_layer_pp_info(struct mdp_input_layer *layer)
{
}

#endif /* CONFIG_FB_MSM_MDP_NONE */
#endif /* MDSS_MDP_H */<|MERGE_RESOLUTION|>--- conflicted
+++ resolved
@@ -449,41 +449,7 @@
 
 	/* to update lineptr, [1..yres] - enable, 0 - disable */
 	int (*update_lineptr)(struct mdss_mdp_ctl *ctl, bool enable);
-<<<<<<< HEAD
 	int (*avr_ctrl_fnc)(struct mdss_mdp_ctl *, bool enable);
-=======
-
-	/* to wait for vsync */
-	int (*wait_for_vsync_fnc)(struct mdss_mdp_ctl *ctl);
-};
-
-/* FRC info used for Deterministic Frame Rate Control */
-#define FRC_CADENCE_22_RATIO 2000000000u /* 30fps -> 60fps, 29.97 -> 59.94 */
-#define FRC_CADENCE_22_RATIO_LOW 1940000000u
-#define FRC_CADENCE_22_RATIO_HIGH 2060000000u
-
-#define FRC_CADENCE_23_RATIO 2500000000u /* 24fps -> 60fps, 23.976 -> 59.94 */
-#define FRC_CADENCE_23_RATIO_LOW 2450000000u
-#define FRC_CADENCE_23_RATIO_HIGH 2550000000u
-
-#define FRC_CADENCE_23223_RATIO 2400000000u /* 25fps -> 60fps */
-#define FRC_CADENCE_23223_RATIO_LOW 2360000000u
-#define FRC_CADENCE_23223_RATIO_HIGH 2440000000u
-
-#define FRC_VIDEO_TS_DELTA_THRESHOLD_US (16666 * 10) /* 10 frames at 60fps */
-
-/*
- * In current FRC design, the minimum video fps change we can support is 24fps
- * to 25fps, so the timestamp delta per frame is 1667. Use this threshold to
- * catch this case and ignore more trivial video fps variations.
- */
-#define FRC_VIDEO_FPS_CHANGE_THRESHOLD_US 1667
-
-/* how many samples we need for video
- * fps calculation
- */
-#define FRC_VIDEO_FPS_DETECT_WINDOW 32
->>>>>>> fab936c6
 
 	/* to wait for vsync */
 	int (*wait_for_vsync_fnc)(struct mdss_mdp_ctl *ctl);
@@ -619,15 +585,9 @@
 
 	/* dynamic resolution switch during cont-splash handoff */
 	bool switch_with_handoff;
-<<<<<<< HEAD
 	struct mdss_mdp_avr_info avr_info;
 	bool commit_in_progress;
 	struct mutex ds_lock;
-=======
-
-	/* vsync handler for FRC */
-	struct mdss_mdp_vsync_handler frc_vsync_handler;
->>>>>>> fab936c6
 	bool need_vsync_on;
 };
 
@@ -1036,11 +996,8 @@
 	struct kthread_work vsync_work;
 	struct task_struct *thread;
 
-<<<<<<< HEAD
 	u8 secure_transition_state;
 
-=======
->>>>>>> fab936c6
 	bool cache_null_commit; /* Cache if preceding commit was NULL */
 };
 
