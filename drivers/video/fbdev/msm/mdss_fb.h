--- conflicted
+++ resolved
@@ -246,13 +246,8 @@
 				do_div(out, 2 * max_bright);\
 				} while (0)
 #define MDSS_BL_TO_BRIGHT(out, v, bl_max, max_bright) do {\
-<<<<<<< HEAD
 				out = (2 * ((v) * (max_bright)) + (bl_max));\
 				do_div(out, 2 * bl_max);\
-=======
-				out = ((v) * (max_bright));\
-				do_div(out, bl_max);\
->>>>>>> fab936c6
 				} while (0)
 
 struct mdss_fb_file_info {
@@ -317,13 +312,8 @@
 	u32 calib_mode;
 	u32 calib_mode_bl;
 	u32 ad_bl_level;
-<<<<<<< HEAD
 	u32 bl_level;
 	int bl_extn_level;
-=======
-	u64 bl_level;
-	u64 bl_extn_level;
->>>>>>> fab936c6
 	u32 bl_scale;
 	u32 unset_bl_level;
 	bool allow_bl_update;
