--- conflicted
+++ resolved
@@ -170,11 +170,7 @@
 	MDSS_QUIRK_MMSS_GDSC_COLLAPSE,
 	MDSS_QUIRK_MDP_CLK_SET_RATE,
 	MDSS_QUIRK_HDR_SUPPORT_ENABLED,
-<<<<<<< HEAD
 	MDSS_QUIRK_MIN_BUS_VOTE,
-=======
-	MDSS_QUIRK_MDP_CLK_SET_RATE,
->>>>>>> fab936c6
 	MDSS_QUIRK_MAX,
 };
 
@@ -317,10 +313,6 @@
 	bool en_svs_high;
 	u32 max_mdp_clk_rate;
 	struct mdss_util_intf *mdss_util;
-<<<<<<< HEAD
-=======
-	struct mdss_panel_data *pdata;
->>>>>>> fab936c6
 	unsigned long mdp_clk_rate;
 
 	struct platform_device *pdev;
@@ -557,7 +549,6 @@
 	u32 bcolor2;
 	struct mdss_scaler_block *scaler_off;
 
-<<<<<<< HEAD
 	u32 max_dest_scaler_input_width;
 	u32 max_dest_scaler_output_width;
 	struct mdss_mdp_destination_scaler *ds;
@@ -566,10 +557,6 @@
 	u32 sec_session_cnt;
 	wait_queue_head_t secure_waitq;
 	struct cx_ipeak_client *mdss_cx_ipeak;
-=======
-	u32 splash_intf_sel;
-	u32 splash_split_disp;
->>>>>>> fab936c6
 	struct mult_factor bus_throughput_factor;
 };
 
