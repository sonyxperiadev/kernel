--- conflicted
+++ resolved
@@ -336,10 +336,6 @@
 	DISPCTRL_REC_T cmd_list[] = {
 		{DISPCTRL_WR_CMND, NT35516_CMD_SLPOUT, 0},
 		{DISPCTRL_SLEEP_MS, 0, 120},
-<<<<<<< HEAD
-		{DISPCTRL_WR_CMND_DATA, NT35516_CMD_COLMOD, 0x07},
-		{DISPCTRL_WR_CMND, NT35516_CMD_DISPON, 0},
-=======
 		{DISPCTRL_WR_CMND_DATA, NT35516_CMD_COLMOD, 0x77},
 		/*{DISPCTRL_WR_CMND, NT35516_CMD_DISPON, 0},*/
 		{DISPCTRL_WR_CMND_DATA, NT35516_CMD_TEON, 0x0},
@@ -354,7 +350,6 @@
 		{DISPCTRL_WR_CMND_DATA, NT35516_CMD_STESL, (TE_SCAN_LINE &
 		0xFF00) >> 16},
 		{DISPCTRL_WR_DATA, 0, (TE_SCAN_LINE & 0xFF)},
->>>>>>> ab7f9753
 		{DISPCTRL_LIST_END, 0, 0},
 	};
 #endif
