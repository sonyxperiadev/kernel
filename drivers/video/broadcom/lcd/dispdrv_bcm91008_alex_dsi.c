--- conflicted
+++ resolved
@@ -637,21 +637,10 @@
     if( !rst1present )
     {
 	printk(KERN_ERR "the reset B is not used");
-<<<<<<< HEAD
-=======
         LCD_DBG ( LCD_DBG_ID, "[DISPDRV] DISPDRV_Reset: "
             "WARNING Only HAL_LCD_RESET B/C defined\n");
     }
 
-    if( !rst2present )
-    {
-	printk(KERN_ERR "the reset C is not used");
->>>>>>> 1ba9c3bf
-        LCD_DBG ( LCD_DBG_ID, "[DISPDRV] DISPDRV_Reset: "
-            "WARNING Only HAL_LCD_RESET B/C defined\n");
-    }
-
-<<<<<<< HEAD
     if( !rst2present )
     {
 	printk(KERN_ERR "the reset C is not used");
@@ -659,8 +648,6 @@
             "WARNING Only HAL_LCD_RESET B/C defined\n");
     }
 
-=======
->>>>>>> 1ba9c3bf
 
     if ( !resetDone || force )
     {
