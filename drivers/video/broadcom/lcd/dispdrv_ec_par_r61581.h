<<<<<<< HEAD
/************************************************************************************************/
/*                                                                                              */
/*  Copyright 2011  Broadcom Corporation                                                        */
/*                                                                                              */
/*     Unless you and Broadcom execute a separate written software license agreement governing  */
/*     use of this software, this software is licensed to you under the terms of the GNU        */
/*     General Public License version 2 (the GPL), available at                                 */
/*                                                                                              */
/*          http://www.broadcom.com/licenses/GPLv2.php                                          */
/*                                                                                              */
/*     with the following added to such license:                                                */
/*                                                                                              */
/*     As a special exception, the copyright holders of this software give you permission to    */
/*     link this software with independent modules, and to copy and distribute the resulting    */
/*     executable under terms of your choice, provided that you also meet, for each linked      */
/*     independent module, the terms and conditions of the license of that module.              */
/*     An independent module is a module which is not derived from this software.  The special  */
/*     exception does not apply to any modifications of the software.                           */
/*                                                                                              */
/*     Notwithstanding the above, under no circumstances may you combine this software in any   */
/*     way with any other Broadcom software provided under a license other than the GPL,        */
/*     without Broadcom's express prior written consent.                                        */
/*                                                                                              */
/************************************************************************************************/

/* Requires the following header files before its inclusion in a c file
#include "dispdrv_common.h"
*/

//----------------------------------------------------
//--- HVGA LCD Controller RENESAS HVGA R61581 Controller
//----------------------------------------------------

#define MIPI_DCS_NOP									0x00
#define MIPI_DCS_SOFT_RESET								0x01
#define MIPI_DCS_GET_RED_CHANNEL						0x06
#define MIPI_DCS_GET_GREEN_CHANNEL						0x07
#define MIPI_DCS_GET_BLUE_CHANNEL						0x08
#define MIPI_DCS_GET_POWER_MODE			    			0x0A
#define MIPI_DCS_GET_ADDRESS_MODE		    			0x0B
#define MIPI_DCS_GET_PIXEL_FORMAT		    			0x0C
#define MIPI_DCS_GET_DISPLAY_MODE		    			0x0D
#define MIPI_DCS_GET_SIGNAL_MODE		    			0x0E
#define MIPI_DCS_GET_DIAGNOSTIC_RESULTS	    			0x0F
#define MIPI_DCS_ENTER_SLEEP_MODE		    			0x10
#define MIPI_DCS_EXIT_SLEEP_MODE		    			0x11
#define MIPI_DCS_ENTER_PARTIAL_MODE	 	    			0x12
#define MIPI_DCS_ENTER_NORMAL_MODE	 	    			0x13
#define MIPI_DCS_EXIT_INVERT_MODE		    			0x20
#define MIPI_DCS_ENTER_INVERT_MODE	 	    			0x21
#define MIPI_DCS_SET_GAMMA_CURVE	  	    			0x26
#define MIPI_DCS_SET_DISPLAY_OFF	  	    			0x28
#define MIPI_DCS_SET_DISPLAY_ON		  	    			0x29
#define MIPI_DCS_SET_COLUMN_ADDRESS  	    			0x2A
#define MIPI_DCS_SET_PAGE_ADDRESS	  	    			0x2B
#define MIPI_DCS_WRITE_MEMORY_START		    			0x2C
#define MIPI_DCS_WRITE_LUT				    			0x2D
#define MIPI_DCS_READ_MEMORY_START   	    			0x2E
#define MIPI_DCS_SET_PARTIAL_AREA	  	    			0x30
#define MIPI_DCS_SET_SCROLL_AREA	  	    			0x33
#define MIPI_DCS_SET_TEAR_OFF		  	    			0x34
#define MIPI_DCS_SET_TEAR_ON		  	    			0x35
#define MIPI_DCS_SET_ADDRESS_MODE   	    			0x36
#define MIPI_DCS_SET_SCROLL_START	  	    			0x37
#define MIPI_DCS_EXIT_IDLE_MODE			    			0x38
#define MIPI_DCS_ENTER_IDLE_MODE	 	    			0x39
#define MIPI_DCS_SET_PIXEL_FORMAT	  	    			0x3A
#define MIPI_DCS_WRITE_MEMORY_CONTINUE	    			0x3C
#define MIPI_DCS_READ_MEMORY_CONTINUE 	    			0x3E
#define MIPI_DCS_SET_TEAR_SCANLINE	  	    			0x44
#define MIPI_DCS_GET_SCANLINE			    			0x45
#define MIPI_DCS_READ_DDB_START			    			0xA1
#define MIPI_DCS_READ_DDB_CONTINUE		    			0xA8
#define MANUFACTURER_COMMAND_ACCESS_PROTECT				0xB0
#define FRAME_MEMORY_ACCESS_INTERFACE_SETTING			0xB3
#define DISPLAY_MODE_FRAME_MEMORY_WRITE_MODE_SETTING	0xB4
#define PANEL_DRIVING_SETTING							0xC0
#define DISPLAY_TIMING_SETTING_FOR_NORMAL_MODE			0xC1
#define SOURCE_VCOM_GATE_DRIVING_TIMING_SETTING			0xC4
#define GAMMA_SET										0xC8
#define POWER_SETTING_COMMON_SETTING					0xD0
#define VCOM_SETTING									0xD1
#define POWER_SETTING_FOR_NORMAL_MODE					0xD2
#define DITHER_SETTING									0xDA

#define TEAR_SCANLINE	480

DISPCTRL_REC_T R61581_Init[] = {
    {DISPCTRL_SLEEP_MS        , 0                               , 10      },

    // Manufacturer Command Access Protect, 1P
    {DISPCTRL_WR_CMND_DATA    , 0xB0                            , 0       },   

    // Frame Memory Access and Interface Setting, 4P
    {DISPCTRL_WR_CMND         , 0xB3                            , 0       },   
    {DISPCTRL_WR_DATA         , 0x00                            , 0x02    },            
    {DISPCTRL_WR_DATA         , 0x00                            , 0x00    },            
    {DISPCTRL_WR_DATA         , 0x00                            , 0x00    },            
    {DISPCTRL_WR_DATA         , 0x00                            , 0x00    },            

    // Display Mode and Frame Memory Write Mode Setting ( DPI/DBI ), 1P
    // 0 = DBI, Internal Osc Clock
    {DISPCTRL_WR_CMND_DATA    , 0xB4                            , 0x00    },   
 
    // Panel Drive Setting, 8P
    {DISPCTRL_WR_CMND         , 0xC0                            , 0       },   
    {DISPCTRL_WR_DATA         , 0x00                            , 0x13    },            
    {DISPCTRL_WR_DATA         , 0x00                            , 0x3B    },   //480    
    {DISPCTRL_WR_DATA         , 0x00                            , 0x00    },            
    {DISPCTRL_WR_DATA         , 0x00                            , 0x03    },   //02     
    {DISPCTRL_WR_DATA         , 0x00                            , 0x00    },            
    {DISPCTRL_WR_DATA         , 0x00                            , 0x01    },            
    {DISPCTRL_WR_DATA         , 0x00                            , 0x00    },            
    {DISPCTRL_WR_DATA         , 0x00                            , 0x43    },            

    // Display Timing Setting for Normal Mode, 4P
    {DISPCTRL_WR_CMND         , 0xC1                            , 0       },   
    {DISPCTRL_WR_DATA         , 0x00                            , 0x08    },   
    {DISPCTRL_WR_DATA         , 0x00                            , 0x1B    },   // CLOCK
    {DISPCTRL_WR_DATA         , 0x00                            , 0x08    },   
    {DISPCTRL_WR_DATA         , 0x00                            , 0x08    },   

    // Source/VCOM/Gate Driving Timing Setting, 4P
    {DISPCTRL_WR_CMND         , 0xC4                            , 0       },   
    {DISPCTRL_WR_DATA         , 0x00                            , 0x11    },   
    {DISPCTRL_WR_DATA         , 0x00                            , 0x07    },   
    {DISPCTRL_WR_DATA         , 0x00                            , 0x03    },   
    {DISPCTRL_WR_DATA         , 0x00                            , 0x03    },   

    // Gamma Set, 20P
    {DISPCTRL_WR_CMND         , 0xC8                            , 0       },   // GAMMA
    {DISPCTRL_WR_DATA         , 0x00                            , 0x04    },   
    {DISPCTRL_WR_DATA         , 0x00                            , 0x09    },   
    {DISPCTRL_WR_DATA         , 0x00                            , 0x16    },   
    {DISPCTRL_WR_DATA         , 0x00                            , 0x5A    },   
    {DISPCTRL_WR_DATA         , 0x00                            , 0x02    },   
    {DISPCTRL_WR_DATA         , 0x00                            , 0x0A    },   
    {DISPCTRL_WR_DATA         , 0x00                            , 0x16    },   
    {DISPCTRL_WR_DATA         , 0x00                            , 0x05    },   
    {DISPCTRL_WR_DATA         , 0x00                            , 0x00    },   
    {DISPCTRL_WR_DATA         , 0x00                            , 0x32    },   
    {DISPCTRL_WR_DATA         , 0x00                            , 0x05    },   
    {DISPCTRL_WR_DATA         , 0x00                            , 0x16    },   
    {DISPCTRL_WR_DATA         , 0x00                            , 0x0A    },   
    {DISPCTRL_WR_DATA         , 0x00                            , 0x53    },   
    {DISPCTRL_WR_DATA         , 0x00                            , 0x08    },   
    {DISPCTRL_WR_DATA         , 0x00                            , 0x16    },   
    {DISPCTRL_WR_DATA         , 0x00                            , 0x09    },   
    {DISPCTRL_WR_DATA         , 0x00                            , 0x04    },   
    {DISPCTRL_WR_DATA         , 0x00                            , 0x32    },   
    {DISPCTRL_WR_DATA         , 0x00                            , 0x00    },   


    {DISPCTRL_WR_CMND         , MIPI_DCS_SET_COLUMN_ADDRESS     , 0       },   
    {DISPCTRL_WR_DATA         , 0x00                            , 0x00    },   
    {DISPCTRL_WR_DATA         , 0x00                            , 0x00    },   
    {DISPCTRL_WR_DATA         , 0x00                            , 0x01    },    //
    {DISPCTRL_WR_DATA         , 0x00                            , 0x3F    },    // 319


    {DISPCTRL_WR_CMND         , MIPI_DCS_SET_PAGE_ADDRESS       , 0       },   
    {DISPCTRL_WR_DATA         , 0x00                            , 0x00    },   
    {DISPCTRL_WR_DATA         , 0x00                            , 0x00    },   
    {DISPCTRL_WR_DATA         , 0x00                            , 0x01    },    //
    {DISPCTRL_WR_DATA         , 0x00                            , 0xDF    },    // 479

    {DISPCTRL_WR_CMND_DATA    , MIPI_DCS_SET_TEAR_ON            , 0x00    },   
    {DISPCTRL_WR_CMND_DATA    , MIPI_DCS_SET_PIXEL_FORMAT       , 0x05    },    

    {DISPCTRL_WR_CMND         , MIPI_DCS_SET_TEAR_SCANLINE      , 0       },   
    {DISPCTRL_WR_DATA         , 0x00                            , 0x00    },   
    {DISPCTRL_WR_DATA         , 0x00                            , 0x01    },       


    {DISPCTRL_WR_CMND         , MIPI_DCS_WRITE_MEMORY_START     , 0       },   


    {DISPCTRL_WR_CMND         , MIPI_DCS_WRITE_MEMORY_START     , 0       },   
    {DISPCTRL_WR_CMND         , MIPI_DCS_EXIT_SLEEP_MODE        , 0       },   

    {DISPCTRL_SLEEP_MS        , 0                               , 150     },

    // Power Setting (Common Setting), 4P
    {DISPCTRL_WR_CMND         , 0xD0                            , 0x00    },   
    {DISPCTRL_WR_DATA         , 0x00                            , 0x07    },   
    {DISPCTRL_WR_DATA         , 0x00                            , 0x07    },      
    {DISPCTRL_WR_DATA         , 0x00                            , 0x1E    },      
    {DISPCTRL_WR_DATA         , 0x00                            , 0x03    },        // TRULY seq sent to us: 0x0703

    // VCOM, 3P
    {DISPCTRL_WR_CMND         , 0xD1                            , 0x00    },        
    {DISPCTRL_WR_DATA         , 0x00                            , 0x03    },   
    {DISPCTRL_WR_DATA         , 0x00                            , 0x52    },        // VCM
    {DISPCTRL_WR_DATA         , 0x00                            , 0x10    },        // VDV

    // Power Setting for Normal Mode, 3P
    {DISPCTRL_WR_CMND         , 0xD2                            , 0x00    },   
    {DISPCTRL_WR_DATA         , 0x00                            , 0x03    },   
    {DISPCTRL_WR_DATA         , 0x00                            , 0x24    },   
    // - missing 3-th par from TRULY's provided sequence

    // Manufacturer Command Access Protect
    {DISPCTRL_WR_CMND_DATA    , 0xB0                            , 0x00    },   
    {DISPCTRL_WR_CMND         , MIPI_DCS_SET_DISPLAY_ON         , 0       },   
    {DISPCTRL_SLEEP_MS        , 0                               , 10      },
    //--- END OF COMMAND LIST -----------------------
    {DISPCTRL_LIST_END       , 0                                , 0       }
};


#if 0

DISPCTRL_REC_T R61581_Init[] = {
	{DISPCTRL_SLEEP_MS, 0, 10},
	{DISPCTRL_WR_CMND_DATA, MANUFACTURER_COMMAND_ACCESS_PROTECT, 0},
	{DISPCTRL_WR_CMND, FRAME_MEMORY_ACCESS_INTERFACE_SETTING, 0},
	{DISPCTRL_WR_DATA, 0x00, 0x02},
	{DISPCTRL_WR_DATA, 0x00, 0x00},
	{DISPCTRL_WR_DATA, 0x00, 0x00},
	{DISPCTRL_WR_DATA, 0x00, 0x00},
	{DISPCTRL_WR_CMND_DATA, DISPLAY_MODE_FRAME_MEMORY_WRITE_MODE_SETTING, 0x00},
	{DISPCTRL_WR_CMND, PANEL_DRIVING_SETTING, 0},
	{DISPCTRL_WR_DATA, 0x00, 0x13},
	{DISPCTRL_WR_DATA, 0x00, 0x3B},
	{DISPCTRL_WR_DATA, 0x00, 0x00},
	{DISPCTRL_WR_DATA, 0x00, 0x03},
	{DISPCTRL_WR_DATA, 0x00, 0x00},
	{DISPCTRL_WR_DATA, 0x00, 0x01},
	{DISPCTRL_WR_DATA, 0x00, 0x00},
	{DISPCTRL_WR_DATA, 0x00, 0x43},
	{DISPCTRL_WR_CMND, DISPLAY_TIMING_SETTING_FOR_NORMAL_MODE, 0},
	{DISPCTRL_WR_DATA, 0x00, 0x08},
	{DISPCTRL_WR_DATA, 0x00, 0x12},
	{DISPCTRL_WR_DATA, 0x00, 0x08},
	{DISPCTRL_WR_DATA, 0x00, 0x08},
	{DISPCTRL_WR_CMND, SOURCE_VCOM_GATE_DRIVING_TIMING_SETTING, 0},
	{DISPCTRL_WR_DATA, 0x00, 0x11},
	{DISPCTRL_WR_DATA, 0x00, 0x07},
	{DISPCTRL_WR_DATA, 0x00, 0x03},
	{DISPCTRL_WR_DATA, 0x00, 0x03},
	{DISPCTRL_WR_CMND, GAMMA_SET, 0},
	{DISPCTRL_WR_DATA, 0x00, 0x04},
	{DISPCTRL_WR_DATA, 0x00, 0x09},
	{DISPCTRL_WR_DATA, 0x00, 0x16},
	{DISPCTRL_WR_DATA, 0x00, 0x5A},
	{DISPCTRL_WR_DATA, 0x00, 0x02},
	{DISPCTRL_WR_DATA, 0x00, 0x0A},
	{DISPCTRL_WR_DATA, 0x00, 0x16},
	{DISPCTRL_WR_DATA, 0x00, 0x05},
	{DISPCTRL_WR_DATA, 0x00, 0x00},
	{DISPCTRL_WR_DATA, 0x00, 0x32},
	{DISPCTRL_WR_DATA, 0x00, 0x05},
	{DISPCTRL_WR_DATA, 0x00, 0x16},
	{DISPCTRL_WR_DATA, 0x00, 0x0A},
	{DISPCTRL_WR_DATA, 0x00, 0x53},
	{DISPCTRL_WR_DATA, 0x00, 0x08},
	{DISPCTRL_WR_DATA, 0x00, 0x16},
	{DISPCTRL_WR_DATA, 0x00, 0x09},
	{DISPCTRL_WR_DATA, 0x00, 0x04},
	{DISPCTRL_WR_DATA, 0x00, 0x32},
	{DISPCTRL_WR_DATA, 0x00, 0x00},
	{DISPCTRL_WR_CMND, MIPI_DCS_SET_COLUMN_ADDRESS, 0},
	{DISPCTRL_WR_DATA, 0x00, 0x00},
	{DISPCTRL_WR_DATA, 0x00, 0x00},
	{DISPCTRL_WR_DATA, 0x00, 0x01},
	{DISPCTRL_WR_DATA, 0x00, 0x3F},
	{DISPCTRL_WR_CMND, MIPI_DCS_SET_PAGE_ADDRESS, 0},
	{DISPCTRL_WR_DATA, 0x01, 0x00},
	{DISPCTRL_WR_DATA, 0x00, 0x00},
	{DISPCTRL_WR_DATA, 0x00, 0x01},
	{DISPCTRL_WR_DATA, 0x00, 0xDF},
	{DISPCTRL_WR_CMND_DATA, MIPI_DCS_SET_TEAR_ON, 0x00},
#ifdef CONFIG_R61581_ARGB8888
	{DISPCTRL_WR_CMND_DATA, MIPI_DCS_SET_PIXEL_FORMAT, 0x07},
#else
	{DISPCTRL_WR_CMND_DATA, MIPI_DCS_SET_PIXEL_FORMAT, 0x06},
#endif
	{DISPCTRL_WR_CMND, MIPI_DCS_SET_TEAR_SCANLINE, 0},
	{DISPCTRL_WR_DATA, 0x00, TEAR_SCANLINE >> 8},
	{DISPCTRL_WR_DATA, 0x00, TEAR_SCANLINE & 0xFF},
	{DISPCTRL_WR_CMND, MIPI_DCS_WRITE_MEMORY_START, 0},
	{DISPCTRL_WR_CMND, MIPI_DCS_EXIT_SLEEP_MODE, 0},
	{DISPCTRL_SLEEP_MS, 0, 120},
	{DISPCTRL_WR_CMND, POWER_SETTING_COMMON_SETTING, 0x00},
	{DISPCTRL_WR_DATA, 0x00, 0x07},
	{DISPCTRL_WR_DATA, 0x00, 0x07},
	{DISPCTRL_WR_DATA, 0x00, 0x1E},
	{DISPCTRL_WR_DATA, 0x00, 0x03},
	{DISPCTRL_WR_CMND, VCOM_SETTING, 0x00},
	{DISPCTRL_WR_DATA, 0x00, 0x03},
	{DISPCTRL_WR_DATA, 0x00, 0x52},
	{DISPCTRL_WR_DATA, 0x00, 0x10},
	{DISPCTRL_WR_CMND, POWER_SETTING_FOR_NORMAL_MODE, 0x00},
	{DISPCTRL_WR_DATA, 0x00, 0x03},
	{DISPCTRL_WR_DATA, 0x00, 0x24},
	{DISPCTRL_WR_CMND, MIPI_DCS_SET_DISPLAY_ON, 0},
	{DISPCTRL_SLEEP_MS, 0, 10},
#ifdef CONFIG_R61581_ARGB8888
	{DISPCTRL_WR_CMND_DATA, DITHER_SETTING, 0x01},
#endif
    //--- END OF COMMAND LIST -----------------------
    {DISPCTRL_LIST_END        , 0     , 0       }
};

#endif
=======
/************************************************************************************************/
/*                                                                                              */
/*  Copyright 2011  Broadcom Corporation                                                        */
/*                                                                                              */
/*     Unless you and Broadcom execute a separate written software license agreement governing  */
/*     use of this software, this software is licensed to you under the terms of the GNU        */
/*     General Public License version 2 (the GPL), available at                                 */
/*                                                                                              */
/*          http://www.broadcom.com/licenses/GPLv2.php                                          */
/*                                                                                              */
/*     with the following added to such license:                                                */
/*                                                                                              */
/*     As a special exception, the copyright holders of this software give you permission to    */
/*     link this software with independent modules, and to copy and distribute the resulting    */
/*     executable under terms of your choice, provided that you also meet, for each linked      */
/*     independent module, the terms and conditions of the license of that module.              */
/*     An independent module is a module which is not derived from this software.  The special  */
/*     exception does not apply to any modifications of the software.                           */
/*                                                                                              */
/*     Notwithstanding the above, under no circumstances may you combine this software in any   */
/*     way with any other Broadcom software provided under a license other than the GPL,        */
/*     without Broadcom's express prior written consent.                                        */
/*                                                                                              */
/************************************************************************************************/

/* Requires the following header files before its inclusion in a c file
#include "dispdrv_common.h"
*/

//----------------------------------------------------
//--- HVGA LCD Controller RENESAS HVGA R61581 Controller
//----------------------------------------------------

#define MIPI_DCS_NOP									0x00
#define MIPI_DCS_SOFT_RESET								0x01
#define MIPI_DCS_GET_RED_CHANNEL						0x06
#define MIPI_DCS_GET_GREEN_CHANNEL						0x07
#define MIPI_DCS_GET_BLUE_CHANNEL						0x08
#define MIPI_DCS_GET_POWER_MODE			    			0x0A
#define MIPI_DCS_GET_ADDRESS_MODE		    			0x0B
#define MIPI_DCS_GET_PIXEL_FORMAT		    			0x0C
#define MIPI_DCS_GET_DISPLAY_MODE		    			0x0D
#define MIPI_DCS_GET_SIGNAL_MODE		    			0x0E
#define MIPI_DCS_GET_DIAGNOSTIC_RESULTS	    			0x0F
#define MIPI_DCS_ENTER_SLEEP_MODE		    			0x10
#define MIPI_DCS_EXIT_SLEEP_MODE		    			0x11
#define MIPI_DCS_ENTER_PARTIAL_MODE	 	    			0x12
#define MIPI_DCS_ENTER_NORMAL_MODE	 	    			0x13
#define MIPI_DCS_EXIT_INVERT_MODE		    			0x20
#define MIPI_DCS_ENTER_INVERT_MODE	 	    			0x21
#define MIPI_DCS_SET_GAMMA_CURVE	  	    			0x26
#define MIPI_DCS_SET_DISPLAY_OFF	  	    			0x28
#define MIPI_DCS_SET_DISPLAY_ON		  	    			0x29
#define MIPI_DCS_SET_COLUMN_ADDRESS  	    			0x2A
#define MIPI_DCS_SET_PAGE_ADDRESS	  	    			0x2B
#define MIPI_DCS_WRITE_MEMORY_START		    			0x2C
#define MIPI_DCS_WRITE_LUT				    			0x2D
#define MIPI_DCS_READ_MEMORY_START   	    			0x2E
#define MIPI_DCS_SET_PARTIAL_AREA	  	    			0x30
#define MIPI_DCS_SET_SCROLL_AREA	  	    			0x33
#define MIPI_DCS_SET_TEAR_OFF		  	    			0x34
#define MIPI_DCS_SET_TEAR_ON		  	    			0x35
#define MIPI_DCS_SET_ADDRESS_MODE   	    			0x36
#define MIPI_DCS_SET_SCROLL_START	  	    			0x37
#define MIPI_DCS_EXIT_IDLE_MODE			    			0x38
#define MIPI_DCS_ENTER_IDLE_MODE	 	    			0x39
#define MIPI_DCS_SET_PIXEL_FORMAT	  	    			0x3A
#define MIPI_DCS_WRITE_MEMORY_CONTINUE	    			0x3C
#define MIPI_DCS_READ_MEMORY_CONTINUE 	    			0x3E
#define MIPI_DCS_SET_TEAR_SCANLINE	  	    			0x44
#define MIPI_DCS_GET_SCANLINE			    			0x45
#define MIPI_DCS_READ_DDB_START			    			0xA1
#define MIPI_DCS_READ_DDB_CONTINUE		    			0xA8
#define MANUFACTURER_COMMAND_ACCESS_PROTECT				0xB0
#define FRAME_MEMORY_ACCESS_INTERFACE_SETTING			0xB3
#define DISPLAY_MODE_FRAME_MEMORY_WRITE_MODE_SETTING	0xB4
#define PANEL_DRIVING_SETTING							0xC0
#define DISPLAY_TIMING_SETTING_FOR_NORMAL_MODE			0xC1
#define SOURCE_VCOM_GATE_DRIVING_TIMING_SETTING			0xC4
#define GAMMA_SET										0xC8
#define POWER_SETTING_COMMON_SETTING					0xD0
#define VCOM_SETTING									0xD1
#define POWER_SETTING_FOR_NORMAL_MODE					0xD2
#define DITHER_SETTING									0xDA

#define TEAR_SCANLINE	480

DISPCTRL_REC_T R61581_Init[] = {
    {DISPCTRL_SLEEP_MS        , 0                               , 10      },

    // Manufacturer Command Access Protect, 1P
    {DISPCTRL_WR_CMND_DATA    , 0xB0                            , 0       },   

    // Frame Memory Access and Interface Setting, 4P
    {DISPCTRL_WR_CMND         , 0xB3                            , 0       },   
    {DISPCTRL_WR_DATA         , 0x00                            , 0x02    },            
    {DISPCTRL_WR_DATA         , 0x00                            , 0x00    },            
    {DISPCTRL_WR_DATA         , 0x00                            , 0x00    },            
    {DISPCTRL_WR_DATA         , 0x00                            , 0x00    },            

    // Display Mode and Frame Memory Write Mode Setting ( DPI/DBI ), 1P
    // 0 = DBI, Internal Osc Clock
    {DISPCTRL_WR_CMND_DATA    , 0xB4                            , 0x00    },   
 
    // Panel Drive Setting, 8P
    {DISPCTRL_WR_CMND         , 0xC0                            , 0       },   
    {DISPCTRL_WR_DATA         , 0x00                            , 0x13    },            
    {DISPCTRL_WR_DATA         , 0x00                            , 0x3B    },   //480    
    {DISPCTRL_WR_DATA         , 0x00                            , 0x00    },            
    {DISPCTRL_WR_DATA         , 0x00                            , 0x03    },   //02     
    {DISPCTRL_WR_DATA         , 0x00                            , 0x00    },            
    {DISPCTRL_WR_DATA         , 0x00                            , 0x01    },            
    {DISPCTRL_WR_DATA         , 0x00                            , 0x00    },            
    {DISPCTRL_WR_DATA         , 0x00                            , 0x43    },            

    // Display Timing Setting for Normal Mode, 4P
    {DISPCTRL_WR_CMND         , 0xC1                            , 0       },   
    {DISPCTRL_WR_DATA         , 0x00                            , 0x08    },   
    {DISPCTRL_WR_DATA         , 0x00                            , 0x1B    },   // CLOCK
    {DISPCTRL_WR_DATA         , 0x00                            , 0x08    },   
    {DISPCTRL_WR_DATA         , 0x00                            , 0x08    },   

    // Source/VCOM/Gate Driving Timing Setting, 4P
    {DISPCTRL_WR_CMND         , 0xC4                            , 0       },   
    {DISPCTRL_WR_DATA         , 0x00                            , 0x11    },   
    {DISPCTRL_WR_DATA         , 0x00                            , 0x07    },   
    {DISPCTRL_WR_DATA         , 0x00                            , 0x03    },   
    {DISPCTRL_WR_DATA         , 0x00                            , 0x03    },   

    // Gamma Set, 20P
    {DISPCTRL_WR_CMND         , 0xC8                            , 0       },   // GAMMA
    {DISPCTRL_WR_DATA         , 0x00                            , 0x04    },   
    {DISPCTRL_WR_DATA         , 0x00                            , 0x09    },   
    {DISPCTRL_WR_DATA         , 0x00                            , 0x16    },   
    {DISPCTRL_WR_DATA         , 0x00                            , 0x5A    },   
    {DISPCTRL_WR_DATA         , 0x00                            , 0x02    },   
    {DISPCTRL_WR_DATA         , 0x00                            , 0x0A    },   
    {DISPCTRL_WR_DATA         , 0x00                            , 0x16    },   
    {DISPCTRL_WR_DATA         , 0x00                            , 0x05    },   
    {DISPCTRL_WR_DATA         , 0x00                            , 0x00    },   
    {DISPCTRL_WR_DATA         , 0x00                            , 0x32    },   
    {DISPCTRL_WR_DATA         , 0x00                            , 0x05    },   
    {DISPCTRL_WR_DATA         , 0x00                            , 0x16    },   
    {DISPCTRL_WR_DATA         , 0x00                            , 0x0A    },   
    {DISPCTRL_WR_DATA         , 0x00                            , 0x53    },   
    {DISPCTRL_WR_DATA         , 0x00                            , 0x08    },   
    {DISPCTRL_WR_DATA         , 0x00                            , 0x16    },   
    {DISPCTRL_WR_DATA         , 0x00                            , 0x09    },   
    {DISPCTRL_WR_DATA         , 0x00                            , 0x04    },   
    {DISPCTRL_WR_DATA         , 0x00                            , 0x32    },   
    {DISPCTRL_WR_DATA         , 0x00                            , 0x00    },   


    {DISPCTRL_WR_CMND         , MIPI_DCS_SET_COLUMN_ADDRESS     , 0       },   
    {DISPCTRL_WR_DATA         , 0x00                            , 0x00    },   
    {DISPCTRL_WR_DATA         , 0x00                            , 0x00    },   
    {DISPCTRL_WR_DATA         , 0x00                            , 0x01    },    //
    {DISPCTRL_WR_DATA         , 0x00                            , 0x3F    },    // 319


    {DISPCTRL_WR_CMND         , MIPI_DCS_SET_PAGE_ADDRESS       , 0       },   
    {DISPCTRL_WR_DATA         , 0x00                            , 0x00    },   
    {DISPCTRL_WR_DATA         , 0x00                            , 0x00    },   
    {DISPCTRL_WR_DATA         , 0x00                            , 0x01    },    //
    {DISPCTRL_WR_DATA         , 0x00                            , 0xDF    },    // 479

    {DISPCTRL_WR_CMND_DATA    , MIPI_DCS_SET_TEAR_ON            , 0x00    },   
    {DISPCTRL_WR_CMND_DATA    , MIPI_DCS_SET_PIXEL_FORMAT       , 0x05    },    

    {DISPCTRL_WR_CMND         , MIPI_DCS_SET_TEAR_SCANLINE      , 0       },   
    {DISPCTRL_WR_DATA         , 0x00                            , 0x00    },   
    {DISPCTRL_WR_DATA         , 0x00                            , 0x01    },       


    {DISPCTRL_WR_CMND         , MIPI_DCS_WRITE_MEMORY_START     , 0       },   


    {DISPCTRL_WR_CMND         , MIPI_DCS_WRITE_MEMORY_START     , 0       },   
    {DISPCTRL_WR_CMND         , MIPI_DCS_EXIT_SLEEP_MODE        , 0       },   

    {DISPCTRL_SLEEP_MS        , 0                               , 150     },

    // Power Setting (Common Setting), 4P
    {DISPCTRL_WR_CMND         , 0xD0                            , 0x00    },   
    {DISPCTRL_WR_DATA         , 0x00                            , 0x07    },   
    {DISPCTRL_WR_DATA         , 0x00                            , 0x07    },      
    {DISPCTRL_WR_DATA         , 0x00                            , 0x1E    },      
    {DISPCTRL_WR_DATA         , 0x00                            , 0x03    },        // TRULY seq sent to us: 0x0703

    // VCOM, 3P
    {DISPCTRL_WR_CMND         , 0xD1                            , 0x00    },        
    {DISPCTRL_WR_DATA         , 0x00                            , 0x03    },   
    {DISPCTRL_WR_DATA         , 0x00                            , 0x52    },        // VCM
    {DISPCTRL_WR_DATA         , 0x00                            , 0x10    },        // VDV

    // Power Setting for Normal Mode, 3P
    {DISPCTRL_WR_CMND         , 0xD2                            , 0x00    },   
    {DISPCTRL_WR_DATA         , 0x00                            , 0x03    },   
    {DISPCTRL_WR_DATA         , 0x00                            , 0x24    },   
    // - missing 3-th par from TRULY's provided sequence

    // Manufacturer Command Access Protect
    {DISPCTRL_WR_CMND_DATA    , 0xB0                            , 0x00    },   
    {DISPCTRL_WR_CMND         , MIPI_DCS_SET_DISPLAY_ON         , 0       },   
    {DISPCTRL_SLEEP_MS        , 0                               , 10      },
    //--- END OF COMMAND LIST -----------------------
    {DISPCTRL_LIST_END       , 0                                , 0       }
};


#if 0

DISPCTRL_REC_T R61581_Init[] = {
	{DISPCTRL_SLEEP_MS, 0, 10},
	{DISPCTRL_WR_CMND_DATA, MANUFACTURER_COMMAND_ACCESS_PROTECT, 0},
	{DISPCTRL_WR_CMND, FRAME_MEMORY_ACCESS_INTERFACE_SETTING, 0},
	{DISPCTRL_WR_DATA, 0x00, 0x02},
	{DISPCTRL_WR_DATA, 0x00, 0x00},
	{DISPCTRL_WR_DATA, 0x00, 0x00},
	{DISPCTRL_WR_DATA, 0x00, 0x00},
	{DISPCTRL_WR_CMND_DATA, DISPLAY_MODE_FRAME_MEMORY_WRITE_MODE_SETTING, 0x00},
	{DISPCTRL_WR_CMND, PANEL_DRIVING_SETTING, 0},
	{DISPCTRL_WR_DATA, 0x00, 0x13},
	{DISPCTRL_WR_DATA, 0x00, 0x3B},
	{DISPCTRL_WR_DATA, 0x00, 0x00},
	{DISPCTRL_WR_DATA, 0x00, 0x03},
	{DISPCTRL_WR_DATA, 0x00, 0x00},
	{DISPCTRL_WR_DATA, 0x00, 0x01},
	{DISPCTRL_WR_DATA, 0x00, 0x00},
	{DISPCTRL_WR_DATA, 0x00, 0x43},
	{DISPCTRL_WR_CMND, DISPLAY_TIMING_SETTING_FOR_NORMAL_MODE, 0},
	{DISPCTRL_WR_DATA, 0x00, 0x08},
	{DISPCTRL_WR_DATA, 0x00, 0x12},
	{DISPCTRL_WR_DATA, 0x00, 0x08},
	{DISPCTRL_WR_DATA, 0x00, 0x08},
	{DISPCTRL_WR_CMND, SOURCE_VCOM_GATE_DRIVING_TIMING_SETTING, 0},
	{DISPCTRL_WR_DATA, 0x00, 0x11},
	{DISPCTRL_WR_DATA, 0x00, 0x07},
	{DISPCTRL_WR_DATA, 0x00, 0x03},
	{DISPCTRL_WR_DATA, 0x00, 0x03},
	{DISPCTRL_WR_CMND, GAMMA_SET, 0},
	{DISPCTRL_WR_DATA, 0x00, 0x04},
	{DISPCTRL_WR_DATA, 0x00, 0x09},
	{DISPCTRL_WR_DATA, 0x00, 0x16},
	{DISPCTRL_WR_DATA, 0x00, 0x5A},
	{DISPCTRL_WR_DATA, 0x00, 0x02},
	{DISPCTRL_WR_DATA, 0x00, 0x0A},
	{DISPCTRL_WR_DATA, 0x00, 0x16},
	{DISPCTRL_WR_DATA, 0x00, 0x05},
	{DISPCTRL_WR_DATA, 0x00, 0x00},
	{DISPCTRL_WR_DATA, 0x00, 0x32},
	{DISPCTRL_WR_DATA, 0x00, 0x05},
	{DISPCTRL_WR_DATA, 0x00, 0x16},
	{DISPCTRL_WR_DATA, 0x00, 0x0A},
	{DISPCTRL_WR_DATA, 0x00, 0x53},
	{DISPCTRL_WR_DATA, 0x00, 0x08},
	{DISPCTRL_WR_DATA, 0x00, 0x16},
	{DISPCTRL_WR_DATA, 0x00, 0x09},
	{DISPCTRL_WR_DATA, 0x00, 0x04},
	{DISPCTRL_WR_DATA, 0x00, 0x32},
	{DISPCTRL_WR_DATA, 0x00, 0x00},
	{DISPCTRL_WR_CMND, MIPI_DCS_SET_COLUMN_ADDRESS, 0},
	{DISPCTRL_WR_DATA, 0x00, 0x00},
	{DISPCTRL_WR_DATA, 0x00, 0x00},
	{DISPCTRL_WR_DATA, 0x00, 0x01},
	{DISPCTRL_WR_DATA, 0x00, 0x3F},
	{DISPCTRL_WR_CMND, MIPI_DCS_SET_PAGE_ADDRESS, 0},
	{DISPCTRL_WR_DATA, 0x01, 0x00},
	{DISPCTRL_WR_DATA, 0x00, 0x00},
	{DISPCTRL_WR_DATA, 0x00, 0x01},
	{DISPCTRL_WR_DATA, 0x00, 0xDF},
	{DISPCTRL_WR_CMND_DATA, MIPI_DCS_SET_TEAR_ON, 0x00},
#ifdef CONFIG_R61581_ARGB8888
	{DISPCTRL_WR_CMND_DATA, MIPI_DCS_SET_PIXEL_FORMAT, 0x07},
#else
	{DISPCTRL_WR_CMND_DATA, MIPI_DCS_SET_PIXEL_FORMAT, 0x06},
#endif
	{DISPCTRL_WR_CMND, MIPI_DCS_SET_TEAR_SCANLINE, 0},
	{DISPCTRL_WR_DATA, 0x00, TEAR_SCANLINE >> 8},
	{DISPCTRL_WR_DATA, 0x00, TEAR_SCANLINE & 0xFF},
	{DISPCTRL_WR_CMND, MIPI_DCS_WRITE_MEMORY_START, 0},
	{DISPCTRL_WR_CMND, MIPI_DCS_EXIT_SLEEP_MODE, 0},
	{DISPCTRL_SLEEP_MS, 0, 120},
	{DISPCTRL_WR_CMND, POWER_SETTING_COMMON_SETTING, 0x00},
	{DISPCTRL_WR_DATA, 0x00, 0x07},
	{DISPCTRL_WR_DATA, 0x00, 0x07},
	{DISPCTRL_WR_DATA, 0x00, 0x1E},
	{DISPCTRL_WR_DATA, 0x00, 0x03},
	{DISPCTRL_WR_CMND, VCOM_SETTING, 0x00},
	{DISPCTRL_WR_DATA, 0x00, 0x03},
	{DISPCTRL_WR_DATA, 0x00, 0x52},
	{DISPCTRL_WR_DATA, 0x00, 0x10},
	{DISPCTRL_WR_CMND, POWER_SETTING_FOR_NORMAL_MODE, 0x00},
	{DISPCTRL_WR_DATA, 0x00, 0x03},
	{DISPCTRL_WR_DATA, 0x00, 0x24},
	{DISPCTRL_WR_CMND, MIPI_DCS_SET_DISPLAY_ON, 0},
	{DISPCTRL_SLEEP_MS, 0, 10},
#ifdef CONFIG_R61581_ARGB8888
	{DISPCTRL_WR_CMND_DATA, DITHER_SETTING, 0x01},
#endif
    //--- END OF COMMAND LIST -----------------------
    {DISPCTRL_LIST_END        , 0     , 0       }
};

#endif
>>>>>>> c20f18ce
<|MERGE_RESOLUTION|>--- conflicted
+++ resolved
@@ -1,613 +1,305 @@
-<<<<<<< HEAD
-/************************************************************************************************/
-/*                                                                                              */
-/*  Copyright 2011  Broadcom Corporation                                                        */
-/*                                                                                              */
-/*     Unless you and Broadcom execute a separate written software license agreement governing  */
-/*     use of this software, this software is licensed to you under the terms of the GNU        */
-/*     General Public License version 2 (the GPL), available at                                 */
-/*                                                                                              */
-/*          http://www.broadcom.com/licenses/GPLv2.php                                          */
-/*                                                                                              */
-/*     with the following added to such license:                                                */
-/*                                                                                              */
-/*     As a special exception, the copyright holders of this software give you permission to    */
-/*     link this software with independent modules, and to copy and distribute the resulting    */
-/*     executable under terms of your choice, provided that you also meet, for each linked      */
-/*     independent module, the terms and conditions of the license of that module.              */
-/*     An independent module is a module which is not derived from this software.  The special  */
-/*     exception does not apply to any modifications of the software.                           */
-/*                                                                                              */
-/*     Notwithstanding the above, under no circumstances may you combine this software in any   */
-/*     way with any other Broadcom software provided under a license other than the GPL,        */
-/*     without Broadcom's express prior written consent.                                        */
-/*                                                                                              */
-/************************************************************************************************/
-
-/* Requires the following header files before its inclusion in a c file
-#include "dispdrv_common.h"
-*/
-
-//----------------------------------------------------
-//--- HVGA LCD Controller RENESAS HVGA R61581 Controller
-//----------------------------------------------------
-
-#define MIPI_DCS_NOP									0x00
-#define MIPI_DCS_SOFT_RESET								0x01
-#define MIPI_DCS_GET_RED_CHANNEL						0x06
-#define MIPI_DCS_GET_GREEN_CHANNEL						0x07
-#define MIPI_DCS_GET_BLUE_CHANNEL						0x08
-#define MIPI_DCS_GET_POWER_MODE			    			0x0A
-#define MIPI_DCS_GET_ADDRESS_MODE		    			0x0B
-#define MIPI_DCS_GET_PIXEL_FORMAT		    			0x0C
-#define MIPI_DCS_GET_DISPLAY_MODE		    			0x0D
-#define MIPI_DCS_GET_SIGNAL_MODE		    			0x0E
-#define MIPI_DCS_GET_DIAGNOSTIC_RESULTS	    			0x0F
-#define MIPI_DCS_ENTER_SLEEP_MODE		    			0x10
-#define MIPI_DCS_EXIT_SLEEP_MODE		    			0x11
-#define MIPI_DCS_ENTER_PARTIAL_MODE	 	    			0x12
-#define MIPI_DCS_ENTER_NORMAL_MODE	 	    			0x13
-#define MIPI_DCS_EXIT_INVERT_MODE		    			0x20
-#define MIPI_DCS_ENTER_INVERT_MODE	 	    			0x21
-#define MIPI_DCS_SET_GAMMA_CURVE	  	    			0x26
-#define MIPI_DCS_SET_DISPLAY_OFF	  	    			0x28
-#define MIPI_DCS_SET_DISPLAY_ON		  	    			0x29
-#define MIPI_DCS_SET_COLUMN_ADDRESS  	    			0x2A
-#define MIPI_DCS_SET_PAGE_ADDRESS	  	    			0x2B
-#define MIPI_DCS_WRITE_MEMORY_START		    			0x2C
-#define MIPI_DCS_WRITE_LUT				    			0x2D
-#define MIPI_DCS_READ_MEMORY_START   	    			0x2E
-#define MIPI_DCS_SET_PARTIAL_AREA	  	    			0x30
-#define MIPI_DCS_SET_SCROLL_AREA	  	    			0x33
-#define MIPI_DCS_SET_TEAR_OFF		  	    			0x34
-#define MIPI_DCS_SET_TEAR_ON		  	    			0x35
-#define MIPI_DCS_SET_ADDRESS_MODE   	    			0x36
-#define MIPI_DCS_SET_SCROLL_START	  	    			0x37
-#define MIPI_DCS_EXIT_IDLE_MODE			    			0x38
-#define MIPI_DCS_ENTER_IDLE_MODE	 	    			0x39
-#define MIPI_DCS_SET_PIXEL_FORMAT	  	    			0x3A
-#define MIPI_DCS_WRITE_MEMORY_CONTINUE	    			0x3C
-#define MIPI_DCS_READ_MEMORY_CONTINUE 	    			0x3E
-#define MIPI_DCS_SET_TEAR_SCANLINE	  	    			0x44
-#define MIPI_DCS_GET_SCANLINE			    			0x45
-#define MIPI_DCS_READ_DDB_START			    			0xA1
-#define MIPI_DCS_READ_DDB_CONTINUE		    			0xA8
-#define MANUFACTURER_COMMAND_ACCESS_PROTECT				0xB0
-#define FRAME_MEMORY_ACCESS_INTERFACE_SETTING			0xB3
-#define DISPLAY_MODE_FRAME_MEMORY_WRITE_MODE_SETTING	0xB4
-#define PANEL_DRIVING_SETTING							0xC0
-#define DISPLAY_TIMING_SETTING_FOR_NORMAL_MODE			0xC1
-#define SOURCE_VCOM_GATE_DRIVING_TIMING_SETTING			0xC4
-#define GAMMA_SET										0xC8
-#define POWER_SETTING_COMMON_SETTING					0xD0
-#define VCOM_SETTING									0xD1
-#define POWER_SETTING_FOR_NORMAL_MODE					0xD2
-#define DITHER_SETTING									0xDA
-
-#define TEAR_SCANLINE	480
-
-DISPCTRL_REC_T R61581_Init[] = {
-    {DISPCTRL_SLEEP_MS        , 0                               , 10      },
-
-    // Manufacturer Command Access Protect, 1P
-    {DISPCTRL_WR_CMND_DATA    , 0xB0                            , 0       },   
-
-    // Frame Memory Access and Interface Setting, 4P
-    {DISPCTRL_WR_CMND         , 0xB3                            , 0       },   
-    {DISPCTRL_WR_DATA         , 0x00                            , 0x02    },            
-    {DISPCTRL_WR_DATA         , 0x00                            , 0x00    },            
-    {DISPCTRL_WR_DATA         , 0x00                            , 0x00    },            
-    {DISPCTRL_WR_DATA         , 0x00                            , 0x00    },            
-
-    // Display Mode and Frame Memory Write Mode Setting ( DPI/DBI ), 1P
-    // 0 = DBI, Internal Osc Clock
-    {DISPCTRL_WR_CMND_DATA    , 0xB4                            , 0x00    },   
- 
-    // Panel Drive Setting, 8P
-    {DISPCTRL_WR_CMND         , 0xC0                            , 0       },   
-    {DISPCTRL_WR_DATA         , 0x00                            , 0x13    },            
-    {DISPCTRL_WR_DATA         , 0x00                            , 0x3B    },   //480    
-    {DISPCTRL_WR_DATA         , 0x00                            , 0x00    },            
-    {DISPCTRL_WR_DATA         , 0x00                            , 0x03    },   //02     
-    {DISPCTRL_WR_DATA         , 0x00                            , 0x00    },            
-    {DISPCTRL_WR_DATA         , 0x00                            , 0x01    },            
-    {DISPCTRL_WR_DATA         , 0x00                            , 0x00    },            
-    {DISPCTRL_WR_DATA         , 0x00                            , 0x43    },            
-
-    // Display Timing Setting for Normal Mode, 4P
-    {DISPCTRL_WR_CMND         , 0xC1                            , 0       },   
-    {DISPCTRL_WR_DATA         , 0x00                            , 0x08    },   
-    {DISPCTRL_WR_DATA         , 0x00                            , 0x1B    },   // CLOCK
-    {DISPCTRL_WR_DATA         , 0x00                            , 0x08    },   
-    {DISPCTRL_WR_DATA         , 0x00                            , 0x08    },   
-
-    // Source/VCOM/Gate Driving Timing Setting, 4P
-    {DISPCTRL_WR_CMND         , 0xC4                            , 0       },   
-    {DISPCTRL_WR_DATA         , 0x00                            , 0x11    },   
-    {DISPCTRL_WR_DATA         , 0x00                            , 0x07    },   
-    {DISPCTRL_WR_DATA         , 0x00                            , 0x03    },   
-    {DISPCTRL_WR_DATA         , 0x00                            , 0x03    },   
-
-    // Gamma Set, 20P
-    {DISPCTRL_WR_CMND         , 0xC8                            , 0       },   // GAMMA
-    {DISPCTRL_WR_DATA         , 0x00                            , 0x04    },   
-    {DISPCTRL_WR_DATA         , 0x00                            , 0x09    },   
-    {DISPCTRL_WR_DATA         , 0x00                            , 0x16    },   
-    {DISPCTRL_WR_DATA         , 0x00                            , 0x5A    },   
-    {DISPCTRL_WR_DATA         , 0x00                            , 0x02    },   
-    {DISPCTRL_WR_DATA         , 0x00                            , 0x0A    },   
-    {DISPCTRL_WR_DATA         , 0x00                            , 0x16    },   
-    {DISPCTRL_WR_DATA         , 0x00                            , 0x05    },   
-    {DISPCTRL_WR_DATA         , 0x00                            , 0x00    },   
-    {DISPCTRL_WR_DATA         , 0x00                            , 0x32    },   
-    {DISPCTRL_WR_DATA         , 0x00                            , 0x05    },   
-    {DISPCTRL_WR_DATA         , 0x00                            , 0x16    },   
-    {DISPCTRL_WR_DATA         , 0x00                            , 0x0A    },   
-    {DISPCTRL_WR_DATA         , 0x00                            , 0x53    },   
-    {DISPCTRL_WR_DATA         , 0x00                            , 0x08    },   
-    {DISPCTRL_WR_DATA         , 0x00                            , 0x16    },   
-    {DISPCTRL_WR_DATA         , 0x00                            , 0x09    },   
-    {DISPCTRL_WR_DATA         , 0x00                            , 0x04    },   
-    {DISPCTRL_WR_DATA         , 0x00                            , 0x32    },   
-    {DISPCTRL_WR_DATA         , 0x00                            , 0x00    },   
-
-
-    {DISPCTRL_WR_CMND         , MIPI_DCS_SET_COLUMN_ADDRESS     , 0       },   
-    {DISPCTRL_WR_DATA         , 0x00                            , 0x00    },   
-    {DISPCTRL_WR_DATA         , 0x00                            , 0x00    },   
-    {DISPCTRL_WR_DATA         , 0x00                            , 0x01    },    //
-    {DISPCTRL_WR_DATA         , 0x00                            , 0x3F    },    // 319
-
-
-    {DISPCTRL_WR_CMND         , MIPI_DCS_SET_PAGE_ADDRESS       , 0       },   
-    {DISPCTRL_WR_DATA         , 0x00                            , 0x00    },   
-    {DISPCTRL_WR_DATA         , 0x00                            , 0x00    },   
-    {DISPCTRL_WR_DATA         , 0x00                            , 0x01    },    //
-    {DISPCTRL_WR_DATA         , 0x00                            , 0xDF    },    // 479
-
-    {DISPCTRL_WR_CMND_DATA    , MIPI_DCS_SET_TEAR_ON            , 0x00    },   
-    {DISPCTRL_WR_CMND_DATA    , MIPI_DCS_SET_PIXEL_FORMAT       , 0x05    },    
-
-    {DISPCTRL_WR_CMND         , MIPI_DCS_SET_TEAR_SCANLINE      , 0       },   
-    {DISPCTRL_WR_DATA         , 0x00                            , 0x00    },   
-    {DISPCTRL_WR_DATA         , 0x00                            , 0x01    },       
-
-
-    {DISPCTRL_WR_CMND         , MIPI_DCS_WRITE_MEMORY_START     , 0       },   
-
-
-    {DISPCTRL_WR_CMND         , MIPI_DCS_WRITE_MEMORY_START     , 0       },   
-    {DISPCTRL_WR_CMND         , MIPI_DCS_EXIT_SLEEP_MODE        , 0       },   
-
-    {DISPCTRL_SLEEP_MS        , 0                               , 150     },
-
-    // Power Setting (Common Setting), 4P
-    {DISPCTRL_WR_CMND         , 0xD0                            , 0x00    },   
-    {DISPCTRL_WR_DATA         , 0x00                            , 0x07    },   
-    {DISPCTRL_WR_DATA         , 0x00                            , 0x07    },      
-    {DISPCTRL_WR_DATA         , 0x00                            , 0x1E    },      
-    {DISPCTRL_WR_DATA         , 0x00                            , 0x03    },        // TRULY seq sent to us: 0x0703
-
-    // VCOM, 3P
-    {DISPCTRL_WR_CMND         , 0xD1                            , 0x00    },        
-    {DISPCTRL_WR_DATA         , 0x00                            , 0x03    },   
-    {DISPCTRL_WR_DATA         , 0x00                            , 0x52    },        // VCM
-    {DISPCTRL_WR_DATA         , 0x00                            , 0x10    },        // VDV
-
-    // Power Setting for Normal Mode, 3P
-    {DISPCTRL_WR_CMND         , 0xD2                            , 0x00    },   
-    {DISPCTRL_WR_DATA         , 0x00                            , 0x03    },   
-    {DISPCTRL_WR_DATA         , 0x00                            , 0x24    },   
-    // - missing 3-th par from TRULY's provided sequence
-
-    // Manufacturer Command Access Protect
-    {DISPCTRL_WR_CMND_DATA    , 0xB0                            , 0x00    },   
-    {DISPCTRL_WR_CMND         , MIPI_DCS_SET_DISPLAY_ON         , 0       },   
-    {DISPCTRL_SLEEP_MS        , 0                               , 10      },
-    //--- END OF COMMAND LIST -----------------------
-    {DISPCTRL_LIST_END       , 0                                , 0       }
-};
-
-
-#if 0
-
-DISPCTRL_REC_T R61581_Init[] = {
-	{DISPCTRL_SLEEP_MS, 0, 10},
-	{DISPCTRL_WR_CMND_DATA, MANUFACTURER_COMMAND_ACCESS_PROTECT, 0},
-	{DISPCTRL_WR_CMND, FRAME_MEMORY_ACCESS_INTERFACE_SETTING, 0},
-	{DISPCTRL_WR_DATA, 0x00, 0x02},
-	{DISPCTRL_WR_DATA, 0x00, 0x00},
-	{DISPCTRL_WR_DATA, 0x00, 0x00},
-	{DISPCTRL_WR_DATA, 0x00, 0x00},
-	{DISPCTRL_WR_CMND_DATA, DISPLAY_MODE_FRAME_MEMORY_WRITE_MODE_SETTING, 0x00},
-	{DISPCTRL_WR_CMND, PANEL_DRIVING_SETTING, 0},
-	{DISPCTRL_WR_DATA, 0x00, 0x13},
-	{DISPCTRL_WR_DATA, 0x00, 0x3B},
-	{DISPCTRL_WR_DATA, 0x00, 0x00},
-	{DISPCTRL_WR_DATA, 0x00, 0x03},
-	{DISPCTRL_WR_DATA, 0x00, 0x00},
-	{DISPCTRL_WR_DATA, 0x00, 0x01},
-	{DISPCTRL_WR_DATA, 0x00, 0x00},
-	{DISPCTRL_WR_DATA, 0x00, 0x43},
-	{DISPCTRL_WR_CMND, DISPLAY_TIMING_SETTING_FOR_NORMAL_MODE, 0},
-	{DISPCTRL_WR_DATA, 0x00, 0x08},
-	{DISPCTRL_WR_DATA, 0x00, 0x12},
-	{DISPCTRL_WR_DATA, 0x00, 0x08},
-	{DISPCTRL_WR_DATA, 0x00, 0x08},
-	{DISPCTRL_WR_CMND, SOURCE_VCOM_GATE_DRIVING_TIMING_SETTING, 0},
-	{DISPCTRL_WR_DATA, 0x00, 0x11},
-	{DISPCTRL_WR_DATA, 0x00, 0x07},
-	{DISPCTRL_WR_DATA, 0x00, 0x03},
-	{DISPCTRL_WR_DATA, 0x00, 0x03},
-	{DISPCTRL_WR_CMND, GAMMA_SET, 0},
-	{DISPCTRL_WR_DATA, 0x00, 0x04},
-	{DISPCTRL_WR_DATA, 0x00, 0x09},
-	{DISPCTRL_WR_DATA, 0x00, 0x16},
-	{DISPCTRL_WR_DATA, 0x00, 0x5A},
-	{DISPCTRL_WR_DATA, 0x00, 0x02},
-	{DISPCTRL_WR_DATA, 0x00, 0x0A},
-	{DISPCTRL_WR_DATA, 0x00, 0x16},
-	{DISPCTRL_WR_DATA, 0x00, 0x05},
-	{DISPCTRL_WR_DATA, 0x00, 0x00},
-	{DISPCTRL_WR_DATA, 0x00, 0x32},
-	{DISPCTRL_WR_DATA, 0x00, 0x05},
-	{DISPCTRL_WR_DATA, 0x00, 0x16},
-	{DISPCTRL_WR_DATA, 0x00, 0x0A},
-	{DISPCTRL_WR_DATA, 0x00, 0x53},
-	{DISPCTRL_WR_DATA, 0x00, 0x08},
-	{DISPCTRL_WR_DATA, 0x00, 0x16},
-	{DISPCTRL_WR_DATA, 0x00, 0x09},
-	{DISPCTRL_WR_DATA, 0x00, 0x04},
-	{DISPCTRL_WR_DATA, 0x00, 0x32},
-	{DISPCTRL_WR_DATA, 0x00, 0x00},
-	{DISPCTRL_WR_CMND, MIPI_DCS_SET_COLUMN_ADDRESS, 0},
-	{DISPCTRL_WR_DATA, 0x00, 0x00},
-	{DISPCTRL_WR_DATA, 0x00, 0x00},
-	{DISPCTRL_WR_DATA, 0x00, 0x01},
-	{DISPCTRL_WR_DATA, 0x00, 0x3F},
-	{DISPCTRL_WR_CMND, MIPI_DCS_SET_PAGE_ADDRESS, 0},
-	{DISPCTRL_WR_DATA, 0x01, 0x00},
-	{DISPCTRL_WR_DATA, 0x00, 0x00},
-	{DISPCTRL_WR_DATA, 0x00, 0x01},
-	{DISPCTRL_WR_DATA, 0x00, 0xDF},
-	{DISPCTRL_WR_CMND_DATA, MIPI_DCS_SET_TEAR_ON, 0x00},
-#ifdef CONFIG_R61581_ARGB8888
-	{DISPCTRL_WR_CMND_DATA, MIPI_DCS_SET_PIXEL_FORMAT, 0x07},
-#else
-	{DISPCTRL_WR_CMND_DATA, MIPI_DCS_SET_PIXEL_FORMAT, 0x06},
-#endif
-	{DISPCTRL_WR_CMND, MIPI_DCS_SET_TEAR_SCANLINE, 0},
-	{DISPCTRL_WR_DATA, 0x00, TEAR_SCANLINE >> 8},
-	{DISPCTRL_WR_DATA, 0x00, TEAR_SCANLINE & 0xFF},
-	{DISPCTRL_WR_CMND, MIPI_DCS_WRITE_MEMORY_START, 0},
-	{DISPCTRL_WR_CMND, MIPI_DCS_EXIT_SLEEP_MODE, 0},
-	{DISPCTRL_SLEEP_MS, 0, 120},
-	{DISPCTRL_WR_CMND, POWER_SETTING_COMMON_SETTING, 0x00},
-	{DISPCTRL_WR_DATA, 0x00, 0x07},
-	{DISPCTRL_WR_DATA, 0x00, 0x07},
-	{DISPCTRL_WR_DATA, 0x00, 0x1E},
-	{DISPCTRL_WR_DATA, 0x00, 0x03},
-	{DISPCTRL_WR_CMND, VCOM_SETTING, 0x00},
-	{DISPCTRL_WR_DATA, 0x00, 0x03},
-	{DISPCTRL_WR_DATA, 0x00, 0x52},
-	{DISPCTRL_WR_DATA, 0x00, 0x10},
-	{DISPCTRL_WR_CMND, POWER_SETTING_FOR_NORMAL_MODE, 0x00},
-	{DISPCTRL_WR_DATA, 0x00, 0x03},
-	{DISPCTRL_WR_DATA, 0x00, 0x24},
-	{DISPCTRL_WR_CMND, MIPI_DCS_SET_DISPLAY_ON, 0},
-	{DISPCTRL_SLEEP_MS, 0, 10},
-#ifdef CONFIG_R61581_ARGB8888
-	{DISPCTRL_WR_CMND_DATA, DITHER_SETTING, 0x01},
-#endif
-    //--- END OF COMMAND LIST -----------------------
-    {DISPCTRL_LIST_END        , 0     , 0       }
-};
-
-#endif
-=======
-/************************************************************************************************/
-/*                                                                                              */
-/*  Copyright 2011  Broadcom Corporation                                                        */
-/*                                                                                              */
-/*     Unless you and Broadcom execute a separate written software license agreement governing  */
-/*     use of this software, this software is licensed to you under the terms of the GNU        */
-/*     General Public License version 2 (the GPL), available at                                 */
-/*                                                                                              */
-/*          http://www.broadcom.com/licenses/GPLv2.php                                          */
-/*                                                                                              */
-/*     with the following added to such license:                                                */
-/*                                                                                              */
-/*     As a special exception, the copyright holders of this software give you permission to    */
-/*     link this software with independent modules, and to copy and distribute the resulting    */
-/*     executable under terms of your choice, provided that you also meet, for each linked      */
-/*     independent module, the terms and conditions of the license of that module.              */
-/*     An independent module is a module which is not derived from this software.  The special  */
-/*     exception does not apply to any modifications of the software.                           */
-/*                                                                                              */
-/*     Notwithstanding the above, under no circumstances may you combine this software in any   */
-/*     way with any other Broadcom software provided under a license other than the GPL,        */
-/*     without Broadcom's express prior written consent.                                        */
-/*                                                                                              */
-/************************************************************************************************/
-
-/* Requires the following header files before its inclusion in a c file
-#include "dispdrv_common.h"
-*/
-
-//----------------------------------------------------
-//--- HVGA LCD Controller RENESAS HVGA R61581 Controller
-//----------------------------------------------------
-
-#define MIPI_DCS_NOP									0x00
-#define MIPI_DCS_SOFT_RESET								0x01
-#define MIPI_DCS_GET_RED_CHANNEL						0x06
-#define MIPI_DCS_GET_GREEN_CHANNEL						0x07
-#define MIPI_DCS_GET_BLUE_CHANNEL						0x08
-#define MIPI_DCS_GET_POWER_MODE			    			0x0A
-#define MIPI_DCS_GET_ADDRESS_MODE		    			0x0B
-#define MIPI_DCS_GET_PIXEL_FORMAT		    			0x0C
-#define MIPI_DCS_GET_DISPLAY_MODE		    			0x0D
-#define MIPI_DCS_GET_SIGNAL_MODE		    			0x0E
-#define MIPI_DCS_GET_DIAGNOSTIC_RESULTS	    			0x0F
-#define MIPI_DCS_ENTER_SLEEP_MODE		    			0x10
-#define MIPI_DCS_EXIT_SLEEP_MODE		    			0x11
-#define MIPI_DCS_ENTER_PARTIAL_MODE	 	    			0x12
-#define MIPI_DCS_ENTER_NORMAL_MODE	 	    			0x13
-#define MIPI_DCS_EXIT_INVERT_MODE		    			0x20
-#define MIPI_DCS_ENTER_INVERT_MODE	 	    			0x21
-#define MIPI_DCS_SET_GAMMA_CURVE	  	    			0x26
-#define MIPI_DCS_SET_DISPLAY_OFF	  	    			0x28
-#define MIPI_DCS_SET_DISPLAY_ON		  	    			0x29
-#define MIPI_DCS_SET_COLUMN_ADDRESS  	    			0x2A
-#define MIPI_DCS_SET_PAGE_ADDRESS	  	    			0x2B
-#define MIPI_DCS_WRITE_MEMORY_START		    			0x2C
-#define MIPI_DCS_WRITE_LUT				    			0x2D
-#define MIPI_DCS_READ_MEMORY_START   	    			0x2E
-#define MIPI_DCS_SET_PARTIAL_AREA	  	    			0x30
-#define MIPI_DCS_SET_SCROLL_AREA	  	    			0x33
-#define MIPI_DCS_SET_TEAR_OFF		  	    			0x34
-#define MIPI_DCS_SET_TEAR_ON		  	    			0x35
-#define MIPI_DCS_SET_ADDRESS_MODE   	    			0x36
-#define MIPI_DCS_SET_SCROLL_START	  	    			0x37
-#define MIPI_DCS_EXIT_IDLE_MODE			    			0x38
-#define MIPI_DCS_ENTER_IDLE_MODE	 	    			0x39
-#define MIPI_DCS_SET_PIXEL_FORMAT	  	    			0x3A
-#define MIPI_DCS_WRITE_MEMORY_CONTINUE	    			0x3C
-#define MIPI_DCS_READ_MEMORY_CONTINUE 	    			0x3E
-#define MIPI_DCS_SET_TEAR_SCANLINE	  	    			0x44
-#define MIPI_DCS_GET_SCANLINE			    			0x45
-#define MIPI_DCS_READ_DDB_START			    			0xA1
-#define MIPI_DCS_READ_DDB_CONTINUE		    			0xA8
-#define MANUFACTURER_COMMAND_ACCESS_PROTECT				0xB0
-#define FRAME_MEMORY_ACCESS_INTERFACE_SETTING			0xB3
-#define DISPLAY_MODE_FRAME_MEMORY_WRITE_MODE_SETTING	0xB4
-#define PANEL_DRIVING_SETTING							0xC0
-#define DISPLAY_TIMING_SETTING_FOR_NORMAL_MODE			0xC1
-#define SOURCE_VCOM_GATE_DRIVING_TIMING_SETTING			0xC4
-#define GAMMA_SET										0xC8
-#define POWER_SETTING_COMMON_SETTING					0xD0
-#define VCOM_SETTING									0xD1
-#define POWER_SETTING_FOR_NORMAL_MODE					0xD2
-#define DITHER_SETTING									0xDA
-
-#define TEAR_SCANLINE	480
-
-DISPCTRL_REC_T R61581_Init[] = {
-    {DISPCTRL_SLEEP_MS        , 0                               , 10      },
-
-    // Manufacturer Command Access Protect, 1P
-    {DISPCTRL_WR_CMND_DATA    , 0xB0                            , 0       },   
-
-    // Frame Memory Access and Interface Setting, 4P
-    {DISPCTRL_WR_CMND         , 0xB3                            , 0       },   
-    {DISPCTRL_WR_DATA         , 0x00                            , 0x02    },            
-    {DISPCTRL_WR_DATA         , 0x00                            , 0x00    },            
-    {DISPCTRL_WR_DATA         , 0x00                            , 0x00    },            
-    {DISPCTRL_WR_DATA         , 0x00                            , 0x00    },            
-
-    // Display Mode and Frame Memory Write Mode Setting ( DPI/DBI ), 1P
-    // 0 = DBI, Internal Osc Clock
-    {DISPCTRL_WR_CMND_DATA    , 0xB4                            , 0x00    },   
- 
-    // Panel Drive Setting, 8P
-    {DISPCTRL_WR_CMND         , 0xC0                            , 0       },   
-    {DISPCTRL_WR_DATA         , 0x00                            , 0x13    },            
-    {DISPCTRL_WR_DATA         , 0x00                            , 0x3B    },   //480    
-    {DISPCTRL_WR_DATA         , 0x00                            , 0x00    },            
-    {DISPCTRL_WR_DATA         , 0x00                            , 0x03    },   //02     
-    {DISPCTRL_WR_DATA         , 0x00                            , 0x00    },            
-    {DISPCTRL_WR_DATA         , 0x00                            , 0x01    },            
-    {DISPCTRL_WR_DATA         , 0x00                            , 0x00    },            
-    {DISPCTRL_WR_DATA         , 0x00                            , 0x43    },            
-
-    // Display Timing Setting for Normal Mode, 4P
-    {DISPCTRL_WR_CMND         , 0xC1                            , 0       },   
-    {DISPCTRL_WR_DATA         , 0x00                            , 0x08    },   
-    {DISPCTRL_WR_DATA         , 0x00                            , 0x1B    },   // CLOCK
-    {DISPCTRL_WR_DATA         , 0x00                            , 0x08    },   
-    {DISPCTRL_WR_DATA         , 0x00                            , 0x08    },   
-
-    // Source/VCOM/Gate Driving Timing Setting, 4P
-    {DISPCTRL_WR_CMND         , 0xC4                            , 0       },   
-    {DISPCTRL_WR_DATA         , 0x00                            , 0x11    },   
-    {DISPCTRL_WR_DATA         , 0x00                            , 0x07    },   
-    {DISPCTRL_WR_DATA         , 0x00                            , 0x03    },   
-    {DISPCTRL_WR_DATA         , 0x00                            , 0x03    },   
-
-    // Gamma Set, 20P
-    {DISPCTRL_WR_CMND         , 0xC8                            , 0       },   // GAMMA
-    {DISPCTRL_WR_DATA         , 0x00                            , 0x04    },   
-    {DISPCTRL_WR_DATA         , 0x00                            , 0x09    },   
-    {DISPCTRL_WR_DATA         , 0x00                            , 0x16    },   
-    {DISPCTRL_WR_DATA         , 0x00                            , 0x5A    },   
-    {DISPCTRL_WR_DATA         , 0x00                            , 0x02    },   
-    {DISPCTRL_WR_DATA         , 0x00                            , 0x0A    },   
-    {DISPCTRL_WR_DATA         , 0x00                            , 0x16    },   
-    {DISPCTRL_WR_DATA         , 0x00                            , 0x05    },   
-    {DISPCTRL_WR_DATA         , 0x00                            , 0x00    },   
-    {DISPCTRL_WR_DATA         , 0x00                            , 0x32    },   
-    {DISPCTRL_WR_DATA         , 0x00                            , 0x05    },   
-    {DISPCTRL_WR_DATA         , 0x00                            , 0x16    },   
-    {DISPCTRL_WR_DATA         , 0x00                            , 0x0A    },   
-    {DISPCTRL_WR_DATA         , 0x00                            , 0x53    },   
-    {DISPCTRL_WR_DATA         , 0x00                            , 0x08    },   
-    {DISPCTRL_WR_DATA         , 0x00                            , 0x16    },   
-    {DISPCTRL_WR_DATA         , 0x00                            , 0x09    },   
-    {DISPCTRL_WR_DATA         , 0x00                            , 0x04    },   
-    {DISPCTRL_WR_DATA         , 0x00                            , 0x32    },   
-    {DISPCTRL_WR_DATA         , 0x00                            , 0x00    },   
-
-
-    {DISPCTRL_WR_CMND         , MIPI_DCS_SET_COLUMN_ADDRESS     , 0       },   
-    {DISPCTRL_WR_DATA         , 0x00                            , 0x00    },   
-    {DISPCTRL_WR_DATA         , 0x00                            , 0x00    },   
-    {DISPCTRL_WR_DATA         , 0x00                            , 0x01    },    //
-    {DISPCTRL_WR_DATA         , 0x00                            , 0x3F    },    // 319
-
-
-    {DISPCTRL_WR_CMND         , MIPI_DCS_SET_PAGE_ADDRESS       , 0       },   
-    {DISPCTRL_WR_DATA         , 0x00                            , 0x00    },   
-    {DISPCTRL_WR_DATA         , 0x00                            , 0x00    },   
-    {DISPCTRL_WR_DATA         , 0x00                            , 0x01    },    //
-    {DISPCTRL_WR_DATA         , 0x00                            , 0xDF    },    // 479
-
-    {DISPCTRL_WR_CMND_DATA    , MIPI_DCS_SET_TEAR_ON            , 0x00    },   
-    {DISPCTRL_WR_CMND_DATA    , MIPI_DCS_SET_PIXEL_FORMAT       , 0x05    },    
-
-    {DISPCTRL_WR_CMND         , MIPI_DCS_SET_TEAR_SCANLINE      , 0       },   
-    {DISPCTRL_WR_DATA         , 0x00                            , 0x00    },   
-    {DISPCTRL_WR_DATA         , 0x00                            , 0x01    },       
-
-
-    {DISPCTRL_WR_CMND         , MIPI_DCS_WRITE_MEMORY_START     , 0       },   
-
-
-    {DISPCTRL_WR_CMND         , MIPI_DCS_WRITE_MEMORY_START     , 0       },   
-    {DISPCTRL_WR_CMND         , MIPI_DCS_EXIT_SLEEP_MODE        , 0       },   
-
-    {DISPCTRL_SLEEP_MS        , 0                               , 150     },
-
-    // Power Setting (Common Setting), 4P
-    {DISPCTRL_WR_CMND         , 0xD0                            , 0x00    },   
-    {DISPCTRL_WR_DATA         , 0x00                            , 0x07    },   
-    {DISPCTRL_WR_DATA         , 0x00                            , 0x07    },      
-    {DISPCTRL_WR_DATA         , 0x00                            , 0x1E    },      
-    {DISPCTRL_WR_DATA         , 0x00                            , 0x03    },        // TRULY seq sent to us: 0x0703
-
-    // VCOM, 3P
-    {DISPCTRL_WR_CMND         , 0xD1                            , 0x00    },        
-    {DISPCTRL_WR_DATA         , 0x00                            , 0x03    },   
-    {DISPCTRL_WR_DATA         , 0x00                            , 0x52    },        // VCM
-    {DISPCTRL_WR_DATA         , 0x00                            , 0x10    },        // VDV
-
-    // Power Setting for Normal Mode, 3P
-    {DISPCTRL_WR_CMND         , 0xD2                            , 0x00    },   
-    {DISPCTRL_WR_DATA         , 0x00                            , 0x03    },   
-    {DISPCTRL_WR_DATA         , 0x00                            , 0x24    },   
-    // - missing 3-th par from TRULY's provided sequence
-
-    // Manufacturer Command Access Protect
-    {DISPCTRL_WR_CMND_DATA    , 0xB0                            , 0x00    },   
-    {DISPCTRL_WR_CMND         , MIPI_DCS_SET_DISPLAY_ON         , 0       },   
-    {DISPCTRL_SLEEP_MS        , 0                               , 10      },
-    //--- END OF COMMAND LIST -----------------------
-    {DISPCTRL_LIST_END       , 0                                , 0       }
-};
-
-
-#if 0
-
-DISPCTRL_REC_T R61581_Init[] = {
-	{DISPCTRL_SLEEP_MS, 0, 10},
-	{DISPCTRL_WR_CMND_DATA, MANUFACTURER_COMMAND_ACCESS_PROTECT, 0},
-	{DISPCTRL_WR_CMND, FRAME_MEMORY_ACCESS_INTERFACE_SETTING, 0},
-	{DISPCTRL_WR_DATA, 0x00, 0x02},
-	{DISPCTRL_WR_DATA, 0x00, 0x00},
-	{DISPCTRL_WR_DATA, 0x00, 0x00},
-	{DISPCTRL_WR_DATA, 0x00, 0x00},
-	{DISPCTRL_WR_CMND_DATA, DISPLAY_MODE_FRAME_MEMORY_WRITE_MODE_SETTING, 0x00},
-	{DISPCTRL_WR_CMND, PANEL_DRIVING_SETTING, 0},
-	{DISPCTRL_WR_DATA, 0x00, 0x13},
-	{DISPCTRL_WR_DATA, 0x00, 0x3B},
-	{DISPCTRL_WR_DATA, 0x00, 0x00},
-	{DISPCTRL_WR_DATA, 0x00, 0x03},
-	{DISPCTRL_WR_DATA, 0x00, 0x00},
-	{DISPCTRL_WR_DATA, 0x00, 0x01},
-	{DISPCTRL_WR_DATA, 0x00, 0x00},
-	{DISPCTRL_WR_DATA, 0x00, 0x43},
-	{DISPCTRL_WR_CMND, DISPLAY_TIMING_SETTING_FOR_NORMAL_MODE, 0},
-	{DISPCTRL_WR_DATA, 0x00, 0x08},
-	{DISPCTRL_WR_DATA, 0x00, 0x12},
-	{DISPCTRL_WR_DATA, 0x00, 0x08},
-	{DISPCTRL_WR_DATA, 0x00, 0x08},
-	{DISPCTRL_WR_CMND, SOURCE_VCOM_GATE_DRIVING_TIMING_SETTING, 0},
-	{DISPCTRL_WR_DATA, 0x00, 0x11},
-	{DISPCTRL_WR_DATA, 0x00, 0x07},
-	{DISPCTRL_WR_DATA, 0x00, 0x03},
-	{DISPCTRL_WR_DATA, 0x00, 0x03},
-	{DISPCTRL_WR_CMND, GAMMA_SET, 0},
-	{DISPCTRL_WR_DATA, 0x00, 0x04},
-	{DISPCTRL_WR_DATA, 0x00, 0x09},
-	{DISPCTRL_WR_DATA, 0x00, 0x16},
-	{DISPCTRL_WR_DATA, 0x00, 0x5A},
-	{DISPCTRL_WR_DATA, 0x00, 0x02},
-	{DISPCTRL_WR_DATA, 0x00, 0x0A},
-	{DISPCTRL_WR_DATA, 0x00, 0x16},
-	{DISPCTRL_WR_DATA, 0x00, 0x05},
-	{DISPCTRL_WR_DATA, 0x00, 0x00},
-	{DISPCTRL_WR_DATA, 0x00, 0x32},
-	{DISPCTRL_WR_DATA, 0x00, 0x05},
-	{DISPCTRL_WR_DATA, 0x00, 0x16},
-	{DISPCTRL_WR_DATA, 0x00, 0x0A},
-	{DISPCTRL_WR_DATA, 0x00, 0x53},
-	{DISPCTRL_WR_DATA, 0x00, 0x08},
-	{DISPCTRL_WR_DATA, 0x00, 0x16},
-	{DISPCTRL_WR_DATA, 0x00, 0x09},
-	{DISPCTRL_WR_DATA, 0x00, 0x04},
-	{DISPCTRL_WR_DATA, 0x00, 0x32},
-	{DISPCTRL_WR_DATA, 0x00, 0x00},
-	{DISPCTRL_WR_CMND, MIPI_DCS_SET_COLUMN_ADDRESS, 0},
-	{DISPCTRL_WR_DATA, 0x00, 0x00},
-	{DISPCTRL_WR_DATA, 0x00, 0x00},
-	{DISPCTRL_WR_DATA, 0x00, 0x01},
-	{DISPCTRL_WR_DATA, 0x00, 0x3F},
-	{DISPCTRL_WR_CMND, MIPI_DCS_SET_PAGE_ADDRESS, 0},
-	{DISPCTRL_WR_DATA, 0x01, 0x00},
-	{DISPCTRL_WR_DATA, 0x00, 0x00},
-	{DISPCTRL_WR_DATA, 0x00, 0x01},
-	{DISPCTRL_WR_DATA, 0x00, 0xDF},
-	{DISPCTRL_WR_CMND_DATA, MIPI_DCS_SET_TEAR_ON, 0x00},
-#ifdef CONFIG_R61581_ARGB8888
-	{DISPCTRL_WR_CMND_DATA, MIPI_DCS_SET_PIXEL_FORMAT, 0x07},
-#else
-	{DISPCTRL_WR_CMND_DATA, MIPI_DCS_SET_PIXEL_FORMAT, 0x06},
-#endif
-	{DISPCTRL_WR_CMND, MIPI_DCS_SET_TEAR_SCANLINE, 0},
-	{DISPCTRL_WR_DATA, 0x00, TEAR_SCANLINE >> 8},
-	{DISPCTRL_WR_DATA, 0x00, TEAR_SCANLINE & 0xFF},
-	{DISPCTRL_WR_CMND, MIPI_DCS_WRITE_MEMORY_START, 0},
-	{DISPCTRL_WR_CMND, MIPI_DCS_EXIT_SLEEP_MODE, 0},
-	{DISPCTRL_SLEEP_MS, 0, 120},
-	{DISPCTRL_WR_CMND, POWER_SETTING_COMMON_SETTING, 0x00},
-	{DISPCTRL_WR_DATA, 0x00, 0x07},
-	{DISPCTRL_WR_DATA, 0x00, 0x07},
-	{DISPCTRL_WR_DATA, 0x00, 0x1E},
-	{DISPCTRL_WR_DATA, 0x00, 0x03},
-	{DISPCTRL_WR_CMND, VCOM_SETTING, 0x00},
-	{DISPCTRL_WR_DATA, 0x00, 0x03},
-	{DISPCTRL_WR_DATA, 0x00, 0x52},
-	{DISPCTRL_WR_DATA, 0x00, 0x10},
-	{DISPCTRL_WR_CMND, POWER_SETTING_FOR_NORMAL_MODE, 0x00},
-	{DISPCTRL_WR_DATA, 0x00, 0x03},
-	{DISPCTRL_WR_DATA, 0x00, 0x24},
-	{DISPCTRL_WR_CMND, MIPI_DCS_SET_DISPLAY_ON, 0},
-	{DISPCTRL_SLEEP_MS, 0, 10},
-#ifdef CONFIG_R61581_ARGB8888
-	{DISPCTRL_WR_CMND_DATA, DITHER_SETTING, 0x01},
-#endif
-    //--- END OF COMMAND LIST -----------------------
-    {DISPCTRL_LIST_END        , 0     , 0       }
-};
-
-#endif
->>>>>>> c20f18ce
+/************************************************************************************************/
+/*                                                                                              */
+/*  Copyright 2011  Broadcom Corporation                                                        */
+/*                                                                                              */
+/*     Unless you and Broadcom execute a separate written software license agreement governing  */
+/*     use of this software, this software is licensed to you under the terms of the GNU        */
+/*     General Public License version 2 (the GPL), available at                                 */
+/*                                                                                              */
+/*          http://www.broadcom.com/licenses/GPLv2.php                                          */
+/*                                                                                              */
+/*     with the following added to such license:                                                */
+/*                                                                                              */
+/*     As a special exception, the copyright holders of this software give you permission to    */
+/*     link this software with independent modules, and to copy and distribute the resulting    */
+/*     executable under terms of your choice, provided that you also meet, for each linked      */
+/*     independent module, the terms and conditions of the license of that module.              */
+/*     An independent module is a module which is not derived from this software.  The special  */
+/*     exception does not apply to any modifications of the software.                           */
+/*                                                                                              */
+/*     Notwithstanding the above, under no circumstances may you combine this software in any   */
+/*     way with any other Broadcom software provided under a license other than the GPL,        */
+/*     without Broadcom's express prior written consent.                                        */
+/*                                                                                              */
+/************************************************************************************************/
+
+/* Requires the following header files before its inclusion in a c file
+#include "dispdrv_common.h"
+*/
+
+//----------------------------------------------------
+//--- HVGA LCD Controller RENESAS HVGA R61581 Controller
+//----------------------------------------------------
+
+#define MIPI_DCS_NOP									0x00
+#define MIPI_DCS_SOFT_RESET								0x01
+#define MIPI_DCS_GET_RED_CHANNEL						0x06
+#define MIPI_DCS_GET_GREEN_CHANNEL						0x07
+#define MIPI_DCS_GET_BLUE_CHANNEL						0x08
+#define MIPI_DCS_GET_POWER_MODE			    			0x0A
+#define MIPI_DCS_GET_ADDRESS_MODE		    			0x0B
+#define MIPI_DCS_GET_PIXEL_FORMAT		    			0x0C
+#define MIPI_DCS_GET_DISPLAY_MODE		    			0x0D
+#define MIPI_DCS_GET_SIGNAL_MODE		    			0x0E
+#define MIPI_DCS_GET_DIAGNOSTIC_RESULTS	    			0x0F
+#define MIPI_DCS_ENTER_SLEEP_MODE		    			0x10
+#define MIPI_DCS_EXIT_SLEEP_MODE		    			0x11
+#define MIPI_DCS_ENTER_PARTIAL_MODE	 	    			0x12
+#define MIPI_DCS_ENTER_NORMAL_MODE	 	    			0x13
+#define MIPI_DCS_EXIT_INVERT_MODE		    			0x20
+#define MIPI_DCS_ENTER_INVERT_MODE	 	    			0x21
+#define MIPI_DCS_SET_GAMMA_CURVE	  	    			0x26
+#define MIPI_DCS_SET_DISPLAY_OFF	  	    			0x28
+#define MIPI_DCS_SET_DISPLAY_ON		  	    			0x29
+#define MIPI_DCS_SET_COLUMN_ADDRESS  	    			0x2A
+#define MIPI_DCS_SET_PAGE_ADDRESS	  	    			0x2B
+#define MIPI_DCS_WRITE_MEMORY_START		    			0x2C
+#define MIPI_DCS_WRITE_LUT				    			0x2D
+#define MIPI_DCS_READ_MEMORY_START   	    			0x2E
+#define MIPI_DCS_SET_PARTIAL_AREA	  	    			0x30
+#define MIPI_DCS_SET_SCROLL_AREA	  	    			0x33
+#define MIPI_DCS_SET_TEAR_OFF		  	    			0x34
+#define MIPI_DCS_SET_TEAR_ON		  	    			0x35
+#define MIPI_DCS_SET_ADDRESS_MODE   	    			0x36
+#define MIPI_DCS_SET_SCROLL_START	  	    			0x37
+#define MIPI_DCS_EXIT_IDLE_MODE			    			0x38
+#define MIPI_DCS_ENTER_IDLE_MODE	 	    			0x39
+#define MIPI_DCS_SET_PIXEL_FORMAT	  	    			0x3A
+#define MIPI_DCS_WRITE_MEMORY_CONTINUE	    			0x3C
+#define MIPI_DCS_READ_MEMORY_CONTINUE 	    			0x3E
+#define MIPI_DCS_SET_TEAR_SCANLINE	  	    			0x44
+#define MIPI_DCS_GET_SCANLINE			    			0x45
+#define MIPI_DCS_READ_DDB_START			    			0xA1
+#define MIPI_DCS_READ_DDB_CONTINUE		    			0xA8
+#define MANUFACTURER_COMMAND_ACCESS_PROTECT				0xB0
+#define FRAME_MEMORY_ACCESS_INTERFACE_SETTING			0xB3
+#define DISPLAY_MODE_FRAME_MEMORY_WRITE_MODE_SETTING	0xB4
+#define PANEL_DRIVING_SETTING							0xC0
+#define DISPLAY_TIMING_SETTING_FOR_NORMAL_MODE			0xC1
+#define SOURCE_VCOM_GATE_DRIVING_TIMING_SETTING			0xC4
+#define GAMMA_SET										0xC8
+#define POWER_SETTING_COMMON_SETTING					0xD0
+#define VCOM_SETTING									0xD1
+#define POWER_SETTING_FOR_NORMAL_MODE					0xD2
+#define DITHER_SETTING									0xDA
+
+#define TEAR_SCANLINE	480
+
+DISPCTRL_REC_T R61581_Init[] = {
+    {DISPCTRL_SLEEP_MS        , 0                               , 10      },
+
+    // Manufacturer Command Access Protect, 1P
+    {DISPCTRL_WR_CMND_DATA    , 0xB0                            , 0       },   
+
+    // Frame Memory Access and Interface Setting, 4P
+    {DISPCTRL_WR_CMND         , 0xB3                            , 0       },   
+    {DISPCTRL_WR_DATA         , 0x00                            , 0x02    },            
+    {DISPCTRL_WR_DATA         , 0x00                            , 0x00    },            
+    {DISPCTRL_WR_DATA         , 0x00                            , 0x00    },            
+    {DISPCTRL_WR_DATA         , 0x00                            , 0x00    },            
+
+    // Display Mode and Frame Memory Write Mode Setting ( DPI/DBI ), 1P
+    // 0 = DBI, Internal Osc Clock
+    {DISPCTRL_WR_CMND_DATA    , 0xB4                            , 0x00    },   
+ 
+    // Panel Drive Setting, 8P
+    {DISPCTRL_WR_CMND         , 0xC0                            , 0       },   
+    {DISPCTRL_WR_DATA         , 0x00                            , 0x13    },            
+    {DISPCTRL_WR_DATA         , 0x00                            , 0x3B    },   //480    
+    {DISPCTRL_WR_DATA         , 0x00                            , 0x00    },            
+    {DISPCTRL_WR_DATA         , 0x00                            , 0x03    },   //02     
+    {DISPCTRL_WR_DATA         , 0x00                            , 0x00    },            
+    {DISPCTRL_WR_DATA         , 0x00                            , 0x01    },            
+    {DISPCTRL_WR_DATA         , 0x00                            , 0x00    },            
+    {DISPCTRL_WR_DATA         , 0x00                            , 0x43    },            
+
+    // Display Timing Setting for Normal Mode, 4P
+    {DISPCTRL_WR_CMND         , 0xC1                            , 0       },   
+    {DISPCTRL_WR_DATA         , 0x00                            , 0x08    },   
+    {DISPCTRL_WR_DATA         , 0x00                            , 0x1B    },   // CLOCK
+    {DISPCTRL_WR_DATA         , 0x00                            , 0x08    },   
+    {DISPCTRL_WR_DATA         , 0x00                            , 0x08    },   
+
+    // Source/VCOM/Gate Driving Timing Setting, 4P
+    {DISPCTRL_WR_CMND         , 0xC4                            , 0       },   
+    {DISPCTRL_WR_DATA         , 0x00                            , 0x11    },   
+    {DISPCTRL_WR_DATA         , 0x00                            , 0x07    },   
+    {DISPCTRL_WR_DATA         , 0x00                            , 0x03    },   
+    {DISPCTRL_WR_DATA         , 0x00                            , 0x03    },   
+
+    // Gamma Set, 20P
+    {DISPCTRL_WR_CMND         , 0xC8                            , 0       },   // GAMMA
+    {DISPCTRL_WR_DATA         , 0x00                            , 0x04    },   
+    {DISPCTRL_WR_DATA         , 0x00                            , 0x09    },   
+    {DISPCTRL_WR_DATA         , 0x00                            , 0x16    },   
+    {DISPCTRL_WR_DATA         , 0x00                            , 0x5A    },   
+    {DISPCTRL_WR_DATA         , 0x00                            , 0x02    },   
+    {DISPCTRL_WR_DATA         , 0x00                            , 0x0A    },   
+    {DISPCTRL_WR_DATA         , 0x00                            , 0x16    },   
+    {DISPCTRL_WR_DATA         , 0x00                            , 0x05    },   
+    {DISPCTRL_WR_DATA         , 0x00                            , 0x00    },   
+    {DISPCTRL_WR_DATA         , 0x00                            , 0x32    },   
+    {DISPCTRL_WR_DATA         , 0x00                            , 0x05    },   
+    {DISPCTRL_WR_DATA         , 0x00                            , 0x16    },   
+    {DISPCTRL_WR_DATA         , 0x00                            , 0x0A    },   
+    {DISPCTRL_WR_DATA         , 0x00                            , 0x53    },   
+    {DISPCTRL_WR_DATA         , 0x00                            , 0x08    },   
+    {DISPCTRL_WR_DATA         , 0x00                            , 0x16    },   
+    {DISPCTRL_WR_DATA         , 0x00                            , 0x09    },   
+    {DISPCTRL_WR_DATA         , 0x00                            , 0x04    },   
+    {DISPCTRL_WR_DATA         , 0x00                            , 0x32    },   
+    {DISPCTRL_WR_DATA         , 0x00                            , 0x00    },   
+
+
+    {DISPCTRL_WR_CMND         , MIPI_DCS_SET_COLUMN_ADDRESS     , 0       },   
+    {DISPCTRL_WR_DATA         , 0x00                            , 0x00    },   
+    {DISPCTRL_WR_DATA         , 0x00                            , 0x00    },   
+    {DISPCTRL_WR_DATA         , 0x00                            , 0x01    },    //
+    {DISPCTRL_WR_DATA         , 0x00                            , 0x3F    },    // 319
+
+
+    {DISPCTRL_WR_CMND         , MIPI_DCS_SET_PAGE_ADDRESS       , 0       },   
+    {DISPCTRL_WR_DATA         , 0x00                            , 0x00    },   
+    {DISPCTRL_WR_DATA         , 0x00                            , 0x00    },   
+    {DISPCTRL_WR_DATA         , 0x00                            , 0x01    },    //
+    {DISPCTRL_WR_DATA         , 0x00                            , 0xDF    },    // 479
+
+    {DISPCTRL_WR_CMND_DATA    , MIPI_DCS_SET_TEAR_ON            , 0x00    },   
+    {DISPCTRL_WR_CMND_DATA    , MIPI_DCS_SET_PIXEL_FORMAT       , 0x05    },    
+
+    {DISPCTRL_WR_CMND         , MIPI_DCS_SET_TEAR_SCANLINE      , 0       },   
+    {DISPCTRL_WR_DATA         , 0x00                            , 0x00    },   
+    {DISPCTRL_WR_DATA         , 0x00                            , 0x01    },       
+
+
+    {DISPCTRL_WR_CMND         , MIPI_DCS_WRITE_MEMORY_START     , 0       },   
+
+
+    {DISPCTRL_WR_CMND         , MIPI_DCS_WRITE_MEMORY_START     , 0       },   
+    {DISPCTRL_WR_CMND         , MIPI_DCS_EXIT_SLEEP_MODE        , 0       },   
+
+    {DISPCTRL_SLEEP_MS        , 0                               , 150     },
+
+    // Power Setting (Common Setting), 4P
+    {DISPCTRL_WR_CMND         , 0xD0                            , 0x00    },   
+    {DISPCTRL_WR_DATA         , 0x00                            , 0x07    },   
+    {DISPCTRL_WR_DATA         , 0x00                            , 0x07    },      
+    {DISPCTRL_WR_DATA         , 0x00                            , 0x1E    },      
+    {DISPCTRL_WR_DATA         , 0x00                            , 0x03    },        // TRULY seq sent to us: 0x0703
+
+    // VCOM, 3P
+    {DISPCTRL_WR_CMND         , 0xD1                            , 0x00    },        
+    {DISPCTRL_WR_DATA         , 0x00                            , 0x03    },   
+    {DISPCTRL_WR_DATA         , 0x00                            , 0x52    },        // VCM
+    {DISPCTRL_WR_DATA         , 0x00                            , 0x10    },        // VDV
+
+    // Power Setting for Normal Mode, 3P
+    {DISPCTRL_WR_CMND         , 0xD2                            , 0x00    },   
+    {DISPCTRL_WR_DATA         , 0x00                            , 0x03    },   
+    {DISPCTRL_WR_DATA         , 0x00                            , 0x24    },   
+    // - missing 3-th par from TRULY's provided sequence
+
+    // Manufacturer Command Access Protect
+    {DISPCTRL_WR_CMND_DATA    , 0xB0                            , 0x00    },   
+    {DISPCTRL_WR_CMND         , MIPI_DCS_SET_DISPLAY_ON         , 0       },   
+    {DISPCTRL_SLEEP_MS        , 0                               , 10      },
+    //--- END OF COMMAND LIST -----------------------
+    {DISPCTRL_LIST_END       , 0                                , 0       }
+};
+
+
+#if 0
+
+DISPCTRL_REC_T R61581_Init[] = {
+	{DISPCTRL_SLEEP_MS, 0, 10},
+	{DISPCTRL_WR_CMND_DATA, MANUFACTURER_COMMAND_ACCESS_PROTECT, 0},
+	{DISPCTRL_WR_CMND, FRAME_MEMORY_ACCESS_INTERFACE_SETTING, 0},
+	{DISPCTRL_WR_DATA, 0x00, 0x02},
+	{DISPCTRL_WR_DATA, 0x00, 0x00},
+	{DISPCTRL_WR_DATA, 0x00, 0x00},
+	{DISPCTRL_WR_DATA, 0x00, 0x00},
+	{DISPCTRL_WR_CMND_DATA, DISPLAY_MODE_FRAME_MEMORY_WRITE_MODE_SETTING, 0x00},
+	{DISPCTRL_WR_CMND, PANEL_DRIVING_SETTING, 0},
+	{DISPCTRL_WR_DATA, 0x00, 0x13},
+	{DISPCTRL_WR_DATA, 0x00, 0x3B},
+	{DISPCTRL_WR_DATA, 0x00, 0x00},
+	{DISPCTRL_WR_DATA, 0x00, 0x03},
+	{DISPCTRL_WR_DATA, 0x00, 0x00},
+	{DISPCTRL_WR_DATA, 0x00, 0x01},
+	{DISPCTRL_WR_DATA, 0x00, 0x00},
+	{DISPCTRL_WR_DATA, 0x00, 0x43},
+	{DISPCTRL_WR_CMND, DISPLAY_TIMING_SETTING_FOR_NORMAL_MODE, 0},
+	{DISPCTRL_WR_DATA, 0x00, 0x08},
+	{DISPCTRL_WR_DATA, 0x00, 0x12},
+	{DISPCTRL_WR_DATA, 0x00, 0x08},
+	{DISPCTRL_WR_DATA, 0x00, 0x08},
+	{DISPCTRL_WR_CMND, SOURCE_VCOM_GATE_DRIVING_TIMING_SETTING, 0},
+	{DISPCTRL_WR_DATA, 0x00, 0x11},
+	{DISPCTRL_WR_DATA, 0x00, 0x07},
+	{DISPCTRL_WR_DATA, 0x00, 0x03},
+	{DISPCTRL_WR_DATA, 0x00, 0x03},
+	{DISPCTRL_WR_CMND, GAMMA_SET, 0},
+	{DISPCTRL_WR_DATA, 0x00, 0x04},
+	{DISPCTRL_WR_DATA, 0x00, 0x09},
+	{DISPCTRL_WR_DATA, 0x00, 0x16},
+	{DISPCTRL_WR_DATA, 0x00, 0x5A},
+	{DISPCTRL_WR_DATA, 0x00, 0x02},
+	{DISPCTRL_WR_DATA, 0x00, 0x0A},
+	{DISPCTRL_WR_DATA, 0x00, 0x16},
+	{DISPCTRL_WR_DATA, 0x00, 0x05},
+	{DISPCTRL_WR_DATA, 0x00, 0x00},
+	{DISPCTRL_WR_DATA, 0x00, 0x32},
+	{DISPCTRL_WR_DATA, 0x00, 0x05},
+	{DISPCTRL_WR_DATA, 0x00, 0x16},
+	{DISPCTRL_WR_DATA, 0x00, 0x0A},
+	{DISPCTRL_WR_DATA, 0x00, 0x53},
+	{DISPCTRL_WR_DATA, 0x00, 0x08},
+	{DISPCTRL_WR_DATA, 0x00, 0x16},
+	{DISPCTRL_WR_DATA, 0x00, 0x09},
+	{DISPCTRL_WR_DATA, 0x00, 0x04},
+	{DISPCTRL_WR_DATA, 0x00, 0x32},
+	{DISPCTRL_WR_DATA, 0x00, 0x00},
+	{DISPCTRL_WR_CMND, MIPI_DCS_SET_COLUMN_ADDRESS, 0},
+	{DISPCTRL_WR_DATA, 0x00, 0x00},
+	{DISPCTRL_WR_DATA, 0x00, 0x00},
+	{DISPCTRL_WR_DATA, 0x00, 0x01},
+	{DISPCTRL_WR_DATA, 0x00, 0x3F},
+	{DISPCTRL_WR_CMND, MIPI_DCS_SET_PAGE_ADDRESS, 0},
+	{DISPCTRL_WR_DATA, 0x01, 0x00},
+	{DISPCTRL_WR_DATA, 0x00, 0x00},
+	{DISPCTRL_WR_DATA, 0x00, 0x01},
+	{DISPCTRL_WR_DATA, 0x00, 0xDF},
+	{DISPCTRL_WR_CMND_DATA, MIPI_DCS_SET_TEAR_ON, 0x00},
+#ifdef CONFIG_R61581_ARGB8888
+	{DISPCTRL_WR_CMND_DATA, MIPI_DCS_SET_PIXEL_FORMAT, 0x07},
+#else
+	{DISPCTRL_WR_CMND_DATA, MIPI_DCS_SET_PIXEL_FORMAT, 0x06},
+#endif
+	{DISPCTRL_WR_CMND, MIPI_DCS_SET_TEAR_SCANLINE, 0},
+	{DISPCTRL_WR_DATA, 0x00, TEAR_SCANLINE >> 8},
+	{DISPCTRL_WR_DATA, 0x00, TEAR_SCANLINE & 0xFF},
+	{DISPCTRL_WR_CMND, MIPI_DCS_WRITE_MEMORY_START, 0},
+	{DISPCTRL_WR_CMND, MIPI_DCS_EXIT_SLEEP_MODE, 0},
+	{DISPCTRL_SLEEP_MS, 0, 120},
+	{DISPCTRL_WR_CMND, POWER_SETTING_COMMON_SETTING, 0x00},
+	{DISPCTRL_WR_DATA, 0x00, 0x07},
+	{DISPCTRL_WR_DATA, 0x00, 0x07},
+	{DISPCTRL_WR_DATA, 0x00, 0x1E},
+	{DISPCTRL_WR_DATA, 0x00, 0x03},
+	{DISPCTRL_WR_CMND, VCOM_SETTING, 0x00},
+	{DISPCTRL_WR_DATA, 0x00, 0x03},
+	{DISPCTRL_WR_DATA, 0x00, 0x52},
+	{DISPCTRL_WR_DATA, 0x00, 0x10},
+	{DISPCTRL_WR_CMND, POWER_SETTING_FOR_NORMAL_MODE, 0x00},
+	{DISPCTRL_WR_DATA, 0x00, 0x03},
+	{DISPCTRL_WR_DATA, 0x00, 0x24},
+	{DISPCTRL_WR_CMND, MIPI_DCS_SET_DISPLAY_ON, 0},
+	{DISPCTRL_SLEEP_MS, 0, 10},
+#ifdef CONFIG_R61581_ARGB8888
+	{DISPCTRL_WR_CMND_DATA, DITHER_SETTING, 0x01},
+#endif
+    //--- END OF COMMAND LIST -----------------------
+    {DISPCTRL_LIST_END        , 0     , 0       }
+};
+
+#endif