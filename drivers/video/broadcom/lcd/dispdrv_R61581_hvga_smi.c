<<<<<<< HEAD
/************************************************************************************************/
/*                                                                                              */
/*  Copyright 2011  Broadcom Corporation                                                        */
/*                                                                                              */
/*     Unless you and Broadcom execute a separate written software license agreement governing  */
/*     use of this software, this software is licensed to you under the terms of the GNU        */
/*     General Public License version 2 (the GPL), available at                                 */
/*                                                                                              */
/*          http://www.broadcom.com/licenses/GPLv2.php                                          */
/*                                                                                              */
/*     with the following added to such license:                                                */
/*                                                                                              */
/*     As a special exception, the copyright holders of this software give you permission to    */
/*     link this software with independent modules, and to copy and distribute the resulting    */
/*     executable under terms of your choice, provided that you also meet, for each linked      */
/*     independent module, the terms and conditions of the license of that module.              */
/*     An independent module is a module which is not derived from this software.  The special  */
/*     exception does not apply to any modifications of the software.                           */
/*                                                                                              */
/*     Notwithstanding the above, under no circumstances may you combine this software in any   */
/*     way with any other Broadcom software provided under a license other than the GPL,        */
/*     without Broadcom's express prior written consent.                                        */
/*                                                                                              */
/************************************************************************************************/

/**
 *                          
 * LCD Module:   HVGA Display Driver (R61581) for HERA/RHEA
 *               Supports Only 8/16/18 bit SMI bus.
 *
 * DISPLAY:      RHEA Display Board
 *
 */
 
/**
 *
 *  REV    Date         Comment         
 *  --------------------------------------------------------------------------   
 *  0.10   13th JULY 2011  - Initial HERA Release 
 */

#ifndef __KERNEL__ 
#include <stdio.h>
#include "mobcom_types.h"
#include "chip_version.h"
#include "gpio.h"                   
#include "gpio_drv.h"               
#include "platform_config.h"
#include "irqctrl.h"
#include "osinterrupt.h"
#include "ostask.h"
#include "osheap.h"
#include "dma_drv.h"

#include "dbg.h"
#include "logapi.h"
#include "csl_lcd.h"                // CSL LCD Layer commons
#include "dispdrv_common.h"         // DISPLAY DRIVER Commons
#include "csl_smi.h"                // Combined CSL for MM SMI&SPI(LOSSI)   
#include "dispdrv_mipi_dcs.h"       // DISPLAY DRIVER Commons

#include "csl_tectl_vc4lite.h"      // TE Input Control


#include "display_drv.h"            // DISPLAY DRIVER Interface   

#else  /* __KERNEL__ */ 

#include <linux/string.h>
#include <plat/mobcom_types.h>
#include <linux/workqueue.h>
#include <linux/interrupt.h>
#include <linux/gpio.h>

#include <plat/osabstract/osinterrupt.h>
#include <plat/osabstract/ostask.h>
#include <plat/csl/csl_dma_vc4lite.h>

#include <plat/dma_drv.h>
#include <plat/csl/csl_lcd.h>  
#include <plat/csl/csl_smi.h> 
#include <plat/csl/csl_tectl_vc4lite.h> 

#include "dispdrv_mipi_dcs.h"
#include "dispdrv_common.h" 
#include "display_drv.h" 

#endif /*  __KERNEL__ */

#define __HVGA_BUSW_08__
#define __HVGA_MODE_565__

// output color mdoe must be defined before including EC .H
#include "dispdrv_ec_par_r61581.h"    

#define GPIODRV_Set_Bit(pin, val) gpio_set_value(pin, val)

#define HAL_LCD_RESET	 41
#define HAL_LCD_RESET_B  95
#define HAL_LCD_RESET_C  96

typedef struct
{
    UInt32              left;                
    UInt32              right;                  
    UInt32              top;  
    UInt32              bottom;  
    UInt32              width; 
    UInt32              height;
} R61581_HVGA_SMI_RECT_t;

typedef struct   
{
    CSL_LCD_HANDLE       cslH;
    DISPDRV_INFO_T*      panelData;
    R61581_HVGA_SMI_RECT_t win;
    UInt32               bpp;
    void*                frameBuffer;
    DISP_DRV_STATE       drvState;
    DISP_PWR_STATE       pwrState;
} R61581_HVGA_SMI_PANEL_T;   


static void r61581hvgaSmi_WrCmndP0  ( DISPDRV_HANDLE_T dispH, Boolean useOs, UInt32 cmnd );
static void r61581hvgaSmi_WrCmndP1  ( DISPDRV_HANDLE_T dispH, Boolean useOs, UInt32 cmnd, UInt32 data );
static void r61581hvgaSmi_WrCmndP2  ( DISPDRV_HANDLE_T dispH, Boolean useOs, UInt32 data1);

static void r61581hvgaSmi_IoCtlRd ( 
                DISPDRV_HANDLE_T        dispH, 
                DISPDRV_CTRL_RW_REG*    acc 
                );
                
static void r61581hvgaSmi_IoCtlWr( 
                DISPDRV_HANDLE_T        dispH, 
                DISPDRV_CTRL_RW_REG*    acc 
                );

//--- GEN DRIVER --------------------------------------------------------------
Int32   R61581_HVGA_SMI_Init ( void ); 
Int32   R61581_HVGA_SMI_Exit ( void );

Int32   R61581_HVGA_SMI_Open ( 
            const void*         params, 
            DISPDRV_HANDLE_T*   dispH ); 

Int32   R61581_HVGA_SMI_GetCtl (
            DISPDRV_HANDLE_T    dispH, 
            DISPDRV_CTRL_ID_T   ctrlID, 
            void*               ctrlParams );

Int32   R61581_HVGA_SMI_SetCtl (
            DISPDRV_HANDLE_T    dispH, 
            DISPDRV_CTRL_ID_T   ctrlID, 
            void*               ctrlParams );

Int32   R61581_HVGA_SMI_Close ( DISPDRV_HANDLE_T dispH ); 

const DISPDRV_INFO_T* R61581_HVGA_SMI_GetDispDrvData ( DISPDRV_HANDLE_T dispH ); 

Int32   R61581_HVGA_SMI_GetDispDrvFeatures ( 
            const char**                driver_name,
            UInt32*                     version_major,
            UInt32*                     version_minor,
            DISPDRV_SUPPORT_FEATURES_T* flags );

Int32   R61581_HVGA_SMI_Start ( DISPDRV_HANDLE_T dispH ); 

Int32   R61581_HVGA_SMI_Stop  ( DISPDRV_HANDLE_T dispH ); 

Int32   R61581_HVGA_SMI_PowerControl ( 
            DISPDRV_HANDLE_T        dispH, 
            DISPLAY_POWER_STATE_T   state ); 

Int32   R61581_HVGA_SMI_SetWindow ( DISPDRV_HANDLE_T dispH ); 

Int32   R61581_HVGA_SMI_Update ( 
            DISPDRV_HANDLE_T    dispH, 
	    int			fb_idx,
            DISPDRV_CB_T        apiCb ); 

Int32   R61581_HVGA_SMI_Update_ExtFb ( 
            DISPDRV_HANDLE_T        dispH, 
            void                    *pFb,
            DISPDRV_CB_API_1_1_T    apiCb ); 

static DISPDRV_T R61581_HVGA_SMI_Drv =
{
   &R61581_HVGA_SMI_Init,                  // init
   &R61581_HVGA_SMI_Exit,                  // exit
   &R61581_HVGA_SMI_GetDispDrvFeatures,    // info
   &R61581_HVGA_SMI_Open,                  // open
   &R61581_HVGA_SMI_Close,                 // close
   NULL,                                 // core_freq_change
   NULL,                                 // run_domain_change
   &R61581_HVGA_SMI_GetDispDrvData,        // get_info
   &R61581_HVGA_SMI_Start,                 // start
   &R61581_HVGA_SMI_Stop,                  // stop
   &R61581_HVGA_SMI_PowerControl,          // power_control
   NULL,                                 // update_no_os
   &R61581_HVGA_SMI_Update_ExtFb,          // update_dma_os
   &R61581_HVGA_SMI_Update,                // update
   &R61581_HVGA_SMI_SetCtl,                // set_control
   &R61581_HVGA_SMI_GetCtl,                // get_control
};


static DISPDRV_INFO_T R61581_HVGA_SMI_Info =
{
    DISPLAY_TYPE_LCD_STD,       // DISPLAY_TYPE_T          type;          
    320,                        // UInt32                  width;         
    480,                        // UInt32                  height;        
#if defined(__HVGA_MODE_888__) 
    DISPDRV_FB_FORMAT_RGB888_U, // DISPDRV_FB_FORMAT_T     input_format;  
#else
    DISPDRV_FB_FORMAT_RGB565,   // DISPDRV_FB_FORMAT_T     input_format;  
#endif    
    DISPLAY_BUS_SMI,            // DISPLAY_BUS_T           bus_type;
    0,                          // UInt32                  interlaced;    
    DISPDRV_DITHER_NONE,        // DISPDRV_DITHER_T        output_dither; 
    0,                          // UInt32                  pixel_freq;    
    0,                          // UInt32                  line_rate;     
};
    
            
static CSL_SMI_CTRL_T  R61581_HVGA_SMI_SmiCtrlCfg =
{
#if defined(__HVGA_BUSW_18__)
    18,                     //  UInt8             busWidth;         
#elif defined(__HVGA_BUSW_16__)
    16,                     //  UInt8             busWidth;         
#elif defined(__HVGA_BUSW_08__)
    8,                      //  UInt8             busWidth;         
#endif    
    {SMI_PLL_500MHz, 2  },  //  div range 1-16 (1 unusable), 2=4ns timing step
    0,                      //  UInt8             addr_c, init by open          
    0,                      //  UInt8             addr_d, init by open          
    FALSE,                  //  Boolean           m68;              
    FALSE,                  //  Boolean           swap;             
    FALSE,                  //  Boolean           setupFirstTrOnly; 
#if defined(__HVGA_MODE_888__) 
    LCD_IF_CM_I_RGB888U,    //  CSL_LCD_CM_IN     colModeIn;    xRGB     
    LCD_IF_CM_O_RGB888,     //  CSL_LCD_CM_OUT    colModeOut;
#elif defined(__HVGA_MODE_666__)
    LCD_IF_CM_I_RGB565P,    //  CSL_LCD_CM_IN     colModeIn;         
    LCD_IF_CM_O_RGB666,     //  CSL_LCD_CM_OUT    colModeOut;
#else
    LCD_IF_CM_I_RGB565P,    //  CSL_LCD_CM_IN     colModeIn;         
    LCD_IF_CM_O_RGB565,     //  CSL_LCD_CM_OUT    colModeOut;
#endif    
    // setup_ns, hold_ns, pace_ns, strobe_ns
    // TODO: Plug-In Real Timing For The Display
    { 0, 90, 10, 360, },    //  CSL_SMI_TIMIMG_T  rdTiming;
    { 0, 30, 10, 30 , },    //  CSL_SMI_TIMIMG_T  wrTiming;       //  1-8-3-8 => BB 68ns
//   { 0,  15, 10, 15 , },    //  CSL_SMI_TIMIMG_T  wrTiming_m;     //  1-4-3-4 => BB 36ns  
    { 0, 8, 4, 8, }, 
//  { 0,  8, 10,  8 , },    //  CSL_SMI_TIMIMG_T  wrTiming_m;     //  1-3-3-3 => BB 28ns  
//  { 0,  4, 10,  4 , },    //  CSL_SMI_TIMIMG_T  wrTiming_m;     //  1-2-3-2 => BB 20ns  
    TRUE,                   //  usesTE
};                                                   


static R61581_HVGA_SMI_PANEL_T panel[1];


//*****************************************************************************
//
// Function Name:  r61581hvgaSmi_WrCmndP2
// 
// Description:    Write To LCD register, 0 Parms
//
//*****************************************************************************
void r61581hvgaSmi_WrCmndP2( DISPDRV_HANDLE_T dispH, Boolean useOs, UInt32 data1)
{
    R61581_HVGA_SMI_PANEL_T* lcdDrv = (R61581_HVGA_SMI_PANEL_T*) dispH;

    CSL_SMI_WrDirect( lcdDrv->cslH, FALSE,  data1 );
}

//*****************************************************************************
//
// Function Name: r61581hvgaSmi_WrCmndP1
// 
// Description:   Write To LCD register, 1 Parms
//
//*****************************************************************************
void r61581hvgaSmi_WrCmndP1( 
    DISPDRV_HANDLE_T    dispH, 
    Boolean             useOs,
    UInt32              cmnd, 
    UInt32              data )
{
    R61581_HVGA_SMI_PANEL_T* lcdDrv = (R61581_HVGA_SMI_PANEL_T*) dispH;
   
    CSL_SMI_WrDirect( lcdDrv->cslH, TRUE,  cmnd );
    CSL_SMI_WrDirect( lcdDrv->cslH, FALSE, data );
}

//*****************************************************************************
//
// Function Name:  r61581hvgaSmi_WrCmndP0
// 
// Description:    Write To LCD register, 0 Parms
//
//*****************************************************************************
void r61581hvgaSmi_WrCmndP0( DISPDRV_HANDLE_T dispH, Boolean useOs, UInt32 cmnd )
{
    R61581_HVGA_SMI_PANEL_T* lcdDrv = (R61581_HVGA_SMI_PANEL_T*) dispH;
   
    CSL_SMI_WrDirect( lcdDrv->cslH, TRUE,  cmnd );
}


//*****************************************************************************
//
// Function Name:  r61581hvgaSmi_IoCtlWr
// 
// Description:    
//
//*****************************************************************************
static void r61581hvgaSmi_IoCtlWr( 
    DISPDRV_HANDLE_T     dispH, 
    DISPDRV_CTRL_RW_REG* acc 
    )
{
    R61581_HVGA_SMI_PANEL_T* lcdDrv = (R61581_HVGA_SMI_PANEL_T*) dispH;
    UInt32 i;
    
    CSL_SMI_WrDirect( lcdDrv->cslH, TRUE,  acc->cmnd );
    
    for(i=0; i < acc->parmCount; i++ )
    {
        // Write MSB byte, since all regs are 8-bit write 0 for MSB
        CSL_SMI_WrDirect( lcdDrv->cslH, FALSE, ((UInt32*)acc->pBuff)[i] );
        if( acc->verbose )
        {
            LCD_DBG ( LCD_DBG_INIT_ID, "[DISPDRV] r61581hvgaSmi_IoCtlWr: "
                "WR REG[0x%04X] DATA[0x%04X]\n", 
                (unsigned int)acc->cmnd, (unsigned int)((UInt32*)acc->pBuff)[i] );
        }                                                      
    }
}

//*****************************************************************************
//
// Function Name:  r61581hvgaSmi_IoCtlRd
// 
// Description:    
//
//*****************************************************************************
static void r61581hvgaSmi_IoCtlRd( 
    DISPDRV_HANDLE_T     dispH, 
    DISPDRV_CTRL_RW_REG* acc 
    )
{
    R61581_HVGA_SMI_PANEL_T* lcdDrv = (R61581_HVGA_SMI_PANEL_T*) dispH;
    UInt32 i;
    
    CSL_SMI_WrDirect( lcdDrv->cslH, TRUE,  acc->cmnd );
    for(i=0; i<acc->parmCount; i++)
    {
        CSL_SMI_RdDirect( lcdDrv->cslH, FALSE, ((UInt32*)acc->pBuff)+i );
        if( acc->verbose )
        {
            LCD_DBG ( LCD_DBG_INIT_ID, "[DISPDRV] %s: "
                "RD REG[0x%04X] DATA[0x%04X]\n\r", 
                __FUNCTION__, (unsigned int)acc->cmnd, (unsigned int)((UInt32*)acc->pBuff)[i] );
        }
    }                                                      
}

//*****************************************************************************
//
// Function Name:   r61581hvgaSmi_ExecCmndList
//
// Description:     
//                   
//*****************************************************************************
void r61581hvgaSmi_ExecCmndList( 
    DISPDRV_HANDLE_T     dispH,
    Boolean              useOs,  
    pDISPCTRL_REC_T      cmnd_lst 
    )
{
    UInt32  i = 0;

    while (cmnd_lst[i].type != DISPCTRL_LIST_END)
    {
        if (cmnd_lst[i].type == DISPCTRL_WR_CMND_DATA)
        {
            r61581hvgaSmi_WrCmndP1 (dispH, useOs, cmnd_lst[i].cmnd, 
                cmnd_lst[i].data);
        }
        else if (cmnd_lst[i].type == DISPCTRL_WR_CMND)
        {
            r61581hvgaSmi_WrCmndP0 (dispH, useOs, cmnd_lst[i].cmnd);
        }
        else if (cmnd_lst[i].type == DISPCTRL_WR_DATA)
        {
            r61581hvgaSmi_WrCmndP2 (dispH, useOs, cmnd_lst[i].data);
        }
        else if (cmnd_lst[i].type == DISPCTRL_SLEEP_MS)
        {
            if ( useOs )
            {
                OSTASK_Sleep ( TICKS_IN_MILLISECONDS(cmnd_lst[i].data) );
            }    
            else
            {
#ifndef __KERNEL__
                DISPDRV_Delay_us ( cmnd_lst[i].data * 1000 );
#else
		mdelay( cmnd_lst[i].data );
#endif
            }    
        }
        i++;
    }
} // r61581hvgaSmi_ExecCmndList

//*****************************************************************************
//
// Function Name: r61581hvgaSmi_SetWindow
// 
// Description:   Set Window 
//
//*****************************************************************************
Int32 r61581hvgaSmi_SetWindow ( 
    DISPDRV_HANDLE_T dispH,
    Boolean useOs,
    Boolean update, 
    UInt32  left,
    UInt32  right,
    UInt32  top,
    UInt32  bottom )
{
    Int32                   res = 0;
    R61581_HVGA_SMI_PANEL_T*    lcdDrv = (R61581_HVGA_SMI_PANEL_T*) dispH;
    
    lcdDrv->win.left   = left;
    lcdDrv->win.right  = right;
    lcdDrv->win.top    = top;
    lcdDrv->win.bottom = bottom; 
    
    lcdDrv->win.width  = right - left + 1;
    lcdDrv->win.height = bottom - top + 1;
    
	/* TODO - npl

    if ( update )
    {    
        r61581hvgaSmi_WrCmndP1( dispH, useOs, NT35582_SET_HOR_ADDR_S_MSB, 
            lcdDrv->win.left   >> 8 );
        r61581hvgaSmi_WrCmndP1( dispH, useOs, NT35582_SET_HOR_ADDR_S_LSB, 
            lcdDrv->win.left  );
        r61581hvgaSmi_WrCmndP1( dispH, useOs, NT35582_SET_HOR_ADDR_E_MSB, 
            lcdDrv->win.right  >> 8 );
        r61581hvgaSmi_WrCmndP1( dispH, useOs, NT35582_SET_HOR_ADDR_E_MSB, 
            lcdDrv->win.right );
        
        r61581hvgaSmi_WrCmndP1( dispH, useOs, NT35582_SET_VER_ADDR_S_MSB, 
            lcdDrv->win.top   >> 8  );
        r61581hvgaSmi_WrCmndP1( dispH, useOs, NT35582_SET_VER_ADDR_S_LSB, 
            lcdDrv->win.top   );
        r61581hvgaSmi_WrCmndP1( dispH, useOs, NT35582_SET_VER_ADDR_E_MSB, 
            lcdDrv->win.bottom >> 8);
        r61581hvgaSmi_WrCmndP1( dispH, useOs, NT35582_SET_VER_ADDR_E_LSB, 
            lcdDrv->win.bottom);
        
        r61581hvgaSmi_WrCmndP1( dispH, useOs, NT35582_SET_RAM_ADDR_X_MSB, 
            lcdDrv->win.top  >> 8 );
        r61581hvgaSmi_WrCmndP1( dispH, useOs, NT35582_SET_RAM_ADDR_X_LSB, 
            lcdDrv->win.top  );
        r61581hvgaSmi_WrCmndP1( dispH, useOs, NT35582_SET_RAM_ADDR_Y_MSB, 
            lcdDrv->win.left >> 8 );
        r61581hvgaSmi_WrCmndP1( dispH, useOs, NT35582_SET_RAM_ADDR_Y_LSB, 
            lcdDrv->win.left );
    }   
	*/

    return ( res );
} // r61581hvgaSmi_SetWindow

//*****************************************************************************
//
// Function Name: LCD_DRV_R61581_HVGA_SMI_GetDrvInfo
// 
// Description:   Get Driver Funtion Table
//
//*****************************************************************************
DISPDRV_T* DISP_DRV_R61581_HVGA_SMI_GetFuncTable ( void )
{
    return ( &R61581_HVGA_SMI_Drv );
}


//*****************************************************************************
//
// Function Name: R61581_HVGA_SMI_GetDispDrvFeatures
// 
// Description:   
//
//*****************************************************************************
Int32 R61581_HVGA_SMI_GetDispDrvFeatures ( 
    const char**                driver_name,
    UInt32*                     version_major,
    UInt32*                     version_minor,
    DISPDRV_SUPPORT_FEATURES_T* flags 
    )
{
    Int32 res = -1; 
   
    if (   ( NULL != driver_name )   && ( NULL != version_major ) 
        && ( NULL != version_minor ) && (NULL != flags) )
    {
#if defined(__HVGA_MODE_888__) 
        *driver_name   = "r61581hvgaSmi_ (OUT=RGB888)";
#else
        *driver_name   = "r61581hvgaSmi_ (OUT=RGB565)";
#endif        
        *version_major = 0;
        *version_minor = 10;
        *flags         = DISPDRV_SUPPORT_NONE;
        res = 0;
    }
    return ( res );
}

//*****************************************************************************
//
// Function Name: R61581_HVGA_SMI_Init
// 
// Description:   Reset Driver Info
//
//*****************************************************************************
Int32 R61581_HVGA_SMI_Init ( void )
{
    Int32   res = 0;
    
    if(     panel[0].drvState != DRV_STATE_INIT 
         && panel[0].drvState != DRV_STATE_OPEN  )
    {
        if( CSL_SMI_Init() != CSL_LCD_OK )
        {
            LCD_DBG ( LCD_DBG_ERR_ID, "[DISPDRV] %s: CSL_SMI_Init Failed\n\r",
                __FUNCTION__);
            res = -1;
        } 
        else
        {
            LCD_DBG ( LCD_DBG_INIT_ID, "[DISPDRV] %s: OK\n\r", __FUNCTION__);
            panel[0].drvState = DRV_STATE_INIT;
            res = 0;
        }
    }    
    return ( res );
}

//*****************************************************************************
//
// Function Name: R61581_HVGA_SMI_Exit
// 
// Description:   
//
//*****************************************************************************
Int32 R61581_HVGA_SMI_Exit ( void )
{
    LCD_DBG ( LCD_DBG_ERR_ID, "[DISPDRV] %s: Not Implemented\n\r", 
        __FUNCTION__ );
    
    return ( -1 );
}


//*****************************************************************************
//
// Function Name: r61581hvgaSmi_TeOn
// 
// Description:   Configure TE Input Pin & Route it to SMI module
//
//*****************************************************************************
static int r61581hvgaSmi_TeOn ( void )
{
    Int32       res;
    TECTL_CFG_t teCfg;
    
    teCfg.te_mode     = TE_VC4L_MODE_VSYNC;       
    teCfg.sync_pol    = TE_VC4L_ACT_POL_LO;
    teCfg.vsync_width = 0;
    teCfg.hsync_line  = 0;

    res = CSL_TECTL_VC4L_OpenInput( TE_VC4L_IN_0_LCD, TE_VC4L_OUT_SMI, &teCfg );
    return ( res );
}

//*****************************************************************************
//
// Function Name: r61581hvgaSmi_TeOff
// 
// Description:   Release TE Input Pin Used
//
//*****************************************************************************
static int r61581hvgaSmi_TeOff ( void )
{
    return ( CSL_TECTL_VC4L_CloseInput ( TE_VC4L_IN_0_LCD ) );
}


//*****************************************************************************
//
// Function Name: R61581_HVGA_SMI_Close
// 
// Description:   Close The Driver
//
//*****************************************************************************
Int32 R61581_HVGA_SMI_Close ( DISPDRV_HANDLE_T dispH ) 
{
    Int32           res;
    CSL_LCD_RES_T   cslRes;
    
    R61581_HVGA_SMI_PANEL_T*  lcdDrv = (R61581_HVGA_SMI_PANEL_T*) dispH;
    
    DISPDRV_CHECK_PTR_RET( dispH, &panel[0], __FUNCTION__ );
        
    cslRes = CSL_SMI_Close ( lcdDrv->cslH );
    if( cslRes == CSL_LCD_OK )
    {
        lcdDrv->drvState = DRV_STATE_INIT;
        lcdDrv->pwrState = DISP_PWR_OFF;
        lcdDrv->cslH = NULL;
        res = 0;    
    }
    else
    {
        LCD_DBG ( LCD_DBG_ERR_ID, "[DISPDRV] %s: ERR CLosing SMI Handle\n\r",
            __FUNCTION__ );
        res = -1;    
    }
    
    if ( R61581_HVGA_SMI_SmiCtrlCfg.usesTE ) 
    {
        if ( r61581hvgaSmi_TeOff() == -1 )
        {
            LCD_DBG ( LCD_DBG_ERR_ID, "[DISPDRV] %s: ERR Failed To Close "
                "TE Input\n\r", __FUNCTION__ );
            res = -1;    
        }        
    }    

    if ( res != -1 )
    {
        LCD_DBG ( LCD_DBG_ID, "[DISPDRV] %s: OK\n\r", __FUNCTION__ );
    }
    
    return ( res );
}

//*****************************************************************************
//
// Function Name: DISPDRV_Reset
// 
// Description:   Generic Reset To All DISPLAY Modules
//                
//*****************************************************************************
static Int32 DISPDRV_Reset( Boolean force )
{
    UInt32          rst0pin     = 0;
    UInt32          rst1pin     = 0;
    UInt32          rst2pin     = 0;
    Boolean         rst0present = FALSE;
    Boolean         rst1present = FALSE;
    Boolean         rst2present = FALSE;
    static Boolean  resetDone   = FALSE;
    
    #ifdef HAL_LCD_RESET
    rst0present = TRUE;
    rst0pin     = HAL_LCD_RESET;
    #endif
    
    #ifdef HAL_LCD_RESET_B
    rst1present = TRUE;
    rst1pin     = HAL_LCD_RESET_B;
    #endif

    #ifdef HAL_LCD_RESET_C
    rst2present = TRUE;
    rst2pin     = HAL_LCD_RESET_C;
    #endif

//    #define RST_DURATION_MS  10
//    #define RST_HOLD_MS      1

    #define RST_DURATION_MS  1
    #define RST_HOLD_MS      20

    // coverity[dead_error_condition] - false alarm
    if( !rst0present && !rst1present && !rst2present)
    {
        LCD_DBG ( LCD_DBG_ID, "[DISPDRV] DISPDRV_Reset: "
            "Reset Pin(s) Not Defined\n");
        return ( -1 );
    }
    
    if( !rst0present )
    {
        LCD_DBG ( LCD_DBG_ID, "[DISPDRV] DISPDRV_Reset: "
            "WARNING Only HAL_LCD_RESET B/C defined\n");
    }

    if ( !resetDone || force )
    {
        // CONFIG RESET PIN GPIO As Output
#ifndef __KERNEL__
	    if (rst0present) GPIODRV_Set_Mode (rst0pin, 1);
	    if (rst1present) GPIODRV_Set_Mode (rst1pin, 1);
	    if (rst2present) GPIODRV_Set_Mode (rst2pin, 1);
#else
	    if (rst0present) {
	        gpio_request(rst0pin, "LCD_RST0");
	        gpio_direction_output(rst0pin, 0);
	    }
	    if (rst1present) {
	        gpio_request(rst1pin, "LCD_RST1");
	        gpio_direction_output(rst1pin, 0);
	    }
	    if (rst2present) {
	        gpio_request(rst2pin, "LCD_RST2");
	        gpio_direction_output(rst2pin, 0);
	    }
#endif

        // LCD reset HIGH
        if (rst0present) GPIODRV_Set_Bit (rst0pin, 1);
        if (rst1present) GPIODRV_Set_Bit (rst1pin, 1);
        if (rst2present) GPIODRV_Set_Bit (rst2pin, 1);
        OSTASK_Sleep ( TICKS_IN_MILLISECONDS(1) );

        // LCD reset Low
        if (rst0present) GPIODRV_Set_Bit (rst0pin, 0);
        if (rst1present) GPIODRV_Set_Bit (rst1pin, 0);
        if (rst2present) GPIODRV_Set_Bit (rst2pin, 0);
        OSTASK_Sleep ( TICKS_IN_MILLISECONDS(RST_DURATION_MS) );
    
        // LCD reset High
        if (rst0present) GPIODRV_Set_Bit (rst0pin, 1);
        if (rst1present) GPIODRV_Set_Bit (rst1pin, 1);
        if (rst2present) GPIODRV_Set_Bit (rst2pin, 1);

        OSTASK_Sleep ( TICKS_IN_MILLISECONDS(RST_HOLD_MS) );
        resetDone = TRUE;
    } 

    return ( 0 );
} // DISPDRV_Reset




//*****************************************************************************
//
// Function Name: BCM92416_QVGA_Open
// 
// Description:   Open Drivers
//
//*****************************************************************************
Int32 R61581_HVGA_SMI_Open ( 
    const void*         params, 
    DISPDRV_HANDLE_T*   dispH )
{
    Int32                           res = 0;
    CSL_LCD_RES_T                   cslRes;
    CSL_SMI_CTRL_T*                 pSmiCfg;
    DISPDRV_INFO_T*                 panelData;
    UInt32                          busCh; 
    const DISPDRV_OPEN_PARM_T*      pOpenParm;
    R61581_HVGA_SMI_PANEL_T*       pPanel;
    
    pOpenParm = (DISPDRV_OPEN_PARM_T*) params;
    
    // busId => NOT USED BY LCDC CSL
    busCh  = pOpenParm->busCh;
    pPanel = &panel[0];


    *dispH = NULL;

    if( pPanel->drvState == DRV_STATE_OPEN )
    {
        LCD_DBG ( LCD_DBG_INIT_ID, "[DISPDRV] %s: Returning Handle, "
            "Already Open\r\n", __FUNCTION__ );
        *dispH = (DISPDRV_HANDLE_T)pPanel;
        return ( 0 );
    } 

    if ( pPanel->drvState != DRV_STATE_INIT )
    {
        LCD_DBG ( LCD_DBG_ERR_ID, "[DISPDRV] %s: ERROR Not Initialized\r\n",
            __FUNCTION__  );
        return ( -1 );
    }    
   
    pSmiCfg  = &R61581_HVGA_SMI_SmiCtrlCfg;

    if ( pSmiCfg->usesTE ) 
    {  
        res = r61581hvgaSmi_TeOn ();
        if ( res == -1 )
        {
            LCD_DBG ( LCD_DBG_ERR_ID, "[DISPDRV] %s: Failed To Configure "
                "TE Input\n\r", __FUNCTION__ ); 
            return ( res );
        }    
    }

    // HERA HAS HARDCODED SMI ADDRESS LINES A1=SMI_CS(LCD_CS1) A0=SMI_nCD
    pSmiCfg->addr_c = 0xFC;
    pSmiCfg->addr_d = 0xFD;
    
    LCD_DBG ( LCD_DBG_INIT_ID, "[DISPDRV] R61581_HVGA_SMI_Open: "
        "BUSCH[0x%04X] => ADDR_CMND[0x%02X] ADDR_DATA[0x%02X]\n", 
        (unsigned int)busCh, pSmiCfg->addr_c, pSmiCfg->addr_d );
    
    panelData = &R61581_HVGA_SMI_Info;
    

    DISPDRV_Reset( FALSE );

#if defined(__HVGA_MODE_888__) 
    pPanel->bpp         = 4;
#else    
    pPanel->bpp         = 2;
#endif    
    pPanel->panelData   = panelData;
    pPanel->win.left    = 0;  
    pPanel->win.right   = 320-1; 
    pPanel->win.top     = 0;  
    pPanel->win.bottom  = 480-1;
    pPanel->win.width   = 320; 
    pPanel->win.height  = 480;
    
    pPanel->frameBuffer = (void *)pOpenParm->busId ;
    
    if( (cslRes = CSL_SMI_Open ( pSmiCfg, &pPanel->cslH )) 
        != CSL_LCD_OK )
    {
        LCD_DBG ( LCD_DBG_ERR_ID, "[DISPDRV] %s: ERROR Failed To Open CSL "
            "SMI Bank, CslRes[%d]\n", __FUNCTION__, cslRes );
        return ( -1 );
    }

#ifdef __KERNEL__
    if (csl_dma_vc4lite_init() != DMA_VC4LITE_STATUS_SUCCESS)
    {
        LCD_DBG ( LCD_DBG_ERR_ID, "[DISPDRV] %s: csl_dma_vc4lite_init Failed\n\r",
            __FUNCTION__);
        return ( -1 );
    }
#endif

    *dispH = (DISPDRV_HANDLE_T) pPanel;
    pPanel->drvState = DRV_STATE_OPEN;
    
    return ( res );
}

//*****************************************************************************
//
// Function Name: R61581_HVGA_SMI_PowerControl
// 
// Description:   Display Module Power Control
//
//*****************************************************************************
Int32 R61581_HVGA_SMI_PowerControl ( 
    DISPDRV_HANDLE_T        dispH, 
    DISPLAY_POWER_STATE_T   state )
{
    Int32  res = 0;
    R61581_HVGA_SMI_PANEL_T* pPanel = (R61581_HVGA_SMI_PANEL_T*)dispH;
    
    DISPDRV_CHECK_PTR_RET( dispH, &panel[0], "R61581_HVGA_SMI_PowerControl");
    
    switch ( state )
    {
        case DISPLAY_POWER_STATE_ON:
            switch ( pPanel->pwrState )
            {
                case DISP_PWR_OFF:
                    r61581hvgaSmi_ExecCmndList ( dispH, TRUE, &R61581_Init[0]);
                    //r61581hvgaSmi_WrCmndP0( dispH, TRUE, MIPI_DCS_SET_DISPLAY_ON );
                    //r61581hvgaSmi_SetWindow ( dispH, TRUE, TRUE, 0, 320-1, 0, 480-1 );

                    pPanel->pwrState = DISP_PWR_SLEEP_OFF;
                    LCD_DBG ( LCD_DBG_INIT_ID, "[DISPDRV] %s: INIT-SEQ\n\r",
                        __FUNCTION__ );
                    break; 
                case DISP_PWR_SLEEP_ON:
                    r61581hvgaSmi_WrCmndP0( dispH, TRUE, MIPI_DCS_SET_DISPLAY_OFF );
		    r61581hvgaSmi_WrCmndP0( dispH, TRUE, MIPI_DCS_ENTER_SLEEP_MODE );
                    OSTASK_Sleep ( TICKS_IN_MILLISECONDS ( 120 ) );
                    pPanel->pwrState = DISP_PWR_SLEEP_OFF;
                    LCD_DBG ( LCD_DBG_ID, "[DISPDRV] %s: SLEEP-OUT\n",
                        __FUNCTION__ );
                    break;
                default:
                    break;    
            }        
            break;
            
        case DISPLAY_POWER_STATE_SLEEP:
            if( pPanel->pwrState == DISP_PWR_SLEEP_OFF )
            {
                r61581hvgaSmi_WrCmndP0( dispH, TRUE, MIPI_DCS_ENTER_SLEEP_MODE );
                OSTASK_Sleep ( TICKS_IN_MILLISECONDS ( 10 ) );
                pPanel->pwrState = DISP_PWR_SLEEP_ON;
                LCD_DBG ( LCD_DBG_ID, "[DISPDRV] %s: SLEEP-IN\n", __FUNCTION__ );
            } 
            else
            {
                LCD_DBG ( LCD_DBG_ID, "[DISPDRV] %s: SLEEP Requested, But Not "
                    "In POWER-ON State\n", __FUNCTION__ );
                res = -1;
            }   
            break;
            
        case DISPLAY_POWER_STATE_OFF:
            LCD_DBG ( LCD_DBG_ERR_ID, "[DISPDRV] %s: POWER-OFF State "
                "Not Supported\n\r", __FUNCTION__ );
            res = -1;
            break;
            
        default:
            LCD_DBG ( LCD_DBG_ID, "[DISPDRV] %s: Invalid Power State[%d] "
                "Requested\n\r", __FUNCTION__, state );
            res = -1;
            break;
    }
    return ( res );
}

//*****************************************************************************
//
// Function Name: R61581_HVGA_SMI_Start
// 
// Description:   Configure For Updates
//
//*****************************************************************************
Int32 R61581_HVGA_SMI_Start ( DISPDRV_HANDLE_T dispH )
{
//    Int32                       res    = 0;
//    R61581_HVGA_SMI_PANEL_T*   lcdDrv = (R61581_HVGA_SMI_PANEL_T*) dispH;

//    DISPDRV_CHECK_PTR_RET( dispH, &panel[0], "R61581_HVGA_SMI_Start");
//    r61581hvgaSmi_WrCmndP0 ( dispH, TRUE, NT35582_WR_MEM_START );
    return ( 0 );
}

//*****************************************************************************
//
// Function Name: R61581_HVGA_SMI_Stop
// 
// Description:   
//
//*****************************************************************************
Int32 R61581_HVGA_SMI_Stop ( DISPDRV_HANDLE_T dispH )
{
    DISPDRV_CHECK_PTR_RET( dispH, &panel[0], "R61581_HVGA_SMI_Stop");
    LCD_DBG ( LCD_DBG_ERR_ID, "[DISPDRV] %s: Not Implemented\n", __FUNCTION__ );
    
    return ( -1 );
}

//*****************************************************************************
//
// Function Name: R61581_HVGA_SMI_GetInfo
// 
// Description:   
//
//*****************************************************************************
const DISPDRV_INFO_T* R61581_HVGA_SMI_GetDispDrvData ( DISPDRV_HANDLE_T dispH )
{
   R61581_HVGA_SMI_PANEL_T* lcdDrv = (R61581_HVGA_SMI_PANEL_T*) dispH;
   
    DISPDRV_CHECK_PTR_NO_RET( dispH, &panel[0], 
        "R61581_HVGA_SMI_GetDispDrvData");
   
   return ( lcdDrv->panelData );
}


//*****************************************************************************
//
// Function Name: r61581hvgaSmi_Cb
//                                  
// Description:   CSL callback
//
//*****************************************************************************
static void r61581hvgaSmi_Cb ( CSL_LCD_RES_T cslRes, pCSL_LCD_CB_REC pCbRec )
{
    DISPDRV_CB_RES_T apiRes;

    LCD_DBG ( LCD_DBG_ID, "[DISPDRV] +%s\r\n", __FUNCTION__ );

    if ( pCbRec->dispDrvApiCb != NULL )
    {
        switch ( cslRes )
        {
            case CSL_LCD_OK:
              apiRes = DISPDRV_CB_RES_OK;
              break;
            default:
              apiRes = DISPDRV_CB_RES_ERR;         
              break;
        }
        
        if ( pCbRec->dispDrvApiCbRev == DISP_DRV_CB_API_REV_1_0 ) 
        {
            ((DISPDRV_CB_T)pCbRec->dispDrvApiCb)( apiRes );
        }
        else    
        {
            ((DISPDRV_CB_API_1_1_T)pCbRec->dispDrvApiCb)
                ( apiRes, pCbRec->dispDrvApiCbP1 );
        }    
    }
        
    CSL_SMI_Unlock ( pCbRec->cslH );
    
    LCD_DBG ( LCD_DBG_ID, "[DISPDRV] -%s\r\n", __FUNCTION__ );
}


//*****************************************************************************
//
// Function Name: R61581_HVGA_SMI_Update_ExtFb
// 
// Description:   DMA/OS Update using EXT frame buffer
//
//*****************************************************************************
Int32 R61581_HVGA_SMI_Update_ExtFb ( 
    DISPDRV_HANDLE_T        dispH,
    void                    *pFb, 
    DISPDRV_CB_API_1_1_T    apiCb
    )
{
    CSL_LCD_UPD_REQ_T       req;
    CSL_LCD_RES_T           cslRes;
    Int32                   res    = 0;
    R61581_HVGA_SMI_PANEL_T*  lcdDrv = (R61581_HVGA_SMI_PANEL_T*) dispH;
        
    LCD_DBG ( LCD_DBG_ID, "[DISPDRV] +%s\r\n", __FUNCTION__ );
        
    DISPDRV_CHECK_PTR_RET( dispH, &panel[0], "R61581_HVGA_SMI_Update");
    
    if ( lcdDrv->pwrState != DISP_PWR_SLEEP_OFF )
    {
        LCD_DBG ( LCD_DBG_ERR_ID, "[DISPDRV] +%s: Skip Due To Power "
            "State\n\r", __FUNCTION__ );
        return ( -1 );
    }
    
    CSL_SMI_Lock ( lcdDrv->cslH );
    r61581hvgaSmi_WrCmndP0 ( dispH, TRUE, MIPI_DCS_WRITE_MEMORY_START );
    
    req.buff           = pFb;
    req.lineLenP       = lcdDrv->panelData->width;
    req.lineCount      = lcdDrv->panelData->height;
    req.timeOut_ms     = 100;
    req.buffBpp        = lcdDrv->bpp;
    
    req.cslLcdCbRec.cslH            = lcdDrv->cslH;
    req.cslLcdCbRec.dispDrvApiCbRev = DISP_DRV_CB_API_REV_1_1;
    req.cslLcdCbRec.dispDrvApiCb    = (void*) apiCb;
    req.cslLcdCbRec.dispDrvApiCbP1  = pFb;
    
    if( apiCb != NULL )
       req.cslLcdCb = r61581hvgaSmi_Cb;
    else
       req.cslLcdCb = NULL;
    
    if ( (cslRes = CSL_SMI_Update ( lcdDrv->cslH, &req ) ) != CSL_LCD_OK ) 
    {
        LCD_DBG ( LCD_DBG_ERR_ID, "[DISPDRV] %s: ERROR[%d] returned by "
            "CSL SMI Layer\n", __FUNCTION__, cslRes );
        res = -1;    
    }
    
    if( (res==-1) || (apiCb == NULL) )
    {
        CSL_SMI_Unlock ( lcdDrv->cslH );
    }
        
    LCD_DBG ( LCD_DBG_ID, "[DISPDRV] -%s\r\n", __FUNCTION__ );
    
    return ( res );
}

//*****************************************************************************
//
// Function Name: R61581_HVGA_SMI_Update
// 
// Description:   DMA/OS Update using INT frame buffer
//
//*****************************************************************************
Int32 R61581_HVGA_SMI_Update ( 
    DISPDRV_HANDLE_T    dispH, 
    int			fb_idx,
    DISPDRV_CB_T        apiCb
    )
{
    CSL_LCD_UPD_REQ_T       req;
    CSL_LCD_RES_T           cslRes;
    Int32                   res    = 0;
    R61581_HVGA_SMI_PANEL_T*  lcdDrv = (R61581_HVGA_SMI_PANEL_T*) dispH;
        
    LCD_DBG ( LCD_DBG_ID, "[DISPDRV] +%s\r\n", __FUNCTION__ );
        
    DISPDRV_CHECK_PTR_RET( dispH, &panel[0], "R61581_HVGA_SMI_Update");
    
    if ( lcdDrv->pwrState != DISP_PWR_SLEEP_OFF )
    {
        LCD_DBG ( LCD_DBG_ERR_ID, "[DISPDRV] +%s: Skip Due To Power State\r\n", 
            __FUNCTION__ );
        return ( -1 );
    }
    
    CSL_SMI_Lock ( lcdDrv->cslH );
    r61581hvgaSmi_WrCmndP0 ( dispH, TRUE, MIPI_DCS_WRITE_MEMORY_START );

    if (0 == fb_idx)
    	req.buff           = lcdDrv->frameBuffer;
     else
	req.buff 	   = (void *)((UInt32)lcdDrv->frameBuffer  + 
		lcdDrv->panelData->width * lcdDrv->panelData->height * lcdDrv->bpp);

    LCD_DBG ( LCD_DBG_ID, "[DISPDRV] -%s fb phys = 0x%08x\n", __FUNCTION__,  (unsigned int)req.buff);

    req.lineLenP       = lcdDrv->panelData->width;
    req.lineCount      = lcdDrv->panelData->height;
    req.timeOut_ms     = 100;
    req.buffBpp        = lcdDrv->bpp;
    
    req.cslLcdCbRec.cslH            = lcdDrv->cslH;
    req.cslLcdCbRec.dispDrvApiCbRev = DISP_DRV_CB_API_REV_1_0;
    req.cslLcdCbRec.dispDrvApiCb    = (void*) apiCb;
    req.cslLcdCbRec.dispDrvApiCbP1  = NULL;
    
    if( apiCb != NULL )
       req.cslLcdCb = r61581hvgaSmi_Cb;
    else
       req.cslLcdCb = NULL;
    
    if ( (cslRes = CSL_SMI_Update ( lcdDrv->cslH, &req ) ) != CSL_LCD_OK ) 
    {
        LCD_DBG ( LCD_DBG_ERR_ID, "[DISPDRV] %s: ERROR[%d] returned by "
            "CSL SMI Layer\n\r", __FUNCTION__, cslRes );
        res = -1;    
    }
        
    if( (res==-1) || (apiCb == NULL) )
    {
        CSL_SMI_Unlock ( lcdDrv->cslH );
    }
        
    LCD_DBG ( LCD_DBG_ID, "[DISPDRV] -%s\r\n", __FUNCTION__ );
    
    return ( res );
}

                                        
//*****************************************************************************
//
// Function Name: BCM92416_QVGA_SetCtl
// 
// Description:   
//
//*****************************************************************************
Int32 R61581_HVGA_SMI_SetCtl ( 
            DISPDRV_HANDLE_T    dispH, 
            DISPDRV_CTRL_ID_T   ctrlID, 
            void*               ctrlParams 
            )
{
    Int32  res = -1;
    
    DISPDRV_CHECK_PTR_RET( dispH, &panel[0], "R61581_HVGA_SMI_SetCtl");

    switch ( ctrlID )
    {
        case DISPDRV_CTRL_ID_SET_REG:
            r61581hvgaSmi_IoCtlWr( dispH, (DISPDRV_CTRL_RW_REG*)ctrlParams );
            res = 0;
            break;
        default:
            LCD_DBG ( LCD_DBG_ERR_ID, "[DISPDRV] %s: CtrlId[%d] Not "
                "Implemented\n\r", __FUNCTION__, ctrlID );
            break;
    }

    return ( res );
}
                    
//*****************************************************************************
//
// Function Name: BCM92416_QVGA_GetCtl
// 
// Description:   
//
//*****************************************************************************
Int32 R61581_HVGA_SMI_GetCtl (
    DISPDRV_HANDLE_T    dispH, 
    DISPDRV_CTRL_ID_T   ctrlID, 
    void*               ctrlParams 
    )
{
    Int32                       res     = -1;
    R61581_HVGA_SMI_PANEL_T*   dispDrv = (R61581_HVGA_SMI_PANEL_T*) dispH;
    
    DISPDRV_CHECK_PTR_RET( dispH, &panel[0], "R61581_HVGA_SMI_GetCtl");
    
    switch ( ctrlID )
    {
        case DISPDRV_CTRL_ID_GET_FB_ADDR:
            ((DISPDRV_CTL_GET_FB_ADDR *)ctrlParams)->frame_buffer = 
                dispDrv->frameBuffer;
            res = 0;
            break;
            
        case DISPDRV_CTRL_ID_GET_REG:
            r61581hvgaSmi_IoCtlRd( dispH, (DISPDRV_CTRL_RW_REG*)ctrlParams );
            res = 0;
            break;
            
        default:
            LCD_DBG ( LCD_DBG_ERR_ID, "[DISPDRV] %s: CtrlId[%d] Not "
                "Implemented\n\r", __FUNCTION__, ctrlID );
            break;
    }
    
    return ( res );
}            

=======
/************************************************************************************************/
/*                                                                                              */
/*  Copyright 2011  Broadcom Corporation                                                        */
/*                                                                                              */
/*     Unless you and Broadcom execute a separate written software license agreement governing  */
/*     use of this software, this software is licensed to you under the terms of the GNU        */
/*     General Public License version 2 (the GPL), available at                                 */
/*                                                                                              */
/*          http://www.broadcom.com/licenses/GPLv2.php                                          */
/*                                                                                              */
/*     with the following added to such license:                                                */
/*                                                                                              */
/*     As a special exception, the copyright holders of this software give you permission to    */
/*     link this software with independent modules, and to copy and distribute the resulting    */
/*     executable under terms of your choice, provided that you also meet, for each linked      */
/*     independent module, the terms and conditions of the license of that module.              */
/*     An independent module is a module which is not derived from this software.  The special  */
/*     exception does not apply to any modifications of the software.                           */
/*                                                                                              */
/*     Notwithstanding the above, under no circumstances may you combine this software in any   */
/*     way with any other Broadcom software provided under a license other than the GPL,        */
/*     without Broadcom's express prior written consent.                                        */
/*                                                                                              */
/************************************************************************************************/

/**
 *                          
 * LCD Module:   HVGA Display Driver (R61581) for HERA/RHEA
 *               Supports Only 8/16/18 bit SMI bus.
 *
 * DISPLAY:      RHEA Display Board
 *
 */
 
/**
 *
 *  REV    Date         Comment         
 *  --------------------------------------------------------------------------   
 *  0.10   13th JULY 2011  - Initial HERA Release 
 */

#ifndef __KERNEL__ 
#include <stdio.h>
#include "mobcom_types.h"
#include "chip_version.h"
#include "gpio.h"                   
#include "gpio_drv.h"               
#include "platform_config.h"
#include "irqctrl.h"
#include "osinterrupt.h"
#include "ostask.h"
#include "osheap.h"
#include "dma_drv.h"

#include "dbg.h"
#include "logapi.h"
#include "csl_lcd.h"                // CSL LCD Layer commons
#include "dispdrv_common.h"         // DISPLAY DRIVER Commons
#include "csl_smi.h"                // Combined CSL for MM SMI&SPI(LOSSI)   
#include "dispdrv_mipi_dcs.h"       // DISPLAY DRIVER Commons

#include "csl_tectl_vc4lite.h"      // TE Input Control


#include "display_drv.h"            // DISPLAY DRIVER Interface   

#else  /* __KERNEL__ */ 

#include <linux/string.h>
#include <plat/mobcom_types.h>
#include <linux/workqueue.h>
#include <linux/interrupt.h>
#include <linux/gpio.h>

#include <plat/osabstract/osinterrupt.h>
#include <plat/osabstract/ostask.h>
#include <plat/csl/csl_dma_vc4lite.h>

#include <plat/dma_drv.h>
#include <plat/csl/csl_lcd.h>  
#include <plat/csl/csl_smi.h> 
#include <plat/csl/csl_tectl_vc4lite.h> 

#include "dispdrv_mipi_dcs.h"
#include "dispdrv_common.h" 
#include "display_drv.h" 

#endif /*  __KERNEL__ */

#define __HVGA_BUSW_08__
#define __HVGA_MODE_565__

// output color mdoe must be defined before including EC .H
#include "dispdrv_ec_par_r61581.h"    

#define GPIODRV_Set_Bit(pin, val) gpio_set_value(pin, val)

#define HAL_LCD_RESET	 41
#define HAL_LCD_RESET_B  95
#define HAL_LCD_RESET_C  96

typedef struct
{
    UInt32              left;                
    UInt32              right;                  
    UInt32              top;  
    UInt32              bottom;  
    UInt32              width; 
    UInt32              height;
} R61581_HVGA_SMI_RECT_t;

typedef struct   
{
    CSL_LCD_HANDLE       cslH;
    DISPDRV_INFO_T*      panelData;
    R61581_HVGA_SMI_RECT_t win;
    UInt32               bpp;
    void*                frameBuffer;
    DISP_DRV_STATE       drvState;
    DISP_PWR_STATE       pwrState;
} R61581_HVGA_SMI_PANEL_T;   


static void r61581hvgaSmi_WrCmndP0  ( DISPDRV_HANDLE_T dispH, Boolean useOs, UInt32 cmnd );
static void r61581hvgaSmi_WrCmndP1  ( DISPDRV_HANDLE_T dispH, Boolean useOs, UInt32 cmnd, UInt32 data );
static void r61581hvgaSmi_WrCmndP2  ( DISPDRV_HANDLE_T dispH, Boolean useOs, UInt32 data1);

static void r61581hvgaSmi_IoCtlRd ( 
                DISPDRV_HANDLE_T        dispH, 
                DISPDRV_CTRL_RW_REG*    acc 
                );
                
static void r61581hvgaSmi_IoCtlWr( 
                DISPDRV_HANDLE_T        dispH, 
                DISPDRV_CTRL_RW_REG*    acc 
                );

//--- GEN DRIVER --------------------------------------------------------------
Int32   R61581_HVGA_SMI_Init ( void ); 
Int32   R61581_HVGA_SMI_Exit ( void );

Int32   R61581_HVGA_SMI_Open ( 
            const void*         params, 
            DISPDRV_HANDLE_T*   dispH ); 

Int32   R61581_HVGA_SMI_GetCtl (
            DISPDRV_HANDLE_T    dispH, 
            DISPDRV_CTRL_ID_T   ctrlID, 
            void*               ctrlParams );

Int32   R61581_HVGA_SMI_SetCtl (
            DISPDRV_HANDLE_T    dispH, 
            DISPDRV_CTRL_ID_T   ctrlID, 
            void*               ctrlParams );

Int32   R61581_HVGA_SMI_Close ( DISPDRV_HANDLE_T dispH ); 

const DISPDRV_INFO_T* R61581_HVGA_SMI_GetDispDrvData ( DISPDRV_HANDLE_T dispH ); 

Int32   R61581_HVGA_SMI_GetDispDrvFeatures ( 
            const char**                driver_name,
            UInt32*                     version_major,
            UInt32*                     version_minor,
            DISPDRV_SUPPORT_FEATURES_T* flags );

Int32   R61581_HVGA_SMI_Start ( DISPDRV_HANDLE_T dispH ); 

Int32   R61581_HVGA_SMI_Stop  ( DISPDRV_HANDLE_T dispH ); 

Int32   R61581_HVGA_SMI_PowerControl ( 
            DISPDRV_HANDLE_T        dispH, 
            DISPLAY_POWER_STATE_T   state ); 

Int32   R61581_HVGA_SMI_SetWindow ( DISPDRV_HANDLE_T dispH ); 

Int32   R61581_HVGA_SMI_Update ( 
            DISPDRV_HANDLE_T    dispH, 
	    int			fb_idx,
            DISPDRV_CB_T        apiCb ); 

Int32   R61581_HVGA_SMI_Update_ExtFb ( 
            DISPDRV_HANDLE_T        dispH, 
            void                    *pFb,
            DISPDRV_CB_API_1_1_T    apiCb ); 

static DISPDRV_T R61581_HVGA_SMI_Drv =
{
   &R61581_HVGA_SMI_Init,                  // init
   &R61581_HVGA_SMI_Exit,                  // exit
   &R61581_HVGA_SMI_GetDispDrvFeatures,    // info
   &R61581_HVGA_SMI_Open,                  // open
   &R61581_HVGA_SMI_Close,                 // close
   NULL,                                 // core_freq_change
   NULL,                                 // run_domain_change
   &R61581_HVGA_SMI_GetDispDrvData,        // get_info
   &R61581_HVGA_SMI_Start,                 // start
   &R61581_HVGA_SMI_Stop,                  // stop
   &R61581_HVGA_SMI_PowerControl,          // power_control
   NULL,                                 // update_no_os
   &R61581_HVGA_SMI_Update_ExtFb,          // update_dma_os
   &R61581_HVGA_SMI_Update,                // update
   &R61581_HVGA_SMI_SetCtl,                // set_control
   &R61581_HVGA_SMI_GetCtl,                // get_control
};


static DISPDRV_INFO_T R61581_HVGA_SMI_Info =
{
    DISPLAY_TYPE_LCD_STD,       // DISPLAY_TYPE_T          type;          
    320,                        // UInt32                  width;         
    480,                        // UInt32                  height;        
#if defined(__HVGA_MODE_888__) 
    DISPDRV_FB_FORMAT_RGB888_U, // DISPDRV_FB_FORMAT_T     input_format;  
#else
    DISPDRV_FB_FORMAT_RGB565,   // DISPDRV_FB_FORMAT_T     input_format;  
#endif    
    DISPLAY_BUS_SMI,            // DISPLAY_BUS_T           bus_type;
    0,                          // UInt32                  interlaced;    
    DISPDRV_DITHER_NONE,        // DISPDRV_DITHER_T        output_dither; 
    0,                          // UInt32                  pixel_freq;    
    0,                          // UInt32                  line_rate;     
};
    
            
static CSL_SMI_CTRL_T  R61581_HVGA_SMI_SmiCtrlCfg =
{
#if defined(__HVGA_BUSW_18__)
    18,                     //  UInt8             busWidth;         
#elif defined(__HVGA_BUSW_16__)
    16,                     //  UInt8             busWidth;         
#elif defined(__HVGA_BUSW_08__)
    8,                      //  UInt8             busWidth;         
#endif    
    {SMI_PLL_500MHz, 2  },  //  div range 1-16 (1 unusable), 2=4ns timing step
    0,                      //  UInt8             addr_c, init by open          
    0,                      //  UInt8             addr_d, init by open          
    FALSE,                  //  Boolean           m68;              
    FALSE,                  //  Boolean           swap;             
    FALSE,                  //  Boolean           setupFirstTrOnly; 
#if defined(__HVGA_MODE_888__) 
    LCD_IF_CM_I_RGB888U,    //  CSL_LCD_CM_IN     colModeIn;    xRGB     
    LCD_IF_CM_O_RGB888,     //  CSL_LCD_CM_OUT    colModeOut;
#elif defined(__HVGA_MODE_666__)
    LCD_IF_CM_I_RGB565P,    //  CSL_LCD_CM_IN     colModeIn;         
    LCD_IF_CM_O_RGB666,     //  CSL_LCD_CM_OUT    colModeOut;
#else
    LCD_IF_CM_I_RGB565P,    //  CSL_LCD_CM_IN     colModeIn;         
    LCD_IF_CM_O_RGB565,     //  CSL_LCD_CM_OUT    colModeOut;
#endif    
    // setup_ns, hold_ns, pace_ns, strobe_ns
    // TODO: Plug-In Real Timing For The Display
    { 0, 90, 10, 360, },    //  CSL_SMI_TIMIMG_T  rdTiming;
    { 0, 30, 10, 30 , },    //  CSL_SMI_TIMIMG_T  wrTiming;       //  1-8-3-8 => BB 68ns
//   { 0,  15, 10, 15 , },    //  CSL_SMI_TIMIMG_T  wrTiming_m;     //  1-4-3-4 => BB 36ns  
    { 0, 8, 4, 8, }, 
//  { 0,  8, 10,  8 , },    //  CSL_SMI_TIMIMG_T  wrTiming_m;     //  1-3-3-3 => BB 28ns  
//  { 0,  4, 10,  4 , },    //  CSL_SMI_TIMIMG_T  wrTiming_m;     //  1-2-3-2 => BB 20ns  
    TRUE,                   //  usesTE
};                                                   


static R61581_HVGA_SMI_PANEL_T panel[1];


//*****************************************************************************
//
// Function Name:  r61581hvgaSmi_WrCmndP2
// 
// Description:    Write To LCD register, 0 Parms
//
//*****************************************************************************
void r61581hvgaSmi_WrCmndP2( DISPDRV_HANDLE_T dispH, Boolean useOs, UInt32 data1)
{
    R61581_HVGA_SMI_PANEL_T* lcdDrv = (R61581_HVGA_SMI_PANEL_T*) dispH;

    CSL_SMI_WrDirect( lcdDrv->cslH, FALSE,  data1 );
}

//*****************************************************************************
//
// Function Name: r61581hvgaSmi_WrCmndP1
// 
// Description:   Write To LCD register, 1 Parms
//
//*****************************************************************************
void r61581hvgaSmi_WrCmndP1( 
    DISPDRV_HANDLE_T    dispH, 
    Boolean             useOs,
    UInt32              cmnd, 
    UInt32              data )
{
    R61581_HVGA_SMI_PANEL_T* lcdDrv = (R61581_HVGA_SMI_PANEL_T*) dispH;
   
    CSL_SMI_WrDirect( lcdDrv->cslH, TRUE,  cmnd );
    CSL_SMI_WrDirect( lcdDrv->cslH, FALSE, data );
}

//*****************************************************************************
//
// Function Name:  r61581hvgaSmi_WrCmndP0
// 
// Description:    Write To LCD register, 0 Parms
//
//*****************************************************************************
void r61581hvgaSmi_WrCmndP0( DISPDRV_HANDLE_T dispH, Boolean useOs, UInt32 cmnd )
{
    R61581_HVGA_SMI_PANEL_T* lcdDrv = (R61581_HVGA_SMI_PANEL_T*) dispH;
   
    CSL_SMI_WrDirect( lcdDrv->cslH, TRUE,  cmnd );
}


//*****************************************************************************
//
// Function Name:  r61581hvgaSmi_IoCtlWr
// 
// Description:    
//
//*****************************************************************************
static void r61581hvgaSmi_IoCtlWr( 
    DISPDRV_HANDLE_T     dispH, 
    DISPDRV_CTRL_RW_REG* acc 
    )
{
    R61581_HVGA_SMI_PANEL_T* lcdDrv = (R61581_HVGA_SMI_PANEL_T*) dispH;
    UInt32 i;
    
    CSL_SMI_WrDirect( lcdDrv->cslH, TRUE,  acc->cmnd );
    
    for(i=0; i < acc->parmCount; i++ )
    {
        // Write MSB byte, since all regs are 8-bit write 0 for MSB
        CSL_SMI_WrDirect( lcdDrv->cslH, FALSE, ((UInt32*)acc->pBuff)[i] );
        if( acc->verbose )
        {
            LCD_DBG ( LCD_DBG_INIT_ID, "[DISPDRV] r61581hvgaSmi_IoCtlWr: "
                "WR REG[0x%04X] DATA[0x%04X]\n", 
                (unsigned int)acc->cmnd, (unsigned int)((UInt32*)acc->pBuff)[i] );
        }                                                      
    }
}

//*****************************************************************************
//
// Function Name:  r61581hvgaSmi_IoCtlRd
// 
// Description:    
//
//*****************************************************************************
static void r61581hvgaSmi_IoCtlRd( 
    DISPDRV_HANDLE_T     dispH, 
    DISPDRV_CTRL_RW_REG* acc 
    )
{
    R61581_HVGA_SMI_PANEL_T* lcdDrv = (R61581_HVGA_SMI_PANEL_T*) dispH;
    UInt32 i;
    
    CSL_SMI_WrDirect( lcdDrv->cslH, TRUE,  acc->cmnd );
    for(i=0; i<acc->parmCount; i++)
    {
        CSL_SMI_RdDirect( lcdDrv->cslH, FALSE, ((UInt32*)acc->pBuff)+i );
        if( acc->verbose )
        {
            LCD_DBG ( LCD_DBG_INIT_ID, "[DISPDRV] %s: "
                "RD REG[0x%04X] DATA[0x%04X]\n\r", 
                __FUNCTION__, (unsigned int)acc->cmnd, (unsigned int)((UInt32*)acc->pBuff)[i] );
        }
    }                                                      
}

//*****************************************************************************
//
// Function Name:   r61581hvgaSmi_ExecCmndList
//
// Description:     
//                   
//*****************************************************************************
void r61581hvgaSmi_ExecCmndList( 
    DISPDRV_HANDLE_T     dispH,
    Boolean              useOs,  
    pDISPCTRL_REC_T      cmnd_lst 
    )
{
    UInt32  i = 0;

    while (cmnd_lst[i].type != DISPCTRL_LIST_END)
    {
        if (cmnd_lst[i].type == DISPCTRL_WR_CMND_DATA)
        {
            r61581hvgaSmi_WrCmndP1 (dispH, useOs, cmnd_lst[i].cmnd, 
                cmnd_lst[i].data);
        }
        else if (cmnd_lst[i].type == DISPCTRL_WR_CMND)
        {
            r61581hvgaSmi_WrCmndP0 (dispH, useOs, cmnd_lst[i].cmnd);
        }
        else if (cmnd_lst[i].type == DISPCTRL_WR_DATA)
        {
            r61581hvgaSmi_WrCmndP2 (dispH, useOs, cmnd_lst[i].data);
        }
        else if (cmnd_lst[i].type == DISPCTRL_SLEEP_MS)
        {
            if ( useOs )
            {
                OSTASK_Sleep ( TICKS_IN_MILLISECONDS(cmnd_lst[i].data) );
            }    
            else
            {
#ifndef __KERNEL__
                DISPDRV_Delay_us ( cmnd_lst[i].data * 1000 );
#else
		mdelay( cmnd_lst[i].data );
#endif
            }    
        }
        i++;
    }
} // r61581hvgaSmi_ExecCmndList

//*****************************************************************************
//
// Function Name: r61581hvgaSmi_SetWindow
// 
// Description:   Set Window 
//
//*****************************************************************************
Int32 r61581hvgaSmi_SetWindow ( 
    DISPDRV_HANDLE_T dispH,
    Boolean useOs,
    Boolean update, 
    UInt32  left,
    UInt32  right,
    UInt32  top,
    UInt32  bottom )
{
    Int32                   res = 0;
    R61581_HVGA_SMI_PANEL_T*    lcdDrv = (R61581_HVGA_SMI_PANEL_T*) dispH;
    
    lcdDrv->win.left   = left;
    lcdDrv->win.right  = right;
    lcdDrv->win.top    = top;
    lcdDrv->win.bottom = bottom; 
    
    lcdDrv->win.width  = right - left + 1;
    lcdDrv->win.height = bottom - top + 1;
    
	/* TODO - npl

    if ( update )
    {    
        r61581hvgaSmi_WrCmndP1( dispH, useOs, NT35582_SET_HOR_ADDR_S_MSB, 
            lcdDrv->win.left   >> 8 );
        r61581hvgaSmi_WrCmndP1( dispH, useOs, NT35582_SET_HOR_ADDR_S_LSB, 
            lcdDrv->win.left  );
        r61581hvgaSmi_WrCmndP1( dispH, useOs, NT35582_SET_HOR_ADDR_E_MSB, 
            lcdDrv->win.right  >> 8 );
        r61581hvgaSmi_WrCmndP1( dispH, useOs, NT35582_SET_HOR_ADDR_E_MSB, 
            lcdDrv->win.right );
        
        r61581hvgaSmi_WrCmndP1( dispH, useOs, NT35582_SET_VER_ADDR_S_MSB, 
            lcdDrv->win.top   >> 8  );
        r61581hvgaSmi_WrCmndP1( dispH, useOs, NT35582_SET_VER_ADDR_S_LSB, 
            lcdDrv->win.top   );
        r61581hvgaSmi_WrCmndP1( dispH, useOs, NT35582_SET_VER_ADDR_E_MSB, 
            lcdDrv->win.bottom >> 8);
        r61581hvgaSmi_WrCmndP1( dispH, useOs, NT35582_SET_VER_ADDR_E_LSB, 
            lcdDrv->win.bottom);
        
        r61581hvgaSmi_WrCmndP1( dispH, useOs, NT35582_SET_RAM_ADDR_X_MSB, 
            lcdDrv->win.top  >> 8 );
        r61581hvgaSmi_WrCmndP1( dispH, useOs, NT35582_SET_RAM_ADDR_X_LSB, 
            lcdDrv->win.top  );
        r61581hvgaSmi_WrCmndP1( dispH, useOs, NT35582_SET_RAM_ADDR_Y_MSB, 
            lcdDrv->win.left >> 8 );
        r61581hvgaSmi_WrCmndP1( dispH, useOs, NT35582_SET_RAM_ADDR_Y_LSB, 
            lcdDrv->win.left );
    }   
	*/

    return ( res );
} // r61581hvgaSmi_SetWindow

//*****************************************************************************
//
// Function Name: LCD_DRV_R61581_HVGA_SMI_GetDrvInfo
// 
// Description:   Get Driver Funtion Table
//
//*****************************************************************************
DISPDRV_T* DISP_DRV_R61581_HVGA_SMI_GetFuncTable ( void )
{
    return ( &R61581_HVGA_SMI_Drv );
}


//*****************************************************************************
//
// Function Name: R61581_HVGA_SMI_GetDispDrvFeatures
// 
// Description:   
//
//*****************************************************************************
Int32 R61581_HVGA_SMI_GetDispDrvFeatures ( 
    const char**                driver_name,
    UInt32*                     version_major,
    UInt32*                     version_minor,
    DISPDRV_SUPPORT_FEATURES_T* flags 
    )
{
    Int32 res = -1; 
   
    if (   ( NULL != driver_name )   && ( NULL != version_major ) 
        && ( NULL != version_minor ) && (NULL != flags) )
    {
#if defined(__HVGA_MODE_888__) 
        *driver_name   = "r61581hvgaSmi_ (OUT=RGB888)";
#else
        *driver_name   = "r61581hvgaSmi_ (OUT=RGB565)";
#endif        
        *version_major = 0;
        *version_minor = 10;
        *flags         = DISPDRV_SUPPORT_NONE;
        res = 0;
    }
    return ( res );
}

//*****************************************************************************
//
// Function Name: R61581_HVGA_SMI_Init
// 
// Description:   Reset Driver Info
//
//*****************************************************************************
Int32 R61581_HVGA_SMI_Init ( void )
{
    Int32   res = 0;
    
    if(     panel[0].drvState != DRV_STATE_INIT 
         && panel[0].drvState != DRV_STATE_OPEN  )
    {
        if( CSL_SMI_Init() != CSL_LCD_OK )
        {
            LCD_DBG ( LCD_DBG_ERR_ID, "[DISPDRV] %s: CSL_SMI_Init Failed\n\r",
                __FUNCTION__);
            res = -1;
        } 
        else
        {
            LCD_DBG ( LCD_DBG_INIT_ID, "[DISPDRV] %s: OK\n\r", __FUNCTION__);
            panel[0].drvState = DRV_STATE_INIT;
            res = 0;
        }
    }    
    return ( res );
}

//*****************************************************************************
//
// Function Name: R61581_HVGA_SMI_Exit
// 
// Description:   
//
//*****************************************************************************
Int32 R61581_HVGA_SMI_Exit ( void )
{
    LCD_DBG ( LCD_DBG_ERR_ID, "[DISPDRV] %s: Not Implemented\n\r", 
        __FUNCTION__ );
    
    return ( -1 );
}


//*****************************************************************************
//
// Function Name: r61581hvgaSmi_TeOn
// 
// Description:   Configure TE Input Pin & Route it to SMI module
//
//*****************************************************************************
static int r61581hvgaSmi_TeOn ( void )
{
    Int32       res;
    TECTL_CFG_t teCfg;
    
    teCfg.te_mode     = TE_VC4L_MODE_VSYNC;       
    teCfg.sync_pol    = TE_VC4L_ACT_POL_LO;
    teCfg.vsync_width = 0;
    teCfg.hsync_line  = 0;

    res = CSL_TECTL_VC4L_OpenInput( TE_VC4L_IN_0_LCD, TE_VC4L_OUT_SMI, &teCfg );
    return ( res );
}

//*****************************************************************************
//
// Function Name: r61581hvgaSmi_TeOff
// 
// Description:   Release TE Input Pin Used
//
//*****************************************************************************
static int r61581hvgaSmi_TeOff ( void )
{
    return ( CSL_TECTL_VC4L_CloseInput ( TE_VC4L_IN_0_LCD ) );
}


//*****************************************************************************
//
// Function Name: R61581_HVGA_SMI_Close
// 
// Description:   Close The Driver
//
//*****************************************************************************
Int32 R61581_HVGA_SMI_Close ( DISPDRV_HANDLE_T dispH ) 
{
    Int32           res;
    CSL_LCD_RES_T   cslRes;
    
    R61581_HVGA_SMI_PANEL_T*  lcdDrv = (R61581_HVGA_SMI_PANEL_T*) dispH;
    
    DISPDRV_CHECK_PTR_RET( dispH, &panel[0], __FUNCTION__ );
        
    cslRes = CSL_SMI_Close ( lcdDrv->cslH );
    if( cslRes == CSL_LCD_OK )
    {
        lcdDrv->drvState = DRV_STATE_INIT;
        lcdDrv->pwrState = DISP_PWR_OFF;
        lcdDrv->cslH = NULL;
        res = 0;    
    }
    else
    {
        LCD_DBG ( LCD_DBG_ERR_ID, "[DISPDRV] %s: ERR CLosing SMI Handle\n\r",
            __FUNCTION__ );
        res = -1;    
    }
    
    if ( R61581_HVGA_SMI_SmiCtrlCfg.usesTE ) 
    {
        if ( r61581hvgaSmi_TeOff() == -1 )
        {
            LCD_DBG ( LCD_DBG_ERR_ID, "[DISPDRV] %s: ERR Failed To Close "
                "TE Input\n\r", __FUNCTION__ );
            res = -1;    
        }        
    }    

    if ( res != -1 )
    {
        LCD_DBG ( LCD_DBG_ID, "[DISPDRV] %s: OK\n\r", __FUNCTION__ );
    }
    
    return ( res );
}

//*****************************************************************************
//
// Function Name: DISPDRV_Reset
// 
// Description:   Generic Reset To All DISPLAY Modules
//                
//*****************************************************************************
static Int32 DISPDRV_Reset( Boolean force )
{
    UInt32          rst0pin     = 0;
    UInt32          rst1pin     = 0;
    UInt32          rst2pin     = 0;
    Boolean         rst0present = FALSE;
    Boolean         rst1present = FALSE;
    Boolean         rst2present = FALSE;
    static Boolean  resetDone   = FALSE;
    
    #ifdef HAL_LCD_RESET
    rst0present = TRUE;
    rst0pin     = HAL_LCD_RESET;
    #endif
    
    #ifdef HAL_LCD_RESET_B
    rst1present = TRUE;
    rst1pin     = HAL_LCD_RESET_B;
    #endif

    #ifdef HAL_LCD_RESET_C
    rst2present = TRUE;
    rst2pin     = HAL_LCD_RESET_C;
    #endif

//    #define RST_DURATION_MS  10
//    #define RST_HOLD_MS      1

    #define RST_DURATION_MS  1
    #define RST_HOLD_MS      20

    // coverity[dead_error_condition] - false alarm
    if( !rst0present && !rst1present && !rst2present)
    {
        LCD_DBG ( LCD_DBG_ID, "[DISPDRV] DISPDRV_Reset: "
            "Reset Pin(s) Not Defined\n");
        return ( -1 );
    }
    
    if( !rst0present )
    {
        LCD_DBG ( LCD_DBG_ID, "[DISPDRV] DISPDRV_Reset: "
            "WARNING Only HAL_LCD_RESET B/C defined\n");
    }

    if ( !resetDone || force )
    {
        // CONFIG RESET PIN GPIO As Output
#ifndef __KERNEL__
	    if (rst0present) GPIODRV_Set_Mode (rst0pin, 1);
	    if (rst1present) GPIODRV_Set_Mode (rst1pin, 1);
	    if (rst2present) GPIODRV_Set_Mode (rst2pin, 1);
#else
	    if (rst0present) {
	        gpio_request(rst0pin, "LCD_RST0");
	        gpio_direction_output(rst0pin, 0);
	    }
	    if (rst1present) {
	        gpio_request(rst1pin, "LCD_RST1");
	        gpio_direction_output(rst1pin, 0);
	    }
	    if (rst2present) {
	        gpio_request(rst2pin, "LCD_RST2");
	        gpio_direction_output(rst2pin, 0);
	    }
#endif

        // LCD reset HIGH
        if (rst0present) GPIODRV_Set_Bit (rst0pin, 1);
        if (rst1present) GPIODRV_Set_Bit (rst1pin, 1);
        if (rst2present) GPIODRV_Set_Bit (rst2pin, 1);
        OSTASK_Sleep ( TICKS_IN_MILLISECONDS(1) );

        // LCD reset Low
        if (rst0present) GPIODRV_Set_Bit (rst0pin, 0);
        if (rst1present) GPIODRV_Set_Bit (rst1pin, 0);
        if (rst2present) GPIODRV_Set_Bit (rst2pin, 0);
        OSTASK_Sleep ( TICKS_IN_MILLISECONDS(RST_DURATION_MS) );
    
        // LCD reset High
        if (rst0present) GPIODRV_Set_Bit (rst0pin, 1);
        if (rst1present) GPIODRV_Set_Bit (rst1pin, 1);
        if (rst2present) GPIODRV_Set_Bit (rst2pin, 1);

        OSTASK_Sleep ( TICKS_IN_MILLISECONDS(RST_HOLD_MS) );
        resetDone = TRUE;
    } 

    return ( 0 );
} // DISPDRV_Reset




//*****************************************************************************
//
// Function Name: BCM92416_QVGA_Open
// 
// Description:   Open Drivers
//
//*****************************************************************************
Int32 R61581_HVGA_SMI_Open ( 
    const void*         params, 
    DISPDRV_HANDLE_T*   dispH )
{
    Int32                           res = 0;
    CSL_LCD_RES_T                   cslRes;
    CSL_SMI_CTRL_T*                 pSmiCfg;
    DISPDRV_INFO_T*                 panelData;
    UInt32                          busCh; 
    const DISPDRV_OPEN_PARM_T*      pOpenParm;
    R61581_HVGA_SMI_PANEL_T*       pPanel;
    
    pOpenParm = (DISPDRV_OPEN_PARM_T*) params;
    
    // busId => NOT USED BY LCDC CSL
    busCh  = pOpenParm->busCh;
    pPanel = &panel[0];


    *dispH = NULL;

    if( pPanel->drvState == DRV_STATE_OPEN )
    {
        LCD_DBG ( LCD_DBG_INIT_ID, "[DISPDRV] %s: Returning Handle, "
            "Already Open\r\n", __FUNCTION__ );
        *dispH = (DISPDRV_HANDLE_T)pPanel;
        return ( 0 );
    } 

    if ( pPanel->drvState != DRV_STATE_INIT )
    {
        LCD_DBG ( LCD_DBG_ERR_ID, "[DISPDRV] %s: ERROR Not Initialized\r\n",
            __FUNCTION__  );
        return ( -1 );
    }    
   
    pSmiCfg  = &R61581_HVGA_SMI_SmiCtrlCfg;

    if ( pSmiCfg->usesTE ) 
    {  
        res = r61581hvgaSmi_TeOn ();
        if ( res == -1 )
        {
            LCD_DBG ( LCD_DBG_ERR_ID, "[DISPDRV] %s: Failed To Configure "
                "TE Input\n\r", __FUNCTION__ ); 
            return ( res );
        }    
    }

    // HERA HAS HARDCODED SMI ADDRESS LINES A1=SMI_CS(LCD_CS1) A0=SMI_nCD
    pSmiCfg->addr_c = 0xFC;
    pSmiCfg->addr_d = 0xFD;
    
    LCD_DBG ( LCD_DBG_INIT_ID, "[DISPDRV] R61581_HVGA_SMI_Open: "
        "BUSCH[0x%04X] => ADDR_CMND[0x%02X] ADDR_DATA[0x%02X]\n", 
        (unsigned int)busCh, pSmiCfg->addr_c, pSmiCfg->addr_d );
    
    panelData = &R61581_HVGA_SMI_Info;
    

    DISPDRV_Reset( FALSE );

#if defined(__HVGA_MODE_888__) 
    pPanel->bpp         = 4;
#else    
    pPanel->bpp         = 2;
#endif    
    pPanel->panelData   = panelData;
    pPanel->win.left    = 0;  
    pPanel->win.right   = 320-1; 
    pPanel->win.top     = 0;  
    pPanel->win.bottom  = 480-1;
    pPanel->win.width   = 320; 
    pPanel->win.height  = 480;
    
    pPanel->frameBuffer = (void *)pOpenParm->busId ;
    
    if( (cslRes = CSL_SMI_Open ( pSmiCfg, &pPanel->cslH )) 
        != CSL_LCD_OK )
    {
        LCD_DBG ( LCD_DBG_ERR_ID, "[DISPDRV] %s: ERROR Failed To Open CSL "
            "SMI Bank, CslRes[%d]\n", __FUNCTION__, cslRes );
        return ( -1 );
    }

#ifdef __KERNEL__
    if (csl_dma_vc4lite_init() != DMA_VC4LITE_STATUS_SUCCESS)
    {
        LCD_DBG ( LCD_DBG_ERR_ID, "[DISPDRV] %s: csl_dma_vc4lite_init Failed\n\r",
            __FUNCTION__);
        return ( -1 );
    }
#endif

    *dispH = (DISPDRV_HANDLE_T) pPanel;
    pPanel->drvState = DRV_STATE_OPEN;
    
    return ( res );
}

//*****************************************************************************
//
// Function Name: R61581_HVGA_SMI_PowerControl
// 
// Description:   Display Module Power Control
//
//*****************************************************************************
Int32 R61581_HVGA_SMI_PowerControl ( 
    DISPDRV_HANDLE_T        dispH, 
    DISPLAY_POWER_STATE_T   state )
{
    Int32  res = 0;
    R61581_HVGA_SMI_PANEL_T* pPanel = (R61581_HVGA_SMI_PANEL_T*)dispH;
    
    DISPDRV_CHECK_PTR_RET( dispH, &panel[0], "R61581_HVGA_SMI_PowerControl");
    
    switch ( state )
    {
        case DISPLAY_POWER_STATE_ON:
            switch ( pPanel->pwrState )
            {
                case DISP_PWR_OFF:
                    r61581hvgaSmi_ExecCmndList ( dispH, TRUE, &R61581_Init[0]);
                    //r61581hvgaSmi_WrCmndP0( dispH, TRUE, MIPI_DCS_SET_DISPLAY_ON );
                    //r61581hvgaSmi_SetWindow ( dispH, TRUE, TRUE, 0, 320-1, 0, 480-1 );

                    pPanel->pwrState = DISP_PWR_SLEEP_OFF;
                    LCD_DBG ( LCD_DBG_INIT_ID, "[DISPDRV] %s: INIT-SEQ\n\r",
                        __FUNCTION__ );
                    break; 
                case DISP_PWR_SLEEP_ON:
                    r61581hvgaSmi_WrCmndP0( dispH, TRUE, MIPI_DCS_SET_DISPLAY_OFF );
		    r61581hvgaSmi_WrCmndP0( dispH, TRUE, MIPI_DCS_ENTER_SLEEP_MODE );
                    OSTASK_Sleep ( TICKS_IN_MILLISECONDS ( 120 ) );
                    pPanel->pwrState = DISP_PWR_SLEEP_OFF;
                    LCD_DBG ( LCD_DBG_ID, "[DISPDRV] %s: SLEEP-OUT\n",
                        __FUNCTION__ );
                    break;
                default:
                    break;    
            }        
            break;
            
        case DISPLAY_POWER_STATE_SLEEP:
            if( pPanel->pwrState == DISP_PWR_SLEEP_OFF )
            {
                r61581hvgaSmi_WrCmndP0( dispH, TRUE, MIPI_DCS_ENTER_SLEEP_MODE );
                OSTASK_Sleep ( TICKS_IN_MILLISECONDS ( 10 ) );
                pPanel->pwrState = DISP_PWR_SLEEP_ON;
                LCD_DBG ( LCD_DBG_ID, "[DISPDRV] %s: SLEEP-IN\n", __FUNCTION__ );
            } 
            else
            {
                LCD_DBG ( LCD_DBG_ID, "[DISPDRV] %s: SLEEP Requested, But Not "
                    "In POWER-ON State\n", __FUNCTION__ );
                res = -1;
            }   
            break;
            
        case DISPLAY_POWER_STATE_OFF:
            LCD_DBG ( LCD_DBG_ERR_ID, "[DISPDRV] %s: POWER-OFF State "
                "Not Supported\n\r", __FUNCTION__ );
            res = -1;
            break;
            
        default:
            LCD_DBG ( LCD_DBG_ID, "[DISPDRV] %s: Invalid Power State[%d] "
                "Requested\n\r", __FUNCTION__, state );
            res = -1;
            break;
    }
    return ( res );
}

//*****************************************************************************
//
// Function Name: R61581_HVGA_SMI_Start
// 
// Description:   Configure For Updates
//
//*****************************************************************************
Int32 R61581_HVGA_SMI_Start ( DISPDRV_HANDLE_T dispH )
{
//    Int32                       res    = 0;
//    R61581_HVGA_SMI_PANEL_T*   lcdDrv = (R61581_HVGA_SMI_PANEL_T*) dispH;

//    DISPDRV_CHECK_PTR_RET( dispH, &panel[0], "R61581_HVGA_SMI_Start");
//    r61581hvgaSmi_WrCmndP0 ( dispH, TRUE, NT35582_WR_MEM_START );
    return ( 0 );
}

//*****************************************************************************
//
// Function Name: R61581_HVGA_SMI_Stop
// 
// Description:   
//
//*****************************************************************************
Int32 R61581_HVGA_SMI_Stop ( DISPDRV_HANDLE_T dispH )
{
    DISPDRV_CHECK_PTR_RET( dispH, &panel[0], "R61581_HVGA_SMI_Stop");
    LCD_DBG ( LCD_DBG_ERR_ID, "[DISPDRV] %s: Not Implemented\n", __FUNCTION__ );
    
    return ( -1 );
}

//*****************************************************************************
//
// Function Name: R61581_HVGA_SMI_GetInfo
// 
// Description:   
//
//*****************************************************************************
const DISPDRV_INFO_T* R61581_HVGA_SMI_GetDispDrvData ( DISPDRV_HANDLE_T dispH )
{
   R61581_HVGA_SMI_PANEL_T* lcdDrv = (R61581_HVGA_SMI_PANEL_T*) dispH;
   
    DISPDRV_CHECK_PTR_NO_RET( dispH, &panel[0], 
        "R61581_HVGA_SMI_GetDispDrvData");
   
   return ( lcdDrv->panelData );
}


//*****************************************************************************
//
// Function Name: r61581hvgaSmi_Cb
//                                  
// Description:   CSL callback
//
//*****************************************************************************
static void r61581hvgaSmi_Cb ( CSL_LCD_RES_T cslRes, pCSL_LCD_CB_REC pCbRec )
{
    DISPDRV_CB_RES_T apiRes;

    LCD_DBG ( LCD_DBG_ID, "[DISPDRV] +%s\r\n", __FUNCTION__ );

    if ( pCbRec->dispDrvApiCb != NULL )
    {
        switch ( cslRes )
        {
            case CSL_LCD_OK:
              apiRes = DISPDRV_CB_RES_OK;
              break;
            default:
              apiRes = DISPDRV_CB_RES_ERR;         
              break;
        }
        
        if ( pCbRec->dispDrvApiCbRev == DISP_DRV_CB_API_REV_1_0 ) 
        {
            ((DISPDRV_CB_T)pCbRec->dispDrvApiCb)( apiRes );
        }
        else    
        {
            ((DISPDRV_CB_API_1_1_T)pCbRec->dispDrvApiCb)
                ( apiRes, pCbRec->dispDrvApiCbP1 );
        }    
    }
        
    CSL_SMI_Unlock ( pCbRec->cslH );
    
    LCD_DBG ( LCD_DBG_ID, "[DISPDRV] -%s\r\n", __FUNCTION__ );
}


//*****************************************************************************
//
// Function Name: R61581_HVGA_SMI_Update_ExtFb
// 
// Description:   DMA/OS Update using EXT frame buffer
//
//*****************************************************************************
Int32 R61581_HVGA_SMI_Update_ExtFb ( 
    DISPDRV_HANDLE_T        dispH,
    void                    *pFb, 
    DISPDRV_CB_API_1_1_T    apiCb
    )
{
    CSL_LCD_UPD_REQ_T       req;
    CSL_LCD_RES_T           cslRes;
    Int32                   res    = 0;
    R61581_HVGA_SMI_PANEL_T*  lcdDrv = (R61581_HVGA_SMI_PANEL_T*) dispH;
        
    LCD_DBG ( LCD_DBG_ID, "[DISPDRV] +%s\r\n", __FUNCTION__ );
        
    DISPDRV_CHECK_PTR_RET( dispH, &panel[0], "R61581_HVGA_SMI_Update");
    
    if ( lcdDrv->pwrState != DISP_PWR_SLEEP_OFF )
    {
        LCD_DBG ( LCD_DBG_ERR_ID, "[DISPDRV] +%s: Skip Due To Power "
            "State\n\r", __FUNCTION__ );
        return ( -1 );
    }
    
    CSL_SMI_Lock ( lcdDrv->cslH );
    r61581hvgaSmi_WrCmndP0 ( dispH, TRUE, MIPI_DCS_WRITE_MEMORY_START );
    
    req.buff           = pFb;
    req.lineLenP       = lcdDrv->panelData->width;
    req.lineCount      = lcdDrv->panelData->height;
    req.timeOut_ms     = 100;
    req.buffBpp        = lcdDrv->bpp;
    
    req.cslLcdCbRec.cslH            = lcdDrv->cslH;
    req.cslLcdCbRec.dispDrvApiCbRev = DISP_DRV_CB_API_REV_1_1;
    req.cslLcdCbRec.dispDrvApiCb    = (void*) apiCb;
    req.cslLcdCbRec.dispDrvApiCbP1  = pFb;
    
    if( apiCb != NULL )
       req.cslLcdCb = r61581hvgaSmi_Cb;
    else
       req.cslLcdCb = NULL;
    
    if ( (cslRes = CSL_SMI_Update ( lcdDrv->cslH, &req ) ) != CSL_LCD_OK ) 
    {
        LCD_DBG ( LCD_DBG_ERR_ID, "[DISPDRV] %s: ERROR[%d] returned by "
            "CSL SMI Layer\n", __FUNCTION__, cslRes );
        res = -1;    
    }
    
    if( (res==-1) || (apiCb == NULL) )
    {
        CSL_SMI_Unlock ( lcdDrv->cslH );
    }
        
    LCD_DBG ( LCD_DBG_ID, "[DISPDRV] -%s\r\n", __FUNCTION__ );
    
    return ( res );
}

//*****************************************************************************
//
// Function Name: R61581_HVGA_SMI_Update
// 
// Description:   DMA/OS Update using INT frame buffer
//
//*****************************************************************************
Int32 R61581_HVGA_SMI_Update ( 
    DISPDRV_HANDLE_T    dispH, 
    int			fb_idx,
    DISPDRV_CB_T        apiCb
    )
{
    CSL_LCD_UPD_REQ_T       req;
    CSL_LCD_RES_T           cslRes;
    Int32                   res    = 0;
    R61581_HVGA_SMI_PANEL_T*  lcdDrv = (R61581_HVGA_SMI_PANEL_T*) dispH;
        
    LCD_DBG ( LCD_DBG_ID, "[DISPDRV] +%s\r\n", __FUNCTION__ );
        
    DISPDRV_CHECK_PTR_RET( dispH, &panel[0], "R61581_HVGA_SMI_Update");
    
    if ( lcdDrv->pwrState != DISP_PWR_SLEEP_OFF )
    {
        LCD_DBG ( LCD_DBG_ERR_ID, "[DISPDRV] +%s: Skip Due To Power State\r\n", 
            __FUNCTION__ );
        return ( -1 );
    }
    
    CSL_SMI_Lock ( lcdDrv->cslH );
    r61581hvgaSmi_WrCmndP0 ( dispH, TRUE, MIPI_DCS_WRITE_MEMORY_START );

    if (0 == fb_idx)
    	req.buff           = lcdDrv->frameBuffer;
     else
	req.buff 	   = (void *)((UInt32)lcdDrv->frameBuffer  + 
		lcdDrv->panelData->width * lcdDrv->panelData->height * lcdDrv->bpp);

    LCD_DBG ( LCD_DBG_ID, "[DISPDRV] -%s fb phys = 0x%08x\n", __FUNCTION__,  (unsigned int)req.buff);

    req.lineLenP       = lcdDrv->panelData->width;
    req.lineCount      = lcdDrv->panelData->height;
    req.timeOut_ms     = 100;
    req.buffBpp        = lcdDrv->bpp;
    
    req.cslLcdCbRec.cslH            = lcdDrv->cslH;
    req.cslLcdCbRec.dispDrvApiCbRev = DISP_DRV_CB_API_REV_1_0;
    req.cslLcdCbRec.dispDrvApiCb    = (void*) apiCb;
    req.cslLcdCbRec.dispDrvApiCbP1  = NULL;
    
    if( apiCb != NULL )
       req.cslLcdCb = r61581hvgaSmi_Cb;
    else
       req.cslLcdCb = NULL;
    
    if ( (cslRes = CSL_SMI_Update ( lcdDrv->cslH, &req ) ) != CSL_LCD_OK ) 
    {
        LCD_DBG ( LCD_DBG_ERR_ID, "[DISPDRV] %s: ERROR[%d] returned by "
            "CSL SMI Layer\n\r", __FUNCTION__, cslRes );
        res = -1;    
    }
        
    if( (res==-1) || (apiCb == NULL) )
    {
        CSL_SMI_Unlock ( lcdDrv->cslH );
    }
        
    LCD_DBG ( LCD_DBG_ID, "[DISPDRV] -%s\r\n", __FUNCTION__ );
    
    return ( res );
}

                                        
//*****************************************************************************
//
// Function Name: BCM92416_QVGA_SetCtl
// 
// Description:   
//
//*****************************************************************************
Int32 R61581_HVGA_SMI_SetCtl ( 
            DISPDRV_HANDLE_T    dispH, 
            DISPDRV_CTRL_ID_T   ctrlID, 
            void*               ctrlParams 
            )
{
    Int32  res = -1;
    
    DISPDRV_CHECK_PTR_RET( dispH, &panel[0], "R61581_HVGA_SMI_SetCtl");

    switch ( ctrlID )
    {
        case DISPDRV_CTRL_ID_SET_REG:
            r61581hvgaSmi_IoCtlWr( dispH, (DISPDRV_CTRL_RW_REG*)ctrlParams );
            res = 0;
            break;
        default:
            LCD_DBG ( LCD_DBG_ERR_ID, "[DISPDRV] %s: CtrlId[%d] Not "
                "Implemented\n\r", __FUNCTION__, ctrlID );
            break;
    }

    return ( res );
}
                    
//*****************************************************************************
//
// Function Name: BCM92416_QVGA_GetCtl
// 
// Description:   
//
//*****************************************************************************
Int32 R61581_HVGA_SMI_GetCtl (
    DISPDRV_HANDLE_T    dispH, 
    DISPDRV_CTRL_ID_T   ctrlID, 
    void*               ctrlParams 
    )
{
    Int32                       res     = -1;
    R61581_HVGA_SMI_PANEL_T*   dispDrv = (R61581_HVGA_SMI_PANEL_T*) dispH;
    
    DISPDRV_CHECK_PTR_RET( dispH, &panel[0], "R61581_HVGA_SMI_GetCtl");
    
    switch ( ctrlID )
    {
        case DISPDRV_CTRL_ID_GET_FB_ADDR:
            ((DISPDRV_CTL_GET_FB_ADDR *)ctrlParams)->frame_buffer = 
                dispDrv->frameBuffer;
            res = 0;
            break;
            
        case DISPDRV_CTRL_ID_GET_REG:
            r61581hvgaSmi_IoCtlRd( dispH, (DISPDRV_CTRL_RW_REG*)ctrlParams );
            res = 0;
            break;
            
        default:
            LCD_DBG ( LCD_DBG_ERR_ID, "[DISPDRV] %s: CtrlId[%d] Not "
                "Implemented\n\r", __FUNCTION__, ctrlID );
            break;
    }
    
    return ( res );
}            
>>>>>>> e823e7df
<|MERGE_RESOLUTION|>--- conflicted
+++ resolved
@@ -1,4 +1,3 @@
-<<<<<<< HEAD
 /************************************************************************************************/
 /*                                                                                              */
 /*  Copyright 2011  Broadcom Corporation                                                        */
@@ -1238,1245 +1237,3 @@
     
     return ( res );
 }            
-
-=======
-/************************************************************************************************/
-/*                                                                                              */
-/*  Copyright 2011  Broadcom Corporation                                                        */
-/*                                                                                              */
-/*     Unless you and Broadcom execute a separate written software license agreement governing  */
-/*     use of this software, this software is licensed to you under the terms of the GNU        */
-/*     General Public License version 2 (the GPL), available at                                 */
-/*                                                                                              */
-/*          http://www.broadcom.com/licenses/GPLv2.php                                          */
-/*                                                                                              */
-/*     with the following added to such license:                                                */
-/*                                                                                              */
-/*     As a special exception, the copyright holders of this software give you permission to    */
-/*     link this software with independent modules, and to copy and distribute the resulting    */
-/*     executable under terms of your choice, provided that you also meet, for each linked      */
-/*     independent module, the terms and conditions of the license of that module.              */
-/*     An independent module is a module which is not derived from this software.  The special  */
-/*     exception does not apply to any modifications of the software.                           */
-/*                                                                                              */
-/*     Notwithstanding the above, under no circumstances may you combine this software in any   */
-/*     way with any other Broadcom software provided under a license other than the GPL,        */
-/*     without Broadcom's express prior written consent.                                        */
-/*                                                                                              */
-/************************************************************************************************/
-
-/**
- *                          
- * LCD Module:   HVGA Display Driver (R61581) for HERA/RHEA
- *               Supports Only 8/16/18 bit SMI bus.
- *
- * DISPLAY:      RHEA Display Board
- *
- */
- 
-/**
- *
- *  REV    Date         Comment         
- *  --------------------------------------------------------------------------   
- *  0.10   13th JULY 2011  - Initial HERA Release 
- */
-
-#ifndef __KERNEL__ 
-#include <stdio.h>
-#include "mobcom_types.h"
-#include "chip_version.h"
-#include "gpio.h"                   
-#include "gpio_drv.h"               
-#include "platform_config.h"
-#include "irqctrl.h"
-#include "osinterrupt.h"
-#include "ostask.h"
-#include "osheap.h"
-#include "dma_drv.h"
-
-#include "dbg.h"
-#include "logapi.h"
-#include "csl_lcd.h"                // CSL LCD Layer commons
-#include "dispdrv_common.h"         // DISPLAY DRIVER Commons
-#include "csl_smi.h"                // Combined CSL for MM SMI&SPI(LOSSI)   
-#include "dispdrv_mipi_dcs.h"       // DISPLAY DRIVER Commons
-
-#include "csl_tectl_vc4lite.h"      // TE Input Control
-
-
-#include "display_drv.h"            // DISPLAY DRIVER Interface   
-
-#else  /* __KERNEL__ */ 
-
-#include <linux/string.h>
-#include <plat/mobcom_types.h>
-#include <linux/workqueue.h>
-#include <linux/interrupt.h>
-#include <linux/gpio.h>
-
-#include <plat/osabstract/osinterrupt.h>
-#include <plat/osabstract/ostask.h>
-#include <plat/csl/csl_dma_vc4lite.h>
-
-#include <plat/dma_drv.h>
-#include <plat/csl/csl_lcd.h>  
-#include <plat/csl/csl_smi.h> 
-#include <plat/csl/csl_tectl_vc4lite.h> 
-
-#include "dispdrv_mipi_dcs.h"
-#include "dispdrv_common.h" 
-#include "display_drv.h" 
-
-#endif /*  __KERNEL__ */
-
-#define __HVGA_BUSW_08__
-#define __HVGA_MODE_565__
-
-// output color mdoe must be defined before including EC .H
-#include "dispdrv_ec_par_r61581.h"    
-
-#define GPIODRV_Set_Bit(pin, val) gpio_set_value(pin, val)
-
-#define HAL_LCD_RESET	 41
-#define HAL_LCD_RESET_B  95
-#define HAL_LCD_RESET_C  96
-
-typedef struct
-{
-    UInt32              left;                
-    UInt32              right;                  
-    UInt32              top;  
-    UInt32              bottom;  
-    UInt32              width; 
-    UInt32              height;
-} R61581_HVGA_SMI_RECT_t;
-
-typedef struct   
-{
-    CSL_LCD_HANDLE       cslH;
-    DISPDRV_INFO_T*      panelData;
-    R61581_HVGA_SMI_RECT_t win;
-    UInt32               bpp;
-    void*                frameBuffer;
-    DISP_DRV_STATE       drvState;
-    DISP_PWR_STATE       pwrState;
-} R61581_HVGA_SMI_PANEL_T;   
-
-
-static void r61581hvgaSmi_WrCmndP0  ( DISPDRV_HANDLE_T dispH, Boolean useOs, UInt32 cmnd );
-static void r61581hvgaSmi_WrCmndP1  ( DISPDRV_HANDLE_T dispH, Boolean useOs, UInt32 cmnd, UInt32 data );
-static void r61581hvgaSmi_WrCmndP2  ( DISPDRV_HANDLE_T dispH, Boolean useOs, UInt32 data1);
-
-static void r61581hvgaSmi_IoCtlRd ( 
-                DISPDRV_HANDLE_T        dispH, 
-                DISPDRV_CTRL_RW_REG*    acc 
-                );
-                
-static void r61581hvgaSmi_IoCtlWr( 
-                DISPDRV_HANDLE_T        dispH, 
-                DISPDRV_CTRL_RW_REG*    acc 
-                );
-
-//--- GEN DRIVER --------------------------------------------------------------
-Int32   R61581_HVGA_SMI_Init ( void ); 
-Int32   R61581_HVGA_SMI_Exit ( void );
-
-Int32   R61581_HVGA_SMI_Open ( 
-            const void*         params, 
-            DISPDRV_HANDLE_T*   dispH ); 
-
-Int32   R61581_HVGA_SMI_GetCtl (
-            DISPDRV_HANDLE_T    dispH, 
-            DISPDRV_CTRL_ID_T   ctrlID, 
-            void*               ctrlParams );
-
-Int32   R61581_HVGA_SMI_SetCtl (
-            DISPDRV_HANDLE_T    dispH, 
-            DISPDRV_CTRL_ID_T   ctrlID, 
-            void*               ctrlParams );
-
-Int32   R61581_HVGA_SMI_Close ( DISPDRV_HANDLE_T dispH ); 
-
-const DISPDRV_INFO_T* R61581_HVGA_SMI_GetDispDrvData ( DISPDRV_HANDLE_T dispH ); 
-
-Int32   R61581_HVGA_SMI_GetDispDrvFeatures ( 
-            const char**                driver_name,
-            UInt32*                     version_major,
-            UInt32*                     version_minor,
-            DISPDRV_SUPPORT_FEATURES_T* flags );
-
-Int32   R61581_HVGA_SMI_Start ( DISPDRV_HANDLE_T dispH ); 
-
-Int32   R61581_HVGA_SMI_Stop  ( DISPDRV_HANDLE_T dispH ); 
-
-Int32   R61581_HVGA_SMI_PowerControl ( 
-            DISPDRV_HANDLE_T        dispH, 
-            DISPLAY_POWER_STATE_T   state ); 
-
-Int32   R61581_HVGA_SMI_SetWindow ( DISPDRV_HANDLE_T dispH ); 
-
-Int32   R61581_HVGA_SMI_Update ( 
-            DISPDRV_HANDLE_T    dispH, 
-	    int			fb_idx,
-            DISPDRV_CB_T        apiCb ); 
-
-Int32   R61581_HVGA_SMI_Update_ExtFb ( 
-            DISPDRV_HANDLE_T        dispH, 
-            void                    *pFb,
-            DISPDRV_CB_API_1_1_T    apiCb ); 
-
-static DISPDRV_T R61581_HVGA_SMI_Drv =
-{
-   &R61581_HVGA_SMI_Init,                  // init
-   &R61581_HVGA_SMI_Exit,                  // exit
-   &R61581_HVGA_SMI_GetDispDrvFeatures,    // info
-   &R61581_HVGA_SMI_Open,                  // open
-   &R61581_HVGA_SMI_Close,                 // close
-   NULL,                                 // core_freq_change
-   NULL,                                 // run_domain_change
-   &R61581_HVGA_SMI_GetDispDrvData,        // get_info
-   &R61581_HVGA_SMI_Start,                 // start
-   &R61581_HVGA_SMI_Stop,                  // stop
-   &R61581_HVGA_SMI_PowerControl,          // power_control
-   NULL,                                 // update_no_os
-   &R61581_HVGA_SMI_Update_ExtFb,          // update_dma_os
-   &R61581_HVGA_SMI_Update,                // update
-   &R61581_HVGA_SMI_SetCtl,                // set_control
-   &R61581_HVGA_SMI_GetCtl,                // get_control
-};
-
-
-static DISPDRV_INFO_T R61581_HVGA_SMI_Info =
-{
-    DISPLAY_TYPE_LCD_STD,       // DISPLAY_TYPE_T          type;          
-    320,                        // UInt32                  width;         
-    480,                        // UInt32                  height;        
-#if defined(__HVGA_MODE_888__) 
-    DISPDRV_FB_FORMAT_RGB888_U, // DISPDRV_FB_FORMAT_T     input_format;  
-#else
-    DISPDRV_FB_FORMAT_RGB565,   // DISPDRV_FB_FORMAT_T     input_format;  
-#endif    
-    DISPLAY_BUS_SMI,            // DISPLAY_BUS_T           bus_type;
-    0,                          // UInt32                  interlaced;    
-    DISPDRV_DITHER_NONE,        // DISPDRV_DITHER_T        output_dither; 
-    0,                          // UInt32                  pixel_freq;    
-    0,                          // UInt32                  line_rate;     
-};
-    
-            
-static CSL_SMI_CTRL_T  R61581_HVGA_SMI_SmiCtrlCfg =
-{
-#if defined(__HVGA_BUSW_18__)
-    18,                     //  UInt8             busWidth;         
-#elif defined(__HVGA_BUSW_16__)
-    16,                     //  UInt8             busWidth;         
-#elif defined(__HVGA_BUSW_08__)
-    8,                      //  UInt8             busWidth;         
-#endif    
-    {SMI_PLL_500MHz, 2  },  //  div range 1-16 (1 unusable), 2=4ns timing step
-    0,                      //  UInt8             addr_c, init by open          
-    0,                      //  UInt8             addr_d, init by open          
-    FALSE,                  //  Boolean           m68;              
-    FALSE,                  //  Boolean           swap;             
-    FALSE,                  //  Boolean           setupFirstTrOnly; 
-#if defined(__HVGA_MODE_888__) 
-    LCD_IF_CM_I_RGB888U,    //  CSL_LCD_CM_IN     colModeIn;    xRGB     
-    LCD_IF_CM_O_RGB888,     //  CSL_LCD_CM_OUT    colModeOut;
-#elif defined(__HVGA_MODE_666__)
-    LCD_IF_CM_I_RGB565P,    //  CSL_LCD_CM_IN     colModeIn;         
-    LCD_IF_CM_O_RGB666,     //  CSL_LCD_CM_OUT    colModeOut;
-#else
-    LCD_IF_CM_I_RGB565P,    //  CSL_LCD_CM_IN     colModeIn;         
-    LCD_IF_CM_O_RGB565,     //  CSL_LCD_CM_OUT    colModeOut;
-#endif    
-    // setup_ns, hold_ns, pace_ns, strobe_ns
-    // TODO: Plug-In Real Timing For The Display
-    { 0, 90, 10, 360, },    //  CSL_SMI_TIMIMG_T  rdTiming;
-    { 0, 30, 10, 30 , },    //  CSL_SMI_TIMIMG_T  wrTiming;       //  1-8-3-8 => BB 68ns
-//   { 0,  15, 10, 15 , },    //  CSL_SMI_TIMIMG_T  wrTiming_m;     //  1-4-3-4 => BB 36ns  
-    { 0, 8, 4, 8, }, 
-//  { 0,  8, 10,  8 , },    //  CSL_SMI_TIMIMG_T  wrTiming_m;     //  1-3-3-3 => BB 28ns  
-//  { 0,  4, 10,  4 , },    //  CSL_SMI_TIMIMG_T  wrTiming_m;     //  1-2-3-2 => BB 20ns  
-    TRUE,                   //  usesTE
-};                                                   
-
-
-static R61581_HVGA_SMI_PANEL_T panel[1];
-
-
-//*****************************************************************************
-//
-// Function Name:  r61581hvgaSmi_WrCmndP2
-// 
-// Description:    Write To LCD register, 0 Parms
-//
-//*****************************************************************************
-void r61581hvgaSmi_WrCmndP2( DISPDRV_HANDLE_T dispH, Boolean useOs, UInt32 data1)
-{
-    R61581_HVGA_SMI_PANEL_T* lcdDrv = (R61581_HVGA_SMI_PANEL_T*) dispH;
-
-    CSL_SMI_WrDirect( lcdDrv->cslH, FALSE,  data1 );
-}
-
-//*****************************************************************************
-//
-// Function Name: r61581hvgaSmi_WrCmndP1
-// 
-// Description:   Write To LCD register, 1 Parms
-//
-//*****************************************************************************
-void r61581hvgaSmi_WrCmndP1( 
-    DISPDRV_HANDLE_T    dispH, 
-    Boolean             useOs,
-    UInt32              cmnd, 
-    UInt32              data )
-{
-    R61581_HVGA_SMI_PANEL_T* lcdDrv = (R61581_HVGA_SMI_PANEL_T*) dispH;
-   
-    CSL_SMI_WrDirect( lcdDrv->cslH, TRUE,  cmnd );
-    CSL_SMI_WrDirect( lcdDrv->cslH, FALSE, data );
-}
-
-//*****************************************************************************
-//
-// Function Name:  r61581hvgaSmi_WrCmndP0
-// 
-// Description:    Write To LCD register, 0 Parms
-//
-//*****************************************************************************
-void r61581hvgaSmi_WrCmndP0( DISPDRV_HANDLE_T dispH, Boolean useOs, UInt32 cmnd )
-{
-    R61581_HVGA_SMI_PANEL_T* lcdDrv = (R61581_HVGA_SMI_PANEL_T*) dispH;
-   
-    CSL_SMI_WrDirect( lcdDrv->cslH, TRUE,  cmnd );
-}
-
-
-//*****************************************************************************
-//
-// Function Name:  r61581hvgaSmi_IoCtlWr
-// 
-// Description:    
-//
-//*****************************************************************************
-static void r61581hvgaSmi_IoCtlWr( 
-    DISPDRV_HANDLE_T     dispH, 
-    DISPDRV_CTRL_RW_REG* acc 
-    )
-{
-    R61581_HVGA_SMI_PANEL_T* lcdDrv = (R61581_HVGA_SMI_PANEL_T*) dispH;
-    UInt32 i;
-    
-    CSL_SMI_WrDirect( lcdDrv->cslH, TRUE,  acc->cmnd );
-    
-    for(i=0; i < acc->parmCount; i++ )
-    {
-        // Write MSB byte, since all regs are 8-bit write 0 for MSB
-        CSL_SMI_WrDirect( lcdDrv->cslH, FALSE, ((UInt32*)acc->pBuff)[i] );
-        if( acc->verbose )
-        {
-            LCD_DBG ( LCD_DBG_INIT_ID, "[DISPDRV] r61581hvgaSmi_IoCtlWr: "
-                "WR REG[0x%04X] DATA[0x%04X]\n", 
-                (unsigned int)acc->cmnd, (unsigned int)((UInt32*)acc->pBuff)[i] );
-        }                                                      
-    }
-}
-
-//*****************************************************************************
-//
-// Function Name:  r61581hvgaSmi_IoCtlRd
-// 
-// Description:    
-//
-//*****************************************************************************
-static void r61581hvgaSmi_IoCtlRd( 
-    DISPDRV_HANDLE_T     dispH, 
-    DISPDRV_CTRL_RW_REG* acc 
-    )
-{
-    R61581_HVGA_SMI_PANEL_T* lcdDrv = (R61581_HVGA_SMI_PANEL_T*) dispH;
-    UInt32 i;
-    
-    CSL_SMI_WrDirect( lcdDrv->cslH, TRUE,  acc->cmnd );
-    for(i=0; i<acc->parmCount; i++)
-    {
-        CSL_SMI_RdDirect( lcdDrv->cslH, FALSE, ((UInt32*)acc->pBuff)+i );
-        if( acc->verbose )
-        {
-            LCD_DBG ( LCD_DBG_INIT_ID, "[DISPDRV] %s: "
-                "RD REG[0x%04X] DATA[0x%04X]\n\r", 
-                __FUNCTION__, (unsigned int)acc->cmnd, (unsigned int)((UInt32*)acc->pBuff)[i] );
-        }
-    }                                                      
-}
-
-//*****************************************************************************
-//
-// Function Name:   r61581hvgaSmi_ExecCmndList
-//
-// Description:     
-//                   
-//*****************************************************************************
-void r61581hvgaSmi_ExecCmndList( 
-    DISPDRV_HANDLE_T     dispH,
-    Boolean              useOs,  
-    pDISPCTRL_REC_T      cmnd_lst 
-    )
-{
-    UInt32  i = 0;
-
-    while (cmnd_lst[i].type != DISPCTRL_LIST_END)
-    {
-        if (cmnd_lst[i].type == DISPCTRL_WR_CMND_DATA)
-        {
-            r61581hvgaSmi_WrCmndP1 (dispH, useOs, cmnd_lst[i].cmnd, 
-                cmnd_lst[i].data);
-        }
-        else if (cmnd_lst[i].type == DISPCTRL_WR_CMND)
-        {
-            r61581hvgaSmi_WrCmndP0 (dispH, useOs, cmnd_lst[i].cmnd);
-        }
-        else if (cmnd_lst[i].type == DISPCTRL_WR_DATA)
-        {
-            r61581hvgaSmi_WrCmndP2 (dispH, useOs, cmnd_lst[i].data);
-        }
-        else if (cmnd_lst[i].type == DISPCTRL_SLEEP_MS)
-        {
-            if ( useOs )
-            {
-                OSTASK_Sleep ( TICKS_IN_MILLISECONDS(cmnd_lst[i].data) );
-            }    
-            else
-            {
-#ifndef __KERNEL__
-                DISPDRV_Delay_us ( cmnd_lst[i].data * 1000 );
-#else
-		mdelay( cmnd_lst[i].data );
-#endif
-            }    
-        }
-        i++;
-    }
-} // r61581hvgaSmi_ExecCmndList
-
-//*****************************************************************************
-//
-// Function Name: r61581hvgaSmi_SetWindow
-// 
-// Description:   Set Window 
-//
-//*****************************************************************************
-Int32 r61581hvgaSmi_SetWindow ( 
-    DISPDRV_HANDLE_T dispH,
-    Boolean useOs,
-    Boolean update, 
-    UInt32  left,
-    UInt32  right,
-    UInt32  top,
-    UInt32  bottom )
-{
-    Int32                   res = 0;
-    R61581_HVGA_SMI_PANEL_T*    lcdDrv = (R61581_HVGA_SMI_PANEL_T*) dispH;
-    
-    lcdDrv->win.left   = left;
-    lcdDrv->win.right  = right;
-    lcdDrv->win.top    = top;
-    lcdDrv->win.bottom = bottom; 
-    
-    lcdDrv->win.width  = right - left + 1;
-    lcdDrv->win.height = bottom - top + 1;
-    
-	/* TODO - npl
-
-    if ( update )
-    {    
-        r61581hvgaSmi_WrCmndP1( dispH, useOs, NT35582_SET_HOR_ADDR_S_MSB, 
-            lcdDrv->win.left   >> 8 );
-        r61581hvgaSmi_WrCmndP1( dispH, useOs, NT35582_SET_HOR_ADDR_S_LSB, 
-            lcdDrv->win.left  );
-        r61581hvgaSmi_WrCmndP1( dispH, useOs, NT35582_SET_HOR_ADDR_E_MSB, 
-            lcdDrv->win.right  >> 8 );
-        r61581hvgaSmi_WrCmndP1( dispH, useOs, NT35582_SET_HOR_ADDR_E_MSB, 
-            lcdDrv->win.right );
-        
-        r61581hvgaSmi_WrCmndP1( dispH, useOs, NT35582_SET_VER_ADDR_S_MSB, 
-            lcdDrv->win.top   >> 8  );
-        r61581hvgaSmi_WrCmndP1( dispH, useOs, NT35582_SET_VER_ADDR_S_LSB, 
-            lcdDrv->win.top   );
-        r61581hvgaSmi_WrCmndP1( dispH, useOs, NT35582_SET_VER_ADDR_E_MSB, 
-            lcdDrv->win.bottom >> 8);
-        r61581hvgaSmi_WrCmndP1( dispH, useOs, NT35582_SET_VER_ADDR_E_LSB, 
-            lcdDrv->win.bottom);
-        
-        r61581hvgaSmi_WrCmndP1( dispH, useOs, NT35582_SET_RAM_ADDR_X_MSB, 
-            lcdDrv->win.top  >> 8 );
-        r61581hvgaSmi_WrCmndP1( dispH, useOs, NT35582_SET_RAM_ADDR_X_LSB, 
-            lcdDrv->win.top  );
-        r61581hvgaSmi_WrCmndP1( dispH, useOs, NT35582_SET_RAM_ADDR_Y_MSB, 
-            lcdDrv->win.left >> 8 );
-        r61581hvgaSmi_WrCmndP1( dispH, useOs, NT35582_SET_RAM_ADDR_Y_LSB, 
-            lcdDrv->win.left );
-    }   
-	*/
-
-    return ( res );
-} // r61581hvgaSmi_SetWindow
-
-//*****************************************************************************
-//
-// Function Name: LCD_DRV_R61581_HVGA_SMI_GetDrvInfo
-// 
-// Description:   Get Driver Funtion Table
-//
-//*****************************************************************************
-DISPDRV_T* DISP_DRV_R61581_HVGA_SMI_GetFuncTable ( void )
-{
-    return ( &R61581_HVGA_SMI_Drv );
-}
-
-
-//*****************************************************************************
-//
-// Function Name: R61581_HVGA_SMI_GetDispDrvFeatures
-// 
-// Description:   
-//
-//*****************************************************************************
-Int32 R61581_HVGA_SMI_GetDispDrvFeatures ( 
-    const char**                driver_name,
-    UInt32*                     version_major,
-    UInt32*                     version_minor,
-    DISPDRV_SUPPORT_FEATURES_T* flags 
-    )
-{
-    Int32 res = -1; 
-   
-    if (   ( NULL != driver_name )   && ( NULL != version_major ) 
-        && ( NULL != version_minor ) && (NULL != flags) )
-    {
-#if defined(__HVGA_MODE_888__) 
-        *driver_name   = "r61581hvgaSmi_ (OUT=RGB888)";
-#else
-        *driver_name   = "r61581hvgaSmi_ (OUT=RGB565)";
-#endif        
-        *version_major = 0;
-        *version_minor = 10;
-        *flags         = DISPDRV_SUPPORT_NONE;
-        res = 0;
-    }
-    return ( res );
-}
-
-//*****************************************************************************
-//
-// Function Name: R61581_HVGA_SMI_Init
-// 
-// Description:   Reset Driver Info
-//
-//*****************************************************************************
-Int32 R61581_HVGA_SMI_Init ( void )
-{
-    Int32   res = 0;
-    
-    if(     panel[0].drvState != DRV_STATE_INIT 
-         && panel[0].drvState != DRV_STATE_OPEN  )
-    {
-        if( CSL_SMI_Init() != CSL_LCD_OK )
-        {
-            LCD_DBG ( LCD_DBG_ERR_ID, "[DISPDRV] %s: CSL_SMI_Init Failed\n\r",
-                __FUNCTION__);
-            res = -1;
-        } 
-        else
-        {
-            LCD_DBG ( LCD_DBG_INIT_ID, "[DISPDRV] %s: OK\n\r", __FUNCTION__);
-            panel[0].drvState = DRV_STATE_INIT;
-            res = 0;
-        }
-    }    
-    return ( res );
-}
-
-//*****************************************************************************
-//
-// Function Name: R61581_HVGA_SMI_Exit
-// 
-// Description:   
-//
-//*****************************************************************************
-Int32 R61581_HVGA_SMI_Exit ( void )
-{
-    LCD_DBG ( LCD_DBG_ERR_ID, "[DISPDRV] %s: Not Implemented\n\r", 
-        __FUNCTION__ );
-    
-    return ( -1 );
-}
-
-
-//*****************************************************************************
-//
-// Function Name: r61581hvgaSmi_TeOn
-// 
-// Description:   Configure TE Input Pin & Route it to SMI module
-//
-//*****************************************************************************
-static int r61581hvgaSmi_TeOn ( void )
-{
-    Int32       res;
-    TECTL_CFG_t teCfg;
-    
-    teCfg.te_mode     = TE_VC4L_MODE_VSYNC;       
-    teCfg.sync_pol    = TE_VC4L_ACT_POL_LO;
-    teCfg.vsync_width = 0;
-    teCfg.hsync_line  = 0;
-
-    res = CSL_TECTL_VC4L_OpenInput( TE_VC4L_IN_0_LCD, TE_VC4L_OUT_SMI, &teCfg );
-    return ( res );
-}
-
-//*****************************************************************************
-//
-// Function Name: r61581hvgaSmi_TeOff
-// 
-// Description:   Release TE Input Pin Used
-//
-//*****************************************************************************
-static int r61581hvgaSmi_TeOff ( void )
-{
-    return ( CSL_TECTL_VC4L_CloseInput ( TE_VC4L_IN_0_LCD ) );
-}
-
-
-//*****************************************************************************
-//
-// Function Name: R61581_HVGA_SMI_Close
-// 
-// Description:   Close The Driver
-//
-//*****************************************************************************
-Int32 R61581_HVGA_SMI_Close ( DISPDRV_HANDLE_T dispH ) 
-{
-    Int32           res;
-    CSL_LCD_RES_T   cslRes;
-    
-    R61581_HVGA_SMI_PANEL_T*  lcdDrv = (R61581_HVGA_SMI_PANEL_T*) dispH;
-    
-    DISPDRV_CHECK_PTR_RET( dispH, &panel[0], __FUNCTION__ );
-        
-    cslRes = CSL_SMI_Close ( lcdDrv->cslH );
-    if( cslRes == CSL_LCD_OK )
-    {
-        lcdDrv->drvState = DRV_STATE_INIT;
-        lcdDrv->pwrState = DISP_PWR_OFF;
-        lcdDrv->cslH = NULL;
-        res = 0;    
-    }
-    else
-    {
-        LCD_DBG ( LCD_DBG_ERR_ID, "[DISPDRV] %s: ERR CLosing SMI Handle\n\r",
-            __FUNCTION__ );
-        res = -1;    
-    }
-    
-    if ( R61581_HVGA_SMI_SmiCtrlCfg.usesTE ) 
-    {
-        if ( r61581hvgaSmi_TeOff() == -1 )
-        {
-            LCD_DBG ( LCD_DBG_ERR_ID, "[DISPDRV] %s: ERR Failed To Close "
-                "TE Input\n\r", __FUNCTION__ );
-            res = -1;    
-        }        
-    }    
-
-    if ( res != -1 )
-    {
-        LCD_DBG ( LCD_DBG_ID, "[DISPDRV] %s: OK\n\r", __FUNCTION__ );
-    }
-    
-    return ( res );
-}
-
-//*****************************************************************************
-//
-// Function Name: DISPDRV_Reset
-// 
-// Description:   Generic Reset To All DISPLAY Modules
-//                
-//*****************************************************************************
-static Int32 DISPDRV_Reset( Boolean force )
-{
-    UInt32          rst0pin     = 0;
-    UInt32          rst1pin     = 0;
-    UInt32          rst2pin     = 0;
-    Boolean         rst0present = FALSE;
-    Boolean         rst1present = FALSE;
-    Boolean         rst2present = FALSE;
-    static Boolean  resetDone   = FALSE;
-    
-    #ifdef HAL_LCD_RESET
-    rst0present = TRUE;
-    rst0pin     = HAL_LCD_RESET;
-    #endif
-    
-    #ifdef HAL_LCD_RESET_B
-    rst1present = TRUE;
-    rst1pin     = HAL_LCD_RESET_B;
-    #endif
-
-    #ifdef HAL_LCD_RESET_C
-    rst2present = TRUE;
-    rst2pin     = HAL_LCD_RESET_C;
-    #endif
-
-//    #define RST_DURATION_MS  10
-//    #define RST_HOLD_MS      1
-
-    #define RST_DURATION_MS  1
-    #define RST_HOLD_MS      20
-
-    // coverity[dead_error_condition] - false alarm
-    if( !rst0present && !rst1present && !rst2present)
-    {
-        LCD_DBG ( LCD_DBG_ID, "[DISPDRV] DISPDRV_Reset: "
-            "Reset Pin(s) Not Defined\n");
-        return ( -1 );
-    }
-    
-    if( !rst0present )
-    {
-        LCD_DBG ( LCD_DBG_ID, "[DISPDRV] DISPDRV_Reset: "
-            "WARNING Only HAL_LCD_RESET B/C defined\n");
-    }
-
-    if ( !resetDone || force )
-    {
-        // CONFIG RESET PIN GPIO As Output
-#ifndef __KERNEL__
-	    if (rst0present) GPIODRV_Set_Mode (rst0pin, 1);
-	    if (rst1present) GPIODRV_Set_Mode (rst1pin, 1);
-	    if (rst2present) GPIODRV_Set_Mode (rst2pin, 1);
-#else
-	    if (rst0present) {
-	        gpio_request(rst0pin, "LCD_RST0");
-	        gpio_direction_output(rst0pin, 0);
-	    }
-	    if (rst1present) {
-	        gpio_request(rst1pin, "LCD_RST1");
-	        gpio_direction_output(rst1pin, 0);
-	    }
-	    if (rst2present) {
-	        gpio_request(rst2pin, "LCD_RST2");
-	        gpio_direction_output(rst2pin, 0);
-	    }
-#endif
-
-        // LCD reset HIGH
-        if (rst0present) GPIODRV_Set_Bit (rst0pin, 1);
-        if (rst1present) GPIODRV_Set_Bit (rst1pin, 1);
-        if (rst2present) GPIODRV_Set_Bit (rst2pin, 1);
-        OSTASK_Sleep ( TICKS_IN_MILLISECONDS(1) );
-
-        // LCD reset Low
-        if (rst0present) GPIODRV_Set_Bit (rst0pin, 0);
-        if (rst1present) GPIODRV_Set_Bit (rst1pin, 0);
-        if (rst2present) GPIODRV_Set_Bit (rst2pin, 0);
-        OSTASK_Sleep ( TICKS_IN_MILLISECONDS(RST_DURATION_MS) );
-    
-        // LCD reset High
-        if (rst0present) GPIODRV_Set_Bit (rst0pin, 1);
-        if (rst1present) GPIODRV_Set_Bit (rst1pin, 1);
-        if (rst2present) GPIODRV_Set_Bit (rst2pin, 1);
-
-        OSTASK_Sleep ( TICKS_IN_MILLISECONDS(RST_HOLD_MS) );
-        resetDone = TRUE;
-    } 
-
-    return ( 0 );
-} // DISPDRV_Reset
-
-
-
-
-//*****************************************************************************
-//
-// Function Name: BCM92416_QVGA_Open
-// 
-// Description:   Open Drivers
-//
-//*****************************************************************************
-Int32 R61581_HVGA_SMI_Open ( 
-    const void*         params, 
-    DISPDRV_HANDLE_T*   dispH )
-{
-    Int32                           res = 0;
-    CSL_LCD_RES_T                   cslRes;
-    CSL_SMI_CTRL_T*                 pSmiCfg;
-    DISPDRV_INFO_T*                 panelData;
-    UInt32                          busCh; 
-    const DISPDRV_OPEN_PARM_T*      pOpenParm;
-    R61581_HVGA_SMI_PANEL_T*       pPanel;
-    
-    pOpenParm = (DISPDRV_OPEN_PARM_T*) params;
-    
-    // busId => NOT USED BY LCDC CSL
-    busCh  = pOpenParm->busCh;
-    pPanel = &panel[0];
-
-
-    *dispH = NULL;
-
-    if( pPanel->drvState == DRV_STATE_OPEN )
-    {
-        LCD_DBG ( LCD_DBG_INIT_ID, "[DISPDRV] %s: Returning Handle, "
-            "Already Open\r\n", __FUNCTION__ );
-        *dispH = (DISPDRV_HANDLE_T)pPanel;
-        return ( 0 );
-    } 
-
-    if ( pPanel->drvState != DRV_STATE_INIT )
-    {
-        LCD_DBG ( LCD_DBG_ERR_ID, "[DISPDRV] %s: ERROR Not Initialized\r\n",
-            __FUNCTION__  );
-        return ( -1 );
-    }    
-   
-    pSmiCfg  = &R61581_HVGA_SMI_SmiCtrlCfg;
-
-    if ( pSmiCfg->usesTE ) 
-    {  
-        res = r61581hvgaSmi_TeOn ();
-        if ( res == -1 )
-        {
-            LCD_DBG ( LCD_DBG_ERR_ID, "[DISPDRV] %s: Failed To Configure "
-                "TE Input\n\r", __FUNCTION__ ); 
-            return ( res );
-        }    
-    }
-
-    // HERA HAS HARDCODED SMI ADDRESS LINES A1=SMI_CS(LCD_CS1) A0=SMI_nCD
-    pSmiCfg->addr_c = 0xFC;
-    pSmiCfg->addr_d = 0xFD;
-    
-    LCD_DBG ( LCD_DBG_INIT_ID, "[DISPDRV] R61581_HVGA_SMI_Open: "
-        "BUSCH[0x%04X] => ADDR_CMND[0x%02X] ADDR_DATA[0x%02X]\n", 
-        (unsigned int)busCh, pSmiCfg->addr_c, pSmiCfg->addr_d );
-    
-    panelData = &R61581_HVGA_SMI_Info;
-    
-
-    DISPDRV_Reset( FALSE );
-
-#if defined(__HVGA_MODE_888__) 
-    pPanel->bpp         = 4;
-#else    
-    pPanel->bpp         = 2;
-#endif    
-    pPanel->panelData   = panelData;
-    pPanel->win.left    = 0;  
-    pPanel->win.right   = 320-1; 
-    pPanel->win.top     = 0;  
-    pPanel->win.bottom  = 480-1;
-    pPanel->win.width   = 320; 
-    pPanel->win.height  = 480;
-    
-    pPanel->frameBuffer = (void *)pOpenParm->busId ;
-    
-    if( (cslRes = CSL_SMI_Open ( pSmiCfg, &pPanel->cslH )) 
-        != CSL_LCD_OK )
-    {
-        LCD_DBG ( LCD_DBG_ERR_ID, "[DISPDRV] %s: ERROR Failed To Open CSL "
-            "SMI Bank, CslRes[%d]\n", __FUNCTION__, cslRes );
-        return ( -1 );
-    }
-
-#ifdef __KERNEL__
-    if (csl_dma_vc4lite_init() != DMA_VC4LITE_STATUS_SUCCESS)
-    {
-        LCD_DBG ( LCD_DBG_ERR_ID, "[DISPDRV] %s: csl_dma_vc4lite_init Failed\n\r",
-            __FUNCTION__);
-        return ( -1 );
-    }
-#endif
-
-    *dispH = (DISPDRV_HANDLE_T) pPanel;
-    pPanel->drvState = DRV_STATE_OPEN;
-    
-    return ( res );
-}
-
-//*****************************************************************************
-//
-// Function Name: R61581_HVGA_SMI_PowerControl
-// 
-// Description:   Display Module Power Control
-//
-//*****************************************************************************
-Int32 R61581_HVGA_SMI_PowerControl ( 
-    DISPDRV_HANDLE_T        dispH, 
-    DISPLAY_POWER_STATE_T   state )
-{
-    Int32  res = 0;
-    R61581_HVGA_SMI_PANEL_T* pPanel = (R61581_HVGA_SMI_PANEL_T*)dispH;
-    
-    DISPDRV_CHECK_PTR_RET( dispH, &panel[0], "R61581_HVGA_SMI_PowerControl");
-    
-    switch ( state )
-    {
-        case DISPLAY_POWER_STATE_ON:
-            switch ( pPanel->pwrState )
-            {
-                case DISP_PWR_OFF:
-                    r61581hvgaSmi_ExecCmndList ( dispH, TRUE, &R61581_Init[0]);
-                    //r61581hvgaSmi_WrCmndP0( dispH, TRUE, MIPI_DCS_SET_DISPLAY_ON );
-                    //r61581hvgaSmi_SetWindow ( dispH, TRUE, TRUE, 0, 320-1, 0, 480-1 );
-
-                    pPanel->pwrState = DISP_PWR_SLEEP_OFF;
-                    LCD_DBG ( LCD_DBG_INIT_ID, "[DISPDRV] %s: INIT-SEQ\n\r",
-                        __FUNCTION__ );
-                    break; 
-                case DISP_PWR_SLEEP_ON:
-                    r61581hvgaSmi_WrCmndP0( dispH, TRUE, MIPI_DCS_SET_DISPLAY_OFF );
-		    r61581hvgaSmi_WrCmndP0( dispH, TRUE, MIPI_DCS_ENTER_SLEEP_MODE );
-                    OSTASK_Sleep ( TICKS_IN_MILLISECONDS ( 120 ) );
-                    pPanel->pwrState = DISP_PWR_SLEEP_OFF;
-                    LCD_DBG ( LCD_DBG_ID, "[DISPDRV] %s: SLEEP-OUT\n",
-                        __FUNCTION__ );
-                    break;
-                default:
-                    break;    
-            }        
-            break;
-            
-        case DISPLAY_POWER_STATE_SLEEP:
-            if( pPanel->pwrState == DISP_PWR_SLEEP_OFF )
-            {
-                r61581hvgaSmi_WrCmndP0( dispH, TRUE, MIPI_DCS_ENTER_SLEEP_MODE );
-                OSTASK_Sleep ( TICKS_IN_MILLISECONDS ( 10 ) );
-                pPanel->pwrState = DISP_PWR_SLEEP_ON;
-                LCD_DBG ( LCD_DBG_ID, "[DISPDRV] %s: SLEEP-IN\n", __FUNCTION__ );
-            } 
-            else
-            {
-                LCD_DBG ( LCD_DBG_ID, "[DISPDRV] %s: SLEEP Requested, But Not "
-                    "In POWER-ON State\n", __FUNCTION__ );
-                res = -1;
-            }   
-            break;
-            
-        case DISPLAY_POWER_STATE_OFF:
-            LCD_DBG ( LCD_DBG_ERR_ID, "[DISPDRV] %s: POWER-OFF State "
-                "Not Supported\n\r", __FUNCTION__ );
-            res = -1;
-            break;
-            
-        default:
-            LCD_DBG ( LCD_DBG_ID, "[DISPDRV] %s: Invalid Power State[%d] "
-                "Requested\n\r", __FUNCTION__, state );
-            res = -1;
-            break;
-    }
-    return ( res );
-}
-
-//*****************************************************************************
-//
-// Function Name: R61581_HVGA_SMI_Start
-// 
-// Description:   Configure For Updates
-//
-//*****************************************************************************
-Int32 R61581_HVGA_SMI_Start ( DISPDRV_HANDLE_T dispH )
-{
-//    Int32                       res    = 0;
-//    R61581_HVGA_SMI_PANEL_T*   lcdDrv = (R61581_HVGA_SMI_PANEL_T*) dispH;
-
-//    DISPDRV_CHECK_PTR_RET( dispH, &panel[0], "R61581_HVGA_SMI_Start");
-//    r61581hvgaSmi_WrCmndP0 ( dispH, TRUE, NT35582_WR_MEM_START );
-    return ( 0 );
-}
-
-//*****************************************************************************
-//
-// Function Name: R61581_HVGA_SMI_Stop
-// 
-// Description:   
-//
-//*****************************************************************************
-Int32 R61581_HVGA_SMI_Stop ( DISPDRV_HANDLE_T dispH )
-{
-    DISPDRV_CHECK_PTR_RET( dispH, &panel[0], "R61581_HVGA_SMI_Stop");
-    LCD_DBG ( LCD_DBG_ERR_ID, "[DISPDRV] %s: Not Implemented\n", __FUNCTION__ );
-    
-    return ( -1 );
-}
-
-//*****************************************************************************
-//
-// Function Name: R61581_HVGA_SMI_GetInfo
-// 
-// Description:   
-//
-//*****************************************************************************
-const DISPDRV_INFO_T* R61581_HVGA_SMI_GetDispDrvData ( DISPDRV_HANDLE_T dispH )
-{
-   R61581_HVGA_SMI_PANEL_T* lcdDrv = (R61581_HVGA_SMI_PANEL_T*) dispH;
-   
-    DISPDRV_CHECK_PTR_NO_RET( dispH, &panel[0], 
-        "R61581_HVGA_SMI_GetDispDrvData");
-   
-   return ( lcdDrv->panelData );
-}
-
-
-//*****************************************************************************
-//
-// Function Name: r61581hvgaSmi_Cb
-//                                  
-// Description:   CSL callback
-//
-//*****************************************************************************
-static void r61581hvgaSmi_Cb ( CSL_LCD_RES_T cslRes, pCSL_LCD_CB_REC pCbRec )
-{
-    DISPDRV_CB_RES_T apiRes;
-
-    LCD_DBG ( LCD_DBG_ID, "[DISPDRV] +%s\r\n", __FUNCTION__ );
-
-    if ( pCbRec->dispDrvApiCb != NULL )
-    {
-        switch ( cslRes )
-        {
-            case CSL_LCD_OK:
-              apiRes = DISPDRV_CB_RES_OK;
-              break;
-            default:
-              apiRes = DISPDRV_CB_RES_ERR;         
-              break;
-        }
-        
-        if ( pCbRec->dispDrvApiCbRev == DISP_DRV_CB_API_REV_1_0 ) 
-        {
-            ((DISPDRV_CB_T)pCbRec->dispDrvApiCb)( apiRes );
-        }
-        else    
-        {
-            ((DISPDRV_CB_API_1_1_T)pCbRec->dispDrvApiCb)
-                ( apiRes, pCbRec->dispDrvApiCbP1 );
-        }    
-    }
-        
-    CSL_SMI_Unlock ( pCbRec->cslH );
-    
-    LCD_DBG ( LCD_DBG_ID, "[DISPDRV] -%s\r\n", __FUNCTION__ );
-}
-
-
-//*****************************************************************************
-//
-// Function Name: R61581_HVGA_SMI_Update_ExtFb
-// 
-// Description:   DMA/OS Update using EXT frame buffer
-//
-//*****************************************************************************
-Int32 R61581_HVGA_SMI_Update_ExtFb ( 
-    DISPDRV_HANDLE_T        dispH,
-    void                    *pFb, 
-    DISPDRV_CB_API_1_1_T    apiCb
-    )
-{
-    CSL_LCD_UPD_REQ_T       req;
-    CSL_LCD_RES_T           cslRes;
-    Int32                   res    = 0;
-    R61581_HVGA_SMI_PANEL_T*  lcdDrv = (R61581_HVGA_SMI_PANEL_T*) dispH;
-        
-    LCD_DBG ( LCD_DBG_ID, "[DISPDRV] +%s\r\n", __FUNCTION__ );
-        
-    DISPDRV_CHECK_PTR_RET( dispH, &panel[0], "R61581_HVGA_SMI_Update");
-    
-    if ( lcdDrv->pwrState != DISP_PWR_SLEEP_OFF )
-    {
-        LCD_DBG ( LCD_DBG_ERR_ID, "[DISPDRV] +%s: Skip Due To Power "
-            "State\n\r", __FUNCTION__ );
-        return ( -1 );
-    }
-    
-    CSL_SMI_Lock ( lcdDrv->cslH );
-    r61581hvgaSmi_WrCmndP0 ( dispH, TRUE, MIPI_DCS_WRITE_MEMORY_START );
-    
-    req.buff           = pFb;
-    req.lineLenP       = lcdDrv->panelData->width;
-    req.lineCount      = lcdDrv->panelData->height;
-    req.timeOut_ms     = 100;
-    req.buffBpp        = lcdDrv->bpp;
-    
-    req.cslLcdCbRec.cslH            = lcdDrv->cslH;
-    req.cslLcdCbRec.dispDrvApiCbRev = DISP_DRV_CB_API_REV_1_1;
-    req.cslLcdCbRec.dispDrvApiCb    = (void*) apiCb;
-    req.cslLcdCbRec.dispDrvApiCbP1  = pFb;
-    
-    if( apiCb != NULL )
-       req.cslLcdCb = r61581hvgaSmi_Cb;
-    else
-       req.cslLcdCb = NULL;
-    
-    if ( (cslRes = CSL_SMI_Update ( lcdDrv->cslH, &req ) ) != CSL_LCD_OK ) 
-    {
-        LCD_DBG ( LCD_DBG_ERR_ID, "[DISPDRV] %s: ERROR[%d] returned by "
-            "CSL SMI Layer\n", __FUNCTION__, cslRes );
-        res = -1;    
-    }
-    
-    if( (res==-1) || (apiCb == NULL) )
-    {
-        CSL_SMI_Unlock ( lcdDrv->cslH );
-    }
-        
-    LCD_DBG ( LCD_DBG_ID, "[DISPDRV] -%s\r\n", __FUNCTION__ );
-    
-    return ( res );
-}
-
-//*****************************************************************************
-//
-// Function Name: R61581_HVGA_SMI_Update
-// 
-// Description:   DMA/OS Update using INT frame buffer
-//
-//*****************************************************************************
-Int32 R61581_HVGA_SMI_Update ( 
-    DISPDRV_HANDLE_T    dispH, 
-    int			fb_idx,
-    DISPDRV_CB_T        apiCb
-    )
-{
-    CSL_LCD_UPD_REQ_T       req;
-    CSL_LCD_RES_T           cslRes;
-    Int32                   res    = 0;
-    R61581_HVGA_SMI_PANEL_T*  lcdDrv = (R61581_HVGA_SMI_PANEL_T*) dispH;
-        
-    LCD_DBG ( LCD_DBG_ID, "[DISPDRV] +%s\r\n", __FUNCTION__ );
-        
-    DISPDRV_CHECK_PTR_RET( dispH, &panel[0], "R61581_HVGA_SMI_Update");
-    
-    if ( lcdDrv->pwrState != DISP_PWR_SLEEP_OFF )
-    {
-        LCD_DBG ( LCD_DBG_ERR_ID, "[DISPDRV] +%s: Skip Due To Power State\r\n", 
-            __FUNCTION__ );
-        return ( -1 );
-    }
-    
-    CSL_SMI_Lock ( lcdDrv->cslH );
-    r61581hvgaSmi_WrCmndP0 ( dispH, TRUE, MIPI_DCS_WRITE_MEMORY_START );
-
-    if (0 == fb_idx)
-    	req.buff           = lcdDrv->frameBuffer;
-     else
-	req.buff 	   = (void *)((UInt32)lcdDrv->frameBuffer  + 
-		lcdDrv->panelData->width * lcdDrv->panelData->height * lcdDrv->bpp);
-
-    LCD_DBG ( LCD_DBG_ID, "[DISPDRV] -%s fb phys = 0x%08x\n", __FUNCTION__,  (unsigned int)req.buff);
-
-    req.lineLenP       = lcdDrv->panelData->width;
-    req.lineCount      = lcdDrv->panelData->height;
-    req.timeOut_ms     = 100;
-    req.buffBpp        = lcdDrv->bpp;
-    
-    req.cslLcdCbRec.cslH            = lcdDrv->cslH;
-    req.cslLcdCbRec.dispDrvApiCbRev = DISP_DRV_CB_API_REV_1_0;
-    req.cslLcdCbRec.dispDrvApiCb    = (void*) apiCb;
-    req.cslLcdCbRec.dispDrvApiCbP1  = NULL;
-    
-    if( apiCb != NULL )
-       req.cslLcdCb = r61581hvgaSmi_Cb;
-    else
-       req.cslLcdCb = NULL;
-    
-    if ( (cslRes = CSL_SMI_Update ( lcdDrv->cslH, &req ) ) != CSL_LCD_OK ) 
-    {
-        LCD_DBG ( LCD_DBG_ERR_ID, "[DISPDRV] %s: ERROR[%d] returned by "
-            "CSL SMI Layer\n\r", __FUNCTION__, cslRes );
-        res = -1;    
-    }
-        
-    if( (res==-1) || (apiCb == NULL) )
-    {
-        CSL_SMI_Unlock ( lcdDrv->cslH );
-    }
-        
-    LCD_DBG ( LCD_DBG_ID, "[DISPDRV] -%s\r\n", __FUNCTION__ );
-    
-    return ( res );
-}
-
-                                        
-//*****************************************************************************
-//
-// Function Name: BCM92416_QVGA_SetCtl
-// 
-// Description:   
-//
-//*****************************************************************************
-Int32 R61581_HVGA_SMI_SetCtl ( 
-            DISPDRV_HANDLE_T    dispH, 
-            DISPDRV_CTRL_ID_T   ctrlID, 
-            void*               ctrlParams 
-            )
-{
-    Int32  res = -1;
-    
-    DISPDRV_CHECK_PTR_RET( dispH, &panel[0], "R61581_HVGA_SMI_SetCtl");
-
-    switch ( ctrlID )
-    {
-        case DISPDRV_CTRL_ID_SET_REG:
-            r61581hvgaSmi_IoCtlWr( dispH, (DISPDRV_CTRL_RW_REG*)ctrlParams );
-            res = 0;
-            break;
-        default:
-            LCD_DBG ( LCD_DBG_ERR_ID, "[DISPDRV] %s: CtrlId[%d] Not "
-                "Implemented\n\r", __FUNCTION__, ctrlID );
-            break;
-    }
-
-    return ( res );
-}
-                    
-//*****************************************************************************
-//
-// Function Name: BCM92416_QVGA_GetCtl
-// 
-// Description:   
-//
-//*****************************************************************************
-Int32 R61581_HVGA_SMI_GetCtl (
-    DISPDRV_HANDLE_T    dispH, 
-    DISPDRV_CTRL_ID_T   ctrlID, 
-    void*               ctrlParams 
-    )
-{
-    Int32                       res     = -1;
-    R61581_HVGA_SMI_PANEL_T*   dispDrv = (R61581_HVGA_SMI_PANEL_T*) dispH;
-    
-    DISPDRV_CHECK_PTR_RET( dispH, &panel[0], "R61581_HVGA_SMI_GetCtl");
-    
-    switch ( ctrlID )
-    {
-        case DISPDRV_CTRL_ID_GET_FB_ADDR:
-            ((DISPDRV_CTL_GET_FB_ADDR *)ctrlParams)->frame_buffer = 
-                dispDrv->frameBuffer;
-            res = 0;
-            break;
-            
-        case DISPDRV_CTRL_ID_GET_REG:
-            r61581hvgaSmi_IoCtlRd( dispH, (DISPDRV_CTRL_RW_REG*)ctrlParams );
-            res = 0;
-            break;
-            
-        default:
-            LCD_DBG ( LCD_DBG_ERR_ID, "[DISPDRV] %s: CtrlId[%d] Not "
-                "Implemented\n\r", __FUNCTION__, ctrlID );
-            break;
-    }
-    
-    return ( res );
-}            
->>>>>>> e823e7df
