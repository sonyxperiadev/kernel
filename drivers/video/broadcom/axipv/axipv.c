--- conflicted
+++ resolved
@@ -240,14 +240,9 @@
 	ctrl &= SFT_RSTN_MASK;
 	/* Do an immediate soft reset and wait for completion */
 	writel(ctrl, init->base_addr + REG_CTRL);
-<<<<<<< HEAD
-	while (!(readl(init->base_addr + REG_CTRL) & SFT_RSTN_DONE)) {
-		axipv_debug("udelay\n");
-=======
 	tries = 10;
 	while (tries && !(readl(init->base_addr + REG_CTRL) & SFT_RSTN_DONE)) {
 		axipv_debug("waiting for reset to complete\n");
->>>>>>> ab7f9753
 		udelay(5);
 		--tries;
 	}
@@ -261,10 +256,6 @@
 	dev->base_addr = init->base_addr;
 	dev->irq_cb = init->irq_cb;
 	dev->bypassPV = init->bypassPV;
-<<<<<<< HEAD
-	axipv_debug("PV bypass is %d\n",init->bypassPV);
-=======
->>>>>>> ab7f9753
 	dev->release_cb = init->release_cb;
 	INIT_WORK(&dev->irq_work, process_irq);
 	INIT_WORK(&dev->release_work, process_release);
