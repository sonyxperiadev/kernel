--- conflicted
+++ resolved
@@ -2516,12 +2516,6 @@
 	struct kona_fb_platform_data *pdata = (struct kona_fb_platform_data *)
 						pdev->dev.platform_data;
 
-<<<<<<< HEAD
-	remove_attributes(&pdev->dev);
-#ifdef CONFIG_DEBUG_FS
-	kona_fb_remove_debugfs(pdev);
-#endif
-=======
 	if (fb->fb_data->esdcheck) {
 		uint32_t tectl_gpio = fb->fb_data->tectl_gpio;
 		if (tectl_gpio > 0)
@@ -2529,7 +2523,10 @@
 		destroy_workqueue(fb->esd_check_wq);
 	}
 
->>>>>>> 1428628a
+	remove_attributes(&pdev->dev);
+#ifdef CONFIG_DEBUG_FS
+	kona_fb_remove_debugfs(pdev);
+#endif
 #ifdef CONFIG_FRAMEBUFFER_FPS
 	fb_fps_unregister(fb->fps_info);
 #endif
