/****************************************************************************
*
*	Copyright (c) 1999-2008 Broadcom Corporation
*
*   Unless you and Broadcom execute a separate written software license
*   agreement governing use of this software, this software is licensed to you
*   under the terms of the GNU General Public License version 2, available
*   at http://www.gnu.org/licenses/old-licenses/gpl-2.0.html (the "GPL").
*
*   Notwithstanding the above, under no circumstances may you combine this
*   software in any way with any other Broadcom software provided under a
*   license other than the GPL, without Broadcom's express prior written
*   consent.
*
****************************************************************************/

#include <linux/module.h>
#include <linux/kernel.h>
#include <linux/time.h>
#include <linux/dma-mapping.h>
#include <linux/errno.h>
#include <linux/string.h>
#include <linux/acct.h>
#include <linux/slab.h>
#include <linux/delay.h>
#include <linux/mm.h>
#include <linux/fb.h>
#include <linux/init.h>
#include <linux/kthread.h>
#include <linux/interrupt.h>
#include <linux/ioport.h>
#include <linux/platform_device.h>
#include <linux/uaccess.h>
#include <linux/proc_fs.h>
#include <linux/ipc/ipc.h>
#include <linux/clk.h>
#include <linux/regulator/consumer.h>
#include <linux/vt_kern.h>
#include <linux/gpio.h>
#include <video/kona_fb.h>
#include <mach/io.h>
#include <linux/delay.h>
#include <mach/memory.h>
#include <mach/io_map.h>
#include <plat/reg_axipv.h>
#include <asm/io.h>
#ifdef CONFIG_FRAMEBUFFER_FPS
#include <linux/fb_fps.h>
#endif
#include <linux/clk.h>
#include <plat/pi_mgr.h>
#include <linux/broadcom/mobcom_types.h>
#include <linux/reboot.h>
#include <linux/kdebug.h>
#include <linux/notifier.h>
#include "kona_fb.h"
#include "lcd/display_drv.h"
#include "lcd/lcd.h"

#include <linux/of.h>
#include <linux/of_irq.h>
#include <linux/of_platform.h>
#include <linux/of_gpio.h>

#ifdef CONFIG_DEBUG_FS
#include <linux/debugfs.h>
#include <linux/kobject.h>
#include <linux/seq_file.h>
#include <linux/ctype.h>
#endif /*  CONFIG_DEBUG_FS */

#ifdef CONFIG_FB_BRCM_CP_CRASH_DUMP_IMAGE_SUPPORT
#include <video/kona_fb_image_dump.h>
#include "lcd/dump_start_img.h"
#include "lcd/dump_end_img.h"
#include "lcd/ap_start_dump_img.h"
#include "lcd/cp_start_dump_img.h"
#include "lcd/ap_ramdump_start_img.h"
#include "lcd/cp_ramdump_start_img.h"
#endif
#ifdef CONFIG_IOMMU_API
#include <linux/iommu.h>
#include <plat/bcm_iommu.h>
#endif

#ifdef CONFIG_DEBUG_FS
#define DBGFS_MAX_BUFF_SIZE 30
#endif /* CONFIG_DEBUG_FS */

/*#define KONA_FB_DEBUG */
/*#define PARTIAL_UPDATE_SUPPORT */

#define KONA_IOCTL_SET_BUFFER_AND_UPDATE	_IO('F', 0x80)
#define KONA_IOCTL_GET_FB_IOVA			_IOR('F', 0x81, u32)

static struct pi_mgr_qos_node g_mm_qos_node;

#ifdef CONFIG_FB_BRCM_CP_CRASH_DUMP_IMAGE_SUPPORT
static DEFINE_SPINLOCK(g_fb_crash_spin_lock);
#endif

enum lcd_state {
	KONA_FB_UNBLANK,
	KONA_FB_BLANK
};

struct kona_fb {
	spinlock_t lock;
	struct mutex update_sem;
	struct completion prev_buf_done_sem;
	atomic_t buff_idx;
	atomic_t is_fb_registered;
	atomic_t is_graphics_started;
	int rotate;
	int is_display_found;
#ifdef CONFIG_FRAMEBUFFER_FPS
	struct fb_fps_info *fps_info;
#endif
	struct fb_info fb;
	u32 cmap[16];
	DISPDRV_T *display_ops;
	DISPDRV_INFO_T *display_info;
	DISPDRV_HANDLE_T display_hdl;
	struct pi_mgr_dfs_node dfs_node;
	int g_stop_drawing;
	struct proc_dir_entry *proc_entry;
	enum lcd_state blank_state;
	void *buff0;
	void *buff1;
	atomic_t force_update;
	struct notifier_block reboot_nb;
#ifdef CONFIG_FB_BRCM_CP_CRASH_DUMP_IMAGE_SUPPORT
	struct notifier_block die_nb;
#endif
	struct work_struct vsync_smart;

	size_t framesize_alloc;
	struct iommu_domain *direct_domain;
	struct sg_table *iovmm_table;
	struct kona_fb_platform_data *fb_data;
	struct platform_device *pdev;

	/* ESD check routine */
	struct workqueue_struct *esd_check_wq;
	struct delayed_work esd_check_work;
	struct completion tectl_gpio_done_sem;
	int esd_failure_cnt;
	/* user count */
	unsigned short open_count;

#ifdef CONFIG_DEBUG_FS
	struct dentry *dbgfs_dir;
#endif
};

static struct completion vsync_event;
static struct kona_fb *g_kona_fb;

#ifdef CONFIG_FB_BRCM_CP_CRASH_DUMP_IMAGE_SUPPORT
static void kona_fb_unpack_888rle(void *, void *, uint32_t, uint32_t, uint32_t);
static void kona_fb_unpack_565rle(void *, void *, uint32_t, uint32_t, uint32_t);
#endif

static int kona_fb_reboot_cb(struct notifier_block *, unsigned long, void *);
#ifdef CONFIG_FB_BRCM_CP_CRASH_DUMP_IMAGE_SUPPORT
static int kona_fb_die_cb(struct notifier_block *, unsigned long, void *);
#endif

static int lcd_boot_mode(char *);
static int lcd_panel_setup(char *);

static int need_page_alignment = 1;
static char g_disp_str[DISPDRV_NAME_SZ];
int g_display_enabled;

#ifdef KONA_FB_DEBUG
#define KONA_PROF_N_RECORDS 50
static volatile struct {
	struct timeval	curr_time;
	struct timeval	prev_time;
	int is_late;
	int use_te;
} kona_fb_profile[KONA_PROF_N_RECORDS];

static volatile u32 kona_fb_profile_cnt;

void kona_fb_profile_record(struct timeval prev_timeval,
		struct timeval curr_timeval, int is_too_late, int do_vsync)
{
	kona_fb_profile[kona_fb_profile_cnt].curr_time =  curr_timeval;
	kona_fb_profile[kona_fb_profile_cnt].prev_time =  prev_timeval;
	kona_fb_profile[kona_fb_profile_cnt].is_late   = is_too_late;
	kona_fb_profile[kona_fb_profile_cnt].use_te   = do_vsync;
	kona_fb_profile_cnt = (kona_fb_profile_cnt+1) % KONA_PROF_N_RECORDS;
}

static int
proc_write_fb_test(struct file *file, const char __user *buffer,
			size_t count, loff_t *data)
{
	int len, cnt, i, num;
	char value[20];

	if (count > 19)
		len = 19;
	else
		len = count;

	if (copy_from_user(value, buffer, len))
		return -EFAULT;

	value[len] = '\0';

	num = simple_strtoul(value, NULL, 0);

	if (num == 1)
		kona_display_crash_image(0);
	else
		kona_display_crash_image(1);

	i = kona_fb_profile_cnt;
	for (cnt = 0; cnt < KONA_PROF_N_RECORDS; cnt++) {
		if (i != 0)
			printk(KERN_ERR "%8u,%8u,%8u,%8u,%8u,%d, %d",
			kona_fb_profile[i].prev_time.tv_sec,
			kona_fb_profile[i].prev_time.tv_usec,
			kona_fb_profile[i].curr_time.tv_sec,
			kona_fb_profile[i].curr_time.tv_usec,
			(kona_fb_profile[i].prev_time.tv_sec -
			 kona_fb_profile[i-1].curr_time.tv_sec) * 1000000 +
			(kona_fb_profile[i].prev_time.tv_usec -
			 kona_fb_profile[i-1].curr_time.tv_usec),
			kona_fb_profile[i].is_late,
			kona_fb_profile[i].use_te);
		i = (i + 1) % KONA_PROF_N_RECORDS;
	}

	return len;
}
#else
#define kona_fb_profile_record(prev_timeval, curr_timeval, is_too_late, \
		do_vsync) do { } while (0)
#define proc_write_fb_test NULL
#endif /* KONA_FB_DEBUG */

static inline u32 convert_bitfield(int val, struct fb_bitfield *bf)
{
	unsigned int mask = (1 << bf->length) - 1;

	return (val >> (16 - bf->length) & mask) << bf->offset;
}

static int
kona_fb_setcolreg(unsigned int regno, unsigned int red, unsigned int green,
		  unsigned int blue, unsigned int transp, struct fb_info *info)
{
	struct kona_fb *fb = container_of(info, struct kona_fb, fb);

	konafb_debug("kona regno = %d r=%d g=%d b=%d\n", regno, red, green,
		     blue);

	if (regno < 16) {
		fb->cmap[regno] = convert_bitfield(transp, &fb->fb.var.transp) |
		    convert_bitfield(blue, &fb->fb.var.blue) |
		    convert_bitfield(green, &fb->fb.var.green) |
		    convert_bitfield(red, &fb->fb.var.red);
		return 0;
	} else {
		return 1;
	}
}

static int kona_fb_check_var(struct fb_var_screeninfo *var,
			     struct fb_info *info)
{
	konafb_debug("kona %s\n", __func__);

	if ((var->rotate & 1) != (info->var.rotate & 1)) {
		if ((var->xres != info->var.yres) ||
		    (var->yres != info->var.xres) ||
		    (var->xres_virtual != info->var.yres) ||
		    (var->yres_virtual > info->var.xres * 2) ||
		    (var->yres_virtual < info->var.xres)) {
			konafb_error("fb_check_var_failed\n");
			return -EINVAL;
		}
	} else {
		if ((var->xres != info->var.xres) ||
		    (var->yres != info->var.yres) ||
		    (var->xres_virtual != info->var.xres) ||
		    (var->yres_virtual > info->var.yres * 2) ||
		    (var->yres_virtual < info->var.yres)) {
			konafb_error("fb_check_var_failed\n");
			return -EINVAL;
		}
	}

	return 0;
}

static int kona_fb_set_par(struct fb_info *info)
{
#if 0
	struct kona_fb *fb = container_of(info, struct kona_fb, fb);

	konafb_debug("kona %s\n", __func__);

	if (fb->rotation != fb->fb.var.rotate) {
		konafb_warning("Rotation is not supported yet !\n");
		return -EINVAL;
	}
#endif

	return 0;
}

static inline void kona_clock_start(struct kona_fb *fb)
{
	fb->display_ops->start(fb->display_hdl, &fb->dfs_node);
}

static inline void kona_clock_stop(struct kona_fb *fb)
{
	fb->display_ops->stop(fb->display_hdl, &fb->dfs_node);
}

#ifdef CONFIG_IOMMU_API
static int kona_fb_direct_map(struct kona_fb *fb, size_t framesize_alloc,
			dma_addr_t phys_fbbase, dma_addr_t dma_addr)
{
	struct iommu_domain *domain = NULL;
	int ret = -ENXIO;
	struct kona_fb_platform_data *fb_data = fb->fb_data;
	struct platform_device *pdev = fb->pdev;

	/* 1-to-1 mapping */
	domain = iommu_domain_alloc(&platform_bus_type);
	if (NULL == domain)
		goto fail_alloc;

	if (iommu_attach_device(domain, &pdev->dev)) {
		ret = -EINVAL;
		pr_err("%s Attaching dev(%p) to iommu dev(%p) failed\n",
				"framebuffer", &pdev->dev,
				&fb_data->pdev_iommu->dev);
		goto fail_attach;
	}

	if (iommu_map(domain, dma_addr, phys_fbbase, framesize_alloc,
				0)) {
		ret = -EINVAL;
		pr_err("%s iommu mapping domain(%p) da(%#x) to pa(%#x) size(%#08x) failed\n",
				"framebuffer", domain, dma_addr,
				phys_fbbase, framesize_alloc);
		goto fail_map;
	}

	fb->direct_domain = domain;
	pr_info("%s succ\n", __func__);
	return 0;

fail_map:
	iommu_detach_device(domain, &pdev->dev);
fail_attach:
	iommu_domain_free(domain);
fail_alloc:
	pr_err("%s failed ret = %d\n", __func__, ret);
	return ret;
}

static int kona_fb_direct_unmap(struct kona_fb *fb,
			size_t framesize_alloc, dma_addr_t dma_addr)
{
	struct iommu_domain *domain = fb->direct_domain;
	struct platform_device *pdev = fb->pdev;

	if (NULL == domain) {
		pr_err("%s fail, direct_domain NULL\n", __func__);
		return -EIO;
	}

	iommu_unmap(domain, dma_addr, framesize_alloc);

	iommu_detach_device(domain, &pdev->dev);

	iommu_domain_free(domain);

	fb->direct_domain = NULL;
	pr_info("%s succ\n", __func__);
	return 0;
}

#ifdef CONFIG_BCM_IOVMM
static int kona_fb_iovmm_map(struct kona_fb *fb, size_t framesize_alloc,
			dma_addr_t phys_fbbase, dma_addr_t *p_dma_addr)
{
	int n_pages, i;
	struct scatterlist *sg;
	struct sg_table *table;
	int ret = -ENXIO;
	struct dma_iommu_mapping *mapping = NULL;
	struct kona_fb_platform_data *fb_data = fb->fb_data;
	struct platform_device *pdev = fb->pdev;
	dma_addr_t dma_addr;

	if (!fb_data->pdev_iovmm) {
		ret = -EINVAL;
		pr_err("%s: iovmm device not set\n", "framebuffer");
		goto fail;
	}
	mapping = platform_get_drvdata(fb_data->pdev_iovmm);
	arm_iommu_attach_device(&pdev->dev, mapping);
	pr_info("%s iommu-mapping(%p)\n", "framebuffer", mapping);

	table = kmalloc(sizeof(struct sg_table), GFP_KERNEL);
	if (!table) {
		ret = -ENOMEM;
		pr_err("Unable to allocate fb sgtable\n");
		goto fail;
	}
	n_pages = framesize_alloc >> PAGE_SHIFT;

	i = sg_alloc_table(table, 1, GFP_KERNEL);
	if (i) {
		ret = -ENOMEM;
		pr_err("sg_alloc_table failed\n");
		goto fail_sg_alloc;
	}
	for_each_sg(table->sgl, sg, table->nents, i) {
		struct page *page =
			phys_to_page(phys_fbbase);
		sg_set_page(sg, page, PAGE_SIZE * n_pages, 0);
	}
	dma_addr = arm_iommu_map_sgt(&pdev->dev, table, 0);
	if (dma_addr == DMA_ERROR_CODE) {
		ret = -EINVAL;
		pr_err("%16s: Failed iommu map da(%#x) pa(%#x) size(%#x)\n",
				"framebuffer", dma_addr, phys_fbbase,
				framesize_alloc);
		goto fail_map_sgt;
	}

	fb->iovmm_table = table;
	*p_dma_addr = dma_addr;
	pr_info("%s succ\n", __func__);
	return 0;

fail_map_sgt:
	sg_free_table(table);
fail_sg_alloc:
	kfree(table);
fail:
	pr_err("%s failed ret = %d\n", __func__, ret);
	return ret;
}

static int kona_fb_iovmm_unmap(struct kona_fb *fb,
			size_t framesize_alloc, dma_addr_t dma_addr)
{
	struct platform_device *pdev = fb->pdev;

	arm_iommu_unmap(&pdev->dev, dma_addr, framesize_alloc);

	if (fb->iovmm_table) {
		sg_free_table(fb->iovmm_table);
		kfree(fb->iovmm_table);
		fb->iovmm_table = NULL;
	}

	pr_info("%s succ\n", __func__);
	return 0;
}
#endif
#endif

#ifdef CONFIG_FB_BRCM_CP_CRASH_DUMP_IMAGE_SUPPORT
static void kona_fb_unpack_565rle(void *dst, void *src, uint32_t image_size,
				uint32_t img_w, uint32_t img_h)
{
	unsigned long count, index, len, data, pos;
	u16 *lcd_buf, *image_buf;

	image_buf = (u16 *)src;
	lcd_buf = (u16 *)dst;
	for (count = 0, pos = 0; count < image_size / 2; count += 2) {
		len = image_buf[count];
		data = image_buf[count + 1];
		for (index = 0; index < len; index++) {
			lcd_buf[pos++] = data;
			if (pos >  g_kona_fb->fb.fix.smem_len / 4)
				printk(KERN_ERR "Wrong image size!");
		}
	}
}

static void kona_fb_unpack_888rle(void *dst, void *src, uint32_t image_size,
				uint32_t img_w, uint32_t img_h)
{
	unsigned long count, len, data, pos, pix_left_curr_line;
	unsigned long x_margin, y_margin;
	u32 *lcd_buf;
	u16 *image_buf;
	int dir;

	struct fb_info *fb = &g_kona_fb->fb;

	image_buf = (u16 *)src;
	lcd_buf = (u32 *)dst;
	x_margin = (fb->var.xres - img_w) / 2;
	y_margin = (fb->var.yres - img_h) / 2;

	/*If rotation is enabled, move to the end of buffer*/
	if (g_kona_fb->rotate == FB_ROTATE_UD) {
		pos = (fb->var.xres * fb->var.yres - 1);
		dir = -1;
	} else {
		pos = 0;
		dir = 1;
	}
	pix_left_curr_line = img_w;
	pos += y_margin * fb->var.xres * dir;
	pos += x_margin * dir;
	for (count = 0; count < image_size; count += 8) {
		len = *image_buf++;
		len |= (*image_buf++) << 16;
		data = *image_buf++;
		data |= (*image_buf++ << 16);
		while (len) {
			while (pix_left_curr_line) {
				lcd_buf[pos] = data;
				pos += dir;
				--len;
				--pix_left_curr_line;
				if (pos > fb->fix.smem_len / 8)
					printk(KERN_ERR "Wrong image size!");
				if (!len)
					break;
			}
			if (!pix_left_curr_line) {
				pos += x_margin * 2 * dir;
				pix_left_curr_line = img_w;
			}
		}
	}
}

void kona_display_crash_image(enum crash_dump_image_idx image_idx)
{
	unsigned long flags, image_size, img_w, img_h;
	void *image_buf;
	static bool crash_displayed;

	if (panic_timeout == 1)
		return;

	pr_err("%s:%d image_idx=%d\n", __func__, __LINE__, image_idx);
	atomic_set(&g_kona_fb->force_update, 1);
	kona_clock_start(g_kona_fb);
	spin_lock_irqsave(&g_fb_crash_spin_lock, flags);

	switch (image_idx) {
	case GENERIC_DUMP_START:
		if (16 == g_kona_fb->fb.var.bits_per_pixel) {
			image_buf = (void *) &dump_start_img_565[0];
			image_size = sizeof(dump_start_img_565);
		} else {
			image_buf = (void *) &dump_start_img_888[0];
			image_size = sizeof(dump_start_img_888);
		}
		img_w = dump_start_img_w;
		img_h = dump_start_img_h;
		break;
	case CP_CRASH_DUMP_START:
		if (16 == g_kona_fb->fb.var.bits_per_pixel) {
			image_buf = (void *) &cp_dump_start_img_565[0];
			image_size = sizeof(cp_dump_start_img_565);
		} else {
			image_buf = (void *) &cp_dump_start_img_888[0];
			image_size = sizeof(cp_dump_start_img_888);
		}
		img_w = dump_cp_start_img_w;
		img_h = dump_cp_start_img_h;
		break;
	case AP_CRASH_DUMP_START:
		if (16 == g_kona_fb->fb.var.bits_per_pixel) {
			image_buf = (void *) &ap_dump_start_img_565[0];
			image_size = sizeof(ap_dump_start_img_565);
		} else {
			image_buf = (void *) &ap_dump_start_img_888[0];
			image_size = sizeof(ap_dump_start_img_888);
		}
		img_w = dump_ap_start_img_w;
		img_h = dump_ap_start_img_h;
		break;
	case GENERIC_DUMP_END:
	case CP_CRASH_DUMP_END:
	case AP_CRASH_DUMP_END:
		if (16 == g_kona_fb->fb.var.bits_per_pixel) {
			image_buf = (void *) &dump_end_img_565[0];
			image_size = sizeof(dump_end_img_565);
		} else {
			image_buf = (void *) &dump_end_img_888[0];
			image_size = sizeof(dump_end_img_888);
		}
		img_w = dump_end_img_w;
		img_h = dump_end_img_h;
		break;
	case CP_RAM_DUMP_START:
		if (16 == g_kona_fb->fb.var.bits_per_pixel) {
			image_buf = (void *) &cp_ramdump_start_img_565[0];
			image_size = sizeof(cp_ramdump_start_img_565);
		} else {
			image_buf = (void *) &cp_ramdump_start_img_888[0];
			image_size = sizeof(cp_ramdump_start_img_888);
		}
		img_w = cp_ramdump_start_img_w;
		img_h = cp_ramdump_start_img_h;
		break;
	case AP_RAM_DUMP_START:
		if (16 == g_kona_fb->fb.var.bits_per_pixel) {
			image_buf = (void *) &ap_ramdump_start_img_565[0];
			image_size = sizeof(ap_ramdump_start_img_565);
		} else {
			image_buf = (void *) &ap_ramdump_start_img_888[0];
			image_size = sizeof(ap_ramdump_start_img_888);
		}
		img_w = ap_ramdump_start_img_w;
		img_h = ap_ramdump_start_img_h;
		break;
	default:
		pr_err("Invalid image index passed\n");
		goto err_idx;
	}

	if (16 == g_kona_fb->fb.var.bits_per_pixel)
		kona_fb_unpack_565rle((void *)g_kona_fb->fb.screen_base,
					image_buf, image_size, img_w, img_h);
	else
		kona_fb_unpack_888rle((void *)g_kona_fb->fb.screen_base,
					image_buf, image_size, img_w, img_h);

	/* For video mode, it is sufficient if we draw on the active buffer*/
	if (!g_kona_fb->display_info->vmode || (false == crash_displayed)) {
		if (g_kona_fb->display_ops->update_no_os)
			g_kona_fb->display_ops->update_no_os(
				g_kona_fb->display_hdl, g_kona_fb->buff0, NULL);
	}

	crash_displayed = true;
err_idx:
	g_kona_fb->g_stop_drawing = 1;
	spin_unlock_irqrestore(&g_fb_crash_spin_lock, flags);
	kona_clock_stop(g_kona_fb);
}
#endif

static void kona_display_done_cb(int status)
{
	(void)status;
	if (!g_kona_fb->display_info->vmode)
		kona_clock_stop(g_kona_fb);
	konafb_debug("kona_fb release called\n");
	complete(&g_kona_fb->prev_buf_done_sem);
}

/* This function peforms the in-place rotation of the buffer */
int kona_fb_rotate_buffer(void *buffer, int deg, unsigned width,
				unsigned height, unsigned char bytes_per_pixel)
{
	int i = 0;
	unsigned int total_num_pixels = width * height;
	unsigned short *Bottom_2Bpp;
	unsigned short *Top_2Bpp;
	unsigned short temp_2Bpp;
	unsigned int *Bottom_4Bpp;
	unsigned int *Top_4Bpp;
	unsigned int temp_4Bpp;

	if (bytes_per_pixel == 2) {
		/* point to the first pixel */
		Top_2Bpp = buffer;
		/* point to the last pixel */
		Bottom_2Bpp = Top_2Bpp + (width * height) - 1;

		for (i = 0; i < total_num_pixels / 2; ++i) {
			/* swap pixels from top-left in forward direction
			   to pixels in bottom-right in reverse direction */
			temp_2Bpp = *Top_2Bpp;
			*Top_2Bpp++ = *Bottom_2Bpp;
			*Bottom_2Bpp-- = temp_2Bpp;
		}
	} else {
	/* if Bpp = 4 */
		/* point to the first pixel */
		Top_4Bpp = buffer;
		/* point to the last pixel */
		Bottom_4Bpp = Top_4Bpp + (width * height) - 1;

		for (i = 0; i < total_num_pixels / 2; ++i) {
			/* swap pixels from top-left in forward direction
			   to pixels in bottom-right in reverse direction */
			temp_4Bpp = *Top_4Bpp;
			*Top_4Bpp++ = *Bottom_4Bpp;
			*Bottom_4Bpp-- = temp_4Bpp;
		}
	}
	return 0;
}

static int kona_fb_pan_display(struct fb_var_screeninfo *var,
			       struct fb_info *info)
{
	int ret = 0;
	struct kona_fb *fb = container_of(info, struct kona_fb, fb);
	uint32_t buff_idx;
	int bytes_per_pixel = 0;
#ifdef CONFIG_FRAMEBUFFER_FPS
	void *dst;
#endif
	DISPDRV_WIN_t region, *p_region;

	buff_idx = var->yoffset ? 1 : 0;

	if (var->rotate == FB_ROTATE_UD) {
		bytes_per_pixel = var->bits_per_pixel / 8;
		konafb_debug("Rotating inside kernel\n");

		if (buff_idx == 1) {
			if (kona_fb_rotate_buffer(fb->fb.screen_base +
				(fb->buff1 - fb->buff0), FB_ROTATE_UD ,
				var->xres, var->yres, bytes_per_pixel))
				konafb_error("Unable to rotate !!\n");
		} else {
			if (kona_fb_rotate_buffer(fb->fb.screen_base,
				FB_ROTATE_UD, var->xres, var->yres,
							bytes_per_pixel))
				konafb_error("Unable to rotate !!\n");
		}
	}
	konafb_debug("kona %s with buff_idx =%d\n", __func__, buff_idx);

	if (mutex_lock_killable(&fb->update_sem))
		return -EINTR;

	if (1 == fb->g_stop_drawing) {
		konafb_debug(
		"kona FB/LCd is in the early suspend state and stops drawing now!");
		goto skip_drawing;
	}

	atomic_set(&fb->buff_idx, buff_idx);

#ifdef CONFIG_FRAMEBUFFER_FPS
	dst = (fb->fb.screen_base) +
	    (buff_idx * fb->fb.var.xres * fb->fb.var.yres *
	     (fb->fb.var.bits_per_pixel / 8));
	fb_fps_display(fb->fps_info, dst, 5, 2, 0);
#endif


	if (!atomic_read(&fb->is_fb_registered)) {
		if (!fb->display_info->vmode)
			kona_clock_start(fb);
		ret =
		    fb->display_ops->update(fb->display_hdl,
					    buff_idx ? fb->buff1 : fb->buff0,
					    NULL, NULL);
		if (!fb->display_info->vmode)
			kona_clock_stop(fb);
	} else {
		atomic_set(&fb->is_graphics_started, 1);
		if (var->reserved[0] == 0x54445055) {
			region.t = var->reserved[1] >> 16;
			region.l = (u16) var->reserved[1];
			region.b = (var->reserved[2] >> 16) - 1;
			region.r = (u16) var->reserved[2] - 1;
			region.w = region.r - region.l + 1;
			region.h = region.b - region.t + 1;
			region.mode = 0;
			p_region = &region;
		} else {
			region.t	= 0;
			region.l	= 0;
			region.b	= fb->fb.var.height - 1;
			region.r	= fb->fb.var.width - 1;
			region.w	= fb->fb.var.width;
			region.h	= fb->fb.var.height;
			region.mode	= 1;
			p_region = NULL;
		}
		if (!fb->display_info->vmode) {
			if (wait_for_completion_timeout(
			&fb->prev_buf_done_sem,	msecs_to_jiffies(10000)) <= 0)
				pr_err("%s:%d timed out waiting for completion",
					__func__, __LINE__);
			kona_clock_start(fb);
		}
		ret =
		    fb->display_ops->update(fb->display_hdl,
					buff_idx ? fb->buff1 : fb->buff0,
					p_region,
					(DISPDRV_CB_T)kona_display_done_cb);

		if (fb->display_info->vmode) {
			konafb_debug("waiting for release of 0x%x\n",
					buff_idx ? fb->buff0 : fb->buff1);
			if (wait_for_completion_timeout(
			&fb->prev_buf_done_sem,	msecs_to_jiffies(10000)) <= 0)
				pr_err("%s:%d timed out waiting for completion",
					__func__, __LINE__);
		}
	}
skip_drawing:
	mutex_unlock(&fb->update_sem);

	return ret;
}

#if defined(CONFIG_MACH_BCM_FPGA_E) || defined(CONFIG_MACH_BCM_FPGA)
static int kona_fb_sync(struct fb_info *info)
{
	pr_info("[KONA_FB]: HW Composer not enabled on Java Eve, return\n");
	return 0;
}
#else
static int kona_fb_sync(struct fb_info *info)
{
	wait_for_completion_interruptible(&vsync_event);
	return 0;
}
#endif
static void konafb_vsync_cb(void)
{
	if (g_kona_fb && g_kona_fb->display_info->vmode)
		complete(&vsync_event);
}

static void vsync_work_smart(struct work_struct *work)
{
	struct kona_fb *fb = container_of(work, struct kona_fb,
						vsync_smart);

	complete(&vsync_event);
	/* 16ms ~ 60HZ */
	usleep_range(16000, 16010);
	schedule_work(&fb->vsync_smart);
}

static ssize_t kona_fb_panel_name_show(struct device *dev,
		struct device_attribute *attr, char *buf)
{
	struct kona_fb *fb = dev_get_drvdata(dev);
	char const *name =  fb->fb_data->name ?
			fb->fb_data->name : "NoName";
	return scnprintf(buf, PAGE_SIZE, "Panel: %s\n", name);
}

static ssize_t kona_fb_panel_id_show(struct device *dev,
		struct device_attribute *attr, char *buf)
{
	struct kona_fb *fb = dev_get_drvdata(dev);
	uint8_t res_da = 0;
	uint8_t res_db = 0;
	uint8_t res_dc = 0;

	if (!fb->display_info->vmode)
		kona_clock_start(fb);
	panel_read(0xDA, &res_da, 1);
	panel_read(0xDB, &res_db, 1);
	panel_read(0xDC, &res_dc, 1);
	if (!fb->display_info->vmode)
		kona_clock_stop(fb);

	return scnprintf(buf, PAGE_SIZE, "Panel ID: 0x%.2x 0x%.2x 0x%.2x\n",
							res_da, res_db, res_dc);
}

static ssize_t kona_fb_panel_mode_show(struct device *dev,
		struct device_attribute *attr, char *buf)
{
	struct kona_fb *fb = dev_get_drvdata(dev);
	if (fb->display_info->special_mode_panel)
		return scnprintf(buf, PAGE_SIZE, "%d\n",
					fb->display_info->special_mode_on);
	else
		return scnprintf(buf, PAGE_SIZE, "%s\n", "Not supported");
}

static ssize_t kona_fb_panel_mode_store(struct device *dev,
		struct device_attribute *attr, const char *buf, size_t count)
{
	int ret = count;
	struct kona_fb *fb = dev_get_drvdata(dev);
	uint32_t val;

	if (sscanf(buf, "%i", &val) != 1) {
		pr_err("%s: Error, buf = %s\n", __func__, buf);
		ret = -EINVAL;
	} else {
		if (fb->display_info->special_mode_panel) {
			dev_info(dev, "%s: panel mode %i\n", __func__, val);
			if (val)
				fb->display_info->special_mode_on = 1;
			else
				fb->display_info->special_mode_on = 0;
		} else
			pr_err("%s: Not supported\n", __func__);
	}
	return ret;
}

static struct device_attribute panel_attributes[] = {
	__ATTR(panel_name, S_IRUGO, kona_fb_panel_name_show, NULL),
	__ATTR(panel_id, S_IRUGO, kona_fb_panel_id_show, NULL),
	__ATTR(panel_mode, S_IRUGO|S_IWUSR|S_IWGRP,
					kona_fb_panel_mode_show,
					kona_fb_panel_mode_store),
};

static int register_attributes(struct device *dev)
{
	int i;
	for (i = 0; i < ARRAY_SIZE(panel_attributes); i++)
		if (device_create_file(dev, panel_attributes + i))
			goto error;
	return 0;
error:
	dev_err(dev, "%s: Unable to create interface\n", __func__);
	for (--i; i >= 0; i--)
		device_remove_file(dev, panel_attributes + i);
	return -ENODEV;
}

static void remove_attributes(struct device *dev)
{
	int i;
	for (i = 0; i < ARRAY_SIZE(panel_attributes); i++)
		device_remove_file(dev, panel_attributes + i);
}

#ifdef CONFIG_DEBUG_FS
/*
 * Usage:
 * echo <reg> <nbr_bytes> > panel_read
 * reg in hex
 * nbr_bytes in decimal
 * example: echo 0xDA 1 > panel_read
 */
static ssize_t dbgfs_reg_read(struct file *file, const char __user *ubuf,
						size_t count, loff_t *ppos)
{
	int ret = 0;
	struct seq_file *s = file->private_data;
	struct kona_fb *fb = s->private;
	int len;
	UInt8 *buff;
	uint8_t reg;
	char *kbuf = NULL;
	char *p;
	int i;

	kbuf = kzalloc(sizeof(char) * count, GFP_KERNEL);
	if (!kbuf) {
		pr_err("%s: Failed to allocate buffer\n", __func__);
		ret = -ENOMEM;
		goto exit;
	}

	if (copy_from_user(kbuf, ubuf, count)) {
		pr_err("%s: Failed to copy from user\n", __func__);
		ret = -EFAULT;
		goto fail_exit;
	}

	p = kbuf;
	p = p + 2;
	if (sscanf(p, "%2hhx", &reg) != 1) {
		pr_err("%s: Parameter error\n", __func__);
		ret = -EINVAL;
		goto fail_exit;
	}
	p = p + 2;
	if (sscanf(p, "%d", &len) != 1) {
		pr_err("%s: Parameter error\n", __func__);
		ret = -EINVAL;
		goto fail_exit;
	}

	if (len == 0) {
		pr_err("%s: Parameter error (len = 0)\n", __func__);
		ret = -EINVAL;
		goto fail_exit;
	}

	buff = kzalloc(sizeof(char) * len, GFP_KERNEL);
	if (!buff) {
		pr_err("%s: Failed to allocate buffer\n", __func__);
		ret = -ENOMEM;
		goto fail_exit;
	}

	if (!fb->display_info->vmode)
		kona_clock_start(fb);

	panel_read(reg, buff, len);

	if (!fb->display_info->vmode)
		kona_clock_stop(fb);

	pr_info("%s: reg 0x%.2x, len %d\n", __func__, reg, len);
	for (i = 0; i < len; i++)
		pr_info("%s: buff[%i] 0x%.2x\n", __func__, i, buff[i]);

	kfree(buff);
fail_exit:
	kfree(kbuf);
exit:
	return count;
}

static int dbgfs_read_open(struct inode *inode, struct file *file)
{
	return single_open(file, NULL, inode->i_private);
}

static const struct file_operations dbgfs_read_fops = {
	.owner			= THIS_MODULE,
	.open			= dbgfs_read_open,
	.write			= dbgfs_reg_read,
	.llseek			= seq_lseek,
	.release		= single_release,
};

/*
 * Usage:
 * echo <type> <reg> <data, data, ...> > panel_write
 * type: dcs gen
 * reg in hex
 * data in hex
 * example: echo dcs 0x29 0 > panel_write
 */
static ssize_t dbgfs_reg_write(struct file *file, const char __user *ubuf,
						size_t count, loff_t *ppos)
{
	int ret = 0;
	u8 reg;
	char *kbuf = NULL;
	char *p;
	u8 rec[DBGFS_MAX_BUFF_SIZE];
	int rec_len = 0;
	u8 data;

	kbuf = kzalloc(sizeof(char) * count, GFP_KERNEL);
	if (!kbuf) {
		pr_err("%s: Failed to allocate buffer\n", __func__);
		ret = -ENOMEM;
		goto exit;
	}

	if (copy_from_user(kbuf, ubuf, count)) {
		pr_err("%s: Failed to copy from user\n", __func__);
		ret = -EFAULT;
		goto fail_exit;
	}

	p = kbuf;

	/* Get type of command */
	if (!strncmp(kbuf, "dcs", 3)) {
		rec[0] = DISPCTRL_WR_CMND;
		rec_len = 1;
	} else if (!strncmp(kbuf, "gen", 3)) {
		rec[0] = DISPCTRL_TAG_GEN_WR;
		rec_len = 2; /* save one slot for length */
	} else {
		pr_err("%s: Parameter error\n", __func__);
		ret = -EFAULT;
		goto fail_exit;
	}
	p = p + 3;

	/* Get  to next parameter */
	while (isspace(*p) || *p == '0' || (*p == 'x')) {
		p++;
	}

	if (iscntrl(*p)) { /* end of string? */
		ret = -EINVAL;
		goto fail_exit;
	}

	/* Get register */
	if (sscanf(p, "%4hhx", &reg) != 1) {
		pr_err("%s: Parameter error\n", __func__);
		ret = -EINVAL;
		goto fail_exit;
	}
	rec[rec_len] = reg;
	rec_len++;

	while (!isspace(*p) && !(*p == ',') && !iscntrl(*p))
		p++;

	/* Get data */
	while (!iscntrl(*p)) {
		if (isspace(*p) || (*p == ',')) {
			p++;
		} else if (isxdigit(*p)) {
			if (sscanf(p, "%4hhx", &data) == 1) {
				rec[rec_len] = data;
				rec_len++;
				if (rec_len >= DBGFS_MAX_BUFF_SIZE) {
					pr_info("%s: too many parameters\n",
								__func__);
					ret = -EINVAL;
					goto fail_exit;
				}
			}
			while (!isspace(*p) && !(*p == ',') && !iscntrl(*p))
				p++;
		} else {
			pr_info("%s: parameter parsing error\n", __func__);
			ret = -EINVAL;
			goto fail_exit;
		}
	}

	rec[rec_len] = 0; /* record must end with null */
	if (rec[0] == DISPCTRL_WR_CMND) {
		/* DCS has length in idx 0. command is not included */
		rec[0] = rec_len - 1;
	} else {
		if (rec_len <= 3) {
			pr_info("%s: generic command must have one parameter\n",
								__func__);
			ret = -EINVAL;
			goto fail_exit;
		}
		/* GEN has command in idx 0 and length in idx 1 */
		rec[1] = rec_len - 2;
	}
	panel_write(rec);

fail_exit:
	kfree(kbuf);
exit:
	return count;
}

static int dbgfs_write_open(struct inode *inode, struct file *file)
{
	return single_open(file, NULL, inode->i_private);
}

static const struct file_operations dbgfs_write_fops = {
	.owner			= THIS_MODULE,
	.open			= dbgfs_write_open,
	.write			= dbgfs_reg_write,
	.llseek			= seq_lseek,
	.release		= single_release,
};

void __init kona_fb_create_debugfs(struct platform_device *pdev)
{
	struct kona_fb *fb;
	struct device *dev;

	if (!pdev) {
		pr_err("%s: no device\n", __func__);
		return;
	}

	dev = &pdev->dev;

	fb = platform_get_drvdata(pdev);
	if (!fb) {
		dev_err(dev, "%s: failed to get drvdata\n", __func__);
		return;
	}
	if (!&dev->kobj) {
		dev_err(dev, "%s: no &dev->kobj\n", __func__);
		return;
	}

	fb->dbgfs_dir = debugfs_create_dir(kobject_name(&dev->kobj), 0);
	if (!fb->dbgfs_dir) {
		dev_err(dev, "%s: dbgfs create dir failed\n", __func__);
	} else {
		if (!debugfs_create_file("panel_read", S_IWUSR, fb->dbgfs_dir,
							fb, &dbgfs_read_fops)) {
			dev_err(dev, "%s: failed to create dbgfs read file\n",
								__func__);
			return;
		}
		if (!debugfs_create_file("panel_write", S_IWUSR, fb->dbgfs_dir,
						fb, &dbgfs_write_fops)) {
			dev_err(dev, "%s: failed to create dbgfs write file\n",
								__func__);
			return;
		}
	}
}

void __exit kona_fb_remove_debugfs(struct platform_device *pdev)
{
	struct kona_fb *fb;

	if (!pdev || !&pdev->dev) {
		pr_err("%s: no device\n", __func__);
		return;
	}

	fb = platform_get_drvdata(pdev);
	if (!fb) {
		dev_err(&pdev->dev, "%s: failed to get drvdata\n", __func__);
		return;
	}
	debugfs_remove_recursive(fb->dbgfs_dir);
}
#endif /* CONFIG_DEBUG_FS */

static int enable_display(struct kona_fb *fb)
{
	int ret = 0;

	ret = fb->display_ops->init(fb->display_info, &fb->display_hdl);
	if (ret != 0) {
		konafb_error("Failed to init this display device!\n");
		goto fail_to_init;
	}

	kona_clock_start(fb);
	ret = fb->display_ops->open(fb->display_hdl);
	if (ret != 0) {
		konafb_error("Failed to open this display device!\n");
		goto fail_to_open;
	}
	if (fb->fb_data->pm_sleep)
		ret = fb->display_ops->power_control(fb->display_hdl,
				CTRL_SLEEP_OUT);
	else
		ret = fb->display_ops->power_control(fb->display_hdl,
				CTRL_PWR_ON);
	if (ret != 0) {
		konafb_error("Failed to power on this display device!\n");
		goto fail_to_power_control;
	}
	INIT_WORK(&fb->vsync_smart, vsync_work_smart);
	if (!fb->display_info->vmode) {
		schedule_work(&fb->vsync_smart);
		kona_clock_stop(fb);
	}

	konafb_debug("kona display is enabled successfully\n");
	return 0;

fail_to_power_control:
	fb->display_ops->close(fb->display_hdl);
fail_to_open:
	kona_clock_stop(fb);
	fb->display_ops->exit(fb->display_hdl);
fail_to_init:
	return ret;

}

static int disable_display(struct kona_fb *fb)
{
	int ret = 0;

	if (!fb->display_info->vmode)
		kona_clock_start(fb);
	cancel_work_sync(&fb->vsync_smart);

	if (fb->fb_data->pm_sleep)
		fb->display_ops->power_control(fb->display_hdl,
			CTRL_SLEEP_IN);
	else
		fb->display_ops->power_control(fb->display_hdl,
			CTRL_PWR_OFF);
	fb->display_ops->close(fb->display_hdl);
	fb->display_ops->exit(fb->display_hdl);
	kona_clock_stop(fb);
	konafb_debug("kona display is disabled successfully\n");
	return ret;
}

static int kona_fb_ioctl(struct fb_info *info, unsigned int cmd,
			 unsigned long arg)
{
	void *ptr = NULL;
	int ret = 0;
	struct kona_fb *fb = container_of(info, struct kona_fb, fb);

	konafb_debug("kona ioctl called! Cmd %x, Arg %lx\n", cmd, arg);
	switch (cmd) {

	case FBIO_WAITFORVSYNC:
		if (wait_for_completion_killable(&vsync_event) < 0) {
			konafb_info("Failed to get a vsync event\n");
			ret = -ETIMEDOUT;
		}
		break;

	case KONA_IOCTL_SET_BUFFER_AND_UPDATE:
		if (mutex_lock_killable(&fb->update_sem))
			return -EINTR;
		ptr = (void *)arg;

		if (ptr == NULL) {
			mutex_unlock(&fb->update_sem);
			return -EFAULT;
		}

		if (!fb->display_info->vmode) {
			if (wait_for_completion_timeout(
			&fb->prev_buf_done_sem,	msecs_to_jiffies(10000)) <= 0)
				pr_err("%s:%d timed out waiting for completion",
					__func__, __LINE__);
			kona_clock_start(fb);
			ret = fb->display_ops->update(
					fb->display_hdl, ptr, NULL, NULL);
			kona_clock_stop(fb);
			complete(&g_kona_fb->prev_buf_done_sem);
		} else {
			ret = fb->display_ops->update(
					fb->display_hdl, ptr, NULL, NULL);
		}

		mutex_unlock(&fb->update_sem);
		break;

	case KONA_IOCTL_GET_FB_IOVA:
		ptr = (void *)arg;
		if (ptr == NULL) {
			pr_err("arg=NULL\n");
			return -EFAULT;
		}
		ret = copy_to_user(ptr, &fb->buff0, sizeof(u32));
		if (ret < 0)
			pr_err("copy2user failed ret=%d\n", ret);
		break;

	default:
		konafb_error("Wrong ioctl cmd\n");
		ret = -ENOTTY;
		break;
	}

	return ret;
}

static int kona_fb_blank(int blank_mode, struct fb_info *info)
{
	struct kona_fb *fb = container_of(info, struct kona_fb, fb);

	switch (blank_mode) {
	case FB_BLANK_POWERDOWN:
	case FB_BLANK_HSYNC_SUSPEND:
	case FB_BLANK_VSYNC_SUSPEND:
	case FB_BLANK_NORMAL:
		if (fb->blank_state == KONA_FB_BLANK) {
			konafb_error("Display already in blank state\n");
			break;
		}

		if (fb->fb_data->esdcheck) {
			/* cancel the esd check routine */
			cancel_delayed_work(&fb->esd_check_work);
		}

		mutex_lock(&fb->update_sem);
		fb->g_stop_drawing = 1;
		/* In case of video mode, DSI commands can be sent out-of-sync
		 * of buffers */
		if (!fb->display_info->vmode) {
			if (wait_for_completion_timeout(
			&fb->prev_buf_done_sem,	msecs_to_jiffies(10000)) <= 0)
				pr_err("%s:%d timed out waiting for completion",
					__func__, __LINE__);
			kona_clock_start(fb);
			if (fb->display_ops->power_control(fb->display_hdl,
					       CTRL_SCREEN_OFF))
				konafb_error(
				"Failed to blank this display device!\n");
			kona_clock_stop(fb);
			complete(&g_kona_fb->prev_buf_done_sem);
		} else {
			if (fb->display_ops->power_control(fb->display_hdl,
					       CTRL_SCREEN_OFF))
				konafb_error(
				"Failed to blank this display device!\n");
		}

		/* screen goes to sleep mode */
		disable_display(fb);
		mutex_unlock(&fb->update_sem);
		/* Ok for MM going to shutdown state */
		pi_mgr_qos_request_update(&g_mm_qos_node,
					  PI_MGR_QOS_DEFAULT_VALUE);

		fb->blank_state = KONA_FB_BLANK;
		break;

	case FB_BLANK_UNBLANK:

		if (fb->blank_state == KONA_FB_UNBLANK) {
			konafb_error("Display already in unblank state\n");
			break;
		}
		/* Ok for MM going to retention but not shutdown state */
		pi_mgr_qos_request_update(&g_mm_qos_node, 10);
		/* screen comes out of sleep */
		if (enable_display(fb))
			konafb_error("Failed to enable this display device\n");

		if (!fb->display_info->vmode) {
			if (wait_for_completion_timeout(
			&fb->prev_buf_done_sem,	msecs_to_jiffies(10000)) <= 0)
				pr_err("%s:%d timed out waiting for completion",
					__func__, __LINE__);

			kona_clock_start(fb);
		}
		fb->display_ops->update(fb->display_hdl,
				fb->fb.var.yoffset ? fb->buff1 : fb->buff0,
				NULL,
				(DISPDRV_CB_T)kona_display_done_cb);

		if (fb->display_info->vmode) {
			if (wait_for_completion_timeout(
			&fb->prev_buf_done_sem,	msecs_to_jiffies(10000)) <= 0)
				pr_err("%s:%d timed out waiting for completion",
					__func__, __LINE__);
		}

		mutex_lock(&fb->update_sem);
		fb->g_stop_drawing = 0;
		mutex_unlock(&fb->update_sem);

		if (!fb->display_info->vmode) {
			kona_clock_start(fb);

			if (fb->display_ops->
			    power_control(fb->display_hdl, CTRL_SCREEN_ON))
				konafb_error
				("Failed to unblank this display device!\n");

			kona_clock_stop(fb);
		} else {
			if (fb->display_ops->
			    power_control(fb->display_hdl, CTRL_SCREEN_ON))
				konafb_error
				("Failed to unblank this display device!\n");
		}
#ifdef CONFIG_FB_BRCM_CP_CRASH_DUMP_IMAGE_SUPPORT
		if (atomic_read(&g_kona_fb->force_update))
			kona_display_crash_image(CP_CRASH_DUMP_START);
#endif
		if (fb->fb_data->esdcheck) {
			/* schedule the esd check routine */
			queue_delayed_work(fb->esd_check_wq,
					&fb->esd_check_work,
			msecs_to_jiffies(fb->fb_data->esdcheck_period_ms));
		}
		fb->blank_state = KONA_FB_UNBLANK;
		break;

	default:
		return 1;
	}

	return 0;
}

static irqreturn_t kona_fb_esd_irq(int irq, void *dev_id)
{
	struct kona_fb *fb = (struct kona_fb *)dev_id;
	complete(&fb->tectl_gpio_done_sem);
	return IRQ_HANDLED;
}



static void kona_fb_esd_check(struct work_struct *data)
{
	struct kona_fb *fb = container_of((struct delayed_work *)data,
			struct kona_fb, esd_check_work);
	int esd_result = -EIO;
	uint32_t tectl_gpio = fb->fb_data->tectl_gpio;

	if (g_display_enabled) {
		/* Wait fb initial completed */
		queue_delayed_work(fb->esd_check_wq, &fb->esd_check_work,
			msecs_to_jiffies(fb->fb_data->esdcheck_period_ms));
		return;
	}

	if (fb->g_stop_drawing)
		return;

	if (tectl_gpio > 0) {
		unsigned long jiff_in = 0;

		/* mark as incomplete before waiting the esd signal */
		INIT_COMPLETION(fb->tectl_gpio_done_sem);
		enable_irq(gpio_to_irq(tectl_gpio));
		jiff_in = wait_for_completion_timeout(&fb->tectl_gpio_done_sem,
				msecs_to_jiffies(200));
		if (!jiff_in) {
			konafb_error("Wait esd gpio irq timeout\n");
			esd_result = -EIO;
		} else
			esd_result = 0;
		disable_irq(gpio_to_irq(tectl_gpio));
	} else {
		mutex_lock(&fb->update_sem);
		if (fb->display_info->esd_check_fn)
			esd_result = fb->display_info->esd_check_fn();
		if (esd_result < 0) /* stop drawing till error is recovered */
			fb->g_stop_drawing = 1;
		mutex_unlock(&fb->update_sem);
	}

	konafb_debug("esd_result %d\n", esd_result);

	if (esd_result < 0) {
		konafb_error("result %d failure_cnt %d\n", esd_result,
				fb->esd_failure_cnt);

		fb->esd_failure_cnt++;
		if (fb->esd_failure_cnt > fb->fb_data->esdcheck_retry) {
			konafb_error("too many fail %d, disable esd check\n",
					fb->esd_failure_cnt);
			fb->fb_data->esdcheck = FALSE;
			cancel_delayed_work(&fb->esd_check_work);
			destroy_workqueue(fb->esd_check_wq);
		}
	} else {
		fb->esd_failure_cnt = 0;
		queue_delayed_work(fb->esd_check_wq, &fb->esd_check_work,
			msecs_to_jiffies(fb->fb_data->esdcheck_period_ms));
	}

	return;
}

void free_platform_data(struct device *dev)
{
	if (dev->of_node)
		kfree(dev->platform_data);
}

static int __init lcd_panel_setup(char *panel)
{
	if (panel && strlen(panel)) {
		pr_err("bootloader has initialised %s\n", panel);
		strcpy(g_disp_str, panel);
		g_display_enabled = 1;
	}
	return 1;
}
__setup("lcd_panel=", lcd_panel_setup);


static int __init lcd_boot_mode(char *mode)
{
#ifndef CONFIG_FB_NEED_PAGE_ALIGNMENT
	if (mode && strlen(mode)) {
		if (!strcmp(mode, "recovery") || !strcmp(mode, "charger"))
			need_page_alignment = 0;
	}
#endif
	return 1;
}
__setup("androidboot.mode=", lcd_boot_mode);

#ifdef CONFIG_OF
static struct kona_fb_platform_data * __init get_of_data(struct device_node *np)
{
	u32 val;
	const char *str;
	struct kona_fb_platform_data *fb_data;
#ifdef CONFIG_IOMMU_API
	struct device_node *tmp_node;
#endif

	fb_data = kzalloc(sizeof(struct kona_fb_platform_data),
		GFP_KERNEL);
	if (!fb_data) {
		pr_err("couldn't allocate memory for pdata");
		goto alloc_failed;
	}

	if (of_property_read_string(np,	"module-name", &str))
		goto of_fail;
	if (unlikely(strlen(str) > DISPDRV_NAME_SZ))
		goto of_fail;
	if (g_display_enabled && strcmp(str, g_disp_str)) {
		pr_err("%s != %s enabled by bootloader\n", str, g_disp_str);
		goto of_fail;
	}
	strcpy(fb_data->name, str);

	if (of_property_read_string(np, "reg-name", &str))
		goto of_fail;
	if (unlikely(strlen(str) > DISPDRV_NAME_SZ))
		goto of_fail;
	strcpy(fb_data->reg_name, str);
	fb_data->rst.gpio = of_get_named_gpio(np, "rst-gpio", 0);
	if (!gpio_is_valid(fb_data->rst.gpio))
		goto of_fail;
	if (of_property_read_u32(np, "rst-setup", &val))
		goto of_fail;
	fb_data->rst.setup = val;
	if (of_property_read_u32(np, "rst-pulse", &val))
		goto of_fail;
	fb_data->rst.pulse = val;
	if (of_property_read_u32(np, "rst-hold", &val))
		goto of_fail;
	fb_data->rst.hold = val;

	if (of_property_read_bool(np, "rst-active-high"))
		fb_data->rst.active = true;
	else
		fb_data->rst.active = false;

	if (of_property_read_u32(np, "rotation", &val))
		goto of_fail;
	fb_data->rotation = val;

	fb_data->detect.gpio = of_get_named_gpio(np, "detect-gpio", 0);
	if (gpio_is_valid(fb_data->detect.gpio)) {
		if (of_property_read_u32(np,
			"detect-gpio-val", &val))
			goto of_fail;
		fb_data->detect.gpio_val = val;

		fb_data->detect.active =
			gpio_get_value(fb_data->detect.gpio);
		if (fb_data->detect.active !=
				fb_data->detect.gpio_val) {
			konafb_error(
			"gpio %d value failed for panel %s\n",
			fb_data->detect.gpio, fb_data->name);
			goto of_fail;
		}
	}

	if (of_property_read_bool(np, "vmode"))
		fb_data->vmode = true;
	else
		fb_data->vmode = false;
	if (of_property_read_bool(np, "vburst"))
		fb_data->vburst = true;
	else
		fb_data->vburst = false;
	if (of_property_read_bool(np, "cmnd-LP"))
		fb_data->cmnd_LP = true;
	else
		fb_data->cmnd_LP = false;
	if (of_property_read_bool(np, "te-ctrl"))
		fb_data->te_ctrl = true;
	else
		fb_data->te_ctrl = false;
	if (of_property_read_bool(np, "pm-sleep"))
		fb_data->pm_sleep = true;
	else
		fb_data->pm_sleep = false;

	if (of_property_read_u32(np, "col-mod-i", &val))
		goto of_fail;
	fb_data->col_mod_i = (uint8_t)val;
	if (of_property_read_u32(np, "col-mod-o", &val))
		goto of_fail;
	fb_data->col_mod_o = (uint8_t)val;
	if (of_property_read_u32(np, "width", &val))
		goto of_fail;
	fb_data->width = (uint16_t)val;
	if (of_property_read_u32(np, "height", &val))
		goto of_fail;
	fb_data->height = (uint16_t)val;
	if (of_property_read_u32(np, "fps", &val))
		goto of_fail;
	fb_data->fps = (uint8_t)val;
	if (of_property_read_u32(np, "lanes", &val))
		goto of_fail;
	fb_data->lanes = (uint8_t)val;
	if (of_property_read_u32(np, "hs-bitrate", &val))
		goto of_fail;
	fb_data->hs_bps = val;
	if (of_property_read_u32(np, "lp-bitrate", &val))
		goto of_fail;
	fb_data->lp_bps = val;

	/* Desense offset value to be absolute value w.r.t hs-bitrate */
	if (of_property_read_u32(np, "desense-offset", &val)) {
		konafb_info("desense offset not populated\n");
		fb_data->desense_offset = 0;
	} else {
		konafb_info("desense offset requested %d\n", val);
		fb_data->desense_offset = (int) val;
	}

	/*Get the ESD config */
	if (of_property_read_bool(np, "esdcheck")) {
		fb_data->esdcheck = TRUE;
		if (of_property_read_u32(np, "esdcheck-period-ms", &val))
			goto of_fail;
		fb_data->esdcheck_period_ms = val;
		if (of_property_read_u32(np, "esdcheck-retry", &val))
			goto of_fail;
		fb_data->esdcheck_retry = (uint8_t)val;
		if (of_property_read_u32(np, "tectl-gpio", &val))
			fb_data->tectl_gpio = 0;
		else {
			/* Only allow tectl as gpio if TE is not used */
			if (fb_data->vmode || !fb_data->te_ctrl)
				fb_data->tectl_gpio = val;
			else
				konafb_info("Can't enable tectl_gpio");
		}
	} else
		fb_data->esdcheck = FALSE;

#ifdef CONFIG_IOMMU_API
	/* Get the iommu device and link fb dev to iommu dev */
	tmp_node = of_parse_phandle(np, "iommu", 0);
	if (tmp_node  == NULL) {
		pr_err("%s get node(iommu) failed\n", __func__);
		goto of_fail;
	}
	fb_data->pdev_iommu = of_find_device_by_node(tmp_node);
	if (fb_data->pdev_iommu == NULL) {
		pr_err("%s get iommu device failed\n", __func__);
		goto of_fail;
	}
#endif /* CONFIG_IOMMU_API */

#ifdef CONFIG_BCM_IOVMM
	/* Get the iommu mapping and attach fb dev to mapping */
	tmp_node = of_parse_phandle(np,	"iovmm", 0);
	if (tmp_node  == NULL) {
		pr_err("%s get node(iovmm) failed\n", __func__);
		goto of_fail;
	}
	fb_data->pdev_iovmm = of_find_device_by_node(tmp_node);
	if (fb_data->pdev_iovmm == NULL) {
		pr_err("%s get iovmm device failed\n", __func__);
		goto of_fail;
	}
#endif /* CONFIG_BCM_IOVMM */


	return fb_data;

of_fail:
	konafb_error("get_of_data failed\n");
	kfree(fb_data);
alloc_failed:
	return NULL;
}
#endif /* CONFIG_OF */

static char *get_seq(DISPCTRL_REC_T *rec)
{
	char *buff, *dst;
	int list_len, cmd_len;
	DISPCTRL_REC_T *cur;
	int i;

	buff = NULL;
	/* Get the length of sequence in bytes = cmd+data+headersize+null */
	cur = rec;
	list_len = 0;
	for (i = 0; DISPCTRL_LIST_END != cur[i].type; i++) {
		if (DISPCTRL_WR_DATA == cur[i].type)
			list_len++;
		else if (DISPCTRL_GEN_WR_CMND == cur[i].type)
			list_len += 3; /* One more tag for Gen cmd */
		else
			list_len += 2; /* Indicates new packet */
	}

	list_len++; /* NULL termination */

	/* Allocate buff = length */
	buff = kmalloc(list_len, GFP_KERNEL);
	if (!buff)
		goto seq_done;


	/* Parse the DISPCTRL_REC_T[], extract data and fill buff */
	cur = rec;
	dst = buff;
	i = 0;
	for (i = 0; DISPCTRL_LIST_END != cur[i].type; i++) {
		switch (cur[i].type) {
		case DISPCTRL_GEN_WR_CMND:
			*dst++ = DISPCTRL_TAG_GEN_WR;
			/* fall through */
		case DISPCTRL_WR_CMND:
			cmd_len = 1;
			dst++;
			*dst++ = cur[i].val;
			while (DISPCTRL_WR_DATA == cur[i + 1].type) {
				i++;
				*dst++ = cur[i].val;
				cmd_len++;
			}
			if (cmd_len > DISPCTRL_MAX_DATA_LEN) {
				pr_err("cmd_len %d reach max\n", cmd_len);
				kfree(buff);
				buff = NULL;
				goto seq_done;
			}
			*(dst - cmd_len - 1) = cmd_len;
			break;
		case DISPCTRL_SLEEP_MS:
			/* Maximum packet size is limited to 254 */
			*dst++ = DISPCTRL_TAG_SLEEP;
			*dst++ = cur[i].val;
			break;
		default:
			pr_err("Invalid control list type %d\n", cur[i].type);
		}
	}

	/* Put a NULL at the end */
	*dst = 0;
	if (dst != (buff + list_len - 1))
		pr_err("dst ptr mismatch\n");
#if 0
	pr_err("dst %p buff %p\n", dst, buff);
	dst = buff;
	while (*dst)
		pr_err("%d ", *dst++);
	pr_err("list end size %d\n", list_len);
#endif
seq_done:
	return buff;
}

static int __init populate_dispdrv_cfg(struct kona_fb *fb,
	struct kona_fb_platform_data *pd)
{
	struct lcd_config *cfg;
	DISPDRV_INFO_T *info;
	int ret = -1;

	cfg = get_dispdrv_cfg(pd->name);
	if (!cfg) {
		pr_err("Couldn't find a suitable dispdrv\n");
		ret = -ENXIO;
		goto err_cfg;
	}

	if (cfg->mode_supp != LCD_CMD_VID_BOTH) {
		if (pd->vmode && (cfg->mode_supp != LCD_VID_ONLY)) {
			pr_err("No vid mode support\n");
			ret = -EINVAL;
			goto err_cfg;
		}
		if (!pd->vmode && (cfg->mode_supp != LCD_CMD_ONLY)) {
			pr_err("No cmd mode support\n");
			ret = -EINVAL;
			goto err_cfg;
		}
	}

	/* Allocate memory for disp_info */
	/* Setting memory to zero is mandatory for this struct */
	info = kzalloc(sizeof(DISPDRV_INFO_T), GFP_KERNEL);
	if (!info) {
		pr_err("Failed to allocate memory fr disp_info\n");
		ret = -ENOMEM;
		goto err_mem_disp_info;
	}

	/* Fill up "info" using "cfg" and "pd" */
	info->name = pd->name;
	info->reg_name = pd->reg_name;
	info->rst = &pd->rst;
	info->vmode = pd->vmode;
	info->vburst = (pd->vburst == cfg->vburst) ? pd->vburst : false;
	info->vid_cmnds = cfg->vid_cmnds;
	info->cmnd_LP = pd->cmnd_LP;
	info->te_ctrl = pd->te_ctrl;
	info->width = pd->width;
	info->height = pd->height;
	info->lanes = (pd->lanes > cfg->max_lanes) ? cfg->max_lanes : pd->lanes;

	/* Hardcode for now */
	info->in_fmt = pd->col_mod_i;
	info->out_fmt = pd->col_mod_o;
	if (info->in_fmt == DISPDRV_FB_FORMAT_RGB666U ||
			info->in_fmt == DISPDRV_FB_FORMAT_RGB666P ||
			info->in_fmt == DISPDRV_FB_FORMAT_RGB565)
		info->Bpp = 2;
	else
		info->Bpp = 4;

	info->phys_width = cfg->phys_width;
	info->phys_height = cfg->phys_height;
	info->fps = pd->fps;

	info->slp_in_seq = get_seq(cfg->slp_in_seq);
	if (!info->slp_in_seq)
		goto err_slp_in_seq;
	info->slp_out_seq = get_seq(cfg->slp_out_seq);
	if (!info->slp_out_seq)
		goto err_slp_out_seq;
	info->scrn_on_seq = get_seq(cfg->scrn_on_seq);
	if (!info->scrn_on_seq)
		goto err_scrn_on_seq;
	info->scrn_off_seq = get_seq(cfg->scrn_off_seq);
	if (!info->scrn_off_seq)
		goto err_scrn_off_seq;
	if (cfg->verify_id) {
		info->id_seq = get_seq(cfg->id_seq);
		if (!info->id_seq)
			goto err_id_seq;
	}
	memcpy(info->phy_timing, cfg->phy_timing, sizeof(info->phy_timing));
	if (info->vmode) {
		info->init_seq = get_seq(cfg->init_vid_seq);
		info->hs = cfg->hs;
		info->hbp = cfg->hbp;
		info->hfp = cfg->hfp;
		info->hbllp = cfg->hbllp;
		info->vs = cfg->vs;
		info->vbp = cfg->vbp;
		info->vfp = cfg->vfp;
	} else {
		info->init_seq = get_seq(cfg->init_cmd_seq);
		info->updt_win_fn = cfg->updt_win_fn;
		info->updt_win_seq_len = cfg->updt_win_seq_len;
	}
	if (!info->init_seq)
		goto err_init_seq;

	if (!info->vmode) {
		if (!info->updt_win_seq_len) {
			pr_err("Abort: win_seq_len = 0 for command mode\n");
			goto err_win_seq;
		}
		info->win_seq = kmalloc(info->updt_win_seq_len, GFP_KERNEL);
		if (!info->win_seq)
			goto err_win_seq;
	}

	/* Panel special mode */
	if (cfg->special_mode_panel) {
		info->special_mode_on_seq =
					get_seq(cfg->special_mode_on_cmd_seq);
		if (!info->special_mode_on_seq)
			goto err_special_mode_seq;
		info->special_mode_off_seq =
					get_seq(cfg->special_mode_off_cmd_seq);
		if (!info->special_mode_off_seq)
			goto err_special_mode_seq;
		info->special_mode_on = cfg->special_mode_on;
		info->special_mode_panel = cfg->special_mode_panel;
		pr_info("%s(%d): Panel special mode: %d\n",
				__func__, __LINE__, info->special_mode_on);
	}

	/* burst mode changes to be taken care here or PV? */
	info->hs_bps = (pd->hs_bps > cfg->max_hs_bps) ?
				 cfg->max_hs_bps : pd->hs_bps;
	info->lp_bps = (pd->lp_bps > cfg->max_lp_bps) ?
				 cfg->max_lp_bps : pd->lp_bps;
	info->desense_offset = pd->desense_offset;

	info->vsync_cb = (info->vmode) ? konafb_vsync_cb : NULL;
	info->cont_clk = cfg->cont_clk;
	info->init_fn = cfg->init_fn;
	info->esd_check_fn = cfg->esd_check_fn;
	fb->display_info = info;
	return 0;

err_special_mode_seq:
	if (cfg->special_mode_panel) {
		kfree(info->special_mode_on_seq);
		kfree(info->special_mode_off_seq);
	}
err_win_seq:
	kfree(info->init_seq);
err_init_seq:
	if (cfg->verify_id)
		kfree(info->id_seq);
err_id_seq:
	kfree(info->scrn_off_seq);
err_scrn_off_seq:
	kfree(info->scrn_on_seq);
err_scrn_on_seq:
	kfree(info->slp_out_seq);
err_slp_out_seq:
	kfree(info->slp_in_seq);
err_slp_in_seq:
	kfree(info);
err_mem_disp_info:
err_cfg:
	return ret;
}

void release_dispdrv_info(DISPDRV_INFO_T *info)
{
	BUG_ON(ZERO_OR_NULL_PTR(info));
	kfree(info->init_seq);
	kfree(info->slp_in_seq);
	kfree(info->slp_out_seq);
	kfree(info->scrn_on_seq);
	kfree(info->scrn_off_seq);
	kfree(info->win_seq);
	kfree(info);
}

static int kona_fb_open(struct fb_info *info, int user)
{
	struct kona_fb *fb = container_of(info, struct kona_fb, fb);
	fb->open_count++;
	return 0;
}

static int kona_fb_release(struct fb_info *info, int user)
{
	struct kona_fb *fb = container_of(info, struct kona_fb, fb);
	fb->open_count--;

	if (fb->open_count < 0)
		return -EIO;
	/* If the open count goes 0, then restore the rotation parameter so that
	 * user space can again get to know the rotation parameter. */
	if (fb->open_count == 0)
		info->var.rotate = fb->rotate;

	return 0;
}

static struct fb_ops kona_fb_ops = {
	.fb_open = kona_fb_open,
	.fb_release = kona_fb_release,
	.owner = THIS_MODULE,
	.fb_check_var = kona_fb_check_var,
	.fb_set_par = kona_fb_set_par,
	.fb_setcolreg = kona_fb_setcolreg,
	.fb_pan_display = kona_fb_pan_display,
	.fb_fillrect = cfb_fillrect,
	.fb_copyarea = cfb_copyarea,
	.fb_imageblit = cfb_imageblit,
	.fb_ioctl = kona_fb_ioctl,
	.fb_sync = kona_fb_sync,
	.fb_blank = kona_fb_blank,
};


static const struct file_operations proc_fops = {
	.write = proc_write_fb_test,
};

static int __ref kona_fb_probe(struct platform_device *pdev)
{
	int ret = -ENXIO;
	struct kona_fb *fb;
	size_t framesize, framesize_alloc;
	uint32_t width, height;
	int ret_val = -1;
	struct kona_fb_platform_data *fb_data;
	dma_addr_t phys_fbbase, dma_addr, direct_dma_addr;
	uint64_t pixclock_64;
#ifdef CONFIG_LOGO
	int logo_rotate;
#endif
	uint32_t uboot_phys;
	void *uboot_kvirt = NULL;
	int need_map_switch = 0;

	konafb_info("start\n");
	if (g_kona_fb && (g_kona_fb->is_display_found == 1)) {
		konafb_info("A right display device is already found!\n");
		return -EINVAL;
	}

	fb = kzalloc(sizeof(struct kona_fb), GFP_KERNEL);
	if (fb == NULL) {
		konafb_error("Unable to allocate framebuffer structure\n");
		ret = -ENOMEM;
		goto err_fb_alloc_failed;
	}
	fb->g_stop_drawing = 0;

	g_kona_fb = fb;
	ret_val =
	    pi_mgr_dfs_add_request(&g_kona_fb->dfs_node, "lcd", PI_MGR_PI_ID_MM,
				   PI_OPP_ECONOMY);

	if (ret_val) {
		printk(KERN_ERR "Failed to add dfs request for LCD\n");
		ret = -EIO;
		goto fb_dfs_fail;
	}

#ifdef CONFIG_OF
	if (pdev->dev.of_node) {
		fb_data = get_of_data(pdev->dev.of_node);
		if (!fb_data)
			goto fb_data_failed;
		else /* Save the pointer needed in remove method */
			pdev->dev.platform_data = fb_data;
	} else {
#endif
		fb_data = pdev->dev.platform_data;
		if (!fb_data) {
			ret = -EINVAL;
			goto fb_data_failed;
		}
#ifdef CONFIG_OF
	}
#endif

	if (populate_dispdrv_cfg(fb, fb_data))
		goto dispdrv_data_failed;

	pr_err("Initialising in %s mode\n", fb->display_info->vmode ?
						"VIDEO" : "COMMAND");
	fb->display_ops = (DISPDRV_T *)DISP_DRV_GetFuncTable();

	spin_lock_init(&fb->lock);
	platform_set_drvdata(pdev, fb);
	fb->fb_data = fb_data;
	fb->pdev = pdev;

	mutex_init(&fb->update_sem);
	atomic_set(&fb->buff_idx, 0);
	atomic_set(&fb->is_fb_registered, 0);
	atomic_set(&fb->force_update, 0);
	init_completion(&fb->prev_buf_done_sem);
	init_completion(&vsync_event);
	complete(&fb->prev_buf_done_sem);
	atomic_set(&fb->is_graphics_started, 0);

	ret = enable_display(fb);
	if (ret) {
		konafb_error("Failed to enable this display device\n");
		goto err_enable_display_failed;
	} else {
		fb->is_display_found = 1;
	}

	framesize = fb->display_info->width * fb->display_info->height *
	    fb->display_info->Bpp;

	if (need_page_alignment)
		framesize = PAGE_ALIGN(framesize);
	framesize *= 2;

	/* Workaround: One page extra allocated and mapped via m4u to avoid
	 * v3d write faulting in m4u doing extra access */
	framesize_alloc = PAGE_ALIGN(framesize + 4096);
	fb->framesize_alloc = framesize_alloc;

	fb->fb.screen_base = dma_alloc_writecombine(&pdev->dev,
			framesize_alloc,
			&phys_fbbase,
			GFP_KERNEL);
	pr_info("kona_fb: screen_base=%p, phys_fbbase=%p size=0x%x\n",
			(void *)fb->fb.screen_base, (void *)phys_fbbase,
			framesize_alloc);
	if (fb->fb.screen_base == NULL) {
		ret = -ENOMEM;
		konafb_error("Unable to allocate fb memory\n");
		goto err_fbmem_alloc_failed;
	}
	dma_addr = phys_fbbase;
	direct_dma_addr = dma_addr;

#ifdef CONFIG_IOMMU_API
	pdev->dev.archdata.iommu = &fb_data->pdev_iommu->dev;
	pr_info("%s iommu-device(%p)\n", "framebuffer",
			pdev->dev.archdata.iommu);
#ifdef CONFIG_BCM_IOVMM
	need_map_switch = g_display_enabled && fb->display_info->vmode;
	if (need_map_switch) {
		/* 1:1 map for uboot logo */
		ret = kona_fb_direct_map(fb,
				framesize_alloc, phys_fbbase, direct_dma_addr);
		if (ret < 0) {
			pr_err("kona_fb_direct_map failed\n");
			goto err_set_var_failed;
		}
	}
	ret = kona_fb_iovmm_map(fb, framesize_alloc, phys_fbbase, &dma_addr);
#else
	ret = kona_fb_direct_map(fb,
			framesize_alloc, phys_fbbase, direct_dma_addr);
#endif /* CONFIG_BCM_IOVMM */
	pr_info("%16s: iommu map da(%#x) pa(%#x) size(%#x)\n",
			"framebuffer", dma_addr, phys_fbbase, framesize_alloc);
	if (ret < 0) {
		pr_err("kona_fb_iommu_mapping failed\n");
		goto err_set_var_failed;
	}
#endif /* CONFIG_IOMMU_API */

	/* Now we should get correct width and height for this display .. */
	width = fb->display_info->width;
	height = fb->display_info->height;
	fb->buff0 = (void *)dma_addr;
	fb->buff1 = (void *)dma_addr + framesize / 2;

	fb->fb.fbops = &kona_fb_ops;
	fb->fb.flags = FBINFO_FLAG_DEFAULT;
	fb->fb.pseudo_palette = fb->cmap;
	fb->fb.fix.type = FB_TYPE_PACKED_PIXELS;
	fb->fb.fix.visual = FB_VISUAL_TRUECOLOR;
	fb->fb.fix.line_length = width * fb->display_info->Bpp;
	fb->fb.fix.accel = FB_ACCEL_NONE;
	fb->fb.fix.ypanstep = 1;
	fb->fb.fix.xpanstep = 4;
#ifdef PARTIAL_UPDATE_SUPPORT
	fb->fb.fix.reserved[0] = 0x5444;
	fb->fb.fix.reserved[1] = 0x5055;
#endif
	fb->fb.var.xres = width;
	fb->fb.var.yres = height;
	fb->fb.var.xres_virtual = width;
	fb->fb.var.yres_virtual = height * 2;
	fb->fb.var.bits_per_pixel = fb->display_info->Bpp << 3;
	fb->fb.var.activate = FB_ACTIVATE_NOW;
	fb->fb.var.height = fb->display_info->phys_height;
	fb->fb.var.width = fb->display_info->phys_width;
	pixclock_64 = div_u64(1000000000000LLU,
				width * height * fb->display_info->fps);
	fb->fb.var.pixclock = pixclock_64;
	fb->fb.var.rotate = fb_data->rotation == 180 ?
						FB_ROTATE_UD : FB_ROTATE_UR;
	fb->rotate = fb->fb.var.rotate;

	switch (fb->display_info->in_fmt) {
	case DISPDRV_FB_FORMAT_RGB666P:
	case DISPDRV_FB_FORMAT_RGB666U:
	case DISPDRV_FB_FORMAT_RGB565:
		fb->fb.var.red.offset = 11;
		fb->fb.var.red.length = 5;
		fb->fb.var.green.offset = 5;
		fb->fb.var.green.length = 6;
		fb->fb.var.blue.offset = 0;
		fb->fb.var.blue.length = 5;
		break;

	case DISPDRV_FB_FORMAT_xRGB8888:
		fb->fb.var.transp.offset = 24;
		fb->fb.var.transp.length = 8;
		fb->fb.var.red.offset = 16;
		fb->fb.var.red.length = 8;
		fb->fb.var.green.offset = 8;
		fb->fb.var.green.length = 8;
		fb->fb.var.blue.offset = 0;
		fb->fb.var.blue.length = 8;
		break;

	case DISPDRV_FB_FORMAT_xBGR8888:
		fb->fb.var.transp.offset = 24;
		fb->fb.var.transp.length = 8;
		fb->fb.var.blue.offset = 16;
		fb->fb.var.blue.length = 8;
		fb->fb.var.green.offset = 8;
		fb->fb.var.green.length = 8;
		fb->fb.var.red.offset = 0;
		fb->fb.var.red.length = 8;
		break;

	default:
		konafb_error("Wrong format!\n");
		break;
	}

	fb->fb.fix.smem_start = phys_fbbase;
	fb->fb.fix.smem_len = framesize;

	konafb_debug(
		"Framebuffer starts at phys[0x%08x], da[0x%08x] and virt[0x%08x] with frame size[0x%08x]\n",
		 phys_fbbase, dma_addr, (uint32_t) fb->fb.screen_base,
		 framesize);

	ret = fb_set_var(&fb->fb, &fb->fb.var);
	if (ret) {
		konafb_error("fb_set_var failed\n");
		goto err_set_var_failed;
	}

	if (need_map_switch) {
		uboot_phys = readl(KONA_AXIPV_VA + REG_CUR_FRAME);
		uboot_kvirt = ioremap_nocache(uboot_phys, framesize / 2);
		pr_info("Copy uboot logo to fb, phys 0x%x kvirt 0x%x\n",
				uboot_phys, (uint32_t)uboot_kvirt);
		if (uboot_kvirt) {
			/* memcopy uboot buffer to kernel's buff1 */
			memcpy(fb->fb.screen_base + (framesize / 2),
				uboot_kvirt, framesize / 2);
			iounmap(uboot_kvirt);
			/* update display with 1:1 map */
			if (!fb->display_info->vmode)
				kona_clock_start(fb);
			ret = fb->display_ops->update(fb->display_hdl,
				(void *)phys_fbbase +
				(framesize / 2), NULL, NULL);
			if (!fb->display_info->vmode)
				kona_clock_stop(fb);
			if (ret) {
				konafb_error("Can not enable the LCD!\n");
				goto err_fb_register_failed;
			}
			/* Wait new buffer. TODO: checking frame end */
			usleep_range(16666, 16668);
		}
	}

#ifdef CONFIG_IOMMU_API
	if (bcm_iommu_enable(&pdev->dev) < 0)
		konafb_error("bcm_iommu_enable failed\n");
#endif

	if (!fb->display_info->vmode)
		kona_clock_start(fb);
	/* Paint it black (assuming default fb contents are all zero) */
	/* Or Paint it with the logo uboot has initliased */
	if (g_display_enabled && !fb->display_info->vmode) {
		/* Keep the boot display for command display */
	} else {
		ret = fb->display_ops->update(fb->display_hdl,
				fb->buff1, NULL, NULL);
	}
	if (ret) {
		konafb_error("Can not enable the LCD!\n");
		/* Stop esc_clock in cmd mode since disable_display
		 * again starts clock for cmd mode */
		if (!fb->display_info->vmode)
			kona_clock_stop(fb);
		goto err_fb_register_failed;
	}

	/* Display on after painted blank */
	fb->display_ops->power_control(fb->display_hdl, CTRL_SCREEN_ON);
	if (!fb->display_info->vmode)
		kona_clock_stop(fb);

	if (need_map_switch) {
		/* To switch to new buffer. TODO: checking frame update end */
		usleep_range(16666, 16668);
#ifdef CONFIG_IOMMU_API
		/* unmap the uboot direct map */
		kona_fb_direct_unmap(fb, framesize_alloc, direct_dma_addr);
#endif
	}

	ret = register_framebuffer(&fb->fb);
	if (ret) {
		konafb_error("Framebuffer registration failed\n");
		goto err_fb_register_failed;
	}
#ifdef CONFIG_FRAMEBUFFER_FPS
	fb->fps_info = fb_fps_register(&fb->fb);
	if (NULL == fb->fps_info)
		printk(KERN_ERR "No fps display");
#endif

	atomic_set(&fb->is_fb_registered, 1);
	konafb_info("kona Framebuffer probe successfull\n");

#ifdef CONFIG_LOGO
	logo_rotate = fb->fb.var.rotate ? FB_ROTATE_UD : FB_ROTATE_UR;
	fb_prepare_logo(&fb->fb, logo_rotate);
	fb_show_logo(&fb->fb, logo_rotate);
	mutex_lock(&fb->update_sem);
	if (!fb->display_info->vmode) {
		kona_clock_start(fb);
		fb->display_ops->update(fb->display_hdl, fb->buff0, NULL, NULL);
		kona_clock_stop(fb);
	} else {
		fb->display_ops->update(fb->display_hdl, fb->buff0, NULL, NULL);
	}
	mutex_unlock(&fb->update_sem);
#endif

	if (fb->fb_data->esdcheck) {
		uint32_t tectl_gpio = fb->fb_data->tectl_gpio;
		konafb_info("Enable esd check function for lcd\n");
		if (tectl_gpio > 0) {
			konafb_info("Enable TECTL gpio check\n");
			gpio_request(tectl_gpio, "tectl_gpio");
			gpio_direction_input(tectl_gpio);
			ret = request_irq(gpio_to_irq(tectl_gpio),
					kona_fb_esd_irq, IRQF_TRIGGER_FALLING,
					"tectl_gpio", fb);
			if (ret < 0) {
				konafb_error("Request esd gpio irq fail\n");
				goto err_fb_register_failed;
			}
		}
		disable_irq(gpio_to_irq(tectl_gpio));
		init_completion(&fb->tectl_gpio_done_sem);

		fb->esd_check_wq =
			create_singlethread_workqueue("lcd_esd_check");
		INIT_DELAYED_WORK(&fb->esd_check_work, kona_fb_esd_check);
		queue_delayed_work(fb->esd_check_wq, &fb->esd_check_work,
			msecs_to_jiffies(fb->fb_data->esdcheck_period_ms));
	}


	fb->proc_entry = proc_create_data("fb_debug", 0666, NULL,
						&proc_fops, NULL);
	if (NULL == fb->proc_entry)
		printk(KERN_ERR "%s: could not create proc entry.\n", __func__);

	fb->reboot_nb.notifier_call = kona_fb_reboot_cb;
	register_reboot_notifier(&fb->reboot_nb);
#ifdef CONFIG_FB_BRCM_CP_CRASH_DUMP_IMAGE_SUPPORT
	fb->die_nb.notifier_call = kona_fb_die_cb;
	register_die_notifier(&fb->die_nb);
#endif
	ret = register_attributes(&pdev->dev);
	if (ret)
		dev_err(&pdev->dev, "%s: failed to register attributes\n",
								__func__);
#ifdef CONFIG_DEBUG_FS
	kona_fb_create_debugfs(pdev);
#endif

	pr_info("%s(%d): Probe success. Panel: %s\n",
					__func__, __LINE__, fb->fb_data->name);
	return 0;

err_fb_register_failed:
err_set_var_failed:
	dma_free_writecombine(&pdev->dev, framesize_alloc, fb->fb.screen_base,
			phys_fbbase);
err_fbmem_alloc_failed:
	disable_display(fb);
err_enable_display_failed:
	release_dispdrv_info(fb->display_info);
dispdrv_data_failed:
	free_platform_data(&pdev->dev);
fb_data_failed:
	if (pi_mgr_dfs_request_remove(&fb->dfs_node))
		printk(KERN_ERR "Failed to remove dfs request for LCD\n");
fb_dfs_fail:
	kfree(fb);
	g_kona_fb = NULL;
err_fb_alloc_failed:
	pr_err("%s failed ret=%d\n", __func__, ret);
	return ret;
}

static int kona_fb_reboot_cb(struct notifier_block *nb,
	unsigned long val, void *v)
{
	struct kona_fb *fb = container_of(nb, struct kona_fb, reboot_nb);
	struct fb_event event;
	int blank = FB_BLANK_POWERDOWN;

	pr_err("Turning off display\n");
	if (fb->g_stop_drawing) {
		pr_err("Display is already suspended, nothing to do\n");
		goto exit;
	}

	/*shut down the backlight before disable the display*/
	pr_info("Turning off backlight\r\n");
	event.info = &fb->fb;
	event.data = &blank;
	fb_notifier_call_chain(FB_EVENT_BLANK, &event);

	mutex_lock(&fb->update_sem);
	fb->g_stop_drawing = 1;
	if (!fb->display_info->vmode) {
		if (wait_for_completion_timeout(
		&fb->prev_buf_done_sem,	msecs_to_jiffies(10000)) <= 0)
			pr_err("%s:%d timed out waiting for completion",
				__func__, __LINE__);
		kona_clock_start(fb);
		fb->display_ops->power_control(
					fb->display_hdl, CTRL_SCREEN_OFF);
		kona_clock_stop(fb);
	} else {
		fb->display_ops->power_control(
					fb->display_hdl, CTRL_SCREEN_OFF);
	}
	disable_display(fb);
	mutex_unlock(&fb->update_sem);
	pr_err("Display disabled\n");
exit:
	return 0;
}

#ifdef CONFIG_FB_BRCM_CP_CRASH_DUMP_IMAGE_SUPPORT
static int kona_fb_die_cb(struct notifier_block *nb, unsigned long val, void *v)
{
	pr_err("kona_fb: die notifier invoked\n");
	if (!crash_dump_ui_on) {
		if (ramdump_enable)
			kona_display_crash_image(AP_RAM_DUMP_START);
		else
			kona_display_crash_image(AP_CRASH_DUMP_START);
		crash_dump_ui_on = 1;
	}
	return NOTIFY_DONE;
}
#endif

static int kona_fb_remove(struct platform_device *pdev)
{
	struct kona_fb *fb = platform_get_drvdata(pdev);
	struct kona_fb_platform_data *pdata = (struct kona_fb_platform_data *)
						pdev->dev.platform_data;

<<<<<<< HEAD
	if (fb->fb_data->esdcheck) {
		uint32_t tectl_gpio = fb->fb_data->tectl_gpio;
		if (tectl_gpio > 0)
			free_irq(gpio_to_irq(tectl_gpio), fb);
		destroy_workqueue(fb->esd_check_wq);
	}

=======
	remove_attributes(&pdev->dev);
#ifdef CONFIG_DEBUG_FS
	kona_fb_remove_debugfs(pdev);
#endif
>>>>>>> 31a7adc7
#ifdef CONFIG_FRAMEBUFFER_FPS
	fb_fps_unregister(fb->fps_info);
#endif
	unregister_framebuffer(&fb->fb);
	disable_display(fb);
#ifdef CONFIG_IOMMU_API
#ifdef CONFIG_BCM_IOVMM
	kona_fb_iovmm_unmap(fb, fb->framesize_alloc, (dma_addr_t)fb->buff0);
#else
	kona_fb_direct_unmap(fb, fb->framesize_alloc, (dma_addr_t)fb->buff0);
#endif
#endif
	if (pdev->dev.of_node) {
		kfree(pdata);
		pdev->dev.platform_data = NULL;
	}

	kfree(fb);
	konafb_info("kona FB removed !!\n");
	return 0;
}

static const struct of_device_id kona_fb_of_match[] = {
	{ .compatible = "bcm,kona-fb", },
	{},
};
MODULE_DEVICE_TABLE(of, kona_fb_of_match);


static struct platform_driver kona_fb_driver = {
	.probe = kona_fb_probe,
	.remove = kona_fb_remove,
	.driver = {
		   .name = "kona_fb",
		   .owner = THIS_MODULE,
		   .of_match_table = kona_fb_of_match,
		   },
};

static int __init kona_fb_init(void)
{
	int ret;

	ret =
	    pi_mgr_qos_add_request(&g_mm_qos_node, "lcd", PI_MGR_PI_ID_MM, 10);
	if (ret)
		printk(KERN_ERR "failed to register qos client for lcd\n");

	ret = platform_driver_register(&kona_fb_driver);
	if (ret) {
		printk(KERN_ERR
		       "%s : Unable to register kona framebuffer driver\n",
		       __func__);
		goto fail_to_register;
	}
fail_to_register:
	printk(KERN_INFO "BRCM Framebuffer Init %s !\n", ret ? "FAILED" : "OK");

	return ret;
}

static void __exit kona_fb_exit(void)
{
	platform_driver_unregister(&kona_fb_driver);
	printk(KERN_INFO "BRCM Framebuffer exit OK\n");
}

module_init(kona_fb_init);
module_exit(kona_fb_exit);

MODULE_AUTHOR("Broadcom");
MODULE_DESCRIPTION("KONA FB Driver");<|MERGE_RESOLUTION|>--- conflicted
+++ resolved
@@ -2516,20 +2516,10 @@
 	struct kona_fb_platform_data *pdata = (struct kona_fb_platform_data *)
 						pdev->dev.platform_data;
 
-<<<<<<< HEAD
-	if (fb->fb_data->esdcheck) {
-		uint32_t tectl_gpio = fb->fb_data->tectl_gpio;
-		if (tectl_gpio > 0)
-			free_irq(gpio_to_irq(tectl_gpio), fb);
-		destroy_workqueue(fb->esd_check_wq);
-	}
-
-=======
 	remove_attributes(&pdev->dev);
 #ifdef CONFIG_DEBUG_FS
 	kona_fb_remove_debugfs(pdev);
 #endif
->>>>>>> 31a7adc7
 #ifdef CONFIG_FRAMEBUFFER_FPS
 	fb_fps_unregister(fb->fps_info);
 #endif
