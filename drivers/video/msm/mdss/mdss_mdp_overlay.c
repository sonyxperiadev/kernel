/* Copyright (c) 2012-2016, The Linux Foundation. All rights reserved.
 *
 * This program is free software; you can redistribute it and/or modify
 * it under the terms of the GNU General Public License version 2 and
 * only version 2 as published by the Free Software Foundation.
 *
 * This program is distributed in the hope that it will be useful,
 * but WITHOUT ANY WARRANTY; without even the implied warranty of
 * MERCHANTABILITY or FITNESS FOR A PARTICULAR PURPOSE.  See the
 * GNU General Public License for more details.
 *
 */

#define pr_fmt(fmt)	"%s: " fmt, __func__

#include <linux/dma-buf.h>
#include <linux/dma-mapping.h>
#include <linux/errno.h>
#include <linux/kernel.h>
#include <linux/major.h>
#include <linux/module.h>
#include <linux/pm_runtime.h>
#include <linux/uaccess.h>
#include <linux/delay.h>
#include <linux/msm_mdp.h>
#include <linux/memblock.h>
#include <linux/sort.h>
#include <linux/sw_sync.h>

#include <linux/msm_iommu_domains.h>
#include <soc/qcom/event_timer.h>
#include <linux/msm-bus.h>
#include "mdss.h"
#include "mdss_debug.h"
#include "mdss_fb.h"
#include "mdss_mdp.h"
#include "mdss_mdp_rotator.h"

#define VSYNC_PERIOD 16
#define BORDERFILL_NDX	0x0BF000BF
#define CHECK_BOUNDS(offset, size, max_size) \
	(((size) > (max_size)) || ((offset) > ((max_size) - (size))))

#define IS_RIGHT_MIXER_OV(flags, dst_x, left_lm_w)	\
	((flags & MDSS_MDP_RIGHT_MIXER) || (dst_x >= left_lm_w))

/* hw cursor can only be setup in highest mixer stage */
#define HW_CURSOR_STAGE(mdata) \
	(((mdata)->max_target_zorder + MDSS_MDP_STAGE_0) - 1)

#define BUF_POOL_SIZE 32

static int mdss_mdp_overlay_free_fb_pipe(struct msm_fb_data_type *mfd);
static int mdss_mdp_overlay_fb_parse_dt(struct msm_fb_data_type *mfd);
static int mdss_mdp_overlay_off(struct msm_fb_data_type *mfd);
static void __overlay_pipe_cleanup(struct msm_fb_data_type *mfd,
		struct mdss_mdp_pipe *pipe);
static void __overlay_kickoff_requeue(struct msm_fb_data_type *mfd);
static void __vsync_retire_signal(struct msm_fb_data_type *mfd, int val);
static int __vsync_set_vsync_handler(struct msm_fb_data_type *mfd);
static int mdss_mdp_update_panel_info(struct msm_fb_data_type *mfd,
		int mode, int dest_ctrl);

static inline bool is_ov_right_blend(struct mdp_rect *left_blend,
	struct mdp_rect *right_blend, u32 left_lm_w)
{
	return (((left_blend->x + left_blend->w) == right_blend->x)	&&
		((left_blend->x + left_blend->w) != left_lm_w)		&&
		(left_blend->x != right_blend->x)			&&
		(left_blend->y == right_blend->y)			&&
		(left_blend->h == right_blend->h));
}

/**
 * __is_more_decimation_doable() -
 * @pipe: pointer to pipe data structure
 *
 * if per pipe BW exceeds the limit and user
 * has not requested decimation then return
 * -E2BIG error back to user else try more
 * decimation based on following table config.
 *
 * ----------------------------------------------------------
 * error | split mode | src_split | v_deci |     action     |
 * ------|------------|-----------|--------|----------------|
 *       |            |           |   00   | return error   |
 *       |            |  enabled  |--------|----------------|
 *       |            |           |   >1   | more decmation |
 *       |     yes    |-----------|--------|----------------|
 *       |            |           |   00   | return error   |
 *       |            | disabled  |--------|----------------|
 *       |            |           |   >1   | return error   |
 * E2BIG |------------|-----------|--------|----------------|
 *       |            |           |   00   | return error   |
 *       |            |  enabled  |--------|----------------|
 *       |            |           |   >1   | more decmation |
 *       |     no     |-----------|--------|----------------|
 *       |            |           |   00   | return error   |
 *       |            | disabled  |--------|----------------|
 *       |            |           |   >1   | more decmation |
 * ----------------------------------------------------------
 */
static inline bool __is_more_decimation_doable(struct mdss_mdp_pipe *pipe)
{
	struct mdss_data_type *mdata = pipe->mixer_left->ctl->mdata;
	struct msm_fb_data_type *mfd = pipe->mixer_left->ctl->mfd;

	if (!mfd->split_mode && !pipe->vert_deci)
		return false;
	else if (mfd->split_mode && (!mdata->has_src_split ||
	   (mdata->has_src_split && !pipe->vert_deci)))
		return false;
	else
		return true;
}

static struct mdss_mdp_pipe *__overlay_find_pipe(
		struct msm_fb_data_type *mfd, u32 ndx)
{
	struct mdss_overlay_private *mdp5_data = mfd_to_mdp5_data(mfd);
	struct mdss_mdp_pipe *tmp, *pipe = NULL;

	mutex_lock(&mdp5_data->list_lock);
	list_for_each_entry(tmp, &mdp5_data->pipes_used, list) {
		if (tmp->ndx == ndx) {
			pipe = tmp;
			break;
		}
	}
	mutex_unlock(&mdp5_data->list_lock);

	return pipe;
}

static int mdss_mdp_overlay_get(struct msm_fb_data_type *mfd,
				struct mdp_overlay *req)
{
	struct mdss_mdp_pipe *pipe;

	pipe = __overlay_find_pipe(mfd, req->id);
	if (!pipe) {
		pr_err("invalid pipe ndx=%x\n", req->id);
		return pipe ? PTR_ERR(pipe) : -ENODEV;
	}

	*req = pipe->req_data;

	return 0;
}

static int mdss_mdp_ov_xres_check(struct msm_fb_data_type *mfd,
	struct mdp_overlay *req)
{
	u32 xres = 0;
	u32 left_lm_w = left_lm_w_from_mfd(mfd);
	struct mdss_data_type *mdata = mfd_to_mdata(mfd);
	struct mdss_mdp_ctl *ctl = mfd_to_ctl(mfd);

	if (IS_RIGHT_MIXER_OV(req->flags, req->dst_rect.x, left_lm_w)) {
		if (mdata->has_src_split) {
			xres = left_lm_w;

			if (req->flags & MDSS_MDP_RIGHT_MIXER) {
				pr_warn("invalid use of RIGHT_MIXER flag.\n");
				/*
				 * if chip-set is capable of source split then
				 * all layers which are only on right LM should
				 * have their x offset relative to left LM's
				 * left-top or in other words relative to
				 * panel width.
				 * By modifying dst_x below, we are assuming
				 * that client is running in legacy mode
				 * chipset capable of source split.
				 */
				if (req->dst_rect.x < left_lm_w)
					req->dst_rect.x += left_lm_w;

				req->flags &= ~MDSS_MDP_RIGHT_MIXER;
			}
		} else if (req->dst_rect.x >= left_lm_w) {
			/*
			 * this is a step towards removing a reliance on
			 * MDSS_MDP_RIGHT_MIXER flags. With the new src split
			 * code, some clients of non-src-split chipsets have
			 * stopped sending MDSS_MDP_RIGHT_MIXER flag and
			 * modified their xres relative to full panel
			 * dimensions. In such cases, we need to deduct left
			 * layer mixer width before we programm this HW.
			 */
			req->dst_rect.x -= left_lm_w;
			req->flags |= MDSS_MDP_RIGHT_MIXER;
		}

		if (ctl->mixer_right) {
			xres += ctl->mixer_right->width;
		} else {
			pr_err("ov cannot be placed on right mixer\n");
			return -EPERM;
		}
	} else {
		if (ctl->mixer_left) {
			xres = ctl->mixer_left->width;
		} else {
			pr_err("ov cannot be placed on left mixer\n");
			return -EPERM;
		}

		if (mdata->has_src_split && ctl->mixer_right)
			xres += ctl->mixer_right->width;
	}

	if (CHECK_BOUNDS(req->dst_rect.x, req->dst_rect.w, xres)) {
		pr_err("dst_xres is invalid. dst_x:%d, dst_w:%d, xres:%d\n",
			req->dst_rect.x, req->dst_rect.w, xres);
		return -EOVERFLOW;
	}

	return 0;
}

int mdss_mdp_overlay_req_check(struct msm_fb_data_type *mfd,
			       struct mdp_overlay *req,
			       struct mdss_mdp_format_params *fmt)
{
	u32 yres;
	u32 min_src_size, min_dst_size;
	int content_secure;
	struct mdss_data_type *mdata = mfd_to_mdata(mfd);
	struct mdss_mdp_ctl *ctl = mfd_to_ctl(mfd);

	yres = mfd->fbi->var.yres;

	content_secure = (req->flags & MDP_SECURE_OVERLAY_SESSION);
	if (content_secure && (mfd->panel.type == WRITEBACK_PANEL)
			&& ctl && !ctl->is_secure) {
		pr_debug("return due to security concerns\n");
		return -EPERM;
	}
	if (mdata->mdp_rev >= MDSS_MDP_HW_REV_102) {
		min_src_size = fmt->is_yuv ? 2 : 1;
		min_dst_size = 1;
	} else {
		min_src_size = fmt->is_yuv ? 10 : 5;
		min_dst_size = 2;
	}

	if (req->z_order >= (mdata->max_target_zorder + MDSS_MDP_STAGE_0)) {
		pr_err("zorder %d out of range\n", req->z_order);
		return -ERANGE;
	}

	/*
	 * Cursor overlays are only supported for targets
	 * with dedicated cursors within VP
	 */
	if ((req->pipe_type == MDSS_MDP_PIPE_TYPE_CURSOR) &&
		((req->z_order != HW_CURSOR_STAGE(mdata)) ||
		 !mdata->ncursor_pipes ||
		 (req->src_rect.w > mdata->max_cursor_size))) {
		pr_err("Incorrect cursor overlay cursor_pipes=%d zorder=%d\n",
			mdata->ncursor_pipes, req->z_order);
		return -EINVAL;
	}

	if (req->src.width > MAX_IMG_WIDTH ||
	    req->src.height > MAX_IMG_HEIGHT ||
	    req->src_rect.w < min_src_size || req->src_rect.h < min_src_size ||
	    CHECK_BOUNDS(req->src_rect.x, req->src_rect.w, req->src.width) ||
	    CHECK_BOUNDS(req->src_rect.y, req->src_rect.h, req->src.height)) {
		pr_err("invalid source image img wh=%dx%d rect=%d,%d,%d,%d\n",
		       req->src.width, req->src.height,
		       req->src_rect.x, req->src_rect.y,
		       req->src_rect.w, req->src_rect.h);
		return -EOVERFLOW;
	}

	if (req->dst_rect.w < min_dst_size || req->dst_rect.h < min_dst_size) {
		pr_err("invalid destination resolution (%dx%d)",
		       req->dst_rect.w, req->dst_rect.h);
		return -EOVERFLOW;
	}

	if (req->horz_deci || req->vert_deci) {
		if (!mdata->has_decimation) {
			pr_err("No Decimation in MDP V=%x\n", mdata->mdp_rev);
			return -EINVAL;
		} else if ((req->horz_deci > MAX_DECIMATION) ||
				(req->vert_deci > MAX_DECIMATION))  {
			pr_err("Invalid decimation factors horz=%d vert=%d\n",
					req->horz_deci, req->vert_deci);
			return -EINVAL;
		} else if (req->flags & MDP_BWC_EN) {
			pr_err("Decimation can't be enabled with BWC\n");
			return -EINVAL;
		} else if (fmt->tile) {
			pr_err("Decimation can't be enabled with MacroTile format\n");
			return -EINVAL;
		}
	}

	if (!(req->flags & MDSS_MDP_ROT_ONLY)) {
		u32 src_w, src_h, dst_w, dst_h;

		if (CHECK_BOUNDS(req->dst_rect.y, req->dst_rect.h, yres)) {
			pr_err("invalid vertical destination: y=%d, h=%d\n",
				req->dst_rect.y, req->dst_rect.h);
			return -EOVERFLOW;
		}

		if (req->flags & MDP_ROT_90) {
			dst_h = req->dst_rect.w;
			dst_w = req->dst_rect.h;
		} else {
			dst_w = req->dst_rect.w;
			dst_h = req->dst_rect.h;
		}

		src_w = DECIMATED_DIMENSION(req->src_rect.w, req->horz_deci);
		src_h = DECIMATED_DIMENSION(req->src_rect.h, req->vert_deci);

		if (src_w > mdata->max_pipe_width) {
			pr_err("invalid source width=%d HDec=%d\n",
					req->src_rect.w, req->horz_deci);
			return -EINVAL;
		}

		if ((src_w * MAX_UPSCALE_RATIO) < dst_w) {
			pr_err("too much upscaling Width %d->%d\n",
			       req->src_rect.w, req->dst_rect.w);
			return -EINVAL;
		}

		if ((src_h * MAX_UPSCALE_RATIO) < dst_h) {
			pr_err("too much upscaling. Height %d->%d\n",
			       req->src_rect.h, req->dst_rect.h);
			return -EINVAL;
		}

		if (src_w > (dst_w * MAX_DOWNSCALE_RATIO)) {
			pr_err("too much downscaling. Width %d->%d H Dec=%d\n",
			       src_w, req->dst_rect.w, req->horz_deci);
			return -EINVAL;
		}

		if (src_h > (dst_h * MAX_DOWNSCALE_RATIO)) {
			pr_err("too much downscaling. Height %d->%d V Dec=%d\n",
			       src_h, req->dst_rect.h, req->vert_deci);
			return -EINVAL;
		}

		if (req->flags & MDP_BWC_EN) {
			if ((req->src.width != req->src_rect.w) ||
			    (req->src.height != req->src_rect.h)) {
				pr_err("BWC: mismatch of src img=%dx%d rect=%dx%d\n",
					req->src.width, req->src.height,
					req->src_rect.w, req->src_rect.h);
				return -EINVAL;
			}

			if ((req->flags & MDP_DECIMATION_EN) ||
					req->vert_deci || req->horz_deci) {
				pr_err("Can't enable BWC and decimation\n");
				return -EINVAL;
			}
		}

		if ((req->flags & MDP_DEINTERLACE) &&
					!req->scale.enable_pxl_ext) {
			if (req->flags & MDP_SOURCE_ROTATED_90) {
				if ((req->src_rect.w % 4) != 0) {
					pr_err("interlaced rect not h/4\n");
					return -EINVAL;
				}
			} else if ((req->src_rect.h % 4) != 0) {
				pr_err("interlaced rect not h/4\n");
				return -EINVAL;
			}
		}
	} else {
		if (req->flags & MDP_DEINTERLACE) {
			if ((req->src_rect.h % 4) != 0) {
				pr_err("interlaced rect h not multiple of 4\n");
				return -EINVAL;
			}
		}
	}

	if (fmt->is_yuv) {
		if ((req->src_rect.x & 0x1) || (req->src_rect.y & 0x1) ||
		    (req->src_rect.w & 0x1) || (req->src_rect.h & 0x1)) {
			pr_err("invalid odd src resolution or coordinates\n");
			return -EINVAL;
		}
	}

	return 0;
}

static int __mdp_pipe_tune_perf(struct mdss_mdp_pipe *pipe,
	u32 flags)
{
	struct mdss_data_type *mdata = pipe->mixer_left->ctl->mdata;
	struct mdss_mdp_perf_params perf;
	int rc;

	memset(&perf, 0, sizeof(perf));

	flags |= PERF_CALC_PIPE_APPLY_CLK_FUDGE |
		PERF_CALC_PIPE_CALC_SMP_SIZE;

	for (;;) {
		rc = mdss_mdp_perf_calc_pipe(pipe, &perf, NULL,
			flags);

		if (!rc && (perf.mdp_clk_rate <= mdata->max_mdp_clk_rate)) {
			rc = mdss_mdp_perf_bw_check_pipe(&perf, pipe);
			if (!rc) {
				break;
			} else if (rc == -E2BIG &&
				   !__is_more_decimation_doable(pipe)) {
				pr_debug("pipe%d exceeded per pipe BW\n",
					pipe->num);
				return rc;
			}
		}

		/*
		 * if decimation is available try to reduce minimum clock rate
		 * requirement by applying vertical decimation and reduce
		 * mdp clock requirement
		 */
		if (mdata->has_decimation && (pipe->vert_deci < MAX_DECIMATION)
			&& !pipe->bwc_mode && !pipe->src_fmt->tile &&
			!pipe->scale.enable_pxl_ext)
			pipe->vert_deci++;
		else
			return -E2BIG;
	}

	return 0;
}

static int __mdss_mdp_validate_pxl_extn(struct mdss_mdp_pipe *pipe)
{
	int plane;

	for (plane = 0; plane < MAX_PLANES; plane++) {
		u32 hor_req_pixels, hor_fetch_pixels;
		u32 hor_ov_fetch, vert_ov_fetch;
		u32 vert_req_pixels, vert_fetch_pixels;
		u32 src_w = DECIMATED_DIMENSION(pipe->src.w, pipe->horz_deci);
		u32 src_h = DECIMATED_DIMENSION(pipe->src.h, pipe->vert_deci);

		/*
		 * plane 1 and 2 are for chroma and are same. While configuring
		 * HW, programming only one of the chroma components is
		 * sufficient.
		 */
		if (plane == 2)
			continue;

		/*
		 * For chroma plane, width is half for the following sub sampled
		 * formats. Except in case of decimation, where hardware avoids
		 * 1 line of decimation instead of downsampling.
		 */
		if (plane == 1 && !pipe->horz_deci &&
		    ((pipe->src_fmt->chroma_sample == MDSS_MDP_CHROMA_420) ||
		     (pipe->src_fmt->chroma_sample == MDSS_MDP_CHROMA_H2V1))) {
			src_w >>= 1;
		}

		if (plane == 1 && !pipe->vert_deci &&
		    ((pipe->src_fmt->chroma_sample == MDSS_MDP_CHROMA_420) ||
		     (pipe->src_fmt->chroma_sample == MDSS_MDP_CHROMA_H1V2)))
			src_h >>= 1;

		hor_req_pixels = pipe->scale.roi_w[plane] +
			pipe->scale.num_ext_pxls_left[plane] +
			pipe->scale.num_ext_pxls_right[plane];

		hor_fetch_pixels = src_w +
			(pipe->scale.left_ftch[plane] >> pipe->horz_deci) +
			pipe->scale.left_rpt[plane] +
			(pipe->scale.right_ftch[plane] >> pipe->horz_deci) +
			pipe->scale.right_rpt[plane];

		hor_ov_fetch = src_w +
			(pipe->scale.left_ftch[plane] >> pipe->horz_deci)+
			(pipe->scale.right_ftch[plane] >> pipe->horz_deci);

		vert_req_pixels = pipe->scale.num_ext_pxls_top[plane] +
			pipe->scale.num_ext_pxls_btm[plane];

		vert_fetch_pixels =
			(pipe->scale.top_ftch[plane] >> pipe->vert_deci) +
			pipe->scale.top_rpt[plane] +
			(pipe->scale.btm_ftch[plane] >> pipe->vert_deci)+
			pipe->scale.btm_rpt[plane];

		vert_ov_fetch = src_h +
			(pipe->scale.top_ftch[plane] >> pipe->vert_deci)+
			(pipe->scale.btm_ftch[plane] >> pipe->vert_deci);

		if ((hor_req_pixels != hor_fetch_pixels) ||
			(hor_ov_fetch > pipe->img_width) ||
			(vert_req_pixels != vert_fetch_pixels) ||
			(vert_ov_fetch > pipe->img_height)) {
			pr_err("err: plane=%d h_req:%d h_fetch:%d v_req:%d v_fetch:%d\n",
					plane,
					hor_req_pixels, hor_fetch_pixels,
					vert_req_pixels, vert_fetch_pixels);
			pr_err("roi_w[%d]=%d, src_img:[%d, %d]\n",
					plane, pipe->scale.roi_w[plane],
					pipe->img_width, pipe->img_height);
			pipe->scale.enable_pxl_ext = 0;
			return -EINVAL;
		}
	}

	return 0;
}

static int __mdss_mdp_overlay_setup_scaling(struct mdss_mdp_pipe *pipe)
{
	u32 src;
	int rc;

	src = DECIMATED_DIMENSION(pipe->src.w, pipe->horz_deci);

	if (pipe->scale.enable_pxl_ext) {
		rc = __mdss_mdp_validate_pxl_extn(pipe);
		return rc;
	}

	memset(&pipe->scale, 0, sizeof(struct mdp_scale_data));
	rc = mdss_mdp_calc_phase_step(src, pipe->dst.w,
			&pipe->scale.phase_step_x[0]);
	if (rc == -EOVERFLOW) {
		/* overflow on horizontal direction is acceptable */
		rc = 0;
	} else if (rc) {
		pr_err("Horizontal scaling calculation failed=%d! %d->%d\n",
				rc, src, pipe->dst.w);
		return rc;
	}

	src = DECIMATED_DIMENSION(pipe->src.h, pipe->vert_deci);
	rc = mdss_mdp_calc_phase_step(src, pipe->dst.h,
			&pipe->scale.phase_step_y[0]);

	if ((rc == -EOVERFLOW) && (pipe->type == MDSS_MDP_PIPE_TYPE_VIG)) {
		/* overflow on Qseed2 scaler is acceptable */
		rc = 0;
	} else if (rc == -EOVERFLOW) {
		/* overflow expected and should fallback to GPU */
		rc = -ECANCELED;
	} else if (rc) {
		pr_err("Vertical scaling calculation failed=%d! %d->%d\n",
				rc, src, pipe->dst.h);
	}
	return rc;
}

static inline void __mdss_mdp_overlay_set_chroma_sample(
	struct mdss_mdp_pipe *pipe)
{
	pipe->chroma_sample_v = pipe->chroma_sample_h = 0;

	switch (pipe->src_fmt->chroma_sample) {
	case MDSS_MDP_CHROMA_H1V2:
		pipe->chroma_sample_v = 1;
		break;
	case MDSS_MDP_CHROMA_H2V1:
		pipe->chroma_sample_h = 1;
		break;
	case MDSS_MDP_CHROMA_420:
		pipe->chroma_sample_v = 1;
		pipe->chroma_sample_h = 1;
		break;
	}
	if (pipe->horz_deci)
		pipe->chroma_sample_h = 0;
	if (pipe->vert_deci)
		pipe->chroma_sample_v = 0;
}

static bool __find_pipe_in_list(struct list_head *head,
		int pipe_type, struct mdss_mdp_pipe **out_pipe)
{
	struct mdss_mdp_pipe *pipe;

	list_for_each_entry(pipe, head, list) {
		if (pipe_type == pipe->type) {
			*out_pipe = pipe;
			return true;
		}
	}

	return false;
}

static struct mdss_mdp_pipe *mdss_mdp_overlay_pipe_reuse(
		struct msm_fb_data_type *mfd, int pipe_type)
{
	struct mdss_overlay_private *mdp5_data = mfd_to_mdp5_data(mfd);
	struct mdss_mdp_pipe *pipe = NULL;

	mutex_lock(&mdp5_data->list_lock);
	if (__find_pipe_in_list(&mdp5_data->pipes_destroy, pipe_type, &pipe) ||
	    __find_pipe_in_list(&mdp5_data->pipes_cleanup, pipe_type, &pipe)) {
		pr_debug("reusing pipe%d\n", pipe->num);
		list_del_init(&pipe->list);
	}
	mutex_unlock(&mdp5_data->list_lock);

	return pipe;
}

int mdss_mdp_overlay_pipe_setup(struct msm_fb_data_type *mfd,
	struct mdp_overlay *req, struct mdss_mdp_pipe **ppipe,
	struct mdss_mdp_pipe *left_blend_pipe, bool is_single_layer)
{
	struct mdss_mdp_format_params *fmt;
	struct mdss_mdp_pipe *pipe;
	struct mdss_mdp_mixer *mixer = NULL;
	u32 pipe_type, mixer_mux, len;
	struct mdss_overlay_private *mdp5_data = mfd_to_mdp5_data(mfd);
	struct mdss_data_type *mdata = mfd_to_mdata(mfd);
	struct mdp_histogram_start_req hist;
	int ret;
	u32 bwc_enabled;
	u32 rot90;
	bool is_vig_needed = false;
	u32 left_lm_w = left_lm_w_from_mfd(mfd);
	u32 flags = 0;

	if (mdp5_data->ctl == NULL)
		return -ENODEV;

	if (req->flags & MDP_ROT_90) {
		pr_err("unsupported inline rotation\n");
		return -EOPNOTSUPP;
	}

	if ((req->dst_rect.w > mdata->max_mixer_width) ||
		(req->dst_rect.h > MAX_DST_H)) {
		pr_err("exceeded max mixer supported resolution %dx%d\n",
				req->dst_rect.w, req->dst_rect.h);
		return -EOVERFLOW;
	}

	if (IS_RIGHT_MIXER_OV(req->flags, req->dst_rect.x, left_lm_w)
			&& !(req->pipe_type == MDSS_MDP_PIPE_TYPE_CURSOR
				&& is_split_lm(mfd)))
		mixer_mux = MDSS_MDP_MIXER_MUX_RIGHT;
	else
		mixer_mux = MDSS_MDP_MIXER_MUX_LEFT;

	pr_debug("ctl=%u req id=%x mux=%d z_order=%d flags=0x%x dst_x:%d\n",
		mdp5_data->ctl->num, req->id, mixer_mux, req->z_order,
		req->flags, req->dst_rect.x);

	fmt = mdss_mdp_get_format_params(req->src.format);
	if (!fmt) {
		pr_err("invalid pipe format %d\n", req->src.format);
		return -EINVAL;
	}

	bwc_enabled = req->flags & MDP_BWC_EN;
	rot90 = req->flags & MDP_SOURCE_ROTATED_90;

	/*
	 * Always set yuv rotator output to pseudo planar.
	 */
	if (bwc_enabled || rot90) {
		req->src.format =
			mdss_mdp_get_rotator_dst_format(req->src.format, rot90,
				bwc_enabled);
		fmt = mdss_mdp_get_format_params(req->src.format);
		if (!fmt) {
			pr_err("invalid pipe format %d\n", req->src.format);
			return -EINVAL;
		}
	}

	ret = mdss_mdp_ov_xres_check(mfd, req);
	if (ret)
		return ret;

	ret = mdss_mdp_overlay_req_check(mfd, req, fmt);
	if (ret)
		return ret;

	mixer = mdss_mdp_mixer_get(mdp5_data->ctl, mixer_mux);
	if (!mixer) {
		pr_err("unable to get mixer\n");
		return -ENODEV;
	}

	if ((mdata->has_non_scalar_rgb) &&
		((req->src_rect.w != req->dst_rect.w) ||
			(req->src_rect.h != req->dst_rect.h)))
		is_vig_needed = true;

	if (req->id == MSMFB_NEW_REQUEST) {
		switch (req->pipe_type) {
		case PIPE_TYPE_VIG:
			pipe_type = MDSS_MDP_PIPE_TYPE_VIG;
			break;
		case PIPE_TYPE_RGB:
			pipe_type = MDSS_MDP_PIPE_TYPE_RGB;
			break;
		case PIPE_TYPE_DMA:
			pipe_type = MDSS_MDP_PIPE_TYPE_DMA;
			break;
		case PIPE_TYPE_CURSOR:
			pipe_type = MDSS_MDP_PIPE_TYPE_CURSOR;
			break;
		case PIPE_TYPE_AUTO:
		default:
			if (req->flags & MDP_OV_PIPE_FORCE_DMA)
				pipe_type = MDSS_MDP_PIPE_TYPE_DMA;
			else if (fmt->is_yuv ||
				(req->flags & MDP_OV_PIPE_SHARE) ||
				is_vig_needed)
				pipe_type = MDSS_MDP_PIPE_TYPE_VIG;
			else
				pipe_type = MDSS_MDP_PIPE_TYPE_RGB;
			break;
		}

		pipe = mdss_mdp_pipe_alloc(mixer, pipe_type, left_blend_pipe);

		/* try to reuse any pipe pending cleanup */
		if (!pipe)
			pipe = mdss_mdp_overlay_pipe_reuse(mfd, pipe_type);

		/* RGB pipes can be used instead of DMA */
		if (IS_ERR_OR_NULL(pipe) &&
		    (req->pipe_type == PIPE_TYPE_AUTO) &&
		    (pipe_type == MDSS_MDP_PIPE_TYPE_DMA)) {
			pr_debug("giving RGB pipe for fb%d. flags:0x%x\n",
				mfd->index, req->flags);
			pipe_type = MDSS_MDP_PIPE_TYPE_RGB;
			pipe = mdss_mdp_pipe_alloc(mixer, pipe_type,
				left_blend_pipe);
		}

		/* VIG pipes can also support RGB format */
		if (IS_ERR_OR_NULL(pipe) &&
		    (req->pipe_type == PIPE_TYPE_AUTO) &&
		    (pipe_type == MDSS_MDP_PIPE_TYPE_RGB)) {
			pr_debug("giving ViG pipe for fb%d. flags:0x%x\n",
				mfd->index, req->flags);
			pipe_type = MDSS_MDP_PIPE_TYPE_VIG;
			pipe = mdss_mdp_pipe_alloc(mixer, pipe_type,
				left_blend_pipe);
		}

		if (IS_ERR(pipe)) {
			return PTR_ERR(pipe);
		} else if (!pipe) {
			pr_err("error allocating pipe. flags=0x%x req->pipe_type=%d pipe_type=%d\n",
				req->flags, req->pipe_type, pipe_type);
			return -ENODEV;
		}

		ret = mdss_mdp_pipe_map(pipe);
		if (ret) {
			pr_err("unable to map pipe=%d\n", pipe->num);
			return ret;
		}

		mutex_lock(&mdp5_data->list_lock);
		list_add(&pipe->list, &mdp5_data->pipes_used);
		mutex_unlock(&mdp5_data->list_lock);
		pipe->mixer_left = mixer;
		pipe->mfd = mfd;
		pipe->pid = current->tgid;
		pipe->play_cnt = 0;
	} else {
		pipe = __overlay_find_pipe(mfd, req->id);
		if (!pipe) {
			pr_err("invalid pipe ndx=%x\n", req->id);
			return -ENODEV;
		}

		ret = mdss_mdp_pipe_map(pipe);
		if (IS_ERR_VALUE(ret)) {
			pr_err("Unable to map used pipe%d ndx=%x\n",
					pipe->num, pipe->ndx);
			return ret;
		}

		if (is_vig_needed && (pipe->type != MDSS_MDP_PIPE_TYPE_VIG)) {
			pr_err("pipe is non-scalar ndx=%x\n", req->id);
			ret = -EINVAL;
			goto exit_fail;
		}

		if ((pipe->mixer_left != mixer) &&
				(pipe->type != MDSS_MDP_PIPE_TYPE_CURSOR)) {
			if (!mixer->ctl || (mixer->ctl->mfd != mfd)) {
				pr_err("Can't switch mixer %d->%d pnum %d!\n",
					pipe->mixer_left->num, mixer->num,
						pipe->num);
				ret = -EINVAL;
				goto exit_fail;
			}
			pr_debug("switching pipe%d mixer %d->%d stage%d\n",
				pipe->num,
				pipe->mixer_left ? pipe->mixer_left->num : -1,
				mixer->num, req->z_order);
			mdss_mdp_mixer_pipe_unstage(pipe, pipe->mixer_left);
			pipe->mixer_left = mixer;
		}
	}

	if (left_blend_pipe) {
		if (pipe->priority <= left_blend_pipe->priority) {
			pr_err("priority limitation. left:%d right%d\n",
				left_blend_pipe->priority, pipe->priority);
			ret = -EBADSLT;
			goto exit_fail;
		} else {
			pr_debug("pipe%d is a right_pipe\n", pipe->num);
			pipe->is_right_blend = true;
		}
	} else if (pipe->is_right_blend) {
		/*
		 * pipe used to be right blend need to update mixer
		 * configuration to remove it as a right blend
		 */
		mdss_mdp_mixer_pipe_unstage(pipe, pipe->mixer_left);
		mdss_mdp_mixer_pipe_unstage(pipe, pipe->mixer_right);
		pipe->is_right_blend = false;
	}

	if (mfd->panel_orientation)
		req->flags ^= mfd->panel_orientation;

	req->priority = pipe->priority;
	if (!pipe->dirty && !memcmp(req, &pipe->req_data, sizeof(*req))) {
		pr_debug("skipping pipe_reconfiguration\n");
		goto skip_reconfigure;
	}

	pipe->flags = req->flags;
	if (bwc_enabled  &&  !mdp5_data->mdata->has_bwc) {
		pr_err("BWC is not supported in MDP version %x\n",
			mdp5_data->mdata->mdp_rev);
		pipe->bwc_mode = 0;
	} else {
		pipe->bwc_mode = pipe->mixer_left->rotator_mode ?
			0 : (bwc_enabled ? 1 : 0) ;
	}
	pipe->img_width = req->src.width & 0x3fff;
	pipe->img_height = req->src.height & 0x3fff;
	pipe->src.x = req->src_rect.x;
	pipe->src.y = req->src_rect.y;
	pipe->src.w = req->src_rect.w;
	pipe->src.h = req->src_rect.h;
	pipe->dst.x = req->dst_rect.x;
	pipe->dst.y = req->dst_rect.y;
	pipe->dst.w = req->dst_rect.w;
	pipe->dst.h = req->dst_rect.h;

	if (mixer->ctl) {
		pipe->dst.x += mixer->ctl->border_x_off;
		pipe->dst.y += mixer->ctl->border_y_off;
	}

	if (mfd->panel_orientation & MDP_FLIP_LR)
		pipe->dst.x = pipe->mixer_left->width
			- pipe->dst.x - pipe->dst.w;
	if (mfd->panel_orientation & MDP_FLIP_UD)
		pipe->dst.y = pipe->mixer_left->height
			- pipe->dst.y - pipe->dst.h;

	pipe->horz_deci = req->horz_deci;
	pipe->vert_deci = req->vert_deci;

	/*
	 * check if overlay span across two mixers and if source split is
	 * available. If yes, enable src_split_req flag so that during mixer
	 * staging, same pipe will be stagged on both layer mixers.
	 */
	if (mdata->has_src_split) {
		if ((pipe->type == MDSS_MDP_PIPE_TYPE_CURSOR) &&
				is_split_lm(mfd)) {
			pipe->src_split_req = true;
		} else if ((mixer_mux == MDSS_MDP_MIXER_MUX_LEFT) &&
		    ((req->dst_rect.x + req->dst_rect.w) > mixer->width)) {
			if (req->dst_rect.x >= mixer->width) {
				pr_err("%pS: err dst_x can't lie in right half",
					__builtin_return_address(0));
				pr_cont(" flags:0x%x dst x:%d w:%d lm_w:%d\n",
					req->flags, req->dst_rect.x,
					req->dst_rect.w, mixer->width);
				ret = -EINVAL;
				goto exit_fail;
			} else {
				pipe->src_split_req = true;
			}
		} else {
			if (pipe->src_split_req) {
				mdss_mdp_mixer_pipe_unstage(pipe,
					pipe->mixer_right);
				pipe->mixer_right = NULL;
			}
			pipe->src_split_req = false;
		}
	}

	memcpy(&pipe->scale, &req->scale, sizeof(struct mdp_scale_data));
	pipe->src_fmt = fmt;
	__mdss_mdp_overlay_set_chroma_sample(pipe);

	pipe->mixer_stage = req->z_order;
	pipe->is_fg = req->is_fg;
	pipe->alpha = req->alpha;
	pipe->transp = req->transp_mask;
	pipe->blend_op = req->blend_op;
	if (pipe->blend_op == BLEND_OP_NOT_DEFINED)
		pipe->blend_op = fmt->alpha_enable ?
					BLEND_OP_PREMULTIPLIED :
					BLEND_OP_OPAQUE;

	if (!fmt->alpha_enable && (pipe->blend_op != BLEND_OP_OPAQUE))
		pr_debug("Unintended blend_op %d on layer with no alpha plane\n",
			pipe->blend_op);

	if (fmt->is_yuv && !(pipe->flags & MDP_SOURCE_ROTATED_90) &&
			!pipe->scale.enable_pxl_ext) {
		pipe->overfetch_disable = OVERFETCH_DISABLE_BOTTOM;

		if (!(pipe->flags & MDSS_MDP_DUAL_PIPE) ||
		    IS_RIGHT_MIXER_OV(pipe->flags, pipe->dst.x, left_lm_w))
			pipe->overfetch_disable |= OVERFETCH_DISABLE_RIGHT;
		pr_debug("overfetch flags=%x\n", pipe->overfetch_disable);
	} else {
		pipe->overfetch_disable = 0;
	}
	pipe->bg_color = req->bg_color;

	if (pipe->type == MDSS_MDP_PIPE_TYPE_CURSOR)
		goto cursor_done;

	mdss_mdp_pipe_sspp_term(pipe);
	if (pipe->flags & MDP_OVERLAY_PP_CFG_EN) {
		memcpy(&pipe->pp_cfg, &req->overlay_pp_cfg,
					sizeof(struct mdp_overlay_pp_params));
		len = pipe->pp_cfg.igc_cfg.len;
		if ((pipe->pp_cfg.config_ops & MDP_OVERLAY_PP_IGC_CFG) &&
						(len == IGC_LUT_ENTRIES)) {
			ret = copy_from_user(pipe->pp_res.igc_c0_c1,
					pipe->pp_cfg.igc_cfg.c0_c1_data,
					sizeof(uint32_t) * len);
			if (ret) {
				ret = -ENOMEM;
				goto exit_fail;
			}
			ret = copy_from_user(pipe->pp_res.igc_c2,
					pipe->pp_cfg.igc_cfg.c2_data,
					sizeof(uint32_t) * len);
			if (ret) {
				ret = -ENOMEM;
				goto exit_fail;
			}
			pipe->pp_cfg.igc_cfg.c0_c1_data =
							pipe->pp_res.igc_c0_c1;
			pipe->pp_cfg.igc_cfg.c2_data = pipe->pp_res.igc_c2;
		}
		if (pipe->pp_cfg.config_ops & MDP_OVERLAY_PP_HIST_CFG) {
			if (pipe->pp_cfg.hist_cfg.ops & MDP_PP_OPS_ENABLE) {
				hist.block = pipe->pp_cfg.hist_cfg.block;
				hist.frame_cnt =
					pipe->pp_cfg.hist_cfg.frame_cnt;
				hist.bit_mask = pipe->pp_cfg.hist_cfg.bit_mask;
				hist.num_bins = pipe->pp_cfg.hist_cfg.num_bins;
				mdss_mdp_hist_start(&hist);
			} else if (pipe->pp_cfg.hist_cfg.ops &
							MDP_PP_OPS_DISABLE) {
				mdss_mdp_hist_stop(pipe->pp_cfg.hist_cfg.block);
			}
		}
		len = pipe->pp_cfg.hist_lut_cfg.len;
		if ((pipe->pp_cfg.config_ops & MDP_OVERLAY_PP_HIST_LUT_CFG) &&
						(len == ENHIST_LUT_ENTRIES)) {
			ret = copy_from_user(pipe->pp_res.hist_lut,
					pipe->pp_cfg.hist_lut_cfg.data,
					sizeof(uint32_t) * len);
			if (ret) {
				ret = -ENOMEM;
				goto exit_fail;
			}
			pipe->pp_cfg.hist_lut_cfg.data = pipe->pp_res.hist_lut;
		}
	}

	/*
	 * Populate Color Space.
	 */
	if (pipe->src_fmt->is_yuv && (pipe->type == MDSS_MDP_PIPE_TYPE_VIG))
		pipe->csc_coeff_set = req->color_space;
	/*
	 * When scaling is enabled src crop and image
	 * width and height is modified by user
	 */
	if ((pipe->flags & MDP_DEINTERLACE) && !pipe->scale.enable_pxl_ext) {
		if (pipe->flags & MDP_SOURCE_ROTATED_90) {
			pipe->src.x = DIV_ROUND_UP(pipe->src.x, 2);
			pipe->src.x &= ~1;
			pipe->src.w /= 2;
			pipe->img_width /= 2;
		} else {
			pipe->src.h /= 2;
			pipe->src.y = DIV_ROUND_UP(pipe->src.y, 2);
			pipe->src.y &= ~1;
		}
	}

	if (is_single_layer)
		flags |= PERF_CALC_PIPE_SINGLE_LAYER;

	ret = __mdp_pipe_tune_perf(pipe, flags);
	if (ret) {
		pr_debug("unable to satisfy performance. ret=%d\n", ret);
		goto exit_fail;
	}

	ret = __mdss_mdp_overlay_setup_scaling(pipe);
	if (ret)
		goto exit_fail;

	if ((mixer->type == MDSS_MDP_MIXER_TYPE_WRITEBACK) &&
		(mdp5_data->mdata->wfd_mode == MDSS_MDP_WFD_SHARED))
		mdss_mdp_smp_release(pipe);

	ret = mdss_mdp_smp_reserve(pipe);
	if (ret) {
		pr_debug("mdss_mdp_smp_reserve failed. pnum:%d ret=%d\n",
			pipe->num, ret);
		goto exit_fail;
	}


	req->id = pipe->ndx;

cursor_done:
	req->vert_deci = pipe->vert_deci;

	pipe->req_data = *req;
	pipe->dirty = false;

	pipe->params_changed++;
skip_reconfigure:
	*ppipe = pipe;

	mdss_mdp_pipe_unmap(pipe);

	return ret;
exit_fail:
	mdss_mdp_pipe_unmap(pipe);

	mutex_lock(&mdp5_data->list_lock);
	if (pipe->play_cnt == 0) {
		pr_debug("failed for pipe %d\n", pipe->num);
		if (!list_empty(&pipe->list))
			list_del_init(&pipe->list);
		__overlay_pipe_cleanup(mfd, pipe);
	}

	/* invalidate any overlays in this framebuffer after failure */
	list_for_each_entry(pipe, &mdp5_data->pipes_used, list) {
		if (pipe->type == MDSS_MDP_PIPE_TYPE_CURSOR)
			continue;

		pr_debug("freeing allocations for pipe %d\n", pipe->num);
		mdss_mdp_smp_unreserve(pipe);
		pipe->params_changed = 0;
		pipe->dirty = true;
	}
	mutex_unlock(&mdp5_data->list_lock);
	return ret;
}

static int mdss_mdp_overlay_set(struct msm_fb_data_type *mfd,
				struct mdp_overlay *req)
{
	struct mdss_overlay_private *mdp5_data = mfd_to_mdp5_data(mfd);
	int ret;

	if (req->flags & MDSS_MDP_ROT_ONLY) {
		ret = mdss_mdp_rotator_setup(mfd, req);
		return ret;
	}

	ret = mutex_lock_interruptible(&mdp5_data->ov_lock);
	if (ret)
		return ret;

	if (mdss_fb_is_power_off(mfd)) {
		mutex_unlock(&mdp5_data->ov_lock);
		return -EPERM;
	}

	if (req->src.format == MDP_RGB_BORDERFILL) {
		req->id = BORDERFILL_NDX;
	} else {
		struct mdss_mdp_pipe *pipe;

		/* userspace zorder start with stage 0 */
		req->z_order += MDSS_MDP_STAGE_0;

		ret = mdss_mdp_overlay_pipe_setup(mfd, req, &pipe, NULL, false);

		req->z_order -= MDSS_MDP_STAGE_0;
	}

	mutex_unlock(&mdp5_data->ov_lock);

	return ret;
}

/*
 * it's caller responsibility to acquire mdp5_data->list_lock while calling
 * this function
 */
static
struct mdss_mdp_data *__mdp_overlay_buf_alloc(struct msm_fb_data_type *mfd,
		struct mdss_mdp_pipe *pipe)
{
	struct mdss_overlay_private *mdp5_data = mfd_to_mdp5_data(mfd);
	struct mdss_mdp_data *buf;
	int i;

	if (list_empty(&mdp5_data->bufs_pool)) {
		pr_debug("allocating %u bufs for fb%d\n",
					BUF_POOL_SIZE, mfd->index);

		buf = kzalloc(sizeof(*buf) * BUF_POOL_SIZE, GFP_KERNEL);
		if (!buf) {
			pr_err("Unable to allocate buffer pool\n");
			return NULL;
		}

		list_add(&buf->chunk_list, &mdp5_data->bufs_chunks);
		for (i = 0; i < BUF_POOL_SIZE; i++) {
			buf->state = MDP_BUF_STATE_UNUSED;
			list_add(&buf[i].buf_list, &mdp5_data->bufs_pool);
		}
	}

	buf = list_first_entry(&mdp5_data->bufs_pool,
			struct mdss_mdp_data, buf_list);
	BUG_ON(buf->state != MDP_BUF_STATE_UNUSED);
	buf->state = MDP_BUF_STATE_READY;
	buf->last_alloc = local_clock();
	buf->last_pipe = pipe;

	list_move_tail(&buf->buf_list, &mdp5_data->bufs_used);
	list_add_tail(&buf->pipe_list, &pipe->buf_queue);

	pr_debug("buffer alloc: %p\n", buf);

	return buf;
}

struct mdss_mdp_data *mdss_mdp_overlay_buf_alloc(struct msm_fb_data_type *mfd,
		struct mdss_mdp_pipe *pipe)
{
	struct mdss_overlay_private *mdp5_data = mfd_to_mdp5_data(mfd);
	struct mdss_mdp_data *buf;

	mutex_lock(&mdp5_data->list_lock);
	buf = __mdp_overlay_buf_alloc(mfd, pipe);
	mutex_unlock(&mdp5_data->list_lock);

	return buf;
}

static void mdss_mdp_overlay_buf_deinit(struct msm_fb_data_type *mfd)
{
	struct mdss_overlay_private *mdp5_data = mfd_to_mdp5_data(mfd);
	struct mdss_mdp_data *buf, *t;

	pr_debug("performing cleanup of buffers pool on fb%d\n", mfd->index);

	BUG_ON(!list_empty(&mdp5_data->bufs_used));

	list_for_each_entry_safe(buf, t, &mdp5_data->bufs_pool, buf_list)
		list_del(&buf->buf_list);

	list_for_each_entry_safe(buf, t, &mdp5_data->bufs_chunks, chunk_list) {
		list_del(&buf->chunk_list);
		kfree(buf);
	}
}

/*
 * it's caller responsibility to acquire mdp5_data->list_lock while calling
 * this function
 */
static void __mdp_overlay_buf_free(struct msm_fb_data_type *mfd,
		struct mdss_mdp_data *buf)
{
	struct mdss_overlay_private *mdp5_data = mfd_to_mdp5_data(mfd);

	if (!list_empty(&buf->pipe_list))
		list_del_init(&buf->pipe_list);

	mdss_mdp_data_free(buf);

	buf->last_freed = local_clock();
	buf->state = MDP_BUF_STATE_UNUSED;

	pr_debug("buffer freed: %p\n", buf);

	list_move_tail(&buf->buf_list, &mdp5_data->bufs_pool);
}

void mdss_mdp_overlay_buf_free(struct msm_fb_data_type *mfd,
		struct mdss_mdp_data *buf)
{
	struct mdss_overlay_private *mdp5_data = mfd_to_mdp5_data(mfd);

	mutex_lock(&mdp5_data->list_lock);
	__mdp_overlay_buf_free(mfd, buf);
	mutex_unlock(&mdp5_data->list_lock);
}

static inline void __pipe_buf_mark_cleanup(struct msm_fb_data_type *mfd,
		struct mdss_mdp_data *buf)
{
	/* buffer still in bufs_used, marking it as cleanup will clean it up */
	buf->state = MDP_BUF_STATE_CLEANUP;
	list_del_init(&buf->pipe_list);
}

/**
 * __mdss_mdp_overlay_free_list_purge() - clear free list of buffers
 * @mfd:	Msm frame buffer data structure for the associated fb
 *
 * Frees memory and clears current list of buffers which are pending free
 */
static void __mdss_mdp_overlay_free_list_purge(struct msm_fb_data_type *mfd)
{
	struct mdss_overlay_private *mdp5_data = mfd_to_mdp5_data(mfd);
	struct mdss_mdp_data *buf, *t;

	pr_debug("purging fb%d free list\n", mfd->index);

	list_for_each_entry_safe(buf, t, &mdp5_data->bufs_freelist, buf_list)
		__mdp_overlay_buf_free(mfd, buf);
}

static void __overlay_pipe_cleanup(struct msm_fb_data_type *mfd,
		struct mdss_mdp_pipe *pipe)
{
	struct mdss_overlay_private *mdp5_data = mfd_to_mdp5_data(mfd);
	struct mdss_mdp_data *buf, *tmpbuf;

	list_for_each_entry_safe(buf, tmpbuf, &pipe->buf_queue, pipe_list) {
		__pipe_buf_mark_cleanup(mfd, buf);
		list_move(&buf->buf_list, &mdp5_data->bufs_freelist);

		/*
		 * in case of secure UI, the buffer needs to be released as
		 * soon as session is closed.
		 */
		if (pipe->flags & MDP_SECURE_DISPLAY_OVERLAY_SESSION)
			__mdp_overlay_buf_free(mfd, buf);
	}

	mdss_mdp_pipe_destroy(pipe);
}

/**
 * mdss_mdp_overlay_cleanup() - handles cleanup after frame commit
 * @mfd:           Msm frame buffer data structure for the associated fb
 * @destroy_pipes: list of pipes that should be destroyed as part of cleanup
 *
 * Goes through destroy_pipes list and ensures they are ready to be destroyed
 * and cleaned up. Also cleanup of any pipe buffers after flip.
 */
static void mdss_mdp_overlay_cleanup(struct msm_fb_data_type *mfd,
		struct list_head *destroy_pipes)
{
	struct mdss_mdp_pipe *pipe, *tmp;
	struct mdss_overlay_private *mdp5_data = mfd_to_mdp5_data(mfd);
	struct mdss_mdp_ctl *ctl = mfd_to_ctl(mfd);
	bool recovery_mode = false;
	struct mdss_mdp_data *buf, *tmpbuf;

	mutex_lock(&mdp5_data->list_lock);
	list_for_each_entry(pipe, destroy_pipes, list) {
		/* make sure pipe fetch has been halted before freeing buffer */
		if (mdss_mdp_pipe_fetch_halt(pipe)) {
			/*
			 * if pipe is not able to halt. Enter recovery mode,
			 * by un-staging any pipes that are attached to mixer
			 * so that any freed pipes that are not able to halt
			 * can be staged in solid fill mode and be reset
			 * with next vsync
			 */
			if (!recovery_mode) {
				recovery_mode = true;
				mdss_mdp_mixer_unstage_all(ctl->mixer_left);
				mdss_mdp_mixer_unstage_all(ctl->mixer_right);
			}
			pipe->params_changed++;
			mdss_mdp_pipe_queue_data(pipe, NULL);
		}
	}

	if (recovery_mode) {
		pr_warn("performing recovery sequence for fb%d\n", mfd->index);
		__overlay_kickoff_requeue(mfd);
	}

	__mdss_mdp_overlay_free_list_purge(mfd);

	list_for_each_entry_safe(buf, tmpbuf, &mdp5_data->bufs_used, buf_list) {
		if (buf->state == MDP_BUF_STATE_CLEANUP)
			list_move(&buf->buf_list, &mdp5_data->bufs_freelist);
	}

	list_for_each_entry_safe(pipe, tmp, destroy_pipes, list) {
		list_del_init(&pipe->list);
		if (recovery_mode) {
			mdss_mdp_mixer_pipe_unstage(pipe, pipe->mixer_left);
			mdss_mdp_mixer_pipe_unstage(pipe, pipe->mixer_right);
		}
		__overlay_pipe_cleanup(mfd, pipe);
		ctl->mixer_left->next_pipe_map &= ~pipe->ndx;
		if (ctl->mixer_right)
			ctl->mixer_right->next_pipe_map &= ~pipe->ndx;
	}
	mutex_unlock(&mdp5_data->list_lock);
}

void mdss_mdp_handoff_cleanup_pipes(struct msm_fb_data_type *mfd,
	u32 type)
{
	u32 i, npipes;
	struct mdss_mdp_pipe *pipes;
	struct mdss_mdp_pipe *pipe;
	struct mdss_overlay_private *mdp5_data = mfd_to_mdp5_data(mfd);
	struct mdss_data_type *mdata = mfd_to_mdata(mfd);

	switch (type) {
	case MDSS_MDP_PIPE_TYPE_VIG:
		pipes = mdata->vig_pipes;
		npipes = mdata->nvig_pipes;
		break;
	case MDSS_MDP_PIPE_TYPE_RGB:
		pipes = mdata->rgb_pipes;
		npipes = mdata->nrgb_pipes;
		break;
	case MDSS_MDP_PIPE_TYPE_DMA:
		pipes = mdata->dma_pipes;
		npipes = mdata->ndma_pipes;
		break;
	default:
		return;
	}

	for (i = 0; i < npipes; i++) {
		pipe = &pipes[i];
		if (pipe->is_handed_off) {
			pr_debug("Unmapping handed off pipe %d\n", pipe->num);
			list_add(&pipe->list, &mdp5_data->pipes_cleanup);
			mdss_mdp_mixer_pipe_unstage(pipe, pipe->mixer_left);
			pipe->is_handed_off = false;
		}
	}
}

/**
 * mdss_mdp_overlay_start() - Programs the MDP control data path to hardware
 * @mfd: Msm frame buffer structure associated with fb device.
 *
 * Program the MDP hardware with the control settings for the framebuffer
 * device. In addition to this, this function also handles the transition
 * from the the splash screen to the android boot animation when the
 * continuous splash screen feature is enabled.
 */
int mdss_mdp_overlay_start(struct msm_fb_data_type *mfd)
{
	int rc;
	struct mdss_overlay_private *mdp5_data = mfd_to_mdp5_data(mfd);
	struct mdss_data_type *mdata = mdss_mdp_get_mdata();
	struct mdss_mdp_ctl *ctl = mdp5_data->ctl;
#ifdef CONFIG_FB_MSM_MDSS_SPECIFIC_PANEL
	struct msm_fb_backup_type *fb_backup = &mfd->msm_fb_backup;
	uint32_t flags;
#endif /* CONFIG_FB_MSM_MDSS_SPECIFIC_PANEL */

	if (mdss_mdp_ctl_is_power_on(ctl)) {
		if (!mdp5_data->mdata->batfet)
			mdss_mdp_batfet_ctrl(mdp5_data->mdata, true);
		mdss_mdp_release_splash_pipe(mfd);
		return 0;
	} else if (mfd->panel_info->cont_splash_enabled) {
		mutex_lock(&mdp5_data->list_lock);
		rc = list_empty(&mdp5_data->pipes_used);
		mutex_unlock(&mdp5_data->list_lock);
		if (rc) {
			pr_debug("empty kickoff on fb%d during cont splash\n",
					mfd->index);
#ifndef CONFIG_FB_MSM_MDSS_SPECIFIC_PANEL
			return 0;
#else
			flags = fb_backup->disp_commit.flags;
			if (flags & MDP_DISPLAY_COMMIT_OVERLAY)
				return 0;
#endif /* CONFIG_FB_MSM_MDSS_SPECIFIC_PANEL */
		}
	} else if (mdata->handoff_pending) {
		pr_warn("fb%d: commit while splash handoff pending\n",
				mfd->index);
		return -EPERM;
	}

	pr_debug("starting fb%d overlay\n", mfd->index);

	mdss_mdp_clk_ctrl(MDP_BLOCK_POWER_ON);

	/*
	 * If idle pc feature is not enabled, then get a reference to the
	 * runtime device which will be released when overlay is turned off
	 */
	if (!mdp5_data->mdata->idle_pc_enabled ||
		(mfd->panel_info->type != MIPI_CMD_PANEL)) {
		rc = pm_runtime_get_sync(&mfd->pdev->dev);
		if (IS_ERR_VALUE(rc)) {
			pr_err("unable to resume with pm_runtime_get_sync rc=%d\n",
				rc);
			goto end;
		}
	}

	/*
	 * We need to do hw init before any hw programming.
	 * Also, hw init involves programming the VBIF registers which
	 * should be done only after attaching IOMMU which in turn would call
	 * in to TZ to restore security configs on the VBIF registers.
	 * This is not needed when continuous splash screen is enabled since
	 * we would have called in to TZ to restore security configs from LK.
	 */
	if (!mdata->mdss_util->iommu_attached()) {
		if (!mfd->panel_info->cont_splash_enabled) {
			rc = mdss_iommu_ctrl(1);
			if (IS_ERR_VALUE(rc)) {
				pr_err("iommu attach failed rc=%d\n", rc);
				goto end;
			}
			mdss_hw_init(mdss_res);
			mdss_iommu_ctrl(0);
		}
	}

	/*
	 * Increment the overlay active count prior to calling ctl_start.
	 * This is needed to ensure that if idle power collapse kicks in
	 * right away, it would be handled correctly.
	 */
	atomic_inc(&mdp5_data->mdata->active_intf_cnt);
	rc = mdss_mdp_ctl_start(ctl, false);
	if (rc == 0) {
		mdss_mdp_ctl_notifier_register(mdp5_data->ctl,
				&mfd->mdp_sync_pt_data.notifier);
	} else {
		pr_err("mdp ctl start failed.\n");
		goto ctl_error;
	}

	rc = mdss_mdp_splash_cleanup(mfd, true);
	if (!rc)
		goto end;

ctl_error:
	mdss_mdp_ctl_destroy(ctl);
	atomic_dec(&mdp5_data->mdata->active_intf_cnt);
	mdp5_data->ctl = NULL;
end:
	mdss_mdp_clk_ctrl(MDP_BLOCK_POWER_OFF);
	return rc;
}

static void mdss_mdp_overlay_update_pm(struct mdss_overlay_private *mdp5_data)
{
	ktime_t wakeup_time;

	if (!mdp5_data->cpu_pm_hdl)
		return;

	if (mdss_mdp_display_wakeup_time(mdp5_data->ctl, &wakeup_time))
		return;

	activate_event_timer(mdp5_data->cpu_pm_hdl, wakeup_time);
}

static int __overlay_queue_pipes(struct msm_fb_data_type *mfd)
{
	struct mdss_overlay_private *mdp5_data = mfd_to_mdp5_data(mfd);
	struct mdss_mdp_pipe *pipe;
	struct mdss_mdp_ctl *ctl = mfd_to_ctl(mfd);
	struct mdss_mdp_ctl *tmp;
	int ret = 0;

	list_for_each_entry(pipe, &mdp5_data->pipes_used, list) {
		struct mdss_mdp_data *buf;

		if (pipe->dirty) {
			pr_err("fb%d: pipe %d dirty! skipping configuration\n",
					mfd->index, pipe->num);
			continue;
		}

		/*
		 * When secure display is enabled, if there is a non secure
		 * display pipe, skip that
		 */
		if (mdss_get_sd_client_cnt() &&
			!(pipe->flags & MDP_SECURE_DISPLAY_OVERLAY_SESSION)) {
			pr_warn("Non secure pipe during secure display: %u: %08X, skip\n",
					pipe->num, pipe->flags);
			continue;
		}
		/*
		 * When external is connected and no dedicated wfd is present,
		 * reprogram DMA pipe before kickoff to clear out any previous
		 * block mode configuration.
		 */
		if ((pipe->type == MDSS_MDP_PIPE_TYPE_DMA) &&
		    (ctl->shared_lock &&
		    (ctl->mdata->wfd_mode == MDSS_MDP_WFD_SHARED))) {
			if (ctl->mdata->mixer_switched) {
				ret = mdss_mdp_overlay_pipe_setup(mfd,
					&pipe->req_data, &pipe, NULL, false);
				pr_debug("reseting DMA pipe for ctl=%d",
					 ctl->num);
			}
			if (ret) {
				pr_err("can't reset DMA pipe ret=%d ctl=%d\n",
					ret, ctl->num);
				return ret;
			}

			tmp = mdss_mdp_ctl_mixer_switch(ctl,
					MDSS_MDP_WB_CTL_TYPE_LINE);
			if (!tmp)
				return -EINVAL;
			pipe->mixer_left = mdss_mdp_mixer_get(tmp,
					MDSS_MDP_MIXER_MUX_DEFAULT);
		}

		buf = list_first_entry_or_null(&pipe->buf_queue,
				struct mdss_mdp_data, pipe_list);
		if (buf) {
			switch (buf->state) {
			case MDP_BUF_STATE_READY:
				pr_debug("pnum=%d buf=%p first buffer ready\n",
						pipe->num, buf);
				break;
			case MDP_BUF_STATE_ACTIVE:
				if (list_is_last(&buf->pipe_list,
						&pipe->buf_queue)) {
					pr_debug("pnum=%d no buf update\n",
							pipe->num);
				} else {
					struct mdss_mdp_data *tmp = buf;
					/*
					 * buffer flip, new buffer will
					 * replace currently active one,
					 * mark currently active for cleanup
					 */
					buf = list_next_entry(tmp, pipe_list);
					__pipe_buf_mark_cleanup(mfd, tmp);
				}
				break;
			default:
				pr_err("invalid state of buf %p=%d\n",
						buf, buf->state);
				BUG();
				break;
			}
		}

		/* ensure pipes are reconfigured after power off/on */
		if (ctl->play_cnt == 0)
			pipe->params_changed++;

		if (buf && (buf->state == MDP_BUF_STATE_READY)) {
			buf->state = MDP_BUF_STATE_ACTIVE;
			ret = mdss_mdp_data_map(buf);
		} else if (!pipe->params_changed) {
			/* nothing to update so continue with next */
			continue;
		} else if (buf) {
			BUG_ON(buf->state != MDP_BUF_STATE_ACTIVE);
			pr_debug("requeueing active buffer on pnum=%d\n",
					pipe->num);
		} else if ((pipe->flags & MDP_SOLID_FILL) == 0) {
			pr_warn("commit without buffer on pipe %d\n",
				pipe->num);
			ret = -EINVAL;
		}

		/*
		 * if we reach here without errors and buf == NULL
		 * then solid fill will be set
		 */
		if (!IS_ERR_VALUE(ret))
			ret = mdss_mdp_pipe_queue_data(pipe, buf);

		if (IS_ERR_VALUE(ret)) {
			pr_warn("Unable to queue data for pnum=%d\n",
					pipe->num);
			mdss_mdp_mixer_pipe_unstage(pipe, pipe->mixer_left);
			mdss_mdp_mixer_pipe_unstage(pipe, pipe->mixer_right);

			if (pipe->type != MDSS_MDP_PIPE_TYPE_CURSOR)
				pipe->dirty = true;

			if (buf)
				__pipe_buf_mark_cleanup(mfd, buf);
		}
	}

	return 0;
}

static void __overlay_kickoff_requeue(struct msm_fb_data_type *mfd)
{
	struct mdss_mdp_ctl *ctl = mfd_to_ctl(mfd);

	mdss_mdp_display_commit(ctl, NULL, NULL);
	mdss_mdp_display_wait4comp(ctl);

	/* unstage any recovery pipes and re-queue used pipes */
	mdss_mdp_mixer_unstage_all(ctl->mixer_left);
	mdss_mdp_mixer_unstage_all(ctl->mixer_right);

	__overlay_queue_pipes(mfd);

	mdss_mdp_display_commit(ctl, NULL,  NULL);
	mdss_mdp_display_wait4comp(ctl);
}

static int mdss_mdp_commit_cb(enum mdp_commit_stage_type commit_stage,
	void *data)
{
	int ret = 0;
	struct msm_fb_data_type *mfd = (struct msm_fb_data_type *)data;
	struct mdss_overlay_private *mdp5_data = mfd_to_mdp5_data(mfd);
	struct mdss_mdp_ctl *ctl;

	switch (commit_stage) {
	case MDP_COMMIT_STAGE_SETUP_DONE:
		ctl = mfd_to_ctl(mfd);
		mdss_mdp_ctl_notify(ctl, MDP_NOTIFY_FRAME_CTX_DONE);
		mdp5_data->kickoff_released = true;
		mutex_unlock(&mdp5_data->ov_lock);
		break;
	case MDP_COMMIT_STAGE_READY_FOR_KICKOFF:
		mutex_lock(&mdp5_data->ov_lock);
		break;
	default:
		pr_err("Invalid commit stage %x", commit_stage);
		break;
	}

	return ret;
}

/**
 * __is_roi_valid() - Check if ctl roi is valid for a given pipe.
 * @pipe: pipe to check against.
 * @l_roi: roi of the left ctl path.
 * @r_roi: roi of the right ctl path.
 *
 * Validate roi against pipe's destination rectangle by checking following
 * conditions. If any of these conditions are met then return failure,
 * success otherwise.
 *
 * 1. Pipe has scaling and pipe's destination is intersecting with roi.
 * 2. Pipe's destination and roi do not overlap, In such cases, pipe should
 *    not be part of used list and should have been omitted by user program.
 */
static bool __is_roi_valid(struct mdss_mdp_pipe *pipe,
	struct mdss_rect *l_roi, struct mdss_rect *r_roi)
{
	bool ret = true;
	bool is_right_mixer = pipe->mixer_left->is_right_mixer;
	struct mdss_rect roi = is_right_mixer ? *r_roi : *l_roi;
	struct mdss_rect dst = pipe->dst;
	struct mdss_data_type *mdata = mdss_mdp_get_mdata();
	u32 left_lm_w = left_lm_w_from_mfd(pipe->mfd);

	if (pipe->src_split_req)
		roi.w += r_roi->w;

	if (mdata->has_src_split && is_right_mixer)
		dst.x -= left_lm_w;

	/* condition #1 above */
	if ((pipe->scale.enable_pxl_ext) ||
	    (pipe->src.w != dst.w) || (pipe->src.h != dst.h)) {
		struct mdss_rect res;

		mdss_mdp_intersect_rect(&res, &dst, &roi);

		if (!mdss_rect_cmp(&res, &dst)) {
			pr_err("error. pipe%d has scaling and its output is interesecting with roi.\n",
				pipe->num);
			pr_err("pipe_dst:-> %d %d %d %d roi:-> %d %d %d %d\n",
				dst.x, dst.y, dst.w, dst.h,
				roi.x, roi.y, roi.w, roi.h);
			ret = false;
			goto end;
		}
	}

	/* condition #2 above */
	if (!mdss_rect_overlap_check(&dst, &roi)) {
		pr_err("error. pipe%d's output is outside of ROI.\n",
			pipe->num);
		ret = false;
	}
end:
	return ret;
}

void mdss_pend_mode_switch(struct msm_fb_data_type *mfd, bool pend_switch)
{
	struct mdss_overlay_private *mdp5_data = mfd_to_mdp5_data(mfd);
	mdp5_data->dyn_mode_switch = pend_switch;
}

int mdss_mode_switch(struct msm_fb_data_type *mfd, u32 mode)
{
	struct mdss_rect l_roi, r_roi;
	struct mdss_mdp_ctl *ctl = mfd_to_ctl(mfd);
	struct mdss_mdp_ctl *sctl;
	int rc;

	pr_debug("fb%d switch to mode=%x\n", mfd->index, mode);
	ATRACE_FUNC();

	ctl->pending_mode_switch = mode;
	sctl = mdss_mdp_get_split_ctl(ctl);
	if (sctl)
		sctl->pending_mode_switch = mode;

	/* No need for mode validation. It has been done in ioctl call */
	if (mode == SWITCH_RESOLUTION) {
		if (ctl->ops.reconfigure) {
			rc = ctl->ops.reconfigure(ctl, mode, 1);
			if (rc)
				return rc;
		}
	} else if (mode == MIPI_CMD_PANEL) {
		/*
		 * Need to reset roi if there was partial update in previous
		 * Command frame
		 */
		l_roi = (struct mdss_rect){0, 0,
				ctl->mixer_left->width,
				ctl->mixer_left->height};
		if (ctl->mixer_right) {
			r_roi = (struct mdss_rect) {0, 0,
				ctl->mixer_right->width,
				ctl->mixer_right->height};
		}
		mdss_mdp_set_roi(ctl, &l_roi, &r_roi);
		mdss_mdp_switch_roi_reset(ctl);

		mdss_mdp_switch_to_cmd_mode(ctl, 1);
		mdss_mdp_update_panel_info(mfd, 1, 0);
		mdss_mdp_switch_to_cmd_mode(ctl, 0);
		mdss_mdp_ctl_stop(ctl, MDSS_PANEL_POWER_OFF);
	} else if (mode == MIPI_VIDEO_PANEL) {
		if (ctl->ops.wait_pingpong)
			rc = ctl->ops.wait_pingpong(ctl, NULL);
		mdss_mdp_update_panel_info(mfd, 0, 0);
		mdss_mdp_switch_to_vid_mode(ctl, 1);
		mdss_mdp_ctl_stop(ctl, MDSS_PANEL_POWER_OFF);
		mdss_mdp_switch_to_vid_mode(ctl, 0);
	} else {
		pr_err("Invalid mode switch arg %d\n", mode);
		return -EINVAL;
	}

	mdss_mdp_ctl_start(ctl, true);
	ATRACE_END(__func__);

	return 0;
}

int mdss_mode_switch_post(struct msm_fb_data_type *mfd, u32 mode)
{
	struct mdss_mdp_ctl *ctl = mfd_to_ctl(mfd);
	struct mdss_mdp_ctl *sctl;
	int rc = 0;
	u32 frame_rate = 0;

	if (mode == MIPI_VIDEO_PANEL) {
		/*
		 * Need to make sure one frame has been sent in
		 * video mode prior to issuing the mode switch
		 * DCS to panel.
		 */
		frame_rate = mdss_panel_get_framerate
			(&(ctl->panel_data->panel_info));
		if (!(frame_rate >= 24 && frame_rate <= 240))
			frame_rate = 24;
		frame_rate = ((1000/frame_rate) + 1);
		msleep(frame_rate);

		pr_debug("%s, start\n", __func__);
		rc = mdss_mdp_ctl_intf_event(ctl,
			MDSS_EVENT_DSI_DYNAMIC_SWITCH,
			(void *) MIPI_VIDEO_PANEL);
		pr_debug("%s, end\n", __func__);
	} else if (mode == MIPI_CMD_PANEL) {
		/*
		 * Needed to balance out clk refcount when going
		 * from video to command. This allows for idle
		 * power collapse to work as intended.
		 */
		mdss_mdp_ctl_intf_event(ctl,
			MDSS_EVENT_PANEL_CLK_CTRL, (void *)0);
	} else if (mode == SWITCH_RESOLUTION) {
		if (ctl->ops.reconfigure)
			rc = ctl->ops.reconfigure(ctl, mode, 0);
	}
	ctl->pending_mode_switch = 0;
	sctl = mdss_mdp_get_split_ctl(ctl);
	if (sctl)
		sctl->pending_mode_switch = 0;

	return rc;
}

static void __validate_and_set_roi(struct msm_fb_data_type *mfd,
	struct mdp_display_commit *commit)
{
	struct mdss_mdp_pipe *pipe;
	struct mdss_mdp_ctl *ctl = mfd_to_ctl(mfd);
	struct mdss_overlay_private *mdp5_data = mfd_to_mdp5_data(mfd);
	struct mdss_rect l_roi, r_roi;
	bool skip_partial_update = true;

	if (commit) {
		rect_copy_mdp_to_mdss(&commit->l_roi, &l_roi);
		rect_copy_mdp_to_mdss(&commit->r_roi, &r_roi);

		pr_debug("input: l_roi:-> %d %d %d %d r_roi:-> %d %d %d %d\n",
			l_roi.x, l_roi.y, l_roi.w, l_roi.h,
			r_roi.x, r_roi.y, r_roi.w, r_roi.h);

		if (!ctl->panel_data->panel_info.partial_update_enabled)
			goto set_roi;

		skip_partial_update = false;

		if (is_split_lm(mfd) && mdp5_data->mdata->has_src_split) {
			u32 left_lm_w = left_lm_w_from_mfd(mfd);
			struct mdss_rect merged_roi = l_roi;

			/*
			 * When source split is enabled on split LM displays,
			 * user program merges left and right ROI and sends
			 * it through l_roi. Split this merged ROI into
			 * left/right ROI for validation.
			 */
			mdss_rect_split(&merged_roi, &l_roi, &r_roi, left_lm_w);

			/*
			 * When source split is enabled on split LM displays,
			 * it is a HW requirement that both LM have same width
			 * if update is on both sides. Since ROIs are
			 * generated by user-land program, validate against
			 * this requirement.
			 */
			if (l_roi.w && r_roi.w && (l_roi.w != r_roi.w)) {
				pr_err("error. ROI's do not match. violating src_split requirement\n");
				pr_err("l_roi:-> %d %d %d %d r_roi:-> %d %d %d %d\n",
					l_roi.x, l_roi.y, l_roi.w, l_roi.h,
					r_roi.x, r_roi.y, r_roi.w, r_roi.h);
				skip_partial_update = true;
				goto set_roi;
			}
		}

		list_for_each_entry(pipe, &mdp5_data->pipes_used, list) {
			if (!__is_roi_valid(pipe, &l_roi, &r_roi)) {
				skip_partial_update = true;
				pr_err("error. invalid pu config for pipe%d: %d,%d,%d,%d\n",
					pipe->num,
					pipe->dst.x, pipe->dst.y,
					pipe->dst.w, pipe->dst.h);
				break;
			}
		}
	}

set_roi:
	if (skip_partial_update) {
		l_roi = (struct mdss_rect){0, 0,
				ctl->mixer_left->width,
				ctl->mixer_left->height};
		if (ctl->mixer_right) {
			r_roi = (struct mdss_rect) {0, 0,
					ctl->mixer_right->width,
					ctl->mixer_right->height};
		}
	}
	mdss_mdp_set_roi(ctl, &l_roi, &r_roi);
}

int mdss_mdp_overlay_kickoff(struct msm_fb_data_type *mfd,
				struct mdp_display_commit *data)
{
	struct mdss_overlay_private *mdp5_data = mfd_to_mdp5_data(mfd);
	struct mdss_mdp_pipe *pipe, *tmp;
	struct mdss_mdp_ctl *ctl = mfd_to_ctl(mfd);
	int ret = 0;
	int sd_in_pipe = 0;
	struct mdss_mdp_commit_cb commit_cb;

	if (!ctl)
		return -ENODEV;

	ATRACE_BEGIN(__func__);
	if (ctl->shared_lock) {
		mdss_mdp_ctl_notify(ctl, MDP_NOTIFY_FRAME_BEGIN);
		mutex_lock(ctl->shared_lock);
	}

	mutex_lock(&mdp5_data->ov_lock);
	ctl->bw_pending = 0;
	ret = mdss_mdp_overlay_start(mfd);
	if (ret) {
		pr_err("unable to start overlay %d (%d)\n", mfd->index, ret);
		mutex_unlock(&mdp5_data->ov_lock);
		if (ctl->shared_lock)
			mutex_unlock(ctl->shared_lock);
		return ret;
	}

	ret = mdss_iommu_ctrl(1);
	if (IS_ERR_VALUE(ret)) {
		pr_err("iommu attach failed rc=%d\n", ret);
		mutex_unlock(&mdp5_data->ov_lock);
		if (ctl->shared_lock)
			mutex_unlock(ctl->shared_lock);
		return ret;
	}
	mutex_lock(&mdp5_data->list_lock);

	/*
	 * check if there is a secure display session
	 */
	list_for_each_entry(pipe, &mdp5_data->pipes_used, list) {
		if (pipe->flags & MDP_SECURE_DISPLAY_OVERLAY_SESSION) {
			sd_in_pipe = 1;
			pr_debug("Secure pipe: %u : %08X\n",
					pipe->num, pipe->flags);
		}
	}
	/*
	 * If there is no secure display session and sd_enabled, disable the
	 * secure display session
	 */
	if (!sd_in_pipe && mdp5_data->sd_enabled) {
		/* disable the secure display on last client */
		if (mdss_get_sd_client_cnt() == 1)
			ret = mdss_mdp_secure_display_ctrl(0);
		if (!ret) {
			mdss_update_sd_client(mdp5_data->mdata, false);
			mdp5_data->sd_enabled = 0;
		}
	}

	if (!ctl->shared_lock)
		mdss_mdp_ctl_notify(ctl, MDP_NOTIFY_FRAME_BEGIN);

	mdss_mdp_clk_ctrl(MDP_BLOCK_POWER_ON);

	__vsync_set_vsync_handler(mfd);
	__validate_and_set_roi(mfd, data);

	if (ctl->ops.wait_pingpong && mdp5_data->mdata->serialize_wait4pp)
		mdss_mdp_display_wait4pingpong(ctl, true);

	/*
	 * Setup pipe in solid fill before unstaging,
	 * to ensure no fetches are happening after dettach or reattach.
	 */
	list_for_each_entry_safe(pipe, tmp, &mdp5_data->pipes_cleanup, list) {
		mdss_mdp_pipe_queue_data(pipe, NULL);
		mdss_mdp_mixer_pipe_unstage(pipe, pipe->mixer_left);
		mdss_mdp_mixer_pipe_unstage(pipe, pipe->mixer_right);
		list_move(&pipe->list, &mdp5_data->pipes_destroy);
	}

	ATRACE_BEGIN("sspp_programming");
	ret = __overlay_queue_pipes(mfd);
	ATRACE_END("sspp_programming");
	mutex_unlock(&mdp5_data->list_lock);

	mdp5_data->kickoff_released = false;

	if (mfd->panel.type == WRITEBACK_PANEL) {
		ATRACE_BEGIN("wb_kickoff");
		commit_cb.commit_cb_fnc = mdss_mdp_commit_cb;
		commit_cb.data = mfd;
		ret = mdss_mdp_wb_kickoff(mfd, &commit_cb);
		ATRACE_END("wb_kickoff");
	} else {
		ATRACE_BEGIN("display_commit");
		commit_cb.commit_cb_fnc = mdss_mdp_commit_cb;
		commit_cb.data = mfd;
		ret = mdss_mdp_display_commit(mdp5_data->ctl, NULL,
			&commit_cb);
		ATRACE_END("display_commit");
	}

	if (!mdp5_data->kickoff_released)
		mdss_mdp_ctl_notify(ctl, MDP_NOTIFY_FRAME_CTX_DONE);

	if (IS_ERR_VALUE(ret))
		goto commit_fail;

	mutex_unlock(&mdp5_data->ov_lock);
	mdss_mdp_overlay_update_pm(mdp5_data);

	ATRACE_BEGIN("display_wait4comp");
	ret = mdss_mdp_display_wait4comp(mdp5_data->ctl);
	ATRACE_END("display_wait4comp");
	mutex_lock(&mdp5_data->ov_lock);

	if (ret == 0) {
		if (!mdp5_data->sd_enabled && sd_in_pipe) {
			if (!mdss_get_sd_client_cnt())
				ret = mdss_mdp_secure_display_ctrl(1);
			if (!ret) {
				mdp5_data->sd_enabled = 1;
				mdss_update_sd_client(mdp5_data->mdata, true);
			}
		}
	}

	mdss_fb_update_notify_update(mfd);
commit_fail:
	ATRACE_BEGIN("overlay_cleanup");
	mdss_mdp_overlay_cleanup(mfd, &mdp5_data->pipes_destroy);
	ATRACE_END("overlay_cleanup");
	mdss_mdp_clk_ctrl(MDP_BLOCK_POWER_OFF);
	mdss_mdp_ctl_notify(ctl, MDP_NOTIFY_FRAME_FLUSHED);
	if (!mdp5_data->kickoff_released)
		mdss_mdp_ctl_notify(ctl, MDP_NOTIFY_FRAME_CTX_DONE);

	mutex_unlock(&mdp5_data->ov_lock);
	if (ctl->shared_lock)
		mutex_unlock(ctl->shared_lock);
	mdss_iommu_ctrl(0);
	ATRACE_END(__func__);

	return ret;
}

int mdss_mdp_overlay_release(struct msm_fb_data_type *mfd, int ndx)
{
	struct mdss_mdp_pipe *pipe, *tmp;
	struct mdss_overlay_private *mdp5_data = mfd_to_mdp5_data(mfd);
	u32 unset_ndx = 0;
	int destroy_pipe;

	mutex_lock(&mdp5_data->list_lock);
	list_for_each_entry_safe(pipe, tmp, &mdp5_data->pipes_used, list) {
		if (pipe->ndx & ndx) {
			if (mdss_mdp_pipe_map(pipe)) {
				pr_err("Unable to map used pipe%d ndx=%x\n",
						pipe->num, pipe->ndx);
				continue;
			}

			unset_ndx |= pipe->ndx;

			pipe->pid = 0;
			destroy_pipe = pipe->play_cnt == 0;
			if (!destroy_pipe)
				list_move(&pipe->list,
						&mdp5_data->pipes_cleanup);
			else
				list_del_init(&pipe->list);

			mdss_mdp_pipe_unmap(pipe);
			if (destroy_pipe)
				__overlay_pipe_cleanup(mfd, pipe);

			if (unset_ndx == ndx)
				break;
		}
	}
	mutex_unlock(&mdp5_data->list_lock);

	if (unset_ndx != ndx) {
		pr_warn("Unable to unset pipe(s) ndx=0x%x unset=0x%x\n",
				ndx, unset_ndx);
		return -ENOENT;
	}

	return 0;
}

static int mdss_mdp_overlay_unset(struct msm_fb_data_type *mfd, int ndx)
{
	int ret = 0;
	struct mdss_overlay_private *mdp5_data;

	if (!mfd)
		return -ENODEV;

	if (ndx & MDSS_MDP_ROT_SESSION_MASK) {
		ret = mdss_mdp_rotator_unset(ndx);
		return ret;
	}

	mdp5_data = mfd_to_mdp5_data(mfd);

	if (!mdp5_data || !mdp5_data->ctl)
		return -ENODEV;

	ret = mutex_lock_interruptible(&mdp5_data->ov_lock);
	if (ret)
		return ret;

	if (ndx == BORDERFILL_NDX) {
		pr_debug("borderfill disable\n");
		mdp5_data->borderfill_enable = false;
		ret = 0;
		goto done;
	}

	if (mdss_fb_is_power_off(mfd)) {
		ret = -EPERM;
		goto done;
	}

	pr_debug("unset ndx=%x\n", ndx);

	ret = mdss_mdp_overlay_release(mfd, ndx);

done:
	mutex_unlock(&mdp5_data->ov_lock);

	return ret;
}

/**
 * mdss_mdp_overlay_release_all() - release any overlays associated with fb dev
 * @mfd:	Msm frame buffer structure associated with fb device
 * @release_all: ignore pid and release all the pipes
 *
 * Release any resources allocated by calling process, this can be called
 * on fb_release to release any overlays/rotator sessions left open.
 *
 * Return number of resources released
 */
static int __mdss_mdp_overlay_release_all(struct msm_fb_data_type *mfd,
	bool release_all, uint32_t pid)
{
	struct mdss_mdp_pipe *pipe;
	struct mdss_mdp_rotator_session *rot, *tmp;
	struct mdss_overlay_private *mdp5_data = mfd_to_mdp5_data(mfd);
	u32 unset_ndx = 0;
	int cnt = 0;

	pr_debug("releasing all resources for fb%d pid=%d\n", mfd->index, pid);

	mutex_lock(&mdp5_data->ov_lock);
	mutex_lock(&mdp5_data->list_lock);
	list_for_each_entry(pipe, &mdp5_data->pipes_used, list) {
		if (release_all || (pipe->pid == pid)) {
			unset_ndx |= pipe->ndx;
			cnt++;
		}
	}

	if (!mfd->ref_cnt && !list_empty(&mdp5_data->pipes_cleanup)) {
		pr_debug("fb%d:: free pipes present in cleanup list",
			mfd->index);
		cnt++;
	}

	pr_debug("release_all=%d mfd->ref_cnt=%d unset_ndx=0x%x cnt=%d\n",
		release_all, mfd->ref_cnt, unset_ndx, cnt);

	mutex_unlock(&mdp5_data->list_lock);

	if (unset_ndx) {
		pr_debug("%d pipes need cleanup (%x)\n", cnt, unset_ndx);
		mdss_mdp_overlay_release(mfd, unset_ndx);
	}
	mutex_unlock(&mdp5_data->ov_lock);

	list_for_each_entry_safe(rot, tmp, &mdp5_data->rot_proc_list, list) {
		if (rot->pid == pid) {
			if (!list_empty(&rot->list))
				list_del_init(&rot->list);
			mdss_mdp_rotator_release(rot);
		}
	}

	return cnt;
}

static int mdss_mdp_overlay_play_wait(struct msm_fb_data_type *mfd,
				      struct msmfb_overlay_data *req)
{
	int ret = 0;

	if (!mfd)
		return -ENODEV;

	ret = mfd->mdp.kickoff_fnc(mfd, NULL);
	if (!ret)
		pr_err("error displaying\n");

	return ret;
}

static int mdss_mdp_overlay_queue(struct msm_fb_data_type *mfd,
				  struct msmfb_overlay_data *req)
{
	struct mdss_overlay_private *mdp5_data = mfd_to_mdp5_data(mfd);
	struct mdss_mdp_pipe *pipe;
	struct mdss_mdp_data *src_data;
	int ret;
	u32 flags;

	pipe = __overlay_find_pipe(mfd, req->id);
	if (!pipe) {
		pr_err("pipe ndx=%x doesn't exist\n", req->id);
		return -ENODEV;
	}

	if (pipe->dirty) {
		pr_warn("dirty pipe, will not queue pipe pnum=%d\n", pipe->num);
		return -ENODEV;
	}

	ret = mdss_mdp_pipe_map(pipe);
	if (IS_ERR_VALUE(ret)) {
		pr_err("Unable to map used pipe%d ndx=%x\n",
				pipe->num, pipe->ndx);
		return ret;
	}

	pr_debug("ov queue pnum=%d\n", pipe->num);

	if (pipe->flags & MDP_SOLID_FILL)
		pr_warn("Unexpected buffer queue to a solid fill pipe\n");

	flags = (pipe->flags & MDP_SECURE_OVERLAY_SESSION);

	mutex_lock(&mdp5_data->list_lock);
	src_data = __mdp_overlay_buf_alloc(mfd, pipe);
	if (!src_data) {
		pr_err("unable to allocate source buffer\n");
		ret = -ENOMEM;
	} else {
		ret = mdss_mdp_data_get(src_data, &req->data,
				1, flags);
		if (IS_ERR_VALUE(ret)) {
			__mdp_overlay_buf_free(mfd, src_data);
			pr_err("src_data pmem error\n");
		}
	}
	mutex_unlock(&mdp5_data->list_lock);

	mdss_mdp_pipe_unmap(pipe);

	return ret;
}

static int mdss_mdp_overlay_play(struct msm_fb_data_type *mfd,
				 struct msmfb_overlay_data *req)
{
	struct mdss_overlay_private *mdp5_data = mfd_to_mdp5_data(mfd);
	int ret = 0;

	pr_debug("play req id=%x\n", req->id);

	if (req->id & MDSS_MDP_ROT_SESSION_MASK) {
		ret = mdss_mdp_rotator_play(mfd, req);
		return ret;
	}

	ret = mutex_lock_interruptible(&mdp5_data->ov_lock);
	if (ret)
		return ret;

	if (mdss_fb_is_power_off(mfd)) {
		ret = -EPERM;
		goto done;
	}

	if (req->id == BORDERFILL_NDX) {
		pr_debug("borderfill enable\n");
		mdp5_data->borderfill_enable = true;
		ret = mdss_mdp_overlay_free_fb_pipe(mfd);
	} else {
		ret = mdss_mdp_overlay_queue(mfd, req);
	}

done:
	mutex_unlock(&mdp5_data->ov_lock);

	return ret;
}

static int mdss_mdp_overlay_free_fb_pipe(struct msm_fb_data_type *mfd)
{
	struct mdss_mdp_pipe *pipe;
	u32 fb_ndx = 0;
	struct mdss_overlay_private *mdp5_data = mfd_to_mdp5_data(mfd);

	pipe = mdss_mdp_get_staged_pipe(mdp5_data->ctl,
		MDSS_MDP_MIXER_MUX_LEFT, MDSS_MDP_STAGE_BASE, false);
	if (pipe)
		fb_ndx |= pipe->ndx;

	pipe = mdss_mdp_get_staged_pipe(mdp5_data->ctl,
		MDSS_MDP_MIXER_MUX_RIGHT, MDSS_MDP_STAGE_BASE, false);
	if (pipe)
		fb_ndx |= pipe->ndx;

	if (fb_ndx) {
		pr_debug("unstaging framebuffer pipes %x\n", fb_ndx);
		mdss_mdp_overlay_release(mfd, fb_ndx);
	}
	return 0;
}

static int mdss_mdp_overlay_get_fb_pipe(struct msm_fb_data_type *mfd,
					struct mdss_mdp_pipe **ppipe,
					int mixer_mux)
{
	struct mdss_overlay_private *mdp5_data = mfd_to_mdp5_data(mfd);
	struct mdss_mdp_pipe *pipe;
	int ret;

	pipe = mdss_mdp_get_staged_pipe(mdp5_data->ctl, mixer_mux,
		MDSS_MDP_STAGE_BASE, false);

	if (pipe == NULL) {
		struct mdp_overlay req;
		struct fb_info *fbi = mfd->fbi;
		struct mdss_mdp_mixer *mixer;
		int bpp;
		bool rotate_180 = (fbi->var.rotate == FB_ROTATE_UD);
		struct mdss_data_type *mdata = mfd_to_mdata(mfd);
		bool split_lm = (fbi->var.xres > mdata->max_mixer_width ||
			is_split_lm(mfd));
		struct mdp_rect left_rect, right_rect;

		mixer = mdss_mdp_mixer_get(mdp5_data->ctl,
					MDSS_MDP_MIXER_MUX_LEFT);
		if (!mixer) {
			pr_err("unable to retrieve mixer\n");
			return -ENODEV;
		}

		memset(&req, 0, sizeof(req));

		bpp = fbi->var.bits_per_pixel / 8;
		req.id = MSMFB_NEW_REQUEST;
		req.src.format = mfd->fb_imgType;
		req.src.height = fbi->var.yres;
		req.src.width = fbi->fix.line_length / bpp;

		left_rect.x = 0;
		left_rect.w = MIN(fbi->var.xres, mixer->width);
		left_rect.y = 0;
		left_rect.h = req.src.height;

		right_rect.x = mixer->width;
		right_rect.w = fbi->var.xres - mixer->width;
		right_rect.y = 0;
		right_rect.h = req.src.height;

		if (mixer_mux == MDSS_MDP_MIXER_MUX_RIGHT) {
			if (req.src.width <= mixer->width) {
				pr_warn("right fb pipe not needed\n");
				return -EINVAL;
			}
			req.src_rect = req.dst_rect = right_rect;
			if (split_lm && rotate_180)
				req.src_rect = left_rect;
		} else {
			req.src_rect = req.dst_rect = left_rect;
			if (split_lm && rotate_180)
				req.src_rect = right_rect;
		}

		req.z_order = MDSS_MDP_STAGE_BASE;
		if (rotate_180)
			req.flags |= (MDP_FLIP_LR | MDP_FLIP_UD);

		pr_debug("allocating base pipe mux=%d\n", mixer_mux);

		ret = mdss_mdp_overlay_pipe_setup(mfd, &req, &pipe, NULL,
			false);
		if (ret)
			return ret;
	}
	pr_debug("ctl=%d pnum=%d\n", mdp5_data->ctl->num, pipe->num);

	*ppipe = pipe;
	return 0;
}

static void mdss_mdp_overlay_pan_display(struct msm_fb_data_type *mfd)
{
	struct mdss_mdp_data *buf_l = NULL, *buf_r = NULL;
	struct mdss_mdp_pipe *pipe;
	struct fb_info *fbi;
	struct mdss_overlay_private *mdp5_data;
	struct mdss_data_type *mdata;
	u32 offset;
	int bpp, ret;

	if (!mfd || !mfd->mdp.private1)
		return;

	mdata = mfd_to_mdata(mfd);
	fbi = mfd->fbi;
	mdp5_data = mfd_to_mdp5_data(mfd);

	if (!mdp5_data || !mdp5_data->ctl)
		return;

	if (!fbi->fix.smem_start || fbi->fix.smem_len == 0 ||
			mdp5_data->borderfill_enable) {
		mfd->mdp.kickoff_fnc(mfd, NULL);
		return;
	}

	if (mutex_lock_interruptible(&mdp5_data->ov_lock))
		return;

	if ((mdss_fb_is_power_off(mfd)) &&
		!((mfd->dcm_state == DCM_ENTER) &&
		(mfd->panel.type == MIPI_CMD_PANEL))) {
		mutex_unlock(&mdp5_data->ov_lock);
		return;
	}

	mdss_mdp_clk_ctrl(MDP_BLOCK_POWER_ON);


	bpp = fbi->var.bits_per_pixel / 8;
	offset = fbi->var.xoffset * bpp +
		 fbi->var.yoffset * fbi->fix.line_length;

	if (offset > fbi->fix.smem_len) {
		pr_err("invalid fb offset=%u total length=%u\n",
		       offset, fbi->fix.smem_len);
		goto pan_display_error;
	}

	ret = mdss_mdp_overlay_start(mfd);
	if (ret) {
		pr_err("unable to start overlay %d (%d)\n", mfd->index, ret);
		goto pan_display_error;
	}

	ret = mdss_iommu_ctrl(1);
	if (IS_ERR_VALUE(ret)) {
		pr_err("IOMMU attach failed\n");
		goto pan_display_error;
	}

	ret = mdss_mdp_overlay_get_fb_pipe(mfd, &pipe,
					MDSS_MDP_MIXER_MUX_LEFT);
	if (ret) {
		pr_err("unable to allocate base pipe\n");
		goto pan_display_error;
	}

	if (mdss_mdp_pipe_map(pipe)) {
		pr_err("unable to map base pipe\n");
		goto pan_display_error;
	}

	buf_l = mdss_mdp_overlay_buf_alloc(mfd, pipe);
	if (!buf_l) {
		pr_err("unable to allocate memory for fb buffer\n");
		goto pan_display_error;
	}

	if (mdata->mdss_util->iommu_attached()) {
		if (!mfd->iova) {
			pr_err("mfd iova is zero\n");
			mdss_mdp_pipe_unmap(pipe);
			goto pan_display_error;
		}
		buf_l->p[0].addr = mfd->iova;
	} else {
		buf_l->p[0].addr = fbi->fix.smem_start;
	}

	buf_l->p[0].addr += offset;
	buf_l->p[0].len = fbi->fix.smem_len - offset;
	buf_l->num_planes = 1;

	mdss_mdp_pipe_unmap(pipe);

	if (fbi->var.xres > mdata->max_pipe_width || is_split_lm(mfd)) {
		/*
		 * TODO: Need to revisit the function for panels with width more
		 * than max_pipe_width and less than max_mixer_width.
		 */
		ret = mdss_mdp_overlay_get_fb_pipe(mfd, &pipe,
				MDSS_MDP_MIXER_MUX_RIGHT);
		if (ret) {
			pr_err("unable to allocate right base pipe\n");
			goto pan_display_error;
		}
		if (mdss_mdp_pipe_map(pipe)) {
			pr_err("unable to map right base pipe\n");
			goto pan_display_error;
		}

		buf_r = mdss_mdp_overlay_buf_alloc(mfd, pipe);
		if (!buf_r) {
			pr_err("unable to allocate memory for fb buffer\n");
			goto pan_display_error;
		}

		buf_r->p[0] = buf_l->p[0];
		buf_r->num_planes = 1;

		mdss_mdp_pipe_unmap(pipe);
	}
	mutex_unlock(&mdp5_data->ov_lock);

	if ((fbi->var.activate & FB_ACTIVATE_VBL) ||
	    (fbi->var.activate & FB_ACTIVATE_FORCE))
		mfd->mdp.kickoff_fnc(mfd, NULL);

	mdss_iommu_ctrl(0);
	mdss_mdp_clk_ctrl(MDP_BLOCK_POWER_OFF);
	return;

pan_display_error:
	if (buf_l)
		mdss_mdp_overlay_buf_free(mfd, buf_l);
	if (buf_r)
		mdss_mdp_overlay_buf_free(mfd, buf_r);
	mdss_iommu_ctrl(0);
	mdss_mdp_clk_ctrl(MDP_BLOCK_POWER_OFF);
	mutex_unlock(&mdp5_data->ov_lock);
}

static void remove_underrun_vsync_handler(struct work_struct *work)
{
	int rc;
	struct mdss_mdp_ctl *ctl =
		container_of(work, typeof(*ctl), remove_underrun_handler);

	if (!ctl || !ctl->ops.remove_vsync_handler) {
		pr_err("ctl or vsync handler is NULL\n");
		return;
	}

	mdss_mdp_clk_ctrl(MDP_BLOCK_POWER_ON);
	rc = ctl->ops.remove_vsync_handler(ctl,
			&ctl->recover_underrun_handler);
	mdss_mdp_clk_ctrl(MDP_BLOCK_POWER_OFF);
}

static void mdss_mdp_recover_underrun_handler(struct mdss_mdp_ctl *ctl,
						ktime_t t)
{
	if (!ctl) {
		pr_err("ctl is NULL\n");
		return;
	}

	mdss_mdp_ctl_reset(ctl);
	schedule_work(&ctl->remove_underrun_handler);
}

/* function is called in irq context should have minimum processing */
static void mdss_mdp_overlay_handle_vsync(struct mdss_mdp_ctl *ctl,
						ktime_t t)
{
	struct msm_fb_data_type *mfd = NULL;
	struct mdss_overlay_private *mdp5_data = NULL;

	if (!ctl) {
		pr_err("ctl is NULL\n");
		return;
	}

	mfd = ctl->mfd;
	if (!mfd || !mfd->mdp.private1) {
		pr_warn("Invalid handle for vsync\n");
		return;
	}

	mdp5_data = mfd_to_mdp5_data(mfd);
	if (!mdp5_data) {
		pr_err("mdp5_data is NULL\n");
		return;
	}

	pr_debug("vsync on fb%d play_cnt=%d\n", mfd->index, ctl->play_cnt);

	mdp5_data->vsync_time = t;
	sysfs_notify_dirent(mdp5_data->vsync_event_sd);
}

int mdss_mdp_overlay_vsync_ctrl(struct msm_fb_data_type *mfd, int en)
{
	struct mdss_mdp_ctl *ctl = mfd_to_ctl(mfd);
	int rc;

	if (!ctl)
		return -ENODEV;
	if (!ctl->ops.add_vsync_handler || !ctl->ops.remove_vsync_handler)
		return -EOPNOTSUPP;
	if (!ctl->panel_data->panel_info.cont_splash_enabled
			&& !mdss_mdp_ctl_is_power_on(ctl)) {
		pr_debug("fb%d vsync pending first update en=%d\n",
				mfd->index, en);
		return -EPERM;
	}

	pr_debug("fb%d vsync en=%d\n", mfd->index, en);

	mdss_mdp_clk_ctrl(MDP_BLOCK_POWER_ON);
	if (en)
		rc = ctl->ops.add_vsync_handler(ctl, &ctl->vsync_handler);
	else
		rc = ctl->ops.remove_vsync_handler(ctl, &ctl->vsync_handler);
	mdss_mdp_clk_ctrl(MDP_BLOCK_POWER_OFF);

	return rc;
}

static ssize_t dynamic_fps_sysfs_rda_dfps(struct device *dev,
	struct device_attribute *attr, char *buf)
{
	ssize_t ret;
	struct mdss_panel_data *pdata;
	struct fb_info *fbi = dev_get_drvdata(dev);
	struct msm_fb_data_type *mfd = (struct msm_fb_data_type *)fbi->par;
	struct mdss_overlay_private *mdp5_data = mfd_to_mdp5_data(mfd);

	if (!mdp5_data->ctl || !mdss_mdp_ctl_is_power_on(mdp5_data->ctl))
		return 0;

	pdata = dev_get_platdata(&mfd->pdev->dev);
	if (!pdata) {
		pr_err("no panel connected for fb%d\n", mfd->index);
		return -ENODEV;
	}

	mutex_lock(&mdp5_data->dfps_lock);
	ret = snprintf(buf, PAGE_SIZE, "%d\n",
		       pdata->panel_info.mipi.frame_rate);
	pr_debug("%s: '%d'\n", __func__,
		pdata->panel_info.mipi.frame_rate);
	mutex_unlock(&mdp5_data->dfps_lock);

	return ret;
} /* dynamic_fps_sysfs_rda_dfps */

static ssize_t dynamic_fps_sysfs_wta_dfps(struct device *dev,
	struct device_attribute *attr, const char *buf, size_t count)
{
	int dfps, rc = 0;
	struct mdss_panel_data *pdata;
	struct fb_info *fbi = dev_get_drvdata(dev);
	struct msm_fb_data_type *mfd = (struct msm_fb_data_type *)fbi->par;
	struct mdss_overlay_private *mdp5_data = mfd_to_mdp5_data(mfd);

	rc = kstrtoint(buf, 10, &dfps);
	if (rc) {
		pr_err("%s: kstrtoint failed. rc=%d\n", __func__, rc);
		return rc;
	}

	if (!mdp5_data->ctl || !mdss_mdp_ctl_is_power_on(mdp5_data->ctl))
		return 0;

	pdata = dev_get_platdata(&mfd->pdev->dev);
	if (!pdata) {
		pr_err("no panel connected for fb%d\n", mfd->index);
		return -ENODEV;
	}

	if (dfps == pdata->panel_info.mipi.frame_rate) {
		pr_debug("%s: FPS is already %d\n",
			__func__, dfps);
		return count;
	}

	mutex_lock(&mdp5_data->dfps_lock);
	if (dfps < pdata->panel_info.min_fps) {
		pr_err("Unsupported FPS. min_fps = %d\n",
				pdata->panel_info.min_fps);
		mutex_unlock(&mdp5_data->dfps_lock);
		return -EINVAL;
	} else if (dfps > pdata->panel_info.max_fps) {
		pr_warn("Unsupported FPS. Configuring to max_fps = %d\n",
				pdata->panel_info.max_fps);
		dfps = pdata->panel_info.max_fps;
		rc = mdss_mdp_ctl_update_fps(mdp5_data->ctl, dfps);
	} else {
		rc = mdss_mdp_ctl_update_fps(mdp5_data->ctl, dfps);
	}
	if (!rc) {
		pr_debug("%s: configured to '%d' FPS\n", __func__, dfps);
	} else {
		pr_err("Failed to configure '%d' FPS. rc = %d\n",
							dfps, rc);
		mutex_unlock(&mdp5_data->dfps_lock);
		return rc;
	}
	pdata->panel_info.new_fps = dfps;
	mutex_unlock(&mdp5_data->dfps_lock);
	return count;
} /* dynamic_fps_sysfs_wta_dfps */


static DEVICE_ATTR(dynamic_fps, S_IRUGO | S_IWUSR, dynamic_fps_sysfs_rda_dfps,
	dynamic_fps_sysfs_wta_dfps);

static struct attribute *dynamic_fps_fs_attrs[] = {
	&dev_attr_dynamic_fps.attr,
	NULL,
};
static struct attribute_group dynamic_fps_fs_attrs_group = {
	.attrs = dynamic_fps_fs_attrs,
};

static ssize_t mdss_mdp_vsync_show_event(struct device *dev,
		struct device_attribute *attr, char *buf)
{
	struct fb_info *fbi = dev_get_drvdata(dev);
	struct msm_fb_data_type *mfd = (struct msm_fb_data_type *)fbi->par;
	struct mdss_overlay_private *mdp5_data = mfd_to_mdp5_data(mfd);
	u64 vsync_ticks;
	int ret;

	if (!mdp5_data->ctl ||
		(!mdp5_data->ctl->panel_data->panel_info.cont_splash_enabled
			&& !mdss_mdp_ctl_is_power_on(mdp5_data->ctl)))
		return -EAGAIN;

	vsync_ticks = ktime_to_ns(mdp5_data->vsync_time);

	pr_debug("fb%d vsync=%llu\n", mfd->index, vsync_ticks);
	ret = scnprintf(buf, PAGE_SIZE, "VSYNC=%llu\n", vsync_ticks);

	return ret;
}

static inline int mdss_mdp_ad_is_supported(struct msm_fb_data_type *mfd)
{
	struct mdss_mdp_ctl *ctl = mfd_to_ctl(mfd);
	struct mdss_mdp_mixer *mixer;

	if (!ctl) {
		pr_debug("there is no ctl attached to fb\n");
		return 0;
	}

	mixer = mdss_mdp_mixer_get(ctl, MDSS_MDP_MIXER_MUX_LEFT);
	if (mixer && (mixer->num > ctl->mdata->nad_cfgs)) {
		if (!mixer)
			pr_warn("there is no mixer attached to fb\n");
		else
			pr_debug("mixer attached (%d) doesnt support ad\n",
				 mixer->num);
		return 0;
	}

	mixer = mdss_mdp_mixer_get(ctl, MDSS_MDP_MIXER_MUX_RIGHT);
	if (mixer && (mixer->num > ctl->mdata->nad_cfgs))
		return 0;

	return 1;
}

static ssize_t mdss_mdp_ad_show(struct device *dev,
		struct device_attribute *attr, char *buf)
{
	struct fb_info *fbi = dev_get_drvdata(dev);
	struct msm_fb_data_type *mfd = fbi->par;
	struct mdss_overlay_private *mdp5_data = mfd_to_mdp5_data(mfd);
	int ret, state;

	state = mdss_mdp_ad_is_supported(mfd) ? mdp5_data->ad_state : -1;

	ret = scnprintf(buf, PAGE_SIZE, "%d", state);

	return ret;
}

static ssize_t mdss_mdp_ad_store(struct device *dev,
		struct device_attribute *attr, const char *buf, size_t count)
{
	struct fb_info *fbi = dev_get_drvdata(dev);
	struct msm_fb_data_type *mfd = fbi->par;
	struct mdss_overlay_private *mdp5_data = mfd_to_mdp5_data(mfd);
	int ret, ad;

	ret = kstrtoint(buf, 10, &ad);
	if (ret) {
		pr_err("Invalid input for ad\n");
		return -EINVAL;
	}

	mdp5_data->ad_state = ad;
	sysfs_notify(&dev->kobj, NULL, "ad");

	return count;
}

static ssize_t mdss_mdp_dyn_pu_show(struct device *dev,
		struct device_attribute *attr, char *buf)
{
	struct fb_info *fbi = dev_get_drvdata(dev);
	struct msm_fb_data_type *mfd = fbi->par;
	struct mdss_overlay_private *mdp5_data = mfd_to_mdp5_data(mfd);
	int ret, state;

	state = (mdp5_data->dyn_pu_state >= 0) ? mdp5_data->dyn_pu_state : -1;

	ret = scnprintf(buf, PAGE_SIZE, "%d", state);

	return ret;
}

static ssize_t mdss_mdp_dyn_pu_store(struct device *dev,
		struct device_attribute *attr, const char *buf, size_t count)
{
	struct fb_info *fbi = dev_get_drvdata(dev);
	struct msm_fb_data_type *mfd = fbi->par;
	struct mdss_overlay_private *mdp5_data = mfd_to_mdp5_data(mfd);
	int ret, dyn_pu;

	ret = kstrtoint(buf, 10, &dyn_pu);
	if (ret) {
		pr_err("Invalid input for partial udpate: ret = %d\n", ret);
		return ret;
	}

	mdp5_data->dyn_pu_state = dyn_pu;
	sysfs_notify(&dev->kobj, NULL, "dyn_pu");

	return count;
}
static ssize_t mdss_mdp_cmd_autorefresh_show(struct device *dev,
	struct device_attribute *attr, char *buf)
{
	ssize_t ret = 0;
	struct fb_info *fbi = dev_get_drvdata(dev);
	struct msm_fb_data_type *mfd = (struct msm_fb_data_type *)fbi->par;
	struct mdss_mdp_ctl *ctl;

	if (!mfd) {
		pr_err("Invalid mfd structure\n");
		return -EINVAL;
	}

	ctl = mfd_to_ctl(mfd);
	if (!ctl) {
		pr_err("Invalid ctl structure\n");
		return -EINVAL;
	}


	if (mfd->panel_info->type != MIPI_CMD_PANEL) {
		pr_err("Panel doesnt support autorefresh\n");
		ret = -EINVAL;
	} else {
		ret = snprintf(buf, PAGE_SIZE, "%d\n",
				ctl->autorefresh_frame_cnt);
	}
	return ret;
}

static inline int mdss_validate_autorefresh_param(struct mdss_mdp_ctl *ctl,
	int frame_cnt)
{
	int rc = 0;

	if (frame_cnt == ctl->autorefresh_frame_cnt) {
		rc = -EINVAL;
		pr_debug("No change to autorefresh parameters\n");
		goto exit;
	}

	if (frame_cnt < 0 || frame_cnt >= BIT(16)) {
		rc = -EINVAL;
		pr_err("frame cnt %d is out of range (16 bits).\n", frame_cnt);
		goto exit;
	}

	pr_debug("Setting autorefresh_enable=%d frame_cnt=%d\n",
		ctl->cmd_autorefresh_en, frame_cnt);

exit:
	return rc;
}

static ssize_t mdss_mdp_cmd_autorefresh_store(struct device *dev,
	struct device_attribute *attr, const char *buf, size_t len)
{
	int frame_cnt, rc;
	struct fb_info *fbi = dev_get_drvdata(dev);
	struct msm_fb_data_type *mfd = (struct msm_fb_data_type *)fbi->par;
	struct mdss_mdp_ctl *ctl;

	if (!mfd) {
		pr_err("Invalid mfd structure\n");
		rc = -EINVAL;
		return rc;
	}

	ctl = mfd_to_ctl(mfd);
	if (!ctl) {
		pr_err("Invalid ctl structure\n");
		rc = -EINVAL;
		return rc;
	}

	if (mfd->panel_info->type != MIPI_CMD_PANEL) {
		pr_err("Panel doesnt support autorefresh\n");
		rc = -EINVAL;
		return rc;
	}

	rc = kstrtoint(buf, 10, &frame_cnt);
	if (rc) {
		pr_err("kstrtoint failed. rc=%d\n", rc);
		return rc;
	} else {
		rc = mdss_validate_autorefresh_param(ctl, frame_cnt);
		if (rc)
			return rc;

		if (frame_cnt) {
			/* enable autorefresh */
			mfd->mdp_sync_pt_data.threshold = 2;
			mfd->mdp_sync_pt_data.retire_threshold = 0;
		} else {
			/* disable autorefresh */
			mfd->mdp_sync_pt_data.threshold = 1;
			mfd->mdp_sync_pt_data.retire_threshold = 1;
		}

		rc = mdss_mdp_ctl_cmd_autorefresh_enable(ctl, frame_cnt);
		if (rc)
			return rc;
	}
	pr_debug("Setting video autorefresh=%d cnt=%d\n",
		ctl->cmd_autorefresh_en, frame_cnt);

	return len;
}


static DEVICE_ATTR(msm_cmd_autorefresh_en, S_IRUGO | S_IWUSR,
	mdss_mdp_cmd_autorefresh_show, mdss_mdp_cmd_autorefresh_store);
static DEVICE_ATTR(vsync_event, S_IRUGO, mdss_mdp_vsync_show_event, NULL);
static DEVICE_ATTR(ad, S_IRUGO | S_IWUSR | S_IWGRP, mdss_mdp_ad_show,
	mdss_mdp_ad_store);
static DEVICE_ATTR(dyn_pu, S_IRUGO | S_IWUSR | S_IWGRP, mdss_mdp_dyn_pu_show,
	mdss_mdp_dyn_pu_store);

static struct attribute *mdp_overlay_sysfs_attrs[] = {
	&dev_attr_vsync_event.attr,
	&dev_attr_ad.attr,
	&dev_attr_dyn_pu.attr,
	&dev_attr_msm_cmd_autorefresh_en.attr,
	NULL,
};

static struct attribute_group mdp_overlay_sysfs_group = {
	.attrs = mdp_overlay_sysfs_attrs,
};

static void mdss_mdp_hw_cursor_setpos(struct mdss_mdp_mixer *mixer,
		struct mdss_rect *roi, u32 start_x, u32 start_y)
{
	int roi_xy = (roi->y << 16) | roi->x;
	int start_xy = (start_y << 16) | start_x;
	int roi_size = (roi->h << 16) | roi->w;

	if (!mixer) {
		pr_err("mixer not available\n");
		return;
	}
	mdp_mixer_write(mixer, MDSS_MDP_REG_LM_CURSOR_XY, roi_xy);
	mdp_mixer_write(mixer, MDSS_MDP_REG_LM_CURSOR_START_XY, start_xy);
	mdp_mixer_write(mixer, MDSS_MDP_REG_LM_CURSOR_SIZE, roi_size);
}

static void mdss_mdp_hw_cursor_setimage(struct mdss_mdp_mixer *mixer,
	struct fb_cursor *cursor, u32 cursor_addr, struct mdss_rect *roi)
{
	int calpha_en, transp_en, alpha, size;
	struct fb_image *img = &cursor->image;
	u32 blendcfg;
	int roi_size = 0;

	if (!mixer) {
		pr_err("mixer not available\n");
		return;
	}

	if (img->bg_color == 0xffffffff)
		transp_en = 0;
	else
		transp_en = 1;

	alpha = (img->fg_color & 0xff000000) >> 24;

	if (alpha)
		calpha_en = 0x0; /* xrgb */
	else
		calpha_en = 0x2; /* argb */

	roi_size = (roi->h << 16) | roi->w;
	size = (img->height << 16) | img->width;
	mdp_mixer_write(mixer, MDSS_MDP_REG_LM_CURSOR_IMG_SIZE, size);
	mdp_mixer_write(mixer, MDSS_MDP_REG_LM_CURSOR_SIZE, roi_size);
	mdp_mixer_write(mixer, MDSS_MDP_REG_LM_CURSOR_STRIDE,
				img->width * 4);
	mdp_mixer_write(mixer, MDSS_MDP_REG_LM_CURSOR_BASE_ADDR,
				cursor_addr);
	blendcfg = mdp_mixer_read(mixer, MDSS_MDP_REG_LM_CURSOR_BLEND_CONFIG);
	blendcfg &= ~0x1;
	blendcfg |= (transp_en << 3) | (calpha_en << 1);
	mdp_mixer_write(mixer, MDSS_MDP_REG_LM_CURSOR_BLEND_CONFIG,
				blendcfg);
	if (calpha_en)
		mdp_mixer_write(mixer, MDSS_MDP_REG_LM_CURSOR_BLEND_PARAM,
				alpha);

	if (transp_en) {
		mdp_mixer_write(mixer,
				MDSS_MDP_REG_LM_CURSOR_BLEND_TRANSP_LOW0,
				((img->bg_color & 0xff00) << 8) |
				(img->bg_color & 0xff));
		mdp_mixer_write(mixer,
				MDSS_MDP_REG_LM_CURSOR_BLEND_TRANSP_LOW1,
				((img->bg_color & 0xff0000) >> 16));
		mdp_mixer_write(mixer,
				MDSS_MDP_REG_LM_CURSOR_BLEND_TRANSP_HIGH0,
				((img->bg_color & 0xff00) << 8) |
				(img->bg_color & 0xff));
		mdp_mixer_write(mixer,
				MDSS_MDP_REG_LM_CURSOR_BLEND_TRANSP_HIGH1,
				((img->bg_color & 0xff0000) >> 16));
	}
}

static void mdss_mdp_hw_cursor_blend_config(struct mdss_mdp_mixer *mixer,
		struct fb_cursor *cursor)
{
	u32 blendcfg;
	if (!mixer) {
		pr_err("mixer not availbale\n");
		return;
	}

	blendcfg = mdp_mixer_read(mixer, MDSS_MDP_REG_LM_CURSOR_BLEND_CONFIG);
	if (!cursor->enable != !(blendcfg & 0x1)) {
		if (cursor->enable) {
			pr_debug("enable hw cursor on mixer=%d\n", mixer->num);
			blendcfg |= 0x1;
		} else {
			pr_debug("disable hw cursor on mixer=%d\n", mixer->num);
			blendcfg &= ~0x1;
		}

		mdp_mixer_write(mixer, MDSS_MDP_REG_LM_CURSOR_BLEND_CONFIG,
				   blendcfg);
		mixer->cursor_enabled = cursor->enable;
		mixer->params_changed++;
	}

}

void mdss_mdp_set_rect(struct mdp_rect *rect, u16 x, u16 y, u16 w, u16 h)
{
	rect->x = x;
	rect->y = y;
	rect->w = w;
	rect->h = h;
}

void mdss_mdp_curor_pipe_cleanup(struct msm_fb_data_type *mfd, int cursor_pipe)
{
	struct mdss_overlay_private *mdp5_data = mfd_to_mdp5_data(mfd);

	if (mdp5_data->cursor_ndx[cursor_pipe] != MSMFB_NEW_REQUEST) {
		mdss_mdp_overlay_release(mfd,
				mdp5_data->cursor_ndx[cursor_pipe]);
		mdp5_data->cursor_ndx[cursor_pipe] = MSMFB_NEW_REQUEST;
	}
}

int mdss_mdp_cursor_flush(struct msm_fb_data_type *mfd,
		struct mdss_mdp_pipe *pipe, int cursor_pipe)
{
	struct mdss_overlay_private *mdp5_data = mfd_to_mdp5_data(mfd);
	struct mdss_mdp_ctl *ctl = mdp5_data->ctl;
	struct mdss_mdp_ctl *sctl = NULL;
	u32 flush_bits = BIT(22 + pipe->num - MDSS_MDP_SSPP_CURSOR0);

	mdss_mdp_clk_ctrl(MDP_BLOCK_POWER_ON);

	mdss_mdp_ctl_write(ctl, MDSS_MDP_REG_CTL_FLUSH, flush_bits);
	if ((!ctl->split_flush_en) && pipe->mixer_right) {
		sctl = mdss_mdp_get_split_ctl(ctl);
		if (!sctl) {
			pr_err("not able to get the other ctl\n");
			return -ENODEV;
		}
		mdss_mdp_ctl_write(sctl, MDSS_MDP_REG_CTL_FLUSH, flush_bits);
	}

	mdss_mdp_clk_ctrl(MDP_BLOCK_POWER_OFF);

	return 0;
}

static int mdss_mdp_cursor_pipe_setup(struct msm_fb_data_type *mfd,
		struct mdp_overlay *req, int cursor_pipe,
		struct ion_handle *ion_handle, dma_addr_t iova, size_t size)
{
	struct mdss_mdp_pipe *pipe;
	struct mdss_overlay_private *mdp5_data = mfd_to_mdp5_data(mfd);
	int ret = 0;
	struct mdss_mdp_data *buf = NULL;

	req->id = mdp5_data->cursor_ndx[cursor_pipe];
	ret = mdss_mdp_overlay_pipe_setup(mfd, req, &pipe, NULL, false);
	if (ret) {
		pr_err("cursor pipe setup failed, cursor_pipe:%d, ret:%d\n",
				cursor_pipe, ret);
		mdp5_data->cursor_ndx[cursor_pipe] = MSMFB_NEW_REQUEST;
		return ret;
	}

	pr_debug("req id:%d cursor_pipe:%d pnum:%d\n",
		req->id, cursor_pipe, pipe->ndx);

	if (iova) {
		buf = mdss_mdp_overlay_buf_alloc(mfd, pipe);
		if (!buf) {
			ret = -ENOMEM;
			goto done;
		}
		mdp5_data->cursor_ndx[cursor_pipe] = pipe->ndx;
		buf->p[0].addr = iova;
		buf->p[0].srcp_ihdl = ion_handle;
		buf->p[0].len = size;
		buf->p[0].mapped = true;
		buf->num_planes = 1;
		buf->state = MDP_BUF_STATE_ACTIVE;
	} else if (!(req->flags & MDP_SOLID_FILL)) {
		buf = list_first_entry_or_null(&pipe->buf_queue,
				struct mdss_mdp_data, pipe_list);
		if (!buf) {
			pr_err("cursor pipe buf empty\n");
			ret = -EINVAL;
			goto done;
		}
	}

	if (!(req->flags & MDP_SOLID_FILL))
		ret = mdss_mdp_pipe_queue_data(pipe, buf);
	else
		ret = mdss_mdp_pipe_queue_data(pipe, NULL);

	if (ret) {
		pr_err("cursor pipe queue data failed in async mode\n");
		return ret;
	}

	ret = mdss_mdp_cursor_flush(mfd, pipe, cursor_pipe);
done:
	if (ret && mdp5_data->cursor_ndx[cursor_pipe] == MSMFB_NEW_REQUEST)
		mdss_mdp_overlay_release(mfd, pipe->ndx);

	return ret;
}

static int mdss_mdp_hw_cursor_pipe_update(struct msm_fb_data_type *mfd,
				     struct fb_cursor *cursor)
{
	struct mdss_overlay_private *mdp5_data = mfd_to_mdp5_data(mfd);
	struct mdss_mdp_mixer *mixer;
	struct fb_image *img = &cursor->image;
	struct mdss_data_type *mdata = mdss_mdp_get_mdata();
	struct mdp_overlay *req = NULL;
	struct mdss_rect roi, src_crop;
	int ret = 0;
	struct fb_var_screeninfo *var = &mfd->fbi->var;
	u32 start_x = img->dx;
	u32 start_y = img->dy;
	u32 left_lm_w = left_lm_w_from_mfd(mfd);
	struct ion_handle *ion_handle = NULL;
	void *cursor_buf = NULL;
	struct ion_client *ion_client = mdss_get_ionclient();
	size_t size = 0;
	dma_addr_t iova = 0;
	unsigned long buf_size = 0;
#ifdef CONFIG_FB_MSM_MDSS_SPECIFIC_PANEL
	static char *pre_img_data;
#endif /* CONFIG_FB_MSM_MDSS_SPECIFIC_PANEL */

	ret = mutex_lock_interruptible(&mdp5_data->ov_lock);
	if (ret)
		return ret;

	if (mdss_fb_is_power_off(mfd)) {
		ret = -EPERM;
		goto done;
	}

	if (!cursor->enable) {
		mdss_mdp_curor_pipe_cleanup(mfd, CURSOR_PIPE_LEFT);
		mdss_mdp_curor_pipe_cleanup(mfd, CURSOR_PIPE_RIGHT);
		mfd->cursor_buf_size = 0;
		goto done;
	}

	mixer = mdss_mdp_mixer_get(mdp5_data->ctl, MDSS_MDP_MIXER_MUX_DEFAULT);
	if (!mixer) {
		ret = -ENODEV;
		goto done;
	}

	/*
	 * image width/height and src crop width/height are packed with
	 * img->width/height and src crop x/y is passed through hotx/hoty
	 * when using our HAL is used.
	 */
	if (img->width & 0xffff0000) {
		src_crop = (struct mdss_rect) {cursor->hot.x, cursor->hot.y,
			img->width >> 16, img->height >> 16};
		img->width &= 0x0000ffff;
		img->height &= 0x0000ffff;
		cursor->hot.x = 0;
		cursor->hot.y = 0;
	} else {
		src_crop = (struct mdss_rect) {0, 0, img->width, img->height};
	}

	if ((src_crop.w > mdata->max_cursor_size) ||
		(src_crop.h > mdata->max_cursor_size) || (img->depth != 32) ||
		(start_x >= var->xres) || (start_y >= var->yres)) {
		pr_debug("start_x:%d, start_y:%d, src_crop{%d,%d,%d,%d} img->depth:%d\n",
				start_x, start_y, src_crop.x, src_crop.y,
				src_crop.w, src_crop.h, img->depth);
		ret = -EINVAL;
		goto done;
	}

	size = img->width * img->height * 4;
<<<<<<< HEAD
#ifdef CONFIG_FB_MSM_MDSS_SPECIFIC_PANEL /* REMOVEME???? */
	if ((size != mfd->cursor_buf_size) ||
			(cursor->set & FB_CUR_SETIMAGE) ||
			(pre_img_data != img->data)) {
		pre_img_data = (char *)(img->data);
#else
	if ((size != mfd->cursor_buf_size) ||
			(cursor->set & FB_CUR_SETIMAGE)) {
#endif /* CONFIG_FB_MSM_MDSS_SPECIFIC_PANEL */
=======
	if ((size != mfd->cursor_buf_size) ||
			(cursor->set & FB_CUR_SETIMAGE)) {
>>>>>>> 25b08e1a
		pr_debug("allocating cursor mem size:%zd\n", size);

		if (!ion_client) {
			pr_err("ion client is not defined\n");
			ret = -ENODEV;
			goto done;
		}

		ion_handle = ion_alloc(ion_client, size, SZ_4K,
				ION_HEAP(ION_SYSTEM_HEAP_ID), 0);
		if (IS_ERR_OR_NULL(ion_handle)) {
			ret = PTR_ERR(ion_handle);
			pr_err("unable to alloc cursor mem from ion - %d\n",
				ret);
			goto done;
		}

		ret = ion_map_iommu(ion_client, ion_handle,
			mdss_get_iommu_domain(MDSS_IOMMU_DOMAIN_UNSECURE),
			0, SZ_4K, 0, &iova, &buf_size, 0, 0);
		if (IS_ERR_VALUE(ret)) {
			pr_err("cannot map cursor to IOMMU. ret=%d\n", ret);
			goto done;
		}

		cursor_buf  = ion_map_kernel(ion_client, ion_handle);
		if (IS_ERR_OR_NULL(cursor_buf)) {
			ret = PTR_ERR(cursor_buf);
			pr_err("cursor ION memory mapping failed - %d\n", ret);
			goto done;
		}

		ret = copy_from_user(cursor_buf, img->data, size);
		if (ret) {
			pr_err("copy from user failed for cursor data\n");
			ret = -EFAULT;
			ion_unmap_kernel(ion_client, ion_handle);
			goto done;
		}
		ion_unmap_kernel(ion_client, ion_handle);
		mfd->cursor_buf_size = size;

		mixer->cursor_hotx = 0;
		mixer->cursor_hoty = 0;
	}

	pr_debug("mixer=%d enable=%x set=%x\n", mixer->num, cursor->enable,
			cursor->set);

	if (cursor->set & FB_CUR_SETHOT) {
		if ((cursor->hot.x < src_crop.w) &&
			(cursor->hot.y < src_crop.h)) {
			mixer->cursor_hotx = cursor->hot.x;
			mixer->cursor_hoty = cursor->hot.y;
			 /* Update cursor position */
			cursor->set |= FB_CUR_SETPOS;
		} else {
			pr_err("Invalid cursor hotspot coordinates\n");
			ret = -EINVAL;
			goto done;
		}
	}

	pr_debug("src_crop{%d,%d,%d,%d}, img->width:%d, img->height:%d, hotx:%d, hoty:%d\n",
			src_crop.x, src_crop.y, src_crop.w, src_crop.h,
			img->width, img->height, cursor->hot.x, cursor->hot.y);

	memset(&roi, 0, sizeof(struct mdss_rect));
	if (start_x > mixer->cursor_hotx) {
		start_x -= mixer->cursor_hotx;
	} else {
		roi.x = mixer->cursor_hotx - start_x;
		start_x = 0;
	}
	if (start_y > mixer->cursor_hoty) {
		start_y -= mixer->cursor_hoty;
	} else {
		roi.y = mixer->cursor_hoty - start_y;
		start_y = 0;
	}

	roi.w = min_t(u32, (var->xres - start_x), (src_crop.w - roi.x));
	roi.h = min_t(u32, (var->yres - start_y), (src_crop.h - roi.y));
	roi.x += src_crop.x;
	roi.y += src_crop.y;

	req = kzalloc(sizeof(struct mdp_overlay), GFP_KERNEL);
	if (!req) {
		pr_err("not able to allocate memory for cursor req\n");
		ret = -ENOMEM;
		goto done;
	}

	req->pipe_type = PIPE_TYPE_CURSOR;
	req->z_order = HW_CURSOR_STAGE(mdata);

	req->src.width = img->width;
	req->src.height = img->height;
	req->src.format = mfd->fb_imgType;

	mdss_mdp_set_rect(&req->src_rect, roi.x, roi.y, roi.w, roi.h);
	mdss_mdp_set_rect(&req->dst_rect, start_x, start_y, roi.w, roi.h);
	pr_debug("src{%d,%d,%d,%d}, dst{%d,%d,%d,%d}\n",
			roi.x, roi.y, roi.w, roi.h,
			start_x, start_y, roi.w, roi.h);

	req->bg_color = img->bg_color;
	req->alpha = (img->fg_color >> ((32 - var->transp.offset) - 8)) & 0xff;
	if (req->alpha)
		req->blend_op = BLEND_OP_PREMULTIPLIED;
	else
		req->blend_op = BLEND_OP_COVERAGE;
	req->transp_mask = img->bg_color & ~(0xff << var->transp.offset);

	/*
	 * When source split is enabled, only CURSOR_PIPE_LEFT is used,
	 * with both mixers of the pipe staged all the time.
	 * When source split is disabled, 2 pipes are staged, with one
	 * pipe containing the actual data and another one a transparent
	 * solid fill when the data falls only in left or right dsi.
	 * Both are done to support async cursor functionality.
	 */
	if (mdata->has_src_split || (!is_split_lm(mfd))
			|| (mdata->ncursor_pipes == 1)) {
		ret = mdss_mdp_cursor_pipe_setup(mfd, req,
				CURSOR_PIPE_LEFT, ion_handle, iova, size);
	} else if ((start_x + roi.w) <= left_lm_w) {
		ret = mdss_mdp_cursor_pipe_setup(mfd, req,
				CURSOR_PIPE_LEFT, ion_handle, iova, size);
		if (ret)
			goto done;
		req->bg_color = 0;
		req->flags |= MDP_SOLID_FILL;
		req->dst_rect.x = left_lm_w;
		ret = mdss_mdp_cursor_pipe_setup(mfd, req,
				CURSOR_PIPE_RIGHT, NULL, 0, 0);
	} else if (start_x >= left_lm_w) {
		ret = mdss_mdp_cursor_pipe_setup(mfd, req, CURSOR_PIPE_RIGHT,
				ion_handle, iova, size);
		if (ret)
			goto done;
		req->bg_color = 0;
		req->flags |= MDP_SOLID_FILL;
		req->dst_rect.x = 0;
		ret = mdss_mdp_cursor_pipe_setup(mfd, req, CURSOR_PIPE_LEFT,
				NULL, 0, 0);
	} else if ((start_x <= left_lm_w) && ((start_x + roi.w) >= left_lm_w)) {
		mdss_mdp_set_rect(&req->dst_rect, start_x, start_y,
				(left_lm_w - start_x), roi.h);
		mdss_mdp_set_rect(&req->src_rect, 0, 0, (left_lm_w -
				start_x), roi.h);
		ret = mdss_mdp_cursor_pipe_setup(mfd, req,
				CURSOR_PIPE_LEFT, ion_handle, iova, size);
		if (ret)
			goto done;

		mdss_mdp_set_rect(&req->dst_rect, left_lm_w, start_y, ((start_x
				+ roi.w) - left_lm_w), roi.h);
		mdss_mdp_set_rect(&req->src_rect, (left_lm_w - start_x), 0,
				(roi.w - (left_lm_w - start_x)), roi.h);
		ret = mdss_mdp_cursor_pipe_setup(mfd, req,
				CURSOR_PIPE_RIGHT, NULL, iova, size);
	} else {
		pr_err("Invalid case for cursor pipe setup\n");
		ret = -EINVAL;
	}

done:
	if (ret) {
		mdss_mdp_curor_pipe_cleanup(mfd, CURSOR_PIPE_LEFT);
		mdss_mdp_curor_pipe_cleanup(mfd, CURSOR_PIPE_RIGHT);

		if (iova)
			ion_unmap_iommu(ion_client, ion_handle,
				mdss_get_iommu_domain(
					MDSS_IOMMU_DOMAIN_UNSECURE), 0);
		if (ion_handle)
			ion_free(ion_client, ion_handle);

		mfd->cursor_buf_size = 0;
	}
	kfree(req);
	mutex_unlock(&mdp5_data->ov_lock);
	return ret;
}

static int mdss_mdp_hw_cursor_update(struct msm_fb_data_type *mfd,
				     struct fb_cursor *cursor)
{
	struct mdss_overlay_private *mdp5_data = mfd_to_mdp5_data(mfd);
	struct mdss_mdp_mixer *mixer_left = NULL;
	struct mdss_mdp_mixer *mixer_right = NULL;
	struct fb_image *img = &cursor->image;
	struct mdss_data_type *mdata = mdss_mdp_get_mdata();
	struct fbcurpos cursor_hot;
	struct mdss_rect roi;
	int ret = 0;
	u32 xres = mfd->fbi->var.xres;
	u32 yres = mfd->fbi->var.yres;
	u32 start_x = img->dx;
	u32 start_y = img->dy;
	u32 left_lm_w = left_lm_w_from_mfd(mfd);
	u32 cursor_frame_size = mdss_mdp_get_cursor_frame_size(mdata);

	mixer_left = mdss_mdp_mixer_get(mdp5_data->ctl,
			MDSS_MDP_MIXER_MUX_DEFAULT);
	if (!mixer_left)
		return -ENODEV;
	if (is_split_lm(mfd)) {
		mixer_right = mdss_mdp_mixer_get(mdp5_data->ctl,
				MDSS_MDP_MIXER_MUX_RIGHT);
		if (!mixer_right)
			return -ENODEV;
	}

	if (!mfd->cursor_buf && (cursor->set & FB_CUR_SETIMAGE)) {
		mfd->cursor_buf = dma_alloc_coherent(NULL, cursor_frame_size,
					(dma_addr_t *) &mfd->cursor_buf_phys,
					GFP_KERNEL);
		if (!mfd->cursor_buf) {
			pr_err("can't allocate cursor buffer\n");
			return -ENOMEM;
		}

		ret = msm_iommu_map_contig_buffer(mfd->cursor_buf_phys,
			mdss_get_iommu_domain(MDSS_IOMMU_DOMAIN_UNSECURE),
			0, cursor_frame_size, SZ_4K, 0,
			&(mfd->cursor_buf_iova));
		if (IS_ERR_VALUE(ret)) {
			dma_free_coherent(NULL, cursor_frame_size,
					  mfd->cursor_buf,
					  (dma_addr_t) mfd->cursor_buf_phys);
			pr_err("unable to map cursor buffer to iommu(%d)\n",
			       ret);
			return ret;
		}
	}

	if ((img->width > mdata->max_cursor_size) ||
		(img->height > mdata->max_cursor_size) ||
		(img->depth != 32) || (start_x >= xres) || (start_y >= yres))
		return -EINVAL;

	pr_debug("enable=%x set=%x\n", cursor->enable, cursor->set);

	memset(&cursor_hot, 0, sizeof(struct fbcurpos));
	memset(&roi, 0, sizeof(struct mdss_rect));
	if (cursor->set & FB_CUR_SETHOT) {
		if ((cursor->hot.x < img->width) &&
			(cursor->hot.y < img->height)) {
			cursor_hot.x = cursor->hot.x;
			cursor_hot.y = cursor->hot.y;
			 /* Update cursor position */
			cursor->set |= FB_CUR_SETPOS;
		} else {
			pr_err("Invalid cursor hotspot coordinates\n");
			return -EINVAL;
		}
	}

	if (start_x > cursor_hot.x) {
		start_x -= cursor_hot.x;
	} else {
		roi.x = cursor_hot.x - start_x;
		start_x = 0;
	}
	if (start_y > cursor_hot.y) {
		start_y -= cursor_hot.y;
	} else {
		roi.y = cursor_hot.y - start_y;
		start_y = 0;
	}

	roi.w = min(xres - start_x, img->width - roi.x);
	roi.h = min(yres - start_y, img->height - roi.y);

	mdss_mdp_clk_ctrl(MDP_BLOCK_POWER_ON);

	if (cursor->set & FB_CUR_SETIMAGE) {
		u32 cursor_addr;
		ret = copy_from_user(mfd->cursor_buf, img->data,
				     img->width * img->height * 4);
		if (ret) {
			pr_err("copy_from_user error. rc=%d\n", ret);
			mdss_mdp_clk_ctrl(MDP_BLOCK_POWER_OFF);
			return ret;
		}

		if (mdata->mdss_util->iommu_attached()) {
			cursor_addr = mfd->cursor_buf_iova;
		} else {
			if (MDSS_LPAE_CHECK(mfd->cursor_buf_phys)) {
				pr_err("can't access phy mem >4GB w/o iommu\n");
				mdss_mdp_clk_ctrl(MDP_BLOCK_POWER_OFF);
				return -ERANGE;
			}
			cursor_addr = mfd->cursor_buf_phys;
		}
		mdss_mdp_hw_cursor_setimage(mixer_left, cursor, cursor_addr,
				&roi);
		if (is_split_lm(mfd))
			mdss_mdp_hw_cursor_setimage(mixer_right, cursor,
					cursor_addr, &roi);
	}

	if ((start_x + roi.w) <= left_lm_w) {
		if (cursor->set & FB_CUR_SETPOS)
			mdss_mdp_hw_cursor_setpos(mixer_left, &roi, start_x,
					start_y);
		mdss_mdp_hw_cursor_blend_config(mixer_left, cursor);
		cursor->enable = false;
		mdss_mdp_hw_cursor_blend_config(mixer_right, cursor);
	} else if (start_x >= left_lm_w) {
		start_x -= left_lm_w;
		if (cursor->set & FB_CUR_SETPOS)
			mdss_mdp_hw_cursor_setpos(mixer_right, &roi, start_x,
					start_y);
		mdss_mdp_hw_cursor_blend_config(mixer_right, cursor);
		cursor->enable = false;
		mdss_mdp_hw_cursor_blend_config(mixer_left, cursor);
	} else {
		struct mdss_rect roi_right = roi;
		roi.w = left_lm_w - start_x;
		if (cursor->set & FB_CUR_SETPOS)
			mdss_mdp_hw_cursor_setpos(mixer_left, &roi, start_x,
					start_y);
		mdss_mdp_hw_cursor_blend_config(mixer_left, cursor);

		roi_right.x = 0;
		roi_right.w = (start_x + roi_right.w) - left_lm_w;
		start_x = 0;
		if (cursor->set & FB_CUR_SETPOS)
			mdss_mdp_hw_cursor_setpos(mixer_right, &roi_right,
					start_x, start_y);
		mdss_mdp_hw_cursor_blend_config(mixer_right, cursor);
	}

	mixer_left->ctl->flush_bits |= BIT(6) << mixer_left->num;
	if (is_split_lm(mfd))
		mixer_right->ctl->flush_bits |= BIT(6) << mixer_right->num;
	mdss_mdp_clk_ctrl(MDP_BLOCK_POWER_OFF);
	return 0;
}

static int mdss_bl_scale_config(struct msm_fb_data_type *mfd,
						struct mdp_bl_scale_data *data)
{
	int ret = 0;
	int curr_bl;
	mutex_lock(&mfd->bl_lock);
	curr_bl = mfd->bl_level;
	mfd->bl_scale = data->scale;
	mfd->bl_min_lvl = data->min_lvl;
	pr_debug("update scale = %d, min_lvl = %d\n", mfd->bl_scale,
							mfd->bl_min_lvl);

	/* update current backlight to use new scaling*/
	mdss_fb_set_backlight(mfd, curr_bl);
	mutex_unlock(&mfd->bl_lock);
	return ret;
}

static int mdss_mdp_pp_is_disable_op(struct msmfb_mdp_pp *pp)
{
	int flags = 0, ret = 0;
	switch (pp->op) {
	case mdp_op_pa_cfg:
		flags = pp->data.pa_cfg_data.pa_data.flags;
		break;
	case mdp_op_pa_v2_cfg:
		flags = pp->data.pa_v2_cfg_data.pa_v2_data.flags;
		break;
	case mdp_op_pcc_cfg:
		flags = pp->data.pcc_cfg_data.ops;
		break;
	case mdp_op_lut_cfg:
		switch (pp->data.lut_cfg_data.lut_type) {
		case mdp_lut_igc:
			flags = pp->data.lut_cfg_data.data.igc_lut_data.ops;
			break;
		case mdp_lut_pgc:
			flags = pp->data.lut_cfg_data.data.pgc_lut_data.flags;
			break;
		case mdp_lut_hist:
			flags = pp->data.lut_cfg_data.data.hist_lut_data.ops;
			break;
		default:
			break;
		}
		break;
	case mdp_op_dither_cfg:
		flags = pp->data.dither_cfg_data.flags;
		break;
	case mdp_op_gamut_cfg:
		flags = pp->data.gamut_cfg_data.flags;
		break;
	case mdp_op_ad_cfg:
		flags = pp->data.ad_init_cfg.ops;
		break;
	case mdp_bl_scale_cfg:
		flags = MDP_PP_OPS_DISABLE;
		break;
	case mdp_op_ad_input:
	case mdp_op_calib_cfg:
	case mdp_op_calib_mode:
	case mdp_op_calib_buffer:
	case mdp_op_calib_dcm_state:
		break;
	default:
		pr_err("Unsupported request to MDP_PP IOCTL. %d = op\n",
			pp->op);
		break;
	}
	if (flags & MDP_PP_OPS_DISABLE)
		ret = 1;
	return ret;
}

static int mdss_mdp_pp_ioctl(struct msm_fb_data_type *mfd,
				void __user *argp)
{
	int ret;
	struct msmfb_mdp_pp mdp_pp;
	u32 copyback = 0;
	u32 copy_from_kernel = 0;
	struct mdss_overlay_private *mdp5_data = mfd_to_mdp5_data(mfd);

	ret = copy_from_user(&mdp_pp, argp, sizeof(mdp_pp));
	if (ret)
		return ret;

	if (mfd->panel_info->partial_update_enabled && mdp5_data->dyn_pu_state
			&& !mdss_mdp_pp_is_disable_op(&mdp_pp)) {
		pr_debug("Partial update feature is enabled.\n");
		return -EPERM;
	}

	/* Supprt only MDP register read/write and
	exit_dcm in DCM state*/
	if (mfd->dcm_state == DCM_ENTER &&
			(mdp_pp.op != mdp_op_calib_buffer &&
			mdp_pp.op != mdp_op_calib_dcm_state))
		return -EPERM;

	switch (mdp_pp.op) {
	case mdp_op_pa_cfg:
		ret = mdss_mdp_pa_config(&mdp_pp.data.pa_cfg_data,
					&copyback);
		break;

	case mdp_op_pa_v2_cfg:
		ret = mdss_mdp_pa_v2_config(&mdp_pp.data.pa_v2_cfg_data,
					&copyback);
		break;

	case mdp_op_pcc_cfg:
		ret = mdss_mdp_pcc_config(&mdp_pp.data.pcc_cfg_data,
					&copyback);
		break;

	case mdp_op_lut_cfg:
		switch (mdp_pp.data.lut_cfg_data.lut_type) {
		case mdp_lut_igc:
			ret = mdss_mdp_igc_lut_config(
					(struct mdp_igc_lut_data *)
					&mdp_pp.data.lut_cfg_data.data,
					&copyback, copy_from_kernel);
			break;

		case mdp_lut_pgc:
			ret = mdss_mdp_argc_config(
				&mdp_pp.data.lut_cfg_data.data.pgc_lut_data,
				&copyback);
			break;

		case mdp_lut_hist:
			ret = mdss_mdp_hist_lut_config(
				(struct mdp_hist_lut_data *)
				&mdp_pp.data.lut_cfg_data.data, &copyback);
			break;

		default:
			ret = -ENOTSUPP;
			break;
		}
		break;
	case mdp_op_dither_cfg:
		ret = mdss_mdp_dither_config(
				&mdp_pp.data.dither_cfg_data,
				&copyback);
		break;
	case mdp_op_gamut_cfg:
		ret = mdss_mdp_gamut_config(
				&mdp_pp.data.gamut_cfg_data,
				&copyback);
		break;
	case mdp_bl_scale_cfg:
		ret = mdss_bl_scale_config(mfd, (struct mdp_bl_scale_data *)
						&mdp_pp.data.bl_scale_data);
		break;
	case mdp_op_ad_cfg:
		ret = mdss_mdp_ad_config(mfd, &mdp_pp.data.ad_init_cfg);
		break;
	case mdp_op_ad_input:
		ret = mdss_mdp_ad_input(mfd, &mdp_pp.data.ad_input, 1);
		if (ret > 0) {
			ret = 0;
			copyback = 1;
		}
		break;
	case mdp_op_calib_cfg:
		ret = mdss_mdp_calib_config((struct mdp_calib_config_data *)
					 &mdp_pp.data.calib_cfg, &copyback);
		break;
	case mdp_op_calib_mode:
		ret = mdss_mdp_calib_mode(mfd, &mdp_pp.data.mdss_calib_cfg);
		break;
	case mdp_op_calib_buffer:
		ret = mdss_mdp_calib_config_buffer(
				(struct mdp_calib_config_buffer *)
				 &mdp_pp.data.calib_buffer, &copyback);
		break;
	case mdp_op_calib_dcm_state:
		ret = mdss_fb_dcm(mfd, mdp_pp.data.calib_dcm.dcm_state);
		break;
	default:
		pr_err("Unsupported request to MDP_PP IOCTL. %d = op\n",
								mdp_pp.op);
		ret = -EINVAL;
		break;
	}
	if ((ret == 0) && copyback)
		ret = copy_to_user(argp, &mdp_pp, sizeof(struct msmfb_mdp_pp));
	return ret;
}

static int mdss_mdp_histo_ioctl(struct msm_fb_data_type *mfd, u32 cmd,
				void __user *argp)
{
	int ret = -ENOSYS;
	struct mdp_histogram_data hist;
	struct mdp_histogram_start_req hist_req;
	struct mdss_data_type *mdata = mdss_mdp_get_mdata();
	u32 block;
	static int req = -1;
	struct mdss_overlay_private *mdp5_data = mfd_to_mdp5_data(mfd);

	if (!mdata)
		return -EPERM;

	if (mfd->panel_info->partial_update_enabled && mdp5_data->dyn_pu_state
			&& (cmd != MSMFB_HISTOGRAM_STOP)) {
		pr_debug("Partial update feature is enabled.\n");
		return -EPERM;
	}

	switch (cmd) {
	case MSMFB_HISTOGRAM_START:
		if (mdss_fb_is_power_off(mfd))
			return -EPERM;

		if (mdata->needs_hist_vote && (mdata->reg_bus_hdl)) {
			req = msm_bus_scale_client_update_request(
					mdata->reg_bus_hdl,
					REG_CLK_CFG_LOW);
			if (req)
				pr_err("Updated pp_bus_scale failed, ret = %d",
						req);
		}

		ret = copy_from_user(&hist_req, argp, sizeof(hist_req));
		if (ret)
			return ret;

		ret = mdss_mdp_hist_start(&hist_req);
		break;

	case MSMFB_HISTOGRAM_STOP:
		ret = copy_from_user(&block, argp, sizeof(int));
		if (ret)
			return ret;

		ret = mdss_mdp_hist_stop(block);
		if (ret)
			return ret;

		if (mdata->needs_hist_vote && (mdata->reg_bus_hdl && !req)) {
			req = msm_bus_scale_client_update_request(
				mdata->reg_bus_hdl,
				REG_CLK_CFG_OFF);
			if (req)
				pr_err("Updated pp_bus_scale failed, ret = %d",
					req);
		}
		break;

	case MSMFB_HISTOGRAM:
		if (mdss_fb_is_power_off(mfd))
			return -EPERM;

		ret = copy_from_user(&hist, argp, sizeof(hist));
		if (ret)
			return ret;

		ret = mdss_mdp_hist_collect(&hist);
		if (!ret)
			ret = copy_to_user(argp, &hist, sizeof(hist));
		break;
	default:
		break;
	}
	return ret;
}

static int mdss_fb_set_metadata(struct msm_fb_data_type *mfd,
				struct msmfb_metadata *metadata)
{
	struct mdss_data_type *mdata = mfd_to_mdata(mfd);
	struct mdss_mdp_ctl *ctl = mfd_to_ctl(mfd);
	int ret = 0;
	if (!ctl)
		return  -EPERM;
	switch (metadata->op) {
	case metadata_op_vic:
		if (mfd->panel_info)
			mfd->panel_info->vic =
				metadata->data.video_info_code;
		else
			ret = -EINVAL;
		break;
	case metadata_op_crc:
		if (mdss_fb_is_power_off(mfd))
			return -EPERM;
		ret = mdss_misr_set(mdata, &metadata->data.misr_request, ctl);
		break;
	case metadata_op_wb_format:
		ret = mdss_mdp_wb_set_format(mfd,
				metadata->data.mixer_cfg.writeback_format);
		break;
	case metadata_op_wb_secure:
		ret = mdss_mdp_wb_set_secure(mfd, metadata->data.secure_en);
		break;
	default:
		pr_warn("unsupported request to MDP META IOCTL\n");
		ret = -EINVAL;
		break;
	}
	return ret;
}

static int mdss_fb_get_hw_caps(struct msm_fb_data_type *mfd,
		struct mdss_hw_caps *caps)
{
	struct mdss_data_type *mdata = mfd_to_mdata(mfd);
	caps->mdp_rev = mdata->mdp_rev;
	caps->vig_pipes = mdata->nvig_pipes;
	caps->rgb_pipes = mdata->nrgb_pipes;
	caps->dma_pipes = mdata->ndma_pipes;
	if (mdata->has_bwc)
		caps->features |= MDP_BWC_EN;
	if (mdata->has_decimation)
		caps->features |= MDP_DECIMATION_EN;

	if (mdata->smp_mb_cnt) {
		caps->max_smp_cnt = mdata->smp_mb_cnt;
		caps->smp_per_pipe = mdata->smp_mb_per_pipe;
	}

	return 0;
}

static int mdss_fb_get_metadata(struct msm_fb_data_type *mfd,
				struct msmfb_metadata *metadata)
{
	struct mdss_data_type *mdata = mfd_to_mdata(mfd);
	struct mdss_mdp_ctl *ctl = mfd_to_ctl(mfd);
	int ret = 0;
	if (!ctl)
		return -EPERM;
	switch (metadata->op) {
	case metadata_op_frame_rate:
		metadata->data.panel_frame_rate =
			mdss_panel_get_framerate(mfd->panel_info);
		break;
	case metadata_op_get_caps:
		ret = mdss_fb_get_hw_caps(mfd, &metadata->data.caps);
		break;
	case metadata_op_get_ion_fd:
		if (mfd->fb_ion_handle) {
			metadata->data.fbmem_ionfd =
				dma_buf_fd(mfd->fbmem_buf, 0);
			if (metadata->data.fbmem_ionfd < 0)
				pr_err("fd allocation failed. fd = %d\n",
						metadata->data.fbmem_ionfd);
		}
		break;
	case metadata_op_crc:
		if (mdss_fb_is_power_off(mfd))
			return -EPERM;
		ret = mdss_misr_get(mdata, &metadata->data.misr_request, ctl);
		break;
	case metadata_op_wb_format:
		ret = mdss_mdp_wb_get_format(mfd, &metadata->data.mixer_cfg);
		break;
	case metadata_op_wb_secure:
		ret = mdss_mdp_wb_get_secure(mfd, &metadata->data.secure_en);
		break;
	default:
		pr_warn("Unsupported request to MDP META IOCTL.\n");
		ret = -EINVAL;
		break;
	}
	return ret;
}

static int __mdss_mdp_clean_dirty_pipes(struct msm_fb_data_type *mfd)
{
	struct mdss_overlay_private *mdp5_data = mfd_to_mdp5_data(mfd);
	struct mdss_mdp_pipe *pipe;
	int unset_ndx = 0;

	mutex_lock(&mdp5_data->list_lock);
	list_for_each_entry(pipe, &mdp5_data->pipes_used, list) {
		if (pipe->dirty)
			unset_ndx |= pipe->ndx;
	}
	mutex_unlock(&mdp5_data->list_lock);
	if (unset_ndx)
		mdss_mdp_overlay_release(mfd, unset_ndx);

	return unset_ndx;
}

static int mdss_mdp_overlay_precommit(struct msm_fb_data_type *mfd)
{
	struct mdss_overlay_private *mdp5_data;
	int ret;

	if (!mfd)
		return -ENODEV;

	mdp5_data = mfd_to_mdp5_data(mfd);
	if (!mdp5_data)
		return -ENODEV;

	ret = mutex_lock_interruptible(&mdp5_data->ov_lock);
	if (ret)
		return ret;

	/*
	 * we can assume that any pipes that are still dirty at this point are
	 * not properly tracked by user land. This could be for any reason,
	 * mark them for cleanup at this point.
	 */
	ret = __mdss_mdp_clean_dirty_pipes(mfd);
	if (ret) {
		pr_warn("fb%d: dirty pipes remaining %x\n",
				mfd->index, ret);
		ret = -EPIPE;
	}

	/*
	 * If we are in process of mode switch we may have an invalid state.
	 * We can allow commit to happen if there are no pipes attached as only
	 * border color will be seen regardless of resolution or mode.
	 */
	if ((mfd->switch_state != MDSS_MDP_NO_UPDATE_REQUESTED) &&
			(mfd->switch_state != MDSS_MDP_WAIT_FOR_COMMIT)) {
		if (list_empty(&mdp5_data->pipes_used)) {
			mfd->switch_state = MDSS_MDP_WAIT_FOR_COMMIT;
		} else {
			pr_warn("Invalid commit on fb%d with state=%d\n",
					mfd->index, mfd->switch_state);
			ret = -EINVAL;
		}
	}
	mutex_unlock(&mdp5_data->ov_lock);

	return ret;
}

/*
 * This routine serves two purposes.
 * 1. Propagate overlay_id returned from sorted list to original list
 *    to user-space.
 * 2. In case of error processing sorted list, map the error overlay's
 *    index to original list because user-space is not aware of the sorted list.
 */
static int __mdss_overlay_map(struct mdp_overlay *ovs,
	struct mdp_overlay *op_ovs, int num_ovs, int num_ovs_processed)
{
	int mapped = num_ovs_processed;
	int j, k;

	for (j = 0; j < num_ovs; j++) {
		for (k = 0; k < num_ovs; k++) {
			if ((ovs[j].dst_rect.x == op_ovs[k].dst_rect.x) &&
			    (ovs[j].z_order == op_ovs[k].z_order)) {
				op_ovs[k].id = ovs[j].id;
				op_ovs[k].priority = ovs[j].priority;
				break;
			}
		}

		if ((mapped != num_ovs) && (mapped == j)) {
			pr_debug("mapped %d->%d\n", mapped, k);
			mapped = k;
		}
	}

	return mapped;
}

static inline void __overlay_swap_func(void *a, void *b, int size)
{
	swap(*(struct mdp_overlay *)a, *(struct mdp_overlay *)b);
}

static inline int __zorder_dstx_cmp_func(const void *a, const void *b)
{
	int rc = 0;
	const struct mdp_overlay *ov1 = a;
	const struct mdp_overlay *ov2 = b;

	if (ov1->z_order < ov2->z_order)
		rc = -1;
	else if ((ov1->z_order == ov2->z_order) &&
		 (ov1->dst_rect.x < ov2->dst_rect.x))
		rc = -1;

	return rc;
}

/*
 * first sort list of overlays based on z_order and then within
 * same z_order sort them on dst_x.
 */
static int __mdss_overlay_src_split_sort(struct msm_fb_data_type *mfd,
	struct mdp_overlay *ovs, int num_ovs)
{
	int i;
	int left_lm_zo_cnt[MDSS_MDP_MAX_STAGE] = {0};
	int right_lm_zo_cnt[MDSS_MDP_MAX_STAGE] = {0};
	u32 left_lm_w = left_lm_w_from_mfd(mfd);

	sort(ovs, num_ovs, sizeof(struct mdp_overlay), __zorder_dstx_cmp_func,
		__overlay_swap_func);

	for (i = 0; i < num_ovs; i++) {
		if (ovs[i].dst_rect.x < left_lm_w) {
			if (left_lm_zo_cnt[ovs[i].z_order] == 2) {
				pr_err("more than 2 ov @ stage%d on left lm\n",
					ovs[i].z_order);
				return -EINVAL;
			}
			left_lm_zo_cnt[ovs[i].z_order]++;
		} else {
			if (right_lm_zo_cnt[ovs[i].z_order] == 2) {
				pr_err("more than 2 ov @ stage%d on right lm\n",
					ovs[i].z_order);
				return -EINVAL;
			}
			right_lm_zo_cnt[ovs[i].z_order]++;
		}
	}

	return 0;
}

static int __handle_overlay_prepare(struct msm_fb_data_type *mfd,
	struct mdp_overlay_list *ovlist, struct mdp_overlay *ip_ovs)
{
	int ret, i;
	int new_reqs = 0, left_cnt = 0, right_cnt = 0;
	int num_ovs = ovlist->num_overlays;
	u32 left_lm_w = left_lm_w_from_mfd(mfd);
	u32 left_lm_ovs = 0, right_lm_ovs = 0;
	bool is_single_layer = false;

	struct mdss_data_type *mdata = mfd_to_mdata(mfd);
	struct mdss_overlay_private *mdp5_data = mfd_to_mdp5_data(mfd);

	struct mdp_overlay *sorted_ovs = NULL;
	struct mdp_overlay *req, *prev_req;

	struct mdss_mdp_pipe *pipe, *left_blend_pipe;
	struct mdss_mdp_pipe *right_plist[MAX_PIPES_PER_LM] = { 0 };
	struct mdss_mdp_pipe *left_plist[MAX_PIPES_PER_LM] = { 0 };

	bool sort_needed = mdata->has_src_split && (num_ovs > 1);

	ret = mutex_lock_interruptible(&mdp5_data->ov_lock);
	if (ret)
		return ret;

	if (mdss_fb_is_power_off(mfd)) {
		mutex_unlock(&mdp5_data->ov_lock);
		return -EPERM;
	}

	if (sort_needed) {
		sorted_ovs = kzalloc(num_ovs * sizeof(*ip_ovs), GFP_KERNEL);
		if (!sorted_ovs) {
			pr_err("error allocating ovlist mem\n");
			return -ENOMEM;
		}
		memcpy(sorted_ovs, ip_ovs, num_ovs * sizeof(*ip_ovs));
		ret = __mdss_overlay_src_split_sort(mfd, sorted_ovs, num_ovs);
		if (ret) {
			pr_err("src_split_sort failed. ret=%d\n", ret);
			kfree(sorted_ovs);
			return ret;
		}
	}

	pr_debug("prepare fb%d num_ovs=%d\n", mfd->index, num_ovs);

	for (i = 0; i < num_ovs; i++) {
		if (IS_RIGHT_MIXER_OV(ip_ovs[i].flags, ip_ovs[i].dst_rect.x,
			left_lm_w))
			right_lm_ovs++;
		else
			left_lm_ovs++;

		if ((left_lm_ovs > 1) && (right_lm_ovs > 1))
			break;
	}

	for (i = 0; i < num_ovs; i++) {
		left_blend_pipe = NULL;

		if (sort_needed) {
			req = &sorted_ovs[i];
			prev_req = (i > 0) ? &sorted_ovs[i - 1] : NULL;

			/*
			 * check if current overlay is at same z_order as
			 * previous one and qualifies as a right blend. If yes,
			 * pass a pointer to the pipe representing previous
			 * overlay or in other terms left blend overlay.
			 */
			if (prev_req && (prev_req->z_order == req->z_order) &&
			    is_ov_right_blend(&prev_req->dst_rect,
				    &req->dst_rect, left_lm_w)) {
				left_blend_pipe = pipe;
			}
		} else {
			req = &ip_ovs[i];
		}

		if (IS_RIGHT_MIXER_OV(ip_ovs[i].flags, ip_ovs[i].dst_rect.x,
			left_lm_w))
			is_single_layer = (right_lm_ovs == 1);
		else
			is_single_layer = (left_lm_ovs == 1);

		req->z_order += MDSS_MDP_STAGE_0;
		ret = mdss_mdp_overlay_pipe_setup(mfd, req, &pipe,
			left_blend_pipe, is_single_layer);
		req->z_order -= MDSS_MDP_STAGE_0;

		if (IS_ERR_VALUE(ret))
			goto validate_exit;

		pr_debug("pnum:%d id:0x%x flags:0x%x dst_x:%d l_blend_pnum%d\n",
			pipe->num, req->id, req->flags, req->dst_rect.x,
			left_blend_pipe ? left_blend_pipe->num : -1);

		/* keep track of the new overlays to unset in case of errors */
		if (pipe->play_cnt == 0)
			new_reqs |= pipe->ndx;

		if (IS_RIGHT_MIXER_OV(pipe->flags, pipe->dst.x, left_lm_w)) {
			if (right_cnt >= MAX_PIPES_PER_LM) {
				pr_err("too many pipes on right mixer\n");
				ret = -EINVAL;
				goto validate_exit;
			}
			right_plist[right_cnt] = pipe;
			right_cnt++;
		} else {
			if (left_cnt >= MAX_PIPES_PER_LM) {
				pr_err("too many pipes on left mixer\n");
				ret = -EINVAL;
				goto validate_exit;
			}
			left_plist[left_cnt] = pipe;
			left_cnt++;
		}
	}

	ret = mdss_mdp_perf_bw_check(mdp5_data->ctl, left_plist, left_cnt,
			right_plist, right_cnt, mdp5_data->dyn_mode_switch);

validate_exit:
	if (sort_needed)
		ovlist->processed_overlays =
			__mdss_overlay_map(sorted_ovs, ip_ovs, num_ovs, i);
	else
		ovlist->processed_overlays = i;

	if (IS_ERR_VALUE(ret)) {
		pr_debug("err=%d total_ovs:%d processed:%d left:%d right:%d\n",
			ret, num_ovs, ovlist->processed_overlays, left_lm_ovs,
			right_lm_ovs);
		mdss_mdp_overlay_release(mfd, new_reqs);
	}
	mutex_unlock(&mdp5_data->ov_lock);

	kfree(sorted_ovs);

	return ret;
}

static int __handle_ioctl_overlay_prepare(struct msm_fb_data_type *mfd,
		void __user *argp)
{
	struct mdp_overlay_list ovlist;
	struct mdp_overlay *req_list[OVERLAY_MAX];
	struct mdp_overlay *overlays;
	int i, ret;

	if (!mfd_to_ctl(mfd))
		return -ENODEV;

	if (copy_from_user(&ovlist, argp, sizeof(ovlist)))
		return -EFAULT;

	if (ovlist.num_overlays > OVERLAY_MAX) {
		pr_err("Number of overlays exceeds max\n");
		return -EINVAL;
	}

	overlays = kmalloc(ovlist.num_overlays * sizeof(*overlays), GFP_KERNEL);
	if (!overlays) {
		pr_err("Unable to allocate memory for overlays\n");
		return -ENOMEM;
	}

	if (copy_from_user(req_list, ovlist.overlay_list,
				sizeof(struct mdp_overlay *) *
				ovlist.num_overlays)) {
		ret = -EFAULT;
		goto validate_exit;
	}

	for (i = 0; i < ovlist.num_overlays; i++) {
		if (copy_from_user(overlays + i, req_list[i],
				sizeof(struct mdp_overlay))) {
			ret = -EFAULT;
			goto validate_exit;
		}
	}

	ret = __handle_overlay_prepare(mfd, &ovlist, overlays);
	if (!IS_ERR_VALUE(ret)) {
		for (i = 0; i < ovlist.num_overlays; i++) {
			if (copy_to_user(req_list[i], overlays + i,
					sizeof(struct mdp_overlay))) {
				ret = -EFAULT;
				goto validate_exit;
			}
		}
	}

	if (copy_to_user(argp, &ovlist, sizeof(ovlist)))
		ret = -EFAULT;

validate_exit:
	kfree(overlays);

	return ret;
}

static int mdss_mdp_overlay_ioctl_handler(struct msm_fb_data_type *mfd,
					  u32 cmd, void __user *argp)
{
	struct mdss_overlay_private *mdp5_data = mfd_to_mdp5_data(mfd);
	struct mdp_overlay *req = NULL;
	int val, ret = -ENOSYS;
	struct msmfb_metadata metadata;

	switch (cmd) {
	case MSMFB_MDP_PP:
		ret = mdss_mdp_pp_ioctl(mfd, argp);
		break;

	case MSMFB_HISTOGRAM_START:
	case MSMFB_HISTOGRAM_STOP:
	case MSMFB_HISTOGRAM:
		ret = mdss_mdp_histo_ioctl(mfd, cmd, argp);
		break;

	case MSMFB_OVERLAY_GET:
		req = kmalloc(sizeof(struct mdp_overlay), GFP_KERNEL);
		if (!req)
			return -ENOMEM;
		ret = copy_from_user(req, argp, sizeof(*req));
		if (!ret) {
			ret = mdss_mdp_overlay_get(mfd, req);

			if (!IS_ERR_VALUE(ret))
				ret = copy_to_user(argp, req, sizeof(*req));
		}

		if (ret)
			pr_debug("OVERLAY_GET failed (%d)\n", ret);
		break;

	case MSMFB_OVERLAY_SET:
		req = kmalloc(sizeof(struct mdp_overlay), GFP_KERNEL);
		if (!req)
			return -ENOMEM;
		ret = copy_from_user(req, argp, sizeof(*req));
		if (!ret) {
			ret = mdss_mdp_overlay_set(mfd, req);

			if (!IS_ERR_VALUE(ret))
				ret = copy_to_user(argp, req, sizeof(*req));
		}
		if (ret)
			pr_debug("OVERLAY_SET failed (%d)\n", ret);
		break;


	case MSMFB_OVERLAY_UNSET:
		if (!IS_ERR_VALUE(copy_from_user(&val, argp, sizeof(val))))
			ret = mdss_mdp_overlay_unset(mfd, val);
		break;

	case MSMFB_OVERLAY_PLAY_ENABLE:
		if (!copy_from_user(&val, argp, sizeof(val))) {
			mdp5_data->overlay_play_enable = val;
			ret = 0;
		} else {
			pr_err("OVERLAY_PLAY_ENABLE failed (%d)\n", ret);
			ret = -EFAULT;
		}
		break;

	case MSMFB_OVERLAY_PLAY:
		if (mdp5_data->overlay_play_enable) {
			struct msmfb_overlay_data data;

			ret = copy_from_user(&data, argp, sizeof(data));
			if (!ret)
				ret = mdss_mdp_overlay_play(mfd, &data);

			if (ret)
				pr_debug("OVERLAY_PLAY failed (%d)\n", ret);
		} else {
			ret = 0;
		}
		break;

	case MSMFB_OVERLAY_PLAY_WAIT:
		if (mdp5_data->overlay_play_enable) {
			struct msmfb_overlay_data data;

			ret = copy_from_user(&data, argp, sizeof(data));
			if (!ret)
				ret = mdss_mdp_overlay_play_wait(mfd, &data);

			if (ret)
				pr_err("OVERLAY_PLAY_WAIT failed (%d)\n", ret);
		} else {
			ret = 0;
		}
		break;

	case MSMFB_VSYNC_CTRL:
	case MSMFB_OVERLAY_VSYNC_CTRL:
		if (!copy_from_user(&val, argp, sizeof(val))) {
			ret = mdss_mdp_overlay_vsync_ctrl(mfd, val);
		} else {
			pr_err("MSMFB_OVERLAY_VSYNC_CTRL failed (%d)\n", ret);
			ret = -EFAULT;
		}
		break;
	case MSMFB_OVERLAY_COMMIT:
		ret = mfd->mdp.kickoff_fnc(mfd, NULL);
		break;
	case MSMFB_METADATA_SET:
		ret = copy_from_user(&metadata, argp, sizeof(metadata));
		if (ret)
			return ret;
		ret = mdss_fb_set_metadata(mfd, &metadata);
		break;
	case MSMFB_METADATA_GET:
		ret = copy_from_user(&metadata, argp, sizeof(metadata));
		if (ret)
			return ret;
		ret = mdss_fb_get_metadata(mfd, &metadata);
		if (!ret)
			ret = copy_to_user(argp, &metadata, sizeof(metadata));
		break;
	case MSMFB_OVERLAY_PREPARE:
		ret = __handle_ioctl_overlay_prepare(mfd, argp);
		break;
	default:
		if (mfd->panel.type == WRITEBACK_PANEL)
			ret = mdss_mdp_wb_ioctl_handler(mfd, cmd, argp);
		break;
	}

	kfree(req);
	return ret;
}

/**
 * __mdss_mdp_overlay_ctl_init - Helper function to intialize control structure
 * @mfd: msm frame buffer data structure associated with the fb device.
 *
 * Helper function that allocates and initializes the mdp control structure
 * for a frame buffer device. Whenver applicable, this function will also setup
 * the control for the split display path as well.
 *
 * Return: pointer to the newly allocated control structure.
 */
static struct mdss_mdp_ctl *__mdss_mdp_overlay_ctl_init(
	struct msm_fb_data_type *mfd)
{
	int rc = 0;
	struct mdss_mdp_ctl *ctl;
	struct mdss_panel_data *pdata;

	if (!mfd)
		return ERR_PTR(-EINVAL);

	pdata = dev_get_platdata(&mfd->pdev->dev);
	if (!pdata) {
		pr_err("no panel connected for fb%d\n", mfd->index);
		rc = -ENODEV;
		goto error;
	}

	ctl = mdss_mdp_ctl_init(pdata, mfd);
	if (IS_ERR_OR_NULL(ctl)) {
		pr_err("Unable to initialize ctl for fb%d\n",
			mfd->index);
		rc = PTR_ERR(ctl);
		goto error;
	}
	ctl->vsync_handler.vsync_handler =
					mdss_mdp_overlay_handle_vsync;
	ctl->vsync_handler.cmd_post_flush = false;

	ctl->recover_underrun_handler.vsync_handler =
			mdss_mdp_recover_underrun_handler;
	ctl->recover_underrun_handler.cmd_post_flush = false;

	INIT_WORK(&ctl->remove_underrun_handler,
				remove_underrun_vsync_handler);

	if (mfd->split_mode == MDP_DUAL_LM_DUAL_DISPLAY) {
		/* enable split display */
		rc = mdss_mdp_ctl_split_display_setup(ctl, pdata->next);
		if (rc) {
			mdss_mdp_ctl_destroy(ctl);
			goto error;
		}
	}

error:
	if (rc)
		return ERR_PTR(rc);
	else
		return ctl;
}

static int mdss_mdp_overlay_on(struct msm_fb_data_type *mfd)
{
	int rc;
	struct mdss_overlay_private *mdp5_data;
	struct mdss_mdp_ctl *ctl = NULL;

	if (!mfd)
		return -ENODEV;

	if (mfd->key != MFD_KEY)
		return -EINVAL;

	mdp5_data = mfd_to_mdp5_data(mfd);
	if (!mdp5_data)
		return -EINVAL;

	if (!mdp5_data->ctl) {
		ctl = __mdss_mdp_overlay_ctl_init(mfd);
		if (IS_ERR_OR_NULL(ctl))
			return PTR_ERR(ctl);
		mdp5_data->ctl = ctl;
	} else {
		ctl = mdp5_data->ctl;
	}

	if (mdss_fb_is_power_on(mfd)) {
		pr_debug("panel was never turned off\n");
		rc = mdss_mdp_ctl_start(mdp5_data->ctl, false);
		goto panel_on;
	}

	rc = mdss_mdp_ctl_intf_event(mdp5_data->ctl,
		MDSS_EVENT_RESET, NULL);
	if (rc)
		goto panel_on;

	if (!mfd->panel_info->cont_splash_enabled &&
		(mfd->panel_info->type != DTV_PANEL)) {
		rc = mdss_mdp_overlay_start(mfd);
		if (rc)
			goto end;
		if (mfd->panel_info->type != WRITEBACK_PANEL) {
			atomic_inc(&mfd->mdp_sync_pt_data.commit_cnt);
			rc = mdss_mdp_overlay_kickoff(mfd, NULL);
		}
	} else {
		rc = mdss_mdp_ctl_setup(mdp5_data->ctl);
		if (rc)
			goto end;
	}

panel_on:
	if (IS_ERR_VALUE(rc)) {
		pr_err("Failed to turn on fb%d\n", mfd->index);
		mdss_mdp_overlay_off(mfd);
		goto end;
	}

end:
	return rc;
}

static int mdss_mdp_overlay_off(struct msm_fb_data_type *mfd)
{
	int rc;
	struct mdss_overlay_private *mdp5_data;
	struct mdss_mdp_mixer *mixer;
	int need_cleanup;
	bool destroy_ctl = false;

	if (!mfd)
		return -ENODEV;

	if (mfd->key != MFD_KEY)
		return -EINVAL;

	mdp5_data = mfd_to_mdp5_data(mfd);

	if (!mdp5_data || !mdp5_data->ctl) {
		pr_err("ctl not initialized\n");
		return -ENODEV;
	}

	if (!mdss_mdp_ctl_is_power_on(mdp5_data->ctl)) {
		if (mfd->panel_reconfig) {
			mdp5_data->borderfill_enable = false;
			mdss_mdp_ctl_destroy(mdp5_data->ctl);
			mdp5_data->ctl = NULL;
		}
		return 0;
	}

	/*
	 * Keep a reference to the runtime pm until the overlay is turned
	 * off, and then release this last reference at the end. This will
	 * help in distinguishing between idle power collapse versus suspend
	 * power collapse
	 */
	pm_runtime_get_sync(&mfd->pdev->dev);

	if (mdss_fb_is_power_on_lp(mfd)) {
		pr_debug("panel not turned off. keeping overlay on\n");
		goto ctl_stop;
	}

	mutex_lock(&mdp5_data->ov_lock);

	mdss_mdp_overlay_free_fb_pipe(mfd);

	mixer = mdss_mdp_mixer_get(mdp5_data->ctl, MDSS_MDP_MIXER_MUX_LEFT);
	if (mixer)
		mixer->cursor_enabled = 0;

	mixer = mdss_mdp_mixer_get(mdp5_data->ctl, MDSS_MDP_MIXER_MUX_RIGHT);
	if (mixer)
		mixer->cursor_enabled = 0;

	mutex_lock(&mdp5_data->list_lock);
	need_cleanup = !list_empty(&mdp5_data->pipes_cleanup);
	mutex_unlock(&mdp5_data->list_lock);
	mutex_unlock(&mdp5_data->ov_lock);

	destroy_ctl = !mfd->ref_cnt || mfd->panel_reconfig;

	mutex_lock(&mfd->switch_lock);
	if (mfd->switch_state != MDSS_MDP_NO_UPDATE_REQUESTED) {
		destroy_ctl = true;
		need_cleanup = false;
		mfd->switch_state = MDSS_MDP_NO_UPDATE_REQUESTED;
		pr_warn("fb%d blank while mode switch (%d) in progress\n",
				mfd->index, mfd->switch_state);
	}
	mutex_unlock(&mfd->switch_lock);

	if (need_cleanup) {
		pr_debug("cleaning up pipes on fb%d\n", mfd->index);
		mdss_mdp_overlay_kickoff(mfd, NULL);
	}

	/*
	 * If retire fences are still active wait for a vsync time
	 * for retire fence to be updated.
	 * As a last resort signal the timeline if vsync doesn't arrive.
	 */
	if (mdp5_data->retire_cnt) {
		u32 fps = mdss_panel_get_framerate(mfd->panel_info);
		u32 vsync_time = 1000 / (fps ? : DEFAULT_FRAME_RATE);

		msleep(vsync_time);

		__vsync_retire_signal(mfd, mdp5_data->retire_cnt);
	}

ctl_stop:
	mutex_lock(&mdp5_data->ov_lock);
	rc = mdss_mdp_ctl_stop(mdp5_data->ctl, mfd->panel_power_state);
	if (rc == 0) {
		if (mdss_fb_is_power_off(mfd)) {
			mutex_lock(&mdp5_data->list_lock);
			__mdss_mdp_overlay_free_list_purge(mfd);
			if (!mfd->ref_cnt)
				mdss_mdp_overlay_buf_deinit(mfd);
			mutex_unlock(&mdp5_data->list_lock);
			mdss_mdp_ctl_notifier_unregister(mdp5_data->ctl,
					&mfd->mdp_sync_pt_data.notifier);

			if (destroy_ctl) {
				mdp5_data->borderfill_enable = false;
				mdss_mdp_ctl_destroy(mdp5_data->ctl);
				mdp5_data->ctl = NULL;
			}

			if (atomic_dec_return(
				&mdp5_data->mdata->active_intf_cnt) == 0)
				mdss_mdp_rotator_release_all();

			if (!mdp5_data->mdata->idle_pc_enabled ||
				(mfd->panel_info->type != MIPI_CMD_PANEL)) {
				rc = pm_runtime_put(&mfd->pdev->dev);
				if (rc)
					pr_err("unable to suspend w/pm_runtime_put (%d)\n",
						rc);
			}
		}
	}
	mutex_unlock(&mdp5_data->ov_lock);

	/* Release the last reference to the runtime device */
	rc = pm_runtime_put(&mfd->pdev->dev);
	if (rc)
		pr_err("unable to suspend w/pm_runtime_put (%d)\n", rc);

	return rc;
}

static int __mdss_mdp_ctl_handoff(struct mdss_mdp_ctl *ctl,
	struct mdss_data_type *mdata)
{
	int rc = 0;
	int i, j;
	u32 mixercfg;
	struct mdss_mdp_pipe *pipe = NULL;

	if (!ctl || !mdata)
		return -EINVAL;

	for (i = 0; i < mdata->nmixers_intf; i++) {
		mixercfg = mdss_mdp_ctl_read(ctl, MDSS_MDP_REG_CTL_LAYER(i));
		pr_debug("for lm%d mixercfg = 0x%09x\n", i, mixercfg);

		j = MDSS_MDP_SSPP_VIG0;
		for (; j < MDSS_MDP_SSPP_CURSOR0 && mixercfg; j++) {
			u32 cfg = j * 3;
			if ((j == MDSS_MDP_SSPP_VIG3) ||
			    (j == MDSS_MDP_SSPP_RGB3)) {
				/* Add 2 to account for Cursor & Border bits */
				cfg += 2;
			}
			if (mixercfg & (0x7 << cfg)) {
				pr_debug("Pipe %d staged\n", j);
				pipe = mdss_mdp_pipe_search(mdata, BIT(j));
				if (!pipe) {
					pr_warn("Invalid pipe %d staged\n", j);
					continue;
				}

				rc = mdss_mdp_pipe_handoff(pipe);
				if (rc) {
					pr_err("Failed to handoff pipe%d\n",
						pipe->num);
					goto exit;
				}

				rc = mdss_mdp_mixer_handoff(ctl, i, pipe);
				if (rc) {
					pr_err("failed to handoff mix%d\n", i);
					goto exit;
				}
			}
		}
	}
exit:
	return rc;
}

/**
 * mdss_mdp_overlay_handoff() - Read MDP registers to handoff an active ctl path
 * @mfd: Msm frame buffer structure associated with the fb device.
 *
 * This function populates the MDP software structures with the current state of
 * the MDP hardware to handoff any active control path for the framebuffer
 * device. This is needed to identify any ctl, mixers and pipes being set up by
 * the bootloader to display the splash screen when the continuous splash screen
 * feature is enabled in kernel.
 */
static int mdss_mdp_overlay_handoff(struct msm_fb_data_type *mfd)
{
	int rc = 0;
	struct mdss_data_type *mdata = mfd_to_mdata(mfd);
	struct mdss_overlay_private *mdp5_data = mfd_to_mdp5_data(mfd);
	struct mdss_mdp_ctl *ctl = NULL;
	struct mdss_mdp_ctl *sctl = NULL;

	if (!mdp5_data->ctl) {
		ctl = __mdss_mdp_overlay_ctl_init(mfd);
		if (IS_ERR_OR_NULL(ctl)) {
			rc = PTR_ERR(ctl);
			goto error;
		}
		mdp5_data->ctl = ctl;
	} else {
		ctl = mdp5_data->ctl;
	}

	/*
	 * vsync interrupt needs on during continuous splash, this is
	 * to initialize necessary ctl members here.
	 */
	rc = mdss_mdp_ctl_start(ctl, true);
	if (rc) {
		pr_err("Failed to initialize ctl\n");
		goto error;
	}

	ctl->clk_rate = mdss_mdp_get_clk_rate(MDSS_CLK_MDP_SRC);
	pr_debug("Set the ctl clock rate to %d Hz\n", ctl->clk_rate);

	rc = __mdss_mdp_ctl_handoff(ctl, mdata);
	if (rc) {
		pr_err("primary ctl handoff failed. rc=%d\n", rc);
		goto error;
	}

	if (mfd->split_mode == MDP_DUAL_LM_DUAL_DISPLAY) {
		sctl = mdss_mdp_get_split_ctl(ctl);
		if (!sctl) {
			pr_err("cannot get secondary ctl. fail the handoff\n");
			rc = -EPERM;
			goto error;
		}
		rc = __mdss_mdp_ctl_handoff(sctl, mdata);
		if (rc) {
			pr_err("secondary ctl handoff failed. rc=%d\n", rc);
			goto error;
		}
	}

	rc = mdss_mdp_smp_handoff(mdata);
	if (rc)
		pr_err("Failed to handoff smps\n");

	mdp5_data->handoff = true;

error:
	if (rc && ctl) {
		mdss_mdp_handoff_cleanup_pipes(mfd, MDSS_MDP_PIPE_TYPE_RGB);
		mdss_mdp_handoff_cleanup_pipes(mfd, MDSS_MDP_PIPE_TYPE_VIG);
		mdss_mdp_handoff_cleanup_pipes(mfd, MDSS_MDP_PIPE_TYPE_DMA);
		mdss_mdp_ctl_destroy(ctl);
		mdp5_data->ctl = NULL;
		mdp5_data->handoff = false;
	}

	return rc;
}

static void __vsync_retire_handle_vsync(struct mdss_mdp_ctl *ctl, ktime_t t)
{
	struct msm_fb_data_type *mfd = ctl->mfd;
	struct mdss_overlay_private *mdp5_data;

	if (!mfd || !mfd->mdp.private1) {
		pr_warn("Invalid handle for vsync\n");
		return;
	}

	mdp5_data = mfd_to_mdp5_data(mfd);
	schedule_work(&mdp5_data->retire_work);
}

static void __vsync_retire_work_handler(struct work_struct *work)
{
	struct mdss_overlay_private *mdp5_data =
		container_of(work, typeof(*mdp5_data), retire_work);

	if (!mdp5_data->ctl || !mdp5_data->ctl->mfd)
		return;

	if (!mdp5_data->ctl->ops.remove_vsync_handler)
		return;

	__vsync_retire_signal(mdp5_data->ctl->mfd, 1);
}

static void __vsync_retire_signal(struct msm_fb_data_type *mfd, int val)
{
	struct mdss_overlay_private *mdp5_data = mfd_to_mdp5_data(mfd);

	mutex_lock(&mfd->mdp_sync_pt_data.sync_mutex);
	if (mdp5_data->retire_cnt > 0) {
		sw_sync_timeline_inc(mdp5_data->vsync_timeline, val);

		mdp5_data->retire_cnt -= min(val, mdp5_data->retire_cnt);
		if (mdp5_data->retire_cnt == 0) {
			mdss_mdp_clk_ctrl(MDP_BLOCK_POWER_ON);
			mdp5_data->ctl->ops.remove_vsync_handler(mdp5_data->ctl,
					&mdp5_data->vsync_retire_handler);
			mdss_mdp_clk_ctrl(MDP_BLOCK_POWER_OFF);
		}
	}
	mutex_unlock(&mfd->mdp_sync_pt_data.sync_mutex);
}

static struct sync_fence *
__vsync_retire_get_fence(struct msm_sync_pt_data *sync_pt_data)
{
	struct msm_fb_data_type *mfd;
	struct mdss_overlay_private *mdp5_data;
	struct mdss_mdp_ctl *ctl;
	int value;

	mfd = container_of(sync_pt_data, typeof(*mfd), mdp_sync_pt_data);
	mdp5_data = mfd_to_mdp5_data(mfd);

	if (!mdp5_data || !mdp5_data->ctl)
		return ERR_PTR(-ENODEV);

	ctl = mdp5_data->ctl;
	if (!ctl->ops.add_vsync_handler)
		return ERR_PTR(-EOPNOTSUPP);

	if (!mdss_mdp_ctl_is_power_on(ctl)) {
		pr_debug("fb%d vsync pending first update\n", mfd->index);
		return ERR_PTR(-EPERM);
	}

	value = mdp5_data->vsync_timeline->value + 1 + mdp5_data->retire_cnt;
	mdp5_data->retire_cnt++;

	return mdss_fb_sync_get_fence(mdp5_data->vsync_timeline,
			"mdp-retire", value);
}

static int __vsync_set_vsync_handler(struct msm_fb_data_type *mfd)
{
	struct mdss_overlay_private *mdp5_data = mfd_to_mdp5_data(mfd);
	struct mdss_mdp_ctl *ctl;
	int rc;

	ctl = mdp5_data->ctl;
	if (!mdp5_data->retire_cnt ||
		mdp5_data->vsync_retire_handler.enabled)
		return 0;

	if (!ctl->ops.add_vsync_handler)
		return -EOPNOTSUPP;

	if (!mdss_mdp_ctl_is_power_on(ctl)) {
		pr_debug("fb%d vsync pending first update\n", mfd->index);
		return -EPERM;
	}

	rc = ctl->ops.add_vsync_handler(ctl,
			&mdp5_data->vsync_retire_handler);
	return rc;
}

static int __vsync_retire_setup(struct msm_fb_data_type *mfd)
{
	struct mdss_overlay_private *mdp5_data = mfd_to_mdp5_data(mfd);
	char name[24];

	snprintf(name, sizeof(name), "mdss_fb%d_retire", mfd->index);
	mdp5_data->vsync_timeline = sw_sync_timeline_create(name);
	if (mdp5_data->vsync_timeline == NULL) {
		pr_err("cannot vsync create time line");
		return -ENOMEM;
	}
	mfd->mdp_sync_pt_data.get_retire_fence = __vsync_retire_get_fence;

	mdp5_data->vsync_retire_handler.vsync_handler =
		__vsync_retire_handle_vsync;
	mdp5_data->vsync_retire_handler.cmd_post_flush = false;
	INIT_WORK(&mdp5_data->retire_work, __vsync_retire_work_handler);

	return 0;
}

static int mdss_mdp_update_panel_info(struct msm_fb_data_type *mfd,
		int mode, int dest_ctrl)
{
	int ret = 0;
	struct mdss_overlay_private *mdp5_data = mfd_to_mdp5_data(mfd);
	struct mdss_mdp_ctl *ctl = mdp5_data->ctl;
	struct mdss_panel_data *pdata;
	struct mdss_mdp_ctl *sctl;

	if (ctl == NULL) {
		pr_debug("ctl not initialized\n");
		return 0;
	}

	ret = mdss_mdp_ctl_intf_event(ctl, MDSS_EVENT_DSI_UPDATE_PANEL_DATA,
						(void *)(unsigned long)mode);
	if (ret)
		pr_err("Dynamic switch to %s mode failed!\n",
					mode ? "command" : "video");

	if (dest_ctrl) {
		/*
		 * Destroy current ctrl sturcture as this is
		 * going to be re-initialized with the requested mode.
		 */
		mdss_mdp_ctl_destroy(mdp5_data->ctl);
		mdp5_data->ctl = NULL;
	} else {
		if (is_panel_split(mfd) && mdp5_data->mdata->has_pingpong_split)
			mfd->split_mode = MDP_PINGPONG_SPLIT;
		/*
		 * Dynamic change so we need to reconfig instead of
		 * destroying current ctrl sturcture.
		 */
		pdata = dev_get_platdata(&mfd->pdev->dev);
		mdss_mdp_ctl_reconfig(ctl, pdata);

		sctl = mdss_mdp_get_split_ctl(ctl);
		if (sctl) {
			if (mfd->split_mode == MDP_DUAL_LM_DUAL_DISPLAY) {
				mdss_mdp_ctl_reconfig(sctl, pdata->next);
				sctl->border_x_off +=
					pdata->panel_info.lcdc.border_left +
					pdata->panel_info.lcdc.border_right;
			} else {
				/*
				 * todo: need to revisit this and properly
				 * cleanup slave resources
				 */
				mdss_mdp_ctl_destroy(sctl);
				ctl->mixer_right = NULL;
			}
		} else if (mfd->split_mode == MDP_DUAL_LM_DUAL_DISPLAY) {
			/* enable split display for the first time */
			ret = mdss_mdp_ctl_split_display_setup(ctl,
					pdata->next);
			if (ret) {
				mdss_mdp_ctl_destroy(ctl);
				mdp5_data->ctl = NULL;
			}
		}
	}

	return ret;
}

int mdss_mdp_overlay_init(struct msm_fb_data_type *mfd)
{
	struct device *dev = mfd->fbi->dev;
	struct msm_mdp_interface *mdp5_interface = &mfd->mdp;
	struct mdss_overlay_private *mdp5_data = NULL;
	struct irq_info *mdss_irq;
	int rc;

	mdp5_data = kzalloc(sizeof(struct mdss_overlay_private), GFP_KERNEL);
	if (!mdp5_data) {
		pr_err("fail to allocate mdp5 private data structure");
		return -ENOMEM;
	}

	mdp5_data->mdata = dev_get_drvdata(mfd->pdev->dev.parent);
	if (!mdp5_data->mdata) {
		pr_err("unable to initialize overlay for fb%d\n", mfd->index);
		rc = -ENODEV;
		goto init_fail;
	}

	mdp5_interface->on_fnc = mdss_mdp_overlay_on;
	mdp5_interface->off_fnc = mdss_mdp_overlay_off;
	mdp5_interface->release_fnc = __mdss_mdp_overlay_release_all;
	mdp5_interface->do_histogram = NULL;
	if (mdp5_data->mdata->ncursor_pipes)
		mdp5_interface->cursor_update = mdss_mdp_hw_cursor_pipe_update;
	else
		mdp5_interface->cursor_update = mdss_mdp_hw_cursor_update;
	mdp5_interface->dma_fnc = mdss_mdp_overlay_pan_display;
	mdp5_interface->ioctl_handler = mdss_mdp_overlay_ioctl_handler;
	mdp5_interface->kickoff_fnc = mdss_mdp_overlay_kickoff;
	mdp5_interface->mode_switch = mdss_mode_switch;
	mdp5_interface->pend_mode_switch = mdss_pend_mode_switch;
	mdp5_interface->mode_switch_post = mdss_mode_switch_post;
	mdp5_interface->pre_commit_fnc = mdss_mdp_overlay_precommit;
	mdp5_interface->get_sync_fnc = mdss_mdp_rotator_sync_pt_get;
	mdp5_interface->splash_init_fnc = mdss_mdp_splash_init;
	mdp5_interface->configure_panel = mdss_mdp_update_panel_info;

	INIT_LIST_HEAD(&mdp5_data->pipes_used);
	INIT_LIST_HEAD(&mdp5_data->pipes_cleanup);
	INIT_LIST_HEAD(&mdp5_data->pipes_destroy);
	INIT_LIST_HEAD(&mdp5_data->bufs_pool);
	INIT_LIST_HEAD(&mdp5_data->bufs_chunks);
	INIT_LIST_HEAD(&mdp5_data->bufs_used);
	INIT_LIST_HEAD(&mdp5_data->bufs_freelist);
	INIT_LIST_HEAD(&mdp5_data->rot_proc_list);
	mutex_init(&mdp5_data->list_lock);
	mutex_init(&mdp5_data->ov_lock);
	mutex_init(&mdp5_data->dfps_lock);
	mdp5_data->hw_refresh = true;
	mdp5_data->overlay_play_enable = true;
	mdp5_data->cursor_ndx[CURSOR_PIPE_LEFT] = MSMFB_NEW_REQUEST;
	mdp5_data->cursor_ndx[CURSOR_PIPE_RIGHT] = MSMFB_NEW_REQUEST;

	mfd->mdp.private1 = mdp5_data;
	mfd->wait_for_kickoff = true;
	if (is_panel_split(mfd) && mdp5_data->mdata->has_pingpong_split)
		mfd->split_mode = MDP_PINGPONG_SPLIT;

	rc = mdss_mdp_overlay_fb_parse_dt(mfd);
	if (rc)
		return rc;

	/*
	 * disable BWC if primary panel is video mode on specific
	 * chipsets to workaround HW problem.
	 */
	if (mdss_has_quirk(mdp5_data->mdata, MDSS_QUIRK_BWCPANIC) &&
	    mfd->panel_info->type == MIPI_VIDEO_PANEL && (0 == mfd->index))
		mdp5_data->mdata->has_bwc = false;

	mfd->panel_orientation = mfd->panel_info->panel_orientation;

	if ((mfd->panel_info->panel_orientation & MDP_FLIP_LR) &&
	    (mfd->split_mode == MDP_DUAL_LM_DUAL_DISPLAY))
		mdp5_data->mixer_swap = true;

	rc = sysfs_create_group(&dev->kobj, &mdp_overlay_sysfs_group);
	if (rc) {
		pr_err("vsync sysfs group creation failed, ret=%d\n", rc);
		goto init_fail;
	}

	mdp5_data->vsync_event_sd = sysfs_get_dirent(dev->kobj.sd, NULL,
						     "vsync_event");
	if (!mdp5_data->vsync_event_sd) {
		pr_err("vsync_event sysfs lookup failed\n");
		rc = -ENODEV;
		goto init_fail;
	}

	rc = sysfs_create_link_nowarn(&dev->kobj,
			&mdp5_data->mdata->pdev->dev.kobj, "mdp");
	if (rc)
		pr_warn("problem creating link to mdp sysfs\n");

	rc = sysfs_create_link_nowarn(&dev->kobj,
			&mfd->pdev->dev.kobj, "mdss_fb");
	if (rc)
		pr_warn("problem creating link to mdss_fb sysfs\n");

	if (mfd->panel_info->type == MIPI_VIDEO_PANEL) {
		rc = sysfs_create_group(&dev->kobj,
			&dynamic_fps_fs_attrs_group);
		if (rc) {
			pr_err("Error dfps sysfs creation ret=%d\n", rc);
			goto init_fail;
		}
	}

	if (mfd->panel_info->mipi.dms_mode ||
			mfd->panel_info->type == MIPI_CMD_PANEL) {
		rc = __vsync_retire_setup(mfd);
		if (IS_ERR_VALUE(rc)) {
			pr_err("unable to create vsync timeline\n");
			goto init_fail;
		}
	}
	mfd->mdp_sync_pt_data.async_wait_fences = true;

	pm_runtime_set_suspended(&mfd->pdev->dev);
	pm_runtime_enable(&mfd->pdev->dev);

	kobject_uevent(&dev->kobj, KOBJ_ADD);
	pr_debug("vsync kobject_uevent(KOBJ_ADD)\n");

	mdss_irq = mdss_intr_line();

	mdp5_data->cpu_pm_hdl = add_event_timer(mdss_irq->irq, NULL,
							(void *)mdp5_data);
	if (!mdp5_data->cpu_pm_hdl)
		pr_warn("%s: unable to add event timer\n", __func__);

	if (mfd->panel_info->cont_splash_enabled) {
		rc = mdss_mdp_overlay_handoff(mfd);
		if (rc) {
			/*
			 * Even though handoff failed, it is not fatal.
			 * MDP can continue, just that we would have a longer
			 * delay in transitioning from splash screen to boot
			 * animation
			 */
			pr_warn("Overlay handoff failed for fb%d. rc=%d\n",
				mfd->index, rc);
			rc = 0;
		}
	}
	mdp5_data->dyn_pu_state = mfd->panel_info->partial_update_enabled;

	if (mdss_mdp_pp_overlay_init(mfd))
		pr_warn("Failed to initialize pp overlay data.\n");
	return rc;
init_fail:
	kfree(mdp5_data);
	return rc;
}

static int mdss_mdp_overlay_fb_parse_dt(struct msm_fb_data_type *mfd)
{
	int rc = 0;
	struct platform_device *pdev = mfd->pdev;
	struct mdss_overlay_private *mdp5_mdata = mfd_to_mdp5_data(mfd);

	mdp5_mdata->mixer_swap = of_property_read_bool(pdev->dev.of_node,
					   "qcom,mdss-mixer-swap");
	if (mdp5_mdata->mixer_swap) {
		pr_info("mixer swap is enabled for fb device=%s\n",
			pdev->name);
	}

	return rc;
}<|MERGE_RESOLUTION|>--- conflicted
+++ resolved
@@ -3286,7 +3286,7 @@
 	}
 
 	size = img->width * img->height * 4;
-<<<<<<< HEAD
+
 #ifdef CONFIG_FB_MSM_MDSS_SPECIFIC_PANEL /* REMOVEME???? */
 	if ((size != mfd->cursor_buf_size) ||
 			(cursor->set & FB_CUR_SETIMAGE) ||
@@ -3296,10 +3296,7 @@
 	if ((size != mfd->cursor_buf_size) ||
 			(cursor->set & FB_CUR_SETIMAGE)) {
 #endif /* CONFIG_FB_MSM_MDSS_SPECIFIC_PANEL */
-=======
-	if ((size != mfd->cursor_buf_size) ||
-			(cursor->set & FB_CUR_SETIMAGE)) {
->>>>>>> 25b08e1a
+
 		pr_debug("allocating cursor mem size:%zd\n", size);
 
 		if (!ion_client) {
