--- conflicted
+++ resolved
@@ -1681,17 +1681,11 @@
 	else if (ctrl->panel_mode & MDP4_PANEL_DSI_CMD)
 		mdp4_dsi_cmd_base_swap(0, pipe);
 	else if (ctrl->panel_mode & MDP4_PANEL_LCDC)
-<<<<<<< HEAD
-		mdp4_lcdc_base_swap(pipe);
+		mdp4_lcdc_base_swap(0, pipe);
 #ifdef CONFIG_FB_MSM_DTV
 	else if (ctrl->panel_mode & MDP4_PANEL_DTV)
-		mdp4_dtv_base_swap(pipe);
+		mdp4_dtv_base_swap(0, pipe);
 #endif
-=======
-		mdp4_lcdc_base_swap(0, pipe);
-	else if (ctrl->panel_mode & MDP4_PANEL_DTV)
-		mdp4_dtv_base_swap(0, pipe);
->>>>>>> ae8381a3
 
 	mdp4_overlay_reg_flush(bspipe, 1);
 	/* borderfill pipe as base layer */
