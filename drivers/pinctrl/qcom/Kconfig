--- conflicted
+++ resolved
@@ -87,8 +87,6 @@
 	  This is the pinctrl, pinmux, pinconf and gpiolib driver for the
 	  Qualcomm TLMM block found in the Qualcomm MSM8952 platform.
 
-<<<<<<< HEAD
-=======
 config PINCTRL_MSM8976
 	tristate "MSM8976/8956 pin controller driver"
 	depends on GPIOLIB && OF && \
@@ -99,7 +97,6 @@
 	  This is the pinctrl, pinmux, pinconf and gpiolib driver for the
 	  TLMM block found in the MSM8976 and MSM8956 platforms.
 
->>>>>>> d16a36a4
 config PINCTRL_MSM8916
 	tristate "MSM8916 8936 8939 pin controller driver"
 	depends on GPIOLIB && OF && \
