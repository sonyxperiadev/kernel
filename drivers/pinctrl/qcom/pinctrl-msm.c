--- conflicted
+++ resolved
@@ -927,16 +927,9 @@
 		irq_chip_disable_parent(d);
 	}
 
-<<<<<<< HEAD
 	if (test_bit(d->hwirq, pctrl->skip_wake_irqs)) {
 		if (pctrl->mpm_wake_ctl)
 			msm_gpio_mpm_wake_set(d->hwirq, false);
-=======
-	if (pctrl->mpm_wake_ctl)
-		msm_gpio_mpm_wake_set(d->hwirq, false);
-
-	if (test_bit(d->hwirq, pctrl->skip_wake_irqs))
->>>>>>> f360c656
 		return;
 	}
 
