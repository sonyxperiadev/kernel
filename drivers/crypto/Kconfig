--- conflicted
+++ resolved
@@ -285,7 +285,6 @@
 	  Select this to offload Samsung S5PV210 or S5PC110 from AES
 	  algorithms execution.
 
-<<<<<<< HEAD
 config CRYPTO_DEV_BRCM_SPUM_HASH
 	tristate "Support for BRCM SPUM HASH accelerator."
 	depends on ARCH_KONA && DMAC_PL330
@@ -303,17 +302,5 @@
 	select CRYPTO_XTS
 	help
 	 Driver for Rhea SPUM crypto accelerator.
-=======
-config CRYPTO_DEV_TEGRA_AES
-	tristate "Support for TEGRA AES hw engine"
-	depends on ARCH_TEGRA
-	select CRYPTO_AES
-	help
-	  TEGRA processors have AES module accelerator. Select this if you
-	  want to use the TEGRA module for AES algorithms.
-
-	  To compile this driver as a module, choose M here: the module
-	  will be called tegra-aes.
->>>>>>> 90adfd2b
 
 endif # CRYPTO_HW