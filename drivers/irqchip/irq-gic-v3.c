/*
 * Copyright (C) 2013, 2014 ARM Limited, All Rights Reserved.
 * Author: Marc Zyngier <marc.zyngier@arm.com>
 *
 * This program is free software; you can redistribute it and/or modify
 * it under the terms of the GNU General Public License version 2 as
 * published by the Free Software Foundation.
 *
 * This program is distributed in the hope that it will be useful,
 * but WITHOUT ANY WARRANTY; without even the implied warranty of
 * MERCHANTABILITY or FITNESS FOR A PARTICULAR PURPOSE.  See the
 * GNU General Public License for more details.
 *
 * You should have received a copy of the GNU General Public License
 * along with this program.  If not, see <http://www.gnu.org/licenses/>.
 */

#define pr_fmt(fmt)	"GICv3: " fmt

#include <linux/acpi.h>
#include <linux/cpu.h>
#include <linux/cpu_pm.h>
#include <linux/delay.h>
#include <linux/interrupt.h>
#include <linux/irqdomain.h>
#include <linux/of.h>
#include <linux/of_address.h>
#include <linux/of_irq.h>
#include <linux/percpu.h>
#include <linux/slab.h>
#include <linux/msm_rtb.h>

#include <linux/irqchip.h>
#include <linux/irqchip/arm-gic-common.h>
#include <linux/irqchip/arm-gic-v3.h>
#include <linux/irqchip/irq-partition-percpu.h>

#ifdef CONFIG_PM
#include <linux/syscore_ops.h>
#endif

#include <asm/cputype.h>
#include <asm/exception.h>
#include <asm/smp_plat.h>
#include <asm/virt.h>

#include "irq-gic-common.h"

struct redist_region {
	void __iomem		*redist_base;
	phys_addr_t		phys_base;
	bool			single_redist;
};

struct gic_chip_data {
	struct fwnode_handle	*fwnode;
	void __iomem		*dist_base;
	struct redist_region	*redist_regions;
	struct rdists		rdists;
	struct irq_domain	*domain;
	u64			redist_stride;
	u32			nr_redist_regions;
	unsigned int		irq_nr;
	struct partition_desc	*ppi_descs[16];

#ifdef CONFIG_PM
	unsigned int wakeup_irqs[32];
	unsigned int enabled_irqs[32];
#endif
};

static struct gic_chip_data gic_data __read_mostly;
static struct static_key supports_deactivate = STATIC_KEY_INIT_TRUE;

static struct gic_kvm_info gic_v3_kvm_info;

#define gic_data_rdist()		(this_cpu_ptr(gic_data.rdists.rdist))
#define gic_data_rdist_rd_base()	(gic_data_rdist()->rd_base)
#define gic_data_rdist_sgi_base()	(gic_data_rdist_rd_base() + SZ_64K)

/* Our default, arbitrary priority value. Linux only uses one anyway. */
#define DEFAULT_PMR_VALUE	0xf0

static inline unsigned int gic_irq(struct irq_data *d)
{
	return d->hwirq;
}

static inline int gic_irq_in_rdist(struct irq_data *d)
{
	return gic_irq(d) < 32;
}

static inline void __iomem *gic_dist_base(struct irq_data *d)
{
	if (gic_irq_in_rdist(d))	/* SGI+PPI -> SGI_base for this CPU */
		return gic_data_rdist_sgi_base();

	if (d->hwirq <= 1023)		/* SPI -> dist_base */
		return gic_data.dist_base;

	return NULL;
}

static void gic_do_wait_for_rwp(void __iomem *base)
{
	u32 count = 1000000;	/* 1s! */

	while (readl_relaxed_no_log(base + GICD_CTLR) & GICD_CTLR_RWP) {
		count--;
		if (!count) {
			pr_err_ratelimited("RWP timeout, gone fishing\n");
			return;
		}
		cpu_relax();
		udelay(1);
	};
}

/* Wait for completion of a distributor change */
static void gic_dist_wait_for_rwp(void)
{
	gic_do_wait_for_rwp(gic_data.dist_base);
}

/* Wait for completion of a redistributor change */
static void gic_redist_wait_for_rwp(void)
{
	gic_do_wait_for_rwp(gic_data_rdist_rd_base());
}

#ifdef CONFIG_ARM64
static DEFINE_STATIC_KEY_FALSE(is_cavium_thunderx);

static u64 __maybe_unused gic_read_iar(void)
{
	if (static_branch_unlikely(&is_cavium_thunderx))
		return gic_read_iar_cavium_thunderx();
	else
		return gic_read_iar_common();
}
#endif

<<<<<<< HEAD
=======
void gic_v3_dist_save(void)
{
	void __iomem *base = gic_data.dist_base;
	int reg, i;

	bitmap_zero(irqs_restore, MAX_IRQ);

	for (reg = SAVED_ICFGR; reg < NUM_SAVED_GICD_REGS; reg++) {
		for_each_spi_irq_word(i, reg) {
			saved_spi_regs_start[reg][i] =
				read_spi_word_offset(base, reg, i);
			changed_spi_regs_start[reg][i] = 0;
		}
	}

	for (i = 32; i < IRQ_NR_BOUND(gic_data.irq_nr); i++) {
		gic_data.saved_spi_router[i] =
			gic_read_irouter(base + GICD_IROUTER + i * 8);
		gic_data.changed_spi_router[i] = 0;
	}
}

static void _gicd_check_reg(enum gicd_save_restore_reg reg)
{
	void __iomem *base = gic_data.dist_base;
	u32 *saved_spi_cfg = saved_spi_regs_start[reg];
	u32 *changed_spi_cfg = changed_spi_regs_start[reg];
	u32 bits_per_irq = gicd_reg_bits_per_irq[reg];
	u32 current_cfg = 0;
	int i, j = SPI_START_IRQ, l;
	u32 k;

	for_each_spi_irq_word(i, reg) {
		current_cfg = read_spi_word_offset(base, reg, i);
		if (current_cfg != saved_spi_cfg[i]) {
			for (k = current_cfg ^ saved_spi_cfg[i],
			     l = 0; k ; k >>= bits_per_irq, l++) {
				if (k & UMASK_LOW(bits_per_irq))
					set_bit(j+l, irqs_restore);
			}
			changed_spi_cfg[i] = current_cfg ^ saved_spi_cfg[i];
		}
		j += 32 / bits_per_irq;
	}
}

#define _gic_v3_dist_check_icfgr()	\
		_gicd_check_reg(SAVED_ICFGR)
#define _gic_v3_dist_check_ipriorityr()	\
		_gicd_check_reg(SAVED_IPRIORITYR)
#define _gic_v3_dist_check_isenabler()	\
		_gicd_check_reg(SAVED_IS_ENABLER)

static void _gic_v3_dist_check_irouter(void)
{
	void __iomem *base = gic_data.dist_base;
	u64 current_irouter_cfg = 0;
	int i;

	for (i = 32; i < IRQ_NR_BOUND(gic_data.irq_nr); i++) {
		if (test_bit(i, irqs_ignore_restore))
			continue;
		current_irouter_cfg = gic_read_irouter(
					base + GICD_IROUTER + i * 8);
		if (current_irouter_cfg != gic_data.saved_spi_router[i]) {
			set_bit(i, irqs_restore);
			gic_data.changed_spi_router[i] =
			    current_irouter_cfg ^ gic_data.saved_spi_router[i];
		}
	}
}

static void _gic_v3_dist_restore_reg(enum gicd_save_restore_reg reg)
{
	void __iomem *base = gic_data.dist_base;
	int i;

	for_each_spi_irq_word(i, reg) {
		if (changed_spi_regs_start[reg][i])
			restore_spi_word_offset(base, reg, i);
	}

	/* Commit all restored configurations before subsequent writes */
	wmb();
}

#define _gic_v3_dist_restore_icfgr()	_gic_v3_dist_restore_reg(SAVED_ICFGR)
#define _gic_v3_dist_restore_ipriorityr()		\
		_gic_v3_dist_restore_reg(SAVED_IPRIORITYR)

static void _gic_v3_dist_restore_set_reg(u32 offset)
{
	void __iomem *base = gic_data.dist_base;
	int i, j = SPI_START_IRQ, l;
	int irq_nr = IRQ_NR_BOUND(gic_data.irq_nr) - SPI_START_IRQ;

	for (i = 0; i < DIV_ROUND_UP(irq_nr, 32); i++, j += 32) {
		u32 reg_val = readl_relaxed_no_log(base + offset + i * 4 + 4);
		bool irqs_restore_updated = 0;

		for (l = 0; l < 32; l++) {
			if (test_bit(j+l, irqs_restore)) {
				reg_val |= BIT(l);
				irqs_restore_updated = 1;
			}
		}

		if (irqs_restore_updated) {
			writel_relaxed_no_log(
				reg_val, base + offset + i * 4 + 4);
		}
	}

	/* Commit restored configuration updates before subsequent writes */
	wmb();
}

#define _gic_v3_dist_restore_isenabler()		\
		_gic_v3_dist_restore_reg(SAVED_IS_ENABLER)

#define _gic_v3_dist_restore_ispending()		\
		_gic_v3_dist_restore_set_reg(GICD_ISPENDR)

static void _gic_v3_dist_restore_irouter(void)
{
	void __iomem *base = gic_data.dist_base;
	int i;

	for (i = 32; i < IRQ_NR_BOUND(gic_data.irq_nr); i++) {
		if (test_bit(i, irqs_ignore_restore))
			continue;
		if (gic_data.changed_spi_router[i]) {
			gic_write_irouter(gic_data.saved_spi_router[i],
						base + GICD_IROUTER + i * 8);
		}
	}

	/* Commit GICD_IROUTER writes before subsequent writes */
	wmb();
}

static void _gic_v3_dist_clear_reg(u32 offset)
{
	void __iomem *base = gic_data.dist_base;
	int i, j = SPI_START_IRQ, l;
	int irq_nr = IRQ_NR_BOUND(gic_data.irq_nr) - SPI_START_IRQ;

	for (i = 0; i < DIV_ROUND_UP(irq_nr, 32); i++, j += 32) {
		u32 clear = 0;
		bool irqs_restore_updated = 0;

		for (l = 0; l < 32; l++) {
			if (test_bit(j+l, irqs_restore)) {
				clear |= BIT(l);
				irqs_restore_updated = 1;
			}
		}

		if (irqs_restore_updated) {
			writel_relaxed_no_log(
				clear, base + offset + i * 4 + 4);
		}
	}

	/* Commit clearing of irq config before subsequent writes */
	wmb();
}

#define _gic_v3_dist_set_icenabler()		\
		_gic_v3_dist_clear_reg(GICD_ICENABLER)

#define _gic_v3_dist_set_icpending()		\
		_gic_v3_dist_clear_reg(GICD_ICPENDR)

#define _gic_v3_dist_set_icactive()		\
		_gic_v3_dist_clear_reg(GICD_ICACTIVER)

/* Restore GICD state for SPIs. SPI configuration is restored
 * for GICD_ICFGR, GICD_ISENABLER, GICD_IPRIORITYR, GICD_IROUTER
 * registers. Following is the sequence for restore:
 *
 * 1. For SPIs, check whether any of GICD_ICFGR, GICD_ISENABLER,
 *    GICD_IPRIORITYR, GICD_IROUTER, current configuration is
 *    different from saved configuration.
 *
 * For all irqs, with mismatched configurations,
 *
 * 2. Set GICD_ICENABLER and wait for its completion.
 *
 * 3. Restore any changed GICD_ICFGR, GICD_IPRIORITYR, GICD_IROUTER
 *    configurations.
 *
 * 4. Set GICD_ICACTIVER.
 *
 * 5. Set pending for the interrupt.
 *
 * 6. Restore Enable bit of interrupt and wait for its completion.
 *
 */
void gic_v3_dist_restore(void)
{
	_gic_v3_dist_check_icfgr();
	_gic_v3_dist_check_ipriorityr();
	_gic_v3_dist_check_isenabler();
	_gic_v3_dist_check_irouter();

	if (bitmap_empty(irqs_restore, IRQ_NR_BOUND(gic_data.irq_nr)))
		return;

	_gic_v3_dist_set_icenabler();
	gic_dist_wait_for_rwp();

	_gic_v3_dist_restore_icfgr();
	_gic_v3_dist_restore_ipriorityr();
	_gic_v3_dist_restore_irouter();

	_gic_v3_dist_set_icactive();

	_gic_v3_dist_set_icpending();
	_gic_v3_dist_restore_ispending();

	_gic_v3_dist_restore_isenabler();
	gic_dist_wait_for_rwp();

	/* Commit all writes before proceeding */
	wmb();
}

>>>>>>> fab936c6
/*
 * gic_show_pending_irq - Shows the pending interrupts
 * Note: Interrupts should be disabled on the cpu from which
 * this is called to get accurate list of pending interrupts.
 */
void gic_show_pending_irqs(void)
{
	void __iomem *base;
	u32 pending[32], enabled;
	unsigned int j;

	base = gic_data.dist_base;
	for (j = 0; j * 32 < gic_data.irq_nr; j++) {
		enabled = readl_relaxed(base +
					GICD_ISENABLER + j * 4);
		pending[j] = readl_relaxed(base +
					GICD_ISPENDR + j * 4);
		pending[j] &= enabled;
		pr_err("Pending irqs[%d] %x\n", j, pending[j]);
	}
}

/*
 * get_gic_highpri_irq - Returns next high priority interrupt on current CPU
 */
unsigned int get_gic_highpri_irq(void)
{
	unsigned long flags;
	unsigned int val = 0;

	local_irq_save(flags);
	val = read_gicreg(ICC_HPPIR1_EL1);
	local_irq_restore(flags);

	if (val >= 1020)
		return 0;
	return val;
}

#ifdef CONFIG_ARM_GIC_V3_REDISTRIBUTOR_HACK
#define gic_enable_redist(x)
#else
static void gic_enable_redist(bool enable)
{
	void __iomem *rbase;
	u32 count = 1000000;	/* 1s! */
	u32 val;

	rbase = gic_data_rdist_rd_base();

	val = readl_relaxed(rbase + GICR_WAKER);
	if (enable)
		/* Wake up this CPU redistributor */
		val &= ~GICR_WAKER_ProcessorSleep;
	else
		val |= GICR_WAKER_ProcessorSleep;
	writel_relaxed(val, rbase + GICR_WAKER);

	if (!enable) {		/* Check that GICR_WAKER is writeable */
		val = readl_relaxed(rbase + GICR_WAKER);
		if (!(val & GICR_WAKER_ProcessorSleep))
			return;	/* No PM support in this redistributor */
	}

	while (--count) {
		val = readl_relaxed(rbase + GICR_WAKER);
		if (enable ^ (bool)(val & GICR_WAKER_ChildrenAsleep))
			break;
		cpu_relax();
		udelay(1);
	};
	if (!count)
		pr_err_ratelimited("redistributor failed to %s...\n",
				   enable ? "wakeup" : "sleep");
}
#endif

/*
 * Routines to disable, enable, EOI and route interrupts
 */
static int gic_peek_irq(struct irq_data *d, u32 offset)
{
	u32 mask = 1 << (gic_irq(d) % 32);
	void __iomem *base;

	if (gic_irq_in_rdist(d))
		base = gic_data_rdist_sgi_base();
	else
		base = gic_data.dist_base;

	return !!(readl_relaxed_no_log(base + offset + (gic_irq(d) / 32) * 4) & mask);
}

static void gic_poke_irq(struct irq_data *d, u32 offset)
{
	u32 mask = 1 << (gic_irq(d) % 32);
	void (*rwp_wait)(void);
	void __iomem *base;

	if (gic_irq_in_rdist(d)) {
		base = gic_data_rdist_sgi_base();
		rwp_wait = gic_redist_wait_for_rwp;
	} else {
		base = gic_data.dist_base;
		rwp_wait = gic_dist_wait_for_rwp;
	}

	writel_relaxed(mask, base + offset + (gic_irq(d) / 32) * 4);
	rwp_wait();
}

static void gic_mask_irq(struct irq_data *d)
{
	gic_poke_irq(d, GICD_ICENABLER);
}

static void gic_eoimode1_mask_irq(struct irq_data *d)
{
	gic_mask_irq(d);
	/*
	 * When masking a forwarded interrupt, make sure it is
	 * deactivated as well.
	 *
	 * This ensures that an interrupt that is getting
	 * disabled/masked will not get "stuck", because there is
	 * noone to deactivate it (guest is being terminated).
	 */
	if (irqd_is_forwarded_to_vcpu(d))
		gic_poke_irq(d, GICD_ICACTIVER);
}

static void gic_unmask_irq(struct irq_data *d)
{
	gic_poke_irq(d, GICD_ISENABLER);
}

static int gic_irq_set_irqchip_state(struct irq_data *d,
				     enum irqchip_irq_state which, bool val)
{
	u32 reg;

	if (d->hwirq >= gic_data.irq_nr) /* PPI/SPI only */
		return -EINVAL;

	switch (which) {
	case IRQCHIP_STATE_PENDING:
		reg = val ? GICD_ISPENDR : GICD_ICPENDR;
		break;

	case IRQCHIP_STATE_ACTIVE:
		reg = val ? GICD_ISACTIVER : GICD_ICACTIVER;
		break;

	case IRQCHIP_STATE_MASKED:
		reg = val ? GICD_ICENABLER : GICD_ISENABLER;
		break;

	default:
		return -EINVAL;
	}

	gic_poke_irq(d, reg);
	return 0;
}

static int gic_irq_get_irqchip_state(struct irq_data *d,
				     enum irqchip_irq_state which, bool *val)
{
	if (d->hwirq >= gic_data.irq_nr) /* PPI/SPI only */
		return -EINVAL;

	switch (which) {
	case IRQCHIP_STATE_PENDING:
		*val = gic_peek_irq(d, GICD_ISPENDR);
		break;

	case IRQCHIP_STATE_ACTIVE:
		*val = gic_peek_irq(d, GICD_ISACTIVER);
		break;

	case IRQCHIP_STATE_MASKED:
		*val = !gic_peek_irq(d, GICD_ISENABLER);
		break;

	default:
		return -EINVAL;
	}

	return 0;
}

static void gic_disable_irq(struct irq_data *d)
{
	/* don't lazy-disable PPIs */
	if (gic_irq(d) < 32)
		gic_mask_irq(d);
/* TODO: NOT SUPPORTED ON k4.9!!
	if (gic_arch_extn.irq_disable)
		gic_arch_extn.irq_disable(d);
*/
}


static void gic_eoi_irq(struct irq_data *d)
{
	gic_write_eoir(gic_irq(d));
}

static void gic_eoimode1_eoi_irq(struct irq_data *d)
{
	/*
	 * No need to deactivate an LPI, or an interrupt that
	 * is is getting forwarded to a vcpu.
	 */
	if (gic_irq(d) >= 8192 || irqd_is_forwarded_to_vcpu(d))
		return;
	gic_write_dir(gic_irq(d));
}

static int gic_set_type(struct irq_data *d, unsigned int type)
{
	unsigned int irq = gic_irq(d);
	void (*rwp_wait)(void);
	void __iomem *base;

	/* Interrupt configuration for SGIs can't be changed */
	if (irq < 16)
		return -EINVAL;

	/* SPIs have restrictions on the supported types */
	if (irq >= 32 && type != IRQ_TYPE_LEVEL_HIGH &&
			 type != IRQ_TYPE_EDGE_RISING)
		return -EINVAL;

	if (gic_irq_in_rdist(d)) {
		base = gic_data_rdist_sgi_base();
		rwp_wait = gic_redist_wait_for_rwp;
	} else {
		base = gic_data.dist_base;
		rwp_wait = gic_dist_wait_for_rwp;
	}

	return gic_configure_irq(irq, type, base, rwp_wait);
}

static int gic_irq_set_vcpu_affinity(struct irq_data *d, void *vcpu)
{
	if (vcpu)
		irqd_set_forwarded_to_vcpu(d);
	else
		irqd_clr_forwarded_to_vcpu(d);
	return 0;
}

#ifdef CONFIG_PM
static int gic_suspend_one(struct gic_chip_data *gic)
{
	unsigned int i;
	void __iomem *base = gic->dist_base;

	for (i = 0; i * 32 < gic->irq_nr; i++) {
		gic->enabled_irqs[i]
			= readl_relaxed(base + GICD_ISENABLER + i * 4);
		/* disable all of them */
		writel_relaxed(0xffffffff, base + GICD_ICENABLER + i * 4);
		/* enable the wakeup set */
		writel_relaxed(gic->wakeup_irqs[i],
			base + GICD_ISENABLER + i * 4);
	}
	return 0;
}

static int gic_suspend(void)
{
	gic_suspend_one(&gic_data);
	return 0;
}

static void gic_resume_one(struct gic_chip_data *gic)
{
	unsigned int i;
	void __iomem *base = gic->dist_base;

	for (i = 0; i * 32 < gic->irq_nr; i++) {
		/* disable all of them */
		writel_relaxed(0xffffffff, base + GICD_ICENABLER + i * 4);
		/* enable the enabled set */
		writel_relaxed(gic->enabled_irqs[i],
			base + GICD_ISENABLER + i * 4);
	}
}

static void gic_resume(void)
{
	gic_resume_one(&gic_data);
}

static struct syscore_ops gic_syscore_ops = {
	.suspend = gic_suspend,
	.resume = gic_resume,
};

static int __init gic_init_sys(void)
{
	register_syscore_ops(&gic_syscore_ops);
	return 0;
}
arch_initcall(gic_init_sys);

#endif


static u64 gic_mpidr_to_affinity(unsigned long mpidr)
{
	u64 aff;

	aff = ((u64)MPIDR_AFFINITY_LEVEL(mpidr, 3) << 32 |
	       MPIDR_AFFINITY_LEVEL(mpidr, 2) << 16 |
	       MPIDR_AFFINITY_LEVEL(mpidr, 1) << 8  |
	       MPIDR_AFFINITY_LEVEL(mpidr, 0));

	return aff;
}

static asmlinkage void __exception_irq_entry gic_handle_irq(struct pt_regs *regs)
{
	u32 irqnr;

	do {
		irqnr = gic_read_iar();

		if (likely(irqnr > 15 && irqnr < 1020) || irqnr >= 8192) {
			int err;

			uncached_logk(LOGK_IRQ, (void *)(uintptr_t)irqnr);
			if (static_key_true(&supports_deactivate))
				gic_write_eoir(irqnr);

			err = handle_domain_irq(gic_data.domain, irqnr, regs);
			if (err) {
				WARN_ONCE(true, "Unexpected interrupt received!\n");
				if (static_key_true(&supports_deactivate)) {
					if (irqnr < 8192)
						gic_write_dir(irqnr);
				} else {
					gic_write_eoir(irqnr);
				}
			}
			continue;
		}
		if (irqnr < 16) {
			uncached_logk(LOGK_IRQ, (void *)(uintptr_t)irqnr);
			gic_write_eoir(irqnr);
			if (static_key_true(&supports_deactivate))
				gic_write_dir(irqnr);
#ifdef CONFIG_SMP
			/*
			 * Unlike GICv2, we don't need an smp_rmb() here.
			 * The control dependency from gic_read_iar to
			 * the ISB in gic_write_eoir is enough to ensure
			 * that any shared data read by handle_IPI will
			 * be read after the ACK.
			 */
			handle_IPI(irqnr, regs);
#else
			WARN_ONCE(true, "Unexpected SGI received!\n");
#endif
			continue;
		}
	} while (irqnr != ICC_IAR1_EL1_SPURIOUS);
}

static void __init gic_dist_init(void)
{
	unsigned int i;
	u64 affinity;
	void __iomem *base = gic_data.dist_base;

	/* Disable the distributor */
	writel_relaxed(0, base + GICD_CTLR);
	gic_dist_wait_for_rwp();

	/*
	 * Configure SPIs as non-secure Group-1. This will only matter
	 * if the GIC only has a single security state. This will not
	 * do the right thing if the kernel is running in secure mode,
	 * but that's not the intended use case anyway.
	 */
	for (i = 32; i < gic_data.irq_nr; i += 32)
		writel_relaxed(~0, base + GICD_IGROUPR + i / 8);

	gic_dist_config(base, gic_data.irq_nr, gic_dist_wait_for_rwp);

	/* Enable distributor with ARE, Group1 */
	writel_relaxed(GICD_CTLR_ARE_NS | GICD_CTLR_ENABLE_G1A | GICD_CTLR_ENABLE_G1,
		       base + GICD_CTLR);

	/*
	 * Set all global interrupts to the boot CPU only. ARE must be
	 * enabled.
	 */
	affinity = gic_mpidr_to_affinity(cpu_logical_map(smp_processor_id()));
	for (i = 32; i < gic_data.irq_nr; i++)
		gic_write_irouter(affinity, base + GICD_IROUTER + i * 8);
}

static int gic_populate_rdist(void)
{
	unsigned long mpidr = cpu_logical_map(smp_processor_id());
	u64 typer;
	u32 aff;
	int i;

	/*
	 * Convert affinity to a 32bit value that can be matched to
	 * GICR_TYPER bits [63:32].
	 */
	aff = (MPIDR_AFFINITY_LEVEL(mpidr, 3) << 24 |
	       MPIDR_AFFINITY_LEVEL(mpidr, 2) << 16 |
	       MPIDR_AFFINITY_LEVEL(mpidr, 1) << 8 |
	       MPIDR_AFFINITY_LEVEL(mpidr, 0));

	for (i = 0; i < gic_data.nr_redist_regions; i++) {
		void __iomem *ptr = gic_data.redist_regions[i].redist_base;
		u32 reg;

		reg = readl_relaxed(ptr + GICR_PIDR2) & GIC_PIDR2_ARCH_MASK;
		if (reg != GIC_PIDR2_ARCH_GICv3 &&
		    reg != GIC_PIDR2_ARCH_GICv4) { /* We're in trouble... */
			pr_warn("No redistributor present @%p\n", ptr);
			break;
		}

		do {
			typer = gic_read_typer(ptr + GICR_TYPER);
			if ((typer >> 32) == aff) {
				u64 offset = ptr - gic_data.redist_regions[i].redist_base;
				gic_data_rdist_rd_base() = ptr;
				gic_data_rdist()->phys_base = gic_data.redist_regions[i].phys_base + offset;
				return 0;
			}

			if (gic_data.redist_regions[i].single_redist)
				break;

			if (gic_data.redist_stride) {
				ptr += gic_data.redist_stride;
			} else {
				ptr += SZ_64K * 2; /* Skip RD_base + SGI_base */
				if (typer & GICR_TYPER_VLPIS)
					ptr += SZ_64K * 2; /* Skip VLPI_base + reserved page */
			}
		} while (!(typer & GICR_TYPER_LAST));
	}

	/* We couldn't even deal with ourselves... */
	WARN(true, "CPU%d: mpidr %lx has no re-distributor!\n",
	     smp_processor_id(), mpidr);
	return -ENODEV;
}

static void gic_cpu_sys_reg_init(void)
{
	/*
	 * Need to check that the SRE bit has actually been set. If
	 * not, it means that SRE is disabled at EL2. We're going to
	 * die painfully, and there is nothing we can do about it.
	 *
	 * Kindly inform the luser.
	 */
	if (!gic_enable_sre())
		pr_err("GIC: unable to set SRE (disabled at EL2), panic ahead\n");

	/* Set priority mask register */
	gic_write_pmr(DEFAULT_PMR_VALUE);

	/*
	 * Some firmwares hand over to the kernel with the BPR changed from
	 * its reset value (and with a value large enough to prevent
	 * any pre-emptive interrupts from working at all). Writing a zero
	 * to BPR restores is reset value.
	 */
	gic_write_bpr1(0);

	if (static_key_true(&supports_deactivate)) {
		/* EOI drops priority only (mode 1) */
		gic_write_ctlr(ICC_CTLR_EL1_EOImode_drop);
	} else {
		/* EOI deactivates interrupt too (mode 0) */
		gic_write_ctlr(ICC_CTLR_EL1_EOImode_drop_dir);
	}

	/* ... and let's hit the road... */
	gic_write_grpen1(1);
}

static int gic_dist_supports_lpis(void)
{
	return !!(readl_relaxed(gic_data.dist_base + GICD_TYPER) & GICD_TYPER_LPIS);
}

static void gic_cpu_init(void)
{
	void __iomem *rbase;

	/* Register ourselves with the rest of the world */
	if (gic_populate_rdist())
		return;

	gic_enable_redist(true);

	rbase = gic_data_rdist_sgi_base();

	/* Configure SGIs/PPIs as non-secure Group-1 */
	writel_relaxed(~0, rbase + GICR_IGROUPR0);

	gic_cpu_config(rbase, gic_redist_wait_for_rwp);

	/* Give LPIs a spin */
	if (IS_ENABLED(CONFIG_ARM_GIC_V3_ITS) && gic_dist_supports_lpis() &&
					!IS_ENABLED(CONFIG_ARM_GIC_V3_ACL))
		its_cpu_init();

	/* initialise system registers */
	gic_cpu_sys_reg_init();
}

#ifdef CONFIG_SMP

static int gic_starting_cpu(unsigned int cpu)
{
	gic_cpu_init();
	return 0;
}

static u16 gic_compute_target_list(int *base_cpu, const struct cpumask *mask,
				   unsigned long cluster_id)
{
	int next_cpu, cpu = *base_cpu;
	unsigned long mpidr = cpu_logical_map(cpu);
	u16 tlist = 0;

	while (cpu < nr_cpu_ids) {
		/*
		 * If we ever get a cluster of more than 16 CPUs, just
		 * scream and skip that CPU.
		 */
		if (WARN_ON((mpidr & 0xff) >= 16))
			goto out;

		tlist |= 1 << (mpidr & 0xf);

		next_cpu = cpumask_next(cpu, mask);
		if (next_cpu >= nr_cpu_ids)
			goto out;
		cpu = next_cpu;

		mpidr = cpu_logical_map(cpu);

		if (cluster_id != (mpidr & ~0xffUL)) {
			cpu--;
			goto out;
		}
	}
out:
	*base_cpu = cpu;
	return tlist;
}

#define MPIDR_TO_SGI_AFFINITY(cluster_id, level) \
	(MPIDR_AFFINITY_LEVEL(cluster_id, level) \
		<< ICC_SGI1R_AFFINITY_## level ##_SHIFT)

static void gic_send_sgi(u64 cluster_id, u16 tlist, unsigned int irq)
{
	u64 val;

	val = (MPIDR_TO_SGI_AFFINITY(cluster_id, 3)	|
	       MPIDR_TO_SGI_AFFINITY(cluster_id, 2)	|
	       irq << ICC_SGI1R_SGI_ID_SHIFT		|
	       MPIDR_TO_SGI_AFFINITY(cluster_id, 1)	|
	       tlist << ICC_SGI1R_TARGET_LIST_SHIFT);

	pr_devel("CPU%d: ICC_SGI1R_EL1 %llx\n", smp_processor_id(), val);
	gic_write_sgi1r(val);
}

static void gic_raise_softirq(const struct cpumask *mask, unsigned int irq)
{
	int cpu;

	if (WARN_ON(irq >= 16))
		return;

	/*
	 * Ensure that stores to Normal memory are visible to the
	 * other CPUs before issuing the IPI.
	 */
	smp_wmb();

	for_each_cpu(cpu, mask) {
		unsigned long cluster_id = cpu_logical_map(cpu) & ~0xffUL;
		u16 tlist;

		tlist = gic_compute_target_list(&cpu, mask, cluster_id);
		gic_send_sgi(cluster_id, tlist, irq);
	}

	/* Force the above writes to ICC_SGI1R_EL1 to be executed */
	isb();
}

static void gic_smp_init(void)
{
	set_smp_cross_call(gic_raise_softirq);
	cpuhp_setup_state_nocalls(CPUHP_AP_IRQ_GICV3_STARTING,
				  "AP_IRQ_GICV3_STARTING", gic_starting_cpu,
				  NULL);
}

static int gic_set_affinity(struct irq_data *d, const struct cpumask *mask_val,
			    bool force)
{
	unsigned int cpu = cpumask_any_and(mask_val, cpu_online_mask);
	void __iomem *reg;
	int enabled;
	u64 val;

	if (cpu >= nr_cpu_ids)
		return -EINVAL;

	if (gic_irq_in_rdist(d))
		return -EINVAL;

	/* If interrupt was enabled, disable it first */
	enabled = gic_peek_irq(d, GICD_ISENABLER);
	if (enabled)
		gic_mask_irq(d);

	reg = gic_dist_base(d) + GICD_IROUTER + (gic_irq(d) * 8);
	val = gic_mpidr_to_affinity(cpu_logical_map(cpu));

	gic_write_irouter(val, reg);

	/*
	 * If the interrupt was enabled, enabled it again. Otherwise,
	 * just wait for the distributor to have digested our changes.
	 */
	if (enabled)
		gic_unmask_irq(d);
	else
		gic_dist_wait_for_rwp();

	return IRQ_SET_MASK_OK_DONE;
}
#else
#define gic_set_affinity	NULL
#define gic_smp_init()		do { } while(0)
#endif

#ifdef CONFIG_PM
int gic_set_wake(struct irq_data *d, unsigned int on)
{
	int ret = 0; //-ENXIO;
	unsigned int reg_offset, bit_offset;
	unsigned int gicirq = gic_irq(d);
	struct gic_chip_data *gic_data = irq_data_get_irq_chip_data(d);

	/* per-cpu interrupts cannot be wakeup interrupts */
	WARN_ON(gicirq < 32);

	reg_offset = gicirq / 32;
	bit_offset = gicirq % 32;

	if (on)
		gic_data->wakeup_irqs[reg_offset] |=  1 << bit_offset;
	else
		gic_data->wakeup_irqs[reg_offset] &=  ~(1 << bit_offset);
/* TODO: NOT SUPPORTED ON k4.9
	if (gic_arch_extn.irq_set_wake)
		ret = gic_arch_extn.irq_set_wake(d, on);
	else
		pr_err("mpm: set wake is null\n");
*/
	return ret;
}

#else
#define gic_set_wake	NULL
#endif

#ifdef CONFIG_CPU_PM
/* Check whether it's single security state view */
static bool gic_dist_security_disabled(void)
{
	return readl_relaxed(gic_data.dist_base + GICD_CTLR) & GICD_CTLR_DS;
}

static int gic_cpu_pm_notifier(struct notifier_block *self,
			       unsigned long cmd, void *v)
{
	if (from_suspend)
		return NOTIFY_OK;

	if (cmd == CPU_PM_EXIT) {
		if (gic_dist_security_disabled())
			gic_enable_redist(true);
		gic_cpu_sys_reg_init();
	} else if (cmd == CPU_PM_ENTER && gic_dist_security_disabled()) {
		gic_write_grpen1(0);
		gic_enable_redist(false);
	}
	return NOTIFY_OK;
}

static struct notifier_block gic_cpu_pm_notifier_block = {
	.notifier_call = gic_cpu_pm_notifier,
};

static void gic_cpu_pm_init(void)
{
	cpu_pm_register_notifier(&gic_cpu_pm_notifier_block);
}

#else
static inline void gic_cpu_pm_init(void) { }
#endif /* CONFIG_CPU_PM */

static struct irq_chip gic_chip = {
	.name			= "GICv3",
	.irq_mask		= gic_mask_irq,
	.irq_unmask		= gic_unmask_irq,
	.irq_eoi		= gic_eoi_irq,
	.irq_set_type		= gic_set_type,
	.irq_set_affinity	= gic_set_affinity,
	.irq_set_wake		= gic_set_wake,
	.irq_disable		= gic_disable_irq,
	.irq_get_irqchip_state	= gic_irq_get_irqchip_state,
	.irq_set_irqchip_state	= gic_irq_set_irqchip_state,
	.flags			= IRQCHIP_SET_TYPE_MASKED,
};

static struct irq_chip gic_eoimode1_chip = {
	.name			= "GICv3",
	.irq_mask		= gic_eoimode1_mask_irq,
	.irq_unmask		= gic_unmask_irq,
	.irq_eoi		= gic_eoimode1_eoi_irq,
	.irq_set_type		= gic_set_type,
	.irq_set_affinity	= gic_set_affinity,
	.irq_set_wake		= gic_set_wake,
	.irq_get_irqchip_state	= gic_irq_get_irqchip_state,
	.irq_set_irqchip_state	= gic_irq_set_irqchip_state,
	.irq_set_vcpu_affinity	= gic_irq_set_vcpu_affinity,
	.flags			= IRQCHIP_SET_TYPE_MASKED,
};

#define GIC_ID_NR		(1U << gic_data.rdists.id_bits)

static int gic_irq_domain_map(struct irq_domain *d, unsigned int irq,
			      irq_hw_number_t hw)
{
	struct irq_chip *chip = &gic_chip;

	if (static_key_true(&supports_deactivate))
		chip = &gic_eoimode1_chip;

	/* SGIs are private to the core kernel */
	if (hw < 16)
		return -EPERM;
	/* Nothing here */
	if (hw >= gic_data.irq_nr && hw < 8192)
		return -EPERM;
	/* Off limits */
	if (hw >= GIC_ID_NR)
		return -EPERM;

	/* PPIs */
	if (hw < 32) {
		irq_set_percpu_devid(irq);
		irq_domain_set_info(d, irq, hw, chip, d->host_data,
				    handle_percpu_devid_irq, NULL, NULL);
		irq_set_status_flags(irq, IRQ_NOAUTOEN);
	}
	/* SPIs */
	if (hw >= 32 && hw < gic_data.irq_nr) {
		irq_domain_set_info(d, irq, hw, chip, d->host_data,
				    handle_fasteoi_irq, NULL, NULL);
		irq_set_probe(irq);
	}
	/* LPIs */
	if (hw >= 8192 && hw < GIC_ID_NR) {
		if (!gic_dist_supports_lpis())
			return -EPERM;
		irq_domain_set_info(d, irq, hw, chip, d->host_data,
				    handle_fasteoi_irq, NULL, NULL);
	}

	return 0;
}

static int gic_irq_domain_translate(struct irq_domain *d,
				    struct irq_fwspec *fwspec,
				    unsigned long *hwirq,
				    unsigned int *type)
{
	if (is_of_node(fwspec->fwnode)) {
		if (fwspec->param_count < 3)
			return -EINVAL;

		switch (fwspec->param[0]) {
		case 0:			/* SPI */
			*hwirq = fwspec->param[1] + 32;
			break;
		case 1:			/* PPI */
			*hwirq = fwspec->param[1] + 16;
			break;
		case GIC_IRQ_TYPE_LPI:	/* LPI */
			*hwirq = fwspec->param[1];
			break;
		default:
			return -EINVAL;
		}

		*type = fwspec->param[2] & IRQ_TYPE_SENSE_MASK;
		return 0;
	}

	if (is_fwnode_irqchip(fwspec->fwnode)) {
		if(fwspec->param_count != 2)
			return -EINVAL;

		*hwirq = fwspec->param[0];
		*type = fwspec->param[1];
		return 0;
	}

	return -EINVAL;
}

static int gic_irq_domain_alloc(struct irq_domain *domain, unsigned int virq,
				unsigned int nr_irqs, void *arg)
{
	int i, ret;
	irq_hw_number_t hwirq;
	unsigned int type = IRQ_TYPE_NONE;
	struct irq_fwspec *fwspec = arg;

	ret = gic_irq_domain_translate(domain, fwspec, &hwirq, &type);
	if (ret)
		return ret;

	for (i = 0; i < nr_irqs; i++)
		gic_irq_domain_map(domain, virq + i, hwirq + i);

	return 0;
}

static void gic_irq_domain_free(struct irq_domain *domain, unsigned int virq,
				unsigned int nr_irqs)
{
	int i;

	for (i = 0; i < nr_irqs; i++) {
		struct irq_data *d = irq_domain_get_irq_data(domain, virq + i);
		irq_set_handler(virq + i, NULL);
		irq_domain_reset_irq_data(d);
	}
}

static int gic_irq_domain_select(struct irq_domain *d,
				 struct irq_fwspec *fwspec,
				 enum irq_domain_bus_token bus_token)
{
	/* Not for us */
        if (fwspec->fwnode != d->fwnode)
		return 0;

	/* If this is not DT, then we have a single domain */
	if (!is_of_node(fwspec->fwnode))
		return 1;

	/*
	 * If this is a PPI and we have a 4th (non-null) parameter,
	 * then we need to match the partition domain.
	 */
	if (fwspec->param_count >= 4 &&
	    fwspec->param[0] == 1 && fwspec->param[3] != 0)
		return d == partition_get_domain(gic_data.ppi_descs[fwspec->param[1]]);

	return d == gic_data.domain;
}

static const struct irq_domain_ops gic_irq_domain_ops = {
	.translate = gic_irq_domain_translate,
	.alloc = gic_irq_domain_alloc,
	.free = gic_irq_domain_free,
	.select = gic_irq_domain_select,
};

static int partition_domain_translate(struct irq_domain *d,
				      struct irq_fwspec *fwspec,
				      unsigned long *hwirq,
				      unsigned int *type)
{
	struct device_node *np;
	int ret;

	np = of_find_node_by_phandle(fwspec->param[3]);
	if (WARN_ON(!np))
		return -EINVAL;

	ret = partition_translate_id(gic_data.ppi_descs[fwspec->param[1]],
				     of_node_to_fwnode(np));
	if (ret < 0)
		return ret;

	*hwirq = ret;
	*type = fwspec->param[2] & IRQ_TYPE_SENSE_MASK;

	return 0;
}

static const struct irq_domain_ops partition_domain_ops = {
	.translate = partition_domain_translate,
	.select = gic_irq_domain_select,
};

static void gicv3_enable_quirks(void)
{
#ifdef CONFIG_ARM64
	if (cpus_have_cap(ARM64_WORKAROUND_CAVIUM_23154))
		static_branch_enable(&is_cavium_thunderx);
#endif
}

static int __init gic_init_bases(void __iomem *dist_base,
				 struct redist_region *rdist_regs,
				 u32 nr_redist_regions,
				 u64 redist_stride,
				 struct fwnode_handle *handle)
{
	u32 typer;
	int gic_irqs;
	int err;

	if (!is_hyp_mode_available())
		static_key_slow_dec(&supports_deactivate);

	if (static_key_true(&supports_deactivate))
		pr_info("GIC: Using split EOI/Deactivate mode\n");

	gic_data.fwnode = handle;
	gic_data.dist_base = dist_base;
	gic_data.redist_regions = rdist_regs;
	gic_data.nr_redist_regions = nr_redist_regions;
	gic_data.redist_stride = redist_stride;

	gicv3_enable_quirks();

	/*
	 * Find out how many interrupts are supported.
	 * The GIC only supports up to 1020 interrupt sources (SGI+PPI+SPI)
	 */
	typer = readl_relaxed(gic_data.dist_base + GICD_TYPER);
	gic_data.rdists.id_bits = GICD_TYPER_ID_BITS(typer);
	gic_irqs = GICD_TYPER_IRQS(typer);
	if (gic_irqs > 1020)
		gic_irqs = 1020;
	gic_data.irq_nr = gic_irqs;

	gic_data.domain = irq_domain_create_tree(handle, &gic_irq_domain_ops,
						 &gic_data);
	gic_data.rdists.rdist = alloc_percpu(typeof(*gic_data.rdists.rdist));

	if (WARN_ON(!gic_data.domain) || WARN_ON(!gic_data.rdists.rdist)) {
		err = -ENOMEM;
		goto out_free;
	}

	set_handle_irq(gic_handle_irq);

	if (IS_ENABLED(CONFIG_ARM_GIC_V3_ITS) && gic_dist_supports_lpis() &&
	    !IS_ENABLED(CONFIG_ARM_GIC_V3_ACL))
		its_init(handle, &gic_data.rdists, gic_data.domain);

	gic_smp_init();
	gic_dist_init();
	gic_cpu_init();
	gic_cpu_pm_init();

	return 0;

out_free:
	if (gic_data.domain)
		irq_domain_remove(gic_data.domain);
	free_percpu(gic_data.rdists.rdist);
	return err;
}

static int __init gic_validate_dist_version(void __iomem *dist_base)
{
	u32 reg = readl_relaxed(dist_base + GICD_PIDR2) & GIC_PIDR2_ARCH_MASK;

	if (reg != GIC_PIDR2_ARCH_GICv3 && reg != GIC_PIDR2_ARCH_GICv4)
		return -ENODEV;

	return 0;
}

static int get_cpu_number(struct device_node *dn)
{
	const __be32 *cell;
	u64 hwid;
	int i;

	cell = of_get_property(dn, "reg", NULL);
	if (!cell)
		return -1;

	hwid = of_read_number(cell, of_n_addr_cells(dn));

	/*
	 * Non affinity bits must be set to 0 in the DT
	 */
	if (hwid & ~MPIDR_HWID_BITMASK)
		return -1;

	for (i = 0; i < num_possible_cpus(); i++)
		if (cpu_logical_map(i) == hwid)
			return i;

	return -1;
}

/* Create all possible partitions at boot time */
static void __init gic_populate_ppi_partitions(struct device_node *gic_node)
{
	struct device_node *parts_node, *child_part;
	int part_idx = 0, i;
	int nr_parts;
	struct partition_affinity *parts;

	parts_node = of_get_child_by_name(gic_node, "ppi-partitions");
	if (!parts_node)
		return;

	nr_parts = of_get_child_count(parts_node);

	if (!nr_parts)
		goto out_put_node;

	parts = kzalloc(sizeof(*parts) * nr_parts, GFP_KERNEL);
	if (WARN_ON(!parts))
		goto out_put_node;

	for_each_child_of_node(parts_node, child_part) {
		struct partition_affinity *part;
		int n;

		part = &parts[part_idx];

		part->partition_id = of_node_to_fwnode(child_part);

		pr_info("GIC: PPI partition %s[%d] { ",
			child_part->name, part_idx);

		n = of_property_count_elems_of_size(child_part, "affinity",
						    sizeof(u32));
		WARN_ON(n <= 0);

		for (i = 0; i < n; i++) {
			int err, cpu;
			u32 cpu_phandle;
			struct device_node *cpu_node;

			err = of_property_read_u32_index(child_part, "affinity",
							 i, &cpu_phandle);
			if (WARN_ON(err))
				continue;

			cpu_node = of_find_node_by_phandle(cpu_phandle);
			if (WARN_ON(!cpu_node))
				continue;

			cpu = get_cpu_number(cpu_node);
			if (WARN_ON(cpu == -1))
				continue;

			pr_cont("%s[%d] ", cpu_node->full_name, cpu);

			cpumask_set_cpu(cpu, &part->mask);
		}

		pr_cont("}\n");
		part_idx++;
	}

	for (i = 0; i < 16; i++) {
		unsigned int irq;
		struct partition_desc *desc;
		struct irq_fwspec ppi_fwspec = {
			.fwnode		= gic_data.fwnode,
			.param_count	= 3,
			.param		= {
				[0]	= 1,
				[1]	= i,
				[2]	= IRQ_TYPE_NONE,
			},
		};

		irq = irq_create_fwspec_mapping(&ppi_fwspec);
		if (WARN_ON(!irq))
			continue;
		desc = partition_create_desc(gic_data.fwnode, parts, nr_parts,
					     irq, &partition_domain_ops);
		if (WARN_ON(!desc))
			continue;

		gic_data.ppi_descs[i] = desc;
	}

out_put_node:
	of_node_put(parts_node);
}

static void __init gic_of_setup_kvm_info(struct device_node *node)
{
	int ret;
	struct resource r;
	u32 gicv_idx;

	gic_v3_kvm_info.type = GIC_V3;

	gic_v3_kvm_info.maint_irq = irq_of_parse_and_map(node, 0);
	if (!gic_v3_kvm_info.maint_irq)
		return;

	if (of_property_read_u32(node, "#redistributor-regions",
				 &gicv_idx))
		gicv_idx = 1;

	gicv_idx += 3;	/* Also skip GICD, GICC, GICH */
	ret = of_address_to_resource(node, gicv_idx, &r);
	if (!ret)
		gic_v3_kvm_info.vcpu = r;

	gic_set_kvm_info(&gic_v3_kvm_info);
}

static int __init gic_of_init(struct device_node *node, struct device_node *parent)
{
	void __iomem *dist_base;
	struct redist_region *rdist_regs;
	u64 redist_stride;
	u32 nr_redist_regions;
	int err, i;

	dist_base = of_iomap(node, 0);
	if (!dist_base) {
		pr_err("%s: unable to map gic dist registers\n",
			node->full_name);
		return -ENXIO;
	}

	err = gic_validate_dist_version(dist_base);
	if (err) {
		pr_err("%s: no distributor detected, giving up\n",
			node->full_name);
		goto out_unmap_dist;
	}

	if (of_property_read_u32(node, "#redistributor-regions", &nr_redist_regions))
		nr_redist_regions = 1;

	rdist_regs = kzalloc(sizeof(*rdist_regs) * nr_redist_regions, GFP_KERNEL);
	if (!rdist_regs) {
		err = -ENOMEM;
		goto out_unmap_dist;
	}

	for (i = 0; i < nr_redist_regions; i++) {
		struct resource res;
		int ret;

		ret = of_address_to_resource(node, 1 + i, &res);
		rdist_regs[i].redist_base = of_iomap(node, 1 + i);
		if (ret || !rdist_regs[i].redist_base) {
			pr_err("%s: couldn't map region %d\n",
			       node->full_name, i);
			err = -ENODEV;
			goto out_unmap_rdist;
		}
		rdist_regs[i].phys_base = res.start;
	}

	if (of_property_read_u64(node, "redistributor-stride", &redist_stride))
		redist_stride = 0;

	err = gic_init_bases(dist_base, rdist_regs, nr_redist_regions,
			     redist_stride, &node->fwnode);
	if (err)
		goto out_unmap_rdist;

	gic_populate_ppi_partitions(node);
	gic_of_setup_kvm_info(node);

	if (IS_ENABLED(CONFIG_ARM_GIC_V2M))
		gicv2m_init_gicv3(&node->fwnode, gic_data.domain);

	return 0;

out_unmap_rdist:
	for (i = 0; i < nr_redist_regions; i++)
		if (rdist_regs[i].redist_base)
			iounmap(rdist_regs[i].redist_base);
	kfree(rdist_regs);
out_unmap_dist:
	iounmap(dist_base);
	return err;
}

IRQCHIP_DECLARE(gic_v3, "arm,gic-v3", gic_of_init);

#ifdef CONFIG_ACPI
static struct
{
	void __iomem *dist_base;
	struct redist_region *redist_regs;
	u32 nr_redist_regions;
	bool single_redist;
	u32 maint_irq;
	int maint_irq_mode;
	phys_addr_t vcpu_base;
} acpi_data __initdata;

static void __init
gic_acpi_register_redist(phys_addr_t phys_base, void __iomem *redist_base)
{
	static int count = 0;

	acpi_data.redist_regs[count].phys_base = phys_base;
	acpi_data.redist_regs[count].redist_base = redist_base;
	acpi_data.redist_regs[count].single_redist = acpi_data.single_redist;
	count++;
}

static int __init
gic_acpi_parse_madt_redist(struct acpi_subtable_header *header,
			   const unsigned long end)
{
	struct acpi_madt_generic_redistributor *redist =
			(struct acpi_madt_generic_redistributor *)header;
	void __iomem *redist_base;

	redist_base = ioremap(redist->base_address, redist->length);
	if (!redist_base) {
		pr_err("Couldn't map GICR region @%llx\n", redist->base_address);
		return -ENOMEM;
	}

	gic_acpi_register_redist(redist->base_address, redist_base);
	return 0;
}

static int __init
gic_acpi_parse_madt_gicc(struct acpi_subtable_header *header,
			 const unsigned long end)
{
	struct acpi_madt_generic_interrupt *gicc =
				(struct acpi_madt_generic_interrupt *)header;
	u32 reg = readl_relaxed(acpi_data.dist_base + GICD_PIDR2) & GIC_PIDR2_ARCH_MASK;
	u32 size = reg == GIC_PIDR2_ARCH_GICv4 ? SZ_64K * 4 : SZ_64K * 2;
	void __iomem *redist_base;

	redist_base = ioremap(gicc->gicr_base_address, size);
	if (!redist_base)
		return -ENOMEM;

	gic_acpi_register_redist(gicc->gicr_base_address, redist_base);
	return 0;
}

static int __init gic_acpi_collect_gicr_base(void)
{
	acpi_tbl_entry_handler redist_parser;
	enum acpi_madt_type type;

	if (acpi_data.single_redist) {
		type = ACPI_MADT_TYPE_GENERIC_INTERRUPT;
		redist_parser = gic_acpi_parse_madt_gicc;
	} else {
		type = ACPI_MADT_TYPE_GENERIC_REDISTRIBUTOR;
		redist_parser = gic_acpi_parse_madt_redist;
	}

	/* Collect redistributor base addresses in GICR entries */
	if (acpi_table_parse_madt(type, redist_parser, 0) > 0)
		return 0;

	pr_info("No valid GICR entries exist\n");
	return -ENODEV;
}

static int __init gic_acpi_match_gicr(struct acpi_subtable_header *header,
				  const unsigned long end)
{
	/* Subtable presence means that redist exists, that's it */
	return 0;
}

static int __init gic_acpi_match_gicc(struct acpi_subtable_header *header,
				      const unsigned long end)
{
	struct acpi_madt_generic_interrupt *gicc =
				(struct acpi_madt_generic_interrupt *)header;

	/*
	 * If GICC is enabled and has valid gicr base address, then it means
	 * GICR base is presented via GICC
	 */
	if ((gicc->flags & ACPI_MADT_ENABLED) && gicc->gicr_base_address)
		return 0;

	return -ENODEV;
}

static int __init gic_acpi_count_gicr_regions(void)
{
	int count;

	/*
	 * Count how many redistributor regions we have. It is not allowed
	 * to mix redistributor description, GICR and GICC subtables have to be
	 * mutually exclusive.
	 */
	count = acpi_table_parse_madt(ACPI_MADT_TYPE_GENERIC_REDISTRIBUTOR,
				      gic_acpi_match_gicr, 0);
	if (count > 0) {
		acpi_data.single_redist = false;
		return count;
	}

	count = acpi_table_parse_madt(ACPI_MADT_TYPE_GENERIC_INTERRUPT,
				      gic_acpi_match_gicc, 0);
	if (count > 0)
		acpi_data.single_redist = true;

	return count;
}

static bool __init acpi_validate_gic_table(struct acpi_subtable_header *header,
					   struct acpi_probe_entry *ape)
{
	struct acpi_madt_generic_distributor *dist;
	int count;

	dist = (struct acpi_madt_generic_distributor *)header;
	if (dist->version != ape->driver_data)
		return false;

	/* We need to do that exercise anyway, the sooner the better */
	count = gic_acpi_count_gicr_regions();
	if (count <= 0)
		return false;

	acpi_data.nr_redist_regions = count;
	return true;
}

static int __init gic_acpi_parse_virt_madt_gicc(struct acpi_subtable_header *header,
						const unsigned long end)
{
	struct acpi_madt_generic_interrupt *gicc =
		(struct acpi_madt_generic_interrupt *)header;
	int maint_irq_mode;
	static int first_madt = true;

	/* Skip unusable CPUs */
	if (!(gicc->flags & ACPI_MADT_ENABLED))
		return 0;

	maint_irq_mode = (gicc->flags & ACPI_MADT_VGIC_IRQ_MODE) ?
		ACPI_EDGE_SENSITIVE : ACPI_LEVEL_SENSITIVE;

	if (first_madt) {
		first_madt = false;

		acpi_data.maint_irq = gicc->vgic_interrupt;
		acpi_data.maint_irq_mode = maint_irq_mode;
		acpi_data.vcpu_base = gicc->gicv_base_address;

		return 0;
	}

	/*
	 * The maintenance interrupt and GICV should be the same for every CPU
	 */
	if ((acpi_data.maint_irq != gicc->vgic_interrupt) ||
	    (acpi_data.maint_irq_mode != maint_irq_mode) ||
	    (acpi_data.vcpu_base != gicc->gicv_base_address))
		return -EINVAL;

	return 0;
}

static bool __init gic_acpi_collect_virt_info(void)
{
	int count;

	count = acpi_table_parse_madt(ACPI_MADT_TYPE_GENERIC_INTERRUPT,
				      gic_acpi_parse_virt_madt_gicc, 0);

	return (count > 0);
}

#define ACPI_GICV3_DIST_MEM_SIZE (SZ_64K)
#define ACPI_GICV2_VCTRL_MEM_SIZE	(SZ_4K)
#define ACPI_GICV2_VCPU_MEM_SIZE	(SZ_8K)

static void __init gic_acpi_setup_kvm_info(void)
{
	int irq;

	if (!gic_acpi_collect_virt_info()) {
		pr_warn("Unable to get hardware information used for virtualization\n");
		return;
	}

	gic_v3_kvm_info.type = GIC_V3;

	irq = acpi_register_gsi(NULL, acpi_data.maint_irq,
				acpi_data.maint_irq_mode,
				ACPI_ACTIVE_HIGH);
	if (irq <= 0)
		return;

	gic_v3_kvm_info.maint_irq = irq;

	if (acpi_data.vcpu_base) {
		struct resource *vcpu = &gic_v3_kvm_info.vcpu;

		vcpu->flags = IORESOURCE_MEM;
		vcpu->start = acpi_data.vcpu_base;
		vcpu->end = vcpu->start + ACPI_GICV2_VCPU_MEM_SIZE - 1;
	}

	gic_set_kvm_info(&gic_v3_kvm_info);
}

static int __init
gic_acpi_init(struct acpi_subtable_header *header, const unsigned long end)
{
	struct acpi_madt_generic_distributor *dist;
	struct fwnode_handle *domain_handle;
	size_t size;
	int i, err;

	/* Get distributor base address */
	dist = (struct acpi_madt_generic_distributor *)header;
	acpi_data.dist_base = ioremap(dist->base_address,
				      ACPI_GICV3_DIST_MEM_SIZE);
	if (!acpi_data.dist_base) {
		pr_err("Unable to map GICD registers\n");
		return -ENOMEM;
	}

	err = gic_validate_dist_version(acpi_data.dist_base);
	if (err) {
		pr_err("No distributor detected at @%p, giving up",
		       acpi_data.dist_base);
		goto out_dist_unmap;
	}

	size = sizeof(*acpi_data.redist_regs) * acpi_data.nr_redist_regions;
	acpi_data.redist_regs = kzalloc(size, GFP_KERNEL);
	if (!acpi_data.redist_regs) {
		err = -ENOMEM;
		goto out_dist_unmap;
	}

	err = gic_acpi_collect_gicr_base();
	if (err)
		goto out_redist_unmap;

	domain_handle = irq_domain_alloc_fwnode(acpi_data.dist_base);
	if (!domain_handle) {
		err = -ENOMEM;
		goto out_redist_unmap;
	}

	err = gic_init_bases(acpi_data.dist_base, acpi_data.redist_regs,
			     acpi_data.nr_redist_regions, 0, domain_handle);
	if (err)
		goto out_fwhandle_free;

	acpi_set_irq_model(ACPI_IRQ_MODEL_GIC, domain_handle);
	gic_acpi_setup_kvm_info();

	return 0;

out_fwhandle_free:
	irq_domain_free_fwnode(domain_handle);
out_redist_unmap:
	for (i = 0; i < acpi_data.nr_redist_regions; i++)
		if (acpi_data.redist_regs[i].redist_base)
			iounmap(acpi_data.redist_regs[i].redist_base);
	kfree(acpi_data.redist_regs);
out_dist_unmap:
	iounmap(acpi_data.dist_base);
	return err;
}
IRQCHIP_ACPI_DECLARE(gic_v3, ACPI_MADT_TYPE_GENERIC_DISTRIBUTOR,
		     acpi_validate_gic_table, ACPI_MADT_GIC_VERSION_V3,
		     gic_acpi_init);
IRQCHIP_ACPI_DECLARE(gic_v4, ACPI_MADT_TYPE_GENERIC_DISTRIBUTOR,
		     acpi_validate_gic_table, ACPI_MADT_GIC_VERSION_V4,
		     gic_acpi_init);
IRQCHIP_ACPI_DECLARE(gic_v3_or_v4, ACPI_MADT_TYPE_GENERIC_DISTRIBUTOR,
		     acpi_validate_gic_table, ACPI_MADT_GIC_VERSION_NONE,
		     gic_acpi_init);
#endif<|MERGE_RESOLUTION|>--- conflicted
+++ resolved
@@ -141,237 +141,6 @@
 }
 #endif
 
-<<<<<<< HEAD
-=======
-void gic_v3_dist_save(void)
-{
-	void __iomem *base = gic_data.dist_base;
-	int reg, i;
-
-	bitmap_zero(irqs_restore, MAX_IRQ);
-
-	for (reg = SAVED_ICFGR; reg < NUM_SAVED_GICD_REGS; reg++) {
-		for_each_spi_irq_word(i, reg) {
-			saved_spi_regs_start[reg][i] =
-				read_spi_word_offset(base, reg, i);
-			changed_spi_regs_start[reg][i] = 0;
-		}
-	}
-
-	for (i = 32; i < IRQ_NR_BOUND(gic_data.irq_nr); i++) {
-		gic_data.saved_spi_router[i] =
-			gic_read_irouter(base + GICD_IROUTER + i * 8);
-		gic_data.changed_spi_router[i] = 0;
-	}
-}
-
-static void _gicd_check_reg(enum gicd_save_restore_reg reg)
-{
-	void __iomem *base = gic_data.dist_base;
-	u32 *saved_spi_cfg = saved_spi_regs_start[reg];
-	u32 *changed_spi_cfg = changed_spi_regs_start[reg];
-	u32 bits_per_irq = gicd_reg_bits_per_irq[reg];
-	u32 current_cfg = 0;
-	int i, j = SPI_START_IRQ, l;
-	u32 k;
-
-	for_each_spi_irq_word(i, reg) {
-		current_cfg = read_spi_word_offset(base, reg, i);
-		if (current_cfg != saved_spi_cfg[i]) {
-			for (k = current_cfg ^ saved_spi_cfg[i],
-			     l = 0; k ; k >>= bits_per_irq, l++) {
-				if (k & UMASK_LOW(bits_per_irq))
-					set_bit(j+l, irqs_restore);
-			}
-			changed_spi_cfg[i] = current_cfg ^ saved_spi_cfg[i];
-		}
-		j += 32 / bits_per_irq;
-	}
-}
-
-#define _gic_v3_dist_check_icfgr()	\
-		_gicd_check_reg(SAVED_ICFGR)
-#define _gic_v3_dist_check_ipriorityr()	\
-		_gicd_check_reg(SAVED_IPRIORITYR)
-#define _gic_v3_dist_check_isenabler()	\
-		_gicd_check_reg(SAVED_IS_ENABLER)
-
-static void _gic_v3_dist_check_irouter(void)
-{
-	void __iomem *base = gic_data.dist_base;
-	u64 current_irouter_cfg = 0;
-	int i;
-
-	for (i = 32; i < IRQ_NR_BOUND(gic_data.irq_nr); i++) {
-		if (test_bit(i, irqs_ignore_restore))
-			continue;
-		current_irouter_cfg = gic_read_irouter(
-					base + GICD_IROUTER + i * 8);
-		if (current_irouter_cfg != gic_data.saved_spi_router[i]) {
-			set_bit(i, irqs_restore);
-			gic_data.changed_spi_router[i] =
-			    current_irouter_cfg ^ gic_data.saved_spi_router[i];
-		}
-	}
-}
-
-static void _gic_v3_dist_restore_reg(enum gicd_save_restore_reg reg)
-{
-	void __iomem *base = gic_data.dist_base;
-	int i;
-
-	for_each_spi_irq_word(i, reg) {
-		if (changed_spi_regs_start[reg][i])
-			restore_spi_word_offset(base, reg, i);
-	}
-
-	/* Commit all restored configurations before subsequent writes */
-	wmb();
-}
-
-#define _gic_v3_dist_restore_icfgr()	_gic_v3_dist_restore_reg(SAVED_ICFGR)
-#define _gic_v3_dist_restore_ipriorityr()		\
-		_gic_v3_dist_restore_reg(SAVED_IPRIORITYR)
-
-static void _gic_v3_dist_restore_set_reg(u32 offset)
-{
-	void __iomem *base = gic_data.dist_base;
-	int i, j = SPI_START_IRQ, l;
-	int irq_nr = IRQ_NR_BOUND(gic_data.irq_nr) - SPI_START_IRQ;
-
-	for (i = 0; i < DIV_ROUND_UP(irq_nr, 32); i++, j += 32) {
-		u32 reg_val = readl_relaxed_no_log(base + offset + i * 4 + 4);
-		bool irqs_restore_updated = 0;
-
-		for (l = 0; l < 32; l++) {
-			if (test_bit(j+l, irqs_restore)) {
-				reg_val |= BIT(l);
-				irqs_restore_updated = 1;
-			}
-		}
-
-		if (irqs_restore_updated) {
-			writel_relaxed_no_log(
-				reg_val, base + offset + i * 4 + 4);
-		}
-	}
-
-	/* Commit restored configuration updates before subsequent writes */
-	wmb();
-}
-
-#define _gic_v3_dist_restore_isenabler()		\
-		_gic_v3_dist_restore_reg(SAVED_IS_ENABLER)
-
-#define _gic_v3_dist_restore_ispending()		\
-		_gic_v3_dist_restore_set_reg(GICD_ISPENDR)
-
-static void _gic_v3_dist_restore_irouter(void)
-{
-	void __iomem *base = gic_data.dist_base;
-	int i;
-
-	for (i = 32; i < IRQ_NR_BOUND(gic_data.irq_nr); i++) {
-		if (test_bit(i, irqs_ignore_restore))
-			continue;
-		if (gic_data.changed_spi_router[i]) {
-			gic_write_irouter(gic_data.saved_spi_router[i],
-						base + GICD_IROUTER + i * 8);
-		}
-	}
-
-	/* Commit GICD_IROUTER writes before subsequent writes */
-	wmb();
-}
-
-static void _gic_v3_dist_clear_reg(u32 offset)
-{
-	void __iomem *base = gic_data.dist_base;
-	int i, j = SPI_START_IRQ, l;
-	int irq_nr = IRQ_NR_BOUND(gic_data.irq_nr) - SPI_START_IRQ;
-
-	for (i = 0; i < DIV_ROUND_UP(irq_nr, 32); i++, j += 32) {
-		u32 clear = 0;
-		bool irqs_restore_updated = 0;
-
-		for (l = 0; l < 32; l++) {
-			if (test_bit(j+l, irqs_restore)) {
-				clear |= BIT(l);
-				irqs_restore_updated = 1;
-			}
-		}
-
-		if (irqs_restore_updated) {
-			writel_relaxed_no_log(
-				clear, base + offset + i * 4 + 4);
-		}
-	}
-
-	/* Commit clearing of irq config before subsequent writes */
-	wmb();
-}
-
-#define _gic_v3_dist_set_icenabler()		\
-		_gic_v3_dist_clear_reg(GICD_ICENABLER)
-
-#define _gic_v3_dist_set_icpending()		\
-		_gic_v3_dist_clear_reg(GICD_ICPENDR)
-
-#define _gic_v3_dist_set_icactive()		\
-		_gic_v3_dist_clear_reg(GICD_ICACTIVER)
-
-/* Restore GICD state for SPIs. SPI configuration is restored
- * for GICD_ICFGR, GICD_ISENABLER, GICD_IPRIORITYR, GICD_IROUTER
- * registers. Following is the sequence for restore:
- *
- * 1. For SPIs, check whether any of GICD_ICFGR, GICD_ISENABLER,
- *    GICD_IPRIORITYR, GICD_IROUTER, current configuration is
- *    different from saved configuration.
- *
- * For all irqs, with mismatched configurations,
- *
- * 2. Set GICD_ICENABLER and wait for its completion.
- *
- * 3. Restore any changed GICD_ICFGR, GICD_IPRIORITYR, GICD_IROUTER
- *    configurations.
- *
- * 4. Set GICD_ICACTIVER.
- *
- * 5. Set pending for the interrupt.
- *
- * 6. Restore Enable bit of interrupt and wait for its completion.
- *
- */
-void gic_v3_dist_restore(void)
-{
-	_gic_v3_dist_check_icfgr();
-	_gic_v3_dist_check_ipriorityr();
-	_gic_v3_dist_check_isenabler();
-	_gic_v3_dist_check_irouter();
-
-	if (bitmap_empty(irqs_restore, IRQ_NR_BOUND(gic_data.irq_nr)))
-		return;
-
-	_gic_v3_dist_set_icenabler();
-	gic_dist_wait_for_rwp();
-
-	_gic_v3_dist_restore_icfgr();
-	_gic_v3_dist_restore_ipriorityr();
-	_gic_v3_dist_restore_irouter();
-
-	_gic_v3_dist_set_icactive();
-
-	_gic_v3_dist_set_icpending();
-	_gic_v3_dist_restore_ispending();
-
-	_gic_v3_dist_restore_isenabler();
-	gic_dist_wait_for_rwp();
-
-	/* Commit all writes before proceeding */
-	wmb();
-}
-
->>>>>>> fab936c6
 /*
  * gic_show_pending_irq - Shows the pending interrupts
  * Note: Interrupts should be disabled on the cpu from which
