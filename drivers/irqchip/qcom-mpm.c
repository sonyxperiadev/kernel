// SPDX-License-Identifier: GPL-2.0-only
/*
 * Copyright (c) 2010-2021, The Linux Foundation. All rights reserved.
 */

#include <linux/delay.h>
#include <linux/kernel.h>
#include <linux/init.h>
#include <linux/module.h>
#include <linux/io.h>
#include <linux/slab.h>
#include <linux/irq.h>
#include <linux/tick.h>
#include <linux/irqchip.h>
#include <linux/irqchip/arm-gic-v3.h>
#include <linux/irqdomain.h>
#include <linux/interrupt.h>
#include<linux/ktime.h>
#include <linux/of.h>
#include <linux/of_address.h>
#include <linux/of_device.h>
#include <linux/spinlock.h>
#include <linux/of_irq.h>
#include <linux/err.h>
#include <linux/platform_device.h>
#include <linux/cpu_pm.h>
#include <asm/arch_timer.h>
#include <soc/qcom/rpm-notifier.h>
#include <soc/qcom/lpm_levels.h>
#include <soc/qcom/mpm.h>
#define CREATE_TRACE_POINTS
#include "trace/events/mpm.h"

#define ARCH_TIMER_HZ (19200000)
#define MAX_MPM_PIN_PER_IRQ 2
#define CLEAR_INTR(reg, intr) (reg & ~(1 << intr))
#define ENABLE_INTR(reg, intr) (reg | (1 << intr))
#define CLEAR_TYPE(reg, type) (reg & ~(1 << type))
#define ENABLE_TYPE(reg, type) (reg | (1 << type))
#define MPM_REG_ENABLE 0
#define MPM_REG_FALLING_EDGE 1
#define MPM_REG_RISING_EDGE 2
#define MPM_REG_POLARITY 3
#define MPM_REG_STATUS 4
#define MPM_GPIO 0
#define MPM_GIC 1

#define QCOM_MPM_REG_WIDTH  DIV_ROUND_UP(num_mpm_irqs, 32)
#define MPM_REGISTER(reg, index) ((reg * QCOM_MPM_REG_WIDTH + index + 2) * (4))
#define GPIO_NO_WAKE_IRQ	~0U
#define MPM_NO_PARENT_IRQ	~0U

struct msm_mpm_device_data {
	struct device *dev;
	void __iomem *mpm_request_reg_base;
	void __iomem *mpm_ipc_reg;
	irq_hw_number_t ipc_irq;
	struct irq_domain *gic_chip_domain;
	struct irq_domain *gpio_chip_domain;
};

static int num_mpm_irqs = 64;
static struct msm_mpm_device_data msm_mpm_dev_data;
static unsigned int *mpm_to_irq;
static DEFINE_SPINLOCK(mpm_lock);

static irq_hw_number_t get_parent_hwirq(struct irq_domain *d,
						irq_hw_number_t hwirq)
{
	struct mpm_pin *mpm_data = NULL;
	int i = 0;

	if (!d)
		return GPIO_NO_WAKE_IRQ;

	if (d->host_data) {
		mpm_data = d->host_data;
		for (i = 0; (mpm_data[i].pin >= 0); i++) {
			if (mpm_data[i].pin == hwirq)
				return mpm_data[i].hwirq;
		}
	}
	return GPIO_NO_WAKE_IRQ;
}

static void msm_get_mpm_pin(struct irq_data *d, int *mpm_pin, bool is_mpmgic)
{
	struct mpm_pin *mpm_data = NULL;
	int i = 0, j = 0;
	irq_hw_number_t hwirq;

	if (!d || !d->domain)
		return;

	if (is_mpmgic && d->domain->host_data) {
		mpm_data = d->domain->host_data;
		hwirq = get_parent_hwirq(d->domain, d->hwirq);
		if (hwirq == GPIO_NO_WAKE_IRQ)
			return;

		for (i = 0; (mpm_data[i].pin >= 0) &&
				(j < MAX_MPM_PIN_PER_IRQ); i++) {
			if (mpm_data[i].hwirq == hwirq) {
				mpm_pin[j] = mpm_data[i].pin;
				mpm_to_irq[mpm_data[i].pin] = d->irq;
				j++;
			}
		}
	} else if (!is_mpmgic) {
		mpm_pin[j] = d->hwirq;
		mpm_to_irq[d->hwirq] = d->irq;
	}
}

static inline uint32_t msm_mpm_read(unsigned int reg, unsigned int subreg_index)
{
	unsigned int offset = MPM_REGISTER(reg, subreg_index);

	return readl_relaxed(msm_mpm_dev_data.mpm_request_reg_base + offset);
}

static inline void msm_mpm_write(unsigned int reg,
					unsigned int subreg_index,
					uint32_t value)
{
	void __iomem *mpm_reg_base = msm_mpm_dev_data.mpm_request_reg_base;
	/*
	 * Add 2 to offset to account for the 64 bit timer in the vMPM
	 * mapping
	 */
	unsigned int offset = MPM_REGISTER(reg, subreg_index);
	u32 r_value;

	writel_relaxed(value, mpm_reg_base + offset);

	do {
		r_value = readl_relaxed(mpm_reg_base + offset);
		udelay(5);
	} while (r_value != value);
}

static inline void msm_mpm_enable_irq(struct irq_data *d, bool on,
							bool is_mpmgic)
{
	int mpm_pin[MAX_MPM_PIN_PER_IRQ] = {-1, -1};
	unsigned long flags;
	int i = 0;
	u32 enable;
	unsigned int index, mask;
	unsigned int reg;

	reg = MPM_REG_ENABLE;
	msm_get_mpm_pin(d, mpm_pin, is_mpmgic);
	for (i = 0; i < MAX_MPM_PIN_PER_IRQ; i++) {
		if (mpm_pin[i] < 0)
			return;

		index = mpm_pin[i]/32;
		mask = mpm_pin[i]%32;
		spin_lock_irqsave(&mpm_lock, flags);
		enable = msm_mpm_read(reg, index);

		if (on)
			enable = ENABLE_INTR(enable, mask);
		else
			enable = CLEAR_INTR(enable, mask);

		msm_mpm_write(reg, index, enable);
		spin_unlock_irqrestore(&mpm_lock, flags);
	}
}

static void msm_mpm_program_set_type(bool set, unsigned int reg,
					unsigned int index, unsigned int mask)
{
	u32 type;

	type = msm_mpm_read(reg, index);
	if (set)
		type = ENABLE_TYPE(type, mask);
	else
		type = CLEAR_TYPE(type, mask);

	msm_mpm_write(reg, index, type);
}

static void msm_mpm_set_type(struct irq_data *d,
					unsigned int flowtype, bool is_mpmgic)
{
	int mpm_pin[MAX_MPM_PIN_PER_IRQ] = {-1, -1};
	unsigned long flags;
	int i = 0;
	unsigned int index, mask;
	unsigned int reg = 0;

	msm_get_mpm_pin(d, mpm_pin, is_mpmgic);
	for (i = 0; i < MAX_MPM_PIN_PER_IRQ; i++) {
		if (mpm_pin[i] < 0)
			return;

		index = mpm_pin[i]/32;
		mask = mpm_pin[i]%32;

		spin_lock_irqsave(&mpm_lock, flags);
		reg = MPM_REG_RISING_EDGE;
		if (flowtype & IRQ_TYPE_EDGE_RISING)
			msm_mpm_program_set_type(1, reg, index, mask);
		else
			msm_mpm_program_set_type(0, reg, index, mask);

		reg = MPM_REG_FALLING_EDGE;
		if (flowtype & IRQ_TYPE_EDGE_FALLING)
			msm_mpm_program_set_type(1, reg, index, mask);
		else
			msm_mpm_program_set_type(0, reg, index, mask);

		reg = MPM_REG_POLARITY;
		if (flowtype & IRQ_TYPE_LEVEL_HIGH)
			msm_mpm_program_set_type(1, reg, index, mask);
		else
			msm_mpm_program_set_type(0, reg, index, mask);
		spin_unlock_irqrestore(&mpm_lock, flags);
	}
}

static void msm_mpm_gpio_chip_mask(struct irq_data *d)
{
	if (d->hwirq == GPIO_NO_WAKE_IRQ)
		return;

	msm_mpm_enable_irq(d, false, MPM_GPIO);
}

static void msm_mpm_gpio_chip_unmask(struct irq_data *d)
{
	if (d->hwirq == GPIO_NO_WAKE_IRQ)
		return;

	msm_mpm_enable_irq(d, true, MPM_GPIO);
}

static int msm_mpm_gpio_chip_set_type(struct irq_data *d, unsigned int type)
{
	if (d->hwirq == GPIO_NO_WAKE_IRQ)
		return 0;

	msm_mpm_set_type(d, type, MPM_GPIO);

	return 0;
}

static void msm_mpm_gic_chip_mask(struct irq_data *d)
{
	msm_mpm_enable_irq(d, false, MPM_GIC);
	irq_chip_mask_parent(d);
}

static void msm_mpm_gic_chip_unmask(struct irq_data *d)
{
	msm_mpm_enable_irq(d, true, MPM_GIC);
	irq_chip_unmask_parent(d);
}

static int msm_mpm_gic_chip_set_type(struct irq_data *d, unsigned int type)
{
	msm_mpm_set_type(d, type, MPM_GIC);
	return irq_chip_set_type_parent(d, type);
}

int msm_mpm_gic_chip_set_affinity(struct irq_data *data,
				 const struct cpumask *dest, bool force)
{
	data = data->parent_data;
	if (data->chip->irq_set_affinity)
		return data->chip->irq_set_affinity(data, dest, force);

	return -ENXIO;
}

void msm_mpm_gic_chip_eoi(struct irq_data *data)
{
	data = data->parent_data;
	data->chip->irq_eoi(data);
}

static struct irq_chip msm_mpm_gic_chip = {
	.name		= "mpm-gic",
	.irq_eoi	= msm_mpm_gic_chip_eoi,
	.irq_mask	= msm_mpm_gic_chip_mask,
	.irq_disable	= msm_mpm_gic_chip_mask,
	.irq_unmask	= msm_mpm_gic_chip_unmask,
	.irq_set_type	= msm_mpm_gic_chip_set_type,
	.flags		= IRQCHIP_MASK_ON_SUSPEND | IRQCHIP_SKIP_SET_WAKE,
	.irq_set_affinity	= msm_mpm_gic_chip_set_affinity,
};

static struct irq_chip msm_mpm_gpio_chip = {
	.name		= "mpm-gpio",
	.irq_mask	= msm_mpm_gpio_chip_mask,
	.irq_disable	= msm_mpm_gpio_chip_mask,
	.irq_unmask	= msm_mpm_gpio_chip_unmask,
	.irq_set_type	= msm_mpm_gpio_chip_set_type,
	.flags		= IRQCHIP_MASK_ON_SUSPEND | IRQCHIP_SKIP_SET_WAKE,
};

static int msm_mpm_gpio_chip_translate(struct irq_domain *d,
		struct irq_fwspec *fwspec,
		unsigned long *hwirq,
		unsigned int *type)
{
	if (is_of_node(fwspec->fwnode)) {
		if (fwspec->param_count != 2)
			return -EINVAL;
		*hwirq = fwspec->param[0];
		*type = fwspec->param[1];
		return 0;
	}
	return -EINVAL;
}

static int msm_mpm_gpio_chip_alloc(struct irq_domain *domain,
		unsigned int virq,
		unsigned int nr_irqs,
		void *data)
{
	int ret = 0;
	struct irq_fwspec *fwspec = data;
	irq_hw_number_t hwirq;
	unsigned int type = IRQ_TYPE_NONE;

	ret = msm_mpm_gpio_chip_translate(domain, fwspec, &hwirq, &type);
	if (ret)
		return ret;

	irq_domain_set_hwirq_and_chip(domain, virq, hwirq,
				&msm_mpm_gpio_chip, NULL);

	return 0;
}
static int msm_mpm_gpio_chip_match(struct irq_domain *d,
				struct device_node *node,
				enum irq_domain_bus_token bus_token)
{
	return (bus_token == DOMAIN_BUS_WAKEUP);
}

static int msm_mpm_gpio_chip_select(struct irq_domain *d,
				struct irq_fwspec  *node,
				enum irq_domain_bus_token bus_token)
{
	return (bus_token == DOMAIN_BUS_WAKEUP);
}

static const struct irq_domain_ops msm_mpm_gpio_chip_domain_ops = {
	.translate	= msm_mpm_gpio_chip_translate,
	.alloc		= msm_mpm_gpio_chip_alloc,
	.free		= irq_domain_free_irqs_common,
	.match		= msm_mpm_gpio_chip_match,
	.select		= msm_mpm_gpio_chip_select,
};

static int msm_mpm_gic_chip_translate(struct irq_domain *d,
		struct irq_fwspec *fwspec,
		unsigned long *hwirq,
		unsigned int *type)
{
	if (is_of_node(fwspec->fwnode)) {
		if (fwspec->param_count != 2)
			return -EINVAL;
		*hwirq = fwspec->param[0];
		*type = fwspec->param[1];
		return 0;
	}
	return -EINVAL;
}

static int msm_mpm_gic_chip_alloc(struct irq_domain *domain,
					unsigned int virq,
					unsigned int nr_irqs,
					void *data)
{
	struct irq_fwspec *fwspec = data;
	struct irq_fwspec parent_fwspec;
	irq_hw_number_t hwirq, parent_hwirq;
	unsigned int type;
	int  ret;

	ret = msm_mpm_gic_chip_translate(domain, fwspec, &hwirq, &type);
	if (ret)
		return ret;

	irq_domain_set_hwirq_and_chip(domain, virq, hwirq,
						&msm_mpm_gic_chip, NULL);

	parent_hwirq = get_parent_hwirq(domain, hwirq);
	if (parent_hwirq == MPM_NO_PARENT_IRQ)
		return 0;

	parent_fwspec.fwnode      = domain->parent->fwnode;
	parent_fwspec.param_count = 3;
	parent_fwspec.param[0]    = 0;
	parent_fwspec.param[1]    = parent_hwirq;
	parent_fwspec.param[2]    = type;

	return irq_domain_alloc_irqs_parent(domain, virq, nr_irqs,
					    &parent_fwspec);
}

static const struct irq_domain_ops msm_mpm_gic_chip_domain_ops = {
	.translate	= msm_mpm_gic_chip_translate,
	.alloc		= msm_mpm_gic_chip_alloc,
	.free		= irq_domain_free_irqs_common,
};

static inline void msm_mpm_send_interrupt(void)
{
	writel_relaxed(2, msm_mpm_dev_data.mpm_ipc_reg);
	/* Ensure the write is complete before returning. */
	wmb();
}

void msm_mpm_timer_write(uint32_t *expiry)
{
	writel_relaxed(expiry[0], msm_mpm_dev_data.mpm_request_reg_base);
	writel_relaxed(expiry[1], msm_mpm_dev_data.mpm_request_reg_base + 0x4);
}

void msm_mpm_enter_sleep(struct cpumask *cpumask)
{
	int i = 0;
	struct irq_chip *irq_chip;
	struct irq_data *irq_data;


	for (i = 0; i < QCOM_MPM_REG_WIDTH; i++)
		msm_mpm_write(MPM_REG_STATUS, i, 0);

	msm_mpm_send_interrupt();


	irq_data = irq_get_irq_data(msm_mpm_dev_data.ipc_irq);
	if (!irq_data)
		return;

	irq_chip = irq_data->chip;

	if (!irq_data)
		return;

	if (cpumask && irq_chip->irq_set_affinity)
		irq_chip->irq_set_affinity(irq_data, cpumask, true);
}

/*
 * Triggered by RPM when system resumes from deep sleep
 */
static irqreturn_t msm_mpm_irq(int irq, void *dev_id)
{
	unsigned long pending;
	uint32_t value[3];
	int i, k, apps_irq;
	unsigned int mpm_irq;
	struct irq_desc *desc = NULL;
	unsigned int reg = MPM_REG_ENABLE;

	for (i = 0; i < QCOM_MPM_REG_WIDTH; i++) {
		value[i] = msm_mpm_read(reg, i);
		trace_mpm_wakeup_enable_irqs(i, value[i]);
	}

	for (i = 0; i < QCOM_MPM_REG_WIDTH; i++) {
		pending = msm_mpm_read(MPM_REG_STATUS, i);
		pending &= (unsigned long)value[i];

		trace_mpm_wakeup_pending_irqs(i, pending);
		for_each_set_bit(k, &pending, 32) {
			mpm_irq = 32 * i + k;
			apps_irq = mpm_to_irq[mpm_irq];
			desc = apps_irq ?
				irq_to_desc(apps_irq) : NULL;

			if (desc && !irqd_is_level_type(&desc->irq_data))
				irq_set_irqchip_state(apps_irq,
						IRQCHIP_STATE_PENDING, true);

		}

	}
	return IRQ_HANDLED;
}

static int msm_mpm_init(struct device_node *node)
{
	struct msm_mpm_device_data *dev = &msm_mpm_dev_data;
	int ret = 0;
	int irq, index;

	index = of_property_match_string(node, "reg-names", "vmpm");
	if (index < 0) {
		ret = -EADDRNOTAVAIL;
		goto reg_base_err;
	}

	dev->mpm_request_reg_base = of_iomap(node, index);
	if (!dev->mpm_request_reg_base) {
		pr_err("Unable to iomap\n");
		ret = -EADDRNOTAVAIL;
		goto reg_base_err;
	}

	index = of_property_match_string(node, "reg-names", "ipc");
	if (index < 0) {
		ret = -EADDRNOTAVAIL;
		goto reg_base_err;
	}

	dev->mpm_ipc_reg = of_iomap(node, index);
	if (!dev->mpm_ipc_reg) {
		pr_err("Unable to iomap IPC register\n");
		ret = -EADDRNOTAVAIL;
		goto ipc_reg_err;
	}

	irq = of_irq_get(node, 0);
	if (irq <= 0) {
		pr_err("no IRQ resource info\n");
		ret = irq;
		goto ipc_irq_err;
	}
	dev->ipc_irq = irq;

	ret = request_irq(dev->ipc_irq, msm_mpm_irq,
		IRQF_TRIGGER_RISING | IRQF_NO_SUSPEND, "mpm",
		msm_mpm_irq);
	if (ret) {
		pr_err("request_irq failed errno: %d\n", ret);
		goto ipc_irq_err;
	}

	ret = irq_set_irq_wake(dev->ipc_irq, 1);
	if (ret) {
		pr_err("failed to set wakeup irq %lu: %d\n",
			dev->ipc_irq, ret);
		goto set_wake_irq_err;
	}

	return 0;
set_wake_irq_err:
	free_irq(dev->ipc_irq, msm_mpm_irq);
ipc_irq_err:
	iounmap(dev->mpm_ipc_reg);
ipc_reg_err:
	iounmap(dev->mpm_request_reg_base);
reg_base_err:
	return ret;
}

static const struct of_device_id mpm_gic_chip_data_table[] = {
	{
		.compatible = "qcom,mpm-gic-holi",
		.data = mpm_holi_gic_chip_data,
	},
	{
<<<<<<< HEAD
		.compatible = "qcom,mpm-gic-blair",
		.data = mpm_blair_gic_chip_data,
=======
		.compatible = "qcom,mpm-gic-sdxnightjar",
		.data = mpm_sdxnightjar_gic_chip_data,
>>>>>>> 02c90c6a
	},
	{}
};
MODULE_DEVICE_TABLE(of, mpm_gic_chip_data_table);

static int msm_mpm_irqchip_init(struct device_node *node,
						struct device_node *parent)
{
	struct irq_domain *parent_domain;
	const struct of_device_id *id;
	int ret;

	if (!parent) {
		pr_err("%s(): no parent for mpm-gic\n", node->full_name);
		return -ENXIO;
	}

	parent_domain = irq_find_host(parent);
	if (!parent_domain) {
		pr_err("unable to obtain gic parent domain\n");
		return -ENXIO;
	}

	of_property_read_u32(node, "qcom,num-mpm-irqs", &num_mpm_irqs);

	mpm_to_irq = kcalloc(num_mpm_irqs, sizeof(*mpm_to_irq), GFP_KERNEL);
	if (!mpm_to_irq)
		return -ENOMEM;

	id = of_match_node(mpm_gic_chip_data_table, node);
	if (!id) {
		pr_err("can not find mpm_gic_data_table of_node\n");
		ret = -ENODEV;
		goto mpm_map_err;
	}

	msm_mpm_dev_data.gic_chip_domain = irq_domain_add_hierarchy(
			parent_domain, 0, num_mpm_irqs, node,
			&msm_mpm_gic_chip_domain_ops, (void *)id->data);
	if (!msm_mpm_dev_data.gic_chip_domain) {
		pr_err("gic domain add failed\n");
		ret = -ENOMEM;
		goto mpm_map_err;
	}

	msm_mpm_dev_data.gic_chip_domain->name = "qcom,mpm-gic";
	msm_mpm_dev_data.gpio_chip_domain = irq_domain_create_linear(
			of_node_to_fwnode(node), num_mpm_irqs,
			&msm_mpm_gpio_chip_domain_ops, NULL);

	if (!msm_mpm_dev_data.gpio_chip_domain)
		return -ENOMEM;

	msm_mpm_dev_data.gpio_chip_domain->name = "qcom,mpm-gpio";

	ret = msm_mpm_init(node);
	if (!ret)
		return ret;
	irq_domain_remove(msm_mpm_dev_data.gic_chip_domain);

mpm_map_err:
	kfree(mpm_to_irq);
	return ret;
}

#ifdef MODULE
static int mpm_driver_probe(struct platform_device *pdev)
{
	struct device_node *node = pdev->dev.of_node, *parent;

	parent = of_irq_find_parent(node);
	if (!parent) {
		pr_err("%s(): no parent for mpm-gic\n", node->full_name);
		return -ENXIO;
	}

	return msm_mpm_irqchip_init(node, parent);

}
static const struct of_device_id mpm_of_match[] = {
	{ .compatible = "qcom,mpm" },
	{},
};

struct platform_driver mpm_driver = {
	.probe = mpm_driver_probe,
	.driver  = {
		.name   = "qcom-mpm",
		.of_match_table	= mpm_of_match,
	},
};

module_platform_driver(mpm_driver);
#else
IRQCHIP_DECLARE(mpm_gpio_chip, "qcom,mpm", msm_mpm_irqchip_init);
#endif
MODULE_DESCRIPTION("Qualcomm Technologies, Inc. (QTI) MPM Driver");
MODULE_LICENSE("GPL v2");<|MERGE_RESOLUTION|>--- conflicted
+++ resolved
@@ -561,13 +561,12 @@
 		.data = mpm_holi_gic_chip_data,
 	},
 	{
-<<<<<<< HEAD
 		.compatible = "qcom,mpm-gic-blair",
 		.data = mpm_blair_gic_chip_data,
-=======
+	},
+	{
 		.compatible = "qcom,mpm-gic-sdxnightjar",
 		.data = mpm_sdxnightjar_gic_chip_data,
->>>>>>> 02c90c6a
 	},
 	{}
 };
