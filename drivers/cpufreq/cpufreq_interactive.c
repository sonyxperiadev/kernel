/*
 * drivers/cpufreq/cpufreq_interactive.c
 *
 * Copyright (C) 2010 Google, Inc.
 *
 * This software is licensed under the terms of the GNU General Public
 * License version 2, as published by the Free Software Foundation, and
 * may be copied, distributed, and modified under those terms.
 *
 * This program is distributed in the hope that it will be useful,
 * but WITHOUT ANY WARRANTY; without even the implied warranty of
 * MERCHANTABILITY or FITNESS FOR A PARTICULAR PURPOSE.  See the
 * GNU General Public License for more details.
 *
 * Author: Mike Chan (mike@android.com)
 *
 */

#include <linux/cpu.h>
#include <linux/cpumask.h>
#include <linux/cpufreq.h>
#include <linux/module.h>
#include <linux/moduleparam.h>
#include <linux/rwsem.h>
#include <linux/sched.h>
#include <linux/sched/rt.h>
#include <linux/tick.h>
#include <linux/time.h>
#include <linux/timer.h>
#include <linux/workqueue.h>
#include <linux/kthread.h>
#include <linux/slab.h>
#include <linux/kernel_stat.h>
#include <asm/cputime.h>

#define CREATE_TRACE_POINTS
#include <trace/events/cpufreq_interactive.h>

struct cpufreq_interactive_cpuinfo {
	struct timer_list cpu_timer;
	struct timer_list cpu_slack_timer;
	spinlock_t load_lock; /* protects the next 4 fields */
	u64 time_in_idle;
	u64 time_in_idle_timestamp;
	u64 cputime_speedadj;
	u64 cputime_speedadj_timestamp;
	struct cpufreq_policy *policy;
	struct cpufreq_frequency_table *freq_table;
	spinlock_t target_freq_lock; /*protects target freq */
	unsigned int target_freq;
	unsigned int floor_freq;
	unsigned int max_freq;
	u64 floor_validate_time;
	u64 hispeed_validate_time;
	struct rw_semaphore enable_sem;
	int governor_enabled;
};

static DEFINE_PER_CPU(struct cpufreq_interactive_cpuinfo, cpuinfo);

/* realtime thread handles frequency scaling */
static struct task_struct *speedchange_task;
static cpumask_t speedchange_cpumask;
static spinlock_t speedchange_cpumask_lock;
static struct mutex gov_lock;

/* Target load.  Lower values result in higher CPU speeds. */
#define DEFAULT_TARGET_LOAD 90
static unsigned int default_target_loads[] = {DEFAULT_TARGET_LOAD};

#define DEFAULT_TIMER_RATE (20 * USEC_PER_MSEC)
#define DEFAULT_ABOVE_HISPEED_DELAY DEFAULT_TIMER_RATE
static unsigned int default_above_hispeed_delay[] = {
	DEFAULT_ABOVE_HISPEED_DELAY };

struct cpufreq_interactive_tunables {
	int usage_count;
	/* Hi speed to bump to from lo speed when load burst (default max) */
	unsigned int hispeed_freq;
	/* Go to hi speed when CPU load at or above this value. */
#define DEFAULT_GO_HISPEED_LOAD 99
	unsigned long go_hispeed_load;
	/* Target load. Lower values result in higher CPU speeds. */
	spinlock_t target_loads_lock;
	unsigned int *target_loads;
	int ntarget_loads;
	/*
	 * The minimum amount of time to spend at a frequency before we can ramp
	 * down.
	 */
#define DEFAULT_MIN_SAMPLE_TIME (80 * USEC_PER_MSEC)
	unsigned long min_sample_time;
	/*
	 * The sample rate of the timer used to increase frequency
	 */
	unsigned long timer_rate;
	/*
	 * Wait this long before raising speed above hispeed, by default a
	 * single timer interval.
	 */
	spinlock_t above_hispeed_delay_lock;
	unsigned int *above_hispeed_delay;
	int nabove_hispeed_delay;
	/* Non-zero means indefinite speed boost active */
	int boost_val;
	/* Duration of a boot pulse in usecs */
	int boostpulse_duration_val;
	/* End time of boost pulse in ktime converted to usecs */
	u64 boostpulse_endtime;
	/*
	 * Max additional time to wait in idle, beyond timer_rate, at speeds
	 * above minimum before wakeup to reduce speed, or -1 if unnecessary.
	 */
#define DEFAULT_TIMER_SLACK (4 * DEFAULT_TIMER_RATE)
	int timer_slack_val;
	bool io_is_busy;
};
<<<<<<< HEAD

/* For cases where we have single governor instance for system */
struct cpufreq_interactive_tunables *common_tunables;

=======

/* For cases where we have single governor instance for system */
struct cpufreq_interactive_tunables *common_tunables;

>>>>>>> 47f73378
static struct attribute_group *get_sysfs_attr(void);

static inline cputime64_t get_cpu_idle_time_jiffy(unsigned int cpu,
						  cputime64_t *wall)
{
	u64 idle_time;
	u64 cur_wall_time;
	u64 busy_time;

	cur_wall_time = jiffies64_to_cputime64(get_jiffies_64());

	busy_time  = kcpustat_cpu(cpu).cpustat[CPUTIME_USER];
	busy_time += kcpustat_cpu(cpu).cpustat[CPUTIME_SYSTEM];
	busy_time += kcpustat_cpu(cpu).cpustat[CPUTIME_IRQ];
	busy_time += kcpustat_cpu(cpu).cpustat[CPUTIME_SOFTIRQ];
	busy_time += kcpustat_cpu(cpu).cpustat[CPUTIME_STEAL];
	busy_time += kcpustat_cpu(cpu).cpustat[CPUTIME_NICE];

	idle_time = cur_wall_time - busy_time;
	if (wall)
		*wall = jiffies_to_usecs(cur_wall_time);

	return jiffies_to_usecs(idle_time);
}

static inline cputime64_t get_cpu_idle_time(
	unsigned int cpu,
	cputime64_t *wall,
	bool io_is_busy)
{
	u64 idle_time = get_cpu_idle_time_us(cpu, wall);

	if (idle_time == -1ULL)
		idle_time = get_cpu_idle_time_jiffy(cpu, wall);
	else if (!io_is_busy)
		idle_time += get_cpu_iowait_time_us(cpu, wall);

	return idle_time;
}

static void cpufreq_interactive_timer_resched(
	struct cpufreq_interactive_cpuinfo *pcpu)
{
	struct cpufreq_interactive_tunables *tunables =
		pcpu->policy->governor_data;
	unsigned long expires;
	unsigned long flags;

	spin_lock_irqsave(&pcpu->load_lock, flags);
	pcpu->time_in_idle =
		get_cpu_idle_time(smp_processor_id(),
				  &pcpu->time_in_idle_timestamp,
				  tunables->io_is_busy);
	pcpu->cputime_speedadj = 0;
	pcpu->cputime_speedadj_timestamp = pcpu->time_in_idle_timestamp;
	expires = jiffies + usecs_to_jiffies(tunables->timer_rate);
	mod_timer_pinned(&pcpu->cpu_timer, expires);

	if (tunables->timer_slack_val >= 0 &&
	    pcpu->target_freq > pcpu->policy->min) {
		expires += usecs_to_jiffies(tunables->timer_slack_val);
		mod_timer_pinned(&pcpu->cpu_slack_timer, expires);
	}

	spin_unlock_irqrestore(&pcpu->load_lock, flags);
}

/* The caller shall take enable_sem write semaphore to avoid any timer race.
 * The cpu_timer and cpu_slack_timer must be deactivated when calling this
 * function.
 */
static void cpufreq_interactive_timer_start(
	struct cpufreq_interactive_tunables *tunables, int cpu)
{
	struct cpufreq_interactive_cpuinfo *pcpu = &per_cpu(cpuinfo, cpu);
	unsigned long expires = jiffies +
		usecs_to_jiffies(tunables->timer_rate);
	unsigned long flags;

	pcpu->cpu_timer.expires = expires;
	add_timer_on(&pcpu->cpu_timer, cpu);
	if (tunables->timer_slack_val >= 0 &&
	    pcpu->target_freq > pcpu->policy->min) {
		expires += usecs_to_jiffies(tunables->timer_slack_val);
		pcpu->cpu_slack_timer.expires = expires;
		add_timer_on(&pcpu->cpu_slack_timer, cpu);
	}

	spin_lock_irqsave(&pcpu->load_lock, flags);
	pcpu->time_in_idle =
		get_cpu_idle_time(cpu, &pcpu->time_in_idle_timestamp,
				  tunables->io_is_busy);
	pcpu->cputime_speedadj = 0;
	pcpu->cputime_speedadj_timestamp = pcpu->time_in_idle_timestamp;
	spin_unlock_irqrestore(&pcpu->load_lock, flags);
}

static unsigned int freq_to_above_hispeed_delay(
	struct cpufreq_interactive_tunables *tunables,
	unsigned int freq)
{
	int i;
	unsigned int ret;
	unsigned long flags;

	spin_lock_irqsave(&tunables->above_hispeed_delay_lock, flags);

	for (i = 0; i < tunables->nabove_hispeed_delay - 1 &&
			freq >= tunables->above_hispeed_delay[i+1]; i += 2)
		;

	ret = tunables->above_hispeed_delay[i];
	spin_unlock_irqrestore(&tunables->above_hispeed_delay_lock, flags);
	return ret;
}

static unsigned int freq_to_targetload(
	struct cpufreq_interactive_tunables *tunables, unsigned int freq)
{
	int i;
	unsigned int ret;
	unsigned long flags;

	spin_lock_irqsave(&tunables->target_loads_lock, flags);

	for (i = 0; i < tunables->ntarget_loads - 1 &&
		    freq >= tunables->target_loads[i+1]; i += 2)
		;

	ret = tunables->target_loads[i];
	spin_unlock_irqrestore(&tunables->target_loads_lock, flags);
	return ret;
}

/*
 * If increasing frequencies never map to a lower target load then
 * choose_freq() will find the minimum frequency that does not exceed its
 * target load given the current load.
 */
static unsigned int choose_freq(struct cpufreq_interactive_cpuinfo *pcpu,
		unsigned int loadadjfreq)
{
	unsigned int freq = pcpu->policy->cur;
	unsigned int prevfreq, freqmin, freqmax;
	unsigned int tl;
	int index;

	freqmin = 0;
	freqmax = UINT_MAX;

	do {
		prevfreq = freq;
		tl = freq_to_targetload(pcpu->policy->governor_data, freq);

		/*
		 * Find the lowest frequency where the computed load is less
		 * than or equal to the target load.
		 */

		if (cpufreq_frequency_table_target(
			    pcpu->policy, pcpu->freq_table, loadadjfreq / tl,
			    CPUFREQ_RELATION_L, &index))
			break;
		freq = pcpu->freq_table[index].frequency;

		if (freq > prevfreq) {
			/* The previous frequency is too low. */
			freqmin = prevfreq;

			if (freq >= freqmax) {
				/*
				 * Find the highest frequency that is less
				 * than freqmax.
				 */
				if (cpufreq_frequency_table_target(
					    pcpu->policy, pcpu->freq_table,
					    freqmax - 1, CPUFREQ_RELATION_H,
					    &index))
					break;
				freq = pcpu->freq_table[index].frequency;

				if (freq == freqmin) {
					/*
					 * The first frequency below freqmax
					 * has already been found to be too
					 * low.  freqmax is the lowest speed
					 * we found that is fast enough.
					 */
					freq = freqmax;
					break;
				}
			}
		} else if (freq < prevfreq) {
			/* The previous frequency is high enough. */
			freqmax = prevfreq;

			if (freq <= freqmin) {
				/*
				 * Find the lowest frequency that is higher
				 * than freqmin.
				 */
				if (cpufreq_frequency_table_target(
					    pcpu->policy, pcpu->freq_table,
					    freqmin + 1, CPUFREQ_RELATION_L,
					    &index))
					break;
				freq = pcpu->freq_table[index].frequency;

				/*
				 * If freqmax is the first frequency above
				 * freqmin then we have already found that
				 * this speed is fast enough.
				 */
				if (freq == freqmax)
					break;
			}
		}

		/* If same frequency chosen as previous then done. */
	} while (freq != prevfreq);

	return freq;
}

static u64 update_load(int cpu)
{
	struct cpufreq_interactive_cpuinfo *pcpu = &per_cpu(cpuinfo, cpu);
	struct cpufreq_interactive_tunables *tunables =
		pcpu->policy->governor_data;
	u64 now;
	u64 now_idle;
	unsigned int delta_idle;
	unsigned int delta_time;
	u64 active_time;

	now_idle = get_cpu_idle_time(cpu, &now, tunables->io_is_busy);
	delta_idle = (unsigned int)(now_idle - pcpu->time_in_idle);
	delta_time = (unsigned int)(now - pcpu->time_in_idle_timestamp);

	if (delta_time <= delta_idle)
		active_time = 0;
	else
		active_time = delta_time - delta_idle;

	pcpu->cputime_speedadj += active_time * pcpu->policy->cur;

	pcpu->time_in_idle = now_idle;
	pcpu->time_in_idle_timestamp = now;
	return now;
}

static void cpufreq_interactive_timer(unsigned long data)
{
	u64 now;
	unsigned int delta_time;
	u64 cputime_speedadj;
	int cpu_load;
	struct cpufreq_interactive_cpuinfo *pcpu =
		&per_cpu(cpuinfo, data);
	struct cpufreq_interactive_tunables *tunables =
		pcpu->policy->governor_data;
	unsigned int new_freq;
	unsigned int loadadjfreq;
	unsigned int index;
	unsigned long flags;
	bool boosted;

	if (!down_read_trylock(&pcpu->enable_sem))
		return;
	if (!pcpu->governor_enabled)
		goto exit;

	spin_lock_irqsave(&pcpu->load_lock, flags);
	now = update_load(data);
	delta_time = (unsigned int)(now - pcpu->cputime_speedadj_timestamp);
	cputime_speedadj = pcpu->cputime_speedadj;
	spin_unlock_irqrestore(&pcpu->load_lock, flags);

	if (WARN_ON_ONCE(!delta_time))
		goto rearm;

	spin_lock_irqsave(&pcpu->target_freq_lock, flags);
	do_div(cputime_speedadj, delta_time);
	loadadjfreq = (unsigned int)cputime_speedadj * 100;
	cpu_load = loadadjfreq / pcpu->target_freq;
	boosted = tunables->boost_val || now < tunables->boostpulse_endtime;

	if (cpu_load >= tunables->go_hispeed_load || boosted) {
		if (pcpu->target_freq < tunables->hispeed_freq) {
			new_freq = tunables->hispeed_freq;
		} else {
			new_freq = choose_freq(pcpu, loadadjfreq);

			if (new_freq < tunables->hispeed_freq)
				new_freq = tunables->hispeed_freq;
		}
	} else {
		new_freq = choose_freq(pcpu, loadadjfreq);
		if (new_freq > tunables->hispeed_freq &&
				pcpu->target_freq < tunables->hispeed_freq)
			new_freq = tunables->hispeed_freq;
	}

	if (pcpu->target_freq >= tunables->hispeed_freq &&
	    new_freq > pcpu->target_freq &&
	    now - pcpu->hispeed_validate_time <
	    freq_to_above_hispeed_delay(tunables, pcpu->target_freq)) {
		trace_cpufreq_interactive_notyet(
			data, cpu_load, pcpu->target_freq,
			pcpu->policy->cur, new_freq);
		spin_unlock_irqrestore(&pcpu->target_freq_lock, flags);
		goto rearm;
	}

	pcpu->hispeed_validate_time = now;

	if (cpufreq_frequency_table_target(pcpu->policy, pcpu->freq_table,
					   new_freq, CPUFREQ_RELATION_L,
					   &index)) {
		spin_unlock_irqrestore(&pcpu->target_freq_lock, flags);
		goto rearm;
	}

	new_freq = pcpu->freq_table[index].frequency;

	/*
	 * Do not scale below floor_freq unless we have been at or above the
	 * floor frequency for the minimum sample time since last validated.
	 */
	if (new_freq < pcpu->floor_freq) {
		if (now - pcpu->floor_validate_time <
				tunables->min_sample_time) {
			trace_cpufreq_interactive_notyet(
				data, cpu_load, pcpu->target_freq,
				pcpu->policy->cur, new_freq);
			spin_unlock_irqrestore(&pcpu->target_freq_lock, flags);
			goto rearm;
		}
	}

	/*
	 * Update the timestamp for checking whether speed has been held at
	 * or above the selected frequency for a minimum of min_sample_time,
	 * if not boosted to hispeed_freq.  If boosted to hispeed_freq then we
	 * allow the speed to drop as soon as the boostpulse duration expires
	 * (or the indefinite boost is turned off).
	 */

	if (!boosted || new_freq > tunables->hispeed_freq) {
		pcpu->floor_freq = new_freq;
		pcpu->floor_validate_time = now;
	}

	if (pcpu->target_freq == new_freq) {
		trace_cpufreq_interactive_already(
			data, cpu_load, pcpu->target_freq,
			pcpu->policy->cur, new_freq);
		spin_unlock_irqrestore(&pcpu->target_freq_lock, flags);
		goto rearm_if_notmax;
	}

	trace_cpufreq_interactive_target(data, cpu_load, pcpu->target_freq,
					 pcpu->policy->cur, new_freq);

	pcpu->target_freq = new_freq;
	spin_unlock_irqrestore(&pcpu->target_freq_lock, flags);
	spin_lock_irqsave(&speedchange_cpumask_lock, flags);
	cpumask_set_cpu(data, &speedchange_cpumask);
	spin_unlock_irqrestore(&speedchange_cpumask_lock, flags);
	wake_up_process(speedchange_task);

rearm_if_notmax:
	/*
	 * Already set max speed and don't see a need to change that,
	 * wait until next idle to re-evaluate, don't need timer.
	 */
	if (pcpu->target_freq == pcpu->policy->max)
		goto exit;

rearm:
	if (!timer_pending(&pcpu->cpu_timer))
		cpufreq_interactive_timer_resched(pcpu);

exit:
	up_read(&pcpu->enable_sem);
	return;
}

static void cpufreq_interactive_idle_start(void)
{
	struct cpufreq_interactive_cpuinfo *pcpu =
		&per_cpu(cpuinfo, smp_processor_id());
	int pending;

	if (!down_read_trylock(&pcpu->enable_sem))
		return;
	if (!pcpu->governor_enabled) {
		up_read(&pcpu->enable_sem);
		return;
	}

	pending = timer_pending(&pcpu->cpu_timer);

	if (pcpu->target_freq != pcpu->policy->min) {
		/*
		 * Entering idle while not at lowest speed.  On some
		 * platforms this can hold the other CPU(s) at that speed
		 * even though the CPU is idle. Set a timer to re-evaluate
		 * speed so this idle CPU doesn't hold the other CPUs above
		 * min indefinitely.  This should probably be a quirk of
		 * the CPUFreq driver.
		 */
		if (!pending)
			cpufreq_interactive_timer_resched(pcpu);
	}

	up_read(&pcpu->enable_sem);
}

static void cpufreq_interactive_idle_end(void)
{
	struct cpufreq_interactive_cpuinfo *pcpu =
		&per_cpu(cpuinfo, smp_processor_id());

	if (!down_read_trylock(&pcpu->enable_sem))
		return;
	if (!pcpu->governor_enabled) {
		up_read(&pcpu->enable_sem);
		return;
	}

	/* Arm the timer for 1-2 ticks later if not already. */
	if (!timer_pending(&pcpu->cpu_timer)) {
		cpufreq_interactive_timer_resched(pcpu);
	} else if (time_after_eq(jiffies, pcpu->cpu_timer.expires)) {
		del_timer(&pcpu->cpu_timer);
		del_timer(&pcpu->cpu_slack_timer);
		cpufreq_interactive_timer(smp_processor_id());
	}

	up_read(&pcpu->enable_sem);
}

static int cpufreq_interactive_speedchange_task(void *data)
{
	unsigned int cpu;
	cpumask_t tmp_mask;
	unsigned long flags;
	struct cpufreq_interactive_cpuinfo *pcpu;

	while (1) {
		set_current_state(TASK_INTERRUPTIBLE);
		spin_lock_irqsave(&speedchange_cpumask_lock, flags);

		if (cpumask_empty(&speedchange_cpumask)) {
			spin_unlock_irqrestore(&speedchange_cpumask_lock,
					       flags);
			schedule();

			if (kthread_should_stop())
				break;

			spin_lock_irqsave(&speedchange_cpumask_lock, flags);
		}

		set_current_state(TASK_RUNNING);
		tmp_mask = speedchange_cpumask;
		cpumask_clear(&speedchange_cpumask);
		spin_unlock_irqrestore(&speedchange_cpumask_lock, flags);

		for_each_cpu(cpu, &tmp_mask) {
			unsigned int j;
			unsigned int max_freq = 0;

			pcpu = &per_cpu(cpuinfo, cpu);
			if (!down_read_trylock(&pcpu->enable_sem))
				continue;
			if (!pcpu->governor_enabled) {
				up_read(&pcpu->enable_sem);
				continue;
			}

			for_each_cpu(j, pcpu->policy->cpus) {
				struct cpufreq_interactive_cpuinfo *pjcpu =
					&per_cpu(cpuinfo, j);

				if (pjcpu->target_freq > max_freq)
					max_freq = pjcpu->target_freq;
			}

			if (max_freq != pcpu->policy->cur)
				__cpufreq_driver_target(pcpu->policy,
							max_freq,
							CPUFREQ_RELATION_H);
			trace_cpufreq_interactive_setspeed(cpu,
						     pcpu->target_freq,
						     pcpu->policy->cur);

			up_read(&pcpu->enable_sem);
		}
	}

	return 0;
}

static void cpufreq_interactive_boost(void)
{
	int i;
	int anyboost = 0;
	unsigned long flags[2];
	struct cpufreq_interactive_cpuinfo *pcpu;
	struct cpufreq_interactive_tunables *tunables;

	spin_lock_irqsave(&speedchange_cpumask_lock, flags[0]);

	for_each_online_cpu(i) {
		pcpu = &per_cpu(cpuinfo, i);
		tunables = pcpu->policy->governor_data;

<<<<<<< HEAD
=======
		spin_lock_irqsave(&pcpu->target_freq_lock, flags[1]);
>>>>>>> 47f73378
		if (pcpu->target_freq < tunables->hispeed_freq) {
			pcpu->target_freq = tunables->hispeed_freq;
			cpumask_set_cpu(i, &speedchange_cpumask);
			pcpu->hispeed_validate_time =
				ktime_to_us(ktime_get());
			anyboost = 1;
		}

		/*
		 * Set floor freq and (re)start timer for when last
		 * validated.
		 */

		pcpu->floor_freq = tunables->hispeed_freq;
		pcpu->floor_validate_time = ktime_to_us(ktime_get());
		spin_unlock_irqrestore(&pcpu->target_freq_lock, flags[1]);
	}

	spin_unlock_irqrestore(&speedchange_cpumask_lock, flags[0]);

	if (anyboost)
		wake_up_process(speedchange_task);
}

static int cpufreq_interactive_notifier(
	struct notifier_block *nb, unsigned long val, void *data)
{
	struct cpufreq_freqs *freq = data;
	struct cpufreq_interactive_cpuinfo *pcpu;
	int cpu;
	unsigned long flags;

	if (val == CPUFREQ_POSTCHANGE) {
		pcpu = &per_cpu(cpuinfo, freq->cpu);
		if (!down_read_trylock(&pcpu->enable_sem))
			return 0;
		if (!pcpu->governor_enabled) {
			up_read(&pcpu->enable_sem);
			return 0;
		}

		for_each_cpu(cpu, pcpu->policy->cpus) {
			struct cpufreq_interactive_cpuinfo *pjcpu =
				&per_cpu(cpuinfo, cpu);
			if (cpu != freq->cpu) {
				if (!down_read_trylock(&pjcpu->enable_sem))
					continue;
				if (!pjcpu->governor_enabled) {
					up_read(&pjcpu->enable_sem);
					continue;
				}
			}
			spin_lock_irqsave(&pjcpu->load_lock, flags);
			update_load(cpu);
			spin_unlock_irqrestore(&pjcpu->load_lock, flags);
			if (cpu != freq->cpu)
				up_read(&pjcpu->enable_sem);
		}

		up_read(&pcpu->enable_sem);
	}
	return 0;
}

static struct notifier_block cpufreq_notifier_block = {
	.notifier_call = cpufreq_interactive_notifier,
};

static unsigned int *get_tokenized_data(const char *buf, int *num_tokens)
{
	const char *cp;
	int i;
	int ntokens = 1;
	unsigned int *tokenized_data;
	int err = -EINVAL;

	cp = buf;
	while ((cp = strpbrk(cp + 1, " :")))
		ntokens++;

	if (!(ntokens & 0x1))
		goto err;

	tokenized_data = kmalloc(ntokens * sizeof(unsigned int), GFP_KERNEL);
	if (!tokenized_data) {
		err = -ENOMEM;
		goto err;
	}

	cp = buf;
	i = 0;
	while (i < ntokens) {
		if (sscanf(cp, "%u", &tokenized_data[i++]) != 1)
			goto err_kfree;

		cp = strpbrk(cp, " :");
		if (!cp)
			break;
		cp++;
	}

	if (i != ntokens)
		goto err_kfree;

	*num_tokens = ntokens;
	return tokenized_data;

err_kfree:
	kfree(tokenized_data);
err:
	return ERR_PTR(err);
}

static ssize_t show_target_loads(
	struct cpufreq_interactive_tunables *tunables,
	char *buf)
{
	int i;
	ssize_t ret = 0;
	unsigned long flags;

	spin_lock_irqsave(&tunables->target_loads_lock, flags);

	for (i = 0; i < tunables->ntarget_loads; i++)
		ret += sprintf(buf + ret, "%u%s", tunables->target_loads[i],
			       i & 0x1 ? ":" : " ");

<<<<<<< HEAD
	ret += sprintf(buf + --ret, "\n");
=======
	sprintf(buf + ret - 1, "\n");
>>>>>>> 47f73378
	spin_unlock_irqrestore(&tunables->target_loads_lock, flags);
	return ret;
}

static ssize_t store_target_loads(
	struct cpufreq_interactive_tunables *tunables,
	const char *buf, size_t count)
{
	int ntokens;
	unsigned int *new_target_loads = NULL;
	unsigned long flags;

	new_target_loads = get_tokenized_data(buf, &ntokens);
	if (IS_ERR(new_target_loads))
		return PTR_RET(new_target_loads);

	spin_lock_irqsave(&tunables->target_loads_lock, flags);
	if (tunables->target_loads != default_target_loads)
		kfree(tunables->target_loads);
	tunables->target_loads = new_target_loads;
	tunables->ntarget_loads = ntokens;
	spin_unlock_irqrestore(&tunables->target_loads_lock, flags);
	return count;
}

static ssize_t show_above_hispeed_delay(
	struct cpufreq_interactive_tunables *tunables, char *buf)
{
	int i;
	ssize_t ret = 0;
	unsigned long flags;

	spin_lock_irqsave(&tunables->above_hispeed_delay_lock, flags);

	for (i = 0; i < tunables->nabove_hispeed_delay; i++)
		ret += sprintf(buf + ret, "%u%s",
			       tunables->above_hispeed_delay[i],
			       i & 0x1 ? ":" : " ");

<<<<<<< HEAD
	ret += sprintf(buf + --ret, "\n");
=======
	sprintf(buf + ret - 1, "\n");
>>>>>>> 47f73378
	spin_unlock_irqrestore(&tunables->above_hispeed_delay_lock, flags);
	return ret;
}

static ssize_t store_above_hispeed_delay(
	struct cpufreq_interactive_tunables *tunables,
	const char *buf, size_t count)
{
	int ntokens;
	unsigned int *new_above_hispeed_delay = NULL;
	unsigned long flags;

	new_above_hispeed_delay = get_tokenized_data(buf, &ntokens);
	if (IS_ERR(new_above_hispeed_delay))
		return PTR_RET(new_above_hispeed_delay);

	spin_lock_irqsave(&tunables->above_hispeed_delay_lock, flags);
	if (tunables->above_hispeed_delay != default_above_hispeed_delay)
		kfree(tunables->above_hispeed_delay);
	tunables->above_hispeed_delay = new_above_hispeed_delay;
	tunables->nabove_hispeed_delay = ntokens;
	spin_unlock_irqrestore(&tunables->above_hispeed_delay_lock, flags);
	return count;

}

static ssize_t show_hispeed_freq(struct cpufreq_interactive_tunables *tunables,
		char *buf)
{
	return sprintf(buf, "%u\n", tunables->hispeed_freq);
}

static ssize_t store_hispeed_freq(struct cpufreq_interactive_tunables *tunables,
		const char *buf, size_t count)
{
	int ret;
	long unsigned int val;

	ret = strict_strtoul(buf, 0, &val);
	if (ret < 0)
		return ret;
	tunables->hispeed_freq = val;
	return count;
}

static ssize_t show_go_hispeed_load(struct cpufreq_interactive_tunables
		*tunables, char *buf)
{
	return sprintf(buf, "%lu\n", tunables->go_hispeed_load);
}

static ssize_t store_go_hispeed_load(struct cpufreq_interactive_tunables
		*tunables, const char *buf, size_t count)
{
	int ret;
	unsigned long val;

	ret = strict_strtoul(buf, 0, &val);
	if (ret < 0)
		return ret;
	tunables->go_hispeed_load = val;
	return count;
}

static ssize_t show_min_sample_time(struct cpufreq_interactive_tunables
		*tunables, char *buf)
{
	return sprintf(buf, "%lu\n", tunables->min_sample_time);
}

static ssize_t store_min_sample_time(struct cpufreq_interactive_tunables
		*tunables, const char *buf, size_t count)
{
	int ret;
	unsigned long val;

	ret = strict_strtoul(buf, 0, &val);
	if (ret < 0)
		return ret;
	tunables->min_sample_time = val;
	return count;
}

static ssize_t show_timer_rate(struct cpufreq_interactive_tunables *tunables,
		char *buf)
{
	return sprintf(buf, "%lu\n", tunables->timer_rate);
}

static ssize_t store_timer_rate(struct cpufreq_interactive_tunables *tunables,
		const char *buf, size_t count)
{
	int ret;
	unsigned long val;

	ret = strict_strtoul(buf, 0, &val);
	if (ret < 0)
		return ret;
	tunables->timer_rate = val;
	return count;
}

static ssize_t show_timer_slack(struct cpufreq_interactive_tunables *tunables,
		char *buf)
{
	return sprintf(buf, "%d\n", tunables->timer_slack_val);
}

static ssize_t store_timer_slack(struct cpufreq_interactive_tunables *tunables,
		const char *buf, size_t count)
{
	int ret;
	unsigned long val;

	ret = kstrtol(buf, 10, &val);
	if (ret < 0)
		return ret;

	tunables->timer_slack_val = val;
	return count;
}

static ssize_t show_boost(struct cpufreq_interactive_tunables *tunables,
			  char *buf)
{
	return sprintf(buf, "%d\n", tunables->boost_val);
}

static ssize_t store_boost(struct cpufreq_interactive_tunables *tunables,
			   const char *buf, size_t count)
{
	int ret;
	unsigned long val;

	ret = kstrtoul(buf, 0, &val);
	if (ret < 0)
		return ret;

	tunables->boost_val = val;

	if (tunables->boost_val) {
		trace_cpufreq_interactive_boost("on");
		cpufreq_interactive_boost();
	} else {
		tunables->boostpulse_endtime = ktime_to_us(ktime_get());
		trace_cpufreq_interactive_unboost("off");
	}

	return count;
}

static ssize_t store_boostpulse(struct cpufreq_interactive_tunables *tunables,
				const char *buf, size_t count)
{
	int ret;
	unsigned long val;

	ret = kstrtoul(buf, 0, &val);
	if (ret < 0)
		return ret;

	tunables->boostpulse_endtime = ktime_to_us(ktime_get()) +
		tunables->boostpulse_duration_val;
	trace_cpufreq_interactive_boost("pulse");
	cpufreq_interactive_boost();
	return count;
}

static ssize_t show_boostpulse_duration(struct cpufreq_interactive_tunables
		*tunables, char *buf)
{
	return sprintf(buf, "%d\n", tunables->boostpulse_duration_val);
}

static ssize_t store_boostpulse_duration(struct cpufreq_interactive_tunables
		*tunables, const char *buf, size_t count)
{
	int ret;
	unsigned long val;

	ret = kstrtoul(buf, 0, &val);
	if (ret < 0)
		return ret;

	tunables->boostpulse_duration_val = val;
	return count;
}

static ssize_t show_io_is_busy(struct cpufreq_interactive_tunables *tunables,
		char *buf)
{
	return sprintf(buf, "%u\n", tunables->io_is_busy);
}

static ssize_t store_io_is_busy(struct cpufreq_interactive_tunables *tunables,
		const char *buf, size_t count)
{
	int ret;
	unsigned long val;

	ret = kstrtoul(buf, 0, &val);
	if (ret < 0)
		return ret;
	tunables->io_is_busy = val;
	return count;
}

/*
 * Create show/store routines
 * - sys: One governor instance for complete SYSTEM
 * - pol: One governor instance per struct cpufreq_policy
 */
#define show_gov_pol_sys(file_name)					\
static ssize_t show_##file_name##_gov_sys				\
(struct kobject *kobj, struct attribute *attr, char *buf)		\
{									\
	return show_##file_name(common_tunables, buf);			\
}									\
									\
static ssize_t show_##file_name##_gov_pol				\
(struct cpufreq_policy *policy, char *buf)				\
{									\
	return show_##file_name(policy->governor_data, buf);		\
}

#define store_gov_pol_sys(file_name)					\
static ssize_t store_##file_name##_gov_sys				\
(struct kobject *kobj, struct attribute *attr, const char *buf,		\
	size_t count)							\
{									\
	return store_##file_name(common_tunables, buf, count);		\
}									\
									\
static ssize_t store_##file_name##_gov_pol				\
(struct cpufreq_policy *policy, const char *buf, size_t count)		\
{									\
	return store_##file_name(policy->governor_data, buf, count);	\
}

#define show_store_gov_pol_sys(file_name)				\
show_gov_pol_sys(file_name);						\
store_gov_pol_sys(file_name)

show_store_gov_pol_sys(target_loads);
show_store_gov_pol_sys(above_hispeed_delay);
show_store_gov_pol_sys(hispeed_freq);
show_store_gov_pol_sys(go_hispeed_load);
show_store_gov_pol_sys(min_sample_time);
show_store_gov_pol_sys(timer_rate);
show_store_gov_pol_sys(timer_slack);
show_store_gov_pol_sys(boost);
store_gov_pol_sys(boostpulse);
show_store_gov_pol_sys(boostpulse_duration);
show_store_gov_pol_sys(io_is_busy);

#define gov_sys_attr_rw(_name)						\
static struct global_attr _name##_gov_sys =				\
__ATTR(_name, 0644, show_##_name##_gov_sys, store_##_name##_gov_sys)

#define gov_pol_attr_rw(_name)						\
static struct freq_attr _name##_gov_pol =				\
__ATTR(_name, 0644, show_##_name##_gov_pol, store_##_name##_gov_pol)

#define gov_sys_pol_attr_rw(_name)					\
	gov_sys_attr_rw(_name);						\
	gov_pol_attr_rw(_name)

gov_sys_pol_attr_rw(target_loads);
gov_sys_pol_attr_rw(above_hispeed_delay);
gov_sys_pol_attr_rw(hispeed_freq);
gov_sys_pol_attr_rw(go_hispeed_load);
gov_sys_pol_attr_rw(min_sample_time);
gov_sys_pol_attr_rw(timer_rate);
gov_sys_pol_attr_rw(timer_slack);
gov_sys_pol_attr_rw(boost);
gov_sys_pol_attr_rw(boostpulse_duration);
gov_sys_pol_attr_rw(io_is_busy);

static struct global_attr boostpulse_gov_sys =
	__ATTR(boostpulse, 0200, NULL, store_boostpulse_gov_sys);

static struct freq_attr boostpulse_gov_pol =
	__ATTR(boostpulse, 0200, NULL, store_boostpulse_gov_pol);

/* One Governor instance for entire system */
static struct attribute *interactive_attributes_gov_sys[] = {
	&target_loads_gov_sys.attr,
	&above_hispeed_delay_gov_sys.attr,
	&hispeed_freq_gov_sys.attr,
	&go_hispeed_load_gov_sys.attr,
	&min_sample_time_gov_sys.attr,
	&timer_rate_gov_sys.attr,
	&timer_slack_gov_sys.attr,
	&boost_gov_sys.attr,
	&boostpulse_gov_sys.attr,
	&boostpulse_duration_gov_sys.attr,
	&io_is_busy_gov_sys.attr,
<<<<<<< HEAD
	NULL,
};

static struct attribute_group interactive_attr_group_gov_sys = {
	.attrs = interactive_attributes_gov_sys,
	.name = "interactive",
};

/* Per policy governor instance */
static struct attribute *interactive_attributes_gov_pol[] = {
	&target_loads_gov_pol.attr,
	&above_hispeed_delay_gov_pol.attr,
	&hispeed_freq_gov_pol.attr,
	&go_hispeed_load_gov_pol.attr,
	&min_sample_time_gov_pol.attr,
	&timer_rate_gov_pol.attr,
	&timer_slack_gov_pol.attr,
	&boost_gov_pol.attr,
	&boostpulse_gov_pol.attr,
	&boostpulse_duration_gov_pol.attr,
	&io_is_busy_gov_pol.attr,
	NULL,
};

static struct attribute_group interactive_attr_group_gov_pol = {
	.attrs = interactive_attributes_gov_pol,
	.name = "interactive",
};

=======
	NULL,
};

static struct attribute_group interactive_attr_group_gov_sys = {
	.attrs = interactive_attributes_gov_sys,
	.name = "interactive",
};

/* Per policy governor instance */
static struct attribute *interactive_attributes_gov_pol[] = {
	&target_loads_gov_pol.attr,
	&above_hispeed_delay_gov_pol.attr,
	&hispeed_freq_gov_pol.attr,
	&go_hispeed_load_gov_pol.attr,
	&min_sample_time_gov_pol.attr,
	&timer_rate_gov_pol.attr,
	&timer_slack_gov_pol.attr,
	&boost_gov_pol.attr,
	&boostpulse_gov_pol.attr,
	&boostpulse_duration_gov_pol.attr,
	&io_is_busy_gov_pol.attr,
	NULL,
};

static struct attribute_group interactive_attr_group_gov_pol = {
	.attrs = interactive_attributes_gov_pol,
	.name = "interactive",
};

>>>>>>> 47f73378
static struct attribute_group *get_sysfs_attr(void)
{
	if (have_governor_per_policy())
		return &interactive_attr_group_gov_pol;
	else
		return &interactive_attr_group_gov_sys;
}

static int cpufreq_interactive_idle_notifier(struct notifier_block *nb,
					     unsigned long val,
					     void *data)
{
	switch (val) {
	case IDLE_START:
		cpufreq_interactive_idle_start();
		break;
	case IDLE_END:
		cpufreq_interactive_idle_end();
		break;
	}

	return 0;
}

static struct notifier_block cpufreq_interactive_idle_nb = {
	.notifier_call = cpufreq_interactive_idle_notifier,
};

static int cpufreq_governor_interactive(struct cpufreq_policy *policy,
		unsigned int event)
{
	int rc;
	unsigned int j;
	struct cpufreq_interactive_cpuinfo *pcpu;
	struct cpufreq_frequency_table *freq_table;
	struct cpufreq_interactive_tunables *tunables;
<<<<<<< HEAD
=======
	unsigned long flags;
>>>>>>> 47f73378

	if (have_governor_per_policy())
		tunables = policy->governor_data;
	else
		tunables = common_tunables;

	WARN_ON(!tunables && (event != CPUFREQ_GOV_POLICY_INIT));

	switch (event) {
	case CPUFREQ_GOV_POLICY_INIT:
		if (have_governor_per_policy()) {
			WARN_ON(tunables);
		} else if (tunables) {
			tunables->usage_count++;
			policy->governor_data = tunables;
			return 0;
		}

		tunables = kzalloc(sizeof(*tunables), GFP_KERNEL);
		if (!tunables) {
			pr_err("%s: POLICY_INIT: kzalloc failed\n", __func__);
			return -ENOMEM;
		}

<<<<<<< HEAD
		rc = sysfs_create_group(get_governor_parent_kobj(policy),
				get_sysfs_attr());
		if (rc) {
			kfree(tunables);
			return rc;
		}

=======
>>>>>>> 47f73378
		tunables->usage_count = 1;
		tunables->above_hispeed_delay = default_above_hispeed_delay;
		tunables->nabove_hispeed_delay =
			ARRAY_SIZE(default_above_hispeed_delay);
		tunables->go_hispeed_load = DEFAULT_GO_HISPEED_LOAD;
		tunables->target_loads = default_target_loads;
		tunables->ntarget_loads = ARRAY_SIZE(default_target_loads);
		tunables->min_sample_time = DEFAULT_MIN_SAMPLE_TIME;
		tunables->timer_rate = DEFAULT_TIMER_RATE;
		tunables->boostpulse_duration_val = DEFAULT_MIN_SAMPLE_TIME;
		tunables->timer_slack_val = DEFAULT_TIMER_SLACK;

		spin_lock_init(&tunables->target_loads_lock);
		spin_lock_init(&tunables->above_hispeed_delay_lock);

<<<<<<< HEAD
		if (!policy->governor->initialized) {
			idle_notifier_register(&cpufreq_interactive_idle_nb);
			cpufreq_register_notifier(&cpufreq_notifier_block,
					CPUFREQ_TRANSITION_NOTIFIER);
		}

=======
>>>>>>> 47f73378
		policy->governor_data = tunables;
		if (!have_governor_per_policy())
			common_tunables = tunables;

<<<<<<< HEAD
		break;

	case CPUFREQ_GOV_POLICY_EXIT:
		if (!--tunables->usage_count) {
			if (policy->governor->initialized == 1) {
				cpufreq_unregister_notifier(&cpufreq_notifier_block,
						CPUFREQ_TRANSITION_NOTIFIER);
				idle_notifier_unregister(&cpufreq_interactive_idle_nb);
			}

=======
		rc = sysfs_create_group(get_governor_parent_kobj(policy),
				get_sysfs_attr());
		if (rc) {
			kfree(tunables);
			policy->governor_data = NULL;
			if (!have_governor_per_policy())
				common_tunables = NULL;
			return rc;
		}

		if (!policy->governor->initialized) {
			idle_notifier_register(&cpufreq_interactive_idle_nb);
			cpufreq_register_notifier(&cpufreq_notifier_block,
					CPUFREQ_TRANSITION_NOTIFIER);
		}

		break;

	case CPUFREQ_GOV_POLICY_EXIT:
		if (!--tunables->usage_count) {
			if (policy->governor->initialized == 1) {
				cpufreq_unregister_notifier(&cpufreq_notifier_block,
						CPUFREQ_TRANSITION_NOTIFIER);
				idle_notifier_unregister(&cpufreq_interactive_idle_nb);
			}

>>>>>>> 47f73378
			sysfs_remove_group(get_governor_parent_kobj(policy),
					get_sysfs_attr());
			kfree(tunables);
			common_tunables = NULL;
		}

		policy->governor_data = NULL;
		break;

	case CPUFREQ_GOV_START:
		mutex_lock(&gov_lock);

		freq_table = cpufreq_frequency_get_table(policy->cpu);
		if (!tunables->hispeed_freq)
			tunables->hispeed_freq = policy->max;

		for_each_cpu(j, policy->cpus) {
			pcpu = &per_cpu(cpuinfo, j);
			pcpu->policy = policy;
			pcpu->target_freq = policy->cur;
			pcpu->freq_table = freq_table;
			pcpu->floor_freq = pcpu->target_freq;
			pcpu->floor_validate_time =
				ktime_to_us(ktime_get());
			pcpu->hispeed_validate_time =
				pcpu->floor_validate_time;
			pcpu->max_freq = policy->max;
			down_write(&pcpu->enable_sem);
<<<<<<< HEAD
=======
			del_timer_sync(&pcpu->cpu_timer);
			del_timer_sync(&pcpu->cpu_slack_timer);
>>>>>>> 47f73378
			cpufreq_interactive_timer_start(tunables, j);
			pcpu->governor_enabled = 1;
			up_write(&pcpu->enable_sem);
		}

		mutex_unlock(&gov_lock);
		break;

	case CPUFREQ_GOV_STOP:
		mutex_lock(&gov_lock);
		for_each_cpu(j, policy->cpus) {
			pcpu = &per_cpu(cpuinfo, j);
			down_write(&pcpu->enable_sem);
			pcpu->governor_enabled = 0;
			del_timer_sync(&pcpu->cpu_timer);
			del_timer_sync(&pcpu->cpu_slack_timer);
			up_write(&pcpu->enable_sem);
		}

		mutex_unlock(&gov_lock);
		break;

	case CPUFREQ_GOV_LIMITS:
		if (policy->max < policy->cur)
			__cpufreq_driver_target(policy,
					policy->max, CPUFREQ_RELATION_H);
		else if (policy->min > policy->cur)
			__cpufreq_driver_target(policy,
					policy->min, CPUFREQ_RELATION_L);
		for_each_cpu(j, policy->cpus) {
			pcpu = &per_cpu(cpuinfo, j);

			down_read(&pcpu->enable_sem);
			if (pcpu->governor_enabled == 0) {
				up_read(&pcpu->enable_sem);
				continue;
			}

			spin_lock_irqsave(&pcpu->target_freq_lock, flags);
			if (policy->max < pcpu->target_freq)
				pcpu->target_freq = policy->max;
			else if (policy->min > pcpu->target_freq)
				pcpu->target_freq = policy->min;

			spin_unlock_irqrestore(&pcpu->target_freq_lock, flags);
			up_read(&pcpu->enable_sem);

			/* Reschedule timer only if policy->max is raised.
			 * Delete the timers, else the timer callback may
			 * return without re-arm the timer when failed
			 * acquire the semaphore. This race may cause timer
			 * stopped unexpectedly.
			 */
<<<<<<< HEAD
			del_timer_sync(&pcpu->cpu_timer);
			del_timer_sync(&pcpu->cpu_slack_timer);
			cpufreq_interactive_timer_start(tunables, j);
			up_write(&pcpu->enable_sem);
=======

			if (policy->max > pcpu->max_freq) {
				down_write(&pcpu->enable_sem);
				del_timer_sync(&pcpu->cpu_timer);
				del_timer_sync(&pcpu->cpu_slack_timer);
				cpufreq_interactive_timer_start(tunables, j);
				up_write(&pcpu->enable_sem);
			}

			pcpu->max_freq = policy->max;
>>>>>>> 47f73378
		}
		break;
	}
	return 0;
}

#ifndef CONFIG_CPU_FREQ_DEFAULT_GOV_INTERACTIVE
static
#endif
struct cpufreq_governor cpufreq_gov_interactive = {
	.name = "interactive",
	.governor = cpufreq_governor_interactive,
	.max_transition_latency = 10000000,
	.owner = THIS_MODULE,
};

static void cpufreq_interactive_nop_timer(unsigned long data)
{
}

static int __init cpufreq_interactive_init(void)
{
	unsigned int i;
	struct cpufreq_interactive_cpuinfo *pcpu;
	struct sched_param param = { .sched_priority = MAX_RT_PRIO-1 };

	/* Initalize per-cpu timers */
	for_each_possible_cpu(i) {
		pcpu = &per_cpu(cpuinfo, i);
		init_timer_deferrable(&pcpu->cpu_timer);
		pcpu->cpu_timer.function = cpufreq_interactive_timer;
		pcpu->cpu_timer.data = i;
		init_timer(&pcpu->cpu_slack_timer);
		pcpu->cpu_slack_timer.function = cpufreq_interactive_nop_timer;
		spin_lock_init(&pcpu->load_lock);
		spin_lock_init(&pcpu->target_freq_lock);
		init_rwsem(&pcpu->enable_sem);
	}

	spin_lock_init(&speedchange_cpumask_lock);
	mutex_init(&gov_lock);
	speedchange_task =
		kthread_create(cpufreq_interactive_speedchange_task, NULL,
			       "cfinteractive");
	if (IS_ERR(speedchange_task))
		return PTR_ERR(speedchange_task);

	sched_setscheduler_nocheck(speedchange_task, SCHED_FIFO, &param);
	get_task_struct(speedchange_task);

	/* NB: wake up so the thread does not look hung to the freezer */
	wake_up_process(speedchange_task);

	return cpufreq_register_governor(&cpufreq_gov_interactive);
}

#ifdef CONFIG_CPU_FREQ_DEFAULT_GOV_INTERACTIVE
fs_initcall(cpufreq_interactive_init);
#else
module_init(cpufreq_interactive_init);
#endif

static void __exit cpufreq_interactive_exit(void)
{
	cpufreq_unregister_governor(&cpufreq_gov_interactive);
	kthread_stop(speedchange_task);
	put_task_struct(speedchange_task);
}

module_exit(cpufreq_interactive_exit);

MODULE_AUTHOR("Mike Chan <mike@android.com>");
MODULE_DESCRIPTION("'cpufreq_interactive' - A cpufreq governor for "
	"Latency sensitive workloads");
MODULE_LICENSE("GPL");<|MERGE_RESOLUTION|>--- conflicted
+++ resolved
@@ -115,17 +115,10 @@
 	int timer_slack_val;
 	bool io_is_busy;
 };
-<<<<<<< HEAD
 
 /* For cases where we have single governor instance for system */
 struct cpufreq_interactive_tunables *common_tunables;
 
-=======
-
-/* For cases where we have single governor instance for system */
-struct cpufreq_interactive_tunables *common_tunables;
-
->>>>>>> 47f73378
 static struct attribute_group *get_sysfs_attr(void);
 
 static inline cputime64_t get_cpu_idle_time_jiffy(unsigned int cpu,
@@ -645,10 +638,7 @@
 		pcpu = &per_cpu(cpuinfo, i);
 		tunables = pcpu->policy->governor_data;
 
-<<<<<<< HEAD
-=======
 		spin_lock_irqsave(&pcpu->target_freq_lock, flags[1]);
->>>>>>> 47f73378
 		if (pcpu->target_freq < tunables->hispeed_freq) {
 			pcpu->target_freq = tunables->hispeed_freq;
 			cpumask_set_cpu(i, &speedchange_cpumask);
@@ -776,11 +766,7 @@
 		ret += sprintf(buf + ret, "%u%s", tunables->target_loads[i],
 			       i & 0x1 ? ":" : " ");
 
-<<<<<<< HEAD
-	ret += sprintf(buf + --ret, "\n");
-=======
 	sprintf(buf + ret - 1, "\n");
->>>>>>> 47f73378
 	spin_unlock_irqrestore(&tunables->target_loads_lock, flags);
 	return ret;
 }
@@ -820,11 +806,7 @@
 			       tunables->above_hispeed_delay[i],
 			       i & 0x1 ? ":" : " ");
 
-<<<<<<< HEAD
-	ret += sprintf(buf + --ret, "\n");
-=======
 	sprintf(buf + ret - 1, "\n");
->>>>>>> 47f73378
 	spin_unlock_irqrestore(&tunables->above_hispeed_delay_lock, flags);
 	return ret;
 }
@@ -1122,7 +1104,6 @@
 	&boostpulse_gov_sys.attr,
 	&boostpulse_duration_gov_sys.attr,
 	&io_is_busy_gov_sys.attr,
-<<<<<<< HEAD
 	NULL,
 };
 
@@ -1152,37 +1133,6 @@
 	.name = "interactive",
 };
 
-=======
-	NULL,
-};
-
-static struct attribute_group interactive_attr_group_gov_sys = {
-	.attrs = interactive_attributes_gov_sys,
-	.name = "interactive",
-};
-
-/* Per policy governor instance */
-static struct attribute *interactive_attributes_gov_pol[] = {
-	&target_loads_gov_pol.attr,
-	&above_hispeed_delay_gov_pol.attr,
-	&hispeed_freq_gov_pol.attr,
-	&go_hispeed_load_gov_pol.attr,
-	&min_sample_time_gov_pol.attr,
-	&timer_rate_gov_pol.attr,
-	&timer_slack_gov_pol.attr,
-	&boost_gov_pol.attr,
-	&boostpulse_gov_pol.attr,
-	&boostpulse_duration_gov_pol.attr,
-	&io_is_busy_gov_pol.attr,
-	NULL,
-};
-
-static struct attribute_group interactive_attr_group_gov_pol = {
-	.attrs = interactive_attributes_gov_pol,
-	.name = "interactive",
-};
-
->>>>>>> 47f73378
 static struct attribute_group *get_sysfs_attr(void)
 {
 	if (have_governor_per_policy())
@@ -1219,10 +1169,7 @@
 	struct cpufreq_interactive_cpuinfo *pcpu;
 	struct cpufreq_frequency_table *freq_table;
 	struct cpufreq_interactive_tunables *tunables;
-<<<<<<< HEAD
-=======
 	unsigned long flags;
->>>>>>> 47f73378
 
 	if (have_governor_per_policy())
 		tunables = policy->governor_data;
@@ -1247,16 +1194,6 @@
 			return -ENOMEM;
 		}
 
-<<<<<<< HEAD
-		rc = sysfs_create_group(get_governor_parent_kobj(policy),
-				get_sysfs_attr());
-		if (rc) {
-			kfree(tunables);
-			return rc;
-		}
-
-=======
->>>>>>> 47f73378
 		tunables->usage_count = 1;
 		tunables->above_hispeed_delay = default_above_hispeed_delay;
 		tunables->nabove_hispeed_delay =
@@ -1272,31 +1209,10 @@
 		spin_lock_init(&tunables->target_loads_lock);
 		spin_lock_init(&tunables->above_hispeed_delay_lock);
 
-<<<<<<< HEAD
-		if (!policy->governor->initialized) {
-			idle_notifier_register(&cpufreq_interactive_idle_nb);
-			cpufreq_register_notifier(&cpufreq_notifier_block,
-					CPUFREQ_TRANSITION_NOTIFIER);
-		}
-
-=======
->>>>>>> 47f73378
 		policy->governor_data = tunables;
 		if (!have_governor_per_policy())
 			common_tunables = tunables;
 
-<<<<<<< HEAD
-		break;
-
-	case CPUFREQ_GOV_POLICY_EXIT:
-		if (!--tunables->usage_count) {
-			if (policy->governor->initialized == 1) {
-				cpufreq_unregister_notifier(&cpufreq_notifier_block,
-						CPUFREQ_TRANSITION_NOTIFIER);
-				idle_notifier_unregister(&cpufreq_interactive_idle_nb);
-			}
-
-=======
 		rc = sysfs_create_group(get_governor_parent_kobj(policy),
 				get_sysfs_attr());
 		if (rc) {
@@ -1323,7 +1239,6 @@
 				idle_notifier_unregister(&cpufreq_interactive_idle_nb);
 			}
 
->>>>>>> 47f73378
 			sysfs_remove_group(get_governor_parent_kobj(policy),
 					get_sysfs_attr());
 			kfree(tunables);
@@ -1352,11 +1267,8 @@
 				pcpu->floor_validate_time;
 			pcpu->max_freq = policy->max;
 			down_write(&pcpu->enable_sem);
-<<<<<<< HEAD
-=======
 			del_timer_sync(&pcpu->cpu_timer);
 			del_timer_sync(&pcpu->cpu_slack_timer);
->>>>>>> 47f73378
 			cpufreq_interactive_timer_start(tunables, j);
 			pcpu->governor_enabled = 1;
 			up_write(&pcpu->enable_sem);
@@ -1410,12 +1322,6 @@
 			 * acquire the semaphore. This race may cause timer
 			 * stopped unexpectedly.
 			 */
-<<<<<<< HEAD
-			del_timer_sync(&pcpu->cpu_timer);
-			del_timer_sync(&pcpu->cpu_slack_timer);
-			cpufreq_interactive_timer_start(tunables, j);
-			up_write(&pcpu->enable_sem);
-=======
 
 			if (policy->max > pcpu->max_freq) {
 				down_write(&pcpu->enable_sem);
@@ -1426,7 +1332,6 @@
 			}
 
 			pcpu->max_freq = policy->max;
->>>>>>> 47f73378
 		}
 		break;
 	}
