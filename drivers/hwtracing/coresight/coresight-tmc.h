--- conflicted
+++ resolved
@@ -12,16 +12,6 @@
 #include <linux/miscdevice.h>
 #include <linux/mutex.h>
 #include <linux/refcount.h>
-#include <linux/coresight-cti.h>
-#include <linux/delay.h>
-#include <asm/cacheflush.h>
-#include <linux/of_address.h>
-#include <linux/amba/bus.h>
-#include <linux/usb_bam.h>
-#include <linux/msm-sps.h>
-#include <linux/usb/usb_qdss.h>
-
-#include "coresight-byte-cntr.h"
 
 #define TMC_RSZ			0x004
 #define TMC_STS			0x00c
@@ -100,8 +90,6 @@
 #define TMC_DEVID_AXIAW_VALID	BIT(16)
 #define TMC_DEVID_AXIAW_SHIFT	17
 #define TMC_DEVID_AXIAW_MASK	0x7f
-#define TMC_ETR_BAM_PIPE_INDEX	0
-#define TMC_ETR_BAM_NR_PIPES	2
 
 #define TMC_AUTH_NSID_MASK	GENMASK(1, 0)
 
@@ -148,38 +136,7 @@
 	ETR_MODE_CATU,		/* Use SG mechanism in CATU */
 };
 
-enum tmc_etr_out_mode {
-	TMC_ETR_OUT_MODE_NONE,
-	TMC_ETR_OUT_MODE_MEM,
-	TMC_ETR_OUT_MODE_USB,
-};
-
-static const char * const str_tmc_etr_out_mode[] = {
-	[TMC_ETR_OUT_MODE_NONE]		= "none",
-	[TMC_ETR_OUT_MODE_MEM]		= "mem",
-	[TMC_ETR_OUT_MODE_USB]		= "usb",
-};
-
-struct tmc_etr_bam_data {
-	struct sps_bam_props	props;
-	unsigned long		handle;
-	struct sps_pipe		*pipe;
-	struct sps_connect	connect;
-	uint32_t		src_pipe_idx;
-	unsigned long		dest;
-	uint32_t		dest_pipe_idx;
-	struct sps_mem_buffer	desc_fifo;
-	struct sps_mem_buffer	data_fifo;
-	bool			enable;
-};
 struct etr_buf_operations;
-
-struct etr_flat_buf {
-	struct device	*dev;
-	dma_addr_t	daddr;
-	void		*vaddr;
-	size_t		size;
-};
 
 /**
  * struct etr_buf - Details of the buffer used by ETR
@@ -244,23 +201,12 @@
 	u32			mode;
 	enum tmc_config_type	config_type;
 	enum tmc_mem_intf_width	memwidth;
-	struct mutex		mem_lock;
 	u32			trigger_cntr;
 	u32			etr_caps;
 	struct idr		idr;
 	struct mutex		idr_mutex;
 	struct etr_buf		*sysfs_buf;
 	struct etr_buf		*perf_buf;
-	struct coresight_csr	*csr;
-	const char		*csr_name;
-	bool			enable;
-	struct byte_cntr	*byte_cntr;
-	struct usb_qdss_ch	*usbch;
-	struct tmc_etr_bam_data	*bamdata;
-	bool			enable_to_bam;
-	struct coresight_cti	*cti_flush;
-	struct coresight_cti	*cti_reset;
-	enum tmc_etr_out_mode	out_mode;
 };
 
 struct etr_buf_operations {
@@ -322,27 +268,11 @@
 /* ETR functions */
 int tmc_read_prepare_etr(struct tmc_drvdata *drvdata);
 int tmc_read_unprepare_etr(struct tmc_drvdata *drvdata);
-<<<<<<< HEAD
-void tmc_free_etr_buf(struct etr_buf *etr_buf);
-void __tmc_etr_disable_to_bam(struct tmc_drvdata *drvdata);
-void tmc_etr_bam_disable(struct tmc_drvdata *drvdata);
-void usb_notifier(void *priv, unsigned int event, struct qdss_request *d_req,
-		  struct usb_qdss_ch *ch);
-int tmc_etr_bam_init(struct amba_device *adev,
-		     struct tmc_drvdata *drvdata);
-extern struct byte_cntr *byte_cntr_init(struct amba_device *adev,
-					struct tmc_drvdata *drvdata);
-int tmc_etr_enable_hw(struct tmc_drvdata *drvdata, struct etr_buf *etr_buf);
-=======
->>>>>>> 9ea491ae
 void tmc_etr_disable_hw(struct tmc_drvdata *drvdata);
 extern const struct coresight_ops tmc_etr_cs_ops;
 ssize_t tmc_etr_get_sysfs_trace(struct tmc_drvdata *drvdata,
 				loff_t pos, size_t len, char **bufpp);
-ssize_t tmc_etr_buf_get_data(struct etr_buf *etr_buf,
-				u64 offset, size_t len, char **bufpp);
-int tmc_etr_switch_mode(struct tmc_drvdata *drvdata, const char *out_mode);
-long tmc_sg_get_rwp_offset(struct tmc_drvdata *drvdata);
+
 
 #define TMC_REG_PAIR(name, lo_off, hi_off)				\
 static inline u64							\
