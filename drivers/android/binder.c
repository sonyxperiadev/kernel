--- conflicted
+++ resolved
@@ -1115,7 +1115,6 @@
 {
 	return policy == SCHED_FIFO || policy == SCHED_RR;
 }
-<<<<<<< HEAD
 
 static bool is_fair_policy(int policy)
 {
@@ -1135,27 +1134,6 @@
 		return MAX_USER_RT_PRIO - 1 - kernel_priority;
 }
 
-=======
-
-static bool is_fair_policy(int policy)
-{
-	return policy == SCHED_NORMAL || policy == SCHED_BATCH;
-}
-
-static bool binder_supported_policy(int policy)
-{
-	return is_fair_policy(policy) || is_rt_policy(policy);
-}
-
-static int to_userspace_prio(int policy, int kernel_priority)
-{
-	if (is_fair_policy(policy))
-		return PRIO_TO_NICE(kernel_priority);
-	else
-		return MAX_USER_RT_PRIO - 1 - kernel_priority;
-}
-
->>>>>>> 34f21ff3
 static int to_kernel_prio(int policy, int user_priority)
 {
 	if (is_fair_policy(policy))
@@ -3425,11 +3403,7 @@
 			binder_size_t parent_offset;
 			struct binder_fd_array_object *fda =
 				to_binder_fd_array_object(hdr);
-<<<<<<< HEAD
-			size_t num_valid = (buffer_offset - off_start_offset) *
-=======
 			size_t num_valid = (buffer_offset - off_start_offset) /
->>>>>>> 34f21ff3
 						sizeof(binder_size_t);
 			struct binder_buffer_object *parent =
 				binder_validate_ptr(target_proc, t->buffer,
@@ -3503,11 +3477,7 @@
 				t->buffer->user_data + sg_buf_offset;
 			sg_buf_offset += ALIGN(bp->length, sizeof(u64));
 
-<<<<<<< HEAD
-			num_valid = (buffer_offset - off_start_offset) *
-=======
 			num_valid = (buffer_offset - off_start_offset) /
->>>>>>> 34f21ff3
 					sizeof(binder_size_t);
 			ret = binder_fixup_parent(t, thread, bp,
 						  off_start_offset,
@@ -5236,10 +5206,6 @@
 		proc->default_priority.prio = NICE_TO_PRIO(0);
 	}
 
-<<<<<<< HEAD
-	binder_dev = container_of(filp->private_data, struct binder_device,
-				  miscdev);
-=======
 	/* binderfs stashes devices in i_private */
 	if (is_binderfs_device(nodp)) {
 		binder_dev = nodp->i_private;
@@ -5249,7 +5215,6 @@
 		binder_dev = container_of(filp->private_data,
 					  struct binder_device, miscdev);
 	}
->>>>>>> 34f21ff3
 	proc->context = &binder_dev->context;
 	binder_alloc_init(&proc->alloc);
 
