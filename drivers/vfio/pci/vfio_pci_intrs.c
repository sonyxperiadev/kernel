--- conflicted
+++ resolved
@@ -868,20 +868,14 @@
 				func = vfio_pci_set_err_trigger;
 			break;
 		}
-<<<<<<< HEAD
-=======
 		break;
->>>>>>> d525211f
 	case VFIO_PCI_REQ_IRQ_INDEX:
 		switch (flags & VFIO_IRQ_SET_ACTION_TYPE_MASK) {
 		case VFIO_IRQ_SET_ACTION_TRIGGER:
 			func = vfio_pci_set_req_trigger;
 			break;
 		}
-<<<<<<< HEAD
-=======
 		break;
->>>>>>> d525211f
 	}
 
 	if (!func)
