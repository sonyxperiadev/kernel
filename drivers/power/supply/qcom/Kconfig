menu "Qualcomm Technologies, Inc. Charger and Fuel Gauge support"

config QPNP_FG_GEN3
	tristate "QPNP GEN3 fuel gauge driver"
	depends on MFD_SPMI_PMIC
	help
	  Say Y here to enable the GEN3 Fuel Gauge driver. This adds support
	  for battery fuel gauging and state of charge of battery connected to
	  the fuel gauge. The state of charge is reported through a BMS power
	  supply property and also sends uevents when the capacity is updated.

config QPNP_FG_GEN4
	tristate "QPNP GEN4 fuel gauge driver"
	depends on MFD_SPMI_PMIC
	help
	  Say Y here to enable the GEN4 Fuel Gauge driver. This adds support
	  for battery fuel gauging and state of charge of battery connected to
	  the device that has QTI PMICs like PM8150B. The state of charge is
	  reported through a BMS power supply property and also sends uevents
	  when the capacity is updated.

<<<<<<< HEAD
=======
config QPNP_QG
	bool "QPNP Qgauge driver"
	depends on MFD_SPMI_PMIC
	help
	  Say Y here to enable the Qualcomm Technologies, Inc. QGauge driver
	  which uses the periodic sampling of the battery voltage and current
	  to determine the battery state-of-charge (SOC) and supports other
	  battery management features.

>>>>>>> d8914c3a
config SMB1351_USB_CHARGER
	tristate "smb1351 usb charger (with VBUS detection)"
	depends on I2C
	help
	 Say Y to enable support for the SMB1351 switching mode based charger.
	 The driver supports charging control (enable/disable) and
	 charge-current limiting. It also provides USB VBUS detection and
	 notification support. The driver controls SMB1351 via I2C and
	 supports device-tree interface.

config SMB1355_SLAVE_CHARGER
	tristate "SMB1355 Slave Battery Charger"
	depends on MFD_I2C_PMIC
	help
	  Say Y to include support for SMB1355 Battery Charger.
	  SMB1355 is a single phase 5A battery charger.
	  The driver supports charger enable/disable.
	  The driver reports the charger status via the power supply framework.
	  A charger status change triggers an IRQ via the device STAT pin.

config QPNP_SMB2
	tristate "SMB2 Battery Charger"
	depends on MFD_SPMI_PMIC
	help
	  Say Y to enables support for the SMB2 charging peripheral.
	  The QPNP SMB2 charger driver supports the charger peripheral
	  present in the PMICOBALT chip.
	  The power supply framework is used to communicate battery and
	  usb properties to userspace and other driver consumers such
	  as fuel gauge, USB, and USB-PD.
	  VBUS and VCONN regulators are registered for supporting OTG,
	  and powered Type-C cables respectively.

config QPNP_SMB5
	tristate "SMB5 Battery Charger"
	depends on MFD_SPMI_PMIC
	help
	  Say Y to enables support for the SMB5 charging peripheral.
	  The QPNP SMB5 charger driver supports the charger peripheral
	  present in the chip.
	  The power supply framework is used to communicate battery and
	  usb properties to userspace and other driver consumers such
	  as fuel gauge, USB, and USB-PD.
	  VBUS and VCONN regulators are registered for supporting OTG,
	  and powered Type-C cables respectively.

config SMB138X_CHARGER
	tristate "SMB138X Battery Charger"
	depends on MFD_I2C_PMIC
	help
	  Say Y to include support for SMB138X Battery Charger.
	  SMB1380 is a dual phase 6A battery charger, and SMB1381 is a single
	  phase 5A battery charger.
	  The driver supports charger enable/disable.
	  The driver reports the charger status via the power supply framework.
	  A charger status change triggers an IRQ via the device STAT pin.

config QPNP_QNOVO
	bool "QPNP QNOVO driver"
	depends on MFD_SPMI_PMIC
	help
	  Say Y here to enable the Qnovo pulse charging engine. Qnovo driver
	  accepts pulse parameters via sysfs entries and programs the hardware
	  module. It also allows userspace code to read diagnostics of voltage
	  and current measured during certain phases of the pulses.

config SMB1390_CHARGE_PUMP
	tristate "SMB1390 Charge Pump"
	depends on MFD_I2C_PMIC
	help
	  Say Y to include support for SMB1390 Charge Pump.
	  SMB1390 is a div2 charge pump capable of delivering 6A charge current
	  with very high efficiency.

endmenu<|MERGE_RESOLUTION|>--- conflicted
+++ resolved
@@ -19,8 +19,6 @@
 	  reported through a BMS power supply property and also sends uevents
 	  when the capacity is updated.
 
-<<<<<<< HEAD
-=======
 config QPNP_QG
 	bool "QPNP Qgauge driver"
 	depends on MFD_SPMI_PMIC
@@ -30,7 +28,6 @@
 	  to determine the battery state-of-charge (SOC) and supports other
 	  battery management features.
 
->>>>>>> d8914c3a
 config SMB1351_USB_CHARGER
 	tristate "smb1351 usb charger (with VBUS detection)"
 	depends on I2C
