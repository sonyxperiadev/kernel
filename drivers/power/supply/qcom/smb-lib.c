/* Copyright (c) 2016-2018 The Linux Foundation. All rights reserved.
 *
 * This program is free software; you can redistribute it and/or modify
 * it under the terms of the GNU General Public License version 2 and
 * only version 2 as published by the Free Software Foundation.
 *
 * This program is distributed in the hope that it will be useful,
 * but WITHOUT ANY WARRANTY; without even the implied warranty of
 * MERCHANTABILITY or FITNESS FOR A PARTICULAR PURPOSE.  See the
 * GNU General Public License for more details.
 */
/*
 * NOTE: This file has been modified by Sony Mobile Communications Inc.
 * Modifications are Copyright (c) 2017 Sony Mobile Communications Inc,
 * and licensed under the license of the file.
 */

#include <linux/device.h>
#include <linux/regmap.h>
#include <linux/delay.h>
#include <linux/iio/consumer.h>
#include <linux/power_supply.h>
#include <linux/regulator/driver.h>
#include <linux/qpnp/qpnp-revid.h>
#include <linux/irq.h>
#include <linux/pmic-voter.h>
#ifdef CONFIG_QPNP_SMBFG_NEWGEN_EXTENSION
#include <linux/input.h>
#include <linux/module.h>
#endif
#include "smb-lib.h"
#include "smb-reg.h"
#include "battery.h"
#include "step-chg-jeita.h"
#include "storm-watch.h"

#define smblib_err(chg, fmt, ...)		\
	pr_err("%s: %s: " fmt, chg->name,	\
		__func__, ##__VA_ARGS__)	\

#define smblib_dbg(chg, reason, fmt, ...)			\
	do {							\
		if (*chg->debug_mask & (reason))		\
			pr_info("%s: %s: " fmt, chg->name,	\
				__func__, ##__VA_ARGS__);	\
		else						\
			pr_debug("%s: %s: " fmt, chg->name,	\
				__func__, ##__VA_ARGS__);	\
	} while (0)

#ifdef CONFIG_QPNP_SMBFG_NEWGEN_EXTENSION
/* switch of APSD result to change SDP */
static int apsd_result_force_sdp;
module_param(apsd_result_force_sdp, int, 0644);
MODULE_PARM_DESC(apsd_result_force_sdp, "APSD result force SDP");
#endif

static bool is_secure(struct smb_charger *chg, int addr)
{
	if (addr == SHIP_MODE_REG || addr == FREQ_CLK_DIV_REG)
		return true;
	/* assume everything above 0xA0 is secure */
	return (bool)((addr & 0xFF) >= 0xA0);
}

int smblib_read(struct smb_charger *chg, u16 addr, u8 *val)
{
	unsigned int temp;
	int rc = 0;

	rc = regmap_read(chg->regmap, addr, &temp);
	if (rc >= 0)
		*val = (u8)temp;

	return rc;
}

int smblib_multibyte_read(struct smb_charger *chg, u16 addr, u8 *val,
				int count)
{
	return regmap_bulk_read(chg->regmap, addr, val, count);
}

int smblib_masked_write(struct smb_charger *chg, u16 addr, u8 mask, u8 val)
{
	int rc = 0;

	mutex_lock(&chg->write_lock);
	if (is_secure(chg, addr)) {
		rc = regmap_write(chg->regmap, (addr & 0xFF00) | 0xD0, 0xA5);
		if (rc < 0)
			goto unlock;
	}

	rc = regmap_update_bits(chg->regmap, addr, mask, val);

unlock:
	mutex_unlock(&chg->write_lock);
	return rc;
}

int smblib_write(struct smb_charger *chg, u16 addr, u8 val)
{
	int rc = 0;

	mutex_lock(&chg->write_lock);

	if (is_secure(chg, addr)) {
		rc = regmap_write(chg->regmap, (addr & ~(0xFF)) | 0xD0, 0xA5);
		if (rc < 0)
			goto unlock;
	}

	rc = regmap_write(chg->regmap, addr, val);

unlock:
	mutex_unlock(&chg->write_lock);
	return rc;
}

static int smblib_get_jeita_cc_delta(struct smb_charger *chg, int *cc_delta_ua)
{
	int rc, cc_minus_ua;
	u8 stat;

#ifdef CONFIG_QPNP_SMBFG_NEWGEN_EXTENSION
	if (chg->jeita_sw_ctl_en) {
		*cc_delta_ua = 0;
		return 0;
	}
#endif
	rc = smblib_read(chg, BATTERY_CHARGER_STATUS_2_REG, &stat);
	if (rc < 0) {
		smblib_err(chg, "Couldn't read BATTERY_CHARGER_STATUS_2 rc=%d\n",
			rc);
		return rc;
	}

	if (!(stat & BAT_TEMP_STATUS_SOFT_LIMIT_MASK)) {
		*cc_delta_ua = 0;
		return 0;
	}

	rc = smblib_get_charge_param(chg, &chg->param.jeita_cc_comp,
					&cc_minus_ua);
	if (rc < 0) {
		smblib_err(chg, "Couldn't get jeita cc minus rc=%d\n", rc);
		return rc;
	}

	*cc_delta_ua = -cc_minus_ua;
	return 0;
}

int smblib_icl_override(struct smb_charger *chg, bool override)
{
	int rc;

	rc = smblib_masked_write(chg, USBIN_LOAD_CFG_REG,
				ICL_OVERRIDE_AFTER_APSD_BIT,
				override ? ICL_OVERRIDE_AFTER_APSD_BIT : 0);
	if (rc < 0)
		smblib_err(chg, "Couldn't override ICL rc=%d\n", rc);

	return rc;
}

int smblib_stat_sw_override_cfg(struct smb_charger *chg, bool override)
{
	int rc;

	/* override  = 1, SW STAT override; override = 0, HW auto mode */
	rc = smblib_masked_write(chg, STAT_CFG_REG,
				STAT_SW_OVERRIDE_CFG_BIT,
				override ? STAT_SW_OVERRIDE_CFG_BIT : 0);
	if (rc < 0) {
		dev_err(chg->dev, "Couldn't configure SW STAT override rc=%d\n",
			rc);
		return rc;
	}

	return rc;
}

/********************
 * REGISTER GETTERS *
 ********************/

int smblib_get_charge_param(struct smb_charger *chg,
			    struct smb_chg_param *param, int *val_u)
{
	int rc = 0;
	u8 val_raw;

	rc = smblib_read(chg, param->reg, &val_raw);
	if (rc < 0) {
		smblib_err(chg, "%s: Couldn't read from 0x%04x rc=%d\n",
			param->name, param->reg, rc);
		return rc;
	}

	if (param->get_proc)
		*val_u = param->get_proc(param, val_raw);
	else
		*val_u = val_raw * param->step_u + param->min_u;
	smblib_dbg(chg, PR_REGISTER, "%s = %d (0x%02x)\n",
		   param->name, *val_u, val_raw);

	return rc;
}

int smblib_get_usb_suspend(struct smb_charger *chg, int *suspend)
{
	int rc = 0;
	u8 temp;

	rc = smblib_read(chg, USBIN_CMD_IL_REG, &temp);
	if (rc < 0) {
		smblib_err(chg, "Couldn't read USBIN_CMD_IL rc=%d\n", rc);
		return rc;
	}
	*suspend = temp & USBIN_SUSPEND_BIT;

	return rc;
}

struct apsd_result {
	const char * const name;
	const u8 bit;
	const enum power_supply_type pst;
};

enum {
	UNKNOWN,
	SDP,
	CDP,
	DCP,
	OCP,
	FLOAT,
	HVDCP2,
	HVDCP3,
	MAX_TYPES
};

#ifdef CONFIG_QPNP_SMBFG_NEWGEN_EXTENSION
static const struct apsd_result const smblib_apsd_results[] = {
	[UNKNOWN] = {
		.name	= "UNKNOWN_CHARGER",
		.bit	= 0,
		.pst	= POWER_SUPPLY_TYPE_UNKNOWN
	},
	[SDP] = {
		.name	= "USB_SDP_CHARGER",
		.bit	= SDP_CHARGER_BIT,
		.pst	= POWER_SUPPLY_TYPE_USB
	},
	[CDP] = {
		.name	= "USB_CDP_CHARGER",
		.bit	= CDP_CHARGER_BIT,
		.pst	= POWER_SUPPLY_TYPE_USB_CDP
	},
	[DCP] = {
		.name	= "USB_DCP_CHARGER",
		.bit	= DCP_CHARGER_BIT,
		.pst	= POWER_SUPPLY_TYPE_USB_DCP
	},
	[OCP] = {
		.name	= "USB_PROPRIETARY_CHARGER",
		.bit	= OCP_CHARGER_BIT,
		.pst	= POWER_SUPPLY_TYPE_USB_DCP
	},
	[FLOAT] = {
		.name	= "USB_FLOATED_CHARGER",
		.bit	= FLOAT_CHARGER_BIT,
		.pst	= POWER_SUPPLY_TYPE_USB_DCP
	},
	[HVDCP2] = {
		.name	= "USB_HVDCP_CHARGER",
		.bit	= DCP_CHARGER_BIT | QC_2P0_BIT,
		.pst	= POWER_SUPPLY_TYPE_USB_HVDCP
	},
	[HVDCP3] = {
		.name	= "USB_HVDCP_3_CHARGER",
		.bit	= DCP_CHARGER_BIT | QC_3P0_BIT,
		.pst	= POWER_SUPPLY_TYPE_USB_HVDCP_3,
	},
};
#else
static const struct apsd_result const smblib_apsd_results[] = {
	[UNKNOWN] = {
		.name	= "UNKNOWN",
		.bit	= 0,
		.pst	= POWER_SUPPLY_TYPE_UNKNOWN
	},
	[SDP] = {
		.name	= "SDP",
		.bit	= SDP_CHARGER_BIT,
		.pst	= POWER_SUPPLY_TYPE_USB
	},
	[CDP] = {
		.name	= "CDP",
		.bit	= CDP_CHARGER_BIT,
		.pst	= POWER_SUPPLY_TYPE_USB_CDP
	},
	[DCP] = {
		.name	= "DCP",
		.bit	= DCP_CHARGER_BIT,
		.pst	= POWER_SUPPLY_TYPE_USB_DCP
	},
	[OCP] = {
		.name	= "OCP",
		.bit	= OCP_CHARGER_BIT,
		.pst	= POWER_SUPPLY_TYPE_USB_DCP
	},
	[FLOAT] = {
		.name	= "FLOAT",
		.bit	= FLOAT_CHARGER_BIT,
		.pst	= POWER_SUPPLY_TYPE_USB_FLOAT
	},
	[HVDCP2] = {
		.name	= "HVDCP2",
		.bit	= DCP_CHARGER_BIT | QC_2P0_BIT,
		.pst	= POWER_SUPPLY_TYPE_USB_HVDCP
	},
	[HVDCP3] = {
		.name	= "HVDCP3",
		.bit	= DCP_CHARGER_BIT | QC_3P0_BIT,
		.pst	= POWER_SUPPLY_TYPE_USB_HVDCP_3,
	},
};
#endif

static const struct apsd_result *smblib_get_apsd_result(struct smb_charger *chg)
{
	int rc, i;
	u8 apsd_stat, stat;
	const struct apsd_result *result = &smblib_apsd_results[UNKNOWN];

	rc = smblib_read(chg, APSD_STATUS_REG, &apsd_stat);
	if (rc < 0) {
		smblib_err(chg, "Couldn't read APSD_STATUS rc=%d\n", rc);
		return result;
	}
	smblib_dbg(chg, PR_REGISTER, "APSD_STATUS = 0x%02x\n", apsd_stat);

	if (!(apsd_stat & APSD_DTC_STATUS_DONE_BIT))
		return result;

	rc = smblib_read(chg, APSD_RESULT_STATUS_REG, &stat);
	if (rc < 0) {
		smblib_err(chg, "Couldn't read APSD_RESULT_STATUS rc=%d\n",
			rc);
		return result;
	}
	stat &= APSD_RESULT_STATUS_MASK;

	for (i = 0; i < ARRAY_SIZE(smblib_apsd_results); i++) {
		if (smblib_apsd_results[i].bit == stat)
			result = &smblib_apsd_results[i];
	}

	if (apsd_stat & QC_CHARGER_BIT) {
		/* since its a qc_charger, either return HVDCP3 or HVDCP2 */
		if (result != &smblib_apsd_results[HVDCP3])
			result = &smblib_apsd_results[HVDCP2];
	}

#ifdef CONFIG_QPNP_SMBFG_NEWGEN_EXTENSION
	if (chg->typec_mode == POWER_SUPPLY_TYPEC_SINK_AUDIO_ADAPTER)
		result = &smblib_apsd_results[FLOAT];

	if (apsd_result_force_sdp) {
		if (result->bit != SDP_CHARGER_BIT &&
				result->bit != CDP_CHARGER_BIT) {
			smblib_err(chg, "APSD recognized as %s but read as SDP !!!!!!!\n",
					result->name);
			result = &smblib_apsd_results[SDP];
		}
	}

#endif
	return result;
}
#ifdef CONFIG_QPNP_SMBFG_NEWGEN_EXTENSION
const char *smblib_somc_get_charger_type(struct smb_charger *chg)
{
	const char *charger_type;
	const char *charger_type_pd_name = "USB_PD_CHARGER";
	const struct apsd_result *apsd_result;

	if (chg->pd_active) {
		charger_type = charger_type_pd_name;
	} else {
		apsd_result = smblib_get_apsd_result(chg);
		charger_type = apsd_result->name;
	}

	return charger_type;
}

static void determine_charger_type(struct smb_charger *chg)
{
	chg->charger_type_determined = true;
	power_supply_changed(chg->batt_psy);
}

#endif

/********************
 * REGISTER SETTERS *
 ********************/

static int chg_freq_list[] = {
	9600, 9600, 6400, 4800, 3800, 3200, 2700, 2400, 2100, 1900, 1700,
	1600, 1500, 1400, 1300, 1200,
};

int smblib_set_chg_freq(struct smb_chg_param *param,
				int val_u, u8 *val_raw)
{
	u8 i;

	if (val_u > param->max_u || val_u < param->min_u)
		return -EINVAL;

	/* Charger FSW is the configured freqency / 2 */
	val_u *= 2;
	for (i = 0; i < ARRAY_SIZE(chg_freq_list); i++) {
		if (chg_freq_list[i] == val_u)
			break;
	}
	if (i == ARRAY_SIZE(chg_freq_list)) {
		pr_err("Invalid frequency %d Hz\n", val_u / 2);
		return -EINVAL;
	}

	*val_raw = i;

	return 0;
}

static int smblib_set_opt_freq_buck(struct smb_charger *chg, int fsw_khz)
{
	union power_supply_propval pval = {0, };
	int rc = 0;

	rc = smblib_set_charge_param(chg, &chg->param.freq_buck, fsw_khz);
	if (rc < 0)
		dev_err(chg->dev, "Error in setting freq_buck rc=%d\n", rc);

	if (chg->mode == PARALLEL_MASTER && chg->pl.psy) {
		pval.intval = fsw_khz;
		/*
		 * Some parallel charging implementations may not have
		 * PROP_BUCK_FREQ property - they could be running
		 * with a fixed frequency
		 */
		power_supply_set_property(chg->pl.psy,
				POWER_SUPPLY_PROP_BUCK_FREQ, &pval);
	}

	return rc;
}

int smblib_set_charge_param(struct smb_charger *chg,
			    struct smb_chg_param *param, int val_u)
{
	int rc = 0;
	u8 val_raw;

	if (param->set_proc) {
		rc = param->set_proc(param, val_u, &val_raw);
		if (rc < 0)
			return -EINVAL;
	} else {
		if (val_u > param->max_u || val_u < param->min_u) {
			smblib_err(chg, "%s: %d is out of range [%d, %d]\n",
				param->name, val_u, param->min_u, param->max_u);
			return -EINVAL;
		}

		val_raw = (val_u - param->min_u) / param->step_u;
	}

	rc = smblib_write(chg, param->reg, val_raw);
	if (rc < 0) {
		smblib_err(chg, "%s: Couldn't write 0x%02x to 0x%04x rc=%d\n",
			param->name, val_raw, param->reg, rc);
		return rc;
	}

	smblib_dbg(chg, PR_REGISTER, "%s = %d (0x%02x)\n",
		   param->name, val_u, val_raw);

	return rc;
}

int smblib_set_usb_suspend(struct smb_charger *chg, bool suspend)
{
	int rc = 0;
	int irq = chg->irq_info[USBIN_ICL_CHANGE_IRQ].irq;

	if (suspend && irq) {
		if (chg->usb_icl_change_irq_enabled) {
			disable_irq_nosync(irq);
			chg->usb_icl_change_irq_enabled = false;
		}
	}

#ifdef CONFIG_QPNP_SMBFG_NEWGEN_EXTENSION
	/* WA for outbreak of icl charge irq during suspneded */
	rc = smblib_masked_write(chg, USBIN_AICL_OPTIONS_CFG_REG,
				 USBIN_AICL_RERUN_EN_BIT,
				 suspend ? 0 : USBIN_AICL_RERUN_EN_BIT);
	if (rc < 0) {
		smblib_err(chg, "Couldn't set AICL rerun en bit rc=%d\n", rc);
		return rc;
	}
#endif
	rc = smblib_masked_write(chg, USBIN_CMD_IL_REG, USBIN_SUSPEND_BIT,
				 suspend ? USBIN_SUSPEND_BIT : 0);
	if (rc < 0)
		smblib_err(chg, "Couldn't write %s to USBIN_SUSPEND_BIT rc=%d\n",
			suspend ? "suspend" : "resume", rc);

	if (!suspend && irq) {
		if (!chg->usb_icl_change_irq_enabled) {
			enable_irq(irq);
			chg->usb_icl_change_irq_enabled = true;
		}
	}

	return rc;
}

int smblib_set_dc_suspend(struct smb_charger *chg, bool suspend)
{
	int rc = 0;

#ifdef CONFIG_QPNP_SMBFG_NEWGEN_EXTENSION
	/* WA for outbreak of icl charge irq during suspneded */
	rc = smblib_masked_write(chg, DCIN_AICL_OPTIONS_CFG_REG,
				 DCIN_AICL_RERUN_EN_BIT,
				 suspend ? 0 : DCIN_AICL_RERUN_EN_BIT);
	if (rc < 0) {
		smblib_err(chg, "Couldn't set AICL rerun en bit rc=%d\n", rc);
		return rc;
	}
#endif
	rc = smblib_masked_write(chg, DCIN_CMD_IL_REG, DCIN_SUSPEND_BIT,
				 suspend ? DCIN_SUSPEND_BIT : 0);
	if (rc < 0)
		smblib_err(chg, "Couldn't write %s to DCIN_SUSPEND_BIT rc=%d\n",
			suspend ? "suspend" : "resume", rc);

	return rc;
}

static int smblib_set_adapter_allowance(struct smb_charger *chg,
					u8 allowed_voltage)
{
	int rc = 0;

	/* PM660 only support max. 9V */
	if (chg->smb_version == PM660_SUBTYPE) {
		switch (allowed_voltage) {
		case USBIN_ADAPTER_ALLOW_12V:
		case USBIN_ADAPTER_ALLOW_9V_TO_12V:
			allowed_voltage = USBIN_ADAPTER_ALLOW_9V;
			break;
		case USBIN_ADAPTER_ALLOW_5V_OR_12V:
		case USBIN_ADAPTER_ALLOW_5V_OR_9V_TO_12V:
			allowed_voltage = USBIN_ADAPTER_ALLOW_5V_OR_9V;
			break;
		case USBIN_ADAPTER_ALLOW_5V_TO_12V:
			allowed_voltage = USBIN_ADAPTER_ALLOW_5V_TO_9V;
			break;
		}
	}

	rc = smblib_write(chg, USBIN_ADAPTER_ALLOW_CFG_REG, allowed_voltage);
	if (rc < 0) {
		smblib_err(chg, "Couldn't write 0x%02x to USBIN_ADAPTER_ALLOW_CFG rc=%d\n",
			allowed_voltage, rc);
		return rc;
	}

	return rc;
}

#define MICRO_5V	5000000
#define MICRO_9V	9000000
#define MICRO_12V	12000000
static int smblib_set_usb_pd_allowed_voltage(struct smb_charger *chg,
					int min_allowed_uv, int max_allowed_uv)
{
	int rc;
	u8 allowed_voltage;

	if (min_allowed_uv == MICRO_5V && max_allowed_uv == MICRO_5V) {
		allowed_voltage = USBIN_ADAPTER_ALLOW_5V;
		smblib_set_opt_freq_buck(chg, chg->chg_freq.freq_5V);
	} else if (min_allowed_uv == MICRO_9V && max_allowed_uv == MICRO_9V) {
		allowed_voltage = USBIN_ADAPTER_ALLOW_9V;
		smblib_set_opt_freq_buck(chg, chg->chg_freq.freq_9V);
	} else if (min_allowed_uv == MICRO_12V && max_allowed_uv == MICRO_12V) {
		allowed_voltage = USBIN_ADAPTER_ALLOW_12V;
		smblib_set_opt_freq_buck(chg, chg->chg_freq.freq_12V);
	} else if (min_allowed_uv < MICRO_9V && max_allowed_uv <= MICRO_9V) {
		allowed_voltage = USBIN_ADAPTER_ALLOW_5V_TO_9V;
	} else if (min_allowed_uv < MICRO_9V && max_allowed_uv <= MICRO_12V) {
		allowed_voltage = USBIN_ADAPTER_ALLOW_5V_TO_12V;
	} else if (min_allowed_uv < MICRO_12V && max_allowed_uv <= MICRO_12V) {
		allowed_voltage = USBIN_ADAPTER_ALLOW_9V_TO_12V;
	} else {
		smblib_err(chg, "invalid allowed voltage [%d, %d]\n",
			min_allowed_uv, max_allowed_uv);
		return -EINVAL;
	}

	rc = smblib_set_adapter_allowance(chg, allowed_voltage);
	if (rc < 0) {
		smblib_err(chg, "Couldn't configure adapter allowance rc=%d\n",
				rc);
		return rc;
	}

	return rc;
}

/********************
 * HELPER FUNCTIONS *
 ********************/
static int smblib_request_dpdm(struct smb_charger *chg, bool enable)
{
	int rc = 0;

	/* fetch the DPDM regulator */
	if (!chg->dpdm_reg && of_get_property(chg->dev->of_node,
				"dpdm-supply", NULL)) {
		chg->dpdm_reg = devm_regulator_get(chg->dev, "dpdm");
		if (IS_ERR(chg->dpdm_reg)) {
			rc = PTR_ERR(chg->dpdm_reg);
			smblib_err(chg, "Couldn't get dpdm regulator rc=%d\n",
					rc);
			chg->dpdm_reg = NULL;
			return rc;
		}
	}

	if (enable) {
		if (chg->dpdm_reg && !regulator_is_enabled(chg->dpdm_reg)) {
			smblib_dbg(chg, PR_MISC, "enabling DPDM regulator\n");
			rc = regulator_enable(chg->dpdm_reg);
			if (rc < 0)
				smblib_err(chg,
					"Couldn't enable dpdm regulator rc=%d\n",
					rc);
		}
	} else {
		if (chg->dpdm_reg && regulator_is_enabled(chg->dpdm_reg)) {
			smblib_dbg(chg, PR_MISC, "disabling DPDM regulator\n");
			rc = regulator_disable(chg->dpdm_reg);
			if (rc < 0)
				smblib_err(chg,
					"Couldn't disable dpdm regulator rc=%d\n",
					rc);
		}
	}

	return rc;
}

static void smblib_rerun_apsd(struct smb_charger *chg)
{
	int rc;

	smblib_dbg(chg, PR_MISC, "re-running APSD\n");
	if (chg->wa_flags & QC_AUTH_INTERRUPT_WA_BIT) {
		rc = smblib_masked_write(chg,
				USBIN_SOURCE_CHANGE_INTRPT_ENB_REG,
				AUTH_IRQ_EN_CFG_BIT, AUTH_IRQ_EN_CFG_BIT);
		if (rc < 0)
			smblib_err(chg, "Couldn't enable HVDCP auth IRQ rc=%d\n",
									rc);
	}

	rc = smblib_masked_write(chg, CMD_APSD_REG,
				APSD_RERUN_BIT, APSD_RERUN_BIT);
	if (rc < 0)
		smblib_err(chg, "Couldn't re-run APSD rc=%d\n", rc);
}

static const struct apsd_result *smblib_update_usb_type(struct smb_charger *chg)
{
	const struct apsd_result *apsd_result = smblib_get_apsd_result(chg);

	/* if PD is active, APSD is disabled so won't have a valid result */
	if (chg->pd_active) {
		chg->real_charger_type = POWER_SUPPLY_TYPE_USB_PD;
	} else {
		/*
		 * Update real charger type only if its not FLOAT
		 * detected as as SDP
		 */
		if (!(apsd_result->pst == POWER_SUPPLY_TYPE_USB_FLOAT &&
			chg->real_charger_type == POWER_SUPPLY_TYPE_USB))
		chg->real_charger_type = apsd_result->pst;
	}

	smblib_dbg(chg, PR_MISC, "APSD=%s PD=%d\n",
					apsd_result->name, chg->pd_active);
	return apsd_result;
}

static int smblib_notifier_call(struct notifier_block *nb,
		unsigned long ev, void *v)
{
	struct power_supply *psy = v;
	struct smb_charger *chg = container_of(nb, struct smb_charger, nb);

	if (!strcmp(psy->desc->name, "bms")) {
		if (!chg->bms_psy)
			chg->bms_psy = psy;
		if (ev == PSY_EVENT_PROP_CHANGED)
			schedule_work(&chg->bms_update_work);
	}

	if (!chg->pl.psy && !strcmp(psy->desc->name, "parallel")) {
		chg->pl.psy = psy;
		schedule_work(&chg->pl_update_work);
	}

	return NOTIFY_OK;
}

static int smblib_register_notifier(struct smb_charger *chg)
{
	int rc;

	chg->nb.notifier_call = smblib_notifier_call;
	rc = power_supply_reg_notifier(&chg->nb);
	if (rc < 0) {
		smblib_err(chg, "Couldn't register psy notifier rc = %d\n", rc);
		return rc;
	}

	return 0;
}

int smblib_mapping_soc_from_field_value(struct smb_chg_param *param,
					     int val_u, u8 *val_raw)
{
	if (val_u > param->max_u || val_u < param->min_u)
		return -EINVAL;

	*val_raw = val_u << 1;

	return 0;
}

int smblib_mapping_cc_delta_to_field_value(struct smb_chg_param *param,
					   u8 val_raw)
{
	int val_u  = val_raw * param->step_u + param->min_u;

	if (val_u > param->max_u)
		val_u -= param->max_u * 2;

	return val_u;
}

int smblib_mapping_cc_delta_from_field_value(struct smb_chg_param *param,
					     int val_u, u8 *val_raw)
{
	if (val_u > param->max_u || val_u < param->min_u - param->max_u)
		return -EINVAL;

	val_u += param->max_u * 2 - param->min_u;
	val_u %= param->max_u * 2;
	*val_raw = val_u / param->step_u;

	return 0;
}

static void smblib_uusb_removal(struct smb_charger *chg)
{
	int rc;
	struct smb_irq_data *data;
	struct storm_watch *wdata;

	cancel_delayed_work_sync(&chg->pl_enable_work);

	rc = smblib_request_dpdm(chg, false);
	if (rc < 0)
		smblib_err(chg, "Couldn't to disable DPDM rc=%d\n", rc);

	if (chg->wa_flags & BOOST_BACK_WA) {
		data = chg->irq_info[SWITCH_POWER_OK_IRQ].irq_data;
		if (data) {
			wdata = &data->storm_data;
			update_storm_count(wdata, WEAK_CHG_STORM_COUNT);
			vote(chg->usb_icl_votable, BOOST_BACK_VOTER, false, 0);
			vote(chg->usb_icl_votable, WEAK_CHARGER_VOTER,
					false, 0);
		}
	}
	vote(chg->pl_disable_votable, PL_DELAY_VOTER, true, 0);
	vote(chg->awake_votable, PL_DELAY_VOTER, false, 0);

	/* reset both usbin current and voltage votes */
	vote(chg->pl_enable_votable_indirect, USBIN_I_VOTER, false, 0);
	vote(chg->pl_enable_votable_indirect, USBIN_V_VOTER, false, 0);
	vote(chg->usb_icl_votable, SW_QC3_VOTER, false, 0);
	vote(chg->usb_icl_votable, USBIN_USBIN_BOOST_VOTER, false, 0);
	vote(chg->usb_icl_votable, HVDCP2_ICL_VOTER, false, 0);
	vote(chg->hvdcp_hw_inov_dis_votable, OV_VOTER, false, 0);

	cancel_delayed_work_sync(&chg->hvdcp_detect_work);

	if (chg->wa_flags & QC_AUTH_INTERRUPT_WA_BIT) {
		/* re-enable AUTH_IRQ_EN_CFG_BIT */
		rc = smblib_masked_write(chg,
				USBIN_SOURCE_CHANGE_INTRPT_ENB_REG,
				AUTH_IRQ_EN_CFG_BIT, AUTH_IRQ_EN_CFG_BIT);
		if (rc < 0)
			smblib_err(chg,
				"Couldn't enable QC auth setting rc=%d\n", rc);
	}

	/* reconfigure allowed voltage for HVDCP */
	rc = smblib_set_adapter_allowance(chg,
			USBIN_ADAPTER_ALLOW_5V_OR_9V_TO_12V);
	if (rc < 0)
		smblib_err(chg, "Couldn't set USBIN_ADAPTER_ALLOW_5V_OR_9V_TO_12V rc=%d\n",
			rc);

	chg->voltage_min_uv = MICRO_5V;
	chg->voltage_max_uv = MICRO_5V;
	chg->usb_icl_delta_ua = 0;
	chg->pulse_cnt = 0;
	chg->uusb_apsd_rerun_done = false;

	/* clear USB ICL vote for USB_PSY_VOTER */
	rc = vote(chg->usb_icl_votable, USB_PSY_VOTER, false, 0);
	if (rc < 0)
		smblib_err(chg, "Couldn't un-vote for USB ICL rc=%d\n", rc);

	/* clear USB ICL vote for DCP_VOTER */
	rc = vote(chg->usb_icl_votable, DCP_VOTER, false, 0);
	if (rc < 0)
		smblib_err(chg,
			"Couldn't un-vote DCP from USB ICL rc=%d\n", rc);
}

void smblib_suspend_on_debug_battery(struct smb_charger *chg)
{
	int rc;
	union power_supply_propval val;

	if (!chg->suspend_input_on_debug_batt)
		return;

	rc = power_supply_get_property(chg->bms_psy,
			POWER_SUPPLY_PROP_DEBUG_BATTERY, &val);
	if (rc < 0) {
		smblib_err(chg, "Couldn't get debug battery prop rc=%d\n", rc);
		return;
	}

	vote(chg->usb_icl_votable, DEBUG_BOARD_VOTER, val.intval, 0);
	vote(chg->dc_suspend_votable, DEBUG_BOARD_VOTER, val.intval, 0);
	if (val.intval)
		pr_info("Input suspended: Fake battery\n");
}

int smblib_rerun_apsd_if_required(struct smb_charger *chg)
{
	union power_supply_propval val;
	int rc;
#ifdef CONFIG_QPNP_SMBFG_NEWGEN_EXTENSION
	const struct apsd_result *apsd_result;
#endif

	rc = smblib_get_prop_usb_present(chg, &val);
	if (rc < 0) {
		smblib_err(chg, "Couldn't get usb present rc = %d\n", rc);
		return rc;
	}

	if (!val.intval)
		return 0;

#ifdef CONFIG_QPNP_SMBFG_NEWGEN_EXTENSION
	apsd_result = smblib_get_apsd_result(chg);
	if (apsd_result->pst == POWER_SUPPLY_TYPE_USB ||
		apsd_result->pst == POWER_SUPPLY_TYPE_USB_CDP) {
		goto skip_typec_reconnection;
	}
	smblib_dbg(chg, PR_SOMC, "start type-c reconnection (%s)\n",
			apsd_result->name);

	rc = smblib_masked_write(chg,
				TYPE_C_INTRPT_ENB_SOFTWARE_CTRL_REG,
				TYPEC_DISABLE_CMD_BIT,
				TYPEC_DISABLE_CMD_BIT);
	if (rc < 0)
		smblib_err(chg, "Couldn't disable type-c rc=%d\n", rc);

	/* wait for the adapter to turn off VBUS */
	msleep(400);

	rc = smblib_masked_write(chg,
				TYPE_C_INTRPT_ENB_SOFTWARE_CTRL_REG,
				TYPEC_DISABLE_CMD_BIT, 0);
	if (rc < 0)
		smblib_err(chg, "Couldn't enable type-c rc=%d\n", rc);

	/* wait for type-c detection to complete */
	msleep(200);
	smblib_dbg(chg, PR_SOMC, "complete type-c reconnection\n");

skip_typec_reconnection:
#endif
	rc = smblib_request_dpdm(chg, true);
	if (rc < 0)
		smblib_err(chg, "Couldn't to enable DPDM rc=%d\n", rc);

	chg->uusb_apsd_rerun_done = true;
	smblib_rerun_apsd(chg);

	return 0;
}

static int smblib_get_hw_pulse_cnt(struct smb_charger *chg, int *count)
{
	int rc;
	u8 val[2];

	switch (chg->smb_version) {
	case PMI8998_SUBTYPE:
		rc = smblib_read(chg, QC_PULSE_COUNT_STATUS_REG, val);
		if (rc) {
			pr_err("failed to read QC_PULSE_COUNT_STATUS_REG rc=%d\n",
					rc);
			return rc;
		}
		*count = val[0] & QC_PULSE_COUNT_MASK;
		break;
	case PM660_SUBTYPE:
		rc = smblib_multibyte_read(chg,
				QC_PULSE_COUNT_STATUS_1_REG, val, 2);
		if (rc) {
			pr_err("failed to read QC_PULSE_COUNT_STATUS_1_REG rc=%d\n",
					rc);
			return rc;
		}
		*count = (val[1] << 8) | val[0];
		break;
	default:
		smblib_dbg(chg, PR_PARALLEL, "unknown SMB chip %d\n",
				chg->smb_version);
		return -EINVAL;
	}

	return 0;
}

static int smblib_get_pulse_cnt(struct smb_charger *chg, int *count)
{
	int rc;

	/* Use software based pulse count if HW INOV is disabled */
	if (get_effective_result(chg->hvdcp_hw_inov_dis_votable) > 0) {
		*count = chg->pulse_cnt;
		return 0;
	}

	/* Use h/w pulse count if autonomous mode is enabled */
	rc = smblib_get_hw_pulse_cnt(chg, count);
	if (rc < 0)
		smblib_err(chg, "failed to read h/w pulse count rc=%d\n", rc);

	return rc;
}

#define USBIN_25MA	25000
#define USBIN_100MA	100000
#define USBIN_150MA	150000
#define USBIN_500MA	500000
#define USBIN_900MA	900000
#ifdef CONFIG_QPNP_SMBFG_NEWGEN_EXTENSION
#define USBIN_50MA	50000
#define USBIN_75MA	75000
#define USBIN_1000MA	1000000
#define USBIN_1500MA	1500000
#define USBIN_3000MA	3000000
#endif

#ifndef CONFIG_QPNP_SMBFG_NEWGEN_EXTENSION
static int set_sdp_current(struct smb_charger *chg, int icl_ua)
{
	int rc;
	u8 icl_options;
	const struct apsd_result *apsd_result = smblib_get_apsd_result(chg);

	/* power source is SDP */
	switch (icl_ua) {
	case USBIN_100MA:
		/* USB 2.0 100mA */
		icl_options = 0;
		break;
	case USBIN_150MA:
		/* USB 3.0 150mA */
		icl_options = CFG_USB3P0_SEL_BIT;
		break;
	case USBIN_500MA:
		/* USB 2.0 500mA */
		icl_options = USB51_MODE_BIT;
		break;
	case USBIN_900MA:
		/* USB 3.0 900mA */
		icl_options = CFG_USB3P0_SEL_BIT | USB51_MODE_BIT;
		break;
	default:
		smblib_err(chg, "ICL %duA isn't supported for SDP\n", icl_ua);
		return -EINVAL;
	}

	if (chg->real_charger_type == POWER_SUPPLY_TYPE_USB &&
		apsd_result->pst == POWER_SUPPLY_TYPE_USB_FLOAT) {
		/*
		 * change the float charger configuration to SDP, if this
		 * is the case of SDP being detected as FLOAT
		 */
		rc = smblib_masked_write(chg, USBIN_OPTIONS_2_CFG_REG,
			FORCE_FLOAT_SDP_CFG_BIT, FORCE_FLOAT_SDP_CFG_BIT);
		if (rc < 0) {
			smblib_err(chg, "Couldn't set float ICL options rc=%d\n",
						rc);
			return rc;
		}
	}

	rc = smblib_masked_write(chg, USBIN_ICL_OPTIONS_REG,
		CFG_USB3P0_SEL_BIT | USB51_MODE_BIT, icl_options);
	if (rc < 0) {
		smblib_err(chg, "Couldn't set ICL options rc=%d\n", rc);
		return rc;
	}

	return rc;
}
#endif

static int get_sdp_current(struct smb_charger *chg, int *icl_ua)
{
	int rc;
	u8 icl_options;
	bool usb3 = false;

	rc = smblib_read(chg, USBIN_ICL_OPTIONS_REG, &icl_options);
	if (rc < 0) {
		smblib_err(chg, "Couldn't get ICL options rc=%d\n", rc);
		return rc;
	}

	usb3 = (icl_options & CFG_USB3P0_SEL_BIT);

	if (icl_options & USB51_MODE_BIT)
		*icl_ua = usb3 ? USBIN_900MA : USBIN_500MA;
	else
		*icl_ua = usb3 ? USBIN_150MA : USBIN_100MA;

	return rc;
}

int smblib_set_icl_current(struct smb_charger *chg, int icl_ua)
{
	int rc = 0;
	bool override;
#ifdef CONFIG_QPNP_SMBFG_NEWGEN_EXTENSION
	u8 reg;
	bool icl_setting_again = false;
#endif

	/* suspend and return if 25mA or less is requested */
	if (icl_ua <= USBIN_25MA)
		return smblib_set_usb_suspend(chg, true);

	if (icl_ua == INT_MAX)
		goto override_suspend_config;

	/* configure current */
#ifndef CONFIG_QPNP_SMBFG_NEWGEN_EXTENSION
	if (chg->typec_mode == POWER_SUPPLY_TYPEC_SOURCE_DEFAULT
		&& (chg->real_charger_type == POWER_SUPPLY_TYPE_USB)) {
		rc = set_sdp_current(chg, icl_ua);
		if (rc < 0) {
			smblib_err(chg, "Couldn't set SDP ICL rc=%d\n", rc);
			goto enable_icl_changed_interrupt;
		}
	} else {
		set_sdp_current(chg, 100000);
		rc = smblib_set_charge_param(chg, &chg->param.usb_icl, icl_ua);
		if (rc < 0) {
			smblib_err(chg, "Couldn't set HC ICL rc=%d\n", rc);
			goto enable_icl_changed_interrupt;
		}
	}
#endif
#ifdef CONFIG_QPNP_SMBFG_NEWGEN_EXTENSION
	smblib_dbg(chg, PR_MISC, "set icl %d uA on callback\n", icl_ua);

	rc = smblib_read(chg, USBIN_CMD_IL_REG, &reg);
	if (rc < 0) {
		smblib_err(chg, "Couldn't read USBIN_CMD_IL rc=%d\n", rc);
		goto enable_icl_changed_interrupt;
	}

	if ((reg & USBIN_SUSPEND_BIT) &&
				(icl_ua > USBIN_75MA)) {
		icl_setting_again = true;
		rc = smblib_set_charge_param(chg, &chg->param.usb_icl,
					USBIN_75MA);
	} else {
		rc = smblib_set_charge_param(chg, &chg->param.usb_icl,
					icl_ua);
	}
#endif

override_suspend_config:
	/* determine if override needs to be enforced */
	override = true;
#ifndef CONFIG_QPNP_SMBFG_NEWGEN_EXTENSION
	if (icl_ua == INT_MAX) {
		/* remove override if no voters - hw defaults is desired */
		override = false;
	} else if (chg->typec_mode == POWER_SUPPLY_TYPEC_SOURCE_DEFAULT) {
		if (chg->real_charger_type == POWER_SUPPLY_TYPE_USB)
			/* For std cable with type = SDP never override */
			override = false;
		else if (chg->real_charger_type == POWER_SUPPLY_TYPE_USB_CDP
			&& icl_ua == 1500000)
			/*
			 * For std cable with type = CDP override only if
			 * current is not 1500mA
			 */
			override = false;
	}
#endif

	/* enforce override */
	rc = smblib_masked_write(chg, USBIN_ICL_OPTIONS_REG,
		USBIN_MODE_CHG_BIT, override ? USBIN_MODE_CHG_BIT : 0);

	rc = smblib_icl_override(chg, override);
	if (rc < 0) {
		smblib_err(chg, "Couldn't set ICL override rc=%d\n", rc);
		goto enable_icl_changed_interrupt;
	}

	/* unsuspend after configuring current and override */
	rc = smblib_set_usb_suspend(chg, false);
	if (rc < 0) {
		smblib_err(chg, "Couldn't resume input rc=%d\n", rc);
		goto enable_icl_changed_interrupt;
	}
#ifdef CONFIG_QPNP_SMBFG_NEWGEN_EXTENSION
	if (icl_setting_again) {
		rc = smblib_set_charge_param(chg, &chg->param.usb_icl,
					icl_ua);
		if (rc < 0) {
			smblib_err(chg, "Couldn't set HC ICL rc=%d\n", rc);
			goto enable_icl_changed_interrupt;
		}
	}
#endif

enable_icl_changed_interrupt:
	return rc;
}

int smblib_get_icl_current(struct smb_charger *chg, int *icl_ua)
{
	int rc = 0;
	u8 load_cfg;
	bool override;

	if (((chg->typec_mode == POWER_SUPPLY_TYPEC_SOURCE_DEFAULT)
		|| (chg->connector_type == POWER_SUPPLY_CONNECTOR_MICRO_USB))
		&& (chg->usb_psy_desc.type == POWER_SUPPLY_TYPE_USB)) {
		rc = get_sdp_current(chg, icl_ua);
		if (rc < 0) {
			smblib_err(chg, "Couldn't get SDP ICL rc=%d\n", rc);
			return rc;
		}
	} else {
		rc = smblib_read(chg, USBIN_LOAD_CFG_REG, &load_cfg);
		if (rc < 0) {
			smblib_err(chg, "Couldn't get load cfg rc=%d\n", rc);
			return rc;
		}
		override = load_cfg & ICL_OVERRIDE_AFTER_APSD_BIT;
		if (!override)
			return INT_MAX;

		/* override is set */
		rc = smblib_get_charge_param(chg, &chg->param.usb_icl, icl_ua);
		if (rc < 0) {
			smblib_err(chg, "Couldn't get HC ICL rc=%d\n", rc);
			return rc;
		}
	}

	return 0;
}

int smblib_toggle_stat(struct smb_charger *chg, int reset)
{
	int rc = 0;

	if (reset) {
		rc = smblib_masked_write(chg, STAT_CFG_REG,
			STAT_SW_OVERRIDE_CFG_BIT | STAT_SW_OVERRIDE_VALUE_BIT,
			STAT_SW_OVERRIDE_CFG_BIT | 0);
		if (rc < 0) {
			smblib_err(chg,
				"Couldn't pull STAT pin low rc=%d\n", rc);
			return rc;
		}

		/*
		 * A minimum of 20us delay is expected before switching on STAT
		 * pin
		 */
		usleep_range(20, 30);

		rc = smblib_masked_write(chg, STAT_CFG_REG,
			STAT_SW_OVERRIDE_CFG_BIT | STAT_SW_OVERRIDE_VALUE_BIT,
			STAT_SW_OVERRIDE_CFG_BIT | STAT_SW_OVERRIDE_VALUE_BIT);
		if (rc < 0) {
			smblib_err(chg,
				"Couldn't pull STAT pin high rc=%d\n", rc);
			return rc;
		}

		rc = smblib_masked_write(chg, STAT_CFG_REG,
			STAT_SW_OVERRIDE_CFG_BIT | STAT_SW_OVERRIDE_VALUE_BIT,
			0);
		if (rc < 0) {
			smblib_err(chg,
				"Couldn't set hardware control rc=%d\n", rc);
			return rc;
		}
	}

	return rc;
}

static int smblib_micro_usb_disable_power_role_switch(struct smb_charger *chg,
				bool disable)
{
	int rc = 0;
	u8 power_role;

	power_role = disable ? TYPEC_DISABLE_CMD_BIT : 0;
	/* Disable pullup on CC1_ID pin and stop detection on CC pins */
	rc = smblib_masked_write(chg, TYPE_C_INTRPT_ENB_SOFTWARE_CTRL_REG,
				 (uint8_t)TYPEC_POWER_ROLE_CMD_MASK,
				 power_role);
	if (rc < 0) {
		smblib_err(chg, "Couldn't write 0x%02x to TYPE_C_INTRPT_ENB_SOFTWARE_CTRL rc=%d\n",
			power_role, rc);
		return rc;
	}

	if (disable) {
		/* configure TypeC mode */
		rc = smblib_masked_write(chg, TYPE_C_CFG_REG,
					 TYPE_C_OR_U_USB_BIT, 0);
		if (rc < 0) {
			smblib_err(chg, "Couldn't configure typec mode rc=%d\n",
				rc);
			return rc;
		}

		/* wait for FSM to enter idle state */
		usleep_range(5000, 5100);

		/* configure micro USB mode */
		rc = smblib_masked_write(chg, TYPE_C_CFG_REG,
					 TYPE_C_OR_U_USB_BIT,
					 TYPE_C_OR_U_USB_BIT);
		if (rc < 0) {
			smblib_err(chg, "Couldn't configure micro USB mode rc=%d\n",
				rc);
			return rc;
		}
	}

	return rc;
}

static int __smblib_set_prop_typec_power_role(struct smb_charger *chg,
				     const union power_supply_propval *val)
{
	int rc = 0;
	u8 power_role;

	switch (val->intval) {
	case POWER_SUPPLY_TYPEC_PR_NONE:
		power_role = TYPEC_DISABLE_CMD_BIT;
		break;
	case POWER_SUPPLY_TYPEC_PR_DUAL:
		power_role = 0;
		break;
	case POWER_SUPPLY_TYPEC_PR_SINK:
		power_role = UFP_EN_CMD_BIT;
		break;
	case POWER_SUPPLY_TYPEC_PR_SOURCE:
		power_role = DFP_EN_CMD_BIT;
		break;
	default:
		smblib_err(chg, "power role %d not supported\n", val->intval);
		return -EINVAL;
	}

	if (chg->wa_flags & TYPEC_PBS_WA_BIT) {
		if (power_role == UFP_EN_CMD_BIT) {
			/* disable PBS workaround when forcing sink mode */
			rc = smblib_write(chg, TM_IO_DTEST4_SEL, 0x0);
			if (rc < 0) {
				smblib_err(chg, "Couldn't write to TM_IO_DTEST4_SEL rc=%d\n",
					rc);
			}
		} else {
			/* restore it back to 0xA5 */
			rc = smblib_write(chg, TM_IO_DTEST4_SEL, 0xA5);
			if (rc < 0) {
				smblib_err(chg, "Couldn't write to TM_IO_DTEST4_SEL rc=%d\n",
					rc);
			}
		}
	}

	rc = smblib_masked_write(chg, TYPE_C_INTRPT_ENB_SOFTWARE_CTRL_REG,
				 TYPEC_POWER_ROLE_CMD_MASK, power_role);
	if (rc < 0) {
		smblib_err(chg, "Couldn't write 0x%02x to TYPE_C_INTRPT_ENB_SOFTWARE_CTRL rc=%d\n",
			power_role, rc);
		return rc;
	}

	return rc;
}

/*********************
 * VOTABLE CALLBACKS *
 *********************/

static int smblib_dc_suspend_vote_callback(struct votable *votable, void *data,
			int suspend, const char *client)
{
	struct smb_charger *chg = data;

	/* resume input if suspend is invalid */
	if (suspend < 0)
		suspend = 0;

	return smblib_set_dc_suspend(chg, (bool)suspend);
}

static int smblib_dc_icl_vote_callback(struct votable *votable, void *data,
			int icl_ua, const char *client)
{
	struct smb_charger *chg = data;
	int rc = 0;
	bool suspend;

	if (icl_ua < 0) {
		smblib_dbg(chg, PR_MISC, "No Voter hence suspending\n");
		icl_ua = 0;
	}

	suspend = (icl_ua <= USBIN_25MA);
	if (suspend)
		goto suspend;

	rc = smblib_set_charge_param(chg, &chg->param.dc_icl, icl_ua);
	if (rc < 0) {
		smblib_err(chg, "Couldn't set DC input current limit rc=%d\n",
			rc);
		return rc;
	}

suspend:
#ifndef CONFIG_QPNP_SMBFG_NEWGEN_EXTENSION
	rc = vote(chg->dc_suspend_votable, USER_VOTER, suspend, 0);
#endif
#ifdef CONFIG_QPNP_SMBFG_NEWGEN_EXTENSION
	rc = vote(chg->dc_suspend_votable, DC_ICL_VOTER, suspend, 0);
#endif
	if (rc < 0) {
		smblib_err(chg, "Couldn't vote to %s DC rc=%d\n",
			suspend ? "suspend" : "resume", rc);
		return rc;
	}
	return rc;
}

static int smblib_pd_disallowed_votable_indirect_callback(
	struct votable *votable, void *data, int disallowed, const char *client)
{
	struct smb_charger *chg = data;
	int rc;

	rc = vote(chg->pd_allowed_votable, PD_DISALLOWED_INDIRECT_VOTER,
		!disallowed, 0);

	return rc;
}

static int smblib_awake_vote_callback(struct votable *votable, void *data,
			int awake, const char *client)
{
	struct smb_charger *chg = data;

	if (awake)
		pm_stay_awake(chg->dev);
	else
		pm_relax(chg->dev);

	return 0;
}

static int smblib_chg_disable_vote_callback(struct votable *votable, void *data,
			int chg_disable, const char *client)
{
	struct smb_charger *chg = data;
	int rc;

	rc = smblib_masked_write(chg, CHARGING_ENABLE_CMD_REG,
				 CHARGING_ENABLE_CMD_BIT,
				 chg_disable ? 0 : CHARGING_ENABLE_CMD_BIT);
	if (rc < 0) {
		smblib_err(chg, "Couldn't %s charging rc=%d\n",
			chg_disable ? "disable" : "enable", rc);
		return rc;
	}

	return 0;
}

static int smblib_hvdcp_enable_vote_callback(struct votable *votable,
			void *data,
			int hvdcp_enable, const char *client)
{
	struct smb_charger *chg = data;
	int rc;
	u8 val = HVDCP_AUTH_ALG_EN_CFG_BIT | HVDCP_EN_BIT;
	u8 stat;

	/* vote to enable/disable HW autonomous INOV */
	vote(chg->hvdcp_hw_inov_dis_votable, client, !hvdcp_enable, 0);

	/*
	 * Disable the autonomous bit and auth bit for disabling hvdcp.
	 * This ensures only qc 2.0 detection runs but no vbus
	 * negotiation happens.
	 */
	if (!hvdcp_enable)
		val = HVDCP_EN_BIT;

	rc = smblib_masked_write(chg, USBIN_OPTIONS_1_CFG_REG,
				 HVDCP_EN_BIT | HVDCP_AUTH_ALG_EN_CFG_BIT,
				 val);
	if (rc < 0) {
		smblib_err(chg, "Couldn't %s hvdcp rc=%d\n",
			hvdcp_enable ? "enable" : "disable", rc);
		return rc;
	}

	rc = smblib_read(chg, APSD_STATUS_REG, &stat);
	if (rc < 0) {
		smblib_err(chg, "Couldn't read APSD status rc=%d\n", rc);
		return rc;
	}

	/* re-run APSD if HVDCP was detected */
#ifndef CONFIG_QPNP_SMBFG_NEWGEN_EXTENSION
	if (stat & QC_CHARGER_BIT)
		smblib_rerun_apsd(chg);
#endif
#ifdef CONFIG_QPNP_SMBFG_NEWGEN_EXTENSION
	if (hvdcp_enable) {
		vote(chg->usb_icl_votable, HIGH_VOLTAGE_VOTER, true,
						chg->high_voltage_icl_ua);
		vote(chg->usb_icl_votable, LEGACY_UNKNOWN_VOTER, false, 0);
		smblib_rerun_apsd(chg);
	}
#endif

	return 0;
}

static int smblib_hvdcp_disable_indirect_vote_callback(struct votable *votable,
			void *data, int hvdcp_disable, const char *client)
{
	struct smb_charger *chg = data;

	vote(chg->hvdcp_enable_votable, HVDCP_INDIRECT_VOTER,
			!hvdcp_disable, 0);

	return 0;
}

static int smblib_apsd_disable_vote_callback(struct votable *votable,
			void *data,
			int apsd_disable, const char *client)
{
	struct smb_charger *chg = data;
	int rc;

	if (apsd_disable) {
		rc = smblib_masked_write(chg, USBIN_OPTIONS_1_CFG_REG,
							AUTO_SRC_DETECT_BIT,
							0);
		if (rc < 0) {
			smblib_err(chg, "Couldn't disable APSD rc=%d\n", rc);
			return rc;
		}
	} else {
		rc = smblib_masked_write(chg, USBIN_OPTIONS_1_CFG_REG,
							AUTO_SRC_DETECT_BIT,
							AUTO_SRC_DETECT_BIT);
		if (rc < 0) {
			smblib_err(chg, "Couldn't enable APSD rc=%d\n", rc);
			return rc;
		}
	}

	return 0;
}

static int smblib_hvdcp_hw_inov_dis_vote_callback(struct votable *votable,
				void *data, int disable, const char *client)
{
	struct smb_charger *chg = data;
	int rc;

	if (disable) {
		/*
		 * the pulse count register get zeroed when autonomous mode is
		 * disabled. Track that in variables before disabling
		 */
		rc = smblib_get_hw_pulse_cnt(chg, &chg->pulse_cnt);
		if (rc < 0) {
			pr_err("failed to read QC_PULSE_COUNT_STATUS_REG rc=%d\n",
					rc);
			return rc;
		}
	}

	rc = smblib_masked_write(chg, USBIN_OPTIONS_1_CFG_REG,
			HVDCP_AUTONOMOUS_MODE_EN_CFG_BIT,
			disable ? 0 : HVDCP_AUTONOMOUS_MODE_EN_CFG_BIT);
	if (rc < 0) {
		smblib_err(chg, "Couldn't %s hvdcp rc=%d\n",
				disable ? "disable" : "enable", rc);
		return rc;
	}

	return rc;
}

static int smblib_usb_irq_enable_vote_callback(struct votable *votable,
				void *data, int enable, const char *client)
{
	struct smb_charger *chg = data;

	if (!chg->irq_info[INPUT_CURRENT_LIMIT_IRQ].irq ||
				!chg->irq_info[HIGH_DUTY_CYCLE_IRQ].irq)
		return 0;

	if (enable) {
		enable_irq(chg->irq_info[INPUT_CURRENT_LIMIT_IRQ].irq);
		enable_irq(chg->irq_info[HIGH_DUTY_CYCLE_IRQ].irq);
	} else {
		disable_irq(chg->irq_info[INPUT_CURRENT_LIMIT_IRQ].irq);
		disable_irq(chg->irq_info[HIGH_DUTY_CYCLE_IRQ].irq);
	}

	return 0;
}

static int smblib_typec_irq_disable_vote_callback(struct votable *votable,
				void *data, int disable, const char *client)
{
	struct smb_charger *chg = data;

	if (!chg->irq_info[TYPE_C_CHANGE_IRQ].irq)
		return 0;

	if (disable)
		disable_irq_nosync(chg->irq_info[TYPE_C_CHANGE_IRQ].irq);
	else
		enable_irq(chg->irq_info[TYPE_C_CHANGE_IRQ].irq);

	return 0;
}

static int smblib_disable_power_role_switch_callback(struct votable *votable,
			void *data, int disable, const char *client)
{
	struct smb_charger *chg = data;
	union power_supply_propval pval;
	int rc = 0;

	if (chg->connector_type == POWER_SUPPLY_CONNECTOR_MICRO_USB) {
		rc = smblib_micro_usb_disable_power_role_switch(chg, disable);
	} else {
		pval.intval = disable ? POWER_SUPPLY_TYPEC_PR_SINK
				      : POWER_SUPPLY_TYPEC_PR_DUAL;
		rc = __smblib_set_prop_typec_power_role(chg, &pval);
	}

	if (rc)
		smblib_err(chg, "power_role_switch = %s failed, rc=%d\n",
				disable ? "disabled" : "enabled", rc);
	else
		smblib_dbg(chg, PR_MISC, "power_role_switch = %s\n",
				disable ? "disabled" : "enabled");

	return rc;
}

/*******************
 * VCONN REGULATOR *
 * *****************/
#ifdef CONFIG_QPNP_SMBFG_NEWGEN_EXTENSION
const char *rdev_get_name(struct regulator_dev *rdev)
{
	if (rdev->constraints && rdev->constraints->name)
		return rdev->constraints->name;
	else if (rdev->desc->name)
		return rdev->desc->name;
	else
		return "";
}

int somc_usb_otg_regulator_register_ocp_notification(
			struct regulator_dev *rdev,
			struct regulator_ocp_notification *notification)
{
	struct smb_charger *chg = rdev_get_drvdata(rdev);
	struct somc_usb_ocp *ocp = &chg->usb_params.ocp;
	unsigned long flags;

	spin_lock_irqsave(&ocp->lock, flags);
	if (notification)
		/* register ocp notification */
		ocp->notification = *notification;
	else
		/* unregister ocp notification */
		memset(&ocp->notification, 0, sizeof(ocp->notification));
	spin_unlock_irqrestore(&ocp->lock, flags);

	pr_info("%s: registered ocp notification(notify=%p, ctxt=%p)\n",
						rdev_get_name(rdev),
						ocp->notification.notify,
						ocp->notification.ctxt);

	return 0;
}

static int somc_usb_otg_regulator_ocp_notify(struct smb_charger *chg)
{
	struct somc_usb_ocp *ocp = &chg->usb_params.ocp;
	unsigned long flags;

	spin_lock_irqsave(&ocp->lock, flags);
	if (ocp->notification.notify)
		ocp->notification.notify(ocp->notification.ctxt);
	spin_unlock_irqrestore(&ocp->lock, flags);

	return 0;
}
#endif

#define MAX_OTG_SS_TRIES 2
static int _smblib_vconn_regulator_enable(struct regulator_dev *rdev)
{
	struct smb_charger *chg = rdev_get_drvdata(rdev);
	int rc = 0;
	u8 val;

	/*
	 * When enabling VCONN using the command register the CC pin must be
	 * selected. VCONN should be supplied to the inactive CC pin hence using
	 * the opposite of the CC_ORIENTATION_BIT.
	 */
	smblib_dbg(chg, PR_OTG, "enabling VCONN\n");
	val = chg->typec_status[3] &
			CC_ORIENTATION_BIT ? 0 : VCONN_EN_ORIENTATION_BIT;
	rc = smblib_masked_write(chg, TYPE_C_INTRPT_ENB_SOFTWARE_CTRL_REG,
				 VCONN_EN_VALUE_BIT | VCONN_EN_ORIENTATION_BIT,
				 VCONN_EN_VALUE_BIT | val);
	if (rc < 0) {
		smblib_err(chg, "Couldn't enable vconn setting rc=%d\n", rc);
		return rc;
	}

	return rc;
}

int smblib_vconn_regulator_enable(struct regulator_dev *rdev)
{
	struct smb_charger *chg = rdev_get_drvdata(rdev);
	int rc = 0;

	mutex_lock(&chg->vconn_oc_lock);
	if (chg->vconn_en)
		goto unlock;

	rc = _smblib_vconn_regulator_enable(rdev);
	if (rc >= 0)
		chg->vconn_en = true;

unlock:
	mutex_unlock(&chg->vconn_oc_lock);
	return rc;
}

static int _smblib_vconn_regulator_disable(struct regulator_dev *rdev)
{
	struct smb_charger *chg = rdev_get_drvdata(rdev);
	int rc = 0;

	smblib_dbg(chg, PR_OTG, "disabling VCONN\n");
	rc = smblib_masked_write(chg, TYPE_C_INTRPT_ENB_SOFTWARE_CTRL_REG,
				 VCONN_EN_VALUE_BIT, 0);
	if (rc < 0)
		smblib_err(chg, "Couldn't disable vconn regulator rc=%d\n", rc);

	return rc;
}

int smblib_vconn_regulator_disable(struct regulator_dev *rdev)
{
	struct smb_charger *chg = rdev_get_drvdata(rdev);
	int rc = 0;

	mutex_lock(&chg->vconn_oc_lock);
	if (!chg->vconn_en)
		goto unlock;

	rc = _smblib_vconn_regulator_disable(rdev);
	if (rc >= 0)
		chg->vconn_en = false;

unlock:
	mutex_unlock(&chg->vconn_oc_lock);
	return rc;
}

int smblib_vconn_regulator_is_enabled(struct regulator_dev *rdev)
{
	struct smb_charger *chg = rdev_get_drvdata(rdev);
	int ret;

	mutex_lock(&chg->vconn_oc_lock);
	ret = chg->vconn_en;
	mutex_unlock(&chg->vconn_oc_lock);
	return ret;
}
#ifdef CONFIG_QPNP_SMBFG_NEWGEN_EXTENSION
/*****************
 * USB CALLBACKS *
 *****************/
int somc_usb_register(struct smb_charger *chg)
{
	struct usb_somc_params *params = &chg->usb_params;
	struct somc_usb_ocp *ocp = &params->ocp;

	memset(&ocp->notification, 0, sizeof(ocp->notification));
	spin_lock_init(&ocp->lock);

	pr_info("somc usb register success\n");
	return 0;
}

void somc_usb_unregister(struct smb_charger *chg)
{
	;
}

#endif
/*****************
 * OTG REGULATOR *
 *****************/
#define MAX_RETRY		15
#define MIN_DELAY_US		2000
#define MAX_DELAY_US		9000
static int otg_current[] = {250000, 500000, 1000000, 1500000};
static int smblib_enable_otg_wa(struct smb_charger *chg)
{
	u8 stat;
	int rc, i, retry_count = 0, min_delay = MIN_DELAY_US;

	for (i = 0; i < ARRAY_SIZE(otg_current); i++) {
		smblib_dbg(chg, PR_OTG, "enabling OTG with %duA\n",
						otg_current[i]);
		rc = smblib_set_charge_param(chg, &chg->param.otg_cl,
						otg_current[i]);
		if (rc < 0) {
			smblib_err(chg, "Couldn't set otg limit rc=%d\n", rc);
			return rc;
		}

		rc = smblib_write(chg, CMD_OTG_REG, OTG_EN_BIT);
		if (rc < 0) {
			smblib_err(chg, "Couldn't enable OTG rc=%d\n", rc);
			return rc;
		}

		retry_count = 0;
		min_delay = MIN_DELAY_US;
		do {
			usleep_range(min_delay, min_delay + 100);
			rc = smblib_read(chg, OTG_STATUS_REG, &stat);
			if (rc < 0) {
				smblib_err(chg, "Couldn't read OTG status rc=%d\n",
							rc);
				goto out;
			}

			if (stat & BOOST_SOFTSTART_DONE_BIT) {
				rc = smblib_set_charge_param(chg,
					&chg->param.otg_cl, chg->otg_cl_ua);
				if (rc < 0) {
					smblib_err(chg, "Couldn't set otg limit rc=%d\n",
							rc);
					goto out;
				}
				break;
			}
			/* increase the delay for following iterations */
			if (retry_count > 5)
				min_delay = MAX_DELAY_US;

		} while (retry_count++ < MAX_RETRY);

		if (retry_count >= MAX_RETRY) {
			smblib_dbg(chg, PR_OTG, "OTG enable failed with %duA\n",
								otg_current[i]);
			rc = smblib_write(chg, CMD_OTG_REG, 0);
			if (rc < 0) {
				smblib_err(chg, "disable OTG rc=%d\n", rc);
				goto out;
			}
		} else {
			smblib_dbg(chg, PR_OTG, "OTG enabled\n");
			return 0;
		}
	}

	if (i == ARRAY_SIZE(otg_current)) {
		rc = -EINVAL;
		goto out;
	}

	return 0;
out:
	smblib_write(chg, CMD_OTG_REG, 0);
	return rc;
}

static int _smblib_vbus_regulator_enable(struct regulator_dev *rdev)
{
	struct smb_charger *chg = rdev_get_drvdata(rdev);
	int rc;

	smblib_dbg(chg, PR_OTG, "halt 1 in 8 mode\n");
	rc = smblib_masked_write(chg, OTG_ENG_OTG_CFG_REG,
				 ENG_BUCKBOOST_HALT1_8_MODE_BIT,
				 ENG_BUCKBOOST_HALT1_8_MODE_BIT);
	if (rc < 0) {
		smblib_err(chg, "Couldn't set OTG_ENG_OTG_CFG_REG rc=%d\n",
			rc);
		return rc;
	}

	smblib_dbg(chg, PR_OTG, "enabling OTG\n");

	if (chg->wa_flags & OTG_WA) {
		rc = smblib_enable_otg_wa(chg);
		if (rc < 0)
			smblib_err(chg, "Couldn't enable OTG rc=%d\n", rc);
	} else {
		rc = smblib_write(chg, CMD_OTG_REG, OTG_EN_BIT);
		if (rc < 0)
			smblib_err(chg, "Couldn't enable OTG rc=%d\n", rc);
	}

	return rc;
}

#ifdef CONFIG_QPNP_SMBFG_NEWGEN_EXTENSION
#define SLEEP_TIME_AFTER_DC_SUSPEND_MS			500
#define SLEEP_TIME_AFTER_DISABLING_WIRELESS_MS		25
#define SLEEP_LIMIT_COUNT_AFTER_DISABLING_WIRELESS	80
#endif
int smblib_vbus_regulator_enable(struct regulator_dev *rdev)
{
	struct smb_charger *chg = rdev_get_drvdata(rdev);
	int rc = 0;
#ifdef CONFIG_QPNP_SMBFG_NEWGEN_EXTENSION
	int cnt = 0;
	u8 stat = 0;
	bool dc_present;
#endif
	mutex_lock(&chg->otg_oc_lock);
	if (chg->otg_en)
		goto unlock;

	if (!chg->usb_icl_votable) {
		chg->usb_icl_votable = find_votable("USB_ICL");

		if (!chg->usb_icl_votable) {
			rc = -EINVAL;
			goto unlock;
		}
	}
	vote(chg->usb_icl_votable, USBIN_USBIN_BOOST_VOTER, true, 0);

#ifdef CONFIG_QPNP_SMBFG_NEWGEN_EXTENSION
	if (chg->wireless_enable) {
		vote(chg->dc_icl_votable, DC_OV_BY_OTG_VOTER, true, 0);

		rc = smblib_read(chg, DCIN_BASE + INT_RT_STS_OFFSET, &stat);
		if (rc < 0)
			smblib_err(chg, "Couldn't read DCIN_INT_RT_STS rc=%d\n",
									rc);

		dc_present = (bool)(stat & DCIN_PLUGIN_RT_STS_BIT);
		if (dc_present) {
			smblib_dbg(chg, PR_SOMC, "wait for preventing DC OV\n");
			msleep(SLEEP_TIME_AFTER_DC_SUSPEND_MS);
		}

		chg->vbus_reg_en = true;
		smblib_dbg(chg, PR_SOMC,
				"Disable WLC due to VBUS regulator enable\n");
		smblib_somc_handle_wireless_exclusion(chg);

		while (cnt < SLEEP_LIMIT_COUNT_AFTER_DISABLING_WIRELESS) {
			cnt++;
			rc = smblib_read(chg, DCIN_BASE + INT_RT_STS_OFFSET,
									&stat);
			if (rc < 0)
				smblib_err(chg,
					"Couldn't read DCIN_INT_RT_STS rc=%d\n",
					rc);

			dc_present = (bool)(stat & DCIN_PLUGIN_RT_STS_BIT);
			if (dc_present) {
				smblib_dbg(chg, PR_MISC,
					   "wait for VBUS stability %d\n", cnt);
				msleep(SLEEP_TIME_AFTER_DISABLING_WIRELESS_MS);
			} else {
				smblib_dbg(chg, PR_SOMC,
					   "wait done for VBUS stability\n");
				break;
			}
		}
	}

#endif
	rc = _smblib_vbus_regulator_enable(rdev);
	if (rc >= 0)
		chg->otg_en = true;
	else
		vote(chg->usb_icl_votable, USBIN_USBIN_BOOST_VOTER, false, 0);

#ifdef CONFIG_QPNP_SMBFG_NEWGEN_EXTENSION
	if (chg->wireless_enable && !chg->otg_en) {
		vote(chg->dc_icl_votable, DC_OV_BY_OTG_VOTER, false, 0);
		chg->vbus_reg_en = false;
		smblib_dbg(chg, PR_SOMC,
			  "Enable WLC due to error of VBUS regulator enable\n");
		smblib_somc_handle_wireless_exclusion(chg);
	}
#endif
unlock:
	mutex_unlock(&chg->otg_oc_lock);
	return rc;
}

static int _smblib_vbus_regulator_disable(struct regulator_dev *rdev)
{
	struct smb_charger *chg = rdev_get_drvdata(rdev);
	int rc;

	if (chg->wa_flags & OTG_WA) {
		/* set OTG current limit to minimum value */
		rc = smblib_set_charge_param(chg, &chg->param.otg_cl,
						chg->param.otg_cl.min_u);
		if (rc < 0) {
			smblib_err(chg,
				"Couldn't set otg current limit rc=%d\n", rc);
			return rc;
		}
	}

	smblib_dbg(chg, PR_OTG, "disabling OTG\n");
	rc = smblib_write(chg, CMD_OTG_REG, 0);
	if (rc < 0) {
		smblib_err(chg, "Couldn't disable OTG regulator rc=%d\n", rc);
		return rc;
	}

	smblib_dbg(chg, PR_OTG, "start 1 in 8 mode\n");
	rc = smblib_masked_write(chg, OTG_ENG_OTG_CFG_REG,
				 ENG_BUCKBOOST_HALT1_8_MODE_BIT, 0);
	if (rc < 0) {
		smblib_err(chg, "Couldn't set OTG_ENG_OTG_CFG_REG rc=%d\n", rc);
		return rc;
	}

#ifdef CONFIG_QPNP_SMBFG_NEWGEN_EXTENSION
	if (chg->wireless_enable) {
		vote(chg->dc_icl_votable, DC_OV_BY_OTG_VOTER, false, 0);
		chg->vbus_reg_en = false;
		smblib_dbg(chg, PR_SOMC,
				"Enable WLC due to vbus regulator disable\n");
		smblib_somc_handle_wireless_exclusion(chg);
	}
#endif
	return 0;
}

int smblib_vbus_regulator_disable(struct regulator_dev *rdev)
{
	struct smb_charger *chg = rdev_get_drvdata(rdev);
	int rc = 0;

	mutex_lock(&chg->otg_oc_lock);
	if (!chg->otg_en)
		goto unlock;

	rc = _smblib_vbus_regulator_disable(rdev);
	if (rc >= 0)
		chg->otg_en = false;

	if (chg->usb_icl_votable)
		vote(chg->usb_icl_votable, USBIN_USBIN_BOOST_VOTER, false, 0);

unlock:
	mutex_unlock(&chg->otg_oc_lock);
	return rc;
}

int smblib_vbus_regulator_is_enabled(struct regulator_dev *rdev)
{
	struct smb_charger *chg = rdev_get_drvdata(rdev);
	int ret;

	mutex_lock(&chg->otg_oc_lock);
	ret = chg->otg_en;
	mutex_unlock(&chg->otg_oc_lock);
	return ret;
}

/********************
 * BATT PSY GETTERS *
 ********************/

#ifdef CONFIG_QPNP_SMBFG_NEWGEN_EXTENSION
int smblib_get_prop_charging_enabled(struct smb_charger *chg,
				union power_supply_propval *val)
{
	smblib_get_prop_input_suspend(chg, val);
	val->intval = val->intval ? 0 : 1;
	return 0;
}

int smblib_get_prop_charge_full_design(struct smb_charger *chg,
				  union power_supply_propval *val)
{
	int rc;

	if (!chg->bms_psy)
		return -EINVAL;

	rc = power_supply_get_property(chg->bms_psy,
				POWER_SUPPLY_PROP_CHARGE_FULL_DESIGN, val);
	if (rc < 0) {
		smblib_err(chg, "Couldn't get prop charge_full_design rc=%d\n", rc);
		return rc;
	}

	return 0;
}

int smblib_get_prop_charge_full(struct smb_charger *chg,
				  union power_supply_propval *val)
{
	int rc;

	if (!chg->bms_psy)
		return -EINVAL;

	rc = power_supply_get_property(chg->bms_psy,
				POWER_SUPPLY_PROP_CHARGE_FULL, val);
	if (rc < 0) {
		smblib_err(chg, "Couldn't get prop charge_full rc=%d\n", rc);
		return rc;
	}

	return 0;
}

#endif
int smblib_get_prop_input_suspend(struct smb_charger *chg,
				  union power_supply_propval *val)
{
	val->intval
		= (get_client_vote(chg->usb_icl_votable, USER_VOTER) == 0)
		 && get_client_vote(chg->dc_suspend_votable, USER_VOTER);
	return 0;
}

int smblib_get_prop_batt_present(struct smb_charger *chg,
				union power_supply_propval *val)
{
	int rc;
	u8 stat;

	rc = smblib_read(chg, BATIF_BASE + INT_RT_STS_OFFSET, &stat);
	if (rc < 0) {
		smblib_err(chg, "Couldn't read BATIF_INT_RT_STS rc=%d\n", rc);
		return rc;
	}

	val->intval = !(stat & (BAT_THERM_OR_ID_MISSING_RT_STS_BIT
					| BAT_TERMINAL_MISSING_RT_STS_BIT));

	return rc;
}

int smblib_get_prop_batt_capacity(struct smb_charger *chg,
				  union power_supply_propval *val)
{
	int rc = -EINVAL;

#ifndef CONFIG_QPNP_SMBFG_NEWGEN_EXTENSION
	if (chg->fake_capacity >= 0) {
		val->intval = chg->fake_capacity;
		return 0;
	}

#endif
	if (chg->bms_psy)
		rc = power_supply_get_property(chg->bms_psy,
				POWER_SUPPLY_PROP_CAPACITY, val);
#ifdef CONFIG_QPNP_SMBFG_NEWGEN_EXTENSION
	if (rc < 0) {
		smblib_err(chg, "Couldn't get prop capacity rc=%d\n", rc);
	} else {
		if (val->intval <= 0 && chg->low_batt_shutdown_enabled) {
			smblib_somc_set_low_batt_suspend_en(chg);
			chg->fake_capacity = -EINVAL;
		}

		if (chg->fake_capacity >= 0)
			val->intval = chg->fake_capacity;
	}

	smblib_somc_lrc_check(chg);
	val->intval = smblib_somc_lrc_get_capacity(chg, val->intval);
#endif
	return rc;
}

#ifdef CONFIG_QPNP_SMBFG_NEWGEN_EXTENSION
enum {
	TEMP_CONDITION_DEFAULT = 0,
	TEMP_CONDITION_COLD,
	TEMP_CONDITION_COOL,
	TEMP_CONDITION_NORMAL,
	TEMP_CONDITION_WARM,
	TEMP_CONDITION_HOT,
};
enum {
	FAKED_STATUS_NONE = 0,
	FAKED_STATUS_TYPEC_EN_DIS_ACTIVE,
	FAKED_STATUS_SMART,
	FAKED_STATUS_DURING_WARM_FULL,
	FAKED_STATUS_RB_WA,
	FAKED_STATUS_WA_FOR_WARM_FULL,
	FAKED_STATUS_STSTEM_TEMP_LEVEL,
	FAKED_STATUS_WA_FOR_WIRELESS,
};
#endif
int smblib_get_prop_batt_status(struct smb_charger *chg,
				union power_supply_propval *val)
{
	union power_supply_propval pval = {0, };
	bool usb_online, dc_online, qnovo_en;
	u8 stat, pt_en_cmd;
	int rc;
#ifdef CONFIG_QPNP_SMBFG_NEWGEN_EXTENSION
	int i = 0;
	int votabled, smart_votabled = 0, other_votabled = 0;
	int thermal_votabled = 0;
	char *clients[NUM_MAX_CLIENTS];
	int num_clients = 0;
#endif

	rc = smblib_get_prop_usb_online(chg, &pval);
	if (rc < 0) {
		smblib_err(chg, "Couldn't get usb online property rc=%d\n",
			rc);
		return rc;
	}
	usb_online = (bool)pval.intval;

	rc = smblib_get_prop_dc_online(chg, &pval);
	if (rc < 0) {
		smblib_err(chg, "Couldn't get dc online property rc=%d\n",
			rc);
		return rc;
	}
	dc_online = (bool)pval.intval;

	rc = smblib_read(chg, BATTERY_CHARGER_STATUS_1_REG, &stat);
	if (rc < 0) {
		smblib_err(chg, "Couldn't read BATTERY_CHARGER_STATUS_1 rc=%d\n",
			rc);
		return rc;
	}
	stat = stat & BATTERY_CHARGER_STATUS_MASK;

	if (!usb_online && !dc_online) {
		switch (stat) {
		case TERMINATE_CHARGE:
		case INHIBIT_CHARGE:
			val->intval = POWER_SUPPLY_STATUS_FULL;
			break;
		default:
			val->intval = POWER_SUPPLY_STATUS_DISCHARGING;
			break;
		}
#ifdef CONFIG_QPNP_SMBFG_NEWGEN_EXTENSION
		chg->faked_status = FAKED_STATUS_NONE;
#endif
		return rc;
	}

	switch (stat) {
	case TRICKLE_CHARGE:
	case PRE_CHARGE:
	case FAST_CHARGE:
	case FULLON_CHARGE:
	case TAPER_CHARGE:
		val->intval = POWER_SUPPLY_STATUS_CHARGING;
		break;
	case TERMINATE_CHARGE:
	case INHIBIT_CHARGE:
		val->intval = POWER_SUPPLY_STATUS_FULL;
		break;
	case DISABLE_CHARGE:
		val->intval = POWER_SUPPLY_STATUS_NOT_CHARGING;
		break;
	default:
		val->intval = POWER_SUPPLY_STATUS_UNKNOWN;
		break;
	}

#ifdef CONFIG_QPNP_SMBFG_NEWGEN_EXTENSION
	if (chg->typec_en_dis_active || chg->duration_fake_charging) {
		smblib_dbg(chg, PR_MISC,
			"Fake charging during type-c en/dis is active (%d)\n",
								val->intval);
		val->intval = chg->status_before_typec_en_dis_active;
		chg->faked_status = FAKED_STATUS_TYPEC_EN_DIS_ACTIVE;
		return 0;
	}
	num_clients = somc_get_vote_clients(chg->chg_disable_votable, clients);
	for (i = 0; i < num_clients; i++) {
		votabled = get_client_vote(chg->chg_disable_votable,
								clients[i]);
		if (strcmp(clients[i], BATTCHG_SMART_EN_VOTER) == 0)
			smart_votabled = votabled;
		else if (strcmp(clients[i], THERMAL_DAEMON_VOTER) == 0 &&
				chg->system_temp_level ==
				chg->fake_charging_temp_level)
			thermal_votabled = votabled;
		else if (!other_votabled)
			other_votabled = votabled;
	}
	if (smart_votabled && !other_votabled) {
		smblib_dbg(chg, PR_MISC,
				"Fake charging due to smart charge (%d)\n",
								val->intval);
		val->intval = POWER_SUPPLY_STATUS_CHARGING;
		chg->faked_status = FAKED_STATUS_SMART;
		return 0;
	} else if ((thermal_votabled && !other_votabled) ||
						chg->thermal_fake_charging) {
		smblib_dbg(chg, PR_MISC,
			"Fake charging during system_temp_level is %d%s (%d)\n",
				chg->system_temp_level,
				chg->thermal_fake_charging ?
				", but in fake duration" : "",
				val->intval);
		val->intval = POWER_SUPPLY_STATUS_CHARGING;
		chg->faked_status = FAKED_STATUS_STSTEM_TEMP_LEVEL;
		return 0;
	}

	if (val->intval == POWER_SUPPLY_STATUS_FULL &&
	    chg->jeita_sw_ctl_en &&
	    chg->jeita_synth_condition == TEMP_CONDITION_WARM) {
		smblib_dbg(chg, PR_MISC,
				"Fake charging during Warm and FULL (%d)\n",
								val->intval);
		val->intval = POWER_SUPPLY_STATUS_CHARGING;
		chg->faked_status = FAKED_STATUS_DURING_WARM_FULL;
		return 0;
	}

	if (chg->jeita_rb_warm_hi_vbatt_en &&
		!get_effective_result(chg->chg_disable_votable)) {
		smblib_dbg(chg, PR_MISC,
				"Fake charging due to Reverse Boost WA (%d)\n",
								val->intval);
		val->intval = POWER_SUPPLY_STATUS_CHARGING;
		chg->faked_status = FAKED_STATUS_RB_WA;
		return 0;
	}

	if (chg->jeita_keep_fake_charging) {
		smblib_dbg(chg, PR_MISC,
				"Fake charging during WA for Warm/FULL (%d)\n",
								val->intval);
		val->intval = POWER_SUPPLY_STATUS_CHARGING;
		chg->faked_status = FAKED_STATUS_WA_FOR_WARM_FULL;
		return 0;
	}

	if (chg->wireless_wa_fake_charging) {
		smblib_dbg(chg, PR_MISC,
				"Fake charging for wireless (%d)\n",
								val->intval);
		val->intval = POWER_SUPPLY_STATUS_CHARGING;
		chg->faked_status = FAKED_STATUS_WA_FOR_WIRELESS;
		return 0;
	}
	chg->faked_status = FAKED_STATUS_NONE;
#endif
	if (val->intval != POWER_SUPPLY_STATUS_CHARGING)
		return 0;

	if (!usb_online && dc_online
		&& chg->fake_batt_status == POWER_SUPPLY_STATUS_FULL) {
		val->intval = POWER_SUPPLY_STATUS_FULL;
		return 0;
	}

	rc = smblib_read(chg, BATTERY_CHARGER_STATUS_7_REG, &stat);
	if (rc < 0) {
		smblib_err(chg, "Couldn't read BATTERY_CHARGER_STATUS_2 rc=%d\n",
				rc);
			return rc;
	}

	stat &= ENABLE_TRICKLE_BIT | ENABLE_PRE_CHARGING_BIT |
		 ENABLE_FAST_CHARGING_BIT | ENABLE_FULLON_MODE_BIT;

	rc = smblib_read(chg, QNOVO_PT_ENABLE_CMD_REG, &pt_en_cmd);
	if (rc < 0) {
		smblib_err(chg, "Couldn't read QNOVO_PT_ENABLE_CMD_REG rc=%d\n",
				rc);
		return rc;
	}

	qnovo_en = (bool)(pt_en_cmd & QNOVO_PT_ENABLE_CMD_BIT);

	/* ignore stat7 when qnovo is enabled */
	if (!qnovo_en && !stat)
		val->intval = POWER_SUPPLY_STATUS_NOT_CHARGING;

	return 0;
}

int smblib_get_prop_batt_charge_type(struct smb_charger *chg,
				union power_supply_propval *val)
{
	int rc;
	u8 stat;

	rc = smblib_read(chg, BATTERY_CHARGER_STATUS_1_REG, &stat);
	if (rc < 0) {
		smblib_err(chg, "Couldn't read BATTERY_CHARGER_STATUS_1 rc=%d\n",
			rc);
		return rc;
	}

	switch (stat & BATTERY_CHARGER_STATUS_MASK) {
	case TRICKLE_CHARGE:
	case PRE_CHARGE:
		val->intval = POWER_SUPPLY_CHARGE_TYPE_TRICKLE;
		break;
	case FAST_CHARGE:
	case FULLON_CHARGE:
		val->intval = POWER_SUPPLY_CHARGE_TYPE_FAST;
		break;
	case TAPER_CHARGE:
		val->intval = POWER_SUPPLY_CHARGE_TYPE_TAPER;
		break;
	default:
		val->intval = POWER_SUPPLY_CHARGE_TYPE_NONE;
	}

	return rc;
}

int smblib_get_prop_batt_health(struct smb_charger *chg,
				union power_supply_propval *val)
{
	union power_supply_propval pval;
	int rc;
	int effective_fv_uv;
	u8 stat;

	rc = smblib_read(chg, BATTERY_CHARGER_STATUS_2_REG, &stat);
	if (rc < 0) {
		smblib_err(chg, "Couldn't read BATTERY_CHARGER_STATUS_2 rc=%d\n",
			rc);
		return rc;
	}
	smblib_dbg(chg, PR_REGISTER, "BATTERY_CHARGER_STATUS_2 = 0x%02x\n",
		   stat);

#ifndef CONFIG_QPNP_SMBFG_NEWGEN_EXTENSION
	if (stat & CHARGER_ERROR_STATUS_BAT_OV_BIT) {
<<<<<<< HEAD
#endif
#ifdef CONFIG_QPNP_SMBFG_NEWGEN_EXTENSION
	if (stat & CHARGER_ERROR_STATUS_BAT_OV_BIT &&
	    (!chg->jeita_sw_ctl_en ||
	     chg->jeita_synth_condition != TEMP_CONDITION_WARM)) {
#endif
		rc = smblib_get_prop_batt_voltage_now(chg, &pval);
=======
		rc = smblib_get_prop_from_bms(chg,
				POWER_SUPPLY_PROP_VOLTAGE_NOW, &pval);
>>>>>>> fab936c6
		if (!rc) {
			/*
			 * If Vbatt is within 40mV above Vfloat, then don't
			 * treat it as overvoltage.
			 */
			effective_fv_uv = get_effective_result(chg->fv_votable);
			if (pval.intval >= effective_fv_uv + 40000) {
				val->intval = POWER_SUPPLY_HEALTH_OVERVOLTAGE;
				smblib_err(chg, "battery over-voltage vbat_fg = %duV, fv = %duV\n",
						pval.intval, effective_fv_uv);
				goto done;
			}
		}
	}

#ifndef CONFIG_QPNP_SMBFG_NEWGEN_EXTENSION
	if (stat & BAT_TEMP_STATUS_TOO_COLD_BIT)
		val->intval = POWER_SUPPLY_HEALTH_COLD;
	else if (stat & BAT_TEMP_STATUS_TOO_HOT_BIT)
		val->intval = POWER_SUPPLY_HEALTH_OVERHEAT;
	else if (stat & BAT_TEMP_STATUS_COLD_SOFT_LIMIT_BIT)
		val->intval = POWER_SUPPLY_HEALTH_COOL;
	else if (stat & BAT_TEMP_STATUS_HOT_SOFT_LIMIT_BIT)
		val->intval = POWER_SUPPLY_HEALTH_WARM;
	else
		val->intval = POWER_SUPPLY_HEALTH_GOOD;
#endif
#ifdef CONFIG_QPNP_SMBFG_NEWGEN_EXTENSION
	if (chg->jeita_sw_ctl_en) {
		switch (chg->jeita_synth_condition) {
		case TEMP_CONDITION_HOT:
			val->intval = POWER_SUPPLY_HEALTH_OVERHEAT;
			break;
		case TEMP_CONDITION_WARM:
			val->intval = POWER_SUPPLY_HEALTH_WARM;
			break;
		case TEMP_CONDITION_COOL:
			val->intval = POWER_SUPPLY_HEALTH_COOL;
			break;
		case TEMP_CONDITION_COLD:
			val->intval = POWER_SUPPLY_HEALTH_COLD;
			break;
		default:
			val->intval = POWER_SUPPLY_HEALTH_GOOD;
			break;
		}
	} else {
		if (stat & BAT_TEMP_STATUS_TOO_COLD_BIT)
			val->intval = POWER_SUPPLY_HEALTH_COLD;
		else if (stat & BAT_TEMP_STATUS_TOO_HOT_BIT)
			val->intval = POWER_SUPPLY_HEALTH_OVERHEAT;
		else if (stat & BAT_TEMP_STATUS_COLD_SOFT_LIMIT_BIT)
			val->intval = POWER_SUPPLY_HEALTH_COOL;
		else if (stat & BAT_TEMP_STATUS_HOT_SOFT_LIMIT_BIT)
			val->intval = POWER_SUPPLY_HEALTH_WARM;
		else
			val->intval = POWER_SUPPLY_HEALTH_GOOD;
	}
#endif

done:
	return rc;
}

int smblib_get_prop_system_temp_level(struct smb_charger *chg,
				union power_supply_propval *val)
{
	val->intval = chg->system_temp_level;
	return 0;
}

int smblib_get_prop_system_temp_level_max(struct smb_charger *chg,
				union power_supply_propval *val)
{
#ifndef CONFIG_QPNP_SMBFG_NEWGEN_EXTENSION
	val->intval = chg->thermal_levels;
#endif
#ifdef CONFIG_QPNP_SMBFG_NEWGEN_EXTENSION
	val->intval = chg->thermal_fcc_levels;
#endif
	return 0;
}

int smblib_get_prop_input_current_limited(struct smb_charger *chg,
				union power_supply_propval *val)
{
	u8 stat;
	int rc;

	if (chg->fake_input_current_limited >= 0) {
		val->intval = chg->fake_input_current_limited;
		return 0;
	}

	rc = smblib_read(chg, AICL_STATUS_REG, &stat);
	if (rc < 0) {
		smblib_err(chg, "Couldn't read AICL_STATUS rc=%d\n", rc);
		return rc;
	}
	val->intval = (stat & SOFT_ILIMIT_BIT) || chg->is_hdc;
	return 0;
}

<<<<<<< HEAD
int smblib_get_prop_batt_voltage_now(struct smb_charger *chg,
				     union power_supply_propval *val)
{
	int rc;

	if (!chg->bms_psy)
		return -EINVAL;

	rc = power_supply_get_property(chg->bms_psy,
				       POWER_SUPPLY_PROP_VOLTAGE_NOW, val);
	return rc;
}

int smblib_get_prop_batt_current_now(struct smb_charger *chg,
				     union power_supply_propval *val)
{
	int rc;

	if (!chg->bms_psy)
		return -EINVAL;

	rc = power_supply_get_property(chg->bms_psy,
				       POWER_SUPPLY_PROP_CURRENT_NOW, val);
	return rc;
}

int smblib_get_prop_batt_temp(struct smb_charger *chg,
			      union power_supply_propval *val)
{
	int rc;

	if (!chg->bms_psy)
		return -EINVAL;

	rc = power_supply_get_property(chg->bms_psy,
				       POWER_SUPPLY_PROP_TEMP, val);
	return rc;
}

#ifdef CONFIG_QPNP_SMBFG_NEWGEN_EXTENSION
#define ECELSIUS_DEGREE (-2730)
int smblib_get_prop_real_temp(struct smb_charger *chg,
			      union power_supply_propval *val)
{
	union power_supply_propval pval = {0, };
	int rc;
	int batt_temp = ECELSIUS_DEGREE;
	int skin_temp = ECELSIUS_DEGREE;
	int wlc_temp = ECELSIUS_DEGREE;
	int corrected_batt_temp = ECELSIUS_DEGREE;
	int corrected_skin_temp = ECELSIUS_DEGREE;
	int corrected_wlc_temp = ECELSIUS_DEGREE;
	int real_temp = 0;

	rc = smblib_get_prop_batt_temp(chg, &pval);
	if (rc < 0) {
		smblib_err(chg, "Couldn't get batt temp rc=%d\n", rc);
		return rc;
	} else {
		batt_temp = pval.intval;
		corrected_batt_temp = batt_temp + chg->batt_temp_correctton;
	}

	if (chg->real_temp_use_aux) {
		rc = smblib_get_prop_skin_temp(chg, &pval);
		if (rc < 0) {
			smblib_err(chg, "Couldn't get skin temp rc=%d\n", rc);
		} else {
			skin_temp = pval.intval;
			corrected_skin_temp =
					skin_temp + chg->skin_temp_correctton;
		}
	}

	if (chg->real_temp_use_wlc) {
		if (!chg->wireless_psy)
			chg->wireless_psy =
					power_supply_get_by_name("wireless");

		if (chg->wireless_psy) {
			rc = power_supply_get_property(chg->wireless_psy,
							POWER_SUPPLY_PROP_TEMP,
							&pval);
			if (rc) {
				smblib_dbg(chg, PR_MISC,
					   "Couldn't get wlc_temp rc = %d\n",
					   rc);
			} else {
				wlc_temp = pval.intval;
				corrected_wlc_temp =
					wlc_temp + chg->wlc_temp_correctton;
			}
		} else {
			smblib_err(chg, "Couldn't get wireless_psy\n");
		}
	}

	real_temp = max(corrected_batt_temp,
				max(corrected_skin_temp, corrected_wlc_temp));

	smblib_dbg(chg, PR_MISC,
			"battery temp: batt=%d aux=%d wlc=%d real_temp=%d\n",
			batt_temp, skin_temp, wlc_temp, real_temp);
	val->intval = real_temp;
	return 0;
}

#endif
=======
>>>>>>> fab936c6
int smblib_get_prop_batt_charge_done(struct smb_charger *chg,
					union power_supply_propval *val)
{
	int rc;
	u8 stat;

	rc = smblib_read(chg, BATTERY_CHARGER_STATUS_1_REG, &stat);
	if (rc < 0) {
		smblib_err(chg, "Couldn't read BATTERY_CHARGER_STATUS_1 rc=%d\n",
			rc);
		return rc;
	}

	stat = stat & BATTERY_CHARGER_STATUS_MASK;
	val->intval = (stat == TERMINATE_CHARGE);
	return 0;
}

int smblib_get_prop_charge_qnovo_enable(struct smb_charger *chg,
				  union power_supply_propval *val)
{
	int rc;
	u8 stat;

	rc = smblib_read(chg, QNOVO_PT_ENABLE_CMD_REG, &stat);
	if (rc < 0) {
		smblib_err(chg, "Couldn't read QNOVO_PT_ENABLE_CMD rc=%d\n",
			rc);
		return rc;
	}

	val->intval = (bool)(stat & QNOVO_PT_ENABLE_CMD_BIT);
	return 0;
}

int smblib_get_prop_from_bms(struct smb_charger *chg,
				enum power_supply_property psp,
				union power_supply_propval *val)
{
	int rc;

	if (!chg->bms_psy)
		return -EINVAL;

	rc = power_supply_get_property(chg->bms_psy, psp, val);

	return rc;
}

/***********************
 * BATTERY PSY SETTERS *
 ***********************/

#ifdef CONFIG_QPNP_SMBFG_NEWGEN_EXTENSION
int smblib_set_prop_charging_enabled(struct smb_charger *chg,
				const union power_supply_propval *val)
{
	int rc;
	union power_supply_propval tmp = *val;

	tmp.intval = tmp.intval ? 0 : 1;
	rc = smblib_set_prop_input_suspend(chg, &tmp);
	return rc;
}

#endif
int smblib_set_prop_input_suspend(struct smb_charger *chg,
				  const union power_supply_propval *val)
{
	int rc;

	/* vote 0mA when suspended */
	rc = vote(chg->usb_icl_votable, USER_VOTER, (bool)val->intval, 0);
	if (rc < 0) {
		smblib_err(chg, "Couldn't vote to %s USB rc=%d\n",
			(bool)val->intval ? "suspend" : "resume", rc);
		return rc;
	}

	rc = vote(chg->dc_suspend_votable, USER_VOTER, (bool)val->intval, 0);
	if (rc < 0) {
		smblib_err(chg, "Couldn't vote to %s DC rc=%d\n",
			(bool)val->intval ? "suspend" : "resume", rc);
		return rc;
	}

	power_supply_changed(chg->batt_psy);
	return rc;
}

int smblib_set_prop_batt_capacity(struct smb_charger *chg,
				  const union power_supply_propval *val)
{
	chg->fake_capacity = val->intval;

	power_supply_changed(chg->batt_psy);

	return 0;
}

int smblib_set_prop_batt_status(struct smb_charger *chg,
				  const union power_supply_propval *val)
{
	/* Faking battery full */
	if (val->intval == POWER_SUPPLY_STATUS_FULL)
		chg->fake_batt_status = val->intval;
	else
		chg->fake_batt_status = -EINVAL;

	power_supply_changed(chg->batt_psy);

	return 0;
}

#ifdef CONFIG_QPNP_SMBFG_NEWGEN_EXTENSION
static void smblib_somc_thermal_fake_charging_work(struct work_struct *work)
{
	struct smb_charger *chg = container_of(work, struct smb_charger,
						thermal_fake_charging_work);
	chg->thermal_fake_charging = true;
	msleep(500);
	chg->thermal_fake_charging = false;
}

#endif
int smblib_set_prop_system_temp_level(struct smb_charger *chg,
				const union power_supply_propval *val)
{
#ifndef CONFIG_QPNP_SMBFG_NEWGEN_EXTENSION
	if (val->intval < 0)
		return -EINVAL;

	if (chg->thermal_levels <= 0)
		return -EINVAL;

	if (val->intval > chg->thermal_levels)
		return -EINVAL;

	chg->system_temp_level = val->intval;

	if (chg->system_temp_level == chg->thermal_levels)
		return vote(chg->chg_disable_votable,
			THERMAL_DAEMON_VOTER, true, 0);

	vote(chg->chg_disable_votable, THERMAL_DAEMON_VOTER, false, 0);
	if (chg->system_temp_level == 0)
		return vote(chg->fcc_votable, THERMAL_DAEMON_VOTER, false, 0);

	vote(chg->fcc_votable, THERMAL_DAEMON_VOTER, true,
			chg->thermal_mitigation[chg->system_temp_level]);
#endif
#ifdef CONFIG_QPNP_SMBFG_NEWGEN_EXTENSION
	smblib_dbg(chg, PR_SOMC, "Changed Thernal LV from %d to %d\n",
					chg->system_temp_level, val->intval);
	if (val->intval < 0)
		return -EINVAL;

	if ((chg->system_temp_level == chg->fake_charging_temp_level) &&
			(val->intval < chg->fake_charging_temp_level))
		schedule_work(&chg->thermal_fake_charging_work);

	chg->system_temp_level = val->intval;

	smblib_somc_thermal_fcc_change(chg);
	smblib_somc_thermal_icl_change(chg);
	power_supply_changed(chg->batt_psy);
#endif
	return 0;
}

int smblib_set_prop_charge_qnovo_enable(struct smb_charger *chg,
				  const union power_supply_propval *val)
{
	int rc = 0;

	rc = smblib_masked_write(chg, QNOVO_PT_ENABLE_CMD_REG,
			QNOVO_PT_ENABLE_CMD_BIT,
			val->intval ? QNOVO_PT_ENABLE_CMD_BIT : 0);
	if (rc < 0) {
		dev_err(chg->dev, "Couldn't enable qnovo rc=%d\n", rc);
		return rc;
	}

	return rc;
}

int smblib_set_prop_input_current_limited(struct smb_charger *chg,
				const union power_supply_propval *val)
{
	chg->fake_input_current_limited = val->intval;
	return 0;
}

int smblib_rerun_aicl(struct smb_charger *chg)
{
	int rc, settled_icl_ua;
	u8 stat;

	rc = smblib_read(chg, POWER_PATH_STATUS_REG, &stat);
	if (rc < 0) {
		smblib_err(chg, "Couldn't read POWER_PATH_STATUS rc=%d\n",
								rc);
		return rc;
	}

	/* USB is suspended so skip re-running AICL */
	if (stat & USBIN_SUSPEND_STS_BIT)
		return rc;

	smblib_dbg(chg, PR_MISC, "re-running AICL\n");
	rc = smblib_get_charge_param(chg, &chg->param.icl_stat,
			&settled_icl_ua);
	if (rc < 0) {
		smblib_err(chg, "Couldn't get settled ICL rc=%d\n", rc);
		return rc;
	}

	vote(chg->usb_icl_votable, AICL_RERUN_VOTER, true,
			max(settled_icl_ua - chg->param.usb_icl.step_u,
				chg->param.usb_icl.step_u));
	vote(chg->usb_icl_votable, AICL_RERUN_VOTER, false, 0);

	return 0;
}

static int smblib_dp_pulse(struct smb_charger *chg)
{
	int rc;

	/* QC 3.0 increment */
	rc = smblib_masked_write(chg, CMD_HVDCP_2_REG, SINGLE_INCREMENT_BIT,
			SINGLE_INCREMENT_BIT);
	if (rc < 0)
		smblib_err(chg, "Couldn't write to CMD_HVDCP_2_REG rc=%d\n",
				rc);

	return rc;
}

static int smblib_dm_pulse(struct smb_charger *chg)
{
	int rc;

	/* QC 3.0 decrement */
	rc = smblib_masked_write(chg, CMD_HVDCP_2_REG, SINGLE_DECREMENT_BIT,
			SINGLE_DECREMENT_BIT);
	if (rc < 0)
		smblib_err(chg, "Couldn't write to CMD_HVDCP_2_REG rc=%d\n",
				rc);

	return rc;
}

static int smblib_force_vbus_voltage(struct smb_charger *chg, u8 val)
{
	int rc;

	rc = smblib_masked_write(chg, CMD_HVDCP_2_REG, val, val);
	if (rc < 0)
		smblib_err(chg, "Couldn't write to CMD_HVDCP_2_REG rc=%d\n",
				rc);

	return rc;
}

int smblib_dp_dm(struct smb_charger *chg, int val)
{
	int target_icl_ua, rc = 0;
	union power_supply_propval pval;

	switch (val) {
	case POWER_SUPPLY_DP_DM_DP_PULSE:
		rc = smblib_dp_pulse(chg);
		if (!rc)
			chg->pulse_cnt++;
		smblib_dbg(chg, PR_PARALLEL, "DP_DM_DP_PULSE rc=%d cnt=%d\n",
				rc, chg->pulse_cnt);
		break;
	case POWER_SUPPLY_DP_DM_DM_PULSE:
		rc = smblib_dm_pulse(chg);
		if (!rc && chg->pulse_cnt)
			chg->pulse_cnt--;
		smblib_dbg(chg, PR_PARALLEL, "DP_DM_DM_PULSE rc=%d cnt=%d\n",
				rc, chg->pulse_cnt);
		break;
	case POWER_SUPPLY_DP_DM_ICL_DOWN:
		target_icl_ua = get_effective_result(chg->usb_icl_votable);
		if (target_icl_ua < 0) {
			/* no client vote, get the ICL from charger */
			rc = power_supply_get_property(chg->usb_psy,
					POWER_SUPPLY_PROP_HW_CURRENT_MAX,
					&pval);
			if (rc < 0) {
				smblib_err(chg,
					"Couldn't get max current rc=%d\n",
					rc);
				return rc;
			}
			target_icl_ua = pval.intval;
		}

		/*
		 * Check if any other voter voted on USB_ICL in case of
		 * voter other than SW_QC3_VOTER reset and restart reduction
		 * again.
		 */
		if (target_icl_ua != get_client_vote(chg->usb_icl_votable,
							SW_QC3_VOTER))
			chg->usb_icl_delta_ua = 0;

		chg->usb_icl_delta_ua += 100000;
		vote(chg->usb_icl_votable, SW_QC3_VOTER, true,
						target_icl_ua - 100000);
		smblib_dbg(chg, PR_PARALLEL, "ICL DOWN ICL=%d reduction=%d\n",
				target_icl_ua, chg->usb_icl_delta_ua);
		break;
	case POWER_SUPPLY_DP_DM_FORCE_5V:
		rc = smblib_force_vbus_voltage(chg, FORCE_5V_BIT);
		if (rc < 0)
			pr_err("Failed to force 5V\n");
		break;
	case POWER_SUPPLY_DP_DM_FORCE_9V:
		/* Force 1A ICL before requesting higher voltage */
		vote(chg->usb_icl_votable, HVDCP2_ICL_VOTER, true, 1000000);
		rc = smblib_force_vbus_voltage(chg, FORCE_9V_BIT);
		if (rc < 0)
			pr_err("Failed to force 9V\n");
		break;
	case POWER_SUPPLY_DP_DM_FORCE_12V:
		/* Force 1A ICL before requesting higher voltage */
		vote(chg->usb_icl_votable, HVDCP2_ICL_VOTER, true, 1000000);
		rc = smblib_force_vbus_voltage(chg, FORCE_12V_BIT);
		if (rc < 0)
			pr_err("Failed to force 12V\n");
		break;
	case POWER_SUPPLY_DP_DM_ICL_UP:
	default:
		break;
	}

	return rc;
}

int smblib_disable_hw_jeita(struct smb_charger *chg, bool disable)
{
#ifndef CONFIG_QPNP_SMBFG_NEWGEN_EXTENSION
	int rc;
	u8 mask;

	/*
	 * Disable h/w base JEITA compensation if s/w JEITA is enabled
	 */
	mask = JEITA_EN_COLD_SL_FCV_BIT
		| JEITA_EN_HOT_SL_FCV_BIT
		| JEITA_EN_HOT_SL_CCC_BIT
		| JEITA_EN_COLD_SL_CCC_BIT,
	rc = smblib_masked_write(chg, JEITA_EN_CFG_REG, mask,
			disable ? 0 : mask);
	if (rc < 0) {
		dev_err(chg->dev,
			"Couldn't configure s/w jeita rc=%d\n",
			rc);
		return rc;
	}
#endif
	return 0;
}

/*******************
 * DC PSY GETTERS *
 *******************/

int smblib_get_prop_dc_present(struct smb_charger *chg,
				union power_supply_propval *val)
{
	int rc;
	u8 stat;

	rc = smblib_read(chg, DCIN_BASE + INT_RT_STS_OFFSET, &stat);
	if (rc < 0) {
		smblib_err(chg, "Couldn't read DCIN_RT_STS rc=%d\n", rc);
		return rc;
	}

	val->intval = (bool)(stat & DCIN_PLUGIN_RT_STS_BIT);
	return 0;
}

int smblib_get_prop_dc_online(struct smb_charger *chg,
			       union power_supply_propval *val)
{
	int rc = 0;
	u8 stat;
#ifdef CONFIG_QPNP_SMBFG_NEWGEN_EXTENSION
	int org_online;

	if (get_client_vote(chg->dc_suspend_votable, LOW_BATT_EN_VOTER)) {
		val->intval = false;
		return rc;
	}
#endif

	if (get_client_vote(chg->dc_suspend_votable, USER_VOTER)) {
		val->intval = false;
		return rc;
	}

	rc = smblib_read(chg, POWER_PATH_STATUS_REG, &stat);
	if (rc < 0) {
		smblib_err(chg, "Couldn't read POWER_PATH_STATUS rc=%d\n",
			rc);
		return rc;
	}
	smblib_dbg(chg, PR_REGISTER, "POWER_PATH_STATUS = 0x%02x\n",
		   stat);

	val->intval = (stat & USE_DCIN_BIT) &&
		      (stat & VALID_INPUT_POWER_SOURCE_STS_BIT);
#ifdef CONFIG_QPNP_SMBFG_NEWGEN_EXTENSION
	if (!val->intval && chg->wireless_wa_fake_charging) {
		smblib_dbg(chg, PR_SOMC,
				"Fake online for wireless (%d)\n",
								val->intval);
		val->intval = 1;
		return 0;
	}
	org_online = val->intval;
	rc = smblib_get_prop_dc_present(chg, val);
	if (rc < 0) {
		smblib_err(chg, "Couldn't get present rc=%d\n", rc);
		return rc;
	}
	if (!!val->intval != !!org_online)
		smblib_dbg(chg, PR_MISC,
			"online mismatch: ret=%d, POWER_PATH_STATUS=0x%02x\n",
							val->intval, stat);
#endif

	return rc;
}

int smblib_get_prop_dc_current_max(struct smb_charger *chg,
				    union power_supply_propval *val)
{
	val->intval = get_effective_result_locked(chg->dc_icl_votable);
	return 0;
}

/*******************
 * DC PSY SETTERS *
 * *****************/

int smblib_set_prop_dc_current_max(struct smb_charger *chg,
				    const union power_supply_propval *val)
{
	int rc;

	rc = vote(chg->dc_icl_votable, USER_VOTER, true, val->intval);
	return rc;
}

#ifdef CONFIG_QPNP_SMBFG_NEWGEN_EXTENSION
#define WILERESS_MODE_OFF	0
#define WILERESS_MODE_5V	1
#define WILERESS_MODE_9V	2
#define WILERESS_5V_ICL		700000
#define WILERESS_9V_ICL		1000000
#define WILERESS_5V_AICL_TRESH	0x00
#define WILERESS_9V_AICL_TRESH	0x00 /* 4.0V (instead of 0x1c/8.0V) */
#define WILERESS_AICL_TRESH_MIN	0x00
#define WILERESS_AICL_TRESH_MAX	0x2F
int smblib_set_dcin_aicl_thresh(struct smb_charger *chg)
{
	int rc;
	u8 val;

	if (chg->debug_dcin_aicl_thresh_enable &&
		chg->debug_dcin_aicl_thresh_raw >= WILERESS_AICL_TRESH_MIN &&
		chg->debug_dcin_aicl_thresh_raw <= WILERESS_AICL_TRESH_MAX)
		val = chg->debug_dcin_aicl_thresh_raw;
	else
		val = chg->dcin_aicl_thresh_raw;

	smblib_dbg(chg, PR_SOMC, "DCIN_CONT_AICL_THRESHOLD_CFG: 0x%02x\n", val);
	rc = smblib_masked_write(chg, DCIN_AICL_REF_SEL_CFG_REG,
					DCIN_CONT_AICL_THRESHOLD_CFG_MASK, val);
	if (rc < 0)
		dev_err(chg->dev, "Couldn't set rc=%d\n", rc);

	return rc;
}

#define WIRELESS_WA_1ST_FAKE_TIME_MS 650
#define WIRELESS_WA_2ND_FAKE_TIME_MS 2500
static void smblib_somc_wlc_fake_charging_work(struct work_struct *work)
{
	int rc;
	union power_supply_propval pval = {0, };
	struct smb_charger *chg = container_of(work, struct smb_charger,
						wireless_wa_fake_charging_work);

	rc = smblib_get_prop_batt_status(chg, &pval);
	if (rc < 0) {
		smblib_err(chg, "Couldn't read batt_status rc=%d\n", rc);
		return;
	}
	if (pval.intval != POWER_SUPPLY_STATUS_CHARGING &&
			pval.intval != POWER_SUPPLY_STATUS_FULL) {
		smblib_dbg(chg, PR_SOMC, "don't enforce wireless fake\n");
		return;
	}

	chg->wireless_wa_fake_charging = true;
	smblib_dbg(chg, PR_SOMC, "wireless fake phase-1 is started.\n");
	msleep(WIRELESS_WA_1ST_FAKE_TIME_MS);
	smblib_dbg(chg, PR_SOMC, "wireless fake phase-1 is terminated.\n");

	if (!chg->wireless_psy)
		chg->wireless_psy = power_supply_get_by_name("wireless");

	if (chg->wireless_psy) {
		rc = power_supply_get_property(chg->wireless_psy,
					POWER_SUPPLY_PROP_WIRELESS_STATUS,
					&pval);
		if (rc) {
			smblib_dbg(chg, PR_SOMC,
				   "Couldn't get wireless status rc = %d\n",
				   rc);
			goto out;
		}
		if (strcmp(pval.strval, "negotiating") == 0) {
			smblib_dbg(chg, PR_SOMC,
				"wireless fake phase-2 is started.\n");
			msleep(WIRELESS_WA_2ND_FAKE_TIME_MS);
			smblib_dbg(chg, PR_SOMC,
				"wireless fake phase-2 is terminated.\n");
		}
	}
out:
	chg->wireless_wa_fake_charging = false;
	power_supply_changed(chg->batt_psy);
}

int smblib_set_prop_wireless_mode(struct smb_charger *chg,
				    const union power_supply_propval *val)
{
	int rc;
	int mode;
	int current_ua = 0;
	bool icl_boost = false;
	union power_supply_propval pval = {0, };

	if (!chg->wireless_enable)
		return 0;

	mode = val->intval;

	/* set AICL Threshold */
	switch (val->intval) {
	case WILERESS_MODE_9V:
		chg->dcin_aicl_thresh_raw = WILERESS_9V_AICL_TRESH;
		break;
	case WILERESS_MODE_OFF:
	case WILERESS_MODE_5V:
	default:
		chg->dcin_aicl_thresh_raw = WILERESS_5V_AICL_TRESH;
		break;
	}
	rc = smblib_set_dcin_aicl_thresh(chg);
	if (rc < 0)
		dev_err(chg->dev, "Couldn't set rc=%d\n", rc);

	if (!chg->wireless_psy)
		chg->wireless_psy = power_supply_get_by_name("wireless");

	if (chg->wireless_psy) {
		rc = power_supply_get_property(chg->wireless_psy,
						POWER_SUPPLY_PROP_AUTH, &pval);
		if (rc < 0)
			smblib_dbg(chg, PR_SOMC,
				   "Couldn't get wireless auth rc = %d\n",
				   rc);
		else
			icl_boost = (bool)pval.intval;
	}

	/* set ICL */
	switch (mode) {
	case WILERESS_MODE_5V:
		if (chg->dc_l_volt_icl_ua)
			current_ua = chg->dc_l_volt_icl_ua;
		break;
	case WILERESS_MODE_9V:
		if (icl_boost && chg->dc_h_volt_boost_icl_ua)
			current_ua = chg->dc_h_volt_boost_icl_ua;
		else if (chg->dc_h_volt_icl_ua)
			current_ua = chg->dc_h_volt_icl_ua;
		break;
	case WILERESS_MODE_OFF:
	default:
		current_ua = 0;
		break;
	}
	smblib_dbg(chg, PR_SOMC, "DCIN icl: %d, mode:%d, icl_boost:%d\n",
					current_ua, mode, (int)icl_boost);
	rc = vote(chg->dc_icl_votable, WIRELESS_VOTER, true, current_ua);
	return rc;
}

#endif
/*******************
 * USB PSY GETTERS *
 *******************/

int smblib_get_prop_usb_present(struct smb_charger *chg,
				union power_supply_propval *val)
{
	int rc;
	u8 stat;

	rc = smblib_read(chg, USBIN_BASE + INT_RT_STS_OFFSET, &stat);
	if (rc < 0) {
		smblib_err(chg, "Couldn't read USBIN_RT_STS rc=%d\n", rc);
		return rc;
	}

	val->intval = (bool)(stat & USBIN_PLUGIN_RT_STS_BIT);
	return 0;
}

#ifdef CONFIG_QPNP_SMBFG_NEWGEN_EXTENSION
#define SDP_CURRENT_SUSPENDED 2000
#endif
int smblib_get_prop_usb_online(struct smb_charger *chg,
			       union power_supply_propval *val)
{
	int rc = 0;
	u8 stat;
#ifdef CONFIG_QPNP_SMBFG_NEWGEN_EXTENSION
	int org_online;
	int sdp_current;

	if (get_client_vote(chg->usb_icl_votable, LOW_BATT_EN_VOTER) == 0) {
		val->intval = false;
		return rc;
	}
	if (get_client_vote(chg->usb_icl_votable, LEGACY_UNKNOWN_VOTER) == 0) {
		val->intval = false;
		return rc;
	}
	sdp_current = get_client_vote(chg->usb_icl_votable, USB_PSY_VOTER);
	if (sdp_current >= 0 && sdp_current <= SDP_CURRENT_SUSPENDED) {
		val->intval = false;
		return rc;
	}
#endif

	if (get_client_vote_locked(chg->usb_icl_votable, USER_VOTER) == 0) {
		val->intval = false;
		return rc;
	}

#ifdef CONFIG_QPNP_SMBFG_NEWGEN_EXTENSION
	if (chg->typec_en_dis_active) {
		val->intval = true;
		return rc;
	}

#endif
	rc = smblib_read(chg, POWER_PATH_STATUS_REG, &stat);
	if (rc < 0) {
		smblib_err(chg, "Couldn't read POWER_PATH_STATUS rc=%d\n",
			rc);
		return rc;
	}
	smblib_dbg(chg, PR_REGISTER, "POWER_PATH_STATUS = 0x%02x\n",
		   stat);

	val->intval = (stat & USE_USBIN_BIT) &&
		      (stat & VALID_INPUT_POWER_SOURCE_STS_BIT);
#ifdef CONFIG_QPNP_SMBFG_NEWGEN_EXTENSION
	org_online = val->intval;
	rc = smblib_get_prop_usb_present(chg, val);
	if (rc < 0) {
		smblib_err(chg, "Couldn't get present rc=%d\n", rc);
		return rc;
	}
	if (!!val->intval != !!org_online)
		smblib_dbg(chg, PR_MISC,
		"online mismatch: ret=%d, POWER_PATH_STATUS=0x%02x\n",
						val->intval, stat);
#endif
	return rc;
}

int smblib_get_prop_usb_voltage_max(struct smb_charger *chg,
				    union power_supply_propval *val)
{
	switch (chg->real_charger_type) {
	case POWER_SUPPLY_TYPE_USB_HVDCP:
	case POWER_SUPPLY_TYPE_USB_HVDCP_3:
		if (chg->smb_version == PM660_SUBTYPE)
			val->intval = MICRO_9V;
		else
			val->intval = MICRO_12V;
		break;
	case POWER_SUPPLY_TYPE_USB_PD:
		val->intval = chg->voltage_max_uv;
		break;
	default:
		val->intval = MICRO_5V;
		break;
	}

	return 0;
}

int smblib_get_prop_usb_voltage_max_design(struct smb_charger *chg,
					union power_supply_propval *val)
{
	switch (chg->real_charger_type) {
	case POWER_SUPPLY_TYPE_USB_HVDCP:
	case POWER_SUPPLY_TYPE_USB_HVDCP_3:
	case POWER_SUPPLY_TYPE_USB_PD:
#ifndef CONFIG_QPNP_SMBFG_NEWGEN_EXTENSION
		if (chg->smb_version == PM660_SUBTYPE)
			val->intval = MICRO_9V;
		else
			val->intval = MICRO_12V;
#endif
#ifdef CONFIG_QPNP_SMBFG_NEWGEN_EXTENSION
		val->intval = MICRO_9V;
#endif
		break;
	default:
		val->intval = MICRO_5V;
		break;
	}

	return 0;
}

int smblib_get_prop_usb_voltage_now(struct smb_charger *chg,
				    union power_supply_propval *val)
{
	if (!chg->iio.usbin_v_chan ||
		PTR_ERR(chg->iio.usbin_v_chan) == -EPROBE_DEFER)
		chg->iio.usbin_v_chan = iio_channel_get(chg->dev, "usbin_v");

	if (IS_ERR(chg->iio.usbin_v_chan))
		return PTR_ERR(chg->iio.usbin_v_chan);

	return iio_read_channel_processed(chg->iio.usbin_v_chan, &val->intval);
}

int smblib_get_prop_usb_current_now(struct smb_charger *chg,
				    union power_supply_propval *val)
{
	int rc = 0;

	rc = smblib_get_prop_usb_present(chg, val);
	if (rc < 0 || !val->intval)
		return rc;

	if (!chg->iio.usbin_i_chan ||
		PTR_ERR(chg->iio.usbin_i_chan) == -EPROBE_DEFER)
		chg->iio.usbin_i_chan = iio_channel_get(chg->dev, "usbin_i");

	if (IS_ERR(chg->iio.usbin_i_chan))
		return PTR_ERR(chg->iio.usbin_i_chan);

	return iio_read_channel_processed(chg->iio.usbin_i_chan, &val->intval);
}

#ifdef CONFIG_QPNP_SMBFG_NEWGEN_EXTENSION
int smblib_get_prop_skin_temp(struct smb_charger *chg,
				    union power_supply_propval *val)
{
	int rc = 0;

	if (!chg->iio.skin_temp_chan ||
		PTR_ERR(chg->iio.skin_temp_chan) == -EPROBE_DEFER)
		chg->iio.skin_temp_chan = iio_channel_get(chg->dev,
								"skin_temp");

	if (IS_ERR(chg->iio.skin_temp_chan))
		return PTR_ERR(chg->iio.skin_temp_chan);

	rc = iio_read_channel_processed(chg->iio.skin_temp_chan, &val->intval);
	val->intval /= 100;
	return rc;
}

int smblib_get_prop_dc_voltage_now(struct smb_charger *chg,
				    union power_supply_propval *val)
{
	int rc = 0;

	rc = smblib_get_prop_dc_present(chg, val);
	if (rc < 0 || !val->intval)
		return rc;

	if (!chg->iio.dcin_v_chan ||
		PTR_ERR(chg->iio.dcin_v_chan) == -EPROBE_DEFER)
		chg->iio.dcin_v_chan = iio_channel_get(chg->dev, "dcin_v");

	if (IS_ERR(chg->iio.dcin_v_chan))
		return PTR_ERR(chg->iio.dcin_v_chan);

	return iio_read_channel_processed(chg->iio.dcin_v_chan, &val->intval);
}

int smblib_get_prop_dc_current_now(struct smb_charger *chg,
				    union power_supply_propval *val)
{
	int rc = 0;

	rc = smblib_get_prop_dc_present(chg, val);
	if (rc < 0 || !val->intval)
		return rc;

	if (!chg->iio.dcin_i_chan ||
		PTR_ERR(chg->iio.dcin_i_chan) == -EPROBE_DEFER)
		chg->iio.dcin_i_chan = iio_channel_get(chg->dev, "dcin_i");

	if (IS_ERR(chg->iio.dcin_i_chan))
		return PTR_ERR(chg->iio.dcin_i_chan);

	return iio_read_channel_processed(chg->iio.dcin_i_chan, &val->intval);
}

#endif
int smblib_get_prop_charger_temp(struct smb_charger *chg,
				 union power_supply_propval *val)
{
	int rc;

	if (!chg->iio.temp_chan ||
		PTR_ERR(chg->iio.temp_chan) == -EPROBE_DEFER)
		chg->iio.temp_chan = iio_channel_get(chg->dev, "charger_temp");

	if (IS_ERR(chg->iio.temp_chan))
		return PTR_ERR(chg->iio.temp_chan);

	rc = iio_read_channel_processed(chg->iio.temp_chan, &val->intval);
	val->intval /= 100;
	return rc;
}

int smblib_get_prop_charger_temp_max(struct smb_charger *chg,
				    union power_supply_propval *val)
{
	int rc;

	if (!chg->iio.temp_max_chan ||
		PTR_ERR(chg->iio.temp_max_chan) == -EPROBE_DEFER)
		chg->iio.temp_max_chan = iio_channel_get(chg->dev,
							 "charger_temp_max");
	if (IS_ERR(chg->iio.temp_max_chan))
		return PTR_ERR(chg->iio.temp_max_chan);

	rc = iio_read_channel_processed(chg->iio.temp_max_chan, &val->intval);
	val->intval /= 100;
	return rc;
}

int smblib_get_prop_typec_cc_orientation(struct smb_charger *chg,
					 union power_supply_propval *val)
{
	if (chg->typec_status[3] & CC_ATTACHED_BIT)
		val->intval =
			(bool)(chg->typec_status[3] & CC_ORIENTATION_BIT) + 1;
	else
		val->intval = 0;

	return 0;
}

static const char * const smblib_typec_mode_name[] = {
	[POWER_SUPPLY_TYPEC_NONE]		  = "NONE",
	[POWER_SUPPLY_TYPEC_SOURCE_DEFAULT]	  = "SOURCE_DEFAULT",
	[POWER_SUPPLY_TYPEC_SOURCE_MEDIUM]	  = "SOURCE_MEDIUM",
	[POWER_SUPPLY_TYPEC_SOURCE_HIGH]	  = "SOURCE_HIGH",
	[POWER_SUPPLY_TYPEC_NON_COMPLIANT]	  = "NON_COMPLIANT",
	[POWER_SUPPLY_TYPEC_SINK]		  = "SINK",
	[POWER_SUPPLY_TYPEC_SINK_POWERED_CABLE]   = "SINK_POWERED_CABLE",
	[POWER_SUPPLY_TYPEC_SINK_DEBUG_ACCESSORY] = "SINK_DEBUG_ACCESSORY",
	[POWER_SUPPLY_TYPEC_SINK_AUDIO_ADAPTER]   = "SINK_AUDIO_ADAPTER",
	[POWER_SUPPLY_TYPEC_POWERED_CABLE_ONLY]   = "POWERED_CABLE_ONLY",
};

static int smblib_get_prop_ufp_mode(struct smb_charger *chg)
{
	switch (chg->typec_status[0]) {
	case UFP_TYPEC_RDSTD_BIT:
		return POWER_SUPPLY_TYPEC_SOURCE_DEFAULT;
	case UFP_TYPEC_RD1P5_BIT:
		return POWER_SUPPLY_TYPEC_SOURCE_MEDIUM;
	case UFP_TYPEC_RD3P0_BIT:
		return POWER_SUPPLY_TYPEC_SOURCE_HIGH;
	default:
		break;
	}

	return POWER_SUPPLY_TYPEC_NONE;
}

static int smblib_get_prop_dfp_mode(struct smb_charger *chg)
{
	switch (chg->typec_status[1] & DFP_TYPEC_MASK) {
	case DFP_RA_RA_BIT:
		return POWER_SUPPLY_TYPEC_SINK_AUDIO_ADAPTER;
	case DFP_RD_RD_BIT:
		return POWER_SUPPLY_TYPEC_SINK_DEBUG_ACCESSORY;
	case DFP_RD_RA_VCONN_BIT:
		return POWER_SUPPLY_TYPEC_SINK_POWERED_CABLE;
	case DFP_RD_OPEN_BIT:
		return POWER_SUPPLY_TYPEC_SINK;
	default:
		break;
	}

	return POWER_SUPPLY_TYPEC_NONE;
}

static int smblib_get_prop_typec_mode(struct smb_charger *chg)
{
	if (chg->typec_status[3] & UFP_DFP_MODE_STATUS_BIT)
		return smblib_get_prop_dfp_mode(chg);
	else
		return smblib_get_prop_ufp_mode(chg);
}

int smblib_get_prop_typec_power_role(struct smb_charger *chg,
				     union power_supply_propval *val)
{
	int rc = 0;
	u8 ctrl;

	rc = smblib_read(chg, TYPE_C_INTRPT_ENB_SOFTWARE_CTRL_REG, &ctrl);
	if (rc < 0) {
		smblib_err(chg, "Couldn't read TYPE_C_INTRPT_ENB_SOFTWARE_CTRL rc=%d\n",
			rc);
		return rc;
	}
	smblib_dbg(chg, PR_REGISTER, "TYPE_C_INTRPT_ENB_SOFTWARE_CTRL = 0x%02x\n",
		   ctrl);

	if (ctrl & TYPEC_DISABLE_CMD_BIT) {
		val->intval = POWER_SUPPLY_TYPEC_PR_NONE;
		return rc;
	}

	switch (ctrl & (DFP_EN_CMD_BIT | UFP_EN_CMD_BIT)) {
	case 0:
		val->intval = POWER_SUPPLY_TYPEC_PR_DUAL;
		break;
	case DFP_EN_CMD_BIT:
		val->intval = POWER_SUPPLY_TYPEC_PR_SOURCE;
		break;
	case UFP_EN_CMD_BIT:
		val->intval = POWER_SUPPLY_TYPEC_PR_SINK;
		break;
	default:
		val->intval = POWER_SUPPLY_TYPEC_PR_NONE;
		smblib_err(chg, "unsupported power role 0x%02lx\n",
			ctrl & (DFP_EN_CMD_BIT | UFP_EN_CMD_BIT));
		return -EINVAL;
	}

	return rc;
}

int smblib_get_prop_pd_allowed(struct smb_charger *chg,
			       union power_supply_propval *val)
{
	val->intval = get_effective_result(chg->pd_allowed_votable);
	return 0;
}

int smblib_get_prop_input_current_settled(struct smb_charger *chg,
					  union power_supply_propval *val)
{
	return smblib_get_charge_param(chg, &chg->param.icl_stat, &val->intval);
}

#define HVDCP3_STEP_UV	200000
int smblib_get_prop_input_voltage_settled(struct smb_charger *chg,
						union power_supply_propval *val)
{
	int rc, pulses;

	switch (chg->real_charger_type) {
	case POWER_SUPPLY_TYPE_USB_HVDCP_3:
		rc = smblib_get_pulse_cnt(chg, &pulses);
		if (rc < 0) {
			smblib_err(chg,
				"Couldn't read QC_PULSE_COUNT rc=%d\n", rc);
			return 0;
		}
		val->intval = MICRO_5V + HVDCP3_STEP_UV * pulses;
		break;
	case POWER_SUPPLY_TYPE_USB_PD:
		val->intval = chg->voltage_min_uv;
		break;
	default:
		val->intval = MICRO_5V;
		break;
	}

	return 0;
}

int smblib_get_prop_pd_in_hard_reset(struct smb_charger *chg,
			       union power_supply_propval *val)
{
	val->intval = chg->pd_hard_reset;
	return 0;
}

int smblib_get_pe_start(struct smb_charger *chg,
			       union power_supply_propval *val)
{
	/*
	 * hvdcp timeout voter is the last one to allow pd. Use its vote
	 * to indicate start of pe engine
	 */
	val->intval
		= !get_client_vote_locked(chg->pd_disallowed_votable_indirect,
			HVDCP_TIMEOUT_VOTER);
	return 0;
}

#ifdef CONFIG_QPNP_SMBFG_NEWGEN_EXTENSION
int smblib_get_prop_legacy_cable_status(struct smb_charger *chg,
			       union power_supply_propval *val)
{
	int rc;
	u8 reg;

	rc = smblib_read(chg, TYPE_C_STATUS_5_REG, &reg);
	if (rc < 0) {
		smblib_err(chg, "Couldn't read TYPE_C_STATUS_5 rc=%d\n", rc);
		return rc;
	}

	val->intval = (reg & TYPEC_LEGACY_CABLE_STATUS_BIT) ? 1 : 0;
	return 0;
}

#endif
int smblib_get_prop_die_health(struct smb_charger *chg,
						union power_supply_propval *val)
{
	int rc;
	u8 stat;

	rc = smblib_read(chg, TEMP_RANGE_STATUS_REG, &stat);
	if (rc < 0) {
		smblib_err(chg, "Couldn't read TEMP_RANGE_STATUS_REG rc=%d\n",
									rc);
		return rc;
	}

	if (stat & ALERT_LEVEL_BIT)
		val->intval = POWER_SUPPLY_HEALTH_OVERHEAT;
	else if (stat & TEMP_ABOVE_RANGE_BIT)
		val->intval = POWER_SUPPLY_HEALTH_HOT;
	else if (stat & TEMP_WITHIN_RANGE_BIT)
		val->intval = POWER_SUPPLY_HEALTH_WARM;
	else if (stat & TEMP_BELOW_RANGE_BIT)
		val->intval = POWER_SUPPLY_HEALTH_COOL;
	else
		val->intval = POWER_SUPPLY_HEALTH_UNKNOWN;

	return 0;
}

#define SDP_CURRENT_UA			500000
#define CDP_CURRENT_UA			1500000
#define DCP_CURRENT_UA			1500000
#define HVDCP_CURRENT_UA		3000000
#define TYPEC_DEFAULT_CURRENT_UA	900000
#define TYPEC_MEDIUM_CURRENT_UA		1500000
#define TYPEC_HIGH_CURRENT_UA		3000000
static int get_rp_based_dcp_current(struct smb_charger *chg, int typec_mode)
{
	int rp_ua;

	switch (typec_mode) {
	case POWER_SUPPLY_TYPEC_SOURCE_HIGH:
		rp_ua = TYPEC_HIGH_CURRENT_UA;
		break;
	case POWER_SUPPLY_TYPEC_SOURCE_MEDIUM:
	case POWER_SUPPLY_TYPEC_SOURCE_DEFAULT:
	/* fall through */
	default:
		rp_ua = DCP_CURRENT_UA;
	}

	return rp_ua;
}

/*******************
 * USB PSY SETTERS *
 * *****************/

int smblib_set_prop_pd_current_max(struct smb_charger *chg,
				    const union power_supply_propval *val)
{
	int rc;

	if (chg->pd_active)
		rc = vote(chg->usb_icl_votable, PD_VOTER, true, val->intval);
	else
		rc = -EPERM;

	return rc;
}

static int smblib_handle_usb_current(struct smb_charger *chg,
					int usb_current)
{
#ifndef CONFIG_QPNP_SMBFG_NEWGEN_EXTENSION
	int rc = 0, rp_ua, typec_mode;

	if (chg->real_charger_type == POWER_SUPPLY_TYPE_USB_FLOAT) {
		if (usb_current == -ETIMEDOUT) {
			/*
			 * Valid FLOAT charger, report the current based
			 * of Rp
			 */
			typec_mode = smblib_get_prop_typec_mode(chg);
			rp_ua = get_rp_based_dcp_current(chg, typec_mode);
			rc = vote(chg->usb_icl_votable, LEGACY_UNKNOWN_VOTER,
								true, rp_ua);
			if (rc < 0)
				return rc;
		} else {
			/*
			 * FLOAT charger detected as SDP by USB driver,
			 * charge with the requested current and update the
			 * real_charger_type
			 */
			chg->real_charger_type = POWER_SUPPLY_TYPE_USB;
			rc = vote(chg->usb_icl_votable, USB_PSY_VOTER,
						true, usb_current);
			if (rc < 0)
				return rc;
			rc = vote(chg->usb_icl_votable, LEGACY_UNKNOWN_VOTER,
							false, 0);
			if (rc < 0)
				return rc;
		}
	} else {
		rc = vote(chg->usb_icl_votable, USB_PSY_VOTER,
					true, usb_current);
	}
#endif
#ifdef CONFIG_QPNP_SMBFG_NEWGEN_EXTENSION
	int rc = 0;

	if (usb_current == -ETIMEDOUT)
		return 0;

	switch (usb_current) {
	case USBIN_100MA:
	case USBIN_150MA:
	case USBIN_500MA:
		usb_current -= USBIN_25MA;
		break;
	case USBIN_900MA:
		usb_current -= USBIN_50MA;
		break;
	default:
		break;
	}
	rc = vote(chg->usb_icl_votable, USB_PSY_VOTER, true, usb_current);

	/* Changing ICL by this function may change online */
	power_supply_changed(chg->usb_psy);
#endif

	return rc;
}

int smblib_set_prop_sdp_current_max(struct smb_charger *chg,
				    const union power_supply_propval *val)
{
	int rc = 0;

	if (!chg->pd_active) {
		rc = smblib_handle_usb_current(chg, val->intval);
	} else if (chg->system_suspend_supported) {
		if (val->intval <= USBIN_25MA)
			rc = vote(chg->usb_icl_votable,
				PD_SUSPEND_SUPPORTED_VOTER, true, val->intval);
		else
			rc = vote(chg->usb_icl_votable,
				PD_SUSPEND_SUPPORTED_VOTER, false, 0);
	}
	return rc;
}

int smblib_set_prop_boost_current(struct smb_charger *chg,
				    const union power_supply_propval *val)
{
	int rc = 0;

	rc = smblib_set_charge_param(chg, &chg->param.freq_boost,
				val->intval <= chg->boost_threshold_ua ?
				chg->chg_freq.freq_below_otg_threshold :
				chg->chg_freq.freq_above_otg_threshold);
	if (rc < 0) {
		dev_err(chg->dev, "Error in setting freq_boost rc=%d\n", rc);
		return rc;
	}

	chg->boost_current_ua = val->intval;
	return rc;
}

int smblib_set_prop_typec_power_role(struct smb_charger *chg,
				     const union power_supply_propval *val)
{
	/* Check if power role switch is disabled */
	if (!get_effective_result(chg->disable_power_role_switch))
		return __smblib_set_prop_typec_power_role(chg, val);

	return 0;
}

int smblib_set_prop_pd_voltage_min(struct smb_charger *chg,
				    const union power_supply_propval *val)
{
	int rc, min_uv;

	min_uv = min(val->intval, chg->voltage_max_uv);
	rc = smblib_set_usb_pd_allowed_voltage(chg, min_uv,
					       chg->voltage_max_uv);
	if (rc < 0) {
		smblib_err(chg, "invalid max voltage %duV rc=%d\n",
			val->intval, rc);
		return rc;
	}

	chg->voltage_min_uv = min_uv;
	power_supply_changed(chg->usb_main_psy);
	return rc;
}

int smblib_set_prop_pd_voltage_max(struct smb_charger *chg,
				    const union power_supply_propval *val)
{
	int rc, max_uv;

	max_uv = max(val->intval, chg->voltage_min_uv);
	rc = smblib_set_usb_pd_allowed_voltage(chg, chg->voltage_min_uv,
					       max_uv);
	if (rc < 0) {
		smblib_err(chg, "invalid min voltage %duV rc=%d\n",
			val->intval, rc);
		return rc;
	}

	chg->voltage_max_uv = max_uv;
#ifdef CONFIG_QPNP_SMBFG_NEWGEN_EXTENSION
	if (chg->voltage_max_uv > MICRO_5V)
		vote(chg->usb_icl_votable, HIGH_VOLTAGE_VOTER,
					true, chg->high_voltage_icl_ua);
	else
		vote(chg->usb_icl_votable, HIGH_VOLTAGE_VOTER,
					false, 0);
	smblib_somc_thermal_icl_change(chg);
#endif
	return rc;
}

static int __smblib_set_prop_pd_active(struct smb_charger *chg, bool pd_active)
{
	int rc;
	bool orientation, sink_attached, hvdcp;
	u8 stat;

	chg->pd_active = pd_active;
	if (chg->pd_active) {
		vote(chg->apsd_disable_votable, PD_VOTER, true, 0);
		vote(chg->pd_allowed_votable, PD_VOTER, true, 0);
		vote(chg->usb_irq_enable_votable, PD_VOTER, true, 0);

		/*
		 * VCONN_EN_ORIENTATION_BIT controls whether to use CC1 or CC2
		 * line when TYPEC_SPARE_CFG_BIT (CC pin selection s/w override)
		 * is set or when VCONN_EN_VALUE_BIT is set.
		 */
		orientation = chg->typec_status[3] & CC_ORIENTATION_BIT;
		rc = smblib_masked_write(chg,
				TYPE_C_INTRPT_ENB_SOFTWARE_CTRL_REG,
				VCONN_EN_ORIENTATION_BIT,
				orientation ? 0 : VCONN_EN_ORIENTATION_BIT);
		if (rc < 0)
			smblib_err(chg,
				"Couldn't enable vconn on CC line rc=%d\n", rc);

		/* SW controlled CC_OUT */
		rc = smblib_masked_write(chg, TAPER_TIMER_SEL_CFG_REG,
				TYPEC_SPARE_CFG_BIT, TYPEC_SPARE_CFG_BIT);
		if (rc < 0)
			smblib_err(chg, "Couldn't enable SW cc_out rc=%d\n",
									rc);

		/*
		 * Enforce 500mA for PD until the real vote comes in later.
		 * It is guaranteed that pd_active is set prior to
		 * pd_current_max
		 */
		rc = vote(chg->usb_icl_votable, PD_VOTER, true, USBIN_500MA);
		if (rc < 0)
			smblib_err(chg, "Couldn't vote for USB ICL rc=%d\n",
									rc);

		/* since PD was found the cable must be non-legacy */
		vote(chg->usb_icl_votable, LEGACY_UNKNOWN_VOTER, false, 0);

		/* clear USB ICL vote for DCP_VOTER */
		rc = vote(chg->usb_icl_votable, DCP_VOTER, false, 0);
		if (rc < 0)
			smblib_err(chg, "Couldn't un-vote DCP from USB ICL rc=%d\n",
									rc);

		/* remove USB_PSY_VOTER */
		rc = vote(chg->usb_icl_votable, USB_PSY_VOTER, false, 0);
		if (rc < 0)
			smblib_err(chg, "Couldn't unvote USB_PSY rc=%d\n", rc);
#ifdef CONFIG_QPNP_SMBFG_NEWGEN_EXTENSION
		determine_charger_type(chg);
#endif
	} else {
		rc = smblib_read(chg, APSD_STATUS_REG, &stat);
		if (rc < 0) {
			smblib_err(chg, "Couldn't read APSD status rc=%d\n",
									rc);
			return rc;
		}

		hvdcp = stat & QC_CHARGER_BIT;
		vote(chg->apsd_disable_votable, PD_VOTER, false, 0);
		vote(chg->pd_allowed_votable, PD_VOTER, true, 0);
		vote(chg->usb_irq_enable_votable, PD_VOTER, false, 0);
		vote(chg->hvdcp_disable_votable_indirect, PD_INACTIVE_VOTER,
								false, 0);

		/* HW controlled CC_OUT */
		rc = smblib_masked_write(chg, TAPER_TIMER_SEL_CFG_REG,
							TYPEC_SPARE_CFG_BIT, 0);
		if (rc < 0)
			smblib_err(chg, "Couldn't enable HW cc_out rc=%d\n",
									rc);

		/*
		 * This WA should only run for HVDCP. Non-legacy SDP/CDP could
		 * draw more, but this WA will remove Rd causing VBUS to drop,
		 * and data could be interrupted. Non-legacy DCP could also draw
		 * more, but it may impact compliance.
		 */
		sink_attached = chg->typec_status[3] & UFP_DFP_MODE_STATUS_BIT;
		if ((chg->connector_type != POWER_SUPPLY_CONNECTOR_MICRO_USB)
				&& !chg->typec_legacy_valid
				&& !sink_attached && hvdcp)
			schedule_work(&chg->legacy_detection_work);
#ifdef CONFIG_QPNP_SMBFG_NEWGEN_EXTENSION
		else
			determine_charger_type(chg);
#endif
	}

	smblib_update_usb_type(chg);
#ifdef CONFIG_QPNP_SMBFG_NEWGEN_EXTENSION
	smblib_somc_thermal_icl_change(chg);
#endif
	power_supply_changed(chg->usb_psy);
	return rc;
}

int smblib_set_prop_pd_active(struct smb_charger *chg,
			      const union power_supply_propval *val)
{
	if (!get_effective_result(chg->pd_allowed_votable))
		return -EINVAL;

	return __smblib_set_prop_pd_active(chg, val->intval);
}

int smblib_set_prop_ship_mode(struct smb_charger *chg,
				const union power_supply_propval *val)
{
	int rc;

	smblib_dbg(chg, PR_MISC, "Set ship mode: %d!!\n", !!val->intval);

	rc = smblib_masked_write(chg, SHIP_MODE_REG, SHIP_MODE_EN_BIT,
			!!val->intval ? SHIP_MODE_EN_BIT : 0);
	if (rc < 0)
		dev_err(chg->dev, "Couldn't %s ship mode, rc=%d\n",
				!!val->intval ? "enable" : "disable", rc);

	return rc;
}

int smblib_reg_block_update(struct smb_charger *chg,
				struct reg_info *entry)
{
	int rc = 0;

	while (entry && entry->reg) {
		rc = smblib_read(chg, entry->reg, &entry->bak);
		if (rc < 0) {
			dev_err(chg->dev, "Error in reading %s rc=%d\n",
				entry->desc, rc);
			break;
		}
		entry->bak &= entry->mask;

		rc = smblib_masked_write(chg, entry->reg,
					 entry->mask, entry->val);
		if (rc < 0) {
			dev_err(chg->dev, "Error in writing %s rc=%d\n",
				entry->desc, rc);
			break;
		}
		entry++;
	}

	return rc;
}

int smblib_reg_block_restore(struct smb_charger *chg,
				struct reg_info *entry)
{
	int rc = 0;

	while (entry && entry->reg) {
		rc = smblib_masked_write(chg, entry->reg,
					 entry->mask, entry->bak);
		if (rc < 0) {
			dev_err(chg->dev, "Error in writing %s rc=%d\n",
				entry->desc, rc);
			break;
		}
		entry++;
	}

	return rc;
}

static struct reg_info cc2_detach_settings[] = {
	{
		.reg	= TYPE_C_CFG_2_REG,
		.mask	= TYPE_C_UFP_MODE_BIT | EN_TRY_SOURCE_MODE_BIT,
		.val	= TYPE_C_UFP_MODE_BIT,
		.desc	= "TYPE_C_CFG_2_REG",
	},
	{
		.reg	= TYPE_C_CFG_3_REG,
		.mask	= EN_TRYSINK_MODE_BIT,
		.val	= 0,
		.desc	= "TYPE_C_CFG_3_REG",
	},
	{
		.reg	= TAPER_TIMER_SEL_CFG_REG,
		.mask	= TYPEC_SPARE_CFG_BIT,
		.val	= TYPEC_SPARE_CFG_BIT,
		.desc	= "TAPER_TIMER_SEL_CFG_REG",
	},
	{
		.reg	= TYPE_C_INTRPT_ENB_SOFTWARE_CTRL_REG,
		.mask	= VCONN_EN_ORIENTATION_BIT,
		.val	= 0,
		.desc	= "TYPE_C_INTRPT_ENB_SOFTWARE_CTRL_REG",
	},
	{
		.reg	= MISC_CFG_REG,
		.mask	= TCC_DEBOUNCE_20MS_BIT,
		.val	= TCC_DEBOUNCE_20MS_BIT,
		.desc	= "Tccdebounce time"
	},
	{
	},
};

static int smblib_cc2_sink_removal_enter(struct smb_charger *chg)
{
	int rc, ccout, ufp_mode;
	u8 stat;

	if ((chg->wa_flags & TYPEC_CC2_REMOVAL_WA_BIT) == 0)
		return 0;

	if (chg->cc2_detach_wa_active)
		return 0;

	rc = smblib_read(chg, TYPE_C_STATUS_4_REG, &stat);
	if (rc < 0) {
		smblib_err(chg, "Couldn't read TYPE_C_STATUS_4 rc=%d\n", rc);
		return rc;
	}

	ccout = (stat & CC_ATTACHED_BIT) ?
					(!!(stat & CC_ORIENTATION_BIT) + 1) : 0;
	ufp_mode = (stat & TYPEC_DEBOUNCE_DONE_STATUS_BIT) ?
					!(stat & UFP_DFP_MODE_STATUS_BIT) : 0;

	if (ccout != 2)
		return 0;

	if (!ufp_mode)
		return 0;

	chg->cc2_detach_wa_active = true;
	/* The CC2 removal WA will cause a type-c-change IRQ storm */
	smblib_reg_block_update(chg, cc2_detach_settings);
	schedule_work(&chg->rdstd_cc2_detach_work);
	return rc;
}

static int smblib_cc2_sink_removal_exit(struct smb_charger *chg)
{
	if ((chg->wa_flags & TYPEC_CC2_REMOVAL_WA_BIT) == 0)
		return 0;

	if (!chg->cc2_detach_wa_active)
		return 0;

	chg->cc2_detach_wa_active = false;
	chg->in_chg_lock = true;
	cancel_work_sync(&chg->rdstd_cc2_detach_work);
	chg->in_chg_lock = false;
	smblib_reg_block_restore(chg, cc2_detach_settings);
	return 0;
}

int smblib_set_prop_pd_in_hard_reset(struct smb_charger *chg,
				const union power_supply_propval *val)
{
	int rc = 0;

	if (chg->pd_hard_reset == val->intval)
		return rc;

	chg->pd_hard_reset = val->intval;
	rc = smblib_masked_write(chg, TYPE_C_INTRPT_ENB_SOFTWARE_CTRL_REG,
			EXIT_SNK_BASED_ON_CC_BIT,
			(chg->pd_hard_reset) ? EXIT_SNK_BASED_ON_CC_BIT : 0);
	if (rc < 0)
		smblib_err(chg, "Couldn't set EXIT_SNK_BASED_ON_CC rc=%d\n",
				rc);

	vote(chg->apsd_disable_votable, PD_HARD_RESET_VOTER,
							chg->pd_hard_reset, 0);

	return rc;
}

static int smblib_recover_from_soft_jeita(struct smb_charger *chg)
{
	u8 stat_1, stat_2;
	int rc;

#ifdef CONFIG_QPNP_SMBFG_NEWGEN_EXTENSION
	if (chg->jeita_sw_ctl_en)
		return 0;

#endif
	rc = smblib_read(chg, BATTERY_CHARGER_STATUS_1_REG, &stat_1);
	if (rc < 0) {
		smblib_err(chg, "Couldn't read BATTERY_CHARGER_STATUS_1 rc=%d\n",
				rc);
		return rc;
	}

	rc = smblib_read(chg, BATTERY_CHARGER_STATUS_2_REG, &stat_2);
	if (rc < 0) {
		smblib_err(chg, "Couldn't read BATTERY_CHARGER_STATUS_2 rc=%d\n",
				rc);
		return rc;
	}

	if ((chg->jeita_status && !(stat_2 & BAT_TEMP_STATUS_SOFT_LIMIT_MASK) &&
		((stat_1 & BATTERY_CHARGER_STATUS_MASK) == TERMINATE_CHARGE))) {
		/*
		 * We are moving from JEITA soft -> Normal and charging
		 * is terminated
		 */
		rc = smblib_write(chg, CHARGING_ENABLE_CMD_REG, 0);
		if (rc < 0) {
			smblib_err(chg, "Couldn't disable charging rc=%d\n",
						rc);
			return rc;
		}
		rc = smblib_write(chg, CHARGING_ENABLE_CMD_REG,
						CHARGING_ENABLE_CMD_BIT);
		if (rc < 0) {
			smblib_err(chg, "Couldn't enable charging rc=%d\n",
						rc);
			return rc;
		}
	}

	chg->jeita_status = stat_2 & BAT_TEMP_STATUS_SOFT_LIMIT_MASK;

	return 0;
}

/************************
 * USB MAIN PSY GETTERS *
 ************************/
int smblib_get_prop_fcc_delta(struct smb_charger *chg,
				union power_supply_propval *val)
{
	int rc, jeita_cc_delta_ua = 0;

	if (chg->sw_jeita_enabled) {
		val->intval = 0;
		return 0;
	}

	rc = smblib_get_jeita_cc_delta(chg, &jeita_cc_delta_ua);
	if (rc < 0) {
		smblib_err(chg, "Couldn't get jeita cc delta rc=%d\n", rc);
		jeita_cc_delta_ua = 0;
	}

	val->intval = jeita_cc_delta_ua;
	return 0;
}

/************************
 * USB MAIN PSY SETTERS *
 ************************/
int smblib_get_charge_current(struct smb_charger *chg,
				int *total_current_ua)
{
	const struct apsd_result *apsd_result = smblib_get_apsd_result(chg);
	union power_supply_propval val = {0, };
	int rc = 0, typec_source_rd, current_ua;
	bool non_compliant;
	u8 stat5;

	if (chg->pd_active) {
		*total_current_ua =
			get_client_vote_locked(chg->usb_icl_votable, PD_VOTER);
		return rc;
	}

	rc = smblib_read(chg, TYPE_C_STATUS_5_REG, &stat5);
	if (rc < 0) {
		smblib_err(chg, "Couldn't read TYPE_C_STATUS_5 rc=%d\n", rc);
		return rc;
	}
	non_compliant = stat5 & TYPEC_NONCOMP_LEGACY_CABLE_STATUS_BIT;

	/* get settled ICL */
	rc = smblib_get_prop_input_current_settled(chg, &val);
	if (rc < 0) {
		smblib_err(chg, "Couldn't get settled ICL rc=%d\n", rc);
		return rc;
	}

	typec_source_rd = smblib_get_prop_ufp_mode(chg);

	/* QC 2.0/3.0 adapter */
	if (apsd_result->bit & (QC_3P0_BIT | QC_2P0_BIT)) {
		*total_current_ua = HVDCP_CURRENT_UA;
		return 0;
	}

	if (non_compliant) {
		switch (apsd_result->bit) {
		case CDP_CHARGER_BIT:
			current_ua = CDP_CURRENT_UA;
			break;
		case DCP_CHARGER_BIT:
		case OCP_CHARGER_BIT:
		case FLOAT_CHARGER_BIT:
			current_ua = DCP_CURRENT_UA;
			break;
		default:
			current_ua = 0;
			break;
		}

		*total_current_ua = max(current_ua, val.intval);
		return 0;
	}

	switch (typec_source_rd) {
	case POWER_SUPPLY_TYPEC_SOURCE_DEFAULT:
		switch (apsd_result->bit) {
		case CDP_CHARGER_BIT:
			current_ua = CDP_CURRENT_UA;
			break;
		case DCP_CHARGER_BIT:
		case OCP_CHARGER_BIT:
		case FLOAT_CHARGER_BIT:
			current_ua = chg->default_icl_ua;
			break;
		default:
			current_ua = 0;
			break;
		}
		break;
	case POWER_SUPPLY_TYPEC_SOURCE_MEDIUM:
		current_ua = TYPEC_MEDIUM_CURRENT_UA;
		break;
	case POWER_SUPPLY_TYPEC_SOURCE_HIGH:
		current_ua = TYPEC_HIGH_CURRENT_UA;
		break;
	case POWER_SUPPLY_TYPEC_NON_COMPLIANT:
	case POWER_SUPPLY_TYPEC_NONE:
	default:
		current_ua = 0;
		break;
	}

	*total_current_ua = max(current_ua, val.intval);
	return 0;
}

/************************
 * PARALLEL PSY GETTERS *
 ************************/

int smblib_get_prop_slave_current_now(struct smb_charger *chg,
		union power_supply_propval *pval)
{
	if (IS_ERR_OR_NULL(chg->iio.batt_i_chan))
		chg->iio.batt_i_chan = iio_channel_get(chg->dev, "batt_i");

	if (IS_ERR(chg->iio.batt_i_chan))
		return PTR_ERR(chg->iio.batt_i_chan);

	return iio_read_channel_processed(chg->iio.batt_i_chan, &pval->intval);
}

/**********************
 * INTERRUPT HANDLERS *
 **********************/

irqreturn_t smblib_handle_debug(int irq, void *data)
{
	struct smb_irq_data *irq_data = data;
	struct smb_charger *chg = irq_data->parent_data;

	smblib_dbg(chg, PR_INTERRUPT, "IRQ: %s\n", irq_data->name);
	return IRQ_HANDLED;
}

#ifdef CONFIG_QPNP_SMBFG_NEWGEN_EXTENSION
irqreturn_t smblib_handle_dcin_debug(int irq, void *data)
{
	struct smb_irq_data *irq_data = data;
	struct smb_charger *chg = irq_data->parent_data;
	int rc;
	u8 int_rt_sts, aicl_sts;

	/* Get dc_int_rt_sts to log */
	rc = smblib_read(chg, 0x1410, &int_rt_sts);
	if (rc < 0) {
		smblib_err(chg, "Couldn't read DC_INT_RT_STS rc=%d\n", rc);
		return IRQ_HANDLED;
	}

	/* Read AICL_STATUS to log */
	rc = smblib_read(chg, AICL_STATUS_REG, &aicl_sts);
	if (rc < 0) {
		smblib_err(chg, "Couldn't read AICL_STATUS rc=%d\n", rc);
		return IRQ_HANDLED;
	}

	smblib_dbg(chg, PR_SOMC,
			"IRQ: %s, dc_int_rt_sts: 0x%02x, aicl_status: 0x%02x\n",
			irq_data->name, int_rt_sts, aicl_sts);
	return IRQ_HANDLED;
}

irqreturn_t smblib_handle_dcin_uv(int irq, void *data)
{
	struct smb_irq_data *irq_data = data;
	struct smb_charger *chg = irq_data->parent_data;
	int rc;
	u8 reg = 0;
	bool dcin_uv;

	rc = smblib_read(chg, DCIN_BASE + INT_RT_STS_OFFSET, &reg);
	smblib_dbg(chg, PR_SOMC, "IRQ: %s reg: 0x%02x\n", irq_data->name, reg);
	if (rc < 0) {
		dev_err(chg->dev, "Couldn't read DC_INT_RT_STS rc=%d\n", rc);
		return IRQ_HANDLED;
	}
	dcin_uv = (bool)(reg & DCIN_UV_RT_STS_BIT);

	if (dcin_uv && !chg->dcin_uv)
		schedule_work(&chg->wireless_wa_fake_charging_work);

	chg->dcin_uv = dcin_uv;
	return IRQ_HANDLED;
}

#endif
irqreturn_t smblib_handle_otg_overcurrent(int irq, void *data)
{
	struct smb_irq_data *irq_data = data;
	struct smb_charger *chg = irq_data->parent_data;
	int rc;
	u8 stat;

	rc = smblib_read(chg, OTG_BASE + INT_RT_STS_OFFSET, &stat);
	if (rc < 0) {
		dev_err(chg->dev, "Couldn't read OTG_INT_RT_STS rc=%d\n", rc);
		return IRQ_HANDLED;
	}

	if (chg->wa_flags & OTG_WA) {
		if (stat & OTG_OC_DIS_SW_STS_RT_STS_BIT)
			smblib_err(chg, "OTG disabled by hw\n");

		/* not handling software based hiccups for PM660 */
		return IRQ_HANDLED;
	}

	if (stat & OTG_OVERCURRENT_RT_STS_BIT)
		schedule_work(&chg->otg_oc_work);

	return IRQ_HANDLED;
}

irqreturn_t smblib_handle_chg_state_change(int irq, void *data)
{
	struct smb_irq_data *irq_data = data;
	struct smb_charger *chg = irq_data->parent_data;
	u8 stat;
	int rc;

	smblib_dbg(chg, PR_INTERRUPT, "IRQ: %s\n", irq_data->name);

	rc = smblib_read(chg, BATTERY_CHARGER_STATUS_1_REG, &stat);
	if (rc < 0) {
		smblib_err(chg, "Couldn't read BATTERY_CHARGER_STATUS_1 rc=%d\n",
				rc);
		return IRQ_HANDLED;
	}

	stat = stat & BATTERY_CHARGER_STATUS_MASK;
	power_supply_changed(chg->batt_psy);
	return IRQ_HANDLED;
}

irqreturn_t smblib_handle_batt_temp_changed(int irq, void *data)
{
	struct smb_irq_data *irq_data = data;
	struct smb_charger *chg = irq_data->parent_data;
	int rc;

	rc = smblib_recover_from_soft_jeita(chg);
	if (rc < 0) {
		smblib_err(chg, "Couldn't recover chg from soft jeita rc=%d\n",
				rc);
		return IRQ_HANDLED;
	}

#ifdef CONFIG_QPNP_SMBFG_NEWGEN_EXTENSION
	smblib_dbg(chg, PR_SOMC, "IRQ: %s\n", irq_data->name);
	if (chg->jeita_sw_ctl_en) {
		cancel_delayed_work_sync(&chg->jeita_work);
		schedule_delayed_work(&chg->jeita_work, msecs_to_jiffies(0));
	}
#endif
	rerun_election(chg->fcc_votable);
	power_supply_changed(chg->batt_psy);
	return IRQ_HANDLED;
}

irqreturn_t smblib_handle_batt_psy_changed(int irq, void *data)
{
	struct smb_irq_data *irq_data = data;
	struct smb_charger *chg = irq_data->parent_data;

	smblib_dbg(chg, PR_INTERRUPT, "IRQ: %s\n", irq_data->name);
	power_supply_changed(chg->batt_psy);
	return IRQ_HANDLED;
}

irqreturn_t smblib_handle_usb_psy_changed(int irq, void *data)
{
	struct smb_irq_data *irq_data = data;
	struct smb_charger *chg = irq_data->parent_data;

	smblib_dbg(chg, PR_INTERRUPT, "IRQ: %s\n", irq_data->name);
	power_supply_changed(chg->usb_psy);
	return IRQ_HANDLED;
}

irqreturn_t smblib_handle_usbin_uv(int irq, void *data)
{
	struct smb_irq_data *irq_data = data;
	struct smb_charger *chg = irq_data->parent_data;
	struct storm_watch *wdata;
	const struct apsd_result *apsd = smblib_get_apsd_result(chg);
	int rc;
	u8 stat = 0, max_pulses = 0;
#ifdef CONFIG_QPNP_SMBFG_NEWGEN_EXTENSION
	const struct apsd_result *apsd_result = smblib_update_usb_type(chg);
#endif

	smblib_dbg(chg, PR_INTERRUPT, "IRQ: %s\n", irq_data->name);
	if (!chg->irq_info[SWITCH_POWER_OK_IRQ].irq_data)
		return IRQ_HANDLED;

#ifdef CONFIG_QPNP_SMBFG_NEWGEN_EXTENSION
	/* ESD workaround */
	if (!chg->typec_en_dis_active && (apsd_result->bit & QC_2P0_BIT)) {
		smblib_dbg(chg, PR_SOMC, "rerun APSD for ESD WA\n");
		smblib_masked_write(chg, CMD_APSD_REG, APSD_RERUN_BIT,
							APSD_RERUN_BIT);
		return IRQ_HANDLED;
	}
#endif

	wdata = &chg->irq_info[SWITCH_POWER_OK_IRQ].irq_data->storm_data;
	reset_storm_count(wdata);

	if (!chg->non_compliant_chg_detected &&
			apsd->pst == POWER_SUPPLY_TYPE_USB_HVDCP) {
		rc = smblib_read(chg, QC_CHANGE_STATUS_REG, &stat);
		if (rc < 0)
			smblib_err(chg,
				"Couldn't read CHANGE_STATUS_REG rc=%d\n", rc);

		if (stat & QC_5V_BIT)
			return IRQ_HANDLED;

		rc = smblib_read(chg, HVDCP_PULSE_COUNT_MAX_REG, &max_pulses);
		if (rc < 0)
			smblib_err(chg,
				"Couldn't read QC2 max pulses rc=%d\n", rc);

		chg->non_compliant_chg_detected = true;
		chg->qc2_max_pulses = (max_pulses &
				HVDCP_PULSE_COUNT_MAX_QC2_MASK);

		if (stat & QC_12V_BIT) {
			rc = smblib_masked_write(chg, HVDCP_PULSE_COUNT_MAX_REG,
					HVDCP_PULSE_COUNT_MAX_QC2_MASK,
					HVDCP_PULSE_COUNT_MAX_QC2_9V);
			if (rc < 0)
				smblib_err(chg, "Couldn't force max pulses to 9V rc=%d\n",
						rc);

		} else if (stat & QC_9V_BIT) {
			rc = smblib_masked_write(chg, HVDCP_PULSE_COUNT_MAX_REG,
					HVDCP_PULSE_COUNT_MAX_QC2_MASK,
					HVDCP_PULSE_COUNT_MAX_QC2_5V);
			if (rc < 0)
				smblib_err(chg, "Couldn't force max pulses to 5V rc=%d\n",
						rc);

		}
		smblib_rerun_apsd(chg);
	}

	return IRQ_HANDLED;
}

static void smblib_micro_usb_plugin(struct smb_charger *chg, bool vbus_rising)
{
	if (vbus_rising) {
		/* use the typec flag even though its not typec */
		chg->typec_present = 1;
	} else {
		chg->typec_present = 0;
		smblib_update_usb_type(chg);
		extcon_set_cable_state_(chg->extcon, EXTCON_USB, false);
		smblib_uusb_removal(chg);
	}
}

#ifdef CONFIG_QPNP_SMBFG_NEWGEN_EXTENSION
static int smblib_somc_report_wireless_thermal_limit(struct smb_charger *chg,
								int max_voltage)
{
	int rc;
	union power_supply_propval pval = {0, };

	if (!chg->wireless_enable)
		return -EINVAL;

	if (!chg->wireless_psy)
		chg->wireless_psy = power_supply_get_by_name("wireless");

	if (!chg->wireless_psy) {
		smblib_err(chg,
			   "Couldn't set property: WIRELESS_THERMAL_V_LIMIT\n");
		return -EINVAL;
	}

	pval.intval = max_voltage;
	rc = power_supply_set_property(chg->wireless_psy,
				POWER_SUPPLY_PROP_WIRELESS_THERMAL_V_LIMIT,
				&pval);
	return rc;
}

#endif
void smblib_usb_plugin_hard_reset_locked(struct smb_charger *chg)
{
	int rc;
	u8 stat;
	bool vbus_rising;
	struct smb_irq_data *data;
	struct storm_watch *wdata;

	rc = smblib_read(chg, USBIN_BASE + INT_RT_STS_OFFSET, &stat);
	if (rc < 0) {
		smblib_err(chg, "Couldn't read USB_INT_RT_STS rc=%d\n", rc);
		return;
	}

	vbus_rising = (bool)(stat & USBIN_PLUGIN_RT_STS_BIT);

	if (vbus_rising) {
		smblib_cc2_sink_removal_exit(chg);
	} else {
		smblib_cc2_sink_removal_enter(chg);
		if (chg->wa_flags & BOOST_BACK_WA) {
			data = chg->irq_info[SWITCH_POWER_OK_IRQ].irq_data;
			if (data) {
				wdata = &data->storm_data;
				update_storm_count(wdata,
						WEAK_CHG_STORM_COUNT);
				vote(chg->usb_icl_votable, BOOST_BACK_VOTER,
						false, 0);
				vote(chg->usb_icl_votable, WEAK_CHARGER_VOTER,
						false, 0);
			}
		}
	}

	power_supply_changed(chg->usb_psy);
	smblib_dbg(chg, PR_INTERRUPT, "IRQ: usbin-plugin %s\n",
					vbus_rising ? "attached" : "detached");
}

#define PL_DELAY_MS			30000
#ifdef CONFIG_QPNP_SMBFG_NEWGEN_EXTENSION
#define REMOVAL_DELAY_MS		2000
#define REMOVAL_WAKE_PERIOD		3000
#endif
void smblib_usb_plugin_locked(struct smb_charger *chg)
{
	int rc;
	u8 stat;
	bool vbus_rising;
	struct smb_irq_data *data;
	struct storm_watch *wdata;

	rc = smblib_read(chg, USBIN_BASE + INT_RT_STS_OFFSET, &stat);
	if (rc < 0) {
		smblib_err(chg, "Couldn't read USB_INT_RT_STS rc=%d\n", rc);
		return;
	}

	vbus_rising = (bool)(stat & USBIN_PLUGIN_RT_STS_BIT);
	smblib_set_opt_freq_buck(chg, vbus_rising ? chg->chg_freq.freq_5V :
						chg->chg_freq.freq_removal);

#ifdef CONFIG_QPNP_SMBFG_NEWGEN_EXTENSION
	if (chg->jeita_sw_ctl_en) {
		cancel_delayed_work_sync(&chg->jeita_work);
		schedule_delayed_work(&chg->jeita_work, msecs_to_jiffies(0));
	}
#endif
	if (vbus_rising) {
#ifdef CONFIG_QPNP_SMBFG_NEWGEN_EXTENSION
		if (chg->wireless_enable)
			vote(chg->dc_icl_votable, DC_OV_BY_PLUGIN_VOTER,
								true, 0);

		smblib_cc2_sink_removal_exit(chg);

		if (chg->typec_en_dis_active) {
			smblib_dbg(chg, PR_SOMC,
				"start fake charging by typec_en_dis_active\n");
			schedule_work(&chg->fake_charging_work);
		}
#endif

		if (smblib_get_prop_dfp_mode(chg) != POWER_SUPPLY_TYPEC_NONE) {
			chg->fake_usb_insertion = true;
			return;
		}

		rc = smblib_request_dpdm(chg, true);
		if (rc < 0)
			smblib_err(chg, "Couldn't to enable DPDM rc=%d\n", rc);

		/* Schedule work to enable parallel charger */
		vote(chg->awake_votable, PL_DELAY_VOTER, true, 0);
		schedule_delayed_work(&chg->pl_enable_work,
					msecs_to_jiffies(PL_DELAY_MS));
		/* vbus rising when APSD was disabled and PD_ACTIVE = 0 */
		if (get_effective_result(chg->apsd_disable_votable) &&
				!chg->pd_active)
			pr_err("APSD disabled on vbus rising without PD\n");
	} else {
		if (chg->fake_usb_insertion) {
			chg->fake_usb_insertion = false;
			return;
		}

		if (chg->wa_flags & BOOST_BACK_WA) {
			data = chg->irq_info[SWITCH_POWER_OK_IRQ].irq_data;
			if (data) {
				wdata = &data->storm_data;
				update_storm_count(wdata,
						WEAK_CHG_STORM_COUNT);
				vote(chg->usb_icl_votable, BOOST_BACK_VOTER,
						false, 0);
				vote(chg->usb_icl_votable, WEAK_CHARGER_VOTER,
						false, 0);
			}
		}

		rc = smblib_request_dpdm(chg, false);
		if (rc < 0)
			smblib_err(chg, "Couldn't disable DPDM rc=%d\n", rc);
#ifdef CONFIG_QPNP_SMBFG_NEWGEN_EXTENSION
		smblib_somc_lrc_check(chg);
		if (chg->typec_mode == POWER_SUPPLY_TYPEC_SINK_AUDIO_ADAPTER)
			vote(chg->usb_icl_votable, LEGACY_UNKNOWN_VOTER,
								true, 0);
		__pm_wakeup_event(&chg->charger_removal_wakelock.lock,
							REMOVAL_WAKE_PERIOD);
		schedule_delayed_work(&chg->charger_removal_work,
					msecs_to_jiffies(REMOVAL_DELAY_MS));
		if (chg->pd_hard_reset)
			smblib_cc2_sink_removal_enter(chg);

		if (chg->wireless_enable) {
			vote(chg->dc_icl_votable, DC_OV_BY_PLUGIN_VOTER,
								false, 0);
			smblib_somc_handle_wireless_exclusion(chg);
		}
#endif
	}
	if (chg->connector_type == POWER_SUPPLY_CONNECTOR_MICRO_USB)
		smblib_micro_usb_plugin(chg, vbus_rising);

	power_supply_changed(chg->usb_psy);
	smblib_dbg(chg, PR_INTERRUPT, "IRQ: usbin-plugin %s\n",
					vbus_rising ? "attached" : "detached");
}

irqreturn_t smblib_handle_usb_plugin(int irq, void *data)
{
	struct smb_irq_data *irq_data = data;
	struct smb_charger *chg = irq_data->parent_data;

	mutex_lock(&chg->lock);
#ifdef CONFIG_QPNP_SMBFG_NEWGEN_EXTENSION
	smblib_somc_ctrl_inhibit(chg, false);
#endif
#ifndef CONFIG_QPNP_SMBFG_NEWGEN_EXTENSION
	if (chg->pd_hard_reset)
		smblib_usb_plugin_hard_reset_locked(chg);
	else
#endif
		smblib_usb_plugin_locked(chg);
	mutex_unlock(&chg->lock);
	return IRQ_HANDLED;
}

#define USB_WEAK_INPUT_UA	1400000
#define ICL_CHANGE_DELAY_MS	1000
irqreturn_t smblib_handle_icl_change(int irq, void *data)
{
	u8 stat;
	int rc, settled_ua, delay = ICL_CHANGE_DELAY_MS;
	struct smb_irq_data *irq_data = data;
	struct smb_charger *chg = irq_data->parent_data;

	if (chg->mode == PARALLEL_MASTER) {
		rc = smblib_read(chg, AICL_STATUS_REG, &stat);
		if (rc < 0) {
			smblib_err(chg, "Couldn't read AICL_STATUS rc=%d\n",
					rc);
			return IRQ_HANDLED;
		}

		rc = smblib_get_charge_param(chg, &chg->param.icl_stat,
				&settled_ua);
		if (rc < 0) {
			smblib_err(chg, "Couldn't get ICL status rc=%d\n", rc);
			return IRQ_HANDLED;
		}

		/* If AICL settled then schedule work now */
		if ((settled_ua == get_effective_result(chg->usb_icl_votable))
				|| (stat & AICL_DONE_BIT))
			delay = 0;

		cancel_delayed_work_sync(&chg->icl_change_work);
		schedule_delayed_work(&chg->icl_change_work,
						msecs_to_jiffies(delay));
	}

	return IRQ_HANDLED;
}

static void smblib_handle_slow_plugin_timeout(struct smb_charger *chg,
					      bool rising)
{
	smblib_dbg(chg, PR_INTERRUPT, "IRQ: slow-plugin-timeout %s\n",
		   rising ? "rising" : "falling");
}

static void smblib_handle_sdp_enumeration_done(struct smb_charger *chg,
					       bool rising)
{
	smblib_dbg(chg, PR_INTERRUPT, "IRQ: sdp-enumeration-done %s\n",
		   rising ? "rising" : "falling");
}

#define MICRO_10P3V	10300000
static void smblib_check_ov_condition(struct smb_charger *chg)
{
	union power_supply_propval pval = {0, };
	int rc;

	if (chg->wa_flags & OV_IRQ_WA_BIT) {
		rc = power_supply_get_property(chg->usb_psy,
			POWER_SUPPLY_PROP_VOLTAGE_NOW, &pval);
		if (rc < 0) {
			smblib_err(chg, "Couldn't get current voltage, rc=%d\n",
				rc);
			return;
		}

		if (pval.intval > MICRO_10P3V) {
			smblib_err(chg, "USBIN OV detected\n");
			vote(chg->hvdcp_hw_inov_dis_votable, OV_VOTER, true,
				0);
			pval.intval = POWER_SUPPLY_DP_DM_FORCE_5V;
			rc = power_supply_set_property(chg->batt_psy,
				POWER_SUPPLY_PROP_DP_DM, &pval);
			return;
		}
	}
}

#define QC3_PULSES_FOR_6V	5
#define QC3_PULSES_FOR_9V	20
#define QC3_PULSES_FOR_12V	35
static void smblib_hvdcp_adaptive_voltage_change(struct smb_charger *chg)
{
	int rc;
	u8 stat;
	int pulses;

	smblib_check_ov_condition(chg);
	power_supply_changed(chg->usb_main_psy);
	if (chg->real_charger_type == POWER_SUPPLY_TYPE_USB_HVDCP) {
		rc = smblib_read(chg, QC_CHANGE_STATUS_REG, &stat);
		if (rc < 0) {
			smblib_err(chg,
				"Couldn't read QC_CHANGE_STATUS rc=%d\n", rc);
			return;
		}

		switch (stat & QC_2P0_STATUS_MASK) {
		case QC_5V_BIT:
			smblib_set_opt_freq_buck(chg,
					chg->chg_freq.freq_5V);
			break;
		case QC_9V_BIT:
			smblib_set_opt_freq_buck(chg,
					chg->chg_freq.freq_9V);
			vote(chg->usb_icl_votable, HVDCP2_ICL_VOTER, false, 0);
			break;
		case QC_12V_BIT:
			smblib_set_opt_freq_buck(chg,
					chg->chg_freq.freq_12V);
			vote(chg->usb_icl_votable, HVDCP2_ICL_VOTER, false, 0);
			break;
		default:
			smblib_set_opt_freq_buck(chg,
					chg->chg_freq.freq_removal);
			break;
		}
	}

	if (chg->real_charger_type == POWER_SUPPLY_TYPE_USB_HVDCP_3) {
		rc = smblib_get_pulse_cnt(chg, &pulses);
		if (rc < 0) {
			smblib_err(chg,
				"Couldn't read QC_PULSE_COUNT rc=%d\n", rc);
			return;
		}

		if (pulses < QC3_PULSES_FOR_6V)
			smblib_set_opt_freq_buck(chg,
				chg->chg_freq.freq_5V);
		else if (pulses < QC3_PULSES_FOR_9V)
			smblib_set_opt_freq_buck(chg,
				chg->chg_freq.freq_6V_8V);
		else if (pulses < QC3_PULSES_FOR_12V)
			smblib_set_opt_freq_buck(chg,
				chg->chg_freq.freq_9V);
		else
			smblib_set_opt_freq_buck(chg,
				chg->chg_freq.freq_12V);
	}
}

/* triggers when HVDCP 3.0 authentication has finished */
static void smblib_handle_hvdcp_3p0_auth_done(struct smb_charger *chg,
					      bool rising)
{
	const struct apsd_result *apsd_result;
	int rc;

	if (!rising)
		return;

	if (chg->wa_flags & QC_AUTH_INTERRUPT_WA_BIT) {
		/*
		 * Disable AUTH_IRQ_EN_CFG_BIT to receive adapter voltage
		 * change interrupt.
		 */
		rc = smblib_masked_write(chg,
				USBIN_SOURCE_CHANGE_INTRPT_ENB_REG,
				AUTH_IRQ_EN_CFG_BIT, 0);
		if (rc < 0)
			smblib_err(chg,
				"Couldn't enable QC auth setting rc=%d\n", rc);
	}

	if (chg->mode == PARALLEL_MASTER)
		vote(chg->pl_enable_votable_indirect, USBIN_V_VOTER, true, 0);

#ifdef CONFIG_QPNP_SMBFG_NEWGEN_EXTENSION
	determine_charger_type(chg);
#endif
	/* the APSD done handler will set the USB supply type */
	apsd_result = smblib_get_apsd_result(chg);

	smblib_dbg(chg, PR_INTERRUPT, "IRQ: hvdcp-3p0-auth-done rising; %s detected\n",
		   apsd_result->name);
}

static void smblib_handle_hvdcp_check_timeout(struct smb_charger *chg,
					      bool rising, bool qc_charger)
{
#ifndef CONFIG_QPNP_SMBFG_NEWGEN_EXTENSION
	const struct apsd_result *apsd_result = smblib_get_apsd_result(chg);
#endif

	/* Hold off PD only until hvdcp 2.0 detection timeout */
	if (rising) {
		vote(chg->pd_disallowed_votable_indirect, HVDCP_TIMEOUT_VOTER,
								false, 0);

		/* enable HDC and ICL irq for QC2/3 charger */
		if (qc_charger)
			vote(chg->usb_irq_enable_votable, QC_VOTER, true, 0);

#ifndef CONFIG_QPNP_SMBFG_NEWGEN_EXTENSION
		/*
		 * HVDCP detection timeout done
		 * If adapter is not QC2.0/QC3.0 - it is a plain old DCP.
		 */
		if (!qc_charger && (apsd_result->bit & DCP_CHARGER_BIT))
			/* enforce DCP ICL if specified */
			vote(chg->usb_icl_votable, DCP_VOTER,
				chg->dcp_icl_ua != -EINVAL, chg->dcp_icl_ua);
#endif

		/*
		 * if pd is not allowed, then set pd_active = false right here,
		 * so that it starts the hvdcp engine
		 */
		if (!get_effective_result(chg->pd_allowed_votable))
			__smblib_set_prop_pd_active(chg, 0);
	}

	smblib_dbg(chg, PR_INTERRUPT, "IRQ: smblib_handle_hvdcp_check_timeout %s\n",
		   rising ? "rising" : "falling");
}

/* triggers when HVDCP is detected */
static void smblib_handle_hvdcp_detect_done(struct smb_charger *chg,
					    bool rising)
{
	if (!rising)
		return;

	/* the APSD done handler will set the USB supply type */
	cancel_delayed_work_sync(&chg->hvdcp_detect_work);
	smblib_dbg(chg, PR_INTERRUPT, "IRQ: hvdcp-detect-done %s\n",
		   rising ? "rising" : "falling");
}

#ifndef CONFIG_QPNP_SMBFG_NEWGEN_EXTENSION
static void smblib_force_legacy_icl(struct smb_charger *chg, int pst)
{
	int typec_mode;
	int rp_ua;

	/* while PD is active it should have complete ICL control */
	if (chg->pd_active)
		return;

	switch (pst) {
	case POWER_SUPPLY_TYPE_USB:
		/*
		 * USB_PSY will vote to increase the current to 500/900mA once
		 * enumeration is done. Ensure that USB_PSY has at least voted
		 * for 100mA before releasing the LEGACY_UNKNOWN vote
		 */
		if (!is_client_vote_enabled(chg->usb_icl_votable,
								USB_PSY_VOTER))
			vote(chg->usb_icl_votable, USB_PSY_VOTER, true, 100000);
		vote(chg->usb_icl_votable, LEGACY_UNKNOWN_VOTER, false, 0);
		break;
	case POWER_SUPPLY_TYPE_USB_CDP:
		vote(chg->usb_icl_votable, LEGACY_UNKNOWN_VOTER, true, 1500000);
		break;
	case POWER_SUPPLY_TYPE_USB_DCP:
		typec_mode = smblib_get_prop_typec_mode(chg);
		rp_ua = get_rp_based_dcp_current(chg, typec_mode);
		vote(chg->usb_icl_votable, LEGACY_UNKNOWN_VOTER, true, rp_ua);
		break;
	case POWER_SUPPLY_TYPE_USB_FLOAT:
		/*
		 * limit ICL to 100mA, the USB driver will enumerate to check
		 * if this is a SDP and appropriately set the current
		 */
		vote(chg->usb_icl_votable, LEGACY_UNKNOWN_VOTER, true, 100000);
		break;
	case POWER_SUPPLY_TYPE_USB_HVDCP:
	case POWER_SUPPLY_TYPE_USB_HVDCP_3:
		vote(chg->usb_icl_votable, LEGACY_UNKNOWN_VOTER, true, 3000000);
		break;
	default:
		smblib_err(chg, "Unknown APSD %d; forcing 500mA\n", pst);
		vote(chg->usb_icl_votable, LEGACY_UNKNOWN_VOTER, true, 500000);
		break;
	}
}
#endif
#ifdef CONFIG_QPNP_SMBFG_NEWGEN_EXTENSION
static void smblib_somc_force_legacy_icl(struct smb_charger *chg,
							u8 apsd_result_bit)
{
	int icl_ua = 0;

	/* while PD is active it should have complete ICL control */
	if (chg->pd_active) {
		smblib_dbg(chg, PR_SOMC,
			"PD is active, does not set ICL by APSD result\n");
		return;
	}

	switch (apsd_result_bit) {
	case SDP_CHARGER_BIT:
		if (!is_client_vote_enabled(chg->usb_icl_votable,
								USB_PSY_VOTER))
			vote(chg->usb_icl_votable, USB_PSY_VOTER, true, 0);
		vote(chg->usb_icl_votable, LEGACY_UNKNOWN_VOTER, false, 0);
		break;
	case CDP_CHARGER_BIT:
		vote(chg->usb_icl_votable, LEGACY_UNKNOWN_VOTER, true,
								USBIN_1500MA);
		break;
	case DCP_CHARGER_BIT:
		if (chg->typec_status[4] & TYPEC_LEGACY_CABLE_STATUS_BIT)
			icl_ua = chg->dcp_icl_ua != -EINVAL ?
						chg->dcp_icl_ua : USBIN_1500MA;
		else
			icl_ua = get_rp_based_dcp_current(chg, chg->typec_mode);
		vote(chg->usb_icl_votable, LEGACY_UNKNOWN_VOTER, true, icl_ua);
		break;
	case OCP_CHARGER_BIT:
		vote(chg->usb_icl_votable, LEGACY_UNKNOWN_VOTER, true,
								USBIN_1000MA);
		break;
	case FLOAT_CHARGER_BIT:
		switch (chg->typec_mode) {
		case POWER_SUPPLY_TYPEC_SOURCE_DEFAULT:
			if (chg->typec_status[4] &
						TYPEC_LEGACY_CABLE_STATUS_BIT)
				icl_ua = USBIN_500MA;
			else
				icl_ua = get_rp_based_dcp_current(chg,
							chg->typec_mode);
			break;
		case POWER_SUPPLY_TYPEC_SOURCE_MEDIUM:
		case POWER_SUPPLY_TYPEC_SOURCE_HIGH:
			if (chg->typec_status[4] &
						TYPEC_LEGACY_CABLE_STATUS_BIT)
				icl_ua = USBIN_1500MA;
			else
				icl_ua = get_rp_based_dcp_current(chg,
							chg->typec_mode);
			break;
		case POWER_SUPPLY_TYPEC_SINK_AUDIO_ADAPTER:
			icl_ua = USBIN_500MA;
			break;
		default:
			icl_ua = 0;
			break;
		}
		vote(chg->usb_icl_votable, LEGACY_UNKNOWN_VOTER, true, icl_ua);
		break;
	case 0:
		vote(chg->usb_icl_votable, LEGACY_UNKNOWN_VOTER, true, 0);
		break;
	default:
		break;
	}
}
#endif

static void smblib_notify_extcon_props(struct smb_charger *chg, int id)
{
	union extcon_property_value val;
	union power_supply_propval prop_val;

	smblib_get_prop_typec_cc_orientation(chg, &prop_val);
	val.intval = ((prop_val.intval == 2) ? 1 : 0);
	extcon_set_property(chg->extcon, id,
				EXTCON_PROP_USB_TYPEC_POLARITY, val);

	val.intval = true;
	extcon_set_property(chg->extcon, id,
				EXTCON_PROP_USB_SS, val);
}

static void smblib_notify_device_mode(struct smb_charger *chg, bool enable)
{
	if (enable)
		smblib_notify_extcon_props(chg, EXTCON_USB);

	extcon_set_state_sync(chg->extcon, EXTCON_USB, enable);
}

static void smblib_notify_usb_host(struct smb_charger *chg, bool enable)
{
	if (enable)
		smblib_notify_extcon_props(chg, EXTCON_USB_HOST);

	extcon_set_state_sync(chg->extcon, EXTCON_USB_HOST, enable);
}

#define HVDCP_DET_MS 2500
static void smblib_handle_apsd_done(struct smb_charger *chg, bool rising)
{
	const struct apsd_result *apsd_result;

	if (!rising)
		return;

#ifdef CONFIG_QPNP_SMBFG_NEWGEN_EXTENSION
	if (chg->wireless_enable)
		smblib_somc_handle_wireless_exclusion(chg);

#endif
	apsd_result = smblib_update_usb_type(chg);

	if (!chg->typec_legacy_valid)
#ifndef CONFIG_QPNP_SMBFG_NEWGEN_EXTENSION
		smblib_force_legacy_icl(chg, apsd_result->pst);
#endif
#ifdef CONFIG_QPNP_SMBFG_NEWGEN_EXTENSION
		smblib_somc_force_legacy_icl(chg, apsd_result->bit);
#endif

	switch (apsd_result->bit) {
	case SDP_CHARGER_BIT:
	case CDP_CHARGER_BIT:
		/* if not DCP, Enable pd here */
		vote(chg->pd_disallowed_votable_indirect, HVDCP_TIMEOUT_VOTER,
				false, 0);
		if (chg->connector_type == POWER_SUPPLY_CONNECTOR_MICRO_USB
						|| chg->use_extcon)
			smblib_notify_device_mode(chg, true);
		break;
#ifndef CONFIG_QPNP_SMBFG_NEWGEN_EXTENSION
	case OCP_CHARGER_BIT:
	case FLOAT_CHARGER_BIT:
#endif
#ifdef CONFIG_QPNP_SMBFG_NEWGEN_EXTENSION
	case FLOAT_CHARGER_BIT:
		if (chg->typec_mode == POWER_SUPPLY_TYPEC_SINK_AUDIO_ADAPTER)
			determine_charger_type(chg);
		/* fall through */
	case OCP_CHARGER_BIT:
#endif
		/* if not DCP then no hvdcp timeout happens, Enable pd here. */
		vote(chg->pd_disallowed_votable_indirect, HVDCP_TIMEOUT_VOTER,
				false, 0);
		break;
	case DCP_CHARGER_BIT:
		if (chg->wa_flags & QC_CHARGER_DETECTION_WA_BIT)
			schedule_delayed_work(&chg->hvdcp_detect_work,
					      msecs_to_jiffies(HVDCP_DET_MS));
		break;
	default:
		break;
	}

	smblib_dbg(chg, PR_INTERRUPT, "IRQ: apsd-done rising; %s detected\n",
		   apsd_result->name);
}

irqreturn_t smblib_handle_usb_source_change(int irq, void *data)
{
	struct smb_irq_data *irq_data = data;
	struct smb_charger *chg = irq_data->parent_data;
	int rc = 0;
	u8 stat;

	if (chg->fake_usb_insertion)
		return IRQ_HANDLED;

#ifdef CONFIG_QPNP_SMBFG_NEWGEN_EXTENSION
	if (chg->typec_en_dis_active) {
		smblib_dbg(chg, PR_SOMC,
			"ignored handler during typec_en_dis_active\n");
		return IRQ_HANDLED;
	}
#endif
	rc = smblib_read(chg, APSD_STATUS_REG, &stat);
	if (rc < 0) {
		smblib_err(chg, "Couldn't read APSD_STATUS rc=%d\n", rc);
		return IRQ_HANDLED;
	}
	smblib_dbg(chg, PR_REGISTER, "APSD_STATUS = 0x%02x\n", stat);

	if ((chg->connector_type == POWER_SUPPLY_CONNECTOR_MICRO_USB)
			&& (stat & APSD_DTC_STATUS_DONE_BIT)
			&& !chg->uusb_apsd_rerun_done) {
		/*
		 * Force re-run APSD to handle slow insertion related
		 * charger-mis-detection.
		 */
		chg->uusb_apsd_rerun_done = true;
		smblib_rerun_apsd(chg);
		return IRQ_HANDLED;
	}

	smblib_handle_apsd_done(chg,
		(bool)(stat & APSD_DTC_STATUS_DONE_BIT));

	smblib_handle_hvdcp_detect_done(chg,
		(bool)(stat & QC_CHARGER_BIT));

	smblib_handle_hvdcp_check_timeout(chg,
		(bool)(stat & HVDCP_CHECK_TIMEOUT_BIT),
		(bool)(stat & QC_CHARGER_BIT));

	smblib_handle_hvdcp_3p0_auth_done(chg,
		(bool)(stat & QC_AUTH_DONE_STATUS_BIT));

	smblib_handle_sdp_enumeration_done(chg,
		(bool)(stat & ENUMERATION_DONE_BIT));

	smblib_handle_slow_plugin_timeout(chg,
		(bool)(stat & SLOW_PLUGIN_TIMEOUT_BIT));

	smblib_hvdcp_adaptive_voltage_change(chg);

#ifdef CONFIG_QPNP_SMBFG_NEWGEN_EXTENSION
	smblib_somc_thermal_icl_change(chg);

#endif
	power_supply_changed(chg->usb_psy);

	rc = smblib_read(chg, APSD_STATUS_REG, &stat);
	if (rc < 0) {
		smblib_err(chg, "Couldn't read APSD_STATUS rc=%d\n", rc);
		return IRQ_HANDLED;
	}
	smblib_dbg(chg, PR_REGISTER, "APSD_STATUS = 0x%02x\n", stat);

	return IRQ_HANDLED;
}

static int typec_try_sink(struct smb_charger *chg)
{
	union power_supply_propval val;
	bool debounce_done, vbus_detected, sink;
	u8 stat;
	int exit_mode = ATTACHED_SRC, rc;
	int typec_mode;

	if (!(*chg->try_sink_enabled))
		return ATTACHED_SRC;

	typec_mode = smblib_get_prop_typec_mode(chg);
	if (typec_mode == POWER_SUPPLY_TYPEC_SINK_AUDIO_ADAPTER
		|| typec_mode == POWER_SUPPLY_TYPEC_SINK_DEBUG_ACCESSORY)
		return ATTACHED_SRC;

	/*
	 * Try.SNK entry status - ATTACHWAIT.SRC state and detected Rd-open
	 * or RD-Ra for TccDebounce time.
	 */

	/* ignore typec interrupt while try.snk WIP */
	chg->try_sink_active = true;

	/* force SNK mode */
	val.intval = POWER_SUPPLY_TYPEC_PR_SINK;
	rc = smblib_set_prop_typec_power_role(chg, &val);
	if (rc < 0) {
		smblib_err(chg, "Couldn't set UFP mode rc=%d\n", rc);
		goto try_sink_exit;
	}

	/* reduce Tccdebounce time to ~20ms */
	rc = smblib_masked_write(chg, MISC_CFG_REG,
			TCC_DEBOUNCE_20MS_BIT, TCC_DEBOUNCE_20MS_BIT);
	if (rc < 0) {
		smblib_err(chg, "Couldn't set MISC_CFG_REG rc=%d\n", rc);
		goto try_sink_exit;
	}

	/*
	 * give opportunity to the other side to be a SRC,
	 * for tDRPTRY + Tccdebounce time
	 */
	msleep(120);

	rc = smblib_read(chg, TYPE_C_STATUS_4_REG, &stat);
	if (rc < 0) {
		smblib_err(chg, "Couldn't read TYPE_C_STATUS_4 rc=%d\n",
				rc);
		goto try_sink_exit;
	}

	debounce_done = stat & TYPEC_DEBOUNCE_DONE_STATUS_BIT;

	if (!debounce_done)
		/*
		 * The other side didn't switch to source, either it
		 * is an adamant sink or is removed go back to showing Rp
		 */
		goto try_wait_src;

	/*
	 * We are in force sink mode and the other side has switched to
	 * showing Rp. Config DRP in case the other side removes Rp so we
	 * can quickly (20ms) switch to showing our Rp. Note that the spec
	 * needs us to show Rp for 80mS while the drp DFP residency is just
	 * 54mS. But 54mS is plenty time for us to react and force Rp for
	 * the remaining 26mS.
	 */
	val.intval = POWER_SUPPLY_TYPEC_PR_DUAL;
	rc = smblib_set_prop_typec_power_role(chg, &val);
	if (rc < 0) {
		smblib_err(chg, "Couldn't set DFP mode rc=%d\n",
				rc);
		goto try_sink_exit;
	}

	/*
	 * while other side is Rp, wait for VBUS from it; exit if other side
	 * removes Rp
	 */
	do {
		rc = smblib_read(chg, TYPE_C_STATUS_4_REG, &stat);
		if (rc < 0) {
			smblib_err(chg, "Couldn't read TYPE_C_STATUS_4 rc=%d\n",
					rc);
			goto try_sink_exit;
		}

		debounce_done = stat & TYPEC_DEBOUNCE_DONE_STATUS_BIT;
		vbus_detected = stat & TYPEC_VBUS_STATUS_BIT;

		/* Successfully transitioned to ATTACHED.SNK */
		if (vbus_detected && debounce_done) {
			exit_mode = ATTACHED_SINK;
			goto try_sink_exit;
		}

		/*
		 * Ensure sink since drp may put us in source if other
		 * side switches back to Rd
		 */
		sink = !(stat &  UFP_DFP_MODE_STATUS_BIT);

		usleep_range(1000, 2000);
	} while (debounce_done && sink);

try_wait_src:
	/*
	 * Transition to trywait.SRC state. check if other side still wants
	 * to be SNK or has been removed.
	 */
	val.intval = POWER_SUPPLY_TYPEC_PR_SOURCE;
	rc = smblib_set_prop_typec_power_role(chg, &val);
	if (rc < 0) {
		smblib_err(chg, "Couldn't set UFP mode rc=%d\n", rc);
		goto try_sink_exit;
	}

	/* Need to be in this state for tDRPTRY time, 75ms~150ms */
	msleep(80);

	rc = smblib_read(chg, TYPE_C_STATUS_4_REG, &stat);
	if (rc < 0) {
		smblib_err(chg, "Couldn't read TYPE_C_STATUS_4 rc=%d\n", rc);
		goto try_sink_exit;
	}

	debounce_done = stat & TYPEC_DEBOUNCE_DONE_STATUS_BIT;

	if (debounce_done)
		/* the other side wants to be a sink */
		exit_mode = ATTACHED_SRC;
	else
		/* the other side is detached */
		exit_mode = UNATTACHED_SINK;

try_sink_exit:
	/* release forcing of SRC/SNK mode */
	val.intval = POWER_SUPPLY_TYPEC_PR_DUAL;
	rc = smblib_set_prop_typec_power_role(chg, &val);
	if (rc < 0)
		smblib_err(chg, "Couldn't set DFP mode rc=%d\n", rc);

	/* revert Tccdebounce time back to ~120ms */
	rc = smblib_masked_write(chg, MISC_CFG_REG, TCC_DEBOUNCE_20MS_BIT, 0);
	if (rc < 0)
		smblib_err(chg, "Couldn't set MISC_CFG_REG rc=%d\n", rc);

	chg->try_sink_active = false;

	return exit_mode;
}

#ifdef CONFIG_QPNP_SMBFG_NEWGEN_EXTENSION
static void smblib_somc_typec_cur_source(struct smb_charger *chg, bool en180UA)
{
	int rc;
	/* change CUR_SOURCE to advertise current */
	rc = smblib_masked_write(chg, TYPE_C_CFG_2_REG,
				EN_80UA_180UA_CUR_SOURCE_BIT,
				en180UA ? EN_80UA_180UA_CUR_SOURCE_BIT: 0);
	if (rc < 0)
		dev_err(chg->dev, "Couldn't change cur source rc=%d\n", rc);
}

#endif

static void typec_sink_insertion(struct smb_charger *chg)
{
	int exit_mode;
	int typec_mode;

	exit_mode = typec_try_sink(chg);

	if (exit_mode != ATTACHED_SRC) {
		smblib_usb_typec_change(chg);
		return;
	}

	typec_mode = smblib_get_prop_typec_mode(chg);
	if (typec_mode == POWER_SUPPLY_TYPEC_SINK_AUDIO_ADAPTER)
		chg->is_audio_adapter = true;

	/* when a sink is inserted we should not wait on hvdcp timeout to
	 * enable pd
	 */
	vote(chg->pd_disallowed_votable_indirect, HVDCP_TIMEOUT_VOTER,
			false, 0);
	if (chg->use_extcon) {
		smblib_notify_usb_host(chg, true);
		chg->otg_present = true;
	}
#ifdef CONFIG_QPNP_SMBFG_NEWGEN_EXTENSION
	smblib_somc_typec_cur_source(chg, false);
#endif
}

static void typec_sink_removal(struct smb_charger *chg)
{
	smblib_set_charge_param(chg, &chg->param.freq_boost,
			chg->chg_freq.freq_above_otg_threshold);
	chg->boost_current_ua = 0;
#ifdef CONFIG_QPNP_SMBFG_NEWGEN_EXTENSION
	smblib_somc_typec_cur_source(chg, true);
#endif
}

static void smblib_handle_typec_removal(struct smb_charger *chg)
{
	int rc;
	struct smb_irq_data *data;
	struct storm_watch *wdata;
	union power_supply_propval val;

	chg->cc2_detach_wa_active = false;

	rc = smblib_request_dpdm(chg, false);
	if (rc < 0)
		smblib_err(chg, "Couldn't disable DPDM rc=%d\n", rc);

	if (chg->wa_flags & BOOST_BACK_WA) {
		data = chg->irq_info[SWITCH_POWER_OK_IRQ].irq_data;
		if (data) {
			wdata = &data->storm_data;
			update_storm_count(wdata, WEAK_CHG_STORM_COUNT);
			vote(chg->usb_icl_votable, BOOST_BACK_VOTER, false, 0);
			vote(chg->usb_icl_votable, WEAK_CHARGER_VOTER,
					false, 0);
		}
	}

	/* reset APSD voters */
	vote(chg->apsd_disable_votable, PD_HARD_RESET_VOTER, false, 0);
	vote(chg->apsd_disable_votable, PD_VOTER, false, 0);

	cancel_delayed_work_sync(&chg->pl_enable_work);
	cancel_delayed_work_sync(&chg->hvdcp_detect_work);

	/* reset input current limit voters */
#ifndef CONFIG_QPNP_SMBFG_NEWGEN_EXTENSION
	vote(chg->usb_icl_votable, LEGACY_UNKNOWN_VOTER, true, 100000);
#endif
#ifdef CONFIG_QPNP_SMBFG_NEWGEN_EXTENSION
	vote(chg->usb_icl_votable, LEGACY_UNKNOWN_VOTER, true, 0);
#endif
	vote(chg->usb_icl_votable, PD_VOTER, false, 0);
	vote(chg->usb_icl_votable, USB_PSY_VOTER, false, 0);
	vote(chg->usb_icl_votable, DCP_VOTER, false, 0);
	vote(chg->usb_icl_votable, PL_USBIN_USBIN_VOTER, false, 0);
	vote(chg->usb_icl_votable, SW_QC3_VOTER, false, 0);
	vote(chg->usb_icl_votable, OTG_VOTER, false, 0);
	vote(chg->usb_icl_votable, CTM_VOTER, false, 0);
	vote(chg->usb_icl_votable, HVDCP2_ICL_VOTER, false, 0);
#ifdef CONFIG_QPNP_SMBFG_NEWGEN_EXTENSION
	vote(chg->usb_icl_votable, HIGH_VOLTAGE_VOTER, false, 0);
#endif

	/* reset hvdcp voters */
	vote(chg->hvdcp_disable_votable_indirect, VBUS_CC_SHORT_VOTER, true, 0);
	vote(chg->hvdcp_disable_votable_indirect, PD_INACTIVE_VOTER, true, 0);
	vote(chg->hvdcp_hw_inov_dis_votable, OV_VOTER, false, 0);

	/* reset power delivery voters */
	vote(chg->pd_allowed_votable, PD_VOTER, false, 0);
	vote(chg->pd_disallowed_votable_indirect, CC_DETACHED_VOTER, true, 0);
	vote(chg->pd_disallowed_votable_indirect, HVDCP_TIMEOUT_VOTER, true, 0);

	/* reset usb irq voters */
	vote(chg->usb_irq_enable_votable, PD_VOTER, false, 0);
	vote(chg->usb_irq_enable_votable, QC_VOTER, false, 0);

	/* reset parallel voters */
	vote(chg->pl_disable_votable, PL_DELAY_VOTER, true, 0);
	vote(chg->pl_disable_votable, PL_FCC_LOW_VOTER, false, 0);
	vote(chg->pl_enable_votable_indirect, USBIN_I_VOTER, false, 0);
	vote(chg->pl_enable_votable_indirect, USBIN_V_VOTER, false, 0);
	vote(chg->awake_votable, PL_DELAY_VOTER, false, 0);

	vote(chg->usb_icl_votable, USBIN_USBIN_BOOST_VOTER, false, 0);
	chg->vconn_attempts = 0;
	chg->otg_attempts = 0;
	chg->pulse_cnt = 0;
	chg->usb_icl_delta_ua = 0;
	chg->voltage_min_uv = MICRO_5V;
	chg->voltage_max_uv = MICRO_5V;
	chg->pd_active = 0;
	chg->pd_hard_reset = 0;
	chg->typec_legacy_valid = false;

#ifndef CONFIG_QPNP_SMBFG_NEWGEN_EXTENSION
	/* write back the default FLOAT charger configuration */
	rc = smblib_masked_write(chg, USBIN_OPTIONS_2_CFG_REG,
				(u8)FLOAT_OPTIONS_MASK, chg->float_cfg);
	if (rc < 0)
		smblib_err(chg, "Couldn't write float charger options rc=%d\n",
			rc);
#endif

	/* reset back to 120mS tCC debounce */
	rc = smblib_masked_write(chg, MISC_CFG_REG, TCC_DEBOUNCE_20MS_BIT, 0);
	if (rc < 0)
		smblib_err(chg, "Couldn't set 120mS tCC debounce rc=%d\n", rc);

	/* if non-compliant charger caused UV, restore original max pulses */
	if (chg->non_compliant_chg_detected) {
		rc = smblib_masked_write(chg, HVDCP_PULSE_COUNT_MAX_REG,
				HVDCP_PULSE_COUNT_MAX_QC2_MASK,
				chg->qc2_max_pulses);
		if (rc < 0)
			smblib_err(chg, "Couldn't restore max pulses rc=%d\n",
					rc);
		chg->non_compliant_chg_detected = false;
	}

	/* enable APSD CC trigger for next insertion */
	rc = smblib_masked_write(chg, TYPE_C_CFG_REG,
				APSD_START_ON_CC_BIT, APSD_START_ON_CC_BIT);
	if (rc < 0)
		smblib_err(chg, "Couldn't enable APSD_START_ON_CC rc=%d\n", rc);

	if (chg->wa_flags & QC_AUTH_INTERRUPT_WA_BIT) {
		/* re-enable AUTH_IRQ_EN_CFG_BIT */
		rc = smblib_masked_write(chg,
				USBIN_SOURCE_CHANGE_INTRPT_ENB_REG,
				AUTH_IRQ_EN_CFG_BIT, AUTH_IRQ_EN_CFG_BIT);
		if (rc < 0)
			smblib_err(chg,
				"Couldn't enable QC auth setting rc=%d\n", rc);
	}

	/* reconfigure allowed voltage for HVDCP */
	rc = smblib_set_adapter_allowance(chg,
			USBIN_ADAPTER_ALLOW_5V_OR_9V_TO_12V);
	if (rc < 0)
		smblib_err(chg, "Couldn't set USBIN_ADAPTER_ALLOW_5V_OR_9V_TO_12V rc=%d\n",
			rc);

	if (chg->is_audio_adapter == true)
		/* wait for the audio driver to lower its en gpio */
		msleep(*chg->audio_headset_drp_wait_ms);

	chg->is_audio_adapter = false;

	/* enable DRP */
	val.intval = POWER_SUPPLY_TYPEC_PR_DUAL;
	rc = smblib_set_prop_typec_power_role(chg, &val);
	if (rc < 0)
		smblib_err(chg, "Couldn't enable DRP rc=%d\n", rc);

	/* HW controlled CC_OUT */
	rc = smblib_masked_write(chg, TAPER_TIMER_SEL_CFG_REG,
							TYPEC_SPARE_CFG_BIT, 0);
	if (rc < 0)
		smblib_err(chg, "Couldn't enable HW cc_out rc=%d\n", rc);

	/* restore crude sensor if PM660/PMI8998 */
	if (chg->wa_flags & TYPEC_PBS_WA_BIT) {
		rc = smblib_write(chg, TM_IO_DTEST4_SEL, 0xA5);
		if (rc < 0)
			smblib_err(chg, "Couldn't restore crude sensor rc=%d\n",
				rc);
	}

	mutex_lock(&chg->vconn_oc_lock);
	if (!chg->vconn_en)
		goto unlock;

	smblib_masked_write(chg, TYPE_C_INTRPT_ENB_SOFTWARE_CTRL_REG,
				 VCONN_EN_VALUE_BIT, 0);
	chg->vconn_en = false;

unlock:
	mutex_unlock(&chg->vconn_oc_lock);

	/* clear exit sink based on cc */
	rc = smblib_masked_write(chg, TYPE_C_INTRPT_ENB_SOFTWARE_CTRL_REG,
						EXIT_SNK_BASED_ON_CC_BIT, 0);
	if (rc < 0)
		smblib_err(chg, "Couldn't clear exit_sink_based_on_cc rc=%d\n",
				rc);

	typec_sink_removal(chg);
#ifndef CONFIG_QPNP_SMBFG_NEWGEN_EXTENSION
	smblib_update_usb_type(chg);
#endif
#ifdef CONFIG_QPNP_SMBFG_NEWGEN_EXTENSION
	chg->real_charger_type = POWER_SUPPLY_TYPE_UNKNOWN;
	chg->charger_type_determined = false;
#endif

	if (chg->use_extcon) {
		if (chg->otg_present)
			smblib_notify_usb_host(chg, false);
		else
			smblib_notify_device_mode(chg, false);
	}
	chg->otg_present = false;
}

static void smblib_handle_typec_insertion(struct smb_charger *chg)
{
	int rc;

	vote(chg->pd_disallowed_votable_indirect, CC_DETACHED_VOTER, false, 0);

	/* disable APSD CC trigger since CC is attached */
	rc = smblib_masked_write(chg, TYPE_C_CFG_REG, APSD_START_ON_CC_BIT, 0);
	if (rc < 0)
		smblib_err(chg, "Couldn't disable APSD_START_ON_CC rc=%d\n",
									rc);

	if (chg->typec_status[3] & UFP_DFP_MODE_STATUS_BIT) {
		typec_sink_insertion(chg);
	} else {
		rc = smblib_request_dpdm(chg, true);
		if (rc < 0)
			smblib_err(chg, "Couldn't to enable DPDM rc=%d\n", rc);
		typec_sink_removal(chg);
	}
}

static void smblib_handle_rp_change(struct smb_charger *chg, int typec_mode)
{
	int rp_ua;
	const struct apsd_result *apsd = smblib_get_apsd_result(chg);

#ifdef CONFIG_QPNP_SMBFG_NEWGEN_EXTENSION
	/*
	 * In SOMC specification, ICL setting with Rp is not executed
	 * when a used cable is legacy AtoC, or a connected type-c device
	 * is not a default/medium/high current source device.
	 */
	if (chg->typec_status[4] & TYPEC_LEGACY_CABLE_STATUS_BIT)
		return;

	if ((typec_mode != POWER_SUPPLY_TYPEC_SOURCE_DEFAULT) &&
			(typec_mode != POWER_SUPPLY_TYPEC_SOURCE_MEDIUM) &&
			(typec_mode != POWER_SUPPLY_TYPEC_SOURCE_HIGH))
		return;

	/*
	 * A connected power supply type is checked in the Qualcomm original
	 * code, but APSD result bit is used in SOMC implementation code.
	 * Therefore, this check also follows it.
	 */
	if ((apsd->bit != DCP_CHARGER_BIT)
		&& (apsd->bit != FLOAT_CHARGER_BIT))
		return;

#endif
	if ((apsd->pst != POWER_SUPPLY_TYPE_USB_DCP)
		&& (apsd->pst != POWER_SUPPLY_TYPE_USB_FLOAT))
		return;

	/*
	 * if APSD indicates FLOAT and the USB stack had detected SDP,
	 * do not respond to Rp changes as we do not confirm that its
	 * a legacy cable
	 */
	if (chg->real_charger_type == POWER_SUPPLY_TYPE_USB)
		return;
	/*
	 * We want the ICL vote @ 100mA for a FLOAT charger
	 * until the detection by the USB stack is complete.
	 * Ignore the Rp changes unless there is a
	 * pre-existing valid vote.
	 */
	if (apsd->pst == POWER_SUPPLY_TYPE_USB_FLOAT &&
		get_client_vote(chg->usb_icl_votable,
			LEGACY_UNKNOWN_VOTER) <= 100000)
		return;

	/*
	 * handle Rp change for DCP/FLOAT/OCP.
	 * Update the current only if the Rp is different from
	 * the last Rp value.
	 */
	smblib_dbg(chg, PR_MISC, "CC change old_mode=%d new_mode=%d\n",
						chg->typec_mode, typec_mode);

	rp_ua = get_rp_based_dcp_current(chg, typec_mode);
	vote(chg->usb_icl_votable, LEGACY_UNKNOWN_VOTER, true, rp_ua);
}

static void smblib_handle_typec_cc_state_change(struct smb_charger *chg)
{
	int typec_mode;

	if (chg->pr_swap_in_progress)
		return;

	typec_mode = smblib_get_prop_typec_mode(chg);
	if (chg->typec_present && (typec_mode != chg->typec_mode))
		smblib_handle_rp_change(chg, typec_mode);

	chg->typec_mode = typec_mode;

	if (!chg->typec_present && chg->typec_mode != POWER_SUPPLY_TYPEC_NONE) {
		chg->typec_present = true;
#ifndef CONFIG_QPNP_SMBFG_NEWGEN_EXTENSION
		smblib_dbg(chg, PR_MISC, "TypeC %s insertion\n",
			smblib_typec_mode_name[chg->typec_mode]);
#endif
#ifdef CONFIG_QPNP_SMBFG_NEWGEN_EXTENSION
		smblib_dbg(chg, PR_SOMC, "TypeC %s insertion\n",
			smblib_typec_mode_name[chg->typec_mode]);
#endif
		smblib_handle_typec_insertion(chg);
	} else if (chg->typec_present &&
				chg->typec_mode == POWER_SUPPLY_TYPEC_NONE) {
		chg->typec_present = false;
#ifndef CONFIG_QPNP_SMBFG_NEWGEN_EXTENSION
		smblib_dbg(chg, PR_MISC, "TypeC removal\n");
#endif
#ifdef CONFIG_QPNP_SMBFG_NEWGEN_EXTENSION
		smblib_dbg(chg, PR_SOMC, "TypeC removal\n");
#endif
		smblib_handle_typec_removal(chg);
	}

#ifndef CONFIG_QPNP_SMBFG_NEWGEN_EXTENSION
	/* suspend usb if sink */
	if ((chg->typec_status[3] & UFP_DFP_MODE_STATUS_BIT)
			&& chg->typec_present)
#endif
#ifdef CONFIG_QPNP_SMBFG_NEWGEN_EXTENSION
	/* suspend usb if sink (!audio_adapter) */
	if ((chg->typec_status[3] & UFP_DFP_MODE_STATUS_BIT)
		&& chg->typec_present
		&& chg->typec_mode != POWER_SUPPLY_TYPEC_SINK_AUDIO_ADAPTER)
#endif
		vote(chg->usb_icl_votable, OTG_VOTER, true, 0);
	else
		vote(chg->usb_icl_votable, OTG_VOTER, false, 0);

	smblib_dbg(chg, PR_INTERRUPT, "IRQ: cc-state-change; Type-C %s detected\n",
				smblib_typec_mode_name[chg->typec_mode]);
}

void smblib_usb_typec_change(struct smb_charger *chg)
{
	int rc;

	rc = smblib_multibyte_read(chg, TYPE_C_STATUS_1_REG,
							chg->typec_status, 5);
	if (rc < 0) {
		smblib_err(chg, "Couldn't cache USB Type-C status rc=%d\n", rc);
		return;
	}

	smblib_handle_typec_cc_state_change(chg);

	if (chg->typec_status[3] & TYPEC_VBUS_ERROR_STATUS_BIT)
		smblib_dbg(chg, PR_INTERRUPT, "IRQ: vbus-error\n");

	if (chg->typec_status[3] & TYPEC_VCONN_OVERCURR_STATUS_BIT)
		schedule_work(&chg->vconn_oc_work);

	power_supply_changed(chg->usb_psy);
}

irqreturn_t smblib_handle_usb_typec_change(int irq, void *data)
{
	struct smb_irq_data *irq_data = data;
	struct smb_charger *chg = irq_data->parent_data;

	if (chg->connector_type == POWER_SUPPLY_CONNECTOR_MICRO_USB) {
		cancel_delayed_work_sync(&chg->uusb_otg_work);
		vote(chg->awake_votable, OTG_DELAY_VOTER, true, 0);
		smblib_dbg(chg, PR_INTERRUPT, "Scheduling OTG work\n");
		schedule_delayed_work(&chg->uusb_otg_work,
				msecs_to_jiffies(chg->otg_delay_ms));
		return IRQ_HANDLED;
	}

	if (chg->cc2_detach_wa_active || chg->typec_en_dis_active ||
					 chg->try_sink_active) {
		smblib_dbg(chg, PR_MISC | PR_INTERRUPT, "Ignoring since %s active\n",
			chg->cc2_detach_wa_active ?
			"cc2_detach_wa" : "typec_en_dis");
		return IRQ_HANDLED;
	}

	if (chg->pr_swap_in_progress) {
		smblib_dbg(chg, PR_INTERRUPT,
				"Ignoring since pr_swap_in_progress\n");
		return IRQ_HANDLED;
	}

	mutex_lock(&chg->lock);
	smblib_usb_typec_change(chg);
	mutex_unlock(&chg->lock);
	return IRQ_HANDLED;
}

irqreturn_t smblib_handle_dc_plugin(int irq, void *data)
{
	struct smb_irq_data *irq_data = data;
	struct smb_charger *chg = irq_data->parent_data;
#ifdef CONFIG_QPNP_SMBFG_NEWGEN_EXTENSION
	u8 stat;
	bool dc_present, usb_present;
	int rc;

	smblib_somc_ctrl_inhibit(chg, false);

	if (chg->jeita_sw_ctl_en) {
		cancel_delayed_work_sync(&chg->jeita_work);
		schedule_delayed_work(&chg->jeita_work, msecs_to_jiffies(0));
	}

	rc = smblib_read(chg, DCIN_BASE + INT_RT_STS_OFFSET, &stat);
	if (rc < 0) {
		smblib_err(chg, "Couldn't read DCIN_INT_RT_STS rc=%d\n", rc);
		goto out;
	}
	dc_present = (bool)(stat & DCIN_PLUGIN_RT_STS_BIT);
	smblib_dbg(chg, PR_SOMC, "IRQ: %s dc_present:%d\n", irq_data->name,
								dc_present);

	rc = smblib_read(chg, USBIN_BASE + INT_RT_STS_OFFSET, &stat);
	if (rc < 0) {
		smblib_err(chg, "Couldn't read USB_INT_RT_STS rc=%d\n", rc);
		goto out;
	}
	usb_present = (bool)(stat & USBIN_PLUGIN_RT_STS_BIT);

	if (!dc_present && !usb_present) {
		__pm_wakeup_event(&chg->charger_removal_wakelock.lock,
							REMOVAL_WAKE_PERIOD);
		schedule_delayed_work(&chg->charger_removal_work,
					msecs_to_jiffies(REMOVAL_DELAY_MS));
	}
out:
#endif

	power_supply_changed(chg->dc_psy);
	return IRQ_HANDLED;
}

irqreturn_t smblib_handle_high_duty_cycle(int irq, void *data)
{
	struct smb_irq_data *irq_data = data;
	struct smb_charger *chg = irq_data->parent_data;

	chg->is_hdc = true;
	/*
	 * Disable usb IRQs after the flag set and re-enable IRQs after
	 * the flag cleared in the delayed work queue, to avoid any IRQ
	 * storming during the delays
	 */
	if (chg->irq_info[HIGH_DUTY_CYCLE_IRQ].irq)
		disable_irq_nosync(chg->irq_info[HIGH_DUTY_CYCLE_IRQ].irq);

	schedule_delayed_work(&chg->clear_hdc_work, msecs_to_jiffies(60));

	return IRQ_HANDLED;
}

static void smblib_bb_removal_work(struct work_struct *work)
{
	struct smb_charger *chg = container_of(work, struct smb_charger,
						bb_removal_work.work);

	vote(chg->usb_icl_votable, BOOST_BACK_VOTER, false, 0);
	vote(chg->awake_votable, BOOST_BACK_VOTER, false, 0);
}

#define BOOST_BACK_UNVOTE_DELAY_MS		750
#define BOOST_BACK_STORM_COUNT			3
#define WEAK_CHG_STORM_COUNT			8
irqreturn_t smblib_handle_switcher_power_ok(int irq, void *data)
{
	struct smb_irq_data *irq_data = data;
	struct smb_charger *chg = irq_data->parent_data;
	struct storm_watch *wdata = &irq_data->storm_data;
	int rc, usb_icl;
	u8 stat;

	if (!(chg->wa_flags & BOOST_BACK_WA))
		return IRQ_HANDLED;

	rc = smblib_read(chg, POWER_PATH_STATUS_REG, &stat);
	if (rc < 0) {
		smblib_err(chg, "Couldn't read POWER_PATH_STATUS rc=%d\n", rc);
		return IRQ_HANDLED;
	}

	/* skip suspending input if its already suspended by some other voter */
	usb_icl = get_effective_result(chg->usb_icl_votable);
	if ((stat & USE_USBIN_BIT) && usb_icl >= 0 && usb_icl <= USBIN_25MA)
		return IRQ_HANDLED;

	if (stat & USE_DCIN_BIT)
		return IRQ_HANDLED;

	if (is_storming(&irq_data->storm_data)) {
		/* This could be a weak charger reduce ICL */
		if (!is_client_vote_enabled(chg->usb_icl_votable,
						WEAK_CHARGER_VOTER)) {
			smblib_err(chg,
				"Weak charger detected: voting %dmA ICL\n",
				*chg->weak_chg_icl_ua / 1000);
			vote(chg->usb_icl_votable, WEAK_CHARGER_VOTER,
					true, *chg->weak_chg_icl_ua);
			/*
			 * reset storm data and set the storm threshold
			 * to 3 for reverse boost detection.
			 */
			update_storm_count(wdata, BOOST_BACK_STORM_COUNT);
		} else {
			smblib_err(chg,
				"Reverse boost detected: voting 0mA to suspend input\n");
			vote(chg->usb_icl_votable, BOOST_BACK_VOTER, true, 0);
			vote(chg->awake_votable, BOOST_BACK_VOTER, true, 0);
			/*
			 * Remove the boost-back vote after a delay, to avoid
			 * permanently suspending the input if the boost-back
			 * condition is unintentionally hit.
			 */
			schedule_delayed_work(&chg->bb_removal_work,
				msecs_to_jiffies(BOOST_BACK_UNVOTE_DELAY_MS));
		}
	}

	return IRQ_HANDLED;
}

irqreturn_t smblib_handle_wdog_bark(int irq, void *data)
{
	struct smb_irq_data *irq_data = data;
	struct smb_charger *chg = irq_data->parent_data;
	int rc;

	smblib_dbg(chg, PR_INTERRUPT, "IRQ: %s\n", irq_data->name);

	rc = smblib_write(chg, BARK_BITE_WDOG_PET_REG, BARK_BITE_WDOG_PET_BIT);
	if (rc < 0)
		smblib_err(chg, "Couldn't pet the dog rc=%d\n", rc);

	if (chg->step_chg_enabled || chg->sw_jeita_enabled)
		power_supply_changed(chg->batt_psy);

	return IRQ_HANDLED;
}

#ifdef CONFIG_QPNP_SMBFG_NEWGEN_EXTENSION
irqreturn_t smblib_handle_aicl_done(int irq, void *data)
{
	struct smb_irq_data *irq_data = data;
	struct smb_charger *chg = irq_data->parent_data;
	u8 stat;
	int rc;

	smblib_dbg(chg, PR_INTERRUPT, "IRQ: %s\n", irq_data->name);

	rc = smblib_read(chg, AICL_STATUS_REG, &stat);
	if (rc < 0) {
		smblib_err(chg, "Couldn't read AICL_STATUS rc=%d\n", rc);
		return IRQ_HANDLED;
	}

	if (stat & ICL_IMIN_BIT) {
		smblib_dbg(chg, PR_SOMC,
				"ICL_IMIN is detected, suspending usbin\n");
		vote(chg->usb_icl_votable, LEGACY_UNKNOWN_VOTER, true, 0);
	}

	return IRQ_HANDLED;
}

#endif
/**************
 * Additional USB PSY getters/setters
 * that call interrupt functions
 ***************/

int smblib_get_prop_pr_swap_in_progress(struct smb_charger *chg,
				union power_supply_propval *val)
{
	val->intval = chg->pr_swap_in_progress;
	return 0;
}

int smblib_set_prop_pr_swap_in_progress(struct smb_charger *chg,
				const union power_supply_propval *val)
{
	int rc;

	chg->pr_swap_in_progress = val->intval;
	/*
	 * call the cc changed irq to handle real removals while
	 * PR_SWAP was in progress
	 */
	smblib_usb_typec_change(chg);
	rc = smblib_masked_write(chg, MISC_CFG_REG, TCC_DEBOUNCE_20MS_BIT,
			val->intval ? TCC_DEBOUNCE_20MS_BIT : 0);
	if (rc < 0)
		smblib_err(chg, "Couldn't set tCC debounce rc=%d\n", rc);
#ifdef CONFIG_QPNP_SMBFG_NEWGEN_EXTENSION
	if (val->intval)
		smblib_somc_typec_cur_source(chg, false);
#endif
	return 0;
}

/***************
 * Work Queues *
 ***************/
static void smblib_uusb_otg_work(struct work_struct *work)
{
	struct smb_charger *chg = container_of(work, struct smb_charger,
						uusb_otg_work.work);
	int rc;
	u8 stat;
	bool otg;

	rc = smblib_read(chg, TYPE_C_STATUS_3_REG, &stat);
	if (rc < 0) {
		smblib_err(chg, "Couldn't read TYPE_C_STATUS_3 rc=%d\n", rc);
		goto out;
	}

	otg = !!(stat & (U_USB_GND_NOVBUS_BIT | U_USB_GND_BIT));
	extcon_set_cable_state_(chg->extcon, EXTCON_USB_HOST, otg);
	smblib_dbg(chg, PR_REGISTER, "TYPE_C_STATUS_3 = 0x%02x OTG=%d\n",
			stat, otg);
	power_supply_changed(chg->usb_psy);

out:
	vote(chg->awake_votable, OTG_DELAY_VOTER, false, 0);
}


static void smblib_hvdcp_detect_work(struct work_struct *work)
{
	struct smb_charger *chg = container_of(work, struct smb_charger,
					       hvdcp_detect_work.work);

	vote(chg->pd_disallowed_votable_indirect, HVDCP_TIMEOUT_VOTER,
				false, 0);
	power_supply_changed(chg->usb_psy);
}

static void bms_update_work(struct work_struct *work)
{
	struct smb_charger *chg = container_of(work, struct smb_charger,
						bms_update_work);

	smblib_suspend_on_debug_battery(chg);

	if (chg->batt_psy)
		power_supply_changed(chg->batt_psy);
}

static void pl_update_work(struct work_struct *work)
{
	struct smb_charger *chg = container_of(work, struct smb_charger,
						pl_update_work);

	smblib_stat_sw_override_cfg(chg, false);
}

static void clear_hdc_work(struct work_struct *work)
{
	struct smb_charger *chg = container_of(work, struct smb_charger,
						clear_hdc_work.work);

	chg->is_hdc = 0;
	if (chg->irq_info[HIGH_DUTY_CYCLE_IRQ].irq)
		enable_irq(chg->irq_info[HIGH_DUTY_CYCLE_IRQ].irq);
}

static void rdstd_cc2_detach_work(struct work_struct *work)
{
	int rc;
	u8 stat4, stat5;
	bool lock = false;
	struct smb_charger *chg = container_of(work, struct smb_charger,
						rdstd_cc2_detach_work);

	if (!chg->cc2_detach_wa_active)
		return;

	/*
	 * WA steps -
	 * 1. Enable both UFP and DFP, wait for 10ms.
	 * 2. Disable DFP, wait for 30ms.
	 * 3. Removal detected if both TYPEC_DEBOUNCE_DONE_STATUS
	 *    and TIMER_STAGE bits are gone, otherwise repeat all by
	 *    work rescheduling.
	 * Note, work will be cancelled when USB_PLUGIN rises.
	 */

	rc = smblib_masked_write(chg, TYPE_C_INTRPT_ENB_SOFTWARE_CTRL_REG,
				 UFP_EN_CMD_BIT | DFP_EN_CMD_BIT,
				 UFP_EN_CMD_BIT | DFP_EN_CMD_BIT);
	if (rc < 0) {
		smblib_err(chg, "Couldn't write TYPE_C_CTRL_REG rc=%d\n", rc);
		return;
	}

	usleep_range(10000, 11000);

	rc = smblib_masked_write(chg, TYPE_C_INTRPT_ENB_SOFTWARE_CTRL_REG,
				 UFP_EN_CMD_BIT | DFP_EN_CMD_BIT,
				 UFP_EN_CMD_BIT);
	if (rc < 0) {
		smblib_err(chg, "Couldn't write TYPE_C_CTRL_REG rc=%d\n", rc);
		return;
	}

	usleep_range(30000, 31000);

	rc = smblib_read(chg, TYPE_C_STATUS_4_REG, &stat4);
	if (rc < 0) {
		smblib_err(chg, "Couldn't read TYPE_C_STATUS_4 rc=%d\n", rc);
		return;
	}

	rc = smblib_read(chg, TYPE_C_STATUS_5_REG, &stat5);
	if (rc < 0) {
		smblib_err(chg,
			"Couldn't read TYPE_C_STATUS_5_REG rc=%d\n", rc);
		return;
	}

	if ((stat4 & TYPEC_DEBOUNCE_DONE_STATUS_BIT)
			|| (stat5 & TIMER_STAGE_2_BIT)) {
		smblib_dbg(chg, PR_MISC, "rerunning DD=%d TS2BIT=%d\n",
				(int)(stat4 & TYPEC_DEBOUNCE_DONE_STATUS_BIT),
				(int)(stat5 & TIMER_STAGE_2_BIT));
		goto rerun;
	}

	smblib_dbg(chg, PR_MISC, "Bingo CC2 Removal detected\n");
	chg->cc2_detach_wa_active = false;
	rc = smblib_masked_write(chg, TYPE_C_INTRPT_ENB_SOFTWARE_CTRL_REG,
						EXIT_SNK_BASED_ON_CC_BIT, 0);
	smblib_reg_block_restore(chg, cc2_detach_settings);

	/*
	 * Mutex acquisition deadlock can happen while cancelling this work
	 * during pd_hard_reset from the function smblib_cc2_sink_removal_exit
	 * which is called in the same lock context that we try to acquire in
	 * this work routine.
<<<<<<< HEAD
	 * Check if this work is running during pd_hard_reset and skip holding
	 * mutex if lock is already held.
	 */
	if (!chg->in_chg_lock)
		mutex_lock(&chg->lock);
	smblib_usb_typec_change(chg);
	if (!chg->in_chg_lock)
		mutex_unlock(&chg->lock);

=======
	 * Check if this work is running during pd_hard_reset and use trylock
	 * instead of mutex_lock to prevent any deadlock if mutext is already
	 * held.
	 */
	if (chg->pd_hard_reset) {
		if (mutex_trylock(&chg->lock))
			lock = true;
	} else {
		mutex_lock(&chg->lock);
		lock = true;
	}

	smblib_usb_typec_change(chg);

	if (lock)
		mutex_unlock(&chg->lock);
>>>>>>> fab936c6
	return;

rerun:
	schedule_work(&chg->rdstd_cc2_detach_work);
}

static void smblib_otg_oc_exit(struct smb_charger *chg, bool success)
{
	int rc;

	chg->otg_attempts = 0;
	if (!success) {
		smblib_err(chg, "OTG soft start failed\n");
		chg->otg_en = false;
	}

	smblib_dbg(chg, PR_OTG, "enabling VBUS < 1V check\n");
	rc = smblib_masked_write(chg, OTG_CFG_REG,
					QUICKSTART_OTG_FASTROLESWAP_BIT, 0);
	if (rc < 0)
		smblib_err(chg, "Couldn't enable VBUS < 1V check rc=%d\n", rc);
}

#define MAX_OC_FALLING_TRIES 10
static void smblib_otg_oc_work(struct work_struct *work)
{
	struct smb_charger *chg = container_of(work, struct smb_charger,
								otg_oc_work);
	int rc, i;
	u8 stat;

	if (!chg->vbus_vreg || !chg->vbus_vreg->rdev)
		return;

	smblib_err(chg, "over-current detected on VBUS\n");
	mutex_lock(&chg->otg_oc_lock);
	if (!chg->otg_en)
		goto unlock;

	smblib_dbg(chg, PR_OTG, "disabling VBUS < 1V check\n");
	smblib_masked_write(chg, OTG_CFG_REG,
					QUICKSTART_OTG_FASTROLESWAP_BIT,
					QUICKSTART_OTG_FASTROLESWAP_BIT);

	/*
	 * If 500ms has passed and another over-current interrupt has not
	 * triggered then it is likely that the software based soft start was
	 * successful and the VBUS < 1V restriction should be re-enabled.
	 */
	schedule_delayed_work(&chg->otg_ss_done_work, msecs_to_jiffies(500));

	rc = _smblib_vbus_regulator_disable(chg->vbus_vreg->rdev);
	if (rc < 0) {
		smblib_err(chg, "Couldn't disable VBUS rc=%d\n", rc);
		goto unlock;
	}

	if (++chg->otg_attempts > OTG_MAX_ATTEMPTS) {
		cancel_delayed_work_sync(&chg->otg_ss_done_work);
		smblib_err(chg, "OTG failed to enable after %d attempts\n",
			   chg->otg_attempts - 1);
		smblib_otg_oc_exit(chg, false);
		goto unlock;
	}

	/*
	 * The real time status should go low within 10ms. Poll every 1-2ms to
	 * minimize the delay when re-enabling OTG.
	 */
	for (i = 0; i < MAX_OC_FALLING_TRIES; ++i) {
		usleep_range(1000, 2000);
		rc = smblib_read(chg, OTG_BASE + INT_RT_STS_OFFSET, &stat);
		if (rc >= 0 && !(stat & OTG_OVERCURRENT_RT_STS_BIT))
			break;
	}

	if (i >= MAX_OC_FALLING_TRIES) {
		cancel_delayed_work_sync(&chg->otg_ss_done_work);
		smblib_err(chg, "OTG OC did not fall after %dms\n",
						2 * MAX_OC_FALLING_TRIES);
		smblib_otg_oc_exit(chg, false);
		goto unlock;
	}

#ifdef CONFIG_QPNP_SMBFG_NEWGEN_EXTENSION
	somc_usb_otg_regulator_ocp_notify(chg);
#endif
#ifndef CONFIG_QPNP_SMBFG_NEWGEN_EXTENSION
	smblib_dbg(chg, PR_OTG, "OTG OC fell after %dms\n", 2 * i + 1);
	rc = _smblib_vbus_regulator_enable(chg->vbus_vreg->rdev);
	if (rc < 0) {
		smblib_err(chg, "Couldn't enable VBUS rc=%d\n", rc);
		goto unlock;
	}
#endif
unlock:
	mutex_unlock(&chg->otg_oc_lock);
}

static void smblib_vconn_oc_work(struct work_struct *work)
{
	struct smb_charger *chg = container_of(work, struct smb_charger,
								vconn_oc_work);
	int rc, i;
	u8 stat;

	if (chg->connector_type == POWER_SUPPLY_CONNECTOR_MICRO_USB)
		return;

	smblib_err(chg, "over-current detected on VCONN\n");
	if (!chg->vconn_vreg || !chg->vconn_vreg->rdev)
		return;

	mutex_lock(&chg->vconn_oc_lock);
	rc = _smblib_vconn_regulator_disable(chg->vconn_vreg->rdev);
	if (rc < 0) {
		smblib_err(chg, "Couldn't disable VCONN rc=%d\n", rc);
		goto unlock;
	}

	if (++chg->vconn_attempts > VCONN_MAX_ATTEMPTS) {
		smblib_err(chg, "VCONN failed to enable after %d attempts\n",
			   chg->vconn_attempts - 1);
		chg->vconn_en = false;
		chg->vconn_attempts = 0;
		goto unlock;
	}

	/*
	 * The real time status should go low within 10ms. Poll every 1-2ms to
	 * minimize the delay when re-enabling OTG.
	 */
	for (i = 0; i < MAX_OC_FALLING_TRIES; ++i) {
		usleep_range(1000, 2000);
		rc = smblib_read(chg, TYPE_C_STATUS_4_REG, &stat);
		if (rc >= 0 && !(stat & TYPEC_VCONN_OVERCURR_STATUS_BIT))
			break;
	}

	if (i >= MAX_OC_FALLING_TRIES) {
		smblib_err(chg, "VCONN OC did not fall after %dms\n",
						2 * MAX_OC_FALLING_TRIES);
		chg->vconn_en = false;
		chg->vconn_attempts = 0;
		goto unlock;
	}
	smblib_dbg(chg, PR_OTG, "VCONN OC fell after %dms\n", 2 * i + 1);

	rc = _smblib_vconn_regulator_enable(chg->vconn_vreg->rdev);
	if (rc < 0) {
		smblib_err(chg, "Couldn't enable VCONN rc=%d\n", rc);
		goto unlock;
	}

unlock:
	mutex_unlock(&chg->vconn_oc_lock);
}

static void smblib_otg_ss_done_work(struct work_struct *work)
{
	struct smb_charger *chg = container_of(work, struct smb_charger,
							otg_ss_done_work.work);
	int rc;
	bool success = false;
	u8 stat;

	mutex_lock(&chg->otg_oc_lock);
	rc = smblib_read(chg, OTG_STATUS_REG, &stat);
	if (rc < 0)
		smblib_err(chg, "Couldn't read OTG status rc=%d\n", rc);
	else if (stat & BOOST_SOFTSTART_DONE_BIT)
		success = true;

	smblib_otg_oc_exit(chg, success);
	mutex_unlock(&chg->otg_oc_lock);
}

static void smblib_icl_change_work(struct work_struct *work)
{
	struct smb_charger *chg = container_of(work, struct smb_charger,
							icl_change_work.work);
	int rc, settled_ua;

	rc = smblib_get_charge_param(chg, &chg->param.icl_stat, &settled_ua);
	if (rc < 0) {
		smblib_err(chg, "Couldn't get ICL status rc=%d\n", rc);
		return;
	}

	power_supply_changed(chg->usb_main_psy);

	smblib_dbg(chg, PR_INTERRUPT, "icl_settled=%d\n", settled_ua);
}

static void smblib_pl_enable_work(struct work_struct *work)
{
	struct smb_charger *chg = container_of(work, struct smb_charger,
							pl_enable_work.work);

	smblib_dbg(chg, PR_PARALLEL, "timer expired, enabling parallel\n");
	vote(chg->pl_disable_votable, PL_DELAY_VOTER, false, 0);
	vote(chg->awake_votable, PL_DELAY_VOTER, false, 0);
}

static void smblib_legacy_detection_work(struct work_struct *work)
{
	struct smb_charger *chg = container_of(work, struct smb_charger,
							legacy_detection_work);
	int rc;
	u8 stat;
#ifndef CONFIG_QPNP_SMBFG_NEWGEN_EXTENSION
	bool legacy, rp_high;
#endif
#ifdef CONFIG_QPNP_SMBFG_NEWGEN_EXTENSION
	bool legacy, rp_default;
	union power_supply_propval val;
#endif

#ifndef CONFIG_QPNP_SMBFG_NEWGEN_EXTENSION
	mutex_lock(&chg->lock);
#endif
#ifdef CONFIG_QPNP_SMBFG_NEWGEN_EXTENSION
	mutex_lock(&chg->legacy_detection_lock);
	rc = smblib_get_prop_batt_status(chg, &val);
	if (rc < 0)
		val.intval = POWER_SUPPLY_STATUS_CHARGING;
	chg->status_before_typec_en_dis_active = val.intval;
#endif
	chg->typec_en_dis_active = 1;
	smblib_dbg(chg, PR_MISC, "running legacy unknown workaround\n");
	rc = smblib_masked_write(chg,
				TYPE_C_INTRPT_ENB_SOFTWARE_CTRL_REG,
				TYPEC_DISABLE_CMD_BIT,
				TYPEC_DISABLE_CMD_BIT);
	if (rc < 0)
		smblib_err(chg, "Couldn't disable type-c rc=%d\n", rc);

	/* wait for the adapter to turn off VBUS */
#ifndef CONFIG_QPNP_SMBFG_NEWGEN_EXTENSION
	msleep(1000);
#endif
#ifdef CONFIG_QPNP_SMBFG_NEWGEN_EXTENSION
	msleep(400);
#endif
	smblib_dbg(chg, PR_MISC, "legacy workaround enabling typec\n");

	rc = smblib_masked_write(chg,
				TYPE_C_INTRPT_ENB_SOFTWARE_CTRL_REG,
				TYPEC_DISABLE_CMD_BIT, 0);
	if (rc < 0)
		smblib_err(chg, "Couldn't enable type-c rc=%d\n", rc);

	/* wait for type-c detection to complete */
#ifndef CONFIG_QPNP_SMBFG_NEWGEN_EXTENSION
	msleep(400);
#endif
#ifdef CONFIG_QPNP_SMBFG_NEWGEN_EXTENSION
	msleep(200);
#endif

	rc = smblib_read(chg, TYPE_C_STATUS_5_REG, &stat);
	if (rc < 0) {
		smblib_err(chg, "Couldn't read typec stat5 rc = %d\n", rc);
		goto unlock;
	}

	chg->typec_legacy_valid = true;
#ifndef CONFIG_QPNP_SMBFG_NEWGEN_EXTENSION
	vote(chg->usb_icl_votable, LEGACY_UNKNOWN_VOTER, false, 0);
#endif
	legacy = stat & TYPEC_LEGACY_CABLE_STATUS_BIT;
#ifndef CONFIG_QPNP_SMBFG_NEWGEN_EXTENSION
	rp_high = chg->typec_mode == POWER_SUPPLY_TYPEC_SOURCE_HIGH;
	smblib_dbg(chg, PR_MISC, "legacy workaround done legacy = %d rp_high = %d\n",
			legacy, rp_high);
	if (!legacy || !rp_high)
		vote(chg->hvdcp_disable_votable_indirect, VBUS_CC_SHORT_VOTER,
								false, 0);
#endif
#ifdef CONFIG_QPNP_SMBFG_NEWGEN_EXTENSION
	rc = smblib_get_prop_usb_present(chg, &val);
	if (rc < 0)
		val.intval = 0;
	rp_default = chg->typec_mode == POWER_SUPPLY_TYPEC_SOURCE_DEFAULT;
	if (val.intval) {
		if (!legacy || rp_default)
			vote(chg->hvdcp_disable_votable_indirect,
					VBUS_CC_SHORT_VOTER, false, 0);
		if (get_effective_result(chg->hvdcp_enable_votable) == 0)
			determine_charger_type(chg);
	}
#endif

unlock:
	chg->typec_en_dis_active = 0;
	smblib_usb_typec_change(chg);
#ifndef CONFIG_QPNP_SMBFG_NEWGEN_EXTENSION
	mutex_unlock(&chg->lock);
#endif
#ifdef CONFIG_QPNP_SMBFG_NEWGEN_EXTENSION
	mutex_unlock(&chg->legacy_detection_lock);
#endif
}

#ifdef CONFIG_QPNP_SMBFG_NEWGEN_EXTENSION
static void smblib_somc_fake_charging_work(struct work_struct *work)
{
	struct smb_charger *chg = container_of(work, struct smb_charger,
							fake_charging_work);
	chg->duration_fake_charging = true;
	msleep(500);
	chg->duration_fake_charging = false;
}

static void smblib_somc_wireless_v_chg_work(struct work_struct *work)
{
	int rc;
	int wireless_lim_v;
	union power_supply_propval pval = {0, };
	bool dc_online;
	struct smb_charger *chg = container_of(work, struct smb_charger,
						wireless_v_chg_work.work);
	int lv = chg->system_temp_level;

	if (!chg->wireless_enable)
		return;

	if (!chg->wireless_psy)
		chg->wireless_psy = power_supply_get_by_name("wireless");

	if (!chg->wireless_psy) {
		/* retry worker*/
		smblib_dbg(chg, PR_SOMC,
			   "Reschedule v_chg_work due to wireless_psy error\n");
		schedule_delayed_work(&chg->wireless_v_chg_work,
					msecs_to_jiffies(500));
		return;
	}

	if (IS_ERR_OR_NULL(chg->thermal_wireless_v_limit) ||
		lv > chg->thermal_wireless_v_limit_levels - 1) {
		smblib_err(chg, "Invalid parameter of wireless_v_limit\n");
		return;
	}
	wireless_lim_v = chg->thermal_wireless_v_limit[lv];

	rc = smblib_get_prop_dc_online(chg, &pval);
	if (rc < 0) {
		smblib_err(chg, "Couldn't get dc online property rc=%d\n",
			rc);
		return;
	}
	dc_online = (bool)pval.intval;

	smblib_dbg(chg, PR_MISC,
			"wireless_lim_v: %d (from %d) dc_online: %d\n",
			wireless_lim_v, chg->wireless_thermal_limit_voltage,
			dc_online);
	if (wireless_lim_v != chg->wireless_thermal_limit_voltage) {
		rc = smblib_somc_report_wireless_thermal_limit(chg,
							wireless_lim_v);
		if (rc < 0)
			smblib_err(chg, "Couldn't report therm limit rc=%d\n",
									rc);

		chg->wireless_thermal_limit_voltage = wireless_lim_v;
	}
}

#define FV_JEITA_WARM_RB_WA_EXIT_THRESH_UV	200000
#define JEITA_WORK_DELAY_RETRY_MS		500
#define JEITA_WORK_DELAY_CHARGING_MS		5000
#define JEITA_WORK_DELAY_DISCHARGING_MS		30000
#define JEITA_FAKE_CARGING_TIME_MS		500
static void smblib_somc_jeita_work(struct work_struct *work)
{
	struct smb_charger *chg = container_of(work, struct smb_charger,
							jeita_work.work);
	union power_supply_propval pval = {0, };
	int rc;
	int batt_temp = 0;
	int skin_temp = 0;
	int wlc_temp = 0;
	u8 reg;
	u8 chg_stat;
	bool usbin_valid = false;
	bool dcin_valid = false;
	bool skin_temp_failed = false;
	bool wlc_temp_failed = false;
	int interval_ms;
	int synth_cond;
	int vbatt;
	int batt_condition;
	int skin_condition;
	int wlc_condition;
	bool condition_changed = false;

	if (!chg->jeita_sw_ctl_en)
		return;

	rc = smblib_read(chg, USBIN_BASE + INT_RT_STS_OFFSET, &reg);
	if (rc < 0) {
		dev_err(chg->dev, "Couldn't read USB_INT_RT_STS rc=%d\n", rc);
		return;
	}
	usbin_valid = (bool)(reg & USBIN_PLUGIN_RT_STS_BIT);

	if (chg->jeita_use_wlc) {
		rc = smblib_read(chg, DCIN_BASE + INT_RT_STS_OFFSET, &reg);
		if (rc < 0) {
			dev_err(chg->dev, "Couldn't read DC_INT_RT_STS rc=%d\n",
									rc);
			return;
		}
		dcin_valid = (bool)(reg & DCIN_PLUGIN_RT_STS_BIT);
	}

	rc = smblib_get_prop_batt_temp(chg, &pval);
	if (rc < 0)
		smblib_err(chg, "Couldn't get batt temp rc=%d\n", rc);

	batt_temp = pval.intval;

	rc = smblib_get_prop_batt_voltage_now(chg, &pval);
	if (rc < 0) {
		dev_err(chg->dev, "Couldn't read VBATT rc=%d\n", rc);
		goto reschedule;
	}
	vbatt = pval.intval;

	if (chg->jeita_use_aux) {
		rc = smblib_get_prop_skin_temp(chg, &pval);
		if (rc < 0) {
			smblib_err(chg, "Couldn't get skin temp rc=%d\n", rc);
			skin_temp_failed = true;
		}
		skin_temp = pval.intval;

		smblib_dbg(chg, PR_MISC,
				"usbin_valid=%d batt_temp=%d sikn_temp=%d\n",
				(int)usbin_valid, batt_temp,
				skin_temp_failed ? 0 : skin_temp);
	}

	if (!chg->jeita_use_aux) {
		chg->jeita_skin_condition = TEMP_CONDITION_DEFAULT;
	} else if (!skin_temp_failed) {
		skin_condition = chg->jeita_skin_condition;
		if (skin_temp > chg->jeita_aux_thresh_hot)
			chg->jeita_skin_condition = TEMP_CONDITION_HOT;
		else if (skin_temp > chg->jeita_aux_thresh_warm)
			chg->jeita_skin_condition = TEMP_CONDITION_WARM;
		else
			chg->jeita_skin_condition = TEMP_CONDITION_NORMAL;

		if (skin_condition != chg->jeita_skin_condition)
			condition_changed = true;
	}

	/* read wireless charger temp */
	if (chg->jeita_use_wlc) {
		if (!chg->wireless_psy)
			chg->wireless_psy =
					power_supply_get_by_name("wireless");

		if (chg->wireless_psy) {
			rc = power_supply_get_property(chg->wireless_psy,
							POWER_SUPPLY_PROP_TEMP,
							&pval);
			if (rc) {
				smblib_dbg(chg, PR_MISC,
					   "Couldn't get wlc_temp rc = %d\n",
					   rc);
				wlc_temp_failed = true;
			} else {
				wlc_temp = pval.intval;
			}
			smblib_dbg(chg, PR_MISC,
					"batt_temp=%d wlc_temp=%d\n",
					batt_temp,
					wlc_temp_failed ? 0 : wlc_temp);
		} else {
			smblib_err(chg, "Couldn't get wireless_psy\n");
			wlc_temp_failed = true;
		}
	}

	if (!chg->jeita_use_wlc || wlc_temp_failed) {
		chg->jeita_wlc_condition = TEMP_CONDITION_DEFAULT;
	} else {
		wlc_condition = chg->jeita_wlc_condition;
		if (wlc_temp > chg->jeita_wlc_thresh_hot)
			chg->jeita_wlc_condition = TEMP_CONDITION_HOT;
		else if (wlc_temp > chg->jeita_wlc_thresh_warm)
			chg->jeita_wlc_condition = TEMP_CONDITION_WARM;
		else
			chg->jeita_wlc_condition = TEMP_CONDITION_NORMAL;

		if (wlc_condition != chg->jeita_wlc_condition)
			condition_changed = true;
	}

	rc = smblib_read(chg, BATTERY_CHARGER_STATUS_1_REG, &chg_stat);
	if (rc < 0) {
		smblib_err(chg, "Couldn't read charger status 1 rc=%d\n", rc);
		return;
	}

	rc = smblib_read(chg, BATTERY_CHARGER_STATUS_2_REG, &reg);
	if (rc < 0) {
		smblib_err(chg, "Couldn't read charger status 2 rc=%d\n", rc);
		return;
	}
	batt_condition = chg->jeita_batt_condition;
	if (reg & BAT_TEMP_STATUS_TOO_COLD_BIT)
		chg->jeita_batt_condition = TEMP_CONDITION_COLD;
	else if (reg & BAT_TEMP_STATUS_TOO_HOT_BIT)
		chg->jeita_batt_condition = TEMP_CONDITION_HOT;
	else if (reg & BAT_TEMP_STATUS_COLD_SOFT_LIMIT_BIT)
		chg->jeita_batt_condition = TEMP_CONDITION_COOL;
	else if (reg & BAT_TEMP_STATUS_HOT_SOFT_LIMIT_BIT)
		chg->jeita_batt_condition = TEMP_CONDITION_WARM;
	else
		chg->jeita_batt_condition = TEMP_CONDITION_NORMAL;

	if (batt_condition != chg->jeita_batt_condition)
		condition_changed = true;

	switch (chg->jeita_batt_condition) {
	case TEMP_CONDITION_HOT:
		synth_cond = TEMP_CONDITION_HOT;
		break;
	case TEMP_CONDITION_WARM:
		if (chg->jeita_skin_condition == TEMP_CONDITION_HOT ||
		    chg->jeita_wlc_condition == TEMP_CONDITION_HOT)
			synth_cond = TEMP_CONDITION_HOT;
		else
			synth_cond = TEMP_CONDITION_WARM;
		break;
	case TEMP_CONDITION_NORMAL:
		if (chg->jeita_skin_condition == TEMP_CONDITION_HOT ||
		    chg->jeita_wlc_condition == TEMP_CONDITION_HOT)
			synth_cond = TEMP_CONDITION_HOT;
		else if (chg->jeita_skin_condition == TEMP_CONDITION_WARM ||
			 chg->jeita_wlc_condition == TEMP_CONDITION_WARM)
			synth_cond = TEMP_CONDITION_WARM;
		else
			synth_cond = TEMP_CONDITION_NORMAL;
		break;
	case TEMP_CONDITION_COOL:
		synth_cond = TEMP_CONDITION_COOL;
		break;
	case TEMP_CONDITION_COLD:
		synth_cond = TEMP_CONDITION_COLD;
		break;
	default:
		synth_cond = TEMP_CONDITION_NORMAL;
		break;
	}
	smblib_dbg(chg, PR_MISC, "batt=%d skin=%d wlc=%d result=%d\n",
			chg->jeita_batt_condition, chg->jeita_skin_condition,
			chg->jeita_wlc_condition, synth_cond);

	if (synth_cond == TEMP_CONDITION_HOT ||
	    synth_cond == TEMP_CONDITION_COLD)
		vote(chg->chg_disable_votable, SOMC_JEITA_VOTER, true, 0);
	else
		vote(chg->chg_disable_votable, SOMC_JEITA_VOTER, false, 0);

	if (synth_cond == TEMP_CONDITION_WARM)
		vote(chg->fv_votable, SOMC_JEITA_VOTER, true,
					chg->jeita_warm_fv_uv);
	else
		vote(chg->fv_votable, SOMC_JEITA_VOTER, false, 0);

	if (synth_cond == TEMP_CONDITION_WARM && chg->jeita_warm_fcc_ua > 0)
		vote(chg->fcc_votable, SOMC_JEITA_VOTER, true,
					chg->jeita_warm_fcc_ua);
	else if (synth_cond == TEMP_CONDITION_COOL &&
						chg->jeita_cool_fcc_ua > 0)
		vote(chg->fcc_votable, SOMC_JEITA_VOTER, true,
					chg->jeita_cool_fcc_ua);
	else
		vote(chg->fcc_votable, SOMC_JEITA_VOTER, false, 0);

	/* WA for Reverse Boost */
	if (!chg->jeita_rb_warm_hi_vbatt_en &&
		usbin_valid && synth_cond == TEMP_CONDITION_WARM &&
		vbatt > chg->jeita_warm_fv_uv) {
		smblib_dbg(chg, PR_SOMC,
				"WA for RB after Warm. vbatt=%d\n",
				vbatt);
		chg->jeita_rb_warm_hi_vbatt_en = true;
		vote(chg->usb_icl_votable, SOMC_JEITA_VOTER, true, 0);
	} else if (chg->jeita_rb_warm_hi_vbatt_en &&
			(!usbin_valid || synth_cond != TEMP_CONDITION_WARM ||
			vbatt < chg->jeita_warm_fv_uv
					- FV_JEITA_WARM_RB_WA_EXIT_THRESH_UV)) {
		smblib_dbg(chg, PR_SOMC,
				"Release WA for RB after Warm. vbatt=%d\n",
				vbatt);
		vote(chg->usb_icl_votable, SOMC_JEITA_VOTER, false, 0);
		chg->jeita_rb_warm_hi_vbatt_en = false;
	}

	/* WA for holding Charge Termination after normal */
	if (usbin_valid &&
	    chg->jeita_synth_condition == TEMP_CONDITION_WARM &&
	    (synth_cond == TEMP_CONDITION_NORMAL ||
	    synth_cond == TEMP_CONDITION_COOL) &&
	    !get_effective_result(chg->chg_disable_votable) &&
	    ((chg_stat & BATTERY_CHARGER_STATUS_MASK) == TERMINATE_CHARGE ||
	    (chg_stat & BATTERY_CHARGER_STATUS_MASK) == INHIBIT_CHARGE ||
	    (chg_stat & CC_SOFT_TERMINATE_BIT) == CC_SOFT_TERMINATE_BIT)) {
		smblib_dbg(chg, PR_SOMC, "Execute WA for holding FULL\n");
		chg->jeita_keep_fake_charging = true;
		vote(chg->chg_disable_votable, SOMC_JEITA_VOTER, true, 0);
		vote(chg->chg_disable_votable, SOMC_JEITA_VOTER, false, 0);
		msleep(JEITA_FAKE_CARGING_TIME_MS);

		smblib_read(chg, BATTERY_CHARGER_STATUS_1_REG, &reg);
		smblib_dbg(chg, PR_SOMC, "waiting done chg_sts1=0x%02x\n", reg);
		chg->jeita_keep_fake_charging = false;
	}

	if ((synth_cond != chg->jeita_synth_condition) ||
	    condition_changed || chg->jeita_debug_log_interval) {
		power_supply_changed(chg->batt_psy);
		if (chg->jeita_use_aux && chg->jeita_use_wlc)
			smblib_dbg(chg, PR_SOMC,
					"JEITA: batt_temp=%d(%d) skin_temp=%d(%d) wlc=%d(%d) result:%d\n",
					batt_temp, chg->jeita_batt_condition,
					skin_temp, chg->jeita_skin_condition,
					wlc_temp, chg->jeita_wlc_condition,
					synth_cond);
		else if (chg->jeita_use_aux)
			smblib_dbg(chg, PR_SOMC,
					"JEITA: batt_temp=%d(%d) skin_temp=%d(%d) result:%d\n",
					batt_temp, chg->jeita_batt_condition,
					skin_temp, chg->jeita_skin_condition,
					synth_cond);
		else if (chg->jeita_use_wlc)
			smblib_dbg(chg, PR_SOMC,
					"JEITA: batt_temp=%d(%d) wlc=%d(%d) result:%d\n",
					batt_temp, chg->jeita_batt_condition,
					wlc_temp, chg->jeita_wlc_condition,
					synth_cond);
		else
			smblib_dbg(chg, PR_SOMC,
					"JEITA: batt_temp=%d(%d) result:%d\n",
					batt_temp, chg->jeita_batt_condition,
					synth_cond);
	}
	chg->jeita_synth_condition = synth_cond;

reschedule:
	if (chg->jeita_debug_log_interval)
		interval_ms = chg->jeita_debug_log_interval;
	else if (usbin_valid && skin_temp_failed)
		interval_ms = JEITA_WORK_DELAY_RETRY_MS;
	else if (usbin_valid && !skin_temp_failed)
		interval_ms = JEITA_WORK_DELAY_CHARGING_MS;
	else if (dcin_valid)
		interval_ms = JEITA_WORK_DELAY_CHARGING_MS;
	else
		interval_ms = JEITA_WORK_DELAY_DISCHARGING_MS;

	smblib_dbg(chg, PR_MISC, "will schedule delayed worker (%d ms)\n",
								interval_ms);

	if (chg->jeita_sw_ctl_en)
		schedule_delayed_work(&chg->jeita_work,
						msecs_to_jiffies(interval_ms));
}

static void smblib_somc_smart_charge_wdog_work(struct work_struct *work)
{
	struct smb_charger *chg = container_of(work, struct smb_charger,
					smart_charge_wdog_work.work);

	smblib_dbg(chg, PR_SOMC, "Smart Charge Watchdog timer has expired.\n");

	mutex_lock(&chg->smart_charge_lock);
	vote(chg->chg_disable_votable, BATTCHG_SMART_EN_VOTER, false, 0);
	chg->smart_charge_suspended = false;
	mutex_unlock(&chg->smart_charge_lock);

	power_supply_changed(chg->batt_psy);
}

static void smblib_somc_charger_removal_work(struct work_struct *work)
{
	struct smb_charger *chg = container_of(work, struct smb_charger,
					charger_removal_work.work);

	if (chg->charger_removal_input && !chg->low_batt_shutdown_enabled) {
		/* key event for power off charge */
		smblib_dbg(chg, PR_SOMC, "input_report_key KEY_F24\n");
		input_report_key(chg->charger_removal_input, KEY_F24, 1);
		input_sync(chg->charger_removal_input);
		input_report_key(chg->charger_removal_input, KEY_F24, 0);
		input_sync(chg->charger_removal_input);
	}
}

#endif
static int smblib_create_votables(struct smb_charger *chg)
{
	int rc = 0;

	chg->fcc_votable = find_votable("FCC");
	if (chg->fcc_votable == NULL) {
		rc = -EINVAL;
		smblib_err(chg, "Couldn't find FCC votable rc=%d\n", rc);
		return rc;
	}

	chg->fv_votable = find_votable("FV");
	if (chg->fv_votable == NULL) {
		rc = -EINVAL;
		smblib_err(chg, "Couldn't find FV votable rc=%d\n", rc);
		return rc;
	}

	chg->usb_icl_votable = find_votable("USB_ICL");
	if (!chg->usb_icl_votable) {
		rc = -EINVAL;
		smblib_err(chg, "Couldn't find USB_ICL votable rc=%d\n", rc);
		return rc;
	}

	chg->pl_disable_votable = find_votable("PL_DISABLE");
	if (chg->pl_disable_votable == NULL) {
		rc = -EINVAL;
		smblib_err(chg, "Couldn't find votable PL_DISABLE rc=%d\n", rc);
		return rc;
	}

	chg->pl_enable_votable_indirect = find_votable("PL_ENABLE_INDIRECT");
	if (chg->pl_enable_votable_indirect == NULL) {
		rc = -EINVAL;
		smblib_err(chg,
			"Couldn't find votable PL_ENABLE_INDIRECT rc=%d\n",
			rc);
		return rc;
	}

	vote(chg->pl_disable_votable, PL_DELAY_VOTER, true, 0);

	chg->dc_suspend_votable = create_votable("DC_SUSPEND", VOTE_SET_ANY,
					smblib_dc_suspend_vote_callback,
					chg);
	if (IS_ERR(chg->dc_suspend_votable)) {
		rc = PTR_ERR(chg->dc_suspend_votable);
		return rc;
	}

	chg->dc_icl_votable = create_votable("DC_ICL", VOTE_MIN,
					smblib_dc_icl_vote_callback,
					chg);
	if (IS_ERR(chg->dc_icl_votable)) {
		rc = PTR_ERR(chg->dc_icl_votable);
		return rc;
	}

	chg->pd_disallowed_votable_indirect
		= create_votable("PD_DISALLOWED_INDIRECT", VOTE_SET_ANY,
			smblib_pd_disallowed_votable_indirect_callback, chg);
	if (IS_ERR(chg->pd_disallowed_votable_indirect)) {
		rc = PTR_ERR(chg->pd_disallowed_votable_indirect);
		return rc;
	}

	chg->pd_allowed_votable = create_votable("PD_ALLOWED",
					VOTE_SET_ANY, NULL, NULL);
	if (IS_ERR(chg->pd_allowed_votable)) {
		rc = PTR_ERR(chg->pd_allowed_votable);
		return rc;
	}

	chg->awake_votable = create_votable("AWAKE", VOTE_SET_ANY,
					smblib_awake_vote_callback,
					chg);
	if (IS_ERR(chg->awake_votable)) {
		rc = PTR_ERR(chg->awake_votable);
		return rc;
	}

	chg->chg_disable_votable = create_votable("CHG_DISABLE", VOTE_SET_ANY,
					smblib_chg_disable_vote_callback,
					chg);
	if (IS_ERR(chg->chg_disable_votable)) {
		rc = PTR_ERR(chg->chg_disable_votable);
		return rc;
	}


	chg->hvdcp_disable_votable_indirect = create_votable(
				"HVDCP_DISABLE_INDIRECT",
				VOTE_SET_ANY,
				smblib_hvdcp_disable_indirect_vote_callback,
				chg);
	if (IS_ERR(chg->hvdcp_disable_votable_indirect)) {
		rc = PTR_ERR(chg->hvdcp_disable_votable_indirect);
		return rc;
	}

	chg->hvdcp_enable_votable = create_votable("HVDCP_ENABLE",
					VOTE_SET_ANY,
					smblib_hvdcp_enable_vote_callback,
					chg);
	if (IS_ERR(chg->hvdcp_enable_votable)) {
		rc = PTR_ERR(chg->hvdcp_enable_votable);
		return rc;
	}

	chg->apsd_disable_votable = create_votable("APSD_DISABLE",
					VOTE_SET_ANY,
					smblib_apsd_disable_vote_callback,
					chg);
	if (IS_ERR(chg->apsd_disable_votable)) {
		rc = PTR_ERR(chg->apsd_disable_votable);
		return rc;
	}

	chg->hvdcp_hw_inov_dis_votable = create_votable("HVDCP_HW_INOV_DIS",
					VOTE_SET_ANY,
					smblib_hvdcp_hw_inov_dis_vote_callback,
					chg);
	if (IS_ERR(chg->hvdcp_hw_inov_dis_votable)) {
		rc = PTR_ERR(chg->hvdcp_hw_inov_dis_votable);
		return rc;
	}

	chg->usb_irq_enable_votable = create_votable("USB_IRQ_DISABLE",
					VOTE_SET_ANY,
					smblib_usb_irq_enable_vote_callback,
					chg);
	if (IS_ERR(chg->usb_irq_enable_votable)) {
		rc = PTR_ERR(chg->usb_irq_enable_votable);
		return rc;
	}

	chg->typec_irq_disable_votable = create_votable("TYPEC_IRQ_DISABLE",
					VOTE_SET_ANY,
					smblib_typec_irq_disable_vote_callback,
					chg);
	if (IS_ERR(chg->typec_irq_disable_votable)) {
		rc = PTR_ERR(chg->typec_irq_disable_votable);
		return rc;
	}

	chg->disable_power_role_switch
			= create_votable("DISABLE_POWER_ROLE_SWITCH",
				VOTE_SET_ANY,
				smblib_disable_power_role_switch_callback,
				chg);
	if (IS_ERR(chg->disable_power_role_switch)) {
		rc = PTR_ERR(chg->disable_power_role_switch);
		return rc;
	}

	return rc;
}

static void smblib_destroy_votables(struct smb_charger *chg)
{
	if (chg->dc_suspend_votable)
		destroy_votable(chg->dc_suspend_votable);
	if (chg->usb_icl_votable)
		destroy_votable(chg->usb_icl_votable);
	if (chg->dc_icl_votable)
		destroy_votable(chg->dc_icl_votable);
	if (chg->pd_disallowed_votable_indirect)
		destroy_votable(chg->pd_disallowed_votable_indirect);
	if (chg->pd_allowed_votable)
		destroy_votable(chg->pd_allowed_votable);
	if (chg->awake_votable)
		destroy_votable(chg->awake_votable);
	if (chg->chg_disable_votable)
		destroy_votable(chg->chg_disable_votable);
	if (chg->apsd_disable_votable)
		destroy_votable(chg->apsd_disable_votable);
	if (chg->hvdcp_hw_inov_dis_votable)
		destroy_votable(chg->hvdcp_hw_inov_dis_votable);
	if (chg->typec_irq_disable_votable)
		destroy_votable(chg->typec_irq_disable_votable);
	if (chg->disable_power_role_switch)
		destroy_votable(chg->disable_power_role_switch);
}

static void smblib_iio_deinit(struct smb_charger *chg)
{
	if (!IS_ERR_OR_NULL(chg->iio.temp_chan))
		iio_channel_release(chg->iio.temp_chan);
	if (!IS_ERR_OR_NULL(chg->iio.temp_max_chan))
		iio_channel_release(chg->iio.temp_max_chan);
	if (!IS_ERR_OR_NULL(chg->iio.usbin_i_chan))
		iio_channel_release(chg->iio.usbin_i_chan);
	if (!IS_ERR_OR_NULL(chg->iio.usbin_v_chan))
		iio_channel_release(chg->iio.usbin_v_chan);
	if (!IS_ERR_OR_NULL(chg->iio.batt_i_chan))
		iio_channel_release(chg->iio.batt_i_chan);
#ifdef CONFIG_QPNP_SMBFG_NEWGEN_EXTENSION
	if (!IS_ERR_OR_NULL(chg->iio.skin_temp_chan))
		iio_channel_release(chg->iio.skin_temp_chan);
	if (!IS_ERR_OR_NULL(chg->iio.dcin_i_chan))
		iio_channel_release(chg->iio.dcin_i_chan);
	if (!IS_ERR_OR_NULL(chg->iio.dcin_v_chan))
		iio_channel_release(chg->iio.dcin_v_chan);
#endif
}

int smblib_init(struct smb_charger *chg)
{
	int rc = 0;

	mutex_init(&chg->lock);
	mutex_init(&chg->write_lock);
	mutex_init(&chg->otg_oc_lock);
	mutex_init(&chg->vconn_oc_lock);
#ifdef CONFIG_QPNP_SMBFG_NEWGEN_EXTENSION
	mutex_init(&chg->smart_charge_lock);
	mutex_init(&chg->thermal_lock);
	mutex_init(&chg->legacy_detection_lock);
	wakeup_source_init(
		&chg->charger_removal_wakelock.lock, "unplug_wakelock");
	chg->charger_removal_wakelock.enabled = true;
#endif
	INIT_WORK(&chg->bms_update_work, bms_update_work);
	INIT_WORK(&chg->pl_update_work, pl_update_work);
	INIT_WORK(&chg->rdstd_cc2_detach_work, rdstd_cc2_detach_work);
	INIT_DELAYED_WORK(&chg->hvdcp_detect_work, smblib_hvdcp_detect_work);
	INIT_DELAYED_WORK(&chg->clear_hdc_work, clear_hdc_work);
	INIT_WORK(&chg->otg_oc_work, smblib_otg_oc_work);
	INIT_WORK(&chg->vconn_oc_work, smblib_vconn_oc_work);
	INIT_DELAYED_WORK(&chg->otg_ss_done_work, smblib_otg_ss_done_work);
	INIT_DELAYED_WORK(&chg->icl_change_work, smblib_icl_change_work);
	INIT_DELAYED_WORK(&chg->pl_enable_work, smblib_pl_enable_work);
	INIT_WORK(&chg->legacy_detection_work, smblib_legacy_detection_work);
	INIT_DELAYED_WORK(&chg->uusb_otg_work, smblib_uusb_otg_work);
	INIT_DELAYED_WORK(&chg->bb_removal_work, smblib_bb_removal_work);
#ifdef CONFIG_QPNP_SMBFG_NEWGEN_EXTENSION
	INIT_WORK(&chg->fake_charging_work, smblib_somc_fake_charging_work);
	INIT_WORK(&chg->thermal_fake_charging_work,
				smblib_somc_thermal_fake_charging_work);
	INIT_WORK(&chg->wireless_wa_fake_charging_work,
					smblib_somc_wlc_fake_charging_work);
	INIT_DELAYED_WORK(&chg->smart_charge_wdog_work,
					smblib_somc_smart_charge_wdog_work);
	INIT_DELAYED_WORK(&chg->charger_removal_work,
					smblib_somc_charger_removal_work);
	INIT_DELAYED_WORK(&chg->jeita_work, smblib_somc_jeita_work);
	INIT_DELAYED_WORK(&chg->wireless_v_chg_work,
					smblib_somc_wireless_v_chg_work);

	/* register input device */
	chg->charger_removal_input = input_allocate_device();
	if (!chg->charger_removal_input) {
		dev_err(chg->dev,
			"can't allocate unplug virtual button\n");
		rc = -ENOMEM;
		return rc;
	}
	input_set_capability(chg->charger_removal_input, EV_KEY, KEY_F24);
	chg->charger_removal_input->name = "SOMC Charger Removal";
	chg->charger_removal_input->dev.parent = chg->dev;

	rc = input_register_device(chg->charger_removal_input);
	if (rc) {
		dev_err(chg->dev,
			"can't register power key: %d\n", rc);
		rc = -ENOMEM;
		return rc;
	}
#endif
	chg->fake_capacity = -EINVAL;
	chg->fake_input_current_limited = -EINVAL;
	chg->fake_batt_status = -EINVAL;

	switch (chg->mode) {
	case PARALLEL_MASTER:
		rc = qcom_batt_init(chg->smb_version);
		if (rc < 0) {
			smblib_err(chg, "Couldn't init qcom_batt_init rc=%d\n",
				rc);
			return rc;
		}

		rc = qcom_step_chg_init(chg->dev, chg->step_chg_enabled,
						chg->sw_jeita_enabled);
		if (rc < 0) {
			smblib_err(chg, "Couldn't init qcom_step_chg_init rc=%d\n",
				rc);
			return rc;
		}

		rc = smblib_create_votables(chg);
		if (rc < 0) {
			smblib_err(chg, "Couldn't create votables rc=%d\n",
				rc);
			return rc;
		}

		rc = smblib_register_notifier(chg);
		if (rc < 0) {
			smblib_err(chg,
				"Couldn't register notifier rc=%d\n", rc);
			return rc;
		}

		chg->bms_psy = power_supply_get_by_name("bms");
		chg->pl.psy = power_supply_get_by_name("parallel");
		if (chg->pl.psy) {
			rc = smblib_stat_sw_override_cfg(chg, false);
			if (rc < 0) {
				smblib_err(chg,
					"Couldn't config stat sw rc=%d\n", rc);
				return rc;
			}
		}
#ifdef CONFIG_QPNP_SMBFG_NEWGEN_EXTENSION
		chg->wireless_psy = power_supply_get_by_name("wireless");
#endif
		break;
	case PARALLEL_SLAVE:
		break;
	default:
		smblib_err(chg, "Unsupported mode %d\n", chg->mode);
		return -EINVAL;
	}

	return rc;
}

int smblib_deinit(struct smb_charger *chg)
{
	switch (chg->mode) {
	case PARALLEL_MASTER:
		cancel_work_sync(&chg->bms_update_work);
		cancel_work_sync(&chg->pl_update_work);
		cancel_work_sync(&chg->rdstd_cc2_detach_work);
		cancel_delayed_work_sync(&chg->hvdcp_detect_work);
		cancel_delayed_work_sync(&chg->clear_hdc_work);
		cancel_work_sync(&chg->otg_oc_work);
		cancel_work_sync(&chg->vconn_oc_work);
		cancel_delayed_work_sync(&chg->otg_ss_done_work);
		cancel_delayed_work_sync(&chg->icl_change_work);
		cancel_delayed_work_sync(&chg->pl_enable_work);
		cancel_work_sync(&chg->legacy_detection_work);
		cancel_delayed_work_sync(&chg->uusb_otg_work);
		cancel_delayed_work_sync(&chg->bb_removal_work);
		power_supply_unreg_notifier(&chg->nb);
		smblib_destroy_votables(chg);
		qcom_step_chg_deinit();
		qcom_batt_deinit();
		break;
	case PARALLEL_SLAVE:
		break;
	default:
		smblib_err(chg, "Unsupported mode %d\n", chg->mode);
		return -EINVAL;
	}

#ifdef CONFIG_QPNP_SMBFG_NEWGEN_EXTENSION
	if (chg->charger_removal_input) {
		input_free_device(chg->charger_removal_input);
		chg->charger_removal_input = NULL;
	}
	if (chg->charger_removal_wakelock.enabled) {
		wakeup_source_trash(&chg->charger_removal_wakelock.lock);
		chg->charger_removal_wakelock.enabled = false;
	}
#endif
	smblib_iio_deinit(chg);

	return 0;
}
#ifdef CONFIG_QPNP_SMBFG_NEWGEN_EXTENSION

/**************************
 * SOMC feature functions *
 **************************/

void smblib_somc_thermal_fcc_change(struct smb_charger *chg)
{
	int lv = chg->system_temp_level;

	smblib_dbg(chg, PR_MISC, "thermal fcc change lv=%d\n", lv);

	if (IS_ERR_OR_NULL(chg->thermal_fcc_ua)) {
		smblib_dbg(chg, PR_MISC, "thermal fcc table is NULL\n");
		return;
	}

	if (lv > chg->thermal_fcc_levels - 1) {
		smblib_dbg(chg, PR_MISC, "thermal lv is out of range\n");
		return;
	}

	if (chg->thermal_fcc_ua[lv] > 0) {
		vote(chg->fcc_votable, THERMAL_DAEMON_VOTER, true,
						chg->thermal_fcc_ua[lv]);
		vote(chg->chg_disable_votable, THERMAL_DAEMON_VOTER, false, 0);
	} else {
		vote(chg->chg_disable_votable, THERMAL_DAEMON_VOTER, true, 0);
		vote(chg->fcc_votable, THERMAL_DAEMON_VOTER, false, 0);
	}
}

void smblib_somc_thermal_icl_change(struct smb_charger *chg)
{
	int rc;
	u8 stat;
	int pulses;
	int icl = 0;
	int lv = chg->system_temp_level;
	int type;

	mutex_lock(&chg->thermal_lock);
	smblib_dbg(chg, PR_MISC, "thermal icl change lv=%d\n", lv);

	if (IS_ERR_OR_NULL(chg->thermal_lo_volt_icl_ua) ||
	    IS_ERR_OR_NULL(chg->thermal_hi_volt_icl_ua)) {
		smblib_dbg(chg, PR_MISC, "thermal icl table is NULL\n");
		goto unlock;
	}

	if (lv > chg->thermal_lo_volt_icl_levels - 1 ||
	    lv > chg->thermal_hi_volt_icl_levels - 1) {
		smblib_dbg(chg, PR_MISC, "thermal lv is out of range\n");
		goto unlock;
	}

	if (chg->thermal_lo_volt_icl_levels !=
				chg->thermal_hi_volt_icl_levels) {
		smblib_dbg(chg, PR_MISC, "thermal table size missmatch\n");
		goto unlock;
	}

	type = chg->real_charger_type;
	if (type == POWER_SUPPLY_TYPE_USB_HVDCP) {
		rc = smblib_read(chg, QC_CHANGE_STATUS_REG, &stat);
		if (rc < 0) {
			smblib_err(chg,
				"Couldn't read QC_CHANGE_STATUS rc=%d\n", rc);
			goto unlock;
		}

		switch (stat & QC_2P0_STATUS_MASK) {
		case QC_5V_BIT:
			icl = chg->thermal_lo_volt_icl_ua[lv];
			break;
		case QC_9V_BIT:
		case QC_12V_BIT:
			icl = chg->thermal_hi_volt_icl_ua[lv];
			break;
		default:
			icl = chg->thermal_lo_volt_icl_ua[lv];
			break;
		}
		smblib_dbg(chg, PR_MISC, "QC2.0: icl=%duA\n", icl);
	} else if (type == POWER_SUPPLY_TYPE_USB_HVDCP_3) {
		rc = smblib_read(chg, QC_PULSE_COUNT_STATUS_REG, &stat);
		if (rc < 0) {
			smblib_err(chg,
				"Couldn't read QC_PULSE_COUNT rc=%d\n", rc);
			goto unlock;
		}
		pulses = (stat & QC_PULSE_COUNT_MASK);

		if (pulses >= QC3_PULSES_FOR_6V)
			icl = chg->thermal_hi_volt_icl_ua[lv];
		else
			icl = chg->thermal_lo_volt_icl_ua[lv];

		smblib_dbg(chg, PR_MISC, "QC3.0: icl=%duA\n", icl);
	} else if (type == POWER_SUPPLY_TYPE_USB_PD) {
		if (chg->voltage_max_uv >= 6000000)
			icl = chg->thermal_hi_volt_icl_ua[lv];
		else
			icl = chg->thermal_lo_volt_icl_ua[lv];

		smblib_dbg(chg, PR_MISC, "PD: icl=%duA\n", icl);
	} else {
		icl = chg->thermal_lo_volt_icl_ua[lv];
		smblib_dbg(chg, PR_MISC, "DCP/SDP/Other: icl=%duA\n", icl);
	}

	vote(chg->usb_icl_votable, THERMAL_DAEMON_VOTER, true, icl);

	if (chg->wireless_enable) {
		if (!IS_ERR_OR_NULL(chg->thermal_wireless_v_limit)) {
			cancel_delayed_work_sync(&chg->wireless_v_chg_work);
			schedule_delayed_work(&chg->wireless_v_chg_work,
							msecs_to_jiffies(0));
		}

		if (IS_ERR_OR_NULL(chg->thermal_dcin_icl_ua)) {
			smblib_dbg(chg, PR_MISC,
					"thermal dcin icl table is NULL\n");
			goto unlock;
		}

		if (lv > chg->thermal_dcin_icl_levels - 1) {
			smblib_dbg(chg, PR_MISC,
					"thermal dcin lv is out of range\n");
			goto unlock;
		}

		if (chg->thermal_hi_volt_icl_levels !=
			chg->thermal_dcin_icl_levels) {
			smblib_dbg(chg, PR_MISC,
					"thermal dcin table size missmatch\n");
			goto unlock;
		}

		icl = chg->thermal_dcin_icl_ua[lv];
		smblib_dbg(chg, PR_MISC, "DCIN: icl=%duA\n", icl);
		vote(chg->dc_icl_votable, THERMAL_DAEMON_VOTER, true, icl);
	}
unlock:
	mutex_unlock(&chg->thermal_lock);
	return;
}

void smblib_somc_set_low_batt_suspend_en(struct smb_charger *chg)
{
	int rc;

	rc = vote(chg->usb_icl_votable, LOW_BATT_EN_VOTER, true, 0);
	if (rc < 0)
		dev_err(chg->dev, "Couldn't set usb suspend rc %d\n", rc);

	rc = vote(chg->dc_suspend_votable, LOW_BATT_EN_VOTER, true, 0);
	if (rc < 0)
		dev_err(chg->dev, "Couldn't set dc suspend rc %d\n", rc);
}

#define INHIBIT_HOLD_MSOC 100
void smblib_somc_ctrl_inhibit(struct smb_charger *chg, bool en)
{
	int rc;
	int msoc;
	u8 stat;
	bool fv_decreased;
	union power_supply_propval val = {0, };

	if (!chg->bms_psy) {
		smblib_err(chg, "Couldn't get bms_psy\n");
		return;
	}

	rc = power_supply_get_property(chg->bms_psy,
				POWER_SUPPLY_PROP_MONOTONIC_SOC, &val);
	if (rc < 0) {
		smblib_err(chg, "Couldn't get prop msoc rc=%d\n", rc);
		return;
	}
	msoc = val.intval;

	if (chg->batt_profile_fv_uv < chg->last_batt_profile_fv_uv)
		fv_decreased = true;
	else
		fv_decreased = false;

	rc = smblib_somc_get_battery_charger_status(chg, &stat);
	if (rc < 0) {
		smblib_err(chg, "Couldn't get battery charge sts rc=%d\n", rc);
		return;
	}

	smblib_dbg(chg, PR_MISC, "msoc:%d, FV:%d->%d, status:%d\n",
				msoc, chg->last_batt_profile_fv_uv,
				chg->batt_profile_fv_uv, stat);

	if (en) {
		if (fv_decreased && (msoc == INHIBIT_HOLD_MSOC)) {
			smblib_dbg(chg, PR_SOMC, "Enable inhibit for RB WA\n");
			rc = smblib_masked_write(chg, CHGR_CFG2_REG,
							CHARGER_INHIBIT_BIT,
							CHARGER_INHIBIT_BIT);
			if (rc < 0) {
				dev_err(chg->dev,
					"Couldn't set inhibit rc=%d\n", rc);
				return;
			}
		} else {
			smblib_dbg(chg, PR_MISC, "Don't enable inhibit\n");
		}
	} else {
		if (msoc < INHIBIT_HOLD_MSOC) {
			smblib_dbg(chg, PR_SOMC, "Disable inhibit for RB WA\n");
			rc = smblib_masked_write(chg, CHGR_CFG2_REG,
							CHARGER_INHIBIT_BIT, 0);
			if (rc < 0) {
				dev_err(chg->dev,
					"Couldn't set inhibit rc=%d\n", rc);
				return;
			}
		} else {
			smblib_dbg(chg, PR_MISC, "Don't disable inhibit\n");
		}
	}
	chg->last_batt_profile_fv_uv = chg->batt_profile_fv_uv;
}

int smblib_somc_get_battery_charger_status(struct smb_charger *chg, u8 *val)
{
	int rc;
	u8 stat;

	rc = smblib_read(chg, BATTERY_CHARGER_STATUS_1_REG, &stat);
	if (rc < 0) {
		smblib_err(chg,
			  "Couldn't read BATTERY_CHARGER_STATUS_1 rc=%d\n", rc);
		return rc;
	}

	*val = stat & BATTERY_CHARGER_STATUS_MASK;
	return rc;
}

#define FULL_CAPACITY		100
#define DECIMAL_CEIL		100

int smblib_somc_lrc_get_capacity(struct smb_charger *chg, int capacity)
{
	int ceil, magni;

	if (chg->lrc_fake_capacity &&
		chg->lrc_enabled && chg->lrc_socmax) {
		magni = FULL_CAPACITY * DECIMAL_CEIL / chg->lrc_socmax;
		capacity *= magni;
		ceil = (capacity % DECIMAL_CEIL) ? 1 : 0;
		capacity = capacity / DECIMAL_CEIL + ceil;
		if (capacity > FULL_CAPACITY)
			capacity = FULL_CAPACITY;
	}
	return capacity;
}

void smblib_somc_lrc_vote(struct smb_charger *chg, enum somc_lrc_status status)
{
	int rc;

	if (status == LRC_CHG_OFF)
		rc = vote(chg->chg_disable_votable, BATTCHG_LRC_EN_VOTER,
			true, 0);
	else
		rc = vote(chg->chg_disable_votable, BATTCHG_LRC_EN_VOTER,
			false, 0);

	if (rc < 0)
		dev_err(chg->dev,
			"Couldn't vote for battchg suspend: rc = %d\n", rc);
}

void smblib_somc_lrc_check(struct smb_charger *chg)
{
	int rc, soc = 0;
	enum somc_lrc_status retcode = LRC_DISABLE;
	union power_supply_propval val = {0, };

	rc = smblib_get_prop_usb_present(chg, &val);
	if (rc < 0 || !val.intval)
		goto exit;

	if (chg->lrc_enabled) {
		if (chg->lrc_socmax <= chg->lrc_socmin) {
			pr_err("invalid SOC min:%d max:%d\n", chg->lrc_socmin,
							chg->lrc_socmax);
			goto exit;
		}
	} else {
		if (chg->lrc_status == LRC_CHG_OFF)
			smblib_somc_lrc_vote(chg, LRC_CHG_ON);
		goto exit;
	}

	if (chg->bms_psy) {
		rc = power_supply_get_property(chg->bms_psy,
				POWER_SUPPLY_PROP_CAPACITY, &val);
		if (rc) {
			pr_err("Couldn't get soc rc = %d\n", rc);
			goto exit;
		} else {
			soc = val.intval;
		}
	}

	if (soc >= (chg->lrc_socmax + chg->lrc_hysterisis))
		retcode = LRC_CHG_OFF;
	else if (soc <= chg->lrc_socmin)
		retcode = LRC_CHG_ON;
	else if (chg->lrc_status == LRC_CHG_OFF)
		retcode = LRC_CHG_OFF;
	else
		retcode = LRC_CHG_ON;

	if (retcode != chg->lrc_status)
		smblib_somc_lrc_vote(chg, retcode);

	chg->lrc_status = retcode;

	if (chg->lrc_fake_capacity && soc > chg->lrc_socmax)
		vote(chg->usb_icl_votable, LRC_OVER_SOC_EN_VOTER, true, 0);
	else
		vote(chg->usb_icl_votable, LRC_OVER_SOC_EN_VOTER, false, 0);
	return;

exit:
	chg->lrc_status = LRC_DISABLE;
	return;
}

#define SMART_CHARGE_WDOG_DELAY_MS      (30 * 60 * 1000) /* 30min */

int smblib_somc_smart_set_suspend(struct smb_charger *chg)
{
	int rc = 0;

	if (!chg->smart_charge_enabled) {
		pr_err("Couldn't set smart charge voter due to unactivated\n");
		goto exit;
	}

	rc = vote(chg->chg_disable_votable, BATTCHG_SMART_EN_VOTER,
						chg->smart_charge_suspended, 0);
	if (rc < 0) {
		pr_err("Couldn't vote en rc %d\n", rc);
		goto exit;
	}

	smblib_dbg(chg, PR_SOMC, "voted for smart charging (%d).\n",
					chg->smart_charge_suspended);
	cancel_delayed_work_sync(&chg->smart_charge_wdog_work);
	if (chg->smart_charge_suspended) {
		schedule_delayed_work(&chg->smart_charge_wdog_work,
			msecs_to_jiffies(SMART_CHARGE_WDOG_DELAY_MS));
	}
exit:
	return rc;
}

int smblib_get_usb_max_current_limited(struct smb_charger *chg)
{
	int rc;
	u8 reg;
	rc = smblib_read(chg, USBIN_ICL_OPTIONS_REG, &reg);
	if (rc < 0) {
		smblib_err(chg, "Couldn't read USBIN_ICL_OPTIONS_REG rc=%d\n", rc);
		return 0;
	}

	reg &= (CFG_USB3P0_SEL_BIT | USB51_MODE_BIT);

	switch (reg) {
	case 0:
		rc = USBIN_100MA / 1000;
		break;
	case CFG_USB3P0_SEL_BIT:
		rc = USBIN_150MA / 1000;
		break;
	case USB51_MODE_BIT:
		rc = USBIN_500MA / 1000;
		break;
	case (CFG_USB3P0_SEL_BIT | USB51_MODE_BIT):
		rc = USBIN_900MA / 1000;
		break;
	default:
		rc = 0;
		break;
	}
	return rc;
}

void smblib_somc_handle_wireless_exclusion(struct smb_charger *chg)
{
	union power_supply_propval val = {0, };
	int rc;
	bool usb_present;

	if (!chg->wireless_enable)
		return;

	if (!chg->wireless_psy)
		chg->wireless_psy = power_supply_get_by_name("wireless");

	if (!chg->wireless_psy) {
		smblib_err(chg, "will not set wireless property\n");
		return;
	}

	rc = smblib_get_prop_usb_present(chg, &val);
	if (rc < 0) {
		smblib_err(chg, "Couldn't get present rc=%d\n", rc);
		return;
	}
	usb_present = val.intval;

	smblib_dbg(chg, PR_SOMC,
			"usb_present:%d, vbus_reg_en:%d, running_status:%d\n",
			(int)usb_present, (int)chg->vbus_reg_en,
			chg->running_status);

	if (usb_present || chg->vbus_reg_en)
		val.intval = 1;
	else
		val.intval = 0;

	power_supply_set_property(chg->wireless_psy,
					POWER_SUPPLY_PROP_USBIN_VALID, &val);
}
#endif<|MERGE_RESOLUTION|>--- conflicted
+++ resolved
@@ -2446,18 +2446,8 @@
 
 #ifndef CONFIG_QPNP_SMBFG_NEWGEN_EXTENSION
 	if (stat & CHARGER_ERROR_STATUS_BAT_OV_BIT) {
-<<<<<<< HEAD
-#endif
-#ifdef CONFIG_QPNP_SMBFG_NEWGEN_EXTENSION
-	if (stat & CHARGER_ERROR_STATUS_BAT_OV_BIT &&
-	    (!chg->jeita_sw_ctl_en ||
-	     chg->jeita_synth_condition != TEMP_CONDITION_WARM)) {
-#endif
-		rc = smblib_get_prop_batt_voltage_now(chg, &pval);
-=======
 		rc = smblib_get_prop_from_bms(chg,
 				POWER_SUPPLY_PROP_VOLTAGE_NOW, &pval);
->>>>>>> fab936c6
 		if (!rc) {
 			/*
 			 * If Vbatt is within 40mV above Vfloat, then don't
@@ -2561,117 +2551,6 @@
 	return 0;
 }
 
-<<<<<<< HEAD
-int smblib_get_prop_batt_voltage_now(struct smb_charger *chg,
-				     union power_supply_propval *val)
-{
-	int rc;
-
-	if (!chg->bms_psy)
-		return -EINVAL;
-
-	rc = power_supply_get_property(chg->bms_psy,
-				       POWER_SUPPLY_PROP_VOLTAGE_NOW, val);
-	return rc;
-}
-
-int smblib_get_prop_batt_current_now(struct smb_charger *chg,
-				     union power_supply_propval *val)
-{
-	int rc;
-
-	if (!chg->bms_psy)
-		return -EINVAL;
-
-	rc = power_supply_get_property(chg->bms_psy,
-				       POWER_SUPPLY_PROP_CURRENT_NOW, val);
-	return rc;
-}
-
-int smblib_get_prop_batt_temp(struct smb_charger *chg,
-			      union power_supply_propval *val)
-{
-	int rc;
-
-	if (!chg->bms_psy)
-		return -EINVAL;
-
-	rc = power_supply_get_property(chg->bms_psy,
-				       POWER_SUPPLY_PROP_TEMP, val);
-	return rc;
-}
-
-#ifdef CONFIG_QPNP_SMBFG_NEWGEN_EXTENSION
-#define ECELSIUS_DEGREE (-2730)
-int smblib_get_prop_real_temp(struct smb_charger *chg,
-			      union power_supply_propval *val)
-{
-	union power_supply_propval pval = {0, };
-	int rc;
-	int batt_temp = ECELSIUS_DEGREE;
-	int skin_temp = ECELSIUS_DEGREE;
-	int wlc_temp = ECELSIUS_DEGREE;
-	int corrected_batt_temp = ECELSIUS_DEGREE;
-	int corrected_skin_temp = ECELSIUS_DEGREE;
-	int corrected_wlc_temp = ECELSIUS_DEGREE;
-	int real_temp = 0;
-
-	rc = smblib_get_prop_batt_temp(chg, &pval);
-	if (rc < 0) {
-		smblib_err(chg, "Couldn't get batt temp rc=%d\n", rc);
-		return rc;
-	} else {
-		batt_temp = pval.intval;
-		corrected_batt_temp = batt_temp + chg->batt_temp_correctton;
-	}
-
-	if (chg->real_temp_use_aux) {
-		rc = smblib_get_prop_skin_temp(chg, &pval);
-		if (rc < 0) {
-			smblib_err(chg, "Couldn't get skin temp rc=%d\n", rc);
-		} else {
-			skin_temp = pval.intval;
-			corrected_skin_temp =
-					skin_temp + chg->skin_temp_correctton;
-		}
-	}
-
-	if (chg->real_temp_use_wlc) {
-		if (!chg->wireless_psy)
-			chg->wireless_psy =
-					power_supply_get_by_name("wireless");
-
-		if (chg->wireless_psy) {
-			rc = power_supply_get_property(chg->wireless_psy,
-							POWER_SUPPLY_PROP_TEMP,
-							&pval);
-			if (rc) {
-				smblib_dbg(chg, PR_MISC,
-					   "Couldn't get wlc_temp rc = %d\n",
-					   rc);
-			} else {
-				wlc_temp = pval.intval;
-				corrected_wlc_temp =
-					wlc_temp + chg->wlc_temp_correctton;
-			}
-		} else {
-			smblib_err(chg, "Couldn't get wireless_psy\n");
-		}
-	}
-
-	real_temp = max(corrected_batt_temp,
-				max(corrected_skin_temp, corrected_wlc_temp));
-
-	smblib_dbg(chg, PR_MISC,
-			"battery temp: batt=%d aux=%d wlc=%d real_temp=%d\n",
-			batt_temp, skin_temp, wlc_temp, real_temp);
-	val->intval = real_temp;
-	return 0;
-}
-
-#endif
-=======
->>>>>>> fab936c6
 int smblib_get_prop_batt_charge_done(struct smb_charger *chg,
 					union power_supply_propval *val)
 {
@@ -6317,17 +6196,6 @@
 	 * during pd_hard_reset from the function smblib_cc2_sink_removal_exit
 	 * which is called in the same lock context that we try to acquire in
 	 * this work routine.
-<<<<<<< HEAD
-	 * Check if this work is running during pd_hard_reset and skip holding
-	 * mutex if lock is already held.
-	 */
-	if (!chg->in_chg_lock)
-		mutex_lock(&chg->lock);
-	smblib_usb_typec_change(chg);
-	if (!chg->in_chg_lock)
-		mutex_unlock(&chg->lock);
-
-=======
 	 * Check if this work is running during pd_hard_reset and use trylock
 	 * instead of mutex_lock to prevent any deadlock if mutext is already
 	 * held.
@@ -6344,7 +6212,6 @@
 
 	if (lock)
 		mutex_unlock(&chg->lock);
->>>>>>> fab936c6
 	return;
 
 rerun:
