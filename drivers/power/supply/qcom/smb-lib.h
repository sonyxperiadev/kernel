/* Copyright (c) 2016-2018 The Linux Foundation. All rights reserved.
 *
 * This program is free software; you can redistribute it and/or modify
 * it under the terms of the GNU General Public License version 2 and
 * only version 2 as published by the Free Software Foundation.
 *
 * This program is distributed in the hope that it will be useful,
 * but WITHOUT ANY WARRANTY; without even the implied warranty of
 * MERCHANTABILITY or FITNESS FOR A PARTICULAR PURPOSE.  See the
 * GNU General Public License for more details.
 */
/*
 * NOTE: This file has been modified by Sony Mobile Communications Inc.
 * Modifications are Copyright (c) 2017 Sony Mobile Communications Inc,
 * and licensed under the license of the file.
 */

#ifndef __SMB2_CHARGER_H
#define __SMB2_CHARGER_H
#include <linux/types.h>
#include <linux/interrupt.h>
#include <linux/irqreturn.h>
#include <linux/regulator/driver.h>
#include <linux/regulator/consumer.h>
#include <linux/extcon.h>
#ifdef CONFIG_QPNP_SMBFG_NEWGEN_EXTENSION
#include <linux/regulator/machine.h>
#endif
#include "storm-watch.h"

enum print_reason {
	PR_INTERRUPT	= BIT(0),
	PR_REGISTER	= BIT(1),
	PR_MISC		= BIT(2),
	PR_PARALLEL	= BIT(3),
	PR_OTG		= BIT(4),
#ifdef CONFIG_QPNP_SMBFG_NEWGEN_EXTENSION
	PR_SOMC		= BIT(15),
#endif
};

#define DEFAULT_VOTER			"DEFAULT_VOTER"
#define USER_VOTER			"USER_VOTER"
#define PD_VOTER			"PD_VOTER"
#define DCP_VOTER			"DCP_VOTER"
#define QC_VOTER			"QC_VOTER"
#define PL_USBIN_USBIN_VOTER		"PL_USBIN_USBIN_VOTER"
#define USB_PSY_VOTER			"USB_PSY_VOTER"
#define PL_TAPER_WORK_RUNNING_VOTER	"PL_TAPER_WORK_RUNNING_VOTER"
#define PL_QNOVO_VOTER			"PL_QNOVO_VOTER"
#define USBIN_V_VOTER			"USBIN_V_VOTER"
#define CHG_STATE_VOTER			"CHG_STATE_VOTER"
#define TYPEC_SRC_VOTER			"TYPEC_SRC_VOTER"
#define TAPER_END_VOTER			"TAPER_END_VOTER"
#define THERMAL_DAEMON_VOTER		"THERMAL_DAEMON_VOTER"
#define CC_DETACHED_VOTER		"CC_DETACHED_VOTER"
#define HVDCP_TIMEOUT_VOTER		"HVDCP_TIMEOUT_VOTER"
#define PD_DISALLOWED_INDIRECT_VOTER	"PD_DISALLOWED_INDIRECT_VOTER"
#define PD_HARD_RESET_VOTER		"PD_HARD_RESET_VOTER"
#define VBUS_CC_SHORT_VOTER		"VBUS_CC_SHORT_VOTER"
#define PD_INACTIVE_VOTER		"PD_INACTIVE_VOTER"
#define BOOST_BACK_VOTER		"BOOST_BACK_VOTER"
#define USBIN_USBIN_BOOST_VOTER		"USBIN_USBIN_BOOST_VOTER"
#define HVDCP_INDIRECT_VOTER		"HVDCP_INDIRECT_VOTER"
#define MICRO_USB_VOTER			"MICRO_USB_VOTER"
#define DEBUG_BOARD_VOTER		"DEBUG_BOARD_VOTER"
#define PD_SUSPEND_SUPPORTED_VOTER	"PD_SUSPEND_SUPPORTED_VOTER"
#define PL_DELAY_VOTER			"PL_DELAY_VOTER"
#define CTM_VOTER			"CTM_VOTER"
#define SW_QC3_VOTER			"SW_QC3_VOTER"
#define AICL_RERUN_VOTER		"AICL_RERUN_VOTER"
#define LEGACY_UNKNOWN_VOTER		"LEGACY_UNKNOWN_VOTER"
#define CC2_WA_VOTER			"CC2_WA_VOTER"
#define QNOVO_VOTER			"QNOVO_VOTER"
#define BATT_PROFILE_VOTER		"BATT_PROFILE_VOTER"
#define OTG_DELAY_VOTER			"OTG_DELAY_VOTER"
#define USBIN_I_VOTER			"USBIN_I_VOTER"
#define WEAK_CHARGER_VOTER		"WEAK_CHARGER_VOTER"
#define OTG_VOTER			"OTG_VOTER"
#define PL_FCC_LOW_VOTER		"PL_FCC_LOW_VOTER"
#define WBC_VOTER			"WBC_VOTER"
#define MOISTURE_VOTER			"MOISTURE_VOTER"
#define HVDCP2_ICL_VOTER		"HVDCP2_ICL_VOTER"
#define OV_VOTER			"OV_VOTER"
#ifdef CONFIG_QPNP_SMBFG_NEWGEN_EXTENSION
#define PRODUCT_VOTER			"PRODUCT_VOTER"
#define HIGH_VOLTAGE_VOTER		"HIGH_VOLTAGE_VOTER"
#define WIRELESS_VOTER			"WIRELESS_VOTER"
#define SOMC_JEITA_VOTER		"SOMC_JEITA_VOTER"
#define LOW_BATT_EN_VOTER		"LOW_BATT_EN_VOTER"
#define BATTCHG_SMART_EN_VOTER		"BATTCHG_SMART_EN_VOTER"
#define BATTCHG_LRC_EN_VOTER		"BATTCHG_LRC_EN_VOTER"
#define LRC_OVER_SOC_EN_VOTER		"LRC_OVER_SOC_EN_VOTER"
#define QNS_VOTER			"QNS_VOTER"
#define DC_ICL_VOTER			"DC_ICL_VOTER"
#define DC_OV_BY_PLUGIN_VOTER		"DC_OV_BY_PLUGIN_VOTER"
#define DC_OV_BY_OTG_VOTER		"DC_OV_BY_OTG_VOTER"
#endif

#define VCONN_MAX_ATTEMPTS	3
#define OTG_MAX_ATTEMPTS	3
#define BOOST_BACK_STORM_COUNT	3
#define WEAK_CHG_STORM_COUNT	8

enum smb_mode {
	PARALLEL_MASTER = 0,
	PARALLEL_SLAVE,
	NUM_MODES,
};

enum {
	QC_CHARGER_DETECTION_WA_BIT	= BIT(0),
	BOOST_BACK_WA			= BIT(1),
	TYPEC_CC2_REMOVAL_WA_BIT	= BIT(2),
	QC_AUTH_INTERRUPT_WA_BIT	= BIT(3),
	OTG_WA				= BIT(4),
	OV_IRQ_WA_BIT			= BIT(5),
	TYPEC_PBS_WA_BIT		= BIT(6),
};

enum smb_irq_index {
	CHG_ERROR_IRQ = 0,
	CHG_STATE_CHANGE_IRQ,
	STEP_CHG_STATE_CHANGE_IRQ,
	STEP_CHG_SOC_UPDATE_FAIL_IRQ,
	STEP_CHG_SOC_UPDATE_REQ_IRQ,
	OTG_FAIL_IRQ,
	OTG_OVERCURRENT_IRQ,
	OTG_OC_DIS_SW_STS_IRQ,
	TESTMODE_CHANGE_DET_IRQ,
	BATT_TEMP_IRQ,
	BATT_OCP_IRQ,
	BATT_OV_IRQ,
	BATT_LOW_IRQ,
	BATT_THERM_ID_MISS_IRQ,
	BATT_TERM_MISS_IRQ,
	USBIN_COLLAPSE_IRQ,
	USBIN_LT_3P6V_IRQ,
	USBIN_UV_IRQ,
	USBIN_OV_IRQ,
	USBIN_PLUGIN_IRQ,
	USBIN_SRC_CHANGE_IRQ,
	USBIN_ICL_CHANGE_IRQ,
	TYPE_C_CHANGE_IRQ,
	DCIN_COLLAPSE_IRQ,
	DCIN_LT_3P6V_IRQ,
	DCIN_UV_IRQ,
	DCIN_OV_IRQ,
	DCIN_PLUGIN_IRQ,
	DIV2_EN_DG_IRQ,
	DCIN_ICL_CHANGE_IRQ,
	WDOG_SNARL_IRQ,
	WDOG_BARK_IRQ,
	AICL_FAIL_IRQ,
	AICL_DONE_IRQ,
	HIGH_DUTY_CYCLE_IRQ,
	INPUT_CURRENT_LIMIT_IRQ,
	TEMPERATURE_CHANGE_IRQ,
	SWITCH_POWER_OK_IRQ,
	SMB_IRQ_MAX,
};

enum try_sink_exit_mode {
	ATTACHED_SRC = 0,
	ATTACHED_SINK,
	UNATTACHED_SINK,
};

struct smb_irq_info {
	const char			*name;
	const irq_handler_t		handler;
	const bool			wake;
	const struct storm_watch	storm_data;
	struct smb_irq_data		*irq_data;
	int				irq;
};

#ifdef CONFIG_QPNP_SMBFG_NEWGEN_EXTENSION
enum somc_lrc_status {
	LRC_DISABLE,
	LRC_CHG_OFF,
	LRC_CHG_ON,
};

enum somc_running_status {
	RUNNING_STATUS_NORMAL,
	RUNNING_STATUS_OFF_CHARGE,
	RUNNING_STATUS_SHUTDOWN,
};

#endif
static const unsigned int smblib_extcon_cable[] = {
	EXTCON_USB,
	EXTCON_USB_HOST,
	EXTCON_NONE,
};

/* EXTCON_USB and EXTCON_USB_HOST are mutually exclusive */
static const u32 smblib_extcon_exclusive[] = {0x3, 0};

struct smb_regulator {
	struct regulator_dev	*rdev;
	struct regulator_desc	rdesc;
};

struct smb_irq_data {
	void			*parent_data;
	const char		*name;
	struct storm_watch	storm_data;
};

struct smb_chg_param {
	const char	*name;
	u16		reg;
	int		min_u;
	int		max_u;
	int		step_u;
	int		(*get_proc)(struct smb_chg_param *param,
				    u8 val_raw);
	int		(*set_proc)(struct smb_chg_param *param,
				    int val_u,
				    u8 *val_raw);
};

struct smb_chg_freq {
	unsigned int		freq_5V;
	unsigned int		freq_6V_8V;
	unsigned int		freq_9V;
	unsigned int		freq_12V;
	unsigned int		freq_removal;
	unsigned int		freq_below_otg_threshold;
	unsigned int		freq_above_otg_threshold;
};

#ifdef CONFIG_QPNP_SMBFG_NEWGEN_EXTENSION
struct somc_usb_ocp {
	struct regulator_ocp_notification notification;
	spinlock_t		lock;
};

struct usb_somc_params {
	struct somc_usb_ocp		ocp;
};

#endif
struct smb_params {
	struct smb_chg_param	fcc;
	struct smb_chg_param	fv;
	struct smb_chg_param	usb_icl;
	struct smb_chg_param	icl_stat;
	struct smb_chg_param	otg_cl;
	struct smb_chg_param	dc_icl;
	struct smb_chg_param	dc_icl_pt_lv;
	struct smb_chg_param	dc_icl_pt_hv;
	struct smb_chg_param	dc_icl_div2_lv;
	struct smb_chg_param	dc_icl_div2_mid_lv;
	struct smb_chg_param	dc_icl_div2_mid_hv;
	struct smb_chg_param	dc_icl_div2_hv;
	struct smb_chg_param	jeita_cc_comp;
	struct smb_chg_param	freq_buck;
	struct smb_chg_param	freq_boost;
};

struct parallel_params {
	struct power_supply	*psy;
};

struct smb_iio {
	struct iio_channel	*temp_chan;
	struct iio_channel	*temp_max_chan;
	struct iio_channel	*usbin_i_chan;
	struct iio_channel	*usbin_v_chan;
	struct iio_channel	*batt_i_chan;
#ifdef CONFIG_QPNP_SMBFG_NEWGEN_EXTENSION
	struct iio_channel	*skin_temp_chan;
	struct iio_channel	*dcin_i_chan;
	struct iio_channel	*dcin_v_chan;
#endif
	struct iio_channel	*connector_temp_chan;
	struct iio_channel	*connector_temp_thr1_chan;
	struct iio_channel	*connector_temp_thr2_chan;
	struct iio_channel	*connector_temp_thr3_chan;
};

struct reg_info {
	u16		reg;
	u8		mask;
	u8		val;
	u8		bak;
	const char	*desc;
};

#ifdef CONFIG_QPNP_SMBFG_NEWGEN_EXTENSION
struct somc_wake_lock {
	struct wakeup_source	lock;
	bool			enabled;
};

#endif
struct smb_charger {
	struct device		*dev;
	char			*name;
	struct regmap		*regmap;
	struct smb_irq_info	*irq_info;
	struct smb_params	param;
	struct smb_iio		iio;
	int			*debug_mask;
	int			*try_sink_enabled;
	int			*audio_headset_drp_wait_ms;
	enum smb_mode		mode;
	struct smb_chg_freq	chg_freq;
	int			smb_version;
	int			otg_delay_ms;
	int			*weak_chg_icl_ua;

	/* locks */
	struct mutex		lock;
	struct mutex		write_lock;
	struct mutex		ps_change_lock;
	struct mutex		otg_oc_lock;
	struct mutex		vconn_oc_lock;
#ifdef CONFIG_QPNP_SMBFG_NEWGEN_EXTENSION
	struct mutex		thermal_lock;
	struct mutex		legacy_detection_lock;
#endif

	/* power supplies */
	struct power_supply		*batt_psy;
	struct power_supply		*usb_psy;
	struct power_supply		*dc_psy;
	struct power_supply		*bms_psy;
	struct power_supply_desc	usb_psy_desc;
	struct power_supply		*usb_main_psy;
	struct power_supply		*usb_port_psy;
#ifdef CONFIG_QPNP_SMBFG_NEWGEN_EXTENSION
	struct power_supply		*wireless_psy;
#endif
	enum power_supply_type		real_charger_type;

	/* notifiers */
	struct notifier_block	nb;

	/* parallel charging */
	struct parallel_params	pl;

	/* regulators */
	struct smb_regulator	*vbus_vreg;
	struct smb_regulator	*vconn_vreg;
	struct regulator	*dpdm_reg;

	/* votables */
	struct votable		*dc_suspend_votable;
	struct votable		*fcc_votable;
	struct votable		*fv_votable;
	struct votable		*usb_icl_votable;
	struct votable		*dc_icl_votable;
	struct votable		*pd_disallowed_votable_indirect;
	struct votable		*pd_allowed_votable;
	struct votable		*awake_votable;
	struct votable		*pl_disable_votable;
	struct votable		*chg_disable_votable;
	struct votable		*pl_enable_votable_indirect;
	struct votable		*hvdcp_disable_votable_indirect;
	struct votable		*hvdcp_enable_votable;
	struct votable		*apsd_disable_votable;
	struct votable		*hvdcp_hw_inov_dis_votable;
	struct votable		*usb_irq_enable_votable;
	struct votable		*typec_irq_disable_votable;
	struct votable		*disable_power_role_switch;

	/* work */
	struct work_struct	bms_update_work;
	struct work_struct	pl_update_work;
	struct work_struct	rdstd_cc2_detach_work;
	struct delayed_work	hvdcp_detect_work;
	struct delayed_work	ps_change_timeout_work;
	struct delayed_work	clear_hdc_work;
	struct work_struct	otg_oc_work;
	struct work_struct	vconn_oc_work;
	struct delayed_work	otg_ss_done_work;
	struct delayed_work	icl_change_work;
	struct delayed_work	pl_enable_work;
	struct work_struct	legacy_detection_work;
	struct delayed_work	uusb_otg_work;
	struct delayed_work	bb_removal_work;

	/* cached status */
	int			voltage_min_uv;
	int			voltage_max_uv;
	int			pd_active;
	bool			system_suspend_supported;
	int			boost_threshold_ua;
	int			system_temp_level;
#ifndef CONFIG_QPNP_SMBFG_NEWGEN_EXTENSION
	int			thermal_levels;
	int			*thermal_mitigation;
#endif
#ifdef CONFIG_QPNP_SMBFG_NEWGEN_EXTENSION
	int			*thermal_fcc_ua;
	int			*thermal_lo_volt_icl_ua;
	int			*thermal_hi_volt_icl_ua;
	int			*thermal_dcin_icl_ua;
	int			*thermal_wireless_v_limit;
	int			thermal_fcc_levels;
	int			thermal_lo_volt_icl_levels;
	int			thermal_hi_volt_icl_levels;
	int			thermal_dcin_icl_levels;
	int			thermal_wireless_v_limit_levels;
	int			fake_charging_temp_level;
#endif
	int			dcp_icl_ua;
#ifdef CONFIG_QPNP_SMBFG_NEWGEN_EXTENSION
	int			product_icl_ua;
	int			high_voltage_icl_ua;
#endif
	int			fake_capacity;
	int			fake_batt_status;
	bool			step_chg_enabled;
	bool			sw_jeita_enabled;
	bool			is_hdc;
	bool			chg_done;
	bool			connector_type;
	bool			otg_en;
	bool			vconn_en;
	bool			suspend_input_on_debug_batt;
	int			otg_attempts;
	int			vconn_attempts;
	int			default_icl_ua;
	int			otg_cl_ua;
	bool			uusb_apsd_rerun_done;
	bool			pd_hard_reset;
	bool			typec_present;
	u8			typec_status[5];
	bool			typec_legacy_valid;
	int			fake_input_current_limited;
	bool			pr_swap_in_progress;
	int			typec_mode;
	int			usb_icl_change_irq_enabled;
	u32			jeita_status;
	u8			float_cfg;
	bool			use_extcon;
	bool			otg_present;
	bool			is_audio_adapter;
	bool			disable_stat_sw_override;
	bool			in_chg_lock;

	/* workaround flag */
	u32			wa_flags;
	bool			cc2_detach_wa_active;
	bool			typec_en_dis_active;
	bool			try_sink_active;
#ifdef CONFIG_QPNP_SMBFG_NEWGEN_EXTENSION
	int			status_before_typec_en_dis_active;
#endif
	int			boost_current_ua;
	int			temp_speed_reading_count;
	int			qc2_max_pulses;
	bool			non_compliant_chg_detected;
	bool			fake_usb_insertion;

	/* extcon for VBUS / ID notification to USB for uUSB */
	struct extcon_dev	*extcon;

	/* battery profile */
	int			batt_profile_fcc_ua;
	int			batt_profile_fv_uv;
#ifdef CONFIG_QPNP_SMBFG_NEWGEN_EXTENSION
	int			last_batt_profile_fv_uv;
#endif

	/* qnovo */
	int			usb_icl_delta_ua;
	int			pulse_cnt;

	int			die_health;
#ifdef CONFIG_QPNP_SMBFG_NEWGEN_EXTENSION

	bool			duration_fake_charging;
	struct work_struct	fake_charging_work;

	bool			thermal_fake_charging;
	struct work_struct	thermal_fake_charging_work;

	/* jeita */
	struct delayed_work	jeita_work;
	bool			jeita_sw_ctl_en;
	bool			jeita_use_aux;
	bool			jeita_use_wlc;
	int			jeita_batt_condition;
	int			jeita_skin_condition;
	int			jeita_wlc_condition;
	int			jeita_synth_condition;
	int			jeita_aux_thresh_hot;
	int			jeita_aux_thresh_warm;
	int			jeita_wlc_thresh_hot;
	int			jeita_wlc_thresh_warm;
	int			jeita_warm_fcc_ua;
	int			jeita_cool_fcc_ua;
	int			jeita_warm_fv_uv;
	bool			jeita_vbus_rising;
	bool			jeita_rb_warm_hi_vbatt_en;
	bool			jeita_keep_fake_charging;
	int			jeita_debug_log_interval;

	/* low batt shutdown */
	int			low_batt_shutdown_enabled;

	/* smart charge */
	bool			smart_charge_enabled;
	bool			smart_charge_suspended;
	struct delayed_work	smart_charge_wdog_work;
	struct mutex		smart_charge_lock;

	/* limited range charge */
	bool			lrc_enabled;
	int			lrc_socmax;
	int			lrc_socmin;
	int			lrc_status;
	bool			lrc_fake_capacity;
	int			lrc_hysterisis;

	/* charger removal */
	struct delayed_work	charger_removal_work;
	struct input_dev	*charger_removal_input;
	struct somc_wake_lock	charger_removal_wakelock;

	/* wireless */
	bool			wireless_enable;
	bool			dcin_uv;
	bool			vbus_reg_en;
	u8			dcin_aicl_thresh_raw;
	int			dc_h_volt_icl_ua;
	int			dc_h_volt_boost_icl_ua;
	int			dc_l_volt_icl_ua;
	bool			wireless_wa_fake_charging;
	struct work_struct	wireless_wa_fake_charging_work;
	ktime_t			wireless_wa_en_ktime;
	int			wireless_thermal_limit_voltage;
	struct delayed_work	wireless_v_chg_work;

	/* real temperature */
	int			batt_temp_correctton;
	int			skin_temp_correctton;
	int			wlc_temp_correctton;
	bool			real_temp_use_aux;
	bool			real_temp_use_wlc;

	/* misc */
	int			running_status;
	int			faked_status;
	bool			charger_type_determined;

	/* current/voltage ctrl for debug */
	int			debug_dcin_aicl_thresh_raw;
	int			debug_dcin_aicl_thresh_enable;

	struct usb_somc_params	usb_params;
#endif
};

int smblib_read(struct smb_charger *chg, u16 addr, u8 *val);
int smblib_masked_write(struct smb_charger *chg, u16 addr, u8 mask, u8 val);
int smblib_write(struct smb_charger *chg, u16 addr, u8 val);

int smblib_get_charge_param(struct smb_charger *chg,
			    struct smb_chg_param *param, int *val_u);
int smblib_get_usb_suspend(struct smb_charger *chg, int *suspend);

int smblib_enable_charging(struct smb_charger *chg, bool enable);
#ifdef CONFIG_QPNP_SMBFG_NEWGEN_EXTENSION
const char *smblib_somc_get_charger_type(struct smb_charger *chg);
int somc_usb_register(struct smb_charger *chg);
void somc_usb_unregister(struct smb_charger *chg);
#endif
int smblib_set_charge_param(struct smb_charger *chg,
			    struct smb_chg_param *param, int val_u);
int smblib_set_usb_suspend(struct smb_charger *chg, bool suspend);
int smblib_set_dc_suspend(struct smb_charger *chg, bool suspend);

int smblib_mapping_soc_from_field_value(struct smb_chg_param *param,
					     int val_u, u8 *val_raw);
int smblib_mapping_cc_delta_to_field_value(struct smb_chg_param *param,
					   u8 val_raw);
int smblib_mapping_cc_delta_from_field_value(struct smb_chg_param *param,
					     int val_u, u8 *val_raw);
int smblib_set_chg_freq(struct smb_chg_param *param,
				int val_u, u8 *val_raw);
#ifdef CONFIG_QPNP_SMBFG_NEWGEN_EXTENSION
int somc_usb_register(struct smb_charger *chg);
void somc_usb_unregister(struct smb_charger *chg);
#endif

int smblib_vbus_regulator_enable(struct regulator_dev *rdev);
int smblib_vbus_regulator_disable(struct regulator_dev *rdev);
int smblib_vbus_regulator_is_enabled(struct regulator_dev *rdev);

#ifdef CONFIG_QPNP_SMBFG_NEWGEN_EXTENSION
int somc_usb_otg_regulator_register_ocp_notification(
			struct regulator_dev *rdev,
			struct regulator_ocp_notification *notification);
#endif
int smblib_vconn_regulator_enable(struct regulator_dev *rdev);
int smblib_vconn_regulator_disable(struct regulator_dev *rdev);
int smblib_vconn_regulator_is_enabled(struct regulator_dev *rdev);

irqreturn_t smblib_handle_debug(int irq, void *data);
#ifdef CONFIG_QPNP_SMBFG_NEWGEN_EXTENSION
irqreturn_t smblib_handle_dcin_debug(int irq, void *data);
irqreturn_t smblib_handle_dcin_uv(int irq, void *data);
#endif
irqreturn_t smblib_handle_otg_overcurrent(int irq, void *data);
irqreturn_t smblib_handle_chg_state_change(int irq, void *data);
irqreturn_t smblib_handle_batt_temp_changed(int irq, void *data);
irqreturn_t smblib_handle_batt_psy_changed(int irq, void *data);
irqreturn_t smblib_handle_usb_psy_changed(int irq, void *data);
irqreturn_t smblib_handle_usbin_uv(int irq, void *data);
irqreturn_t smblib_handle_usb_plugin(int irq, void *data);
irqreturn_t smblib_handle_usb_source_change(int irq, void *data);
irqreturn_t smblib_handle_icl_change(int irq, void *data);
irqreturn_t smblib_handle_usb_typec_change(int irq, void *data);
irqreturn_t smblib_handle_dc_plugin(int irq, void *data);
irqreturn_t smblib_handle_high_duty_cycle(int irq, void *data);
irqreturn_t smblib_handle_switcher_power_ok(int irq, void *data);
irqreturn_t smblib_handle_wdog_bark(int irq, void *data);
#ifdef CONFIG_QPNP_SMBFG_NEWGEN_EXTENSION
irqreturn_t smblib_handle_aicl_done(int irq, void *data);
#endif

#ifdef CONFIG_QPNP_SMBFG_NEWGEN_EXTENSION
int smblib_get_prop_charging_enabled(struct smb_charger *chg,
				union power_supply_propval *val);
int smblib_get_prop_charge_full_design(struct smb_charger *chg,
				union power_supply_propval *val);
int smblib_get_prop_charge_full(struct smb_charger *chg,
				union power_supply_propval *val);
#endif
int smblib_get_prop_input_suspend(struct smb_charger *chg,
				union power_supply_propval *val);
int smblib_get_prop_batt_present(struct smb_charger *chg,
				union power_supply_propval *val);
int smblib_get_prop_batt_capacity(struct smb_charger *chg,
				union power_supply_propval *val);
int smblib_get_prop_batt_status(struct smb_charger *chg,
				union power_supply_propval *val);
int smblib_get_prop_batt_charge_type(struct smb_charger *chg,
				union power_supply_propval *val);
int smblib_get_prop_batt_charge_done(struct smb_charger *chg,
				union power_supply_propval *val);
int smblib_get_prop_batt_health(struct smb_charger *chg,
				union power_supply_propval *val);
int smblib_get_prop_system_temp_level(struct smb_charger *chg,
				union power_supply_propval *val);
int smblib_get_prop_system_temp_level_max(struct smb_charger *chg,
				union power_supply_propval *val);
int smblib_get_prop_input_current_limited(struct smb_charger *chg,
				union power_supply_propval *val);
<<<<<<< HEAD
int smblib_get_prop_batt_voltage_now(struct smb_charger *chg,
				union power_supply_propval *val);
int smblib_get_prop_batt_current_now(struct smb_charger *chg,
				union power_supply_propval *val);
int smblib_get_prop_batt_temp(struct smb_charger *chg,
				union power_supply_propval *val);
#ifdef CONFIG_QPNP_SMBFG_NEWGEN_EXTENSION
int smblib_get_prop_real_temp(struct smb_charger *chg,
				union power_supply_propval *val);
#endif
int smblib_get_prop_batt_charge_counter(struct smb_charger *chg,
				union power_supply_propval *val);
#ifdef CONFIG_QPNP_SMBFG_NEWGEN_EXTENSION
int smblib_set_prop_charging_enabled(struct smb_charger *chg,
				const union power_supply_propval *val);
#endif
=======
>>>>>>> fab936c6
int smblib_set_prop_input_suspend(struct smb_charger *chg,
				const union power_supply_propval *val);
int smblib_set_prop_batt_capacity(struct smb_charger *chg,
				const union power_supply_propval *val);
int smblib_set_prop_batt_status(struct smb_charger *chg,
				const union power_supply_propval *val);
int smblib_set_prop_system_temp_level(struct smb_charger *chg,
				const union power_supply_propval *val);
int smblib_set_prop_input_current_limited(struct smb_charger *chg,
				const union power_supply_propval *val);

int smblib_get_prop_dc_present(struct smb_charger *chg,
				union power_supply_propval *val);
int smblib_get_prop_dc_online(struct smb_charger *chg,
				union power_supply_propval *val);
int smblib_get_prop_dc_current_max(struct smb_charger *chg,
				union power_supply_propval *val);
int smblib_set_prop_dc_current_max(struct smb_charger *chg,
				const union power_supply_propval *val);
#ifdef CONFIG_QPNP_SMBFG_NEWGEN_EXTENSION
int smblib_set_dcin_aicl_thresh(struct smb_charger *chg);
int smblib_get_prop_wireless_mode(struct smb_charger *chg,
					union power_supply_propval *val);
int smblib_set_prop_wireless_mode(struct smb_charger *chg,
				    const union power_supply_propval *val);
#endif

int smblib_get_prop_usb_present(struct smb_charger *chg,
				union power_supply_propval *val);
int smblib_get_prop_usb_online(struct smb_charger *chg,
				union power_supply_propval *val);
int smblib_get_prop_usb_suspend(struct smb_charger *chg,
				union power_supply_propval *val);
int smblib_get_prop_usb_voltage_max(struct smb_charger *chg,
				union power_supply_propval *val);
int smblib_get_prop_usb_voltage_max_design(struct smb_charger *chg,
				union power_supply_propval *val);
int smblib_get_prop_usb_voltage_now(struct smb_charger *chg,
				union power_supply_propval *val);
int smblib_get_prop_usb_current_now(struct smb_charger *chg,
				union power_supply_propval *val);
int smblib_get_prop_typec_cc_orientation(struct smb_charger *chg,
				union power_supply_propval *val);
int smblib_get_prop_typec_power_role(struct smb_charger *chg,
				union power_supply_propval *val);
int smblib_get_prop_pd_allowed(struct smb_charger *chg,
				union power_supply_propval *val);
int smblib_get_prop_input_current_settled(struct smb_charger *chg,
				union power_supply_propval *val);
int smblib_get_prop_input_voltage_settled(struct smb_charger *chg,
				union power_supply_propval *val);
int smblib_get_prop_pd_in_hard_reset(struct smb_charger *chg,
			       union power_supply_propval *val);
int smblib_get_pe_start(struct smb_charger *chg,
			       union power_supply_propval *val);
#ifdef CONFIG_QPNP_SMBFG_NEWGEN_EXTENSION
int smblib_get_prop_legacy_cable_status(struct smb_charger *chg,
			       union power_supply_propval *val);
int smblib_get_prop_skin_temp(struct smb_charger *chg,
				union power_supply_propval *val);
int smblib_get_prop_dc_voltage_now(struct smb_charger *chg,
				union power_supply_propval *val);
int smblib_get_prop_dc_current_now(struct smb_charger *chg,
				union power_supply_propval *val);
#endif
int smblib_get_prop_charger_temp(struct smb_charger *chg,
				union power_supply_propval *val);
int smblib_get_prop_charger_temp_max(struct smb_charger *chg,
				union power_supply_propval *val);
int smblib_get_prop_die_health(struct smb_charger *chg,
			       union power_supply_propval *val);
int smblib_get_prop_charge_qnovo_enable(struct smb_charger *chg,
			       union power_supply_propval *val);
int smblib_set_prop_pd_current_max(struct smb_charger *chg,
				const union power_supply_propval *val);
int smblib_set_prop_sdp_current_max(struct smb_charger *chg,
				const union power_supply_propval *val);
int smblib_set_prop_pd_voltage_max(struct smb_charger *chg,
				const union power_supply_propval *val);
int smblib_set_prop_pd_voltage_min(struct smb_charger *chg,
				const union power_supply_propval *val);
int smblib_set_prop_boost_current(struct smb_charger *chg,
				const union power_supply_propval *val);
int smblib_set_prop_typec_power_role(struct smb_charger *chg,
				const union power_supply_propval *val);
int smblib_set_prop_pd_active(struct smb_charger *chg,
				const union power_supply_propval *val);
int smblib_set_prop_pd_in_hard_reset(struct smb_charger *chg,
				const union power_supply_propval *val);
int smblib_get_prop_slave_current_now(struct smb_charger *chg,
				union power_supply_propval *val);
int smblib_set_prop_ship_mode(struct smb_charger *chg,
				const union power_supply_propval *val);
int smblib_set_prop_charge_qnovo_enable(struct smb_charger *chg,
				const union power_supply_propval *val);
void smblib_suspend_on_debug_battery(struct smb_charger *chg);
int smblib_rerun_apsd_if_required(struct smb_charger *chg);
int smblib_get_prop_fcc_delta(struct smb_charger *chg,
				union power_supply_propval *val);
int smblib_icl_override(struct smb_charger *chg, bool override);
int smblib_dp_dm(struct smb_charger *chg, int val);
int smblib_disable_hw_jeita(struct smb_charger *chg, bool disable);
int smblib_rerun_aicl(struct smb_charger *chg);
int smblib_set_icl_current(struct smb_charger *chg, int icl_ua);
int smblib_get_icl_current(struct smb_charger *chg, int *icl_ua);
int smblib_get_charge_current(struct smb_charger *chg, int *total_current_ua);
int smblib_get_prop_pr_swap_in_progress(struct smb_charger *chg,
				union power_supply_propval *val);
int smblib_get_prop_from_bms(struct smb_charger *chg,
				enum power_supply_property psp,
				union power_supply_propval *val);
int smblib_set_prop_pr_swap_in_progress(struct smb_charger *chg,
				const union power_supply_propval *val);
int smblib_stat_sw_override_cfg(struct smb_charger *chg, bool override);
void smblib_usb_typec_change(struct smb_charger *chg);
int smblib_toggle_stat(struct smb_charger *chg, int reset);

#ifdef CONFIG_QPNP_SMBFG_NEWGEN_EXTENSION
void smblib_somc_thermal_fcc_change(struct smb_charger *chg);
void smblib_somc_thermal_icl_change(struct smb_charger *chg);
void smblib_somc_set_low_batt_suspend_en(struct smb_charger *chg);
void smblib_somc_ctrl_inhibit(struct smb_charger *chg, bool en);
int smblib_somc_get_battery_charger_status(struct smb_charger *chg, u8 *val);
int smblib_somc_smart_set_suspend(struct smb_charger *chg);
int smblib_somc_lrc_get_capacity(struct smb_charger *chg,
			int capacity);
void smblib_somc_lrc_check(struct smb_charger *chg);
int smblib_get_usb_max_current_limited(struct smb_charger *chg);
void smblib_somc_handle_wireless_exclusion(struct smb_charger *chg);
#endif
int smblib_init(struct smb_charger *chg);
int smblib_deinit(struct smb_charger *chg);
#endif /* __SMB2_CHARGER_H */<|MERGE_RESOLUTION|>--- conflicted
+++ resolved
@@ -654,25 +654,6 @@
 				union power_supply_propval *val);
 int smblib_get_prop_input_current_limited(struct smb_charger *chg,
 				union power_supply_propval *val);
-<<<<<<< HEAD
-int smblib_get_prop_batt_voltage_now(struct smb_charger *chg,
-				union power_supply_propval *val);
-int smblib_get_prop_batt_current_now(struct smb_charger *chg,
-				union power_supply_propval *val);
-int smblib_get_prop_batt_temp(struct smb_charger *chg,
-				union power_supply_propval *val);
-#ifdef CONFIG_QPNP_SMBFG_NEWGEN_EXTENSION
-int smblib_get_prop_real_temp(struct smb_charger *chg,
-				union power_supply_propval *val);
-#endif
-int smblib_get_prop_batt_charge_counter(struct smb_charger *chg,
-				union power_supply_propval *val);
-#ifdef CONFIG_QPNP_SMBFG_NEWGEN_EXTENSION
-int smblib_set_prop_charging_enabled(struct smb_charger *chg,
-				const union power_supply_propval *val);
-#endif
-=======
->>>>>>> fab936c6
 int smblib_set_prop_input_suspend(struct smb_charger *chg,
 				const union power_supply_propval *val);
 int smblib_set_prop_batt_capacity(struct smb_charger *chg,
