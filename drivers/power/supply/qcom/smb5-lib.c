--- conflicted
+++ resolved
@@ -1613,7 +1613,6 @@
 		if (disable)
 			disable_irq_nosync(
 				chg->irq_info[INPUT_CURRENT_LIMITING_IRQ].irq);
-<<<<<<< HEAD
 	} else {
 		if (!disable)
 			enable_irq(
@@ -1642,36 +1641,6 @@
 			enable_irq(chg->irq_info[USBIN_ICL_CHANGE_IRQ].irq);
 	}
 
-=======
-	} else {
-		if (!disable)
-			enable_irq(
-				chg->irq_info[INPUT_CURRENT_LIMITING_IRQ].irq);
-	}
-
-	chg->irq_info[INPUT_CURRENT_LIMITING_IRQ].enabled = !disable;
-
-	return 0;
-}
-
-static int smblib_icl_irq_disable_vote_callback(struct votable *votable,
-				void *data, int disable, const char *client)
-{
-	struct smb_charger *chg = data;
-
-	if (!chg->irq_info[USBIN_ICL_CHANGE_IRQ].irq)
-		return 0;
-
-	if (chg->irq_info[USBIN_ICL_CHANGE_IRQ].enabled) {
-		if (disable)
-			disable_irq_nosync(
-				chg->irq_info[USBIN_ICL_CHANGE_IRQ].irq);
-	} else {
-		if (!disable)
-			enable_irq(chg->irq_info[USBIN_ICL_CHANGE_IRQ].irq);
-	}
-
->>>>>>> fa7623b2
 	chg->irq_info[USBIN_ICL_CHANGE_IRQ].enabled = !disable;
 
 	return 0;
