/* Copyright (c) 2018-2019 The Linux Foundation. All rights reserved.
 *
 * This program is free software; you can redistribute it and/or modify
 * it under the terms of the GNU General Public License version 2 and
 * only version 2 as published by the Free Software Foundation.
 *
 * This program is distributed in the hope that it will be useful,
 * but WITHOUT ANY WARRANTY; without even the implied warranty of
 * MERCHANTABILITY or FITNESS FOR A PARTICULAR PURPOSE.  See the
 * GNU General Public License for more details.
 */

#include <linux/device.h>
#include <linux/regmap.h>
#include <linux/delay.h>
#include <linux/power_supply.h>
#include <linux/regulator/driver.h>
#include <linux/qpnp/qpnp-revid.h>
#include <linux/irq.h>
#include <linux/iio/consumer.h>
#include <linux/pmic-voter.h>
#include <linux/of_batterydata.h>
#ifdef CONFIG_QPNP_SMBFG_NEWGEN_EXTENSION
#include <linux/input.h>
#endif
#include "smb5-lib.h"
#include "smb5-reg.h"
#include "battery.h"
#include "schgm-flash.h"
#include "step-chg-jeita.h"
#include "storm-watch.h"
#include "schgm-flash.h"

#define smblib_err(chg, fmt, ...)		\
	pr_err("%s: %s: " fmt, chg->name,	\
		__func__, ##__VA_ARGS__)	\

#define smblib_dbg(chg, reason, fmt, ...)			\
	do {							\
		if (*chg->debug_mask & (reason))		\
			pr_info("%s: %s: " fmt, chg->name,	\
				__func__, ##__VA_ARGS__);	\
		else						\
			pr_debug("%s: %s: " fmt, chg->name,	\
				__func__, ##__VA_ARGS__);	\
	} while (0)

#define typec_rp_med_high(chg, typec_mode)			\
	((typec_mode == POWER_SUPPLY_TYPEC_SOURCE_MEDIUM	\
	|| typec_mode == POWER_SUPPLY_TYPEC_SOURCE_HIGH)	\
	&& !chg->typec_legacy)

static void update_sw_icl_max(struct smb_charger *chg, int pst);

int smblib_read(struct smb_charger *chg, u16 addr, u8 *val)
{
	unsigned int value;
	int rc = 0;

	rc = regmap_read(chg->regmap, addr, &value);
	if (rc >= 0)
		*val = (u8)value;

	return rc;
}

int smblib_batch_read(struct smb_charger *chg, u16 addr, u8 *val,
			int count)
{
	return regmap_bulk_read(chg->regmap, addr, val, count);
}

int smblib_write(struct smb_charger *chg, u16 addr, u8 val)
{
	return regmap_write(chg->regmap, addr, val);
}

int smblib_batch_write(struct smb_charger *chg, u16 addr, u8 *val,
			int count)
{
#ifdef CONFIG_QPNP_SMBFG_NEWGEN_EXTENSION
	/* Bulk write error sometimes occurs. Replace it to byte-write. */
	int i;
	int rc = 0;

	for (i = 0; i < count; i++) {
		rc = regmap_write(chg->regmap, addr + i, val[i]);
		if (rc < 0) {
			smblib_err(chg, "Error in smblib_batch_write rc=%d\n",
					rc);
			return rc;
		}
	}
	return rc;
#else
	return regmap_bulk_write(chg->regmap, addr, val, count);
#endif
}

int smblib_masked_write(struct smb_charger *chg, u16 addr, u8 mask, u8 val)
{
	return regmap_update_bits(chg->regmap, addr, mask, val);
}

int smblib_get_iio_channel(struct smb_charger *chg, const char *propname,
					struct iio_channel **chan)
{
	int rc = 0;

	rc = of_property_match_string(chg->dev->of_node,
					"io-channel-names", propname);
	if (rc < 0)
		return 0;

	*chan = iio_channel_get(chg->dev, propname);
	if (IS_ERR(*chan)) {
		rc = PTR_ERR(*chan);
		if (rc != -EPROBE_DEFER)
			smblib_err(chg, "%s channel unavailable, %d\n",
							propname, rc);
		*chan = NULL;
	}

	return rc;
}

#define DIV_FACTOR_MICRO_V_I	1
#define DIV_FACTOR_MILI_V_I	1000
#define DIV_FACTOR_DECIDEGC	100
int smblib_read_iio_channel(struct smb_charger *chg, struct iio_channel *chan,
							int div, int *data)
{
	int rc = 0;
	*data = -ENODATA;

	if (chan) {
		rc = iio_read_channel_processed(chan, data);
		if (rc < 0) {
			smblib_err(chg, "Error in reading IIO channel data, rc=%d\n",
					rc);
			return rc;
		}

		if (div != 0)
			*data /= div;
	}

	return rc;
}

int smblib_get_jeita_cc_delta(struct smb_charger *chg, int *cc_delta_ua)
{
	int rc, cc_minus_ua;
	u8 stat;

	rc = smblib_read(chg, BATTERY_CHARGER_STATUS_7_REG, &stat);
	if (rc < 0) {
		smblib_err(chg, "Couldn't read BATTERY_CHARGER_STATUS_2 rc=%d\n",
			rc);
		return rc;
	}

	if (stat & BAT_TEMP_STATUS_HOT_SOFT_BIT) {
		rc = smblib_get_charge_param(chg, &chg->param.jeita_cc_comp_hot,
					&cc_minus_ua);
		if (rc < 0) {
			smblib_err(chg, "Couldn't get jeita cc minus rc=%d\n",
					rc);
			return rc;
		}
	} else if (stat & BAT_TEMP_STATUS_COLD_SOFT_BIT) {
		rc = smblib_get_charge_param(chg,
					&chg->param.jeita_cc_comp_cold,
					&cc_minus_ua);
		if (rc < 0) {
			smblib_err(chg, "Couldn't get jeita cc minus rc=%d\n",
					rc);
			return rc;
		}
	} else {
		cc_minus_ua = 0;
	}

	*cc_delta_ua = -cc_minus_ua;

	return 0;
}

int smblib_icl_override(struct smb_charger *chg, enum icl_override_mode  mode)
{
	int rc;
	u8 usb51_mode, icl_override, apsd_override;

	switch (mode) {
	case SW_OVERRIDE_USB51_MODE:
		usb51_mode = 0;
		icl_override = ICL_OVERRIDE_BIT;
		apsd_override = 0;
		break;
	case SW_OVERRIDE_HC_MODE:
		usb51_mode = USBIN_MODE_CHG_BIT;
		icl_override = 0;
		apsd_override = ICL_OVERRIDE_AFTER_APSD_BIT;
		break;
	case HW_AUTO_MODE:
	default:
		usb51_mode = USBIN_MODE_CHG_BIT;
		icl_override = 0;
		apsd_override = 0;
		break;
	}

	rc = smblib_masked_write(chg, USBIN_ICL_OPTIONS_REG,
				USBIN_MODE_CHG_BIT, usb51_mode);
	if (rc < 0) {
		smblib_err(chg, "Couldn't set USBIN_ICL_OPTIONS rc=%d\n", rc);
		return rc;
	}

	rc = smblib_masked_write(chg, CMD_ICL_OVERRIDE_REG,
				ICL_OVERRIDE_BIT, icl_override);
	if (rc < 0) {
		smblib_err(chg, "Couldn't override ICL rc=%d\n", rc);
		return rc;
	}

	rc = smblib_masked_write(chg, USBIN_LOAD_CFG_REG,
				ICL_OVERRIDE_AFTER_APSD_BIT, apsd_override);
	if (rc < 0) {
		smblib_err(chg, "Couldn't override ICL_AFTER_APSD rc=%d\n", rc);
		return rc;
	}

	return rc;
}

/*
 * This function does smb_en pin access, which is lock protected.
 * It should be called with smb_lock held.
 */
static int smblib_select_sec_charger_locked(struct smb_charger *chg,
					int sec_chg)
{
	int rc = 0;

	switch (sec_chg) {
	case POWER_SUPPLY_CHARGER_SEC_CP:
		vote(chg->pl_disable_votable, PL_SMB_EN_VOTER, true, 0);

		/* select Charge Pump instead of slave charger */
		rc = smblib_masked_write(chg, MISC_SMB_CFG_REG,
					SMB_EN_SEL_BIT, SMB_EN_SEL_BIT);
		if (rc < 0) {
			dev_err(chg->dev, "Couldn't select SMB charger rc=%d\n",
				rc);
			return rc;
		}
		/* Enable Charge Pump, under HW control */
		rc = smblib_masked_write(chg, MISC_SMB_EN_CMD_REG,
					EN_CP_CMD_BIT, EN_CP_CMD_BIT);
		if (rc < 0) {
			dev_err(chg->dev, "Couldn't enable SMB charger rc=%d\n",
						rc);
			return rc;
		}
		vote(chg->smb_override_votable, PL_SMB_EN_VOTER, false, 0);
		break;
	case POWER_SUPPLY_CHARGER_SEC_PL:
		/* select slave charger instead of Charge Pump */
		rc = smblib_masked_write(chg, MISC_SMB_CFG_REG,
					SMB_EN_SEL_BIT, 0);
		if (rc < 0) {
			dev_err(chg->dev, "Couldn't select SMB charger rc=%d\n",
				rc);
			return rc;
		}
		/* Enable slave charger, under HW control */
		rc = smblib_masked_write(chg, MISC_SMB_EN_CMD_REG,
					EN_STAT_CMD_BIT, EN_STAT_CMD_BIT);
		if (rc < 0) {
			dev_err(chg->dev, "Couldn't enable SMB charger rc=%d\n",
						rc);
			return rc;
		}
		vote(chg->smb_override_votable, PL_SMB_EN_VOTER, false, 0);

		vote(chg->pl_disable_votable, PL_SMB_EN_VOTER, false, 0);

		break;
	case POWER_SUPPLY_CHARGER_SEC_NONE:
	default:
		vote(chg->pl_disable_votable, PL_SMB_EN_VOTER, true, 0);

		/* SW override, disabling secondary charger(s) */
		vote(chg->smb_override_votable, PL_SMB_EN_VOTER, true, 0);
		break;
	}

	return rc;
}

static int smblib_select_sec_charger(struct smb_charger *chg, int sec_chg,
					int reason, bool toggle)
{
	int rc;

	mutex_lock(&chg->smb_lock);

	if (toggle && sec_chg == POWER_SUPPLY_CHARGER_SEC_CP) {
		rc = smblib_select_sec_charger_locked(chg,
					POWER_SUPPLY_CHARGER_SEC_NONE);
		if (rc < 0) {
			dev_err(chg->dev, "Couldn't disable secondary charger rc=%d\n",
				rc);
			goto unlock_out;
		}

		/*
		 * A minimum of 20us delay is expected before switching on STAT
		 * pin.
		 */
		usleep_range(20, 30);
	}

	rc = smblib_select_sec_charger_locked(chg, sec_chg);
	if (rc < 0) {
		dev_err(chg->dev, "Couldn't switch secondary charger rc=%d\n",
			rc);
		goto unlock_out;
	}

	chg->sec_chg_selected = sec_chg;
	chg->cp_reason = reason;

unlock_out:
	mutex_unlock(&chg->smb_lock);

	return rc;
}

static void smblib_notify_extcon_props(struct smb_charger *chg, int id)
{
	union extcon_property_value val;
	union power_supply_propval prop_val;

	if (chg->connector_type == POWER_SUPPLY_CONNECTOR_TYPEC) {
		smblib_get_prop_typec_cc_orientation(chg, &prop_val);
		val.intval = ((prop_val.intval == 2) ? 1 : 0);
		extcon_set_property(chg->extcon, id,
				EXTCON_PROP_USB_TYPEC_POLARITY, val);
		val.intval = true;
		extcon_set_property(chg->extcon, id,
				EXTCON_PROP_USB_SS, val);
	} else if (chg->connector_type == POWER_SUPPLY_CONNECTOR_MICRO_USB) {
		val.intval = false;
		extcon_set_property(chg->extcon, id,
				EXTCON_PROP_USB_SS, val);
	}
}

static void smblib_notify_device_mode(struct smb_charger *chg, bool enable)
{
	if (enable)
		smblib_notify_extcon_props(chg, EXTCON_USB);

	extcon_set_state_sync(chg->extcon, EXTCON_USB, enable);
}

static void smblib_notify_usb_host(struct smb_charger *chg, bool enable)
{
	int rc = 0;

	if (enable) {
		smblib_dbg(chg, PR_OTG, "enabling VBUS in OTG mode\n");
		rc = smblib_masked_write(chg, DCDC_CMD_OTG_REG,
					OTG_EN_BIT, OTG_EN_BIT);
		if (rc < 0) {
			smblib_err(chg,
				"Couldn't enable VBUS in OTG mode rc=%d\n", rc);
			return;
		}

		smblib_notify_extcon_props(chg, EXTCON_USB_HOST);
	} else {
		smblib_dbg(chg, PR_OTG, "disabling VBUS in OTG mode\n");
		rc = smblib_masked_write(chg, DCDC_CMD_OTG_REG,
					OTG_EN_BIT, 0);
		if (rc < 0) {
			smblib_err(chg,
				"Couldn't disable VBUS in OTG mode rc=%d\n",
				rc);
			return;
		}
	}

	extcon_set_state_sync(chg->extcon, EXTCON_USB_HOST, enable);
}

/********************
 * REGISTER GETTERS *
 ********************/

int smblib_get_charge_param(struct smb_charger *chg,
			    struct smb_chg_param *param, int *val_u)
{
	int rc = 0;
	u8 val_raw;

	rc = smblib_read(chg, param->reg, &val_raw);
	if (rc < 0) {
		smblib_err(chg, "%s: Couldn't read from 0x%04x rc=%d\n",
			param->name, param->reg, rc);
		return rc;
	}

	if (param->get_proc)
		*val_u = param->get_proc(param, val_raw);
	else
		*val_u = val_raw * param->step_u + param->min_u;
	smblib_dbg(chg, PR_REGISTER, "%s = %d (0x%02x)\n",
		   param->name, *val_u, val_raw);

	return rc;
}

int smblib_get_usb_suspend(struct smb_charger *chg, int *suspend)
{
	int rc = 0;
	u8 temp;

	rc = smblib_read(chg, USBIN_CMD_IL_REG, &temp);
	if (rc < 0) {
		smblib_err(chg, "Couldn't read USBIN_CMD_IL rc=%d\n", rc);
		return rc;
	}
	*suspend = temp & USBIN_SUSPEND_BIT;

	return rc;
}


static const s16 therm_lookup_table[] = {
	/* Index -30C~85C, ADC raw code */
	0x6C92, 0x6C43, 0x6BF0, 0x6B98, 0x6B3A, 0x6AD8, 0x6A70, 0x6A03,
	0x6990, 0x6916, 0x6897, 0x6811, 0x6785, 0x66F2, 0x6658, 0x65B7,
	0x650F, 0x6460, 0x63AA, 0x62EC, 0x6226, 0x6159, 0x6084, 0x5FA8,
	0x5EC3, 0x5DD8, 0x5CE4, 0x5BE9, 0x5AE7, 0x59DD, 0x58CD, 0x57B5,
	0x5696, 0x5571, 0x5446, 0x5314, 0x51DD, 0x50A0, 0x4F5E, 0x4E17,
	0x4CCC, 0x4B7D, 0x4A2A, 0x48D4, 0x477C, 0x4621, 0x44C4, 0x4365,
	0x4206, 0x40A6, 0x3F45, 0x3DE6, 0x3C86, 0x3B28, 0x39CC, 0x3872,
	0x3719, 0x35C4, 0x3471, 0x3322, 0x31D7, 0x308F, 0x2F4C, 0x2E0D,
	0x2CD3, 0x2B9E, 0x2A6E, 0x2943, 0x281D, 0x26FE, 0x25E3, 0x24CF,
	0x23C0, 0x22B8, 0x21B5, 0x20B8, 0x1FC2, 0x1ED1, 0x1DE6, 0x1D01,
	0x1C22, 0x1B49, 0x1A75, 0x19A8, 0x18E0, 0x181D, 0x1761, 0x16A9,
	0x15F7, 0x154A, 0x14A2, 0x13FF, 0x1361, 0x12C8, 0x1234, 0x11A4,
	0x1119, 0x1091, 0x100F, 0x0F90, 0x0F15, 0x0E9E, 0x0E2B, 0x0DBC,
	0x0D50, 0x0CE8, 0x0C83, 0x0C21, 0x0BC3, 0x0B67, 0x0B0F, 0x0AB9,
	0x0A66, 0x0A16, 0x09C9, 0x097E,
};

int smblib_get_thermal_threshold(struct smb_charger *chg, u16 addr, int *val)
{
	u8 buff[2];
	s16 temp;
	int rc = 0;
	int i, lower, upper;

	rc = smblib_batch_read(chg, addr, buff, 2);
	if (rc < 0) {
		pr_err("failed to write to 0x%04X, rc=%d\n", addr, rc);
		return rc;
	}

	temp = buff[1] | buff[0] << 8;

	lower = 0;
	upper = ARRAY_SIZE(therm_lookup_table) - 1;
	while (lower <= upper) {
		i = (upper + lower) / 2;
		if (therm_lookup_table[i] < temp)
			upper = i - 1;
		else if (therm_lookup_table[i] > temp)
			lower = i + 1;
		else
			break;
	}

	/* index 0 corresonds to -30C */
	*val = (i - 30) * 10;

	return rc;
}

struct apsd_result {
	const char * const name;
	const u8 bit;
	const enum power_supply_type pst;
};

enum {
	UNKNOWN,
	SDP,
	CDP,
	DCP,
	OCP,
	FLOAT,
	HVDCP2,
	HVDCP3,
	MAX_TYPES
};

static const struct apsd_result smblib_apsd_results[] = {
	[UNKNOWN] = {
		.name	= "UNKNOWN",
		.bit	= 0,
		.pst	= POWER_SUPPLY_TYPE_UNKNOWN
	},
	[SDP] = {
		.name	= "SDP",
		.bit	= SDP_CHARGER_BIT,
		.pst	= POWER_SUPPLY_TYPE_USB
	},
	[CDP] = {
		.name	= "CDP",
		.bit	= CDP_CHARGER_BIT,
		.pst	= POWER_SUPPLY_TYPE_USB_CDP
	},
	[DCP] = {
		.name	= "DCP",
		.bit	= DCP_CHARGER_BIT,
		.pst	= POWER_SUPPLY_TYPE_USB_DCP
	},
	[OCP] = {
		.name	= "OCP",
		.bit	= OCP_CHARGER_BIT,
		.pst	= POWER_SUPPLY_TYPE_USB_DCP
	},
	[FLOAT] = {
		.name	= "FLOAT",
		.bit	= FLOAT_CHARGER_BIT,
		.pst	= POWER_SUPPLY_TYPE_USB_FLOAT
	},
	[HVDCP2] = {
		.name	= "HVDCP2",
		.bit	= DCP_CHARGER_BIT | QC_2P0_BIT,
		.pst	= POWER_SUPPLY_TYPE_USB_HVDCP
	},
	[HVDCP3] = {
		.name	= "HVDCP3",
		.bit	= DCP_CHARGER_BIT | QC_3P0_BIT,
		.pst	= POWER_SUPPLY_TYPE_USB_HVDCP_3,
	},
};

static const struct apsd_result *smblib_get_apsd_result(struct smb_charger *chg)
{
	int rc, i;
	u8 apsd_stat, stat;
	const struct apsd_result *result = &smblib_apsd_results[UNKNOWN];

	rc = smblib_read(chg, APSD_STATUS_REG, &apsd_stat);
	if (rc < 0) {
		smblib_err(chg, "Couldn't read APSD_STATUS rc=%d\n", rc);
		return result;
	}
	smblib_dbg(chg, PR_REGISTER, "APSD_STATUS = 0x%02x\n", apsd_stat);

	if (!(apsd_stat & APSD_DTC_STATUS_DONE_BIT))
		return result;

	rc = smblib_read(chg, APSD_RESULT_STATUS_REG, &stat);
	if (rc < 0) {
		smblib_err(chg, "Couldn't read APSD_RESULT_STATUS rc=%d\n",
			rc);
		return result;
	}
	stat &= APSD_RESULT_STATUS_MASK;

	for (i = 0; i < ARRAY_SIZE(smblib_apsd_results); i++) {
		if (smblib_apsd_results[i].bit == stat)
			result = &smblib_apsd_results[i];
	}

	if (apsd_stat & QC_CHARGER_BIT) {
		/* since its a qc_charger, either return HVDCP3 or HVDCP2 */
		if (result != &smblib_apsd_results[HVDCP3])
			result = &smblib_apsd_results[HVDCP2];
	}

	return result;
}

#define INPUT_NOT_PRESENT	0
#define INPUT_PRESENT_USB	BIT(1)
#define INPUT_PRESENT_DC	BIT(2)
static int smblib_is_input_present(struct smb_charger *chg,
				   int *present)
{
	int rc;
	union power_supply_propval pval = {0, };

	*present = INPUT_NOT_PRESENT;

	rc = smblib_get_prop_usb_present(chg, &pval);
	if (rc < 0) {
		pr_err("Couldn't get usb presence status rc=%d\n", rc);
		return rc;
	}
	*present |= pval.intval ? INPUT_PRESENT_USB : INPUT_NOT_PRESENT;

	rc = smblib_get_prop_dc_present(chg, &pval);
	if (rc < 0) {
		pr_err("Couldn't get dc presence status rc=%d\n", rc);
		return rc;
	}
	*present |= pval.intval ? INPUT_PRESENT_DC : INPUT_NOT_PRESENT;

	return 0;
}

#define AICL_RANGE2_MIN_MV		5600
#define AICL_RANGE2_STEP_DELTA_MV	200
#define AICL_RANGE2_OFFSET		16
int smblib_get_aicl_cont_threshold(struct smb_chg_param *param, u8 val_raw)
{
	int base = param->min_u;
	u8 reg = val_raw;
	int step = param->step_u;


	if (val_raw >= AICL_RANGE2_OFFSET) {
		reg = val_raw - AICL_RANGE2_OFFSET;
		base = AICL_RANGE2_MIN_MV;
		step = AICL_RANGE2_STEP_DELTA_MV;
	}

	return base + (reg * step);
}

#ifdef CONFIG_QPNP_SMBFG_NEWGEN_EXTENSION
static void determine_charger_type(struct smb_charger *chg, bool determined)
{
	if (!chg->charger_type_determined && determined)
		power_supply_changed(chg->usb_psy);

	chg->charger_type_determined = determined;
}
#endif

/********************
 * REGISTER SETTERS *
 ********************/
static const struct buck_boost_freq chg_freq_list[] = {
	[0] = {
		.freq_khz	= 2400,
		.val		= 7,
	},
	[1] = {
		.freq_khz	= 2100,
		.val		= 8,
	},
	[2] = {
		.freq_khz	= 1600,
		.val		= 11,
	},
	[3] = {
		.freq_khz	= 1200,
		.val		= 15,
	},
};

int smblib_set_chg_freq(struct smb_chg_param *param,
				int val_u, u8 *val_raw)
{
	u8 i;

	if (val_u > param->max_u || val_u < param->min_u)
		return -EINVAL;

	/* Charger FSW is the configured freqency / 2 */
	val_u *= 2;
	for (i = 0; i < ARRAY_SIZE(chg_freq_list); i++) {
		if (chg_freq_list[i].freq_khz == val_u)
			break;
	}
	if (i == ARRAY_SIZE(chg_freq_list)) {
		pr_err("Invalid frequency %d Hz\n", val_u / 2);
		return -EINVAL;
	}

	*val_raw = chg_freq_list[i].val;

	return 0;
}

int smblib_set_opt_switcher_freq(struct smb_charger *chg, int fsw_khz)
{
	union power_supply_propval pval = {0, };
	int rc = 0;

	rc = smblib_set_charge_param(chg, &chg->param.freq_switcher, fsw_khz);
	if (rc < 0)
		dev_err(chg->dev, "Error in setting freq_buck rc=%d\n", rc);

	if (chg->mode == PARALLEL_MASTER && chg->pl.psy) {
		pval.intval = fsw_khz;
		/*
		 * Some parallel charging implementations may not have
		 * PROP_BUCK_FREQ property - they could be running
		 * with a fixed frequency
		 */
		power_supply_set_property(chg->pl.psy,
				POWER_SUPPLY_PROP_BUCK_FREQ, &pval);
	}

	return rc;
}

int smblib_set_charge_param(struct smb_charger *chg,
			    struct smb_chg_param *param, int val_u)
{
	int rc = 0;
	u8 val_raw;

	if (param->set_proc) {
		rc = param->set_proc(param, val_u, &val_raw);
		if (rc < 0)
			return -EINVAL;
	} else {
		if (val_u > param->max_u || val_u < param->min_u)
			smblib_dbg(chg, PR_MISC,
				"%s: %d is out of range [%d, %d]\n",
				param->name, val_u, param->min_u, param->max_u);

		if (val_u > param->max_u)
			val_u = param->max_u;
		if (val_u < param->min_u)
			val_u = param->min_u;

		val_raw = (val_u - param->min_u) / param->step_u;
	}

	rc = smblib_write(chg, param->reg, val_raw);
	if (rc < 0) {
		smblib_err(chg, "%s: Couldn't write 0x%02x to 0x%04x rc=%d\n",
			param->name, val_raw, param->reg, rc);
		return rc;
	}

	smblib_dbg(chg, PR_REGISTER, "%s = %d (0x%02x)\n",
		   param->name, val_u, val_raw);

	return rc;
}

int smblib_set_usb_suspend(struct smb_charger *chg, bool suspend)
{
	int rc = 0;
	if (suspend)
		vote(chg->icl_irq_disable_votable, USB_SUSPEND_VOTER,
				true, 0);

	rc = smblib_masked_write(chg, USBIN_CMD_IL_REG, USBIN_SUSPEND_BIT,
				 suspend ? USBIN_SUSPEND_BIT : 0);
	if (rc < 0)
		smblib_err(chg, "Couldn't write %s to USBIN_SUSPEND_BIT rc=%d\n",
			suspend ? "suspend" : "resume", rc);

	if (!suspend)
		vote(chg->icl_irq_disable_votable, USB_SUSPEND_VOTER,
				false, 0);

	return rc;
}

int smblib_set_dc_suspend(struct smb_charger *chg, bool suspend)
{
	int rc = 0;

	rc = smblib_masked_write(chg, DCIN_CMD_IL_REG, DCIN_SUSPEND_BIT,
				 suspend ? DCIN_SUSPEND_BIT : 0);
	if (rc < 0)
		smblib_err(chg, "Couldn't write %s to DCIN_SUSPEND_BIT rc=%d\n",
			suspend ? "suspend" : "resume", rc);

	return rc;
}

static int smblib_set_adapter_allowance(struct smb_charger *chg,
					u8 allowed_voltage)
{
	int rc = 0;

	/* PMI632 only support max. 9V */
	if (chg->smb_version == PMI632_SUBTYPE) {
		switch (allowed_voltage) {
		case USBIN_ADAPTER_ALLOW_12V:
		case USBIN_ADAPTER_ALLOW_9V_TO_12V:
			allowed_voltage = USBIN_ADAPTER_ALLOW_9V;
			break;
		case USBIN_ADAPTER_ALLOW_5V_OR_12V:
		case USBIN_ADAPTER_ALLOW_5V_OR_9V_TO_12V:
			allowed_voltage = USBIN_ADAPTER_ALLOW_5V_OR_9V;
			break;
		case USBIN_ADAPTER_ALLOW_5V_TO_12V:
			allowed_voltage = USBIN_ADAPTER_ALLOW_5V_TO_9V;
			break;
		}
	}

	rc = smblib_write(chg, USBIN_ADAPTER_ALLOW_CFG_REG, allowed_voltage);
	if (rc < 0) {
		smblib_err(chg, "Couldn't write 0x%02x to USBIN_ADAPTER_ALLOW_CFG rc=%d\n",
			allowed_voltage, rc);
		return rc;
	}

	return rc;
}

#define MICRO_5V	5000000
#define MICRO_9V	9000000
#define MICRO_12V	12000000
static int smblib_set_usb_pd_fsw(struct smb_charger *chg, int voltage)
{
	int rc = 0;

	if (voltage == MICRO_5V)
		rc = smblib_set_opt_switcher_freq(chg, chg->chg_freq.freq_5V);
	else if (voltage > MICRO_5V && voltage < MICRO_9V)
		rc = smblib_set_opt_switcher_freq(chg,
				chg->chg_freq.freq_6V_8V);
	else if (voltage >= MICRO_9V && voltage < MICRO_12V)
		rc = smblib_set_opt_switcher_freq(chg, chg->chg_freq.freq_9V);
	else if (voltage == MICRO_12V)
		rc = smblib_set_opt_switcher_freq(chg, chg->chg_freq.freq_12V);
	else {
		smblib_err(chg, "Couldn't set Fsw: invalid voltage %d\n",
				voltage);
		return -EINVAL;
	}

	return rc;
}

static int smblib_set_usb_pd_allowed_voltage(struct smb_charger *chg,
					int min_allowed_uv, int max_allowed_uv)
{
	int rc;
	u8 allowed_voltage;

	if (min_allowed_uv == MICRO_5V && max_allowed_uv == MICRO_5V) {
		allowed_voltage = USBIN_ADAPTER_ALLOW_5V;
	} else if (min_allowed_uv == MICRO_9V && max_allowed_uv == MICRO_9V) {
		allowed_voltage = USBIN_ADAPTER_ALLOW_9V;
	} else if (min_allowed_uv == MICRO_12V && max_allowed_uv == MICRO_12V) {
		allowed_voltage = USBIN_ADAPTER_ALLOW_12V;
	} else if (min_allowed_uv < MICRO_9V && max_allowed_uv <= MICRO_9V) {
		allowed_voltage = USBIN_ADAPTER_ALLOW_5V_TO_9V;
	} else if (min_allowed_uv < MICRO_9V && max_allowed_uv <= MICRO_12V) {
		allowed_voltage = USBIN_ADAPTER_ALLOW_5V_TO_12V;
	} else if (min_allowed_uv < MICRO_12V && max_allowed_uv <= MICRO_12V) {
		allowed_voltage = USBIN_ADAPTER_ALLOW_9V_TO_12V;
	} else {
		smblib_err(chg, "invalid allowed voltage [%d, %d]\n",
			min_allowed_uv, max_allowed_uv);
		return -EINVAL;
	}

	rc = smblib_set_adapter_allowance(chg, allowed_voltage);
	if (rc < 0) {
		smblib_err(chg, "Couldn't configure adapter allowance rc=%d\n",
				rc);
		return rc;
	}

	return rc;
}

int smblib_set_aicl_cont_threshold(struct smb_chg_param *param,
				int val_u, u8 *val_raw)
{
	int base = param->min_u;
	int offset = 0;
	int step = param->step_u;

	if (val_u > param->max_u)
		val_u = param->max_u;
	if (val_u < param->min_u)
		val_u = param->min_u;

	if (val_u >= AICL_RANGE2_MIN_MV) {
		base = AICL_RANGE2_MIN_MV;
		step = AICL_RANGE2_STEP_DELTA_MV;
		offset = AICL_RANGE2_OFFSET;
	};

	*val_raw = ((val_u - base) / step) + offset;

	return 0;
}

#ifdef CONFIG_QPNP_SMBFG_NEWGEN_EXTENSION
static int smblib_somc_set_auto_rechg(struct smb_charger *chg, bool en)
{
	int rc = 0;
 
	rc = smblib_masked_write(chg, CHGR_CFG2_REG, AUTO_RECHG_BIT,
						en ? AUTO_RECHG_BIT : 0);
	if (rc < 0)
		smblib_err(chg, "Couldn't set auto_rechg rc=%d\n", rc);
 
	return rc;
}

#endif

/********************
 * HELPER FUNCTIONS *
 ********************/

#ifdef CONFIG_QPNP_SMBFG_NEWGEN_EXTENSION
static void smblib_somc_set_timed_fake_charging(struct smb_charger *chg,
							unsigned int msecs)
{
	unsigned long duration = msecs_to_jiffies(msecs);

	vote(chg->fake_chg_enable_votable_indirect,
						TIMED_FAKE_CHG_VOTER, true, 0);

	if (delayed_work_pending(&chg->timed_fake_chg_work)) {
		if (jiffies + duration <= chg->timed_fake_chg_expire)
			return;
		else
			cancel_delayed_work_sync(&chg->timed_fake_chg_work);
	}

	schedule_delayed_work(&chg->timed_fake_chg_work, duration);
	chg->timed_fake_chg_expire = jiffies + duration;
}
#endif

int smblib_get_prop_from_bms(struct smb_charger *chg,
				enum power_supply_property psp,
				union power_supply_propval *val)
{
	int rc;

	if (!chg->bms_psy)
		return -EINVAL;

	rc = power_supply_get_property(chg->bms_psy, psp, val);

	return rc;
}

void smblib_apsd_enable(struct smb_charger *chg, bool enable)
{
	int rc;

	rc = smblib_masked_write(chg, USBIN_OPTIONS_1_CFG_REG,
				BC1P2_SRC_DETECT_BIT,
				enable ? BC1P2_SRC_DETECT_BIT : 0);
	if (rc < 0)
		smblib_err(chg, "failed to write USBIN_OPTIONS_1_CFG rc=%d\n",
				rc);
}

void smblib_hvdcp_detect_enable(struct smb_charger *chg, bool enable)
{
	int rc;
	u8 mask;

	if (chg->hvdcp_disable || chg->pd_not_supported)
		return;

	mask = HVDCP_AUTH_ALG_EN_CFG_BIT | HVDCP_EN_BIT;
	rc = smblib_masked_write(chg, USBIN_OPTIONS_1_CFG_REG, mask,
						enable ? mask : 0);
	if (rc < 0)
		smblib_err(chg, "failed to write USBIN_OPTIONS_1_CFG rc=%d\n",
				rc);

	return;
}

void smblib_hvdcp_exit_config(struct smb_charger *chg)
{
	u8 stat;
	int rc;

	rc = smblib_read(chg, APSD_RESULT_STATUS_REG, &stat);
	if (rc < 0)
		return;

	if (stat & (QC_3P0_BIT | QC_2P0_BIT)) {
		/* force HVDCP to 5V */
		smblib_masked_write(chg, USBIN_OPTIONS_1_CFG_REG,
				HVDCP_AUTONOMOUS_MODE_EN_CFG_BIT, 0);
		smblib_write(chg, CMD_HVDCP_2_REG, FORCE_5V_BIT);

		/* rerun APSD */
		smblib_masked_write(chg, CMD_APSD_REG, APSD_RERUN_BIT,
				APSD_RERUN_BIT);
	}
}

static int smblib_request_dpdm(struct smb_charger *chg, bool enable)
{
	int rc = 0;

	if (chg->pr_swap_in_progress)
		return 0;

	/* fetch the DPDM regulator */
	if (!chg->dpdm_reg && of_get_property(chg->dev->of_node,
				"dpdm-supply", NULL)) {
		chg->dpdm_reg = devm_regulator_get(chg->dev, "dpdm");
		if (IS_ERR(chg->dpdm_reg)) {
			rc = PTR_ERR(chg->dpdm_reg);
			smblib_err(chg, "Couldn't get dpdm regulator rc=%d\n",
					rc);
			chg->dpdm_reg = NULL;
			return rc;
		}
	}

	if (enable) {
		if (chg->dpdm_reg && !regulator_is_enabled(chg->dpdm_reg)) {
			smblib_dbg(chg, PR_MISC, "enabling DPDM regulator\n");
			rc = regulator_enable(chg->dpdm_reg);
			if (rc < 0)
				smblib_err(chg,
					"Couldn't enable dpdm regulator rc=%d\n",
					rc);
		}
	} else {
		if (chg->dpdm_reg && regulator_is_enabled(chg->dpdm_reg)) {
			smblib_dbg(chg, PR_MISC, "disabling DPDM regulator\n");
			rc = regulator_disable(chg->dpdm_reg);
			if (rc < 0)
				smblib_err(chg,
					"Couldn't disable dpdm regulator rc=%d\n",
					rc);
		}
	}

	return rc;
}

static void smblib_rerun_apsd(struct smb_charger *chg)
{
	int rc;

	smblib_dbg(chg, PR_MISC, "re-running APSD\n");

	rc = smblib_masked_write(chg, CMD_APSD_REG,
				APSD_RERUN_BIT, APSD_RERUN_BIT);
	if (rc < 0)
		smblib_err(chg, "Couldn't re-run APSD rc=%d\n", rc);
}

static const struct apsd_result *smblib_update_usb_type(struct smb_charger *chg)
{
	const struct apsd_result *apsd_result = smblib_get_apsd_result(chg);

	/* if PD is active, APSD is disabled so won't have a valid result */
	if (chg->pd_active) {
		chg->real_charger_type = POWER_SUPPLY_TYPE_USB_PD;
	} else {
		/*
		 * Update real charger type only if its not FLOAT
		 * detected as as SDP
		 */
		if (!(apsd_result->pst == POWER_SUPPLY_TYPE_USB_FLOAT &&
			chg->real_charger_type == POWER_SUPPLY_TYPE_USB))
			chg->real_charger_type = apsd_result->pst;
#ifdef CONFIG_QPNP_SMBFG_NEWGEN_EXTENSION
		if (chg->usb_audio_adapter_connected) {
			union power_supply_propval pval;
			int rc;

			rc = smblib_get_prop_usb_present(chg, &pval);
			if (!rc && pval.intval)
				chg->real_charger_type =
						POWER_SUPPLY_TYPE_USB_DCP;
		}
#endif
	}

	smblib_dbg(chg, PR_MISC, "APSD=%s PD=%d\n",
					apsd_result->name, chg->pd_active);
	return apsd_result;
}

static int smblib_notifier_call(struct notifier_block *nb,
		unsigned long ev, void *v)
{
	struct power_supply *psy = v;
	struct smb_charger *chg = container_of(nb, struct smb_charger, nb);

	if (!strcmp(psy->desc->name, "bms")) {
		if (!chg->bms_psy)
			chg->bms_psy = psy;
		if (ev == PSY_EVENT_PROP_CHANGED)
			schedule_work(&chg->bms_update_work);
	}

#ifndef CONFIG_QPNP_SMBFG_NEWGEN_EXTENSION
	if (chg->jeita_configured == JEITA_CFG_NONE)
		schedule_work(&chg->jeita_update_work);
#endif

	if (chg->sec_pl_present && !chg->pl.psy
		&& !strcmp(psy->desc->name, "parallel")) {
		chg->pl.psy = psy;
		schedule_work(&chg->pl_update_work);
	}

	return NOTIFY_OK;
}

static int smblib_register_notifier(struct smb_charger *chg)
{
	int rc;

	chg->nb.notifier_call = smblib_notifier_call;
	rc = power_supply_reg_notifier(&chg->nb);
	if (rc < 0) {
		smblib_err(chg, "Couldn't register psy notifier rc = %d\n", rc);
		return rc;
	}

	return 0;
}

int smblib_mapping_soc_from_field_value(struct smb_chg_param *param,
					     int val_u, u8 *val_raw)
{
	if (val_u > param->max_u || val_u < param->min_u)
		return -EINVAL;

	*val_raw = val_u << 1;

	return 0;
}

int smblib_mapping_cc_delta_to_field_value(struct smb_chg_param *param,
					   u8 val_raw)
{
	int val_u  = val_raw * param->step_u + param->min_u;

	if (val_u > param->max_u)
		val_u -= param->max_u * 2;

	return val_u;
}

int smblib_mapping_cc_delta_from_field_value(struct smb_chg_param *param,
					     int val_u, u8 *val_raw)
{
	if (val_u > param->max_u || val_u < param->min_u - param->max_u)
		return -EINVAL;

	val_u += param->max_u * 2 - param->min_u;
	val_u %= param->max_u * 2;
	*val_raw = val_u / param->step_u;

	return 0;
}

static void smblib_uusb_removal(struct smb_charger *chg)
{
	int rc;
	struct smb_irq_data *data;
	struct storm_watch *wdata;
	int sec_charger;

	sec_charger = chg->sec_pl_present ? POWER_SUPPLY_CHARGER_SEC_PL :
				POWER_SUPPLY_CHARGER_SEC_NONE;
	smblib_select_sec_charger(chg, sec_charger, POWER_SUPPLY_CP_NONE,
					false);

	cancel_delayed_work_sync(&chg->pl_enable_work);

	if (chg->wa_flags & BOOST_BACK_WA) {
		data = chg->irq_info[SWITCHER_POWER_OK_IRQ].irq_data;
		if (data) {
			wdata = &data->storm_data;
			update_storm_count(wdata, WEAK_CHG_STORM_COUNT);
			vote(chg->usb_icl_votable, BOOST_BACK_VOTER, false, 0);
			vote(chg->usb_icl_votable, WEAK_CHARGER_VOTER,
					false, 0);
		}
	}
	vote(chg->pl_disable_votable, PL_DELAY_VOTER, true, 0);
	vote(chg->awake_votable, PL_DELAY_VOTER, false, 0);

	/* reset both usbin current and voltage votes */
	vote(chg->pl_enable_votable_indirect, USBIN_I_VOTER, false, 0);
	vote(chg->pl_enable_votable_indirect, USBIN_V_VOTER, false, 0);
	vote(chg->usb_icl_votable, SW_ICL_MAX_VOTER, true,
			is_flash_active(chg) ? SDP_CURRENT_UA : SDP_100_MA);
	vote(chg->usb_icl_votable, SW_QC3_VOTER, false, 0);
	vote(chg->usb_icl_votable, HVDCP2_ICL_VOTER, false, 0);
	vote(chg->usb_icl_votable, CHG_TERMINATION_VOTER, false, 0);
	vote(chg->usb_icl_votable, THERMAL_THROTTLE_VOTER, false, 0);
	vote(chg->limited_irq_disable_votable, CHARGER_TYPE_VOTER,
			true, 0);
	vote(chg->hdc_irq_disable_votable, CHARGER_TYPE_VOTER, true, 0);
	vote(chg->hdc_irq_disable_votable, HDC_IRQ_VOTER, false, 0);

	/* Remove SW thermal regulation WA votes */
	vote(chg->usb_icl_votable, SW_THERM_REGULATION_VOTER, false, 0);
	vote(chg->pl_disable_votable, SW_THERM_REGULATION_VOTER, false, 0);
	vote(chg->dc_suspend_votable, SW_THERM_REGULATION_VOTER, false, 0);
	if (chg->cp_disable_votable)
		vote(chg->cp_disable_votable, SW_THERM_REGULATION_VOTER,
								false, 0);

	/* reconfigure allowed voltage for HVDCP */
	rc = smblib_set_adapter_allowance(chg,
			USBIN_ADAPTER_ALLOW_5V_OR_9V_TO_12V);
	if (rc < 0)
		smblib_err(chg, "Couldn't set USBIN_ADAPTER_ALLOW_5V_OR_9V_TO_12V rc=%d\n",
			rc);

	/* reset USBOV votes and cancel work */
	cancel_delayed_work_sync(&chg->usbov_dbc_work);
	vote(chg->awake_votable, USBOV_DBC_VOTER, false, 0);
	chg->dbc_usbov = false;

	chg->voltage_min_uv = MICRO_5V;
	chg->voltage_max_uv = MICRO_5V;
	chg->usbin_forced_max_uv = 0;
	chg->usb_icl_delta_ua = 0;
	chg->pulse_cnt = 0;
	chg->uusb_apsd_rerun_done = false;

	/* write back the default FLOAT charger configuration */
	rc = smblib_masked_write(chg, USBIN_OPTIONS_2_CFG_REG,
				(u8)FLOAT_OPTIONS_MASK, chg->float_cfg);
	if (rc < 0)
		smblib_err(chg, "Couldn't write float charger options rc=%d\n",
			rc);

	/* clear USB ICL vote for USB_PSY_VOTER */
	rc = vote(chg->usb_icl_votable, USB_PSY_VOTER, false, 0);
	if (rc < 0)
		smblib_err(chg, "Couldn't un-vote for USB ICL rc=%d\n", rc);

	/* clear USB ICL vote for DCP_VOTER */
	rc = vote(chg->usb_icl_votable, DCP_VOTER, false, 0);
	if (rc < 0)
		smblib_err(chg,
			"Couldn't un-vote DCP from USB ICL rc=%d\n", rc);

	/*
	 * if non-compliant charger caused UV, restore original max pulses
	 * and turn SUSPEND_ON_COLLAPSE_USBIN_BIT back on.
	 */
	if (chg->qc2_unsupported_voltage) {
		rc = smblib_masked_write(chg, HVDCP_PULSE_COUNT_MAX_REG,
				HVDCP_PULSE_COUNT_MAX_QC2_MASK,
				chg->qc2_max_pulses);
		if (rc < 0)
			smblib_err(chg, "Couldn't restore max pulses rc=%d\n",
					rc);

		rc = smblib_masked_write(chg, USBIN_AICL_OPTIONS_CFG_REG,
				SUSPEND_ON_COLLAPSE_USBIN_BIT,
				SUSPEND_ON_COLLAPSE_USBIN_BIT);
		if (rc < 0)
			smblib_err(chg, "Couldn't turn on SUSPEND_ON_COLLAPSE_USBIN_BIT rc=%d\n",
					rc);

		chg->qc2_unsupported_voltage = QC2_COMPLIANT;
	}
}

void smblib_suspend_on_debug_battery(struct smb_charger *chg)
{
	int rc;
	union power_supply_propval val;

	rc = smblib_get_prop_from_bms(chg,
			POWER_SUPPLY_PROP_DEBUG_BATTERY, &val);
	if (rc < 0) {
		smblib_err(chg, "Couldn't get debug battery prop rc=%d\n", rc);
		return;
	}
	if (chg->suspend_input_on_debug_batt) {
		vote(chg->usb_icl_votable, DEBUG_BOARD_VOTER, val.intval, 0);
		vote(chg->dc_suspend_votable, DEBUG_BOARD_VOTER, val.intval, 0);
		if (val.intval)
			pr_info("Input suspended: Fake battery\n");
	} else {
		vote(chg->chg_disable_votable, DEBUG_BOARD_VOTER,
					val.intval, 0);
	}
}

int smblib_rerun_apsd_if_required(struct smb_charger *chg)
{
	union power_supply_propval val;
	int rc;

	rc = smblib_get_prop_usb_present(chg, &val);
	if (rc < 0) {
		smblib_err(chg, "Couldn't get usb present rc = %d\n", rc);
		return rc;
	}

	if (!val.intval)
		return 0;

	rc = smblib_request_dpdm(chg, true);
	if (rc < 0)
		smblib_err(chg, "Couldn't to enable DPDM rc=%d\n", rc);

	chg->uusb_apsd_rerun_done = true;
	smblib_rerun_apsd(chg);

	return 0;
}

static int smblib_get_pulse_cnt(struct smb_charger *chg, int *count)
{
	*count = chg->pulse_cnt;
	return 0;
}

#define USBIN_25MA	25000
#ifdef CONFIG_QPNP_SMBFG_NEWGEN_EXTENSION
#define USBIN_50MA	50000
#endif
#define USBIN_100MA	100000
#define USBIN_150MA	150000
#define USBIN_500MA	500000
#define USBIN_900MA	900000
static int set_sdp_current(struct smb_charger *chg, int icl_ua)
{
	int rc;
	u8 icl_options;
	const struct apsd_result *apsd_result = smblib_get_apsd_result(chg);

	/* power source is SDP */
	switch (icl_ua) {
	case USBIN_100MA:
		/* USB 2.0 100mA */
		icl_options = 0;
		break;
	case USBIN_150MA:
		/* USB 3.0 150mA */
		icl_options = CFG_USB3P0_SEL_BIT;
		break;
	case USBIN_500MA:
		/* USB 2.0 500mA */
		icl_options = USB51_MODE_BIT;
		break;
	case USBIN_900MA:
		/* USB 3.0 900mA */
		icl_options = CFG_USB3P0_SEL_BIT | USB51_MODE_BIT;
		break;
	default:
		return -EINVAL;
	}

	if (chg->real_charger_type == POWER_SUPPLY_TYPE_USB &&
		apsd_result->pst == POWER_SUPPLY_TYPE_USB_FLOAT) {
		/*
		 * change the float charger configuration to SDP, if this
		 * is the case of SDP being detected as FLOAT
		 */
		rc = smblib_masked_write(chg, USBIN_OPTIONS_2_CFG_REG,
			FORCE_FLOAT_SDP_CFG_BIT, FORCE_FLOAT_SDP_CFG_BIT);
		if (rc < 0) {
			smblib_err(chg, "Couldn't set float ICL options rc=%d\n",
						rc);
			return rc;
		}
	}

	rc = smblib_masked_write(chg, USBIN_ICL_OPTIONS_REG,
			CFG_USB3P0_SEL_BIT | USB51_MODE_BIT, icl_options);
	if (rc < 0) {
		smblib_err(chg, "Couldn't set ICL options rc=%d\n", rc);
		return rc;
	}

	rc = smblib_icl_override(chg, SW_OVERRIDE_USB51_MODE);
	if (rc < 0) {
		smblib_err(chg, "Couldn't set ICL override rc=%d\n", rc);
		return rc;
	}

	return rc;
}

#ifdef CONFIG_QPNP_SMBFG_NEWGEN_EXTENSION
#define MINIMUM_CURRENT_UA 50000
#endif
int smblib_set_icl_current(struct smb_charger *chg, int icl_ua)
{
	int rc = 0;
	enum icl_override_mode icl_override = HW_AUTO_MODE;
	/* suspend if 25mA or less is requested */
	bool suspend = (icl_ua <= USBIN_25MA);
#ifdef CONFIG_QPNP_SMBFG_NEWGEN_EXTENSION
	u8 reg;
	bool two_step_setting = false;
#endif

	if (chg->connector_type == POWER_SUPPLY_CONNECTOR_TYPEC) {
		rc = smblib_masked_write(chg, USB_CMD_PULLDOWN_REG,
				EN_PULLDOWN_USB_IN_BIT,
				suspend ? 0 : EN_PULLDOWN_USB_IN_BIT);
		if (rc < 0) {
			smblib_err(chg, "Couldn't write %s to EN_PULLDOWN_USB_IN_BIT rc=%d\n",
				suspend ? "disable" : "enable", rc);
			goto out;
		}
	}

	if (suspend)
		return smblib_set_usb_suspend(chg, true);

	if (icl_ua == INT_MAX)
		goto set_mode;

	/* configure current */
#ifdef CONFIG_QPNP_SMBFG_NEWGEN_EXTENSION
	rc = smblib_read(chg, USBIN_CMD_IL_REG, &reg);
	if (rc < 0) {
		smblib_err(chg, "Couldn't read USBIN_CMD_IL rc=%d\n", rc);
		goto out;
	}

	if ((reg & USBIN_SUSPEND_BIT) && (icl_ua > MINIMUM_CURRENT_UA)) {
		two_step_setting = true;
		rc = smblib_set_charge_param(chg, &chg->param.usb_icl,
							MINIMUM_CURRENT_UA);
	} else {
		rc = smblib_set_charge_param(chg, &chg->param.usb_icl, icl_ua);
	}
	if (rc < 0) {
		smblib_err(chg, "Couldn't set HC ICL rc=%d\n", rc);
		goto out;
	}
	icl_override = SW_OVERRIDE_HC_MODE;
#else
	if (chg->real_charger_type == POWER_SUPPLY_TYPE_USB
		&& (chg->typec_legacy
		|| chg->typec_mode == POWER_SUPPLY_TYPEC_SOURCE_DEFAULT
		|| chg->connector_type == POWER_SUPPLY_CONNECTOR_MICRO_USB)) {
		rc = set_sdp_current(chg, icl_ua);
		if (rc < 0) {
			smblib_err(chg, "Couldn't set SDP ICL rc=%d\n", rc);
			goto out;
		}
	} else {
		/*
		 * Try USB 2.0/3,0 option first on USB path when maximum input
		 * current limit is 500mA or below for better accuracy; in case
		 * of error, proceed to use USB high-current mode.
		 */
		if (icl_ua <= USBIN_500MA) {
			rc = set_sdp_current(chg, icl_ua);
			if (rc >= 0)
				goto unsuspend;
		}

		rc = smblib_set_charge_param(chg, &chg->param.usb_icl, icl_ua);
		if (rc < 0) {
			smblib_err(chg, "Couldn't set HC ICL rc=%d\n", rc);
			goto out;
		}
		icl_override = SW_OVERRIDE_HC_MODE;
	}
#endif

set_mode:
	rc = smblib_icl_override(chg, icl_override);
	if (rc < 0) {
		smblib_err(chg, "Couldn't set ICL override rc=%d\n", rc);
		goto out;
	}

#ifndef CONFIG_QPNP_SMBFG_NEWGEN_EXTENSION
unsuspend:
#endif
	/* unsuspend after configuring current and override */
	rc = smblib_set_usb_suspend(chg, false);
	if (rc < 0) {
		smblib_err(chg, "Couldn't resume input rc=%d\n", rc);
		goto out;
	}

#ifdef CONFIG_QPNP_SMBFG_NEWGEN_EXTENSION
	if (two_step_setting) {
		rc = smblib_set_charge_param(chg, &chg->param.usb_icl, icl_ua);
		if (rc < 0) {
			smblib_err(chg, "Couldn't set HC ICL rc=%d\n", rc);
			goto out;
		}
	}

	smblib_dbg(chg, PR_SOMC, "set ICL to %duA\n", icl_ua);
#else
	/* Re-run AICL */
	if (icl_override != SW_OVERRIDE_HC_MODE)
		rc = smblib_run_aicl(chg, RERUN_AICL);
#endif
out:
	return rc;
}

int smblib_get_icl_current(struct smb_charger *chg, int *icl_ua)
{
	int rc;

	rc = smblib_get_charge_param(chg, &chg->param.icl_max_stat, icl_ua);
	if (rc < 0)
		smblib_err(chg, "Couldn't get HC ICL rc=%d\n", rc);

	return rc;
}

int smblib_toggle_smb_en(struct smb_charger *chg, int toggle)
{
	int rc = 0;

	if (!toggle)
		return rc;

	rc = smblib_select_sec_charger(chg, chg->sec_chg_selected,
				chg->cp_reason, true);

	return rc;
}

<<<<<<< HEAD
#ifdef CONFIG_QPNP_SMBFG_NEWGEN_EXTENSION
static bool smblib_is_5v_wa_enabled(struct smb_charger *chg)
{
	union power_supply_propval prop_val;
	int orientation;

	if (!chg->pd_5v_limit_check_en)
		return false;

	if (!chg->pd_active)
		return false;

	if (chg->hw_id_0 < 0 || chg->hw_id_1 < 0) {
		smblib_err(chg, "hw_id_0/1 is not set.\n");
		return false;
	}

	smblib_get_prop_typec_cc_orientation(chg, &prop_val);
	orientation = prop_val.intval;

	if (((chg->hw_id_0 == 0 && chg->hw_id_1 == 0) ||
		(chg->hw_id_0 == 1 && chg->hw_id_1 == 0)) && orientation == 1)
		return true;
	else
		return false;
}
#endif
=======
int smblib_get_irq_status(struct smb_charger *chg,
				union power_supply_propval *val)
{
	int rc;
	u8 reg;

	mutex_lock(&chg->irq_status_lock);
	/* Report and clear cached status */
	val->intval = chg->irq_status;
	chg->irq_status = 0;

	/* get real time status of pulse skip irq */
	rc = smblib_read(chg, MISC_PBS_RT_STS_REG, &reg);
	if (rc < 0)
		smblib_err(chg, "Couldn't read MISC_PBS_RT_STS_REG rc=%d\n",
				rc);
	else
		val->intval |= (reg & PULSE_SKIP_IRQ_BIT);
	mutex_unlock(&chg->irq_status_lock);

	return rc;
}
>>>>>>> c41bda2a

/****************************
 * uUSB Moisture Protection *
 ****************************/
#define MICRO_USB_DETECTION_ON_TIME_20_MS 0x08
#define MICRO_USB_DETECTION_PERIOD_X_100 0x03
#define U_USB_STATUS_WATER_PRESENT 0x00
static int smblib_set_moisture_protection(struct smb_charger *chg,
				bool enable)
{
	int rc = 0;

	if (chg->moisture_present == enable) {
		smblib_dbg(chg, PR_MISC, "No change in moisture protection status\n");
		return rc;
	}

	if (enable) {
		chg->moisture_present = true;

		/* Disable uUSB factory mode detection */
		rc = smblib_masked_write(chg, TYPEC_U_USB_CFG_REG,
					EN_MICRO_USB_FACTORY_MODE_BIT, 0);
		if (rc < 0) {
			smblib_err(chg, "Couldn't disable uUSB factory mode detection rc=%d\n",
				rc);
			return rc;
		}

		/* Disable moisture detection and uUSB state change interrupt */
		rc = smblib_masked_write(chg, TYPE_C_INTERRUPT_EN_CFG_2_REG,
					TYPEC_WATER_DETECTION_INT_EN_BIT |
					MICRO_USB_STATE_CHANGE_INT_EN_BIT, 0);
		if (rc < 0) {
			smblib_err(chg, "Couldn't disable moisture detection interrupt rc=%d\n",
			rc);
			return rc;
		}

		/* Set 1% duty cycle on ID detection */
		rc = smblib_masked_write(chg,
				((chg->smb_version == PMI632_SUBTYPE) ?
				PMI632_TYPEC_U_USB_WATER_PROTECTION_CFG_REG :
				TYPEC_U_USB_WATER_PROTECTION_CFG_REG),
				EN_MICRO_USB_WATER_PROTECTION_BIT |
				MICRO_USB_DETECTION_ON_TIME_CFG_MASK |
				MICRO_USB_DETECTION_PERIOD_CFG_MASK,
				EN_MICRO_USB_WATER_PROTECTION_BIT |
				MICRO_USB_DETECTION_ON_TIME_20_MS |
				MICRO_USB_DETECTION_PERIOD_X_100);
		if (rc < 0) {
			smblib_err(chg, "Couldn't set 1 percent CC_ID duty cycle rc=%d\n",
				rc);
			return rc;
		}

		vote(chg->usb_icl_votable, MOISTURE_VOTER, true, 0);
	} else {
		chg->moisture_present = false;
		vote(chg->usb_icl_votable, MOISTURE_VOTER, false, 0);

		/* Enable moisture detection and uUSB state change interrupt */
		rc = smblib_masked_write(chg, TYPE_C_INTERRUPT_EN_CFG_2_REG,
					TYPEC_WATER_DETECTION_INT_EN_BIT |
					MICRO_USB_STATE_CHANGE_INT_EN_BIT,
					TYPEC_WATER_DETECTION_INT_EN_BIT |
					MICRO_USB_STATE_CHANGE_INT_EN_BIT);
		if (rc < 0) {
			smblib_err(chg, "Couldn't enable moisture detection and uUSB state change interrupt rc=%d\n",
				rc);
			return rc;
		}

		/* Disable periodic monitoring of CC_ID pin */
		rc = smblib_write(chg, ((chg->smb_version == PMI632_SUBTYPE) ?
				PMI632_TYPEC_U_USB_WATER_PROTECTION_CFG_REG :
				TYPEC_U_USB_WATER_PROTECTION_CFG_REG), 0);
		if (rc < 0) {
			smblib_err(chg, "Couldn't disable 1 percent CC_ID duty cycle rc=%d\n",
				rc);
			return rc;
		}

		/* Enable uUSB factory mode detection */
		rc = smblib_masked_write(chg, TYPEC_U_USB_CFG_REG,
					EN_MICRO_USB_FACTORY_MODE_BIT,
					EN_MICRO_USB_FACTORY_MODE_BIT);
		if (rc < 0) {
			smblib_err(chg, "Couldn't disable uUSB factory mode detection rc=%d\n",
				rc);
			return rc;
		}
	}

	smblib_dbg(chg, PR_MISC, "Moisture protection %s\n",
			chg->moisture_present ? "enabled" : "disabled");
	return rc;
}

/*********************
 * VOTABLE CALLBACKS *
 *********************/
static int smblib_smb_disable_override_vote_callback(struct votable *votable,
			void *data, int disable_smb, const char *client)
{
	struct smb_charger *chg = data;
	int rc = 0;

	/* Enable/disable SMB_EN pin */
	rc = smblib_masked_write(chg, MISC_SMB_EN_CMD_REG,
			SMB_EN_OVERRIDE_BIT | SMB_EN_OVERRIDE_VALUE_BIT,
			disable_smb ? SMB_EN_OVERRIDE_BIT : 0);
	if (rc < 0)
		smblib_err(chg, "Couldn't configure SMB_EN, rc=%d\n", rc);

	return rc;
}

static int smblib_dc_suspend_vote_callback(struct votable *votable, void *data,
			int suspend, const char *client)
{
	struct smb_charger *chg = data;

	if (chg->smb_version == PMI632_SUBTYPE)
		return 0;

	/* resume input if suspend is invalid */
	if (suspend < 0)
		suspend = 0;

	return smblib_set_dc_suspend(chg, (bool)suspend);
}

static int smblib_awake_vote_callback(struct votable *votable, void *data,
			int awake, const char *client)
{
	struct smb_charger *chg = data;

	if (awake)
		pm_stay_awake(chg->dev);
	else
		pm_relax(chg->dev);

	return 0;
}

static int smblib_chg_disable_vote_callback(struct votable *votable, void *data,
			int chg_disable, const char *client)
{
	struct smb_charger *chg = data;
	int rc;

	rc = smblib_masked_write(chg, CHARGING_ENABLE_CMD_REG,
				 CHARGING_ENABLE_CMD_BIT,
				 chg_disable ? 0 : CHARGING_ENABLE_CMD_BIT);
	if (rc < 0) {
		smblib_err(chg, "Couldn't %s charging rc=%d\n",
			chg_disable ? "disable" : "enable", rc);
		return rc;
	}

	return 0;
}

static int smblib_hdc_irq_disable_vote_callback(struct votable *votable,
				void *data, int disable, const char *client)
{
	struct smb_charger *chg = data;

	if (!chg->irq_info[HIGH_DUTY_CYCLE_IRQ].irq)
		return 0;

	if (chg->irq_info[HIGH_DUTY_CYCLE_IRQ].enabled) {
		if (disable)
			disable_irq_nosync(
				chg->irq_info[HIGH_DUTY_CYCLE_IRQ].irq);
	} else {
		if (!disable)
			enable_irq(chg->irq_info[HIGH_DUTY_CYCLE_IRQ].irq);
	}

	chg->irq_info[HIGH_DUTY_CYCLE_IRQ].enabled = !disable;

	return 0;
}

static int smblib_limited_irq_disable_vote_callback(struct votable *votable,
				void *data, int disable, const char *client)
{
	struct smb_charger *chg = data;

	if (!chg->irq_info[INPUT_CURRENT_LIMITING_IRQ].irq)
		return 0;

	if (chg->irq_info[INPUT_CURRENT_LIMITING_IRQ].enabled) {
		if (disable)
			disable_irq_nosync(
				chg->irq_info[INPUT_CURRENT_LIMITING_IRQ].irq);
	} else {
		if (!disable)
			enable_irq(
				chg->irq_info[INPUT_CURRENT_LIMITING_IRQ].irq);
	}

	chg->irq_info[INPUT_CURRENT_LIMITING_IRQ].enabled = !disable;

	return 0;
}

static int smblib_icl_irq_disable_vote_callback(struct votable *votable,
				void *data, int disable, const char *client)
{
	struct smb_charger *chg = data;

	if (!chg->irq_info[USBIN_ICL_CHANGE_IRQ].irq)
		return 0;

	if (chg->irq_info[USBIN_ICL_CHANGE_IRQ].enabled) {
		if (disable)
			disable_irq_nosync(
				chg->irq_info[USBIN_ICL_CHANGE_IRQ].irq);
	} else {
		if (!disable)
			enable_irq(chg->irq_info[USBIN_ICL_CHANGE_IRQ].irq);
	}

	chg->irq_info[USBIN_ICL_CHANGE_IRQ].enabled = !disable;

	return 0;
}

#ifdef CONFIG_QPNP_SMBFG_NEWGEN_EXTENSION
static int smblib_fake_chg_enable_votable_indirect_callback(
				struct votable *votable,
				void *data, int enable, const char *client)
{
	struct smb_charger *chg = data;

	vote(chg->fake_chg_disable_votable, FAKE_CHG_INDIRECT_VOTER,
								!enable, 0);

	return 0;
}
#endif

/*******************
 * VCONN REGULATOR *
 * *****************/

int smblib_vconn_regulator_enable(struct regulator_dev *rdev)
{
	struct smb_charger *chg = rdev_get_drvdata(rdev);
	int rc = 0;
	u8 stat, orientation;

	smblib_dbg(chg, PR_OTG, "enabling VCONN\n");

	rc = smblib_read(chg, TYPE_C_MISC_STATUS_REG, &stat);
	if (rc < 0) {
		smblib_err(chg, "Couldn't read TYPE_C_STATUS_4 rc=%d\n", rc);
		return rc;
	}

	/* VCONN orientation is opposite to that of CC */
	orientation =
		stat & TYPEC_CCOUT_VALUE_BIT ? 0 : VCONN_EN_ORIENTATION_BIT;
	rc = smblib_masked_write(chg, TYPE_C_VCONN_CONTROL_REG,
				VCONN_EN_VALUE_BIT | VCONN_EN_ORIENTATION_BIT,
				VCONN_EN_VALUE_BIT | orientation);
	if (rc < 0) {
		smblib_err(chg, "Couldn't read TYPE_C_CCOUT_CONTROL_REG rc=%d\n",
			rc);
		return rc;
	}

	return 0;
}

int smblib_vconn_regulator_disable(struct regulator_dev *rdev)
{
	struct smb_charger *chg = rdev_get_drvdata(rdev);
	int rc = 0;

	smblib_dbg(chg, PR_OTG, "disabling VCONN\n");
	rc = smblib_masked_write(chg, TYPE_C_VCONN_CONTROL_REG,
				 VCONN_EN_VALUE_BIT, 0);
	if (rc < 0)
		smblib_err(chg, "Couldn't disable vconn regulator rc=%d\n", rc);

	return 0;
}

int smblib_vconn_regulator_is_enabled(struct regulator_dev *rdev)
{
	struct smb_charger *chg = rdev_get_drvdata(rdev);
	int rc;
	u8 cmd;

	rc = smblib_read(chg, TYPE_C_VCONN_CONTROL_REG, &cmd);
	if (rc < 0) {
		smblib_err(chg, "Couldn't read TYPE_C_INTRPT_ENB_SOFTWARE_CTRL rc=%d\n",
			rc);
		return rc;
	}

	return (cmd & VCONN_EN_VALUE_BIT) ? 1 : 0;
}

/*****************
 * OTG REGULATOR *
 *****************/

int smblib_vbus_regulator_enable(struct regulator_dev *rdev)
{
	struct smb_charger *chg = rdev_get_drvdata(rdev);
	int rc;

	smblib_dbg(chg, PR_OTG, "enabling OTG\n");

	rc = smblib_masked_write(chg, DCDC_CMD_OTG_REG, OTG_EN_BIT, OTG_EN_BIT);
	if (rc < 0) {
		smblib_err(chg, "Couldn't enable OTG rc=%d\n", rc);
		return rc;
	}

	return 0;
}

int smblib_vbus_regulator_disable(struct regulator_dev *rdev)
{
	struct smb_charger *chg = rdev_get_drvdata(rdev);
	int rc;

	smblib_dbg(chg, PR_OTG, "disabling OTG\n");

	rc = smblib_masked_write(chg, DCDC_CMD_OTG_REG, OTG_EN_BIT, 0);
	if (rc < 0) {
		smblib_err(chg, "Couldn't disable OTG regulator rc=%d\n", rc);
		return rc;
	}

	return 0;
}

int smblib_vbus_regulator_is_enabled(struct regulator_dev *rdev)
{
	struct smb_charger *chg = rdev_get_drvdata(rdev);
	int rc = 0;
	u8 cmd;

	rc = smblib_read(chg, DCDC_CMD_OTG_REG, &cmd);
	if (rc < 0) {
		smblib_err(chg, "Couldn't read CMD_OTG rc=%d", rc);
		return rc;
	}

	return (cmd & OTG_EN_BIT) ? 1 : 0;
}

/********************
 * BATT PSY GETTERS *
 ********************/

int smblib_get_prop_input_suspend(struct smb_charger *chg,
				  union power_supply_propval *val)
{
	val->intval
		= (get_client_vote(chg->usb_icl_votable, USER_VOTER) == 0)
		 && get_client_vote(chg->dc_suspend_votable, USER_VOTER);
	return 0;
}

int smblib_get_prop_batt_present(struct smb_charger *chg,
				union power_supply_propval *val)
{
	int rc;
	u8 stat;

	rc = smblib_read(chg, BATIF_BASE + INT_RT_STS_OFFSET, &stat);
	if (rc < 0) {
		smblib_err(chg, "Couldn't read BATIF_INT_RT_STS rc=%d\n", rc);
		return rc;
	}

	val->intval = !(stat & (BAT_THERM_OR_ID_MISSING_RT_STS_BIT
					| BAT_TERMINAL_MISSING_RT_STS_BIT));

	return rc;
}

int smblib_get_prop_batt_capacity(struct smb_charger *chg,
				  union power_supply_propval *val)
{
	int rc = -EINVAL;

#ifndef CONFIG_QPNP_SMBFG_NEWGEN_EXTENSION
	if (chg->fake_capacity >= 0) {
		val->intval = chg->fake_capacity;
		return 0;
	}
#endif

	rc = smblib_get_prop_from_bms(chg, POWER_SUPPLY_PROP_CAPACITY, val);

#ifdef CONFIG_QPNP_SMBFG_NEWGEN_EXTENSION
	smblib_somc_lrc_check(chg);
	val->intval = smblib_somc_lrc_get_capacity(chg, val->intval);
	if (rc < 0) {
		smblib_err(chg, "Couldn't get prop capacity rc=%d\n", rc);
	} else {
		smblib_somc_handle_profile_fv_rb(chg, false);

		if (chg->fake_capacity >= 0)
			val->intval = chg->fake_capacity;
	}
#endif

	return rc;
}

static bool is_charging_paused(struct smb_charger *chg)
{
	int rc;
	u8 val;

	rc = smblib_read(chg, CHARGING_PAUSE_CMD_REG, &val);
	if (rc < 0) {
		smblib_err(chg, "Couldn't read CHARGING_PAUSE_CMD rc=%d\n", rc);
		return false;
	}

	return val & CHARGING_PAUSE_CMD_BIT;
}

int smblib_get_prop_batt_status(struct smb_charger *chg,
				union power_supply_propval *val)
{
	union power_supply_propval pval = {0, };
	bool usb_online, dc_online;
	u8 stat;
	int rc, suspend = 0;

	if (chg->dbc_usbov) {
		rc = smblib_get_prop_usb_present(chg, &pval);
		if (rc < 0) {
			smblib_err(chg,
				"Couldn't get usb present prop rc=%d\n", rc);
			return rc;
		}

		rc = smblib_get_usb_suspend(chg, &suspend);
		if (rc < 0) {
			smblib_err(chg,
				"Couldn't get usb suspend rc=%d\n", rc);
			return rc;
		}

		/*
		 * Report charging as long as USBOV is not debounced and
		 * charging path is un-suspended.
		 */
		if (pval.intval && !suspend) {
			val->intval = POWER_SUPPLY_STATUS_CHARGING;
			return 0;
		}
	}

	rc = smblib_get_prop_usb_online(chg, &pval);
	if (rc < 0) {
		smblib_err(chg, "Couldn't get usb online property rc=%d\n",
			rc);
		return rc;
	}
	usb_online = (bool)pval.intval;

	rc = smblib_get_prop_dc_online(chg, &pval);
	if (rc < 0) {
		smblib_err(chg, "Couldn't get dc online property rc=%d\n",
			rc);
		return rc;
	}
	dc_online = (bool)pval.intval;

	rc = smblib_read(chg, BATTERY_CHARGER_STATUS_1_REG, &stat);
	if (rc < 0) {
		smblib_err(chg, "Couldn't read BATTERY_CHARGER_STATUS_1 rc=%d\n",
			rc);
		return rc;
	}
	stat = stat & BATTERY_CHARGER_STATUS_MASK;

	if (!usb_online && !dc_online) {
		switch (stat) {
		case TERMINATE_CHARGE:
		case INHIBIT_CHARGE:
			val->intval = POWER_SUPPLY_STATUS_FULL;
			break;
		default:
			val->intval = POWER_SUPPLY_STATUS_DISCHARGING;
			break;
		}
		return rc;
	}

#ifdef CONFIG_QPNP_SMBFG_NEWGEN_EXTENSION
	if (!get_effective_result(chg->fake_chg_disable_votable)) {
		val->intval = POWER_SUPPLY_STATUS_CHARGING;
		return 0;
	}
#endif

	switch (stat) {
	case TRICKLE_CHARGE:
	case PRE_CHARGE:
	case FULLON_CHARGE:
	case TAPER_CHARGE:
		val->intval = POWER_SUPPLY_STATUS_CHARGING;
		break;
	case TERMINATE_CHARGE:
	case INHIBIT_CHARGE:
		val->intval = POWER_SUPPLY_STATUS_FULL;
		break;
	case DISABLE_CHARGE:
	case PAUSE_CHARGE:
		val->intval = POWER_SUPPLY_STATUS_NOT_CHARGING;
		break;
	default:
		val->intval = POWER_SUPPLY_STATUS_UNKNOWN;
		break;
	}

	if (is_charging_paused(chg)) {
		val->intval = POWER_SUPPLY_STATUS_CHARGING;
		return 0;
	}

	/*
	 * If charge termination WA is active and has suspended charging, then
	 * continue reporting charging status as FULL.
	 */
	if (is_client_vote_enabled(chg->usb_icl_votable,
						CHG_TERMINATION_VOTER)) {
		val->intval = POWER_SUPPLY_STATUS_FULL;
		return 0;
	}

	if (val->intval != POWER_SUPPLY_STATUS_CHARGING)
		return 0;

	if (!usb_online && dc_online
		&& chg->fake_batt_status == POWER_SUPPLY_STATUS_FULL) {
		val->intval = POWER_SUPPLY_STATUS_FULL;
		return 0;
	}

	rc = smblib_read(chg, BATTERY_CHARGER_STATUS_5_REG, &stat);
	if (rc < 0) {
		smblib_err(chg, "Couldn't read BATTERY_CHARGER_STATUS_2 rc=%d\n",
				rc);
			return rc;
	}

	stat &= ENABLE_TRICKLE_BIT | ENABLE_PRE_CHARGING_BIT |
						ENABLE_FULLON_MODE_BIT;

	if (!stat)
		val->intval = POWER_SUPPLY_STATUS_NOT_CHARGING;

	return 0;
}

int smblib_get_prop_batt_charge_type(struct smb_charger *chg,
				union power_supply_propval *val)
{
	int rc;
	u8 stat;

	rc = smblib_read(chg, BATTERY_CHARGER_STATUS_1_REG, &stat);
	if (rc < 0) {
		smblib_err(chg, "Couldn't read BATTERY_CHARGER_STATUS_1 rc=%d\n",
			rc);
		return rc;
	}

	switch (stat & BATTERY_CHARGER_STATUS_MASK) {
	case TRICKLE_CHARGE:
	case PRE_CHARGE:
		val->intval = POWER_SUPPLY_CHARGE_TYPE_TRICKLE;
		break;
	case FULLON_CHARGE:
		val->intval = POWER_SUPPLY_CHARGE_TYPE_FAST;
		break;
	case TAPER_CHARGE:
		val->intval = POWER_SUPPLY_CHARGE_TYPE_TAPER;
		break;
	default:
		val->intval = POWER_SUPPLY_CHARGE_TYPE_NONE;
	}

	return rc;
}

int smblib_get_prop_batt_health(struct smb_charger *chg,
				union power_supply_propval *val)
{
	union power_supply_propval pval;
	int rc;
	int effective_fv_uv;
	u8 stat;

	rc = smblib_read(chg, BATTERY_CHARGER_STATUS_2_REG, &stat);
	if (rc < 0) {
		smblib_err(chg, "Couldn't read BATTERY_CHARGER_STATUS_2 rc=%d\n",
			rc);
		return rc;
	}
	smblib_dbg(chg, PR_REGISTER, "BATTERY_CHARGER_STATUS_2 = 0x%02x\n",
		   stat);

#ifdef CONFIG_QPNP_SMBFG_NEWGEN_EXTENSION
	if (stat & CHARGER_ERROR_STATUS_BAT_OV_BIT &&
		(!chg->jeita_condition ||
		chg->jeita_condition != TEMP_CONDITION_WARM)) {
#else
	if (stat & CHARGER_ERROR_STATUS_BAT_OV_BIT) {
#endif
		rc = smblib_get_prop_from_bms(chg,
				POWER_SUPPLY_PROP_VOLTAGE_NOW, &pval);
		if (!rc) {
			/*
			 * If Vbatt is within 40mV above Vfloat, then don't
			 * treat it as overvoltage.
			 */
			effective_fv_uv = get_effective_result(chg->fv_votable);
			if (pval.intval >= effective_fv_uv + 40000) {
				val->intval = POWER_SUPPLY_HEALTH_OVERVOLTAGE;
				smblib_err(chg, "battery over-voltage vbat_fg = %duV, fv = %duV\n",
						pval.intval, effective_fv_uv);
				goto done;
			}
		}
	}

	rc = smblib_read(chg, BATTERY_CHARGER_STATUS_7_REG, &stat);
	if (rc < 0) {
		smblib_err(chg, "Couldn't read BATTERY_CHARGER_STATUS_2 rc=%d\n",
			rc);
		return rc;
	}

#ifdef CONFIG_QPNP_SMBFG_NEWGEN_EXTENSION
	if (chg->jeita_condition) {
		if (stat & BAT_TEMP_STATUS_TOO_COLD_BIT) {
			val->intval = POWER_SUPPLY_HEALTH_COLD;
		} else if (stat & BAT_TEMP_STATUS_TOO_HOT_BIT) {
			val->intval = POWER_SUPPLY_HEALTH_OVERHEAT;
		} else {
			switch (chg->jeita_condition) {
			case TEMP_CONDITION_HOT:
				val->intval = POWER_SUPPLY_HEALTH_OVERHEAT;
				break;
			case TEMP_CONDITION_WARM:
				val->intval = POWER_SUPPLY_HEALTH_WARM;
				break;
			case TEMP_CONDITION_COOL:
				val->intval = POWER_SUPPLY_HEALTH_COOL;
				break;
			case TEMP_CONDITION_COLD:
				val->intval = POWER_SUPPLY_HEALTH_COLD;
				break;
			default:
				val->intval = POWER_SUPPLY_HEALTH_GOOD;
				break;
			}
		}
	} else {
		if (stat & BAT_TEMP_STATUS_TOO_COLD_BIT)
			val->intval = POWER_SUPPLY_HEALTH_COLD;
		else if (stat & BAT_TEMP_STATUS_TOO_HOT_BIT)
			val->intval = POWER_SUPPLY_HEALTH_OVERHEAT;
		else if (stat & BAT_TEMP_STATUS_COLD_SOFT_BIT)
			val->intval = POWER_SUPPLY_HEALTH_COOL;
		else if (stat & BAT_TEMP_STATUS_HOT_SOFT_BIT)
			val->intval = POWER_SUPPLY_HEALTH_WARM;
		else
			val->intval = POWER_SUPPLY_HEALTH_GOOD;
	}
#else
	if (stat & BAT_TEMP_STATUS_TOO_COLD_BIT)
		val->intval = POWER_SUPPLY_HEALTH_COLD;
	else if (stat & BAT_TEMP_STATUS_TOO_HOT_BIT)
		val->intval = POWER_SUPPLY_HEALTH_OVERHEAT;
	else if (stat & BAT_TEMP_STATUS_COLD_SOFT_BIT)
		val->intval = POWER_SUPPLY_HEALTH_COOL;
	else if (stat & BAT_TEMP_STATUS_HOT_SOFT_BIT)
		val->intval = POWER_SUPPLY_HEALTH_WARM;
	else
		val->intval = POWER_SUPPLY_HEALTH_GOOD;
#endif

done:
	return rc;
}

int smblib_get_prop_system_temp_level(struct smb_charger *chg,
				union power_supply_propval *val)
{
	val->intval = chg->system_temp_level;
	return 0;
}

int smblib_get_prop_system_temp_level_max(struct smb_charger *chg,
				union power_supply_propval *val)
{
	val->intval = chg->thermal_levels;
	return 0;
}

int smblib_get_prop_input_current_limited(struct smb_charger *chg,
				union power_supply_propval *val)
{
	u8 stat;
	int rc;

	if (chg->fake_input_current_limited >= 0) {
		val->intval = chg->fake_input_current_limited;
		return 0;
	}

	rc = smblib_read(chg, AICL_STATUS_REG, &stat);
	if (rc < 0) {
		smblib_err(chg, "Couldn't read AICL_STATUS rc=%d\n", rc);
		return rc;
	}
	val->intval = (stat & SOFT_ILIMIT_BIT) || chg->is_hdc;
	return 0;
}

int smblib_get_prop_batt_iterm(struct smb_charger *chg,
		union power_supply_propval *val)
{
	int rc, temp;
	u8 stat, buf[2];

	/*
	 * Currently, only ADC comparator-based termination is supported,
	 * hence read only the threshold corresponding to ADC source.
	 * Proceed only if CHGR_ITERM_USE_ANALOG_BIT is 0.
	 */
	rc = smblib_read(chg, CHGR_ENG_CHARGING_CFG_REG, &stat);
	if (rc < 0) {
		smblib_err(chg, "Couldn't read CHGR_ENG_CHARGING_CFG_REG rc=%d\n",
				rc);
		return rc;
	}

	if (stat & CHGR_ITERM_USE_ANALOG_BIT) {
		val->intval = -EINVAL;
		return 0;
	}

	rc = smblib_batch_read(chg, CHGR_ADC_ITERM_UP_THD_MSB_REG, buf, 2);

	if (rc < 0) {
		smblib_err(chg, "Couldn't read CHGR_ADC_ITERM_UP_THD_MSB_REG rc=%d\n",
				rc);
		return rc;
	}

	temp = buf[1] | (buf[0] << 8);
	temp = sign_extend32(temp, 15);

	if (chg->smb_version == PMI632_SUBTYPE)
		temp = DIV_ROUND_CLOSEST(temp * ITERM_LIMITS_PMI632_MA,
					ADC_CHG_ITERM_MASK);
	else
		temp = DIV_ROUND_CLOSEST(temp * ITERM_LIMITS_PM8150B_MA,
					ADC_CHG_ITERM_MASK);

	val->intval = temp;

	return rc;
}

int smblib_get_prop_batt_charge_done(struct smb_charger *chg,
					union power_supply_propval *val)
{
	int rc;
	u8 stat;

	rc = smblib_read(chg, BATTERY_CHARGER_STATUS_1_REG, &stat);
	if (rc < 0) {
		smblib_err(chg, "Couldn't read BATTERY_CHARGER_STATUS_1 rc=%d\n",
			rc);
		return rc;
	}

	stat = stat & BATTERY_CHARGER_STATUS_MASK;
	val->intval = (stat == TERMINATE_CHARGE);
	return 0;
}

#ifdef CONFIG_QPNP_SMBFG_NEWGEN_EXTENSION
int smblib_get_prop_charging_enabled(struct smb_charger *chg,
				union power_supply_propval *val)
{
	smblib_get_prop_input_suspend(chg, val);
	val->intval = val->intval ? 0 : 1;
	return 0;
}

#endif

/***********************
 * BATTERY PSY SETTERS *
 ***********************/

int smblib_set_prop_input_suspend(struct smb_charger *chg,
				  const union power_supply_propval *val)
{
	int rc;

	/* vote 0mA when suspended */
	rc = vote(chg->usb_icl_votable, USER_VOTER, (bool)val->intval, 0);
	if (rc < 0) {
		smblib_err(chg, "Couldn't vote to %s USB rc=%d\n",
			(bool)val->intval ? "suspend" : "resume", rc);
		return rc;
	}

	rc = vote(chg->dc_suspend_votable, USER_VOTER, (bool)val->intval, 0);
	if (rc < 0) {
		smblib_err(chg, "Couldn't vote to %s DC rc=%d\n",
			(bool)val->intval ? "suspend" : "resume", rc);
		return rc;
	}

	power_supply_changed(chg->batt_psy);
	return rc;
}

int smblib_set_prop_batt_capacity(struct smb_charger *chg,
				  const union power_supply_propval *val)
{
	chg->fake_capacity = val->intval;

	power_supply_changed(chg->batt_psy);

	return 0;
}

int smblib_set_prop_batt_status(struct smb_charger *chg,
				  const union power_supply_propval *val)
{
	/* Faking battery full */
	if (val->intval == POWER_SUPPLY_STATUS_FULL)
		chg->fake_batt_status = val->intval;
	else
		chg->fake_batt_status = -EINVAL;

	power_supply_changed(chg->batt_psy);

	return 0;
}

int smblib_set_prop_system_temp_level(struct smb_charger *chg,
				const union power_supply_propval *val)
{
	if (val->intval < 0)
		return -EINVAL;

	if (chg->thermal_levels <= 0)
		return -EINVAL;

	if (val->intval > chg->thermal_levels)
		return -EINVAL;

	chg->system_temp_level = val->intval;

	if (chg->system_temp_level == chg->thermal_levels)
		return vote(chg->chg_disable_votable,
			THERMAL_DAEMON_VOTER, true, 0);

	vote(chg->chg_disable_votable, THERMAL_DAEMON_VOTER, false, 0);
	if (chg->system_temp_level == 0)
		return vote(chg->fcc_votable, THERMAL_DAEMON_VOTER, false, 0);

	vote(chg->fcc_votable, THERMAL_DAEMON_VOTER, true,
			chg->thermal_mitigation[chg->system_temp_level]);
	return 0;
}

int smblib_set_prop_input_current_limited(struct smb_charger *chg,
				const union power_supply_propval *val)
{
	chg->fake_input_current_limited = val->intval;
	return 0;
}

int smblib_set_prop_rechg_soc_thresh(struct smb_charger *chg,
				const union power_supply_propval *val)
{
	int rc;
	u8 new_thr = DIV_ROUND_CLOSEST(val->intval * 255, 100);

	rc = smblib_write(chg, CHARGE_RCHG_SOC_THRESHOLD_CFG_REG,
			new_thr);
	if (rc < 0) {
		smblib_err(chg, "Couldn't write to RCHG_SOC_THRESHOLD_CFG_REG rc=%d\n",
				rc);
		return rc;
	}

	chg->auto_recharge_soc = val->intval;

	return rc;
}

int smblib_run_aicl(struct smb_charger *chg, int type)
{
	int rc;
	u8 stat;

	rc = smblib_read(chg, POWER_PATH_STATUS_REG, &stat);
	if (rc < 0) {
		smblib_err(chg, "Couldn't read POWER_PATH_STATUS rc=%d\n",
								rc);
		return rc;
	}

	/* USB is suspended so skip re-running AICL */
	if (stat & USBIN_SUSPEND_STS_BIT)
		return rc;

	smblib_dbg(chg, PR_MISC, "re-running AICL\n");

	stat = (type == RERUN_AICL) ? RERUN_AICL_BIT : RESTART_AICL_BIT;
	rc = smblib_masked_write(chg, AICL_CMD_REG, stat, stat);
	if (rc < 0)
		smblib_err(chg, "Couldn't write to AICL_CMD_REG rc=%d\n",
				rc);
	return 0;
}

static int smblib_dp_pulse(struct smb_charger *chg)
{
	int rc;

	/* QC 3.0 increment */
	rc = smblib_masked_write(chg, CMD_HVDCP_2_REG, SINGLE_INCREMENT_BIT,
			SINGLE_INCREMENT_BIT);
	if (rc < 0)
		smblib_err(chg, "Couldn't write to CMD_HVDCP_2_REG rc=%d\n",
				rc);

	return rc;
}

static int smblib_dm_pulse(struct smb_charger *chg)
{
	int rc;

	/* QC 3.0 decrement */
	rc = smblib_masked_write(chg, CMD_HVDCP_2_REG, SINGLE_DECREMENT_BIT,
			SINGLE_DECREMENT_BIT);
	if (rc < 0)
		smblib_err(chg, "Couldn't write to CMD_HVDCP_2_REG rc=%d\n",
				rc);

	return rc;
}

int smblib_force_vbus_voltage(struct smb_charger *chg, u8 val)
{
	int rc;

	rc = smblib_masked_write(chg, CMD_HVDCP_2_REG, val, val);
	if (rc < 0)
		smblib_err(chg, "Couldn't write to CMD_HVDCP_2_REG rc=%d\n",
				rc);

	return rc;
}

static void smblib_hvdcp_set_fsw(struct smb_charger *chg, int bit)
{
	switch (bit) {
	case QC_5V_BIT:
		smblib_set_opt_switcher_freq(chg,
				chg->chg_freq.freq_5V);
		break;
	case QC_9V_BIT:
		smblib_set_opt_switcher_freq(chg,
				chg->chg_freq.freq_9V);
		break;
	case QC_12V_BIT:
		smblib_set_opt_switcher_freq(chg,
				chg->chg_freq.freq_12V);
		break;
	default:
		smblib_set_opt_switcher_freq(chg,
				chg->chg_freq.freq_removal);
		break;
	}
}

#define QC3_PULSES_FOR_6V	5
#define QC3_PULSES_FOR_9V	20
#define QC3_PULSES_FOR_12V	35
static int smblib_hvdcp3_set_fsw(struct smb_charger *chg)
{
	int pulse_count, rc;

	rc = smblib_get_pulse_cnt(chg, &pulse_count);
	if (rc < 0) {
		smblib_err(chg, "Couldn't read QC_PULSE_COUNT rc=%d\n", rc);
		return rc;
	}

	if (pulse_count < QC3_PULSES_FOR_6V)
		smblib_set_opt_switcher_freq(chg,
				chg->chg_freq.freq_5V);
	else if (pulse_count < QC3_PULSES_FOR_9V)
		smblib_set_opt_switcher_freq(chg,
				chg->chg_freq.freq_6V_8V);
	else if (pulse_count < QC3_PULSES_FOR_12V)
		smblib_set_opt_switcher_freq(chg,
				chg->chg_freq.freq_9V);
	else
		smblib_set_opt_switcher_freq(chg,
				chg->chg_freq.freq_12V);

	return 0;
}

static void smblib_hvdcp_adaptive_voltage_change(struct smb_charger *chg)
{
	int rc;
	u8 stat;

	if (chg->real_charger_type == POWER_SUPPLY_TYPE_USB_HVDCP) {
		rc = smblib_read(chg, QC_CHANGE_STATUS_REG, &stat);
		if (rc < 0) {
			smblib_err(chg,
				"Couldn't read QC_CHANGE_STATUS rc=%d\n", rc);
			return;
		}

		smblib_hvdcp_set_fsw(chg, stat & QC_2P0_STATUS_MASK);
		vote(chg->usb_icl_votable, HVDCP2_ICL_VOTER, false, 0);
	}

	if (chg->real_charger_type == POWER_SUPPLY_TYPE_USB_HVDCP_3) {
		rc = smblib_hvdcp3_set_fsw(chg);
		if (rc < 0)
			smblib_err(chg, "Couldn't set QC3.0 Fsw rc=%d\n", rc);
	}

	power_supply_changed(chg->usb_main_psy);
}

int smblib_dp_dm(struct smb_charger *chg, int val)
{
	int target_icl_ua, rc = 0;
	union power_supply_propval pval;
	u8 stat;

	switch (val) {
	case POWER_SUPPLY_DP_DM_DP_PULSE:
		/*
		 * Pre-emptively increment pulse count to enable the setting
		 * of FSW prior to increasing voltage.
		 */
		chg->pulse_cnt++;

		rc = smblib_hvdcp3_set_fsw(chg);
		if (rc < 0)
			smblib_err(chg, "Couldn't set QC3.0 Fsw rc=%d\n", rc);

		rc = smblib_dp_pulse(chg);
		if (rc < 0) {
			smblib_err(chg, "Couldn't increase pulse count rc=%d\n",
				rc);
			/*
			 * Increment pulse count failed;
			 * reset to former value.
			 */
			chg->pulse_cnt--;
		}

		smblib_dbg(chg, PR_PARALLEL, "DP_DM_DP_PULSE rc=%d cnt=%d\n",
				rc, chg->pulse_cnt);
		break;
	case POWER_SUPPLY_DP_DM_DM_PULSE:
		rc = smblib_dm_pulse(chg);
		if (!rc && chg->pulse_cnt)
			chg->pulse_cnt--;
		smblib_dbg(chg, PR_PARALLEL, "DP_DM_DM_PULSE rc=%d cnt=%d\n",
				rc, chg->pulse_cnt);
		break;
	case POWER_SUPPLY_DP_DM_ICL_DOWN:
		target_icl_ua = get_effective_result(chg->usb_icl_votable);
		if (target_icl_ua < 0) {
			/* no client vote, get the ICL from charger */
			rc = power_supply_get_property(chg->usb_psy,
					POWER_SUPPLY_PROP_HW_CURRENT_MAX,
					&pval);
			if (rc < 0) {
				smblib_err(chg, "Couldn't get max curr rc=%d\n",
					rc);
				return rc;
			}
			target_icl_ua = pval.intval;
		}

		/*
		 * Check if any other voter voted on USB_ICL in case of
		 * voter other than SW_QC3_VOTER reset and restart reduction
		 * again.
		 */
		if (target_icl_ua != get_client_vote(chg->usb_icl_votable,
							SW_QC3_VOTER))
			chg->usb_icl_delta_ua = 0;

		chg->usb_icl_delta_ua += 100000;
		vote(chg->usb_icl_votable, SW_QC3_VOTER, true,
						target_icl_ua - 100000);
		smblib_dbg(chg, PR_PARALLEL, "ICL DOWN ICL=%d reduction=%d\n",
				target_icl_ua, chg->usb_icl_delta_ua);
		break;
	case POWER_SUPPLY_DP_DM_FORCE_5V:
		rc = smblib_force_vbus_voltage(chg, FORCE_5V_BIT);
		if (rc < 0)
			pr_err("Failed to force 5V\n");
		break;
	case POWER_SUPPLY_DP_DM_FORCE_9V:
		if (chg->qc2_unsupported_voltage == QC2_NON_COMPLIANT_9V) {
			smblib_err(chg, "Couldn't set 9V: unsupported\n");
			return -EINVAL;
		}

		/* If we are increasing voltage to get to 9V, set FSW first */
		rc = smblib_read(chg, QC_CHANGE_STATUS_REG, &stat);
		if (rc < 0) {
			smblib_err(chg, "Couldn't read QC_CHANGE_STATUS_REG rc=%d\n",
					rc);
			break;
		}

		if (stat & QC_5V_BIT) {
			/* Force 1A ICL before requesting higher voltage */
			vote(chg->usb_icl_votable, HVDCP2_ICL_VOTER,
					true, 1000000);
			smblib_hvdcp_set_fsw(chg, QC_9V_BIT);
		}

		rc = smblib_force_vbus_voltage(chg, FORCE_9V_BIT);
		if (rc < 0)
			pr_err("Failed to force 9V\n");
		break;
	case POWER_SUPPLY_DP_DM_FORCE_12V:
		if (chg->qc2_unsupported_voltage == QC2_NON_COMPLIANT_12V) {
			smblib_err(chg, "Couldn't set 12V: unsupported\n");
			return -EINVAL;
		}

		/* If we are increasing voltage to get to 12V, set FSW first */
		rc = smblib_read(chg, QC_CHANGE_STATUS_REG, &stat);
		if (rc < 0) {
			smblib_err(chg, "Couldn't read QC_CHANGE_STATUS_REG rc=%d\n",
					rc);
			break;
		}

		if ((stat & QC_9V_BIT) || (stat & QC_5V_BIT)) {
			/* Force 1A ICL before requesting higher voltage */
			vote(chg->usb_icl_votable, HVDCP2_ICL_VOTER,
					true, 1000000);
			smblib_hvdcp_set_fsw(chg, QC_12V_BIT);
		}

		rc = smblib_force_vbus_voltage(chg, FORCE_12V_BIT);
		if (rc < 0)
			pr_err("Failed to force 12V\n");
		break;
	case POWER_SUPPLY_DP_DM_ICL_UP:
	default:
		break;
	}

	return rc;
}

int smblib_disable_hw_jeita(struct smb_charger *chg, bool disable)
{
	int rc;
	u8 mask;

	/*
	 * Disable h/w base JEITA compensation if s/w JEITA is enabled
	 */
	mask = JEITA_EN_COLD_SL_FCV_BIT
		| JEITA_EN_HOT_SL_FCV_BIT
		| JEITA_EN_HOT_SL_CCC_BIT
		| JEITA_EN_COLD_SL_CCC_BIT,
	rc = smblib_masked_write(chg, JEITA_EN_CFG_REG, mask,
			disable ? 0 : mask);
	if (rc < 0) {
		dev_err(chg->dev, "Couldn't configure s/w jeita rc=%d\n",
				rc);
		return rc;
	}

	return 0;
}

static int smblib_set_sw_thermal_regulation(struct smb_charger *chg,
						bool enable)
{
	int rc = 0;

	if (!(chg->wa_flags & SW_THERM_REGULATION_WA))
		return rc;

	if (enable) {
		/*
		 * Configure min time to quickly address thermal
		 * condition.
		 */
		rc = smblib_masked_write(chg, SNARL_BARK_BITE_WD_CFG_REG,
			SNARL_WDOG_TIMEOUT_MASK, SNARL_WDOG_TMOUT_62P5MS);
		if (rc < 0) {
			smblib_err(chg, "Couldn't configure snarl wdog tmout, rc=%d\n",
					rc);
			return rc;
		}

		/*
		 * Schedule SW_THERM_REGULATION_WORK directly if USB input
		 * is suspended due to SW thermal regulation WA since WDOG
		 * IRQ won't trigger with input suspended.
		 */
		if (is_client_vote_enabled(chg->usb_icl_votable,
						SW_THERM_REGULATION_VOTER)) {
			vote(chg->awake_votable, SW_THERM_REGULATION_VOTER,
								true, 0);
			schedule_delayed_work(&chg->thermal_regulation_work, 0);
		}
	} else {
		cancel_delayed_work_sync(&chg->thermal_regulation_work);
		vote(chg->awake_votable, SW_THERM_REGULATION_VOTER, false, 0);
	}

	smblib_dbg(chg, PR_MISC, "WDOG SNARL INT %s\n",
				enable ? "Enabled" : "Disabled");

	return rc;
}

static int smblib_update_thermal_readings(struct smb_charger *chg)
{
	union power_supply_propval pval = {0, };
	int rc = 0;

	if (!chg->pl.psy)
		chg->pl.psy = power_supply_get_by_name("parallel");

	rc = smblib_read_iio_channel(chg, chg->iio.die_temp_chan,
				DIV_FACTOR_DECIDEGC, &chg->die_temp);
	if (rc < 0) {
		smblib_err(chg, "Couldn't read DIE TEMP channel, rc=%d\n", rc);
		return rc;
	}

	rc = smblib_read_iio_channel(chg, chg->iio.connector_temp_chan,
				DIV_FACTOR_DECIDEGC, &chg->connector_temp);
	if (rc < 0) {
		smblib_err(chg, "Couldn't read CONN TEMP channel, rc=%d\n", rc);
		return rc;
	}

	rc = smblib_read_iio_channel(chg, chg->iio.skin_temp_chan,
				DIV_FACTOR_DECIDEGC, &chg->skin_temp);
	if (rc < 0) {
		smblib_err(chg, "Couldn't read SKIN TEMP channel, rc=%d\n", rc);
		return rc;
	}

	if (chg->sec_chg_selected == POWER_SUPPLY_CHARGER_SEC_CP) {
		if (!chg->cp_psy)
			chg->cp_psy =
				power_supply_get_by_name("charge_pump_master");
		if (chg->cp_psy) {
			rc = power_supply_get_property(chg->cp_psy,
				POWER_SUPPLY_PROP_CP_DIE_TEMP, &pval);
			if (rc < 0) {
				smblib_err(chg, "Couldn't get smb1390 charger temp, rc=%d\n",
					rc);
				return rc;
			}
			chg->smb_temp = pval.intval;
		} else {
			smblib_dbg(chg, PR_MISC, "Coudln't find cp_psy\n");
			chg->smb_temp = -ENODATA;
		}
	} else if (chg->pl.psy && chg->sec_chg_selected ==
					POWER_SUPPLY_CHARGER_SEC_PL) {
		rc = power_supply_get_property(chg->pl.psy,
				POWER_SUPPLY_PROP_CHARGER_TEMP, &pval);
		if (rc < 0) {
			smblib_err(chg, "Couldn't get smb1355 charger temp, rc=%d\n",
					rc);
			return rc;
		}
		chg->smb_temp = pval.intval;
	} else {
		chg->smb_temp = -ENODATA;
	}

	return rc;
}

/* SW thermal regulation thresholds in deciDegC */
#define DIE_TEMP_RST_THRESH		1000
#define DIE_TEMP_REG_H_THRESH		800
#define DIE_TEMP_REG_L_THRESH		600

#define CONNECTOR_TEMP_SHDN_THRESH	700
#define CONNECTOR_TEMP_RST_THRESH	600
#define CONNECTOR_TEMP_REG_H_THRESH	550
#define CONNECTOR_TEMP_REG_L_THRESH	500

#define SMB_TEMP_SHDN_THRESH		1400
#define SMB_TEMP_RST_THRESH		900
#define SMB_TEMP_REG_H_THRESH		800
#define SMB_TEMP_REG_L_THRESH		600

#define SKIN_TEMP_SHDN_THRESH		700
#define SKIN_TEMP_RST_THRESH		600
#define SKIN_TEMP_REG_H_THRESH		550
#define SKIN_TEMP_REG_L_THRESH		500

#define THERM_REG_RECHECK_DELAY_1S	1000	/* 1 sec */
#define THERM_REG_RECHECK_DELAY_8S	8000	/* 8 sec */
static int smblib_process_thermal_readings(struct smb_charger *chg)
{
	int rc = 0, wdog_timeout = SNARL_WDOG_TMOUT_8S;
	u32 thermal_status = TEMP_BELOW_RANGE;
	bool suspend_input = false, disable_smb = false;

	/*
	 * Following is the SW thermal regulation flow:
	 *
	 * TEMP_SHUT_DOWN_LEVEL: If either connector temp or skin temp
	 * exceeds their respective SHDN threshold. Need to suspend input
	 * and secondary charger.
	 *
	 * TEMP_SHUT_DOWN_SMB_LEVEL: If smb temp exceed its SHDN threshold
	 * but connector and skin temp are below it. Need to suspend SMB.
	 *
	 * TEMP_ALERT_LEVEL: If die, connector, smb or skin temp exceeds it's
	 * respective RST threshold. Stay put and monitor temperature closely.
	 *
	 * TEMP_ABOVE_RANGE or TEMP_WITHIN_RANGE or TEMP_BELOW_RANGE: If die,
	 * connector, smb or skin temp exceeds it's respective REG_H or REG_L
	 * threshold. Unsuspend input and SMB.
	 */
	if (chg->connector_temp > CONNECTOR_TEMP_SHDN_THRESH ||
		chg->skin_temp > SKIN_TEMP_SHDN_THRESH) {
		thermal_status = TEMP_SHUT_DOWN;
		wdog_timeout = SNARL_WDOG_TMOUT_1S;
		suspend_input = true;
		disable_smb = true;
		goto out;
	}

	if (chg->smb_temp > SMB_TEMP_SHDN_THRESH) {
		thermal_status = TEMP_SHUT_DOWN_SMB;
		wdog_timeout = SNARL_WDOG_TMOUT_1S;
		disable_smb = true;
		goto out;
	}

	if (chg->connector_temp > CONNECTOR_TEMP_RST_THRESH ||
			chg->skin_temp > SKIN_TEMP_RST_THRESH ||
			chg->smb_temp > SMB_TEMP_RST_THRESH ||
			chg->die_temp > DIE_TEMP_RST_THRESH) {
		thermal_status = TEMP_ALERT_LEVEL;
		wdog_timeout = SNARL_WDOG_TMOUT_1S;
		goto out;
	}

	if (chg->connector_temp > CONNECTOR_TEMP_REG_H_THRESH ||
			chg->skin_temp > SKIN_TEMP_REG_H_THRESH ||
			chg->smb_temp > SMB_TEMP_REG_H_THRESH ||
			chg->die_temp > DIE_TEMP_REG_H_THRESH) {
		thermal_status = TEMP_ABOVE_RANGE;
		wdog_timeout = SNARL_WDOG_TMOUT_1S;
		goto out;
	}

	if (chg->connector_temp > CONNECTOR_TEMP_REG_L_THRESH ||
			chg->skin_temp > SKIN_TEMP_REG_L_THRESH ||
			chg->smb_temp > SMB_TEMP_REG_L_THRESH ||
			chg->die_temp > DIE_TEMP_REG_L_THRESH) {
		thermal_status = TEMP_WITHIN_RANGE;
		wdog_timeout = SNARL_WDOG_TMOUT_8S;
	}
out:
	smblib_dbg(chg, PR_MISC, "Current temperatures: \tDIE_TEMP: %d,\tCONN_TEMP: %d,\tSMB_TEMP: %d,\tSKIN_TEMP: %d\nTHERMAL_STATUS: %d\n",
			chg->die_temp, chg->connector_temp, chg->smb_temp,
			chg->skin_temp, thermal_status);

	if (thermal_status != chg->thermal_status) {
		chg->thermal_status = thermal_status;
		/*
		 * If thermal level changes to TEMP ALERT LEVEL, don't
		 * enable/disable main/parallel charging.
		 */
		if (chg->thermal_status == TEMP_ALERT_LEVEL)
			goto exit;

		vote(chg->smb_override_votable, SW_THERM_REGULATION_VOTER,
				disable_smb, 0);

		/*
		 * Enable/disable secondary charger through votables to ensure
		 * that if SMB_EN pin get's toggled somehow, secondary charger
		 * remains enabled/disabled according to SW thermal regulation.
		 */
		if (!chg->cp_disable_votable)
			chg->cp_disable_votable = find_votable("CP_DISABLE");
		if (chg->cp_disable_votable)
			vote(chg->cp_disable_votable, SW_THERM_REGULATION_VOTER,
							disable_smb, 0);

		vote(chg->pl_disable_votable, SW_THERM_REGULATION_VOTER,
							disable_smb, 0);
		smblib_dbg(chg, PR_MISC, "Parallel %s as per SW thermal regulation\n",
				disable_smb ? "disabled" : "enabled");

		/*
		 * If thermal level changes to TEMP_SHUT_DOWN_SMB, don't
		 * enable/disable main charger.
		 */
		if (chg->thermal_status == TEMP_SHUT_DOWN_SMB)
			goto exit;

		/* Suspend input if SHDN threshold reached */
		vote(chg->dc_suspend_votable, SW_THERM_REGULATION_VOTER,
							suspend_input, 0);
		vote(chg->usb_icl_votable, SW_THERM_REGULATION_VOTER,
							suspend_input, 0);
		smblib_dbg(chg, PR_MISC, "USB/DC %s as per SW thermal regulation\n",
				suspend_input ? "suspended" : "unsuspended");
	}
exit:
	/*
	 * On USB suspend, WDOG IRQ stops triggering. To continue thermal
	 * monitoring and regulation until USB is plugged out, reschedule
	 * the SW thermal regulation work without releasing the wake lock.
	 */
	if (is_client_vote_enabled(chg->usb_icl_votable,
					SW_THERM_REGULATION_VOTER)) {
		schedule_delayed_work(&chg->thermal_regulation_work,
				msecs_to_jiffies(THERM_REG_RECHECK_DELAY_1S));
		return 0;
	}

	rc = smblib_masked_write(chg, SNARL_BARK_BITE_WD_CFG_REG,
			SNARL_WDOG_TIMEOUT_MASK, wdog_timeout);
	if (rc < 0)
		smblib_err(chg, "Couldn't set WD SNARL timer, rc=%d\n", rc);

	vote(chg->awake_votable, SW_THERM_REGULATION_VOTER, false, 0);
	return rc;
}

#ifdef CONFIG_QPNP_SMBFG_NEWGEN_EXTENSION
int smblib_set_prop_charging_enabled(struct smb_charger *chg,
				const union power_supply_propval *val)
{
	int rc;
	union power_supply_propval tmp = *val;

	tmp.intval = tmp.intval ? 0 : 1;
	rc = smblib_set_prop_input_suspend(chg, &tmp);
	return rc;
}
#endif

/*******************
 * DC PSY GETTERS *
 *******************/

int smblib_get_prop_voltage_wls_output(struct smb_charger *chg,
				    union power_supply_propval *val)
{
	int rc;

	if (!chg->wls_psy) {
		chg->wls_psy = power_supply_get_by_name("wireless");
		if (!chg->wls_psy)
			return -ENODEV;
	}

	rc = power_supply_get_property(chg->wls_psy,
				POWER_SUPPLY_PROP_INPUT_VOLTAGE_REGULATION,
				val);
	if (rc < 0)
		dev_err(chg->dev, "Couldn't get POWER_SUPPLY_PROP_VOLTAGE_REGULATION, rc=%d\n",
				rc);

	return rc;
}

int smblib_get_prop_dc_present(struct smb_charger *chg,
				union power_supply_propval *val)
{
	int rc;
	u8 stat;

	if (chg->smb_version == PMI632_SUBTYPE) {
		val->intval = 0;
		return 0;
	}

	rc = smblib_read(chg, DCIN_BASE + INT_RT_STS_OFFSET, &stat);
	if (rc < 0) {
		smblib_err(chg, "Couldn't read DCIN_RT_STS rc=%d\n", rc);
		return rc;
	}

	val->intval = (bool)(stat & DCIN_PLUGIN_RT_STS_BIT);
	return 0;
}

int smblib_get_prop_dc_online(struct smb_charger *chg,
			       union power_supply_propval *val)
{
	int rc = 0;
	u8 stat;

	if (chg->smb_version == PMI632_SUBTYPE) {
		val->intval = 0;
		return 0;
	}

	if (get_client_vote(chg->dc_suspend_votable, USER_VOTER)) {
		val->intval = false;
		return rc;
	}

	if (is_client_vote_enabled(chg->dc_suspend_votable,
						CHG_TERMINATION_VOTER)) {
		rc = smblib_get_prop_dc_present(chg, val);
		return rc;
	}

	rc = smblib_read(chg, POWER_PATH_STATUS_REG, &stat);
	if (rc < 0) {
		smblib_err(chg, "Couldn't read POWER_PATH_STATUS rc=%d\n",
			rc);
		return rc;
	}
	smblib_dbg(chg, PR_REGISTER, "POWER_PATH_STATUS = 0x%02x\n",
		   stat);

	val->intval = (stat & USE_DCIN_BIT) &&
		      (stat & VALID_INPUT_POWER_SOURCE_STS_BIT);

	return rc;
}

int smblib_get_prop_dc_current_max(struct smb_charger *chg,
				    union power_supply_propval *val)
{
	return smblib_get_charge_param(chg, &chg->param.dc_icl, &val->intval);
}

int smblib_get_prop_dc_voltage_max(struct smb_charger *chg,
				    union power_supply_propval *val)
{
	val->intval = MICRO_12V;
	return 0;
}

int smblib_get_prop_dc_voltage_now(struct smb_charger *chg,
				    union power_supply_propval *val)
{
	int rc;

	if (!chg->wls_psy) {
		chg->wls_psy = power_supply_get_by_name("wireless");
		if (!chg->wls_psy)
			return -ENODEV;
	}

	rc = power_supply_get_property(chg->wls_psy,
				POWER_SUPPLY_PROP_INPUT_VOLTAGE_REGULATION,
				val);
	if (rc < 0)
		dev_err(chg->dev, "Couldn't get POWER_SUPPLY_PROP_VOLTAGE_REGULATION, rc=%d\n",
				rc);
	return rc;
}

/*******************
 * DC PSY SETTERS *
 *******************/

int smblib_set_prop_dc_current_max(struct smb_charger *chg,
				    const union power_supply_propval *val)
{
	return smblib_set_charge_param(chg, &chg->param.dc_icl, val->intval);
}

int smblib_set_prop_voltage_wls_output(struct smb_charger *chg,
				    const union power_supply_propval *val)
{
	int rc;

	if (!chg->wls_psy) {
		chg->wls_psy = power_supply_get_by_name("wireless");
		if (!chg->wls_psy)
			return -ENODEV;
	}

	rc = power_supply_set_property(chg->wls_psy,
				POWER_SUPPLY_PROP_INPUT_VOLTAGE_REGULATION,
				val);
	if (rc < 0)
		dev_err(chg->dev, "Couldn't set POWER_SUPPLY_PROP_VOLTAGE_REGULATION, rc=%d\n",
				rc);

	smblib_dbg(chg, PR_WLS, "Set WLS output voltage %d\n", val->intval);

	return rc;
}

int smblib_set_prop_dc_reset(struct smb_charger *chg)
{
	int rc;

	rc = vote(chg->dc_suspend_votable, VOUT_VOTER, true, 0);
	if (rc < 0) {
		smblib_err(chg, "Couldn't suspend DC rc=%d\n", rc);
		return rc;
	}

	rc = smblib_masked_write(chg, DCIN_CMD_IL_REG, DCIN_EN_MASK,
				DCIN_EN_OVERRIDE_BIT);
	if (rc < 0) {
		smblib_err(chg, "Couldn't set DCIN_EN_OVERRIDE_BIT rc=%d\n",
			rc);
		return rc;
	}

	rc = smblib_write(chg, DCIN_CMD_PON_REG, DCIN_PON_BIT | MID_CHG_BIT);
	if (rc < 0) {
		smblib_err(chg, "Couldn't write %d to DCIN_CMD_PON_REG rc=%d\n",
			DCIN_PON_BIT | MID_CHG_BIT, rc);
		return rc;
	}

	/* Wait for 10ms to allow the charge to get drained */
	usleep_range(10000, 10010);

	rc = smblib_write(chg, DCIN_CMD_PON_REG, 0);
	if (rc < 0) {
		smblib_err(chg, "Couldn't clear DCIN_CMD_PON_REG rc=%d\n", rc);
		return rc;
	}

	rc = smblib_masked_write(chg, DCIN_CMD_IL_REG, DCIN_EN_MASK, 0);
	if (rc < 0) {
		smblib_err(chg, "Couldn't clear DCIN_EN_OVERRIDE_BIT rc=%d\n",
			rc);
		return rc;
	}

	rc = vote(chg->dc_suspend_votable, VOUT_VOTER, false, 0);
	if (rc < 0) {
		smblib_err(chg, "Couldn't unsuspend  DC rc=%d\n", rc);
		return rc;
	}

	smblib_dbg(chg, PR_MISC, "Wireless charger removal detection successful\n");
	return rc;
}

/*******************
 * USB PSY GETTERS *
 *******************/

int smblib_get_prop_usb_present(struct smb_charger *chg,
				union power_supply_propval *val)
{
	int rc;
	u8 stat;

	rc = smblib_read(chg, USBIN_BASE + INT_RT_STS_OFFSET, &stat);
	if (rc < 0) {
		smblib_err(chg, "Couldn't read USBIN_RT_STS rc=%d\n", rc);
		return rc;
	}

	val->intval = (bool)(stat & USBIN_PLUGIN_RT_STS_BIT);
	return 0;
}

int smblib_get_prop_usb_online(struct smb_charger *chg,
			       union power_supply_propval *val)
{
	int rc = 0;
	u8 stat;
#ifdef CONFIG_QPNP_SMBFG_NEWGEN_EXTENSION
	int org_online;

	rc = smblib_get_prop_from_bms(chg, POWER_SUPPLY_PROP_CAPACITY, val);
	if (rc < 0) {
		smblib_err(chg, "Couldn't get prop capacity rc=%d\n", rc);
	} else {
		if (val->intval <= 0 && chg->low_batt_shutdown_enabled) {
			val->intval = false;
			chg->fake_capacity = -EINVAL;
			return rc;
		}
	}
#endif

	if (get_client_vote_locked(chg->usb_icl_votable, USER_VOTER) == 0) {
		val->intval = false;
		return rc;
	}

	if (is_client_vote_enabled(chg->usb_icl_votable,
					CHG_TERMINATION_VOTER)) {
		rc = smblib_get_prop_usb_present(chg, val);
		return rc;
	}

	rc = smblib_read(chg, POWER_PATH_STATUS_REG, &stat);
	if (rc < 0) {
		smblib_err(chg, "Couldn't read POWER_PATH_STATUS rc=%d\n",
			rc);
		return rc;
	}
	smblib_dbg(chg, PR_REGISTER, "POWER_PATH_STATUS = 0x%02x\n",
		   stat);

	val->intval = (stat & USE_USBIN_BIT) &&
		      (stat & VALID_INPUT_POWER_SOURCE_STS_BIT);

#ifdef CONFIG_QPNP_SMBFG_NEWGEN_EXTENSION
	org_online = val->intval;
	rc = smblib_get_prop_usb_present(chg, val);
	if (rc < 0) {
		smblib_err(chg, "Couldn't get present rc=%d\n", rc);
		return rc;
	}
	if (!!val->intval != !!org_online)
		smblib_dbg(chg, PR_MISC,
		"online mismatch: ret=%d, POWER_PATH_STATUS=0x%02x\n",
						val->intval, stat);
#endif

	return rc;
}

int smblib_get_prop_usb_voltage_max_design(struct smb_charger *chg,
				    union power_supply_propval *val)
{
	switch (chg->real_charger_type) {
	case POWER_SUPPLY_TYPE_USB_HVDCP:
		if (chg->qc2_unsupported_voltage == QC2_NON_COMPLIANT_9V) {
			val->intval = MICRO_5V;
			break;
		} else if (chg->qc2_unsupported_voltage ==
				QC2_NON_COMPLIANT_12V) {
			val->intval = MICRO_9V;
			break;
		}
		/* else, fallthrough */
	case POWER_SUPPLY_TYPE_USB_HVDCP_3:
	case POWER_SUPPLY_TYPE_USB_PD:
		if (chg->smb_version == PMI632_SUBTYPE)
			val->intval = MICRO_9V;
		else
			val->intval = MICRO_12V;
		break;
	default:
		val->intval = MICRO_5V;
		break;
	}

	return 0;
}

int smblib_get_prop_usb_voltage_max(struct smb_charger *chg,
					union power_supply_propval *val)
{
	switch (chg->real_charger_type) {
	case POWER_SUPPLY_TYPE_USB_HVDCP:
		if (chg->qc2_unsupported_voltage == QC2_NON_COMPLIANT_9V) {
			val->intval = MICRO_5V;
			break;
		} else if (chg->qc2_unsupported_voltage ==
				QC2_NON_COMPLIANT_12V) {
			val->intval = MICRO_9V;
			break;
		}
		/* else, fallthrough */
	case POWER_SUPPLY_TYPE_USB_HVDCP_3:
		if (chg->smb_version == PMI632_SUBTYPE)
			val->intval = MICRO_9V;
		else
			val->intval = MICRO_12V;
		break;
	case POWER_SUPPLY_TYPE_USB_PD:
		val->intval = chg->voltage_max_uv;
		break;
	default:
		val->intval = MICRO_5V;
		break;
	}

	return 0;
}

#define HVDCP3_STEP_UV	200000
static int smblib_estimate_adaptor_voltage(struct smb_charger *chg,
					  union power_supply_propval *val)
{
	switch (chg->real_charger_type) {
	case POWER_SUPPLY_TYPE_USB_HVDCP:
		val->intval = MICRO_12V;
		break;
	case POWER_SUPPLY_TYPE_USB_HVDCP_3:
		val->intval = MICRO_5V + (HVDCP3_STEP_UV * chg->pulse_cnt);
		break;
	case POWER_SUPPLY_TYPE_USB_PD:
		/* Take the average of min and max values */
		val->intval = chg->voltage_min_uv +
			((chg->voltage_max_uv - chg->voltage_min_uv) / 2);
		break;
	default:
		val->intval = MICRO_5V;
		break;
	}

	return 0;
}

static int smblib_read_mid_voltage_chan(struct smb_charger *chg,
					union power_supply_propval *val)
{
	int rc;

	if (!chg->iio.mid_chan)
		return -ENODATA;

	rc = iio_read_channel_processed(chg->iio.mid_chan, &val->intval);
	if (rc < 0) {
		smblib_err(chg, "Couldn't read MID channel rc=%d\n", rc);
		return rc;
	}

	/*
	 * If MID voltage < 1V, it is unreliable.
	 * Figure out voltage from registers and calculations.
	 */
	if (val->intval < 1000000)
		return smblib_estimate_adaptor_voltage(chg, val);

	return 0;
}

static int smblib_read_usbin_voltage_chan(struct smb_charger *chg,
				     union power_supply_propval *val)
{
	int rc;

	if (!chg->iio.usbin_v_chan)
		return -ENODATA;

	rc = iio_read_channel_processed(chg->iio.usbin_v_chan, &val->intval);
	if (rc < 0) {
		smblib_err(chg, "Couldn't read USBIN channel rc=%d\n", rc);
		return rc;
	}

	return 0;
}

int smblib_get_prop_usb_voltage_now(struct smb_charger *chg,
				    union power_supply_propval *val)
{
	union power_supply_propval pval = {0, };
	int rc;

	rc = smblib_get_prop_usb_present(chg, &pval);
	if (rc < 0) {
		smblib_err(chg, "Couldn't get usb presence status rc=%d\n", rc);
		return -ENODATA;
	}

	/*
	 * For PM8150B, use MID_CHG ADC channel because overvoltage is observed
	 * to occur randomly in the USBIN channel, particularly at high
	 * voltages.
	 */
	if (chg->smb_version == PM8150B_SUBTYPE && pval.intval)
		return smblib_read_mid_voltage_chan(chg, val);
	else
		return smblib_read_usbin_voltage_chan(chg, val);
}

int smblib_get_prop_vph_voltage_now(struct smb_charger *chg,
				    union power_supply_propval *val)
{
	int rc;

	if (!chg->iio.vph_v_chan)
		return -ENODATA;

	rc = iio_read_channel_processed(chg->iio.vph_v_chan, &val->intval);
	if (rc < 0) {
		smblib_err(chg, "Couldn't read vph channel rc=%d\n", rc);
		return rc;
	}

	return 0;
}

bool smblib_rsbux_low(struct smb_charger *chg, int r_thr)
{
	int r_sbu1, r_sbu2;
	bool ret = false;
	int rc;

	if (!chg->iio.sbux_chan)
		return false;

	/* disable crude sensors */
	rc = smblib_masked_write(chg, TYPE_C_CRUDE_SENSOR_CFG_REG,
			EN_SRC_CRUDE_SENSOR_BIT | EN_SNK_CRUDE_SENSOR_BIT,
			0);
	if (rc < 0) {
		smblib_err(chg, "Couldn't disable crude sensor rc=%d\n", rc);
		return false;
	}

	/* select SBU1 as current source */
	rc = smblib_write(chg, TYPE_C_SBU_CFG_REG, SEL_SBU1_ISRC_VAL);
	if (rc < 0) {
		smblib_err(chg, "Couldn't select SBU1 rc=%d\n", rc);
		goto cleanup;
	}

	rc = iio_read_channel_processed(chg->iio.sbux_chan, &r_sbu1);
	if (rc < 0) {
		smblib_err(chg, "Couldn't read SBU1 rc=%d\n", rc);
		goto cleanup;
	}

	if (r_sbu1 < r_thr) {
		ret = true;
		goto cleanup;
	}

	/* select SBU2 as current source */
	rc = smblib_write(chg, TYPE_C_SBU_CFG_REG, SEL_SBU2_ISRC_VAL);
	if (rc < 0) {
		smblib_err(chg, "Couldn't select SBU1 rc=%d\n", rc);
		goto cleanup;
	}

	rc = iio_read_channel_processed(chg->iio.sbux_chan, &r_sbu2);
	if (rc < 0) {
		smblib_err(chg, "Couldn't read SBU1 rc=%d\n", rc);
		goto cleanup;
	}

	if (r_sbu2 < r_thr)
		ret = true;
cleanup:
	/* enable crude sensors */
	rc = smblib_masked_write(chg, TYPE_C_CRUDE_SENSOR_CFG_REG,
			EN_SRC_CRUDE_SENSOR_BIT | EN_SNK_CRUDE_SENSOR_BIT,
			EN_SRC_CRUDE_SENSOR_BIT | EN_SNK_CRUDE_SENSOR_BIT);
	if (rc < 0)
		smblib_err(chg, "Couldn't enable crude sensor rc=%d\n", rc);

	/* disable current source */
	rc = smblib_write(chg, TYPE_C_SBU_CFG_REG, 0);
	if (rc < 0)
		smblib_err(chg, "Couldn't select SBU1 rc=%d\n", rc);

	return ret;
}

#ifdef CONFIG_QPNP_SMBFG_NEWGEN_EXTENSION
int smblib_get_prop_aux_temp(struct smb_charger *chg,
				    union power_supply_propval *val)
{
	int rc = 0;

	if (chg->iio.aux_temp_chan) {
		rc = iio_read_channel_processed(chg->iio.aux_temp_chan,
								&val->intval);
		if (rc < 0)
			return -ENODATA;
	} else {
		return -ENODATA;
	}
	val->intval /= 100;
	return rc;
}
#endif

int smblib_get_prop_charger_temp(struct smb_charger *chg,
				 union power_supply_propval *val)
{
	int temp, rc;
	int input_present;

	rc = smblib_is_input_present(chg, &input_present);
	if (rc < 0)
		return rc;

	if (input_present == INPUT_NOT_PRESENT)
		return -ENODATA;

	if (chg->iio.temp_chan) {
		rc = iio_read_channel_processed(chg->iio.temp_chan,
				&temp);
		if (rc < 0) {
			pr_err("Error in reading temp channel, rc=%d", rc);
			return rc;
		}
		val->intval = temp / 100;
	} else {
		return -ENODATA;
	}

	return rc;
}

int smblib_get_prop_typec_cc_orientation(struct smb_charger *chg,
					 union power_supply_propval *val)
{
	int rc = 0;
	u8 stat;

	rc = smblib_read(chg, TYPE_C_MISC_STATUS_REG, &stat);
	if (rc < 0) {
		smblib_err(chg, "Couldn't read TYPE_C_STATUS_4 rc=%d\n", rc);
		return rc;
	}
	smblib_dbg(chg, PR_REGISTER, "TYPE_C_STATUS_4 = 0x%02x\n", stat);

	if (stat & CC_ATTACHED_BIT)
		val->intval = (bool)(stat & CC_ORIENTATION_BIT) + 1;
	else
		val->intval = 0;

	return rc;
}

static const char * const smblib_typec_mode_name[] = {
	[POWER_SUPPLY_TYPEC_NONE]		  = "NONE",
	[POWER_SUPPLY_TYPEC_SOURCE_DEFAULT]	  = "SOURCE_DEFAULT",
	[POWER_SUPPLY_TYPEC_SOURCE_MEDIUM]	  = "SOURCE_MEDIUM",
	[POWER_SUPPLY_TYPEC_SOURCE_HIGH]	  = "SOURCE_HIGH",
	[POWER_SUPPLY_TYPEC_NON_COMPLIANT]	  = "NON_COMPLIANT",
	[POWER_SUPPLY_TYPEC_SINK]		  = "SINK",
	[POWER_SUPPLY_TYPEC_SINK_POWERED_CABLE]   = "SINK_POWERED_CABLE",
	[POWER_SUPPLY_TYPEC_SINK_DEBUG_ACCESSORY] = "SINK_DEBUG_ACCESSORY",
	[POWER_SUPPLY_TYPEC_SINK_AUDIO_ADAPTER]   = "SINK_AUDIO_ADAPTER",
	[POWER_SUPPLY_TYPEC_POWERED_CABLE_ONLY]   = "POWERED_CABLE_ONLY",
};

static int smblib_get_prop_ufp_mode(struct smb_charger *chg)
{
	int rc;
	u8 stat;

	rc = smblib_read(chg, TYPE_C_SNK_STATUS_REG, &stat);
	if (rc < 0) {
		smblib_err(chg, "Couldn't read TYPE_C_STATUS_1 rc=%d\n", rc);
		return POWER_SUPPLY_TYPEC_NONE;
	}
	smblib_dbg(chg, PR_REGISTER, "TYPE_C_STATUS_1 = 0x%02x\n", stat);

	switch (stat & DETECTED_SRC_TYPE_MASK) {
	case SNK_RP_STD_BIT:
		return POWER_SUPPLY_TYPEC_SOURCE_DEFAULT;
	case SNK_RP_1P5_BIT:
		return POWER_SUPPLY_TYPEC_SOURCE_MEDIUM;
	case SNK_RP_3P0_BIT:
		return POWER_SUPPLY_TYPEC_SOURCE_HIGH;
	case SNK_RP_SHORT_BIT:
		return POWER_SUPPLY_TYPEC_NON_COMPLIANT;
	default:
		break;
	}

	return POWER_SUPPLY_TYPEC_NONE;
}

static int smblib_get_prop_dfp_mode(struct smb_charger *chg)
{
	int rc;
	u8 stat;

#ifndef CONFIG_QPNP_SMBFG_NEWGEN_EXTENSION
	if (chg->lpd_stage == LPD_STAGE_COMMIT)
		return POWER_SUPPLY_TYPEC_NONE;
#endif

	rc = smblib_read(chg, TYPE_C_SRC_STATUS_REG, &stat);
	if (rc < 0) {
		smblib_err(chg, "Couldn't read TYPE_C_SRC_STATUS_REG rc=%d\n",
				rc);
		return POWER_SUPPLY_TYPEC_NONE;
	}
	smblib_dbg(chg, PR_REGISTER, "TYPE_C_SRC_STATUS_REG = 0x%02x\n", stat);

	switch (stat & DETECTED_SNK_TYPE_MASK) {
	case AUDIO_ACCESS_RA_RA_BIT:
		return POWER_SUPPLY_TYPEC_SINK_AUDIO_ADAPTER;
	case SRC_DEBUG_ACCESS_BIT:
		return POWER_SUPPLY_TYPEC_SINK_DEBUG_ACCESSORY;
	case SRC_RD_RA_VCONN_BIT:
		return POWER_SUPPLY_TYPEC_SINK_POWERED_CABLE;
	case SRC_RD_OPEN_BIT:
		return POWER_SUPPLY_TYPEC_SINK;
	default:
		break;
	}

	return POWER_SUPPLY_TYPEC_NONE;
}

static int smblib_get_prop_typec_mode(struct smb_charger *chg)
{
	int rc;
	u8 stat;

	rc = smblib_read(chg, TYPE_C_MISC_STATUS_REG, &stat);
	if (rc < 0) {
		smblib_err(chg, "Couldn't read TYPE_C_MISC_STATUS_REG rc=%d\n",
				rc);
		return 0;
	}
	smblib_dbg(chg, PR_REGISTER, "TYPE_C_MISC_STATUS_REG = 0x%02x\n", stat);

	if (stat & SNK_SRC_MODE_BIT)
		return smblib_get_prop_dfp_mode(chg);
	else
		return smblib_get_prop_ufp_mode(chg);
}

int smblib_get_prop_typec_power_role(struct smb_charger *chg,
				     union power_supply_propval *val)
{
	int rc = 0;
	u8 ctrl;

	rc = smblib_read(chg, TYPE_C_MODE_CFG_REG, &ctrl);
	if (rc < 0) {
		smblib_err(chg, "Couldn't read TYPE_C_MODE_CFG_REG rc=%d\n",
			rc);
		return rc;
	}
	smblib_dbg(chg, PR_REGISTER, "TYPE_C_MODE_CFG_REG = 0x%02x\n",
		   ctrl);

	if (ctrl & TYPEC_DISABLE_CMD_BIT) {
		val->intval = POWER_SUPPLY_TYPEC_PR_NONE;
		return rc;
	}

	switch (ctrl & (EN_SRC_ONLY_BIT | EN_SNK_ONLY_BIT)) {
	case 0:
		val->intval = POWER_SUPPLY_TYPEC_PR_DUAL;
		break;
	case EN_SRC_ONLY_BIT:
		val->intval = POWER_SUPPLY_TYPEC_PR_SOURCE;
		break;
	case EN_SNK_ONLY_BIT:
		val->intval = POWER_SUPPLY_TYPEC_PR_SINK;
		break;
	default:
		val->intval = POWER_SUPPLY_TYPEC_PR_NONE;
		smblib_err(chg, "unsupported power role 0x%02lx\n",
			ctrl & (EN_SRC_ONLY_BIT | EN_SNK_ONLY_BIT));
		return -EINVAL;
	}

	return rc;
}

static inline bool typec_in_src_mode(struct smb_charger *chg)
{
	return (chg->typec_mode > POWER_SUPPLY_TYPEC_NONE &&
		chg->typec_mode < POWER_SUPPLY_TYPEC_SOURCE_DEFAULT);
}

int smblib_get_prop_typec_select_rp(struct smb_charger *chg,
				    union power_supply_propval *val)
{
	int rc, rp;
	u8 stat;

	if (!typec_in_src_mode(chg))
		return -ENODATA;

	rc = smblib_read(chg, TYPE_C_CURRSRC_CFG_REG, &stat);
	if (rc < 0) {
		smblib_err(chg, "Couldn't read TYPE_C_CURRSRC_CFG_REG rc=%d\n",
				rc);
		return rc;
	}

	switch (stat & TYPEC_SRC_RP_SEL_MASK) {
	case TYPEC_SRC_RP_STD:
		rp = POWER_SUPPLY_TYPEC_SRC_RP_STD;
		break;
	case TYPEC_SRC_RP_1P5A:
		rp = POWER_SUPPLY_TYPEC_SRC_RP_1P5A;
		break;
	case TYPEC_SRC_RP_3A:
	case TYPEC_SRC_RP_3A_DUPLICATE:
		rp = POWER_SUPPLY_TYPEC_SRC_RP_3A;
		break;
	default:
		return -EINVAL;
	}

	val->intval = rp;

	return 0;
}

int smblib_get_prop_usb_current_now(struct smb_charger *chg,
				    union power_supply_propval *val)
{
	union power_supply_propval pval = {0, };
	int rc = 0, buck_scale = 1, boost_scale = 1;

	if (chg->iio.usbin_i_chan) {
		rc = iio_read_channel_processed(chg->iio.usbin_i_chan,
				&val->intval);
		if (rc < 0) {
			pr_err("Error in reading USBIN_I channel, rc=%d", rc);
			return rc;
		}

		/*
		 * For PM8150B, scaling factor = reciprocal of
		 * 0.2V/A in Buck mode, 0.4V/A in Boost mode.
		 * For PMI632, scaling factor = reciprocal of
		 * 0.4V/A in Buck mode, 0.8V/A in Boost mode.
		 */
		switch (chg->smb_version) {
		case PMI632_SUBTYPE:
			buck_scale = 40;
			boost_scale = 80;
			break;
		default:
			buck_scale = 20;
			boost_scale = 40;
			break;
		}

		if (chg->otg_present || smblib_get_prop_dfp_mode(chg) !=
				POWER_SUPPLY_TYPEC_NONE) {
			val->intval = DIV_ROUND_CLOSEST(val->intval * 100,
								boost_scale);
			return rc;
		}

		rc = smblib_get_prop_usb_present(chg, &pval);
		if (rc < 0) {
			smblib_err(chg, "Couldn't get usb present status,rc=%d\n",
				rc);
			return -ENODATA;
		}

		/* If USB is not present, return 0 */
		if (!pval.intval)
			val->intval = 0;
		else
			val->intval = DIV_ROUND_CLOSEST(val->intval * 100,
								buck_scale);
	} else {
		val->intval = 0;
		rc = -ENODATA;
	}

	return rc;
}

int smblib_get_prop_low_power(struct smb_charger *chg,
					  union power_supply_propval *val)
{
	int rc;
	u8 stat;

	rc = smblib_read(chg, TYPE_C_SRC_STATUS_REG, &stat);
	if (rc < 0) {
		smblib_err(chg, "Couldn't read TYPE_C_SRC_STATUS_REG rc=%d\n",
				rc);
		return rc;
	}

	val->intval = !(stat & SRC_HIGH_BATT_BIT);

	return 0;
}

int smblib_get_prop_input_current_settled(struct smb_charger *chg,
					  union power_supply_propval *val)
{
	return smblib_get_charge_param(chg, &chg->param.icl_stat, &val->intval);
}

int smblib_get_prop_input_voltage_settled(struct smb_charger *chg,
						union power_supply_propval *val)
{
	int rc, pulses;

	switch (chg->real_charger_type) {
	case POWER_SUPPLY_TYPE_USB_HVDCP_3:
		rc = smblib_get_pulse_cnt(chg, &pulses);
		if (rc < 0) {
			smblib_err(chg,
				"Couldn't read QC_PULSE_COUNT rc=%d\n", rc);
			return 0;
		}
		val->intval = MICRO_5V + HVDCP3_STEP_UV * pulses;
		break;
	case POWER_SUPPLY_TYPE_USB_PD:
		val->intval = chg->voltage_min_uv;
		break;
	default:
		val->intval = MICRO_5V;
		break;
	}

	return 0;
}

int smblib_get_prop_pd_in_hard_reset(struct smb_charger *chg,
			       union power_supply_propval *val)
{
	val->intval = chg->pd_hard_reset;
	return 0;
}

int smblib_get_pe_start(struct smb_charger *chg,
			       union power_supply_propval *val)
{
	val->intval = chg->ok_to_pd;
	return 0;
}

int smblib_get_prop_die_health(struct smb_charger *chg)
{
	int rc;
	u8 stat;
	int input_present;

	rc = smblib_is_input_present(chg, &input_present);
	if (rc < 0)
		return rc;

	if (input_present == INPUT_NOT_PRESENT)
		return POWER_SUPPLY_HEALTH_UNKNOWN;

	if (chg->wa_flags & SW_THERM_REGULATION_WA) {
		if (chg->die_temp == -ENODATA)
			return POWER_SUPPLY_HEALTH_UNKNOWN;

		if (chg->die_temp > DIE_TEMP_RST_THRESH)
			return POWER_SUPPLY_HEALTH_OVERHEAT;

		if (chg->die_temp > DIE_TEMP_REG_H_THRESH)
			return POWER_SUPPLY_HEALTH_HOT;

		if (chg->die_temp > DIE_TEMP_REG_L_THRESH)
			return POWER_SUPPLY_HEALTH_WARM;

		return POWER_SUPPLY_HEALTH_COOL;
	}

	rc = smblib_read(chg, DIE_TEMP_STATUS_REG, &stat);
	if (rc < 0) {
		smblib_err(chg, "Couldn't read DIE_TEMP_STATUS_REG, rc=%d\n",
				rc);
		return POWER_SUPPLY_HEALTH_UNKNOWN;
	}

	if (stat & DIE_TEMP_RST_BIT)
		return POWER_SUPPLY_HEALTH_OVERHEAT;

	if (stat & DIE_TEMP_UB_BIT)
		return POWER_SUPPLY_HEALTH_HOT;

	if (stat & DIE_TEMP_LB_BIT)
		return POWER_SUPPLY_HEALTH_WARM;

	return POWER_SUPPLY_HEALTH_COOL;
}

int smblib_get_prop_connector_health(struct smb_charger *chg)
{
	int rc;
	u8 stat;

	if (chg->wa_flags & SW_THERM_REGULATION_WA) {
		if (chg->connector_temp == -ENODATA)
			return POWER_SUPPLY_HEALTH_UNKNOWN;

		if (chg->connector_temp > CONNECTOR_TEMP_RST_THRESH)
			return POWER_SUPPLY_HEALTH_OVERHEAT;

		if (chg->connector_temp > CONNECTOR_TEMP_REG_H_THRESH)
			return POWER_SUPPLY_HEALTH_HOT;

		if (chg->connector_temp > CONNECTOR_TEMP_REG_L_THRESH)
			return POWER_SUPPLY_HEALTH_WARM;

		return POWER_SUPPLY_HEALTH_COOL;
	}

	rc = smblib_read(chg, CONNECTOR_TEMP_STATUS_REG, &stat);
	if (rc < 0) {
		smblib_err(chg, "Couldn't read CONNECTOR_TEMP_STATUS_REG, rc=%d\n",
				rc);
		return POWER_SUPPLY_HEALTH_UNKNOWN;
	}

	if (stat & CONNECTOR_TEMP_RST_BIT)
		return POWER_SUPPLY_HEALTH_OVERHEAT;

	if (stat & CONNECTOR_TEMP_UB_BIT)
		return POWER_SUPPLY_HEALTH_HOT;

	if (stat & CONNECTOR_TEMP_LB_BIT)
		return POWER_SUPPLY_HEALTH_WARM;

	return POWER_SUPPLY_HEALTH_COOL;
}

static int get_rp_based_dcp_current(struct smb_charger *chg, int typec_mode)
{
	int rp_ua;

	switch (typec_mode) {
	case POWER_SUPPLY_TYPEC_SOURCE_HIGH:
		rp_ua = TYPEC_HIGH_CURRENT_UA;
		break;
	case POWER_SUPPLY_TYPEC_SOURCE_MEDIUM:
	case POWER_SUPPLY_TYPEC_SOURCE_DEFAULT:
	/* fall through */
	default:
		rp_ua = DCP_CURRENT_UA;
	}

	return rp_ua;
}

#ifdef CONFIG_QPNP_SMBFG_NEWGEN_EXTENSION
int smblib_get_prop_pd_5v_limit_wa(struct smb_charger *chg,
				union power_supply_propval *val)
{
	bool wa;

	wa = smblib_is_5v_wa_enabled(chg);
	if (wa) {
		smblib_dbg(chg, PR_SOMC,
				"Need PD 5V WA in current condition !!!\n");
		val->intval = 1;
	} else {
		val->intval = 0;
	}
	return 0;
}
#endif

/*******************
 * USB PSY SETTERS *
 * *****************/

int smblib_set_prop_pd_current_max(struct smb_charger *chg,
				    const union power_supply_propval *val)
{
	int rc, icl;

	if (chg->pd_active) {
		icl = get_client_vote(chg->usb_icl_votable, PD_VOTER);
		rc = vote(chg->usb_icl_votable, PD_VOTER, true, val->intval);
		if (val->intval != icl)
			power_supply_changed(chg->usb_psy);
	} else {
		rc = -EPERM;
	}

	return rc;
}

static int smblib_handle_usb_current(struct smb_charger *chg,
					int usb_current)
{
	int rc = 0, rp_ua, typec_mode;
	union power_supply_propval val = {0, };

	if (chg->real_charger_type == POWER_SUPPLY_TYPE_USB_FLOAT) {
		if (usb_current == -ETIMEDOUT) {
			if ((chg->float_cfg & FLOAT_OPTIONS_MASK)
						== FORCE_FLOAT_SDP_CFG_BIT) {
				/*
				 * Confiugure USB500 mode if Float charger is
				 * configured for SDP mode.
				 */
				rc = set_sdp_current(chg, USBIN_500MA);
				if (rc < 0)
					smblib_err(chg,
						"Couldn't set SDP ICL rc=%d\n",
						rc);

				return rc;
			}

			if (chg->connector_type ==
					POWER_SUPPLY_CONNECTOR_TYPEC) {
				/*
				 * Valid FLOAT charger, report the current
				 * based of Rp.
				 */
				typec_mode = smblib_get_prop_typec_mode(chg);
#ifdef CONFIG_QPNP_SMBFG_NEWGEN_EXTENSION
				if (!chg->typec_legacy) {
					rp_ua = get_rp_based_dcp_current(chg,
								typec_mode);
					rc = vote(chg->usb_icl_votable,
							SW_ICL_MAX_VOTER,
							true, rp_ua);
				} else if (typec_mode ==
					POWER_SUPPLY_TYPEC_SOURCE_MEDIUM ||
					typec_mode ==
					POWER_SUPPLY_TYPEC_SOURCE_HIGH) {
					rc = vote(chg->usb_icl_votable,
							SW_ICL_MAX_VOTER,
							true, DCP_CURRENT_UA);
				} else {
					rc = vote(chg->usb_icl_votable,
							SW_ICL_MAX_VOTER,
							true, SDP_CURRENT_UA);
				}
#else
				rp_ua = get_rp_based_dcp_current(chg,
								typec_mode);
				rc = vote(chg->usb_icl_votable,
						SW_ICL_MAX_VOTER, true, rp_ua);
#endif
				if (rc < 0)
					return rc;
			} else {
				rc = vote(chg->usb_icl_votable,
					SW_ICL_MAX_VOTER, true, DCP_CURRENT_UA);
				if (rc < 0)
					return rc;
			}
		} else {
			/*
			 * FLOAT charger detected as SDP by USB driver,
			 * charge with the requested current and update the
			 * real_charger_type
			 */
			chg->real_charger_type = POWER_SUPPLY_TYPE_USB;
			rc = vote(chg->usb_icl_votable, USB_PSY_VOTER,
						true, usb_current);
			if (rc < 0)
				return rc;
			rc = vote(chg->usb_icl_votable, SW_ICL_MAX_VOTER,
							false, 0);
			if (rc < 0)
				return rc;
		}
#ifdef CONFIG_QPNP_SMBFG_NEWGEN_EXTENSION
		determine_charger_type(chg, true);
#endif
	} else {
		rc = smblib_get_prop_usb_present(chg, &val);
		if (!rc && !val.intval)
			return 0;

		/* if flash is active force 500mA */
		if ((usb_current < SDP_CURRENT_UA) && is_flash_active(chg))
			usb_current = SDP_CURRENT_UA;

#ifdef CONFIG_QPNP_SMBFG_NEWGEN_EXTENSION
		if (usb_current == USBIN_100MA)
			usb_current = USBIN_50MA;
#endif
		rc = vote(chg->usb_icl_votable, USB_PSY_VOTER, true,
							usb_current);
		if (rc < 0) {
			pr_err("Couldn't vote ICL USB_PSY_VOTER rc=%d\n", rc);
			return rc;
		}

		rc = vote(chg->usb_icl_votable, SW_ICL_MAX_VOTER, false, 0);
		if (rc < 0) {
			pr_err("Couldn't remove SW_ICL_MAX vote rc=%d\n", rc);
			return rc;
		}

	}

	return 0;
}

int smblib_set_prop_sdp_current_max(struct smb_charger *chg,
				    const union power_supply_propval *val)
{
	union power_supply_propval pval;
	int rc = 0;

	if (!chg->pd_active) {
		rc = smblib_get_prop_usb_present(chg, &pval);
		if (rc < 0) {
			smblib_err(chg, "Couldn't get usb present rc = %d\n",
						rc);
			return rc;
		}

		/* handle the request only when USB is present */
		if (pval.intval)
			rc = smblib_handle_usb_current(chg, val->intval);
	} else if (chg->system_suspend_supported) {
		if (val->intval <= USBIN_25MA)
			rc = vote(chg->usb_icl_votable,
				PD_SUSPEND_SUPPORTED_VOTER, true, val->intval);
		else
			rc = vote(chg->usb_icl_votable,
				PD_SUSPEND_SUPPORTED_VOTER, false, 0);
	}
	return rc;
}

int smblib_set_prop_boost_current(struct smb_charger *chg,
					const union power_supply_propval *val)
{
	int rc = 0;

	rc = smblib_set_charge_param(chg, &chg->param.freq_switcher,
				val->intval <= chg->boost_threshold_ua ?
				chg->chg_freq.freq_below_otg_threshold :
				chg->chg_freq.freq_above_otg_threshold);
	if (rc < 0) {
		dev_err(chg->dev, "Error in setting freq_boost rc=%d\n", rc);
		return rc;
	}

	chg->boost_current_ua = val->intval;
	return rc;
}

int smblib_set_prop_usb_voltage_max_limit(struct smb_charger *chg,
					const union power_supply_propval *val)
{
	union power_supply_propval pval = {0, };

	/* Exit if same value is re-configured */
	if (val->intval == chg->usbin_forced_max_uv)
		return 0;

	smblib_get_prop_usb_voltage_max_design(chg, &pval);

	if (val->intval >= MICRO_5V && val->intval <= pval.intval) {
		chg->usbin_forced_max_uv = val->intval;
		smblib_dbg(chg, PR_MISC, "Max VBUS limit changed to: %d\n",
				val->intval);
	} else if (chg->usbin_forced_max_uv) {
		chg->usbin_forced_max_uv = 0;
	} else {
		return 0;
	}

	power_supply_changed(chg->usb_psy);

	return 0;
}

#ifdef CONFIG_QPNP_SMBFG_NEWGEN_EXTENSION
int smblib_set_prop_typec_power_role_for_wdet(struct smb_charger *chg,
				     const union power_supply_propval *val)
{
	int rc = 0;
	u8 power_role;
	int typec_mode;

	if (chg->connector_type == POWER_SUPPLY_CONNECTOR_MICRO_USB)
		return 0;

	if (chg->cc_reconnection_running) {
		smblib_dbg(chg, PR_SOMC,
			"CC reconnection is running, ignore PR setting for wdet\n");
		return 0;
	}

	switch (val->intval) {
	case POWER_SUPPLY_TYPEC_PR_NONE:
		power_role = TYPEC_DISABLE_CMD_BIT;
		break;
	case POWER_SUPPLY_TYPEC_PR_DUAL:
		power_role = chg->typec_try_mode;
		break;
	case POWER_SUPPLY_TYPEC_PR_SINK:
		power_role = EN_SNK_ONLY_BIT;
		break;
	case POWER_SUPPLY_TYPEC_PR_SOURCE:
		power_role = EN_SRC_ONLY_BIT;
		break;
	default:
		smblib_err(chg, "power role %d not supported\n", val->intval);
		return -EINVAL;
	}

	typec_mode = smblib_get_prop_typec_mode(chg);
	switch (typec_mode) {
	case POWER_SUPPLY_TYPEC_SINK_AUDIO_ADAPTER:
	case POWER_SUPPLY_TYPEC_SINK_POWERED_CABLE:
	case POWER_SUPPLY_TYPEC_SINK:
	case POWER_SUPPLY_TYPEC_SOURCE_DEFAULT:
	case POWER_SUPPLY_TYPEC_SOURCE_MEDIUM:
	case POWER_SUPPLY_TYPEC_SOURCE_HIGH:
	case POWER_SUPPLY_TYPEC_NON_COMPLIANT:
		smblib_dbg(chg, PR_SOMC,
			"Typec mode is %d, Skip power role setting.\n",
			typec_mode);
		break;
	default:
		rc = smblib_masked_write(chg, TYPE_C_MODE_CFG_REG,
				TYPEC_POWER_ROLE_CMD_MASK | TYPEC_TRY_MODE_MASK,
				power_role);
		if (rc < 0) {
			smblib_err(chg,
				"Couldn't write 0x%02x to TYPE_C_INTRPT_ENB_SOFTWARE_CTRL rc=%d\n",
				power_role, rc);
			return rc;
		}
		break;
	}
	return rc;
}
#endif

int smblib_set_prop_typec_power_role(struct smb_charger *chg,
				     const union power_supply_propval *val)
{
	int rc = 0;
	u8 power_role;

#ifdef CONFIG_QPNP_SMBFG_NEWGEN_EXTENSION
	if (chg->cc_reconnection_running) {
		smblib_dbg(chg, PR_SOMC,
			"CC reconnection is running, ignore PR setting\n");
		return 0;
	}
#endif

	if (chg->connector_type == POWER_SUPPLY_CONNECTOR_MICRO_USB)
		return 0;

	switch (val->intval) {
	case POWER_SUPPLY_TYPEC_PR_NONE:
		power_role = TYPEC_DISABLE_CMD_BIT;
		break;
	case POWER_SUPPLY_TYPEC_PR_DUAL:
		power_role = chg->typec_try_mode;
		break;
	case POWER_SUPPLY_TYPEC_PR_SINK:
		power_role = EN_SNK_ONLY_BIT;
		break;
	case POWER_SUPPLY_TYPEC_PR_SOURCE:
		power_role = EN_SRC_ONLY_BIT;
		break;
	default:
		smblib_err(chg, "power role %d not supported\n", val->intval);
		return -EINVAL;
	}

	rc = smblib_masked_write(chg, TYPE_C_MODE_CFG_REG,
				TYPEC_POWER_ROLE_CMD_MASK | TYPEC_TRY_MODE_MASK,
				power_role);
	if (rc < 0) {
		smblib_err(chg, "Couldn't write 0x%02x to TYPE_C_INTRPT_ENB_SOFTWARE_CTRL rc=%d\n",
			power_role, rc);
		return rc;
	}

	return rc;
}

int smblib_set_prop_typec_select_rp(struct smb_charger *chg,
				    const union power_supply_propval *val)
{
	int rc;

	if (!typec_in_src_mode(chg)) {
		smblib_err(chg, "Couldn't set curr src: not in SRC mode\n");
		return -EINVAL;
	}

	if (val->intval < TYPEC_SRC_RP_MAX_ELEMENTS) {
		rc = smblib_masked_write(chg, TYPE_C_CURRSRC_CFG_REG,
				TYPEC_SRC_RP_SEL_MASK,
				val->intval);
		if (rc < 0)
			smblib_err(chg, "Couldn't write to TYPE_C_CURRSRC_CFG rc=%d\n",
					rc);
		return rc;
	}

	return -EINVAL;
}

int smblib_set_prop_pd_voltage_min(struct smb_charger *chg,
				    const union power_supply_propval *val)
{
	int rc, min_uv;

	min_uv = min(val->intval, chg->voltage_max_uv);
	if (chg->voltage_min_uv == min_uv)
		return 0;

	rc = smblib_set_usb_pd_allowed_voltage(chg, min_uv,
					       chg->voltage_max_uv);
	if (rc < 0) {
		smblib_err(chg, "invalid min voltage %duV rc=%d\n",
			val->intval, rc);
		return rc;
	}

	chg->voltage_min_uv = min_uv;
	power_supply_changed(chg->usb_main_psy);

	return rc;
}

int smblib_set_prop_pd_voltage_max(struct smb_charger *chg,
				    const union power_supply_propval *val)
{
	int rc, max_uv;

	max_uv = max(val->intval, chg->voltage_min_uv);
	if (chg->voltage_max_uv == max_uv)
		return 0;

	rc = smblib_set_usb_pd_fsw(chg, max_uv);
	if (rc < 0) {
		smblib_err(chg, "Couldn't set FSW for voltage %duV rc=%d\n",
			val->intval, rc);
		return rc;
	}

	rc = smblib_set_usb_pd_allowed_voltage(chg, chg->voltage_min_uv,
					       max_uv);
	if (rc < 0) {
		smblib_err(chg, "invalid max voltage %duV rc=%d\n",
			val->intval, rc);
		return rc;
	}

	chg->voltage_max_uv = max_uv;
	power_supply_changed(chg->usb_main_psy);

	return rc;
}

int smblib_set_prop_pd_active(struct smb_charger *chg,
				const union power_supply_propval *val)
{
	const struct apsd_result *apsd = smblib_get_apsd_result(chg);

	int rc = 0;
	int sec_charger;

	chg->pd_active = val->intval;

	smblib_apsd_enable(chg, !chg->pd_active);

	update_sw_icl_max(chg, apsd->pst);

	if (chg->pd_active) {
		vote(chg->limited_irq_disable_votable, CHARGER_TYPE_VOTER,
				false, 0);
		vote(chg->hdc_irq_disable_votable, CHARGER_TYPE_VOTER,
				false, 0);

		/*
		 * Enforce 100mA for PD until the real vote comes in later.
		 * It is guaranteed that pd_active is set prior to
		 * pd_current_max
		 */
		vote(chg->usb_icl_votable, PD_VOTER, true, USBIN_100MA);
		vote(chg->usb_icl_votable, USB_PSY_VOTER, false, 0);
		vote(chg->usb_icl_votable, SW_ICL_MAX_VOTER, false, 0);

		/*
		 * For PPS, Charge Pump is preferred over parallel charger if
		 * present.
		 */
		if (chg->pd_active == POWER_SUPPLY_PD_PPS_ACTIVE
						&& chg->sec_cp_present) {
			rc = smblib_select_sec_charger(chg,
						POWER_SUPPLY_CHARGER_SEC_CP,
						POWER_SUPPLY_CP_PPS, false);
			if (rc < 0)
				dev_err(chg->dev, "Couldn't enable secondary charger rc=%d\n",
					rc);
		}
	} else {
		vote(chg->usb_icl_votable, PD_VOTER, false, 0);
		vote(chg->limited_irq_disable_votable, CHARGER_TYPE_VOTER,
				true, 0);
		vote(chg->hdc_irq_disable_votable, CHARGER_TYPE_VOTER,
				true, 0);

		sec_charger = chg->sec_pl_present ?
						POWER_SUPPLY_CHARGER_SEC_PL :
						POWER_SUPPLY_CHARGER_SEC_NONE;
		rc = smblib_select_sec_charger(chg, sec_charger,
						POWER_SUPPLY_CP_NONE, false);
		if (rc < 0)
			dev_err(chg->dev,
				"Couldn't enable secondary charger rc=%d\n",
					rc);

		/* PD hard resets failed, proceed to detect QC2/3 */
		if (chg->ok_to_pd) {
			chg->ok_to_pd = false;
			smblib_hvdcp_detect_enable(chg, true);
#ifdef CONFIG_QPNP_SMBFG_NEWGEN_EXTENSION
			/*
			 * In specific CDP charger, it may not be able to detect
			 * correct type after rerunning APSD, so do not work the
			 * following function if current charger is CDP
			 */
			if (chg->early_usb_attach &&
						chg->real_charger_type !=
						POWER_SUPPLY_TYPE_USB_CDP) {
				smblib_dbg(chg, PR_SOMC,
					"PD detection is failed, try CC reconnection\n");
				schedule_work(&chg->cc_reconnection_work);
			}
#endif
		}
	}

	smblib_update_usb_type(chg);
#ifdef CONFIG_QPNP_SMBFG_NEWGEN_EXTENSION
	if (chg->real_charger_type != POWER_SUPPLY_TYPE_UNKNOWN)
		determine_charger_type(chg, true);
#endif
	power_supply_changed(chg->usb_psy);
	return rc;
}

int smblib_set_prop_ship_mode(struct smb_charger *chg,
				const union power_supply_propval *val)
{
	int rc;

	smblib_dbg(chg, PR_MISC, "Set ship mode: %d!!\n", !!val->intval);

	rc = smblib_masked_write(chg, SHIP_MODE_REG, SHIP_MODE_EN_BIT,
			!!val->intval ? SHIP_MODE_EN_BIT : 0);
	if (rc < 0)
		dev_err(chg->dev, "Couldn't %s ship mode, rc=%d\n",
				!!val->intval ? "enable" : "disable", rc);

	return rc;
}

int smblib_set_prop_pd_in_hard_reset(struct smb_charger *chg,
				const union power_supply_propval *val)
{
	int rc = 0;

	if (chg->pd_hard_reset == val->intval)
		return rc;

	chg->pd_hard_reset = val->intval;
	rc = smblib_masked_write(chg, TYPE_C_EXIT_STATE_CFG_REG,
			EXIT_SNK_BASED_ON_CC_BIT,
			(chg->pd_hard_reset) ? EXIT_SNK_BASED_ON_CC_BIT : 0);
	if (rc < 0)
		smblib_err(chg, "Couldn't set EXIT_SNK_BASED_ON_CC rc=%d\n",
				rc);

	return rc;
}

#define JEITA_SOFT			0
#define JEITA_HARD			1
static int smblib_update_jeita(struct smb_charger *chg, u32 *thresholds,
								int type)
{
	int rc;
	u16 temp, base;

	base = CHGR_JEITA_THRESHOLD_BASE_REG(type);

	temp = thresholds[1] & 0xFFFF;
	temp = ((temp & 0xFF00) >> 8) | ((temp & 0xFF) << 8);
	rc = smblib_batch_write(chg, base, (u8 *)&temp, 2);
	if (rc < 0) {
		smblib_err(chg,
			"Couldn't configure Jeita %s hot threshold rc=%d\n",
			(type == JEITA_SOFT) ? "Soft" : "Hard", rc);
		return rc;
	}

	temp = thresholds[0] & 0xFFFF;
	temp = ((temp & 0xFF00) >> 8) | ((temp & 0xFF) << 8);
	rc = smblib_batch_write(chg, base + 2, (u8 *)&temp, 2);
	if (rc < 0) {
		smblib_err(chg,
			"Couldn't configure Jeita %s cold threshold rc=%d\n",
			(type == JEITA_SOFT) ? "Soft" : "Hard", rc);
		return rc;
	}

	smblib_dbg(chg, PR_MISC, "%s Jeita threshold configured\n",
				(type == JEITA_SOFT) ? "Soft" : "Hard");

	return 0;
}

static int smblib_charge_inhibit_en(struct smb_charger *chg, bool enable)
{
	int rc;

	rc = smblib_masked_write(chg, CHGR_CFG2_REG,
					CHARGER_INHIBIT_BIT,
					enable ? CHARGER_INHIBIT_BIT : 0);
	return rc;
}

static int smblib_soft_jeita_arb_wa(struct smb_charger *chg)
{
	union power_supply_propval pval;
	int rc = 0;
	bool soft_jeita;

	rc = smblib_get_prop_batt_health(chg, &pval);
	if (rc < 0) {
		smblib_err(chg, "Couldn't get battery health rc=%d\n", rc);
		return rc;
	}

	/* Do nothing on entering hard JEITA condition */
	if (pval.intval == POWER_SUPPLY_HEALTH_COLD ||
		pval.intval == POWER_SUPPLY_HEALTH_HOT)
		return 0;

	if (chg->jeita_soft_fcc[0] < 0 || chg->jeita_soft_fcc[1] < 0 ||
		chg->jeita_soft_fv[0] < 0 || chg->jeita_soft_fv[1] < 0)
		return 0;

	soft_jeita = (pval.intval == POWER_SUPPLY_HEALTH_COOL) ||
			(pval.intval == POWER_SUPPLY_HEALTH_WARM);

	/* Do nothing on entering soft JEITA from hard JEITA */
	if (chg->jeita_arb_flag && soft_jeita)
		return 0;

	/* Do nothing, initial to health condition */
	if (!chg->jeita_arb_flag && !soft_jeita)
		return 0;

	/* Entering soft JEITA from normal state */
	if (!chg->jeita_arb_flag && soft_jeita) {
		vote(chg->chg_disable_votable, JEITA_ARB_VOTER, true, 0);

		rc = smblib_charge_inhibit_en(chg, true);
		if (rc < 0)
			smblib_err(chg, "Couldn't enable charge inhibit rc=%d\n",
					rc);

		rc = smblib_update_jeita(chg, chg->jeita_soft_hys_thlds,
					JEITA_SOFT);
		if (rc < 0)
			smblib_err(chg,
				"Couldn't configure Jeita soft threshold rc=%d\n",
				rc);

		if (pval.intval == POWER_SUPPLY_HEALTH_COOL) {
			vote(chg->fcc_votable, JEITA_ARB_VOTER, true,
						chg->jeita_soft_fcc[0]);
			vote(chg->fv_votable, JEITA_ARB_VOTER, true,
						chg->jeita_soft_fv[0]);
		} else {
			vote(chg->fcc_votable, JEITA_ARB_VOTER, true,
						chg->jeita_soft_fcc[1]);
			vote(chg->fv_votable, JEITA_ARB_VOTER, true,
						chg->jeita_soft_fv[1]);
		}

		vote(chg->chg_disable_votable, JEITA_ARB_VOTER, false, 0);
		chg->jeita_arb_flag = true;
	} else if (chg->jeita_arb_flag && !soft_jeita) {
		/* Exit to health state from soft JEITA */

		vote(chg->chg_disable_votable, JEITA_ARB_VOTER, true, 0);

		rc = smblib_charge_inhibit_en(chg, false);
		if (rc < 0)
			smblib_err(chg, "Couldn't disable charge inhibit rc=%d\n",
					rc);

		rc = smblib_update_jeita(chg, chg->jeita_soft_thlds,
							JEITA_SOFT);
		if (rc < 0)
			smblib_err(chg, "Couldn't configure Jeita soft threshold rc=%d\n",
				rc);

		vote(chg->fcc_votable, JEITA_ARB_VOTER, false, 0);
		vote(chg->fv_votable, JEITA_ARB_VOTER, false, 0);
		vote(chg->chg_disable_votable, JEITA_ARB_VOTER, false, 0);
		chg->jeita_arb_flag = false;
	}

	smblib_dbg(chg, PR_MISC, "JEITA ARB status %d, soft JEITA status %d\n",
			chg->jeita_arb_flag, soft_jeita);
	return rc;
}

/************************
 * USB MAIN PSY GETTERS *
 ************************/
int smblib_get_prop_fcc_delta(struct smb_charger *chg,
				union power_supply_propval *val)
{
	int rc, jeita_cc_delta_ua = 0;

	if (chg->sw_jeita_enabled) {
		val->intval = 0;
		return 0;
	}

	rc = smblib_get_jeita_cc_delta(chg, &jeita_cc_delta_ua);
	if (rc < 0) {
		smblib_err(chg, "Couldn't get jeita cc delta rc=%d\n", rc);
		jeita_cc_delta_ua = 0;
	}

	val->intval = jeita_cc_delta_ua;
	return 0;
}

/************************
 * USB MAIN PSY SETTERS *
 ************************/
int smblib_get_charge_current(struct smb_charger *chg,
				int *total_current_ua)
{
	const struct apsd_result *apsd_result = smblib_get_apsd_result(chg);
	union power_supply_propval val = {0, };
	int rc = 0, typec_source_rd, current_ua;
	bool non_compliant;
	u8 stat;

	if (chg->pd_active) {
		*total_current_ua =
			get_client_vote_locked(chg->usb_icl_votable, PD_VOTER);
		return rc;
	}

	rc = smblib_read(chg, LEGACY_CABLE_STATUS_REG, &stat);
	if (rc < 0) {
		smblib_err(chg, "Couldn't read TYPE_C_STATUS_5 rc=%d\n", rc);
		return rc;
	}
	non_compliant = stat & TYPEC_NONCOMP_LEGACY_CABLE_STATUS_BIT;

	/* get settled ICL */
	rc = smblib_get_prop_input_current_settled(chg, &val);
	if (rc < 0) {
		smblib_err(chg, "Couldn't get settled ICL rc=%d\n", rc);
		return rc;
	}

	typec_source_rd = smblib_get_prop_ufp_mode(chg);

	/* QC 2.0/3.0 adapter */
	if (apsd_result->bit & (QC_3P0_BIT | QC_2P0_BIT)) {
		*total_current_ua = HVDCP_CURRENT_UA;
		return 0;
	}

	if (non_compliant) {
		switch (apsd_result->bit) {
		case CDP_CHARGER_BIT:
			current_ua = CDP_CURRENT_UA;
			break;
		case DCP_CHARGER_BIT:
		case OCP_CHARGER_BIT:
		case FLOAT_CHARGER_BIT:
			current_ua = DCP_CURRENT_UA;
			break;
		default:
			current_ua = 0;
			break;
		}

		*total_current_ua = max(current_ua, val.intval);
		return 0;
	}

	switch (typec_source_rd) {
	case POWER_SUPPLY_TYPEC_SOURCE_DEFAULT:
		switch (apsd_result->bit) {
		case CDP_CHARGER_BIT:
			current_ua = CDP_CURRENT_UA;
			break;
		case DCP_CHARGER_BIT:
		case OCP_CHARGER_BIT:
		case FLOAT_CHARGER_BIT:
			current_ua = chg->default_icl_ua;
			break;
		default:
			current_ua = 0;
			break;
		}
		break;
	case POWER_SUPPLY_TYPEC_SOURCE_MEDIUM:
		current_ua = TYPEC_MEDIUM_CURRENT_UA;
		break;
	case POWER_SUPPLY_TYPEC_SOURCE_HIGH:
		current_ua = TYPEC_HIGH_CURRENT_UA;
		break;
	case POWER_SUPPLY_TYPEC_NON_COMPLIANT:
	case POWER_SUPPLY_TYPEC_NONE:
	default:
		current_ua = 0;
		break;
	}

	*total_current_ua = max(current_ua, val.intval);
	return 0;
}

/**********************
 * INTERRUPT HANDLERS *
 **********************/

irqreturn_t default_irq_handler(int irq, void *data)
{
	struct smb_irq_data *irq_data = data;
	struct smb_charger *chg = irq_data->parent_data;

	smblib_dbg(chg, PR_INTERRUPT, "IRQ: %s\n", irq_data->name);
	return IRQ_HANDLED;
}

irqreturn_t sdam_sts_change_irq_handler(int irq, void *data)
{
	struct smb_irq_data *irq_data = data;
	struct smb_charger *chg = irq_data->parent_data;

	smblib_dbg(chg, PR_INTERRUPT, "IRQ: %s\n", irq_data->name);

	mutex_lock(&chg->irq_status_lock);
	chg->irq_status |= PULSE_SKIP_IRQ_BIT;
	mutex_unlock(&chg->irq_status_lock);

	power_supply_changed(chg->usb_main_psy);
	return IRQ_HANDLED;
}

#define CHG_TERM_WA_ENTRY_DELAY_MS		300000		/* 5 min */
#define CHG_TERM_WA_EXIT_DELAY_MS		60000		/* 1 min */
static void smblib_eval_chg_termination(struct smb_charger *chg, u8 batt_status)
{
	union power_supply_propval pval = {0, };
	int rc = 0;

	rc = smblib_get_prop_from_bms(chg,
				POWER_SUPPLY_PROP_REAL_CAPACITY, &pval);
	if (rc < 0) {
		smblib_err(chg, "Couldn't read SOC value, rc=%d\n", rc);
		return;
	}

	/*
	 * Post charge termination, switch to BSM mode triggers the risk of
	 * over charging as BATFET opening may take some time post the necessity
	 * of staying in supplemental mode, leading to unintended charging of
	 * battery. Trigger the charge termination WA once charging is completed
	 * to prevent overcharing.
	 */
	if ((batt_status == TERMINATE_CHARGE) && (pval.intval == 100)) {
		chg->cc_soc_ref = 0;
		chg->last_cc_soc = 0;
		alarm_start_relative(&chg->chg_termination_alarm,
				ms_to_ktime(CHG_TERM_WA_ENTRY_DELAY_MS));
	} else if (pval.intval < 100) {
		/*
		 * Reset CC_SOC reference value for charge termination WA once
		 * we exit the TERMINATE_CHARGE state and soc drops below 100%
		 */
		chg->cc_soc_ref = 0;
		chg->last_cc_soc = 0;
	}
}

irqreturn_t chg_state_change_irq_handler(int irq, void *data)
{
	struct smb_irq_data *irq_data = data;
	struct smb_charger *chg = irq_data->parent_data;
	u8 stat;
	int rc;

	smblib_dbg(chg, PR_INTERRUPT, "IRQ: %s\n", irq_data->name);

	rc = smblib_read(chg, BATTERY_CHARGER_STATUS_1_REG, &stat);
	if (rc < 0) {
		smblib_err(chg, "Couldn't read BATTERY_CHARGER_STATUS_1 rc=%d\n",
				rc);
		return IRQ_HANDLED;
	}

	stat = stat & BATTERY_CHARGER_STATUS_MASK;

	if (chg->wa_flags & CHG_TERMINATION_WA)
		smblib_eval_chg_termination(chg, stat);

#ifdef CONFIG_QPNP_SMBFG_NEWGEN_EXTENSION
	if (stat == TERMINATE_CHARGE &&
				chg->jeita_condition == TEMP_CONDITION_WARM)
		vote(chg->fake_chg_enable_votable_indirect,
					SOMC_JEITA_WARM_FULL_VOTER, true, 0);
	else
		vote(chg->fake_chg_enable_votable_indirect,
					SOMC_JEITA_WARM_FULL_VOTER, false, 0);
#endif

	power_supply_changed(chg->batt_psy);
	return IRQ_HANDLED;
}

irqreturn_t batt_temp_changed_irq_handler(int irq, void *data)
{
	struct smb_irq_data *irq_data = data;
	struct smb_charger *chg = irq_data->parent_data;
	int rc;

#ifdef CONFIG_QPNP_SMBFG_NEWGEN_EXTENSION
	u8 stat7;

	rc = smblib_read(chg, BATTERY_CHARGER_STATUS_7_REG, &stat7);
	if (!rc) {
		if (stat7 & (BAT_TEMP_STATUS_TOO_HOT_BIT |
						BAT_TEMP_STATUS_TOO_COLD_BIT))
			vote(chg->fake_chg_disable_votable,
					JEITA_HARD_LIMIT_VOTER, true, 0);
		else
			vote(chg->fake_chg_disable_votable,
					JEITA_HARD_LIMIT_VOTER, false, 0);
	}
#endif

	smblib_dbg(chg, PR_INTERRUPT, "IRQ: %s\n", irq_data->name);

	if (chg->jeita_configured != JEITA_CFG_COMPLETE)
		return IRQ_HANDLED;

	rc = smblib_soft_jeita_arb_wa(chg);
	if (rc < 0) {
		smblib_err(chg, "Couldn't fix soft jeita arb rc=%d\n",
				rc);
		return IRQ_HANDLED;
	}

	return IRQ_HANDLED;
}

irqreturn_t batt_psy_changed_irq_handler(int irq, void *data)
{
	struct smb_irq_data *irq_data = data;
	struct smb_charger *chg = irq_data->parent_data;

	smblib_dbg(chg, PR_INTERRUPT, "IRQ: %s\n", irq_data->name);
	power_supply_changed(chg->batt_psy);
	return IRQ_HANDLED;
}

#define AICL_STEP_MV		200
#define MAX_AICL_THRESHOLD_MV	4800
irqreturn_t usbin_uv_irq_handler(int irq, void *data)
{
	struct smb_irq_data *irq_data = data;
	struct smb_charger *chg = irq_data->parent_data;
	struct storm_watch *wdata;
	const struct apsd_result *apsd = smblib_get_apsd_result(chg);
	int rc;
	u8 stat = 0, max_pulses = 0;

	smblib_dbg(chg, PR_INTERRUPT, "IRQ: %s\n", irq_data->name);

	if ((chg->wa_flags & WEAK_ADAPTER_WA)
			&& is_storming(&irq_data->storm_data)) {

		if (chg->aicl_max_reached) {
			smblib_dbg(chg, PR_MISC,
					"USBIN_UV storm at max AICL threshold\n");
			return IRQ_HANDLED;
		}

		smblib_dbg(chg, PR_MISC, "USBIN_UV storm at threshold %d\n",
				chg->aicl_5v_threshold_mv);

		/* suspend USBIN before updating AICL threshold */
		vote(chg->usb_icl_votable, AICL_THRESHOLD_VOTER, true, 0);

		/* delay for VASHDN deglitch */
		msleep(20);

		if (chg->aicl_5v_threshold_mv > MAX_AICL_THRESHOLD_MV) {
			/* reached max AICL threshold */
			chg->aicl_max_reached = true;
			goto unsuspend_input;
		}

		/* Increase AICL threshold by 200mV */
		rc = smblib_set_charge_param(chg, &chg->param.aicl_5v_threshold,
				chg->aicl_5v_threshold_mv + AICL_STEP_MV);
		if (rc < 0)
			dev_err(chg->dev,
				"Error in setting AICL threshold rc=%d\n", rc);
		else
			chg->aicl_5v_threshold_mv += AICL_STEP_MV;

		rc = smblib_set_charge_param(chg,
				&chg->param.aicl_cont_threshold,
				chg->aicl_cont_threshold_mv + AICL_STEP_MV);
		if (rc < 0)
			dev_err(chg->dev,
				"Error in setting AICL threshold rc=%d\n", rc);
		else
			chg->aicl_cont_threshold_mv += AICL_STEP_MV;

unsuspend_input:
		/* Force torch in boost mode to ensure it works with low ICL */
		if (chg->smb_version == PMI632_SUBTYPE)
			schgm_flash_torch_priority(chg, TORCH_BOOST_MODE);

		if (chg->aicl_max_reached) {
			smblib_dbg(chg, PR_MISC,
				"Reached max AICL threshold resctricting ICL to 100mA\n");
			vote(chg->usb_icl_votable, AICL_THRESHOLD_VOTER,
					true, USBIN_100MA);
			smblib_run_aicl(chg, RESTART_AICL);
		} else {
			smblib_run_aicl(chg, RESTART_AICL);
			vote(chg->usb_icl_votable, AICL_THRESHOLD_VOTER,
					false, 0);
		}

		wdata = &chg->irq_info[USBIN_UV_IRQ].irq_data->storm_data;
		reset_storm_count(wdata);
	}

	if (!chg->irq_info[SWITCHER_POWER_OK_IRQ].irq_data)
		return IRQ_HANDLED;

	wdata = &chg->irq_info[SWITCHER_POWER_OK_IRQ].irq_data->storm_data;
	reset_storm_count(wdata);

	/* Workaround for non-QC2.0-compliant chargers follows */
	if (!chg->qc2_unsupported_voltage &&
			apsd->pst == POWER_SUPPLY_TYPE_USB_HVDCP) {
		rc = smblib_read(chg, QC_CHANGE_STATUS_REG, &stat);
		if (rc < 0)
			smblib_err(chg,
				"Couldn't read CHANGE_STATUS_REG rc=%d\n", rc);

		if (stat & QC_5V_BIT)
			return IRQ_HANDLED;

		rc = smblib_read(chg, HVDCP_PULSE_COUNT_MAX_REG, &max_pulses);
		if (rc < 0)
			smblib_err(chg,
				"Couldn't read QC2 max pulses rc=%d\n", rc);

		chg->qc2_max_pulses = (max_pulses &
				HVDCP_PULSE_COUNT_MAX_QC2_MASK);

		if (stat & QC_12V_BIT) {
			chg->qc2_unsupported_voltage = QC2_NON_COMPLIANT_12V;
			rc = smblib_masked_write(chg, HVDCP_PULSE_COUNT_MAX_REG,
					HVDCP_PULSE_COUNT_MAX_QC2_MASK,
					HVDCP_PULSE_COUNT_MAX_QC2_9V);
			if (rc < 0)
				smblib_err(chg, "Couldn't force max pulses to 9V rc=%d\n",
						rc);

		} else if (stat & QC_9V_BIT) {
			chg->qc2_unsupported_voltage = QC2_NON_COMPLIANT_9V;
			rc = smblib_masked_write(chg, HVDCP_PULSE_COUNT_MAX_REG,
					HVDCP_PULSE_COUNT_MAX_QC2_MASK,
					HVDCP_PULSE_COUNT_MAX_QC2_5V);
			if (rc < 0)
				smblib_err(chg, "Couldn't force max pulses to 5V rc=%d\n",
						rc);

		}

		rc = smblib_masked_write(chg, USBIN_AICL_OPTIONS_CFG_REG,
				SUSPEND_ON_COLLAPSE_USBIN_BIT,
				0);
		if (rc < 0)
			smblib_err(chg, "Couldn't turn off SUSPEND_ON_COLLAPSE_USBIN_BIT rc=%d\n",
					rc);

		smblib_rerun_apsd(chg);
	}

	return IRQ_HANDLED;
}

#define USB_WEAK_INPUT_UA	1400000
#define ICL_CHANGE_DELAY_MS	1000
irqreturn_t icl_change_irq_handler(int irq, void *data)
{
	u8 stat;
	int rc, settled_ua, delay = ICL_CHANGE_DELAY_MS;
	struct smb_irq_data *irq_data = data;
	struct smb_charger *chg = irq_data->parent_data;

	if (chg->mode == PARALLEL_MASTER) {
		/*
		 * Ignore if change in ICL is due to DIE temp mitigation.
		 * This is to prevent any further ICL split.
		 */
		if (chg->hw_die_temp_mitigation) {
			rc = smblib_read(chg, DIE_TEMP_STATUS_REG, &stat);
			if (rc < 0) {
				smblib_err(chg,
					"Couldn't read DIE_TEMP rc=%d\n", rc);
				return IRQ_HANDLED;
			}
			if (stat & (DIE_TEMP_UB_BIT | DIE_TEMP_LB_BIT)) {
				smblib_dbg(chg, PR_PARALLEL,
					"skip ICL change DIE_TEMP %x\n", stat);
				return IRQ_HANDLED;
			}
		}

		rc = smblib_read(chg, AICL_STATUS_REG, &stat);
		if (rc < 0) {
			smblib_err(chg, "Couldn't read AICL_STATUS rc=%d\n",
					rc);
			return IRQ_HANDLED;
		}

		rc = smblib_get_charge_param(chg, &chg->param.icl_stat,
					&settled_ua);
		if (rc < 0) {
			smblib_err(chg, "Couldn't get ICL status rc=%d\n", rc);
			return IRQ_HANDLED;
		}

		/* If AICL settled then schedule work now */
		if (settled_ua == get_effective_result(chg->usb_icl_votable))
			delay = 0;

		cancel_delayed_work_sync(&chg->icl_change_work);
		schedule_delayed_work(&chg->icl_change_work,
						msecs_to_jiffies(delay));
	}

	return IRQ_HANDLED;
}

static void smblib_micro_usb_plugin(struct smb_charger *chg, bool vbus_rising)
{
	if (!vbus_rising) {
		smblib_update_usb_type(chg);
		smblib_notify_device_mode(chg, false);
		smblib_uusb_removal(chg);
	}
}

void smblib_usb_plugin_hard_reset_locked(struct smb_charger *chg)
{
	int rc;
	u8 stat;
	bool vbus_rising;
	struct smb_irq_data *data;
	struct storm_watch *wdata;

	rc = smblib_read(chg, USBIN_BASE + INT_RT_STS_OFFSET, &stat);
	if (rc < 0) {
		smblib_err(chg, "Couldn't read USB_INT_RT_STS rc=%d\n", rc);
		return;
	}

	vbus_rising = (bool)(stat & USBIN_PLUGIN_RT_STS_BIT);

	if (vbus_rising) {
		/* Remove FCC_STEPPER 1.5A init vote to allow FCC ramp up */
		if (chg->fcc_stepper_enable)
			vote(chg->fcc_votable, FCC_STEPPER_VOTER, false, 0);
	} else {
		if (chg->wa_flags & BOOST_BACK_WA) {
			data = chg->irq_info[SWITCHER_POWER_OK_IRQ].irq_data;
			if (data) {
				wdata = &data->storm_data;
				update_storm_count(wdata,
						WEAK_CHG_STORM_COUNT);
				vote(chg->usb_icl_votable, BOOST_BACK_VOTER,
						false, 0);
				vote(chg->usb_icl_votable, WEAK_CHARGER_VOTER,
						false, 0);
			}
		}

		/* Force 1500mA FCC on USB removal if fcc stepper is enabled */
		if (chg->fcc_stepper_enable)
			vote(chg->fcc_votable, FCC_STEPPER_VOTER,
							true, 1500000);
	}

	power_supply_changed(chg->usb_psy);
	smblib_dbg(chg, PR_INTERRUPT, "IRQ: usbin-plugin %s\n",
					vbus_rising ? "attached" : "detached");
}

#define PL_DELAY_MS	30000
#ifdef CONFIG_QPNP_SMBFG_NEWGEN_EXTENSION
#define REMOVE_DELAY_MS		2000
#define UNPLUG_WAKE_PERIOD	5000
#endif
void smblib_usb_plugin_locked(struct smb_charger *chg)
{
	int rc;
	u8 stat;
	bool vbus_rising;
	struct smb_irq_data *data;
	struct storm_watch *wdata;

	rc = smblib_read(chg, USBIN_BASE + INT_RT_STS_OFFSET, &stat);
	if (rc < 0) {
		smblib_err(chg, "Couldn't read USB_INT_RT_STS rc=%d\n", rc);
		return;
	}

	vbus_rising = (bool)(stat & USBIN_PLUGIN_RT_STS_BIT);
	smblib_set_opt_switcher_freq(chg, vbus_rising ? chg->chg_freq.freq_5V :
						chg->chg_freq.freq_removal);

	if (vbus_rising) {
		cancel_delayed_work_sync(&chg->pr_swap_detach_work);
		vote(chg->awake_votable, DETACH_DETECT_VOTER, false, 0);
		rc = smblib_request_dpdm(chg, true);
		if (rc < 0)
			smblib_err(chg, "Couldn't to enable DPDM rc=%d\n", rc);

		/* Enable SW Thermal regulation */
		rc = smblib_set_sw_thermal_regulation(chg, true);
		if (rc < 0)
			smblib_err(chg, "Couldn't start SW thermal regulation WA, rc=%d\n",
				rc);

		/* Remove FCC_STEPPER 1.5A init vote to allow FCC ramp up */
		if (chg->fcc_stepper_enable)
			vote(chg->fcc_votable, FCC_STEPPER_VOTER, false, 0);

		/* Schedule work to enable parallel charger */
		vote(chg->awake_votable, PL_DELAY_VOTER, true, 0);
		schedule_delayed_work(&chg->pl_enable_work,
					msecs_to_jiffies(PL_DELAY_MS));
#ifdef CONFIG_QPNP_SMBFG_NEWGEN_EXTENSION
		if (chg->usb_audio_adapter_connected) {
			vote(chg->usb_icl_votable, USB_AUDIO_ADAPTER_VOTER,
							true, USBIN_500MA);
			vote(chg->usb_icl_votable, SW_ICL_MAX_VOTER, false, 0);
			smblib_update_usb_type(chg);
		}
#endif
	} else {
#ifdef CONFIG_QPNP_SMBFG_NEWGEN_EXTENSION
		if (chg->usb_audio_adapter_connected) {
			vote(chg->usb_icl_votable, SW_ICL_MAX_VOTER, true, 0);
			vote(chg->usb_icl_votable, USB_AUDIO_ADAPTER_VOTER,
								false, 0);
			smblib_update_usb_type(chg);
		}
#endif
		/* Disable SW Thermal Regulation */
		rc = smblib_set_sw_thermal_regulation(chg, false);
		if (rc < 0)
			smblib_err(chg, "Couldn't stop SW thermal regulation WA, rc=%d\n",
				rc);

		if (chg->wa_flags & BOOST_BACK_WA) {
			data = chg->irq_info[SWITCHER_POWER_OK_IRQ].irq_data;
			if (data) {
				wdata = &data->storm_data;
				update_storm_count(wdata,
						WEAK_CHG_STORM_COUNT);
				vote(chg->usb_icl_votable, BOOST_BACK_VOTER,
						false, 0);
				vote(chg->usb_icl_votable, WEAK_CHARGER_VOTER,
						false, 0);
			}
		}

		/* Force 1500mA FCC on removal if fcc stepper is enabled */
		if (chg->fcc_stepper_enable)
			vote(chg->fcc_votable, FCC_STEPPER_VOTER,
							true, 1500000);

		if (chg->wa_flags & WEAK_ADAPTER_WA) {
			chg->aicl_5v_threshold_mv =
					chg->default_aicl_5v_threshold_mv;
			chg->aicl_cont_threshold_mv =
					chg->default_aicl_cont_threshold_mv;

			smblib_set_charge_param(chg,
					&chg->param.aicl_5v_threshold,
					chg->aicl_5v_threshold_mv);
			smblib_set_charge_param(chg,
					&chg->param.aicl_cont_threshold,
					chg->aicl_cont_threshold_mv);
			chg->aicl_max_reached = false;

			if (chg->smb_version == PMI632_SUBTYPE)
				schgm_flash_torch_priority(chg,
						TORCH_BUCK_MODE);

			data = chg->irq_info[USBIN_UV_IRQ].irq_data;
			if (data) {
				wdata = &data->storm_data;
				reset_storm_count(wdata);
			}
			vote(chg->usb_icl_votable, AICL_THRESHOLD_VOTER,
					false, 0);
		}

		rc = smblib_request_dpdm(chg, false);
		if (rc < 0)
			smblib_err(chg, "Couldn't disable DPDM rc=%d\n", rc);

		smblib_update_usb_type(chg);
#ifdef CONFIG_QPNP_SMBFG_NEWGEN_EXTENSION
		smblib_somc_lrc_check(chg);
		__pm_wakeup_event(&chg->unplug_wakelock,
						UNPLUG_WAKE_PERIOD);
		schedule_delayed_work(&chg->usb_remove_work,
				msecs_to_jiffies(REMOVE_DELAY_MS));
#endif
	}

	if (chg->connector_type == POWER_SUPPLY_CONNECTOR_MICRO_USB)
		smblib_micro_usb_plugin(chg, vbus_rising);

	power_supply_changed(chg->usb_psy);
	smblib_dbg(chg, PR_INTERRUPT, "IRQ: usbin-plugin %s\n",
					vbus_rising ? "attached" : "detached");
}

irqreturn_t usb_plugin_irq_handler(int irq, void *data)
{
	struct smb_irq_data *irq_data = data;
	struct smb_charger *chg = irq_data->parent_data;

#ifdef CONFIG_QPNP_SMBFG_NEWGEN_EXTENSION
	smblib_somc_handle_profile_fv_rb(chg, false);
#endif
	if (chg->pd_hard_reset)
		smblib_usb_plugin_hard_reset_locked(chg);
	else
		smblib_usb_plugin_locked(chg);

	return IRQ_HANDLED;
}

static void smblib_handle_slow_plugin_timeout(struct smb_charger *chg,
					      bool rising)
{
	smblib_dbg(chg, PR_INTERRUPT, "IRQ: slow-plugin-timeout %s\n",
		   rising ? "rising" : "falling");
}

static void smblib_handle_sdp_enumeration_done(struct smb_charger *chg,
					       bool rising)
{
	smblib_dbg(chg, PR_INTERRUPT, "IRQ: sdp-enumeration-done %s\n",
		   rising ? "rising" : "falling");
}

/* triggers when HVDCP 3.0 authentication has finished */
static void smblib_handle_hvdcp_3p0_auth_done(struct smb_charger *chg,
					      bool rising)
{
	const struct apsd_result *apsd_result;
	int rc;

	if (!rising)
		return;

	if (chg->mode == PARALLEL_MASTER)
		vote(chg->pl_enable_votable_indirect, USBIN_V_VOTER, true, 0);

	/* the APSD done handler will set the USB supply type */
	apsd_result = smblib_get_apsd_result(chg);

	/* for QC3, switch to CP if present */
	if ((apsd_result->bit & QC_3P0_BIT) && chg->sec_cp_present) {
		rc = smblib_select_sec_charger(chg, POWER_SUPPLY_CHARGER_SEC_CP,
					POWER_SUPPLY_CP_HVDCP3, false);
		if (rc < 0)
			dev_err(chg->dev,
			"Couldn't enable secondary chargers  rc=%d\n", rc);
	}

	smblib_dbg(chg, PR_INTERRUPT, "IRQ: hvdcp-3p0-auth-done rising; %s detected\n",
		   apsd_result->name);
}

static void smblib_handle_hvdcp_check_timeout(struct smb_charger *chg,
					      bool rising, bool qc_charger)
{
	if (rising) {

		if (qc_charger) {
			/* enable HDC and ICL irq for QC2/3 charger */
			vote(chg->limited_irq_disable_votable,
					CHARGER_TYPE_VOTER, false, 0);
			vote(chg->hdc_irq_disable_votable,
					CHARGER_TYPE_VOTER, false, 0);
			vote(chg->usb_icl_votable, SW_ICL_MAX_VOTER, true,
				HVDCP_CURRENT_UA);
		} else {
			/* A plain DCP, enforce DCP ICL if specified */
			vote(chg->usb_icl_votable, DCP_VOTER,
				chg->dcp_icl_ua != -EINVAL, chg->dcp_icl_ua);
		}
	}

	smblib_dbg(chg, PR_INTERRUPT, "IRQ: %s %s\n", __func__,
		   rising ? "rising" : "falling");
}

/* triggers when HVDCP is detected */
static void smblib_handle_hvdcp_detect_done(struct smb_charger *chg,
					    bool rising)
{
	smblib_dbg(chg, PR_INTERRUPT, "IRQ: hvdcp-detect-done %s\n",
		   rising ? "rising" : "falling");
}

static void update_sw_icl_max(struct smb_charger *chg, int pst)
{
	int typec_mode;
	int rp_ua;
#ifdef CONFIG_QPNP_SMBFG_NEWGEN_EXTENSION
	const struct apsd_result *apsd = smblib_get_apsd_result(chg);

	pst = apsd->pst;
#endif

	/* while PD is active it should have complete ICL control */
	if (chg->pd_active)
		return;

	if (chg->typec_mode == POWER_SUPPLY_TYPEC_SINK_AUDIO_ADAPTER) {
		vote(chg->usb_icl_votable, SW_ICL_MAX_VOTER, true, 500000);
		return;
	}

#ifdef CONFIG_QPNP_SMBFG_NEWGEN_EXTENSION
	/* while usb audio adapter is connected, ICL is fixed at 500mA */
	if (chg->usb_audio_adapter_connected)
		return;
#endif

	/*
	 * HVDCP 2/3, handled separately
	 */
	if (pst == POWER_SUPPLY_TYPE_USB_HVDCP
			|| pst == POWER_SUPPLY_TYPE_USB_HVDCP_3)
		return;

	/* TypeC rp med or high, use rp value */
	typec_mode = smblib_get_prop_typec_mode(chg);
#ifdef CONFIG_QPNP_SMBFG_NEWGEN_EXTENSION
	if (typec_rp_med_high(chg, typec_mode) &&
				pst == POWER_SUPPLY_TYPE_USB_DCP) {
#else
	if (typec_rp_med_high(chg, typec_mode)) {
#endif
		rp_ua = get_rp_based_dcp_current(chg, typec_mode);
		vote(chg->usb_icl_votable, SW_ICL_MAX_VOTER, true, rp_ua);
		return;
	}

	/* rp-std or legacy, USB BC 1.2 */
	switch (pst) {
	case POWER_SUPPLY_TYPE_USB:
		/*
		 * USB_PSY will vote to increase the current to 500/900mA once
		 * enumeration is done.
		 */
		if (!is_client_vote_enabled(chg->usb_icl_votable,
						USB_PSY_VOTER)) {
			/* if flash is active force 500mA */
#ifdef CONFIG_QPNP_SMBFG_NEWGEN_EXTENSION
			vote(chg->usb_icl_votable, USB_PSY_VOTER, true, 0);
#else
			vote(chg->usb_icl_votable, USB_PSY_VOTER, true,
					is_flash_active(chg) ?
					SDP_CURRENT_UA : SDP_100_MA);
#endif
		}
		vote(chg->usb_icl_votable, SW_ICL_MAX_VOTER, false, 0);
		break;
	case POWER_SUPPLY_TYPE_USB_CDP:
		vote(chg->usb_icl_votable, SW_ICL_MAX_VOTER, true,
					CDP_CURRENT_UA);
		break;
	case POWER_SUPPLY_TYPE_USB_DCP:
#ifdef CONFIG_QPNP_SMBFG_NEWGEN_EXTENSION
		if (apsd->bit & OCP_CHARGER_BIT)
			vote(chg->usb_icl_votable, SW_ICL_MAX_VOTER, true,
							OCP_CURRENT_UA);
		else
			vote(chg->usb_icl_votable, SW_ICL_MAX_VOTER, true,
							DCP_CURRENT_UA);
#else
		vote(chg->usb_icl_votable, SW_ICL_MAX_VOTER, true,
					DCP_CURRENT_UA);
#endif
		break;
	case POWER_SUPPLY_TYPE_USB_FLOAT:
		/*
		 * limit ICL to 100mA, the USB driver will enumerate to check
		 * if this is a SDP and appropriately set the current
		 */
		vote(chg->usb_icl_votable, SW_ICL_MAX_VOTER, true,
					SDP_100_MA);
		break;
	case POWER_SUPPLY_TYPE_UNKNOWN:
	default:
#ifndef CONFIG_QPNP_SMBFG_NEWGEN_EXTENSION
		vote(chg->usb_icl_votable, SW_ICL_MAX_VOTER, true,
					SDP_100_MA);
#endif
		break;
	}
}

static void smblib_handle_apsd_done(struct smb_charger *chg, bool rising)
{
	const struct apsd_result *apsd_result;

	if (!rising)
		return;

#ifdef CONFIG_QPNP_SMBFG_NEWGEN_EXTENSION
	if (chg->usb_audio_adapter_connected) {
		vote(chg->usb_icl_votable, USB_AUDIO_ADAPTER_VOTER,
						true, USBIN_500MA);
		vote(chg->usb_icl_votable, SW_ICL_MAX_VOTER, false, 0);
	}
#endif

	apsd_result = smblib_update_usb_type(chg);

	update_sw_icl_max(chg, apsd_result->pst);

	switch (apsd_result->bit) {
	case SDP_CHARGER_BIT:
	case CDP_CHARGER_BIT:
	case FLOAT_CHARGER_BIT:
		if (chg->use_extcon)
			smblib_notify_device_mode(chg, true);
		break;
	case OCP_CHARGER_BIT:
	case DCP_CHARGER_BIT:
		break;
	default:
		break;
	}

#ifdef CONFIG_QPNP_SMBFG_NEWGEN_EXTENSION
	if (!chg->ok_to_pd && apsd_result->bit != FLOAT_CHARGER_BIT)
		determine_charger_type(chg, true);
#endif

	smblib_dbg(chg, PR_INTERRUPT, "IRQ: apsd-done rising; %s detected\n",
		   apsd_result->name);
}

irqreturn_t usb_source_change_irq_handler(int irq, void *data)
{
	struct smb_irq_data *irq_data = data;
	struct smb_charger *chg = irq_data->parent_data;
	int rc = 0;
	u8 stat;

	/* PD session is ongoing, ignore BC1.2 and QC detection */
	if (chg->pd_active)
		return IRQ_HANDLED;

	rc = smblib_read(chg, APSD_STATUS_REG, &stat);
	if (rc < 0) {
		smblib_err(chg, "Couldn't read APSD_STATUS rc=%d\n", rc);
		return IRQ_HANDLED;
	}
	smblib_dbg(chg, PR_INTERRUPT, "APSD_STATUS = 0x%02x\n", stat);

	if ((chg->connector_type == POWER_SUPPLY_CONNECTOR_MICRO_USB)
		&& (stat & APSD_DTC_STATUS_DONE_BIT)
		&& !chg->uusb_apsd_rerun_done) {
		/*
		 * Force re-run APSD to handle slow insertion related
		 * charger-mis-detection.
		 */
		chg->uusb_apsd_rerun_done = true;
		smblib_rerun_apsd_if_required(chg);
		return IRQ_HANDLED;
	}

	smblib_handle_apsd_done(chg,
		(bool)(stat & APSD_DTC_STATUS_DONE_BIT));

	smblib_handle_hvdcp_detect_done(chg,
		(bool)(stat & QC_CHARGER_BIT));

	smblib_handle_hvdcp_check_timeout(chg,
		(bool)(stat & HVDCP_CHECK_TIMEOUT_BIT),
		(bool)(stat & QC_CHARGER_BIT));

	smblib_handle_hvdcp_3p0_auth_done(chg,
		(bool)(stat & QC_AUTH_DONE_STATUS_BIT));

	smblib_handle_sdp_enumeration_done(chg,
		(bool)(stat & ENUMERATION_DONE_BIT));

	smblib_handle_slow_plugin_timeout(chg,
		(bool)(stat & SLOW_PLUGIN_TIMEOUT_BIT));

	smblib_hvdcp_adaptive_voltage_change(chg);

	power_supply_changed(chg->usb_psy);

	rc = smblib_read(chg, APSD_STATUS_REG, &stat);
	if (rc < 0) {
		smblib_err(chg, "Couldn't read APSD_STATUS rc=%d\n", rc);
		return IRQ_HANDLED;
	}
	smblib_dbg(chg, PR_INTERRUPT, "APSD_STATUS = 0x%02x\n", stat);

	return IRQ_HANDLED;
}

enum alarmtimer_restart smblib_lpd_recheck_timer(struct alarm *alarm,
						ktime_t time)
{
	union power_supply_propval pval;
	struct smb_charger *chg = container_of(alarm, struct smb_charger,
							lpd_recheck_timer);
	int rc;

	if (chg->lpd_reason == LPD_MOISTURE_DETECTED) {
		pval.intval = POWER_SUPPLY_TYPEC_PR_DUAL;
		rc = smblib_set_prop_typec_power_role(chg, &pval);
		if (rc < 0) {
			smblib_err(chg, "Couldn't write 0x%02x to TYPE_C_INTRPT_ENB_SOFTWARE_CTRL rc=%d\n",
				pval.intval, rc);
			return ALARMTIMER_NORESTART;
		}
		chg->moisture_present = false;
		power_supply_changed(chg->usb_psy);
	} else {
		rc = smblib_masked_write(chg, TYPE_C_INTERRUPT_EN_CFG_2_REG,
					TYPEC_WATER_DETECTION_INT_EN_BIT,
					TYPEC_WATER_DETECTION_INT_EN_BIT);
		if (rc < 0) {
			smblib_err(chg, "Couldn't set TYPE_C_INTERRUPT_EN_CFG_2_REG rc=%d\n",
					rc);
			return ALARMTIMER_NORESTART;
		}
	}

	chg->lpd_stage = LPD_STAGE_NONE;
	chg->lpd_reason = LPD_NONE;

	return ALARMTIMER_NORESTART;
}

#define RSBU_K_300K_UV	3000000
static bool smblib_src_lpd(struct smb_charger *chg)
{
#ifdef CONFIG_QPNP_SMBFG_NEWGEN_EXTENSION
	return false;
#else
	union power_supply_propval pval;
	bool lpd_flag = false;
	u8 stat;
	int rc;

	if (chg->lpd_disabled)
		return false;

	rc = smblib_read(chg, TYPE_C_SRC_STATUS_REG, &stat);
	if (rc < 0) {
		smblib_err(chg, "Couldn't read TYPE_C_SRC_STATUS_REG rc=%d\n",
				rc);
		return false;
	}

	switch (stat & DETECTED_SNK_TYPE_MASK) {
	case SRC_DEBUG_ACCESS_BIT:
		if (smblib_rsbux_low(chg, RSBU_K_300K_UV))
			lpd_flag = true;
		break;
	case SRC_RD_RA_VCONN_BIT:
	case SRC_RD_OPEN_BIT:
	case AUDIO_ACCESS_RA_RA_BIT:
	default:
		break;
	}

	if (lpd_flag) {
		chg->lpd_stage = LPD_STAGE_COMMIT;
		pval.intval = POWER_SUPPLY_TYPEC_PR_SINK;
		rc = smblib_set_prop_typec_power_role(chg, &pval);
		if (rc < 0)
			smblib_err(chg, "Couldn't write 0x%02x to TYPE_C_INTRPT_ENB_SOFTWARE_CTRL rc=%d\n",
				pval.intval, rc);
		chg->lpd_reason = LPD_MOISTURE_DETECTED;
		chg->moisture_present =  true;
		alarm_start_relative(&chg->lpd_recheck_timer,
						ms_to_ktime(60000));
		power_supply_changed(chg->usb_psy);
	} else {
		chg->lpd_reason = LPD_NONE;
		chg->typec_mode = smblib_get_prop_typec_mode(chg);
	}

	return lpd_flag;
#endif
}

static void typec_src_fault_condition_cfg(struct smb_charger *chg, bool src)
{
	int rc;
	u8 mask = USBIN_MID_COMP_FAULT_EN_BIT | USBIN_COLLAPSE_FAULT_EN_BIT;

	rc = smblib_masked_write(chg, OTG_FAULT_CONDITION_CFG_REG, mask,
					src ? 0 : mask);
	if (rc < 0)
		smblib_err(chg, "Couldn't write OTG_FAULT_CONDITION_CFG_REG rc=%d\n",
			rc);
}

#ifdef CONFIG_QPNP_SMBFG_NEWGEN_EXTENSION
static void smblib_somc_set_typec_currsrc_medium(struct smb_charger *chg,
							bool enable)
{
	int rc;
	/* change CUR_SOURCE to advertise current */
	rc = smblib_masked_write(chg, TYPE_C_CURRSRC_CFG_REG,
			TYPEC_SRC_RP_SEL_MASK,
			enable ? TYPEC_SRC_RP_1P5A : TYPEC_SRC_RP_STD);
	if (rc < 0)
		dev_err(chg->dev, "Couldn't change cur source rc=%d\n", rc);
}
#endif

static void typec_sink_insertion(struct smb_charger *chg)
{
	int rc;

	typec_src_fault_condition_cfg(chg, true);
	rc = smblib_set_charge_param(chg, &chg->param.freq_switcher,
					chg->chg_freq.freq_above_otg_threshold);
	if (rc < 0)
		dev_err(chg->dev, "Error in setting freq_boost rc=%d\n", rc);

	if (chg->use_extcon) {
		smblib_notify_usb_host(chg, true);
		chg->otg_present = true;
	}

	if (!chg->pr_swap_in_progress)
		chg->ok_to_pd = (!(*chg->pd_disabled) || chg->early_usb_attach)
					&& !chg->pd_not_supported;

#ifdef CONFIG_QPNP_SMBFG_NEWGEN_EXTENSION
	smblib_somc_set_typec_currsrc_medium(chg, false);
#endif
}

static void typec_src_insertion(struct smb_charger *chg)
{
	int rc = 0;
	u8 stat;

	if (chg->pr_swap_in_progress)
		return;

	rc = smblib_read(chg, LEGACY_CABLE_STATUS_REG, &stat);
	if (rc < 0) {
		smblib_err(chg, "Couldn't read TYPE_C_STATE_MACHINE_STATUS_REG rc=%d\n",
			rc);
		return;
	}

	chg->typec_legacy = stat & TYPEC_LEGACY_CABLE_STATUS_BIT;
	chg->ok_to_pd = (!(chg->typec_legacy || *chg->pd_disabled)
			|| chg->early_usb_attach) && !chg->pd_not_supported;

	/* allow apsd proceed to detect QC2/3 */
	if (!chg->ok_to_pd)
		smblib_hvdcp_detect_enable(chg, true);

#ifdef CONFIG_QPNP_SMBFG_NEWGEN_EXTENSION
	/* disable APSD CC trigger since CC is attached */
	rc = smblib_masked_write(chg, TYPE_C_CFG_REG,
				BC1P2_START_ON_CC_BIT, 0);
	if (rc < 0)
		smblib_err(chg, "Couldn't write TYPE_C_CFG_REG rc=%d\n", rc);
#endif
}

static void typec_ra_ra_insertion(struct smb_charger *chg)
{
	vote(chg->usb_icl_votable, SW_ICL_MAX_VOTER, true, 500000);
	vote(chg->usb_icl_votable, USB_PSY_VOTER, false, 0);
	chg->ok_to_pd = false;
	smblib_hvdcp_detect_enable(chg, true);
}

static void typec_sink_removal(struct smb_charger *chg)
{
	int rc;

	typec_src_fault_condition_cfg(chg, false);
	rc = smblib_set_charge_param(chg, &chg->param.freq_switcher,
					chg->chg_freq.freq_removal);
	if (rc < 0)
		dev_err(chg->dev, "Error in setting freq_removal rc=%d\n", rc);

	if (chg->use_extcon) {
		if (chg->otg_present)
			smblib_notify_usb_host(chg, false);
		chg->otg_present = false;
	}
}

static void typec_src_removal(struct smb_charger *chg)
{
	int rc;
	struct smb_irq_data *data;
	struct storm_watch *wdata;
	int sec_charger;

	sec_charger = chg->sec_pl_present ? POWER_SUPPLY_CHARGER_SEC_PL :
				POWER_SUPPLY_CHARGER_SEC_NONE;

	rc = smblib_select_sec_charger(chg, sec_charger, POWER_SUPPLY_CP_NONE,
					false);
	if (rc < 0)
		dev_err(chg->dev,
			"Couldn't disable secondary charger rc=%d\n", rc);

	typec_src_fault_condition_cfg(chg, false);
	smblib_hvdcp_detect_enable(chg, false);
#ifdef CONFIG_QPNP_SMBFG_NEWGEN_EXTENSION
	chg->usb_audio_adapter_connected = false;
	vote(chg->usb_icl_votable, USB_AUDIO_ADAPTER_VOTER, false, 0);
#endif
	smblib_update_usb_type(chg);

	if (chg->wa_flags & BOOST_BACK_WA) {
		data = chg->irq_info[SWITCHER_POWER_OK_IRQ].irq_data;
		if (data) {
			wdata = &data->storm_data;
			update_storm_count(wdata, WEAK_CHG_STORM_COUNT);
			vote(chg->usb_icl_votable, BOOST_BACK_VOTER, false, 0);
			vote(chg->usb_icl_votable, WEAK_CHARGER_VOTER,
					false, 0);
		}
	}

	cancel_delayed_work_sync(&chg->pl_enable_work);

	/* reset input current limit voters */
#ifdef CONFIG_QPNP_SMBFG_NEWGEN_EXTENSION
	vote(chg->usb_icl_votable, SW_ICL_MAX_VOTER, true, 0);
#else
	vote(chg->usb_icl_votable, SW_ICL_MAX_VOTER, true,
			is_flash_active(chg) ? SDP_CURRENT_UA : SDP_100_MA);
#endif
	vote(chg->usb_icl_votable, PD_VOTER, false, 0);
	vote(chg->usb_icl_votable, USB_PSY_VOTER, false, 0);
	vote(chg->usb_icl_votable, DCP_VOTER, false, 0);
	vote(chg->usb_icl_votable, SW_QC3_VOTER, false, 0);
	vote(chg->usb_icl_votable, CTM_VOTER, false, 0);
	vote(chg->usb_icl_votable, HVDCP2_ICL_VOTER, false, 0);
	vote(chg->usb_icl_votable, CHG_TERMINATION_VOTER, false, 0);
	vote(chg->usb_icl_votable, THERMAL_THROTTLE_VOTER, false, 0);

	/* reset usb irq voters */
	vote(chg->limited_irq_disable_votable, CHARGER_TYPE_VOTER,
			true, 0);
	vote(chg->hdc_irq_disable_votable, CHARGER_TYPE_VOTER, true, 0);
	vote(chg->hdc_irq_disable_votable, HDC_IRQ_VOTER, false, 0);

	/* reset parallel voters */
	vote(chg->pl_disable_votable, PL_DELAY_VOTER, true, 0);
	vote(chg->pl_disable_votable, PL_FCC_LOW_VOTER, false, 0);
	vote(chg->pl_enable_votable_indirect, USBIN_I_VOTER, false, 0);
	vote(chg->pl_enable_votable_indirect, USBIN_V_VOTER, false, 0);
	vote(chg->awake_votable, PL_DELAY_VOTER, false, 0);

	/* Remove SW thermal regulation WA votes */
	vote(chg->usb_icl_votable, SW_THERM_REGULATION_VOTER, false, 0);
	vote(chg->pl_disable_votable, SW_THERM_REGULATION_VOTER, false, 0);
	vote(chg->dc_suspend_votable, SW_THERM_REGULATION_VOTER, false, 0);
	if (chg->cp_disable_votable)
		vote(chg->cp_disable_votable, SW_THERM_REGULATION_VOTER,
								false, 0);

	/* reset USBOV votes and cancel work */
	cancel_delayed_work_sync(&chg->usbov_dbc_work);
	vote(chg->awake_votable, USBOV_DBC_VOTER, false, 0);
	chg->dbc_usbov = false;

	chg->pulse_cnt = 0;
	chg->usb_icl_delta_ua = 0;
	chg->voltage_min_uv = MICRO_5V;
	chg->voltage_max_uv = MICRO_5V;
	chg->usbin_forced_max_uv = 0;

	/* write back the default FLOAT charger configuration */
	rc = smblib_masked_write(chg, USBIN_OPTIONS_2_CFG_REG,
				(u8)FLOAT_OPTIONS_MASK, chg->float_cfg);
	if (rc < 0)
		smblib_err(chg, "Couldn't write float charger options rc=%d\n",
			rc);

	/* reconfigure allowed voltage for HVDCP */
	rc = smblib_set_adapter_allowance(chg,
			USBIN_ADAPTER_ALLOW_5V_OR_9V_TO_12V);
	if (rc < 0)
		smblib_err(chg, "Couldn't set USBIN_ADAPTER_ALLOW_5V_OR_9V_TO_12V rc=%d\n",
			rc);

#ifdef CONFIG_QPNP_SMBFG_NEWGEN_EXTENSION
	/* enable APSD CC trigger for next insertion */
	rc = smblib_masked_write(chg, TYPE_C_CFG_REG,
				BC1P2_START_ON_CC_BIT, BC1P2_START_ON_CC_BIT);
	if (rc < 0)
		smblib_err(chg, "Couldn't write TYPE_C_CFG_REG rc=%d\n", rc);

#endif

	/*
	 * if non-compliant charger caused UV, restore original max pulses
	 * and turn SUSPEND_ON_COLLAPSE_USBIN_BIT back on.
	 */
	if (chg->qc2_unsupported_voltage) {
		rc = smblib_masked_write(chg, HVDCP_PULSE_COUNT_MAX_REG,
				HVDCP_PULSE_COUNT_MAX_QC2_MASK,
				chg->qc2_max_pulses);
		if (rc < 0)
			smblib_err(chg, "Couldn't restore max pulses rc=%d\n",
					rc);

		rc = smblib_masked_write(chg, USBIN_AICL_OPTIONS_CFG_REG,
				SUSPEND_ON_COLLAPSE_USBIN_BIT,
				SUSPEND_ON_COLLAPSE_USBIN_BIT);
		if (rc < 0)
			smblib_err(chg, "Couldn't turn on SUSPEND_ON_COLLAPSE_USBIN_BIT rc=%d\n",
					rc);

		chg->qc2_unsupported_voltage = QC2_COMPLIANT;
	}

	if (chg->use_extcon)
		smblib_notify_device_mode(chg, false);

	chg->typec_legacy = false;
#ifdef CONFIG_QPNP_SMBFG_NEWGEN_EXTENSION
	determine_charger_type(chg, false);
#endif
}

static void typec_mode_unattached(struct smb_charger *chg)
{
#ifdef CONFIG_QPNP_SMBFG_NEWGEN_EXTENSION
	vote(chg->usb_icl_votable, SW_ICL_MAX_VOTER, true, 0);
#else
	vote(chg->usb_icl_votable, SW_ICL_MAX_VOTER, true, USBIN_100MA);
#endif
}

static void smblib_handle_rp_change(struct smb_charger *chg, int typec_mode)
{
	const struct apsd_result *apsd = smblib_get_apsd_result(chg);

	/*
	 * We want the ICL vote @ 100mA for a FLOAT charger
	 * until the detection by the USB stack is complete.
	 * Ignore the Rp changes unless there is a
	 * pre-existing valid vote or FLOAT is configured for
	 * SDP current.
	 */
	if (apsd->pst == POWER_SUPPLY_TYPE_USB_FLOAT) {
		if (get_client_vote(chg->usb_icl_votable, SW_ICL_MAX_VOTER)
					<= USBIN_100MA
			|| (chg->float_cfg & FLOAT_OPTIONS_MASK)
					== FORCE_FLOAT_SDP_CFG_BIT)
			return;
	}

	update_sw_icl_max(chg, apsd->pst);

	smblib_dbg(chg, PR_MISC, "CC change old_mode=%d new_mode=%d\n",
						chg->typec_mode, typec_mode);
}

static void smblib_lpd_launch_ra_open_work(struct smb_charger *chg)
{
	u8 stat;
	int rc;

	if (chg->lpd_disabled)
		return;

	rc = smblib_read(chg, TYPE_C_MISC_STATUS_REG, &stat);
	if (rc < 0) {
		smblib_err(chg, "Couldn't read TYPE_C_MISC_STATUS_REG rc=%d\n",
			rc);
		return;
	}
#ifdef CONFIG_QPNP_SMBFG_NEWGEN_EXTENSION
	smblib_dbg(chg, PR_INTERRUPT, "TYPE_C_MISC_STATUS_REG = 0x%02x\n",
									stat);
#else
	if (!(stat & TYPEC_TCCDEBOUNCE_DONE_STATUS_BIT)
			&& chg->lpd_stage == LPD_STAGE_NONE) {
		chg->lpd_stage = LPD_STAGE_FLOAT;
		cancel_delayed_work_sync(&chg->lpd_ra_open_work);
		vote(chg->awake_votable, LPD_VOTER, true, 0);
		schedule_delayed_work(&chg->lpd_ra_open_work,
						msecs_to_jiffies(300));
	}
#endif
}

irqreturn_t typec_or_rid_detection_change_irq_handler(int irq, void *data)
{
	struct smb_irq_data *irq_data = data;
	struct smb_charger *chg = irq_data->parent_data;

	smblib_dbg(chg, PR_INTERRUPT, "IRQ: %s\n", irq_data->name);

	if (chg->connector_type == POWER_SUPPLY_CONNECTOR_MICRO_USB) {
		if (chg->uusb_moisture_protection_enabled) {
			/*
			 * Adding pm_stay_awake as because pm_relax is called
			 * on exit path from the work routine.
			 */
			pm_stay_awake(chg->dev);
			schedule_work(&chg->moisture_protection_work);
		}

		cancel_delayed_work_sync(&chg->uusb_otg_work);
		/*
		 * Skip OTG enablement if RID interrupt triggers with moisture
		 * protection still enabled.
		 */
		if (!chg->moisture_present) {
			vote(chg->awake_votable, OTG_DELAY_VOTER, true, 0);
			smblib_dbg(chg, PR_INTERRUPT, "Scheduling OTG work\n");
			schedule_delayed_work(&chg->uusb_otg_work,
				msecs_to_jiffies(chg->otg_delay_ms));
		}

		goto out;
	}

	if (chg->pr_swap_in_progress || chg->pd_hard_reset)
		goto out;

	smblib_lpd_launch_ra_open_work(chg);

	if (chg->usb_psy)
		power_supply_changed(chg->usb_psy);

out:
	return IRQ_HANDLED;
}

irqreturn_t typec_state_change_irq_handler(int irq, void *data)
{
	struct smb_irq_data *irq_data = data;
	struct smb_charger *chg = irq_data->parent_data;
	int typec_mode;

	if (chg->connector_type == POWER_SUPPLY_CONNECTOR_MICRO_USB) {
		smblib_dbg(chg, PR_INTERRUPT,
				"Ignoring for micro USB\n");
		return IRQ_HANDLED;
	}

	typec_mode = smblib_get_prop_typec_mode(chg);
	if (chg->sink_src_mode != UNATTACHED_MODE
			&& (typec_mode != chg->typec_mode))
		smblib_handle_rp_change(chg, typec_mode);
	chg->typec_mode = typec_mode;

	smblib_dbg(chg, PR_INTERRUPT, "IRQ: cc-state-change; Type-C %s detected\n",
				smblib_typec_mode_name[chg->typec_mode]);

	power_supply_changed(chg->usb_psy);

	return IRQ_HANDLED;
}

static void smblib_lpd_clear_ra_open_work(struct smb_charger *chg)
{
	if (chg->lpd_disabled)
		return;

	cancel_delayed_work_sync(&chg->lpd_detach_work);
	chg->lpd_stage = LPD_STAGE_FLOAT_CANCEL;
	cancel_delayed_work_sync(&chg->lpd_ra_open_work);
	vote(chg->awake_votable, LPD_VOTER, false, 0);
}

irqreturn_t typec_attach_detach_irq_handler(int irq, void *data)
{
	struct smb_irq_data *irq_data = data;
	struct smb_charger *chg = irq_data->parent_data;
	u8 stat;
	int rc;

	smblib_dbg(chg, PR_INTERRUPT, "IRQ: %s\n", irq_data->name);

	rc = smblib_read(chg, TYPE_C_STATE_MACHINE_STATUS_REG, &stat);
	if (rc < 0) {
		smblib_err(chg, "Couldn't read TYPE_C_STATE_MACHINE_STATUS_REG rc=%d\n",
			rc);
		return IRQ_HANDLED;
	}

	if (stat & TYPEC_ATTACH_DETACH_STATE_BIT) {

#ifndef CONFIG_QPNP_SMBFG_NEWGEN_EXTENSION
		smblib_lpd_clear_ra_open_work(chg);
#endif

		rc = smblib_read(chg, TYPE_C_MISC_STATUS_REG, &stat);
		if (rc < 0) {
			smblib_err(chg, "Couldn't read TYPE_C_MISC_STATUS_REG rc=%d\n",
				rc);
			return IRQ_HANDLED;
		}

#ifdef CONFIG_QPNP_SMBFG_NEWGEN_EXTENSION
		if (smblib_get_prop_typec_mode(chg) ==
					POWER_SUPPLY_TYPEC_SINK_AUDIO_ADAPTER)
			chg->usb_audio_adapter_connected = true;

		if ((stat & SNK_SRC_MODE_BIT) &&
					!chg->usb_audio_adapter_connected) {
#else
		if (smblib_get_prop_dfp_mode(chg) ==
				POWER_SUPPLY_TYPEC_SINK_AUDIO_ADAPTER) {
			chg->sink_src_mode = AUDIO_ACCESS_MODE;
			typec_ra_ra_insertion(chg);
		} else if (stat & SNK_SRC_MODE_BIT) {
#endif
			if (smblib_src_lpd(chg))
				return IRQ_HANDLED;
			chg->sink_src_mode = SRC_MODE;
			typec_sink_insertion(chg);
		} else {
			chg->sink_src_mode = SINK_MODE;
			typec_src_insertion(chg);
		}

#ifdef CONFIG_QPNP_SMBFG_NEWGEN_EXTENSION
		if (chg->cc_reconnection_running)
			complete(&chg->cc_reconnected);
#endif
	} else {
#ifdef CONFIG_QPNP_SMBFG_NEWGEN_EXTENSION
		smblib_somc_set_typec_currsrc_medium(chg, true);
#endif
		switch (chg->sink_src_mode) {
		case SRC_MODE:
			typec_sink_removal(chg);
			break;
		case SINK_MODE:
		case AUDIO_ACCESS_MODE:
			typec_src_removal(chg);
			break;
		case UNATTACHED_MODE:
		default:
			typec_mode_unattached(chg);
			break;
		}

		if (!chg->pr_swap_in_progress) {
			chg->ok_to_pd = false;
			chg->sink_src_mode = UNATTACHED_MODE;
			chg->early_usb_attach = false;
			smblib_apsd_enable(chg, true);
		}

#ifndef CONFIG_QPNP_SMBFG_NEWGEN_EXTENSION
		if (chg->lpd_stage == LPD_STAGE_FLOAT_CANCEL)
			schedule_delayed_work(&chg->lpd_detach_work,
					msecs_to_jiffies(1000));
#endif
	}

	power_supply_changed(chg->usb_psy);

	return IRQ_HANDLED;
}

irqreturn_t dc_plugin_irq_handler(int irq, void *data)
{
	struct smb_irq_data *irq_data = data;
	struct smb_charger *chg = irq_data->parent_data;
	union power_supply_propval pval;
	int input_present;
	bool dcin_present, vbus_present;
	int rc, wireless_vout = 0;
	int sec_charger;

	rc = smblib_get_prop_vph_voltage_now(chg, &pval);
	if (rc < 0)
		return IRQ_HANDLED;

	/* 2*VPH, with a granularity of 100mV */
	wireless_vout = ((pval.intval * 2) / 100000) * 100000;

	rc = smblib_is_input_present(chg, &input_present);
	if (rc < 0)
		return IRQ_HANDLED;

	dcin_present = input_present & INPUT_PRESENT_DC;
	vbus_present = input_present & INPUT_PRESENT_USB;

	if (dcin_present) {
		if (!vbus_present && chg->sec_cp_present) {
			pval.intval = wireless_vout;
			rc = smblib_set_prop_voltage_wls_output(chg, &pval);
			if (rc < 0)
				dev_err(chg->dev, "Couldn't set dc voltage to 2*vph  rc=%d\n",
					rc);

			rc = smblib_select_sec_charger(chg,
					POWER_SUPPLY_CHARGER_SEC_CP,
					POWER_SUPPLY_CP_WIRELESS, false);
			if (rc < 0)
				dev_err(chg->dev, "Couldn't enable secondary chargers  rc=%d\n",
					rc);
		}
	} else {
		if (chg->cp_reason == POWER_SUPPLY_CP_WIRELESS) {
			sec_charger = chg->sec_pl_present ?
					POWER_SUPPLY_CHARGER_SEC_PL :
					POWER_SUPPLY_CHARGER_SEC_NONE;
			rc = smblib_select_sec_charger(chg, sec_charger,
					POWER_SUPPLY_CP_NONE, false);
			if (rc < 0)
				dev_err(chg->dev, "Couldn't disable secondary charger rc=%d\n",
					rc);
		}

		vote(chg->dc_suspend_votable, CHG_TERMINATION_VOTER, false, 0);
	}

	power_supply_changed(chg->dc_psy);

	smblib_dbg(chg, PR_WLS, "dcin_present= %d, usbin_present= %d, cp_reason = %d\n",
			dcin_present, vbus_present, chg->cp_reason);

	return IRQ_HANDLED;
}

irqreturn_t high_duty_cycle_irq_handler(int irq, void *data)
{
	struct smb_irq_data *irq_data = data;
	struct smb_charger *chg = irq_data->parent_data;

	chg->is_hdc = true;
	/*
	 * Disable usb IRQs after the flag set and re-enable IRQs after
	 * the flag cleared in the delayed work queue, to avoid any IRQ
	 * storming during the delays
	 */
	vote(chg->hdc_irq_disable_votable, HDC_IRQ_VOTER, true, 0);

	schedule_delayed_work(&chg->clear_hdc_work, msecs_to_jiffies(60));

	return IRQ_HANDLED;
}

static void smblib_bb_removal_work(struct work_struct *work)
{
	struct smb_charger *chg = container_of(work, struct smb_charger,
						bb_removal_work.work);

	vote(chg->usb_icl_votable, BOOST_BACK_VOTER, false, 0);
	vote(chg->awake_votable, BOOST_BACK_VOTER, false, 0);
}

#define BOOST_BACK_UNVOTE_DELAY_MS		750
#define BOOST_BACK_STORM_COUNT			3
#define WEAK_CHG_STORM_COUNT			8
irqreturn_t switcher_power_ok_irq_handler(int irq, void *data)
{
	struct smb_irq_data *irq_data = data;
	struct smb_charger *chg = irq_data->parent_data;
	struct storm_watch *wdata = &irq_data->storm_data;
	int rc, usb_icl;
	u8 stat;

	if (!(chg->wa_flags & BOOST_BACK_WA))
		return IRQ_HANDLED;

	rc = smblib_read(chg, POWER_PATH_STATUS_REG, &stat);
	if (rc < 0) {
		smblib_err(chg, "Couldn't read POWER_PATH_STATUS rc=%d\n", rc);
		return IRQ_HANDLED;
	}

	/* skip suspending input if its already suspended by some other voter */
	usb_icl = get_effective_result(chg->usb_icl_votable);
	if ((stat & USE_USBIN_BIT) && usb_icl >= 0 && usb_icl <= USBIN_25MA)
		return IRQ_HANDLED;

	if (stat & USE_DCIN_BIT)
		return IRQ_HANDLED;

	if (is_storming(&irq_data->storm_data)) {
		/* This could be a weak charger reduce ICL */
		if (!is_client_vote_enabled(chg->usb_icl_votable,
						WEAK_CHARGER_VOTER)) {
			smblib_err(chg,
				"Weak charger detected: voting %dmA ICL\n",
				*chg->weak_chg_icl_ua / 1000);
			vote(chg->usb_icl_votable, WEAK_CHARGER_VOTER,
					true, *chg->weak_chg_icl_ua);
			/*
			 * reset storm data and set the storm threshold
			 * to 3 for reverse boost detection.
			 */
			update_storm_count(wdata, BOOST_BACK_STORM_COUNT);
		} else {
			smblib_err(chg,
				"Reverse boost detected: voting 0mA to suspend input\n");
			vote(chg->usb_icl_votable, BOOST_BACK_VOTER, true, 0);
			vote(chg->awake_votable, BOOST_BACK_VOTER, true, 0);
			/*
			 * Remove the boost-back vote after a delay, to avoid
			 * permanently suspending the input if the boost-back
			 * condition is unintentionally hit.
			 */
			schedule_delayed_work(&chg->bb_removal_work,
				msecs_to_jiffies(BOOST_BACK_UNVOTE_DELAY_MS));
		}
	}

	return IRQ_HANDLED;
}

irqreturn_t wdog_snarl_irq_handler(int irq, void *data)
{
	struct smb_irq_data *irq_data = data;
	struct smb_charger *chg = irq_data->parent_data;

	smblib_dbg(chg, PR_INTERRUPT, "IRQ: %s\n", irq_data->name);

	if (chg->wa_flags & SW_THERM_REGULATION_WA) {
		cancel_delayed_work_sync(&chg->thermal_regulation_work);
		vote(chg->awake_votable, SW_THERM_REGULATION_VOTER, true, 0);
		schedule_delayed_work(&chg->thermal_regulation_work, 0);
	}

	if (chg->step_chg_enabled)
		power_supply_changed(chg->batt_psy);

	return IRQ_HANDLED;
}

irqreturn_t wdog_bark_irq_handler(int irq, void *data)
{
	struct smb_irq_data *irq_data = data;
	struct smb_charger *chg = irq_data->parent_data;
	int rc;

	smblib_dbg(chg, PR_INTERRUPT, "IRQ: %s\n", irq_data->name);

	rc = smblib_write(chg, BARK_BITE_WDOG_PET_REG, BARK_BITE_WDOG_PET_BIT);
	if (rc < 0)
		smblib_err(chg, "Couldn't pet the dog rc=%d\n", rc);

	if (chg->step_chg_enabled)
		power_supply_changed(chg->batt_psy);

	return IRQ_HANDLED;
}

#ifdef CONFIG_QPNP_SMBFG_NEWGEN_EXTENSION
#define AICL_UPDATE_DELAY_TIME_MS 5000
irqreturn_t somc_aicl_irq_handler(int irq, void *data)
{
	struct smb_irq_data *irq_data = data;
	struct smb_charger *chg = irq_data->parent_data;
	ktime_t delta_ktime;
	int delta_ms, delay_ms;

	smblib_dbg(chg, PR_INTERRUPT, "IRQ: %s\n", irq_data->name);

	delta_ktime = ktime_sub(ktime_get_boottime(), chg->aicl_update_time);
	delta_ms = ktime_to_ms(delta_ktime);

	if (delta_ms > AICL_UPDATE_DELAY_TIME_MS) {
		cancel_delayed_work_sync(&chg->aicl_update_work);
		schedule_delayed_work(&chg->aicl_update_work, 0);
	} else {
		delay_ms = AICL_UPDATE_DELAY_TIME_MS - delta_ms;
		if (!delayed_work_pending(&chg->aicl_update_work))
			schedule_delayed_work(&chg->aicl_update_work,
						msecs_to_jiffies(delay_ms));
	}
	return IRQ_HANDLED;
}
#endif

static void smblib_die_rst_icl_regulate(struct smb_charger *chg)
{
	int rc;
	u8 temp;

	rc = smblib_read(chg, DIE_TEMP_STATUS_REG, &temp);
	if (rc < 0) {
		smblib_err(chg, "Couldn't read DIE_TEMP_STATUS_REG rc=%d\n",
				rc);
		return;
	}

	/* Regulate ICL on die temp crossing DIE_RST threshold */
	vote(chg->usb_icl_votable, DIE_TEMP_VOTER,
				temp & DIE_TEMP_RST_BIT, 500000);
}

/*
 * triggered when DIE or SKIN or CONNECTOR temperature across
 * either of the _REG_L, _REG_H, _RST, or _SHDN thresholds
 */
irqreturn_t temp_change_irq_handler(int irq, void *data)
{
	struct smb_irq_data *irq_data = data;
	struct smb_charger *chg = irq_data->parent_data;

	smblib_die_rst_icl_regulate(chg);

	return IRQ_HANDLED;
}

static void smblib_usbov_dbc_work(struct work_struct *work)
{
	struct smb_charger *chg = container_of(work, struct smb_charger,
						usbov_dbc_work.work);

	smblib_dbg(chg, PR_MISC, "Resetting USBOV debounce\n");
	chg->dbc_usbov = false;
	vote(chg->awake_votable, USBOV_DBC_VOTER, false, 0);
}

#define USB_OV_DBC_PERIOD_MS		1000
irqreturn_t usbin_ov_irq_handler(int irq, void *data)
{
	struct smb_irq_data *irq_data = data;
	struct smb_charger *chg = irq_data->parent_data;
	u8 stat;
	int rc;

	smblib_dbg(chg, PR_INTERRUPT, "IRQ: %s\n", irq_data->name);

	if (!(chg->wa_flags & USBIN_OV_WA))
		return IRQ_HANDLED;

	rc = smblib_read(chg, USBIN_BASE + INT_RT_STS_OFFSET, &stat);
	if (rc < 0) {
		smblib_err(chg, "Couldn't read USB_INT_RT_STS rc=%d\n", rc);
		return IRQ_HANDLED;
	}

	/*
	 * On specific PMICs, OV IRQ triggers for very small duration in
	 * interim periods affecting charging status reflection. In order to
	 * differentiate between OV IRQ glitch and real OV_IRQ, add a debounce
	 * period for evaluation.
	 */
	if (stat & USBIN_OV_RT_STS_BIT) {
		chg->dbc_usbov = true;
		vote(chg->awake_votable, USBOV_DBC_VOTER, true, 0);
		schedule_delayed_work(&chg->usbov_dbc_work,
				msecs_to_jiffies(USB_OV_DBC_PERIOD_MS));
	} else {
		cancel_delayed_work_sync(&chg->usbov_dbc_work);
		chg->dbc_usbov = false;
		vote(chg->awake_votable, USBOV_DBC_VOTER, false, 0);
	}

	smblib_dbg(chg, PR_MISC, "USBOV debounce status %d\n",
				chg->dbc_usbov);
	return IRQ_HANDLED;
}

/**************
 * Additional USB PSY getters/setters
 * that call interrupt functions
 ***************/

int smblib_get_prop_pr_swap_in_progress(struct smb_charger *chg,
				union power_supply_propval *val)
{
	val->intval = chg->pr_swap_in_progress;
	return 0;
}

#define DETACH_DETECT_DELAY_MS 20
int smblib_set_prop_pr_swap_in_progress(struct smb_charger *chg,
				const union power_supply_propval *val)
{
	int rc;
	u8 stat, orientation;

	smblib_dbg(chg, PR_MISC, "Requested PR_SWAP %d\n", val->intval);
	chg->pr_swap_in_progress = val->intval;

	/* check for cable removal during pr_swap */
	if (!chg->pr_swap_in_progress) {
		cancel_delayed_work_sync(&chg->pr_swap_detach_work);
		vote(chg->awake_votable, DETACH_DETECT_VOTER, true, 0);
		schedule_delayed_work(&chg->pr_swap_detach_work,
				msecs_to_jiffies(DETACH_DETECT_DELAY_MS));
	}

	rc = smblib_masked_write(chg, TYPE_C_DEBOUNCE_OPTION_REG,
			REDUCE_TCCDEBOUNCE_TO_2MS_BIT,
			val->intval ? REDUCE_TCCDEBOUNCE_TO_2MS_BIT : 0);
	if (rc < 0)
		smblib_err(chg, "Couldn't set tCC debounce rc=%d\n", rc);

	rc = smblib_masked_write(chg, TYPE_C_EXIT_STATE_CFG_REG,
			BYPASS_VSAFE0V_DURING_ROLE_SWAP_BIT,
			val->intval ? BYPASS_VSAFE0V_DURING_ROLE_SWAP_BIT : 0);
	if (rc < 0)
		smblib_err(chg, "Couldn't set exit state cfg rc=%d\n", rc);

	if (chg->pr_swap_in_progress) {
		rc = smblib_read(chg, TYPE_C_MISC_STATUS_REG, &stat);
		if (rc < 0) {
			smblib_err(chg, "Couldn't read TYPE_C_STATUS_4 rc=%d\n",
				rc);
		}

		orientation =
			stat & CC_ORIENTATION_BIT ? TYPEC_CCOUT_VALUE_BIT : 0;
		rc = smblib_masked_write(chg, TYPE_C_CCOUT_CONTROL_REG,
			TYPEC_CCOUT_SRC_BIT | TYPEC_CCOUT_BUFFER_EN_BIT
					| TYPEC_CCOUT_VALUE_BIT,
			TYPEC_CCOUT_SRC_BIT | TYPEC_CCOUT_BUFFER_EN_BIT
					| orientation);
		if (rc < 0) {
			smblib_err(chg, "Couldn't read TYPE_C_CCOUT_CONTROL_REG rc=%d\n",
				rc);
		}
#ifdef CONFIG_QPNP_SMBFG_NEWGEN_EXTENSION
		smblib_somc_set_typec_currsrc_medium(chg, false);
#endif
	} else {
		rc = smblib_masked_write(chg, TYPE_C_CCOUT_CONTROL_REG,
			TYPEC_CCOUT_SRC_BIT, 0);
		if (rc < 0) {
			smblib_err(chg, "Couldn't read TYPE_C_CCOUT_CONTROL_REG rc=%d\n",
				rc);
		}

#ifdef CONFIG_QPNP_SMBFG_NEWGEN_EXTENSION
		if (chg->cc_reconnection_running) {
			smblib_dbg(chg, PR_SOMC,
				"CC reconnection is running, do not enable DRP\n");
		} else {
			/* enable DRP */
			rc = smblib_masked_write(chg, TYPE_C_MODE_CFG_REG,
						TYPEC_POWER_ROLE_CMD_MASK, 0);
			if (rc < 0)
				smblib_err(chg, "Couldn't enable DRP rc=%d\n",
									rc);
		}
#else
		/* enable DRP */
		rc = smblib_masked_write(chg, TYPE_C_MODE_CFG_REG,
				 TYPEC_POWER_ROLE_CMD_MASK, 0);
		if (rc < 0)
			smblib_err(chg, "Couldn't enable DRP rc=%d\n", rc);
#endif
	}

	return 0;
}

/***************
 * Work Queues *
 ***************/
static void smblib_pr_swap_detach_work(struct work_struct *work)
{
	struct smb_charger *chg = container_of(work, struct smb_charger,
						pr_swap_detach_work.work);
	int rc;
	u8 stat;

	rc = smblib_read(chg, TYPE_C_STATE_MACHINE_STATUS_REG, &stat);
	if (rc < 0) {
		smblib_err(chg, "Couldn't read STATE_MACHINE_STS rc=%d\n", rc);
		goto out;
	}
	smblib_dbg(chg, PR_REGISTER, "STATE_MACHINE_STS %x\n", stat);
	if (!(stat & TYPEC_ATTACH_DETACH_STATE_BIT)) {
		rc = smblib_request_dpdm(chg, false);
		if (rc < 0)
			smblib_err(chg, "Couldn't disable DPDM rc=%d\n", rc);
	}
out:
	vote(chg->awake_votable, DETACH_DETECT_VOTER, false, 0);
}

static void smblib_uusb_otg_work(struct work_struct *work)
{
	struct smb_charger *chg = container_of(work, struct smb_charger,
						uusb_otg_work.work);
	int rc;
	u8 stat;
	bool otg;

	rc = smblib_read(chg, TYPEC_U_USB_STATUS_REG, &stat);
	if (rc < 0) {
		smblib_err(chg, "Couldn't read TYPE_C_STATUS_3 rc=%d\n", rc);
		goto out;
	}
	otg = !!(stat & U_USB_GROUND_NOVBUS_BIT);
	if (chg->otg_present != otg)
		smblib_notify_usb_host(chg, otg);
	else
		goto out;

	chg->otg_present = otg;
	if (!otg)
		chg->boost_current_ua = 0;

	rc = smblib_set_charge_param(chg, &chg->param.freq_switcher,
				otg ? chg->chg_freq.freq_below_otg_threshold
					: chg->chg_freq.freq_removal);
	if (rc < 0)
		dev_err(chg->dev, "Error in setting freq_boost rc=%d\n", rc);

	smblib_dbg(chg, PR_REGISTER, "TYPE_C_U_USB_STATUS = 0x%02x OTG=%d\n",
			stat, otg);
	power_supply_changed(chg->usb_psy);

out:
	vote(chg->awake_votable, OTG_DELAY_VOTER, false, 0);
}

static void bms_update_work(struct work_struct *work)
{
	struct smb_charger *chg = container_of(work, struct smb_charger,
						bms_update_work);

	smblib_suspend_on_debug_battery(chg);

	if (chg->batt_psy)
		power_supply_changed(chg->batt_psy);
}

static void pl_update_work(struct work_struct *work)
{
	union power_supply_propval prop_val;
	struct smb_charger *chg = container_of(work, struct smb_charger,
						pl_update_work);
	int rc;

	if (chg->smb_temp_max == -EINVAL) {
		rc = smblib_get_thermal_threshold(chg,
					SMB_REG_H_THRESHOLD_MSB_REG,
					&chg->smb_temp_max);
		if (rc < 0) {
			dev_err(chg->dev, "Couldn't get charger_temp_max rc=%d\n",
					rc);
			return;
		}
	}

	prop_val.intval = chg->smb_temp_max;
	rc = power_supply_set_property(chg->pl.psy,
				POWER_SUPPLY_PROP_CHARGER_TEMP_MAX,
				&prop_val);
	if (rc < 0) {
		dev_err(chg->dev, "Couldn't set POWER_SUPPLY_PROP_CHARGER_TEMP_MAX rc=%d\n",
				rc);
		return;
	}

	if (chg->sec_chg_selected == POWER_SUPPLY_CHARGER_SEC_CP)
		return;

	smblib_select_sec_charger(chg, POWER_SUPPLY_CHARGER_SEC_PL,
				POWER_SUPPLY_CP_NONE, false);
}

static void clear_hdc_work(struct work_struct *work)
{
	struct smb_charger *chg = container_of(work, struct smb_charger,
						clear_hdc_work.work);

	chg->is_hdc = 0;
	vote(chg->hdc_irq_disable_votable, HDC_IRQ_VOTER, false, 0);
}

static void smblib_icl_change_work(struct work_struct *work)
{
	struct smb_charger *chg = container_of(work, struct smb_charger,
							icl_change_work.work);
	int rc, settled_ua;

	rc = smblib_get_charge_param(chg, &chg->param.icl_stat, &settled_ua);
	if (rc < 0) {
		smblib_err(chg, "Couldn't get ICL status rc=%d\n", rc);
		return;
	}

	power_supply_changed(chg->usb_main_psy);

	smblib_dbg(chg, PR_INTERRUPT, "icl_settled=%d\n", settled_ua);
}

static void smblib_pl_enable_work(struct work_struct *work)
{
	struct smb_charger *chg = container_of(work, struct smb_charger,
							pl_enable_work.work);

	smblib_dbg(chg, PR_PARALLEL, "timer expired, enabling parallel\n");
	vote(chg->pl_disable_votable, PL_DELAY_VOTER, false, 0);
	vote(chg->awake_votable, PL_DELAY_VOTER, false, 0);
}

static void smblib_thermal_regulation_work(struct work_struct *work)
{
	struct smb_charger *chg = container_of(work, struct smb_charger,
						thermal_regulation_work.work);
	int rc;

	rc = smblib_update_thermal_readings(chg);
	if (rc < 0)
		smblib_err(chg, "Couldn't read current thermal values %d\n",
					rc);

	rc = smblib_process_thermal_readings(chg);
	if (rc < 0)
		smblib_err(chg, "Couldn't run sw thermal regulation %d\n",
					rc);
}

#ifdef CONFIG_QPNP_SMBFG_NEWGEN_EXTENSION
static void smblib_somc_smart_charge_wdog_work(struct work_struct *work)
{
	struct smb_charger *chg = container_of(work, struct smb_charger,
					smart_charge_wdog_work.work);

	smblib_dbg(chg, PR_SOMC, "Smart Charge Watchdog timer has expired.\n");

	mutex_lock(&chg->smart_charge_lock);
	vote(chg->chg_disable_votable, BATTCHG_SMART_EN_VOTER, false, 0);
	chg->smart_charge_suspended = false;
	mutex_unlock(&chg->smart_charge_lock);

	power_supply_changed(chg->batt_psy);
}

#define DURING_POWER_OFF_CHARGE 1
static void somc_chg_remove_work(struct work_struct *work)
{
	struct smb_charger *chg = container_of(work, struct smb_charger,
					usb_remove_work.work);

	if (chg->unplug_key &&
		chg->bootup_shutdown_status == DURING_POWER_OFF_CHARGE) {
		/* key event for power off charge */
		pr_info("input_report_key KEY_F24\n");
		input_report_key(chg->unplug_key, KEY_F24, 1);
		input_sync(chg->unplug_key);
		input_report_key(chg->unplug_key, KEY_F24, 0);
		input_sync(chg->unplug_key);
	}
}

static void smblib_somc_timed_fake_chg_work(struct work_struct *work)
{
	struct smb_charger *chg = container_of(work, struct smb_charger,
						timed_fake_chg_work.work);

	vote(chg->fake_chg_enable_votable_indirect,
					TIMED_FAKE_CHG_VOTER, false, 0);
}

static void smblib_somc_aicl_update_work(struct work_struct *work)
{
	struct smb_charger *chg = container_of(work, struct smb_charger,
						aicl_update_work.work);

	chg->aicl_update_time = ktime_get_boottime();
	power_supply_changed(chg->batt_psy);
}

#define CC_DISCONNECTION_PERIOD_MS 400
#define CC_RECONNECTION_TIMEOUT_MS 1000
static void smblib_somc_cc_reconnection_work(struct work_struct *work)
{
	int rc;
	bool legacy_charger;
	union power_supply_propval pval = {0, };
	struct smb_charger *chg = container_of(work, struct smb_charger,
							cc_reconnection_work);

	smblib_dbg(chg, PR_SOMC, "disconnecting CC\n");
	chg->cc_reconnection_running = true;
	rc = smblib_masked_write(chg, TYPE_C_MODE_CFG_REG,
				TYPEC_POWER_ROLE_CMD_MASK | TYPEC_TRY_MODE_MASK,
				TYPEC_DISABLE_CMD_BIT);
	if (rc < 0) {
		smblib_err(chg, "Couldn't write TYPE_C_MODE_CFG_REG rc = %d\n",
									rc);
		goto error_exit;
	}

	msleep(CC_DISCONNECTION_PERIOD_MS);

	rc = smblib_get_prop_usb_present(chg, &pval);
	if (rc < 0) {
		smblib_err(chg, "Couldn't get usb present rc = %d\n", rc);
		goto error_exit;
	}

	legacy_charger = pval.intval;

	smblib_dbg(chg, PR_SOMC, "re-connecting CC as Sink\n");
	reinit_completion(&chg->cc_reconnected);
	rc = smblib_masked_write(chg, TYPE_C_MODE_CFG_REG,
				TYPEC_POWER_ROLE_CMD_MASK | TYPEC_TRY_MODE_MASK,
				EN_SNK_ONLY_BIT);
	if (rc < 0) {
		smblib_err(chg, "Couldn't write TYPE_C_MODE_CFG_REG rc = %d\n",
									rc);
		goto error_exit;
	}

	rc = wait_for_completion_timeout(&chg->cc_reconnected,
				msecs_to_jiffies(CC_RECONNECTION_TIMEOUT_MS));
	chg->cc_reconnection_running = false;

	if (!rc) {
		smblib_err(chg, "CC reconnecton is timed out, recover PR to DRP\n");

		rc = smblib_masked_write(chg, TYPE_C_MODE_CFG_REG,
				TYPEC_POWER_ROLE_CMD_MASK | TYPEC_TRY_MODE_MASK,
				chg->typec_try_mode);
		if (rc < 0)
			smblib_err(chg,
				"Couldn't write TYPE_C_MODE_CFG_REG rc = %d\n",
									rc);
		return;
	}

	if (legacy_charger) {
		smblib_dbg(chg, PR_SOMC, "do re-running APSD manually\n");
		smblib_rerun_apsd(chg);
	}

	return;

error_exit:
	chg->cc_reconnection_running = false;
}
#endif /* CONFIG_QPNP_SMBFG_NEWGEN_EXTENSION */


#define MOISTURE_PROTECTION_CHECK_DELAY_MS 300000		/* 5 mins */
static void smblib_moisture_protection_work(struct work_struct *work)
{
	struct smb_charger *chg = container_of(work, struct smb_charger,
						moisture_protection_work);
	int rc;
	bool usb_plugged_in;
	u8 stat;

	/*
	 * Disable 1% duty cycle on CC_ID pin and enable uUSB factory mode
	 * detection to track any change on RID, as interrupts are disable.
	 */
	rc = smblib_write(chg, ((chg->smb_version == PMI632_SUBTYPE) ?
			PMI632_TYPEC_U_USB_WATER_PROTECTION_CFG_REG :
			TYPEC_U_USB_WATER_PROTECTION_CFG_REG), 0);
	if (rc < 0) {
		smblib_err(chg, "Couldn't disable periodic monitoring of CC_ID rc=%d\n",
			rc);
		goto out;
	}

	rc = smblib_masked_write(chg, TYPEC_U_USB_CFG_REG,
					EN_MICRO_USB_FACTORY_MODE_BIT,
					EN_MICRO_USB_FACTORY_MODE_BIT);
	if (rc < 0) {
		smblib_err(chg, "Couldn't enable uUSB factory mode detection rc=%d\n",
			rc);
		goto out;
	}

	/*
	 * Add a delay of 100ms to allow change in rid to reflect on
	 * status registers.
	 */
	msleep(100);

	rc = smblib_read(chg, USBIN_BASE + INT_RT_STS_OFFSET, &stat);
	if (rc < 0) {
		smblib_err(chg, "Couldn't read USB_INT_RT_STS rc=%d\n", rc);
		goto out;
	}
	usb_plugged_in = (bool)(stat & USBIN_PLUGIN_RT_STS_BIT);

	/* Check uUSB status for moisture presence */
	rc = smblib_read(chg, TYPEC_U_USB_STATUS_REG, &stat);
	if (rc < 0) {
		smblib_err(chg, "Couldn't read TYPE_C_U_USB_STATUS_REG rc=%d\n",
				rc);
		goto out;
	}

	/*
	 * Factory mode detection happens in case of USB plugged-in by using
	 * a different current source of 2uA which can hamper moisture
	 * detection. Since factory mode is not supported in kernel, factory
	 * mode detection can be considered as equivalent to presence of
	 * moisture.
	 */
	if (stat == U_USB_STATUS_WATER_PRESENT || stat == U_USB_FMB1_BIT ||
			stat == U_USB_FMB2_BIT || (usb_plugged_in &&
			stat == U_USB_FLOAT1_BIT)) {
		smblib_set_moisture_protection(chg, true);
		alarm_start_relative(&chg->moisture_protection_alarm,
			ms_to_ktime(MOISTURE_PROTECTION_CHECK_DELAY_MS));
	} else {
		smblib_set_moisture_protection(chg, false);
		rc = alarm_cancel(&chg->moisture_protection_alarm);
		if (rc < 0)
			smblib_err(chg, "Couldn't cancel moisture protection alarm\n");
	}

out:
	pm_relax(chg->dev);
}

static enum alarmtimer_restart moisture_protection_alarm_cb(struct alarm *alarm,
							ktime_t now)
{
	struct smb_charger *chg = container_of(alarm, struct smb_charger,
					moisture_protection_alarm);

	smblib_dbg(chg, PR_MISC, "moisture Protection Alarm Triggered %lld\n",
			ktime_to_ms(now));

	/* Atomic context, cannot use voter */
	pm_stay_awake(chg->dev);
	schedule_work(&chg->moisture_protection_work);

	return ALARMTIMER_NORESTART;
}

static void smblib_chg_termination_work(struct work_struct *work)
{
	union power_supply_propval pval;
	struct smb_charger *chg = container_of(work, struct smb_charger,
						chg_termination_work);
	int rc, input_present, delay = CHG_TERM_WA_ENTRY_DELAY_MS;
#ifdef CONFIG_QPNP_SMBFG_NEWGEN_EXTENSION
	int cc_soc_to_entry, cc_soc_to_exit;
#endif

	/*
	 * Hold awake votable to prevent pm_relax being called prior to
	 * completion of this work.
	 */
	vote(chg->awake_votable, CHG_TERMINATION_VOTER, true, 0);

	rc = smblib_is_input_present(chg, &input_present);
	if ((rc < 0) || !input_present)
		goto out;

	rc = smblib_get_prop_from_bms(chg,
				POWER_SUPPLY_PROP_REAL_CAPACITY, &pval);
	if ((rc < 0) || (pval.intval < 100)) {
		vote(chg->usb_icl_votable, CHG_TERMINATION_VOTER, false, 0);
<<<<<<< HEAD
#ifdef CONFIG_QPNP_SMBFG_NEWGEN_EXTENSION
		vote(chg->dc_suspend_votable, CHG_TERMINATION_VOTER, false, 0);
		smblib_dbg(chg, PR_SOMC, "Stop Termination WA due to msoc < 100\n");
#endif
=======
		vote(chg->dc_suspend_votable, CHG_TERMINATION_VOTER, false, 0);
>>>>>>> c41bda2a
		goto out;
	}

	rc = smblib_get_prop_from_bms(chg, POWER_SUPPLY_PROP_CHARGE_FULL,
					&pval);
	if (rc < 0)
		goto out;

	/*
	 * On change in the value of learned capacity, re-initialize the
	 * reference cc_soc value due to change in cc_soc characteristic value
	 * at full capacity. Also, in case cc_soc_ref value is reset,
	 * re-initialize it.
	 */
	if (pval.intval != chg->charge_full_cc || !chg->cc_soc_ref) {
		chg->charge_full_cc = pval.intval;
		rc = smblib_get_prop_from_bms(chg, POWER_SUPPLY_PROP_CC_SOC,
					&pval);
		if (rc < 0)
			goto out;

		chg->cc_soc_ref = pval.intval;
	} else {
		rc = smblib_get_prop_from_bms(chg, POWER_SUPPLY_PROP_CC_SOC,
					&pval);
		if (rc < 0)
			goto out;
	}

	/*
	 * In BSM a sudden jump in CC_SOC is not expected. If seen, its a
	 * good_ocv or updated capacity, reject it.
	 */
	if (chg->last_cc_soc && pval.intval > (chg->last_cc_soc + 100)) {
		/* CC_SOC has increased by 1% from last time */
		chg->cc_soc_ref = pval.intval;
		smblib_dbg(chg, PR_MISC, "cc_soc jumped(%d->%d), reset cc_soc_ref\n",
				chg->last_cc_soc, pval.intval);
	}
	chg->last_cc_soc = pval.intval;

	/*
	 * Suspend/Unsuspend USB input to keep cc_soc within the 0.5% to 0.75%
	 * overshoot range of the cc_soc value at termination, to prevent
	 * overcharging.
	 */
#ifdef CONFIG_QPNP_SMBFG_NEWGEN_EXTENSION
	cc_soc_to_entry = div64_s64((int64_t)chg->cc_soc_ref * 10075, 10000);
	cc_soc_to_exit = div64_s64((int64_t)chg->cc_soc_ref * 10050, 10000);
	smblib_dbg(chg, PR_SOMC, "cc_soc: %d, cc_soc_ref: %d\n",
						pval.intval, chg->cc_soc_ref);
	if (pval.intval > cc_soc_to_entry) {
		smblib_dbg(chg, PR_SOMC, "Enable Termination WA because "
					 "we detected over current!!\n");
		vote(chg->usb_icl_votable, CHG_TERMINATION_VOTER, true, 0);
		vote(chg->dc_suspend_votable, CHG_TERMINATION_VOTER, true, 0);
		delay = CHG_TERM_WA_EXIT_DELAY_MS;
	} else if (pval.intval < cc_soc_to_exit) {
		smblib_dbg(chg, PR_SOMC, "Disable Termination WA\n");
		vote(chg->usb_icl_votable, CHG_TERMINATION_VOTER, false, 0);
		vote(chg->dc_suspend_votable, CHG_TERMINATION_VOTER, false, 0);
		delay = CHG_TERM_WA_ENTRY_DELAY_MS;
	}
#else
	if (pval.intval < DIV_ROUND_CLOSEST(chg->cc_soc_ref * 10050, 10000)) {
		vote(chg->usb_icl_votable, CHG_TERMINATION_VOTER, false, 0);
		vote(chg->dc_suspend_votable, CHG_TERMINATION_VOTER, false, 0);
		delay = CHG_TERM_WA_ENTRY_DELAY_MS;
	} else if (pval.intval > DIV_ROUND_CLOSEST(chg->cc_soc_ref * 10075,
								10000)) {
		if (input_present & INPUT_PRESENT_USB)
			vote(chg->usb_icl_votable, CHG_TERMINATION_VOTER,
					true, 0);
		if (input_present & INPUT_PRESENT_DC)
			vote(chg->dc_suspend_votable, CHG_TERMINATION_VOTER,
					true, 0);
		delay = CHG_TERM_WA_EXIT_DELAY_MS;
	}
#endif

	smblib_dbg(chg, PR_MISC, "Chg Term WA readings: cc_soc: %d, cc_soc_ref: %d, delay: %d\n",
			pval.intval, chg->cc_soc_ref, delay);
	alarm_start_relative(&chg->chg_termination_alarm, ms_to_ktime(delay));
out:
	vote(chg->awake_votable, CHG_TERMINATION_VOTER, false, 0);
}

static enum alarmtimer_restart chg_termination_alarm_cb(struct alarm *alarm,
								ktime_t now)
{
	struct smb_charger *chg = container_of(alarm, struct smb_charger,
							chg_termination_alarm);

	smblib_dbg(chg, PR_MISC, "Charge termination WA alarm triggered %lld\n",
			ktime_to_ms(now));

	/* Atomic context, cannot use voter */
	pm_stay_awake(chg->dev);
	schedule_work(&chg->chg_termination_work);

	return ALARMTIMER_NORESTART;
}

static void jeita_update_work(struct work_struct *work)
{
#ifdef CONFIG_QPNP_SMBFG_NEWGEN_EXTENSION
	struct smb_charger *chg = container_of(work, struct smb_charger,
						jeita_update_work);

	chg->jeita_configured = JEITA_CFG_FAILURE;

	return;
#else
	struct smb_charger *chg = container_of(work, struct smb_charger,
						jeita_update_work);
	struct device_node *node = chg->dev->of_node;
	struct device_node *batt_node, *pnode;
	union power_supply_propval val;
	int rc, tmp[2], max_fcc_ma, max_fv_uv;
	u32 jeita_hard_thresholds[2];

	batt_node = of_find_node_by_name(node, "qcom,battery-data");
	if (!batt_node) {
		smblib_err(chg, "Batterydata not available\n");
		goto out;
	}

	/* if BMS is not ready, defer the work */
	if (!chg->bms_psy)
		return;

	rc = smblib_get_prop_from_bms(chg,
			POWER_SUPPLY_PROP_RESISTANCE_ID, &val);
	if (rc < 0) {
		smblib_err(chg, "Failed to get batt-id rc=%d\n", rc);
		goto out;
	}

	/* if BMS hasn't read out the batt_id yet, defer the work */
	if (val.intval <= 0)
		return;

	pnode = of_batterydata_get_best_profile(batt_node,
					val.intval / 1000, NULL);
	if (IS_ERR(pnode)) {
		rc = PTR_ERR(pnode);
		smblib_err(chg, "Failed to detect valid battery profile %d\n",
				rc);
		goto out;
	}

	rc = of_property_read_u32_array(pnode, "qcom,jeita-hard-thresholds",
				jeita_hard_thresholds, 2);
	if (!rc) {
		rc = smblib_update_jeita(chg, jeita_hard_thresholds,
					JEITA_HARD);
		if (rc < 0) {
			smblib_err(chg, "Couldn't configure Hard Jeita rc=%d\n",
					rc);
			goto out;
		}
	}

	rc = of_property_read_u32_array(pnode, "qcom,jeita-soft-thresholds",
				chg->jeita_soft_thlds, 2);
	if (!rc) {
		rc = smblib_update_jeita(chg, chg->jeita_soft_thlds,
					JEITA_SOFT);
		if (rc < 0) {
			smblib_err(chg, "Couldn't configure Soft Jeita rc=%d\n",
					rc);
			goto out;
		}

		rc = of_property_read_u32_array(pnode,
					"qcom,jeita-soft-hys-thresholds",
					chg->jeita_soft_hys_thlds, 2);
		if (rc < 0) {
			smblib_err(chg, "Couldn't get Soft Jeita hysteresis thresholds rc=%d\n",
					rc);
			goto out;
		}
	}

	chg->jeita_soft_fcc[0] = chg->jeita_soft_fcc[1] = -EINVAL;
	chg->jeita_soft_fv[0] = chg->jeita_soft_fv[1] = -EINVAL;
	max_fcc_ma = max_fv_uv = -EINVAL;

	of_property_read_u32(pnode, "qcom,fastchg-current-ma", &max_fcc_ma);
	of_property_read_u32(pnode, "qcom,max-voltage-uv", &max_fv_uv);

	if (max_fcc_ma <= 0 || max_fv_uv <= 0) {
		smblib_err(chg, "Incorrect fastchg-current-ma or max-voltage-uv\n");
		goto out;
	}

	rc = of_property_read_u32_array(pnode, "qcom,jeita-soft-fcc-ua",
					tmp, 2);
	if (rc < 0) {
		smblib_err(chg, "Couldn't get fcc values for soft JEITA rc=%d\n",
				rc);
		goto out;
	}

	max_fcc_ma *= 1000;
	if (tmp[0] > max_fcc_ma || tmp[1] > max_fcc_ma) {
		smblib_err(chg, "Incorrect FCC value [%d %d] max: %d\n", tmp[0],
			tmp[1], max_fcc_ma);
		goto out;
	}
	chg->jeita_soft_fcc[0] = tmp[0];
	chg->jeita_soft_fcc[1] = tmp[1];

	rc = of_property_read_u32_array(pnode, "qcom,jeita-soft-fv-uv", tmp,
					2);
	if (rc < 0) {
		smblib_err(chg, "Couldn't get fv values for soft JEITA rc=%d\n",
				rc);
		goto out;
	}

	if (tmp[0] > max_fv_uv || tmp[1] > max_fv_uv) {
		smblib_err(chg, "Incorrect FV value [%d %d] max: %d\n", tmp[0],
			tmp[1], max_fv_uv);
		goto out;
	}
	chg->jeita_soft_fv[0] = tmp[0];
	chg->jeita_soft_fv[1] = tmp[1];

	rc = smblib_soft_jeita_arb_wa(chg);
	if (rc < 0) {
		smblib_err(chg, "Couldn't fix soft jeita arb rc=%d\n",
				rc);
		goto out;
	}

	chg->jeita_configured = JEITA_CFG_COMPLETE;
	return;

out:
	chg->jeita_configured = JEITA_CFG_FAILURE;
#endif /* CONFIG_QPNP_SMBFG_NEWGEN_EXTENSION */
}

static void smblib_lpd_ra_open_work(struct work_struct *work)
{
	struct smb_charger *chg = container_of(work, struct smb_charger,
							lpd_ra_open_work.work);
	union power_supply_propval pval;
	u8 stat;
	int rc;

	if (chg->pr_swap_in_progress || chg->pd_hard_reset) {
		chg->lpd_stage = LPD_STAGE_NONE;
		goto out;
	}

	if (chg->lpd_stage != LPD_STAGE_FLOAT)
		goto out;

	rc = smblib_read(chg, TYPE_C_MISC_STATUS_REG, &stat);
	if (rc < 0) {
		smblib_err(chg, "Couldn't read TYPE_C_MISC_STATUS_REG rc=%d\n",
			rc);
		goto out;
	}

	/* quit if moisture status is gone or in attached state */
	if (!(stat & TYPEC_WATER_DETECTION_STATUS_BIT)
			|| (stat & TYPEC_TCCDEBOUNCE_DONE_STATUS_BIT)) {
		chg->lpd_stage = LPD_STAGE_NONE;
		goto out;
	}

	chg->lpd_stage = LPD_STAGE_COMMIT;

	/* Enable source only mode */
	pval.intval = POWER_SUPPLY_TYPEC_PR_SOURCE;
	rc = smblib_set_prop_typec_power_role(chg, &pval);
	if (rc < 0) {
		smblib_err(chg, "Couldn't set typec source only mode rc=%d\n",
					rc);
		goto out;
	}

	/* Wait 1.5ms to get SBUx ready */
	usleep_range(1500, 1510);

	if (smblib_rsbux_low(chg, RSBU_K_300K_UV)) {
		/* Moisture detected, enable sink only mode */
		pval.intval = POWER_SUPPLY_TYPEC_PR_SINK;
		rc = smblib_set_prop_typec_power_role(chg, &pval);
		if (rc < 0) {
			smblib_err(chg, "Couldn't set typec sink only rc=%d\n",
				rc);
			goto out;
		}

		chg->lpd_reason = LPD_MOISTURE_DETECTED;
		chg->moisture_present =  true;

	} else {
		/* Floating cable, disable water detection irq temporarily */
		rc = smblib_masked_write(chg, TYPE_C_INTERRUPT_EN_CFG_2_REG,
					TYPEC_WATER_DETECTION_INT_EN_BIT, 0);
		if (rc < 0) {
			smblib_err(chg, "Couldn't set TYPE_C_INTERRUPT_EN_CFG_2_REG rc=%d\n",
					rc);
			goto out;
		}

		/* restore DRP mode */
		pval.intval = POWER_SUPPLY_TYPEC_PR_DUAL;
		rc = smblib_set_prop_typec_power_role(chg, &pval);
		if (rc < 0) {
			smblib_err(chg, "Couldn't write 0x%02x to TYPE_C_INTRPT_ENB_SOFTWARE_CTRL rc=%d\n",
				pval.intval, rc);
			goto out;
		}

		chg->lpd_reason = LPD_FLOATING_CABLE;
	}

	/* recheck in 60 seconds */
	alarm_start_relative(&chg->lpd_recheck_timer, ms_to_ktime(60000));
out:
	vote(chg->awake_votable, LPD_VOTER, false, 0);
}

static void smblib_lpd_detach_work(struct work_struct *work)
{
	struct smb_charger *chg = container_of(work, struct smb_charger,
							lpd_detach_work.work);

	if (chg->lpd_stage == LPD_STAGE_FLOAT_CANCEL)
		chg->lpd_stage = LPD_STAGE_NONE;
}

static int smblib_create_votables(struct smb_charger *chg)
{
	int rc = 0;

	chg->fcc_votable = find_votable("FCC");
	if (chg->fcc_votable == NULL) {
		rc = -EINVAL;
		smblib_err(chg, "Couldn't find FCC votable rc=%d\n", rc);
		return rc;
	}

	chg->fv_votable = find_votable("FV");
	if (chg->fv_votable == NULL) {
		rc = -EINVAL;
		smblib_err(chg, "Couldn't find FV votable rc=%d\n", rc);
		return rc;
	}

	chg->usb_icl_votable = find_votable("USB_ICL");
	if (chg->usb_icl_votable == NULL) {
		rc = -EINVAL;
		smblib_err(chg, "Couldn't find USB_ICL votable rc=%d\n", rc);
		return rc;
	}

	chg->pl_disable_votable = find_votable("PL_DISABLE");
	if (chg->pl_disable_votable == NULL) {
		rc = -EINVAL;
		smblib_err(chg, "Couldn't find votable PL_DISABLE rc=%d\n", rc);
		return rc;
	}

	chg->pl_enable_votable_indirect = find_votable("PL_ENABLE_INDIRECT");
	if (chg->pl_enable_votable_indirect == NULL) {
		rc = -EINVAL;
		smblib_err(chg,
			"Couldn't find votable PL_ENABLE_INDIRECT rc=%d\n",
			rc);
		return rc;
	}

	vote(chg->pl_disable_votable, PL_DELAY_VOTER, true, 0);

	chg->smb_override_votable = create_votable("SMB_EN_OVERRIDE",
				VOTE_SET_ANY,
				smblib_smb_disable_override_vote_callback, chg);
	if (IS_ERR(chg->smb_override_votable)) {
		rc = PTR_ERR(chg->smb_override_votable);
		chg->smb_override_votable = NULL;
		return rc;
	}

	chg->dc_suspend_votable = create_votable("DC_SUSPEND", VOTE_SET_ANY,
					smblib_dc_suspend_vote_callback,
					chg);
	if (IS_ERR(chg->dc_suspend_votable)) {
		rc = PTR_ERR(chg->dc_suspend_votable);
		chg->dc_suspend_votable = NULL;
		return rc;
	}

	chg->awake_votable = create_votable("AWAKE", VOTE_SET_ANY,
					smblib_awake_vote_callback,
					chg);
	if (IS_ERR(chg->awake_votable)) {
		rc = PTR_ERR(chg->awake_votable);
		chg->awake_votable = NULL;
		return rc;
	}

	chg->chg_disable_votable = create_votable("CHG_DISABLE", VOTE_SET_ANY,
					smblib_chg_disable_vote_callback,
					chg);
	if (IS_ERR(chg->chg_disable_votable)) {
		rc = PTR_ERR(chg->chg_disable_votable);
		chg->chg_disable_votable = NULL;
		return rc;
	}

	chg->limited_irq_disable_votable = create_votable(
				"USB_LIMITED_IRQ_DISABLE",
				VOTE_SET_ANY,
				smblib_limited_irq_disable_vote_callback,
				chg);
	if (IS_ERR(chg->limited_irq_disable_votable)) {
		rc = PTR_ERR(chg->limited_irq_disable_votable);
		chg->limited_irq_disable_votable = NULL;
		return rc;
	}

	chg->hdc_irq_disable_votable = create_votable("USB_HDC_IRQ_DISABLE",
					VOTE_SET_ANY,
					smblib_hdc_irq_disable_vote_callback,
					chg);
	if (IS_ERR(chg->hdc_irq_disable_votable)) {
		rc = PTR_ERR(chg->hdc_irq_disable_votable);
		chg->hdc_irq_disable_votable = NULL;
		return rc;
	}

	chg->icl_irq_disable_votable = create_votable("USB_ICL_IRQ_DISABLE",
					VOTE_SET_ANY,
					smblib_icl_irq_disable_vote_callback,
					chg);
	if (IS_ERR(chg->icl_irq_disable_votable)) {
		rc = PTR_ERR(chg->icl_irq_disable_votable);
		chg->icl_irq_disable_votable = NULL;
		return rc;
	}

#ifdef CONFIG_QPNP_SMBFG_NEWGEN_EXTENSION
	chg->fake_chg_enable_votable_indirect = create_votable(
			"FAKE_CHG_ENABLE_INDIRECT", VOTE_SET_ANY,
			smblib_fake_chg_enable_votable_indirect_callback, chg);
	if (IS_ERR(chg->fake_chg_enable_votable_indirect)) {
		rc = PTR_ERR(chg->fake_chg_enable_votable_indirect);
		chg->fake_chg_enable_votable_indirect = NULL;
		return rc;
	}

	chg->fake_chg_disable_votable = create_votable("FAKE_CHG_DISABLE",
						VOTE_SET_ANY, NULL, NULL);
	if (IS_ERR(chg->fake_chg_disable_votable)) {
		rc = PTR_ERR(chg->fake_chg_disable_votable);
		chg->fake_chg_disable_votable = NULL;
		return rc;
	}

	chg->forced_offline_votable = create_votable("FORCED_OFFLINE",
						VOTE_SET_ANY, NULL, NULL);
	if (IS_ERR(chg->forced_offline_votable)) {
		rc = PTR_ERR(chg->forced_offline_votable);
		chg->forced_offline_votable = NULL;
		return rc;
	}
#endif

	return rc;
}

static void smblib_destroy_votables(struct smb_charger *chg)
{
	if (chg->dc_suspend_votable)
		destroy_votable(chg->dc_suspend_votable);
	if (chg->usb_icl_votable)
		destroy_votable(chg->usb_icl_votable);
	if (chg->awake_votable)
		destroy_votable(chg->awake_votable);
	if (chg->chg_disable_votable)
		destroy_votable(chg->chg_disable_votable);
#ifdef CONFIG_QPNP_SMBFG_NEWGEN_EXTENSION
	if (chg->fake_chg_enable_votable_indirect)
		destroy_votable(chg->fake_chg_enable_votable_indirect);
	if (chg->fake_chg_disable_votable)
		destroy_votable(chg->fake_chg_disable_votable);
	if (chg->forced_offline_votable)
		destroy_votable(chg->forced_offline_votable);
#endif
}

static void smblib_iio_deinit(struct smb_charger *chg)
{
	if (!IS_ERR_OR_NULL(chg->iio.usbin_v_chan))
		iio_channel_release(chg->iio.usbin_v_chan);
	if (!IS_ERR_OR_NULL(chg->iio.usbin_i_chan))
		iio_channel_release(chg->iio.usbin_i_chan);
	if (!IS_ERR_OR_NULL(chg->iio.temp_chan))
		iio_channel_release(chg->iio.temp_chan);
	if (!IS_ERR_OR_NULL(chg->iio.sbux_chan))
		iio_channel_release(chg->iio.sbux_chan);
	if (!IS_ERR_OR_NULL(chg->iio.vph_v_chan))
		iio_channel_release(chg->iio.vph_v_chan);
	if (!IS_ERR_OR_NULL(chg->iio.die_temp_chan))
		iio_channel_release(chg->iio.die_temp_chan);
	if (!IS_ERR_OR_NULL(chg->iio.connector_temp_chan))
		iio_channel_release(chg->iio.connector_temp_chan);
	if (!IS_ERR_OR_NULL(chg->iio.skin_temp_chan))
		iio_channel_release(chg->iio.skin_temp_chan);
	if (!IS_ERR_OR_NULL(chg->iio.smb_temp_chan))
		iio_channel_release(chg->iio.smb_temp_chan);
}

int smblib_init(struct smb_charger *chg)
{
	union power_supply_propval prop_val;
	int rc = 0;

	mutex_init(&chg->smb_lock);
<<<<<<< HEAD
#ifdef CONFIG_QPNP_SMBFG_NEWGEN_EXTENSION
	mutex_init(&chg->smart_charge_lock);
	wakeup_source_init(&chg->unplug_wakelock, "unplug_wakelock");

	chg->wake_enabled = true;

	INIT_DELAYED_WORK(&chg->smart_charge_wdog_work,
					smblib_somc_smart_charge_wdog_work);
	INIT_DELAYED_WORK(&chg->usb_remove_work, somc_chg_remove_work);
	INIT_DELAYED_WORK(&chg->timed_fake_chg_work,
					smblib_somc_timed_fake_chg_work);
	INIT_DELAYED_WORK(&chg->aicl_update_work,
					smblib_somc_aicl_update_work);
	INIT_WORK(&chg->cc_reconnection_work,
					smblib_somc_cc_reconnection_work);
	init_completion(&chg->cc_reconnected);
#endif
=======
	mutex_init(&chg->irq_status_lock);
>>>>>>> c41bda2a
	INIT_WORK(&chg->bms_update_work, bms_update_work);
	INIT_WORK(&chg->pl_update_work, pl_update_work);
	INIT_WORK(&chg->jeita_update_work, jeita_update_work);
	INIT_DELAYED_WORK(&chg->clear_hdc_work, clear_hdc_work);
	INIT_DELAYED_WORK(&chg->icl_change_work, smblib_icl_change_work);
	INIT_DELAYED_WORK(&chg->pl_enable_work, smblib_pl_enable_work);
	INIT_DELAYED_WORK(&chg->uusb_otg_work, smblib_uusb_otg_work);
	INIT_DELAYED_WORK(&chg->bb_removal_work, smblib_bb_removal_work);
	INIT_DELAYED_WORK(&chg->lpd_ra_open_work, smblib_lpd_ra_open_work);
	INIT_DELAYED_WORK(&chg->lpd_detach_work, smblib_lpd_detach_work);
	INIT_DELAYED_WORK(&chg->thermal_regulation_work,
					smblib_thermal_regulation_work);
	INIT_DELAYED_WORK(&chg->usbov_dbc_work, smblib_usbov_dbc_work);
	INIT_DELAYED_WORK(&chg->pr_swap_detach_work,
					smblib_pr_swap_detach_work);

	if (chg->wa_flags & CHG_TERMINATION_WA) {
		INIT_WORK(&chg->chg_termination_work,
					smblib_chg_termination_work);

		if (alarmtimer_get_rtcdev()) {
			alarm_init(&chg->chg_termination_alarm, ALARM_BOOTTIME,
						chg_termination_alarm_cb);
		} else {
			smblib_err(chg, "Couldn't get rtc device\n");
			return -ENODEV;
		}
	}

	if (chg->uusb_moisture_protection_enabled) {
		INIT_WORK(&chg->moisture_protection_work,
					smblib_moisture_protection_work);

		if (alarmtimer_get_rtcdev()) {
			alarm_init(&chg->moisture_protection_alarm,
				ALARM_BOOTTIME, moisture_protection_alarm_cb);
		} else {
			smblib_err(chg, "Failed to initialize moisture protection alarm\n");
			return -ENODEV;
		}
	}


#ifdef CONFIG_QPNP_SMBFG_NEWGEN_EXTENSION
	/* register input device */
	chg->unplug_key = input_allocate_device();
	if (!chg->unplug_key) {
		dev_err(chg->dev, "can't allocate unplug virtual button\n");
		rc = -ENOMEM;
		return rc;
	}

	input_set_capability(chg->unplug_key, EV_KEY, KEY_F24);
	chg->unplug_key->name = "SOMC Charger Removal";
	chg->unplug_key->dev.parent = chg->dev;
	rc = input_register_device(chg->unplug_key);
	if (rc) {
		dev_err(chg->dev, "can't register power key: %d\n", rc);
		rc = -ENOMEM;
		return rc;
	}
#endif

	chg->fake_capacity = -EINVAL;
	chg->fake_input_current_limited = -EINVAL;
	chg->fake_batt_status = -EINVAL;
	chg->sink_src_mode = UNATTACHED_MODE;
	chg->jeita_configured = false;
	chg->sec_chg_selected = POWER_SUPPLY_CHARGER_SEC_NONE;
	chg->cp_reason = POWER_SUPPLY_CP_NONE;
	chg->thermal_status = TEMP_BELOW_RANGE;

	switch (chg->mode) {
	case PARALLEL_MASTER:
		rc = qcom_batt_init(chg->smb_version);
		if (rc < 0) {
			smblib_err(chg, "Couldn't init qcom_batt_init rc=%d\n",
				rc);
			return rc;
		}

#ifndef CONFIG_QPNP_SMBFG_NEWGEN_EXTENSION
		rc = qcom_step_chg_init(chg->dev, chg->step_chg_enabled,
						chg->sw_jeita_enabled, false);
		if (rc < 0) {
			smblib_err(chg, "Couldn't init qcom_step_chg_init rc=%d\n",
				rc);
			return rc;
		}
#endif

		rc = smblib_create_votables(chg);
		if (rc < 0) {
			smblib_err(chg, "Couldn't create votables rc=%d\n",
				rc);
			return rc;
		}

		chg->bms_psy = power_supply_get_by_name("bms");

		if (chg->sec_pl_present) {
			chg->pl.psy = power_supply_get_by_name("parallel");
			if (chg->pl.psy) {
				if (chg->sec_chg_selected
					!= POWER_SUPPLY_CHARGER_SEC_CP) {
					rc = smblib_select_sec_charger(chg,
						POWER_SUPPLY_CHARGER_SEC_PL,
						POWER_SUPPLY_CP_NONE, false);
					if (rc < 0)
						smblib_err(chg, "Couldn't config pl charger rc=%d\n",
							rc);
				}

				if (chg->smb_temp_max == -EINVAL) {
					rc = smblib_get_thermal_threshold(chg,
						SMB_REG_H_THRESHOLD_MSB_REG,
						&chg->smb_temp_max);
					if (rc < 0) {
						dev_err(chg->dev, "Couldn't get charger_temp_max rc=%d\n",
								rc);
						return rc;
					}
				}

				prop_val.intval = chg->smb_temp_max;
				rc = power_supply_set_property(chg->pl.psy,
					POWER_SUPPLY_PROP_CHARGER_TEMP_MAX,
					&prop_val);
				if (rc < 0) {
					dev_err(chg->dev, "Couldn't set POWER_SUPPLY_PROP_CHARGER_TEMP_MAX rc=%d\n",
							rc);
					return rc;
				}
			}
		}

		rc = smblib_register_notifier(chg);
		if (rc < 0) {
			smblib_err(chg,
				"Couldn't register notifier rc=%d\n", rc);
			return rc;
		}
		break;
	case PARALLEL_SLAVE:
		break;
	default:
		smblib_err(chg, "Unsupported mode %d\n", chg->mode);
		return -EINVAL;
	}

	return rc;
}

int smblib_deinit(struct smb_charger *chg)
{
	switch (chg->mode) {
	case PARALLEL_MASTER:
		if (chg->uusb_moisture_protection_enabled) {
			alarm_cancel(&chg->moisture_protection_alarm);
			cancel_work_sync(&chg->moisture_protection_work);
		}
		if (chg->wa_flags & CHG_TERMINATION_WA) {
			alarm_cancel(&chg->chg_termination_alarm);
			cancel_work_sync(&chg->chg_termination_work);
		}
		cancel_work_sync(&chg->bms_update_work);
		cancel_work_sync(&chg->jeita_update_work);
		cancel_work_sync(&chg->pl_update_work);
		cancel_delayed_work_sync(&chg->clear_hdc_work);
		cancel_delayed_work_sync(&chg->icl_change_work);
		cancel_delayed_work_sync(&chg->pl_enable_work);
		cancel_delayed_work_sync(&chg->uusb_otg_work);
		cancel_delayed_work_sync(&chg->bb_removal_work);
		cancel_delayed_work_sync(&chg->lpd_ra_open_work);
		cancel_delayed_work_sync(&chg->lpd_detach_work);
		cancel_delayed_work_sync(&chg->thermal_regulation_work);
		cancel_delayed_work_sync(&chg->usbov_dbc_work);
		cancel_delayed_work_sync(&chg->pr_swap_detach_work);
		power_supply_unreg_notifier(&chg->nb);
		smblib_destroy_votables(chg);
		qcom_step_chg_deinit();
		qcom_batt_deinit();
		break;
	case PARALLEL_SLAVE:
		break;
	default:
		smblib_err(chg, "Unsupported mode %d\n", chg->mode);
		return -EINVAL;
	}

#ifdef CONFIG_QPNP_SMBFG_NEWGEN_EXTENSION
	if (chg->unplug_key) {
		input_free_device(chg->unplug_key);
		chg->unplug_key = NULL;
	}
	if (chg->wake_enabled) {
		wakeup_source_trash(&chg->unplug_wakelock);
		chg->wake_enabled = false;
	}
#endif

	smblib_iio_deinit(chg);

	return 0;
}

#ifdef CONFIG_QPNP_SMBFG_NEWGEN_EXTENSION
/**************************
 * SOMC feature functions *
 **************************/

#define CHARGE_START_DELAY_TIME 1000
#define SMART_CHARGE_WDOG_DELAY_MS      (30 * 60 * 1000) /* 30min */

int smblib_somc_smart_set_suspend(struct smb_charger *chg)
{
	int rc = 0;

	if (!chg->smart_charge_enabled) {
		pr_err("Couldn't set smart charge voter due to unactivated\n");
		goto exit;
	}

	if (chg->smart_charge_suspended) {
		vote(chg->fake_chg_enable_votable_indirect,
					BATTCHG_SMART_EN_VOTER, true, 0);
	} else {
		if (get_client_vote(chg->fake_chg_enable_votable_indirect,
						BATTCHG_SMART_EN_VOTER)) {
			smblib_somc_set_timed_fake_charging(chg,
						CHARGE_START_DELAY_TIME);
			vote(chg->fake_chg_enable_votable_indirect,
					BATTCHG_SMART_EN_VOTER, false, 0);
		}
	}

	rc = vote(chg->chg_disable_votable, BATTCHG_SMART_EN_VOTER,
						chg->smart_charge_suspended, 0);
	if (rc < 0) {
		pr_err("Couldn't vote en rc %d\n", rc);
		goto exit;
	}

	smblib_dbg(chg, PR_SOMC, "voted for smart charging (%d).\n",
					chg->smart_charge_suspended);
	cancel_delayed_work_sync(&chg->smart_charge_wdog_work);
	if (chg->smart_charge_suspended) {
		schedule_delayed_work(&chg->smart_charge_wdog_work,
			msecs_to_jiffies(SMART_CHARGE_WDOG_DELAY_MS));
	}
exit:
	return rc;
}

const char *smblib_somc_get_apsd_result_name(struct smb_charger *chg)
{
	const struct apsd_result *apsd_result = smblib_get_apsd_result(chg);

	return apsd_result->name;
}

static const char * const smblib_charge_type_name[] = {
	[INHIBIT_CHARGE]	  = "Inhibit",
	[TRICKLE_CHARGE]	  = "Trickle Charge",
	[PRE_CHARGE]		  = "Pre Charge",
	[FULLON_CHARGE]		  = "Full-on Charge",
	[TAPER_CHARGE]		  = "Taper Charge",
	[TERMINATE_CHARGE]	  = "Terminate",
	[PAUSE_CHARGE]		  = "Pause",
	[DISABLE_CHARGE]	  = "Disable",
};

#define ERROR_CHARGE_TYPE	"N/A"

const char *smblib_somc_get_battery_charger_status(struct smb_charger *chg)
{
	int rc;
	u8 stat;

	rc = smblib_read(chg, BATTERY_CHARGER_STATUS_1_REG, &stat);
	if (rc < 0) {
		smblib_err(chg,
			  "Couldn't read BATTERY_CHARGER_STATUS_1 rc=%d\n", rc);
		return ERROR_CHARGE_TYPE;
	}
	stat = stat & BATTERY_CHARGER_STATUS_MASK;

	if (stat > DISABLE_CHARGE)
		return ERROR_CHARGE_TYPE;
	else
		return smblib_charge_type_name[stat];
}

#define FULL_CAPACITY		100
#define DECIMAL_CEIL		100

int smblib_somc_lrc_get_capacity(struct smb_charger *chg, int capacity)
{
	int ceil, magni;

	if (chg->lrc_fake_capacity &&
		chg->lrc_enabled && chg->lrc_socmax) {
		magni = FULL_CAPACITY * DECIMAL_CEIL / chg->lrc_socmax;
		capacity *= magni;
		ceil = (capacity % DECIMAL_CEIL) ? 1 : 0;
		capacity = capacity / DECIMAL_CEIL + ceil;
		if (capacity > FULL_CAPACITY)
			capacity = FULL_CAPACITY;
	}
	return capacity;
}

void smblib_somc_lrc_vote(struct smb_charger *chg, enum somc_lrc_status status)
{
	int rc;

	if (status == LRC_CHG_OFF)
		rc = vote(chg->chg_disable_votable, BATTCHG_LRC_EN_VOTER,
			true, 0);
	else
		rc = vote(chg->chg_disable_votable, BATTCHG_LRC_EN_VOTER,
			false, 0);

	if (rc < 0)
		dev_err(chg->dev,
			"Couldn't vote for battchg suspend: rc = %d\n", rc);
}

void smblib_somc_lrc_check(struct smb_charger *chg)
{
	int rc, soc = 0;
	enum somc_lrc_status retcode = LRC_DISABLE;
	union power_supply_propval val = {0, };

	rc = smblib_get_prop_usb_present(chg, &val);
	if (rc < 0 || !val.intval)
		goto exit;

	if (chg->lrc_enabled) {
		if (chg->lrc_socmax <= chg->lrc_socmin) {
			pr_err("invalid SOC min:%d max:%d\n", chg->lrc_socmin,
							chg->lrc_socmax);
			goto exit;
		}
	} else {
		if (chg->lrc_status == LRC_CHG_OFF)
			smblib_somc_lrc_vote(chg, LRC_CHG_ON);
		goto exit;
	}

	if (chg->bms_psy) {
		rc = power_supply_get_property(chg->bms_psy,
				POWER_SUPPLY_PROP_CAPACITY, &val);
		if (rc) {
			pr_err("Couldn't get soc rc = %d\n", rc);
			goto exit;
		} else {
			soc = val.intval;
		}
	}

	if (soc >= (chg->lrc_socmax + chg->lrc_hysterisis))
		retcode = LRC_CHG_OFF;
	else if (soc <= chg->lrc_socmin)
		retcode = LRC_CHG_ON;
	else if (chg->lrc_status == LRC_CHG_OFF)
		retcode = LRC_CHG_OFF;
	else
		retcode = LRC_CHG_ON;

	if (retcode != chg->lrc_status)
		smblib_somc_lrc_vote(chg, retcode);

	chg->lrc_status = retcode;

	if (chg->lrc_fake_capacity && soc > chg->lrc_socmax)
		vote(chg->usb_icl_votable, LRC_OVER_SOC_EN_VOTER, true, 0);
	else
		vote(chg->usb_icl_votable, LRC_OVER_SOC_EN_VOTER, false, 0);
	return;

exit:
	chg->lrc_status = LRC_DISABLE;
	return;
}

void smblib_somc_handle_jeita_step_fcc(struct smb_charger *chg, int val)
{
	if (val > 0) {
		smblib_dbg(chg, PR_MISC, "set fcc:%d for JEITA/Step\n", val);
		vote(chg->fcc_votable, SOMC_JEITA_STEP_VOTER, true, val);
		vote(chg->chg_disable_votable, SOMC_JEITA_STEP_VOTER, false, 0);
		vote(chg->fake_chg_disable_votable, SOMC_JEITA_STEP_VOTER,
								false, 0);
	} else {
		smblib_dbg(chg, PR_MISC, "disable charge for JEITA/Step\n");
		vote(chg->chg_disable_votable, SOMC_JEITA_STEP_VOTER, true, 0);
		vote(chg->fcc_votable, SOMC_JEITA_STEP_VOTER, true, 0);
		vote(chg->fake_chg_disable_votable, SOMC_JEITA_STEP_VOTER,
								true, 0);
	}
	chg->step_fcc_ua = val;
}

#define FV_JEITA_WARM_RB_WA_EXIT_THRESH_UV	200000
#define JEITA_FAKE_CARGING_TIME_MS		500
void smblib_somc_handle_jeita_step_fv(struct smb_charger *chg, int val)
{
	union power_supply_propval pval = {0, };
	int rc;
	u8 reg;
	u8 chg_stat;
	bool usbin_valid = false;
	int vbatt;

	rc = smblib_read(chg, USBIN_BASE + INT_RT_STS_OFFSET, &reg);
	if (rc < 0) {
		dev_err(chg->dev, "Couldn't read USB_INT_RT_STS rc=%d\n", rc);
		return;
	}
	usbin_valid = (bool)(reg & USBIN_PLUGIN_RT_STS_BIT);

	rc = smblib_get_prop_from_bms(chg, POWER_SUPPLY_PROP_VOLTAGE_NOW,
									&pval);
	if (rc < 0) {
		dev_err(chg->dev, "Couldn't read VBATT rc=%d\n", rc);
		return;
	}
	vbatt = pval.intval;

	smblib_dbg(chg, PR_MISC, "set fv:%d\n", val);
	vote(chg->fv_votable, SOMC_JEITA_STEP_VOTER, true, val);

	rc = smblib_read(chg, BATTERY_CHARGER_STATUS_1_REG, &chg_stat);
	if (rc < 0) {
		smblib_err(chg, "Couldn't read charger status 1 rc=%d\n", rc);
		return;
	}

	/* WA for Reverse Boost */
	if (!chg->jeita_rb_warm_hi_vbatt_en && usbin_valid && vbatt > val &&
				chg->jeita_condition == TEMP_CONDITION_WARM) {
		smblib_dbg(chg, PR_SOMC,
				"WA for RB after Warm. vbatt=%d\n",
				vbatt);
		chg->jeita_rb_warm_hi_vbatt_en = true;
		vote(chg->usb_icl_votable, SOMC_JEITA_STEP_VOTER, true, 0);
	} else if (chg->jeita_rb_warm_hi_vbatt_en && (!usbin_valid ||
			chg->step_fv_ua < val ||
			vbatt < val - FV_JEITA_WARM_RB_WA_EXIT_THRESH_UV)) {
		smblib_dbg(chg, PR_SOMC,
				"Release WA for RB after Warm. vbatt=%d\n",
				vbatt);
		vote(chg->usb_icl_votable, SOMC_JEITA_STEP_VOTER, false, 0);
		chg->jeita_rb_warm_hi_vbatt_en = false;
	}
	vote(chg->fake_chg_enable_votable_indirect, SOMC_JEITA_STEP_VOTER,
					chg->jeita_rb_warm_hi_vbatt_en, 0);

	/* WA for holding Charge Termination after normal */
	if (usbin_valid && val > chg->step_fv_ua &&
	    !get_effective_result(chg->chg_disable_votable) &&
	    (chg_stat & BATTERY_CHARGER_STATUS_MASK) == TERMINATE_CHARGE) {
		smblib_dbg(chg, PR_SOMC, "Execute WA for holding FULL\n");
		smblib_somc_set_timed_fake_charging(chg,
						JEITA_FAKE_CARGING_TIME_MS);

		vote(chg->chg_disable_votable, SOMC_JEITA_STEP_RECHG_VOTER,
								true, 0);
		vote(chg->chg_disable_votable, SOMC_JEITA_STEP_RECHG_VOTER,
								false, 0);
	}

	chg->step_fv_ua = val;
}

void smblib_somc_handle_profile_fv(struct smb_charger *chg, int val)
{
	bool fv_decreased = false;

	if (val < chg->batt_profile_fv_uv)
		fv_decreased = true;
	else
		fv_decreased = false;

	if (fv_decreased)
		smblib_somc_handle_profile_fv_rb(chg, true);

	smblib_dbg(chg, PR_SOMC, "set fv:%d\n", val);
	vote(chg->fv_votable, BATT_PROFILE_VOTER, true, val);

	chg->batt_profile_fv_uv = val;
}

#define PROFILE_RB_HOLD_MSOC	100
void smblib_somc_handle_profile_fv_rb(struct smb_charger *chg, bool en)
{
	union power_supply_propval pval = {0, };
	int rc;
	u8 reg;
	bool usbin_valid = false;
	int msoc;

	rc = smblib_read(chg, USBIN_BASE + INT_RT_STS_OFFSET, &reg);
	if (rc < 0) {
		dev_err(chg->dev, "Couldn't read USB_INT_RT_STS rc=%d\n", rc);
		return;
	}
	usbin_valid = (bool)(reg & USBIN_PLUGIN_RT_STS_BIT);

	if (!chg->bms_psy)
		return;

	rc = power_supply_get_property(chg->bms_psy,
				POWER_SUPPLY_PROP_MONOTONIC_SOC, &pval);
	if (rc < 0) {
		smblib_err(chg, "Couldn't get prop msoc rc=%d\n", rc);
		return;
	}
	msoc = pval.intval;

	/* WA for Reverse Boost */
	if (!chg->profile_fv_rb_en && en &&
		usbin_valid && msoc == PROFILE_RB_HOLD_MSOC) {
		smblib_dbg(chg, PR_SOMC,
				"WA for RB with profile fv drop\n");
		chg->profile_fv_rb_en = true;
		vote(chg->fake_chg_enable_votable_indirect,
					SOMC_PROFILE_RB_VOTER, true, 0);
		vote(chg->usb_icl_votable, SOMC_PROFILE_RB_VOTER, true, 0);
	} else if (chg->profile_fv_rb_en && msoc < PROFILE_RB_HOLD_MSOC) {
		smblib_dbg(chg, PR_SOMC,
				"Release WA for RB with profile fv drop\n");
		vote(chg->usb_icl_votable, SOMC_PROFILE_RB_VOTER, false, 0);
		smblib_somc_set_timed_fake_charging(chg,
						CHARGE_START_DELAY_TIME);
		vote(chg->fake_chg_enable_votable_indirect,
					SOMC_PROFILE_RB_VOTER, false, 0);
		chg->profile_fv_rb_en = false;
	}
}

void smblib_somc_set_prop_jeita_condition(struct smb_charger *chg,
					const union power_supply_propval *val)
{
	int rc;
	bool auto_rechg_en = false;
	int temp_condition = chg->jeita_condition;

	chg->jeita_condition = val->intval;
	if (chg->jeita_condition != temp_condition) {
		power_supply_changed(chg->batt_psy);

		if (chg->jeita_condition == TEMP_CONDITION_NORMAL)
			auto_rechg_en = true;

		rc = smblib_somc_set_auto_rechg(chg, auto_rechg_en);
		if (rc < 0) {
			smblib_err(chg, "Couldn't set auto_rechg rc=%d\n", rc);
			return;
		}
		smblib_dbg(chg, PR_SOMC, "set auto_rechg to %d\n",
								auto_rechg_en);
	}
}

#define INDICATION_CONTROL_DEFAULT           0
#define INDICATION_CONTROL_CHARGING          1
#define INDICATION_CONTROL_FORCED_RAW_STATUS 2
int smblib_somc_set_prop_indication_control(struct smb_charger *chg, int val)
{
	if (chg->indication_control == val)
		return 0;

	chg->indication_control = val;

	switch (chg->indication_control) {
	case INDICATION_CONTROL_DEFAULT:
		if (get_client_vote(chg->fake_chg_enable_votable_indirect,
								CHG_PWR_VOTER))
			smblib_somc_set_timed_fake_charging(chg,
						CHARGE_START_DELAY_TIME);

		vote(chg->fake_chg_enable_votable_indirect, CHG_PWR_VOTER,
								false, 0);
		vote(chg->fake_chg_disable_votable, CHG_PWR_VOTER, false, 0);
		break;
	case INDICATION_CONTROL_CHARGING:
		vote(chg->fake_chg_enable_votable_indirect, CHG_PWR_VOTER,
								true, 0);
		vote(chg->fake_chg_disable_votable, CHG_PWR_VOTER, false, 0);
		break;
	case INDICATION_CONTROL_FORCED_RAW_STATUS:
		vote(chg->fake_chg_enable_votable_indirect, CHG_PWR_VOTER,
								false, 0);
		vote(chg->fake_chg_disable_votable, CHG_PWR_VOTER, true, 0);
		break;
	default:
		break;
	}
	power_supply_changed(chg->batt_psy);

	return 0;
}
#endif /* CONFIG_QPNP_SMBFG_NEWGEN_EXTENSION */<|MERGE_RESOLUTION|>--- conflicted
+++ resolved
@@ -1539,7 +1539,6 @@
 	return rc;
 }
 
-<<<<<<< HEAD
 #ifdef CONFIG_QPNP_SMBFG_NEWGEN_EXTENSION
 static bool smblib_is_5v_wa_enabled(struct smb_charger *chg)
 {
@@ -1567,7 +1566,7 @@
 		return false;
 }
 #endif
-=======
+
 int smblib_get_irq_status(struct smb_charger *chg,
 				union power_supply_propval *val)
 {
@@ -1590,7 +1589,6 @@
 
 	return rc;
 }
->>>>>>> c41bda2a
 
 /****************************
  * uUSB Moisture Protection *
@@ -7030,14 +7028,11 @@
 				POWER_SUPPLY_PROP_REAL_CAPACITY, &pval);
 	if ((rc < 0) || (pval.intval < 100)) {
 		vote(chg->usb_icl_votable, CHG_TERMINATION_VOTER, false, 0);
-<<<<<<< HEAD
+                vote(chg->dc_suspend_votable, CHG_TERMINATION_VOTER, false, 0);
 #ifdef CONFIG_QPNP_SMBFG_NEWGEN_EXTENSION
 		vote(chg->dc_suspend_votable, CHG_TERMINATION_VOTER, false, 0);
 		smblib_dbg(chg, PR_SOMC, "Stop Termination WA due to msoc < 100\n");
 #endif
-=======
-		vote(chg->dc_suspend_votable, CHG_TERMINATION_VOTER, false, 0);
->>>>>>> c41bda2a
 		goto out;
 	}
 
@@ -7564,7 +7559,7 @@
 	int rc = 0;
 
 	mutex_init(&chg->smb_lock);
-<<<<<<< HEAD
+        mutex_init(&chg->irq_status_lock);
 #ifdef CONFIG_QPNP_SMBFG_NEWGEN_EXTENSION
 	mutex_init(&chg->smart_charge_lock);
 	wakeup_source_init(&chg->unplug_wakelock, "unplug_wakelock");
@@ -7582,9 +7577,6 @@
 					smblib_somc_cc_reconnection_work);
 	init_completion(&chg->cc_reconnected);
 #endif
-=======
-	mutex_init(&chg->irq_status_lock);
->>>>>>> c41bda2a
 	INIT_WORK(&chg->bms_update_work, bms_update_work);
 	INIT_WORK(&chg->pl_update_work, pl_update_work);
 	INIT_WORK(&chg->jeita_update_work, jeita_update_work);
