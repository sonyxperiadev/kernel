/*
 *  Sysfs interface for the universal power supply monitor class
 *
 *  Copyright © 2007  David Woodhouse <dwmw2@infradead.org>
 *  Copyright © 2007  Anton Vorontsov <cbou@mail.ru>
 *  Copyright © 2004  Szabolcs Gyurko
 *  Copyright © 2003  Ian Molton <spyro@f2s.com>
 *
 *  Modified: 2004, Oct     Szabolcs Gyurko
 *
 *  You may use this code as per GPL version 2
 */

#include <linux/ctype.h>
#include <linux/device.h>
#include <linux/power_supply.h>
#include <linux/slab.h>
#include <linux/stat.h>

#include "power_supply.h"

/*
 * This is because the name "current" breaks the device attr macro.
 * The "current" word resolves to "(get_current())" so instead of
 * "current" "(get_current())" appears in the sysfs.
 *
 * The source of this definition is the device.h which calls __ATTR
 * macro in sysfs.h which calls the __stringify macro.
 *
 * Only modification that the name is not tried to be resolved
 * (as a macro let's say).
 */

#define POWER_SUPPLY_ATTR(_name)					\
{									\
	.attr = { .name = #_name },					\
	.show = power_supply_show_property,				\
	.store = power_supply_store_property,				\
}

static struct device_attribute power_supply_attrs[];

static const char * const power_supply_type_text[] = {
	"Unknown", "Battery", "UPS", "Mains", "USB",
	"USB_DCP", "USB_CDP", "USB_ACA", "USB_C",
	"USB_PD", "USB_PD_DRP", "BrickID",
	"USB_HVDCP", "USB_HVDCP_3", "Wireless", "USB_FLOAT",
	"BMS", "Parallel", "Main", "Wipower", "USB_C_UFP", "USB_C_DFP",
	"Charge_Pump", "RETRY_DET",
};

static const char * const power_supply_status_text[] = {
	"Unknown", "Charging", "Discharging", "Not charging", "Full"
};

static const char * const power_supply_charge_type_text[] = {
	"Unknown", "N/A", "Trickle", "Fast", "Taper"
};

static const char * const power_supply_health_text[] = {
	"Unknown", "Good", "Overheat", "Dead", "Over voltage",
	"Unspecified failure", "Cold", "Watchdog timer expire",
	"Safety timer expire",
	"Warm", "Cool", "Hot"
};

static const char * const power_supply_technology_text[] = {
	"Unknown", "NiMH", "Li-ion", "Li-poly", "LiFe", "NiCd",
	"LiMn"
};

static const char * const power_supply_capacity_level_text[] = {
	"Unknown", "Critical", "Low", "Normal", "High", "Full"
};

static const char * const power_supply_scope_text[] = {
	"Unknown", "System", "Device"
};

static const char * const power_supply_usbc_text[] = {
	"Nothing attached", "Sink attached", "Powered cable w/ sink",
	"Debug Accessory", "Audio Adapter", "Powered cable w/o sink",
	"Source attached (default current)",
	"Source attached (medium current)",
	"Source attached (high current)",
	"Non compliant",
};

static const char * const power_supply_usbc_pr_text[] = {
	"none", "dual power role", "sink", "source"
};

static const char * const power_supply_typec_src_rp_text[] = {
	"Rp-Default", "Rp-1.5A", "Rp-3A"
};

static ssize_t power_supply_show_property(struct device *dev,
					  struct device_attribute *attr,
					  char *buf) {
	ssize_t ret = 0;
	struct power_supply *psy = dev_get_drvdata(dev);
	const ptrdiff_t off = attr - power_supply_attrs;
	union power_supply_propval value;

	if (off == POWER_SUPPLY_PROP_TYPE) {
		value.intval = psy->desc->type;
	} else {
		ret = power_supply_get_property(psy, off, &value);

		if (ret < 0) {
			if (ret == -ENODATA)
				dev_dbg(dev, "driver has no data for `%s' property\n",
					attr->attr.name);
			else if (ret != -ENODEV && ret != -EAGAIN)
				dev_err(dev, "driver failed to report `%s' property: %zd\n",
					attr->attr.name, ret);
			return ret;
		}
	}

	if (off == POWER_SUPPLY_PROP_STATUS)
		return sprintf(buf, "%s\n",
			       power_supply_status_text[value.intval]);
	else if (off == POWER_SUPPLY_PROP_CHARGE_TYPE)
		return sprintf(buf, "%s\n",
			       power_supply_charge_type_text[value.intval]);
	else if (off == POWER_SUPPLY_PROP_HEALTH)
		return sprintf(buf, "%s\n",
			       power_supply_health_text[value.intval]);
	else if (off == POWER_SUPPLY_PROP_TECHNOLOGY)
		return sprintf(buf, "%s\n",
			       power_supply_technology_text[value.intval]);
	else if (off == POWER_SUPPLY_PROP_CAPACITY_LEVEL)
		return sprintf(buf, "%s\n",
			       power_supply_capacity_level_text[value.intval]);
	else if (off == POWER_SUPPLY_PROP_TYPE ||
			off == POWER_SUPPLY_PROP_REAL_TYPE)
		return sprintf(buf, "%s\n",
			       power_supply_type_text[value.intval]);
	else if (off == POWER_SUPPLY_PROP_SCOPE)
		return sprintf(buf, "%s\n",
			       power_supply_scope_text[value.intval]);
	else if (off == POWER_SUPPLY_PROP_TYPEC_MODE)
		return scnprintf(buf, PAGE_SIZE, "%s\n",
			       power_supply_usbc_text[value.intval]);
	else if (off == POWER_SUPPLY_PROP_TYPEC_POWER_ROLE)
		return scnprintf(buf, PAGE_SIZE, "%s\n",
			       power_supply_usbc_pr_text[value.intval]);
#ifdef CONFIG_QPNP_SMBFG_NEWGEN_EXTENSION
	else if (off == POWER_SUPPLY_PROP_TYPEC_POWER_ROLE_FOR_WDET)
		return scnprintf(buf, PAGE_SIZE, "%s\n",
			       power_supply_usbc_pr_text[value.intval]);
#endif
	else if (off == POWER_SUPPLY_PROP_TYPEC_SRC_RP)
		return scnprintf(buf, PAGE_SIZE, "%s\n",
			       power_supply_typec_src_rp_text[value.intval]);
	else if (off == POWER_SUPPLY_PROP_DIE_HEALTH)
		return scnprintf(buf, PAGE_SIZE, "%s\n",
			       power_supply_health_text[value.intval]);
	else if (off == POWER_SUPPLY_PROP_CONNECTOR_HEALTH)
		return scnprintf(buf, PAGE_SIZE, "%s\n",
			       power_supply_health_text[value.intval]);
	else if (off >= POWER_SUPPLY_PROP_MODEL_NAME)
		return sprintf(buf, "%s\n", value.strval);

	if (off == POWER_SUPPLY_PROP_CHARGE_COUNTER_EXT)
		return sprintf(buf, "%lld\n", value.int64val);
	else
		return sprintf(buf, "%d\n", value.intval);
}

static ssize_t power_supply_store_property(struct device *dev,
					   struct device_attribute *attr,
					   const char *buf, size_t count) {
	ssize_t ret;
	struct power_supply *psy = dev_get_drvdata(dev);
	const ptrdiff_t off = attr - power_supply_attrs;
	union power_supply_propval value;

	/* maybe it is a enum property? */
	switch (off) {
	case POWER_SUPPLY_PROP_STATUS:
		ret = sysfs_match_string(power_supply_status_text, buf);
		break;
	case POWER_SUPPLY_PROP_CHARGE_TYPE:
		ret = sysfs_match_string(power_supply_charge_type_text, buf);
		break;
	case POWER_SUPPLY_PROP_HEALTH:
		ret = sysfs_match_string(power_supply_health_text, buf);
		break;
	case POWER_SUPPLY_PROP_TECHNOLOGY:
		ret = sysfs_match_string(power_supply_technology_text, buf);
		break;
	case POWER_SUPPLY_PROP_CAPACITY_LEVEL:
		ret = sysfs_match_string(power_supply_capacity_level_text, buf);
		break;
	case POWER_SUPPLY_PROP_SCOPE:
		ret = sysfs_match_string(power_supply_scope_text, buf);
		break;
	default:
		ret = -EINVAL;
	}

	/*
	 * If no match was found, then check to see if it is an integer.
	 * Integer values are valid for enums in addition to the text value.
	 */
	if (ret < 0) {
		long long_val;

		ret = kstrtol(buf, 10, &long_val);
		if (ret < 0)
			return ret;

		ret = long_val;
	}

	value.intval = ret;

	ret = power_supply_set_property(psy, off, &value);
	if (ret < 0)
		return ret;

	return count;
}

/* Must be in the same order as POWER_SUPPLY_PROP_* */
static struct device_attribute power_supply_attrs[] = {
	/* Properties of type `int' */
	POWER_SUPPLY_ATTR(status),
	POWER_SUPPLY_ATTR(charge_type),
	POWER_SUPPLY_ATTR(health),
	POWER_SUPPLY_ATTR(present),
	POWER_SUPPLY_ATTR(online),
	POWER_SUPPLY_ATTR(authentic),
	POWER_SUPPLY_ATTR(technology),
	POWER_SUPPLY_ATTR(cycle_count),
	POWER_SUPPLY_ATTR(voltage_max),
	POWER_SUPPLY_ATTR(voltage_min),
	POWER_SUPPLY_ATTR(voltage_max_design),
	POWER_SUPPLY_ATTR(voltage_min_design),
	POWER_SUPPLY_ATTR(voltage_now),
	POWER_SUPPLY_ATTR(voltage_avg),
	POWER_SUPPLY_ATTR(voltage_ocv),
	POWER_SUPPLY_ATTR(voltage_boot),
	POWER_SUPPLY_ATTR(current_max),
	POWER_SUPPLY_ATTR(current_now),
	POWER_SUPPLY_ATTR(current_avg),
	POWER_SUPPLY_ATTR(current_boot),
	POWER_SUPPLY_ATTR(power_now),
	POWER_SUPPLY_ATTR(power_avg),
	POWER_SUPPLY_ATTR(charge_full_design),
	POWER_SUPPLY_ATTR(charge_empty_design),
	POWER_SUPPLY_ATTR(charge_full),
	POWER_SUPPLY_ATTR(charge_empty),
	POWER_SUPPLY_ATTR(charge_now),
	POWER_SUPPLY_ATTR(charge_avg),
	POWER_SUPPLY_ATTR(charge_counter),
	POWER_SUPPLY_ATTR(constant_charge_current),
	POWER_SUPPLY_ATTR(constant_charge_current_max),
	POWER_SUPPLY_ATTR(constant_charge_voltage),
	POWER_SUPPLY_ATTR(constant_charge_voltage_max),
	POWER_SUPPLY_ATTR(charge_control_limit),
	POWER_SUPPLY_ATTR(charge_control_limit_max),
	POWER_SUPPLY_ATTR(input_current_limit),
	POWER_SUPPLY_ATTR(energy_full_design),
	POWER_SUPPLY_ATTR(energy_empty_design),
	POWER_SUPPLY_ATTR(energy_full),
	POWER_SUPPLY_ATTR(energy_empty),
	POWER_SUPPLY_ATTR(energy_now),
	POWER_SUPPLY_ATTR(energy_avg),
	POWER_SUPPLY_ATTR(capacity),
	POWER_SUPPLY_ATTR(capacity_alert_min),
	POWER_SUPPLY_ATTR(capacity_alert_max),
	POWER_SUPPLY_ATTR(capacity_level),
	POWER_SUPPLY_ATTR(temp),
	POWER_SUPPLY_ATTR(temp_max),
	POWER_SUPPLY_ATTR(temp_min),
	POWER_SUPPLY_ATTR(temp_alert_min),
	POWER_SUPPLY_ATTR(temp_alert_max),
	POWER_SUPPLY_ATTR(temp_ambient),
	POWER_SUPPLY_ATTR(temp_ambient_alert_min),
	POWER_SUPPLY_ATTR(temp_ambient_alert_max),
	POWER_SUPPLY_ATTR(time_to_empty_now),
	POWER_SUPPLY_ATTR(time_to_empty_avg),
	POWER_SUPPLY_ATTR(time_to_full_now),
	POWER_SUPPLY_ATTR(time_to_full_avg),
	POWER_SUPPLY_ATTR(type),
	POWER_SUPPLY_ATTR(scope),
	POWER_SUPPLY_ATTR(precharge_current),
	POWER_SUPPLY_ATTR(charge_term_current),
	POWER_SUPPLY_ATTR(calibrate),
	/* Local extensions */
	POWER_SUPPLY_ATTR(usb_hc),
	POWER_SUPPLY_ATTR(usb_otg),
	POWER_SUPPLY_ATTR(charge_enabled),
	POWER_SUPPLY_ATTR(set_ship_mode),
	POWER_SUPPLY_ATTR(real_type),
	POWER_SUPPLY_ATTR(charge_now_raw),
	POWER_SUPPLY_ATTR(charge_now_error),
	POWER_SUPPLY_ATTR(capacity_raw),
	POWER_SUPPLY_ATTR(battery_charging_enabled),
	POWER_SUPPLY_ATTR(charging_enabled),
	POWER_SUPPLY_ATTR(step_charging_enabled),
	POWER_SUPPLY_ATTR(step_charging_step),
	POWER_SUPPLY_ATTR(pin_enabled),
	POWER_SUPPLY_ATTR(input_suspend),
	POWER_SUPPLY_ATTR(input_voltage_regulation),
	POWER_SUPPLY_ATTR(input_current_max),
	POWER_SUPPLY_ATTR(input_current_trim),
	POWER_SUPPLY_ATTR(input_current_settled),
	POWER_SUPPLY_ATTR(input_voltage_settled),
	POWER_SUPPLY_ATTR(bypass_vchg_loop_debouncer),
	POWER_SUPPLY_ATTR(charge_counter_shadow),
	POWER_SUPPLY_ATTR(hi_power),
	POWER_SUPPLY_ATTR(low_power),
	POWER_SUPPLY_ATTR(temp_cool),
	POWER_SUPPLY_ATTR(temp_warm),
	POWER_SUPPLY_ATTR(temp_cold),
	POWER_SUPPLY_ATTR(temp_hot),
	POWER_SUPPLY_ATTR(system_temp_level),
	POWER_SUPPLY_ATTR(resistance),
	POWER_SUPPLY_ATTR(resistance_capacitive),
	POWER_SUPPLY_ATTR(resistance_id),
	POWER_SUPPLY_ATTR(resistance_now),
	POWER_SUPPLY_ATTR(flash_current_max),
	POWER_SUPPLY_ATTR(update_now),
	POWER_SUPPLY_ATTR(esr_count),
	POWER_SUPPLY_ATTR(buck_freq),
	POWER_SUPPLY_ATTR(boost_current),
	POWER_SUPPLY_ATTR(safety_timer_enabled),
	POWER_SUPPLY_ATTR(charge_done),
	POWER_SUPPLY_ATTR(flash_active),
	POWER_SUPPLY_ATTR(flash_trigger),
	POWER_SUPPLY_ATTR(force_tlim),
	POWER_SUPPLY_ATTR(dp_dm),
	POWER_SUPPLY_ATTR(input_current_limited),
	POWER_SUPPLY_ATTR(input_current_now),
	POWER_SUPPLY_ATTR(charge_qnovo_enable),
	POWER_SUPPLY_ATTR(current_qnovo),
	POWER_SUPPLY_ATTR(voltage_qnovo),
	POWER_SUPPLY_ATTR(rerun_aicl),
	POWER_SUPPLY_ATTR(cycle_count_id),
	POWER_SUPPLY_ATTR(safety_timer_expired),
	POWER_SUPPLY_ATTR(restricted_charging),
	POWER_SUPPLY_ATTR(current_capability),
	POWER_SUPPLY_ATTR(typec_mode),
	POWER_SUPPLY_ATTR(typec_cc_orientation),
	POWER_SUPPLY_ATTR(typec_power_role),
#ifdef CONFIG_QPNP_SMBFG_NEWGEN_EXTENSION
	POWER_SUPPLY_ATTR(typec_power_role_for_wdet),
#endif
	POWER_SUPPLY_ATTR(typec_src_rp),
	POWER_SUPPLY_ATTR(pd_allowed),
	POWER_SUPPLY_ATTR(pd_active),
	POWER_SUPPLY_ATTR(pd_in_hard_reset),
	POWER_SUPPLY_ATTR(pd_current_max),
	POWER_SUPPLY_ATTR(pd_usb_suspend_supported),
	POWER_SUPPLY_ATTR(charger_temp),
	POWER_SUPPLY_ATTR(charger_temp_max),
	POWER_SUPPLY_ATTR(parallel_disable),
	POWER_SUPPLY_ATTR(pe_start),
	POWER_SUPPLY_ATTR(soc_reporting_ready),
	POWER_SUPPLY_ATTR(debug_battery),
	POWER_SUPPLY_ATTR(fcc_delta),
	POWER_SUPPLY_ATTR(icl_reduction),
	POWER_SUPPLY_ATTR(parallel_mode),
	POWER_SUPPLY_ATTR(die_health),
	POWER_SUPPLY_ATTR(connector_health),
	POWER_SUPPLY_ATTR(ctm_current_max),
	POWER_SUPPLY_ATTR(hw_current_max),
	POWER_SUPPLY_ATTR(pr_swap),
	POWER_SUPPLY_ATTR(cc_step),
	POWER_SUPPLY_ATTR(cc_step_sel),
	POWER_SUPPLY_ATTR(sw_jeita_enabled),
	POWER_SUPPLY_ATTR(pd_voltage_max),
	POWER_SUPPLY_ATTR(pd_voltage_min),
	POWER_SUPPLY_ATTR(sdp_current_max),
	POWER_SUPPLY_ATTR(connector_type),
	POWER_SUPPLY_ATTR(parallel_batfet_mode),
	POWER_SUPPLY_ATTR(parallel_fcc_max),
	POWER_SUPPLY_ATTR(min_icl),
	POWER_SUPPLY_ATTR(moisture_detected),
	POWER_SUPPLY_ATTR(batt_profile_version),
	POWER_SUPPLY_ATTR(batt_full_current),
	POWER_SUPPLY_ATTR(recharge_soc),
	POWER_SUPPLY_ATTR(hvdcp_opti_allowed),
	POWER_SUPPLY_ATTR(smb_en_mode),
	POWER_SUPPLY_ATTR(smb_en_reason),
	POWER_SUPPLY_ATTR(esr_actual),
	POWER_SUPPLY_ATTR(esr_nominal),
	POWER_SUPPLY_ATTR(soh),
	POWER_SUPPLY_ATTR(clear_soh),
	POWER_SUPPLY_ATTR(force_recharge),
	POWER_SUPPLY_ATTR(fcc_stepper_enable),
	POWER_SUPPLY_ATTR(toggle_stat),
	POWER_SUPPLY_ATTR(main_fcc_max),
	POWER_SUPPLY_ATTR(fg_reset),
	POWER_SUPPLY_ATTR(cc_soc),
	POWER_SUPPLY_ATTR(voltage_vph),
	POWER_SUPPLY_ATTR(batt_age_level),
	POWER_SUPPLY_ATTR(chip_version),
	POWER_SUPPLY_ATTR(qc_opti_disable),
	POWER_SUPPLY_ATTR(therm_icl_limit),
	POWER_SUPPLY_ATTR(voltage_max_limit),
	POWER_SUPPLY_ATTR(dc_reset),
	POWER_SUPPLY_ATTR(real_capacity),
	/* Charge pump properties */
	POWER_SUPPLY_ATTR(cp_status1),
	POWER_SUPPLY_ATTR(cp_status2),
	POWER_SUPPLY_ATTR(cp_enable),
	POWER_SUPPLY_ATTR(cp_switcher_en),
	POWER_SUPPLY_ATTR(cp_die_temp),
	POWER_SUPPLY_ATTR(cp_isns),
	POWER_SUPPLY_ATTR(cp_toggle_switcher),
	POWER_SUPPLY_ATTR(cp_irq_status),
	POWER_SUPPLY_ATTR(cp_ilim),
<<<<<<< HEAD
#ifdef CONFIG_QPNP_SMBFG_NEWGEN_EXTENSION
	POWER_SUPPLY_ATTR(skin_temp),
	POWER_SUPPLY_ATTR(dcin_valid),
	POWER_SUPPLY_ATTR(usbin_valid),
	POWER_SUPPLY_ATTR(wireless_suspend_for_dev1),
	POWER_SUPPLY_ATTR(wireless_mode),
	POWER_SUPPLY_ATTR(wireless_thermal_v_limit),
#endif
#if defined(CONFIG_QPNP_SMBCHARGER_EXTENSION) || \
    defined(CONFIG_QPNP_FG_EXTENSION)
	POWER_SUPPLY_ATTR(usbin_det),
	POWER_SUPPLY_ATTR(sub_type),
	POWER_SUPPLY_ATTR(fv_cfg),
	POWER_SUPPLY_ATTR(fv_cmp_cfg),
	POWER_SUPPLY_ATTR(batt_aging),
	POWER_SUPPLY_ATTR(input_current_state),
	POWER_SUPPLY_ATTR(chgerr_sts),
#endif /* CONFIG_QPNP_SMBCHARGER_EXTENSION || CONFIG_QPNP_FG_EXTENSION */
#if defined(CONFIG_QPNP_SMBFG_NEWGEN_EXTENSION) || \
    defined(CONFIG_QPNP_SMBCHARGER_EXTENSION)   || \
    defined(CONFIG_QPNP_FG_EXTENSION)
	POWER_SUPPLY_ATTR(enable_shutdown_at_low_battery),
	POWER_SUPPLY_ATTR(lrc_enable),
	POWER_SUPPLY_ATTR(lrc_socmax),
	POWER_SUPPLY_ATTR(lrc_socmin),
	POWER_SUPPLY_ATTR(lrc_not_startup),
	POWER_SUPPLY_ATTR(max_charge_current),
	POWER_SUPPLY_ATTR(auth),
	POWER_SUPPLY_ATTR(time_to_cap_learning),
	POWER_SUPPLY_ATTR(int_cld),
	POWER_SUPPLY_ATTR(smart_charging_activation),
	POWER_SUPPLY_ATTR(smart_charging_interruption),
	POWER_SUPPLY_ATTR(smart_charging_status),
	POWER_SUPPLY_ATTR(charge_full_raw),
	POWER_SUPPLY_ATTR(learning_counter),
	POWER_SUPPLY_ATTR(learning_trial_counter),
	POWER_SUPPLY_ATTR(recharge_counter),
	POWER_SUPPLY_ATTR(full_counter),
	POWER_SUPPLY_ATTR(real_temp),
	POWER_SUPPLY_ATTR(legacy_cable_status),
	POWER_SUPPLY_ATTR(running_status),
	POWER_SUPPLY_ATTR(charger_type_determined),
	POWER_SUPPLY_ATTR(monotonic_soc),
#endif /* CONFIG_QPNP_SMBFG_NEWGEN_EXTENSION ||
	* CONFIG_QPNP_SMBCHARGER_EXTENSION   ||
	* CONFIG_QPNP_FG_EXTENSION */
#ifdef CONFIG_QPNP_SMBFG_NEWGEN_EXTENSION
	POWER_SUPPLY_ATTR(bootup_shutdown_phase),
	POWER_SUPPLY_ATTR(batt_aging_level),
	POWER_SUPPLY_ATTR(aux_temp),
	POWER_SUPPLY_ATTR(jeita_step_fcc),
	POWER_SUPPLY_ATTR(jeita_step_fv),
	POWER_SUPPLY_ATTR(jeita_condition),
	POWER_SUPPLY_ATTR(chg_pwr_fcc),
	POWER_SUPPLY_ATTR(chg_pwr_icl),
	POWER_SUPPLY_ATTR(chg_pwr_indication_control),
	POWER_SUPPLY_ATTR(cc_reconnection_running),
	POWER_SUPPLY_ATTR(pd_5v_limit_wa),
#endif /* CONFIG_QPNP_SMBFG_NEWGEN_EXTENSION */

=======
	POWER_SUPPLY_ATTR(irq_status),
	POWER_SUPPLY_ATTR(parallel_output_mode),
>>>>>>> c41bda2a
	/* Local extensions of type int64_t */
	POWER_SUPPLY_ATTR(charge_counter_ext),
	/* Properties of type `const char *' */
	POWER_SUPPLY_ATTR(model_name),
	POWER_SUPPLY_ATTR(manufacturer),
	POWER_SUPPLY_ATTR(serial_number),
	POWER_SUPPLY_ATTR(battery_type),
	POWER_SUPPLY_ATTR(cycle_counts),
#if defined(CONFIG_QPNP_SMBFG_NEWGEN_EXTENSION) || \
    defined(CONFIG_QPNP_SMBCHARGER_EXTENSION)   || \
    defined(CONFIG_QPNP_FG_EXTENSION)
	POWER_SUPPLY_ATTR(charger_type),
	POWER_SUPPLY_ATTR(wireless_status),
#endif
};

static struct attribute *
__power_supply_attrs[ARRAY_SIZE(power_supply_attrs) + 1];

static umode_t power_supply_attr_is_visible(struct kobject *kobj,
					   struct attribute *attr,
					   int attrno)
{
	struct device *dev = container_of(kobj, struct device, kobj);
	struct power_supply *psy = dev_get_drvdata(dev);
	umode_t mode = S_IRUSR | S_IRGRP | S_IROTH;
	int i;

	if (attrno == POWER_SUPPLY_PROP_TYPE)
		return mode;

	for (i = 0; i < psy->desc->num_properties; i++) {
		int property = psy->desc->properties[i];

		if (property == attrno) {
			if (psy->desc->property_is_writeable &&
			    psy->desc->property_is_writeable(psy, property) > 0)
				mode |= S_IWUSR;

			return mode;
		}
	}

	return 0;
}

static struct attribute_group power_supply_attr_group = {
	.attrs = __power_supply_attrs,
	.is_visible = power_supply_attr_is_visible,
};

static const struct attribute_group *power_supply_attr_groups[] = {
	&power_supply_attr_group,
	NULL,
};

void power_supply_init_attrs(struct device_type *dev_type)
{
	int i;

	dev_type->groups = power_supply_attr_groups;

	for (i = 0; i < ARRAY_SIZE(power_supply_attrs); i++)
		__power_supply_attrs[i] = &power_supply_attrs[i].attr;
}

static char *kstruprdup(const char *str, gfp_t gfp)
{
	char *ret, *ustr;

	ustr = ret = kmalloc(strlen(str) + 1, gfp);

	if (!ret)
		return NULL;

	while (*str)
		*ustr++ = toupper(*str++);

	*ustr = 0;

	return ret;
}

int power_supply_uevent(struct device *dev, struct kobj_uevent_env *env)
{
	struct power_supply *psy = dev_get_drvdata(dev);
	int ret = 0, j;
	char *prop_buf;
	char *attrname;

	dev_dbg(dev, "uevent\n");

	if (!psy || !psy->desc) {
		dev_dbg(dev, "No power supply yet\n");
		return ret;
	}

	dev_dbg(dev, "POWER_SUPPLY_NAME=%s\n", psy->desc->name);

	ret = add_uevent_var(env, "POWER_SUPPLY_NAME=%s", psy->desc->name);
	if (ret)
		return ret;

	prop_buf = (char *)get_zeroed_page(GFP_KERNEL);
	if (!prop_buf)
		return -ENOMEM;

	for (j = 0; j < psy->desc->num_properties; j++) {
		struct device_attribute *attr;
		char *line;

		attr = &power_supply_attrs[psy->desc->properties[j]];

		ret = power_supply_show_property(dev, attr, prop_buf);
		if (ret == -ENODEV || ret == -ENODATA) {
			/* When a battery is absent, we expect -ENODEV. Don't abort;
			   send the uevent with at least the the PRESENT=0 property */
			ret = 0;
			continue;
		}

		if (ret < 0)
			goto out;

		line = strchr(prop_buf, '\n');
		if (line)
			*line = 0;

		attrname = kstruprdup(attr->attr.name, GFP_KERNEL);
		if (!attrname) {
			ret = -ENOMEM;
			goto out;
		}

		dev_dbg(dev, "prop %s=%s\n", attrname, prop_buf);

		ret = add_uevent_var(env, "POWER_SUPPLY_%s=%s", attrname, prop_buf);
		kfree(attrname);
		if (ret)
			goto out;
	}

out:
	free_page((unsigned long)prop_buf);

	return ret;
}<|MERGE_RESOLUTION|>--- conflicted
+++ resolved
@@ -415,7 +415,8 @@
 	POWER_SUPPLY_ATTR(cp_toggle_switcher),
 	POWER_SUPPLY_ATTR(cp_irq_status),
 	POWER_SUPPLY_ATTR(cp_ilim),
-<<<<<<< HEAD
+        POWER_SUPPLY_ATTR(irq_status),
+        POWER_SUPPLY_ATTR(parallel_output_mode),
 #ifdef CONFIG_QPNP_SMBFG_NEWGEN_EXTENSION
 	POWER_SUPPLY_ATTR(skin_temp),
 	POWER_SUPPLY_ATTR(dcin_valid),
@@ -476,10 +477,6 @@
 	POWER_SUPPLY_ATTR(pd_5v_limit_wa),
 #endif /* CONFIG_QPNP_SMBFG_NEWGEN_EXTENSION */
 
-=======
-	POWER_SUPPLY_ATTR(irq_status),
-	POWER_SUPPLY_ATTR(parallel_output_mode),
->>>>>>> c41bda2a
 	/* Local extensions of type int64_t */
 	POWER_SUPPLY_ATTR(charge_counter_ext),
 	/* Properties of type `const char *' */
