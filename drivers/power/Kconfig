menuconfig POWER_SUPPLY
	tristate "Power supply class support"
	help
	  Say Y here to enable power supply class support. This allows
	  power supply (batteries, AC, USB) monitoring by userspace
	  via sysfs and uevent (if available) and/or APM kernel interface
	  (if selected below).

if POWER_SUPPLY

config POWER_SUPPLY_DEBUG
	bool "Power supply debug"
	help
	  Say Y here to enable debugging messages for power supply class
	  and drivers.

config PDA_POWER
	tristate "Generic PDA/phone power driver"
	depends on !S390
	help
	  Say Y here to enable generic power driver for PDAs and phones with
	  one or two external power supplies (AC/USB) connected to main and
	  backup batteries, and optional builtin charger.

config APM_POWER
	tristate "APM emulation for class batteries"
	depends on APM_EMULATION
	help
	  Say Y here to enable support APM status emulation using
	  battery class devices.

config MAX8925_POWER
	tristate "MAX8925 battery charger support"
	depends on MFD_MAX8925
	help
	  Say Y here to enable support for the battery charger in the Maxim
	  MAX8925 PMIC.

config WM831X_BACKUP
	tristate "WM831X backup battery charger support"
	depends on MFD_WM831X
	help
	  Say Y here to enable support for the backup battery charger
	  in the Wolfson Microelectronics WM831x PMICs.

config WM831X_POWER
	tristate "WM831X PMU support"
	depends on MFD_WM831X
	help
	  Say Y here to enable support for the power management unit
	  provided by Wolfson Microelectronics WM831x PMICs.

config WM8350_POWER
        tristate "WM8350 PMU support"
        depends on MFD_WM8350
        help
          Say Y here to enable support for the power management unit
	  provided by the Wolfson Microelectronics WM8350 PMIC.

config TEST_POWER
	tristate "Test power driver"
	help
	  This driver is used for testing. It's safe to say M here.

config BATTERY_DS2760
	tristate "DS2760 battery driver (HP iPAQ & others)"
	depends on W1 && W1_SLAVE_DS2760
	help
	  Say Y here to enable support for batteries with ds2760 chip.

config BATTERY_DS2780
	tristate "DS2780 battery driver"
	depends on HAS_IOMEM
	select W1
	select W1_SLAVE_DS2780
	help
	  Say Y here to enable support for batteries with ds2780 chip.

config BATTERY_DS2781
	tristate "2781 battery driver"
	depends on HAS_IOMEM
	select W1
	select W1_SLAVE_DS2781
	help
	  If you enable this you will have the DS2781 battery driver support.

	  The battery monitor chip is used in many batteries/devices
	  as the one who is responsible for charging/discharging/monitoring
	  Li+ batteries.

	  If you are unsure, say N.

config BATTERY_DS2782
	tristate "DS2782/DS2786 standalone gas-gauge"
	depends on I2C
	help
	  Say Y here to enable support for the DS2782/DS2786 standalone battery
	  gas-gauge.

config BATTERY_PMU
	tristate "Apple PMU battery"
	depends on PPC32 && ADB_PMU
	help
	  Say Y here to expose battery information on Apple machines
	  through the generic battery class.

config BATTERY_OLPC
	tristate "One Laptop Per Child battery"
	depends on X86_32 && OLPC
	help
	  Say Y to enable support for the battery on the OLPC laptop.

config BATTERY_TOSA
	tristate "Sharp SL-6000 (tosa) battery"
	depends on MACH_TOSA && MFD_TC6393XB && TOUCHSCREEN_WM97XX
	help
	  Say Y to enable support for the battery on the Sharp Zaurus
	  SL-6000 (tosa) models.

config BATTERY_COLLIE
	tristate "Sharp SL-5500 (collie) battery"
	depends on SA1100_COLLIE && MCP_UCB1200
	help
	  Say Y to enable support for the battery on the Sharp Zaurus
	  SL-5500 (collie) models.

config BATTERY_WM97XX
	bool "WM97xx generic battery driver"
	depends on TOUCHSCREEN_WM97XX=y
	help
	  Say Y to enable support for battery measured by WM97xx aux port.

config BATTERY_SBS
        tristate "SBS Compliant gas gauge"
        depends on I2C
        help
	  Say Y to include support for SBS battery driver for SBS-compliant
	  gas gauges.

config BATTERY_BQ27x00
	tristate "BQ27x00 battery driver"
	help
	  Say Y here to enable support for batteries with BQ27x00 (I2C/HDQ) chips.

config BATTERY_BQ27X00_I2C
	bool "BQ27200/BQ27500 support"
	depends on BATTERY_BQ27x00
	depends on I2C
	default y
	help
	  Say Y here to enable support for batteries with BQ27x00 (I2C) chips.

config BATTERY_BQ27X00_PLATFORM
	bool "BQ27000 support"
	depends on BATTERY_BQ27x00
	default y
	help
	  Say Y here to enable support for batteries with BQ27000 (HDQ) chips.

config BATTERY_DA9030
	tristate "DA9030 battery driver"
	depends on PMIC_DA903X
	help
	  Say Y here to enable support for batteries charger integrated into
	  DA9030 PMIC.

config BATTERY_DA9052
	tristate "Dialog DA9052 Battery"
	depends on PMIC_DA9052
	depends on BROKEN
	help
	  Say Y here to enable support for batteries charger integrated into
	  DA9052 PMIC.

config BATTERY_MAX17040
	tristate "Maxim MAX17040 Fuel Gauge"
	depends on I2C
	help
	  MAX17040 is fuel-gauge systems for lithium-ion (Li+) batteries
	  in handheld and portable equipment. The MAX17040 is configured
	  to operate with a single lithium cell

config BATTERY_MAX17042
	tristate "Maxim MAX17042/8997/8966 Fuel Gauge"
	depends on I2C
	help
	  MAX17042 is fuel-gauge systems for lithium-ion (Li+) batteries
	  in handheld and portable equipment. The MAX17042 is configured
	  to operate with a single lithium cell. MAX8997 and MAX8966 are
	  multi-function devices that include fuel gauages that are compatible
	  with MAX17042.

config BATTERY_Z2
	tristate "Z2 battery driver"
	depends on I2C && MACH_ZIPIT2
	help
	  Say Y to include support for the battery on the Zipit Z2.

config BATTERY_S3C_ADC
	tristate "Battery driver for Samsung ADC based monitoring"
	depends on S3C_ADC
	help
	  Say Y here to enable support for iPAQ h1930/h1940/rx1950 battery

config CHARGER_PCF50633
	tristate "NXP PCF50633 MBC"
	depends on MFD_PCF50633
	help
	 Say Y to include support for NXP PCF50633 Main Battery Charger.

config BATTERY_JZ4740
	tristate "Ingenic JZ4740 battery"
	depends on MACH_JZ4740
	depends on MFD_JZ4740_ADC
	help
	  Say Y to enable support for the battery on Ingenic JZ4740 based
	  boards.

	  This driver can be build as a module. If so, the module will be
	  called jz4740-battery.

config BATTERY_INTEL_MID
	tristate "Battery driver for Intel MID platforms"
	depends on INTEL_SCU_IPC && SPI
	help
	  Say Y here to enable the battery driver on Intel MID
	  platforms.

config CHARGER_ISP1704
	tristate "ISP1704 USB Charger Detection"
	depends on USB_OTG_UTILS
	help
	  Say Y to enable support for USB Charger Detection with
	  ISP1707/ISP1704 USB transceivers.

config CHARGER_MAX8903
	tristate "MAX8903 Battery DC-DC Charger for USB and Adapter Power"
	depends on GENERIC_HARDIRQS
	help
	  Say Y to enable support for the MAX8903 DC-DC charger and sysfs.
	  The driver supports controlling charger-enable and current-limit
	  pins based on the status of charger connections with interrupt
	  handlers.

config CHARGER_TWL4030
	tristate "OMAP TWL4030 BCI charger driver"
	depends on TWL4030_CORE
	help
	  Say Y here to enable support for TWL4030 Battery Charge Interface.

config CHARGER_LP8727
	tristate "TI/National Semiconductor LP8727 charger driver"
	depends on I2C
	help
	  Say Y here to enable support for LP8727 Charger Driver.

config CHARGER_GPIO
	tristate "GPIO charger"
	depends on GPIOLIB
	help
	  Say Y to include support for chargers which report their online status
	  through a GPIO pin.

	  This driver can be build as a module. If so, the module will be
	  called gpio-charger.

<<<<<<< HEAD
config BATTERY_BCM59055
	tristate "BCM59055 Battery support"
	depends on MFD_BCM_PMU590XX
	help
	  A battery driver for PMU59055.

config BCM_CMP_BATTERY_MULTI
        tristate "CMP Multi Battery and Power Supply Driver"
        default n
        depends on POWER_SUPPLY
        help
          CMP driver for multiple platforms for supplying power supply information
          to Power Supply system.

config BCM_CMP_BATTERY_BQ24616
        tristate "CMP BQ24616 Battery and Power Supply Driver"
        default n
        depends on POWER_SUPPLY
        help
          CMP driver based on BQ24616 for supplying battery and power supply
          information to Power Supply system.

config MONITOR_ADC121C021_I2C
        tristate "ADC121C021 Battery Monitor"
        depends on I2C
        help
         Say Y here if you want to support a ADC121C021 battery monitor.
         If unsure, say N.

config MONITOR_BQ27541_I2C
        tristate "BQ27541 Battery Monitor"
        depends on I2C
        help
         Say Y here if you want to support BQ27541 battery monitor.

config POWER_BCMPMU
	tristate "BCMPMU battery and charger driver"
	depends on MFD_BCMPMU
	default n
	help
	 Say Y to include support of battery and charger drivers for BCM PMUs.

config BCMPMU_EM
	tristate "BCMPMU charging and gauging driver"
	depends on MFD_BCMPMU
	default n
	help
	 Say Y to include kernel charging and gauging module for BCM PMUs.

config CHARGER_BCMPMU_SPA
	bool "BCMPMU support SPA"
	depends on MFD_BCMPMU
	default n
	help
	 Say Y to support SPA charging module for BCM PMUs.

=======
config CHARGER_MANAGER
	bool "Battery charger manager for multiple chargers"
	depends on REGULATOR && RTC_CLASS
	help
          Say Y to enable charger-manager support, which allows multiple
          chargers attached to a battery and multiple batteries attached to a
          system. The charger-manager also can monitor charging status in
          runtime and in suspend-to-RAM by waking up the system periodically
          with help of suspend_again support.

config CHARGER_MAX8997
	tristate "Maxim MAX8997/MAX8966 PMIC battery charger driver"
	depends on MFD_MAX8997 && REGULATOR_MAX8997
	help
	  Say Y to enable support for the battery charger control sysfs and
	  platform data of MAX8997/LP3974 PMICs.

config CHARGER_MAX8998
	tristate "Maxim MAX8998/LP3974 PMIC battery charger driver"
	depends on MFD_MAX8998 && REGULATOR_MAX8998
	help
	  Say Y to enable support for the battery charger control sysfs and
	  platform data of MAX8998/LP3974 PMICs.

config CHARGER_SMB347
	tristate "Summit Microelectronics SMB347 Battery Charger"
	depends on I2C
	help
	  Say Y to include support for Summit Microelectronics SMB347
	  Battery Charger.

config AB8500_BM
	bool "AB8500 Battery Management Driver"
	depends on AB8500_CORE && AB8500_GPADC
	help
	  Say Y to include support for AB5500 battery management.

config AB8500_BATTERY_THERM_ON_BATCTRL
	bool "Thermistor connected on BATCTRL ADC"
	depends on AB8500_BM
	help
	  Say Y to enable battery temperature measurements using
	  thermistor connected on BATCTRL ADC.
>>>>>>> 90adfd2b
endif # POWER_SUPPLY<|MERGE_RESOLUTION|>--- conflicted
+++ resolved
@@ -264,7 +264,6 @@
 	  This driver can be build as a module. If so, the module will be
 	  called gpio-charger.
 
-<<<<<<< HEAD
 config BATTERY_BCM59055
 	tristate "BCM59055 Battery support"
 	depends on MFD_BCM_PMU590XX
@@ -321,49 +320,4 @@
 	help
 	 Say Y to support SPA charging module for BCM PMUs.
 
-=======
-config CHARGER_MANAGER
-	bool "Battery charger manager for multiple chargers"
-	depends on REGULATOR && RTC_CLASS
-	help
-          Say Y to enable charger-manager support, which allows multiple
-          chargers attached to a battery and multiple batteries attached to a
-          system. The charger-manager also can monitor charging status in
-          runtime and in suspend-to-RAM by waking up the system periodically
-          with help of suspend_again support.
-
-config CHARGER_MAX8997
-	tristate "Maxim MAX8997/MAX8966 PMIC battery charger driver"
-	depends on MFD_MAX8997 && REGULATOR_MAX8997
-	help
-	  Say Y to enable support for the battery charger control sysfs and
-	  platform data of MAX8997/LP3974 PMICs.
-
-config CHARGER_MAX8998
-	tristate "Maxim MAX8998/LP3974 PMIC battery charger driver"
-	depends on MFD_MAX8998 && REGULATOR_MAX8998
-	help
-	  Say Y to enable support for the battery charger control sysfs and
-	  platform data of MAX8998/LP3974 PMICs.
-
-config CHARGER_SMB347
-	tristate "Summit Microelectronics SMB347 Battery Charger"
-	depends on I2C
-	help
-	  Say Y to include support for Summit Microelectronics SMB347
-	  Battery Charger.
-
-config AB8500_BM
-	bool "AB8500 Battery Management Driver"
-	depends on AB8500_CORE && AB8500_GPADC
-	help
-	  Say Y to include support for AB5500 battery management.
-
-config AB8500_BATTERY_THERM_ON_BATCTRL
-	bool "Thermistor connected on BATCTRL ADC"
-	depends on AB8500_BM
-	help
-	  Say Y to enable battery temperature measurements using
-	  thermistor connected on BATCTRL ADC.
->>>>>>> 90adfd2b
 endif # POWER_SUPPLY