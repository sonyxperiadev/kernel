--- conflicted
+++ resolved
@@ -185,36 +185,6 @@
 	help
 	 Say Y to include support for NXP PCF50633 Main Battery Charger.
 
-<<<<<<< HEAD
-config BATTERY_BCM2708
-	tristate "BCM2708 Fake Battery (Always fully charged and on AC power)"
-	depends on ARCH_BCM2708
-	help
-	  A fake battery driver which export sysfs values saying the battery is always
-	  fully chanrged and on AC is online. Helpful for Android.
-
-config BATTERY_BCM59055
-	tristate "BCM59055 Battery support"
-	depends on MFD_BCM_PMU590XX
-	help
-	  A battery driver for PMU59055.
-
-config BCM_CMP_BATTERY_MULTI
-        tristate "CMP Multi Battery and Power Supply Driver"
-        default n
-        depends on POWER_SUPPLY
-        help
-          CMP driver for multiple platforms for supplying power supply information
-          to Power Supply system.
-
-config BCM_CMP_BATTERY_BQ24616
-        tristate "CMP BQ24616 Battery and Power Supply Driver"
-        default n
-        depends on POWER_SUPPLY
-        help
-          CMP driver based on BQ24616 for supplying battery and power supply
-          information to Power Supply system.
-=======
 config BATTERY_JZ4740
 	tristate "Ingenic JZ4740 battery"
 	depends on MACH_JZ4740
@@ -264,6 +234,5 @@
 
 	  This driver can be build as a module. If so, the module will be
 	  called gpio-charger.
->>>>>>> d235ebfd
 
 endif # POWER_SUPPLY