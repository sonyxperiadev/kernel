--- conflicted
+++ resolved
@@ -51,7 +51,6 @@
 	  To compile this driver as a module, choose M here: the
 	  module will be called ad525x_dpot-spi.
 
-<<<<<<< HEAD
 config ANDROID_PMEM_LOW_MEMORY_KILLER
 	bool "Low Memory killer for CMA region managed by Pmem driver"
 	default y
@@ -64,8 +63,6 @@
 	  Manager does this and so this feature should only ever be
 	  enabled if you are using the kernel with Android.
 
-=======
->>>>>>> 47a9a6d1
 config ATMEL_PWM
 	tristate "Atmel AT32/AT91 PWM support"
 	depends on HAVE_CLK
@@ -717,26 +714,20 @@
 	  line and the Linux version on the second line, but that's
 	  still useful.
 
-<<<<<<< HEAD
-config BMP085
-	bool
-	depends on SYSFS
+config SENSORS_BMP085
+	tristate "BMP085 digital pressure sensor"
+	depends on I2C && SYSFS
+	help
+	  Say Y here if you want to support Bosch Sensortec's digital pressure
+	  sensor hooked to an I2C bus.
+
+	  To compile this driver as a module, choose M here: the
+	  module will be called bmp085-i2c.
 
 config BMP085_I2C
 	tristate "BMP085 digital pressure sensor on I2C"
-	select BMP085
+	select SENSORS_BMP085
 	select REGMAP_I2C
-=======
-config SENSORS_BMP085
-	tristate "BMP085 digital pressure sensor"
->>>>>>> 47a9a6d1
-	depends on I2C && SYSFS
-	help
-	  Say Y here if you want to support Bosch Sensortec's digital pressure
-	  sensor hooked to an I2C bus.
-
-	  To compile this driver as a module, choose M here: the
-	  module will be called bmp085-i2c.
 
 config BMP085_SPI
 	tristate "BMP085 digital pressure sensor on SPI"
