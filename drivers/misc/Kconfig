--- conflicted
+++ resolved
@@ -506,7 +506,6 @@
 	---help---
 	 BCM59055 PMU Fuel Gauge driver
 
-<<<<<<< HEAD
 config BCM59055_ADC_CHIPSET_API
 	tristate "BCM59055 ADC chipset API driver"
 	depends on BCM59055_SARADC && BCM59055_FUELGAUGE
@@ -520,7 +519,6 @@
         help
           If you say Y to support Audio drive on BCM PMUs.
 	  
-=======
 config MONITOR_ADC121C021_I2C
 	tristate "ADC121C021 Battery Monitor"
 	depends on I2C
@@ -534,7 +532,6 @@
 	help
 	 Say Y here if you want to support BQ27541 battery monitor.
 	 If unsure, say N.
->>>>>>> f90e32b2
 
 source "drivers/misc/Kconfig.stm"
 source "drivers/misc/c2port/Kconfig"
