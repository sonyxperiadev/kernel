--- conflicted
+++ resolved
@@ -368,7 +368,7 @@
 	This option enables addition debugging code for the SGI GRU driver. If
 	you are unsure, say N.
 
-config SENSORS_APDS9802ALS
+config APDS9802ALS
 	tristate "Medfield Avago APDS9802 ALS Sensor module"
 	depends on I2C
 	help
@@ -378,7 +378,6 @@
 	  This driver can also be built as a module.  If so, the module
 	  will be called apds9802als.
 
-<<<<<<< HEAD
 config APDS9930
 	tristate "Avago APDS9930 combined als and proximity sensors"
 	depends on I2C
@@ -390,7 +389,15 @@
 	  module will be called apds9950. If unsure, say N here.
 
 config ISL29003
-=======
+	tristate "Intersil ISL29003 ambient light sensor"
+	depends on I2C && SYSFS
+	help
+	  If you say yes here you get support for the Intersil ISL29003
+	  ambient light sensor.
+
+	  This driver can also be built as a module.  If so, the module
+	  will be called isl29003.
+
 config SENSORS_BRCM_VIRTUAL
 	tristate "Broadcom Virtual Sensor driver"
 	default n
@@ -399,18 +406,7 @@
 	on the kernel level. Sensor drivers must implement registration with the
 	virtual sensor driver.
 
-config SENSORS_ISL29003
->>>>>>> 34ff7fc1
-	tristate "Intersil ISL29003 ambient light sensor"
-	depends on I2C && SYSFS
-	help
-	  If you say yes here you get support for the Intersil ISL29003
-	  ambient light sensor.
-
-	  This driver can also be built as a module.  If so, the module
-	  will be called isl29003.
-
-config SENSORS_ISL29020
+config ISL29020
 	tristate "Intersil ISL29020 ambient light sensor"
 	depends on I2C
 	help
@@ -419,16 +415,6 @@
 
 	  This driver can also be built as a module.  If so, the module
 	  will be called isl29020.
-
-config SENSORS_ISL290XX
-        tristate "Intersil ISL290xx ambient light sensor"
-        depends on I2C
-        help
-          If you say yes here you get support for the Intersil ISL290XX
-          ambient light sensor.
-
-          This driver can also be built as a module.  If so, the module
-          will be called isl290xx.
 
 config SENSORS_ISL29147
 	tristate "insertil isl29147 ambient proximity support"
@@ -465,21 +451,13 @@
 
 		If you don't need this driver, choose n
 
-config SENSORS_LIS3DH
-	bool "STMicroelectronics Lis3dh accelerometer support"
-	default n
-	depends on I2C && SYSFS
-	help
-		If you say yes here you get support for Lis3dh accelerometer
-		sensor, if you don't need this driver, choose n
-
 config SENSORS_BMA222
-        bool "Bosch bma222 support"
-        default n
-        help
-          If you say yes here you get support for BMA222 sensor
-
-          This driver adds Low Power mode support for Broadcom bluetooth
+	bool "Bosch bma222 support"
+	default n
+	help
+	  If you say yes here you get support for BMA222 sensor
+
+	  This driver adds Low Power mode support for Broadcom bluetooth
 
 config SENSORS_BH1780
 	tristate "ROHM BH1780GLI ambient light sensor"
@@ -512,7 +490,7 @@
 	   To compile this driver as a module, choose M here: the
 	   module will be called apds990x. If unsure, say N here.
 
-config SENSORS_HMC6352
+config HMC6352
 	tristate "Honeywell HMC6352 compass"
 	depends on I2C
 	help
@@ -541,21 +519,21 @@
 		module will be called al3006.
 
 config SENSORS_TMD2771
-        bool "sensor proximity & light tmd2771 driver"
-        depends on I2C
-        default n
-        help
-          Say yes here, if you want to include tmd2771 sensor driver.
-          if you don't need this driver, say N.
+	bool "sensor proximity & light tmd2771 driver"
+	depends on I2C
+	default n
+	help
+	  Say yes here, if you want to include tmd2771 sensor driver.
+	  if you don't need this driver, say N.
 
 config SENSORS_STK31XX
-        bool "sensor proximity & light stk31xx driver"
-        depends on I2C
-        default n
-        help
-          Say yes here, if you want to
+	bool "sensor proximity & light stk31xx driver"
+	depends on I2C
+	default n
+	help
+	  Say yes here, if you want to
 	  include stk3171 sensor driver.
-          if you don't need this driver,
+	  if you don't need this driver,
 	  say N.
 
 config SENSORS_BH1721FVC
@@ -568,7 +546,7 @@
 		if you don't need this driver, say N.
 
 config SENSORS_RPR0410
-        bool "rpr0410 ambient light proximity sensor driver"
+	bool "rpr0410 ambient light proximity sensor driver"
 	depends on I2C
 	default n
 	help
@@ -586,13 +564,13 @@
 		if you don't need this driver, say N.
 
 config SENSORS_HM8001
-        bool "sensor proximity & light hm8001 driver"
-        depends on I2C
-        default n
-        help
-          Say yes here, if you want to
+	bool "sensor proximity & light hm8001 driver"
+	depends on I2C
+	default n
+	help
+	  Say yes here, if you want to
 	  include hm8001 sensor driver.
-          if you don't need this driver,
+	  if you don't need this driver,
 	  say N.
 
 config SENSORS_AP3216C
@@ -637,9 +615,9 @@
 	tristate "Analog Devices KIONIX KXTIK Three-Axis Digital Accelerometer"
 	depends on I2C && SYSFS
 	help
-                Say Y or M here if you want to support Bosch Sensortec BMA150
-		accelerometer.
-                If unsure, say N.
+	  Say Y or M here if you want to support Bosch Sensortec BMA150
+	  accelerometer.
+	  If unsure, say N.
 
 
 config SENSORS_AMI306
@@ -659,11 +637,11 @@
 	  orientation sensor AK8963.
 
 config SENSORS_BMA2XX
-        tristate "bma2xx acceleration sensor support"
-        depends on I2C
-        help
-          If you say yes here you get support for Bosch Sensortec's
-          acceleration sensors BMA2xx.
+	tristate "bma2xx acceleration sensor support"
+	depends on I2C
+	help
+	  If you say yes here you get support for Bosch Sensortec's
+	  acceleration sensors BMA2xx.
 
 config SENSORS_MPU3050
 	tristate "MPU3050 gyro sensor"
@@ -708,7 +686,7 @@
 
 config SENSORS_BMC150
 	tristate "BMC150 6-axis Accelerometer and Magnetic Sensor Driver"
-        depends on I2C
+	depends on I2C
 	default n
 	help
 	 BMM050 Magnetic Sensor Driver implemented by Bosch-Sensortec.
@@ -804,8 +782,14 @@
 	  line and the Linux version on the second line, but that's
 	  still useful.
 
-config SENSORS_BMP085
-	tristate "BMP085 digital pressure sensor"
+config BMP085
+	bool
+	depends on SYSFS
+
+config BMP085_I2C
+	tristate "BMP085 digital pressure sensor on I2C"
+	select BMP085
+	select REGMAP_I2C
 	depends on I2C && SYSFS
 	help
 	  Say Y here if you want to support Bosch Sensortec's digital pressure
@@ -813,11 +797,6 @@
 
 	  To compile this driver as a module, choose M here: the
 	  module will be called bmp085-i2c.
-
-config BMP085_I2C
-	tristate "BMP085 digital pressure sensor on I2C"
-	select SENSORS_BMP085
-	select REGMAP_I2C
 
 config BMP085_SPI
 	tristate "BMP085 digital pressure sensor on SPI"
@@ -1199,14 +1178,11 @@
 source "drivers/misc/altera-stapl/Kconfig"
 source "drivers/misc/mei/Kconfig"
 source "drivers/misc/vmw_vmci/Kconfig"
-<<<<<<< HEAD
 source "drivers/misc/qcom/Kconfig"
-=======
 source "drivers/misc/btport/Kconfig"
 source "drivers/misc/emmc_rpmb/Kconfig"
 source "drivers/misc/bmc150/Kconfig"
 source "drivers/misc/cm36xx/Kconfig"
 source "drivers/misc/tmg399x/Kconfig"
 source "drivers/misc/hscdtd00x/Kconfig"
->>>>>>> 34ff7fc1
 endmenu