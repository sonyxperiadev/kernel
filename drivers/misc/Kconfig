#
# Misc strange devices
#

menu "Misc devices"

config SENSORS_LIS3LV02D
	tristate
	depends on INPUT
	select INPUT_POLLDEV
	default n

config AD525X_DPOT
	tristate "Analog Devices Digital Potentiometers"
	depends on (I2C || SPI) && SYSFS
	help
	  If you say yes here, you get support for the Analog Devices
	  AD5258, AD5259, AD5251, AD5252, AD5253, AD5254, AD5255
	  AD5160, AD5161, AD5162, AD5165, AD5200, AD5201, AD5203,
	  AD5204, AD5206, AD5207, AD5231, AD5232, AD5233, AD5235,
	  AD5260, AD5262, AD5263, AD5290, AD5291, AD5292, AD5293,
	  AD7376, AD8400, AD8402, AD8403, ADN2850, AD5241, AD5242,
	  AD5243, AD5245, AD5246, AD5247, AD5248, AD5280, AD5282,
	  ADN2860, AD5273, AD5171, AD5170, AD5172, AD5173, AD5270,
	  AD5271, AD5272, AD5274
	  digital potentiometer chips.

	  See Documentation/misc-devices/ad525x_dpot.txt for the
	  userspace interface.

	  This driver can also be built as a module.  If so, the module
	  will be called ad525x_dpot.

config AD525X_DPOT_I2C
	tristate "support I2C bus connection"
	depends on AD525X_DPOT && I2C
	help
	  Say Y here if you have a digital potentiometers hooked to an I2C bus.

	  To compile this driver as a module, choose M here: the
	  module will be called ad525x_dpot-i2c.

config AD525X_DPOT_SPI
	tristate "support SPI bus connection"
	depends on AD525X_DPOT && SPI_MASTER
	help
	  Say Y here if you have a digital potentiometers hooked to an SPI bus.

	  If unsure, say N (but it's safe to say "Y").

	  To compile this driver as a module, choose M here: the
	  module will be called ad525x_dpot-spi.

config ANDROID_PMEM_LOW_MEMORY_KILLER
	bool "Low Memory killer for CMA region managed by Pmem driver"
	default y
	depends on ANDROID_PMEM && CMA
	help
	  Say Y here if you want Android PMEM low memory killer. This
	  feature heavily depends on the application manager changing
	  the "oom_adj" values of application processes according to
	  their importance w.r.t user interaction. Android Activity
	  Manager does this and so this feature should only ever be
	  enabled if you are using the kernel with Android.

config ATMEL_PWM
	tristate "Atmel AT32/AT91 PWM support"
	depends on HAVE_CLK
	help
	  This option enables device driver support for the PWM channels
	  on certain Atmel processors.  Pulse Width Modulation is used for
	  purposes including software controlled power-efficient backlights
	  on LCD displays, motor control, and waveform generation.

config ATMEL_TCLIB
	bool "Atmel AT32/AT91 Timer/Counter Library"
	depends on (AVR32 || ARCH_AT91)
	help
	  Select this if you want a library to allocate the Timer/Counter
	  blocks found on many Atmel processors.  This facilitates using
	  these blocks by different drivers despite processor differences.

config ATMEL_TCB_CLKSRC
	bool "TC Block Clocksource"
	depends on ATMEL_TCLIB
	default y
	help
	  Select this to get a high precision clocksource based on a
	  TC block with a 5+ MHz base clock rate.  Two timer channels
	  are combined to make a single 32-bit timer.

	  When GENERIC_CLOCKEVENTS is defined, the third timer channel
	  may be used as a clock event device supporting oneshot mode
	  (delays of up to two seconds) based on the 32 KiHz clock.

config ATMEL_TCB_CLKSRC_BLOCK
	int
	depends on ATMEL_TCB_CLKSRC
	prompt "TC Block" if ARCH_AT91RM9200 || ARCH_AT91SAM9260 || CPU_AT32AP700X
	default 0
	range 0 1
	help
	  Some chips provide more than one TC block, so you have the
	  choice of which one to use for the clock framework.  The other
	  TC can be used for other purposes, such as PWM generation and
	  interval timing.

config DUMMY_IRQ
	tristate "Dummy IRQ handler"
	default n
	---help---
	  This module accepts a single 'irq' parameter, which it should register for.
	  The sole purpose of this module is to help with debugging of systems on
	  which spurious IRQs would happen on disabled IRQ vector.

config IBM_ASM
	tristate "Device driver for IBM RSA service processor"
	depends on X86 && PCI && INPUT
	---help---
	  This option enables device driver support for in-band access to the
	  IBM RSA (Condor) service processor in eServer xSeries systems.
	  The ibmasm device driver allows user space application to access
	  ASM (Advanced Systems Management) functions on the service
	  processor. The driver is meant to be used in conjunction with
	  a user space API.
	  The ibmasm driver also enables the OS to use the UART on the
	  service processor board as a regular serial port. To make use of
	  this feature serial driver support (CONFIG_SERIAL_8250) must be
	  enabled.

	  WARNING: This software may not be supported or function
	  correctly on your IBM server. Please consult the IBM ServerProven
	  website <http://www-03.ibm.com/systems/info/x86servers/serverproven/compat/us/>
	  for information on the specific driver level and support statement
	  for your IBM server.

config PHANTOM
	tristate "Sensable PHANToM (PCI)"
	depends on PCI
	help
	  Say Y here if you want to build a driver for Sensable PHANToM device.

	  This driver is only for PCI PHANToMs.

	  If you choose to build module, its name will be phantom. If unsure,
	  say N here.

config INTEL_MID_PTI
	tristate "Parallel Trace Interface for MIPI P1149.7 cJTAG standard"
	depends on PCI && TTY
	default n
	help
	  The PTI (Parallel Trace Interface) driver directs
	  trace data routed from various parts in the system out
	  through an Intel Penwell PTI port and out of the mobile
	  device for analysis with a debugging tool (Lauterbach or Fido).

	  You should select this driver if the target kernel is meant for
	  an Intel Atom (non-netbook) mobile device containing a MIPI
	  P1149.7 standard implementation.

config SGI_IOC4
	tristate "SGI IOC4 Base IO support"
	depends on PCI
	---help---
	  This option enables basic support for the IOC4 chip on certain
	  SGI IO controller cards (IO9, IO10, and PCI-RT).  This option
	  does not enable any specific functions on such a card, but provides
	  necessary infrastructure for other drivers to utilize.

	  If you have an SGI Altix with an IOC4-based card say Y.
	  Otherwise say N.

config TIFM_CORE
	tristate "TI Flash Media interface support"
	depends on PCI
	help
	  If you want support for Texas Instruments(R) Flash Media adapters
	  you should select this option and then also choose an appropriate
	  host adapter, such as 'TI Flash Media PCI74xx/PCI76xx host adapter
	  support', if you have a TI PCI74xx compatible card reader, for
	  example.
	  You will also have to select some flash card format drivers. MMC/SD
	  cards are supported via 'MMC/SD Card support: TI Flash Media MMC/SD
	  Interface support (MMC_TIFM_SD)'.

	  To compile this driver as a module, choose M here: the module will
	  be called tifm_core.

config TIFM_7XX1
	tristate "TI Flash Media PCI74xx/PCI76xx host adapter support"
	depends on PCI && TIFM_CORE
	default TIFM_CORE
	help
	  This option enables support for Texas Instruments(R) PCI74xx and
	  PCI76xx families of Flash Media adapters, found in many laptops.
	  To make actual use of the device, you will have to select some
	  flash card format drivers, as outlined in the TIFM_CORE Help.

	  To compile this driver as a module, choose M here: the module will
	  be called tifm_7xx1.

config ICS932S401
	tristate "Integrated Circuits ICS932S401"
	depends on I2C
	help
	  If you say yes here you get support for the Integrated Circuits
	  ICS932S401 clock control chips.

	  This driver can also be built as a module. If so, the module
	  will be called ics932s401.

config ATMEL_SSC
	tristate "Device driver for Atmel SSC peripheral"
	depends on HAS_IOMEM
	---help---
	  This option enables device driver support for Atmel Synchronized
	  Serial Communication peripheral (SSC).

	  The SSC peripheral supports a wide variety of serial frame based
	  communications, i.e. I2S, SPI, etc.

	  If unsure, say N.

config ENCLOSURE_SERVICES
	tristate "Enclosure Services"
	default n
	help
	  Provides support for intelligent enclosures (bays which
	  contain storage devices).  You also need either a host
	  driver (SCSI/ATA) which supports enclosures
	  or a SCSI enclosure device (SES) to use these services.

config SGI_XP
	tristate "Support communication between SGI SSIs"
	depends on NET
	depends on (IA64_GENERIC || IA64_SGI_SN2 || IA64_SGI_UV || X86_UV) && SMP
	select IA64_UNCACHED_ALLOCATOR if IA64_GENERIC || IA64_SGI_SN2
	select GENERIC_ALLOCATOR if IA64_GENERIC || IA64_SGI_SN2
	select SGI_GRU if X86_64 && SMP
	---help---
	  An SGI machine can be divided into multiple Single System
	  Images which act independently of each other and have
	  hardware based memory protection from the others.  Enabling
	  this feature will allow for direct communication between SSIs
	  based on a network adapter and DMA messaging.

config CS5535_MFGPT
	tristate "CS5535/CS5536 Geode Multi-Function General Purpose Timer (MFGPT) support"
	depends on PCI && X86 && MFD_CS5535
	default n
	help
	  This driver provides access to MFGPT functionality for other
	  drivers that need timers.  MFGPTs are available in the CS5535 and
	  CS5536 companion chips that are found in AMD Geode and several
	  other platforms.  They have a better resolution and max interval
	  than the generic PIT, and are suitable for use as high-res timers.
	  You probably don't want to enable this manually; other drivers that
	  make use of it should enable it.

config CS5535_MFGPT_DEFAULT_IRQ
	int
	depends on CS5535_MFGPT
	default 7
	help
	  MFGPTs on the CS5535 require an interrupt.  The selected IRQ
	  can be overridden as a module option as well as by driver that
	  use the cs5535_mfgpt_ API; however, different architectures might
	  want to use a different IRQ by default.  This is here for
	  architectures to set as necessary.

config CS5535_CLOCK_EVENT_SRC
	tristate "CS5535/CS5536 high-res timer (MFGPT) events"
	depends on GENERIC_CLOCKEVENTS && CS5535_MFGPT
	help
	  This driver provides a clock event source based on the MFGPT
	  timer(s) in the CS5535 and CS5536 companion chips.
	  MFGPTs have a better resolution and max interval than the
	  generic PIT, and are suitable for use as high-res timers.

config HP_ILO
	tristate "Channel interface driver for the HP iLO processor"
	depends on PCI
	default n
	help
	  The channel interface driver allows applications to communicate
	  with iLO management processors present on HP ProLiant servers.
	  Upon loading, the driver creates /dev/hpilo/dXccbN files, which
	  can be used to gather data from the management processor, via
	  read and write system calls.

	  To compile this driver as a module, choose M here: the
	  module will be called hpilo.

config SGI_GRU
	tristate "SGI GRU driver"
	depends on X86_UV && SMP
	default n
	select MMU_NOTIFIER
	---help---
	The GRU is a hardware resource located in the system chipset. The GRU
	contains memory that can be mmapped into the user address space. This memory is
	used to communicate with the GRU to perform functions such as load/store,
	scatter/gather, bcopy, AMOs, etc.  The GRU is directly accessed by user
	instructions using user virtual addresses. GRU instructions (ex., bcopy) use
	user virtual addresses for operands.

	If you are not running on a SGI UV system, say N.

config SGI_GRU_DEBUG
	bool  "SGI GRU driver debug"
	depends on SGI_GRU
	default n
	---help---
	This option enables addition debugging code for the SGI GRU driver. If
	you are unsure, say N.

config APDS9802ALS
	tristate "Medfield Avago APDS9802 ALS Sensor module"
	depends on I2C
	help
	  If you say yes here you get support for the ALS APDS9802 ambient
	  light sensor.

	  This driver can also be built as a module.  If so, the module
	  will be called apds9802als.

config BRCM_VIRTUAL_SENSOR
	tristate "Broadcom Virtual Sensor driver"
	default n
	---help---
	If you say yes here you get support of multiplexing of sensor drivers
	on the kernel level. Sensor drivers must implement registration with the
	virtual sensor driver.

config ISL29003
	tristate "Intersil ISL29003 ambient light sensor"
	depends on I2C && SYSFS
	help
	  If you say yes here you get support for the Intersil ISL29003
	  ambient light sensor.

	  This driver can also be built as a module.  If so, the module
	  will be called isl29003.

config ISL29020
	tristate "Intersil ISL29020 ambient light sensor"
	depends on I2C
	help
	  If you say yes here you get support for the Intersil ISL29020
	  ambient light sensor.

	  This driver can also be built as a module.  If so, the module
	  will be called isl29020.

config ISL290XX
        tristate "Intersil ISL290xx ambient light sensor"
        depends on I2C
        help
          If you say yes here you get support for the Intersil ISL290XX
          ambient light sensor.

          This driver can also be built as a module.  If so, the module
          will be called isl290xx.

config SENSORS_TSL2550
	tristate "Taos TSL2550 ambient light sensor"
	depends on I2C && SYSFS
	help
	  If you say yes here you get support for the Taos TSL2550
	  ambient light sensor.

	  This driver can also be built as a module.  If so, the module
	  will be called tsl2550.
config SENSORS_BMA222
        bool "Bosch bma222 support"
        default n
        help
          If you say yes here you get support for BMA222 sensor

          This driver adds Low Power mode support for Broadcom bluetooth

config SENSORS_BH1780
	tristate "ROHM BH1780GLI ambient light sensor"
	depends on I2C && SYSFS
	help
	  If you say yes here you get support for the ROHM BH1780GLI
	  ambient light sensor.

	  This driver can also be built as a module.  If so, the module
	  will be called bh1780gli.

config SENSORS_BH1770
         tristate "BH1770GLC / SFH7770 combined ALS - Proximity sensor"
         depends on I2C
         ---help---
           Say Y here if you want to build a driver for BH1770GLC (ROHM) or
	   SFH7770 (Osram) combined ambient light and proximity sensor chip.

           To compile this driver as a module, choose M here: the
           module will be called bh1770glc. If unsure, say N here.

config SENSORS_APDS990X
	 tristate "APDS990X combined als and proximity sensors"
	 depends on I2C
	 default n
	 ---help---
	   Say Y here if you want to build a driver for Avago APDS990x
	   combined ambient light and proximity sensor chip.

	   To compile this driver as a module, choose M here: the
	   module will be called apds990x. If unsure, say N here.

config HMC6352
	tristate "Honeywell HMC6352 compass"
	depends on I2C
	help
	  This driver provides support for the Honeywell HMC6352 compass,
	  providing configuration and heading data via sysfs.

config SENSORS_BH1715
	tristate "ROHM BH1715 ambient light sensor"
	depends on I2C && BRCM_VIRTUAL_SENSOR
	help
	  If you say yes here you get support for the ROHM BH1715
	  ambient light sensor.

	  This driver can also be built as a module.  If so, the module
	  will be called bt1715.

config AL3006
	tristate "AL3006 Digital Light + Proximity sensor"
	depends on I2C && SYSFS
	default n
	help
		If you say yes here you get support for DYNE image
		Digital Light+Proximity sensor AL3006.

		To compile this driver as a module, choose M here: the
		module will be called al3006.

config TMD2771X
	tristate "TMD2771X Digital Light + Proximity sensor"
	depends on I2C && SYSFS
	default n
	help
		If you say yes here you get support for DYNE image
		Digital Light+Proximity sensor TMD2771X.

		To compile this driver as a module, choose M here: the
		module will be called TMD2771X.

config TMD2771
        bool "sensor proximity & light tmd2771 driver"
        depends on I2C
        default n
        help
          Say yes here, if you want to include tmd2771 sensor driver.
          if you don't need this driver, say N.

config BMP18X
	tristate "BMP18X digital pressure sensor"
	depends on (I2C || SPI_MASTER) && SYSFS
	help
		If you say yes here you get support for Bosch Sensortec
		digital pressure sensors BMP085, BMP180 and BMP181.

		To compile this driver as a module, choose M here: the
		module will be called bmp18x-core.

config BMP18X_I2C
	tristate "support I2C bus connection"
	depends on BMP18X && I2C
	help
		Say Y here if you want to support Bosch Sensortec digital pressure
		sensor hooked to an I2C bus.

		To compile this driver as a module, choose M here: the
		module will be called bmp18x-i2c.

config BMP18X_SPI
	tristate "support SPI bus connection"
	depends on BMP18X && SPI_MASTER
	help
		Say Y here if you want to support Bosch Sensortec digital pressure
		sensor hooked to an SPI bus.

		To compile this driver as a module, choose M here: the
		module will be called bmp18x-spi.

config SENSORS_KIONIX_KXTIK
	tristate "Analog Devices KIONIX KXTIK Three-Axis Digital Accelerometer"
	depends on I2C && SYSFS
	help
                Say Y or M here if you want to support Bosch Sensortec BMA150
		accelerometer.
                If unsure, say N.


config AMI306
	tristate "AMI306 Compass Sensors"
	default n
	depends on I2C
	help
		If you say yes here you get support for
		AMI306 standalone compass driver provided by Aichi Stell


config SENSORS_AK8963
	tristate "AK8963 compass support"
	depends on I2C
	help
	  If you say yes here you get support for Asahi Kasei's
	  orientation sensor AK8963.

config SENSORS_BMA150
	tristate "BMA150 accelerometer sensor"
	depends on I2C && BRCM_VIRTUAL_SENSOR
	help
		Say Y or M here if you have BCMRING or BCMHANA and want to
		support Bosch Sensortec BMA150 accelerometer.
		If unsure, say N.

config BOSCH_BMA2XX
        tristate "bma2xx acceleration sensor support"
        depends on I2C
        help
          If you say yes here you get support for Bosch Sensortec's
          acceleration sensors BMA2xx.

config BOSCH_BMA2XX_ENABLE_INT1
        tristate "bma2xx acceleration sensor interrupt INT1 support"
        depends on BOSCH_BMA2XX && I2C
        help
          If you say yes here you get INT1 support for Bosch Sensortec's
          acceleration sensors BMA2xx.

config BOSCH_BMA2XX_ENABLE_INT2
        tristate "bma2xx acceleration sensor interrupt INT2 support"
        depends on BOSCH_BMA2XX && I2C
        help
          If you say yes here you get INT2 support for Bosch Sensortec's
          acceleration sensors BMA2XX.

config SENSORS_MPU3050
	tristate "MPU3050 gyro sensor"
	depends on I2C && BRCM_VIRTUAL_SENSOR
	help
		Say Y or M here if you have BCMHANA and want to
		support InvenSense MPU3050 gyro.
		If unsure, say N.

config SENSORS_AK8975
	tristate "AK8975 compass support"
	default n
	depends on I2C
	help
	  If you say yes here you get support for Asahi Kasei's
	  orientation sensor AK8975.

config SENSORS_AK8975_BRCM
	tristate "AK8975 compass support"
	default n
	depends on I2C && BRCM_VIRTUAL_SENSOR
	help
	  If you say yes here you get support for Asahi Kasei's
	  orientation sensor AK8975.

config EP93XX_PWM
	tristate "EP93xx PWM support"
	depends on ARCH_EP93XX
	help
	  This option enables device driver support for the PWM channels
	  on the Cirrus EP93xx processors.  The EP9307 chip only has one
	  PWM channel all the others have two, the second channel is an
	  alternate function of the EGPIO14 pin.  A sysfs interface is
	  provided to control the PWM channels.

	  To compile this driver as a module, choose M here: the module will
	  be called ep93xx_pwm.

config DS1682
	tristate "Dallas DS1682 Total Elapsed Time Recorder with Alarm"
	depends on I2C
	help
	  If you say yes here you get support for Dallas Semiconductor
	  DS1682 Total Elapsed Time Recorder.

	  This driver can also be built as a module.  If so, the module
	  will be called ds1682.

config SPEAR13XX_PCIE_GADGET
	bool "PCIe gadget support for SPEAr13XX platform"
	depends on ARCH_SPEAR13XX && BROKEN
	default n
	help
	 This option enables gadget support for PCIe controller. If
	 board file defines any controller as PCIe endpoint then a sysfs
	 entry will be created for that controller. User can use these
	 sysfs node to configure PCIe EP as per his requirements.

config TI_DAC7512
	tristate "Texas Instruments DAC7512"
	depends on SPI && SYSFS
	help
	  If you say yes here you get support for the Texas Instruments
	  DAC7512 16-bit digital-to-analog converter.

	  This driver can also be built as a module. If so, the module
	  will be called ti_dac7512.

config UID_STAT
	bool "UID based statistics tracking exported to /proc/uid_stat"
	default n

config VMWARE_BALLOON
	tristate "VMware Balloon Driver"
	depends on X86 && HYPERVISOR_GUEST
	help
	  This is VMware physical memory management driver which acts
	  like a "balloon" that can be inflated to reclaim physical pages
	  by reserving them in the guest and invalidating them in the
	  monitor, freeing up the underlying machine pages so they can
	  be allocated to other guests. The balloon can also be deflated
	  to allow the guest to use more physical memory.

	  If unsure, say N.

	  To compile this driver as a module, choose M here: the
	  module will be called vmw_balloon.

config ARM_CHARLCD
	bool "ARM Ltd. Character LCD Driver"
	depends on PLAT_VERSATILE
	help
	  This is a driver for the character LCD found on the ARM Ltd.
	  Versatile and RealView Platform Baseboards. It doesn't do
	  very much more than display the text "ARM Linux" on the first
	  line and the Linux version on the second line, but that's
	  still useful.

config BMP085
	bool
	depends on SYSFS

config BMP085_I2C
	tristate "BMP085 digital pressure sensor on I2C"
	select BMP085
	select REGMAP_I2C
	depends on I2C && SYSFS
	help
	  Say Y here if you want to support Bosch Sensortec's digital pressure
	  sensor hooked to an I2C bus.

	  To compile this driver as a module, choose M here: the
	  module will be called bmp085-i2c.

config BMP085_SPI
	tristate "BMP085 digital pressure sensor on SPI"
	select BMP085
	select REGMAP_SPI
	depends on SPI_MASTER && SYSFS
	help
	  Say Y here if you want to support Bosch Sensortec's digital pressure
	  sensor hooked to an SPI bus.

	  To compile this driver as a module, choose M here: the
	  module will be called bmp085-spi.

config PCH_PHUB
	tristate "Intel EG20T PCH/LAPIS Semicon IOH(ML7213/ML7223/ML7831) PHUB"
	depends on PCI
	help
	  This driver is for PCH(Platform controller Hub) PHUB(Packet Hub) of
	  Intel Topcliff which is an IOH(Input/Output Hub) for x86 embedded
	  processor. The Topcliff has MAC address and Option ROM data in SROM.
	  This driver can access MAC address and Option ROM data in SROM.

	  This driver also can be used for LAPIS Semiconductor's IOH,
	  ML7213/ML7223/ML7831.
	  ML7213 which is for IVI(In-Vehicle Infotainment) use.
	  ML7223 IOH is for MP(Media Phone) use.
	  ML7831 IOH is for general purpose use.
	  ML7213/ML7223/ML7831 is companion chip for Intel Atom E6xx series.
	  ML7213/ML7223/ML7831 is completely compatible for Intel EG20T PCH.

	  To compile this driver as a module, choose M here: the module will
	  be called pch_phub.

config USB_SWITCH_FSA9480
	tristate "FSA9480 USB Switch"
	depends on I2C
	help
	  The FSA9480 is a USB port accessory detector and switch.
	  The FSA9480 is fully controlled using I2C and enables USB data,
	  stereo and mono audio, video, microphone and UART data to use
	  a common connector port.

config LATTICE_ECP3_CONFIG
	tristate "Lattice ECP3 FPGA bitstream configuration via SPI"
	depends on SPI && SYSFS
	select FW_LOADER
	default	n
	help
	  This option enables support for bitstream configuration (programming
	  or loading) of the Lattice ECP3 FPGA family via SPI.

	  If unsure, say N.

<<<<<<< HEAD

config USB_SWITCH_TSU6111
	tristate "TSU6111 USB Switch"
	depends on I2C
	help
	  The TSU6111 is a USB port accessory detector and switch.
	  The TSU6111 is fully controlled using I2C and enables USB data,
	  stereo and mono audio, video, microphone and UART data to use
	  a common connector port.

config USB_SWITCH_TSU6721
	tristate "TSU6721 USB Switch"
	depends on I2C
	help
	  The TSU6721 is a USB port accessory detector and switch.
	  The TSU6721 is fully controlled using I2C and enables USB data,
	  stereo and mono audio, video, microphone and UART data to use
	  a common connector port.

config MFD_RT
	tristate "Richtek USB Switch"
	depends on I2C
	help
	  The RT8973 is a USB port accessory detector and switch.

config RT8973
	tristate "Richtek USB Switch"
	depends on I2C
	help
	  The RT8973 is a USB port accessory detector and switch.

config RT_I2C_MUSC
	tristate "Richtek USB Switch"
	depends on I2C
	help
	  The RT8973 is a USB port accessory detector and switch.

config RT8973_CM_AUTO
	tristate "Richtek USB Switch"
	depends on I2C
	help
	  The RT8973 is a USB port accessory detector and switch.

config RTMUSC_INT_CONFIG
	tristate "Richtek USB Switch"
	depends on I2C
	help
	  The RT8973 is a USB port accessory detector and switch.

config RTMUSC_IRQ_NUMBER
	tristate "Richtek USB Switch"
	depends on I2C
	help
	  The RT8973 is a USB port accessory detector and switch.

config RT_SYSFS_DBG
	tristate "Richtek USB Switch"
	depends on I2C
	help
	  The RT8973 is a USB port accessory detector and switch.

config RT_SHOW_INFO
	tristate "Richtek USB Switch"
	depends on I2C
	help
	  The RT8973 is a USB port accessory detector and switch.

config BTHID
	tristate "Bluetooth HID"
	depends on HID
	default n
	---help---
	This driver adds support for HID for Broadcom bluetooth
	devices.

config APANIC_PLABEL
        string "Android panic dump flash partition label"
        depends on APANIC_ON_MMC
        default "kpanic"
        ---help---
         If your platform uses a different flash partition label for storing
         crashdumps, enter it here.

config APANIC_ON_MMC
	bool "Dump panic info on eMMC"
	depends on MMCPOLL && BLOCK
	default y
	---help---
	By default apanic works on MTD interface.
	If your platform has only MMC (ex:- eMMC Flash) based storage and
	if you want to enable panic to dump kernel panic info to MMC say yes here.

config INTER_PROCESSOR_COMM
	bool "Inter-Processor Communication driver"
	default n
	---help---
	 Driver which handles communication between host processor and GPU.

config BCM59055_AUDIO
	tristate "BCM59055 PMU Audio driver"
	depends on MFD_BCM_PMU590XX
	---help---
	 BCM59055 PMU Audio driver

config BCM59055_SARADC
	tristate "BCM59055 PMU ADC driver"
	depends on MFD_BCM_PMU590XX
	---help---
	 BCM59055 PMU ADC driver

config BCM59055_FUELGAUGE
	tristate "BCM59055 PMU Fuel Gauge driver"
	depends on MFD_BCM_PMU590XX
	---help---
	 BCM59055 PMU Fuel Gauge driver

config BCM59055_ADC_CHIPSET_API
	tristate "BCM59055 ADC chipset API driver"
	depends on BCM59055_SARADC && BCM59055_FUELGAUGE
	default n
	---help---
	 BCM59055 ADC chispet API driver

config BCMPMU_CSAPI_ADC
	tristate "BCMPMU ADC chipset API driver"
	depends on SENSORS_BCMPMU
	default n
	---help---
	 BCMPMU ADC chispet API driver (CSAPI_ADC)

config BCM59055_SELFTEST
        bool "BCM59055 Selftest"
	depends on MFD_BCM_PMU590XX && BCM59055_AUDIO
	default n
        help
          Selftest support.

config BCMPMU_AUDIO
        tristate "BCM PMU Audio Driver"
        depends on (MFD_BCMPMU || MFD_BCM_PMU59xxx || MFD_BCM_PMU59056)
        help
          If you say Y to support Audio drive on BCM PMUs.

config BCMPMU_SELFTEST
        bool "BCM PMU Selftest Driver"
        depends on MFD_BCMPMU || MFD_BCM_PMU59056
	default n
        help
          If you say Y to support selftest drive on BCM PMUs.

config MONITOR_ADC121C021_I2C
	tristate "ADC121C021 Battery Monitor"
	depends on I2C
	help
	 Say Y here if you want to support a ADC121C021 battery monitor.
	 If unsure, say N.

config MONITOR_BQ27541_I2C
	tristate "BQ27541 Battery Monitor"
	depends on I2C
	help
	 Say Y here if you want to support BQ27541 battery monitor.
	 If unsure, say N.

config BRALLOC_MEM
	bool "Broadcom contiguous memory allocator based on CMA"
	depends on CMA
	help
	  This option enables Broadcom's "bralloc" driver to allocate
	  physically contiguous memory for userspace libraries/applications.
	  It also provides APIs to handle cache coherency for these regions

config BRALLOC_MEM_STATS
	bool "Enable bralloc stats in /proc/brallocstat"
	depends on BRALLOC_MEM && PROC_FS
	help
	  This option enables statistics for Bralloc memory driver to be
	  shown in /proc/brallocstat file

config RECOVERY
	bool "Android Recovery Support"
	depends on ARCH_KONA && MMC_BLOCK
	default n

config BCM_RFKILL
	bool "BCM RFKILL driver support for Bluetooth"
	depends on RFKILL
	default n
	help
	  This driver adds RFKILL support for Broadcom bluetooth chips
	  If your platform uses a BCMxxx chip for BT, FM or GPS connectivity
	  say Y.

	  If unsure, say N.

config BCM_BT_LPM
	bool "BCM BT Low Power support"
	default n
	help
	  This driver adds LPM tty ldisc support for Broadcom bluetooth BT chips.
	  If your platform uses a BCMxxxx chip for BT, FM or GPS connectivity
	  and requires N_BRCM_HCI line discpline, say Y.
	  If not sure, say N.

config BCM_BT_GPS_SELFTEST
	bool "BRCM GPS test interface for GPS combos"
	depends on BCM_BT_LPM
	default n
	help
	  Provides GPS manufacturing test interface via BCM_BT_LPM ioctl i/f.
	  If your platform uses a BCMxxxx BT+GPS chip with N_BRCM_HCI line
	  discpline, say Y.
	  If no GPS combo, say N.

config BCM_USERFAULT_HANDLER
	bool "BCM User fault handler"
	default n
	help
	  This driver would expose debug functionlity for user space to
	  enable/disable crash on user fault. This could be used to
	  get full dumps of ram on user fault.

source "drivers/misc/Kconfig.stm"
=======
config SRAM
	bool "Generic on-chip SRAM driver"
	depends on HAS_IOMEM
	select GENERIC_ALLOCATOR
	help
	  This driver allows you to declare a memory region to be managed by
	  the genalloc API. It is supposed to be used for small on-chip SRAM
	  areas found on many SoCs.

>>>>>>> a88f9e27
source "drivers/misc/c2port/Kconfig"
source "drivers/misc/eeprom/Kconfig"
source "drivers/misc/cb710/Kconfig"
source "drivers/misc/ti-st/Kconfig"
source "drivers/misc/lis3lv02d/Kconfig"
source "drivers/misc/carma/Kconfig"
source "drivers/misc/altera-stapl/Kconfig"
source "drivers/misc/mei/Kconfig"
source "drivers/misc/vmw_vmci/Kconfig"
source "drivers/misc/btport/Kconfig"
source "drivers/misc/emmc_rpmb/Kconfig"
endmenu<|MERGE_RESOLUTION|>--- conflicted
+++ resolved
@@ -707,8 +707,6 @@
 
 	  If unsure, say N.
 
-<<<<<<< HEAD
-
 config USB_SWITCH_TSU6111
 	tristate "TSU6111 USB Switch"
 	depends on I2C
@@ -931,7 +929,6 @@
 	  get full dumps of ram on user fault.
 
 source "drivers/misc/Kconfig.stm"
-=======
 config SRAM
 	bool "Generic on-chip SRAM driver"
 	depends on HAS_IOMEM
@@ -941,7 +938,6 @@
 	  the genalloc API. It is supposed to be used for small on-chip SRAM
 	  areas found on many SoCs.
 
->>>>>>> a88f9e27
 source "drivers/misc/c2port/Kconfig"
 source "drivers/misc/eeprom/Kconfig"
 source "drivers/misc/cb710/Kconfig"
