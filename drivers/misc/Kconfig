#
# Misc strange devices
#

# This one has to live outside of the MISC_DEVICES conditional,
# because it may be selected by drivers/platform/x86/hp_accel.
config SENSORS_LIS3LV02D
	tristate
	depends on INPUT
	select INPUT_POLLDEV
	default n

menuconfig MISC_DEVICES
	bool "Misc devices"
	---help---
	  Say Y here to get to see options for device drivers from various
	  different categories. This option alone does not add any kernel code.

	  If you say N, all options in this submenu will be skipped and disabled.

if MISC_DEVICES

config AD525X_DPOT
	tristate "Analog Devices Digital Potentiometers"
	depends on (I2C || SPI) && SYSFS
	help
	  If you say yes here, you get support for the Analog Devices
	  AD5258, AD5259, AD5251, AD5252, AD5253, AD5254, AD5255
	  AD5160, AD5161, AD5162, AD5165, AD5200, AD5201, AD5203,
	  AD5204, AD5206, AD5207, AD5231, AD5232, AD5233, AD5235,
	  AD5260, AD5262, AD5263, AD5290, AD5291, AD5292, AD5293,
	  AD7376, AD8400, AD8402, AD8403, ADN2850, AD5241, AD5242,
	  AD5243, AD5245, AD5246, AD5247, AD5248, AD5280, AD5282,
	  ADN2860, AD5273, AD5171, AD5170, AD5172, AD5173, AD5270,
	  AD5271, AD5272, AD5274
	  digital potentiometer chips.

	  See Documentation/misc-devices/ad525x_dpot.txt for the
	  userspace interface.

	  This driver can also be built as a module.  If so, the module
	  will be called ad525x_dpot.

config AD525X_DPOT_I2C
	tristate "support I2C bus connection"
	depends on AD525X_DPOT && I2C
	help
	  Say Y here if you have a digital potentiometers hooked to an I2C bus.

	  To compile this driver as a module, choose M here: the
	  module will be called ad525x_dpot-i2c.

config AD525X_DPOT_SPI
	tristate "support SPI bus connection"
	depends on AD525X_DPOT && SPI_MASTER
	help
	  Say Y here if you have a digital potentiometers hooked to an SPI bus.

	  If unsure, say N (but it's safe to say "Y").

	  To compile this driver as a module, choose M here: the
	  module will be called ad525x_dpot-spi.

config ANDROID_PMEM
	bool "Android pmem allocator"
	default y

config ATMEL_PWM
	tristate "Atmel AT32/AT91 PWM support"
	depends on AVR32 || ARCH_AT91SAM9263 || ARCH_AT91SAM9RL || ARCH_AT91CAP9
	help
	  This option enables device driver support for the PWM channels
	  on certain Atmel processors.  Pulse Width Modulation is used for
	  purposes including software controlled power-efficient backlights
	  on LCD displays, motor control, and waveform generation.

config AB8500_PWM
	bool "AB8500 PWM support"
	depends on AB8500_CORE && ARCH_U8500
	select HAVE_PWM
	help
	  This driver exports functions to enable/disble/config/free Pulse
	  Width Modulation in the Analog Baseband Chip AB8500.
	  It is used by led and backlight driver to control the intensity.

config ATMEL_TCLIB
	bool "Atmel AT32/AT91 Timer/Counter Library"
	depends on (AVR32 || ARCH_AT91)
	help
	  Select this if you want a library to allocate the Timer/Counter
	  blocks found on many Atmel processors.  This facilitates using
	  these blocks by different drivers despite processor differences.

config ATMEL_TCB_CLKSRC
	bool "TC Block Clocksource"
	depends on ATMEL_TCLIB
	default y
	help
	  Select this to get a high precision clocksource based on a
	  TC block with a 5+ MHz base clock rate.  Two timer channels
	  are combined to make a single 32-bit timer.

	  When GENERIC_CLOCKEVENTS is defined, the third timer channel
	  may be used as a clock event device supporting oneshot mode
	  (delays of up to two seconds) based on the 32 KiHz clock.

config ATMEL_TCB_CLKSRC_BLOCK
	int
	depends on ATMEL_TCB_CLKSRC
	prompt "TC Block" if ARCH_AT91RM9200 || ARCH_AT91SAM9260 || CPU_AT32AP700X
	default 0
	range 0 1
	help
	  Some chips provide more than one TC block, so you have the
	  choice of which one to use for the clock framework.  The other
	  TC can be used for other purposes, such as PWM generation and
	  interval timing.

config IBM_ASM
	tristate "Device driver for IBM RSA service processor"
	depends on X86 && PCI && INPUT && EXPERIMENTAL
	---help---
	  This option enables device driver support for in-band access to the
	  IBM RSA (Condor) service processor in eServer xSeries systems.
	  The ibmasm device driver allows user space application to access
	  ASM (Advanced Systems Management) functions on the service
	  processor. The driver is meant to be used in conjunction with
	  a user space API.
	  The ibmasm driver also enables the OS to use the UART on the
	  service processor board as a regular serial port. To make use of
	  this feature serial driver support (CONFIG_SERIAL_8250) must be
	  enabled.

	  WARNING: This software may not be supported or function
	  correctly on your IBM server. Please consult the IBM ServerProven
	  website <http://www-03.ibm.com/systems/info/x86servers/serverproven/compat/us/>
	  for information on the specific driver level and support statement
	  for your IBM server.

config PHANTOM
	tristate "Sensable PHANToM (PCI)"
	depends on PCI
	help
	  Say Y here if you want to build a driver for Sensable PHANToM device.

	  This driver is only for PCI PHANToMs.

	  If you choose to build module, its name will be phantom. If unsure,
	  say N here.

config INTEL_MID_PTI
	tristate "Parallel Trace Interface for MIPI P1149.7 cJTAG standard"
	default n
	help
	  The PTI (Parallel Trace Interface) driver directs
	  trace data routed from various parts in the system out
	  through an Intel Penwell PTI port and out of the mobile
	  device for analysis with a debugging tool (Lauterbach or Fido).

	  You should select this driver if the target kernel is meant for
	  an Intel Atom (non-netbook) mobile device containing a MIPI
	  P1149.7 standard implementation.

config SGI_IOC4
	tristate "SGI IOC4 Base IO support"
	depends on PCI
	---help---
	  This option enables basic support for the IOC4 chip on certain
	  SGI IO controller cards (IO9, IO10, and PCI-RT).  This option
	  does not enable any specific functions on such a card, but provides
	  necessary infrastructure for other drivers to utilize.

	  If you have an SGI Altix with an IOC4-based card say Y.
	  Otherwise say N.

config TIFM_CORE
	tristate "TI Flash Media interface support (EXPERIMENTAL)"
	depends on EXPERIMENTAL && PCI
	help
	  If you want support for Texas Instruments(R) Flash Media adapters
	  you should select this option and then also choose an appropriate
	  host adapter, such as 'TI Flash Media PCI74xx/PCI76xx host adapter
	  support', if you have a TI PCI74xx compatible card reader, for
	  example.
	  You will also have to select some flash card format drivers. MMC/SD
	  cards are supported via 'MMC/SD Card support: TI Flash Media MMC/SD
	  Interface support (MMC_TIFM_SD)'.

	  To compile this driver as a module, choose M here: the module will
	  be called tifm_core.

config TIFM_7XX1
	tristate "TI Flash Media PCI74xx/PCI76xx host adapter support (EXPERIMENTAL)"
	depends on PCI && TIFM_CORE && EXPERIMENTAL
	default TIFM_CORE
	help
	  This option enables support for Texas Instruments(R) PCI74xx and
	  PCI76xx families of Flash Media adapters, found in many laptops.
	  To make actual use of the device, you will have to select some
	  flash card format drivers, as outlined in the TIFM_CORE Help.

	  To compile this driver as a module, choose M here: the module will
	  be called tifm_7xx1.

config ICS932S401
	tristate "Integrated Circuits ICS932S401"
	depends on I2C && EXPERIMENTAL
	help
	  If you say yes here you get support for the Integrated Circuits
	  ICS932S401 clock control chips.

	  This driver can also be built as a module. If so, the module
	  will be called ics932s401.

config ATMEL_SSC
	tristate "Device driver for Atmel SSC peripheral"
	depends on AVR32 || ARCH_AT91
	---help---
	  This option enables device driver support for Atmel Synchronized
	  Serial Communication peripheral (SSC).

	  The SSC peripheral supports a wide variety of serial frame based
	  communications, i.e. I2S, SPI, etc.

	  If unsure, say N.

config ENCLOSURE_SERVICES
	tristate "Enclosure Services"
	default n
	help
	  Provides support for intelligent enclosures (bays which
	  contain storage devices).  You also need either a host
	  driver (SCSI/ATA) which supports enclosures
	  or a SCSI enclosure device (SES) to use these services.

config KERNEL_DEBUGGER_CORE
	bool "Kernel Debugger Core"
	default n
	---help---
	  Generic kernel debugging command processor used by low level
	  (interrupt context) platform-specific debuggers.

config SGI_XP
	tristate "Support communication between SGI SSIs"
	depends on NET
	depends on (IA64_GENERIC || IA64_SGI_SN2 || IA64_SGI_UV || X86_UV) && SMP
	select IA64_UNCACHED_ALLOCATOR if IA64_GENERIC || IA64_SGI_SN2
	select GENERIC_ALLOCATOR if IA64_GENERIC || IA64_SGI_SN2
	select SGI_GRU if X86_64 && SMP
	---help---
	  An SGI machine can be divided into multiple Single System
	  Images which act independently of each other and have
	  hardware based memory protection from the others.  Enabling
	  this feature will allow for direct communication between SSIs
	  based on a network adapter and DMA messaging.

config CS5535_MFGPT
	tristate "CS5535/CS5536 Geode Multi-Function General Purpose Timer (MFGPT) support"
	depends on PCI && X86 && MFD_CS5535
	default n
	help
	  This driver provides access to MFGPT functionality for other
	  drivers that need timers.  MFGPTs are available in the CS5535 and
	  CS5536 companion chips that are found in AMD Geode and several
	  other platforms.  They have a better resolution and max interval
	  than the generic PIT, and are suitable for use as high-res timers.
	  You probably don't want to enable this manually; other drivers that
	  make use of it should enable it.

config CS5535_MFGPT_DEFAULT_IRQ
	int
	depends on CS5535_MFGPT
	default 7
	help
	  MFGPTs on the CS5535 require an interrupt.  The selected IRQ
	  can be overridden as a module option as well as by driver that
	  use the cs5535_mfgpt_ API; however, different architectures might
	  want to use a different IRQ by default.  This is here for
	  architectures to set as necessary.

config CS5535_CLOCK_EVENT_SRC
	tristate "CS5535/CS5536 high-res timer (MFGPT) events"
	depends on GENERIC_CLOCKEVENTS && CS5535_MFGPT
	help
	  This driver provides a clock event source based on the MFGPT
	  timer(s) in the CS5535 and CS5536 companion chips.
	  MFGPTs have a better resolution and max interval than the
	  generic PIT, and are suitable for use as high-res timers.

config HP_ILO
	tristate "Channel interface driver for the HP iLO processor"
	depends on PCI
	default n
	help
	  The channel interface driver allows applications to communicate
	  with iLO management processors present on HP ProLiant servers.
	  Upon loading, the driver creates /dev/hpilo/dXccbN files, which
	  can be used to gather data from the management processor, via
	  read and write system calls.

	  To compile this driver as a module, choose M here: the
	  module will be called hpilo.

config SGI_GRU
	tristate "SGI GRU driver"
	depends on X86_UV && SMP
	default n
	select MMU_NOTIFIER
	---help---
	The GRU is a hardware resource located in the system chipset. The GRU
	contains memory that can be mmapped into the user address space. This memory is
	used to communicate with the GRU to perform functions such as load/store,
	scatter/gather, bcopy, AMOs, etc.  The GRU is directly accessed by user
	instructions using user virtual addresses. GRU instructions (ex., bcopy) use
	user virtual addresses for operands.

	If you are not running on a SGI UV system, say N.

config SGI_GRU_DEBUG
	bool  "SGI GRU driver debug"
	depends on SGI_GRU
	default n
	---help---
	This option enables addition debugging code for the SGI GRU driver. If
	you are unsure, say N.

config APDS9802ALS
	tristate "Medfield Avago APDS9802 ALS Sensor module"
	depends on I2C
	help
	  If you say yes here you get support for the ALS APDS9802 ambient
	  light sensor.

	  This driver can also be built as a module.  If so, the module
	  will be called apds9802als.

config BRCM_VIRTUAL_SENSOR
	tristate "Broadcom Virtual Sensor driver"
	default n
	---help---
	If you say yes here you get support of multiplexing of sensor drivers
	on the kernel level. Sensor drivers must implement registration with the
	virtual sensor driver.

config ISL29003
	tristate "Intersil ISL29003 ambient light sensor"
	depends on I2C && SYSFS
	help
	  If you say yes here you get support for the Intersil ISL29003
	  ambient light sensor.

	  This driver can also be built as a module.  If so, the module
	  will be called isl29003.

config ISL29020
	tristate "Intersil ISL29020 ambient light sensor"
	depends on I2C
	help
	  If you say yes here you get support for the Intersil ISL29020
	  ambient light sensor.

	  This driver can also be built as a module.  If so, the module
	  will be called isl29020.

config SENSORS_TSL2550
	tristate "Taos TSL2550 ambient light sensor"
	depends on I2C && SYSFS
	help
	  If you say yes here you get support for the Taos TSL2550
	  ambient light sensor.

	  This driver can also be built as a module.  If so, the module
	  will be called tsl2550.

config SENSORS_BH1780
	tristate "ROHM BH1780GLI ambient light sensor"
	depends on I2C && SYSFS
	help
	  If you say yes here you get support for the ROHM BH1780GLI
	  ambient light sensor.

	  This driver can also be built as a module.  If so, the module
	  will be called bh1780gli.

config SENSORS_BH1770
         tristate "BH1770GLC / SFH7770 combined ALS - Proximity sensor"
         depends on I2C
         ---help---
           Say Y here if you want to build a driver for BH1770GLC (ROHM) or
	   SFH7770 (Osram) combined ambient light and proximity sensor chip.

           To compile this driver as a module, choose M here: the
           module will be called bh1770glc. If unsure, say N here.

config SENSORS_APDS990X
	 tristate "APDS990X combined als and proximity sensors"
	 depends on I2C
	 default n
	 ---help---
	   Say Y here if you want to build a driver for Avago APDS990x
	   combined ambient light and proximity sensor chip.

	   To compile this driver as a module, choose M here: the
	   module will be called apds990x. If unsure, say N here.

config HMC6352
	tristate "Honeywell HMC6352 compass"
	depends on I2C
	help
	  This driver provides support for the Honeywell HMC6352 compass,
	  providing configuration and heading data via sysfs.

config SENSORS_BH1715
	tristate "ROHM BH1715 ambient light sensor"
	depends on I2C && BRCM_VIRTUAL_SENSOR
	help
	  If you say yes here you get support for the ROHM BH1715
	  ambient light sensor.

	  This driver can also be built as a module.  If so, the module
	  will be called bt1715.

config AL3006
	tristate "AL3006 Digital Light + Proximity sensor"
	depends on I2C && SYSFS
	default n
	help
		If you say yes here you get support for DYNE image
		Digital Light+Proximity sensor AL3006.

		To compile this driver as a module, choose M here: the
		module will be called al3006.

config BMP18X
	tristate "BMP18X digital pressure sensor"
	depends on (I2C || SPI_MASTER) && SYSFS
	help
		If you say yes here you get support for Bosch Sensortec
		digital pressure sensors BMP085, BMP180 and BMP181.

		To compile this driver as a module, choose M here: the
		module will be called bmp18x-core.

config BMP18X_I2C
	tristate "support I2C bus connection"
	depends on BMP18X && I2C && BRCM_VIRTUAL_SENSOR
	help
		Say Y here if you want to support Bosch Sensortec digital pressure
		sensor hooked to an I2C bus.

		To compile this driver as a module, choose M here: the
		module will be called bmp18x-i2c.

config BMP18X_SPI
	tristate "support SPI bus connection"
	depends on BMP18X && SPI_MASTER
	help
		Say Y here if you want to support Bosch Sensortec digital pressure
		sensor hooked to an SPI bus.

		To compile this driver as a module, choose M here: the
		module will be called bmp18x-spi.

config SENSORS_BMA150
	tristate "BMA150 accelerometer sensor"
	depends on I2C && BRCM_VIRTUAL_SENSOR
	help
		Say Y or M here if you have BCMRING or BCMHANA and want to
		support Bosch Sensortec BMA150 accelerometer.
		If unsure, say N.

config SENSORS_MPU3050
	tristate "MPU3050 gyro sensor"
	depends on I2C && BRCM_VIRTUAL_SENSOR
	help
		Say Y or M here if you have BCMHANA and want to
		support InvenSense MPU3050 gyro.
		If unsure, say N.

config SENSORS_AK8975
	tristate "AK8975 compass support"
	default n
	depends on I2C
	help
	  If you say yes here you get support for Asahi Kasei's
	  orientation sensor AK8975.

config SENSORS_AK8975_BRCM
<<<<<<< HEAD
       tristate "AK8975 compass support"
       default n
       depends on I2C && BRCM_VIRTUAL_SENSOR
       help
         If you say yes here you get support for Asahi Kasei's
         orientation sensor AK8975.
=======
	tristate "AK8975 compass support"
	default n
	depends on I2C && BRCM_VIRTUAL_SENSOR
	help
	  If you say yes here you get support for Asahi Kasei's
	  orientation sensor AK8975.
>>>>>>> 344250e2

config EP93XX_PWM
	tristate "EP93xx PWM support"
	depends on ARCH_EP93XX
	help
	  This option enables device driver support for the PWM channels
	  on the Cirrus EP93xx processors.  The EP9307 chip only has one
	  PWM channel all the others have two, the second channel is an
	  alternate function of the EGPIO14 pin.  A sysfs interface is
	  provided to control the PWM channels.

	  To compile this driver as a module, choose M here: the module will
	  be called ep93xx_pwm.

config DS1682
	tristate "Dallas DS1682 Total Elapsed Time Recorder with Alarm"
	depends on I2C && EXPERIMENTAL
	help
	  If you say yes here you get support for Dallas Semiconductor
	  DS1682 Total Elapsed Time Recorder.

	  This driver can also be built as a module.  If so, the module
	  will be called ds1682.

config SPEAR13XX_PCIE_GADGET
	bool "PCIe gadget support for SPEAr13XX platform"
	depends on ARCH_SPEAR13XX
	default n
	help
	 This option enables gadget support for PCIe controller. If
	 board file defines any controller as PCIe endpoint then a sysfs
	 entry will be created for that controller. User can use these
	 sysfs node to configure PCIe EP as per his requirements.

config TI_DAC7512
	tristate "Texas Instruments DAC7512"
	depends on SPI && SYSFS
	help
	  If you say yes here you get support for the Texas Instruments
	  DAC7512 16-bit digital-to-analog converter.

	  This driver can also be built as a module. If so, the module
	  will be called ti_dac7512.

config UID_STAT
	bool "UID based statistics tracking exported to /proc/uid_stat"
	default n

config VMWARE_BALLOON
	tristate "VMware Balloon Driver"
	depends on X86
	help
	  This is VMware physical memory management driver which acts
	  like a "balloon" that can be inflated to reclaim physical pages
	  by reserving them in the guest and invalidating them in the
	  monitor, freeing up the underlying machine pages so they can
	  be allocated to other guests. The balloon can also be deflated
	  to allow the guest to use more physical memory.

	  If unsure, say N.

	  To compile this driver as a module, choose M here: the
	  module will be called vmw_balloon.

config ARM_CHARLCD
	bool "ARM Ltd. Character LCD Driver"
	depends on PLAT_VERSATILE
	help
	  This is a driver for the character LCD found on the ARM Ltd.
	  Versatile and RealView Platform Baseboards. It doesn't do
	  very much more than display the text "ARM Linux" on the first
	  line and the Linux version on the second line, but that's
	  still useful.

config BMP085
	tristate "BMP085 digital pressure sensor"
	depends on I2C && SYSFS
	help
	  If you say yes here you get support for the Bosch Sensortec
	  BMP085 digital pressure sensor.

	  To compile this driver as a module, choose M here: the
	  module will be called bmp085.

config PCH_PHUB
	tristate "Intel EG20T PCH / OKI SEMICONDUCTOR IOH(ML7213/ML7223) PHUB"
	depends on PCI
	help
	  This driver is for PCH(Platform controller Hub) PHUB(Packet Hub) of
	  Intel Topcliff which is an IOH(Input/Output Hub) for x86 embedded
	  processor. The Topcliff has MAC address and Option ROM data in SROM.
	  This driver can access MAC address and Option ROM data in SROM.

	  This driver also can be used for OKI SEMICONDUCTOR IOH(Input/
	  Output Hub), ML7213 and ML7223.
	  ML7213 IOH is for IVI(In-Vehicle Infotainment) use and ML7223 IOH is
	  for MP(Media Phone) use.
	  ML7213/ML7223 is companion chip for Intel Atom E6xx series.
	  ML7213/ML7223 is completely compatible for Intel EG20T PCH.

	  To compile this driver as a module, choose M here: the module will
	  be called pch_phub.

config WL127X_RFKILL
	tristate "Bluetooth power control driver for TI wl127x"
	depends on RFKILL
	default n
	---help---
	 Creates an rfkill entry in sysfs for power control of Bluetooth
	 TI wl127x chips.

config BCMBLT_RFKILL
	tristate "Broadcom Bluetooth RFKILL"
	depends on RFKILL
	default n
	---help---
	This driver adds support for rfkill for Broadcom bluetooth
	devices.

config BTHID
	tristate "Bluetooth HID"
	depends on HID
	default n
	---help---
	This driver adds support for HID for Broadcom bluetooth
	devices.

config APANIC
	bool "Android kernel panic diagnostics driver"
	default n
	---help---
	 Driver which handles kernel panics and attempts to write
	 critical debugging data to flash.

config APANIC_PLABEL
	string "Android panic dump flash partition label"
	depends on APANIC
	default "kpanic"
	---help---
	 If your platform uses a different flash partition label for storing
 	 crashdumps, enter it here.

config APANIC_ON_MMC
	bool "Dump panic info on eMMC"
	depends on APANIC && MMCPOLL
	default n
	---help---
	By default apanic works on MTD interface.
	If your platform has only MMC (ex:- eMMC Flash) based storage and 
	if you want to enable panic to dump kernel panic info to MMC say yes here.

config INTER_PROCESSOR_COMM
	bool "Inter-Processor Communication driver"
	default n
	---help---
	 Driver which handles communication between host processor and GPU.

config BCM59055_AUDIO
	tristate "BCM59055 PMU Audio driver"
	depends on MFD_BCM_PMU590XX
	---help---
	 BCM59055 PMU Audio driver

config BCM59055_SARADC
	tristate "BCM59055 PMU ADC driver"
	depends on MFD_BCM_PMU590XX
	---help---
	 BCM59055 PMU ADC driver

config BCM59055_FUELGAUGE
	tristate "BCM59055 PMU Fuel Gauge driver"
	depends on MFD_BCM_PMU590XX
	---help---
	 BCM59055 PMU Fuel Gauge driver

config BCM59055_ADC_CHIPSET_API
	tristate "BCM59055 ADC chipset API driver"
	depends on BCM59055_SARADC && BCM59055_FUELGAUGE
	default n
	---help---
	 BCM59055 ADC chispet API driver 

config BCMPMU_AUDIO
        tristate "BCM PMU Audio Driver"
        depends on MFD_BCMPMU
        help
          If you say Y to support Audio drive on BCM PMUs.
	  
config MONITOR_ADC121C021_I2C
	tristate "ADC121C021 Battery Monitor"
	depends on I2C
	help
	 Say Y here if you want to support a ADC121C021 battery monitor.
	 If unsure, say N.

config MONITOR_BQ27541_I2C
	tristate "BQ27541 Battery Monitor"
	depends on I2C
	help
	 Say Y here if you want to support BQ27541 battery monitor.
	 If unsure, say N.

config BCM_RFKILL
        bool "BCM RFKILL driver support for Bluetooth"
	depends on RFKILL
        default n
        ---help---
        This driver adds RFKILL support for Broadcom bluetooth

config BCM_BT_LPM
        bool "BCM BT Low Power support"
        default n
        ---help---
        This driver adds Low Power mode support for Broadcom bluetooth

config BRALLOC_MEM
	bool "Broadcom contiguous memory allocator based on CMA"
	depends on CMA
	help
	  This option enables Broadcom's "bralloc" driver to allocate
	  physically contiguous memory for userspace libraries/applications.
	  It also provides APIs to handle cache coherency for these regions

config BRALLOC_MEM_STATS
	bool "Enable bralloc stats in /proc/brallocstat"
	depends on BRALLOC_MEM && PROC_FS
	help
	  This option enables statistics for Bralloc memory driver to be
	  shown in /proc/brallocstat file

source "drivers/misc/Kconfig.stm"
source "drivers/misc/c2port/Kconfig"
source "drivers/misc/eeprom/Kconfig"
source "drivers/misc/cb710/Kconfig"
source "drivers/misc/iwmc3200top/Kconfig"
source "drivers/misc/ti-st/Kconfig"
source "drivers/misc/lis3lv02d/Kconfig"
source "drivers/misc/carma/Kconfig"
source "drivers/misc/vc04_services/Kconfig"
source "drivers/misc/mpu3050/Kconfig"

endif # MISC_DEVICES<|MERGE_RESOLUTION|>--- conflicted
+++ resolved
@@ -486,21 +486,12 @@
 	  orientation sensor AK8975.
 
 config SENSORS_AK8975_BRCM
-<<<<<<< HEAD
        tristate "AK8975 compass support"
        default n
        depends on I2C && BRCM_VIRTUAL_SENSOR
        help
          If you say yes here you get support for Asahi Kasei's
          orientation sensor AK8975.
-=======
-	tristate "AK8975 compass support"
-	default n
-	depends on I2C && BRCM_VIRTUAL_SENSOR
-	help
-	  If you say yes here you get support for Asahi Kasei's
-	  orientation sensor AK8975.
->>>>>>> 344250e2
 
 config EP93XX_PWM
 	tristate "EP93xx PWM support"
