--- conflicted
+++ resolved
@@ -65,11 +65,7 @@
 
 extern int bcmpmu_check_vbus();
 
-<<<<<<< HEAD
 unsigned int musb_get_charger_type_rt8973(void)
-=======
-unsigned int musb_get_charger_type(void)
->>>>>>> 7bfdf205
 {
 	int32_t regDev1, regDev2;
 	struct i2c_client *pClient = pDrvData->client;
@@ -78,7 +74,6 @@
 	regDev2 = I2CRByte(RT8973_REG_DEVICE_2);
 	printk("%s chrgr type 0x%x 0x%x\n", __func__, regDev1, regDev2);
 
-<<<<<<< HEAD
 
 	if ((regDev1&0x04) || (regDev2 & 0x1)) { /* usb */
 		return POWER_SUPPLY_TYPE_USB_CDP;
@@ -87,17 +82,10 @@
 	} else if (1 == bcmpmu_check_vbus()) {
 		pDrvData->accessory_id = ID_CHARGER;
 printk("%s chrgr type : 3rd party charger - only vbus!!!\n", __func__);
-=======
-	if ((regDev1&0x04) || (regDev2 & 0x1)) {
-	/* usb */
-		return POWER_SUPPLY_TYPE_USB_CDP;
-	} else if ((regDev1&0x70) || (regDev2 & 0x2)) {
-	/* charger */
 		return POWER_SUPPLY_TYPE_USB_DCP;
 	} else if (1 == bcmpmu_check_vbus()) {
 		pDrvData->accessory_id = ID_CHARGER;
 		printk("%s chrgr type : 3rd party charger - only vbus!!!\n", __func__);
->>>>>>> 7bfdf205
 		return POWER_SUPPLY_TYPE_USB_DCP;
 	}
 
@@ -113,20 +101,13 @@
 
 	regDev1 = I2CRByte(RT8973_REG_DEVICE_1);
 	regDev2 = I2CRByte(RT8973_REG_DEVICE_2);
-<<<<<<< HEAD
 	if (regDev2 & 0x1)
 		return 0x4;
 	if (regDev2 & 0x2)
 		return 0x40;
-=======
-
-	if (regDev2 & 0x1)
-		return 0x4;
-
-	if (regDev2 & 0x2)
+	printk("%s chrgr type 0x%x 0x%x\n", __func__, regDev1, regDev2);
 		return 0x40;
 
->>>>>>> 7bfdf205
 	printk("%s chrgr type 0x%x 0x%x\n", __func__, regDev1, regDev2);
 	return (u16)regDev1;
 }
@@ -137,16 +118,9 @@
 {
 	return rt8973_get_chrgr_type();
 }
-<<<<<<< HEAD
 EXPORT_SYMBOL(bcm_ext_bc_status_rt8973);
 
 static int rt_sysfs_create_files(struct kobject *kobj, struct attribute **attrs)
-=======
-EXPORT_SYMBOL(bcm_ext_bc_status);
-
-static int rt_sysfs_create_files(struct kobject *kobj,
-	struct attribute **attrs)
->>>>>>> 7bfdf205
 {
 	int err;
 	while (*attrs != NULL) {
@@ -332,7 +306,6 @@
 	return I2CWByte(RT8973_REG_CONTROL_1, regCtrl1);
 }
 
-<<<<<<< HEAD
 void musb_vbus_changed_rt8973(int state)
 {
 	int32_t regDev1, regDev2;
@@ -361,50 +334,16 @@
 	}
 }
 EXPORT_SYMBOL(musb_vbus_changed_rt8973);
-=======
-void musb_vbus_changed(int state)
-{
-	int32_t regDev1, regDev2;
-
-	if (pDrvData == NULL)
-		return;
-
-	struct i2c_client *pClient = pDrvData->client;
-	struct rtmus_platform_data *pdata = &platform_data;
-
-	regDev1 = I2CRByte(RT8973_REG_DEVICE_1);
-	regDev2 = I2CRByte(RT8973_REG_DEVICE_2);
-	printk("%s:0x%x 0x%x %d\n", __func__, regDev1, regDev2, state);
-    if (regDev2 & RT8973_DEV2_UNKNOWN_ACC) {
-		if (state) {
-			if (bcmpmu_check_vbus()) {
-				printk("%s: vbus inserted\n", __func__);
-				pDrvData->accessory_id = ID_CHARGER;
-				if (pdata->charger_callback)
-					pdata->charger_callback(1);
-			}
-		} else if (pDrvData->accessory_id == ID_CHARGER) {
-			printk("%s vbus removed\n", __func__);
-			if (pdata->charger_callback)
-				pdata->charger_callback(0);
-		}
-	}
-}
 EXPORT_SYMBOL(musb_vbus_changed);
 
->>>>>>> 7bfdf205
 inline void do_attach_work(int32_t regIntFlag, int32_t regDev1, int32_t regDev2)
 {
 	int32_t regADC;
 	int32_t regCtrl1;
 	struct i2c_client *pClient = pDrvData->client;
-<<<<<<< HEAD
 	printk("%s:0x%x 0x%x\n", __func__, regDev1, regDev2);
-=======
-
     printk("%s:0x%x 0x%x\n", __func__, regDev1, regDev2);
 
->>>>>>> 7bfdf205
 	if (regIntFlag&RT8973_INT_DCDTIMEOUT_MASK) {
 		regADC = I2CRByte(RT8973_REG_ADC) & 0x1f;
 		if (regADC == 0x1d || regADC == 0x1c
@@ -451,16 +390,11 @@
 				if (platform_data.jig_callback)
 					platform_data.jig_callback(1, RTMUSC_FM_BOOT_OFF_USB);
 				break;
-<<<<<<< HEAD
 				default:
 					;
 				}
 				I2CWByte(RT8973_REG_INTERRUPT_MASK, 0x08);
 				return;
-=======
-			default:
-				break;
->>>>>>> 7bfdf205
 			}
 	 if (regDev2 & RT8973_DEV2_UNKNOWN_ACC) {
 			pDrvData->accessory_id = ID_CHARGER;
@@ -468,22 +402,11 @@
 			if (platform_data.charger_callback)
 				platform_data.charger_callback(1);
 			return;
-<<<<<<< HEAD
 	 }
-=======
-		}
-
-		if (regDev2 & RT8973_DEV2_UNKNOWN_ACC) {
-			/*  for desk_dock */
-			pDrvData->accessory_id = ID_CHARGER;
-			printk("%s:desk dock\n", __func__);
-
-			if (platform_data.charger_callback)
 				platform_data.charger_callback(1);
 			return;
 		}
 
->>>>>>> 7bfdf205
 		INFO("Redo USB charger detection\n");
 		regCtrl1 = I2CRByte(RT8973_REG_CONTROL_1);
 		if (regCtrl1 < 0)
@@ -567,61 +490,39 @@
 				switch (regADC) {
 				case 0x16:
 				INFO("Auto Switch Mode UART cable\n");
-<<<<<<< HEAD
 		  INTM_value = I2CRByte(RT8973_REG_DEVICE_1);
 				I2CWByte(RT8973_REG_INTERRUPT_MASK, INTM_value | RT8973_INTM_ADC_CHG | RT8973_INT_ATTACH_MASK);
-=======
-				INTM_value = I2CRByte(RT8973_REG_DEVICE_1);
-				I2CWByte(RT8973_REG_INTERRUPT_MASK,
 					INTM_value | RT8973_INTM_ADC_CHG | RT8973_INT_ATTACH_MASK);
->>>>>>> 7bfdf205
 				pDrvData->accessory_id = ID_UART;
 				if (platform_data.uart_callback)
 					platform_data.uart_callback(1);
 				break;
 				case 0x1d:
 				INFO("Auto Switch Mode JIG UART ON= 1\n");
-<<<<<<< HEAD
 		  INTM_value = I2CRByte(RT8973_REG_DEVICE_1);
 				  I2CWByte(RT8973_REG_INTERRUPT_MASK, INTM_value | RT8973_INTM_ADC_CHG | RT8973_INT_ATTACH_MASK);
-=======
-				INTM_value = I2CRByte(RT8973_REG_DEVICE_1);
-				I2CWByte(RT8973_REG_INTERRUPT_MASK,
-					INTM_value | RT8973_INTM_ADC_CHG | RT8973_INT_ATTACH_MASK);
->>>>>>> 7bfdf205
 				pDrvData->accessory_id = ID_UART;
 				if (platform_data.uart_callback)
 					platform_data.uart_callback(1);
+					platform_data.uart_callback(1);
 				break;
 				case 0x1c:
 				INFO("Auto Switch Mode JIG UART OFF= 1\n");
-<<<<<<< HEAD
 		  INTM_value = I2CRByte(RT8973_REG_DEVICE_1);
 				  I2CWByte(RT8973_REG_INTERRUPT_MASK, INTM_value | RT8973_INTM_ADC_CHG | RT8973_INT_ATTACH_MASK);
-=======
-				INTM_value = I2CRByte(RT8973_REG_DEVICE_1);
-				I2CWByte(RT8973_REG_INTERRUPT_MASK,
-					INTM_value | RT8973_INTM_ADC_CHG | RT8973_INT_ATTACH_MASK);
->>>>>>> 7bfdf205
 				pDrvData->accessory_id = ID_UART;
 				if (platform_data.uart_callback)
 					platform_data.uart_callback(1);
-				break;
-<<<<<<< HEAD
+					platform_data.uart_callback(1);
+				break;
 				case 0x19:
 #if 0
-=======
-			case 0x19: /* Factory Mode : JIG USB ON = 1 */
-#if 0
-				/* auto switch -- ignore */
->>>>>>> 7bfdf205
 				INFO("Auto Switch Mode JIG USB ON= 1\n");
 				pDrvData->accessory_id = ID_JIG;
 				pDrvData->factory_mode = RTMUSC_FM_BOOT_ON_USB;
 				if (platform_data.jig_callback)
 					platform_data.jig_callback(1, RTMUSC_FM_BOOT_ON_USB);
 #else
-<<<<<<< HEAD
 			pDrvData->accessory_id = ID_USB;
 			if (platform_data.usb_callback)
 				platform_data.usb_callback(1);
@@ -629,31 +530,15 @@
 				break;
 				case 0x18:
 #if 0
-=======
-				pDrvData->accessory_id = ID_USB;
-				if (platform_data.usb_callback)
-					platform_data.usb_callback(1);
-#endif
-				break;
-			case 0x18: /* Factory Mode : JIG USB OFF= 1 */
-#if 0
-				/* auto switch -- ignore */
->>>>>>> 7bfdf205
 				INFO("Auto Switch Mode JIG USB OFF= 1\n");
 				pDrvData->accessory_id = ID_JIG;
 				pDrvData->factory_mode = RTMUSC_FM_BOOT_OFF_USB;
 				if (platform_data.jig_callback)
 					platform_data.jig_callback(1, RTMUSC_FM_BOOT_OFF_USB);
 #else
-<<<<<<< HEAD
 			pDrvData->accessory_id = ID_CHARGER;
 			if (platform_data.charger_callback)
 				platform_data.charger_callback(1);
-=======
-				pDrvData->accessory_id = ID_CHARGER;
-				if (platform_data.charger_callback)
-					platform_data.charger_callback(1);
->>>>>>> 7bfdf205
 #endif
 				break;
 				case 0x15:
@@ -696,13 +581,8 @@
 		if (platform_data.usb_callback)
 			platform_data.usb_callback(0);
 		break;
-<<<<<<< HEAD
 		case ID_UART:
 		 I2CWByte(RT8973_REG_INTERRUPT_MASK, INTM_value);
-=======
-	case ID_UART:
-		I2CWByte(RT8973_REG_INTERRUPT_MASK, INTM_value);
->>>>>>> 7bfdf205
 		if (platform_data.uart_callback)
 			platform_data.uart_callback(0);
 		break;
@@ -825,18 +705,12 @@
 		regCtrl1 &= (~0x04);
 		I2CWByte(RT8973_REG_CONTROL_1, regCtrl1);
 	}
-<<<<<<< HEAD
 	regCtrl1 = I2CRByte(RT8973_REG_CONTROL_1);
 	regCtrl1 |= (0x08);
 	I2CWByte(RT8973_REG_CONTROL_1, regCtrl1);
-=======
-
-    /* I2C_RST_DISABLE */
-    regCtrl1 = I2CRByte(RT8973_REG_CONTROL_1);
     regCtrl1 |= (0x08);
     I2CWByte(RT8973_REG_CONTROL_1, regCtrl1);
 
->>>>>>> 7bfdf205
 	pDrvData->prev_int_flag = I2CRByte(RT8973_REG_INT_FLAG);
 
 	INFO("prev_int_flag = 0x%x\n",
