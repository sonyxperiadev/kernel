--- conflicted
+++ resolved
@@ -80,15 +80,12 @@
 	int handle_count;
 	char task_comm[TASK_COMM_LEN];
 	pid_t pid;
-<<<<<<< HEAD
-=======
 #ifdef CONFIG_ION_BCM
 	unsigned int dma_addr;
 	unsigned int custom_flags;
 	int custom_update_count;
 	unsigned int align;
 #endif
->>>>>>> 940b3e49
 };
 
 /**
@@ -167,8 +164,6 @@
 	wait_queue_head_t waitqueue;
 	struct task_struct *task;
 	int (*debug_show)(struct ion_heap *heap, struct seq_file *, void *);
-<<<<<<< HEAD
-=======
 #ifdef CONFIG_ION_BCM
 	int used;
 	int (*free_size)(struct ion_heap *heap);
@@ -185,7 +180,6 @@
 	struct iommu_domain *domain;
 #endif
 #endif /* CONFIG_IOMMU_API */
->>>>>>> 940b3e49
 };
 
 /**
