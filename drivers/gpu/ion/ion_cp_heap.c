/*
 * drivers/gpu/ion/ion_cp_heap.c
 *
 * Copyright (C) 2011 Google, Inc.
 * Copyright (c) 2011-2012, Code Aurora Forum. All rights reserved.
 *
 * This software is licensed under the terms of the GNU General Public
 * License version 2, as published by the Free Software Foundation, and
 * may be copied, distributed, and modified under those terms.
 *
 * This program is distributed in the hope that it will be useful,
 * but WITHOUT ANY WARRANTY; without even the implied warranty of
 * MERCHANTABILITY or FITNESS FOR A PARTICULAR PURPOSE.  See the
 * GNU General Public License for more details.
 *
 */
#include <linux/spinlock.h>

#include <linux/err.h>
#include <linux/genalloc.h>
#include <linux/io.h>
#include <linux/ion.h>
#include <linux/mm.h>
#include <linux/scatterlist.h>
#include <linux/slab.h>
#include <linux/memory_alloc.h>
#include <linux/seq_file.h>
#include <linux/fmem.h>
#include <linux/iommu.h>

#include <asm/mach/map.h>

#include <mach/msm_memtypes.h>
#include <mach/scm.h>
#include <mach/iommu_domains.h>

#include "ion_priv.h"

#include <asm/mach/map.h>
#include <asm/cacheflush.h>

#include "msm/ion_cp_common.h"
/**
 * struct ion_cp_heap - container for the heap and shared heap data

 * @heap:	the heap information structure
 * @pool:	memory pool to allocate from.
 * @base:	the base address of the memory pool.
 * @permission_type:	Identifier for the memory used by SCM for protecting
 *			and unprotecting memory.
 * @secure_base:	Base address used when securing a heap that is shared.
 * @secure_size:	Size used when securing a heap that is shared.
 * @lock:	mutex to protect shared access.
 * @heap_protected:	Indicates whether heap has been protected or not.
 * @allocated_bytes:	the total number of allocated bytes from the pool.
 * @total_size:	the total size of the memory pool.
 * @request_region:	function pointer to call when first mapping of memory
 *			occurs.
 * @release_region:	function pointer to call when last mapping of memory
 *			unmapped.
 * @bus_id: token used with request/release region.
 * @kmap_cached_count:	the total number of times this heap has been mapped in
 *			kernel space (cached).
 * @kmap_uncached_count:the total number of times this heap has been mapped in
 *			kernel space (un-cached).
 * @umap_count:	the total number of times this heap has been mapped in
 *		user space.
 * @iommu_iova: saved iova when mapping full heap at once.
 * @iommu_partition: partition used to map full heap.
 * @reusable: indicates if the memory should be reused via fmem.
 * @reserved_vrange: reserved virtual address range for use with fmem
 * @iommu_map_all:	Indicates whether we should map whole heap into IOMMU.
 * @iommu_2x_map_domain: Indicates the domain to use for overmapping.
 * @has_outer_cache:    set to 1 if outer cache is used, 0 otherwise.
*/
struct ion_cp_heap {
	struct ion_heap heap;
	struct gen_pool *pool;
	ion_phys_addr_t base;
	unsigned int permission_type;
	ion_phys_addr_t secure_base;
	size_t secure_size;
	struct mutex lock;
	unsigned int heap_protected;
	unsigned long allocated_bytes;
	unsigned long total_size;
	int (*request_region)(void *);
	int (*release_region)(void *);
	void *bus_id;
	unsigned long kmap_cached_count;
	unsigned long kmap_uncached_count;
	unsigned long umap_count;
	unsigned long iommu_iova[MAX_DOMAINS];
	unsigned long iommu_partition[MAX_DOMAINS];
	int reusable;
	void *reserved_vrange;
	int iommu_map_all;
	int iommu_2x_map_domain;
	unsigned int has_outer_cache;
	atomic_t protect_cnt;
};

enum {
	HEAP_NOT_PROTECTED = 0,
	HEAP_PROTECTED = 1,
};

static int ion_cp_protect_mem(unsigned int phy_base, unsigned int size,
			unsigned int permission_type, int version,
			void *data);

static int ion_cp_unprotect_mem(unsigned int phy_base, unsigned int size,
				unsigned int permission_type, int version,
				void *data);

/**
 * Get the total number of kernel mappings.
 * Must be called with heap->lock locked.
 */
static unsigned long ion_cp_get_total_kmap_count(
					const struct ion_cp_heap *cp_heap)
{
	return cp_heap->kmap_cached_count + cp_heap->kmap_uncached_count;
}

/**
 * Protects memory if heap is unsecured heap. Also ensures that we are in
 * the correct FMEM state if this heap is a reusable heap.
 * Must be called with heap->lock locked.
 */
static int ion_cp_protect(struct ion_heap *heap, int version, void *data)
{
	struct ion_cp_heap *cp_heap =
		container_of(heap, struct ion_cp_heap, heap);
	int ret_value = 0;

	if (atomic_inc_return(&cp_heap->protect_cnt) == 1) {
		/* Make sure we are in C state when the heap is protected. */
		if (cp_heap->reusable && !cp_heap->allocated_bytes) {
			ret_value = fmem_set_state(FMEM_C_STATE);
			if (ret_value)
				goto out;
		}

		ret_value = ion_cp_protect_mem(cp_heap->secure_base,
				cp_heap->secure_size, cp_heap->permission_type,
				version, data);
		if (ret_value) {
			pr_err("Failed to protect memory for heap %s - "
				"error code: %d\n", heap->name, ret_value);

			if (cp_heap->reusable && !cp_heap->allocated_bytes) {
				if (fmem_set_state(FMEM_T_STATE) != 0)
					pr_err("%s: unable to transition heap to T-state\n",
						__func__);
			}
			atomic_dec(&cp_heap->protect_cnt);
		} else {
			cp_heap->heap_protected = HEAP_PROTECTED;
			pr_debug("Protected heap %s @ 0x%lx\n",
				heap->name, cp_heap->base);
		}
	}
out:
	pr_debug("%s: protect count is %d\n", __func__,
		atomic_read(&cp_heap->protect_cnt));
	BUG_ON(atomic_read(&cp_heap->protect_cnt) < 0);
	return ret_value;
}

/**
 * Unprotects memory if heap is secure heap. Also ensures that we are in
 * the correct FMEM state if this heap is a reusable heap.
 * Must be called with heap->lock locked.
 */
static void ion_cp_unprotect(struct ion_heap *heap, int version, void *data)
{
	struct ion_cp_heap *cp_heap =
		container_of(heap, struct ion_cp_heap, heap);

	if (atomic_dec_and_test(&cp_heap->protect_cnt)) {
		int error_code = ion_cp_unprotect_mem(
			cp_heap->secure_base, cp_heap->secure_size,
			cp_heap->permission_type, version, data);
		if (error_code) {
			pr_err("Failed to un-protect memory for heap %s - "
				"error code: %d\n", heap->name, error_code);
		} else  {
			cp_heap->heap_protected = HEAP_NOT_PROTECTED;
			pr_debug("Un-protected heap %s @ 0x%x\n", heap->name,
				(unsigned int) cp_heap->base);

			if (cp_heap->reusable && !cp_heap->allocated_bytes) {
				if (fmem_set_state(FMEM_T_STATE) != 0)
					pr_err("%s: unable to transition heap to T-state",
						__func__);
			}
		}
	}
	pr_debug("%s: protect count is %d\n", __func__,
		atomic_read(&cp_heap->protect_cnt));
	BUG_ON(atomic_read(&cp_heap->protect_cnt) < 0);
}

ion_phys_addr_t ion_cp_allocate(struct ion_heap *heap,
				      unsigned long size,
				      unsigned long align,
				      unsigned long flags)
{
	unsigned long offset;
	unsigned long secure_allocation = flags & ION_SECURE;

	struct ion_cp_heap *cp_heap =
		container_of(heap, struct ion_cp_heap, heap);

	mutex_lock(&cp_heap->lock);
	if (!secure_allocation && cp_heap->heap_protected == HEAP_PROTECTED) {
		mutex_unlock(&cp_heap->lock);
		pr_err("ION cannot allocate un-secure memory from protected"
			" heap %s\n", heap->name);
		return ION_CP_ALLOCATE_FAIL;
	}

	if (secure_allocation &&
	    (cp_heap->umap_count > 0 || cp_heap->kmap_cached_count > 0)) {
		mutex_unlock(&cp_heap->lock);
		pr_err("ION cannot allocate secure memory from heap with "
			"outstanding mappings: User space: %lu, kernel space "
			"(cached): %lu\n", cp_heap->umap_count,
					   cp_heap->kmap_cached_count);
		return ION_CP_ALLOCATE_FAIL;
	}

	/*
	 * if this is the first reusable allocation, transition
	 * the heap
	 */
	if (cp_heap->reusable && !cp_heap->allocated_bytes) {
		if (fmem_set_state(FMEM_C_STATE) != 0) {
			mutex_unlock(&cp_heap->lock);
			return ION_RESERVED_ALLOCATE_FAIL;
		}
	}

	cp_heap->allocated_bytes += size;
	mutex_unlock(&cp_heap->lock);

	offset = gen_pool_alloc_aligned(cp_heap->pool,
					size, ilog2(align));

	if (!offset) {
		mutex_lock(&cp_heap->lock);
		cp_heap->allocated_bytes -= size;
		if ((cp_heap->total_size -
		     cp_heap->allocated_bytes) >= size)
			pr_debug("%s: heap %s has enough memory (%lx) but"
				" the allocation of size %lx still failed."
				" Memory is probably fragmented.\n",
				__func__, heap->name,
				cp_heap->total_size -
				cp_heap->allocated_bytes, size);

		if (cp_heap->reusable && !cp_heap->allocated_bytes &&
		    cp_heap->heap_protected == HEAP_NOT_PROTECTED) {
			if (fmem_set_state(FMEM_T_STATE) != 0)
				pr_err("%s: unable to transition heap to T-state\n",
					__func__);
		}
		mutex_unlock(&cp_heap->lock);

		return ION_CP_ALLOCATE_FAIL;
	}

	return offset;
}

static void iommu_unmap_all(unsigned long domain_num,
			    struct ion_cp_heap *cp_heap)
{
	unsigned long left_to_unmap = cp_heap->total_size;
	unsigned long page_size = SZ_64K;

	struct iommu_domain *domain = msm_get_iommu_domain(domain_num);
	if (domain) {
		unsigned long temp_iova = cp_heap->iommu_iova[domain_num];

		while (left_to_unmap) {
			iommu_unmap(domain, temp_iova, page_size);
			temp_iova += page_size;
			left_to_unmap -= page_size;
		}
		if (domain_num == cp_heap->iommu_2x_map_domain)
			msm_iommu_unmap_extra(domain, temp_iova,
					      cp_heap->total_size, SZ_64K);
	} else {
		pr_err("Unable to get IOMMU domain %lu\n", domain_num);
	}
}

void ion_cp_free(struct ion_heap *heap, ion_phys_addr_t addr,
		       unsigned long size)
{
	struct ion_cp_heap *cp_heap =
		container_of(heap, struct ion_cp_heap, heap);

	if (addr == ION_CP_ALLOCATE_FAIL)
		return;
	gen_pool_free(cp_heap->pool, addr, size);

	mutex_lock(&cp_heap->lock);
	cp_heap->allocated_bytes -= size;

	if (cp_heap->reusable && !cp_heap->allocated_bytes &&
	    cp_heap->heap_protected == HEAP_NOT_PROTECTED) {
		if (fmem_set_state(FMEM_T_STATE) != 0)
			pr_err("%s: unable to transition heap to T-state\n",
				__func__);
	}

	/* Unmap everything if we previously mapped the whole heap at once. */
	if (!cp_heap->allocated_bytes) {
		unsigned int i;
		for (i = 0; i < MAX_DOMAINS; ++i) {
			if (cp_heap->iommu_iova[i]) {
				unsigned long vaddr_len = cp_heap->total_size;

				if (i == cp_heap->iommu_2x_map_domain)
					vaddr_len <<= 1;
				iommu_unmap_all(i, cp_heap);

				msm_free_iova_address(cp_heap->iommu_iova[i], i,
						cp_heap->iommu_partition[i],
						vaddr_len);
			}
			cp_heap->iommu_iova[i] = 0;
			cp_heap->iommu_partition[i] = 0;
		}
	}
	mutex_unlock(&cp_heap->lock);
}

static int ion_cp_heap_phys(struct ion_heap *heap,
				  struct ion_buffer *buffer,
				  ion_phys_addr_t *addr, size_t *len)
{
	*addr = buffer->priv_phys;
	*len = buffer->size;
	return 0;
}

static int ion_cp_heap_allocate(struct ion_heap *heap,
				      struct ion_buffer *buffer,
				      unsigned long size, unsigned long align,
				      unsigned long flags)
{
	buffer->priv_phys = ion_cp_allocate(heap, size, align, flags);
	return buffer->priv_phys == ION_CP_ALLOCATE_FAIL ? -ENOMEM : 0;
}

static void ion_cp_heap_free(struct ion_buffer *buffer)
{
	struct ion_heap *heap = buffer->heap;

	ion_cp_free(heap, buffer->priv_phys, buffer->size);
	buffer->priv_phys = ION_CP_ALLOCATE_FAIL;
}

struct sg_table *ion_cp_heap_create_sg_table(struct ion_buffer *buffer)
{
	struct sg_table *table;
	int ret;

<<<<<<< HEAD
	sglist = kzalloc(sizeof(*sglist), GFP_KERNEL);
	if (!sglist)
=======
	table = kzalloc(sizeof(struct sg_table), GFP_KERNEL);
	if (!table)
>>>>>>> ebebc708
		return ERR_PTR(-ENOMEM);

	ret = sg_alloc_table(table, 1, GFP_KERNEL);
	if (ret)
		goto err0;

	table->sgl->length = buffer->size;
	table->sgl->offset = 0;
	table->sgl->dma_address = buffer->priv_phys;

	return table;
err0:
	kfree(table);
	return ERR_PTR(ret);
}

struct sg_table *ion_cp_heap_map_dma(struct ion_heap *heap,
					      struct ion_buffer *buffer)
{
	return ion_cp_heap_create_sg_table(buffer);
}

void ion_cp_heap_unmap_dma(struct ion_heap *heap,
				 struct ion_buffer *buffer)
{
<<<<<<< HEAD
	if (buffer->sglist)
		kfree(buffer->sglist);
=======
	if (buffer->sg_table)
		sg_free_table(buffer->sg_table);
	kfree(buffer->sg_table);
	buffer->sg_table = 0;
>>>>>>> ebebc708
}

/**
 * Call request region for SMI memory of this is the first mapping.
 */
static int ion_cp_request_region(struct ion_cp_heap *cp_heap)
{
	int ret_value = 0;
	if ((cp_heap->umap_count + ion_cp_get_total_kmap_count(cp_heap)) == 0)
		if (cp_heap->request_region)
			ret_value = cp_heap->request_region(cp_heap->bus_id);
	return ret_value;
}

/**
 * Call release region for SMI memory of this is the last un-mapping.
 */
static int ion_cp_release_region(struct ion_cp_heap *cp_heap)
{
	int ret_value = 0;
	if ((cp_heap->umap_count + ion_cp_get_total_kmap_count(cp_heap)) == 0)
		if (cp_heap->release_region)
			ret_value = cp_heap->release_region(cp_heap->bus_id);
	return ret_value;
}

void *ion_map_fmem_buffer(struct ion_buffer *buffer, unsigned long phys_base,
				void *virt_base, unsigned long flags)
{
	int ret;
	unsigned int offset = buffer->priv_phys - phys_base;
	unsigned long start = ((unsigned long)virt_base) + offset;
	const struct mem_type *type = ION_IS_CACHED(flags) ?
				get_mem_type(MT_DEVICE_CACHED) :
				get_mem_type(MT_DEVICE);

	if (phys_base > buffer->priv_phys)
		return NULL;


	ret = ioremap_pages(start, buffer->priv_phys, buffer->size, type);

	if (!ret)
		return (void *)start;
	else
		return NULL;
}

void *ion_cp_heap_map_kernel(struct ion_heap *heap, struct ion_buffer *buffer)
{
	struct ion_cp_heap *cp_heap =
		container_of(heap, struct ion_cp_heap, heap);
	void *ret_value = NULL;

	mutex_lock(&cp_heap->lock);
	if ((cp_heap->heap_protected == HEAP_NOT_PROTECTED) ||
	    ((cp_heap->heap_protected == HEAP_PROTECTED) &&
	      !ION_IS_CACHED(buffer->flags))) {

		if (ion_cp_request_region(cp_heap)) {
			mutex_unlock(&cp_heap->lock);
			return NULL;
		}

		if (cp_heap->reusable) {
			ret_value = ion_map_fmem_buffer(buffer, cp_heap->base,
				cp_heap->reserved_vrange, buffer->flags);

		} else {
			if (ION_IS_CACHED(buffer->flags))
				ret_value = ioremap_cached(buffer->priv_phys,
							   buffer->size);
			else
				ret_value = ioremap(buffer->priv_phys,
						    buffer->size);
		}

		if (!ret_value) {
			ion_cp_release_region(cp_heap);
		} else {
			if (ION_IS_CACHED(buffer->flags))
				++cp_heap->kmap_cached_count;
			else
				++cp_heap->kmap_uncached_count;
		}
	}
	mutex_unlock(&cp_heap->lock);
	return ret_value;
}

void ion_cp_heap_unmap_kernel(struct ion_heap *heap,
				    struct ion_buffer *buffer)
{
	struct ion_cp_heap *cp_heap =
		container_of(heap, struct ion_cp_heap, heap);

	if (cp_heap->reusable)
		unmap_kernel_range((unsigned long)buffer->vaddr, buffer->size);
	else
		__arm_iounmap(buffer->vaddr);

	buffer->vaddr = NULL;

	mutex_lock(&cp_heap->lock);
	if (ION_IS_CACHED(buffer->flags))
		--cp_heap->kmap_cached_count;
	else
		--cp_heap->kmap_uncached_count;
	ion_cp_release_region(cp_heap);
	mutex_unlock(&cp_heap->lock);

	return;
}

int ion_cp_heap_map_user(struct ion_heap *heap, struct ion_buffer *buffer,
			struct vm_area_struct *vma)
{
	int ret_value = -EAGAIN;
	struct ion_cp_heap *cp_heap =
		container_of(heap, struct ion_cp_heap, heap);

	mutex_lock(&cp_heap->lock);
	if (cp_heap->heap_protected == HEAP_NOT_PROTECTED) {
		if (ion_cp_request_region(cp_heap)) {
			mutex_unlock(&cp_heap->lock);
			return -EINVAL;
		}

		if (!ION_IS_CACHED(buffer->flags))
			vma->vm_page_prot = pgprot_writecombine(
							vma->vm_page_prot);

		ret_value =  remap_pfn_range(vma, vma->vm_start,
			__phys_to_pfn(buffer->priv_phys) + vma->vm_pgoff,
			vma->vm_end - vma->vm_start,
			vma->vm_page_prot);

		if (ret_value)
			ion_cp_release_region(cp_heap);
		else
			++cp_heap->umap_count;
	}
	mutex_unlock(&cp_heap->lock);
	return ret_value;
}

void ion_cp_heap_unmap_user(struct ion_heap *heap,
			struct ion_buffer *buffer)
{
	struct ion_cp_heap *cp_heap =
			container_of(heap, struct ion_cp_heap, heap);

	mutex_lock(&cp_heap->lock);
	--cp_heap->umap_count;
	ion_cp_release_region(cp_heap);
	mutex_unlock(&cp_heap->lock);
}

int ion_cp_cache_ops(struct ion_heap *heap, struct ion_buffer *buffer,
			void *vaddr, unsigned int offset, unsigned int length,
			unsigned int cmd)
{
	void (*outer_cache_op)(phys_addr_t, phys_addr_t);
	struct ion_cp_heap *cp_heap =
	     container_of(heap, struct  ion_cp_heap, heap);

	switch (cmd) {
	case ION_IOC_CLEAN_CACHES:
		dmac_clean_range(vaddr, vaddr + length);
		outer_cache_op = outer_clean_range;
		break;
	case ION_IOC_INV_CACHES:
		dmac_inv_range(vaddr, vaddr + length);
		outer_cache_op = outer_inv_range;
		break;
	case ION_IOC_CLEAN_INV_CACHES:
		dmac_flush_range(vaddr, vaddr + length);
		outer_cache_op = outer_flush_range;
		break;
	default:
		return -EINVAL;
	}

	if (cp_heap->has_outer_cache) {
		unsigned long pstart = buffer->priv_phys + offset;
		outer_cache_op(pstart, pstart + length);
	}
	return 0;
}

static int ion_cp_print_debug(struct ion_heap *heap, struct seq_file *s,
			      const struct rb_root *mem_map)
{
	unsigned long total_alloc;
	unsigned long total_size;
	unsigned long umap_count;
	unsigned long kmap_count;
	unsigned long heap_protected;
	struct ion_cp_heap *cp_heap =
		container_of(heap, struct ion_cp_heap, heap);

	mutex_lock(&cp_heap->lock);
	total_alloc = cp_heap->allocated_bytes;
	total_size = cp_heap->total_size;
	umap_count = cp_heap->umap_count;
	kmap_count = ion_cp_get_total_kmap_count(cp_heap);
	heap_protected = cp_heap->heap_protected == HEAP_PROTECTED;
	mutex_unlock(&cp_heap->lock);

	seq_printf(s, "total bytes currently allocated: %lx\n", total_alloc);
	seq_printf(s, "total heap size: %lx\n", total_size);
	seq_printf(s, "umapping count: %lx\n", umap_count);
	seq_printf(s, "kmapping count: %lx\n", kmap_count);
	seq_printf(s, "heap protected: %s\n", heap_protected ? "Yes" : "No");
	seq_printf(s, "reusable: %s\n", cp_heap->reusable  ? "Yes" : "No");

	if (mem_map) {
		unsigned long base = cp_heap->base;
		unsigned long size = cp_heap->total_size;
		unsigned long end = base+size;
		unsigned long last_end = base;
		struct rb_node *n;

		seq_printf(s, "\nMemory Map\n");
		seq_printf(s, "%16.s %14.s %14.s %14.s\n",
			   "client", "start address", "end address",
			   "size (hex)");

		for (n = rb_first(mem_map); n; n = rb_next(n)) {
			struct mem_map_data *data =
					rb_entry(n, struct mem_map_data, node);
			const char *client_name = "(null)";

			if (last_end < data->addr) {
				seq_printf(s, "%16.s %14lx %14lx %14lu (%lx)\n",
					   "FREE", last_end, data->addr-1,
					   data->addr-last_end,
					   data->addr-last_end);
			}

			if (data->client_name)
				client_name = data->client_name;

			seq_printf(s, "%16.s %14lx %14lx %14lu (%lx)\n",
				   client_name, data->addr,
				   data->addr_end,
				   data->size, data->size);
			last_end = data->addr_end+1;
		}
		if (last_end < end) {
			seq_printf(s, "%16.s %14lx %14lx %14lu (%lx)\n", "FREE",
				last_end, end-1, end-last_end, end-last_end);
		}
	}

	return 0;
}

int ion_cp_secure_heap(struct ion_heap *heap, int version, void *data)
{
	int ret_value;
	struct ion_cp_heap *cp_heap =
		container_of(heap, struct ion_cp_heap, heap);
	mutex_lock(&cp_heap->lock);
	if (cp_heap->umap_count == 0 && cp_heap->kmap_cached_count == 0) {
		ret_value = ion_cp_protect(heap, version, data);
	} else {
		pr_err("ION cannot secure heap with outstanding mappings: "
		       "User space: %lu, kernel space (cached): %lu\n",
		       cp_heap->umap_count, cp_heap->kmap_cached_count);
		ret_value = -EINVAL;
	}

	mutex_unlock(&cp_heap->lock);
	return ret_value;
}

int ion_cp_unsecure_heap(struct ion_heap *heap, int version, void *data)
{
	int ret_value = 0;
	struct ion_cp_heap *cp_heap =
		container_of(heap, struct ion_cp_heap, heap);
	mutex_lock(&cp_heap->lock);
	ion_cp_unprotect(heap, version, data);
	mutex_unlock(&cp_heap->lock);
	return ret_value;
}

static int iommu_map_all(unsigned long domain_num, struct ion_cp_heap *cp_heap,
			int partition, unsigned long prot)
{
	unsigned long left_to_map = cp_heap->total_size;
	unsigned long page_size = SZ_64K;
	int ret_value = 0;
	unsigned long virt_addr_len = cp_heap->total_size;
	struct iommu_domain *domain = msm_get_iommu_domain(domain_num);

	/* If we are mapping into the video domain we need to map twice the
	 * size of the heap to account for prefetch issue in video core.
	 */
	if (domain_num == cp_heap->iommu_2x_map_domain)
		virt_addr_len <<= 1;

	if (cp_heap->total_size & (SZ_64K-1)) {
		pr_err("Heap size is not aligned to 64K, cannot map into IOMMU\n");
		ret_value = -EINVAL;
	}
	if (cp_heap->base & (SZ_64K-1)) {
		pr_err("Heap physical address is not aligned to 64K, cannot map into IOMMU\n");
		ret_value = -EINVAL;
	}
	if (!ret_value && domain) {
		unsigned long temp_phys = cp_heap->base;
		unsigned long temp_iova;

		ret_value = msm_allocate_iova_address(domain_num, partition,
						virt_addr_len, SZ_64K,
						&temp_iova);

		if (ret_value) {
			pr_err("%s: could not allocate iova from domain %lu, partition %d\n",
				__func__, domain_num, partition);
			goto out;
		}
		cp_heap->iommu_iova[domain_num] = temp_iova;

		while (left_to_map) {
			int ret = iommu_map(domain, temp_iova, temp_phys,
					page_size, prot);
			if (ret) {
				pr_err("%s: could not map %lx in domain %p, error: %d\n",
					__func__, temp_iova, domain, ret);
				ret_value = -EAGAIN;
				goto free_iova;
			}
			temp_iova += page_size;
			temp_phys += page_size;
			left_to_map -= page_size;
		}
		if (domain_num == cp_heap->iommu_2x_map_domain)
			ret_value = msm_iommu_map_extra(domain, temp_iova,
							cp_heap->total_size,
							SZ_64K, prot);
		if (ret_value)
			goto free_iova;
	} else {
		pr_err("Unable to get IOMMU domain %lu\n", domain_num);
		ret_value = -ENOMEM;
	}
	goto out;

free_iova:
	msm_free_iova_address(cp_heap->iommu_iova[domain_num], domain_num,
			      partition, virt_addr_len);
out:
	return ret_value;
}

static int ion_cp_heap_map_iommu(struct ion_buffer *buffer,
				struct ion_iommu_map *data,
				unsigned int domain_num,
				unsigned int partition_num,
				unsigned long align,
				unsigned long iova_length,
				unsigned long flags)
{
	struct iommu_domain *domain;
	int ret = 0;
	unsigned long extra;
	struct ion_cp_heap *cp_heap =
		container_of(buffer->heap, struct ion_cp_heap, heap);
	int prot = IOMMU_WRITE | IOMMU_READ;
	prot |= ION_IS_CACHED(flags) ? IOMMU_CACHE : 0;

	data->mapped_size = iova_length;

	if (!msm_use_iommu()) {
		data->iova_addr = buffer->priv_phys;
		return 0;
	}

	if (cp_heap->iommu_iova[domain_num]) {
		/* Already mapped. */
		unsigned long offset = buffer->priv_phys - cp_heap->base;
		data->iova_addr = cp_heap->iommu_iova[domain_num] + offset;
		return 0;
	} else if (cp_heap->iommu_map_all) {
		ret = iommu_map_all(domain_num, cp_heap, partition_num, prot);
		if (!ret) {
			unsigned long offset =
					buffer->priv_phys - cp_heap->base;
			data->iova_addr =
				cp_heap->iommu_iova[domain_num] + offset;
			cp_heap->iommu_partition[domain_num] = partition_num;
			/*
			clear delayed map flag so that we don't interfere
			with this feature (we are already delaying).
			*/
			data->flags &= ~ION_IOMMU_UNMAP_DELAYED;
			return 0;
		} else {
			cp_heap->iommu_iova[domain_num] = 0;
			cp_heap->iommu_partition[domain_num] = 0;
			return ret;
		}
	}

	extra = iova_length - buffer->size;

	ret = msm_allocate_iova_address(domain_num, partition_num,
						data->mapped_size, align,
						&data->iova_addr);

	if (ret)
		goto out;

	domain = msm_get_iommu_domain(domain_num);

	if (!domain) {
		ret = -ENOMEM;
		goto out1;
	}

	ret = iommu_map_range(domain, data->iova_addr, buffer->sg_table->sgl,
			      buffer->size, prot);
	if (ret) {
		pr_err("%s: could not map %lx in domain %p\n",
			__func__, data->iova_addr, domain);
		goto out1;
	}

	if (extra) {
		unsigned long extra_iova_addr = data->iova_addr + buffer->size;
		ret = msm_iommu_map_extra(domain, extra_iova_addr, extra,
					  SZ_4K, prot);
		if (ret)
			goto out2;
	}
<<<<<<< HEAD
	kfree(sglist);
=======
>>>>>>> ebebc708
	return ret;

out2:
	iommu_unmap_range(domain, data->iova_addr, buffer->size);
out1:
<<<<<<< HEAD
	if (!IS_ERR_OR_NULL(sglist))
		kfree(sglist);
=======
>>>>>>> ebebc708
	msm_free_iova_address(data->iova_addr, domain_num, partition_num,
				data->mapped_size);
out:
	return ret;
}

static void ion_cp_heap_unmap_iommu(struct ion_iommu_map *data)
{
	unsigned int domain_num;
	unsigned int partition_num;
	struct iommu_domain *domain;
	struct ion_cp_heap *cp_heap =
		container_of(data->buffer->heap, struct ion_cp_heap, heap);

	if (!msm_use_iommu())
		return;


	domain_num = iommu_map_domain(data);

	/* If we are mapping everything we'll wait to unmap until everything
	   is freed. */
	if (cp_heap->iommu_iova[domain_num])
		return;

	partition_num = iommu_map_partition(data);

	domain = msm_get_iommu_domain(domain_num);

	if (!domain) {
		WARN(1, "Could not get domain %d. Corruption?\n", domain_num);
		return;
	}

	iommu_unmap_range(domain, data->iova_addr, data->mapped_size);
	msm_free_iova_address(data->iova_addr, domain_num, partition_num,
				data->mapped_size);

	return;
}

static struct ion_heap_ops cp_heap_ops = {
	.allocate = ion_cp_heap_allocate,
	.free = ion_cp_heap_free,
	.phys = ion_cp_heap_phys,
	.map_user = ion_cp_heap_map_user,
	.unmap_user = ion_cp_heap_unmap_user,
	.map_kernel = ion_cp_heap_map_kernel,
	.unmap_kernel = ion_cp_heap_unmap_kernel,
	.map_dma = ion_cp_heap_map_dma,
	.unmap_dma = ion_cp_heap_unmap_dma,
	.cache_op = ion_cp_cache_ops,
	.print_debug = ion_cp_print_debug,
	.secure_heap = ion_cp_secure_heap,
	.unsecure_heap = ion_cp_unsecure_heap,
	.map_iommu = ion_cp_heap_map_iommu,
	.unmap_iommu = ion_cp_heap_unmap_iommu,
};

struct ion_heap *ion_cp_heap_create(struct ion_platform_heap *heap_data)
{
	struct ion_cp_heap *cp_heap;
	int ret;

	cp_heap = kzalloc(sizeof(*cp_heap), GFP_KERNEL);
	if (!cp_heap)
		return ERR_PTR(-ENOMEM);

	mutex_init(&cp_heap->lock);

	cp_heap->pool = gen_pool_create(12, -1);
	if (!cp_heap->pool)
		goto free_heap;

	cp_heap->base = heap_data->base;
	ret = gen_pool_add(cp_heap->pool, cp_heap->base, heap_data->size, -1);
	if (ret < 0)
		goto destroy_pool;

	cp_heap->allocated_bytes = 0;
	cp_heap->umap_count = 0;
	cp_heap->kmap_cached_count = 0;
	cp_heap->kmap_uncached_count = 0;
	cp_heap->total_size = heap_data->size;
	cp_heap->heap.ops = &cp_heap_ops;
	cp_heap->heap.type = ION_HEAP_TYPE_CP;
	cp_heap->heap_protected = HEAP_NOT_PROTECTED;
	cp_heap->secure_base = cp_heap->base;
	cp_heap->secure_size = heap_data->size;
	cp_heap->has_outer_cache = heap_data->has_outer_cache;
	atomic_set(&cp_heap->protect_cnt, 0);
	if (heap_data->extra_data) {
		struct ion_cp_heap_pdata *extra_data =
				heap_data->extra_data;
		cp_heap->reusable = extra_data->reusable;
		cp_heap->reserved_vrange = extra_data->virt_addr;
		cp_heap->permission_type = extra_data->permission_type;
		if (extra_data->secure_size) {
			cp_heap->secure_base = extra_data->secure_base;
			cp_heap->secure_size = extra_data->secure_size;
		}
		if (extra_data->setup_region)
			cp_heap->bus_id = extra_data->setup_region();
		if (extra_data->request_region)
			cp_heap->request_region = extra_data->request_region;
		if (extra_data->release_region)
			cp_heap->release_region = extra_data->release_region;
		cp_heap->iommu_map_all =
				extra_data->iommu_map_all;
		cp_heap->iommu_2x_map_domain =
				extra_data->iommu_2x_map_domain;

	}

	return &cp_heap->heap;

destroy_pool:
	gen_pool_destroy(cp_heap->pool);

free_heap:
	kfree(cp_heap);

	return ERR_PTR(-ENOMEM);
}

void ion_cp_heap_destroy(struct ion_heap *heap)
{
	struct ion_cp_heap *cp_heap =
	     container_of(heap, struct  ion_cp_heap, heap);

	gen_pool_destroy(cp_heap->pool);
	kfree(cp_heap);
	cp_heap = NULL;
}

void ion_cp_heap_get_base(struct ion_heap *heap, unsigned long *base,
		unsigned long *size) \
{
	struct ion_cp_heap *cp_heap =
	     container_of(heap, struct  ion_cp_heap, heap);
	*base = cp_heap->base;
	*size = cp_heap->total_size;
}

/*  SCM related code for locking down memory for content protection */

#define SCM_CP_LOCK_CMD_ID	0x1
#define SCM_CP_PROTECT		0x1
#define SCM_CP_UNPROTECT	0x0

struct cp_lock_msg {
	unsigned int start;
	unsigned int end;
	unsigned int permission_type;
	unsigned char lock;
} __attribute__ ((__packed__));

static int ion_cp_protect_mem_v1(unsigned int phy_base, unsigned int size,
			      unsigned int permission_type)
{
	struct cp_lock_msg cmd;
	cmd.start = phy_base;
	cmd.end = phy_base + size;
	cmd.permission_type = permission_type;
	cmd.lock = SCM_CP_PROTECT;

	return scm_call(SCM_SVC_CP, SCM_CP_LOCK_CMD_ID,
			&cmd, sizeof(cmd), NULL, 0);
}

static int ion_cp_unprotect_mem_v1(unsigned int phy_base, unsigned int size,
				unsigned int permission_type)
{
	struct cp_lock_msg cmd;
	cmd.start = phy_base;
	cmd.end = phy_base + size;
	cmd.permission_type = permission_type;
	cmd.lock = SCM_CP_UNPROTECT;

	return scm_call(SCM_SVC_CP, SCM_CP_LOCK_CMD_ID,
			&cmd, sizeof(cmd), NULL, 0);
}

#define V2_CHUNK_SIZE	SZ_1M

static int ion_cp_change_mem_v2(unsigned int phy_base, unsigned int size,
			      void *data, int lock)
{
	enum cp_mem_usage usage = (enum cp_mem_usage) data;
	unsigned long *chunk_list;
	int nchunks;
	int ret;
	int i;

	if (usage < 0 || usage >= MAX_USAGE)
		return -EINVAL;

	if (!IS_ALIGNED(size, V2_CHUNK_SIZE)) {
		pr_err("%s: heap size is not aligned to %x\n",
			__func__, V2_CHUNK_SIZE);
		return -EINVAL;
	}

	nchunks = size / V2_CHUNK_SIZE;

	chunk_list = allocate_contiguous_ebi(sizeof(unsigned long)*nchunks,
						SZ_4K, 0);
	if (!chunk_list)
		return -ENOMEM;

	for (i = 0; i < nchunks; i++)
		chunk_list[i] = phy_base + i * V2_CHUNK_SIZE;

	ret = ion_cp_change_chunks_state(memory_pool_node_paddr(chunk_list),
					nchunks, V2_CHUNK_SIZE, usage, lock);

	free_contiguous_memory(chunk_list);
	return ret;
}

static int ion_cp_protect_mem(unsigned int phy_base, unsigned int size,
			      unsigned int permission_type, int version,
			      void *data)
{
	switch (version) {
	case ION_CP_V1:
		return ion_cp_protect_mem_v1(phy_base, size, permission_type);
	case ION_CP_V2:
		return ion_cp_change_mem_v2(phy_base, size, data,
						SCM_CP_PROTECT);
	default:
		return -EINVAL;
	}
}

static int ion_cp_unprotect_mem(unsigned int phy_base, unsigned int size,
			      unsigned int permission_type, int version,
			      void *data)
{
	switch (version) {
	case ION_CP_V1:
		return ion_cp_unprotect_mem_v1(phy_base, size, permission_type);
	case ION_CP_V2:
		return ion_cp_change_mem_v2(phy_base, size, data,
						SCM_CP_UNPROTECT);
	default:
		return -EINVAL;
	}
}<|MERGE_RESOLUTION|>--- conflicted
+++ resolved
@@ -370,13 +370,8 @@
 	struct sg_table *table;
 	int ret;
 
-<<<<<<< HEAD
-	sglist = kzalloc(sizeof(*sglist), GFP_KERNEL);
-	if (!sglist)
-=======
 	table = kzalloc(sizeof(struct sg_table), GFP_KERNEL);
 	if (!table)
->>>>>>> ebebc708
 		return ERR_PTR(-ENOMEM);
 
 	ret = sg_alloc_table(table, 1, GFP_KERNEL);
@@ -402,15 +397,10 @@
 void ion_cp_heap_unmap_dma(struct ion_heap *heap,
 				 struct ion_buffer *buffer)
 {
-<<<<<<< HEAD
-	if (buffer->sglist)
-		kfree(buffer->sglist);
-=======
 	if (buffer->sg_table)
 		sg_free_table(buffer->sg_table);
 	kfree(buffer->sg_table);
 	buffer->sg_table = 0;
->>>>>>> ebebc708
 }
 
 /**
@@ -849,20 +839,11 @@
 		if (ret)
 			goto out2;
 	}
-<<<<<<< HEAD
-	kfree(sglist);
-=======
->>>>>>> ebebc708
 	return ret;
 
 out2:
 	iommu_unmap_range(domain, data->iova_addr, buffer->size);
 out1:
-<<<<<<< HEAD
-	if (!IS_ERR_OR_NULL(sglist))
-		kfree(sglist);
-=======
->>>>>>> ebebc708
 	msm_free_iova_address(data->iova_addr, domain_num, partition_num,
 				data->mapped_size);
 out:
