/*
 * Copyright (c) 2016-2019, The Linux Foundation. All rights reserved.
 * Copyright (C) 2013 Red Hat
 * Author: Rob Clark <robdclark@gmail.com>
 *
 * This program is free software; you can redistribute it and/or modify it
 * under the terms of the GNU General Public License version 2 as published by
 * the Free Software Foundation.
 *
 * This program is distributed in the hope that it will be useful, but WITHOUT
 * ANY WARRANTY; without even the implied warranty of MERCHANTABILITY or
 * FITNESS FOR A PARTICULAR PURPOSE.  See the GNU General Public License for
 * more details.
 *
 * You should have received a copy of the GNU General Public License along with
 * this program.  If not, see <http://www.gnu.org/licenses/>.
 */

#ifndef __MSM_DRV_H__
#define __MSM_DRV_H__

#include <linux/kernel.h>
#include <linux/clk.h>
#include <linux/cpufreq.h>
#include <linux/module.h>
#include <linux/component.h>
#include <linux/platform_device.h>
#include <linux/pm.h>
#include <linux/pm_runtime.h>
#include <linux/slab.h>
#include <linux/list.h>
#include <linux/iommu.h>
#include <linux/types.h>
#include <linux/of_graph.h>
#include <linux/of_device.h>
#include <linux/sde_io_util.h>
#include <asm/sizes.h>
#include <linux/kthread.h>

#include <drm/drmP.h>
#include <drm/drm_atomic.h>
#include <drm/drm_atomic_helper.h>
#include <drm/drm_crtc_helper.h>
#include <drm/drm_plane_helper.h>
#include <drm/drm_fb_helper.h>
#include <drm/msm_drm.h>
#include <drm/drm_gem.h>

#include "sde_power_handle.h"

#define GET_MAJOR_REV(rev)		((rev) >> 28)
#define GET_MINOR_REV(rev)		(((rev) >> 16) & 0xFFF)
#define GET_STEP_REV(rev)		((rev) & 0xFFFF)

struct msm_kms;
struct msm_gpu;
struct msm_mmu;
struct msm_mdss;
struct msm_rd_state;
struct msm_perf_state;
struct msm_gem_submit;
struct msm_fence_context;
struct msm_fence_cb;
struct msm_gem_address_space;
struct msm_gem_vma;

#define NUM_DOMAINS    4    /* one for KMS, then one per gpu core (?) */
#define MAX_CRTCS      8
#define MAX_PLANES     20
#define MAX_ENCODERS   8
#define MAX_BRIDGES    8
#define MAX_CONNECTORS 8

#define TEARDOWN_DEADLOCK_RETRY_MAX 5

struct msm_file_private {
	/* update the refcount when user driver calls power_ctrl IOCTL */
	unsigned short enable_refcnt;

	/* protects enable_refcnt */
	struct mutex power_lock;
};

enum msm_mdp_plane_property {
	/* blob properties, always put these first */
	PLANE_PROP_CSC_V1,
	PLANE_PROP_CSC_DMA_V1,
	PLANE_PROP_INFO,
	PLANE_PROP_SCALER_LUT_ED,
	PLANE_PROP_SCALER_LUT_CIR,
	PLANE_PROP_SCALER_LUT_SEP,
	PLANE_PROP_SKIN_COLOR,
	PLANE_PROP_SKY_COLOR,
	PLANE_PROP_FOLIAGE_COLOR,
	PLANE_PROP_VIG_GAMUT,
	PLANE_PROP_VIG_IGC,
	PLANE_PROP_DMA_IGC,
	PLANE_PROP_DMA_GC,
	PLANE_PROP_ROT_CAPS_V1,

	/* # of blob properties */
	PLANE_PROP_BLOBCOUNT,

	/* range properties */
	PLANE_PROP_ZPOS = PLANE_PROP_BLOBCOUNT,
	PLANE_PROP_ALPHA,
	PLANE_PROP_COLOR_FILL,
	PLANE_PROP_H_DECIMATE,
	PLANE_PROP_V_DECIMATE,
	PLANE_PROP_INPUT_FENCE,
	PLANE_PROP_HUE_ADJUST,
	PLANE_PROP_SATURATION_ADJUST,
	PLANE_PROP_VALUE_ADJUST,
	PLANE_PROP_CONTRAST_ADJUST,
	PLANE_PROP_EXCL_RECT_V1,
	PLANE_PROP_ROT_DST_X,
	PLANE_PROP_ROT_DST_Y,
	PLANE_PROP_ROT_DST_W,
	PLANE_PROP_ROT_DST_H,
	PLANE_PROP_PREFILL_SIZE,
	PLANE_PROP_PREFILL_TIME,
	PLANE_PROP_SCALER_V1,
	PLANE_PROP_SCALER_V2,
	PLANE_PROP_ROT_OUT_FB,
	PLANE_PROP_INVERSE_PMA,

	/* enum/bitmask properties */
	PLANE_PROP_BLEND_OP,
	PLANE_PROP_SRC_CONFIG,
	PLANE_PROP_FB_TRANSLATION_MODE,
	PLANE_PROP_MULTIRECT_MODE,

	/* total # of properties */
	PLANE_PROP_COUNT
};

enum msm_mdp_crtc_property {
	CRTC_PROP_INFO,
	CRTC_PROP_DEST_SCALER_LUT_ED,
	CRTC_PROP_DEST_SCALER_LUT_CIR,
	CRTC_PROP_DEST_SCALER_LUT_SEP,

	/* # of blob properties */
	CRTC_PROP_BLOBCOUNT,

	/* range properties */
	CRTC_PROP_INPUT_FENCE_TIMEOUT = CRTC_PROP_BLOBCOUNT,
	CRTC_PROP_OUTPUT_FENCE,
	CRTC_PROP_OUTPUT_FENCE_OFFSET,
	CRTC_PROP_DIM_LAYER_V1,
	CRTC_PROP_CORE_CLK,
	CRTC_PROP_CORE_AB,
	CRTC_PROP_CORE_IB,
	CRTC_PROP_LLCC_AB,
	CRTC_PROP_LLCC_IB,
	CRTC_PROP_DRAM_AB,
	CRTC_PROP_DRAM_IB,
	CRTC_PROP_ROT_PREFILL_BW,
	CRTC_PROP_ROT_CLK,
	CRTC_PROP_ROI_V1,
	CRTC_PROP_SECURITY_LEVEL,
	CRTC_PROP_IDLE_TIMEOUT,
	CRTC_PROP_DEST_SCALER,
	CRTC_PROP_CAPTURE_OUTPUT,

	CRTC_PROP_IDLE_PC_STATE,

	/* total # of properties */
	CRTC_PROP_COUNT
};

enum msm_mdp_conn_property {
	/* blob properties, always put these first */
	CONNECTOR_PROP_SDE_INFO,
	CONNECTOR_PROP_MODE_INFO,
	CONNECTOR_PROP_HDR_INFO,
	CONNECTOR_PROP_EXT_HDR_INFO,
	CONNECTOR_PROP_PP_DITHER,
	CONNECTOR_PROP_HDR_METADATA,

	/* # of blob properties */
	CONNECTOR_PROP_BLOBCOUNT,

	/* range properties */
	CONNECTOR_PROP_OUT_FB = CONNECTOR_PROP_BLOBCOUNT,
	CONNECTOR_PROP_RETIRE_FENCE,
	CONNECTOR_PROP_DST_X,
	CONNECTOR_PROP_DST_Y,
	CONNECTOR_PROP_DST_W,
	CONNECTOR_PROP_DST_H,
	CONNECTOR_PROP_ROI_V1,
	CONNECTOR_PROP_BL_SCALE,
	CONNECTOR_PROP_AD_BL_SCALE,

	/* enum/bitmask properties */
	CONNECTOR_PROP_TOPOLOGY_NAME,
	CONNECTOR_PROP_TOPOLOGY_CONTROL,
	CONNECTOR_PROP_AUTOREFRESH,
	CONNECTOR_PROP_LP,
	CONNECTOR_PROP_FB_TRANSLATION_MODE,
	CONNECTOR_PROP_QSYNC_MODE,

	/* total # of properties */
	CONNECTOR_PROP_COUNT
};

#define MAX_H_TILES_PER_DISPLAY 2

/**
 * enum msm_display_compression_type - compression method used for pixel stream
 * @MSM_DISPLAY_COMPRESSION_NONE:     Pixel data is not compressed
 * @MSM_DISPLAY_COMPRESSION_DSC:      DSC compresison is used
 */
enum msm_display_compression_type {
	MSM_DISPLAY_COMPRESSION_NONE,
	MSM_DISPLAY_COMPRESSION_DSC,
};

/**
 * enum msm_display_compression_ratio - compression ratio
 * @MSM_DISPLAY_COMPRESSION_NONE: no compression
 * @MSM_DISPLAY_COMPRESSION_RATIO_2_TO_1: 2 to 1 compression
 * @MSM_DISPLAY_COMPRESSION_RATIO_3_TO_1: 3 to 1 compression
 */
enum msm_display_compression_ratio {
	MSM_DISPLAY_COMPRESSION_RATIO_NONE,
	MSM_DISPLAY_COMPRESSION_RATIO_2_TO_1,
	MSM_DISPLAY_COMPRESSION_RATIO_3_TO_1,
	MSM_DISPLAY_COMPRESSION_RATIO_MAX,
};

/**
 * enum msm_display_caps - features/capabilities supported by displays
 * @MSM_DISPLAY_CAP_VID_MODE:           Video or "active" mode supported
 * @MSM_DISPLAY_CAP_CMD_MODE:           Command mode supported
 * @MSM_DISPLAY_CAP_HOT_PLUG:           Hot plug detection supported
 * @MSM_DISPLAY_CAP_EDID:               EDID supported
 * @MSM_DISPLAY_ESD_ENABLED:            ESD feature enabled
 * @MSM_DISPLAY_CAP_MST_MODE:           Display with MST support
 * @MSM_DISPLAY_SPLIT_LINK:             Split Link enabled
 */
enum msm_display_caps {
	MSM_DISPLAY_CAP_VID_MODE	= BIT(0),
	MSM_DISPLAY_CAP_CMD_MODE	= BIT(1),
	MSM_DISPLAY_CAP_HOT_PLUG	= BIT(2),
	MSM_DISPLAY_CAP_EDID		= BIT(3),
	MSM_DISPLAY_ESD_ENABLED		= BIT(4),
	MSM_DISPLAY_CAP_MST_MODE	= BIT(5),
	MSM_DISPLAY_SPLIT_LINK		= BIT(6),
};

/**
 * enum msm_event_wait - type of HW events to wait for
 * @MSM_ENC_COMMIT_DONE - wait for the driver to flush the registers to HW
 * @MSM_ENC_TX_COMPLETE - wait for the HW to transfer the frame to panel
 * @MSM_ENC_VBLANK - wait for the HW VBLANK event (for driver-internal waiters)
 * @MSM_ENC_ACTIVE_REGION - wait for the TG to be in active pixel region
 */
enum msm_event_wait {
	MSM_ENC_COMMIT_DONE = 0,
	MSM_ENC_TX_COMPLETE,
	MSM_ENC_VBLANK,
	MSM_ENC_ACTIVE_REGION,
};

/**
 * struct msm_roi_alignment - region of interest alignment restrictions
 * @xstart_pix_align: left x offset alignment restriction
 * @width_pix_align: width alignment restriction
 * @ystart_pix_align: top y offset alignment restriction
 * @height_pix_align: height alignment restriction
 * @min_width: minimum width restriction
 * @min_height: minimum height restriction
 */
struct msm_roi_alignment {
	uint32_t xstart_pix_align;
	uint32_t width_pix_align;
	uint32_t ystart_pix_align;
	uint32_t height_pix_align;
	uint32_t min_width;
	uint32_t min_height;
};

/**
 * struct msm_roi_caps - display's region of interest capabilities
 * @enabled: true if some region of interest is supported
 * @merge_rois: merge rois before sending to display
 * @num_roi: maximum number of rois supported
 * @align: roi alignment restrictions
 */
struct msm_roi_caps {
	bool enabled;
	bool merge_rois;
	uint32_t num_roi;
	struct msm_roi_alignment align;
};

/**
 * struct msm_display_dsc_info - defines dsc configuration
 * @version:                 DSC version.
 * @scr_rev:                 DSC revision.
 * @pic_height:              Picture height in pixels.
 * @pic_width:               Picture width in pixels.
 * @initial_lines:           Number of initial lines stored in encoder.
 * @pkt_per_line:            Number of packets per line.
 * @bytes_in_slice:          Number of bytes in slice.
 * @eol_byte_num:            Valid bytes at the end of line.
 * @pclk_per_line:           Compressed width.
 * @full_frame_slices:       Number of slice per interface.
 * @slice_height:            Slice height in pixels.
 * @slice_width:             Slice width in pixels.
 * @chunk_size:              Chunk size in bytes for slice multiplexing.
 * @slice_last_group_size:   Size of last group in pixels.
 * @bpp:                     Target bits per pixel.
 * @bpc:                     Number of bits per component.
 * @line_buf_depth:          Line buffer bit depth.
 * @block_pred_enable:       Block prediction enabled/disabled.
 * @vbr_enable:              VBR mode.
 * @enable_422:              Indicates if input uses 4:2:2 sampling.
 * @convert_rgb:             DSC color space conversion.
 * @input_10_bits:           10 bit per component input.
 * @slice_per_pkt:           Number of slices per packet.
 * @initial_dec_delay:       Initial decoding delay.
 * @initial_xmit_delay:      Initial transmission delay.
 * @initial_scale_value:     Scale factor value at the beginning of a slice.
 * @scale_decrement_interval: Scale set up at the beginning of a slice.
 * @scale_increment_interval: Scale set up at the end of a slice.
 * @first_line_bpg_offset:   Extra bits allocated on the first line of a slice.
 * @nfl_bpg_offset:          Slice specific settings.
 * @slice_bpg_offset:        Slice specific settings.
 * @initial_offset:          Initial offset at the start of a slice.
 * @final_offset:            Maximum end-of-slice value.
 * @rc_model_size:           Number of bits in RC model.
 * @det_thresh_flatness:     Flatness threshold.
 * @max_qp_flatness:         Maximum QP for flatness adjustment.
 * @min_qp_flatness:         Minimum QP for flatness adjustment.
 * @edge_factor:             Ratio to detect presence of edge.
 * @quant_incr_limit0:       QP threshold.
 * @quant_incr_limit1:       QP threshold.
 * @tgt_offset_hi:           Upper end of variability range.
 * @tgt_offset_lo:           Lower end of variability range.
 * @buf_thresh:              Thresholds in RC model
 * @range_min_qp:            Min QP allowed.
 * @range_max_qp:            Max QP allowed.
 * @range_bpg_offset:        Bits per group adjustment.
 * @extra_width:             Extra width required in timing calculations
 */
struct msm_display_dsc_info {
	u8 version;
	u8 scr_rev;

	int pic_height;
	int pic_width;
	int slice_height;
	int slice_width;

	int initial_lines;
	int pkt_per_line;
	int bytes_in_slice;
	int bytes_per_pkt;
	int eol_byte_num;
	int pclk_per_line;
	int full_frame_slices;
	int slice_last_group_size;
	int bpp;
	int bpc;
	int line_buf_depth;

	int slice_per_pkt;
	int chunk_size;
	bool block_pred_enable;
	int vbr_enable;
	int enable_422;
	int convert_rgb;
	int input_10_bits;

	int initial_dec_delay;
	int initial_xmit_delay;
	int initial_scale_value;
	int scale_decrement_interval;
	int scale_increment_interval;
	int first_line_bpg_offset;
	int nfl_bpg_offset;
	int slice_bpg_offset;
	int initial_offset;
	int final_offset;

	int rc_model_size;
	int det_thresh_flatness;
	int max_qp_flatness;
	int min_qp_flatness;
	int edge_factor;
	int quant_incr_limit0;
	int quant_incr_limit1;
	int tgt_offset_hi;
	int tgt_offset_lo;

	u32 *buf_thresh;
	char *range_min_qp;
	char *range_max_qp;
	char *range_bpg_offset;

	u32 extra_width;
};

/**
 * struct msm_compression_info - defined panel compression
 * @comp_type:        type of compression supported
 * @comp_ratio:       compression ratio
 * @dsc_info:         dsc configuration if the compression
 *                    supported is DSC
 */
struct msm_compression_info {
	enum msm_display_compression_type comp_type;
	enum msm_display_compression_ratio comp_ratio;

	union{
		struct msm_display_dsc_info dsc_info;
	};
};

/**
 * struct msm_display_topology - defines a display topology pipeline
 * @num_lm:       number of layer mixers used
 * @num_enc:      number of compression encoder blocks used
 * @num_intf:     number of interfaces the panel is mounted on
 */
struct msm_display_topology {
	u32 num_lm;
	u32 num_enc;
	u32 num_intf;
};

/**
 * struct msm_mode_info - defines all msm custom mode info
 * @frame_rate:      frame_rate of the mode
 * @vtotal:          vtotal calculated for the mode
 * @prefill_lines:   prefill lines based on porches.
 * @jitter_numer:	display panel jitter numerator configuration
 * @jitter_denom:	display panel jitter denominator configuration
 * @clk_rate:	     DSI bit clock per lane in HZ.
 * @topology:        supported topology for the mode
 * @comp_info:       compression info supported
 * @roi_caps:        panel roi capabilities
 * @wide_bus_en:	wide-bus mode cfg for interface module
 * @mdp_transfer_time_us   Specifies the mdp transfer time for command mode
 *                         panels in microseconds.
<<<<<<< HEAD
 * @vpadding:        panel stacking height
=======
 * @overlap_pixels:	overlap pixels for certain panels
>>>>>>> ae9e2788
 */
struct msm_mode_info {
	uint32_t frame_rate;
	uint32_t vtotal;
	uint32_t prefill_lines;
	uint32_t jitter_numer;
	uint32_t jitter_denom;
	uint64_t clk_rate;
	struct msm_display_topology topology;
	struct msm_compression_info comp_info;
	struct msm_roi_caps roi_caps;
	bool wide_bus_en;
	u32 mdp_transfer_time_us;
<<<<<<< HEAD
	u32 vpadding;
=======
	u32 overlap_pixels;
>>>>>>> ae9e2788
};

/**
 * struct msm_display_info - defines display properties
 * @intf_type:          DRM_MODE_CONNECTOR_ display type
 * @capabilities:       Bitmask of display flags
 * @num_of_h_tiles:     Number of horizontal tiles in case of split interface
 * @h_tile_instance:    Controller instance used per tile. Number of elements is
 *                      based on num_of_h_tiles
 * @is_connected:       Set to true if display is connected
 * @width_mm:           Physical width
 * @height_mm:          Physical height
 * @max_width:          Max width of display. In case of hot pluggable display
 *                      this is max width supported by controller
 * @max_height:         Max height of display. In case of hot pluggable display
 *                      this is max height supported by controller
 * @clk_rate:           DSI bit clock per lane in HZ.
 * @is_primary:         Set to true if display is primary display
 * @is_te_using_watchdog_timer:  Boolean to indicate watchdog TE is
 *				 used instead of panel TE in cmd mode panels
 * @roi_caps:           Region of interest capability info
 * @qsync_min_fps	Minimum fps supported by Qsync feature
 * @te_source		vsync source pin information
 */
struct msm_display_info {
	int intf_type;
	uint32_t capabilities;

	uint32_t num_of_h_tiles;
	uint32_t h_tile_instance[MAX_H_TILES_PER_DISPLAY];

	bool is_connected;

	unsigned int width_mm;
	unsigned int height_mm;

	uint32_t max_width;
	uint32_t max_height;
	uint64_t clk_rate;

	bool is_primary;
	bool is_te_using_watchdog_timer;
	struct msm_roi_caps roi_caps;

	uint32_t qsync_min_fps;
	uint32_t te_source;
};

#define MSM_MAX_ROI	4

/**
 * struct msm_roi_list - list of regions of interest for a drm object
 * @num_rects: number of valid rectangles in the roi array
 * @roi: list of roi rectangles
 */
struct msm_roi_list {
	uint32_t num_rects;
	struct drm_clip_rect roi[MSM_MAX_ROI];
};

/**
 * struct - msm_display_kickoff_params - info for display features at kickoff
 * @rois: Regions of interest structure for mapping CRTC to Connector output
 * @qsync_mode: Qsync mode, where 0: disabled 1: continuous mode
 * @qsync_update: Qsync settings were changed/updated
 */
struct msm_display_kickoff_params {
	struct msm_roi_list *rois;
	struct drm_msm_ext_hdr_metadata *hdr_meta;
	uint32_t qsync_mode;
	bool qsync_update;
};

/**
 * struct msm_drm_event - defines custom event notification struct
 * @base: base object required for event notification by DRM framework.
 * @event: event object required for event notification by DRM framework.
 * @info: contains information of DRM object for which events has been
 *        requested.
 * @data: memory location which contains response payload for event.
 */
struct msm_drm_event {
	struct drm_pending_event base;
	struct drm_event event;
	struct drm_msm_event_req info;
	u8 data[];
};

/* Commit/Event thread specific structure */
struct msm_drm_thread {
	struct drm_device *dev;
	struct task_struct *thread;
	unsigned int crtc_id;
	struct kthread_worker worker;
};

struct msm_drm_private {

	struct drm_device *dev;

	struct msm_kms *kms;

	struct sde_power_handle phandle;
	struct sde_power_client *pclient;

	/* subordinate devices, if present: */
	struct platform_device *gpu_pdev;

	/* top level MDSS wrapper device (for MDP5 only) */
	struct msm_mdss *mdss;

	/* possibly this should be in the kms component, but it is
	 * shared by both mdp4 and mdp5..
	 */
	struct hdmi *hdmi;

	/* eDP is for mdp5 only, but kms has not been created
	 * when edp_bind() and edp_init() are called. Here is the only
	 * place to keep the edp instance.
	 */
	struct msm_edp *edp;

	/* DSI is shared by mdp4 and mdp5 */
	struct msm_dsi *dsi[2];

	/* when we have more than one 'msm_gpu' these need to be an array: */
	struct msm_gpu *gpu;
	struct msm_file_private *lastctx;

	struct drm_fb_helper *fbdev;

	struct msm_rd_state *rd;
	struct msm_perf_state *perf;

	/* list of GEM objects: */
	struct list_head inactive_list;

	struct workqueue_struct *wq;

	/* crtcs pending async atomic updates: */
	uint32_t pending_crtcs;
	wait_queue_head_t pending_crtcs_event;

	unsigned int num_planes;
	struct drm_plane *planes[MAX_PLANES];

	unsigned int num_crtcs;
	struct drm_crtc *crtcs[MAX_CRTCS];

	struct msm_drm_thread disp_thread[MAX_CRTCS];
	struct msm_drm_thread event_thread[MAX_CRTCS];

	struct task_struct *pp_event_thread;
	struct kthread_worker pp_event_worker;

	unsigned int num_encoders;
	struct drm_encoder *encoders[MAX_ENCODERS];

	unsigned int num_bridges;
	struct drm_bridge *bridges[MAX_BRIDGES];

	unsigned int num_connectors;
	struct drm_connector *connectors[MAX_CONNECTORS];

	/* Properties */
	struct drm_property *plane_property[PLANE_PROP_COUNT];
	struct drm_property *crtc_property[CRTC_PROP_COUNT];
	struct drm_property *conn_property[CONNECTOR_PROP_COUNT];

	/* Color processing properties for the crtc */
	struct drm_property **cp_property;

	/* VRAM carveout, used when no IOMMU: */
	struct {
		unsigned long size;
		dma_addr_t paddr;
		/* NOTE: mm managed at the page level, size is in # of pages
		 * and position mm_node->start is in # of pages:
		 */
		struct drm_mm mm;
		spinlock_t lock; /* Protects drm_mm node allocation/removal */
	} vram;

	struct notifier_block vmap_notifier;
	struct shrinker shrinker;

	/* task holding struct_mutex.. currently only used in submit path
	 * to detect and reject faults from copy_from_user() for submit
	 * ioctl.
	 */
	struct task_struct *struct_mutex_task;

	/* list of clients waiting for events */
	struct list_head client_event_list;

	/* whether registered and drm_dev_unregister should be called */
	bool registered;

	/* msm drv debug root node */
	struct dentry *debug_root;

	/* update the flag when msm driver receives shutdown notification */
	bool shutdown_in_progress;
};

/* get struct msm_kms * from drm_device * */
#define ddev_to_msm_kms(D) ((D) && (D)->dev_private ? \
		((struct msm_drm_private *)((D)->dev_private))->kms : NULL)

struct msm_format {
	uint32_t pixel_format;
};

/* callback from wq once fence has passed: */
struct msm_fence_cb {
	struct work_struct work;
	uint32_t fence;
	void (*func)(struct msm_fence_cb *cb);
};

void __msm_fence_worker(struct work_struct *work);

#define INIT_FENCE_CB(_cb, _func)  do {                     \
		INIT_WORK(&(_cb)->work, __msm_fence_worker); \
		(_cb)->func = _func;                         \
	} while (0)

int msm_atomic_commit(struct drm_device *dev,
		struct drm_atomic_state *state, bool nonblock);
struct drm_atomic_state *msm_atomic_state_alloc(struct drm_device *dev);
void msm_atomic_state_clear(struct drm_atomic_state *state);
void msm_atomic_state_free(struct drm_atomic_state *state);

void msm_gem_unmap_vma(struct msm_gem_address_space *aspace,
		struct msm_gem_vma *vma, struct sg_table *sgt,
		unsigned int flags);
int msm_gem_map_vma(struct msm_gem_address_space *aspace,
		struct msm_gem_vma *vma, struct sg_table *sgt, int npages,
		unsigned int flags);

struct device *msm_gem_get_aspace_device(struct msm_gem_address_space *aspace);

void msm_gem_address_space_put(struct msm_gem_address_space *aspace);

struct msm_gem_address_space *
msm_gem_address_space_create(struct device *dev, struct iommu_domain *domain,
		const char *name);

/* For SDE  display */
struct msm_gem_address_space *
msm_gem_smmu_address_space_create(struct drm_device *dev, struct msm_mmu *mmu,
		const char *name);

/**
 * msm_gem_add_obj_to_aspace_active_list: adds obj to active obj list in aspace
 */
void msm_gem_add_obj_to_aspace_active_list(
		struct msm_gem_address_space *aspace,
		struct drm_gem_object *obj);

/**
 * msm_gem_remove_obj_from_aspace_active_list: removes obj from  active obj
 * list in aspace
 */
void msm_gem_remove_obj_from_aspace_active_list(
		struct msm_gem_address_space *aspace,
		struct drm_gem_object *obj);

/**
 * msm_gem_smmu_address_space_get: returns the aspace pointer for the requested
 * domain
 */
struct msm_gem_address_space *
msm_gem_smmu_address_space_get(struct drm_device *dev,
		unsigned int domain);
int msm_register_mmu(struct drm_device *dev, struct msm_mmu *mmu);
void msm_unregister_mmu(struct drm_device *dev, struct msm_mmu *mmu);

/**
 * msm_gem_aspace_domain_attach_detach: function to inform the attach/detach
 * of the domain for this aspace
 */
void msm_gem_aspace_domain_attach_detach_update(
		struct msm_gem_address_space *aspace,
		bool is_detach);

/**
 * msm_gem_address_space_register_cb: function to register callback for attach
 * and detach of the domain
 */
int msm_gem_address_space_register_cb(
		struct msm_gem_address_space *aspace,
		void (*cb)(void *, bool),
		void *cb_data);

/**
 * msm_gem_address_space_register_cb: function to unregister callback
 */
int msm_gem_address_space_unregister_cb(
		struct msm_gem_address_space *aspace,
		void (*cb)(void *, bool),
		void *cb_data);

void msm_gem_submit_free(struct msm_gem_submit *submit);
int msm_ioctl_gem_submit(struct drm_device *dev, void *data,
		struct drm_file *file);

void msm_gem_shrinker_init(struct drm_device *dev);
void msm_gem_shrinker_cleanup(struct drm_device *dev);

void msm_gem_sync(struct drm_gem_object *obj);
int msm_gem_mmap_obj(struct drm_gem_object *obj,
			struct vm_area_struct *vma);
int msm_gem_mmap(struct file *filp, struct vm_area_struct *vma);
int msm_gem_fault(struct vm_fault *vmf);
uint64_t msm_gem_mmap_offset(struct drm_gem_object *obj);
int msm_gem_get_iova(struct drm_gem_object *obj,
		struct msm_gem_address_space *aspace, uint64_t *iova);
uint64_t msm_gem_iova(struct drm_gem_object *obj,
		struct msm_gem_address_space *aspace);
struct page **msm_gem_get_pages(struct drm_gem_object *obj);
void msm_gem_put_pages(struct drm_gem_object *obj);
void msm_gem_put_iova(struct drm_gem_object *obj,
		struct msm_gem_address_space *aspace);
dma_addr_t msm_gem_get_dma_addr(struct drm_gem_object *obj);
int msm_gem_dumb_create(struct drm_file *file, struct drm_device *dev,
		struct drm_mode_create_dumb *args);
int msm_gem_dumb_map_offset(struct drm_file *file, struct drm_device *dev,
		uint32_t handle, uint64_t *offset);
struct sg_table *msm_gem_prime_get_sg_table(struct drm_gem_object *obj);
void *msm_gem_prime_vmap(struct drm_gem_object *obj);
void msm_gem_prime_vunmap(struct drm_gem_object *obj, void *vaddr);
int msm_gem_prime_mmap(struct drm_gem_object *obj, struct vm_area_struct *vma);
struct reservation_object *msm_gem_prime_res_obj(struct drm_gem_object *obj);
struct drm_gem_object *msm_gem_prime_import_sg_table(struct drm_device *dev,
		struct dma_buf_attachment *attach, struct sg_table *sg);
int msm_gem_prime_pin(struct drm_gem_object *obj);
void msm_gem_prime_unpin(struct drm_gem_object *obj);
struct drm_gem_object *msm_gem_prime_import(struct drm_device *dev,
					    struct dma_buf *dma_buf);
void *msm_gem_get_vaddr(struct drm_gem_object *obj);
void msm_gem_put_vaddr(struct drm_gem_object *obj);
int msm_gem_madvise(struct drm_gem_object *obj, unsigned madv);
int msm_gem_sync_object(struct drm_gem_object *obj,
		struct msm_fence_context *fctx, bool exclusive);
void msm_gem_move_to_active(struct drm_gem_object *obj,
		struct msm_gpu *gpu, bool exclusive, struct dma_fence *fence);
void msm_gem_move_to_inactive(struct drm_gem_object *obj);
int msm_gem_cpu_prep(struct drm_gem_object *obj, uint32_t op, ktime_t *timeout);
int msm_gem_cpu_fini(struct drm_gem_object *obj);
void msm_gem_free_object(struct drm_gem_object *obj);
int msm_gem_new_handle(struct drm_device *dev, struct drm_file *file,
		uint32_t size, uint32_t flags, uint32_t *handle);
struct drm_gem_object *msm_gem_new(struct drm_device *dev,
		uint32_t size, uint32_t flags);
struct drm_gem_object *msm_gem_new_locked(struct drm_device *dev,
		uint32_t size, uint32_t flags);
void *msm_gem_kernel_new(struct drm_device *dev, uint32_t size,
		uint32_t flags, struct msm_gem_address_space *aspace,
		struct drm_gem_object **bo, uint64_t *iova);
void *msm_gem_kernel_new_locked(struct drm_device *dev, uint32_t size,
		uint32_t flags, struct msm_gem_address_space *aspace,
		struct drm_gem_object **bo, uint64_t *iova);
struct drm_gem_object *msm_gem_import(struct drm_device *dev,
		struct dma_buf *dmabuf, struct sg_table *sgt);
int msm_gem_delayed_import(struct drm_gem_object *obj);

void msm_framebuffer_set_kmap(struct drm_framebuffer *fb, bool enable);
void msm_framebuffer_set_keepattrs(struct drm_framebuffer *fb, bool enable);
int msm_framebuffer_prepare(struct drm_framebuffer *fb,
		struct msm_gem_address_space *aspace);
void msm_framebuffer_cleanup(struct drm_framebuffer *fb,
		struct msm_gem_address_space *aspace);
uint32_t msm_framebuffer_iova(struct drm_framebuffer *fb,
		struct msm_gem_address_space *aspace, int plane);
uint32_t msm_framebuffer_phys(struct drm_framebuffer *fb, int plane);
struct drm_gem_object *msm_framebuffer_bo(struct drm_framebuffer *fb, int plane);
const struct msm_format *msm_framebuffer_format(struct drm_framebuffer *fb);
struct drm_framebuffer *msm_framebuffer_init(struct drm_device *dev,
		const struct drm_mode_fb_cmd2 *mode_cmd,
		struct drm_gem_object **bos);
struct drm_framebuffer *msm_framebuffer_create(struct drm_device *dev,
		struct drm_file *file, const struct drm_mode_fb_cmd2 *mode_cmd);
struct drm_framebuffer * msm_alloc_stolen_fb(struct drm_device *dev,
		int w, int h, int p, uint32_t format);

struct drm_fb_helper *msm_fbdev_init(struct drm_device *dev);
void msm_fbdev_free(struct drm_device *dev);

struct hdmi;
#ifdef CONFIG_DRM_MSM_HDMI
int msm_hdmi_modeset_init(struct hdmi *hdmi, struct drm_device *dev,
		struct drm_encoder *encoder);
void __init msm_hdmi_register(void);
void __exit msm_hdmi_unregister(void);
#else
static inline void __init msm_hdmi_register(void)
{
}
static inline void __exit msm_hdmi_unregister(void)
{
}
#endif

struct msm_edp;
#ifdef CONFIG_DRM_MSM_EDP
void __init msm_edp_register(void);
void __exit msm_edp_unregister(void);
int msm_edp_modeset_init(struct msm_edp *edp, struct drm_device *dev,
		struct drm_encoder *encoder);
#else
static inline void __init msm_edp_register(void)
{
}
static inline void __exit msm_edp_unregister(void)
{
}
#endif

struct msm_dsi;

/* *
 * msm_mode_object_event_notify - notify user-space clients of drm object
 *                                events.
 * @obj: mode object (crtc/connector) that is generating the event.
 * @event: event that needs to be notified.
 * @payload: payload for the event.
 */
void msm_mode_object_event_notify(struct drm_mode_object *obj,
		struct drm_device *dev, struct drm_event *event, u8 *payload);
#ifdef CONFIG_DRM_MSM_DSI
void __init msm_dsi_register(void);
void __exit msm_dsi_unregister(void);
int msm_dsi_modeset_init(struct msm_dsi *msm_dsi, struct drm_device *dev,
			 struct drm_encoder *encoder);
#else
static inline void __init msm_dsi_register(void)
{
}
static inline void __exit msm_dsi_unregister(void)
{
}
static inline int msm_dsi_modeset_init(struct msm_dsi *msm_dsi,
				       struct drm_device *dev,
				       struct drm_encoder *encoder)
{
	return -EINVAL;
}
#endif

void __init msm_mdp_register(void);
void __exit msm_mdp_unregister(void);

#ifdef CONFIG_DEBUG_FS
void msm_gem_describe(struct drm_gem_object *obj, struct seq_file *m);
void msm_gem_describe_objects(struct list_head *list, struct seq_file *m);
void msm_framebuffer_describe(struct drm_framebuffer *fb, struct seq_file *m);
int msm_debugfs_late_init(struct drm_device *dev);
int msm_rd_debugfs_init(struct drm_minor *minor);
void msm_rd_debugfs_cleanup(struct msm_drm_private *priv);
void msm_rd_dump_submit(struct msm_gem_submit *submit);
int msm_perf_debugfs_init(struct drm_minor *minor);
void msm_perf_debugfs_cleanup(struct msm_drm_private *priv);
#else
static inline int msm_debugfs_late_init(struct drm_device *dev) { return 0; }
static inline void msm_rd_dump_submit(struct msm_gem_submit *submit) {}
static inline void msm_rd_debugfs_cleanup(struct msm_drm_private *priv) {}
static inline void msm_perf_debugfs_cleanup(struct msm_drm_private *priv) {}
#endif

struct clk *msm_clk_get(struct platform_device *pdev, const char *name);
void __iomem *msm_ioremap(struct platform_device *pdev, const char *name,
		const char *dbgname);
unsigned long msm_iomap_size(struct platform_device *pdev, const char *name);
void msm_iounmap(struct platform_device *dev, void __iomem *addr);
void msm_writel(u32 data, void __iomem *addr);
u32 msm_readl(const void __iomem *addr);

#define DBG(fmt, ...) DRM_DEBUG_DRIVER(fmt"\n", ##__VA_ARGS__)
#define VERB(fmt, ...) if (0) DRM_DEBUG_DRIVER(fmt"\n", ##__VA_ARGS__)

static inline int align_pitch(int width, int bpp)
{
	int bytespp = (bpp + 7) / 8;
	/* adreno needs pitch aligned to 32 pixels: */
	return bytespp * ALIGN(width, 32);
}

/* for the generated headers: */
#define INVALID_IDX(idx) ({BUG(); 0;})
#define fui(x)                ({BUG(); 0;})
#define util_float_to_half(x) ({BUG(); 0;})


#define FIELD(val, name) (((val) & name ## __MASK) >> name ## __SHIFT)

/* for conditionally setting boolean flag(s): */
#define COND(bool, val) ((bool) ? (val) : 0)

static inline unsigned long timeout_to_jiffies(const ktime_t *timeout)
{
	ktime_t now = ktime_get();
	unsigned long remaining_jiffies;

	if (ktime_compare(*timeout, now) < 0) {
		remaining_jiffies = 0;
	} else {
		ktime_t rem = ktime_sub(*timeout, now);
		struct timespec ts = ktime_to_timespec(rem);
		remaining_jiffies = timespec_to_jiffies(&ts);
	}

	return remaining_jiffies;
}

#endif /* __MSM_DRV_H__ */<|MERGE_RESOLUTION|>--- conflicted
+++ resolved
@@ -445,11 +445,7 @@
  * @wide_bus_en:	wide-bus mode cfg for interface module
  * @mdp_transfer_time_us   Specifies the mdp transfer time for command mode
  *                         panels in microseconds.
-<<<<<<< HEAD
- * @vpadding:        panel stacking height
-=======
  * @overlap_pixels:	overlap pixels for certain panels
->>>>>>> ae9e2788
  */
 struct msm_mode_info {
 	uint32_t frame_rate;
@@ -463,11 +459,7 @@
 	struct msm_roi_caps roi_caps;
 	bool wide_bus_en;
 	u32 mdp_transfer_time_us;
-<<<<<<< HEAD
-	u32 vpadding;
-=======
 	u32 overlap_pixels;
->>>>>>> ae9e2788
 };
 
 /**
