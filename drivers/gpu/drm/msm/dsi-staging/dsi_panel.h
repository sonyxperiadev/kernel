/*
 * Copyright (c) 2016-2017, The Linux Foundation. All rights reserved.
 *
 * This program is free software; you can redistribute it and/or modify
 * it under the terms of the GNU General Public License version 2 and
 * only version 2 as published by the Free Software Foundation.
 *
 * This program is distributed in the hope that it will be useful,
 * but WITHOUT ANY WARRANTY; without even the implied warranty of
 * MERCHANTABILITY or FITNESS FOR A PARTICULAR PURPOSE.  See the
 * GNU General Public License for more details.
 *
 */

#ifndef _DSI_PANEL_H_
#define _DSI_PANEL_H_

#include <linux/of_device.h>
#include <linux/types.h>
#include <linux/bitops.h>
#include <linux/errno.h>
#include <linux/leds.h>
#include <drm/drm_panel.h>
#include <drm/msm_drm.h>

#include "dsi_defs.h"
#include "dsi_ctrl_hw.h"
#include "dsi_clk.h"
#include "dsi_pwr.h"
#include "msm_drv.h"

#define MAX_BL_LEVEL 4096
#define DSI_CMD_PPS_SIZE 135

#define DSI_MODE_MAX 5

enum dsi_panel_rotation {
	DSI_PANEL_ROTATE_NONE = 0,
	DSI_PANEL_ROTATE_HV_FLIP,
	DSI_PANEL_ROTATE_H_FLIP,
	DSI_PANEL_ROTATE_V_FLIP
};

enum dsi_backlight_type {
	DSI_BACKLIGHT_PWM = 0,
	DSI_BACKLIGHT_WLED,
	DSI_BACKLIGHT_DCS,
	DSI_BACKLIGHT_UNKNOWN,
	DSI_BACKLIGHT_MAX,
};

enum {
	MODE_GPIO_NOT_VALID = 0,
	MODE_SEL_DUAL_PORT,
	MODE_SEL_SINGLE_PORT,
	MODE_GPIO_HIGH,
	MODE_GPIO_LOW,
};

enum dsi_dms_mode {
	DSI_DMS_MODE_DISABLED = 0,
	DSI_DMS_MODE_RES_SWITCH_IMMEDIATE,
};

struct dsi_dfps_capabilities {
	bool dfps_support;
	enum dsi_dfps_type type;
	u32 min_refresh_rate;
	u32 max_refresh_rate;
};

struct dsi_pinctrl_info {
	struct pinctrl *pinctrl;
	struct pinctrl_state *active;
	struct pinctrl_state *suspend;
};

struct dsi_panel_phy_props {
	u32 panel_width_mm;
	u32 panel_height_mm;
	enum dsi_panel_rotation rotation;
};

struct dsi_backlight_config {
	enum dsi_backlight_type type;

	u32 bl_min_level;
	u32 bl_max_level;
	u32 brightness_max_level;

	int en_gpio;
	/* PWM params */
	bool pwm_pmi_control;
	u32 pwm_pmic_bank;
	u32 pwm_period_usecs;
	int pwm_gpio;

	/* WLED params */
	struct led_trigger *wled;
	struct backlight_device *bd;
};

struct dsi_reset_seq {
	u32 level;
	u32 sleep_ms;
};

struct dsi_panel_reset_config {
	struct dsi_reset_seq *sequence;
	u32 count;

	int reset_gpio;
	int disp_en_gpio;
	int lcd_mode_sel_gpio;
	u32 mode_sel_state;
};

struct dsi_panel {
	const char *name;
	struct device_node *panel_of_node;
	struct mipi_dsi_device mipi_device;

	struct mutex panel_lock;
	struct drm_panel drm_panel;
	struct mipi_dsi_host *host;
	struct device *parent;

	struct dsi_host_common_cfg host_config;
	struct dsi_video_engine_cfg video_config;
	struct dsi_cmd_engine_cfg cmd_config;
	enum dsi_op_mode panel_mode;

	struct dsi_dfps_capabilities dfps_caps;
	struct msm_roi_caps roi_caps;

	struct dsi_panel_phy_props phy_props;

	struct dsi_display_mode *cur_mode;
	u32 num_timing_nodes;

	struct dsi_regulator_info power_info;
	struct dsi_backlight_config bl_config;
	struct dsi_panel_reset_config reset_config;
	struct dsi_pinctrl_info pinctrl;
	struct drm_panel_hdr_properties hdr_props;

	bool lp11_init;
	bool ulps_enabled;
	bool allow_phy_power_off;

<<<<<<< HEAD
	u32 panel_jitter_numer;
	u32 panel_jitter_denom;
	u32 panel_prefill_lines;
=======
>>>>>>> 26f7ec5b
	bool panel_initialized;
	bool te_using_watchdog_timer;

	char dsc_pps_cmd[DSI_CMD_PPS_SIZE];
	enum dsi_dms_mode dms_mode;
};

static inline bool dsi_panel_ulps_feature_enabled(struct dsi_panel *panel)
{
	return panel->ulps_enabled;
}

static inline bool dsi_panel_initialized(struct dsi_panel *panel)
{
	return panel->panel_initialized;
}

struct dsi_panel *dsi_panel_get(struct device *parent,
				struct device_node *of_node,
				int topology_override);

void dsi_panel_put(struct dsi_panel *panel);

int dsi_panel_drv_init(struct dsi_panel *panel, struct mipi_dsi_host *host);

int dsi_panel_drv_deinit(struct dsi_panel *panel);

int dsi_panel_get_mode_count(struct dsi_panel *panel,
		struct device_node *of_node);

void dsi_panel_put_mode(struct dsi_display_mode *mode);

int dsi_panel_get_mode(struct dsi_panel *panel,
		       u32 index,
		       struct dsi_display_mode *mode,
		       int topology_override);

int dsi_panel_validate_mode(struct dsi_panel *panel,
			    struct dsi_display_mode *mode);

int dsi_panel_get_host_cfg_for_mode(struct dsi_panel *panel,
				    struct dsi_display_mode *mode,
				    struct dsi_host_config *config);

int dsi_panel_get_phy_props(struct dsi_panel *panel,
			    struct dsi_panel_phy_props *phy_props);
int dsi_panel_get_dfps_caps(struct dsi_panel *panel,
			    struct dsi_dfps_capabilities *dfps_caps);

int dsi_panel_pre_prepare(struct dsi_panel *panel);

int dsi_panel_set_lp1(struct dsi_panel *panel);

int dsi_panel_set_lp2(struct dsi_panel *panel);

int dsi_panel_set_nolp(struct dsi_panel *panel);

int dsi_panel_prepare(struct dsi_panel *panel);

int dsi_panel_enable(struct dsi_panel *panel);

int dsi_panel_post_enable(struct dsi_panel *panel);

int dsi_panel_pre_disable(struct dsi_panel *panel);

int dsi_panel_disable(struct dsi_panel *panel);

int dsi_panel_unprepare(struct dsi_panel *panel);

int dsi_panel_post_unprepare(struct dsi_panel *panel);

int dsi_panel_set_backlight(struct dsi_panel *panel, u32 bl_lvl);

int dsi_panel_update_pps(struct dsi_panel *panel);

int dsi_panel_send_roi_dcs(struct dsi_panel *panel, int ctrl_idx,
		struct dsi_rect *roi);

int dsi_panel_switch(struct dsi_panel *panel);

int dsi_panel_post_switch(struct dsi_panel *panel);

void dsi_dsc_pclk_param_calc(struct msm_display_dsc_info *dsc, int intf_width);

#endif /* _DSI_PANEL_H_ */<|MERGE_RESOLUTION|>--- conflicted
+++ resolved
@@ -148,12 +148,6 @@
 	bool ulps_enabled;
 	bool allow_phy_power_off;
 
-<<<<<<< HEAD
-	u32 panel_jitter_numer;
-	u32 panel_jitter_denom;
-	u32 panel_prefill_lines;
-=======
->>>>>>> 26f7ec5b
 	bool panel_initialized;
 	bool te_using_watchdog_timer;
 
