/*
 * Copyright (c) 2016-2018, The Linux Foundation. All rights reserved.
 *
 * This program is free software; you can redistribute it and/or modify
 * it under the terms of the GNU General Public License version 2 and
 * only version 2 as published by the Free Software Foundation.
 *
 * This program is distributed in the hope that it will be useful,
 * but WITHOUT ANY WARRANTY; without even the implied warranty of
 * MERCHANTABILITY or FITNESS FOR A PARTICULAR PURPOSE.  See the
 * GNU General Public License for more details.
 */

#define pr_fmt(fmt)	"dsi-ctrl:[%s] " fmt, __func__

#include <linux/of_device.h>
#include <linux/err.h>
#include <linux/regulator/consumer.h>
#include <linux/clk.h>
#include <linux/msm-bus.h>
#include <linux/of_irq.h>
#include <video/mipi_display.h>

#include "msm_drv.h"
#include "msm_kms.h"
#include "msm_gpu.h"
#include "msm_mmu.h"
#include "dsi_ctrl.h"
#include "dsi_ctrl_hw.h"
#include "dsi_clk.h"
#include "dsi_pwr.h"
#include "dsi_catalog.h"

#include "sde_dbg.h"

#define DSI_CTRL_DEFAULT_LABEL "MDSS DSI CTRL"

#define DSI_CTRL_TX_TO_MS     200

#define TO_ON_OFF(x) ((x) ? "ON" : "OFF")

#define CEIL(x, y)              (((x) + ((y)-1)) / (y))
/**
 * enum dsi_ctrl_driver_ops - controller driver ops
 */
enum dsi_ctrl_driver_ops {
	DSI_CTRL_OP_POWER_STATE_CHANGE,
	DSI_CTRL_OP_CMD_ENGINE,
	DSI_CTRL_OP_VID_ENGINE,
	DSI_CTRL_OP_HOST_ENGINE,
	DSI_CTRL_OP_CMD_TX,
	DSI_CTRL_OP_HOST_INIT,
	DSI_CTRL_OP_TPG,
	DSI_CTRL_OP_PHY_SW_RESET,
	DSI_CTRL_OP_ASYNC_TIMING,
	DSI_CTRL_OP_MAX
};

struct dsi_ctrl_list_item {
	struct dsi_ctrl *ctrl;
	struct list_head list;
};

static LIST_HEAD(dsi_ctrl_list);
static DEFINE_MUTEX(dsi_ctrl_list_lock);

static const enum dsi_ctrl_version dsi_ctrl_v1_4 = DSI_CTRL_VERSION_1_4;
static const enum dsi_ctrl_version dsi_ctrl_v2_0 = DSI_CTRL_VERSION_2_0;
static const enum dsi_ctrl_version dsi_ctrl_v2_2 = DSI_CTRL_VERSION_2_2;

static const struct of_device_id msm_dsi_of_match[] = {
	{
		.compatible = "qcom,dsi-ctrl-hw-v1.4",
		.data = &dsi_ctrl_v1_4,
	},
	{
		.compatible = "qcom,dsi-ctrl-hw-v2.0",
		.data = &dsi_ctrl_v2_0,
	},
	{
		.compatible = "qcom,dsi-ctrl-hw-v2.2",
		.data = &dsi_ctrl_v2_2,
	},
	{}
};

static ssize_t debugfs_state_info_read(struct file *file,
				       char __user *buff,
				       size_t count,
				       loff_t *ppos)
{
	struct dsi_ctrl *dsi_ctrl = file->private_data;
	char *buf;
	u32 len = 0;

	if (!dsi_ctrl)
		return -ENODEV;

	if (*ppos)
		return 0;

	buf = kzalloc(SZ_4K, GFP_KERNEL);
	if (!buf)
		return -ENOMEM;

	/* Dump current state */
	len += snprintf((buf + len), (SZ_4K - len), "Current State:\n");
	len += snprintf((buf + len), (SZ_4K - len),
			"\tCTRL_ENGINE = %s\n",
			TO_ON_OFF(dsi_ctrl->current_state.controller_state));
	len += snprintf((buf + len), (SZ_4K - len),
			"\tVIDEO_ENGINE = %s\n\tCOMMAND_ENGINE = %s\n",
			TO_ON_OFF(dsi_ctrl->current_state.vid_engine_state),
			TO_ON_OFF(dsi_ctrl->current_state.cmd_engine_state));

	/* Dump clock information */
	len += snprintf((buf + len), (SZ_4K - len), "\nClock Info:\n");
	len += snprintf((buf + len), (SZ_4K - len),
			"\tBYTE_CLK = %u, PIXEL_CLK = %u, ESC_CLK = %u\n",
			dsi_ctrl->clk_freq.byte_clk_rate,
			dsi_ctrl->clk_freq.pix_clk_rate,
			dsi_ctrl->clk_freq.esc_clk_rate);

	/* TODO: make sure that this does not exceed 4K */
	if (copy_to_user(buff, buf, len)) {
		kfree(buf);
		return -EFAULT;
	}

	*ppos += len;
	kfree(buf);
	return len;
}

static ssize_t debugfs_reg_dump_read(struct file *file,
				     char __user *buff,
				     size_t count,
				     loff_t *ppos)
{
	struct dsi_ctrl *dsi_ctrl = file->private_data;
	char *buf;
	u32 len = 0;
	struct dsi_clk_ctrl_info clk_info;
	int rc = 0;

	if (!dsi_ctrl)
		return -ENODEV;

	if (*ppos)
		return 0;

	buf = kzalloc(SZ_4K, GFP_KERNEL);
	if (!buf)
		return -ENOMEM;

	clk_info.client = DSI_CLK_REQ_DSI_CLIENT;
	clk_info.clk_type = DSI_CORE_CLK;
	clk_info.clk_state = DSI_CLK_ON;

	rc = dsi_ctrl->clk_cb.dsi_clk_cb(dsi_ctrl->clk_cb.priv, clk_info);
	if (rc) {
		pr_err("failed to enable DSI core clocks\n");
		kfree(buf);
		return rc;
	}

	if (dsi_ctrl->hw.ops.reg_dump_to_buffer)
	len = dsi_ctrl->hw.ops.reg_dump_to_buffer(&dsi_ctrl->hw,
		  buf, SZ_4K);

	clk_info.clk_state = DSI_CLK_OFF;
	rc = dsi_ctrl->clk_cb.dsi_clk_cb(dsi_ctrl->clk_cb.priv, clk_info);
	if (rc) {
		pr_err("failed to disable DSI core clocks\n");
		kfree(buf);
		return rc;
	}


	/* TODO: make sure that this does not exceed 4K */
	if (copy_to_user(buff, buf, len)) {
		kfree(buf);
		return -EFAULT;
	}

	*ppos += len;
	kfree(buf);
	return len;
}

static const struct file_operations state_info_fops = {
	.open = simple_open,
	.read = debugfs_state_info_read,
};

static const struct file_operations reg_dump_fops = {
	.open = simple_open,
	.read = debugfs_reg_dump_read,
};

static int dsi_ctrl_debugfs_init(struct dsi_ctrl *dsi_ctrl,
				 struct dentry *parent)
{
	int rc = 0;
	struct dentry *dir, *state_file, *reg_dump;
	char dbg_name[DSI_DEBUG_NAME_LEN];

	dir = debugfs_create_dir(dsi_ctrl->name, parent);
	if (IS_ERR_OR_NULL(dir)) {
		rc = PTR_ERR(dir);
		pr_err("[DSI_%d] debugfs create dir failed, rc=%d\n",
		       dsi_ctrl->cell_index, rc);
		goto error;
	}

	state_file = debugfs_create_file("state_info",
					 0444,
					 dir,
					 dsi_ctrl,
					 &state_info_fops);
	if (IS_ERR_OR_NULL(state_file)) {
		rc = PTR_ERR(state_file);
		pr_err("[DSI_%d] state file failed, rc=%d\n",
		       dsi_ctrl->cell_index, rc);
		goto error_remove_dir;
	}

	reg_dump = debugfs_create_file("reg_dump",
				       0444,
				       dir,
				       dsi_ctrl,
				       &reg_dump_fops);
	if (IS_ERR_OR_NULL(reg_dump)) {
		rc = PTR_ERR(reg_dump);
		pr_err("[DSI_%d] reg dump file failed, rc=%d\n",
		       dsi_ctrl->cell_index, rc);
		goto error_remove_dir;
	}

	dsi_ctrl->debugfs_root = dir;

	snprintf(dbg_name, DSI_DEBUG_NAME_LEN, "dsi%d_ctrl",
						dsi_ctrl->cell_index);
	sde_dbg_reg_register_base(dbg_name, dsi_ctrl->hw.base,
				msm_iomap_size(dsi_ctrl->pdev, "dsi_ctrl"));
	sde_dbg_reg_register_dump_range(dbg_name, dbg_name, 0,
				msm_iomap_size(dsi_ctrl->pdev, "dsi_ctrl"), 0);
error_remove_dir:
	debugfs_remove(dir);
error:
	return rc;
}

static int dsi_ctrl_debugfs_deinit(struct dsi_ctrl *dsi_ctrl)
{
	debugfs_remove(dsi_ctrl->debugfs_root);
	return 0;
}

static inline struct msm_gem_address_space*
dsi_ctrl_get_aspace(struct dsi_ctrl *dsi_ctrl,
		int domain)
{
	if (!dsi_ctrl || !dsi_ctrl->drm_dev)
		return NULL;

	return msm_gem_smmu_address_space_get(dsi_ctrl->drm_dev, domain);
}

static int dsi_ctrl_check_state(struct dsi_ctrl *dsi_ctrl,
				enum dsi_ctrl_driver_ops op,
				u32 op_state)
{
	int rc = 0;
	struct dsi_ctrl_state_info *state = &dsi_ctrl->current_state;

	SDE_EVT32(dsi_ctrl->cell_index, op);

	switch (op) {
	case DSI_CTRL_OP_POWER_STATE_CHANGE:
		if (state->power_state == op_state) {
			pr_err("[%d] No change in state, pwr_state=%d\n",
			       dsi_ctrl->cell_index, op_state);
			rc = -EINVAL;
		} else if (state->power_state == DSI_CTRL_POWER_VREG_ON) {
			if (state->vid_engine_state == DSI_CTRL_ENGINE_ON) {
				pr_err("[%d]State error: op=%d: %d\n",
				       dsi_ctrl->cell_index,
				       op_state,
				       state->vid_engine_state);
				rc = -EINVAL;
			}
		}
		break;
	case DSI_CTRL_OP_CMD_ENGINE:
		if (state->cmd_engine_state == op_state) {
			pr_err("[%d] No change in state, cmd_state=%d\n",
			       dsi_ctrl->cell_index, op_state);
			rc = -EINVAL;
		} else if ((state->power_state != DSI_CTRL_POWER_VREG_ON) ||
			   (state->controller_state != DSI_CTRL_ENGINE_ON)) {
			pr_err("[%d]State error: op=%d: %d, %d\n",
			       dsi_ctrl->cell_index,
			       op,
			       state->power_state,
			       state->controller_state);
			rc = -EINVAL;
		}
		break;
	case DSI_CTRL_OP_VID_ENGINE:
		if (state->vid_engine_state == op_state) {
			pr_err("[%d] No change in state, cmd_state=%d\n",
			       dsi_ctrl->cell_index, op_state);
			rc = -EINVAL;
		} else if ((state->power_state != DSI_CTRL_POWER_VREG_ON) ||
			   (state->controller_state != DSI_CTRL_ENGINE_ON)) {
			pr_err("[%d]State error: op=%d: %d, %d\n",
			       dsi_ctrl->cell_index,
			       op,
			       state->power_state,
			       state->controller_state);
			rc = -EINVAL;
		}
		break;
	case DSI_CTRL_OP_HOST_ENGINE:
		if (state->controller_state == op_state) {
			pr_err("[%d] No change in state, ctrl_state=%d\n",
			       dsi_ctrl->cell_index, op_state);
			rc = -EINVAL;
		} else if (state->power_state != DSI_CTRL_POWER_VREG_ON) {
			pr_err("[%d]State error (link is off): op=%d:, %d\n",
			       dsi_ctrl->cell_index,
			       op_state,
			       state->power_state);
			rc = -EINVAL;
		} else if ((op_state == DSI_CTRL_ENGINE_OFF) &&
			   ((state->cmd_engine_state != DSI_CTRL_ENGINE_OFF) ||
			    (state->vid_engine_state != DSI_CTRL_ENGINE_OFF))) {
			pr_err("[%d]State error (eng on): op=%d: %d, %d\n",
				  dsi_ctrl->cell_index,
				  op_state,
				  state->cmd_engine_state,
				  state->vid_engine_state);
			rc = -EINVAL;
		}
		break;
	case DSI_CTRL_OP_CMD_TX:
		if ((state->power_state != DSI_CTRL_POWER_VREG_ON) ||
		    (state->host_initialized != true) ||
		    (state->cmd_engine_state != DSI_CTRL_ENGINE_ON)) {
			pr_err("[%d]State error: op=%d: %d, %d, %d\n",
			       dsi_ctrl->cell_index,
			       op,
			       state->power_state,
			       state->host_initialized,
			       state->cmd_engine_state);
			rc = -EINVAL;
		}
		break;
	case DSI_CTRL_OP_HOST_INIT:
		if (state->host_initialized == op_state) {
			pr_err("[%d] No change in state, host_init=%d\n",
			       dsi_ctrl->cell_index, op_state);
			rc = -EINVAL;
		} else if (state->power_state != DSI_CTRL_POWER_VREG_ON) {
			pr_err("[%d]State error: op=%d: %d\n",
			       dsi_ctrl->cell_index, op, state->power_state);
			rc = -EINVAL;
		}
		break;
	case DSI_CTRL_OP_TPG:
		if (state->tpg_enabled == op_state) {
			pr_err("[%d] No change in state, tpg_enabled=%d\n",
			       dsi_ctrl->cell_index, op_state);
			rc = -EINVAL;
		} else if ((state->power_state != DSI_CTRL_POWER_VREG_ON) ||
			   (state->controller_state != DSI_CTRL_ENGINE_ON)) {
			pr_err("[%d]State error: op=%d: %d, %d\n",
			       dsi_ctrl->cell_index,
			       op,
			       state->power_state,
			       state->controller_state);
			rc = -EINVAL;
		}
		break;
	case DSI_CTRL_OP_PHY_SW_RESET:
		if (state->power_state != DSI_CTRL_POWER_VREG_ON) {
			pr_err("[%d]State error: op=%d: %d\n",
			       dsi_ctrl->cell_index, op, state->power_state);
			rc = -EINVAL;
		}
		break;
	case DSI_CTRL_OP_ASYNC_TIMING:
		if (state->vid_engine_state != op_state) {
			pr_err("[%d] Unexpected engine state vid_state=%d\n",
			       dsi_ctrl->cell_index, op_state);
			rc = -EINVAL;
		}
		break;
	default:
		rc = -ENOTSUPP;
		break;
	}

	return rc;
}

bool dsi_ctrl_validate_host_state(struct dsi_ctrl *dsi_ctrl)
{
	struct dsi_ctrl_state_info *state = &dsi_ctrl->current_state;

	if (!state) {
		pr_err("Invalid host state for DSI controller\n");
		return -EINVAL;
	}

	if (!state->host_initialized)
		return true;

	return false;
}

static void dsi_ctrl_update_state(struct dsi_ctrl *dsi_ctrl,
				  enum dsi_ctrl_driver_ops op,
				  u32 op_state)
{
	struct dsi_ctrl_state_info *state = &dsi_ctrl->current_state;

	switch (op) {
	case DSI_CTRL_OP_POWER_STATE_CHANGE:
		state->power_state = op_state;
		break;
	case DSI_CTRL_OP_CMD_ENGINE:
		state->cmd_engine_state = op_state;
		break;
	case DSI_CTRL_OP_VID_ENGINE:
		state->vid_engine_state = op_state;
		break;
	case DSI_CTRL_OP_HOST_ENGINE:
		state->controller_state = op_state;
		break;
	case DSI_CTRL_OP_HOST_INIT:
		state->host_initialized = (op_state == 1) ? true : false;
		break;
	case DSI_CTRL_OP_TPG:
		state->tpg_enabled = (op_state == 1) ? true : false;
		break;
	case DSI_CTRL_OP_CMD_TX:
	case DSI_CTRL_OP_PHY_SW_RESET:
	default:
		break;
	}
}

static int dsi_ctrl_init_regmap(struct platform_device *pdev,
				struct dsi_ctrl *ctrl)
{
	int rc = 0;
	void __iomem *ptr;

	ptr = msm_ioremap(pdev, "dsi_ctrl", ctrl->name);
	if (IS_ERR(ptr)) {
		rc = PTR_ERR(ptr);
		return rc;
	}

	ctrl->hw.base = ptr;
	pr_debug("[%s] map dsi_ctrl registers to %pK\n", ctrl->name,
		 ctrl->hw.base);

	switch (ctrl->version) {
	case DSI_CTRL_VERSION_1_4:
	case DSI_CTRL_VERSION_2_0:
		ptr = msm_ioremap(pdev, "mmss_misc", ctrl->name);
		if (IS_ERR(ptr)) {
			pr_err("mmss_misc base address not found for [%s]\n",
					ctrl->name);
			rc = PTR_ERR(ptr);
			return rc;
		}
		ctrl->hw.mmss_misc_base = ptr;
		ctrl->hw.disp_cc_base = NULL;
		break;
	case DSI_CTRL_VERSION_2_2:
		ptr = msm_ioremap(pdev, "disp_cc_base", ctrl->name);
		if (IS_ERR(ptr)) {
			pr_err("disp_cc base address not found for [%s]\n",
					ctrl->name);
			rc = PTR_ERR(ptr);
			return rc;
		}
		ctrl->hw.disp_cc_base = ptr;
		ctrl->hw.mmss_misc_base = NULL;
		break;
	default:
		break;
	}

	return rc;
}

static int dsi_ctrl_clocks_deinit(struct dsi_ctrl *ctrl)
{
	struct dsi_core_clk_info *core = &ctrl->clk_info.core_clks;
	struct dsi_link_lp_clk_info *lp_link = &ctrl->clk_info.lp_link_clks;
	struct dsi_link_hs_clk_info *hs_link = &ctrl->clk_info.hs_link_clks;
	struct dsi_clk_link_set *rcg = &ctrl->clk_info.rcg_clks;

	if (core->mdp_core_clk)
		devm_clk_put(&ctrl->pdev->dev, core->mdp_core_clk);
	if (core->iface_clk)
		devm_clk_put(&ctrl->pdev->dev, core->iface_clk);
	if (core->core_mmss_clk)
		devm_clk_put(&ctrl->pdev->dev, core->core_mmss_clk);
	if (core->bus_clk)
		devm_clk_put(&ctrl->pdev->dev, core->bus_clk);
	if (core->mnoc_clk)
		devm_clk_put(&ctrl->pdev->dev, core->mnoc_clk);

	memset(core, 0x0, sizeof(*core));

	if (hs_link->byte_clk)
		devm_clk_put(&ctrl->pdev->dev, hs_link->byte_clk);
	if (hs_link->pixel_clk)
		devm_clk_put(&ctrl->pdev->dev, hs_link->pixel_clk);
	if (lp_link->esc_clk)
		devm_clk_put(&ctrl->pdev->dev, lp_link->esc_clk);
	if (hs_link->byte_intf_clk)
		devm_clk_put(&ctrl->pdev->dev, hs_link->byte_intf_clk);

	memset(hs_link, 0x0, sizeof(*hs_link));
	memset(lp_link, 0x0, sizeof(*lp_link));

	if (rcg->byte_clk)
		devm_clk_put(&ctrl->pdev->dev, rcg->byte_clk);
	if (rcg->pixel_clk)
		devm_clk_put(&ctrl->pdev->dev, rcg->pixel_clk);

	memset(rcg, 0x0, sizeof(*rcg));

	return 0;
}

static int dsi_ctrl_clocks_init(struct platform_device *pdev,
				struct dsi_ctrl *ctrl)
{
	int rc = 0;
	struct dsi_core_clk_info *core = &ctrl->clk_info.core_clks;
	struct dsi_link_lp_clk_info *lp_link = &ctrl->clk_info.lp_link_clks;
	struct dsi_link_hs_clk_info *hs_link = &ctrl->clk_info.hs_link_clks;
	struct dsi_clk_link_set *rcg = &ctrl->clk_info.rcg_clks;

	core->mdp_core_clk = devm_clk_get(&pdev->dev, "mdp_core_clk");
	if (IS_ERR(core->mdp_core_clk)) {
		core->mdp_core_clk = NULL;
		pr_debug("failed to get mdp_core_clk, rc=%d\n", rc);
	}

	core->iface_clk = devm_clk_get(&pdev->dev, "iface_clk");
	if (IS_ERR(core->iface_clk)) {
		core->iface_clk = NULL;
		pr_debug("failed to get iface_clk, rc=%d\n", rc);
	}

	core->core_mmss_clk = devm_clk_get(&pdev->dev, "core_mmss_clk");
	if (IS_ERR(core->core_mmss_clk)) {
		core->core_mmss_clk = NULL;
		pr_debug("failed to get core_mmss_clk, rc=%d\n", rc);
	}

	core->bus_clk = devm_clk_get(&pdev->dev, "bus_clk");
	if (IS_ERR(core->bus_clk)) {
		core->bus_clk = NULL;
		pr_debug("failed to get bus_clk, rc=%d\n", rc);
	}

	core->mnoc_clk = devm_clk_get(&pdev->dev, "mnoc_clk");
	if (IS_ERR(core->mnoc_clk)) {
		core->mnoc_clk = NULL;
		pr_debug("can't get mnoc clock, rc=%d\n", rc);
	}

	hs_link->byte_clk = devm_clk_get(&pdev->dev, "byte_clk");
	if (IS_ERR(hs_link->byte_clk)) {
		rc = PTR_ERR(hs_link->byte_clk);
		pr_err("failed to get byte_clk, rc=%d\n", rc);
		goto fail;
	}

	hs_link->pixel_clk = devm_clk_get(&pdev->dev, "pixel_clk");
	if (IS_ERR(hs_link->pixel_clk)) {
		rc = PTR_ERR(hs_link->pixel_clk);
		pr_err("failed to get pixel_clk, rc=%d\n", rc);
		goto fail;
	}

	lp_link->esc_clk = devm_clk_get(&pdev->dev, "esc_clk");
	if (IS_ERR(lp_link->esc_clk)) {
		rc = PTR_ERR(lp_link->esc_clk);
		pr_err("failed to get esc_clk, rc=%d\n", rc);
		goto fail;
	}

	hs_link->byte_intf_clk = devm_clk_get(&pdev->dev, "byte_intf_clk");
	if (IS_ERR(hs_link->byte_intf_clk)) {
		hs_link->byte_intf_clk = NULL;
		pr_debug("can't find byte intf clk, rc=%d\n", rc);
	}

	rcg->byte_clk = devm_clk_get(&pdev->dev, "byte_clk_rcg");
	if (IS_ERR(rcg->byte_clk)) {
		rc = PTR_ERR(rcg->byte_clk);
		pr_err("failed to get byte_clk_rcg, rc=%d\n", rc);
		goto fail;
	}

	rcg->pixel_clk = devm_clk_get(&pdev->dev, "pixel_clk_rcg");
	if (IS_ERR(rcg->pixel_clk)) {
		rc = PTR_ERR(rcg->pixel_clk);
		pr_err("failed to get pixel_clk_rcg, rc=%d\n", rc);
		goto fail;
	}

	return 0;
fail:
	dsi_ctrl_clocks_deinit(ctrl);
	return rc;
}

static int dsi_ctrl_supplies_deinit(struct dsi_ctrl *ctrl)
{
	int i = 0;
	int rc = 0;
	struct dsi_regulator_info *regs;

	regs = &ctrl->pwr_info.digital;
	for (i = 0; i < regs->count; i++) {
		if (!regs->vregs[i].vreg)
			pr_err("vreg is NULL, should not reach here\n");
		else
			devm_regulator_put(regs->vregs[i].vreg);
	}

	regs = &ctrl->pwr_info.host_pwr;
	for (i = 0; i < regs->count; i++) {
		if (!regs->vregs[i].vreg)
			pr_err("vreg is NULL, should not reach here\n");
		else
			devm_regulator_put(regs->vregs[i].vreg);
	}

	if (!ctrl->pwr_info.host_pwr.vregs) {
		devm_kfree(&ctrl->pdev->dev, ctrl->pwr_info.host_pwr.vregs);
		ctrl->pwr_info.host_pwr.vregs = NULL;
		ctrl->pwr_info.host_pwr.count = 0;
	}

	if (!ctrl->pwr_info.digital.vregs) {
		devm_kfree(&ctrl->pdev->dev, ctrl->pwr_info.digital.vregs);
		ctrl->pwr_info.digital.vregs = NULL;
		ctrl->pwr_info.digital.count = 0;
	}

	return rc;
}

static int dsi_ctrl_supplies_init(struct platform_device *pdev,
				  struct dsi_ctrl *ctrl)
{
	int rc = 0;
	int i = 0;
	struct dsi_regulator_info *regs;
	struct regulator *vreg = NULL;

	rc = dsi_pwr_get_dt_vreg_data(&pdev->dev,
					  &ctrl->pwr_info.digital,
					  "qcom,core-supply-entries");
	if (rc)
		pr_debug("failed to get digital supply, rc = %d\n", rc);

	rc = dsi_pwr_get_dt_vreg_data(&pdev->dev,
					  &ctrl->pwr_info.host_pwr,
					  "qcom,ctrl-supply-entries");
	if (rc) {
		pr_err("failed to get host power supplies, rc = %d\n", rc);
		goto error_digital;
	}

	regs = &ctrl->pwr_info.digital;
	for (i = 0; i < regs->count; i++) {
		vreg = devm_regulator_get(&pdev->dev, regs->vregs[i].vreg_name);
		if (IS_ERR(vreg)) {
			pr_err("failed to get %s regulator\n",
			       regs->vregs[i].vreg_name);
			rc = PTR_ERR(vreg);
			goto error_host_pwr;
		}
		regs->vregs[i].vreg = vreg;
	}

	regs = &ctrl->pwr_info.host_pwr;
	for (i = 0; i < regs->count; i++) {
		vreg = devm_regulator_get(&pdev->dev, regs->vregs[i].vreg_name);
		if (IS_ERR(vreg)) {
			pr_err("failed to get %s regulator\n",
			       regs->vregs[i].vreg_name);
			for (--i; i >= 0; i--)
				devm_regulator_put(regs->vregs[i].vreg);
			rc = PTR_ERR(vreg);
			goto error_digital_put;
		}
		regs->vregs[i].vreg = vreg;
	}

	return rc;

error_digital_put:
	regs = &ctrl->pwr_info.digital;
	for (i = 0; i < regs->count; i++)
		devm_regulator_put(regs->vregs[i].vreg);
error_host_pwr:
	devm_kfree(&pdev->dev, ctrl->pwr_info.host_pwr.vregs);
	ctrl->pwr_info.host_pwr.vregs = NULL;
	ctrl->pwr_info.host_pwr.count = 0;
error_digital:
	if (ctrl->pwr_info.digital.vregs)
		devm_kfree(&pdev->dev, ctrl->pwr_info.digital.vregs);
	ctrl->pwr_info.digital.vregs = NULL;
	ctrl->pwr_info.digital.count = 0;
	return rc;
}

static int dsi_ctrl_axi_bus_client_init(struct platform_device *pdev,
					struct dsi_ctrl *ctrl)
{
	int rc = 0;
	struct dsi_ctrl_bus_scale_info *bus = &ctrl->axi_bus_info;

	bus->bus_scale_table = msm_bus_cl_get_pdata(pdev);
	if (IS_ERR_OR_NULL(bus->bus_scale_table)) {
		rc = PTR_ERR(bus->bus_scale_table);
		pr_debug("msm_bus_cl_get_pdata() failed, rc = %d\n", rc);
		bus->bus_scale_table = NULL;
		return rc;
	}

	bus->bus_handle = msm_bus_scale_register_client(bus->bus_scale_table);
	if (!bus->bus_handle) {
		rc = -EINVAL;
		pr_err("failed to register axi bus client\n");
	}

	return rc;
}

static int dsi_ctrl_axi_bus_client_deinit(struct dsi_ctrl *ctrl)
{
	struct dsi_ctrl_bus_scale_info *bus = &ctrl->axi_bus_info;

	if (bus->bus_handle) {
		msm_bus_scale_unregister_client(bus->bus_handle);

		bus->bus_handle = 0;
	}

	return 0;
}

static int dsi_ctrl_validate_panel_info(struct dsi_ctrl *dsi_ctrl,
					struct dsi_host_config *config)
{
	int rc = 0;
	struct dsi_host_common_cfg *host_cfg = &config->common_config;

	if (config->panel_mode >= DSI_OP_MODE_MAX) {
		pr_err("Invalid dsi operation mode (%d)\n", config->panel_mode);
		rc = -EINVAL;
		goto err;
	}

	if ((host_cfg->data_lanes & (DSI_CLOCK_LANE - 1)) == 0) {
		pr_err("No data lanes are enabled\n");
		rc = -EINVAL;
		goto err;
	}
err:
	return rc;
}

static int dsi_ctrl_update_link_freqs(struct dsi_ctrl *dsi_ctrl,
	struct dsi_host_config *config, void *clk_handle)
{
	int rc = 0;
	u32 num_of_lanes = 0;
	u32 bpp = 3;
	u64 h_period, v_period, bit_rate, pclk_rate, bit_rate_per_lane,
	    byte_clk_rate;
	struct dsi_host_common_cfg *host_cfg = &config->common_config;
	struct dsi_mode_info *timing = &config->video_timing;

	if (host_cfg->data_lanes & DSI_DATA_LANE_0)
		num_of_lanes++;
	if (host_cfg->data_lanes & DSI_DATA_LANE_1)
		num_of_lanes++;
	if (host_cfg->data_lanes & DSI_DATA_LANE_2)
		num_of_lanes++;
	if (host_cfg->data_lanes & DSI_DATA_LANE_3)
		num_of_lanes++;

	if (config->bit_clk_rate_hz == 0) {
		h_period = DSI_H_TOTAL_DSC(timing);
		v_period = DSI_V_TOTAL(timing);
		bit_rate = h_period * v_period * timing->refresh_rate * bpp * 8;
	} else {
		bit_rate = config->bit_clk_rate_hz * num_of_lanes;
	}

	bit_rate_per_lane = bit_rate;
	do_div(bit_rate_per_lane, num_of_lanes);
	pclk_rate = bit_rate;
	do_div(pclk_rate, (8 * bpp));
	byte_clk_rate = bit_rate_per_lane;
	do_div(byte_clk_rate, 8);
	pr_debug("bit_clk_rate = %llu, bit_clk_rate_per_lane = %llu\n",
		 bit_rate, bit_rate_per_lane);
	pr_debug("byte_clk_rate = %llu, pclk_rate = %llu\n",
		  byte_clk_rate, pclk_rate);

	dsi_ctrl->clk_freq.byte_clk_rate = byte_clk_rate;
	dsi_ctrl->clk_freq.pix_clk_rate = pclk_rate;
	dsi_ctrl->clk_freq.esc_clk_rate = config->esc_clk_rate_hz;

	rc = dsi_clk_set_link_frequencies(clk_handle, dsi_ctrl->clk_freq,
					dsi_ctrl->cell_index);
	if (rc)
		pr_err("Failed to update link frequencies\n");

	return rc;
}

static int dsi_ctrl_enable_supplies(struct dsi_ctrl *dsi_ctrl, bool enable)
{
	int rc = 0;

	if (enable) {
		if (!dsi_ctrl->current_state.host_initialized) {
			rc = dsi_pwr_enable_regulator(
				&dsi_ctrl->pwr_info.host_pwr, true);
			if (rc) {
				pr_err("failed to enable host power regs\n");
				goto error;
			}
		}

		rc = dsi_pwr_enable_regulator(&dsi_ctrl->pwr_info.digital,
					      true);
		if (rc) {
			pr_err("failed to enable gdsc, rc=%d\n", rc);
			(void)dsi_pwr_enable_regulator(
						&dsi_ctrl->pwr_info.host_pwr,
						false
						);
			goto error;
		}
	} else {
		rc = dsi_pwr_enable_regulator(&dsi_ctrl->pwr_info.digital,
					      false);
		if (rc) {
			pr_err("failed to disable gdsc, rc=%d\n", rc);
			goto error;
		}

		if (!dsi_ctrl->current_state.host_initialized) {
			rc = dsi_pwr_enable_regulator(
				&dsi_ctrl->pwr_info.host_pwr, false);
			if (rc) {
				pr_err("failed to disable host power regs\n");
				goto error;
			}
		}
	}
error:
	return rc;
}

static int dsi_ctrl_copy_and_pad_cmd(struct dsi_ctrl *dsi_ctrl,
				     const struct mipi_dsi_packet *packet,
				     u8 **buffer,
				     u32 *size)
{
	int rc = 0;
	u8 *buf = NULL;
	u32 len, i;

	len = packet->size;
	len += 0x3; len &= ~0x03; /* Align to 32 bits */

	buf = devm_kzalloc(&dsi_ctrl->pdev->dev, len * sizeof(u8), GFP_KERNEL);
	if (!buf)
		return -ENOMEM;

	for (i = 0; i < len; i++) {
		if (i >= packet->size)
			buf[i] = 0xFF;
		else if (i < sizeof(packet->header))
			buf[i] = packet->header[i];
		else
			buf[i] = packet->payload[i - sizeof(packet->header)];
	}

	if (packet->payload_length > 0)
		buf[3] |= BIT(6);


	/* send embedded BTA for read commands */
	if ((buf[2] & 0x3f) == MIPI_DSI_DCS_READ)
		buf[3] |= BIT(5);
	if (((buf[2] & 0x3f) == MIPI_DSI_GENERIC_READ_REQUEST_0_PARAM) ||
		((buf[2] & 0x3f) == MIPI_DSI_GENERIC_READ_REQUEST_1_PARAM) ||
		((buf[2] & 0x3f) == MIPI_DSI_GENERIC_READ_REQUEST_2_PARAM))
		buf[3] |= BIT(5);
	*buffer = buf;
	*size = len;

	return rc;
}

int dsi_ctrl_wait_for_cmd_mode_mdp_idle(struct dsi_ctrl *dsi_ctrl)
{
	int rc = 0;

	if (!dsi_ctrl) {
		pr_err("Invalid params\n");
		return -EINVAL;
	}

	if (dsi_ctrl->host_config.panel_mode != DSI_OP_CMD_MODE)
		return -EINVAL;

	mutex_lock(&dsi_ctrl->ctrl_lock);

	rc = dsi_ctrl->hw.ops.wait_for_cmd_mode_mdp_idle(&dsi_ctrl->hw);

	mutex_unlock(&dsi_ctrl->ctrl_lock);

	return rc;
}

static void dsi_ctrl_wait_for_video_done(struct dsi_ctrl *dsi_ctrl)
{
	u32 v_total = 0, v_blank = 0, sleep_ms = 0, fps = 0, ret;
	struct dsi_mode_info *timing;

	/**
	 * No need to wait if the panel is not video mode or
	 * if DSI controller supports command DMA scheduling or
	 * if we are sending init commands.
	 */
	if ((dsi_ctrl->host_config.panel_mode != DSI_OP_VIDEO_MODE) ||
		(dsi_ctrl->version >= DSI_CTRL_VERSION_2_2) ||
		(dsi_ctrl->current_state.vid_engine_state !=
					DSI_CTRL_ENGINE_ON))
		return;

	dsi_ctrl->hw.ops.clear_interrupt_status(&dsi_ctrl->hw,
				DSI_VIDEO_MODE_FRAME_DONE);

	dsi_ctrl_enable_status_interrupt(dsi_ctrl,
				DSI_SINT_VIDEO_MODE_FRAME_DONE, NULL);
	reinit_completion(&dsi_ctrl->irq_info.vid_frame_done);
	ret = wait_for_completion_timeout(
			&dsi_ctrl->irq_info.vid_frame_done,
			msecs_to_jiffies(DSI_CTRL_TX_TO_MS));
	if (ret <= 0)
		pr_debug("wait for video done failed\n");
	dsi_ctrl_disable_status_interrupt(dsi_ctrl,
				DSI_SINT_VIDEO_MODE_FRAME_DONE);

	timing = &(dsi_ctrl->host_config.video_timing);
	v_total = timing->v_sync_width + timing->v_back_porch +
			timing->v_front_porch + timing->v_active;
	v_blank = timing->v_sync_width + timing->v_back_porch;
	fps = timing->refresh_rate;

	sleep_ms = CEIL((v_blank * 1000), (v_total * fps)) + 1;
	udelay(sleep_ms * 1000);
}

void dsi_message_setup_tx_mode(struct dsi_ctrl *dsi_ctrl,
		u32 cmd_len,
		u32 *flags)
{
	/**
	 * Setup the mode of transmission
	 * override cmd fetch mode during secure session
	 */
	if (dsi_ctrl->secure_mode) {
		*flags &= ~DSI_CTRL_CMD_FETCH_MEMORY;
		*flags |= DSI_CTRL_CMD_FIFO_STORE;
		pr_debug("[%s] override to TPG during secure session\n",
				dsi_ctrl->name);
		return;
	}

	/* Check to see if cmd len plus header is greater than fifo size */
	if ((cmd_len + 4) > DSI_EMBEDDED_MODE_DMA_MAX_SIZE_BYTES) {
		*flags |= DSI_CTRL_CMD_NON_EMBEDDED_MODE;
		pr_debug("[%s] override to non-embedded mode,cmd len =%d\n",
				dsi_ctrl->name, cmd_len);
		return;
	}
}

int dsi_message_validate_tx_mode(struct dsi_ctrl *dsi_ctrl,
		u32 cmd_len,
		u32 *flags)
{
	int rc = 0;

	if (*flags & DSI_CTRL_CMD_FIFO_STORE) {
		/* if command size plus header is greater than fifo size */
		if ((cmd_len + 4) > DSI_CTRL_MAX_CMD_FIFO_STORE_SIZE) {
			pr_err("Cannot transfer Cmd in FIFO config\n");
			return -ENOTSUPP;
		}
		if (!dsi_ctrl->hw.ops.kickoff_fifo_command) {
			pr_err("Cannot transfer command,ops not defined\n");
			return -ENOTSUPP;
		}
	}

	if (*flags & DSI_CTRL_CMD_NON_EMBEDDED_MODE) {
		if (*flags & DSI_CTRL_CMD_BROADCAST) {
			pr_err("Non embedded not supported with broadcast\n");
			return -ENOTSUPP;
		}
		if (!dsi_ctrl->hw.ops.kickoff_command_non_embedded_mode) {
			pr_err(" Cannot transfer command,ops not defined\n");
			return -ENOTSUPP;
		}
	}
	return rc;
}

static int dsi_message_tx(struct dsi_ctrl *dsi_ctrl,
			  const struct mipi_dsi_msg *msg,
			  u32 flags)
{
	int rc = 0, ret = 0;
	struct mipi_dsi_packet packet;
	struct dsi_ctrl_cmd_dma_fifo_info cmd;
	struct dsi_ctrl_cmd_dma_info cmd_mem;
	u32 hw_flags = 0;
	u32 length = 0;
	u8 *buffer = NULL;
	u32 cnt = 0, line_no = 0x1;
	u8 *cmdbuf;
	struct dsi_mode_info *timing;

	/* Select the tx mode to transfer the command */
	dsi_message_setup_tx_mode(dsi_ctrl, msg->tx_len, &flags);

	/* Validate the mode before sending the command */
	rc = dsi_message_validate_tx_mode(dsi_ctrl, msg->tx_len, &flags);
	if (rc) {
		pr_err(" Cmd tx validation failed, cannot transfer cmd\n");
		rc = -ENOTSUPP;
		goto error;
	}

	if (flags & DSI_CTRL_CMD_NON_EMBEDDED_MODE) {
		cmd_mem.offset = dsi_ctrl->cmd_buffer_iova;
		cmd_mem.en_broadcast = (flags & DSI_CTRL_CMD_BROADCAST) ?
			true : false;
		cmd_mem.is_master = (flags & DSI_CTRL_CMD_BROADCAST_MASTER) ?
			true : false;
		cmd_mem.use_lpm = (msg->flags & MIPI_DSI_MSG_USE_LPM) ?
			true : false;
		cmd_mem.datatype = msg->type;
		cmd_mem.length = msg->tx_len;

		dsi_ctrl->cmd_len = msg->tx_len;
		memcpy(dsi_ctrl->vaddr, msg->tx_buf, msg->tx_len);
		pr_debug(" non-embedded mode , size of command =%zd\n",
					msg->tx_len);

		goto kickoff;
	}

	rc = mipi_dsi_create_packet(&packet, msg);
	if (rc) {
		pr_err("Failed to create message packet, rc=%d\n", rc);
		goto error;
	}

	rc = dsi_ctrl_copy_and_pad_cmd(dsi_ctrl,
			&packet,
			&buffer,
			&length);
	if (rc) {
		pr_err("[%s] failed to copy message, rc=%d\n",
				dsi_ctrl->name, rc);
		goto error;
	}

	if ((msg->flags & MIPI_DSI_MSG_LASTCOMMAND))
		buffer[3] |= BIT(7);//set the last cmd bit in header.

	if (flags & DSI_CTRL_CMD_FETCH_MEMORY) {
		/* Embedded mode config is selected */
		cmd_mem.offset = dsi_ctrl->cmd_buffer_iova;
		cmd_mem.en_broadcast = (flags & DSI_CTRL_CMD_BROADCAST) ?
			true : false;
		cmd_mem.is_master = (flags & DSI_CTRL_CMD_BROADCAST_MASTER) ?
			true : false;
		cmd_mem.use_lpm = (msg->flags & MIPI_DSI_MSG_USE_LPM) ?
			true : false;

		cmdbuf = (u8 *)(dsi_ctrl->vaddr);

		msm_gem_sync(dsi_ctrl->tx_cmd_buf);
		for (cnt = 0; cnt < length; cnt++)
			cmdbuf[dsi_ctrl->cmd_len + cnt] = buffer[cnt];

		dsi_ctrl->cmd_len += length;

		if (!(msg->flags & MIPI_DSI_MSG_LASTCOMMAND)) {
			goto error;
		} else {
			cmd_mem.length = dsi_ctrl->cmd_len;
			dsi_ctrl->cmd_len = 0;
		}

	} else if (flags & DSI_CTRL_CMD_FIFO_STORE) {
		cmd.command =  (u32 *)buffer;
		cmd.size = length;
		cmd.en_broadcast = (flags & DSI_CTRL_CMD_BROADCAST) ?
				     true : false;
		cmd.is_master = (flags & DSI_CTRL_CMD_BROADCAST_MASTER) ?
				  true : false;
		cmd.use_lpm = (msg->flags & MIPI_DSI_MSG_USE_LPM) ?
				  true : false;
	}

kickoff:
	/* check if custom dma scheduling line needed */
	if ((dsi_ctrl->host_config.panel_mode == DSI_OP_VIDEO_MODE) &&
		(flags & DSI_CTRL_CMD_CUSTOM_DMA_SCHED))
		line_no = dsi_ctrl->host_config.u.video_engine.dma_sched_line;

	timing = &(dsi_ctrl->host_config.video_timing);
	if (timing)
		line_no += timing->v_back_porch + timing->v_sync_width +
				timing->v_active;
	if ((dsi_ctrl->host_config.panel_mode == DSI_OP_VIDEO_MODE) &&
		dsi_ctrl->hw.ops.schedule_dma_cmd &&
		(dsi_ctrl->current_state.vid_engine_state ==
					DSI_CTRL_ENGINE_ON))
		dsi_ctrl->hw.ops.schedule_dma_cmd(&dsi_ctrl->hw,
				line_no);

	hw_flags |= (flags & DSI_CTRL_CMD_DEFER_TRIGGER) ?
			DSI_CTRL_HW_CMD_WAIT_FOR_TRIGGER : 0;

	if ((msg->flags & MIPI_DSI_MSG_LASTCOMMAND))
		hw_flags |= DSI_CTRL_CMD_LAST_COMMAND;

	if (flags & DSI_CTRL_CMD_DEFER_TRIGGER) {
		if (flags & DSI_CTRL_CMD_FETCH_MEMORY) {
			if (flags & DSI_CTRL_CMD_NON_EMBEDDED_MODE) {
				dsi_ctrl->hw.ops.
					kickoff_command_non_embedded_mode(
							&dsi_ctrl->hw,
							&cmd_mem,
							hw_flags);
			} else {
				dsi_ctrl->hw.ops.kickoff_command(
						&dsi_ctrl->hw,
						&cmd_mem,
						hw_flags);
			}
		} else if (flags & DSI_CTRL_CMD_FIFO_STORE) {
			dsi_ctrl->hw.ops.kickoff_fifo_command(&dsi_ctrl->hw,
							      &cmd,
							      hw_flags);
		}
	}

	if (!(flags & DSI_CTRL_CMD_DEFER_TRIGGER)) {
		dsi_ctrl_wait_for_video_done(dsi_ctrl);
		dsi_ctrl_enable_status_interrupt(dsi_ctrl,
					DSI_SINT_CMD_MODE_DMA_DONE, NULL);
		if (dsi_ctrl->hw.ops.mask_error_intr)
			dsi_ctrl->hw.ops.mask_error_intr(&dsi_ctrl->hw,
					BIT(DSI_FIFO_OVERFLOW), true);
		reinit_completion(&dsi_ctrl->irq_info.cmd_dma_done);

		if (flags & DSI_CTRL_CMD_FETCH_MEMORY) {
			if (flags & DSI_CTRL_CMD_NON_EMBEDDED_MODE) {
				dsi_ctrl->hw.ops.
					kickoff_command_non_embedded_mode(
							&dsi_ctrl->hw,
							&cmd_mem,
							hw_flags);
			} else {
				dsi_ctrl->hw.ops.kickoff_command(
						&dsi_ctrl->hw,
						&cmd_mem,
						hw_flags);
			}
		} else if (flags & DSI_CTRL_CMD_FIFO_STORE) {
			dsi_ctrl->hw.ops.kickoff_fifo_command(&dsi_ctrl->hw,
							      &cmd,
							      hw_flags);
		}

		ret = wait_for_completion_timeout(
				&dsi_ctrl->irq_info.cmd_dma_done,
				msecs_to_jiffies(DSI_CTRL_TX_TO_MS));

		if (ret == 0) {
			u32 status = dsi_ctrl->hw.ops.get_interrupt_status(
								&dsi_ctrl->hw);
			u32 mask = DSI_CMD_MODE_DMA_DONE;

			if (status & mask) {
				status |= (DSI_CMD_MODE_DMA_DONE |
						DSI_BTA_DONE);
				dsi_ctrl->hw.ops.clear_interrupt_status(
								&dsi_ctrl->hw,
								status);
				dsi_ctrl_disable_status_interrupt(dsi_ctrl,
						DSI_SINT_CMD_MODE_DMA_DONE);
				complete_all(&dsi_ctrl->irq_info.cmd_dma_done);
				pr_warn("dma_tx done but irq not triggered\n");
			} else {
				rc = -ETIMEDOUT;
				dsi_ctrl_disable_status_interrupt(dsi_ctrl,
						DSI_SINT_CMD_MODE_DMA_DONE);
				pr_err("[DSI_%d]Command transfer failed\n",
						dsi_ctrl->cell_index);
			}
		}

		if (dsi_ctrl->hw.ops.mask_error_intr &&
		    !dsi_ctrl->esd_check_underway)
			dsi_ctrl->hw.ops.mask_error_intr(&dsi_ctrl->hw,
						BIT(DSI_FIFO_OVERFLOW), false);
		dsi_ctrl->hw.ops.reset_cmd_fifo(&dsi_ctrl->hw);

		/*
		 * DSI 2.2 needs a soft reset whenever we send non-embedded
		 * mode command followed by embedded mode. Otherwise it will
		 * result in smmu write faults with DSI as client.
		 */
		if (flags & DSI_CTRL_CMD_NON_EMBEDDED_MODE) {
			dsi_ctrl->hw.ops.soft_reset(&dsi_ctrl->hw);
			dsi_ctrl->cmd_len = 0;
		}
	}
error:
	if (buffer)
		devm_kfree(&dsi_ctrl->pdev->dev, buffer);
	return rc;
}

static int dsi_set_max_return_size(struct dsi_ctrl *dsi_ctrl,
				   const struct mipi_dsi_msg *rx_msg,
				   u32 size)
{
	int rc = 0;
	u8 tx[2] = { (u8)(size & 0xFF), (u8)(size >> 8) };
	u32 flags = DSI_CTRL_CMD_FETCH_MEMORY;
	struct mipi_dsi_msg msg = {
		.channel = rx_msg->channel,
		.type = MIPI_DSI_SET_MAXIMUM_RETURN_PACKET_SIZE,
		.tx_len = 2,
		.tx_buf = tx,
		.flags = rx_msg->flags,
	};

	rc = dsi_message_tx(dsi_ctrl, &msg, flags);
	if (rc)
		pr_err("failed to send max return size packet, rc=%d\n", rc);

	return rc;
}

/* Helper functions to support DCS read operation */
static int dsi_parse_short_read1_resp(const struct mipi_dsi_msg *msg,
		unsigned char *buff)
{
	u8 *data = msg->rx_buf;
	int read_len = 1;

	if (!data)
		return 0;

	/* remove dcs type */
	if (msg->rx_len >= 1)
		data[0] = buff[1];
	else
		read_len = 0;

	return read_len;
}

static int dsi_parse_short_read2_resp(const struct mipi_dsi_msg *msg,
		unsigned char *buff)
{
	u8 *data = msg->rx_buf;
	int read_len = 2;

	if (!data)
		return 0;

	/* remove dcs type */
	if (msg->rx_len >= 2) {
		data[0] = buff[1];
		data[1] = buff[2];
	} else {
		read_len = 0;
	}

	return read_len;
}

static int dsi_parse_long_read_resp(const struct mipi_dsi_msg *msg,
		unsigned char *buff)
{
	if (!msg->rx_buf)
		return 0;

	/* remove dcs type */
	if (msg->rx_buf && msg->rx_len)
		memcpy(msg->rx_buf, buff + 4, msg->rx_len);

	return msg->rx_len;
}

static int dsi_message_rx(struct dsi_ctrl *dsi_ctrl,
			  const struct mipi_dsi_msg *msg,
			  u32 flags)
{
	int rc = 0;
	u32 rd_pkt_size, total_read_len, hw_read_cnt;
	u32 current_read_len = 0, total_bytes_read = 0;
	bool short_resp = false;
	bool read_done = false;
	u32 dlen, diff, rlen;
	unsigned char *buff;
	char cmd;
	struct dsi_cmd_desc *of_cmd;

	if (!msg) {
		pr_err("Invalid msg\n");
		rc = -EINVAL;
		goto error;
	}

	of_cmd = container_of(msg, struct dsi_cmd_desc, msg);

	rlen = msg->rx_len;
	if (msg->rx_len <= 2) {
		short_resp = true;
		rd_pkt_size = msg->rx_len;
		total_read_len = 4;
	} else {
		short_resp = false;
		current_read_len = 10;
		if (msg->rx_len < current_read_len)
			rd_pkt_size = msg->rx_len;
		else
			rd_pkt_size = current_read_len;

		total_read_len = current_read_len + 6;
	}
	buff = msg->rx_buf;

	while (!read_done) {
		rc = dsi_set_max_return_size(dsi_ctrl, msg, rd_pkt_size);
		if (rc) {
			pr_err("Failed to set max return packet size, rc=%d\n",
			       rc);
			goto error;
		}

		/* clear RDBK_DATA registers before proceeding */
		dsi_ctrl->hw.ops.clear_rdbk_register(&dsi_ctrl->hw);

		rc = dsi_message_tx(dsi_ctrl, msg, flags);
		if (rc) {
			pr_err("Message transmission failed, rc=%d\n", rc);
			goto error;
		}
		/*
		 * wait before reading rdbk_data register, if any delay is
		 * required after sending the read command.
		 */
		if (msg->wait_ms)
			usleep_range(msg->wait_ms * 1000,
				     ((msg->wait_ms * 1000) + 10));

		dlen = dsi_ctrl->hw.ops.get_cmd_read_data(&dsi_ctrl->hw,
					buff, total_bytes_read,
					total_read_len, rd_pkt_size,
					&hw_read_cnt);
		if (!dlen)
			goto error;

		if (short_resp)
			break;

		if (rlen <= current_read_len) {
			diff = current_read_len - rlen;
			read_done = true;
		} else {
			diff = 0;
			rlen -= current_read_len;
		}

		dlen -= 2; /* 2 bytes of CRC */
		dlen -= diff;
		buff += dlen;
		total_bytes_read += dlen;
		if (!read_done) {
			current_read_len = 14; /* Not first read */
			if (rlen < current_read_len)
				rd_pkt_size += rlen;
			else
				rd_pkt_size += current_read_len;
		}
	}

	if (hw_read_cnt < 16 && !short_resp)
		buff = msg->rx_buf + (16 - hw_read_cnt);
	else
		buff = msg->rx_buf;

	/* parse the data read from panel */
	cmd = buff[0];
	switch (cmd) {
	case MIPI_DSI_RX_ACKNOWLEDGE_AND_ERROR_REPORT:
		pr_err("Rx ACK_ERROR\n");
		rc = 0;
		break;
	case MIPI_DSI_RX_GENERIC_SHORT_READ_RESPONSE_1BYTE:
	case MIPI_DSI_RX_DCS_SHORT_READ_RESPONSE_1BYTE:
		rc = dsi_parse_short_read1_resp(msg, buff);
		break;
	case MIPI_DSI_RX_GENERIC_SHORT_READ_RESPONSE_2BYTE:
	case MIPI_DSI_RX_DCS_SHORT_READ_RESPONSE_2BYTE:
		rc = dsi_parse_short_read2_resp(msg, buff);
		break;
	case MIPI_DSI_RX_GENERIC_LONG_READ_RESPONSE:
	case MIPI_DSI_RX_DCS_LONG_READ_RESPONSE:
		rc = dsi_parse_long_read_resp(msg, buff);
		break;
	default:
		pr_warn("Invalid response\n");
		rc = 0;
	}

error:
	return rc;
}

static int dsi_enable_ulps(struct dsi_ctrl *dsi_ctrl)
{
	int rc = 0;
	u32 lanes = 0;
	u32 ulps_lanes;

	lanes = dsi_ctrl->host_config.common_config.data_lanes;

	rc = dsi_ctrl->hw.ops.wait_for_lane_idle(&dsi_ctrl->hw, lanes);
	if (rc) {
		pr_err("lanes not entering idle, skip ULPS\n");
		return rc;
	}

	if (!dsi_ctrl->hw.ops.ulps_ops.ulps_request ||
			!dsi_ctrl->hw.ops.ulps_ops.ulps_exit) {
		pr_debug("DSI controller ULPS ops not present\n");
		return 0;
	}

	lanes |= DSI_CLOCK_LANE;
	dsi_ctrl->hw.ops.ulps_ops.ulps_request(&dsi_ctrl->hw, lanes);

	ulps_lanes = dsi_ctrl->hw.ops.ulps_ops.get_lanes_in_ulps(&dsi_ctrl->hw);

	if ((lanes & ulps_lanes) != lanes) {
		pr_err("Failed to enter ULPS, request=0x%x, actual=0x%x\n",
		       lanes, ulps_lanes);
		rc = -EIO;
	}

	return rc;
}

static int dsi_disable_ulps(struct dsi_ctrl *dsi_ctrl)
{
	int rc = 0;
	u32 ulps_lanes, lanes = 0;

	dsi_ctrl->hw.ops.clear_phy0_ln_err(&dsi_ctrl->hw);

	if (!dsi_ctrl->hw.ops.ulps_ops.ulps_request ||
			!dsi_ctrl->hw.ops.ulps_ops.ulps_exit) {
		pr_debug("DSI controller ULPS ops not present\n");
		return 0;
	}

	lanes = dsi_ctrl->host_config.common_config.data_lanes;
	lanes |= DSI_CLOCK_LANE;

	ulps_lanes = dsi_ctrl->hw.ops.ulps_ops.get_lanes_in_ulps(&dsi_ctrl->hw);

	if ((lanes & ulps_lanes) != lanes)
		pr_err("Mismatch between lanes in ULPS\n");

	lanes &= ulps_lanes;

	dsi_ctrl->hw.ops.ulps_ops.ulps_exit(&dsi_ctrl->hw, lanes);

	ulps_lanes = dsi_ctrl->hw.ops.ulps_ops.get_lanes_in_ulps(&dsi_ctrl->hw);
	if (ulps_lanes & lanes) {
		pr_err("Lanes (0x%x) stuck in ULPS\n", ulps_lanes);
		rc = -EIO;
	}

	return rc;
}

static int dsi_ctrl_drv_state_init(struct dsi_ctrl *dsi_ctrl)
{
	int rc = 0;
	bool splash_enabled = false;
	struct dsi_ctrl_state_info *state = &dsi_ctrl->current_state;

	if (!splash_enabled) {
		state->power_state = DSI_CTRL_POWER_VREG_OFF;
		state->cmd_engine_state = DSI_CTRL_ENGINE_OFF;
		state->vid_engine_state = DSI_CTRL_ENGINE_OFF;
	}

	return rc;
}

static int dsi_ctrl_buffer_deinit(struct dsi_ctrl *dsi_ctrl)
{
	struct msm_gem_address_space *aspace = NULL;

	if (dsi_ctrl->tx_cmd_buf) {
		aspace = dsi_ctrl_get_aspace(dsi_ctrl,
				MSM_SMMU_DOMAIN_UNSECURE);
		if (!aspace) {
			pr_err("failed to get address space\n");
			return -ENOMEM;
		}

		msm_gem_put_iova(dsi_ctrl->tx_cmd_buf, aspace);

		mutex_lock(&dsi_ctrl->drm_dev->struct_mutex);
		msm_gem_free_object(dsi_ctrl->tx_cmd_buf);
		mutex_unlock(&dsi_ctrl->drm_dev->struct_mutex);
		dsi_ctrl->tx_cmd_buf = NULL;
	}

	return 0;
}

int dsi_ctrl_buffer_init(struct dsi_ctrl *dsi_ctrl)
{
	int rc = 0;
	u32 iova = 0;
	struct msm_gem_address_space *aspace = NULL;

	aspace = dsi_ctrl_get_aspace(dsi_ctrl, MSM_SMMU_DOMAIN_UNSECURE);
	if (!aspace) {
		pr_err("failed to get address space\n");
		return -ENOMEM;
	}

	dsi_ctrl->tx_cmd_buf = msm_gem_new(dsi_ctrl->drm_dev,
					   SZ_4K,
					   MSM_BO_UNCACHED);

	if (IS_ERR(dsi_ctrl->tx_cmd_buf)) {
		rc = PTR_ERR(dsi_ctrl->tx_cmd_buf);
		pr_err("failed to allocate gem, rc=%d\n", rc);
		dsi_ctrl->tx_cmd_buf = NULL;
		goto error;
	}

	dsi_ctrl->cmd_buffer_size = SZ_4K;

	rc = msm_gem_get_iova(dsi_ctrl->tx_cmd_buf, aspace, &iova);
	if (rc) {
		pr_err("failed to get iova, rc=%d\n", rc);
		(void)dsi_ctrl_buffer_deinit(dsi_ctrl);
		goto error;
	}

	if (iova & 0x07) {
		pr_err("Tx command buffer is not 8 byte aligned\n");
		rc = -ENOTSUPP;
		(void)dsi_ctrl_buffer_deinit(dsi_ctrl);
		goto error;
	}
error:
	return rc;
}

static int dsi_enable_io_clamp(struct dsi_ctrl *dsi_ctrl,
		bool enable, bool ulps_enabled)
{
	u32 lanes = 0;

	if (dsi_ctrl->host_config.panel_mode == DSI_OP_CMD_MODE)
		lanes = dsi_ctrl->host_config.common_config.data_lanes;

	lanes |= DSI_CLOCK_LANE;

	if (enable)
		dsi_ctrl->hw.ops.clamp_enable(&dsi_ctrl->hw,
			lanes, ulps_enabled);
	else
		dsi_ctrl->hw.ops.clamp_disable(&dsi_ctrl->hw,
			lanes, ulps_enabled);

	return 0;
}

static int dsi_ctrl_dts_parse(struct dsi_ctrl *dsi_ctrl,
				  struct device_node *of_node)
{
	u32 index = 0;
	int rc = 0;

	if (!dsi_ctrl || !of_node) {
		pr_err("invalid dsi_ctrl:%d or of_node:%d\n",
					dsi_ctrl != NULL, of_node != NULL);
		return -EINVAL;
	}

	rc = of_property_read_u32(of_node, "cell-index", &index);
	if (rc) {
		pr_debug("cell index not set, default to 0\n");
		index = 0;
	}

	dsi_ctrl->cell_index = index;
	dsi_ctrl->name = of_get_property(of_node, "label", NULL);
	if (!dsi_ctrl->name)
		dsi_ctrl->name = DSI_CTRL_DEFAULT_LABEL;

	dsi_ctrl->phy_isolation_enabled = of_property_read_bool(of_node,
				    "qcom,dsi-phy-isolation-enabled");

	dsi_ctrl->null_insertion_enabled = of_property_read_bool(of_node,
					"qcom,null-insertion-enabled");

	dsi_ctrl->hw.cont_splash_enabled = of_property_read_bool(of_node,
					"qcom,cont-splash-enabled");

	dsi_ctrl->hw.link_hsclk_fullrec = of_property_read_bool(of_node,
				"qcom,link-hs-clk-always-full-reconfigure");

	return 0;
}

static int dsi_ctrl_dev_probe(struct platform_device *pdev)
{
	struct dsi_ctrl *dsi_ctrl;
	struct dsi_ctrl_list_item *item;
	const struct of_device_id *id;
	enum dsi_ctrl_version version;
	int rc = 0;

	id = of_match_node(msm_dsi_of_match, pdev->dev.of_node);
	if (!id)
		return -ENODEV;

	version = *(enum dsi_ctrl_version *)id->data;

	item = devm_kzalloc(&pdev->dev, sizeof(*item), GFP_KERNEL);
	if (!item)
		return -ENOMEM;

	dsi_ctrl = devm_kzalloc(&pdev->dev, sizeof(*dsi_ctrl), GFP_KERNEL);
	if (!dsi_ctrl)
		return -ENOMEM;

	dsi_ctrl->version = version;
	dsi_ctrl->irq_info.irq_num = -1;
	dsi_ctrl->irq_info.irq_stat_mask = 0x0;

	spin_lock_init(&dsi_ctrl->irq_info.irq_lock);

	rc = dsi_ctrl_dts_parse(dsi_ctrl, pdev->dev.of_node);
	if (rc) {
		pr_err("ctrl:%d dts parse failed, rc = %d\n",
						dsi_ctrl->cell_index, rc);
		goto fail;
	}

	rc = dsi_ctrl_init_regmap(pdev, dsi_ctrl);
	if (rc) {
		pr_err("Failed to parse register information, rc = %d\n", rc);
		goto fail;
	}

	rc = dsi_ctrl_clocks_init(pdev, dsi_ctrl);
	if (rc) {
		pr_err("Failed to parse clock information, rc = %d\n", rc);
		goto fail;
	}

	rc = dsi_ctrl_supplies_init(pdev, dsi_ctrl);
	if (rc) {
		pr_err("Failed to parse voltage supplies, rc = %d\n", rc);
		goto fail_clks;
	}

	rc = dsi_catalog_ctrl_setup(&dsi_ctrl->hw, dsi_ctrl->version,
		dsi_ctrl->cell_index, dsi_ctrl->phy_isolation_enabled,
		dsi_ctrl->null_insertion_enabled);
	if (rc) {
		pr_err("Catalog does not support version (%d)\n",
		       dsi_ctrl->version);
		goto fail_supplies;
	}

	rc = dsi_ctrl_axi_bus_client_init(pdev, dsi_ctrl);
	if (rc)
		pr_debug("failed to init axi bus client, rc = %d\n", rc);

	item->ctrl = dsi_ctrl;

	mutex_lock(&dsi_ctrl_list_lock);
	list_add(&item->list, &dsi_ctrl_list);
	mutex_unlock(&dsi_ctrl_list_lock);

	mutex_init(&dsi_ctrl->ctrl_lock);
	dsi_ctrl->secure_mode = false;

	dsi_ctrl->pdev = pdev;
	platform_set_drvdata(pdev, dsi_ctrl);
	pr_info("Probe successful for %s\n", dsi_ctrl->name);

	return 0;

fail_supplies:
	(void)dsi_ctrl_supplies_deinit(dsi_ctrl);
fail_clks:
	(void)dsi_ctrl_clocks_deinit(dsi_ctrl);
fail:
	return rc;
}

static int dsi_ctrl_dev_remove(struct platform_device *pdev)
{
	int rc = 0;
	struct dsi_ctrl *dsi_ctrl;
	struct list_head *pos, *tmp;

	dsi_ctrl = platform_get_drvdata(pdev);

	mutex_lock(&dsi_ctrl_list_lock);
	list_for_each_safe(pos, tmp, &dsi_ctrl_list) {
		struct dsi_ctrl_list_item *n = list_entry(pos,
						  struct dsi_ctrl_list_item,
						  list);
		if (n->ctrl == dsi_ctrl) {
			list_del(&n->list);
			break;
		}
	}
	mutex_unlock(&dsi_ctrl_list_lock);

	mutex_lock(&dsi_ctrl->ctrl_lock);
	rc = dsi_ctrl_axi_bus_client_deinit(dsi_ctrl);
	if (rc)
		pr_err("failed to deinitialize axi bus client, rc = %d\n", rc);

	rc = dsi_ctrl_supplies_deinit(dsi_ctrl);
	if (rc)
		pr_err("failed to deinitialize voltage supplies, rc=%d\n", rc);

	rc = dsi_ctrl_clocks_deinit(dsi_ctrl);
	if (rc)
		pr_err("failed to deinitialize clocks, rc=%d\n", rc);

	mutex_unlock(&dsi_ctrl->ctrl_lock);

	mutex_destroy(&dsi_ctrl->ctrl_lock);
	devm_kfree(&pdev->dev, dsi_ctrl);

	platform_set_drvdata(pdev, NULL);
	return 0;
}

static struct platform_driver dsi_ctrl_driver = {
	.probe = dsi_ctrl_dev_probe,
	.remove = dsi_ctrl_dev_remove,
	.driver = {
		.name = "drm_dsi_ctrl",
		.of_match_table = msm_dsi_of_match,
		.suppress_bind_attrs = true,
	},
};

#if defined(CONFIG_DEBUG_FS)

void dsi_ctrl_debug_dump(u32 *entries, u32 size)
{
	struct list_head *pos, *tmp;
	struct dsi_ctrl *ctrl = NULL;

	if (!entries || !size)
		return;

	mutex_lock(&dsi_ctrl_list_lock);
	list_for_each_safe(pos, tmp, &dsi_ctrl_list) {
		struct dsi_ctrl_list_item *n;

		n = list_entry(pos, struct dsi_ctrl_list_item, list);
		ctrl = n->ctrl;
		pr_err("dsi ctrl:%d\n", ctrl->cell_index);
		ctrl->hw.ops.debug_bus(&ctrl->hw, entries, size);
	}
	mutex_unlock(&dsi_ctrl_list_lock);
}

#endif
/**
 * dsi_ctrl_get() - get a dsi_ctrl handle from an of_node
 * @of_node:    of_node of the DSI controller.
 *
 * Gets the DSI controller handle for the corresponding of_node. The ref count
 * is incremented to one and all subsequent gets will fail until the original
 * clients calls a put.
 *
 * Return: DSI Controller handle.
 */
struct dsi_ctrl *dsi_ctrl_get(struct device_node *of_node)
{
	struct list_head *pos, *tmp;
	struct dsi_ctrl *ctrl = NULL;

	mutex_lock(&dsi_ctrl_list_lock);
	list_for_each_safe(pos, tmp, &dsi_ctrl_list) {
		struct dsi_ctrl_list_item *n;

		n = list_entry(pos, struct dsi_ctrl_list_item, list);
		if (n->ctrl->pdev->dev.of_node == of_node) {
			ctrl = n->ctrl;
			break;
		}
	}
	mutex_unlock(&dsi_ctrl_list_lock);

	if (!ctrl) {
		pr_err("Device with of node not found\n");
		ctrl = ERR_PTR(-EPROBE_DEFER);
		return ctrl;
	}

	mutex_lock(&ctrl->ctrl_lock);
	if (ctrl->refcount == 1) {
		pr_err("[%s] Device in use\n", ctrl->name);
		mutex_unlock(&ctrl->ctrl_lock);
		ctrl = ERR_PTR(-EBUSY);
		return ctrl;
	} else {
		ctrl->refcount++;
	}
	mutex_unlock(&ctrl->ctrl_lock);
	return ctrl;
}

/**
 * dsi_ctrl_put() - releases a dsi controller handle.
 * @dsi_ctrl:       DSI controller handle.
 *
 * Releases the DSI controller. Driver will clean up all resources and puts back
 * the DSI controller into reset state.
 */
void dsi_ctrl_put(struct dsi_ctrl *dsi_ctrl)
{
	mutex_lock(&dsi_ctrl->ctrl_lock);

	if (dsi_ctrl->refcount == 0)
		pr_err("Unbalanced dsi_ctrl_put call\n");
	else
		dsi_ctrl->refcount--;

	mutex_unlock(&dsi_ctrl->ctrl_lock);
}

/**
 * dsi_ctrl_drv_init() - initialize dsi controller driver.
 * @dsi_ctrl:      DSI controller handle.
 * @parent:        Parent directory for debug fs.
 *
 * Initializes DSI controller driver. Driver should be initialized after
 * dsi_ctrl_get() succeeds.
 *
 * Return: error code.
 */
int dsi_ctrl_drv_init(struct dsi_ctrl *dsi_ctrl, struct dentry *parent)
{
	int rc = 0;

	if (!dsi_ctrl || !parent) {
		pr_err("Invalid params\n");
		return -EINVAL;
	}

	mutex_lock(&dsi_ctrl->ctrl_lock);
	rc = dsi_ctrl_drv_state_init(dsi_ctrl);
	if (rc) {
		pr_err("Failed to initialize driver state, rc=%d\n", rc);
		goto error;
	}

	rc = dsi_ctrl_debugfs_init(dsi_ctrl, parent);
	if (rc) {
		pr_err("[DSI_%d] failed to init debug fs, rc=%d\n",
		       dsi_ctrl->cell_index, rc);
		goto error;
	}

error:
	mutex_unlock(&dsi_ctrl->ctrl_lock);
	return rc;
}

/**
 * dsi_ctrl_drv_deinit() - de-initializes dsi controller driver
 * @dsi_ctrl:      DSI controller handle.
 *
 * Releases all resources acquired by dsi_ctrl_drv_init().
 *
 * Return: error code.
 */
int dsi_ctrl_drv_deinit(struct dsi_ctrl *dsi_ctrl)
{
	int rc = 0;

	if (!dsi_ctrl) {
		pr_err("Invalid params\n");
		return -EINVAL;
	}

	mutex_lock(&dsi_ctrl->ctrl_lock);

	rc = dsi_ctrl_debugfs_deinit(dsi_ctrl);
	if (rc)
		pr_err("failed to release debugfs root, rc=%d\n", rc);

	rc = dsi_ctrl_buffer_deinit(dsi_ctrl);
	if (rc)
		pr_err("Failed to free cmd buffers, rc=%d\n", rc);

	mutex_unlock(&dsi_ctrl->ctrl_lock);
	return rc;
}

int dsi_ctrl_clk_cb_register(struct dsi_ctrl *dsi_ctrl,
	struct clk_ctrl_cb *clk_cb)
{
	if (!dsi_ctrl || !clk_cb) {
		pr_err("Invalid params\n");
		return -EINVAL;
	}

	dsi_ctrl->clk_cb.priv = clk_cb->priv;
	dsi_ctrl->clk_cb.dsi_clk_cb = clk_cb->dsi_clk_cb;
	return 0;
}

/**
 * dsi_ctrl_phy_sw_reset() - perform a PHY software reset
 * @dsi_ctrl:         DSI controller handle.
 *
 * Performs a PHY software reset on the DSI controller. Reset should be done
 * when the controller power state is DSI_CTRL_POWER_CORE_CLK_ON and the PHY is
 * not enabled.
 *
 * This function will fail if driver is in any other state.
 *
 * Return: error code.
 */
int dsi_ctrl_phy_sw_reset(struct dsi_ctrl *dsi_ctrl)
{
	int rc = 0;

	if (!dsi_ctrl) {
		pr_err("Invalid params\n");
		return -EINVAL;
	}

	mutex_lock(&dsi_ctrl->ctrl_lock);
	rc = dsi_ctrl_check_state(dsi_ctrl, DSI_CTRL_OP_PHY_SW_RESET, 0x0);
	if (rc) {
		pr_err("[DSI_%d] Controller state check failed, rc=%d\n",
		       dsi_ctrl->cell_index, rc);
		goto error;
	}

	dsi_ctrl->hw.ops.phy_sw_reset(&dsi_ctrl->hw);

	pr_debug("[DSI_%d] PHY soft reset done\n", dsi_ctrl->cell_index);
	dsi_ctrl_update_state(dsi_ctrl, DSI_CTRL_OP_PHY_SW_RESET, 0x0);
error:
	mutex_unlock(&dsi_ctrl->ctrl_lock);
	return rc;
}

/**
 * dsi_ctrl_seamless_timing_update() - update only controller timing
 * @dsi_ctrl:          DSI controller handle.
 * @timing:            New DSI timing info
 *
 * Updates host timing values to conduct a seamless transition to new timing
 * For example, to update the porch values in a dynamic fps switch.
 *
 * Return: error code.
 */
int dsi_ctrl_async_timing_update(struct dsi_ctrl *dsi_ctrl,
		struct dsi_mode_info *timing)
{
	struct dsi_mode_info *host_mode;
	int rc = 0;

	if (!dsi_ctrl || !timing) {
		pr_err("Invalid params\n");
		return -EINVAL;
	}

	mutex_lock(&dsi_ctrl->ctrl_lock);

	rc = dsi_ctrl_check_state(dsi_ctrl, DSI_CTRL_OP_ASYNC_TIMING,
			DSI_CTRL_ENGINE_ON);
	if (rc) {
		pr_err("[DSI_%d] Controller state check failed, rc=%d\n",
		       dsi_ctrl->cell_index, rc);
		goto exit;
	}

	host_mode = &dsi_ctrl->host_config.video_timing;
	memcpy(host_mode, timing, sizeof(*host_mode));
	dsi_ctrl->hw.ops.set_timing_db(&dsi_ctrl->hw, true);
	dsi_ctrl->hw.ops.set_video_timing(&dsi_ctrl->hw, host_mode);

exit:
	mutex_unlock(&dsi_ctrl->ctrl_lock);
	return rc;
}

/**
 * dsi_ctrl_timing_db_update() - update only controller Timing DB
 * @dsi_ctrl:          DSI controller handle.
 * @enable:            Enable/disable Timing DB register
 *
 *  Update timing db register value during dfps usecases
 *
 * Return: error code.
 */
int dsi_ctrl_timing_db_update(struct dsi_ctrl *dsi_ctrl,
		bool enable)
{
	int rc = 0;

	if (!dsi_ctrl) {
		pr_err("Invalid dsi_ctrl\n");
		return -EINVAL;
	}

	mutex_lock(&dsi_ctrl->ctrl_lock);

	rc = dsi_ctrl_check_state(dsi_ctrl, DSI_CTRL_OP_ASYNC_TIMING,
			DSI_CTRL_ENGINE_ON);
	if (rc) {
		pr_err("[DSI_%d] Controller state check failed, rc=%d\n",
		       dsi_ctrl->cell_index, rc);
		goto exit;
	}

	/*
	 * Add HW recommended delay for dfps feature.
	 * When prefetch is enabled, MDSS HW works on 2 vsync
	 * boundaries i.e. mdp_vsync and panel_vsync.
	 * In the current implementation we are only waiting
	 * for mdp_vsync. We need to make sure that interface
	 * flush is after panel_vsync. So, added the recommended
	 * delays after dfps update.
	 */
	usleep_range(2000, 2010);

	dsi_ctrl->hw.ops.set_timing_db(&dsi_ctrl->hw, enable);

exit:
	mutex_unlock(&dsi_ctrl->ctrl_lock);
	return rc;
}

int dsi_ctrl_setup(struct dsi_ctrl *dsi_ctrl)
{
	int rc = 0;

	if (!dsi_ctrl) {
		pr_err("Invalid params\n");
		return -EINVAL;
	}

	mutex_lock(&dsi_ctrl->ctrl_lock);

	dsi_ctrl->hw.ops.setup_lane_map(&dsi_ctrl->hw,
					&dsi_ctrl->host_config.lane_map);

	dsi_ctrl->hw.ops.host_setup(&dsi_ctrl->hw,
				    &dsi_ctrl->host_config.common_config);

	if (dsi_ctrl->host_config.panel_mode == DSI_OP_CMD_MODE) {
		dsi_ctrl->hw.ops.cmd_engine_setup(&dsi_ctrl->hw,
					&dsi_ctrl->host_config.common_config,
					&dsi_ctrl->host_config.u.cmd_engine);

		dsi_ctrl->hw.ops.setup_cmd_stream(&dsi_ctrl->hw,
				&dsi_ctrl->host_config.video_timing,
				dsi_ctrl->host_config.video_timing.h_active * 3,
				0x0,
				&dsi_ctrl->roi);
		dsi_ctrl->hw.ops.cmd_engine_en(&dsi_ctrl->hw, true);
	} else {
		dsi_ctrl->hw.ops.video_engine_setup(&dsi_ctrl->hw,
					&dsi_ctrl->host_config.common_config,
					&dsi_ctrl->host_config.u.video_engine);
		dsi_ctrl->hw.ops.set_video_timing(&dsi_ctrl->hw,
					  &dsi_ctrl->host_config.video_timing);
		dsi_ctrl->hw.ops.video_engine_en(&dsi_ctrl->hw, true);
	}

	dsi_ctrl->hw.ops.enable_status_interrupts(&dsi_ctrl->hw, 0x0);
	dsi_ctrl->hw.ops.enable_error_interrupts(&dsi_ctrl->hw, 0xFF00E0);
	dsi_ctrl->hw.ops.ctrl_en(&dsi_ctrl->hw, true);

	mutex_unlock(&dsi_ctrl->ctrl_lock);
	return rc;
}

int dsi_ctrl_set_roi(struct dsi_ctrl *dsi_ctrl, struct dsi_rect *roi,
		bool *changed)
{
	int rc = 0;

	if (!dsi_ctrl || !roi || !changed) {
		pr_err("Invalid params\n");
		return -EINVAL;
	}

	mutex_lock(&dsi_ctrl->ctrl_lock);
	if ((!dsi_rect_is_equal(&dsi_ctrl->roi, roi)) ||
			dsi_ctrl->modeupdated) {
		*changed = true;
		memcpy(&dsi_ctrl->roi, roi, sizeof(dsi_ctrl->roi));
		dsi_ctrl->modeupdated = false;
	} else
		*changed = false;

	mutex_unlock(&dsi_ctrl->ctrl_lock);
	return rc;
}

/**
 * dsi_ctrl_phy_reset_config() - Mask/unmask propagation of ahb reset signal
 *	to DSI PHY hardware.
 * @dsi_ctrl:        DSI controller handle.
 * @enable:			Mask/unmask the PHY reset signal.
 *
 * Return: error code.
 */
int dsi_ctrl_phy_reset_config(struct dsi_ctrl *dsi_ctrl, bool enable)
{
	if (!dsi_ctrl) {
		pr_err("Invalid params\n");
		return -EINVAL;
	}

	if (dsi_ctrl->hw.ops.phy_reset_config)
		dsi_ctrl->hw.ops.phy_reset_config(&dsi_ctrl->hw, enable);

	return 0;
}

static void dsi_ctrl_handle_error_status(struct dsi_ctrl *dsi_ctrl,
				unsigned long int error)
{
	struct dsi_event_cb_info cb_info;

	cb_info = dsi_ctrl->irq_info.irq_err_cb;

	/* disable error interrupts */
	if (dsi_ctrl->hw.ops.error_intr_ctrl)
		dsi_ctrl->hw.ops.error_intr_ctrl(&dsi_ctrl->hw, false);

	/* clear error interrupts first */
	if (dsi_ctrl->hw.ops.clear_error_status)
		dsi_ctrl->hw.ops.clear_error_status(&dsi_ctrl->hw,
					error);

	/* DTLN PHY error */
	if (error & 0x3000E00)
		pr_err("dsi PHY contention error: 0x%lx\n", error);

	/* TX timeout error */
	if (error & 0xE0) {
		if (error & 0xA0) {
			if (cb_info.event_cb) {
				cb_info.event_idx = DSI_LP_Rx_TIMEOUT;
				(void)cb_info.event_cb(cb_info.event_usr_ptr,
							cb_info.event_idx,
							dsi_ctrl->cell_index,
							0, 0, 0, 0);
			}
		}
		pr_err("tx timeout error: 0x%lx\n", error);
	}

	/* DSI FIFO OVERFLOW error */
	if (error & 0xF0000) {
		u32 mask = 0;

		if (dsi_ctrl->hw.ops.get_error_mask)
			mask = dsi_ctrl->hw.ops.get_error_mask(&dsi_ctrl->hw);
		/* no need to report FIFO overflow if already masked */
		if (cb_info.event_cb && !(mask & 0xf0000)) {
			cb_info.event_idx = DSI_FIFO_OVERFLOW;
			(void)cb_info.event_cb(cb_info.event_usr_ptr,
						cb_info.event_idx,
						dsi_ctrl->cell_index,
						0, 0, 0, 0);
			pr_err("dsi FIFO OVERFLOW error: 0x%lx\n", error);
		}
	}

	/* DSI FIFO UNDERFLOW error */
	if (error & 0xF00000) {
		if (cb_info.event_cb) {
			cb_info.event_idx = DSI_FIFO_UNDERFLOW;
			(void)cb_info.event_cb(cb_info.event_usr_ptr,
						cb_info.event_idx,
						dsi_ctrl->cell_index,
						0, 0, 0, 0);
		}
		pr_err("dsi FIFO UNDERFLOW error: 0x%lx\n", error);
	}

	/* DSI PLL UNLOCK error */
	if (error & BIT(8))
		pr_err("dsi PLL unlock error: 0x%lx\n", error);

	/* ACK error */
	if (error & 0xF)
		pr_err("ack error: 0x%lx\n", error);

	/* enable back DSI interrupts */
	if (dsi_ctrl->hw.ops.error_intr_ctrl)
		dsi_ctrl->hw.ops.error_intr_ctrl(&dsi_ctrl->hw, true);
}

/**
 * dsi_ctrl_isr - interrupt service routine for DSI CTRL component
 * @irq: Incoming IRQ number
 * @ptr: Pointer to user data structure (struct dsi_ctrl)
 * Returns: IRQ_HANDLED if no further action required
 */
static irqreturn_t dsi_ctrl_isr(int irq, void *ptr)
{
	struct dsi_ctrl *dsi_ctrl;
	struct dsi_event_cb_info cb_info;
	unsigned long flags;
	uint32_t status = 0x0, i;
	uint64_t errors = 0x0;

	if (!ptr)
		return IRQ_NONE;
	dsi_ctrl = ptr;

	/* check status interrupts */
	if (dsi_ctrl->hw.ops.get_interrupt_status)
		status = dsi_ctrl->hw.ops.get_interrupt_status(&dsi_ctrl->hw);

	/* check error interrupts */
	if (dsi_ctrl->hw.ops.get_error_status)
		errors = dsi_ctrl->hw.ops.get_error_status(&dsi_ctrl->hw);

	/* clear interrupts */
	if (dsi_ctrl->hw.ops.clear_interrupt_status)
		dsi_ctrl->hw.ops.clear_interrupt_status(&dsi_ctrl->hw, 0x0);

	SDE_EVT32_IRQ(dsi_ctrl->cell_index, status, errors);

	/* handle DSI error recovery */
	if (status & DSI_ERROR)
		dsi_ctrl_handle_error_status(dsi_ctrl, errors);

	if (status & DSI_CMD_MODE_DMA_DONE) {
		dsi_ctrl_disable_status_interrupt(dsi_ctrl,
					DSI_SINT_CMD_MODE_DMA_DONE);
		complete_all(&dsi_ctrl->irq_info.cmd_dma_done);
	}

	if (status & DSI_CMD_FRAME_DONE) {
		dsi_ctrl_disable_status_interrupt(dsi_ctrl,
					DSI_SINT_CMD_FRAME_DONE);
		complete_all(&dsi_ctrl->irq_info.cmd_frame_done);
	}

	if (status & DSI_VIDEO_MODE_FRAME_DONE) {
		dsi_ctrl_disable_status_interrupt(dsi_ctrl,
					DSI_SINT_VIDEO_MODE_FRAME_DONE);
		complete_all(&dsi_ctrl->irq_info.vid_frame_done);
	}

	if (status & DSI_BTA_DONE) {
		u32 fifo_overflow_mask = (DSI_DLN0_HS_FIFO_OVERFLOW |
					DSI_DLN1_HS_FIFO_OVERFLOW |
					DSI_DLN2_HS_FIFO_OVERFLOW |
					DSI_DLN3_HS_FIFO_OVERFLOW);
		dsi_ctrl_disable_status_interrupt(dsi_ctrl,
					DSI_SINT_BTA_DONE);
		complete_all(&dsi_ctrl->irq_info.bta_done);
		if (dsi_ctrl->hw.ops.clear_error_status)
			dsi_ctrl->hw.ops.clear_error_status(&dsi_ctrl->hw,
					fifo_overflow_mask);
	}

	for (i = 0; status && i < DSI_STATUS_INTERRUPT_COUNT; ++i) {
		if (status & 0x1) {
			spin_lock_irqsave(&dsi_ctrl->irq_info.irq_lock, flags);
			cb_info = dsi_ctrl->irq_info.irq_stat_cb[i];
			spin_unlock_irqrestore(
					&dsi_ctrl->irq_info.irq_lock, flags);

			if (cb_info.event_cb)
				(void)cb_info.event_cb(cb_info.event_usr_ptr,
						cb_info.event_idx,
						dsi_ctrl->cell_index,
						irq, 0, 0, 0);
		}
		status >>= 1;
	}

	return IRQ_HANDLED;
}

/**
 * _dsi_ctrl_setup_isr - register ISR handler
 * @dsi_ctrl: Pointer to associated dsi_ctrl structure
 * Returns: Zero on success
 */
static int _dsi_ctrl_setup_isr(struct dsi_ctrl *dsi_ctrl)
{
	int irq_num, rc;

	if (!dsi_ctrl)
		return -EINVAL;
	if (dsi_ctrl->irq_info.irq_num != -1)
		return 0;

	init_completion(&dsi_ctrl->irq_info.cmd_dma_done);
	init_completion(&dsi_ctrl->irq_info.vid_frame_done);
	init_completion(&dsi_ctrl->irq_info.cmd_frame_done);
	init_completion(&dsi_ctrl->irq_info.bta_done);

	irq_num = platform_get_irq(dsi_ctrl->pdev, 0);
	if (irq_num < 0) {
		pr_err("[DSI_%d] Failed to get IRQ number, %d\n",
				dsi_ctrl->cell_index, irq_num);
		rc = irq_num;
	} else {
		rc = devm_request_threaded_irq(&dsi_ctrl->pdev->dev, irq_num,
				dsi_ctrl_isr, NULL, 0, "dsi_ctrl", dsi_ctrl);
		if (rc) {
			pr_err("[DSI_%d] Failed to request IRQ, %d\n",
					dsi_ctrl->cell_index, rc);
		} else {
			dsi_ctrl->irq_info.irq_num = irq_num;
			disable_irq_nosync(irq_num);

			pr_info("[DSI_%d] IRQ %d registered\n",
					dsi_ctrl->cell_index, irq_num);
		}
	}
	return rc;
}

/**
 * _dsi_ctrl_destroy_isr - unregister ISR handler
 * @dsi_ctrl: Pointer to associated dsi_ctrl structure
 */
static void _dsi_ctrl_destroy_isr(struct dsi_ctrl *dsi_ctrl)
{
	if (!dsi_ctrl || !dsi_ctrl->pdev || dsi_ctrl->irq_info.irq_num < 0)
		return;

	if (dsi_ctrl->irq_info.irq_num != -1) {
		devm_free_irq(&dsi_ctrl->pdev->dev,
				dsi_ctrl->irq_info.irq_num, dsi_ctrl);
		dsi_ctrl->irq_info.irq_num = -1;
	}
}

void dsi_ctrl_enable_status_interrupt(struct dsi_ctrl *dsi_ctrl,
		uint32_t intr_idx, struct dsi_event_cb_info *event_info)
{
	unsigned long flags;

	if (!dsi_ctrl || dsi_ctrl->irq_info.irq_num == -1 ||
			intr_idx >= DSI_STATUS_INTERRUPT_COUNT)
		return;

	spin_lock_irqsave(&dsi_ctrl->irq_info.irq_lock, flags);

	if (dsi_ctrl->irq_info.irq_stat_refcount[intr_idx] == 0) {
		/* enable irq on first request */
		if (dsi_ctrl->irq_info.irq_stat_mask == 0)
			enable_irq(dsi_ctrl->irq_info.irq_num);

		/* update hardware mask */
		dsi_ctrl->irq_info.irq_stat_mask |= BIT(intr_idx);
		dsi_ctrl->hw.ops.enable_status_interrupts(&dsi_ctrl->hw,
				dsi_ctrl->irq_info.irq_stat_mask);
	}
	++(dsi_ctrl->irq_info.irq_stat_refcount[intr_idx]);

	if (event_info)
		dsi_ctrl->irq_info.irq_stat_cb[intr_idx] = *event_info;

	spin_unlock_irqrestore(&dsi_ctrl->irq_info.irq_lock, flags);
}

void dsi_ctrl_disable_status_interrupt(struct dsi_ctrl *dsi_ctrl,
		uint32_t intr_idx)
{
	unsigned long flags;

	if (!dsi_ctrl || dsi_ctrl->irq_info.irq_num == -1 ||
			intr_idx >= DSI_STATUS_INTERRUPT_COUNT)
		return;

	spin_lock_irqsave(&dsi_ctrl->irq_info.irq_lock, flags);

	if (dsi_ctrl->irq_info.irq_stat_refcount[intr_idx])
		if (--(dsi_ctrl->irq_info.irq_stat_refcount[intr_idx]) == 0) {
			dsi_ctrl->irq_info.irq_stat_mask &= ~BIT(intr_idx);
			dsi_ctrl->hw.ops.enable_status_interrupts(&dsi_ctrl->hw,
					dsi_ctrl->irq_info.irq_stat_mask);

			/* don't need irq if no lines are enabled */
			if (dsi_ctrl->irq_info.irq_stat_mask == 0)
				disable_irq_nosync(dsi_ctrl->irq_info.irq_num);
		}

	spin_unlock_irqrestore(&dsi_ctrl->irq_info.irq_lock, flags);
}

int dsi_ctrl_host_timing_update(struct dsi_ctrl *dsi_ctrl)
{
	if (!dsi_ctrl) {
		pr_err("Invalid params\n");
		return -EINVAL;
	}

	if (dsi_ctrl->hw.ops.host_setup)
		dsi_ctrl->hw.ops.host_setup(&dsi_ctrl->hw,
				&dsi_ctrl->host_config.common_config);

	if (dsi_ctrl->host_config.panel_mode == DSI_OP_CMD_MODE) {
		if (dsi_ctrl->hw.ops.cmd_engine_setup)
			dsi_ctrl->hw.ops.cmd_engine_setup(&dsi_ctrl->hw,
					&dsi_ctrl->host_config.common_config,
					&dsi_ctrl->host_config.u.cmd_engine);

		if (dsi_ctrl->hw.ops.setup_cmd_stream)
			dsi_ctrl->hw.ops.setup_cmd_stream(&dsi_ctrl->hw,
				&dsi_ctrl->host_config.video_timing,
				dsi_ctrl->host_config.video_timing.h_active * 3,
				0x0, NULL);
	} else {
		pr_err("invalid panel mode for resolution switch\n");
		return -EINVAL;
	}

	return 0;
}

/**
 * dsi_ctrl_update_host_init_state() - Update the host initialization state.
 * @dsi_ctrl:        DSI controller handle.
 * @enable:        boolean signifying host state.
 *
 * Update the host initialization status only while exiting from ulps during
 * suspend state.
 *
 * Return: error code.
 */
int dsi_ctrl_update_host_init_state(struct dsi_ctrl *dsi_ctrl, bool enable)
{
	int rc = 0;
	u32 state = enable ? 0x1 : 0x0;

	rc = dsi_ctrl_check_state(dsi_ctrl, DSI_CTRL_OP_HOST_INIT, state);
	if (rc) {
		pr_err("[DSI_%d] Controller state check failed, rc=%d\n",
		       dsi_ctrl->cell_index, rc);
		return rc;
	}
	dsi_ctrl_update_state(dsi_ctrl, DSI_CTRL_OP_HOST_INIT, state);
	return rc;
}

/**
 * dsi_ctrl_host_init() - Initialize DSI host hardware.
 * @dsi_ctrl:        DSI controller handle.
 * @is_splash_enabled:        boolean signifying splash status.
 *
 * Initializes DSI controller hardware with host configuration provided by
 * dsi_ctrl_update_host_config(). Initialization can be performed only during
 * DSI_CTRL_POWER_CORE_CLK_ON state and after the PHY SW reset has been
 * performed.
 *
 * Return: error code.
 */
int dsi_ctrl_host_init(struct dsi_ctrl *dsi_ctrl, bool is_splash_enabled)
{
	int rc = 0;

	if (!dsi_ctrl) {
		pr_err("Invalid params\n");
		return -EINVAL;
	}

	mutex_lock(&dsi_ctrl->ctrl_lock);
	rc = dsi_ctrl_check_state(dsi_ctrl, DSI_CTRL_OP_HOST_INIT, 0x1);
	if (rc) {
		pr_err("[DSI_%d] Controller state check failed, rc=%d\n",
		       dsi_ctrl->cell_index, rc);
		goto error;
	}

	/* For Splash usecases we omit hw operations as bootloader
	 * already takes care of them
	 */
	if (!is_splash_enabled) {
		dsi_ctrl->hw.ops.setup_lane_map(&dsi_ctrl->hw,
					&dsi_ctrl->host_config.lane_map);

		dsi_ctrl->hw.ops.host_setup(&dsi_ctrl->hw,
				    &dsi_ctrl->host_config.common_config);

		if (dsi_ctrl->host_config.panel_mode == DSI_OP_CMD_MODE) {
			dsi_ctrl->hw.ops.cmd_engine_setup(&dsi_ctrl->hw,
					&dsi_ctrl->host_config.common_config,
					&dsi_ctrl->host_config.u.cmd_engine);

			dsi_ctrl->hw.ops.setup_cmd_stream(&dsi_ctrl->hw,
				&dsi_ctrl->host_config.video_timing,
				dsi_ctrl->host_config.video_timing.h_active * 3,
				0x0,
				NULL);
		} else {
			dsi_ctrl->hw.ops.video_engine_setup(&dsi_ctrl->hw,
					&dsi_ctrl->host_config.common_config,
					&dsi_ctrl->host_config.u.video_engine);
			dsi_ctrl->hw.ops.set_video_timing(&dsi_ctrl->hw,
					  &dsi_ctrl->host_config.video_timing);
		}
	}

	dsi_ctrl->hw.ops.enable_status_interrupts(&dsi_ctrl->hw, 0x0);
	dsi_ctrl->hw.ops.enable_error_interrupts(&dsi_ctrl->hw, 0xFF00E0);

	pr_debug("[DSI_%d]Host initialization complete, continuous splash status:%d\n",
		dsi_ctrl->cell_index, is_splash_enabled);
	dsi_ctrl_update_state(dsi_ctrl, DSI_CTRL_OP_HOST_INIT, 0x1);
error:
	mutex_unlock(&dsi_ctrl->ctrl_lock);
	return rc;
}

/**
 * dsi_ctrl_isr_configure() - API to register/deregister dsi isr
 * @dsi_ctrl:              DSI controller handle.
 * @enable:		   variable to control register/deregister isr
 */
void dsi_ctrl_isr_configure(struct dsi_ctrl *dsi_ctrl, bool enable)
{
	if (!dsi_ctrl)
		return;

	mutex_lock(&dsi_ctrl->ctrl_lock);
	if (enable)
		_dsi_ctrl_setup_isr(dsi_ctrl);
	else
		_dsi_ctrl_destroy_isr(dsi_ctrl);

	mutex_unlock(&dsi_ctrl->ctrl_lock);
}

void dsi_ctrl_set_continuous_clk(struct dsi_ctrl *dsi_ctrl, bool enable)
{
	if (!dsi_ctrl)
		return;

	mutex_lock(&dsi_ctrl->ctrl_lock);
	dsi_ctrl->hw.ops.set_continuous_clk(&dsi_ctrl->hw, enable);
	mutex_unlock(&dsi_ctrl->ctrl_lock);
}

int dsi_ctrl_soft_reset(struct dsi_ctrl *dsi_ctrl)
{
	if (!dsi_ctrl)
		return -EINVAL;

	mutex_lock(&dsi_ctrl->ctrl_lock);
	dsi_ctrl->hw.ops.soft_reset(&dsi_ctrl->hw);
	mutex_unlock(&dsi_ctrl->ctrl_lock);

	pr_debug("[DSI_%d]Soft reset complete\n", dsi_ctrl->cell_index);
	return 0;
}

int dsi_ctrl_reset(struct dsi_ctrl *dsi_ctrl, int mask)
{
	int rc = 0;

	if (!dsi_ctrl)
		return -EINVAL;

	mutex_lock(&dsi_ctrl->ctrl_lock);
	rc = dsi_ctrl->hw.ops.ctrl_reset(&dsi_ctrl->hw, mask);
	mutex_unlock(&dsi_ctrl->ctrl_lock);

	return rc;
}

int dsi_ctrl_get_hw_version(struct dsi_ctrl *dsi_ctrl)
{
	int rc = 0;

	if (!dsi_ctrl)
		return -EINVAL;

	mutex_lock(&dsi_ctrl->ctrl_lock);
	rc = dsi_ctrl->hw.ops.get_hw_version(&dsi_ctrl->hw);
	mutex_unlock(&dsi_ctrl->ctrl_lock);

	return rc;
}

int dsi_ctrl_vid_engine_en(struct dsi_ctrl *dsi_ctrl, bool on)
{
	int rc = 0;

	if (!dsi_ctrl)
		return -EINVAL;

	mutex_lock(&dsi_ctrl->ctrl_lock);
	dsi_ctrl->hw.ops.video_engine_en(&dsi_ctrl->hw, on);
	mutex_unlock(&dsi_ctrl->ctrl_lock);

	return rc;
}

/**
 * dsi_ctrl_host_deinit() - De-Initialize DSI host hardware.
 * @dsi_ctrl:        DSI controller handle.
 *
 * De-initializes DSI controller hardware. It can be performed only during
 * DSI_CTRL_POWER_CORE_CLK_ON state after LINK clocks have been turned off.
 *
 * Return: error code.
 */
int dsi_ctrl_host_deinit(struct dsi_ctrl *dsi_ctrl)
{
	int rc = 0;

	if (!dsi_ctrl) {
		pr_err("Invalid params\n");
		return -EINVAL;
	}

	mutex_lock(&dsi_ctrl->ctrl_lock);

	rc = dsi_ctrl_check_state(dsi_ctrl, DSI_CTRL_OP_HOST_INIT, 0x0);
	if (rc) {
		pr_err("[DSI_%d] Controller state check failed, rc=%d\n",
		       dsi_ctrl->cell_index, rc);
		pr_err("driver state check failed, rc=%d\n", rc);
		goto error;
	}

	pr_debug("[DSI_%d] Host deinitization complete\n",
		dsi_ctrl->cell_index);
	dsi_ctrl_update_state(dsi_ctrl, DSI_CTRL_OP_HOST_INIT, 0x0);
error:
	mutex_unlock(&dsi_ctrl->ctrl_lock);
	return rc;
}

/**
 * dsi_ctrl_update_host_config() - update dsi host configuration
 * @dsi_ctrl:          DSI controller handle.
 * @config:            DSI host configuration.
 * @flags:             dsi_mode_flags modifying the behavior
 *
 * Updates driver with new Host configuration to use for host initialization.
 * This function call will only update the software context. The stored
 * configuration information will be used when the host is initialized.
 *
 * Return: error code.
 */
int dsi_ctrl_update_host_config(struct dsi_ctrl *ctrl,
				struct dsi_host_config *config,
				int flags, void *clk_handle)
{
	int rc = 0;

	if (!ctrl || !config) {
		pr_err("Invalid params\n");
		return -EINVAL;
	}

	mutex_lock(&ctrl->ctrl_lock);

	rc = dsi_ctrl_validate_panel_info(ctrl, config);
	if (rc) {
		pr_err("panel validation failed, rc=%d\n", rc);
		goto error;
	}

	if (!(flags & (DSI_MODE_FLAG_SEAMLESS | DSI_MODE_FLAG_VRR))) {
		rc = dsi_ctrl_update_link_freqs(ctrl, config, clk_handle);
		if (rc) {
			pr_err("[%s] failed to update link frequencies, rc=%d\n",
			       ctrl->name, rc);
			goto error;
		}
	}

	pr_debug("[DSI_%d]Host config updated\n", ctrl->cell_index);
	memcpy(&ctrl->host_config, config, sizeof(ctrl->host_config));
	ctrl->mode_bounds.x = ctrl->host_config.video_timing.h_active *
			ctrl->horiz_index;
	ctrl->mode_bounds.y = 0;
	ctrl->mode_bounds.w = ctrl->host_config.video_timing.h_active;
	ctrl->mode_bounds.h = ctrl->host_config.video_timing.v_active;
	memcpy(&ctrl->roi, &ctrl->mode_bounds, sizeof(ctrl->mode_bounds));
	ctrl->modeupdated = true;
	ctrl->roi.x = 0;
error:
	mutex_unlock(&ctrl->ctrl_lock);
	return rc;
}

/**
 * dsi_ctrl_validate_timing() - validate a video timing configuration
 * @dsi_ctrl:       DSI controller handle.
 * @timing:         Pointer to timing data.
 *
 * Driver will validate if the timing configuration is supported on the
 * controller hardware.
 *
 * Return: error code if timing is not supported.
 */
int dsi_ctrl_validate_timing(struct dsi_ctrl *dsi_ctrl,
			     struct dsi_mode_info *mode)
{
	int rc = 0;

	if (!dsi_ctrl || !mode) {
		pr_err("Invalid params\n");
		return -EINVAL;
	}

	return rc;
}

/**
 * dsi_ctrl_cmd_transfer() - Transfer commands on DSI link
 * @dsi_ctrl:             DSI controller handle.
 * @msg:                  Message to transfer on DSI link.
 * @flags:                Modifiers for message transfer.
 *
 * Command transfer can be done only when command engine is enabled. The
 * transfer API will block until either the command transfer finishes or
 * the timeout value is reached. If the trigger is deferred, it will return
 * without triggering the transfer. Command parameters are programmed to
 * hardware.
 *
 * Return: error code.
 */
int dsi_ctrl_cmd_transfer(struct dsi_ctrl *dsi_ctrl,
			  const struct mipi_dsi_msg *msg,
			  u32 flags)
{
	int rc = 0;

	if (!dsi_ctrl || !msg) {
		pr_err("Invalid params\n");
		return -EINVAL;
	}

	mutex_lock(&dsi_ctrl->ctrl_lock);

	rc = dsi_ctrl_check_state(dsi_ctrl, DSI_CTRL_OP_CMD_TX, 0x0);
	if (rc) {
		pr_err("[DSI_%d] Controller state check failed, rc=%d\n",
		       dsi_ctrl->cell_index, rc);
		goto error;
	}

	if (flags & DSI_CTRL_CMD_READ) {
		rc = dsi_message_rx(dsi_ctrl, msg, flags);
		if (rc <= 0)
			pr_err("read message failed read length, rc=%d\n", rc);
	} else {
		rc = dsi_message_tx(dsi_ctrl, msg, flags);
		if (rc)
			pr_err("command msg transfer failed, rc = %d\n", rc);
	}

	dsi_ctrl_update_state(dsi_ctrl, DSI_CTRL_OP_CMD_TX, 0x0);

error:
	mutex_unlock(&dsi_ctrl->ctrl_lock);
	return rc;
}

/**
 * dsi_ctrl_cmd_tx_trigger() - Trigger a deferred command.
 * @dsi_ctrl:              DSI controller handle.
 * @flags:                 Modifiers.
 *
 * Return: error code.
 */
int dsi_ctrl_cmd_tx_trigger(struct dsi_ctrl *dsi_ctrl, u32 flags)
{
	int rc = 0, ret = 0;
	u32 status = 0;
	u32 mask = (DSI_CMD_MODE_DMA_DONE);

	if (!dsi_ctrl) {
		pr_err("Invalid params\n");
		return -EINVAL;
	}

	/* Dont trigger the command if this is not the last ocmmand */
	if (!(flags & DSI_CTRL_CMD_LAST_COMMAND))
		return rc;

	mutex_lock(&dsi_ctrl->ctrl_lock);

	if (!(flags & DSI_CTRL_CMD_BROADCAST_MASTER))
		dsi_ctrl->hw.ops.trigger_command_dma(&dsi_ctrl->hw);

	if ((flags & DSI_CTRL_CMD_BROADCAST) &&
		(flags & DSI_CTRL_CMD_BROADCAST_MASTER)) {
		dsi_ctrl_wait_for_video_done(dsi_ctrl);
		dsi_ctrl_enable_status_interrupt(dsi_ctrl,
					DSI_SINT_CMD_MODE_DMA_DONE, NULL);
		if (dsi_ctrl->hw.ops.mask_error_intr)
			dsi_ctrl->hw.ops.mask_error_intr(&dsi_ctrl->hw,
					BIT(DSI_FIFO_OVERFLOW), true);
		reinit_completion(&dsi_ctrl->irq_info.cmd_dma_done);

		/* trigger command */
		dsi_ctrl->hw.ops.trigger_command_dma(&dsi_ctrl->hw);

		ret = wait_for_completion_timeout(
				&dsi_ctrl->irq_info.cmd_dma_done,
				msecs_to_jiffies(DSI_CTRL_TX_TO_MS));

		if (ret == 0) {
			status = dsi_ctrl->hw.ops.get_interrupt_status(
								&dsi_ctrl->hw);
			if (status & mask) {
				status |= (DSI_CMD_MODE_DMA_DONE |
						DSI_BTA_DONE);
				dsi_ctrl->hw.ops.clear_interrupt_status(
								&dsi_ctrl->hw,
								status);
				dsi_ctrl_disable_status_interrupt(dsi_ctrl,
						DSI_SINT_CMD_MODE_DMA_DONE);
				complete_all(&dsi_ctrl->irq_info.cmd_dma_done);
				pr_warn("dma_tx done but irq not triggered\n");
			} else {
				rc = -ETIMEDOUT;
				dsi_ctrl_disable_status_interrupt(dsi_ctrl,
						DSI_SINT_CMD_MODE_DMA_DONE);
				pr_err("[DSI_%d]Command transfer failed\n",
						dsi_ctrl->cell_index);
			}
		}
		if (dsi_ctrl->hw.ops.mask_error_intr &&
				!dsi_ctrl->esd_check_underway)
			dsi_ctrl->hw.ops.mask_error_intr(&dsi_ctrl->hw,
					BIT(DSI_FIFO_OVERFLOW), false);

		if (flags & DSI_CTRL_CMD_NON_EMBEDDED_MODE) {
			dsi_ctrl->hw.ops.soft_reset(&dsi_ctrl->hw);
			dsi_ctrl->cmd_len = 0;
		}
	}

	mutex_unlock(&dsi_ctrl->ctrl_lock);
	return rc;
}

/**
 * _dsi_ctrl_cache_misr - Cache frame MISR value
 * @dsi_ctrl: Pointer to associated dsi_ctrl structure
 */
static void _dsi_ctrl_cache_misr(struct dsi_ctrl *dsi_ctrl)
{
	u32 misr;

	if (!dsi_ctrl || !dsi_ctrl->hw.ops.collect_misr)
		return;

	misr = dsi_ctrl->hw.ops.collect_misr(&dsi_ctrl->hw,
				dsi_ctrl->host_config.panel_mode);

	if (misr)
		dsi_ctrl->misr_cache = misr;

	pr_debug("DSI_%d misr_cache = %x\n", dsi_ctrl->cell_index,
		dsi_ctrl->misr_cache);

}
/**
 * dsi_ctrl_get_host_engine_init_state() - Return host init state
 * @dsi_ctrl:          DSI controller handle.
 * @state:             Controller initialization state
 *
 * Return: error code.
 */
int dsi_ctrl_get_host_engine_init_state(struct dsi_ctrl *dsi_ctrl,
		bool *state)
{
	if (!dsi_ctrl || !state) {
		pr_err("Invalid Params\n");
		return -EINVAL;
	}

	mutex_lock(&dsi_ctrl->ctrl_lock);
	*state = dsi_ctrl->current_state.host_initialized;
	mutex_unlock(&dsi_ctrl->ctrl_lock);

	return 0;
}

/**
 * dsi_ctrl_update_host_engine_state_for_cont_splash() -
 *            set engine state for dsi controller during continuous splash
 * @dsi_ctrl:          DSI controller handle.
 * @state:             Engine state.
 *
 * Set host engine state for DSI controller during continuous splash.
 *
 * Return: error code.
 */
int dsi_ctrl_update_host_engine_state_for_cont_splash(struct dsi_ctrl *dsi_ctrl,
					enum dsi_engine_state state)
{
	int rc = 0;

	if (!dsi_ctrl || (state >= DSI_CTRL_ENGINE_MAX)) {
		pr_err("Invalid params\n");
		return -EINVAL;
	}

	mutex_lock(&dsi_ctrl->ctrl_lock);

	rc = dsi_ctrl_check_state(dsi_ctrl, DSI_CTRL_OP_HOST_ENGINE, state);
	if (rc) {
		pr_err("[DSI_%d] Controller state check failed, rc=%d\n",
		       dsi_ctrl->cell_index, rc);
		goto error;
	}

	pr_debug("[DSI_%d] Set host engine state = %d\n", dsi_ctrl->cell_index,
		 state);
	dsi_ctrl_update_state(dsi_ctrl, DSI_CTRL_OP_HOST_ENGINE, state);
error:
	mutex_unlock(&dsi_ctrl->ctrl_lock);
	return rc;
}

/**
 * dsi_ctrl_set_power_state() - set power state for dsi controller
 * @dsi_ctrl:          DSI controller handle.
 * @state:             Power state.
 *
 * Set power state for DSI controller. Power state can be changed only when
 * Controller, Video and Command engines are turned off.
 *
 * Return: error code.
 */
int dsi_ctrl_set_power_state(struct dsi_ctrl *dsi_ctrl,
			     enum dsi_power_state state)
{
	int rc = 0;

	if (!dsi_ctrl || (state >= DSI_CTRL_POWER_MAX)) {
		pr_err("Invalid Params\n");
		return -EINVAL;
	}

	mutex_lock(&dsi_ctrl->ctrl_lock);

	rc = dsi_ctrl_check_state(dsi_ctrl, DSI_CTRL_OP_POWER_STATE_CHANGE,
				  state);
	if (rc) {
		pr_err("[DSI_%d] Controller state check failed, rc=%d\n",
		       dsi_ctrl->cell_index, rc);
		goto error;
	}

	if (state == DSI_CTRL_POWER_VREG_ON) {
		rc = dsi_ctrl_enable_supplies(dsi_ctrl, true);
		if (rc) {
			pr_err("[%d]failed to enable voltage supplies, rc=%d\n",
			       dsi_ctrl->cell_index, rc);
			goto error;
		}
	} else if (state == DSI_CTRL_POWER_VREG_OFF) {
		if (dsi_ctrl->misr_enable)
			_dsi_ctrl_cache_misr(dsi_ctrl);

		rc = dsi_ctrl_enable_supplies(dsi_ctrl, false);
		if (rc) {
			pr_err("[%d]failed to disable vreg supplies, rc=%d\n",
			       dsi_ctrl->cell_index, rc);
			goto error;
		}
	}

	pr_debug("[DSI_%d] Power state updated to %d\n", dsi_ctrl->cell_index,
		 state);
	dsi_ctrl_update_state(dsi_ctrl, DSI_CTRL_OP_POWER_STATE_CHANGE, state);
error:
	mutex_unlock(&dsi_ctrl->ctrl_lock);
	return rc;
}

/**
 * dsi_ctrl_set_tpg_state() - enable/disable test pattern on the controller
 * @dsi_ctrl:          DSI controller handle.
 * @on:                enable/disable test pattern.
 *
 * Test pattern can be enabled only after Video engine (for video mode panels)
 * or command engine (for cmd mode panels) is enabled.
 *
 * Return: error code.
 */
int dsi_ctrl_set_tpg_state(struct dsi_ctrl *dsi_ctrl, bool on)
{
	int rc = 0;

	if (!dsi_ctrl) {
		pr_err("Invalid params\n");
		return -EINVAL;
	}

	mutex_lock(&dsi_ctrl->ctrl_lock);

	rc = dsi_ctrl_check_state(dsi_ctrl, DSI_CTRL_OP_TPG, on);
	if (rc) {
		pr_err("[DSI_%d] Controller state check failed, rc=%d\n",
		       dsi_ctrl->cell_index, rc);
		goto error;
	}

	if (on) {
		if (dsi_ctrl->host_config.panel_mode == DSI_OP_VIDEO_MODE) {
			dsi_ctrl->hw.ops.video_test_pattern_setup(&dsi_ctrl->hw,
							  DSI_TEST_PATTERN_INC,
							  0xFFFF);
		} else {
			dsi_ctrl->hw.ops.cmd_test_pattern_setup(
							&dsi_ctrl->hw,
							DSI_TEST_PATTERN_INC,
							0xFFFF,
							0x0);
		}
	}
	dsi_ctrl->hw.ops.test_pattern_enable(&dsi_ctrl->hw, on);

	pr_debug("[DSI_%d]Set test pattern state=%d\n",
		dsi_ctrl->cell_index, on);
	dsi_ctrl_update_state(dsi_ctrl, DSI_CTRL_OP_TPG, on);
error:
	mutex_unlock(&dsi_ctrl->ctrl_lock);
	return rc;
}

/**
 * dsi_ctrl_set_host_engine_state() - set host engine state
 * @dsi_ctrl:            DSI Controller handle.
 * @state:               Engine state.
 *
 * Host engine state can be modified only when DSI controller power state is
 * set to DSI_CTRL_POWER_LINK_CLK_ON and cmd, video engines are disabled.
 *
 * Return: error code.
 */
int dsi_ctrl_set_host_engine_state(struct dsi_ctrl *dsi_ctrl,
				   enum dsi_engine_state state)
{
	int rc = 0;

	if (!dsi_ctrl || (state >= DSI_CTRL_ENGINE_MAX)) {
		pr_err("Invalid params\n");
		return -EINVAL;
	}

	mutex_lock(&dsi_ctrl->ctrl_lock);

	rc = dsi_ctrl_check_state(dsi_ctrl, DSI_CTRL_OP_HOST_ENGINE, state);
	if (rc) {
		pr_err("[DSI_%d] Controller state check failed, rc=%d\n",
		       dsi_ctrl->cell_index, rc);
		goto error;
	}

	if (state == DSI_CTRL_ENGINE_ON)
		dsi_ctrl->hw.ops.ctrl_en(&dsi_ctrl->hw, true);
	else
		dsi_ctrl->hw.ops.ctrl_en(&dsi_ctrl->hw, false);

	pr_debug("[DSI_%d] Set host engine state = %d\n", dsi_ctrl->cell_index,
		 state);
	dsi_ctrl_update_state(dsi_ctrl, DSI_CTRL_OP_HOST_ENGINE, state);
error:
	mutex_unlock(&dsi_ctrl->ctrl_lock);
	return rc;
}

/**
 * dsi_ctrl_set_cmd_engine_state() - set command engine state
 * @dsi_ctrl:            DSI Controller handle.
 * @state:               Engine state.
 *
 * Command engine state can be modified only when DSI controller power state is
 * set to DSI_CTRL_POWER_LINK_CLK_ON.
 *
 * Return: error code.
 */
int dsi_ctrl_set_cmd_engine_state(struct dsi_ctrl *dsi_ctrl,
				  enum dsi_engine_state state)
{
	int rc = 0;

	if (!dsi_ctrl || (state >= DSI_CTRL_ENGINE_MAX)) {
		pr_err("Invalid params\n");
		return -EINVAL;
	}

	rc = dsi_ctrl_check_state(dsi_ctrl, DSI_CTRL_OP_CMD_ENGINE, state);
	if (rc) {
		pr_err("[DSI_%d] Controller state check failed, rc=%d\n",
		       dsi_ctrl->cell_index, rc);
		goto error;
	}

	if (state == DSI_CTRL_ENGINE_ON)
		dsi_ctrl->hw.ops.cmd_engine_en(&dsi_ctrl->hw, true);
	else
		dsi_ctrl->hw.ops.cmd_engine_en(&dsi_ctrl->hw, false);

	pr_debug("[DSI_%d] Set cmd engine state = %d\n", dsi_ctrl->cell_index,
		 state);
	dsi_ctrl_update_state(dsi_ctrl, DSI_CTRL_OP_CMD_ENGINE, state);
error:
	return rc;
}

/**
 * dsi_ctrl_set_vid_engine_state() - set video engine state
 * @dsi_ctrl:            DSI Controller handle.
 * @state:               Engine state.
 *
 * Video engine state can be modified only when DSI controller power state is
 * set to DSI_CTRL_POWER_LINK_CLK_ON.
 *
 * Return: error code.
 */
int dsi_ctrl_set_vid_engine_state(struct dsi_ctrl *dsi_ctrl,
				  enum dsi_engine_state state)
{
	int rc = 0;
	bool on;

	if (!dsi_ctrl || (state >= DSI_CTRL_ENGINE_MAX)) {
		pr_err("Invalid params\n");
		return -EINVAL;
	}

	mutex_lock(&dsi_ctrl->ctrl_lock);

	rc = dsi_ctrl_check_state(dsi_ctrl, DSI_CTRL_OP_VID_ENGINE, state);
	if (rc) {
		pr_err("[DSI_%d] Controller state check failed, rc=%d\n",
		       dsi_ctrl->cell_index, rc);
		goto error;
	}

	on = (state == DSI_CTRL_ENGINE_ON) ? true : false;
	dsi_ctrl->hw.ops.video_engine_en(&dsi_ctrl->hw, on);

	/* perform a reset when turning off video engine */
	if (!on)
		dsi_ctrl->hw.ops.soft_reset(&dsi_ctrl->hw);

	pr_debug("[DSI_%d] Set video engine state = %d\n", dsi_ctrl->cell_index,
		 state);
	dsi_ctrl_update_state(dsi_ctrl, DSI_CTRL_OP_VID_ENGINE, state);
error:
	mutex_unlock(&dsi_ctrl->ctrl_lock);
	return rc;
}

/**
 * dsi_ctrl_set_ulps() - set ULPS state for DSI lanes.
 * @dsi_ctrl:		DSI controller handle.
 * @enable:		enable/disable ULPS.
 *
 * ULPS can be enabled/disabled after DSI host engine is turned on.
 *
 * Return: error code.
 */
int dsi_ctrl_set_ulps(struct dsi_ctrl *dsi_ctrl, bool enable)
{
	int rc = 0;

	if (!dsi_ctrl) {
		pr_err("Invalid params\n");
		return -EINVAL;
	}

	mutex_lock(&dsi_ctrl->ctrl_lock);

	if (enable)
		rc = dsi_enable_ulps(dsi_ctrl);
	else
		rc = dsi_disable_ulps(dsi_ctrl);

	if (rc) {
		pr_err("[DSI_%d] Ulps state change(%d) failed, rc=%d\n",
			dsi_ctrl->cell_index, enable, rc);
		goto error;
	}
	pr_debug("[DSI_%d] ULPS state = %d\n", dsi_ctrl->cell_index, enable);

error:
	mutex_unlock(&dsi_ctrl->ctrl_lock);
	return rc;
}

/**
 * dsi_ctrl_set_clamp_state() - set clamp state for DSI phy
 * @dsi_ctrl:             DSI controller handle.
 * @enable:               enable/disable clamping.
 *
 * Clamps can be enabled/disabled while DSI contoller is still turned on.
 *
 * Return: error code.
 */
int dsi_ctrl_set_clamp_state(struct dsi_ctrl *dsi_ctrl,
		bool enable, bool ulps_enabled)
{
	int rc = 0;

	if (!dsi_ctrl) {
		pr_err("Invalid params\n");
		return -EINVAL;
	}

	if (!dsi_ctrl->hw.ops.clamp_enable ||
			!dsi_ctrl->hw.ops.clamp_disable) {
		pr_debug("No clamp control for DSI controller\n");
		return 0;
	}

	mutex_lock(&dsi_ctrl->ctrl_lock);

	rc = dsi_enable_io_clamp(dsi_ctrl, enable, ulps_enabled);
	if (rc) {
		pr_err("[DSI_%d] Failed to enable IO clamp\n",
			dsi_ctrl->cell_index);
		goto error;
	}

	pr_debug("[DSI_%d] Clamp state = %d\n", dsi_ctrl->cell_index, enable);
error:
	mutex_unlock(&dsi_ctrl->ctrl_lock);
	return rc;
}

/**
 * dsi_ctrl_set_clock_source() - set clock source fpr dsi link clocks
 * @dsi_ctrl:        DSI controller handle.
 * @source_clks:     Source clocks for DSI link clocks.
 *
 * Clock source should be changed while link clocks are disabled.
 *
 * Return: error code.
 */
int dsi_ctrl_set_clock_source(struct dsi_ctrl *dsi_ctrl,
			      struct dsi_clk_link_set *source_clks)
{
	int rc = 0;

	if (!dsi_ctrl || !source_clks) {
		pr_err("Invalid params\n");
		return -EINVAL;
	}

	mutex_lock(&dsi_ctrl->ctrl_lock);

	rc = dsi_clk_update_parent(source_clks, &dsi_ctrl->clk_info.rcg_clks);
	if (rc) {
		pr_err("[DSI_%d]Failed to update link clk parent, rc=%d\n",
		       dsi_ctrl->cell_index, rc);
		(void)dsi_clk_update_parent(&dsi_ctrl->clk_info.pll_op_clks,
					    &dsi_ctrl->clk_info.rcg_clks);
		goto error;
	}

	dsi_ctrl->clk_info.pll_op_clks.byte_clk = source_clks->byte_clk;
	dsi_ctrl->clk_info.pll_op_clks.pixel_clk = source_clks->pixel_clk;

	pr_debug("[DSI_%d] Source clocks are updated\n", dsi_ctrl->cell_index);

error:
	mutex_unlock(&dsi_ctrl->ctrl_lock);
	return rc;
}

/**
 * dsi_ctrl_setup_misr() - Setup frame MISR
 * @dsi_ctrl:              DSI controller handle.
 * @enable:                enable/disable MISR.
 * @frame_count:           Number of frames to accumulate MISR.
 *
 * Return: error code.
 */
int dsi_ctrl_setup_misr(struct dsi_ctrl *dsi_ctrl,
			bool enable,
			u32 frame_count)
{
	if (!dsi_ctrl) {
		pr_err("Invalid params\n");
		return -EINVAL;
	}

	if (!dsi_ctrl->hw.ops.setup_misr)
		return 0;

	mutex_lock(&dsi_ctrl->ctrl_lock);
	dsi_ctrl->misr_enable = enable;
	dsi_ctrl->hw.ops.setup_misr(&dsi_ctrl->hw,
			dsi_ctrl->host_config.panel_mode,
			enable, frame_count);
	mutex_unlock(&dsi_ctrl->ctrl_lock);
	return 0;
}

/**
 * dsi_ctrl_collect_misr() - Read frame MISR
 * @dsi_ctrl:              DSI controller handle.
 *
 * Return: MISR value.
 */
u32 dsi_ctrl_collect_misr(struct dsi_ctrl *dsi_ctrl)
{
	u32 misr;

	if (!dsi_ctrl || !dsi_ctrl->hw.ops.collect_misr)
		return 0;

	misr = dsi_ctrl->hw.ops.collect_misr(&dsi_ctrl->hw,
				dsi_ctrl->host_config.panel_mode);
	if (!misr)
		misr = dsi_ctrl->misr_cache;

	pr_debug("DSI_%d cached misr = %x, final = %x\n",
		dsi_ctrl->cell_index, dsi_ctrl->misr_cache, misr);

	return misr;
}

void dsi_ctrl_mask_error_status_interrupts(struct dsi_ctrl *dsi_ctrl, u32 idx,
		bool mask_enable)
{
	if (!dsi_ctrl || !dsi_ctrl->hw.ops.error_intr_ctrl
			|| !dsi_ctrl->hw.ops.clear_error_status) {
		pr_err("Invalid params\n");
		return;
	}

	/*
	 * Mask DSI error status interrupts and clear error status
	 * register
	 */
	mutex_lock(&dsi_ctrl->ctrl_lock);
	if (idx & BIT(DSI_ERR_INTR_ALL)) {
		/*
		 * The behavior of mask_enable is different in ctrl register
		 * and mask register and hence mask_enable is manipulated for
		 * selective error interrupt masking vs total error interrupt
		 * masking.
		 */

		dsi_ctrl->hw.ops.error_intr_ctrl(&dsi_ctrl->hw, !mask_enable);
		dsi_ctrl->hw.ops.clear_error_status(&dsi_ctrl->hw,
<<<<<<< HEAD
					DSI_ERROR_INTERRUPT_COUNT);
	} else {
		dsi_ctrl->hw.ops.mask_error_intr(&dsi_ctrl->hw, idx,
								mask_enable);
		dsi_ctrl->hw.ops.clear_error_status(&dsi_ctrl->hw,
					DSI_ERROR_INTERRUPT_COUNT);
=======
					DSI_ERROR_INTERRUPT_COUNT);
	} else {
		dsi_ctrl->hw.ops.mask_error_intr(&dsi_ctrl->hw, idx,
								mask_enable);
		dsi_ctrl->hw.ops.clear_error_status(&dsi_ctrl->hw,
					DSI_ERROR_INTERRUPT_COUNT);
>>>>>>> 801fa748
	}
	mutex_unlock(&dsi_ctrl->ctrl_lock);
}

/**
 * dsi_ctrl_irq_update() - Put a irq vote to process DSI error
 *				interrupts at any time.
 * @dsi_ctrl:              DSI controller handle.
 * @enable:		   variable to enable/disable irq
 */
void dsi_ctrl_irq_update(struct dsi_ctrl *dsi_ctrl, bool enable)
{
	if (!dsi_ctrl)
		return;

	mutex_lock(&dsi_ctrl->ctrl_lock);
	if (enable)
		dsi_ctrl_enable_status_interrupt(dsi_ctrl,
					DSI_SINT_ERROR, NULL);
	else
		dsi_ctrl_disable_status_interrupt(dsi_ctrl,
					DSI_SINT_ERROR);

	mutex_unlock(&dsi_ctrl->ctrl_lock);
}

/**
 * dsi_ctrl_drv_register() - register platform driver for dsi controller
 */
void dsi_ctrl_drv_register(void)
{
	platform_driver_register(&dsi_ctrl_driver);
}

/**
 * dsi_ctrl_drv_unregister() - unregister platform driver
 */
void dsi_ctrl_drv_unregister(void)
{
	platform_driver_unregister(&dsi_ctrl_driver);
}<|MERGE_RESOLUTION|>--- conflicted
+++ resolved
@@ -3431,21 +3431,12 @@
 
 		dsi_ctrl->hw.ops.error_intr_ctrl(&dsi_ctrl->hw, !mask_enable);
 		dsi_ctrl->hw.ops.clear_error_status(&dsi_ctrl->hw,
-<<<<<<< HEAD
 					DSI_ERROR_INTERRUPT_COUNT);
 	} else {
 		dsi_ctrl->hw.ops.mask_error_intr(&dsi_ctrl->hw, idx,
 								mask_enable);
 		dsi_ctrl->hw.ops.clear_error_status(&dsi_ctrl->hw,
 					DSI_ERROR_INTERRUPT_COUNT);
-=======
-					DSI_ERROR_INTERRUPT_COUNT);
-	} else {
-		dsi_ctrl->hw.ops.mask_error_intr(&dsi_ctrl->hw, idx,
-								mask_enable);
-		dsi_ctrl->hw.ops.clear_error_status(&dsi_ctrl->hw,
-					DSI_ERROR_INTERRUPT_COUNT);
->>>>>>> 801fa748
 	}
 	mutex_unlock(&dsi_ctrl->ctrl_lock);
 }
