// SPDX-License-Identifier: GPL-2.0-only
/*
 * Copyright (c) 2014-2018 The Linux Foundation. All rights reserved.
 * Copyright (C) 2013 Red Hat
 * Author: Rob Clark <robdclark@gmail.com>
 */

#define pr_fmt(fmt)	"[drm:%s:%d] " fmt, __func__, __LINE__
#include <linux/sort.h>
#include <linux/debugfs.h>
#include <linux/ktime.h>
#include <linux/bits.h>

#include <drm/drm_atomic.h>
#include <drm/drm_crtc.h>
#include <drm/drm_flip_work.h>
#include <drm/drm_mode.h>
#include <drm/drm_probe_helper.h>
#include <drm/drm_rect.h>
#include <drm/drm_vblank.h>

#include "dpu_kms.h"
#include "dpu_hw_lm.h"
#include "dpu_hw_ctl.h"
#include "dpu_hw_dspp.h"
#include "dpu_crtc.h"
#include "dpu_plane.h"
#include "dpu_encoder.h"
#include "dpu_vbif.h"
#include "dpu_core_perf.h"
#include "dpu_trace.h"

#define DPU_DRM_BLEND_OP_NOT_DEFINED    0
#define DPU_DRM_BLEND_OP_OPAQUE         1
#define DPU_DRM_BLEND_OP_PREMULTIPLIED  2
#define DPU_DRM_BLEND_OP_COVERAGE       3
#define DPU_DRM_BLEND_OP_MAX            4

/* layer mixer index on dpu_crtc */
#define LEFT_MIXER 0
#define RIGHT_MIXER 1

/* timeout in ms waiting for frame done */
#define DPU_CRTC_FRAME_DONE_TIMEOUT_MS	60

#define	CONVERT_S3_15(val) \
	(((((u64)val) & ~BIT_ULL(63)) >> 17) & GENMASK_ULL(17, 0))

static struct dpu_kms *_dpu_crtc_get_kms(struct drm_crtc *crtc)
{
	struct msm_drm_private *priv = crtc->dev->dev_private;

	return to_dpu_kms(priv->kms);
}

static void dpu_crtc_destroy(struct drm_crtc *crtc)
{
	struct dpu_crtc *dpu_crtc = to_dpu_crtc(crtc);

	if (!crtc)
		return;

	drm_crtc_cleanup(crtc);
	kfree(dpu_crtc);
}

static struct drm_encoder *get_encoder_from_crtc(struct drm_crtc *crtc)
{
	struct drm_device *dev = crtc->dev;
	struct drm_encoder *encoder;

	drm_for_each_encoder(encoder, dev)
		if (encoder->crtc == crtc)
			return encoder;

	return NULL;
}

static u32 dpu_crtc_get_vblank_counter(struct drm_crtc *crtc)
{
	struct drm_encoder *encoder;

	encoder = get_encoder_from_crtc(crtc);
	if (!encoder) {
		DRM_ERROR("no encoder found for crtc %d\n", crtc->index);
		return false;
	}

	return dpu_encoder_get_frame_count(encoder);
}

static bool dpu_crtc_get_scanout_position(struct drm_crtc *crtc,
					   bool in_vblank_irq,
					   int *vpos, int *hpos,
					   ktime_t *stime, ktime_t *etime,
					   const struct drm_display_mode *mode)
{
	unsigned int pipe = crtc->index;
	struct drm_encoder *encoder;
	int line, vsw, vbp, vactive_start, vactive_end, vfp_end;

	encoder = get_encoder_from_crtc(crtc);
	if (!encoder) {
		DRM_ERROR("no encoder found for crtc %d\n", pipe);
		return false;
	}

	vsw = mode->crtc_vsync_end - mode->crtc_vsync_start;
	vbp = mode->crtc_vtotal - mode->crtc_vsync_end;

	/*
	 * the line counter is 1 at the start of the VSYNC pulse and VTOTAL at
	 * the end of VFP. Translate the porch values relative to the line
	 * counter positions.
	 */

	vactive_start = vsw + vbp + 1;
	vactive_end = vactive_start + mode->crtc_vdisplay;

	/* last scan line before VSYNC */
	vfp_end = mode->crtc_vtotal;

	if (stime)
		*stime = ktime_get();

	line = dpu_encoder_get_linecount(encoder);

	if (line < vactive_start)
		line -= vactive_start;
	else if (line > vactive_end)
		line = line - vfp_end - vactive_start;
	else
		line -= vactive_start;

	*vpos = line;
	*hpos = 0;

	if (etime)
		*etime = ktime_get();

	return true;
}

static void _dpu_crtc_setup_blend_cfg(struct dpu_crtc_mixer *mixer,
		struct dpu_plane_state *pstate, struct dpu_format *format)
{
	struct dpu_hw_mixer *lm = mixer->hw_lm;
	uint32_t blend_op;

	/* default to opaque blending */
	blend_op = DPU_BLEND_FG_ALPHA_FG_CONST |
		DPU_BLEND_BG_ALPHA_BG_CONST;

	if (format->alpha_enable) {
		/* coverage blending */
		blend_op = DPU_BLEND_FG_ALPHA_FG_PIXEL |
			DPU_BLEND_BG_ALPHA_FG_PIXEL |
			DPU_BLEND_BG_INV_ALPHA;
	}

	lm->ops.setup_blend_config(lm, pstate->stage,
				0xFF, 0, blend_op);

<<<<<<< HEAD
	DPU_DEBUG("format:%p4cc, alpha_en:%u blend_op:0x%x\n",
=======
	DRM_DEBUG_ATOMIC("format:%p4cc, alpha_en:%u blend_op:0x%x\n",
>>>>>>> e88bbc91
		  &format->base.pixel_format, format->alpha_enable, blend_op);
}

static void _dpu_crtc_program_lm_output_roi(struct drm_crtc *crtc)
{
	struct dpu_crtc_state *crtc_state;
	int lm_idx, lm_horiz_position;

	crtc_state = to_dpu_crtc_state(crtc->state);

	lm_horiz_position = 0;
	for (lm_idx = 0; lm_idx < crtc_state->num_mixers; lm_idx++) {
		const struct drm_rect *lm_roi = &crtc_state->lm_bounds[lm_idx];
		struct dpu_hw_mixer *hw_lm = crtc_state->mixers[lm_idx].hw_lm;
		struct dpu_hw_mixer_cfg cfg;

		if (!lm_roi || !drm_rect_visible(lm_roi))
			continue;

		cfg.out_width = drm_rect_width(lm_roi);
		cfg.out_height = drm_rect_height(lm_roi);
		cfg.right_mixer = lm_horiz_position++;
		cfg.flags = 0;
		hw_lm->ops.setup_mixer_out(hw_lm, &cfg);
	}
}

static void _dpu_crtc_blend_setup_mixer(struct drm_crtc *crtc,
	struct dpu_crtc *dpu_crtc, struct dpu_crtc_mixer *mixer)
{
	struct drm_plane *plane;
	struct drm_framebuffer *fb;
	struct drm_plane_state *state;
	struct dpu_crtc_state *cstate = to_dpu_crtc_state(crtc->state);
	struct dpu_plane_state *pstate = NULL;
	struct dpu_format *format;
	struct dpu_hw_ctl *ctl = mixer->lm_ctl;
	struct dpu_hw_stage_cfg *stage_cfg = &dpu_crtc->stage_cfg;

	u32 flush_mask;
	uint32_t stage_idx, lm_idx;
	int zpos_cnt[DPU_STAGE_MAX + 1] = { 0 };
	bool bg_alpha_enable = false;
	DECLARE_BITMAP(fetch_active, SSPP_MAX);

	memset(fetch_active, 0, sizeof(fetch_active));
	drm_atomic_crtc_for_each_plane(plane, crtc) {
		state = plane->state;
		if (!state)
			continue;

		pstate = to_dpu_plane_state(state);
		fb = state->fb;

		dpu_plane_get_ctl_flush(plane, ctl, &flush_mask);
		set_bit(dpu_plane_pipe(plane), fetch_active);

		DRM_DEBUG_ATOMIC("crtc %d stage:%d - plane %d sspp %d fb %d\n",
				crtc->base.id,
				pstate->stage,
				plane->base.id,
				dpu_plane_pipe(plane) - SSPP_VIG0,
				state->fb ? state->fb->base.id : -1);

		format = to_dpu_format(msm_framebuffer_format(pstate->base.fb));

		if (pstate->stage == DPU_STAGE_BASE && format->alpha_enable)
			bg_alpha_enable = true;

		stage_idx = zpos_cnt[pstate->stage]++;
		stage_cfg->stage[pstate->stage][stage_idx] =
					dpu_plane_pipe(plane);
		stage_cfg->multirect_index[pstate->stage][stage_idx] =
					pstate->multirect_index;

		trace_dpu_crtc_setup_mixer(DRMID(crtc), DRMID(plane),
					   state, pstate, stage_idx,
					   dpu_plane_pipe(plane) - SSPP_VIG0,
					   format->base.pixel_format,
					   fb ? fb->modifier : 0);

		/* blend config update */
		for (lm_idx = 0; lm_idx < cstate->num_mixers; lm_idx++) {
			_dpu_crtc_setup_blend_cfg(mixer + lm_idx,
						pstate, format);

			mixer[lm_idx].flush_mask |= flush_mask;

			if (bg_alpha_enable && !format->alpha_enable)
				mixer[lm_idx].mixer_op_mode = 0;
			else
				mixer[lm_idx].mixer_op_mode |=
						1 << pstate->stage;
		}
	}

	if (ctl->ops.set_active_pipes)
		ctl->ops.set_active_pipes(ctl, fetch_active);

	 _dpu_crtc_program_lm_output_roi(crtc);
}

/**
 * _dpu_crtc_blend_setup - configure crtc mixers
 * @crtc: Pointer to drm crtc structure
 */
static void _dpu_crtc_blend_setup(struct drm_crtc *crtc)
{
	struct dpu_crtc *dpu_crtc = to_dpu_crtc(crtc);
	struct dpu_crtc_state *cstate = to_dpu_crtc_state(crtc->state);
	struct dpu_crtc_mixer *mixer = cstate->mixers;
	struct dpu_hw_ctl *ctl;
	struct dpu_hw_mixer *lm;
	int i;

	DRM_DEBUG_ATOMIC("%s\n", dpu_crtc->name);

	for (i = 0; i < cstate->num_mixers; i++) {
		mixer[i].mixer_op_mode = 0;
		mixer[i].flush_mask = 0;
		if (mixer[i].lm_ctl->ops.clear_all_blendstages)
			mixer[i].lm_ctl->ops.clear_all_blendstages(
					mixer[i].lm_ctl);
	}

	/* initialize stage cfg */
	memset(&dpu_crtc->stage_cfg, 0, sizeof(struct dpu_hw_stage_cfg));

	_dpu_crtc_blend_setup_mixer(crtc, dpu_crtc, mixer);

	for (i = 0; i < cstate->num_mixers; i++) {
		ctl = mixer[i].lm_ctl;
		lm = mixer[i].hw_lm;

		lm->ops.setup_alpha_out(lm, mixer[i].mixer_op_mode);

		mixer[i].flush_mask |= ctl->ops.get_bitmask_mixer(ctl,
			mixer[i].hw_lm->idx);

		/* stage config flush mask */
		ctl->ops.update_pending_flush(ctl, mixer[i].flush_mask);

		DRM_DEBUG_ATOMIC("lm %d, op_mode 0x%X, ctl %d, flush mask 0x%x\n",
			mixer[i].hw_lm->idx - LM_0,
			mixer[i].mixer_op_mode,
			ctl->idx - CTL_0,
			mixer[i].flush_mask);

		ctl->ops.setup_blendstage(ctl, mixer[i].hw_lm->idx,
			&dpu_crtc->stage_cfg);
	}
}

/**
 *  _dpu_crtc_complete_flip - signal pending page_flip events
 * Any pending vblank events are added to the vblank_event_list
 * so that the next vblank interrupt shall signal them.
 * However PAGE_FLIP events are not handled through the vblank_event_list.
 * This API signals any pending PAGE_FLIP events requested through
 * DRM_IOCTL_MODE_PAGE_FLIP and are cached in the dpu_crtc->event.
 * @crtc: Pointer to drm crtc structure
 */
static void _dpu_crtc_complete_flip(struct drm_crtc *crtc)
{
	struct dpu_crtc *dpu_crtc = to_dpu_crtc(crtc);
	struct drm_device *dev = crtc->dev;
	unsigned long flags;

	spin_lock_irqsave(&dev->event_lock, flags);
	if (dpu_crtc->event) {
		DRM_DEBUG_VBL("%s: send event: %pK\n", dpu_crtc->name,
			      dpu_crtc->event);
		trace_dpu_crtc_complete_flip(DRMID(crtc));
		drm_crtc_send_vblank_event(crtc, dpu_crtc->event);
		dpu_crtc->event = NULL;
	}
	spin_unlock_irqrestore(&dev->event_lock, flags);
}

enum dpu_intf_mode dpu_crtc_get_intf_mode(struct drm_crtc *crtc)
{
	struct drm_encoder *encoder;

	/*
	 * TODO: This function is called from dpu debugfs and as part of atomic
	 * check. When called from debugfs, the crtc->mutex must be held to
	 * read crtc->state. However reading crtc->state from atomic check isn't
	 * allowed (unless you have a good reason, a big comment, and a deep
	 * understanding of how the atomic/modeset locks work (<- and this is
	 * probably not possible)). So we'll keep the WARN_ON here for now, but
	 * really we need to figure out a better way to track our operating mode
	 */
	WARN_ON(!drm_modeset_is_locked(&crtc->mutex));

	/* TODO: Returns the first INTF_MODE, could there be multiple values? */
	drm_for_each_encoder_mask(encoder, crtc->dev, crtc->state->encoder_mask)
		return dpu_encoder_get_intf_mode(encoder);

	return INTF_MODE_NONE;
}

void dpu_crtc_vblank_callback(struct drm_crtc *crtc)
{
	struct dpu_crtc *dpu_crtc = to_dpu_crtc(crtc);

	/* keep statistics on vblank callback - with auto reset via debugfs */
	if (ktime_compare(dpu_crtc->vblank_cb_time, ktime_set(0, 0)) == 0)
		dpu_crtc->vblank_cb_time = ktime_get();
	else
		dpu_crtc->vblank_cb_count++;
	drm_crtc_handle_vblank(crtc);
	trace_dpu_crtc_vblank_cb(DRMID(crtc));
}

static void dpu_crtc_frame_event_work(struct kthread_work *work)
{
	struct dpu_crtc_frame_event *fevent = container_of(work,
			struct dpu_crtc_frame_event, work);
	struct drm_crtc *crtc = fevent->crtc;
	struct dpu_crtc *dpu_crtc = to_dpu_crtc(crtc);
	unsigned long flags;
	bool frame_done = false;

	DPU_ATRACE_BEGIN("crtc_frame_event");

	DRM_DEBUG_ATOMIC("crtc%d event:%u ts:%lld\n", crtc->base.id, fevent->event,
			ktime_to_ns(fevent->ts));

	if (fevent->event & (DPU_ENCODER_FRAME_EVENT_DONE
				| DPU_ENCODER_FRAME_EVENT_ERROR
				| DPU_ENCODER_FRAME_EVENT_PANEL_DEAD)) {

		if (atomic_read(&dpu_crtc->frame_pending) < 1) {
			/* ignore vblank when not pending */
		} else if (atomic_dec_return(&dpu_crtc->frame_pending) == 0) {
			/* release bandwidth and other resources */
			trace_dpu_crtc_frame_event_done(DRMID(crtc),
							fevent->event);
			dpu_core_perf_crtc_release_bw(crtc);
		} else {
			trace_dpu_crtc_frame_event_more_pending(DRMID(crtc),
								fevent->event);
		}

		if (fevent->event & (DPU_ENCODER_FRAME_EVENT_DONE
					| DPU_ENCODER_FRAME_EVENT_ERROR))
			frame_done = true;
	}

	if (fevent->event & DPU_ENCODER_FRAME_EVENT_PANEL_DEAD)
		DPU_ERROR("crtc%d ts:%lld received panel dead event\n",
				crtc->base.id, ktime_to_ns(fevent->ts));

	if (frame_done)
		complete_all(&dpu_crtc->frame_done_comp);

	spin_lock_irqsave(&dpu_crtc->spin_lock, flags);
	list_add_tail(&fevent->list, &dpu_crtc->frame_event_list);
	spin_unlock_irqrestore(&dpu_crtc->spin_lock, flags);
	DPU_ATRACE_END("crtc_frame_event");
}

/*
 * dpu_crtc_frame_event_cb - crtc frame event callback API. CRTC module
 * registers this API to encoder for all frame event callbacks like
 * frame_error, frame_done, idle_timeout, etc. Encoder may call different events
 * from different context - IRQ, user thread, commit_thread, etc. Each event
 * should be carefully reviewed and should be processed in proper task context
 * to avoid schedulin delay or properly manage the irq context's bottom half
 * processing.
 */
static void dpu_crtc_frame_event_cb(void *data, u32 event)
{
	struct drm_crtc *crtc = (struct drm_crtc *)data;
	struct dpu_crtc *dpu_crtc;
	struct msm_drm_private *priv;
	struct dpu_crtc_frame_event *fevent;
	unsigned long flags;
	u32 crtc_id;

	/* Nothing to do on idle event */
	if (event & DPU_ENCODER_FRAME_EVENT_IDLE)
		return;

	dpu_crtc = to_dpu_crtc(crtc);
	priv = crtc->dev->dev_private;
	crtc_id = drm_crtc_index(crtc);

	trace_dpu_crtc_frame_event_cb(DRMID(crtc), event);

	spin_lock_irqsave(&dpu_crtc->spin_lock, flags);
	fevent = list_first_entry_or_null(&dpu_crtc->frame_event_list,
			struct dpu_crtc_frame_event, list);
	if (fevent)
		list_del_init(&fevent->list);
	spin_unlock_irqrestore(&dpu_crtc->spin_lock, flags);

	if (!fevent) {
		DRM_ERROR_RATELIMITED("crtc%d event %d overflow\n", crtc->base.id, event);
		return;
	}

	fevent->event = event;
	fevent->crtc = crtc;
	fevent->ts = ktime_get();
	kthread_queue_work(priv->event_thread[crtc_id].worker, &fevent->work);
}

void dpu_crtc_complete_commit(struct drm_crtc *crtc)
{
	trace_dpu_crtc_complete_commit(DRMID(crtc));
	dpu_core_perf_crtc_update(crtc, 0, false);
	_dpu_crtc_complete_flip(crtc);
}

static void _dpu_crtc_setup_lm_bounds(struct drm_crtc *crtc,
		struct drm_crtc_state *state)
{
	struct dpu_crtc_state *cstate = to_dpu_crtc_state(state);
	struct drm_display_mode *adj_mode = &state->adjusted_mode;
	u32 crtc_split_width = adj_mode->hdisplay / cstate->num_mixers;
	int i;

	for (i = 0; i < cstate->num_mixers; i++) {
		struct drm_rect *r = &cstate->lm_bounds[i];
		r->x1 = crtc_split_width * i;
		r->y1 = 0;
		r->x2 = r->x1 + crtc_split_width;
		r->y2 = adj_mode->vdisplay;

		trace_dpu_crtc_setup_lm_bounds(DRMID(crtc), i, r);
	}
}

static void _dpu_crtc_get_pcc_coeff(struct drm_crtc_state *state,
		struct dpu_hw_pcc_cfg *cfg)
{
	struct drm_color_ctm *ctm;

	memset(cfg, 0, sizeof(struct dpu_hw_pcc_cfg));

	ctm = (struct drm_color_ctm *)state->ctm->data;

	if (!ctm)
		return;

	cfg->r.r = CONVERT_S3_15(ctm->matrix[0]);
	cfg->g.r = CONVERT_S3_15(ctm->matrix[1]);
	cfg->b.r = CONVERT_S3_15(ctm->matrix[2]);

	cfg->r.g = CONVERT_S3_15(ctm->matrix[3]);
	cfg->g.g = CONVERT_S3_15(ctm->matrix[4]);
	cfg->b.g = CONVERT_S3_15(ctm->matrix[5]);

	cfg->r.b = CONVERT_S3_15(ctm->matrix[6]);
	cfg->g.b = CONVERT_S3_15(ctm->matrix[7]);
	cfg->b.b = CONVERT_S3_15(ctm->matrix[8]);
}

static void _dpu_crtc_setup_cp_blocks(struct drm_crtc *crtc)
{
	struct drm_crtc_state *state = crtc->state;
	struct dpu_crtc_state *cstate = to_dpu_crtc_state(crtc->state);
	struct dpu_crtc_mixer *mixer = cstate->mixers;
	struct dpu_hw_pcc_cfg cfg;
	struct dpu_hw_ctl *ctl;
	struct dpu_hw_dspp *dspp;
	int i;


	if (!state->color_mgmt_changed)
		return;

	for (i = 0; i < cstate->num_mixers; i++) {
		ctl = mixer[i].lm_ctl;
		dspp = mixer[i].hw_dspp;

		if (!dspp || !dspp->ops.setup_pcc)
			continue;

		if (!state->ctm) {
			dspp->ops.setup_pcc(dspp, NULL);
		} else {
			_dpu_crtc_get_pcc_coeff(state, &cfg);
			dspp->ops.setup_pcc(dspp, &cfg);
		}

		mixer[i].flush_mask |= ctl->ops.get_bitmask_dspp(ctl,
			mixer[i].hw_dspp->idx);

		/* stage config flush mask */
		ctl->ops.update_pending_flush(ctl, mixer[i].flush_mask);

		DRM_DEBUG_ATOMIC("lm %d, ctl %d, flush mask 0x%x\n",
			mixer[i].hw_lm->idx - DSPP_0,
			ctl->idx - CTL_0,
			mixer[i].flush_mask);
	}
}

static void dpu_crtc_atomic_begin(struct drm_crtc *crtc,
		struct drm_atomic_state *state)
{
	struct dpu_crtc_state *cstate = to_dpu_crtc_state(crtc->state);
	struct drm_encoder *encoder;

	if (!crtc->state->enable) {
		DRM_DEBUG_ATOMIC("crtc%d -> enable %d, skip atomic_begin\n",
				crtc->base.id, crtc->state->enable);
		return;
	}

	DRM_DEBUG_ATOMIC("crtc%d\n", crtc->base.id);

	_dpu_crtc_setup_lm_bounds(crtc, crtc->state);

	/* encoder will trigger pending mask now */
	drm_for_each_encoder_mask(encoder, crtc->dev, crtc->state->encoder_mask)
		dpu_encoder_trigger_kickoff_pending(encoder);

	/*
	 * If no mixers have been allocated in dpu_crtc_atomic_check(),
	 * it means we are trying to flush a CRTC whose state is disabled:
	 * nothing else needs to be done.
	 */
	if (unlikely(!cstate->num_mixers))
		return;

	_dpu_crtc_blend_setup(crtc);

	_dpu_crtc_setup_cp_blocks(crtc);

	/*
	 * PP_DONE irq is only used by command mode for now.
	 * It is better to request pending before FLUSH and START trigger
	 * to make sure no pp_done irq missed.
	 * This is safe because no pp_done will happen before SW trigger
	 * in command mode.
	 */
}

static void dpu_crtc_atomic_flush(struct drm_crtc *crtc,
		struct drm_atomic_state *state)
{
	struct dpu_crtc *dpu_crtc;
	struct drm_device *dev;
	struct drm_plane *plane;
	struct msm_drm_private *priv;
	unsigned long flags;
	struct dpu_crtc_state *cstate;

	if (!crtc->state->enable) {
		DRM_DEBUG_ATOMIC("crtc%d -> enable %d, skip atomic_flush\n",
				crtc->base.id, crtc->state->enable);
		return;
	}

	DRM_DEBUG_ATOMIC("crtc%d\n", crtc->base.id);

	dpu_crtc = to_dpu_crtc(crtc);
	cstate = to_dpu_crtc_state(crtc->state);
	dev = crtc->dev;
	priv = dev->dev_private;

	if (crtc->index >= ARRAY_SIZE(priv->event_thread)) {
		DPU_ERROR("invalid crtc index[%d]\n", crtc->index);
		return;
	}

	WARN_ON(dpu_crtc->event);
	spin_lock_irqsave(&dev->event_lock, flags);
	dpu_crtc->event = crtc->state->event;
	crtc->state->event = NULL;
	spin_unlock_irqrestore(&dev->event_lock, flags);

	/*
	 * If no mixers has been allocated in dpu_crtc_atomic_check(),
	 * it means we are trying to flush a CRTC whose state is disabled:
	 * nothing else needs to be done.
	 */
	if (unlikely(!cstate->num_mixers))
		return;

	/* update performance setting before crtc kickoff */
	dpu_core_perf_crtc_update(crtc, 1, false);

	/*
	 * Final plane updates: Give each plane a chance to complete all
	 *                      required writes/flushing before crtc's "flush
	 *                      everything" call below.
	 */
	drm_atomic_crtc_for_each_plane(plane, crtc) {
		if (dpu_crtc->smmu_state.transition_error)
			dpu_plane_set_error(plane, true);
		dpu_plane_flush(plane);
	}

	/* Kickoff will be scheduled by outer layer */
}

/**
 * dpu_crtc_destroy_state - state destroy hook
 * @crtc: drm CRTC
 * @state: CRTC state object to release
 */
static void dpu_crtc_destroy_state(struct drm_crtc *crtc,
		struct drm_crtc_state *state)
{
	struct dpu_crtc_state *cstate = to_dpu_crtc_state(state);

	DRM_DEBUG_ATOMIC("crtc%d\n", crtc->base.id);

	__drm_atomic_helper_crtc_destroy_state(state);

	kfree(cstate);
}

static int _dpu_crtc_wait_for_frame_done(struct drm_crtc *crtc)
{
	struct dpu_crtc *dpu_crtc = to_dpu_crtc(crtc);
	int ret, rc = 0;

	if (!atomic_read(&dpu_crtc->frame_pending)) {
		DRM_DEBUG_ATOMIC("no frames pending\n");
		return 0;
	}

	DPU_ATRACE_BEGIN("frame done completion wait");
	ret = wait_for_completion_timeout(&dpu_crtc->frame_done_comp,
			msecs_to_jiffies(DPU_CRTC_FRAME_DONE_TIMEOUT_MS));
	if (!ret) {
		DRM_ERROR("frame done wait timed out, ret:%d\n", ret);
		rc = -ETIMEDOUT;
	}
	DPU_ATRACE_END("frame done completion wait");

	return rc;
}

void dpu_crtc_commit_kickoff(struct drm_crtc *crtc)
{
	struct drm_encoder *encoder;
	struct dpu_crtc *dpu_crtc = to_dpu_crtc(crtc);
	struct dpu_kms *dpu_kms = _dpu_crtc_get_kms(crtc);
	struct dpu_crtc_state *cstate = to_dpu_crtc_state(crtc->state);

	/*
	 * If no mixers has been allocated in dpu_crtc_atomic_check(),
	 * it means we are trying to start a CRTC whose state is disabled:
	 * nothing else needs to be done.
	 */
	if (unlikely(!cstate->num_mixers))
		return;

	DPU_ATRACE_BEGIN("crtc_commit");

	/*
	 * Encoder will flush/start now, unless it has a tx pending. If so, it
	 * may delay and flush at an irq event (e.g. ppdone)
	 */
	drm_for_each_encoder_mask(encoder, crtc->dev,
				  crtc->state->encoder_mask)
		dpu_encoder_prepare_for_kickoff(encoder);

	if (atomic_inc_return(&dpu_crtc->frame_pending) == 1) {
		/* acquire bandwidth and other resources */
		DRM_DEBUG_ATOMIC("crtc%d first commit\n", crtc->base.id);
	} else
		DRM_DEBUG_ATOMIC("crtc%d commit\n", crtc->base.id);

	dpu_crtc->play_count++;

	dpu_vbif_clear_errors(dpu_kms);

	drm_for_each_encoder_mask(encoder, crtc->dev, crtc->state->encoder_mask)
		dpu_encoder_kickoff(encoder);

	reinit_completion(&dpu_crtc->frame_done_comp);
	DPU_ATRACE_END("crtc_commit");
}

static void dpu_crtc_reset(struct drm_crtc *crtc)
{
	struct dpu_crtc_state *cstate = kzalloc(sizeof(*cstate), GFP_KERNEL);

	if (crtc->state)
		dpu_crtc_destroy_state(crtc, crtc->state);

	__drm_atomic_helper_crtc_reset(crtc, &cstate->base);
}

/**
 * dpu_crtc_duplicate_state - state duplicate hook
 * @crtc: Pointer to drm crtc structure
 */
static struct drm_crtc_state *dpu_crtc_duplicate_state(struct drm_crtc *crtc)
{
	struct dpu_crtc_state *cstate, *old_cstate = to_dpu_crtc_state(crtc->state);

	cstate = kmemdup(old_cstate, sizeof(*old_cstate), GFP_KERNEL);
	if (!cstate) {
		DPU_ERROR("failed to allocate state\n");
		return NULL;
	}

	/* duplicate base helper */
	__drm_atomic_helper_crtc_duplicate_state(crtc, &cstate->base);

	return &cstate->base;
}

static void dpu_crtc_disable(struct drm_crtc *crtc,
			     struct drm_atomic_state *state)
{
	struct drm_crtc_state *old_crtc_state = drm_atomic_get_old_crtc_state(state,
									      crtc);
	struct dpu_crtc *dpu_crtc = to_dpu_crtc(crtc);
	struct dpu_crtc_state *cstate = to_dpu_crtc_state(crtc->state);
	struct drm_encoder *encoder;
	unsigned long flags;
	bool release_bandwidth = false;

	DRM_DEBUG_KMS("crtc%d\n", crtc->base.id);

	/* Disable/save vblank irq handling */
	drm_crtc_vblank_off(crtc);

	drm_for_each_encoder_mask(encoder, crtc->dev,
				  old_crtc_state->encoder_mask) {
		/* in video mode, we hold an extra bandwidth reference
		 * as we cannot drop bandwidth at frame-done if any
		 * crtc is being used in video mode.
		 */
		if (dpu_encoder_get_intf_mode(encoder) == INTF_MODE_VIDEO)
			release_bandwidth = true;
		dpu_encoder_assign_crtc(encoder, NULL);
	}

	/* wait for frame_event_done completion */
	if (_dpu_crtc_wait_for_frame_done(crtc))
		DPU_ERROR("crtc%d wait for frame done failed;frame_pending%d\n",
				crtc->base.id,
				atomic_read(&dpu_crtc->frame_pending));

	trace_dpu_crtc_disable(DRMID(crtc), false, dpu_crtc);
	dpu_crtc->enabled = false;

	if (atomic_read(&dpu_crtc->frame_pending)) {
		trace_dpu_crtc_disable_frame_pending(DRMID(crtc),
				     atomic_read(&dpu_crtc->frame_pending));
		if (release_bandwidth)
			dpu_core_perf_crtc_release_bw(crtc);
		atomic_set(&dpu_crtc->frame_pending, 0);
	}

	dpu_core_perf_crtc_update(crtc, 0, true);

	drm_for_each_encoder_mask(encoder, crtc->dev, crtc->state->encoder_mask)
		dpu_encoder_register_frame_event_callback(encoder, NULL, NULL);

	memset(cstate->mixers, 0, sizeof(cstate->mixers));
	cstate->num_mixers = 0;

	/* disable clk & bw control until clk & bw properties are set */
	cstate->bw_control = false;
	cstate->bw_split_vote = false;

	if (crtc->state->event && !crtc->state->active) {
		spin_lock_irqsave(&crtc->dev->event_lock, flags);
		drm_crtc_send_vblank_event(crtc, crtc->state->event);
		crtc->state->event = NULL;
		spin_unlock_irqrestore(&crtc->dev->event_lock, flags);
	}

	pm_runtime_put_sync(crtc->dev->dev);
}

static void dpu_crtc_enable(struct drm_crtc *crtc,
		struct drm_atomic_state *state)
{
	struct dpu_crtc *dpu_crtc = to_dpu_crtc(crtc);
	struct drm_encoder *encoder;
	bool request_bandwidth = false;

	pm_runtime_get_sync(crtc->dev->dev);

	DRM_DEBUG_KMS("crtc%d\n", crtc->base.id);

	drm_for_each_encoder_mask(encoder, crtc->dev, crtc->state->encoder_mask) {
		/* in video mode, we hold an extra bandwidth reference
		 * as we cannot drop bandwidth at frame-done if any
		 * crtc is being used in video mode.
		 */
		if (dpu_encoder_get_intf_mode(encoder) == INTF_MODE_VIDEO)
			request_bandwidth = true;
		dpu_encoder_register_frame_event_callback(encoder,
				dpu_crtc_frame_event_cb, (void *)crtc);
	}

	if (request_bandwidth)
		atomic_inc(&_dpu_crtc_get_kms(crtc)->bandwidth_ref);

	trace_dpu_crtc_enable(DRMID(crtc), true, dpu_crtc);
	dpu_crtc->enabled = true;

	drm_for_each_encoder_mask(encoder, crtc->dev, crtc->state->encoder_mask)
		dpu_encoder_assign_crtc(encoder, crtc);

	/* Enable/restore vblank irq handling */
	drm_crtc_vblank_on(crtc);
}

struct plane_state {
	struct dpu_plane_state *dpu_pstate;
	const struct drm_plane_state *drm_pstate;
	int stage;
	u32 pipe_id;
};

static int dpu_crtc_atomic_check(struct drm_crtc *crtc,
		struct drm_atomic_state *state)
{
	struct drm_crtc_state *crtc_state = drm_atomic_get_new_crtc_state(state,
									  crtc);
	struct dpu_crtc *dpu_crtc = to_dpu_crtc(crtc);
	struct dpu_crtc_state *cstate = to_dpu_crtc_state(crtc_state);
	struct plane_state *pstates;

	const struct drm_plane_state *pstate;
	struct drm_plane *plane;
	struct drm_display_mode *mode;

	int cnt = 0, rc = 0, mixer_width = 0, i, z_pos;

	struct dpu_multirect_plane_states multirect_plane[DPU_STAGE_MAX * 2];
	int multirect_count = 0;
	const struct drm_plane_state *pipe_staged[SSPP_MAX];
	int left_zpos_cnt = 0, right_zpos_cnt = 0;
	struct drm_rect crtc_rect = { 0 };

	pstates = kzalloc(sizeof(*pstates) * DPU_STAGE_MAX * 4, GFP_KERNEL);

	if (!crtc_state->enable || !crtc_state->active) {
		DRM_DEBUG_ATOMIC("crtc%d -> enable %d, active %d, skip atomic_check\n",
				crtc->base.id, crtc_state->enable,
				crtc_state->active);
		memset(&cstate->new_perf, 0, sizeof(cstate->new_perf));
		goto end;
	}

	mode = &crtc_state->adjusted_mode;
	DRM_DEBUG_ATOMIC("%s: check\n", dpu_crtc->name);

	/* force a full mode set if active state changed */
	if (crtc_state->active_changed)
		crtc_state->mode_changed = true;

	memset(pipe_staged, 0, sizeof(pipe_staged));

	if (cstate->num_mixers) {
		mixer_width = mode->hdisplay / cstate->num_mixers;

		_dpu_crtc_setup_lm_bounds(crtc, crtc_state);
	}

	crtc_rect.x2 = mode->hdisplay;
	crtc_rect.y2 = mode->vdisplay;

	 /* get plane state for all drm planes associated with crtc state */
	drm_atomic_crtc_state_for_each_plane_state(plane, pstate, crtc_state) {
		struct drm_rect dst, clip = crtc_rect;

		if (IS_ERR_OR_NULL(pstate)) {
			rc = PTR_ERR(pstate);
			DPU_ERROR("%s: failed to get plane%d state, %d\n",
					dpu_crtc->name, plane->base.id, rc);
			goto end;
		}
		if (cnt >= DPU_STAGE_MAX * 4)
			continue;

		pstates[cnt].dpu_pstate = to_dpu_plane_state(pstate);
		pstates[cnt].drm_pstate = pstate;
		pstates[cnt].stage = pstate->normalized_zpos;
		pstates[cnt].pipe_id = dpu_plane_pipe(plane);

		if (pipe_staged[pstates[cnt].pipe_id]) {
			multirect_plane[multirect_count].r0 =
				pipe_staged[pstates[cnt].pipe_id];
			multirect_plane[multirect_count].r1 = pstate;
			multirect_count++;

			pipe_staged[pstates[cnt].pipe_id] = NULL;
		} else {
			pipe_staged[pstates[cnt].pipe_id] = pstate;
		}

		cnt++;

		dst = drm_plane_state_dest(pstate);
		if (!drm_rect_intersect(&clip, &dst)) {
			DPU_ERROR("invalid vertical/horizontal destination\n");
			DPU_ERROR("display: " DRM_RECT_FMT " plane: "
				  DRM_RECT_FMT "\n", DRM_RECT_ARG(&crtc_rect),
				  DRM_RECT_ARG(&dst));
			rc = -E2BIG;
			goto end;
		}
	}

	for (i = 1; i < SSPP_MAX; i++) {
		if (pipe_staged[i]) {
			dpu_plane_clear_multirect(pipe_staged[i]);

			if (is_dpu_plane_virtual(pipe_staged[i]->plane)) {
				DPU_ERROR(
					"r1 only virt plane:%d not supported\n",
					pipe_staged[i]->plane->base.id);
				rc  = -EINVAL;
				goto end;
			}
		}
	}

	z_pos = -1;
	for (i = 0; i < cnt; i++) {
		/* reset counts at every new blend stage */
		if (pstates[i].stage != z_pos) {
			left_zpos_cnt = 0;
			right_zpos_cnt = 0;
			z_pos = pstates[i].stage;
		}

		/* verify z_pos setting before using it */
		if (z_pos >= DPU_STAGE_MAX - DPU_STAGE_0) {
			DPU_ERROR("> %d plane stages assigned\n",
					DPU_STAGE_MAX - DPU_STAGE_0);
			rc = -EINVAL;
			goto end;
		} else if (pstates[i].drm_pstate->crtc_x < mixer_width) {
			if (left_zpos_cnt == 2) {
				DPU_ERROR("> 2 planes @ stage %d on left\n",
					z_pos);
				rc = -EINVAL;
				goto end;
			}
			left_zpos_cnt++;

		} else {
			if (right_zpos_cnt == 2) {
				DPU_ERROR("> 2 planes @ stage %d on right\n",
					z_pos);
				rc = -EINVAL;
				goto end;
			}
			right_zpos_cnt++;
		}

		pstates[i].dpu_pstate->stage = z_pos + DPU_STAGE_0;
		DRM_DEBUG_ATOMIC("%s: zpos %d\n", dpu_crtc->name, z_pos);
	}

	for (i = 0; i < multirect_count; i++) {
		if (dpu_plane_validate_multirect_v2(&multirect_plane[i])) {
			DPU_ERROR(
			"multirect validation failed for planes (%d - %d)\n",
					multirect_plane[i].r0->plane->base.id,
					multirect_plane[i].r1->plane->base.id);
			rc = -EINVAL;
			goto end;
		}
	}

	atomic_inc(&_dpu_crtc_get_kms(crtc)->bandwidth_ref);

	rc = dpu_core_perf_crtc_check(crtc, crtc_state);
	if (rc) {
		DPU_ERROR("crtc%d failed performance check %d\n",
				crtc->base.id, rc);
		goto end;
	}

	/* validate source split:
	 * use pstates sorted by stage to check planes on same stage
	 * we assume that all pipes are in source split so its valid to compare
	 * without taking into account left/right mixer placement
	 */
	for (i = 1; i < cnt; i++) {
		struct plane_state *prv_pstate, *cur_pstate;
		struct drm_rect left_rect, right_rect;
		int32_t left_pid, right_pid;
		int32_t stage;

		prv_pstate = &pstates[i - 1];
		cur_pstate = &pstates[i];
		if (prv_pstate->stage != cur_pstate->stage)
			continue;

		stage = cur_pstate->stage;

		left_pid = prv_pstate->dpu_pstate->base.plane->base.id;
		left_rect = drm_plane_state_dest(prv_pstate->drm_pstate);

		right_pid = cur_pstate->dpu_pstate->base.plane->base.id;
		right_rect = drm_plane_state_dest(cur_pstate->drm_pstate);

		if (right_rect.x1 < left_rect.x1) {
			swap(left_pid, right_pid);
			swap(left_rect, right_rect);
		}

		/**
		 * - planes are enumerated in pipe-priority order such that
		 *   planes with lower drm_id must be left-most in a shared
		 *   blend-stage when using source split.
		 * - planes in source split must be contiguous in width
		 * - planes in source split must have same dest yoff and height
		 */
		if (right_pid < left_pid) {
			DPU_ERROR(
				"invalid src split cfg. priority mismatch. stage: %d left: %d right: %d\n",
				stage, left_pid, right_pid);
			rc = -EINVAL;
			goto end;
		} else if (right_rect.x1 != drm_rect_width(&left_rect)) {
			DPU_ERROR("non-contiguous coordinates for src split. "
				  "stage: %d left: " DRM_RECT_FMT " right: "
				  DRM_RECT_FMT "\n", stage,
				  DRM_RECT_ARG(&left_rect),
				  DRM_RECT_ARG(&right_rect));
			rc = -EINVAL;
			goto end;
		} else if (left_rect.y1 != right_rect.y1 ||
			   drm_rect_height(&left_rect) != drm_rect_height(&right_rect)) {
			DPU_ERROR("source split at stage: %d. invalid "
				  "yoff/height: left: " DRM_RECT_FMT " right: "
				  DRM_RECT_FMT "\n", stage,
				  DRM_RECT_ARG(&left_rect),
				  DRM_RECT_ARG(&right_rect));
			rc = -EINVAL;
			goto end;
		}
	}

end:
	kfree(pstates);
	return rc;
}

int dpu_crtc_vblank(struct drm_crtc *crtc, bool en)
{
	struct dpu_crtc *dpu_crtc = to_dpu_crtc(crtc);
	struct drm_encoder *enc;

	trace_dpu_crtc_vblank(DRMID(&dpu_crtc->base), en, dpu_crtc);

	/*
	 * Normally we would iterate through encoder_mask in crtc state to find
	 * attached encoders. In this case, we might be disabling vblank _after_
	 * encoder_mask has been cleared.
	 *
	 * Instead, we "assign" a crtc to the encoder in enable and clear it in
	 * disable (which is also after encoder_mask is cleared). So instead of
	 * using encoder mask, we'll ask the encoder to toggle itself iff it's
	 * currently assigned to our crtc.
	 *
	 * Note also that this function cannot be called while crtc is disabled
	 * since we use drm_crtc_vblank_on/off. So we don't need to worry
	 * about the assigned crtcs being inconsistent with the current state
	 * (which means no need to worry about modeset locks).
	 */
	list_for_each_entry(enc, &crtc->dev->mode_config.encoder_list, head) {
		trace_dpu_crtc_vblank_enable(DRMID(crtc), DRMID(enc), en,
					     dpu_crtc);

		dpu_encoder_toggle_vblank_for_crtc(enc, crtc, en);
	}

	return 0;
}

#ifdef CONFIG_DEBUG_FS
static int _dpu_debugfs_status_show(struct seq_file *s, void *data)
{
	struct dpu_crtc *dpu_crtc;
	struct dpu_plane_state *pstate = NULL;
	struct dpu_crtc_mixer *m;

	struct drm_crtc *crtc;
	struct drm_plane *plane;
	struct drm_display_mode *mode;
	struct drm_framebuffer *fb;
	struct drm_plane_state *state;
	struct dpu_crtc_state *cstate;

	int i, out_width;

	dpu_crtc = s->private;
	crtc = &dpu_crtc->base;

	drm_modeset_lock_all(crtc->dev);
	cstate = to_dpu_crtc_state(crtc->state);

	mode = &crtc->state->adjusted_mode;
	out_width = mode->hdisplay / cstate->num_mixers;

	seq_printf(s, "crtc:%d width:%d height:%d\n", crtc->base.id,
				mode->hdisplay, mode->vdisplay);

	seq_puts(s, "\n");

	for (i = 0; i < cstate->num_mixers; ++i) {
		m = &cstate->mixers[i];
		seq_printf(s, "\tmixer:%d ctl:%d width:%d height:%d\n",
			m->hw_lm->idx - LM_0, m->lm_ctl->idx - CTL_0,
			out_width, mode->vdisplay);
	}

	seq_puts(s, "\n");

	drm_atomic_crtc_for_each_plane(plane, crtc) {
		pstate = to_dpu_plane_state(plane->state);
		state = plane->state;

		if (!pstate || !state)
			continue;

		seq_printf(s, "\tplane:%u stage:%d\n", plane->base.id,
			pstate->stage);

		if (plane->state->fb) {
			fb = plane->state->fb;

			seq_printf(s, "\tfb:%d image format:%4.4s wxh:%ux%u ",
				fb->base.id, (char *) &fb->format->format,
				fb->width, fb->height);
			for (i = 0; i < ARRAY_SIZE(fb->format->cpp); ++i)
				seq_printf(s, "cpp[%d]:%u ",
						i, fb->format->cpp[i]);
			seq_puts(s, "\n\t");

			seq_printf(s, "modifier:%8llu ", fb->modifier);
			seq_puts(s, "\n");

			seq_puts(s, "\t");
			for (i = 0; i < ARRAY_SIZE(fb->pitches); i++)
				seq_printf(s, "pitches[%d]:%8u ", i,
							fb->pitches[i]);
			seq_puts(s, "\n");

			seq_puts(s, "\t");
			for (i = 0; i < ARRAY_SIZE(fb->offsets); i++)
				seq_printf(s, "offsets[%d]:%8u ", i,
							fb->offsets[i]);
			seq_puts(s, "\n");
		}

		seq_printf(s, "\tsrc_x:%4d src_y:%4d src_w:%4d src_h:%4d\n",
			state->src_x, state->src_y, state->src_w, state->src_h);

		seq_printf(s, "\tdst x:%4d dst_y:%4d dst_w:%4d dst_h:%4d\n",
			state->crtc_x, state->crtc_y, state->crtc_w,
			state->crtc_h);
		seq_printf(s, "\tmultirect: mode: %d index: %d\n",
			pstate->multirect_mode, pstate->multirect_index);

		seq_puts(s, "\n");
	}
	if (dpu_crtc->vblank_cb_count) {
		ktime_t diff = ktime_sub(ktime_get(), dpu_crtc->vblank_cb_time);
		s64 diff_ms = ktime_to_ms(diff);
		s64 fps = diff_ms ? div_s64(
				dpu_crtc->vblank_cb_count * 1000, diff_ms) : 0;

		seq_printf(s,
			"vblank fps:%lld count:%u total:%llums total_framecount:%llu\n",
				fps, dpu_crtc->vblank_cb_count,
				ktime_to_ms(diff), dpu_crtc->play_count);

		/* reset time & count for next measurement */
		dpu_crtc->vblank_cb_count = 0;
		dpu_crtc->vblank_cb_time = ktime_set(0, 0);
	}

	drm_modeset_unlock_all(crtc->dev);

	return 0;
}

DEFINE_SHOW_ATTRIBUTE(_dpu_debugfs_status);

static int dpu_crtc_debugfs_state_show(struct seq_file *s, void *v)
{
	struct drm_crtc *crtc = (struct drm_crtc *) s->private;
	struct dpu_crtc *dpu_crtc = to_dpu_crtc(crtc);

	seq_printf(s, "client type: %d\n", dpu_crtc_get_client_type(crtc));
	seq_printf(s, "intf_mode: %d\n", dpu_crtc_get_intf_mode(crtc));
	seq_printf(s, "core_clk_rate: %llu\n",
			dpu_crtc->cur_perf.core_clk_rate);
	seq_printf(s, "bw_ctl: %llu\n", dpu_crtc->cur_perf.bw_ctl);
	seq_printf(s, "max_per_pipe_ib: %llu\n",
				dpu_crtc->cur_perf.max_per_pipe_ib);

	return 0;
}
DEFINE_SHOW_ATTRIBUTE(dpu_crtc_debugfs_state);

static int _dpu_crtc_init_debugfs(struct drm_crtc *crtc)
{
	struct dpu_crtc *dpu_crtc = to_dpu_crtc(crtc);

	dpu_crtc->debugfs_root = debugfs_create_dir(dpu_crtc->name,
			crtc->dev->primary->debugfs_root);

	debugfs_create_file("status", 0400,
			dpu_crtc->debugfs_root,
			dpu_crtc, &_dpu_debugfs_status_fops);
	debugfs_create_file("state", 0600,
			dpu_crtc->debugfs_root,
			&dpu_crtc->base,
			&dpu_crtc_debugfs_state_fops);

	return 0;
}
#else
static int _dpu_crtc_init_debugfs(struct drm_crtc *crtc)
{
	return 0;
}
#endif /* CONFIG_DEBUG_FS */

static int dpu_crtc_late_register(struct drm_crtc *crtc)
{
	return _dpu_crtc_init_debugfs(crtc);
}

static void dpu_crtc_early_unregister(struct drm_crtc *crtc)
{
	struct dpu_crtc *dpu_crtc = to_dpu_crtc(crtc);

	debugfs_remove_recursive(dpu_crtc->debugfs_root);
}

static const struct drm_crtc_funcs dpu_crtc_funcs = {
	.set_config = drm_atomic_helper_set_config,
	.destroy = dpu_crtc_destroy,
	.page_flip = drm_atomic_helper_page_flip,
	.reset = dpu_crtc_reset,
	.atomic_duplicate_state = dpu_crtc_duplicate_state,
	.atomic_destroy_state = dpu_crtc_destroy_state,
	.late_register = dpu_crtc_late_register,
	.early_unregister = dpu_crtc_early_unregister,
	.enable_vblank  = msm_crtc_enable_vblank,
	.disable_vblank = msm_crtc_disable_vblank,
	.get_vblank_timestamp = drm_crtc_vblank_helper_get_vblank_timestamp,
	.get_vblank_counter = dpu_crtc_get_vblank_counter,
};

static const struct drm_crtc_helper_funcs dpu_crtc_helper_funcs = {
	.atomic_disable = dpu_crtc_disable,
	.atomic_enable = dpu_crtc_enable,
	.atomic_check = dpu_crtc_atomic_check,
	.atomic_begin = dpu_crtc_atomic_begin,
	.atomic_flush = dpu_crtc_atomic_flush,
	.get_scanout_position = dpu_crtc_get_scanout_position,
};

/* initialize crtc */
struct drm_crtc *dpu_crtc_init(struct drm_device *dev, struct drm_plane *plane,
				struct drm_plane *cursor)
{
	struct drm_crtc *crtc = NULL;
	struct dpu_crtc *dpu_crtc = NULL;
	int i;

	dpu_crtc = kzalloc(sizeof(*dpu_crtc), GFP_KERNEL);
	if (!dpu_crtc)
		return ERR_PTR(-ENOMEM);

	crtc = &dpu_crtc->base;
	crtc->dev = dev;

	spin_lock_init(&dpu_crtc->spin_lock);
	atomic_set(&dpu_crtc->frame_pending, 0);

	init_completion(&dpu_crtc->frame_done_comp);

	INIT_LIST_HEAD(&dpu_crtc->frame_event_list);

	for (i = 0; i < ARRAY_SIZE(dpu_crtc->frame_events); i++) {
		INIT_LIST_HEAD(&dpu_crtc->frame_events[i].list);
		list_add(&dpu_crtc->frame_events[i].list,
				&dpu_crtc->frame_event_list);
		kthread_init_work(&dpu_crtc->frame_events[i].work,
				dpu_crtc_frame_event_work);
	}

	drm_crtc_init_with_planes(dev, crtc, plane, cursor, &dpu_crtc_funcs,
				NULL);

	drm_crtc_helper_add(crtc, &dpu_crtc_helper_funcs);

	drm_crtc_enable_color_mgmt(crtc, 0, true, 0);

	/* save user friendly CRTC name for later */
	snprintf(dpu_crtc->name, DPU_CRTC_NAME_SIZE, "crtc%u", crtc->base.id);

	/* initialize event handling */
	spin_lock_init(&dpu_crtc->event_lock);

	DRM_DEBUG_KMS("%s: successfully initialized crtc\n", dpu_crtc->name);
	return crtc;
}<|MERGE_RESOLUTION|>--- conflicted
+++ resolved
@@ -161,11 +161,7 @@
 	lm->ops.setup_blend_config(lm, pstate->stage,
 				0xFF, 0, blend_op);
 
-<<<<<<< HEAD
-	DPU_DEBUG("format:%p4cc, alpha_en:%u blend_op:0x%x\n",
-=======
 	DRM_DEBUG_ATOMIC("format:%p4cc, alpha_en:%u blend_op:0x%x\n",
->>>>>>> e88bbc91
 		  &format->base.pixel_format, format->alpha_enable, blend_op);
 }
 
