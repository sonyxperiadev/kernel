--- conflicted
+++ resolved
@@ -519,20 +519,10 @@
 		 */
 		DRM_ERROR("failed to dispatch commit to any CRTC\n");
 		complete_commit(commit);
-<<<<<<< HEAD
-	} else if (!nonblock) {
-=======
 	} else if (!commit->nonblock) {
->>>>>>> 7cf6dd03
 		kthread_flush_work(&commit->commit_work);
-	}
-<<<<<<< HEAD
-
-	/* free nonblocking commits in this context, after processing */
-	if (!nonblock)
 		kfree(commit);
-=======
->>>>>>> 7cf6dd03
+	}
 }
 
 /**
