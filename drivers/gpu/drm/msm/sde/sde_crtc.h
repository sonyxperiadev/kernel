--- conflicted
+++ resolved
@@ -158,12 +158,9 @@
 	u32 frame_count;
 	ktime_t last_sampled_time_us;
 	u32 measured_fps;
-<<<<<<< HEAD
-=======
 	u32 fps_periodic_duration;
 	ktime_t *time_buf;
 	u32 next_time_index;
->>>>>>> 0482853e
 };
 
 /*
