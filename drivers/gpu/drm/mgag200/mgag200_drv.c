// SPDX-License-Identifier: GPL-2.0-only
/*
 * Copyright 2012 Red Hat
 *
 * Authors: Matthew Garrett
 *          Dave Airlie
 */

#include <linux/console.h>
#include <linux/module.h>
#include <linux/pci.h>

#include <drm/drm_drv.h>
#include <drm/drm_file.h>
#include <drm/drm_ioctl.h>
#include <drm/drm_pciids.h>

#include "mgag200_drv.h"

/*
 * This is the generic driver code. This binds the driver to the drm core,
 * which then performs further device association and calls our graphics init
 * functions
 */
int mgag200_modeset = -1;

MODULE_PARM_DESC(modeset, "Disable/Enable modesetting");
module_param_named(modeset, mgag200_modeset, int, 0400);

int mgag200_hw_bug_no_startadd = -1;
MODULE_PARM_DESC(modeset, "HW does not interpret scanout-buffer start address correctly");
module_param_named(hw_bug_no_startadd, mgag200_hw_bug_no_startadd, int, 0400);

static struct drm_driver driver;

static const struct pci_device_id pciidlist[] = {
	{ PCI_VENDOR_ID_MATROX, 0x522, PCI_ANY_ID, PCI_ANY_ID, 0, 0,
		G200_SE_A | MGAG200_FLAG_HW_BUG_NO_STARTADD},
	{ PCI_VENDOR_ID_MATROX, 0x524, PCI_ANY_ID, PCI_ANY_ID, 0, 0, G200_SE_B },
	{ PCI_VENDOR_ID_MATROX, 0x530, PCI_ANY_ID, PCI_ANY_ID, 0, 0, G200_EV },
	{ PCI_VENDOR_ID_MATROX, 0x532, PCI_ANY_ID, PCI_ANY_ID, 0, 0, G200_WB },
	{ PCI_VENDOR_ID_MATROX, 0x533, PCI_ANY_ID, PCI_ANY_ID, 0, 0, G200_EH },
	{ PCI_VENDOR_ID_MATROX, 0x534, PCI_ANY_ID, PCI_ANY_ID, 0, 0, G200_ER },
	{ PCI_VENDOR_ID_MATROX, 0x536, PCI_ANY_ID, PCI_ANY_ID, 0, 0, G200_EW3 },
	{ PCI_VENDOR_ID_MATROX, 0x538, PCI_ANY_ID, PCI_ANY_ID, 0, 0, G200_EH3 },
	{0,}
};

MODULE_DEVICE_TABLE(pci, pciidlist);


static int mga_pci_probe(struct pci_dev *pdev, const struct pci_device_id *ent)
{
	struct drm_device *dev;
	int ret;

	drm_fb_helper_remove_conflicting_pci_framebuffers(pdev, "mgag200drmfb");

	ret = pci_enable_device(pdev);
	if (ret)
		return ret;

	dev = drm_dev_alloc(&driver, &pdev->dev);
	if (IS_ERR(dev)) {
		ret = PTR_ERR(dev);
		goto err_pci_disable_device;
	}

	dev->pdev = pdev;
	pci_set_drvdata(pdev, dev);

	ret = mgag200_driver_load(dev, ent->driver_data);
	if (ret)
		goto err_drm_dev_put;

	ret = drm_dev_register(dev, ent->driver_data);
	if (ret)
		goto err_mgag200_driver_unload;

	return 0;

err_mgag200_driver_unload:
	mgag200_driver_unload(dev);
err_drm_dev_put:
	drm_dev_put(dev);
err_pci_disable_device:
	pci_disable_device(pdev);
	return ret;
}

static void mga_pci_remove(struct pci_dev *pdev)
{
	struct drm_device *dev = pci_get_drvdata(pdev);

	drm_dev_unregister(dev);
	mgag200_driver_unload(dev);
	drm_dev_put(dev);
}

DEFINE_DRM_GEM_FOPS(mgag200_driver_fops);

static bool mgag200_pin_bo_at_0(const struct mga_device *mdev)
{
	if (mgag200_hw_bug_no_startadd > 0) {
		DRM_WARN_ONCE("Option hw_bug_no_startradd is enabled. Please "
			      "report the output of 'lspci -vvnn' to "
			      "<dri-devel@lists.freedesktop.org> if this "
			      "option is required to make mgag200 work "
			      "correctly on your system.\n");
		return true;
	} else if (!mgag200_hw_bug_no_startadd) {
		return false;
	}
	return mdev->flags & MGAG200_FLAG_HW_BUG_NO_STARTADD;
}

int mgag200_driver_dumb_create(struct drm_file *file,
			       struct drm_device *dev,
			       struct drm_mode_create_dumb *args)
{
	struct mga_device *mdev = dev->dev_private;
	unsigned long pg_align;

	if (WARN_ONCE(!dev->vram_mm, "VRAM MM not initialized"))
		return -EINVAL;

	pg_align = 0ul;

	/*
	 * Aligning scanout buffers to the size of the video ram forces
	 * placement at offset 0. Works around a bug where HW does not
	 * respect 'startadd' field.
	 */
	if (mgag200_pin_bo_at_0(mdev))
		pg_align = PFN_UP(mdev->mc.vram_size);

	return drm_gem_vram_fill_create_dumb(file, dev, pg_align, 0, args);
}

static bool mgag200_pin_bo_at_0(const struct mga_device *mdev)
{
	return mdev->flags & MGAG200_FLAG_HW_BUG_NO_STARTADD;
}

int mgag200_driver_dumb_create(struct drm_file *file,
			       struct drm_device *dev,
			       struct drm_mode_create_dumb *args)
{
	struct mga_device *mdev = dev->dev_private;
	unsigned long pg_align;

	if (WARN_ONCE(!dev->vram_mm, "VRAM MM not initialized"))
		return -EINVAL;

	pg_align = 0ul;

	/*
	 * Aligning scanout buffers to the size of the video ram forces
	 * placement at offset 0. Works around a bug where HW does not
	 * respect 'startadd' field.
	 */
	if (mgag200_pin_bo_at_0(mdev))
		pg_align = PFN_UP(mdev->mc.vram_size);

	return drm_gem_vram_fill_create_dumb(file, dev, &dev->vram_mm->bdev,
					     pg_align, false, args);
}

static struct drm_driver driver = {
	.driver_features = DRIVER_GEM | DRIVER_MODESET,
	.fops = &mgag200_driver_fops,
	.name = DRIVER_NAME,
	.desc = DRIVER_DESC,
	.date = DRIVER_DATE,
	.major = DRIVER_MAJOR,
	.minor = DRIVER_MINOR,
	.patchlevel = DRIVER_PATCHLEVEL,
<<<<<<< HEAD
	.debugfs_init = drm_vram_mm_debugfs_init,
=======
>>>>>>> 69e489fe
	.dumb_create = mgag200_driver_dumb_create,
	.dumb_map_offset = drm_gem_vram_driver_dumb_mmap_offset,
	.gem_prime_mmap = drm_gem_prime_mmap,
};

static struct pci_driver mgag200_pci_driver = {
	.name = DRIVER_NAME,
	.id_table = pciidlist,
	.probe = mga_pci_probe,
	.remove = mga_pci_remove,
};

static int __init mgag200_init(void)
{
	if (vgacon_text_force() && mgag200_modeset == -1)
		return -EINVAL;

	if (mgag200_modeset == 0)
		return -EINVAL;

	return pci_register_driver(&mgag200_pci_driver);
}

static void __exit mgag200_exit(void)
{
	pci_unregister_driver(&mgag200_pci_driver);
}

module_init(mgag200_init);
module_exit(mgag200_exit);

MODULE_AUTHOR(DRIVER_AUTHOR);
MODULE_DESCRIPTION(DRIVER_DESC);
MODULE_LICENSE("GPL");<|MERGE_RESOLUTION|>--- conflicted
+++ resolved
@@ -175,10 +175,7 @@
 	.major = DRIVER_MAJOR,
 	.minor = DRIVER_MINOR,
 	.patchlevel = DRIVER_PATCHLEVEL,
-<<<<<<< HEAD
 	.debugfs_init = drm_vram_mm_debugfs_init,
-=======
->>>>>>> 69e489fe
 	.dumb_create = mgag200_driver_dumb_create,
 	.dumb_map_offset = drm_gem_vram_driver_dumb_mmap_offset,
 	.gem_prime_mmap = drm_gem_prime_mmap,
