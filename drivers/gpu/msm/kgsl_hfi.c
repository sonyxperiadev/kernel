--- conflicted
+++ resolved
@@ -310,11 +310,7 @@
 			msecs_to_jiffies(HFI_RSP_TIMEOUT));
 	if (!rc) {
 		/* Check one more time to make sure there is no response */
-<<<<<<< HEAD
-		hfi_process_queue(gmu, HFI_MSG_IDX);
-=======
 		hfi_process_queue(gmu, HFI_MSG_ID);
->>>>>>> 0482853e
 		if (!completion_done(&ret_cmd->msg_complete)) {
 			dev_err(&gmu->pdev->dev,
 				"Timed out waiting on ack for 0x%8.8x (id %d, sequence %d)\n",
@@ -511,11 +507,7 @@
 
 	cmd->hdr = CMD_MSG_HDR(H2F_MSG_BW_VOTE_TBL, sizeof(*cmd));
 
-<<<<<<< HEAD
-	return hfi_send_generic_req(gmu, HFI_CMD_IDX, cmd);
-=======
 	return hfi_send_generic_req(gmu, HFI_CMD_ID, cmd);
->>>>>>> 0482853e
 }
 
 static int hfi_send_test(struct gmu_device *gmu)
@@ -606,13 +598,8 @@
 void hfi_receiver(unsigned long data)
 {
 	/* Process all read (firmware to host) queues */
-<<<<<<< HEAD
-	hfi_process_queue((struct gmu_device *) data, HFI_MSG_IDX);
-	hfi_process_queue((struct gmu_device *) data, HFI_DBG_IDX);
-=======
 	hfi_process_queue((struct gmu_device *) data, HFI_MSG_ID);
 	hfi_process_queue((struct gmu_device *) data, HFI_DBG_ID);
->>>>>>> 0482853e
 }
 
 #define GMU_VER_MAJOR(ver) (((ver) >> 28) & 0xF)
