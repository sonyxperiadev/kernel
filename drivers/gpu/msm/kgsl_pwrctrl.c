--- conflicted
+++ resolved
@@ -68,11 +68,8 @@
 	"iref_clk",
 	"gmu_clk",
 	"ahb_clk",
-<<<<<<< HEAD
-	"gtbu1_clk"
-=======
-	"smmu_vote",
->>>>>>> c41bda2a
+	"gtbu1_clk",
+	"smmu_vote"
 };
 
 static unsigned long ib_votes[KGSL_MAX_BUSLEVELS];
