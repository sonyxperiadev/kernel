--- conflicted
+++ resolved
@@ -522,15 +522,10 @@
 		return -EIO;
 
 	while (count > 0) {
-<<<<<<< HEAD
+		int ret = 0;
+
 		spin_lock_irqsave(&hp->lock, flags);
 
-=======
-		int ret = 0;
-
-		spin_lock_irqsave(&hp->lock, flags);
-
->>>>>>> f9885ef8
 		rsize = hp->outbuf_size - hp->n_outbuf;
 
 		if (rsize) {
@@ -544,12 +539,6 @@
 		}
 
 		if (hp->n_outbuf > 0)
-<<<<<<< HEAD
-			hvc_push(hp);
-
-		spin_unlock_irqrestore(&hp->lock, flags);
-
-=======
 			ret = hvc_push(hp);
 
 		spin_unlock_irqrestore(&hp->lock, flags);
@@ -557,7 +546,6 @@
 		if (!ret)
 			break;
 
->>>>>>> f9885ef8
 		if (count) {
 			if (hp->n_outbuf > 0)
 				hvc_flush(hp);
@@ -697,8 +685,6 @@
 
  read_again:
 	/* Read data if any */
-<<<<<<< HEAD
-
 	count = tty_buffer_request_room(&hp->port, N_INBUF);
 
 	/* If flip is full, just reschedule a later read */
@@ -707,16 +693,6 @@
 		goto out;
 	}
 
-=======
-	count = tty_buffer_request_room(&hp->port, N_INBUF);
-
-	/* If flip is full, just reschedule a later read */
-	if (count == 0) {
-		poll_mask |= HVC_POLL_READ;
-		goto out;
-	}
-
->>>>>>> f9885ef8
 	n = hp->ops->get_chars(hp->vtermno, buf, count);
 	if (n <= 0) {
 		/* Hangup the tty when disconnected from host */
@@ -754,12 +730,6 @@
 		}
 #endif /* CONFIG_MAGIC_SYSRQ */
 		tty_insert_flip_char(&hp->port, buf[i], 0);
-<<<<<<< HEAD
-	}
-	if (n == count)
-		poll_mask |= HVC_POLL_READ;
-	read_total = n;
-=======
 	}
 	read_total += n;
 
@@ -778,7 +748,6 @@
 	 * Latency break, schedule another poll immediately.
 	 */
 	poll_mask |= HVC_POLL_READ;
->>>>>>> f9885ef8
 
  out:
 	/* Wakeup write queue if necessary */
