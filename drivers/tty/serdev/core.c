// SPDX-License-Identifier: GPL-2.0
/*
 * Copyright (C) 2016-2017 Linaro Ltd., Rob Herring <robh@kernel.org>
 *
 * Based on drivers/spmi/spmi.c:
 * Copyright (c) 2012-2015, The Linux Foundation. All rights reserved.
 */

#include <linux/acpi.h>
#include <linux/errno.h>
#include <linux/idr.h>
#include <linux/kernel.h>
#include <linux/module.h>
#include <linux/of.h>
#include <linux/of_device.h>
#include <linux/pm_domain.h>
#include <linux/pm_runtime.h>
#include <linux/sched.h>
#include <linux/serdev.h>
#include <linux/slab.h>

static bool is_registered;
static DEFINE_IDA(ctrl_ida);

static ssize_t modalias_show(struct device *dev,
			     struct device_attribute *attr, char *buf)
{
	int len;

	len = acpi_device_modalias(dev, buf, PAGE_SIZE - 1);
	if (len != -ENODEV)
		return len;

	len = of_device_modalias(dev, buf, PAGE_SIZE);
	if (len != -ENODEV)
		return len;

	if (dev->parent->parent->bus == &platform_bus_type) {
		struct platform_device *pdev =
			to_platform_device(dev->parent->parent);

		len = snprintf(buf, PAGE_SIZE, "platform:%s\n", pdev->name);
	}

	return len;
}
static DEVICE_ATTR_RO(modalias);

static struct attribute *serdev_device_attrs[] = {
	&dev_attr_modalias.attr,
	NULL,
};
ATTRIBUTE_GROUPS(serdev_device);

static int serdev_device_uevent(struct device *dev, struct kobj_uevent_env *env)
{
	int rc;

	rc = acpi_device_uevent_modalias(dev, env);
	if (rc != -ENODEV)
		return rc;

	rc = of_device_uevent_modalias(dev, env);
	if (rc != -ENODEV)
		return rc;

	if (dev->parent->parent->bus == &platform_bus_type)
		rc = dev->parent->parent->bus->uevent(dev->parent->parent, env);

	return rc;
}

static void serdev_device_release(struct device *dev)
{
	struct serdev_device *serdev = to_serdev_device(dev);
	kfree(serdev);
}

static const struct device_type serdev_device_type = {
	.groups		= serdev_device_groups,
	.uevent		= serdev_device_uevent,
	.release	= serdev_device_release,
};

static bool is_serdev_device(const struct device *dev)
{
	return dev->type == &serdev_device_type;
}

static void serdev_ctrl_release(struct device *dev)
{
	struct serdev_controller *ctrl = to_serdev_controller(dev);
	ida_simple_remove(&ctrl_ida, ctrl->nr);
	kfree(ctrl);
}

static const struct device_type serdev_ctrl_type = {
	.release	= serdev_ctrl_release,
};

static int serdev_device_match(struct device *dev, struct device_driver *drv)
{
	if (!is_serdev_device(dev))
		return 0;

	if (acpi_driver_match_device(dev, drv))
		return 1;

	if (of_driver_match_device(dev, drv))
		return 1;

	if (dev->parent->parent->bus == &platform_bus_type &&
	    dev->parent->parent->bus->match(dev->parent->parent, drv))
		return 1;

	return 0;
}

/**
 * serdev_device_add() - add a device previously constructed via serdev_device_alloc()
 * @serdev:	serdev_device to be added
 */
int serdev_device_add(struct serdev_device *serdev)
{
	struct serdev_controller *ctrl = serdev->ctrl;
	struct device *parent = serdev->dev.parent;
	int err;

	dev_set_name(&serdev->dev, "%s-%d", dev_name(parent), serdev->nr);

	/* Only a single slave device is currently supported. */
	if (ctrl->serdev) {
		dev_err(&serdev->dev, "controller busy\n");
		return -EBUSY;
	}
	ctrl->serdev = serdev;

	err = device_add(&serdev->dev);
	if (err < 0) {
		dev_err(&serdev->dev, "Can't add %s, status %pe\n",
			dev_name(&serdev->dev), ERR_PTR(err));
		goto err_clear_serdev;
	}

	dev_dbg(&serdev->dev, "device %s registered\n", dev_name(&serdev->dev));

	return 0;

err_clear_serdev:
	ctrl->serdev = NULL;
	return err;
}
EXPORT_SYMBOL_GPL(serdev_device_add);

/**
 * serdev_device_remove(): remove an serdev device
 * @serdev:	serdev_device to be removed
 */
void serdev_device_remove(struct serdev_device *serdev)
{
	struct serdev_controller *ctrl = serdev->ctrl;

	device_unregister(&serdev->dev);
	ctrl->serdev = NULL;
}
EXPORT_SYMBOL_GPL(serdev_device_remove);

int serdev_device_open(struct serdev_device *serdev)
{
	struct serdev_controller *ctrl = serdev->ctrl;
	int ret;

	if (!ctrl || !ctrl->ops->open)
		return -EINVAL;

	ret = ctrl->ops->open(ctrl);
	if (ret)
		return ret;

	ret = pm_runtime_get_sync(&ctrl->dev);
	if (ret < 0) {
		pm_runtime_put_noidle(&ctrl->dev);
		goto err_close;
	}

	return 0;

err_close:
	if (ctrl->ops->close)
		ctrl->ops->close(ctrl);

	return ret;
}
EXPORT_SYMBOL_GPL(serdev_device_open);

void serdev_device_close(struct serdev_device *serdev)
{
	struct serdev_controller *ctrl = serdev->ctrl;

	if (!ctrl || !ctrl->ops->close)
		return;

	pm_runtime_put(&ctrl->dev);

	ctrl->ops->close(ctrl);
}
EXPORT_SYMBOL_GPL(serdev_device_close);

static void devm_serdev_device_release(struct device *dev, void *dr)
{
	serdev_device_close(*(struct serdev_device **)dr);
}

int devm_serdev_device_open(struct device *dev, struct serdev_device *serdev)
{
	struct serdev_device **dr;
	int ret;

	dr = devres_alloc(devm_serdev_device_release, sizeof(*dr), GFP_KERNEL);
	if (!dr)
		return -ENOMEM;

	ret = serdev_device_open(serdev);
	if (ret) {
		devres_free(dr);
		return ret;
	}

	*dr = serdev;
	devres_add(dev, dr);

	return 0;
}
EXPORT_SYMBOL_GPL(devm_serdev_device_open);

void serdev_device_write_wakeup(struct serdev_device *serdev)
{
	complete(&serdev->write_comp);
}
EXPORT_SYMBOL_GPL(serdev_device_write_wakeup);

/**
 * serdev_device_write_buf() - write data asynchronously
 * @serdev:	serdev device
 * @buf:	data to be written
 * @count:	number of bytes to write
 *
 * Write data to the device asynchronously.
 *
 * Note that any accepted data has only been buffered by the controller; use
 * serdev_device_wait_until_sent() to make sure the controller write buffer
 * has actually been emptied.
 *
 * Return: The number of bytes written (less than count if not enough room in
 * the write buffer), or a negative errno on errors.
 */
int serdev_device_write_buf(struct serdev_device *serdev,
			    const unsigned char *buf, size_t count)
{
	struct serdev_controller *ctrl = serdev->ctrl;

	if (!ctrl || !ctrl->ops->write_buf)
		return -EINVAL;

	return ctrl->ops->write_buf(ctrl, buf, count);
}
EXPORT_SYMBOL_GPL(serdev_device_write_buf);

/**
 * serdev_device_write() - write data synchronously
 * @serdev:	serdev device
 * @buf:	data to be written
 * @count:	number of bytes to write
 * @timeout:	timeout in jiffies, or 0 to wait indefinitely
 *
 * Write data to the device synchronously by repeatedly calling
 * serdev_device_write() until the controller has accepted all data (unless
 * interrupted by a timeout or a signal).
 *
 * Note that any accepted data has only been buffered by the controller; use
 * serdev_device_wait_until_sent() to make sure the controller write buffer
 * has actually been emptied.
 *
 * Note that this function depends on serdev_device_write_wakeup() being
 * called in the serdev driver write_wakeup() callback.
 *
 * Return: The number of bytes written (less than count if interrupted),
 * -ETIMEDOUT or -ERESTARTSYS if interrupted before any bytes were written, or
 * a negative errno on errors.
 */
int serdev_device_write(struct serdev_device *serdev,
			const unsigned char *buf, size_t count,
			long timeout)
{
	struct serdev_controller *ctrl = serdev->ctrl;
	int written = 0;
	int ret;

	if (!ctrl || !ctrl->ops->write_buf || !serdev->ops->write_wakeup)
		return -EINVAL;

	if (timeout == 0)
		timeout = MAX_SCHEDULE_TIMEOUT;

	mutex_lock(&serdev->write_lock);
	do {
		reinit_completion(&serdev->write_comp);

		ret = ctrl->ops->write_buf(ctrl, buf, count);
		if (ret < 0)
			break;

		written += ret;
		buf += ret;
		count -= ret;

		if (count == 0)
			break;

		timeout = wait_for_completion_interruptible_timeout(&serdev->write_comp,
								    timeout);
	} while (timeout > 0);
	mutex_unlock(&serdev->write_lock);

	if (ret < 0)
		return ret;

	if (timeout <= 0 && written == 0) {
		if (timeout == -ERESTARTSYS)
			return -ERESTARTSYS;
		else
			return -ETIMEDOUT;
	}

	return written;
}
EXPORT_SYMBOL_GPL(serdev_device_write);

void serdev_device_write_flush(struct serdev_device *serdev)
{
	struct serdev_controller *ctrl = serdev->ctrl;

	if (!ctrl || !ctrl->ops->write_flush)
		return;

	ctrl->ops->write_flush(ctrl);
}
EXPORT_SYMBOL_GPL(serdev_device_write_flush);

int serdev_device_write_room(struct serdev_device *serdev)
{
	struct serdev_controller *ctrl = serdev->ctrl;

	if (!ctrl || !ctrl->ops->write_room)
		return 0;

	return serdev->ctrl->ops->write_room(ctrl);
}
EXPORT_SYMBOL_GPL(serdev_device_write_room);

unsigned int serdev_device_set_baudrate(struct serdev_device *serdev, unsigned int speed)
{
	struct serdev_controller *ctrl = serdev->ctrl;

	if (!ctrl || !ctrl->ops->set_baudrate)
		return 0;

	return ctrl->ops->set_baudrate(ctrl, speed);

}
EXPORT_SYMBOL_GPL(serdev_device_set_baudrate);

void serdev_device_set_flow_control(struct serdev_device *serdev, bool enable)
{
	struct serdev_controller *ctrl = serdev->ctrl;

	if (!ctrl || !ctrl->ops->set_flow_control)
		return;

	ctrl->ops->set_flow_control(ctrl, enable);
}
EXPORT_SYMBOL_GPL(serdev_device_set_flow_control);

int serdev_device_set_parity(struct serdev_device *serdev,
			     enum serdev_parity parity)
{
	struct serdev_controller *ctrl = serdev->ctrl;

	if (!ctrl || !ctrl->ops->set_parity)
		return -ENOTSUPP;

	return ctrl->ops->set_parity(ctrl, parity);
}
EXPORT_SYMBOL_GPL(serdev_device_set_parity);

void serdev_device_wait_until_sent(struct serdev_device *serdev, long timeout)
{
	struct serdev_controller *ctrl = serdev->ctrl;

	if (!ctrl || !ctrl->ops->wait_until_sent)
		return;

	ctrl->ops->wait_until_sent(ctrl, timeout);
}
EXPORT_SYMBOL_GPL(serdev_device_wait_until_sent);

int serdev_device_get_tiocm(struct serdev_device *serdev)
{
	struct serdev_controller *ctrl = serdev->ctrl;

	if (!ctrl || !ctrl->ops->get_tiocm)
		return -ENOTSUPP;

	return ctrl->ops->get_tiocm(ctrl);
}
EXPORT_SYMBOL_GPL(serdev_device_get_tiocm);

int serdev_device_set_tiocm(struct serdev_device *serdev, int set, int clear)
{
	struct serdev_controller *ctrl = serdev->ctrl;

	if (!ctrl || !ctrl->ops->set_tiocm)
		return -ENOTSUPP;

	return ctrl->ops->set_tiocm(ctrl, set, clear);
}
EXPORT_SYMBOL_GPL(serdev_device_set_tiocm);

static int serdev_drv_probe(struct device *dev)
{
	const struct serdev_device_driver *sdrv = to_serdev_device_driver(dev->driver);
	int ret;

	ret = dev_pm_domain_attach(dev, true);
	if (ret)
		return ret;

	ret = sdrv->probe(to_serdev_device(dev));
	if (ret)
		dev_pm_domain_detach(dev, true);

	return ret;
}

static int serdev_drv_remove(struct device *dev)
{
	const struct serdev_device_driver *sdrv = to_serdev_device_driver(dev->driver);
	if (sdrv->remove)
		sdrv->remove(to_serdev_device(dev));

	dev_pm_domain_detach(dev, true);

	return 0;
}

static struct bus_type serdev_bus_type = {
	.name		= "serial",
	.match		= serdev_device_match,
	.probe		= serdev_drv_probe,
	.remove		= serdev_drv_remove,
};

/**
 * serdev_device_alloc() - Allocate a new serdev device
 * @ctrl:	associated controller
 *
 * Caller is responsible for either calling serdev_device_add() to add the
 * newly allocated controller, or calling serdev_device_put() to discard it.
 */
struct serdev_device *serdev_device_alloc(struct serdev_controller *ctrl)
{
	struct serdev_device *serdev;

	serdev = kzalloc(sizeof(*serdev), GFP_KERNEL);
	if (!serdev)
		return NULL;

	serdev->ctrl = ctrl;
	device_initialize(&serdev->dev);
	serdev->dev.parent = &ctrl->dev;
	serdev->dev.bus = &serdev_bus_type;
	serdev->dev.type = &serdev_device_type;
	init_completion(&serdev->write_comp);
	mutex_init(&serdev->write_lock);
	return serdev;
}
EXPORT_SYMBOL_GPL(serdev_device_alloc);

/**
 * serdev_controller_alloc() - Allocate a new serdev controller
 * @parent:	parent device
 * @size:	size of private data
 *
 * Caller is responsible for either calling serdev_controller_add() to add the
 * newly allocated controller, or calling serdev_controller_put() to discard it.
 * The allocated private data region may be accessed via
 * serdev_controller_get_drvdata()
 */
struct serdev_controller *serdev_controller_alloc(struct device *parent,
					      size_t size)
{
	struct serdev_controller *ctrl;
	int id;

	if (WARN_ON(!parent))
		return NULL;

	ctrl = kzalloc(sizeof(*ctrl) + size, GFP_KERNEL);
	if (!ctrl)
		return NULL;

	id = ida_simple_get(&ctrl_ida, 0, 0, GFP_KERNEL);
	if (id < 0) {
		dev_err(parent,
			"unable to allocate serdev controller identifier.\n");
		goto err_free;
	}

	ctrl->nr = id;

	device_initialize(&ctrl->dev);
	ctrl->dev.type = &serdev_ctrl_type;
	ctrl->dev.bus = &serdev_bus_type;
	ctrl->dev.parent = parent;
	ctrl->dev.of_node = parent->of_node;
	serdev_controller_set_drvdata(ctrl, &ctrl[1]);

	dev_set_name(&ctrl->dev, "serial%d", id);

	pm_runtime_no_callbacks(&ctrl->dev);
	pm_suspend_ignore_children(&ctrl->dev, true);

	dev_dbg(&ctrl->dev, "allocated controller 0x%p id %d\n", ctrl, id);
	return ctrl;

err_free:
	kfree(ctrl);

	return NULL;
}
EXPORT_SYMBOL_GPL(serdev_controller_alloc);

static int of_serdev_register_devices(struct serdev_controller *ctrl)
{
	struct device_node *node;
	struct serdev_device *serdev = NULL;
	int err;
	bool found = false;

	for_each_available_child_of_node(ctrl->dev.of_node, node) {
		if (!of_get_property(node, "compatible", NULL))
			continue;

		dev_dbg(&ctrl->dev, "adding child %pOF\n", node);

		serdev = serdev_device_alloc(ctrl);
		if (!serdev)
			continue;

		serdev->dev.of_node = node;

		err = serdev_device_add(serdev);
		if (err) {
			dev_err(&serdev->dev,
				"failure adding device. status %pe\n",
				ERR_PTR(err));
			serdev_device_put(serdev);
		} else
			found = true;
	}
	if (!found)
		return -ENODEV;

	return 0;
}

#ifdef CONFIG_ACPI

#define SERDEV_ACPI_MAX_SCAN_DEPTH 32

struct acpi_serdev_lookup {
	acpi_handle device_handle;
	acpi_handle controller_handle;
	int n;
	int index;
};

static int acpi_serdev_parse_resource(struct acpi_resource *ares, void *data)
{
	struct acpi_serdev_lookup *lookup = data;
	struct acpi_resource_uart_serialbus *sb;
	acpi_status status;

	if (ares->type != ACPI_RESOURCE_TYPE_SERIAL_BUS)
		return 1;

	if (ares->data.common_serial_bus.type != ACPI_RESOURCE_SERIAL_TYPE_UART)
		return 1;

	if (lookup->index != -1 && lookup->n++ != lookup->index)
		return 1;

	sb = &ares->data.uart_serial_bus;

	status = acpi_get_handle(lookup->device_handle,
				 sb->resource_source.string_ptr,
				 &lookup->controller_handle);
	if (ACPI_FAILURE(status))
		return 1;

	/*
	 * NOTE: Ideally, we would also want to retreive other properties here,
	 * once setting them before opening the device is supported by serdev.
	 */

	return 1;
}

static int acpi_serdev_do_lookup(struct acpi_device *adev,
                                 struct acpi_serdev_lookup *lookup)
{
	struct list_head resource_list;
	int ret;

	lookup->device_handle = acpi_device_handle(adev);
	lookup->controller_handle = NULL;
	lookup->n = 0;

	INIT_LIST_HEAD(&resource_list);
	ret = acpi_dev_get_resources(adev, &resource_list,
				     acpi_serdev_parse_resource, lookup);
	acpi_dev_free_resource_list(&resource_list);

	if (ret < 0)
		return -EINVAL;

	return 0;
}

static int acpi_serdev_check_resources(struct serdev_controller *ctrl,
				       struct acpi_device *adev)
{
	struct acpi_serdev_lookup lookup;
	int ret;

	if (acpi_bus_get_status(adev) || !adev->status.present)
		return -EINVAL;

	/* Look for UARTSerialBusV2 resource */
	lookup.index = -1;	// we only care for the last device

	ret = acpi_serdev_do_lookup(adev, &lookup);
	if (ret)
		return ret;

	/* Make sure controller and ResourceSource handle match */
	if (ACPI_HANDLE(ctrl->dev.parent) != lookup.controller_handle)
		return -ENODEV;

	return 0;
}

static acpi_status acpi_serdev_register_device(struct serdev_controller *ctrl,
					       struct acpi_device *adev)
{
	struct serdev_device *serdev;
	int err;

	serdev = serdev_device_alloc(ctrl);
	if (!serdev) {
		dev_err(&ctrl->dev, "failed to allocate serdev device for %s\n",
			dev_name(&adev->dev));
		return AE_NO_MEMORY;
	}

	ACPI_COMPANION_SET(&serdev->dev, adev);
	acpi_device_set_enumerated(adev);

	err = serdev_device_add(serdev);
	if (err) {
		dev_err(&serdev->dev,
			"failure adding ACPI serdev device. status %pe\n",
			ERR_PTR(err));
		serdev_device_put(serdev);
	}

	return AE_OK;
}

static const struct acpi_device_id serdev_acpi_devices_blacklist[] = {
	{ "INT3511", 0 },
	{ "INT3512", 0 },
	{ },
};

static acpi_status acpi_serdev_add_device(acpi_handle handle, u32 level,
					  void *data, void **return_value)
{
	struct serdev_controller *ctrl = data;
	struct acpi_device *adev;

	if (acpi_bus_get_device(handle, &adev))
		return AE_OK;

<<<<<<< HEAD
	if (acpi_device_enumerated(adev))
		return AE_OK;

=======
>>>>>>> 0070b55b
	/* Skip if black listed */
	if (!acpi_match_device_ids(adev, serdev_acpi_devices_blacklist))
		return AE_OK;

<<<<<<< HEAD
	if (acpi_serdev_check_resources(ctrl, adev))
		return AE_OK;

=======
>>>>>>> 0070b55b
	return acpi_serdev_register_device(ctrl, adev);
}


static int acpi_serdev_register_devices(struct serdev_controller *ctrl)
{
	acpi_status status;

	if (!has_acpi_companion(ctrl->dev.parent))
		return -ENODEV;

	status = acpi_walk_namespace(ACPI_TYPE_DEVICE, ACPI_ROOT_OBJECT,
				     SERDEV_ACPI_MAX_SCAN_DEPTH,
				     acpi_serdev_add_device, NULL, ctrl, NULL);
	if (ACPI_FAILURE(status))
		dev_warn(&ctrl->dev, "failed to enumerate serdev slaves\n");

	if (!ctrl->serdev)
		return -ENODEV;

	return 0;
}
#else
static inline int acpi_serdev_register_devices(struct serdev_controller *ctrl)
{
	return -ENODEV;
}
#endif /* CONFIG_ACPI */

static int platform_serdev_register_devices(struct serdev_controller *ctrl)
{
	struct serdev_device *serdev;
	int err;

	if (ctrl->dev.parent->bus != &platform_bus_type)
		return -ENODEV;

	serdev = serdev_device_alloc(ctrl);
	if (!serdev) {
		dev_err(&ctrl->dev, "failed to allocate serdev device for %s\n",
				    dev_name(ctrl->dev.parent));
		return -ENOMEM;
	}

	pm_runtime_no_callbacks(&serdev->dev);

	err = serdev_device_add(serdev);
	if (err) {
		dev_err(&serdev->dev,
			"failure adding device. status %d\n", err);
		serdev_device_put(serdev);
	}

	return err;
}


/**
 * serdev_controller_add_platform() - Add an serdev controller
 * @ctrl:	controller to be registered.
 * @platform:	whether to permit fallthrough to platform device probe
 *
 * Register a controller previously allocated via serdev_controller_alloc() with
 * the serdev core. Optionally permit probing via a platform device fallback.
 */
int serdev_controller_add_platform(struct serdev_controller *ctrl, bool platform)
{
	int ret, ret_of, ret_acpi, ret_platform = -ENODEV;

	/* Can't register until after driver model init */
	if (WARN_ON(!is_registered))
		return -EAGAIN;

	ret = device_add(&ctrl->dev);
	if (ret)
		return ret;

	pm_runtime_enable(&ctrl->dev);

	ret_of = of_serdev_register_devices(ctrl);
	ret_acpi = acpi_serdev_register_devices(ctrl);
	if (platform)
		ret_platform = platform_serdev_register_devices(ctrl);
	if (ret_of && ret_acpi && ret_platform) {
		dev_dbg(&ctrl->dev,
			"no devices registered: of:%pe acpi:%pe platform:%pe\n",
			ERR_PTR(ret_of), ERR_PTR(ret_acpi),
			ERR_PTR(ret_platform));
		ret = -ENODEV;
		goto err_rpm_disable;
	}

	dev_dbg(&ctrl->dev, "serdev%d registered: dev:%p\n",
		ctrl->nr, &ctrl->dev);
	return 0;

err_rpm_disable:
	pm_runtime_disable(&ctrl->dev);
	device_del(&ctrl->dev);
	return ret;
};
EXPORT_SYMBOL_GPL(serdev_controller_add_platform);

/* Remove a device associated with a controller */
static int serdev_remove_device(struct device *dev, void *data)
{
	struct serdev_device *serdev = to_serdev_device(dev);
	if (dev->type == &serdev_device_type)
		serdev_device_remove(serdev);
	return 0;
}

/**
 * serdev_controller_remove(): remove an serdev controller
 * @ctrl:	controller to remove
 *
 * Remove a serdev controller.  Caller is responsible for calling
 * serdev_controller_put() to discard the allocated controller.
 */
void serdev_controller_remove(struct serdev_controller *ctrl)
{
	int dummy;

	if (!ctrl)
		return;

	dummy = device_for_each_child(&ctrl->dev, NULL,
				      serdev_remove_device);
	pm_runtime_disable(&ctrl->dev);
	device_del(&ctrl->dev);
}
EXPORT_SYMBOL_GPL(serdev_controller_remove);

/**
 * serdev_driver_register() - Register client driver with serdev core
 * @sdrv:	client driver to be associated with client-device.
 *
 * This API will register the client driver with the serdev framework.
 * It is typically called from the driver's module-init function.
 */
int __serdev_device_driver_register(struct serdev_device_driver *sdrv, struct module *owner)
{
	sdrv->driver.bus = &serdev_bus_type;
	sdrv->driver.owner = owner;

	/* force drivers to async probe so I/O is possible in probe */
        sdrv->driver.probe_type = PROBE_PREFER_ASYNCHRONOUS;

	return driver_register(&sdrv->driver);
}
EXPORT_SYMBOL_GPL(__serdev_device_driver_register);

static void __exit serdev_exit(void)
{
	bus_unregister(&serdev_bus_type);
	ida_destroy(&ctrl_ida);
}
module_exit(serdev_exit);

static int __init serdev_init(void)
{
	int ret;

	ret = bus_register(&serdev_bus_type);
	if (ret)
		return ret;

	is_registered = true;
	return 0;
}
/* Must be before serial drivers register */
postcore_initcall(serdev_init);

MODULE_AUTHOR("Rob Herring <robh@kernel.org>");
MODULE_LICENSE("GPL v2");
MODULE_DESCRIPTION("Serial attached device bus");<|MERGE_RESOLUTION|>--- conflicted
+++ resolved
@@ -702,22 +702,16 @@
 	if (acpi_bus_get_device(handle, &adev))
 		return AE_OK;
 
-<<<<<<< HEAD
 	if (acpi_device_enumerated(adev))
 		return AE_OK;
 
-=======
->>>>>>> 0070b55b
 	/* Skip if black listed */
 	if (!acpi_match_device_ids(adev, serdev_acpi_devices_blacklist))
 		return AE_OK;
 
-<<<<<<< HEAD
 	if (acpi_serdev_check_resources(ctrl, adev))
 		return AE_OK;
 
-=======
->>>>>>> 0070b55b
 	return acpi_serdev_register_device(ctrl, adev);
 }
 
