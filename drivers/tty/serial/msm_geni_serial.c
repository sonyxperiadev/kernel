// SPDX-License-Identifier: GPL-2.0-only
/*
 * Copyright (c) 2016-2021, The Linux Foundation. All rights reserved.
 */

#include <linux/bitmap.h>
#include <linux/bitops.h>
#include <linux/debugfs.h>
#include <linux/delay.h>
#include <linux/console.h>
#include <linux/io.h>
#include <linux/ipc_logging.h>
#include <linux/irq.h>
#include <linux/module.h>
#include <linux/of.h>
#include <linux/of_device.h>
#include <linux/platform_device.h>
#include <linux/pm_runtime.h>
#include <linux/msm-geni-se.h>
#include <linux/serial.h>
#include <linux/serial_core.h>
#include <linux/slab.h>
#include <linux/tty.h>
#include <linux/tty_flip.h>
#include <linux/ioctl.h>
#include <linux/pinctrl/consumer.h>
#include <linux/dma-mapping.h>
#include <uapi/linux/msm_geni_serial.h>
#include <soc/qcom/boot_stats.h>

/* UART specific GENI registers */
#define SE_UART_LOOPBACK_CFG		(0x22C)
#define SE_GENI_CFG_REG80		(0x240)
#define SE_UART_TX_TRANS_CFG		(0x25C)
#define SE_UART_TX_WORD_LEN		(0x268)
#define SE_UART_TX_STOP_BIT_LEN		(0x26C)
#define SE_UART_TX_TRANS_LEN		(0x270)
#define SE_UART_RX_TRANS_CFG		(0x280)
#define SE_UART_RX_WORD_LEN		(0x28C)
#define SE_UART_RX_STALE_CNT		(0x294)
#define SE_UART_TX_PARITY_CFG		(0x2A4)
#define SE_UART_RX_PARITY_CFG		(0x2A8)
#define SE_UART_MANUAL_RFR		(0x2AC)

/* SE_UART_LOOPBACK_CFG */
#define NO_LOOPBACK		(0)
#define TX_RX_LOOPBACK		(0x1)
#define CTS_RFR_LOOPBACK	(0x2)
#define CTSRFR_TXRX_LOOPBACK	(0x3)

/* SE_UART_TRANS_CFG */
#define UART_TX_PAR_EN		(BIT(0))
#define UART_CTS_MASK		(BIT(1))

/* SE_UART_TX_WORD_LEN */
#define TX_WORD_LEN_MSK		(GENMASK(9, 0))

/* SE_UART_TX_STOP_BIT_LEN */
#define TX_STOP_BIT_LEN_MSK	(GENMASK(23, 0))
#define TX_STOP_BIT_LEN_1	(0)
#define TX_STOP_BIT_LEN_1_5	(1)
#define TX_STOP_BIT_LEN_2	(2)

/* SE_UART_TX_TRANS_LEN */
#define TX_TRANS_LEN_MSK	(GENMASK(23, 0))

/* SE_UART_RX_TRANS_CFG */
#define UART_RX_INS_STATUS_BIT	(BIT(2))
#define UART_RX_PAR_EN		(BIT(3))

/* SE_UART_RX_WORD_LEN */
#define RX_WORD_LEN_MASK	(GENMASK(9, 0))

/* SE_UART_RX_STALE_CNT */
#define RX_STALE_CNT		(GENMASK(23, 0))

/* SE_UART_TX_PARITY_CFG/RX_PARITY_CFG */
#define PAR_CALC_EN		(BIT(0))
#define PAR_MODE_MSK		(GENMASK(2, 1))
#define PAR_MODE_SHFT		(1)
#define PAR_EVEN		(0x00)
#define PAR_ODD			(0x01)
#define PAR_SPACE		(0x10)
#define PAR_MARK		(0x11)

/* SE_UART_MANUAL_RFR register fields */
#define UART_MANUAL_RFR_EN	(BIT(31))
#define UART_RFR_NOT_READY	(BIT(1))
#define UART_RFR_READY		(BIT(0))

/* UART M_CMD OP codes */
#define UART_START_TX		(0x1)
#define UART_START_BREAK	(0x4)
#define UART_STOP_BREAK		(0x5)
/* UART S_CMD OP codes */
#define UART_START_READ		(0x1)
#define UART_PARAM		(0x1)
#define UART_PARAM_RFR_OPEN		(BIT(7))

/* UART DMA Rx GP_IRQ_BITS */
#define UART_DMA_RX_PARITY_ERR	BIT(5)
#define UART_DMA_RX_ERRS	(GENMASK(5, 6))
#define UART_DMA_RX_BREAK	(GENMASK(7, 8))

#define UART_OVERSAMPLING	(32)
#define STALE_TIMEOUT		(16)
#define STALE_COUNT		(DEFAULT_BITS_PER_CHAR * STALE_TIMEOUT)
#define SEC_TO_USEC		(1000000)
#define STALE_DELAY		(10000) //10msec
#define DEFAULT_BITS_PER_CHAR	(10)
#define GENI_UART_NR_PORTS	(6)
#define GENI_UART_CONS_PORTS	(1)
#define DEF_FIFO_DEPTH_WORDS	(16)
#define DEF_TX_WM		(2)
#define DEF_FIFO_WIDTH_BITS	(32)

#define WAKEBYTE_TIMEOUT_MSEC	(2000)
#define WAIT_XFER_MAX_ITER	(2)
#define WAIT_XFER_MAX_TIMEOUT_US	(150)
#define WAIT_XFER_MIN_TIMEOUT_US	(100)
#define IPC_LOG_PWR_PAGES	(10)
#define IPC_LOG_MISC_PAGES	(30)
#define IPC_LOG_TX_RX_PAGES	(30)
#define DATA_BYTES_PER_LINE	(32)

#define M_IRQ_BITS		(M_RX_FIFO_WATERMARK_EN | M_RX_FIFO_LAST_EN |\
				M_CMD_CANCEL_EN | M_CMD_ABORT_EN |\
				M_IO_DATA_ASSERT_EN | M_IO_DATA_DEASSERT_EN)

#define S_IRQ_BITS		(S_RX_FIFO_WATERMARK_EN | S_RX_FIFO_LAST_EN |\
				S_CMD_CANCEL_EN | S_CMD_ABORT_EN)
#define DMA_TX_IRQ_BITS		(TX_RESET_DONE | TX_DMA_DONE |\
				TX_GENI_CANCEL_IRQ | TX_EOT | TX_SBE)
#define DMA_RX_IRQ_BITS		(RX_EOT | RX_GENI_CANCEL_IRQ |\
				RX_RESET_DONE | UART_DMA_RX_ERRS |\
				UART_DMA_RX_PARITY_ERR | UART_DMA_RX_BREAK |\
				RX_DMA_DONE | RX_SBE)

/* Required for polling for 100 msecs */
#define POLL_WAIT_TIMEOUT_MSEC	100

/*
 * Number of iterrations required while polling
 * where each iterration has a delay of 100 usecs
 */
#define POLL_ITERATIONS		1000

#define IPC_LOG_MSG(ctx, x...) ipc_log_string(ctx, x)
#define DMA_RX_BUF_SIZE		(2048)
#define UART_CONSOLE_RX_WM	(2)

enum uart_error_code {
	UART_ERROR_DEFAULT,
	UART_ERROR_INVALID_FW_LOADED,
	UART_ERROR_CLK_GET_FAIL,
	UART_ERROR_SE_CLK_RATE_FIND_FAIL,
	UART_ERROR_SE_RESOURCES_INIT_FAIL,
	UART_ERROR_SE_RESOURCES_ON_FAIL,
	UART_ERROR_SE_RESOURCES_OFF_FAIL,
	UART_ERROR_TX_DMA_MAP_FAIL,
	UART_ERROR_TX_CANCEL_FAIL,
	UART_ERROR_TX_ABORT_FAIL,
	UART_ERROR_TX_FSM_RESET_FAIL,
	UART_ERROR_RX_CANCEL_FAIL,
	UART_ERROR_RX_ABORT_FAIL,
	UART_ERROR_RX_FSM_RESET_FAIL,
	UART_ERROR_RX_TTY_INSET_FAIL,
	UART_ERROR_ILLEGAL_INTERRUPT,
	UART_ERROR_BUFFER_OVERRUN,
	UART_ERROR_RX_PARITY_ERROR,
	UART_ERROR_RX_BREAK_ERROR,
	UART_ERROR_RX_SBE_ERROR,
	SOC_ERROR_START_TX_IOS_SOC_RFR_HIGH
};

struct msm_geni_serial_ver_info {
	int hw_major_ver;
	int hw_minor_ver;
	int hw_step_ver;
	int m_fw_ver;
	int s_fw_ver;
};

struct msm_geni_serial_port {
	struct uart_port uport;
	const char *name;
	unsigned int tx_fifo_depth;
	unsigned int tx_fifo_width;
	unsigned int rx_fifo_depth;
	unsigned int tx_wm;
	unsigned int rx_wm;
	unsigned int rx_rfr;
	int xfer_mode;
	struct dentry *dbg;
	bool port_setup;
	unsigned int *rx_fifo;
	int (*handle_rx)(struct uart_port *uport,
			unsigned int rx_fifo_wc,
			unsigned int rx_last_byte_valid,
			unsigned int rx_last,
			bool drop_rx);
	struct device *wrapper_dev;
	struct se_geni_rsc serial_rsc;
	dma_addr_t tx_dma;
	unsigned int xmit_size;
	void *rx_buf;
	dma_addr_t rx_dma;
	int loopback;
	int wakeup_irq;
	unsigned char wakeup_byte;
	struct wakeup_source *geni_wake;
	void *ipc_log_tx;
	void *ipc_log_rx;
	void *ipc_log_pwr;
	void *ipc_log_misc;
	void *console_log;
	void *ipc_log_irqstatus;
	unsigned int cur_baud;
	int ioctl_count;
	int edge_count;
	bool manual_flow;
	struct msm_geni_serial_ver_info ver_info;
	u32 cur_tx_remaining;
	bool startup_in_progress;
	bool is_console;
	bool rumi_platform;
	bool m_cmd_done;
	bool s_cmd_done;
	bool m_cmd;
	bool s_cmd;
	struct completion m_cmd_timeout;
	struct completion s_cmd_timeout;
	spinlock_t rx_lock;
	bool pm_auto_suspend_disable;
<<<<<<< HEAD
	atomic_t is_clock_off;
	enum uart_error_code uart_error;
	/*PDX225 code for QN5965F-837  at 2021/11/17 start*/
	bool gpio_suspend_state;
	/*PDX225 code for QN5965F-837  at 2021/11/17 end*/
=======
	bool is_clock_off;
	enum uart_error_code uart_error;
>>>>>>> 203d4a97
};

static const struct uart_ops msm_geni_serial_pops;
static struct uart_driver msm_geni_console_driver;
static struct uart_driver msm_geni_serial_hs_driver;
static int handle_rx_console(struct uart_port *uport,
			unsigned int rx_fifo_wc,
			unsigned int rx_last_byte_valid,
			unsigned int rx_last,
			bool drop_rx);
static int handle_rx_hs(struct uart_port *uport,
			unsigned int rx_fifo_wc,
			unsigned int rx_last_byte_valid,
			unsigned int rx_last,
			bool drop_rx);
static unsigned int msm_geni_serial_tx_empty(struct uart_port *port);
static int msm_geni_serial_power_on(struct uart_port *uport);
static void msm_geni_serial_power_off(struct uart_port *uport);
static int msm_geni_serial_poll_bit(struct uart_port *uport,
				int offset, int bit_field, bool set);
static void msm_geni_serial_stop_rx(struct uart_port *uport);
static int msm_geni_serial_runtime_resume(struct device *dev);
static int msm_geni_serial_runtime_suspend(struct device *dev);
static int msm_geni_serial_get_ver_info(struct uart_port *uport);
static bool handle_rx_dma_xfer(u32 s_irq_status, struct uart_port *uport);
static void msm_geni_serial_allow_rx(struct msm_geni_serial_port *port);
static int uart_line_id;

#define GET_DEV_PORT(uport) \
	container_of(uport, struct msm_geni_serial_port, uport)

static struct msm_geni_serial_port msm_geni_console_port;
static struct msm_geni_serial_port msm_geni_serial_ports[GENI_UART_NR_PORTS];
static void msm_geni_serial_handle_isr(struct uart_port *uport,
				unsigned long *flags, bool is_irq_masked);

/*
 * The below API is required to check if uport->lock (spinlock)
 * is taken by the serial layer or not. If the lock is not taken
 * then we can rely on the isr to be fired and if the lock is taken
 * by the serial layer then we need to poll for the interrupts.
 *
 * Returns true(1) if spinlock is already taken by framework (serial layer)
 * Return false(0) if spinlock is not taken by framework.
 */
static bool msm_geni_serial_spinlocked(struct uart_port *uport)
{
	unsigned long flags;
	bool locked;

	locked = spin_trylock_irqsave(&uport->lock, flags);
	if (locked)
		spin_unlock_irqrestore(&uport->lock, flags);

	return !locked;
}

/*
 * The below API is required to pass UART error code to BT HOST.
 */
static void msm_geni_update_uart_error_code(struct msm_geni_serial_port *port,
		enum uart_error_code uart_error_code)
{
	if (!port->is_console && !port->uart_error) {
		port->uart_error = uart_error_code;
		IPC_LOG_MSG(port->ipc_log_misc,
			"%s: uart_error_code:%d\n", __func__, port->uart_error);
	}
}
/*
 * We are enabling the interrupts once the polling operations
 * is completed.
 */
static void msm_geni_serial_enable_interrupts(struct uart_port *uport)
{
	unsigned int geni_m_irq_en, geni_s_irq_en;
	unsigned int geni_dma_tx_irq_en, geni_dma_rx_irq_en;
	struct msm_geni_serial_port *port = GET_DEV_PORT(uport);

	geni_m_irq_en = geni_read_reg_nolog(uport->membase,
						SE_GENI_M_IRQ_EN);
	geni_s_irq_en = geni_read_reg_nolog(uport->membase,
						SE_GENI_S_IRQ_EN);

	geni_m_irq_en |= M_IRQ_BITS;
	geni_s_irq_en |= S_IRQ_BITS;

	geni_write_reg_nolog(geni_m_irq_en, uport->membase, SE_GENI_M_IRQ_EN);
	geni_write_reg_nolog(geni_s_irq_en, uport->membase, SE_GENI_S_IRQ_EN);
	if (port->xfer_mode == SE_DMA) {
		geni_write_reg_nolog(DMA_TX_IRQ_BITS, uport->membase,
							SE_DMA_TX_IRQ_EN_SET);
		geni_write_reg_nolog(DMA_RX_IRQ_BITS, uport->membase,
							SE_DMA_RX_IRQ_EN_SET);
	}

	if (!uart_console(uport)) {
		geni_m_irq_en = geni_read_reg_nolog(uport->membase,
				SE_GENI_M_IRQ_EN);
		geni_s_irq_en = geni_read_reg_nolog(uport->membase,
				SE_GENI_S_IRQ_EN);
		geni_dma_tx_irq_en = geni_read_reg_nolog(uport->membase,
				SE_DMA_TX_IRQ_EN);
		geni_dma_rx_irq_en = geni_read_reg_nolog(uport->membase,
				SE_DMA_RX_IRQ_EN);
		IPC_LOG_MSG(port->ipc_log_misc,
			    "%s: M_IRQ_EN:0x%x S_IRQ_EN:0x%x TX_IRQ_EN:0x%x RX_IRQ_EN:0x%x\n",
			    __func__, geni_m_irq_en, geni_s_irq_en,
			    geni_dma_tx_irq_en, geni_dma_rx_irq_en);
	}
}

/* Try disabling interrupts in order to do polling in an atomic contexts. */
static bool msm_serial_try_disable_interrupts(struct uart_port *uport)
{
	unsigned int geni_m_irq_en, geni_s_irq_en;
	unsigned int geni_dma_tx_irq_en, geni_dma_rx_irq_en;
	struct msm_geni_serial_port *port = GET_DEV_PORT(uport);

	/*
	 * We don't need to disable interrupts if spinlock is not taken
	 * by framework as we can rely on ISR.
	 */
	if (!msm_geni_serial_spinlocked(uport))
		return false;

	geni_m_irq_en = geni_read_reg_nolog(uport->membase, SE_GENI_M_IRQ_EN);
	geni_s_irq_en = geni_read_reg_nolog(uport->membase, SE_GENI_S_IRQ_EN);

	geni_m_irq_en &= ~M_IRQ_BITS;
	geni_s_irq_en &= ~S_IRQ_BITS;

	geni_write_reg_nolog(geni_m_irq_en, uport->membase, SE_GENI_M_IRQ_EN);
	geni_write_reg_nolog(geni_s_irq_en, uport->membase, SE_GENI_S_IRQ_EN);
	if (port->xfer_mode == SE_DMA) {
		geni_write_reg_nolog(DMA_TX_IRQ_BITS, uport->membase,
							SE_DMA_TX_IRQ_EN_CLR);
		geni_write_reg_nolog(DMA_RX_IRQ_BITS, uport->membase,
							SE_DMA_RX_IRQ_EN_CLR);
	}

	if (!uart_console(uport)) {
		geni_m_irq_en = geni_read_reg_nolog(uport->membase,
				SE_GENI_M_IRQ_EN);
		geni_s_irq_en = geni_read_reg_nolog(uport->membase,
				SE_GENI_S_IRQ_EN);
		geni_dma_tx_irq_en = geni_read_reg_nolog(uport->membase,
				SE_DMA_TX_IRQ_EN);
		geni_dma_rx_irq_en = geni_read_reg_nolog(uport->membase,
				SE_DMA_RX_IRQ_EN);
		IPC_LOG_MSG(port->ipc_log_misc,
			    "%s: M_IRQ_EN:0x%x S_IRQ_EN:0x%x TX_IRQ_EN:0x%x RX_IRQ_EN:0x%x\n",
			    __func__, geni_m_irq_en, geni_s_irq_en,
			    geni_dma_tx_irq_en, geni_dma_rx_irq_en);
	}

	return true;
}

/*
 * We need to poll for interrupt if we are in an atomic context
 * as serial framework might be taking spinlocks and depend on the isr
 * in a non-atomic context. This API decides wheather to poll for
 * interrupt or depend on the isr based on in_atomic() call.
 */
static bool geni_wait_for_cmd_done(struct uart_port *uport, bool is_irq_masked)
{
	struct msm_geni_serial_port *msm_port = GET_DEV_PORT(uport);
	unsigned long timeout = POLL_ITERATIONS;
	unsigned long flags = 0;

	/*
	 * We need to do polling if spinlock is taken
	 * by framework as we cannot rely on ISR.
	 */
	if (!uart_console(uport))
		IPC_LOG_MSG(msm_port->ipc_log_misc, "%s polling:%d\n", __func__, is_irq_masked);
	if (is_irq_masked) {
		/*
		 * Polling is done for 1000 iterrations with
		 * 10 usecs interval which in total accumulates
		 * to 10 msecs
		 */
		if (msm_port->m_cmd) {
			while (!msm_port->m_cmd_done && timeout > 0) {
				msm_geni_serial_handle_isr(uport, &flags, true);
				timeout--;
				udelay(100);
			}
		} else if (msm_port->s_cmd) {
			while (!msm_port->s_cmd_done && timeout > 0) {
				msm_geni_serial_handle_isr(uport, &flags, true);
				timeout--;
				udelay(100);
			}
		}
	} else {
		/* Waiting for 10 milli second for interrupt to be fired */
		if (msm_port->m_cmd)
			timeout = wait_for_completion_timeout
					(&msm_port->m_cmd_timeout,
				msecs_to_jiffies(POLL_WAIT_TIMEOUT_MSEC));
		else if (msm_port->s_cmd)
			timeout = wait_for_completion_timeout
					(&msm_port->s_cmd_timeout,
				msecs_to_jiffies(POLL_WAIT_TIMEOUT_MSEC));
	}

	return timeout ? 0 : 1;
}

static void msm_geni_serial_config_port(struct uart_port *uport, int cfg_flags)
{
	if (cfg_flags & UART_CONFIG_TYPE)
		uport->type = PORT_MSM;
}

static ssize_t loopback_show(struct device *dev,
		struct device_attribute *attr, char *buf)
{
	struct platform_device *pdev = to_platform_device(dev);
	struct msm_geni_serial_port *port = platform_get_drvdata(pdev);

	return scnprintf(buf, sizeof(int), "%d\n", port->loopback);
}

static ssize_t loopback_store(struct device *dev,
		struct device_attribute *attr, const char *buf,
		size_t size)
{
	struct platform_device *pdev = to_platform_device(dev);
	struct msm_geni_serial_port *port = platform_get_drvdata(pdev);

	if (kstrtoint(buf, 0, &port->loopback)) {
		dev_err(dev, "Invalid input\n");
		return -EINVAL;
	}
	return size;
}

static DEVICE_ATTR_RW(loopback);

static void dump_ipc(void *ipc_ctx, char *prefix, char *string,
						u64 addr, int size)

{
	char buf[DATA_BYTES_PER_LINE * 2];
	int len = 0;

	len = min(size, DATA_BYTES_PER_LINE);
	hex_dump_to_buffer(string, len, DATA_BYTES_PER_LINE, 1, buf,
						sizeof(buf), false);
	ipc_log_string(ipc_ctx, "%s[0x%.10x:%d] : %s", prefix,
					(unsigned int)addr, size, buf);
}

static bool device_pending_suspend(struct uart_port *uport)
{
	int usage_count = atomic_read(&uport->dev->power.usage_count);

	return (pm_runtime_status_suspended(uport->dev) || !usage_count);
}

static bool check_transfers_inflight(struct uart_port *uport)
{
	bool xfer_on = false;
	bool tx_active = false;
	bool tx_fifo_status = false;
	bool m_cmd_active = false;
	bool rx_active = false;
	u32 rx_fifo_status = 0;
	struct msm_geni_serial_port *port = GET_DEV_PORT(uport);
	u32 geni_status = geni_read_reg_nolog(uport->membase,
						SE_GENI_STATUS);
	struct circ_buf *xmit = &uport->state->xmit;

	/* Possible stop tx is called multiple times. */
	m_cmd_active = geni_status & M_GENI_CMD_ACTIVE;
	if (port->xfer_mode == SE_DMA) {
		tx_fifo_status = port->tx_dma ? 1 : 0;
		rx_fifo_status =
			geni_read_reg_nolog(uport->membase, SE_DMA_RX_LEN_IN);
	} else {
		tx_fifo_status = geni_read_reg_nolog(uport->membase,
						SE_GENI_TX_FIFO_STATUS);
		rx_fifo_status = geni_read_reg_nolog(uport->membase,
						SE_GENI_RX_FIFO_STATUS);
	}
	tx_active = m_cmd_active || tx_fifo_status;
	rx_active =  rx_fifo_status ? true : false;

	if (rx_active || tx_active || !uart_circ_empty(xmit))
		xfer_on = true;

	return xfer_on;
}

static int wait_for_transfers_inflight(struct uart_port *uport)
{
	int iter = 0;
	struct msm_geni_serial_port *port = GET_DEV_PORT(uport);
	unsigned int geni_status;
	u32 rx_len_in = 0;

	geni_status = geni_read_reg_nolog(uport->membase, SE_GENI_STATUS);
	/* Possible stop rx is called before this. */
	if (!(geni_status & S_GENI_CMD_ACTIVE))
		return 0;

	while (iter < WAIT_XFER_MAX_ITER) {
		if (check_transfers_inflight(uport)) {
			usleep_range(WAIT_XFER_MIN_TIMEOUT_US,
					WAIT_XFER_MAX_TIMEOUT_US);
			iter++;
		} else {
			break;
		}
	}
	if (check_transfers_inflight(uport)) {
		rx_len_in =
			geni_read_reg_nolog(uport->membase, SE_DMA_RX_LEN_IN);
		if (rx_len_in) {
			IPC_LOG_MSG(port->ipc_log_misc,
				     "%s: Bailout rx_len_in is set\n",
				     __func__);
			return -EBUSY;
		}
		geni_se_dump_dbg_regs(&port->serial_rsc,
				uport->membase, port->ipc_log_misc);
	}
	return 0;
}

static int vote_clock_on(struct uart_port *uport)
{
	struct msm_geni_serial_port *port = GET_DEV_PORT(uport);
	int usage_count;
	int ret = 0;

	ret = msm_geni_serial_power_on(uport);
	if (ret) {
		dev_err(uport->dev, "Failed to vote clock on\n");
		return ret;
	}
	port->ioctl_count++;
	usage_count = atomic_read(&uport->dev->power.usage_count);
	IPC_LOG_MSG(port->ipc_log_pwr,
		"%s :%s ioctl:%d usage_count:%d edge-Count:%d\n",
		__func__, current->comm, port->ioctl_count,
		usage_count, port->edge_count);
	return 0;
}

static int vote_clock_off(struct uart_port *uport)
{
	struct msm_geni_serial_port *port = GET_DEV_PORT(uport);
	int usage_count;
	int ret = 0;

	if (!pm_runtime_enabled(uport->dev)) {
		dev_err(uport->dev, "RPM not available.Can't enable clocks\n");
		return -EPERM;
	}
	if (!port->ioctl_count) {
		dev_warn(uport->dev, "%s:Imbalanced vote off ioctl %d\n",
						__func__, port->ioctl_count);
		IPC_LOG_MSG(port->ipc_log_pwr,
				"%s:Imbalanced vote_off from userspace. %d",
				__func__, port->ioctl_count);
		return -EPERM;
	}
	ret = wait_for_transfers_inflight(uport);
	if (ret)
		IPC_LOG_MSG(port->ipc_log_pwr,
			     "%s: wait_for_transfer_inflight return ret:%d\n",
			     __func__, ret);

	port->ioctl_count--;
	msm_geni_serial_power_off(uport);
	usage_count = atomic_read(&uport->dev->power.usage_count);
	IPC_LOG_MSG(port->ipc_log_pwr, "%s:%s ioctl:%d usage_count:%d\n",
		__func__, current->comm, port->ioctl_count, usage_count);
	return 0;
};

static int msm_geni_serial_ioctl(struct uart_port *uport, unsigned int cmd,
						unsigned long arg)
{
	struct msm_geni_serial_port *port = GET_DEV_PORT(uport);
	int ret = -ENOIOCTLCMD;
	enum uart_error_code uart_error;
<<<<<<< HEAD

	if (port->pm_auto_suspend_disable)
		return ret;
=======
>>>>>>> 203d4a97

	if (port->pm_auto_suspend_disable)
		return ret;

	switch (cmd) {
	case TIOCPMGET:
	case MSM_GENI_SERIAL_TIOCPMGET: {
		ret = vote_clock_on(uport);
		break;
	}
	case TIOCPMPUT:
	case MSM_GENI_SERIAL_TIOCPMPUT: {
		ret = vote_clock_off(uport);
		break;
	}
	case TIOCPMACT:
	case MSM_GENI_SERIAL_TIOCPMACT: {
		ret = !pm_runtime_status_suspended(uport->dev);
		break;
	}
	case MSM_GENI_SERIAL_TIOCFAULT: {
		uart_error = port->uart_error;
		port->uart_error = UART_ERROR_DEFAULT;
		IPC_LOG_MSG(port->ipc_log_misc,
				"%s:TIOCFAULT - uart_error_set:%d new_uart_error:%d\n",
				__func__, uart_error, port->uart_error);
		ret = uart_error;
		break;
	}
	default:
		break;
	}
	return ret;
}

static void msm_geni_serial_break_ctl(struct uart_port *uport, int ctl)
{
	struct msm_geni_serial_port *port = GET_DEV_PORT(uport);
	int ret = 0;

	if (!uart_console(uport) && device_pending_suspend(uport)) {
		IPC_LOG_MSG(port->ipc_log_misc,
				"%s.Device is suspended, %s\n",
				__func__, current->comm);
		return;
	}

	if (ctl) {
		ret = wait_for_transfers_inflight(uport);
		if (ret)
			IPC_LOG_MSG(port->ipc_log_misc,
			     "%s: wait_for_transfer_inflight return ret:%d\n",
			     __func__, ret);

		geni_setup_m_cmd(uport->membase, UART_START_BREAK, 0);
	} else {
		geni_setup_m_cmd(uport->membase, UART_STOP_BREAK, 0);
	}
	/* Ensure break start/stop command is setup before returning.*/
	mb();
}

static unsigned int msm_geni_cons_get_mctrl(struct uart_port *uport)
{
	return TIOCM_DSR | TIOCM_CAR | TIOCM_CTS;
}

static unsigned int msm_geni_serial_get_mctrl(struct uart_port *uport)
{
	u32 geni_ios = 0;
	unsigned int mctrl = TIOCM_DSR | TIOCM_CAR;
	struct msm_geni_serial_port *port = GET_DEV_PORT(uport);

	if (!uart_console(uport) && device_pending_suspend(uport)) {
		IPC_LOG_MSG(port->ipc_log_misc,
				"%s.Device is suspended, %s\n",
				__func__, current->comm);
		return TIOCM_DSR | TIOCM_CAR | TIOCM_CTS;
	}

	geni_ios = geni_read_reg_nolog(uport->membase, SE_GENI_IOS);
	if (!(geni_ios & IO2_DATA_IN))
		mctrl |= TIOCM_CTS;
	else
		msm_geni_update_uart_error_code(port, SOC_ERROR_START_TX_IOS_SOC_RFR_HIGH);

	IPC_LOG_MSG(port->ipc_log_misc, "%s: geni_ios:0x%x, mctrl:0x%x\n",
			__func__, geni_ios, mctrl);
	return mctrl;
}

static void msm_geni_cons_set_mctrl(struct uart_port *uport,
							unsigned int mctrl)
{
}

static void msm_geni_serial_set_mctrl(struct uart_port *uport,
							unsigned int mctrl)
{
	u32 uart_manual_rfr = 0;
	struct msm_geni_serial_port *port = GET_DEV_PORT(uport);

	if (device_pending_suspend(uport)) {
		IPC_LOG_MSG(port->ipc_log_misc,
			"%s.Device is suspended, %s: mctrl=0x%x\n",
			 __func__, current->comm, mctrl);
		return;
	}
	if (!(mctrl & TIOCM_RTS)) {
		uart_manual_rfr |= (UART_MANUAL_RFR_EN | UART_RFR_NOT_READY);
		port->manual_flow = true;
	} else {
		port->manual_flow = false;
	}
	geni_write_reg_nolog(uart_manual_rfr, uport->membase,
							SE_UART_MANUAL_RFR);
	/* Write to flow control must complete before return to client*/
	mb();
	IPC_LOG_MSG(port->ipc_log_misc,
			"%s:%s, mctrl=0x%x, manual_rfr=0x%x, flow=%s\n",
			__func__, current->comm, mctrl, uart_manual_rfr,
			(port->manual_flow ? "OFF" : "ON"));
}

static const char *msm_geni_serial_get_type(struct uart_port *uport)
{
	return "MSM";
}

static struct msm_geni_serial_port *get_port_from_line(int line,
						bool is_console)
{
	struct msm_geni_serial_port *port = NULL;

	if (is_console) {
		/* Max 1 port supported as of now */
		if ((line < 0) || (line >= GENI_UART_CONS_PORTS))
			return ERR_PTR(-ENXIO);
		port = &msm_geni_console_port;
	} else {
		if ((line < 0) || (line >= GENI_UART_NR_PORTS))
			return ERR_PTR(-ENXIO);
		port = &msm_geni_serial_ports[line];
	}

	return port;
}

static int msm_geni_serial_power_on(struct uart_port *uport)
{
	int ret = 0;
	struct msm_geni_serial_port *port = GET_DEV_PORT(uport);

	if (!pm_runtime_enabled(uport->dev)) {
		if (pm_runtime_status_suspended(uport->dev)) {
			struct uart_state *state = uport->state;
			struct tty_port *tport = &state->port;
			int lock = mutex_trylock(&tport->mutex);

			IPC_LOG_MSG(port->ipc_log_pwr,
					"%s:Manual resume\n", __func__);
			pm_runtime_disable(uport->dev);
			ret = msm_geni_serial_runtime_resume(uport->dev);
			if (ret) {
				IPC_LOG_MSG(port->ipc_log_pwr,
					"%s:Manual RPM CB failed %d\n",
								__func__, ret);
			} else {
				pm_runtime_get_noresume(uport->dev);
				pm_runtime_set_active(uport->dev);
			}
			pm_runtime_enable(uport->dev);
			if (lock)
				mutex_unlock(&tport->mutex);
		}
	} else {
		ret = pm_runtime_get_sync(uport->dev);
		if (ret < 0) {
			IPC_LOG_MSG(port->ipc_log_pwr, "%s Err\n", __func__);
			WARN_ON_ONCE(1);
			pm_runtime_put_noidle(uport->dev);
			pm_runtime_set_suspended(uport->dev);
			return ret;
		}
	}
	return 0;
}

static void msm_geni_serial_power_off(struct uart_port *uport)
{
	struct msm_geni_serial_port *port = GET_DEV_PORT(uport);
	int usage_count = atomic_read(&uport->dev->power.usage_count);

	if (!usage_count) {
		IPC_LOG_MSG(port->ipc_log_pwr, "%s: Usage Count is already 0\n",
								__func__);
		return;
	}

	if (pm_runtime_enabled(uport->dev)) {
		pm_runtime_mark_last_busy(uport->dev);
		pm_runtime_put_autosuspend(uport->dev);
	}
}

static int msm_geni_serial_poll_bit(struct uart_port *uport,
				int offset, int bit_field, bool set)
{
	int iter = 0;
	unsigned int reg;
	bool met = false;
	struct msm_geni_serial_port *port = NULL;
	bool cond = false;
	unsigned int baud = 115200;
	unsigned int fifo_bits = DEF_FIFO_DEPTH_WORDS * DEF_FIFO_WIDTH_BITS;
	unsigned long total_iter = 1000;

	if (uport->private_data && !uart_console(uport)) {
		port = GET_DEV_PORT(uport);
		baud = (port->cur_baud ? port->cur_baud : 115200);
		fifo_bits = port->tx_fifo_depth * port->tx_fifo_width;
		/*
		 * Total polling iterations based on FIFO worth of bytes to be
		 * sent at current baud .Add a little fluff to the wait.
		 */
		total_iter = ((fifo_bits * USEC_PER_SEC) / baud) / 10;
		total_iter += 50;
	}

	while (iter < total_iter) {
		reg = geni_read_reg_nolog(uport->membase, offset);
		cond = reg & bit_field;
		if (cond == set) {
			met = true;
			break;
		}
		udelay(10);
		iter++;
	}
	return met;
}

static void msm_geni_serial_setup_tx(struct uart_port *uport,
				unsigned int xmit_size)
{
	u32 m_cmd = 0;

	geni_write_reg_nolog(xmit_size, uport->membase, SE_UART_TX_TRANS_LEN);
	m_cmd |= (UART_START_TX << M_OPCODE_SHFT);
	geni_write_reg_nolog(m_cmd, uport->membase, SE_GENI_M_CMD0);
	/*
	 * Writes to enable the primary sequencer should go through before
	 * exiting this function.
	 */
	mb();
}

static void msm_geni_serial_poll_tx_done(struct uart_port *uport)
{
	int done = 0;
	unsigned int irq_clear = 0;

	done = msm_geni_serial_poll_bit(uport, SE_GENI_M_IRQ_STATUS,
						M_CMD_DONE_EN, true);
	if (!done) {
		/*
		 * Failure IPC logs are not added as this API is
		 * used by early console and it doesn't have log handle.
		 */
		geni_write_reg(M_GENI_CMD_CANCEL, uport->membase,
						SE_GENI_M_CMD_CTRL_REG);
		done = msm_geni_serial_poll_bit(uport, SE_GENI_M_IRQ_STATUS,
						M_CMD_CANCEL_EN, true);
		if (!done) {
			geni_write_reg_nolog(M_GENI_CMD_ABORT, uport->membase,
						SE_GENI_M_CMD_CTRL_REG);
			msm_geni_serial_poll_bit(uport, SE_GENI_M_IRQ_STATUS,
						M_CMD_ABORT_EN, true);
		}
	}
	irq_clear = geni_read_reg_nolog(uport->membase, SE_GENI_M_IRQ_STATUS);
	geni_write_reg_nolog(irq_clear, uport->membase, SE_GENI_M_IRQ_CLEAR);
}

#ifdef CONFIG_CONSOLE_POLL
static int msm_geni_serial_get_char(struct uart_port *uport)
{
	unsigned int rx_fifo;
	unsigned int m_irq_status;
	unsigned int s_irq_status;

	if (!(msm_geni_serial_poll_bit(uport, SE_GENI_M_IRQ_STATUS,
			M_SEC_IRQ_EN, true)))
		return -ENXIO;

	m_irq_status = geni_read_reg_nolog(uport->membase,
						SE_GENI_M_IRQ_STATUS);
	s_irq_status = geni_read_reg_nolog(uport->membase,
						SE_GENI_S_IRQ_STATUS);
	geni_write_reg_nolog(m_irq_status, uport->membase,
						SE_GENI_M_IRQ_CLEAR);
	geni_write_reg_nolog(s_irq_status, uport->membase,
						SE_GENI_S_IRQ_CLEAR);

	if (!(msm_geni_serial_poll_bit(uport, SE_GENI_RX_FIFO_STATUS,
			RX_FIFO_WC_MSK, true)))
		return -ENXIO;

	/*
	 * Read the Rx FIFO only after clearing the interrupt registers and
	 * getting valid RX fifo status.
	 */
	mb();
	rx_fifo = geni_read_reg_nolog(uport->membase, SE_GENI_RX_FIFOn);
	rx_fifo &= 0xFF;
	return rx_fifo;
}

static void msm_geni_serial_poll_put_char(struct uart_port *uport,
					unsigned char c)
{
	int b = (int) c;
	struct msm_geni_serial_port *port = GET_DEV_PORT(uport);

	geni_write_reg_nolog(port->tx_wm, uport->membase,
					SE_GENI_TX_WATERMARK_REG);
	msm_geni_serial_setup_tx(uport, 1);
	if (!msm_geni_serial_poll_bit(uport, SE_GENI_M_IRQ_STATUS,
				M_TX_FIFO_WATERMARK_EN, true))
		WARN_ON(1);
	geni_write_reg_nolog(b, uport->membase, SE_GENI_TX_FIFOn);
	geni_write_reg_nolog(M_TX_FIFO_WATERMARK_EN, uport->membase,
							SE_GENI_M_IRQ_CLEAR);
	/*
	 * Ensure FIFO write goes through before polling for status but.
	 */
	mb();
	msm_serial_try_disable_interrupts(uport);
	msm_geni_serial_poll_tx_done(uport);
	msm_geni_serial_enable_interrupts(uport);
}
#endif

#if IS_ENABLED(CONFIG_SERIAL_MSM_GENI_CONSOLE) || \
					IS_ENABLED(CONFIG_CONSOLE_POLL)
static void msm_geni_serial_wr_char(struct uart_port *uport, int ch)
{
	geni_write_reg_nolog(ch, uport->membase, SE_GENI_TX_FIFOn);
	/*
	 * Ensure FIFO write clear goes through before
	 * next iteration.
	 */
	mb();

}

static void
__msm_geni_serial_console_write(struct uart_port *uport, const char *s,
				unsigned int count)
{
	int new_line = 0;
	int i;
	int bytes_to_send = count;
	int fifo_depth = DEF_FIFO_DEPTH_WORDS;
	int tx_wm = DEF_TX_WM;

	for (i = 0; i < count; i++) {
		if (s[i] == '\n')
			new_line++;
	}

	bytes_to_send += new_line;
	geni_write_reg_nolog(tx_wm, uport->membase,
					SE_GENI_TX_WATERMARK_REG);
	msm_geni_serial_setup_tx(uport, bytes_to_send);
	i = 0;

	while (i < count) {
		u32 chars_to_write = 0;
		u32 avail_fifo_bytes = (fifo_depth - tx_wm);
		/*
		 * If the WM bit never set, then the Tx state machine is not
		 * in a valid state, so break, cancel/abort any existing
		 * command. Unfortunately the current data being written is
		 * lost.
		 */
		while (!msm_geni_serial_poll_bit(uport, SE_GENI_M_IRQ_STATUS,
						M_TX_FIFO_WATERMARK_EN, true))
			break;
		chars_to_write = min((unsigned int)(count - i),
							avail_fifo_bytes);
		if ((chars_to_write << 1) > avail_fifo_bytes)
			chars_to_write = (avail_fifo_bytes >> 1);
		uart_console_write(uport, (s + i), chars_to_write,
						msm_geni_serial_wr_char);
		geni_write_reg_nolog(M_TX_FIFO_WATERMARK_EN, uport->membase,
							SE_GENI_M_IRQ_CLEAR);
		/* Ensure this goes through before polling for WM IRQ again.*/
		mb();
		i += chars_to_write;
	}
	msm_serial_try_disable_interrupts(uport);
	msm_geni_serial_poll_tx_done(uport);
	msm_geni_serial_enable_interrupts(uport);
}

static void msm_geni_serial_console_write(struct console *co, const char *s,
			      unsigned int count)
{
	struct uart_port *uport;
	struct msm_geni_serial_port *port;
	bool locked = true;
	unsigned long flags;
	unsigned int geni_status;
	bool timeout;
	bool is_irq_masked;
	int irq_en;

	/* Max 1 port supported as of now */
	WARN_ON(co->index < 0 || co->index >= GENI_UART_CONS_PORTS);

	port = get_port_from_line(co->index, true);
	if (IS_ERR_OR_NULL(port))
		return;

	uport = &port->uport;
	if (oops_in_progress)
		locked = spin_trylock_irqsave(&uport->lock, flags);
	else
		spin_lock_irqsave(&uport->lock, flags);

	geni_status = readl_relaxed(uport->membase + SE_GENI_STATUS);

	/* Cancel the current write to log the fault */
	if ((geni_status & M_GENI_CMD_ACTIVE) && !locked) {
		port->m_cmd_done = false;
		port->m_cmd = true;
		reinit_completion(&port->m_cmd_timeout);
		is_irq_masked = msm_serial_try_disable_interrupts(uport);
		geni_cancel_m_cmd(uport->membase);

		/*
		 * console should be in polling mode. Hence directly pass true
		 * as argument for wait_for_cmd_done here to handle cancel tx
		 * in polling mode.
		 */
		timeout = geni_wait_for_cmd_done(uport, true);
		if (timeout) {
			IPC_LOG_MSG(port->console_log,
				"%s: tx_cancel failed 0x%x\n",
				__func__, geni_read_reg_nolog(uport->membase,
							SE_GENI_STATUS));

			reinit_completion(&port->m_cmd_timeout);
			geni_abort_m_cmd(uport->membase);
			timeout = geni_wait_for_cmd_done(uport, true);
			if (timeout)
				IPC_LOG_MSG(port->console_log,
				"%s: tx abort failed 0x%x\n", __func__,
				geni_read_reg_nolog(uport->membase,
							SE_GENI_STATUS));
			msm_geni_serial_allow_rx(port);
			geni_write_reg(FORCE_DEFAULT, uport->membase,
					GENI_FORCE_DEFAULT_REG);
		}

		msm_geni_serial_enable_interrupts(uport);
		port->m_cmd = false;
	} else if ((geni_status & M_GENI_CMD_ACTIVE) &&
						!port->cur_tx_remaining) {
		/* It seems we can interrupt existing transfers unless all data
		 * has been sent, in which case we need to look for done first.
		 */
		msm_serial_try_disable_interrupts(uport);
		msm_geni_serial_poll_tx_done(uport);
		msm_geni_serial_enable_interrupts(uport);

		/* Enable WM interrupt for every new console write op */
		if (uart_circ_chars_pending(&uport->state->xmit)) {
			irq_en = geni_read_reg_nolog(uport->membase,
						SE_GENI_M_IRQ_EN);
			geni_write_reg_nolog(irq_en | M_TX_FIFO_WATERMARK_EN,
					uport->membase, SE_GENI_M_IRQ_EN);
		}
	}

	__msm_geni_serial_console_write(uport, s, count);

	if (port->cur_tx_remaining)
		msm_geni_serial_setup_tx(uport, port->cur_tx_remaining);

	if (locked)
		spin_unlock_irqrestore(&uport->lock, flags);
}

static int handle_rx_console(struct uart_port *uport,
			unsigned int rx_fifo_wc,
			unsigned int rx_last_byte_valid,
			unsigned int rx_last,
			bool drop_rx)
{
	int i, c;
	unsigned char *rx_char;
	struct tty_port *tport;
	struct msm_geni_serial_port *msm_port = GET_DEV_PORT(uport);

	tport = &uport->state->port;
	for (i = 0; i < rx_fifo_wc; i++) {
		int bytes = 4;

		*(msm_port->rx_fifo) =
			geni_read_reg_nolog(uport->membase, SE_GENI_RX_FIFOn);
		if (drop_rx)
			continue;
		rx_char = (unsigned char *)msm_port->rx_fifo;

		if (i == (rx_fifo_wc - 1)) {
			if (rx_last && rx_last_byte_valid)
				bytes = rx_last_byte_valid;
		}
		for (c = 0; c < bytes; c++) {
			char flag = TTY_NORMAL;
			int sysrq;

			uport->icount.rx++;
			sysrq = uart_handle_sysrq_char(uport, rx_char[c]);
			if (!sysrq)
				tty_insert_flip_char(tport, rx_char[c], flag);
		}
	}
	return 0;
}
#else
static int handle_rx_console(struct uart_port *uport,
			unsigned int rx_fifo_wc,
			unsigned int rx_last_byte_valid,
			unsigned int rx_last,
			bool drop_rx)
{
	return -EPERM;
}

#endif /* (CONFIG_SERIAL_MSM_GENI_CONSOLE) || defined(CONFIG_CONSOLE_POLL)) */

static int msm_geni_serial_prep_dma_tx(struct uart_port *uport)
{
	struct msm_geni_serial_port *msm_port = GET_DEV_PORT(uport);
	struct circ_buf *xmit = &uport->state->xmit;
	unsigned int xmit_size;
	unsigned int dma_dbg;
	bool timeout, is_irq_masked;
	int ret = 0;

	xmit_size = uart_circ_chars_pending(xmit);
	if (xmit_size < WAKEUP_CHARS)
		uart_write_wakeup(uport);

	if (xmit_size > (UART_XMIT_SIZE - xmit->tail))
		xmit_size = UART_XMIT_SIZE - xmit->tail;

	if (!xmit_size)
		return -EPERM;

	dump_ipc(msm_port->ipc_log_tx, "DMA Tx",
		 (char *)&xmit->buf[xmit->tail], 0, xmit_size);
	msm_geni_serial_setup_tx(uport, xmit_size);
	ret = geni_se_tx_dma_prep(msm_port->wrapper_dev, uport->membase,
			&xmit->buf[xmit->tail], xmit_size, &msm_port->tx_dma);

	if (!ret) {
		msm_port->xmit_size = xmit_size;
	} else {
		IPC_LOG_MSG(msm_port->ipc_log_misc,
		    "%s: TX DMA map Fail %d\n", __func__, ret);

		msm_geni_update_uart_error_code(msm_port, UART_ERROR_TX_DMA_MAP_FAIL);
		geni_write_reg_nolog(0, uport->membase, SE_UART_TX_TRANS_LEN);
		msm_port->m_cmd_done = false;
		msm_port->m_cmd = true;
		reinit_completion(&msm_port->m_cmd_timeout);

		/*
		 * Try disabling interrupts before giving the
		 * cancel command as this might be in an atomic context.
		 */
		is_irq_masked = msm_serial_try_disable_interrupts(uport);
		geni_cancel_m_cmd(uport->membase);

		timeout = geni_wait_for_cmd_done(uport, is_irq_masked);
		if (timeout) {
			IPC_LOG_MSG(msm_port->console_log,
			"%s: tx_cancel fail 0x%x\n", __func__,
			geni_read_reg_nolog(uport->membase, SE_GENI_STATUS));

			IPC_LOG_MSG(msm_port->ipc_log_misc,
			"%s: tx_cancel failed 0x%x\n", __func__,
			geni_read_reg_nolog(uport->membase, SE_GENI_STATUS));

			msm_geni_update_uart_error_code(msm_port, UART_ERROR_TX_CANCEL_FAIL);
			msm_port->m_cmd_done = false;
			reinit_completion(&msm_port->m_cmd_timeout);
			/* Give abort command as cancel command failed */
			geni_abort_m_cmd(uport->membase);

			timeout = geni_wait_for_cmd_done(uport,
							 is_irq_masked);
			if (timeout) {
				IPC_LOG_MSG(msm_port->console_log,
				"%s: tx abort failed 0x%x\n", __func__,
				geni_read_reg_nolog(uport->membase,
							SE_GENI_STATUS));
				IPC_LOG_MSG(msm_port->ipc_log_misc,
				"%s: tx abort failed 0x%x\n", __func__,
				geni_read_reg_nolog(uport->membase,
							SE_GENI_STATUS));
				msm_geni_update_uart_error_code(msm_port, UART_ERROR_TX_ABORT_FAIL);
			}
			msm_geni_serial_allow_rx(msm_port);
			geni_write_reg(FORCE_DEFAULT, uport->membase,
					GENI_FORCE_DEFAULT_REG);
		}

		if (msm_port->xfer_mode == SE_DMA) {
			dma_dbg = geni_read_reg(uport->membase,
							SE_DMA_DEBUG_REG0);
			if (dma_dbg & DMA_TX_ACTIVE) {
				msm_port->m_cmd_done = false;
				reinit_completion(&msm_port->m_cmd_timeout);
				geni_write_reg_nolog(1, uport->membase,
						SE_DMA_TX_FSM_RST);

				timeout = geni_wait_for_cmd_done(uport,
							is_irq_masked);
				if (timeout) {
					IPC_LOG_MSG(msm_port->ipc_log_misc,
					"%s: tx fsm reset failed\n", __func__);
					msm_geni_update_uart_error_code(msm_port,
					UART_ERROR_TX_FSM_RESET_FAIL);
				}
			}

			if (msm_port->tx_dma) {
				geni_se_tx_dma_unprep(msm_port->wrapper_dev,
					msm_port->tx_dma, msm_port->xmit_size);
				msm_port->tx_dma = (dma_addr_t)NULL;
			}
		}
		msm_port->xmit_size = 0;
		/* Enable the interrupts once the cancel operation is done. */
		msm_geni_serial_enable_interrupts(uport);
		msm_port->m_cmd = false;
	}

	return ret;
}

static void msm_geni_serial_start_tx(struct uart_port *uport)
{
	unsigned int geni_m_irq_en;
	struct msm_geni_serial_port *msm_port = GET_DEV_PORT(uport);
	unsigned int geni_status;
	unsigned int geni_ios;
	static unsigned int ios_log_limit;

	/* when start_tx is called with UART clocks OFF return. */
	if (uart_console(uport) && (uport->suspended || atomic_read(&msm_port->is_clock_off))) {
		IPC_LOG_MSG(msm_port->console_log,
			"%s. Console in suspend state\n", __func__);
		return;
	}

	if (!uart_console(uport) && !pm_runtime_active(uport->dev)) {
		IPC_LOG_MSG(msm_port->ipc_log_misc,
				"%s.Putting in async RPM vote\n", __func__);
		pm_runtime_get(uport->dev);
		goto exit_start_tx;
	}

	if (!uart_console(uport) && pm_runtime_enabled(uport->dev)) {
		IPC_LOG_MSG(msm_port->ipc_log_misc,
				"%s.Power on.\n", __func__);
		pm_runtime_get(uport->dev);
	}

	if (msm_port->xfer_mode == FIFO_MODE) {
		geni_status = geni_read_reg_nolog(uport->membase,
						  SE_GENI_STATUS);
		if (geni_status & M_GENI_CMD_ACTIVE)
			goto check_flow_ctrl;

		if (!msm_geni_serial_tx_empty(uport))
			goto check_flow_ctrl;

		geni_m_irq_en = geni_read_reg_nolog(uport->membase,
						    SE_GENI_M_IRQ_EN);
		geni_m_irq_en |= (M_TX_FIFO_WATERMARK_EN | M_CMD_DONE_EN);

		geni_write_reg_nolog(msm_port->tx_wm, uport->membase,
						SE_GENI_TX_WATERMARK_REG);
		geni_write_reg_nolog(geni_m_irq_en, uport->membase,
							SE_GENI_M_IRQ_EN);
		/* Geni command setup should complete before returning.*/
		mb();
	} else if (msm_port->xfer_mode == SE_DMA) {
		if (msm_port->tx_dma)
			goto check_flow_ctrl;

		if (msm_geni_serial_prep_dma_tx(uport) == -EPERM) {
			IPC_LOG_MSG(msm_port->ipc_log_tx, "%s: tx_en=0,\n",
								__func__);
			goto exit_start_tx;
		}
	}
	return;
check_flow_ctrl:
	geni_ios = geni_read_reg_nolog(uport->membase, SE_GENI_IOS);
	if (++ios_log_limit % 5 == 0) {
		IPC_LOG_MSG(msm_port->ipc_log_misc, "%s: ios: 0x%08x\n",
						__func__, geni_ios);
		ios_log_limit = 0;
	}
exit_start_tx:
	if (!uart_console(uport))
		msm_geni_serial_power_off(uport);
}

static void stop_tx_sequencer(struct uart_port *uport)
{
	unsigned int geni_status;
	bool timeout, is_irq_masked;
	unsigned int dma_dbg;
	struct msm_geni_serial_port *port = GET_DEV_PORT(uport);

	geni_status = geni_read_reg_nolog(uport->membase, SE_GENI_STATUS);
	/* Possible stop tx is called multiple times. */
	if (!(geni_status & M_GENI_CMD_ACTIVE))
		return;

	IPC_LOG_MSG(port->ipc_log_misc,
		    "%s: Start GENI: 0x%x\n", __func__, geni_status);

	port->m_cmd_done = false;
	port->m_cmd = true;
	reinit_completion(&port->m_cmd_timeout);
	/*
	 * Try to mask the interrupts before giving the
	 * cancel command as this might be in an atomic context
	 * from framework driver.
	 */
	is_irq_masked = msm_serial_try_disable_interrupts(uport);
	geni_cancel_m_cmd(uport->membase);

	timeout = geni_wait_for_cmd_done(uport, is_irq_masked);
	if (timeout) {
		IPC_LOG_MSG(port->console_log, "%s: tx_cancel failed 0x%x\n",
		__func__, geni_read_reg_nolog(uport->membase, SE_GENI_STATUS));
		IPC_LOG_MSG(port->ipc_log_misc, "%s: tx_cancel failed 0x%x\n",
		__func__, geni_read_reg_nolog(uport->membase, SE_GENI_STATUS));

		msm_geni_update_uart_error_code(port, UART_ERROR_TX_CANCEL_FAIL);
		port->m_cmd_done = false;
		reinit_completion(&port->m_cmd_timeout);
		geni_abort_m_cmd(uport->membase);

		timeout = geni_wait_for_cmd_done(uport, is_irq_masked);
		if (timeout) {
			IPC_LOG_MSG(port->console_log,
				"%s: tx abort failed 0x%x\n", __func__,
			geni_read_reg_nolog(uport->membase, SE_GENI_STATUS));
			IPC_LOG_MSG(port->ipc_log_misc,
				"%s: tx abort failed 0x%x\n", __func__,
			geni_read_reg_nolog(uport->membase, SE_GENI_STATUS));
			msm_geni_update_uart_error_code(port, UART_ERROR_TX_ABORT_FAIL);
		}
		msm_geni_serial_allow_rx(port);
		geni_write_reg(FORCE_DEFAULT, uport->membase,
					GENI_FORCE_DEFAULT_REG);
	}

	if (port->xfer_mode == SE_DMA) {
		dma_dbg = geni_read_reg(uport->membase, SE_DMA_DEBUG_REG0);
		if (dma_dbg & DMA_TX_ACTIVE) {
			port->m_cmd_done = false;
			reinit_completion(&port->m_cmd_timeout);
			geni_write_reg_nolog(1, uport->membase,
						SE_DMA_TX_FSM_RST);

			timeout = geni_wait_for_cmd_done(uport,
							 is_irq_masked);
			if (timeout) {
				IPC_LOG_MSG(port->ipc_log_misc,
				"%s: tx fsm reset failed\n", __func__);
				msm_geni_update_uart_error_code(port, UART_ERROR_TX_FSM_RESET_FAIL);
			}
		}

		if (port->tx_dma) {
			geni_se_tx_dma_unprep(port->wrapper_dev,
					port->tx_dma, port->xmit_size);
			port->tx_dma = (dma_addr_t)NULL;
		}
	}
	/* Unmask the interrupts once the cancel operation is done. */
	msm_geni_serial_enable_interrupts(uport);
	port->m_cmd = false;
	port->xmit_size = 0;

	/*
	 * If we end up having to cancel an on-going Tx for non-console usecase
	 * then it means there was some unsent data in the Tx FIFO, consequently
	 * it means that there is a vote imbalance as we put in a vote during
	 * start_tx() that is removed only as part of a "done" ISR. To balance
	 * this out, remove the vote put in during start_tx().
	 */
	if (!uart_console(uport)) {
		IPC_LOG_MSG(port->ipc_log_misc, "%s:Removing vote\n", __func__);
		msm_geni_serial_power_off(uport);
	}

	geni_status = geni_read_reg_nolog(uport->membase, SE_GENI_STATUS);
	IPC_LOG_MSG(port->ipc_log_misc, "%s: End GENI:0x%x\n",
		    __func__, geni_status);
}

static void msm_geni_serial_stop_tx(struct uart_port *uport)
{
	struct msm_geni_serial_port *port = GET_DEV_PORT(uport);

	if (!uart_console(uport) && device_pending_suspend(uport)) {
		dev_err(uport->dev, "%s.Device is suspended.\n", __func__);
		IPC_LOG_MSG(port->ipc_log_misc,
				"%s.Device is suspended.\n", __func__);
		return;
	}
	stop_tx_sequencer(uport);
}

static void start_rx_sequencer(struct uart_port *uport)
{
	unsigned int geni_status;
	struct msm_geni_serial_port *port = GET_DEV_PORT(uport);
	u32 geni_se_param = UART_PARAM_RFR_OPEN;

	if (port->startup_in_progress)
		return;

	geni_status = geni_read_reg_nolog(uport->membase, SE_GENI_STATUS);
	IPC_LOG_MSG(port->ipc_log_misc, "%s: 0x%x\n",
		    __func__, geni_status);

	if (geni_status & S_GENI_CMD_ACTIVE) {
		if (port->xfer_mode == SE_DMA) {
			IPC_LOG_MSG(port->ipc_log_misc,
				"%s: mapping rx dma GENI: 0x%x\n",
				__func__, geni_status);
			geni_se_rx_dma_start(uport->membase, DMA_RX_BUF_SIZE,
								&port->rx_dma);
		}
		msm_geni_serial_stop_rx(uport);
	}

	if (port->xfer_mode == SE_DMA) {
		IPC_LOG_MSG(port->ipc_log_misc,
			"%s. mapping rx dma\n", __func__);
		geni_se_rx_dma_start(uport->membase, DMA_RX_BUF_SIZE,
							&port->rx_dma);
	}

	/* Start RX with the RFR_OPEN to keep RFR in always ready state */
	geni_setup_s_cmd(uport->membase, UART_START_READ, geni_se_param);
	msm_geni_serial_enable_interrupts(uport);

	/* Ensure that the above writes go through */
	mb();
	geni_status = geni_read_reg_nolog(uport->membase, SE_GENI_STATUS);
	IPC_LOG_MSG(port->ipc_log_misc, "%s: 0x%x, dma_dbg:0x%x\n", __func__,
		geni_status, geni_read_reg(uport->membase, SE_DMA_DEBUG_REG0));
}

static void msm_geni_serial_start_rx(struct uart_port *uport)
{
	struct msm_geni_serial_port *port = GET_DEV_PORT(uport);

	if (!uart_console(uport) && device_pending_suspend(uport)) {
		dev_err(uport->dev, "%s.Device is suspended.\n", __func__);
		IPC_LOG_MSG(port->ipc_log_misc,
				"%s.Device is suspended.\n", __func__);
		return;
	}
	start_rx_sequencer(&port->uport);
}

static void msm_geni_serial_set_manual_flow(bool enable,
					struct msm_geni_serial_port *port)
{
	u32 uart_manual_rfr = 0;

	if (!enable) {
		uart_manual_rfr |= (UART_MANUAL_RFR_EN);
		geni_write_reg_nolog(uart_manual_rfr, port->uport.membase,
						SE_UART_MANUAL_RFR);
		/* UART FW needs delay per HW experts recommendation */
		udelay(10);

		uart_manual_rfr |= (UART_RFR_NOT_READY);
		geni_write_reg_nolog(uart_manual_rfr, port->uport.membase,
						SE_UART_MANUAL_RFR);
		/*
		 * Ensure that the manual flow on writes go through before
		 * doing a stop_rx.
		 */
		mb();
		IPC_LOG_MSG(port->ipc_log_misc,
			"%s: Manual Flow Enabled, HW Flow OFF\n", __func__);
	} else {
		geni_write_reg_nolog(0, port->uport.membase,
						SE_UART_MANUAL_RFR);
		/* Ensure that the manual flow off writes go through */
		mb();
		uart_manual_rfr = geni_read_reg_nolog(port->uport.membase,
							SE_UART_MANUAL_RFR);
		IPC_LOG_MSG(port->ipc_log_misc,
			"%s: Manual Flow Disabled, HW Flow ON rfr = 0x%x\n",
						__func__, uart_manual_rfr);
	}
}

static int stop_rx_sequencer(struct uart_port *uport)
{
	unsigned int geni_status;
	bool timeout, is_irq_masked;
	struct msm_geni_serial_port *port = GET_DEV_PORT(uport);
	unsigned long flags = 0;
	bool is_rx_active;
	u32 dma_rx_status, s_irq_status;
	int usage_count;

	IPC_LOG_MSG(port->ipc_log_misc, "%s\n", __func__);

	geni_status = geni_read_reg_nolog(uport->membase, SE_GENI_STATUS);
	/* Possible stop rx is called multiple times. */
	if (!(geni_status & S_GENI_CMD_ACTIVE)) {
		IPC_LOG_MSG(port->ipc_log_misc,
			"%s: RX is Inactive, geni_sts: 0x%x\n",
						__func__, geni_status);
		return 0;
	}

	if (!uart_console(uport)) {
		/*
		 * Wait for the stale timeout around 10msec to happen
		 * if there is any data pending in the rx fifo.
		 * This will help to handle incoming rx data in stop_rx_sequencer
		 * for interrupt latency or system delay cases.
		 */
		udelay(STALE_DELAY);

		dma_rx_status = geni_read_reg_nolog(uport->membase,
						SE_DMA_RX_IRQ_STAT);
		/* The transfer is completed at HW level and the completion
		 * interrupt is delayed. So process the transfer completion
		 * before issuing the cancel command to resolve the race
		 * btw cancel RX and completion interrupt.
		 */
		if (dma_rx_status) {
			s_irq_status = geni_read_reg_nolog(uport->membase,
							SE_GENI_S_IRQ_STATUS);
			geni_write_reg_nolog(s_irq_status, uport->membase,
							SE_GENI_S_IRQ_CLEAR);
			geni_se_dump_dbg_regs(&port->serial_rsc,
				uport->membase, port->ipc_log_misc);
			IPC_LOG_MSG(port->ipc_log_misc, "%s: Interrupt delay\n",
					__func__);
			handle_rx_dma_xfer(s_irq_status, uport);
			if (!port->ioctl_count) {
				usage_count = atomic_read(&uport->dev->power.usage_count);
				IPC_LOG_MSG(port->ipc_log_misc,
					"%s: Abort Stop Rx, extend the PM timer, usage_count:%d\n",
					__func__, usage_count);
				pm_runtime_mark_last_busy(uport->dev);
				return -EBUSY;
			}
		}
	}

	IPC_LOG_MSG(port->ipc_log_misc, "%s: Start 0x%x\n",
		    __func__, geni_status);
	/*
	 * Try disabling interrupts before giving the
	 * cancel command as this might be in an atomic context.
	 */
	is_irq_masked = msm_serial_try_disable_interrupts(uport);

	port->s_cmd_done = false;
	port->s_cmd = true;
	reinit_completion(&port->s_cmd_timeout);

	geni_cancel_s_cmd(uport->membase);

	/*
	 * Ensure that the cancel goes through before polling for the
	 * cancel control bit.
	 */
	mb();
	timeout = geni_wait_for_cmd_done(uport, is_irq_masked);
	geni_status = geni_read_reg_nolog(uport->membase,
							SE_GENI_STATUS);
	is_rx_active = geni_status & S_GENI_CMD_ACTIVE;
	IPC_LOG_MSG(port->ipc_log_misc, "%s: 0x%x, dma_dbg:0x%x\n", __func__,
		geni_status, geni_read_reg(uport->membase, SE_DMA_DEBUG_REG0));
	if (timeout || is_rx_active) {
		IPC_LOG_MSG(port->ipc_log_misc,
			    "%s cancel failed timeout:%d is_rx_active:%d 0x%x\n",
			    __func__, timeout, is_rx_active, geni_status);
		IPC_LOG_MSG(port->console_log,
			    "%s cancel failed timeout:%d is_rx_active:%d 0x%x\n",
			    __func__, timeout, is_rx_active, geni_status);
		msm_geni_update_uart_error_code(port, UART_ERROR_RX_CANCEL_FAIL);
		geni_se_dump_dbg_regs(&port->serial_rsc,
				uport->membase, port->ipc_log_misc);
		/*
		 * Possible that stop_rx is called from system resume context
		 * for console usecase. In early resume, irq remains disabled
		 * in the system. call msm_geni_serial_handle_isr to clear
		 * the interrupts.
		 */
		if (uart_console(uport) && !is_rx_active) {
			msm_geni_serial_handle_isr(uport, &flags, true);
			goto exit_rx_seq;
		}
		port->s_cmd_done = false;
		reinit_completion(&port->s_cmd_timeout);
		geni_abort_s_cmd(uport->membase);
		/* Ensure this goes through before polling. */
		mb();

		timeout = geni_wait_for_cmd_done(uport, is_irq_masked);
		geni_status = geni_read_reg_nolog(uport->membase,
							SE_GENI_STATUS);
		is_rx_active = geni_status & S_GENI_CMD_ACTIVE;
		if (timeout || is_rx_active) {
			geni_status = geni_read_reg_nolog(uport->membase,
							SE_GENI_STATUS);
			IPC_LOG_MSG(port->ipc_log_misc,
				"%s abort fail timeout:%d is_rx_active:%d 0x%x\n",
				__func__, timeout, is_rx_active, geni_status);
			IPC_LOG_MSG(port->console_log,
				"%s abort fail timeout:%d is_rx_active:%d 0x%x\n",
				 __func__, timeout, is_rx_active, geni_status);
			msm_geni_update_uart_error_code(port, UART_ERROR_RX_ABORT_FAIL);
			geni_se_dump_dbg_regs(&port->serial_rsc,
				uport->membase, port->ipc_log_misc);
		}
		msm_geni_serial_allow_rx(port);
		geni_write_reg(FORCE_DEFAULT, uport->membase,
					GENI_FORCE_DEFAULT_REG);

		if (port->xfer_mode == SE_DMA) {
			port->s_cmd_done = false;
			reinit_completion(&port->s_cmd_timeout);
			geni_write_reg_nolog(1, uport->membase,
						SE_DMA_RX_FSM_RST);

			timeout = geni_wait_for_cmd_done(uport,
							 is_irq_masked);
			if (timeout) {
				IPC_LOG_MSG(port->ipc_log_misc,
				"%s: rx fsm reset failed\n", __func__);
				msm_geni_update_uart_error_code(port, UART_ERROR_RX_FSM_RESET_FAIL);
			}
		}
	}
	/* Enable the interrupts once the cancel operation is done. */
	msm_geni_serial_enable_interrupts(uport);
	port->s_cmd = false;

exit_rx_seq:
	geni_status = geni_read_reg_nolog(uport->membase, SE_GENI_STATUS);
	IPC_LOG_MSG(port->ipc_log_misc, "%s: End 0x%x dma_dbg:0x%x\n",
		    __func__, geni_status,
		    geni_read_reg(uport->membase, SE_DMA_DEBUG_REG0));

	is_rx_active = geni_status & S_GENI_CMD_ACTIVE;
	if (is_rx_active)
		return -EBUSY;
	else
		return 0;
}

static void msm_geni_serial_stop_rx(struct uart_port *uport)
{
	struct msm_geni_serial_port *port = GET_DEV_PORT(uport);
	int ret;

	if (!uart_console(uport) && device_pending_suspend(uport)) {
		IPC_LOG_MSG(port->ipc_log_misc,
				"%s.Device is suspended.\n", __func__);
		return;
	}
	ret = stop_rx_sequencer(uport);
	if (ret)
		IPC_LOG_MSG(port->ipc_log_misc, "%s: stop rx failed %d\n",
							__func__, ret);
}

static int handle_rx_hs(struct uart_port *uport,
			unsigned int rx_fifo_wc,
			unsigned int rx_last_byte_valid,
			unsigned int rx_last,
			bool drop_rx)
{
	unsigned char *rx_char;
	struct tty_port *tport;
	struct msm_geni_serial_port *msm_port = GET_DEV_PORT(uport);
	int ret;
	int rx_bytes = 0;

	rx_bytes = (msm_port->tx_fifo_width * (rx_fifo_wc - 1)) >> 3;
	rx_bytes += ((rx_last && rx_last_byte_valid) ?
			rx_last_byte_valid : msm_port->tx_fifo_width >> 3);

	tport = &uport->state->port;
	ioread32_rep((uport->membase + SE_GENI_RX_FIFOn), msm_port->rx_fifo,
								rx_fifo_wc);
	if (drop_rx)
		return 0;

	rx_char = (unsigned char *)msm_port->rx_fifo;
	ret = tty_insert_flip_string(tport, rx_char, rx_bytes);
	if (ret != rx_bytes) {
		dev_err(uport->dev, "%s: ret %d rx_bytes %d\n", __func__,
								ret, rx_bytes);
		WARN_ON(1);
	}
	uport->icount.rx += ret;
	tty_flip_buffer_push(tport);
	dump_ipc(msm_port->ipc_log_rx, "Rx", (char *)msm_port->rx_fifo, 0,
								rx_bytes);
	return ret;
}

static int msm_geni_serial_handle_rx(struct uart_port *uport, bool drop_rx)
{
	int ret = 0;
	unsigned int rx_fifo_status;
	unsigned int rx_fifo_wc = 0;
	unsigned int rx_last_byte_valid = 0;
	unsigned int rx_last = 0;
	struct tty_port *tport;
	struct msm_geni_serial_port *port = GET_DEV_PORT(uport);

	tport = &uport->state->port;
	rx_fifo_status = geni_read_reg_nolog(uport->membase,
				SE_GENI_RX_FIFO_STATUS);
	rx_fifo_wc = rx_fifo_status & RX_FIFO_WC_MSK;
	rx_last_byte_valid = ((rx_fifo_status & RX_LAST_BYTE_VALID_MSK) >>
						RX_LAST_BYTE_VALID_SHFT);
	rx_last = rx_fifo_status & RX_LAST;
	if (rx_fifo_wc)
		ret = port->handle_rx(uport, rx_fifo_wc, rx_last_byte_valid,
						rx_last, drop_rx);
	return ret;
}

static int msm_geni_serial_handle_tx(struct uart_port *uport, bool done,
		bool active)
{
	struct msm_geni_serial_port *msm_port = GET_DEV_PORT(uport);
	struct circ_buf *xmit = &uport->state->xmit;
	int avail_fifo_bytes = 0;
	unsigned int bytes_remaining = 0;
	unsigned int pending;
	int i = 0;
	unsigned int tx_fifo_status;
	unsigned int xmit_size;
	unsigned int fifo_width_bytes =
		(uart_console(uport) ? 1 : (msm_port->tx_fifo_width >> 3));
	int temp_tail = 0;
	int irq_en;

	tx_fifo_status = geni_read_reg_nolog(uport->membase,
					SE_GENI_TX_FIFO_STATUS);

	/* Complete the current tx command before taking newly added data */
	pending = active ? msm_port->cur_tx_remaining :
				uart_circ_chars_pending(xmit);

	/* All data has been transmitted and acknowledged as received */
	if (!pending && !tx_fifo_status && done)
		goto exit_handle_tx;

	avail_fifo_bytes = msm_port->tx_fifo_depth - (tx_fifo_status &
								TX_FIFO_WC);
	avail_fifo_bytes *= fifo_width_bytes;
	if (avail_fifo_bytes < 0)
		avail_fifo_bytes = 0;

	temp_tail = xmit->tail;
	xmit_size = min_t(unsigned int, avail_fifo_bytes, pending);
	if (!xmit_size)
		goto exit_handle_tx;

	if (!msm_port->cur_tx_remaining) {
		msm_geni_serial_setup_tx(uport, pending);
		msm_port->cur_tx_remaining = pending;

		/* Re-enable WM interrupt when starting new transfer */
		irq_en = geni_read_reg_nolog(uport->membase, SE_GENI_M_IRQ_EN);
		if (!(irq_en & M_TX_FIFO_WATERMARK_EN))
			geni_write_reg_nolog(irq_en | M_TX_FIFO_WATERMARK_EN,
					uport->membase, SE_GENI_M_IRQ_EN);
	}

	bytes_remaining = xmit_size;
	while (i < xmit_size) {
		unsigned int tx_bytes;
		unsigned int buf = 0;
		int c;

		tx_bytes = ((bytes_remaining < fifo_width_bytes) ?
					bytes_remaining : fifo_width_bytes);

		for (c = 0; c < tx_bytes ; c++) {
			buf |= (xmit->buf[temp_tail++] << (c * 8));
			temp_tail &= UART_XMIT_SIZE - 1;
		}

		geni_write_reg_nolog(buf, uport->membase, SE_GENI_TX_FIFOn);

		i += tx_bytes;
		bytes_remaining -= tx_bytes;
		uport->icount.tx += tx_bytes;
		msm_port->cur_tx_remaining -= tx_bytes;
		/* Ensure FIFO write goes through */
		wmb();
	}
	xmit->tail = temp_tail;

	/*
	 * The tx fifo watermark is level triggered and latched. Though we had
	 * cleared it in qcom_geni_serial_isr it will have already reasserted
	 * so we must clear it again here after our writes.
	 */
	geni_write_reg_nolog(M_TX_FIFO_WATERMARK_EN, uport->membase,
						SE_GENI_M_IRQ_CLEAR);

exit_handle_tx:
	irq_en = geni_read_reg_nolog(uport->membase, SE_GENI_M_IRQ_EN);
	if (!msm_port->cur_tx_remaining)
		/* Clear WM interrupt post each transfer completion */
		geni_write_reg_nolog(irq_en & ~M_TX_FIFO_WATERMARK_EN,
					uport->membase, SE_GENI_M_IRQ_EN);

	if (uart_circ_chars_pending(xmit) < WAKEUP_CHARS)
		uart_write_wakeup(uport);
	return 0;
}

static void check_rx_buf(char *buf, struct uart_port *uport, int size)
{
	struct msm_geni_serial_port *msm_port = GET_DEV_PORT(uport);
	unsigned int rx_data;
	bool fault = false;

	rx_data = *(u32 *)buf;
	/* check for first 4 bytes of RX data for faulty zero pattern */
	if (rx_data == 0x0) {
		if (size <= 4) {
			fault = true;
		} else {
			/*
			 * check for last 4 bytes of data in RX buffer for
			 * faulty pattern
			 */
			if (memcmp(buf+(size-4), "\x0\x0\x0\x0", 4) == 0)
				fault = true;
		}

		if (fault) {
			IPC_LOG_MSG(msm_port->ipc_log_rx,
				"RX Invalid packet %s\n", __func__);
			geni_se_dump_dbg_regs(&msm_port->serial_rsc,
				uport->membase, msm_port->ipc_log_misc);
			/*
			 * Add 2 msecs delay in order for dma rx transfer
			 * to be actually completed.
			 */
			udelay(2000);
		}
	}
}

static int msm_geni_serial_handle_dma_rx(struct uart_port *uport, bool drop_rx)
{
	struct msm_geni_serial_port *msm_port = GET_DEV_PORT(uport);
	unsigned int rx_bytes = 0;
	struct tty_port *tport;
	int ret = 0;
	unsigned int geni_status;

	geni_status = geni_read_reg_nolog(uport->membase, SE_GENI_STATUS);
	/* Possible stop rx is called */
	if (!(geni_status & S_GENI_CMD_ACTIVE)) {
		IPC_LOG_MSG(msm_port->ipc_log_misc,
			    "%s: GENI: 0x%x\n", __func__, geni_status);
		return 0;
	}

	if (unlikely(!msm_port->rx_buf)) {
		IPC_LOG_MSG(msm_port->ipc_log_rx, "%s: NULL Rx_buf\n",
								__func__);
		return 0;
	}

	rx_bytes = geni_read_reg_nolog(uport->membase, SE_DMA_RX_LEN_IN);
	if (unlikely(!rx_bytes)) {
		IPC_LOG_MSG(msm_port->ipc_log_rx, "%s: Size %d\n",
					__func__, rx_bytes);
		goto exit_handle_dma_rx;
	}

	/* Check RX buffer data for faulty pattern*/
	check_rx_buf((char *)msm_port->rx_buf, uport, rx_bytes);

	if (drop_rx)
		goto exit_handle_dma_rx;

	tport = &uport->state->port;
	ret = tty_insert_flip_string(tport, (unsigned char *)(msm_port->rx_buf),
				     rx_bytes);
	if (ret != rx_bytes) {
		dev_err(uport->dev, "%s: ret %d rx_bytes %d\n", __func__,
								ret, rx_bytes);
		msm_geni_update_uart_error_code(msm_port, UART_ERROR_RX_TTY_INSET_FAIL);
		WARN_ON(1);
	}
	uport->icount.rx += ret;
	tty_flip_buffer_push(tport);
	dump_ipc(msm_port->ipc_log_rx, "DMA Rx", (char *)msm_port->rx_buf, 0,
								rx_bytes);

	/*
	 * DMA_DONE interrupt doesn't confirm that the DATA is copied to
	 * DDR memory, sometimes we are queuing the stale data from previous
	 * transfer to tty flip_buffer, adding memset to zero
	 * change to idenetify such scenario.
	 */
	memset(msm_port->rx_buf, 0, rx_bytes);
exit_handle_dma_rx:

	return ret;
}

static int msm_geni_serial_handle_dma_tx(struct uart_port *uport)
{
	struct msm_geni_serial_port *msm_port = GET_DEV_PORT(uport);
	struct circ_buf *xmit = &uport->state->xmit;

	xmit->tail = (xmit->tail + msm_port->xmit_size) & (UART_XMIT_SIZE - 1);
	geni_se_tx_dma_unprep(msm_port->wrapper_dev, msm_port->tx_dma,
				msm_port->xmit_size);
	uport->icount.tx += msm_port->xmit_size;
	msm_port->tx_dma = (dma_addr_t)NULL;
	msm_port->xmit_size = 0;

	if (!uart_circ_empty(xmit))
		msm_geni_serial_prep_dma_tx(uport);
	else {
		/*
		 * This will balance out the power vote put in during start_tx
		 * allowing the device to suspend.
		 */
		if (!uart_console(uport)) {
			IPC_LOG_MSG(msm_port->ipc_log_misc,
				"%s.Tx sent out, Power off\n", __func__);
			msm_geni_serial_power_off(uport);
		}
		uart_write_wakeup(uport);
	}
	return 0;
}

static bool handle_tx_fifo_xfer(u32 m_irq_status, struct uart_port *uport)
{
	bool ret = false;
	u32 geni_status = geni_read_reg_nolog(uport->membase, SE_GENI_STATUS);
	u32 m_irq_en = geni_read_reg_nolog(uport->membase, SE_GENI_M_IRQ_EN);

	if ((m_irq_status & m_irq_en) &
	    (M_TX_FIFO_WATERMARK_EN | M_CMD_DONE_EN))
		msm_geni_serial_handle_tx(uport,
				m_irq_status & M_CMD_DONE_EN,
				geni_status & M_GENI_CMD_ACTIVE);

	if (m_irq_status & (M_CMD_CANCEL_EN | M_CMD_ABORT_EN))
		ret = true;

	return ret;
}

static bool handle_rx_fifo_xfer(u32 s_irq_status, struct uart_port *uport,
				unsigned long *flags, bool is_irq_masked)
{
	bool ret = false;
	bool drop_rx = false;
	struct tty_port *tport = &uport->state->port;
	struct msm_geni_serial_port *msm_port = GET_DEV_PORT(uport);

	if (s_irq_status & (S_GP_IRQ_0_EN | S_GP_IRQ_1_EN)) {
		if (s_irq_status & S_GP_IRQ_0_EN)
			uport->icount.parity++;
		IPC_LOG_MSG(msm_port->ipc_log_misc,
			"%s.sirq 0x%x parity:%d\n",
			__func__, s_irq_status, uport->icount.parity);
		drop_rx = true;
	} else if (s_irq_status & (S_GP_IRQ_2_EN | S_GP_IRQ_3_EN)) {
		uport->icount.brk++;
		IPC_LOG_MSG(msm_port->ipc_log_misc,
			"%s.sirq 0x%x break:%d\n",
			__func__, s_irq_status, uport->icount.brk);
	}
	/*
	 * In case of stop_rx handling there is a chance
	 * for RX data can come in parallel. set drop_rx to
	 * avoid data push to framework from handle_rx_console()
	 * API for stop_rx case.
	 */
	if (s_irq_status & (S_CMD_CANCEL_EN | S_CMD_ABORT_EN)) {
		ret = true;
		drop_rx = true;
	}
	if (s_irq_status & (S_RX_FIFO_WATERMARK_EN |
						S_RX_FIFO_LAST_EN)) {
		msm_geni_serial_handle_rx(uport, drop_rx);
		if (!drop_rx && !is_irq_masked) {
			spin_unlock_irqrestore(&uport->lock, *flags);
			tty_flip_buffer_push(tport);
			spin_lock_irqsave(&uport->lock, *flags);
		} else if (!drop_rx) {
			tty_flip_buffer_push(tport);
		}
	}

	return ret;
}

static bool handle_tx_dma_xfer(u32 m_irq_status, struct uart_port *uport)
{
	bool ret = false;
	u32 dma_tx_status = geni_read_reg_nolog(uport->membase,
							SE_DMA_TX_IRQ_STAT);

	if (dma_tx_status) {
		geni_write_reg_nolog(dma_tx_status, uport->membase,
					SE_DMA_TX_IRQ_CLR);

		if (dma_tx_status & (TX_RESET_DONE | TX_GENI_CANCEL_IRQ))
			return true;

		if (dma_tx_status & TX_DMA_DONE)
			msm_geni_serial_handle_dma_tx(uport);
	}

	if (m_irq_status & (M_CMD_CANCEL_EN | M_CMD_ABORT_EN))
		ret = true;

	return ret;
}

static bool handle_rx_dma_xfer(u32 s_irq_status, struct uart_port *uport)
{
	bool ret = false;
	bool drop_rx = false;
	struct msm_geni_serial_port *msm_port = GET_DEV_PORT(uport);
	u32 dma_rx_status;
	unsigned long lock_flags;

	spin_lock_irqsave(&msm_port->rx_lock, lock_flags);
	dma_rx_status = geni_read_reg_nolog(uport->membase,
						SE_DMA_RX_IRQ_STAT);

	if (dma_rx_status) {
		geni_write_reg_nolog(dma_rx_status, uport->membase,
					SE_DMA_RX_IRQ_CLR);

		if (dma_rx_status & RX_RESET_DONE) {
			IPC_LOG_MSG(msm_port->ipc_log_misc,
			"%s.Reset done.  0x%x.\n", __func__, dma_rx_status);
			ret = true;
			goto exit;
		}

		if (dma_rx_status & UART_DMA_RX_ERRS) {
			if (dma_rx_status & UART_DMA_RX_PARITY_ERR)
				uport->icount.parity++;
			IPC_LOG_MSG(msm_port->ipc_log_misc,
				"%s.Rx Errors.  0x%x parity:%d\n",
					__func__, dma_rx_status,
					uport->icount.parity);
			msm_geni_update_uart_error_code(msm_port, UART_ERROR_RX_PARITY_ERROR);
			drop_rx = true;
		} else if (dma_rx_status & UART_DMA_RX_BREAK) {
			uport->icount.brk++;
			IPC_LOG_MSG(msm_port->ipc_log_misc,
				"%s.Rx Errors.  0x%x break:%d\n",
				__func__, dma_rx_status,
				uport->icount.brk);
				msm_geni_update_uart_error_code(msm_port,
				UART_ERROR_RX_BREAK_ERROR);
		}

		if (dma_rx_status & RX_EOT ||
				dma_rx_status & RX_DMA_DONE) {
			msm_geni_serial_handle_dma_rx(uport,
						drop_rx);
			if (!(dma_rx_status & RX_GENI_CANCEL_IRQ)) {
				IPC_LOG_MSG(msm_port->ipc_log_misc,
				"%s. mapping rx dma\n", __func__);
				geni_se_rx_dma_start(uport->membase,
				DMA_RX_BUF_SIZE, &msm_port->rx_dma);
			} else {
				IPC_LOG_MSG(msm_port->ipc_log_misc,
				"%s. not mapping rx dma\n",
				__func__);
			}
		}
		if (dma_rx_status & RX_SBE) {
			IPC_LOG_MSG(msm_port->ipc_log_misc,
				"%s.Rx Errors.  0x%x\n",
				__func__, dma_rx_status);
			msm_geni_update_uart_error_code(msm_port, UART_ERROR_RX_SBE_ERROR);
			WARN_ON(1);
		}

		if (dma_rx_status & (RX_EOT | RX_GENI_CANCEL_IRQ | RX_DMA_DONE))
			ret = true;
	}

	if (s_irq_status & (S_CMD_CANCEL_EN | S_CMD_ABORT_EN))
		ret = true;

exit:
	spin_unlock_irqrestore(&msm_port->rx_lock, lock_flags);
	return ret;
}

static void msm_geni_serial_handle_isr(struct uart_port *uport,
				       unsigned long *flags,
				       bool is_irq_masked)
{
	unsigned int m_irq_status;
	unsigned int s_irq_status;
	unsigned int dma_tx_status;
	unsigned int dma_rx_status;
	unsigned int dma;
	struct msm_geni_serial_port *msm_port = GET_DEV_PORT(uport);
	struct tty_port *tport = &uport->state->port;
	bool s_cmd_done = false;
	bool m_cmd_done = false;

<<<<<<< HEAD
	if (uart_console(uport) && atomic_read(&msm_port->is_clock_off)) {
=======
	if (uart_console(uport) && msm_port->is_clock_off) {
>>>>>>> 203d4a97
		IPC_LOG_MSG(msm_port->console_log,
			"%s. Console in suspend state\n", __func__);
		goto exit_geni_serial_isr;
	}

	m_irq_status = geni_read_reg_nolog(uport->membase,
						SE_GENI_M_IRQ_STATUS);
	s_irq_status = geni_read_reg_nolog(uport->membase,
						SE_GENI_S_IRQ_STATUS);
	if (uart_console(uport))
		IPC_LOG_MSG(msm_port->console_log,
			"%s. sirq 0x%x mirq:0x%x\n", __func__, s_irq_status,
							m_irq_status);

	geni_write_reg_nolog(m_irq_status, uport->membase,
						SE_GENI_M_IRQ_CLEAR);
	geni_write_reg_nolog(s_irq_status, uport->membase,
						SE_GENI_S_IRQ_CLEAR);
	if ((m_irq_status & M_ILLEGAL_CMD_EN)) {
		if (uart_console(uport))
			IPC_LOG_MSG(msm_port->console_log,
				"%s.Illegal interrupt. sirq 0x%x mirq:0x%x\n",
				 __func__, s_irq_status, m_irq_status);
		else {
			msm_geni_update_uart_error_code(msm_port, UART_ERROR_ILLEGAL_INTERRUPT);
			WARN_ON(1);
		}
		goto exit_geni_serial_isr;
	}

	if (m_irq_status & (M_IO_DATA_ASSERT_EN | M_IO_DATA_DEASSERT_EN))
		uport->icount.cts++;

	if (s_irq_status & S_RX_FIFO_WR_ERR_EN) {
		uport->icount.overrun++;
		tty_insert_flip_char(tport, 0, TTY_OVERRUN);
		IPC_LOG_MSG(msm_port->ipc_log_misc,
			"%s.sirq 0x%x buf_overrun:%d\n",
			__func__, s_irq_status, uport->icount.buf_overrun);
		msm_geni_update_uart_error_code(msm_port, UART_ERROR_BUFFER_OVERRUN);
	}

	dma = geni_read_reg_nolog(uport->membase, SE_GENI_DMA_MODE_EN);
	if (!dma) {
		m_cmd_done = handle_tx_fifo_xfer(m_irq_status, uport);
		s_cmd_done = handle_rx_fifo_xfer(s_irq_status, uport, flags,
							is_irq_masked);
	} else {
		dma_tx_status = geni_read_reg_nolog(uport->membase,
							SE_DMA_TX_IRQ_STAT);
		dma_rx_status = geni_read_reg_nolog(uport->membase,
							SE_DMA_RX_IRQ_STAT);

		if (m_irq_status || s_irq_status ||
				dma_tx_status || dma_rx_status)
			IPC_LOG_MSG(msm_port->ipc_log_irqstatus,
				"%s: sirq:0x%x mirq:0x%x dma_txirq:0x%x dma_rxirq:0x%x is_irq_masked:%d\n",
				__func__, s_irq_status, m_irq_status,
				dma_tx_status, dma_rx_status, is_irq_masked);
			m_cmd_done = handle_tx_dma_xfer(m_irq_status, uport);
			s_cmd_done = handle_rx_dma_xfer(s_irq_status, uport);
		}

exit_geni_serial_isr:
	if (m_cmd_done) {
		msm_port->m_cmd_done = true;
		complete(&msm_port->m_cmd_timeout);
	}

	if (s_cmd_done) {
		msm_port->s_cmd_done = true;
		complete(&msm_port->s_cmd_timeout);
	}
}

static irqreturn_t msm_geni_serial_isr(int isr, void *dev)
{
	struct uart_port *uport = dev;
	unsigned long flags;

	spin_lock_irqsave(&uport->lock, flags);
	msm_geni_serial_handle_isr(uport, &flags, false);
	spin_unlock_irqrestore(&uport->lock, flags);
	return IRQ_HANDLED;
}

static irqreturn_t msm_geni_wakeup_isr(int isr, void *dev)
{
	struct uart_port *uport = dev;
	struct msm_geni_serial_port *port = GET_DEV_PORT(uport);
	struct tty_struct *tty;
	unsigned long flags;

	spin_lock_irqsave(&uport->lock, flags);
	IPC_LOG_MSG(port->ipc_log_rx, "%s: Edge-Count %d\n", __func__,
							port->edge_count);
	if (port->wakeup_byte && (port->edge_count == 2)) {
		tty = uport->state->port.tty;
		tty_insert_flip_char(tty->port, port->wakeup_byte, TTY_NORMAL);
		IPC_LOG_MSG(port->ipc_log_rx, "%s: Inject 0x%x\n",
					__func__, port->wakeup_byte);
		port->edge_count = 0;
		tty_flip_buffer_push(tty->port);
		__pm_wakeup_event(port->geni_wake, WAKEBYTE_TIMEOUT_MSEC);
	} else if (port->edge_count < 2) {
		port->edge_count++;
	}
	spin_unlock_irqrestore(&uport->lock, flags);
	return IRQ_HANDLED;
}

static int get_tx_fifo_size(struct msm_geni_serial_port *port)
{
	struct uart_port *uport;

	if (!port)
		return -ENODEV;

	uport = &port->uport;
	port->tx_fifo_depth = get_tx_fifo_depth(uport->membase);
	if (!port->tx_fifo_depth) {
		dev_err(uport->dev, "%s:Invalid TX FIFO depth read\n",
								__func__);
		return -ENXIO;
	}

	port->tx_fifo_width = get_tx_fifo_width(uport->membase);
	if (!port->tx_fifo_width) {
		dev_err(uport->dev, "%s:Invalid TX FIFO width read\n",
								__func__);
		return -ENXIO;
	}

	port->rx_fifo_depth = get_rx_fifo_depth(uport->membase);
	if (!port->rx_fifo_depth) {
		dev_err(uport->dev, "%s:Invalid RX FIFO depth read\n",
								__func__);
		return -ENXIO;
	}

	uport->fifosize =
		((port->tx_fifo_depth * port->tx_fifo_width) >> 3);
	return 0;
}

static void set_rfr_wm(struct msm_geni_serial_port *port)
{
	/*
	 * Set RFR (Flow off) to FIFO_DEPTH - 2.
	 * RX WM level at 50% RX_FIFO_DEPTH.
	 * TX WM level at 10% TX_FIFO_DEPTH.
	 */
	port->rx_rfr = port->rx_fifo_depth - 2;
	if (!uart_console(&port->uport))
		port->rx_wm = port->rx_fifo_depth >>  1;
	else
		port->rx_wm = UART_CONSOLE_RX_WM;
	port->tx_wm = 2;
}

static void msm_geni_serial_shutdown(struct uart_port *uport)
{
	struct msm_geni_serial_port *msm_port = GET_DEV_PORT(uport);
	int ret;

	IPC_LOG_MSG(msm_port->ipc_log_misc, "%s:\n", __func__);
	/* Stop the console before stopping the current tx */
	if (uart_console(uport)) {
		console_stop(uport->cons);
		disable_irq(uport->irq);
	} else {
		msm_geni_serial_power_on(uport);
		ret = wait_for_transfers_inflight(uport);
		if (ret)
			IPC_LOG_MSG(msm_port->ipc_log_misc,
			     "%s: wait_for_transfer_inflight return ret:%d\n",
			     __func__, ret);

		msm_geni_serial_stop_tx(uport);
	}

	if (msm_port->pm_auto_suspend_disable)
		disable_irq(uport->irq);

	if (!uart_console(uport)) {
		if (msm_port->ioctl_count) {
			int i;

			for (i = 0; i < msm_port->ioctl_count; i++) {
				IPC_LOG_MSG(msm_port->ipc_log_pwr,
				"%s IOCTL vote present. Forcing off\n",
								__func__);
				msm_geni_serial_power_off(uport);
			}
			msm_port->ioctl_count = 0;
		}

		if (pm_runtime_enabled(uport->dev)) {
			ret = pm_runtime_put_sync_suspend(uport->dev);
			if (ret) {
				IPC_LOG_MSG(msm_port->ipc_log_pwr,
				"%s: Failed to suspend:%d\n", __func__, ret);
			}
		}

		if (msm_port->wakeup_irq > 0) {
			irq_set_irq_wake(msm_port->wakeup_irq, 0);
			disable_irq(msm_port->wakeup_irq);
			free_irq(msm_port->wakeup_irq, uport);
		}

		if (!IS_ERR_OR_NULL(msm_port->serial_rsc.geni_gpio_shutdown)) {
			ret = pinctrl_select_state(msm_port->serial_rsc.geni_pinctrl,
						msm_port->serial_rsc.geni_gpio_shutdown);
		if (ret)
			IPC_LOG_MSG(msm_port->ipc_log_misc,
				"%s: Error %d pinctrl_select_state\n", __func__, ret);
		}
		/* Reset UART error to default during port_close() */
		msm_port->uart_error = UART_ERROR_DEFAULT;
	}
	IPC_LOG_MSG(msm_port->ipc_log_misc, "%s: End\n", __func__);
}

static int msm_geni_serial_port_setup(struct uart_port *uport)
{
	int ret = 0;
	struct msm_geni_serial_port *msm_port = GET_DEV_PORT(uport);
	unsigned long cfg0, cfg1;
	dma_addr_t dma_address;
	unsigned int rxstale = STALE_COUNT;

	set_rfr_wm(msm_port);
	geni_write_reg_nolog(rxstale, uport->membase, SE_UART_RX_STALE_CNT);
	if (!uart_console(uport)) {
		/* For now only assume FIFO mode. */
		msm_port->xfer_mode = SE_DMA;
		se_get_packing_config(8, 4, false, &cfg0, &cfg1);
		geni_write_reg_nolog(cfg0, uport->membase,
						SE_GENI_TX_PACKING_CFG0);
		geni_write_reg_nolog(cfg1, uport->membase,
						SE_GENI_TX_PACKING_CFG1);
		geni_write_reg_nolog(cfg0, uport->membase,
						SE_GENI_RX_PACKING_CFG0);
		geni_write_reg_nolog(cfg1, uport->membase,
						SE_GENI_RX_PACKING_CFG1);
		geni_write_reg_nolog(0x431c, uport->membase,
			SE_GENI_CFG_REG80);
		if (!msm_port->rx_fifo) {
			ret = -ENOMEM;
			goto exit_portsetup;
		}

		msm_port->rx_buf =
			geni_se_iommu_alloc_buf(msm_port->wrapper_dev,
				&dma_address, DMA_RX_BUF_SIZE);
		if (!msm_port->rx_buf) {
			devm_kfree(uport->dev, msm_port->rx_fifo);
			msm_port->rx_fifo = NULL;
			ret = -ENOMEM;
			goto exit_portsetup;
		}
		msm_port->rx_dma = dma_address;
	} else {
		/*
		 * Make an unconditional cancel on the main sequencer to reset
		 * it else we could end up in data loss scenarios.
		 */
		msm_port->xfer_mode = FIFO_MODE;
		msm_serial_try_disable_interrupts(uport);
		msm_geni_serial_poll_tx_done(uport);
		msm_geni_serial_enable_interrupts(uport);
		se_get_packing_config(8, 1, false, &cfg0, &cfg1);
		geni_write_reg_nolog(cfg0, uport->membase,
						SE_GENI_TX_PACKING_CFG0);
		geni_write_reg_nolog(cfg1, uport->membase,
						SE_GENI_TX_PACKING_CFG1);
		se_get_packing_config(8, 4, false, &cfg0, &cfg1);
		geni_write_reg_nolog(cfg0, uport->membase,
						SE_GENI_RX_PACKING_CFG0);
		geni_write_reg_nolog(cfg1, uport->membase,
						SE_GENI_RX_PACKING_CFG1);
	}

	ret = geni_se_init(uport->membase, msm_port->rx_wm, msm_port->rx_rfr);
	if (ret) {
		dev_err(uport->dev, "%s: Fail\n", __func__);
		goto free_dma;
	}

	ret = geni_se_select_mode(uport->membase, msm_port->xfer_mode);
	if (ret)
		goto free_dma;

	msm_port->port_setup = true;
	/*
	 * Ensure Port setup related IO completes before returning to
	 * framework.
	 */
	mb();

	return 0;
free_dma:
	if (msm_port->rx_dma) {
		geni_se_iommu_free_buf(msm_port->wrapper_dev,
			&msm_port->rx_dma, msm_port->rx_buf, DMA_RX_BUF_SIZE);
		msm_port->rx_dma = (dma_addr_t)NULL;
	}
exit_portsetup:
	return ret;
}

static int msm_geni_serial_startup(struct uart_port *uport)
{
	int ret = 0;
	struct msm_geni_serial_port *msm_port = GET_DEV_PORT(uport);

	IPC_LOG_MSG(msm_port->ipc_log_misc, "%s:\n", __func__);

	msm_port->startup_in_progress = true;

	if (likely(!uart_console(uport))) {
		ret = msm_geni_serial_power_on(&msm_port->uport);
		if (ret) {
			dev_err(uport->dev, "%s:Failed to power on %d\n",
							__func__, ret);
			return ret;
		}
	}

	get_tx_fifo_size(msm_port);
	if (!msm_port->port_setup) {
		ret = msm_geni_serial_port_setup(uport);
		if (ret) {
			IPC_LOG_MSG(msm_port->ipc_log_misc,
				    "%s: port_setup Fail ret:%d\n",
				    __func__, ret);
			goto exit_startup;
		}
	}

	/*
	 * Ensure that all the port configuration writes complete
	 * before returning to the framework.
	 */
	mb();

	/* Console usecase requires irq to be in enable state after early
	 * console switch from probe to handle RX data. Hence enable IRQ
	 * from starup and disable it form shutdown APIs for cosnole case.
	 * BT HSUART usecase, IRQ will be enabled from runtime_resume()
	 * and disabled in runtime_suspend to avoid spurious interrupts
	 * after suspend.
	 */
	if (uart_console(uport) ||  msm_port->pm_auto_suspend_disable)
		enable_irq(uport->irq);

	if (msm_port->wakeup_irq > 0) {
		ret = request_irq(msm_port->wakeup_irq, msm_geni_wakeup_isr,
				IRQF_TRIGGER_FALLING | IRQF_ONESHOT,
				"hs_uart_wakeup", uport);
		if (unlikely(ret)) {
			dev_err(uport->dev, "%s:Failed to get WakeIRQ ret%d\n",
								__func__, ret);
			goto exit_startup;
		}
		disable_irq(msm_port->wakeup_irq);
		ret = irq_set_irq_wake(msm_port->wakeup_irq, 1);
		if (unlikely(ret)) {
			dev_err(uport->dev, "%s:Failed to set IRQ wake:%d\n",
					__func__, ret);
			goto exit_startup;
		}
	}
exit_startup:
	if (likely(!uart_console(uport)))
		msm_geni_serial_power_off(&msm_port->uport);
	msm_port->startup_in_progress = false;
	IPC_LOG_MSG(msm_port->ipc_log_misc, "%s: ret:%d\n", __func__, ret);

	return ret;
}

static void geni_serial_write_term_regs(struct uart_port *uport, u32 loopback,
		u32 tx_trans_cfg, u32 tx_parity_cfg, u32 rx_trans_cfg,
		u32 rx_parity_cfg, u32 bits_per_char, u32 stop_bit_len)
{
	geni_write_reg_nolog(loopback, uport->membase, SE_UART_LOOPBACK_CFG);
	geni_write_reg_nolog(tx_trans_cfg, uport->membase,
							SE_UART_TX_TRANS_CFG);
	geni_write_reg_nolog(tx_parity_cfg, uport->membase,
							SE_UART_TX_PARITY_CFG);
	geni_write_reg_nolog(rx_trans_cfg, uport->membase,
							SE_UART_RX_TRANS_CFG);
	geni_write_reg_nolog(rx_parity_cfg, uport->membase,
							SE_UART_RX_PARITY_CFG);
	geni_write_reg_nolog(bits_per_char, uport->membase,
							SE_UART_TX_WORD_LEN);
	geni_write_reg_nolog(bits_per_char, uport->membase,
							SE_UART_RX_WORD_LEN);
	geni_write_reg_nolog(stop_bit_len, uport->membase,
						SE_UART_TX_STOP_BIT_LEN);
}

static void msm_geni_serial_termios_cfg(struct uart_port *uport,
					struct ktermios *termios)
{

	u32 bits_per_char = 0;
	u32 stop_bit_len;
	u32 tx_trans_cfg = geni_read_reg_nolog(uport->membase,
						SE_UART_TX_TRANS_CFG);
	u32 tx_parity_cfg = geni_read_reg_nolog(uport->membase,
						SE_UART_TX_PARITY_CFG);
	u32 rx_trans_cfg = geni_read_reg_nolog(uport->membase,
						SE_UART_RX_TRANS_CFG);
	u32 rx_parity_cfg = geni_read_reg_nolog(uport->membase,
						SE_UART_RX_PARITY_CFG);
	struct msm_geni_serial_port *port = GET_DEV_PORT(uport);

	if (termios->c_cflag & PARENB) {
		tx_trans_cfg |= UART_TX_PAR_EN;
		rx_trans_cfg |= UART_RX_PAR_EN;
		tx_parity_cfg |= PAR_CALC_EN;
		rx_parity_cfg |= PAR_CALC_EN;
		if (termios->c_cflag & PARODD) {
			tx_parity_cfg |= PAR_ODD;
			rx_parity_cfg |= PAR_ODD;
		} else if (termios->c_cflag & CMSPAR) {
			tx_parity_cfg |= PAR_SPACE;
			rx_parity_cfg |= PAR_SPACE;
		} else {
			tx_parity_cfg |= PAR_EVEN;
			rx_parity_cfg |= PAR_EVEN;
		}
	} else {
		tx_trans_cfg &= ~UART_TX_PAR_EN;
		rx_trans_cfg &= ~UART_RX_PAR_EN;
		tx_parity_cfg &= ~PAR_CALC_EN;
		rx_parity_cfg &= ~PAR_CALC_EN;
	}

	/* bits per char */
	switch (termios->c_cflag & CSIZE) {
	case CS5:
		bits_per_char = 5;
		break;
	case CS6:
		bits_per_char = 6;
		break;
	case CS7:
		bits_per_char = 7;
		break;
	case CS8:
	default:
		bits_per_char = 8;
		break;
	}

	uport->status  &= ~(UPSTAT_AUTOCTS);
	/* stop bits */
	if (termios->c_cflag & CSTOPB)
		stop_bit_len = TX_STOP_BIT_LEN_2;
	else
		stop_bit_len = TX_STOP_BIT_LEN_1;

	/* flow control, clear the CTS_MASK bit if using flow control. */
	if (termios->c_cflag & CRTSCTS) {
		tx_trans_cfg &= ~UART_CTS_MASK;
		uport->status |= UPSTAT_AUTOCTS;
	} else {
		tx_trans_cfg |= UART_CTS_MASK;
	/* status bits to ignore */
	}

	geni_serial_write_term_regs(uport, port->loopback, tx_trans_cfg,
		tx_parity_cfg, rx_trans_cfg, rx_parity_cfg, bits_per_char,
		stop_bit_len);

	if (termios->c_cflag & CRTSCTS) {
		geni_write_reg_nolog(0x0, uport->membase, SE_UART_MANUAL_RFR);
		IPC_LOG_MSG(port->ipc_log_misc,
			"%s: Manual flow Disabled, HW Flow ON\n", __func__);
	}

	IPC_LOG_MSG(port->ipc_log_misc, "Tx: trans_cfg%d parity %d\n",
						tx_trans_cfg, tx_parity_cfg);
	IPC_LOG_MSG(port->ipc_log_misc, "Rx: trans_cfg%d parity %d",
						rx_trans_cfg, rx_parity_cfg);
	IPC_LOG_MSG(port->ipc_log_misc, "BitsChar%d stop bit%d\n",
				bits_per_char, stop_bit_len);
}

static void msm_geni_serial_set_termios(struct uart_port *uport,
				struct ktermios *termios, struct ktermios *old)
{
	unsigned int baud;
	int clk_div, ret;
	unsigned long ser_clk_cfg = 0;
	struct msm_geni_serial_port *port = GET_DEV_PORT(uport);
	unsigned long clk_rate;
	unsigned long desired_rate;
	unsigned int clk_idx;
	int uart_sampling;
	int clk_freq_diff;

	/* QUP_2.5.0 and older RUMI has sampling rate as 32 */
	if (IS_ENABLED(CONFIG_SERIAL_MSM_GENI_HALF_SAMPLING) &&
		port->rumi_platform && port->is_console) {
		geni_write_reg_nolog(0x21, uport->membase, GENI_SER_M_CLK_CFG);
		geni_write_reg_nolog(0x21, uport->membase, GENI_SER_S_CLK_CFG);
		geni_read_reg_nolog(uport->membase, GENI_SER_M_CLK_CFG);
	}

	if (!uart_console(uport)) {
		int ret;

		IPC_LOG_MSG(port->ipc_log_misc, "%s: start\n", __func__);
		ret = msm_geni_serial_power_on(uport);

		if (ret) {
			IPC_LOG_MSG(port->ipc_log_misc,
				"%s: Failed to vote clock on:%d\n",
							__func__, ret);
			return;
		}
	}
	msm_geni_serial_stop_rx(uport);
	/* baud rate */
	baud = uart_get_baud_rate(uport, termios, old, 300, 4000000);
	port->cur_baud = baud;
	uart_sampling = IS_ENABLED(CONFIG_SERIAL_MSM_GENI_HALF_SAMPLING) ?
				UART_OVERSAMPLING / 2 : UART_OVERSAMPLING;
	desired_rate = baud * uart_sampling;

	/*
	 * Request for nearest possible required frequency instead of the exact
	 * required frequency.
	 */
	ret = geni_se_clk_freq_match(&port->serial_rsc, desired_rate,
			&clk_idx, &clk_rate, false);
	if (ret) {
		dev_err(uport->dev, "%s: Failed(%d) to find src clk for 0x%x\n",
				__func__, ret, baud);
		msm_geni_update_uart_error_code(port, UART_ERROR_SE_CLK_RATE_FIND_FAIL);
		goto exit_set_termios;
	}

	clk_div = DIV_ROUND_UP(clk_rate, desired_rate);
	if (clk_div <= 0)
		goto exit_set_termios;

	clk_freq_diff =  (desired_rate - (clk_rate / clk_div));
	if (clk_freq_diff)
		IPC_LOG_MSG(port->ipc_log_misc,
			"src_clk freq_diff:%d baud:%d clk_rate:%d clk_div:%d\n",
			clk_freq_diff, baud, clk_rate, clk_div);

	uport->uartclk = clk_rate;
	clk_set_rate(port->serial_rsc.se_clk, clk_rate);
	ser_clk_cfg |= SER_CLK_EN;
	ser_clk_cfg |= (clk_div << CLK_DIV_SHFT);

	if (likely(baud))
		uart_update_timeout(uport, termios->c_cflag, baud);

	geni_write_reg_nolog(ser_clk_cfg, uport->membase, GENI_SER_M_CLK_CFG);
	geni_write_reg_nolog(ser_clk_cfg, uport->membase, GENI_SER_S_CLK_CFG);
	geni_read_reg_nolog(uport->membase, GENI_SER_M_CLK_CFG);

	msm_geni_serial_termios_cfg(uport, termios);
	IPC_LOG_MSG(port->ipc_log_misc, "%s: baud %d\n", __func__, baud);
exit_set_termios:
	msm_geni_serial_start_rx(uport);
	if (!uart_console(uport))
		msm_geni_serial_power_off(uport);
	return;

}

static unsigned int msm_geni_serial_tx_empty(struct uart_port *uport)
{
	unsigned int tx_fifo_status;
	unsigned int is_tx_empty = 1;
	struct msm_geni_serial_port *port = GET_DEV_PORT(uport);

	if (!uart_console(uport) && device_pending_suspend(uport))
		return 1;

	if (port->xfer_mode == SE_DMA)
		tx_fifo_status = port->tx_dma ? 1 : 0;
	else
		tx_fifo_status = geni_read_reg_nolog(uport->membase,
						SE_GENI_TX_FIFO_STATUS);
	if (tx_fifo_status)
		is_tx_empty = 0;

	return is_tx_empty;
}

static ssize_t xfer_mode_show(struct device *dev,
		struct device_attribute *attr, char *buf)
{
	struct platform_device *pdev = to_platform_device(dev);
	struct msm_geni_serial_port *port = platform_get_drvdata(pdev);
	ssize_t ret = 0;

	if (port->xfer_mode == FIFO_MODE)
		ret = snprintf(buf, sizeof("FIFO\n"), "FIFO\n");
	else if (port->xfer_mode == SE_DMA)
		ret = snprintf(buf, sizeof("SE_DMA\n"), "SE_DMA\n");

	return ret;
}

static ssize_t xfer_mode_store(struct device *dev,
	struct device_attribute *attr, const char *buf, size_t size)
{
	struct platform_device *pdev = to_platform_device(dev);
	struct msm_geni_serial_port *port = platform_get_drvdata(pdev);
	struct uart_port *uport = &port->uport;
	int xfer_mode = port->xfer_mode;
	unsigned long flags;

	if (uart_console(uport))
		return -EOPNOTSUPP;

	if (strnstr(buf, "FIFO", strlen("FIFO"))) {
		xfer_mode = FIFO_MODE;
	} else if (strnstr(buf, "SE_DMA", strlen("SE_DMA"))) {
		xfer_mode = SE_DMA;
	} else {
		dev_err(dev, "%s: Invalid input %s\n", __func__, buf);
		return -EINVAL;
	}

	if (xfer_mode == port->xfer_mode)
		return size;

	msm_geni_serial_power_on(uport);
	msm_geni_serial_stop_tx(uport);
	msm_geni_serial_stop_rx(uport);
	spin_lock_irqsave(&uport->lock, flags);
	port->xfer_mode = xfer_mode;
	geni_se_select_mode(uport->membase, port->xfer_mode);
	spin_unlock_irqrestore(&uport->lock, flags);
	msm_geni_serial_start_rx(uport);
	msm_geni_serial_power_off(uport);

	return size;
}

static DEVICE_ATTR_RW(xfer_mode);

static ssize_t ver_info_show(struct device *dev,
			struct device_attribute *attr, char *buf)
{
	struct platform_device *pdev = to_platform_device(dev);
	struct msm_geni_serial_port *port = platform_get_drvdata(pdev);
	ssize_t ret = 0;
	int len = (sizeof(struct msm_geni_serial_ver_info) * 2);

	ret = snprintf(buf, len, "FW ver=0x%x%x, HW ver=%d.%d.%d\n",
		port->ver_info.m_fw_ver, port->ver_info.m_fw_ver,
		port->ver_info.hw_major_ver, port->ver_info.hw_minor_ver,
		port->ver_info.hw_step_ver);

	return ret;
}
static DEVICE_ATTR_RO(ver_info);

#if IS_ENABLED(CONFIG_SERIAL_MSM_GENI_CONSOLE) || \
						IS_ENABLED(CONFIG_CONSOLE_POLL)
static int msm_geni_console_setup(struct console *co, char *options)
{
	struct uart_port *uport;
	struct msm_geni_serial_port *dev_port;
	int baud = 115200;
	int bits = 8;
	int parity = 'n';
	int flow = 'n';
	int ret = 0;

	/* Max 1 port supported as of now */
	if (unlikely(co->index >= GENI_UART_CONS_PORTS  || co->index < 0))
		return -ENXIO;

	dev_port = get_port_from_line(co->index, true);
	if (IS_ERR_OR_NULL(dev_port)) {
		ret = PTR_ERR(dev_port);
		pr_err("Invalid line %d(%d)\n", co->index, ret);
		return ret;
	}

	uport = &dev_port->uport;

	/*PDX225 code for QN5965F-837  at 2021/11/17 start*/
	if (dev_port->gpio_suspend_state == true)
		return -ENXIO;
	/*PDX225 code for QN5965F-837  at 2021/11/17 end*/
	if (unlikely(!uport->membase))
		return -ENXIO;

	if (se_geni_resources_on(&dev_port->serial_rsc))
		WARN_ON(1);

	if (unlikely(get_se_proto(uport->membase) != UART)) {
		se_geni_resources_off(&dev_port->serial_rsc);
		return -ENXIO;
	}

	if (!dev_port->port_setup) {
		msm_geni_serial_stop_rx(uport);
		msm_geni_serial_port_setup(uport);
	}

	if (options)
		uart_parse_options(options, &baud, &parity, &bits, &flow);

	return uart_set_options(uport, co, baud, parity, bits, flow);
}

static int console_register(struct uart_driver *drv)
{
	return uart_register_driver(drv);
}

static void console_unregister(struct uart_driver *drv)
{
	uart_unregister_driver(drv);
}

static struct console cons_ops = {
	.name = "ttyMSM",
	.write = msm_geni_serial_console_write,
	.device = uart_console_device,
	.setup = msm_geni_console_setup,
	.flags = CON_PRINTBUFFER,
	.index = -1,
	.data = &msm_geni_console_driver,
};

static struct uart_driver msm_geni_console_driver = {
	.owner = THIS_MODULE,
	.driver_name = "msm_geni_console",
	.dev_name = "ttyMSM",
	.nr =  GENI_UART_CONS_PORTS,
	.cons = &cons_ops,
};
#else
static int console_register(struct uart_driver *drv)
{
	return 0;
}

static void console_unregister(struct uart_driver *drv)
{
}
#endif /* (CONFIG_SERIAL_MSM_GENI_CONSOLE) || defined(CONFIG_CONSOLE_POLL) */

static void msm_geni_serial_debug_init(struct uart_port *uport, bool console)
{
	struct msm_geni_serial_port *msm_port = GET_DEV_PORT(uport);
	char name[35];

	msm_port->dbg = debugfs_create_dir(dev_name(uport->dev), NULL);
	if (IS_ERR_OR_NULL(msm_port->dbg))
		dev_err(uport->dev, "Failed to create dbg dir\n");

	if (!console) {
		memset(name, 0, sizeof(name));
		if (!msm_port->ipc_log_rx) {
			scnprintf(name, sizeof(name), "%s%s",
					dev_name(uport->dev), "_rx");
			msm_port->ipc_log_rx = ipc_log_context_create(
					IPC_LOG_TX_RX_PAGES, name, 0);
			if (!msm_port->ipc_log_rx)
				dev_info(uport->dev, "Err in Rx IPC Log\n");
		}
		memset(name, 0, sizeof(name));
		if (!msm_port->ipc_log_tx) {
			scnprintf(name, sizeof(name), "%s%s",
					dev_name(uport->dev), "_tx");
			msm_port->ipc_log_tx = ipc_log_context_create(
					IPC_LOG_TX_RX_PAGES, name, 0);
			if (!msm_port->ipc_log_tx)
				dev_info(uport->dev, "Err in Tx IPC Log\n");
		}
		memset(name, 0, sizeof(name));
		if (!msm_port->ipc_log_pwr) {
			scnprintf(name, sizeof(name), "%s%s",
					dev_name(uport->dev), "_pwr");
			msm_port->ipc_log_pwr = ipc_log_context_create(
					IPC_LOG_PWR_PAGES, name, 0);
			if (!msm_port->ipc_log_pwr)
				dev_info(uport->dev, "Err in Pwr IPC Log\n");
		}
		memset(name, 0, sizeof(name));
		if (!msm_port->ipc_log_misc) {
			scnprintf(name, sizeof(name), "%s%s",
					dev_name(uport->dev), "_misc");
			msm_port->ipc_log_misc = ipc_log_context_create(
					IPC_LOG_MISC_PAGES, name, 0);
			if (!msm_port->ipc_log_misc)
				dev_info(uport->dev, "Err in Misc IPC Log\n");
		}
		memset(name, 0, sizeof(name));
		if (!msm_port->ipc_log_irqstatus) {
			scnprintf(name, sizeof(name), "%s%s",
					dev_name(uport->dev), "_irqstatus");
			msm_port->ipc_log_irqstatus = ipc_log_context_create(
					IPC_LOG_MISC_PAGES, name, 0);
			if (!msm_port->ipc_log_irqstatus)
				dev_info(uport->dev, "Err in irqstatus IPC Log\n");
		}
	} else {
		memset(name, 0, sizeof(name));
		if (!msm_port->console_log) {
			scnprintf(name, sizeof(name), "%s%s",
					dev_name(uport->dev), "_console");
			msm_port->console_log = ipc_log_context_create(
					IPC_LOG_MISC_PAGES, name, 0);
			if (!msm_port->console_log)
				dev_info(uport->dev, "Err in Misc IPC Log\n");
		}
	}
}

static void msm_geni_serial_cons_pm(struct uart_port *uport,
		unsigned int new_state, unsigned int old_state)
{
	struct msm_geni_serial_port *msm_port = GET_DEV_PORT(uport);

<<<<<<< HEAD
	/*PDX225 code for QN5965F-837  at 2021/11/17 start*/
	if (msm_port->gpio_suspend_state == true)
		return;
	/*PDX225 code for QN5965F-837  at 2021/11/17 end*/

	if (new_state == UART_PM_STATE_ON && old_state == UART_PM_STATE_OFF) {
		se_geni_resources_on(&msm_port->serial_rsc);
		atomic_set(&msm_port->is_clock_off, 0);
	} else if (new_state == UART_PM_STATE_OFF &&
			old_state == UART_PM_STATE_ON) {
		atomic_set(&msm_port->is_clock_off, 1);
		se_geni_resources_off(&msm_port->serial_rsc);
=======
	if (new_state == UART_PM_STATE_ON && old_state == UART_PM_STATE_OFF) {
		se_geni_resources_on(&msm_port->serial_rsc);
		msm_port->is_clock_off = false;
	} else if (new_state == UART_PM_STATE_OFF &&
			old_state == UART_PM_STATE_ON) {
		se_geni_resources_off(&msm_port->serial_rsc);
		msm_port->is_clock_off = true;
>>>>>>> 203d4a97
	}
}

static void msm_geni_serial_hs_pm(struct uart_port *uport,
		unsigned int new_state, unsigned int old_state)
{
	struct msm_geni_serial_port *msm_port = GET_DEV_PORT(uport);

	/*PDX225 code for QN5965F-837  at 2021/11/17 start*/
	if (msm_port->gpio_suspend_state == true)
		return;
	/*PDX225 code for QN5965F-837  at 2021/11/17 end*/

	/*
	 * This will get call for system suspend/resume and
	 * Applicable for hs-uart without runtime pm framework support.
	 */
	if (pm_runtime_enabled(uport->dev))
		return;

	/*
	 * Default PM State is UNDEFINED Setting it to OFF State.
	 * This will allow add one port to do resources on and off during probe
	 */
	if (old_state == UART_PM_STATE_UNDEFINED)
		old_state = UART_PM_STATE_OFF;

	if (new_state == UART_PM_STATE_ON && old_state == UART_PM_STATE_OFF)
		se_geni_resources_on(&msm_port->serial_rsc);
	else if (new_state == UART_PM_STATE_OFF &&
			old_state == UART_PM_STATE_ON)
		se_geni_resources_off(&msm_port->serial_rsc);
}

static const struct uart_ops msm_geni_console_pops = {
	.tx_empty = msm_geni_serial_tx_empty,
	.stop_tx = msm_geni_serial_stop_tx,
	.start_tx = msm_geni_serial_start_tx,
	.stop_rx = msm_geni_serial_stop_rx,
	.set_termios = msm_geni_serial_set_termios,
	.startup = msm_geni_serial_startup,
	.config_port = msm_geni_serial_config_port,
	.shutdown = msm_geni_serial_shutdown,
	.type = msm_geni_serial_get_type,
	.set_mctrl = msm_geni_cons_set_mctrl,
	.get_mctrl = msm_geni_cons_get_mctrl,
#ifdef CONFIG_CONSOLE_POLL
	.poll_get_char	= msm_geni_serial_get_char,
	.poll_put_char	= msm_geni_serial_poll_put_char,
#endif
	.pm = msm_geni_serial_cons_pm,
};

static const struct uart_ops msm_geni_serial_pops = {
	.tx_empty = msm_geni_serial_tx_empty,
	.stop_tx = msm_geni_serial_stop_tx,
	.start_tx = msm_geni_serial_start_tx,
	.stop_rx = msm_geni_serial_stop_rx,
	.set_termios = msm_geni_serial_set_termios,
	.startup = msm_geni_serial_startup,
	.config_port = msm_geni_serial_config_port,
	.shutdown = msm_geni_serial_shutdown,
	.type = msm_geni_serial_get_type,
	.set_mctrl = msm_geni_serial_set_mctrl,
	.get_mctrl = msm_geni_serial_get_mctrl,
	.break_ctl = msm_geni_serial_break_ctl,
	.flush_buffer = NULL,
	.ioctl = msm_geni_serial_ioctl,
	/* For HSUART nodes without IOCTL support */
	.pm = msm_geni_serial_hs_pm,
};

static const struct of_device_id msm_geni_device_tbl[] = {
#if IS_ENABLED(CONFIG_SERIAL_MSM_GENI_CONSOLE) || \
						IS_ENABLED(CONFIG_CONSOLE_POLL)
	{ .compatible = "qcom,msm-geni-console",
			.data = (void *)&msm_geni_console_driver},
#endif
	{ .compatible = "qcom,msm-geni-serial-hs",
			.data = (void *)&msm_geni_serial_hs_driver},
	{},
};

static int msm_geni_serial_get_ver_info(struct uart_port *uport)
{
	int hw_ver, ret = 0;
	struct msm_geni_serial_port *msm_port = GET_DEV_PORT(uport);

	/* clks_on/off only for HSUART, as console remains actve */
	if (!msm_port->is_console)
		se_geni_clks_on(&msm_port->serial_rsc);
	/* Basic HW and FW info */
	if (unlikely(get_se_proto(uport->membase) != UART)) {
		dev_err(uport->dev, "%s: Invalid FW %d loaded.\n",
			 __func__, get_se_proto(uport->membase));
		ret = -ENXIO;
		goto exit_ver_info;
	}

	msm_port->ver_info.m_fw_ver = get_se_m_fw(uport->membase);
	msm_port->ver_info.s_fw_ver = get_se_s_fw(uport->membase);
	IPC_LOG_MSG(msm_port->ipc_log_misc, "%s: FW Ver:0x%x%x\n",
		__func__,
		msm_port->ver_info.m_fw_ver, msm_port->ver_info.s_fw_ver);

	hw_ver = geni_se_qupv3_hw_version(msm_port->wrapper_dev,
		&msm_port->ver_info.hw_major_ver,
		&msm_port->ver_info.hw_minor_ver,
		&msm_port->ver_info.hw_step_ver);
	if (hw_ver)
		dev_err(uport->dev, "%s:Err getting HW version %d\n",
						__func__, hw_ver);
	else
		IPC_LOG_MSG(msm_port->ipc_log_misc, "%s: HW Ver:%x.%x.%x\n",
			__func__, msm_port->ver_info.hw_major_ver,
			msm_port->ver_info.hw_minor_ver,
			msm_port->ver_info.hw_step_ver);

	msm_geni_serial_enable_interrupts(uport);
exit_ver_info:
	if (!msm_port->is_console)
		se_geni_clks_off(&msm_port->serial_rsc);
	return ret;
}

/*PDX225 code for QN5965F-837  at 2021/11/17 start*/
int msm_geni_serial_gpio_suspend(bool state)
{
	int ret = 0;
	struct msm_geni_serial_port *port = NULL;

/*PDX225 code for QN5965F-837  at 2022/01/11 start*/
	port = get_port_from_line(0, true);
	if (IS_ERR_OR_NULL(port))
		return -EINVAL;

	if (IS_ERR_OR_NULL(port->serial_rsc.geni_gpio_active) ||
		IS_ERR_OR_NULL(port->serial_rsc.geni_gpio_suspend)) {
		return -EINVAL;
	}
/*PDX225 code for QN5965F-837  at 2022/01/11 end*/

	pr_err("%s-%d: gpio_suspend_state=%d, state=%d", __func__, __LINE__, port->gpio_suspend_state, state);

	if (port->gpio_suspend_state^state) {
		port->gpio_suspend_state = state;

		if (state) {
			ret = pinctrl_select_state(port->serial_rsc.geni_pinctrl, port->serial_rsc.geni_gpio_suspend);
			if (ret < 0) {
				pr_err("Set Suspend pin state error:%d", ret);
			}
		} else {
			ret = pinctrl_select_state(port->serial_rsc.geni_pinctrl, port->serial_rsc.geni_gpio_active);
			if (ret < 0) {
				pr_err("Set Active pin state error:%d", ret);
			}
		}

	}

	return ret;
}
EXPORT_SYMBOL(msm_geni_serial_gpio_suspend);

static ssize_t geni_gpio_suspend_show(struct device *dev,
		struct device_attribute *attr, char *buf)
{
	struct platform_device *pdev = to_platform_device(dev);
	struct msm_geni_serial_port *port = platform_get_drvdata(pdev);
	ssize_t ret = 0;

	if (port->gpio_suspend_state == true)
		ret = snprintf(buf, sizeof("1\n"), "1\n");
	else
		ret = snprintf(buf, sizeof("0\n"), "0\n");
	return ret;
}

static ssize_t geni_gpio_suspend_store(struct device *dev,
	struct device_attribute *attr, const char *buf, size_t size)
{
	pr_err("%s-%d: buf=%s", __func__, __LINE__, buf);

	if (strnstr(buf, "1", strlen("1")))
		msm_geni_serial_gpio_suspend(true);
	else
		msm_geni_serial_gpio_suspend(false);

	return size;
}
static DEVICE_ATTR_RW(geni_gpio_suspend);
/*PDX225 code for QN5965F-837  at 2021/11/17 end*/

static int msm_geni_serial_get_irq_pinctrl(struct platform_device *pdev,
					struct msm_geni_serial_port *dev_port)
{
	int ret  = 0;
	struct uart_port *uport = &dev_port->uport;

	/* Optional to use the Rx pin as wakeup irq */
	dev_port->wakeup_irq = platform_get_irq(pdev, 1);
	if ((dev_port->wakeup_irq < 0 && !dev_port->is_console))
		dev_info(&pdev->dev, "No wakeup IRQ configured\n");

	dev_port->serial_rsc.geni_pinctrl = devm_pinctrl_get(&pdev->dev);
	if (IS_ERR_OR_NULL(dev_port->serial_rsc.geni_pinctrl)) {
		dev_err(&pdev->dev, "No pinctrl config specified!\n");
		return PTR_ERR(dev_port->serial_rsc.geni_pinctrl);
	}

	if (!dev_port->is_console) {
		if (IS_ERR_OR_NULL(pinctrl_lookup_state(dev_port->serial_rsc.geni_pinctrl,
				PINCTRL_SHUTDOWN))) {
			dev_info(&pdev->dev, "No Shutdown config specified\n");
		} else {
			dev_port->serial_rsc.geni_gpio_shutdown =
			pinctrl_lookup_state(dev_port->serial_rsc.geni_pinctrl,
							PINCTRL_SHUTDOWN);
		}
	}

	dev_port->serial_rsc.geni_gpio_active =
		pinctrl_lookup_state(dev_port->serial_rsc.geni_pinctrl,
							PINCTRL_ACTIVE);

	if (IS_ERR_OR_NULL(dev_port->serial_rsc.geni_gpio_active)) {
		/*
		 * Backward compatible : In case few chips doesn't have ACTIVE
		 * state defined.
		 */
		dev_port->serial_rsc.geni_gpio_active =
		pinctrl_lookup_state(dev_port->serial_rsc.geni_pinctrl,
							PINCTRL_DEFAULT);
		if (IS_ERR_OR_NULL(dev_port->serial_rsc.geni_gpio_active)) {
			dev_err(&pdev->dev, "No default config specified!\n");
			return PTR_ERR(dev_port->serial_rsc.geni_gpio_active);
		}
	}
	/*
	 * For clients who setup an Inband wakeup, leave the GPIO pins
	 * always connected to the core, else move the pins to their
	 * defined "sleep" state.
	 */
	if (dev_port->wakeup_irq > 0) {
		dev_port->serial_rsc.geni_gpio_sleep =
			dev_port->serial_rsc.geni_gpio_active;
	} else {
		dev_port->serial_rsc.geni_gpio_sleep =
			pinctrl_lookup_state(dev_port->serial_rsc.geni_pinctrl,
							PINCTRL_SLEEP);
		if (IS_ERR_OR_NULL(dev_port->serial_rsc.geni_gpio_sleep)) {
			dev_err(&pdev->dev, "No sleep config specified!\n");
			return PTR_ERR(dev_port->serial_rsc.geni_gpio_sleep);
		}
	}

	/*PDX225 code for QN5965F-837  at 2021/11/17 start*/
	dev_port->serial_rsc.geni_gpio_suspend=
		pinctrl_lookup_state(dev_port->serial_rsc.geni_pinctrl,
						PINCTRL_SLEEP);
	if (IS_ERR_OR_NULL(dev_port->serial_rsc.geni_gpio_suspend)) {
		dev_err(&pdev->dev, "No suspend config specified!\n");
		return PTR_ERR(dev_port->serial_rsc.geni_gpio_suspend);
	}
	/*PDX225 code for QN5965F-837  at 2021/11/17 end*/

	uport->irq = platform_get_irq(pdev, 0);
	if (uport->irq < 0) {
		ret = uport->irq;
		dev_err(&pdev->dev, "Failed to get IRQ %d\n", ret);
		return ret;
	}

	dev_port->name = devm_kasprintf(uport->dev, GFP_KERNEL,
					"msm_serial_geni%d", uport->line);
	irq_set_status_flags(uport->irq, IRQ_NOAUTOEN);
	ret = devm_request_irq(uport->dev, uport->irq, msm_geni_serial_isr,
				IRQF_TRIGGER_HIGH, dev_port->name, uport);
	if (ret) {
		dev_err(uport->dev, "%s: Failed to get IRQ ret %d\n",
							__func__, ret);
		return ret;
	}

	return ret;
}
static int msm_geni_serial_get_clk(struct platform_device *pdev,
					struct msm_geni_serial_port *dev_port)
{
	int ret = 0;

	dev_port->serial_rsc.se_clk = devm_clk_get(&pdev->dev, "se-clk");
	if (IS_ERR(dev_port->serial_rsc.se_clk)) {
		ret = PTR_ERR(dev_port->serial_rsc.se_clk);
		dev_err(&pdev->dev, "Err getting SE Core clk %d\n", ret);
		msm_geni_update_uart_error_code(dev_port, UART_ERROR_CLK_GET_FAIL);
		return ret;
	}

	dev_port->serial_rsc.m_ahb_clk = devm_clk_get(&pdev->dev, "m-ahb");
	if (IS_ERR(dev_port->serial_rsc.m_ahb_clk)) {
		ret = PTR_ERR(dev_port->serial_rsc.m_ahb_clk);
		dev_err(&pdev->dev, "Err getting M AHB clk %d\n", ret);
		msm_geni_update_uart_error_code(dev_port, UART_ERROR_CLK_GET_FAIL);
		return ret;
	}

	dev_port->serial_rsc.s_ahb_clk = devm_clk_get(&pdev->dev, "s-ahb");
	if (IS_ERR(dev_port->serial_rsc.s_ahb_clk)) {
		ret = PTR_ERR(dev_port->serial_rsc.s_ahb_clk);
		dev_err(&pdev->dev, "Err getting S AHB clk %d\n", ret);
		msm_geni_update_uart_error_code(dev_port, UART_ERROR_CLK_GET_FAIL);
		return ret;
	}

	return ret;
}
static int msm_geni_serial_read_dtsi(struct platform_device *pdev,
					struct msm_geni_serial_port *dev_port)
{
	int ret = 0;
	struct uart_port *uport = &dev_port->uport;
	struct resource *res;
	bool is_console = dev_port->is_console;
	struct platform_device *wrapper_pdev;
	struct device_node *wrapper_ph_node;
	u32 wake_char = 0;

	wrapper_ph_node = of_parse_phandle(pdev->dev.of_node,
					"qcom,wrapper-core", 0);
	if (IS_ERR_OR_NULL(wrapper_ph_node))
		return PTR_ERR(wrapper_ph_node);

	wrapper_pdev = of_find_device_by_node(wrapper_ph_node);
	of_node_put(wrapper_ph_node);
	if (IS_ERR_OR_NULL(wrapper_pdev))
		return PTR_ERR(wrapper_pdev);

	dev_port->wrapper_dev = &wrapper_pdev->dev;
	dev_port->serial_rsc.wrapper_dev = &wrapper_pdev->dev;

	if (is_console)
		ret = geni_se_resources_init(&dev_port->serial_rsc,
			UART_CONSOLE_CORE2X_VOTE,
			(DEFAULT_SE_CLK * DEFAULT_BUS_WIDTH));
	else
		ret = geni_se_resources_init(&dev_port->serial_rsc,
			UART_CORE2X_VOTE,
			(DEFAULT_SE_CLK * DEFAULT_BUS_WIDTH));

	if (ret) {
		msm_geni_update_uart_error_code(dev_port, UART_ERROR_SE_RESOURCES_INIT_FAIL);
		return ret;
	}

	dev_port->serial_rsc.ctrl_dev = &pdev->dev;

	/* RUMI specific */
	dev_port->rumi_platform = of_property_read_bool(pdev->dev.of_node,
				"qcom,rumi_platform");

	if (of_property_read_u32(pdev->dev.of_node, "qcom,wakeup-byte",
					&wake_char)) {
		dev_dbg(&pdev->dev, "No Wakeup byte specified\n");
	} else {
		dev_port->wakeup_byte = (u8)wake_char;
		dev_info(&pdev->dev, "Wakeup byte 0x%x\n",
					dev_port->wakeup_byte);
	}

	ret = msm_geni_serial_get_clk(pdev, dev_port);
	if (ret)
		return ret;

	res = platform_get_resource_byname(pdev, IORESOURCE_MEM, "se_phys");
	if (!res) {
		dev_err(&pdev->dev, "Err getting IO region\n");
		return -ENXIO;
	}

	uport->mapbase = res->start;
	uport->membase = devm_ioremap(&pdev->dev, res->start,
						resource_size(res));
	if (!uport->membase) {
		dev_err(&pdev->dev, "Err IO mapping serial iomem\n");
		return -ENOMEM;
	}

	ret = msm_geni_serial_get_irq_pinctrl(pdev, dev_port);
	if (ret)
		return ret;

	if (!is_console) {
		dev_port->geni_wake = wakeup_source_register(uport->dev,
						dev_name(&pdev->dev));
		if (!dev_port->geni_wake) {
			dev_err(&pdev->dev,
				"Failed to register wakeup_source\n");
			return -ENOMEM;
		}
	}

	return ret;
}

static int msm_geni_serial_probe(struct platform_device *pdev)
{
	int ret = 0;
	int line;
	struct msm_geni_serial_port *dev_port;
	struct uart_port *uport;
	struct uart_driver *drv;
	const struct of_device_id *id;
	bool is_console = false;
	char boot_marker[40];

	id = of_match_device(msm_geni_device_tbl, &pdev->dev);
	if (!id) {
		dev_err(&pdev->dev, "%s: No matching device found\n",
				__func__);
		return -ENODEV;
	}
	dev_dbg(&pdev->dev, "%s: %s\n", __func__, id->compatible);
	drv = (struct uart_driver *)id->data;

	if (pdev->dev.of_node) {
		if (drv->cons) {
			line = of_alias_get_id(pdev->dev.of_node, "serial");
			if (line < 0)
				line = 0;
		} else {
			line = of_alias_get_id(pdev->dev.of_node, "hsuart");
			if (line < 0)
				line = uart_line_id++;
			else
				uart_line_id++;
		}
	} else {
		line = pdev->id;
	}

	if (strcmp(id->compatible, "qcom,msm-geni-console") == 0)
		snprintf(boot_marker, sizeof(boot_marker),
				"M - DRIVER GENI_UART_%d Init", line);
	else
		snprintf(boot_marker, sizeof(boot_marker),
				"M - DRIVER GENI_HS_UART_%d Init", line);
	place_marker(boot_marker);

	is_console = (drv->cons ? true : false);
	dev_port = get_port_from_line(line, is_console);
	if (IS_ERR_OR_NULL(dev_port)) {
		ret = PTR_ERR(dev_port);
		dev_err(&pdev->dev, "Invalid line %d(%d)\n",
					line, ret);
		goto exit_geni_serial_probe;
	}

	uport = &dev_port->uport;

	/* Don't allow 2 drivers to access the same port */
	if (uport->private_data) {
		ret = -ENODEV;
		goto exit_geni_serial_probe;
	}

	uport->dev = &pdev->dev;
	dev_port->is_console = is_console;

	ret = msm_geni_serial_read_dtsi(pdev, dev_port);
	if (ret)
		goto exit_geni_serial_probe;

	dev_port->tx_fifo_depth = DEF_FIFO_DEPTH_WORDS;
	dev_port->rx_fifo_depth = DEF_FIFO_DEPTH_WORDS;
	dev_port->tx_fifo_width = DEF_FIFO_WIDTH_BITS;
	uport->fifosize =
		((dev_port->tx_fifo_depth * dev_port->tx_fifo_width) >> 3);
	/* Complete signals to handle cancel cmd completion */
	init_completion(&dev_port->m_cmd_timeout);
	init_completion(&dev_port->s_cmd_timeout);

	uport->private_data = (void *)drv;
	platform_set_drvdata(pdev, dev_port);
	/*
	 * To Disable PM runtime API that will make ioctl based
	 * vote_clock_on/off optional and rely on system PM
	 */
	dev_port->pm_auto_suspend_disable =
		of_property_read_bool(pdev->dev.of_node,
		"qcom,auto-suspend-disable");

	if (is_console) {
		dev_port->handle_rx = handle_rx_console;
		dev_port->rx_fifo = devm_kzalloc(uport->dev, sizeof(u32),
								GFP_KERNEL);
	} else {
		dev_port->handle_rx = handle_rx_hs;
		dev_port->rx_fifo = devm_kzalloc(uport->dev,
				sizeof(dev_port->rx_fifo_depth * sizeof(u32)),
								GFP_KERNEL);
		if (dev_port->pm_auto_suspend_disable) {
			pm_runtime_set_active(&pdev->dev);
			pm_runtime_forbid(&pdev->dev);
		} else {
			pm_runtime_set_suspended(&pdev->dev);
			pm_runtime_set_autosuspend_delay(&pdev->dev, 150);
			pm_runtime_use_autosuspend(&pdev->dev);
			pm_runtime_enable(&pdev->dev);
		}
	}

	if (IS_ENABLED(CONFIG_SERIAL_MSM_GENI_HALF_SAMPLING) &&
			dev_port->rumi_platform && dev_port->is_console) {
		/* No ver info available, if do later then RUMI console fails */
		geni_write_reg_nolog(0x21, uport->membase, GENI_SER_M_CLK_CFG);
		geni_write_reg_nolog(0x21, uport->membase, GENI_SER_S_CLK_CFG);
		geni_read_reg_nolog(uport->membase, GENI_SER_M_CLK_CFG);
	}

	dev_info(&pdev->dev, "Serial port%d added.FifoSize %d is_console%d\n",
				line, uport->fifosize, is_console);

	device_create_file(uport->dev, &dev_attr_loopback);
	device_create_file(uport->dev, &dev_attr_xfer_mode);
	device_create_file(uport->dev, &dev_attr_ver_info);
	/*PDX225 code for QN5965F-837  at 2021/11/17 start*/
	device_create_file(uport->dev, &dev_attr_geni_gpio_suspend);
	/*PDX225 code for QN5965F-837  at 2021/11/17 end*/
	msm_geni_serial_debug_init(uport, is_console);
	dev_port->port_setup = false;

	dev_port->uart_error = UART_ERROR_DEFAULT;
	ret = msm_geni_serial_get_ver_info(uport);
	if (ret) {
		dev_err(&pdev->dev, "Failed to Read FW ver: %d\n", ret);
		goto exit_geni_serial_probe;
	}
	/*
	 * In abrupt kill scenarios, previous state of the uart causing runtime
	 * resume, lead to spinlock bug in stop_rx_sequencer, so initializing it
	 * before
	 */
	if (!is_console)
		spin_lock_init(&dev_port->rx_lock);

	ret = uart_add_one_port(drv, uport);
	if (ret)
		dev_err(&pdev->dev, "Failed to register uart_port: %d\n",
				ret);
	/*
	 * Remove proxy vote from QUP core which was kept from common driver
	 * probe on behalf of earlycon
	 */
	if (dev_port->is_console)
		geni_se_remove_earlycon_icc_vote(dev_port->wrapper_dev);

	if (strcmp(id->compatible, "qcom,msm-geni-console") == 0)
		snprintf(boot_marker, sizeof(boot_marker),
				"M - DRIVER GENI_UART_%d Ready", line);
	else
		snprintf(boot_marker, sizeof(boot_marker),
			"M - DRIVER GENI_HS_UART_%d Ready", line);
	place_marker(boot_marker);

	if (strcmp(id->compatible, "qcom,msm-geni-console") == 0)
		snprintf(boot_marker, sizeof(boot_marker),
				"M - DRIVER GENI_UART_%d Ready", line);
	else
		snprintf(boot_marker, sizeof(boot_marker),
			"M - DRIVER GENI_HS_UART_%d Ready", line);
	place_marker(boot_marker);

exit_geni_serial_probe:
	IPC_LOG_MSG(dev_port->ipc_log_misc, "%s: ret:%d\n",
		    __func__, ret);
	return ret;
}

static int msm_geni_serial_remove(struct platform_device *pdev)
{
	struct msm_geni_serial_port *port = platform_get_drvdata(pdev);
	struct uart_driver *drv =
			(struct uart_driver *)port->uport.private_data;

	if (!uart_console(&port->uport))
		wakeup_source_unregister(port->geni_wake);
	if (port->pm_auto_suspend_disable)
		pm_runtime_allow(&pdev->dev);
	uart_remove_one_port(drv, &port->uport);
	if (port->rx_dma) {
		geni_se_iommu_free_buf(port->wrapper_dev, &port->rx_dma,
					port->rx_buf, DMA_RX_BUF_SIZE);
		port->rx_dma = (dma_addr_t)NULL;
	}
	return 0;
}

static void msm_geni_serial_allow_rx(struct msm_geni_serial_port *port)
{
	u32 uart_manual_rfr;

	uart_manual_rfr = (UART_MANUAL_RFR_EN | UART_RFR_READY);
	geni_write_reg_nolog(uart_manual_rfr, port->uport.membase,
						SE_UART_MANUAL_RFR);
	/* Ensure that the manual flow off writes go through */
	mb();
	uart_manual_rfr = geni_read_reg_nolog(port->uport.membase,
						SE_UART_MANUAL_RFR);
	IPC_LOG_MSG(port->ipc_log_misc, "%s(): rfr = 0x%x\n",
					__func__, uart_manual_rfr);

	/* To give control of RFR back to HW */
	msm_geni_serial_set_manual_flow(true, port);
}

#ifdef CONFIG_PM
static int msm_geni_serial_runtime_suspend(struct device *dev)
{
	struct platform_device *pdev = to_platform_device(dev);
	struct msm_geni_serial_port *port = platform_get_drvdata(pdev);
	int ret = 0;
	u32 geni_status = geni_read_reg_nolog(port->uport.membase,
							SE_GENI_STATUS);

	IPC_LOG_MSG(port->ipc_log_pwr, "%s: Start\n", __func__);
	/* Flow off from UART only for In band sleep(IBS)
	 * Avoid manual RFR FLOW ON for Out of band sleep(OBS).
	 */
	if (port->wakeup_byte && port->wakeup_irq)
		msm_geni_serial_set_manual_flow(false, port);
	ret = wait_for_transfers_inflight(&port->uport);
	if (ret) {
		IPC_LOG_MSG(port->ipc_log_pwr,
			     "%s: wait_for_transfer_inflight return ret:%d\n",
			     __func__, ret);
		/* Flow on from UART only for In band sleep(IBS)
		 * Avoid manual RFR FLOW ON for Out of band sleep(OBS)
		 */
		if (port->wakeup_byte && port->wakeup_irq)
			msm_geni_serial_allow_rx(port);
		return -EBUSY;
	}
	/*
	 * Stop Rx.
	 * Disable Interrupt
	 * Resources off
	 */
	ret = stop_rx_sequencer(&port->uport);
	if (ret) {
		IPC_LOG_MSG(port->ipc_log_pwr, "%s: stop rx failed %d\n",
							__func__, ret);
		/* Flow on from UART only for In band sleep(IBS)
		 * Avoid manual RFR FLOW ON for Out of band sleep(OBS)
		 */
		if (port->wakeup_byte && port->wakeup_irq)
			msm_geni_serial_allow_rx(port);
		return -EBUSY;
	}

	geni_status = geni_read_reg_nolog(port->uport.membase, SE_GENI_STATUS);
	if ((geni_status & M_GENI_CMD_ACTIVE))
		stop_tx_sequencer(&port->uport);

	disable_irq(port->uport.irq);

	/*
	 * Flow on from UART only for In band sleep(IBS)
	 * Avoid manual RFR FLOW ON for Out of band sleep(OBS).
	 * Above before stop_rx disabled the flow so we need to enable it here
	 * Make sure wake up interrupt is enabled before RFR is made low
	 */
	if (port->wakeup_byte && port->wakeup_irq)
		msm_geni_serial_allow_rx(port);

	ret = se_geni_resources_off(&port->serial_rsc);
	if (ret) {
		dev_err(dev, "%s: Error ret %d\n", __func__, ret);
		msm_geni_update_uart_error_code(port, UART_ERROR_SE_RESOURCES_OFF_FAIL);
		goto exit_runtime_suspend;
	}

	if (port->wakeup_irq > 0) {
		port->edge_count = 0;
		enable_irq(port->wakeup_irq);
	}
	IPC_LOG_MSG(port->ipc_log_pwr, "%s: End\n", __func__);
	__pm_relax(port->geni_wake);
exit_runtime_suspend:
	return ret;
}

static int msm_geni_serial_runtime_resume(struct device *dev)
{
	struct platform_device *pdev = to_platform_device(dev);
	struct msm_geni_serial_port *port = platform_get_drvdata(pdev);
	int ret = 0;

	/*PDX225 code for QN5965F-837  at 2021/11/17 start*/
	if (port->gpio_suspend_state == true)
		return ret;
	/*PDX225 code for QN5965F-837  at 2021/11/17 end*/
	/*
	 * Do an unconditional relax followed by a stay awake in case the
	 * wake source is activated by the wakeup isr.
	 */
	__pm_relax(port->geni_wake);
	__pm_stay_awake(port->geni_wake);
	if (port->wakeup_irq > 0)
		disable_irq(port->wakeup_irq);
	/*
	 * Resources On.
	 * Start Rx.
	 * Auto RFR.
	 * Enable IRQ.
	 */
	ret = se_geni_resources_on(&port->serial_rsc);
	if (ret) {
		dev_err(dev, "%s: Error ret %d\n", __func__, ret);
		msm_geni_update_uart_error_code(port, UART_ERROR_SE_RESOURCES_ON_FAIL);
		__pm_relax(port->geni_wake);
		goto exit_runtime_resume;
	}
	start_rx_sequencer(&port->uport);
	/* Ensure that the Rx is running before enabling interrupts */
	mb();
	/* Enable interrupt */
	enable_irq(port->uport.irq);

	IPC_LOG_MSG(port->ipc_log_pwr, "%s:\n", __func__);
exit_runtime_resume:
	return ret;
}

static int msm_geni_serial_sys_suspend(struct device *dev)
{
	struct platform_device *pdev = to_platform_device(dev);
	struct msm_geni_serial_port *port = platform_get_drvdata(pdev);
	struct uart_port *uport = &port->uport;

	if (uart_console(uport) || port->pm_auto_suspend_disable) {
		IPC_LOG_MSG(port->console_log, "%s start\n", __func__);
		uart_suspend_port((struct uart_driver *)uport->private_data,
					uport);
		IPC_LOG_MSG(port->console_log, "%s\n", __func__);
	} else {
		struct uart_state *state = uport->state;
		struct tty_port *tty_port = &state->port;

		mutex_lock(&tty_port->mutex);
		if (!pm_runtime_status_suspended(dev)) {
			dev_err(dev, "%s:Active userspace vote; ioctl_cnt %d\n",
					__func__, port->ioctl_count);
			IPC_LOG_MSG(port->ipc_log_pwr,
				"%s:Active userspace vote; ioctl_cnt %d\n",
					__func__, port->ioctl_count);
			mutex_unlock(&tty_port->mutex);
			return -EBUSY;
		}
		IPC_LOG_MSG(port->ipc_log_pwr, "%s\n", __func__);
		mutex_unlock(&tty_port->mutex);
	}
	return 0;
}

static int msm_geni_serial_sys_resume(struct device *dev)
{
	struct platform_device *pdev = to_platform_device(dev);
	struct msm_geni_serial_port *port = platform_get_drvdata(pdev);
	struct uart_port *uport = &port->uport;

	if ((uart_console(uport) &&
	    console_suspend_enabled && uport->suspended) ||
		port->pm_auto_suspend_disable) {
		IPC_LOG_MSG(port->console_log, "%s start\n", __func__);
		uart_resume_port((struct uart_driver *)uport->private_data,
									uport);
		IPC_LOG_MSG(port->console_log, "%s\n", __func__);
	}
	return 0;
}
#else
static int msm_geni_serial_runtime_suspend(struct device *dev)
{
	return 0;
}

static int msm_geni_serial_runtime_resume(struct device *dev)
{
	return 0;
}

static int msm_geni_serial_sys_suspend(struct device *dev)
{
	return 0;
}

static int msm_geni_serial_sys_resume(struct device *dev)
{
	return 0;
}
#endif

static const struct dev_pm_ops msm_geni_serial_pm_ops = {
	.runtime_suspend = msm_geni_serial_runtime_suspend,
	.runtime_resume = msm_geni_serial_runtime_resume,
	.suspend = msm_geni_serial_sys_suspend,
	.resume = msm_geni_serial_sys_resume,
};

static struct platform_driver msm_geni_serial_platform_driver = {
	.remove = msm_geni_serial_remove,
	.probe = msm_geni_serial_probe,
	.driver = {
		.name = "msm_geni_serial",
		.of_match_table = msm_geni_device_tbl,
		.pm = &msm_geni_serial_pm_ops,
	},
};


static struct uart_driver msm_geni_serial_hs_driver = {
	.owner = THIS_MODULE,
	.driver_name = "msm_geni_serial_hs",
	.dev_name = "ttyHS",
	.nr =  GENI_UART_NR_PORTS,
};

static int __init msm_geni_serial_init(void)
{
	int ret = 0;
	int i;

	for (i = 0; i < GENI_UART_NR_PORTS; i++) {
		msm_geni_serial_ports[i].uport.iotype = UPIO_MEM;
		msm_geni_serial_ports[i].uport.ops = &msm_geni_serial_pops;
		msm_geni_serial_ports[i].uport.flags = UPF_BOOT_AUTOCONF;
		msm_geni_serial_ports[i].uport.line = i;
	}

	for (i = 0; i < GENI_UART_CONS_PORTS; i++) {
		msm_geni_console_port.uport.iotype = UPIO_MEM;
		msm_geni_console_port.uport.ops = &msm_geni_console_pops;
		msm_geni_console_port.uport.flags = UPF_BOOT_AUTOCONF;
		msm_geni_console_port.uport.line = i;
	}

	ret = console_register(&msm_geni_console_driver);
	if (ret)
		return ret;

	ret = uart_register_driver(&msm_geni_serial_hs_driver);
	if (ret) {
		uart_unregister_driver(&msm_geni_console_driver);
		return ret;
	}

	ret = platform_driver_register(&msm_geni_serial_platform_driver);
	if (ret) {
		console_unregister(&msm_geni_console_driver);
		uart_unregister_driver(&msm_geni_serial_hs_driver);
		return ret;
	}

	pr_info("%s: Driver initialized\n", __func__);

	return ret;
}
module_init(msm_geni_serial_init);

static void __exit msm_geni_serial_exit(void)
{
	platform_driver_unregister(&msm_geni_serial_platform_driver);
	uart_unregister_driver(&msm_geni_serial_hs_driver);
	console_unregister(&msm_geni_console_driver);
}
module_exit(msm_geni_serial_exit);

MODULE_DESCRIPTION("Serial driver for GENI based QTI serial cores");
MODULE_LICENSE("GPL v2");
MODULE_ALIAS("tty:msm_geni_geni_serial");<|MERGE_RESOLUTION|>--- conflicted
+++ resolved
@@ -232,16 +232,11 @@
 	struct completion s_cmd_timeout;
 	spinlock_t rx_lock;
 	bool pm_auto_suspend_disable;
-<<<<<<< HEAD
 	atomic_t is_clock_off;
 	enum uart_error_code uart_error;
 	/*PDX225 code for QN5965F-837  at 2021/11/17 start*/
 	bool gpio_suspend_state;
 	/*PDX225 code for QN5965F-837  at 2021/11/17 end*/
-=======
-	bool is_clock_off;
-	enum uart_error_code uart_error;
->>>>>>> 203d4a97
 };
 
 static const struct uart_ops msm_geni_serial_pops;
@@ -633,12 +628,6 @@
 	struct msm_geni_serial_port *port = GET_DEV_PORT(uport);
 	int ret = -ENOIOCTLCMD;
 	enum uart_error_code uart_error;
-<<<<<<< HEAD
-
-	if (port->pm_auto_suspend_disable)
-		return ret;
-=======
->>>>>>> 203d4a97
 
 	if (port->pm_auto_suspend_disable)
 		return ret;
@@ -2199,11 +2188,7 @@
 	bool s_cmd_done = false;
 	bool m_cmd_done = false;
 
-<<<<<<< HEAD
 	if (uart_console(uport) && atomic_read(&msm_port->is_clock_off)) {
-=======
-	if (uart_console(uport) && msm_port->is_clock_off) {
->>>>>>> 203d4a97
 		IPC_LOG_MSG(msm_port->console_log,
 			"%s. Console in suspend state\n", __func__);
 		goto exit_geni_serial_isr;
@@ -3037,7 +3022,6 @@
 {
 	struct msm_geni_serial_port *msm_port = GET_DEV_PORT(uport);
 
-<<<<<<< HEAD
 	/*PDX225 code for QN5965F-837  at 2021/11/17 start*/
 	if (msm_port->gpio_suspend_state == true)
 		return;
@@ -3050,15 +3034,6 @@
 			old_state == UART_PM_STATE_ON) {
 		atomic_set(&msm_port->is_clock_off, 1);
 		se_geni_resources_off(&msm_port->serial_rsc);
-=======
-	if (new_state == UART_PM_STATE_ON && old_state == UART_PM_STATE_OFF) {
-		se_geni_resources_on(&msm_port->serial_rsc);
-		msm_port->is_clock_off = false;
-	} else if (new_state == UART_PM_STATE_OFF &&
-			old_state == UART_PM_STATE_ON) {
-		se_geni_resources_off(&msm_port->serial_rsc);
-		msm_port->is_clock_off = true;
->>>>>>> 203d4a97
 	}
 }
 
