--- conflicted
+++ resolved
@@ -231,15 +231,12 @@
 	struct completion m_cmd_timeout;
 	struct completion s_cmd_timeout;
 	spinlock_t rx_lock;
-<<<<<<< HEAD
 	bool pm_auto_suspend_disable;
 	atomic_t is_clock_off;
 	enum uart_error_code uart_error;
 	/*PDX225 code for QN5965F-837  at 2021/11/17 start*/
 	bool gpio_suspend_state;
 	/*PDX225 code for QN5965F-837  at 2021/11/17 end*/
-=======
->>>>>>> bbb39666
 };
 
 static const struct uart_ops msm_geni_serial_pops;
@@ -265,10 +262,7 @@
 static int msm_geni_serial_runtime_suspend(struct device *dev);
 static int msm_geni_serial_get_ver_info(struct uart_port *uport);
 static bool handle_rx_dma_xfer(u32 s_irq_status, struct uart_port *uport);
-<<<<<<< HEAD
 static void msm_geni_serial_allow_rx(struct msm_geni_serial_port *port);
-=======
->>>>>>> bbb39666
 static int uart_line_id;
 
 #define GET_DEV_PORT(uport) \
@@ -1568,13 +1562,8 @@
 	struct msm_geni_serial_port *port = GET_DEV_PORT(uport);
 	unsigned long flags = 0;
 	bool is_rx_active;
-<<<<<<< HEAD
 	u32 dma_rx_status, s_irq_status;
 	int usage_count;
-=======
-	unsigned int stale_delay;
-	u32 dma_rx_status, s_irq_status;
->>>>>>> bbb39666
 
 	IPC_LOG_MSG(port->ipc_log_misc, "%s\n", __func__);
 
@@ -1594,13 +1583,7 @@
 		 * This will help to handle incoming rx data in stop_rx_sequencer
 		 * for interrupt latency or system delay cases.
 		 */
-<<<<<<< HEAD
 		udelay(STALE_DELAY);
-=======
-		stale_delay = (STALE_COUNT * SEC_TO_USEC) / port->cur_baud;
-		stale_delay = (2 * stale_delay) + SYSTEM_DELAY;
-		udelay(stale_delay);
->>>>>>> bbb39666
 
 		dma_rx_status = geni_read_reg_nolog(uport->membase,
 						SE_DMA_RX_IRQ_STAT);
@@ -1619,7 +1602,6 @@
 			IPC_LOG_MSG(port->ipc_log_misc, "%s: Interrupt delay\n",
 					__func__);
 			handle_rx_dma_xfer(s_irq_status, uport);
-<<<<<<< HEAD
 			if (!port->ioctl_count) {
 				usage_count = atomic_read(&uport->dev->power.usage_count);
 				IPC_LOG_MSG(port->ipc_log_misc,
@@ -1628,8 +1610,6 @@
 				pm_runtime_mark_last_busy(uport->dev);
 				return -EBUSY;
 			}
-=======
->>>>>>> bbb39666
 		}
 	}
 
@@ -2123,14 +2103,9 @@
 	bool drop_rx = false;
 	struct msm_geni_serial_port *msm_port = GET_DEV_PORT(uport);
 	u32 dma_rx_status;
-<<<<<<< HEAD
 	unsigned long lock_flags;
 
 	spin_lock_irqsave(&msm_port->rx_lock, lock_flags);
-=======
-
-	spin_lock(&msm_port->rx_lock);
->>>>>>> bbb39666
 	dma_rx_status = geni_read_reg_nolog(uport->membase,
 						SE_DMA_RX_IRQ_STAT);
 
@@ -2195,11 +2170,7 @@
 		ret = true;
 
 exit:
-<<<<<<< HEAD
 	spin_unlock_irqrestore(&msm_port->rx_lock, lock_flags);
-=======
-	spin_unlock(&msm_port->rx_lock);
->>>>>>> bbb39666
 	return ret;
 }
 
@@ -2248,17 +2219,8 @@
 		goto exit_geni_serial_isr;
 	}
 
-<<<<<<< HEAD
 	if (m_irq_status & (M_IO_DATA_ASSERT_EN | M_IO_DATA_DEASSERT_EN))
 		uport->icount.cts++;
-=======
-	if (m_irq_status & (M_IO_DATA_ASSERT_EN | M_IO_DATA_DEASSERT_EN)) {
-		uport->icount.cts++;
-		IPC_LOG_MSG(msm_port->ipc_log_misc,
-			"%s. cts counter:%d\n", __func__,
-				uport->icount.cts);
-	}
->>>>>>> bbb39666
 
 	if (s_irq_status & S_RX_FIFO_WR_ERR_EN) {
 		uport->icount.overrun++;
