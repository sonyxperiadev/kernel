// SPDX-License-Identifier: GPL-2.0-only
/*
 * Copyright (c) 2016-2021, The Linux Foundation. All rights reserved.
 */

#include <linux/bitmap.h>
#include <linux/bitops.h>
#include <linux/debugfs.h>
#include <linux/delay.h>
#include <linux/console.h>
#include <linux/io.h>
#include <linux/ipc_logging.h>
#include <linux/irq.h>
#include <linux/module.h>
#include <linux/of.h>
#include <linux/of_device.h>
#include <linux/platform_device.h>
#include <linux/pm_runtime.h>
#include <linux/msm-geni-se.h>
#include <linux/serial.h>
#include <linux/serial_core.h>
#include <linux/slab.h>
#include <linux/tty.h>
#include <linux/tty_flip.h>
#include <linux/ioctl.h>
#include <linux/pinctrl/consumer.h>
#include <linux/dma-mapping.h>
#include <uapi/linux/msm_geni_serial.h>
#include <soc/qcom/boot_stats.h>

/* UART specific GENI registers */
#define SE_UART_LOOPBACK_CFG		(0x22C)
#define SE_GENI_CFG_REG80		(0x240)
#define SE_UART_TX_TRANS_CFG		(0x25C)
#define SE_UART_TX_WORD_LEN		(0x268)
#define SE_UART_TX_STOP_BIT_LEN		(0x26C)
#define SE_UART_TX_TRANS_LEN		(0x270)
#define SE_UART_RX_TRANS_CFG		(0x280)
#define SE_UART_RX_WORD_LEN		(0x28C)
#define SE_UART_RX_STALE_CNT		(0x294)
#define SE_UART_TX_PARITY_CFG		(0x2A4)
#define SE_UART_RX_PARITY_CFG		(0x2A8)
#define SE_UART_MANUAL_RFR		(0x2AC)

/* SE_UART_LOOPBACK_CFG */
#define NO_LOOPBACK		(0)
#define TX_RX_LOOPBACK		(0x1)
#define CTS_RFR_LOOPBACK	(0x2)
#define CTSRFR_TXRX_LOOPBACK	(0x3)

/* SE_UART_TRANS_CFG */
#define UART_TX_PAR_EN		(BIT(0))
#define UART_CTS_MASK		(BIT(1))

/* SE_UART_TX_WORD_LEN */
#define TX_WORD_LEN_MSK		(GENMASK(9, 0))

/* SE_UART_TX_STOP_BIT_LEN */
#define TX_STOP_BIT_LEN_MSK	(GENMASK(23, 0))
#define TX_STOP_BIT_LEN_1	(0)
#define TX_STOP_BIT_LEN_1_5	(1)
#define TX_STOP_BIT_LEN_2	(2)

/* SE_UART_TX_TRANS_LEN */
#define TX_TRANS_LEN_MSK	(GENMASK(23, 0))

/* SE_UART_RX_TRANS_CFG */
#define UART_RX_INS_STATUS_BIT	(BIT(2))
#define UART_RX_PAR_EN		(BIT(3))

/* SE_UART_RX_WORD_LEN */
#define RX_WORD_LEN_MASK	(GENMASK(9, 0))

/* SE_UART_RX_STALE_CNT */
#define RX_STALE_CNT		(GENMASK(23, 0))

/* SE_UART_TX_PARITY_CFG/RX_PARITY_CFG */
#define PAR_CALC_EN		(BIT(0))
#define PAR_MODE_MSK		(GENMASK(2, 1))
#define PAR_MODE_SHFT		(1)
#define PAR_EVEN		(0x00)
#define PAR_ODD			(0x01)
#define PAR_SPACE		(0x10)
#define PAR_MARK		(0x11)

/* SE_UART_MANUAL_RFR register fields */
#define UART_MANUAL_RFR_EN	(BIT(31))
#define UART_RFR_NOT_READY	(BIT(1))
#define UART_RFR_READY		(BIT(0))

/* UART M_CMD OP codes */
#define UART_START_TX		(0x1)
#define UART_START_BREAK	(0x4)
#define UART_STOP_BREAK		(0x5)
/* UART S_CMD OP codes */
#define UART_START_READ		(0x1)
#define UART_PARAM		(0x1)
#define UART_PARAM_RFR_OPEN		(BIT(7))

/* UART DMA Rx GP_IRQ_BITS */
#define UART_DMA_RX_PARITY_ERR	BIT(5)
#define UART_DMA_RX_ERRS	(GENMASK(5, 6))
#define UART_DMA_RX_BREAK	(GENMASK(7, 8))

#define UART_OVERSAMPLING	(32)
#define STALE_TIMEOUT		(16)
#define STALE_COUNT		(DEFAULT_BITS_PER_CHAR * STALE_TIMEOUT)
#define SEC_TO_USEC		(1000000)
#define STALE_DELAY		(10000) //10msec
#define DEFAULT_BITS_PER_CHAR	(10)
#define GENI_UART_NR_PORTS	(6)
#define GENI_UART_CONS_PORTS	(1)
#define DEF_FIFO_DEPTH_WORDS	(16)
#define DEF_TX_WM		(2)
#define DEF_FIFO_WIDTH_BITS	(32)

#define WAKEBYTE_TIMEOUT_MSEC	(2000)
#define WAIT_XFER_MAX_ITER	(2)
#define WAIT_XFER_MAX_TIMEOUT_US	(150)
#define WAIT_XFER_MIN_TIMEOUT_US	(100)
#define IPC_LOG_PWR_PAGES	(10)
#define IPC_LOG_MISC_PAGES	(30)
#define IPC_LOG_TX_RX_PAGES	(30)
#define DATA_BYTES_PER_LINE	(32)

#define M_IRQ_BITS		(M_RX_FIFO_WATERMARK_EN | M_RX_FIFO_LAST_EN |\
				M_CMD_CANCEL_EN | M_CMD_ABORT_EN |\
				M_IO_DATA_ASSERT_EN | M_IO_DATA_DEASSERT_EN)

#define S_IRQ_BITS		(S_RX_FIFO_WATERMARK_EN | S_RX_FIFO_LAST_EN |\
				S_CMD_CANCEL_EN | S_CMD_ABORT_EN)
#define DMA_TX_IRQ_BITS		(TX_RESET_DONE | TX_DMA_DONE |\
				TX_GENI_CANCEL_IRQ | TX_EOT | TX_SBE)
#define DMA_RX_IRQ_BITS		(RX_EOT | RX_GENI_CANCEL_IRQ |\
				RX_RESET_DONE | UART_DMA_RX_ERRS |\
				UART_DMA_RX_PARITY_ERR | UART_DMA_RX_BREAK |\
				RX_DMA_DONE | RX_SBE)

/* Required for polling for 100 msecs */
#define POLL_WAIT_TIMEOUT_MSEC	100

/*
 * Number of iterrations required while polling
 * where each iterration has a delay of 100 usecs
 */
#define POLL_ITERATIONS		1000

#define IPC_LOG_MSG(ctx, x...) ipc_log_string(ctx, x)
#define DMA_RX_BUF_SIZE		(2048)
#define UART_CONSOLE_RX_WM	(2)

enum uart_error_code {
	UART_ERROR_DEFAULT,
	UART_ERROR_INVALID_FW_LOADED,
	UART_ERROR_CLK_GET_FAIL,
	UART_ERROR_SE_CLK_RATE_FIND_FAIL,
	UART_ERROR_SE_RESOURCES_INIT_FAIL,
	UART_ERROR_SE_RESOURCES_ON_FAIL,
	UART_ERROR_SE_RESOURCES_OFF_FAIL,
	UART_ERROR_TX_DMA_MAP_FAIL,
	UART_ERROR_TX_CANCEL_FAIL,
	UART_ERROR_TX_ABORT_FAIL,
	UART_ERROR_TX_FSM_RESET_FAIL,
	UART_ERROR_RX_CANCEL_FAIL,
	UART_ERROR_RX_ABORT_FAIL,
	UART_ERROR_RX_FSM_RESET_FAIL,
	UART_ERROR_RX_TTY_INSET_FAIL,
	UART_ERROR_ILLEGAL_INTERRUPT,
	UART_ERROR_BUFFER_OVERRUN,
	UART_ERROR_RX_PARITY_ERROR,
	UART_ERROR_RX_BREAK_ERROR,
	UART_ERROR_RX_SBE_ERROR,
	SOC_ERROR_START_TX_IOS_SOC_RFR_HIGH
};

struct msm_geni_serial_ver_info {
	int hw_major_ver;
	int hw_minor_ver;
	int hw_step_ver;
	int m_fw_ver;
	int s_fw_ver;
};

struct msm_geni_serial_port {
	struct uart_port uport;
	const char *name;
	unsigned int tx_fifo_depth;
	unsigned int tx_fifo_width;
	unsigned int rx_fifo_depth;
	unsigned int tx_wm;
	unsigned int rx_wm;
	unsigned int rx_rfr;
	int xfer_mode;
	struct dentry *dbg;
	bool port_setup;
	unsigned int *rx_fifo;
	int (*handle_rx)(struct uart_port *uport,
			unsigned int rx_fifo_wc,
			unsigned int rx_last_byte_valid,
			unsigned int rx_last,
			bool drop_rx);
	struct device *wrapper_dev;
	struct se_geni_rsc serial_rsc;
	dma_addr_t tx_dma;
	unsigned int xmit_size;
	void *rx_buf;
	dma_addr_t rx_dma;
	int loopback;
	int wakeup_irq;
	unsigned char wakeup_byte;
	struct wakeup_source *geni_wake;
	void *ipc_log_tx;
	void *ipc_log_rx;
	void *ipc_log_pwr;
	void *ipc_log_misc;
	void *console_log;
	void *ipc_log_irqstatus;
	unsigned int cur_baud;
	int ioctl_count;
	int edge_count;
	bool manual_flow;
	struct msm_geni_serial_ver_info ver_info;
	u32 cur_tx_remaining;
	bool startup_in_progress;
	bool is_console;
	bool rumi_platform;
	bool m_cmd_done;
	bool s_cmd_done;
	bool m_cmd;
	bool s_cmd;
	struct completion m_cmd_timeout;
	struct completion s_cmd_timeout;
	spinlock_t rx_lock;
	bool pm_auto_suspend_disable;
<<<<<<< HEAD
	atomic_t is_clock_off;
	enum uart_error_code uart_error;
	/*PDX225 code for QN5965F-837  at 2021/11/17 start*/
	bool gpio_suspend_state;
	/*PDX225 code for QN5965F-837  at 2021/11/17 end*/
=======
>>>>>>> bec53ead
};

static const struct uart_ops msm_geni_serial_pops;
static struct uart_driver msm_geni_console_driver;
static struct uart_driver msm_geni_serial_hs_driver;
static int handle_rx_console(struct uart_port *uport,
			unsigned int rx_fifo_wc,
			unsigned int rx_last_byte_valid,
			unsigned int rx_last,
			bool drop_rx);
static int handle_rx_hs(struct uart_port *uport,
			unsigned int rx_fifo_wc,
			unsigned int rx_last_byte_valid,
			unsigned int rx_last,
			bool drop_rx);
static unsigned int msm_geni_serial_tx_empty(struct uart_port *port);
static int msm_geni_serial_power_on(struct uart_port *uport);
static void msm_geni_serial_power_off(struct uart_port *uport);
static int msm_geni_serial_poll_bit(struct uart_port *uport,
				int offset, int bit_field, bool set);
static void msm_geni_serial_stop_rx(struct uart_port *uport);
static int msm_geni_serial_runtime_resume(struct device *dev);
static int msm_geni_serial_runtime_suspend(struct device *dev);
static int msm_geni_serial_get_ver_info(struct uart_port *uport);
static bool handle_rx_dma_xfer(u32 s_irq_status, struct uart_port *uport);
static void msm_geni_serial_allow_rx(struct msm_geni_serial_port *port);
static int uart_line_id;

#define GET_DEV_PORT(uport) \
	container_of(uport, struct msm_geni_serial_port, uport)

static struct msm_geni_serial_port msm_geni_console_port;
static struct msm_geni_serial_port msm_geni_serial_ports[GENI_UART_NR_PORTS];
static void msm_geni_serial_handle_isr(struct uart_port *uport,
				unsigned long *flags, bool is_irq_masked);

/*
 * The below API is required to check if uport->lock (spinlock)
 * is taken by the serial layer or not. If the lock is not taken
 * then we can rely on the isr to be fired and if the lock is taken
 * by the serial layer then we need to poll for the interrupts.
 *
 * Returns true(1) if spinlock is already taken by framework (serial layer)
 * Return false(0) if spinlock is not taken by framework.
 */
static bool msm_geni_serial_spinlocked(struct uart_port *uport)
{
	unsigned long flags;
	bool locked;

	locked = spin_trylock_irqsave(&uport->lock, flags);
	if (locked)
		spin_unlock_irqrestore(&uport->lock, flags);

	return !locked;
}

/*
 * The below API is required to pass UART error code to BT HOST.
 */
static void msm_geni_update_uart_error_code(struct msm_geni_serial_port *port,
		enum uart_error_code uart_error_code)
{
	if (!port->is_console && !port->uart_error) {
		port->uart_error = uart_error_code;
		IPC_LOG_MSG(port->ipc_log_misc,
			"%s: uart_error_code:%d\n", __func__, port->uart_error);
	}
}
/*
 * We are enabling the interrupts once the polling operations
 * is completed.
 */
static void msm_geni_serial_enable_interrupts(struct uart_port *uport)
{
	unsigned int geni_m_irq_en, geni_s_irq_en;
	unsigned int geni_dma_tx_irq_en, geni_dma_rx_irq_en;
	struct msm_geni_serial_port *port = GET_DEV_PORT(uport);

	geni_m_irq_en = geni_read_reg_nolog(uport->membase,
						SE_GENI_M_IRQ_EN);
	geni_s_irq_en = geni_read_reg_nolog(uport->membase,
						SE_GENI_S_IRQ_EN);

	geni_m_irq_en |= M_IRQ_BITS;
	geni_s_irq_en |= S_IRQ_BITS;

	geni_write_reg_nolog(geni_m_irq_en, uport->membase, SE_GENI_M_IRQ_EN);
	geni_write_reg_nolog(geni_s_irq_en, uport->membase, SE_GENI_S_IRQ_EN);
	if (port->xfer_mode == SE_DMA) {
		geni_write_reg_nolog(DMA_TX_IRQ_BITS, uport->membase,
							SE_DMA_TX_IRQ_EN_SET);
		geni_write_reg_nolog(DMA_RX_IRQ_BITS, uport->membase,
							SE_DMA_RX_IRQ_EN_SET);
	}

	if (!uart_console(uport)) {
		geni_m_irq_en = geni_read_reg_nolog(uport->membase,
				SE_GENI_M_IRQ_EN);
		geni_s_irq_en = geni_read_reg_nolog(uport->membase,
				SE_GENI_S_IRQ_EN);
		geni_dma_tx_irq_en = geni_read_reg_nolog(uport->membase,
				SE_DMA_TX_IRQ_EN);
		geni_dma_rx_irq_en = geni_read_reg_nolog(uport->membase,
				SE_DMA_RX_IRQ_EN);
		IPC_LOG_MSG(port->ipc_log_misc,
			    "%s: M_IRQ_EN:0x%x S_IRQ_EN:0x%x TX_IRQ_EN:0x%x RX_IRQ_EN:0x%x\n",
			    __func__, geni_m_irq_en, geni_s_irq_en,
			    geni_dma_tx_irq_en, geni_dma_rx_irq_en);
	}
}

/* Try disabling interrupts in order to do polling in an atomic contexts. */
static bool msm_serial_try_disable_interrupts(struct uart_port *uport)
{
	unsigned int geni_m_irq_en, geni_s_irq_en;
	unsigned int geni_dma_tx_irq_en, geni_dma_rx_irq_en;
	struct msm_geni_serial_port *port = GET_DEV_PORT(uport);

	/*
	 * We don't need to disable interrupts if spinlock is not taken
	 * by framework as we can rely on ISR.
	 */
	if (!msm_geni_serial_spinlocked(uport))
		return false;

	geni_m_irq_en = geni_read_reg_nolog(uport->membase, SE_GENI_M_IRQ_EN);
	geni_s_irq_en = geni_read_reg_nolog(uport->membase, SE_GENI_S_IRQ_EN);

	geni_m_irq_en &= ~M_IRQ_BITS;
	geni_s_irq_en &= ~S_IRQ_BITS;

	geni_write_reg_nolog(geni_m_irq_en, uport->membase, SE_GENI_M_IRQ_EN);
	geni_write_reg_nolog(geni_s_irq_en, uport->membase, SE_GENI_S_IRQ_EN);
	if (port->xfer_mode == SE_DMA) {
		geni_write_reg_nolog(DMA_TX_IRQ_BITS, uport->membase,
							SE_DMA_TX_IRQ_EN_CLR);
		geni_write_reg_nolog(DMA_RX_IRQ_BITS, uport->membase,
							SE_DMA_RX_IRQ_EN_CLR);
	}

	if (!uart_console(uport)) {
		geni_m_irq_en = geni_read_reg_nolog(uport->membase,
				SE_GENI_M_IRQ_EN);
		geni_s_irq_en = geni_read_reg_nolog(uport->membase,
				SE_GENI_S_IRQ_EN);
		geni_dma_tx_irq_en = geni_read_reg_nolog(uport->membase,
				SE_DMA_TX_IRQ_EN);
		geni_dma_rx_irq_en = geni_read_reg_nolog(uport->membase,
				SE_DMA_RX_IRQ_EN);
		IPC_LOG_MSG(port->ipc_log_misc,
			    "%s: M_IRQ_EN:0x%x S_IRQ_EN:0x%x TX_IRQ_EN:0x%x RX_IRQ_EN:0x%x\n",
			    __func__, geni_m_irq_en, geni_s_irq_en,
			    geni_dma_tx_irq_en, geni_dma_rx_irq_en);
	}

	return true;
}

/*
 * We need to poll for interrupt if we are in an atomic context
 * as serial framework might be taking spinlocks and depend on the isr
 * in a non-atomic context. This API decides wheather to poll for
 * interrupt or depend on the isr based on in_atomic() call.
 */
static bool geni_wait_for_cmd_done(struct uart_port *uport, bool is_irq_masked)
{
	struct msm_geni_serial_port *msm_port = GET_DEV_PORT(uport);
	unsigned long timeout = POLL_ITERATIONS;
	unsigned long flags = 0;

	/*
	 * We need to do polling if spinlock is taken
	 * by framework as we cannot rely on ISR.
	 */
	if (!uart_console(uport))
		IPC_LOG_MSG(msm_port->ipc_log_misc, "%s polling:%d\n", __func__, is_irq_masked);
	if (is_irq_masked) {
		/*
		 * Polling is done for 1000 iterrations with
		 * 10 usecs interval which in total accumulates
		 * to 10 msecs
		 */
		if (msm_port->m_cmd) {
			while (!msm_port->m_cmd_done && timeout > 0) {
				msm_geni_serial_handle_isr(uport, &flags, true);
				timeout--;
				udelay(100);
			}
		} else if (msm_port->s_cmd) {
			while (!msm_port->s_cmd_done && timeout > 0) {
				msm_geni_serial_handle_isr(uport, &flags, true);
				timeout--;
				udelay(100);
			}
		}
	} else {
		/* Waiting for 10 milli second for interrupt to be fired */
		if (msm_port->m_cmd)
			timeout = wait_for_completion_timeout
					(&msm_port->m_cmd_timeout,
				msecs_to_jiffies(POLL_WAIT_TIMEOUT_MSEC));
		else if (msm_port->s_cmd)
			timeout = wait_for_completion_timeout
					(&msm_port->s_cmd_timeout,
				msecs_to_jiffies(POLL_WAIT_TIMEOUT_MSEC));
	}

	return timeout ? 0 : 1;
}

static void msm_geni_serial_config_port(struct uart_port *uport, int cfg_flags)
{
	if (cfg_flags & UART_CONFIG_TYPE)
		uport->type = PORT_MSM;
}

static ssize_t loopback_show(struct device *dev,
		struct device_attribute *attr, char *buf)
{
	struct platform_device *pdev = to_platform_device(dev);
	struct msm_geni_serial_port *port = platform_get_drvdata(pdev);

	return scnprintf(buf, sizeof(int), "%d\n", port->loopback);
}

static ssize_t loopback_store(struct device *dev,
		struct device_attribute *attr, const char *buf,
		size_t size)
{
	struct platform_device *pdev = to_platform_device(dev);
	struct msm_geni_serial_port *port = platform_get_drvdata(pdev);

	if (kstrtoint(buf, 0, &port->loopback)) {
		dev_err(dev, "Invalid input\n");
		return -EINVAL;
	}
	return size;
}

static DEVICE_ATTR_RW(loopback);

static void dump_ipc(void *ipc_ctx, char *prefix, char *string,
						u64 addr, int size)

{
	char buf[DATA_BYTES_PER_LINE * 2];
	int len = 0;

	len = min(size, DATA_BYTES_PER_LINE);
	hex_dump_to_buffer(string, len, DATA_BYTES_PER_LINE, 1, buf,
						sizeof(buf), false);
	ipc_log_string(ipc_ctx, "%s[0x%.10x:%d] : %s", prefix,
					(unsigned int)addr, size, buf);
}

static bool device_pending_suspend(struct uart_port *uport)
{
	int usage_count = atomic_read(&uport->dev->power.usage_count);

	return (pm_runtime_status_suspended(uport->dev) || !usage_count);
}

static bool check_transfers_inflight(struct uart_port *uport)
{
	bool xfer_on = false;
	bool tx_active = false;
	bool tx_fifo_status = false;
	bool m_cmd_active = false;
	bool rx_active = false;
	u32 rx_fifo_status = 0;
	struct msm_geni_serial_port *port = GET_DEV_PORT(uport);
	u32 geni_status = geni_read_reg_nolog(uport->membase,
						SE_GENI_STATUS);
	struct circ_buf *xmit = &uport->state->xmit;

	/* Possible stop tx is called multiple times. */
	m_cmd_active = geni_status & M_GENI_CMD_ACTIVE;
	if (port->xfer_mode == SE_DMA) {
		tx_fifo_status = port->tx_dma ? 1 : 0;
		rx_fifo_status =
			geni_read_reg_nolog(uport->membase, SE_DMA_RX_LEN_IN);
	} else {
		tx_fifo_status = geni_read_reg_nolog(uport->membase,
						SE_GENI_TX_FIFO_STATUS);
		rx_fifo_status = geni_read_reg_nolog(uport->membase,
						SE_GENI_RX_FIFO_STATUS);
	}
	tx_active = m_cmd_active || tx_fifo_status;
	rx_active =  rx_fifo_status ? true : false;

	if (rx_active || tx_active || !uart_circ_empty(xmit))
		xfer_on = true;

	return xfer_on;
}

static int wait_for_transfers_inflight(struct uart_port *uport)
{
	int iter = 0;
	struct msm_geni_serial_port *port = GET_DEV_PORT(uport);
	unsigned int geni_status;
	u32 rx_len_in = 0;

	geni_status = geni_read_reg_nolog(uport->membase, SE_GENI_STATUS);
	/* Possible stop rx is called before this. */
	if (!(geni_status & S_GENI_CMD_ACTIVE))
		return 0;

	while (iter < WAIT_XFER_MAX_ITER) {
		if (check_transfers_inflight(uport)) {
			usleep_range(WAIT_XFER_MIN_TIMEOUT_US,
					WAIT_XFER_MAX_TIMEOUT_US);
			iter++;
		} else {
			break;
		}
	}
	if (check_transfers_inflight(uport)) {
		rx_len_in =
			geni_read_reg_nolog(uport->membase, SE_DMA_RX_LEN_IN);
		if (rx_len_in) {
			IPC_LOG_MSG(port->ipc_log_misc,
				     "%s: Bailout rx_len_in is set\n",
				     __func__);
			return -EBUSY;
		}
		geni_se_dump_dbg_regs(&port->serial_rsc,
				uport->membase, port->ipc_log_misc);
	}
	return 0;
}

static int vote_clock_on(struct uart_port *uport)
{
	struct msm_geni_serial_port *port = GET_DEV_PORT(uport);
	int usage_count;
	int ret = 0;

	ret = msm_geni_serial_power_on(uport);
	if (ret) {
		dev_err(uport->dev, "Failed to vote clock on\n");
		return ret;
	}
	port->ioctl_count++;
	usage_count = atomic_read(&uport->dev->power.usage_count);
	IPC_LOG_MSG(port->ipc_log_pwr,
		"%s :%s ioctl:%d usage_count:%d edge-Count:%d\n",
		__func__, current->comm, port->ioctl_count,
		usage_count, port->edge_count);
	return 0;
}

static int vote_clock_off(struct uart_port *uport)
{
	struct msm_geni_serial_port *port = GET_DEV_PORT(uport);
	int usage_count;
	int ret = 0;

	if (!pm_runtime_enabled(uport->dev)) {
		dev_err(uport->dev, "RPM not available.Can't enable clocks\n");
		return -EPERM;
	}
	if (!port->ioctl_count) {
		dev_warn(uport->dev, "%s:Imbalanced vote off ioctl %d\n",
						__func__, port->ioctl_count);
		IPC_LOG_MSG(port->ipc_log_pwr,
				"%s:Imbalanced vote_off from userspace. %d",
				__func__, port->ioctl_count);
		return -EPERM;
	}
	ret = wait_for_transfers_inflight(uport);
	if (ret)
		IPC_LOG_MSG(port->ipc_log_pwr,
			     "%s: wait_for_transfer_inflight return ret:%d\n",
			     __func__, ret);

	port->ioctl_count--;
	msm_geni_serial_power_off(uport);
	usage_count = atomic_read(&uport->dev->power.usage_count);
	IPC_LOG_MSG(port->ipc_log_pwr, "%s:%s ioctl:%d usage_count:%d\n",
		__func__, current->comm, port->ioctl_count, usage_count);
	return 0;
};

static int msm_geni_serial_ioctl(struct uart_port *uport, unsigned int cmd,
						unsigned long arg)
{
	struct msm_geni_serial_port *port = GET_DEV_PORT(uport);
	int ret = -ENOIOCTLCMD;
	enum uart_error_code uart_error;

	if (port->pm_auto_suspend_disable)
		return ret;

	if (port->pm_auto_suspend_disable)
		return ret;

	switch (cmd) {
	case TIOCPMGET:
	case MSM_GENI_SERIAL_TIOCPMGET: {
		ret = vote_clock_on(uport);
		break;
	}
	case TIOCPMPUT:
	case MSM_GENI_SERIAL_TIOCPMPUT: {
		ret = vote_clock_off(uport);
		break;
	}
	case TIOCPMACT:
	case MSM_GENI_SERIAL_TIOCPMACT: {
		ret = !pm_runtime_status_suspended(uport->dev);
		break;
	}
	case MSM_GENI_SERIAL_TIOCFAULT: {
		uart_error = port->uart_error;
		port->uart_error = UART_ERROR_DEFAULT;
		IPC_LOG_MSG(port->ipc_log_misc,
				"%s:TIOCFAULT - uart_error_set:%d new_uart_error:%d\n",
				__func__, uart_error, port->uart_error);
		ret = uart_error;
		break;
	}
	default:
		break;
	}
	return ret;
}

static void msm_geni_serial_break_ctl(struct uart_port *uport, int ctl)
{
	struct msm_geni_serial_port *port = GET_DEV_PORT(uport);
	int ret = 0;

	if (!uart_console(uport) && device_pending_suspend(uport)) {
		IPC_LOG_MSG(port->ipc_log_misc,
				"%s.Device is suspended, %s\n",
				__func__, current->comm);
		return;
	}

	if (ctl) {
		ret = wait_for_transfers_inflight(uport);
		if (ret)
			IPC_LOG_MSG(port->ipc_log_misc,
			     "%s: wait_for_transfer_inflight return ret:%d\n",
			     __func__, ret);

		geni_setup_m_cmd(uport->membase, UART_START_BREAK, 0);
	} else {
		geni_setup_m_cmd(uport->membase, UART_STOP_BREAK, 0);
	}
	/* Ensure break start/stop command is setup before returning.*/
	mb();
}

static unsigned int msm_geni_cons_get_mctrl(struct uart_port *uport)
{
	return TIOCM_DSR | TIOCM_CAR | TIOCM_CTS;
}

static unsigned int msm_geni_serial_get_mctrl(struct uart_port *uport)
{
	u32 geni_ios = 0;
	unsigned int mctrl = TIOCM_DSR | TIOCM_CAR;
	struct msm_geni_serial_port *port = GET_DEV_PORT(uport);

	if (!uart_console(uport) && device_pending_suspend(uport)) {
		IPC_LOG_MSG(port->ipc_log_misc,
				"%s.Device is suspended, %s\n",
				__func__, current->comm);
		return TIOCM_DSR | TIOCM_CAR | TIOCM_CTS;
	}

	geni_ios = geni_read_reg_nolog(uport->membase, SE_GENI_IOS);
	if (!(geni_ios & IO2_DATA_IN))
		mctrl |= TIOCM_CTS;
	else
		msm_geni_update_uart_error_code(port, SOC_ERROR_START_TX_IOS_SOC_RFR_HIGH);

	IPC_LOG_MSG(port->ipc_log_misc, "%s: geni_ios:0x%x, mctrl:0x%x\n",
			__func__, geni_ios, mctrl);
	return mctrl;
}

static void msm_geni_cons_set_mctrl(struct uart_port *uport,
							unsigned int mctrl)
{
}

static void msm_geni_serial_set_mctrl(struct uart_port *uport,
							unsigned int mctrl)
{
	u32 uart_manual_rfr = 0;
	struct msm_geni_serial_port *port = GET_DEV_PORT(uport);

	if (device_pending_suspend(uport)) {
		IPC_LOG_MSG(port->ipc_log_misc,
			"%s.Device is suspended, %s: mctrl=0x%x\n",
			 __func__, current->comm, mctrl);
		return;
	}
	if (!(mctrl & TIOCM_RTS)) {
		uart_manual_rfr |= (UART_MANUAL_RFR_EN | UART_RFR_NOT_READY);
		port->manual_flow = true;
	} else {
		port->manual_flow = false;
	}
	geni_write_reg_nolog(uart_manual_rfr, uport->membase,
							SE_UART_MANUAL_RFR);
	/* Write to flow control must complete before return to client*/
	mb();
	IPC_LOG_MSG(port->ipc_log_misc,
			"%s:%s, mctrl=0x%x, manual_rfr=0x%x, flow=%s\n",
			__func__, current->comm, mctrl, uart_manual_rfr,
			(port->manual_flow ? "OFF" : "ON"));
}

static const char *msm_geni_serial_get_type(struct uart_port *uport)
{
	return "MSM";
}

static struct msm_geni_serial_port *get_port_from_line(int line,
						bool is_console)
{
	struct msm_geni_serial_port *port = NULL;

	if (is_console) {
		/* Max 1 port supported as of now */
		if ((line < 0) || (line >= GENI_UART_CONS_PORTS))
			return ERR_PTR(-ENXIO);
		port = &msm_geni_console_port;
	} else {
		if ((line < 0) || (line >= GENI_UART_NR_PORTS))
			return ERR_PTR(-ENXIO);
		port = &msm_geni_serial_ports[line];
	}

	return port;
}

static int msm_geni_serial_power_on(struct uart_port *uport)
{
	int ret = 0;
	struct msm_geni_serial_port *port = GET_DEV_PORT(uport);

	if (!pm_runtime_enabled(uport->dev)) {
		if (pm_runtime_status_suspended(uport->dev)) {
			struct uart_state *state = uport->state;
			struct tty_port *tport = &state->port;
			int lock = mutex_trylock(&tport->mutex);

			IPC_LOG_MSG(port->ipc_log_pwr,
					"%s:Manual resume\n", __func__);
			pm_runtime_disable(uport->dev);
			ret = msm_geni_serial_runtime_resume(uport->dev);
			if (ret) {
				IPC_LOG_MSG(port->ipc_log_pwr,
					"%s:Manual RPM CB failed %d\n",
								__func__, ret);
			} else {
				pm_runtime_get_noresume(uport->dev);
				pm_runtime_set_active(uport->dev);
			}
			pm_runtime_enable(uport->dev);
			if (lock)
				mutex_unlock(&tport->mutex);
		}
	} else {
		ret = pm_runtime_get_sync(uport->dev);
		if (ret < 0) {
			IPC_LOG_MSG(port->ipc_log_pwr, "%s Err\n", __func__);
			WARN_ON_ONCE(1);
			pm_runtime_put_noidle(uport->dev);
			pm_runtime_set_suspended(uport->dev);
			return ret;
		}
	}
	return 0;
}

static void msm_geni_serial_power_off(struct uart_port *uport)
{
	struct msm_geni_serial_port *port = GET_DEV_PORT(uport);
	int usage_count = atomic_read(&uport->dev->power.usage_count);

	if (!usage_count) {
		IPC_LOG_MSG(port->ipc_log_pwr, "%s: Usage Count is already 0\n",
								__func__);
		return;
	}

	if (pm_runtime_enabled(uport->dev)) {
		pm_runtime_mark_last_busy(uport->dev);
		pm_runtime_put_autosuspend(uport->dev);
	}
}

static int msm_geni_serial_poll_bit(struct uart_port *uport,
				int offset, int bit_field, bool set)
{
	int iter = 0;
	unsigned int reg;
	bool met = false;
	struct msm_geni_serial_port *port = NULL;
	bool cond = false;
	unsigned int baud = 115200;
	unsigned int fifo_bits = DEF_FIFO_DEPTH_WORDS * DEF_FIFO_WIDTH_BITS;
	unsigned long total_iter = 1000;

	if (uport->private_data && !uart_console(uport)) {
		port = GET_DEV_PORT(uport);
		baud = (port->cur_baud ? port->cur_baud : 115200);
		fifo_bits = port->tx_fifo_depth * port->tx_fifo_width;
		/*
		 * Total polling iterations based on FIFO worth of bytes to be
		 * sent at current baud .Add a little fluff to the wait.
		 */
		total_iter = ((fifo_bits * USEC_PER_SEC) / baud) / 10;
		total_iter += 50;
	}

	while (iter < total_iter) {
		reg = geni_read_reg_nolog(uport->membase, offset);
		cond = reg & bit_field;
		if (cond == set) {
			met = true;
			break;
		}
		udelay(10);
		iter++;
	}
	return met;
}

static void msm_geni_serial_setup_tx(struct uart_port *uport,
				unsigned int xmit_size)
{
	u32 m_cmd = 0;

	geni_write_reg_nolog(xmit_size, uport->membase, SE_UART_TX_TRANS_LEN);
	m_cmd |= (UART_START_TX << M_OPCODE_SHFT);
	geni_write_reg_nolog(m_cmd, uport->membase, SE_GENI_M_CMD0);
	/*
	 * Writes to enable the primary sequencer should go through before
	 * exiting this function.
	 */
	mb();
}

static void msm_geni_serial_poll_tx_done(struct uart_port *uport)
{
	int done = 0;
	unsigned int irq_clear = 0;

	done = msm_geni_serial_poll_bit(uport, SE_GENI_M_IRQ_STATUS,
						M_CMD_DONE_EN, true);
	if (!done) {
		/*
		 * Failure IPC logs are not added as this API is
		 * used by early console and it doesn't have log handle.
		 */
		geni_write_reg(M_GENI_CMD_CANCEL, uport->membase,
						SE_GENI_M_CMD_CTRL_REG);
		done = msm_geni_serial_poll_bit(uport, SE_GENI_M_IRQ_STATUS,
						M_CMD_CANCEL_EN, true);
		if (!done) {
			geni_write_reg_nolog(M_GENI_CMD_ABORT, uport->membase,
						SE_GENI_M_CMD_CTRL_REG);
			msm_geni_serial_poll_bit(uport, SE_GENI_M_IRQ_STATUS,
						M_CMD_ABORT_EN, true);
		}
	}
	irq_clear = geni_read_reg_nolog(uport->membase, SE_GENI_M_IRQ_STATUS);
	geni_write_reg_nolog(irq_clear, uport->membase, SE_GENI_M_IRQ_CLEAR);
}

#ifdef CONFIG_CONSOLE_POLL
static int msm_geni_serial_get_char(struct uart_port *uport)
{
	unsigned int rx_fifo;
	unsigned int m_irq_status;
	unsigned int s_irq_status;

	if (!(msm_geni_serial_poll_bit(uport, SE_GENI_M_IRQ_STATUS,
			M_SEC_IRQ_EN, true)))
		return -ENXIO;

	m_irq_status = geni_read_reg_nolog(uport->membase,
						SE_GENI_M_IRQ_STATUS);
	s_irq_status = geni_read_reg_nolog(uport->membase,
						SE_GENI_S_IRQ_STATUS);
	geni_write_reg_nolog(m_irq_status, uport->membase,
						SE_GENI_M_IRQ_CLEAR);
	geni_write_reg_nolog(s_irq_status, uport->membase,
						SE_GENI_S_IRQ_CLEAR);

	if (!(msm_geni_serial_poll_bit(uport, SE_GENI_RX_FIFO_STATUS,
			RX_FIFO_WC_MSK, true)))
		return -ENXIO;

	/*
	 * Read the Rx FIFO only after clearing the interrupt registers and
	 * getting valid RX fifo status.
	 */
	mb();
	rx_fifo = geni_read_reg_nolog(uport->membase, SE_GENI_RX_FIFOn);
	rx_fifo &= 0xFF;
	return rx_fifo;
}

static void msm_geni_serial_poll_put_char(struct uart_port *uport,
					unsigned char c)
{
	int b = (int) c;
	struct msm_geni_serial_port *port = GET_DEV_PORT(uport);

	geni_write_reg_nolog(port->tx_wm, uport->membase,
					SE_GENI_TX_WATERMARK_REG);
	msm_geni_serial_setup_tx(uport, 1);
	if (!msm_geni_serial_poll_bit(uport, SE_GENI_M_IRQ_STATUS,
				M_TX_FIFO_WATERMARK_EN, true))
		WARN_ON(1);
	geni_write_reg_nolog(b, uport->membase, SE_GENI_TX_FIFOn);
	geni_write_reg_nolog(M_TX_FIFO_WATERMARK_EN, uport->membase,
							SE_GENI_M_IRQ_CLEAR);
	/*
	 * Ensure FIFO write goes through before polling for status but.
	 */
	mb();
	msm_serial_try_disable_interrupts(uport);
	msm_geni_serial_poll_tx_done(uport);
	msm_geni_serial_enable_interrupts(uport);
}
#endif

#if IS_ENABLED(CONFIG_SERIAL_MSM_GENI_CONSOLE) || \
					IS_ENABLED(CONFIG_CONSOLE_POLL)
static void msm_geni_serial_wr_char(struct uart_port *uport, int ch)
{
	geni_write_reg_nolog(ch, uport->membase, SE_GENI_TX_FIFOn);
	/*
	 * Ensure FIFO write clear goes through before
	 * next iteration.
	 */
	mb();

}

static void
__msm_geni_serial_console_write(struct uart_port *uport, const char *s,
				unsigned int count)
{
	int new_line = 0;
	int i;
	int bytes_to_send = count;
	int fifo_depth = DEF_FIFO_DEPTH_WORDS;
	int tx_wm = DEF_TX_WM;

	for (i = 0; i < count; i++) {
		if (s[i] == '\n')
			new_line++;
	}

	bytes_to_send += new_line;
	geni_write_reg_nolog(tx_wm, uport->membase,
					SE_GENI_TX_WATERMARK_REG);
	msm_geni_serial_setup_tx(uport, bytes_to_send);
	i = 0;

	while (i < count) {
		u32 chars_to_write = 0;
		u32 avail_fifo_bytes = (fifo_depth - tx_wm);
		/*
		 * If the WM bit never set, then the Tx state machine is not
		 * in a valid state, so break, cancel/abort any existing
		 * command. Unfortunately the current data being written is
		 * lost.
		 */
		while (!msm_geni_serial_poll_bit(uport, SE_GENI_M_IRQ_STATUS,
						M_TX_FIFO_WATERMARK_EN, true))
			break;
		chars_to_write = min((unsigned int)(count - i),
							avail_fifo_bytes);
		if ((chars_to_write << 1) > avail_fifo_bytes)
			chars_to_write = (avail_fifo_bytes >> 1);
		uart_console_write(uport, (s + i), chars_to_write,
						msm_geni_serial_wr_char);
		geni_write_reg_nolog(M_TX_FIFO_WATERMARK_EN, uport->membase,
							SE_GENI_M_IRQ_CLEAR);
		/* Ensure this goes through before polling for WM IRQ again.*/
		mb();
		i += chars_to_write;
	}
	msm_serial_try_disable_interrupts(uport);
	msm_geni_serial_poll_tx_done(uport);
	msm_geni_serial_enable_interrupts(uport);
}

static void msm_geni_serial_console_write(struct console *co, const char *s,
			      unsigned int count)
{
	struct uart_port *uport;
	struct msm_geni_serial_port *port;
	bool locked = true;
	unsigned long flags;
	unsigned int geni_status;
	bool timeout;
	bool is_irq_masked;
	int irq_en;

	/* Max 1 port supported as of now */
	WARN_ON(co->index < 0 || co->index >= GENI_UART_CONS_PORTS);

	port = get_port_from_line(co->index, true);
	if (IS_ERR_OR_NULL(port))
		return;

	uport = &port->uport;
	if (oops_in_progress)
		locked = spin_trylock_irqsave(&uport->lock, flags);
	else
		spin_lock_irqsave(&uport->lock, flags);

	geni_status = readl_relaxed(uport->membase + SE_GENI_STATUS);

	/* Cancel the current write to log the fault */
	if ((geni_status & M_GENI_CMD_ACTIVE) && !locked) {
		port->m_cmd_done = false;
		port->m_cmd = true;
		reinit_completion(&port->m_cmd_timeout);
		is_irq_masked = msm_serial_try_disable_interrupts(uport);
		geni_cancel_m_cmd(uport->membase);

		/*
		 * console should be in polling mode. Hence directly pass true
		 * as argument for wait_for_cmd_done here to handle cancel tx
		 * in polling mode.
		 */
		timeout = geni_wait_for_cmd_done(uport, true);
		if (timeout) {
			IPC_LOG_MSG(port->console_log,
				"%s: tx_cancel failed 0x%x\n",
				__func__, geni_read_reg_nolog(uport->membase,
							SE_GENI_STATUS));

			reinit_completion(&port->m_cmd_timeout);
			geni_abort_m_cmd(uport->membase);
			timeout = geni_wait_for_cmd_done(uport, true);
			if (timeout)
				IPC_LOG_MSG(port->console_log,
				"%s: tx abort failed 0x%x\n", __func__,
				geni_read_reg_nolog(uport->membase,
							SE_GENI_STATUS));
			msm_geni_serial_allow_rx(port);
			geni_write_reg(FORCE_DEFAULT, uport->membase,
					GENI_FORCE_DEFAULT_REG);
		}

		msm_geni_serial_enable_interrupts(uport);
		port->m_cmd = false;
	} else if ((geni_status & M_GENI_CMD_ACTIVE) &&
						!port->cur_tx_remaining) {
		/* It seems we can interrupt existing transfers unless all data
		 * has been sent, in which case we need to look for done first.
		 */
		msm_serial_try_disable_interrupts(uport);
		msm_geni_serial_poll_tx_done(uport);
		msm_geni_serial_enable_interrupts(uport);

		/* Enable WM interrupt for every new console write op */
		if (uart_circ_chars_pending(&uport->state->xmit)) {
			irq_en = geni_read_reg_nolog(uport->membase,
						SE_GENI_M_IRQ_EN);
			geni_write_reg_nolog(irq_en | M_TX_FIFO_WATERMARK_EN,
					uport->membase, SE_GENI_M_IRQ_EN);
		}
	}

	__msm_geni_serial_console_write(uport, s, count);

	if (port->cur_tx_remaining)
		msm_geni_serial_setup_tx(uport, port->cur_tx_remaining);

	if (locked)
		spin_unlock_irqrestore(&uport->lock, flags);
}

static int handle_rx_console(struct uart_port *uport,
			unsigned int rx_fifo_wc,
			unsigned int rx_last_byte_valid,
			unsigned int rx_last,
			bool drop_rx)
{
	int i, c;
	unsigned char *rx_char;
	struct tty_port *tport;
	struct msm_geni_serial_port *msm_port = GET_DEV_PORT(uport);

	tport = &uport->state->port;
	for (i = 0; i < rx_fifo_wc; i++) {
		int bytes = 4;

		*(msm_port->rx_fifo) =
			geni_read_reg_nolog(uport->membase, SE_GENI_RX_FIFOn);
		if (drop_rx)
			continue;
		rx_char = (unsigned char *)msm_port->rx_fifo;

		if (i == (rx_fifo_wc - 1)) {
			if (rx_last && rx_last_byte_valid)
				bytes = rx_last_byte_valid;
		}
		for (c = 0; c < bytes; c++) {
			char flag = TTY_NORMAL;
			int sysrq;

			uport->icount.rx++;
			sysrq = uart_handle_sysrq_char(uport, rx_char[c]);
			if (!sysrq)
				tty_insert_flip_char(tport, rx_char[c], flag);
		}
	}
	return 0;
}
#else
static int handle_rx_console(struct uart_port *uport,
			unsigned int rx_fifo_wc,
			unsigned int rx_last_byte_valid,
			unsigned int rx_last,
			bool drop_rx)
{
	return -EPERM;
}

#endif /* (CONFIG_SERIAL_MSM_GENI_CONSOLE) || defined(CONFIG_CONSOLE_POLL)) */

static int msm_geni_serial_prep_dma_tx(struct uart_port *uport)
{
	struct msm_geni_serial_port *msm_port = GET_DEV_PORT(uport);
	struct circ_buf *xmit = &uport->state->xmit;
	unsigned int xmit_size;
	unsigned int dma_dbg;
	bool timeout, is_irq_masked;
	int ret = 0;

	xmit_size = uart_circ_chars_pending(xmit);
	if (xmit_size < WAKEUP_CHARS)
		uart_write_wakeup(uport);

	if (xmit_size > (UART_XMIT_SIZE - xmit->tail))
		xmit_size = UART_XMIT_SIZE - xmit->tail;

	if (!xmit_size)
		return -EPERM;

	dump_ipc(msm_port->ipc_log_tx, "DMA Tx",
		 (char *)&xmit->buf[xmit->tail], 0, xmit_size);
	msm_geni_serial_setup_tx(uport, xmit_size);
	ret = geni_se_tx_dma_prep(msm_port->wrapper_dev, uport->membase,
			&xmit->buf[xmit->tail], xmit_size, &msm_port->tx_dma);

	if (!ret) {
		msm_port->xmit_size = xmit_size;
	} else {
		IPC_LOG_MSG(msm_port->ipc_log_misc,
		    "%s: TX DMA map Fail %d\n", __func__, ret);

		msm_geni_update_uart_error_code(msm_port, UART_ERROR_TX_DMA_MAP_FAIL);
		geni_write_reg_nolog(0, uport->membase, SE_UART_TX_TRANS_LEN);
		msm_port->m_cmd_done = false;
		msm_port->m_cmd = true;
		reinit_completion(&msm_port->m_cmd_timeout);

		/*
		 * Try disabling interrupts before giving the
		 * cancel command as this might be in an atomic context.
		 */
		is_irq_masked = msm_serial_try_disable_interrupts(uport);
		geni_cancel_m_cmd(uport->membase);

		timeout = geni_wait_for_cmd_done(uport, is_irq_masked);
		if (timeout) {
			IPC_LOG_MSG(msm_port->console_log,
			"%s: tx_cancel fail 0x%x\n", __func__,
			geni_read_reg_nolog(uport->membase, SE_GENI_STATUS));

			IPC_LOG_MSG(msm_port->ipc_log_misc,
			"%s: tx_cancel failed 0x%x\n", __func__,
			geni_read_reg_nolog(uport->membase, SE_GENI_STATUS));

			msm_geni_update_uart_error_code(msm_port, UART_ERROR_TX_CANCEL_FAIL);
			msm_port->m_cmd_done = false;
			reinit_completion(&msm_port->m_cmd_timeout);
			/* Give abort command as cancel command failed */
			geni_abort_m_cmd(uport->membase);

			timeout = geni_wait_for_cmd_done(uport,
							 is_irq_masked);
			if (timeout) {
				IPC_LOG_MSG(msm_port->console_log,
				"%s: tx abort failed 0x%x\n", __func__,
				geni_read_reg_nolog(uport->membase,
							SE_GENI_STATUS));
				IPC_LOG_MSG(msm_port->ipc_log_misc,
				"%s: tx abort failed 0x%x\n", __func__,
				geni_read_reg_nolog(uport->membase,
							SE_GENI_STATUS));
				msm_geni_update_uart_error_code(msm_port, UART_ERROR_TX_ABORT_FAIL);
			}
			msm_geni_serial_allow_rx(msm_port);
			geni_write_reg(FORCE_DEFAULT, uport->membase,
					GENI_FORCE_DEFAULT_REG);
		}

		if (msm_port->xfer_mode == SE_DMA) {
			dma_dbg = geni_read_reg(uport->membase,
							SE_DMA_DEBUG_REG0);
			if (dma_dbg & DMA_TX_ACTIVE) {
				msm_port->m_cmd_done = false;
				reinit_completion(&msm_port->m_cmd_timeout);
				geni_write_reg_nolog(1, uport->membase,
						SE_DMA_TX_FSM_RST);

				timeout = geni_wait_for_cmd_done(uport,
							is_irq_masked);
				if (timeout) {
					IPC_LOG_MSG(msm_port->ipc_log_misc,
					"%s: tx fsm reset failed\n", __func__);
					msm_geni_update_uart_error_code(msm_port,
					UART_ERROR_TX_FSM_RESET_FAIL);
				}
			}

			if (msm_port->tx_dma) {
				geni_se_tx_dma_unprep(msm_port->wrapper_dev,
					msm_port->tx_dma, msm_port->xmit_size);
				msm_port->tx_dma = (dma_addr_t)NULL;
			}
		}
		msm_port->xmit_size = 0;
		/* Enable the interrupts once the cancel operation is done. */
		msm_geni_serial_enable_interrupts(uport);
		msm_port->m_cmd = false;
	}

	return ret;
}

static void msm_geni_serial_start_tx(struct uart_port *uport)
{
	unsigned int geni_m_irq_en;
	struct msm_geni_serial_port *msm_port = GET_DEV_PORT(uport);
	unsigned int geni_status;
	unsigned int geni_ios;
	static unsigned int ios_log_limit;

	/* when start_tx is called with UART clocks OFF return. */
	if (uart_console(uport) && (uport->suspended || atomic_read(&msm_port->is_clock_off))) {
		IPC_LOG_MSG(msm_port->console_log,
			"%s. Console in suspend state\n", __func__);
		return;
	}

	if (!uart_console(uport) && !pm_runtime_active(uport->dev)) {
		IPC_LOG_MSG(msm_port->ipc_log_misc,
				"%s.Putting in async RPM vote\n", __func__);
		pm_runtime_get(uport->dev);
		goto exit_start_tx;
	}

	if (!uart_console(uport) && pm_runtime_enabled(uport->dev)) {
		IPC_LOG_MSG(msm_port->ipc_log_misc,
				"%s.Power on.\n", __func__);
		pm_runtime_get(uport->dev);
	}

	if (msm_port->xfer_mode == FIFO_MODE) {
		geni_status = geni_read_reg_nolog(uport->membase,
						  SE_GENI_STATUS);
		if (geni_status & M_GENI_CMD_ACTIVE)
			goto check_flow_ctrl;

		if (!msm_geni_serial_tx_empty(uport))
			goto check_flow_ctrl;

		geni_m_irq_en = geni_read_reg_nolog(uport->membase,
						    SE_GENI_M_IRQ_EN);
		geni_m_irq_en |= (M_TX_FIFO_WATERMARK_EN | M_CMD_DONE_EN);

		geni_write_reg_nolog(msm_port->tx_wm, uport->membase,
						SE_GENI_TX_WATERMARK_REG);
		geni_write_reg_nolog(geni_m_irq_en, uport->membase,
							SE_GENI_M_IRQ_EN);
		/* Geni command setup should complete before returning.*/
		mb();
	} else if (msm_port->xfer_mode == SE_DMA) {
		if (msm_port->tx_dma)
			goto check_flow_ctrl;

		if (msm_geni_serial_prep_dma_tx(uport) == -EPERM) {
			IPC_LOG_MSG(msm_port->ipc_log_tx, "%s: tx_en=0,\n",
								__func__);
			goto exit_start_tx;
		}
	}
	return;
check_flow_ctrl:
	geni_ios = geni_read_reg_nolog(uport->membase, SE_GENI_IOS);
	if (++ios_log_limit % 5 == 0) {
		IPC_LOG_MSG(msm_port->ipc_log_misc, "%s: ios: 0x%08x\n",
						__func__, geni_ios);
		ios_log_limit = 0;
	}
exit_start_tx:
	if (!uart_console(uport))
		msm_geni_serial_power_off(uport);
}

static void stop_tx_sequencer(struct uart_port *uport)
{
	unsigned int geni_status;
	bool timeout, is_irq_masked;
	unsigned int dma_dbg;
	struct msm_geni_serial_port *port = GET_DEV_PORT(uport);

	geni_status = geni_read_reg_nolog(uport->membase, SE_GENI_STATUS);
	/* Possible stop tx is called multiple times. */
	if (!(geni_status & M_GENI_CMD_ACTIVE))
		return;

	IPC_LOG_MSG(port->ipc_log_misc,
		    "%s: Start GENI: 0x%x\n", __func__, geni_status);

	port->m_cmd_done = false;
	port->m_cmd = true;
	reinit_completion(&port->m_cmd_timeout);
	/*
	 * Try to mask the interrupts before giving the
	 * cancel command as this might be in an atomic context
	 * from framework driver.
	 */
	is_irq_masked = msm_serial_try_disable_interrupts(uport);
	geni_cancel_m_cmd(uport->membase);

	timeout = geni_wait_for_cmd_done(uport, is_irq_masked);
	if (timeout) {
		IPC_LOG_MSG(port->console_log, "%s: tx_cancel failed 0x%x\n",
		__func__, geni_read_reg_nolog(uport->membase, SE_GENI_STATUS));
		IPC_LOG_MSG(port->ipc_log_misc, "%s: tx_cancel failed 0x%x\n",
		__func__, geni_read_reg_nolog(uport->membase, SE_GENI_STATUS));

		msm_geni_update_uart_error_code(port, UART_ERROR_TX_CANCEL_FAIL);
		port->m_cmd_done = false;
		reinit_completion(&port->m_cmd_timeout);
		geni_abort_m_cmd(uport->membase);

		timeout = geni_wait_for_cmd_done(uport, is_irq_masked);
		if (timeout) {
			IPC_LOG_MSG(port->console_log,
				"%s: tx abort failed 0x%x\n", __func__,
			geni_read_reg_nolog(uport->membase, SE_GENI_STATUS));
			IPC_LOG_MSG(port->ipc_log_misc,
				"%s: tx abort failed 0x%x\n", __func__,
			geni_read_reg_nolog(uport->membase, SE_GENI_STATUS));
			msm_geni_update_uart_error_code(port, UART_ERROR_TX_ABORT_FAIL);
		}
		msm_geni_serial_allow_rx(port);
		geni_write_reg(FORCE_DEFAULT, uport->membase,
					GENI_FORCE_DEFAULT_REG);
	}

	if (port->xfer_mode == SE_DMA) {
		dma_dbg = geni_read_reg(uport->membase, SE_DMA_DEBUG_REG0);
		if (dma_dbg & DMA_TX_ACTIVE) {
			port->m_cmd_done = false;
			reinit_completion(&port->m_cmd_timeout);
			geni_write_reg_nolog(1, uport->membase,
						SE_DMA_TX_FSM_RST);

			timeout = geni_wait_for_cmd_done(uport,
							 is_irq_masked);
			if (timeout) {
				IPC_LOG_MSG(port->ipc_log_misc,
				"%s: tx fsm reset failed\n", __func__);
				msm_geni_update_uart_error_code(port, UART_ERROR_TX_FSM_RESET_FAIL);
			}
		}

		if (port->tx_dma) {
			geni_se_tx_dma_unprep(port->wrapper_dev,
					port->tx_dma, port->xmit_size);
			port->tx_dma = (dma_addr_t)NULL;
		}
	}
	/* Unmask the interrupts once the cancel operation is done. */
	msm_geni_serial_enable_interrupts(uport);
	port->m_cmd = false;
	port->xmit_size = 0;

	/*
	 * If we end up having to cancel an on-going Tx for non-console usecase
	 * then it means there was some unsent data in the Tx FIFO, consequently
	 * it means that there is a vote imbalance as we put in a vote during
	 * start_tx() that is removed only as part of a "done" ISR. To balance
	 * this out, remove the vote put in during start_tx().
	 */
	if (!uart_console(uport)) {
		IPC_LOG_MSG(port->ipc_log_misc, "%s:Removing vote\n", __func__);
		msm_geni_serial_power_off(uport);
	}

	geni_status = geni_read_reg_nolog(uport->membase, SE_GENI_STATUS);
	IPC_LOG_MSG(port->ipc_log_misc, "%s: End GENI:0x%x\n",
		    __func__, geni_status);
}

static void msm_geni_serial_stop_tx(struct uart_port *uport)
{
	struct msm_geni_serial_port *port = GET_DEV_PORT(uport);

	if (!uart_console(uport) && device_pending_suspend(uport)) {
		dev_err(uport->dev, "%s.Device is suspended.\n", __func__);
		IPC_LOG_MSG(port->ipc_log_misc,
				"%s.Device is suspended.\n", __func__);
		return;
	}
	stop_tx_sequencer(uport);
}

static void start_rx_sequencer(struct uart_port *uport)
{
	unsigned int geni_status;
	struct msm_geni_serial_port *port = GET_DEV_PORT(uport);
	u32 geni_se_param = UART_PARAM_RFR_OPEN;

	if (port->startup_in_progress)
		return;

	geni_status = geni_read_reg_nolog(uport->membase, SE_GENI_STATUS);
	IPC_LOG_MSG(port->ipc_log_misc, "%s: 0x%x\n",
		    __func__, geni_status);

	if (geni_status & S_GENI_CMD_ACTIVE) {
		if (port->xfer_mode == SE_DMA) {
			IPC_LOG_MSG(port->ipc_log_misc,
				"%s: mapping rx dma GENI: 0x%x\n",
				__func__, geni_status);
			geni_se_rx_dma_start(uport->membase, DMA_RX_BUF_SIZE,
								&port->rx_dma);
		}
		msm_geni_serial_stop_rx(uport);
	}

	if (port->xfer_mode == SE_DMA) {
		IPC_LOG_MSG(port->ipc_log_misc,
			"%s. mapping rx dma\n", __func__);
		geni_se_rx_dma_start(uport->membase, DMA_RX_BUF_SIZE,
							&port->rx_dma);
	}

	/* Start RX with the RFR_OPEN to keep RFR in always ready state */
	geni_setup_s_cmd(uport->membase, UART_START_READ, geni_se_param);
	msm_geni_serial_enable_interrupts(uport);

	/* Ensure that the above writes go through */
	mb();
	geni_status = geni_read_reg_nolog(uport->membase, SE_GENI_STATUS);
	IPC_LOG_MSG(port->ipc_log_misc, "%s: 0x%x, dma_dbg:0x%x\n", __func__,
		geni_status, geni_read_reg(uport->membase, SE_DMA_DEBUG_REG0));
}

static void msm_geni_serial_start_rx(struct uart_port *uport)
{
	struct msm_geni_serial_port *port = GET_DEV_PORT(uport);

	if (!uart_console(uport) && device_pending_suspend(uport)) {
		dev_err(uport->dev, "%s.Device is suspended.\n", __func__);
		IPC_LOG_MSG(port->ipc_log_misc,
				"%s.Device is suspended.\n", __func__);
		return;
	}
	start_rx_sequencer(&port->uport);
}

static void msm_geni_serial_set_manual_flow(bool enable,
					struct msm_geni_serial_port *port)
{
	u32 uart_manual_rfr = 0;

	if (!enable) {
		uart_manual_rfr |= (UART_MANUAL_RFR_EN);
		geni_write_reg_nolog(uart_manual_rfr, port->uport.membase,
						SE_UART_MANUAL_RFR);
		/* UART FW needs delay per HW experts recommendation */
		udelay(10);

		uart_manual_rfr |= (UART_RFR_NOT_READY);
		geni_write_reg_nolog(uart_manual_rfr, port->uport.membase,
						SE_UART_MANUAL_RFR);
		/*
		 * Ensure that the manual flow on writes go through before
		 * doing a stop_rx.
		 */
		mb();
		IPC_LOG_MSG(port->ipc_log_misc,
			"%s: Manual Flow Enabled, HW Flow OFF\n", __func__);
	} else {
		geni_write_reg_nolog(0, port->uport.membase,
						SE_UART_MANUAL_RFR);
		/* Ensure that the manual flow off writes go through */
		mb();
		uart_manual_rfr = geni_read_reg_nolog(port->uport.membase,
							SE_UART_MANUAL_RFR);
		IPC_LOG_MSG(port->ipc_log_misc,
			"%s: Manual Flow Disabled, HW Flow ON rfr = 0x%x\n",
						__func__, uart_manual_rfr);
	}
}

static int stop_rx_sequencer(struct uart_port *uport)
{
	unsigned int geni_status;
	bool timeout, is_irq_masked;
	struct msm_geni_serial_port *port = GET_DEV_PORT(uport);
	unsigned long flags = 0;
	bool is_rx_active;
	u32 dma_rx_status, s_irq_status;
	int usage_count;

	IPC_LOG_MSG(port->ipc_log_misc, "%s\n", __func__);

	geni_status = geni_read_reg_nolog(uport->membase, SE_GENI_STATUS);
	/* Possible stop rx is called multiple times. */
	if (!(geni_status & S_GENI_CMD_ACTIVE)) {
		IPC_LOG_MSG(port->ipc_log_misc,
			"%s: RX is Inactive, geni_sts: 0x%x\n",
						__func__, geni_status);
		return 0;
	}

	if (!uart_console(uport)) {
		/*
		 * Wait for the stale timeout around 10msec to happen
		 * if there is any data pending in the rx fifo.
		 * This will help to handle incoming rx data in stop_rx_sequencer
		 * for interrupt latency or system delay cases.
		 */
		udelay(STALE_DELAY);

		dma_rx_status = geni_read_reg_nolog(uport->membase,
						SE_DMA_RX_IRQ_STAT);
		/* The transfer is completed at HW level and the completion
		 * interrupt is delayed. So process the transfer completion
		 * before issuing the cancel command to resolve the race
		 * btw cancel RX and completion interrupt.
		 */
		if (dma_rx_status) {
			s_irq_status = geni_read_reg_nolog(uport->membase,
							SE_GENI_S_IRQ_STATUS);
			geni_write_reg_nolog(s_irq_status, uport->membase,
							SE_GENI_S_IRQ_CLEAR);
			geni_se_dump_dbg_regs(&port->serial_rsc,
				uport->membase, port->ipc_log_misc);
			IPC_LOG_MSG(port->ipc_log_misc, "%s: Interrupt delay\n",
					__func__);
			handle_rx_dma_xfer(s_irq_status, uport);
			if (!port->ioctl_count) {
				usage_count = atomic_read(&uport->dev->power.usage_count);
				IPC_LOG_MSG(port->ipc_log_misc,
					"%s: Abort Stop Rx, extend the PM timer, usage_count:%d\n",
					__func__, usage_count);
				pm_runtime_mark_last_busy(uport->dev);
				return -EBUSY;
			}
		}
	}

	IPC_LOG_MSG(port->ipc_log_misc, "%s: Start 0x%x\n",
		    __func__, geni_status);
	/*
	 * Try disabling interrupts before giving the
	 * cancel command as this might be in an atomic context.
	 */
	is_irq_masked = msm_serial_try_disable_interrupts(uport);

	port->s_cmd_done = false;
	port->s_cmd = true;
	reinit_completion(&port->s_cmd_timeout);

	geni_cancel_s_cmd(uport->membase);

	/*
	 * Ensure that the cancel goes through before polling for the
	 * cancel control bit.
	 */
	mb();
	timeout = geni_wait_for_cmd_done(uport, is_irq_masked);
	geni_status = geni_read_reg_nolog(uport->membase,
							SE_GENI_STATUS);
	is_rx_active = geni_status & S_GENI_CMD_ACTIVE;
	IPC_LOG_MSG(port->ipc_log_misc, "%s: 0x%x, dma_dbg:0x%x\n", __func__,
		geni_status, geni_read_reg(uport->membase, SE_DMA_DEBUG_REG0));
	if (timeout || is_rx_active) {
		IPC_LOG_MSG(port->ipc_log_misc,
			    "%s cancel failed timeout:%d is_rx_active:%d 0x%x\n",
			    __func__, timeout, is_rx_active, geni_status);
		IPC_LOG_MSG(port->console_log,
			    "%s cancel failed timeout:%d is_rx_active:%d 0x%x\n",
			    __func__, timeout, is_rx_active, geni_status);
		msm_geni_update_uart_error_code(port, UART_ERROR_RX_CANCEL_FAIL);
		geni_se_dump_dbg_regs(&port->serial_rsc,
				uport->membase, port->ipc_log_misc);
		/*
		 * Possible that stop_rx is called from system resume context
		 * for console usecase. In early resume, irq remains disabled
		 * in the system. call msm_geni_serial_handle_isr to clear
		 * the interrupts.
		 */
		if (uart_console(uport) && !is_rx_active) {
			msm_geni_serial_handle_isr(uport, &flags, true);
			goto exit_rx_seq;
		}
		port->s_cmd_done = false;
		reinit_completion(&port->s_cmd_timeout);
		geni_abort_s_cmd(uport->membase);
		/* Ensure this goes through before polling. */
		mb();

		timeout = geni_wait_for_cmd_done(uport, is_irq_masked);
		geni_status = geni_read_reg_nolog(uport->membase,
							SE_GENI_STATUS);
		is_rx_active = geni_status & S_GENI_CMD_ACTIVE;
		if (timeout || is_rx_active) {
			geni_status = geni_read_reg_nolog(uport->membase,
							SE_GENI_STATUS);
			IPC_LOG_MSG(port->ipc_log_misc,
				"%s abort fail timeout:%d is_rx_active:%d 0x%x\n",
				__func__, timeout, is_rx_active, geni_status);
			IPC_LOG_MSG(port->console_log,
				"%s abort fail timeout:%d is_rx_active:%d 0x%x\n",
				 __func__, timeout, is_rx_active, geni_status);
			msm_geni_update_uart_error_code(port, UART_ERROR_RX_ABORT_FAIL);
			geni_se_dump_dbg_regs(&port->serial_rsc,
				uport->membase, port->ipc_log_misc);
		}
		msm_geni_serial_allow_rx(port);
		geni_write_reg(FORCE_DEFAULT, uport->membase,
					GENI_FORCE_DEFAULT_REG);

		if (port->xfer_mode == SE_DMA) {
			port->s_cmd_done = false;
			reinit_completion(&port->s_cmd_timeout);
			geni_write_reg_nolog(1, uport->membase,
						SE_DMA_RX_FSM_RST);

			timeout = geni_wait_for_cmd_done(uport,
							 is_irq_masked);
			if (timeout) {
				IPC_LOG_MSG(port->ipc_log_misc,
				"%s: rx fsm reset failed\n", __func__);
				msm_geni_update_uart_error_code(port, UART_ERROR_RX_FSM_RESET_FAIL);
			}
		}
	}
	/* Enable the interrupts once the cancel operation is done. */
	msm_geni_serial_enable_interrupts(uport);
	port->s_cmd = false;

exit_rx_seq:
	geni_status = geni_read_reg_nolog(uport->membase, SE_GENI_STATUS);
	IPC_LOG_MSG(port->ipc_log_misc, "%s: End 0x%x dma_dbg:0x%x\n",
		    __func__, geni_status,
		    geni_read_reg(uport->membase, SE_DMA_DEBUG_REG0));

	is_rx_active = geni_status & S_GENI_CMD_ACTIVE;
	if (is_rx_active)
		return -EBUSY;
	else
		return 0;
}

static void msm_geni_serial_stop_rx(struct uart_port *uport)
{
	struct msm_geni_serial_port *port = GET_DEV_PORT(uport);
	int ret;

	if (!uart_console(uport) && device_pending_suspend(uport)) {
		IPC_LOG_MSG(port->ipc_log_misc,
				"%s.Device is suspended.\n", __func__);
		return;
	}
	ret = stop_rx_sequencer(uport);
	if (ret)
		IPC_LOG_MSG(port->ipc_log_misc, "%s: stop rx failed %d\n",
							__func__, ret);
}

static int handle_rx_hs(struct uart_port *uport,
			unsigned int rx_fifo_wc,
			unsigned int rx_last_byte_valid,
			unsigned int rx_last,
			bool drop_rx)
{
	unsigned char *rx_char;
	struct tty_port *tport;
	struct msm_geni_serial_port *msm_port = GET_DEV_PORT(uport);
	int ret;
	int rx_bytes = 0;

	rx_bytes = (msm_port->tx_fifo_width * (rx_fifo_wc - 1)) >> 3;
	rx_bytes += ((rx_last && rx_last_byte_valid) ?
			rx_last_byte_valid : msm_port->tx_fifo_width >> 3);

	tport = &uport->state->port;
	ioread32_rep((uport->membase + SE_GENI_RX_FIFOn), msm_port->rx_fifo,
								rx_fifo_wc);
	if (drop_rx)
		return 0;

	rx_char = (unsigned char *)msm_port->rx_fifo;
	ret = tty_insert_flip_string(tport, rx_char, rx_bytes);
	if (ret != rx_bytes) {
		dev_err(uport->dev, "%s: ret %d rx_bytes %d\n", __func__,
								ret, rx_bytes);
		WARN_ON(1);
	}
	uport->icount.rx += ret;
	tty_flip_buffer_push(tport);
	dump_ipc(msm_port->ipc_log_rx, "Rx", (char *)msm_port->rx_fifo, 0,
								rx_bytes);
	return ret;
}

static int msm_geni_serial_handle_rx(struct uart_port *uport, bool drop_rx)
{
	int ret = 0;
	unsigned int rx_fifo_status;
	unsigned int rx_fifo_wc = 0;
	unsigned int rx_last_byte_valid = 0;
	unsigned int rx_last = 0;
	struct tty_port *tport;
	struct msm_geni_serial_port *port = GET_DEV_PORT(uport);

	tport = &uport->state->port;
	rx_fifo_status = geni_read_reg_nolog(uport->membase,
				SE_GENI_RX_FIFO_STATUS);
	rx_fifo_wc = rx_fifo_status & RX_FIFO_WC_MSK;
	rx_last_byte_valid = ((rx_fifo_status & RX_LAST_BYTE_VALID_MSK) >>
						RX_LAST_BYTE_VALID_SHFT);
	rx_last = rx_fifo_status & RX_LAST;
	if (rx_fifo_wc)
		ret = port->handle_rx(uport, rx_fifo_wc, rx_last_byte_valid,
						rx_last, drop_rx);
	return ret;
}

static int msm_geni_serial_handle_tx(struct uart_port *uport, bool done,
		bool active)
{
	struct msm_geni_serial_port *msm_port = GET_DEV_PORT(uport);
	struct circ_buf *xmit = &uport->state->xmit;
	int avail_fifo_bytes = 0;
	unsigned int bytes_remaining = 0;
	unsigned int pending;
	int i = 0;
	unsigned int tx_fifo_status;
	unsigned int xmit_size;
	unsigned int fifo_width_bytes =
		(uart_console(uport) ? 1 : (msm_port->tx_fifo_width >> 3));
	int temp_tail = 0;
	int irq_en;

	tx_fifo_status = geni_read_reg_nolog(uport->membase,
					SE_GENI_TX_FIFO_STATUS);

	/* Complete the current tx command before taking newly added data */
	pending = active ? msm_port->cur_tx_remaining :
				uart_circ_chars_pending(xmit);

	/* All data has been transmitted and acknowledged as received */
	if (!pending && !tx_fifo_status && done)
		goto exit_handle_tx;

	avail_fifo_bytes = msm_port->tx_fifo_depth - (tx_fifo_status &
								TX_FIFO_WC);
	avail_fifo_bytes *= fifo_width_bytes;
	if (avail_fifo_bytes < 0)
		avail_fifo_bytes = 0;

	temp_tail = xmit->tail;
	xmit_size = min_t(unsigned int, avail_fifo_bytes, pending);
	if (!xmit_size)
		goto exit_handle_tx;

	if (!msm_port->cur_tx_remaining) {
		msm_geni_serial_setup_tx(uport, pending);
		msm_port->cur_tx_remaining = pending;

		/* Re-enable WM interrupt when starting new transfer */
		irq_en = geni_read_reg_nolog(uport->membase, SE_GENI_M_IRQ_EN);
		if (!(irq_en & M_TX_FIFO_WATERMARK_EN))
			geni_write_reg_nolog(irq_en | M_TX_FIFO_WATERMARK_EN,
					uport->membase, SE_GENI_M_IRQ_EN);
	}

	bytes_remaining = xmit_size;
	while (i < xmit_size) {
		unsigned int tx_bytes;
		unsigned int buf = 0;
		int c;

		tx_bytes = ((bytes_remaining < fifo_width_bytes) ?
					bytes_remaining : fifo_width_bytes);

		for (c = 0; c < tx_bytes ; c++) {
			buf |= (xmit->buf[temp_tail++] << (c * 8));
			temp_tail &= UART_XMIT_SIZE - 1;
		}

		geni_write_reg_nolog(buf, uport->membase, SE_GENI_TX_FIFOn);

		i += tx_bytes;
		bytes_remaining -= tx_bytes;
		uport->icount.tx += tx_bytes;
		msm_port->cur_tx_remaining -= tx_bytes;
		/* Ensure FIFO write goes through */
		wmb();
	}
	xmit->tail = temp_tail;

	/*
	 * The tx fifo watermark is level triggered and latched. Though we had
	 * cleared it in qcom_geni_serial_isr it will have already reasserted
	 * so we must clear it again here after our writes.
	 */
	geni_write_reg_nolog(M_TX_FIFO_WATERMARK_EN, uport->membase,
						SE_GENI_M_IRQ_CLEAR);

exit_handle_tx:
	irq_en = geni_read_reg_nolog(uport->membase, SE_GENI_M_IRQ_EN);
	if (!msm_port->cur_tx_remaining)
		/* Clear WM interrupt post each transfer completion */
		geni_write_reg_nolog(irq_en & ~M_TX_FIFO_WATERMARK_EN,
					uport->membase, SE_GENI_M_IRQ_EN);

	if (uart_circ_chars_pending(xmit) < WAKEUP_CHARS)
		uart_write_wakeup(uport);
	return 0;
}

static void check_rx_buf(char *buf, struct uart_port *uport, int size)
{
	struct msm_geni_serial_port *msm_port = GET_DEV_PORT(uport);
	unsigned int rx_data;
	bool fault = false;

	rx_data = *(u32 *)buf;
	/* check for first 4 bytes of RX data for faulty zero pattern */
	if (rx_data == 0x0) {
		if (size <= 4) {
			fault = true;
		} else {
			/*
			 * check for last 4 bytes of data in RX buffer for
			 * faulty pattern
			 */
			if (memcmp(buf+(size-4), "\x0\x0\x0\x0", 4) == 0)
				fault = true;
		}

		if (fault) {
			IPC_LOG_MSG(msm_port->ipc_log_rx,
				"RX Invalid packet %s\n", __func__);
			geni_se_dump_dbg_regs(&msm_port->serial_rsc,
				uport->membase, msm_port->ipc_log_misc);
			/*
			 * Add 2 msecs delay in order for dma rx transfer
			 * to be actually completed.
			 */
			udelay(2000);
		}
	}
}

static int msm_geni_serial_handle_dma_rx(struct uart_port *uport, bool drop_rx)
{
	struct msm_geni_serial_port *msm_port = GET_DEV_PORT(uport);
	unsigned int rx_bytes = 0;
	struct tty_port *tport;
	int ret = 0;
	unsigned int geni_status;

	geni_status = geni_read_reg_nolog(uport->membase, SE_GENI_STATUS);
	/* Possible stop rx is called */
	if (!(geni_status & S_GENI_CMD_ACTIVE)) {
		IPC_LOG_MSG(msm_port->ipc_log_misc,
			    "%s: GENI: 0x%x\n", __func__, geni_status);
		return 0;
	}

	if (unlikely(!msm_port->rx_buf)) {
		IPC_LOG_MSG(msm_port->ipc_log_rx, "%s: NULL Rx_buf\n",
								__func__);
		return 0;
	}

	rx_bytes = geni_read_reg_nolog(uport->membase, SE_DMA_RX_LEN_IN);
	if (unlikely(!rx_bytes)) {
		IPC_LOG_MSG(msm_port->ipc_log_rx, "%s: Size %d\n",
					__func__, rx_bytes);
		goto exit_handle_dma_rx;
	}

	/* Check RX buffer data for faulty pattern*/
	check_rx_buf((char *)msm_port->rx_buf, uport, rx_bytes);

	if (drop_rx)
		goto exit_handle_dma_rx;

	tport = &uport->state->port;
	ret = tty_insert_flip_string(tport, (unsigned char *)(msm_port->rx_buf),
				     rx_bytes);
	if (ret != rx_bytes) {
		dev_err(uport->dev, "%s: ret %d rx_bytes %d\n", __func__,
								ret, rx_bytes);
		msm_geni_update_uart_error_code(msm_port, UART_ERROR_RX_TTY_INSET_FAIL);
		WARN_ON(1);
	}
	uport->icount.rx += ret;
	tty_flip_buffer_push(tport);
	dump_ipc(msm_port->ipc_log_rx, "DMA Rx", (char *)msm_port->rx_buf, 0,
								rx_bytes);

	/*
	 * DMA_DONE interrupt doesn't confirm that the DATA is copied to
	 * DDR memory, sometimes we are queuing the stale data from previous
	 * transfer to tty flip_buffer, adding memset to zero
	 * change to idenetify such scenario.
	 */
	memset(msm_port->rx_buf, 0, rx_bytes);
exit_handle_dma_rx:

	return ret;
}

static int msm_geni_serial_handle_dma_tx(struct uart_port *uport)
{
	struct msm_geni_serial_port *msm_port = GET_DEV_PORT(uport);
	struct circ_buf *xmit = &uport->state->xmit;

	xmit->tail = (xmit->tail + msm_port->xmit_size) & (UART_XMIT_SIZE - 1);
	geni_se_tx_dma_unprep(msm_port->wrapper_dev, msm_port->tx_dma,
				msm_port->xmit_size);
	uport->icount.tx += msm_port->xmit_size;
	msm_port->tx_dma = (dma_addr_t)NULL;
	msm_port->xmit_size = 0;

	if (!uart_circ_empty(xmit))
		msm_geni_serial_prep_dma_tx(uport);
	else {
		/*
		 * This will balance out the power vote put in during start_tx
		 * allowing the device to suspend.
		 */
		if (!uart_console(uport)) {
			IPC_LOG_MSG(msm_port->ipc_log_misc,
				"%s.Tx sent out, Power off\n", __func__);
			msm_geni_serial_power_off(uport);
		}
		uart_write_wakeup(uport);
	}
	return 0;
}

static bool handle_tx_fifo_xfer(u32 m_irq_status, struct uart_port *uport)
{
	bool ret = false;
	u32 geni_status = geni_read_reg_nolog(uport->membase, SE_GENI_STATUS);
	u32 m_irq_en = geni_read_reg_nolog(uport->membase, SE_GENI_M_IRQ_EN);

	if ((m_irq_status & m_irq_en) &
	    (M_TX_FIFO_WATERMARK_EN | M_CMD_DONE_EN))
		msm_geni_serial_handle_tx(uport,
				m_irq_status & M_CMD_DONE_EN,
				geni_status & M_GENI_CMD_ACTIVE);

	if (m_irq_status & (M_CMD_CANCEL_EN | M_CMD_ABORT_EN))
		ret = true;

	return ret;
}

static bool handle_rx_fifo_xfer(u32 s_irq_status, struct uart_port *uport,
				unsigned long *flags, bool is_irq_masked)
{
	bool ret = false;
	bool drop_rx = false;
	struct tty_port *tport = &uport->state->port;
	struct msm_geni_serial_port *msm_port = GET_DEV_PORT(uport);

	if (s_irq_status & (S_GP_IRQ_0_EN | S_GP_IRQ_1_EN)) {
		if (s_irq_status & S_GP_IRQ_0_EN)
			uport->icount.parity++;
		IPC_LOG_MSG(msm_port->ipc_log_misc,
			"%s.sirq 0x%x parity:%d\n",
			__func__, s_irq_status, uport->icount.parity);
		drop_rx = true;
	} else if (s_irq_status & (S_GP_IRQ_2_EN | S_GP_IRQ_3_EN)) {
		uport->icount.brk++;
		IPC_LOG_MSG(msm_port->ipc_log_misc,
			"%s.sirq 0x%x break:%d\n",
			__func__, s_irq_status, uport->icount.brk);
	}
	/*
	 * In case of stop_rx handling there is a chance
	 * for RX data can come in parallel. set drop_rx to
	 * avoid data push to framework from handle_rx_console()
	 * API for stop_rx case.
	 */
	if (s_irq_status & (S_CMD_CANCEL_EN | S_CMD_ABORT_EN)) {
		ret = true;
		drop_rx = true;
	}
	if (s_irq_status & (S_RX_FIFO_WATERMARK_EN |
						S_RX_FIFO_LAST_EN)) {
		msm_geni_serial_handle_rx(uport, drop_rx);
		if (!drop_rx && !is_irq_masked) {
			spin_unlock_irqrestore(&uport->lock, *flags);
			tty_flip_buffer_push(tport);
			spin_lock_irqsave(&uport->lock, *flags);
		} else if (!drop_rx) {
			tty_flip_buffer_push(tport);
		}
	}

	return ret;
}

static bool handle_tx_dma_xfer(u32 m_irq_status, struct uart_port *uport)
{
	bool ret = false;
	u32 dma_tx_status = geni_read_reg_nolog(uport->membase,
							SE_DMA_TX_IRQ_STAT);

	if (dma_tx_status) {
		geni_write_reg_nolog(dma_tx_status, uport->membase,
					SE_DMA_TX_IRQ_CLR);

		if (dma_tx_status & (TX_RESET_DONE | TX_GENI_CANCEL_IRQ))
			return true;

		if (dma_tx_status & TX_DMA_DONE)
			msm_geni_serial_handle_dma_tx(uport);
	}

	if (m_irq_status & (M_CMD_CANCEL_EN | M_CMD_ABORT_EN))
		ret = true;

	return ret;
}

static bool handle_rx_dma_xfer(u32 s_irq_status, struct uart_port *uport)
{
	bool ret = false;
	bool drop_rx = false;
	struct msm_geni_serial_port *msm_port = GET_DEV_PORT(uport);
	u32 dma_rx_status;
	unsigned long lock_flags;

	spin_lock_irqsave(&msm_port->rx_lock, lock_flags);
	dma_rx_status = geni_read_reg_nolog(uport->membase,
						SE_DMA_RX_IRQ_STAT);

	if (dma_rx_status) {
		geni_write_reg_nolog(dma_rx_status, uport->membase,
					SE_DMA_RX_IRQ_CLR);

		if (dma_rx_status & RX_RESET_DONE) {
			IPC_LOG_MSG(msm_port->ipc_log_misc,
			"%s.Reset done.  0x%x.\n", __func__, dma_rx_status);
			ret = true;
			goto exit;
		}

		if (dma_rx_status & UART_DMA_RX_ERRS) {
			if (dma_rx_status & UART_DMA_RX_PARITY_ERR)
				uport->icount.parity++;
			IPC_LOG_MSG(msm_port->ipc_log_misc,
				"%s.Rx Errors.  0x%x parity:%d\n",
					__func__, dma_rx_status,
					uport->icount.parity);
			msm_geni_update_uart_error_code(msm_port, UART_ERROR_RX_PARITY_ERROR);
			drop_rx = true;
		} else if (dma_rx_status & UART_DMA_RX_BREAK) {
			uport->icount.brk++;
			IPC_LOG_MSG(msm_port->ipc_log_misc,
				"%s.Rx Errors.  0x%x break:%d\n",
				__func__, dma_rx_status,
				uport->icount.brk);
				msm_geni_update_uart_error_code(msm_port,
				UART_ERROR_RX_BREAK_ERROR);
		}

		if (dma_rx_status & RX_EOT ||
				dma_rx_status & RX_DMA_DONE) {
			msm_geni_serial_handle_dma_rx(uport,
						drop_rx);
			if (!(dma_rx_status & RX_GENI_CANCEL_IRQ)) {
				IPC_LOG_MSG(msm_port->ipc_log_misc,
				"%s. mapping rx dma\n", __func__);
				geni_se_rx_dma_start(uport->membase,
				DMA_RX_BUF_SIZE, &msm_port->rx_dma);
			} else {
				IPC_LOG_MSG(msm_port->ipc_log_misc,
				"%s. not mapping rx dma\n",
				__func__);
			}
		}
		if (dma_rx_status & RX_SBE) {
			IPC_LOG_MSG(msm_port->ipc_log_misc,
				"%s.Rx Errors.  0x%x\n",
				__func__, dma_rx_status);
			msm_geni_update_uart_error_code(msm_port, UART_ERROR_RX_SBE_ERROR);
			WARN_ON(1);
		}

		if (dma_rx_status & (RX_EOT | RX_GENI_CANCEL_IRQ | RX_DMA_DONE))
			ret = true;
	}

	if (s_irq_status & (S_CMD_CANCEL_EN | S_CMD_ABORT_EN))
		ret = true;

exit:
	spin_unlock_irqrestore(&msm_port->rx_lock, lock_flags);
	return ret;
}

static void msm_geni_serial_handle_isr(struct uart_port *uport,
				       unsigned long *flags,
				       bool is_irq_masked)
{
	unsigned int m_irq_status;
	unsigned int s_irq_status;
	unsigned int dma_tx_status;
	unsigned int dma_rx_status;
	unsigned int dma;
	struct msm_geni_serial_port *msm_port = GET_DEV_PORT(uport);
	struct tty_port *tport = &uport->state->port;
	bool s_cmd_done = false;
	bool m_cmd_done = false;

	if (uart_console(uport) && atomic_read(&msm_port->is_clock_off)) {
		IPC_LOG_MSG(msm_port->console_log,
			"%s. Console in suspend state\n", __func__);
		goto exit_geni_serial_isr;
	}

	m_irq_status = geni_read_reg_nolog(uport->membase,
						SE_GENI_M_IRQ_STATUS);
	s_irq_status = geni_read_reg_nolog(uport->membase,
						SE_GENI_S_IRQ_STATUS);
	if (uart_console(uport))
		IPC_LOG_MSG(msm_port->console_log,
			"%s. sirq 0x%x mirq:0x%x\n", __func__, s_irq_status,
							m_irq_status);

	geni_write_reg_nolog(m_irq_status, uport->membase,
						SE_GENI_M_IRQ_CLEAR);
	geni_write_reg_nolog(s_irq_status, uport->membase,
						SE_GENI_S_IRQ_CLEAR);
	if ((m_irq_status & M_ILLEGAL_CMD_EN)) {
		if (uart_console(uport))
			IPC_LOG_MSG(msm_port->console_log,
				"%s.Illegal interrupt. sirq 0x%x mirq:0x%x\n",
				 __func__, s_irq_status, m_irq_status);
		else {
			msm_geni_update_uart_error_code(msm_port, UART_ERROR_ILLEGAL_INTERRUPT);
			WARN_ON(1);
		}
		goto exit_geni_serial_isr;
	}

	if (m_irq_status & (M_IO_DATA_ASSERT_EN | M_IO_DATA_DEASSERT_EN))
		uport->icount.cts++;

	if (s_irq_status & S_RX_FIFO_WR_ERR_EN) {
		uport->icount.overrun++;
		tty_insert_flip_char(tport, 0, TTY_OVERRUN);
		IPC_LOG_MSG(msm_port->ipc_log_misc,
			"%s.sirq 0x%x buf_overrun:%d\n",
			__func__, s_irq_status, uport->icount.buf_overrun);
		msm_geni_update_uart_error_code(msm_port, UART_ERROR_BUFFER_OVERRUN);
	}

	dma = geni_read_reg_nolog(uport->membase, SE_GENI_DMA_MODE_EN);
	if (!dma) {
		m_cmd_done = handle_tx_fifo_xfer(m_irq_status, uport);
		s_cmd_done = handle_rx_fifo_xfer(s_irq_status, uport, flags,
							is_irq_masked);
	} else {
		dma_tx_status = geni_read_reg_nolog(uport->membase,
							SE_DMA_TX_IRQ_STAT);
		dma_rx_status = geni_read_reg_nolog(uport->membase,
							SE_DMA_RX_IRQ_STAT);

		if (m_irq_status || s_irq_status ||
				dma_tx_status || dma_rx_status)
			IPC_LOG_MSG(msm_port->ipc_log_irqstatus,
				"%s: sirq:0x%x mirq:0x%x dma_txirq:0x%x dma_rxirq:0x%x is_irq_masked:%d\n",
				__func__, s_irq_status, m_irq_status,
				dma_tx_status, dma_rx_status, is_irq_masked);
			m_cmd_done = handle_tx_dma_xfer(m_irq_status, uport);
			s_cmd_done = handle_rx_dma_xfer(s_irq_status, uport);
		}

exit_geni_serial_isr:
	if (m_cmd_done) {
		msm_port->m_cmd_done = true;
		complete(&msm_port->m_cmd_timeout);
	}

	if (s_cmd_done) {
		msm_port->s_cmd_done = true;
		complete(&msm_port->s_cmd_timeout);
	}
}

static irqreturn_t msm_geni_serial_isr(int isr, void *dev)
{
	struct uart_port *uport = dev;
	unsigned long flags;

	spin_lock_irqsave(&uport->lock, flags);
	msm_geni_serial_handle_isr(uport, &flags, false);
	spin_unlock_irqrestore(&uport->lock, flags);
	return IRQ_HANDLED;
}

static irqreturn_t msm_geni_wakeup_isr(int isr, void *dev)
{
	struct uart_port *uport = dev;
	struct msm_geni_serial_port *port = GET_DEV_PORT(uport);
	struct tty_struct *tty;
	unsigned long flags;

	spin_lock_irqsave(&uport->lock, flags);
	IPC_LOG_MSG(port->ipc_log_rx, "%s: Edge-Count %d\n", __func__,
							port->edge_count);
	if (port->wakeup_byte && (port->edge_count == 2)) {
		tty = uport->state->port.tty;
		tty_insert_flip_char(tty->port, port->wakeup_byte, TTY_NORMAL);
		IPC_LOG_MSG(port->ipc_log_rx, "%s: Inject 0x%x\n",
					__func__, port->wakeup_byte);
		port->edge_count = 0;
		tty_flip_buffer_push(tty->port);
		__pm_wakeup_event(port->geni_wake, WAKEBYTE_TIMEOUT_MSEC);
	} else if (port->edge_count < 2) {
		port->edge_count++;
	}
	spin_unlock_irqrestore(&uport->lock, flags);
	return IRQ_HANDLED;
}

static int get_tx_fifo_size(struct msm_geni_serial_port *port)
{
	struct uart_port *uport;

	if (!port)
		return -ENODEV;

	uport = &port->uport;
	port->tx_fifo_depth = get_tx_fifo_depth(uport->membase);
	if (!port->tx_fifo_depth) {
		dev_err(uport->dev, "%s:Invalid TX FIFO depth read\n",
								__func__);
		return -ENXIO;
	}

	port->tx_fifo_width = get_tx_fifo_width(uport->membase);
	if (!port->tx_fifo_width) {
		dev_err(uport->dev, "%s:Invalid TX FIFO width read\n",
								__func__);
		return -ENXIO;
	}

	port->rx_fifo_depth = get_rx_fifo_depth(uport->membase);
	if (!port->rx_fifo_depth) {
		dev_err(uport->dev, "%s:Invalid RX FIFO depth read\n",
								__func__);
		return -ENXIO;
	}

	uport->fifosize =
		((port->tx_fifo_depth * port->tx_fifo_width) >> 3);
	return 0;
}

static void set_rfr_wm(struct msm_geni_serial_port *port)
{
	/*
	 * Set RFR (Flow off) to FIFO_DEPTH - 2.
	 * RX WM level at 50% RX_FIFO_DEPTH.
	 * TX WM level at 10% TX_FIFO_DEPTH.
	 */
	port->rx_rfr = port->rx_fifo_depth - 2;
	if (!uart_console(&port->uport))
		port->rx_wm = port->rx_fifo_depth >>  1;
	else
		port->rx_wm = UART_CONSOLE_RX_WM;
	port->tx_wm = 2;
}

static void msm_geni_serial_shutdown(struct uart_port *uport)
{
	struct msm_geni_serial_port *msm_port = GET_DEV_PORT(uport);
	int ret;

	IPC_LOG_MSG(msm_port->ipc_log_misc, "%s:\n", __func__);
	/* Stop the console before stopping the current tx */
	if (uart_console(uport)) {
		console_stop(uport->cons);
		disable_irq(uport->irq);
	} else {
		msm_geni_serial_power_on(uport);
		ret = wait_for_transfers_inflight(uport);
		if (ret)
			IPC_LOG_MSG(msm_port->ipc_log_misc,
			     "%s: wait_for_transfer_inflight return ret:%d\n",
			     __func__, ret);

		msm_geni_serial_stop_tx(uport);
	}

	if (msm_port->pm_auto_suspend_disable)
		disable_irq(uport->irq);

	if (!uart_console(uport)) {
		if (msm_port->ioctl_count) {
			int i;

			for (i = 0; i < msm_port->ioctl_count; i++) {
				IPC_LOG_MSG(msm_port->ipc_log_pwr,
				"%s IOCTL vote present. Forcing off\n",
								__func__);
				msm_geni_serial_power_off(uport);
			}
			msm_port->ioctl_count = 0;
		}

		if (pm_runtime_enabled(uport->dev)) {
			ret = pm_runtime_put_sync_suspend(uport->dev);
			if (ret) {
				IPC_LOG_MSG(msm_port->ipc_log_pwr,
				"%s: Failed to suspend:%d\n", __func__, ret);
			}
		}

		if (msm_port->wakeup_irq > 0) {
			irq_set_irq_wake(msm_port->wakeup_irq, 0);
			disable_irq(msm_port->wakeup_irq);
			free_irq(msm_port->wakeup_irq, uport);
		}

		if (!IS_ERR_OR_NULL(msm_port->serial_rsc.geni_gpio_shutdown)) {
			ret = pinctrl_select_state(msm_port->serial_rsc.geni_pinctrl,
						msm_port->serial_rsc.geni_gpio_shutdown);
		if (ret)
			IPC_LOG_MSG(msm_port->ipc_log_misc,
				"%s: Error %d pinctrl_select_state\n", __func__, ret);
		}
		/* Reset UART error to default during port_close() */
		msm_port->uart_error = UART_ERROR_DEFAULT;
	}
	IPC_LOG_MSG(msm_port->ipc_log_misc, "%s: End\n", __func__);
}

static int msm_geni_serial_port_setup(struct uart_port *uport)
{
	int ret = 0;
	struct msm_geni_serial_port *msm_port = GET_DEV_PORT(uport);
	unsigned long cfg0, cfg1;
	dma_addr_t dma_address;
	unsigned int rxstale = STALE_COUNT;

	set_rfr_wm(msm_port);
	geni_write_reg_nolog(rxstale, uport->membase, SE_UART_RX_STALE_CNT);
	if (!uart_console(uport)) {
		/* For now only assume FIFO mode. */
		msm_port->xfer_mode = SE_DMA;
		se_get_packing_config(8, 4, false, &cfg0, &cfg1);
		geni_write_reg_nolog(cfg0, uport->membase,
						SE_GENI_TX_PACKING_CFG0);
		geni_write_reg_nolog(cfg1, uport->membase,
						SE_GENI_TX_PACKING_CFG1);
		geni_write_reg_nolog(cfg0, uport->membase,
						SE_GENI_RX_PACKING_CFG0);
		geni_write_reg_nolog(cfg1, uport->membase,
						SE_GENI_RX_PACKING_CFG1);
		geni_write_reg_nolog(0x431c, uport->membase,
			SE_GENI_CFG_REG80);
		if (!msm_port->rx_fifo) {
			ret = -ENOMEM;
			goto exit_portsetup;
		}

		msm_port->rx_buf =
			geni_se_iommu_alloc_buf(msm_port->wrapper_dev,
				&dma_address, DMA_RX_BUF_SIZE);
		if (!msm_port->rx_buf) {
			devm_kfree(uport->dev, msm_port->rx_fifo);
			msm_port->rx_fifo = NULL;
			ret = -ENOMEM;
			goto exit_portsetup;
		}
		msm_port->rx_dma = dma_address;
	} else {
		/*
		 * Make an unconditional cancel on the main sequencer to reset
		 * it else we could end up in data loss scenarios.
		 */
		msm_port->xfer_mode = FIFO_MODE;
		msm_serial_try_disable_interrupts(uport);
		msm_geni_serial_poll_tx_done(uport);
		msm_geni_serial_enable_interrupts(uport);
		se_get_packing_config(8, 1, false, &cfg0, &cfg1);
		geni_write_reg_nolog(cfg0, uport->membase,
						SE_GENI_TX_PACKING_CFG0);
		geni_write_reg_nolog(cfg1, uport->membase,
						SE_GENI_TX_PACKING_CFG1);
		se_get_packing_config(8, 4, false, &cfg0, &cfg1);
		geni_write_reg_nolog(cfg0, uport->membase,
						SE_GENI_RX_PACKING_CFG0);
		geni_write_reg_nolog(cfg1, uport->membase,
						SE_GENI_RX_PACKING_CFG1);
	}

	ret = geni_se_init(uport->membase, msm_port->rx_wm, msm_port->rx_rfr);
	if (ret) {
		dev_err(uport->dev, "%s: Fail\n", __func__);
		goto free_dma;
	}

	ret = geni_se_select_mode(uport->membase, msm_port->xfer_mode);
	if (ret)
		goto free_dma;

	msm_port->port_setup = true;
	/*
	 * Ensure Port setup related IO completes before returning to
	 * framework.
	 */
	mb();

	return 0;
free_dma:
	if (msm_port->rx_dma) {
		geni_se_iommu_free_buf(msm_port->wrapper_dev,
			&msm_port->rx_dma, msm_port->rx_buf, DMA_RX_BUF_SIZE);
		msm_port->rx_dma = (dma_addr_t)NULL;
	}
exit_portsetup:
	return ret;
}

static int msm_geni_serial_startup(struct uart_port *uport)
{
	int ret = 0;
	struct msm_geni_serial_port *msm_port = GET_DEV_PORT(uport);

	IPC_LOG_MSG(msm_port->ipc_log_misc, "%s:\n", __func__);

	msm_port->startup_in_progress = true;

	if (likely(!uart_console(uport))) {
		ret = msm_geni_serial_power_on(&msm_port->uport);
		if (ret) {
			dev_err(uport->dev, "%s:Failed to power on %d\n",
							__func__, ret);
			return ret;
		}
	}

	get_tx_fifo_size(msm_port);
	if (!msm_port->port_setup) {
		ret = msm_geni_serial_port_setup(uport);
		if (ret) {
			IPC_LOG_MSG(msm_port->ipc_log_misc,
				    "%s: port_setup Fail ret:%d\n",
				    __func__, ret);
			goto exit_startup;
		}
	}

	/*
	 * Ensure that all the port configuration writes complete
	 * before returning to the framework.
	 */
	mb();

	/* Console usecase requires irq to be in enable state after early
	 * console switch from probe to handle RX data. Hence enable IRQ
	 * from starup and disable it form shutdown APIs for cosnole case.
	 * BT HSUART usecase, IRQ will be enabled from runtime_resume()
	 * and disabled in runtime_suspend to avoid spurious interrupts
	 * after suspend.
	 */
	if (uart_console(uport) ||  msm_port->pm_auto_suspend_disable)
		enable_irq(uport->irq);

	if (msm_port->wakeup_irq > 0) {
		ret = request_irq(msm_port->wakeup_irq, msm_geni_wakeup_isr,
				IRQF_TRIGGER_FALLING | IRQF_ONESHOT,
				"hs_uart_wakeup", uport);
		if (unlikely(ret)) {
			dev_err(uport->dev, "%s:Failed to get WakeIRQ ret%d\n",
								__func__, ret);
			goto exit_startup;
		}
		disable_irq(msm_port->wakeup_irq);
		ret = irq_set_irq_wake(msm_port->wakeup_irq, 1);
		if (unlikely(ret)) {
			dev_err(uport->dev, "%s:Failed to set IRQ wake:%d\n",
					__func__, ret);
			goto exit_startup;
		}
	}
exit_startup:
	if (likely(!uart_console(uport)))
		msm_geni_serial_power_off(&msm_port->uport);
	msm_port->startup_in_progress = false;
	IPC_LOG_MSG(msm_port->ipc_log_misc, "%s: ret:%d\n", __func__, ret);

	return ret;
}

static void geni_serial_write_term_regs(struct uart_port *uport, u32 loopback,
		u32 tx_trans_cfg, u32 tx_parity_cfg, u32 rx_trans_cfg,
		u32 rx_parity_cfg, u32 bits_per_char, u32 stop_bit_len)
{
	geni_write_reg_nolog(loopback, uport->membase, SE_UART_LOOPBACK_CFG);
	geni_write_reg_nolog(tx_trans_cfg, uport->membase,
							SE_UART_TX_TRANS_CFG);
	geni_write_reg_nolog(tx_parity_cfg, uport->membase,
							SE_UART_TX_PARITY_CFG);
	geni_write_reg_nolog(rx_trans_cfg, uport->membase,
							SE_UART_RX_TRANS_CFG);
	geni_write_reg_nolog(rx_parity_cfg, uport->membase,
							SE_UART_RX_PARITY_CFG);
	geni_write_reg_nolog(bits_per_char, uport->membase,
							SE_UART_TX_WORD_LEN);
	geni_write_reg_nolog(bits_per_char, uport->membase,
							SE_UART_RX_WORD_LEN);
	geni_write_reg_nolog(stop_bit_len, uport->membase,
						SE_UART_TX_STOP_BIT_LEN);
}

static void msm_geni_serial_termios_cfg(struct uart_port *uport,
					struct ktermios *termios)
{

	u32 bits_per_char = 0;
	u32 stop_bit_len;
	u32 tx_trans_cfg = geni_read_reg_nolog(uport->membase,
						SE_UART_TX_TRANS_CFG);
	u32 tx_parity_cfg = geni_read_reg_nolog(uport->membase,
						SE_UART_TX_PARITY_CFG);
	u32 rx_trans_cfg = geni_read_reg_nolog(uport->membase,
						SE_UART_RX_TRANS_CFG);
	u32 rx_parity_cfg = geni_read_reg_nolog(uport->membase,
						SE_UART_RX_PARITY_CFG);
	struct msm_geni_serial_port *port = GET_DEV_PORT(uport);

	if (termios->c_cflag & PARENB) {
		tx_trans_cfg |= UART_TX_PAR_EN;
		rx_trans_cfg |= UART_RX_PAR_EN;
		tx_parity_cfg |= PAR_CALC_EN;
		rx_parity_cfg |= PAR_CALC_EN;
		if (termios->c_cflag & PARODD) {
			tx_parity_cfg |= PAR_ODD;
			rx_parity_cfg |= PAR_ODD;
		} else if (termios->c_cflag & CMSPAR) {
			tx_parity_cfg |= PAR_SPACE;
			rx_parity_cfg |= PAR_SPACE;
		} else {
			tx_parity_cfg |= PAR_EVEN;
			rx_parity_cfg |= PAR_EVEN;
		}
	} else {
		tx_trans_cfg &= ~UART_TX_PAR_EN;
		rx_trans_cfg &= ~UART_RX_PAR_EN;
		tx_parity_cfg &= ~PAR_CALC_EN;
		rx_parity_cfg &= ~PAR_CALC_EN;
	}

	/* bits per char */
	switch (termios->c_cflag & CSIZE) {
	case CS5:
		bits_per_char = 5;
		break;
	case CS6:
		bits_per_char = 6;
		break;
	case CS7:
		bits_per_char = 7;
		break;
	case CS8:
	default:
		bits_per_char = 8;
		break;
	}

	uport->status  &= ~(UPSTAT_AUTOCTS);
	/* stop bits */
	if (termios->c_cflag & CSTOPB)
		stop_bit_len = TX_STOP_BIT_LEN_2;
	else
		stop_bit_len = TX_STOP_BIT_LEN_1;

	/* flow control, clear the CTS_MASK bit if using flow control. */
	if (termios->c_cflag & CRTSCTS) {
		tx_trans_cfg &= ~UART_CTS_MASK;
		uport->status |= UPSTAT_AUTOCTS;
	} else {
		tx_trans_cfg |= UART_CTS_MASK;
	/* status bits to ignore */
	}

	geni_serial_write_term_regs(uport, port->loopback, tx_trans_cfg,
		tx_parity_cfg, rx_trans_cfg, rx_parity_cfg, bits_per_char,
		stop_bit_len);

	if (termios->c_cflag & CRTSCTS) {
		geni_write_reg_nolog(0x0, uport->membase, SE_UART_MANUAL_RFR);
		IPC_LOG_MSG(port->ipc_log_misc,
			"%s: Manual flow Disabled, HW Flow ON\n", __func__);
	}

	IPC_LOG_MSG(port->ipc_log_misc, "Tx: trans_cfg%d parity %d\n",
						tx_trans_cfg, tx_parity_cfg);
	IPC_LOG_MSG(port->ipc_log_misc, "Rx: trans_cfg%d parity %d",
						rx_trans_cfg, rx_parity_cfg);
	IPC_LOG_MSG(port->ipc_log_misc, "BitsChar%d stop bit%d\n",
				bits_per_char, stop_bit_len);
}

static void msm_geni_serial_set_termios(struct uart_port *uport,
				struct ktermios *termios, struct ktermios *old)
{
	unsigned int baud;
	int clk_div, ret;
	unsigned long ser_clk_cfg = 0;
	struct msm_geni_serial_port *port = GET_DEV_PORT(uport);
	unsigned long clk_rate;
	unsigned long desired_rate;
	unsigned int clk_idx;
	int uart_sampling;
	int clk_freq_diff;

	/* QUP_2.5.0 and older RUMI has sampling rate as 32 */
	if (IS_ENABLED(CONFIG_SERIAL_MSM_GENI_HALF_SAMPLING) &&
		port->rumi_platform && port->is_console) {
		geni_write_reg_nolog(0x21, uport->membase, GENI_SER_M_CLK_CFG);
		geni_write_reg_nolog(0x21, uport->membase, GENI_SER_S_CLK_CFG);
		geni_read_reg_nolog(uport->membase, GENI_SER_M_CLK_CFG);
	}

	if (!uart_console(uport)) {
		int ret;

		IPC_LOG_MSG(port->ipc_log_misc, "%s: start\n", __func__);
		ret = msm_geni_serial_power_on(uport);

		if (ret) {
			IPC_LOG_MSG(port->ipc_log_misc,
				"%s: Failed to vote clock on:%d\n",
							__func__, ret);
			return;
		}
	}
	msm_geni_serial_stop_rx(uport);
	/* baud rate */
	baud = uart_get_baud_rate(uport, termios, old, 300, 4000000);
	port->cur_baud = baud;
	uart_sampling = IS_ENABLED(CONFIG_SERIAL_MSM_GENI_HALF_SAMPLING) ?
				UART_OVERSAMPLING / 2 : UART_OVERSAMPLING;
	desired_rate = baud * uart_sampling;

	/*
	 * Request for nearest possible required frequency instead of the exact
	 * required frequency.
	 */
	ret = geni_se_clk_freq_match(&port->serial_rsc, desired_rate,
			&clk_idx, &clk_rate, false);
	if (ret) {
		dev_err(uport->dev, "%s: Failed(%d) to find src clk for 0x%x\n",
				__func__, ret, baud);
		msm_geni_update_uart_error_code(port, UART_ERROR_SE_CLK_RATE_FIND_FAIL);
		goto exit_set_termios;
	}

	clk_div = DIV_ROUND_UP(clk_rate, desired_rate);
	if (clk_div <= 0)
		goto exit_set_termios;

	clk_freq_diff =  (desired_rate - (clk_rate / clk_div));
	if (clk_freq_diff)
		IPC_LOG_MSG(port->ipc_log_misc,
			"src_clk freq_diff:%d baud:%d clk_rate:%d clk_div:%d\n",
			clk_freq_diff, baud, clk_rate, clk_div);

	uport->uartclk = clk_rate;
	clk_set_rate(port->serial_rsc.se_clk, clk_rate);
	ser_clk_cfg |= SER_CLK_EN;
	ser_clk_cfg |= (clk_div << CLK_DIV_SHFT);

	if (likely(baud))
		uart_update_timeout(uport, termios->c_cflag, baud);

	geni_write_reg_nolog(ser_clk_cfg, uport->membase, GENI_SER_M_CLK_CFG);
	geni_write_reg_nolog(ser_clk_cfg, uport->membase, GENI_SER_S_CLK_CFG);
	geni_read_reg_nolog(uport->membase, GENI_SER_M_CLK_CFG);

	msm_geni_serial_termios_cfg(uport, termios);
	IPC_LOG_MSG(port->ipc_log_misc, "%s: baud %d\n", __func__, baud);
exit_set_termios:
	msm_geni_serial_start_rx(uport);
	if (!uart_console(uport))
		msm_geni_serial_power_off(uport);
	return;

}

static unsigned int msm_geni_serial_tx_empty(struct uart_port *uport)
{
	unsigned int tx_fifo_status;
	unsigned int is_tx_empty = 1;
	struct msm_geni_serial_port *port = GET_DEV_PORT(uport);

	if (!uart_console(uport) && device_pending_suspend(uport))
		return 1;

	if (port->xfer_mode == SE_DMA)
		tx_fifo_status = port->tx_dma ? 1 : 0;
	else
		tx_fifo_status = geni_read_reg_nolog(uport->membase,
						SE_GENI_TX_FIFO_STATUS);
	if (tx_fifo_status)
		is_tx_empty = 0;

	return is_tx_empty;
}

static ssize_t xfer_mode_show(struct device *dev,
		struct device_attribute *attr, char *buf)
{
	struct platform_device *pdev = to_platform_device(dev);
	struct msm_geni_serial_port *port = platform_get_drvdata(pdev);
	ssize_t ret = 0;

	if (port->xfer_mode == FIFO_MODE)
		ret = snprintf(buf, sizeof("FIFO\n"), "FIFO\n");
	else if (port->xfer_mode == SE_DMA)
		ret = snprintf(buf, sizeof("SE_DMA\n"), "SE_DMA\n");

	return ret;
}

static ssize_t xfer_mode_store(struct device *dev,
	struct device_attribute *attr, const char *buf, size_t size)
{
	struct platform_device *pdev = to_platform_device(dev);
	struct msm_geni_serial_port *port = platform_get_drvdata(pdev);
	struct uart_port *uport = &port->uport;
	int xfer_mode = port->xfer_mode;
	unsigned long flags;

	if (uart_console(uport))
		return -EOPNOTSUPP;

	if (strnstr(buf, "FIFO", strlen("FIFO"))) {
		xfer_mode = FIFO_MODE;
	} else if (strnstr(buf, "SE_DMA", strlen("SE_DMA"))) {
		xfer_mode = SE_DMA;
	} else {
		dev_err(dev, "%s: Invalid input %s\n", __func__, buf);
		return -EINVAL;
	}

	if (xfer_mode == port->xfer_mode)
		return size;

	msm_geni_serial_power_on(uport);
	msm_geni_serial_stop_tx(uport);
	msm_geni_serial_stop_rx(uport);
	spin_lock_irqsave(&uport->lock, flags);
	port->xfer_mode = xfer_mode;
	geni_se_select_mode(uport->membase, port->xfer_mode);
	spin_unlock_irqrestore(&uport->lock, flags);
	msm_geni_serial_start_rx(uport);
	msm_geni_serial_power_off(uport);

	return size;
}

static DEVICE_ATTR_RW(xfer_mode);

static ssize_t ver_info_show(struct device *dev,
			struct device_attribute *attr, char *buf)
{
	struct platform_device *pdev = to_platform_device(dev);
	struct msm_geni_serial_port *port = platform_get_drvdata(pdev);
	ssize_t ret = 0;
	int len = (sizeof(struct msm_geni_serial_ver_info) * 2);

	ret = snprintf(buf, len, "FW ver=0x%x%x, HW ver=%d.%d.%d\n",
		port->ver_info.m_fw_ver, port->ver_info.m_fw_ver,
		port->ver_info.hw_major_ver, port->ver_info.hw_minor_ver,
		port->ver_info.hw_step_ver);

	return ret;
}
static DEVICE_ATTR_RO(ver_info);

#if IS_ENABLED(CONFIG_SERIAL_MSM_GENI_CONSOLE) || \
						IS_ENABLED(CONFIG_CONSOLE_POLL)
static int msm_geni_console_setup(struct console *co, char *options)
{
	struct uart_port *uport;
	struct msm_geni_serial_port *dev_port;
	int baud = 115200;
	int bits = 8;
	int parity = 'n';
	int flow = 'n';
	int ret = 0;

	/* Max 1 port supported as of now */
	if (unlikely(co->index >= GENI_UART_CONS_PORTS  || co->index < 0))
		return -ENXIO;

	dev_port = get_port_from_line(co->index, true);
	if (IS_ERR_OR_NULL(dev_port)) {
		ret = PTR_ERR(dev_port);
		pr_err("Invalid line %d(%d)\n", co->index, ret);
		return ret;
	}

	uport = &dev_port->uport;

	/*PDX225 code for QN5965F-837  at 2021/11/17 start*/
	if (dev_port->gpio_suspend_state == true)
		return -ENXIO;
	/*PDX225 code for QN5965F-837  at 2021/11/17 end*/
	if (unlikely(!uport->membase))
		return -ENXIO;

	if (se_geni_resources_on(&dev_port->serial_rsc))
		WARN_ON(1);

	if (unlikely(get_se_proto(uport->membase) != UART)) {
		se_geni_resources_off(&dev_port->serial_rsc);
		return -ENXIO;
	}

	if (!dev_port->port_setup) {
		msm_geni_serial_stop_rx(uport);
		msm_geni_serial_port_setup(uport);
	}

	if (options)
		uart_parse_options(options, &baud, &parity, &bits, &flow);

	return uart_set_options(uport, co, baud, parity, bits, flow);
}

static int console_register(struct uart_driver *drv)
{
	return uart_register_driver(drv);
}

static void console_unregister(struct uart_driver *drv)
{
	uart_unregister_driver(drv);
}

static struct console cons_ops = {
	.name = "ttyMSM",
	.write = msm_geni_serial_console_write,
	.device = uart_console_device,
	.setup = msm_geni_console_setup,
	.flags = CON_PRINTBUFFER,
	.index = -1,
	.data = &msm_geni_console_driver,
};

static struct uart_driver msm_geni_console_driver = {
	.owner = THIS_MODULE,
	.driver_name = "msm_geni_console",
	.dev_name = "ttyMSM",
	.nr =  GENI_UART_CONS_PORTS,
	.cons = &cons_ops,
};
#else
static int console_register(struct uart_driver *drv)
{
	return 0;
}

static void console_unregister(struct uart_driver *drv)
{
}
#endif /* (CONFIG_SERIAL_MSM_GENI_CONSOLE) || defined(CONFIG_CONSOLE_POLL) */

static void msm_geni_serial_debug_init(struct uart_port *uport, bool console)
{
	struct msm_geni_serial_port *msm_port = GET_DEV_PORT(uport);
	char name[35];

	msm_port->dbg = debugfs_create_dir(dev_name(uport->dev), NULL);
	if (IS_ERR_OR_NULL(msm_port->dbg))
		dev_err(uport->dev, "Failed to create dbg dir\n");

	if (!console) {
		memset(name, 0, sizeof(name));
		if (!msm_port->ipc_log_rx) {
			scnprintf(name, sizeof(name), "%s%s",
					dev_name(uport->dev), "_rx");
			msm_port->ipc_log_rx = ipc_log_context_create(
					IPC_LOG_TX_RX_PAGES, name, 0);
			if (!msm_port->ipc_log_rx)
				dev_info(uport->dev, "Err in Rx IPC Log\n");
		}
		memset(name, 0, sizeof(name));
		if (!msm_port->ipc_log_tx) {
			scnprintf(name, sizeof(name), "%s%s",
					dev_name(uport->dev), "_tx");
			msm_port->ipc_log_tx = ipc_log_context_create(
					IPC_LOG_TX_RX_PAGES, name, 0);
			if (!msm_port->ipc_log_tx)
				dev_info(uport->dev, "Err in Tx IPC Log\n");
		}
		memset(name, 0, sizeof(name));
		if (!msm_port->ipc_log_pwr) {
			scnprintf(name, sizeof(name), "%s%s",
					dev_name(uport->dev), "_pwr");
			msm_port->ipc_log_pwr = ipc_log_context_create(
					IPC_LOG_PWR_PAGES, name, 0);
			if (!msm_port->ipc_log_pwr)
				dev_info(uport->dev, "Err in Pwr IPC Log\n");
		}
		memset(name, 0, sizeof(name));
		if (!msm_port->ipc_log_misc) {
			scnprintf(name, sizeof(name), "%s%s",
					dev_name(uport->dev), "_misc");
			msm_port->ipc_log_misc = ipc_log_context_create(
					IPC_LOG_MISC_PAGES, name, 0);
			if (!msm_port->ipc_log_misc)
				dev_info(uport->dev, "Err in Misc IPC Log\n");
		}
		memset(name, 0, sizeof(name));
		if (!msm_port->ipc_log_irqstatus) {
			scnprintf(name, sizeof(name), "%s%s",
					dev_name(uport->dev), "_irqstatus");
			msm_port->ipc_log_irqstatus = ipc_log_context_create(
					IPC_LOG_MISC_PAGES, name, 0);
			if (!msm_port->ipc_log_irqstatus)
				dev_info(uport->dev, "Err in irqstatus IPC Log\n");
		}
	} else {
		memset(name, 0, sizeof(name));
		if (!msm_port->console_log) {
			scnprintf(name, sizeof(name), "%s%s",
					dev_name(uport->dev), "_console");
			msm_port->console_log = ipc_log_context_create(
					IPC_LOG_MISC_PAGES, name, 0);
			if (!msm_port->console_log)
				dev_info(uport->dev, "Err in Misc IPC Log\n");
		}
	}
}

static void msm_geni_serial_cons_pm(struct uart_port *uport,
		unsigned int new_state, unsigned int old_state)
{
	struct msm_geni_serial_port *msm_port = GET_DEV_PORT(uport);

<<<<<<< HEAD
	/*PDX225 code for QN5965F-837  at 2021/11/17 start*/
	if (msm_port->gpio_suspend_state == true)
=======
	if (new_state == UART_PM_STATE_ON && old_state == UART_PM_STATE_OFF)
		se_geni_resources_on(&msm_port->serial_rsc);
	else if (new_state == UART_PM_STATE_OFF &&
			old_state == UART_PM_STATE_ON)
		se_geni_resources_off(&msm_port->serial_rsc);
}

static void msm_geni_serial_hs_pm(struct uart_port *uport,
		unsigned int new_state, unsigned int old_state)
{
	struct msm_geni_serial_port *msm_port = GET_DEV_PORT(uport);

	/*
	 * This will get call for system suspend/resume and
	 * Applicable for hs-uart without runtime pm framework support.
	 */
	if (pm_runtime_enabled(uport->dev))
>>>>>>> bec53ead
		return;
	/*PDX225 code for QN5965F-837  at 2021/11/17 end*/

	if (new_state == UART_PM_STATE_ON && old_state == UART_PM_STATE_OFF) {
		se_geni_resources_on(&msm_port->serial_rsc);
		atomic_set(&msm_port->is_clock_off, 0);
	} else if (new_state == UART_PM_STATE_OFF &&
			old_state == UART_PM_STATE_ON) {
		atomic_set(&msm_port->is_clock_off, 1);
		se_geni_resources_off(&msm_port->serial_rsc);
	}
}

static void msm_geni_serial_hs_pm(struct uart_port *uport,
		unsigned int new_state, unsigned int old_state)
{
	struct msm_geni_serial_port *msm_port = GET_DEV_PORT(uport);

	/*PDX225 code for QN5965F-837  at 2021/11/17 start*/
	if (msm_port->gpio_suspend_state == true)
		return;
	/*PDX225 code for QN5965F-837  at 2021/11/17 end*/

	/*
	 * This will get call for system suspend/resume and
	 * Applicable for hs-uart without runtime pm framework support.
	 */
	if (pm_runtime_enabled(uport->dev))
		return;

	/*
	 * Default PM State is UNDEFINED Setting it to OFF State.
	 * This will allow add one port to do resources on and off during probe
	 */
	if (old_state == UART_PM_STATE_UNDEFINED)
		old_state = UART_PM_STATE_OFF;

	/*
	 * Default PM State is UNDEFINED Setting it to OFF State.
	 * This will allow add one port to do resources on and off during probe
	 */
	if (old_state == UART_PM_STATE_UNDEFINED)
		old_state = UART_PM_STATE_OFF;

	if (new_state == UART_PM_STATE_ON && old_state == UART_PM_STATE_OFF)
		se_geni_resources_on(&msm_port->serial_rsc);
	else if (new_state == UART_PM_STATE_OFF &&
			old_state == UART_PM_STATE_ON)
		se_geni_resources_off(&msm_port->serial_rsc);
}

static const struct uart_ops msm_geni_console_pops = {
	.tx_empty = msm_geni_serial_tx_empty,
	.stop_tx = msm_geni_serial_stop_tx,
	.start_tx = msm_geni_serial_start_tx,
	.stop_rx = msm_geni_serial_stop_rx,
	.set_termios = msm_geni_serial_set_termios,
	.startup = msm_geni_serial_startup,
	.config_port = msm_geni_serial_config_port,
	.shutdown = msm_geni_serial_shutdown,
	.type = msm_geni_serial_get_type,
	.set_mctrl = msm_geni_cons_set_mctrl,
	.get_mctrl = msm_geni_cons_get_mctrl,
#ifdef CONFIG_CONSOLE_POLL
	.poll_get_char	= msm_geni_serial_get_char,
	.poll_put_char	= msm_geni_serial_poll_put_char,
#endif
	.pm = msm_geni_serial_cons_pm,
};

static const struct uart_ops msm_geni_serial_pops = {
	.tx_empty = msm_geni_serial_tx_empty,
	.stop_tx = msm_geni_serial_stop_tx,
	.start_tx = msm_geni_serial_start_tx,
	.stop_rx = msm_geni_serial_stop_rx,
	.set_termios = msm_geni_serial_set_termios,
	.startup = msm_geni_serial_startup,
	.config_port = msm_geni_serial_config_port,
	.shutdown = msm_geni_serial_shutdown,
	.type = msm_geni_serial_get_type,
	.set_mctrl = msm_geni_serial_set_mctrl,
	.get_mctrl = msm_geni_serial_get_mctrl,
	.break_ctl = msm_geni_serial_break_ctl,
	.flush_buffer = NULL,
	.ioctl = msm_geni_serial_ioctl,
	/* For HSUART nodes without IOCTL support */
	.pm = msm_geni_serial_hs_pm,
};

static const struct of_device_id msm_geni_device_tbl[] = {
#if IS_ENABLED(CONFIG_SERIAL_MSM_GENI_CONSOLE) || \
						IS_ENABLED(CONFIG_CONSOLE_POLL)
	{ .compatible = "qcom,msm-geni-console",
			.data = (void *)&msm_geni_console_driver},
#endif
	{ .compatible = "qcom,msm-geni-serial-hs",
			.data = (void *)&msm_geni_serial_hs_driver},
	{},
};

static int msm_geni_serial_get_ver_info(struct uart_port *uport)
{
	int hw_ver, ret = 0;
	struct msm_geni_serial_port *msm_port = GET_DEV_PORT(uport);

	/* clks_on/off only for HSUART, as console remains actve */
	if (!msm_port->is_console)
		se_geni_clks_on(&msm_port->serial_rsc);
	/* Basic HW and FW info */
	if (unlikely(get_se_proto(uport->membase) != UART)) {
		dev_err(uport->dev, "%s: Invalid FW %d loaded.\n",
			 __func__, get_se_proto(uport->membase));
		ret = -ENXIO;
		goto exit_ver_info;
	}

	msm_port->ver_info.m_fw_ver = get_se_m_fw(uport->membase);
	msm_port->ver_info.s_fw_ver = get_se_s_fw(uport->membase);
	IPC_LOG_MSG(msm_port->ipc_log_misc, "%s: FW Ver:0x%x%x\n",
		__func__,
		msm_port->ver_info.m_fw_ver, msm_port->ver_info.s_fw_ver);

	hw_ver = geni_se_qupv3_hw_version(msm_port->wrapper_dev,
		&msm_port->ver_info.hw_major_ver,
		&msm_port->ver_info.hw_minor_ver,
		&msm_port->ver_info.hw_step_ver);
	if (hw_ver)
		dev_err(uport->dev, "%s:Err getting HW version %d\n",
						__func__, hw_ver);
	else
		IPC_LOG_MSG(msm_port->ipc_log_misc, "%s: HW Ver:%x.%x.%x\n",
			__func__, msm_port->ver_info.hw_major_ver,
			msm_port->ver_info.hw_minor_ver,
			msm_port->ver_info.hw_step_ver);

	msm_geni_serial_enable_interrupts(uport);
exit_ver_info:
	if (!msm_port->is_console)
		se_geni_clks_off(&msm_port->serial_rsc);
	return ret;
}

/*PDX225 code for QN5965F-837  at 2021/11/17 start*/
int msm_geni_serial_gpio_suspend(bool state)
{
	int ret = 0;
	struct msm_geni_serial_port *port = NULL;

/*PDX225 code for QN5965F-837  at 2022/01/11 start*/
	port = get_port_from_line(0, true);
	if (IS_ERR_OR_NULL(port))
		return -EINVAL;

	if (IS_ERR_OR_NULL(port->serial_rsc.geni_gpio_active) ||
		IS_ERR_OR_NULL(port->serial_rsc.geni_gpio_suspend)) {
		return -EINVAL;
	}
/*PDX225 code for QN5965F-837  at 2022/01/11 end*/

	pr_err("%s-%d: gpio_suspend_state=%d, state=%d", __func__, __LINE__, port->gpio_suspend_state, state);

	if (port->gpio_suspend_state^state) {
		port->gpio_suspend_state = state;

		if (state) {
			ret = pinctrl_select_state(port->serial_rsc.geni_pinctrl, port->serial_rsc.geni_gpio_suspend);
			if (ret < 0) {
				pr_err("Set Suspend pin state error:%d", ret);
			}
		} else {
			ret = pinctrl_select_state(port->serial_rsc.geni_pinctrl, port->serial_rsc.geni_gpio_active);
			if (ret < 0) {
				pr_err("Set Active pin state error:%d", ret);
			}
		}

	}

	return ret;
}
EXPORT_SYMBOL(msm_geni_serial_gpio_suspend);

static ssize_t geni_gpio_suspend_show(struct device *dev,
		struct device_attribute *attr, char *buf)
{
	struct platform_device *pdev = to_platform_device(dev);
	struct msm_geni_serial_port *port = platform_get_drvdata(pdev);
	ssize_t ret = 0;

	if (port->gpio_suspend_state == true)
		ret = snprintf(buf, sizeof("1\n"), "1\n");
	else
		ret = snprintf(buf, sizeof("0\n"), "0\n");
	return ret;
}

static ssize_t geni_gpio_suspend_store(struct device *dev,
	struct device_attribute *attr, const char *buf, size_t size)
{
	pr_err("%s-%d: buf=%s", __func__, __LINE__, buf);

	if (strnstr(buf, "1", strlen("1")))
		msm_geni_serial_gpio_suspend(true);
	else
		msm_geni_serial_gpio_suspend(false);

	return size;
}
static DEVICE_ATTR_RW(geni_gpio_suspend);
/*PDX225 code for QN5965F-837  at 2021/11/17 end*/

static int msm_geni_serial_get_irq_pinctrl(struct platform_device *pdev,
					struct msm_geni_serial_port *dev_port)
{
	int ret  = 0;
	struct uart_port *uport = &dev_port->uport;

	/* Optional to use the Rx pin as wakeup irq */
	dev_port->wakeup_irq = platform_get_irq(pdev, 1);
	if ((dev_port->wakeup_irq < 0 && !dev_port->is_console))
		dev_info(&pdev->dev, "No wakeup IRQ configured\n");

	dev_port->serial_rsc.geni_pinctrl = devm_pinctrl_get(&pdev->dev);
	if (IS_ERR_OR_NULL(dev_port->serial_rsc.geni_pinctrl)) {
		dev_err(&pdev->dev, "No pinctrl config specified!\n");
		return PTR_ERR(dev_port->serial_rsc.geni_pinctrl);
	}

	if (!dev_port->is_console) {
		if (IS_ERR_OR_NULL(pinctrl_lookup_state(dev_port->serial_rsc.geni_pinctrl,
				PINCTRL_SHUTDOWN))) {
			dev_info(&pdev->dev, "No Shutdown config specified\n");
		} else {
			dev_port->serial_rsc.geni_gpio_shutdown =
			pinctrl_lookup_state(dev_port->serial_rsc.geni_pinctrl,
							PINCTRL_SHUTDOWN);
		}
	}

	dev_port->serial_rsc.geni_gpio_active =
		pinctrl_lookup_state(dev_port->serial_rsc.geni_pinctrl,
							PINCTRL_ACTIVE);

	if (IS_ERR_OR_NULL(dev_port->serial_rsc.geni_gpio_active)) {
		/*
		 * Backward compatible : In case few chips doesn't have ACTIVE
		 * state defined.
		 */
		dev_port->serial_rsc.geni_gpio_active =
		pinctrl_lookup_state(dev_port->serial_rsc.geni_pinctrl,
							PINCTRL_DEFAULT);
		if (IS_ERR_OR_NULL(dev_port->serial_rsc.geni_gpio_active)) {
			dev_err(&pdev->dev, "No default config specified!\n");
			return PTR_ERR(dev_port->serial_rsc.geni_gpio_active);
		}
	}
	/*
	 * For clients who setup an Inband wakeup, leave the GPIO pins
	 * always connected to the core, else move the pins to their
	 * defined "sleep" state.
	 */
	if (dev_port->wakeup_irq > 0) {
		dev_port->serial_rsc.geni_gpio_sleep =
			dev_port->serial_rsc.geni_gpio_active;
	} else {
		dev_port->serial_rsc.geni_gpio_sleep =
			pinctrl_lookup_state(dev_port->serial_rsc.geni_pinctrl,
							PINCTRL_SLEEP);
		if (IS_ERR_OR_NULL(dev_port->serial_rsc.geni_gpio_sleep)) {
			dev_err(&pdev->dev, "No sleep config specified!\n");
			return PTR_ERR(dev_port->serial_rsc.geni_gpio_sleep);
		}
	}

	/*PDX225 code for QN5965F-837  at 2021/11/17 start*/
	dev_port->serial_rsc.geni_gpio_suspend=
		pinctrl_lookup_state(dev_port->serial_rsc.geni_pinctrl,
						PINCTRL_SLEEP);
	if (IS_ERR_OR_NULL(dev_port->serial_rsc.geni_gpio_suspend)) {
		dev_err(&pdev->dev, "No suspend config specified!\n");
		return PTR_ERR(dev_port->serial_rsc.geni_gpio_suspend);
	}
	/*PDX225 code for QN5965F-837  at 2021/11/17 end*/

	uport->irq = platform_get_irq(pdev, 0);
	if (uport->irq < 0) {
		ret = uport->irq;
		dev_err(&pdev->dev, "Failed to get IRQ %d\n", ret);
		return ret;
	}

	dev_port->name = devm_kasprintf(uport->dev, GFP_KERNEL,
					"msm_serial_geni%d", uport->line);
	irq_set_status_flags(uport->irq, IRQ_NOAUTOEN);
	ret = devm_request_irq(uport->dev, uport->irq, msm_geni_serial_isr,
				IRQF_TRIGGER_HIGH, dev_port->name, uport);
	if (ret) {
		dev_err(uport->dev, "%s: Failed to get IRQ ret %d\n",
							__func__, ret);
		return ret;
	}

	return ret;
}
static int msm_geni_serial_get_clk(struct platform_device *pdev,
					struct msm_geni_serial_port *dev_port)
{
	int ret = 0;

	dev_port->serial_rsc.se_clk = devm_clk_get(&pdev->dev, "se-clk");
	if (IS_ERR(dev_port->serial_rsc.se_clk)) {
		ret = PTR_ERR(dev_port->serial_rsc.se_clk);
		dev_err(&pdev->dev, "Err getting SE Core clk %d\n", ret);
		msm_geni_update_uart_error_code(dev_port, UART_ERROR_CLK_GET_FAIL);
		return ret;
	}

	dev_port->serial_rsc.m_ahb_clk = devm_clk_get(&pdev->dev, "m-ahb");
	if (IS_ERR(dev_port->serial_rsc.m_ahb_clk)) {
		ret = PTR_ERR(dev_port->serial_rsc.m_ahb_clk);
		dev_err(&pdev->dev, "Err getting M AHB clk %d\n", ret);
		msm_geni_update_uart_error_code(dev_port, UART_ERROR_CLK_GET_FAIL);
		return ret;
	}

	dev_port->serial_rsc.s_ahb_clk = devm_clk_get(&pdev->dev, "s-ahb");
	if (IS_ERR(dev_port->serial_rsc.s_ahb_clk)) {
		ret = PTR_ERR(dev_port->serial_rsc.s_ahb_clk);
		dev_err(&pdev->dev, "Err getting S AHB clk %d\n", ret);
		msm_geni_update_uart_error_code(dev_port, UART_ERROR_CLK_GET_FAIL);
		return ret;
	}

	return ret;
}
static int msm_geni_serial_read_dtsi(struct platform_device *pdev,
					struct msm_geni_serial_port *dev_port)
{
	int ret = 0;
	struct uart_port *uport = &dev_port->uport;
	struct resource *res;
	bool is_console = dev_port->is_console;
	struct platform_device *wrapper_pdev;
	struct device_node *wrapper_ph_node;
	u32 wake_char = 0;

	wrapper_ph_node = of_parse_phandle(pdev->dev.of_node,
					"qcom,wrapper-core", 0);
	if (IS_ERR_OR_NULL(wrapper_ph_node))
		return PTR_ERR(wrapper_ph_node);

	wrapper_pdev = of_find_device_by_node(wrapper_ph_node);
	of_node_put(wrapper_ph_node);
	if (IS_ERR_OR_NULL(wrapper_pdev))
		return PTR_ERR(wrapper_pdev);

	dev_port->wrapper_dev = &wrapper_pdev->dev;
	dev_port->serial_rsc.wrapper_dev = &wrapper_pdev->dev;

	if (is_console)
		ret = geni_se_resources_init(&dev_port->serial_rsc,
			UART_CONSOLE_CORE2X_VOTE,
			(DEFAULT_SE_CLK * DEFAULT_BUS_WIDTH));
	else
		ret = geni_se_resources_init(&dev_port->serial_rsc,
			UART_CORE2X_VOTE,
			(DEFAULT_SE_CLK * DEFAULT_BUS_WIDTH));

	if (ret) {
		msm_geni_update_uart_error_code(dev_port, UART_ERROR_SE_RESOURCES_INIT_FAIL);
		return ret;
	}

	dev_port->serial_rsc.ctrl_dev = &pdev->dev;

	/* RUMI specific */
	dev_port->rumi_platform = of_property_read_bool(pdev->dev.of_node,
				"qcom,rumi_platform");

	if (of_property_read_u32(pdev->dev.of_node, "qcom,wakeup-byte",
					&wake_char)) {
		dev_dbg(&pdev->dev, "No Wakeup byte specified\n");
	} else {
		dev_port->wakeup_byte = (u8)wake_char;
		dev_info(&pdev->dev, "Wakeup byte 0x%x\n",
					dev_port->wakeup_byte);
	}

	ret = msm_geni_serial_get_clk(pdev, dev_port);
	if (ret)
		return ret;

	res = platform_get_resource_byname(pdev, IORESOURCE_MEM, "se_phys");
	if (!res) {
		dev_err(&pdev->dev, "Err getting IO region\n");
		return -ENXIO;
	}

	uport->mapbase = res->start;
	uport->membase = devm_ioremap(&pdev->dev, res->start,
						resource_size(res));
	if (!uport->membase) {
		dev_err(&pdev->dev, "Err IO mapping serial iomem\n");
		return -ENOMEM;
	}

	ret = msm_geni_serial_get_irq_pinctrl(pdev, dev_port);
	if (ret)
		return ret;

	if (!is_console) {
		dev_port->geni_wake = wakeup_source_register(uport->dev,
						dev_name(&pdev->dev));
		if (!dev_port->geni_wake) {
			dev_err(&pdev->dev,
				"Failed to register wakeup_source\n");
			return -ENOMEM;
		}
	}

	return ret;
}

static int msm_geni_serial_probe(struct platform_device *pdev)
{
	int ret = 0;
	int line;
	struct msm_geni_serial_port *dev_port;
	struct uart_port *uport;
	struct uart_driver *drv;
	const struct of_device_id *id;
	bool is_console = false;
	char boot_marker[40];

	id = of_match_device(msm_geni_device_tbl, &pdev->dev);
	if (!id) {
		dev_err(&pdev->dev, "%s: No matching device found\n",
				__func__);
		return -ENODEV;
	}
	dev_dbg(&pdev->dev, "%s: %s\n", __func__, id->compatible);
	drv = (struct uart_driver *)id->data;

	if (pdev->dev.of_node) {
		if (drv->cons) {
			line = of_alias_get_id(pdev->dev.of_node, "serial");
			if (line < 0)
				line = 0;
		} else {
			line = of_alias_get_id(pdev->dev.of_node, "hsuart");
			if (line < 0)
				line = uart_line_id++;
			else
				uart_line_id++;
		}
	} else {
		line = pdev->id;
	}

	if (strcmp(id->compatible, "qcom,msm-geni-console") == 0)
		snprintf(boot_marker, sizeof(boot_marker),
				"M - DRIVER GENI_UART_%d Init", line);
	else
		snprintf(boot_marker, sizeof(boot_marker),
				"M - DRIVER GENI_HS_UART_%d Init", line);
	place_marker(boot_marker);

	is_console = (drv->cons ? true : false);
	dev_port = get_port_from_line(line, is_console);
	if (IS_ERR_OR_NULL(dev_port)) {
		ret = PTR_ERR(dev_port);
		dev_err(&pdev->dev, "Invalid line %d(%d)\n",
					line, ret);
		goto exit_geni_serial_probe;
	}

	uport = &dev_port->uport;

	/* Don't allow 2 drivers to access the same port */
	if (uport->private_data) {
		ret = -ENODEV;
		goto exit_geni_serial_probe;
	}

	uport->dev = &pdev->dev;
	dev_port->is_console = is_console;

	ret = msm_geni_serial_read_dtsi(pdev, dev_port);
	if (ret)
		goto exit_geni_serial_probe;

	dev_port->tx_fifo_depth = DEF_FIFO_DEPTH_WORDS;
	dev_port->rx_fifo_depth = DEF_FIFO_DEPTH_WORDS;
	dev_port->tx_fifo_width = DEF_FIFO_WIDTH_BITS;
	uport->fifosize =
		((dev_port->tx_fifo_depth * dev_port->tx_fifo_width) >> 3);
	/* Complete signals to handle cancel cmd completion */
	init_completion(&dev_port->m_cmd_timeout);
	init_completion(&dev_port->s_cmd_timeout);

	uport->private_data = (void *)drv;
	platform_set_drvdata(pdev, dev_port);
	/*
	 * To Disable PM runtime API that will make ioctl based
	 * vote_clock_on/off optional and rely on system PM
	 */
	dev_port->pm_auto_suspend_disable =
		of_property_read_bool(pdev->dev.of_node,
		"qcom,auto-suspend-disable");

	if (is_console) {
		dev_port->handle_rx = handle_rx_console;
		dev_port->rx_fifo = devm_kzalloc(uport->dev, sizeof(u32),
								GFP_KERNEL);
	} else {
		dev_port->handle_rx = handle_rx_hs;
		dev_port->rx_fifo = devm_kzalloc(uport->dev,
				sizeof(dev_port->rx_fifo_depth * sizeof(u32)),
								GFP_KERNEL);
		if (dev_port->pm_auto_suspend_disable) {
			pm_runtime_set_active(&pdev->dev);
			pm_runtime_forbid(&pdev->dev);
		} else {
			pm_runtime_set_suspended(&pdev->dev);
			pm_runtime_set_autosuspend_delay(&pdev->dev, 150);
			pm_runtime_use_autosuspend(&pdev->dev);
			pm_runtime_enable(&pdev->dev);
		}
	}

	if (IS_ENABLED(CONFIG_SERIAL_MSM_GENI_HALF_SAMPLING) &&
			dev_port->rumi_platform && dev_port->is_console) {
		/* No ver info available, if do later then RUMI console fails */
		geni_write_reg_nolog(0x21, uport->membase, GENI_SER_M_CLK_CFG);
		geni_write_reg_nolog(0x21, uport->membase, GENI_SER_S_CLK_CFG);
		geni_read_reg_nolog(uport->membase, GENI_SER_M_CLK_CFG);
	}

	dev_info(&pdev->dev, "Serial port%d added.FifoSize %d is_console%d\n",
				line, uport->fifosize, is_console);

	device_create_file(uport->dev, &dev_attr_loopback);
	device_create_file(uport->dev, &dev_attr_xfer_mode);
	device_create_file(uport->dev, &dev_attr_ver_info);
	/*PDX225 code for QN5965F-837  at 2021/11/17 start*/
	device_create_file(uport->dev, &dev_attr_geni_gpio_suspend);
	/*PDX225 code for QN5965F-837  at 2021/11/17 end*/
	msm_geni_serial_debug_init(uport, is_console);
	dev_port->port_setup = false;

	dev_port->uart_error = UART_ERROR_DEFAULT;
	ret = msm_geni_serial_get_ver_info(uport);
	if (ret) {
		dev_err(&pdev->dev, "Failed to Read FW ver: %d\n", ret);
		goto exit_geni_serial_probe;
	}
	/*
	 * In abrupt kill scenarios, previous state of the uart causing runtime
	 * resume, lead to spinlock bug in stop_rx_sequencer, so initializing it
	 * before
	 */
	if (!is_console)
		spin_lock_init(&dev_port->rx_lock);

	ret = uart_add_one_port(drv, uport);
	if (ret)
		dev_err(&pdev->dev, "Failed to register uart_port: %d\n",
				ret);
	/*
	 * Remove proxy vote from QUP core which was kept from common driver
	 * probe on behalf of earlycon
	 */
	if (dev_port->is_console)
		geni_se_remove_earlycon_icc_vote(dev_port->wrapper_dev);

	if (strcmp(id->compatible, "qcom,msm-geni-console") == 0)
		snprintf(boot_marker, sizeof(boot_marker),
				"M - DRIVER GENI_UART_%d Ready", line);
	else
		snprintf(boot_marker, sizeof(boot_marker),
			"M - DRIVER GENI_HS_UART_%d Ready", line);
	place_marker(boot_marker);

	if (strcmp(id->compatible, "qcom,msm-geni-console") == 0)
		snprintf(boot_marker, sizeof(boot_marker),
				"M - DRIVER GENI_UART_%d Ready", line);
	else
		snprintf(boot_marker, sizeof(boot_marker),
			"M - DRIVER GENI_HS_UART_%d Ready", line);
	place_marker(boot_marker);

exit_geni_serial_probe:
	IPC_LOG_MSG(dev_port->ipc_log_misc, "%s: ret:%d\n",
		    __func__, ret);
	return ret;
}

static int msm_geni_serial_remove(struct platform_device *pdev)
{
	struct msm_geni_serial_port *port = platform_get_drvdata(pdev);
	struct uart_driver *drv =
			(struct uart_driver *)port->uport.private_data;

	if (!uart_console(&port->uport))
		wakeup_source_unregister(port->geni_wake);
	if (port->pm_auto_suspend_disable)
		pm_runtime_allow(&pdev->dev);
	uart_remove_one_port(drv, &port->uport);
	if (port->rx_dma) {
		geni_se_iommu_free_buf(port->wrapper_dev, &port->rx_dma,
					port->rx_buf, DMA_RX_BUF_SIZE);
		port->rx_dma = (dma_addr_t)NULL;
	}
	return 0;
}

static void msm_geni_serial_allow_rx(struct msm_geni_serial_port *port)
{
	u32 uart_manual_rfr;

	uart_manual_rfr = (UART_MANUAL_RFR_EN | UART_RFR_READY);
	geni_write_reg_nolog(uart_manual_rfr, port->uport.membase,
						SE_UART_MANUAL_RFR);
	/* Ensure that the manual flow off writes go through */
	mb();
	uart_manual_rfr = geni_read_reg_nolog(port->uport.membase,
						SE_UART_MANUAL_RFR);
	IPC_LOG_MSG(port->ipc_log_misc, "%s(): rfr = 0x%x\n",
					__func__, uart_manual_rfr);

	/* To give control of RFR back to HW */
	msm_geni_serial_set_manual_flow(true, port);
}

#ifdef CONFIG_PM
static int msm_geni_serial_runtime_suspend(struct device *dev)
{
	struct platform_device *pdev = to_platform_device(dev);
	struct msm_geni_serial_port *port = platform_get_drvdata(pdev);
	int ret = 0;
	u32 geni_status = geni_read_reg_nolog(port->uport.membase,
							SE_GENI_STATUS);

	IPC_LOG_MSG(port->ipc_log_pwr, "%s: Start\n", __func__);
	/* Flow off from UART only for In band sleep(IBS)
	 * Avoid manual RFR FLOW ON for Out of band sleep(OBS).
	 */
	if (port->wakeup_byte && port->wakeup_irq)
		msm_geni_serial_set_manual_flow(false, port);
	ret = wait_for_transfers_inflight(&port->uport);
	if (ret) {
		IPC_LOG_MSG(port->ipc_log_pwr,
			     "%s: wait_for_transfer_inflight return ret:%d\n",
			     __func__, ret);
		/* Flow on from UART only for In band sleep(IBS)
		 * Avoid manual RFR FLOW ON for Out of band sleep(OBS)
		 */
		if (port->wakeup_byte && port->wakeup_irq)
			msm_geni_serial_allow_rx(port);
		return -EBUSY;
	}
	/*
	 * Stop Rx.
	 * Disable Interrupt
	 * Resources off
	 */
	ret = stop_rx_sequencer(&port->uport);
	if (ret) {
		IPC_LOG_MSG(port->ipc_log_pwr, "%s: stop rx failed %d\n",
							__func__, ret);
		/* Flow on from UART only for In band sleep(IBS)
		 * Avoid manual RFR FLOW ON for Out of band sleep(OBS)
		 */
		if (port->wakeup_byte && port->wakeup_irq)
			msm_geni_serial_allow_rx(port);
		return -EBUSY;
	}

	geni_status = geni_read_reg_nolog(port->uport.membase, SE_GENI_STATUS);
	if ((geni_status & M_GENI_CMD_ACTIVE))
		stop_tx_sequencer(&port->uport);

	disable_irq(port->uport.irq);

	/*
	 * Flow on from UART only for In band sleep(IBS)
	 * Avoid manual RFR FLOW ON for Out of band sleep(OBS).
	 * Above before stop_rx disabled the flow so we need to enable it here
	 * Make sure wake up interrupt is enabled before RFR is made low
	 */
	if (port->wakeup_byte && port->wakeup_irq)
		msm_geni_serial_allow_rx(port);

	ret = se_geni_resources_off(&port->serial_rsc);
	if (ret) {
		dev_err(dev, "%s: Error ret %d\n", __func__, ret);
		msm_geni_update_uart_error_code(port, UART_ERROR_SE_RESOURCES_OFF_FAIL);
		goto exit_runtime_suspend;
	}

	if (port->wakeup_irq > 0) {
		port->edge_count = 0;
		enable_irq(port->wakeup_irq);
	}
	IPC_LOG_MSG(port->ipc_log_pwr, "%s: End\n", __func__);
	__pm_relax(port->geni_wake);
exit_runtime_suspend:
	return ret;
}

static int msm_geni_serial_runtime_resume(struct device *dev)
{
	struct platform_device *pdev = to_platform_device(dev);
	struct msm_geni_serial_port *port = platform_get_drvdata(pdev);
	int ret = 0;

	/*PDX225 code for QN5965F-837  at 2021/11/17 start*/
	if (port->gpio_suspend_state == true)
		return ret;
	/*PDX225 code for QN5965F-837  at 2021/11/17 end*/
	/*
	 * Do an unconditional relax followed by a stay awake in case the
	 * wake source is activated by the wakeup isr.
	 */
	__pm_relax(port->geni_wake);
	__pm_stay_awake(port->geni_wake);
	if (port->wakeup_irq > 0)
		disable_irq(port->wakeup_irq);
	/*
	 * Resources On.
	 * Start Rx.
	 * Auto RFR.
	 * Enable IRQ.
	 */
	ret = se_geni_resources_on(&port->serial_rsc);
	if (ret) {
		dev_err(dev, "%s: Error ret %d\n", __func__, ret);
		msm_geni_update_uart_error_code(port, UART_ERROR_SE_RESOURCES_ON_FAIL);
		__pm_relax(port->geni_wake);
		goto exit_runtime_resume;
	}
	start_rx_sequencer(&port->uport);
	/* Ensure that the Rx is running before enabling interrupts */
	mb();
	/* Enable interrupt */
	enable_irq(port->uport.irq);

	IPC_LOG_MSG(port->ipc_log_pwr, "%s:\n", __func__);
exit_runtime_resume:
	return ret;
}

static int msm_geni_serial_sys_suspend(struct device *dev)
{
	struct platform_device *pdev = to_platform_device(dev);
	struct msm_geni_serial_port *port = platform_get_drvdata(pdev);
	struct uart_port *uport = &port->uport;

	if (uart_console(uport) || port->pm_auto_suspend_disable) {
<<<<<<< HEAD
		IPC_LOG_MSG(port->console_log, "%s start\n", __func__);
=======
>>>>>>> bec53ead
		uart_suspend_port((struct uart_driver *)uport->private_data,
					uport);
		IPC_LOG_MSG(port->console_log, "%s\n", __func__);
	} else {
		struct uart_state *state = uport->state;
		struct tty_port *tty_port = &state->port;

		mutex_lock(&tty_port->mutex);
		if (!pm_runtime_status_suspended(dev)) {
			dev_err(dev, "%s:Active userspace vote; ioctl_cnt %d\n",
					__func__, port->ioctl_count);
			IPC_LOG_MSG(port->ipc_log_pwr,
				"%s:Active userspace vote; ioctl_cnt %d\n",
					__func__, port->ioctl_count);
			mutex_unlock(&tty_port->mutex);
			return -EBUSY;
		}
		IPC_LOG_MSG(port->ipc_log_pwr, "%s\n", __func__);
		mutex_unlock(&tty_port->mutex);
	}
	return 0;
}

static int msm_geni_serial_sys_resume(struct device *dev)
{
	struct platform_device *pdev = to_platform_device(dev);
	struct msm_geni_serial_port *port = platform_get_drvdata(pdev);
	struct uart_port *uport = &port->uport;

	if ((uart_console(uport) &&
	    console_suspend_enabled && uport->suspended) ||
		port->pm_auto_suspend_disable) {
<<<<<<< HEAD
		IPC_LOG_MSG(port->console_log, "%s start\n", __func__);
=======
>>>>>>> bec53ead
		uart_resume_port((struct uart_driver *)uport->private_data,
									uport);
		IPC_LOG_MSG(port->console_log, "%s\n", __func__);
	}
	return 0;
}
#else
static int msm_geni_serial_runtime_suspend(struct device *dev)
{
	return 0;
}

static int msm_geni_serial_runtime_resume(struct device *dev)
{
	return 0;
}

static int msm_geni_serial_sys_suspend(struct device *dev)
{
	return 0;
}

static int msm_geni_serial_sys_resume(struct device *dev)
{
	return 0;
}
#endif

static const struct dev_pm_ops msm_geni_serial_pm_ops = {
	.runtime_suspend = msm_geni_serial_runtime_suspend,
	.runtime_resume = msm_geni_serial_runtime_resume,
	.suspend = msm_geni_serial_sys_suspend,
	.resume = msm_geni_serial_sys_resume,
};

static struct platform_driver msm_geni_serial_platform_driver = {
	.remove = msm_geni_serial_remove,
	.probe = msm_geni_serial_probe,
	.driver = {
		.name = "msm_geni_serial",
		.of_match_table = msm_geni_device_tbl,
		.pm = &msm_geni_serial_pm_ops,
	},
};


static struct uart_driver msm_geni_serial_hs_driver = {
	.owner = THIS_MODULE,
	.driver_name = "msm_geni_serial_hs",
	.dev_name = "ttyHS",
	.nr =  GENI_UART_NR_PORTS,
};

static int __init msm_geni_serial_init(void)
{
	int ret = 0;
	int i;

	for (i = 0; i < GENI_UART_NR_PORTS; i++) {
		msm_geni_serial_ports[i].uport.iotype = UPIO_MEM;
		msm_geni_serial_ports[i].uport.ops = &msm_geni_serial_pops;
		msm_geni_serial_ports[i].uport.flags = UPF_BOOT_AUTOCONF;
		msm_geni_serial_ports[i].uport.line = i;
	}

	for (i = 0; i < GENI_UART_CONS_PORTS; i++) {
		msm_geni_console_port.uport.iotype = UPIO_MEM;
		msm_geni_console_port.uport.ops = &msm_geni_console_pops;
		msm_geni_console_port.uport.flags = UPF_BOOT_AUTOCONF;
		msm_geni_console_port.uport.line = i;
	}

	ret = console_register(&msm_geni_console_driver);
	if (ret)
		return ret;

	ret = uart_register_driver(&msm_geni_serial_hs_driver);
	if (ret) {
		uart_unregister_driver(&msm_geni_console_driver);
		return ret;
	}

	ret = platform_driver_register(&msm_geni_serial_platform_driver);
	if (ret) {
		console_unregister(&msm_geni_console_driver);
		uart_unregister_driver(&msm_geni_serial_hs_driver);
		return ret;
	}

	pr_info("%s: Driver initialized\n", __func__);

	return ret;
}
module_init(msm_geni_serial_init);

static void __exit msm_geni_serial_exit(void)
{
	platform_driver_unregister(&msm_geni_serial_platform_driver);
	uart_unregister_driver(&msm_geni_serial_hs_driver);
	console_unregister(&msm_geni_console_driver);
}
module_exit(msm_geni_serial_exit);

MODULE_DESCRIPTION("Serial driver for GENI based QTI serial cores");
MODULE_LICENSE("GPL v2");
MODULE_ALIAS("tty:msm_geni_geni_serial");<|MERGE_RESOLUTION|>--- conflicted
+++ resolved
@@ -232,14 +232,11 @@
 	struct completion s_cmd_timeout;
 	spinlock_t rx_lock;
 	bool pm_auto_suspend_disable;
-<<<<<<< HEAD
 	atomic_t is_clock_off;
 	enum uart_error_code uart_error;
 	/*PDX225 code for QN5965F-837  at 2021/11/17 start*/
 	bool gpio_suspend_state;
 	/*PDX225 code for QN5965F-837  at 2021/11/17 end*/
-=======
->>>>>>> bec53ead
 };
 
 static const struct uart_ops msm_geni_serial_pops;
@@ -3028,28 +3025,8 @@
 {
 	struct msm_geni_serial_port *msm_port = GET_DEV_PORT(uport);
 
-<<<<<<< HEAD
 	/*PDX225 code for QN5965F-837  at 2021/11/17 start*/
 	if (msm_port->gpio_suspend_state == true)
-=======
-	if (new_state == UART_PM_STATE_ON && old_state == UART_PM_STATE_OFF)
-		se_geni_resources_on(&msm_port->serial_rsc);
-	else if (new_state == UART_PM_STATE_OFF &&
-			old_state == UART_PM_STATE_ON)
-		se_geni_resources_off(&msm_port->serial_rsc);
-}
-
-static void msm_geni_serial_hs_pm(struct uart_port *uport,
-		unsigned int new_state, unsigned int old_state)
-{
-	struct msm_geni_serial_port *msm_port = GET_DEV_PORT(uport);
-
-	/*
-	 * This will get call for system suspend/resume and
-	 * Applicable for hs-uart without runtime pm framework support.
-	 */
-	if (pm_runtime_enabled(uport->dev))
->>>>>>> bec53ead
 		return;
 	/*PDX225 code for QN5965F-837  at 2021/11/17 end*/
 
@@ -3079,13 +3056,6 @@
 	 */
 	if (pm_runtime_enabled(uport->dev))
 		return;
-
-	/*
-	 * Default PM State is UNDEFINED Setting it to OFF State.
-	 * This will allow add one port to do resources on and off during probe
-	 */
-	if (old_state == UART_PM_STATE_UNDEFINED)
-		old_state = UART_PM_STATE_OFF;
 
 	/*
 	 * Default PM State is UNDEFINED Setting it to OFF State.
@@ -3809,10 +3779,7 @@
 	struct uart_port *uport = &port->uport;
 
 	if (uart_console(uport) || port->pm_auto_suspend_disable) {
-<<<<<<< HEAD
 		IPC_LOG_MSG(port->console_log, "%s start\n", __func__);
-=======
->>>>>>> bec53ead
 		uart_suspend_port((struct uart_driver *)uport->private_data,
 					uport);
 		IPC_LOG_MSG(port->console_log, "%s\n", __func__);
@@ -3845,10 +3812,7 @@
 	if ((uart_console(uport) &&
 	    console_suspend_enabled && uport->suspended) ||
 		port->pm_auto_suspend_disable) {
-<<<<<<< HEAD
 		IPC_LOG_MSG(port->console_log, "%s start\n", __func__);
-=======
->>>>>>> bec53ead
 		uart_resume_port((struct uart_driver *)uport->private_data,
 									uport);
 		IPC_LOG_MSG(port->console_log, "%s\n", __func__);
