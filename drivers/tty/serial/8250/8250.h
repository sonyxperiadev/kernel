/*
 *  Driver for 8250/16550-type serial ports
 *
 *  Based on drivers/char/serial.c, by Linus Torvalds, Theodore Ts'o.
 *
 *  Copyright (C) 2001 Russell King.
 *
 * This program is free software; you can redistribute it and/or modify
 * it under the terms of the GNU General Public License as published by
 * the Free Software Foundation; either version 2 of the License, or
 * (at your option) any later version.
 */

#include <linux/serial_8250.h>
#include <linux/dmaengine.h>

<<<<<<< HEAD
struct uart_8250_dma {
	dma_filter_fn		fn;
	void			*rx_param;
	void			*tx_param;

	int			rx_chan_id;
	int			tx_chan_id;

	struct dma_slave_config	rxconf;
	struct dma_slave_config	txconf;

	struct dma_chan		*rxchan;
	struct dma_chan		*txchan;

	dma_addr_t		rx_addr;
	dma_addr_t		tx_addr;

	dma_cookie_t		rx_cookie;
	dma_cookie_t		tx_cookie;

	void			*rx_buf;

	size_t			rx_size;
	size_t			tx_size;

	unsigned char		tx_running:1;
=======
#ifdef CONFIG_BRCM_UART_CHANGES
#if defined(CONFIG_HAS_WAKELOCK)
#include <linux/wakelock.h>
#endif /* CONFIG_HAS_WAKELOCK */

#include <linux/clk.h>

#ifdef CONFIG_KONA_PI_MGR
#include <mach/pi_mgr.h>
#include <plat/pi_mgr.h>
#endif /* CONFIG_KONA_PI_MGR */

#define UART_USR                (0x1F) /* UART status register */
#define UART_TX_FIFO_LEVEL      (0x20) /* UART Transmit FIFO level register */
#define UART_RX_FIFO_LEVEL      (0x21) /* UART Receive FIFO level register */
#define UART_HALT_TX            (0x29) /* UART Halt Tx register */
#define UART_CONFIG_ID          (0x3D) /* UART Configuration ID register */
#define UART_COMPONENT_VER      (0x3E) /* UART Component Version register */
#define UART_PERIPHERAL_ID      (0x3F) /* UART Peripheral PID register */
#define UART_CONFIG             (0x40) /* UART Configuration register */
#define UART_IRCR               (0x42) /* UART IrDA Configuration register */
#define UART_UBABCSR            (0x44) /* UART UBABCSR Auto Baud Detection
					  Control and State Register */
#define UART_UBABCNTR           (0x45) /* UART UBABCNTR Auto Baud Detection
					  Control and State Register */
#define UART_IIR_TIME_OUT       (0x0C) /* Timeout indication interrupt */
#define UART_USR_TFE            (0x04) /* Tx Fifo Empty Bit */

#endif /* CONFIG_BRCM_UART_CHANGES */

struct uart_8250_port {
	struct uart_port	port;
	struct timer_list	timer;		/* "no irq" timer */
	struct list_head	list;		/* ports on this IRQ */
	unsigned short		capabilities;	/* port capabilities */
	unsigned short		bugs;		/* port bugs */
	unsigned int		tx_loadsz;	/* transmit fifo load size */
	unsigned char		acr;
	unsigned char		ier;
	unsigned char		lcr;
	unsigned char		mcr;
	unsigned char		mcr_mask;	/* mask of user bits */
	unsigned char		mcr_force;	/* mask of forced bits */
	unsigned char		cur_iotype;	/* Running I/O type */

	/*
	 * Some bits in registers are cleared on a read, so they must
	 * be saved whenever the register is read but the bits will not
	 * be immediately processed.
	 */
#define LSR_SAVE_FLAGS UART_LSR_BRK_ERROR_BITS
	unsigned char		lsr_saved_flags;
#define MSR_SAVE_FLAGS UART_MSR_ANY_DELTA
	unsigned char		msr_saved_flags;
#ifdef CONFIG_BRCM_UART_CHANGES
#if defined(CONFIG_HAS_WAKELOCK)
	struct wake_lock uart_lock;
#define WAKELOCK_TIMEOUT_VAL CONFIG_BRCM_UART_WAKELOCK_TIMEOUT
#endif
	/*
	 * Kona PM - QOS service
 	 */
	struct timer_list	rx_shutoff_timer;
#define RX_SHUTOFF_DELAY_MSECS	3000

#ifdef CONFIG_KONA_PI_MGR
	struct pi_mgr_qos_node qos_tx_node;
	struct pi_mgr_qos_node qos_rx_node;
#else
	void *qos_tx_node;
	void *qos_rx_node;
	/*
	 * Stubs - If KONA_PI_MGR is not defined let the functions be dummy
	 * otherwise the code looks ugly with too many #ifdefs
	 */
#define pi_mgr_qos_add_request(a,b,c,d) (0)
#define pi_mgr_qos_request_update(a,b)
#define PI_MGR_QOS_DEFAULT_VALUE 0
#define PI_MGR_PI_ID_ARM_SUB_SYSTEM 1
#endif /* KONA_PI_MGR not defined */
#else /* CONFIG_BRCM_UART_CHANGES not defined */
	/* Apart from Rhea platforms (i.e island for now) these calls are stubs */
	void *qos_tx_node;
	void *qos_rx_node;
#define pi_mgr_qos_add_request(a,b,c,d) (0)
#define pi_mgr_qos_request_update(a,b)
#define PI_MGR_QOS_DEFAULT_VALUE 0
#define PI_MGR_PI_ID_ARM_SUB_SYSTEM 1
#endif /* CONFIG_BRCM_UART_CHANGES */
	unsigned int iir;
>>>>>>> 940b3e49
};

struct old_serial_port {
	unsigned int uart;
	unsigned int baud_base;
	unsigned int port;
	unsigned int irq;
	unsigned int flags;
	unsigned char hub6;
	unsigned char io_type;
	unsigned char *iomem_base;
	unsigned short iomem_reg_shift;
	unsigned long irqflags;
};

struct serial8250_config {
	const char	*name;
	unsigned short	fifo_size;
	unsigned short	tx_loadsz;
	unsigned char	fcr;
	unsigned int	flags;
};

#define UART_CAP_FIFO	(1 << 8)	/* UART has FIFO */
#define UART_CAP_EFR	(1 << 9)	/* UART has EFR */
#define UART_CAP_SLEEP	(1 << 10)	/* UART has IER sleep */
#define UART_CAP_AFE	(1 << 11)	/* MCR-based hw flow control */
#define UART_CAP_UUE	(1 << 12)	/* UART needs IER bit 6 set (Xscale) */
#define UART_CAP_RTOIE	(1 << 13)	/* UART needs IER bit 4 set (Xscale, Tegra) */
#define UART_CAP_HFIFO	(1 << 14)	/* UART has a "hidden" FIFO */

#define UART_BUG_QUOT	(1 << 0)	/* UART has buggy quot LSB */
#define UART_BUG_TXEN	(1 << 1)	/* UART has buggy TX IIR status */
#define UART_BUG_NOMSR	(1 << 2)	/* UART has buggy MSR status bits (Au1x00) */
#define UART_BUG_THRE	(1 << 3)	/* UART has buggy THRE reassertion */
#define UART_BUG_PARITY	(1 << 4)	/* UART mishandles parity if FIFO enabled */

#define PROBE_RSA	(1 << 0)
#define PROBE_ANY	(~0)

#define HIGH_BITS_OFFSET ((sizeof(long)-sizeof(int))*8)

#ifdef CONFIG_SERIAL_8250_SHARE_IRQ
#define SERIAL8250_SHARE_IRQS 1
#else
#define SERIAL8250_SHARE_IRQS 0
#endif

static inline int serial_in(struct uart_8250_port *up, int offset)
{
	return up->port.serial_in(&up->port, offset);
}

static inline void serial_out(struct uart_8250_port *up, int offset, int value)
{
	up->port.serial_out(&up->port, offset, value);
}

void serial8250_clear_and_reinit_fifos(struct uart_8250_port *p);

static inline int serial_dl_read(struct uart_8250_port *up)
{
	return up->dl_read(up);
}

static inline void serial_dl_write(struct uart_8250_port *up, int value)
{
	up->dl_write(up, value);
}

#if defined(__alpha__) && !defined(CONFIG_PCI)
/*
 * Digital did something really horribly wrong with the OUT1 and OUT2
 * lines on at least some ALPHA's.  The failure mode is that if either
 * is cleared, the machine locks up with endless interrupts.
 */
#define ALPHA_KLUDGE_MCR  (UART_MCR_OUT2 | UART_MCR_OUT1)
#elif defined(CONFIG_SBC8560)
/*
 * WindRiver did something similarly broken on their SBC8560 board. The
 * UART tristates its IRQ output while OUT2 is clear, but they pulled
 * the interrupt line _up_ instead of down, so if we register the IRQ
 * while the UART is in that state, we die in an IRQ storm. */
#define ALPHA_KLUDGE_MCR (UART_MCR_OUT2)
#else
#define ALPHA_KLUDGE_MCR 0
#endif

#ifdef CONFIG_SERIAL_8250_PNP
int serial8250_pnp_init(void);
void serial8250_pnp_exit(void);
#else
static inline int serial8250_pnp_init(void) { return 0; }
static inline void serial8250_pnp_exit(void) { }
#endif

#ifdef CONFIG_ARCH_OMAP1
static inline int is_omap1_8250(struct uart_8250_port *pt)
{
	int res;

	switch (pt->port.mapbase) {
	case OMAP1_UART1_BASE:
	case OMAP1_UART2_BASE:
	case OMAP1_UART3_BASE:
		res = 1;
		break;
	default:
		res = 0;
		break;
	}

	return res;
}

static inline int is_omap1510_8250(struct uart_8250_port *pt)
{
	if (!cpu_is_omap1510())
		return 0;

	return is_omap1_8250(pt);
}
#else
static inline int is_omap1_8250(struct uart_8250_port *pt)
{
	return 0;
}
static inline int is_omap1510_8250(struct uart_8250_port *pt)
{
	return 0;
}
#endif

#ifdef CONFIG_SERIAL_8250_DMA
extern int serial8250_tx_dma(struct uart_8250_port *);
extern int serial8250_rx_dma(struct uart_8250_port *, unsigned int iir);
extern int serial8250_request_dma(struct uart_8250_port *);
extern void serial8250_release_dma(struct uart_8250_port *);
#else
static inline int serial8250_tx_dma(struct uart_8250_port *p)
{
	return -1;
}
static inline int serial8250_rx_dma(struct uart_8250_port *p, unsigned int iir)
{
	return -1;
}
static inline int serial8250_request_dma(struct uart_8250_port *p)
{
	return -1;
}
static inline void serial8250_release_dma(struct uart_8250_port *p) { }
#endif<|MERGE_RESOLUTION|>--- conflicted
+++ resolved
@@ -14,34 +14,6 @@
 #include <linux/serial_8250.h>
 #include <linux/dmaengine.h>
 
-<<<<<<< HEAD
-struct uart_8250_dma {
-	dma_filter_fn		fn;
-	void			*rx_param;
-	void			*tx_param;
-
-	int			rx_chan_id;
-	int			tx_chan_id;
-
-	struct dma_slave_config	rxconf;
-	struct dma_slave_config	txconf;
-
-	struct dma_chan		*rxchan;
-	struct dma_chan		*txchan;
-
-	dma_addr_t		rx_addr;
-	dma_addr_t		tx_addr;
-
-	dma_cookie_t		rx_cookie;
-	dma_cookie_t		tx_cookie;
-
-	void			*rx_buf;
-
-	size_t			rx_size;
-	size_t			tx_size;
-
-	unsigned char		tx_running:1;
-=======
 #ifdef CONFIG_BRCM_UART_CHANGES
 #if defined(CONFIG_HAS_WAKELOCK)
 #include <linux/wakelock.h>
@@ -72,67 +44,32 @@
 
 #endif /* CONFIG_BRCM_UART_CHANGES */
 
-struct uart_8250_port {
-	struct uart_port	port;
-	struct timer_list	timer;		/* "no irq" timer */
-	struct list_head	list;		/* ports on this IRQ */
-	unsigned short		capabilities;	/* port capabilities */
-	unsigned short		bugs;		/* port bugs */
-	unsigned int		tx_loadsz;	/* transmit fifo load size */
-	unsigned char		acr;
-	unsigned char		ier;
-	unsigned char		lcr;
-	unsigned char		mcr;
-	unsigned char		mcr_mask;	/* mask of user bits */
-	unsigned char		mcr_force;	/* mask of forced bits */
-	unsigned char		cur_iotype;	/* Running I/O type */
-
-	/*
-	 * Some bits in registers are cleared on a read, so they must
-	 * be saved whenever the register is read but the bits will not
-	 * be immediately processed.
-	 */
-#define LSR_SAVE_FLAGS UART_LSR_BRK_ERROR_BITS
-	unsigned char		lsr_saved_flags;
-#define MSR_SAVE_FLAGS UART_MSR_ANY_DELTA
-	unsigned char		msr_saved_flags;
-#ifdef CONFIG_BRCM_UART_CHANGES
-#if defined(CONFIG_HAS_WAKELOCK)
-	struct wake_lock uart_lock;
-#define WAKELOCK_TIMEOUT_VAL CONFIG_BRCM_UART_WAKELOCK_TIMEOUT
-#endif
-	/*
-	 * Kona PM - QOS service
- 	 */
-	struct timer_list	rx_shutoff_timer;
-#define RX_SHUTOFF_DELAY_MSECS	3000
-
-#ifdef CONFIG_KONA_PI_MGR
-	struct pi_mgr_qos_node qos_tx_node;
-	struct pi_mgr_qos_node qos_rx_node;
-#else
-	void *qos_tx_node;
-	void *qos_rx_node;
-	/*
-	 * Stubs - If KONA_PI_MGR is not defined let the functions be dummy
-	 * otherwise the code looks ugly with too many #ifdefs
-	 */
-#define pi_mgr_qos_add_request(a,b,c,d) (0)
-#define pi_mgr_qos_request_update(a,b)
-#define PI_MGR_QOS_DEFAULT_VALUE 0
-#define PI_MGR_PI_ID_ARM_SUB_SYSTEM 1
-#endif /* KONA_PI_MGR not defined */
-#else /* CONFIG_BRCM_UART_CHANGES not defined */
-	/* Apart from Rhea platforms (i.e island for now) these calls are stubs */
-	void *qos_tx_node;
-	void *qos_rx_node;
-#define pi_mgr_qos_add_request(a,b,c,d) (0)
-#define pi_mgr_qos_request_update(a,b)
-#define PI_MGR_QOS_DEFAULT_VALUE 0
-#define PI_MGR_PI_ID_ARM_SUB_SYSTEM 1
-#endif /* CONFIG_BRCM_UART_CHANGES */
-	unsigned int iir;
->>>>>>> 940b3e49
+struct uart_8250_dma {
+	dma_filter_fn		fn;
+	void			*rx_param;
+	void			*tx_param;
+
+	int			rx_chan_id;
+	int			tx_chan_id;
+
+	struct dma_slave_config	rxconf;
+	struct dma_slave_config	txconf;
+
+	struct dma_chan		*rxchan;
+	struct dma_chan		*txchan;
+
+	dma_addr_t		rx_addr;
+	dma_addr_t		tx_addr;
+
+	dma_cookie_t		rx_cookie;
+	dma_cookie_t		tx_cookie;
+
+	void			*rx_buf;
+
+	size_t			rx_size;
+	size_t			tx_size;
+
+	unsigned char		tx_running:1;
 };
 
 struct old_serial_port {
