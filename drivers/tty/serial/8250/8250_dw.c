--- conflicted
+++ resolved
@@ -253,9 +253,7 @@
 				pr_err("UART: GPIO: direction_input failed\n");
 		}
 		serial8250_do_pm(port, state, old_state);
-<<<<<<< HEAD
 		pm_runtime_put_sync_suspend(port->dev);
-=======
 		/* Set the BT clock to 26Mhz if not in use.
 		 * This is causing the increase in power numbers in
 		 * MP3 use case */
@@ -264,7 +262,6 @@
 			clk_set_rate(private_data->clk, 26000000);
 			clk_enable(private_data->clk);
 		}
->>>>>>> 47a9a6d1
 		break;
 	default:
 		serial8250_do_pm(port, state, old_state);
