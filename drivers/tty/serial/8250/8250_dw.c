/*
 * Synopsys DesignWare 8250 driver.
 *
 * Copyright 2011 Picochip, Jamie Iles.
 * Copyright 2013 Intel Corporation
 *
 * This program is free software; you can redistribute it and/or modify
 * it under the terms of the GNU General Public License as published by
 * the Free Software Foundation; either version 2 of the License, or
 * (at your option) any later version.
 *
 * The Synopsys DesignWare 8250 has an extra feature whereby it detects if the
 * LCR is written whilst busy.  If it is, then a busy detect interrupt is
 * raised, the LCR needs to be rewritten and the uart status register read.
 */
/*******************************************************************************
 * Copyright 2013 Broadcom Corporation.  All rights reserved.
 *
 * @file   drivers/tty/serial/8250/8250_dw.c
 *
 * Unless you and Broadcom execute a separate written software license agreement
 * governing use of this software, this software is licensed to you under the
 * terms of the GNU General Public License version 2, available at
 * http://www.gnu.org/copyleft/gpl.html (the "GPL").
 *
 * Notwithstanding the above, under no circumstances may you combine this
 * software in any way with any other Broadcom software provided under a
 * license other than the GPL, without Broadcom's express prior written consent.
 * *******************************************************************************/

#include <linux/device.h>
#include <linux/init.h>
#include <linux/io.h>
#include <linux/module.h>
#include <linux/serial_8250.h>
#include <linux/serial_core.h>
#include <linux/serial_reg.h>
#include <linux/of.h>
#include <linux/of_irq.h>
#include <linux/of_platform.h>
#include <linux/platform_device.h>
#include <linux/slab.h>
#include <mach/pinmux.h>
#include <linux/acpi.h>
#include <linux/clk.h>
#include <linux/pm_runtime.h>

#include <linux/gpio.h>
#include "8250.h"

#define GPIO_PIN47 47
#define GPIO_PIN20 20
#define UART_RESUME 0
#define UART_SUSPEND 3
/* Offsets for the DesignWare specific registers */
#define DW_UART_USR	0x1f /* UART Status Register */
#define DW_UART_CPR	0xf4 /* Component Parameter Register */
#define DW_UART_UCV	0xf8 /* UART Component Version */

/* Component Parameter Register bits */
#define DW_UART_CPR_ABP_DATA_WIDTH	(3 << 0)
#define DW_UART_CPR_AFCE_MODE		(1 << 4)
#define DW_UART_CPR_THRE_MODE		(1 << 5)
#define DW_UART_CPR_SIR_MODE		(1 << 6)
#define DW_UART_CPR_SIR_LP_MODE		(1 << 7)
#define DW_UART_CPR_ADDITIONAL_FEATURES	(1 << 8)
#define DW_UART_CPR_FIFO_ACCESS		(1 << 9)
#define DW_UART_CPR_FIFO_STAT		(1 << 10)
#define DW_UART_CPR_SHADOW		(1 << 11)
#define DW_UART_CPR_ENCODED_PARMS	(1 << 12)
#define DW_UART_CPR_DMA_EXTRA		(1 << 13)
#define DW_UART_CPR_FIFO_MODE		(0xff << 16)
/* Helper for fifo size calculation */
#define DW_UART_CPR_FIFO_SIZE(a)	(((a >> 16) & 0xff) * 16)

#ifdef CONFIG_DW_BT_UART_CHANGES
extern int bt_dw8250_handle_irq(struct uart_port *p);
#endif

struct dw8250_data {
<<<<<<< HEAD
	struct clk	*clk;
	int	last_lcr;
	int	line;
	/*If power-save-enable is set Change UBRTSN
	* to save floor current during deep sleep*/
	bool power_save_enable;
=======
	int		last_lcr;
	int		line;
	struct clk	*clk;
>>>>>>> a88f9e27
};

static void dw8250_serial_out(struct uart_port *p, int offset, int value)
{
	struct dw8250_data *d = p->private_data;

	if (offset == UART_LCR)
		d->last_lcr = value;

	offset <<= p->regshift;
	writeb(value, p->membase + offset);
}

static unsigned int dw8250_serial_in(struct uart_port *p, int offset)
{
	offset <<= p->regshift;

	return readb(p->membase + offset);
}

static void dw8250_serial_out32(struct uart_port *p, int offset, int value)
{
	struct dw8250_data *d = p->private_data;

	if (offset == UART_LCR)
		d->last_lcr = value;

	offset <<= p->regshift;
	writel(value, p->membase + offset);
}

static unsigned int dw8250_serial_in32(struct uart_port *p, int offset)
{
	offset <<= p->regshift;

	return readl(p->membase + offset);
}

static int dw8250_handle_irq(struct uart_port *p)
{
	struct dw8250_data *d = p->private_data;
	unsigned int iir = p->serial_in(p, UART_IIR);
#ifdef CONFIG_BRCM_UART_CHANGES
	unsigned long flags;
	struct uart_8250_port *up =
		container_of(p, struct uart_8250_port, port);

	/* This is used for checking the Timeout interrupt in
	 * serial8250_rx_chars() */
	up->iir = iir;
#endif

	if (serial8250_handle_irq(p, iir)) {
		return 1;
	} else if ((iir & UART_IIR_BUSY) == UART_IIR_BUSY) {
		/* Clear the USR and write the LCR again. */
		(void)p->serial_in(p, DW_UART_USR);
#ifdef CONFIG_BRCM_UART_CHANGES
		/* Stop writing to LCR if the value is same. */
		spin_lock_irqsave(&p->lock, flags);
		if (p->serial_in(p, UART_LCR) != d->last_lcr)
			p->serial_out(p, UART_LCR, d->last_lcr);
		spin_unlock_irqrestore(&p->lock, flags);
#else
		p->serial_out(p, UART_LCR, d->last_lcr);
#endif

		return 1;
	}

	return 0;
}

<<<<<<< HEAD
void dw8250_pm(struct uart_port *port, unsigned int state,
			      unsigned old_state)
{
	static struct pin_config uartb3_config[2] = {
		{
		.name = PN_UBRTSN,
		.func = PF_GPIO47,
		.reg.b = {
			.drv_sth = 3,
			.input_dis = 0,
			.slew_rate_ctrl = 0,
			.pull_up = 0,
			.pull_dn = 0,
			.hys_en = 0,
			},
		},
		{
		.name = PN_UBRTSN,
		.func = PF_UB3RTSN,
		.reg.b = {
			.drv_sth = 3,
			.input_dis = 0,
			.slew_rate_ctrl = 0,
			.pull_up = 1,
			.pull_dn = 0,
			.hys_en = 0,
			},
		},
	};

	static struct pin_config uartb2_config[2] = {
		{
		.name = PN_GPIO20,
		.func = PF_GPIO20,
		.reg.b = {
			.drv_sth = 3,
			.input_dis = 0,
			.slew_rate_ctrl = 0,
			.pull_up = 0,
			.pull_dn = 0,
			.hys_en = 0,
			},
		},
		{
		.name = PN_GPIO20,
		.func = PF_UB2RTSN,
		.reg.b = {
			.drv_sth = 3,
			.input_dis = 0,
			.slew_rate_ctrl = 0,
			.pull_up = 1,
			.pull_dn = 0,
			.hys_en = 0,
			},
		},
	};

	int ret = 0;
	struct dw8250_data *private_data = port->private_data;
	pr_debug("In %s port = 0x%08X state = %d old_state = %d\n",
	       __func__, (unsigned int)port, state, old_state);

	switch (state) {
	case UART_RESUME:
			/*Resume sequence*/
		if ((private_data->power_save_enable) &&
			(port->irq == BCM_INT_ID_UART2))
			pinmux_set_pin_config(&uartb3_config[1]);
		else if ((private_data->power_save_enable) &&
			(port->irq == BCM_INT_ID_UART1))
			pinmux_set_pin_config(&uartb2_config[1]);
		serial8250_do_pm(port, state, old_state);
		break;
	case UART_SUSPEND:
			/*Suspend sequence*/
		if ((private_data->power_save_enable) &&
				(port->irq == BCM_INT_ID_UART2)) {
			pinmux_set_pin_config(&uartb3_config[0]);
			ret = gpio_direction_input(GPIO_PIN47);
			if (ret)
				pr_err("UART: GPIO: direction_input failed\n");
		} else if ((private_data->power_save_enable) &&
				(port->irq == BCM_INT_ID_UART1)) {
			pinmux_set_pin_config(&uartb2_config[0]);
			ret = gpio_direction_input(GPIO_PIN20);
			if (ret)
				pr_err("UART: GPIO: direction_input failed\n");
		}
		serial8250_do_pm(port, state, old_state);
		break;
	default:
		serial8250_do_pm(port, state, old_state);
		break;
	}
=======
static void
dw8250_do_pm(struct uart_port *port, unsigned int state, unsigned int old)
{
	if (!state)
		pm_runtime_get_sync(port->dev);

	serial8250_do_pm(port, state, old);

	if (state)
		pm_runtime_put_sync_suspend(port->dev);
>>>>>>> a88f9e27
}

static int dw8250_probe_of(struct uart_port *p)
{
	struct device_node	*np = p->dev->of_node;
	u32			val;
#ifdef CONFIG_BRCM_UART_CHANGES
	const char *prop;
	struct dw8250_data *data = p->private_data;
	int ret;
#endif

	if (!of_property_read_u32(np, "reg-io-width", &val)) {
		switch (val) {
		case 1:
			break;
		case 4:
			p->iotype = UPIO_MEM32;
			p->serial_in = dw8250_serial_in32;
			p->serial_out = dw8250_serial_out32;
			break;
		default:
			dev_err(p->dev, "unsupported reg-io-width (%u)\n", val);
			return -EINVAL;
		}
	}

	if (!of_property_read_u32(np, "reg-shift", &val))
		p->regshift = val;

	/* clock got configured through clk api, all done */
	if (p->uartclk)
		return 0;

	/* try to find out clock frequency from DT as fallback */
	if (of_property_read_u32(np, "clock-frequency", &val)) {
		dev_err(p->dev, "clk or clock-frequency not defined\n");
		return -EINVAL;
	}
	p->uartclk = val;

#ifdef CONFIG_BRCM_UART_CHANGES
	/*If power-save-enable is set Change UBRTSN
	* to save floor current during deep sleep
	*/
	if (!of_property_read_u32(np, "power-save-enable", &val)) {
		data->power_save_enable = (bool) val;

		if (data->power_save_enable && (p->irq == BCM_INT_ID_UART2)) {
			ret = gpio_request(GPIO_PIN47, "serial_pin_47");
			if (ret) {
				pr_err("UART: GPIO %d",	GPIO_PIN47);
				pr_err("gpio_request fails\n");
			}
		} else if (data->power_save_enable &&
				(p->irq == BCM_INT_ID_UART1)) {
			ret = gpio_request(GPIO_PIN20, "serial_pin_20");
			if (ret) {
				pr_err("UART: GPIO %d",	GPIO_PIN20);
				pr_err("gpio_request fails\n");
			}
		}
	}

	val = of_property_read_string(np, "port-name", &prop);
	if (val == 0) {
#ifdef CONFIG_DW_BT_UART_CHANGES
		if (!strcmp(prop, "bluetooth"))
			p->handle_irq = bt_dw8250_handle_irq;
#endif
	}

#ifndef CONFIG_MACH_HAWAII_FPGA
	if (of_property_read_string(np, "clk-name", &prop)) {
		dev_err(p->dev, "clk-name Not found in dt-blob\n");
		return -1;
	}

	data->clk = clk_get(p->dev, prop);
	if (IS_ERR_OR_NULL(data->clk))
		return PTR_ERR(data->clk);

	clk_disable(data->clk);
	clk_set_rate(data->clk, p->uartclk);
	clk_enable(data->clk);

	p->uartclk = clk_get_rate(data->clk);
#endif
#endif /* CONFIG_BRCM_UART_CHANGES */
	return 0;
}

#ifdef CONFIG_ACPI
static int dw8250_probe_acpi(struct uart_8250_port *up)
{
	const struct acpi_device_id *id;
	struct uart_port *p = &up->port;

	id = acpi_match_device(p->dev->driver->acpi_match_table, p->dev);
	if (!id)
		return -ENODEV;

	p->iotype = UPIO_MEM32;
	p->serial_in = dw8250_serial_in32;
	p->serial_out = dw8250_serial_out32;
	p->regshift = 2;

	if (!p->uartclk)
		p->uartclk = (unsigned int)id->driver_data;

	up->dma = devm_kzalloc(p->dev, sizeof(*up->dma), GFP_KERNEL);
	if (!up->dma)
		return -ENOMEM;

	up->dma->rxconf.src_maxburst = p->fifosize / 4;
	up->dma->txconf.dst_maxburst = p->fifosize / 4;

	return 0;
}
#else
static inline int dw8250_probe_acpi(struct uart_8250_port *up)
{
	return -ENODEV;
}
#endif /* CONFIG_ACPI */

static void dw8250_setup_port(struct uart_8250_port *up)
{
	struct uart_port	*p = &up->port;
	u32			reg = readl(p->membase + DW_UART_UCV);

	/*
	 * If the Component Version Register returns zero, we know that
	 * ADDITIONAL_FEATURES are not enabled. No need to go any further.
	 */
	if (!reg)
		return;

	dev_dbg_ratelimited(p->dev, "Designware UART version %c.%c%c\n",
		(reg >> 24) & 0xff, (reg >> 16) & 0xff, (reg >> 8) & 0xff);

	reg = readl(p->membase + DW_UART_CPR);
	if (!reg)
		return;

	/* Select the type based on fifo */
	if (reg & DW_UART_CPR_FIFO_MODE) {
		p->type = PORT_16550A;
		p->flags |= UPF_FIXED_TYPE;
		p->fifosize = DW_UART_CPR_FIFO_SIZE(reg);
		up->tx_loadsz = p->fifosize;
		up->capabilities = UART_CAP_FIFO;
	}

	if (reg & DW_UART_CPR_AFCE_MODE)
		up->capabilities |= UART_CAP_AFE;
}

static int dw8250_probe(struct platform_device *pdev)
{
	struct uart_8250_port uart = {};
	struct resource *regs = platform_get_resource(pdev, IORESOURCE_MEM, 0);
	struct resource *irq = platform_get_resource(pdev, IORESOURCE_IRQ, 0);
	struct dw8250_data *data;
	int err;

	if (!regs || !irq) {
		dev_err(&pdev->dev, "no registers/irq defined\n");
		return -EINVAL;
	}

	spin_lock_init(&uart.port.lock);
	uart.port.mapbase = regs->start;
	uart.port.irq = irq->start;
	uart.port.handle_irq = dw8250_handle_irq;
<<<<<<< HEAD
#ifdef CONFIG_BRCM_UART_CHANGES
	uart.port.type = PORT_16550A;
	uart.port.flags = UPF_BOOT_AUTOCONF | UPF_BUG_THRE |
		UPF_SKIP_TEST | UPF_FIXED_TYPE;
	uart.port.irqflags = 0;
	uart.port.pm = dw8250_pm;
#else
=======
	uart.port.pm = dw8250_do_pm;
>>>>>>> a88f9e27
	uart.port.type = PORT_8250;
	uart.port.flags = UPF_SHARE_IRQ | UPF_BOOT_AUTOCONF | UPF_FIXED_PORT;
#endif /* CONFIG_BRCM_UART_CHANGES */
	uart.port.dev = &pdev->dev;

	uart.port.membase = devm_ioremap(&pdev->dev, regs->start,
					 resource_size(regs));
	if (!uart.port.membase)
		return -ENOMEM;

	data = devm_kzalloc(&pdev->dev, sizeof(*data), GFP_KERNEL);
	if (!data)
		return -ENOMEM;

	data->clk = devm_clk_get(&pdev->dev, NULL);
	if (!IS_ERR(data->clk)) {
		clk_prepare_enable(data->clk);
		uart.port.uartclk = clk_get_rate(data->clk);
	}

	uart.port.iotype = UPIO_MEM;
	uart.port.serial_in = dw8250_serial_in;
	uart.port.serial_out = dw8250_serial_out;
	uart.port.private_data = data;

	dw8250_setup_port(&uart);

#ifdef CONFIG_BRCM_UART_CHANGES
	/* We store the clock information in the private data.
	 * Clock name is part of Device tree. */
	data = devm_kzalloc(&pdev->dev, sizeof(*data), GFP_KERNEL);
	if (!data)
		return -ENOMEM;

	uart.port.private_data = data;
#endif /* CONFIG_BRCM_UART_CHANGES */

	if (pdev->dev.of_node) {
		err = dw8250_probe_of(&uart.port);
		if (err)
			return err;
	} else if (ACPI_HANDLE(&pdev->dev)) {
		err = dw8250_probe_acpi(&uart);
		if (err)
			return err;
#ifdef CONFIG_BRCM_UART_CHANGES
	} else if (pdev->dev.platform_data) {
		/* TODO Implement for the Platformdata */
#endif
	} else {
		return -ENODEV;
	}

<<<<<<< HEAD
#ifndef CONFIG_BRCM_UART_CHANGES
	data = devm_kzalloc(&pdev->dev, sizeof(*data), GFP_KERNEL);
	if (!data)
		return -ENOMEM;

	uart.port.private_data = data;
#endif /* NOT CONFIG_BRCM_UART_CHANGES */

=======
>>>>>>> a88f9e27
	data->line = serial8250_register_8250_port(&uart);
	if (data->line < 0)
		return data->line;

	platform_set_drvdata(pdev, data);

	pm_runtime_set_active(&pdev->dev);
	pm_runtime_enable(&pdev->dev);

	return 0;
}

static int dw8250_remove(struct platform_device *pdev)
{
	struct dw8250_data *data = platform_get_drvdata(pdev);

	pm_runtime_get_sync(&pdev->dev);

	serial8250_unregister_port(data->line);

	if (!IS_ERR(data->clk))
		clk_disable_unprepare(data->clk);

	pm_runtime_disable(&pdev->dev);
	pm_runtime_put_noidle(&pdev->dev);

	return 0;
}

#ifdef CONFIG_PM
static int dw8250_suspend(struct device *dev)
{
	struct dw8250_data *data = dev_get_drvdata(dev);

	serial8250_suspend_port(data->line);

	return 0;
}

static int dw8250_resume(struct device *dev)
{
	struct dw8250_data *data = dev_get_drvdata(dev);

	serial8250_resume_port(data->line);

	return 0;
}
#endif /* CONFIG_PM */

<<<<<<< HEAD
#ifdef CONFIG_BRCM_UART_CHANGES
void serial8250_togglerts_afe(struct uart_port *port, unsigned int flowon)
{
	/* Keeping this as a dummy function.
	 * Thsi function has a dependency in drivers/bluetooth/bcm_bzhw.c
	 * Need to discuss with BT floks and remove this function.*/
	unsigned char old_mcr;

	old_mcr = port->serial_in(port, UART_MCR);
	if (flowon) {
		/* Enable AFE */
		old_mcr |= (UART_MCR_AFE | UART_MCR_RTS);
		port->serial_out(port, UART_MCR, old_mcr);
	} else {
		/* In case of flow_off, Disable AFE and pull the RTS line high.
		 * This will make sure BT will NOT send data. */
		old_mcr &= ~(UART_MCR_AFE);
		port->serial_out(port, UART_MCR, old_mcr);
		/* Writing MCR[1] = 0, make RTS line to go high */
		old_mcr &= ~(UART_MCR_RTS);
		port->serial_out(port, UART_MCR, old_mcr);
	}
}
EXPORT_SYMBOL(serial8250_togglerts_afe);
#endif

=======
#ifdef CONFIG_PM_RUNTIME
static int dw8250_runtime_suspend(struct device *dev)
{
	struct dw8250_data *data = dev_get_drvdata(dev);

	if (!IS_ERR(data->clk))
		clk_disable_unprepare(data->clk);

	return 0;
}

static int dw8250_runtime_resume(struct device *dev)
{
	struct dw8250_data *data = dev_get_drvdata(dev);

	if (!IS_ERR(data->clk))
		clk_prepare_enable(data->clk);

	return 0;
}
#endif

static const struct dev_pm_ops dw8250_pm_ops = {
	SET_SYSTEM_SLEEP_PM_OPS(dw8250_suspend, dw8250_resume)
	SET_RUNTIME_PM_OPS(dw8250_runtime_suspend, dw8250_runtime_resume, NULL)
};

>>>>>>> a88f9e27
static const struct of_device_id dw8250_of_match[] = {
#ifdef CONFIG_BRCM_UART_CHANGES
	{ .compatible = "bcm,uart" },
#endif
	{ .compatible = "snps,dw-apb-uart" },
	{ /* Sentinel */ }
};
MODULE_DEVICE_TABLE(of, dw8250_of_match);

static const struct acpi_device_id dw8250_acpi_match[] = {
	{ "INT33C4", 0 },
	{ "INT33C5", 0 },
	{ "80860F0A", 0 },
	{ },
};
MODULE_DEVICE_TABLE(acpi, dw8250_acpi_match);

static struct platform_driver dw8250_platform_driver = {
	.driver = {
#ifdef CONFIG_BRCM_UART_CHANGES
		.name		= "serial8250_dw",
#else
		.name		= "dw-apb-uart",
#endif
		.owner		= THIS_MODULE,
		.pm		= &dw8250_pm_ops,
		.of_match_table	= dw8250_of_match,
		.acpi_match_table = ACPI_PTR(dw8250_acpi_match),
	},
	.probe			= dw8250_probe,
	.remove			= dw8250_remove,
};

module_platform_driver(dw8250_platform_driver);

MODULE_AUTHOR("Jamie Iles");
MODULE_LICENSE("GPL");
MODULE_DESCRIPTION("Synopsys DesignWare 8250 serial port driver");<|MERGE_RESOLUTION|>--- conflicted
+++ resolved
@@ -78,18 +78,12 @@
 #endif
 
 struct dw8250_data {
-<<<<<<< HEAD
+	int		last_lcr;
+	int		line;
 	struct clk	*clk;
-	int	last_lcr;
-	int	line;
 	/*If power-save-enable is set Change UBRTSN
 	* to save floor current during deep sleep*/
 	bool power_save_enable;
-=======
-	int		last_lcr;
-	int		line;
-	struct clk	*clk;
->>>>>>> a88f9e27
 };
 
 static void dw8250_serial_out(struct uart_port *p, int offset, int value)
@@ -163,8 +157,7 @@
 	return 0;
 }
 
-<<<<<<< HEAD
-void dw8250_pm(struct uart_port *port, unsigned int state,
+void dw8250_do_pm(struct uart_port *port, unsigned int state,
 			      unsigned old_state)
 {
 	static struct pin_config uartb3_config[2] = {
@@ -229,6 +222,7 @@
 	switch (state) {
 	case UART_RESUME:
 			/*Resume sequence*/
+		pm_runtime_get_sync(port->dev);
 		if ((private_data->power_save_enable) &&
 			(port->irq == BCM_INT_ID_UART2))
 			pinmux_set_pin_config(&uartb3_config[1]);
@@ -253,23 +247,12 @@
 				pr_err("UART: GPIO: direction_input failed\n");
 		}
 		serial8250_do_pm(port, state, old_state);
+		pm_runtime_put_sync_suspend(port->dev);
 		break;
 	default:
 		serial8250_do_pm(port, state, old_state);
 		break;
 	}
-=======
-static void
-dw8250_do_pm(struct uart_port *port, unsigned int state, unsigned int old)
-{
-	if (!state)
-		pm_runtime_get_sync(port->dev);
-
-	serial8250_do_pm(port, state, old);
-
-	if (state)
-		pm_runtime_put_sync_suspend(port->dev);
->>>>>>> a88f9e27
 }
 
 static int dw8250_probe_of(struct uart_port *p)
@@ -445,19 +428,16 @@
 	uart.port.mapbase = regs->start;
 	uart.port.irq = irq->start;
 	uart.port.handle_irq = dw8250_handle_irq;
-<<<<<<< HEAD
 #ifdef CONFIG_BRCM_UART_CHANGES
 	uart.port.type = PORT_16550A;
 	uart.port.flags = UPF_BOOT_AUTOCONF | UPF_BUG_THRE |
 		UPF_SKIP_TEST | UPF_FIXED_TYPE;
 	uart.port.irqflags = 0;
-	uart.port.pm = dw8250_pm;
+	uart.port.pm = dw8250_do_pm;
 #else
-=======
-	uart.port.pm = dw8250_do_pm;
->>>>>>> a88f9e27
 	uart.port.type = PORT_8250;
 	uart.port.flags = UPF_SHARE_IRQ | UPF_BOOT_AUTOCONF | UPF_FIXED_PORT;
+	uart.port.pm = dw8250_do_pm;
 #endif /* CONFIG_BRCM_UART_CHANGES */
 	uart.port.dev = &pdev->dev;
 
@@ -483,7 +463,6 @@
 
 	dw8250_setup_port(&uart);
 
-#ifdef CONFIG_BRCM_UART_CHANGES
 	/* We store the clock information in the private data.
 	 * Clock name is part of Device tree. */
 	data = devm_kzalloc(&pdev->dev, sizeof(*data), GFP_KERNEL);
@@ -491,7 +470,6 @@
 		return -ENOMEM;
 
 	uart.port.private_data = data;
-#endif /* CONFIG_BRCM_UART_CHANGES */
 
 	if (pdev->dev.of_node) {
 		err = dw8250_probe_of(&uart.port);
@@ -509,17 +487,6 @@
 		return -ENODEV;
 	}
 
-<<<<<<< HEAD
-#ifndef CONFIG_BRCM_UART_CHANGES
-	data = devm_kzalloc(&pdev->dev, sizeof(*data), GFP_KERNEL);
-	if (!data)
-		return -ENOMEM;
-
-	uart.port.private_data = data;
-#endif /* NOT CONFIG_BRCM_UART_CHANGES */
-
-=======
->>>>>>> a88f9e27
 	data->line = serial8250_register_8250_port(&uart);
 	if (data->line < 0)
 		return data->line;
@@ -569,7 +536,6 @@
 }
 #endif /* CONFIG_PM */
 
-<<<<<<< HEAD
 #ifdef CONFIG_BRCM_UART_CHANGES
 void serial8250_togglerts_afe(struct uart_port *port, unsigned int flowon)
 {
@@ -596,7 +562,6 @@
 EXPORT_SYMBOL(serial8250_togglerts_afe);
 #endif
 
-=======
 #ifdef CONFIG_PM_RUNTIME
 static int dw8250_runtime_suspend(struct device *dev)
 {
@@ -624,7 +589,6 @@
 	SET_RUNTIME_PM_OPS(dw8250_runtime_suspend, dw8250_runtime_resume, NULL)
 };
 
->>>>>>> a88f9e27
 static const struct of_device_id dw8250_of_match[] = {
 #ifdef CONFIG_BRCM_UART_CHANGES
 	{ .compatible = "bcm,uart" },
