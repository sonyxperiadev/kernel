--- conflicted
+++ resolved
@@ -14,7 +14,7 @@
  * raised, the LCR needs to be rewritten and the uart status register read.
  */
 /*******************************************************************************
- * Copyright 2012 Broadcom Corporation.  All rights reserved.
+ * Copyright 2013 Broadcom Corporation.  All rights reserved.
  *
  * @file   drivers/tty/serial/8250/8250_dw.c
  *
@@ -40,11 +40,16 @@
 #include <linux/of_platform.h>
 #include <linux/platform_device.h>
 #include <linux/slab.h>
-<<<<<<< HEAD
+#include <mach/pinmux.h>
 #include <linux/acpi.h>
 
+#include <linux/gpio.h>
 #include "8250.h"
 
+#define GPIO_PIN47 47
+#define GPIO_PIN20 20
+#define UART_RESUME 0
+#define UART_SUSPEND 3
 /* Offsets for the DesignWare specific registers */
 #define DW_UART_USR	0x1f /* UART Status Register */
 #define DW_UART_CPR	0xf4 /* Component Parameter Register */
@@ -69,21 +74,9 @@
 /* Helper for fifo size calculation */
 #define DW_UART_CPR_FIFO_SIZE(a)	(((a >> 16) & 0xff) * 16)
 
-=======
-#include <mach/pinmux.h>
-#include <linux/pm.h>
-#include <linux/gpio.h>
-#include "8250.h"
-
-#define GPIO_PIN47 47
-#define GPIO_PIN20 20
-#define UART_RESUME 0
-#define UART_SUSPEND 3
-
 #ifdef CONFIG_DW_BT_UART_CHANGES
 extern int bt_dw8250_handle_irq(struct uart_port *p);
 #endif
->>>>>>> 940b3e49
 
 struct dw8250_data {
 	struct clk	*clk;
@@ -130,45 +123,34 @@
 	return readl(p->membase + offset);
 }
 
-<<<<<<< HEAD
 static int dw8250_handle_irq(struct uart_port *p)
-=======
-/* Offset for the DesignWare's UART Status Register. */
-//#define UART_USR	0x1f
-static int dw8250_handle_irq(struct uart_port *port)
->>>>>>> 940b3e49
-{
-	struct dw8250_data *d = port->private_data;
-	unsigned int iir = port->serial_in(port, UART_IIR);
+{
+	struct dw8250_data *d = p->private_data;
+	unsigned int iir = p->serial_in(p, UART_IIR);
 #ifdef CONFIG_BRCM_UART_CHANGES
 	unsigned long flags;
 	struct uart_8250_port *up =
-		container_of(port, struct uart_8250_port, port);
+		container_of(p, struct uart_8250_port, port);
 
 	/* This is used for checking the Timeout interrupt in
 	 * serial8250_rx_chars() */
 	up->iir = iir;
 #endif
 
-	if (serial8250_handle_irq(port, iir)) {
+	if (serial8250_handle_irq(p, iir)) {
 		return 1;
 	} else if ((iir & UART_IIR_BUSY) == UART_IIR_BUSY) {
 		/* Clear the USR and write the LCR again. */
-<<<<<<< HEAD
 		(void)p->serial_in(p, DW_UART_USR);
+#ifdef CONFIG_BRCM_UART_CHANGES
+		/* Stop writing to LCR if the value is same. */
+		spin_lock_irqsave(&p->lock, flags);
+		if (p->serial_in(p, UART_LCR) != d->last_lcr)
+			p->serial_out(p, UART_LCR, d->last_lcr);
+		spin_unlock_irqrestore(&p->lock, flags);
+#else
 		p->serial_out(p, UART_LCR, d->last_lcr);
-=======
-		(void)port->serial_in(port, UART_USR);
-#ifdef CONFIG_BRCM_UART_CHANGES
-		/* Stop writing to LCR if the value is same. */
-		spin_lock_irqsave(&port->lock, flags);
-		if (port->serial_in(port, UART_LCR) != d->last_lcr)
-			port->serial_out(port, UART_LCR, d->last_lcr);
-		spin_unlock_irqrestore(&port->lock, flags);
-#else
-		port->serial_out(port, UART_LCR, d->last_lcr);
-#endif
->>>>>>> 940b3e49
+#endif
 
 		return 1;
 	}
@@ -176,24 +158,6 @@
 	return 0;
 }
 
-<<<<<<< HEAD
-static int dw8250_probe_of(struct uart_port *p)
-{
-	struct device_node	*np = p->dev->of_node;
-	u32			val;
-
-	if (!of_property_read_u32(np, "reg-io-width", &val)) {
-		switch (val) {
-		case 1:
-			break;
-		case 4:
-			p->iotype = UPIO_MEM32;
-			p->serial_in = dw8250_serial_in32;
-			p->serial_out = dw8250_serial_out32;
-			break;
-		default:
-			dev_err(p->dev, "unsupported reg-io-width (%u)\n", val);
-=======
 void dw8250_pm(struct uart_port *port, unsigned int state,
 			      unsigned old_state)
 {
@@ -290,183 +254,31 @@
 	}
 }
 
-static int __devinit dw8250_probe(struct platform_device *pdev)
-{
-	struct uart_port port = {};
-
-#ifdef CONFIG_BRCM_UART_CHANGES
-	int i, irqflag = 0, ret = 0;
-	struct dw8250_data *data;
-	struct plat_serial8250_port *p = pdev->dev.platform_data;
-	struct resource *regs = platform_get_resource(pdev, IORESOURCE_MEM, 0);
-	struct resource *irq = platform_get_resource(pdev, IORESOURCE_IRQ, 0);
-	struct device_node *np = pdev->dev.of_node;
-	u32 val;
+static int dw8250_probe_of(struct uart_port *p)
+{
+	struct device_node	*np = p->dev->of_node;
+	u32			val;
+#ifdef CONFIG_BRCM_UART_CHANGES
 	const char *prop;
-
-	if (p) {
-		for (i = 0; p && p->flags != 0; p++, i++) {
-			data = devm_kzalloc(&pdev->dev, sizeof(*data),
-				GFP_KERNEL);
-			if (!data)
-				return -ENOMEM;
-			if (p->private_data) {
-				data->power_save_enable = 1;
-				if (p->irq == BCM_INT_ID_UART2) {
-					ret = gpio_request(GPIO_PIN47,
-						"serial_pin_47");
-					if (ret) {
-						pr_err("UART: GPIO %d",
-							GPIO_PIN47);
-						pr_err("gpio_request ");
-						pr_err("failed\n");
-					}
-				} else if (p->irq == BCM_INT_ID_UART1) {
-					ret = gpio_request(GPIO_PIN20,
-						"serial_pin_20");
-					if (ret) {
-						pr_err("UART: GPIO %d",
-							GPIO_PIN20);
-						pr_err("gpio_request ");
-						pr_err("failed\n");
-					}
-				}
-			}
-
-			port.private_data = data;
-
-			port.iobase             = p->iobase;
-			port.membase            = p->membase;
-			port.irq                = p->irq;
-			port.irqflags           = p->irqflags;
-			port.uartclk            = p->uartclk;
-			port.regshift           = p->regshift;
-			port.iotype             = p->iotype;
-			port.flags              = p->flags;
-			port.mapbase            = p->mapbase;
-			port.hub6               = p->hub6;
-			port.type               = p->type;
-			port.serial_in          = dw8250_serial_in;
-			port.serial_out         = dw8250_serial_out;
-			if (!(p->handle_irq)) {
-				/* Default 8250_dw handler */
-				port.handle_irq = dw8250_handle_irq;
-#ifdef CONFIG_DW_BT_UART_CHANGES
-				if (p->port_name) {
-					if (!strcmp(p->port_name, "bluetooth"))
-						port.handle_irq =
-							bt_dw8250_handle_irq;
-				}
-#endif
-			}
-
-			port.set_termios	= p->set_termios;
-			port.pm                 = dw8250_pm;
-			port.dev                = &pdev->dev;
-			port.irqflags           |= irqflag;
-
-			pdev->dev.platform_data = p;
-
-#ifndef CONFIG_MACH_BCM_FPGA
-			data->clk = clk_get(port.dev, p->clk_name);
-			if (IS_ERR(data->clk))
-				return PTR_ERR(data->clk);
-
-			clk_disable(data->clk);
-			clk_set_rate(data->clk, port.uartclk);
-			clk_enable(data->clk);
-
-			port.uartclk = clk_get_rate(data->clk);
-#endif
-
-			data->line = serial8250_register_port(&port);
-			if (data->line < 0) {
-				return data->line;
-			}
-			platform_set_drvdata(pdev, data);
-		}
-	} else { /* Get info from DT */
-
-		if (!regs || !irq) {
-			dev_err(&pdev->dev, "no registers/irq defined\n");
+	struct dw8250_data *data = p->private_data;
+	int ret;
+#endif
+
+	if (!of_property_read_u32(np, "reg-io-width", &val)) {
+		switch (val) {
+		case 1:
+			break;
+		case 4:
+			p->iotype = UPIO_MEM32;
+			p->serial_in = dw8250_serial_in32;
+			p->serial_out = dw8250_serial_out32;
+			break;
+		default:
+			dev_err(p->dev, "unsupported reg-io-width (%u)\n", val);
 			return -EINVAL;
 		}
-
-		data = devm_kzalloc(&pdev->dev, sizeof(*data), GFP_KERNEL);
-		if (!data)
-			return -ENOMEM;
-		port.private_data = data;
-
-		spin_lock_init(&port.lock);
-		port.mapbase = regs->start;
-		port.irq = irq->start;
-#ifdef CONFIG_BRCM_UART_CHANGES
-		port.membase = ioremap(regs->start, resource_size(regs));
-		port.irqflags = 0;
-#endif /* CONFIG_BRCM_UART_CHANGES */
-		port.handle_irq = dw8250_handle_irq;
-		port.type = PORT_16550A;
-		port.flags = UPF_BOOT_AUTOCONF | UPF_BUG_THRE |
-			UPF_SKIP_TEST | UPF_FIXED_TYPE;
-		port.dev = &pdev->dev;
-		port.pm = dw8250_pm;
-		port.iotype = UPIO_MEM32;
-		port.serial_in = dw8250_serial_in;
-		port.serial_out = dw8250_serial_out;
-		if (!of_property_read_u32(np, "reg-io-width", &val)) {
-			switch (val) {
-			case 1:
-				break;
-			case 4:
-				port.iotype = UPIO_MEM32;
-				port.serial_in = dw8250_serial_in32;
-				port.serial_out = dw8250_serial_out32;
-				break;
-			default:
-				dev_err(&pdev->dev, "unsupported reg-io-width\
-						(%u)\n", val);
-				return -EINVAL;
-			}
-		}
-
-		if (!of_property_read_u32(np, "reg-shift", &val))
-			port.regshift = val;
-
-		if (of_property_read_u32(np, "clock-frequency", &val)) {
-			dev_err(&pdev->dev, "no clock-frequency property set\n");
->>>>>>> 940b3e49
-			return -EINVAL;
-		}
-		port.uartclk = val;
-
-		/*If power-save-enable is set Change UBRTSN
-		* to save floor current during deep sleep
-		*/
-		if (!of_property_read_u32(np, "power-save-enable", &val)) {
-			data->power_save_enable = (bool) val;
-
-			if (data->power_save_enable &&
-				(port.irq == BCM_INT_ID_UART2)) {
-				ret = gpio_request(GPIO_PIN47,
-					"serial_pin_47");
-				if (ret) {
-					pr_err("UART: GPIO %d",
-						GPIO_PIN47);
-					pr_err("gpio_request fails\n");
-				}
-			} else if (data->power_save_enable &&
-				port.irq == BCM_INT_ID_UART1) {
-				ret = gpio_request(GPIO_PIN20,
-					"serial_pin_20");
-				if (ret) {
-					pr_err("UART: GPIO %d",
-						GPIO_PIN20);
-					pr_err("gpio_request fails\n");
-				}
-			}
-		}
-
-<<<<<<< HEAD
+	}
+
 	if (!of_property_read_u32(np, "reg-shift", &val))
 		p->regshift = val;
 
@@ -476,6 +288,54 @@
 	}
 	p->uartclk = val;
 
+#ifdef CONFIG_BRCM_UART_CHANGES
+	/*If power-save-enable is set Change UBRTSN
+	* to save floor current during deep sleep
+	*/
+	if (!of_property_read_u32(np, "power-save-enable", &val)) {
+		data->power_save_enable = (bool) val;
+
+		if (data->power_save_enable && (p->irq == BCM_INT_ID_UART2)) {
+			ret = gpio_request(GPIO_PIN47, "serial_pin_47");
+			if (ret) {
+				pr_err("UART: GPIO %d",	GPIO_PIN47);
+				pr_err("gpio_request fails\n");
+			}
+		} else if (data->power_save_enable &&
+				(p->irq == BCM_INT_ID_UART1)) {
+			ret = gpio_request(GPIO_PIN20, "serial_pin_20");
+			if (ret) {
+				pr_err("UART: GPIO %d",	GPIO_PIN20);
+				pr_err("gpio_request fails\n");
+			}
+		}
+	}
+
+	val = of_property_read_string(np, "port-name", &prop);
+	if (val == 0) {
+#ifdef CONFIG_DW_BT_UART_CHANGES
+		if (!strcmp(prop, "bluetooth"))
+			p->handle_irq = bt_dw8250_handle_irq;
+#endif
+	}
+
+#ifndef CONFIG_MACH_HAWAII_FPGA
+	if (of_property_read_string(np, "clk-name", &prop)) {
+		dev_err(p->dev, "clk-name Not found in dt-blob\n");
+		return -1;
+	}
+
+	data->clk = clk_get(p->dev, prop);
+	if (IS_ERR_OR_NULL(data->clk))
+		return PTR_ERR(data->clk);
+
+	clk_disable(data->clk);
+	clk_set_rate(data->clk, p->uartclk);
+	clk_enable(data->clk);
+
+	p->uartclk = clk_get_rate(data->clk);
+#endif
+#endif /* CONFIG_BRCM_UART_CHANGES */
 	return 0;
 }
 
@@ -620,8 +480,16 @@
 	uart.port.mapbase = regs->start;
 	uart.port.irq = irq->start;
 	uart.port.handle_irq = dw8250_handle_irq;
+#ifdef CONFIG_BRCM_UART_CHANGES
+	uart.port.type = PORT_16550A;
+	uart.port.flags = UPF_BOOT_AUTOCONF | UPF_BUG_THRE |
+		UPF_SKIP_TEST | UPF_FIXED_TYPE;
+	uart.port.irqflags = 0;
+	uart.port.pm = dw8250_pm;
+#else
 	uart.port.type = PORT_8250;
 	uart.port.flags = UPF_SHARE_IRQ | UPF_BOOT_AUTOCONF | UPF_FIXED_PORT;
+#endif /* CONFIG_BRCM_UART_CHANGES */
 	uart.port.dev = &pdev->dev;
 
 	uart.port.membase = ioremap(regs->start, resource_size(regs));
@@ -633,6 +501,16 @@
 	uart.port.serial_out = dw8250_serial_out;
 
 	dw8250_setup_port(&uart);
+
+#ifdef CONFIG_BRCM_UART_CHANGES
+	/* We store the clock information in the private data.
+	 * Clock name is part of Device tree. */
+	data = devm_kzalloc(&pdev->dev, sizeof(*data), GFP_KERNEL);
+	if (!data)
+		return -ENOMEM;
+
+	uart.port.private_data = data;
+#endif /* CONFIG_BRCM_UART_CHANGES */
 
 	if (pdev->dev.of_node) {
 		err = dw8250_probe_of(&uart.port);
@@ -642,88 +520,40 @@
 		err = dw8250_probe_acpi(&uart.port);
 		if (err)
 			return err;
+#ifdef CONFIG_BRCM_UART_CHANGES
+	} else if (pdev->dev.platform_data) {
+		/* TODO Implement for the Platformdata */
+#endif
 	} else {
 		return -ENODEV;
 	}
 
+#ifndef CONFIG_BRCM_UART_CHANGES
 	data = devm_kzalloc(&pdev->dev, sizeof(*data), GFP_KERNEL);
 	if (!data)
 		return -ENOMEM;
 
 	uart.port.private_data = data;
+#endif /* NOT CONFIG_BRCM_UART_CHANGES */
 
 	data->line = serial8250_register_8250_port(&uart);
 	if (data->line < 0)
 		return data->line;
-=======
-#ifdef CONFIG_BRCM_UART_CHANGES
-		val = of_property_read_string(np, "port-name", &prop);
-		if (val == 0) {
-#ifdef CONFIG_DW_BT_UART_CHANGES
-			if (!strcmp(prop, "bluetooth"))
-				port.handle_irq = bt_dw8250_handle_irq;
-#endif
-		}
-
-#ifndef CONFIG_MACH_HAWAII_FPGA
-		if (of_property_read_string(np, "clk-name", &prop)) {
-			dev_err(&pdev->dev, "clk-name Not found in dt-blob\n");
-			return -1;
-		}
-
-		data->clk = clk_get(port.dev, prop);
-		if (IS_ERR_OR_NULL(data->clk))
-			return PTR_ERR(data->clk);
->>>>>>> 940b3e49
-
-		clk_disable(data->clk);
-		clk_set_rate(data->clk, port.uartclk);
-		clk_enable(data->clk);
-
-		port.uartclk = clk_get_rate(data->clk);
-#endif
-#endif /* CONFIG_BRCM_UART_CHANGES */
-
-		data->line = serial8250_register_port(&port);
-		if (data->line < 0)
-			return data->line;
-
-		platform_set_drvdata(pdev, data);
-	} /* if (platform_data) else DT */
-#endif
+
+	platform_set_drvdata(pdev, data);
 
 	return 0;
 }
 
-<<<<<<< HEAD
 static int dw8250_remove(struct platform_device *pdev)
-=======
-static int dw8250_suspend(struct platform_device *pdev, pm_message_t state)
 {
 	struct dw8250_data *data = platform_get_drvdata(pdev);
-	serial8250_suspend_port(data->line);
+
+	serial8250_unregister_port(data->line);
+
 	return 0;
 }
 
-#ifdef CONFIG_BRCM_UART_CHANGES
-static int dw8250_resume(struct platform_device *pdev)
-{
-	struct dw8250_data *data = platform_get_drvdata(pdev);
-	serial8250_resume_port(data->line);
-	return 0;
-}
-
-static int __devexit dw8250_remove(struct platform_device *pdev)
->>>>>>> 940b3e49
-{
-	struct dw8250_data *data = platform_get_drvdata(pdev);
-
-	serial8250_unregister_port(data->line);
-
-	return 0;
-}
-
-<<<<<<< HEAD
 #ifdef CONFIG_PM
 static int dw8250_suspend(struct platform_device *pdev, pm_message_t state)
 {
@@ -747,8 +577,7 @@
 #define dw8250_resume NULL
 #endif /* CONFIG_PM */
 
-static const struct of_device_id dw8250_of_match[] = {
-=======
+#ifdef CONFIG_BRCM_UART_CHANGES
 void serial8250_togglerts_afe(struct uart_port *port, unsigned int flowon)
 {
 	/* Keeping this as a dummy function.
@@ -774,11 +603,10 @@
 EXPORT_SYMBOL(serial8250_togglerts_afe);
 #endif
 
-static const struct of_device_id dw8250_match[] = {
+static const struct of_device_id dw8250_of_match[] = {
 #ifdef CONFIG_BRCM_UART_CHANGES
 	{ .compatible = "bcm,uart" },
 #endif
->>>>>>> 940b3e49
 	{ .compatible = "snps,dw-apb-uart" },
 	{ /* Sentinel */ }
 };
@@ -803,17 +631,9 @@
 		.acpi_match_table = ACPI_PTR(dw8250_acpi_match),
 	},
 	.probe			= dw8250_probe,
-<<<<<<< HEAD
 	.remove			= dw8250_remove,
 	.suspend		= dw8250_suspend,
 	.resume			= dw8250_resume,
-=======
-#ifdef CONFIG_BRCM_UART_CHANGES
-	.suspend		= dw8250_suspend,
-	.resume			= dw8250_resume,
-#endif
-	.remove			= __devexit_p(dw8250_remove),
->>>>>>> 940b3e49
 };
 
 module_platform_driver(dw8250_platform_driver);
