/*
 *
 *  A driver for Nokia Connectivity Card DTL-1 devices
 *
 *  Copyright (C) 2001-2002  Marcel Holtmann <marcel@holtmann.org>
 *
 *
 *  This program is free software; you can redistribute it and/or modify
 *  it under the terms of the GNU General Public License version 2 as
 *  published by the Free Software Foundation;
 *
 *  Software distributed under the License is distributed on an "AS
 *  IS" basis, WITHOUT WARRANTY OF ANY KIND, either express or
 *  implied. See the License for the specific language governing
 *  rights and limitations under the License.
 *
 *  The initial developer of the original code is David A. Hinds
 *  <dahinds@users.sourceforge.net>.  Portions created by David A. Hinds
 *  are Copyright (C) 1999 David A. Hinds.  All Rights Reserved.
 *
 */

#include <linux/module.h>

#include <linux/kernel.h>
#include <linux/init.h>
#include <linux/slab.h>
#include <linux/types.h>
#include <linux/delay.h>
#include <linux/errno.h>
#include <linux/ptrace.h>
#include <linux/ioport.h>
#include <linux/spinlock.h>
#include <linux/moduleparam.h>

#include <linux/skbuff.h>
#include <linux/string.h>
#include <linux/serial.h>
#include <linux/serial_reg.h>
#include <linux/bitops.h>
#include <asm/io.h>

#include <pcmcia/cistpl.h>
#include <pcmcia/ciscode.h>
#include <pcmcia/ds.h>
#include <pcmcia/cisreg.h>

#include <net/bluetooth/bluetooth.h>
#include <net/bluetooth/hci_core.h>



/* ======================== Module parameters ======================== */


MODULE_AUTHOR("Marcel Holtmann <marcel@holtmann.org>");
MODULE_DESCRIPTION("Bluetooth driver for Nokia Connectivity Card DTL-1");
MODULE_LICENSE("GPL");



/* ======================== Local structures ======================== */


typedef struct dtl1_info_t {
	struct pcmcia_device *p_dev;

	struct hci_dev *hdev;

	spinlock_t lock;		/* For serializing operations */

	unsigned long flowmask;		/* HCI flow mask */
	int ri_latch;

	struct sk_buff_head txq;
	unsigned long tx_state;

	unsigned long rx_state;
	unsigned long rx_count;
	struct sk_buff *rx_skb;
} dtl1_info_t;


static int dtl1_config(struct pcmcia_device *link);


/* Transmit states  */
#define XMIT_SENDING  1
#define XMIT_WAKEUP   2
#define XMIT_WAITING  8

/* Receiver States */
#define RECV_WAIT_NSH   0
#define RECV_WAIT_DATA  1


typedef struct {
	u8 type;
	u8 zero;
	u16 len;
} __packed nsh_t;	/* Nokia Specific Header */

#define NSHL  4				/* Nokia Specific Header Length */



/* ======================== Interrupt handling ======================== */


static int dtl1_write(unsigned int iobase, int fifo_size, __u8 *buf, int len)
{
	int actual = 0;

	/* Tx FIFO should be empty */
	if (!(inb(iobase + UART_LSR) & UART_LSR_THRE))
		return 0;

	/* Fill FIFO with current frame */
	while ((fifo_size-- > 0) && (actual < len)) {
		/* Transmit next byte */
		outb(buf[actual], iobase + UART_TX);
		actual++;
	}

	return actual;
}


static void dtl1_write_wakeup(dtl1_info_t *info)
{
	if (!info) {
		BT_ERR("Unknown device");
		return;
	}

	if (test_bit(XMIT_WAITING, &(info->tx_state))) {
		set_bit(XMIT_WAKEUP, &(info->tx_state));
		return;
	}

	if (test_and_set_bit(XMIT_SENDING, &(info->tx_state))) {
		set_bit(XMIT_WAKEUP, &(info->tx_state));
		return;
	}

	do {
		register unsigned int iobase = info->p_dev->resource[0]->start;
		register struct sk_buff *skb;
		register int len;

		clear_bit(XMIT_WAKEUP, &(info->tx_state));

		if (!pcmcia_dev_present(info->p_dev))
			return;

		if (!(skb = skb_dequeue(&(info->txq))))
			break;

		/* Send frame */
		len = dtl1_write(iobase, 32, skb->data, skb->len);

		if (len == skb->len) {
			set_bit(XMIT_WAITING, &(info->tx_state));
			kfree_skb(skb);
		} else {
			skb_pull(skb, len);
			skb_queue_head(&(info->txq), skb);
		}

		info->hdev->stat.byte_tx += len;

	} while (test_bit(XMIT_WAKEUP, &(info->tx_state)));

	clear_bit(XMIT_SENDING, &(info->tx_state));
}


static void dtl1_control(dtl1_info_t *info, struct sk_buff *skb)
{
	u8 flowmask = *(u8 *)skb->data;
	int i;

	printk(KERN_INFO "Bluetooth: Nokia control data =");
	for (i = 0; i < skb->len; i++) {
		printk(" %02x", skb->data[i]);
	}
	printk("\n");

	/* transition to active state */
	if (((info->flowmask & 0x07) == 0) && ((flowmask & 0x07) != 0)) {
		clear_bit(XMIT_WAITING, &(info->tx_state));
		dtl1_write_wakeup(info);
	}

	info->flowmask = flowmask;

	kfree_skb(skb);
}


static void dtl1_receive(dtl1_info_t *info)
{
	unsigned int iobase;
	nsh_t *nsh;
	int boguscount = 0;

	if (!info) {
		BT_ERR("Unknown device");
		return;
	}

	iobase = info->p_dev->resource[0]->start;

	do {
		info->hdev->stat.byte_rx++;

		/* Allocate packet */
		if (info->rx_skb == NULL)
			if (!(info->rx_skb = bt_skb_alloc(HCI_MAX_FRAME_SIZE, GFP_ATOMIC))) {
				BT_ERR("Can't allocate mem for new packet");
				info->rx_state = RECV_WAIT_NSH;
				info->rx_count = NSHL;
				return;
			}

		*skb_put(info->rx_skb, 1) = inb(iobase + UART_RX);
		nsh = (nsh_t *)info->rx_skb->data;

		info->rx_count--;

		if (info->rx_count == 0) {

			switch (info->rx_state) {
			case RECV_WAIT_NSH:
				info->rx_state = RECV_WAIT_DATA;
				info->rx_count = nsh->len + (nsh->len & 0x0001);
				break;
			case RECV_WAIT_DATA:
				bt_cb(info->rx_skb)->pkt_type = nsh->type;

				/* remove PAD byte if it exists */
				if (nsh->len & 0x0001) {
					info->rx_skb->tail--;
					info->rx_skb->len--;
				}

				/* remove NSH */
				skb_pull(info->rx_skb, NSHL);

				switch (bt_cb(info->rx_skb)->pkt_type) {
				case 0x80:
					/* control data for the Nokia Card */
					dtl1_control(info, info->rx_skb);
					break;
				case 0x82:
				case 0x83:
				case 0x84:
					/* send frame to the HCI layer */
					info->rx_skb->dev = (void *) info->hdev;
					bt_cb(info->rx_skb)->pkt_type &= 0x0f;
					hci_recv_frame(info->rx_skb);
					break;
				default:
					/* unknown packet */
					BT_ERR("Unknown HCI packet with type 0x%02x received", bt_cb(info->rx_skb)->pkt_type);
					kfree_skb(info->rx_skb);
					break;
				}

				info->rx_state = RECV_WAIT_NSH;
				info->rx_count = NSHL;
				info->rx_skb = NULL;
				break;
			}

		}

		/* Make sure we don't stay here too long */
		if (boguscount++ > 32)
			break;

	} while (inb(iobase + UART_LSR) & UART_LSR_DR);
}


static irqreturn_t dtl1_interrupt(int irq, void *dev_inst)
{
	dtl1_info_t *info = dev_inst;
	unsigned int iobase;
	unsigned char msr;
	int boguscount = 0;
	int iir, lsr;
	irqreturn_t r = IRQ_NONE;

	if (!info || !info->hdev)
		/* our irq handler is shared */
		return IRQ_NONE;

	iobase = info->p_dev->resource[0]->start;

	spin_lock(&(info->lock));

	iir = inb(iobase + UART_IIR) & UART_IIR_ID;
	while (iir) {

		r = IRQ_HANDLED;
		/* Clear interrupt */
		lsr = inb(iobase + UART_LSR);

		switch (iir) {
		case UART_IIR_RLSI:
			BT_ERR("RLSI");
			break;
		case UART_IIR_RDI:
			/* Receive interrupt */
			dtl1_receive(info);
			break;
		case UART_IIR_THRI:
			if (lsr & UART_LSR_THRE) {
				/* Transmitter ready for data */
				dtl1_write_wakeup(info);
			}
			break;
		default:
			BT_ERR("Unhandled IIR=%#x", iir);
			break;
		}

		/* Make sure we don't stay here too long */
		if (boguscount++ > 100)
			break;

		iir = inb(iobase + UART_IIR) & UART_IIR_ID;

	}

	msr = inb(iobase + UART_MSR);

	if (info->ri_latch ^ (msr & UART_MSR_RI)) {
		info->ri_latch = msr & UART_MSR_RI;
		clear_bit(XMIT_WAITING, &(info->tx_state));
		dtl1_write_wakeup(info);
		r = IRQ_HANDLED;
	}

	spin_unlock(&(info->lock));

	return r;
}



/* ======================== HCI interface ======================== */


static int dtl1_hci_open(struct hci_dev *hdev)
{
	set_bit(HCI_RUNNING, &(hdev->flags));

	return 0;
}


static int dtl1_hci_flush(struct hci_dev *hdev)
{
	dtl1_info_t *info = hci_get_drvdata(hdev);

	/* Drop TX queue */
	skb_queue_purge(&(info->txq));

	return 0;
}


static int dtl1_hci_close(struct hci_dev *hdev)
{
	if (!test_and_clear_bit(HCI_RUNNING, &(hdev->flags)))
		return 0;

	dtl1_hci_flush(hdev);

	return 0;
}


static int dtl1_hci_send_frame(struct sk_buff *skb)
{
	dtl1_info_t *info;
	struct hci_dev *hdev = (struct hci_dev *)(skb->dev);
	struct sk_buff *s;
	nsh_t nsh;

	if (!hdev) {
		BT_ERR("Frame for unknown HCI device (hdev=NULL)");
		return -ENODEV;
	}

	info = hci_get_drvdata(hdev);

	switch (bt_cb(skb)->pkt_type) {
	case HCI_COMMAND_PKT:
		hdev->stat.cmd_tx++;
		nsh.type = 0x81;
		break;
	case HCI_ACLDATA_PKT:
		hdev->stat.acl_tx++;
		nsh.type = 0x82;
		break;
	case HCI_SCODATA_PKT:
		hdev->stat.sco_tx++;
		nsh.type = 0x83;
		break;
	default:
		return -EILSEQ;
	};

	nsh.zero = 0;
	nsh.len = skb->len;

	s = bt_skb_alloc(NSHL + skb->len + 1, GFP_ATOMIC);
	if (!s)
		return -ENOMEM;

	skb_reserve(s, NSHL);
	skb_copy_from_linear_data(skb, skb_put(s, skb->len), skb->len);
	if (skb->len & 0x0001)
		*skb_put(s, 1) = 0;	/* PAD */

	/* Prepend skb with Nokia frame header and queue */
	memcpy(skb_push(s, NSHL), &nsh, NSHL);
	skb_queue_tail(&(info->txq), s);

	dtl1_write_wakeup(info);

	kfree_skb(skb);

	return 0;
}


static int dtl1_hci_ioctl(struct hci_dev *hdev, unsigned int cmd,  unsigned long arg)
{
	return -ENOIOCTLCMD;
}



/* ======================== Card services HCI interaction ======================== */


static int dtl1_open(dtl1_info_t *info)
{
	unsigned long flags;
	unsigned int iobase = info->p_dev->resource[0]->start;
	struct hci_dev *hdev;

	spin_lock_init(&(info->lock));

	skb_queue_head_init(&(info->txq));

	info->rx_state = RECV_WAIT_NSH;
	info->rx_count = NSHL;
	info->rx_skb = NULL;

	set_bit(XMIT_WAITING, &(info->tx_state));

	/* Initialize HCI device */
	hdev = hci_alloc_dev();
	if (!hdev) {
		BT_ERR("Can't allocate HCI device");
		return -ENOMEM;
	}

	info->hdev = hdev;

	hdev->bus = HCI_PCCARD;
	hci_set_drvdata(hdev, info);
	SET_HCIDEV_DEV(hdev, &info->p_dev->dev);

	hdev->open     = dtl1_hci_open;
	hdev->close    = dtl1_hci_close;
	hdev->flush    = dtl1_hci_flush;
	hdev->send     = dtl1_hci_send_frame;
	hdev->ioctl    = dtl1_hci_ioctl;

	spin_lock_irqsave(&(info->lock), flags);

	/* Reset UART */
	outb(0, iobase + UART_MCR);

	/* Turn off interrupts */
	outb(0, iobase + UART_IER);

	/* Initialize UART */
	outb(UART_LCR_WLEN8, iobase + UART_LCR);	/* Reset DLAB */
	outb((UART_MCR_DTR | UART_MCR_RTS | UART_MCR_OUT2), iobase + UART_MCR);

	info->ri_latch = inb(info->p_dev->resource[0]->start + UART_MSR)
				& UART_MSR_RI;

	/* Turn on interrupts */
	outb(UART_IER_RLSI | UART_IER_RDI | UART_IER_THRI, iobase + UART_IER);

	spin_unlock_irqrestore(&(info->lock), flags);

	/* Timeout before it is safe to send the first HCI packet */
	msleep(2000);

	/* Register HCI device */
	if (hci_register_dev(hdev) < 0) {
		BT_ERR("Can't register HCI device");
		info->hdev = NULL;
		hci_free_dev(hdev);
		return -ENODEV;
	}

	return 0;
}


static int dtl1_close(dtl1_info_t *info)
{
	unsigned long flags;
	unsigned int iobase = info->p_dev->resource[0]->start;
	struct hci_dev *hdev = info->hdev;

	if (!hdev)
		return -ENODEV;

	dtl1_hci_close(hdev);

	spin_lock_irqsave(&(info->lock), flags);

	/* Reset UART */
	outb(0, iobase + UART_MCR);

	/* Turn off interrupts */
	outb(0, iobase + UART_IER);

	spin_unlock_irqrestore(&(info->lock), flags);

	hci_unregister_dev(hdev);
	hci_free_dev(hdev);

	return 0;
}

static int dtl1_probe(struct pcmcia_device *link)
{
	dtl1_info_t *info;

	/* Create new info device */
	info = kzalloc(sizeof(*info), GFP_KERNEL);
	if (!info)
		return -ENOMEM;

	info->p_dev = link;
	link->priv = info;

	link->config_flags |= CONF_ENABLE_IRQ | CONF_AUTO_SET_IO;

	return dtl1_config(link);
}


static void dtl1_detach(struct pcmcia_device *link)
{
	dtl1_info_t *info = link->priv;

	dtl1_close(info);
	pcmcia_disable_device(link);
	kfree(info);
}

static int dtl1_confcheck(struct pcmcia_device *p_dev, void *priv_data)
{
	if ((p_dev->resource[1]->end) || (p_dev->resource[1]->end < 8))
		return -ENODEV;

	p_dev->resource[0]->flags &= ~IO_DATA_PATH_WIDTH;
	p_dev->resource[0]->flags |= IO_DATA_PATH_WIDTH_8;

	return pcmcia_request_io(p_dev);
}

static int dtl1_config(struct pcmcia_device *link)
{
	dtl1_info_t *info = link->priv;
	int i;

	/* Look for a generic full-sized window */
	link->resource[0]->end = 8;
	if (pcmcia_loop_config(link, dtl1_confcheck, NULL) < 0)
		goto failed;

	i = pcmcia_request_irq(link, dtl1_interrupt);
	if (i != 0)
		goto failed;

	i = pcmcia_enable_device(link);
	if (i != 0)
		goto failed;

	if (dtl1_open(info) != 0)
		goto failed;

	return 0;

failed:
	dtl1_detach(link);
	return -ENODEV;
}

<<<<<<< HEAD
static const struct pcmcia_device_id dtl1_ids[] = {
=======

static void dtl1_release(struct pcmcia_device *link)
{
	dtl1_info_t *info = link->priv;

	dtl1_close(info);

	pcmcia_disable_device(link);
}


static struct pcmcia_device_id dtl1_ids[] = {
>>>>>>> 3f6240f3
	PCMCIA_DEVICE_PROD_ID12("Nokia Mobile Phones", "DTL-1", 0xe1bfdd64, 0xe168480d),
	PCMCIA_DEVICE_PROD_ID12("Nokia Mobile Phones", "DTL-4", 0xe1bfdd64, 0x9102bc82),
	PCMCIA_DEVICE_PROD_ID12("Socket", "CF", 0xb38bcc2e, 0x44ebf863),
	PCMCIA_DEVICE_PROD_ID12("Socket", "CF+ Personal Network Card", 0xb38bcc2e, 0xe732bae3),
	PCMCIA_DEVICE_NULL
};
MODULE_DEVICE_TABLE(pcmcia, dtl1_ids);

static struct pcmcia_driver dtl1_driver = {
	.owner		= THIS_MODULE,
	.name		= "dtl1_cs",
	.probe		= dtl1_probe,
	.remove		= dtl1_detach,
	.id_table	= dtl1_ids,
};

static int __init init_dtl1_cs(void)
{
	return pcmcia_register_driver(&dtl1_driver);
}


static void __exit exit_dtl1_cs(void)
{
	pcmcia_unregister_driver(&dtl1_driver);
}

module_init(init_dtl1_cs);
module_exit(exit_dtl1_cs);<|MERGE_RESOLUTION|>--- conflicted
+++ resolved
@@ -38,6 +38,7 @@
 #include <linux/serial.h>
 #include <linux/serial_reg.h>
 #include <linux/bitops.h>
+#include <asm/system.h>
 #include <asm/io.h>
 
 #include <pcmcia/cistpl.h>
@@ -82,6 +83,9 @@
 
 
 static int dtl1_config(struct pcmcia_device *link);
+static void dtl1_release(struct pcmcia_device *link);
+
+static void dtl1_detach(struct pcmcia_device *p_dev);
 
 
 /* Transmit states  */
@@ -363,7 +367,7 @@
 
 static int dtl1_hci_flush(struct hci_dev *hdev)
 {
-	dtl1_info_t *info = hci_get_drvdata(hdev);
+	dtl1_info_t *info = (dtl1_info_t *)(hdev->driver_data);
 
 	/* Drop TX queue */
 	skb_queue_purge(&(info->txq));
@@ -395,7 +399,7 @@
 		return -ENODEV;
 	}
 
-	info = hci_get_drvdata(hdev);
+	info = (dtl1_info_t *)(hdev->driver_data);
 
 	switch (bt_cb(skb)->pkt_type) {
 	case HCI_COMMAND_PKT:
@@ -438,6 +442,11 @@
 }
 
 
+static void dtl1_hci_destruct(struct hci_dev *hdev)
+{
+}
+
+
 static int dtl1_hci_ioctl(struct hci_dev *hdev, unsigned int cmd,  unsigned long arg)
 {
 	return -ENOIOCTLCMD;
@@ -474,14 +483,17 @@
 	info->hdev = hdev;
 
 	hdev->bus = HCI_PCCARD;
-	hci_set_drvdata(hdev, info);
+	hdev->driver_data = info;
 	SET_HCIDEV_DEV(hdev, &info->p_dev->dev);
 
 	hdev->open     = dtl1_hci_open;
 	hdev->close    = dtl1_hci_close;
 	hdev->flush    = dtl1_hci_flush;
 	hdev->send     = dtl1_hci_send_frame;
+	hdev->destruct = dtl1_hci_destruct;
 	hdev->ioctl    = dtl1_hci_ioctl;
+
+	hdev->owner = THIS_MODULE;
 
 	spin_lock_irqsave(&(info->lock), flags);
 
@@ -539,7 +551,9 @@
 
 	spin_unlock_irqrestore(&(info->lock), flags);
 
-	hci_unregister_dev(hdev);
+	if (hci_unregister_dev(hdev) < 0)
+		BT_ERR("Can't unregister HCI device %s", hdev->name);
+
 	hci_free_dev(hdev);
 
 	return 0;
@@ -567,8 +581,8 @@
 {
 	dtl1_info_t *info = link->priv;
 
-	dtl1_close(info);
-	pcmcia_disable_device(link);
+	dtl1_release(link);
+
 	kfree(info);
 }
 
@@ -607,13 +621,10 @@
 	return 0;
 
 failed:
-	dtl1_detach(link);
+	dtl1_release(link);
 	return -ENODEV;
 }
 
-<<<<<<< HEAD
-static const struct pcmcia_device_id dtl1_ids[] = {
-=======
 
 static void dtl1_release(struct pcmcia_device *link)
 {
@@ -626,7 +637,6 @@
 
 
 static struct pcmcia_device_id dtl1_ids[] = {
->>>>>>> 3f6240f3
 	PCMCIA_DEVICE_PROD_ID12("Nokia Mobile Phones", "DTL-1", 0xe1bfdd64, 0xe168480d),
 	PCMCIA_DEVICE_PROD_ID12("Nokia Mobile Phones", "DTL-4", 0xe1bfdd64, 0x9102bc82),
 	PCMCIA_DEVICE_PROD_ID12("Socket", "CF", 0xb38bcc2e, 0x44ebf863),
