--- conflicted
+++ resolved
@@ -476,19 +476,12 @@
 	} else {
 		usbhid->outtail = (usbhid->outtail + 1) & (HID_OUTPUT_FIFO_SIZE - 1);
 
-<<<<<<< HEAD
 		if (usbhid->outhead != usbhid->outtail &&
 				hid_submit_out(hid) == 0) {
 			/* Successfully submitted next urb in queue */
 			spin_unlock_irqrestore(&usbhid->lock, flags);
 			return;
 		}
-=======
-	if (!irq_out_pump_restart(hid)) {
-		/* Successfully submitted next urb in queue */
-		spin_unlock_irqrestore(&usbhid->lock, flags);
-		return;
->>>>>>> 344bd536
 	}
 
 	clear_bit(HID_OUT_RUNNING, &usbhid->iofl);
@@ -542,19 +535,12 @@
 	} else {
 		usbhid->ctrltail = (usbhid->ctrltail + 1) & (HID_CONTROL_FIFO_SIZE - 1);
 
-<<<<<<< HEAD
 		if (usbhid->ctrlhead != usbhid->ctrltail &&
 				hid_submit_ctrl(hid) == 0) {
 			/* Successfully submitted next urb in queue */
 			spin_unlock(&usbhid->lock);
 			return;
 		}
-=======
-	if (!ctrl_pump_restart(hid)) {
-		/* Successfully submitted next urb in queue */
-		spin_unlock(&usbhid->lock);
-		return;
->>>>>>> 344bd536
 	}
 
 	clear_bit(HID_CTRL_RUNNING, &usbhid->iofl);
@@ -599,7 +585,6 @@
 			usb_autopm_get_interface_no_resume(usbhid->intf);
 
 			/*
-<<<<<<< HEAD
 			 * Prevent resubmission in case the URB completes
 			 * before we can unlink it.  We don't want to cancel
 			 * the wrong transfer!
@@ -619,32 +604,6 @@
 
 			/* Now we can allow autosuspend again */
 			usb_autopm_put_interface_async(usbhid->intf);
-=======
-			 * the queue is known to run
-			 * but an earlier request may be stuck
-			 * we may need to time out
-			 * no race because the URB is blocked under
-			 * spinlock
-			 */
-			if (time_after(jiffies, usbhid->last_out + HZ * 5)) {
-				usb_block_urb(usbhid->urbout);
-				/* drop lock to not deadlock if the callback is called */
-				spin_unlock(&usbhid->lock);
-				usb_unlink_urb(usbhid->urbout);
-				spin_lock(&usbhid->lock);
-				usb_unblock_urb(usbhid->urbout);
-				/*
-				 * if the unlinking has already completed
-				 * the pump will have been stopped
-				 * it must be restarted now
-				 */
-				if (!test_bit(HID_OUT_RUNNING, &usbhid->iofl))
-					if (!irq_out_pump_restart(hid))
-						set_bit(HID_OUT_RUNNING, &usbhid->iofl);
-
-
-			}
->>>>>>> 344bd536
 		}
 		return;
 	}
@@ -677,7 +636,6 @@
 		usb_autopm_get_interface_no_resume(usbhid->intf);
 
 		/*
-<<<<<<< HEAD
 		 * Prevent resubmission in case the URB completes
 		 * before we can unlink it.  We don't want to cancel
 		 * the wrong transfer!
@@ -697,30 +655,6 @@
 
 		/* Now we can allow autosuspend again */
 		usb_autopm_put_interface_async(usbhid->intf);
-=======
-		 * the queue is known to run
-		 * but an earlier request may be stuck
-		 * we may need to time out
-		 * no race because the URB is blocked under
-		 * spinlock
-		 */
-		if (time_after(jiffies, usbhid->last_ctrl + HZ * 5)) {
-			usb_block_urb(usbhid->urbctrl);
-			/* drop lock to not deadlock if the callback is called */
-			spin_unlock(&usbhid->lock);
-			usb_unlink_urb(usbhid->urbctrl);
-			spin_lock(&usbhid->lock);
-			usb_unblock_urb(usbhid->urbctrl);
-			/*
-			 * if the unlinking has already completed
-			 * the pump will have been stopped
-			 * it must be restarted now
-			 */
-			if (!test_bit(HID_CTRL_RUNNING, &usbhid->iofl))
-				if (!ctrl_pump_restart(hid))
-					set_bit(HID_CTRL_RUNNING, &usbhid->iofl);
-		}
->>>>>>> 344bd536
 	}
 }
 
