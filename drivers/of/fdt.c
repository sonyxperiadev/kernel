// SPDX-License-Identifier: GPL-2.0
/*
 * Functions for working with the Flattened Device Tree data format
 *
 * Copyright 2009 Benjamin Herrenschmidt, IBM Corp
 * benh@kernel.crashing.org
 */

#define pr_fmt(fmt)	"OF: fdt: " fmt

#include <linux/crc32.h>
#include <linux/kernel.h>
#include <linux/initrd.h>
#include <linux/bootmem.h>
#include <linux/memblock.h>
#include <linux/mutex.h>
#include <linux/of.h>
#include <linux/of_fdt.h>
#include <linux/of_reserved_mem.h>
#include <linux/sizes.h>
#include <linux/string.h>
#include <linux/errno.h>
#include <linux/slab.h>
#include <linux/libfdt.h>
#include <linux/debugfs.h>
#include <linux/serial_core.h>
#include <linux/sysfs.h>
#include <linux/random.h>

#include <asm/setup.h>  /* for COMMAND_LINE_SIZE */
#include <asm/page.h>

#include "of_private.h"

/*
 * of_fdt_limit_memory - limit the number of regions in the /memory node
 * @limit: maximum entries
 *
 * Adjust the flattened device tree to have at most 'limit' number of
 * memory entries in the /memory node. This function may be called
 * any time after initial_boot_param is set.
 */
void of_fdt_limit_memory(int limit)
{
	int memory;
	int len;
	const void *val;
	int nr_address_cells = OF_ROOT_NODE_ADDR_CELLS_DEFAULT;
	int nr_size_cells = OF_ROOT_NODE_SIZE_CELLS_DEFAULT;
	const __be32 *addr_prop;
	const __be32 *size_prop;
	int root_offset;
	int cell_size;

	root_offset = fdt_path_offset(initial_boot_params, "/");
	if (root_offset < 0)
		return;

	addr_prop = fdt_getprop(initial_boot_params, root_offset,
				"#address-cells", NULL);
	if (addr_prop)
		nr_address_cells = fdt32_to_cpu(*addr_prop);

	size_prop = fdt_getprop(initial_boot_params, root_offset,
				"#size-cells", NULL);
	if (size_prop)
		nr_size_cells = fdt32_to_cpu(*size_prop);

	cell_size = sizeof(uint32_t)*(nr_address_cells + nr_size_cells);

	memory = fdt_path_offset(initial_boot_params, "/memory");
	if (memory > 0) {
		val = fdt_getprop(initial_boot_params, memory, "reg", &len);
		if (len > limit*cell_size) {
			len = limit*cell_size;
			pr_debug("Limiting number of entries to %d\n", limit);
			fdt_setprop(initial_boot_params, memory, "reg", val,
					len);
		}
	}
}

/**
<<<<<<< HEAD
 * of_fdt_get_ddrhbb - Return the highest bank bit of ddr on the current device
 *
 * On match, returns a non-zero positive value which matches the highest bank
 * bit.
 * Otherwise returns -ENOENT.
 */
int of_fdt_get_ddrhbb(int channel, int rank)
{
	int memory;
	int len;
	int ret;
	/* Single spaces reserved for channel(0-9), rank(0-9) */
	char pname[] = "ddr_device_hbb_ch _rank ";
	fdt32_t *prop = NULL;

	memory = fdt_path_offset(initial_boot_params, "/memory");
	if (memory > 0) {
		snprintf(pname, sizeof(pname),
			 "ddr_device_hbb_ch%d_rank%d", channel, rank);
		prop = fdt_getprop_w(initial_boot_params, memory,
				     pname, &len);
	}

	if (!prop || len != sizeof(u32))
		return -ENOENT;

	ret = fdt32_to_cpu(*prop);

	return ret;
}

/**
 * of_fdt_get_ddrrank - Return the rank of ddr on the current device
 *
 * On match, returns a non-zero positive value which matches the ddr rank.
 * Otherwise returns -ENOENT.
 */
int of_fdt_get_ddrrank(int channel)
{
	int memory;
	int len;
	int ret;
	/* Single space reserved for channel(0-9) */
	char pname[] = "ddr_device_rank_ch ";
	fdt32_t *prop = NULL;

	memory = fdt_path_offset(initial_boot_params, "/memory");
	if (memory > 0) {
		snprintf(pname, sizeof(pname),
			 "ddr_device_rank_ch%d", channel);
		prop = fdt_getprop_w(initial_boot_params, memory,
				     pname, &len);
	}

	if (!prop || len != sizeof(u32))
		return -ENOENT;

	ret = fdt32_to_cpu(*prop);

	return ret;
}

/**
=======
>>>>>>> f8b19f1e
 * of_fdt_get_ddrtype - Return the type of ddr (4/5) on the current device
 *
 * On match, returns a non-zero positive value which matches the ddr type.
 * Otherwise returns -ENOENT.
 */
int of_fdt_get_ddrtype(void)
{
	int memory;
	int len;
	int ret;
	fdt32_t *prop = NULL;

	memory = fdt_path_offset(initial_boot_params, "/memory");
	if (memory > 0)
		prop = fdt_getprop_w(initial_boot_params, memory,
				  "ddr_device_type", &len);

	if (!prop || len != sizeof(u32))
		return -ENOENT;

	ret = fdt32_to_cpu(*prop);

	return ret;
}
<<<<<<< HEAD
=======
EXPORT_SYMBOL_GPL(of_fdt_get_ddrtype);
>>>>>>> f8b19f1e

/**
 * of_fdt_is_compatible - Return true if given node from the given blob has
 * compat in its compatible list
 * @blob: A device tree blob
 * @node: node to test
 * @compat: compatible string to compare with compatible list.
 *
 * On match, returns a non-zero value with smaller values returned for more
 * specific compatible values.
 */
static int of_fdt_is_compatible(const void *blob,
		      unsigned long node, const char *compat)
{
	const char *cp;
	int cplen;
	unsigned long l, score = 0;

	cp = fdt_getprop(blob, node, "compatible", &cplen);
	if (cp == NULL)
		return 0;
	while (cplen > 0) {
		score++;
		if (of_compat_cmp(cp, compat, strlen(compat)) == 0)
			return score;
		l = strlen(cp) + 1;
		cp += l;
		cplen -= l;
	}

	return 0;
}

/**
 * of_fdt_is_big_endian - Return true if given node needs BE MMIO accesses
 * @blob: A device tree blob
 * @node: node to test
 *
 * Returns true if the node has a "big-endian" property, or if the kernel
 * was compiled for BE *and* the node has a "native-endian" property.
 * Returns false otherwise.
 */
bool of_fdt_is_big_endian(const void *blob, unsigned long node)
{
	if (fdt_getprop(blob, node, "big-endian", NULL))
		return true;
	if (IS_ENABLED(CONFIG_CPU_BIG_ENDIAN) &&
	    fdt_getprop(blob, node, "native-endian", NULL))
		return true;
	return false;
}

static bool of_fdt_device_is_available(const void *blob, unsigned long node)
{
	const char *status = fdt_getprop(blob, node, "status", NULL);

	if (!status)
		return true;

	if (!strcmp(status, "ok") || !strcmp(status, "okay"))
		return true;

	return false;
}

/**
 * of_fdt_match - Return true if node matches a list of compatible values
 */
int of_fdt_match(const void *blob, unsigned long node,
                 const char *const *compat)
{
	unsigned int tmp, score = 0;

	if (!compat)
		return 0;

	while (*compat) {
		tmp = of_fdt_is_compatible(blob, node, *compat);
		if (tmp && (score == 0 || (tmp < score)))
			score = tmp;
		compat++;
	}

	return score;
}

static void *unflatten_dt_alloc(void **mem, unsigned long size,
				       unsigned long align)
{
	void *res;

	*mem = PTR_ALIGN(*mem, align);
	res = *mem;
	*mem += size;

	return res;
}

static void populate_properties(const void *blob,
				int offset,
				void **mem,
				struct device_node *np,
				const char *nodename,
				bool dryrun)
{
	struct property *pp, **pprev = NULL;
	int cur;
	bool has_name = false;

	pprev = &np->properties;
	for (cur = fdt_first_property_offset(blob, offset);
	     cur >= 0;
	     cur = fdt_next_property_offset(blob, cur)) {
		const __be32 *val;
		const char *pname;
		u32 sz;

		val = fdt_getprop_by_offset(blob, cur, &pname, &sz);
		if (!val) {
			pr_warn("Cannot locate property at 0x%x\n", cur);
			continue;
		}

		if (!pname) {
			pr_warn("Cannot find property name at 0x%x\n", cur);
			continue;
		}

		if (!strcmp(pname, "name"))
			has_name = true;

		pp = unflatten_dt_alloc(mem, sizeof(struct property),
					__alignof__(struct property));
		if (dryrun)
			continue;

		/* We accept flattened tree phandles either in
		 * ePAPR-style "phandle" properties, or the
		 * legacy "linux,phandle" properties.  If both
		 * appear and have different values, things
		 * will get weird. Don't do that.
		 */
		if (!strcmp(pname, "phandle") ||
		    !strcmp(pname, "linux,phandle")) {
			if (!np->phandle)
				np->phandle = be32_to_cpup(val);
		}

		/* And we process the "ibm,phandle" property
		 * used in pSeries dynamic device tree
		 * stuff
		 */
		if (!strcmp(pname, "ibm,phandle"))
			np->phandle = be32_to_cpup(val);

		pp->name   = (char *)pname;
		pp->length = sz;
		pp->value  = (__be32 *)val;
		*pprev     = pp;
		pprev      = &pp->next;
	}

	/* With version 0x10 we may not have the name property,
	 * recreate it here from the unit name if absent
	 */
	if (!has_name) {
		const char *p = nodename, *ps = p, *pa = NULL;
		int len;

		while (*p) {
			if ((*p) == '@')
				pa = p;
			else if ((*p) == '/')
				ps = p + 1;
			p++;
		}

		if (pa < ps)
			pa = p;
		len = (pa - ps) + 1;
		pp = unflatten_dt_alloc(mem, sizeof(struct property) + len,
					__alignof__(struct property));
		if (!dryrun) {
			pp->name   = "name";
			pp->length = len;
			pp->value  = pp + 1;
			*pprev     = pp;
			pprev      = &pp->next;
			memcpy(pp->value, ps, len - 1);
			((char *)pp->value)[len - 1] = 0;
			pr_debug("fixed up name for %s -> %s\n",
				 nodename, (char *)pp->value);
		}
	}

	if (!dryrun)
		*pprev = NULL;
}

static bool populate_node(const void *blob,
			  int offset,
			  void **mem,
			  struct device_node *dad,
			  struct device_node **pnp,
			  bool dryrun)
{
	struct device_node *np;
	const char *pathp;
	unsigned int l, allocl;

	pathp = fdt_get_name(blob, offset, &l);
	if (!pathp) {
		*pnp = NULL;
		return false;
	}

	allocl = ++l;

	np = unflatten_dt_alloc(mem, sizeof(struct device_node) + allocl,
				__alignof__(struct device_node));
	if (!dryrun) {
		char *fn;
		of_node_init(np);
		np->full_name = fn = ((char *)np) + sizeof(*np);

		memcpy(fn, pathp, l);

		if (dad != NULL) {
			np->parent = dad;
			np->sibling = dad->child;
			dad->child = np;
		}
	}

	populate_properties(blob, offset, mem, np, pathp, dryrun);
	if (!dryrun) {
		np->name = of_get_property(np, "name", NULL);
		np->type = of_get_property(np, "device_type", NULL);

		if (!np->name)
			np->name = "<NULL>";
		if (!np->type)
			np->type = "<NULL>";
	}

	*pnp = np;
	return true;
}

static void reverse_nodes(struct device_node *parent)
{
	struct device_node *child, *next;

	/* In-depth first */
	child = parent->child;
	while (child) {
		reverse_nodes(child);

		child = child->sibling;
	}

	/* Reverse the nodes in the child list */
	child = parent->child;
	parent->child = NULL;
	while (child) {
		next = child->sibling;

		child->sibling = parent->child;
		parent->child = child;
		child = next;
	}
}

/**
 * unflatten_dt_nodes - Alloc and populate a device_node from the flat tree
 * @blob: The parent device tree blob
 * @mem: Memory chunk to use for allocating device nodes and properties
 * @dad: Parent struct device_node
 * @nodepp: The device_node tree created by the call
 *
 * It returns the size of unflattened device tree or error code
 */
static int unflatten_dt_nodes(const void *blob,
			      void *mem,
			      struct device_node *dad,
			      struct device_node **nodepp)
{
	struct device_node *root;
	int offset = 0, depth = 0, initial_depth = 0;
#define FDT_MAX_DEPTH	64
	struct device_node *nps[FDT_MAX_DEPTH];
	void *base = mem;
	bool dryrun = !base;

	if (nodepp)
		*nodepp = NULL;

	/*
	 * We're unflattening device sub-tree if @dad is valid. There are
	 * possibly multiple nodes in the first level of depth. We need
	 * set @depth to 1 to make fdt_next_node() happy as it bails
	 * immediately when negative @depth is found. Otherwise, the device
	 * nodes except the first one won't be unflattened successfully.
	 */
	if (dad)
		depth = initial_depth = 1;

	root = dad;
	nps[depth] = dad;

	for (offset = 0;
	     offset >= 0 && depth >= initial_depth;
	     offset = fdt_next_node(blob, offset, &depth)) {
		if (WARN_ON_ONCE(depth >= FDT_MAX_DEPTH))
			continue;

		if (!IS_ENABLED(CONFIG_OF_KOBJ) &&
		    !of_fdt_device_is_available(blob, offset))
			continue;

		if (!populate_node(blob, offset, &mem, nps[depth],
				   &nps[depth+1], dryrun))
			return mem - base;

		if (!dryrun && nodepp && !*nodepp)
			*nodepp = nps[depth+1];
		if (!dryrun && !root)
			root = nps[depth+1];
	}

	if (offset < 0 && offset != -FDT_ERR_NOTFOUND) {
		pr_err("Error %d processing FDT\n", offset);
		return -EINVAL;
	}

	/*
	 * Reverse the child list. Some drivers assumes node order matches .dts
	 * node order
	 */
	if (!dryrun)
		reverse_nodes(root);

	return mem - base;
}

/**
 * __unflatten_device_tree - create tree of device_nodes from flat blob
 *
 * unflattens a device-tree, creating the
 * tree of struct device_node. It also fills the "name" and "type"
 * pointers of the nodes so the normal device-tree walking functions
 * can be used.
 * @blob: The blob to expand
 * @dad: Parent device node
 * @mynodes: The device_node tree created by the call
 * @dt_alloc: An allocator that provides a virtual address to memory
 * for the resulting tree
 * @detached: if true set OF_DETACHED on @mynodes
 *
 * Returns NULL on failure or the memory chunk containing the unflattened
 * device tree on success.
 */
void *__unflatten_device_tree(const void *blob,
			      struct device_node *dad,
			      struct device_node **mynodes,
			      void *(*dt_alloc)(u64 size, u64 align),
			      bool detached)
{
	int size;
	void *mem;

	pr_debug(" -> unflatten_device_tree()\n");

	if (!blob) {
		pr_debug("No device tree pointer\n");
		return NULL;
	}

	pr_debug("Unflattening device tree:\n");
	pr_debug("magic: %08x\n", fdt_magic(blob));
	pr_debug("size: %08x\n", fdt_totalsize(blob));
	pr_debug("version: %08x\n", fdt_version(blob));

	if (fdt_check_header(blob)) {
		pr_err("Invalid device tree blob header\n");
		return NULL;
	}

	/* First pass, scan for size */
	size = unflatten_dt_nodes(blob, NULL, dad, NULL);
	if (size < 0)
		return NULL;

	size = ALIGN(size, 4);
	pr_debug("  size is %d, allocating...\n", size);

	/* Allocate memory for the expanded device tree */
	mem = dt_alloc(size + 4, __alignof__(struct device_node));
	if (!mem)
		return NULL;

	memset(mem, 0, size);

	*(__be32 *)(mem + size) = cpu_to_be32(0xdeadbeef);

	pr_debug("  unflattening %p...\n", mem);

	/* Second pass, do actual unflattening */
	unflatten_dt_nodes(blob, mem, dad, mynodes);
	if (be32_to_cpup(mem + size) != 0xdeadbeef)
		pr_warning("End of tree marker overwritten: %08x\n",
			   be32_to_cpup(mem + size));

	if (detached && mynodes) {
		of_node_set_flag(*mynodes, OF_DETACHED);
		pr_debug("unflattened tree is detached\n");
	}

	pr_debug(" <- unflatten_device_tree()\n");
	return mem;
}

static void *kernel_tree_alloc(u64 size, u64 align)
{
	return kzalloc(size, GFP_KERNEL);
}

static DEFINE_MUTEX(of_fdt_unflatten_mutex);

/**
 * of_fdt_unflatten_tree - create tree of device_nodes from flat blob
 * @blob: Flat device tree blob
 * @dad: Parent device node
 * @mynodes: The device tree created by the call
 *
 * unflattens the device-tree passed by the firmware, creating the
 * tree of struct device_node. It also fills the "name" and "type"
 * pointers of the nodes so the normal device-tree walking functions
 * can be used.
 *
 * Returns NULL on failure or the memory chunk containing the unflattened
 * device tree on success.
 */
void *of_fdt_unflatten_tree(const unsigned long *blob,
			    struct device_node *dad,
			    struct device_node **mynodes)
{
	void *mem;

	mutex_lock(&of_fdt_unflatten_mutex);
	mem = __unflatten_device_tree(blob, dad, mynodes, &kernel_tree_alloc,
				      true);
	mutex_unlock(&of_fdt_unflatten_mutex);

	return mem;
}
EXPORT_SYMBOL_GPL(of_fdt_unflatten_tree);

/* Everything below here references initial_boot_params directly. */
int __initdata dt_root_addr_cells;
int __initdata dt_root_size_cells;

void *initial_boot_params;

#ifdef CONFIG_OF_EARLY_FLATTREE

static u32 of_fdt_crc32;

/**
 * res_mem_reserve_reg() - reserve all memory described in 'reg' property
 */
static int __init __reserved_mem_reserve_reg(unsigned long node,
					     const char *uname)
{
	int t_len = (dt_root_addr_cells + dt_root_size_cells) * sizeof(__be32);
	phys_addr_t base, size;
	int len;
	const __be32 *prop;
	int nomap, first = 1;

	prop = of_get_flat_dt_prop(node, "reg", &len);
	if (!prop)
		return -ENOENT;

	if (len && len % t_len != 0) {
		pr_err("Reserved memory: invalid reg property in '%s', skipping node.\n",
		       uname);
		return -EINVAL;
	}

	nomap = of_get_flat_dt_prop(node, "no-map", NULL) != NULL;

	while (len >= t_len) {
		base = dt_mem_next_cell(dt_root_addr_cells, &prop);
		size = dt_mem_next_cell(dt_root_size_cells, &prop);

		if (size &&
		    early_init_dt_reserve_memory_arch(base, size, nomap) == 0)
			pr_debug("Reserved memory: reserved region for node '%s': base %pa, size %ld MiB\n",
				uname, &base, (unsigned long)size / SZ_1M);
		else
			pr_info("Reserved memory: failed to reserve memory for node '%s': base %pa, size %ld MiB\n",
				uname, &base, (unsigned long)size / SZ_1M);

		len -= t_len;
		if (first) {
			fdt_reserved_mem_save_node(node, uname, base, size);
			first = 0;
		}
	}
	return 0;
}

/**
 * __reserved_mem_check_root() - check if #size-cells, #address-cells provided
 * in /reserved-memory matches the values supported by the current implementation,
 * also check if ranges property has been provided
 */
static int __init __reserved_mem_check_root(unsigned long node)
{
	const __be32 *prop;

	prop = of_get_flat_dt_prop(node, "#size-cells", NULL);
	if (!prop || be32_to_cpup(prop) != dt_root_size_cells)
		return -EINVAL;

	prop = of_get_flat_dt_prop(node, "#address-cells", NULL);
	if (!prop || be32_to_cpup(prop) != dt_root_addr_cells)
		return -EINVAL;

	prop = of_get_flat_dt_prop(node, "ranges", NULL);
	if (!prop)
		return -EINVAL;
	return 0;
}

/**
 * fdt_scan_reserved_mem() - scan a single FDT node for reserved memory
 */
static int __init __fdt_scan_reserved_mem(unsigned long node, const char *uname,
					  int depth, void *data)
{
	static int found;
	int err;

	if (!found && depth == 1 && strcmp(uname, "reserved-memory") == 0) {
		if (__reserved_mem_check_root(node) != 0) {
			pr_err("Reserved memory: unsupported node format, ignoring\n");
			/* break scan */
			return 1;
		}
		found = 1;
		/* scan next node */
		return 0;
	} else if (!found) {
		/* scan next node */
		return 0;
	} else if (found && depth < 2) {
		/* scanning of /reserved-memory has been finished */
		return 1;
	}

	if (!of_fdt_device_is_available(initial_boot_params, node))
		return 0;

	err = __reserved_mem_reserve_reg(node, uname);
	if (err == -ENOENT && of_get_flat_dt_prop(node, "size", NULL))
		fdt_reserved_mem_save_node(node, uname, 0, 0);

	/* scan next node */
	return 0;
}

/**
 * early_init_fdt_scan_reserved_mem() - create reserved memory regions
 *
 * This function grabs memory from early allocator for device exclusive use
 * defined in device tree structures. It should be called by arch specific code
 * once the early allocator (i.e. memblock) has been fully activated.
 */
void __init early_init_fdt_scan_reserved_mem(void)
{
	int n;
	u64 base, size;

	if (!initial_boot_params)
		return;

	/* Process header /memreserve/ fields */
	for (n = 0; ; n++) {
		fdt_get_mem_rsv(initial_boot_params, n, &base, &size);
		if (!size)
			break;
		early_init_dt_reserve_memory_arch(base, size, 0);
	}

	of_scan_flat_dt(__fdt_scan_reserved_mem, NULL);
	fdt_init_reserved_mem();
}

/**
 * early_init_fdt_reserve_self() - reserve the memory used by the FDT blob
 */
void __init early_init_fdt_reserve_self(void)
{
	if (!initial_boot_params)
		return;

	/* Reserve the dtb region */
	early_init_dt_reserve_memory_arch(__pa(initial_boot_params),
					  fdt_totalsize(initial_boot_params),
					  0);
}

/**
 * of_scan_flat_dt - scan flattened tree blob and call callback on each.
 * @it: callback function
 * @data: context data pointer
 *
 * This function is used to scan the flattened device-tree, it is
 * used to extract the memory information at boot before we can
 * unflatten the tree
 */
int __init of_scan_flat_dt(int (*it)(unsigned long node,
				     const char *uname, int depth,
				     void *data),
			   void *data)
{
	const void *blob = initial_boot_params;
	const char *pathp;
	int offset, rc = 0, depth = -1;

	if (!blob)
		return 0;

	for (offset = fdt_next_node(blob, -1, &depth);
	     offset >= 0 && depth >= 0 && !rc;
	     offset = fdt_next_node(blob, offset, &depth)) {

		pathp = fdt_get_name(blob, offset, NULL);
		if (*pathp == '/')
			pathp = kbasename(pathp);
		rc = it(offset, pathp, depth, data);
	}
	return rc;
}

/**
 * of_scan_flat_dt_subnodes - scan sub-nodes of a node call callback on each.
 * @it: callback function
 * @data: context data pointer
 *
 * This function is used to scan sub-nodes of a node.
 */
int __init of_scan_flat_dt_subnodes(unsigned long parent,
				    int (*it)(unsigned long node,
					      const char *uname,
					      void *data),
				    void *data)
{
	const void *blob = initial_boot_params;
	int node;

	fdt_for_each_subnode(node, blob, parent) {
		const char *pathp;
		int rc;

		pathp = fdt_get_name(blob, node, NULL);
		if (*pathp == '/')
			pathp = kbasename(pathp);
		rc = it(node, pathp, data);
		if (rc)
			return rc;
	}
	return 0;
}

/**
 * of_get_flat_dt_subnode_by_name - get the subnode by given name
 *
 * @node: the parent node
 * @uname: the name of subnode
 * @return offset of the subnode, or -FDT_ERR_NOTFOUND if there is none
 */

int of_get_flat_dt_subnode_by_name(unsigned long node, const char *uname)
{
	return fdt_subnode_offset(initial_boot_params, node, uname);
}

/**
 * of_get_flat_dt_root - find the root node in the flat blob
 */
unsigned long __init of_get_flat_dt_root(void)
{
	return 0;
}

/**
 * of_get_flat_dt_size - Return the total size of the FDT
 */
int __init of_get_flat_dt_size(void)
{
	return fdt_totalsize(initial_boot_params);
}

/**
 * of_get_flat_dt_prop - Given a node in the flat blob, return the property ptr
 *
 * This function can be used within scan_flattened_dt callback to get
 * access to properties
 */
const void *__init of_get_flat_dt_prop(unsigned long node, const char *name,
				       int *size)
{
	return fdt_getprop(initial_boot_params, node, name, size);
}

/**
 * of_flat_dt_is_compatible - Return true if given node has compat in compatible list
 * @node: node to test
 * @compat: compatible string to compare with compatible list.
 */
int __init of_flat_dt_is_compatible(unsigned long node, const char *compat)
{
	return of_fdt_is_compatible(initial_boot_params, node, compat);
}

/**
 * of_flat_dt_match - Return true if node matches a list of compatible values
 */
int __init of_flat_dt_match(unsigned long node, const char *const *compat)
{
	return of_fdt_match(initial_boot_params, node, compat);
}

/**
 * of_get_flat_dt_prop - Given a node in the flat blob, return the phandle
 */
uint32_t __init of_get_flat_dt_phandle(unsigned long node)
{
	return fdt_get_phandle(initial_boot_params, node);
}

struct fdt_scan_status {
	const char *name;
	int namelen;
	int depth;
	int found;
	int (*iterator)(unsigned long node, const char *uname, int depth, void *data);
	void *data;
};

const char * __init of_flat_dt_get_machine_name(void)
{
	const char *name;
	unsigned long dt_root = of_get_flat_dt_root();

	name = of_get_flat_dt_prop(dt_root, "model", NULL);
	if (!name)
		name = of_get_flat_dt_prop(dt_root, "compatible", NULL);
	return name;
}

/**
 * of_flat_dt_match_machine - Iterate match tables to find matching machine.
 *
 * @default_match: A machine specific ptr to return in case of no match.
 * @get_next_compat: callback function to return next compatible match table.
 *
 * Iterate through machine match tables to find the best match for the machine
 * compatible string in the FDT.
 */
const void * __init of_flat_dt_match_machine(const void *default_match,
		const void * (*get_next_compat)(const char * const**))
{
	const void *data = NULL;
	const void *best_data = default_match;
	const char *const *compat;
	unsigned long dt_root;
	unsigned int best_score = ~1, score = 0;

	dt_root = of_get_flat_dt_root();
	while ((data = get_next_compat(&compat))) {
		score = of_flat_dt_match(dt_root, compat);
		if (score > 0 && score < best_score) {
			best_data = data;
			best_score = score;
		}
	}
	if (!best_data) {
		const char *prop;
		int size;

		pr_err("\n unrecognized device tree list:\n[ ");

		prop = of_get_flat_dt_prop(dt_root, "compatible", &size);
		if (prop) {
			while (size > 0) {
				printk("'%s' ", prop);
				size -= strlen(prop) + 1;
				prop += strlen(prop) + 1;
			}
		}
		printk("]\n\n");
		return NULL;
	}

	pr_info("Machine model: %s\n", of_flat_dt_get_machine_name());

	return best_data;
}

#ifdef CONFIG_BLK_DEV_INITRD
#ifndef __early_init_dt_declare_initrd
static void __early_init_dt_declare_initrd(unsigned long start,
					   unsigned long end)
{
	initrd_start = (unsigned long)__va(start);
	initrd_end = (unsigned long)__va(end);
	initrd_below_start_ok = 1;
}
#endif

/**
 * early_init_dt_check_for_initrd - Decode initrd location from flat tree
 * @node: reference to node containing initrd location ('chosen')
 */
static void __init early_init_dt_check_for_initrd(unsigned long node)
{
	u64 start, end;
	int len;
	const __be32 *prop;

	pr_debug("Looking for initrd properties... ");

	prop = of_get_flat_dt_prop(node, "linux,initrd-start", &len);
	if (!prop)
		return;
	start = of_read_number(prop, len/4);

	prop = of_get_flat_dt_prop(node, "linux,initrd-end", &len);
	if (!prop)
		return;
	end = of_read_number(prop, len/4);

	__early_init_dt_declare_initrd(start, end);

	pr_debug("initrd_start=0x%llx  initrd_end=0x%llx\n",
		 (unsigned long long)start, (unsigned long long)end);
}
#else
static inline void early_init_dt_check_for_initrd(unsigned long node)
{
}
#endif /* CONFIG_BLK_DEV_INITRD */

#ifdef CONFIG_SERIAL_EARLYCON

int __init early_init_dt_scan_chosen_stdout(void)
{
	int offset;
	const char *p, *q, *options = NULL;
	int l;
	const struct earlycon_id **p_match;
	const void *fdt = initial_boot_params;

	offset = fdt_path_offset(fdt, "/chosen");
	if (offset < 0)
		offset = fdt_path_offset(fdt, "/chosen@0");
	if (offset < 0)
		return -ENOENT;

	p = fdt_getprop(fdt, offset, "stdout-path", &l);
	if (!p)
		p = fdt_getprop(fdt, offset, "linux,stdout-path", &l);
	if (!p || !l)
		return -ENOENT;

	q = strchrnul(p, ':');
	if (*q != '\0')
		options = q + 1;
	l = q - p;

	/* Get the node specified by stdout-path */
	offset = fdt_path_offset_namelen(fdt, p, l);
	if (offset < 0) {
		pr_warn("earlycon: stdout-path %.*s not found\n", l, p);
		return 0;
	}

	for (p_match = __earlycon_table; p_match < __earlycon_table_end;
	     p_match++) {
		const struct earlycon_id *match = *p_match;

		if (!match->compatible[0])
			continue;

		if (fdt_node_check_compatible(fdt, offset, match->compatible))
			continue;

		of_setup_earlycon(match, offset, options);
		return 0;
	}
	return -ENODEV;
}
#endif

/**
 * early_init_dt_scan_root - fetch the top level address and size cells
 */
int __init early_init_dt_scan_root(unsigned long node, const char *uname,
				   int depth, void *data)
{
	const __be32 *prop;

	if (depth != 0)
		return 0;

	dt_root_size_cells = OF_ROOT_NODE_SIZE_CELLS_DEFAULT;
	dt_root_addr_cells = OF_ROOT_NODE_ADDR_CELLS_DEFAULT;

	prop = of_get_flat_dt_prop(node, "#size-cells", NULL);
	if (prop)
		dt_root_size_cells = be32_to_cpup(prop);
	pr_debug("dt_root_size_cells = %x\n", dt_root_size_cells);

	prop = of_get_flat_dt_prop(node, "#address-cells", NULL);
	if (prop)
		dt_root_addr_cells = be32_to_cpup(prop);
	pr_debug("dt_root_addr_cells = %x\n", dt_root_addr_cells);

	/* break now */
	return 1;
}

u64 __init dt_mem_next_cell(int s, const __be32 **cellp)
{
	const __be32 *p = *cellp;

	*cellp = p + s;
	return of_read_number(p, s);
}

/**
 * early_init_dt_scan_memory - Look for and parse memory nodes
 */
int __init early_init_dt_scan_memory(unsigned long node, const char *uname,
				     int depth, void *data)
{
	const char *type = of_get_flat_dt_prop(node, "device_type", NULL);
	const __be32 *reg, *endp;
	int l;
	bool hotpluggable;

	/* We are scanning "memory" nodes only */
	if (type == NULL || strcmp(type, "memory") != 0)
		return 0;

	reg = of_get_flat_dt_prop(node, "linux,usable-memory", &l);
	if (reg == NULL)
		reg = of_get_flat_dt_prop(node, "reg", &l);
	if (reg == NULL)
		return 0;

	endp = reg + (l / sizeof(__be32));
	hotpluggable = of_get_flat_dt_prop(node, "hotpluggable", NULL);

	pr_debug("memory scan node %s, reg size %d,\n", uname, l);

	while ((endp - reg) >= (dt_root_addr_cells + dt_root_size_cells)) {
		u64 base, size;

		base = dt_mem_next_cell(dt_root_addr_cells, &reg);
		size = dt_mem_next_cell(dt_root_size_cells, &reg);

		if (size == 0)
			continue;
		pr_debug(" - %llx ,  %llx\n", (unsigned long long)base,
		    (unsigned long long)size);

		early_init_dt_add_memory_arch(base, size);

		if (!hotpluggable)
			continue;

		if (early_init_dt_mark_hotplug_memory_arch(base, size))
			pr_warn("failed to mark hotplug range 0x%llx - 0x%llx\n",
				base, base + size);
	}

	return 0;
}

/*
 * Convert configs to something easy to use in C code
 */
#if defined(CONFIG_CMDLINE_FORCE)
static const int overwrite_incoming_cmdline = 1;
static const int read_dt_cmdline;
static const int concat_cmdline;
#elif defined(CONFIG_CMDLINE_EXTEND)
static const int overwrite_incoming_cmdline;
static const int read_dt_cmdline = 1;
static const int concat_cmdline = 1;
#else /* CMDLINE_FROM_BOOTLOADER */
static const int overwrite_incoming_cmdline;
static const int read_dt_cmdline = 1;
static const int concat_cmdline;
#endif

#ifdef CONFIG_CMDLINE
static const char *config_cmdline = CONFIG_CMDLINE;
#else
static const char *config_cmdline = "";
#endif

int __init early_init_dt_scan_chosen(unsigned long node, const char *uname,
				     int depth, void *data)
{
	int l = 0;
	const char *p = NULL;
	char *cmdline = data;
	const void *rng_seed;

	pr_debug("search \"chosen\", depth: %d, uname: %s\n", depth, uname);

	if (depth != 1 || !cmdline ||
	    (strcmp(uname, "chosen") != 0 && strcmp(uname, "chosen@0") != 0))
		return 0;

	early_init_dt_check_for_initrd(node);

	/* Put CONFIG_CMDLINE in if forced or if data had nothing in it to start */
	if (overwrite_incoming_cmdline || !cmdline[0])
		strlcpy(cmdline, config_cmdline, COMMAND_LINE_SIZE);

	/* Retrieve command line unless forcing */
	if (read_dt_cmdline)
		p = of_get_flat_dt_prop(node, "bootargs", &l);

	if (p != NULL && l > 0) {
		if (concat_cmdline) {
			int cmdline_len;
			int copy_len;
			strlcat(cmdline, " ", COMMAND_LINE_SIZE);
			cmdline_len = strlen(cmdline);
			copy_len = COMMAND_LINE_SIZE - cmdline_len - 1;
			copy_len = min((int)l, copy_len);
			strncpy(cmdline + cmdline_len, p, copy_len);
			cmdline[cmdline_len + copy_len] = '\0';
		} else {
			strlcpy(cmdline, p, min((int)l, COMMAND_LINE_SIZE));
		}
	}

	pr_debug("Command line is: %s\n", (char*)data);

	rng_seed = of_get_flat_dt_prop(node, "rng-seed", &l);
	if (rng_seed && l > 0) {
		add_bootloader_randomness(rng_seed, l);

		/* try to clear seed so it won't be found. */
		fdt_nop_property(initial_boot_params, node, "rng-seed");
	}

	/* break now */
	return 1;
}

#ifdef CONFIG_HAVE_MEMBLOCK
#ifndef MIN_MEMBLOCK_ADDR
#define MIN_MEMBLOCK_ADDR	__pa(PAGE_OFFSET)
#endif
#ifndef MAX_MEMBLOCK_ADDR
#define MAX_MEMBLOCK_ADDR	((phys_addr_t)~0)
#endif

void __init __weak early_init_dt_add_memory_arch(u64 base, u64 size)
{
	const u64 phys_offset = MIN_MEMBLOCK_ADDR;

	if (!PAGE_ALIGNED(base)) {
		if (size < PAGE_SIZE - (base & ~PAGE_MASK)) {
			pr_warn("Ignoring memory block 0x%llx - 0x%llx\n",
				base, base + size);
			return;
		}
		size -= PAGE_SIZE - (base & ~PAGE_MASK);
		base = PAGE_ALIGN(base);
	}
	size &= PAGE_MASK;

	if (base > MAX_MEMBLOCK_ADDR) {
		pr_warning("Ignoring memory block 0x%llx - 0x%llx\n",
				base, base + size);
		return;
	}

	if (base + size - 1 > MAX_MEMBLOCK_ADDR) {
		pr_warning("Ignoring memory range 0x%llx - 0x%llx\n",
				((u64)MAX_MEMBLOCK_ADDR) + 1, base + size);
		size = MAX_MEMBLOCK_ADDR - base + 1;
	}

	if (base + size < phys_offset) {
		pr_warning("Ignoring memory block 0x%llx - 0x%llx\n",
			   base, base + size);
		return;
	}
	if (base < phys_offset) {
		pr_warning("Ignoring memory range 0x%llx - 0x%llx\n",
			   base, phys_offset);
		size -= phys_offset - base;
		base = phys_offset;
	}
	memblock_add(base, size);
}

int __init __weak early_init_dt_mark_hotplug_memory_arch(u64 base, u64 size)
{
	return memblock_mark_hotplug(base, size);
}

int __init __weak early_init_dt_reserve_memory_arch(phys_addr_t base,
					phys_addr_t size, bool nomap)
{
	if (nomap)
		return memblock_remove(base, size);
	return memblock_reserve(base, size);
}

#else
void __init __weak early_init_dt_add_memory_arch(u64 base, u64 size)
{
	WARN_ON(1);
}

int __init __weak early_init_dt_mark_hotplug_memory_arch(u64 base, u64 size)
{
	return -ENOSYS;
}

int __init __weak early_init_dt_reserve_memory_arch(phys_addr_t base,
					phys_addr_t size, bool nomap)
{
	pr_err("Reserved memory not supported, ignoring range %pa - %pa%s\n",
		  &base, &size, nomap ? " (nomap)" : "");
	return -ENOSYS;
}
#endif

static void * __init early_init_dt_alloc_memory_arch(u64 size, u64 align)
{
	return memblock_virt_alloc(size, align);
}

bool __init early_init_dt_verify(void *params)
{
	if (!params)
		return false;

	/* check device tree validity */
	if (fdt_check_header(params))
		return false;

	/* Setup flat device-tree pointer */
	initial_boot_params = params;
	return true;
}


void __init early_init_dt_scan_nodes(void)
{
	/* Retrieve various information from the /chosen node */
	of_scan_flat_dt(early_init_dt_scan_chosen, boot_command_line);

	/* Initialize {size,address}-cells info */
	of_scan_flat_dt(early_init_dt_scan_root, NULL);

	/* Setup memory, calling early_init_dt_add_memory_arch */
	of_scan_flat_dt(early_init_dt_scan_memory, NULL);
}

bool __init early_init_dt_scan(void *params)
{
	bool status;

	status = early_init_dt_verify(params);
	if (!status)
		return false;

	early_init_dt_scan_nodes();
	of_fdt_crc32 = crc32_be(~0, initial_boot_params,
				fdt_totalsize(initial_boot_params));
	return true;
}

/**
 * unflatten_device_tree - create tree of device_nodes from flat blob
 *
 * unflattens the device-tree passed by the firmware, creating the
 * tree of struct device_node. It also fills the "name" and "type"
 * pointers of the nodes so the normal device-tree walking functions
 * can be used.
 */
void __init unflatten_device_tree(void)
{
	__unflatten_device_tree(initial_boot_params, NULL, &of_root,
				early_init_dt_alloc_memory_arch, false);

	/* Get pointer to "/chosen" and "/aliases" nodes for use everywhere */
	of_alias_scan(early_init_dt_alloc_memory_arch);

	unittest_unflatten_overlay_base();
}

/**
 * unflatten_and_copy_device_tree - copy and create tree of device_nodes from flat blob
 *
 * Copies and unflattens the device-tree passed by the firmware, creating the
 * tree of struct device_node. It also fills the "name" and "type"
 * pointers of the nodes so the normal device-tree walking functions
 * can be used. This should only be used when the FDT memory has not been
 * reserved such is the case when the FDT is built-in to the kernel init
 * section. If the FDT memory is reserved already then unflatten_device_tree
 * should be used instead.
 */
void __init unflatten_and_copy_device_tree(void)
{
	int size;
	void *dt;

	if (!initial_boot_params) {
		pr_warn("No valid device tree found, continuing without\n");
		return;
	}

	size = fdt_totalsize(initial_boot_params);
	dt = early_init_dt_alloc_memory_arch(size,
					     roundup_pow_of_two(FDT_V17_SIZE));

	if (dt) {
		memcpy(dt, initial_boot_params, size);
		initial_boot_params = dt;
	}
	unflatten_device_tree();
}

#ifdef CONFIG_SYSFS
static ssize_t of_fdt_raw_read(struct file *filp, struct kobject *kobj,
			       struct bin_attribute *bin_attr,
			       char *buf, loff_t off, size_t count)
{
	memcpy(buf, initial_boot_params + off, count);
	return count;
}

static int __init of_fdt_raw_init(void)
{
	static struct bin_attribute of_fdt_raw_attr =
		__BIN_ATTR(fdt, S_IRUSR, of_fdt_raw_read, NULL, 0);

	if (!initial_boot_params)
		return 0;

	if (of_fdt_crc32 != crc32_be(~0, initial_boot_params,
				     fdt_totalsize(initial_boot_params))) {
		pr_warn("not creating '/sys/firmware/fdt': CRC check failed\n");
		return 0;
	}
	of_fdt_raw_attr.size = fdt_totalsize(initial_boot_params);
	return sysfs_create_bin_file(firmware_kobj, &of_fdt_raw_attr);
}
late_initcall(of_fdt_raw_init);
#endif

#endif /* CONFIG_OF_EARLY_FLATTREE */<|MERGE_RESOLUTION|>--- conflicted
+++ resolved
@@ -81,7 +81,6 @@
 }
 
 /**
-<<<<<<< HEAD
  * of_fdt_get_ddrhbb - Return the highest bank bit of ddr on the current device
  *
  * On match, returns a non-zero positive value which matches the highest bank
@@ -145,8 +144,6 @@
 }
 
 /**
-=======
->>>>>>> f8b19f1e
  * of_fdt_get_ddrtype - Return the type of ddr (4/5) on the current device
  *
  * On match, returns a non-zero positive value which matches the ddr type.
@@ -171,10 +168,7 @@
 
 	return ret;
 }
-<<<<<<< HEAD
-=======
 EXPORT_SYMBOL_GPL(of_fdt_get_ddrtype);
->>>>>>> f8b19f1e
 
 /**
  * of_fdt_is_compatible - Return true if given node from the given blob has
