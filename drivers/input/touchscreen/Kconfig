--- conflicted
+++ resolved
@@ -1318,11 +1318,6 @@
 	  To compile this driver as a module, choose M here: the
 	  module will be called iqs5xx.
 
-<<<<<<< HEAD
-source "drivers/input/touchscreen/st/Kconfig"
-
-source "drivers/input/touchscreen/focaltech_touch/Kconfig"
-=======
 config TOUCHSCREEN_ZINITIX
 	tristate "Zinitix touchscreen support"
 	depends on I2C
@@ -1334,6 +1329,9 @@
 
 	  To compile this driver as a module, choose M here: the
 	  module will be called zinitix.
->>>>>>> 561eb836
+
+source "drivers/input/touchscreen/st/Kconfig"
+
+source "drivers/input/touchscreen/focaltech_touch/Kconfig"
 
 endif