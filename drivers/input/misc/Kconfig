#
# Input misc drivers configuration
#
menuconfig INPUT_MISC
	bool "Miscellaneous devices"
	help
	  Say Y here, and a list of miscellaneous input drivers will be displayed.
	  Everything that didn't fit into the other categories is here. This option
	  doesn't affect the kernel.

	  If unsure, say Y.

if INPUT_MISC

config INPUT_88PM860X_ONKEY
	tristate "88PM860x ONKEY support"
	depends on MFD_88PM860X
	help
	  Support the ONKEY of Marvell 88PM860x PMICs as an input device
	  reporting power button status.

	  To compile this driver as a module, choose M here: the module
	  will be called 88pm860x_onkey.

config INPUT_88PM80X_ONKEY
	tristate "88PM80x ONKEY support"
	depends on MFD_88PM800
	help
	  Support the ONKEY of Marvell 88PM80x PMICs as an input device
	  reporting power button status.

	  To compile this driver as a module, choose M here: the module
	  will be called 88pm80x_onkey.

config INPUT_AB8500_PONKEY
	tristate "AB8500 Pon (PowerOn) Key"
	depends on AB8500_CORE
	help
	  Say Y here to use the PowerOn Key for ST-Ericsson's AB8500
	  Mix-Sig PMIC.

	  To compile this driver as a module, choose M here: the module
	  will be called ab8500-ponkey.

config INPUT_AD714X
	tristate "Analog Devices AD714x Capacitance Touch Sensor"
	help
	  Say Y here if you want to support an AD7142/3/7/8/7A touch sensor.

	  You should select a bus connection too.

	  To compile this driver as a module, choose M here: the
	  module will be called ad714x.

config INPUT_AD714X_I2C
	tristate "support I2C bus connection"
	depends on INPUT_AD714X && I2C
	default y
	help
	  Say Y here if you have AD7142/AD7147 hooked to an I2C bus.

	  To compile this driver as a module, choose M here: the
	  module will be called ad714x-i2c.

config INPUT_AD714X_SPI
	tristate "support SPI bus connection"
	depends on INPUT_AD714X && SPI
	default y
	help
	  Say Y here if you have AD7142/AD7147 hooked to a SPI bus.

	  To compile this driver as a module, choose M here: the
	  module will be called ad714x-spi.

config INPUT_ARIZONA_HAPTICS
	tristate "Arizona haptics support"
	depends on MFD_ARIZONA && SND_SOC
	select INPUT_FF_MEMLESS
	help
	  Say Y to enable support for the haptics module in Arizona CODECs.

	  To compile this driver as a module, choose M here: the
	  module will be called arizona-haptics.

config INPUT_BMA150
	tristate "BMA150/SMB380 acceleration sensor support"
	depends on I2C
	select INPUT_POLLDEV
	help
	  Say Y here if you have Bosch Sensortec's BMA150 or SMB380
	  acceleration sensor hooked to an I2C bus.

	  To compile this driver as a module, choose M here: the
	  module will be called bma150.

config INPUT_HBTP_INPUT
	tristate "HBTP input driver support"
	help
	  This option enables an input driver for the host based touch
	  processing.

	  Say Y to enable HBTP input driver.

	  To compile this driver as a module, choose M here: the
	  module will be called hbtp_input.

config INPUT_PCSPKR
	tristate "PC Speaker support"
	depends on PCSPKR_PLATFORM
	help
	  Say Y here if you want the standard PC Speaker to be used for
	  bells and whistles.

	  If unsure, say Y.

	  To compile this driver as a module, choose M here: the
	  module will be called pcspkr.

config INPUT_LSM303DLH_ACCELEROMETER
        tristate "LSM303DLH combo chip accelerometer driver"
        depends on I2C
        default n
        help
         LSM303DLH combo chip accelerometer driver.
	 Accelerometer Driver compile flag.
	 Currently being
	 used by Sony Kivu platform.

config INPUT_LSM303DLH_MAGNETOMETER
        tristate "LSM303DLH combo chip magnetometer driver"
        depends on I2C
        default n
        help
         LSM303DLH combo chip magnetometer driver.
	 Magnetometer Driver compile flag.
	 Currently being
	 used by Sony Kivu platform.


config INPUT_LSM303DLHC_ACCELEROMETER
        tristate "LSM303DLHC combo chip accelerometer driver"
        depends on I2C
        default n
        help
         LSM303DLHC combo chip accelerometer driver.
	 Acceleromemter Driver compile flag.
	 Currently being
	 used by Sony Kivu platform.

config INPUT_L3G4200D
        bool "L3G4200D gyroscope sensor driver"
        depends on I2C
        default n
        help
          If you say yes here you get support L3G4200D gyroscope sensor.
	  Gyroscope sensor driver complile flag.
	  Currently being
	  used by Sony Kivu platform.

config INPUT_PM8XXX_VIBRATOR
	tristate "Qualcomm PM8XXX vibrator support"
	depends on MFD_PM8XXX
	select INPUT_FF_MEMLESS
	help
	  This option enables device driver support for the vibrator
	  on Qualcomm PM8xxx chip. This driver supports ff-memless interface
	  from input framework.

	  To compile this driver as module, choose M here: the
	  module will be called pm8xxx-vibrator.

config INPUT_PMIC8XXX_PWRKEY
	tristate "PMIC8XXX power key support"
	depends on MFD_PM8XXX
	help
	  Say Y here if you want support for the PMIC8XXX power key.

	  If unsure, say N.

	  To compile this driver as a module, choose M here: the
	  module will be called pmic8xxx-pwrkey.

config INPUT_SPARCSPKR
	tristate "SPARC Speaker support"
	depends on PCI && SPARC64
	help
	  Say Y here if you want the standard Speaker on Sparc PCI systems
	  to be used for bells and whistles.

	  If unsure, say Y.

	  To compile this driver as a module, choose M here: the
	  module will be called sparcspkr.

config INPUT_M68K_BEEP
	tristate "M68k Beeper support"
	depends on M68K

config INPUT_MAX8925_ONKEY
	tristate "MAX8925 ONKEY support"
	depends on MFD_MAX8925
	help
	  Support the ONKEY of MAX8925 PMICs as an input device
	  reporting power button status.

	  To compile this driver as a module, choose M here: the module
	  will be called max8925_onkey.

config INPUT_MAX8997_HAPTIC
	tristate "MAXIM MAX8997 haptic controller support"
	depends on HAVE_PWM && MFD_MAX8997
	select INPUT_FF_MEMLESS
	help
	  This option enables device driver support for the haptic controller
	  on MAXIM MAX8997 chip. This driver supports ff-memless interface
	  from input framework.

	  To compile this driver as module, choose M here: the
	  module will be called max8997-haptic.

config INPUT_MC13783_PWRBUTTON
	tristate "MC13783 ON buttons"
	depends on MFD_MC13783
	help
	  Support the ON buttons of MC13783 PMIC as an input device
	  reporting power button status.

	  To compile this driver as a module, choose M here: the module
	  will be called mc13783-pwrbutton.

config INPUT_MMA8450
	tristate "MMA8450 - Freescale's 3-Axis, 8/12-bit Digital Accelerometer"
	depends on I2C
	select INPUT_POLLDEV
	help
	  Say Y here if you want to support Freescale's MMA8450 Accelerometer
	  through I2C interface.

	  To compile this driver as a module, choose M here: the
	  module will be called mma8450.

config INPUT_MPU3050
	tristate "MPU3050 Triaxial gyroscope sensor"
	depends on I2C
	help
	  Say Y here if you want to support InvenSense MPU3050
	  connected via an I2C bus.

	  To compile this driver as a module, choose M here: the
	  module will be called mpu3050.

config SENSORS_MPU6050
	tristate "MPU6050 6-axix gyroscope + acceleromater combo"
	depends on I2C
	help
	  Say Y here if you want to support InvenSense MPU6050
	  connected via an I2C bus.

	  To compile this driver as a module, choose M here: the
	  module will be called mpu6050.

config SENSORS_LIS3DH
	tristate "ST LIS3DH 3-axis digital acceleromater"
	depends on I2C
	help
	  Say Y here if you want to support STMicroelectronics LIS3DH
	  accelerometer connected via an I2C bus.

	  To compile this driver as a module, choose M here: the
	  module will be called lis3dh_acc.

config INPUT_APANEL
	tristate "Fujitsu Lifebook Application Panel buttons"
	depends on X86 && I2C && LEDS_CLASS
	select INPUT_POLLDEV
	select CHECK_SIGNATURE
	help
	 Say Y here for support of the Application Panel buttons, used on
	 Fujitsu Lifebook. These are attached to the mainboard through
	 an SMBus interface managed by the I2C Intel ICH (i801) driver,
	 which you should also build for this kernel.

	 To compile this driver as a module, choose M here: the module will
	 be called apanel.

config INPUT_GP2A
	tristate "Sharp GP2AP002A00F I2C Proximity/Opto sensor driver"
	depends on I2C
	depends on GPIOLIB
	help
	  Say Y here if you have a Sharp GP2AP002A00F proximity/als combo-chip
	  hooked to an I2C bus.

	  To compile this driver as a module, choose M here: the
	  module will be called gp2ap002a00f.

config INPUT_GPIO_TILT_POLLED
	tristate "Polled GPIO tilt switch"
	depends on GPIOLIB
	select INPUT_POLLDEV
	help
	  This driver implements support for tilt switches connected
	  to GPIO pins that are not capable of generating interrupts.

	  The list of gpios to use and the mapping of their states
	  to specific angles is done via platform data.

	  To compile this driver as a module, choose M here: the
	  module will be called gpio_tilt_polled.

config INPUT_IXP4XX_BEEPER
	tristate "IXP4XX Beeper support"
	depends on ARCH_IXP4XX
	help
	  If you say yes here, you can connect a beeper to the
	  ixp4xx gpio pins. This is used by the LinkSys NSLU2.

	  If unsure, say Y.

	  To compile this driver as a module, choose M here: the
	  module will be called ixp4xx-beeper.

config INPUT_COBALT_BTNS
	tristate "Cobalt button interface"
	depends on MIPS_COBALT
	select INPUT_POLLDEV
	help
	  Say Y here if you want to support MIPS Cobalt button interface.

	  To compile this driver as a module, choose M here: the
	  module will be called cobalt_btns.

config INPUT_WISTRON_BTNS
	tristate "x86 Wistron laptop button interface"
	depends on X86 && !X86_64
	select INPUT_POLLDEV
	select INPUT_SPARSEKMAP
	select NEW_LEDS
	select LEDS_CLASS
	select CHECK_SIGNATURE
	help
	  Say Y here for support of Wistron laptop button interfaces, used on
	  laptops of various brands, including Acer and Fujitsu-Siemens. If
	  available, mail and wifi LEDs will be controllable via /sys/class/leds.

	  To compile this driver as a module, choose M here: the module will
	  be called wistron_btns.

config INPUT_ATLAS_BTNS
	tristate "x86 Atlas button interface"
	depends on X86 && ACPI
	help
	  Say Y here for support of Atlas wallmount touchscreen buttons.
	  The events will show up as scancodes F1 through F9 via evdev.

	  To compile this driver as a module, choose M here: the module will
	  be called atlas_btns.

config INPUT_ATI_REMOTE2
	tristate "ATI / Philips USB RF remote control"
	depends on USB_ARCH_HAS_HCD
	select USB
	help
	  Say Y here if you want to use an ATI or Philips USB RF remote control.
	  These are RF remotes with USB receivers.
	  ATI Remote Wonder II comes with some ATI's All-In-Wonder video cards
	  and is also available as a separate product.
	  This driver provides mouse pointer, left and right mouse buttons,
	  and maps all the other remote buttons to keypress events.

	  To compile this driver as a module, choose M here: the module will be
	  called ati_remote2.

config INPUT_KEYCHORD
	tristate "Key chord input driver support"
	help
	  Say Y here if you want to enable the key chord driver
	  accessible at /dev/keychord.  This driver can be used
	  for receiving notifications when client specified key
	  combinations are pressed.

	  To compile this driver as a module, choose M here: the
	  module will be called keychord.

config INPUT_KEYSPAN_REMOTE
	tristate "Keyspan DMR USB remote control"
	depends on USB_ARCH_HAS_HCD
	select USB
	help
	  Say Y here if you want to use a Keyspan DMR USB remote control.
	  Currently only the UIA-11 type of receiver has been tested.  The tag
	  on the receiver that connects to the USB port should have a P/N that
	  will tell you what type of DMR you have.  The UIA-10 type is not
	  supported at this time.  This driver maps all buttons to keypress
	  events.

	  To compile this driver as a module, choose M here: the module will
	  be called keyspan_remote.

config INPUT_KXTJ9
	tristate "Kionix KXTJ9 tri-axis digital accelerometer"
	depends on I2C
	help
	  Say Y here to enable support for the Kionix KXTJ9 digital tri-axis
	  accelerometer.

	  To compile this driver as a module, choose M here: the module will
	  be called kxtj9.

config INPUT_KXTJ9_POLLED_MODE
	bool "Enable polling mode support"
	depends on INPUT_KXTJ9
	select INPUT_POLLDEV
	help
	  Say Y here if you need accelerometer to work in polling mode.

config INPUT_POWERMATE
	tristate "Griffin PowerMate and Contour Jog support"
	depends on USB_ARCH_HAS_HCD
	select USB
	help
	  Say Y here if you want to use Griffin PowerMate or Contour Jog devices.
	  These are aluminum dials which can measure clockwise and anticlockwise
	  rotation.  The dial also acts as a pushbutton.  The base contains an LED
	  which can be instructed to pulse or to switch to a particular intensity.

	  You can download userspace tools from
	  <http://sowerbutts.com/powermate/>.

	  To compile this driver as a module, choose M here: the
	  module will be called powermate.

config INPUT_YEALINK
	tristate "Yealink usb-p1k voip phone"
	depends on USB_ARCH_HAS_HCD
	select USB
	help
	  Say Y here if you want to enable keyboard and LCD functions of the
	  Yealink usb-p1k usb phones. The audio part is enabled by the generic
	  usb sound driver, so you might want to enable that as well.

	  For information about how to use these additional functions, see
	  <file:Documentation/input/yealink.txt>.

	  To compile this driver as a module, choose M here: the module will be
	  called yealink.

config INPUT_CM109
	tristate "C-Media CM109 USB I/O Controller"
	depends on USB_ARCH_HAS_HCD
	select USB
	help
	  Say Y here if you want to enable keyboard and buzzer functions of the
	  C-Media CM109 usb phones. The audio part is enabled by the generic
	  usb sound driver, so you might want to enable that as well.

	  To compile this driver as a module, choose M here: the module will be
	  called cm109.

config INPUT_RETU_PWRBUTTON
	tristate "Retu Power button Driver"
	depends on MFD_RETU
	help
	  Say Y here if you want to enable power key reporting via the
	  Retu chips found in Nokia Internet Tablets (770, N800, N810).

	  To compile this driver as a module, choose M here. The module will
	  be called retu-pwrbutton.

config INPUT_TWL4030_PWRBUTTON
	tristate "TWL4030 Power button Driver"
	depends on TWL4030_CORE
	help
	  Say Y here if you want to enable power key reporting via the
	  TWL4030 family of chips.

	  To compile this driver as a module, choose M here. The module will
	  be called twl4030_pwrbutton.

config INPUT_TWL4030_VIBRA
	tristate "Support for TWL4030 Vibrator"
	depends on TWL4030_CORE
	select MFD_TWL4030_AUDIO
	select INPUT_FF_MEMLESS
	help
	  This option enables support for TWL4030 Vibrator Driver.

	  To compile this driver as a module, choose M here. The module will
	  be called twl4030_vibra.

config INPUT_TWL6040_VIBRA
	tristate "Support for TWL6040 Vibrator"
	depends on TWL6040_CORE
	select INPUT_FF_MEMLESS
	help
	  This option enables support for TWL6040 Vibrator Driver.

	  To compile this driver as a module, choose M here. The module will
	  be called twl6040_vibra.

config INPUT_UINPUT
	tristate "User level driver support"
	help
	  Say Y here if you want to support user level drivers for input
	  subsystem accessible under char device 10:223 - /dev/input/uinput.

	  To compile this driver as a module, choose M here: the
	  module will be called uinput.

config INPUT_SGI_BTNS
	tristate "SGI Indy/O2 volume button interface"
	depends on SGI_IP22 || SGI_IP32
	select INPUT_POLLDEV
	help
	  Say Y here if you want to support SGI Indy/O2 volume button interface.

	  To compile this driver as a module, choose M here: the
	  module will be called sgi_btns.

config INPUT_GPIO
	tristate "GPIO driver support"
	help
	  Say Y here if you want to support gpio based keys, wheels etc...

<<<<<<< HEAD
config INPUT_ISA1200_FF_MEMLESS
	tristate "ISA1200 haptic ff-memless support"
	depends on I2C
	select INPUT_FF_MEMLESS
	help
	  ISA1200 is a high performance enhanced haptic chip.
	  Say Y here if you want to support ISA1200 connected via I2C,
	  and select N if you are unsure.

	  To compile this driver as a module, choose M here: the
	  module will be called isa1200-ff-memless.

=======
>>>>>>> 34ff7fc1
config HP_SDC_RTC
	tristate "HP SDC Real Time Clock"
	depends on (GSC || HP300) && SERIO
	select HP_SDC
	help
	  Say Y here if you want to support the built-in real time clock
	  of the HP SDC controller.

config INPUT_PCF50633_PMU
	tristate "PCF50633 PMU events"
	depends on MFD_PCF50633
	help
	 Say Y to include support for delivering  PMU events via  input
	 layer on NXP PCF50633.

config INPUT_BMG160
	tristate "Bosch BMG160 gyroscope"
	default n
	depends on I2C
	help
	 Say Y here if you want support for the BMG160 gyroscope
	 device. This driver only supports I2C communication.

config BMG160_FIFO
	tristate "Bosch BMG160 gyroscope with HW FIFO"
	default n
	depends on I2C
	help
	 Say Y here if you want support for the BMG160 gyroscope
	 device with HW FIFO enabled.
	 This driver only supports I2C communication.

         To compile this driver as a module, choose M here: the
	 module will be called bmg160_fifo.

config INPUT_AKM09911
	tristate "AKM 09911 eCompass"
	default n
	depends on I2C
	help
	 Say Y here if you want support for the AKM 09911 eCompass
	 device.

	 To compile this driver as a module, choose M here: the
	 module will be called akm09911.

config INPUT_APDS9702
	tristate "APDS9702 proximity driver"
	depends on I2C
	default n
	help
	 If you say yes here you get support for the APDS9702 chip.
	 This is used as a proximity sensor.

	 Proximity sensor driver compile flag. Currently being used
	 by Sony Kivu platform.

config INPUT_PCF8574
	tristate "PCF8574 Keypad input device"
	depends on I2C
	help
	  Say Y here if you want to support a keypad connected via I2C
	  with a PCF8574.

	  To compile this driver as a module, choose M here: the
	  module will be called pcf8574_keypad.

config INPUT_PWM_BEEPER
	tristate "PWM beeper support"
	depends on HAVE_PWM || PWM
	help
	  Say Y here to get support for PWM based beeper devices.

	  If unsure, say N.

	  To compile this driver as a module, choose M here: the module will be
	  called pwm-beeper.

config INPUT_GPIO_ROTARY_ENCODER
	tristate "Rotary encoders connected to GPIO pins"
	depends on GPIOLIB
	help
	  Say Y here to add support for rotary encoders connected to GPIO lines.
	  Check file:Documentation/input/rotary-encoder.txt for more
	  information.

	  To compile this driver as a module, choose M here: the
	  module will be called rotary_encoder.

config INPUT_RB532_BUTTON
	tristate "Mikrotik Routerboard 532 button interface"
	depends on MIKROTIK_RB532
	depends on GPIOLIB
	select INPUT_POLLDEV
	help
	  Say Y here if you want support for the S1 button built into
	  Mikrotik's Routerboard 532.

	  To compile this driver as a module, choose M here: the
	  module will be called rb532_button.

config INPUT_DA9052_ONKEY
	tristate "Dialog DA9052/DA9053 Onkey"
	depends on PMIC_DA9052
	help
	  Support the ONKEY of Dialog DA9052 PMICs as an input device
	  reporting power button status.

	  To compile this driver as a module, choose M here: the
	  module will be called da9052_onkey.

config INPUT_DA9055_ONKEY
	tristate "Dialog Semiconductor DA9055 ONKEY"
	depends on MFD_DA9055
	help
	  Support the ONKEY of DA9055 PMICs as an input device
	  reporting power button status.

	  To compile this driver as a module, choose M here: the module
	  will be called da9055_onkey.

config INPUT_DM355EVM
	tristate "TI DaVinci DM355 EVM Keypad and IR Remote"
	depends on MFD_DM355EVM_MSP
	select INPUT_SPARSEKMAP
	help
	  Supports the pushbuttons and IR remote used with
	  the DM355 EVM board.

	  To compile this driver as a module, choose M here: the
	  module will be called dm355evm_keys.

config INPUT_BFIN_ROTARY
	tristate "Blackfin Rotary support"
	depends on BF54x || BF52x
	help
	  Say Y here if you want to use the Blackfin Rotary.

	  To compile this driver as a module, choose M here: the
	  module will be called bfin-rotary.

config INPUT_WM831X_ON
	tristate "WM831X ON pin"
	depends on MFD_WM831X
	help
	  Support the ON pin of WM831X PMICs as an input device
	  reporting power button status.

	  To compile this driver as a module, choose M here: the module
	  will be called wm831x_on.

config INPUT_PCAP
	tristate "Motorola EZX PCAP misc input events"
	depends on EZX_PCAP
	help
	  Say Y here if you want to use Power key and Headphone button
	  on Motorola EZX phones.

	  To compile this driver as a module, choose M here: the
	  module will be called pcap_keys.

config INPUT_ADXL34X
	tristate "Analog Devices ADXL34x Three-Axis Digital Accelerometer"
	default n
	help
	  Say Y here if you have a Accelerometer interface using the
	  ADXL345/6 controller, and your board-specific initialization
	  code includes that in its table of devices.

	  This driver can use either I2C or SPI communication to the
	  ADXL345/6 controller.  Select the appropriate method for
	  your system.

	  If unsure, say N (but it's safe to say "Y").

	  To compile this driver as a module, choose M here: the
	  module will be called adxl34x.

config INPUT_ADXL34X_I2C
	tristate "support I2C bus connection"
	depends on INPUT_ADXL34X && I2C
	default y
	help
	  Say Y here if you have ADXL345/6 hooked to an I2C bus.

	  To compile this driver as a module, choose M here: the
	  module will be called adxl34x-i2c.

config INPUT_ADXL34X_SPI
	tristate "support SPI bus connection"
	depends on INPUT_ADXL34X && SPI
	default y
	help
	  Say Y here if you have ADXL345/6 hooked to a SPI bus.

	  To compile this driver as a module, choose M here: the
	  module will be called adxl34x-spi.

config INPUT_IMS_PCU
	tristate "IMS Passenger Control Unit driver"
	depends on USB
	depends on LEDS_CLASS
	help
	  Say Y here if you have system with IMS Rave Passenger Control Unit.

	  To compile this driver as a module, choose M here: the module will be
	  called ims_pcu.

config INPUT_CMA3000
	tristate "VTI CMA3000 Tri-axis accelerometer"
	help
	  Say Y here if you want to use VTI CMA3000_D0x Accelerometer
	  driver

	  This driver currently only supports I2C interface to the
	  controller. Also select the I2C method.

	  If unsure, say N

	  To compile this driver as a module, choose M here: the
	  module will be called cma3000_d0x.

config INPUT_CMA3000_I2C
	tristate "Support I2C bus connection"
	depends on INPUT_CMA3000 && I2C
	help
	  Say Y here if you want to use VTI CMA3000_D0x Accelerometer
	  through I2C interface.

	  To compile this driver as a module, choose M here: the
	  module will be called cma3000_d0x_i2c.

config INPUT_XEN_KBDDEV_FRONTEND
	tristate "Xen virtual keyboard and mouse support"
	depends on XEN
	default y
	select XEN_XENBUS_FRONTEND
	help
	  This driver implements the front-end of the Xen virtual
	  keyboard and mouse device driver.  It communicates with a back-end
	  in another domain.

	  To compile this driver as a module, choose M here: the
	  module will be called xen-kbdfront.

<<<<<<< HEAD
config BMP18X
       tristate "BMP18X digital pressure sensor"
       depends on (I2C ) && SYSFS
       help
         If you say yes here you get support for Bosch Sensortec
	 digital pressure sensors BMP085, BMP180.

         To compile this driver as a module, choose M here: the
         module will be called bmp18x-core.

config BMP18X_I2C
       tristate "support I2C bus connection"
       depends on BMP18X && I2C
       help
         Say Y here if you want to support Bosch Sensortec digital pressure
         sensor hooked to an I2C bus.

         To compile this driver as a module, choose M here: the
         module will be called bmp18x-i2c.

config SENSORS_MMA8X5X
	tristate "MMA8451/MMA8452/MMA8453/MMA8652/MMA8653 device driver"
	depends on I2C && SYSFS
	select INPUT_POLLDEV
	default n
	help
	  If you say yes here you get support for the Freescale MMA8451/
	  MMA8452/MMA8453/MMA8652/MMA8653  sensors.

	  To compile this driver as a module, choose M here: the
	  module will be called mma8x5x.

config SENSORS_MMA_POSITION
	int "MMA8x5x Accelerate Sensor Position Setting"
	depends on SENSORS_MMA8X5X
	default "0"
	help
	  this provide the sensor position setting , value is between 0~7

config SENSORS_MMC3416X
	tristate "MMC3416xPJ 3-axis magnetic sensor driver"
	depends on I2C
	help
	  Say Y here if you want to enable the MMC3416xPJ magnetic sensor
	  driver.

	  To compile this driver as a module, choose M here: the
	  module will be called mmc3416x.

config SENSORS_AKM09911
	tristate "AKM09911 3-axis electronic compass sensor driver"
	depends on I2C
	help
	  Say Y here if you want to enable the akm09911 ecompass sensor
	  driver.

	  To compile this driver as a module, choose M here: the
	  module will be called akm09911.

config SENSORS_AKM8963
	tristate "AKM8963 3-axis electronic compass sensor driver"
	depends on I2C
	default n
	help
	  Say Y here if you want to enable the akm8963 ecompass sensor
	  driver.

	  To compile this driver as a module, choose M here: the
	  module will be called akm8963.

config SENSORS_STK3X1X
	tristate "STK3X1X device driver"
	depends on I2C
	default n
	help
	  Say Y here you want to enable for the sitronix stk3x1x
	  light and proximity sensors driver.

	  To compile this driver as a module, choose M here: the
	  module will be called stk3x1x.

config SENSORS_CAPELLA_CM36283
	tristate "CM36283 proximity and light sensor"
	depends on I2C
	default n
	help
	  Say Y here to enable the CM36283 Proximity
	  Sensor with Ambient Light Sensor.

	  To compile this driver as a module, choose M here: the
	  module will be called CM36283.

config SENSORS_BMA2X2
	tristate "BMA2x2 acceleration sensor support"
	depends on I2C
	help
	  If you say yes here, you get support for Bosch Sensortec's
	  acceleration sensors BMA255/BMA254/BMA355/BMA250E/BMA222E/BMA280.

config SENSORS_BMA2X2_ENABLE_INT1
	tristate "BMA2X2 acceleration sensor interrupt INT1 support"
	depends on SENSORS_BMA2X2
	help
	 If you say yes here, you get INT1 support for Bosch Sensortec
	 acceleration sensors BMA255/BMA254/BMA355/BMA250E/BMA222E/BMA280.
	 Select it will disable interrupt INT2 support

config SENSORS_BMA2X2_ENABLE_INT2
	tristate "BMA2X2 acceleration sensor interrupt INT2 support"
	depends on SENSORS_BMA2X2 && !SENSORS_BMA2X2_ENABLE_INT1
	help
	 If you say yes here, you get INT2 support for Bosch Sensortec
	 acceleration sensors BMA255/BMA254/BMA355/BMA250E/BMA222E/BMA280.
	 Can only open if you do NOT open interrupt INT1 support

config SIG_MOTION
	tristate "support significant motion sensor function"
	depends on SENSORS_BMA2X2  && ( SENSORS_BMA2X2_ENABLE_INT1 || SENSORS_BMA2X2_ENABLE_INT2)
	help
	 If you say yes here, if you want to support Bosch significant motion sensor function

config DOUBLE_TAP
	tristate "support double tap sensor function"
	depends on SENSORS_BMA2X2  && ( SENSORS_BMA2X2_ENABLE_INT1 || SENSORS_BMA2X2_ENABLE_INT2)
	help
	 If you say yes here, you get support Bosch double tap sensor function

config SENSORS_BMI058
	tristate "BMI058 Sensor Support"
	depends on (SENSORS_BMG || SENSORS_BMA2X2)
	help
	 If you say yes here, you get support for Bosch Sensortec's
	 sensor driver of BMI058.

config SENSORS_MC3430
	tristate "MC3430 acceleration sensor support"
	depends on I2C
	help
	 Say Y here if you want to enable the MC3430 acceleration sensor
	 driver.

endif
=======
config INPUT_SMB380
	tristate "SMB380/BMA023 Triaxial acceleration sensor"
	depends on I2C
	help
	Say Y here if you want to support Bosch SMB380/BMA023 connected via an I2C bus.
	To compile this driver as a module, choose M here: the module will be called smb380.

config INPUT_PONKEY_BCMPMU
        bool "BCMPMU PowerOnKey input events"
        depends on (MFD_BCMPMU || MFD_BCM_PMU59xxx || MFD_BCM_PMU59056)
	default n
        help
          Say Y here if want to support BCMPMU PowerOnKey events.

          To compile this driver as a module, choose M here.


config INPUT_BCM2850_MIC_DETECT
   tristate "BCM2850 microphone detection support"
   depends on I2C
   help
     Say Y here if you want to support MIC/Headset dectection for BCM2850 based boards.

     To compile this driver as a module, choose M here.

config INPUT_EM718X_HUB
	tristate "EM718x Sensor Hub"
	depends on I2C
	default n
	help
	  Say Y here if you have a EM Microelectronic 718x Sensor module, and
	  your board-specific initialization code includes that in its
	  table of devices.

	  If unsure, say N (but it's safe to say "Y").

	  To compile this driver as a module, choose M here: the
	  module will be called em718x.

choice
	prompt "Broadcom Kona Headset drivers"
	depends on ARCH_KONA
	optional

config KONA_HEADSET
	tristate "Kona headset driver"
        help
          Activate Kona headset driver

config KONA_HEADSET_MULTI_BUTTON
	tristate "Kona headset driver with multi button support"
        help
          Activate Kona headset driver with multi button support

config HEADSET_PERIODIC_CHECK
	tristate "Kona headset type periodic check"
	depends on KONA_HEADSET_MULTI_BUTTON
        help
          Activate Kona headset type periodic check support

config KONA_HEADSET_DEFAULT_STATE
	tristate "Kona headset set default state"
	depends on KONA_HEADSET_MULTI_BUTTON
        help
          Activate Kona headset set default state support
endchoice

source "drivers/input/misc/bmp280/Kconfig"
source "drivers/input/misc/em718x/Kconfig"

endif
>>>>>>> 34ff7fc1
<|MERGE_RESOLUTION|>--- conflicted
+++ resolved
@@ -115,47 +115,6 @@
 
 	  To compile this driver as a module, choose M here: the
 	  module will be called pcspkr.
-
-config INPUT_LSM303DLH_ACCELEROMETER
-        tristate "LSM303DLH combo chip accelerometer driver"
-        depends on I2C
-        default n
-        help
-         LSM303DLH combo chip accelerometer driver.
-	 Accelerometer Driver compile flag.
-	 Currently being
-	 used by Sony Kivu platform.
-
-config INPUT_LSM303DLH_MAGNETOMETER
-        tristate "LSM303DLH combo chip magnetometer driver"
-        depends on I2C
-        default n
-        help
-         LSM303DLH combo chip magnetometer driver.
-	 Magnetometer Driver compile flag.
-	 Currently being
-	 used by Sony Kivu platform.
-
-
-config INPUT_LSM303DLHC_ACCELEROMETER
-        tristate "LSM303DLHC combo chip accelerometer driver"
-        depends on I2C
-        default n
-        help
-         LSM303DLHC combo chip accelerometer driver.
-	 Acceleromemter Driver compile flag.
-	 Currently being
-	 used by Sony Kivu platform.
-
-config INPUT_L3G4200D
-        bool "L3G4200D gyroscope sensor driver"
-        depends on I2C
-        default n
-        help
-          If you say yes here you get support L3G4200D gyroscope sensor.
-	  Gyroscope sensor driver complile flag.
-	  Currently being
-	  used by Sony Kivu platform.
 
 config INPUT_PM8XXX_VIBRATOR
 	tristate "Qualcomm PM8XXX vibrator support"
@@ -522,7 +481,6 @@
 	help
 	  Say Y here if you want to support gpio based keys, wheels etc...
 
-<<<<<<< HEAD
 config INPUT_ISA1200_FF_MEMLESS
 	tristate "ISA1200 haptic ff-memless support"
 	depends on I2C
@@ -535,8 +493,6 @@
 	  To compile this driver as a module, choose M here: the
 	  module will be called isa1200-ff-memless.
 
-=======
->>>>>>> 34ff7fc1
 config HP_SDC_RTC
 	tristate "HP SDC Real Time Clock"
 	depends on (GSC || HP300) && SERIO
@@ -552,26 +508,6 @@
 	 Say Y to include support for delivering  PMU events via  input
 	 layer on NXP PCF50633.
 
-config INPUT_BMG160
-	tristate "Bosch BMG160 gyroscope"
-	default n
-	depends on I2C
-	help
-	 Say Y here if you want support for the BMG160 gyroscope
-	 device. This driver only supports I2C communication.
-
-config BMG160_FIFO
-	tristate "Bosch BMG160 gyroscope with HW FIFO"
-	default n
-	depends on I2C
-	help
-	 Say Y here if you want support for the BMG160 gyroscope
-	 device with HW FIFO enabled.
-	 This driver only supports I2C communication.
-
-         To compile this driver as a module, choose M here: the
-	 module will be called bmg160_fifo.
-
 config INPUT_AKM09911
 	tristate "AKM 09911 eCompass"
 	default n
@@ -582,17 +518,6 @@
 
 	 To compile this driver as a module, choose M here: the
 	 module will be called akm09911.
-
-config INPUT_APDS9702
-	tristate "APDS9702 proximity driver"
-	depends on I2C
-	default n
-	help
-	 If you say yes here you get support for the APDS9702 chip.
-	 This is used as a proximity sensor.
-
-	 Proximity sensor driver compile flag. Currently being used
-	 by Sony Kivu platform.
 
 config INPUT_PCF8574
 	tristate "PCF8574 Keypad input device"
@@ -782,7 +707,6 @@
 	  To compile this driver as a module, choose M here: the
 	  module will be called xen-kbdfront.
 
-<<<<<<< HEAD
 config BMP18X
        tristate "BMP18X digital pressure sensor"
        depends on (I2C ) && SYSFS
@@ -924,33 +848,6 @@
 	 Say Y here if you want to enable the MC3430 acceleration sensor
 	 driver.
 
-endif
-=======
-config INPUT_SMB380
-	tristate "SMB380/BMA023 Triaxial acceleration sensor"
-	depends on I2C
-	help
-	Say Y here if you want to support Bosch SMB380/BMA023 connected via an I2C bus.
-	To compile this driver as a module, choose M here: the module will be called smb380.
-
-config INPUT_PONKEY_BCMPMU
-        bool "BCMPMU PowerOnKey input events"
-        depends on (MFD_BCMPMU || MFD_BCM_PMU59xxx || MFD_BCM_PMU59056)
-	default n
-        help
-          Say Y here if want to support BCMPMU PowerOnKey events.
-
-          To compile this driver as a module, choose M here.
-
-
-config INPUT_BCM2850_MIC_DETECT
-   tristate "BCM2850 microphone detection support"
-   depends on I2C
-   help
-     Say Y here if you want to support MIC/Headset dectection for BCM2850 based boards.
-
-     To compile this driver as a module, choose M here.
-
 config INPUT_EM718X_HUB
 	tristate "EM718x Sensor Hub"
 	depends on I2C
@@ -993,8 +890,6 @@
           Activate Kona headset set default state support
 endchoice
 
-source "drivers/input/misc/bmp280/Kconfig"
 source "drivers/input/misc/em718x/Kconfig"
 
 endif
->>>>>>> 34ff7fc1
