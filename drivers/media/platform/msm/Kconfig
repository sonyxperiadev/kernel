--- conflicted
+++ resolved
@@ -10,16 +10,6 @@
     ---help---
       Say Y here to enable selecting the video adapters for
       Qualcomm Technologies, Inc. Spectra camera and video capture.
-      Enabling this adds support for the camera driver stack including sensor,
-      IFE and postprocessing drivers.
-
-<<<<<<< HEAD
-menuconfig MSM_AIS
-    bool "Qualcomm Technologies, Inc. Automotive Imaging System"
-    depends on ARCH_QCOM && VIDEO_V4L2 && I2C
-    ---help---
-      Say Y here to enable selecting the video adapters for
-      Qualcomm Technologies, Inc. Aotomitive Imaging System.
       Enabling this adds support for the camera driver stack including sensor,
       IFE and postprocessing drivers.
 
@@ -58,8 +48,6 @@
 source "drivers/media/platform/msm/camera_v2/Kconfig"
 endif # MSMB_CAMERA
 
-=======
->>>>>>> c41bda2a
 source "drivers/media/platform/msm/vidc/Kconfig"
 source "drivers/media/platform/msm/sde/Kconfig"
 source "drivers/media/platform/msm/npu/Kconfig"
