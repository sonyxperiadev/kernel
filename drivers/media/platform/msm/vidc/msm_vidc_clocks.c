/* Copyright (c) 2017-2018, The Linux Foundation. All rights reserved.
 *
 * This program is free software; you can redistribute it and/or modify
 * it under the terms of the GNU General Public License version 2 and
 * only version 2 as published by the Free Software Foundation.
 *
 * This program is distributed in the hope that it will be useful,
 * but WITHOUT ANY WARRANTY; without even the implied warranty of
 * MERCHANTABILITY or FITNESS FOR A PARTICULAR PURPOSE.  See the
 * GNU General Public License for more details.
 *
 */

#include "msm_vidc_common.h"
#include "vidc_hfi_api.h"
#include "msm_vidc_debug.h"
#include "msm_vidc_clocks.h"

#define MSM_VIDC_MIN_UBWC_COMPLEXITY_FACTOR (1 << 16)
#define MSM_VIDC_MAX_UBWC_COMPLEXITY_FACTOR (4 << 16)

#define MSM_VIDC_MIN_UBWC_COMPRESSION_RATIO (1 << 16)
#define MSM_VIDC_MAX_UBWC_COMPRESSION_RATIO (5 << 16)

static unsigned long msm_vidc_calc_freq_ar50(struct msm_vidc_inst *inst,
	u32 filled_len);
static int msm_vidc_decide_work_mode_ar50(struct msm_vidc_inst *inst);
static unsigned long msm_vidc_calc_freq(struct msm_vidc_inst *inst,
	u32 filled_len);

struct msm_vidc_core_ops core_ops_vpu4 = {
	.calc_freq = msm_vidc_calc_freq_ar50,
	.decide_work_route = NULL,
	.decide_work_mode = msm_vidc_decide_work_mode_ar50,
};

struct msm_vidc_core_ops core_ops_vpu5 = {
	.calc_freq = msm_vidc_calc_freq,
	.decide_work_route = msm_vidc_decide_work_route,
	.decide_work_mode = msm_vidc_decide_work_mode,
};

static inline void msm_dcvs_print_dcvs_stats(struct clock_data *dcvs)
{
	dprintk(VIDC_PROF,
		"DCVS: Load_Low %d, Load Norm %d, Load High %d\n",
		dcvs->load_low,
		dcvs->load_norm,
		dcvs->load_high);

	dprintk(VIDC_PROF,
		"DCVS: min_threshold %d, max_threshold %d\n",
		dcvs->min_threshold, dcvs->max_threshold);
}

static inline unsigned long int get_ubwc_compression_ratio(
	struct ubwc_cr_stats_info_type ubwc_stats_info)
{
	unsigned long int sum = 0, weighted_sum = 0;
	unsigned long int compression_ratio = 1 << 16;

	weighted_sum =
		32  * ubwc_stats_info.cr_stats_info0 +
		64  * ubwc_stats_info.cr_stats_info1 +
		96  * ubwc_stats_info.cr_stats_info2 +
		128 * ubwc_stats_info.cr_stats_info3 +
		160 * ubwc_stats_info.cr_stats_info4 +
		192 * ubwc_stats_info.cr_stats_info5 +
		256 * ubwc_stats_info.cr_stats_info6;

	sum =
		ubwc_stats_info.cr_stats_info0 +
		ubwc_stats_info.cr_stats_info1 +
		ubwc_stats_info.cr_stats_info2 +
		ubwc_stats_info.cr_stats_info3 +
		ubwc_stats_info.cr_stats_info4 +
		ubwc_stats_info.cr_stats_info5 +
		ubwc_stats_info.cr_stats_info6;

	compression_ratio = (weighted_sum && sum) ?
		((256 * sum) << 16) / weighted_sum : compression_ratio;

	return compression_ratio;
}

int msm_vidc_get_mbs_per_frame(struct msm_vidc_inst *inst)
{
	int height, width;

	if (!inst->in_reconfig) {
		height = max(inst->prop.height[CAPTURE_PORT],
			inst->prop.height[OUTPUT_PORT]);
		width = max(inst->prop.width[CAPTURE_PORT],
			inst->prop.width[OUTPUT_PORT]);
	} else {
		height = inst->reconfig_height;
		width = inst->reconfig_width;
	}

	return NUM_MBS_PER_FRAME(height, width);
}

static int msm_vidc_get_fps(struct msm_vidc_inst *inst)
{
	int fps;

	if ((inst->clk_data.operating_rate >> 16) > inst->prop.fps)
		fps = (inst->clk_data.operating_rate >> 16) ?
			(inst->clk_data.operating_rate >> 16) : 1;
	else
		fps = inst->prop.fps;

	return fps;
}

void update_recon_stats(struct msm_vidc_inst *inst,
	struct recon_stats_type *recon_stats)
{
	struct recon_buf *binfo;
	u32 CR = 0, CF = 0;
	u32 frame_size;

	CR = get_ubwc_compression_ratio(recon_stats->ubwc_stats_info);

	frame_size = (msm_vidc_get_mbs_per_frame(inst) / (32 * 8) * 3) / 2;

	if (frame_size)
		CF = recon_stats->complexity_number / frame_size;
	else
		CF = MSM_VIDC_MAX_UBWC_COMPLEXITY_FACTOR;

	mutex_lock(&inst->reconbufs.lock);
	list_for_each_entry(binfo, &inst->reconbufs.list, list) {
		if (binfo->buffer_index ==
				recon_stats->buffer_index) {
			binfo->CR = CR;
			binfo->CF = CF;
		}
	}
	mutex_unlock(&inst->reconbufs.lock);
}

static int fill_dynamic_stats(struct msm_vidc_inst *inst,
	struct vidc_bus_vote_data *vote_data)
{
	struct recon_buf *binfo, *nextb;
	struct vidc_input_cr_data *temp, *next;
	u32 min_cf = MSM_VIDC_MAX_UBWC_COMPLEXITY_FACTOR, max_cf = 0;
	u32 min_input_cr = MSM_VIDC_MAX_UBWC_COMPRESSION_RATIO,
		max_input_cr = 0;
	u32 min_cr = MSM_VIDC_MAX_UBWC_COMPRESSION_RATIO, max_cr = 0;

	mutex_lock(&inst->reconbufs.lock);
	list_for_each_entry_safe(binfo, nextb, &inst->reconbufs.list, list) {
		if (binfo->CR) {
			min_cr = min(min_cr, binfo->CR);
			max_cr = max(max_cr, binfo->CR);
		}
		if (binfo->CF) {
			min_cf = min(min_cf, binfo->CF);
			max_cf = max(max_cf, binfo->CF);
		}
	}
	mutex_unlock(&inst->reconbufs.lock);

	mutex_lock(&inst->input_crs.lock);
	list_for_each_entry_safe(temp, next, &inst->input_crs.list, list) {
		min_input_cr = min(min_input_cr, temp->input_cr);
		max_input_cr = max(max_input_cr, temp->input_cr);
	}
	mutex_unlock(&inst->input_crs.lock);

	/* Sanitize CF values from HW . */
	max_cf = min_t(u32, max_cf, MSM_VIDC_MAX_UBWC_COMPLEXITY_FACTOR);
	min_cf = max_t(u32, min_cf, MSM_VIDC_MIN_UBWC_COMPLEXITY_FACTOR);
	max_cr = min_t(u32, max_cr, MSM_VIDC_MAX_UBWC_COMPRESSION_RATIO);
	min_cr = max_t(u32, min_cr, MSM_VIDC_MIN_UBWC_COMPRESSION_RATIO);
	max_input_cr = min_t(u32,
		max_input_cr, MSM_VIDC_MAX_UBWC_COMPRESSION_RATIO);
	min_input_cr = max_t(u32,
		min_input_cr, MSM_VIDC_MIN_UBWC_COMPRESSION_RATIO);

	vote_data->compression_ratio = min_cr;
	vote_data->complexity_factor = max_cf;
	vote_data->input_cr = min_input_cr;
	vote_data->use_dpb_read = false;

	/* Check if driver can vote for lower bus BW */
	if (inst->clk_data.load < inst->clk_data.load_norm) {
		vote_data->compression_ratio = max_cr;
		vote_data->complexity_factor = min_cf;
		vote_data->input_cr = max_input_cr;
		vote_data->use_dpb_read = true;
	}

	dprintk(VIDC_PROF,
		"Input CR = %d Recon CR = %d Complexity Factor = %d\n",
			vote_data->input_cr, vote_data->compression_ratio,
			vote_data->complexity_factor);

	return 0;
}

int msm_comm_vote_bus(struct msm_vidc_core *core)
{
	int rc = 0, vote_data_count = 0, i = 0;
	struct hfi_device *hdev;
	struct msm_vidc_inst *inst = NULL;
	struct vidc_bus_vote_data *vote_data = NULL;
	bool is_turbo = false;

	if (!core || !core->device) {
		dprintk(VIDC_ERR, "%s Invalid args: %pK\n", __func__, core);
		return -EINVAL;
	}
	hdev = core->device;

	vote_data = kzalloc(sizeof(struct vidc_bus_vote_data) *
			MAX_SUPPORTED_INSTANCES, GFP_ATOMIC);
	if (!vote_data) {
		dprintk(VIDC_DBG,
			"vote_data allocation with GFP_ATOMIC failed\n");
		vote_data = kzalloc(sizeof(struct vidc_bus_vote_data) *
			MAX_SUPPORTED_INSTANCES, GFP_KERNEL);
		if (!vote_data) {
			dprintk(VIDC_DBG,
				"vote_data allocation failed\n");
			return -EINVAL;
		}
	}

	mutex_lock(&core->lock);
	list_for_each_entry(inst, &core->instances, list) {
		int codec = 0;
		struct msm_vidc_buffer *temp, *next;
		u32 filled_len = 0;
		u32 device_addr = 0;

		if (!inst) {
			dprintk(VIDC_ERR, "%s Invalid args\n",
				__func__);
			mutex_unlock(&core->lock);
			return -EINVAL;
		}

		mutex_lock(&inst->registeredbufs.lock);
		list_for_each_entry_safe(temp, next,
				&inst->registeredbufs.list, list) {
			if (temp->vvb.vb2_buf.type ==
				V4L2_BUF_TYPE_VIDEO_OUTPUT_MPLANE) {
				filled_len = max(filled_len,
					temp->vvb.vb2_buf.planes[0].bytesused);
				device_addr = temp->smem[0].device_addr;
			}
			if (inst->session_type == MSM_VIDC_ENCODER &&
				(temp->vvb.flags &
				V4L2_QCOM_BUF_FLAG_PERF_MODE)) {
				is_turbo = true;
			}
		}
		mutex_unlock(&inst->registeredbufs.lock);

		if ((!filled_len || !device_addr) &&
			(inst->session_type != MSM_VIDC_CVP)) {
			dprintk(VIDC_DBG, "%s: no input for session %x\n",
				__func__, hash32_ptr(inst->session));
			continue;
		}

		++vote_data_count;

		switch (inst->session_type) {
		case MSM_VIDC_DECODER:
			codec = inst->fmts[OUTPUT_PORT].fourcc;
			break;
		case MSM_VIDC_ENCODER:
			codec = inst->fmts[CAPTURE_PORT].fourcc;
			break;
		case MSM_VIDC_CVP:
			codec = V4L2_PIX_FMT_CVP;
			break;
		default:
			dprintk(VIDC_ERR, "%s: invalid session_type %#x\n",
				__func__, inst->session_type);
			break;
		}

		memset(&(vote_data[i]), 0x0, sizeof(struct vidc_bus_vote_data));

		vote_data[i].domain = get_hal_domain(inst->session_type);
		vote_data[i].codec = get_hal_codec(codec);
		vote_data[i].input_width =  max(inst->prop.width[OUTPUT_PORT],
				inst->prop.width[OUTPUT_PORT]);
		vote_data[i].input_height = max(inst->prop.height[OUTPUT_PORT],
				inst->prop.height[OUTPUT_PORT]);
		vote_data[i].output_width =  max(inst->prop.width[CAPTURE_PORT],
				inst->prop.width[OUTPUT_PORT]);
		vote_data[i].output_height =
				max(inst->prop.height[CAPTURE_PORT],
				inst->prop.height[OUTPUT_PORT]);
		vote_data[i].lcu_size = (codec == V4L2_PIX_FMT_HEVC ||
				codec == V4L2_PIX_FMT_VP9) ? 32 : 16;
		vote_data[i].b_frames_enabled =
			msm_comm_g_ctrl_for_id(inst,
				V4L2_CID_MPEG_VIDC_VIDEO_NUM_B_FRAMES) != 0;

		vote_data[i].fps = msm_vidc_get_fps(inst);
		if (inst->session_type == MSM_VIDC_ENCODER) {
			vote_data[i].bitrate = inst->clk_data.bitrate;
			/* scale bitrate if operating rate is larger than fps */
			if (vote_data[i].fps > inst->prop.fps
				&& inst->prop.fps) {
				vote_data[i].bitrate = vote_data[i].bitrate /
				inst->prop.fps * vote_data[i].fps;
			}
		}

		vote_data[i].power_mode = 0;
		if (inst->clk_data.buffer_counter < DCVS_FTB_WINDOW &&
			inst->session_type != MSM_VIDC_CVP)
			vote_data[i].power_mode = VIDC_POWER_TURBO;
		if (msm_vidc_clock_voting || is_turbo)
			vote_data[i].power_mode = VIDC_POWER_TURBO;

		if (msm_comm_get_stream_output_mode(inst) ==
				HAL_VIDEO_DECODER_PRIMARY) {
			vote_data[i].color_formats[0] =
				msm_comm_get_hal_uncompressed(
				inst->clk_data.opb_fourcc);
			vote_data[i].num_formats = 1;
		} else {
			vote_data[i].color_formats[0] =
				msm_comm_get_hal_uncompressed(
				inst->clk_data.dpb_fourcc);
			vote_data[i].color_formats[1] =
				msm_comm_get_hal_uncompressed(
				inst->clk_data.opb_fourcc);
			vote_data[i].num_formats = 2;
		}
		vote_data[i].work_mode = inst->clk_data.work_mode;
		fill_dynamic_stats(inst, &vote_data[i]);

		if (core->resources.sys_cache_res_set)
			vote_data[i].use_sys_cache = true;

		if (inst->session_type == MSM_VIDC_CVP) {
			vote_data[i].domain =
				get_hal_domain(inst->session_type);
			vote_data[i].ddr_bw = inst->clk_data.ddr_bw;
			vote_data[i].sys_cache_bw =
				inst->clk_data.sys_cache_bw;
		}

		i++;
	}
	mutex_unlock(&core->lock);
	if (vote_data_count)
		rc = call_hfi_op(hdev, vote_bus, hdev->hfi_device_data,
			vote_data, vote_data_count);

	kfree(vote_data);
	return rc;
}

static int msm_dcvs_scale_clocks(struct msm_vidc_inst *inst,
		unsigned long freq)
{
	int rc = 0;
	int bufs_with_fw = 0;
	int bufs_with_client = 0;
	struct hal_buffer_requirements *buf_reqs;
	struct clock_data *dcvs;

	if (!inst || !inst->core || !inst->core->device) {
		dprintk(VIDC_ERR, "%s Invalid params\n", __func__);
		return -EINVAL;
	}

	/* assume no increment or decrement is required initially */
	inst->clk_data.dcvs_flags = 0;

	if (!inst->clk_data.dcvs_mode || inst->batch.enable) {
		dprintk(VIDC_DBG, "Skip DCVS (dcvs %d, batching %d)\n",
			inst->clk_data.dcvs_mode, inst->batch.enable);
		/* update load (freq) with normal value */
		inst->clk_data.load = inst->clk_data.load_norm;
		return 0;
	}

	dcvs = &inst->clk_data;

	if (is_decode_session(inst))
		bufs_with_fw = msm_comm_num_queued_bufs(inst,
			V4L2_BUF_TYPE_VIDEO_CAPTURE_MPLANE);
	else
		bufs_with_fw = msm_comm_num_queued_bufs(inst,
			V4L2_BUF_TYPE_VIDEO_OUTPUT_MPLANE);
	/* +1 as one buffer is going to be queued after the function */
	bufs_with_fw += 1;

	buf_reqs = get_buff_req_buffer(inst, dcvs->buffer_type);
	if (!buf_reqs) {
		dprintk(VIDC_ERR, "%s: invalid buf type %d\n",
			__func__, dcvs->buffer_type);
		return -EINVAL;
	}
	bufs_with_client = buf_reqs->buffer_count_actual - bufs_with_fw;

	/*
	 * PMS decides clock level based on below algo

	 * Limits :
	 * max_threshold : Client extra allocated buffers. Client
	 * reserves these buffers for it's smooth flow.
	 * min_output_buf : HW requested buffers for it's smooth
	 * flow of buffers.
	 * min_threshold : Driver requested extra buffers for PMS.

	 * 1) When buffers outside FW are reaching client's extra buffers,
	 *    FW is slow and will impact pipeline, Increase clock.
	 * 2) When pending buffers with FW are same as FW requested,
	 *    pipeline has cushion to absorb FW slowness, Decrease clocks.
	 * 3) When none of 1) or 2) FW is just fast enough to maintain
	 *    pipeline, request Right Clocks.
	 */

	if (bufs_with_client <= dcvs->max_threshold) {
		dcvs->load = dcvs->load_high;
		dcvs->dcvs_flags |= MSM_VIDC_DCVS_INCR;
	} else if (bufs_with_fw < buf_reqs->buffer_count_min) {
		dcvs->load = dcvs->load_low;
		dcvs->dcvs_flags |= MSM_VIDC_DCVS_DECR;
	} else {
		dcvs->load = dcvs->load_norm;
		dcvs->dcvs_flags = 0;
	}

	dprintk(VIDC_PROF,
		"DCVS: %x : total bufs %d outside fw %d max threshold %d with fw %d min bufs %d flags %#x\n",
		hash32_ptr(inst->session), buf_reqs->buffer_count_actual,
		bufs_with_client, dcvs->max_threshold, bufs_with_fw,
		buf_reqs->buffer_count_min, dcvs->dcvs_flags);
	return rc;
}

static void msm_vidc_update_freq_entry(struct msm_vidc_inst *inst,
	unsigned long freq, u32 device_addr, bool is_turbo)
{
	struct vidc_freq_data *temp, *next;
	bool found = false;

	mutex_lock(&inst->freqs.lock);
	list_for_each_entry_safe(temp, next, &inst->freqs.list, list) {
		if (temp->device_addr == device_addr) {
			temp->freq = freq;
			found = true;
			break;
		}
	}

	if (!found) {
		temp = kzalloc(sizeof(*temp), GFP_KERNEL);
		if (!temp) {
			dprintk(VIDC_WARN, "%s: malloc failure.\n", __func__);
			goto exit;
		}
		temp->freq = freq;
		temp->device_addr = device_addr;
		list_add_tail(&temp->list, &inst->freqs.list);
	}
	temp->turbo = !!is_turbo;
exit:
	mutex_unlock(&inst->freqs.lock);
}

void msm_vidc_clear_freq_entry(struct msm_vidc_inst *inst,
	u32 device_addr)
{
	struct vidc_freq_data *temp, *next;

	mutex_lock(&inst->freqs.lock);
	list_for_each_entry_safe(temp, next, &inst->freqs.list, list) {
		if (temp->device_addr == device_addr)
			temp->freq = 0;
	}
	mutex_unlock(&inst->freqs.lock);

	inst->clk_data.buffer_counter++;
}

static unsigned long msm_vidc_max_freq(struct msm_vidc_core *core)
{
	struct allowed_clock_rates_table *allowed_clks_tbl = NULL;
	unsigned long freq = 0;

	allowed_clks_tbl = core->resources.allowed_clks_tbl;
	freq = allowed_clks_tbl[0].clock_rate;
	dprintk(VIDC_PROF, "Max rate = %lu\n", freq);
	return freq;
}

void msm_comm_free_freq_table(struct msm_vidc_inst *inst)
{
	struct vidc_freq_data *temp, *next;

	mutex_lock(&inst->freqs.lock);
	list_for_each_entry_safe(temp, next, &inst->freqs.list, list) {
		list_del(&temp->list);
		kfree(temp);
	}
	INIT_LIST_HEAD(&inst->freqs.list);
	mutex_unlock(&inst->freqs.lock);
}

void msm_comm_free_input_cr_table(struct msm_vidc_inst *inst)
{
	struct vidc_input_cr_data *temp, *next;

	mutex_lock(&inst->input_crs.lock);
	list_for_each_entry_safe(temp, next, &inst->input_crs.list, list) {
		list_del(&temp->list);
		kfree(temp);
	}
	INIT_LIST_HEAD(&inst->input_crs.list);
	mutex_unlock(&inst->input_crs.lock);
}

void msm_comm_update_input_cr(struct msm_vidc_inst *inst,
	u32 index, u32 cr)
{
	struct vidc_input_cr_data *temp, *next;
	bool found = false;

	mutex_lock(&inst->input_crs.lock);
	list_for_each_entry_safe(temp, next, &inst->input_crs.list, list) {
		if (temp->index == index) {
			temp->input_cr = cr;
			found = true;
			break;
		}
	}

	if (!found) {
		temp = kzalloc(sizeof(*temp), GFP_KERNEL);
		if (!temp)  {
			dprintk(VIDC_WARN, "%s: malloc failure.\n", __func__);
			goto exit;
		}
		temp->index = index;
		temp->input_cr = cr;
		list_add_tail(&temp->list, &inst->input_crs.list);
	}
exit:
	mutex_unlock(&inst->input_crs.lock);
}

static unsigned long msm_vidc_calc_freq_ar50(struct msm_vidc_inst *inst,
	u32 filled_len)
{
	unsigned long freq = 0;
	unsigned long vpp_cycles = 0, vsp_cycles = 0;
	u32 vpp_cycles_per_mb;
	u32 mbs_per_second;
	struct msm_vidc_core *core = NULL;
	int i = 0;
	struct allowed_clock_rates_table *allowed_clks_tbl = NULL;
	u64 rate = 0, fps;
	struct clock_data *dcvs = NULL;

	core = inst->core;
	dcvs = &inst->clk_data;

	mbs_per_second = msm_comm_get_inst_load_per_core(inst,
		LOAD_CALC_NO_QUIRKS);

	fps = msm_vidc_get_fps(inst);

	/*
	 * Calculate vpp, vsp cycles separately for encoder and decoder.
	 * Even though, most part is common now, in future it may change
	 * between them.
	 */

	if (inst->session_type == MSM_VIDC_ENCODER) {
		vpp_cycles_per_mb = inst->flags & VIDC_LOW_POWER ?
			inst->clk_data.entry->low_power_cycles :
			inst->clk_data.entry->vpp_cycles;

		vpp_cycles = mbs_per_second * vpp_cycles_per_mb;

		vsp_cycles = mbs_per_second * inst->clk_data.entry->vsp_cycles;

		/* 10 / 7 is overhead factor */
		vsp_cycles += (inst->clk_data.bitrate * 10) / 7;
	} else if (inst->session_type == MSM_VIDC_DECODER) {
		vpp_cycles = mbs_per_second * inst->clk_data.entry->vpp_cycles;

		vsp_cycles = mbs_per_second * inst->clk_data.entry->vsp_cycles;
		/* 10 / 7 is overhead factor */
		vsp_cycles += ((fps * filled_len * 8) * 10) / 7;

	} else {
		dprintk(VIDC_ERR, "Unknown session type = %s\n", __func__);
		return msm_vidc_max_freq(inst->core);
	}

	freq = max(vpp_cycles, vsp_cycles);

	dprintk(VIDC_DBG, "Update DCVS Load\n");
	allowed_clks_tbl = core->resources.allowed_clks_tbl;
	for (i = core->resources.allowed_clks_tbl_size - 1; i >= 0; i--) {
		rate = allowed_clks_tbl[i].clock_rate;
		if (rate >= freq)
			break;
	}

	dcvs->load_norm = rate;
	dcvs->load_low = i < (core->resources.allowed_clks_tbl_size - 1) ?
		allowed_clks_tbl[i+1].clock_rate : dcvs->load_norm;
	dcvs->load_high = i > 0 ? allowed_clks_tbl[i-1].clock_rate :
		dcvs->load_norm;

	msm_dcvs_print_dcvs_stats(dcvs);

	dprintk(VIDC_PROF, "%s Inst %pK : Filled Len = %d Freq = %lu\n",
		__func__, inst, filled_len, freq);

	return freq;
}

static unsigned long msm_vidc_calc_freq(struct msm_vidc_inst *inst,
	u32 filled_len)
{
	unsigned long freq = 0;
	unsigned long vpp_cycles = 0, vsp_cycles = 0, fw_cycles = 0;
	u32 vpp_cycles_per_mb;
	u32 mbs_per_second;
	struct msm_vidc_core *core = NULL;
	int i = 0;
	struct allowed_clock_rates_table *allowed_clks_tbl = NULL;
	u64 rate = 0, fps;
	struct clock_data *dcvs = NULL;
	u32 operating_rate, vsp_factor_num = 10, vsp_factor_den = 7;

	core = inst->core;
	dcvs = &inst->clk_data;

	mbs_per_second = msm_comm_get_inst_load_per_core(inst,
		LOAD_CALC_NO_QUIRKS);

	fps = msm_vidc_get_fps(inst);

	/*
	 * Calculate vpp, vsp, fw cycles separately for encoder and decoder.
	 * Even though, most part is common now, in future it may change
	 * between them.
	 */

	if (inst->session_type == MSM_VIDC_ENCODER) {
		vpp_cycles_per_mb = inst->flags & VIDC_LOW_POWER ?
			inst->clk_data.entry->low_power_cycles :
			inst->clk_data.entry->vpp_cycles;

		vpp_cycles = mbs_per_second * vpp_cycles_per_mb;
		/* 21 / 20 is overhead factor */
		vpp_cycles = (vpp_cycles * 21)/
				(inst->clk_data.work_route * 20);

		vsp_cycles = mbs_per_second * inst->clk_data.entry->vsp_cycles;

		/* bitrate is based on fps, scale it using operating rate */
		operating_rate = inst->clk_data.operating_rate >> 16;
		if (operating_rate > inst->prop.fps && inst->prop.fps) {
			vsp_factor_num *= operating_rate;
			vsp_factor_den *= inst->prop.fps;
		}
		vsp_cycles += ((u64)inst->clk_data.bitrate * vsp_factor_num) /
				vsp_factor_den;

		fw_cycles = fps * inst->core->resources.fw_cycles;

	} else if (inst->session_type == MSM_VIDC_DECODER) {
		vpp_cycles = mbs_per_second * inst->clk_data.entry->vpp_cycles;
		/* 21 / 20 is overhead factor */
		vpp_cycles = (vpp_cycles * 21)/
				(inst->clk_data.work_route * 20);

		vsp_cycles = mbs_per_second * inst->clk_data.entry->vsp_cycles;

		/* 10 / 7 is overhead factor */
		vsp_cycles += ((fps * filled_len * 8) * 10) / 7;

		fw_cycles = fps * inst->core->resources.fw_cycles;

	} else {
		dprintk(VIDC_ERR, "Unknown session type = %s\n", __func__);
		return msm_vidc_max_freq(inst->core);
	}

	freq = max(vpp_cycles, vsp_cycles);
	freq = max(freq, fw_cycles);

	allowed_clks_tbl = core->resources.allowed_clks_tbl;
	for (i = core->resources.allowed_clks_tbl_size - 1; i >= 0; i--) {
		rate = allowed_clks_tbl[i].clock_rate;
		if (rate >= freq)
			break;
	}

	dcvs->load_norm = rate;
	dcvs->load_low = i < (core->resources.allowed_clks_tbl_size - 1) ?
		allowed_clks_tbl[i+1].clock_rate : dcvs->load_norm;
	dcvs->load_high = i > 0 ? allowed_clks_tbl[i-1].clock_rate :
		dcvs->load_norm;

	dprintk(VIDC_PROF,
		"%s: inst %pK: %x : filled len %d required freq %lu load_norm %lu\n",
		__func__, inst, hash32_ptr(inst->session),
		filled_len, freq, dcvs->load_norm);

	return freq;
}

int msm_vidc_set_clocks(struct msm_vidc_core *core)
{
	struct hfi_device *hdev;
	unsigned long freq_core_1 = 0, freq_core_2 = 0, rate = 0;
	unsigned long freq_core_max = 0;
	struct msm_vidc_inst *temp = NULL;
	int rc = 0, i = 0;
	struct allowed_clock_rates_table *allowed_clks_tbl = NULL;
	bool increment, decrement;

	hdev = core->device;
	allowed_clks_tbl = core->resources.allowed_clks_tbl;
	if (!allowed_clks_tbl) {
		dprintk(VIDC_ERR,
			"%s Invalid parameters\n", __func__);
		return -EINVAL;
	}

	mutex_lock(&core->lock);
	increment = false;
	decrement = true;
	list_for_each_entry(temp, &core->instances, list) {

		if (temp->clk_data.core_id == VIDC_CORE_ID_1)
			freq_core_1 += temp->clk_data.min_freq;
		else if (temp->clk_data.core_id == VIDC_CORE_ID_2)
			freq_core_2 += temp->clk_data.min_freq;
		else if (temp->clk_data.core_id == VIDC_CORE_ID_3) {
			freq_core_1 += temp->clk_data.min_freq;
			freq_core_2 += temp->clk_data.min_freq;
		}

		freq_core_max = max_t(unsigned long, freq_core_1, freq_core_2);

		if (msm_vidc_clock_voting) {
			dprintk(VIDC_PROF,
				"msm_vidc_clock_voting %d\n",
				 msm_vidc_clock_voting);
			freq_core_max = msm_vidc_clock_voting;
			break;
		}

		if (temp->clk_data.turbo_mode) {
			dprintk(VIDC_PROF,
				"Found an instance with Turbo request\n");
			freq_core_max = msm_vidc_max_freq(core);
			break;
		}
		/* increment even if one session requested for it */
		if (temp->clk_data.dcvs_flags & MSM_VIDC_DCVS_INCR)
			increment = true;
		/* decrement only if all sessions requested for it */
		if (!(temp->clk_data.dcvs_flags & MSM_VIDC_DCVS_DECR))
			decrement = false;
	}

	/*
	 * keep checking from lowest to highest rate until
	 * table rate >= requested rate
	 */
	for (i = core->resources.allowed_clks_tbl_size - 1; i >= 0; i--) {
		rate = allowed_clks_tbl[i].clock_rate;
		if (rate >= freq_core_max)
			break;
	}
	if (increment) {
		if (i > 0)
			rate = allowed_clks_tbl[i-1].clock_rate;
	} else if (decrement) {
		if (i < (core->resources.allowed_clks_tbl_size - 1))
			rate = allowed_clks_tbl[i+1].clock_rate;
	}

	core->min_freq = freq_core_max;
	core->curr_freq = rate;
	mutex_unlock(&core->lock);

	dprintk(VIDC_PROF,
		"%s: clock rate %lu requested %lu increment %d decrement %d\n",
		__func__, core->curr_freq, core->min_freq,
		increment, decrement);
	rc = call_hfi_op(hdev, scale_clocks,
			hdev->hfi_device_data, core->curr_freq);

	return rc;
}

int msm_vidc_validate_operating_rate(struct msm_vidc_inst *inst,
	u32 operating_rate)
{
	struct msm_vidc_inst *temp;
	struct msm_vidc_core *core;
	unsigned long max_freq, freq_left, ops_left, load, cycles, freq = 0;
	unsigned long mbs_per_second;
	int rc = 0;
	u32 curr_operating_rate = 0;

	if (!inst || !inst->core) {
		dprintk(VIDC_ERR, "%s Invalid args\n", __func__);
		return -EINVAL;
	}
	core = inst->core;
	curr_operating_rate = inst->clk_data.operating_rate >> 16;

	mutex_lock(&core->lock);
	max_freq = msm_vidc_max_freq(core);
	list_for_each_entry(temp, &core->instances, list) {
		if (temp == inst ||
				temp->state < MSM_VIDC_START_DONE ||
				temp->state >= MSM_VIDC_RELEASE_RESOURCES_DONE)
			continue;

		freq += temp->clk_data.min_freq;
	}

	freq_left = max_freq - freq;

	mbs_per_second = msm_comm_get_inst_load_per_core(inst,
		LOAD_CALC_NO_QUIRKS);

	cycles = inst->clk_data.entry->vpp_cycles;
	if (inst->session_type == MSM_VIDC_ENCODER)
		cycles = inst->flags & VIDC_LOW_POWER ?
			inst->clk_data.entry->low_power_cycles :
			cycles;

	load = cycles * mbs_per_second;

	ops_left = load ? (freq_left / load) : 0;

	operating_rate = operating_rate >> 16;

	if ((curr_operating_rate * (1 + ops_left)) >= operating_rate ||
			msm_vidc_clock_voting ||
			inst->clk_data.buffer_counter < DCVS_FTB_WINDOW) {
		dprintk(VIDC_DBG,
			"Requestd operating rate is valid %u\n",
			operating_rate);
		rc = 0;
	} else {
		dprintk(VIDC_DBG,
			"Current load is high for requested settings. Cannot set operating rate to %u\n",
			operating_rate);
		rc = -EINVAL;
	}
	mutex_unlock(&core->lock);

	return rc;
}

int msm_comm_scale_clocks(struct msm_vidc_inst *inst)
{
	struct msm_vidc_buffer *temp, *next;
	unsigned long freq = 0;
	u32 filled_len = 0;
	u32 device_addr = 0;
	bool is_turbo = false;

	if (!inst || !inst->core) {
		dprintk(VIDC_ERR, "%s Invalid args: Inst = %pK\n",
			__func__, inst);
		return -EINVAL;
	}

	mutex_lock(&inst->registeredbufs.lock);
	list_for_each_entry_safe(temp, next, &inst->registeredbufs.list, list) {
		if (temp->vvb.vb2_buf.type ==
				V4L2_BUF_TYPE_VIDEO_OUTPUT_MPLANE) {
			filled_len = max(filled_len,
				temp->vvb.vb2_buf.planes[0].bytesused);
			if (inst->session_type == MSM_VIDC_ENCODER &&
				(temp->vvb.flags &
				 V4L2_QCOM_BUF_FLAG_PERF_MODE)) {
				is_turbo = true;
			}
			device_addr = temp->smem[0].device_addr;
		}
	}
	mutex_unlock(&inst->registeredbufs.lock);

	if (!filled_len || !device_addr) {
		dprintk(VIDC_DBG, "%s no input for session %x\n",
			__func__, hash32_ptr(inst->session));
		goto no_clock_change;
	}

	freq = call_core_op(inst->core, calc_freq, inst, filled_len);
	inst->clk_data.min_freq = freq;
	/* update dcvs flags */
	msm_dcvs_scale_clocks(inst, freq);

	if (inst->clk_data.buffer_counter < DCVS_FTB_WINDOW || is_turbo ||
		msm_vidc_clock_voting) {
		inst->clk_data.min_freq = msm_vidc_max_freq(inst->core);
		inst->clk_data.dcvs_flags = 0;
	}

	msm_vidc_update_freq_entry(inst, freq, device_addr, is_turbo);

	msm_vidc_set_clocks(inst->core);

no_clock_change:
	return 0;
}

int msm_comm_scale_clocks_and_bus(struct msm_vidc_inst *inst)
{
	struct msm_vidc_core *core;
	struct hfi_device *hdev;

	if (!inst || !inst->core || !inst->core->device) {
		dprintk(VIDC_ERR, "%s Invalid params\n", __func__);
		return -EINVAL;
	}
	core = inst->core;
	hdev = core->device;

	if (msm_comm_scale_clocks(inst)) {
		dprintk(VIDC_WARN,
			"Failed to scale clocks. Performance might be impacted\n");
	}
	if (msm_comm_vote_bus(core)) {
		dprintk(VIDC_WARN,
			"Failed to scale DDR bus. Performance might be impacted\n");
	}
	return 0;
}

int msm_dcvs_try_enable(struct msm_vidc_inst *inst)
{
	if (!inst) {
		dprintk(VIDC_ERR, "%s: Invalid args: %p\n", __func__, inst);
		return -EINVAL;
	}

	if (msm_vidc_clock_voting ||
			inst->flags & VIDC_THUMBNAIL ||
			inst->clk_data.low_latency_mode ||
			inst->batch.enable) {
		dprintk(VIDC_PROF, "DCVS disabled: %pK\n", inst);
		inst->clk_data.dcvs_mode = false;
		return false;
	}
	inst->clk_data.dcvs_mode = true;
	dprintk(VIDC_PROF, "DCVS enabled: %pK\n", inst);

	return true;
}

int msm_comm_init_clocks_and_bus_data(struct msm_vidc_inst *inst)
{
	int rc = 0, j = 0;
	int fourcc, count;

	if (!inst || !inst->core) {
		dprintk(VIDC_ERR, "%s Invalid args: Inst = %pK\n",
				__func__, inst);
		return -EINVAL;
	}

	if (inst->session_type == MSM_VIDC_CVP) {
		dprintk(VIDC_DBG, "%s: cvp session\n", __func__);
		return 0;
	}

	count = inst->core->resources.codec_data_count;
	fourcc = inst->session_type == MSM_VIDC_DECODER ?
		inst->fmts[OUTPUT_PORT].fourcc :
		inst->fmts[CAPTURE_PORT].fourcc;

	for (j = 0; j < count; j++) {
		if (inst->core->resources.codec_data[j].session_type ==
				inst->session_type &&
				inst->core->resources.codec_data[j].fourcc ==
				fourcc) {
			inst->clk_data.entry =
				&inst->core->resources.codec_data[j];
			break;
		}
	}

	if (!inst->clk_data.entry) {
		dprintk(VIDC_ERR, "%s No match found\n", __func__);
		rc = -EINVAL;
	}

	return rc;
}

void msm_clock_data_reset(struct msm_vidc_inst *inst)
{
	struct msm_vidc_core *core;
	int i = 0, rc = 0;
	struct allowed_clock_rates_table *allowed_clks_tbl = NULL;
	u64 total_freq = 0, rate = 0, load;
	int cycles;
	struct clock_data *dcvs;
	struct hal_buffer_requirements *buf_req;

	dprintk(VIDC_DBG, "Init DCVS Load\n");

	if (!inst || !inst->core) {
		dprintk(VIDC_ERR, "%s Invalid args: Inst = %pK\n",
			__func__, inst);
		return;
	}

	core = inst->core;
	dcvs = &inst->clk_data;
	load = msm_comm_get_inst_load_per_core(inst, LOAD_CALC_NO_QUIRKS);
	cycles = inst->clk_data.entry->vpp_cycles;
	allowed_clks_tbl = core->resources.allowed_clks_tbl;
	if (inst->session_type == MSM_VIDC_ENCODER) {
		cycles = inst->flags & VIDC_LOW_POWER ?
			inst->clk_data.entry->low_power_cycles :
			cycles;

		dcvs->buffer_type = HAL_BUFFER_INPUT;
		dcvs->min_threshold =
			msm_vidc_get_extra_buff_count(inst, HAL_BUFFER_INPUT);
		buf_req = get_buff_req_buffer(inst, HAL_BUFFER_INPUT);
		if (buf_req)
			dcvs->max_threshold =
				buf_req->buffer_count_actual -
				buf_req->buffer_count_min_host + 2;
		else
			dprintk(VIDC_ERR,
				"%s: No bufer req for buffer type %x\n",
				__func__, HAL_BUFFER_INPUT);

	} else if (inst->session_type == MSM_VIDC_DECODER) {
		dcvs->buffer_type = msm_comm_get_hal_output_buffer(inst);
		buf_req = get_buff_req_buffer(inst, dcvs->buffer_type);
		if (buf_req)
			dcvs->max_threshold =
				buf_req->buffer_count_actual -
				buf_req->buffer_count_min_host + 2;
		else
			dprintk(VIDC_ERR,
				"%s: No bufer req for buffer type %x\n",
				__func__, dcvs->buffer_type);

		dcvs->min_threshold =
			msm_vidc_get_extra_buff_count(inst, dcvs->buffer_type);
	} else {
		dprintk(VIDC_ERR, "%s: invalid session type %#x\n",
			__func__, inst->session_type);
		return;
	}

	total_freq = cycles * load;

	for (i = core->resources.allowed_clks_tbl_size - 1; i >= 0; i--) {
		rate = allowed_clks_tbl[i].clock_rate;
		if (rate >= total_freq)
			break;
	}

	dcvs->load = dcvs->load_norm = rate;

	dcvs->load_low = i < (core->resources.allowed_clks_tbl_size - 1) ?
		allowed_clks_tbl[i+1].clock_rate : dcvs->load_norm;
	dcvs->load_high = i > 0 ? allowed_clks_tbl[i-1].clock_rate :
		dcvs->load_norm;

	inst->clk_data.buffer_counter = 0;

	msm_dcvs_print_dcvs_stats(dcvs);

	rc = msm_comm_scale_clocks_and_bus(inst);

	if (rc)
		dprintk(VIDC_ERR, "%s Failed to scale Clocks and Bus\n",
			__func__);
}

static bool is_output_buffer(struct msm_vidc_inst *inst,
	enum hal_buffer buffer_type)
{
	if (msm_comm_get_stream_output_mode(inst) ==
			HAL_VIDEO_DECODER_SECONDARY) {
		return buffer_type == HAL_BUFFER_OUTPUT2;
	} else {
		return buffer_type == HAL_BUFFER_OUTPUT;
	}
}

int msm_vidc_get_extra_buff_count(struct msm_vidc_inst *inst,
	enum hal_buffer buffer_type)
{
	int count = 0;

	if (!inst || !inst->core) {
		dprintk(VIDC_ERR, "%s Invalid args\n", __func__);
		return 0;
	}
	/*
	 * no extra buffers for thumbnail session because
	 * neither dcvs nor batching will be enabled
	 */
	if (is_thumbnail_session(inst))
		return 0;

	/* Add DCVS extra buffer count */
	if (inst->core->resources.dcvs) {
		if (is_decode_session(inst) &&
			is_output_buffer(inst, buffer_type)) {
			count += DCVS_DEC_EXTRA_OUTPUT_BUFFERS;
		} else if ((is_encode_session(inst) &&
			buffer_type == HAL_BUFFER_INPUT)) {
			count += DCVS_ENC_EXTRA_INPUT_BUFFERS;
		}
	}

	/*
	 * if platform supports decode batching ensure minimum
	 * batch size count of extra buffers added on output port
	 */
	if (is_output_buffer(inst, buffer_type)) {
		if (inst->core->resources.decode_batching &&
			is_decode_session(inst) &&
			count < inst->batch.size)
			count = inst->batch.size;
	}

	return count;
}

int msm_vidc_decide_work_route(struct msm_vidc_inst *inst)
{
	int rc = 0;
	struct hfi_device *hdev;
	struct hal_video_work_route pdata;

	if (!inst || !inst->core || !inst->core->device) {
		dprintk(VIDC_ERR,
			"%s Invalid args: Inst = %pK\n",
			__func__, inst);
		return -EINVAL;
	}

	hdev = inst->core->device;

	pdata.video_work_route = 2;
	if (inst->session_type == MSM_VIDC_DECODER) {
		switch (inst->fmts[OUTPUT_PORT].fourcc) {
		case V4L2_PIX_FMT_MPEG2:
			pdata.video_work_route = 1;
			break;
		case V4L2_PIX_FMT_H264:
			if (inst->pic_struct !=
				MSM_VIDC_PIC_STRUCT_PROGRESSIVE)
				pdata.video_work_route = 1;
			break;
		}
	} else if (inst->session_type == MSM_VIDC_ENCODER) {
		u32 slice_mode = 0;
		u32 rc_mode = 0;
		u32 output_width, output_height, fps, mbps;

		switch (inst->fmts[CAPTURE_PORT].fourcc) {
		case V4L2_PIX_FMT_VP8:
		case V4L2_PIX_FMT_TME:
			pdata.video_work_route = 1;
			goto decision_done;
		}

		rc_mode = msm_comm_g_ctrl_for_id(inst,
			V4L2_CID_MPEG_VIDEO_BITRATE_MODE);
		if (rc_mode ==
			V4L2_MPEG_VIDEO_BITRATE_MODE_CQ) {
			pdata.video_work_route = 2;
			goto decision_done;
		}
		slice_mode =  msm_comm_g_ctrl_for_id(inst,
				V4L2_CID_MPEG_VIDEO_MULTI_SLICE_MODE);
		output_height = inst->prop.height[CAPTURE_PORT];
		output_width = inst->prop.width[CAPTURE_PORT];
		fps = inst->prop.fps;
		mbps = NUM_MBS_PER_SEC(output_height, output_width, fps);
		if (slice_mode ==
			V4L2_MPEG_VIDEO_MULTI_SICE_MODE_MAX_BYTES ||
			(rc_mode == V4L2_MPEG_VIDEO_BITRATE_MODE_CBR &&
<<<<<<< HEAD
			mbps < CBR_MB_LIMIT)) {
=======
			mbps < CBR_MB_LIMIT) ||
			(rc_mode == V4L2_MPEG_VIDEO_BITRATE_MODE_CBR_VFR &&
			mbps < CBR_VFR_MB_LIMIT)) {
>>>>>>> 4719c01d
			pdata.video_work_route = 1;
			dprintk(VIDC_DBG, "Configured work route = 1");
		}
	} else {
		return -EINVAL;
	}

decision_done:

	inst->clk_data.work_route = pdata.video_work_route;
	rc = call_hfi_op(hdev, session_set_property,
			(void *)inst->session, HAL_PARAM_VIDEO_WORK_ROUTE,
			(void *)&pdata);
	if (rc)
		dprintk(VIDC_WARN,
			" Failed to configure work route %pK\n", inst);

	return rc;
}

static int msm_vidc_decide_work_mode_ar50(struct msm_vidc_inst *inst)
{
	int rc = 0;
	struct hfi_device *hdev;
	struct hal_video_work_mode pdata;
	struct hal_enable latency;

	if (!inst || !inst->core || !inst->core->device) {
		dprintk(VIDC_ERR,
			"%s Invalid args: Inst = %pK\n",
			__func__, inst);
		return -EINVAL;
	}

	hdev = inst->core->device;
	if (inst->clk_data.low_latency_mode) {
		pdata.video_work_mode = VIDC_WORK_MODE_1;
		goto decision_done;
	}

	if (inst->session_type == MSM_VIDC_DECODER) {
		pdata.video_work_mode = VIDC_WORK_MODE_2;
		switch (inst->fmts[OUTPUT_PORT].fourcc) {
		case V4L2_PIX_FMT_MPEG2:
			pdata.video_work_mode = VIDC_WORK_MODE_1;
			break;
		case V4L2_PIX_FMT_H264:
		case V4L2_PIX_FMT_HEVC:
			if (inst->prop.height[OUTPUT_PORT] *
				inst->prop.width[OUTPUT_PORT] <=
					1280 * 720)
				pdata.video_work_mode = VIDC_WORK_MODE_1;
			break;
		}
	} else if (inst->session_type == MSM_VIDC_ENCODER)
		pdata.video_work_mode = VIDC_WORK_MODE_1;
	else {
		return -EINVAL;
	}

decision_done:

	inst->clk_data.work_mode = pdata.video_work_mode;
	rc = call_hfi_op(hdev, session_set_property,
			(void *)inst->session, HAL_PARAM_VIDEO_WORK_MODE,
			(void *)&pdata);
	if (rc)
		dprintk(VIDC_WARN,
				" Failed to configure Work Mode %pK\n", inst);

	/* For WORK_MODE_1, set Low Latency mode by default to HW. */

	if (inst->session_type == MSM_VIDC_ENCODER &&
			inst->clk_data.work_mode == VIDC_WORK_MODE_1) {
		latency.enable = 1;
		rc = call_hfi_op(hdev, session_set_property,
			(void *)inst->session, HAL_PARAM_VENC_LOW_LATENCY,
			(void *)&latency);
	}

	rc = msm_comm_scale_clocks_and_bus(inst);

	return rc;
}

int msm_vidc_decide_work_mode(struct msm_vidc_inst *inst)
{
	int rc = 0;
	struct hfi_device *hdev;
	struct hal_video_work_mode pdata;
	struct hal_enable latency;
	u32 yuv_size = 0;

	if (!inst || !inst->core || !inst->core->device) {
		dprintk(VIDC_ERR,
			"%s Invalid args: Inst = %pK\n",
			__func__, inst);
		return -EINVAL;
	}

	hdev = inst->core->device;

	if (inst->clk_data.low_latency_mode) {
		pdata.video_work_mode = VIDC_WORK_MODE_1;
		dprintk(VIDC_DBG, "Configured work mode = 1");
		goto decision_done;
	}

	if (inst->session_type == MSM_VIDC_DECODER) {
		pdata.video_work_mode = VIDC_WORK_MODE_2;
		switch (inst->fmts[OUTPUT_PORT].fourcc) {
		case V4L2_PIX_FMT_MPEG2:
			pdata.video_work_mode = VIDC_WORK_MODE_1;
			break;
		case V4L2_PIX_FMT_H264:
		case V4L2_PIX_FMT_HEVC:
		case V4L2_PIX_FMT_VP8:
		case V4L2_PIX_FMT_VP9:
			yuv_size = inst->prop.height[OUTPUT_PORT] *
				inst->prop.width[OUTPUT_PORT];
			if ((inst->pic_struct !=
				 MSM_VIDC_PIC_STRUCT_PROGRESSIVE) ||
				(yuv_size  <= 1280 * 720))
				pdata.video_work_mode = VIDC_WORK_MODE_1;
			break;
		}
	} else if (inst->session_type == MSM_VIDC_ENCODER) {
		u32 codec = inst->fmts[CAPTURE_PORT].fourcc;
		u32 width = inst->prop.width[OUTPUT_PORT];

		pdata.video_work_mode = VIDC_WORK_MODE_2;

		switch (codec) {
		case V4L2_PIX_FMT_VP8:
		{
			if (width <= 3840)  {
				pdata.video_work_mode = VIDC_WORK_MODE_1;
				goto decision_done;
			}
			break;
		}
		case V4L2_PIX_FMT_TME:
		{
			pdata.video_work_mode = VIDC_WORK_MODE_1;
			goto decision_done;
		}
		}

	} else {
		return -EINVAL;
	}

decision_done:

	inst->clk_data.work_mode = pdata.video_work_mode;
	rc = call_hfi_op(hdev, session_set_property,
			(void *)inst->session, HAL_PARAM_VIDEO_WORK_MODE,
			(void *)&pdata);
	if (rc)
		dprintk(VIDC_WARN,
			" Failed to configure Work Mode %pK\n", inst);

	/* For WORK_MODE_1, set Low Latency mode by default to HW. */

	if (inst->session_type == MSM_VIDC_ENCODER &&
			inst->clk_data.work_mode == VIDC_WORK_MODE_1) {
		latency.enable = 1;
		rc = call_hfi_op(hdev, session_set_property,
			(void *)inst->session, HAL_PARAM_VENC_LOW_LATENCY,
			(void *)&latency);
	}

	return rc;
}

static inline int msm_vidc_power_save_mode_enable(struct msm_vidc_inst *inst,
	bool enable)
{
	u32 rc = 0, mbs_per_frame;
	u32 prop_id = 0;
	void *pdata = NULL;
	struct hfi_device *hdev = NULL;
	enum hal_perf_mode venc_mode;
	u32 rc_mode = 0;

	hdev = inst->core->device;
	if (inst->session_type != MSM_VIDC_ENCODER) {
		dprintk(VIDC_DBG,
			"%s : Not an encoder session. Nothing to do\n",
				__func__);
		return 0;
	}
	mbs_per_frame = msm_vidc_get_mbs_per_frame(inst);
	if (mbs_per_frame > inst->core->resources.max_hq_mbs_per_frame ||
		msm_vidc_get_fps(inst) > inst->core->resources.max_hq_fps) {
		enable = true;
	}
	/* Power saving always disabled for CQ RC mode. */
	rc_mode = msm_comm_g_ctrl_for_id(inst,
		V4L2_CID_MPEG_VIDEO_BITRATE_MODE);
	if (rc_mode == V4L2_MPEG_VIDEO_BITRATE_MODE_CQ)
		enable = false;

	prop_id = HAL_CONFIG_VENC_PERF_MODE;
	venc_mode = enable ? HAL_PERF_MODE_POWER_SAVE :
		HAL_PERF_MODE_POWER_MAX_QUALITY;
	pdata = &venc_mode;
	rc = call_hfi_op(hdev, session_set_property,
			(void *)inst->session, prop_id, pdata);
	if (rc) {
		dprintk(VIDC_ERR,
			"%s: Failed to set power save mode for inst: %pK\n",
			__func__, inst);
		goto fail_power_mode_set;
	}
	inst->flags = enable ?
		inst->flags | VIDC_LOW_POWER :
		inst->flags & ~VIDC_LOW_POWER;

	dprintk(VIDC_PROF,
		"Power Save Mode for inst: %pK Enable = %d\n", inst, enable);
fail_power_mode_set:
	return rc;
}

static int msm_vidc_move_core_to_power_save_mode(struct msm_vidc_core *core,
	u32 core_id)
{
	struct msm_vidc_inst *inst = NULL;

	dprintk(VIDC_PROF, "Core %d : Moving all inst to LP mode\n", core_id);
	mutex_lock(&core->lock);
	list_for_each_entry(inst, &core->instances, list) {
		if (inst->clk_data.core_id == core_id &&
			inst->session_type == MSM_VIDC_ENCODER)
			msm_vidc_power_save_mode_enable(inst, true);
	}
	mutex_unlock(&core->lock);

	return 0;
}

static u32 get_core_load(struct msm_vidc_core *core,
	u32 core_id, bool lp_mode, bool real_time)
{
	struct msm_vidc_inst *inst = NULL;
	u32 current_inst_mbs_per_sec = 0, load = 0;
	bool real_time_mode = false;

	mutex_lock(&core->lock);
	list_for_each_entry(inst, &core->instances, list) {
		u32 cycles, lp_cycles;

		real_time_mode = inst->flags & VIDC_REALTIME ? true : false;
		if (!(inst->clk_data.core_id & core_id))
			continue;
		if (real_time_mode != real_time)
			continue;
		if (inst->session_type == MSM_VIDC_DECODER) {
			cycles = lp_cycles = inst->clk_data.entry->vpp_cycles;
		} else if (inst->session_type == MSM_VIDC_ENCODER) {
			lp_mode |= inst->flags & VIDC_LOW_POWER;
			cycles = lp_mode ?
				inst->clk_data.entry->low_power_cycles :
				inst->clk_data.entry->vpp_cycles;
		} else {
			continue;
		}
		current_inst_mbs_per_sec = msm_comm_get_inst_load_per_core(inst,
				LOAD_CALC_NO_QUIRKS);
		load += current_inst_mbs_per_sec * cycles /
			inst->clk_data.work_route;
	}
	mutex_unlock(&core->lock);

	return load;
}

int msm_vidc_decide_core_and_power_mode(struct msm_vidc_inst *inst)
{
	int rc = 0, hier_mode = 0;
	struct hfi_device *hdev;
	struct msm_vidc_core *core;
	unsigned long max_freq, lp_cycles = 0;
	struct hal_videocores_usage_info core_info;
	u32 core0_load = 0, core1_load = 0, core0_lp_load = 0,
		core1_lp_load = 0;
	u32 current_inst_load = 0, current_inst_lp_load = 0,
		min_load = 0, min_lp_load = 0;
	u32 min_core_id, min_lp_core_id;

	if (!inst || !inst->core || !inst->core->device) {
		dprintk(VIDC_ERR,
			"%s Invalid args: Inst = %pK\n",
			__func__, inst);
		return -EINVAL;
	}

	core = inst->core;
	hdev = core->device;
	max_freq = msm_vidc_max_freq(inst->core);
	inst->clk_data.core_id = 0;

	core0_load = get_core_load(core, VIDC_CORE_ID_1, false, true);
	core1_load = get_core_load(core, VIDC_CORE_ID_2, false, true);
	core0_lp_load = get_core_load(core, VIDC_CORE_ID_1, true, true);
	core1_lp_load = get_core_load(core, VIDC_CORE_ID_2, true, true);

	min_load = min(core0_load, core1_load);
	min_core_id = core0_load < core1_load ?
		VIDC_CORE_ID_1 : VIDC_CORE_ID_2;
	min_lp_load = min(core0_lp_load, core1_lp_load);
	min_lp_core_id = core0_lp_load < core1_lp_load ?
		VIDC_CORE_ID_1 : VIDC_CORE_ID_2;

	lp_cycles = inst->session_type == MSM_VIDC_ENCODER ?
			inst->clk_data.entry->low_power_cycles :
			inst->clk_data.entry->vpp_cycles;
	/*
	 * Incase there is only 1 core enabled, mark it as the core
	 * with min load. This ensures that this core is selected and
	 * video session is set to run on the enabled core.
	 */
	if (inst->capability.max_video_cores.max <= VIDC_CORE_ID_1) {
		min_core_id = min_lp_core_id = VIDC_CORE_ID_1;
		min_load = core0_load;
		min_lp_load = core0_lp_load;
	}

	current_inst_load = (msm_comm_get_inst_load(inst, LOAD_CALC_NO_QUIRKS) *
		inst->clk_data.entry->vpp_cycles)/inst->clk_data.work_route;

	current_inst_lp_load = (msm_comm_get_inst_load(inst,
		LOAD_CALC_NO_QUIRKS) * lp_cycles)/inst->clk_data.work_route;

	dprintk(VIDC_DBG, "Core 0 RT Load = %d Core 1 RT Load = %d\n",
		 core0_load, core1_load);
	dprintk(VIDC_DBG, "Core 0 RT LP Load = %d Core 1 RT LP Load = %d\n",
		core0_lp_load, core1_lp_load);
	dprintk(VIDC_DBG, "Max Load = %lu\n", max_freq);
	dprintk(VIDC_DBG, "Current Load = %d Current LP Load = %d\n",
		current_inst_load, current_inst_lp_load);

	/* Hier mode can be normal HP or Hybrid HP. */

	hier_mode = msm_comm_g_ctrl_for_id(inst,
		V4L2_CID_MPEG_VIDC_VIDEO_HIER_P_NUM_LAYERS);
	hier_mode |= msm_comm_g_ctrl_for_id(inst,
		V4L2_CID_MPEG_VIDC_VIDEO_HYBRID_HIERP_MODE);

	/* Try for preferred core based on settings. */
	if (inst->session_type == MSM_VIDC_ENCODER && hier_mode &&
		inst->capability.max_video_cores.max >= VIDC_CORE_ID_3) {
		if (current_inst_load / 2 + core0_load <= max_freq &&
			current_inst_load / 2 + core1_load <= max_freq) {
			if (inst->clk_data.work_mode == VIDC_WORK_MODE_2) {
				inst->clk_data.core_id = VIDC_CORE_ID_3;
				msm_vidc_power_save_mode_enable(inst, false);
				goto decision_done;
			}
		}
	}

	if (inst->session_type == MSM_VIDC_ENCODER && hier_mode &&
		inst->capability.max_video_cores.max >= VIDC_CORE_ID_3) {
		if (current_inst_lp_load / 2 +
				core0_lp_load <= max_freq &&
			current_inst_lp_load / 2 +
				core1_lp_load <= max_freq) {
			if (inst->clk_data.work_mode == VIDC_WORK_MODE_2) {
				inst->clk_data.core_id = VIDC_CORE_ID_3;
				msm_vidc_power_save_mode_enable(inst, true);
				goto decision_done;
			}
		}
	}

	if (current_inst_load + min_load < max_freq) {
		inst->clk_data.core_id = min_core_id;
		dprintk(VIDC_DBG,
			"Selected normally : Core ID = %d\n",
				inst->clk_data.core_id);
		msm_vidc_power_save_mode_enable(inst, false);
	} else if (current_inst_lp_load + min_load < max_freq) {
		/* Move current instance to LP and return */
		inst->clk_data.core_id = min_core_id;
		dprintk(VIDC_DBG,
			"Selected by moving current to LP : Core ID = %d\n",
				inst->clk_data.core_id);
		msm_vidc_power_save_mode_enable(inst, true);

	} else if (current_inst_lp_load + min_lp_load < max_freq) {
		/* Move all instances to LP mode and return */
		inst->clk_data.core_id = min_lp_core_id;
		dprintk(VIDC_DBG,
			"Moved all inst's to LP: Core ID = %d\n",
				inst->clk_data.core_id);
		msm_vidc_move_core_to_power_save_mode(core, min_lp_core_id);
	} else {
		rc = -EINVAL;
		dprintk(VIDC_ERR,
			"Sorry ... Core Can't support this load\n");
		return rc;
	}

decision_done:
	core_info.video_core_enable_mask = inst->clk_data.core_id;
	dprintk(VIDC_DBG,
		"Core Enable Mask %d\n", core_info.video_core_enable_mask);

	rc = call_hfi_op(hdev, session_set_property,
			(void *)inst->session,
			HAL_PARAM_VIDEO_CORES_USAGE, &core_info);
	if (rc)
		dprintk(VIDC_WARN,
				" Failed to configure CORE ID %pK\n", inst);

	rc = msm_comm_scale_clocks_and_bus(inst);

	msm_print_core_status(core, VIDC_CORE_ID_1);
	msm_print_core_status(core, VIDC_CORE_ID_2);

	return rc;
}

void msm_vidc_init_core_clk_ops(struct msm_vidc_core *core)
{
	if (!core)
		return;

	if (core->platform_data->vpu_ver == VPU_VERSION_4)
		core->core_ops = &core_ops_vpu4;
	else
		core->core_ops = &core_ops_vpu5;
}

void msm_print_core_status(struct msm_vidc_core *core, u32 core_id)
{
	struct msm_vidc_inst *inst = NULL;

	dprintk(VIDC_PROF, "Instances running on core %u", core_id);
	mutex_lock(&core->lock);
	list_for_each_entry(inst, &core->instances, list) {

		if ((inst->clk_data.core_id != core_id) &&
			(inst->clk_data.core_id != VIDC_CORE_ID_3))
			continue;

		dprintk(VIDC_PROF,
			"inst %pK (%4ux%4u) to (%4ux%4u) %3u %s %s %s %s %lu\n",
			inst,
			inst->prop.width[OUTPUT_PORT],
			inst->prop.height[OUTPUT_PORT],
			inst->prop.width[CAPTURE_PORT],
			inst->prop.height[CAPTURE_PORT],
			inst->prop.fps,
			inst->session_type == MSM_VIDC_ENCODER ? "ENC" : "DEC",
			inst->clk_data.work_mode == VIDC_WORK_MODE_1 ?
				"WORK_MODE_1" : "WORK_MODE_2",
			inst->flags & VIDC_LOW_POWER ? "LP" : "HQ",
			inst->flags & VIDC_REALTIME ? "RealTime" : "NonRTime",
			inst->clk_data.min_freq);
	}
	mutex_unlock(&core->lock);
}<|MERGE_RESOLUTION|>--- conflicted
+++ resolved
@@ -1204,13 +1204,9 @@
 		if (slice_mode ==
 			V4L2_MPEG_VIDEO_MULTI_SICE_MODE_MAX_BYTES ||
 			(rc_mode == V4L2_MPEG_VIDEO_BITRATE_MODE_CBR &&
-<<<<<<< HEAD
-			mbps < CBR_MB_LIMIT)) {
-=======
 			mbps < CBR_MB_LIMIT) ||
 			(rc_mode == V4L2_MPEG_VIDEO_BITRATE_MODE_CBR_VFR &&
 			mbps < CBR_VFR_MB_LIMIT)) {
->>>>>>> 4719c01d
 			pdata.video_work_route = 1;
 			dprintk(VIDC_DBG, "Configured work route = 1");
 		}
