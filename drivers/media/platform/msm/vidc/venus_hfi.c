--- conflicted
+++ resolved
@@ -3994,23 +3994,11 @@
 
 	/* reset axi0 and axi1 as needed only for specific video hardware */
 	version &= ~GENMASK(15, 0);
-<<<<<<< HEAD
 	if (version != VERSION_HANA)
 		return -EINVAL;
 
 	dprintk(VIDC_ERR,
 			"reset axi cbcr to recover\n");
-=======
-	if (version != (0x5 << 28 | 0x10 << 16))
-		return;
-
-	dprintk(VIDC_ERR,
-		"reset axi cbcr to recover\n");
-
-	/* read registers */
-	axi0_cbcr_status = __read_gcc_register(device, VIDEO_GCC_AXI0_CBCR);
-	axi1_cbcr_status = __read_gcc_register(device, VIDEO_GCC_AXI1_CBCR);
->>>>>>> 4dc5db4d
 
 	rc = __handle_reset_clk(device->res, ASSERT);
 	if (rc) {
@@ -4775,12 +4763,7 @@
 	return rc;
 }
 
-<<<<<<< HEAD
 static void __venus_power_off(struct venus_hfi_device *device, bool axi_reset)
-=======
-static void __venus_power_off(struct venus_hfi_device *device,
-				bool axi_reset)
->>>>>>> 4dc5db4d
 {
 	u32 version;
 
@@ -4797,12 +4780,7 @@
 	if (axi_reset)
 		version = __read_register(device, VIDC_WRAPPER_HW_VERSION);
 
-<<<<<<< HEAD
 	__disable_unprepare_clks(device);
-=======
-	if (axi_reset)
-		__unprepare_ahb2axi_bridge(device, version);
->>>>>>> 4dc5db4d
 
 	if (axi_reset)
 		__unprepare_ahb2axi_bridge(device, version);
