--- conflicted
+++ resolved
@@ -1825,30 +1825,6 @@
 	cam_io_dump(base_addr, offset, size);
 
 	return 0;
-<<<<<<< HEAD
-=======
-}
-
-uint32_t cam_soc_util_get_vote_level(struct cam_hw_soc_info *soc_info,
-	uint64_t clock_rate)
-{
-	int i = 0;
-
-	if (!clock_rate)
-		return CAM_SVS_VOTE;
-
-	for (i = 0; i < CAM_MAX_VOTE; i++) {
-		if (soc_info->clk_level_valid[i] &&
-			soc_info->clk_rate[i][soc_info->src_clk_idx] >=
-			clock_rate) {
-			CAM_DBG(CAM_UTIL,
-				"Clock rate %lld, selected clock level %d",
-				clock_rate, i);
-			return i;
-		}
-	}
-
-	return CAM_TURBO_VOTE;
 }
 
 static int cam_soc_util_dump_cont_reg_range(
@@ -2123,5 +2099,4 @@
 	}
 
 	return 0;
->>>>>>> f52e68be
 }