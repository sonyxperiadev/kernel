--- conflicted
+++ resolved
@@ -103,10 +103,7 @@
 #define USB_PID_KWORLD_399U				0xe399
 #define USB_PID_KWORLD_395U				0xe396
 #define USB_PID_KWORLD_395U_2				0xe39b
-<<<<<<< HEAD
-=======
 #define USB_PID_KWORLD_395U_3				0xe395
->>>>>>> 93cfb3c9
 #define USB_PID_KWORLD_PC160_2T				0xc160
 #define USB_PID_KWORLD_VSTREAM_COLD			0x17de
 #define USB_PID_KWORLD_VSTREAM_WARM			0x17df
