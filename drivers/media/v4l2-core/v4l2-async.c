/*
 * V4L2 asynchronous subdevice registration API
 *
 * Copyright (C) 2012-2013, Guennadi Liakhovetski <g.liakhovetski@gmx.de>
 *
 * This program is free software; you can redistribute it and/or modify
 * it under the terms of the GNU General Public License version 2 as
 * published by the Free Software Foundation.
 */

#include <linux/device.h>
#include <linux/err.h>
#include <linux/i2c.h>
#include <linux/list.h>
#include <linux/mm.h>
#include <linux/module.h>
#include <linux/mutex.h>
#include <linux/of.h>
#include <linux/platform_device.h>
#include <linux/slab.h>
#include <linux/types.h>

#include <media/v4l2-async.h>
#include <media/v4l2-device.h>
#include <media/v4l2-subdev.h>

static bool match_i2c(struct v4l2_subdev *sd, struct v4l2_async_subdev *asd)
{
#if IS_ENABLED(CONFIG_I2C)
	struct i2c_client *client = i2c_verify_client(sd->dev);
	return client &&
		asd->match.i2c.adapter_id == client->adapter->nr &&
		asd->match.i2c.address == client->addr;
#else
	return false;
#endif
}

static bool match_devname(struct v4l2_subdev *sd,
			  struct v4l2_async_subdev *asd)
{
	return !strcmp(asd->match.device_name.name, dev_name(sd->dev));
}

static bool match_fwnode(struct v4l2_subdev *sd, struct v4l2_async_subdev *asd)
{
<<<<<<< HEAD
	if (!is_of_node(sd->fwnode) || !is_of_node(asd->match.fwnode.fwnode))
		return sd->fwnode == asd->match.fwnode.fwnode;

	return !of_node_cmp(of_node_full_name(to_of_node(sd->fwnode)),
			    of_node_full_name(
				    to_of_node(asd->match.fwnode.fwnode)));
=======
	return sd->fwnode == asd->match.fwnode.fwnode;
>>>>>>> bb176f67
}

static bool match_custom(struct v4l2_subdev *sd, struct v4l2_async_subdev *asd)
{
	if (!asd->match.custom.match)
		/* Match always */
		return true;

	return asd->match.custom.match(sd->dev, asd);
}

static LIST_HEAD(subdev_list);
static LIST_HEAD(notifier_list);
static DEFINE_MUTEX(list_lock);

static struct v4l2_async_subdev *v4l2_async_belongs(struct v4l2_async_notifier *notifier,
						    struct v4l2_subdev *sd)
{
	bool (*match)(struct v4l2_subdev *, struct v4l2_async_subdev *);
	struct v4l2_async_subdev *asd;

	list_for_each_entry(asd, &notifier->waiting, list) {
		/* bus_type has been verified valid before */
		switch (asd->match_type) {
		case V4L2_ASYNC_MATCH_CUSTOM:
			match = match_custom;
			break;
		case V4L2_ASYNC_MATCH_DEVNAME:
			match = match_devname;
			break;
		case V4L2_ASYNC_MATCH_I2C:
			match = match_i2c;
			break;
		case V4L2_ASYNC_MATCH_FWNODE:
			match = match_fwnode;
			break;
		default:
			/* Cannot happen, unless someone breaks us */
			WARN_ON(true);
			return NULL;
		}

		/* match cannot be NULL here */
		if (match(sd, asd))
			return asd;
	}

	return NULL;
}

static int v4l2_async_test_notify(struct v4l2_async_notifier *notifier,
				  struct v4l2_subdev *sd,
				  struct v4l2_async_subdev *asd)
{
	int ret;

	if (notifier->bound) {
		ret = notifier->bound(notifier, sd, asd);
		if (ret < 0)
			return ret;
	}

	ret = v4l2_device_register_subdev(notifier->v4l2_dev, sd);
	if (ret < 0) {
		if (notifier->unbind)
			notifier->unbind(notifier, sd, asd);
		return ret;
	}

	/* Remove from the waiting list */
	list_del(&asd->list);
	sd->asd = asd;
	sd->notifier = notifier;

	/* Move from the global subdevice list to notifier's done */
	list_move(&sd->async_list, &notifier->done);

	if (list_empty(&notifier->waiting) && notifier->complete)
		return notifier->complete(notifier);

	return 0;
}

static void v4l2_async_cleanup(struct v4l2_subdev *sd)
{
	v4l2_device_unregister_subdev(sd);
	/* Subdevice driver will reprobe and put the subdev back onto the list */
	list_del_init(&sd->async_list);
	sd->asd = NULL;
	sd->dev = NULL;
}

int v4l2_async_notifier_register(struct v4l2_device *v4l2_dev,
				 struct v4l2_async_notifier *notifier)
{
	struct v4l2_subdev *sd, *tmp;
	struct v4l2_async_subdev *asd;
	int i;

	if (!v4l2_dev || !notifier->num_subdevs ||
	    notifier->num_subdevs > V4L2_MAX_SUBDEVS)
		return -EINVAL;

	notifier->v4l2_dev = v4l2_dev;
	INIT_LIST_HEAD(&notifier->waiting);
	INIT_LIST_HEAD(&notifier->done);

	for (i = 0; i < notifier->num_subdevs; i++) {
		asd = notifier->subdevs[i];

		switch (asd->match_type) {
		case V4L2_ASYNC_MATCH_CUSTOM:
		case V4L2_ASYNC_MATCH_DEVNAME:
		case V4L2_ASYNC_MATCH_I2C:
		case V4L2_ASYNC_MATCH_FWNODE:
			break;
		default:
			dev_err(notifier->v4l2_dev ? notifier->v4l2_dev->dev : NULL,
				"Invalid match type %u on %p\n",
				asd->match_type, asd);
			return -EINVAL;
		}
		list_add_tail(&asd->list, &notifier->waiting);
	}

	mutex_lock(&list_lock);

	list_for_each_entry_safe(sd, tmp, &subdev_list, async_list) {
		int ret;

		asd = v4l2_async_belongs(notifier, sd);
		if (!asd)
			continue;

		ret = v4l2_async_test_notify(notifier, sd, asd);
		if (ret < 0) {
			mutex_unlock(&list_lock);
			return ret;
		}
	}

	/* Keep also completed notifiers on the list */
	list_add(&notifier->list, &notifier_list);

	mutex_unlock(&list_lock);

	return 0;
}
EXPORT_SYMBOL(v4l2_async_notifier_register);

void v4l2_async_notifier_unregister(struct v4l2_async_notifier *notifier)
{
	struct v4l2_subdev *sd, *tmp;
	unsigned int notif_n_subdev = notifier->num_subdevs;
	unsigned int n_subdev = min(notif_n_subdev, V4L2_MAX_SUBDEVS);
	struct device **dev;
	int i = 0;

	if (!notifier->v4l2_dev)
		return;

	dev = kvmalloc_array(n_subdev, sizeof(*dev), GFP_KERNEL);
	if (!dev) {
		dev_err(notifier->v4l2_dev->dev,
			"Failed to allocate device cache!\n");
	}

	mutex_lock(&list_lock);

	list_del(&notifier->list);

	list_for_each_entry_safe(sd, tmp, &notifier->done, async_list) {
		struct device *d;

		d = get_device(sd->dev);

		v4l2_async_cleanup(sd);

		/* If we handled USB devices, we'd have to lock the parent too */
		device_release_driver(d);

		if (notifier->unbind)
			notifier->unbind(notifier, sd, sd->asd);

		/*
		 * Store device at the device cache, in order to call
		 * put_device() on the final step
		 */
		if (dev)
			dev[i++] = d;
		else
			put_device(d);
	}

	mutex_unlock(&list_lock);

	/*
	 * Call device_attach() to reprobe devices
	 *
	 * NOTE: If dev allocation fails, i is 0, and the whole loop won't be
	 * executed.
	 */
	while (i--) {
		struct device *d = dev[i];

		if (d && device_attach(d) < 0) {
			const char *name = "(none)";
			int lock = device_trylock(d);

			if (lock && d->driver)
				name = d->driver->name;
			dev_err(d, "Failed to re-probe to %s\n", name);
			if (lock)
				device_unlock(d);
		}
		put_device(d);
	}
	kvfree(dev);

	notifier->v4l2_dev = NULL;

	/*
	 * Don't care about the waiting list, it is initialised and populated
	 * upon notifier registration.
	 */
}
EXPORT_SYMBOL(v4l2_async_notifier_unregister);

int v4l2_async_register_subdev(struct v4l2_subdev *sd)
{
	struct v4l2_async_notifier *notifier;

	/*
	 * No reference taken. The reference is held by the device
	 * (struct v4l2_subdev.dev), and async sub-device does not
	 * exist independently of the device at any point of time.
	 */
	if (!sd->fwnode && sd->dev)
		sd->fwnode = dev_fwnode(sd->dev);

	mutex_lock(&list_lock);

	INIT_LIST_HEAD(&sd->async_list);

	list_for_each_entry(notifier, &notifier_list, list) {
		struct v4l2_async_subdev *asd = v4l2_async_belongs(notifier, sd);
		if (asd) {
			int ret = v4l2_async_test_notify(notifier, sd, asd);
			mutex_unlock(&list_lock);
			return ret;
		}
	}

	/* None matched, wait for hot-plugging */
	list_add(&sd->async_list, &subdev_list);

	mutex_unlock(&list_lock);

	return 0;
}
EXPORT_SYMBOL(v4l2_async_register_subdev);

void v4l2_async_unregister_subdev(struct v4l2_subdev *sd)
{
	struct v4l2_async_notifier *notifier = sd->notifier;

	if (!sd->asd) {
		if (!list_empty(&sd->async_list))
			v4l2_async_cleanup(sd);
		return;
	}

	mutex_lock(&list_lock);

	list_add(&sd->asd->list, &notifier->waiting);

	v4l2_async_cleanup(sd);

	if (notifier->unbind)
		notifier->unbind(notifier, sd, sd->asd);

	mutex_unlock(&list_lock);
}
EXPORT_SYMBOL(v4l2_async_unregister_subdev);<|MERGE_RESOLUTION|>--- conflicted
+++ resolved
@@ -44,16 +44,7 @@
 
 static bool match_fwnode(struct v4l2_subdev *sd, struct v4l2_async_subdev *asd)
 {
-<<<<<<< HEAD
-	if (!is_of_node(sd->fwnode) || !is_of_node(asd->match.fwnode.fwnode))
-		return sd->fwnode == asd->match.fwnode.fwnode;
-
-	return !of_node_cmp(of_node_full_name(to_of_node(sd->fwnode)),
-			    of_node_full_name(
-				    to_of_node(asd->match.fwnode.fwnode)));
-=======
 	return sd->fwnode == asd->match.fwnode.fwnode;
->>>>>>> bb176f67
 }
 
 static bool match_custom(struct v4l2_subdev *sd, struct v4l2_async_subdev *asd)
