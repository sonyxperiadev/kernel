--- conflicted
+++ resolved
@@ -265,17 +265,8 @@
 {
 	size_t max_segment_size = SIZE_MAX;
 
-#ifdef CONFIG_VIRTIO_MMIO_SWIOTLB
 	if (vring_use_dma_api(vdev))
 		max_segment_size = dma_max_mapping_size(vdev->dev.parent);
-#else
-	if (vring_use_dma_api(vdev))
-<<<<<<< HEAD
-		max_segment_size = dma_max_mapping_size(&vdev->dev);
-#endif
-=======
-		max_segment_size = dma_max_mapping_size(vdev->dev.parent);
->>>>>>> 49a15201
 
 	return max_segment_size;
 }
