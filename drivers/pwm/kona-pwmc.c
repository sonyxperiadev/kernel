/*****************************************************************************
* Copyright 2006 - 2011 Broadcom Corporation.  All rights reserved.
*
* Unless you and Broadcom execute a separate written software license
* agreement governing use of this software, this software is licensed to you
* under the terms of the GNU General Public License version 2, available at
* http://www.broadcom.com/licenses/GPLv2.php (the "GPL").
*
* Notwithstanding the above, under no circumstances may you combine this
* software in any way with any other Broadcom software provided under a
* license other than the GPL, without Broadcom's express prior written
* consent.
*****************************************************************************/

/*
 * Frameworks:
 *
 *    - SMP:
 *    - GPIO:
 *    - MMU:          Fully supported.    Platform model with ioremap used (mostly).
 *    - Dynamic /dev:
 *    - Suspend:
 *    - Clocks:       Not done.           Awaiting clock framework to be completed.
 *    - Power:        Not done.
 *
 */

/*
 * KONA PWM driver
 *
 */
#include <linux/module.h>
#include <linux/init.h>
#include <linux/slab.h>
#include <linux/clk.h>
#include <linux/err.h>
#include <linux/io.h>
#include <linux/interrupt.h>
#include <linux/platform_device.h>
#include <linux/completion.h>
#include <linux/pwm/pwm.h>
#include <mach/rdb/brcm_rdb_pwm_top.h>
#include <plat/bcm_pwm_block.h>
#include <plat/syscfg.h>

#define KONA_PWM_CHANNEL_CNT 6
#define PWM_PRESCALER_MAX    7

struct kona_pwmc {
    struct pwm_device *p[KONA_PWM_CHANNEL_CNT];
    struct pwm_device_ops ops;
    void __iomem *iobase;
    struct clk *clk;
    int (*syscfg_inf) (uint32_t module, uint32_t op);
};

struct pwm_control {
    u32 smooth_type_mask ;
    u32 smooth_type_shift ;
    u32 pwmout_type_mask ;
    u32 pwmout_type_shift ;
    u32 pwmout_polarity_mask ;
    u32 pwmout_polarity_shift ;
    u32 pwmout_enable_mask ;
    u32 pwmout_enable_shift ;
    u32 offset ;
} ;

struct pwm_reg_def {
    u32 mask ;
    u32 shift ;
    u32 offset ;
} ;

#define PWM_CONTROL_PROP(chan, stm, sts, ptm, pts, pm, ps, em, es, addr) \
    [chan] = {  \
        .smooth_type_mask                       =       stm, \
        .smooth_type_shift                      =       sts, \
        .pwmout_type_mask                       =       ptm, \
        .pwmout_type_shift                      =       pts, \
        .pwmout_polarity_mask		=       pm,  \
        .pwmout_polarity_shift          =       ps,  \
        .pwmout_enable_mask             =       em,  \
        .pwmout_enable_shift            =       es,  \
        .offset                     =   addr \
    }


#define CHAN_SHIFT(shift,chan) (shift+chan)
#define CHAN_MASK(mask,shift,chan) (mask & ( 1 << CHAN_SHIFT(shift,chan) ) )
#define PWM_CONTROL_SET(chan) \
    PWM_CONTROL_PROP( chan , \
    CHAN_MASK(PWM_TOP_PWM_CONTROL_SMOOTH_TYPE_MASK,PWM_TOP_PWM_CONTROL_SMOOTH_TYPE_SHIFT,chan), \
    CHAN_SHIFT(PWM_TOP_PWM_CONTROL_SMOOTH_TYPE_SHIFT,chan),  \
    CHAN_MASK(PWM_TOP_PWM_CONTROL_PWMOUT_TYPE_MASK,PWM_TOP_PWM_CONTROL_PWMOUT_TYPE_SHIFT,chan), \
    CHAN_SHIFT(PWM_TOP_PWM_CONTROL_PWMOUT_TYPE_SHIFT,chan),  \
    CHAN_MASK(PWM_TOP_PWM_CONTROL_PWMOUT_POLARITY_MASK,PWM_TOP_PWM_CONTROL_PWMOUT_POLARITY_SHIFT,chan), \
    CHAN_SHIFT(PWM_TOP_PWM_CONTROL_PWMOUT_POLARITY_SHIFT,chan),  \
    CHAN_MASK(PWM_TOP_PWM_CONTROL_PWMOUT_ENABLE_MASK,PWM_TOP_PWM_CONTROL_PWMOUT_ENABLE_SHIFT,chan), \
    CHAN_SHIFT(PWM_TOP_PWM_CONTROL_PWMOUT_ENABLE_SHIFT,chan),  \
    PWM_TOP_PWM_CONTROL_OFFSET \
)

#define PWM_REG_DEF(c, m, s, a) \
    [c] = {     \
        .mask           =       m,  \
        .shift          =       s, \
        .offset         =       a \
    }

static const struct pwm_control pwm_chan_ctrl_info[KONA_PWM_CHANNEL_CNT] = {
    PWM_CONTROL_SET(0),
    PWM_CONTROL_SET(1),
    PWM_CONTROL_SET(2),
    PWM_CONTROL_SET(3),
    PWM_CONTROL_SET(4),
    PWM_CONTROL_SET(5)
} ;

static const struct pwm_reg_def pwm_chan_pre_scaler_info[KONA_PWM_CHANNEL_CNT] = {
    PWM_REG_DEF(0, PWM_TOP_PRESCALE_CONTROL_PWM0_PRESCALE_MASK, PWM_TOP_PRESCALE_CONTROL_PWM0_PRESCALE_SHIFT, PWM_TOP_PRESCALE_CONTROL_OFFSET),
    PWM_REG_DEF(1, PWM_TOP_PRESCALE_CONTROL_PWM1_PRESCALE_MASK, PWM_TOP_PRESCALE_CONTROL_PWM1_PRESCALE_SHIFT, PWM_TOP_PRESCALE_CONTROL_OFFSET),
    PWM_REG_DEF(2, PWM_TOP_PRESCALE_CONTROL_PWM2_PRESCALE_MASK, PWM_TOP_PRESCALE_CONTROL_PWM2_PRESCALE_SHIFT, PWM_TOP_PRESCALE_CONTROL_OFFSET),
    PWM_REG_DEF(3, PWM_TOP_PRESCALE_CONTROL_PWM3_PRESCALE_MASK, PWM_TOP_PRESCALE_CONTROL_PWM3_PRESCALE_SHIFT, PWM_TOP_PRESCALE_CONTROL_OFFSET),
    PWM_REG_DEF(4, PWM_TOP_PRESCALE_CONTROL_PWM4_PRESCALE_MASK, PWM_TOP_PRESCALE_CONTROL_PWM4_PRESCALE_SHIFT, PWM_TOP_PRESCALE_CONTROL_OFFSET),
    PWM_REG_DEF(5, PWM_TOP_PRESCALE_CONTROL_PWM5_PRESCALE_MASK, PWM_TOP_PRESCALE_CONTROL_PWM5_PRESCALE_SHIFT, PWM_TOP_PRESCALE_CONTROL_OFFSET),
} ;

static const struct pwm_reg_def pwm_chan_period_cnt_info[KONA_PWM_CHANNEL_CNT] = {
    PWM_REG_DEF(0, PWM_TOP_PWM0_PERIOD_COUNT_PWM0_CNT_MASK, PWM_TOP_PWM0_PERIOD_COUNT_PWM0_CNT_SHIFT, PWM_TOP_PWM0_PERIOD_COUNT_OFFSET),
    PWM_REG_DEF(1, PWM_TOP_PWM1_PERIOD_COUNT_PWM1_CNT_MASK, PWM_TOP_PWM1_PERIOD_COUNT_PWM1_CNT_SHIFT, PWM_TOP_PWM1_PERIOD_COUNT_OFFSET),
    PWM_REG_DEF(2, PWM_TOP_PWM2_PERIOD_COUNT_PWM2_CNT_MASK, PWM_TOP_PWM2_PERIOD_COUNT_PWM2_CNT_SHIFT, PWM_TOP_PWM2_PERIOD_COUNT_OFFSET),
    PWM_REG_DEF(3, PWM_TOP_PWM3_PERIOD_COUNT_PWM3_CNT_MASK, PWM_TOP_PWM3_PERIOD_COUNT_PWM3_CNT_SHIFT, PWM_TOP_PWM3_PERIOD_COUNT_OFFSET),
    PWM_REG_DEF(4, PWM_TOP_PWM4_PERIOD_COUNT_PWM4_CNT_MASK, PWM_TOP_PWM4_PERIOD_COUNT_PWM4_CNT_SHIFT, PWM_TOP_PWM4_PERIOD_COUNT_OFFSET),
    PWM_REG_DEF(5, PWM_TOP_PWM5_PERIOD_COUNT_PWM5_CNT_MASK, PWM_TOP_PWM5_PERIOD_COUNT_PWM5_CNT_SHIFT, PWM_TOP_PWM5_PERIOD_COUNT_OFFSET),
} ;

static const struct pwm_reg_def pwm_chan_duty_cycle_info[KONA_PWM_CHANNEL_CNT] = {
    PWM_REG_DEF(0, PWM_TOP_PWM0_DUTY_CYCLE_HIGH_PWM0_HIGH_MASK, PWM_TOP_PWM0_DUTY_CYCLE_HIGH_PWM0_HIGH_SHIFT, PWM_TOP_PWM0_DUTY_CYCLE_HIGH_OFFSET),
    PWM_REG_DEF(1, PWM_TOP_PWM1_DUTY_CYCLE_HIGH_PWM1_HIGH_MASK, PWM_TOP_PWM1_DUTY_CYCLE_HIGH_PWM1_HIGH_SHIFT, PWM_TOP_PWM1_DUTY_CYCLE_HIGH_OFFSET),
    PWM_REG_DEF(2, PWM_TOP_PWM2_DUTY_CYCLE_HIGH_PWM2_HIGH_MASK, PWM_TOP_PWM2_DUTY_CYCLE_HIGH_PWM2_HIGH_SHIFT, PWM_TOP_PWM2_DUTY_CYCLE_HIGH_OFFSET),
    PWM_REG_DEF(3, PWM_TOP_PWM3_DUTY_CYCLE_HIGH_PWM3_HIGH_MASK, PWM_TOP_PWM3_DUTY_CYCLE_HIGH_PWM3_HIGH_SHIFT, PWM_TOP_PWM3_DUTY_CYCLE_HIGH_OFFSET),
    PWM_REG_DEF(4, PWM_TOP_PWM4_DUTY_CYCLE_HIGH_PWM4_HIGH_MASK, PWM_TOP_PWM4_DUTY_CYCLE_HIGH_PWM4_HIGH_SHIFT, PWM_TOP_PWM4_DUTY_CYCLE_HIGH_OFFSET),
    PWM_REG_DEF(5, PWM_TOP_PWM5_DUTY_CYCLE_HIGH_PWM5_HIGH_MASK, PWM_TOP_PWM5_DUTY_CYCLE_HIGH_PWM5_HIGH_SHIFT, PWM_TOP_PWM5_DUTY_CYCLE_HIGH_OFFSET),
} ;

static int kona_get_chan(const struct kona_pwmc *ap, const struct pwm_device *p)
{
    int chan;
    for (chan = 0; chan < KONA_PWM_CHANNEL_CNT; chan++)
        if (p == ap->p[chan])
            return chan;
    BUG();
    return 0;
}

static void kona_pwmc_clear_set_bit(const struct kona_pwmc *ap, unsigned int offset, unsigned int shift, unsigned char en_dis)
{
    unsigned long val = readl(ap->iobase + offset ) ;

    // Clear bit.
    clear_bit(shift,&val) ;

    if ( en_dis == 1 )
        set_bit(shift,&val);

    writel(val, (ap->iobase + offset ));
}


static void kona_pwmc_set_field(const struct kona_pwmc *ap, unsigned int offset, unsigned int mask, unsigned int shift, unsigned int wval)
{
    unsigned int val = readl(ap->iobase + offset ) ;
    val = (val & ~mask) | ( wval << shift ) ;
    writel(val, (ap->iobase + offset ));
}

static void kona_pwmc_get_field(const struct kona_pwmc *ap, unsigned int offset, unsigned int mask, unsigned int shift, unsigned int *val)
{
    *val = readl(ap->iobase + offset ) ;
    *val = ( *val & mask ) >> shift ;
}

static void kona_pwmc_stop(const struct kona_pwmc *ap, int chan)
{
    kona_pwmc_clear_set_bit(ap,pwm_chan_ctrl_info[chan].offset, pwm_chan_ctrl_info[chan].pwmout_enable_shift,0) ;
    clk_disable(ap->clk);

     if (ap->syscfg_inf)
        ap->syscfg_inf(SYSCFG_PWM0 + chan, SYSCFG_DISABLE);
}

static void kona_pwmc_start(const struct kona_pwmc *ap, int chan)
{
    clk_enable(ap->clk);
    kona_pwmc_clear_set_bit(ap,pwm_chan_ctrl_info[chan].offset, pwm_chan_ctrl_info[chan].pwmout_enable_shift,1) ;

    if (ap->syscfg_inf)
	ap->syscfg_inf(SYSCFG_PWM0 + chan, SYSCFG_ENABLE);
}

static void kona_pwmc_config_polarity(struct kona_pwmc *ap, int chan,
                                         struct pwm_config *c)
{
    struct pwm_device *p = ap->p[chan];

    if ( c->polarity )
        kona_pwmc_clear_set_bit(ap,pwm_chan_ctrl_info[chan].offset, pwm_chan_ctrl_info[chan].pwmout_polarity_shift,1) ;
    else
        kona_pwmc_clear_set_bit(ap,pwm_chan_ctrl_info[chan].offset, pwm_chan_ctrl_info[chan].pwmout_polarity_shift,0) ;
  
    p->polarity = c->polarity ? 1 : 0;
}

static void kona_pwmc_config_duty_ticks(struct kona_pwmc *ap, int chan,
                                           struct pwm_config *c)
{
    struct pwm_device *p = ap->p[chan];
    unsigned int pre_scaler = 0 ;
    unsigned int duty_cnt = 0 ;

    kona_pwmc_get_field(ap, pwm_chan_pre_scaler_info[chan].offset,
    pwm_chan_pre_scaler_info[chan].mask, pwm_chan_pre_scaler_info[chan].shift, &pre_scaler) ;

    // Read prescaler value from register.
    duty_cnt = c->duty_ticks / (pre_scaler + 1) ;

    // program duty cycle.
    kona_pwmc_set_field(ap, pwm_chan_duty_cycle_info[chan].offset,
                        pwm_chan_duty_cycle_info[chan].mask,
                        pwm_chan_duty_cycle_info[chan].shift, duty_cnt) ;

    // disable channel
    kona_pwmc_stop(ap, chan) ;

    // enable channel.
    kona_pwmc_start(ap, chan) ;

    p->duty_ticks = c->duty_ticks;
}

static int kona_pwmc_config_period_ticks(struct kona_pwmc *ap, int chan,
                                            struct pwm_config *c)
{
    unsigned int pcnt ;
    unsigned char pre_scaler = 0 ;
    struct pwm_device *p = ap->p[chan];

    // pcnt = ( 26 * 1000000 * period_ns ) / (pre_scaler * 1000000000 )
    // Calculate period cnt.
    pre_scaler = c->period_ticks / 0xFFFFFF ;
        if ( pre_scaler > PWM_PRESCALER_MAX )
        pre_scaler = PWM_PRESCALER_MAX ;

    pcnt = c->period_ticks / (pre_scaler + 1) ;

    // program prescaler
    kona_pwmc_set_field(ap, pwm_chan_pre_scaler_info[chan].offset,
                            pwm_chan_pre_scaler_info[chan].mask,
                            pwm_chan_pre_scaler_info[chan].shift, pre_scaler) ;

    // program period count.
    kona_pwmc_set_field(ap, pwm_chan_period_cnt_info[chan].offset,
                           pwm_chan_period_cnt_info[chan].mask,
                           pwm_chan_period_cnt_info[chan].shift, pcnt) ;

    // disable channel
    kona_pwmc_stop(ap, chan) ;

    // enable channel.
    kona_pwmc_start(ap, chan) ;

    p->period_ticks = c->period_ticks;

    return 0;
}

static int kona_pwmc_config(struct pwm_device *p, struct pwm_config *c)
{
    struct kona_pwmc *ap = pwm_get_drvdata(p);
    int chan = kona_get_chan(ap, p);
    int ret = 0;

    clk_enable(ap->clk);
    if (test_bit(PWM_CONFIG_POLARITY, &c->config_mask))
        kona_pwmc_config_polarity(ap, chan, c);

    if (test_bit(PWM_CONFIG_PERIOD_TICKS, &c->config_mask)) {
        ret = kona_pwmc_config_period_ticks(ap, chan, c);
        if (ret)
            goto out; 

        if (!test_bit(PWM_CONFIG_DUTY_TICKS, &c->config_mask)) {
            struct pwm_config d = {
                .config_mask = PWM_CONFIG_DUTY_TICKS,
                .duty_ticks = p->duty_ticks,
            };
            kona_pwmc_config_duty_ticks(ap, chan, &d);
        }
    }

    if (test_bit(PWM_CONFIG_DUTY_TICKS, &c->config_mask))
        kona_pwmc_config_duty_ticks(ap, chan, c);

<<<<<<< HEAD
    if (test_bit(PWM_CONFIG_START, &c->config_mask))
            kona_pwmc_start(ap, chan);
=======
    if (test_bit(PWM_CONFIG_START, &c->config_mask)
        || (!test_bit(PWM_CONFIG_STOP, &c->config_mask))) {
        /* Restore duty ticks cater for STOP case. */
        struct pwm_config d = {
            .config_mask = PWM_CONFIG_DUTY_TICKS,
            .duty_ticks = p->duty_ticks,
        };
        kona_pwmc_config_duty_ticks(ap, chan, &d);
        kona_pwmc_start(ap, chan);
    }
>>>>>>> 39585b11
    if (test_bit(PWM_CONFIG_STOP, &c->config_mask))
    {
        struct pwm_config d = {
            .config_mask = PWM_CONFIG_DUTY_TICKS,
            .duty_ticks = 0,
        };
        /* If we stop the channel the default output is high, which equates to a fully on backlight. */
        /* This isn't the behavior that Andriod expects; a stopped channel should be fully off.      */
        kona_pwmc_config_duty_ticks(ap, chan, &d);
        kona_pwmc_start(ap, chan);
    }

out:
    clk_disable(ap->clk);
    return ret;
}

static int kona_pwmc_request(struct pwm_device *p)
{
    struct kona_pwmc *ap = pwm_get_drvdata(p);
    int chan = kona_get_chan(ap, p);

    clk_enable(ap->clk);
    p->tick_hz = clk_get_rate(ap->clk);
    kona_pwmc_stop(ap, chan);
    return 0;
}

static void kona_pwmc_release(struct pwm_device *p)
{
    struct kona_pwmc *ap = pwm_get_drvdata(p);
}

static const struct pwm_device_ops kona_pwm_ops = {
    .request = kona_pwmc_request,
    .release = kona_pwmc_release,
    .config = kona_pwmc_config,
    .owner = THIS_MODULE,
};

static int __devinit kona_pwmc_probe(struct platform_device *pdev)
{
    struct kona_pwmc *ap;
    struct resource *r = platform_get_resource(pdev, IORESOURCE_MEM, 0);
    int chan;
    int ret = 0;
    struct pwm_platform_data *pdata = pdev->dev.platform_data;

    ap = kzalloc(sizeof(*ap), GFP_KERNEL);
    if (!ap) {
        ret = -ENOMEM;
        goto err_kona_pwmc_alloc;
    }

    ap->syscfg_inf = pdata->syscfg_inf;

    platform_set_drvdata(pdev, ap);
    ap->clk = clk_get(&pdev->dev, "pwm_clk");
    if (IS_ERR(ap->clk)) {
        ret = -ENODEV;
        goto err_clk_get;
    }

    ap->iobase = ioremap_nocache(r->start, resource_size(r));
    if (!ap->iobase) {
        ret = -ENODEV;
        goto err_ioremap;
    }

    for (chan = 0; chan < KONA_PWM_CHANNEL_CNT; chan++) {
        ap->p[chan] = pwm_register(&kona_pwm_ops, &pdev->dev, "%s:%d",
        dev_name(&pdev->dev), chan);
        if (IS_ERR_OR_NULL(ap->p[chan]))
            goto err_pwm_register;
        pwm_set_drvdata(ap->p[chan], ap);
    }

    printk(KERN_INFO "PWM: driver initialized properly");

    return 0;

err_pwm_register:
    while (--chan > 0)
        pwm_unregister(ap->p[chan]);

    iounmap(ap->iobase);
err_ioremap:
    clk_put(ap->clk);
err_clk_get:
    platform_set_drvdata(pdev, NULL);
    kfree(ap);
err_kona_pwmc_alloc:
    printk(KERN_ERR "%s: error, returning %d\n", __func__, ret);
return ret;
}

static int __devexit kona_pwmc_remove(struct platform_device *pdev)
{
    struct kona_pwmc *ap = platform_get_drvdata(pdev);
    int chan;

    for (chan = 0; chan < KONA_PWM_CHANNEL_CNT; chan++)
        pwm_unregister(ap->p[chan]);

    clk_put(ap->clk);
    iounmap(ap->iobase);

    kfree(ap);

    return 0;
}

#ifdef CONFIG_PM
static int kona_pwmc_suspend(struct platform_device *pdev, pm_message_t state)
{
   /* TODO: add more resume support in the future */
   return 0;
}

static int kona_pwmc_resume(struct platform_device *pdev)
{
   /* TODO: add more resume support in the future */
   return 0;
}
#else
#define kona_pwmc_suspend    NULL
#define kona_pwmc_resume     NULL
#endif

static struct platform_driver kona_pwmc_driver = {
    .driver = {
        .name = "kona_pwmc",
        .owner = THIS_MODULE,
    },
    .remove = __devexit_p(kona_pwmc_remove),
   .suspend = kona_pwmc_suspend,
   .resume = kona_pwmc_resume,
};

static const __devinitconst char gBanner[] = KERN_INFO "Broadcom Pulse Width Modulator Driver: 1.00\n";
static int __init kona_pwmc_init(void)
{
    printk(gBanner);
    return platform_driver_probe(&kona_pwmc_driver, kona_pwmc_probe);
}

static void __exit kona_pwmc_exit(void)
{
    platform_driver_unregister(&kona_pwmc_driver);
}

module_init(kona_pwmc_init);
module_exit(kona_pwmc_exit);

MODULE_AUTHOR("Broadcom");
MODULE_DESCRIPTION("Driver for KONA PWMC");
MODULE_LICENSE("GPL");
MODULE_VERSION("1.0");<|MERGE_RESOLUTION|>--- conflicted
+++ resolved
@@ -302,10 +302,6 @@
     if (test_bit(PWM_CONFIG_DUTY_TICKS, &c->config_mask))
         kona_pwmc_config_duty_ticks(ap, chan, c);
 
-<<<<<<< HEAD
-    if (test_bit(PWM_CONFIG_START, &c->config_mask))
-            kona_pwmc_start(ap, chan);
-=======
     if (test_bit(PWM_CONFIG_START, &c->config_mask)
         || (!test_bit(PWM_CONFIG_STOP, &c->config_mask))) {
         /* Restore duty ticks cater for STOP case. */
@@ -316,7 +312,7 @@
         kona_pwmc_config_duty_ticks(ap, chan, &d);
         kona_pwmc_start(ap, chan);
     }
->>>>>>> 39585b11
+
     if (test_bit(PWM_CONFIG_STOP, &c->config_mask))
     {
         struct pwm_config d = {
