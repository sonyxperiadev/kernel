--- conflicted
+++ resolved
@@ -40,8 +40,6 @@
 #include <linux/completion.h>
 #include <linux/pwm/pwm.h>
 #include <mach/rdb/brcm_rdb_pwm_top.h>
-#include <plat/bcm_pwm_block.h>
-#include <plat/syscfg.h>
 
 #define KONA_PWM_CHANNEL_CNT 6
 #define PWM_PRESCALER_MAX    7
@@ -51,7 +49,6 @@
     struct pwm_device_ops ops;
     void __iomem *iobase;
     struct clk *clk;
-    int (*syscfg_inf) (uint32_t module, uint32_t op);
 };
 
 struct pwm_control {
@@ -185,18 +182,12 @@
 {
     kona_pwmc_clear_set_bit(ap,pwm_chan_ctrl_info[chan].offset, pwm_chan_ctrl_info[chan].pwmout_enable_shift,0) ;
     clk_disable(ap->clk);
-
-     if (ap->syscfg_inf)
-        ap->syscfg_inf(SYSCFG_PWM0 + chan, SYSCFG_DISABLE);
 }
 
 static void kona_pwmc_start(const struct kona_pwmc *ap, int chan)
 {
     clk_enable(ap->clk);
     kona_pwmc_clear_set_bit(ap,pwm_chan_ctrl_info[chan].offset, pwm_chan_ctrl_info[chan].pwmout_enable_shift,1) ;
-
-    if (ap->syscfg_inf)
-	ap->syscfg_inf(SYSCFG_PWM0 + chan, SYSCFG_ENABLE);
 }
 
 static void kona_pwmc_config_polarity(struct kona_pwmc *ap, int chan,
@@ -302,10 +293,6 @@
     if (test_bit(PWM_CONFIG_DUTY_TICKS, &c->config_mask))
         kona_pwmc_config_duty_ticks(ap, chan, c);
 
-<<<<<<< HEAD
-    if (test_bit(PWM_CONFIG_START, &c->config_mask))
-            kona_pwmc_start(ap, chan);
-=======
     if (test_bit(PWM_CONFIG_START, &c->config_mask)
         || (!test_bit(PWM_CONFIG_STOP, &c->config_mask))) {
         /* Restore duty ticks cater for STOP case. */
@@ -317,7 +304,6 @@
         kona_pwmc_start(ap, chan);
     }
 
->>>>>>> eecd6199
     if (test_bit(PWM_CONFIG_STOP, &c->config_mask))
     {
         struct pwm_config d = {
@@ -364,15 +350,12 @@
     struct resource *r = platform_get_resource(pdev, IORESOURCE_MEM, 0);
     int chan;
     int ret = 0;
-    struct pwm_platform_data *pdata = pdev->dev.platform_data;
 
     ap = kzalloc(sizeof(*ap), GFP_KERNEL);
     if (!ap) {
         ret = -ENOMEM;
         goto err_kona_pwmc_alloc;
     }
-
-    ap->syscfg_inf = pdata->syscfg_inf;
 
     platform_set_drvdata(pdev, ap);
     ap->clk = clk_get(&pdev->dev, "pwm_clk");
