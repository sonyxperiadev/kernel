--- conflicted
+++ resolved
@@ -81,7 +81,6 @@
 	  elapsed realtime, and a non-wakeup alarm on the monotonic clock.
 	  Also exports the alarm interface to user-space.
 
-<<<<<<< HEAD
 config BCM_RTC_ALARM_BOOT
 	bool "RTC Alarm Boot"
 	depends on RTC_CLASS
@@ -91,7 +90,6 @@
 	  The phone will be powered on and ring the alarm.
 	  In the power-on alarm status, the phone will not turn on CP
 	  and be shut down after the alarm is done.
-=======
 config SYNC
 	bool "Synchronization framework"
 	default n
@@ -118,7 +116,6 @@
 	  Provides a user space API to the sw sync object.
 	  *WARNING* improper use of this can result in deadlocking kernel
 	  drivers from userspace.
->>>>>>> a88f9e27
 
 endif # if ANDROID
 
