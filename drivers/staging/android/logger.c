/*
 * drivers/misc/logger.c
 *
 * A Logging Subsystem
 *
 * Copyright (C) 2007-2008 Google, Inc.
 *
 * Robert Love <rlove@google.com>
 *
 * This software is licensed under the terms of the GNU General Public
 * License version 2, as published by the Free Software Foundation, and
 * may be copied, distributed, and modified under those terms.
 *
 * This program is distributed in the hope that it will be useful,
 * but WITHOUT ANY WARRANTY; without even the implied warranty of
 * MERCHANTABILITY or FITNESS FOR A PARTICULAR PURPOSE.  See the
 * GNU General Public License for more details.
 */

#define pr_fmt(fmt) "logger: " fmt

#include <linux/sched.h>
#include <linux/module.h>
#include <linux/fs.h>
#include <linux/miscdevice.h>
#include <linux/uaccess.h>
#include <linux/poll.h>
#include <linux/slab.h>
#include <linux/time.h>
#include <linux/vmalloc.h>
#include <linux/aio.h>
#include "logger.h"

#include <asm/ioctls.h>

/**
 * struct logger_log - represents a specific log, such as 'main' or 'radio'
 * @buffer:	The actual ring buffer
 * @misc:	The "misc" device representing the log
 * @wq:		The wait queue for @readers
 * @readers:	This log's readers
 * @mutex:	The mutex that protects the @buffer
 * @w_off:	The current write head offset
 * @head:	The head, or location that readers start reading at.
 * @size:	The size of the log
 * @logs:	The list of log channels
 *
 * This structure lives from module insertion until module removal, so it does
 * not need additional reference counting. The structure is protected by the
 * mutex 'mutex'.
 */
struct logger_log {
	unsigned char		*buffer;
	struct miscdevice	misc;
	wait_queue_head_t	wq;
	struct list_head	readers;
	struct mutex		mutex;
	size_t			w_off;
	size_t			head;
	size_t			size;
	struct list_head	logs;
};

static LIST_HEAD(log_list);


/**
 * struct logger_reader - a logging device open for reading
 * @log:	The associated log
 * @list:	The associated entry in @logger_log's list
 * @r_off:	The current read head offset.
 * @r_all:	Reader can read all entries
 * @r_ver:	Reader ABI version
 *
 * This object lives from open to release, so we don't need additional
 * reference counting. The structure is protected by log->mutex.
 */
struct logger_reader {
	struct logger_log	*log;
	struct list_head	list;
	size_t			r_off;
	bool			r_all;
	int			r_ver;
};

/* logger_offset - returns index 'n' into the log via (optimized) modulus */
static size_t logger_offset(struct logger_log *log, size_t n)
{
	return n & (log->size - 1);
}


/*
 * file_get_log - Given a file structure, return the associated log
 *
 * This isn't aesthetic. We have several goals:
 *
 *	1) Need to quickly obtain the associated log during an I/O operation
 *	2) Readers need to maintain state (logger_reader)
 *	3) Writers need to be very fast (open() should be a near no-op)
 *
 * In the reader case, we can trivially go file->logger_reader->logger_log.
 * For a writer, we don't want to maintain a logger_reader, so we just go
 * file->logger_log. Thus what file->private_data points at depends on whether
 * or not the file was opened for reading. This function hides that dirtiness.
 */
static inline struct logger_log *file_get_log(struct file *file)
{
	if (file->f_mode & FMODE_READ) {
		struct logger_reader *reader = file->private_data;
		return reader->log;
	} else
		return file->private_data;
}

/*
 * get_entry_header - returns a pointer to the logger_entry header within
 * 'log' starting at offset 'off'. A temporary logger_entry 'scratch' must
 * be provided. Typically the return value will be a pointer within
 * 'logger->buf'.  However, a pointer to 'scratch' may be returned if
 * the log entry spans the end and beginning of the circular buffer.
 */
static struct logger_entry *get_entry_header(struct logger_log *log,
		size_t off, struct logger_entry *scratch)
{
	size_t len = min(sizeof(struct logger_entry), log->size - off);
	if (len != sizeof(struct logger_entry)) {
		memcpy(((void *) scratch), log->buffer + off, len);
		memcpy(((void *) scratch) + len, log->buffer,
			sizeof(struct logger_entry) - len);
		return scratch;
	}

	return (struct logger_entry *) (log->buffer + off);
}

/*
 * get_entry_msg_len - Grabs the length of the message of the entry
 * starting from from 'off'.
 *
 * An entry length is 2 bytes (16 bits) in host endian order.
 * In the log, the length does not include the size of the log entry structure.
 * This function returns the size including the log entry structure.
 *
 * Caller needs to hold log->mutex.
 */
static __u32 get_entry_msg_len(struct logger_log *log, size_t off)
{
	struct logger_entry scratch;
	struct logger_entry *entry;

	entry = get_entry_header(log, off, &scratch);
	return entry->len;
}

static size_t get_user_hdr_len(int ver)
{
	if (ver < 2)
		return sizeof(struct user_logger_entry_compat);
	else
		return sizeof(struct logger_entry);
}

static ssize_t copy_header_to_user(int ver, struct logger_entry *entry,
					 char __user *buf)
{
	void *hdr;
	size_t hdr_len;
	struct user_logger_entry_compat v1;

	if (ver < 2) {
		v1.len      = entry->len;
		v1.__pad    = 0;
		v1.pid      = entry->pid;
		v1.tid      = entry->tid;
		v1.sec      = entry->sec;
		v1.nsec     = entry->nsec;
		hdr         = &v1;
		hdr_len     = sizeof(struct user_logger_entry_compat);
	} else {
		hdr         = entry;
		hdr_len     = sizeof(struct logger_entry);
	}

	return copy_to_user(buf, hdr, hdr_len);
}

/*
 * do_read_log_to_user - reads exactly 'count' bytes from 'log' into the
 * user-space buffer 'buf'. Returns 'count' on success.
 *
 * Caller must hold log->mutex.
 */
static ssize_t do_read_log_to_user(struct logger_log *log,
				   struct logger_reader *reader,
				   char __user *buf,
				   size_t count)
{
	struct logger_entry scratch;
	struct logger_entry *entry;
	size_t len;
	size_t msg_start;

	/*
	 * First, copy the header to userspace, using the version of
	 * the header requested
	 */
	entry = get_entry_header(log, reader->r_off, &scratch);
	if (copy_header_to_user(reader->r_ver, entry, buf))
		return -EFAULT;

	count -= get_user_hdr_len(reader->r_ver);
	buf += get_user_hdr_len(reader->r_ver);
	msg_start = logger_offset(log,
		reader->r_off + sizeof(struct logger_entry));

	/*
	 * We read from the msg in two disjoint operations. First, we read from
	 * the current msg head offset up to 'count' bytes or to the end of
	 * the log, whichever comes first.
	 */
	len = min(count, log->size - msg_start);
	if (copy_to_user(buf, log->buffer + msg_start, len))
		return -EFAULT;

	/*
	 * Second, we read any remaining bytes, starting back at the head of
	 * the log.
	 */
	if (count != len)
		if (copy_to_user(buf + len, log->buffer, count - len))
			return -EFAULT;

	reader->r_off = logger_offset(log, reader->r_off +
		sizeof(struct logger_entry) + count);

	return count + get_user_hdr_len(reader->r_ver);
}

/*
 * get_next_entry_by_uid - Starting at 'off', returns an offset into
 * 'log->buffer' which contains the first entry readable by 'euid'
 */
static size_t get_next_entry_by_uid(struct logger_log *log,
<<<<<<< HEAD
		size_t off, uid_t euid)
=======
		size_t off, kuid_t euid)
>>>>>>> a88f9e27
{
	while (off != log->w_off) {
		struct logger_entry *entry;
		struct logger_entry scratch;
		size_t next_len;

		entry = get_entry_header(log, off, &scratch);

<<<<<<< HEAD
		if (entry->euid == euid)
=======
		if (uid_eq(entry->euid, euid))
>>>>>>> a88f9e27
			return off;

		next_len = sizeof(struct logger_entry) + entry->len;
		off = logger_offset(log, off + next_len);
	}

	return off;
}

/*
 * logger_read - our log's read() method
 *
 * Behavior:
 *
 *	- O_NONBLOCK works
 *	- If there are no log entries to read, blocks until log is written to
 *	- Atomically reads exactly one log entry
 *
 * Will set errno to EINVAL if read
 * buffer is insufficient to hold next entry.
 */
static ssize_t logger_read(struct file *file, char __user *buf,
			   size_t count, loff_t *pos)
{
	struct logger_reader *reader = file->private_data;
	struct logger_log *log = reader->log;
	ssize_t ret;
	DEFINE_WAIT(wait);

start:
	while (1) {
		mutex_lock(&log->mutex);

		prepare_to_wait(&log->wq, &wait, TASK_INTERRUPTIBLE);

		ret = (log->w_off == reader->r_off);
		mutex_unlock(&log->mutex);
		if (!ret)
			break;

		if (file->f_flags & O_NONBLOCK) {
			ret = -EAGAIN;
			break;
		}

		if (signal_pending(current)) {
			ret = -EINTR;
			break;
		}

		schedule();
	}

	finish_wait(&log->wq, &wait);
	if (ret)
		return ret;

	mutex_lock(&log->mutex);

	if (!reader->r_all)
		reader->r_off = get_next_entry_by_uid(log,
			reader->r_off, current_euid());

	/* is there still something to read or did we race? */
	if (unlikely(log->w_off == reader->r_off)) {
		mutex_unlock(&log->mutex);
		goto start;
	}

	/* get the size of the next entry */
	ret = get_user_hdr_len(reader->r_ver) +
		get_entry_msg_len(log, reader->r_off);
	if (count < ret) {
		ret = -EINVAL;
		goto out;
	}

	/* get exactly one entry from the log */
	ret = do_read_log_to_user(log, reader, buf, ret);

out:
	mutex_unlock(&log->mutex);

	return ret;
}

/*
 * get_next_entry - return the offset of the first valid entry at least 'len'
 * bytes after 'off'.
 *
 * Caller must hold log->mutex.
 */
static size_t get_next_entry(struct logger_log *log, size_t off, size_t len)
{
	size_t count = 0;

	do {
		size_t nr = sizeof(struct logger_entry) +
			get_entry_msg_len(log, off);
		off = logger_offset(log, off + nr);
		count += nr;
	} while (count < len);

	return off;
}

/*
 * is_between - is a < c < b, accounting for wrapping of a, b, and c
 *    positions in the buffer
 *
 * That is, if a<b, check for c between a and b
 * and if a>b, check for c outside (not between) a and b
 *
 * |------- a xxxxxxxx b --------|
 *               c^
 *
 * |xxxxx b --------- a xxxxxxxxx|
 *    c^
 *  or                    c^
 */
static inline int is_between(size_t a, size_t b, size_t c)
{
	if (a < b) {
		/* is c between a and b? */
		if (a < c && c <= b)
			return 1;
	} else {
		/* is c outside of b through a? */
		if (c <= b || a < c)
			return 1;
	}

	return 0;
}

/*
 * fix_up_readers - walk the list of all readers and "fix up" any who were
 * lapped by the writer; also do the same for the default "start head".
 * We do this by "pulling forward" the readers and start head to the first
 * entry after the new write head.
 *
 * The caller needs to hold log->mutex.
 */
static void fix_up_readers(struct logger_log *log, size_t len)
{
	size_t old = log->w_off;
	size_t new = logger_offset(log, old + len);
	struct logger_reader *reader;

	if (is_between(old, new, log->head))
		log->head = get_next_entry(log, log->head, len);

	list_for_each_entry(reader, &log->readers, list)
		if (is_between(old, new, reader->r_off))
			reader->r_off = get_next_entry(log, reader->r_off, len);
}

/*
 * do_write_log - writes 'len' bytes from 'buf' to 'log'
 *
 * The caller needs to hold log->mutex.
 */
static void do_write_log(struct logger_log *log, const void *buf, size_t count)
{
	size_t len;

	len = min(count, log->size - log->w_off);
	memcpy(log->buffer + log->w_off, buf, len);

	if (count != len)
		memcpy(log->buffer, buf + len, count - len);

	log->w_off = logger_offset(log, log->w_off + count);

}

/*
 * do_write_log_user - writes 'len' bytes from the user-space buffer 'buf' to
 * the log 'log'
 *
 * The caller needs to hold log->mutex.
 *
 * Returns 'count' on success, negative error code on failure.
 */
static ssize_t do_write_log_from_user(struct logger_log *log,
				      const void __user *buf, size_t count)
{
	size_t len;

	len = min(count, log->size - log->w_off);
	if (len && copy_from_user(log->buffer + log->w_off, buf, len))
		return -EFAULT;

	if (count != len)
		if (copy_from_user(log->buffer, buf + len, count - len))
			/*
			 * Note that by not updating w_off, this abandons the
			 * portion of the new entry that *was* successfully
			 * copied, just above.  This is intentional to avoid
			 * message corruption from missing fragments.
			 */
			return -EFAULT;

	log->w_off = logger_offset(log, log->w_off + count);

	return count;
}

/*
 * logger_aio_write - our write method, implementing support for write(),
 * writev(), and aio_write(). Writes are our fast path, and we try to optimize
 * them above all else.
 */
static ssize_t logger_aio_write(struct kiocb *iocb, const struct iovec *iov,
			 unsigned long nr_segs, loff_t ppos)
{
	struct logger_log *log = file_get_log(iocb->ki_filp);
	size_t orig = log->w_off;
	struct logger_entry header;
	struct timespec now;
	ssize_t ret = 0;

	now = current_kernel_time();

	header.pid = current->tgid;
	header.tid = current->pid;
	header.sec = now.tv_sec;
	header.nsec = now.tv_nsec;
	header.euid = current_euid();
	header.len = min_t(size_t, iocb->ki_left, LOGGER_ENTRY_MAX_PAYLOAD);
	header.hdr_size = sizeof(struct logger_entry);

	/* null writes succeed, return zero */
	if (unlikely(!header.len))
		return 0;

	mutex_lock(&log->mutex);

	/*
	 * Fix up any readers, pulling them forward to the first readable
	 * entry after (what will be) the new write offset. We do this now
	 * because if we partially fail, we can end up with clobbered log
	 * entries that encroach on readable buffer.
	 */
	fix_up_readers(log, sizeof(struct logger_entry) + header.len);

	do_write_log(log, &header, sizeof(struct logger_entry));

	while (nr_segs-- > 0) {
		size_t len;
		ssize_t nr;

		/* figure out how much of this vector we can keep */
		len = min_t(size_t, iov->iov_len, header.len - ret);

		/* write out this segment's payload */
		nr = do_write_log_from_user(log, iov->iov_base, len);
		if (unlikely(nr < 0)) {
			log->w_off = orig;
			mutex_unlock(&log->mutex);
			return nr;
		}

		iov++;
		ret += nr;
	}

	mutex_unlock(&log->mutex);

	/* wake up any blocked readers */
	wake_up_interruptible(&log->wq);

	return ret;
}

static struct logger_log *get_log_from_minor(int minor)
{
	struct logger_log *log;

	list_for_each_entry(log, &log_list, logs)
		if (log->misc.minor == minor)
			return log;
	return NULL;
}

/*
 * logger_open - the log's open() file operation
 *
 * Note how near a no-op this is in the write-only case. Keep it that way!
 */
static int logger_open(struct inode *inode, struct file *file)
{
	struct logger_log *log;
	int ret;

	ret = nonseekable_open(inode, file);
	if (ret)
		return ret;

	log = get_log_from_minor(MINOR(inode->i_rdev));
	if (!log)
		return -ENODEV;

	if (file->f_mode & FMODE_READ) {
		struct logger_reader *reader;

		reader = kmalloc(sizeof(struct logger_reader), GFP_KERNEL);
		if (!reader)
			return -ENOMEM;

		reader->log = log;
		reader->r_ver = 1;
		reader->r_all = in_egroup_p(inode->i_gid) ||
			capable(CAP_SYSLOG);

		INIT_LIST_HEAD(&reader->list);

		mutex_lock(&log->mutex);
		reader->r_off = log->head;
		list_add_tail(&reader->list, &log->readers);
		mutex_unlock(&log->mutex);

		file->private_data = reader;
	} else
		file->private_data = log;

	return 0;
}

/*
 * logger_release - the log's release file operation
 *
 * Note this is a total no-op in the write-only case. Keep it that way!
 */
static int logger_release(struct inode *ignored, struct file *file)
{
	if (file->f_mode & FMODE_READ) {
		struct logger_reader *reader = file->private_data;
		struct logger_log *log = reader->log;

		mutex_lock(&log->mutex);
		list_del(&reader->list);
		mutex_unlock(&log->mutex);

		kfree(reader);
	}

	return 0;
}

/*
 * logger_poll - the log's poll file operation, for poll/select/epoll
 *
 * Note we always return POLLOUT, because you can always write() to the log.
 * Note also that, strictly speaking, a return value of POLLIN does not
 * guarantee that the log is readable without blocking, as there is a small
 * chance that the writer can lap the reader in the interim between poll()
 * returning and the read() request.
 */
static unsigned int logger_poll(struct file *file, poll_table *wait)
{
	struct logger_reader *reader;
	struct logger_log *log;
	unsigned int ret = POLLOUT | POLLWRNORM;

	if (!(file->f_mode & FMODE_READ))
		return ret;

	reader = file->private_data;
	log = reader->log;

	poll_wait(file, &log->wq, wait);

	mutex_lock(&log->mutex);
	if (!reader->r_all)
		reader->r_off = get_next_entry_by_uid(log,
			reader->r_off, current_euid());

	if (log->w_off != reader->r_off)
		ret |= POLLIN | POLLRDNORM;
	mutex_unlock(&log->mutex);

	return ret;
}

static long logger_set_version(struct logger_reader *reader, void __user *arg)
{
	int version;
	if (copy_from_user(&version, arg, sizeof(int)))
		return -EFAULT;

	if ((version < 1) || (version > 2))
		return -EINVAL;

	reader->r_ver = version;
	return 0;
}

static long logger_ioctl(struct file *file, unsigned int cmd, unsigned long arg)
{
	struct logger_log *log = file_get_log(file);
	struct logger_reader *reader;
	long ret = -EINVAL;
	void __user *argp = (void __user *) arg;

	mutex_lock(&log->mutex);

	switch (cmd) {
	case LOGGER_GET_LOG_BUF_SIZE:
		ret = log->size;
		break;
	case LOGGER_GET_LOG_LEN:
		if (!(file->f_mode & FMODE_READ)) {
			ret = -EBADF;
			break;
		}
		reader = file->private_data;
		if (log->w_off >= reader->r_off)
			ret = log->w_off - reader->r_off;
		else
			ret = (log->size - reader->r_off) + log->w_off;
		break;
	case LOGGER_GET_NEXT_ENTRY_LEN:
		if (!(file->f_mode & FMODE_READ)) {
			ret = -EBADF;
			break;
		}
		reader = file->private_data;

		if (!reader->r_all)
			reader->r_off = get_next_entry_by_uid(log,
				reader->r_off, current_euid());

		if (log->w_off != reader->r_off)
			ret = get_user_hdr_len(reader->r_ver) +
				get_entry_msg_len(log, reader->r_off);
		else
			ret = 0;
		break;
	case LOGGER_FLUSH_LOG:
		if (!(file->f_mode & FMODE_WRITE)) {
			ret = -EBADF;
			break;
		}
		if (!(in_egroup_p(file->f_dentry->d_inode->i_gid) ||
				capable(CAP_SYSLOG))) {
			ret = -EPERM;
			break;
		}
		list_for_each_entry(reader, &log->readers, list)
			reader->r_off = log->w_off;
		log->head = log->w_off;
		ret = 0;
		break;
	case LOGGER_GET_VERSION:
		if (!(file->f_mode & FMODE_READ)) {
			ret = -EBADF;
			break;
		}
		reader = file->private_data;
		ret = reader->r_ver;
		break;
	case LOGGER_SET_VERSION:
		if (!(file->f_mode & FMODE_READ)) {
			ret = -EBADF;
			break;
		}
		reader = file->private_data;
		ret = logger_set_version(reader, argp);
		break;
	}

	mutex_unlock(&log->mutex);

	return ret;
}

static const struct file_operations logger_fops = {
	.owner = THIS_MODULE,
	.read = logger_read,
	.aio_write = logger_aio_write,
	.poll = logger_poll,
	.unlocked_ioctl = logger_ioctl,
	.compat_ioctl = logger_ioctl,
	.open = logger_open,
	.release = logger_release,
};

/*
 * Log size must must be a power of two, and greater than
 * (LOGGER_ENTRY_MAX_PAYLOAD + sizeof(struct logger_entry)).
 */
static int __init create_log(char *log_name, int size)
{
	int ret = 0;
	struct logger_log *log;
	unsigned char *buffer;

	buffer = vmalloc(size);
	if (buffer == NULL)
		return -ENOMEM;

	log = kzalloc(sizeof(struct logger_log), GFP_KERNEL);
	if (log == NULL) {
		ret = -ENOMEM;
		goto out_free_buffer;
	}
	log->buffer = buffer;

	log->misc.minor = MISC_DYNAMIC_MINOR;
	log->misc.name = kstrdup(log_name, GFP_KERNEL);
	if (log->misc.name == NULL) {
		ret = -ENOMEM;
		goto out_free_log;
	}

	log->misc.fops = &logger_fops;
	log->misc.parent = NULL;

	init_waitqueue_head(&log->wq);
	INIT_LIST_HEAD(&log->readers);
	mutex_init(&log->mutex);
	log->w_off = 0;
	log->head = 0;
	log->size = size;

	INIT_LIST_HEAD(&log->logs);
	list_add_tail(&log->logs, &log_list);

	/* finally, initialize the misc device for this log */
	ret = misc_register(&log->misc);
	if (unlikely(ret)) {
		pr_err("failed to register misc device for log '%s'!\n",
				log->misc.name);
		goto out_free_log;
	}

	pr_info("created %luK log '%s'\n",
		(unsigned long) log->size >> 10, log->misc.name);

	return 0;

out_free_log:
	kfree(log);

out_free_buffer:
	vfree(buffer);
	return ret;
}

static int __init logger_init(void)
{
	int ret;

	ret = create_log(LOGGER_LOG_MAIN, 256*1024);
	if (unlikely(ret))
		goto out;

	ret = create_log(LOGGER_LOG_EVENTS, 256*1024);
	if (unlikely(ret))
		goto out;

	ret = create_log(LOGGER_LOG_RADIO, 256*1024);
	if (unlikely(ret))
		goto out;

	ret = create_log(LOGGER_LOG_SYSTEM, 256*1024);
	if (unlikely(ret))
		goto out;

out:
	return ret;
}

static void __exit logger_exit(void)
{
	struct logger_log *current_log, *next_log;

	list_for_each_entry_safe(current_log, next_log, &log_list, logs) {
		/* we have to delete all the entry inside log_list */
		misc_deregister(&current_log->misc);
		vfree(current_log->buffer);
		kfree(current_log->misc.name);
		list_del(&current_log->logs);
		kfree(current_log);
	}
}


device_initcall(logger_init);
module_exit(logger_exit);

MODULE_LICENSE("GPL");
MODULE_AUTHOR("Robert Love, <rlove@google.com>");
MODULE_DESCRIPTION("Android Logger");<|MERGE_RESOLUTION|>--- conflicted
+++ resolved
@@ -242,11 +242,7 @@
  * 'log->buffer' which contains the first entry readable by 'euid'
  */
 static size_t get_next_entry_by_uid(struct logger_log *log,
-<<<<<<< HEAD
-		size_t off, uid_t euid)
-=======
 		size_t off, kuid_t euid)
->>>>>>> a88f9e27
 {
 	while (off != log->w_off) {
 		struct logger_entry *entry;
@@ -255,11 +251,7 @@
 
 		entry = get_entry_header(log, off, &scratch);
 
-<<<<<<< HEAD
-		if (entry->euid == euid)
-=======
 		if (uid_eq(entry->euid, euid))
->>>>>>> a88f9e27
 			return off;
 
 		next_len = sizeof(struct logger_entry) + entry->len;
