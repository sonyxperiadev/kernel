/* binder.c
 *
 * Android IPC Subsystem
 *
 * Copyright (C) 2007-2008 Google, Inc.
 *
 * This software is licensed under the terms of the GNU General Public
 * License version 2, as published by the Free Software Foundation, and
 * may be copied, distributed, and modified under those terms.
 *
 * This program is distributed in the hope that it will be useful,
 * but WITHOUT ANY WARRANTY; without even the implied warranty of
 * MERCHANTABILITY or FITNESS FOR A PARTICULAR PURPOSE.  See the
 * GNU General Public License for more details.
 *
 */

#define pr_fmt(fmt) KBUILD_MODNAME ": " fmt

#include <asm/cacheflush.h>
#include <linux/fdtable.h>
#include <linux/file.h>
#include <linux/fs.h>
#include <linux/list.h>
#include <linux/miscdevice.h>
#include <linux/mm.h>
#include <linux/module.h>
#include <linux/mutex.h>
#include <linux/nsproxy.h>
#include <linux/poll.h>
#include <linux/debugfs.h>
#include <linux/rbtree.h>
#include <linux/sched.h>
#include <linux/seq_file.h>
#include <linux/uaccess.h>
#include <linux/vmalloc.h>
#include <linux/slab.h>
#include <linux/pid_namespace.h>
#include <linux/security.h>

#include "binder.h"
#include "binder_trace.h"

static DEFINE_MUTEX(binder_main_lock);
static DEFINE_MUTEX(binder_deferred_lock);
static DEFINE_MUTEX(binder_mmap_lock);

static HLIST_HEAD(binder_procs);
static HLIST_HEAD(binder_deferred_list);
static HLIST_HEAD(binder_dead_nodes);

static struct dentry *binder_debugfs_dir_entry_root;
static struct dentry *binder_debugfs_dir_entry_proc;
static struct binder_node *binder_context_mgr_node;
static kuid_t binder_context_mgr_uid = INVALID_UID;
static int binder_last_id;
static struct workqueue_struct *binder_deferred_workqueue;

#define BINDER_DEBUG_ENTRY(name) \
static int binder_##name##_open(struct inode *inode, struct file *file) \
{ \
	return single_open(file, binder_##name##_show, inode->i_private); \
} \
\
static const struct file_operations binder_##name##_fops = { \
	.owner = THIS_MODULE, \
	.open = binder_##name##_open, \
	.read = seq_read, \
	.llseek = seq_lseek, \
	.release = single_release, \
}

static int binder_proc_show(struct seq_file *m, void *unused);
BINDER_DEBUG_ENTRY(proc);

/* This is only defined in include/asm-arm/sizes.h */
#ifndef SZ_1K
#define SZ_1K                               0x400
#endif

#ifndef SZ_4M
#define SZ_4M                               0x400000
#endif

#define FORBIDDEN_MMAP_FLAGS                (VM_WRITE)

#define BINDER_SMALL_BUF_SIZE (PAGE_SIZE * 64)

enum {
	BINDER_DEBUG_USER_ERROR             = 1U << 0,
	BINDER_DEBUG_FAILED_TRANSACTION     = 1U << 1,
	BINDER_DEBUG_DEAD_TRANSACTION       = 1U << 2,
	BINDER_DEBUG_OPEN_CLOSE             = 1U << 3,
	BINDER_DEBUG_DEAD_BINDER            = 1U << 4,
	BINDER_DEBUG_DEATH_NOTIFICATION     = 1U << 5,
	BINDER_DEBUG_READ_WRITE             = 1U << 6,
	BINDER_DEBUG_USER_REFS              = 1U << 7,
	BINDER_DEBUG_THREADS                = 1U << 8,
	BINDER_DEBUG_TRANSACTION            = 1U << 9,
	BINDER_DEBUG_TRANSACTION_COMPLETE   = 1U << 10,
	BINDER_DEBUG_FREE_BUFFER            = 1U << 11,
	BINDER_DEBUG_INTERNAL_REFS          = 1U << 12,
	BINDER_DEBUG_BUFFER_ALLOC           = 1U << 13,
	BINDER_DEBUG_PRIORITY_CAP           = 1U << 14,
	BINDER_DEBUG_BUFFER_ALLOC_ASYNC     = 1U << 15,
};
static uint32_t binder_debug_mask = BINDER_DEBUG_USER_ERROR |
	BINDER_DEBUG_FAILED_TRANSACTION | BINDER_DEBUG_DEAD_TRANSACTION;
module_param_named(debug_mask, binder_debug_mask, uint, S_IWUSR | S_IRUGO);

static bool binder_debug_no_lock;
module_param_named(proc_no_lock, binder_debug_no_lock, bool, S_IWUSR | S_IRUGO);

static DECLARE_WAIT_QUEUE_HEAD(binder_user_error_wait);
static int binder_stop_on_user_error;

static int binder_set_stop_on_user_error(const char *val,
					 struct kernel_param *kp)
{
	int ret;
	ret = param_set_int(val, kp);
	if (binder_stop_on_user_error < 2)
		wake_up(&binder_user_error_wait);
	return ret;
}
module_param_call(stop_on_user_error, binder_set_stop_on_user_error,
	param_get_int, &binder_stop_on_user_error, S_IWUSR | S_IRUGO);

#define binder_debug(mask, x...) \
	do { \
		if (binder_debug_mask & mask) \
			pr_info(x); \
	} while (0)

#define binder_user_error(x...) \
	do { \
		if (binder_debug_mask & BINDER_DEBUG_USER_ERROR) \
			pr_info(x); \
		if (binder_stop_on_user_error) \
			binder_stop_on_user_error = 2; \
	} while (0)

enum binder_stat_types {
	BINDER_STAT_PROC,
	BINDER_STAT_THREAD,
	BINDER_STAT_NODE,
	BINDER_STAT_REF,
	BINDER_STAT_DEATH,
	BINDER_STAT_TRANSACTION,
	BINDER_STAT_TRANSACTION_COMPLETE,
	BINDER_STAT_COUNT
};

struct binder_stats {
	int br[_IOC_NR(BR_FAILED_REPLY) + 1];
	int bc[_IOC_NR(BC_DEAD_BINDER_DONE) + 1];
	int obj_created[BINDER_STAT_COUNT];
	int obj_deleted[BINDER_STAT_COUNT];
};

static struct binder_stats binder_stats;

static inline void binder_stats_deleted(enum binder_stat_types type)
{
	binder_stats.obj_deleted[type]++;
}

static inline void binder_stats_created(enum binder_stat_types type)
{
	binder_stats.obj_created[type]++;
}

struct binder_transaction_log_entry {
	int debug_id;
	int call_type;
	int from_proc;
	int from_thread;
	int target_handle;
	int to_proc;
	int to_thread;
	int to_node;
	int data_size;
	int offsets_size;
};
struct binder_transaction_log {
	int next;
	int full;
	struct binder_transaction_log_entry entry[32];
};
static struct binder_transaction_log binder_transaction_log;
static struct binder_transaction_log binder_transaction_log_failed;

static struct binder_transaction_log_entry *binder_transaction_log_add(
	struct binder_transaction_log *log)
{
	struct binder_transaction_log_entry *e;
	e = &log->entry[log->next];
	memset(e, 0, sizeof(*e));
	log->next++;
	if (log->next == ARRAY_SIZE(log->entry)) {
		log->next = 0;
		log->full = 1;
	}
	return e;
}

struct binder_work {
	struct list_head entry;
	enum {
		BINDER_WORK_TRANSACTION = 1,
		BINDER_WORK_TRANSACTION_COMPLETE,
		BINDER_WORK_NODE,
		BINDER_WORK_DEAD_BINDER,
		BINDER_WORK_DEAD_BINDER_AND_CLEAR,
		BINDER_WORK_CLEAR_DEATH_NOTIFICATION,
	} type;
};

struct binder_node {
	int debug_id;
	struct binder_work work;
	union {
		struct rb_node rb_node;
		struct hlist_node dead_node;
	};
	struct binder_proc *proc;
	struct hlist_head refs;
	int internal_strong_refs;
	int local_weak_refs;
	int local_strong_refs;
	void __user *ptr;
	void __user *cookie;
	unsigned has_strong_ref:1;
	unsigned pending_strong_ref:1;
	unsigned has_weak_ref:1;
	unsigned pending_weak_ref:1;
	unsigned has_async_transaction:1;
	unsigned accept_fds:1;
	unsigned min_priority:8;
	struct list_head async_todo;
};

struct binder_ref_death {
	struct binder_work work;
	void __user *cookie;
};

struct binder_ref {
	/* Lookups needed: */
	/*   node + proc => ref (transaction) */
	/*   desc + proc => ref (transaction, inc/dec ref) */
	/*   node => refs + procs (proc exit) */
	int debug_id;
	struct rb_node rb_node_desc;
	struct rb_node rb_node_node;
	struct hlist_node node_entry;
	struct binder_proc *proc;
	struct binder_node *node;
	uint32_t desc;
	int strong;
	int weak;
	struct binder_ref_death *death;
};

struct binder_buffer {
	struct list_head entry; /* free and allocated entries by address */
	struct rb_node rb_node; /* free entry by size or allocated entry */
				/* by address */
	unsigned free:1;
	unsigned allow_user_free:1;
	unsigned async_transaction:1;
	unsigned debug_id:29;

	struct binder_transaction *transaction;

	struct binder_node *target_node;
	size_t data_size;
	size_t offsets_size;
	uint8_t data[0];
};

enum binder_deferred_state {
	BINDER_DEFERRED_PUT_FILES    = 0x01,
	BINDER_DEFERRED_FLUSH        = 0x02,
	BINDER_DEFERRED_RELEASE      = 0x04,
};

struct binder_proc {
	struct hlist_node proc_node;
	struct rb_root threads;
	struct rb_root nodes;
	struct rb_root refs_by_desc;
	struct rb_root refs_by_node;
	int pid;
	struct vm_area_struct *vma;
	struct mm_struct *vma_vm_mm;
	struct task_struct *tsk;
	struct files_struct *files;
	struct hlist_node deferred_work_node;
	int deferred_work;
	void *buffer;
	ptrdiff_t user_buffer_offset;

	struct list_head buffers;
	struct rb_root free_buffers;
	struct rb_root allocated_buffers;
	size_t free_async_space;

	struct page **pages;
	size_t buffer_size;
	uint32_t buffer_free;
	struct list_head todo;
	wait_queue_head_t wait;
	struct binder_stats stats;
	struct list_head delivered_death;
	int max_threads;
	int requested_threads;
	int requested_threads_started;
	int ready_threads;
	long default_priority;
	struct dentry *debugfs_entry;
};

enum {
	BINDER_LOOPER_STATE_REGISTERED  = 0x01,
	BINDER_LOOPER_STATE_ENTERED     = 0x02,
	BINDER_LOOPER_STATE_EXITED      = 0x04,
	BINDER_LOOPER_STATE_INVALID     = 0x08,
	BINDER_LOOPER_STATE_WAITING     = 0x10,
	BINDER_LOOPER_STATE_NEED_RETURN = 0x20
};

struct binder_thread {
	struct binder_proc *proc;
	struct rb_node rb_node;
	int pid;
	int looper;
	struct binder_transaction *transaction_stack;
	struct list_head todo;
	uint32_t return_error; /* Write failed, return error code in read buf */
	uint32_t return_error2; /* Write failed, return error code in read */
		/* buffer. Used when sending a reply to a dead process that */
		/* we are also waiting on */
	wait_queue_head_t wait;
	struct binder_stats stats;
};

struct binder_transaction {
	int debug_id;
	struct binder_work work;
	struct binder_thread *from;
	struct binder_transaction *from_parent;
	struct binder_proc *to_proc;
	struct binder_thread *to_thread;
	struct binder_transaction *to_parent;
	unsigned need_reply:1;
	/* unsigned is_dead:1; */	/* not used at the moment */

	struct binder_buffer *buffer;
	unsigned int	code;
	unsigned int	flags;
	long	priority;
	long	saved_priority;
	kuid_t	sender_euid;
};

static void
binder_defer_work(struct binder_proc *proc, enum binder_deferred_state defer);

static int task_get_unused_fd_flags(struct binder_proc *proc, int flags)
{
	struct files_struct *files = proc->files;
	unsigned long rlim_cur;
	unsigned long irqs;

	if (files == NULL)
		return -ESRCH;

	if (!lock_task_sighand(proc->tsk, &irqs))
		return -EMFILE;

	rlim_cur = task_rlimit(proc->tsk, RLIMIT_NOFILE);
	unlock_task_sighand(proc->tsk, &irqs);

	return __alloc_fd(files, 0, rlim_cur, flags);
}

/*
 * copied from fd_install
 */
static void task_fd_install(
	struct binder_proc *proc, unsigned int fd, struct file *file)
{
	if (proc->files)
		__fd_install(proc->files, fd, file);
}

/*
 * copied from sys_close
 */
static long task_close_fd(struct binder_proc *proc, unsigned int fd)
{
	int retval;

	if (proc->files == NULL)
		return -ESRCH;

	retval = __close_fd(proc->files, fd);
	/* can't restart close syscall because file table entry was cleared */
	if (unlikely(retval == -ERESTARTSYS ||
		     retval == -ERESTARTNOINTR ||
		     retval == -ERESTARTNOHAND ||
		     retval == -ERESTART_RESTARTBLOCK))
		retval = -EINTR;

	return retval;
}

static inline void binder_lock(const char *tag)
{
	trace_binder_lock(tag);
	mutex_lock(&binder_main_lock);
	trace_binder_locked(tag);
}

static inline void binder_unlock(const char *tag)
{
	trace_binder_unlock(tag);
	mutex_unlock(&binder_main_lock);
}

static inline void binder_lock(const char *tag)
{
	trace_binder_lock(tag);
	mutex_lock(&binder_main_lock);
	trace_binder_locked(tag);
}

static inline void binder_unlock(const char *tag)
{
	trace_binder_unlock(tag);
	mutex_unlock(&binder_main_lock);
}

static void binder_set_nice(long nice)
{
	long min_nice;
	if (can_nice(current, nice)) {
		set_user_nice(current, nice);
		return;
	}
	min_nice = 20 - current->signal->rlim[RLIMIT_NICE].rlim_cur;
	binder_debug(BINDER_DEBUG_PRIORITY_CAP,
		     "%d: nice value %ld not allowed use %ld instead\n",
		      current->pid, nice, min_nice);
	set_user_nice(current, min_nice);
	if (min_nice < 20)
		return;
	binder_user_error("%d RLIMIT_NICE not set\n", current->pid);
}

static size_t binder_buffer_size(struct binder_proc *proc,
				 struct binder_buffer *buffer)
{
	if (list_is_last(&buffer->entry, &proc->buffers))
		return proc->buffer + proc->buffer_size - (void *)buffer->data;
	else
		return (size_t)list_entry(buffer->entry.next,
			struct binder_buffer, entry) - (size_t)buffer->data;
}

static void binder_insert_free_buffer(struct binder_proc *proc,
				      struct binder_buffer *new_buffer)
{
	struct rb_node **p = &proc->free_buffers.rb_node;
	struct rb_node *parent = NULL;
	struct binder_buffer *buffer;
	size_t buffer_size;
	size_t new_buffer_size;

	BUG_ON(!new_buffer->free);

	new_buffer_size = binder_buffer_size(proc, new_buffer);

	binder_debug(BINDER_DEBUG_BUFFER_ALLOC,
		     "%d: add free buffer, size %zd, at %p\n",
		      proc->pid, new_buffer_size, new_buffer);

	while (*p) {
		parent = *p;
		buffer = rb_entry(parent, struct binder_buffer, rb_node);
		BUG_ON(!buffer->free);

		buffer_size = binder_buffer_size(proc, buffer);

		if (new_buffer_size < buffer_size)
			p = &parent->rb_left;
		else
			p = &parent->rb_right;
	}
	rb_link_node(&new_buffer->rb_node, parent, p);
	rb_insert_color(&new_buffer->rb_node, &proc->free_buffers);
}

static void binder_insert_allocated_buffer(struct binder_proc *proc,
					   struct binder_buffer *new_buffer)
{
	struct rb_node **p = &proc->allocated_buffers.rb_node;
	struct rb_node *parent = NULL;
	struct binder_buffer *buffer;

	BUG_ON(new_buffer->free);

	while (*p) {
		parent = *p;
		buffer = rb_entry(parent, struct binder_buffer, rb_node);
		BUG_ON(buffer->free);

		if (new_buffer < buffer)
			p = &parent->rb_left;
		else if (new_buffer > buffer)
			p = &parent->rb_right;
		else
			BUG();
	}
	rb_link_node(&new_buffer->rb_node, parent, p);
	rb_insert_color(&new_buffer->rb_node, &proc->allocated_buffers);
}

static struct binder_buffer *binder_buffer_lookup(struct binder_proc *proc,
						  void __user *user_ptr)
{
	struct rb_node *n = proc->allocated_buffers.rb_node;
	struct binder_buffer *buffer;
	struct binder_buffer *kern_ptr;

	kern_ptr = user_ptr - proc->user_buffer_offset
		- offsetof(struct binder_buffer, data);

	while (n) {
		buffer = rb_entry(n, struct binder_buffer, rb_node);
		BUG_ON(buffer->free);

		if (kern_ptr < buffer)
			n = n->rb_left;
		else if (kern_ptr > buffer)
			n = n->rb_right;
		else
			return buffer;
	}
	return NULL;
}

static int binder_update_page_range(struct binder_proc *proc, int allocate,
				    void *start, void *end,
				    struct vm_area_struct *vma)
{
	void *page_addr;
	unsigned long user_page_addr;
	struct vm_struct tmp_area;
	struct page **page;
	struct mm_struct *mm;

	binder_debug(BINDER_DEBUG_BUFFER_ALLOC,
		     "%d: %s pages %p-%p\n", proc->pid,
		     allocate ? "allocate" : "free", start, end);

	if (end <= start)
		return 0;

	trace_binder_update_page_range(proc, allocate, start, end);

	if (vma)
		mm = NULL;
	else
		mm = get_task_mm(proc->tsk);

	if (mm) {
		down_write(&mm->mmap_sem);
		vma = proc->vma;
		if (vma && mm != proc->vma_vm_mm) {
			pr_err("%d: vma mm and task mm mismatch\n",
				proc->pid);
			vma = NULL;
		}
	}

	if (allocate == 0)
		goto free_range;

	if (vma == NULL) {
		pr_err("%d: binder_alloc_buf failed to map pages in userspace, no vma\n",
			proc->pid);
		goto err_no_vma;
	}

	for (page_addr = start; page_addr < end; page_addr += PAGE_SIZE) {
		int ret;
		struct page **page_array_ptr;
		page = &proc->pages[(page_addr - proc->buffer) / PAGE_SIZE];

		BUG_ON(*page);
		*page = alloc_page(GFP_KERNEL | __GFP_HIGHMEM | __GFP_ZERO);
		if (*page == NULL) {
			pr_err("%d: binder_alloc_buf failed for page at %p\n",
				proc->pid, page_addr);
			goto err_alloc_page_failed;
		}
		tmp_area.addr = page_addr;
		tmp_area.size = PAGE_SIZE + PAGE_SIZE /* guard page? */;
		page_array_ptr = page;
		ret = map_vm_area(&tmp_area, PAGE_KERNEL, &page_array_ptr);
		if (ret) {
			pr_err("%d: binder_alloc_buf failed to map page at %p in kernel\n",
			       proc->pid, page_addr);
			goto err_map_kernel_failed;
		}
		user_page_addr =
			(uintptr_t)page_addr + proc->user_buffer_offset;
		ret = vm_insert_page(vma, user_page_addr, page[0]);
		if (ret) {
			pr_err("%d: binder_alloc_buf failed to map page at %lx in userspace\n",
			       proc->pid, user_page_addr);
			goto err_vm_insert_page_failed;
		}
		/* vm_insert_page does not seem to increment the refcount */
	}
	if (mm) {
		up_write(&mm->mmap_sem);
		mmput(mm);
	}
	return 0;

free_range:
	for (page_addr = end - PAGE_SIZE; page_addr >= start;
	     page_addr -= PAGE_SIZE) {
		page = &proc->pages[(page_addr - proc->buffer) / PAGE_SIZE];
		if (vma)
			zap_page_range(vma, (uintptr_t)page_addr +
				proc->user_buffer_offset, PAGE_SIZE, NULL);
err_vm_insert_page_failed:
		unmap_kernel_range((unsigned long)page_addr, PAGE_SIZE);
err_map_kernel_failed:
		__free_page(*page);
		*page = NULL;
err_alloc_page_failed:
		;
	}
err_no_vma:
	if (mm) {
		up_write(&mm->mmap_sem);
		mmput(mm);
	}
	return -ENOMEM;
}

static struct binder_buffer *binder_alloc_buf(struct binder_proc *proc,
					      size_t data_size,
					      size_t offsets_size, int is_async)
{
	struct rb_node *n = proc->free_buffers.rb_node;
	struct binder_buffer *buffer;
	size_t buffer_size;
	struct rb_node *best_fit = NULL;
	void *has_page_addr;
	void *end_page_addr;
	size_t size;

	if (proc->vma == NULL) {
		pr_err("%d: binder_alloc_buf, no vma\n",
		       proc->pid);
		return NULL;
	}

	size = ALIGN(data_size, sizeof(void *)) +
		ALIGN(offsets_size, sizeof(void *));

	if (size < data_size || size < offsets_size) {
		binder_user_error("%d: got transaction with invalid size %zd-%zd\n",
				proc->pid, data_size, offsets_size);
		return NULL;
	}

	if (is_async &&
	    proc->free_async_space < size + sizeof(struct binder_buffer)) {
		binder_debug(BINDER_DEBUG_BUFFER_ALLOC,
			     "%d: binder_alloc_buf size %zd failed, no async space left\n",
			      proc->pid, size);
		return NULL;
	}

	while (n) {
		buffer = rb_entry(n, struct binder_buffer, rb_node);
		BUG_ON(!buffer->free);
		buffer_size = binder_buffer_size(proc, buffer);

		if (size < buffer_size) {
			best_fit = n;
			n = n->rb_left;
		} else if (size > buffer_size)
			n = n->rb_right;
		else {
			best_fit = n;
			break;
		}
	}
	if (best_fit == NULL) {
		pr_err("%d: binder_alloc_buf size %zd failed, no address space\n",
			proc->pid, size);
		return NULL;
	}
	if (n == NULL) {
		buffer = rb_entry(best_fit, struct binder_buffer, rb_node);
		buffer_size = binder_buffer_size(proc, buffer);
	}

	binder_debug(BINDER_DEBUG_BUFFER_ALLOC,
		     "%d: binder_alloc_buf size %zd got buffer %p size %zd\n",
		      proc->pid, size, buffer, buffer_size);

	has_page_addr =
		(void *)(((uintptr_t)buffer->data + buffer_size) & PAGE_MASK);
	if (n == NULL) {
		if (size + sizeof(struct binder_buffer) + 4 >= buffer_size)
			buffer_size = size; /* no room for other buffers */
		else
			buffer_size = size + sizeof(struct binder_buffer);
	}
	end_page_addr =
		(void *)PAGE_ALIGN((uintptr_t)buffer->data + buffer_size);
	if (end_page_addr > has_page_addr)
		end_page_addr = has_page_addr;
	if (binder_update_page_range(proc, 1,
	    (void *)PAGE_ALIGN((uintptr_t)buffer->data), end_page_addr, NULL))
		return NULL;

	rb_erase(best_fit, &proc->free_buffers);
	buffer->free = 0;
	binder_insert_allocated_buffer(proc, buffer);
	if (buffer_size != size) {
		struct binder_buffer *new_buffer = (void *)buffer->data + size;
		list_add(&new_buffer->entry, &buffer->entry);
		new_buffer->free = 1;
		binder_insert_free_buffer(proc, new_buffer);
	}
	binder_debug(BINDER_DEBUG_BUFFER_ALLOC,
		     "%d: binder_alloc_buf size %zd got %p\n",
		      proc->pid, size, buffer);
	buffer->data_size = data_size;
	buffer->offsets_size = offsets_size;
	buffer->async_transaction = is_async;
	if (is_async) {
		proc->free_async_space -= size + sizeof(struct binder_buffer);
		binder_debug(BINDER_DEBUG_BUFFER_ALLOC_ASYNC,
			     "%d: binder_alloc_buf size %zd async free %zd\n",
			      proc->pid, size, proc->free_async_space);
	}

	return buffer;
}

static void *buffer_start_page(struct binder_buffer *buffer)
{
	return (void *)((uintptr_t)buffer & PAGE_MASK);
}

static void *buffer_end_page(struct binder_buffer *buffer)
{
	return (void *)(((uintptr_t)(buffer + 1) - 1) & PAGE_MASK);
}

static void binder_delete_free_buffer(struct binder_proc *proc,
				      struct binder_buffer *buffer)
{
	struct binder_buffer *prev, *next = NULL;
	int free_page_end = 1;
	int free_page_start = 1;

	BUG_ON(proc->buffers.next == &buffer->entry);
	prev = list_entry(buffer->entry.prev, struct binder_buffer, entry);
	BUG_ON(!prev->free);
	if (buffer_end_page(prev) == buffer_start_page(buffer)) {
		free_page_start = 0;
		if (buffer_end_page(prev) == buffer_end_page(buffer))
			free_page_end = 0;
		binder_debug(BINDER_DEBUG_BUFFER_ALLOC,
			     "%d: merge free, buffer %p share page with %p\n",
			      proc->pid, buffer, prev);
	}

	if (!list_is_last(&buffer->entry, &proc->buffers)) {
		next = list_entry(buffer->entry.next,
				  struct binder_buffer, entry);
		if (buffer_start_page(next) == buffer_end_page(buffer)) {
			free_page_end = 0;
			if (buffer_start_page(next) ==
			    buffer_start_page(buffer))
				free_page_start = 0;
			binder_debug(BINDER_DEBUG_BUFFER_ALLOC,
				     "%d: merge free, buffer %p share page with %p\n",
				      proc->pid, buffer, prev);
		}
	}
	list_del(&buffer->entry);
	if (free_page_start || free_page_end) {
		binder_debug(BINDER_DEBUG_BUFFER_ALLOC,
			     "%d: merge free, buffer %p do not share page%s%s with with %p or %p\n",
			     proc->pid, buffer, free_page_start ? "" : " end",
			     free_page_end ? "" : " start", prev, next);
		binder_update_page_range(proc, 0, free_page_start ?
			buffer_start_page(buffer) : buffer_end_page(buffer),
			(free_page_end ? buffer_end_page(buffer) :
			buffer_start_page(buffer)) + PAGE_SIZE, NULL);
	}
}

static void binder_free_buf(struct binder_proc *proc,
			    struct binder_buffer *buffer)
{
	size_t size, buffer_size;

	buffer_size = binder_buffer_size(proc, buffer);

	size = ALIGN(buffer->data_size, sizeof(void *)) +
		ALIGN(buffer->offsets_size, sizeof(void *));

	binder_debug(BINDER_DEBUG_BUFFER_ALLOC,
		     "%d: binder_free_buf %p size %zd buffer_size %zd\n",
		      proc->pid, buffer, size, buffer_size);

	BUG_ON(buffer->free);
	BUG_ON(size > buffer_size);
	BUG_ON(buffer->transaction != NULL);
	BUG_ON((void *)buffer < proc->buffer);
	BUG_ON((void *)buffer > proc->buffer + proc->buffer_size);

	if (buffer->async_transaction) {
		proc->free_async_space += size + sizeof(struct binder_buffer);

		binder_debug(BINDER_DEBUG_BUFFER_ALLOC_ASYNC,
			     "%d: binder_free_buf size %zd async free %zd\n",
			      proc->pid, size, proc->free_async_space);
	}

	binder_update_page_range(proc, 0,
		(void *)PAGE_ALIGN((uintptr_t)buffer->data),
		(void *)(((uintptr_t)buffer->data + buffer_size) & PAGE_MASK),
		NULL);
	rb_erase(&buffer->rb_node, &proc->allocated_buffers);
	buffer->free = 1;
	if (!list_is_last(&buffer->entry, &proc->buffers)) {
		struct binder_buffer *next = list_entry(buffer->entry.next,
						struct binder_buffer, entry);
		if (next->free) {
			rb_erase(&next->rb_node, &proc->free_buffers);
			binder_delete_free_buffer(proc, next);
		}
	}
	if (proc->buffers.next != &buffer->entry) {
		struct binder_buffer *prev = list_entry(buffer->entry.prev,
						struct binder_buffer, entry);
		if (prev->free) {
			binder_delete_free_buffer(proc, buffer);
			rb_erase(&prev->rb_node, &proc->free_buffers);
			buffer = prev;
		}
	}
	binder_insert_free_buffer(proc, buffer);
}

static struct binder_node *binder_get_node(struct binder_proc *proc,
					   void __user *ptr)
{
	struct rb_node *n = proc->nodes.rb_node;
	struct binder_node *node;

	while (n) {
		node = rb_entry(n, struct binder_node, rb_node);

		if (ptr < node->ptr)
			n = n->rb_left;
		else if (ptr > node->ptr)
			n = n->rb_right;
		else
			return node;
	}
	return NULL;
}

static struct binder_node *binder_new_node(struct binder_proc *proc,
					   void __user *ptr,
					   void __user *cookie)
{
	struct rb_node **p = &proc->nodes.rb_node;
	struct rb_node *parent = NULL;
	struct binder_node *node;

	while (*p) {
		parent = *p;
		node = rb_entry(parent, struct binder_node, rb_node);

		if (ptr < node->ptr)
			p = &(*p)->rb_left;
		else if (ptr > node->ptr)
			p = &(*p)->rb_right;
		else
			return NULL;
	}

	node = kzalloc(sizeof(*node), GFP_KERNEL);
	if (node == NULL)
		return NULL;
	binder_stats_created(BINDER_STAT_NODE);
	rb_link_node(&node->rb_node, parent, p);
	rb_insert_color(&node->rb_node, &proc->nodes);
	node->debug_id = ++binder_last_id;
	node->proc = proc;
	node->ptr = ptr;
	node->cookie = cookie;
	node->work.type = BINDER_WORK_NODE;
	INIT_LIST_HEAD(&node->work.entry);
	INIT_LIST_HEAD(&node->async_todo);
	binder_debug(BINDER_DEBUG_INTERNAL_REFS,
		     "%d:%d node %d u%p c%p created\n",
		     proc->pid, current->pid, node->debug_id,
		     node->ptr, node->cookie);
	return node;
}

static int binder_inc_node(struct binder_node *node, int strong, int internal,
			   struct list_head *target_list)
{
	if (strong) {
		if (internal) {
			if (target_list == NULL &&
			    node->internal_strong_refs == 0 &&
			    !(node == binder_context_mgr_node &&
			    node->has_strong_ref)) {
				pr_err("invalid inc strong node for %d\n",
					node->debug_id);
				return -EINVAL;
			}
			node->internal_strong_refs++;
		} else
			node->local_strong_refs++;
		if (!node->has_strong_ref && target_list) {
			list_del_init(&node->work.entry);
			list_add_tail(&node->work.entry, target_list);
		}
	} else {
		if (!internal)
			node->local_weak_refs++;
		if (!node->has_weak_ref && list_empty(&node->work.entry)) {
			if (target_list == NULL) {
				pr_err("invalid inc weak node for %d\n",
					node->debug_id);
				return -EINVAL;
			}
			list_add_tail(&node->work.entry, target_list);
		}
	}
	return 0;
}

static int binder_dec_node(struct binder_node *node, int strong, int internal)
{
	if (strong) {
		if (internal)
			node->internal_strong_refs--;
		else
			node->local_strong_refs--;
		if (node->local_strong_refs || node->internal_strong_refs)
			return 0;
	} else {
		if (!internal)
			node->local_weak_refs--;
		if (node->local_weak_refs || !hlist_empty(&node->refs))
			return 0;
	}
	if (node->proc && (node->has_strong_ref || node->has_weak_ref)) {
		if (list_empty(&node->work.entry)) {
			list_add_tail(&node->work.entry, &node->proc->todo);
			wake_up_interruptible(&node->proc->wait);
		}
	} else {
		if (hlist_empty(&node->refs) && !node->local_strong_refs &&
		    !node->local_weak_refs) {
			list_del_init(&node->work.entry);
			if (node->proc) {
				rb_erase(&node->rb_node, &node->proc->nodes);
				binder_debug(BINDER_DEBUG_INTERNAL_REFS,
					     "refless node %d deleted\n",
					     node->debug_id);
			} else {
				hlist_del(&node->dead_node);
				binder_debug(BINDER_DEBUG_INTERNAL_REFS,
					     "dead node %d deleted\n",
					     node->debug_id);
			}
			kfree(node);
			binder_stats_deleted(BINDER_STAT_NODE);
		}
	}

	return 0;
}


static struct binder_ref *binder_get_ref(struct binder_proc *proc,
					 uint32_t desc)
{
	struct rb_node *n = proc->refs_by_desc.rb_node;
	struct binder_ref *ref;

	while (n) {
		ref = rb_entry(n, struct binder_ref, rb_node_desc);

		if (desc < ref->desc)
			n = n->rb_left;
		else if (desc > ref->desc)
			n = n->rb_right;
		else
			return ref;
	}
	return NULL;
}

static struct binder_ref *binder_get_ref_for_node(struct binder_proc *proc,
						  struct binder_node *node)
{
	struct rb_node *n;
	struct rb_node **p = &proc->refs_by_node.rb_node;
	struct rb_node *parent = NULL;
	struct binder_ref *ref, *new_ref;

	while (*p) {
		parent = *p;
		ref = rb_entry(parent, struct binder_ref, rb_node_node);

		if (node < ref->node)
			p = &(*p)->rb_left;
		else if (node > ref->node)
			p = &(*p)->rb_right;
		else
			return ref;
	}
	new_ref = kzalloc(sizeof(*ref), GFP_KERNEL);
	if (new_ref == NULL)
		return NULL;
	binder_stats_created(BINDER_STAT_REF);
	new_ref->debug_id = ++binder_last_id;
	new_ref->proc = proc;
	new_ref->node = node;
	rb_link_node(&new_ref->rb_node_node, parent, p);
	rb_insert_color(&new_ref->rb_node_node, &proc->refs_by_node);

	new_ref->desc = (node == binder_context_mgr_node) ? 0 : 1;
	for (n = rb_first(&proc->refs_by_desc); n != NULL; n = rb_next(n)) {
		ref = rb_entry(n, struct binder_ref, rb_node_desc);
		if (ref->desc > new_ref->desc)
			break;
		new_ref->desc = ref->desc + 1;
	}

	p = &proc->refs_by_desc.rb_node;
	while (*p) {
		parent = *p;
		ref = rb_entry(parent, struct binder_ref, rb_node_desc);

		if (new_ref->desc < ref->desc)
			p = &(*p)->rb_left;
		else if (new_ref->desc > ref->desc)
			p = &(*p)->rb_right;
		else
			BUG();
	}
	rb_link_node(&new_ref->rb_node_desc, parent, p);
	rb_insert_color(&new_ref->rb_node_desc, &proc->refs_by_desc);
	if (node) {
		hlist_add_head(&new_ref->node_entry, &node->refs);

		binder_debug(BINDER_DEBUG_INTERNAL_REFS,
			     "%d new ref %d desc %d for node %d\n",
			      proc->pid, new_ref->debug_id, new_ref->desc,
			      node->debug_id);
	} else {
		binder_debug(BINDER_DEBUG_INTERNAL_REFS,
			     "%d new ref %d desc %d for dead node\n",
			      proc->pid, new_ref->debug_id, new_ref->desc);
	}
	return new_ref;
}

static void binder_delete_ref(struct binder_ref *ref)
{
	binder_debug(BINDER_DEBUG_INTERNAL_REFS,
		     "%d delete ref %d desc %d for node %d\n",
		      ref->proc->pid, ref->debug_id, ref->desc,
		      ref->node->debug_id);

	rb_erase(&ref->rb_node_desc, &ref->proc->refs_by_desc);
	rb_erase(&ref->rb_node_node, &ref->proc->refs_by_node);
	if (ref->strong)
		binder_dec_node(ref->node, 1, 1);
	hlist_del(&ref->node_entry);
	binder_dec_node(ref->node, 0, 1);
	if (ref->death) {
		binder_debug(BINDER_DEBUG_DEAD_BINDER,
			     "%d delete ref %d desc %d has death notification\n",
			      ref->proc->pid, ref->debug_id, ref->desc);
		list_del(&ref->death->work.entry);
		kfree(ref->death);
		binder_stats_deleted(BINDER_STAT_DEATH);
	}
	kfree(ref);
	binder_stats_deleted(BINDER_STAT_REF);
}

static int binder_inc_ref(struct binder_ref *ref, int strong,
			  struct list_head *target_list)
{
	int ret;
	if (strong) {
		if (ref->strong == 0) {
			ret = binder_inc_node(ref->node, 1, 1, target_list);
			if (ret)
				return ret;
		}
		ref->strong++;
	} else {
		if (ref->weak == 0) {
			ret = binder_inc_node(ref->node, 0, 1, target_list);
			if (ret)
				return ret;
		}
		ref->weak++;
	}
	return 0;
}


static int binder_dec_ref(struct binder_ref *ref, int strong)
{
	if (strong) {
		if (ref->strong == 0) {
			binder_user_error("%d invalid dec strong, ref %d desc %d s %d w %d\n",
					  ref->proc->pid, ref->debug_id,
					  ref->desc, ref->strong, ref->weak);
			return -EINVAL;
		}
		ref->strong--;
		if (ref->strong == 0) {
			int ret;
			ret = binder_dec_node(ref->node, strong, 1);
			if (ret)
				return ret;
		}
	} else {
		if (ref->weak == 0) {
			binder_user_error("%d invalid dec weak, ref %d desc %d s %d w %d\n",
					  ref->proc->pid, ref->debug_id,
					  ref->desc, ref->strong, ref->weak);
			return -EINVAL;
		}
		ref->weak--;
	}
	if (ref->strong == 0 && ref->weak == 0)
		binder_delete_ref(ref);
	return 0;
}

static void binder_pop_transaction(struct binder_thread *target_thread,
				   struct binder_transaction *t)
{
	if (target_thread) {
		BUG_ON(target_thread->transaction_stack != t);
		BUG_ON(target_thread->transaction_stack->from != target_thread);
		target_thread->transaction_stack =
			target_thread->transaction_stack->from_parent;
		t->from = NULL;
	}
	t->need_reply = 0;
	if (t->buffer)
		t->buffer->transaction = NULL;
	kfree(t);
	binder_stats_deleted(BINDER_STAT_TRANSACTION);
}

static void binder_send_failed_reply(struct binder_transaction *t,
				     uint32_t error_code)
{
	struct binder_thread *target_thread;
	BUG_ON(t->flags & TF_ONE_WAY);
	while (1) {
		target_thread = t->from;
		if (target_thread) {
			if (target_thread->return_error != BR_OK &&
			   target_thread->return_error2 == BR_OK) {
				target_thread->return_error2 =
					target_thread->return_error;
				target_thread->return_error = BR_OK;
			}
			if (target_thread->return_error == BR_OK) {
				binder_debug(BINDER_DEBUG_FAILED_TRANSACTION,
					     "send failed reply for transaction %d to %d:%d\n",
					      t->debug_id, target_thread->proc->pid,
					      target_thread->pid);

				binder_pop_transaction(target_thread, t);
				target_thread->return_error = error_code;
				wake_up_interruptible(&target_thread->wait);
			} else {
				pr_err("reply failed, target thread, %d:%d, has error code %d already\n",
					target_thread->proc->pid,
					target_thread->pid,
					target_thread->return_error);
			}
			return;
		} else {
			struct binder_transaction *next = t->from_parent;

			binder_debug(BINDER_DEBUG_FAILED_TRANSACTION,
				     "send failed reply for transaction %d, target dead\n",
				     t->debug_id);

			binder_pop_transaction(target_thread, t);
			if (next == NULL) {
				binder_debug(BINDER_DEBUG_DEAD_BINDER,
					     "reply failed, no target thread at root\n");
				return;
			}
			t = next;
			binder_debug(BINDER_DEBUG_DEAD_BINDER,
				     "reply failed, no target thread -- retry %d\n",
				      t->debug_id);
		}
	}
}

static void binder_transaction_buffer_release(struct binder_proc *proc,
					      struct binder_buffer *buffer,
					      size_t *failed_at)
{
	size_t *offp, *off_end;
	int debug_id = buffer->debug_id;

	binder_debug(BINDER_DEBUG_TRANSACTION,
		     "%d buffer release %d, size %zd-%zd, failed at %p\n",
		     proc->pid, buffer->debug_id,
		     buffer->data_size, buffer->offsets_size, failed_at);

	if (buffer->target_node)
		binder_dec_node(buffer->target_node, 1, 0);

	offp = (size_t *)(buffer->data + ALIGN(buffer->data_size, sizeof(void *)));
	if (failed_at)
		off_end = failed_at;
	else
		off_end = (void *)offp + buffer->offsets_size;
	for (; offp < off_end; offp++) {
		struct flat_binder_object *fp;
		if (*offp > buffer->data_size - sizeof(*fp) ||
		    buffer->data_size < sizeof(*fp) ||
		    !IS_ALIGNED(*offp, sizeof(void *))) {
			pr_err("transaction release %d bad offset %zd, size %zd\n",
			 debug_id, *offp, buffer->data_size);
			continue;
		}
		fp = (struct flat_binder_object *)(buffer->data + *offp);
		switch (fp->type) {
		case BINDER_TYPE_BINDER:
		case BINDER_TYPE_WEAK_BINDER: {
			struct binder_node *node = binder_get_node(proc, fp->binder);
			if (node == NULL) {
				pr_err("transaction release %d bad node %p\n",
					debug_id, fp->binder);
				break;
			}
			binder_debug(BINDER_DEBUG_TRANSACTION,
				     "        node %d u%p\n",
				     node->debug_id, node->ptr);
			binder_dec_node(node, fp->type == BINDER_TYPE_BINDER, 0);
		} break;
		case BINDER_TYPE_HANDLE:
		case BINDER_TYPE_WEAK_HANDLE: {
			struct binder_ref *ref = binder_get_ref(proc, fp->handle);
			if (ref == NULL) {
				pr_err("transaction release %d bad handle %ld\n",
				 debug_id, fp->handle);
				break;
			}
			binder_debug(BINDER_DEBUG_TRANSACTION,
				     "        ref %d desc %d (node %d)\n",
				     ref->debug_id, ref->desc, ref->node->debug_id);
			binder_dec_ref(ref, fp->type == BINDER_TYPE_HANDLE);
		} break;

		case BINDER_TYPE_FD:
			binder_debug(BINDER_DEBUG_TRANSACTION,
				     "        fd %ld\n", fp->handle);
			if (failed_at)
				task_close_fd(proc, fp->handle);
			break;

		default:
			pr_err("transaction release %d bad object type %lx\n",
				debug_id, fp->type);
			break;
		}
	}
}

static void binder_transaction(struct binder_proc *proc,
			       struct binder_thread *thread,
			       struct binder_transaction_data *tr, int reply)
{
	struct binder_transaction *t;
	struct binder_work *tcomplete;
	size_t *offp, *off_end;
	struct binder_proc *target_proc;
	struct binder_thread *target_thread = NULL;
	struct binder_node *target_node = NULL;
	struct list_head *target_list;
	wait_queue_head_t *target_wait;
	struct binder_transaction *in_reply_to = NULL;
	struct binder_transaction_log_entry *e;
	uint32_t return_error;

	e = binder_transaction_log_add(&binder_transaction_log);
	e->call_type = reply ? 2 : !!(tr->flags & TF_ONE_WAY);
	e->from_proc = proc->pid;
	e->from_thread = thread->pid;
	e->target_handle = tr->target.handle;
	e->data_size = tr->data_size;
	e->offsets_size = tr->offsets_size;

	if (reply) {
		in_reply_to = thread->transaction_stack;
		if (in_reply_to == NULL) {
			binder_user_error("%d:%d got reply transaction with no transaction stack\n",
					  proc->pid, thread->pid);
			return_error = BR_FAILED_REPLY;
			goto err_empty_call_stack;
		}
		binder_set_nice(in_reply_to->saved_priority);
		if (in_reply_to->to_thread != thread) {
			binder_user_error("%d:%d got reply transaction with bad transaction stack, transaction %d has target %d:%d\n",
				proc->pid, thread->pid, in_reply_to->debug_id,
				in_reply_to->to_proc ?
				in_reply_to->to_proc->pid : 0,
				in_reply_to->to_thread ?
				in_reply_to->to_thread->pid : 0);
			return_error = BR_FAILED_REPLY;
			in_reply_to = NULL;
			goto err_bad_call_stack;
		}
		thread->transaction_stack = in_reply_to->to_parent;
		target_thread = in_reply_to->from;
		if (target_thread == NULL) {
			return_error = BR_DEAD_REPLY;
			goto err_dead_binder;
		}
		if (target_thread->transaction_stack != in_reply_to) {
			binder_user_error("%d:%d got reply transaction with bad target transaction stack %d, expected %d\n",
				proc->pid, thread->pid,
				target_thread->transaction_stack ?
				target_thread->transaction_stack->debug_id : 0,
				in_reply_to->debug_id);
			return_error = BR_FAILED_REPLY;
			in_reply_to = NULL;
			target_thread = NULL;
			goto err_dead_binder;
		}
		target_proc = target_thread->proc;
	} else {
		if (tr->target.handle) {
			struct binder_ref *ref;
			ref = binder_get_ref(proc, tr->target.handle);
			if (ref == NULL) {
				binder_user_error("%d:%d got transaction to invalid handle\n",
					proc->pid, thread->pid);
				return_error = BR_FAILED_REPLY;
				goto err_invalid_target_handle;
			}
			target_node = ref->node;
		} else {
			target_node = binder_context_mgr_node;
			if (target_node == NULL) {
				return_error = BR_DEAD_REPLY;
				goto err_no_context_mgr_node;
			}
		}
		e->to_node = target_node->debug_id;
		target_proc = target_node->proc;
		if (target_proc == NULL) {
			return_error = BR_DEAD_REPLY;
			goto err_dead_binder;
		}
		if (security_binder_transaction(proc->tsk, target_proc->tsk) < 0) {
			return_error = BR_FAILED_REPLY;
			goto err_invalid_target_handle;
		}
		if (!(tr->flags & TF_ONE_WAY) && thread->transaction_stack) {
			struct binder_transaction *tmp;
			tmp = thread->transaction_stack;
			if (tmp->to_thread != thread) {
				binder_user_error("%d:%d got new transaction with bad transaction stack, transaction %d has target %d:%d\n",
					proc->pid, thread->pid, tmp->debug_id,
					tmp->to_proc ? tmp->to_proc->pid : 0,
					tmp->to_thread ?
					tmp->to_thread->pid : 0);
				return_error = BR_FAILED_REPLY;
				goto err_bad_call_stack;
			}
			while (tmp) {
				if (tmp->from && tmp->from->proc == target_proc)
					target_thread = tmp->from;
				tmp = tmp->from_parent;
			}
		}
	}
	if (target_thread) {
		e->to_thread = target_thread->pid;
		target_list = &target_thread->todo;
		target_wait = &target_thread->wait;
	} else {
		target_list = &target_proc->todo;
		target_wait = &target_proc->wait;
	}
	e->to_proc = target_proc->pid;

	/* TODO: reuse incoming transaction for reply */
	t = kzalloc(sizeof(*t), GFP_KERNEL);
	if (t == NULL) {
		return_error = BR_FAILED_REPLY;
		goto err_alloc_t_failed;
	}
	binder_stats_created(BINDER_STAT_TRANSACTION);

	tcomplete = kzalloc(sizeof(*tcomplete), GFP_KERNEL);
	if (tcomplete == NULL) {
		return_error = BR_FAILED_REPLY;
		goto err_alloc_tcomplete_failed;
	}
	binder_stats_created(BINDER_STAT_TRANSACTION_COMPLETE);

	t->debug_id = ++binder_last_id;
	e->debug_id = t->debug_id;

	if (reply)
		binder_debug(BINDER_DEBUG_TRANSACTION,
			     "%d:%d BC_REPLY %d -> %d:%d, data %p-%p size %zd-%zd\n",
			     proc->pid, thread->pid, t->debug_id,
			     target_proc->pid, target_thread->pid,
			     tr->data.ptr.buffer, tr->data.ptr.offsets,
			     tr->data_size, tr->offsets_size);
	else
		binder_debug(BINDER_DEBUG_TRANSACTION,
			     "%d:%d BC_TRANSACTION %d -> %d - node %d, data %p-%p size %zd-%zd\n",
			     proc->pid, thread->pid, t->debug_id,
			     target_proc->pid, target_node->debug_id,
			     tr->data.ptr.buffer, tr->data.ptr.offsets,
			     tr->data_size, tr->offsets_size);

	if (!reply && !(tr->flags & TF_ONE_WAY))
		t->from = thread;
	else
		t->from = NULL;
	t->sender_euid = proc->tsk->cred->euid;
	t->to_proc = target_proc;
	t->to_thread = target_thread;
	t->code = tr->code;
	t->flags = tr->flags;
	t->priority = task_nice(current);

	trace_binder_transaction(reply, t, target_node);

	t->buffer = binder_alloc_buf(target_proc, tr->data_size,
		tr->offsets_size, !reply && (t->flags & TF_ONE_WAY));
	if (t->buffer == NULL) {
		return_error = BR_FAILED_REPLY;
		goto err_binder_alloc_buf_failed;
	}
	t->buffer->allow_user_free = 0;
	t->buffer->debug_id = t->debug_id;
	t->buffer->transaction = t;
	t->buffer->target_node = target_node;
	trace_binder_transaction_alloc_buf(t->buffer);
	if (target_node)
		binder_inc_node(target_node, 1, 0, NULL);

	offp = (size_t *)(t->buffer->data + ALIGN(tr->data_size, sizeof(void *)));

	if (copy_from_user(t->buffer->data, tr->data.ptr.buffer, tr->data_size)) {
		binder_user_error("%d:%d got transaction with invalid data ptr\n",
				proc->pid, thread->pid);
		return_error = BR_FAILED_REPLY;
		goto err_copy_data_failed;
	}
	if (copy_from_user(offp, tr->data.ptr.offsets, tr->offsets_size)) {
		binder_user_error("%d:%d got transaction with invalid offsets ptr\n",
				proc->pid, thread->pid);
		return_error = BR_FAILED_REPLY;
		goto err_copy_data_failed;
	}
	if (!IS_ALIGNED(tr->offsets_size, sizeof(size_t))) {
		binder_user_error("%d:%d got transaction with invalid offsets size, %zd\n",
				proc->pid, thread->pid, tr->offsets_size);
		return_error = BR_FAILED_REPLY;
		goto err_bad_offset;
	}
	off_end = (void *)offp + tr->offsets_size;
	for (; offp < off_end; offp++) {
		struct flat_binder_object *fp;
		if (*offp > t->buffer->data_size - sizeof(*fp) ||
		    t->buffer->data_size < sizeof(*fp) ||
		    !IS_ALIGNED(*offp, sizeof(void *))) {
			binder_user_error("%d:%d got transaction with invalid offset, %zd\n",
					proc->pid, thread->pid, *offp);
			return_error = BR_FAILED_REPLY;
			goto err_bad_offset;
		}
		fp = (struct flat_binder_object *)(t->buffer->data + *offp);
		switch (fp->type) {
		case BINDER_TYPE_BINDER:
		case BINDER_TYPE_WEAK_BINDER: {
			struct binder_ref *ref;
			struct binder_node *node = binder_get_node(proc, fp->binder);
			if (node == NULL) {
				node = binder_new_node(proc, fp->binder, fp->cookie);
				if (node == NULL) {
					return_error = BR_FAILED_REPLY;
					goto err_binder_new_node_failed;
				}
				node->min_priority = fp->flags & FLAT_BINDER_FLAG_PRIORITY_MASK;
				node->accept_fds = !!(fp->flags & FLAT_BINDER_FLAG_ACCEPTS_FDS);
			}
			if (fp->cookie != node->cookie) {
				binder_user_error("%d:%d sending u%p node %d, cookie mismatch %p != %p\n",
					proc->pid, thread->pid,
					fp->binder, node->debug_id,
					fp->cookie, node->cookie);
				goto err_binder_get_ref_for_node_failed;
			}
			if (security_binder_transfer_binder(proc->tsk, target_proc->tsk)) {
				return_error = BR_FAILED_REPLY;
				goto err_binder_get_ref_for_node_failed;
			}
			ref = binder_get_ref_for_node(target_proc, node);
			if (ref == NULL) {
				return_error = BR_FAILED_REPLY;
				goto err_binder_get_ref_for_node_failed;
			}
			if (fp->type == BINDER_TYPE_BINDER)
				fp->type = BINDER_TYPE_HANDLE;
			else
				fp->type = BINDER_TYPE_WEAK_HANDLE;
			fp->handle = ref->desc;
			binder_inc_ref(ref, fp->type == BINDER_TYPE_HANDLE,
				       &thread->todo);

			trace_binder_transaction_node_to_ref(t, node, ref);
			binder_debug(BINDER_DEBUG_TRANSACTION,
				     "        node %d u%p -> ref %d desc %d\n",
				     node->debug_id, node->ptr, ref->debug_id,
				     ref->desc);
		} break;
		case BINDER_TYPE_HANDLE:
		case BINDER_TYPE_WEAK_HANDLE: {
			struct binder_ref *ref = binder_get_ref(proc, fp->handle);
			if (ref == NULL) {
				binder_user_error("%d:%d got transaction with invalid handle, %ld\n",
						proc->pid,
						thread->pid, fp->handle);
				return_error = BR_FAILED_REPLY;
				goto err_binder_get_ref_failed;
			}
			if (security_binder_transfer_binder(proc->tsk, target_proc->tsk)) {
				return_error = BR_FAILED_REPLY;
				goto err_binder_get_ref_failed;
			}
			if (ref->node->proc == target_proc) {
				if (fp->type == BINDER_TYPE_HANDLE)
					fp->type = BINDER_TYPE_BINDER;
				else
					fp->type = BINDER_TYPE_WEAK_BINDER;
				fp->binder = ref->node->ptr;
				fp->cookie = ref->node->cookie;
				binder_inc_node(ref->node, fp->type == BINDER_TYPE_BINDER, 0, NULL);
				trace_binder_transaction_ref_to_node(t, ref);
				binder_debug(BINDER_DEBUG_TRANSACTION,
					     "        ref %d desc %d -> node %d u%p\n",
					     ref->debug_id, ref->desc, ref->node->debug_id,
					     ref->node->ptr);
			} else {
				struct binder_ref *new_ref;
				new_ref = binder_get_ref_for_node(target_proc, ref->node);
				if (new_ref == NULL) {
					return_error = BR_FAILED_REPLY;
					goto err_binder_get_ref_for_node_failed;
				}
				fp->handle = new_ref->desc;
				binder_inc_ref(new_ref, fp->type == BINDER_TYPE_HANDLE, NULL);
				trace_binder_transaction_ref_to_ref(t, ref,
								    new_ref);
				binder_debug(BINDER_DEBUG_TRANSACTION,
					     "        ref %d desc %d -> ref %d desc %d (node %d)\n",
					     ref->debug_id, ref->desc, new_ref->debug_id,
					     new_ref->desc, ref->node->debug_id);
			}
		} break;

		case BINDER_TYPE_FD: {
			int target_fd;
			struct file *file;

			if (reply) {
				if (!(in_reply_to->flags & TF_ACCEPT_FDS)) {
					binder_user_error("%d:%d got reply with fd, %ld, but target does not allow fds\n",
						proc->pid, thread->pid, fp->handle);
					return_error = BR_FAILED_REPLY;
					goto err_fd_not_allowed;
				}
			} else if (!target_node->accept_fds) {
				binder_user_error("%d:%d got transaction with fd, %ld, but target does not allow fds\n",
					proc->pid, thread->pid, fp->handle);
				return_error = BR_FAILED_REPLY;
				goto err_fd_not_allowed;
			}

			file = fget(fp->handle);
			if (file == NULL) {
				binder_user_error("%d:%d got transaction with invalid fd, %ld\n",
					proc->pid, thread->pid, fp->handle);
				return_error = BR_FAILED_REPLY;
				goto err_fget_failed;
			}
			if (security_binder_transfer_file(proc->tsk, target_proc->tsk, file) < 0) {
				fput(file);
				return_error = BR_FAILED_REPLY;
				goto err_get_unused_fd_failed;
			}
			target_fd = task_get_unused_fd_flags(target_proc, O_CLOEXEC);
			if (target_fd < 0) {
				fput(file);
				return_error = BR_FAILED_REPLY;
				goto err_get_unused_fd_failed;
			}
			task_fd_install(target_proc, target_fd, file);
			trace_binder_transaction_fd(t, fp->handle, target_fd);
			binder_debug(BINDER_DEBUG_TRANSACTION,
				     "        fd %ld -> %d\n", fp->handle, target_fd);
			/* TODO: fput? */
			fp->handle = target_fd;
		} break;

		default:
			binder_user_error("%d:%d got transaction with invalid object type, %lx\n",
				proc->pid, thread->pid, fp->type);
			return_error = BR_FAILED_REPLY;
			goto err_bad_object_type;
		}
	}
	if (reply) {
		BUG_ON(t->buffer->async_transaction != 0);
		binder_pop_transaction(target_thread, in_reply_to);
	} else if (!(t->flags & TF_ONE_WAY)) {
		BUG_ON(t->buffer->async_transaction != 0);
		t->need_reply = 1;
		t->from_parent = thread->transaction_stack;
		thread->transaction_stack = t;
	} else {
		BUG_ON(target_node == NULL);
		BUG_ON(t->buffer->async_transaction != 1);
		if (target_node->has_async_transaction) {
			target_list = &target_node->async_todo;
			target_wait = NULL;
		} else
			target_node->has_async_transaction = 1;
	}
	t->work.type = BINDER_WORK_TRANSACTION;
	list_add_tail(&t->work.entry, target_list);
	tcomplete->type = BINDER_WORK_TRANSACTION_COMPLETE;
	list_add_tail(&tcomplete->entry, &thread->todo);
	if (target_wait)
		wake_up_interruptible(target_wait);
	return;

err_get_unused_fd_failed:
err_fget_failed:
err_fd_not_allowed:
err_binder_get_ref_for_node_failed:
err_binder_get_ref_failed:
err_binder_new_node_failed:
err_bad_object_type:
err_bad_offset:
err_copy_data_failed:
	trace_binder_transaction_failed_buffer_release(t->buffer);
	binder_transaction_buffer_release(target_proc, t->buffer, offp);
	t->buffer->transaction = NULL;
	binder_free_buf(target_proc, t->buffer);
err_binder_alloc_buf_failed:
	kfree(tcomplete);
	binder_stats_deleted(BINDER_STAT_TRANSACTION_COMPLETE);
err_alloc_tcomplete_failed:
	kfree(t);
	binder_stats_deleted(BINDER_STAT_TRANSACTION);
err_alloc_t_failed:
err_bad_call_stack:
err_empty_call_stack:
err_dead_binder:
err_invalid_target_handle:
err_no_context_mgr_node:
	binder_debug(BINDER_DEBUG_FAILED_TRANSACTION,
		     "%d:%d transaction failed %d, size %zd-%zd\n",
		     proc->pid, thread->pid, return_error,
		     tr->data_size, tr->offsets_size);

	{
		struct binder_transaction_log_entry *fe;
		fe = binder_transaction_log_add(&binder_transaction_log_failed);
		*fe = *e;
	}

	BUG_ON(thread->return_error != BR_OK);
	if (in_reply_to) {
		thread->return_error = BR_TRANSACTION_COMPLETE;
		binder_send_failed_reply(in_reply_to, return_error);
	} else
		thread->return_error = return_error;
}

int binder_thread_write(struct binder_proc *proc, struct binder_thread *thread,
			void __user *buffer, int size, signed long *consumed)
{
	uint32_t cmd;
	void __user *ptr = buffer + *consumed;
	void __user *end = buffer + size;

	while (ptr < end && thread->return_error == BR_OK) {
		if (get_user(cmd, (uint32_t __user *)ptr))
			return -EFAULT;
		ptr += sizeof(uint32_t);
		trace_binder_command(cmd);
		if (_IOC_NR(cmd) < ARRAY_SIZE(binder_stats.bc)) {
			binder_stats.bc[_IOC_NR(cmd)]++;
			proc->stats.bc[_IOC_NR(cmd)]++;
			thread->stats.bc[_IOC_NR(cmd)]++;
		}
		switch (cmd) {
		case BC_INCREFS:
		case BC_ACQUIRE:
		case BC_RELEASE:
		case BC_DECREFS: {
			uint32_t target;
			struct binder_ref *ref;
			const char *debug_string;

			if (get_user(target, (uint32_t __user *)ptr))
				return -EFAULT;
			ptr += sizeof(uint32_t);
			if (target == 0 && binder_context_mgr_node &&
			    (cmd == BC_INCREFS || cmd == BC_ACQUIRE)) {
				ref = binder_get_ref_for_node(proc,
					       binder_context_mgr_node);
				if (ref->desc != target) {
					binder_user_error("%d:%d tried to acquire reference to desc 0, got %d instead\n",
						proc->pid, thread->pid,
						ref->desc);
				}
			} else
				ref = binder_get_ref(proc, target);
			if (ref == NULL) {
				binder_user_error("%d:%d refcount change on invalid ref %d\n",
					proc->pid, thread->pid, target);
				break;
			}
			switch (cmd) {
			case BC_INCREFS:
				debug_string = "IncRefs";
				binder_inc_ref(ref, 0, NULL);
				break;
			case BC_ACQUIRE:
				debug_string = "Acquire";
				binder_inc_ref(ref, 1, NULL);
				break;
			case BC_RELEASE:
				debug_string = "Release";
				binder_dec_ref(ref, 1);
				break;
			case BC_DECREFS:
			default:
				debug_string = "DecRefs";
				binder_dec_ref(ref, 0);
				break;
			}
			binder_debug(BINDER_DEBUG_USER_REFS,
				     "%d:%d %s ref %d desc %d s %d w %d for node %d\n",
				     proc->pid, thread->pid, debug_string, ref->debug_id,
				     ref->desc, ref->strong, ref->weak, ref->node->debug_id);
			break;
		}
		case BC_INCREFS_DONE:
		case BC_ACQUIRE_DONE: {
			void __user *node_ptr;
			void *cookie;
			struct binder_node *node;

			if (get_user(node_ptr, (void * __user *)ptr))
				return -EFAULT;
			ptr += sizeof(void *);
			if (get_user(cookie, (void * __user *)ptr))
				return -EFAULT;
			ptr += sizeof(void *);
			node = binder_get_node(proc, node_ptr);
			if (node == NULL) {
				binder_user_error("%d:%d %s u%p no match\n",
					proc->pid, thread->pid,
					cmd == BC_INCREFS_DONE ?
					"BC_INCREFS_DONE" :
					"BC_ACQUIRE_DONE",
					node_ptr);
				break;
			}
			if (cookie != node->cookie) {
				binder_user_error("%d:%d %s u%p node %d cookie mismatch %p != %p\n",
					proc->pid, thread->pid,
					cmd == BC_INCREFS_DONE ?
					"BC_INCREFS_DONE" : "BC_ACQUIRE_DONE",
					node_ptr, node->debug_id,
					cookie, node->cookie);
				break;
			}
			if (cmd == BC_ACQUIRE_DONE) {
				if (node->pending_strong_ref == 0) {
					binder_user_error("%d:%d BC_ACQUIRE_DONE node %d has no pending acquire request\n",
						proc->pid, thread->pid,
						node->debug_id);
					break;
				}
				node->pending_strong_ref = 0;
			} else {
				if (node->pending_weak_ref == 0) {
					binder_user_error("%d:%d BC_INCREFS_DONE node %d has no pending increfs request\n",
						proc->pid, thread->pid,
						node->debug_id);
					break;
				}
				node->pending_weak_ref = 0;
			}
			binder_dec_node(node, cmd == BC_ACQUIRE_DONE, 0);
			binder_debug(BINDER_DEBUG_USER_REFS,
				     "%d:%d %s node %d ls %d lw %d\n",
				     proc->pid, thread->pid,
				     cmd == BC_INCREFS_DONE ? "BC_INCREFS_DONE" : "BC_ACQUIRE_DONE",
				     node->debug_id, node->local_strong_refs, node->local_weak_refs);
			break;
		}
		case BC_ATTEMPT_ACQUIRE:
			pr_err("BC_ATTEMPT_ACQUIRE not supported\n");
			return -EINVAL;
		case BC_ACQUIRE_RESULT:
			pr_err("BC_ACQUIRE_RESULT not supported\n");
			return -EINVAL;

		case BC_FREE_BUFFER: {
			void __user *data_ptr;
			struct binder_buffer *buffer;

			if (get_user(data_ptr, (void * __user *)ptr))
				return -EFAULT;
			ptr += sizeof(void *);

			buffer = binder_buffer_lookup(proc, data_ptr);
			if (buffer == NULL) {
				binder_user_error("%d:%d BC_FREE_BUFFER u%p no match\n",
					proc->pid, thread->pid, data_ptr);
				break;
			}
			if (!buffer->allow_user_free) {
				binder_user_error("%d:%d BC_FREE_BUFFER u%p matched unreturned buffer\n",
					proc->pid, thread->pid, data_ptr);
				break;
			}
			binder_debug(BINDER_DEBUG_FREE_BUFFER,
				     "%d:%d BC_FREE_BUFFER u%p found buffer %d for %s transaction\n",
				     proc->pid, thread->pid, data_ptr, buffer->debug_id,
				     buffer->transaction ? "active" : "finished");

			if (buffer->transaction) {
				buffer->transaction->buffer = NULL;
				buffer->transaction = NULL;
			}
			if (buffer->async_transaction && buffer->target_node) {
				BUG_ON(!buffer->target_node->has_async_transaction);
				if (list_empty(&buffer->target_node->async_todo))
					buffer->target_node->has_async_transaction = 0;
				else
					list_move_tail(buffer->target_node->async_todo.next, &thread->todo);
			}
			trace_binder_transaction_buffer_release(buffer);
			binder_transaction_buffer_release(proc, buffer, NULL);
			binder_free_buf(proc, buffer);
			break;
		}

		case BC_TRANSACTION:
		case BC_REPLY: {
			struct binder_transaction_data tr;

			if (copy_from_user(&tr, ptr, sizeof(tr)))
				return -EFAULT;
			ptr += sizeof(tr);
			binder_transaction(proc, thread, &tr, cmd == BC_REPLY);
			break;
		}

		case BC_REGISTER_LOOPER:
			binder_debug(BINDER_DEBUG_THREADS,
				     "%d:%d BC_REGISTER_LOOPER\n",
				     proc->pid, thread->pid);
			if (thread->looper & BINDER_LOOPER_STATE_ENTERED) {
				thread->looper |= BINDER_LOOPER_STATE_INVALID;
				binder_user_error("%d:%d ERROR: BC_REGISTER_LOOPER called after BC_ENTER_LOOPER\n",
					proc->pid, thread->pid);
			} else if (proc->requested_threads == 0) {
				thread->looper |= BINDER_LOOPER_STATE_INVALID;
				binder_user_error("%d:%d ERROR: BC_REGISTER_LOOPER called without request\n",
					proc->pid, thread->pid);
			} else {
				proc->requested_threads--;
				proc->requested_threads_started++;
			}
			thread->looper |= BINDER_LOOPER_STATE_REGISTERED;
			break;
		case BC_ENTER_LOOPER:
			binder_debug(BINDER_DEBUG_THREADS,
				     "%d:%d BC_ENTER_LOOPER\n",
				     proc->pid, thread->pid);
			if (thread->looper & BINDER_LOOPER_STATE_REGISTERED) {
				thread->looper |= BINDER_LOOPER_STATE_INVALID;
				binder_user_error("%d:%d ERROR: BC_ENTER_LOOPER called after BC_REGISTER_LOOPER\n",
					proc->pid, thread->pid);
			}
			thread->looper |= BINDER_LOOPER_STATE_ENTERED;
			break;
		case BC_EXIT_LOOPER:
			binder_debug(BINDER_DEBUG_THREADS,
				     "%d:%d BC_EXIT_LOOPER\n",
				     proc->pid, thread->pid);
			thread->looper |= BINDER_LOOPER_STATE_EXITED;
			break;

		case BC_REQUEST_DEATH_NOTIFICATION:
		case BC_CLEAR_DEATH_NOTIFICATION: {
			uint32_t target;
			void __user *cookie;
			struct binder_ref *ref;
			struct binder_ref_death *death;

			if (get_user(target, (uint32_t __user *)ptr))
				return -EFAULT;
			ptr += sizeof(uint32_t);
			if (get_user(cookie, (void __user * __user *)ptr))
				return -EFAULT;
			ptr += sizeof(void *);
			ref = binder_get_ref(proc, target);
			if (ref == NULL) {
				binder_user_error("%d:%d %s invalid ref %d\n",
					proc->pid, thread->pid,
					cmd == BC_REQUEST_DEATH_NOTIFICATION ?
					"BC_REQUEST_DEATH_NOTIFICATION" :
					"BC_CLEAR_DEATH_NOTIFICATION",
					target);
				break;
			}

			binder_debug(BINDER_DEBUG_DEATH_NOTIFICATION,
				     "%d:%d %s %p ref %d desc %d s %d w %d for node %d\n",
				     proc->pid, thread->pid,
				     cmd == BC_REQUEST_DEATH_NOTIFICATION ?
				     "BC_REQUEST_DEATH_NOTIFICATION" :
				     "BC_CLEAR_DEATH_NOTIFICATION",
				     cookie, ref->debug_id, ref->desc,
				     ref->strong, ref->weak, ref->node->debug_id);

			if (cmd == BC_REQUEST_DEATH_NOTIFICATION) {
				if (ref->death) {
					binder_user_error("%d:%d BC_REQUEST_DEATH_NOTIFICATION death notification already set\n",
						proc->pid, thread->pid);
					break;
				}
				death = kzalloc(sizeof(*death), GFP_KERNEL);
				if (death == NULL) {
					thread->return_error = BR_ERROR;
					binder_debug(BINDER_DEBUG_FAILED_TRANSACTION,
						     "%d:%d BC_REQUEST_DEATH_NOTIFICATION failed\n",
						     proc->pid, thread->pid);
					break;
				}
				binder_stats_created(BINDER_STAT_DEATH);
				INIT_LIST_HEAD(&death->work.entry);
				death->cookie = cookie;
				ref->death = death;
				if (ref->node->proc == NULL) {
					ref->death->work.type = BINDER_WORK_DEAD_BINDER;
					if (thread->looper & (BINDER_LOOPER_STATE_REGISTERED | BINDER_LOOPER_STATE_ENTERED)) {
						list_add_tail(&ref->death->work.entry, &thread->todo);
					} else {
						list_add_tail(&ref->death->work.entry, &proc->todo);
						wake_up_interruptible(&proc->wait);
					}
				}
			} else {
				if (ref->death == NULL) {
					binder_user_error("%d:%d BC_CLEAR_DEATH_NOTIFICATION death notification not active\n",
						proc->pid, thread->pid);
					break;
				}
				death = ref->death;
				if (death->cookie != cookie) {
					binder_user_error("%d:%d BC_CLEAR_DEATH_NOTIFICATION death notification cookie mismatch %p != %p\n",
						proc->pid, thread->pid,
						death->cookie, cookie);
					break;
				}
				ref->death = NULL;
				if (list_empty(&death->work.entry)) {
					death->work.type = BINDER_WORK_CLEAR_DEATH_NOTIFICATION;
					if (thread->looper & (BINDER_LOOPER_STATE_REGISTERED | BINDER_LOOPER_STATE_ENTERED)) {
						list_add_tail(&death->work.entry, &thread->todo);
					} else {
						list_add_tail(&death->work.entry, &proc->todo);
						wake_up_interruptible(&proc->wait);
					}
				} else {
					BUG_ON(death->work.type != BINDER_WORK_DEAD_BINDER);
					death->work.type = BINDER_WORK_DEAD_BINDER_AND_CLEAR;
				}
			}
		} break;
		case BC_DEAD_BINDER_DONE: {
			struct binder_work *w;
			void __user *cookie;
			struct binder_ref_death *death = NULL;
			if (get_user(cookie, (void __user * __user *)ptr))
				return -EFAULT;

			ptr += sizeof(void *);
			list_for_each_entry(w, &proc->delivered_death, entry) {
				struct binder_ref_death *tmp_death = container_of(w, struct binder_ref_death, work);
				if (tmp_death->cookie == cookie) {
					death = tmp_death;
					break;
				}
			}
			binder_debug(BINDER_DEBUG_DEAD_BINDER,
				     "%d:%d BC_DEAD_BINDER_DONE %p found %p\n",
				     proc->pid, thread->pid, cookie, death);
			if (death == NULL) {
				binder_user_error("%d:%d BC_DEAD_BINDER_DONE %p not found\n",
					proc->pid, thread->pid, cookie);
				break;
			}

			list_del_init(&death->work.entry);
			if (death->work.type == BINDER_WORK_DEAD_BINDER_AND_CLEAR) {
				death->work.type = BINDER_WORK_CLEAR_DEATH_NOTIFICATION;
				if (thread->looper & (BINDER_LOOPER_STATE_REGISTERED | BINDER_LOOPER_STATE_ENTERED)) {
					list_add_tail(&death->work.entry, &thread->todo);
				} else {
					list_add_tail(&death->work.entry, &proc->todo);
					wake_up_interruptible(&proc->wait);
				}
			}
		} break;

		default:
			pr_err("%d:%d unknown command %d\n",
			       proc->pid, thread->pid, cmd);
			return -EINVAL;
		}
		*consumed = ptr - buffer;
	}
	return 0;
}

void binder_stat_br(struct binder_proc *proc, struct binder_thread *thread,
		    uint32_t cmd)
{
	trace_binder_return(cmd);
	if (_IOC_NR(cmd) < ARRAY_SIZE(binder_stats.br)) {
		binder_stats.br[_IOC_NR(cmd)]++;
		proc->stats.br[_IOC_NR(cmd)]++;
		thread->stats.br[_IOC_NR(cmd)]++;
	}
}

static int binder_has_proc_work(struct binder_proc *proc,
				struct binder_thread *thread)
{
	return !list_empty(&proc->todo) ||
		(thread->looper & BINDER_LOOPER_STATE_NEED_RETURN);
}

static int binder_has_thread_work(struct binder_thread *thread)
{
	return !list_empty(&thread->todo) || thread->return_error != BR_OK ||
		(thread->looper & BINDER_LOOPER_STATE_NEED_RETURN);
}

static int binder_thread_read(struct binder_proc *proc,
			      struct binder_thread *thread,
			      void  __user *buffer, int size,
			      signed long *consumed, int non_block)
{
	void __user *ptr = buffer + *consumed;
	void __user *end = buffer + size;

	int ret = 0;
	int wait_for_proc_work;

	if (*consumed == 0) {
		if (put_user(BR_NOOP, (uint32_t __user *)ptr))
			return -EFAULT;
		ptr += sizeof(uint32_t);
	}

retry:
	wait_for_proc_work = thread->transaction_stack == NULL &&
				list_empty(&thread->todo);

	if (thread->return_error != BR_OK && ptr < end) {
		if (thread->return_error2 != BR_OK) {
			if (put_user(thread->return_error2, (uint32_t __user *)ptr))
				return -EFAULT;
			ptr += sizeof(uint32_t);
			binder_stat_br(proc, thread, thread->return_error2);
			if (ptr == end)
				goto done;
			thread->return_error2 = BR_OK;
		}
		if (put_user(thread->return_error, (uint32_t __user *)ptr))
			return -EFAULT;
		ptr += sizeof(uint32_t);
		binder_stat_br(proc, thread, thread->return_error);
		thread->return_error = BR_OK;
		goto done;
	}


	thread->looper |= BINDER_LOOPER_STATE_WAITING;
	if (wait_for_proc_work)
		proc->ready_threads++;

	binder_unlock(__func__);

	trace_binder_wait_for_work(wait_for_proc_work,
				   !!thread->transaction_stack,
				   !list_empty(&thread->todo));
	if (wait_for_proc_work) {
		if (!(thread->looper & (BINDER_LOOPER_STATE_REGISTERED |
					BINDER_LOOPER_STATE_ENTERED))) {
			binder_user_error("%d:%d ERROR: Thread waiting for process work before calling BC_REGISTER_LOOPER or BC_ENTER_LOOPER (state %x)\n",
				proc->pid, thread->pid, thread->looper);
			wait_event_interruptible(binder_user_error_wait,
						 binder_stop_on_user_error < 2);
		}
		binder_set_nice(proc->default_priority);
		if (non_block) {
			if (!binder_has_proc_work(proc, thread))
				ret = -EAGAIN;
		} else
			ret = wait_event_interruptible_exclusive(proc->wait, binder_has_proc_work(proc, thread));
	} else {
		if (non_block) {
			if (!binder_has_thread_work(thread))
				ret = -EAGAIN;
		} else
			ret = wait_event_interruptible(thread->wait, binder_has_thread_work(thread));
	}

	binder_lock(__func__);

	if (wait_for_proc_work)
		proc->ready_threads--;
	thread->looper &= ~BINDER_LOOPER_STATE_WAITING;

	if (ret)
		return ret;

	while (1) {
		uint32_t cmd;
		struct binder_transaction_data tr;
		struct binder_work *w;
		struct binder_transaction *t = NULL;

		if (!list_empty(&thread->todo))
			w = list_first_entry(&thread->todo, struct binder_work, entry);
		else if (!list_empty(&proc->todo) && wait_for_proc_work)
			w = list_first_entry(&proc->todo, struct binder_work, entry);
		else {
			if (ptr - buffer == 4 && !(thread->looper & BINDER_LOOPER_STATE_NEED_RETURN)) /* no data added */
				goto retry;
			break;
		}

		if (end - ptr < sizeof(tr) + 4)
			break;

		switch (w->type) {
		case BINDER_WORK_TRANSACTION: {
			t = container_of(w, struct binder_transaction, work);
		} break;
		case BINDER_WORK_TRANSACTION_COMPLETE: {
			cmd = BR_TRANSACTION_COMPLETE;
			if (put_user(cmd, (uint32_t __user *)ptr))
				return -EFAULT;
			ptr += sizeof(uint32_t);

			binder_stat_br(proc, thread, cmd);
			binder_debug(BINDER_DEBUG_TRANSACTION_COMPLETE,
				     "%d:%d BR_TRANSACTION_COMPLETE\n",
				     proc->pid, thread->pid);

			list_del(&w->entry);
			kfree(w);
			binder_stats_deleted(BINDER_STAT_TRANSACTION_COMPLETE);
		} break;
		case BINDER_WORK_NODE: {
			struct binder_node *node = container_of(w, struct binder_node, work);
			uint32_t cmd = BR_NOOP;
			const char *cmd_name;
			int strong = node->internal_strong_refs || node->local_strong_refs;
			int weak = !hlist_empty(&node->refs) || node->local_weak_refs || strong;
			if (weak && !node->has_weak_ref) {
				cmd = BR_INCREFS;
				cmd_name = "BR_INCREFS";
				node->has_weak_ref = 1;
				node->pending_weak_ref = 1;
				node->local_weak_refs++;
			} else if (strong && !node->has_strong_ref) {
				cmd = BR_ACQUIRE;
				cmd_name = "BR_ACQUIRE";
				node->has_strong_ref = 1;
				node->pending_strong_ref = 1;
				node->local_strong_refs++;
			} else if (!strong && node->has_strong_ref) {
				cmd = BR_RELEASE;
				cmd_name = "BR_RELEASE";
				node->has_strong_ref = 0;
			} else if (!weak && node->has_weak_ref) {
				cmd = BR_DECREFS;
				cmd_name = "BR_DECREFS";
				node->has_weak_ref = 0;
			}
			if (cmd != BR_NOOP) {
				if (put_user(cmd, (uint32_t __user *)ptr))
					return -EFAULT;
				ptr += sizeof(uint32_t);
				if (put_user(node->ptr, (void * __user *)ptr))
					return -EFAULT;
				ptr += sizeof(void *);
				if (put_user(node->cookie, (void * __user *)ptr))
					return -EFAULT;
				ptr += sizeof(void *);

				binder_stat_br(proc, thread, cmd);
				binder_debug(BINDER_DEBUG_USER_REFS,
					     "%d:%d %s %d u%p c%p\n",
					     proc->pid, thread->pid, cmd_name, node->debug_id, node->ptr, node->cookie);
			} else {
				list_del_init(&w->entry);
				if (!weak && !strong) {
					binder_debug(BINDER_DEBUG_INTERNAL_REFS,
						     "%d:%d node %d u%p c%p deleted\n",
						     proc->pid, thread->pid, node->debug_id,
						     node->ptr, node->cookie);
					rb_erase(&node->rb_node, &proc->nodes);
					kfree(node);
					binder_stats_deleted(BINDER_STAT_NODE);
				} else {
					binder_debug(BINDER_DEBUG_INTERNAL_REFS,
						     "%d:%d node %d u%p c%p state unchanged\n",
						     proc->pid, thread->pid, node->debug_id, node->ptr,
						     node->cookie);
				}
			}
		} break;
		case BINDER_WORK_DEAD_BINDER:
		case BINDER_WORK_DEAD_BINDER_AND_CLEAR:
		case BINDER_WORK_CLEAR_DEATH_NOTIFICATION: {
			struct binder_ref_death *death;
			uint32_t cmd;

			death = container_of(w, struct binder_ref_death, work);
			if (w->type == BINDER_WORK_CLEAR_DEATH_NOTIFICATION)
				cmd = BR_CLEAR_DEATH_NOTIFICATION_DONE;
			else
				cmd = BR_DEAD_BINDER;
			if (put_user(cmd, (uint32_t __user *)ptr))
				return -EFAULT;
			ptr += sizeof(uint32_t);
			if (put_user(death->cookie, (void * __user *)ptr))
				return -EFAULT;
			ptr += sizeof(void *);
			binder_stat_br(proc, thread, cmd);
			binder_debug(BINDER_DEBUG_DEATH_NOTIFICATION,
				     "%d:%d %s %p\n",
				      proc->pid, thread->pid,
				      cmd == BR_DEAD_BINDER ?
				      "BR_DEAD_BINDER" :
				      "BR_CLEAR_DEATH_NOTIFICATION_DONE",
				      death->cookie);

			if (w->type == BINDER_WORK_CLEAR_DEATH_NOTIFICATION) {
				list_del(&w->entry);
				kfree(death);
				binder_stats_deleted(BINDER_STAT_DEATH);
			} else
				list_move(&w->entry, &proc->delivered_death);
			if (cmd == BR_DEAD_BINDER)
				goto done; /* DEAD_BINDER notifications can cause transactions */
		} break;
		}

		if (!t)
			continue;

		BUG_ON(t->buffer == NULL);
		if (t->buffer->target_node) {
			struct binder_node *target_node = t->buffer->target_node;
			tr.target.ptr = target_node->ptr;
			tr.cookie =  target_node->cookie;
			t->saved_priority = task_nice(current);
			if (t->priority < target_node->min_priority &&
			    !(t->flags & TF_ONE_WAY))
				binder_set_nice(t->priority);
			else if (!(t->flags & TF_ONE_WAY) ||
				 t->saved_priority > target_node->min_priority)
				binder_set_nice(target_node->min_priority);
			cmd = BR_TRANSACTION;
		} else {
			tr.target.ptr = NULL;
			tr.cookie = NULL;
			cmd = BR_REPLY;
		}
		tr.code = t->code;
		tr.flags = t->flags;
		tr.sender_euid = from_kuid(current_user_ns(), t->sender_euid);

		if (t->from) {
			struct task_struct *sender = t->from->proc->tsk;
			tr.sender_pid = task_tgid_nr_ns(sender,
							task_active_pid_ns(current));
		} else {
			tr.sender_pid = 0;
		}

		tr.data_size = t->buffer->data_size;
		tr.offsets_size = t->buffer->offsets_size;
		tr.data.ptr.buffer = (void *)t->buffer->data +
					proc->user_buffer_offset;
		tr.data.ptr.offsets = tr.data.ptr.buffer +
					ALIGN(t->buffer->data_size,
					    sizeof(void *));

		if (put_user(cmd, (uint32_t __user *)ptr))
			return -EFAULT;
		ptr += sizeof(uint32_t);
		if (copy_to_user(ptr, &tr, sizeof(tr)))
			return -EFAULT;
		ptr += sizeof(tr);

		trace_binder_transaction_received(t);
		binder_stat_br(proc, thread, cmd);
		binder_debug(BINDER_DEBUG_TRANSACTION,
			     "%d:%d %s %d %d:%d, cmd %d size %zd-%zd ptr %p-%p\n",
			     proc->pid, thread->pid,
			     (cmd == BR_TRANSACTION) ? "BR_TRANSACTION" :
			     "BR_REPLY",
			     t->debug_id, t->from ? t->from->proc->pid : 0,
			     t->from ? t->from->pid : 0, cmd,
			     t->buffer->data_size, t->buffer->offsets_size,
			     tr.data.ptr.buffer, tr.data.ptr.offsets);

		list_del(&t->work.entry);
		t->buffer->allow_user_free = 1;
		if (cmd == BR_TRANSACTION && !(t->flags & TF_ONE_WAY)) {
			t->to_parent = thread->transaction_stack;
			t->to_thread = thread;
			thread->transaction_stack = t;
		} else {
			t->buffer->transaction = NULL;
			kfree(t);
			binder_stats_deleted(BINDER_STAT_TRANSACTION);
		}
		break;
	}

done:

	*consumed = ptr - buffer;
	if (proc->requested_threads + proc->ready_threads == 0 &&
	    proc->requested_threads_started < proc->max_threads &&
	    (thread->looper & (BINDER_LOOPER_STATE_REGISTERED |
	     BINDER_LOOPER_STATE_ENTERED)) /* the user-space code fails to */
	     /*spawn a new thread if we leave this out */) {
		proc->requested_threads++;
		binder_debug(BINDER_DEBUG_THREADS,
			     "%d:%d BR_SPAWN_LOOPER\n",
			     proc->pid, thread->pid);
		if (put_user(BR_SPAWN_LOOPER, (uint32_t __user *)buffer))
			return -EFAULT;
		binder_stat_br(proc, thread, BR_SPAWN_LOOPER);
	}
	return 0;
}

static void binder_release_work(struct list_head *list)
{
	struct binder_work *w;
	while (!list_empty(list)) {
		w = list_first_entry(list, struct binder_work, entry);
		list_del_init(&w->entry);
		switch (w->type) {
		case BINDER_WORK_TRANSACTION: {
			struct binder_transaction *t;

			t = container_of(w, struct binder_transaction, work);
			if (t->buffer->target_node &&
			    !(t->flags & TF_ONE_WAY)) {
				binder_send_failed_reply(t, BR_DEAD_REPLY);
			} else {
				binder_debug(BINDER_DEBUG_DEAD_TRANSACTION,
<<<<<<< HEAD
					"undelivered transaction %d\n",
=======
					"binder: undelivered transaction %d\n",
>>>>>>> 940b3e49
					t->debug_id);
				t->buffer->transaction = NULL;
				kfree(t);
				binder_stats_deleted(BINDER_STAT_TRANSACTION);
			}
		} break;
		case BINDER_WORK_TRANSACTION_COMPLETE: {
			binder_debug(BINDER_DEBUG_DEAD_TRANSACTION,
<<<<<<< HEAD
				"undelivered TRANSACTION_COMPLETE\n");
=======
				"binder: undelivered TRANSACTION_COMPLETE\n");
>>>>>>> 940b3e49
			kfree(w);
			binder_stats_deleted(BINDER_STAT_TRANSACTION_COMPLETE);
		} break;
		case BINDER_WORK_DEAD_BINDER_AND_CLEAR:
		case BINDER_WORK_CLEAR_DEATH_NOTIFICATION: {
			struct binder_ref_death *death;

			death = container_of(w, struct binder_ref_death, work);
			binder_debug(BINDER_DEBUG_DEAD_TRANSACTION,
<<<<<<< HEAD
				"undelivered death notification, %p\n",
=======
				"binder: undelivered death notification, %p\n",
>>>>>>> 940b3e49
				death->cookie);
			kfree(death);
			binder_stats_deleted(BINDER_STAT_DEATH);
		} break;
		default:
<<<<<<< HEAD
			pr_err("unexpected work type, %d, not freed\n",
=======
			pr_err("binder: unexpected work type, %d, not freed\n",
>>>>>>> 940b3e49
			       w->type);
			break;
		}
	}

}

static struct binder_thread *binder_get_thread(struct binder_proc *proc)
{
	struct binder_thread *thread = NULL;
	struct rb_node *parent = NULL;
	struct rb_node **p = &proc->threads.rb_node;

	while (*p) {
		parent = *p;
		thread = rb_entry(parent, struct binder_thread, rb_node);

		if (current->pid < thread->pid)
			p = &(*p)->rb_left;
		else if (current->pid > thread->pid)
			p = &(*p)->rb_right;
		else
			break;
	}
	if (*p == NULL) {
		thread = kzalloc(sizeof(*thread), GFP_KERNEL);
		if (thread == NULL)
			return NULL;
		binder_stats_created(BINDER_STAT_THREAD);
		thread->proc = proc;
		thread->pid = current->pid;
		init_waitqueue_head(&thread->wait);
		INIT_LIST_HEAD(&thread->todo);
		rb_link_node(&thread->rb_node, parent, p);
		rb_insert_color(&thread->rb_node, &proc->threads);
		thread->looper |= BINDER_LOOPER_STATE_NEED_RETURN;
		thread->return_error = BR_OK;
		thread->return_error2 = BR_OK;
	}
	return thread;
}

static int binder_free_thread(struct binder_proc *proc,
			      struct binder_thread *thread)
{
	struct binder_transaction *t;
	struct binder_transaction *send_reply = NULL;
	int active_transactions = 0;

	rb_erase(&thread->rb_node, &proc->threads);
	t = thread->transaction_stack;
	if (t && t->to_thread == thread)
		send_reply = t;
	while (t) {
		active_transactions++;
		binder_debug(BINDER_DEBUG_DEAD_TRANSACTION,
			     "release %d:%d transaction %d %s, still active\n",
			      proc->pid, thread->pid,
			     t->debug_id,
			     (t->to_thread == thread) ? "in" : "out");

		if (t->to_thread == thread) {
			t->to_proc = NULL;
			t->to_thread = NULL;
			if (t->buffer) {
				t->buffer->transaction = NULL;
				t->buffer = NULL;
			}
			t = t->to_parent;
		} else if (t->from == thread) {
			t->from = NULL;
			t = t->from_parent;
		} else
			BUG();
	}
	if (send_reply)
		binder_send_failed_reply(send_reply, BR_DEAD_REPLY);
	binder_release_work(&thread->todo);
	kfree(thread);
	binder_stats_deleted(BINDER_STAT_THREAD);
	return active_transactions;
}

static unsigned int binder_poll(struct file *filp,
				struct poll_table_struct *wait)
{
	struct binder_proc *proc = filp->private_data;
	struct binder_thread *thread = NULL;
	int wait_for_proc_work;

	binder_lock(__func__);

	thread = binder_get_thread(proc);

	wait_for_proc_work = thread->transaction_stack == NULL &&
		list_empty(&thread->todo) && thread->return_error == BR_OK;

	binder_unlock(__func__);

	if (wait_for_proc_work) {
		if (binder_has_proc_work(proc, thread))
			return POLLIN;
		poll_wait(filp, &proc->wait, wait);
		if (binder_has_proc_work(proc, thread))
			return POLLIN;
	} else {
		if (binder_has_thread_work(thread))
			return POLLIN;
		poll_wait(filp, &thread->wait, wait);
		if (binder_has_thread_work(thread))
			return POLLIN;
	}
	return 0;
}

static long binder_ioctl(struct file *filp, unsigned int cmd, unsigned long arg)
{
	int ret;
	struct binder_proc *proc = filp->private_data;
	struct binder_thread *thread;
	unsigned int size = _IOC_SIZE(cmd);
	void __user *ubuf = (void __user *)arg;

	/*pr_info("binder_ioctl: %d:%d %x %lx\n", proc->pid, current->pid, cmd, arg);*/

	trace_binder_ioctl(cmd, arg);

	trace_binder_ioctl(cmd, arg);

	ret = wait_event_interruptible(binder_user_error_wait, binder_stop_on_user_error < 2);
	if (ret)
		goto err_unlocked;

	binder_lock(__func__);
	thread = binder_get_thread(proc);
	if (thread == NULL) {
		ret = -ENOMEM;
		goto err;
	}

	switch (cmd) {
	case BINDER_WRITE_READ: {
		struct binder_write_read bwr;
		if (size != sizeof(struct binder_write_read)) {
			ret = -EINVAL;
			goto err;
		}
		if (copy_from_user(&bwr, ubuf, sizeof(bwr))) {
			ret = -EFAULT;
			goto err;
		}
		binder_debug(BINDER_DEBUG_READ_WRITE,
			     "%d:%d write %ld at %08lx, read %ld at %08lx\n",
			     proc->pid, thread->pid, bwr.write_size,
			     bwr.write_buffer, bwr.read_size, bwr.read_buffer);

		if (bwr.write_size > 0) {
			ret = binder_thread_write(proc, thread, (void __user *)bwr.write_buffer, bwr.write_size, &bwr.write_consumed);
			trace_binder_write_done(ret);
			if (ret < 0) {
				bwr.read_consumed = 0;
				if (copy_to_user(ubuf, &bwr, sizeof(bwr)))
					ret = -EFAULT;
				goto err;
			}
		}
		if (bwr.read_size > 0) {
			ret = binder_thread_read(proc, thread, (void __user *)bwr.read_buffer, bwr.read_size, &bwr.read_consumed, filp->f_flags & O_NONBLOCK);
			trace_binder_read_done(ret);
			if (!list_empty(&proc->todo))
				wake_up_interruptible(&proc->wait);
			if (ret < 0) {
				if (copy_to_user(ubuf, &bwr, sizeof(bwr)))
					ret = -EFAULT;
				goto err;
			}
		}
		binder_debug(BINDER_DEBUG_READ_WRITE,
			     "%d:%d wrote %ld of %ld, read return %ld of %ld\n",
			     proc->pid, thread->pid, bwr.write_consumed, bwr.write_size,
			     bwr.read_consumed, bwr.read_size);
		if (copy_to_user(ubuf, &bwr, sizeof(bwr))) {
			ret = -EFAULT;
			goto err;
		}
		break;
	}
	case BINDER_SET_MAX_THREADS:
		if (copy_from_user(&proc->max_threads, ubuf, sizeof(proc->max_threads))) {
			ret = -EINVAL;
			goto err;
		}
		break;
	case BINDER_SET_CONTEXT_MGR:
		if (binder_context_mgr_node != NULL) {
			pr_err("BINDER_SET_CONTEXT_MGR already set\n");
			ret = -EBUSY;
			goto err;
		}
		ret = security_binder_set_context_mgr(proc->tsk);
		if (ret < 0)
			goto err;
		if (uid_valid(binder_context_mgr_uid)) {
			if (!uid_eq(binder_context_mgr_uid, current->cred->euid)) {
				pr_err("BINDER_SET_CONTEXT_MGR bad uid %d != %d\n",
				       from_kuid(&init_user_ns, current->cred->euid),
				       from_kuid(&init_user_ns, binder_context_mgr_uid));
				ret = -EPERM;
				goto err;
			}
		} else
			binder_context_mgr_uid = current->cred->euid;
		binder_context_mgr_node = binder_new_node(proc, NULL, NULL);
		if (binder_context_mgr_node == NULL) {
			ret = -ENOMEM;
			goto err;
		}
		binder_context_mgr_node->local_weak_refs++;
		binder_context_mgr_node->local_strong_refs++;
		binder_context_mgr_node->has_strong_ref = 1;
		binder_context_mgr_node->has_weak_ref = 1;
		break;
	case BINDER_THREAD_EXIT:
		binder_debug(BINDER_DEBUG_THREADS, "%d:%d exit\n",
			     proc->pid, thread->pid);
		binder_free_thread(proc, thread);
		thread = NULL;
		break;
	case BINDER_VERSION:
		if (size != sizeof(struct binder_version)) {
			ret = -EINVAL;
			goto err;
		}
		if (put_user(BINDER_CURRENT_PROTOCOL_VERSION, &((struct binder_version *)ubuf)->protocol_version)) {
			ret = -EINVAL;
			goto err;
		}
		break;
	default:
		ret = -EINVAL;
		goto err;
	}
	ret = 0;
err:
	if (thread)
		thread->looper &= ~BINDER_LOOPER_STATE_NEED_RETURN;
	binder_unlock(__func__);
	wait_event_interruptible(binder_user_error_wait, binder_stop_on_user_error < 2);
	if (ret && ret != -ERESTARTSYS)
		pr_info("%d:%d ioctl %x %lx returned %d\n", proc->pid, current->pid, cmd, arg, ret);
err_unlocked:
	trace_binder_ioctl_done(ret);
	return ret;
}

static void binder_vma_open(struct vm_area_struct *vma)
{
	struct binder_proc *proc = vma->vm_private_data;
	binder_debug(BINDER_DEBUG_OPEN_CLOSE,
		     "%d open vm area %lx-%lx (%ld K) vma %lx pagep %lx\n",
		     proc->pid, vma->vm_start, vma->vm_end,
		     (vma->vm_end - vma->vm_start) / SZ_1K, vma->vm_flags,
		     (unsigned long)pgprot_val(vma->vm_page_prot));
}

static void binder_vma_close(struct vm_area_struct *vma)
{
	struct binder_proc *proc = vma->vm_private_data;
	binder_debug(BINDER_DEBUG_OPEN_CLOSE,
		     "%d close vm area %lx-%lx (%ld K) vma %lx pagep %lx\n",
		     proc->pid, vma->vm_start, vma->vm_end,
		     (vma->vm_end - vma->vm_start) / SZ_1K, vma->vm_flags,
		     (unsigned long)pgprot_val(vma->vm_page_prot));
	proc->vma = NULL;
	proc->vma_vm_mm = NULL;
	binder_defer_work(proc, BINDER_DEFERRED_PUT_FILES);
}

static struct vm_operations_struct binder_vm_ops = {
	.open = binder_vma_open,
	.close = binder_vma_close,
};

static int binder_mmap(struct file *filp, struct vm_area_struct *vma)
{
	int ret;
	struct vm_struct *area;
	struct binder_proc *proc = filp->private_data;
	const char *failure_string;
	struct binder_buffer *buffer;

	if (proc->tsk != current)
		return -EINVAL;

	if ((vma->vm_end - vma->vm_start) > SZ_4M)
		vma->vm_end = vma->vm_start + SZ_4M;

	binder_debug(BINDER_DEBUG_OPEN_CLOSE,
		     "binder_mmap: %d %lx-%lx (%ld K) vma %lx pagep %lx\n",
		     proc->pid, vma->vm_start, vma->vm_end,
		     (vma->vm_end - vma->vm_start) / SZ_1K, vma->vm_flags,
		     (unsigned long)pgprot_val(vma->vm_page_prot));

	if (vma->vm_flags & FORBIDDEN_MMAP_FLAGS) {
		ret = -EPERM;
		failure_string = "bad vm_flags";
		goto err_bad_arg;
	}
	vma->vm_flags = (vma->vm_flags | VM_DONTCOPY) & ~VM_MAYWRITE;

	mutex_lock(&binder_mmap_lock);
	if (proc->buffer) {
		ret = -EBUSY;
		failure_string = "already mapped";
		goto err_already_mapped;
	}

	area = get_vm_area(vma->vm_end - vma->vm_start, VM_IOREMAP);
	if (area == NULL) {
		ret = -ENOMEM;
		failure_string = "get_vm_area";
		goto err_get_vm_area_failed;
	}
	proc->buffer = area->addr;
	proc->user_buffer_offset = vma->vm_start - (uintptr_t)proc->buffer;
	mutex_unlock(&binder_mmap_lock);

#ifdef CONFIG_CPU_CACHE_VIPT
	if (cache_is_vipt_aliasing()) {
		while (CACHE_COLOUR((vma->vm_start ^ (uint32_t)proc->buffer))) {
			pr_info("binder_mmap: %d %lx-%lx maps %p bad alignment\n", proc->pid, vma->vm_start, vma->vm_end, proc->buffer);
			vma->vm_start += PAGE_SIZE;
		}
	}
#endif
	proc->pages = kzalloc(sizeof(proc->pages[0]) * ((vma->vm_end - vma->vm_start) / PAGE_SIZE), GFP_KERNEL);
	if (proc->pages == NULL) {
		ret = -ENOMEM;
		failure_string = "alloc page array";
		goto err_alloc_pages_failed;
	}
	proc->buffer_size = vma->vm_end - vma->vm_start;

	vma->vm_ops = &binder_vm_ops;
	vma->vm_private_data = proc;

	if (binder_update_page_range(proc, 1, proc->buffer, proc->buffer + PAGE_SIZE, vma)) {
		ret = -ENOMEM;
		failure_string = "alloc small buf";
		goto err_alloc_small_buf_failed;
	}
	buffer = proc->buffer;
	INIT_LIST_HEAD(&proc->buffers);
	list_add(&buffer->entry, &proc->buffers);
	buffer->free = 1;
	binder_insert_free_buffer(proc, buffer);
	proc->free_async_space = proc->buffer_size / 2;
	barrier();
	proc->files = get_files_struct(current);
	proc->vma = vma;
	proc->vma_vm_mm = vma->vm_mm;

	/*pr_info("binder_mmap: %d %lx-%lx maps %p\n",
		 proc->pid, vma->vm_start, vma->vm_end, proc->buffer);*/
	return 0;

err_alloc_small_buf_failed:
	kfree(proc->pages);
	proc->pages = NULL;
err_alloc_pages_failed:
	mutex_lock(&binder_mmap_lock);
	vfree(proc->buffer);
	proc->buffer = NULL;
err_get_vm_area_failed:
err_already_mapped:
	mutex_unlock(&binder_mmap_lock);
err_bad_arg:
	pr_err("binder_mmap: %d %lx-%lx %s failed %d\n",
	       proc->pid, vma->vm_start, vma->vm_end, failure_string, ret);
	return ret;
}

static int binder_open(struct inode *nodp, struct file *filp)
{
	struct binder_proc *proc;

	binder_debug(BINDER_DEBUG_OPEN_CLOSE, "binder_open: %d:%d\n",
		     current->group_leader->pid, current->pid);

	proc = kzalloc(sizeof(*proc), GFP_KERNEL);
	if (proc == NULL)
		return -ENOMEM;
	get_task_struct(current);
	proc->tsk = current;
	INIT_LIST_HEAD(&proc->todo);
	init_waitqueue_head(&proc->wait);
	proc->default_priority = task_nice(current);

	binder_lock(__func__);

	binder_stats_created(BINDER_STAT_PROC);
	hlist_add_head(&proc->proc_node, &binder_procs);
	proc->pid = current->group_leader->pid;
	INIT_LIST_HEAD(&proc->delivered_death);
	filp->private_data = proc;

	binder_unlock(__func__);

	if (binder_debugfs_dir_entry_proc) {
		char strbuf[11];
		snprintf(strbuf, sizeof(strbuf), "%u", proc->pid);
		proc->debugfs_entry = debugfs_create_file(strbuf, S_IRUGO,
			binder_debugfs_dir_entry_proc, proc, &binder_proc_fops);
	}

	return 0;
}

static int binder_flush(struct file *filp, fl_owner_t id)
{
	struct binder_proc *proc = filp->private_data;

	binder_defer_work(proc, BINDER_DEFERRED_FLUSH);

	return 0;
}

static void binder_deferred_flush(struct binder_proc *proc)
{
	struct rb_node *n;
	int wake_count = 0;
	for (n = rb_first(&proc->threads); n != NULL; n = rb_next(n)) {
		struct binder_thread *thread = rb_entry(n, struct binder_thread, rb_node);
		thread->looper |= BINDER_LOOPER_STATE_NEED_RETURN;
		if (thread->looper & BINDER_LOOPER_STATE_WAITING) {
			wake_up_interruptible(&thread->wait);
			wake_count++;
		}
	}
	wake_up_interruptible_all(&proc->wait);

	binder_debug(BINDER_DEBUG_OPEN_CLOSE,
		     "binder_flush: %d woke %d threads\n", proc->pid,
		     wake_count);
}

static int binder_release(struct inode *nodp, struct file *filp)
{
	struct binder_proc *proc = filp->private_data;
	debugfs_remove(proc->debugfs_entry);
	binder_defer_work(proc, BINDER_DEFERRED_RELEASE);

	return 0;
}

static void binder_deferred_release(struct binder_proc *proc)
{
	struct binder_transaction *t;
	struct rb_node *n;
	int threads, nodes, incoming_refs, outgoing_refs, buffers, active_transactions, page_count;

	BUG_ON(proc->vma);
	BUG_ON(proc->files);

	hlist_del(&proc->proc_node);
	if (binder_context_mgr_node && binder_context_mgr_node->proc == proc) {
		binder_debug(BINDER_DEBUG_DEAD_BINDER,
			     "binder_release: %d context_mgr_node gone\n",
			     proc->pid);
		binder_context_mgr_node = NULL;
	}

	threads = 0;
	active_transactions = 0;
	while ((n = rb_first(&proc->threads))) {
		struct binder_thread *thread = rb_entry(n, struct binder_thread, rb_node);
		threads++;
		active_transactions += binder_free_thread(proc, thread);
	}
	nodes = 0;
	incoming_refs = 0;
	while ((n = rb_first(&proc->nodes))) {
		struct binder_node *node = rb_entry(n, struct binder_node, rb_node);

		nodes++;
		rb_erase(&node->rb_node, &proc->nodes);
		list_del_init(&node->work.entry);
		binder_release_work(&node->async_todo);
		if (hlist_empty(&node->refs)) {
			kfree(node);
			binder_stats_deleted(BINDER_STAT_NODE);
		} else {
			struct binder_ref *ref;
			int death = 0;

			node->proc = NULL;
			node->local_strong_refs = 0;
			node->local_weak_refs = 0;
			hlist_add_head(&node->dead_node, &binder_dead_nodes);

			hlist_for_each_entry(ref, &node->refs, node_entry) {
				incoming_refs++;
				if (ref->death) {
					death++;
					if (list_empty(&ref->death->work.entry)) {
						ref->death->work.type = BINDER_WORK_DEAD_BINDER;
						list_add_tail(&ref->death->work.entry, &ref->proc->todo);
						wake_up_interruptible(&ref->proc->wait);
					} else
						BUG();
				}
			}
			binder_debug(BINDER_DEBUG_DEAD_BINDER,
				     "node %d now dead, refs %d, death %d\n",
				      node->debug_id, incoming_refs, death);
		}
	}
	outgoing_refs = 0;
	while ((n = rb_first(&proc->refs_by_desc))) {
		struct binder_ref *ref = rb_entry(n, struct binder_ref,
						  rb_node_desc);
		outgoing_refs++;
		binder_delete_ref(ref);
	}
	binder_release_work(&proc->todo);
	binder_release_work(&proc->delivered_death);
	buffers = 0;

	while ((n = rb_first(&proc->allocated_buffers))) {
		struct binder_buffer *buffer = rb_entry(n, struct binder_buffer,
							rb_node);
		t = buffer->transaction;
		if (t) {
			t->buffer = NULL;
			buffer->transaction = NULL;
			pr_err("release proc %d, transaction %d, not freed\n",
			       proc->pid, t->debug_id);
			/*BUG();*/
		}
		binder_free_buf(proc, buffer);
		buffers++;
	}

	binder_stats_deleted(BINDER_STAT_PROC);

	page_count = 0;
	if (proc->pages) {
		int i;
		for (i = 0; i < proc->buffer_size / PAGE_SIZE; i++) {
			if (proc->pages[i]) {
				void *page_addr = proc->buffer + i * PAGE_SIZE;
				binder_debug(BINDER_DEBUG_BUFFER_ALLOC,
					     "binder_release: %d: page %d at %p not freed\n",
					     proc->pid, i,
					     page_addr);
				unmap_kernel_range((unsigned long)page_addr,
					PAGE_SIZE);
				__free_page(proc->pages[i]);
				page_count++;
			}
		}
		kfree(proc->pages);
		vfree(proc->buffer);
	}

	put_task_struct(proc->tsk);

	binder_debug(BINDER_DEBUG_OPEN_CLOSE,
		     "binder_release: %d threads %d, nodes %d (ref %d), refs %d, active transactions %d, buffers %d, pages %d\n",
		     proc->pid, threads, nodes, incoming_refs, outgoing_refs,
		     active_transactions, buffers, page_count);

	kfree(proc);
}

static void binder_deferred_func(struct work_struct *work)
{
	struct binder_proc *proc;
	struct files_struct *files;

	int defer;
	do {
		binder_lock(__func__);
		mutex_lock(&binder_deferred_lock);
		if (!hlist_empty(&binder_deferred_list)) {
			proc = hlist_entry(binder_deferred_list.first,
					struct binder_proc, deferred_work_node);
			hlist_del_init(&proc->deferred_work_node);
			defer = proc->deferred_work;
			proc->deferred_work = 0;
		} else {
			proc = NULL;
			defer = 0;
		}
		mutex_unlock(&binder_deferred_lock);

		files = NULL;
		if (defer & BINDER_DEFERRED_PUT_FILES) {
			files = proc->files;
			if (files)
				proc->files = NULL;
		}

		if (defer & BINDER_DEFERRED_FLUSH)
			binder_deferred_flush(proc);

		if (defer & BINDER_DEFERRED_RELEASE)
			binder_deferred_release(proc); /* frees proc */

		binder_unlock(__func__);
		if (files)
			put_files_struct(files);
	} while (proc);
}
static DECLARE_WORK(binder_deferred_work, binder_deferred_func);

static void
binder_defer_work(struct binder_proc *proc, enum binder_deferred_state defer)
{
	mutex_lock(&binder_deferred_lock);
	proc->deferred_work |= defer;
	if (hlist_unhashed(&proc->deferred_work_node)) {
		hlist_add_head(&proc->deferred_work_node,
				&binder_deferred_list);
		queue_work(binder_deferred_workqueue, &binder_deferred_work);
	}
	mutex_unlock(&binder_deferred_lock);
}

static void print_binder_transaction(struct seq_file *m, const char *prefix,
				     struct binder_transaction *t)
{
	seq_printf(m,
		   "%s %d: %p from %d:%d to %d:%d code %x flags %x pri %ld r%d",
		   prefix, t->debug_id, t,
		   t->from ? t->from->proc->pid : 0,
		   t->from ? t->from->pid : 0,
		   t->to_proc ? t->to_proc->pid : 0,
		   t->to_thread ? t->to_thread->pid : 0,
		   t->code, t->flags, t->priority, t->need_reply);
	if (t->buffer == NULL) {
		seq_puts(m, " buffer free\n");
		return;
	}
	if (t->buffer->target_node)
		seq_printf(m, " node %d",
			   t->buffer->target_node->debug_id);
	seq_printf(m, " size %zd:%zd data %p\n",
		   t->buffer->data_size, t->buffer->offsets_size,
		   t->buffer->data);
}

static void print_binder_buffer(struct seq_file *m, const char *prefix,
				struct binder_buffer *buffer)
{
	seq_printf(m, "%s %d: %p size %zd:%zd %s\n",
		   prefix, buffer->debug_id, buffer->data,
		   buffer->data_size, buffer->offsets_size,
		   buffer->transaction ? "active" : "delivered");
}

static void print_binder_work(struct seq_file *m, const char *prefix,
			      const char *transaction_prefix,
			      struct binder_work *w)
{
	struct binder_node *node;
	struct binder_transaction *t;

	switch (w->type) {
	case BINDER_WORK_TRANSACTION:
		t = container_of(w, struct binder_transaction, work);
		print_binder_transaction(m, transaction_prefix, t);
		break;
	case BINDER_WORK_TRANSACTION_COMPLETE:
		seq_printf(m, "%stransaction complete\n", prefix);
		break;
	case BINDER_WORK_NODE:
		node = container_of(w, struct binder_node, work);
		seq_printf(m, "%snode work %d: u%p c%p\n",
			   prefix, node->debug_id, node->ptr, node->cookie);
		break;
	case BINDER_WORK_DEAD_BINDER:
		seq_printf(m, "%shas dead binder\n", prefix);
		break;
	case BINDER_WORK_DEAD_BINDER_AND_CLEAR:
		seq_printf(m, "%shas cleared dead binder\n", prefix);
		break;
	case BINDER_WORK_CLEAR_DEATH_NOTIFICATION:
		seq_printf(m, "%shas cleared death notification\n", prefix);
		break;
	default:
		seq_printf(m, "%sunknown work: type %d\n", prefix, w->type);
		break;
	}
}

static void print_binder_thread(struct seq_file *m,
				struct binder_thread *thread,
				int print_always)
{
	struct binder_transaction *t;
	struct binder_work *w;
	size_t start_pos = m->count;
	size_t header_pos;

	seq_printf(m, "  thread %d: l %02x\n", thread->pid, thread->looper);
	header_pos = m->count;
	t = thread->transaction_stack;
	while (t) {
		if (t->from == thread) {
			print_binder_transaction(m,
						 "    outgoing transaction", t);
			t = t->from_parent;
		} else if (t->to_thread == thread) {
			print_binder_transaction(m,
						 "    incoming transaction", t);
			t = t->to_parent;
		} else {
			print_binder_transaction(m, "    bad transaction", t);
			t = NULL;
		}
	}
	list_for_each_entry(w, &thread->todo, entry) {
		print_binder_work(m, "    ", "    pending transaction", w);
	}
	if (!print_always && m->count == header_pos)
		m->count = start_pos;
}

static void print_binder_node(struct seq_file *m, struct binder_node *node)
{
	struct binder_ref *ref;
	struct binder_work *w;
	int count;

	count = 0;
	hlist_for_each_entry(ref, &node->refs, node_entry)
		count++;

	seq_printf(m, "  node %d: u%p c%p hs %d hw %d ls %d lw %d is %d iw %d",
		   node->debug_id, node->ptr, node->cookie,
		   node->has_strong_ref, node->has_weak_ref,
		   node->local_strong_refs, node->local_weak_refs,
		   node->internal_strong_refs, count);
	if (count) {
		seq_puts(m, " proc");
		hlist_for_each_entry(ref, &node->refs, node_entry)
			seq_printf(m, " %d", ref->proc->pid);
	}
	seq_puts(m, "\n");
	list_for_each_entry(w, &node->async_todo, entry)
		print_binder_work(m, "    ",
				  "    pending async transaction", w);
}

static void print_binder_ref(struct seq_file *m, struct binder_ref *ref)
{
	seq_printf(m, "  ref %d: desc %d %snode %d s %d w %d d %p\n",
		   ref->debug_id, ref->desc, ref->node->proc ? "" : "dead ",
		   ref->node->debug_id, ref->strong, ref->weak, ref->death);
}

static void print_binder_proc(struct seq_file *m,
			      struct binder_proc *proc, int print_all)
{
	struct binder_work *w;
	struct rb_node *n;
	size_t start_pos = m->count;
	size_t header_pos;

	seq_printf(m, "proc %d\n", proc->pid);
	header_pos = m->count;

	for (n = rb_first(&proc->threads); n != NULL; n = rb_next(n))
		print_binder_thread(m, rb_entry(n, struct binder_thread,
						rb_node), print_all);
	for (n = rb_first(&proc->nodes); n != NULL; n = rb_next(n)) {
		struct binder_node *node = rb_entry(n, struct binder_node,
						    rb_node);
		if (print_all || node->has_async_transaction)
			print_binder_node(m, node);
	}
	if (print_all) {
		for (n = rb_first(&proc->refs_by_desc);
		     n != NULL;
		     n = rb_next(n))
			print_binder_ref(m, rb_entry(n, struct binder_ref,
						     rb_node_desc));
	}
	for (n = rb_first(&proc->allocated_buffers); n != NULL; n = rb_next(n))
		print_binder_buffer(m, "  buffer",
				    rb_entry(n, struct binder_buffer, rb_node));
	list_for_each_entry(w, &proc->todo, entry)
		print_binder_work(m, "  ", "  pending transaction", w);
	list_for_each_entry(w, &proc->delivered_death, entry) {
		seq_puts(m, "  has delivered dead binder\n");
		break;
	}
	if (!print_all && m->count == header_pos)
		m->count = start_pos;
}

static const char * const binder_return_strings[] = {
	"BR_ERROR",
	"BR_OK",
	"BR_TRANSACTION",
	"BR_REPLY",
	"BR_ACQUIRE_RESULT",
	"BR_DEAD_REPLY",
	"BR_TRANSACTION_COMPLETE",
	"BR_INCREFS",
	"BR_ACQUIRE",
	"BR_RELEASE",
	"BR_DECREFS",
	"BR_ATTEMPT_ACQUIRE",
	"BR_NOOP",
	"BR_SPAWN_LOOPER",
	"BR_FINISHED",
	"BR_DEAD_BINDER",
	"BR_CLEAR_DEATH_NOTIFICATION_DONE",
	"BR_FAILED_REPLY"
};

static const char * const binder_command_strings[] = {
	"BC_TRANSACTION",
	"BC_REPLY",
	"BC_ACQUIRE_RESULT",
	"BC_FREE_BUFFER",
	"BC_INCREFS",
	"BC_ACQUIRE",
	"BC_RELEASE",
	"BC_DECREFS",
	"BC_INCREFS_DONE",
	"BC_ACQUIRE_DONE",
	"BC_ATTEMPT_ACQUIRE",
	"BC_REGISTER_LOOPER",
	"BC_ENTER_LOOPER",
	"BC_EXIT_LOOPER",
	"BC_REQUEST_DEATH_NOTIFICATION",
	"BC_CLEAR_DEATH_NOTIFICATION",
	"BC_DEAD_BINDER_DONE"
};

static const char * const binder_objstat_strings[] = {
	"proc",
	"thread",
	"node",
	"ref",
	"death",
	"transaction",
	"transaction_complete"
};

static void print_binder_stats(struct seq_file *m, const char *prefix,
			       struct binder_stats *stats)
{
	int i;

	BUILD_BUG_ON(ARRAY_SIZE(stats->bc) !=
		     ARRAY_SIZE(binder_command_strings));
	for (i = 0; i < ARRAY_SIZE(stats->bc); i++) {
		if (stats->bc[i])
			seq_printf(m, "%s%s: %d\n", prefix,
				   binder_command_strings[i], stats->bc[i]);
	}

	BUILD_BUG_ON(ARRAY_SIZE(stats->br) !=
		     ARRAY_SIZE(binder_return_strings));
	for (i = 0; i < ARRAY_SIZE(stats->br); i++) {
		if (stats->br[i])
			seq_printf(m, "%s%s: %d\n", prefix,
				   binder_return_strings[i], stats->br[i]);
	}

	BUILD_BUG_ON(ARRAY_SIZE(stats->obj_created) !=
		     ARRAY_SIZE(binder_objstat_strings));
	BUILD_BUG_ON(ARRAY_SIZE(stats->obj_created) !=
		     ARRAY_SIZE(stats->obj_deleted));
	for (i = 0; i < ARRAY_SIZE(stats->obj_created); i++) {
		if (stats->obj_created[i] || stats->obj_deleted[i])
			seq_printf(m, "%s%s: active %d total %d\n", prefix,
				binder_objstat_strings[i],
				stats->obj_created[i] - stats->obj_deleted[i],
				stats->obj_created[i]);
	}
}

static void print_binder_proc_stats(struct seq_file *m,
				    struct binder_proc *proc)
{
	struct binder_work *w;
	struct rb_node *n;
	int count, strong, weak;

	seq_printf(m, "proc %d\n", proc->pid);
	count = 0;
	for (n = rb_first(&proc->threads); n != NULL; n = rb_next(n))
		count++;
	seq_printf(m, "  threads: %d\n", count);
	seq_printf(m, "  requested threads: %d+%d/%d\n"
			"  ready threads %d\n"
			"  free async space %zd\n", proc->requested_threads,
			proc->requested_threads_started, proc->max_threads,
			proc->ready_threads, proc->free_async_space);
	count = 0;
	for (n = rb_first(&proc->nodes); n != NULL; n = rb_next(n))
		count++;
	seq_printf(m, "  nodes: %d\n", count);
	count = 0;
	strong = 0;
	weak = 0;
	for (n = rb_first(&proc->refs_by_desc); n != NULL; n = rb_next(n)) {
		struct binder_ref *ref = rb_entry(n, struct binder_ref,
						  rb_node_desc);
		count++;
		strong += ref->strong;
		weak += ref->weak;
	}
	seq_printf(m, "  refs: %d s %d w %d\n", count, strong, weak);

	count = 0;
	for (n = rb_first(&proc->allocated_buffers); n != NULL; n = rb_next(n))
		count++;
	seq_printf(m, "  buffers: %d\n", count);

	count = 0;
	list_for_each_entry(w, &proc->todo, entry) {
		switch (w->type) {
		case BINDER_WORK_TRANSACTION:
			count++;
			break;
		default:
			break;
		}
	}
	seq_printf(m, "  pending transactions: %d\n", count);

	print_binder_stats(m, "  ", &proc->stats);
}


static int binder_state_show(struct seq_file *m, void *unused)
{
	struct binder_proc *proc;
	struct binder_node *node;
	int do_lock = !binder_debug_no_lock;

	if (do_lock)
		binder_lock(__func__);

	seq_puts(m, "binder state:\n");

	if (!hlist_empty(&binder_dead_nodes))
		seq_puts(m, "dead nodes:\n");
	hlist_for_each_entry(node, &binder_dead_nodes, dead_node)
		print_binder_node(m, node);

	hlist_for_each_entry(proc, &binder_procs, proc_node)
		print_binder_proc(m, proc, 1);
	if (do_lock)
		binder_unlock(__func__);
	return 0;
}

static int binder_stats_show(struct seq_file *m, void *unused)
{
	struct binder_proc *proc;
	int do_lock = !binder_debug_no_lock;

	if (do_lock)
		binder_lock(__func__);

	seq_puts(m, "binder stats:\n");

	print_binder_stats(m, "", &binder_stats);

	hlist_for_each_entry(proc, &binder_procs, proc_node)
		print_binder_proc_stats(m, proc);
	if (do_lock)
		binder_unlock(__func__);
	return 0;
}

static int binder_transactions_show(struct seq_file *m, void *unused)
{
	struct binder_proc *proc;
	int do_lock = !binder_debug_no_lock;

	if (do_lock)
		binder_lock(__func__);

	seq_puts(m, "binder transactions:\n");
	hlist_for_each_entry(proc, &binder_procs, proc_node)
		print_binder_proc(m, proc, 0);
	if (do_lock)
		binder_unlock(__func__);
	return 0;
}

static int binder_proc_show(struct seq_file *m, void *unused)
{
	struct binder_proc *proc = m->private;
	int do_lock = !binder_debug_no_lock;

	if (do_lock)
		binder_lock(__func__);
	seq_puts(m, "binder proc state:\n");
	print_binder_proc(m, proc, 1);
	if (do_lock)
		binder_unlock(__func__);
	return 0;
}

static void print_binder_transaction_log_entry(struct seq_file *m,
					struct binder_transaction_log_entry *e)
{
	seq_printf(m,
		   "%d: %s from %d:%d to %d:%d node %d handle %d size %d:%d\n",
		   e->debug_id, (e->call_type == 2) ? "reply" :
		   ((e->call_type == 1) ? "async" : "call "), e->from_proc,
		   e->from_thread, e->to_proc, e->to_thread, e->to_node,
		   e->target_handle, e->data_size, e->offsets_size);
}

static int binder_transaction_log_show(struct seq_file *m, void *unused)
{
	struct binder_transaction_log *log = m->private;
	int i;

	if (log->full) {
		for (i = log->next; i < ARRAY_SIZE(log->entry); i++)
			print_binder_transaction_log_entry(m, &log->entry[i]);
	}
	for (i = 0; i < log->next; i++)
		print_binder_transaction_log_entry(m, &log->entry[i]);
	return 0;
}

static const struct file_operations binder_fops = {
	.owner = THIS_MODULE,
	.poll = binder_poll,
	.unlocked_ioctl = binder_ioctl,
	.mmap = binder_mmap,
	.open = binder_open,
	.flush = binder_flush,
	.release = binder_release,
};

static struct miscdevice binder_miscdev = {
	.minor = MISC_DYNAMIC_MINOR,
	.name = "binder",
	.fops = &binder_fops
};

BINDER_DEBUG_ENTRY(state);
BINDER_DEBUG_ENTRY(stats);
BINDER_DEBUG_ENTRY(transactions);
BINDER_DEBUG_ENTRY(transaction_log);

static int __init binder_init(void)
{
	int ret;

	binder_deferred_workqueue = create_singlethread_workqueue("binder");
	if (!binder_deferred_workqueue)
		return -ENOMEM;

	binder_debugfs_dir_entry_root = debugfs_create_dir("binder", NULL);
	if (binder_debugfs_dir_entry_root)
		binder_debugfs_dir_entry_proc = debugfs_create_dir("proc",
						 binder_debugfs_dir_entry_root);
	ret = misc_register(&binder_miscdev);
	if (binder_debugfs_dir_entry_root) {
		debugfs_create_file("state",
				    S_IRUGO,
				    binder_debugfs_dir_entry_root,
				    NULL,
				    &binder_state_fops);
		debugfs_create_file("stats",
				    S_IRUGO,
				    binder_debugfs_dir_entry_root,
				    NULL,
				    &binder_stats_fops);
		debugfs_create_file("transactions",
				    S_IRUGO,
				    binder_debugfs_dir_entry_root,
				    NULL,
				    &binder_transactions_fops);
		debugfs_create_file("transaction_log",
				    S_IRUGO,
				    binder_debugfs_dir_entry_root,
				    &binder_transaction_log,
				    &binder_transaction_log_fops);
		debugfs_create_file("failed_transaction_log",
				    S_IRUGO,
				    binder_debugfs_dir_entry_root,
				    &binder_transaction_log_failed,
				    &binder_transaction_log_fops);
	}
	return ret;
}

device_initcall(binder_init);

#define CREATE_TRACE_POINTS
#include "binder_trace.h"

MODULE_LICENSE("GPL v2");<|MERGE_RESOLUTION|>--- conflicted
+++ resolved
@@ -414,19 +414,6 @@
 		retval = -EINTR;
 
 	return retval;
-}
-
-static inline void binder_lock(const char *tag)
-{
-	trace_binder_lock(tag);
-	mutex_lock(&binder_main_lock);
-	trace_binder_locked(tag);
-}
-
-static inline void binder_unlock(const char *tag)
-{
-	trace_binder_unlock(tag);
-	mutex_unlock(&binder_main_lock);
 }
 
 static inline void binder_lock(const char *tag)
@@ -2433,11 +2420,7 @@
 				binder_send_failed_reply(t, BR_DEAD_REPLY);
 			} else {
 				binder_debug(BINDER_DEBUG_DEAD_TRANSACTION,
-<<<<<<< HEAD
 					"undelivered transaction %d\n",
-=======
-					"binder: undelivered transaction %d\n",
->>>>>>> 940b3e49
 					t->debug_id);
 				t->buffer->transaction = NULL;
 				kfree(t);
@@ -2446,11 +2429,7 @@
 		} break;
 		case BINDER_WORK_TRANSACTION_COMPLETE: {
 			binder_debug(BINDER_DEBUG_DEAD_TRANSACTION,
-<<<<<<< HEAD
 				"undelivered TRANSACTION_COMPLETE\n");
-=======
-				"binder: undelivered TRANSACTION_COMPLETE\n");
->>>>>>> 940b3e49
 			kfree(w);
 			binder_stats_deleted(BINDER_STAT_TRANSACTION_COMPLETE);
 		} break;
@@ -2460,21 +2439,13 @@
 
 			death = container_of(w, struct binder_ref_death, work);
 			binder_debug(BINDER_DEBUG_DEAD_TRANSACTION,
-<<<<<<< HEAD
 				"undelivered death notification, %p\n",
-=======
-				"binder: undelivered death notification, %p\n",
->>>>>>> 940b3e49
 				death->cookie);
 			kfree(death);
 			binder_stats_deleted(BINDER_STAT_DEATH);
 		} break;
 		default:
-<<<<<<< HEAD
 			pr_err("unexpected work type, %d, not freed\n",
-=======
-			pr_err("binder: unexpected work type, %d, not freed\n",
->>>>>>> 940b3e49
 			       w->type);
 			break;
 		}
@@ -2599,8 +2570,6 @@
 	void __user *ubuf = (void __user *)arg;
 
 	/*pr_info("binder_ioctl: %d:%d %x %lx\n", proc->pid, current->pid, cmd, arg);*/
-
-	trace_binder_ioctl(cmd, arg);
 
 	trace_binder_ioctl(cmd, arg);
 
