/* binder.c
 *
 * Android IPC Subsystem
 *
 * Copyright (C) 2007-2008 Google, Inc.
 *
 * This software is licensed under the terms of the GNU General Public
 * License version 2, as published by the Free Software Foundation, and
 * may be copied, distributed, and modified under those terms.
 *
 * This program is distributed in the hope that it will be useful,
 * but WITHOUT ANY WARRANTY; without even the implied warranty of
 * MERCHANTABILITY or FITNESS FOR A PARTICULAR PURPOSE.  See the
 * GNU General Public License for more details.
 *
 */

#define pr_fmt(fmt) KBUILD_MODNAME ": " fmt

#include <asm/cacheflush.h>
#include <linux/fdtable.h>
#include <linux/file.h>
#include <linux/fs.h>
#include <linux/list.h>
#include <linux/miscdevice.h>
#include <linux/mm.h>
#include <linux/module.h>
#include <linux/mutex.h>
#include <linux/nsproxy.h>
#include <linux/poll.h>
#include <linux/debugfs.h>
#include <linux/rbtree.h>
#include <linux/sched.h>
#include <linux/seq_file.h>
#include <linux/uaccess.h>
#include <linux/vmalloc.h>
#include <linux/slab.h>
#include <linux/pid_namespace.h>
#include <linux/security.h>

#include "binder.h"
#include "binder_trace.h"

static DEFINE_MUTEX(binder_main_lock);
static DEFINE_MUTEX(binder_deferred_lock);
static DEFINE_MUTEX(binder_mmap_lock);

static HLIST_HEAD(binder_procs);
static HLIST_HEAD(binder_deferred_list);
static HLIST_HEAD(binder_dead_nodes);

static struct dentry *binder_debugfs_dir_entry_root;
static struct dentry *binder_debugfs_dir_entry_proc;
static struct binder_node *binder_context_mgr_node;
static kuid_t binder_context_mgr_uid = INVALID_UID;
static int binder_last_id;
static struct workqueue_struct *binder_deferred_workqueue;

#define BINDER_DEBUG_ENTRY(name) \
static int binder_##name##_open(struct inode *inode, struct file *file) \
{ \
	return single_open(file, binder_##name##_show, inode->i_private); \
} \
\
static const struct file_operations binder_##name##_fops = { \
	.owner = THIS_MODULE, \
	.open = binder_##name##_open, \
	.read = seq_read, \
	.llseek = seq_lseek, \
	.release = single_release, \
}

static int binder_proc_show(struct seq_file *m, void *unused);
BINDER_DEBUG_ENTRY(proc);

/* This is only defined in include/asm-arm/sizes.h */
#ifndef SZ_1K
#define SZ_1K                               0x400
#endif

#ifndef SZ_4M
#define SZ_4M                               0x400000
#endif

#define FORBIDDEN_MMAP_FLAGS                (VM_WRITE)

#define BINDER_SMALL_BUF_SIZE (PAGE_SIZE * 64)

enum {
	BINDER_DEBUG_USER_ERROR             = 1U << 0,
	BINDER_DEBUG_FAILED_TRANSACTION     = 1U << 1,
	BINDER_DEBUG_DEAD_TRANSACTION       = 1U << 2,
	BINDER_DEBUG_OPEN_CLOSE             = 1U << 3,
	BINDER_DEBUG_DEAD_BINDER            = 1U << 4,
	BINDER_DEBUG_DEATH_NOTIFICATION     = 1U << 5,
	BINDER_DEBUG_READ_WRITE             = 1U << 6,
	BINDER_DEBUG_USER_REFS              = 1U << 7,
	BINDER_DEBUG_THREADS                = 1U << 8,
	BINDER_DEBUG_TRANSACTION            = 1U << 9,
	BINDER_DEBUG_TRANSACTION_COMPLETE   = 1U << 10,
	BINDER_DEBUG_FREE_BUFFER            = 1U << 11,
	BINDER_DEBUG_INTERNAL_REFS          = 1U << 12,
	BINDER_DEBUG_BUFFER_ALLOC           = 1U << 13,
	BINDER_DEBUG_PRIORITY_CAP           = 1U << 14,
	BINDER_DEBUG_BUFFER_ALLOC_ASYNC     = 1U << 15,
};
static uint32_t binder_debug_mask = BINDER_DEBUG_USER_ERROR |
	BINDER_DEBUG_FAILED_TRANSACTION | BINDER_DEBUG_DEAD_TRANSACTION;
module_param_named(debug_mask, binder_debug_mask, uint, S_IWUSR | S_IRUGO);

static bool binder_debug_no_lock;
module_param_named(proc_no_lock, binder_debug_no_lock, bool, S_IWUSR | S_IRUGO);

static DECLARE_WAIT_QUEUE_HEAD(binder_user_error_wait);
static int binder_stop_on_user_error;

static int binder_set_stop_on_user_error(const char *val,
					 struct kernel_param *kp)
{
	int ret;
	ret = param_set_int(val, kp);
	if (binder_stop_on_user_error < 2)
		wake_up(&binder_user_error_wait);
	return ret;
}
module_param_call(stop_on_user_error, binder_set_stop_on_user_error,
	param_get_int, &binder_stop_on_user_error, S_IWUSR | S_IRUGO);

#define binder_debug(mask, x...) \
	do { \
		if (binder_debug_mask & mask) \
			pr_info(x); \
	} while (0)

#define binder_user_error(x...) \
	do { \
		if (binder_debug_mask & BINDER_DEBUG_USER_ERROR) \
			pr_info(x); \
		if (binder_stop_on_user_error) \
			binder_stop_on_user_error = 2; \
	} while (0)

enum binder_stat_types {
	BINDER_STAT_PROC,
	BINDER_STAT_THREAD,
	BINDER_STAT_NODE,
	BINDER_STAT_REF,
	BINDER_STAT_DEATH,
	BINDER_STAT_TRANSACTION,
	BINDER_STAT_TRANSACTION_COMPLETE,
	BINDER_STAT_COUNT
};

struct binder_stats {
	int br[_IOC_NR(BR_FAILED_REPLY) + 1];
	int bc[_IOC_NR(BC_DEAD_BINDER_DONE) + 1];
	int obj_created[BINDER_STAT_COUNT];
	int obj_deleted[BINDER_STAT_COUNT];
};

static struct binder_stats binder_stats;

static inline void binder_stats_deleted(enum binder_stat_types type)
{
	binder_stats.obj_deleted[type]++;
}

static inline void binder_stats_created(enum binder_stat_types type)
{
	binder_stats.obj_created[type]++;
}

struct binder_transaction_log_entry {
	int debug_id;
	int call_type;
	int from_proc;
	int from_thread;
	int target_handle;
	int to_proc;
	int to_thread;
	int to_node;
	int data_size;
	int offsets_size;
};
struct binder_transaction_log {
	int next;
	int full;
	struct binder_transaction_log_entry entry[32];
};
static struct binder_transaction_log binder_transaction_log;
static struct binder_transaction_log binder_transaction_log_failed;

static struct binder_transaction_log_entry *binder_transaction_log_add(
	struct binder_transaction_log *log)
{
	struct binder_transaction_log_entry *e;
	e = &log->entry[log->next];
	memset(e, 0, sizeof(*e));
	log->next++;
	if (log->next == ARRAY_SIZE(log->entry)) {
		log->next = 0;
		log->full = 1;
	}
	return e;
}

struct binder_work {
	struct list_head entry;
	enum {
		BINDER_WORK_TRANSACTION = 1,
		BINDER_WORK_TRANSACTION_COMPLETE,
		BINDER_WORK_NODE,
		BINDER_WORK_DEAD_BINDER,
		BINDER_WORK_DEAD_BINDER_AND_CLEAR,
		BINDER_WORK_CLEAR_DEATH_NOTIFICATION,
	} type;
};

struct binder_node {
	int debug_id;
	struct binder_work work;
	union {
		struct rb_node rb_node;
		struct hlist_node dead_node;
	};
	struct binder_proc *proc;
	struct hlist_head refs;
	int internal_strong_refs;
	int local_weak_refs;
	int local_strong_refs;
	void __user *ptr;
	void __user *cookie;
	unsigned has_strong_ref:1;
	unsigned pending_strong_ref:1;
	unsigned has_weak_ref:1;
	unsigned pending_weak_ref:1;
	unsigned has_async_transaction:1;
	unsigned accept_fds:1;
	unsigned min_priority:8;
	struct list_head async_todo;
};

struct binder_ref_death {
	struct binder_work work;
	void __user *cookie;
};

struct binder_ref {
	/* Lookups needed: */
	/*   node + proc => ref (transaction) */
	/*   desc + proc => ref (transaction, inc/dec ref) */
	/*   node => refs + procs (proc exit) */
	int debug_id;
	struct rb_node rb_node_desc;
	struct rb_node rb_node_node;
	struct hlist_node node_entry;
	struct binder_proc *proc;
	struct binder_node *node;
	uint32_t desc;
	int strong;
	int weak;
	struct binder_ref_death *death;
};

struct binder_buffer {
	struct list_head entry; /* free and allocated entries by address */
	struct rb_node rb_node; /* free entry by size or allocated entry */
				/* by address */
	unsigned free:1;
	unsigned allow_user_free:1;
	unsigned async_transaction:1;
	unsigned debug_id:29;

	struct binder_transaction *transaction;

	struct binder_node *target_node;
	size_t data_size;
	size_t offsets_size;
	uint8_t data[0];
};

enum binder_deferred_state {
	BINDER_DEFERRED_PUT_FILES    = 0x01,
	BINDER_DEFERRED_FLUSH        = 0x02,
	BINDER_DEFERRED_RELEASE      = 0x04,
};

struct binder_proc {
	struct hlist_node proc_node;
	struct rb_root threads;
	struct rb_root nodes;
	struct rb_root refs_by_desc;
	struct rb_root refs_by_node;
	int pid;
	struct vm_area_struct *vma;
	struct mm_struct *vma_vm_mm;
	struct task_struct *tsk;
	struct files_struct *files;
	struct hlist_node deferred_work_node;
	int deferred_work;
	void *buffer;
	ptrdiff_t user_buffer_offset;

	struct list_head buffers;
	struct rb_root free_buffers;
	struct rb_root allocated_buffers;
	size_t free_async_space;

	struct page **pages;
	size_t buffer_size;
	uint32_t buffer_free;
	struct list_head todo;
	wait_queue_head_t wait;
	struct binder_stats stats;
	struct list_head delivered_death;
	int max_threads;
	int requested_threads;
	int requested_threads_started;
	int ready_threads;
	long default_priority;
	struct dentry *debugfs_entry;
};

enum {
	BINDER_LOOPER_STATE_REGISTERED  = 0x01,
	BINDER_LOOPER_STATE_ENTERED     = 0x02,
	BINDER_LOOPER_STATE_EXITED      = 0x04,
	BINDER_LOOPER_STATE_INVALID     = 0x08,
	BINDER_LOOPER_STATE_WAITING     = 0x10,
	BINDER_LOOPER_STATE_NEED_RETURN = 0x20
};

struct binder_thread {
	struct binder_proc *proc;
	struct rb_node rb_node;
	int pid;
	int looper;
	struct binder_transaction *transaction_stack;
	struct list_head todo;
	uint32_t return_error; /* Write failed, return error code in read buf */
	uint32_t return_error2; /* Write failed, return error code in read */
		/* buffer. Used when sending a reply to a dead process that */
		/* we are also waiting on */
	wait_queue_head_t wait;
	struct binder_stats stats;
};

struct binder_transaction {
	int debug_id;
	struct binder_work work;
	struct binder_thread *from;
	struct binder_transaction *from_parent;
	struct binder_proc *to_proc;
	struct binder_thread *to_thread;
	struct binder_transaction *to_parent;
	unsigned need_reply:1;
	/* unsigned is_dead:1; */	/* not used at the moment */

	struct binder_buffer *buffer;
	unsigned int	code;
	unsigned int	flags;
	long	priority;
	long	saved_priority;
	kuid_t	sender_euid;
};

static void
binder_defer_work(struct binder_proc *proc, enum binder_deferred_state defer);

static int task_get_unused_fd_flags(struct binder_proc *proc, int flags)
{
	struct files_struct *files = proc->files;
	unsigned long rlim_cur;
	unsigned long irqs;

	if (files == NULL)
		return -ESRCH;

	if (!lock_task_sighand(proc->tsk, &irqs))
		return -EMFILE;

	rlim_cur = task_rlimit(proc->tsk, RLIMIT_NOFILE);
	unlock_task_sighand(proc->tsk, &irqs);

	return __alloc_fd(files, 0, rlim_cur, flags);
}

/*
 * copied from fd_install
 */
static void task_fd_install(
	struct binder_proc *proc, unsigned int fd, struct file *file)
{
	if (proc->files)
		__fd_install(proc->files, fd, file);
}

/*
 * copied from sys_close
 */
static long task_close_fd(struct binder_proc *proc, unsigned int fd)
{
	int retval;

	if (proc->files == NULL)
		return -ESRCH;

	retval = __close_fd(proc->files, fd);
	/* can't restart close syscall because file table entry was cleared */
	if (unlikely(retval == -ERESTARTSYS ||
		     retval == -ERESTARTNOINTR ||
		     retval == -ERESTARTNOHAND ||
		     retval == -ERESTART_RESTARTBLOCK))
		retval = -EINTR;

	return retval;
}

static inline void binder_lock(const char *tag)
{
	trace_binder_lock(tag);
	mutex_lock(&binder_main_lock);
	trace_binder_locked(tag);
}

static inline void binder_unlock(const char *tag)
{
	trace_binder_unlock(tag);
	mutex_unlock(&binder_main_lock);
}

static inline void binder_lock(const char *tag)
{
	trace_binder_lock(tag);
	mutex_lock(&binder_main_lock);
	trace_binder_locked(tag);
}

static inline void binder_unlock(const char *tag)
{
	trace_binder_unlock(tag);
	mutex_unlock(&binder_main_lock);
}

static void binder_set_nice(long nice)
{
	long min_nice;
	if (can_nice(current, nice)) {
		set_user_nice(current, nice);
		return;
	}
	min_nice = 20 - current->signal->rlim[RLIMIT_NICE].rlim_cur;
	binder_debug(BINDER_DEBUG_PRIORITY_CAP,
		     "%d: nice value %ld not allowed use %ld instead\n",
		      current->pid, nice, min_nice);
	set_user_nice(current, min_nice);
	if (min_nice < 20)
		return;
	binder_user_error("%d RLIMIT_NICE not set\n", current->pid);
}

static size_t binder_buffer_size(struct binder_proc *proc,
				 struct binder_buffer *buffer)
{
	if (list_is_last(&buffer->entry, &proc->buffers))
		return proc->buffer + proc->buffer_size - (void *)buffer->data;
	else
		return (size_t)list_entry(buffer->entry.next,
			struct binder_buffer, entry) - (size_t)buffer->data;
}

static void binder_insert_free_buffer(struct binder_proc *proc,
				      struct binder_buffer *new_buffer)
{
	struct rb_node **p = &proc->free_buffers.rb_node;
	struct rb_node *parent = NULL;
	struct binder_buffer *buffer;
	size_t buffer_size;
	size_t new_buffer_size;

	BUG_ON(!new_buffer->free);

	new_buffer_size = binder_buffer_size(proc, new_buffer);

	binder_debug(BINDER_DEBUG_BUFFER_ALLOC,
		     "%d: add free buffer, size %zd, at %p\n",
		      proc->pid, new_buffer_size, new_buffer);

	while (*p) {
		parent = *p;
		buffer = rb_entry(parent, struct binder_buffer, rb_node);
		BUG_ON(!buffer->free);

		buffer_size = binder_buffer_size(proc, buffer);

		if (new_buffer_size < buffer_size)
			p = &parent->rb_left;
		else
			p = &parent->rb_right;
	}
	rb_link_node(&new_buffer->rb_node, parent, p);
	rb_insert_color(&new_buffer->rb_node, &proc->free_buffers);
}

static void binder_insert_allocated_buffer(struct binder_proc *proc,
					   struct binder_buffer *new_buffer)
{
	struct rb_node **p = &proc->allocated_buffers.rb_node;
	struct rb_node *parent = NULL;
	struct binder_buffer *buffer;

	BUG_ON(new_buffer->free);

	while (*p) {
		parent = *p;
		buffer = rb_entry(parent, struct binder_buffer, rb_node);
		BUG_ON(buffer->free);

		if (new_buffer < buffer)
			p = &parent->rb_left;
		else if (new_buffer > buffer)
			p = &parent->rb_right;
		else
			BUG();
	}
	rb_link_node(&new_buffer->rb_node, parent, p);
	rb_insert_color(&new_buffer->rb_node, &proc->allocated_buffers);
}

static struct binder_buffer *binder_buffer_lookup(struct binder_proc *proc,
						  void __user *user_ptr)
{
	struct rb_node *n = proc->allocated_buffers.rb_node;
	struct binder_buffer *buffer;
	struct binder_buffer *kern_ptr;

	kern_ptr = user_ptr - proc->user_buffer_offset
		- offsetof(struct binder_buffer, data);

	while (n) {
		buffer = rb_entry(n, struct binder_buffer, rb_node);
		BUG_ON(buffer->free);

		if (kern_ptr < buffer)
			n = n->rb_left;
		else if (kern_ptr > buffer)
			n = n->rb_right;
		else
			return buffer;
	}
	return NULL;
}

static int binder_update_page_range(struct binder_proc *proc, int allocate,
				    void *start, void *end,
				    struct vm_area_struct *vma)
{
	void *page_addr;
	unsigned long user_page_addr;
	struct vm_struct tmp_area;
	struct page **page;
	struct mm_struct *mm;

	binder_debug(BINDER_DEBUG_BUFFER_ALLOC,
		     "%d: %s pages %p-%p\n", proc->pid,
		     allocate ? "allocate" : "free", start, end);

	if (end <= start)
		return 0;

	trace_binder_update_page_range(proc, allocate, start, end);

	if (vma)
		mm = NULL;
	else
		mm = get_task_mm(proc->tsk);

	if (mm) {
		down_write(&mm->mmap_sem);
		vma = proc->vma;
		if (vma && mm != proc->vma_vm_mm) {
			pr_err("%d: vma mm and task mm mismatch\n",
				proc->pid);
			vma = NULL;
		}
	}

	if (allocate == 0)
		goto free_range;

	if (vma == NULL) {
		pr_err("%d: binder_alloc_buf failed to map pages in userspace, no vma\n",
			proc->pid);
		goto err_no_vma;
	}

	for (page_addr = start; page_addr < end; page_addr += PAGE_SIZE) {
		int ret;
		struct page **page_array_ptr;
		page = &proc->pages[(page_addr - proc->buffer) / PAGE_SIZE];

		BUG_ON(*page);
		*page = alloc_page(GFP_KERNEL | __GFP_HIGHMEM | __GFP_ZERO);
		if (*page == NULL) {
			pr_err("%d: binder_alloc_buf failed for page at %p\n",
				proc->pid, page_addr);
			goto err_alloc_page_failed;
		}
		tmp_area.addr = page_addr;
		tmp_area.size = PAGE_SIZE + PAGE_SIZE /* guard page? */;
		page_array_ptr = page;
		ret = map_vm_area(&tmp_area, PAGE_KERNEL, &page_array_ptr);
		if (ret) {
			pr_err("%d: binder_alloc_buf failed to map page at %p in kernel\n",
			       proc->pid, page_addr);
			goto err_map_kernel_failed;
		}
		user_page_addr =
			(uintptr_t)page_addr + proc->user_buffer_offset;
		ret = vm_insert_page(vma, user_page_addr, page[0]);
		if (ret) {
			pr_err("%d: binder_alloc_buf failed to map page at %lx in userspace\n",
			       proc->pid, user_page_addr);
			goto err_vm_insert_page_failed;
		}
		/* vm_insert_page does not seem to increment the refcount */
	}
	if (mm) {
		up_write(&mm->mmap_sem);
		mmput(mm);
	}
	return 0;

free_range:
	for (page_addr = end - PAGE_SIZE; page_addr >= start;
	     page_addr -= PAGE_SIZE) {
		page = &proc->pages[(page_addr - proc->buffer) / PAGE_SIZE];
		if (vma)
			zap_page_range(vma, (uintptr_t)page_addr +
				proc->user_buffer_offset, PAGE_SIZE, NULL);
err_vm_insert_page_failed:
		unmap_kernel_range((unsigned long)page_addr, PAGE_SIZE);
err_map_kernel_failed:
		__free_page(*page);
		*page = NULL;
err_alloc_page_failed:
		;
	}
err_no_vma:
	if (mm) {
		up_write(&mm->mmap_sem);
		mmput(mm);
	}
	return -ENOMEM;
}

static struct binder_buffer *binder_alloc_buf(struct binder_proc *proc,
					      size_t data_size,
					      size_t offsets_size, int is_async)
{
	struct rb_node *n = proc->free_buffers.rb_node;
	struct binder_buffer *buffer;
	size_t buffer_size;
	struct rb_node *best_fit = NULL;
	void *has_page_addr;
	void *end_page_addr;
	size_t size;

	if (proc->vma == NULL) {
		pr_err("%d: binder_alloc_buf, no vma\n",
		       proc->pid);
		return NULL;
	}

	size = ALIGN(data_size, sizeof(void *)) +
		ALIGN(offsets_size, sizeof(void *));

	if (size < data_size || size < offsets_size) {
		binder_user_error("%d: got transaction with invalid size %zd-%zd\n",
				proc->pid, data_size, offsets_size);
		return NULL;
	}

	if (is_async &&
	    proc->free_async_space < size + sizeof(struct binder_buffer)) {
		binder_debug(BINDER_DEBUG_BUFFER_ALLOC,
			     "%d: binder_alloc_buf size %zd failed, no async space left\n",
			      proc->pid, size);
		return NULL;
	}

	while (n) {
		buffer = rb_entry(n, struct binder_buffer, rb_node);
		BUG_ON(!buffer->free);
		buffer_size = binder_buffer_size(proc, buffer);

		if (size < buffer_size) {
			best_fit = n;
			n = n->rb_left;
		} else if (size > buffer_size)
			n = n->rb_right;
		else {
			best_fit = n;
			break;
		}
	}
	if (best_fit == NULL) {
		pr_err("%d: binder_alloc_buf size %zd failed, no address space\n",
			proc->pid, size);
		return NULL;
	}
	if (n == NULL) {
		buffer = rb_entry(best_fit, struct binder_buffer, rb_node);
		buffer_size = binder_buffer_size(proc, buffer);
	}

	binder_debug(BINDER_DEBUG_BUFFER_ALLOC,
		     "%d: binder_alloc_buf size %zd got buffer %p size %zd\n",
		      proc->pid, size, buffer, buffer_size);

	has_page_addr =
		(void *)(((uintptr_t)buffer->data + buffer_size) & PAGE_MASK);
	if (n == NULL) {
		if (size + sizeof(struct binder_buffer) + 4 >= buffer_size)
			buffer_size = size; /* no room for other buffers */
		else
			buffer_size = size + sizeof(struct binder_buffer);
	}
	end_page_addr =
		(void *)PAGE_ALIGN((uintptr_t)buffer->data + buffer_size);
	if (end_page_addr > has_page_addr)
		end_page_addr = has_page_addr;
	if (binder_update_page_range(proc, 1,
	    (void *)PAGE_ALIGN((uintptr_t)buffer->data), end_page_addr, NULL))
		return NULL;

	rb_erase(best_fit, &proc->free_buffers);
	buffer->free = 0;
	binder_insert_allocated_buffer(proc, buffer);
	if (buffer_size != size) {
		struct binder_buffer *new_buffer = (void *)buffer->data + size;
		list_add(&new_buffer->entry, &buffer->entry);
		new_buffer->free = 1;
		binder_insert_free_buffer(proc, new_buffer);
	}
	binder_debug(BINDER_DEBUG_BUFFER_ALLOC,
		     "%d: binder_alloc_buf size %zd got %p\n",
		      proc->pid, size, buffer);
	buffer->data_size = data_size;
	buffer->offsets_size = offsets_size;
	buffer->async_transaction = is_async;
	if (is_async) {
		proc->free_async_space -= size + sizeof(struct binder_buffer);
		binder_debug(BINDER_DEBUG_BUFFER_ALLOC_ASYNC,
			     "%d: binder_alloc_buf size %zd async free %zd\n",
			      proc->pid, size, proc->free_async_space);
	}

	return buffer;
}

static void *buffer_start_page(struct binder_buffer *buffer)
{
	return (void *)((uintptr_t)buffer & PAGE_MASK);
}

static void *buffer_end_page(struct binder_buffer *buffer)
{
	return (void *)(((uintptr_t)(buffer + 1) - 1) & PAGE_MASK);
}

static void binder_delete_free_buffer(struct binder_proc *proc,
				      struct binder_buffer *buffer)
{
	struct binder_buffer *prev, *next = NULL;
	int free_page_end = 1;
	int free_page_start = 1;

	BUG_ON(proc->buffers.next == &buffer->entry);
	prev = list_entry(buffer->entry.prev, struct binder_buffer, entry);
	BUG_ON(!prev->free);
	if (buffer_end_page(prev) == buffer_start_page(buffer)) {
		free_page_start = 0;
		if (buffer_end_page(prev) == buffer_end_page(buffer))
			free_page_end = 0;
		binder_debug(BINDER_DEBUG_BUFFER_ALLOC,
			     "%d: merge free, buffer %p share page with %p\n",
			      proc->pid, buffer, prev);
	}

	if (!list_is_last(&buffer->entry, &proc->buffers)) {
		next = list_entry(buffer->entry.next,
				  struct binder_buffer, entry);
		if (buffer_start_page(next) == buffer_end_page(buffer)) {
			free_page_end = 0;
			if (buffer_start_page(next) ==
			    buffer_start_page(buffer))
				free_page_start = 0;
			binder_debug(BINDER_DEBUG_BUFFER_ALLOC,
				     "%d: merge free, buffer %p share page with %p\n",
				      proc->pid, buffer, prev);
		}
	}
	list_del(&buffer->entry);
	if (free_page_start || free_page_end) {
		binder_debug(BINDER_DEBUG_BUFFER_ALLOC,
			     "%d: merge free, buffer %p do not share page%s%s with with %p or %p\n",
			     proc->pid, buffer, free_page_start ? "" : " end",
			     free_page_end ? "" : " start", prev, next);
		binder_update_page_range(proc, 0, free_page_start ?
			buffer_start_page(buffer) : buffer_end_page(buffer),
			(free_page_end ? buffer_end_page(buffer) :
			buffer_start_page(buffer)) + PAGE_SIZE, NULL);
	}
}

static void binder_free_buf(struct binder_proc *proc,
			    struct binder_buffer *buffer)
{
	size_t size, buffer_size;

	buffer_size = binder_buffer_size(proc, buffer);

	size = ALIGN(buffer->data_size, sizeof(void *)) +
		ALIGN(buffer->offsets_size, sizeof(void *));

	binder_debug(BINDER_DEBUG_BUFFER_ALLOC,
		     "%d: binder_free_buf %p size %zd buffer_size %zd\n",
		      proc->pid, buffer, size, buffer_size);

	BUG_ON(buffer->free);
	BUG_ON(size > buffer_size);
	BUG_ON(buffer->transaction != NULL);
	BUG_ON((void *)buffer < proc->buffer);
	BUG_ON((void *)buffer > proc->buffer + proc->buffer_size);

	if (buffer->async_transaction) {
		proc->free_async_space += size + sizeof(struct binder_buffer);

		binder_debug(BINDER_DEBUG_BUFFER_ALLOC_ASYNC,
			     "%d: binder_free_buf size %zd async free %zd\n",
			      proc->pid, size, proc->free_async_space);
	}

	binder_update_page_range(proc, 0,
		(void *)PAGE_ALIGN((uintptr_t)buffer->data),
		(void *)(((uintptr_t)buffer->data + buffer_size) & PAGE_MASK),
		NULL);
	rb_erase(&buffer->rb_node, &proc->allocated_buffers);
	buffer->free = 1;
	if (!list_is_last(&buffer->entry, &proc->buffers)) {
		struct binder_buffer *next = list_entry(buffer->entry.next,
						struct binder_buffer, entry);
		if (next->free) {
			rb_erase(&next->rb_node, &proc->free_buffers);
			binder_delete_free_buffer(proc, next);
		}
	}
	if (proc->buffers.next != &buffer->entry) {
		struct binder_buffer *prev = list_entry(buffer->entry.prev,
						struct binder_buffer, entry);
		if (prev->free) {
			binder_delete_free_buffer(proc, buffer);
			rb_erase(&prev->rb_node, &proc->free_buffers);
			buffer = prev;
		}
	}
	binder_insert_free_buffer(proc, buffer);
}

static struct binder_node *binder_get_node(struct binder_proc *proc,
					   void __user *ptr)
{
	struct rb_node *n = proc->nodes.rb_node;
	struct binder_node *node;

	while (n) {
		node = rb_entry(n, struct binder_node, rb_node);

		if (ptr < node->ptr)
			n = n->rb_left;
		else if (ptr > node->ptr)
			n = n->rb_right;
		else
			return node;
	}
	return NULL;
}

static struct binder_node *binder_new_node(struct binder_proc *proc,
					   void __user *ptr,
					   void __user *cookie)
{
	struct rb_node **p = &proc->nodes.rb_node;
	struct rb_node *parent = NULL;
	struct binder_node *node;

	while (*p) {
		parent = *p;
		node = rb_entry(parent, struct binder_node, rb_node);

		if (ptr < node->ptr)
			p = &(*p)->rb_left;
		else if (ptr > node->ptr)
			p = &(*p)->rb_right;
		else
			return NULL;
	}

	node = kzalloc(sizeof(*node), GFP_KERNEL);
	if (node == NULL)
		return NULL;
	binder_stats_created(BINDER_STAT_NODE);
	rb_link_node(&node->rb_node, parent, p);
	rb_insert_color(&node->rb_node, &proc->nodes);
	node->debug_id = ++binder_last_id;
	node->proc = proc;
	node->ptr = ptr;
	node->cookie = cookie;
	node->work.type = BINDER_WORK_NODE;
	INIT_LIST_HEAD(&node->work.entry);
	INIT_LIST_HEAD(&node->async_todo);
	binder_debug(BINDER_DEBUG_INTERNAL_REFS,
		     "%d:%d node %d u%p c%p created\n",
		     proc->pid, current->pid, node->debug_id,
		     node->ptr, node->cookie);
	return node;
}

static int binder_inc_node(struct binder_node *node, int strong, int internal,
			   struct list_head *target_list)
{
	if (strong) {
		if (internal) {
			if (target_list == NULL &&
			    node->internal_strong_refs == 0 &&
			    !(node == binder_context_mgr_node &&
			    node->has_strong_ref)) {
				pr_err("invalid inc strong node for %d\n",
					node->debug_id);
				return -EINVAL;
			}
			node->internal_strong_refs++;
		} else
			node->local_strong_refs++;
		if (!node->has_strong_ref && target_list) {
			list_del_init(&node->work.entry);
			list_add_tail(&node->work.entry, target_list);
		}
	} else {
		if (!internal)
			node->local_weak_refs++;
		if (!node->has_weak_ref && list_empty(&node->work.entry)) {
			if (target_list == NULL) {
				pr_err("invalid inc weak node for %d\n",
					node->debug_id);
				return -EINVAL;
			}
			list_add_tail(&node->work.entry, target_list);
		}
	}
	return 0;
}

static int binder_dec_node(struct binder_node *node, int strong, int internal)
{
	if (strong) {
		if (internal)
			node->internal_strong_refs--;
		else
			node->local_strong_refs--;
		if (node->local_strong_refs || node->internal_strong_refs)
			return 0;
	} else {
		if (!internal)
			node->local_weak_refs--;
		if (node->local_weak_refs || !hlist_empty(&node->refs))
			return 0;
	}
	if (node->proc && (node->has_strong_ref || node->has_weak_ref)) {
		if (list_empty(&node->work.entry)) {
			list_add_tail(&node->work.entry, &node->proc->todo);
			wake_up_interruptible(&node->proc->wait);
		}
	} else {
		if (hlist_empty(&node->refs) && !node->local_strong_refs &&
		    !node->local_weak_refs) {
			list_del_init(&node->work.entry);
			if (node->proc) {
				rb_erase(&node->rb_node, &node->proc->nodes);
				binder_debug(BINDER_DEBUG_INTERNAL_REFS,
					     "refless node %d deleted\n",
					     node->debug_id);
			} else {
				hlist_del(&node->dead_node);
				binder_debug(BINDER_DEBUG_INTERNAL_REFS,
					     "dead node %d deleted\n",
					     node->debug_id);
			}
			kfree(node);
			binder_stats_deleted(BINDER_STAT_NODE);
		}
	}

	return 0;
}


static struct binder_ref *binder_get_ref(struct binder_proc *proc,
					 uint32_t desc)
{
	struct rb_node *n = proc->refs_by_desc.rb_node;
	struct binder_ref *ref;

	while (n) {
		ref = rb_entry(n, struct binder_ref, rb_node_desc);

		if (desc < ref->desc)
			n = n->rb_left;
		else if (desc > ref->desc)
			n = n->rb_right;
		else
			return ref;
	}
	return NULL;
}

static struct binder_ref *binder_get_ref_for_node(struct binder_proc *proc,
						  struct binder_node *node)
{
	struct rb_node *n;
	struct rb_node **p = &proc->refs_by_node.rb_node;
	struct rb_node *parent = NULL;
	struct binder_ref *ref, *new_ref;

	while (*p) {
		parent = *p;
		ref = rb_entry(parent, struct binder_ref, rb_node_node);

		if (node < ref->node)
			p = &(*p)->rb_left;
		else if (node > ref->node)
			p = &(*p)->rb_right;
		else
			return ref;
	}
	new_ref = kzalloc(sizeof(*ref), GFP_KERNEL);
	if (new_ref == NULL)
		return NULL;
	binder_stats_created(BINDER_STAT_REF);
	new_ref->debug_id = ++binder_last_id;
	new_ref->proc = proc;
	new_ref->node = node;
	rb_link_node(&new_ref->rb_node_node, parent, p);
	rb_insert_color(&new_ref->rb_node_node, &proc->refs_by_node);

	new_ref->desc = (node == binder_context_mgr_node) ? 0 : 1;
	for (n = rb_first(&proc->refs_by_desc); n != NULL; n = rb_next(n)) {
		ref = rb_entry(n, struct binder_ref, rb_node_desc);
		if (ref->desc > new_ref->desc)
			break;
		new_ref->desc = ref->desc + 1;
	}

	p = &proc->refs_by_desc.rb_node;
	while (*p) {
		parent = *p;
		ref = rb_entry(parent, struct binder_ref, rb_node_desc);

		if (new_ref->desc < ref->desc)
			p = &(*p)->rb_left;
		else if (new_ref->desc > ref->desc)
			p = &(*p)->rb_right;
		else
			BUG();
	}
	rb_link_node(&new_ref->rb_node_desc, parent, p);
	rb_insert_color(&new_ref->rb_node_desc, &proc->refs_by_desc);
	if (node) {
		hlist_add_head(&new_ref->node_entry, &node->refs);

		binder_debug(BINDER_DEBUG_INTERNAL_REFS,
			     "%d new ref %d desc %d for node %d\n",
			      proc->pid, new_ref->debug_id, new_ref->desc,
			      node->debug_id);
	} else {
		binder_debug(BINDER_DEBUG_INTERNAL_REFS,
			     "%d new ref %d desc %d for dead node\n",
			      proc->pid, new_ref->debug_id, new_ref->desc);
	}
	return new_ref;
}

static void binder_delete_ref(struct binder_ref *ref)
{
	binder_debug(BINDER_DEBUG_INTERNAL_REFS,
		     "%d delete ref %d desc %d for node %d\n",
		      ref->proc->pid, ref->debug_id, ref->desc,
		      ref->node->debug_id);

	rb_erase(&ref->rb_node_desc, &ref->proc->refs_by_desc);
	rb_erase(&ref->rb_node_node, &ref->proc->refs_by_node);
	if (ref->strong)
		binder_dec_node(ref->node, 1, 1);
	hlist_del(&ref->node_entry);
	binder_dec_node(ref->node, 0, 1);
	if (ref->death) {
		binder_debug(BINDER_DEBUG_DEAD_BINDER,
			     "%d delete ref %d desc %d has death notification\n",
			      ref->proc->pid, ref->debug_id, ref->desc);
		list_del(&ref->death->work.entry);
		kfree(ref->death);
		binder_stats_deleted(BINDER_STAT_DEATH);
	}
	kfree(ref);
	binder_stats_deleted(BINDER_STAT_REF);
}

static int binder_inc_ref(struct binder_ref *ref, int strong,
			  struct list_head *target_list)
{
	int ret;
	if (strong) {
		if (ref->strong == 0) {
			ret = binder_inc_node(ref->node, 1, 1, target_list);
			if (ret)
				return ret;
		}
		ref->strong++;
	} else {
		if (ref->weak == 0) {
			ret = binder_inc_node(ref->node, 0, 1, target_list);
			if (ret)
				return ret;
		}
		ref->weak++;
	}
	return 0;
}


static int binder_dec_ref(struct binder_ref *ref, int strong)
{
	if (strong) {
		if (ref->strong == 0) {
			binder_user_error("%d invalid dec strong, ref %d desc %d s %d w %d\n",
					  ref->proc->pid, ref->debug_id,
					  ref->desc, ref->strong, ref->weak);
			return -EINVAL;
		}
		ref->strong--;
		if (ref->strong == 0) {
			int ret;
			ret = binder_dec_node(ref->node, strong, 1);
			if (ret)
				return ret;
		}
	} else {
		if (ref->weak == 0) {
			binder_user_error("%d invalid dec weak, ref %d desc %d s %d w %d\n",
					  ref->proc->pid, ref->debug_id,
					  ref->desc, ref->strong, ref->weak);
			return -EINVAL;
		}
		ref->weak--;
	}
	if (ref->strong == 0 && ref->weak == 0)
		binder_delete_ref(ref);
	return 0;
}

static void binder_pop_transaction(struct binder_thread *target_thread,
				   struct binder_transaction *t)
{
	if (target_thread) {
		BUG_ON(target_thread->transaction_stack != t);
		BUG_ON(target_thread->transaction_stack->from != target_thread);
		target_thread->transaction_stack =
			target_thread->transaction_stack->from_parent;
		t->from = NULL;
	}
	t->need_reply = 0;
	if (t->buffer)
		t->buffer->transaction = NULL;
	kfree(t);
	binder_stats_deleted(BINDER_STAT_TRANSACTION);
}

static void binder_send_failed_reply(struct binder_transaction *t,
				     uint32_t error_code)
{
	struct binder_thread *target_thread;
	BUG_ON(t->flags & TF_ONE_WAY);
	while (1) {
		target_thread = t->from;
		if (target_thread) {
			if (target_thread->return_error != BR_OK &&
			   target_thread->return_error2 == BR_OK) {
				target_thread->return_error2 =
					target_thread->return_error;
				target_thread->return_error = BR_OK;
			}
			if (target_thread->return_error == BR_OK) {
				binder_debug(BINDER_DEBUG_FAILED_TRANSACTION,
					     "send failed reply for transaction %d to %d:%d\n",
					      t->debug_id, target_thread->proc->pid,
					      target_thread->pid);

				binder_pop_transaction(target_thread, t);
				target_thread->return_error = error_code;
				wake_up_interruptible(&target_thread->wait);
			} else {
				pr_err("reply failed, target thread, %d:%d, has error code %d already\n",
					target_thread->proc->pid,
					target_thread->pid,
					target_thread->return_error);
			}
			return;
		} else {
			struct binder_transaction *next = t->from_parent;

			binder_debug(BINDER_DEBUG_FAILED_TRANSACTION,
				     "send failed reply for transaction %d, target dead\n",
				     t->debug_id);

			binder_pop_transaction(target_thread, t);
			if (next == NULL) {
				binder_debug(BINDER_DEBUG_DEAD_BINDER,
					     "reply failed, no target thread at root\n");
				return;
			}
			t = next;
			binder_debug(BINDER_DEBUG_DEAD_BINDER,
				     "reply failed, no target thread -- retry %d\n",
				      t->debug_id);
		}
	}
}

static void binder_transaction_buffer_release(struct binder_proc *proc,
					      struct binder_buffer *buffer,
					      size_t *failed_at)
{
	size_t *offp, *off_end;
	int debug_id = buffer->debug_id;

	binder_debug(BINDER_DEBUG_TRANSACTION,
		     "%d buffer release %d, size %zd-%zd, failed at %p\n",
		     proc->pid, buffer->debug_id,
		     buffer->data_size, buffer->offsets_size, failed_at);

	if (buffer->target_node)
		binder_dec_node(buffer->target_node, 1, 0);

	offp = (size_t *)(buffer->data + ALIGN(buffer->data_size, sizeof(void *)));
	if (failed_at)
		off_end = failed_at;
	else
		off_end = (void *)offp + buffer->offsets_size;
	for (; offp < off_end; offp++) {
		struct flat_binder_object *fp;
		if (*offp > buffer->data_size - sizeof(*fp) ||
		    buffer->data_size < sizeof(*fp) ||
		    !IS_ALIGNED(*offp, sizeof(void *))) {
			pr_err("transaction release %d bad offset %zd, size %zd\n",
			 debug_id, *offp, buffer->data_size);
			continue;
		}
		fp = (struct flat_binder_object *)(buffer->data + *offp);
		switch (fp->type) {
		case BINDER_TYPE_BINDER:
		case BINDER_TYPE_WEAK_BINDER: {
			struct binder_node *node = binder_get_node(proc, fp->binder);
			if (node == NULL) {
				pr_err("transaction release %d bad node %p\n",
					debug_id, fp->binder);
				break;
			}
			binder_debug(BINDER_DEBUG_TRANSACTION,
				     "        node %d u%p\n",
				     node->debug_id, node->ptr);
			binder_dec_node(node, fp->type == BINDER_TYPE_BINDER, 0);
		} break;
		case BINDER_TYPE_HANDLE:
		case BINDER_TYPE_WEAK_HANDLE: {
			struct binder_ref *ref = binder_get_ref(proc, fp->handle);
			if (ref == NULL) {
				pr_err("transaction release %d bad handle %ld\n",
				 debug_id, fp->handle);
				break;
			}
			binder_debug(BINDER_DEBUG_TRANSACTION,
				     "        ref %d desc %d (node %d)\n",
				     ref->debug_id, ref->desc, ref->node->debug_id);
			binder_dec_ref(ref, fp->type == BINDER_TYPE_HANDLE);
		} break;

		case BINDER_TYPE_FD:
			binder_debug(BINDER_DEBUG_TRANSACTION,
				     "        fd %ld\n", fp->handle);
			if (failed_at)
				task_close_fd(proc, fp->handle);
			break;

		default:
			pr_err("transaction release %d bad object type %lx\n",
				debug_id, fp->type);
			break;
		}
	}
}

static void binder_transaction(struct binder_proc *proc,
			       struct binder_thread *thread,
			       struct binder_transaction_data *tr, int reply)
{
	struct binder_transaction *t;
	struct binder_work *tcomplete;
	size_t *offp, *off_end;
	struct binder_proc *target_proc;
	struct binder_thread *target_thread = NULL;
	struct binder_node *target_node = NULL;
	struct list_head *target_list;
	wait_queue_head_t *target_wait;
	struct binder_transaction *in_reply_to = NULL;
	struct binder_transaction_log_entry *e;
	uint32_t return_error;

	e = binder_transaction_log_add(&binder_transaction_log);
	e->call_type = reply ? 2 : !!(tr->flags & TF_ONE_WAY);
	e->from_proc = proc->pid;
	e->from_thread = thread->pid;
	e->target_handle = tr->target.handle;
	e->data_size = tr->data_size;
	e->offsets_size = tr->offsets_size;

	if (reply) {
		in_reply_to = thread->transaction_stack;
		if (in_reply_to == NULL) {
			binder_user_error("%d:%d got reply transaction with no transaction stack\n",
					  proc->pid, thread->pid);
			return_error = BR_FAILED_REPLY;
			goto err_empty_call_stack;
		}
		binder_set_nice(in_reply_to->saved_priority);
		if (in_reply_to->to_thread != thread) {
			binder_user_error("%d:%d got reply transaction with bad transaction stack, transaction %d has target %d:%d\n",
				proc->pid, thread->pid, in_reply_to->debug_id,
				in_reply_to->to_proc ?
				in_reply_to->to_proc->pid : 0,
				in_reply_to->to_thread ?
				in_reply_to->to_thread->pid : 0);
			return_error = BR_FAILED_REPLY;
			in_reply_to = NULL;
			goto err_bad_call_stack;
		}
		thread->transaction_stack = in_reply_to->to_parent;
		target_thread = in_reply_to->from;
		if (target_thread == NULL) {
			return_error = BR_DEAD_REPLY;
			goto err_dead_binder;
		}
		if (target_thread->transaction_stack != in_reply_to) {
			binder_user_error("%d:%d got reply transaction with bad target transaction stack %d, expected %d\n",
				proc->pid, thread->pid,
				target_thread->transaction_stack ?
				target_thread->transaction_stack->debug_id : 0,
				in_reply_to->debug_id);
			return_error = BR_FAILED_REPLY;
			in_reply_to = NULL;
			target_thread = NULL;
			goto err_dead_binder;
		}
		target_proc = target_thread->proc;
	} else {
		if (tr->target.handle) {
			struct binder_ref *ref;
			ref = binder_get_ref(proc, tr->target.handle);
			if (ref == NULL) {
				binder_user_error("%d:%d got transaction to invalid handle\n",
					proc->pid, thread->pid);
				return_error = BR_FAILED_REPLY;
				goto err_invalid_target_handle;
			}
			target_node = ref->node;
		} else {
			target_node = binder_context_mgr_node;
			if (target_node == NULL) {
				return_error = BR_DEAD_REPLY;
				goto err_no_context_mgr_node;
			}
		}
		e->to_node = target_node->debug_id;
		target_proc = target_node->proc;
		if (target_proc == NULL) {
			return_error = BR_DEAD_REPLY;
			goto err_dead_binder;
		}
		if (security_binder_transaction(proc->tsk, target_proc->tsk) < 0) {
			return_error = BR_FAILED_REPLY;
			goto err_invalid_target_handle;
		}
		if (!(tr->flags & TF_ONE_WAY) && thread->transaction_stack) {
			struct binder_transaction *tmp;
			tmp = thread->transaction_stack;
			if (tmp->to_thread != thread) {
				binder_user_error("%d:%d got new transaction with bad transaction stack, transaction %d has target %d:%d\n",
					proc->pid, thread->pid, tmp->debug_id,
					tmp->to_proc ? tmp->to_proc->pid : 0,
					tmp->to_thread ?
					tmp->to_thread->pid : 0);
				return_error = BR_FAILED_REPLY;
				goto err_bad_call_stack;
			}
			while (tmp) {
				if (tmp->from && tmp->from->proc == target_proc)
					target_thread = tmp->from;
				tmp = tmp->from_parent;
			}
		}
	}
	if (target_thread) {
		e->to_thread = target_thread->pid;
		target_list = &target_thread->todo;
		target_wait = &target_thread->wait;
	} else {
		target_list = &target_proc->todo;
		target_wait = &target_proc->wait;
	}
	e->to_proc = target_proc->pid;

	/* TODO: reuse incoming transaction for reply */
	t = kzalloc(sizeof(*t), GFP_KERNEL);
	if (t == NULL) {
		return_error = BR_FAILED_REPLY;
		goto err_alloc_t_failed;
	}
	binder_stats_created(BINDER_STAT_TRANSACTION);

	tcomplete = kzalloc(sizeof(*tcomplete), GFP_KERNEL);
	if (tcomplete == NULL) {
		return_error = BR_FAILED_REPLY;
		goto err_alloc_tcomplete_failed;
	}
	binder_stats_created(BINDER_STAT_TRANSACTION_COMPLETE);

	t->debug_id = ++binder_last_id;
	e->debug_id = t->debug_id;

	if (reply)
		binder_debug(BINDER_DEBUG_TRANSACTION,
			     "%d:%d BC_REPLY %d -> %d:%d, data %p-%p size %zd-%zd\n",
			     proc->pid, thread->pid, t->debug_id,
			     target_proc->pid, target_thread->pid,
			     tr->data.ptr.buffer, tr->data.ptr.offsets,
			     tr->data_size, tr->offsets_size);
	else
		binder_debug(BINDER_DEBUG_TRANSACTION,
			     "%d:%d BC_TRANSACTION %d -> %d - node %d, data %p-%p size %zd-%zd\n",
			     proc->pid, thread->pid, t->debug_id,
			     target_proc->pid, target_node->debug_id,
			     tr->data.ptr.buffer, tr->data.ptr.offsets,
			     tr->data_size, tr->offsets_size);

	if (!reply && !(tr->flags & TF_ONE_WAY))
		t->from = thread;
	else
		t->from = NULL;
	t->sender_euid = proc->tsk->cred->euid;
	t->to_proc = target_proc;
	t->to_thread = target_thread;
	t->code = tr->code;
	t->flags = tr->flags;
	t->priority = task_nice(current);

	trace_binder_transaction(reply, t, target_node);

	t->buffer = binder_alloc_buf(target_proc, tr->data_size,
		tr->offsets_size, !reply && (t->flags & TF_ONE_WAY));
	if (t->buffer == NULL) {
		return_error = BR_FAILED_REPLY;
		goto err_binder_alloc_buf_failed;
	}
	t->buffer->allow_user_free = 0;
	t->buffer->debug_id = t->debug_id;
	t->buffer->transaction = t;
	t->buffer->target_node = target_node;
	trace_binder_transaction_alloc_buf(t->buffer);
	if (target_node)
		binder_inc_node(target_node, 1, 0, NULL);

	offp = (size_t *)(t->buffer->data + ALIGN(tr->data_size, sizeof(void *)));

	if (copy_from_user(t->buffer->data, tr->data.ptr.buffer, tr->data_size)) {
		binder_user_error("%d:%d got transaction with invalid data ptr\n",
				proc->pid, thread->pid);
		return_error = BR_FAILED_REPLY;
		goto err_copy_data_failed;
	}
	if (copy_from_user(offp, tr->data.ptr.offsets, tr->offsets_size)) {
		binder_user_error("%d:%d got transaction with invalid offsets ptr\n",
				proc->pid, thread->pid);
		return_error = BR_FAILED_REPLY;
		goto err_copy_data_failed;
	}
	if (!IS_ALIGNED(tr->offsets_size, sizeof(size_t))) {
		binder_user_error("%d:%d got transaction with invalid offsets size, %zd\n",
				proc->pid, thread->pid, tr->offsets_size);
		return_error = BR_FAILED_REPLY;
		goto err_bad_offset;
	}
	off_end = (void *)offp + tr->offsets_size;
	for (; offp < off_end; offp++) {
		struct flat_binder_object *fp;
		if (*offp > t->buffer->data_size - sizeof(*fp) ||
		    t->buffer->data_size < sizeof(*fp) ||
		    !IS_ALIGNED(*offp, sizeof(void *))) {
			binder_user_error("%d:%d got transaction with invalid offset, %zd\n",
					proc->pid, thread->pid, *offp);
			return_error = BR_FAILED_REPLY;
			goto err_bad_offset;
		}
		fp = (struct flat_binder_object *)(t->buffer->data + *offp);
		switch (fp->type) {
		case BINDER_TYPE_BINDER:
		case BINDER_TYPE_WEAK_BINDER: {
			struct binder_ref *ref;
			struct binder_node *node = binder_get_node(proc, fp->binder);
			if (node == NULL) {
				node = binder_new_node(proc, fp->binder, fp->cookie);
				if (node == NULL) {
					return_error = BR_FAILED_REPLY;
					goto err_binder_new_node_failed;
				}
				node->min_priority = fp->flags & FLAT_BINDER_FLAG_PRIORITY_MASK;
				node->accept_fds = !!(fp->flags & FLAT_BINDER_FLAG_ACCEPTS_FDS);
			}
			if (fp->cookie != node->cookie) {
				binder_user_error("%d:%d sending u%p node %d, cookie mismatch %p != %p\n",
					proc->pid, thread->pid,
					fp->binder, node->debug_id,
					fp->cookie, node->cookie);
				goto err_binder_get_ref_for_node_failed;
			}
			if (security_binder_transfer_binder(proc->tsk, target_proc->tsk)) {
				return_error = BR_FAILED_REPLY;
				goto err_binder_get_ref_for_node_failed;
			}
			ref = binder_get_ref_for_node(target_proc, node);
			if (ref == NULL) {
				return_error = BR_FAILED_REPLY;
				goto err_binder_get_ref_for_node_failed;
			}
			if (fp->type == BINDER_TYPE_BINDER)
				fp->type = BINDER_TYPE_HANDLE;
			else
				fp->type = BINDER_TYPE_WEAK_HANDLE;
			fp->handle = ref->desc;
			binder_inc_ref(ref, fp->type == BINDER_TYPE_HANDLE,
				       &thread->todo);

			trace_binder_transaction_node_to_ref(t, node, ref);
			binder_debug(BINDER_DEBUG_TRANSACTION,
				     "        node %d u%p -> ref %d desc %d\n",
				     node->debug_id, node->ptr, ref->debug_id,
				     ref->desc);
		} break;
		case BINDER_TYPE_HANDLE:
		case BINDER_TYPE_WEAK_HANDLE: {
			struct binder_ref *ref = binder_get_ref(proc, fp->handle);
			if (ref == NULL) {
				binder_user_error("%d:%d got transaction with invalid handle, %ld\n",
						proc->pid,
						thread->pid, fp->handle);
				return_error = BR_FAILED_REPLY;
				goto err_binder_get_ref_failed;
			}
			if (security_binder_transfer_binder(proc->tsk, target_proc->tsk)) {
				return_error = BR_FAILED_REPLY;
				goto err_binder_get_ref_failed;
			}
			if (ref->node->proc == target_proc) {
				if (fp->type == BINDER_TYPE_HANDLE)
					fp->type = BINDER_TYPE_BINDER;
				else
					fp->type = BINDER_TYPE_WEAK_BINDER;
				fp->binder = ref->node->ptr;
				fp->cookie = ref->node->cookie;
				binder_inc_node(ref->node, fp->type == BINDER_TYPE_BINDER, 0, NULL);
				trace_binder_transaction_ref_to_node(t, ref);
				binder_debug(BINDER_DEBUG_TRANSACTION,
					     "        ref %d desc %d -> node %d u%p\n",
					     ref->debug_id, ref->desc, ref->node->debug_id,
					     ref->node->ptr);
			} else {
				struct binder_ref *new_ref;
				new_ref = binder_get_ref_for_node(target_proc, ref->node);
				if (new_ref == NULL) {
					return_error = BR_FAILED_REPLY;
					goto err_binder_get_ref_for_node_failed;
				}
				fp->handle = new_ref->desc;
				binder_inc_ref(new_ref, fp->type == BINDER_TYPE_HANDLE, NULL);
				trace_binder_transaction_ref_to_ref(t, ref,
								    new_ref);
				binder_debug(BINDER_DEBUG_TRANSACTION,
					     "        ref %d desc %d -> ref %d desc %d (node %d)\n",
					     ref->debug_id, ref->desc, new_ref->debug_id,
					     new_ref->desc, ref->node->debug_id);
			}
		} break;

		case BINDER_TYPE_FD: {
			int target_fd;
			struct file *file;

			if (reply) {
				if (!(in_reply_to->flags & TF_ACCEPT_FDS)) {
					binder_user_error("%d:%d got reply with fd, %ld, but target does not allow fds\n",
						proc->pid, thread->pid, fp->handle);
					return_error = BR_FAILED_REPLY;
					goto err_fd_not_allowed;
				}
			} else if (!target_node->accept_fds) {
				binder_user_error("%d:%d got transaction with fd, %ld, but target does not allow fds\n",
					proc->pid, thread->pid, fp->handle);
				return_error = BR_FAILED_REPLY;
				goto err_fd_not_allowed;
			}

			file = fget(fp->handle);
			if (file == NULL) {
				binder_user_error("%d:%d got transaction with invalid fd, %ld\n",
					proc->pid, thread->pid, fp->handle);
				return_error = BR_FAILED_REPLY;
				goto err_fget_failed;
			}
			if (security_binder_transfer_file(proc->tsk, target_proc->tsk, file) < 0) {
				fput(file);
				return_error = BR_FAILED_REPLY;
				goto err_get_unused_fd_failed;
			}
			target_fd = task_get_unused_fd_flags(target_proc, O_CLOEXEC);
			if (target_fd < 0) {
				fput(file);
				return_error = BR_FAILED_REPLY;
				goto err_get_unused_fd_failed;
			}
			task_fd_install(target_proc, target_fd, file);
			trace_binder_transaction_fd(t, fp->handle, target_fd);
			binder_debug(BINDER_DEBUG_TRANSACTION,
				     "        fd %ld -> %d\n", fp->handle, target_fd);
			/* TODO: fput? */
			fp->handle = target_fd;
		} break;

		default:
			binder_user_error("%d:%d got transaction with invalid object type, %lx\n",
				proc->pid, thread->pid, fp->type);
			return_error = BR_FAILED_REPLY;
			goto err_bad_object_type;
		}
	}
	if (reply) {
		BUG_ON(t->buffer->async_transaction != 0);
		binder_pop_transaction(target_thread, in_reply_to);
	} else if (!(t->flags & TF_ONE_WAY)) {
		BUG_ON(t->buffer->async_transaction != 0);
		t->need_reply = 1;
		t->from_parent = thread->transaction_stack;
		thread->transaction_stack = t;
	} else {
		BUG_ON(target_node == NULL);
		BUG_ON(t->buffer->async_transaction != 1);
		if (target_node->has_async_transaction) {
			target_list = &target_node->async_todo;
			target_wait = NULL;
		} else
			target_node->has_async_transaction = 1;
	}
	t->work.type = BINDER_WORK_TRANSACTION;
	list_add_tail(&t->work.entry, target_list);
	tcomplete->type = BINDER_WORK_TRANSACTION_COMPLETE;
	list_add_tail(&tcomplete->entry, &thread->todo);
	if (target_wait)
		wake_up_interruptible(target_wait);
	return;

err_get_unused_fd_failed:
err_fget_failed:
err_fd_not_allowed:
err_binder_get_ref_for_node_failed:
err_binder_get_ref_failed:
err_binder_new_node_failed:
err_bad_object_type:
err_bad_offset:
err_copy_data_failed:
	trace_binder_transaction_failed_buffer_release(t->buffer);
	binder_transaction_buffer_release(target_proc, t->buffer, offp);
	t->buffer->transaction = NULL;
	binder_free_buf(target_proc, t->buffer);
err_binder_alloc_buf_failed:
	kfree(tcomplete);
	binder_stats_deleted(BINDER_STAT_TRANSACTION_COMPLETE);
err_alloc_tcomplete_failed:
	kfree(t);
	binder_stats_deleted(BINDER_STAT_TRANSACTION);
err_alloc_t_failed:
err_bad_call_stack:
err_empty_call_stack:
err_dead_binder:
err_invalid_target_handle:
err_no_context_mgr_node:
	binder_debug(BINDER_DEBUG_FAILED_TRANSACTION,
		     "%d:%d transaction failed %d, size %zd-%zd\n",
		     proc->pid, thread->pid, return_error,
		     tr->data_size, tr->offsets_size);

	{
		struct binder_transaction_log_entry *fe;
		fe = binder_transaction_log_add(&binder_transaction_log_failed);
		*fe = *e;
	}

	BUG_ON(thread->return_error != BR_OK);
	if (in_reply_to) {
		thread->return_error = BR_TRANSACTION_COMPLETE;
		binder_send_failed_reply(in_reply_to, return_error);
	} else
		thread->return_error = return_error;
}

int binder_thread_write(struct binder_proc *proc, struct binder_thread *thread,
			void __user *buffer, int size, signed long *consumed)
{
	uint32_t cmd;
	void __user *ptr = buffer + *consumed;
	void __user *end = buffer + size;

	while (ptr < end && thread->return_error == BR_OK) {
		if (get_user(cmd, (uint32_t __user *)ptr))
			return -EFAULT;
		ptr += sizeof(uint32_t);
		trace_binder_command(cmd);
		if (_IOC_NR(cmd) < ARRAY_SIZE(binder_stats.bc)) {
			binder_stats.bc[_IOC_NR(cmd)]++;
			proc->stats.bc[_IOC_NR(cmd)]++;
			thread->stats.bc[_IOC_NR(cmd)]++;
		}
		switch (cmd) {
		case BC_INCREFS:
		case BC_ACQUIRE:
		case BC_RELEASE:
		case BC_DECREFS: {
			uint32_t target;
			struct binder_ref *ref;
			const char *debug_string;

			if (get_user(target, (uint32_t __user *)ptr))
				return -EFAULT;
			ptr += sizeof(uint32_t);
			if (target == 0 && binder_context_mgr_node &&
			    (cmd == BC_INCREFS || cmd == BC_ACQUIRE)) {
				ref = binder_get_ref_for_node(proc,
					       binder_context_mgr_node);
				if (ref->desc != target) {
					binder_user_error("%d:%d tried to acquire reference to desc 0, got %d instead\n",
						proc->pid, thread->pid,
						ref->desc);
				}
			} else
				ref = binder_get_ref(proc, target);
			if (ref == NULL) {
				binder_user_error("%d:%d refcount change on invalid ref %d\n",
					proc->pid, thread->pid, target);
				break;
			}
			switch (cmd) {
			case BC_INCREFS:
				debug_string = "IncRefs";
				binder_inc_ref(ref, 0, NULL);
				break;
			case BC_ACQUIRE:
				debug_string = "Acquire";
				binder_inc_ref(ref, 1, NULL);
				break;
			case BC_RELEASE:
				debug_string = "Release";
				binder_dec_ref(ref, 1);
				break;
			case BC_DECREFS:
			default:
				debug_string = "DecRefs";
				binder_dec_ref(ref, 0);
				break;
			}
			binder_debug(BINDER_DEBUG_USER_REFS,
				     "%d:%d %s ref %d desc %d s %d w %d for node %d\n",
				     proc->pid, thread->pid, debug_string, ref->debug_id,
				     ref->desc, ref->strong, ref->weak, ref->node->debug_id);
			break;
		}
		case BC_INCREFS_DONE:
		case BC_ACQUIRE_DONE: {
			void __user *node_ptr;
			void *cookie;
			struct binder_node *node;

			if (get_user(node_ptr, (void * __user *)ptr))
				return -EFAULT;
			ptr += sizeof(void *);
			if (get_user(cookie, (void * __user *)ptr))
				return -EFAULT;
			ptr += sizeof(void *);
			node = binder_get_node(proc, node_ptr);
			if (node == NULL) {
				binder_user_error("%d:%d %s u%p no match\n",
					proc->pid, thread->pid,
					cmd == BC_INCREFS_DONE ?
					"BC_INCREFS_DONE" :
					"BC_ACQUIRE_DONE",
					node_ptr);
				break;
			}
			if (cookie != node->cookie) {
				binder_user_error("%d:%d %s u%p node %d cookie mismatch %p != %p\n",
					proc->pid, thread->pid,
					cmd == BC_INCREFS_DONE ?
					"BC_INCREFS_DONE" : "BC_ACQUIRE_DONE",
					node_ptr, node->debug_id,
					cookie, node->cookie);
				break;
			}
			if (cmd == BC_ACQUIRE_DONE) {
				if (node->pending_strong_ref == 0) {
					binder_user_error("%d:%d BC_ACQUIRE_DONE node %d has no pending acquire request\n",
						proc->pid, thread->pid,
						node->debug_id);
					break;
				}
				node->pending_strong_ref = 0;
			} else {
				if (node->pending_weak_ref == 0) {
					binder_user_error("%d:%d BC_INCREFS_DONE node %d has no pending increfs request\n",
						proc->pid, thread->pid,
						node->debug_id);
					break;
				}
				node->pending_weak_ref = 0;
			}
			binder_dec_node(node, cmd == BC_ACQUIRE_DONE, 0);
			binder_debug(BINDER_DEBUG_USER_REFS,
				     "%d:%d %s node %d ls %d lw %d\n",
				     proc->pid, thread->pid,
				     cmd == BC_INCREFS_DONE ? "BC_INCREFS_DONE" : "BC_ACQUIRE_DONE",
				     node->debug_id, node->local_strong_refs, node->local_weak_refs);
			break;
		}
		case BC_ATTEMPT_ACQUIRE:
			pr_err("BC_ATTEMPT_ACQUIRE not supported\n");
			return -EINVAL;
		case BC_ACQUIRE_RESULT:
			pr_err("BC_ACQUIRE_RESULT not supported\n");
			return -EINVAL;

		case BC_FREE_BUFFER: {
			void __user *data_ptr;
			struct binder_buffer *buffer;

			if (get_user(data_ptr, (void * __user *)ptr))
				return -EFAULT;
			ptr += sizeof(void *);

			buffer = binder_buffer_lookup(proc, data_ptr);
			if (buffer == NULL) {
				binder_user_error("%d:%d BC_FREE_BUFFER u%p no match\n",
					proc->pid, thread->pid, data_ptr);
				break;
			}
			if (!buffer->allow_user_free) {
				binder_user_error("%d:%d BC_FREE_BUFFER u%p matched unreturned buffer\n",
					proc->pid, thread->pid, data_ptr);
				break;
			}
			binder_debug(BINDER_DEBUG_FREE_BUFFER,
				     "%d:%d BC_FREE_BUFFER u%p found buffer %d for %s transaction\n",
				     proc->pid, thread->pid, data_ptr, buffer->debug_id,
				     buffer->transaction ? "active" : "finished");

			if (buffer->transaction) {
				buffer->transaction->buffer = NULL;
				buffer->transaction = NULL;
			}
			if (buffer->async_transaction && buffer->target_node) {
				BUG_ON(!buffer->target_node->has_async_transaction);
				if (list_empty(&buffer->target_node->async_todo))
					buffer->target_node->has_async_transaction = 0;
				else
					list_move_tail(buffer->target_node->async_todo.next, &thread->todo);
			}
			trace_binder_transaction_buffer_release(buffer);
			binder_transaction_buffer_release(proc, buffer, NULL);
			binder_free_buf(proc, buffer);
			break;
		}

		case BC_TRANSACTION:
		case BC_REPLY: {
			struct binder_transaction_data tr;

			if (copy_from_user(&tr, ptr, sizeof(tr)))
				return -EFAULT;
			ptr += sizeof(tr);
			binder_transaction(proc, thread, &tr, cmd == BC_REPLY);
			break;
		}

		case BC_REGISTER_LOOPER:
			binder_debug(BINDER_DEBUG_THREADS,
				     "%d:%d BC_REGISTER_LOOPER\n",
				     proc->pid, thread->pid);
			if (thread->looper & BINDER_LOOPER_STATE_ENTERED) {
				thread->looper |= BINDER_LOOPER_STATE_INVALID;
				binder_user_error("%d:%d ERROR: BC_REGISTER_LOOPER called after BC_ENTER_LOOPER\n",
					proc->pid, thread->pid);
			} else if (proc->requested_threads == 0) {
				thread->looper |= BINDER_LOOPER_STATE_INVALID;
				binder_user_error("%d:%d ERROR: BC_REGISTER_LOOPER called without request\n",
					proc->pid, thread->pid);
			} else {
				proc->requested_threads--;
				proc->requested_threads_started++;
			}
			thread->looper |= BINDER_LOOPER_STATE_REGISTERED;
			break;
		case BC_ENTER_LOOPER:
			binder_debug(BINDER_DEBUG_THREADS,
				     "%d:%d BC_ENTER_LOOPER\n",
				     proc->pid, thread->pid);
			if (thread->looper & BINDER_LOOPER_STATE_REGISTERED) {
				thread->looper |= BINDER_LOOPER_STATE_INVALID;
				binder_user_error("%d:%d ERROR: BC_ENTER_LOOPER called after BC_REGISTER_LOOPER\n",
					proc->pid, thread->pid);
			}
			thread->looper |= BINDER_LOOPER_STATE_ENTERED;
			break;
		case BC_EXIT_LOOPER:
			binder_debug(BINDER_DEBUG_THREADS,
				     "%d:%d BC_EXIT_LOOPER\n",
				     proc->pid, thread->pid);
			thread->looper |= BINDER_LOOPER_STATE_EXITED;
			break;

		case BC_REQUEST_DEATH_NOTIFICATION:
		case BC_CLEAR_DEATH_NOTIFICATION: {
			uint32_t target;
			void __user *cookie;
			struct binder_ref *ref;
			struct binder_ref_death *death;

			if (get_user(target, (uint32_t __user *)ptr))
				return -EFAULT;
			ptr += sizeof(uint32_t);
			if (get_user(cookie, (void __user * __user *)ptr))
				return -EFAULT;
			ptr += sizeof(void *);
			ref = binder_get_ref(proc, target);
			if (ref == NULL) {
				binder_user_error("%d:%d %s invalid ref %d\n",
					proc->pid, thread->pid,
					cmd == BC_REQUEST_DEATH_NOTIFICATION ?
					"BC_REQUEST_DEATH_NOTIFICATION" :
					"BC_CLEAR_DEATH_NOTIFICATION",
					target);
				break;
			}

			binder_debug(BINDER_DEBUG_DEATH_NOTIFICATION,
				     "%d:%d %s %p ref %d desc %d s %d w %d for node %d\n",
				     proc->pid, thread->pid,
				     cmd == BC_REQUEST_DEATH_NOTIFICATION ?
				     "BC_REQUEST_DEATH_NOTIFICATION" :
				     "BC_CLEAR_DEATH_NOTIFICATION",
				     cookie, ref->debug_id, ref->desc,
				     ref->strong, ref->weak, ref->node->debug_id);

			if (cmd == BC_REQUEST_DEATH_NOTIFICATION) {
				if (ref->death) {
					binder_user_error("%d:%d BC_REQUEST_DEATH_NOTIFICATION death notification already set\n",
						proc->pid, thread->pid);
					break;
				}
				death = kzalloc(sizeof(*death), GFP_KERNEL);
				if (death == NULL) {
					thread->return_error = BR_ERROR;
					binder_debug(BINDER_DEBUG_FAILED_TRANSACTION,
						     "%d:%d BC_REQUEST_DEATH_NOTIFICATION failed\n",
						     proc->pid, thread->pid);
					break;
				}
				binder_stats_created(BINDER_STAT_DEATH);
				INIT_LIST_HEAD(&death->work.entry);
				death->cookie = cookie;
				ref->death = death;
				if (ref->node->proc == NULL) {
					ref->death->work.type = BINDER_WORK_DEAD_BINDER;
					if (thread->looper & (BINDER_LOOPER_STATE_REGISTERED | BINDER_LOOPER_STATE_ENTERED)) {
						list_add_tail(&ref->death->work.entry, &thread->todo);
					} else {
						list_add_tail(&ref->death->work.entry, &proc->todo);
						wake_up_interruptible(&proc->wait);
					}
				}
			} else {
				if (ref->death == NULL) {
					binder_user_error("%d:%d BC_CLEAR_DEATH_NOTIFICATION death notification not active\n",
						proc->pid, thread->pid);
					break;
				}
				death = ref->death;
				if (death->cookie != cookie) {
					binder_user_error("%d:%d BC_CLEAR_DEATH_NOTIFICATION death notification cookie mismatch %p != %p\n",
						proc->pid, thread->pid,
						death->cookie, cookie);
					break;
				}
				ref->death = NULL;
				if (list_empty(&death->work.entry)) {
					death->work.type = BINDER_WORK_CLEAR_DEATH_NOTIFICATION;
					if (thread->looper & (BINDER_LOOPER_STATE_REGISTERED | BINDER_LOOPER_STATE_ENTERED)) {
						list_add_tail(&death->work.entry, &thread->todo);
					} else {
						list_add_tail(&death->work.entry, &proc->todo);
						wake_up_interruptible(&proc->wait);
					}
				} else {
					BUG_ON(death->work.type != BINDER_WORK_DEAD_BINDER);
					death->work.type = BINDER_WORK_DEAD_BINDER_AND_CLEAR;
				}
			}
		} break;
		case BC_DEAD_BINDER_DONE: {
			struct binder_work *w;
			void __user *cookie;
			struct binder_ref_death *death = NULL;
			if (get_user(cookie, (void __user * __user *)ptr))
				return -EFAULT;

			ptr += sizeof(void *);
			list_for_each_entry(w, &proc->delivered_death, entry) {
				struct binder_ref_death *tmp_death = container_of(w, struct binder_ref_death, work);
				if (tmp_death->cookie == cookie) {
					death = tmp_death;
					break;
				}
			}
			binder_debug(BINDER_DEBUG_DEAD_BINDER,
				     "%d:%d BC_DEAD_BINDER_DONE %p found %p\n",
				     proc->pid, thread->pid, cookie, death);
			if (death == NULL) {
				binder_user_error("%d:%d BC_DEAD_BINDER_DONE %p not found\n",
					proc->pid, thread->pid, cookie);
				break;
			}

			list_del_init(&death->work.entry);
			if (death->work.type == BINDER_WORK_DEAD_BINDER_AND_CLEAR) {
				death->work.type = BINDER_WORK_CLEAR_DEATH_NOTIFICATION;
				if (thread->looper & (BINDER_LOOPER_STATE_REGISTERED | BINDER_LOOPER_STATE_ENTERED)) {
					list_add_tail(&death->work.entry, &thread->todo);
				} else {
					list_add_tail(&death->work.entry, &proc->todo);
					wake_up_interruptible(&proc->wait);
				}
			}
		} break;

		default:
			pr_err("%d:%d unknown command %d\n",
			       proc->pid, thread->pid, cmd);
			return -EINVAL;
		}
		*consumed = ptr - buffer;
	}
	return 0;
}

void binder_stat_br(struct binder_proc *proc, struct binder_thread *thread,
		    uint32_t cmd)
{
	trace_binder_return(cmd);
	if (_IOC_NR(cmd) < ARRAY_SIZE(binder_stats.br)) {
		binder_stats.br[_IOC_NR(cmd)]++;
		proc->stats.br[_IOC_NR(cmd)]++;
		thread->stats.br[_IOC_NR(cmd)]++;
	}
}

static int binder_has_proc_work(struct binder_proc *proc,
				struct binder_thread *thread)
{
	return !list_empty(&proc->todo) ||
		(thread->looper & BINDER_LOOPER_STATE_NEED_RETURN);
}

static int binder_has_thread_work(struct binder_thread *thread)
{
	return !list_empty(&thread->todo) || thread->return_error != BR_OK ||
		(thread->looper & BINDER_LOOPER_STATE_NEED_RETURN);
}

static int binder_thread_read(struct binder_proc *proc,
			      struct binder_thread *thread,
			      void  __user *buffer, int size,
			      signed long *consumed, int non_block)
{
	void __user *ptr = buffer + *consumed;
	void __user *end = buffer + size;

	int ret = 0;
	int wait_for_proc_work;

	if (*consumed == 0) {
		if (put_user(BR_NOOP, (uint32_t __user *)ptr))
			return -EFAULT;
		ptr += sizeof(uint32_t);
	}

retry:
	wait_for_proc_work = thread->transaction_stack == NULL &&
				list_empty(&thread->todo);

	if (thread->return_error != BR_OK && ptr < end) {
		if (thread->return_error2 != BR_OK) {
			if (put_user(thread->return_error2, (uint32_t __user *)ptr))
				return -EFAULT;
			ptr += sizeof(uint32_t);
			binder_stat_br(proc, thread, thread->return_error2);
			if (ptr == end)
				goto done;
			thread->return_error2 = BR_OK;
		}
		if (put_user(thread->return_error, (uint32_t __user *)ptr))
			return -EFAULT;
		ptr += sizeof(uint32_t);
		binder_stat_br(proc, thread, thread->return_error);
		thread->return_error = BR_OK;
		goto done;
	}


	thread->looper |= BINDER_LOOPER_STATE_WAITING;
	if (wait_for_proc_work)
		proc->ready_threads++;

	binder_unlock(__func__);

	trace_binder_wait_for_work(wait_for_proc_work,
				   !!thread->transaction_stack,
				   !list_empty(&thread->todo));
	if (wait_for_proc_work) {
		if (!(thread->looper & (BINDER_LOOPER_STATE_REGISTERED |
					BINDER_LOOPER_STATE_ENTERED))) {
			binder_user_error("%d:%d ERROR: Thread waiting for process work before calling BC_REGISTER_LOOPER or BC_ENTER_LOOPER (state %x)\n",
				proc->pid, thread->pid, thread->looper);
			wait_event_interruptible(binder_user_error_wait,
						 binder_stop_on_user_error < 2);
		}
		binder_set_nice(proc->default_priority);
		if (non_block) {
			if (!binder_has_proc_work(proc, thread))
				ret = -EAGAIN;
		} else
			ret = wait_event_interruptible_exclusive(proc->wait, binder_has_proc_work(proc, thread));
	} else {
		if (non_block) {
			if (!binder_has_thread_work(thread))
				ret = -EAGAIN;
		} else
			ret = wait_event_interruptible(thread->wait, binder_has_thread_work(thread));
	}

	binder_lock(__func__);

	if (wait_for_proc_work)
		proc->ready_threads--;
	thread->looper &= ~BINDER_LOOPER_STATE_WAITING;

	if (ret)
		return ret;

	while (1) {
		uint32_t cmd;
		struct binder_transaction_data tr;
		struct binder_work *w;
		struct binder_transaction *t = NULL;

		if (!list_empty(&thread->todo))
			w = list_first_entry(&thread->todo, struct binder_work, entry);
		else if (!list_empty(&proc->todo) && wait_for_proc_work)
			w = list_first_entry(&proc->todo, struct binder_work, entry);
		else {
			if (ptr - buffer == 4 && !(thread->looper & BINDER_LOOPER_STATE_NEED_RETURN)) /* no data added */
				goto retry;
			break;
		}

		if (end - ptr < sizeof(tr) + 4)
			break;

		switch (w->type) {
		case BINDER_WORK_TRANSACTION: {
			t = container_of(w, struct binder_transaction, work);
		} break;
		case BINDER_WORK_TRANSACTION_COMPLETE: {
			cmd = BR_TRANSACTION_COMPLETE;
			if (put_user(cmd, (uint32_t __user *)ptr))
				return -EFAULT;
			ptr += sizeof(uint32_t);

			binder_stat_br(proc, thread, cmd);
			binder_debug(BINDER_DEBUG_TRANSACTION_COMPLETE,
				     "%d:%d BR_TRANSACTION_COMPLETE\n",
				     proc->pid, thread->pid);

			list_del(&w->entry);
			kfree(w);
			binder_stats_deleted(BINDER_STAT_TRANSACTION_COMPLETE);
		} break;
		case BINDER_WORK_NODE: {
			struct binder_node *node = container_of(w, struct binder_node, work);
			uint32_t cmd = BR_NOOP;
			const char *cmd_name;
			int strong = node->internal_strong_refs || node->local_strong_refs;
			int weak = !hlist_empty(&node->refs) || node->local_weak_refs || strong;
			if (weak && !node->has_weak_ref) {
				cmd = BR_INCREFS;
				cmd_name = "BR_INCREFS";
				node->has_weak_ref = 1;
				node->pending_weak_ref = 1;
				node->local_weak_refs++;
			} else if (strong && !node->has_strong_ref) {
				cmd = BR_ACQUIRE;
				cmd_name = "BR_ACQUIRE";
				node->has_strong_ref = 1;
				node->pending_strong_ref = 1;
				node->local_strong_refs++;
			} else if (!strong && node->has_strong_ref) {
				cmd = BR_RELEASE;
				cmd_name = "BR_RELEASE";
				node->has_strong_ref = 0;
			} else if (!weak && node->has_weak_ref) {
				cmd = BR_DECREFS;
				cmd_name = "BR_DECREFS";
				node->has_weak_ref = 0;
			}
			if (cmd != BR_NOOP) {
				if (put_user(cmd, (uint32_t __user *)ptr))
					return -EFAULT;
				ptr += sizeof(uint32_t);
				if (put_user(node->ptr, (void * __user *)ptr))
					return -EFAULT;
				ptr += sizeof(void *);
				if (put_user(node->cookie, (void * __user *)ptr))
					return -EFAULT;
				ptr += sizeof(void *);

				binder_stat_br(proc, thread, cmd);
				binder_debug(BINDER_DEBUG_USER_REFS,
					     "%d:%d %s %d u%p c%p\n",
					     proc->pid, thread->pid, cmd_name, node->debug_id, node->ptr, node->cookie);
			} else {
				list_del_init(&w->entry);
				if (!weak && !strong) {
					binder_debug(BINDER_DEBUG_INTERNAL_REFS,
						     "%d:%d node %d u%p c%p deleted\n",
						     proc->pid, thread->pid, node->debug_id,
						     node->ptr, node->cookie);
					rb_erase(&node->rb_node, &proc->nodes);
					kfree(node);
					binder_stats_deleted(BINDER_STAT_NODE);
				} else {
					binder_debug(BINDER_DEBUG_INTERNAL_REFS,
						     "%d:%d node %d u%p c%p state unchanged\n",
						     proc->pid, thread->pid, node->debug_id, node->ptr,
						     node->cookie);
				}
			}
		} break;
		case BINDER_WORK_DEAD_BINDER:
		case BINDER_WORK_DEAD_BINDER_AND_CLEAR:
		case BINDER_WORK_CLEAR_DEATH_NOTIFICATION: {
			struct binder_ref_death *death;
			uint32_t cmd;

			death = container_of(w, struct binder_ref_death, work);
			if (w->type == BINDER_WORK_CLEAR_DEATH_NOTIFICATION)
				cmd = BR_CLEAR_DEATH_NOTIFICATION_DONE;
			else
				cmd = BR_DEAD_BINDER;
			if (put_user(cmd, (uint32_t __user *)ptr))
				return -EFAULT;
			ptr += sizeof(uint32_t);
			if (put_user(death->cookie, (void * __user *)ptr))
				return -EFAULT;
			ptr += sizeof(void *);
			binder_stat_br(proc, thread, cmd);
			binder_debug(BINDER_DEBUG_DEATH_NOTIFICATION,
				     "%d:%d %s %p\n",
				      proc->pid, thread->pid,
				      cmd == BR_DEAD_BINDER ?
				      "BR_DEAD_BINDER" :
				      "BR_CLEAR_DEATH_NOTIFICATION_DONE",
				      death->cookie);

			if (w->type == BINDER_WORK_CLEAR_DEATH_NOTIFICATION) {
				list_del(&w->entry);
				kfree(death);
				binder_stats_deleted(BINDER_STAT_DEATH);
			} else
				list_move(&w->entry, &proc->delivered_death);
			if (cmd == BR_DEAD_BINDER)
				goto done; /* DEAD_BINDER notifications can cause transactions */
		} break;
		}

		if (!t)
			continue;

		BUG_ON(t->buffer == NULL);
		if (t->buffer->target_node) {
			struct binder_node *target_node = t->buffer->target_node;
			tr.target.ptr = target_node->ptr;
			tr.cookie =  target_node->cookie;
			t->saved_priority = task_nice(current);
			if (t->priority < target_node->min_priority &&
			    !(t->flags & TF_ONE_WAY))
				binder_set_nice(t->priority);
			else if (!(t->flags & TF_ONE_WAY) ||
				 t->saved_priority > target_node->min_priority)
				binder_set_nice(target_node->min_priority);
			cmd = BR_TRANSACTION;
		} else {
			tr.target.ptr = NULL;
			tr.cookie = NULL;
			cmd = BR_REPLY;
		}
		tr.code = t->code;
		tr.flags = t->flags;
		tr.sender_euid = from_kuid(current_user_ns(), t->sender_euid);

		if (t->from) {
			struct task_struct *sender = t->from->proc->tsk;
			tr.sender_pid = task_tgid_nr_ns(sender,
							task_active_pid_ns(current));
		} else {
			tr.sender_pid = 0;
		}

		tr.data_size = t->buffer->data_size;
		tr.offsets_size = t->buffer->offsets_size;
		tr.data.ptr.buffer = (void *)t->buffer->data +
					proc->user_buffer_offset;
		tr.data.ptr.offsets = tr.data.ptr.buffer +
					ALIGN(t->buffer->data_size,
					    sizeof(void *));

		if (put_user(cmd, (uint32_t __user *)ptr))
			return -EFAULT;
		ptr += sizeof(uint32_t);
		if (copy_to_user(ptr, &tr, sizeof(tr)))
			return -EFAULT;
		ptr += sizeof(tr);

		trace_binder_transaction_received(t);
		binder_stat_br(proc, thread, cmd);
		binder_debug(BINDER_DEBUG_TRANSACTION,
			     "%d:%d %s %d %d:%d, cmd %d size %zd-%zd ptr %p-%p\n",
			     proc->pid, thread->pid,
			     (cmd == BR_TRANSACTION) ? "BR_TRANSACTION" :
			     "BR_REPLY",
			     t->debug_id, t->from ? t->from->proc->pid : 0,
			     t->from ? t->from->pid : 0, cmd,
			     t->buffer->data_size, t->buffer->offsets_size,
			     tr.data.ptr.buffer, tr.data.ptr.offsets);

		list_del(&t->work.entry);
		t->buffer->allow_user_free = 1;
		if (cmd == BR_TRANSACTION && !(t->flags & TF_ONE_WAY)) {
			t->to_parent = thread->transaction_stack;
			t->to_thread = thread;
			thread->transaction_stack = t;
		} else {
			t->buffer->transaction = NULL;
			kfree(t);
			binder_stats_deleted(BINDER_STAT_TRANSACTION);
		}
		break;
	}

done:

	*consumed = ptr - buffer;
	if (proc->requested_threads + proc->ready_threads == 0 &&
	    proc->requested_threads_started < proc->max_threads &&
	    (thread->looper & (BINDER_LOOPER_STATE_REGISTERED |
	     BINDER_LOOPER_STATE_ENTERED)) /* the user-space code fails to */
	     /*spawn a new thread if we leave this out */) {
		proc->requested_threads++;
		binder_debug(BINDER_DEBUG_THREADS,
			     "%d:%d BR_SPAWN_LOOPER\n",
			     proc->pid, thread->pid);
		if (put_user(BR_SPAWN_LOOPER, (uint32_t __user *)buffer))
			return -EFAULT;
		binder_stat_br(proc, thread, BR_SPAWN_LOOPER);
	}
	return 0;
}

static void binder_release_work(struct list_head *list)
{
	struct binder_work *w;
	while (!list_empty(list)) {
		w = list_first_entry(list, struct binder_work, entry);
		list_del_init(&w->entry);
		switch (w->type) {
		case BINDER_WORK_TRANSACTION: {
			struct binder_transaction *t;

			t = container_of(w, struct binder_transaction, work);
			if (t->buffer->target_node &&
			    !(t->flags & TF_ONE_WAY)) {
				binder_send_failed_reply(t, BR_DEAD_REPLY);
			} else {
				binder_debug(BINDER_DEBUG_DEAD_TRANSACTION,
					"undelivered transaction %d\n",
					t->debug_id);
				t->buffer->transaction = NULL;
				kfree(t);
				binder_stats_deleted(BINDER_STAT_TRANSACTION);
			}
		} break;
		case BINDER_WORK_TRANSACTION_COMPLETE: {
			binder_debug(BINDER_DEBUG_DEAD_TRANSACTION,
				"undelivered TRANSACTION_COMPLETE\n");
			kfree(w);
			binder_stats_deleted(BINDER_STAT_TRANSACTION_COMPLETE);
		} break;
		case BINDER_WORK_DEAD_BINDER_AND_CLEAR:
		case BINDER_WORK_CLEAR_DEATH_NOTIFICATION: {
			struct binder_ref_death *death;

			death = container_of(w, struct binder_ref_death, work);
			binder_debug(BINDER_DEBUG_DEAD_TRANSACTION,
				"undelivered death notification, %p\n",
				death->cookie);
			kfree(death);
			binder_stats_deleted(BINDER_STAT_DEATH);
		} break;
		default:
			pr_err("unexpected work type, %d, not freed\n",
			       w->type);
			break;
		}
	}

}

static struct binder_thread *binder_get_thread(struct binder_proc *proc)
{
	struct binder_thread *thread = NULL;
	struct rb_node *parent = NULL;
	struct rb_node **p = &proc->threads.rb_node;

	while (*p) {
		parent = *p;
		thread = rb_entry(parent, struct binder_thread, rb_node);

		if (current->pid < thread->pid)
			p = &(*p)->rb_left;
		else if (current->pid > thread->pid)
			p = &(*p)->rb_right;
		else
			break;
	}
	if (*p == NULL) {
		thread = kzalloc(sizeof(*thread), GFP_KERNEL);
		if (thread == NULL)
			return NULL;
		binder_stats_created(BINDER_STAT_THREAD);
		thread->proc = proc;
		thread->pid = current->pid;
		init_waitqueue_head(&thread->wait);
		INIT_LIST_HEAD(&thread->todo);
		rb_link_node(&thread->rb_node, parent, p);
		rb_insert_color(&thread->rb_node, &proc->threads);
		thread->looper |= BINDER_LOOPER_STATE_NEED_RETURN;
		thread->return_error = BR_OK;
		thread->return_error2 = BR_OK;
	}
	return thread;
}

static int binder_free_thread(struct binder_proc *proc,
			      struct binder_thread *thread)
{
	struct binder_transaction *t;
	struct binder_transaction *send_reply = NULL;
	int active_transactions = 0;

	rb_erase(&thread->rb_node, &proc->threads);
	t = thread->transaction_stack;
	if (t && t->to_thread == thread)
		send_reply = t;
	while (t) {
		active_transactions++;
		binder_debug(BINDER_DEBUG_DEAD_TRANSACTION,
			     "release %d:%d transaction %d %s, still active\n",
			      proc->pid, thread->pid,
			     t->debug_id,
			     (t->to_thread == thread) ? "in" : "out");

		if (t->to_thread == thread) {
			t->to_proc = NULL;
			t->to_thread = NULL;
			if (t->buffer) {
				t->buffer->transaction = NULL;
				t->buffer = NULL;
			}
			t = t->to_parent;
		} else if (t->from == thread) {
			t->from = NULL;
			t = t->from_parent;
		} else
			BUG();
	}
	if (send_reply)
		binder_send_failed_reply(send_reply, BR_DEAD_REPLY);
	binder_release_work(&thread->todo);
	kfree(thread);
	binder_stats_deleted(BINDER_STAT_THREAD);
	return active_transactions;
}

static unsigned int binder_poll(struct file *filp,
				struct poll_table_struct *wait)
{
	struct binder_proc *proc = filp->private_data;
	struct binder_thread *thread = NULL;
	int wait_for_proc_work;

	binder_lock(__func__);

	thread = binder_get_thread(proc);

	wait_for_proc_work = thread->transaction_stack == NULL &&
		list_empty(&thread->todo) && thread->return_error == BR_OK;

	binder_unlock(__func__);

	if (wait_for_proc_work) {
		if (binder_has_proc_work(proc, thread))
			return POLLIN;
		poll_wait(filp, &proc->wait, wait);
		if (binder_has_proc_work(proc, thread))
			return POLLIN;
	} else {
		if (binder_has_thread_work(thread))
			return POLLIN;
		poll_wait(filp, &thread->wait, wait);
		if (binder_has_thread_work(thread))
			return POLLIN;
	}
	return 0;
}

static long binder_ioctl(struct file *filp, unsigned int cmd, unsigned long arg)
{
	int ret;
	struct binder_proc *proc = filp->private_data;
	struct binder_thread *thread;
	unsigned int size = _IOC_SIZE(cmd);
	void __user *ubuf = (void __user *)arg;

	/*pr_info("binder_ioctl: %d:%d %x %lx\n", proc->pid, current->pid, cmd, arg);*/

	trace_binder_ioctl(cmd, arg);

	trace_binder_ioctl(cmd, arg);

	ret = wait_event_interruptible(binder_user_error_wait, binder_stop_on_user_error < 2);
	if (ret)
		goto err_unlocked;

	binder_lock(__func__);
	thread = binder_get_thread(proc);
	if (thread == NULL) {
		ret = -ENOMEM;
		goto err;
	}

	switch (cmd) {
	case BINDER_WRITE_READ: {
		struct binder_write_read bwr;
		if (size != sizeof(struct binder_write_read)) {
			ret = -EINVAL;
			goto err;
		}
		if (copy_from_user(&bwr, ubuf, sizeof(bwr))) {
			ret = -EFAULT;
			goto err;
		}
		binder_debug(BINDER_DEBUG_READ_WRITE,
			     "%d:%d write %ld at %08lx, read %ld at %08lx\n",
			     proc->pid, thread->pid, bwr.write_size,
			     bwr.write_buffer, bwr.read_size, bwr.read_buffer);

		if (bwr.write_size > 0) {
			ret = binder_thread_write(proc, thread, (void __user *)bwr.write_buffer, bwr.write_size, &bwr.write_consumed);
			trace_binder_write_done(ret);
			if (ret < 0) {
				bwr.read_consumed = 0;
				if (copy_to_user(ubuf, &bwr, sizeof(bwr)))
					ret = -EFAULT;
				goto err;
			}
		}
		if (bwr.read_size > 0) {
			ret = binder_thread_read(proc, thread, (void __user *)bwr.read_buffer, bwr.read_size, &bwr.read_consumed, filp->f_flags & O_NONBLOCK);
			trace_binder_read_done(ret);
			if (!list_empty(&proc->todo))
				wake_up_interruptible(&proc->wait);
			if (ret < 0) {
				if (copy_to_user(ubuf, &bwr, sizeof(bwr)))
					ret = -EFAULT;
				goto err;
			}
		}
		binder_debug(BINDER_DEBUG_READ_WRITE,
			     "%d:%d wrote %ld of %ld, read return %ld of %ld\n",
			     proc->pid, thread->pid, bwr.write_consumed, bwr.write_size,
			     bwr.read_consumed, bwr.read_size);
		if (copy_to_user(ubuf, &bwr, sizeof(bwr))) {
			ret = -EFAULT;
			goto err;
		}
		break;
	}
	case BINDER_SET_MAX_THREADS:
		if (copy_from_user(&proc->max_threads, ubuf, sizeof(proc->max_threads))) {
			ret = -EINVAL;
			goto err;
		}
		break;
	case BINDER_SET_CONTEXT_MGR:
		if (binder_context_mgr_node != NULL) {
			pr_err("BINDER_SET_CONTEXT_MGR already set\n");
			ret = -EBUSY;
			goto err;
		}
		ret = security_binder_set_context_mgr(proc->tsk);
		if (ret < 0)
			goto err;
		if (uid_valid(binder_context_mgr_uid)) {
			if (!uid_eq(binder_context_mgr_uid, current->cred->euid)) {
				pr_err("BINDER_SET_CONTEXT_MGR bad uid %d != %d\n",
				       from_kuid(&init_user_ns, current->cred->euid),
				       from_kuid(&init_user_ns, binder_context_mgr_uid));
				ret = -EPERM;
				goto err;
			}
		} else
			binder_context_mgr_uid = current->cred->euid;
		binder_context_mgr_node = binder_new_node(proc, NULL, NULL);
		if (binder_context_mgr_node == NULL) {
			ret = -ENOMEM;
			goto err;
		}
		binder_context_mgr_node->local_weak_refs++;
		binder_context_mgr_node->local_strong_refs++;
		binder_context_mgr_node->has_strong_ref = 1;
		binder_context_mgr_node->has_weak_ref = 1;
		break;
	case BINDER_THREAD_EXIT:
		binder_debug(BINDER_DEBUG_THREADS, "%d:%d exit\n",
			     proc->pid, thread->pid);
		binder_free_thread(proc, thread);
		thread = NULL;
		break;
	case BINDER_VERSION:
		if (size != sizeof(struct binder_version)) {
			ret = -EINVAL;
			goto err;
		}
		if (put_user(BINDER_CURRENT_PROTOCOL_VERSION, &((struct binder_version *)ubuf)->protocol_version)) {
			ret = -EINVAL;
			goto err;
		}
		break;
	default:
		ret = -EINVAL;
		goto err;
	}
	ret = 0;
err:
	if (thread)
		thread->looper &= ~BINDER_LOOPER_STATE_NEED_RETURN;
	binder_unlock(__func__);
	wait_event_interruptible(binder_user_error_wait, binder_stop_on_user_error < 2);
	if (ret && ret != -ERESTARTSYS)
<<<<<<< HEAD
		pr_info("%d:%d ioctl %x %lx returned %d\n", proc->pid, current->pid, cmd, arg, ret);
=======
		printk(KERN_INFO "binder: %d:%d ioctl %x %lx returned %d\n", proc->pid, current->pid, cmd, arg, ret);
>>>>>>> 344bd536
err_unlocked:
	trace_binder_ioctl_done(ret);
	return ret;
}

static void binder_vma_open(struct vm_area_struct *vma)
{
	struct binder_proc *proc = vma->vm_private_data;
	binder_debug(BINDER_DEBUG_OPEN_CLOSE,
		     "%d open vm area %lx-%lx (%ld K) vma %lx pagep %lx\n",
		     proc->pid, vma->vm_start, vma->vm_end,
		     (vma->vm_end - vma->vm_start) / SZ_1K, vma->vm_flags,
		     (unsigned long)pgprot_val(vma->vm_page_prot));
}

static void binder_vma_close(struct vm_area_struct *vma)
{
	struct binder_proc *proc = vma->vm_private_data;
	binder_debug(BINDER_DEBUG_OPEN_CLOSE,
		     "%d close vm area %lx-%lx (%ld K) vma %lx pagep %lx\n",
		     proc->pid, vma->vm_start, vma->vm_end,
		     (vma->vm_end - vma->vm_start) / SZ_1K, vma->vm_flags,
		     (unsigned long)pgprot_val(vma->vm_page_prot));
	proc->vma = NULL;
	proc->vma_vm_mm = NULL;
	binder_defer_work(proc, BINDER_DEFERRED_PUT_FILES);
}

static struct vm_operations_struct binder_vm_ops = {
	.open = binder_vma_open,
	.close = binder_vma_close,
};

static int binder_mmap(struct file *filp, struct vm_area_struct *vma)
{
	int ret;
	struct vm_struct *area;
	struct binder_proc *proc = filp->private_data;
	const char *failure_string;
	struct binder_buffer *buffer;

	if (proc->tsk != current)
		return -EINVAL;

	if ((vma->vm_end - vma->vm_start) > SZ_4M)
		vma->vm_end = vma->vm_start + SZ_4M;

	binder_debug(BINDER_DEBUG_OPEN_CLOSE,
		     "binder_mmap: %d %lx-%lx (%ld K) vma %lx pagep %lx\n",
		     proc->pid, vma->vm_start, vma->vm_end,
		     (vma->vm_end - vma->vm_start) / SZ_1K, vma->vm_flags,
		     (unsigned long)pgprot_val(vma->vm_page_prot));

	if (vma->vm_flags & FORBIDDEN_MMAP_FLAGS) {
		ret = -EPERM;
		failure_string = "bad vm_flags";
		goto err_bad_arg;
	}
	vma->vm_flags = (vma->vm_flags | VM_DONTCOPY) & ~VM_MAYWRITE;

	mutex_lock(&binder_mmap_lock);
	if (proc->buffer) {
		ret = -EBUSY;
		failure_string = "already mapped";
		goto err_already_mapped;
	}

	area = get_vm_area(vma->vm_end - vma->vm_start, VM_IOREMAP);
	if (area == NULL) {
		ret = -ENOMEM;
		failure_string = "get_vm_area";
		goto err_get_vm_area_failed;
	}
	proc->buffer = area->addr;
	proc->user_buffer_offset = vma->vm_start - (uintptr_t)proc->buffer;
	mutex_unlock(&binder_mmap_lock);

#ifdef CONFIG_CPU_CACHE_VIPT
	if (cache_is_vipt_aliasing()) {
		while (CACHE_COLOUR((vma->vm_start ^ (uint32_t)proc->buffer))) {
			pr_info("binder_mmap: %d %lx-%lx maps %p bad alignment\n", proc->pid, vma->vm_start, vma->vm_end, proc->buffer);
			vma->vm_start += PAGE_SIZE;
		}
	}
#endif
	proc->pages = kzalloc(sizeof(proc->pages[0]) * ((vma->vm_end - vma->vm_start) / PAGE_SIZE), GFP_KERNEL);
	if (proc->pages == NULL) {
		ret = -ENOMEM;
		failure_string = "alloc page array";
		goto err_alloc_pages_failed;
	}
	proc->buffer_size = vma->vm_end - vma->vm_start;

	vma->vm_ops = &binder_vm_ops;
	vma->vm_private_data = proc;

	if (binder_update_page_range(proc, 1, proc->buffer, proc->buffer + PAGE_SIZE, vma)) {
		ret = -ENOMEM;
		failure_string = "alloc small buf";
		goto err_alloc_small_buf_failed;
	}
	buffer = proc->buffer;
	INIT_LIST_HEAD(&proc->buffers);
	list_add(&buffer->entry, &proc->buffers);
	buffer->free = 1;
	binder_insert_free_buffer(proc, buffer);
	proc->free_async_space = proc->buffer_size / 2;
	barrier();
	proc->files = get_files_struct(current);
	proc->vma = vma;
	proc->vma_vm_mm = vma->vm_mm;

	/*pr_info("binder_mmap: %d %lx-%lx maps %p\n",
		 proc->pid, vma->vm_start, vma->vm_end, proc->buffer);*/
	return 0;

err_alloc_small_buf_failed:
	kfree(proc->pages);
	proc->pages = NULL;
err_alloc_pages_failed:
	mutex_lock(&binder_mmap_lock);
	vfree(proc->buffer);
	proc->buffer = NULL;
err_get_vm_area_failed:
err_already_mapped:
	mutex_unlock(&binder_mmap_lock);
err_bad_arg:
	pr_err("binder_mmap: %d %lx-%lx %s failed %d\n",
	       proc->pid, vma->vm_start, vma->vm_end, failure_string, ret);
	return ret;
}

static int binder_open(struct inode *nodp, struct file *filp)
{
	struct binder_proc *proc;

	binder_debug(BINDER_DEBUG_OPEN_CLOSE, "binder_open: %d:%d\n",
		     current->group_leader->pid, current->pid);

	proc = kzalloc(sizeof(*proc), GFP_KERNEL);
	if (proc == NULL)
		return -ENOMEM;
	get_task_struct(current);
	proc->tsk = current;
	INIT_LIST_HEAD(&proc->todo);
	init_waitqueue_head(&proc->wait);
	proc->default_priority = task_nice(current);

	binder_lock(__func__);

	binder_stats_created(BINDER_STAT_PROC);
	hlist_add_head(&proc->proc_node, &binder_procs);
	proc->pid = current->group_leader->pid;
	INIT_LIST_HEAD(&proc->delivered_death);
	filp->private_data = proc;

	binder_unlock(__func__);

	if (binder_debugfs_dir_entry_proc) {
		char strbuf[11];
		snprintf(strbuf, sizeof(strbuf), "%u", proc->pid);
		proc->debugfs_entry = debugfs_create_file(strbuf, S_IRUGO,
			binder_debugfs_dir_entry_proc, proc, &binder_proc_fops);
	}

	return 0;
}

static int binder_flush(struct file *filp, fl_owner_t id)
{
	struct binder_proc *proc = filp->private_data;

	binder_defer_work(proc, BINDER_DEFERRED_FLUSH);

	return 0;
}

static void binder_deferred_flush(struct binder_proc *proc)
{
	struct rb_node *n;
	int wake_count = 0;
	for (n = rb_first(&proc->threads); n != NULL; n = rb_next(n)) {
		struct binder_thread *thread = rb_entry(n, struct binder_thread, rb_node);
		thread->looper |= BINDER_LOOPER_STATE_NEED_RETURN;
		if (thread->looper & BINDER_LOOPER_STATE_WAITING) {
			wake_up_interruptible(&thread->wait);
			wake_count++;
		}
	}
	wake_up_interruptible_all(&proc->wait);

	binder_debug(BINDER_DEBUG_OPEN_CLOSE,
		     "binder_flush: %d woke %d threads\n", proc->pid,
		     wake_count);
}

static int binder_release(struct inode *nodp, struct file *filp)
{
	struct binder_proc *proc = filp->private_data;
	debugfs_remove(proc->debugfs_entry);
	binder_defer_work(proc, BINDER_DEFERRED_RELEASE);

	return 0;
}

static void binder_deferred_release(struct binder_proc *proc)
{
	struct binder_transaction *t;
	struct rb_node *n;
	int threads, nodes, incoming_refs, outgoing_refs, buffers, active_transactions, page_count;

	BUG_ON(proc->vma);
	BUG_ON(proc->files);

	hlist_del(&proc->proc_node);
	if (binder_context_mgr_node && binder_context_mgr_node->proc == proc) {
		binder_debug(BINDER_DEBUG_DEAD_BINDER,
			     "binder_release: %d context_mgr_node gone\n",
			     proc->pid);
		binder_context_mgr_node = NULL;
	}

	threads = 0;
	active_transactions = 0;
	while ((n = rb_first(&proc->threads))) {
		struct binder_thread *thread = rb_entry(n, struct binder_thread, rb_node);
		threads++;
		active_transactions += binder_free_thread(proc, thread);
	}
	nodes = 0;
	incoming_refs = 0;
	while ((n = rb_first(&proc->nodes))) {
		struct binder_node *node = rb_entry(n, struct binder_node, rb_node);

		nodes++;
		rb_erase(&node->rb_node, &proc->nodes);
		list_del_init(&node->work.entry);
		binder_release_work(&node->async_todo);
		if (hlist_empty(&node->refs)) {
			kfree(node);
			binder_stats_deleted(BINDER_STAT_NODE);
		} else {
			struct binder_ref *ref;
			int death = 0;

			node->proc = NULL;
			node->local_strong_refs = 0;
			node->local_weak_refs = 0;
			hlist_add_head(&node->dead_node, &binder_dead_nodes);

			hlist_for_each_entry(ref, &node->refs, node_entry) {
				incoming_refs++;
				if (ref->death) {
					death++;
					if (list_empty(&ref->death->work.entry)) {
						ref->death->work.type = BINDER_WORK_DEAD_BINDER;
						list_add_tail(&ref->death->work.entry, &ref->proc->todo);
						wake_up_interruptible(&ref->proc->wait);
					} else
						BUG();
				}
			}
			binder_debug(BINDER_DEBUG_DEAD_BINDER,
				     "node %d now dead, refs %d, death %d\n",
				      node->debug_id, incoming_refs, death);
		}
	}
	outgoing_refs = 0;
	while ((n = rb_first(&proc->refs_by_desc))) {
		struct binder_ref *ref = rb_entry(n, struct binder_ref,
						  rb_node_desc);
		outgoing_refs++;
		binder_delete_ref(ref);
	}
	binder_release_work(&proc->todo);
	binder_release_work(&proc->delivered_death);
	buffers = 0;

	while ((n = rb_first(&proc->allocated_buffers))) {
		struct binder_buffer *buffer = rb_entry(n, struct binder_buffer,
							rb_node);
		t = buffer->transaction;
		if (t) {
			t->buffer = NULL;
			buffer->transaction = NULL;
			pr_err("release proc %d, transaction %d, not freed\n",
			       proc->pid, t->debug_id);
			/*BUG();*/
		}
		binder_free_buf(proc, buffer);
		buffers++;
	}

	binder_stats_deleted(BINDER_STAT_PROC);

	page_count = 0;
	if (proc->pages) {
		int i;
		for (i = 0; i < proc->buffer_size / PAGE_SIZE; i++) {
			if (proc->pages[i]) {
				void *page_addr = proc->buffer + i * PAGE_SIZE;
				binder_debug(BINDER_DEBUG_BUFFER_ALLOC,
					     "binder_release: %d: page %d at %p not freed\n",
					     proc->pid, i,
					     page_addr);
				unmap_kernel_range((unsigned long)page_addr,
					PAGE_SIZE);
				__free_page(proc->pages[i]);
				page_count++;
			}
		}
		kfree(proc->pages);
		vfree(proc->buffer);
	}

	put_task_struct(proc->tsk);

	binder_debug(BINDER_DEBUG_OPEN_CLOSE,
		     "binder_release: %d threads %d, nodes %d (ref %d), refs %d, active transactions %d, buffers %d, pages %d\n",
		     proc->pid, threads, nodes, incoming_refs, outgoing_refs,
		     active_transactions, buffers, page_count);

	kfree(proc);
}

static void binder_deferred_func(struct work_struct *work)
{
	struct binder_proc *proc;
	struct files_struct *files;

	int defer;
	do {
		binder_lock(__func__);
		mutex_lock(&binder_deferred_lock);
		if (!hlist_empty(&binder_deferred_list)) {
			proc = hlist_entry(binder_deferred_list.first,
					struct binder_proc, deferred_work_node);
			hlist_del_init(&proc->deferred_work_node);
			defer = proc->deferred_work;
			proc->deferred_work = 0;
		} else {
			proc = NULL;
			defer = 0;
		}
		mutex_unlock(&binder_deferred_lock);

		files = NULL;
		if (defer & BINDER_DEFERRED_PUT_FILES) {
			files = proc->files;
			if (files)
				proc->files = NULL;
		}

		if (defer & BINDER_DEFERRED_FLUSH)
			binder_deferred_flush(proc);

		if (defer & BINDER_DEFERRED_RELEASE)
			binder_deferred_release(proc); /* frees proc */

		binder_unlock(__func__);
		if (files)
			put_files_struct(files);
	} while (proc);
}
static DECLARE_WORK(binder_deferred_work, binder_deferred_func);

static void
binder_defer_work(struct binder_proc *proc, enum binder_deferred_state defer)
{
	mutex_lock(&binder_deferred_lock);
	proc->deferred_work |= defer;
	if (hlist_unhashed(&proc->deferred_work_node)) {
		hlist_add_head(&proc->deferred_work_node,
				&binder_deferred_list);
		queue_work(binder_deferred_workqueue, &binder_deferred_work);
	}
	mutex_unlock(&binder_deferred_lock);
}

static void print_binder_transaction(struct seq_file *m, const char *prefix,
				     struct binder_transaction *t)
{
	seq_printf(m,
		   "%s %d: %p from %d:%d to %d:%d code %x flags %x pri %ld r%d",
		   prefix, t->debug_id, t,
		   t->from ? t->from->proc->pid : 0,
		   t->from ? t->from->pid : 0,
		   t->to_proc ? t->to_proc->pid : 0,
		   t->to_thread ? t->to_thread->pid : 0,
		   t->code, t->flags, t->priority, t->need_reply);
	if (t->buffer == NULL) {
		seq_puts(m, " buffer free\n");
		return;
	}
	if (t->buffer->target_node)
		seq_printf(m, " node %d",
			   t->buffer->target_node->debug_id);
	seq_printf(m, " size %zd:%zd data %p\n",
		   t->buffer->data_size, t->buffer->offsets_size,
		   t->buffer->data);
}

static void print_binder_buffer(struct seq_file *m, const char *prefix,
				struct binder_buffer *buffer)
{
	seq_printf(m, "%s %d: %p size %zd:%zd %s\n",
		   prefix, buffer->debug_id, buffer->data,
		   buffer->data_size, buffer->offsets_size,
		   buffer->transaction ? "active" : "delivered");
}

static void print_binder_work(struct seq_file *m, const char *prefix,
			      const char *transaction_prefix,
			      struct binder_work *w)
{
	struct binder_node *node;
	struct binder_transaction *t;

	switch (w->type) {
	case BINDER_WORK_TRANSACTION:
		t = container_of(w, struct binder_transaction, work);
		print_binder_transaction(m, transaction_prefix, t);
		break;
	case BINDER_WORK_TRANSACTION_COMPLETE:
		seq_printf(m, "%stransaction complete\n", prefix);
		break;
	case BINDER_WORK_NODE:
		node = container_of(w, struct binder_node, work);
		seq_printf(m, "%snode work %d: u%p c%p\n",
			   prefix, node->debug_id, node->ptr, node->cookie);
		break;
	case BINDER_WORK_DEAD_BINDER:
		seq_printf(m, "%shas dead binder\n", prefix);
		break;
	case BINDER_WORK_DEAD_BINDER_AND_CLEAR:
		seq_printf(m, "%shas cleared dead binder\n", prefix);
		break;
	case BINDER_WORK_CLEAR_DEATH_NOTIFICATION:
		seq_printf(m, "%shas cleared death notification\n", prefix);
		break;
	default:
		seq_printf(m, "%sunknown work: type %d\n", prefix, w->type);
		break;
	}
}

static void print_binder_thread(struct seq_file *m,
				struct binder_thread *thread,
				int print_always)
{
	struct binder_transaction *t;
	struct binder_work *w;
	size_t start_pos = m->count;
	size_t header_pos;

	seq_printf(m, "  thread %d: l %02x\n", thread->pid, thread->looper);
	header_pos = m->count;
	t = thread->transaction_stack;
	while (t) {
		if (t->from == thread) {
			print_binder_transaction(m,
						 "    outgoing transaction", t);
			t = t->from_parent;
		} else if (t->to_thread == thread) {
			print_binder_transaction(m,
						 "    incoming transaction", t);
			t = t->to_parent;
		} else {
			print_binder_transaction(m, "    bad transaction", t);
			t = NULL;
		}
	}
	list_for_each_entry(w, &thread->todo, entry) {
		print_binder_work(m, "    ", "    pending transaction", w);
	}
	if (!print_always && m->count == header_pos)
		m->count = start_pos;
}

static void print_binder_node(struct seq_file *m, struct binder_node *node)
{
	struct binder_ref *ref;
	struct binder_work *w;
	int count;

	count = 0;
	hlist_for_each_entry(ref, &node->refs, node_entry)
		count++;

	seq_printf(m, "  node %d: u%p c%p hs %d hw %d ls %d lw %d is %d iw %d",
		   node->debug_id, node->ptr, node->cookie,
		   node->has_strong_ref, node->has_weak_ref,
		   node->local_strong_refs, node->local_weak_refs,
		   node->internal_strong_refs, count);
	if (count) {
		seq_puts(m, " proc");
		hlist_for_each_entry(ref, &node->refs, node_entry)
			seq_printf(m, " %d", ref->proc->pid);
	}
	seq_puts(m, "\n");
	list_for_each_entry(w, &node->async_todo, entry)
		print_binder_work(m, "    ",
				  "    pending async transaction", w);
}

static void print_binder_ref(struct seq_file *m, struct binder_ref *ref)
{
	seq_printf(m, "  ref %d: desc %d %snode %d s %d w %d d %p\n",
		   ref->debug_id, ref->desc, ref->node->proc ? "" : "dead ",
		   ref->node->debug_id, ref->strong, ref->weak, ref->death);
}

static void print_binder_proc(struct seq_file *m,
			      struct binder_proc *proc, int print_all)
{
	struct binder_work *w;
	struct rb_node *n;
	size_t start_pos = m->count;
	size_t header_pos;

	seq_printf(m, "proc %d\n", proc->pid);
	header_pos = m->count;

	for (n = rb_first(&proc->threads); n != NULL; n = rb_next(n))
		print_binder_thread(m, rb_entry(n, struct binder_thread,
						rb_node), print_all);
	for (n = rb_first(&proc->nodes); n != NULL; n = rb_next(n)) {
		struct binder_node *node = rb_entry(n, struct binder_node,
						    rb_node);
		if (print_all || node->has_async_transaction)
			print_binder_node(m, node);
	}
	if (print_all) {
		for (n = rb_first(&proc->refs_by_desc);
		     n != NULL;
		     n = rb_next(n))
			print_binder_ref(m, rb_entry(n, struct binder_ref,
						     rb_node_desc));
	}
	for (n = rb_first(&proc->allocated_buffers); n != NULL; n = rb_next(n))
		print_binder_buffer(m, "  buffer",
				    rb_entry(n, struct binder_buffer, rb_node));
	list_for_each_entry(w, &proc->todo, entry)
		print_binder_work(m, "  ", "  pending transaction", w);
	list_for_each_entry(w, &proc->delivered_death, entry) {
		seq_puts(m, "  has delivered dead binder\n");
		break;
	}
	if (!print_all && m->count == header_pos)
		m->count = start_pos;
}

static const char * const binder_return_strings[] = {
	"BR_ERROR",
	"BR_OK",
	"BR_TRANSACTION",
	"BR_REPLY",
	"BR_ACQUIRE_RESULT",
	"BR_DEAD_REPLY",
	"BR_TRANSACTION_COMPLETE",
	"BR_INCREFS",
	"BR_ACQUIRE",
	"BR_RELEASE",
	"BR_DECREFS",
	"BR_ATTEMPT_ACQUIRE",
	"BR_NOOP",
	"BR_SPAWN_LOOPER",
	"BR_FINISHED",
	"BR_DEAD_BINDER",
	"BR_CLEAR_DEATH_NOTIFICATION_DONE",
	"BR_FAILED_REPLY"
};

static const char * const binder_command_strings[] = {
	"BC_TRANSACTION",
	"BC_REPLY",
	"BC_ACQUIRE_RESULT",
	"BC_FREE_BUFFER",
	"BC_INCREFS",
	"BC_ACQUIRE",
	"BC_RELEASE",
	"BC_DECREFS",
	"BC_INCREFS_DONE",
	"BC_ACQUIRE_DONE",
	"BC_ATTEMPT_ACQUIRE",
	"BC_REGISTER_LOOPER",
	"BC_ENTER_LOOPER",
	"BC_EXIT_LOOPER",
	"BC_REQUEST_DEATH_NOTIFICATION",
	"BC_CLEAR_DEATH_NOTIFICATION",
	"BC_DEAD_BINDER_DONE"
};

static const char * const binder_objstat_strings[] = {
	"proc",
	"thread",
	"node",
	"ref",
	"death",
	"transaction",
	"transaction_complete"
};

static void print_binder_stats(struct seq_file *m, const char *prefix,
			       struct binder_stats *stats)
{
	int i;

	BUILD_BUG_ON(ARRAY_SIZE(stats->bc) !=
		     ARRAY_SIZE(binder_command_strings));
	for (i = 0; i < ARRAY_SIZE(stats->bc); i++) {
		if (stats->bc[i])
			seq_printf(m, "%s%s: %d\n", prefix,
				   binder_command_strings[i], stats->bc[i]);
	}

	BUILD_BUG_ON(ARRAY_SIZE(stats->br) !=
		     ARRAY_SIZE(binder_return_strings));
	for (i = 0; i < ARRAY_SIZE(stats->br); i++) {
		if (stats->br[i])
			seq_printf(m, "%s%s: %d\n", prefix,
				   binder_return_strings[i], stats->br[i]);
	}

	BUILD_BUG_ON(ARRAY_SIZE(stats->obj_created) !=
		     ARRAY_SIZE(binder_objstat_strings));
	BUILD_BUG_ON(ARRAY_SIZE(stats->obj_created) !=
		     ARRAY_SIZE(stats->obj_deleted));
	for (i = 0; i < ARRAY_SIZE(stats->obj_created); i++) {
		if (stats->obj_created[i] || stats->obj_deleted[i])
			seq_printf(m, "%s%s: active %d total %d\n", prefix,
				binder_objstat_strings[i],
				stats->obj_created[i] - stats->obj_deleted[i],
				stats->obj_created[i]);
	}
}

static void print_binder_proc_stats(struct seq_file *m,
				    struct binder_proc *proc)
{
	struct binder_work *w;
	struct rb_node *n;
	int count, strong, weak;

	seq_printf(m, "proc %d\n", proc->pid);
	count = 0;
	for (n = rb_first(&proc->threads); n != NULL; n = rb_next(n))
		count++;
	seq_printf(m, "  threads: %d\n", count);
	seq_printf(m, "  requested threads: %d+%d/%d\n"
			"  ready threads %d\n"
			"  free async space %zd\n", proc->requested_threads,
			proc->requested_threads_started, proc->max_threads,
			proc->ready_threads, proc->free_async_space);
	count = 0;
	for (n = rb_first(&proc->nodes); n != NULL; n = rb_next(n))
		count++;
	seq_printf(m, "  nodes: %d\n", count);
	count = 0;
	strong = 0;
	weak = 0;
	for (n = rb_first(&proc->refs_by_desc); n != NULL; n = rb_next(n)) {
		struct binder_ref *ref = rb_entry(n, struct binder_ref,
						  rb_node_desc);
		count++;
		strong += ref->strong;
		weak += ref->weak;
	}
	seq_printf(m, "  refs: %d s %d w %d\n", count, strong, weak);

	count = 0;
	for (n = rb_first(&proc->allocated_buffers); n != NULL; n = rb_next(n))
		count++;
	seq_printf(m, "  buffers: %d\n", count);

	count = 0;
	list_for_each_entry(w, &proc->todo, entry) {
		switch (w->type) {
		case BINDER_WORK_TRANSACTION:
			count++;
			break;
		default:
			break;
		}
	}
	seq_printf(m, "  pending transactions: %d\n", count);

	print_binder_stats(m, "  ", &proc->stats);
}


static int binder_state_show(struct seq_file *m, void *unused)
{
	struct binder_proc *proc;
	struct binder_node *node;
	int do_lock = !binder_debug_no_lock;

	if (do_lock)
		binder_lock(__func__);

	seq_puts(m, "binder state:\n");

	if (!hlist_empty(&binder_dead_nodes))
		seq_puts(m, "dead nodes:\n");
	hlist_for_each_entry(node, &binder_dead_nodes, dead_node)
		print_binder_node(m, node);

	hlist_for_each_entry(proc, &binder_procs, proc_node)
		print_binder_proc(m, proc, 1);
	if (do_lock)
		binder_unlock(__func__);
	return 0;
}

static int binder_stats_show(struct seq_file *m, void *unused)
{
	struct binder_proc *proc;
	int do_lock = !binder_debug_no_lock;

	if (do_lock)
		binder_lock(__func__);

	seq_puts(m, "binder stats:\n");

	print_binder_stats(m, "", &binder_stats);

	hlist_for_each_entry(proc, &binder_procs, proc_node)
		print_binder_proc_stats(m, proc);
	if (do_lock)
		binder_unlock(__func__);
	return 0;
}

static int binder_transactions_show(struct seq_file *m, void *unused)
{
	struct binder_proc *proc;
	int do_lock = !binder_debug_no_lock;

	if (do_lock)
		binder_lock(__func__);

	seq_puts(m, "binder transactions:\n");
	hlist_for_each_entry(proc, &binder_procs, proc_node)
		print_binder_proc(m, proc, 0);
	if (do_lock)
		binder_unlock(__func__);
	return 0;
}

static int binder_proc_show(struct seq_file *m, void *unused)
{
	struct binder_proc *proc = m->private;
	int do_lock = !binder_debug_no_lock;

	if (do_lock)
		binder_lock(__func__);
	seq_puts(m, "binder proc state:\n");
	print_binder_proc(m, proc, 1);
	if (do_lock)
		binder_unlock(__func__);
	return 0;
}

static void print_binder_transaction_log_entry(struct seq_file *m,
					struct binder_transaction_log_entry *e)
{
	seq_printf(m,
		   "%d: %s from %d:%d to %d:%d node %d handle %d size %d:%d\n",
		   e->debug_id, (e->call_type == 2) ? "reply" :
		   ((e->call_type == 1) ? "async" : "call "), e->from_proc,
		   e->from_thread, e->to_proc, e->to_thread, e->to_node,
		   e->target_handle, e->data_size, e->offsets_size);
}

static int binder_transaction_log_show(struct seq_file *m, void *unused)
{
	struct binder_transaction_log *log = m->private;
	int i;

	if (log->full) {
		for (i = log->next; i < ARRAY_SIZE(log->entry); i++)
			print_binder_transaction_log_entry(m, &log->entry[i]);
	}
	for (i = 0; i < log->next; i++)
		print_binder_transaction_log_entry(m, &log->entry[i]);
	return 0;
}

static const struct file_operations binder_fops = {
	.owner = THIS_MODULE,
	.poll = binder_poll,
	.unlocked_ioctl = binder_ioctl,
	.mmap = binder_mmap,
	.open = binder_open,
	.flush = binder_flush,
	.release = binder_release,
};

static struct miscdevice binder_miscdev = {
	.minor = MISC_DYNAMIC_MINOR,
	.name = "binder",
	.fops = &binder_fops
};

BINDER_DEBUG_ENTRY(state);
BINDER_DEBUG_ENTRY(stats);
BINDER_DEBUG_ENTRY(transactions);
BINDER_DEBUG_ENTRY(transaction_log);

static int __init binder_init(void)
{
	int ret;

	binder_deferred_workqueue = create_singlethread_workqueue("binder");
	if (!binder_deferred_workqueue)
		return -ENOMEM;

	binder_debugfs_dir_entry_root = debugfs_create_dir("binder", NULL);
	if (binder_debugfs_dir_entry_root)
		binder_debugfs_dir_entry_proc = debugfs_create_dir("proc",
						 binder_debugfs_dir_entry_root);
	ret = misc_register(&binder_miscdev);
	if (binder_debugfs_dir_entry_root) {
		debugfs_create_file("state",
				    S_IRUGO,
				    binder_debugfs_dir_entry_root,
				    NULL,
				    &binder_state_fops);
		debugfs_create_file("stats",
				    S_IRUGO,
				    binder_debugfs_dir_entry_root,
				    NULL,
				    &binder_stats_fops);
		debugfs_create_file("transactions",
				    S_IRUGO,
				    binder_debugfs_dir_entry_root,
				    NULL,
				    &binder_transactions_fops);
		debugfs_create_file("transaction_log",
				    S_IRUGO,
				    binder_debugfs_dir_entry_root,
				    &binder_transaction_log,
				    &binder_transaction_log_fops);
		debugfs_create_file("failed_transaction_log",
				    S_IRUGO,
				    binder_debugfs_dir_entry_root,
				    &binder_transaction_log_failed,
				    &binder_transaction_log_fops);
	}
	return ret;
}

device_initcall(binder_init);

#define CREATE_TRACE_POINTS
#include "binder_trace.h"

MODULE_LICENSE("GPL v2");<|MERGE_RESOLUTION|>--- conflicted
+++ resolved
@@ -2708,11 +2708,7 @@
 	binder_unlock(__func__);
 	wait_event_interruptible(binder_user_error_wait, binder_stop_on_user_error < 2);
 	if (ret && ret != -ERESTARTSYS)
-<<<<<<< HEAD
 		pr_info("%d:%d ioctl %x %lx returned %d\n", proc->pid, current->pid, cmd, arg, ret);
-=======
-		printk(KERN_INFO "binder: %d:%d ioctl %x %lx returned %d\n", proc->pid, current->pid, cmd, arg, ret);
->>>>>>> 344bd536
 err_unlocked:
 	trace_binder_ioctl_done(ret);
 	return ret;
