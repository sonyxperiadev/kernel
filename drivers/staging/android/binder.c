/* binder.c
 *
 * Android IPC Subsystem
 *
 * Copyright (C) 2007-2008 Google, Inc.
 *
 * This software is licensed under the terms of the GNU General Public
 * License version 2, as published by the Free Software Foundation, and
 * may be copied, distributed, and modified under those terms.
 *
 * This program is distributed in the hope that it will be useful,
 * but WITHOUT ANY WARRANTY; without even the implied warranty of
 * MERCHANTABILITY or FITNESS FOR A PARTICULAR PURPOSE.  See the
 * GNU General Public License for more details.
 *
 */

#define pr_fmt(fmt) KBUILD_MODNAME ": " fmt

#include <asm/cacheflush.h>
#include <linux/fdtable.h>
#include <linux/file.h>
#include <linux/freezer.h>
#include <linux/fs.h>
#include <linux/list.h>
#include <linux/miscdevice.h>
#include <linux/mm.h>
#include <linux/module.h>
#include <linux/mutex.h>
#include <linux/nsproxy.h>
#include <linux/poll.h>
#include <linux/debugfs.h>
#include <linux/rbtree.h>
#include <linux/sched.h>
#include <linux/seq_file.h>
#include <linux/uaccess.h>
#include <linux/vmalloc.h>
#include <linux/slab.h>
<<<<<<< HEAD
#include <linux/pid_namespace.h>
#include <linux/security.h>
=======
#include <linux/ratelimit.h>
>>>>>>> 47a9a6d1

#include "binder.h"
#include "binder_trace.h"

static DEFINE_MUTEX(binder_main_lock);
static DEFINE_MUTEX(binder_deferred_lock);
static DEFINE_MUTEX(binder_mmap_lock);

static HLIST_HEAD(binder_procs);
static HLIST_HEAD(binder_deferred_list);
static HLIST_HEAD(binder_dead_nodes);

static struct dentry *binder_debugfs_dir_entry_root;
static struct dentry *binder_debugfs_dir_entry_proc;
static struct binder_node *binder_context_mgr_node;
static kuid_t binder_context_mgr_uid = INVALID_UID;
static int binder_last_id;
static struct workqueue_struct *binder_deferred_workqueue;

#define BINDER_DEBUG_ENTRY(name) \
static int binder_##name##_open(struct inode *inode, struct file *file) \
{ \
	return single_open(file, binder_##name##_show, inode->i_private); \
} \
\
static const struct file_operations binder_##name##_fops = { \
	.owner = THIS_MODULE, \
	.open = binder_##name##_open, \
	.read = seq_read, \
	.llseek = seq_lseek, \
	.release = single_release, \
}

static int binder_proc_show(struct seq_file *m, void *unused);
BINDER_DEBUG_ENTRY(proc);

/* This is only defined in include/asm-arm/sizes.h */
#ifndef SZ_1K
#define SZ_1K                               0x400
#endif

#ifndef SZ_4M
#define SZ_4M                               0x400000
#endif

#define FORBIDDEN_MMAP_FLAGS                (VM_WRITE)

#define BINDER_SMALL_BUF_SIZE (PAGE_SIZE * 64)

enum {
	BINDER_DEBUG_USER_ERROR             = 1U << 0,
	BINDER_DEBUG_FAILED_TRANSACTION     = 1U << 1,
	BINDER_DEBUG_DEAD_TRANSACTION       = 1U << 2,
	BINDER_DEBUG_OPEN_CLOSE             = 1U << 3,
	BINDER_DEBUG_DEAD_BINDER            = 1U << 4,
	BINDER_DEBUG_DEATH_NOTIFICATION     = 1U << 5,
	BINDER_DEBUG_READ_WRITE             = 1U << 6,
	BINDER_DEBUG_USER_REFS              = 1U << 7,
	BINDER_DEBUG_THREADS                = 1U << 8,
	BINDER_DEBUG_TRANSACTION            = 1U << 9,
	BINDER_DEBUG_TRANSACTION_COMPLETE   = 1U << 10,
	BINDER_DEBUG_FREE_BUFFER            = 1U << 11,
	BINDER_DEBUG_INTERNAL_REFS          = 1U << 12,
	BINDER_DEBUG_BUFFER_ALLOC           = 1U << 13,
	BINDER_DEBUG_PRIORITY_CAP           = 1U << 14,
	BINDER_DEBUG_BUFFER_ALLOC_ASYNC     = 1U << 15,
};
static uint32_t binder_debug_mask = BINDER_DEBUG_USER_ERROR |
	BINDER_DEBUG_FAILED_TRANSACTION | BINDER_DEBUG_DEAD_TRANSACTION;
module_param_named(debug_mask, binder_debug_mask, uint, S_IWUSR | S_IRUGO);

static bool binder_debug_no_lock;
module_param_named(proc_no_lock, binder_debug_no_lock, bool, S_IWUSR | S_IRUGO);

static DECLARE_WAIT_QUEUE_HEAD(binder_user_error_wait);
static int binder_stop_on_user_error;

static int binder_set_stop_on_user_error(const char *val,
					 struct kernel_param *kp)
{
	int ret;
	ret = param_set_int(val, kp);
	if (binder_stop_on_user_error < 2)
		wake_up(&binder_user_error_wait);
	return ret;
}
module_param_call(stop_on_user_error, binder_set_stop_on_user_error,
	param_get_int, &binder_stop_on_user_error, S_IWUSR | S_IRUGO);

#define binder_debug(mask, x...) \
	do { \
		if (binder_debug_mask & mask) \
<<<<<<< HEAD
			pr_info(x); \
=======
			printk_ratelimited(KERN_INFO x); \
>>>>>>> 47a9a6d1
	} while (0)

#define binder_user_error(x...) \
	do { \
		if (binder_debug_mask & BINDER_DEBUG_USER_ERROR) \
<<<<<<< HEAD
			pr_info(x); \
=======
			printk_ratelimited(KERN_INFO x); \
>>>>>>> 47a9a6d1
		if (binder_stop_on_user_error) \
			binder_stop_on_user_error = 2; \
	} while (0)

enum binder_stat_types {
	BINDER_STAT_PROC,
	BINDER_STAT_THREAD,
	BINDER_STAT_NODE,
	BINDER_STAT_REF,
	BINDER_STAT_DEATH,
	BINDER_STAT_TRANSACTION,
	BINDER_STAT_TRANSACTION_COMPLETE,
	BINDER_STAT_COUNT
};

struct binder_stats {
	int br[_IOC_NR(BR_FAILED_REPLY) + 1];
	int bc[_IOC_NR(BC_DEAD_BINDER_DONE) + 1];
	int obj_created[BINDER_STAT_COUNT];
	int obj_deleted[BINDER_STAT_COUNT];
};

static struct binder_stats binder_stats;

static inline void binder_stats_deleted(enum binder_stat_types type)
{
	binder_stats.obj_deleted[type]++;
}

static inline void binder_stats_created(enum binder_stat_types type)
{
	binder_stats.obj_created[type]++;
}

struct binder_transaction_log_entry {
	int debug_id;
	int call_type;
	int from_proc;
	int from_thread;
	int target_handle;
	int to_proc;
	int to_thread;
	int to_node;
	int data_size;
	int offsets_size;
};
struct binder_transaction_log {
	int next;
	int full;
	struct binder_transaction_log_entry entry[32];
};
static struct binder_transaction_log binder_transaction_log;
static struct binder_transaction_log binder_transaction_log_failed;

static struct binder_transaction_log_entry *binder_transaction_log_add(
	struct binder_transaction_log *log)
{
	struct binder_transaction_log_entry *e;
	e = &log->entry[log->next];
	memset(e, 0, sizeof(*e));
	log->next++;
	if (log->next == ARRAY_SIZE(log->entry)) {
		log->next = 0;
		log->full = 1;
	}
	return e;
}

struct binder_work {
	struct list_head entry;
	enum {
		BINDER_WORK_TRANSACTION = 1,
		BINDER_WORK_TRANSACTION_COMPLETE,
		BINDER_WORK_NODE,
		BINDER_WORK_DEAD_BINDER,
		BINDER_WORK_DEAD_BINDER_AND_CLEAR,
		BINDER_WORK_CLEAR_DEATH_NOTIFICATION,
	} type;
};

struct binder_node {
	int debug_id;
	struct binder_work work;
	union {
		struct rb_node rb_node;
		struct hlist_node dead_node;
	};
	struct binder_proc *proc;
	struct hlist_head refs;
	int internal_strong_refs;
	int local_weak_refs;
	int local_strong_refs;
	void __user *ptr;
	void __user *cookie;
	unsigned has_strong_ref:1;
	unsigned pending_strong_ref:1;
	unsigned has_weak_ref:1;
	unsigned pending_weak_ref:1;
	unsigned has_async_transaction:1;
	unsigned accept_fds:1;
	unsigned min_priority:8;
	struct list_head async_todo;
};

struct binder_ref_death {
	struct binder_work work;
	void __user *cookie;
};

struct binder_ref {
	/* Lookups needed: */
	/*   node + proc => ref (transaction) */
	/*   desc + proc => ref (transaction, inc/dec ref) */
	/*   node => refs + procs (proc exit) */
	int debug_id;
	struct rb_node rb_node_desc;
	struct rb_node rb_node_node;
	struct hlist_node node_entry;
	struct binder_proc *proc;
	struct binder_node *node;
	uint32_t desc;
	int strong;
	int weak;
	struct binder_ref_death *death;
};

struct binder_buffer {
	struct list_head entry; /* free and allocated entries by address */
	struct rb_node rb_node; /* free entry by size or allocated entry */
				/* by address */
	unsigned free:1;
	unsigned allow_user_free:1;
	unsigned async_transaction:1;
	unsigned debug_id:29;

	struct binder_transaction *transaction;

	struct binder_node *target_node;
	size_t data_size;
	size_t offsets_size;
	uint8_t data[0];
};

enum binder_deferred_state {
	BINDER_DEFERRED_PUT_FILES    = 0x01,
	BINDER_DEFERRED_FLUSH        = 0x02,
	BINDER_DEFERRED_RELEASE      = 0x04,
};

struct binder_proc {
	struct hlist_node proc_node;
	struct rb_root threads;
	struct rb_root nodes;
	struct rb_root refs_by_desc;
	struct rb_root refs_by_node;
	int pid;
	struct vm_area_struct *vma;
	struct mm_struct *vma_vm_mm;
	struct task_struct *tsk;
	struct files_struct *files;
	struct hlist_node deferred_work_node;
	int deferred_work;
	void *buffer;
	ptrdiff_t user_buffer_offset;

	struct list_head buffers;
	struct rb_root free_buffers;
	struct rb_root allocated_buffers;
	size_t free_async_space;

	struct page **pages;
	size_t buffer_size;
	uint32_t buffer_free;
	struct list_head todo;
	wait_queue_head_t wait;
	struct binder_stats stats;
	struct list_head delivered_death;
	int max_threads;
	int requested_threads;
	int requested_threads_started;
	int ready_threads;
	long default_priority;
	struct dentry *debugfs_entry;
};

enum {
	BINDER_LOOPER_STATE_REGISTERED  = 0x01,
	BINDER_LOOPER_STATE_ENTERED     = 0x02,
	BINDER_LOOPER_STATE_EXITED      = 0x04,
	BINDER_LOOPER_STATE_INVALID     = 0x08,
	BINDER_LOOPER_STATE_WAITING     = 0x10,
	BINDER_LOOPER_STATE_NEED_RETURN = 0x20
};

struct binder_thread {
	struct binder_proc *proc;
	struct rb_node rb_node;
	int pid;
	int looper;
	struct binder_transaction *transaction_stack;
	struct list_head todo;
	uint32_t return_error; /* Write failed, return error code in read buf */
	uint32_t return_error2; /* Write failed, return error code in read */
		/* buffer. Used when sending a reply to a dead process that */
		/* we are also waiting on */
	wait_queue_head_t wait;
	struct binder_stats stats;
};

struct binder_transaction {
	int debug_id;
	struct binder_work work;
	struct binder_thread *from;
	struct binder_transaction *from_parent;
	struct binder_proc *to_proc;
	struct binder_thread *to_thread;
	struct binder_transaction *to_parent;
	unsigned need_reply:1;
	/* unsigned is_dead:1; */	/* not used at the moment */

	struct binder_buffer *buffer;
	unsigned int	code;
	unsigned int	flags;
	long	priority;
	long	saved_priority;
	kuid_t	sender_euid;
};

static void
binder_defer_work(struct binder_proc *proc, enum binder_deferred_state defer);

static int task_get_unused_fd_flags(struct binder_proc *proc, int flags)
{
	struct files_struct *files = proc->files;
	unsigned long rlim_cur;
	unsigned long irqs;

	if (files == NULL)
		return -ESRCH;

	if (!lock_task_sighand(proc->tsk, &irqs))
		return -EMFILE;

	rlim_cur = task_rlimit(proc->tsk, RLIMIT_NOFILE);
	unlock_task_sighand(proc->tsk, &irqs);

	return __alloc_fd(files, 0, rlim_cur, flags);
}

/*
 * copied from fd_install
 */
static void task_fd_install(
	struct binder_proc *proc, unsigned int fd, struct file *file)
{
	if (proc->files)
		__fd_install(proc->files, fd, file);
}

/*
 * copied from sys_close
 */
static long task_close_fd(struct binder_proc *proc, unsigned int fd)
{
	int retval;

	if (proc->files == NULL)
		return -ESRCH;

	retval = __close_fd(proc->files, fd);
	/* can't restart close syscall because file table entry was cleared */
	if (unlikely(retval == -ERESTARTSYS ||
		     retval == -ERESTARTNOINTR ||
		     retval == -ERESTARTNOHAND ||
		     retval == -ERESTART_RESTARTBLOCK))
		retval = -EINTR;

	return retval;
}

static inline void binder_lock(const char *tag)
{
	trace_binder_lock(tag);
	mutex_lock(&binder_main_lock);
	trace_binder_locked(tag);
}

static inline void binder_unlock(const char *tag)
{
	trace_binder_unlock(tag);
	mutex_unlock(&binder_main_lock);
}

static void binder_set_nice(long nice)
{
	long min_nice;
	if (can_nice(current, nice)) {
		set_user_nice(current, nice);
		return;
	}
	min_nice = 20 - current->signal->rlim[RLIMIT_NICE].rlim_cur;
	binder_debug(BINDER_DEBUG_PRIORITY_CAP,
		     "%d: nice value %ld not allowed use %ld instead\n",
		      current->pid, nice, min_nice);
	set_user_nice(current, min_nice);
	if (min_nice < 20)
		return;
	binder_user_error("%d RLIMIT_NICE not set\n", current->pid);
}

static size_t binder_buffer_size(struct binder_proc *proc,
				 struct binder_buffer *buffer)
{
	if (list_is_last(&buffer->entry, &proc->buffers))
		return proc->buffer + proc->buffer_size - (void *)buffer->data;
	else
		return (size_t)list_entry(buffer->entry.next,
			struct binder_buffer, entry) - (size_t)buffer->data;
}

static void binder_insert_free_buffer(struct binder_proc *proc,
				      struct binder_buffer *new_buffer)
{
	struct rb_node **p = &proc->free_buffers.rb_node;
	struct rb_node *parent = NULL;
	struct binder_buffer *buffer;
	size_t buffer_size;
	size_t new_buffer_size;

	BUG_ON(!new_buffer->free);

	new_buffer_size = binder_buffer_size(proc, new_buffer);

	binder_debug(BINDER_DEBUG_BUFFER_ALLOC,
		     "%d: add free buffer, size %zd, at %p\n",
		      proc->pid, new_buffer_size, new_buffer);

	while (*p) {
		parent = *p;
		buffer = rb_entry(parent, struct binder_buffer, rb_node);
		BUG_ON(!buffer->free);

		buffer_size = binder_buffer_size(proc, buffer);

		if (new_buffer_size < buffer_size)
			p = &parent->rb_left;
		else
			p = &parent->rb_right;
	}
	rb_link_node(&new_buffer->rb_node, parent, p);
	rb_insert_color(&new_buffer->rb_node, &proc->free_buffers);
}

static void binder_insert_allocated_buffer(struct binder_proc *proc,
					   struct binder_buffer *new_buffer)
{
	struct rb_node **p = &proc->allocated_buffers.rb_node;
	struct rb_node *parent = NULL;
	struct binder_buffer *buffer;

	BUG_ON(new_buffer->free);

	while (*p) {
		parent = *p;
		buffer = rb_entry(parent, struct binder_buffer, rb_node);
		BUG_ON(buffer->free);

		if (new_buffer < buffer)
			p = &parent->rb_left;
		else if (new_buffer > buffer)
			p = &parent->rb_right;
		else
			BUG();
	}
	rb_link_node(&new_buffer->rb_node, parent, p);
	rb_insert_color(&new_buffer->rb_node, &proc->allocated_buffers);
}

static struct binder_buffer *binder_buffer_lookup(struct binder_proc *proc,
						  void __user *user_ptr)
{
	struct rb_node *n = proc->allocated_buffers.rb_node;
	struct binder_buffer *buffer;
	struct binder_buffer *kern_ptr;

	kern_ptr = user_ptr - proc->user_buffer_offset
		- offsetof(struct binder_buffer, data);

	while (n) {
		buffer = rb_entry(n, struct binder_buffer, rb_node);
		BUG_ON(buffer->free);

		if (kern_ptr < buffer)
			n = n->rb_left;
		else if (kern_ptr > buffer)
			n = n->rb_right;
		else
			return buffer;
	}
	return NULL;
}

static int binder_update_page_range(struct binder_proc *proc, int allocate,
				    void *start, void *end,
				    struct vm_area_struct *vma)
{
	void *page_addr;
	unsigned long user_page_addr;
	struct vm_struct tmp_area;
	struct page **page;
	struct mm_struct *mm;

	binder_debug(BINDER_DEBUG_BUFFER_ALLOC,
		     "%d: %s pages %p-%p\n", proc->pid,
		     allocate ? "allocate" : "free", start, end);

	if (end <= start)
		return 0;

	trace_binder_update_page_range(proc, allocate, start, end);

	if (vma)
		mm = NULL;
	else
		mm = get_task_mm(proc->tsk);

	if (mm) {
		down_write(&mm->mmap_sem);
		vma = proc->vma;
		if (vma && mm != proc->vma_vm_mm) {
			pr_err("%d: vma mm and task mm mismatch\n",
				proc->pid);
			vma = NULL;
		}
	}

	if (allocate == 0)
		goto free_range;

	if (vma == NULL) {
		pr_err("%d: binder_alloc_buf failed to map pages in userspace, no vma\n",
			proc->pid);
		goto err_no_vma;
	}

	for (page_addr = start; page_addr < end; page_addr += PAGE_SIZE) {
		int ret;
		struct page **page_array_ptr;
		page = &proc->pages[(page_addr - proc->buffer) / PAGE_SIZE];

		BUG_ON(*page);
		*page = alloc_page(GFP_KERNEL | __GFP_HIGHMEM | __GFP_ZERO);
		if (*page == NULL) {
			pr_err("%d: binder_alloc_buf failed for page at %p\n",
				proc->pid, page_addr);
			goto err_alloc_page_failed;
		}
		tmp_area.addr = page_addr;
		tmp_area.size = PAGE_SIZE + PAGE_SIZE /* guard page? */;
		page_array_ptr = page;
		ret = map_vm_area(&tmp_area, PAGE_KERNEL, &page_array_ptr);
		if (ret) {
			pr_err("%d: binder_alloc_buf failed to map page at %p in kernel\n",
			       proc->pid, page_addr);
			goto err_map_kernel_failed;
		}
		user_page_addr =
			(uintptr_t)page_addr + proc->user_buffer_offset;
		ret = vm_insert_page(vma, user_page_addr, page[0]);
		if (ret) {
			pr_err("%d: binder_alloc_buf failed to map page at %lx in userspace\n",
			       proc->pid, user_page_addr);
			goto err_vm_insert_page_failed;
		}
		/* vm_insert_page does not seem to increment the refcount */
	}
	if (mm) {
		up_write(&mm->mmap_sem);
		mmput(mm);
	}
	return 0;

free_range:
	for (page_addr = end - PAGE_SIZE; page_addr >= start;
	     page_addr -= PAGE_SIZE) {
		page = &proc->pages[(page_addr - proc->buffer) / PAGE_SIZE];
		if (vma)
			zap_page_range(vma, (uintptr_t)page_addr +
				proc->user_buffer_offset, PAGE_SIZE, NULL);
err_vm_insert_page_failed:
		unmap_kernel_range((unsigned long)page_addr, PAGE_SIZE);
err_map_kernel_failed:
		__free_page(*page);
		*page = NULL;
err_alloc_page_failed:
		;
	}
err_no_vma:
	if (mm) {
		up_write(&mm->mmap_sem);
		mmput(mm);
	}
	return -ENOMEM;
}

static struct binder_buffer *binder_alloc_buf(struct binder_proc *proc,
					      size_t data_size,
					      size_t offsets_size, int is_async)
{
	struct rb_node *n = proc->free_buffers.rb_node;
	struct binder_buffer *buffer;
	size_t buffer_size;
	struct rb_node *best_fit = NULL;
	void *has_page_addr;
	void *end_page_addr;
	size_t size;

	if (proc->vma == NULL) {
		pr_err("%d: binder_alloc_buf, no vma\n",
		       proc->pid);
		return NULL;
	}

	size = ALIGN(data_size, sizeof(void *)) +
		ALIGN(offsets_size, sizeof(void *));

	if (size < data_size || size < offsets_size) {
		binder_user_error("%d: got transaction with invalid size %zd-%zd\n",
				proc->pid, data_size, offsets_size);
		return NULL;
	}

	if (is_async &&
	    proc->free_async_space < size + sizeof(struct binder_buffer)) {
		binder_debug(BINDER_DEBUG_BUFFER_ALLOC,
			     "%d: binder_alloc_buf size %zd failed, no async space left\n",
			      proc->pid, size);
		return NULL;
	}

	while (n) {
		buffer = rb_entry(n, struct binder_buffer, rb_node);
		BUG_ON(!buffer->free);
		buffer_size = binder_buffer_size(proc, buffer);

		if (size < buffer_size) {
			best_fit = n;
			n = n->rb_left;
		} else if (size > buffer_size)
			n = n->rb_right;
		else {
			best_fit = n;
			break;
		}
	}
	if (best_fit == NULL) {
		pr_err("%d: binder_alloc_buf size %zd failed, no address space\n",
			proc->pid, size);
		return NULL;
	}
	if (n == NULL) {
		buffer = rb_entry(best_fit, struct binder_buffer, rb_node);
		buffer_size = binder_buffer_size(proc, buffer);
	}

	binder_debug(BINDER_DEBUG_BUFFER_ALLOC,
		     "%d: binder_alloc_buf size %zd got buffer %p size %zd\n",
		      proc->pid, size, buffer, buffer_size);

	has_page_addr =
		(void *)(((uintptr_t)buffer->data + buffer_size) & PAGE_MASK);
	if (n == NULL) {
		if (size + sizeof(struct binder_buffer) + 4 >= buffer_size)
			buffer_size = size; /* no room for other buffers */
		else
			buffer_size = size + sizeof(struct binder_buffer);
	}
	end_page_addr =
		(void *)PAGE_ALIGN((uintptr_t)buffer->data + buffer_size);
	if (end_page_addr > has_page_addr)
		end_page_addr = has_page_addr;
	if (binder_update_page_range(proc, 1,
	    (void *)PAGE_ALIGN((uintptr_t)buffer->data), end_page_addr, NULL))
		return NULL;

	rb_erase(best_fit, &proc->free_buffers);
	buffer->free = 0;
	binder_insert_allocated_buffer(proc, buffer);
	if (buffer_size != size) {
		struct binder_buffer *new_buffer = (void *)buffer->data + size;
		list_add(&new_buffer->entry, &buffer->entry);
		new_buffer->free = 1;
		binder_insert_free_buffer(proc, new_buffer);
	}
	binder_debug(BINDER_DEBUG_BUFFER_ALLOC,
		     "%d: binder_alloc_buf size %zd got %p\n",
		      proc->pid, size, buffer);
	buffer->data_size = data_size;
	buffer->offsets_size = offsets_size;
	buffer->async_transaction = is_async;
	if (is_async) {
		proc->free_async_space -= size + sizeof(struct binder_buffer);
		binder_debug(BINDER_DEBUG_BUFFER_ALLOC_ASYNC,
			     "%d: binder_alloc_buf size %zd async free %zd\n",
			      proc->pid, size, proc->free_async_space);
	}

	return buffer;
}

static void *buffer_start_page(struct binder_buffer *buffer)
{
	return (void *)((uintptr_t)buffer & PAGE_MASK);
}

static void *buffer_end_page(struct binder_buffer *buffer)
{
	return (void *)(((uintptr_t)(buffer + 1) - 1) & PAGE_MASK);
}

static void binder_delete_free_buffer(struct binder_proc *proc,
				      struct binder_buffer *buffer)
{
	struct binder_buffer *prev, *next = NULL;
	int free_page_end = 1;
	int free_page_start = 1;

	BUG_ON(proc->buffers.next == &buffer->entry);
	prev = list_entry(buffer->entry.prev, struct binder_buffer, entry);
	BUG_ON(!prev->free);
	if (buffer_end_page(prev) == buffer_start_page(buffer)) {
		free_page_start = 0;
		if (buffer_end_page(prev) == buffer_end_page(buffer))
			free_page_end = 0;
		binder_debug(BINDER_DEBUG_BUFFER_ALLOC,
			     "%d: merge free, buffer %p share page with %p\n",
			      proc->pid, buffer, prev);
	}

	if (!list_is_last(&buffer->entry, &proc->buffers)) {
		next = list_entry(buffer->entry.next,
				  struct binder_buffer, entry);
		if (buffer_start_page(next) == buffer_end_page(buffer)) {
			free_page_end = 0;
			if (buffer_start_page(next) ==
			    buffer_start_page(buffer))
				free_page_start = 0;
			binder_debug(BINDER_DEBUG_BUFFER_ALLOC,
				     "%d: merge free, buffer %p share page with %p\n",
				      proc->pid, buffer, prev);
		}
	}
	list_del(&buffer->entry);
	if (free_page_start || free_page_end) {
		binder_debug(BINDER_DEBUG_BUFFER_ALLOC,
			     "%d: merge free, buffer %p do not share page%s%s with with %p or %p\n",
			     proc->pid, buffer, free_page_start ? "" : " end",
			     free_page_end ? "" : " start", prev, next);
		binder_update_page_range(proc, 0, free_page_start ?
			buffer_start_page(buffer) : buffer_end_page(buffer),
			(free_page_end ? buffer_end_page(buffer) :
			buffer_start_page(buffer)) + PAGE_SIZE, NULL);
	}
}

static void binder_free_buf(struct binder_proc *proc,
			    struct binder_buffer *buffer)
{
	size_t size, buffer_size;

	buffer_size = binder_buffer_size(proc, buffer);

	size = ALIGN(buffer->data_size, sizeof(void *)) +
		ALIGN(buffer->offsets_size, sizeof(void *));

	binder_debug(BINDER_DEBUG_BUFFER_ALLOC,
		     "%d: binder_free_buf %p size %zd buffer_size %zd\n",
		      proc->pid, buffer, size, buffer_size);

	BUG_ON(buffer->free);
	BUG_ON(size > buffer_size);
	BUG_ON(buffer->transaction != NULL);
	BUG_ON((void *)buffer < proc->buffer);
	BUG_ON((void *)buffer > proc->buffer + proc->buffer_size);

	if (buffer->async_transaction) {
		proc->free_async_space += size + sizeof(struct binder_buffer);

		binder_debug(BINDER_DEBUG_BUFFER_ALLOC_ASYNC,
			     "%d: binder_free_buf size %zd async free %zd\n",
			      proc->pid, size, proc->free_async_space);
	}

	binder_update_page_range(proc, 0,
		(void *)PAGE_ALIGN((uintptr_t)buffer->data),
		(void *)(((uintptr_t)buffer->data + buffer_size) & PAGE_MASK),
		NULL);
	rb_erase(&buffer->rb_node, &proc->allocated_buffers);
	buffer->free = 1;
	if (!list_is_last(&buffer->entry, &proc->buffers)) {
		struct binder_buffer *next = list_entry(buffer->entry.next,
						struct binder_buffer, entry);
		if (next->free) {
			rb_erase(&next->rb_node, &proc->free_buffers);
			binder_delete_free_buffer(proc, next);
		}
	}
	if (proc->buffers.next != &buffer->entry) {
		struct binder_buffer *prev = list_entry(buffer->entry.prev,
						struct binder_buffer, entry);
		if (prev->free) {
			binder_delete_free_buffer(proc, buffer);
			rb_erase(&prev->rb_node, &proc->free_buffers);
			buffer = prev;
		}
	}
	binder_insert_free_buffer(proc, buffer);
}

static struct binder_node *binder_get_node(struct binder_proc *proc,
					   void __user *ptr)
{
	struct rb_node *n = proc->nodes.rb_node;
	struct binder_node *node;

	while (n) {
		node = rb_entry(n, struct binder_node, rb_node);

		if (ptr < node->ptr)
			n = n->rb_left;
		else if (ptr > node->ptr)
			n = n->rb_right;
		else
			return node;
	}
	return NULL;
}

static struct binder_node *binder_new_node(struct binder_proc *proc,
					   void __user *ptr,
					   void __user *cookie)
{
	struct rb_node **p = &proc->nodes.rb_node;
	struct rb_node *parent = NULL;
	struct binder_node *node;

	while (*p) {
		parent = *p;
		node = rb_entry(parent, struct binder_node, rb_node);

		if (ptr < node->ptr)
			p = &(*p)->rb_left;
		else if (ptr > node->ptr)
			p = &(*p)->rb_right;
		else
			return NULL;
	}

	node = kzalloc(sizeof(*node), GFP_KERNEL);
	if (node == NULL)
		return NULL;
	binder_stats_created(BINDER_STAT_NODE);
	rb_link_node(&node->rb_node, parent, p);
	rb_insert_color(&node->rb_node, &proc->nodes);
	node->debug_id = ++binder_last_id;
	node->proc = proc;
	node->ptr = ptr;
	node->cookie = cookie;
	node->work.type = BINDER_WORK_NODE;
	INIT_LIST_HEAD(&node->work.entry);
	INIT_LIST_HEAD(&node->async_todo);
	binder_debug(BINDER_DEBUG_INTERNAL_REFS,
		     "%d:%d node %d u%p c%p created\n",
		     proc->pid, current->pid, node->debug_id,
		     node->ptr, node->cookie);
	return node;
}

static int binder_inc_node(struct binder_node *node, int strong, int internal,
			   struct list_head *target_list)
{
	if (strong) {
		if (internal) {
			if (target_list == NULL &&
			    node->internal_strong_refs == 0 &&
			    !(node == binder_context_mgr_node &&
			    node->has_strong_ref)) {
				pr_err("invalid inc strong node for %d\n",
					node->debug_id);
				return -EINVAL;
			}
			node->internal_strong_refs++;
		} else
			node->local_strong_refs++;
		if (!node->has_strong_ref && target_list) {
			list_del_init(&node->work.entry);
			list_add_tail(&node->work.entry, target_list);
		}
	} else {
		if (!internal)
			node->local_weak_refs++;
		if (!node->has_weak_ref && list_empty(&node->work.entry)) {
			if (target_list == NULL) {
				pr_err("invalid inc weak node for %d\n",
					node->debug_id);
				return -EINVAL;
			}
			list_add_tail(&node->work.entry, target_list);
		}
	}
	return 0;
}

static int binder_dec_node(struct binder_node *node, int strong, int internal)
{
	if (strong) {
		if (internal)
			node->internal_strong_refs--;
		else
			node->local_strong_refs--;
		if (node->local_strong_refs || node->internal_strong_refs)
			return 0;
	} else {
		if (!internal)
			node->local_weak_refs--;
		if (node->local_weak_refs || !hlist_empty(&node->refs))
			return 0;
	}
	if (node->proc && (node->has_strong_ref || node->has_weak_ref)) {
		if (list_empty(&node->work.entry)) {
			list_add_tail(&node->work.entry, &node->proc->todo);
			wake_up_interruptible(&node->proc->wait);
		}
	} else {
		if (hlist_empty(&node->refs) && !node->local_strong_refs &&
		    !node->local_weak_refs) {
			list_del_init(&node->work.entry);
			if (node->proc) {
				rb_erase(&node->rb_node, &node->proc->nodes);
				binder_debug(BINDER_DEBUG_INTERNAL_REFS,
					     "refless node %d deleted\n",
					     node->debug_id);
			} else {
				hlist_del(&node->dead_node);
				binder_debug(BINDER_DEBUG_INTERNAL_REFS,
					     "dead node %d deleted\n",
					     node->debug_id);
			}
			kfree(node);
			binder_stats_deleted(BINDER_STAT_NODE);
		}
	}

	return 0;
}


static struct binder_ref *binder_get_ref(struct binder_proc *proc,
					 uint32_t desc)
{
	struct rb_node *n = proc->refs_by_desc.rb_node;
	struct binder_ref *ref;

	while (n) {
		ref = rb_entry(n, struct binder_ref, rb_node_desc);

		if (desc < ref->desc)
			n = n->rb_left;
		else if (desc > ref->desc)
			n = n->rb_right;
		else
			return ref;
	}
	return NULL;
}

static struct binder_ref *binder_get_ref_for_node(struct binder_proc *proc,
						  struct binder_node *node)
{
	struct rb_node *n;
	struct rb_node **p = &proc->refs_by_node.rb_node;
	struct rb_node *parent = NULL;
	struct binder_ref *ref, *new_ref;

	while (*p) {
		parent = *p;
		ref = rb_entry(parent, struct binder_ref, rb_node_node);

		if (node < ref->node)
			p = &(*p)->rb_left;
		else if (node > ref->node)
			p = &(*p)->rb_right;
		else
			return ref;
	}
	new_ref = kzalloc(sizeof(*ref), GFP_KERNEL);
	if (new_ref == NULL)
		return NULL;
	binder_stats_created(BINDER_STAT_REF);
	new_ref->debug_id = ++binder_last_id;
	new_ref->proc = proc;
	new_ref->node = node;
	rb_link_node(&new_ref->rb_node_node, parent, p);
	rb_insert_color(&new_ref->rb_node_node, &proc->refs_by_node);

	new_ref->desc = (node == binder_context_mgr_node) ? 0 : 1;
	for (n = rb_first(&proc->refs_by_desc); n != NULL; n = rb_next(n)) {
		ref = rb_entry(n, struct binder_ref, rb_node_desc);
		if (ref->desc > new_ref->desc)
			break;
		new_ref->desc = ref->desc + 1;
	}

	p = &proc->refs_by_desc.rb_node;
	while (*p) {
		parent = *p;
		ref = rb_entry(parent, struct binder_ref, rb_node_desc);

		if (new_ref->desc < ref->desc)
			p = &(*p)->rb_left;
		else if (new_ref->desc > ref->desc)
			p = &(*p)->rb_right;
		else
			BUG();
	}
	rb_link_node(&new_ref->rb_node_desc, parent, p);
	rb_insert_color(&new_ref->rb_node_desc, &proc->refs_by_desc);
	if (node) {
		hlist_add_head(&new_ref->node_entry, &node->refs);

		binder_debug(BINDER_DEBUG_INTERNAL_REFS,
			     "%d new ref %d desc %d for node %d\n",
			      proc->pid, new_ref->debug_id, new_ref->desc,
			      node->debug_id);
	} else {
		binder_debug(BINDER_DEBUG_INTERNAL_REFS,
			     "%d new ref %d desc %d for dead node\n",
			      proc->pid, new_ref->debug_id, new_ref->desc);
	}
	return new_ref;
}

static void binder_delete_ref(struct binder_ref *ref)
{
	binder_debug(BINDER_DEBUG_INTERNAL_REFS,
		     "%d delete ref %d desc %d for node %d\n",
		      ref->proc->pid, ref->debug_id, ref->desc,
		      ref->node->debug_id);

	rb_erase(&ref->rb_node_desc, &ref->proc->refs_by_desc);
	rb_erase(&ref->rb_node_node, &ref->proc->refs_by_node);
	if (ref->strong)
		binder_dec_node(ref->node, 1, 1);
	hlist_del(&ref->node_entry);
	binder_dec_node(ref->node, 0, 1);
	if (ref->death) {
		binder_debug(BINDER_DEBUG_DEAD_BINDER,
			     "%d delete ref %d desc %d has death notification\n",
			      ref->proc->pid, ref->debug_id, ref->desc);
		list_del(&ref->death->work.entry);
		kfree(ref->death);
		binder_stats_deleted(BINDER_STAT_DEATH);
	}
	kfree(ref);
	binder_stats_deleted(BINDER_STAT_REF);
}

static int binder_inc_ref(struct binder_ref *ref, int strong,
			  struct list_head *target_list)
{
	int ret;
	if (strong) {
		if (ref->strong == 0) {
			ret = binder_inc_node(ref->node, 1, 1, target_list);
			if (ret)
				return ret;
		}
		ref->strong++;
	} else {
		if (ref->weak == 0) {
			ret = binder_inc_node(ref->node, 0, 1, target_list);
			if (ret)
				return ret;
		}
		ref->weak++;
	}
	return 0;
}


static int binder_dec_ref(struct binder_ref *ref, int strong)
{
	if (strong) {
		if (ref->strong == 0) {
			binder_user_error("%d invalid dec strong, ref %d desc %d s %d w %d\n",
					  ref->proc->pid, ref->debug_id,
					  ref->desc, ref->strong, ref->weak);
			return -EINVAL;
		}
		ref->strong--;
		if (ref->strong == 0) {
			int ret;
			ret = binder_dec_node(ref->node, strong, 1);
			if (ret)
				return ret;
		}
	} else {
		if (ref->weak == 0) {
			binder_user_error("%d invalid dec weak, ref %d desc %d s %d w %d\n",
					  ref->proc->pid, ref->debug_id,
					  ref->desc, ref->strong, ref->weak);
			return -EINVAL;
		}
		ref->weak--;
	}
	if (ref->strong == 0 && ref->weak == 0)
		binder_delete_ref(ref);
	return 0;
}

static void binder_pop_transaction(struct binder_thread *target_thread,
				   struct binder_transaction *t)
{
	if (target_thread) {
		BUG_ON(target_thread->transaction_stack != t);
		BUG_ON(target_thread->transaction_stack->from != target_thread);
		target_thread->transaction_stack =
			target_thread->transaction_stack->from_parent;
		t->from = NULL;
	}
	t->need_reply = 0;
	if (t->buffer)
		t->buffer->transaction = NULL;
	kfree(t);
	binder_stats_deleted(BINDER_STAT_TRANSACTION);
}

static void binder_send_failed_reply(struct binder_transaction *t,
				     uint32_t error_code)
{
	struct binder_thread *target_thread;
	BUG_ON(t->flags & TF_ONE_WAY);
	while (1) {
		target_thread = t->from;
		if (target_thread) {
			if (target_thread->return_error != BR_OK &&
			   target_thread->return_error2 == BR_OK) {
				target_thread->return_error2 =
					target_thread->return_error;
				target_thread->return_error = BR_OK;
			}
			if (target_thread->return_error == BR_OK) {
				binder_debug(BINDER_DEBUG_FAILED_TRANSACTION,
					     "send failed reply for transaction %d to %d:%d\n",
					      t->debug_id, target_thread->proc->pid,
					      target_thread->pid);

				binder_pop_transaction(target_thread, t);
				target_thread->return_error = error_code;
				wake_up_interruptible(&target_thread->wait);
			} else {
				pr_err("reply failed, target thread, %d:%d, has error code %d already\n",
					target_thread->proc->pid,
					target_thread->pid,
					target_thread->return_error);
			}
			return;
		} else {
			struct binder_transaction *next = t->from_parent;

			binder_debug(BINDER_DEBUG_FAILED_TRANSACTION,
				     "send failed reply for transaction %d, target dead\n",
				     t->debug_id);

			binder_pop_transaction(target_thread, t);
			if (next == NULL) {
				binder_debug(BINDER_DEBUG_DEAD_BINDER,
					     "reply failed, no target thread at root\n");
				return;
			}
			t = next;
			binder_debug(BINDER_DEBUG_DEAD_BINDER,
				     "reply failed, no target thread -- retry %d\n",
				      t->debug_id);
		}
	}
}

static void binder_transaction_buffer_release(struct binder_proc *proc,
					      struct binder_buffer *buffer,
					      size_t *failed_at)
{
	size_t *offp, *off_end;
	int debug_id = buffer->debug_id;

	binder_debug(BINDER_DEBUG_TRANSACTION,
		     "%d buffer release %d, size %zd-%zd, failed at %p\n",
		     proc->pid, buffer->debug_id,
		     buffer->data_size, buffer->offsets_size, failed_at);

	if (buffer->target_node)
		binder_dec_node(buffer->target_node, 1, 0);

	offp = (size_t *)(buffer->data + ALIGN(buffer->data_size, sizeof(void *)));
	if (failed_at)
		off_end = failed_at;
	else
		off_end = (void *)offp + buffer->offsets_size;
	for (; offp < off_end; offp++) {
		struct flat_binder_object *fp;
		if (*offp > buffer->data_size - sizeof(*fp) ||
		    buffer->data_size < sizeof(*fp) ||
		    !IS_ALIGNED(*offp, sizeof(void *))) {
			pr_err("transaction release %d bad offset %zd, size %zd\n",
			 debug_id, *offp, buffer->data_size);
			continue;
		}
		fp = (struct flat_binder_object *)(buffer->data + *offp);
		switch (fp->type) {
		case BINDER_TYPE_BINDER:
		case BINDER_TYPE_WEAK_BINDER: {
			struct binder_node *node = binder_get_node(proc, fp->binder);
			if (node == NULL) {
				pr_err("transaction release %d bad node %p\n",
					debug_id, fp->binder);
				break;
			}
			binder_debug(BINDER_DEBUG_TRANSACTION,
				     "        node %d u%p\n",
				     node->debug_id, node->ptr);
			binder_dec_node(node, fp->type == BINDER_TYPE_BINDER, 0);
		} break;
		case BINDER_TYPE_HANDLE:
		case BINDER_TYPE_WEAK_HANDLE: {
			struct binder_ref *ref = binder_get_ref(proc, fp->handle);
			if (ref == NULL) {
				pr_err("transaction release %d bad handle %ld\n",
				 debug_id, fp->handle);
				break;
			}
			binder_debug(BINDER_DEBUG_TRANSACTION,
				     "        ref %d desc %d (node %d)\n",
				     ref->debug_id, ref->desc, ref->node->debug_id);
			binder_dec_ref(ref, fp->type == BINDER_TYPE_HANDLE);
		} break;

		case BINDER_TYPE_FD:
			binder_debug(BINDER_DEBUG_TRANSACTION,
				     "        fd %ld\n", fp->handle);
			if (failed_at)
				task_close_fd(proc, fp->handle);
			break;

		default:
			pr_err("transaction release %d bad object type %lx\n",
				debug_id, fp->type);
			break;
		}
	}
}

static void binder_transaction(struct binder_proc *proc,
			       struct binder_thread *thread,
			       struct binder_transaction_data *tr, int reply)
{
	struct binder_transaction *t;
	struct binder_work *tcomplete;
	size_t *offp, *off_end;
	struct binder_proc *target_proc;
	struct binder_thread *target_thread = NULL;
	struct binder_node *target_node = NULL;
	struct list_head *target_list;
	wait_queue_head_t *target_wait;
	struct binder_transaction *in_reply_to = NULL;
	struct binder_transaction_log_entry *e;
	uint32_t return_error;

	e = binder_transaction_log_add(&binder_transaction_log);
	e->call_type = reply ? 2 : !!(tr->flags & TF_ONE_WAY);
	e->from_proc = proc->pid;
	e->from_thread = thread->pid;
	e->target_handle = tr->target.handle;
	e->data_size = tr->data_size;
	e->offsets_size = tr->offsets_size;

	if (reply) {
		in_reply_to = thread->transaction_stack;
		if (in_reply_to == NULL) {
			binder_user_error("%d:%d got reply transaction with no transaction stack\n",
					  proc->pid, thread->pid);
			return_error = BR_FAILED_REPLY;
			goto err_empty_call_stack;
		}
		binder_set_nice(in_reply_to->saved_priority);
		if (in_reply_to->to_thread != thread) {
			binder_user_error("%d:%d got reply transaction with bad transaction stack, transaction %d has target %d:%d\n",
				proc->pid, thread->pid, in_reply_to->debug_id,
				in_reply_to->to_proc ?
				in_reply_to->to_proc->pid : 0,
				in_reply_to->to_thread ?
				in_reply_to->to_thread->pid : 0);
			return_error = BR_FAILED_REPLY;
			in_reply_to = NULL;
			goto err_bad_call_stack;
		}
		thread->transaction_stack = in_reply_to->to_parent;
		target_thread = in_reply_to->from;
		if (target_thread == NULL) {
			return_error = BR_DEAD_REPLY;
			goto err_dead_binder;
		}
		if (target_thread->transaction_stack != in_reply_to) {
			binder_user_error("%d:%d got reply transaction with bad target transaction stack %d, expected %d\n",
				proc->pid, thread->pid,
				target_thread->transaction_stack ?
				target_thread->transaction_stack->debug_id : 0,
				in_reply_to->debug_id);
			return_error = BR_FAILED_REPLY;
			in_reply_to = NULL;
			target_thread = NULL;
			goto err_dead_binder;
		}
		target_proc = target_thread->proc;
	} else {
		if (tr->target.handle) {
			struct binder_ref *ref;
			ref = binder_get_ref(proc, tr->target.handle);
			if (ref == NULL) {
				binder_user_error("%d:%d got transaction to invalid handle\n",
					proc->pid, thread->pid);
				return_error = BR_FAILED_REPLY;
				goto err_invalid_target_handle;
			}
			target_node = ref->node;
		} else {
			target_node = binder_context_mgr_node;
			if (target_node == NULL) {
				return_error = BR_DEAD_REPLY;
				goto err_no_context_mgr_node;
			}
		}
		e->to_node = target_node->debug_id;
		target_proc = target_node->proc;
		if (target_proc == NULL) {
			return_error = BR_DEAD_REPLY;
			goto err_dead_binder;
		}
		if (security_binder_transaction(proc->tsk, target_proc->tsk) < 0) {
			return_error = BR_FAILED_REPLY;
			goto err_invalid_target_handle;
		}
		if (!(tr->flags & TF_ONE_WAY) && thread->transaction_stack) {
			struct binder_transaction *tmp;
			tmp = thread->transaction_stack;
			if (tmp->to_thread != thread) {
				binder_user_error("%d:%d got new transaction with bad transaction stack, transaction %d has target %d:%d\n",
					proc->pid, thread->pid, tmp->debug_id,
					tmp->to_proc ? tmp->to_proc->pid : 0,
					tmp->to_thread ?
					tmp->to_thread->pid : 0);
				return_error = BR_FAILED_REPLY;
				goto err_bad_call_stack;
			}
			while (tmp) {
				if (tmp->from && tmp->from->proc == target_proc)
					target_thread = tmp->from;
				tmp = tmp->from_parent;
			}
		}
	}
	if (target_thread) {
		e->to_thread = target_thread->pid;
		target_list = &target_thread->todo;
		target_wait = &target_thread->wait;
	} else {
		target_list = &target_proc->todo;
		target_wait = &target_proc->wait;
	}
	e->to_proc = target_proc->pid;

	/* TODO: reuse incoming transaction for reply */
	t = kzalloc(sizeof(*t), GFP_KERNEL);
	if (t == NULL) {
		return_error = BR_FAILED_REPLY;
		goto err_alloc_t_failed;
	}
	binder_stats_created(BINDER_STAT_TRANSACTION);

	tcomplete = kzalloc(sizeof(*tcomplete), GFP_KERNEL);
	if (tcomplete == NULL) {
		return_error = BR_FAILED_REPLY;
		goto err_alloc_tcomplete_failed;
	}
	binder_stats_created(BINDER_STAT_TRANSACTION_COMPLETE);

	t->debug_id = ++binder_last_id;
	e->debug_id = t->debug_id;

	if (reply)
		binder_debug(BINDER_DEBUG_TRANSACTION,
			     "%d:%d BC_REPLY %d -> %d:%d, data %p-%p size %zd-%zd\n",
			     proc->pid, thread->pid, t->debug_id,
			     target_proc->pid, target_thread->pid,
			     tr->data.ptr.buffer, tr->data.ptr.offsets,
			     tr->data_size, tr->offsets_size);
	else
		binder_debug(BINDER_DEBUG_TRANSACTION,
			     "%d:%d BC_TRANSACTION %d -> %d - node %d, data %p-%p size %zd-%zd\n",
			     proc->pid, thread->pid, t->debug_id,
			     target_proc->pid, target_node->debug_id,
			     tr->data.ptr.buffer, tr->data.ptr.offsets,
			     tr->data_size, tr->offsets_size);

	if (!reply && !(tr->flags & TF_ONE_WAY))
		t->from = thread;
	else
		t->from = NULL;
	t->sender_euid = proc->tsk->cred->euid;
	t->to_proc = target_proc;
	t->to_thread = target_thread;
	t->code = tr->code;
	t->flags = tr->flags;
	t->priority = task_nice(current);

	trace_binder_transaction(reply, t, target_node);

	t->buffer = binder_alloc_buf(target_proc, tr->data_size,
		tr->offsets_size, !reply && (t->flags & TF_ONE_WAY));
	if (t->buffer == NULL) {
		return_error = BR_FAILED_REPLY;
		goto err_binder_alloc_buf_failed;
	}
	t->buffer->allow_user_free = 0;
	t->buffer->debug_id = t->debug_id;
	t->buffer->transaction = t;
	t->buffer->target_node = target_node;
	trace_binder_transaction_alloc_buf(t->buffer);
	if (target_node)
		binder_inc_node(target_node, 1, 0, NULL);

	offp = (size_t *)(t->buffer->data + ALIGN(tr->data_size, sizeof(void *)));

	if (copy_from_user(t->buffer->data, tr->data.ptr.buffer, tr->data_size)) {
		binder_user_error("%d:%d got transaction with invalid data ptr\n",
				proc->pid, thread->pid);
		return_error = BR_FAILED_REPLY;
		goto err_copy_data_failed;
	}
	if (copy_from_user(offp, tr->data.ptr.offsets, tr->offsets_size)) {
		binder_user_error("%d:%d got transaction with invalid offsets ptr\n",
				proc->pid, thread->pid);
		return_error = BR_FAILED_REPLY;
		goto err_copy_data_failed;
	}
	if (!IS_ALIGNED(tr->offsets_size, sizeof(size_t))) {
		binder_user_error("%d:%d got transaction with invalid offsets size, %zd\n",
				proc->pid, thread->pid, tr->offsets_size);
		return_error = BR_FAILED_REPLY;
		goto err_bad_offset;
	}
	off_end = (void *)offp + tr->offsets_size;
	for (; offp < off_end; offp++) {
		struct flat_binder_object *fp;
		if (*offp > t->buffer->data_size - sizeof(*fp) ||
		    t->buffer->data_size < sizeof(*fp) ||
		    !IS_ALIGNED(*offp, sizeof(void *))) {
			binder_user_error("%d:%d got transaction with invalid offset, %zd\n",
					proc->pid, thread->pid, *offp);
			return_error = BR_FAILED_REPLY;
			goto err_bad_offset;
		}
		fp = (struct flat_binder_object *)(t->buffer->data + *offp);
		switch (fp->type) {
		case BINDER_TYPE_BINDER:
		case BINDER_TYPE_WEAK_BINDER: {
			struct binder_ref *ref;
			struct binder_node *node = binder_get_node(proc, fp->binder);
			if (node == NULL) {
				node = binder_new_node(proc, fp->binder, fp->cookie);
				if (node == NULL) {
					return_error = BR_FAILED_REPLY;
					goto err_binder_new_node_failed;
				}
				node->min_priority = fp->flags & FLAT_BINDER_FLAG_PRIORITY_MASK;
				node->accept_fds = !!(fp->flags & FLAT_BINDER_FLAG_ACCEPTS_FDS);
			}
			if (fp->cookie != node->cookie) {
				binder_user_error("%d:%d sending u%p node %d, cookie mismatch %p != %p\n",
					proc->pid, thread->pid,
					fp->binder, node->debug_id,
					fp->cookie, node->cookie);
				goto err_binder_get_ref_for_node_failed;
			}
			if (security_binder_transfer_binder(proc->tsk, target_proc->tsk)) {
				return_error = BR_FAILED_REPLY;
				goto err_binder_get_ref_for_node_failed;
			}
			ref = binder_get_ref_for_node(target_proc, node);
			if (ref == NULL) {
				return_error = BR_FAILED_REPLY;
				goto err_binder_get_ref_for_node_failed;
			}
			if (fp->type == BINDER_TYPE_BINDER)
				fp->type = BINDER_TYPE_HANDLE;
			else
				fp->type = BINDER_TYPE_WEAK_HANDLE;
			fp->handle = ref->desc;
			binder_inc_ref(ref, fp->type == BINDER_TYPE_HANDLE,
				       &thread->todo);

			trace_binder_transaction_node_to_ref(t, node, ref);
			binder_debug(BINDER_DEBUG_TRANSACTION,
				     "        node %d u%p -> ref %d desc %d\n",
				     node->debug_id, node->ptr, ref->debug_id,
				     ref->desc);
		} break;
		case BINDER_TYPE_HANDLE:
		case BINDER_TYPE_WEAK_HANDLE: {
			struct binder_ref *ref = binder_get_ref(proc, fp->handle);
			if (ref == NULL) {
				binder_user_error("%d:%d got transaction with invalid handle, %ld\n",
						proc->pid,
						thread->pid, fp->handle);
				return_error = BR_FAILED_REPLY;
				goto err_binder_get_ref_failed;
			}
			if (security_binder_transfer_binder(proc->tsk, target_proc->tsk)) {
				return_error = BR_FAILED_REPLY;
				goto err_binder_get_ref_failed;
			}
			if (ref->node->proc == target_proc) {
				if (fp->type == BINDER_TYPE_HANDLE)
					fp->type = BINDER_TYPE_BINDER;
				else
					fp->type = BINDER_TYPE_WEAK_BINDER;
				fp->binder = ref->node->ptr;
				fp->cookie = ref->node->cookie;
				binder_inc_node(ref->node, fp->type == BINDER_TYPE_BINDER, 0, NULL);
				trace_binder_transaction_ref_to_node(t, ref);
				binder_debug(BINDER_DEBUG_TRANSACTION,
					     "        ref %d desc %d -> node %d u%p\n",
					     ref->debug_id, ref->desc, ref->node->debug_id,
					     ref->node->ptr);
			} else {
				struct binder_ref *new_ref;
				new_ref = binder_get_ref_for_node(target_proc, ref->node);
				if (new_ref == NULL) {
					return_error = BR_FAILED_REPLY;
					goto err_binder_get_ref_for_node_failed;
				}
				fp->handle = new_ref->desc;
				binder_inc_ref(new_ref, fp->type == BINDER_TYPE_HANDLE, NULL);
				trace_binder_transaction_ref_to_ref(t, ref,
								    new_ref);
				binder_debug(BINDER_DEBUG_TRANSACTION,
					     "        ref %d desc %d -> ref %d desc %d (node %d)\n",
					     ref->debug_id, ref->desc, new_ref->debug_id,
					     new_ref->desc, ref->node->debug_id);
			}
		} break;

		case BINDER_TYPE_FD: {
			int target_fd;
			struct file *file;

			if (reply) {
				if (!(in_reply_to->flags & TF_ACCEPT_FDS)) {
					binder_user_error("%d:%d got reply with fd, %ld, but target does not allow fds\n",
						proc->pid, thread->pid, fp->handle);
					return_error = BR_FAILED_REPLY;
					goto err_fd_not_allowed;
				}
			} else if (!target_node->accept_fds) {
				binder_user_error("%d:%d got transaction with fd, %ld, but target does not allow fds\n",
					proc->pid, thread->pid, fp->handle);
				return_error = BR_FAILED_REPLY;
				goto err_fd_not_allowed;
			}

			file = fget(fp->handle);
			if (file == NULL) {
				binder_user_error("%d:%d got transaction with invalid fd, %ld\n",
					proc->pid, thread->pid, fp->handle);
				return_error = BR_FAILED_REPLY;
				goto err_fget_failed;
			}
			if (security_binder_transfer_file(proc->tsk, target_proc->tsk, file) < 0) {
				fput(file);
				return_error = BR_FAILED_REPLY;
				goto err_get_unused_fd_failed;
			}
			target_fd = task_get_unused_fd_flags(target_proc, O_CLOEXEC);
			if (target_fd < 0) {
				fput(file);
				return_error = BR_FAILED_REPLY;
				goto err_get_unused_fd_failed;
			}
			task_fd_install(target_proc, target_fd, file);
			trace_binder_transaction_fd(t, fp->handle, target_fd);
			binder_debug(BINDER_DEBUG_TRANSACTION,
				     "        fd %ld -> %d\n", fp->handle, target_fd);
			/* TODO: fput? */
			fp->handle = target_fd;
		} break;

		default:
			binder_user_error("%d:%d got transaction with invalid object type, %lx\n",
				proc->pid, thread->pid, fp->type);
			return_error = BR_FAILED_REPLY;
			goto err_bad_object_type;
		}
	}
	if (reply) {
		BUG_ON(t->buffer->async_transaction != 0);
		binder_pop_transaction(target_thread, in_reply_to);
	} else if (!(t->flags & TF_ONE_WAY)) {
		BUG_ON(t->buffer->async_transaction != 0);
		t->need_reply = 1;
		t->from_parent = thread->transaction_stack;
		thread->transaction_stack = t;
	} else {
		BUG_ON(target_node == NULL);
		BUG_ON(t->buffer->async_transaction != 1);
		if (target_node->has_async_transaction) {
			target_list = &target_node->async_todo;
			target_wait = NULL;
		} else
			target_node->has_async_transaction = 1;
	}
	t->work.type = BINDER_WORK_TRANSACTION;
	list_add_tail(&t->work.entry, target_list);
	tcomplete->type = BINDER_WORK_TRANSACTION_COMPLETE;
	list_add_tail(&tcomplete->entry, &thread->todo);
	if (target_wait)
		wake_up_interruptible(target_wait);
	return;

err_get_unused_fd_failed:
err_fget_failed:
err_fd_not_allowed:
err_binder_get_ref_for_node_failed:
err_binder_get_ref_failed:
err_binder_new_node_failed:
err_bad_object_type:
err_bad_offset:
err_copy_data_failed:
	trace_binder_transaction_failed_buffer_release(t->buffer);
	binder_transaction_buffer_release(target_proc, t->buffer, offp);
	t->buffer->transaction = NULL;
	binder_free_buf(target_proc, t->buffer);
err_binder_alloc_buf_failed:
	kfree(tcomplete);
	binder_stats_deleted(BINDER_STAT_TRANSACTION_COMPLETE);
err_alloc_tcomplete_failed:
	kfree(t);
	binder_stats_deleted(BINDER_STAT_TRANSACTION);
err_alloc_t_failed:
err_bad_call_stack:
err_empty_call_stack:
err_dead_binder:
err_invalid_target_handle:
err_no_context_mgr_node:
	binder_debug(BINDER_DEBUG_FAILED_TRANSACTION,
		     "%d:%d transaction failed %d, size %zd-%zd\n",
		     proc->pid, thread->pid, return_error,
		     tr->data_size, tr->offsets_size);

	{
		struct binder_transaction_log_entry *fe;
		fe = binder_transaction_log_add(&binder_transaction_log_failed);
		*fe = *e;
	}

	BUG_ON(thread->return_error != BR_OK);
	if (in_reply_to) {
		thread->return_error = BR_TRANSACTION_COMPLETE;
		binder_send_failed_reply(in_reply_to, return_error);
	} else
		thread->return_error = return_error;
}

int binder_thread_write(struct binder_proc *proc, struct binder_thread *thread,
			void __user *buffer, int size, signed long *consumed)
{
	uint32_t cmd;
	void __user *ptr = buffer + *consumed;
	void __user *end = buffer + size;

	while (ptr < end && thread->return_error == BR_OK) {
		if (get_user(cmd, (uint32_t __user *)ptr))
			return -EFAULT;
		ptr += sizeof(uint32_t);
		trace_binder_command(cmd);
		if (_IOC_NR(cmd) < ARRAY_SIZE(binder_stats.bc)) {
			binder_stats.bc[_IOC_NR(cmd)]++;
			proc->stats.bc[_IOC_NR(cmd)]++;
			thread->stats.bc[_IOC_NR(cmd)]++;
		}
		switch (cmd) {
		case BC_INCREFS:
		case BC_ACQUIRE:
		case BC_RELEASE:
		case BC_DECREFS: {
			uint32_t target;
			struct binder_ref *ref;
			const char *debug_string;

			if (get_user(target, (uint32_t __user *)ptr))
				return -EFAULT;
			ptr += sizeof(uint32_t);
			if (target == 0 && binder_context_mgr_node &&
			    (cmd == BC_INCREFS || cmd == BC_ACQUIRE)) {
				ref = binder_get_ref_for_node(proc,
					       binder_context_mgr_node);
				if (ref->desc != target) {
					binder_user_error("%d:%d tried to acquire reference to desc 0, got %d instead\n",
						proc->pid, thread->pid,
						ref->desc);
				}
			} else
				ref = binder_get_ref(proc, target);
			if (ref == NULL) {
				binder_user_error("%d:%d refcount change on invalid ref %d\n",
					proc->pid, thread->pid, target);
				break;
			}
			switch (cmd) {
			case BC_INCREFS:
				debug_string = "IncRefs";
				binder_inc_ref(ref, 0, NULL);
				break;
			case BC_ACQUIRE:
				debug_string = "Acquire";
				binder_inc_ref(ref, 1, NULL);
				break;
			case BC_RELEASE:
				debug_string = "Release";
				binder_dec_ref(ref, 1);
				break;
			case BC_DECREFS:
			default:
				debug_string = "DecRefs";
				binder_dec_ref(ref, 0);
				break;
			}
			binder_debug(BINDER_DEBUG_USER_REFS,
				     "%d:%d %s ref %d desc %d s %d w %d for node %d\n",
				     proc->pid, thread->pid, debug_string, ref->debug_id,
				     ref->desc, ref->strong, ref->weak, ref->node->debug_id);
			break;
		}
		case BC_INCREFS_DONE:
		case BC_ACQUIRE_DONE: {
			void __user *node_ptr;
			void *cookie;
			struct binder_node *node;

			if (get_user(node_ptr, (void * __user *)ptr))
				return -EFAULT;
			ptr += sizeof(void *);
			if (get_user(cookie, (void * __user *)ptr))
				return -EFAULT;
			ptr += sizeof(void *);
			node = binder_get_node(proc, node_ptr);
			if (node == NULL) {
				binder_user_error("%d:%d %s u%p no match\n",
					proc->pid, thread->pid,
					cmd == BC_INCREFS_DONE ?
					"BC_INCREFS_DONE" :
					"BC_ACQUIRE_DONE",
					node_ptr);
				break;
			}
			if (cookie != node->cookie) {
				binder_user_error("%d:%d %s u%p node %d cookie mismatch %p != %p\n",
					proc->pid, thread->pid,
					cmd == BC_INCREFS_DONE ?
					"BC_INCREFS_DONE" : "BC_ACQUIRE_DONE",
					node_ptr, node->debug_id,
					cookie, node->cookie);
				break;
			}
			if (cmd == BC_ACQUIRE_DONE) {
				if (node->pending_strong_ref == 0) {
					binder_user_error("%d:%d BC_ACQUIRE_DONE node %d has no pending acquire request\n",
						proc->pid, thread->pid,
						node->debug_id);
					break;
				}
				node->pending_strong_ref = 0;
			} else {
				if (node->pending_weak_ref == 0) {
					binder_user_error("%d:%d BC_INCREFS_DONE node %d has no pending increfs request\n",
						proc->pid, thread->pid,
						node->debug_id);
					break;
				}
				node->pending_weak_ref = 0;
			}
			binder_dec_node(node, cmd == BC_ACQUIRE_DONE, 0);
			binder_debug(BINDER_DEBUG_USER_REFS,
				     "%d:%d %s node %d ls %d lw %d\n",
				     proc->pid, thread->pid,
				     cmd == BC_INCREFS_DONE ? "BC_INCREFS_DONE" : "BC_ACQUIRE_DONE",
				     node->debug_id, node->local_strong_refs, node->local_weak_refs);
			break;
		}
		case BC_ATTEMPT_ACQUIRE:
			pr_err("BC_ATTEMPT_ACQUIRE not supported\n");
			return -EINVAL;
		case BC_ACQUIRE_RESULT:
			pr_err("BC_ACQUIRE_RESULT not supported\n");
			return -EINVAL;

		case BC_FREE_BUFFER: {
			void __user *data_ptr;
			struct binder_buffer *buffer;

			if (get_user(data_ptr, (void * __user *)ptr))
				return -EFAULT;
			ptr += sizeof(void *);

			buffer = binder_buffer_lookup(proc, data_ptr);
			if (buffer == NULL) {
				binder_user_error("%d:%d BC_FREE_BUFFER u%p no match\n",
					proc->pid, thread->pid, data_ptr);
				break;
			}
			if (!buffer->allow_user_free) {
				binder_user_error("%d:%d BC_FREE_BUFFER u%p matched unreturned buffer\n",
					proc->pid, thread->pid, data_ptr);
				break;
			}
			binder_debug(BINDER_DEBUG_FREE_BUFFER,
				     "%d:%d BC_FREE_BUFFER u%p found buffer %d for %s transaction\n",
				     proc->pid, thread->pid, data_ptr, buffer->debug_id,
				     buffer->transaction ? "active" : "finished");

			if (buffer->transaction) {
				buffer->transaction->buffer = NULL;
				buffer->transaction = NULL;
			}
			if (buffer->async_transaction && buffer->target_node) {
				BUG_ON(!buffer->target_node->has_async_transaction);
				if (list_empty(&buffer->target_node->async_todo))
					buffer->target_node->has_async_transaction = 0;
				else
					list_move_tail(buffer->target_node->async_todo.next, &thread->todo);
			}
			trace_binder_transaction_buffer_release(buffer);
			binder_transaction_buffer_release(proc, buffer, NULL);
			binder_free_buf(proc, buffer);
			break;
		}

		case BC_TRANSACTION:
		case BC_REPLY: {
			struct binder_transaction_data tr;

			if (copy_from_user(&tr, ptr, sizeof(tr)))
				return -EFAULT;
			ptr += sizeof(tr);
			binder_transaction(proc, thread, &tr, cmd == BC_REPLY);
			break;
		}

		case BC_REGISTER_LOOPER:
			binder_debug(BINDER_DEBUG_THREADS,
				     "%d:%d BC_REGISTER_LOOPER\n",
				     proc->pid, thread->pid);
			if (thread->looper & BINDER_LOOPER_STATE_ENTERED) {
				thread->looper |= BINDER_LOOPER_STATE_INVALID;
				binder_user_error("%d:%d ERROR: BC_REGISTER_LOOPER called after BC_ENTER_LOOPER\n",
					proc->pid, thread->pid);
			} else if (proc->requested_threads == 0) {
				thread->looper |= BINDER_LOOPER_STATE_INVALID;
				binder_user_error("%d:%d ERROR: BC_REGISTER_LOOPER called without request\n",
					proc->pid, thread->pid);
			} else {
				proc->requested_threads--;
				proc->requested_threads_started++;
			}
			thread->looper |= BINDER_LOOPER_STATE_REGISTERED;
			break;
		case BC_ENTER_LOOPER:
			binder_debug(BINDER_DEBUG_THREADS,
				     "%d:%d BC_ENTER_LOOPER\n",
				     proc->pid, thread->pid);
			if (thread->looper & BINDER_LOOPER_STATE_REGISTERED) {
				thread->looper |= BINDER_LOOPER_STATE_INVALID;
				binder_user_error("%d:%d ERROR: BC_ENTER_LOOPER called after BC_REGISTER_LOOPER\n",
					proc->pid, thread->pid);
			}
			thread->looper |= BINDER_LOOPER_STATE_ENTERED;
			break;
		case BC_EXIT_LOOPER:
			binder_debug(BINDER_DEBUG_THREADS,
				     "%d:%d BC_EXIT_LOOPER\n",
				     proc->pid, thread->pid);
			thread->looper |= BINDER_LOOPER_STATE_EXITED;
			break;

		case BC_REQUEST_DEATH_NOTIFICATION:
		case BC_CLEAR_DEATH_NOTIFICATION: {
			uint32_t target;
			void __user *cookie;
			struct binder_ref *ref;
			struct binder_ref_death *death;

			if (get_user(target, (uint32_t __user *)ptr))
				return -EFAULT;
			ptr += sizeof(uint32_t);
			if (get_user(cookie, (void __user * __user *)ptr))
				return -EFAULT;
			ptr += sizeof(void *);
			ref = binder_get_ref(proc, target);
			if (ref == NULL) {
				binder_user_error("%d:%d %s invalid ref %d\n",
					proc->pid, thread->pid,
					cmd == BC_REQUEST_DEATH_NOTIFICATION ?
					"BC_REQUEST_DEATH_NOTIFICATION" :
					"BC_CLEAR_DEATH_NOTIFICATION",
					target);
				break;
			}

			binder_debug(BINDER_DEBUG_DEATH_NOTIFICATION,
				     "%d:%d %s %p ref %d desc %d s %d w %d for node %d\n",
				     proc->pid, thread->pid,
				     cmd == BC_REQUEST_DEATH_NOTIFICATION ?
				     "BC_REQUEST_DEATH_NOTIFICATION" :
				     "BC_CLEAR_DEATH_NOTIFICATION",
				     cookie, ref->debug_id, ref->desc,
				     ref->strong, ref->weak, ref->node->debug_id);

			if (cmd == BC_REQUEST_DEATH_NOTIFICATION) {
				if (ref->death) {
					binder_user_error("%d:%d BC_REQUEST_DEATH_NOTIFICATION death notification already set\n",
						proc->pid, thread->pid);
					break;
				}
				death = kzalloc(sizeof(*death), GFP_KERNEL);
				if (death == NULL) {
					thread->return_error = BR_ERROR;
					binder_debug(BINDER_DEBUG_FAILED_TRANSACTION,
						     "%d:%d BC_REQUEST_DEATH_NOTIFICATION failed\n",
						     proc->pid, thread->pid);
					break;
				}
				binder_stats_created(BINDER_STAT_DEATH);
				INIT_LIST_HEAD(&death->work.entry);
				death->cookie = cookie;
				ref->death = death;
				if (ref->node->proc == NULL) {
					ref->death->work.type = BINDER_WORK_DEAD_BINDER;
					if (thread->looper & (BINDER_LOOPER_STATE_REGISTERED | BINDER_LOOPER_STATE_ENTERED)) {
						list_add_tail(&ref->death->work.entry, &thread->todo);
					} else {
						list_add_tail(&ref->death->work.entry, &proc->todo);
						wake_up_interruptible(&proc->wait);
					}
				}
			} else {
				if (ref->death == NULL) {
					binder_user_error("%d:%d BC_CLEAR_DEATH_NOTIFICATION death notification not active\n",
						proc->pid, thread->pid);
					break;
				}
				death = ref->death;
				if (death->cookie != cookie) {
					binder_user_error("%d:%d BC_CLEAR_DEATH_NOTIFICATION death notification cookie mismatch %p != %p\n",
						proc->pid, thread->pid,
						death->cookie, cookie);
					break;
				}
				ref->death = NULL;
				if (list_empty(&death->work.entry)) {
					death->work.type = BINDER_WORK_CLEAR_DEATH_NOTIFICATION;
					if (thread->looper & (BINDER_LOOPER_STATE_REGISTERED | BINDER_LOOPER_STATE_ENTERED)) {
						list_add_tail(&death->work.entry, &thread->todo);
					} else {
						list_add_tail(&death->work.entry, &proc->todo);
						wake_up_interruptible(&proc->wait);
					}
				} else {
					BUG_ON(death->work.type != BINDER_WORK_DEAD_BINDER);
					death->work.type = BINDER_WORK_DEAD_BINDER_AND_CLEAR;
				}
			}
		} break;
		case BC_DEAD_BINDER_DONE: {
			struct binder_work *w;
			void __user *cookie;
			struct binder_ref_death *death = NULL;
			if (get_user(cookie, (void __user * __user *)ptr))
				return -EFAULT;

			ptr += sizeof(void *);
			list_for_each_entry(w, &proc->delivered_death, entry) {
				struct binder_ref_death *tmp_death = container_of(w, struct binder_ref_death, work);
				if (tmp_death->cookie == cookie) {
					death = tmp_death;
					break;
				}
			}
			binder_debug(BINDER_DEBUG_DEAD_BINDER,
				     "%d:%d BC_DEAD_BINDER_DONE %p found %p\n",
				     proc->pid, thread->pid, cookie, death);
			if (death == NULL) {
				binder_user_error("%d:%d BC_DEAD_BINDER_DONE %p not found\n",
					proc->pid, thread->pid, cookie);
				break;
			}

			list_del_init(&death->work.entry);
			if (death->work.type == BINDER_WORK_DEAD_BINDER_AND_CLEAR) {
				death->work.type = BINDER_WORK_CLEAR_DEATH_NOTIFICATION;
				if (thread->looper & (BINDER_LOOPER_STATE_REGISTERED | BINDER_LOOPER_STATE_ENTERED)) {
					list_add_tail(&death->work.entry, &thread->todo);
				} else {
					list_add_tail(&death->work.entry, &proc->todo);
					wake_up_interruptible(&proc->wait);
				}
			}
		} break;

		default:
			pr_err("%d:%d unknown command %d\n",
			       proc->pid, thread->pid, cmd);
			return -EINVAL;
		}
		*consumed = ptr - buffer;
	}
	return 0;
}

void binder_stat_br(struct binder_proc *proc, struct binder_thread *thread,
		    uint32_t cmd)
{
	trace_binder_return(cmd);
	if (_IOC_NR(cmd) < ARRAY_SIZE(binder_stats.br)) {
		binder_stats.br[_IOC_NR(cmd)]++;
		proc->stats.br[_IOC_NR(cmd)]++;
		thread->stats.br[_IOC_NR(cmd)]++;
	}
}

static int binder_has_proc_work(struct binder_proc *proc,
				struct binder_thread *thread)
{
	return !list_empty(&proc->todo) ||
		(thread->looper & BINDER_LOOPER_STATE_NEED_RETURN);
}

static int binder_has_thread_work(struct binder_thread *thread)
{
	return !list_empty(&thread->todo) || thread->return_error != BR_OK ||
		(thread->looper & BINDER_LOOPER_STATE_NEED_RETURN);
}

static int binder_thread_read(struct binder_proc *proc,
			      struct binder_thread *thread,
			      void  __user *buffer, int size,
			      signed long *consumed, int non_block)
{
	void __user *ptr = buffer + *consumed;
	void __user *end = buffer + size;

	int ret = 0;
	int wait_for_proc_work;

	if (*consumed == 0) {
		if (put_user(BR_NOOP, (uint32_t __user *)ptr))
			return -EFAULT;
		ptr += sizeof(uint32_t);
	}

retry:
	wait_for_proc_work = thread->transaction_stack == NULL &&
				list_empty(&thread->todo);

	if (thread->return_error != BR_OK && ptr < end) {
		if (thread->return_error2 != BR_OK) {
			if (put_user(thread->return_error2, (uint32_t __user *)ptr))
				return -EFAULT;
			ptr += sizeof(uint32_t);
			binder_stat_br(proc, thread, thread->return_error2);
			if (ptr == end)
				goto done;
			thread->return_error2 = BR_OK;
		}
		if (put_user(thread->return_error, (uint32_t __user *)ptr))
			return -EFAULT;
		ptr += sizeof(uint32_t);
		binder_stat_br(proc, thread, thread->return_error);
		thread->return_error = BR_OK;
		goto done;
	}


	thread->looper |= BINDER_LOOPER_STATE_WAITING;
	if (wait_for_proc_work)
		proc->ready_threads++;

	binder_unlock(__func__);

	trace_binder_wait_for_work(wait_for_proc_work,
				   !!thread->transaction_stack,
				   !list_empty(&thread->todo));
	if (wait_for_proc_work) {
		if (!(thread->looper & (BINDER_LOOPER_STATE_REGISTERED |
					BINDER_LOOPER_STATE_ENTERED))) {
			binder_user_error("%d:%d ERROR: Thread waiting for process work before calling BC_REGISTER_LOOPER or BC_ENTER_LOOPER (state %x)\n",
				proc->pid, thread->pid, thread->looper);
			wait_event_interruptible(binder_user_error_wait,
						 binder_stop_on_user_error < 2);
		}
		binder_set_nice(proc->default_priority);
		if (non_block) {
			if (!binder_has_proc_work(proc, thread))
				ret = -EAGAIN;
		} else
			ret = wait_event_freezable_exclusive(proc->wait, binder_has_proc_work(proc, thread));
	} else {
		if (non_block) {
			if (!binder_has_thread_work(thread))
				ret = -EAGAIN;
		} else
			ret = wait_event_freezable(thread->wait, binder_has_thread_work(thread));
	}

	binder_lock(__func__);

	if (wait_for_proc_work)
		proc->ready_threads--;
	thread->looper &= ~BINDER_LOOPER_STATE_WAITING;

	if (ret)
		return ret;

	while (1) {
		uint32_t cmd;
		struct binder_transaction_data tr;
		struct binder_work *w;
		struct binder_transaction *t = NULL;

		if (!list_empty(&thread->todo))
			w = list_first_entry(&thread->todo, struct binder_work, entry);
		else if (!list_empty(&proc->todo) && wait_for_proc_work)
			w = list_first_entry(&proc->todo, struct binder_work, entry);
		else {
			if (ptr - buffer == 4 && !(thread->looper & BINDER_LOOPER_STATE_NEED_RETURN)) /* no data added */
				goto retry;
			break;
		}

		if (end - ptr < sizeof(tr) + 4)
			break;

		switch (w->type) {
		case BINDER_WORK_TRANSACTION: {
			t = container_of(w, struct binder_transaction, work);
		} break;
		case BINDER_WORK_TRANSACTION_COMPLETE: {
			cmd = BR_TRANSACTION_COMPLETE;
			if (put_user(cmd, (uint32_t __user *)ptr))
				return -EFAULT;
			ptr += sizeof(uint32_t);

			binder_stat_br(proc, thread, cmd);
			binder_debug(BINDER_DEBUG_TRANSACTION_COMPLETE,
				     "%d:%d BR_TRANSACTION_COMPLETE\n",
				     proc->pid, thread->pid);

			list_del(&w->entry);
			kfree(w);
			binder_stats_deleted(BINDER_STAT_TRANSACTION_COMPLETE);
		} break;
		case BINDER_WORK_NODE: {
			struct binder_node *node = container_of(w, struct binder_node, work);
			uint32_t cmd = BR_NOOP;
			const char *cmd_name;
			int strong = node->internal_strong_refs || node->local_strong_refs;
			int weak = !hlist_empty(&node->refs) || node->local_weak_refs || strong;
			if (weak && !node->has_weak_ref) {
				cmd = BR_INCREFS;
				cmd_name = "BR_INCREFS";
				node->has_weak_ref = 1;
				node->pending_weak_ref = 1;
				node->local_weak_refs++;
			} else if (strong && !node->has_strong_ref) {
				cmd = BR_ACQUIRE;
				cmd_name = "BR_ACQUIRE";
				node->has_strong_ref = 1;
				node->pending_strong_ref = 1;
				node->local_strong_refs++;
			} else if (!strong && node->has_strong_ref) {
				cmd = BR_RELEASE;
				cmd_name = "BR_RELEASE";
				node->has_strong_ref = 0;
			} else if (!weak && node->has_weak_ref) {
				cmd = BR_DECREFS;
				cmd_name = "BR_DECREFS";
				node->has_weak_ref = 0;
			}
			if (cmd != BR_NOOP) {
				if (put_user(cmd, (uint32_t __user *)ptr))
					return -EFAULT;
				ptr += sizeof(uint32_t);
				if (put_user(node->ptr, (void * __user *)ptr))
					return -EFAULT;
				ptr += sizeof(void *);
				if (put_user(node->cookie, (void * __user *)ptr))
					return -EFAULT;
				ptr += sizeof(void *);

				binder_stat_br(proc, thread, cmd);
				binder_debug(BINDER_DEBUG_USER_REFS,
					     "%d:%d %s %d u%p c%p\n",
					     proc->pid, thread->pid, cmd_name, node->debug_id, node->ptr, node->cookie);
			} else {
				list_del_init(&w->entry);
				if (!weak && !strong) {
					binder_debug(BINDER_DEBUG_INTERNAL_REFS,
						     "%d:%d node %d u%p c%p deleted\n",
						     proc->pid, thread->pid, node->debug_id,
						     node->ptr, node->cookie);
					rb_erase(&node->rb_node, &proc->nodes);
					kfree(node);
					binder_stats_deleted(BINDER_STAT_NODE);
				} else {
					binder_debug(BINDER_DEBUG_INTERNAL_REFS,
						     "%d:%d node %d u%p c%p state unchanged\n",
						     proc->pid, thread->pid, node->debug_id, node->ptr,
						     node->cookie);
				}
			}
		} break;
		case BINDER_WORK_DEAD_BINDER:
		case BINDER_WORK_DEAD_BINDER_AND_CLEAR:
		case BINDER_WORK_CLEAR_DEATH_NOTIFICATION: {
			struct binder_ref_death *death;
			uint32_t cmd;

			death = container_of(w, struct binder_ref_death, work);
			if (w->type == BINDER_WORK_CLEAR_DEATH_NOTIFICATION)
				cmd = BR_CLEAR_DEATH_NOTIFICATION_DONE;
			else
				cmd = BR_DEAD_BINDER;
			if (put_user(cmd, (uint32_t __user *)ptr))
				return -EFAULT;
			ptr += sizeof(uint32_t);
			if (put_user(death->cookie, (void * __user *)ptr))
				return -EFAULT;
			ptr += sizeof(void *);
			binder_stat_br(proc, thread, cmd);
			binder_debug(BINDER_DEBUG_DEATH_NOTIFICATION,
				     "%d:%d %s %p\n",
				      proc->pid, thread->pid,
				      cmd == BR_DEAD_BINDER ?
				      "BR_DEAD_BINDER" :
				      "BR_CLEAR_DEATH_NOTIFICATION_DONE",
				      death->cookie);

			if (w->type == BINDER_WORK_CLEAR_DEATH_NOTIFICATION) {
				list_del(&w->entry);
				kfree(death);
				binder_stats_deleted(BINDER_STAT_DEATH);
			} else
				list_move(&w->entry, &proc->delivered_death);
			if (cmd == BR_DEAD_BINDER)
				goto done; /* DEAD_BINDER notifications can cause transactions */
		} break;
		}

		if (!t)
			continue;

		BUG_ON(t->buffer == NULL);
		if (t->buffer->target_node) {
			struct binder_node *target_node = t->buffer->target_node;
			tr.target.ptr = target_node->ptr;
			tr.cookie =  target_node->cookie;
			t->saved_priority = task_nice(current);
			if (t->priority < target_node->min_priority &&
			    !(t->flags & TF_ONE_WAY))
				binder_set_nice(t->priority);
			else if (!(t->flags & TF_ONE_WAY) ||
				 t->saved_priority > target_node->min_priority)
				binder_set_nice(target_node->min_priority);
			cmd = BR_TRANSACTION;
		} else {
			tr.target.ptr = NULL;
			tr.cookie = NULL;
			cmd = BR_REPLY;
		}
		tr.code = t->code;
		tr.flags = t->flags;
		tr.sender_euid = from_kuid(current_user_ns(), t->sender_euid);

		if (t->from) {
			struct task_struct *sender = t->from->proc->tsk;
			tr.sender_pid = task_tgid_nr_ns(sender,
							task_active_pid_ns(current));
		} else {
			tr.sender_pid = 0;
		}

		tr.data_size = t->buffer->data_size;
		tr.offsets_size = t->buffer->offsets_size;
		tr.data.ptr.buffer = (void *)t->buffer->data +
					proc->user_buffer_offset;
		tr.data.ptr.offsets = tr.data.ptr.buffer +
					ALIGN(t->buffer->data_size,
					    sizeof(void *));

		if (put_user(cmd, (uint32_t __user *)ptr))
			return -EFAULT;
		ptr += sizeof(uint32_t);
		if (copy_to_user(ptr, &tr, sizeof(tr)))
			return -EFAULT;
		ptr += sizeof(tr);

		trace_binder_transaction_received(t);
		binder_stat_br(proc, thread, cmd);
		binder_debug(BINDER_DEBUG_TRANSACTION,
			     "%d:%d %s %d %d:%d, cmd %d size %zd-%zd ptr %p-%p\n",
			     proc->pid, thread->pid,
			     (cmd == BR_TRANSACTION) ? "BR_TRANSACTION" :
			     "BR_REPLY",
			     t->debug_id, t->from ? t->from->proc->pid : 0,
			     t->from ? t->from->pid : 0, cmd,
			     t->buffer->data_size, t->buffer->offsets_size,
			     tr.data.ptr.buffer, tr.data.ptr.offsets);

		list_del(&t->work.entry);
		t->buffer->allow_user_free = 1;
		if (cmd == BR_TRANSACTION && !(t->flags & TF_ONE_WAY)) {
			t->to_parent = thread->transaction_stack;
			t->to_thread = thread;
			thread->transaction_stack = t;
		} else {
			t->buffer->transaction = NULL;
			kfree(t);
			binder_stats_deleted(BINDER_STAT_TRANSACTION);
		}
		break;
	}

done:

	*consumed = ptr - buffer;
	if (proc->requested_threads + proc->ready_threads == 0 &&
	    proc->requested_threads_started < proc->max_threads &&
	    (thread->looper & (BINDER_LOOPER_STATE_REGISTERED |
	     BINDER_LOOPER_STATE_ENTERED)) /* the user-space code fails to */
	     /*spawn a new thread if we leave this out */) {
		proc->requested_threads++;
		binder_debug(BINDER_DEBUG_THREADS,
			     "%d:%d BR_SPAWN_LOOPER\n",
			     proc->pid, thread->pid);
		if (put_user(BR_SPAWN_LOOPER, (uint32_t __user *)buffer))
			return -EFAULT;
		binder_stat_br(proc, thread, BR_SPAWN_LOOPER);
	}
	return 0;
}

static void binder_release_work(struct list_head *list)
{
	struct binder_work *w;
	while (!list_empty(list)) {
		w = list_first_entry(list, struct binder_work, entry);
		list_del_init(&w->entry);
		switch (w->type) {
		case BINDER_WORK_TRANSACTION: {
			struct binder_transaction *t;

			t = container_of(w, struct binder_transaction, work);
			if (t->buffer->target_node &&
			    !(t->flags & TF_ONE_WAY)) {
				binder_send_failed_reply(t, BR_DEAD_REPLY);
			} else {
				binder_debug(BINDER_DEBUG_DEAD_TRANSACTION,
					"undelivered transaction %d\n",
					t->debug_id);
				t->buffer->transaction = NULL;
				kfree(t);
				binder_stats_deleted(BINDER_STAT_TRANSACTION);
			}
		} break;
		case BINDER_WORK_TRANSACTION_COMPLETE: {
			binder_debug(BINDER_DEBUG_DEAD_TRANSACTION,
				"undelivered TRANSACTION_COMPLETE\n");
			kfree(w);
			binder_stats_deleted(BINDER_STAT_TRANSACTION_COMPLETE);
		} break;
		case BINDER_WORK_DEAD_BINDER_AND_CLEAR:
		case BINDER_WORK_CLEAR_DEATH_NOTIFICATION: {
			struct binder_ref_death *death;

			death = container_of(w, struct binder_ref_death, work);
			binder_debug(BINDER_DEBUG_DEAD_TRANSACTION,
				"undelivered death notification, %p\n",
				death->cookie);
			kfree(death);
			binder_stats_deleted(BINDER_STAT_DEATH);
		} break;
		default:
			pr_err("unexpected work type, %d, not freed\n",
			       w->type);
			break;
		}
	}

}

static struct binder_thread *binder_get_thread(struct binder_proc *proc)
{
	struct binder_thread *thread = NULL;
	struct rb_node *parent = NULL;
	struct rb_node **p = &proc->threads.rb_node;

	while (*p) {
		parent = *p;
		thread = rb_entry(parent, struct binder_thread, rb_node);

		if (current->pid < thread->pid)
			p = &(*p)->rb_left;
		else if (current->pid > thread->pid)
			p = &(*p)->rb_right;
		else
			break;
	}
	if (*p == NULL) {
		thread = kzalloc(sizeof(*thread), GFP_KERNEL);
		if (thread == NULL)
			return NULL;
		binder_stats_created(BINDER_STAT_THREAD);
		thread->proc = proc;
		thread->pid = current->pid;
		init_waitqueue_head(&thread->wait);
		INIT_LIST_HEAD(&thread->todo);
		rb_link_node(&thread->rb_node, parent, p);
		rb_insert_color(&thread->rb_node, &proc->threads);
		thread->looper |= BINDER_LOOPER_STATE_NEED_RETURN;
		thread->return_error = BR_OK;
		thread->return_error2 = BR_OK;
	}
	return thread;
}

static int binder_free_thread(struct binder_proc *proc,
			      struct binder_thread *thread)
{
	struct binder_transaction *t;
	struct binder_transaction *send_reply = NULL;
	int active_transactions = 0;

	rb_erase(&thread->rb_node, &proc->threads);
	t = thread->transaction_stack;
	if (t && t->to_thread == thread)
		send_reply = t;
	while (t) {
		active_transactions++;
		binder_debug(BINDER_DEBUG_DEAD_TRANSACTION,
			     "release %d:%d transaction %d %s, still active\n",
			      proc->pid, thread->pid,
			     t->debug_id,
			     (t->to_thread == thread) ? "in" : "out");

		if (t->to_thread == thread) {
			t->to_proc = NULL;
			t->to_thread = NULL;
			if (t->buffer) {
				t->buffer->transaction = NULL;
				t->buffer = NULL;
			}
			t = t->to_parent;
		} else if (t->from == thread) {
			t->from = NULL;
			t = t->from_parent;
		} else
			BUG();
	}
	if (send_reply)
		binder_send_failed_reply(send_reply, BR_DEAD_REPLY);
	binder_release_work(&thread->todo);
	kfree(thread);
	binder_stats_deleted(BINDER_STAT_THREAD);
	return active_transactions;
}

static unsigned int binder_poll(struct file *filp,
				struct poll_table_struct *wait)
{
	struct binder_proc *proc = filp->private_data;
	struct binder_thread *thread = NULL;
	int wait_for_proc_work;

	binder_lock(__func__);

	thread = binder_get_thread(proc);

	wait_for_proc_work = thread->transaction_stack == NULL &&
		list_empty(&thread->todo) && thread->return_error == BR_OK;

	binder_unlock(__func__);

	if (wait_for_proc_work) {
		if (binder_has_proc_work(proc, thread))
			return POLLIN;
		poll_wait(filp, &proc->wait, wait);
		if (binder_has_proc_work(proc, thread))
			return POLLIN;
	} else {
		if (binder_has_thread_work(thread))
			return POLLIN;
		poll_wait(filp, &thread->wait, wait);
		if (binder_has_thread_work(thread))
			return POLLIN;
	}
	return 0;
}

static long binder_ioctl(struct file *filp, unsigned int cmd, unsigned long arg)
{
	int ret;
	struct binder_proc *proc = filp->private_data;
	struct binder_thread *thread;
	unsigned int size = _IOC_SIZE(cmd);
	void __user *ubuf = (void __user *)arg;

	/*pr_info("binder_ioctl: %d:%d %x %lx\n", proc->pid, current->pid, cmd, arg);*/

	trace_binder_ioctl(cmd, arg);

	ret = wait_event_interruptible(binder_user_error_wait, binder_stop_on_user_error < 2);
	if (ret)
		goto err_unlocked;

	binder_lock(__func__);
	thread = binder_get_thread(proc);
	if (thread == NULL) {
		ret = -ENOMEM;
		goto err;
	}

	switch (cmd) {
	case BINDER_WRITE_READ: {
		struct binder_write_read bwr;
		if (size != sizeof(struct binder_write_read)) {
			ret = -EINVAL;
			goto err;
		}
		if (copy_from_user(&bwr, ubuf, sizeof(bwr))) {
			ret = -EFAULT;
			goto err;
		}
		binder_debug(BINDER_DEBUG_READ_WRITE,
			     "%d:%d write %ld at %08lx, read %ld at %08lx\n",
			     proc->pid, thread->pid, bwr.write_size,
			     bwr.write_buffer, bwr.read_size, bwr.read_buffer);

		if (bwr.write_size > 0) {
			ret = binder_thread_write(proc, thread, (void __user *)bwr.write_buffer, bwr.write_size, &bwr.write_consumed);
			trace_binder_write_done(ret);
			if (ret < 0) {
				bwr.read_consumed = 0;
				if (copy_to_user(ubuf, &bwr, sizeof(bwr)))
					ret = -EFAULT;
				goto err;
			}
		}
		if (bwr.read_size > 0) {
			ret = binder_thread_read(proc, thread, (void __user *)bwr.read_buffer, bwr.read_size, &bwr.read_consumed, filp->f_flags & O_NONBLOCK);
			trace_binder_read_done(ret);
			if (!list_empty(&proc->todo))
				wake_up_interruptible(&proc->wait);
			if (ret < 0) {
				if (copy_to_user(ubuf, &bwr, sizeof(bwr)))
					ret = -EFAULT;
				goto err;
			}
		}
		binder_debug(BINDER_DEBUG_READ_WRITE,
			     "%d:%d wrote %ld of %ld, read return %ld of %ld\n",
			     proc->pid, thread->pid, bwr.write_consumed, bwr.write_size,
			     bwr.read_consumed, bwr.read_size);
		if (copy_to_user(ubuf, &bwr, sizeof(bwr))) {
			ret = -EFAULT;
			goto err;
		}
		break;
	}
	case BINDER_SET_MAX_THREADS:
		if (copy_from_user(&proc->max_threads, ubuf, sizeof(proc->max_threads))) {
			ret = -EINVAL;
			goto err;
		}
		break;
	case BINDER_SET_CONTEXT_MGR:
		if (binder_context_mgr_node != NULL) {
			pr_err("BINDER_SET_CONTEXT_MGR already set\n");
			ret = -EBUSY;
			goto err;
		}
		ret = security_binder_set_context_mgr(proc->tsk);
		if (ret < 0)
			goto err;
		if (uid_valid(binder_context_mgr_uid)) {
			if (!uid_eq(binder_context_mgr_uid, current->cred->euid)) {
				pr_err("BINDER_SET_CONTEXT_MGR bad uid %d != %d\n",
				       from_kuid(&init_user_ns, current->cred->euid),
				       from_kuid(&init_user_ns, binder_context_mgr_uid));
				ret = -EPERM;
				goto err;
			}
		} else
			binder_context_mgr_uid = current->cred->euid;
		binder_context_mgr_node = binder_new_node(proc, NULL, NULL);
		if (binder_context_mgr_node == NULL) {
			ret = -ENOMEM;
			goto err;
		}
		binder_context_mgr_node->local_weak_refs++;
		binder_context_mgr_node->local_strong_refs++;
		binder_context_mgr_node->has_strong_ref = 1;
		binder_context_mgr_node->has_weak_ref = 1;
		break;
	case BINDER_THREAD_EXIT:
		binder_debug(BINDER_DEBUG_THREADS, "%d:%d exit\n",
			     proc->pid, thread->pid);
		binder_free_thread(proc, thread);
		thread = NULL;
		break;
	case BINDER_VERSION:
		if (size != sizeof(struct binder_version)) {
			ret = -EINVAL;
			goto err;
		}
		if (put_user(BINDER_CURRENT_PROTOCOL_VERSION, &((struct binder_version *)ubuf)->protocol_version)) {
			ret = -EINVAL;
			goto err;
		}
		break;
	default:
		ret = -EINVAL;
		goto err;
	}
	ret = 0;
err:
	if (thread)
		thread->looper &= ~BINDER_LOOPER_STATE_NEED_RETURN;
	binder_unlock(__func__);
	wait_event_interruptible(binder_user_error_wait, binder_stop_on_user_error < 2);
	if (ret && ret != -ERESTARTSYS)
		pr_info("%d:%d ioctl %x %lx returned %d\n", proc->pid, current->pid, cmd, arg, ret);
err_unlocked:
	trace_binder_ioctl_done(ret);
	return ret;
}

static void binder_vma_open(struct vm_area_struct *vma)
{
	struct binder_proc *proc = vma->vm_private_data;
	binder_debug(BINDER_DEBUG_OPEN_CLOSE,
		     "%d open vm area %lx-%lx (%ld K) vma %lx pagep %lx\n",
		     proc->pid, vma->vm_start, vma->vm_end,
		     (vma->vm_end - vma->vm_start) / SZ_1K, vma->vm_flags,
		     (unsigned long)pgprot_val(vma->vm_page_prot));
}

static void binder_vma_close(struct vm_area_struct *vma)
{
	struct binder_proc *proc = vma->vm_private_data;
	binder_debug(BINDER_DEBUG_OPEN_CLOSE,
		     "%d close vm area %lx-%lx (%ld K) vma %lx pagep %lx\n",
		     proc->pid, vma->vm_start, vma->vm_end,
		     (vma->vm_end - vma->vm_start) / SZ_1K, vma->vm_flags,
		     (unsigned long)pgprot_val(vma->vm_page_prot));
	proc->vma = NULL;
	proc->vma_vm_mm = NULL;
	binder_defer_work(proc, BINDER_DEFERRED_PUT_FILES);
}

static struct vm_operations_struct binder_vm_ops = {
	.open = binder_vma_open,
	.close = binder_vma_close,
};

static int binder_mmap(struct file *filp, struct vm_area_struct *vma)
{
	int ret;
	struct vm_struct *area;
	struct binder_proc *proc = filp->private_data;
	const char *failure_string;
	struct binder_buffer *buffer;

	if (proc->tsk != current)
		return -EINVAL;

	if ((vma->vm_end - vma->vm_start) > SZ_4M)
		vma->vm_end = vma->vm_start + SZ_4M;

	binder_debug(BINDER_DEBUG_OPEN_CLOSE,
		     "binder_mmap: %d %lx-%lx (%ld K) vma %lx pagep %lx\n",
		     proc->pid, vma->vm_start, vma->vm_end,
		     (vma->vm_end - vma->vm_start) / SZ_1K, vma->vm_flags,
		     (unsigned long)pgprot_val(vma->vm_page_prot));

	if (vma->vm_flags & FORBIDDEN_MMAP_FLAGS) {
		ret = -EPERM;
		failure_string = "bad vm_flags";
		goto err_bad_arg;
	}
	vma->vm_flags = (vma->vm_flags | VM_DONTCOPY) & ~VM_MAYWRITE;

	mutex_lock(&binder_mmap_lock);
	if (proc->buffer) {
		ret = -EBUSY;
		failure_string = "already mapped";
		goto err_already_mapped;
	}

	area = get_vm_area(vma->vm_end - vma->vm_start, VM_IOREMAP);
	if (area == NULL) {
		ret = -ENOMEM;
		failure_string = "get_vm_area";
		goto err_get_vm_area_failed;
	}
	proc->buffer = area->addr;
	proc->user_buffer_offset = vma->vm_start - (uintptr_t)proc->buffer;
	mutex_unlock(&binder_mmap_lock);

#ifdef CONFIG_CPU_CACHE_VIPT
	if (cache_is_vipt_aliasing()) {
		while (CACHE_COLOUR((vma->vm_start ^ (uint32_t)proc->buffer))) {
			pr_info("binder_mmap: %d %lx-%lx maps %p bad alignment\n", proc->pid, vma->vm_start, vma->vm_end, proc->buffer);
			vma->vm_start += PAGE_SIZE;
		}
	}
#endif
	proc->pages = kzalloc(sizeof(proc->pages[0]) * ((vma->vm_end - vma->vm_start) / PAGE_SIZE), GFP_KERNEL);
	if (proc->pages == NULL) {
		ret = -ENOMEM;
		failure_string = "alloc page array";
		goto err_alloc_pages_failed;
	}
	proc->buffer_size = vma->vm_end - vma->vm_start;

	vma->vm_ops = &binder_vm_ops;
	vma->vm_private_data = proc;

	if (binder_update_page_range(proc, 1, proc->buffer, proc->buffer + PAGE_SIZE, vma)) {
		ret = -ENOMEM;
		failure_string = "alloc small buf";
		goto err_alloc_small_buf_failed;
	}
	buffer = proc->buffer;
	INIT_LIST_HEAD(&proc->buffers);
	list_add(&buffer->entry, &proc->buffers);
	buffer->free = 1;
	binder_insert_free_buffer(proc, buffer);
	proc->free_async_space = proc->buffer_size / 2;
	barrier();
	proc->files = get_files_struct(current);
	proc->vma = vma;
	proc->vma_vm_mm = vma->vm_mm;

	/*pr_info("binder_mmap: %d %lx-%lx maps %p\n",
		 proc->pid, vma->vm_start, vma->vm_end, proc->buffer);*/
	return 0;

err_alloc_small_buf_failed:
	kfree(proc->pages);
	proc->pages = NULL;
err_alloc_pages_failed:
	mutex_lock(&binder_mmap_lock);
	vfree(proc->buffer);
	proc->buffer = NULL;
err_get_vm_area_failed:
err_already_mapped:
	mutex_unlock(&binder_mmap_lock);
err_bad_arg:
	pr_err("binder_mmap: %d %lx-%lx %s failed %d\n",
	       proc->pid, vma->vm_start, vma->vm_end, failure_string, ret);
	return ret;
}

static int binder_open(struct inode *nodp, struct file *filp)
{
	struct binder_proc *proc;

	binder_debug(BINDER_DEBUG_OPEN_CLOSE, "binder_open: %d:%d\n",
		     current->group_leader->pid, current->pid);

	proc = kzalloc(sizeof(*proc), GFP_KERNEL);
	if (proc == NULL)
		return -ENOMEM;
	get_task_struct(current);
	proc->tsk = current;
	INIT_LIST_HEAD(&proc->todo);
	init_waitqueue_head(&proc->wait);
	proc->default_priority = task_nice(current);

	binder_lock(__func__);

	binder_stats_created(BINDER_STAT_PROC);
	hlist_add_head(&proc->proc_node, &binder_procs);
	proc->pid = current->group_leader->pid;
	INIT_LIST_HEAD(&proc->delivered_death);
	filp->private_data = proc;

	binder_unlock(__func__);

	if (binder_debugfs_dir_entry_proc) {
		char strbuf[11];
		snprintf(strbuf, sizeof(strbuf), "%u", proc->pid);
		proc->debugfs_entry = debugfs_create_file(strbuf, S_IRUGO,
			binder_debugfs_dir_entry_proc, proc, &binder_proc_fops);
	}

	return 0;
}

static int binder_flush(struct file *filp, fl_owner_t id)
{
	struct binder_proc *proc = filp->private_data;

	binder_defer_work(proc, BINDER_DEFERRED_FLUSH);

	return 0;
}

static void binder_deferred_flush(struct binder_proc *proc)
{
	struct rb_node *n;
	int wake_count = 0;
	for (n = rb_first(&proc->threads); n != NULL; n = rb_next(n)) {
		struct binder_thread *thread = rb_entry(n, struct binder_thread, rb_node);
		thread->looper |= BINDER_LOOPER_STATE_NEED_RETURN;
		if (thread->looper & BINDER_LOOPER_STATE_WAITING) {
			wake_up_interruptible(&thread->wait);
			wake_count++;
		}
	}
	wake_up_interruptible_all(&proc->wait);

	binder_debug(BINDER_DEBUG_OPEN_CLOSE,
		     "binder_flush: %d woke %d threads\n", proc->pid,
		     wake_count);
}

static int binder_release(struct inode *nodp, struct file *filp)
{
	struct binder_proc *proc = filp->private_data;
	debugfs_remove(proc->debugfs_entry);
	binder_defer_work(proc, BINDER_DEFERRED_RELEASE);

	return 0;
}

static int binder_node_release(struct binder_node *node, int refs)
{
	struct binder_ref *ref;
	int death = 0;

	list_del_init(&node->work.entry);
	binder_release_work(&node->async_todo);

	if (hlist_empty(&node->refs)) {
		kfree(node);
		binder_stats_deleted(BINDER_STAT_NODE);

		return refs;
	}

	node->proc = NULL;
	node->local_strong_refs = 0;
	node->local_weak_refs = 0;
	hlist_add_head(&node->dead_node, &binder_dead_nodes);

	hlist_for_each_entry(ref, &node->refs, node_entry) {
		refs++;

		if (!ref->death)
			goto out;

		death++;

		if (list_empty(&ref->death->work.entry)) {
			ref->death->work.type = BINDER_WORK_DEAD_BINDER;
			list_add_tail(&ref->death->work.entry,
				      &ref->proc->todo);
			wake_up_interruptible(&ref->proc->wait);
		} else
			BUG();
	}

out:
	binder_debug(BINDER_DEBUG_DEAD_BINDER,
		     "node %d now dead, refs %d, death %d\n",
		     node->debug_id, refs, death);

	return refs;
}

static void binder_deferred_release(struct binder_proc *proc)
{
	struct binder_transaction *t;
	struct rb_node *n;
	int threads, nodes, incoming_refs, outgoing_refs, buffers,
		active_transactions, page_count;

	BUG_ON(proc->vma);
	BUG_ON(proc->files);

	hlist_del(&proc->proc_node);

	if (binder_context_mgr_node && binder_context_mgr_node->proc == proc) {
		binder_debug(BINDER_DEBUG_DEAD_BINDER,
			     "%s: %d context_mgr_node gone\n",
			     __func__, proc->pid);
		binder_context_mgr_node = NULL;
	}

	threads = 0;
	active_transactions = 0;
	while ((n = rb_first(&proc->threads))) {
		struct binder_thread *thread;

		thread = rb_entry(n, struct binder_thread, rb_node);
		threads++;
		active_transactions += binder_free_thread(proc, thread);
	}

	nodes = 0;
	incoming_refs = 0;
	while ((n = rb_first(&proc->nodes))) {
		struct binder_node *node;

		node = rb_entry(n, struct binder_node, rb_node);
		nodes++;
		rb_erase(&node->rb_node, &proc->nodes);
		incoming_refs = binder_node_release(node, incoming_refs);
	}

	outgoing_refs = 0;
	while ((n = rb_first(&proc->refs_by_desc))) {
		struct binder_ref *ref;

		ref = rb_entry(n, struct binder_ref, rb_node_desc);
		outgoing_refs++;
		binder_delete_ref(ref);
	}

	binder_release_work(&proc->todo);
	binder_release_work(&proc->delivered_death);

	buffers = 0;
	while ((n = rb_first(&proc->allocated_buffers))) {
		struct binder_buffer *buffer;

		buffer = rb_entry(n, struct binder_buffer, rb_node);

		t = buffer->transaction;
		if (t) {
			t->buffer = NULL;
			buffer->transaction = NULL;
			pr_err("release proc %d, transaction %d, not freed\n",
			       proc->pid, t->debug_id);
			/*BUG();*/
		}

		binder_free_buf(proc, buffer);
		buffers++;
	}

	binder_stats_deleted(BINDER_STAT_PROC);

	page_count = 0;
	if (proc->pages) {
		int i;

		for (i = 0; i < proc->buffer_size / PAGE_SIZE; i++) {
			void *page_addr;

			if (!proc->pages[i])
				continue;

			page_addr = proc->buffer + i * PAGE_SIZE;
			binder_debug(BINDER_DEBUG_BUFFER_ALLOC,
				     "%s: %d: page %d at %p not freed\n",
				     __func__, proc->pid, i, page_addr);
			unmap_kernel_range((unsigned long)page_addr, PAGE_SIZE);
			__free_page(proc->pages[i]);
			page_count++;
		}
		kfree(proc->pages);
		vfree(proc->buffer);
	}

	put_task_struct(proc->tsk);

	binder_debug(BINDER_DEBUG_OPEN_CLOSE,
		     "%s: %d threads %d, nodes %d (ref %d), refs %d, active transactions %d, buffers %d, pages %d\n",
		     __func__, proc->pid, threads, nodes, incoming_refs,
		     outgoing_refs, active_transactions, buffers, page_count);

	kfree(proc);
}

static void binder_deferred_func(struct work_struct *work)
{
	struct binder_proc *proc;
	struct files_struct *files;

	int defer;
	do {
		binder_lock(__func__);
		mutex_lock(&binder_deferred_lock);
		if (!hlist_empty(&binder_deferred_list)) {
			proc = hlist_entry(binder_deferred_list.first,
					struct binder_proc, deferred_work_node);
			hlist_del_init(&proc->deferred_work_node);
			defer = proc->deferred_work;
			proc->deferred_work = 0;
		} else {
			proc = NULL;
			defer = 0;
		}
		mutex_unlock(&binder_deferred_lock);

		files = NULL;
		if (defer & BINDER_DEFERRED_PUT_FILES) {
			files = proc->files;
			if (files)
				proc->files = NULL;
		}

		if (defer & BINDER_DEFERRED_FLUSH)
			binder_deferred_flush(proc);

		if (defer & BINDER_DEFERRED_RELEASE)
			binder_deferred_release(proc); /* frees proc */

		binder_unlock(__func__);
		if (files)
			put_files_struct(files);
	} while (proc);
}
static DECLARE_WORK(binder_deferred_work, binder_deferred_func);

static void
binder_defer_work(struct binder_proc *proc, enum binder_deferred_state defer)
{
	mutex_lock(&binder_deferred_lock);
	proc->deferred_work |= defer;
	if (hlist_unhashed(&proc->deferred_work_node)) {
		hlist_add_head(&proc->deferred_work_node,
				&binder_deferred_list);
		queue_work(binder_deferred_workqueue, &binder_deferred_work);
	}
	mutex_unlock(&binder_deferred_lock);
}

static void print_binder_transaction(struct seq_file *m, const char *prefix,
				     struct binder_transaction *t)
{
	seq_printf(m,
		   "%s %d: %p from %d:%d to %d:%d code %x flags %x pri %ld r%d",
		   prefix, t->debug_id, t,
		   t->from ? t->from->proc->pid : 0,
		   t->from ? t->from->pid : 0,
		   t->to_proc ? t->to_proc->pid : 0,
		   t->to_thread ? t->to_thread->pid : 0,
		   t->code, t->flags, t->priority, t->need_reply);
	if (t->buffer == NULL) {
		seq_puts(m, " buffer free\n");
		return;
	}
	if (t->buffer->target_node)
		seq_printf(m, " node %d",
			   t->buffer->target_node->debug_id);
	seq_printf(m, " size %zd:%zd data %p\n",
		   t->buffer->data_size, t->buffer->offsets_size,
		   t->buffer->data);
}

static void print_binder_buffer(struct seq_file *m, const char *prefix,
				struct binder_buffer *buffer)
{
	seq_printf(m, "%s %d: %p size %zd:%zd %s\n",
		   prefix, buffer->debug_id, buffer->data,
		   buffer->data_size, buffer->offsets_size,
		   buffer->transaction ? "active" : "delivered");
}

static void print_binder_work(struct seq_file *m, const char *prefix,
			      const char *transaction_prefix,
			      struct binder_work *w)
{
	struct binder_node *node;
	struct binder_transaction *t;

	switch (w->type) {
	case BINDER_WORK_TRANSACTION:
		t = container_of(w, struct binder_transaction, work);
		print_binder_transaction(m, transaction_prefix, t);
		break;
	case BINDER_WORK_TRANSACTION_COMPLETE:
		seq_printf(m, "%stransaction complete\n", prefix);
		break;
	case BINDER_WORK_NODE:
		node = container_of(w, struct binder_node, work);
		seq_printf(m, "%snode work %d: u%p c%p\n",
			   prefix, node->debug_id, node->ptr, node->cookie);
		break;
	case BINDER_WORK_DEAD_BINDER:
		seq_printf(m, "%shas dead binder\n", prefix);
		break;
	case BINDER_WORK_DEAD_BINDER_AND_CLEAR:
		seq_printf(m, "%shas cleared dead binder\n", prefix);
		break;
	case BINDER_WORK_CLEAR_DEATH_NOTIFICATION:
		seq_printf(m, "%shas cleared death notification\n", prefix);
		break;
	default:
		seq_printf(m, "%sunknown work: type %d\n", prefix, w->type);
		break;
	}
}

static void print_binder_thread(struct seq_file *m,
				struct binder_thread *thread,
				int print_always)
{
	struct binder_transaction *t;
	struct binder_work *w;
	size_t start_pos = m->count;
	size_t header_pos;

	seq_printf(m, "  thread %d: l %02x\n", thread->pid, thread->looper);
	header_pos = m->count;
	t = thread->transaction_stack;
	while (t) {
		if (t->from == thread) {
			print_binder_transaction(m,
						 "    outgoing transaction", t);
			t = t->from_parent;
		} else if (t->to_thread == thread) {
			print_binder_transaction(m,
						 "    incoming transaction", t);
			t = t->to_parent;
		} else {
			print_binder_transaction(m, "    bad transaction", t);
			t = NULL;
		}
	}
	list_for_each_entry(w, &thread->todo, entry) {
		print_binder_work(m, "    ", "    pending transaction", w);
	}
	if (!print_always && m->count == header_pos)
		m->count = start_pos;
}

static void print_binder_node(struct seq_file *m, struct binder_node *node)
{
	struct binder_ref *ref;
	struct binder_work *w;
	int count;

	count = 0;
	hlist_for_each_entry(ref, &node->refs, node_entry)
		count++;

	seq_printf(m, "  node %d: u%p c%p hs %d hw %d ls %d lw %d is %d iw %d",
		   node->debug_id, node->ptr, node->cookie,
		   node->has_strong_ref, node->has_weak_ref,
		   node->local_strong_refs, node->local_weak_refs,
		   node->internal_strong_refs, count);
	if (count) {
		seq_puts(m, " proc");
		hlist_for_each_entry(ref, &node->refs, node_entry)
			seq_printf(m, " %d", ref->proc->pid);
	}
	seq_puts(m, "\n");
	list_for_each_entry(w, &node->async_todo, entry)
		print_binder_work(m, "    ",
				  "    pending async transaction", w);
}

static void print_binder_ref(struct seq_file *m, struct binder_ref *ref)
{
	seq_printf(m, "  ref %d: desc %d %snode %d s %d w %d d %p\n",
		   ref->debug_id, ref->desc, ref->node->proc ? "" : "dead ",
		   ref->node->debug_id, ref->strong, ref->weak, ref->death);
}

static void print_binder_proc(struct seq_file *m,
			      struct binder_proc *proc, int print_all)
{
	struct binder_work *w;
	struct rb_node *n;
	size_t start_pos = m->count;
	size_t header_pos;

	seq_printf(m, "proc %d\n", proc->pid);
	header_pos = m->count;

	for (n = rb_first(&proc->threads); n != NULL; n = rb_next(n))
		print_binder_thread(m, rb_entry(n, struct binder_thread,
						rb_node), print_all);
	for (n = rb_first(&proc->nodes); n != NULL; n = rb_next(n)) {
		struct binder_node *node = rb_entry(n, struct binder_node,
						    rb_node);
		if (print_all || node->has_async_transaction)
			print_binder_node(m, node);
	}
	if (print_all) {
		for (n = rb_first(&proc->refs_by_desc);
		     n != NULL;
		     n = rb_next(n))
			print_binder_ref(m, rb_entry(n, struct binder_ref,
						     rb_node_desc));
	}
	for (n = rb_first(&proc->allocated_buffers); n != NULL; n = rb_next(n))
		print_binder_buffer(m, "  buffer",
				    rb_entry(n, struct binder_buffer, rb_node));
	list_for_each_entry(w, &proc->todo, entry)
		print_binder_work(m, "  ", "  pending transaction", w);
	list_for_each_entry(w, &proc->delivered_death, entry) {
		seq_puts(m, "  has delivered dead binder\n");
		break;
	}
	if (!print_all && m->count == header_pos)
		m->count = start_pos;
}

static const char * const binder_return_strings[] = {
	"BR_ERROR",
	"BR_OK",
	"BR_TRANSACTION",
	"BR_REPLY",
	"BR_ACQUIRE_RESULT",
	"BR_DEAD_REPLY",
	"BR_TRANSACTION_COMPLETE",
	"BR_INCREFS",
	"BR_ACQUIRE",
	"BR_RELEASE",
	"BR_DECREFS",
	"BR_ATTEMPT_ACQUIRE",
	"BR_NOOP",
	"BR_SPAWN_LOOPER",
	"BR_FINISHED",
	"BR_DEAD_BINDER",
	"BR_CLEAR_DEATH_NOTIFICATION_DONE",
	"BR_FAILED_REPLY"
};

static const char * const binder_command_strings[] = {
	"BC_TRANSACTION",
	"BC_REPLY",
	"BC_ACQUIRE_RESULT",
	"BC_FREE_BUFFER",
	"BC_INCREFS",
	"BC_ACQUIRE",
	"BC_RELEASE",
	"BC_DECREFS",
	"BC_INCREFS_DONE",
	"BC_ACQUIRE_DONE",
	"BC_ATTEMPT_ACQUIRE",
	"BC_REGISTER_LOOPER",
	"BC_ENTER_LOOPER",
	"BC_EXIT_LOOPER",
	"BC_REQUEST_DEATH_NOTIFICATION",
	"BC_CLEAR_DEATH_NOTIFICATION",
	"BC_DEAD_BINDER_DONE"
};

static const char * const binder_objstat_strings[] = {
	"proc",
	"thread",
	"node",
	"ref",
	"death",
	"transaction",
	"transaction_complete"
};

static void print_binder_stats(struct seq_file *m, const char *prefix,
			       struct binder_stats *stats)
{
	int i;

	BUILD_BUG_ON(ARRAY_SIZE(stats->bc) !=
		     ARRAY_SIZE(binder_command_strings));
	for (i = 0; i < ARRAY_SIZE(stats->bc); i++) {
		if (stats->bc[i])
			seq_printf(m, "%s%s: %d\n", prefix,
				   binder_command_strings[i], stats->bc[i]);
	}

	BUILD_BUG_ON(ARRAY_SIZE(stats->br) !=
		     ARRAY_SIZE(binder_return_strings));
	for (i = 0; i < ARRAY_SIZE(stats->br); i++) {
		if (stats->br[i])
			seq_printf(m, "%s%s: %d\n", prefix,
				   binder_return_strings[i], stats->br[i]);
	}

	BUILD_BUG_ON(ARRAY_SIZE(stats->obj_created) !=
		     ARRAY_SIZE(binder_objstat_strings));
	BUILD_BUG_ON(ARRAY_SIZE(stats->obj_created) !=
		     ARRAY_SIZE(stats->obj_deleted));
	for (i = 0; i < ARRAY_SIZE(stats->obj_created); i++) {
		if (stats->obj_created[i] || stats->obj_deleted[i])
			seq_printf(m, "%s%s: active %d total %d\n", prefix,
				binder_objstat_strings[i],
				stats->obj_created[i] - stats->obj_deleted[i],
				stats->obj_created[i]);
	}
}

static void print_binder_proc_stats(struct seq_file *m,
				    struct binder_proc *proc)
{
	struct binder_work *w;
	struct rb_node *n;
	int count, strong, weak;

	seq_printf(m, "proc %d\n", proc->pid);
	count = 0;
	for (n = rb_first(&proc->threads); n != NULL; n = rb_next(n))
		count++;
	seq_printf(m, "  threads: %d\n", count);
	seq_printf(m, "  requested threads: %d+%d/%d\n"
			"  ready threads %d\n"
			"  free async space %zd\n", proc->requested_threads,
			proc->requested_threads_started, proc->max_threads,
			proc->ready_threads, proc->free_async_space);
	count = 0;
	for (n = rb_first(&proc->nodes); n != NULL; n = rb_next(n))
		count++;
	seq_printf(m, "  nodes: %d\n", count);
	count = 0;
	strong = 0;
	weak = 0;
	for (n = rb_first(&proc->refs_by_desc); n != NULL; n = rb_next(n)) {
		struct binder_ref *ref = rb_entry(n, struct binder_ref,
						  rb_node_desc);
		count++;
		strong += ref->strong;
		weak += ref->weak;
	}
	seq_printf(m, "  refs: %d s %d w %d\n", count, strong, weak);

	count = 0;
	for (n = rb_first(&proc->allocated_buffers); n != NULL; n = rb_next(n))
		count++;
	seq_printf(m, "  buffers: %d\n", count);

	count = 0;
	list_for_each_entry(w, &proc->todo, entry) {
		switch (w->type) {
		case BINDER_WORK_TRANSACTION:
			count++;
			break;
		default:
			break;
		}
	}
	seq_printf(m, "  pending transactions: %d\n", count);

	print_binder_stats(m, "  ", &proc->stats);
}


static int binder_state_show(struct seq_file *m, void *unused)
{
	struct binder_proc *proc;
	struct binder_node *node;
	int do_lock = !binder_debug_no_lock;

	if (do_lock)
		binder_lock(__func__);

	seq_puts(m, "binder state:\n");

	if (!hlist_empty(&binder_dead_nodes))
		seq_puts(m, "dead nodes:\n");
	hlist_for_each_entry(node, &binder_dead_nodes, dead_node)
		print_binder_node(m, node);

	hlist_for_each_entry(proc, &binder_procs, proc_node)
		print_binder_proc(m, proc, 1);
	if (do_lock)
		binder_unlock(__func__);
	return 0;
}

static int binder_stats_show(struct seq_file *m, void *unused)
{
	struct binder_proc *proc;
	int do_lock = !binder_debug_no_lock;

	if (do_lock)
		binder_lock(__func__);

	seq_puts(m, "binder stats:\n");

	print_binder_stats(m, "", &binder_stats);

	hlist_for_each_entry(proc, &binder_procs, proc_node)
		print_binder_proc_stats(m, proc);
	if (do_lock)
		binder_unlock(__func__);
	return 0;
}

static int binder_transactions_show(struct seq_file *m, void *unused)
{
	struct binder_proc *proc;
	int do_lock = !binder_debug_no_lock;

	if (do_lock)
		binder_lock(__func__);

	seq_puts(m, "binder transactions:\n");
	hlist_for_each_entry(proc, &binder_procs, proc_node)
		print_binder_proc(m, proc, 0);
	if (do_lock)
		binder_unlock(__func__);
	return 0;
}

static int binder_proc_show(struct seq_file *m, void *unused)
{
	struct binder_proc *proc = m->private;
	int do_lock = !binder_debug_no_lock;

	if (do_lock)
		binder_lock(__func__);
	seq_puts(m, "binder proc state:\n");
	print_binder_proc(m, proc, 1);
	if (do_lock)
		binder_unlock(__func__);
	return 0;
}

static void print_binder_transaction_log_entry(struct seq_file *m,
					struct binder_transaction_log_entry *e)
{
	seq_printf(m,
		   "%d: %s from %d:%d to %d:%d node %d handle %d size %d:%d\n",
		   e->debug_id, (e->call_type == 2) ? "reply" :
		   ((e->call_type == 1) ? "async" : "call "), e->from_proc,
		   e->from_thread, e->to_proc, e->to_thread, e->to_node,
		   e->target_handle, e->data_size, e->offsets_size);
}

static int binder_transaction_log_show(struct seq_file *m, void *unused)
{
	struct binder_transaction_log *log = m->private;
	int i;

	if (log->full) {
		for (i = log->next; i < ARRAY_SIZE(log->entry); i++)
			print_binder_transaction_log_entry(m, &log->entry[i]);
	}
	for (i = 0; i < log->next; i++)
		print_binder_transaction_log_entry(m, &log->entry[i]);
	return 0;
}

static const struct file_operations binder_fops = {
	.owner = THIS_MODULE,
	.poll = binder_poll,
	.unlocked_ioctl = binder_ioctl,
	.mmap = binder_mmap,
	.open = binder_open,
	.flush = binder_flush,
	.release = binder_release,
};

static struct miscdevice binder_miscdev = {
	.minor = MISC_DYNAMIC_MINOR,
	.name = "binder",
	.fops = &binder_fops
};

BINDER_DEBUG_ENTRY(state);
BINDER_DEBUG_ENTRY(stats);
BINDER_DEBUG_ENTRY(transactions);
BINDER_DEBUG_ENTRY(transaction_log);

static int __init binder_init(void)
{
	int ret;

	binder_deferred_workqueue = create_singlethread_workqueue("binder");
	if (!binder_deferred_workqueue)
		return -ENOMEM;

	binder_debugfs_dir_entry_root = debugfs_create_dir("binder", NULL);
	if (binder_debugfs_dir_entry_root)
		binder_debugfs_dir_entry_proc = debugfs_create_dir("proc",
						 binder_debugfs_dir_entry_root);
	ret = misc_register(&binder_miscdev);
	if (binder_debugfs_dir_entry_root) {
		debugfs_create_file("state",
				    S_IRUGO,
				    binder_debugfs_dir_entry_root,
				    NULL,
				    &binder_state_fops);
		debugfs_create_file("stats",
				    S_IRUGO,
				    binder_debugfs_dir_entry_root,
				    NULL,
				    &binder_stats_fops);
		debugfs_create_file("transactions",
				    S_IRUGO,
				    binder_debugfs_dir_entry_root,
				    NULL,
				    &binder_transactions_fops);
		debugfs_create_file("transaction_log",
				    S_IRUGO,
				    binder_debugfs_dir_entry_root,
				    &binder_transaction_log,
				    &binder_transaction_log_fops);
		debugfs_create_file("failed_transaction_log",
				    S_IRUGO,
				    binder_debugfs_dir_entry_root,
				    &binder_transaction_log_failed,
				    &binder_transaction_log_fops);
	}
	return ret;
}

device_initcall(binder_init);

#define CREATE_TRACE_POINTS
#include "binder_trace.h"

MODULE_LICENSE("GPL v2");<|MERGE_RESOLUTION|>--- conflicted
+++ resolved
@@ -36,12 +36,9 @@
 #include <linux/uaccess.h>
 #include <linux/vmalloc.h>
 #include <linux/slab.h>
-<<<<<<< HEAD
 #include <linux/pid_namespace.h>
 #include <linux/security.h>
-=======
 #include <linux/ratelimit.h>
->>>>>>> 47a9a6d1
 
 #include "binder.h"
 #include "binder_trace.h"
@@ -134,21 +131,13 @@
 #define binder_debug(mask, x...) \
 	do { \
 		if (binder_debug_mask & mask) \
-<<<<<<< HEAD
-			pr_info(x); \
-=======
 			printk_ratelimited(KERN_INFO x); \
->>>>>>> 47a9a6d1
 	} while (0)
 
 #define binder_user_error(x...) \
 	do { \
 		if (binder_debug_mask & BINDER_DEBUG_USER_ERROR) \
-<<<<<<< HEAD
-			pr_info(x); \
-=======
 			printk_ratelimited(KERN_INFO x); \
->>>>>>> 47a9a6d1
 		if (binder_stop_on_user_error) \
 			binder_stop_on_user_error = 2; \
 	} while (0)
