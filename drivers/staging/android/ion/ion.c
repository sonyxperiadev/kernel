--- conflicted
+++ resolved
@@ -347,8 +347,6 @@
 
 	heap->debugfs_dir = heap_root;
 	down_write(&dev->lock);
-<<<<<<< HEAD
-=======
 	ret = ion_assign_heap_id(heap, dev);
 	if (ret) {
 		pr_err("%s: Failed to assign heap id for heap type %x\n",
@@ -357,7 +355,6 @@
 		goto out_debugfs_cleanup;
 	}
 
->>>>>>> 9cd2d925
 	/*
 	 * use negative heap->id to reverse the priority -- when traversing
 	 * the list later attempt higher id numbers first
