/* drivers/misc/lowmemorykiller.c
 *
 * The lowmemorykiller driver lets user-space specify a set of memory thresholds
 * where processes with a range of oom_score_adj values will get killed. Specify
 * the minimum oom_score_adj values in
 * /sys/module/lowmemorykiller/parameters/adj and the number of free pages in
 * /sys/module/lowmemorykiller/parameters/minfree. Both files take a comma
 * separated list of numbers in ascending order.
 *
 * For example, write "0,8" to /sys/module/lowmemorykiller/parameters/adj and
 * "1024,4096" to /sys/module/lowmemorykiller/parameters/minfree to kill
 * processes with a oom_score_adj value of 8 or higher when the free memory
 * drops below 4096 pages and kill processes with a oom_score_adj value of 0 or
 * higher when the free memory drops below 1024 pages.
 *
 * The driver considers memory used for caches to be free, but if a large
 * percentage of the cached memory is locked this can be very inaccurate
 * and processes may not get killed until the normal oom killer is triggered.
 *
 * Copyright (C) 2007-2008 Google, Inc.
 *
 * This software is licensed under the terms of the GNU General Public
 * License version 2, as published by the Free Software Foundation, and
 * may be copied, distributed, and modified under those terms.
 *
 * This program is distributed in the hope that it will be useful,
 * but WITHOUT ANY WARRANTY; without even the implied warranty of
 * MERCHANTABILITY or FITNESS FOR A PARTICULAR PURPOSE.  See the
 * GNU General Public License for more details.
 *
 */

#include <linux/module.h>
#include <linux/kernel.h>
#include <linux/mm.h>
#include <linux/oom.h>
#include <linux/sched.h>
#include <linux/rcupdate.h>
#include <linux/notifier.h>

static uint32_t lowmem_debug_level = 2;
static int lowmem_adj[6] = {
	0,
	1,
	6,
	12,
};
static int lowmem_adj_size = 4;
static int lowmem_minfree[6] = {
	3 * 512,	/* 6MB */
	2 * 1024,	/* 8MB */
	4 * 1024,	/* 16MB */
	16 * 1024,	/* 64MB */
};
static int lowmem_minfree_size = 4;

static unsigned long lowmem_deathpending_timeout;

#define lowmem_print(level, x...)			\
	do {						\
		if (lowmem_debug_level >= (level))	\
			printk(x);			\
	} while (0)

<<<<<<< HEAD
static int
task_notify_func(struct notifier_block *self, unsigned long val, void *data);

static struct notifier_block task_nb = {
	.notifier_call	= task_notify_func,
};

static int
task_notify_func(struct notifier_block *self, unsigned long val, void *data)
{
	struct task_struct *task = data;

	if (task == lowmem_deathpending) {
		lowmem_print(2, "lowmem_shrink %s/%d is dead!\n",
				task->comm, task->pid);
		lowmem_deathpending = NULL;
	}

	return NOTIFY_OK;
}

=======
>>>>>>> 53143fd3
static int lowmem_shrink(struct shrinker *s, struct shrink_control *sc)
{
	struct task_struct *tsk;
	struct task_struct *selected = NULL;
	int rem = 0;
	int tasksize;
	int i;
	int min_score_adj = OOM_SCORE_ADJ_MAX + 1;
	int selected_tasksize = 0;
	int selected_oom_score_adj;
	int array_size = ARRAY_SIZE(lowmem_adj);
	int other_free = global_page_state(NR_FREE_PAGES);
	int other_file = global_page_state(NR_FILE_PAGES) -
						global_page_state(NR_SHMEM);

<<<<<<< HEAD
	/*
	 * If CMA is enabled, then do not count free pages
	 * from CMA region and also ignore CMA pages that are
	 * allocated for files.
	 */
#ifdef CONFIG_CMA
	other_free -= global_page_state(NR_FREE_CMA_PAGES);
	other_file -= global_page_state(NR_CMA_FILE);
#endif

	/*
	 * If we already have a death outstanding, then
	 * bail out right away; indicating to vmscan
	 * that we have nothing further to offer on
	 * this pass.
	 *
	 */
	if (lowmem_deathpending &&
	    time_before_eq(jiffies, lowmem_deathpending_timeout))
		return 0;

=======
>>>>>>> 53143fd3
	if (lowmem_adj_size < array_size)
		array_size = lowmem_adj_size;
	if (lowmem_minfree_size < array_size)
		array_size = lowmem_minfree_size;
	for (i = 0; i < array_size; i++) {
		if (other_free < lowmem_minfree[i] &&
		    other_file < lowmem_minfree[i]) {
			min_score_adj = lowmem_adj[i];
			break;
		}
	}
	if (sc->nr_to_scan > 0)
		lowmem_print(3, "lowmem_shrink %lu, %x, ofree %d %d, ma %d\n",
				sc->nr_to_scan, sc->gfp_mask, other_free,
				other_file, min_score_adj);
	rem = global_page_state(NR_ACTIVE_ANON) +
		global_page_state(NR_ACTIVE_FILE) +
		global_page_state(NR_INACTIVE_ANON) +
		global_page_state(NR_INACTIVE_FILE);
<<<<<<< HEAD
	/*
	 * If CMA is enabled, We will also free up contiguous
	 * allocations done by processes (We cannot free up DMA
	 * allocations that go from CMA region, but we can't count
	 * DMA and PMEM allocations separately right now, so we take
	 * the total.
	 */
#ifdef CONFIG_CMA
	rem += global_page_state(NR_CONTIG_PAGES);
#endif
	if (sc->nr_to_scan <= 0 || min_adj == OOM_ADJUST_MAX + 1) {
=======
	if (sc->nr_to_scan <= 0 || min_score_adj == OOM_SCORE_ADJ_MAX + 1) {
>>>>>>> 53143fd3
		lowmem_print(5, "lowmem_shrink %lu, %x, return %d\n",
			     sc->nr_to_scan, sc->gfp_mask, rem);
		return rem;
	}
	selected_oom_score_adj = min_score_adj;

	rcu_read_lock();
	for_each_process(tsk) {
		struct task_struct *p;
		int oom_score_adj;

		if (tsk->flags & PF_KTHREAD)
			continue;

		p = find_lock_task_mm(tsk);
		if (!p)
			continue;

		if (test_tsk_thread_flag(p, TIF_MEMDIE) &&
		    time_before_eq(jiffies, lowmem_deathpending_timeout)) {
			task_unlock(p);
			rcu_read_unlock();
			return 0;
		}
		oom_score_adj = p->signal->oom_score_adj;
		if (oom_score_adj < min_score_adj) {
			task_unlock(p);
			continue;
		}
		tasksize = get_mm_rss(p->mm);
		task_unlock(p);
		if (tasksize <= 0)
			continue;
		if (selected) {
			if (oom_score_adj < selected_oom_score_adj)
				continue;
			if (oom_score_adj == selected_oom_score_adj &&
			    tasksize <= selected_tasksize)
				continue;
		}
		selected = p;
		selected_tasksize = tasksize;
		selected_oom_score_adj = oom_score_adj;
		lowmem_print(2, "select %d (%s), adj %d, size %d, to kill\n",
			     p->pid, p->comm, oom_score_adj, tasksize);
	}
	if (selected) {
		lowmem_print(1, "send sigkill to %d (%s), adj %d, size %d\n",
			     selected->pid, selected->comm,
			     selected_oom_score_adj, selected_tasksize);
		lowmem_deathpending_timeout = jiffies + HZ;
		send_sig(SIGKILL, selected, 0);
		set_tsk_thread_flag(selected, TIF_MEMDIE);
		rem -= selected_tasksize;
	}
	lowmem_print(4, "lowmem_shrink %lu, %x, return %d\n",
		     sc->nr_to_scan, sc->gfp_mask, rem);
	rcu_read_unlock();
	return rem;
}

static struct shrinker lowmem_shrinker = {
	.shrink = lowmem_shrink,
	.seeks = DEFAULT_SEEKS * 16
};

static int __init lowmem_init(void)
{
	register_shrinker(&lowmem_shrinker);
	return 0;
}

static void __exit lowmem_exit(void)
{
	unregister_shrinker(&lowmem_shrinker);
}

module_param_named(cost, lowmem_shrinker.seeks, int, S_IRUGO | S_IWUSR);
module_param_array_named(adj, lowmem_adj, int, &lowmem_adj_size,
			 S_IRUGO | S_IWUSR);
module_param_array_named(minfree, lowmem_minfree, uint, &lowmem_minfree_size,
			 S_IRUGO | S_IWUSR);
module_param_named(debug_level, lowmem_debug_level, uint, S_IRUGO | S_IWUSR);

module_init(lowmem_init);
module_exit(lowmem_exit);

MODULE_LICENSE("GPL");
<|MERGE_RESOLUTION|>--- conflicted
+++ resolved
@@ -62,30 +62,6 @@
 			printk(x);			\
 	} while (0)
 
-<<<<<<< HEAD
-static int
-task_notify_func(struct notifier_block *self, unsigned long val, void *data);
-
-static struct notifier_block task_nb = {
-	.notifier_call	= task_notify_func,
-};
-
-static int
-task_notify_func(struct notifier_block *self, unsigned long val, void *data)
-{
-	struct task_struct *task = data;
-
-	if (task == lowmem_deathpending) {
-		lowmem_print(2, "lowmem_shrink %s/%d is dead!\n",
-				task->comm, task->pid);
-		lowmem_deathpending = NULL;
-	}
-
-	return NOTIFY_OK;
-}
-
-=======
->>>>>>> 53143fd3
 static int lowmem_shrink(struct shrinker *s, struct shrink_control *sc)
 {
 	struct task_struct *tsk;
@@ -101,30 +77,21 @@
 	int other_file = global_page_state(NR_FILE_PAGES) -
 						global_page_state(NR_SHMEM);
 
-<<<<<<< HEAD
 	/*
 	 * If CMA is enabled, then do not count free pages
 	 * from CMA region and also ignore CMA pages that are
 	 * allocated for files.
 	 */
 #ifdef CONFIG_CMA
-	other_free -= global_page_state(NR_FREE_CMA_PAGES);
-	other_file -= global_page_state(NR_CMA_FILE);
+	int cma_free, cma_file;
+
+	cma_free = global_page_state(NR_FREE_CMA_PAGES);
+	cma_file = global_page_state(NR_CMA_INACTIVE_FILE)
+			+ global_page_state(NR_CMA_ACTIVE_FILE);
+
+	other_free -= cma_free;
+	other_file -= cma_file;
 #endif
-
-	/*
-	 * If we already have a death outstanding, then
-	 * bail out right away; indicating to vmscan
-	 * that we have nothing further to offer on
-	 * this pass.
-	 *
-	 */
-	if (lowmem_deathpending &&
-	    time_before_eq(jiffies, lowmem_deathpending_timeout))
-		return 0;
-
-=======
->>>>>>> 53143fd3
 	if (lowmem_adj_size < array_size)
 		array_size = lowmem_adj_size;
 	if (lowmem_minfree_size < array_size)
@@ -144,7 +111,6 @@
 		global_page_state(NR_ACTIVE_FILE) +
 		global_page_state(NR_INACTIVE_ANON) +
 		global_page_state(NR_INACTIVE_FILE);
-<<<<<<< HEAD
 	/*
 	 * If CMA is enabled, We will also free up contiguous
 	 * allocations done by processes (We cannot free up DMA
@@ -155,10 +121,7 @@
 #ifdef CONFIG_CMA
 	rem += global_page_state(NR_CONTIG_PAGES);
 #endif
-	if (sc->nr_to_scan <= 0 || min_adj == OOM_ADJUST_MAX + 1) {
-=======
-	if (sc->nr_to_scan <= 0 || min_score_adj == OOM_SCORE_ADJ_MAX + 1) {
->>>>>>> 53143fd3
+	if (sc->nr_to_scan <= 0 || min_score_adj == OOM_ADJUST_MAX + 1) {
 		lowmem_print(5, "lowmem_shrink %lu, %x, return %d\n",
 			     sc->nr_to_scan, sc->gfp_mask, rem);
 		return rem;
@@ -206,9 +169,12 @@
 			     p->pid, p->comm, oom_score_adj, tasksize);
 	}
 	if (selected) {
-		lowmem_print(1, "send sigkill to %d (%s), adj %d, size %d\n",
+		lowmem_print(1, "send sigkill to %d (%s), adj %d, size %d"
+				" with ofree %d %d, cfree %d %d ma %d\n",
 			     selected->pid, selected->comm,
-			     selected_oom_score_adj, selected_tasksize);
+			     selected_oom_score_adj, selected_tasksize,
+			     other_free, other_file, cma_free, cma_file,
+			     min_score_adj);
 		lowmem_deathpending_timeout = jiffies + HZ;
 		send_sig(SIGKILL, selected, 0);
 		set_tsk_thread_flag(selected, TIF_MEMDIE);
