#
# Makefile for the industrial I/O core.
#

obj-$(CONFIG_IIO) += industrialio.o
industrialio-y := industrialio-core.o
industrialio-$(CONFIG_IIO_RING_BUFFER) += industrialio-ring.o
industrialio-$(CONFIG_IIO_TRIGGER) += industrialio-trigger.o

obj-$(CONFIG_IIO_SW_RING) += ring_sw.o
obj-$(CONFIG_IIO_KFIFO_BUF) += kfifo_buf.o

obj-y += accel/
obj-y += adc/
obj-y += addac/
obj-y += dac/
obj-y += dds/
obj-y += gyro/
obj-y += imu/
obj-y += light/
<<<<<<< HEAD
obj-y += magnetometer/
=======
>>>>>>> 39585b11
obj-y += meter/
obj-y += resolver/
obj-y += trigger/<|MERGE_RESOLUTION|>--- conflicted
+++ resolved
@@ -18,10 +18,6 @@
 obj-y += gyro/
 obj-y += imu/
 obj-y += light/
-<<<<<<< HEAD
-obj-y += magnetometer/
-=======
->>>>>>> 39585b11
 obj-y += meter/
 obj-y += resolver/
 obj-y += trigger/