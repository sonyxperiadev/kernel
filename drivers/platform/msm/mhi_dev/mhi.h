--- conflicted
+++ resolved
@@ -439,8 +439,6 @@
 	struct mutex			ch_lock;
 	/* client which the current inbound/outbound message is for */
 	struct mhi_dev_client		*active_client;
-<<<<<<< HEAD
-=======
 	/*
 	 * Pointer to event request structs used to temporarily store
 	 * completion events and meta data before sending them to host
@@ -450,7 +448,6 @@
 	union mhi_dev_ring_element_type *tr_events;
 	struct list_head		event_req_buffers;
 	struct event_req		*curr_ereq;
->>>>>>> fab936c6
 
 	/* current TRE being processed */
 	uint64_t			tre_loc;
@@ -621,15 +618,11 @@
 	MHI_CLIENT_CSVT_IN = 43,
 	MHI_CLIENT_SMCT_OUT = 44,
 	MHI_CLIENT_SMCT_IN = 45,
-<<<<<<< HEAD
-	MHI_MAX_SOFTWARE_CHANNELS = 46,
-=======
 	MHI_CLIENT_IP_SW_4_OUT  = 46,
 	MHI_CLIENT_IP_SW_4_IN  = 47,
 	MHI_CLIENT_ADB_OUT = 48,
 	MHI_CLIENT_ADB_IN = 49,
 	MHI_MAX_SOFTWARE_CHANNELS,
->>>>>>> fab936c6
 	MHI_CLIENT_TEST_OUT = 60,
 	MHI_CLIENT_TEST_IN = 61,
 	MHI_CLIENT_RESERVED_1_LOWER = 62,
