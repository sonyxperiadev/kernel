--- conflicted
+++ resolved
@@ -937,12 +937,6 @@
 	/* Check for interrupts */
 	mhi_dev_core_ack_ctrl_interrupts(mhi, &int_value);
 
-<<<<<<< HEAD
-	if (int_value & MHI_MMIO_CTRL_INT_STATUS_A7_MSK) {
-		mhi_log(MHI_MSG_ERROR,
-			"processing ctrl interrupt with %d\n", int_value);
-		rc = mhi_dev_mmio_get_mhi_state(mhi, &state);
-=======
 	/* Initiate MHI IPA reset */
 	ipa_mhi_destroy();
 
@@ -1089,14 +1083,11 @@
 		mhi_log(MHI_MSG_VERBOSE,
 			"processing ctrl interrupt with %d\n", int_value);
 		rc = mhi_dev_mmio_get_mhi_state(mhi, &state, &mhi_reset);
->>>>>>> fab936c6
 		if (rc) {
 			pr_err("%s: get mhi state failed\n", __func__);
 			mutex_unlock(&mhi_ctx->mhi_lock);
 			return;
 		}
-<<<<<<< HEAD
-=======
 
 		if (mhi_reset) {
 			mhi_log(MHI_MSG_VERBOSE,
@@ -1108,7 +1099,6 @@
 			queue_work(mhi->ring_init_wq, &mhi->re_init);
 			return;
 		}
->>>>>>> fab936c6
 
 		rc = mhi_dev_get_event_notify(state, &event);
 		if (rc) {
