--- conflicted
+++ resolved
@@ -2356,7 +2356,6 @@
 					&ep_ctrl_scnd);
 		} else {
 			disable_force_clear = true;
-<<<<<<< HEAD
 		}
 retry_gsi_stop:
 		res = ipa3_stop_gsi_channel(ipa_ep_idx);
@@ -2374,25 +2373,6 @@
 		} else {
 			IPADBG("GSI channel %ld STOP\n", ep->gsi_chan_hdl);
 		}
-=======
-		}
-retry_gsi_stop:
-		res = ipa3_stop_gsi_channel(ipa_ep_idx);
-		if (res != 0 && res != -GSI_STATUS_AGAIN &&
-				res != -GSI_STATUS_TIMED_OUT) {
-			IPAERR("failed to stop channel res = %d\n", res);
-			goto fail_stop_channel;
-		} else if (res == -GSI_STATUS_AGAIN) {
-			IPADBG("GSI stop channel failed retry cnt = %d\n",
-						retry_cnt);
-			retry_cnt++;
-			if (retry_cnt >= GSI_STOP_MAX_RETRY_CNT)
-				goto fail_stop_channel;
-			goto retry_gsi_stop;
-		} else {
-			IPADBG("GSI channel %ld STOP\n", ep->gsi_chan_hdl);
-		}
->>>>>>> 0482853e
 
 		res = ipa3_reset_gsi_channel(clnt_hdl);
 		if (res != GSI_STATUS_SUCCESS) {
@@ -2561,12 +2541,9 @@
 	struct ipa3_ep_context *ep;
 	union __packed gsi_channel_scratch gsi_scratch;
 	int retry_cnt = 0;
-<<<<<<< HEAD
-=======
 	u32 source_pipe_bitmask = 0;
 	bool disable_force_clear = false;
 	struct ipahal_ep_cfg_ctrl_scnd ep_ctrl_scnd = { 0 };
->>>>>>> 0482853e
 
 	memset(&gsi_scratch, 0, sizeof(gsi_scratch));
 	ep = &ipa3_ctx->ep[clnt_hdl];
@@ -2580,8 +2557,6 @@
 	}
 	if (ep->gsi_offload_state == (IPA_WDI_CONNECTED | IPA_WDI_ENABLED |
 						IPA_WDI_RESUMED)) {
-<<<<<<< HEAD
-=======
 		source_pipe_bitmask = 1 <<
 			ipa3_get_ep_mapping(ep->client);
 		result = ipa3_enable_force_clear(clnt_hdl,
@@ -2601,7 +2576,6 @@
 			disable_force_clear = true;
 		}
 
->>>>>>> 0482853e
 retry_gsi_stop:
 		result = ipa3_stop_gsi_channel(clnt_hdl);
 		if (result != 0 && result != -GSI_STATUS_AGAIN &&
