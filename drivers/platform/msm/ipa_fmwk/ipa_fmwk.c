// SPDX-License-Identifier: GPL-2.0-only
/*
 * Copyright (c) 2015-2021, The Linux Foundation. All rights reserved.
 */

#include <linux/ipa_fmwk.h>
#include <linux/init.h>
#include <linux/kernel.h>
#include <linux/mm.h>
#include <linux/module.h>
#include <linux/list.h>

#define IPA_FMWK_DISPATCH_RETURN(api, p...) \
	do { \
		if (!ipa_fmwk_ctx) { \
			pr_err("%s:%d IPA framework was not inited\n", \
				__func__, __LINE__); \
			ret = -EPERM; \
		} \
		else { \
			if (ipa_fmwk_ctx->api) { \
				pr_debug("enter %s\n", __func__);\
				ret = ipa_fmwk_ctx->api(p); \
				pr_debug("exit %s\n", __func__);\
			} else { \
				WARN(1, \
					"%s was not registered on ipa_fmwk\n", \
						__func__); \
				ret = -EPERM; \
			} \
		} \
	} while (0)

#define IPA_FMWK_DISPATCH_RETURN_DP(api, p...) \
	do { \
		if (!ipa_fmwk_ctx) { \
			pr_err("%s:%d IPA framework was not inited\n", \
				__func__, __LINE__); \
			ret = -EPERM; \
		} \
		else { \
			if (ipa_fmwk_ctx->api) { \
				ret = ipa_fmwk_ctx->api(p); \
			} else { \
				WARN(1, \
					"%s was not registered on ipa_fmwk\n", \
						__func__); \
				ret = -EPERM; \
			} \
		} \
	} while (0)

#define IPA_FMWK_DISPATCH(api, p...) \
	do { \
		if (!ipa_fmwk_ctx) \
			pr_err("%s:%d IPA framework is not supported\n", \
				__func__, __LINE__); \
		else { \
			if (ipa_fmwk_ctx->api) { \
				pr_debug("enter %s\n", __func__);\
				ipa_fmwk_ctx->api(p); \
				pr_debug("exit %s\n", __func__);\
			} else { \
				WARN(1, \
					"%s was not registered on ipa_fmwk\n", \
						__func__); \
			} \
		} \
	} while (0)

#define IPA_FMWK_RETURN_BOOL(api, p...) \
	do { \
		if (!ipa_fmwk_ctx) { \
			pr_err("%s:%d IPA framework is not supported\n", \
				__func__, __LINE__); \
			ret = false; \
		} \
		else { \
			if (ipa_fmwk_ctx->api) { \
				pr_debug("enter %s\n", __func__);\
				ret = ipa_fmwk_ctx->api(p); \
				pr_debug("exit %s\n", __func__);\
			} else { \
				WARN(1, \
					"%s was not registered on ipa_fmwk\n", \
						__func__); \
				ret = false; \
			} \
		} \
	} while (0)

/**
 * struct ipa_ready_cb_info - A list of all the registrations
 *  for an indication of IPA driver readiness
 *
 * @link: linked list link
 * @ready_cb: callback
 * @user_data: User data
 *
 */
struct ipa_ready_cb_info {
	struct list_head link;
	ipa_ready_cb ready_cb;
	void *user_data;
};

struct ipa_fmwk_contex {
	bool ipa_ready;
	struct list_head ipa_ready_cb_list;
	struct mutex lock;
	ipa_uc_ready_cb uc_ready_cb;
	void *uc_ready_priv;
	struct ipa_eth_ready *eth_ready_info;
	enum ipa_uc_offload_proto proto;

	/* ipa core driver APIs */
	int (*ipa_tx_dp)(enum ipa_client_type dst, struct sk_buff *skb,
		struct ipa_tx_meta *metadata);

	enum ipa_hw_type (*ipa_get_hw_type)(void);

	int (*ipa_get_smmu_params)(struct ipa_smmu_in_params *in,
		struct ipa_smmu_out_params *out);

	int (*ipa_is_vlan_mode)(enum ipa_vlan_ifaces iface, bool *res);

	bool (*ipa_get_lan_rx_napi)(void);

	int (*ipa_dma_init)(void);

	int (*ipa_dma_enable)(void);

	int (*ipa_dma_disable)(void);

	int (*ipa_dma_sync_memcpy)(u64 dest, u64 src, int len);

	int (*ipa_dma_async_memcpy)(u64 dest, u64 src, int len,
		void (*user_cb)(void *user1), void *user_param);

	void (*ipa_dma_destroy)(void);

	int (*ipa_get_ep_mapping)(enum ipa_client_type client);

	int (*ipa_send_msg)(struct ipa_msg_meta *meta, void *buff,
		ipa_msg_free_fn callback);

	void (*ipa_free_skb)(struct ipa_rx_data *data);

	int (*ipa_setup_sys_pipe)(struct ipa_sys_connect_params *sys_in,
		u32 *clnt_hdl);

	int (*ipa_teardown_sys_pipe)(u32 clnt_hdl);

	int (*ipa_get_wdi_stats)(struct IpaHwStatsWDIInfoData_t *stats);


	int (*ipa_uc_bw_monitor)(struct ipa_wdi_bw_info *info);

	int (*ipa_broadcast_wdi_quota_reach_ind)(uint32_t fid,
		uint64_t num_bytes);

	int (*ipa_uc_wdi_get_dbpa)(struct ipa_wdi_db_params *out);

	int (*ipa_cfg_ep_ctrl)(u32 clnt_hdl,
		const struct ipa_ep_cfg_ctrl *ep_ctrl);

	int (*ipa_add_rt_rule)(struct ipa_ioc_add_rt_rule *rules);

	int (*ipa_put_rt_tbl)(u32 rt_tbl_hdl);

	int (*ipa_register_intf)(const char *name,
		const struct ipa_tx_intf *tx,
		const struct ipa_rx_intf *rx);

	int (*ipa_set_aggr_mode)(enum ipa_aggr_mode mode);

	int (*ipa_set_qcncm_ndp_sig)(char sig[3]);

	int (*ipa_set_single_ndp_per_mbim)(bool enable);

	int (*ipa_add_interrupt_handler)(enum ipa_irq_type interrupt,
		ipa_irq_handler_t handler,
		bool deferred_flag,
		void *private_data);

	int (*ipa_restore_suspend_handler)(void);

	const struct ipa_gsi_ep_config *(*ipa_get_gsi_ep_info)(
		enum ipa_client_type client);

	int (*ipa_stop_gsi_channel)(u32 clnt_hdl);

	int (*ipa_rmnet_ctl_xmit)(struct sk_buff *skb);

	int (*ipa_register_rmnet_ctl_cb)(
		void (*ipa_rmnet_ctl_ready_cb)(void *user_data1),
		void *user_data1,
		void (*ipa_rmnet_ctl_stop_cb)(void *user_data2),
		void *user_data2,
		void (*ipa_rmnet_ctl_rx_notify_cb)(
			void *user_data3, void *rx_data),
		void *user_data3);

	int (*ipa_unregister_rmnet_ctl_cb)(void);

	/* rmnet_ll APIs */
	int (*ipa_rmnet_ll_xmit)(struct sk_buff *skb);

	int (*ipa_register_rmnet_ll_cb)(
		void (*ipa_rmnet_ll_ready_cb)(void *user_data1),
		void *user_data1,
		void (*ipa_rmnet_ll_stop_cb)(void *user_data2),
		void *user_data2,
		void (*ipa_rmnet_ll_rx_notify_cb)(
			void *user_data3, void *rx_data),
		void *user_data3);

	int (*ipa_unregister_rmnet_ll_cb)(void);

	int (*ipa_add_hdr)(struct ipa_ioc_add_hdr *hdrs);

	int (*ipa_del_hdr)(struct ipa_ioc_del_hdr *hdls);

	int (*ipa_get_hdr)(struct ipa_ioc_get_hdr *lookup);

	int (*ipa_deregister_intf)(const char *name);

	/* rmnet_ll APIs */
	int (*ipa_rmnet_ll_xmit)(struct sk_buff *skb);

	int (*ipa_register_rmnet_ll_cb)(
		void (*ipa_rmnet_ll_ready_cb)(void *user_data1),
		void *user_data1,
		void (*ipa_rmnet_ll_stop_cb)(void *user_data2),
		void *user_data2,
		void (*ipa_rmnet_ll_rx_notify_cb)(
			void *user_data3, void *rx_data),
		void *user_data3);

	int (*ipa_unregister_rmnet_ll_cb)(void);

	/* ipa_usb APIs */
	int (*ipa_usb_init_teth_prot)(enum ipa_usb_teth_prot teth_prot,
		struct ipa_usb_teth_params *teth_params,
		int (*ipa_usb_notify_cb)(enum ipa_usb_notify_event,
			void *),
		void *user_data);

	int (*ipa_usb_xdci_connect)(
		struct ipa_usb_xdci_chan_params *ul_chan_params,
		struct ipa_usb_xdci_chan_params *dl_chan_params,
		struct ipa_req_chan_out_params *ul_out_params,
		struct ipa_req_chan_out_params *dl_out_params,
		struct ipa_usb_xdci_connect_params *connect_params);

	int (*ipa_usb_xdci_disconnect)(u32 ul_clnt_hdl, u32 dl_clnt_hdl,
		enum ipa_usb_teth_prot teth_prot);

	int (*ipa_usb_deinit_teth_prot)(enum ipa_usb_teth_prot teth_prot);

	int (*ipa_usb_xdci_suspend)(u32 ul_clnt_hdl, u32 dl_clnt_hdl,
		enum ipa_usb_teth_prot teth_prot,
		bool with_remote_wakeup);

	int (*ipa_usb_xdci_resume)(u32 ul_clnt_hdl, u32 dl_clnt_hdl,
		enum ipa_usb_teth_prot teth_prot);

	bool (*ipa_usb_is_teth_prot_connected)(
		enum ipa_usb_teth_prot usb_teth_prot);

	/* ipa_wdi3 APIs */
	int (*ipa_wdi_init)(struct ipa_wdi_init_in_params *in,
		struct ipa_wdi_init_out_params *out);

	int (*ipa_get_wdi_version)(void);

	int (*ipa_wdi_cleanup)(void);

	int (*ipa_wdi_reg_intf)(
		struct ipa_wdi_reg_intf_in_params *in);

	int (*ipa_wdi_dereg_intf)(const char *netdev_name);

	int (*ipa_qdss_conn_pipes)(struct ipa_qdss_conn_in_params *in,
		struct ipa_qdss_conn_out_params *out);

	int (*ipa_qdss_disconn_pipes)(void);

	int (*ipa_wdi_conn_pipes)(struct ipa_wdi_conn_in_params *in,
		struct ipa_wdi_conn_out_params *out);

	int (*ipa_wdi_disconn_pipes)(void);

	int (*ipa_wdi_enable_pipes)(void);

	int (*ipa_wdi_disable_pipes)(void);

	int (*ipa_wdi_set_perf_profile)(struct ipa_wdi_perf_profile *profile);

	int (*ipa_wdi_create_smmu_mapping)(u32 num_buffers,
		struct ipa_wdi_buffer_info *info);

	int (*ipa_wdi_release_smmu_mapping)(u32 num_buffers,
		struct ipa_wdi_buffer_info *info);

	int (*ipa_wdi_get_stats)(struct IpaHwStatsWDIInfoData_t *stats);

	int (*ipa_wdi_bw_monitor)(struct ipa_wdi_bw_info *info);

	int (*ipa_wdi_sw_stats)(struct ipa_wdi_tx_info *info);

	int (*ipa_enable_wdi_pipe)(u32 clnt_hdl);

	int (*ipa_disable_wdi_pipe)(u32 clnt_hdl);

	int (*ipa_resume_wdi_pipe)(u32 clnt_hdl);

	int (*ipa_suspend_wdi_pipe)(u32 clnt_hdl);

	int (*ipa_connect_wdi_pipe)(struct ipa_wdi_in_params *in,
			struct ipa_wdi_out_params *out);

	int (*ipa_disconnect_wdi_pipe)(u32 clnt_hdl);

	int (*ipa_reg_uc_rdyCB)(struct ipa_wdi_uc_ready_params *param);

	int (*ipa_dereg_uc_rdyCB)(void);

	int (*ipa_enable_wdi_pipe)(u32 clnt_hdl);

	int (*ipa_disable_wdi_pipe)(u32 clnt_hdl);

	int (*ipa_resume_wdi_pipe)(u32 clnt_hdl);

	int (*ipa_suspend_wdi_pipe)(u32 clnt_hdl);

	int (*ipa_connect_wdi_pipe)(struct ipa_wdi_in_params *in,
			struct ipa_wdi_out_params *out);

	int (*ipa_disconnect_wdi_pipe)(u32 clnt_hdl);

	int (*ipa_reg_uc_rdyCB)(struct ipa_wdi_uc_ready_params *param);

	int (*ipa_dereg_uc_rdyCB)(void);

	bool (*ipa_wdi_is_tx1_used)(void);

	/* ipa_gsb APIs*/
	int (*ipa_bridge_init)(struct ipa_bridge_init_params *params, u32 *hdl);

	int (*ipa_bridge_connect)(u32 hdl);

	int (*ipa_bridge_set_perf_profile)(u32 hdl, u32 bandwidth);

	int (*ipa_bridge_disconnect)(u32 hdl);

	int (*ipa_bridge_suspend)(u32 hdl);

	int (*ipa_bridge_resume)(u32 hdl);

	int (*ipa_bridge_tx_dp)(u32 hdl, struct sk_buff *skb,
		struct ipa_tx_meta *metadata);

	int (*ipa_bridge_cleanup)(u32 hdl);

	/* ipa_uc_offload APIs */

	int (*ipa_uc_offload_reg_intf)(
		struct ipa_uc_offload_intf_params *in,
		struct ipa_uc_offload_out_params *out);

	int (*ipa_uc_offload_cleanup)(u32 clnt_hdl);

	int (*ipa_uc_offload_conn_pipes)(
		struct ipa_uc_offload_conn_in_params *in,
		struct ipa_uc_offload_conn_out_params *out);

	int (*ipa_uc_offload_disconn_pipes)(u32 clnt_hdl);

	int (*ipa_set_perf_profile)(struct ipa_perf_profile *profile);

	int (*ipa_uc_offload_reg_rdyCB)(struct ipa_uc_ready_params *param);

	void (*ipa_uc_offload_dereg_rdyCB)(enum ipa_uc_offload_proto proto);

	/* ipa_mhi APIs */
	int (*ipa_mhi_init)(struct ipa_mhi_init_params *params);

	int (*ipa_mhi_start)(struct ipa_mhi_start_params *params);

	int (*ipa_mhi_connect_pipe)(struct ipa_mhi_connect_params *in,
		u32 *clnt_hdl);

	int (*ipa_mhi_disconnect_pipe)(u32 clnt_hdl);

	int (*ipa_mhi_suspend)(bool force);

	int (*ipa_mhi_resume)(void);

	void (*ipa_mhi_destroy)(void);

	int (*ipa_mhi_handle_ipa_config_req)(
		struct ipa_config_req_msg_v01 *config_req);

	int (*ipa_mhi_update_mstate)(enum ipa_mhi_mstate mstate_info);

	/* ipa_wigig APIs */
	int (*ipa_wigig_init)(struct ipa_wigig_init_in_params *in,
		struct ipa_wigig_init_out_params *out);

	int (*ipa_wigig_cleanup)(void);

	bool (*ipa_wigig_is_smmu_enabled)(void);

	int (*ipa_wigig_reg_intf)(struct ipa_wigig_reg_intf_in_params *in);

	int (*ipa_wigig_dereg_intf)(const char *netdev_name);

	int (*ipa_wigig_conn_rx_pipe)(struct ipa_wigig_conn_rx_in_params *in,
		struct ipa_wigig_conn_out_params *out);

	int (*ipa_wigig_conn_rx_pipe_smmu)(
		struct ipa_wigig_conn_rx_in_params_smmu *in,
		struct ipa_wigig_conn_out_params *out);

	int (*ipa_wigig_conn_client)(struct ipa_wigig_conn_tx_in_params *in,
		struct ipa_wigig_conn_out_params *out);

	int (*ipa_wigig_conn_client_smmu)(
		struct ipa_wigig_conn_tx_in_params_smmu *in,
		struct ipa_wigig_conn_out_params *out);

	int (*ipa_wigig_disconn_pipe)(enum ipa_client_type client);

	int (*ipa_wigig_enable_pipe)(enum ipa_client_type client);

	int (*ipa_wigig_disable_pipe)(enum ipa_client_type client);

	int (*ipa_wigig_tx_dp)(enum ipa_client_type dst, struct sk_buff *skb);

	int (*ipa_wigig_set_perf_profile)(u32 max_supported_bw_mbps);

	int (*ipa_wigig_save_regs)(void);

	/* ipa eth APIs */
	int (*ipa_eth_register_ready_cb)(struct ipa_eth_ready *ready_info);

	int (*ipa_eth_unregister_ready_cb)(struct ipa_eth_ready *ready_info);

	int (*ipa_eth_client_conn_pipes)(struct ipa_eth_client *client);

	int (*ipa_eth_client_disconn_pipes)(struct ipa_eth_client *client);

	int (*ipa_eth_client_reg_intf)(struct ipa_eth_intf_info *intf);

	int (*ipa_eth_client_unreg_intf)(struct ipa_eth_intf_info *intf);

	int (*ipa_eth_client_set_perf_profile)(struct ipa_eth_client *client,
		struct ipa_eth_perf_profile *profile);

	int (*ipa_eth_client_conn_evt)(struct ipa_ecm_msg *msg);

	int (*ipa_eth_client_disconn_evt)(struct ipa_ecm_msg *msg);

	int (*ipa_get_default_aggr_time_limit)(enum ipa_client_type client,
		u32 *default_aggr_time_limit);

	enum ipa_client_type (*ipa_eth_get_ipa_client_type_from_eth_type)(
		enum ipa_eth_client_type eth_client_type, enum ipa_eth_pipe_direction dir);

	bool (*ipa_eth_client_exist)(
		enum ipa_eth_client_type eth_client_type, int inst_id);
};

static struct ipa_fmwk_contex *ipa_fmwk_ctx;

static inline void ipa_trigger_ipa_ready_cbs(void)
{
	struct ipa_ready_cb_info *info;
	struct ipa_ready_cb_info *next;

	/* Call all the CBs */
	list_for_each_entry_safe(info, next,
		&ipa_fmwk_ctx->ipa_ready_cb_list, link) {
		if (info->ready_cb)
			info->ready_cb(info->user_data);

		list_del(&info->link);
		kfree(info);
	}
}

static inline void ipa_late_register_ready_cb(void)
{
	if (ipa_fmwk_ctx->uc_ready_cb) {
		struct ipa_uc_ready_params param;

		param.notify = ipa_fmwk_ctx->uc_ready_cb;
		param.priv = ipa_fmwk_ctx->uc_ready_priv;
		param.proto = ipa_fmwk_ctx->proto;

		ipa_fmwk_ctx->ipa_uc_offload_reg_rdyCB(&param);
		/* if uc is already ready, client expects cb to be called */
		if (param.is_uC_ready) {
			ipa_fmwk_ctx->uc_ready_cb(
				ipa_fmwk_ctx->uc_ready_priv);
		}
	}

	if (ipa_fmwk_ctx->eth_ready_info) {
		/* just late call to ipa_eth_register_ready_cb */
		ipa_fmwk_ctx->ipa_eth_register_ready_cb(
			ipa_fmwk_ctx->eth_ready_info);
		/* nobody cares anymore about ready_info->is_eth_ready since
		 * if we got here it means that we already returned false there
		 */
	}
}

/* registration API for IPA core module */
int ipa_fmwk_register_ipa(const struct ipa_core_data *in)
{
	if (!ipa_fmwk_ctx) {
		pr_err("ipa framework hasn't been initialized yet\n");
		return -EPERM;
	}

	mutex_lock(&ipa_fmwk_ctx->lock);
	if (ipa_fmwk_ctx->ipa_ready) {
		pr_err("ipa core driver API were already registered\n");
		mutex_unlock(&ipa_fmwk_ctx->lock);
		return -EPERM;
	}

	ipa_fmwk_ctx->ipa_tx_dp = in->ipa_tx_dp;
	ipa_fmwk_ctx->ipa_get_hw_type = in->ipa_get_hw_type;
	ipa_fmwk_ctx->ipa_is_vlan_mode = in->ipa_is_vlan_mode;
	ipa_fmwk_ctx->ipa_get_smmu_params = in->ipa_get_smmu_params;
	ipa_fmwk_ctx->ipa_get_lan_rx_napi = in->ipa_get_lan_rx_napi;
	ipa_fmwk_ctx->ipa_dma_init = in->ipa_dma_init;
	ipa_fmwk_ctx->ipa_dma_enable = in->ipa_dma_enable;
	ipa_fmwk_ctx->ipa_dma_disable = in->ipa_dma_disable;
	ipa_fmwk_ctx->ipa_dma_sync_memcpy = in->ipa_dma_sync_memcpy;
	ipa_fmwk_ctx->ipa_dma_async_memcpy = in->ipa_dma_async_memcpy;
	ipa_fmwk_ctx->ipa_dma_destroy = in->ipa_dma_destroy;
	ipa_fmwk_ctx->ipa_get_ep_mapping = in->ipa_get_ep_mapping;
	ipa_fmwk_ctx->ipa_send_msg = in->ipa_send_msg;
	ipa_fmwk_ctx->ipa_free_skb = in->ipa_free_skb;
	ipa_fmwk_ctx->ipa_setup_sys_pipe = in->ipa_setup_sys_pipe;
	ipa_fmwk_ctx->ipa_teardown_sys_pipe = in->ipa_teardown_sys_pipe;
	ipa_fmwk_ctx->ipa_get_wdi_stats = in->ipa_get_wdi_stats;
	ipa_fmwk_ctx->ipa_uc_bw_monitor = in->ipa_uc_bw_monitor;
	ipa_fmwk_ctx->ipa_broadcast_wdi_quota_reach_ind =
		in->ipa_broadcast_wdi_quota_reach_ind;
	ipa_fmwk_ctx->ipa_uc_wdi_get_dbpa = in->ipa_uc_wdi_get_dbpa;
	ipa_fmwk_ctx->ipa_cfg_ep_ctrl = in->ipa_cfg_ep_ctrl;
	ipa_fmwk_ctx->ipa_add_rt_rule = in->ipa_add_rt_rule;
	ipa_fmwk_ctx->ipa_put_rt_tbl = in->ipa_put_rt_tbl;
	ipa_fmwk_ctx->ipa_register_intf = in->ipa_register_intf;
	ipa_fmwk_ctx->ipa_deregister_intf = in->ipa_deregister_intf;
	ipa_fmwk_ctx->ipa_add_hdr = in->ipa_add_hdr;
	ipa_fmwk_ctx->ipa_del_hdr = in->ipa_del_hdr;
	ipa_fmwk_ctx->ipa_get_hdr = in->ipa_get_hdr;
	ipa_fmwk_ctx->ipa_set_aggr_mode = in->ipa_set_aggr_mode;
	ipa_fmwk_ctx->ipa_set_qcncm_ndp_sig = in->ipa_set_qcncm_ndp_sig;
	ipa_fmwk_ctx->ipa_set_single_ndp_per_mbim =
		in->ipa_set_single_ndp_per_mbim;
	ipa_fmwk_ctx->ipa_add_interrupt_handler = in->ipa_add_interrupt_handler;
	ipa_fmwk_ctx->ipa_restore_suspend_handler =
		in->ipa_restore_suspend_handler;
	ipa_fmwk_ctx->ipa_get_gsi_ep_info = in->ipa_get_gsi_ep_info;
	ipa_fmwk_ctx->ipa_stop_gsi_channel = in->ipa_stop_gsi_channel;
	ipa_fmwk_ctx->ipa_rmnet_ctl_xmit = in->ipa_rmnet_ctl_xmit;
	ipa_fmwk_ctx->ipa_register_rmnet_ctl_cb = in->ipa_register_rmnet_ctl_cb;
	ipa_fmwk_ctx->ipa_unregister_rmnet_ctl_cb =
		in->ipa_unregister_rmnet_ctl_cb;
	ipa_fmwk_ctx->ipa_enable_wdi_pipe = in->ipa_enable_wdi_pipe;
	ipa_fmwk_ctx->ipa_disable_wdi_pipe = in->ipa_disable_wdi_pipe;
	ipa_fmwk_ctx->ipa_resume_wdi_pipe = in->ipa_resume_wdi_pipe;
	ipa_fmwk_ctx->ipa_suspend_wdi_pipe = in->ipa_suspend_wdi_pipe;
	ipa_fmwk_ctx->ipa_connect_wdi_pipe = in->ipa_connect_wdi_pipe;
	ipa_fmwk_ctx->ipa_disconnect_wdi_pipe = in->ipa_disconnect_wdi_pipe;
	ipa_fmwk_ctx->ipa_reg_uc_rdyCB = in->ipa_uc_reg_rdyCB;
	ipa_fmwk_ctx->ipa_dereg_uc_rdyCB = in->ipa_uc_dereg_rdyCB;
	ipa_fmwk_ctx->ipa_rmnet_ll_xmit = in->ipa_rmnet_ll_xmit;
	ipa_fmwk_ctx->ipa_register_rmnet_ll_cb = in->ipa_register_rmnet_ll_cb;
	ipa_fmwk_ctx->ipa_unregister_rmnet_ll_cb =
		in->ipa_unregister_rmnet_ll_cb;
	ipa_fmwk_ctx->ipa_get_default_aggr_time_limit = in->ipa_get_default_aggr_time_limit;
	ipa_fmwk_ctx->ipa_enable_wdi_pipe = in->ipa_enable_wdi_pipe;
	ipa_fmwk_ctx->ipa_disable_wdi_pipe = in->ipa_disable_wdi_pipe;
	ipa_fmwk_ctx->ipa_resume_wdi_pipe = in->ipa_resume_wdi_pipe;
	ipa_fmwk_ctx->ipa_suspend_wdi_pipe = in->ipa_suspend_wdi_pipe;
	ipa_fmwk_ctx->ipa_connect_wdi_pipe = in->ipa_connect_wdi_pipe;
	ipa_fmwk_ctx->ipa_disconnect_wdi_pipe = in->ipa_disconnect_wdi_pipe;
	ipa_fmwk_ctx->ipa_reg_uc_rdyCB = in->ipa_uc_reg_rdyCB;
	ipa_fmwk_ctx->ipa_dereg_uc_rdyCB = in->ipa_uc_dereg_rdyCB;
	ipa_fmwk_ctx->ipa_rmnet_ll_xmit = in->ipa_rmnet_ll_xmit;
	ipa_fmwk_ctx->ipa_register_rmnet_ll_cb = in->ipa_register_rmnet_ll_cb;
	ipa_fmwk_ctx->ipa_unregister_rmnet_ll_cb =
		in->ipa_unregister_rmnet_ll_cb;

	ipa_fmwk_ctx->ipa_ready = true;
	ipa_trigger_ipa_ready_cbs();

	ipa_late_register_ready_cb();
	mutex_unlock(&ipa_fmwk_ctx->lock);

	pr_info("IPA driver is now in ready state\n");
	return 0;
}
EXPORT_SYMBOL(ipa_fmwk_register_ipa);

bool ipa_is_ready(void)
{
	if (!ipa_fmwk_ctx)
		return false;

	return ipa_fmwk_ctx->ipa_ready;
}
EXPORT_SYMBOL(ipa_is_ready);

int ipa_register_ipa_ready_cb(void(*ipa_ready_cb)(void *user_data),
	void *user_data)
{
	struct ipa_ready_cb_info *cb_info = NULL;

	if (!ipa_fmwk_ctx) {
		pr_err("ipa framework hasn't been initialized yet\n");
		return -EPERM;
	}

	mutex_lock(&ipa_fmwk_ctx->lock);
	if (ipa_fmwk_ctx->ipa_ready) {
		pr_debug("IPA driver finished initialization already\n");
		mutex_unlock(&ipa_fmwk_ctx->lock);
		return -EEXIST;
	}

	cb_info = kmalloc(sizeof(struct ipa_ready_cb_info), GFP_KERNEL);
	if (!cb_info) {
		mutex_unlock(&ipa_fmwk_ctx->lock);
		return -ENOMEM;
	}

	cb_info->ready_cb = ipa_ready_cb;
	cb_info->user_data = user_data;

	list_add_tail(&cb_info->link, &ipa_fmwk_ctx->ipa_ready_cb_list);
	mutex_unlock(&ipa_fmwk_ctx->lock);

	return 0;
}
EXPORT_SYMBOL(ipa_register_ipa_ready_cb);

/* ipa core driver API wrappers*/

int ipa_tx_dp(enum ipa_client_type dst, struct sk_buff *skb,
	struct ipa_tx_meta *metadata)
{
	int ret;

	IPA_FMWK_DISPATCH_RETURN_DP(ipa_tx_dp,
		dst, skb, metadata);

	return ret;
}
EXPORT_SYMBOL(ipa_tx_dp);

enum ipa_hw_type ipa_get_hw_type(void)
{
	enum ipa_hw_type ret;

	IPA_FMWK_DISPATCH_RETURN(ipa_get_hw_type);

	return ret;
}
EXPORT_SYMBOL(ipa_get_hw_type);

int ipa_is_vlan_mode(enum ipa_vlan_ifaces iface, bool *res)
{
	int ret;

	IPA_FMWK_DISPATCH_RETURN(ipa_is_vlan_mode,
		iface, res);

	return ret;
}
EXPORT_SYMBOL(ipa_is_vlan_mode);

int ipa_get_smmu_params(struct ipa_smmu_in_params *in,
	struct ipa_smmu_out_params *out)
{
	int ret;

	IPA_FMWK_DISPATCH_RETURN(ipa_get_smmu_params,
		in, out);

	return ret;
}
EXPORT_SYMBOL(ipa_get_smmu_params);

bool ipa_get_lan_rx_napi(void)
{
	int ret;

	IPA_FMWK_RETURN_BOOL(ipa_get_lan_rx_napi);

	return ret;
}
EXPORT_SYMBOL(ipa_get_lan_rx_napi);

int ipa_dma_init(void)
{
	int ret;

	IPA_FMWK_DISPATCH_RETURN(ipa_dma_init);

	return ret;
}
EXPORT_SYMBOL(ipa_dma_init);

int ipa_dma_enable(void)
{
	int ret;

	IPA_FMWK_DISPATCH_RETURN(ipa_dma_enable);

	return ret;
}
EXPORT_SYMBOL(ipa_dma_enable);

int ipa_dma_disable(void)
{
	int ret;

	IPA_FMWK_DISPATCH_RETURN(ipa_dma_disable);

	return ret;
}
EXPORT_SYMBOL(ipa_dma_disable);

int ipa_dma_sync_memcpy(u64 dest, u64 src, int len)
{
	int ret;

	IPA_FMWK_DISPATCH_RETURN(ipa_dma_sync_memcpy,
		dest, src, len);

	return ret;
}
EXPORT_SYMBOL(ipa_dma_sync_memcpy);

int ipa_dma_async_memcpy(u64 dest, u64 src, int len,
	void (*user_cb)(void *user1), void *user_param)
{
	int ret;

	IPA_FMWK_DISPATCH_RETURN(ipa_dma_async_memcpy,
		dest, src, len, user_cb, user_param);

	return ret;
}
EXPORT_SYMBOL(ipa_dma_async_memcpy);

void ipa_dma_destroy(void)
{
	IPA_FMWK_DISPATCH(ipa_dma_destroy);
}
EXPORT_SYMBOL(ipa_dma_destroy);

int ipa_get_ep_mapping(enum ipa_client_type client)
{
	int ret;

	IPA_FMWK_DISPATCH_RETURN(ipa_get_ep_mapping,
		client);

	return ret;
}
EXPORT_SYMBOL(ipa_get_ep_mapping);

int ipa_send_msg(struct ipa_msg_meta *meta, void *buff,
	ipa_msg_free_fn callback)
{
	int ret;

	IPA_FMWK_DISPATCH_RETURN(ipa_send_msg,
		meta, buff, callback);

	return ret;
}
EXPORT_SYMBOL(ipa_send_msg);

void ipa_free_skb(struct ipa_rx_data *data)
{
	IPA_FMWK_DISPATCH(ipa_free_skb, data);
}
EXPORT_SYMBOL(ipa_free_skb);

int ipa_setup_sys_pipe(struct ipa_sys_connect_params *sys_in, u32 *clnt_hdl)
{
	int ret;

	IPA_FMWK_DISPATCH_RETURN(ipa_setup_sys_pipe, sys_in, clnt_hdl);

	return ret;
}
EXPORT_SYMBOL(ipa_setup_sys_pipe);

int ipa_teardown_sys_pipe(u32 clnt_hdl)
{
	int ret;

	IPA_FMWK_DISPATCH_RETURN(ipa_teardown_sys_pipe, clnt_hdl);

	return ret;
}
EXPORT_SYMBOL(ipa_teardown_sys_pipe);

int ipa_get_wdi_stats(struct IpaHwStatsWDIInfoData_t *stats)
{
	int ret;

	IPA_FMWK_DISPATCH_RETURN(ipa_get_wdi_stats, stats);

	return ret;
}
EXPORT_SYMBOL(ipa_get_wdi_stats);

int ipa_uc_bw_monitor(struct ipa_wdi_bw_info *info)
{
	int ret;

	IPA_FMWK_DISPATCH_RETURN(ipa_uc_bw_monitor, info);

	return ret;
}
EXPORT_SYMBOL(ipa_uc_bw_monitor);

int ipa_broadcast_wdi_quota_reach_ind(uint32_t fid,
	uint64_t num_bytes)
{
	int ret;

	IPA_FMWK_DISPATCH_RETURN(ipa_broadcast_wdi_quota_reach_ind,
		fid, num_bytes);

	return ret;
}
EXPORT_SYMBOL(ipa_broadcast_wdi_quota_reach_ind);

int ipa_uc_wdi_get_dbpa(
	struct ipa_wdi_db_params *param)
{
	int ret;

	IPA_FMWK_DISPATCH_RETURN(ipa_uc_wdi_get_dbpa, param);

	return ret;
}
EXPORT_SYMBOL(ipa_uc_wdi_get_dbpa);

int ipa_cfg_ep_ctrl(u32 clnt_hdl, const struct ipa_ep_cfg_ctrl *ep_ctrl)
{
	int ret;

	IPA_FMWK_DISPATCH_RETURN(ipa_cfg_ep_ctrl, clnt_hdl, ep_ctrl);

	return ret;
}
EXPORT_SYMBOL(ipa_cfg_ep_ctrl);

int ipa_add_rt_rule(struct ipa_ioc_add_rt_rule *rules)
{
	int ret;

	IPA_FMWK_DISPATCH_RETURN(ipa_add_rt_rule, rules);

	return ret;
}
EXPORT_SYMBOL(ipa_add_rt_rule);

int ipa_put_rt_tbl(u32 rt_tbl_hdl)
{
	int ret;

	IPA_FMWK_DISPATCH_RETURN(ipa_put_rt_tbl, rt_tbl_hdl);

	return ret;
}
EXPORT_SYMBOL(ipa_put_rt_tbl);

int ipa_register_intf(const char *name,
	const struct ipa_tx_intf *tx,
	const struct ipa_rx_intf *rx)
{
	int ret;

	IPA_FMWK_DISPATCH_RETURN(ipa_register_intf, name, tx, rx);

	return ret;
}
EXPORT_SYMBOL(ipa_register_intf);

int ipa_deregister_intf(const char *name)
{
	int ret;

	IPA_FMWK_DISPATCH_RETURN(ipa_deregister_intf, name);

	return ret;
}
EXPORT_SYMBOL(ipa_deregister_intf);

int ipa_add_hdr(struct ipa_ioc_add_hdr *hdrs)
{
	int ret;

	IPA_FMWK_DISPATCH_RETURN(ipa_add_hdr, hdrs);

	return ret;
}
EXPORT_SYMBOL(ipa_add_hdr);

int ipa_del_hdr(struct ipa_ioc_del_hdr *hdls)
{
	int ret;

	IPA_FMWK_DISPATCH_RETURN(ipa_del_hdr, hdls);

	return ret;
}
EXPORT_SYMBOL(ipa_del_hdr);

int ipa_get_hdr(struct ipa_ioc_get_hdr *lookup)
{
	int ret;

	IPA_FMWK_DISPATCH_RETURN(ipa_get_hdr, lookup);

	return ret;
}
EXPORT_SYMBOL(ipa_get_hdr);

int ipa_set_aggr_mode(enum ipa_aggr_mode mode)
{
	int ret;

	IPA_FMWK_DISPATCH_RETURN(ipa_set_aggr_mode, mode);

	return ret;
}
EXPORT_SYMBOL(ipa_set_aggr_mode);

int ipa_set_qcncm_ndp_sig(char sig[3])
{
	int ret;

	IPA_FMWK_DISPATCH_RETURN(ipa_set_qcncm_ndp_sig, sig);

	return ret;
}
EXPORT_SYMBOL(ipa_set_qcncm_ndp_sig);

int ipa_set_single_ndp_per_mbim(bool enable)
{
	int ret;

	IPA_FMWK_DISPATCH_RETURN(ipa_set_single_ndp_per_mbim, enable);

	return ret;
}
EXPORT_SYMBOL(ipa_set_single_ndp_per_mbim);

int ipa_add_interrupt_handler(enum ipa_irq_type interrupt,
	ipa_irq_handler_t handler,
	bool deferred_flag,
	void *private_data)
{
	int ret;

	IPA_FMWK_DISPATCH_RETURN(ipa_add_interrupt_handler,
		interrupt, handler, deferred_flag, private_data);

	return ret;
}
EXPORT_SYMBOL(ipa_add_interrupt_handler);

int ipa_restore_suspend_handler(void)
{
	int ret;

	IPA_FMWK_DISPATCH_RETURN(ipa_restore_suspend_handler);

	return ret;
}
EXPORT_SYMBOL(ipa_restore_suspend_handler);

const struct ipa_gsi_ep_config *ipa_get_gsi_ep_info(
	enum ipa_client_type client)
{
	if (!ipa_fmwk_ctx || !ipa_fmwk_ctx->ipa_get_gsi_ep_info)
		return NULL;

	return ipa_fmwk_ctx->ipa_get_gsi_ep_info(client);
}
EXPORT_SYMBOL(ipa_get_gsi_ep_info);

int ipa_stop_gsi_channel(u32 clnt_hdl)
{
	int ret;

	IPA_FMWK_DISPATCH_RETURN(ipa_stop_gsi_channel, clnt_hdl);

	return ret;
}
EXPORT_SYMBOL(ipa_stop_gsi_channel);

int ipa_rmnet_ctl_xmit(struct sk_buff *skb)
{
	int ret;

	IPA_FMWK_DISPATCH_RETURN(ipa_rmnet_ctl_xmit, skb);

	return ret;
}
EXPORT_SYMBOL(ipa_rmnet_ctl_xmit);

int ipa_register_rmnet_ctl_cb(
	void (*ipa_rmnet_ctl_ready_cb)(void *user_data1),
	void *user_data1,
	void (*ipa_rmnet_ctl_stop_cb)(void *user_data2),
	void *user_data2,
	void (*ipa_rmnet_ctl_rx_notify_cb)(
		void *user_data3, void *rx_data),
	void *user_data3)
{
	int ret;

	IPA_FMWK_DISPATCH_RETURN(ipa_register_rmnet_ctl_cb,
		ipa_rmnet_ctl_ready_cb, user_data1,
		ipa_rmnet_ctl_stop_cb, user_data2,
		ipa_rmnet_ctl_rx_notify_cb, user_data3);

	return ret;
}
EXPORT_SYMBOL(ipa_register_rmnet_ctl_cb);

int ipa_unregister_rmnet_ctl_cb(void)
{
	int ret;

	IPA_FMWK_DISPATCH_RETURN(ipa_unregister_rmnet_ctl_cb);

	return ret;
}
EXPORT_SYMBOL(ipa_unregister_rmnet_ctl_cb);

/* registration API for rmnet_ll module */
int ipa_rmnet_ll_xmit(struct sk_buff *skb)
{
	int ret;

	IPA_FMWK_DISPATCH_RETURN(ipa_rmnet_ll_xmit, skb);

	return ret;
}
EXPORT_SYMBOL(ipa_rmnet_ll_xmit);

int ipa_register_rmnet_ll_cb(
	void (*ipa_rmnet_ll_ready_cb)(void *user_data1),
	void *user_data1,
	void (*ipa_rmnet_ll_stop_cb)(void *user_data2),
	void *user_data2,
	void (*ipa_rmnet_ll_rx_notify_cb)(
		void *user_data3, void *rx_data),
	void *user_data3)
{
	int ret;

	IPA_FMWK_DISPATCH_RETURN(ipa_register_rmnet_ll_cb,
		ipa_rmnet_ll_ready_cb, user_data1,
		ipa_rmnet_ll_stop_cb, user_data2,
		ipa_rmnet_ll_rx_notify_cb, user_data3);

	return ret;
}
EXPORT_SYMBOL(ipa_register_rmnet_ll_cb);

int ipa_unregister_rmnet_ll_cb(void)
{
	int ret;

	IPA_FMWK_DISPATCH_RETURN(ipa_unregister_rmnet_ll_cb);

	return ret;
}
EXPORT_SYMBOL(ipa_unregister_rmnet_ll_cb);

/* registration API for IPA usb module */
int ipa_fmwk_register_ipa_usb(const struct ipa_usb_data *in)
{
	if (!ipa_fmwk_ctx) {
		pr_err("ipa framework hasn't been initialized yet\n");
		return -EPERM;
	}

	if (ipa_fmwk_ctx->ipa_usb_init_teth_prot ||
		ipa_fmwk_ctx->ipa_usb_xdci_connect ||
		ipa_fmwk_ctx->ipa_usb_xdci_disconnect ||
		ipa_fmwk_ctx->ipa_usb_deinit_teth_prot ||
		ipa_fmwk_ctx->ipa_usb_xdci_suspend ||
		ipa_fmwk_ctx->ipa_usb_xdci_resume ||
		ipa_fmwk_ctx->ipa_usb_is_teth_prot_connected) {
		pr_err("ipa_usb APIs were already initialized\n");
		return -EPERM;
	}
	ipa_fmwk_ctx->ipa_usb_init_teth_prot = in->ipa_usb_init_teth_prot;
	ipa_fmwk_ctx->ipa_usb_xdci_connect = in->ipa_usb_xdci_connect;
	ipa_fmwk_ctx->ipa_usb_xdci_disconnect = in->ipa_usb_xdci_disconnect;
	ipa_fmwk_ctx->ipa_usb_deinit_teth_prot = in->ipa_usb_deinit_teth_prot;
	ipa_fmwk_ctx->ipa_usb_xdci_suspend = in->ipa_usb_xdci_suspend;
	ipa_fmwk_ctx->ipa_usb_xdci_resume = in->ipa_usb_xdci_resume;
	ipa_fmwk_ctx->ipa_usb_is_teth_prot_connected =
		in->ipa_usb_is_teth_prot_connected;

	pr_info("ipa_usb registered successfully\n");

	return 0;
}
EXPORT_SYMBOL(ipa_fmwk_register_ipa_usb);

/* ipa_usb API wrappers*/
int ipa_usb_init_teth_prot(enum ipa_usb_teth_prot teth_prot,
	struct ipa_usb_teth_params *teth_params,
	int (*ipa_usb_notify_cb)(enum ipa_usb_notify_event,
		void *),
	void *user_data)
{
	int ret;

	IPA_FMWK_DISPATCH_RETURN(ipa_usb_init_teth_prot,
		teth_prot, teth_params, ipa_usb_notify_cb, user_data);

	return ret;
}
EXPORT_SYMBOL(ipa_usb_init_teth_prot);

int ipa_usb_xdci_connect(struct ipa_usb_xdci_chan_params *ul_chan_params,
	struct ipa_usb_xdci_chan_params *dl_chan_params,
	struct ipa_req_chan_out_params *ul_out_params,
	struct ipa_req_chan_out_params *dl_out_params,
	struct ipa_usb_xdci_connect_params *connect_params)
{
	int ret;

	IPA_FMWK_DISPATCH_RETURN(ipa_usb_xdci_connect,
		ul_chan_params, dl_chan_params, ul_out_params,
		dl_out_params, connect_params);

	return ret;
}
EXPORT_SYMBOL(ipa_usb_xdci_connect);

int ipa_usb_xdci_disconnect(u32 ul_clnt_hdl, u32 dl_clnt_hdl,
	enum ipa_usb_teth_prot teth_prot)
{
	int ret;

	IPA_FMWK_DISPATCH_RETURN(ipa_usb_xdci_disconnect,
		ul_clnt_hdl, dl_clnt_hdl, teth_prot);

	return ret;
}
EXPORT_SYMBOL(ipa_usb_xdci_disconnect);

int ipa_usb_deinit_teth_prot(enum ipa_usb_teth_prot teth_prot)
{
	int ret;

	IPA_FMWK_DISPATCH_RETURN(ipa_usb_deinit_teth_prot,
		teth_prot);

	return ret;
}
EXPORT_SYMBOL(ipa_usb_deinit_teth_prot);

int ipa_usb_xdci_suspend(u32 ul_clnt_hdl, u32 dl_clnt_hdl,
	enum ipa_usb_teth_prot teth_prot,
	bool with_remote_wakeup)
{
	int ret;

	IPA_FMWK_DISPATCH_RETURN(ipa_usb_xdci_suspend,
		ul_clnt_hdl, dl_clnt_hdl, teth_prot, with_remote_wakeup);

	return ret;
}
EXPORT_SYMBOL(ipa_usb_xdci_suspend);

int ipa_usb_xdci_resume(u32 ul_clnt_hdl, u32 dl_clnt_hdl,
	enum ipa_usb_teth_prot teth_prot)
{
	int ret;

	IPA_FMWK_DISPATCH_RETURN(ipa_usb_xdci_resume,
		ul_clnt_hdl, dl_clnt_hdl, teth_prot);

	return ret;
}
EXPORT_SYMBOL(ipa_usb_xdci_resume);

bool ipa_usb_is_teth_prot_connected(enum ipa_usb_teth_prot usb_teth_prot)
{
	int ret;

	IPA_FMWK_DISPATCH_RETURN(ipa_usb_is_teth_prot_connected,
		usb_teth_prot);

	return ret;
}
EXPORT_SYMBOL(ipa_usb_is_teth_prot_connected);

/* registration API for IPA wdi3 module */
int ipa_fmwk_register_ipa_wdi3(const struct ipa_wdi3_data *in)
{
	if (!ipa_fmwk_ctx) {
		pr_err("ipa framework hasn't been initialized yet\n");
		return -EPERM;
	}

	if (ipa_fmwk_ctx->ipa_wdi_bw_monitor
		|| ipa_fmwk_ctx->ipa_wdi_init
		|| ipa_fmwk_ctx->ipa_wdi_cleanup
		|| ipa_fmwk_ctx->ipa_wdi_reg_intf
		|| ipa_fmwk_ctx->ipa_wdi_dereg_intf
		|| ipa_fmwk_ctx->ipa_wdi_conn_pipes
		|| ipa_fmwk_ctx->ipa_wdi_disconn_pipes
		|| ipa_fmwk_ctx->ipa_wdi_enable_pipes
		|| ipa_fmwk_ctx->ipa_wdi_disable_pipes
		|| ipa_fmwk_ctx->ipa_wdi_set_perf_profile
		|| ipa_fmwk_ctx->ipa_wdi_create_smmu_mapping
		|| ipa_fmwk_ctx->ipa_wdi_release_smmu_mapping
		|| ipa_fmwk_ctx->ipa_wdi_get_stats
<<<<<<< HEAD
		|| ipa_fmwk_ctx->ipa_wdi_sw_stats
		|| ipa_fmwk_ctx->ipa_get_wdi_version) {
=======
		|| ipa_fmwk_ctx->ipa_get_wdi_version
		|| ipa_fmwk_ctx->ipa_wdi_sw_stats
		|| ipa_fmwk_ctx->ipa_wdi_is_tx1_used) {
>>>>>>> 21af954d
		pr_err("ipa_wdi3 APIs were already initialized\n");
		return -EPERM;
	}

	ipa_fmwk_ctx->ipa_wdi_bw_monitor = in->ipa_wdi_bw_monitor;
	ipa_fmwk_ctx->ipa_wdi_init = in->ipa_wdi_init;
	ipa_fmwk_ctx->ipa_wdi_cleanup = in->ipa_wdi_cleanup;
	ipa_fmwk_ctx->ipa_wdi_reg_intf = in->ipa_wdi_reg_intf;
	ipa_fmwk_ctx->ipa_wdi_dereg_intf = in->ipa_wdi_dereg_intf;
	ipa_fmwk_ctx->ipa_wdi_conn_pipes = in->ipa_wdi_conn_pipes;
	ipa_fmwk_ctx->ipa_wdi_disconn_pipes = in->ipa_wdi_disconn_pipes;
	ipa_fmwk_ctx->ipa_wdi_enable_pipes = in->ipa_wdi_enable_pipes;
	ipa_fmwk_ctx->ipa_wdi_disable_pipes = in->ipa_wdi_disable_pipes;
	ipa_fmwk_ctx->ipa_wdi_set_perf_profile = in->ipa_wdi_set_perf_profile;
	ipa_fmwk_ctx->ipa_wdi_create_smmu_mapping =
		in->ipa_wdi_create_smmu_mapping;
	ipa_fmwk_ctx->ipa_wdi_release_smmu_mapping =
		in->ipa_wdi_release_smmu_mapping;
	ipa_fmwk_ctx->ipa_wdi_get_stats = in->ipa_wdi_get_stats;
	ipa_fmwk_ctx->ipa_wdi_sw_stats = in->ipa_wdi_sw_stats;
	ipa_fmwk_ctx->ipa_get_wdi_version = in->ipa_get_wdi_version;
	ipa_fmwk_ctx->ipa_wdi_is_tx1_used = in->ipa_wdi_is_tx1_used;

	pr_info("ipa_wdi3 registered successfully\n");

	return 0;
}
EXPORT_SYMBOL(ipa_fmwk_register_ipa_wdi3);

/* ipa_wdi3 APIs */
int ipa_wdi_init(struct ipa_wdi_init_in_params *in,
	struct ipa_wdi_init_out_params *out)
{
	int ret;

	IPA_FMWK_DISPATCH_RETURN(ipa_wdi_init,
		in, out);

	return ret;
}
EXPORT_SYMBOL(ipa_wdi_init);

<<<<<<< HEAD
int ipa_get_wdi_version(void)
{
	int ret;

	IPA_FMWK_DISPATCH_RETURN(ipa_get_wdi_version);

	return ret;
}
EXPORT_SYMBOL(ipa_get_wdi_version);
=======
bool ipa_wdi_is_tx1_used(void)
{
	int ret;

	IPA_FMWK_DISPATCH_RETURN(ipa_wdi_is_tx1_used);

	return ret;
}
EXPORT_SYMBOL(ipa_wdi_is_tx1_used);
>>>>>>> 21af954d

int ipa_wdi_cleanup(void)
{
	int ret;

	IPA_FMWK_DISPATCH_RETURN(ipa_wdi_cleanup);

	return ret;
}
EXPORT_SYMBOL(ipa_wdi_cleanup);

int ipa_wdi_reg_intf(
	struct ipa_wdi_reg_intf_in_params *in)
{
	int ret;

	IPA_FMWK_DISPATCH_RETURN(ipa_wdi_reg_intf,
		in);

	return ret;
}
EXPORT_SYMBOL(ipa_wdi_reg_intf);

int ipa_wdi_dereg_intf(const char *netdev_name)
{
	int ret;

	IPA_FMWK_DISPATCH_RETURN(ipa_wdi_dereg_intf,
		netdev_name);

	return ret;
}
EXPORT_SYMBOL(ipa_wdi_dereg_intf);

int ipa_wdi_conn_pipes(struct ipa_wdi_conn_in_params *in,
	struct ipa_wdi_conn_out_params *out)
{
	int ret;

	IPA_FMWK_DISPATCH_RETURN(ipa_wdi_conn_pipes,
		in, out);

	return ret;
}
EXPORT_SYMBOL(ipa_wdi_conn_pipes);

int ipa_wdi_disconn_pipes(void)
{
	int ret;

	IPA_FMWK_DISPATCH_RETURN(ipa_wdi_disconn_pipes);

	return ret;
}
EXPORT_SYMBOL(ipa_wdi_disconn_pipes);

int ipa_wdi_enable_pipes(void)
{
	int ret;

	IPA_FMWK_DISPATCH_RETURN(ipa_wdi_enable_pipes);

	return ret;
}
EXPORT_SYMBOL(ipa_wdi_enable_pipes);

int ipa_wdi_disable_pipes(void)
{
	int ret;

	IPA_FMWK_DISPATCH_RETURN(ipa_wdi_disable_pipes);

	return ret;
}
EXPORT_SYMBOL(ipa_wdi_disable_pipes);

int ipa_wdi_set_perf_profile(struct ipa_wdi_perf_profile *profile)
{
	int ret;

	IPA_FMWK_DISPATCH_RETURN(ipa_wdi_set_perf_profile,
		profile);

	return ret;
}
EXPORT_SYMBOL(ipa_wdi_set_perf_profile);

int ipa_wdi_create_smmu_mapping(u32 num_buffers,
	struct ipa_wdi_buffer_info *info)
{
	int ret;

	IPA_FMWK_DISPATCH_RETURN_DP(ipa_wdi_create_smmu_mapping,
		num_buffers, info);

	return ret;
}
EXPORT_SYMBOL(ipa_wdi_create_smmu_mapping);

int ipa_wdi_release_smmu_mapping(u32 num_buffers,
	struct ipa_wdi_buffer_info *info)
{
	int ret;

	IPA_FMWK_DISPATCH_RETURN_DP(ipa_wdi_release_smmu_mapping,
		num_buffers, info);

	return ret;
}
EXPORT_SYMBOL(ipa_wdi_release_smmu_mapping);

int ipa_wdi_get_stats(struct IpaHwStatsWDIInfoData_t *stats)
{
	int ret;

	IPA_FMWK_DISPATCH_RETURN(ipa_wdi_get_stats,
		stats);

	return ret;
}
EXPORT_SYMBOL(ipa_wdi_get_stats);

int ipa_enable_wdi_pipe(u32 clnt_hdl)
{
	int ret;

	IPA_FMWK_DISPATCH_RETURN(ipa_enable_wdi_pipe, clnt_hdl);

	return ret;
}
EXPORT_SYMBOL(ipa_enable_wdi_pipe);

int ipa_disable_wdi_pipe(u32 clnt_hdl)
{
	int ret;

	IPA_FMWK_DISPATCH_RETURN(ipa_disable_wdi_pipe, clnt_hdl);

	return ret;
}
EXPORT_SYMBOL(ipa_disable_wdi_pipe);

int ipa_resume_wdi_pipe(u32 clnt_hdl)
{
	int ret;

	IPA_FMWK_DISPATCH_RETURN(ipa_resume_wdi_pipe, clnt_hdl);

	return ret;
}
EXPORT_SYMBOL(ipa_resume_wdi_pipe);

int ipa_suspend_wdi_pipe(u32 clnt_hdl)
{
	int ret;

	IPA_FMWK_DISPATCH_RETURN(ipa_suspend_wdi_pipe, clnt_hdl);

	return ret;
}
EXPORT_SYMBOL(ipa_suspend_wdi_pipe);

int ipa_connect_wdi_pipe(struct ipa_wdi_in_params *in,
		struct ipa_wdi_out_params *out)
{
	int ret;

	IPA_FMWK_DISPATCH_RETURN(ipa_connect_wdi_pipe, in, out);

	return ret;
}
EXPORT_SYMBOL(ipa_connect_wdi_pipe);

int ipa_disconnect_wdi_pipe(u32 clnt_hdl)
{
	int ret;

	IPA_FMWK_DISPATCH_RETURN(ipa_disconnect_wdi_pipe, clnt_hdl);

	return ret;
}
EXPORT_SYMBOL(ipa_disconnect_wdi_pipe);

int ipa_reg_uc_rdyCB(struct ipa_wdi_uc_ready_params *param)
{
	int ret;

	IPA_FMWK_DISPATCH_RETURN(ipa_reg_uc_rdyCB, param);

	return ret;
}
EXPORT_SYMBOL(ipa_reg_uc_rdyCB);

int ipa_dereg_uc_rdyCB(void)
{
	int ret;

	IPA_FMWK_DISPATCH_RETURN(ipa_dereg_uc_rdyCB);

	return ret;
}
EXPORT_SYMBOL(ipa_dereg_uc_rdyCB);

int ipa_enable_wdi_pipe(u32 clnt_hdl)
{
	int ret;

	IPA_FMWK_DISPATCH_RETURN(ipa_enable_wdi_pipe, clnt_hdl);

	return ret;
}
EXPORT_SYMBOL(ipa_enable_wdi_pipe);

int ipa_disable_wdi_pipe(u32 clnt_hdl)
{
	int ret;

	IPA_FMWK_DISPATCH_RETURN(ipa_disable_wdi_pipe, clnt_hdl);

	return ret;
}
EXPORT_SYMBOL(ipa_disable_wdi_pipe);

int ipa_resume_wdi_pipe(u32 clnt_hdl)
{
	int ret;

	IPA_FMWK_DISPATCH_RETURN(ipa_resume_wdi_pipe, clnt_hdl);

	return ret;
}
EXPORT_SYMBOL(ipa_resume_wdi_pipe);

int ipa_suspend_wdi_pipe(u32 clnt_hdl)
{
	int ret;

	IPA_FMWK_DISPATCH_RETURN(ipa_suspend_wdi_pipe, clnt_hdl);

	return ret;
}
EXPORT_SYMBOL(ipa_suspend_wdi_pipe);

int ipa_connect_wdi_pipe(struct ipa_wdi_in_params *in,
		struct ipa_wdi_out_params *out)
{
	int ret;

	IPA_FMWK_DISPATCH_RETURN(ipa_connect_wdi_pipe, in, out);

	return ret;
}
EXPORT_SYMBOL(ipa_connect_wdi_pipe);

int ipa_disconnect_wdi_pipe(u32 clnt_hdl)
{
	int ret;

	IPA_FMWK_DISPATCH_RETURN(ipa_disconnect_wdi_pipe, clnt_hdl);

	return ret;
}
EXPORT_SYMBOL(ipa_disconnect_wdi_pipe);

int ipa_reg_uc_rdyCB(struct ipa_wdi_uc_ready_params *param)
{
	int ret;

	IPA_FMWK_DISPATCH_RETURN(ipa_reg_uc_rdyCB, param);

	return ret;
}
EXPORT_SYMBOL(ipa_reg_uc_rdyCB);

int ipa_dereg_uc_rdyCB(void)
{
	int ret;

	IPA_FMWK_DISPATCH_RETURN(ipa_dereg_uc_rdyCB);

	return ret;
}
EXPORT_SYMBOL(ipa_dereg_uc_rdyCB);

int ipa_wdi_bw_monitor(struct ipa_wdi_bw_info *info)
{
	int ret;

	IPA_FMWK_DISPATCH_RETURN(ipa_wdi_bw_monitor,
		info);

	return ret;
}
EXPORT_SYMBOL(ipa_wdi_bw_monitor);

int ipa_wdi_sw_stats(struct ipa_wdi_tx_info *info)
{
	int ret;

	IPA_FMWK_DISPATCH_RETURN(ipa_wdi_sw_stats,
		info);

	return ret;
}
EXPORT_SYMBOL(ipa_wdi_sw_stats);

int ipa_qdss_conn_pipes(struct ipa_qdss_conn_in_params *in,
	struct ipa_qdss_conn_out_params *out)
{
	int ret;

	IPA_FMWK_DISPATCH_RETURN(ipa_qdss_conn_pipes,
		in, out);

	return ret;
}
EXPORT_SYMBOL(ipa_qdss_conn_pipes);

int ipa_qdss_disconn_pipes(void)
{
	int ret;

	IPA_FMWK_DISPATCH_RETURN(ipa_qdss_disconn_pipes);

	return ret;
}
EXPORT_SYMBOL(ipa_qdss_disconn_pipes);

/* registration API for IPA qdss module */
int ipa_fmwk_register_ipa_qdss(const struct ipa_qdss_data *in)
{
	if (!ipa_fmwk_ctx) {
		pr_err("ipa framework hasn't been initialized yet\n");
		return -EPERM;
	}

	if (ipa_fmwk_ctx->ipa_qdss_conn_pipes
		|| ipa_fmwk_ctx->ipa_qdss_disconn_pipes) {
		pr_err("ipa_qdss APIs were already initialized\n");
		return -EPERM;
	}

	ipa_fmwk_ctx->ipa_qdss_conn_pipes = in->ipa_qdss_conn_pipes;
	ipa_fmwk_ctx->ipa_qdss_disconn_pipes = in->ipa_qdss_disconn_pipes;

	pr_info("ipa_qdss registered successfully\n");

	return 0;

}
EXPORT_SYMBOL(ipa_fmwk_register_ipa_qdss);

/* registration API for IPA gsb module */
int ipa_fmwk_register_gsb(const struct ipa_gsb_data *in)
{
	if (!ipa_fmwk_ctx) {
		pr_err("ipa framework hasn't been initialized yet\n");
		return -EPERM;
	}

	if (ipa_fmwk_ctx->ipa_bridge_init
		|| ipa_fmwk_ctx->ipa_bridge_connect
		|| ipa_fmwk_ctx->ipa_bridge_set_perf_profile
		|| ipa_fmwk_ctx->ipa_bridge_disconnect
		|| ipa_fmwk_ctx->ipa_bridge_suspend
		|| ipa_fmwk_ctx->ipa_bridge_resume
		|| ipa_fmwk_ctx->ipa_bridge_tx_dp
		|| ipa_fmwk_ctx->ipa_bridge_cleanup) {
		pr_err("ipa_gsb APIs were already initialized\n");
		return -EPERM;
	}

	ipa_fmwk_ctx->ipa_bridge_init = in->ipa_bridge_init;
	ipa_fmwk_ctx->ipa_bridge_connect = in->ipa_bridge_connect;
	ipa_fmwk_ctx->ipa_bridge_set_perf_profile =
		in->ipa_bridge_set_perf_profile;
	ipa_fmwk_ctx->ipa_bridge_disconnect = in->ipa_bridge_disconnect;
	ipa_fmwk_ctx->ipa_bridge_suspend = in->ipa_bridge_suspend;
	ipa_fmwk_ctx->ipa_bridge_resume = in->ipa_bridge_resume;
	ipa_fmwk_ctx->ipa_bridge_tx_dp = in->ipa_bridge_tx_dp;
	ipa_fmwk_ctx->ipa_bridge_cleanup = in->ipa_bridge_cleanup;

	pr_info("ipa_gsb registered successfully\n");

	return 0;
}
EXPORT_SYMBOL(ipa_fmwk_register_gsb);

/* ipa_gsb APIs */
int ipa_bridge_init(struct ipa_bridge_init_params *params, u32 *hdl)
{
	int ret;

	IPA_FMWK_DISPATCH_RETURN(ipa_bridge_init,
		params, hdl);

	return ret;
}
EXPORT_SYMBOL(ipa_bridge_init);

int ipa_bridge_connect(u32 hdl)
{
	int ret;

	IPA_FMWK_DISPATCH_RETURN(ipa_bridge_connect,
		hdl);

	return ret;
}
EXPORT_SYMBOL(ipa_bridge_connect);

int ipa_bridge_set_perf_profile(u32 hdl, u32 bandwidth)
{
	int ret;

	IPA_FMWK_DISPATCH_RETURN(ipa_bridge_set_perf_profile,
		hdl, bandwidth);

	return ret;
}
EXPORT_SYMBOL(ipa_bridge_set_perf_profile);

int ipa_bridge_disconnect(u32 hdl)
{
	int ret;

	IPA_FMWK_DISPATCH_RETURN(ipa_bridge_disconnect,
		hdl);

	return ret;
}
EXPORT_SYMBOL(ipa_bridge_disconnect);

int ipa_bridge_suspend(u32 hdl)
{
	int ret;

	IPA_FMWK_DISPATCH_RETURN(ipa_bridge_suspend,
		hdl);

	return ret;
}
EXPORT_SYMBOL(ipa_bridge_suspend);

int ipa_bridge_resume(u32 hdl)
{
	int ret;

	IPA_FMWK_DISPATCH_RETURN(ipa_bridge_resume,
		hdl);

	return ret;
}
EXPORT_SYMBOL(ipa_bridge_resume);

int ipa_bridge_tx_dp(u32 hdl, struct sk_buff *skb,
	struct ipa_tx_meta *metadata)
{
	int ret;

	IPA_FMWK_DISPATCH_RETURN_DP(ipa_bridge_tx_dp,
		hdl, skb, metadata);

	return ret;
}
EXPORT_SYMBOL(ipa_bridge_tx_dp);

int ipa_bridge_cleanup(u32 hdl)
{
	int ret;

	IPA_FMWK_DISPATCH_RETURN(ipa_bridge_cleanup,
		hdl);

	return ret;
}
EXPORT_SYMBOL(ipa_bridge_cleanup);

/* registration API for IPA uc_offload module */
int ipa_fmwk_register_uc_offload(const struct ipa_uc_offload_data *in)
{
	if (!ipa_fmwk_ctx) {
		pr_err("ipa framework hasn't been initialized yet\n");
		return -EPERM;
	}

	if (ipa_fmwk_ctx->ipa_uc_offload_reg_intf
		|| ipa_fmwk_ctx->ipa_uc_offload_cleanup
		|| ipa_fmwk_ctx->ipa_uc_offload_conn_pipes
		|| ipa_fmwk_ctx->ipa_uc_offload_disconn_pipes
		|| ipa_fmwk_ctx->ipa_set_perf_profile
		|| ipa_fmwk_ctx->ipa_uc_offload_reg_rdyCB
		|| ipa_fmwk_ctx->ipa_uc_offload_dereg_rdyCB) {
		pr_err("ipa_uc_offload APIs were already initialized\n");
		return -EPERM;
	}

	ipa_fmwk_ctx->ipa_uc_offload_reg_intf = in->ipa_uc_offload_reg_intf;
	ipa_fmwk_ctx->ipa_uc_offload_cleanup = in->ipa_uc_offload_cleanup;
	ipa_fmwk_ctx->ipa_uc_offload_conn_pipes = in->ipa_uc_offload_conn_pipes;
	ipa_fmwk_ctx->ipa_uc_offload_disconn_pipes =
		in->ipa_uc_offload_disconn_pipes;
	ipa_fmwk_ctx->ipa_set_perf_profile = in->ipa_set_perf_profile;
	ipa_fmwk_ctx->ipa_uc_offload_reg_rdyCB = in->ipa_uc_offload_reg_rdyCB;
	ipa_fmwk_ctx->ipa_uc_offload_dereg_rdyCB =
		in->ipa_uc_offload_dereg_rdyCB;

	pr_info("ipa_uc_offload registered successfully\n");

	return 0;
}
EXPORT_SYMBOL(ipa_fmwk_register_uc_offload);

/* uc_offload APIs */
int ipa_uc_offload_reg_intf(
	struct ipa_uc_offload_intf_params *in,
	struct ipa_uc_offload_out_params *out)
{
	int ret;

	IPA_FMWK_DISPATCH_RETURN(ipa_uc_offload_reg_intf,
		in, out);

	return ret;
}
EXPORT_SYMBOL(ipa_uc_offload_reg_intf);

int ipa_uc_offload_cleanup(u32 clnt_hdl)
{
	int ret;

	IPA_FMWK_DISPATCH_RETURN(ipa_uc_offload_cleanup,
		clnt_hdl);

	return ret;
}
EXPORT_SYMBOL(ipa_uc_offload_cleanup);

int ipa_uc_offload_conn_pipes(struct ipa_uc_offload_conn_in_params *in,
	struct ipa_uc_offload_conn_out_params *out)
{
	int ret;

	IPA_FMWK_DISPATCH_RETURN(ipa_uc_offload_conn_pipes,
		in, out);

	return ret;
}
EXPORT_SYMBOL(ipa_uc_offload_conn_pipes);

int ipa_uc_offload_disconn_pipes(u32 clnt_hdl)
{
	int ret;

	IPA_FMWK_DISPATCH_RETURN(ipa_uc_offload_disconn_pipes,
		clnt_hdl);

	return ret;
}
EXPORT_SYMBOL(ipa_uc_offload_disconn_pipes);

int ipa_set_perf_profile(struct ipa_perf_profile *profile)
{
	int ret;

	IPA_FMWK_DISPATCH_RETURN(ipa_set_perf_profile,
		profile);

	return ret;
}
EXPORT_SYMBOL(ipa_set_perf_profile);

int ipa_uc_offload_reg_rdyCB(struct ipa_uc_ready_params *param)
{
	int ret;

	if (!ipa_fmwk_ctx) {
		pr_err("ipa framework hasn't been initialized yet\n");
		return -EPERM;
	}

	mutex_lock(&ipa_fmwk_ctx->lock);
	if (ipa_fmwk_ctx->ipa_ready) {
		/* call real func, unlock and return */
		ret = ipa_fmwk_ctx->ipa_uc_offload_reg_rdyCB(param);
		mutex_unlock(&ipa_fmwk_ctx->lock);
		return ret;
	}

	ipa_fmwk_ctx->uc_ready_cb = param->notify;
	ipa_fmwk_ctx->uc_ready_priv = param->priv;
	ipa_fmwk_ctx->proto = param->proto;
	param->is_uC_ready = false;

	mutex_unlock(&ipa_fmwk_ctx->lock);

	return 0;
}
EXPORT_SYMBOL(ipa_uc_offload_reg_rdyCB);

void ipa_uc_offload_dereg_rdyCB(enum ipa_uc_offload_proto proto)
{
	IPA_FMWK_DISPATCH(ipa_uc_offload_dereg_rdyCB,
		proto);
}
EXPORT_SYMBOL(ipa_uc_offload_dereg_rdyCB);

/* registration API for IPA mhi module */
int ipa_fmwk_register_ipa_mhi(const struct ipa_mhi_data *in)
{
	if (!ipa_fmwk_ctx) {
		pr_err("ipa framework hasn't been initialized yet\n");
		return -EPERM;
	}

	if (ipa_fmwk_ctx->ipa_mhi_init
		|| ipa_fmwk_ctx->ipa_mhi_start
		|| ipa_fmwk_ctx->ipa_mhi_connect_pipe
		|| ipa_fmwk_ctx->ipa_mhi_disconnect_pipe
		|| ipa_fmwk_ctx->ipa_mhi_suspend
		|| ipa_fmwk_ctx->ipa_mhi_resume
		|| ipa_fmwk_ctx->ipa_mhi_destroy
		|| ipa_fmwk_ctx->ipa_mhi_handle_ipa_config_req
		|| ipa_fmwk_ctx->ipa_mhi_update_mstate) {
		pr_err("ipa_mhi APIs were already initialized\n");
		return -EPERM;
	}

	ipa_fmwk_ctx->ipa_mhi_init = in->ipa_mhi_init;
	ipa_fmwk_ctx->ipa_mhi_start = in->ipa_mhi_start;
	ipa_fmwk_ctx->ipa_mhi_connect_pipe = in->ipa_mhi_connect_pipe;
	ipa_fmwk_ctx->ipa_mhi_disconnect_pipe = in->ipa_mhi_disconnect_pipe;
	ipa_fmwk_ctx->ipa_mhi_suspend = in->ipa_mhi_suspend;
	ipa_fmwk_ctx->ipa_mhi_resume = in->ipa_mhi_resume;
	ipa_fmwk_ctx->ipa_mhi_destroy = in->ipa_mhi_destroy;
	ipa_fmwk_ctx->ipa_mhi_handle_ipa_config_req =
		in->ipa_mhi_handle_ipa_config_req;
	ipa_fmwk_ctx->ipa_mhi_update_mstate = in->ipa_mhi_update_mstate;

	pr_info("ipa_mhi registered successfully\n");

	return 0;
}
EXPORT_SYMBOL(ipa_fmwk_register_ipa_mhi);

/* ipa_mhi APIs */
int ipa_mhi_init(struct ipa_mhi_init_params *params)
{
	int ret;

	IPA_FMWK_DISPATCH_RETURN(ipa_mhi_init,
		params);

	return ret;
}
EXPORT_SYMBOL(ipa_mhi_init);

int ipa_mhi_start(struct ipa_mhi_start_params *params)
{
	int ret;

	IPA_FMWK_DISPATCH_RETURN(ipa_mhi_start,
		params);

	return ret;
}
EXPORT_SYMBOL(ipa_mhi_start);

int ipa_mhi_connect_pipe(struct ipa_mhi_connect_params *in, u32 *clnt_hdl)
{
	int ret;

	IPA_FMWK_DISPATCH_RETURN(ipa_mhi_connect_pipe,
		in, clnt_hdl);

	return ret;
}
EXPORT_SYMBOL(ipa_mhi_connect_pipe);

int ipa_mhi_disconnect_pipe(u32 clnt_hdl)
{
	int ret;

	IPA_FMWK_DISPATCH_RETURN(ipa_mhi_disconnect_pipe,
		clnt_hdl);

	return ret;
}
EXPORT_SYMBOL(ipa_mhi_disconnect_pipe);

int ipa_mhi_suspend(bool force)
{
	int ret;

	IPA_FMWK_DISPATCH_RETURN(ipa_mhi_suspend,
		force);

	return ret;
}
EXPORT_SYMBOL(ipa_mhi_suspend);

int ipa_mhi_resume(void)
{
	int ret;

	IPA_FMWK_DISPATCH_RETURN(ipa_mhi_resume);

	return ret;
}
EXPORT_SYMBOL(ipa_mhi_resume);

void ipa_mhi_destroy(void)
{
	IPA_FMWK_DISPATCH(ipa_mhi_destroy);
}
EXPORT_SYMBOL(ipa_mhi_destroy);

int ipa_mhi_handle_ipa_config_req(struct ipa_config_req_msg_v01 *config_req)
{
	int ret;

	IPA_FMWK_DISPATCH_RETURN(ipa_mhi_handle_ipa_config_req,
		config_req);

	return ret;
}
EXPORT_SYMBOL(ipa_mhi_handle_ipa_config_req);

int ipa_mhi_update_mstate(enum ipa_mhi_mstate mstate_info)
{
	int ret;

	IPA_FMWK_DISPATCH_RETURN(ipa_mhi_update_mstate, mstate_info);

	return ret;
}
EXPORT_SYMBOL(ipa_mhi_update_mstate);

/* registration API for IPA wigig module */
int ipa_fmwk_register_ipa_wigig(const struct ipa_wigig_data *in)
{
	if (!ipa_fmwk_ctx) {
		pr_err("ipa framework hasn't been initialized yet\n");
		return -EPERM;
	}

	if (ipa_fmwk_ctx->ipa_wigig_init
		|| ipa_fmwk_ctx->ipa_wigig_cleanup
		|| ipa_fmwk_ctx->ipa_wigig_is_smmu_enabled
		|| ipa_fmwk_ctx->ipa_wigig_reg_intf
		|| ipa_fmwk_ctx->ipa_wigig_dereg_intf
		|| ipa_fmwk_ctx->ipa_wigig_conn_rx_pipe
		|| ipa_fmwk_ctx->ipa_wigig_conn_rx_pipe_smmu
		|| ipa_fmwk_ctx->ipa_wigig_conn_client
		|| ipa_fmwk_ctx->ipa_wigig_conn_client_smmu
		|| ipa_fmwk_ctx->ipa_wigig_disconn_pipe
		|| ipa_fmwk_ctx->ipa_wigig_enable_pipe
		|| ipa_fmwk_ctx->ipa_wigig_disable_pipe
		|| ipa_fmwk_ctx->ipa_wigig_tx_dp
		|| ipa_fmwk_ctx->ipa_wigig_set_perf_profile
		|| ipa_fmwk_ctx->ipa_wigig_save_regs) {
		pr_err("ipa_wigig APIs were already initialized\n");
		return -EPERM;
	}

	ipa_fmwk_ctx->ipa_wigig_init = in->ipa_wigig_init;
	ipa_fmwk_ctx->ipa_wigig_cleanup = in->ipa_wigig_cleanup;
	ipa_fmwk_ctx->ipa_wigig_is_smmu_enabled = in->ipa_wigig_is_smmu_enabled;
	ipa_fmwk_ctx->ipa_wigig_reg_intf = in->ipa_wigig_reg_intf;
	ipa_fmwk_ctx->ipa_wigig_dereg_intf = in->ipa_wigig_dereg_intf;
	ipa_fmwk_ctx->ipa_wigig_conn_rx_pipe = in->ipa_wigig_conn_rx_pipe;
	ipa_fmwk_ctx->ipa_wigig_conn_rx_pipe_smmu =
		in->ipa_wigig_conn_rx_pipe_smmu;
	ipa_fmwk_ctx->ipa_wigig_conn_client = in->ipa_wigig_conn_client;
	ipa_fmwk_ctx->ipa_wigig_conn_client_smmu =
		in->ipa_wigig_conn_client_smmu;
	ipa_fmwk_ctx->ipa_wigig_disconn_pipe = in->ipa_wigig_disconn_pipe;
	ipa_fmwk_ctx->ipa_wigig_enable_pipe = in->ipa_wigig_enable_pipe;
	ipa_fmwk_ctx->ipa_wigig_disable_pipe = in->ipa_wigig_disable_pipe;
	ipa_fmwk_ctx->ipa_wigig_tx_dp = in->ipa_wigig_tx_dp;
	ipa_fmwk_ctx->ipa_wigig_set_perf_profile =
		in->ipa_wigig_set_perf_profile;
	ipa_fmwk_ctx->ipa_wigig_save_regs =
		in->ipa_wigig_save_regs;

	pr_info("ipa_wigig registered successfully\n");

	return 0;
}
EXPORT_SYMBOL(ipa_fmwk_register_ipa_wigig);

/* ipa_wigig APIs */
int ipa_wigig_init(struct ipa_wigig_init_in_params *in,
	struct ipa_wigig_init_out_params *out)
{
	int ret;

	IPA_FMWK_DISPATCH_RETURN(ipa_wigig_init,
		in, out);

	return ret;
}
EXPORT_SYMBOL(ipa_wigig_init);

int ipa_wigig_cleanup(void)
{
	int ret;

	IPA_FMWK_DISPATCH_RETURN(ipa_wigig_cleanup);

	return ret;
}
EXPORT_SYMBOL(ipa_wigig_cleanup);

bool ipa_wigig_is_smmu_enabled(void)
{
	int ret;

	IPA_FMWK_RETURN_BOOL(ipa_wigig_is_smmu_enabled);

	return ret;
}
EXPORT_SYMBOL(ipa_wigig_is_smmu_enabled);

int ipa_wigig_reg_intf(struct ipa_wigig_reg_intf_in_params *in)
{
	int ret;

	IPA_FMWK_DISPATCH_RETURN(ipa_wigig_reg_intf,
		in);

	return ret;
}
EXPORT_SYMBOL(ipa_wigig_reg_intf);

int ipa_wigig_dereg_intf(const char *netdev_name)
{
	int ret;

	IPA_FMWK_DISPATCH_RETURN(ipa_wigig_dereg_intf,
		netdev_name);

	return ret;
}
EXPORT_SYMBOL(ipa_wigig_dereg_intf);

int ipa_wigig_conn_rx_pipe(
	struct ipa_wigig_conn_rx_in_params *in,
	struct ipa_wigig_conn_out_params *out)
{
	int ret;

	IPA_FMWK_DISPATCH_RETURN(ipa_wigig_conn_rx_pipe,
		in, out);

	return ret;
}
EXPORT_SYMBOL(ipa_wigig_conn_rx_pipe);

int ipa_wigig_conn_rx_pipe_smmu(
	struct ipa_wigig_conn_rx_in_params_smmu *in,
	struct ipa_wigig_conn_out_params *out)
{
	int ret;

	IPA_FMWK_DISPATCH_RETURN(ipa_wigig_conn_rx_pipe_smmu,
		in, out);

	return ret;
}
EXPORT_SYMBOL(ipa_wigig_conn_rx_pipe_smmu);

int ipa_wigig_conn_client(
	struct ipa_wigig_conn_tx_in_params *in,
	struct ipa_wigig_conn_out_params *out)
{
	int ret;

	IPA_FMWK_DISPATCH_RETURN(ipa_wigig_conn_client,
		in, out);

	return ret;
}
EXPORT_SYMBOL(ipa_wigig_conn_client);

int ipa_wigig_conn_client_smmu(
	struct ipa_wigig_conn_tx_in_params_smmu *in,
	struct ipa_wigig_conn_out_params *out)
{
	int ret;

	IPA_FMWK_DISPATCH_RETURN(ipa_wigig_conn_client_smmu,
		in, out);

	return ret;
}
EXPORT_SYMBOL(ipa_wigig_conn_client_smmu);

int ipa_wigig_disconn_pipe(enum ipa_client_type client)
{
	int ret;

	IPA_FMWK_DISPATCH_RETURN(ipa_wigig_disconn_pipe,
		client);

	return ret;
}
EXPORT_SYMBOL(ipa_wigig_disconn_pipe);

int ipa_wigig_enable_pipe(enum ipa_client_type client)
{
	int ret;

	IPA_FMWK_DISPATCH_RETURN(ipa_wigig_enable_pipe,
		client);

	return ret;
}
EXPORT_SYMBOL(ipa_wigig_enable_pipe);

int ipa_wigig_disable_pipe(enum ipa_client_type client)
{
	int ret;

	IPA_FMWK_DISPATCH_RETURN(ipa_wigig_disable_pipe,
		client);

	return ret;
}
EXPORT_SYMBOL(ipa_wigig_disable_pipe);

int ipa_wigig_tx_dp(enum ipa_client_type dst,
	struct sk_buff *skb)
{
	int ret;

	IPA_FMWK_DISPATCH_RETURN_DP(ipa_wigig_tx_dp,
		dst, skb);

	return ret;
}
EXPORT_SYMBOL(ipa_wigig_tx_dp);

int ipa_wigig_set_perf_profile(u32 max_supported_bw_mbps)
{
	int ret;

	IPA_FMWK_DISPATCH_RETURN(ipa_wigig_set_perf_profile,
		max_supported_bw_mbps);

	return ret;
}
EXPORT_SYMBOL(ipa_wigig_set_perf_profile);

int ipa_wigig_save_regs(void)
{
	int ret;

	IPA_FMWK_DISPATCH_RETURN(ipa_wigig_save_regs);

	return ret;
}
EXPORT_SYMBOL(ipa_wigig_save_regs);

/* registration API for IPA eth module */
int ipa_fmwk_register_ipa_eth(const struct ipa_eth_data *in)
{
	if (!ipa_fmwk_ctx) {
		pr_err("ipa framework hasn't been initialized yet\n");
		return -EPERM;
	}

	if (ipa_fmwk_ctx->ipa_eth_register_ready_cb
		|| ipa_fmwk_ctx->ipa_eth_unregister_ready_cb
		|| ipa_fmwk_ctx->ipa_eth_client_conn_pipes
		|| ipa_fmwk_ctx->ipa_eth_client_disconn_pipes
		|| ipa_fmwk_ctx->ipa_eth_client_reg_intf
		|| ipa_fmwk_ctx->ipa_eth_client_unreg_intf
		|| ipa_fmwk_ctx->ipa_eth_client_set_perf_profile
		|| ipa_fmwk_ctx->ipa_eth_client_conn_evt
		|| ipa_fmwk_ctx->ipa_eth_client_disconn_evt
		|| ipa_fmwk_ctx->ipa_eth_get_ipa_client_type_from_eth_type
		|| ipa_fmwk_ctx->ipa_eth_client_exist) {
		pr_err("ipa_eth APIs were already initialized\n");
		return -EPERM;
	}

	ipa_fmwk_ctx->ipa_eth_register_ready_cb = in->ipa_eth_register_ready_cb;
	ipa_fmwk_ctx->ipa_eth_unregister_ready_cb =
		in->ipa_eth_unregister_ready_cb;
	ipa_fmwk_ctx->ipa_eth_client_conn_pipes = in->ipa_eth_client_conn_pipes;
	ipa_fmwk_ctx->ipa_eth_client_disconn_pipes =
		in->ipa_eth_client_disconn_pipes;
	ipa_fmwk_ctx->ipa_eth_client_reg_intf = in->ipa_eth_client_reg_intf;
	ipa_fmwk_ctx->ipa_eth_client_unreg_intf = in->ipa_eth_client_unreg_intf;
	ipa_fmwk_ctx->ipa_eth_client_set_perf_profile =
		in->ipa_eth_client_set_perf_profile;
	ipa_fmwk_ctx->ipa_eth_client_conn_evt = in->ipa_eth_client_conn_evt;
	ipa_fmwk_ctx->ipa_eth_client_disconn_evt =
		in->ipa_eth_client_disconn_evt;
	ipa_fmwk_ctx->ipa_eth_get_ipa_client_type_from_eth_type =
		in->ipa_eth_get_ipa_client_type_from_eth_type;
	ipa_fmwk_ctx->ipa_eth_client_exist =
		in->ipa_eth_client_exist;

	pr_info("ipa_eth registered successfully\n");

	return 0;
}
EXPORT_SYMBOL(ipa_fmwk_register_ipa_eth);

int ipa_eth_register_ready_cb(struct ipa_eth_ready *ready_info)
{
	int ret;

	if (!ipa_fmwk_ctx) {
		pr_err("ipa framework hasn't been initialized yet\n");
		return -EPERM;
	}

	mutex_lock(&ipa_fmwk_ctx->lock);
	if (ipa_fmwk_ctx->ipa_ready) {
		/* call real func, unlock and return */
		ret = ipa_fmwk_ctx->ipa_eth_register_ready_cb(ready_info);
		mutex_unlock(&ipa_fmwk_ctx->lock);
		return ret;
	}
	ipa_fmwk_ctx->eth_ready_info = ready_info;
	ready_info->is_eth_ready = false;
	mutex_unlock(&ipa_fmwk_ctx->lock);

	return 0;
}
EXPORT_SYMBOL(ipa_eth_register_ready_cb);

int ipa_eth_unregister_ready_cb(struct ipa_eth_ready *ready_info)
{
	int ret;

	IPA_FMWK_DISPATCH_RETURN_DP(ipa_eth_unregister_ready_cb,
		ready_info);

	return ret;
}
EXPORT_SYMBOL(ipa_eth_unregister_ready_cb);

int ipa_eth_client_conn_pipes(struct ipa_eth_client *client)
{
	int ret;

	IPA_FMWK_DISPATCH_RETURN_DP(ipa_eth_client_conn_pipes,
		client);

	return ret;
}
EXPORT_SYMBOL(ipa_eth_client_conn_pipes);

int ipa_eth_client_disconn_pipes(struct ipa_eth_client *client)
{
	int ret;

	IPA_FMWK_DISPATCH_RETURN_DP(ipa_eth_client_disconn_pipes,
		client);

	return ret;
}
EXPORT_SYMBOL(ipa_eth_client_disconn_pipes);

int ipa_eth_client_reg_intf(struct ipa_eth_intf_info *intf)
{
	int ret;

	IPA_FMWK_DISPATCH_RETURN_DP(ipa_eth_client_reg_intf,
		intf);

	return ret;
}
EXPORT_SYMBOL(ipa_eth_client_reg_intf);

int ipa_eth_client_unreg_intf(struct ipa_eth_intf_info *intf)
{
	int ret;

	IPA_FMWK_DISPATCH_RETURN_DP(ipa_eth_client_unreg_intf,
		intf);

	return ret;
}
EXPORT_SYMBOL(ipa_eth_client_unreg_intf);

int ipa_eth_client_set_perf_profile(struct ipa_eth_client *client,
	struct ipa_eth_perf_profile *profile)
{
	int ret;

	IPA_FMWK_DISPATCH_RETURN_DP(ipa_eth_client_set_perf_profile,
		client, profile);

	return ret;
}
EXPORT_SYMBOL(ipa_eth_client_set_perf_profile);

int ipa_eth_client_conn_evt(struct ipa_ecm_msg *msg)
{
	int ret;

	IPA_FMWK_DISPATCH_RETURN_DP(ipa_eth_client_conn_evt,
		msg);

	return ret;
}
EXPORT_SYMBOL(ipa_eth_client_conn_evt);

int ipa_eth_client_disconn_evt(struct ipa_ecm_msg *msg)
{
	int ret;

	IPA_FMWK_DISPATCH_RETURN_DP(ipa_eth_client_disconn_evt,
		msg);

	return ret;
}
EXPORT_SYMBOL(ipa_eth_client_disconn_evt);

int ipa_get_default_aggr_time_limit(enum ipa_client_type client,
				u32 *default_aggr_time_limit)
{
	int ret;

	IPA_FMWK_DISPATCH_RETURN(ipa_get_default_aggr_time_limit,
		client, default_aggr_time_limit);

	return ret;
}
EXPORT_SYMBOL(ipa_get_default_aggr_time_limit);

enum ipa_client_type ipa_eth_get_ipa_client_type_from_eth_type(
	enum ipa_eth_client_type eth_client_type, enum ipa_eth_pipe_direction dir)
{
	int ret;

	IPA_FMWK_DISPATCH_RETURN_DP(ipa_eth_get_ipa_client_type_from_eth_type,
		eth_client_type, dir);

	return ret;
}
EXPORT_SYMBOL(ipa_eth_get_ipa_client_type_from_eth_type);

bool ipa_eth_client_exist(
	enum ipa_eth_client_type eth_client_type, int inst_id)
{
	int ret;

	IPA_FMWK_DISPATCH_RETURN_DP(ipa_eth_client_exist,
		eth_client_type, inst_id);

	return ret;
}
EXPORT_SYMBOL(ipa_eth_client_exist);

/* module functions */
static int __init ipa_fmwk_init(void)
{
	pr_info("IPA framework init\n");

	ipa_fmwk_ctx = kzalloc(sizeof(struct ipa_fmwk_contex), GFP_KERNEL);
	if (ipa_fmwk_ctx == NULL)
		return -ENOMEM;

	INIT_LIST_HEAD(&ipa_fmwk_ctx->ipa_ready_cb_list);
	mutex_init(&ipa_fmwk_ctx->lock);

	return 0;
}
subsys_initcall(ipa_fmwk_init);

static void __exit ipa_fmwk_exit(void)
{
	struct ipa_ready_cb_info *info;
	struct ipa_ready_cb_info *next;

	pr_debug("IPA framework exit\n");
	list_for_each_entry_safe(info, next,
		&ipa_fmwk_ctx->ipa_ready_cb_list, link) {
		list_del(&info->link);
		kfree(info);
	}
	kfree(ipa_fmwk_ctx);
	ipa_fmwk_ctx = NULL;
}
module_exit(ipa_fmwk_exit);

MODULE_LICENSE("GPL v2");
MODULE_DESCRIPTION("IPA HW framework");<|MERGE_RESOLUTION|>--- conflicted
+++ resolved
@@ -1243,14 +1243,9 @@
 		|| ipa_fmwk_ctx->ipa_wdi_create_smmu_mapping
 		|| ipa_fmwk_ctx->ipa_wdi_release_smmu_mapping
 		|| ipa_fmwk_ctx->ipa_wdi_get_stats
-<<<<<<< HEAD
 		|| ipa_fmwk_ctx->ipa_wdi_sw_stats
-		|| ipa_fmwk_ctx->ipa_get_wdi_version) {
-=======
 		|| ipa_fmwk_ctx->ipa_get_wdi_version
-		|| ipa_fmwk_ctx->ipa_wdi_sw_stats
 		|| ipa_fmwk_ctx->ipa_wdi_is_tx1_used) {
->>>>>>> 21af954d
 		pr_err("ipa_wdi3 APIs were already initialized\n");
 		return -EPERM;
 	}
@@ -1293,7 +1288,6 @@
 }
 EXPORT_SYMBOL(ipa_wdi_init);
 
-<<<<<<< HEAD
 int ipa_get_wdi_version(void)
 {
 	int ret;
@@ -1303,7 +1297,7 @@
 	return ret;
 }
 EXPORT_SYMBOL(ipa_get_wdi_version);
-=======
+
 bool ipa_wdi_is_tx1_used(void)
 {
 	int ret;
@@ -1313,7 +1307,6 @@
 	return ret;
 }
 EXPORT_SYMBOL(ipa_wdi_is_tx1_used);
->>>>>>> 21af954d
 
 int ipa_wdi_cleanup(void)
 {
