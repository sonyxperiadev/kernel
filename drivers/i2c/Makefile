#
# Makefile for the i2c core.
#

obj-$(CONFIG_I2C_BOARDINFO)	+= i2c-boardinfo.o
obj-$(CONFIG_I2C)		+= i2c-core.o
obj-$(CONFIG_I2C_SMBUS)		+= i2c-smbus.o
obj-$(CONFIG_I2C_CHARDEV)	+= i2c-dev.o
obj-$(CONFIG_I2C_MUX)		+= i2c-mux.o
obj-y				+= algos/ busses/ muxes/
<<<<<<< HEAD
obj-$(CONFIG_I2C_STUB)		+= i2c-stub.o
=======
obj-y				+= clients/
>>>>>>> 940b3e49

ccflags-$(CONFIG_I2C_DEBUG_CORE) := -DDEBUG
CFLAGS_i2c-core.o := -Wno-deprecated-declarations<|MERGE_RESOLUTION|>--- conflicted
+++ resolved
@@ -8,11 +8,8 @@
 obj-$(CONFIG_I2C_CHARDEV)	+= i2c-dev.o
 obj-$(CONFIG_I2C_MUX)		+= i2c-mux.o
 obj-y				+= algos/ busses/ muxes/
-<<<<<<< HEAD
 obj-$(CONFIG_I2C_STUB)		+= i2c-stub.o
-=======
 obj-y				+= clients/
->>>>>>> 940b3e49
 
 ccflags-$(CONFIG_I2C_DEBUG_CORE) := -DDEBUG
 CFLAGS_i2c-core.o := -Wno-deprecated-declarations