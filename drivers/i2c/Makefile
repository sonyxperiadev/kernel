--- conflicted
+++ resolved
@@ -8,10 +8,7 @@
 obj-$(CONFIG_I2C_CHARDEV)	+= i2c-dev.o
 obj-$(CONFIG_I2C_MUX)		+= i2c-mux.o
 obj-y				+= algos/ busses/ muxes/
-<<<<<<< HEAD
-=======
 obj-y				+= clients/
->>>>>>> 39585b11
 
 ccflags-$(CONFIG_I2C_DEBUG_CORE) := -DDEBUG
 CFLAGS_i2c-core.o := -Wno-deprecated-declarations