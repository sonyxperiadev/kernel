--- conflicted
+++ resolved
@@ -620,24 +620,11 @@
 	  Enables userspace clients to read and write to some packet SMD
 	  ports via device interface for MSM chipset.
 
-<<<<<<< HEAD
 config BCM_GPS
 	tristate "GPS support"
 	default n
 	---help---
 	  Select this to include GPS support for BCMHANA
 	  If unsure, say N.
-=======
-config TILE_SROM
-	bool "Character-device access via hypervisor to the Tilera SPI ROM"
-	depends on TILE
-	default y
-	---help---
-	  This device provides character-level read-write access
-	  to the SROM, typically via the "0", "1", and "2" devices
-	  in /dev/srom/.  The Tilera hypervisor makes the flash
-	  device appear much like a simple EEPROM, and knows
-	  how to partition a single ROM for multiple purposes.
->>>>>>> 90adfd2b
 
 endmenu
