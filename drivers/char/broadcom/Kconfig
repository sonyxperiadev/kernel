--- conflicted
+++ resolved
@@ -35,20 +35,6 @@
 	depends on BRCM_CHAR_DRIVERS && (ARCH_RHEA || ARCH_SAMOA)
 	default n 	
 
-config BCM_GPS
-    tristate "GPS support"
-	default n
-    ---help---
-        Select this to include GPS support for BCMHANA
-
-        If unsure, say N.
-		
-config BCM_GPS_UART
-	int "GPS UART"	
-	depends on BCM_GPS
-	--help---
-		GPS UART port no e.g. 0,1,2,3 to be used 
-
 config BCM_MODEM
         tristate "Broadcom Modem Driver"
         depends on BRCM_CHAR_DRIVERS && NET
@@ -65,32 +51,17 @@
 	  
 config BCM_AMXR
    bool "Audio Mixer Driver support"
-<<<<<<< HEAD
-   depends on BRCM_CHAR_DRIVERS
-   default n
-=======
    default y
->>>>>>> e37f9e5c
    ---help---
    Say Y to enable the Audio Mixer Driver to support interconnecting
    audio samples between kernel objects.
    
 config BCM_HALAUDIO
     bool "HAL Audio Driver support"
-    depends on BRCM_CHAR_DRIVERS
+    select BCM_AMXR
+    select BCM_GOS
     default n
-    help
-      Say Y to enable HAL Audio Driver support which is used to control
-      audio hardware.
-
-config BCM_HALAUDIO_AUDIOH_ISLAND
-    tristate "HAL Audio Audio Hub driver for the Island Chip family"
-    depends on ARCH_ISLAND
-    depends on BRCM_CHAR_DRIVERS
-    depends on BCM_HALAUDIO && BCM_AMXR
-    depends on MAP_SDMA && MAP_AADMA && MAP_ISLAND_AUDIOH_CHAL
-    default n
-    help
-      Select m to build the HAL Audio Audio Hub driver.This driver must
-      be built as a loadable module otherwise initialization will fail.
-              +    ---help---
+    Say Y to enable HAL Audio Driver support which is used to control
+    audio hardware.
+     