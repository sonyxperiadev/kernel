/*******************************************************************************
Copyright 2010 Broadcom Corporation.  All rights reserved.

Unless you and Broadcom execute a separate written software license agreement
governing use of this software, this software is licensed to you under the
terms of the GNU General Public License version 2, available at
http://www.gnu.org/copyleft/gpl.html (the "GPL").

Notwithstanding the above, under no circumstances may you combine this software
in any way with any other Broadcom software provided under a license other than
the GPL, without Broadcom's express prior written consent.
*******************************************************************************/

#include <linux/kernel.h>

#include <linux/clk.h>
#include <linux/delay.h>
#include <linux/device.h>
#include <linux/errno.h>
#include <linux/fs.h>
#include <linux/init.h>
#include <linux/interrupt.h>
#include <linux/module.h>
#include <linux/mm.h>
#include <linux/mutex.h>
#include <linux/proc_fs.h>
#include <linux/vmalloc.h>
#include <mach/irqs.h>
#include <asm/io.h>
#include <asm/uaccess.h>
#include <linux/workqueue.h>
#include <linux/platform_device.h>

#include <mach/memory.h>
#include <linux/broadcom/v3d.h>
#include <mach/rdb/brcm_rdb_sysmap.h>
#include <mach/rdb/brcm_rdb_pwrmgr.h>
#include <mach/rdb/brcm_rdb_v3d.h>
#include <mach/gpio.h>
#include <plat/pi_mgr.h>
#include <plat/scu.h>
#include <plat/clock.h>
#include <linux/dma-mapping.h>
#include <linux/kthread.h>
#include <mach/io_map.h>

#define V3D_DEV_NAME	"v3d"
#define V3D_DEV_MAJOR	0
#define RHEA_V3D_BASE_PERIPHERAL_ADDRESS	MM_V3D_BASE_ADDR
#define IRQ_GRAPHICS	BCM_INT_ID_RESERVED148
#define V3D_VERSION_STR	"1.0.0"

#ifdef V3D_PERF_SUPPORT
const char *perf_ctr_str[30] = {
	"FEP Valid primitives that result in no rendered pixels, for all rendered tiles",
	"FEP Valid primitives for all rendered tiles. (primitives may be counted in more than one tile)",
	"FEP Early-Z / Near / Far clipped quads",
	"FEP Valid quads",
	"TLB Quads with no pixels passing the stencil test",
	"TLB Quads with no pixels passing the Z and stencil tests",
	"TLB Quads with any pixels passing the Z and stencil tests",
	"TLB Quads with all pixels having zero coverage",
	"TLB Quads with any pixels having non-zero coverage",
	"TLB Quads with valid pixels written to colour buffer",
	"PTB Primitives discarded by being outside the viewport",
	"PTB Primitives that need clipping",
	"PSE Primitives that are discarded because they are reversed",
	"QPU Total idle clock cycles for all QPUs",
	"QPU Total clock cycles for all QPUs doing vertex/coordinate shading",
	"QPU Total clock cycles for all QPUs doing fragment shading",
	"QPU Total clock cycles for all QPUs executing valid instructions",
	"QPU Total clock cycles for all QPUs stalled waiting for TMUs",
	"QPU Total clock cycles for all QPUs stalled waiting for Scoreboard",
	"QPU Total clock cycles for all QPUs stalled waiting for Varyings",
	"QPU Total instruction cache hits for all slices",
	"QPU Total instruction cache misses for all slices",
	"QPU Total uniforms cache hits for all slices",
	"QPU Total uniforms cache misses for all slices",
	"TMU Total texture quads processed",
	"TMU Total texture cache misses (number of fetches from memory/L2cache)",
	"VPM Total clock cycles VDW is stalled waiting for VPM access",
	"VPM Total clock cycles VCD is stalled waiting for VPM access",
	"L2C Total Level 2 cache hits",
	"L2C Total Level 2 cache misses"
};
#endif

/******************************************************************
	V3D kernel prints
*******************************************************************/
#define KLOG_TAG __FILE__

/* Error Logs */
#if 1
#define KLOG_E(fmt, args...) \
					do { printk(KERN_ERR "Error: [%s:%s:%d] "fmt"\n", KLOG_TAG, __func__, __LINE__, \
			##args); } \
					while (0)
#else
#define KLOG_E(x...) do {} while (0)
#endif
/* Debug Logs */
#if 0
#define KLOG_D(fmt, args...) \
		do { printk(KERN_INFO KLOG_TAG "[%s:%d] "fmt"\n", __func__, __LINE__, \
			##args); } \
		while (0)
#else
#define KLOG_D(x...) do {} while (0)
#endif
/* Verbose Logs */
#if 0
#define KLOG_V(fmt, args...) \
					do { printk(KERN_INFO KLOG_TAG "[%s:%d] "fmt"\n", __func__, __LINE__, \
			##args); } \
					while (0)
#else
#define KLOG_V(x...) do {} while (0)
#endif

/*
 *
 * Deferred V3D Task Serializer
 *
 */

/* TODO: consider separate file: dvts.c? */

typedef atomic_t dvts_jobcount_t;
typedef struct _dvts_object_ {
	wait_queue_head_t wq;
	dvts_jobcount_t finished;
} *dvts_object_t;
/* typedef uint32_t dvts_target_t; */
/*
 * Since the completion count is an atomic_t, which guarantees only
 * 24-bits, we need to be careful when comparing with the target,
 * which is 32-bits.  We need to do a 24-bit signed comparison, taking
 * into account wrap-around.  This macro makes it safe by doing
 * unsigned comparison with 23rd bit after masking.
 */
#define dvts_reached_target(obj, target) (((atomic_read(&(obj)->finished) - (target)) & 0xFFFFFF) < 0x800000)

dvts_object_t dvts_create_serializer(void)
{
	struct _dvts_object_ *object;

	object = kmalloc(sizeof(*object), GFP_KERNEL);
	if (object == NULL)
		goto err_kmalloc;

	init_waitqueue_head(&object->wq);
	atomic_set(&object->finished, 0);

	return object;

/*
 * error exit paths
 */
err_kmalloc:
	return NULL;
}

void dvts_destroy_serializer(dvts_object_t obj)
{
	kfree(obj);
}

void dvts_finish(dvts_object_t obj)
{
	atomic_inc(&obj->finished);
	/* TODO: make it wake_up_interruptible_all if/when we can
	 * demise dvts_wait() call */
	wake_up_all(&obj->wq);
}

int dvts_wait_interruptible(dvts_object_t obj, dvts_target_t target)
{
	int s;

	s = wait_event_interruptible(obj->wq,
			dvts_reached_target(obj, target));

	/* We'll return 0 if the dvts target was reached, and
	 * -ERESTARTSYS if the wait was interrupted by a signal */
	return s;
}

/******************************************************************
	END: V3D kernel prints
*******************************************************************/
#define USAGE_PRINT_THRESHOLD_USEC (5000000)
static int v3d_major = V3D_DEV_MAJOR;
static void __iomem *v3d_base;
static struct clk *v3d_clk;

/* Static variable to check if the V3D power island is ON or OFF */
static int v3d_is_on;
static volatile int v3d_in_use;

static struct {
	struct mutex work_lock;
	struct proc_dir_entry *proc_dir;
	struct proc_dir_entry *proc_status;
	struct proc_dir_entry *proc_usage;
	struct proc_dir_entry *proc_version;
	struct class *v3d_class;
	struct device *v3d_device;
	struct pi_mgr_dfs_node dfs_node;
	struct pi_mgr_qos_node qos_node;
	struct timeval t1;	/* time of acquire */
	struct timeval t2;	/* time of release */
	unsigned long acquired_time;
	unsigned long free_time;
	unsigned long v3d_usage;
	bool show_v3d_usage;
	spinlock_t v3d_spinlock;
} v3d_state;

typedef struct {
	dvts_object_t shared_dvts_object;
	uint32_t shared_dvts_object_usecount;
	uint32_t last_completed_job_id;
	struct v3d_job_t_ *last_submitted_job;
#ifdef V3D_PERF_SUPPORT
	uint32_t perf_ctr[16];
	uint32_t v3d_perf_mask;
	bool v3d_perf_counter;
#endif
} v3d_t;

/********************************************************
	Imported stuff
********************************************************/
/* Job Error Handling variables */
#if defined (CONFIG_MACH_HAWAII_FPGA_E) || defined (CONFIG_MACH_HAWAII_FPGA)
#define V3D_ISR_TIMEOUT_IN_MS	(1000000)
#else
#define V3D_ISR_TIMEOUT_IN_MS	(1500)
#endif
#define V3D_JOB_TIMEOUT_IN_MS	(V3D_ISR_TIMEOUT_IN_MS)

v3d_t *v3d_dev;

#define V3D_MAX_JOBS 128
/* Don't add anything at the beginning of this structure
   unless you are changing 'v3d_job_post_t' as well! */
typedef struct v3d_job_t_ {
	uint32_t job_type;
	uint32_t job_id;
	uint32_t v3d_ct0ca;
	uint32_t v3d_ct0ea;
	uint32_t v3d_ct1ca;
	uint32_t v3d_ct1ea;
	uint32_t v3d_vpm_size;
	uint32_t user_cnt;
	uint32_t v3d_srqpc[MAX_USER_JOBS];
	uint32_t v3d_srqua[MAX_USER_JOBS];
	uint32_t v3d_srqul[MAX_USER_JOBS];
	v3d_t *dev;
	volatile v3d_job_status_e job_status;
	u32 job_intern_state;
	u32 job_wait_state;
	wait_queue_head_t v3d_job_done_q;
	struct v3d_job_t_ *next;
} v3d_job_t;

#define MAX_BIN_BLOCKS  5
#define BIN_MEM_SIZE    (2 * 1024 * 1024)
static struct {
	int oom_block;
	void *oom_cpuaddr;
	bool used;
	bool ready;
	v3d_t *dev;
} bin_mem[MAX_BIN_BLOCKS];

/* Driver module init variables */
struct task_struct *v3d_thread_task = (struct task_struct *)-ENOMEM;

/* Stuff to supply more bin memory */
static int v3d_bin_oom_block;
static int v3d_bin_oom_size = BIN_MEM_SIZE;
static void *v3d_bin_oom_cpuaddr;
static volatile int v3d_oom_block_used;
static void allocate_bin_mem(struct work_struct *work);
static void free_bin_mem(v3d_t *dev);
static DECLARE_WORK(work, allocate_bin_mem);
static struct workqueue_struct *oom_wq;

/* v3d driver state variables - shared by ioctl, isr, thread */

/* event bits 0:rend_done, 1:bin_done, 4:qpu_done, 5:oom_fatal */
static volatile int v3d_flags;
static v3d_job_t *v3d_job_head, *v3d_job_tail, *v3d_job_free_list;
static spinlock_t v3d_job_free_list_spinlock;

volatile v3d_job_t *v3d_job_curr;
volatile int suspend_pending;

/* Semaphore to lock between ioctl and thread for shared variable access
 * WaitQue on which thread will block for job post or isr_completion or timeout
 */
struct mutex v3d_sem;
struct mutex suspend_sem;
wait_queue_head_t v3d_start_q, v3d_isr_done_q, v3d_job_free_q;

/* Debug count variables for job activities */
static int dbg_job_post_rend_cnt;
static int dbg_job_post_bin_rend_cnt;
static int dbg_job_post_other_cnt;
static int dbg_job_wait_cnt;
static int dbg_job_timeout_cnt;

/***** Function Prototypes **************/
static int enable_v3d_clock(void);
static int disable_v3d_clock(void);
static inline uint32_t v3d_read(uint32_t reg);
static inline void v3d_write(uint32_t val, uint32_t reg);
static void v3d_power(int flag);
static int v3d_hw_acquire(bool for_worklist);
static void v3d_hw_release(void);
static void v3d_print_status(void);
static void v3d_reset(void);
static irqreturn_t v3d_isr_worklist(int irq, void *dev_id);

#ifdef V3D_PERF_SUPPORT
static void v3d_set_perf_counter(v3d_t *dev);
static void v3d_read_perf_counter(v3d_t *dev, int incremental);
#endif

/******************************************************************
	V3D Work queue related functions
*******************************************************************/
static void v3d_job_kill(v3d_job_t *p_v3d_job, v3d_job_status_e job_status);

static void v3d_print_all_jobs(int bp)
{
	v3d_job_t *tmp_job;
	u32 n = 0;

	KLOG_V
	    ("Job post count rend[%d] bin_rend[%d] other[%d] Job wait count[%d] job timeout count[%d]",
	     dbg_job_post_rend_cnt, dbg_job_post_bin_rend_cnt,
	     dbg_job_post_other_cnt, dbg_job_wait_cnt, dbg_job_timeout_cnt);
	switch (bp) {
	case 0:
		KLOG_V("Job queue Status after post...");
		break;
	case 1:
		KLOG_V("Job queue Status after wait...");
		break;
	}
	if (bp > 1) {
		KLOG_D("head[0x%08x] curr[0x%08x]", (u32)v3d_job_head,
		       (u32)v3d_job_curr);
		tmp_job = v3d_job_head;
		while (tmp_job != NULL) {
			KLOG_D("\t job[%d] : [0x%08x] dev[%p] job_id[%d]"
				"type[%d] status[%d] intern[%d] wait[%d]",
				n, (u32)tmp_job, tmp_job->dev,
				tmp_job->job_id, tmp_job->job_type,
				tmp_job->job_status, tmp_job->job_intern_state,
				tmp_job->job_wait_state);
			tmp_job = tmp_job->next;
			n++;
		}
	}
}

static void v3d_job_free(v3d_job_t *p_v3d_job)
{
	spin_lock(&v3d_job_free_list_spinlock);
	p_v3d_job->next = v3d_job_free_list;
	v3d_job_free_list = p_v3d_job;
	spin_unlock(&v3d_job_free_list_spinlock);
	if (!v3d_job_free_list->next)
		wake_up_interruptible(&v3d_job_free_q);
}

static v3d_job_t *v3d_job_create(v3d_t *dev, const v3d_job_post_t *p_job_post)
{
	v3d_job_t *p_v3d_job;

	spin_lock(&v3d_job_free_list_spinlock);
	while (!v3d_job_free_list) {
		spin_unlock(&v3d_job_free_list_spinlock);
		if (wait_event_interruptible(v3d_job_free_q,
			v3d_job_free_list != NULL)) {
			KLOG_D("wait interrupted\n");
			return ERR_PTR(-ERESTARTSYS);
		}
		spin_lock(&v3d_job_free_list_spinlock);
	}
	p_v3d_job = v3d_job_free_list;
	v3d_job_free_list = v3d_job_free_list->next;
	spin_unlock(&v3d_job_free_list_spinlock);

	/* Note that this is a bit hacky as we overwrite a couple of fields
	   at the end of the 'v3d_job_t' structure. This is pending a rewrite
	   that splits the structure into proper public and private
	   declarations */
	if (copy_from_user
		(p_v3d_job, p_job_post,
		sizeof(*p_job_post))) {
		KLOG_E("copy_from_user failed\n");
		v3d_job_free(p_v3d_job);
		return ERR_PTR(-EPERM);
	}

	/* Fill in the private, internal fields */
	p_v3d_job->dev = dev;

	if (p_v3d_job->job_type != V3D_JOB_USER) {
		/* Ignore this job type as we'll determine it ourself */
		p_v3d_job->job_type = V3D_JOB_BIN_REND;

		if (p_v3d_job->v3d_ct0ca == p_v3d_job->v3d_ct0ea)
			p_v3d_job->job_type &= ~V3D_JOB_BIN;

		if (p_v3d_job->v3d_ct1ca == p_v3d_job->v3d_ct1ea)
			p_v3d_job->job_type &= ~V3D_JOB_REND;
	}

	p_v3d_job->job_status = V3D_JOB_STATUS_READY;
	p_v3d_job->job_intern_state = 0;
	p_v3d_job->job_wait_state = 0;
	p_v3d_job->next = NULL;

	KLOG_V("job %p dev %p job_id %d job_type %d "
		"ct0_ca 0x%x ct0_ea 0x%x ct1_ca 0x%x ct1_ea 0x%x srqpc 0x%x "
		"srqua[0x%x] srqul[0x%x]",
		p_v3d_job, dev, p_v3d_job->job_id, p_v3d_job->job_type,
		p_v3d_job->v3d_ct0ca, p_v3d_job->v3d_ct0ea,
		p_v3d_job->v3d_ct1ca, p_v3d_job->v3d_ct1ea,
		p_v3d_job->v3d_srqpc[0], p_v3d_job->v3d_srqua[0],
		p_v3d_job->v3d_srqul[0]);

	return p_v3d_job;
}

static void v3d_job_add(struct file *filp, v3d_job_t *p_v3d_job)
{
	v3d_t *dev;
	dev = (v3d_t *)(filp->private_data);
	if (NULL == v3d_job_head) {
		BUG_ON(v3d_job_tail != NULL);
		KLOG_V("Adding job %p to head for dev %p", p_v3d_job, dev);
		v3d_job_head = v3d_job_tail = p_v3d_job;
	} else {
		KLOG_V("Adding job %p to tail %p for dev %p", p_v3d_job,
			v3d_job_tail, dev);
		v3d_job_tail->next = p_v3d_job;
		v3d_job_tail = p_v3d_job;
	}
}

static void v3d_job_remove(struct file *filp, v3d_job_t *p_v3d_wait_job)
{
	v3d_t *dev;
	v3d_job_t *tmp_job, *parent_job;
	v3d_job_t *last_match_job = NULL;
	int curr_job_killed = 0;
	unsigned long flags;

	dev = (v3d_t *)(filp->private_data);

	KLOG_V("Free upto job[%p] for dev[%p]: ", p_v3d_wait_job,
		dev);
	if (p_v3d_wait_job == NULL) {
		KLOG_V("Free upto job[%p] for %p: ",
			p_v3d_wait_job, dev);
	}

	if ((v3d_job_head != NULL) && (v3d_job_head != p_v3d_wait_job)) {
		parent_job = v3d_job_head;
		tmp_job = v3d_job_head->next;
		while (tmp_job != NULL) {
			if (tmp_job->dev == dev) {
				last_match_job = tmp_job;
				tmp_job = tmp_job->next;
				parent_job->next = tmp_job;
				if (last_match_job == v3d_job_tail)
					v3d_job_tail = parent_job;
				if (last_match_job == v3d_job_curr) {
					/* Kill the job, free the job, return error if waiting ?? */
					KLOG_D
					    ("Trying to free current job[0x%08x]",
					     (u32)last_match_job);
					//Reset V3D to stop executing current job
					if (v3d_job_curr->job_status == V3D_JOB_STATUS_RUNNING)
						v3d_reset();
					v3d_job_kill((v3d_job_t *)v3d_job_curr,
						     V3D_JOB_STATUS_ERROR);
					curr_job_killed = 1;
					//Flush interrupt before marking job done
					spin_lock_irqsave(&v3d_state.v3d_spinlock, flags);
					v3d_job_curr = v3d_job_curr->next;
					spin_unlock_irqrestore(&v3d_state.v3d_spinlock, flags);
				}
				KLOG_V("Free job[%p] for dev[%p]: ",
				       last_match_job, dev);
				if (p_v3d_wait_job == NULL) {
					KLOG_V("Free job[%p] for dev[%p]: ",
						last_match_job, dev);
				}
				v3d_job_free(last_match_job);
				if (last_match_job == p_v3d_wait_job)
					break;

			} else {
				parent_job = tmp_job;
				tmp_job = tmp_job->next;
			}
		}
	}
	if (v3d_job_head != NULL) {
		if (v3d_job_head->dev == dev) {
			last_match_job = v3d_job_head;
			if (last_match_job == v3d_job_curr) {
				/* Kill the job, free the job, return error if waiting ?? */
				KLOG_D
				    ("Trying to free current job - head[0x%08x]",
				     (u32)last_match_job);
				if (v3d_job_curr->job_status == V3D_JOB_STATUS_RUNNING)
					v3d_reset();
				v3d_job_kill((v3d_job_t *)v3d_job_curr,
					     V3D_JOB_STATUS_ERROR);
				curr_job_killed = 1;
				spin_lock_irqsave(&v3d_state.v3d_spinlock, flags);
				v3d_job_curr = v3d_job_curr->next;
				spin_unlock_irqrestore(&v3d_state.v3d_spinlock, flags);
			}
			if (v3d_job_head == v3d_job_tail) {
				BUG_ON(v3d_job_head->next != NULL);
				v3d_job_head = v3d_job_tail = NULL;
			} else {
				v3d_job_head = v3d_job_head->next;
			}
			KLOG_V
<<<<<<< HEAD
			    ("Update head to [%p] and free [%p] for dev[%p]",
			     v3d_job_head, last_match_job, dev);
			if (p_v3d_wait_job == NULL) {
				KLOG_V
				    ("Update head to [%p] and free [%p] for dev[%p]",
=======
			    ("Update head to %p and free %p for dev %p",
			     v3d_job_head, last_match_job, dev);
			if (p_v3d_wait_job == NULL) {
				KLOG_V
				    ("Update head to %p and free %p for dev %p",
>>>>>>> cf4f36f3
				     v3d_job_head, last_match_job,
				     dev);
			}
			v3d_job_free(last_match_job);
		}
	}
	if (curr_job_killed) {
		KLOG_D
		    ("v3d activity reset as part of freeing jobs for dev[%p]",
		     dev);
		if (v3d_job_curr != NULL)
			v3d_job_curr->job_intern_state = 4;

		wake_up(&v3d_isr_done_q);
		v3d_print_all_jobs(0);
	}
}

static int v3d_job_start(void)
{
	v3d_job_t *p_v3d_job;

	p_v3d_job = (v3d_job_t *)v3d_job_curr;

	if (v3d_in_use != 0) {
		KLOG_E("v3d not free for starting job[0x%08x]", (u32)p_v3d_job);
		v3d_print_all_jobs(2);
		return -1;
	}
	if (p_v3d_job->job_status != V3D_JOB_STATUS_READY) {
		if ((p_v3d_job->job_status != V3D_JOB_STATUS_RUNNING)
		    || (p_v3d_job->job_type != V3D_JOB_BIN_REND)
		    || (p_v3d_job->job_intern_state != 1)) {
			KLOG_E
			    ("Status not right for starting job[0x%08x] status[%d] type[%d], intern[%d]",
			     (u32)p_v3d_job, p_v3d_job->job_status,
			     p_v3d_job->job_type, p_v3d_job->job_intern_state);
			v3d_print_all_jobs(2);
			return -1;
		}
	}

	p_v3d_job->job_status = V3D_JOB_STATUS_RUNNING;
	v3d_in_use = 1;
#ifdef V3D_PERF_SUPPORT
	if (p_v3d_job->dev->v3d_perf_counter == true)
		v3d_set_perf_counter(p_v3d_job->dev);
#endif
	if ((p_v3d_job->job_type == V3D_JOB_REND)
	    && (p_v3d_job->job_intern_state == 0)) {
		KLOG_D("Submitting render job %x : %x\n", p_v3d_job->v3d_ct1ca,
		       p_v3d_job->v3d_ct1ea);
		p_v3d_job->job_intern_state = 2;
		v3d_write(p_v3d_job->v3d_ct1ca, V3D_CT1CA_OFFSET);
		v3d_write(p_v3d_job->v3d_ct1ea, V3D_CT1EA_OFFSET);
	} else if ((p_v3d_job->job_type == V3D_JOB_BIN)
		   && (p_v3d_job->job_intern_state == 0)) {
		KLOG_E("\n\n\n\nBinning only JOB\n\n\n\n");
		p_v3d_job->job_intern_state = 1;
		KLOG_V("Submitting binner job %x : %x\n", p_v3d_job->v3d_ct0ca,
		       p_v3d_job->v3d_ct0ea);
		v3d_write(p_v3d_job->v3d_ct0ca, V3D_CT0CA_OFFSET);
		v3d_write(p_v3d_job->v3d_ct0ea, V3D_CT0EA_OFFSET);
	} else if ((p_v3d_job->job_type == V3D_JOB_BIN_REND)
		   && (p_v3d_job->job_intern_state == 0)) {
		p_v3d_job->job_intern_state = 2;

		/* Submit binning first */
		{
			KLOG_V("Submitting binner job %x : %x\n",
			       p_v3d_job->v3d_ct0ca, p_v3d_job->v3d_ct0ea);
			v3d_write(p_v3d_job->v3d_ct0ca, V3D_CT0CA_OFFSET);
			v3d_write(p_v3d_job->v3d_ct0ea, V3D_CT0EA_OFFSET);
		}

		/* Submit rendering */
		if (p_v3d_job->v3d_ct1ca != p_v3d_job->v3d_ct1ea) {
			KLOG_D("Submitting render job %x : %x\n",
			       p_v3d_job->v3d_ct1ca, p_v3d_job->v3d_ct1ea);
			v3d_write(p_v3d_job->v3d_ct1ca, V3D_CT1CA_OFFSET);
			v3d_write(p_v3d_job->v3d_ct1ea, V3D_CT1EA_OFFSET);
		}

	} else if ((p_v3d_job->job_type == V3D_JOB_USER)
		   && (p_v3d_job->job_intern_state == 0)) {
		int i;
		p_v3d_job->job_intern_state = p_v3d_job->user_cnt;

		if ((v3d_read(V3D_SRQCS_OFFSET) & 0x3F) > 12) {
			KLOG_E("User job queue is full %08x",
			       v3d_read(V3D_SRQCS_OFFSET));
			return -1;
		}

		v3d_write(p_v3d_job->v3d_vpm_size, V3D_VPMBASE_OFFSET);

		for (i = 0; i < p_v3d_job->user_cnt; i++) {
			KLOG_V("Submitting user job %x : %x (%x)\n",
			       p_v3d_job->v3d_srqpc[i], p_v3d_job->v3d_srqua[i],
			       p_v3d_job->v3d_srqul[i]);
			v3d_write(p_v3d_job->v3d_srqul[i], V3D_SRQUL_OFFSET);
			v3d_write(p_v3d_job->v3d_srqua[i], V3D_SRQUA_OFFSET);
			v3d_write(p_v3d_job->v3d_srqpc[i], V3D_SRQPC_OFFSET);
		}
	} else {
		KLOG_E
		    ("Invalid internal state for starting job[0x%08x] type[%d] intern[%d]",
		     (u32)p_v3d_job, p_v3d_job->job_type,
		     p_v3d_job->job_intern_state);
		v3d_in_use = 0;
		v3d_print_all_jobs(2);
		return -1;
	}

	return 0;
}

static void v3d_job_kill(v3d_job_t *p_v3d_job, v3d_job_status_e job_status)
{
	KLOG_V("Kill job[0x%08x]: ", (u32)p_v3d_job);

	p_v3d_job->job_intern_state = 3;
	p_v3d_job->job_status = job_status;
	if (p_v3d_job->job_wait_state)
		wake_up_interruptible(&p_v3d_job->v3d_job_done_q);
}

static int v3d_thread(void *data)
{
	int ret;
	int inited = 0;
	long time, time_min = msecs_to_jiffies(V3D_ISR_TIMEOUT_IN_MS);

	KLOG_D("v3d_thread launched");
	mutex_lock(&v3d_sem);

	while (1) {
		if (v3d_job_curr == NULL) {
			/* No jobs pending - wait till a job gets posted */
			KLOG_V("v3d_thread going to sleep till a post happens");
			if (inited)
				v3d_hw_release();
			else
				inited = 1;

			while (v3d_job_curr == NULL) {
				mutex_unlock(&v3d_sem);
				/* Stop processing more requets if the suspend is pending */
				mutex_unlock(&suspend_sem);
				wait_event(v3d_start_q, (v3d_job_curr != NULL));
				mutex_lock(&suspend_sem);
				mutex_lock(&v3d_sem);
			}
			/* Launch the job pointed by v3d_job_curr */
			KLOG_V("Signal received to launch job");
			if (v3d_hw_acquire(true))
				KLOG_E("v3d_hw_acquire failed.");
		}

		v3d_reset();
		ret = v3d_job_start();

		{
			/* Job in progress - wait with timeout for completion */
			KLOG_V
			    ("v3d_thread going to sleep till job[0x%08x] status[%d] intern[%d]generates interrupt",
			     (u32)v3d_job_curr, v3d_job_curr->job_status,
			     v3d_job_curr->job_intern_state);
			mutex_unlock(&v3d_sem);

			time = wait_event_timeout(v3d_isr_done_q,
				(v3d_in_use == 0),
				msecs_to_jiffies(V3D_ISR_TIMEOUT_IN_MS));
			if (time && (time < time_min)) {
				time_min = time;
				KLOG_V
				    ("Minimum jiffies before timeout[%d]. Actual timeout set in jiffies[%d]",
				     time_min, (u32)
				     msecs_to_jiffies(V3D_ISR_TIMEOUT_IN_MS));
			}

			mutex_lock(&v3d_sem);

			//Current job was killed and no more job in queue
			if (v3d_job_curr == NULL)
				continue;

			//Current job was killed and was replaced by next in queue
			if (v3d_job_curr->job_intern_state == 4) {
				v3d_job_curr->job_intern_state = 0;
				continue;
			}

			if (v3d_in_use == 0) {
				/* Job completed or fatal oom happened or current job was killed as part of app close */
				if ((v3d_job_curr->job_type == V3D_JOB_BIN)
				    && (v3d_job_curr->job_intern_state == 1)) {
					if (v3d_flags & (1 << 5)) {
						/* 2 blocks of oom insufficient - kill the job and move ahead */
						KLOG_E
						    ("Extra oom blocks also not sufficient for job[0x%08x]",
						     (u32)v3d_job_curr);
						v3d_print_status();
						v3d_flags &= ~(1 << 5);
						v3d_job_kill((v3d_job_t *)
							     v3d_job_curr,
							     V3D_JOB_STATUS_ERROR);
					}
					/* Binning only (job) complete. Launch next job if available, else sleep till next post */
					if (v3d_job_curr->job_wait_state) {
						v3d_job_curr->job_status =
						    V3D_JOB_STATUS_SUCCESS;
#ifdef V3D_PERF_SUPPORT
						if (v3d_job_curr->
						    dev->v3d_perf_counter ==
						    true) {
							v3d_read_perf_counter
							    (v3d_job_curr->
							     dev, 1);
						}
#endif
						wake_up_interruptible(&
								      (((v3d_job_t *)v3d_job_curr)->v3d_job_done_q));
					}
					v3d_job_curr = v3d_job_curr->next;
				} else
				    if (((v3d_job_curr->job_type ==
					  V3D_JOB_BIN_REND)
					 && (v3d_job_curr->job_intern_state ==
					     2))
					||
					((v3d_job_curr->job_type ==
					  V3D_JOB_REND)
					 && (v3d_job_curr->job_intern_state ==
					     2))
					||
					((v3d_job_curr->job_type ==
					  V3D_JOB_USER)
					 && (v3d_job_curr->job_intern_state ==
					     v3d_job_curr->user_cnt))) {
					/* Rendering or bin_rand (job) complete. Launch next job if available, else sleep till next post */
					v3d_flags &= ~(1 << 0);
					v3d_job_curr->job_intern_state = 3;
					v3d_job_curr->job_status =
					    V3D_JOB_STATUS_SUCCESS;
#ifdef V3D_PERF_SUPPORT
					if (v3d_job_curr->
					    dev->v3d_perf_counter == true) {
						v3d_read_perf_counter
						    (v3d_job_curr->dev, 1);
					}
#endif
					if (v3d_job_curr->job_wait_state) {
						wake_up_interruptible(&
								      (((v3d_job_t *)v3d_job_curr)->v3d_job_done_q));
					}

					v3d_job_curr = v3d_job_curr->next;
				} else if (v3d_job_curr->job_intern_state == 0) {
#if 0
					ret = v3d_job_start();	/* What is this? */
#else
					continue;
#endif
				} else {
					KLOG_E
					    ("Assert: v3d thread wait exited as 'done' or 'killed' but job state not valid");
				}
			} else {
				/* Timeout of job happend */
				dbg_job_timeout_cnt++;
				KLOG_E("wait timed out [%d]ms",
				       V3D_JOB_TIMEOUT_IN_MS);
				v3d_print_status();
				v3d_job_kill((v3d_job_t *)v3d_job_curr,
					     V3D_JOB_STATUS_TIMED_OUT);
				v3d_job_curr = v3d_job_curr->next;
			}
		}
	}

	return 0;
}

static int v3d_job_post(struct file *filp, const v3d_job_post_t *p_job_post)
{
	v3d_t *dev;
	int ret = 0;
	v3d_job_t *p_v3d_job = NULL;

	dev = (v3d_t *)(filp->private_data);

	/* Allocate a new job, copy params from user, init other data */
	p_v3d_job = v3d_job_create(dev, p_job_post);
	if (IS_ERR(p_v3d_job))
		return PTR_ERR(p_v3d_job);

	if (mutex_lock_interruptible(&v3d_sem)) {
		KLOG_D("lock acquire failed");
		v3d_job_free(p_v3d_job);
		return -ERESTARTSYS;
	}

	/* Add the job to queue */
	v3d_job_add(filp, p_v3d_job);
	dev->last_submitted_job = p_v3d_job;

	if (p_v3d_job->job_type == V3D_JOB_REND)
		dbg_job_post_rend_cnt++;
	else if (p_v3d_job->job_type == V3D_JOB_BIN_REND)
		dbg_job_post_bin_rend_cnt++;
	else
		dbg_job_post_other_cnt++;

	v3d_print_all_jobs(0);

	/* Signal if no jobs pending in v3d */
	if (NULL == v3d_job_curr) {
		KLOG_V("Signal to v3d thread about post");
		v3d_job_curr = p_v3d_job;
		wake_up(&v3d_start_q);
	}

	mutex_unlock(&v3d_sem);
	return ret;
}

static int v3d_job_wait(struct file *filp, v3d_job_status_t *p_job_status)
{
	v3d_t *dev;
	v3d_job_t *p_v3d_wait_job;

	dev = (v3d_t *)(filp->private_data);

	/* Initialize result*/
	p_job_status->job_status = V3D_JOB_STATUS_ERROR;
	p_job_status->job_id = dev->last_completed_job_id;

	/* Lock the code */
	if (mutex_lock_interruptible(&v3d_sem)) {
		KLOG_D("lock acquire failed");
		return -ERESTARTSYS;
	}

	dbg_job_wait_cnt++;

	/* Find the last matching job in the queue if present */
	p_v3d_wait_job = dev->last_submitted_job;
	dev->last_submitted_job = NULL;
	if (p_v3d_wait_job != NULL) {
		/* Wait for the job to complete if not yet complete */
		KLOG_V
		    ("Wait ioctl going to sleep for job[%p] dev[%p]to complete",
		     p_v3d_wait_job, p_v3d_wait_job->dev);
		init_waitqueue_head(&p_v3d_wait_job->v3d_job_done_q);
		p_v3d_wait_job->job_wait_state = 1;
		while ((p_v3d_wait_job->job_status == V3D_JOB_STATUS_READY)
		       || (p_v3d_wait_job->job_status ==
			   V3D_JOB_STATUS_RUNNING)) {
			mutex_unlock(&v3d_sem);
			if (wait_event_interruptible
			    (p_v3d_wait_job->v3d_job_done_q,
			     ((p_v3d_wait_job->job_status !=
			       V3D_JOB_STATUS_READY)
			      && (p_v3d_wait_job->job_status !=
				  V3D_JOB_STATUS_RUNNING)))) {
				KLOG_D("wait interrupted");
				return -ERESTARTSYS;
			}
			if (mutex_lock_interruptible(&v3d_sem)) {
				KLOG_D("lock acquire failed");
				return -ERESTARTSYS;
			}
		}

		KLOG_V("Wait ioctl to return status[%d] for job[0x%08x]",
		       p_v3d_wait_job->job_status, (u32)p_v3d_wait_job);
		/* Return the status recorded by v3d */
		p_job_status->job_status = p_v3d_wait_job->job_status;
		p_job_status->job_id = p_v3d_wait_job->job_id;
		dev->last_completed_job_id = p_v3d_wait_job->job_id;

		/* Remove all jobs from queue from head till the job (inclusive) on which wait was happening */
		v3d_job_remove(filp, p_v3d_wait_job);

	} else {
		/* No jobs found matching the dev and job_id
		 * Might have got cleaned-up or wait for inexistent post */
		KLOG_D("No job found");
		p_job_status->job_status = V3D_JOB_STATUS_NOT_FOUND;
	}

	mutex_unlock(&v3d_sem);

	return 0;
}

/******************************************************************
	V3D HW RW functions
*******************************************************************/
static inline u32 v3d_read(u32 reg)
{
	u32 flags;

	BUG_ON(!v3d_is_on);
	flags = ioread32(v3d_base + reg);
	return flags;
}

static inline void v3d_write(uint32_t val, uint32_t reg)
{
	BUG_ON(!v3d_is_on);
	iowrite32(val, v3d_base + reg);
}

static void v3d_print_info(void)
{
	uint32_t ident1, ident2;

	/* This needs to be called with V3D powered on */
	if (v3d_is_on) {
		ident1 = v3d_read(V3D_IDENT1_OFFSET);
		ident2 = v3d_read(V3D_IDENT2_OFFSET);

		printk
		    ("V3D Rev.=%d, NSLC=%d, QPUs=%d, TUPs=%d, NSEM=%d, HDRT=%d, VPMSZ=%d\n",
		     (ident1 & V3D_IDENT1_REV_MASK) >> V3D_IDENT1_REV_SHIFT,
		     (ident1 & V3D_IDENT1_NSLC_MASK) >> V3D_IDENT1_NSLC_SHIFT,
		     (ident1 & V3D_IDENT1_QUPS_MASK) >> V3D_IDENT1_QUPS_SHIFT,
		     (ident1 & V3D_IDENT1_TUPS_MASK) >> V3D_IDENT1_TUPS_SHIFT,
		     (ident1 & V3D_IDENT1_NSEM_MASK) >> V3D_IDENT1_NSEM_SHIFT,
		     (ident1 & V3D_IDENT1_HDRT_MASK) >> V3D_IDENT1_HDRT_SHIFT,
		     (ident1 & V3D_IDENT1_VPMSZ_MASK) >>
		     V3D_IDENT1_VPMSZ_SHIFT);

		printk
		    ("V3D VRISZ=%d, TLBSZ=%d, TLBDB=%d, QICSZ=%d, QUCSZ=%d, BIGEND=%d, ENDSWP=%d, AXI_RW_REORDER=%d, NOEARLYZ=%d\n",
		     (ident2 & V3D_IDENT2_VRISZ_MASK) >> V3D_IDENT2_VRISZ_SHIFT,
		     (ident2 & V3D_IDENT2_TLBSZ_MASK) >> V3D_IDENT2_TLBSZ_SHIFT,
		     (ident2 & V3D_IDENT2_TLBDB_MASK) >> V3D_IDENT2_TLBDB_SHIFT,
		     (ident2 & V3D_IDENT2_QICSZ_MASK) >> V3D_IDENT2_QICSZ_SHIFT,
		     (ident2 & V3D_IDENT2_QUCSZ_MASK) >> V3D_IDENT2_QUCSZ_SHIFT,
		     (ident2 & V3D_IDENT2_BIGEND_MASK) >>
		     V3D_IDENT2_BIGEND_SHIFT,
		     (ident2 & V3D_IDENT2_ENDSWP_MASK) >>
		     V3D_IDENT2_ENDSWP_SHIFT,
		     (ident2 & V3D_IDENT2_AXI_RW_REORDER_MASK) >>
		     V3D_IDENT2_AXI_RW_REORDER_SHIFT,
		     (ident2 & V3D_IDENT2_NOEARLYZ_MASK) >>
		     V3D_IDENT2_NOEARLYZ_SHIFT);
	}
}

static void v3d_print_status(void)
{
	v3d_job_t *p_v3d_job = (v3d_job_t *)v3d_job_curr;

	if (p_v3d_job != NULL) {
		printk("Current binner job 0x%x : 0x%x\n", p_v3d_job->v3d_ct0ca,
		       p_v3d_job->v3d_ct0ea);
		printk("Current render job 0x%x : 0x%x\n", p_v3d_job->v3d_ct1ca,
		       p_v3d_job->v3d_ct1ea);
	}

	mutex_lock(&v3d_state.work_lock);
	if (v3d_is_on) {
		printk
		    ("v3d reg: intctl[%x] pcs[%x] bfc[%d] rfc[%d] bpoa[0x%08x] bpos[0x%08x]",
		     v3d_read(V3D_INTCTL_OFFSET), v3d_read(V3D_PCS_OFFSET),
		     v3d_read(V3D_BFC_OFFSET), v3d_read(V3D_RFC_OFFSET),
		     v3d_read(V3D_BPOA_OFFSET), v3d_read(V3D_BPOS_OFFSET));
		printk
		    ("v3d reg: ct0cs[0x%08x] ct1cs[0x%08x] bpca[0x%08x] bpcs[0x%08x]\n",
		     v3d_read(V3D_CT0CS_OFFSET), v3d_read(V3D_CT1CS_OFFSET),
		     v3d_read(V3D_BPCA_OFFSET), v3d_read(V3D_BPCS_OFFSET));
		printk
		    ("CT0CA = 0X%x \tCT0EA = 0X%x\nCT1CA = 0X%x \tCT1EA = 0X%x SRQPC = 0x%08x\t SRQUA = 0x%08x\t SRQCS = 0x%08x \tERRSTAT = 0x%08x %08x %08x\n",
		     v3d_read(V3D_CT0CA_OFFSET), v3d_read(V3D_CT0EA_OFFSET),
		     v3d_read(V3D_CT1CA_OFFSET), v3d_read(V3D_CT1EA_OFFSET),
		     v3d_read(V3D_SRQPC_OFFSET), v3d_read(V3D_SRQUA_OFFSET),
		     v3d_read(V3D_SRQCS_OFFSET), v3d_read(0xf20),
		     v3d_read(0xf00), v3d_read(0xf04));
		printk
		    ("v3d bin mem status bpoa[0x%08x] bpos[0x%08x] bpca[0x%08x] bpcs[0x%08x]\n",
		     v3d_read(V3D_BPOA_OFFSET), v3d_read(V3D_BPOS_OFFSET),
		     v3d_read(V3D_BPCA_OFFSET), v3d_read(V3D_BPCS_OFFSET));
		printk("the SCU control = 0x%08x\n",
		       readl(KONA_SCU_VA + SCU_CONTROL_OFFSET));
	} else
		printk("V3D is powered down\n");

	mutex_unlock(&v3d_state.work_lock);
}

static void v3d_reg_init(void)
{
#ifdef CONFIG_ARCH_RHEA
	v3d_write(2, V3D_L2CACTL_OFFSET);
#else
	v3d_write(1, V3D_L2CACTL_OFFSET);
	v3d_write(4, V3D_L2CACTL_OFFSET);
#endif
	v3d_write(0x8000, V3D_CT0CS_OFFSET);
	v3d_write(0x8000, V3D_CT1CS_OFFSET);
	v3d_write(1, V3D_RFC_OFFSET);
	v3d_write(1, V3D_BFC_OFFSET);
	v3d_write(0x0f0f0f0f, V3D_SLCACTL_OFFSET);
	v3d_write(v3d_bin_oom_block, V3D_BPOA_OFFSET);
	v3d_write(v3d_bin_oom_size, V3D_BPOS_OFFSET);
	v3d_write(0, V3D_VPMBASE_OFFSET);
	v3d_write(0, V3D_VPACNTL_OFFSET);
	v3d_write(1, V3D_DBCFG_OFFSET);
	v3d_write(0xF, V3D_INTCTL_OFFSET);
	v3d_write(0x7, V3D_INTENA_OFFSET);
	v3d_write((1 << 8) | (1 << 16), V3D_SRQCS_OFFSET);
	v3d_write(0xffff, V3D_DBQITC_OFFSET);
	v3d_write(0xffff, V3D_DBQITE_OFFSET);
}

#ifdef V3D_PERF_SUPPORT
static void v3d_set_perf_counter(v3d_t *dev)
{
	int perf_ctr = 0;
	int perf_ctr_id = 0;
	unsigned int pctre;
	unsigned int perf_mask = dev->v3d_perf_mask;

	v3d_write(0, V3D_PCTRE_OFFSET);
	v3d_write(0xFF, V3D_PCTRC_OFFSET);
	while (perf_mask && (perf_ctr < 16)) {
		if (perf_mask & 1) {
			v3d_write(perf_ctr_id, V3D_PCTRS0_OFFSET +
				  (8 * perf_ctr));
			perf_ctr++;
		}
		perf_ctr_id++;
		perf_mask >>= 1;
	}
	pctre = 0x80000000 | ((1 << perf_ctr) - 1);
	v3d_write(pctre, V3D_PCTRE_OFFSET);
}

static void v3d_read_perf_counter(v3d_t *dev, int incremental)
{
	unsigned int perf_mask = dev->v3d_perf_mask;
	int perf_ctr_id = 0;
	int perf_ctr = 0;
	int perf_ctr_val;

	while (perf_mask && (perf_ctr < 16)) {
		if (perf_mask & 1) {
			perf_ctr_val = 0;
			perf_ctr_val = v3d_read(V3D_PCTR0_OFFSET +
						(8 * perf_ctr));
			if (incremental == 0) {
				dev->perf_ctr[perf_ctr] = perf_ctr_val;
			} else {
				dev->perf_ctr[perf_ctr] = perf_ctr_val +
				    dev->perf_ctr[perf_ctr];
			}
			perf_ctr++;
		}
		perf_ctr_id++;
		perf_mask >>= 1;
	}
}
#endif

/******************************************************************
	V3D Power managment function
*******************************************************************/
static int enable_v3d_clock(void)
{
	int rc = 0;

#ifndef CONFIG_MACH_HAWAII_FPGA
	if (pi_mgr_dfs_request_update(&v3d_state.dfs_node, PI_OPP_TURBO)) {
		printk(KERN_ERR "Failed to update dfs request for DSI LCD\n");
		return -EIO;
	}

	v3d_clk = clk_get(NULL, "v3d_axi_clk");
	if (IS_ERR_OR_NULL(v3d_clk)) {
		KLOG_E("%s: error get clock\n", __func__);
		return -EIO;
	}

	rc = clk_enable(v3d_clk);
	if (rc) {
		KLOG_E("%s: error enable clock\n", __func__);
		return -EIO;
	}
#endif

	return rc;
}

static int disable_v3d_clock(void)
{
	int rc = 0;

#ifndef CONFIG_MACH_HAWAII_FPGA
	v3d_clk = clk_get(NULL, "v3d_axi_clk");
	if (IS_ERR_OR_NULL(v3d_clk)) {
		KLOG_E("%s: error get clock\n", __func__);
		return -EIO;
	}

	clk_disable(v3d_clk);

	if (pi_mgr_dfs_request_update
	    (&v3d_state.dfs_node, PI_MGR_DFS_MIN_VALUE)) {
		printk(KERN_ERR "Failed to update dfs request for DSI LCD\n");
		return -EIO;
	}
#endif

	return rc;
}

static void v3d_update_timer(void)
{
	if (v3d_is_on) {
		do_gettimeofday(&v3d_state.t2);
		if (v3d_state.t1.tv_sec != v3d_state.t2.tv_sec) {
			v3d_state.acquired_time += ((v3d_state.t2.tv_sec - v3d_state.t1.tv_sec) * 1000000)
								   + (1000000 - v3d_state.t1.tv_usec)
								   + (v3d_state.t2.tv_usec);
		} else {
			v3d_state.acquired_time += (v3d_state.t2.tv_usec - v3d_state.t1.tv_usec);
		}
	} else {
		do_gettimeofday(&v3d_state.t1);
		if (v3d_state.t1.tv_sec != v3d_state.t2.tv_sec) {
			v3d_state.free_time += ((v3d_state.t1.tv_sec - v3d_state.t2.tv_sec) * 1000000)
								   + (1000000 - v3d_state.t2.tv_usec)
								   + (v3d_state.t1.tv_usec);
		} else {
			v3d_state.free_time += (v3d_state.t1.tv_usec - v3d_state.t2.tv_usec);
		}
	}

	if ((v3d_state.show_v3d_usage)
		&& ((v3d_state.acquired_time + v3d_state.free_time)
			> USAGE_PRINT_THRESHOLD_USEC)) {
			v3d_state.v3d_usage =
			       (uint32_t)(v3d_state.acquired_time * 100) /
			       (v3d_state.free_time + v3d_state.acquired_time);
			printk(KERN_ERR "V3D usage = %lu%%\n", v3d_state.v3d_usage);
			v3d_state.free_time = 0;
			v3d_state.acquired_time = 0;
	}
}

static void v3d_power(int flag)
{
	mutex_lock(&v3d_state.work_lock);
	KLOG_D("v3d_power [%d] v3d_inuse[%d]", flag, v3d_in_use);

	if (flag) {
		enable_v3d_clock();

		/* Request for SIMPLE wfi */
		pi_mgr_qos_request_update(&v3d_state.qos_node, 0);

		scu_standby(0);
		mb();
		v3d_update_timer();
		v3d_is_on = 1;
	} else {
		v3d_update_timer();
		v3d_is_on = 0;
		disable_v3d_clock();
		pi_mgr_qos_request_update(&v3d_state.qos_node,
					  PI_MGR_QOS_DEFAULT_VALUE);
		scu_standby(1);
	}

	mutex_unlock(&v3d_state.work_lock);
}

static void v3d_reset(void)
{
	v3d_clk = clk_get(NULL, "v3d_axi_clk");
	clk_reset(v3d_clk);
	v3d_reg_init();
	mb();

	free_bin_mem(NULL);

	v3d_in_use = 0;
	v3d_flags = 0;
	v3d_oom_block_used = 0;
}

static int v3d_hw_acquire(bool for_worklist)
{
	int ret = 0;

	v3d_power(1);

	mutex_lock(&v3d_state.work_lock);
	/* Request the V3D IRQ */
	ret = request_irq(IRQ_GRAPHICS, v3d_isr_worklist,
				  IRQF_TRIGGER_HIGH, V3D_DEV_NAME, NULL);
	mutex_unlock(&v3d_state.work_lock);

	return ret;
}

static void v3d_hw_release(void)
{
	free_irq(IRQ_GRAPHICS, NULL);
	v3d_power(0);
}

static void allocate_bin_mem(struct work_struct *work)
{
	int i;

	for (i = 0; i < MAX_BIN_BLOCKS; i++) {
		if (bin_mem[i].used == 0)
			break;
	}

	if (i >= MAX_BIN_BLOCKS)
		goto err1;

	if (bin_mem[i].ready == 0) {
		bin_mem[i].oom_cpuaddr =
		    dma_alloc_coherent(v3d_state.v3d_device, v3d_bin_oom_size,
				       &bin_mem[i].oom_block, GFP_DMA);
		bin_mem[i].ready = 1;
	}

	if (bin_mem[i].oom_cpuaddr != NULL) {
		mutex_lock(&v3d_state.work_lock);
		if (v3d_is_on) {
			uint32_t flags = v3d_read(V3D_INTENA_OFFSET);
			v3d_job_t *p_v3d_job = (v3d_job_t *)v3d_job_curr;

			bin_mem[i].used = 1;
			bin_mem[i].dev = p_v3d_job->dev;
			v3d_write(bin_mem[i].oom_block, V3D_BPOA_OFFSET);
			v3d_write(v3d_bin_oom_size, V3D_BPOS_OFFSET);
			v3d_write(1 << 2, V3D_INTCTL_OFFSET);
			v3d_write(flags | 1 << 2, V3D_INTENA_OFFSET);
		}
		mutex_unlock(&v3d_state.work_lock);
	} else
		KLOG_E("dma_alloc_coherent failed for v3d oom block size[0x%x]",
		       v3d_bin_oom_size);

	return;
err1:
	KLOG_E("Already allocated Max bin memory %d x %d\n", MAX_BIN_BLOCKS,
	       v3d_bin_oom_size);
}

static void free_bin_mem(v3d_t *dev)
{
	int i;

	mutex_lock(&v3d_state.work_lock);
	for (i = 0; i < MAX_BIN_BLOCKS; i++) {
		if (dev == NULL) {
			/* Memory is freed at end of work */
			bin_mem[i].used = 0;
		} else if (dev == bin_mem[i].dev) {
			/* Memory is getting released as part of process closing */
			bin_mem[i].ready = 0;
			bin_mem[i].used = 0;
			dma_free_coherent(v3d_state.v3d_device,
					  v3d_bin_oom_size,
					  bin_mem[i].oom_cpuaddr,
					  bin_mem[i].oom_block);
		}
	}
	mutex_unlock(&v3d_state.work_lock);
}

static irqreturn_t v3d_isr_worklist(int irq, void *dev_id)
{
	u32 flags, flags_qpu, tmp;
	int irq_retval = 0;

	/* Read the interrupt status registers */
	flags = v3d_read(V3D_INTCTL_OFFSET);
	flags_qpu = v3d_read(V3D_DBQITC_OFFSET);

	/* Clear interrupts isr is going to handle */
	tmp = flags & v3d_read(V3D_INTENA_OFFSET);
	v3d_write(tmp, V3D_INTCTL_OFFSET);
	if (flags_qpu)
		v3d_write(flags_qpu, V3D_DBQITC_OFFSET);

	/* Set the bits in shared var for interrupts to be handled outside
	 *bits 0:rend_done, 1:bin_done, 4:qpu_done, 5:oom_fatal
	 */
	v3d_flags = (flags & 0x3) | (flags_qpu ? (1 << 4) : 0);

	/* Handle oom interrupt interrupt and binning is not yet done */
	if ((flags & (0x1 << 2)) && !(v3d_flags & 0x2)) {
		irq_retval = 1;

		if (v3d_oom_block_used == 0) {
			v3d_oom_block_used = 1;
			KLOG_D("Bin OOM: give out static memory 0X%x\n", flags);
			v3d_write(v3d_bin_oom_block, V3D_BPOA_OFFSET);
			v3d_write(v3d_bin_oom_size, V3D_BPOS_OFFSET);
			v3d_write(tmp, V3D_INTCTL_OFFSET);	/* Clear interrupt */
		} else {
			/* Statically allocated binning memory is used up: supply from work queue */
			KLOG_D
			    ("Bin OOM: starting workqueue to allocate more memory 0X%x\n",
			     flags);
			v3d_write(1 << 2, V3D_INTDIS_OFFSET);
			queue_work(oom_wq, &work);
		}
	}

	if (v3d_flags && v3d_job_curr) {
		v3d_job_t *p_v3d_job = (v3d_job_t *)v3d_job_curr;

		irq_retval = 1;
		tmp = v3d_read(V3D_SRQCS_OFFSET);
		if (((p_v3d_job->job_type == V3D_JOB_BIN_REND || p_v3d_job->job_type == V3D_JOB_REND) && (v3d_flags & 0x1))	/* Render requested - Render done */
		    || ((p_v3d_job->job_type == V3D_JOB_BIN) && (v3d_flags & 0x2))	/* Bin requested - Bin Done */
		    || ((p_v3d_job->job_type == V3D_JOB_USER)
		       && (((tmp >> 16) & 0xFF) == p_v3d_job->user_cnt))
		    ) {
			v3d_in_use = 0;
			v3d_oom_block_used = 0;
			wake_up(&v3d_isr_done_q);
		}
	}

	return IRQ_RETVAL(irq_retval);
}

/******************************************************************
	V3D driver functions
*******************************************************************/
static int v3d_open(struct inode *inode, struct file *filp)
{
	int ret = 0;
	v3d_t *dev;

	dev = kmalloc(sizeof(v3d_t), GFP_KERNEL);
	if (!dev)
		goto kmalloc_fail;

	filp->private_data = dev;

	dev->shared_dvts_object = dvts_create_serializer();
	if (!dev->shared_dvts_object)
		goto dvts_create_fail;

	dev->shared_dvts_object_usecount = 0;

#ifdef V3D_PERF_SUPPORT
	dev->v3d_perf_mask = 0;
	dev->v3d_perf_counter = false;
#endif

	KLOG_V("%s for dev %p\n", __func__, dev);

end:
	return ret;
dvts_create_fail:
	kfree(dev);
kmalloc_fail:
	ret = -ENOMEM;
	goto end;
}

static int v3d_release(struct inode *inode, struct file *filp)
{
	v3d_t *dev = (v3d_t *)filp->private_data;

	KLOG_V("close: id[%d]", dev->id);
	if (mutex_lock_interruptible(&v3d_sem)) {
		KLOG_E("lock acquire failed");
		return -ERESTARTSYS;
	}

	v3d_print_all_jobs(0);
	/* Remove all jobs posted using this file */
	v3d_job_remove(filp, NULL);
	KLOG_V("after free for id[%d]", dev->id);
	v3d_print_all_jobs(0);
	free_bin_mem(dev);
	mutex_unlock(&v3d_sem);


	if (dev->shared_dvts_object_usecount != 0) {
		/* unfortunately most apps don't close cleanly, so it
		   would be rude to pollute the log with this message
		   as an error... so we demote it to a verbose
		   warning.  TODO: can this be fixed? */
		KLOG_V("\nShared Deferred V3D Task Serializer Use Count > 0\n");
	}
	dvts_destroy_serializer(dev->shared_dvts_object);

	kfree(dev); /*Freeing NULL is safe here*/

	return 0;
}

static int v3d_mmap(struct file *filp, struct vm_area_struct *vma)
{
	KLOG_D("v3d_mmap called\n");
	return 0;
}

static long v3d_ioctl(struct file *filp, unsigned int cmd, unsigned long arg)
{
	v3d_t *dev;
	int ret = 0;

	if (_IOC_TYPE(cmd) != BCM_V3D_MAGIC)
		return -ENOTTY;

	if (_IOC_NR(cmd) > V3D_CMD_LAST)
		return -ENOTTY;

	if (_IOC_DIR(cmd) & _IOC_READ)
		ret = !access_ok(VERIFY_WRITE, (void *)arg, _IOC_SIZE(cmd));

	if (_IOC_DIR(cmd) & _IOC_WRITE)
		ret |= !access_ok(VERIFY_READ, (void *)arg, _IOC_SIZE(cmd));

	if (ret)
		return -EFAULT;

	dev = (v3d_t *)(filp->private_data);

	switch (cmd) {
	case V3D_IOCTL_POST_JOB:{
			KLOG_V("v3d_ioctl :V3D_IOCTL_POST_JOB");
			ret = v3d_job_post(filp, (const v3d_job_post_t *)arg);
		}
		break;

	case V3D_IOCTL_WAIT_JOB:{
			v3d_job_status_t job_status = {0, 0, 0};
			KLOG_V("v3d_ioctl :V3D_IOCTL_WAIT_JOB");
			ret = v3d_job_wait(filp, &job_status);
			if (copy_to_user
			    ((v3d_job_status_t *)arg, &job_status,
			     sizeof(job_status))) {
				KLOG_E
				    ("V3D_IOCTL_WAIT_JOB copy_to_user failed");
				ret = -EPERM;
			}
			KLOG_V("v3d_ioctl done :V3D_IOCTL_WAIT_JOB");
		}
		break;

	case V3D_IOCTL_DVTS_CREATE:{
			uint32_t id;

			KLOG_V("v3d_ioctl :V3D_IOCTL_DVTS_CREATE");
			/* theoretically we should create a new dvts
			 * object here and place it in some table, and
			 * return a handle or index to the caller.
			 * Right now, we don't care about multiple
			 * synchronization paths in parallel, so we
			 * can get away with just one dvts object.
			 * So, we just return a fake handle (777) and
			 * when we later get that id back in a job
			 * post we just use the shared one we already
			 * created upon device open */
			id = 777;
			if (copy_to_user((void *)arg, &id, sizeof(id))) {
				KLOG_E
				    ("V3D_IOCTL_DVTS_CREATE copy_to_user failed");
				ret = -EPERM;
			}
			dev->shared_dvts_object_usecount += 1;
		}
		break;

	case V3D_IOCTL_DVTS_DESTROY:{
			uint32_t id;

			KLOG_V("v3d_ioctl :V3D_IOCTL_DVTS_DESTROY");
			if (copy_from_user(&id, (void *)arg, sizeof(id))) {
				KLOG_E
				    ("V3D_IOCTL_DVTS_DESTROY copy_from_user failed");
				ret = -EPERM;
			}
			if (id != 777)
				ret = -ENOENT;
			dev->shared_dvts_object_usecount -= 1;
		}
		break;

	case V3D_IOCTL_DVTS_FINISH_TASK:{
			uint32_t id;

			KLOG_V("v3d_ioctl :V3D_IOCTL_DVTS_FINISH_TASK");
			if (copy_from_user(&id, (void *)arg, sizeof(id))) {
				KLOG_E
				    ("V3D_IOCTL_DVTS_DESTROY copy_from_user failed");
				ret = -EPERM;
			}
			if (id != 777)
				ret = -ENOENT;
			dvts_finish(dev->shared_dvts_object);
		}
		break;

	case V3D_IOCTL_DVTS_AWAIT_TASK:{
			dvts_await_task_args_t await_task_args;

			KLOG_V("v3d_ioctl :V3D_IOCTL_DVTS_AWAIT_TASK");
			if (copy_from_user
			    (&await_task_args, (void *)arg,
			     sizeof(await_task_args))) {
				KLOG_E
				    ("V3D_IOCTL_DVTS_AWAIT_TASK copy_from_user failed");
				ret = -EPERM;
			}
			if (await_task_args.id != 777)
				ret = -ENOENT;
			ret = dvts_wait_interruptible(
					dev->shared_dvts_object,
					await_task_args.target);
		}
		break;
#ifdef V3D_PERF_SUPPORT
	case V3D_IOCTL_PERF_COUNTER_READ:{
			if (copy_to_user((unsigned int *)arg, &dev->perf_ctr,
					 16 * sizeof(unsigned int))) {
				KLOG_E
				    ("V3D_IOCTL_WAIT_JOB copy_to_user failed\n");
				ret = -EPERM;
			}
		}
		break;
	case V3D_IOCTL_PERF_COUNTER_ENABLE:{
			dev->v3d_perf_counter = true;
			if (copy_from_user
			    (&(dev->v3d_perf_mask), (uint32_t *)arg,
			     sizeof(uint32_t))) {
				KLOG_E
				    ("V3D_IOCTL_PERF_COUNTER_ENABLE failed\n");
				ret = -EPERM;
			}
		memset(&dev->perf_ctr, 0, sizeof(dev->perf_ctr));
		}
		break;
	case V3D_IOCTL_PERF_COUNTER_DISABLE:{
			dev->v3d_perf_counter = false;
		}
		break;
#endif

	case V3D_IOCTL_SYNCTRACE:
	case V3D_IOCTL_GET_MEMPOOL:
	case V3D_IOCTL_WAIT_IRQ:
	case V3D_IOCTL_EXIT_IRQ_WAIT:
	case V3D_IOCTL_RESET:
	case V3D_IOCTL_HW_ACQUIRE:
	case V3D_IOCTL_HW_RELEASE:
	case V3D_IOCTL_ASSERT_IDLE:
			KLOG_E("v3d_ioctl : Unsupported IOCTL");
		break;

	default:
		KLOG_E("v3d_ioctl :default");
		break;
	}

	return ret;
}

static const struct file_operations v3d_fops = {
	.open = v3d_open,
	.release = v3d_release,
	.mmap = v3d_mmap,
	.unlocked_ioctl = v3d_ioctl,
};

/******************************************************************
	V3D proc functions
*******************************************************************/
int proc_v3d_usage_write(struct file *file, const char __user *buffer,
		   unsigned long count, void *data)
{
	char v3d_req[200];
	int input = 0;

	if (count > (sizeof(v3d_req) - 1)) {
		KLOG_E(KERN_ERR "%s:v3d max length=%d\n", __func__,
		       sizeof(v3d_req));
		return -ENOMEM;
	}
	/* write data to buffer */
	if (copy_from_user(v3d_req, buffer, count))
		return -EFAULT;
	v3d_req[count] = '\0';

	KLOG_D("v3d: %s\n", v3d_req);
	input = simple_strtoul(v3d_req, (char **)NULL, 0);

	mutex_lock(&v3d_state.work_lock);
	v3d_state.show_v3d_usage = input ? 1 : 0;
	v3d_state.free_time = 0;
	v3d_state.acquired_time = 0;
	mutex_unlock(&v3d_state.work_lock);
	printk(KERN_ERR "%s v3d usage autoprint\n", input ? "enabled" : "disabled");

	return count;
}

static int proc_v3d_usage_read(char *buffer, char **start, off_t offset, int bytes,
			 int *eof, void *context)
{
	int ret = 0;

	(void)context;
	(void)offset;
	(void)start;

	mutex_lock(&v3d_state.work_lock);
	if (!v3d_state.show_v3d_usage) {
		v3d_update_timer();
		if (v3d_state.free_time && v3d_state.acquired_time) {
			v3d_state.v3d_usage =
					   (uint32_t)(v3d_state.acquired_time * 100) /
					   (v3d_state.free_time + v3d_state.acquired_time);
			v3d_state.free_time = 0;
			v3d_state.acquired_time = 0;
	   } else
			v3d_state.v3d_usage = 0;
	}

	if (bytes > 25)
		ret = sprintf(buffer, "v3d usage=%lu%%\n", v3d_state.v3d_usage);
	mutex_unlock(&v3d_state.work_lock);

	*eof = 1;
	WARN_ON(ret < 0);
	return ret;
}

static int proc_v3d_status_read(char *buffer, char **start, off_t offset, int bytes,
			 int *eof, void *context)
{
	int ret = 0;

	(void)context;
	(void)offset;
	(void)start;
	v3d_print_status();
	*eof = 1;
	return ret;
}

static int proc_v3d_version_read(char *buffer, char **start, off_t offset, int bytes,
			 int *eof, void *context)
{
	int ret = 0;

	(void)context;
	(void)offset;
	(void)start;
	v3d_print_info();
	ret = sprintf(buffer, "version=%s\n", V3D_VERSION_STR);
	*eof = 1;
	return ret;
}

static int proc_v3d_create(void)
{
	int ret = 0;

	v3d_state.proc_dir = proc_mkdir(V3D_DEV_NAME, NULL);
	if (v3d_state.proc_dir == NULL) {
		KLOG_E("Failed to create v3d proc dir\n");
		ret = -ENOENT;
		goto err1;
	}

	v3d_state.proc_usage = create_proc_entry("usage",
						(S_IWUSR | S_IWGRP | S_IRUSR |
						 S_IRGRP | S_IROTH), v3d_state.proc_dir);

	if (!v3d_state.proc_usage) {
		KLOG_E("failed to create v3d proc usage entry\n");
		ret = -ENOENT;
		goto err2;
	} else {
		v3d_state.proc_usage->write_proc = proc_v3d_usage_write;
		v3d_state.proc_usage->read_proc = proc_v3d_usage_read;
	}

	v3d_state.proc_status = create_proc_entry("status",
						(S_IRUSR | S_IRGRP),
						 v3d_state.proc_dir);

	if (!v3d_state.proc_status) {
		KLOG_E("failed to create v3d proc status entry\n");
		ret = -ENOENT;
		goto err3;
	} else {
		v3d_state.proc_status->read_proc = proc_v3d_status_read;
	}

	v3d_state.proc_version = create_proc_entry("version",
						(S_IRUSR | S_IRGRP),
						 v3d_state.proc_dir);

	if (!v3d_state.proc_version) {
		KLOG_E("failed to create v3d proc version entry\n");
		ret = -ENOENT;
		goto err4;
	} else {
		v3d_state.proc_version->read_proc = proc_v3d_version_read;
	}

	return ret;

	/* remove proc entry */
err4:
	remove_proc_entry("status", v3d_state.proc_dir);
err3:
	remove_proc_entry("usage", v3d_state.proc_dir);
err2:
	remove_proc_entry("v3d", NULL);
err1:
	return ret;
}

#ifdef CONFIG_PM
static int v3d_suspend(struct platform_device *pdev, pm_message_t message)
{

	if (v3d_in_use)
		KLOG_D("wait for v3d job to complete\n");
	if (mutex_lock_interruptible(&suspend_sem)) {
		KLOG_E("suspend lock acquire failed");
		return -EFAULT;
	}
	return 0;
}

static int v3d_resume(struct platform_device *pdev)
{
	mutex_unlock(&suspend_sem);
	return 0;
}

#else

#define	v3d_suspend	NULL
#define	v3d_resume	NULL

#endif

static struct platform_driver v3d_platform_driver = {
	.driver		= {
		.name = "V3D_PLATFORM"
	},
#ifdef CONFIG_PM
	.suspend	= v3d_suspend,
	.resume		= v3d_resume
#endif
};

static struct platform_device v3d_platform_device = {
	.name = "V3D_PLATFORM",
	.id = -1,
};

int __init v3d_init(void)
{
	int i, ret = -1;
	size_t sz;

	KLOG_D("V3D driver Init\n");

	/* initialize the V3D struct */
	memset(&v3d_state, 0, sizeof(v3d_state));
	memset(&bin_mem, 0, sizeof(bin_mem));
	v3d_is_on = 0;
	v3d_in_use = 0;
	v3d_oom_block_used = 0;
	v3d_job_curr = NULL;
	v3d_job_head = NULL;

<<<<<<< HEAD
	sz = sizeof(v3d_job_t) * V3D_MAX_JOBS;
=======
	sz = V3D_MAX_JOBS * sizeof(v3d_job_t);
>>>>>>> cf4f36f3
	KLOG_D("Allocating %d bytes", sz);
	v3d_job_free_list = kmalloc(sz, GFP_KERNEL);
	if (!v3d_job_free_list) {
		KLOG_E("kmalloc failed for %d bytes", sz);
		goto err;
	}
	for (i = 0; i != V3D_MAX_JOBS - 1; ++i)
		v3d_job_free_list[i].next = &v3d_job_free_list[i + 1];
	v3d_job_free_list[i].next = NULL;

	/* Map the V3D registers */
	v3d_base =
	    (void __iomem *)ioremap_nocache(RHEA_V3D_BASE_PERIPHERAL_ADDRESS,
					    SZ_4K);
	if (v3d_base == NULL)
		goto err;

	printk(KERN_ERR "V3D register base address (remaped) = 0X%p\n", v3d_base);

	/* Initialize the V3D work_lock */
	mutex_init(&v3d_state.work_lock);	/* First request should succeed */

	/* create a proc entry */
	ret = proc_v3d_create();
	if (ret) {
		KLOG_E("failed to create v3d proc entry\n");
		ret = -ENOENT;
		goto err2;
	}

	/* reigster qos client */
	ret =
	    pi_mgr_qos_add_request(&v3d_state.qos_node, "v3d",
				   PI_MGR_PI_ID_ARM_CORE,
				   PI_MGR_QOS_DEFAULT_VALUE);
	if (ret)
		KLOG_E("failed to register qos client. ACP wont work\n");

	ret =
	    pi_mgr_dfs_add_request(&v3d_state.dfs_node, "v3d", PI_MGR_PI_ID_MM,
				   PI_MGR_DFS_MIN_VALUE);
	if (ret)
		KLOG_E("failed to register PI DFS request\n");

	/* Allocate the binning overspill memory upfront */
	v3d_bin_oom_cpuaddr =
	    dma_alloc_coherent(v3d_state.v3d_device, v3d_bin_oom_size,
			       &v3d_bin_oom_block, GFP_DMA);
	if (v3d_bin_oom_cpuaddr == NULL) {
		KLOG_E("dma_alloc_coherent failed for v3d oom block size[0x%x]",
		       v3d_bin_oom_size);
		v3d_bin_oom_block = 0;
		v3d_bin_oom_size = 0;
		ret = -ENOMEM;
		goto err2;
	}
	KLOG_D("v3d bin oom phys[0x%08x], size[0x%08x] cpuaddr[0x%08x]",
	       v3d_bin_oom_block, v3d_bin_oom_size, (int)v3d_bin_oom_cpuaddr);

	oom_wq = create_singlethread_workqueue("oom_work");
	if (!oom_wq) {
		ret = -ENOMEM;
		goto err2;
	}

	mutex_init(&v3d_sem);

	mutex_init(&suspend_sem);
	suspend_pending = 0;
	ret = platform_device_register(&v3d_platform_device);
	if (ret) {
		KLOG_E("Failed to register platform device\n");
		goto err2;
	}

	ret = platform_driver_register(&v3d_platform_driver);
	if (ret) {
		KLOG_E("Failed to register platform driver\n");
		goto err2;
	}

	init_waitqueue_head(&v3d_isr_done_q);
	init_waitqueue_head(&v3d_start_q);
	init_waitqueue_head(&v3d_job_free_q);
	spin_lock_init(&v3d_state.v3d_spinlock);
	spin_lock_init(&v3d_job_free_list_spinlock);

	/* Start the thread to process work queue */
	v3d_thread_task = kthread_run(&v3d_thread, v3d_dev, "v3d_thread");
	if ((int)v3d_thread_task == -ENOMEM) {
		KLOG_E("Kernel Thread did not start [0x%08x]",
		       (int)v3d_thread_task);
		ret = -ENOMEM;
		goto err2;
	}

#if defined (CONFIG_MACH_HAWAII_FPGA_E) || defined (CONFIG_MACH_HAWAII_FPGA)
	v3d_major = 206;
#endif
	ret = register_chrdev(v3d_major, V3D_DEV_NAME, &v3d_fops);
	if (ret < 0) {
		ret = -EINVAL;
		goto err2;
	}
#if !defined (CONFIG_MACH_HAWAII_FPGA_E) && !defined (CONFIG_MACH_HAWAII_FPGA)
	else
		v3d_major = ret;
#endif

	v3d_state.v3d_class = class_create(THIS_MODULE, V3D_DEV_NAME);
	if (IS_ERR(v3d_state.v3d_class)) {
		KLOG_E("Failed to create V3D class\n");
		ret = PTR_ERR(v3d_state.v3d_class);
		goto err3;
	}

	v3d_state.v3d_device =
	    device_create(v3d_state.v3d_class, NULL, MKDEV(v3d_major, 0), NULL,
			  V3D_DEV_NAME);
	v3d_state.v3d_device->coherent_dma_mask = ((u64)~0);

	v3d_power(1);
	v3d_print_info();
	v3d_power(0);

	return 0;

err3:
	unregister_chrdev(v3d_major, V3D_DEV_NAME);
err2:
	if ((int)v3d_thread_task != -ENOMEM)
		kthread_stop(v3d_thread_task);
	if (v3d_bin_oom_cpuaddr)
		dma_free_coherent(v3d_state.v3d_device, v3d_bin_oom_size,
				  v3d_bin_oom_cpuaddr, v3d_bin_oom_block);
	iounmap(v3d_base);
err:
	KLOG_E("V3D init error\n");
	return ret;
}

void __exit v3d_exit(void)
{
	KLOG_D("V3D driver Exit\n");

	if (pi_mgr_qos_request_remove(&v3d_state.qos_node))
		KLOG_E("failed to unregister qos client\n");
	v3d_state.qos_node.name = NULL;

	if (pi_mgr_dfs_request_remove(&v3d_state.dfs_node))
		KLOG_E("failed to unregister PI DFS request\n");
	v3d_state.dfs_node.name = NULL;

	/* remove proc entry */
	remove_proc_entry("status", v3d_state.proc_dir);
	remove_proc_entry("usage", v3d_state.proc_dir);
	remove_proc_entry("version", v3d_state.proc_dir);
	remove_proc_entry("v3d", NULL);

	if ((int)v3d_thread_task != -ENOMEM)
		kthread_stop(v3d_thread_task);
	if (v3d_bin_oom_cpuaddr)
		dma_free_coherent(v3d_state.v3d_device, v3d_bin_oom_size,
				  v3d_bin_oom_cpuaddr, v3d_bin_oom_block);

	/* Unmap addresses */
	if (v3d_base)
		iounmap(v3d_base);

	device_destroy(v3d_state.v3d_class, MKDEV(v3d_major, 0));
	class_destroy(v3d_state.v3d_class);
	unregister_chrdev(v3d_major, V3D_DEV_NAME);
}

module_init(v3d_init);
module_exit(v3d_exit);

MODULE_AUTHOR("Broadcom Corporation");
MODULE_DESCRIPTION("V3D device driver");
MODULE_LICENSE("GPL");<|MERGE_RESOLUTION|>--- conflicted
+++ resolved
@@ -538,19 +538,11 @@
 				v3d_job_head = v3d_job_head->next;
 			}
 			KLOG_V
-<<<<<<< HEAD
-			    ("Update head to [%p] and free [%p] for dev[%p]",
-			     v3d_job_head, last_match_job, dev);
-			if (p_v3d_wait_job == NULL) {
-				KLOG_V
-				    ("Update head to [%p] and free [%p] for dev[%p]",
-=======
 			    ("Update head to %p and free %p for dev %p",
 			     v3d_job_head, last_match_job, dev);
 			if (p_v3d_wait_job == NULL) {
 				KLOG_V
 				    ("Update head to %p and free %p for dev %p",
->>>>>>> cf4f36f3
 				     v3d_job_head, last_match_job,
 				     dev);
 			}
@@ -1844,11 +1836,7 @@
 	v3d_job_curr = NULL;
 	v3d_job_head = NULL;
 
-<<<<<<< HEAD
-	sz = sizeof(v3d_job_t) * V3D_MAX_JOBS;
-=======
 	sz = V3D_MAX_JOBS * sizeof(v3d_job_t);
->>>>>>> cf4f36f3
 	KLOG_D("Allocating %d bytes", sz);
 	v3d_job_free_list = kmalloc(sz, GFP_KERNEL);
 	if (!v3d_job_free_list) {
