#include <linux/init.h>
#include <linux/kernel.h>
#include <linux/module.h>
#include <asm/uaccess.h>
#include "mms_block.h"

#ifdef CONFIG_PROC_FS
#include <linux/proc_fs.h>
#endif

ssize_t white_list_read(struct file *file, char __user *buf, size_t count,
	loff_t *offset)
{
	struct white_list_node *head;
	char buf_tmp[512];
	unsigned long len = 0;

	head = g_whitelistnode;
	if (head == NULL) {
		len += snprintf(buf_tmp+len, sizeof(buf_tmp)-len, "null\n");
	} else {
		len += snprintf(buf_tmp+len, sizeof(buf_tmp)-len, "%d ",
			head->uid);
		while (head->next != NULL) {
			head = head->next;
			len += snprintf(buf_tmp+len, sizeof(buf_tmp)-len, "%d ",
				head->uid);
		}
		len += snprintf(buf_tmp+len, sizeof(buf_tmp)-len, "\n");
	}
	return simple_read_from_buffer(buf, count, offset, buf_tmp, len);
}

ssize_t white_list_write(struct file *file, const char __user *buf,
	size_t count, loff_t *offset)
{
	struct white_list_node *insert;
	struct white_list_node *head;
	struct white_list_node *tmp;
	unsigned long uid_in = 0;
	char buf1[16] = {0};

	if (count > 16)
		return count;

	if (copy_from_user(buf1, buf, count))
		return count;

	if (*buf1 == '+') {
		if (kstrtoul(buf1+1, 10, &uid_in))
			return count;

		if (g_whitelistnode == NULL) {
			g_whitelistnode = kmalloc(
				sizeof(struct white_list_node), GFP_KERNEL);
			g_whitelistnode->uid = uid_in;
			g_whitelistnode->next = NULL;
			return count;
		}

		head = g_whitelistnode;

		if (head->uid == uid_in)
			return count;

		while (head->next != NULL) {
			head = head->next;
			if (head->uid == uid_in)
				return count;
		}

		insert = kmalloc(sizeof(struct white_list_node), GFP_KERNEL);
		insert->uid = uid_in;
		insert->next = NULL;
		head->next = insert;
	} else if (*buf1 == '-') {
		if (kstrtoul(buf1+1, 10, &uid_in))
			return count;

		head = g_whitelistnode;
		if (head == NULL)
			return count;
		if (head->uid == uid_in) {
			g_whitelistnode = head->next;
			kfree(head);
			return count;
		}
		while (head->next != NULL) {
			tmp = head;
			head = head->next;

			if (head->uid == uid_in) {
				tmp->next = head->next;
				kfree(head);
				return count;
			}
		}
	} else if (*buf1 == '*') {
		int blocked_uid = 0;
		struct mms_event mmsevent;
		if (kstrtoul(buf1+1, 10, &blocked_uid))
			return count;
		mmsevent.uid = blocked_uid;
		send_event_to_security_center(&mmsevent);
<<<<<<< HEAD
=======
	} else if (*buf1 == '#') {
		kstrtoul(buf1+1, 10, &g_block_enabled);
>>>>>>> 291b78b8
	} else {
		kstrtoul(buf1, 10, &g_pid);
	}
	return count;
}

int is_uid_in_white_list(int uid)
{
	struct white_list_node *head;

	head = g_whitelistnode;
	if (head == NULL)
		return 0;

	if (head->uid != uid) {
		while (head->next != NULL) {
			head = (struct white_list_node *)head->next;
			if (head->uid == uid)
				return 1;
		}
		return 0;
	}
	return 1;
}

int get_com_pid(void)
{
	return g_pid;
}

int get_block_enabled(void)
{
	return g_block_enabled;
}

const struct file_operations white_list_fops = {
	.read = white_list_read,
	.write = white_list_write,
};

static int __init mms_block_init(void)
{
#ifdef CONFIG_PROC_FS
	if (!proc_create("mms_white_list", 0666, NULL, &white_list_fops))
		return -ENOMEM;
#endif
	g_whitelistnode = NULL;
	g_pid = 0;
	g_block_enabled = 1;
	return 0;
}

static void __exit mms_block_exit(void)
{
#ifdef CONFIG_PROC_FS
	remove_proc_entry("mms_white_list", NULL);
#endif
}

module_init(mms_block_init);
module_exit(mms_block_exit);
MODULE_LICENSE("GPL");
MODULE_DESCRIPTION("Mms block driver");
<|MERGE_RESOLUTION|>--- conflicted
+++ resolved
@@ -102,11 +102,8 @@
 			return count;
 		mmsevent.uid = blocked_uid;
 		send_event_to_security_center(&mmsevent);
-<<<<<<< HEAD
-=======
 	} else if (*buf1 == '#') {
 		kstrtoul(buf1+1, 10, &g_block_enabled);
->>>>>>> 291b78b8
 	} else {
 		kstrtoul(buf1, 10, &g_pid);
 	}
