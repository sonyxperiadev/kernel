--- conflicted
+++ resolved
@@ -138,18 +138,6 @@
 			&(core_dev->job_list), \
 			struct dev_job_list, core_list);
 
-<<<<<<< HEAD
-			if (job_list_elem->job.status == MM_JOB_STATUS_READY)
-				clean_cnt++;
-
-			if (job_list_elem->job.status == MM_JOB_STATUS_DIRTY) {
-				mm_common_cache_clean();
-				dirty_cnt++;
-				if ((dirty_cnt % 1000) == 0)
-					pr_debug("mm jobs dirty=%d, clean=%d\n",
-					dirty_cnt, clean_cnt);
-			}
-=======
 	if (job_list_elem->job.status == MM_JOB_STATUS_READY)
 			clean_cnt++;
 
@@ -160,7 +148,6 @@
 			pr_debug("mm jobs dirty=%d, clean=%d\n",
 			dirty_cnt, clean_cnt);
 	}
->>>>>>> 291b78b8
 
 	if (mm_core_enable_clock(core_dev))
 		goto mm_fmwk_job_scheduler_done;
