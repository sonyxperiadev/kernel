--- conflicted
+++ resolved
@@ -1,950 +1,474 @@
-<<<<<<< HEAD
-/****************************************************************************
-*
-*     Copyright (c) 2007-2008 Broadcom Corporation
-*
-*   Unless you and Broadcom execute a separate written software license 
-*   agreement governing use of this software, this software is licensed to you 
-*   under the terms of the GNU General Public License version 2, available 
-*    at http://www.gnu.org/licenses/old-licenses/gpl-2.0.html (the "GPL"). 
-*
-*   Notwithstanding the above, under no circumstances may you combine this 
-*   software in any way with any other Broadcom software provided under a license 
-*   other than the GPL, without Broadcom's express prior written consent.
-*
-****************************************************************************/
-/**
-*
-*   @file   rpc_sys.c
-*
-*   @brief  This file implements RPC system api functions
-*
-****************************************************************************/
-#include "mobcom_types.h"
-#include "rpc_global.h"
-
-#include "resultcode.h"
-#include "taskmsgs.h"
-#include "ipcinterface.h"
-#include "ipcproperties.h"
-
-#include "rpc_ipc.h"
-#include "xdr_porting_layer.h"
-#include "xdr.h"
-#include "rpc_api.h"
-#include "rpc_internal_api.h"
-#include "rpc_ipc.h"
-
-
-
-RPC_FlowControlCallbackFunc_t*	stFlowControlCb = NULL;
-RpcProcessorType_t	gProcessorType = RPC_APPS;
-RPC_EventCallbackFunc_t* stEventCb = NULL;
-extern Boolean xdr_main_init(void);
-
-static RPC_Result_t RPC_BufferDelivery(PACKET_InterfaceType_t interfaceType, UInt8 index, PACKET_BufHandle_t dataBufHandle);
-UInt8 GetClientIndex(ResultDataBuffer_t* pDataBuf, Boolean* isUnsolicited);
-void SYS_ReleaseClientID(unsigned char clientID);
-
-
-
-//******************************************************************************
-//	 			RPC Apps EP Register
-//******************************************************************************
-RPC_Result_t RPC_SYS_EndPointRegister(RpcProcessorType_t processorType)
-{
-	RPC_Result_t result = RPC_RESULT_OK;
-	gProcessorType = processorType;
-	
-	result = RPC_IPC_EndPointInit(processorType);
-
-	return result;
-}
-
-
-Result_t RPC_SYS_Init(RPC_EventCallbackFunc_t eventCb)
-{
-	RPC_Result_t res;
-	stEventCb = eventCb;
-
-	res = RPC_IPC_Init(gProcessorType);
-	
-	//xdr_main_init();
-
-	return (res == RPC_RESULT_OK)?RESULT_OK:RESULT_ERROR;
-}
-
-
-void RPC_HandleEvent(void* eventHandle)
-{
-	UInt8 clientId = 0;
-	ResultDataBuffer_t*  dataBuf;
-	Result_t res = RESULT_OK;
-	
-	PACKET_BufHandle_t bufHandle = (PACKET_BufHandle_t)eventHandle;
-
-	dataBuf = capi2_malloc(sizeof(ResultDataBuffer_t));
-
-	if(dataBuf)
-	{
-		dataBuf->refCount = 1;
-		res = RPC_DeserializeMsg(RPC_PACKET_GetBufferData(bufHandle), RPC_PACKET_GetBufferLength(bufHandle),dataBuf);
-
-		if(res == RESULT_OK)
-		{
-			Boolean isUnsolicited;
-			UInt8 clientIndex = GetClientIndex(dataBuf, &isUnsolicited);
-			clientId = RPC_SYS_GetClientID(clientIndex);
-			RPC_DispatchMsg(dataBuf);
-		}
-		else
-		{
-			capi2_free(dataBuf);
-		}
-	}
-
-	RPC_PACKET_FreeBufferEx(bufHandle, clientId);
-}
-
-static RPC_Result_t RPC_BufferDelivery(PACKET_InterfaceType_t interfaceType, UInt8 index, PACKET_BufHandle_t dataBufHandle)
-{
-	if (interfaceType || index) { }  //fixes compiler warnings
-
-	if(index == 0xCD)
-	{
-		index = 0;
-	}
-
-	if(RPC_IsRegisteredClient(index, dataBufHandle))
-	{
-		RPC_PACKET_IncrementBufferRef(dataBufHandle,index);
-
-		if(stEventCb)
-			stEventCb((void*)dataBufHandle);
-		else
-			RPC_HandleEvent((void*)dataBufHandle);
-
-		return RPC_RESULT_PENDING;
-	}
-	return RPC_RESULT_ERROR;
-}
-
-
-typedef struct
-{
-	Boolean notifyUnsolicited;
-}RPC_InitLocalParams_t;
-
-
-Int8 gClientIndex = 0;//Client Index zero is reserved
-
-
-#define MAX_RPC_CLIENTS 25
-static RPC_InitParams_t gClientMap[MAX_RPC_CLIENTS];
-static RPC_InitLocalParams_t gClientLocalMap[MAX_RPC_CLIENTS]={0};
-static UInt8 gClientIDMap[MAX_RPC_CLIENTS]={0};
-
-UInt8 gClientIDs[255]={0};
-
-Boolean RPC_SYS_BindClientID(RPC_Handle_t handle, UInt8 userClientID) 
-{
-	UInt8 index = (UInt8)handle;
-
-	if(index < MAX_RPC_CLIENTS)
-	{
-		gClientIDs[userClientID] = index;
-		return TRUE;
-	}
-	return FALSE;
-}
-
-UInt8 RPC_SYS_GetClientID(RPC_Handle_t handle) 
-{
-	UInt8 index = (UInt8)handle;
-
-	if(index <= gClientIndex)
-		return gClientIDMap[index];
-
-	return 0;
-}
-
-UInt8 RPC_SYS_GetClientHandle(UInt8 userClientID) 
-{
-	return gClientIDs[userClientID];
-}
-
-
-Boolean RPC_SYS_isValidClientID(UInt8 userClientID) 
-{
-	if( userClientID == 0 || userClientID == DEFAULT_CLIENT_ID || gClientIDs[userClientID] > 0 )
-		return TRUE;
-
-	return FALSE;
-}
-
-static int RPC_FindUnsedSlot()
-{
-	UInt8 i;
-
-	for(i=1;i<MAX_RPC_CLIENTS;i++)
-	{
-		if(gClientIDMap[i] == 0)
-			return i;
-	}
-	return -1;
-}
-
-RPC_Handle_t RPC_SYS_RegisterClient(const RPC_InitParams_t *params) 
-{
-	UInt8 userClientID;
-	UInt8 clientIndex = 0;
-	int index;
-
-	index = RPC_FindUnsedSlot();
-	if(index == -1)
-	{
-		_DBG_(RPC_TRACE("RPC_SYS_RegisterClient ERROR Max clients reached"));
-		return (RPC_Handle_t)NULL;
-	}
-
-	gClientIndex++;
-
-	clientIndex = index;
-
-	gClientMap[clientIndex] = *params;
-
-	userClientID = SYS_GenClientID();
-
-	_DBG_(RPC_TRACE("RPC_SYS_RegisterClient index=%d userClientID=%d gClientIndex=%d", clientIndex, userClientID, gClientIndex));
-
-	RPC_PACKET_RegisterDataInd(userClientID, (PACKET_InterfaceType_t)(gClientMap[clientIndex].iType), RPC_BufferDelivery, params->flowCb);
-
-	rpc_internal_xdr_init();
-	rpc_register_xdr(clientIndex, params->xdrtbl, params->table_size);
-
-
-	gClientIDs[userClientID] = clientIndex;
-	gClientIDMap[clientIndex] = userClientID;
-	gClientLocalMap[clientIndex].notifyUnsolicited = FALSE;
-
-	return (RPC_Handle_t)clientIndex;
-}
-
-Boolean RPC_SYS_LookupXdr(UInt8 clientIndex, UInt16 index, XdrClientInfo_t* clientInfo)
-{
-	clientInfo->mainProc = NULL;
-	clientInfo->xdrEntry = NULL;
-
-	if(clientIndex <= gClientIndex && index < gClientMap[clientIndex].table_size)
-	{
-		clientInfo->mainProc = gClientMap[clientIndex].mainProc;
-		clientInfo->xdrEntry = &(gClientMap[clientIndex].xdrtbl[index]);
-		clientInfo->maxDataBufSize = gClientMap[clientIndex].maxDataBufSize;
-		return TRUE;
-	}
-
-	return FALSE;
-}
-
-
-
-
-Boolean RPC_SYS_DeregisterClient(RPC_Handle_t handle)
-{
-	UInt8 index = (UInt8)handle;
-	
-	_DBG_(RPC_TRACE("RPC_SYS_DeregisterClient handle=%d userClientID=%d", handle, gClientIDMap[index]));
-
-	if(index < MAX_RPC_CLIENTS)
-	{
-		memset(&gClientMap[index],0,sizeof(RPC_InitParams_t));
-		if(index == gClientIndex)
-			gClientIndex--;
-		SYS_ReleaseClientID(gClientIDMap[index]);
-		gClientIDMap[index] = 0;
-		return TRUE;
-	}
-	return FALSE;
-}
-
-Boolean RPC_EnableUnsolicitedMsgs(RPC_Handle_t handle, Boolean bSet)
-{
-	UInt8 index = (UInt8)handle;
-
-	_DBG_(RPC_TRACE("RPC_EnableUnsolicitedMsgs handle=0x%x index=%d bSet=%d", handle, index, bSet));
-	if(index <= gClientIndex)
-	{
-		gClientLocalMap[index].notifyUnsolicited = bSet;
-		return TRUE;
-	}
-	return FALSE;
-}
-
-
-Boolean RPC_RegisterUnsolicitedMsgs(RPC_Handle_t handle, const UInt16 *msgIds, UInt8 listSize)
-{
-	if(!msgIds || listSize == 0)
-	{
-		_DBG_(RPC_TRACE("RPC_RegisterUnsolicitedMsgs FAIL handle=0x%x listSize=%d", handle, listSize));
-		return FALSE;
-	}
-
-	_DBG_(RPC_TRACE("RPC_RegisterUnsolicitedMsgs handle=0x%x listSize=%d list=[%x:%x:%x:%x:%x]", handle, listSize, msgIds[0], msgIds[1],msgIds[2],msgIds[3],msgIds[4]));
-	return rpc_lookup_set_mask(msgIds, listSize, RPC_XDR_INFO_MASK_UNSOLICITED);
-}
-
-Boolean RPC_IsRegisteredClient(UInt8 channel, PACKET_BufHandle_t dataBufHandle)
-{
-	Boolean ret = FALSE;
-
-	UInt8 xdrReqClient = RPC_PACKET_GetContext(INTERFACE_CAPI2, dataBufHandle);
-	UInt16 msgId = RPC_PACKET_GetContextEx(INTERFACE_CAPI2, dataBufHandle);
-	Boolean isValid = RPC_IsValidMsg((MsgType_t)msgId);
-	UInt8 clientHandle = RPC_SYS_GetClientHandle(channel);
-	UInt8 clientAckHandle = RPC_SYS_GetClientHandle(xdrReqClient);
-
-	if( msgId == MSG_CAPI2_ACK_RSP)
-	{
-		ret = (xdrReqClient > 0 && clientAckHandle > 0);
-	}
-	else if(msgId == MSG_AT_COMMAND_IND)
-	{
-		ret = TRUE;
-	}
-	else
-	{
-		if(channel > 0)
-			ret = (clientHandle != 0)?TRUE:FALSE;
-		else
-			ret = isValid;
-	}
-	
-	_DBG_(RPC_TRACE("RPC_IsRegisteredClient[ret=%d] ch=%d xdrClient=%d msgId=0x%x validMsg=%d validClient=%d validAckClient=%d", ret, channel, xdrReqClient, msgId, isValid, clientHandle, clientAckHandle));
-	return ret;
-}
-
-UInt8 GetClientIndex(ResultDataBuffer_t* pDataBuf, Boolean* isUnsolicited)
-{
-	RPC_Msg_t* pMsg = &(pDataBuf->rsp.rootMsg);
-	//coverity[var_decl], entry will be initialized in the function rpc_fast_lookup() below
-	RPC_InternalXdrInfo_t entry;
-	bool_t ret = 0;
-	UInt8 index;
-	
-	*isUnsolicited = FALSE;
-
-	//Check if message is unsolicited
-	if(pDataBuf->rsp.rootMsg.msgId != MSG_CAPI2_ACK_RSP)
-	{
-		ret = rpc_fast_lookup((UInt16)pDataBuf->rsp.rootMsg.msgId, &entry);
-		if(ret)
-		{
-			*isUnsolicited = (entry.mask & RPC_XDR_INFO_MASK_UNSOLICITED) ? TRUE : FALSE;
-	
-			_DBG_(RPC_TRACE_INFO("RPC GetClientIndex msgId=0x%x xdrClient=%d mask=%x unsol=%d", pDataBuf->rsp.rootMsg.msgId, entry.clientIndex, entry.mask, *isUnsolicited));
-			//*isUnsolicited = FALSE;
-		}
-	}
-
-	//Lookup index on registered clients
-	index = gClientIDs[pMsg->clientID];
-	
-	if(index > 0 && index < MAX_RPC_CLIENTS)
-		return index;
-	
-	index = 0;
-	
-	if(pDataBuf->rsp.rootMsg.msgId == MSG_CAPI2_ACK_RSP)
-	{
-		index = pDataBuf->rsp.clientIndex;
-	}
-	else
-	{
-		//Lookup clientIndex based on XDR table registered client
-		if(ret && entry.clientIndex < MAX_RPC_CLIENTS)
-		{
-			index = entry.clientIndex;
-	}
-	}
-	return index;
-}
-
-void RPC_DispatchMsg(ResultDataBuffer_t* pDataBuf)
-{
-	UInt8 clientIndex;
-	Boolean isUnsolicited = FALSE;
-	RPC_Msg_t* pMsg = &(pDataBuf->rsp.rootMsg);
-	int i;
-	
-	pDataBuf->refCount = 1;//set
-	
-	//Handle Ack first
-	if(pMsg->msgId == MSG_CAPI2_ACK_RSP)
-	{
-		RPC_Ack_t	*ackRsp = (RPC_Ack_t*)pMsg->dataBuf;
-		clientIndex = GetClientIndex(pDataBuf, &isUnsolicited);
-		
-		if(gClientMap[clientIndex].ackCb)
-		{
-			gClientMap[clientIndex].ackCb(pMsg->tid, pMsg->clientID, ackRsp->ackResult, ackRsp->ackUsrData);
-			RPC_SYSFreeResultDataBuffer((ResultDataBufHandle_t)pDataBuf);
-		}
-	}
-	else
-	{
-		clientIndex = GetClientIndex(pDataBuf, &isUnsolicited);
-		
-		if(pDataBuf->rsp.msgType == RPC_TYPE_REQUEST)
-		{
-			if(gClientMap[clientIndex].reqCb != NULL)
-			{
-				(gClientMap[clientIndex].reqCb)(pMsg, (ResultDataBufHandle_t)pDataBuf, gClientMap[clientIndex].userData);
-			}
-		}
-		else //RPC_TYPE_RESPONSE
-		{
-			if(clientIndex > 0 && (pMsg->tid != 0 || pMsg->clientID != 0) && !(isUnsolicited))
-			{
-				_DBG_(RPC_TRACE_INFO("RPC_DispatchMsg Unicast msgId=0x%x cIndex=%d tid=%d cid=%d unsol=%d", pMsg->msgId, clientIndex, pMsg->tid, pMsg->clientID, isUnsolicited));
-				if(gClientMap[clientIndex].respCb != NULL)
-				{
-					(gClientMap[clientIndex].respCb)(pMsg, (ResultDataBufHandle_t)pDataBuf,gClientMap[clientIndex].userData);
-				}
-			}
-			else if((pMsg->tid == 0 && pMsg->clientID == 0) || isUnsolicited)//unsolicited
-			{
-				UInt32 numClients = 0;
-				_DBG_(RPC_TRACE_INFO("RPC_DispatchMsg Broadcast msgId=0x%x xdrClient=%d tid=%d cid=%d unsol=%d ", pMsg->msgId, clientIndex, pMsg->tid, pMsg->clientID, isUnsolicited));
-				//Set the ref count first
-				pDataBuf->refCount = 0;//reset
-				for(i=1;i<=gClientIndex;i++)
-				{
-					if(gClientMap[i].respCb != NULL && (gClientLocalMap[i].notifyUnsolicited || clientIndex == i) )
-						pDataBuf->refCount++;
-				}
-				
-				numClients = pDataBuf->refCount;
-				//Broadcast the message
-				for(i=1;i<=gClientIndex;i++)
-				{
-					if(gClientMap[i].respCb != NULL && (gClientLocalMap[i].notifyUnsolicited || clientIndex == i) )
-					{
-						_DBG_(RPC_TRACE_INFO("RPC_DispatchMsg Broadcast Client ( Notify ) msgId=0x%x index=%d tid=%d cid=%d unsol=%d regUnsol=%d", pMsg->msgId, i, pMsg->tid, pMsg->clientID, isUnsolicited, gClientLocalMap[i].notifyUnsolicited));
-						(gClientMap[i].respCb)(pMsg, (ResultDataBufHandle_t)pDataBuf,gClientMap[i].userData);
-					}
-					else
-					{
-						_DBG_(RPC_TRACE_INFO("RPC_DispatchMsg Broadcast Client ( Skip ) msgId=0x%x index=%d tid=%d cid=%d unsol=%d regUnsol=%d", pMsg->msgId, i, pMsg->tid, pMsg->clientID, isUnsolicited, gClientLocalMap[i].notifyUnsolicited));
-					}
-
-				}
-
-				//No clients handle this message?
-				if(numClients == 0)
-				{
-					_DBG_(RPC_TRACE_INFO("RPC_DispatchMsg Broadcast Ignored msgId=0x%x cIndex=%d tid=%d cid=%d unsol=%d regUnsol=%d", pMsg->msgId, i, pMsg->tid, pMsg->clientID, isUnsolicited, gClientLocalMap[i].notifyUnsolicited));
-					
-					pDataBuf->refCount = 1;
-					RPC_SYSFreeResultDataBuffer((ResultDataBufHandle_t)pDataBuf);
-				}
-			}
-			else
-			{
-				_DBG_(RPC_TRACE_INFO("RPC_DispatchMsg IGNORED msgId=0x%x cIndex=%d tid=%d cid=%d unsol=%d", pMsg->msgId, clientIndex, pMsg->tid, pMsg->clientID, isUnsolicited));
-				RPC_SYSFreeResultDataBuffer((ResultDataBufHandle_t)pDataBuf);
-			}
-		}//RPC_TYPE_RESPONSE
-	}
-}
-
-PACKET_InterfaceType_t RPC_GetInterfaceType(UInt8 clientIndex)
-{
-	xassert(clientIndex < MAX_RPC_CLIENTS, clientIndex);
-
-	//coverity[overrun-local], clientIndex has checked in above xassert function, so it will not overrun of array gClientMap.
-	return (PACKET_InterfaceType_t)(gClientMap[clientIndex].iType);
-}
-
-UInt32 RPC_GetUserData(UInt8 clientIndex)
-{
-	xassert(clientIndex < MAX_RPC_CLIENTS, clientIndex);
-	
-	//coverity[overrun-local], clientIndex has checked in above xassert function, so it will not overrun of array gClientMap.
-	return gClientMap[clientIndex].userData;
-}
-=======
-/****************************************************************************
-*
-*     Copyright (c) 2007-2008 Broadcom Corporation
-*
-*   Unless you and Broadcom execute a separate written software license 
-*   agreement governing use of this software, this software is licensed to you 
-*   under the terms of the GNU General Public License version 2, available 
-*    at http://www.gnu.org/licenses/old-licenses/gpl-2.0.html (the "GPL"). 
-*
-*   Notwithstanding the above, under no circumstances may you combine this 
-*   software in any way with any other Broadcom software provided under a license 
-*   other than the GPL, without Broadcom's express prior written consent.
-*
-****************************************************************************/
-/**
-*
-*   @file   rpc_sys.c
-*
-*   @brief  This file implements RPC system api functions
-*
-****************************************************************************/
-#include "mobcom_types.h"
-#include "rpc_global.h"
-
-#include "resultcode.h"
-#include "taskmsgs.h"
-#include "ipcinterface.h"
-#include "ipcproperties.h"
-
-#include "rpc_ipc.h"
-#include "xdr_porting_layer.h"
-#include "xdr.h"
-#include "rpc_api.h"
-#include "rpc_internal_api.h"
-#include "rpc_ipc.h"
-
-
-
-RPC_FlowControlCallbackFunc_t*	stFlowControlCb = NULL;
-RpcProcessorType_t	gProcessorType = RPC_APPS;
-RPC_EventCallbackFunc_t* stEventCb = NULL;
-extern Boolean xdr_main_init(void);
-
-static RPC_Result_t RPC_BufferDelivery(PACKET_InterfaceType_t interfaceType, UInt8 index, PACKET_BufHandle_t dataBufHandle);
-UInt8 GetClientIndex(ResultDataBuffer_t* pDataBuf, Boolean* isUnsolicited);
-void SYS_ReleaseClientID(unsigned char clientID);
-
-
-
-//******************************************************************************
-//	 			RPC Apps EP Register
-//******************************************************************************
-RPC_Result_t RPC_SYS_EndPointRegister(RpcProcessorType_t processorType)
-{
-	RPC_Result_t result = RPC_RESULT_OK;
-	gProcessorType = processorType;
-	
-	result = RPC_IPC_EndPointInit(processorType);
-
-	return result;
-}
-
-
-Result_t RPC_SYS_Init(RPC_EventCallbackFunc_t eventCb)
-{
-	RPC_Result_t res;
-	stEventCb = eventCb;
-
-	res = RPC_IPC_Init(gProcessorType);
-	
-	//xdr_main_init();
-
-	return (res == RPC_RESULT_OK)?RESULT_OK:RESULT_ERROR;
-}
-
-
-void RPC_HandleEvent(void* eventHandle)
-{
-	UInt8 clientId = 0;
-	ResultDataBuffer_t*  dataBuf;
-	Result_t res = RESULT_OK;
-	
-	PACKET_BufHandle_t bufHandle = (PACKET_BufHandle_t)eventHandle;
-
-	dataBuf = capi2_malloc(sizeof(ResultDataBuffer_t));
-
-	if(dataBuf)
-	{
-		dataBuf->refCount = 1;
-		res = RPC_DeserializeMsg(RPC_PACKET_GetBufferData(bufHandle), RPC_PACKET_GetBufferLength(bufHandle),dataBuf);
-
-		if(res == RESULT_OK)
-		{
-			Boolean isUnsolicited;
-			UInt8 clientIndex = GetClientIndex(dataBuf, &isUnsolicited);
-			clientId = RPC_SYS_GetClientID(clientIndex);
-			RPC_DispatchMsg(dataBuf);
-		}
-		else
-		{
-			capi2_free(dataBuf);
-		}
-	}
-
-	RPC_PACKET_FreeBufferEx(bufHandle, clientId);
-}
-
-static RPC_Result_t RPC_BufferDelivery(PACKET_InterfaceType_t interfaceType, UInt8 index, PACKET_BufHandle_t dataBufHandle)
-{
-	if (interfaceType || index) { }  //fixes compiler warnings
-
-	if(index == 0xCD)
-	{
-		index = 0;
-	}
-
-	if(RPC_IsRegisteredClient(index, dataBufHandle))
-	{
-		RPC_PACKET_IncrementBufferRef(dataBufHandle,index);
-
-		if(stEventCb)
-			stEventCb((void*)dataBufHandle);
-		else
-			RPC_HandleEvent((void*)dataBufHandle);
-
-		return RPC_RESULT_PENDING;
-	}
-	return RPC_RESULT_ERROR;
-}
-
-
-typedef struct
-{
-	Boolean notifyUnsolicited;
-}RPC_InitLocalParams_t;
-
-
-Int8 gClientIndex = 0;//Client Index zero is reserved
-
-
-#define MAX_RPC_CLIENTS 25
-static RPC_InitParams_t gClientMap[MAX_RPC_CLIENTS];
-static RPC_InitLocalParams_t gClientLocalMap[MAX_RPC_CLIENTS]={0};
-static UInt8 gClientIDMap[MAX_RPC_CLIENTS]={0};
-
-UInt8 gClientIDs[255]={0};
-
-Boolean RPC_SYS_BindClientID(RPC_Handle_t handle, UInt8 userClientID) 
-{
-	UInt8 index = (UInt8)handle;
-
-	if(index < MAX_RPC_CLIENTS)
-	{
-		gClientIDs[userClientID] = index;
-		return TRUE;
-	}
-	return FALSE;
-}
-
-UInt8 RPC_SYS_GetClientID(RPC_Handle_t handle) 
-{
-	UInt8 index = (UInt8)handle;
-
-	if(index <= gClientIndex)
-		return gClientIDMap[index];
-
-	return 0;
-}
-
-UInt8 RPC_SYS_GetClientHandle(UInt8 userClientID) 
-{
-	return gClientIDs[userClientID];
-}
-
-
-Boolean RPC_SYS_isValidClientID(UInt8 userClientID) 
-{
-	if( userClientID == 0 || userClientID == DEFAULT_CLIENT_ID || gClientIDs[userClientID] > 0 )
-		return TRUE;
-
-	return FALSE;
-}
-
-static int RPC_FindUnsedSlot()
-{
-	UInt8 i;
-
-	for(i=1;i<MAX_RPC_CLIENTS;i++)
-	{
-		if(gClientIDMap[i] == 0)
-			return i;
-	}
-	return -1;
-}
-
-RPC_Handle_t RPC_SYS_RegisterClient(const RPC_InitParams_t *params) 
-{
-	UInt8 userClientID;
-	UInt8 clientIndex = 0;
-	int index;
-
-	index = RPC_FindUnsedSlot();
-	if(index == -1)
-	{
-		_DBG_(RPC_TRACE("RPC_SYS_RegisterClient ERROR Max clients reached"));
-		return (RPC_Handle_t)NULL;
-	}
-
-	gClientIndex++;
-
-	clientIndex = index;
-
-	gClientMap[clientIndex] = *params;
-
-	userClientID = SYS_GenClientID();
-
-	_DBG_(RPC_TRACE("RPC_SYS_RegisterClient index=%d userClientID=%d gClientIndex=%d", clientIndex, userClientID, gClientIndex));
-
-	RPC_PACKET_RegisterDataInd(userClientID, (PACKET_InterfaceType_t)(gClientMap[clientIndex].iType), RPC_BufferDelivery, params->flowCb);
-
-	rpc_internal_xdr_init();
-	rpc_register_xdr(clientIndex, params->xdrtbl, params->table_size);
-
-
-	gClientIDs[userClientID] = clientIndex;
-	gClientIDMap[clientIndex] = userClientID;
-	gClientLocalMap[clientIndex].notifyUnsolicited = FALSE;
-
-	return (RPC_Handle_t)clientIndex;
-}
-
-Boolean RPC_SYS_LookupXdr(UInt8 clientIndex, UInt16 index, XdrClientInfo_t* clientInfo)
-{
-	clientInfo->mainProc = NULL;
-	clientInfo->xdrEntry = NULL;
-
-	if(clientIndex <= gClientIndex && index < gClientMap[clientIndex].table_size)
-	{
-		clientInfo->mainProc = gClientMap[clientIndex].mainProc;
-		clientInfo->xdrEntry = &(gClientMap[clientIndex].xdrtbl[index]);
-		clientInfo->maxDataBufSize = gClientMap[clientIndex].maxDataBufSize;
-		return TRUE;
-	}
-
-	return FALSE;
-}
-
-
-
-
-Boolean RPC_SYS_DeregisterClient(RPC_Handle_t handle)
-{
-	UInt8 index = (UInt8)handle;
-	
-	_DBG_(RPC_TRACE("RPC_SYS_DeregisterClient handle=%d userClientID=%d", handle, gClientIDMap[index]));
-
-	if(index < MAX_RPC_CLIENTS)
-	{
-		memset(&gClientMap[index],0,sizeof(RPC_InitParams_t));
-		if(index == gClientIndex)
-			gClientIndex--;
-		SYS_ReleaseClientID(gClientIDMap[index]);
-		gClientIDMap[index] = 0;
-		return TRUE;
-	}
-	return FALSE;
-}
-
-Boolean RPC_EnableUnsolicitedMsgs(RPC_Handle_t handle, Boolean bSet)
-{
-	UInt8 index = (UInt8)handle;
-
-	_DBG_(RPC_TRACE("RPC_EnableUnsolicitedMsgs handle=0x%x index=%d bSet=%d", handle, index, bSet));
-	if(index <= gClientIndex)
-	{
-		gClientLocalMap[index].notifyUnsolicited = bSet;
-		return TRUE;
-	}
-	return FALSE;
-}
-
-
-Boolean RPC_RegisterUnsolicitedMsgs(RPC_Handle_t handle, const UInt16 *msgIds, UInt8 listSize)
-{
-	if(!msgIds || listSize == 0)
-	{
-		_DBG_(RPC_TRACE("RPC_RegisterUnsolicitedMsgs FAIL handle=0x%x listSize=%d", handle, listSize));
-		return FALSE;
-	}
-
-	_DBG_(RPC_TRACE("RPC_RegisterUnsolicitedMsgs handle=0x%x listSize=%d list=[%x:%x:%x:%x:%x]", handle, listSize, msgIds[0], msgIds[1],msgIds[2],msgIds[3],msgIds[4]));
-	return rpc_lookup_set_mask(msgIds, listSize, RPC_XDR_INFO_MASK_UNSOLICITED);
-}
-
-Boolean RPC_IsRegisteredClient(UInt8 channel, PACKET_BufHandle_t dataBufHandle)
-{
-	Boolean ret = FALSE;
-
-	UInt8 xdrReqClient = RPC_PACKET_GetContext(INTERFACE_CAPI2, dataBufHandle);
-	UInt16 msgId = RPC_PACKET_GetContextEx(INTERFACE_CAPI2, dataBufHandle);
-	Boolean isValid = RPC_IsValidMsg((MsgType_t)msgId);
-	UInt8 clientHandle = RPC_SYS_GetClientHandle(channel);
-	UInt8 clientAckHandle = RPC_SYS_GetClientHandle(xdrReqClient);
-
-	if( msgId == MSG_CAPI2_ACK_RSP)
-	{
-		ret = (xdrReqClient > 0 && clientAckHandle > 0);
-	}
-	else if(msgId == MSG_AT_COMMAND_IND)
-	{
-		ret = TRUE;
-	}
-	else
-	{
-		if(channel > 0)
-			ret = (clientHandle != 0)?TRUE:FALSE;
-		else
-			ret = isValid;
-	}
-	
-	_DBG_(RPC_TRACE("RPC_IsRegisteredClient[ret=%d] ch=%d xdrClient=%d msgId=0x%x validMsg=%d validClient=%d validAckClient=%d", ret, channel, xdrReqClient, msgId, isValid, clientHandle, clientAckHandle));
-	return ret;
-}
-
-UInt8 GetClientIndex(ResultDataBuffer_t* pDataBuf, Boolean* isUnsolicited)
-{
-	RPC_Msg_t* pMsg = &(pDataBuf->rsp.rootMsg);
-	//coverity[var_decl], entry will be initialized in the function rpc_fast_lookup() below
-	RPC_InternalXdrInfo_t entry;
-	bool_t ret = 0;
-	UInt8 index;
-	
-	*isUnsolicited = FALSE;
-
-	//Check if message is unsolicited
-	if(pDataBuf->rsp.rootMsg.msgId != MSG_CAPI2_ACK_RSP)
-	{
-		ret = rpc_fast_lookup((UInt16)pDataBuf->rsp.rootMsg.msgId, &entry);
-		if(ret)
-		{
-			*isUnsolicited = (entry.mask & RPC_XDR_INFO_MASK_UNSOLICITED) ? TRUE : FALSE;
-	
-			_DBG_(RPC_TRACE_INFO("RPC GetClientIndex msgId=0x%x xdrClient=%d mask=%x unsol=%d", pDataBuf->rsp.rootMsg.msgId, entry.clientIndex, entry.mask, *isUnsolicited));
-			//*isUnsolicited = FALSE;
-		}
-	}
-
-	//Lookup index on registered clients
-	index = gClientIDs[pMsg->clientID];
-	
-	if(index > 0 && index < MAX_RPC_CLIENTS)
-		return index;
-	
-	index = 0;
-	
-	if(pDataBuf->rsp.rootMsg.msgId == MSG_CAPI2_ACK_RSP)
-	{
-		index = pDataBuf->rsp.clientIndex;
-	}
-	else
-	{
-		//Lookup clientIndex based on XDR table registered client
-		if(ret && entry.clientIndex < MAX_RPC_CLIENTS)
-		{
-			index = entry.clientIndex;
-	}
-	}
-	return index;
-}
-
-void RPC_DispatchMsg(ResultDataBuffer_t* pDataBuf)
-{
-	UInt8 clientIndex;
-	Boolean isUnsolicited = FALSE;
-	RPC_Msg_t* pMsg = &(pDataBuf->rsp.rootMsg);
-	int i;
-	
-	pDataBuf->refCount = 1;//set
-	
-	//Handle Ack first
-	if(pMsg->msgId == MSG_CAPI2_ACK_RSP)
-	{
-		RPC_Ack_t	*ackRsp = (RPC_Ack_t*)pMsg->dataBuf;
-		clientIndex = GetClientIndex(pDataBuf, &isUnsolicited);
-		
-		if(gClientMap[clientIndex].ackCb)
-		{
-			gClientMap[clientIndex].ackCb(pMsg->tid, pMsg->clientID, ackRsp->ackResult, ackRsp->ackUsrData);
-			RPC_SYSFreeResultDataBuffer((ResultDataBufHandle_t)pDataBuf);
-		}
-	}
-	else
-	{
-		clientIndex = GetClientIndex(pDataBuf, &isUnsolicited);
-		
-		if(pDataBuf->rsp.msgType == RPC_TYPE_REQUEST)
-		{
-			if(gClientMap[clientIndex].reqCb != NULL)
-			{
-				(gClientMap[clientIndex].reqCb)(pMsg, (ResultDataBufHandle_t)pDataBuf, gClientMap[clientIndex].userData);
-			}
-		}
-		else //RPC_TYPE_RESPONSE
-		{
-			if(clientIndex > 0 && (pMsg->tid != 0 || pMsg->clientID != 0) && !(isUnsolicited))
-			{
-				_DBG_(RPC_TRACE_INFO("RPC_DispatchMsg Unicast msgId=0x%x cIndex=%d tid=%d cid=%d unsol=%d", pMsg->msgId, clientIndex, pMsg->tid, pMsg->clientID, isUnsolicited));
-				if(gClientMap[clientIndex].respCb != NULL)
-				{
-					(gClientMap[clientIndex].respCb)(pMsg, (ResultDataBufHandle_t)pDataBuf,gClientMap[clientIndex].userData);
-				}
-			}
-			else if((pMsg->tid == 0 && pMsg->clientID == 0) || isUnsolicited)//unsolicited
-			{
-				UInt32 numClients = 0;
-				_DBG_(RPC_TRACE_INFO("RPC_DispatchMsg Broadcast msgId=0x%x xdrClient=%d tid=%d cid=%d unsol=%d ", pMsg->msgId, clientIndex, pMsg->tid, pMsg->clientID, isUnsolicited));
-				//Set the ref count first
-				pDataBuf->refCount = 0;//reset
-				for(i=1;i<=gClientIndex;i++)
-				{
-					if(gClientMap[i].respCb != NULL && (gClientLocalMap[i].notifyUnsolicited || clientIndex == i) )
-						pDataBuf->refCount++;
-				}
-				
-				numClients = pDataBuf->refCount;
-				//Broadcast the message
-				for(i=1;i<=gClientIndex;i++)
-				{
-					if(gClientMap[i].respCb != NULL && (gClientLocalMap[i].notifyUnsolicited || clientIndex == i) )
-					{
-						_DBG_(RPC_TRACE_INFO("RPC_DispatchMsg Broadcast Client ( Notify ) msgId=0x%x index=%d tid=%d cid=%d unsol=%d regUnsol=%d", pMsg->msgId, i, pMsg->tid, pMsg->clientID, isUnsolicited, gClientLocalMap[i].notifyUnsolicited));
-						(gClientMap[i].respCb)(pMsg, (ResultDataBufHandle_t)pDataBuf,gClientMap[i].userData);
-					}
-					else
-					{
-						_DBG_(RPC_TRACE_INFO("RPC_DispatchMsg Broadcast Client ( Skip ) msgId=0x%x index=%d tid=%d cid=%d unsol=%d regUnsol=%d", pMsg->msgId, i, pMsg->tid, pMsg->clientID, isUnsolicited, gClientLocalMap[i].notifyUnsolicited));
-					}
-
-				}
-
-				//No clients handle this message?
-				if(numClients == 0)
-				{
-					_DBG_(RPC_TRACE_INFO("RPC_DispatchMsg Broadcast Ignored msgId=0x%x cIndex=%d tid=%d cid=%d unsol=%d regUnsol=%d", pMsg->msgId, i, pMsg->tid, pMsg->clientID, isUnsolicited, gClientLocalMap[i].notifyUnsolicited));
-					
-					pDataBuf->refCount = 1;
-					RPC_SYSFreeResultDataBuffer((ResultDataBufHandle_t)pDataBuf);
-				}
-			}
-			else
-			{
-				_DBG_(RPC_TRACE_INFO("RPC_DispatchMsg IGNORED msgId=0x%x cIndex=%d tid=%d cid=%d unsol=%d", pMsg->msgId, clientIndex, pMsg->tid, pMsg->clientID, isUnsolicited));
-				RPC_SYSFreeResultDataBuffer((ResultDataBufHandle_t)pDataBuf);
-			}
-		}//RPC_TYPE_RESPONSE
-	}
-}
-
-PACKET_InterfaceType_t RPC_GetInterfaceType(UInt8 clientIndex)
-{
-	xassert(clientIndex < MAX_RPC_CLIENTS, clientIndex);
-
-	//coverity[overrun-local], clientIndex has checked in above xassert function, so it will not overrun of array gClientMap.
-	return (PACKET_InterfaceType_t)(gClientMap[clientIndex].iType);
-}
-
-UInt32 RPC_GetUserData(UInt8 clientIndex)
-{
-	xassert(clientIndex < MAX_RPC_CLIENTS, clientIndex);
-	
-	//coverity[overrun-local], clientIndex has checked in above xassert function, so it will not overrun of array gClientMap.
-	return gClientMap[clientIndex].userData;
-}
-
->>>>>>> c20f18ce
+/****************************************************************************
+*
+*     Copyright (c) 2007-2008 Broadcom Corporation
+*
+*   Unless you and Broadcom execute a separate written software license 
+*   agreement governing use of this software, this software is licensed to you 
+*   under the terms of the GNU General Public License version 2, available 
+*    at http://www.gnu.org/licenses/old-licenses/gpl-2.0.html (the "GPL"). 
+*
+*   Notwithstanding the above, under no circumstances may you combine this 
+*   software in any way with any other Broadcom software provided under a license 
+*   other than the GPL, without Broadcom's express prior written consent.
+*
+****************************************************************************/
+/**
+*
+*   @file   rpc_sys.c
+*
+*   @brief  This file implements RPC system api functions
+*
+****************************************************************************/
+#include "mobcom_types.h"
+#include "rpc_global.h"
+
+#include "resultcode.h"
+#include "taskmsgs.h"
+#include "ipcinterface.h"
+#include "ipcproperties.h"
+
+#include "rpc_ipc.h"
+#include "xdr_porting_layer.h"
+#include "xdr.h"
+#include "rpc_api.h"
+#include "rpc_internal_api.h"
+#include "rpc_ipc.h"
+
+
+
+RPC_FlowControlCallbackFunc_t*	stFlowControlCb = NULL;
+RpcProcessorType_t	gProcessorType = RPC_APPS;
+RPC_EventCallbackFunc_t* stEventCb = NULL;
+extern Boolean xdr_main_init(void);
+
+static RPC_Result_t RPC_BufferDelivery(PACKET_InterfaceType_t interfaceType, UInt8 index, PACKET_BufHandle_t dataBufHandle);
+UInt8 GetClientIndex(ResultDataBuffer_t* pDataBuf, Boolean* isUnsolicited);
+void SYS_ReleaseClientID(unsigned char clientID);
+
+
+
+//******************************************************************************
+//	 			RPC Apps EP Register
+//******************************************************************************
+RPC_Result_t RPC_SYS_EndPointRegister(RpcProcessorType_t processorType)
+{
+	RPC_Result_t result = RPC_RESULT_OK;
+	gProcessorType = processorType;
+	
+	result = RPC_IPC_EndPointInit(processorType);
+
+	return result;
+}
+
+
+Result_t RPC_SYS_Init(RPC_EventCallbackFunc_t eventCb)
+{
+	RPC_Result_t res;
+	stEventCb = eventCb;
+
+	res = RPC_IPC_Init(gProcessorType);
+	
+	//xdr_main_init();
+
+	return (res == RPC_RESULT_OK)?RESULT_OK:RESULT_ERROR;
+}
+
+
+void RPC_HandleEvent(void* eventHandle)
+{
+	UInt8 clientId = 0;
+	ResultDataBuffer_t*  dataBuf;
+	Result_t res = RESULT_OK;
+	
+	PACKET_BufHandle_t bufHandle = (PACKET_BufHandle_t)eventHandle;
+
+	dataBuf = capi2_malloc(sizeof(ResultDataBuffer_t));
+
+	if(dataBuf)
+	{
+		dataBuf->refCount = 1;
+		res = RPC_DeserializeMsg(RPC_PACKET_GetBufferData(bufHandle), RPC_PACKET_GetBufferLength(bufHandle),dataBuf);
+
+		if(res == RESULT_OK)
+		{
+			Boolean isUnsolicited;
+			UInt8 clientIndex = GetClientIndex(dataBuf, &isUnsolicited);
+			clientId = RPC_SYS_GetClientID(clientIndex);
+			RPC_DispatchMsg(dataBuf);
+		}
+		else
+		{
+			capi2_free(dataBuf);
+		}
+	}
+
+	RPC_PACKET_FreeBufferEx(bufHandle, clientId);
+}
+
+static RPC_Result_t RPC_BufferDelivery(PACKET_InterfaceType_t interfaceType, UInt8 index, PACKET_BufHandle_t dataBufHandle)
+{
+	if (interfaceType || index) { }  //fixes compiler warnings
+
+	if(index == 0xCD)
+	{
+		index = 0;
+	}
+
+	if(RPC_IsRegisteredClient(index, dataBufHandle))
+	{
+		RPC_PACKET_IncrementBufferRef(dataBufHandle,index);
+
+		if(stEventCb)
+			stEventCb((void*)dataBufHandle);
+		else
+			RPC_HandleEvent((void*)dataBufHandle);
+
+		return RPC_RESULT_PENDING;
+	}
+	return RPC_RESULT_ERROR;
+}
+
+
+typedef struct
+{
+	Boolean notifyUnsolicited;
+}RPC_InitLocalParams_t;
+
+
+Int8 gClientIndex = 0;//Client Index zero is reserved
+
+
+#define MAX_RPC_CLIENTS 25
+static RPC_InitParams_t gClientMap[MAX_RPC_CLIENTS];
+static RPC_InitLocalParams_t gClientLocalMap[MAX_RPC_CLIENTS]={0};
+static UInt8 gClientIDMap[MAX_RPC_CLIENTS]={0};
+
+UInt8 gClientIDs[255]={0};
+
+Boolean RPC_SYS_BindClientID(RPC_Handle_t handle, UInt8 userClientID) 
+{
+	UInt8 index = (UInt8)handle;
+
+	if(index < MAX_RPC_CLIENTS)
+	{
+		gClientIDs[userClientID] = index;
+		return TRUE;
+	}
+	return FALSE;
+}
+
+UInt8 RPC_SYS_GetClientID(RPC_Handle_t handle) 
+{
+	UInt8 index = (UInt8)handle;
+
+	if(index <= gClientIndex)
+		return gClientIDMap[index];
+
+	return 0;
+}
+
+UInt8 RPC_SYS_GetClientHandle(UInt8 userClientID) 
+{
+	return gClientIDs[userClientID];
+}
+
+
+Boolean RPC_SYS_isValidClientID(UInt8 userClientID) 
+{
+	if( userClientID == 0 || userClientID == DEFAULT_CLIENT_ID || gClientIDs[userClientID] > 0 )
+		return TRUE;
+
+	return FALSE;
+}
+
+static int RPC_FindUnsedSlot()
+{
+	UInt8 i;
+
+	for(i=1;i<MAX_RPC_CLIENTS;i++)
+	{
+		if(gClientIDMap[i] == 0)
+			return i;
+	}
+	return -1;
+}
+
+RPC_Handle_t RPC_SYS_RegisterClient(const RPC_InitParams_t *params) 
+{
+	UInt8 userClientID;
+	UInt8 clientIndex = 0;
+	int index;
+
+	index = RPC_FindUnsedSlot();
+	if(index == -1)
+	{
+		_DBG_(RPC_TRACE("RPC_SYS_RegisterClient ERROR Max clients reached"));
+		return (RPC_Handle_t)NULL;
+	}
+
+	gClientIndex++;
+
+	clientIndex = index;
+
+	gClientMap[clientIndex] = *params;
+
+	userClientID = SYS_GenClientID();
+
+	_DBG_(RPC_TRACE("RPC_SYS_RegisterClient index=%d userClientID=%d gClientIndex=%d", clientIndex, userClientID, gClientIndex));
+
+	RPC_PACKET_RegisterDataInd(userClientID, (PACKET_InterfaceType_t)(gClientMap[clientIndex].iType), RPC_BufferDelivery, params->flowCb);
+
+	rpc_internal_xdr_init();
+	rpc_register_xdr(clientIndex, params->xdrtbl, params->table_size);
+
+
+	gClientIDs[userClientID] = clientIndex;
+	gClientIDMap[clientIndex] = userClientID;
+	gClientLocalMap[clientIndex].notifyUnsolicited = FALSE;
+
+	return (RPC_Handle_t)clientIndex;
+}
+
+Boolean RPC_SYS_LookupXdr(UInt8 clientIndex, UInt16 index, XdrClientInfo_t* clientInfo)
+{
+	clientInfo->mainProc = NULL;
+	clientInfo->xdrEntry = NULL;
+
+	if(clientIndex <= gClientIndex && index < gClientMap[clientIndex].table_size)
+	{
+		clientInfo->mainProc = gClientMap[clientIndex].mainProc;
+		clientInfo->xdrEntry = &(gClientMap[clientIndex].xdrtbl[index]);
+		clientInfo->maxDataBufSize = gClientMap[clientIndex].maxDataBufSize;
+		return TRUE;
+	}
+
+	return FALSE;
+}
+
+
+
+
+Boolean RPC_SYS_DeregisterClient(RPC_Handle_t handle)
+{
+	UInt8 index = (UInt8)handle;
+	
+	_DBG_(RPC_TRACE("RPC_SYS_DeregisterClient handle=%d userClientID=%d", handle, gClientIDMap[index]));
+
+	if(index < MAX_RPC_CLIENTS)
+	{
+		memset(&gClientMap[index],0,sizeof(RPC_InitParams_t));
+		if(index == gClientIndex)
+			gClientIndex--;
+		SYS_ReleaseClientID(gClientIDMap[index]);
+		gClientIDMap[index] = 0;
+		return TRUE;
+	}
+	return FALSE;
+}
+
+Boolean RPC_EnableUnsolicitedMsgs(RPC_Handle_t handle, Boolean bSet)
+{
+	UInt8 index = (UInt8)handle;
+
+	_DBG_(RPC_TRACE("RPC_EnableUnsolicitedMsgs handle=0x%x index=%d bSet=%d", handle, index, bSet));
+	if(index <= gClientIndex)
+	{
+		gClientLocalMap[index].notifyUnsolicited = bSet;
+		return TRUE;
+	}
+	return FALSE;
+}
+
+
+Boolean RPC_RegisterUnsolicitedMsgs(RPC_Handle_t handle, const UInt16 *msgIds, UInt8 listSize)
+{
+	if(!msgIds || listSize == 0)
+	{
+		_DBG_(RPC_TRACE("RPC_RegisterUnsolicitedMsgs FAIL handle=0x%x listSize=%d", handle, listSize));
+		return FALSE;
+	}
+
+	_DBG_(RPC_TRACE("RPC_RegisterUnsolicitedMsgs handle=0x%x listSize=%d list=[%x:%x:%x:%x:%x]", handle, listSize, msgIds[0], msgIds[1],msgIds[2],msgIds[3],msgIds[4]));
+	return rpc_lookup_set_mask(msgIds, listSize, RPC_XDR_INFO_MASK_UNSOLICITED);
+}
+
+Boolean RPC_IsRegisteredClient(UInt8 channel, PACKET_BufHandle_t dataBufHandle)
+{
+	Boolean ret = FALSE;
+
+	UInt8 xdrReqClient = RPC_PACKET_GetContext(INTERFACE_CAPI2, dataBufHandle);
+	UInt16 msgId = RPC_PACKET_GetContextEx(INTERFACE_CAPI2, dataBufHandle);
+	Boolean isValid = RPC_IsValidMsg((MsgType_t)msgId);
+	UInt8 clientHandle = RPC_SYS_GetClientHandle(channel);
+	UInt8 clientAckHandle = RPC_SYS_GetClientHandle(xdrReqClient);
+
+	if( msgId == MSG_CAPI2_ACK_RSP)
+	{
+		ret = (xdrReqClient > 0 && clientAckHandle > 0);
+	}
+	else if(msgId == MSG_AT_COMMAND_IND)
+	{
+		ret = TRUE;
+	}
+	else
+	{
+		if(channel > 0)
+			ret = (clientHandle != 0)?TRUE:FALSE;
+		else
+			ret = isValid;
+	}
+	
+	_DBG_(RPC_TRACE("RPC_IsRegisteredClient[ret=%d] ch=%d xdrClient=%d msgId=0x%x validMsg=%d validClient=%d validAckClient=%d", ret, channel, xdrReqClient, msgId, isValid, clientHandle, clientAckHandle));
+	return ret;
+}
+
+UInt8 GetClientIndex(ResultDataBuffer_t* pDataBuf, Boolean* isUnsolicited)
+{
+	RPC_Msg_t* pMsg = &(pDataBuf->rsp.rootMsg);
+	//coverity[var_decl], entry will be initialized in the function rpc_fast_lookup() below
+	RPC_InternalXdrInfo_t entry;
+	bool_t ret = 0;
+	UInt8 index;
+	
+	*isUnsolicited = FALSE;
+
+	//Check if message is unsolicited
+	if(pDataBuf->rsp.rootMsg.msgId != MSG_CAPI2_ACK_RSP)
+	{
+		ret = rpc_fast_lookup((UInt16)pDataBuf->rsp.rootMsg.msgId, &entry);
+		if(ret)
+		{
+			*isUnsolicited = (entry.mask & RPC_XDR_INFO_MASK_UNSOLICITED) ? TRUE : FALSE;
+	
+			_DBG_(RPC_TRACE_INFO("RPC GetClientIndex msgId=0x%x xdrClient=%d mask=%x unsol=%d", pDataBuf->rsp.rootMsg.msgId, entry.clientIndex, entry.mask, *isUnsolicited));
+			//*isUnsolicited = FALSE;
+		}
+	}
+
+	//Lookup index on registered clients
+	index = gClientIDs[pMsg->clientID];
+	
+	if(index > 0 && index < MAX_RPC_CLIENTS)
+		return index;
+	
+	index = 0;
+	
+	if(pDataBuf->rsp.rootMsg.msgId == MSG_CAPI2_ACK_RSP)
+	{
+		index = pDataBuf->rsp.clientIndex;
+	}
+	else
+	{
+		//Lookup clientIndex based on XDR table registered client
+		if(ret && entry.clientIndex < MAX_RPC_CLIENTS)
+		{
+			index = entry.clientIndex;
+	}
+	}
+	return index;
+}
+
+void RPC_DispatchMsg(ResultDataBuffer_t* pDataBuf)
+{
+	UInt8 clientIndex;
+	Boolean isUnsolicited = FALSE;
+	RPC_Msg_t* pMsg = &(pDataBuf->rsp.rootMsg);
+	int i;
+	
+	pDataBuf->refCount = 1;//set
+	
+	//Handle Ack first
+	if(pMsg->msgId == MSG_CAPI2_ACK_RSP)
+	{
+		RPC_Ack_t	*ackRsp = (RPC_Ack_t*)pMsg->dataBuf;
+		clientIndex = GetClientIndex(pDataBuf, &isUnsolicited);
+		
+		if(gClientMap[clientIndex].ackCb)
+		{
+			gClientMap[clientIndex].ackCb(pMsg->tid, pMsg->clientID, ackRsp->ackResult, ackRsp->ackUsrData);
+			RPC_SYSFreeResultDataBuffer((ResultDataBufHandle_t)pDataBuf);
+		}
+	}
+	else
+	{
+		clientIndex = GetClientIndex(pDataBuf, &isUnsolicited);
+		
+		if(pDataBuf->rsp.msgType == RPC_TYPE_REQUEST)
+		{
+			if(gClientMap[clientIndex].reqCb != NULL)
+			{
+				(gClientMap[clientIndex].reqCb)(pMsg, (ResultDataBufHandle_t)pDataBuf, gClientMap[clientIndex].userData);
+			}
+		}
+		else //RPC_TYPE_RESPONSE
+		{
+			if(clientIndex > 0 && (pMsg->tid != 0 || pMsg->clientID != 0) && !(isUnsolicited))
+			{
+				_DBG_(RPC_TRACE_INFO("RPC_DispatchMsg Unicast msgId=0x%x cIndex=%d tid=%d cid=%d unsol=%d", pMsg->msgId, clientIndex, pMsg->tid, pMsg->clientID, isUnsolicited));
+				if(gClientMap[clientIndex].respCb != NULL)
+				{
+					(gClientMap[clientIndex].respCb)(pMsg, (ResultDataBufHandle_t)pDataBuf,gClientMap[clientIndex].userData);
+				}
+			}
+			else if((pMsg->tid == 0 && pMsg->clientID == 0) || isUnsolicited)//unsolicited
+			{
+				UInt32 numClients = 0;
+				_DBG_(RPC_TRACE_INFO("RPC_DispatchMsg Broadcast msgId=0x%x xdrClient=%d tid=%d cid=%d unsol=%d ", pMsg->msgId, clientIndex, pMsg->tid, pMsg->clientID, isUnsolicited));
+				//Set the ref count first
+				pDataBuf->refCount = 0;//reset
+				for(i=1;i<=gClientIndex;i++)
+				{
+					if(gClientMap[i].respCb != NULL && (gClientLocalMap[i].notifyUnsolicited || clientIndex == i) )
+						pDataBuf->refCount++;
+				}
+				
+				numClients = pDataBuf->refCount;
+				//Broadcast the message
+				for(i=1;i<=gClientIndex;i++)
+				{
+					if(gClientMap[i].respCb != NULL && (gClientLocalMap[i].notifyUnsolicited || clientIndex == i) )
+					{
+						_DBG_(RPC_TRACE_INFO("RPC_DispatchMsg Broadcast Client ( Notify ) msgId=0x%x index=%d tid=%d cid=%d unsol=%d regUnsol=%d", pMsg->msgId, i, pMsg->tid, pMsg->clientID, isUnsolicited, gClientLocalMap[i].notifyUnsolicited));
+						(gClientMap[i].respCb)(pMsg, (ResultDataBufHandle_t)pDataBuf,gClientMap[i].userData);
+					}
+					else
+					{
+						_DBG_(RPC_TRACE_INFO("RPC_DispatchMsg Broadcast Client ( Skip ) msgId=0x%x index=%d tid=%d cid=%d unsol=%d regUnsol=%d", pMsg->msgId, i, pMsg->tid, pMsg->clientID, isUnsolicited, gClientLocalMap[i].notifyUnsolicited));
+					}
+
+				}
+
+				//No clients handle this message?
+				if(numClients == 0)
+				{
+					_DBG_(RPC_TRACE_INFO("RPC_DispatchMsg Broadcast Ignored msgId=0x%x cIndex=%d tid=%d cid=%d unsol=%d regUnsol=%d", pMsg->msgId, i, pMsg->tid, pMsg->clientID, isUnsolicited, gClientLocalMap[i].notifyUnsolicited));
+					
+					pDataBuf->refCount = 1;
+					RPC_SYSFreeResultDataBuffer((ResultDataBufHandle_t)pDataBuf);
+				}
+			}
+			else
+			{
+				_DBG_(RPC_TRACE_INFO("RPC_DispatchMsg IGNORED msgId=0x%x cIndex=%d tid=%d cid=%d unsol=%d", pMsg->msgId, clientIndex, pMsg->tid, pMsg->clientID, isUnsolicited));
+				RPC_SYSFreeResultDataBuffer((ResultDataBufHandle_t)pDataBuf);
+			}
+		}//RPC_TYPE_RESPONSE
+	}
+}
+
+PACKET_InterfaceType_t RPC_GetInterfaceType(UInt8 clientIndex)
+{
+	xassert(clientIndex < MAX_RPC_CLIENTS, clientIndex);
+
+	//coverity[overrun-local], clientIndex has checked in above xassert function, so it will not overrun of array gClientMap.
+	return (PACKET_InterfaceType_t)(gClientMap[clientIndex].iType);
+}
+
+UInt32 RPC_GetUserData(UInt8 clientIndex)
+{
+	xassert(clientIndex < MAX_RPC_CLIENTS, clientIndex);
+	
+	//coverity[overrun-local], clientIndex has checked in above xassert function, so it will not overrun of array gClientMap.
+	return gClientMap[clientIndex].userData;
+}
+