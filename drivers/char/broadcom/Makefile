
EXTRA_CFLAGS := -fno-inline -Wno-multichar -O0

obj-y += v3d/
obj-y += fuse_log/
obj-y += modem/
obj-y += isp/
obj-y += unicam/
obj-$(CONFIG_BCM_GPS)    	 += gps.o
obj-$(CONFIG_GPIO_USER_MODE_SUPPORT)	+= user-gpio.o
<<<<<<< HEAD
obj-$(CONFIG_BCM_HALAUDIO)             += halaudio/ halaudio_drivers/
obj-$(CONFIG_BCM_AMXR)                 += amxr_drv.o
=======
obj-$(CONFIG_BCM_HALAUDIO)             += halaudio/
obj-$(CONFIG_BCM_AMXR)                 += amxr_drv.o
obj-$(CONFIG_BCM_AMXR)                 += amxr_core/
>>>>>>> e37f9e5c
<|MERGE_RESOLUTION|>--- conflicted
+++ resolved
@@ -6,13 +6,7 @@
 obj-y += modem/
 obj-y += isp/
 obj-y += unicam/
-obj-$(CONFIG_BCM_GPS)    	 += gps.o
 obj-$(CONFIG_GPIO_USER_MODE_SUPPORT)	+= user-gpio.o
-<<<<<<< HEAD
-obj-$(CONFIG_BCM_HALAUDIO)             += halaudio/ halaudio_drivers/
-obj-$(CONFIG_BCM_AMXR)                 += amxr_drv.o
-=======
 obj-$(CONFIG_BCM_HALAUDIO)             += halaudio/
 obj-$(CONFIG_BCM_AMXR)                 += amxr_drv.o
-obj-$(CONFIG_BCM_AMXR)                 += amxr_core/
->>>>>>> e37f9e5c
+obj-$(CONFIG_BCM_AMXR)                 += amxr_core/