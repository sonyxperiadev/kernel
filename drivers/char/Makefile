#
# Makefile for the kernel character device drivers.
#

obj-y				+= mem.o random.o
obj-$(CONFIG_TTY_PRINTK)	+= ttyprintk.o
obj-y				+= misc.o
obj-$(CONFIG_ATARI_DSP56K)	+= dsp56k.o
obj-$(CONFIG_VIRTIO_CONSOLE)	+= virtio_console.o
obj-$(CONFIG_RAW_DRIVER)	+= raw.o
obj-$(CONFIG_SGI_SNSC)		+= snsc.o snsc_event.o
obj-$(CONFIG_MSM_SMD_PKT)	+= msm_smd_pkt.o
obj-$(CONFIG_MSPEC)		+= mspec.o
obj-$(CONFIG_MMTIMER)		+= mmtimer.o
obj-$(CONFIG_UV_MMTIMER)	+= uv_mmtimer.o
obj-$(CONFIG_VIOTAPE)		+= viotape.o
obj-$(CONFIG_IBM_BSR)		+= bsr.o
obj-$(CONFIG_SGI_MBCS)		+= mbcs.o
obj-$(CONFIG_BRIQ_PANEL)	+= briq_panel.o
obj-$(CONFIG_BFIN_OTP)		+= bfin-otp.o

obj-$(CONFIG_PRINTER)		+= lp.o

obj-$(CONFIG_APM_EMULATION)	+= apm-emulation.o

obj-$(CONFIG_DTLK)		+= dtlk.o
obj-$(CONFIG_APPLICOM)		+= applicom.o
obj-$(CONFIG_SONYPI)		+= sonypi.o
obj-$(CONFIG_RTC)		+= rtc.o
obj-$(CONFIG_HPET)		+= hpet.o
obj-$(CONFIG_GEN_RTC)		+= genrtc.o
obj-$(CONFIG_EFI_RTC)		+= efirtc.o
obj-$(CONFIG_DS1302)		+= ds1302.o
obj-$(CONFIG_XILINX_HWICAP)	+= xilinx_hwicap/
ifeq ($(CONFIG_GENERIC_NVRAM),y)
  obj-$(CONFIG_NVRAM)	+= generic_nvram.o
else
  obj-$(CONFIG_NVRAM)	+= nvram.o
endif
obj-$(CONFIG_TOSHIBA)		+= toshiba.o
obj-$(CONFIG_I8K)		+= i8k.o
obj-$(CONFIG_DS1620)		+= ds1620.o
obj-$(CONFIG_HW_RANDOM)		+= hw_random/
obj-$(CONFIG_PPDEV)		+= ppdev.o
obj-$(CONFIG_NWBUTTON)		+= nwbutton.o
obj-$(CONFIG_NWFLASH)		+= nwflash.o
obj-$(CONFIG_SCx200_GPIO)	+= scx200_gpio.o
obj-$(CONFIG_PC8736x_GPIO)	+= pc8736x_gpio.o
obj-$(CONFIG_NSC_GPIO)		+= nsc_gpio.o
obj-$(CONFIG_GPIO_TB0219)	+= tb0219.o
obj-$(CONFIG_TELCLOCK)		+= tlclk.o

obj-$(CONFIG_MWAVE)		+= mwave/
obj-$(CONFIG_AGP)		+= agp/
obj-$(CONFIG_PCMCIA)		+= pcmcia/
obj-$(CONFIG_IPMI_HANDLER)	+= ipmi/

obj-$(CONFIG_HANGCHECK_TIMER)	+= hangcheck-timer.o
obj-$(CONFIG_TCG_TPM)		+= tpm/

obj-$(CONFIG_DCC_TTY)		+= dcc_tty.o
obj-$(CONFIG_PS3_FLASH)		+= ps3flash.o
obj-$(CONFIG_RAMOOPS)		+= ramoops.o

obj-$(CONFIG_JS_RTC)		+= js-rtc.o
js-rtc-y = rtc.o

obj-$(CONFIG_BRCM_CHAR_DRIVERS) += broadcom/
<<<<<<< HEAD
obj-$(CONFIG_BCM_MDEC)		+= bcm2708_mdec.o
obj-$(CONFIG_BCM_GPS)		+= bcm_gps.o
=======
>>>>>>> 344250e2

# Files generated that shall be removed upon make clean
clean-files := consolemap_deftbl.c defkeymap.c

quiet_cmd_conmk = CONMK   $@
      cmd_conmk = scripts/conmakehash $< > $@

$(obj)/consolemap_deftbl.c: $(src)/$(FONTMAPFILE)
	$(call cmd,conmk)

$(obj)/defkeymap.o:  $(obj)/defkeymap.c

# Uncomment if you're changing the keymap and have an appropriate
# loadkeys version for the map. By default, we'll use the shipped
# versions.
# GENERATE_KEYMAP := 1

ifdef GENERATE_KEYMAP

$(obj)/defkeymap.c: $(obj)/%.c: $(src)/%.map
	loadkeys --mktable $< > $@.tmp
	sed -e 's/^static *//' $@.tmp > $@
	rm $@.tmp

endif<|MERGE_RESOLUTION|>--- conflicted
+++ resolved
@@ -66,11 +66,7 @@
 js-rtc-y = rtc.o
 
 obj-$(CONFIG_BRCM_CHAR_DRIVERS) += broadcom/
-<<<<<<< HEAD
-obj-$(CONFIG_BCM_MDEC)		+= bcm2708_mdec.o
 obj-$(CONFIG_BCM_GPS)		+= bcm_gps.o
-=======
->>>>>>> 344250e2
 
 # Files generated that shall be removed upon make clean
 clean-files := consolemap_deftbl.c defkeymap.c
