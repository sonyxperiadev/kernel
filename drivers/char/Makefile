--- conflicted
+++ resolved
@@ -64,34 +64,7 @@
 obj-$(CONFIG_JS_RTC)		+= js-rtc.o
 js-rtc-y = rtc.o
 
-<<<<<<< HEAD
+obj-$(CONFIG_TILE_SROM)		+= tile-srom.o
+
 obj-$(CONFIG_BRCM_CHAR_DRIVERS) += broadcom/
-obj-$(CONFIG_BCM_GPS)		+= bcm_gps.o
-
-# Files generated that shall be removed upon make clean
-clean-files := consolemap_deftbl.c defkeymap.c
-
-quiet_cmd_conmk = CONMK   $@
-      cmd_conmk = scripts/conmakehash $< > $@
-
-$(obj)/consolemap_deftbl.c: $(src)/$(FONTMAPFILE)
-	$(call cmd,conmk)
-
-$(obj)/defkeymap.o:  $(obj)/defkeymap.c
-
-# Uncomment if you're changing the keymap and have an appropriate
-# loadkeys version for the map. By default, we'll use the shipped
-# versions.
-# GENERATE_KEYMAP := 1
-
-ifdef GENERATE_KEYMAP
-
-$(obj)/defkeymap.c: $(obj)/%.c: $(src)/%.map
-	loadkeys --mktable $< > $@.tmp
-	sed -e 's/^static *//' $@.tmp > $@
-	rm $@.tmp
-
-endif
-=======
-obj-$(CONFIG_TILE_SROM)		+= tile-srom.o
->>>>>>> 53143fd3
+obj-$(CONFIG_BCM_GPS)		+= bcm_gps.o