/* Copyright (c) 2008-2019, The Linux Foundation. All rights reserved.
 *
 * This program is free software; you can redistribute it and/or modify
 * it under the terms of the GNU General Public License version 2 and
 * only version 2 as published by the Free Software Foundation.
 *
 * This program is distributed in the hope that it will be useful,
 * but WITHOUT ANY WARRANTY; without even the implied warranty of
 * MERCHANTABILITY or FITNESS FOR A PARTICULAR PURPOSE.  See the
 * GNU General Public License for more details.
 */

#include <linux/slab.h>
#include <linux/init.h>
#include <linux/module.h>
#include <linux/cdev.h>
#include <linux/fs.h>
#include <linux/device.h>
#include <linux/delay.h>
#include <linux/uaccess.h>
#include <linux/diagchar.h>
#include <linux/sched.h>
#include <linux/ratelimit.h>
#include <linux/timer.h>
#include <linux/sched/task.h>
#ifdef CONFIG_DIAG_OVER_USB
#include <linux/usb/usbdiag.h>
#endif
#include <asm/current.h>
#include "diagchar_hdlc.h"
#include "diagmem.h"
#include "diagchar.h"
#include "diagfwd.h"
#include "diagfwd_cntl.h"
#include "diag_dci.h"
#include "diag_debugfs.h"
#include "diag_masks.h"
#include "diagfwd_bridge.h"
#include "diag_usb.h"
#include "diag_memorydevice.h"
#include "diag_mux.h"
#include "diag_ipc_logging.h"
#include "diagfwd_peripheral.h"
#include "diagfwd_mhi.h"

#include <linux/coresight-stm.h>
#include <linux/kernel.h>
#ifdef CONFIG_COMPAT
#include <linux/compat.h>
#endif

MODULE_DESCRIPTION("Diag Char Driver");
MODULE_LICENSE("GPL v2");

#define MIN_SIZ_ALLOW 4
#define INIT	1
#define EXIT	-1
struct diagchar_dev *driver;
struct diagchar_priv {
	int pid;
};

#define USER_SPACE_RAW_DATA	0
#define USER_SPACE_HDLC_DATA	1

/* Memory pool variables */
/* Used for copying any incoming packet from user space clients. */
static unsigned int poolsize = 12;
module_param(poolsize, uint, 0000);

/*
 * Used for HDLC encoding packets coming from the user
 * space.
 */
static unsigned int poolsize_hdlc = 10;
module_param(poolsize_hdlc, uint, 0000);

/*
 * This is used for incoming DCI requests from the user space clients.
 * Don't expose itemsize as it is internal.
 */
static unsigned int poolsize_user = 8;
module_param(poolsize_user, uint, 0000);

/*
 * USB structures allocated for writing Diag data generated on the Apps to USB.
 * Don't expose itemsize as it is constant.
 */
static unsigned int itemsize_usb_apps = sizeof(struct diag_request);
static unsigned int poolsize_usb_apps = 10;
module_param(poolsize_usb_apps, uint, 0000);

/* Used for DCI client buffers. Don't expose itemsize as it is constant. */
static unsigned int poolsize_dci = 10;
module_param(poolsize_dci, uint, 0000);

#ifdef CONFIG_DIAGFWD_BRIDGE_CODE
/* Used for reading data from the remote device. */
static unsigned int itemsize_mdm = DIAG_MDM_BUF_SIZE;
static unsigned int poolsize_mdm = 18;
module_param(itemsize_mdm, uint, 0000);
module_param(poolsize_mdm, uint, 0000);

/*
 * Used for reading DCI data from the remote device.
 * Don't expose poolsize for DCI data. There is only one read buffer
 */
static unsigned int itemsize_mdm_dci = DIAG_MDM_BUF_SIZE;
static unsigned int poolsize_mdm_dci = 1;
module_param(itemsize_mdm_dci, uint, 0000);

/*
 * Used for USB structues associated with a remote device.
 * Don't expose the itemsize since it is constant.
 */
static unsigned int itemsize_mdm_usb = sizeof(struct diag_request);
static unsigned int poolsize_mdm_usb = 18;
module_param(poolsize_mdm_usb, uint, 0000);

/*
 * Used for writing read DCI data to remote peripherals. Don't
 * expose poolsize for DCI data. There is only one read
 * buffer. Add 6 bytes for DCI header information: Start (1),
 * Version (1), Length (2), Tag (2)
 */
static unsigned int itemsize_mdm_dci_write = DIAG_MDM_DCI_BUF_SIZE;
static unsigned int poolsize_mdm_dci_write = 1;
module_param(itemsize_mdm_dci_write, uint, 0000);

/*
 * Used for USB structures associated with a remote SMUX
 * device Don't expose the itemsize since it is constant
 */
static unsigned int itemsize_qsc_usb = sizeof(struct diag_request);
static unsigned int poolsize_qsc_usb = 8;
module_param(poolsize_qsc_usb, uint, 0000);
#endif

/* This is the max number of user-space clients supported at initialization*/
static unsigned int max_clients = 15;
module_param(max_clients, uint, 0000);

/* Timer variables */
static struct timer_list drain_timer;
static int timer_in_progress;

/*
 * Diag Mask clear variable
 * Used for clearing masks upon
 * USB disconnection and stopping ODL
 */
static int diag_mask_clear_param = 1;
module_param(diag_mask_clear_param, int, 0644);

struct diag_apps_data_t {
	void *buf;
	uint32_t len;
	int ctxt;
};

static struct diag_apps_data_t hdlc_data;
static struct diag_apps_data_t non_hdlc_data;
static struct mutex apps_data_mutex;

#define DIAGPKT_MAX_DELAYED_RSP 0xFFFF

#ifdef CONFIG_IPC_LOGGING
uint16_t diag_debug_mask;
void *diag_ipc_log;
#endif

static void diag_md_session_close(int pid);

/*
 * Returns the next delayed rsp id. If wrapping is enabled,
 * wraps the delayed rsp id to DIAGPKT_MAX_DELAYED_RSP.
 */
static uint16_t diag_get_next_delayed_rsp_id(void)
{
	uint16_t rsp_id = 0;

	mutex_lock(&driver->delayed_rsp_mutex);
	rsp_id = driver->delayed_rsp_id;
	if (rsp_id < DIAGPKT_MAX_DELAYED_RSP)
		rsp_id++;
	else {
		if (wrap_enabled) {
			rsp_id = 1;
			wrap_count++;
		} else
			rsp_id = DIAGPKT_MAX_DELAYED_RSP;
	}
	driver->delayed_rsp_id = rsp_id;
	mutex_unlock(&driver->delayed_rsp_mutex);

	return rsp_id;
}

static int diag_switch_logging(struct diag_logging_mode_param_t *param);

#define COPY_USER_SPACE_OR_ERR(buf, data, length)		\
do {								\
	if ((count < ret+length) || (copy_to_user(buf,		\
			(void *)&data, length))) {		\
		ret = -EFAULT;					\
		break;							\
	}							\
	ret += length;						\
} while (0)

static void drain_timer_func(unsigned long data)
{
	queue_work(driver->diag_wq, &(driver->diag_drain_work));
}

static void diag_drain_apps_data(struct diag_apps_data_t *data)
{
	int err = 0;
	unsigned long flags;

	if (!data || !data->buf)
		return;

	err = diag_mux_write(DIAG_LOCAL_PROC, data->buf, data->len,
			     data->ctxt);
	spin_lock_irqsave(&driver->diagmem_lock, flags);
	if (err)
		diagmem_free(driver, data->buf, POOL_TYPE_HDLC);
	data->buf = NULL;
	data->len = 0;
	spin_unlock_irqrestore(&driver->diagmem_lock, flags);
}

void diag_update_user_client_work_fn(struct work_struct *work)
{
	diag_update_userspace_clients(HDLC_SUPPORT_TYPE);
}

static void diag_update_md_client_work_fn(struct work_struct *work)
{
	diag_update_md_clients(HDLC_SUPPORT_TYPE);
}

void diag_drain_work_fn(struct work_struct *work)
{
	uint8_t hdlc_disabled = 0;

	timer_in_progress = 0;
	mutex_lock(&apps_data_mutex);
	mutex_lock(&driver->hdlc_disable_mutex);
	hdlc_disabled = driver->p_hdlc_disabled[APPS_DATA];
	mutex_unlock(&driver->hdlc_disable_mutex);
	if (!hdlc_disabled)
		diag_drain_apps_data(&hdlc_data);
	else
		diag_drain_apps_data(&non_hdlc_data);
	mutex_unlock(&apps_data_mutex);
}

void check_drain_timer(void)
{
	int ret = 0;

	if (!timer_in_progress) {
		timer_in_progress = 1;
		ret = mod_timer(&drain_timer, jiffies + msecs_to_jiffies(200));
	}
}

void diag_add_client(int i, struct file *file)
{
	struct diagchar_priv *diagpriv_data;

	driver->client_map[i].pid = current->tgid;
	diagpriv_data = kmalloc(sizeof(struct diagchar_priv),
							GFP_KERNEL);
	if (diagpriv_data)
		diagpriv_data->pid = current->tgid;
	file->private_data = diagpriv_data;
	strlcpy(driver->client_map[i].name, current->comm, 20);
	driver->client_map[i].name[19] = '\0';
}

static void diag_mempool_init(void)
{
	uint32_t itemsize = DIAG_MAX_REQ_SIZE;
	uint32_t itemsize_hdlc = DIAG_MAX_HDLC_BUF_SIZE + APF_DIAG_PADDING;
	uint32_t itemsize_dci = IN_BUF_SIZE;
	uint32_t itemsize_user = DCI_REQ_BUF_SIZE;

	itemsize += ((DCI_HDR_SIZE > CALLBACK_HDR_SIZE) ? DCI_HDR_SIZE :
		     CALLBACK_HDR_SIZE);
	diagmem_setsize(POOL_TYPE_COPY, itemsize, poolsize);
	diagmem_setsize(POOL_TYPE_HDLC, itemsize_hdlc, poolsize_hdlc);
	diagmem_setsize(POOL_TYPE_DCI, itemsize_dci, poolsize_dci);
	diagmem_setsize(POOL_TYPE_USER, itemsize_user, poolsize_user);

	diagmem_init(driver, POOL_TYPE_COPY);
	diagmem_init(driver, POOL_TYPE_HDLC);
	diagmem_init(driver, POOL_TYPE_USER);
	diagmem_init(driver, POOL_TYPE_DCI);

	spin_lock_init(&driver->diagmem_lock);
}

static void diag_mempool_exit(void)
{
	diagmem_exit(driver, POOL_TYPE_COPY);
	diagmem_exit(driver, POOL_TYPE_HDLC);
	diagmem_exit(driver, POOL_TYPE_USER);
	diagmem_exit(driver, POOL_TYPE_DCI);
}

static int diagchar_open(struct inode *inode, struct file *file)
{
	int i = 0;
	void *temp;

	if (driver) {
		mutex_lock(&driver->diagchar_mutex);

		for (i = 0; i < driver->num_clients; i++)
			if (driver->client_map[i].pid == 0)
				break;

		if (i < driver->num_clients) {
			diag_add_client(i, file);
		} else {
			if (i < THRESHOLD_CLIENT_LIMIT) {
				driver->num_clients++;
				temp = krealloc(driver->client_map
					, (driver->num_clients) * sizeof(struct
						 diag_client_map), GFP_KERNEL);
				if (!temp)
					goto fail;
				else
					driver->client_map = temp;
				temp = krealloc(driver->data_ready
					, (driver->num_clients) * sizeof(int),
							GFP_KERNEL);
				if (!temp)
					goto fail;
				else
					driver->data_ready = temp;
				diag_add_client(i, file);
			} else {
				mutex_unlock(&driver->diagchar_mutex);
				pr_err_ratelimited("diag: Max client limit for DIAG reached\n");
				pr_err_ratelimited("diag: Cannot open handle %s %d",
						current->comm, current->tgid);
				for (i = 0; i < driver->num_clients; i++)
					pr_debug("%d) %s PID=%d", i,
						driver->client_map[i].name,
						driver->client_map[i].pid);
				return -ENOMEM;
			}
		}
		driver->data_ready[i] = 0x0;
		atomic_set(&driver->data_ready_notif[i], 0);
		driver->data_ready[i] |= MSG_MASKS_TYPE;
		atomic_inc(&driver->data_ready_notif[i]);
		driver->data_ready[i] |= EVENT_MASKS_TYPE;
		atomic_inc(&driver->data_ready_notif[i]);
		driver->data_ready[i] |= LOG_MASKS_TYPE;
		atomic_inc(&driver->data_ready_notif[i]);
		driver->data_ready[i] |= DCI_LOG_MASKS_TYPE;
		atomic_inc(&driver->data_ready_notif[i]);
		driver->data_ready[i] |= DCI_EVENT_MASKS_TYPE;
		atomic_inc(&driver->data_ready_notif[i]);

		if (driver->ref_count == 0)
			diag_mempool_init();
		driver->ref_count++;
		mutex_unlock(&driver->diagchar_mutex);
		return 0;
	}
	return -ENOMEM;

fail:
	driver->num_clients--;
	mutex_unlock(&driver->diagchar_mutex);
	pr_err_ratelimited("diag: Insufficient memory for new client");
	return -ENOMEM;
}

static uint32_t diag_translate_kernel_to_user_mask(uint32_t peripheral_mask)
{
	uint32_t ret = 0;

	if (peripheral_mask & MD_PERIPHERAL_MASK(APPS_DATA))
		ret |= DIAG_CON_APSS;
	if (peripheral_mask & MD_PERIPHERAL_MASK(PERIPHERAL_MODEM))
		ret |= DIAG_CON_MPSS;
	if (peripheral_mask & MD_PERIPHERAL_MASK(PERIPHERAL_LPASS))
		ret |= DIAG_CON_LPASS;
	if (peripheral_mask & MD_PERIPHERAL_MASK(PERIPHERAL_WCNSS))
		ret |= DIAG_CON_WCNSS;
	if (peripheral_mask & MD_PERIPHERAL_MASK(PERIPHERAL_SENSORS))
		ret |= DIAG_CON_SENSORS;
	if (peripheral_mask & MD_PERIPHERAL_MASK(PERIPHERAL_WDSP))
		ret |= DIAG_CON_WDSP;
	if (peripheral_mask & MD_PERIPHERAL_MASK(PERIPHERAL_CDSP))
		ret |= DIAG_CON_CDSP;
	if (peripheral_mask & MD_PERIPHERAL_MASK(UPD_WLAN))
		ret |= DIAG_CON_UPD_WLAN;
	if (peripheral_mask & MD_PERIPHERAL_MASK(UPD_AUDIO))
		ret |= DIAG_CON_UPD_AUDIO;
	if (peripheral_mask & MD_PERIPHERAL_MASK(UPD_SENSORS))
		ret |= DIAG_CON_UPD_SENSORS;
	return ret;
}

uint8_t diag_mask_to_pd_value(uint32_t peripheral_mask)
{
	uint8_t upd = 0;

	for (upd = UPD_WLAN; upd < NUM_MD_SESSIONS; upd++) {
		if (peripheral_mask & (1 << upd))
			return upd;
	}
	return 0;
}

int diag_mask_param(void)
{
	return diag_mask_clear_param;
}
void diag_clear_masks(int pid)
{
	int ret;
	char cmd_disable_log_mask[] = { 0x73, 0, 0, 0, 0, 0, 0, 0};
	char cmd_disable_msg_mask[] = { 0x7D, 0x05, 0, 0, 0, 0, 0, 0};
	char cmd_disable_event_mask[] = { 0x60, 0};

	DIAG_LOG(DIAG_DEBUG_PERIPHERALS,
	"diag: %s: masks clear request upon %s\n", __func__,
	((pid) ? "ODL exit" : "USB Disconnection"));

	ret = diag_process_apps_masks(cmd_disable_log_mask,
			sizeof(cmd_disable_log_mask), pid);
	ret = diag_process_apps_masks(cmd_disable_msg_mask,
			sizeof(cmd_disable_msg_mask), pid);
	ret = diag_process_apps_masks(cmd_disable_event_mask,
			sizeof(cmd_disable_event_mask), pid);
	DIAG_LOG(DIAG_DEBUG_PERIPHERALS,
	"diag:%s: masks cleared successfully\n", __func__);
}

static void diag_close_logging_process(const int pid)
{
	int i, j;
	int session_mask;
	int device_mask = 0;
	uint32_t p_mask;
	struct diag_md_session_t *session_info = NULL;
	struct diag_logging_mode_param_t params;

	mutex_lock(&driver->md_session_lock);
	session_info = diag_md_session_get_pid(pid);
	if (!session_info) {
		mutex_unlock(&driver->md_session_lock);
		return;
	}
	for (i = 0; i < NUM_DIAG_MD_DEV; i++) {
		if (session_info->peripheral_mask[i]) {
			session_mask = session_info->peripheral_mask[i];
			device_mask = device_mask | (1 << i);
		}
	}
	mutex_unlock(&driver->md_session_lock);

	if (diag_mask_clear_param)
		diag_clear_masks(pid);

	mutex_lock(&driver->diagchar_mutex);
	p_mask =
	diag_translate_kernel_to_user_mask(session_mask);

	for (i = 0; i < NUM_MD_SESSIONS; i++)
		if (MD_PERIPHERAL_MASK(i) & session_mask)
			diag_mux_close_peripheral(DIAG_LOCAL_PROC, i);

	params.req_mode = USB_MODE;
	params.mode_param = 0;
	params.pd_mask = 0;
	params.peripheral_mask = p_mask;
	params.device_mask = device_mask;

	if (driver->num_pd_session > 0) {
		for (i = UPD_WLAN; (i < NUM_MD_SESSIONS); i++) {
			if (session_mask & MD_PERIPHERAL_MASK(i)) {
				j = i - UPD_WLAN;
				driver->pd_session_clear[j] = 1;
				driver->pd_logging_mode[j] = 0;
				driver->num_pd_session -= 1;
				params.pd_mask = p_mask;
			}
		}
	}
	mutex_lock(&driver->md_session_lock);
	diag_md_session_close(pid);
	mutex_unlock(&driver->md_session_lock);
	diag_switch_logging(&params);
	mutex_unlock(&driver->diagchar_mutex);
}

static int diag_remove_client_entry(struct file *file)
{
	int i = -1;
	struct diagchar_priv *diagpriv_data = NULL;
	struct diag_dci_client_tbl *dci_entry = NULL;

	if (!driver)
		return -ENOMEM;

	mutex_lock(&driver->diag_file_mutex);
	if (!file) {
		DIAG_LOG(DIAG_DEBUG_USERSPACE, "Invalid file pointer\n");
		mutex_unlock(&driver->diag_file_mutex);
		return -ENOENT;
	}
	if (!(file->private_data)) {
		DIAG_LOG(DIAG_DEBUG_USERSPACE, "Invalid private data\n");
		mutex_unlock(&driver->diag_file_mutex);
		return -EINVAL;
	}

	diagpriv_data = file->private_data;

	/*
	 * clean up any DCI registrations, if this is a DCI client
	 * This will specially help in case of ungraceful exit of any DCI client
	 * This call will remove any pending registrations of such client
	 */
	mutex_lock(&driver->dci_mutex);
	do {
		dci_entry = dci_lookup_client_entry_pid(current->tgid);
		if (dci_entry)
			diag_dci_deinit_client(dci_entry);
	} while (dci_entry);
	mutex_unlock(&driver->dci_mutex);

	diag_close_logging_process(current->tgid);

	/* Delete the pkt response table entry for the exiting process */
	diag_cmd_remove_reg_by_pid(current->tgid);

	mutex_lock(&driver->diagchar_mutex);
	driver->ref_count--;
	if (driver->ref_count == 0)
		diag_mempool_exit();

	for (i = 0; i < driver->num_clients; i++) {
		if (diagpriv_data && diagpriv_data->pid ==
						driver->client_map[i].pid) {
			driver->client_map[i].pid = 0;
			kfree(diagpriv_data);
			diagpriv_data = NULL;
			file->private_data = 0;
			break;
		}
	}
	mutex_unlock(&driver->diagchar_mutex);
	mutex_unlock(&driver->diag_file_mutex);
	return 0;
}
static int diagchar_close(struct inode *inode, struct file *file)
{
	int ret;

	DIAG_LOG(DIAG_DEBUG_USERSPACE, "diag: %s process exit with pid = %d\n",
		current->comm, current->tgid);
	ret = diag_remove_client_entry(file);

	return ret;
}

void diag_record_stats(int type, int flag)
{
	struct diag_pkt_stats_t *pkt_stats = NULL;

	switch (type) {
	case DATA_TYPE_EVENT:
		pkt_stats = &driver->event_stats;
		break;
	case DATA_TYPE_F3:
		pkt_stats = &driver->msg_stats;
		break;
	case DATA_TYPE_LOG:
		pkt_stats = &driver->log_stats;
		break;
	case DATA_TYPE_RESPONSE:
		if (flag != PKT_DROP)
			return;
		pr_err_ratelimited("diag: In %s, dropping response. This shouldn't happen\n",
				   __func__);
		return;
	case DATA_TYPE_DELAYED_RESPONSE:
		/* No counters to increase for Delayed responses */
		return;
	default:
		pr_err_ratelimited("diag: In %s, invalid pkt_type: %d\n",
				   __func__, type);
		return;
	}

	switch (flag) {
	case PKT_ALLOC:
		atomic_add(1, (atomic_t *)&pkt_stats->alloc_count);
		break;
	case PKT_DROP:
		atomic_add(1, (atomic_t *)&pkt_stats->drop_count);
		break;
	case PKT_RESET:
		atomic_set((atomic_t *)&pkt_stats->alloc_count, 0);
		atomic_set((atomic_t *)&pkt_stats->drop_count, 0);
		break;
	default:
		pr_err_ratelimited("diag: In %s, invalid flag: %d\n",
				   __func__, flag);
		return;
	}
}

void diag_get_timestamp(char *time_str)
{
	struct timeval t;
	struct tm broken_tm;

	do_gettimeofday(&t);
	if (!time_str)
		return;
	time_to_tm(t.tv_sec, 0, &broken_tm);
	scnprintf(time_str, DIAG_TS_SIZE, "%d:%d:%d:%ld", broken_tm.tm_hour,
				broken_tm.tm_min, broken_tm.tm_sec, t.tv_usec);
}

int diag_get_remote(int remote_info)
{
	int val = (remote_info < 0) ? -remote_info : remote_info;
	int remote_val;

	switch (val) {
	case MDM:
	case MDM2:
	case QSC:
		remote_val = -remote_info;
		break;
	default:
		remote_val = 0;
		break;
	}

	return remote_val;
}

int diag_cmd_chk_polling(struct diag_cmd_reg_entry_t *entry)
{
	int polling = DIAG_CMD_NOT_POLLING;

	if (!entry)
		return -EIO;

	if (entry->cmd_code == DIAG_CMD_NO_SUBSYS) {
		if (entry->subsys_id == DIAG_CMD_NO_SUBSYS &&
		    entry->cmd_code_hi >= DIAG_CMD_STATUS &&
		    entry->cmd_code_lo <= DIAG_CMD_STATUS)
			polling = DIAG_CMD_POLLING;
		else if (entry->subsys_id == DIAG_SS_WCDMA &&
			 entry->cmd_code_hi >= DIAG_CMD_QUERY_CALL &&
			 entry->cmd_code_lo <= DIAG_CMD_QUERY_CALL)
			polling = DIAG_CMD_POLLING;
		else if (entry->subsys_id == DIAG_SS_GSM &&
			 entry->cmd_code_hi >= DIAG_CMD_QUERY_TMC &&
			 entry->cmd_code_lo <= DIAG_CMD_QUERY_TMC)
			polling = DIAG_CMD_POLLING;
		else if (entry->subsys_id == DIAG_SS_PARAMS &&
			 entry->cmd_code_hi >= DIAG_DIAG_POLL  &&
			 entry->cmd_code_lo <= DIAG_DIAG_POLL)
			polling = DIAG_CMD_POLLING;
		else if (entry->subsys_id == DIAG_SS_TDSCDMA &&
			 entry->cmd_code_hi >= DIAG_CMD_TDSCDMA_STATUS &&
			 entry->cmd_code_lo <= DIAG_CMD_TDSCDMA_STATUS)
			polling = DIAG_CMD_POLLING;
	}

	return polling;
}

static void diag_cmd_invalidate_polling(int change_flag)
{
	int polling = DIAG_CMD_NOT_POLLING;
	struct list_head *start;
	struct list_head *temp;
	struct diag_cmd_reg_t *item = NULL;

	if (change_flag == DIAG_CMD_ADD) {
		if (driver->polling_reg_flag)
			return;
	}

	driver->polling_reg_flag = 0;
	list_for_each_safe(start, temp, &driver->cmd_reg_list) {
		item = list_entry(start, struct diag_cmd_reg_t, link);
		if (&item->entry == NULL) {
			pr_err("diag: In %s, unable to search command\n",
			       __func__);
			return;
		}
		polling = diag_cmd_chk_polling(&item->entry);
		if (polling == DIAG_CMD_POLLING) {
			driver->polling_reg_flag = 1;
			break;
		}
	}
}

int diag_cmd_add_reg(struct diag_cmd_reg_entry_t *new_entry, uint8_t proc,
		     int pid)
{
	struct diag_cmd_reg_t *new_item = NULL;

	if (!new_entry) {
		pr_err("diag: In %s, invalid new entry\n", __func__);
		return -EINVAL;
	}

	if (proc > APPS_DATA) {
		pr_err("diag: In %s, invalid peripheral %d\n", __func__, proc);
		return -EINVAL;
	}

	if (proc != APPS_DATA)
		pid = INVALID_PID;

	new_item = kzalloc(sizeof(struct diag_cmd_reg_t), GFP_KERNEL);
	if (!new_item)
		return -ENOMEM;
	kmemleak_not_leak(new_item);

	new_item->pid = pid;
	new_item->proc = proc;
	memcpy(&new_item->entry, new_entry,
	       sizeof(struct diag_cmd_reg_entry_t));
	INIT_LIST_HEAD(&new_item->link);

	mutex_lock(&driver->cmd_reg_mutex);
	list_add_tail(&new_item->link, &driver->cmd_reg_list);
	driver->cmd_reg_count++;
	diag_cmd_invalidate_polling(DIAG_CMD_ADD);
	mutex_unlock(&driver->cmd_reg_mutex);

	return 0;
}

struct diag_cmd_reg_entry_t *diag_cmd_search(
			struct diag_cmd_reg_entry_t *entry, int proc)
{
	struct list_head *start;
	struct list_head *temp;
	struct diag_cmd_reg_t *item = NULL;
	struct diag_cmd_reg_entry_t *temp_entry = NULL;

	if (!entry) {
		pr_err("diag: In %s, invalid entry\n", __func__);
		return NULL;
	}

	list_for_each_safe(start, temp, &driver->cmd_reg_list) {
		item = list_entry(start, struct diag_cmd_reg_t, link);
		if (&item->entry == NULL) {
			pr_err("diag: In %s, unable to search command\n",
			       __func__);
			return NULL;
		}
		temp_entry = &item->entry;
		if (temp_entry->cmd_code == entry->cmd_code &&
		    temp_entry->subsys_id == entry->subsys_id &&
		    temp_entry->cmd_code_hi >= entry->cmd_code_hi &&
		    temp_entry->cmd_code_lo <= entry->cmd_code_lo &&
		    (proc == item->proc || proc == ALL_PROC)) {
			return &item->entry;
		} else if (temp_entry->cmd_code == DIAG_CMD_NO_SUBSYS &&
			   entry->cmd_code == DIAG_CMD_DIAG_SUBSYS) {
			if (temp_entry->subsys_id == entry->subsys_id &&
			    temp_entry->cmd_code_hi >= entry->cmd_code_hi &&
			    temp_entry->cmd_code_lo <= entry->cmd_code_lo &&
			    (proc == item->proc || proc == ALL_PROC)) {
				return &item->entry;
			}
		} else if (temp_entry->cmd_code == DIAG_CMD_NO_SUBSYS &&
			   temp_entry->subsys_id == DIAG_CMD_NO_SUBSYS) {
			if ((temp_entry->cmd_code_hi >= entry->cmd_code) &&
			    (temp_entry->cmd_code_lo <= entry->cmd_code) &&
			    (proc == item->proc || proc == ALL_PROC)) {
				if (entry->cmd_code == MODE_CMD) {
					if (entry->subsys_id == RESET_ID &&
						item->proc != APPS_DATA) {
						continue;
					}
					if (entry->subsys_id != RESET_ID &&
						item->proc == APPS_DATA) {
						continue;
					}
				}
				return &item->entry;
			}
		}
	}

	return NULL;
}

void diag_cmd_remove_reg(struct diag_cmd_reg_entry_t *entry, uint8_t proc)
{
	struct diag_cmd_reg_t *item = NULL;
	struct diag_cmd_reg_entry_t *temp_entry;

	if (!entry) {
		pr_err("diag: In %s, invalid entry\n", __func__);
		return;
	}

	mutex_lock(&driver->cmd_reg_mutex);
	temp_entry = diag_cmd_search(entry, proc);
	if (temp_entry) {
		item = container_of(temp_entry, struct diag_cmd_reg_t, entry);
		if (!item) {
			mutex_unlock(&driver->cmd_reg_mutex);
			return;
		}
		list_del(&item->link);
		kfree(item);
		driver->cmd_reg_count--;
	}
	diag_cmd_invalidate_polling(DIAG_CMD_REMOVE);
	mutex_unlock(&driver->cmd_reg_mutex);
}

void diag_cmd_remove_reg_by_pid(int pid)
{
	struct list_head *start;
	struct list_head *temp;
	struct diag_cmd_reg_t *item = NULL;

	mutex_lock(&driver->cmd_reg_mutex);
	list_for_each_safe(start, temp, &driver->cmd_reg_list) {
		item = list_entry(start, struct diag_cmd_reg_t, link);
		if (&item->entry == NULL) {
			pr_err("diag: In %s, unable to search command\n",
			       __func__);
			mutex_unlock(&driver->cmd_reg_mutex);
			return;
		}
		if (item->pid == pid) {
			list_del(&item->link);
			kfree(item);
			driver->cmd_reg_count--;
		}
	}
	mutex_unlock(&driver->cmd_reg_mutex);
}

void diag_cmd_remove_reg_by_proc(int proc)
{
	struct list_head *start;
	struct list_head *temp;
	struct diag_cmd_reg_t *item = NULL;

	mutex_lock(&driver->cmd_reg_mutex);
	list_for_each_safe(start, temp, &driver->cmd_reg_list) {
		item = list_entry(start, struct diag_cmd_reg_t, link);
		if (&item->entry == NULL) {
			pr_err("diag: In %s, unable to search command\n",
			       __func__);
			mutex_unlock(&driver->cmd_reg_mutex);
			return;
		}
		if (item->proc == proc) {
			list_del(&item->link);
			kfree(item);
			driver->cmd_reg_count--;
		}
	}
	diag_cmd_invalidate_polling(DIAG_CMD_REMOVE);
	mutex_unlock(&driver->cmd_reg_mutex);
}

static int diag_copy_dci(char __user *buf, size_t count,
			struct diag_dci_client_tbl *entry, int *pret)
{
	int total_data_len = 0;
	int ret = 0;
	int exit_stat = 1;
	uint8_t drain_again = 0;
	struct diag_dci_buffer_t *buf_entry, *temp;

	if (!buf || !entry || !pret)
		return exit_stat;

	ret = *pret;

	ret += sizeof(int);
	if (ret >= count) {
		pr_err("diag: In %s, invalid value for ret: %d, count: %zu\n",
		       __func__, ret, count);
		return -EINVAL;
	}

	mutex_lock(&entry->write_buf_mutex);
	list_for_each_entry_safe(buf_entry, temp, &entry->list_write_buf,
								buf_track) {

		if ((ret + buf_entry->data_len) > count) {
			drain_again = 1;
			break;
		}

		list_del(&buf_entry->buf_track);
		mutex_lock(&buf_entry->data_mutex);
		if ((buf_entry->data_len > 0) &&
		    (buf_entry->in_busy) &&
		    (buf_entry->data)) {
			if (copy_to_user(buf+ret, (void *)buf_entry->data,
					 buf_entry->data_len))
				goto drop;
			ret += buf_entry->data_len;
			total_data_len += buf_entry->data_len;
			diag_ws_on_copy(DIAG_WS_DCI);
drop:
			buf_entry->in_busy = 0;
			buf_entry->data_len = 0;
			buf_entry->in_list = 0;
			if (buf_entry->buf_type == DCI_BUF_CMD) {
				mutex_unlock(&buf_entry->data_mutex);
				continue;
			} else if (buf_entry->buf_type == DCI_BUF_SECONDARY) {
				diagmem_free(driver, buf_entry->data,
					     POOL_TYPE_DCI);
				buf_entry->data = NULL;
				mutex_unlock(&buf_entry->data_mutex);
				kfree(buf_entry);
				continue;
			} else {
				mutex_unlock(&buf_entry->data_mutex);
				continue;
			}

		}
		mutex_unlock(&buf_entry->data_mutex);
	}

	if (total_data_len > 0) {
		/* Copy the total data length */
		COPY_USER_SPACE_OR_ERR(buf+(*pret), total_data_len, 4);
		if (ret == -EFAULT)
			goto exit;
		ret -= 4;
	} else {
		pr_debug("diag: In %s, Trying to copy ZERO bytes, total_data_len: %d\n",
			__func__, total_data_len);
	}

	exit_stat = 0;
exit:
	entry->in_service = 0;
	mutex_unlock(&entry->write_buf_mutex);
	*pret = ret;
	if (drain_again)
		dci_drain_data(0);

	return exit_stat;
}

#ifdef CONFIG_DIAGFWD_BRIDGE_CODE
int diag_remote_init(void)
{
	diagmem_setsize(POOL_TYPE_MDM, itemsize_mdm, poolsize_mdm);
	diagmem_setsize(POOL_TYPE_MDM2, itemsize_mdm, poolsize_mdm);
	diagmem_setsize(POOL_TYPE_MDM_DCI, itemsize_mdm_dci, poolsize_mdm_dci);
	diagmem_setsize(POOL_TYPE_MDM2_DCI, itemsize_mdm_dci,
			poolsize_mdm_dci);
	diagmem_setsize(POOL_TYPE_MDM_MUX, itemsize_mdm_usb, poolsize_mdm_usb);
	diagmem_setsize(POOL_TYPE_MDM2_MUX, itemsize_mdm_usb, poolsize_mdm_usb);
	diagmem_setsize(POOL_TYPE_MDM_DCI_WRITE, itemsize_mdm_dci_write,
			poolsize_mdm_dci_write);
	diagmem_setsize(POOL_TYPE_MDM2_DCI_WRITE, itemsize_mdm_dci_write,
			poolsize_mdm_dci_write);
	diagmem_setsize(POOL_TYPE_QSC_MUX, itemsize_qsc_usb,
			poolsize_qsc_usb);
	diag_md_mdm_init();
	if (diag_dci_init_remote())
		return -ENOMEM;
	driver->hdlc_encode_buf = kzalloc(DIAG_MAX_HDLC_BUF_SIZE, GFP_KERNEL);
	if (!driver->hdlc_encode_buf)
		return -ENOMEM;
	driver->hdlc_encode_buf_len = 0;
	return 0;
}

void diag_remote_exit(void)
{
	kfree(driver->hdlc_encode_buf);
}

static int diag_send_raw_data_remote(int proc, void *buf, int len,
				    uint8_t hdlc_flag)
{
	int err = 0;
	int max_len = 0;
	uint8_t retry_count = 0;
	uint8_t max_retries = 50;
	uint16_t payload = 0;
	struct diag_send_desc_type send = { NULL, NULL, DIAG_STATE_START, 0 };
	struct diag_hdlc_dest_type enc = { NULL, NULL, 0 };
	int bridge_index = proc - 1;
	uint8_t hdlc_disabled = 0;

	if (!buf)
		return -EINVAL;

	if (len <= 0) {
		pr_err("diag: In %s, invalid len: %d", __func__, len);
		return -EBADMSG;
	}

	if (bridge_index < 0 || bridge_index > NUM_REMOTE_DEV) {
		pr_err("diag: In %s, invalid bridge index: %d\n", __func__,
			bridge_index);
		return -EINVAL;
	}

	do {
		if (driver->hdlc_encode_buf_len == 0)
			break;
		usleep_range(10000, 10100);
		retry_count++;
	} while (retry_count < max_retries);

	if (driver->hdlc_encode_buf_len != 0)
		return -EAGAIN;
	mutex_lock(&driver->hdlc_disable_mutex);
	hdlc_disabled = driver->p_hdlc_disabled[APPS_DATA];
	mutex_unlock(&driver->hdlc_disable_mutex);
	if (hdlc_disabled) {
		if (len < 4) {
			pr_err("diag: In %s, invalid len: %d of non_hdlc pkt",
			__func__, len);
			return -EBADMSG;
		}
		payload = *(uint16_t *)(buf + 2);
		if (payload > DIAG_MAX_HDLC_BUF_SIZE) {
			pr_err("diag: Dropping packet, payload size is %d\n",
				payload);
			return -EBADMSG;
		}
		driver->hdlc_encode_buf_len = payload;
		/*
		 * Adding 5 bytes for start (1 byte), version (1 byte),
		 * payload (2 bytes) and end (1 byte)
		 */
		if (len == (payload + 5)) {
			/*
			 * Adding 4 bytes for start (1 byte), version (1 byte)
			 * and payload (2 bytes)
			 */
			memcpy(driver->hdlc_encode_buf, buf + 4, payload);
			goto send_data;
		} else {
			pr_err("diag: In %s, invalid len: %d of non_hdlc pkt",
			__func__, len);
			return -EBADMSG;
		}
	}

	if (hdlc_flag) {
		if (len > DIAG_MAX_HDLC_BUF_SIZE) {
			pr_err("diag: Dropping packet, HDLC encoded packet payload size crosses buffer limit. Current payload size %d\n",
			       len);
			return -EBADMSG;
		}
		driver->hdlc_encode_buf_len = len;
		memcpy(driver->hdlc_encode_buf, buf, len);
		goto send_data;
	}

	/*
	 * The worst case length will be twice as the incoming packet length.
	 * Add 3 bytes for CRC bytes (2 bytes) and delimiter (1 byte)
	 */
	max_len = (2 * len) + 3;
	if (max_len > DIAG_MAX_HDLC_BUF_SIZE) {
		pr_err("diag: Dropping packet, HDLC encoded packet payload size crosses buffer limit. Current payload size %d\n",
		       max_len);
		return -EBADMSG;
	}

	/* Perform HDLC encoding on incoming data */
	send.state = DIAG_STATE_START;
	send.pkt = (void *)(buf);
	send.last = (void *)(buf + len - 1);
	send.terminate = 1;

	enc.dest = driver->hdlc_encode_buf;
	enc.dest_last = (void *)(driver->hdlc_encode_buf + max_len - 1);
	diag_hdlc_encode(&send, &enc);
	driver->hdlc_encode_buf_len = (int)(enc.dest -
					(void *)driver->hdlc_encode_buf);

send_data:
	err = diagfwd_bridge_write(bridge_index, driver->hdlc_encode_buf,
				   driver->hdlc_encode_buf_len);
	if (err) {
		pr_err_ratelimited("diag: Error writing Callback packet to proc: %d, err: %d\n",
				   proc, err);
		driver->hdlc_encode_buf_len = 0;
	}

	return err;
}

static int diag_process_userspace_remote(int proc, void *buf, int len)
{
	int bridge_index = proc - 1;

	if (!buf || len < 0) {
		pr_err("diag: Invalid input in %s, buf: %pK, len: %d\n",
		       __func__, buf, len);
		return -EINVAL;
	}

	if (bridge_index < 0 || bridge_index > NUM_REMOTE_DEV) {
		pr_err("diag: In %s, invalid bridge index: %d\n", __func__,
		       bridge_index);
		return -EINVAL;
	}

	driver->user_space_data_busy = 1;
	return diagfwd_bridge_write(bridge_index, buf, len);
}
#else
int diag_remote_init(void)
{
	return 0;
}

void diag_remote_exit(void)
{
}

int diagfwd_bridge_init(void)
{
	return 0;
}

void diagfwd_bridge_exit(void)
{
}

uint16_t diag_get_remote_device_mask(void)
{
	return 0;
}

static int diag_send_raw_data_remote(int proc, void *buf, int len,
				    uint8_t hdlc_flag)
{
	return -EINVAL;
}

static int diag_process_userspace_remote(int proc, void *buf, int len)
{
	return 0;
}
#endif

static int mask_request_validate(unsigned char mask_buf[], int len)
{
	uint8_t packet_id;
	uint8_t subsys_id;
	uint16_t ss_cmd;

	if (len <= 0)
		return 0;
	packet_id = mask_buf[0];

	if (packet_id == DIAG_CMD_DIAG_SUBSYS_DELAY) {
		if (len < 2*sizeof(uint8_t) + sizeof(uint16_t))
			return 0;
		subsys_id = mask_buf[1];
		ss_cmd = *(uint16_t *)(mask_buf + 2);
		switch (subsys_id) {
		case DIAG_SS_DIAG:
			if ((ss_cmd == DIAG_SS_FILE_READ_MODEM) ||
				(ss_cmd == DIAG_SS_FILE_READ_ADSP) ||
				(ss_cmd == DIAG_SS_FILE_READ_WCNSS) ||
				(ss_cmd == DIAG_SS_FILE_READ_SLPI) ||
				(ss_cmd == DIAG_SS_FILE_READ_APPS))
				return 1;
			break;
		default:
			return 0;
		}
	} else if (packet_id == 0x4B) {
		if (len < 2*sizeof(uint8_t) + sizeof(uint16_t))
			return 0;
		subsys_id = mask_buf[1];
		ss_cmd = *(uint16_t *)(mask_buf + 2);
		/* Packets with SSID which are allowed */
		switch (subsys_id) {
		case 0x04: /* DIAG_SUBSYS_WCDMA */
			if ((ss_cmd == 0) || (ss_cmd == 0xF))
				return 1;
			break;
		case 0x08: /* DIAG_SUBSYS_GSM */
			if ((ss_cmd == 0) || (ss_cmd == 0x1))
				return 1;
			break;
		case 0x09: /* DIAG_SUBSYS_UMTS */
		case 0x0F: /* DIAG_SUBSYS_CM */
			if (ss_cmd == 0)
				return 1;
			break;
		case 0x0C: /* DIAG_SUBSYS_OS */
			if ((ss_cmd == 2) || (ss_cmd == 0x100))
				return 1; /* MPU and APU */
			break;
		case 0x12: /* DIAG_SUBSYS_DIAG_SERV */
			if ((ss_cmd == 0) || (ss_cmd == 0x6) || (ss_cmd == 0x7))
				return 1;
			else if (ss_cmd == 0x218) /* HDLC Disabled Command*/
				return 0;
			else if (ss_cmd == DIAG_GET_TIME_API)
				return 1;
			else if (ss_cmd == DIAG_SET_TIME_API)
				return 1;
			else if (ss_cmd == DIAG_SWITCH_COMMAND)
				return 1;
			else if (ss_cmd == DIAG_BUFFERING_MODE)
				return 1;
			break;
		case 0x13: /* DIAG_SUBSYS_FS */
			if ((ss_cmd == 0) || (ss_cmd == 0x1))
				return 1;
			break;
		default:
			return 0;
		}
	} else {
		switch (packet_id) {
		case 0x00:    /* Version Number */
		case 0x0C:    /* CDMA status packet */
		case 0x1C:    /* Diag Version */
		case 0x1D:    /* Time Stamp */
		case 0x60:    /* Event Report Control */
		case 0x63:    /* Status snapshot */
		case 0x73:    /* Logging Configuration */
		case 0x7C:    /* Extended build ID */
		case 0x7D:    /* Extended Message configuration */
		case 0x81:    /* Event get mask */
		case 0x82:    /* Set the event mask */
			return 1;
		default:
			return 0;
		}
	}
	return 0;
}

static void diag_md_session_init(void)
{
	int i, proc;

	mutex_init(&driver->md_session_lock);
	for (proc = 0; proc < NUM_DIAG_MD_DEV; proc++) {
		driver->md_session_mask[proc] = 0;
		driver->md_session_mode[proc] = DIAG_MD_NONE;
		for (i = 0; i < NUM_MD_SESSIONS; i++)
			driver->md_session_map[proc][i] = NULL;
	}
}

static void diag_md_session_exit(void)
{
	int i, proc;
	struct diag_md_session_t *session_info = NULL;

	for (proc = 0; proc < NUM_DIAG_MD_DEV; proc++) {
		for (i = 0; i < NUM_MD_SESSIONS; i++) {
			if (driver->md_session_map[proc][i]) {
				session_info = driver->md_session_map[proc][i];
				diag_log_mask_free(session_info->log_mask);
				kfree(session_info->log_mask);
				session_info->log_mask = NULL;
				diag_msg_mask_free(session_info->msg_mask,
							session_info);
				kfree(session_info->msg_mask);
				session_info->msg_mask = NULL;
				diag_event_mask_free(session_info->event_mask);
				kfree(session_info->event_mask);
				session_info->event_mask = NULL;
				kfree(session_info);
				session_info = NULL;
				driver->md_session_map[proc][i] = NULL;
			}
		}
		mutex_destroy(&driver->md_session_lock);
		driver->md_session_mask[proc] = 0;
		driver->md_session_mode[proc] = DIAG_MD_NONE;
	}
}

int diag_md_session_create(int mode, int peripheral_mask, int proc)
{
	int i;
	int err = 0;
	struct diag_md_session_t *new_session = NULL;

	/*
	 * If a session is running with a peripheral mask and a new session
	 * request comes in with same peripheral mask value then return
	 * invalid param
	 */
	if (driver->md_session_mode[proc] == DIAG_MD_PERIPHERAL &&
	    (driver->md_session_mask[proc] & peripheral_mask) != 0)
		return -EINVAL;

	mutex_lock(&driver->md_session_lock);
	new_session = diag_md_session_get_pid(current->tgid);
	if (!new_session) {
		new_session = kzalloc(sizeof(struct diag_md_session_t),
					GFP_KERNEL);
		if (!new_session) {
			mutex_unlock(&driver->md_session_lock);
			return -ENOMEM;
		}
		new_session->peripheral_mask[proc] = 0;
		new_session->pid = current->tgid;
		new_session->task = current;
		new_session->log_mask = kzalloc(sizeof(struct diag_mask_info),
						GFP_KERNEL);
		if (!new_session->log_mask) {
			err = -ENOMEM;
			goto fail_peripheral;
		}
		new_session->event_mask = kzalloc(sizeof(struct diag_mask_info),
							GFP_KERNEL);
		if (!new_session->event_mask) {
			err = -ENOMEM;
			goto fail_peripheral;
		}
		new_session->msg_mask = kzalloc(sizeof(struct diag_mask_info),
						GFP_KERNEL);
		if (!new_session->msg_mask) {
			err = -ENOMEM;
			goto fail_peripheral;
		}

		err = diag_log_mask_copy(new_session->log_mask, &log_mask);
		if (err) {
			DIAG_LOG(DIAG_DEBUG_USERSPACE,
				"return value of log copy. err %d\n", err);
			goto fail_peripheral;
		}
		err = diag_event_mask_copy(new_session->event_mask,
								   &event_mask);
		if (err) {
			DIAG_LOG(DIAG_DEBUG_USERSPACE,
				"return value of event copy. err %d\n", err);
			goto fail_peripheral;
		}
		new_session->msg_mask_tbl_count = 0;
		err = diag_msg_mask_copy(new_session, new_session->msg_mask,
								 &msg_mask);
		if (err) {
			DIAG_LOG(DIAG_DEBUG_USERSPACE,
				"return value of msg copy. err %d\n", err);
			goto fail_peripheral;
		}
	}
	for (i = 0; i < NUM_MD_SESSIONS; i++) {
		if ((MD_PERIPHERAL_MASK(i) & peripheral_mask) == 0)
			continue;
		if (driver->md_session_map[proc][i] != NULL) {
			DIAG_LOG(DIAG_DEBUG_USERSPACE,
				 "another instance present for %d\n", i);
			err = -EEXIST;
			goto fail_peripheral;
		}
		new_session->peripheral_mask[proc] |= MD_PERIPHERAL_MASK(i);
		driver->md_session_map[proc][i] = new_session;
		driver->md_session_mask[proc] |= MD_PERIPHERAL_MASK(i);
	}
	setup_timer(&new_session->hdlc_reset_timer,
		diag_md_hdlc_reset_timer_func,
		new_session->pid);

	driver->md_session_mode[proc] = DIAG_MD_PERIPHERAL;
	mutex_unlock(&driver->md_session_lock);
	DIAG_LOG(DIAG_DEBUG_USERSPACE,
		 "created session in peripheral mode\n");
	return 0;

fail_peripheral:
	diag_log_mask_free(new_session->log_mask);
	kfree(new_session->log_mask);
	new_session->log_mask = NULL;
	diag_event_mask_free(new_session->event_mask);
	kfree(new_session->event_mask);
	new_session->event_mask = NULL;
	diag_msg_mask_free(new_session->msg_mask,
		new_session);
	kfree(new_session->msg_mask);
	new_session->msg_mask = NULL;
	kfree(new_session);
	new_session = NULL;
	mutex_unlock(&driver->md_session_lock);
	return err;
}

static void diag_md_session_close(int pid)
{
	int i;
	uint8_t found = 0;
	struct diag_md_session_t *session_info = NULL;
	int proc;

	session_info = diag_md_session_get_pid(pid);
	if (!session_info)
		return;
	for (proc = 0; proc < NUM_DIAG_MD_DEV; proc++) {
		for (i = 0; i < NUM_MD_SESSIONS; i++) {
			if (driver->md_session_map[proc][i] != session_info)
				continue;
			driver->md_session_map[proc][i] = NULL;
			driver->md_session_mask[proc] &=
				~session_info->peripheral_mask[proc];
		}
	}
	diag_log_mask_free(session_info->log_mask);
	kfree(session_info->log_mask);
	session_info->log_mask = NULL;
	diag_msg_mask_free(session_info->msg_mask,
		session_info);
	kfree(session_info->msg_mask);
	session_info->msg_mask = NULL;
	diag_event_mask_free(session_info->event_mask);
	kfree(session_info->event_mask);
	session_info->event_mask = NULL;
	del_timer(&session_info->hdlc_reset_timer);
	for (proc = 0; proc < NUM_DIAG_MD_DEV; proc++) {
		for (i = 0; i < NUM_MD_SESSIONS && !found; i++) {
			if (driver->md_session_map[proc][i] != NULL)
				found = 1;
		}
		driver->md_session_mode[proc] = (found) ? DIAG_MD_PERIPHERAL :
								DIAG_MD_NONE;
		found = 0;
	}
	kfree(session_info);
	session_info = NULL;
	DIAG_LOG(DIAG_DEBUG_USERSPACE, "cleared up session\n");
}

struct diag_md_session_t *diag_md_session_get_pid(int pid)
{
	int i;
	int proc;

	if (pid <= 0)
		return NULL;

	for (proc = 0; proc < NUM_DIAG_MD_DEV; proc++) {
		for (i = 0; i < NUM_MD_SESSIONS; i++) {
			if (driver->md_session_map[proc][i] &&
				driver->md_session_map[proc][i]->pid == pid)
				return driver->md_session_map[proc][i];
		}
	}
	return NULL;
}

struct diag_md_session_t *diag_md_session_get_peripheral(int proc,
				uint8_t peripheral)
{
	if (peripheral >= NUM_MD_SESSIONS)
		return NULL;
	return driver->md_session_map[proc][peripheral];
}

/*
 * diag_md_session_match_pid_peripheral
 *
 *	1. Pass valid PID and get all the peripherals in logging session
 *		for that PID
 *	2. Pass valid Peipheral and get the pid logging for that peripheral
 *
 */

int diag_md_session_match_pid_peripheral(int proc, int pid,
	uint8_t peripheral)
{
	int i, flag = 0;

	if (pid <= 0 || peripheral >= NUM_MD_SESSIONS)
		return -EINVAL;

	if (!peripheral) {
		for (proc = 0; proc < NUM_DIAG_MD_DEV; proc++) {
			for (i = 0; i < NUM_MD_SESSIONS; i++) {
				if (driver->md_session_map[proc][i] &&
					driver->md_session_map[proc][i]->pid ==
								pid) {
					peripheral |= 1 << i;
					flag = 1;
				}
			}
			if (flag)
				return peripheral;
		}
	}

	if (!pid) {
		if (driver->md_session_map[proc][peripheral])
			return driver->md_session_map[proc][peripheral]->pid;
	}

	return -EINVAL;
}

static int diag_md_peripheral_switch(int proc, int pid,
				int peripheral_mask, int req_mode)
{
	int i, bit = 0;
	struct diag_md_session_t *session_info = NULL;

	session_info = diag_md_session_get_pid(pid);
	if (!session_info)
		return -EINVAL;
	if (req_mode != DIAG_USB_MODE && req_mode != DIAG_MEMORY_DEVICE_MODE)
		return -EINVAL;

	/*
	 * check that md_session_map for i == session_info,
	 * if not then race condition occurred and bail
	 */
	for (i = 0; i < NUM_MD_SESSIONS; i++) {
		bit = MD_PERIPHERAL_MASK(i) & peripheral_mask;
		if (!bit)
			continue;
		if (req_mode == DIAG_USB_MODE) {
			if (driver->md_session_map[proc][i] != session_info)
				return -EINVAL;
			driver->md_session_map[proc][i] = NULL;
			driver->md_session_mask[proc] &= ~bit;
			session_info->peripheral_mask[proc] &= ~bit;

		} else {
			if (driver->md_session_map[proc][i] != NULL)
				return -EINVAL;
			driver->md_session_map[proc][i] = session_info;
			driver->md_session_mask[proc] |= bit;
			session_info->peripheral_mask[proc] |= bit;

		}
	}

	driver->md_session_mode[proc] = DIAG_MD_PERIPHERAL;
	DIAG_LOG(DIAG_DEBUG_USERSPACE, "Changed Peripherals:0x%x to mode:%d\n",
		peripheral_mask, req_mode);
	return 0;
}

static int diag_md_session_check(int proc, int curr_mode, int req_mode,
				 const struct diag_logging_mode_param_t *param,
				 uint8_t *change_mode)
{
	int i, bit = 0, err = 0, peripheral_mask = 0;
	int change_mask = 0;
	struct diag_md_session_t *session_info = NULL;

	if (!param || !change_mode)
		return -EIO;

	*change_mode = 0;

	switch (curr_mode) {
	case DIAG_USB_MODE:
	case DIAG_MEMORY_DEVICE_MODE:
	case DIAG_MULTI_MODE:
		break;
	default:
		return -EINVAL;
	}

	if (req_mode != DIAG_USB_MODE && req_mode != DIAG_MEMORY_DEVICE_MODE)
		return -EINVAL;

	if (req_mode == DIAG_USB_MODE) {
		if (curr_mode == DIAG_USB_MODE)
			return 0;
		mutex_lock(&driver->md_session_lock);
		if (driver->md_session_mode[proc] == DIAG_MD_NONE
		    && driver->md_session_mask[proc] == 0 &&
			driver->logging_mask[proc]) {
			*change_mode = 1;
			mutex_unlock(&driver->md_session_lock);
			return 0;
		}
		/*
		 * curr_mode is either DIAG_MULTI_MODE or DIAG_MD_MODE
		 * Check if requested peripherals are already in usb mode
		 */
		for (i = 0; i < NUM_MD_SESSIONS; i++) {
			bit = MD_PERIPHERAL_MASK(i) & param->peripheral_mask;
			if (!bit)
				continue;
			if (bit & driver->logging_mask[proc])
				change_mask |= bit;
		}
		if (!change_mask) {
			mutex_unlock(&driver->md_session_lock);
			return 0;
		}

		/*
		 * Change is needed. Check if this md_session has set all the
		 * requested peripherals. If another md session set a requested
		 * peripheral then we cannot switch that peripheral to USB.
		 * If this session owns all the requested peripherals, then
		 * call function to switch the modes/masks for the md_session
		 */
		session_info = diag_md_session_get_pid(current->tgid);
		if (!session_info) {
			*change_mode = 1;
			mutex_unlock(&driver->md_session_lock);
			return 0;
		}
		peripheral_mask = session_info->peripheral_mask[proc];
		if ((change_mask & peripheral_mask)
							!= change_mask) {
			DIAG_LOG(DIAG_DEBUG_USERSPACE,
			    "Another MD Session owns a requested peripheral\n");
			mutex_unlock(&driver->md_session_lock);
			return -EINVAL;
		}
		*change_mode = 1;

		/* If all peripherals are being set to USB Mode, call close */
		if (~change_mask & peripheral_mask) {
			err = diag_md_peripheral_switch(proc, current->tgid,
					change_mask, DIAG_USB_MODE);
		} else
			diag_md_session_close(current->tgid);
		mutex_unlock(&driver->md_session_lock);
		return err;

	} else if (req_mode == DIAG_MEMORY_DEVICE_MODE) {
		/*
		 * Get bit mask that represents what peripherals already have
		 * been set. Check that requested peripherals already set are
		 * owned by this md session
		 */
		mutex_lock(&driver->md_session_lock);
		change_mask = driver->md_session_mask[proc] &
				param->peripheral_mask;
		session_info = diag_md_session_get_pid(current->tgid);

		if (session_info && driver->md_session_mode[proc] !=
							DIAG_MD_NONE) {
			if ((session_info->peripheral_mask[proc] & change_mask)
							!= change_mask) {
				DIAG_LOG(DIAG_DEBUG_USERSPACE,
				    "Another MD Session owns a requested peripheral\n");
				mutex_unlock(&driver->md_session_lock);
				return -EINVAL;
			}
			err = diag_md_peripheral_switch(proc, current->tgid,
					change_mask, DIAG_USB_MODE);
			mutex_unlock(&driver->md_session_lock);
		} else {
			mutex_unlock(&driver->md_session_lock);
			if (change_mask) {
				DIAG_LOG(DIAG_DEBUG_USERSPACE,
				    "Another MD Session owns a requested peripheral\n");
				return -EINVAL;
			}
			err = diag_md_session_create(DIAG_MD_PERIPHERAL,
				param->peripheral_mask, proc);
			mutex_lock(&driver->hdlc_disable_mutex);
			for (i = 0; i < NUM_MD_SESSIONS; i++) {
				if ((param->peripheral_mask > 0) &&
					(param->peripheral_mask & (1 << i)))
					driver->p_hdlc_disabled[i] = 0;
			}
			mutex_unlock(&driver->hdlc_disable_mutex);
		}
		*change_mode = 1;
		return err;
	}
	return -EINVAL;
}

static uint32_t diag_translate_mask(uint32_t peripheral_mask)
{
	uint32_t ret = 0;

	if (peripheral_mask & DIAG_CON_APSS)
		ret |= (1 << APPS_DATA);
	if (peripheral_mask & DIAG_CON_MPSS)
		ret |= (1 << PERIPHERAL_MODEM);
	if (peripheral_mask & DIAG_CON_LPASS)
		ret |= (1 << PERIPHERAL_LPASS);
	if (peripheral_mask & DIAG_CON_WCNSS)
		ret |= (1 << PERIPHERAL_WCNSS);
	if (peripheral_mask & DIAG_CON_SENSORS)
		ret |= (1 << PERIPHERAL_SENSORS);
	if (peripheral_mask & DIAG_CON_WDSP)
		ret |= (1 << PERIPHERAL_WDSP);
	if (peripheral_mask & DIAG_CON_CDSP)
		ret |= (1 << PERIPHERAL_CDSP);
	if (peripheral_mask & DIAG_CON_UPD_WLAN)
		ret |= (1 << UPD_WLAN);
	if (peripheral_mask & DIAG_CON_UPD_AUDIO)
		ret |= (1 << UPD_AUDIO);
	if (peripheral_mask & DIAG_CON_UPD_SENSORS)
		ret |= (1 << UPD_SENSORS);
	return ret;
}

static void diag_switch_logging_clear_mask(
		struct diag_logging_mode_param_t *param, int pid)
{
	int new_mode;
	struct diag_md_session_t *session_info = NULL;

	mutex_lock(&driver->md_session_lock);
	session_info = diag_md_session_get_pid(pid);
	if (!session_info) {
		DIAG_LOG(DIAG_DEBUG_USERSPACE, "Invalid pid: %d\n", pid);
		mutex_unlock(&driver->md_session_lock);
		return;
	}
	mutex_unlock(&driver->md_session_lock);

	if (!param)
		return;

	if (!param->peripheral_mask) {
		DIAG_LOG(DIAG_DEBUG_USERSPACE,
			"asking for mode switch with no peripheral mask set\n");
		return;
	}

	switch (param->req_mode) {
	case CALLBACK_MODE:
	case UART_MODE:
	case SOCKET_MODE:
	case MEMORY_DEVICE_MODE:
		new_mode = DIAG_MEMORY_DEVICE_MODE;
		break;
	case USB_MODE:
		new_mode = DIAG_USB_MODE;
		break;
	default:
		DIAG_LOG(DIAG_DEBUG_USERSPACE,
			"Request to switch to invalid mode: %d\n",
			param->req_mode);
		return;
	}
	if ((new_mode == DIAG_USB_MODE) && diag_mask_clear_param)
		diag_clear_masks(pid);

}

static int diag_switch_logging(struct diag_logging_mode_param_t *param)
{
	int new_mode, i = 0;
	int curr_mode, err = 0, peripheral = 0;
	uint8_t do_switch = 1;
	uint32_t peripheral_mask = 0, pd_mask = 0;
	int proc = 0, local_proc = 0;

	if (!param)
		return -EINVAL;

	if (!param->peripheral_mask) {
		DIAG_LOG(DIAG_DEBUG_USERSPACE,
			"asking for mode switch with no peripheral mask set\n");
		return -EINVAL;
	}
	if (!param->device_mask) {
		DIAG_LOG(DIAG_DEBUG_USERSPACE,
			"asking for mode switch with no device mask set\n");
		return -EINVAL;
	}

	if (param->pd_mask) {
		pd_mask = diag_translate_mask(param->pd_mask);
		param->diag_id = 0;
		param->pd_val = 0;
		param->peripheral = -EINVAL;

		for (i = UPD_WLAN; i < NUM_MD_SESSIONS; i++) {
			if (pd_mask & (1 << i)) {
				if (diag_search_diagid_by_pd(i, &param->diag_id,
					&param->peripheral)) {
					param->pd_val = i;
					break;
				}
			}
		}

		DIAG_LOG(DIAG_DEBUG_USERSPACE,
			"diag: pd_mask = %d, diag_id = %d, peripheral = %d, pd_val = %d\n",
			param->pd_mask, param->diag_id,
			param->peripheral, param->pd_val);

		if (!param->diag_id ||
			(param->pd_val < UPD_WLAN) ||
			(param->pd_val >= NUM_MD_SESSIONS)) {
			DIAG_LOG(DIAG_DEBUG_USERSPACE,
			"diag_id support is not present for the pd mask = %d\n",
			param->pd_mask);
			return -EINVAL;
		}

		peripheral = param->peripheral;
		if ((peripheral < PERIPHERAL_MODEM) ||
			(peripheral >= NUM_PERIPHERALS)) {
			DIAG_LOG(DIAG_DEBUG_USERSPACE,
			"Invalid peripheral: %d\n", peripheral);
			return -EINVAL;
		}
		i = param->pd_val - UPD_WLAN;
		mutex_lock(&driver->md_session_lock);
		if (driver->md_session_map[DIAG_LOCAL_PROC][peripheral] &&
			(MD_PERIPHERAL_MASK(peripheral) &
			diag_mux->mux_mask[DIAG_LOCAL_PROC]) &&
			!driver->pd_session_clear[i]) {
			DIAG_LOG(DIAG_DEBUG_USERSPACE,
			"diag_fr: User PD is already logging onto active peripheral logging\n");
			mutex_unlock(&driver->md_session_lock);
			driver->pd_session_clear[i] = 0;
			return -EINVAL;
		}
		mutex_unlock(&driver->md_session_lock);
		peripheral_mask =
			diag_translate_mask(param->pd_mask);
		param->peripheral_mask = peripheral_mask;
		if (!driver->pd_session_clear[i]) {
			driver->pd_logging_mode[i] = 1;
			driver->num_pd_session += 1;
		}
		driver->pd_session_clear[i] = 0;
	} else {
		peripheral_mask =
			diag_translate_mask(param->peripheral_mask);
		param->peripheral_mask = peripheral_mask;
	}

	switch (param->req_mode) {
	case CALLBACK_MODE:
	case UART_MODE:
	case SOCKET_MODE:
	case MEMORY_DEVICE_MODE:
		new_mode = DIAG_MEMORY_DEVICE_MODE;
		break;
	case USB_MODE:
		new_mode = DIAG_USB_MODE;
		break;
	default:
		pr_err("diag: In %s, request to switch to invalid mode: %d\n",
		       __func__, param->req_mode);
		return -EINVAL;
	}

	for (proc = 0; proc < NUM_DIAG_MD_DEV; proc++) {
		local_proc = 1 << proc;
		if (param->device_mask & (local_proc)) {
			curr_mode = driver->logging_mode[proc];
			DIAG_LOG(DIAG_DEBUG_USERSPACE,
				"request to switch logging from %d mask:%0x to new_mode %d mask:%0x\n",
				curr_mode, driver->md_session_mask[proc],
				new_mode, peripheral_mask);

			err = diag_md_session_check(proc, curr_mode, new_mode,
							param, &do_switch);
			if (err) {
				DIAG_LOG(DIAG_DEBUG_USERSPACE,
					"err from diag_md_session_check, err: %d\n",
					err);
				return err;
			}

			if (do_switch == 0) {
				DIAG_LOG(DIAG_DEBUG_USERSPACE,
					"not switching modes c: %d n: %d\n",
					curr_mode, new_mode);
				return 0;
			}

<<<<<<< HEAD
	/* Update to take peripheral_mask */
	if (new_mode != DIAG_MEMORY_DEVICE_MODE &&
		new_mode != DIAG_MULTI_MODE) {
		diag_update_real_time_vote(DIAG_PROC_MEMORY_DEVICE,
					   MODE_REALTIME, ALL_PROC);
	} else {
		diag_update_proc_vote(DIAG_PROC_MEMORY_DEVICE, VOTE_UP,
				      ALL_PROC);
	}
=======
			diag_ws_reset(DIAG_WS_MUX);
			err = diag_mux_switch_logging(proc, &new_mode,
					&peripheral_mask);
			if (err) {
				pr_err("diag: In %s, unable to switch mode from %d to %d, err: %d\n",
					__func__, curr_mode, new_mode, err);
				driver->logging_mode[proc] = curr_mode;
				goto fail;
			}
			driver->logging_mode[proc] = new_mode;
			driver->logging_mask[proc] = peripheral_mask;
			DIAG_LOG(DIAG_DEBUG_USERSPACE,
				"Switch logging to %d mask:%0x\n", new_mode,
					peripheral_mask);

			/* Update to take peripheral_mask */
			if (new_mode != DIAG_MEMORY_DEVICE_MODE &&
				new_mode != DIAG_MULTI_MODE) {
				diag_update_real_time_vote(
							DIAG_PROC_MEMORY_DEVICE,
							MODE_REALTIME,
							ALL_PROC);
			} else {
				diag_update_proc_vote(DIAG_PROC_MEMORY_DEVICE,
							  VOTE_UP,
							  ALL_PROC);
			}
>>>>>>> 399c1bb3

			if (!((new_mode == DIAG_MEMORY_DEVICE_MODE ||
				new_mode == DIAG_MULTI_MODE) &&
				curr_mode == DIAG_USB_MODE)) {
				queue_work(driver->diag_real_time_wq,
						&driver->diag_real_time_work);
			}
		}
		peripheral_mask =
			diag_translate_mask(param->peripheral_mask);
	}

	return 0;
fail:
	return err;
}

static int diag_ioctl_dci_reg(unsigned long ioarg)
{
	int result = -EINVAL;
	struct diag_dci_reg_tbl_t dci_reg_params;

	if (copy_from_user(&dci_reg_params, (void __user *)ioarg,
				sizeof(struct diag_dci_reg_tbl_t)))
		return -EFAULT;

	result = diag_dci_register_client(&dci_reg_params);

	return result;
}

static int diag_ioctl_dci_health_stats(unsigned long ioarg)
{
	int result = -EINVAL;
	struct diag_dci_health_stats_proc stats;

	if (copy_from_user(&stats, (void __user *)ioarg,
				sizeof(struct diag_dci_health_stats_proc)))
		return -EFAULT;

	result = diag_dci_copy_health_stats(&stats);
	if (result == DIAG_DCI_NO_ERROR) {
		if (copy_to_user((void __user *)ioarg, &stats,
			sizeof(struct diag_dci_health_stats_proc)))
			return -EFAULT;
	}

	return result;
}

static int diag_ioctl_dci_log_status(unsigned long ioarg)
{
	struct diag_log_event_stats le_stats;
	struct diag_dci_client_tbl *dci_client = NULL;

	if (copy_from_user(&le_stats, (void __user *)ioarg,
				sizeof(struct diag_log_event_stats)))
		return -EFAULT;

	dci_client = diag_dci_get_client_entry(le_stats.client_id);
	if (!dci_client)
		return DIAG_DCI_NOT_SUPPORTED;
	le_stats.is_set = diag_dci_query_log_mask(dci_client, le_stats.code);
	if (copy_to_user((void __user *)ioarg, &le_stats,
				sizeof(struct diag_log_event_stats)))
		return -EFAULT;

	return DIAG_DCI_NO_ERROR;
}

static int diag_ioctl_dci_event_status(unsigned long ioarg)
{
	struct diag_log_event_stats le_stats;
	struct diag_dci_client_tbl *dci_client = NULL;

	if (copy_from_user(&le_stats, (void __user *)ioarg,
				sizeof(struct diag_log_event_stats)))
		return -EFAULT;

	dci_client = diag_dci_get_client_entry(le_stats.client_id);
	if (!dci_client)
		return DIAG_DCI_NOT_SUPPORTED;

	le_stats.is_set = diag_dci_query_event_mask(dci_client, le_stats.code);
	if (copy_to_user((void __user *)ioarg, &le_stats,
				sizeof(struct diag_log_event_stats)))
		return -EFAULT;

	return DIAG_DCI_NO_ERROR;
}

static int diag_ioctl_lsm_deinit(void)
{
	int i;

	mutex_lock(&driver->diagchar_mutex);
	for (i = 0; i < driver->num_clients; i++)
		if (driver->client_map[i].pid == current->tgid)
			break;

	if (i == driver->num_clients) {
		mutex_unlock(&driver->diagchar_mutex);
		return -EINVAL;
	}
	if (!(driver->data_ready[i] & DEINIT_TYPE)) {
		driver->data_ready[i] |= DEINIT_TYPE;
		atomic_inc(&driver->data_ready_notif[i]);
	}
	mutex_unlock(&driver->diagchar_mutex);
	wake_up_interruptible(&driver->wait_q);

	return 1;
}

static int diag_ioctl_vote_real_time(unsigned long ioarg)
{
	int real_time = 0;
	int temp_proc = ALL_PROC;
	struct real_time_vote_t vote;
	struct diag_dci_client_tbl *dci_client = NULL;

	if (copy_from_user(&vote, (void __user *)ioarg,
			sizeof(struct real_time_vote_t)))
		return -EFAULT;

	if (vote.proc > DIAG_PROC_MEMORY_DEVICE ||
		vote.real_time_vote > MODE_UNKNOWN ||
		vote.client_id < 0) {
		pr_err("diag: %s, invalid params, proc: %d, vote: %d, client_id: %d\n",
			__func__, vote.proc, vote.real_time_vote,
			vote.client_id);
		return -EINVAL;
	}

	driver->real_time_update_busy++;
	if (vote.proc == DIAG_PROC_DCI) {
		dci_client = diag_dci_get_client_entry(vote.client_id);
		if (!dci_client) {
			driver->real_time_update_busy--;
			return DIAG_DCI_NOT_SUPPORTED;
		}
		diag_dci_set_real_time(dci_client, vote.real_time_vote);
		real_time = diag_dci_get_cumulative_real_time(
					dci_client->client_info.token);
		diag_update_real_time_vote(vote.proc, real_time,
					dci_client->client_info.token);
	} else {
		real_time = vote.real_time_vote;
		temp_proc = vote.client_id;
		diag_update_real_time_vote(vote.proc, real_time,
					   temp_proc);
	}
	queue_work(driver->diag_real_time_wq, &driver->diag_real_time_work);
	return 0;
}

static int diag_ioctl_get_real_time(unsigned long ioarg)
{
	int i;
	int retry_count = 0;
	int timer = 0;
	struct real_time_query_t rt_query;

	if (copy_from_user(&rt_query, (void __user *)ioarg,
					sizeof(struct real_time_query_t)))
		return -EFAULT;
	while (retry_count < 3) {
		if (driver->real_time_update_busy > 0) {
			retry_count++;
			/*
			 * The value 10000 was chosen empirically as an
			 * optimum value in order to give the work in
			 * diag_real_time_wq to complete processing.
			 */
			for (timer = 0; timer < 5; timer++)
				usleep_range(10000, 10100);
		} else {
			break;
		}
	}

	if (driver->real_time_update_busy > 0)
		return -EAGAIN;

	if (rt_query.proc < 0 || rt_query.proc >= DIAG_NUM_PROC) {
		pr_err("diag: Invalid proc %d in %s\n", rt_query.proc,
		       __func__);
		return -EINVAL;
	}
	rt_query.real_time = driver->real_time_mode[rt_query.proc];
	/*
	 * For the local processor, if any of the peripherals is in buffering
	 * mode, overwrite the value of real time with UNKNOWN_MODE
	 */
	if (rt_query.proc == DIAG_LOCAL_PROC) {
		for (i = 0; i < NUM_PERIPHERALS; i++) {
			if (!driver->feature[i].peripheral_buffering)
				continue;
			switch (driver->buffering_mode[i].mode) {
			case DIAG_BUFFERING_MODE_CIRCULAR:
			case DIAG_BUFFERING_MODE_THRESHOLD:
				rt_query.real_time = MODE_UNKNOWN;
				break;
			}
		}
	}

	if (copy_to_user((void __user *)ioarg, &rt_query,
			 sizeof(struct real_time_query_t)))
		return -EFAULT;

	return 0;
}

static int diag_ioctl_set_buffering_mode(unsigned long ioarg)
{
	struct diag_buffering_mode_t params;
	int peripheral = 0;
	uint8_t diag_id = 0;

	if (copy_from_user(&params, (void __user *)ioarg, sizeof(params)))
		return -EFAULT;

	diag_map_pd_to_diagid(params.peripheral, &diag_id, &peripheral);

	if ((peripheral < 0) ||
		peripheral >= NUM_PERIPHERALS) {
		pr_err("diag: In %s, invalid peripheral = %d\n", __func__,
		       peripheral);
		return -EIO;
	}

	if (params.peripheral > NUM_PERIPHERALS &&
		!driver->feature[peripheral].pd_buffering) {
		pr_err("diag: In %s, pd buffering not supported for peripheral:%d\n",
			__func__, peripheral);
		return -EIO;
	}

	if (!driver->feature[peripheral].peripheral_buffering) {
		pr_err("diag: In %s, peripheral %d doesn't support buffering\n",
		       __func__, peripheral);
		return -EIO;
	}

	mutex_lock(&driver->mode_lock);
	driver->buffering_flag[params.peripheral] = 1;
	mutex_unlock(&driver->mode_lock);

	return diag_send_peripheral_buffering_mode(&params);
}

static int diag_ioctl_peripheral_drain_immediate(unsigned long ioarg)
{
	uint8_t pd, diag_id = 0;
	int peripheral = 0;

	if (copy_from_user(&pd, (void __user *)ioarg, sizeof(uint8_t)))
		return -EFAULT;

	diag_map_pd_to_diagid(pd, &diag_id, &peripheral);

	if ((peripheral < 0) ||
		peripheral >= NUM_PERIPHERALS) {
		pr_err("diag: In %s, invalid peripheral %d\n", __func__,
		       peripheral);
		return -EINVAL;
	}

	if (pd > NUM_PERIPHERALS &&
		!driver->feature[peripheral].pd_buffering) {
		pr_err("diag: In %s, pd buffering not supported for peripheral:%d\n",
			__func__, peripheral);
		return -EIO;
	}

	return diag_send_peripheral_drain_immediate(pd, diag_id, peripheral);
}

static int diag_ioctl_dci_support(unsigned long ioarg)
{
	struct diag_dci_peripherals_t dci_support;
	int result = -EINVAL;

	if (copy_from_user(&dci_support, (void __user *)ioarg,
				sizeof(struct diag_dci_peripherals_t)))
		return -EFAULT;

	result = diag_dci_get_support_list(&dci_support);
	if (result == DIAG_DCI_NO_ERROR)
		if (copy_to_user((void __user *)ioarg, &dci_support,
				sizeof(struct diag_dci_peripherals_t)))
			return -EFAULT;

	return result;
}

static int diag_ioctl_hdlc_toggle(unsigned long ioarg)
{
	uint8_t hdlc_support, i;
	int peripheral = -EINVAL, proc = DIAG_LOCAL_PROC;
	struct diag_md_session_t *session_info = NULL;

	if (copy_from_user(&hdlc_support, (void __user *)ioarg,
				sizeof(uint8_t)))
		return -EFAULT;

	mutex_lock(&driver->hdlc_disable_mutex);
	mutex_lock(&driver->md_session_lock);
	session_info = diag_md_session_get_pid(current->tgid);
	if (session_info)
		session_info->hdlc_disabled = hdlc_support;
	else
		driver->hdlc_disabled = hdlc_support;

	peripheral =
		diag_md_session_match_pid_peripheral(DIAG_LOCAL_PROC,
							current->tgid,
		0);
	for (i = 0; i < NUM_MD_SESSIONS; i++) {
		if (peripheral > 0 && session_info) {
			if (peripheral & (1 << i))
				driver->p_hdlc_disabled[i] =
				session_info->hdlc_disabled;
			else if (!diag_md_session_get_peripheral(proc, i))
				driver->p_hdlc_disabled[i] =
				driver->hdlc_disabled;
		} else {
			if (!diag_md_session_get_peripheral(proc, i))
				driver->p_hdlc_disabled[i] =
				driver->hdlc_disabled;
		}
	}

	mutex_unlock(&driver->md_session_lock);
	mutex_unlock(&driver->hdlc_disable_mutex);
	diag_update_md_clients(HDLC_SUPPORT_TYPE);

	return 0;
}

/*
 * diag_search_peripheral_by_pd(uint8_t pd_val)
 *
 * Function will return peripheral by searching pd in the
 * diag_id table.
 *
 */

int diag_search_peripheral_by_pd(uint8_t pd_val)
{
	struct list_head *start;
	struct list_head *temp;
	struct diag_id_tbl_t *item = NULL;

	mutex_lock(&driver->diag_id_mutex);
	list_for_each_safe(start, temp, &driver->diag_id_list) {
		item = list_entry(start, struct diag_id_tbl_t, link);
		if (pd_val == item->pd_val) {
			mutex_unlock(&driver->diag_id_mutex);
			return item->peripheral;
		}
	}
	mutex_unlock(&driver->diag_id_mutex);
	return -EINVAL;
}

/*
 * diag_search_diagid_by_pd(uint8_t pd_val,
 *	uint8_t *diag_id, int *peripheral)
 *
 * Function will update the peripheral and diag_id
 * from the pd passed as an argument.
 *
 */

uint8_t diag_search_diagid_by_pd(uint8_t pd_val,
	uint8_t *diag_id, int *peripheral)
{
	struct list_head *start;
	struct list_head *temp;
	struct diag_id_tbl_t *item = NULL;

	mutex_lock(&driver->diag_id_mutex);
	list_for_each_safe(start, temp, &driver->diag_id_list) {
		item = list_entry(start, struct diag_id_tbl_t, link);
		if (pd_val == item->pd_val) {
			*peripheral = item->peripheral;
			*diag_id = item->diag_id;
			mutex_unlock(&driver->diag_id_mutex);
			return 1;
		}
	}
	mutex_unlock(&driver->diag_id_mutex);
	return 0;
}

/*
 * diag_query_pd_name(char *process_name, char *search_str)
 *
 * The function searches the pd string in the control packet string
 * from the peripheral
 *
 */

static int diag_query_pd_name(char *process_name, char *search_str)
{
	if (!process_name)
		return -EINVAL;

	if (strnstr(process_name, search_str, strlen(process_name)))
		return 1;

	return 0;
}

/*
 * diag_query_pd_name(char *process_name, char *search_str)
 *
 * The function returns the PD information based on the presence of
 * the pd specific string in the control packet's string from peripheral.
 *
 */

int diag_query_pd(char *process_name)
{
	if (!process_name)
		return -EINVAL;

	if (diag_query_pd_name(process_name, "modem/root_pd"))
		return PERIPHERAL_MODEM;
	if (diag_query_pd_name(process_name, "adsp/root_pd"))
		return PERIPHERAL_LPASS;
	if (diag_query_pd_name(process_name, "slpi/root_pd"))
		return PERIPHERAL_SENSORS;
	if (diag_query_pd_name(process_name, "cdsp/root_pd"))
		return PERIPHERAL_CDSP;
	if (diag_query_pd_name(process_name, "wlan_pd"))
		return UPD_WLAN;
	if (diag_query_pd_name(process_name, "audio_pd"))
		return UPD_AUDIO;
	if (diag_query_pd_name(process_name, "sensor_pd"))
		return UPD_SENSORS;

	return -EINVAL;
}

/*
 * diag_ioctl_query_pd_logging(struct diag_logging_mode_param_t *param)
 *
 * IOCTL handler based on the parameter received will check on which peripheral
 * the PD is present and validate if the peripheral supports the diag_id and
 * tagging feature.
 *
 */

static int diag_ioctl_query_pd_logging(struct diag_logging_mode_param_t *param)
{
	int ret = -EINVAL, i = 0;
	int peripheral = -EINVAL;
	uint32_t pd_mask = 0;

	if (!param)
		return -EINVAL;

	if (!param->pd_mask) {
		DIAG_LOG(DIAG_DEBUG_USERSPACE,
			"query with no pd mask set, returning error\n");
		return -EINVAL;
	}

	if (param->pd_mask) {
		pd_mask = diag_translate_mask(param->pd_mask);
		for (i = UPD_WLAN; i < NUM_MD_SESSIONS; i++) {
			if (pd_mask & (1 << i)) {
				peripheral = diag_search_peripheral_by_pd(i);
				break;
			}
		}
		if (peripheral < 0) {
			DIAG_LOG(DIAG_DEBUG_USERSPACE,
			"diag_id support is not present for the pd mask = %d\n",
			param->pd_mask);
			return -EINVAL;
		}
	}
	mutex_lock(&driver->diag_cntl_mutex);
	DIAG_LOG(DIAG_DEBUG_USERSPACE,
	"diag: %s: Untagging support on APPS is %s\n", __func__,
	((driver->supports_apps_header_untagging) ?
	"present" : "absent"));

	DIAG_LOG(DIAG_DEBUG_USERSPACE,
	"diag: %s: Tagging support on peripheral = %d is %s\n",
	__func__, peripheral,
	(driver->feature[peripheral].untag_header ?
	"present" : "absent"));

	if (driver->supports_apps_header_untagging &&
		driver->feature[peripheral].untag_header)
		ret = 0;

	mutex_unlock(&driver->diag_cntl_mutex);
	return ret;
}
static void diag_query_session_pid(struct diag_query_pid_t *param)
{
	int prev_pid = 0, test_pid = 0, i = 0, count = 0;
	int local_proc = 0;
	int proc = 0;

	for (proc = 0; proc < NUM_DIAG_MD_DEV; proc++) {
		local_proc = 1<<proc;
		if (param->device_mask & (local_proc)) {
			for (i = 0; i <= NUM_PERIPHERALS; i++) {
				if (driver->md_session_map[proc][i]) {
					test_pid =
					driver->md_session_map[proc][i]->pid;
					count++;
					if (!prev_pid)
						prev_pid = test_pid;
					if (test_pid != prev_pid) {
						DIAG_LOG(DIAG_DEBUG_USERSPACE,
							"diag: One of the peripherals is being logged already\n");
							param->pid = -EINVAL;
					}
				}
			}
			if (i == count && prev_pid)
				param->pid = prev_pid;
		}
	}
}
static void diag_ioctl_query_session_pid(struct diag_query_pid_t *param)
{
	int prev_pid = 0, test_pid = 0, i = 0;
	unsigned int proc = DIAG_LOCAL_PROC;
	uint32_t pd_mask = 0, peripheral_mask = 0;
	struct diag_md_session_t *info = NULL;

	param->pid = 0;

	if (param->pd_mask && param->peripheral_mask) {
		param->pid = -EINVAL;
		return;
	} else if (param->peripheral_mask) {
		if (param->peripheral_mask == DIAG_CON_ALL) {
			diag_query_session_pid(param);
		} else {
			peripheral_mask =
				diag_translate_mask(param->peripheral_mask);
			for (i = 0; i <= NUM_PERIPHERALS; i++) {
				if (driver->md_session_map[proc][i] &&
					(peripheral_mask &
					MD_PERIPHERAL_MASK(i))) {
					info =
					driver->md_session_map[proc][i];
					if (peripheral_mask !=
					info->peripheral_mask[proc]) {
						DIAG_LOG(DIAG_DEBUG_USERSPACE,
						"diag: Invalid Peripheral mask given as input\n");
						param->pid = -EINVAL;
						return;
					}
					test_pid = info->pid;
					if (!prev_pid)
						prev_pid = test_pid;
					if (test_pid != prev_pid) {
						DIAG_LOG(DIAG_DEBUG_USERSPACE,
						"diag: One of the peripherals is logged in different session\n");
						param->pid = -EINVAL;
						return;
					}
				}
			}
			param->pid = prev_pid;
		}
	} else if (param->pd_mask) {
		pd_mask =
			diag_translate_mask(param->pd_mask);
		for (i = UPD_WLAN; i < NUM_MD_SESSIONS; i++) {
			if (driver->md_session_map[proc][i] &&
				(pd_mask & MD_PERIPHERAL_MASK(i))) {
				info =
				driver->md_session_map[proc][i];
				if (pd_mask !=
				info->peripheral_mask[proc]) {
					DIAG_LOG(DIAG_DEBUG_USERSPACE,
					"diag: Invalid PD mask given as input\n");
					param->pid = -EINVAL;
					return;
				}
				test_pid = info->pid;
				if (!prev_pid)
					prev_pid = test_pid;
				if (test_pid != prev_pid) {
					DIAG_LOG(DIAG_DEBUG_USERSPACE,
					"diag: One of the PDs is being logged already\n");
					param->pid = -EINVAL;
					return;
				}
			}
		}
		param->pid = prev_pid;
	}
	DIAG_LOG(DIAG_DEBUG_USERSPACE,
	"diag: Pid for the active ODL session: %d\n", param->pid);
}

static int diag_ioctl_register_callback(unsigned long ioarg)
{
	int err = 0;
	struct diag_callback_reg_t reg;

	if (copy_from_user(&reg, (void __user *)ioarg,
			   sizeof(struct diag_callback_reg_t))) {
		return -EFAULT;
	}

	if (reg.proc < 0 || reg.proc >= DIAG_NUM_PROC) {
		pr_err("diag: In %s, invalid proc %d for callback registration\n",
		       __func__, reg.proc);
		return -EINVAL;
	}

	if (driver->md_session_mode[reg.proc] == DIAG_MD_PERIPHERAL)
		return -EIO;

	return err;
}

static int diag_cmd_register_tbl(struct diag_cmd_reg_tbl_t *reg_tbl)
{
	int i;
	int err = 0;
	uint32_t count = 0;
	struct diag_cmd_reg_entry_t *entries = NULL;
	const uint16_t entry_len = sizeof(struct diag_cmd_reg_entry_t);


	if (!reg_tbl) {
		pr_err("diag: In %s, invalid registration table\n", __func__);
		return -EINVAL;
	}

	count = reg_tbl->count;
	if ((UINT_MAX / entry_len) < count) {
		pr_warn("diag: In %s, possbile integer overflow.\n", __func__);
		return -EFAULT;
	}

	entries = kzalloc(count * entry_len, GFP_KERNEL);
	if (!entries)
		return -ENOMEM;


	err = copy_from_user(entries, reg_tbl->entries, count * entry_len);
	if (err) {
		pr_err("diag: In %s, error copying data from userspace, err: %d\n",
		       __func__, err);
		kfree(entries);
		return -EFAULT;
	}

	for (i = 0; i < count; i++) {
		err = diag_cmd_add_reg(&entries[i], APPS_DATA, current->tgid);
		if (err) {
			pr_err("diag: In %s, unable to register command, err: %d\n",
			       __func__, err);
			break;
		}
	}

	kfree(entries);
	return err;
}

static int diag_ioctl_cmd_reg(unsigned long ioarg)
{
	struct diag_cmd_reg_tbl_t reg_tbl;

	if (copy_from_user(&reg_tbl, (void __user *)ioarg,
			   sizeof(struct diag_cmd_reg_tbl_t))) {
		return -EFAULT;
	}

	return diag_cmd_register_tbl(&reg_tbl);
}

static int diag_ioctl_cmd_dereg(void)
{
	diag_cmd_remove_reg_by_pid(current->tgid);
	return 0;
}

#ifdef CONFIG_COMPAT
/*
 * @sync_obj_name: name of the synchronization object associated with this proc
 * @count: number of entries in the bind
 * @params: the actual packet registrations
 */
struct diag_cmd_reg_tbl_compat_t {
	char sync_obj_name[MAX_SYNC_OBJ_NAME_SIZE];
	uint32_t count;
	compat_uptr_t entries;
};

static int diag_ioctl_cmd_reg_compat(unsigned long ioarg)
{
	struct diag_cmd_reg_tbl_compat_t reg_tbl_compat;
	struct diag_cmd_reg_tbl_t reg_tbl;

	if (copy_from_user(&reg_tbl_compat, (void __user *)ioarg,
			   sizeof(struct diag_cmd_reg_tbl_compat_t))) {
		return -EFAULT;
	}

	strlcpy(reg_tbl.sync_obj_name, reg_tbl_compat.sync_obj_name,
		MAX_SYNC_OBJ_NAME_SIZE);
	reg_tbl.count = reg_tbl_compat.count;
	reg_tbl.entries = (struct diag_cmd_reg_entry_t *)
			  (uintptr_t)reg_tbl_compat.entries;

	return diag_cmd_register_tbl(&reg_tbl);
}

long diagchar_compat_ioctl(struct file *filp,
			   unsigned int iocmd, unsigned long ioarg)
{
	int result = -EINVAL;
	int client_id = 0;
	uint16_t delayed_rsp_id = 0;
	uint16_t remote_dev;
	struct diag_dci_client_tbl *dci_client = NULL;
	struct diag_logging_mode_param_t mode_param;
	struct diag_con_all_param_t con_param;
	struct diag_query_pid_t pid_query;

	switch (iocmd) {
	case DIAG_IOCTL_COMMAND_REG:
		result = diag_ioctl_cmd_reg_compat(ioarg);
		break;
	case DIAG_IOCTL_COMMAND_DEREG:
		result = diag_ioctl_cmd_dereg();
		break;
	case DIAG_IOCTL_GET_DELAYED_RSP_ID:
		delayed_rsp_id = diag_get_next_delayed_rsp_id();
		if (copy_to_user((void __user *)ioarg, &delayed_rsp_id,
				 sizeof(uint16_t)))
			result = -EFAULT;
		else
			result = 0;
		break;
	case DIAG_IOCTL_DCI_REG:
		result = diag_ioctl_dci_reg(ioarg);
		break;
	case DIAG_IOCTL_DCI_DEINIT:
		mutex_lock(&driver->dci_mutex);
		if (copy_from_user((void *)&client_id, (void __user *)ioarg,
			sizeof(int))) {
			mutex_unlock(&driver->dci_mutex);
			return -EFAULT;
		}
		dci_client = diag_dci_get_client_entry(client_id);
		if (!dci_client) {
			mutex_unlock(&driver->dci_mutex);
			return DIAG_DCI_NOT_SUPPORTED;
		}
		result = diag_dci_deinit_client(dci_client);
		mutex_unlock(&driver->dci_mutex);
		break;
	case DIAG_IOCTL_DCI_SUPPORT:
		result = diag_ioctl_dci_support(ioarg);
		break;
	case DIAG_IOCTL_DCI_HEALTH_STATS:
		mutex_lock(&driver->dci_mutex);
		result = diag_ioctl_dci_health_stats(ioarg);
		mutex_unlock(&driver->dci_mutex);
		break;
	case DIAG_IOCTL_DCI_LOG_STATUS:
		mutex_lock(&driver->dci_mutex);
		result = diag_ioctl_dci_log_status(ioarg);
		mutex_unlock(&driver->dci_mutex);
		break;
	case DIAG_IOCTL_DCI_EVENT_STATUS:
		mutex_lock(&driver->dci_mutex);
		result = diag_ioctl_dci_event_status(ioarg);
		mutex_unlock(&driver->dci_mutex);
		break;
	case DIAG_IOCTL_DCI_CLEAR_LOGS:
		mutex_lock(&driver->dci_mutex);
		if (copy_from_user((void *)&client_id, (void __user *)ioarg,
			sizeof(int))) {
			mutex_unlock(&driver->dci_mutex);
			return -EFAULT;
		}
		result = diag_dci_clear_log_mask(client_id);
		mutex_unlock(&driver->dci_mutex);
		break;
	case DIAG_IOCTL_DCI_CLEAR_EVENTS:
		mutex_lock(&driver->dci_mutex);
		if (copy_from_user(&client_id, (void __user *)ioarg,
			sizeof(int))) {
			mutex_unlock(&driver->dci_mutex);
			return -EFAULT;
		}
		result = diag_dci_clear_event_mask(client_id);
		mutex_unlock(&driver->dci_mutex);
		break;
	case DIAG_IOCTL_LSM_DEINIT:
		result = diag_ioctl_lsm_deinit();
		break;
	case DIAG_IOCTL_SWITCH_LOGGING:
		if (copy_from_user((void *)&mode_param, (void __user *)ioarg,
				   sizeof(mode_param)))
			return -EFAULT;
		diag_switch_logging_clear_mask(&mode_param, current->tgid);
		mutex_lock(&driver->diagchar_mutex);
		result = diag_switch_logging(&mode_param);
		mutex_unlock(&driver->diagchar_mutex);
		break;
	case DIAG_IOCTL_REMOTE_DEV:
		remote_dev = diag_get_remote_device_mask();
		if (copy_to_user((void __user *)ioarg, &remote_dev,
			sizeof(uint16_t)))
			result = -EFAULT;
		else
			result = 1;
		break;
	case DIAG_IOCTL_VOTE_REAL_TIME:
		mutex_lock(&driver->dci_mutex);
		result = diag_ioctl_vote_real_time(ioarg);
		mutex_unlock(&driver->dci_mutex);
		break;
	case DIAG_IOCTL_GET_REAL_TIME:
		result = diag_ioctl_get_real_time(ioarg);
		break;
	case DIAG_IOCTL_PERIPHERAL_BUF_CONFIG:
		result = diag_ioctl_set_buffering_mode(ioarg);
		break;
	case DIAG_IOCTL_PERIPHERAL_BUF_DRAIN:
		result = diag_ioctl_peripheral_drain_immediate(ioarg);
		break;
	case DIAG_IOCTL_REGISTER_CALLBACK:
		result = diag_ioctl_register_callback(ioarg);
		break;
	case DIAG_IOCTL_HDLC_TOGGLE:
		result = diag_ioctl_hdlc_toggle(ioarg);
		break;
	case DIAG_IOCTL_QUERY_PD_LOGGING:
		if (copy_from_user((void *)&mode_param, (void __user *)ioarg,
				   sizeof(mode_param)))
			return -EFAULT;
		result = diag_ioctl_query_pd_logging(&mode_param);
		break;
	case DIAG_IOCTL_QUERY_CON_ALL:
		con_param.diag_con_all = DIAG_CON_ALL;
		con_param.num_peripherals = NUM_PERIPHERALS;
		if (copy_to_user((void __user *)ioarg, &con_param,
				sizeof(struct diag_con_all_param_t)))
			result = -EFAULT;
		else
			result = 0;
		break;
	case DIAG_IOCTL_QUERY_MD_PID:
		if (copy_from_user((void *)&pid_query, (void __user *)ioarg,
				   sizeof(pid_query))) {
			result = -EFAULT;
			break;
		}
		mutex_lock(&driver->md_session_lock);
		diag_ioctl_query_session_pid(&pid_query);
		mutex_unlock(&driver->md_session_lock);

		if (copy_to_user((void __user *)ioarg, &pid_query,
				sizeof(pid_query)))
			result = -EFAULT;
		else
			result = 0;
		break;
	}
	return result;
}
#endif

long diagchar_ioctl(struct file *filp,
			   unsigned int iocmd, unsigned long ioarg)
{
	int result = -EINVAL;
	int client_id = 0;
	uint16_t delayed_rsp_id;
	uint16_t remote_dev;
	struct diag_dci_client_tbl *dci_client = NULL;
	struct diag_logging_mode_param_t mode_param;
	struct diag_con_all_param_t con_param;
	struct diag_query_pid_t pid_query;

	switch (iocmd) {
	case DIAG_IOCTL_COMMAND_REG:
		result = diag_ioctl_cmd_reg(ioarg);
		break;
	case DIAG_IOCTL_COMMAND_DEREG:
		result = diag_ioctl_cmd_dereg();
		break;
	case DIAG_IOCTL_GET_DELAYED_RSP_ID:
		delayed_rsp_id = diag_get_next_delayed_rsp_id();
		if (copy_to_user((void __user *)ioarg, &delayed_rsp_id,
				 sizeof(uint16_t)))
			result = -EFAULT;
		else
			result = 0;
		break;
	case DIAG_IOCTL_DCI_REG:
		result = diag_ioctl_dci_reg(ioarg);
		break;
	case DIAG_IOCTL_DCI_DEINIT:
		mutex_lock(&driver->dci_mutex);
		if (copy_from_user((void *)&client_id, (void __user *)ioarg,
			sizeof(int))) {
			mutex_unlock(&driver->dci_mutex);
			return -EFAULT;
		}
		dci_client = diag_dci_get_client_entry(client_id);
		if (!dci_client) {
			mutex_unlock(&driver->dci_mutex);
			return DIAG_DCI_NOT_SUPPORTED;
		}
		result = diag_dci_deinit_client(dci_client);
		mutex_unlock(&driver->dci_mutex);
		break;
	case DIAG_IOCTL_DCI_SUPPORT:
		result = diag_ioctl_dci_support(ioarg);
		break;
	case DIAG_IOCTL_DCI_HEALTH_STATS:
		mutex_lock(&driver->dci_mutex);
		result = diag_ioctl_dci_health_stats(ioarg);
		mutex_unlock(&driver->dci_mutex);
		break;
	case DIAG_IOCTL_DCI_LOG_STATUS:
		mutex_lock(&driver->dci_mutex);
		result = diag_ioctl_dci_log_status(ioarg);
		mutex_unlock(&driver->dci_mutex);
		break;
	case DIAG_IOCTL_DCI_EVENT_STATUS:
		mutex_lock(&driver->dci_mutex);
		result = diag_ioctl_dci_event_status(ioarg);
		mutex_unlock(&driver->dci_mutex);
		break;
	case DIAG_IOCTL_DCI_CLEAR_LOGS:
		mutex_lock(&driver->dci_mutex);
		if (copy_from_user((void *)&client_id, (void __user *)ioarg,
			sizeof(int))) {
			mutex_unlock(&driver->dci_mutex);
			return -EFAULT;
		}
		result = diag_dci_clear_log_mask(client_id);
		mutex_unlock(&driver->dci_mutex);
		break;
	case DIAG_IOCTL_DCI_CLEAR_EVENTS:
		mutex_lock(&driver->dci_mutex);
		if (copy_from_user(&client_id, (void __user *)ioarg,
			sizeof(int))) {
			mutex_unlock(&driver->dci_mutex);
			return -EFAULT;
		}
		result = diag_dci_clear_event_mask(client_id);
		mutex_unlock(&driver->dci_mutex);
		break;
	case DIAG_IOCTL_LSM_DEINIT:
		result = diag_ioctl_lsm_deinit();
		break;
	case DIAG_IOCTL_SWITCH_LOGGING:
		if (copy_from_user((void *)&mode_param, (void __user *)ioarg,
				   sizeof(mode_param)))
			return -EFAULT;
		diag_switch_logging_clear_mask(&mode_param, current->tgid);
		mutex_lock(&driver->diagchar_mutex);
		result = diag_switch_logging(&mode_param);
		mutex_unlock(&driver->diagchar_mutex);
		break;
	case DIAG_IOCTL_REMOTE_DEV:
		remote_dev = diag_get_remote_device_mask();
		if (copy_to_user((void __user *)ioarg, &remote_dev,
			sizeof(uint16_t)))
			result = -EFAULT;
		else
			result = 1;
		break;
	case DIAG_IOCTL_VOTE_REAL_TIME:
		mutex_lock(&driver->dci_mutex);
		result = diag_ioctl_vote_real_time(ioarg);
		mutex_unlock(&driver->dci_mutex);
		break;
	case DIAG_IOCTL_GET_REAL_TIME:
		result = diag_ioctl_get_real_time(ioarg);
		break;
	case DIAG_IOCTL_PERIPHERAL_BUF_CONFIG:
		result = diag_ioctl_set_buffering_mode(ioarg);
		break;
	case DIAG_IOCTL_PERIPHERAL_BUF_DRAIN:
		result = diag_ioctl_peripheral_drain_immediate(ioarg);
		break;
	case DIAG_IOCTL_REGISTER_CALLBACK:
		result = diag_ioctl_register_callback(ioarg);
		break;
	case DIAG_IOCTL_HDLC_TOGGLE:
		result = diag_ioctl_hdlc_toggle(ioarg);
		break;
	case DIAG_IOCTL_QUERY_PD_LOGGING:
		if (copy_from_user((void *)&mode_param, (void __user *)ioarg,
				   sizeof(mode_param)))
			return -EFAULT;
		result = diag_ioctl_query_pd_logging(&mode_param);
		break;
	case DIAG_IOCTL_QUERY_CON_ALL:
		con_param.diag_con_all = DIAG_CON_ALL;
		con_param.num_peripherals = NUM_PERIPHERALS;
		if (copy_to_user((void __user *)ioarg, &con_param,
				sizeof(struct diag_con_all_param_t)))
			result = -EFAULT;
		else
			result = 0;
		break;
	case DIAG_IOCTL_QUERY_MD_PID:
		if (copy_from_user((void *)&pid_query, (void __user *)ioarg,
				   sizeof(pid_query))) {
			result = -EFAULT;
			break;
		}

		mutex_lock(&driver->md_session_lock);
		diag_ioctl_query_session_pid(&pid_query);
		mutex_unlock(&driver->md_session_lock);

		if (copy_to_user((void __user *)ioarg, &pid_query,
				sizeof(pid_query)))
			result = -EFAULT;
		else
			result = 0;
		break;
	}
	return result;
}

static int diag_process_apps_data_hdlc(unsigned char *buf, int len,
				       int pkt_type)
{
	int err = 0;
	int ret = PKT_DROP;
	struct diag_apps_data_t *data = &hdlc_data;
	struct diag_send_desc_type send = { NULL, NULL, DIAG_STATE_START, 0 };
	struct diag_hdlc_dest_type enc = { NULL, NULL, 0 };
	unsigned long flags;
	/*
	 * The maximum encoded size of the buffer can be atmost twice the length
	 * of the packet. Add three bytes foe footer - 16 bit CRC (2 bytes) +
	 * delimiter (1 byte).
	 */
	const uint32_t max_encoded_size = ((2 * len) + 3);

	if (!buf || len <= 0) {
		pr_err("diag: In %s, invalid buf: %pK len: %d\n",
		       __func__, buf, len);
		return -EIO;
	}

	if (max_encoded_size > DIAG_MAX_HDLC_BUF_SIZE) {
		pr_err_ratelimited("diag: In %s, encoded data is larger %d than the buffer size %d\n",
		       __func__, max_encoded_size, DIAG_MAX_HDLC_BUF_SIZE);
		return -EBADMSG;
	}

	send.state = DIAG_STATE_START;
	send.pkt = buf;
	send.last = (void *)(buf + len - 1);
	send.terminate = 1;

	if (!data->buf)
		data->buf = diagmem_alloc(driver, DIAG_MAX_HDLC_BUF_SIZE +
					APF_DIAG_PADDING,
					  POOL_TYPE_HDLC);
	if (!data->buf) {
		ret = PKT_DROP;
		goto fail_ret;
	}

	if ((DIAG_MAX_HDLC_BUF_SIZE - data->len) <= max_encoded_size) {
		err = diag_mux_write(DIAG_LOCAL_PROC, data->buf, data->len,
				     data->ctxt);
		if (err) {
			ret = -EIO;
			goto fail_free_buf;
		}
		data->buf = NULL;
		data->len = 0;
		data->buf = diagmem_alloc(driver, DIAG_MAX_HDLC_BUF_SIZE +
					APF_DIAG_PADDING,
					  POOL_TYPE_HDLC);
		if (!data->buf) {
			ret = PKT_DROP;
			goto fail_ret;
		}
	}

	enc.dest = data->buf + data->len;
	enc.dest_last = (void *)(data->buf + data->len + max_encoded_size);
	diag_hdlc_encode(&send, &enc);

	/*
	 * This is to check if after HDLC encoding, we are still within
	 * the limits of aggregation buffer. If not, we write out the
	 * current buffer and start aggregation in a newly allocated
	 * buffer.
	 */
	if ((uintptr_t)enc.dest >= (uintptr_t)(data->buf +
					       DIAG_MAX_HDLC_BUF_SIZE)) {
		err = diag_mux_write(DIAG_LOCAL_PROC, data->buf, data->len,
				     data->ctxt);
		if (err) {
			ret = -EIO;
			goto fail_free_buf;
		}
		data->buf = NULL;
		data->len = 0;
		data->buf = diagmem_alloc(driver, DIAG_MAX_HDLC_BUF_SIZE +
					APF_DIAG_PADDING,
					 POOL_TYPE_HDLC);
		if (!data->buf) {
			ret = PKT_DROP;
			goto fail_ret;
		}

		enc.dest = data->buf + data->len;
		enc.dest_last = (void *)(data->buf + data->len +
					 max_encoded_size);
		diag_hdlc_encode(&send, &enc);
	}

	data->len = (((uintptr_t)enc.dest - (uintptr_t)data->buf) <
			DIAG_MAX_HDLC_BUF_SIZE) ?
			((uintptr_t)enc.dest - (uintptr_t)data->buf) :
			DIAG_MAX_HDLC_BUF_SIZE;

	if (pkt_type == DATA_TYPE_RESPONSE) {
		err = diag_mux_write(DIAG_LOCAL_PROC, data->buf, data->len,
				     data->ctxt);
		if (err) {
			ret = -EIO;
			goto fail_free_buf;
		}
		data->buf = NULL;
		data->len = 0;
	}

	return PKT_ALLOC;

fail_free_buf:
	spin_lock_irqsave(&driver->diagmem_lock, flags);
	diagmem_free(driver, data->buf, POOL_TYPE_HDLC);
	data->buf = NULL;
	data->len = 0;
	spin_unlock_irqrestore(&driver->diagmem_lock, flags);
fail_ret:
	return ret;
}

static int diag_process_apps_data_non_hdlc(unsigned char *buf, int len,
					   int pkt_type)
{
	int err = 0;
	int ret = PKT_DROP;
	struct diag_pkt_frame_t header;
	struct diag_apps_data_t *data = &non_hdlc_data;
	unsigned long flags;
	/*
	 * The maximum packet size, when the data is non hdlc encoded is equal
	 * to the size of the packet frame header and the length. Add 1 for the
	 * delimiter 0x7E at the end.
	 */
	const uint32_t max_pkt_size = sizeof(header) + len + 1;

	if (!buf || len <= 0) {
		pr_err("diag: In %s, invalid buf: %pK len: %d\n",
		       __func__, buf, len);
		return -EIO;
	}

	if (!data->buf) {
		data->buf = diagmem_alloc(driver, DIAG_MAX_HDLC_BUF_SIZE +
					APF_DIAG_PADDING,
					  POOL_TYPE_HDLC);
		if (!data->buf) {
			ret = PKT_DROP;
			goto fail_ret;
		}
	}

	if ((DIAG_MAX_HDLC_BUF_SIZE - data->len) <= max_pkt_size) {
		err = diag_mux_write(DIAG_LOCAL_PROC, data->buf, data->len,
				     data->ctxt);
		if (err) {
			ret = -EIO;
			goto fail_free_buf;
		}
		data->buf = NULL;
		data->len = 0;
		data->buf = diagmem_alloc(driver, DIAG_MAX_HDLC_BUF_SIZE +
					APF_DIAG_PADDING,
					  POOL_TYPE_HDLC);
		if (!data->buf) {
			ret = PKT_DROP;
			goto fail_ret;
		}
	}

	header.start = CONTROL_CHAR;
	header.version = 1;
	header.length = len;
	memcpy(data->buf + data->len, &header, sizeof(header));
	data->len += sizeof(header);
	memcpy(data->buf + data->len, buf, len);
	data->len += len;
	*(uint8_t *)(data->buf + data->len) = CONTROL_CHAR;
	data->len += sizeof(uint8_t);
	if (pkt_type == DATA_TYPE_RESPONSE) {
		err = diag_mux_write(DIAG_LOCAL_PROC, data->buf, data->len,
				     data->ctxt);
		if (err) {
			ret = -EIO;
			goto fail_free_buf;
		}
		data->buf = NULL;
		data->len = 0;
	}

	return PKT_ALLOC;

fail_free_buf:
	spin_lock_irqsave(&driver->diagmem_lock, flags);
	diagmem_free(driver, data->buf, POOL_TYPE_HDLC);
	data->buf = NULL;
	data->len = 0;
	spin_unlock_irqrestore(&driver->diagmem_lock, flags);
fail_ret:
	return ret;
}

static int diag_user_process_dci_data(const char __user *buf, int len)
{
	int err = 0;
	const int mempool = POOL_TYPE_USER;
	unsigned char *user_space_data = NULL;

	if (!buf || len <= 0 || len > diag_mempools[mempool].itemsize) {
		pr_err_ratelimited("diag: In %s, invalid buf %pK len: %d\n",
				   __func__, buf, len);
		return -EBADMSG;
	}

	user_space_data = diagmem_alloc(driver, len, mempool);
	if (!user_space_data)
		return -ENOMEM;

	err = copy_from_user(user_space_data, buf, len);
	if (err) {
		pr_err_ratelimited("diag: In %s, unable to copy data from userspace, err: %d\n",
				   __func__, err);
		err = DIAG_DCI_SEND_DATA_FAIL;
		goto fail;
	}

	err = diag_process_dci_transaction(user_space_data, len);
fail:
	diagmem_free(driver, user_space_data, mempool);
	user_space_data = NULL;
	return err;
}

static int diag_user_process_dci_apps_data(const char __user *buf, int len,
					   int pkt_type)
{
	int err = 0;
	const int mempool = POOL_TYPE_COPY;
	unsigned char *user_space_data = NULL;

	if (!buf || len <= 0 || len > diag_mempools[mempool].itemsize) {
		pr_err_ratelimited("diag: In %s, invalid buf %pK len: %d\n",
				   __func__, buf, len);
		return -EBADMSG;
	}

	pkt_type &= (DCI_PKT_TYPE | DATA_TYPE_DCI_LOG | DATA_TYPE_DCI_EVENT);
	if (!pkt_type) {
		pr_err_ratelimited("diag: In %s, invalid pkt_type: %d\n",
				   __func__, pkt_type);
		return -EBADMSG;
	}

	user_space_data = diagmem_alloc(driver, len, mempool);
	if (!user_space_data)
		return -ENOMEM;

	err = copy_from_user(user_space_data, buf, len);
	if (err) {
		pr_alert("diag: In %s, unable to copy data from userspace, err: %d\n",
			 __func__, err);
		goto fail;
	}

	diag_process_apps_dci_read_data(pkt_type, user_space_data, len);
fail:
	diagmem_free(driver, user_space_data, mempool);
	user_space_data = NULL;
	return err;
}

static int diag_user_process_raw_data(const char __user *buf, int len)
{
	int err = 0;
	int ret = 0;
	int token_offset = 0;
	int remote_proc = 0;
	const int mempool = POOL_TYPE_COPY;
	unsigned char *user_space_data = NULL;

	if (!buf || len <= 0 || len > CALLBACK_BUF_SIZE) {
		pr_err_ratelimited("diag: In %s, invalid buf %pK len: %d\n",
				   __func__, buf, len);
		return -EBADMSG;
	}

	user_space_data = diagmem_alloc(driver, len, mempool);
	if (!user_space_data)
		return -ENOMEM;

	err = copy_from_user(user_space_data, buf, len);
	if (err) {
		pr_err("diag: copy failed for user space data\n");
		goto fail;
	}

	/* Check for proc_type */
	if (len >= sizeof(int))
		remote_proc = diag_get_remote(*(int *)user_space_data);
	if (remote_proc) {
		token_offset = sizeof(int);
		if (len <= MIN_SIZ_ALLOW) {
			pr_err("diag: In %s, possible integer underflow, payload size: %d\n",
		       __func__, len);
			diagmem_free(driver, user_space_data, mempool);
			user_space_data = NULL;
			return -EBADMSG;
		}
		len -= sizeof(int);
	}
	if (driver->mask_check) {
		if (!mask_request_validate(user_space_data +
						token_offset, len)) {
			pr_alert("diag: mask request Invalid\n");
			diagmem_free(driver, user_space_data, mempool);
			user_space_data = NULL;
			return -EFAULT;
		}
	}
	if (remote_proc) {
		ret = diag_send_raw_data_remote(remote_proc,
				(void *)(user_space_data + token_offset),
				len, USER_SPACE_RAW_DATA);
		if (ret) {
			pr_err("diag: Error sending data to remote proc %d, err: %d\n",
				remote_proc, ret);
		}
	} else {
		wait_event_interruptible(driver->wait_q,
					 (driver->in_busy_pktdata == 0));
		ret = diag_process_apps_pkt(user_space_data, len,
			current->tgid);
		if (ret == 1)
			diag_send_error_rsp((void *)(user_space_data), len,
						current->tgid);
	}
fail:
	diagmem_free(driver, user_space_data, mempool);
	user_space_data = NULL;
	return ret;
}

static int diag_user_process_userspace_data(const char __user *buf, int len)
{
	int err = 0;
	int max_retries = 50;
	int retry_count = 0;
	int remote_proc = 0;
	int token_offset = 0;
	struct diag_md_session_t *session_info = NULL;
	uint8_t hdlc_disabled;

	if (!buf || len <= 0 || len > USER_SPACE_DATA) {
		pr_err_ratelimited("diag: In %s, invalid buf %pK len: %d\n",
				   __func__, buf, len);
		return -EBADMSG;
	}

	do {
		if (!driver->user_space_data_busy)
			break;
		retry_count++;
		usleep_range(10000, 10100);
	} while (retry_count < max_retries);

	if (driver->user_space_data_busy)
		return -EAGAIN;

	err = copy_from_user(driver->user_space_data_buf, buf, len);
	if (err) {
		pr_err("diag: In %s, failed to copy data from userspace, err: %d\n",
		       __func__, err);
		return -EIO;
	}

	/* Check for proc_type */
	remote_proc = diag_get_remote(*(int *)driver->user_space_data_buf);
	if (remote_proc) {
		if (len <= MIN_SIZ_ALLOW) {
			pr_err("diag: Integer underflow in %s, payload size: %d",
			       __func__, len);
			return -EBADMSG;
		}
		token_offset = sizeof(int);
		len -= sizeof(int);
	}

	/* Check masks for On-Device logging */
	if (driver->mask_check) {
		if (!mask_request_validate(driver->user_space_data_buf +
					   token_offset, len)) {
			pr_alert("diag: mask request Invalid\n");
			return -EFAULT;
		}
	}

	/* send masks to local processor now */
	if (!remote_proc) {
		mutex_lock(&driver->md_session_lock);
		session_info = diag_md_session_get_pid(current->tgid);
		if (!session_info) {
			pr_err("diag:In %s request came from invalid md session pid:%d",
				__func__, current->tgid);
			mutex_unlock(&driver->md_session_lock);
			return -EINVAL;
		}
		if (session_info)
			hdlc_disabled = session_info->hdlc_disabled;
		else
			hdlc_disabled = driver->hdlc_disabled;
		mutex_unlock(&driver->md_session_lock);
		if (!hdlc_disabled)
			diag_process_hdlc_pkt((void *)
				(driver->user_space_data_buf),
				len, current->tgid);
		else
			diag_process_non_hdlc_pkt((char *)
						(driver->user_space_data_buf),
						len, current->tgid);
		return 0;
	}

	err = diag_process_userspace_remote(remote_proc,
					    driver->user_space_data_buf +
					    token_offset, len);
	if (err) {
		driver->user_space_data_busy = 0;
		pr_err("diag: Error sending mask to remote proc %d, err: %d\n",
		       remote_proc, err);
	}

	return err;
}

static int diag_user_process_apps_data(const char __user *buf, int len,
				       int pkt_type)
{
	int ret = 0;
	int stm_size = 0;
	const int mempool = POOL_TYPE_COPY;
	unsigned char *user_space_data = NULL;
	uint8_t hdlc_disabled;

	if (!buf || len <= 0 || len > DIAG_MAX_RSP_SIZE) {
		pr_err_ratelimited("diag: In %s, invalid buf %pK len: %d\n",
				   __func__, buf, len);
		return -EBADMSG;
	}

	switch (pkt_type) {
	case DATA_TYPE_EVENT:
	case DATA_TYPE_F3:
	case DATA_TYPE_LOG:
	case DATA_TYPE_RESPONSE:
	case DATA_TYPE_DELAYED_RESPONSE:
		break;
	default:
		pr_err_ratelimited("diag: In %s, invalid pkt_type: %d\n",
				   __func__, pkt_type);
		return -EBADMSG;
	}

	user_space_data = diagmem_alloc(driver, len, mempool);
	if (!user_space_data) {
		diag_record_stats(pkt_type, PKT_DROP);
		return -ENOMEM;
	}

	ret = copy_from_user(user_space_data, buf, len);
	if (ret) {
		pr_alert("diag: In %s, unable to copy data from userspace, err: %d\n",
			 __func__, ret);
		diagmem_free(driver, user_space_data, mempool);
		user_space_data = NULL;
		diag_record_stats(pkt_type, PKT_DROP);
		return -EBADMSG;
	}

	if (driver->stm_state[APPS_DATA] &&
	    (pkt_type >= DATA_TYPE_EVENT) && (pkt_type <= DATA_TYPE_LOG)) {
		stm_size = stm_log_inv_ts(OST_ENTITY_DIAG, 0, user_space_data,
					  len);
		if (stm_size == 0) {
			pr_debug("diag: In %s, stm_log_inv_ts returned size of 0\n",
				 __func__);
		}
		diagmem_free(driver, user_space_data, mempool);
		user_space_data = NULL;

		return 0;
	}

	mutex_lock(&apps_data_mutex);
	mutex_lock(&driver->hdlc_disable_mutex);
	hdlc_disabled = driver->p_hdlc_disabled[APPS_DATA];
	mutex_unlock(&driver->hdlc_disable_mutex);
	if (hdlc_disabled)
		ret = diag_process_apps_data_non_hdlc(user_space_data, len,
						      pkt_type);
	else
		ret = diag_process_apps_data_hdlc(user_space_data, len,
						  pkt_type);
	mutex_unlock(&apps_data_mutex);

	diagmem_free(driver, user_space_data, mempool);
	user_space_data = NULL;

	check_drain_timer();

	if (ret == PKT_DROP)
		diag_record_stats(pkt_type, PKT_DROP);
	else if (ret == PKT_ALLOC)
		diag_record_stats(pkt_type, PKT_ALLOC);
	else
		return ret;

	return 0;
}

static ssize_t diagchar_read(struct file *file, char __user *buf, size_t count,
			  loff_t *ppos)
{
	struct diag_dci_client_tbl *entry;
	struct list_head *start, *temp;
	int index = -1, i = 0, ret = 0;
	int data_type;
	int copy_dci_data = 0;
	int exit_stat = 0;
	int write_len = 0;
	struct diag_md_session_t *session_info = NULL;
	struct pid *pid_struct = NULL;
	struct task_struct *task_s = NULL;
	int proc = 0;

	mutex_lock(&driver->diagchar_mutex);
	for (i = 0; i < driver->num_clients; i++)
		if (driver->client_map[i].pid == current->tgid)
			index = i;
	mutex_unlock(&driver->diagchar_mutex);

	if (index == -1) {
		pr_err("diag: Client PID not found in table");
		return -EINVAL;
	}
	if (!buf) {
		pr_err("diag: bad address from user side\n");
		return -EFAULT;
	}
	wait_event_interruptible(driver->wait_q,
			atomic_read(&driver->data_ready_notif[index]) > 0);

	mutex_lock(&driver->diagchar_mutex);

	if (driver->data_ready[index] & USER_SPACE_DATA_TYPE) {
		for (proc = 0; proc < NUM_DIAG_MD_DEV; proc++) {
			if (driver->logging_mode[proc] ==
				DIAG_MEMORY_DEVICE_MODE ||
			 driver->logging_mode[proc] == DIAG_MULTI_MODE) {
				pr_debug("diag: process woken up\n");
				/*Copy the type of data being passed*/
				data_type = driver->data_ready[index] &
						USER_SPACE_DATA_TYPE;
				driver->data_ready[index] ^=
						USER_SPACE_DATA_TYPE;
				atomic_dec(&driver->data_ready_notif[index]);
				COPY_USER_SPACE_OR_ERR(buf, data_type,
							sizeof(int));
				if (ret == -EFAULT)
					goto exit;
				/* place holder for number of data field */
				ret += sizeof(int);
				mutex_lock(&driver->md_session_lock);
				session_info =
					diag_md_session_get_pid(current->tgid);
				exit_stat = diag_md_copy_to_user(buf, &ret,
							count,
						 session_info);
				mutex_unlock(&driver->md_session_lock);
				goto exit;
			}
		}
		/* In case, the thread wakes up and the logging mode is not
		 * memory device any more, the condition needs to be cleared.
		 */
		driver->data_ready[index] ^= USER_SPACE_DATA_TYPE;
		atomic_dec(&driver->data_ready_notif[index]);
	}

	if (driver->data_ready[index] & HDLC_SUPPORT_TYPE) {
		data_type = driver->data_ready[index] & HDLC_SUPPORT_TYPE;
		driver->data_ready[index] ^= HDLC_SUPPORT_TYPE;
		atomic_dec(&driver->data_ready_notif[index]);
		COPY_USER_SPACE_OR_ERR(buf, data_type, sizeof(int));
		if (ret == -EFAULT)
			goto exit;

		mutex_lock(&driver->md_session_lock);
		session_info = diag_md_session_get_pid(current->tgid);
		if (session_info) {
			COPY_USER_SPACE_OR_ERR(buf+4,
					session_info->hdlc_disabled,
					sizeof(uint8_t));
			if (ret == -EFAULT) {
				mutex_unlock(&driver->md_session_lock);
				goto exit;
			}
		}
		mutex_unlock(&driver->md_session_lock);
		goto exit;
	}

	if (driver->data_ready[index] & DEINIT_TYPE) {
		/*Copy the type of data being passed*/
		data_type = driver->data_ready[index] & DEINIT_TYPE;
		COPY_USER_SPACE_OR_ERR(buf, data_type, 4);
		if (ret == -EFAULT)
			goto exit;
		driver->data_ready[index] ^= DEINIT_TYPE;
		atomic_dec(&driver->data_ready_notif[index]);
		mutex_unlock(&driver->diagchar_mutex);
		diag_remove_client_entry(file);
		return ret;
	}

	if (driver->data_ready[index] & MSG_MASKS_TYPE) {
		/*Copy the type of data being passed*/
		data_type = driver->data_ready[index] & MSG_MASKS_TYPE;
		mutex_lock(&driver->md_session_lock);
		session_info = diag_md_session_get_peripheral(DIAG_LOCAL_PROC,
								APPS_DATA);
		COPY_USER_SPACE_OR_ERR(buf, data_type, sizeof(int));
		if (ret == -EFAULT) {
			mutex_unlock(&driver->md_session_lock);
			goto exit;
		}
		write_len = diag_copy_to_user_msg_mask(buf + ret, count,
						       session_info);
		mutex_unlock(&driver->md_session_lock);
		if (write_len > 0)
			ret += write_len;
		driver->data_ready[index] ^= MSG_MASKS_TYPE;
		atomic_dec(&driver->data_ready_notif[index]);
		goto exit;
	}

	if (driver->data_ready[index] & EVENT_MASKS_TYPE) {
		/*Copy the type of data being passed*/
		data_type = driver->data_ready[index] & EVENT_MASKS_TYPE;
		mutex_lock(&driver->md_session_lock);
		session_info = diag_md_session_get_peripheral(DIAG_LOCAL_PROC,
								APPS_DATA);
		COPY_USER_SPACE_OR_ERR(buf, data_type, 4);
		if (ret == -EFAULT) {
			mutex_unlock(&driver->md_session_lock);
			goto exit;
		}
		if (session_info && session_info->event_mask &&
		    session_info->event_mask->ptr) {
			COPY_USER_SPACE_OR_ERR(buf + sizeof(int),
					*(session_info->event_mask->ptr),
					session_info->event_mask->mask_len);
			if (ret == -EFAULT) {
				mutex_unlock(&driver->md_session_lock);
				goto exit;
			}
		} else {
			COPY_USER_SPACE_OR_ERR(buf + sizeof(int),
						*(event_mask.ptr),
						event_mask.mask_len);
			if (ret == -EFAULT) {
				mutex_unlock(&driver->md_session_lock);
				goto exit;
			}
		}
		mutex_unlock(&driver->md_session_lock);
		driver->data_ready[index] ^= EVENT_MASKS_TYPE;
		atomic_dec(&driver->data_ready_notif[index]);
		goto exit;
	}

	if (driver->data_ready[index] & LOG_MASKS_TYPE) {
		/*Copy the type of data being passed*/
		data_type = driver->data_ready[index] & LOG_MASKS_TYPE;
		mutex_lock(&driver->md_session_lock);
		session_info = diag_md_session_get_peripheral(DIAG_LOCAL_PROC,
								APPS_DATA);
		COPY_USER_SPACE_OR_ERR(buf, data_type, sizeof(int));
		if (ret == -EFAULT) {
			mutex_unlock(&driver->md_session_lock);
			goto exit;
		}

		write_len = diag_copy_to_user_log_mask(buf + ret, count,
						       session_info);
		mutex_unlock(&driver->md_session_lock);
		if (write_len > 0)
			ret += write_len;
		driver->data_ready[index] ^= LOG_MASKS_TYPE;
		atomic_dec(&driver->data_ready_notif[index]);
		goto exit;
	}

	if (driver->data_ready[index] & PKT_TYPE) {
		/*Copy the type of data being passed*/
		data_type = driver->data_ready[index] & PKT_TYPE;
		COPY_USER_SPACE_OR_ERR(buf, data_type, sizeof(data_type));
		if (ret == -EFAULT)
			goto exit;

		COPY_USER_SPACE_OR_ERR(buf + sizeof(data_type),
					*(driver->apps_req_buf),
					driver->apps_req_buf_len);
		if (ret == -EFAULT)
			goto exit;
		driver->data_ready[index] ^= PKT_TYPE;
		atomic_dec(&driver->data_ready_notif[index]);
		driver->in_busy_pktdata = 0;
		goto exit;
	}

	if (driver->data_ready[index] & DCI_PKT_TYPE) {
		/* Copy the type of data being passed */
		data_type = driver->data_ready[index] & DCI_PKT_TYPE;
		COPY_USER_SPACE_OR_ERR(buf, data_type, 4);
		if (ret == -EFAULT)
			goto exit;

		COPY_USER_SPACE_OR_ERR(buf+4, *(driver->dci_pkt_buf),
					driver->dci_pkt_length);
		if (ret == -EFAULT)
			goto exit;

		driver->data_ready[index] ^= DCI_PKT_TYPE;
		atomic_dec(&driver->data_ready_notif[index]);
		driver->in_busy_dcipktdata = 0;
		goto exit;
	}

	if (driver->data_ready[index] & DCI_EVENT_MASKS_TYPE) {
		/*Copy the type of data being passed*/
		data_type = driver->data_ready[index] & DCI_EVENT_MASKS_TYPE;
		COPY_USER_SPACE_OR_ERR(buf, data_type, 4);
		if (ret == -EFAULT)
			goto exit;

		COPY_USER_SPACE_OR_ERR(buf+4, driver->num_dci_client, 4);
		if (ret == -EFAULT)
			goto exit;

		COPY_USER_SPACE_OR_ERR(buf + 8,
			(dci_ops_tbl[DCI_LOCAL_PROC].event_mask_composite),
			DCI_EVENT_MASK_SIZE);
		if (ret == -EFAULT)
			goto exit;

		driver->data_ready[index] ^= DCI_EVENT_MASKS_TYPE;
		atomic_dec(&driver->data_ready_notif[index]);
		goto exit;
	}

	if (driver->data_ready[index] & DCI_LOG_MASKS_TYPE) {
		/*Copy the type of data being passed*/
		data_type = driver->data_ready[index] & DCI_LOG_MASKS_TYPE;
		COPY_USER_SPACE_OR_ERR(buf, data_type, 4);
		if (ret == -EFAULT)
			goto exit;

		COPY_USER_SPACE_OR_ERR(buf+4, driver->num_dci_client, 4);
		if (ret == -EFAULT)
			goto exit;

		COPY_USER_SPACE_OR_ERR(buf+8,
			(dci_ops_tbl[DCI_LOCAL_PROC].log_mask_composite),
			DCI_LOG_MASK_SIZE);
		if (ret == -EFAULT)
			goto exit;
		driver->data_ready[index] ^= DCI_LOG_MASKS_TYPE;
		atomic_dec(&driver->data_ready_notif[index]);
		goto exit;
	}

exit:
	if (driver->data_ready[index] & DCI_DATA_TYPE) {
		data_type = driver->data_ready[index] & DCI_DATA_TYPE;
		mutex_unlock(&driver->diagchar_mutex);
		/* Copy the type of data being passed */
		mutex_lock(&driver->dci_mutex);
		list_for_each_safe(start, temp, &driver->dci_client_list) {
			entry = list_entry(start, struct diag_dci_client_tbl,
									track);
			pid_struct = find_get_pid(entry->tgid);
			if (!pid_struct)
				continue;
			task_s = get_pid_task(pid_struct, PIDTYPE_PID);
			if (!task_s) {
				DIAG_LOG(DIAG_DEBUG_DCI,
				"diag: valid task doesn't exist for pid = %d\n",
				entry->tgid);
				put_pid(pid_struct);
				continue;
			}
			if (task_s == entry->client) {
				if (entry->client->tgid != current->tgid) {
					put_task_struct(task_s);
					put_pid(pid_struct);
					continue;
				}
			}
			if (!entry->in_service) {
				put_task_struct(task_s);
				put_pid(pid_struct);
				continue;
			}
			if (copy_to_user(buf + ret, &data_type, sizeof(int))) {
				put_task_struct(task_s);
				put_pid(pid_struct);
				mutex_unlock(&driver->dci_mutex);
				goto end;
			}
			ret += sizeof(int);
			if (copy_to_user(buf + ret, &entry->client_info.token,
				sizeof(int))) {
				put_task_struct(task_s);
				put_pid(pid_struct);
				mutex_unlock(&driver->dci_mutex);
				goto end;
			}
			ret += sizeof(int);
			copy_dci_data = 1;
			exit_stat = diag_copy_dci(buf, count, entry, &ret);
			if (exit_stat == 1) {
				put_task_struct(task_s);
				put_pid(pid_struct);
				mutex_lock(&driver->diagchar_mutex);
				driver->data_ready[index] ^= DCI_DATA_TYPE;
				atomic_dec(&driver->data_ready_notif[index]);
				mutex_unlock(&driver->diagchar_mutex);
				mutex_unlock(&driver->dci_mutex);
				goto end;
			}
			put_task_struct(task_s);
			put_pid(pid_struct);
			continue;
		}
		mutex_lock(&driver->diagchar_mutex);
		driver->data_ready[index] ^= DCI_DATA_TYPE;
		atomic_dec(&driver->data_ready_notif[index]);
		mutex_unlock(&driver->diagchar_mutex);
		mutex_unlock(&driver->dci_mutex);
		goto end;
	}
	mutex_unlock(&driver->diagchar_mutex);
end:
	/*
	 * Flush any read that is currently pending on DCI data and
	 * command channnels. This will ensure that the next read is not
	 * missed.
	 */
	if (copy_dci_data) {
		diag_ws_on_copy_complete(DIAG_WS_DCI);
		flush_workqueue(driver->diag_dci_wq);
	}
	return ret;
}

static ssize_t diagchar_write(struct file *file, const char __user *buf,
			      size_t count, loff_t *ppos)
{
	int err = 0;
	int pkt_type = 0;
	int payload_len = 0;
	int token = 0;
	const char __user *payload_buf = NULL;

	/*
	 * The data coming from the user sapce should at least have the
	 * packet type heeader.
	 */
	if (count < sizeof(int)) {
		pr_err("diag: In %s, client is sending short data, len: %d\n",
		       __func__, (int)count);
		return -EBADMSG;
	}

	err = copy_from_user((&pkt_type), buf, sizeof(int));
	if (err) {
		pr_err_ratelimited("diag: In %s, unable to copy pkt_type from userspace, err: %d\n",
				   __func__, err);
		return -EIO;
	}

	err = copy_from_user(&token, buf+4, sizeof(int));
	if (err) {
		pr_err("diag: copy failed for user space data\n");
		return -EIO;
	}
	if (token < 0)
		token = diag_get_remote(token);
	else
		token = 0;

	if (driver->logging_mode[token] == DIAG_USB_MODE &&
		!driver->usb_connected) {
		if (!((pkt_type == DCI_DATA_TYPE) ||
		    (pkt_type == DCI_PKT_TYPE) ||
		    (pkt_type & DATA_TYPE_DCI_LOG) ||
		    (pkt_type & DATA_TYPE_DCI_EVENT))) {
			pr_debug("diag: In %s, Dropping non DCI packet type\n",
				 __func__);
			return -EIO;
		}
	}

	payload_buf = buf + sizeof(int);
	payload_len = count - sizeof(int);

	if (pkt_type == DCI_PKT_TYPE)
		return diag_user_process_dci_apps_data(payload_buf,
						       payload_len,
						       pkt_type);
	else if (pkt_type == DCI_DATA_TYPE)
		return diag_user_process_dci_data(payload_buf, payload_len);
	else if (pkt_type == USER_SPACE_RAW_DATA_TYPE)
		return diag_user_process_raw_data(payload_buf,
							    payload_len);
	else if (pkt_type == USER_SPACE_DATA_TYPE)
		return diag_user_process_userspace_data(payload_buf,
							payload_len);
	if (pkt_type & (DATA_TYPE_DCI_LOG | DATA_TYPE_DCI_EVENT)) {
		err = diag_user_process_dci_apps_data(payload_buf, payload_len,
						      pkt_type);
		if (pkt_type & DATA_TYPE_DCI_LOG)
			pkt_type ^= DATA_TYPE_DCI_LOG;
		if (pkt_type & DATA_TYPE_DCI_EVENT)
			pkt_type ^= DATA_TYPE_DCI_EVENT;
		/*
		 * Check if the log or event is selected even on the regular
		 * stream. If USB is not connected and we are not in memory
		 * device mode, we should not process these logs/events.
		 */
		if (pkt_type && driver->logging_mode[DIAG_LOCAL_PROC] ==
			DIAG_USB_MODE &&
		    !driver->usb_connected)
			return err;
	}

	switch (pkt_type) {
	case DATA_TYPE_EVENT:
	case DATA_TYPE_F3:
	case DATA_TYPE_LOG:
	case DATA_TYPE_DELAYED_RESPONSE:
	case DATA_TYPE_RESPONSE:
		return diag_user_process_apps_data(payload_buf, payload_len,
						   pkt_type);
	default:
		pr_err_ratelimited("diag: In %s, invalid pkt_type: %d\n",
				   __func__, pkt_type);
		return -EINVAL;
	}

	return err;
}

void diag_ws_init(void)
{
	driver->dci_ws.ref_count = 0;
	driver->dci_ws.copy_count = 0;
	spin_lock_init(&driver->dci_ws.lock);

	driver->md_ws.ref_count = 0;
	driver->md_ws.copy_count = 0;
	spin_lock_init(&driver->md_ws.lock);
}

static void diag_stats_init(void)
{
	if (!driver)
		return;

	driver->msg_stats.alloc_count = 0;
	driver->msg_stats.drop_count = 0;

	driver->log_stats.alloc_count = 0;
	driver->log_stats.drop_count = 0;

	driver->event_stats.alloc_count = 0;
	driver->event_stats.drop_count = 0;
}

void diag_ws_on_notify(void)
{
	/*
	 * Do not deal with reference count here as there can be spurious
	 * interrupts.
	 */
	pm_stay_awake(driver->diag_dev);
}

void diag_ws_on_read(int type, int pkt_len)
{
	unsigned long flags;
	struct diag_ws_ref_t *ws_ref = NULL;

	switch (type) {
	case DIAG_WS_DCI:
		ws_ref = &driver->dci_ws;
		break;
	case DIAG_WS_MUX:
		ws_ref = &driver->md_ws;
		break;
	default:
		pr_err_ratelimited("diag: In %s, invalid type: %d\n",
				   __func__, type);
		return;
	}

	spin_lock_irqsave(&ws_ref->lock, flags);
	if (pkt_len > 0) {
		ws_ref->ref_count++;
	} else {
		if (ws_ref->ref_count < 1) {
			ws_ref->ref_count = 0;
			ws_ref->copy_count = 0;
		}
		diag_ws_release();
	}
	spin_unlock_irqrestore(&ws_ref->lock, flags);
}


void diag_ws_on_copy(int type)
{
	unsigned long flags;
	struct diag_ws_ref_t *ws_ref = NULL;

	switch (type) {
	case DIAG_WS_DCI:
		ws_ref = &driver->dci_ws;
		break;
	case DIAG_WS_MUX:
		ws_ref = &driver->md_ws;
		break;
	default:
		pr_err_ratelimited("diag: In %s, invalid type: %d\n",
				   __func__, type);
		return;
	}

	spin_lock_irqsave(&ws_ref->lock, flags);
	ws_ref->copy_count++;
	spin_unlock_irqrestore(&ws_ref->lock, flags);
}

void diag_ws_on_copy_fail(int type)
{
	unsigned long flags;
	struct diag_ws_ref_t *ws_ref = NULL;

	switch (type) {
	case DIAG_WS_DCI:
		ws_ref = &driver->dci_ws;
		break;
	case DIAG_WS_MUX:
		ws_ref = &driver->md_ws;
		break;
	default:
		pr_err_ratelimited("diag: In %s, invalid type: %d\n",
				   __func__, type);
		return;
	}

	spin_lock_irqsave(&ws_ref->lock, flags);
	ws_ref->ref_count--;
	spin_unlock_irqrestore(&ws_ref->lock, flags);

	diag_ws_release();
}

void diag_ws_on_copy_complete(int type)
{
	unsigned long flags;
	struct diag_ws_ref_t *ws_ref = NULL;

	switch (type) {
	case DIAG_WS_DCI:
		ws_ref = &driver->dci_ws;
		break;
	case DIAG_WS_MUX:
		ws_ref = &driver->md_ws;
		break;
	default:
		pr_err_ratelimited("diag: In %s, invalid type: %d\n",
				   __func__, type);
		return;
	}

	spin_lock_irqsave(&ws_ref->lock, flags);
	ws_ref->ref_count -= ws_ref->copy_count;
		if (ws_ref->ref_count < 1)
			ws_ref->ref_count = 0;
		ws_ref->copy_count = 0;
	spin_unlock_irqrestore(&ws_ref->lock, flags);

	diag_ws_release();
}

void diag_ws_reset(int type)
{
	unsigned long flags;
	struct diag_ws_ref_t *ws_ref = NULL;

	switch (type) {
	case DIAG_WS_DCI:
		ws_ref = &driver->dci_ws;
		break;
	case DIAG_WS_MUX:
		ws_ref = &driver->md_ws;
		break;
	default:
		pr_err_ratelimited("diag: In %s, invalid type: %d\n",
				   __func__, type);
		return;
	}

	spin_lock_irqsave(&ws_ref->lock, flags);
	ws_ref->ref_count = 0;
	ws_ref->copy_count = 0;
	spin_unlock_irqrestore(&ws_ref->lock, flags);

	diag_ws_release();
}

void diag_ws_release(void)
{
	if (driver->dci_ws.ref_count == 0 && driver->md_ws.ref_count == 0)
		pm_relax(driver->diag_dev);
}

#ifdef CONFIG_IPC_LOGGING
static void diag_debug_init(void)
{
	diag_ipc_log = ipc_log_context_create(DIAG_IPC_LOG_PAGES, "diag", 0);
	if (!diag_ipc_log)
		pr_err("diag: Failed to create IPC logging context\n");
	/*
	 * Set the bit mask here as per diag_ipc_logging.h to enable debug logs
	 * to be logged to IPC
	 */
	diag_debug_mask = DIAG_DEBUG_PERIPHERALS | DIAG_DEBUG_DCI |
				DIAG_DEBUG_USERSPACE | DIAG_DEBUG_BRIDGE;
}
#else
static void diag_debug_init(void)
{

}
#endif

static int diag_real_time_info_init(void)
{
	int i;

	if (!driver)
		return -EIO;
	for (i = 0; i < DIAG_NUM_PROC; i++) {
		driver->real_time_mode[i] = 1;
		driver->proc_rt_vote_mask[i] |= DIAG_PROC_DCI;
		driver->proc_rt_vote_mask[i] |= DIAG_PROC_MEMORY_DEVICE;
	}
	driver->real_time_update_busy = 0;
	driver->proc_active_mask = 0;
	driver->diag_real_time_wq = create_singlethread_workqueue(
							"diag_real_time_wq");
	if (!driver->diag_real_time_wq)
		return -ENOMEM;
	INIT_WORK(&(driver->diag_real_time_work), diag_real_time_work_fn);
	mutex_init(&driver->real_time_mutex);
	return 0;
}

static const struct file_operations diagcharfops = {
	.owner = THIS_MODULE,
	.read = diagchar_read,
	.write = diagchar_write,
#ifdef CONFIG_COMPAT
	.compat_ioctl = diagchar_compat_ioctl,
#endif
	.unlocked_ioctl = diagchar_ioctl,
	.open = diagchar_open,
	.release = diagchar_close
};

static int diagchar_setup_cdev(dev_t devno)
{

	int err;

	cdev_init(driver->cdev, &diagcharfops);

	driver->cdev->owner = THIS_MODULE;
	driver->cdev->ops = &diagcharfops;

	err = cdev_add(driver->cdev, devno, 1);

	if (err) {
		pr_info("diagchar cdev registration failed !\n");
		return err;
	}

	driver->diagchar_class = class_create(THIS_MODULE, "diag");

	if (IS_ERR(driver->diagchar_class)) {
		pr_err("Error creating diagchar class.\n");
		return PTR_ERR(driver->diagchar_class);
	}

	driver->diag_dev = device_create(driver->diagchar_class, NULL, devno,
					 (void *)driver, "diag");

	if (!driver->diag_dev)
		return -EIO;

	driver->diag_dev->power.wakeup = wakeup_source_register("DIAG_WS");
	return 0;

}

static int diagchar_cleanup(void)
{
	if (driver) {
		if (driver->cdev) {
			/* TODO - Check if device exists before deleting */
			device_destroy(driver->diagchar_class,
				       MKDEV(driver->major,
					     driver->minor_start));
			cdev_del(driver->cdev);
		}
		if (!IS_ERR(driver->diagchar_class))
			class_destroy(driver->diagchar_class);
		kfree(driver);
	}
	return 0;
}

static int __init diagchar_init(void)
{
	dev_t dev;
	int ret, i;
	int proc;

	pr_debug("diagfwd initializing ..\n");
	ret = 0;
	driver = kzalloc(sizeof(struct diagchar_dev) + 5, GFP_KERNEL);
	if (!driver)
		return -ENOMEM;
	kmemleak_not_leak(driver);

	timer_in_progress = 0;
	driver->delayed_rsp_id = 0;
	driver->hdlc_disabled = 0;
	driver->dci_state = DIAG_DCI_NO_ERROR;
	setup_timer(&drain_timer, drain_timer_func, 1234);
	driver->supports_sockets = 1;
	driver->time_sync_enabled = 0;
	driver->uses_time_api = 0;
	driver->poolsize = poolsize;
	driver->poolsize_hdlc = poolsize_hdlc;
	driver->poolsize_dci = poolsize_dci;
	driver->poolsize_user = poolsize_user;
	/*
	 * POOL_TYPE_MUX_APPS is for the buffers in the Diag MUX layer.
	 * The number of buffers encompasses Diag data generated on
	 * the Apss processor + 1 for the responses generated exclusively on
	 * the Apps processor + data from data channels (4 channels per
	 * peripheral) + data from command channels (2)
	 */
	diagmem_setsize(POOL_TYPE_MUX_APPS, itemsize_usb_apps,
			poolsize_usb_apps + 1 + (NUM_PERIPHERALS * 6));
	driver->num_clients = max_clients;
	for (proc = 0; proc < NUM_DIAG_MD_DEV; proc++)
		driver->logging_mode[proc] = DIAG_USB_MODE;
	for (i = 0; i < NUM_UPD; i++) {
		driver->pd_logging_mode[i] = 0;
		driver->pd_session_clear[i] = 0;
	}
	driver->num_pd_session = 0;
	driver->mask_check = 0;
	driver->in_busy_pktdata = 0;
	driver->in_busy_dcipktdata = 0;
	driver->rsp_buf_ctxt = SET_BUF_CTXT(APPS_DATA, TYPE_CMD, TYPE_CMD);
	hdlc_data.ctxt = SET_BUF_CTXT(APPS_DATA, TYPE_DATA, 1);
	hdlc_data.len = 0;
	non_hdlc_data.ctxt = SET_BUF_CTXT(APPS_DATA, TYPE_DATA, 1);
	non_hdlc_data.len = 0;
	mutex_init(&driver->hdlc_disable_mutex);
	mutex_init(&driver->diagchar_mutex);
	mutex_init(&driver->diag_notifier_mutex);
	mutex_init(&driver->diag_file_mutex);
	mutex_init(&driver->delayed_rsp_mutex);
	mutex_init(&apps_data_mutex);
	mutex_init(&driver->msg_mask_lock);
	mutex_init(&driver->hdlc_recovery_mutex);
	for (i = 0; i < NUM_PERIPHERALS; i++) {
		mutex_init(&driver->diagfwd_channel_mutex[i]);
<<<<<<< HEAD
		mutex_init(&driver->rpmsginfo_mutex[i]);
=======
		spin_lock_init(&driver->rpmsginfo_lock[i]);
>>>>>>> 399c1bb3
		driver->diag_id_sent[i] = 0;
	}
	init_waitqueue_head(&driver->wait_q);
	INIT_WORK(&(driver->diag_drain_work), diag_drain_work_fn);
	INIT_WORK(&(driver->update_user_clients),
			diag_update_user_client_work_fn);
	INIT_WORK(&(driver->update_md_clients),
			diag_update_md_client_work_fn);
	diag_ws_init();
	diag_stats_init();
	diag_debug_init();
	diag_md_session_init();

	driver->incoming_pkt.capacity = DIAG_MAX_REQ_SIZE;
	driver->incoming_pkt.data = kzalloc(DIAG_MAX_REQ_SIZE, GFP_KERNEL);
	if (!driver->incoming_pkt.data) {
		ret = -ENOMEM;
		goto fail;
	}
	kmemleak_not_leak(driver->incoming_pkt.data);
	driver->incoming_pkt.processing = 0;
	driver->incoming_pkt.read_len = 0;
	driver->incoming_pkt.remaining = 0;
	driver->incoming_pkt.total_len = 0;

	ret = diag_real_time_info_init();
	if (ret)
		goto fail;
	ret = diag_debugfs_init();
	if (ret)
		goto fail;
	ret = diag_masks_init();
	if (ret)
		goto fail;
	ret = diag_mux_init();
	if (ret)
		goto fail;
	ret = diagfwd_init();
	if (ret)
		goto fail;
	ret = diagfwd_cntl_init();
	if (ret)
		goto fail;
	driver->dci_state = diag_dci_init();
	ret = diagfwd_peripheral_init();
	if (ret)
		goto fail;
	diagfwd_cntl_channel_init();
	if (driver->dci_state == DIAG_DCI_NO_ERROR)
		diag_dci_channel_init();
	pr_debug("diagchar initializing ..\n");
	driver->num = 1;
	driver->name = ((void *)driver) + sizeof(struct diagchar_dev);
	strlcpy(driver->name, "diag", 5);
	/* Get major number from kernel and initialize */
	ret = alloc_chrdev_region(&dev, driver->minor_start,
				    driver->num, driver->name);
	if (!ret) {
		driver->major = MAJOR(dev);
		driver->minor_start = MINOR(dev);
	} else {
		pr_err("diag: Major number not allocated\n");
		goto fail;
	}
	driver->cdev = cdev_alloc();
	ret = diagchar_setup_cdev(dev);
	if (ret)
		goto fail;
	mutex_init(&driver->diag_id_mutex);
	INIT_LIST_HEAD(&driver->diag_id_list);
	diag_add_diag_id_to_list(DIAG_ID_APPS, "APPS", APPS_DATA, APPS_DATA);
	pr_debug("diagchar initialized now");
	#ifdef CONFIG_DIAGFWD_BRIDGE_CODE
	diag_register_with_mhi();
	#endif
	return 0;

fail:
	pr_err("diagchar is not initialized, ret: %d\n", ret);
	diag_debugfs_cleanup();
	diagchar_cleanup();
	diag_mux_exit();
	diagfwd_peripheral_exit();
	diagfwd_bridge_exit();
	diagfwd_exit();
	diagfwd_cntl_exit();
	diag_dci_exit();
	diag_masks_exit();
	diag_remote_exit();
	return ret;

}

static void diagchar_exit(void)
{
	pr_info("diagchar exiting...\n");
	diag_mempool_exit();
	diag_mux_exit();
	diagfwd_peripheral_exit();
	diagfwd_exit();
	diagfwd_cntl_exit();
	diag_dci_exit();
	diag_masks_exit();
	diag_md_session_exit();
	diag_remote_exit();
	diag_debugfs_cleanup();
	diagchar_cleanup();
	pr_info("done diagchar exit\n");
}

module_init(diagchar_init);
module_exit(diagchar_exit);<|MERGE_RESOLUTION|>--- conflicted
+++ resolved
@@ -1900,17 +1900,6 @@
 				return 0;
 			}
 
-<<<<<<< HEAD
-	/* Update to take peripheral_mask */
-	if (new_mode != DIAG_MEMORY_DEVICE_MODE &&
-		new_mode != DIAG_MULTI_MODE) {
-		diag_update_real_time_vote(DIAG_PROC_MEMORY_DEVICE,
-					   MODE_REALTIME, ALL_PROC);
-	} else {
-		diag_update_proc_vote(DIAG_PROC_MEMORY_DEVICE, VOTE_UP,
-				      ALL_PROC);
-	}
-=======
 			diag_ws_reset(DIAG_WS_MUX);
 			err = diag_mux_switch_logging(proc, &new_mode,
 					&peripheral_mask);
@@ -1938,7 +1927,6 @@
 							  VOTE_UP,
 							  ALL_PROC);
 			}
->>>>>>> 399c1bb3
 
 			if (!((new_mode == DIAG_MEMORY_DEVICE_MODE ||
 				new_mode == DIAG_MULTI_MODE) &&
@@ -4288,11 +4276,7 @@
 	mutex_init(&driver->hdlc_recovery_mutex);
 	for (i = 0; i < NUM_PERIPHERALS; i++) {
 		mutex_init(&driver->diagfwd_channel_mutex[i]);
-<<<<<<< HEAD
-		mutex_init(&driver->rpmsginfo_mutex[i]);
-=======
 		spin_lock_init(&driver->rpmsginfo_lock[i]);
->>>>>>> 399c1bb3
 		driver->diag_id_sent[i] = 0;
 	}
 	init_waitqueue_head(&driver->wait_q);
