#
# RTC class/drivers configuration
#

config RTC_LIB
	bool

menuconfig RTC_CLASS
	bool "Real Time Clock"
	default n
	depends on !S390 && !UML
	select RTC_LIB
	help
	  Generic RTC class support. If you say yes here, you will
 	  be allowed to plug one or more RTCs to your system. You will
	  probably want to enable one or more of the interfaces below.

if RTC_CLASS

config RTC_HCTOSYS
	bool "Set system time from RTC on startup and resume"
	depends on RTC_CLASS = y
	default y
	help
	  If you say yes here, the system time (wall clock) will be set using
	  the value read from a specified RTC device. This is useful to avoid
	  unnecessary fsck runs at boot time, and to network better.

config RTC_HCTOSYS_DEVICE
	string "RTC used to set the system time"
	depends on RTC_HCTOSYS = y
	default "rtc0"
	help
	  The RTC device that will be used to (re)initialize the system
	  clock, usually rtc0. Initialization is done when the system
	  starts up, and when it resumes from a low power state. This
	  device should record time in UTC, since the kernel won't do
	  timezone correction.

	  The driver for this RTC device must be loaded before late_initcall
	  functions run, so it must usually be statically linked.

	  This clock should be battery-backed, so that it reads the correct
	  time when the system boots from a power-off state. Otherwise, your
	  system will need an external clock source (like an NTP server).

	  If the clock you specify here is not battery backed, it may still
	  be useful to reinitialize system time when resuming from system
	  sleep states. Do not specify an RTC here unless it stays powered
	  during all this system's supported sleep states.

config RTC_DEBUG
	bool "RTC debug support"
	depends on RTC_CLASS = y
	help
	  Say yes here to enable debugging support in the RTC framework
	  and individual RTC drivers.

comment "RTC interfaces"

config RTC_INTF_SYSFS
	boolean "/sys/class/rtc/rtcN (sysfs)"
	depends on SYSFS
	default RTC_CLASS
	help
	  Say yes here if you want to use your RTCs using sysfs interfaces,
	  /sys/class/rtc/rtc0 through /sys/.../rtcN.

	  If unsure, say Y.

config RTC_INTF_PROC
	boolean "/proc/driver/rtc (procfs for rtc0)"
	depends on PROC_FS
	default RTC_CLASS
	help
	  Say yes here if you want to use your first RTC through the proc
	  interface, /proc/driver/rtc. Other RTCs will not be available
	  through that API.

	  If unsure, say Y.

config RTC_INTF_DEV
	boolean "/dev/rtcN (character devices)"
	default RTC_CLASS
	help
	  Say yes here if you want to use your RTCs using the /dev
	  interfaces, which "udev" sets up as /dev/rtc0 through
	  /dev/rtcN.

	  You may want to set up a symbolic link so one of these
	  can be accessed as /dev/rtc, which is a name
	  expected by "hwclock" and some other programs. Recent
	  versions of "udev" are known to set up the symlink for you.

	  If unsure, say Y.

config RTC_INTF_DEV_UIE_EMUL
	bool "RTC UIE emulation on dev interface"
	depends on RTC_INTF_DEV
	help
	  Provides an emulation for RTC_UIE if the underlying rtc chip
	  driver does not expose RTC_UIE ioctls. Those requests generate
	  once-per-second update interrupts, used for synchronization.

	  The emulation code will read the time from the hardware
	  clock several times per second, please enable this option
	  only if you know that you really need it.

config RTC_DRV_TEST
	tristate "Test driver/device"
	help
	  If you say yes here you get support for the
	  RTC test driver. It's a software RTC which can be
	  used to test the RTC subsystem APIs. It gets
	  the time from the system clock.
	  You want this driver only if you are doing development
	  on the RTC subsystem. Please read the source code
	  for further details.

	  This driver can also be built as a module. If so, the module
	  will be called rtc-test.

comment "I2C RTC drivers"
	depends on I2C

if I2C

config RTC_DRV_88PM860X
	tristate "Marvell 88PM860x"
	depends on RTC_CLASS && I2C && MFD_88PM860X
	help
	  If you say yes here you get support for RTC function in Marvell
	  88PM860x chips.

	  This driver can also be built as a module. If so, the module
	  will be called rtc-88pm860x.

config RTC_DRV_BCM59055
        tristate "Broadcom BCM59055 PMU RTC"
        depends on MFD_BCM_PMU590XX
        select RTC_ANDROID_ALARM_WORKAROUND
        help
          If you say yes here you will get support for the RTC subsystem
          of Broadcom BCM59035 PMU chip

          This driver can also be built as a module. If so, the module
          will be called "rtc-bcm59055".

config RTC_DRV_DS1307
	tristate "Dallas/Maxim DS1307/37/38/39/40, ST M41T00, EPSON RX-8025"
	help
	  If you say yes here you get support for various compatible RTC
	  chips (often with battery backup) connected with I2C. This driver
	  should handle DS1307, DS1337, DS1338, DS1339, DS1340, ST M41T00,
	  EPSON RX-8025 and probably other chips. In some cases the RTC
	  must already have been initialized (by manufacturing or a
	  bootloader).

	  The first seven registers on these chips hold an RTC, and other
	  registers may add features such as NVRAM, a trickle charger for
	  the RTC/NVRAM backup power, and alarms. NVRAM is visible in
	  sysfs, but other chip features may not be available.

	  This driver can also be built as a module. If so, the module
	  will be called rtc-ds1307.

config RTC_DRV_DS1374
	tristate "Dallas/Maxim DS1374"
	depends on RTC_CLASS && I2C
	help
	  If you say yes here you get support for Dallas Semiconductor
	  DS1374 real-time clock chips. If an interrupt is associated
	  with the device, the alarm functionality is supported.

	  This driver can also be built as a module. If so, the module
	  will be called rtc-ds1374.

config RTC_DRV_DS1672
	tristate "Dallas/Maxim DS1672"
	help
	  If you say yes here you get support for the
	  Dallas/Maxim DS1672 timekeeping chip.

	  This driver can also be built as a module. If so, the module
	  will be called rtc-ds1672.

config RTC_DRV_DS3232
	tristate "Dallas/Maxim DS3232"
	depends on RTC_CLASS && I2C
	help
	  If you say yes here you get support for Dallas Semiconductor
	  DS3232 real-time clock chips. If an interrupt is associated
	  with the device, the alarm functionality is supported.

	  This driver can also be built as a module.  If so, the module
	  will be called rtc-ds3232.

config RTC_DRV_MAX6900
	tristate "Maxim MAX6900"
	help
	  If you say yes here you will get support for the
	  Maxim MAX6900 I2C RTC chip.

	  This driver can also be built as a module. If so, the module
	  will be called rtc-max6900.

config RTC_DRV_MAX8925
	tristate "Maxim MAX8925"
	depends on MFD_MAX8925
	help
	  If you say yes here you will get support for the
	  RTC of Maxim MAX8925 PMIC.

	  This driver can also be built as a module. If so, the module
	  will be called rtc-max8925.

config RTC_DRV_MAX8998
	tristate "Maxim MAX8998"
	depends on MFD_MAX8998
	help
	  If you say yes here you will get support for the
	  RTC of Maxim MAX8998 PMIC.

	  This driver can also be built as a module. If so, the module
	  will be called rtc-max8998.

config RTC_DRV_RS5C372
	tristate "Ricoh R2025S/D, RS5C372A/B, RV5C386, RV5C387A"
	help
	  If you say yes here you get support for the
	  Ricoh R2025S/D, RS5C372A, RS5C372B, RV5C386, and RV5C387A RTC chips.

	  This driver can also be built as a module. If so, the module
	  will be called rtc-rs5c372.

config RTC_DRV_ISL1208
	tristate "Intersil ISL1208"
	help
	  If you say yes here you get support for the
	  Intersil ISL1208 RTC chip.

	  This driver can also be built as a module. If so, the module
	  will be called rtc-isl1208.

config RTC_DRV_ISL12022
	tristate "Intersil ISL12022"
	help
	  If you say yes here you get support for the
	  Intersil ISL12022 RTC chip.

	  This driver can also be built as a module. If so, the module
	  will be called rtc-isl12022.

config RTC_DRV_X1205
	tristate "Xicor/Intersil X1205"
	help
	  If you say yes here you get support for the
	  Xicor/Intersil X1205 RTC chip.

	  This driver can also be built as a module. If so, the module
	  will be called rtc-x1205.

config RTC_DRV_PCF8563
	tristate "Philips PCF8563/Epson RTC8564"
	help
	  If you say yes here you get support for the
	  Philips PCF8563 RTC chip. The Epson RTC8564
	  should work as well.

	  This driver can also be built as a module. If so, the module
	  will be called rtc-pcf8563.

config RTC_DRV_PCF8583
	tristate "Philips PCF8583"
	help
	  If you say yes here you get support for the Philips PCF8583
	  RTC chip found on Acorn RiscPCs. This driver supports the
	  platform specific method of retrieving the current year from
	  the RTC's SRAM. It will work on other platforms with the same
	  chip, but the year will probably have to be tweaked.

	  This driver can also be built as a module. If so, the module
	  will be called rtc-pcf8583.

config RTC_DRV_M41T80
	tristate "ST M41T62/65/M41T80/81/82/83/84/85/87"
	help
	  If you say Y here you will get support for the ST M41T60
	  and M41T80 RTC chips series. Currently, the following chips are
	  supported: M41T62, M41T65, M41T80, M41T81, M41T82, M41T83, M41ST84,
	  M41ST85, and M41ST87.

	  This driver can also be built as a module. If so, the module
	  will be called rtc-m41t80.

config RTC_DRV_M41T80_WDT
	bool "ST M41T65/M41T80 series RTC watchdog timer"
	depends on RTC_DRV_M41T80
	help
	  If you say Y here you will get support for the
	  watchdog timer in the ST M41T60 and M41T80 RTC chips series.

config RTC_DRV_BQ32K
	tristate "TI BQ32000"
	help
	  If you say Y here you will get support for the TI
	  BQ32000 I2C RTC chip.

	  This driver can also be built as a module. If so, the module
	  will be called rtc-bq32k.

config RTC_DRV_DM355EVM
	tristate "TI DaVinci DM355 EVM RTC"
	depends on MFD_DM355EVM_MSP
	help
	  Supports the RTC firmware in the MSP430 on the DM355 EVM.

config RTC_DRV_TWL92330
	boolean "TI TWL92330/Menelaus"
	depends on MENELAUS
	help
	  If you say yes here you get support for the RTC on the
	  TWL92330 "Menelaus" power management chip, used with OMAP2
	  platforms. The support is integrated with the rest of
	  the Menelaus driver; it's not separate module.

config RTC_DRV_TWL4030
	tristate "TI TWL4030/TWL5030/TWL6030/TPS659x0"
	depends on RTC_CLASS && TWL4030_CORE
	help
	  If you say yes here you get support for the RTC on the
	  TWL4030/TWL5030/TWL6030 family chips, used mostly with OMAP3 platforms.

	  This driver can also be built as a module. If so, the module
	  will be called rtc-twl.

config RTC_DRV_S35390A
	tristate "Seiko Instruments S-35390A"
	select BITREVERSE
	help
	  If you say yes here you will get support for the Seiko
	  Instruments S-35390A.

	  This driver can also be built as a module. If so the module
	  will be called rtc-s35390a.

config RTC_DRV_FM3130
	tristate "Ramtron FM3130"
	help
	  If you say Y here you will get support for the
	  Ramtron FM3130 RTC chips.
	  Ramtron FM3130 is a chip with two separate devices inside,
	  RTC clock and FRAM. This driver provides only RTC functionality.

	  This driver can also be built as a module. If so the module
	  will be called rtc-fm3130.

config RTC_DRV_RX8581
	tristate "Epson RX-8581"
	help
	  If you say yes here you will get support for the Epson RX-8581.

	  This driver can also be built as a module. If so the module
	  will be called rtc-rx8581.

config RTC_DRV_RX8025
	tristate "Epson RX-8025SA/NB"
	help
	  If you say yes here you get support for the Epson
	  RX-8025SA/NB RTC chips.

	  This driver can also be built as a module. If so, the module
	  will be called rtc-rx8025.

config RTC_DRV_EM3027
	tristate "EM Microelectronic EM3027"
	help
	  If you say yes here you get support for the EM
	  Microelectronic EM3027 RTC chips.

	  This driver can also be built as a module. If so, the module
	  will be called rtc-em3027.

config RTC_DRV_RV3029C2
	tristate "Micro Crystal RTC"
	help
	  If you say yes here you get support for the Micro Crystal
	  RV3029-C2 RTC chips.

	  This driver can also be built as a module. If so, the module
	  will be called rtc-rv3029c2.

endif # I2C

comment "SPI RTC drivers"

if SPI_MASTER

config RTC_DRV_M41T93
        tristate "ST M41T93"
        help
          If you say yes here you will get support for the
          ST M41T93 SPI RTC chip.

          This driver can also be built as a module. If so, the module
          will be called rtc-m41t93.

config RTC_DRV_M41T94
	tristate "ST M41T94"
	help
	  If you say yes here you will get support for the
	  ST M41T94 SPI RTC chip.

	  This driver can also be built as a module. If so, the module
	  will be called rtc-m41t94.

config RTC_DRV_DS1305
	tristate "Dallas/Maxim DS1305/DS1306"
	help
	  Select this driver to get support for the Dallas/Maxim DS1305
	  and DS1306 real time clock chips. These support a trickle
	  charger, alarms, and NVRAM in addition to the clock.

	  This driver can also be built as a module. If so, the module
	  will be called rtc-ds1305.

config RTC_DRV_DS1390
	tristate "Dallas/Maxim DS1390/93/94"
	help
	  If you say yes here you get support for the
	  Dallas/Maxim DS1390/93/94 chips.

	  This driver only supports the RTC feature, and not other chip
	  features such as alarms and trickle charging.

	  This driver can also be built as a module. If so, the module
	  will be called rtc-ds1390.

config RTC_DRV_MAX6902
	tristate "Maxim MAX6902"
	help
	  If you say yes here you will get support for the
	  Maxim MAX6902 SPI RTC chip.

	  This driver can also be built as a module. If so, the module
	  will be called rtc-max6902.

config RTC_DRV_R9701
	tristate "Epson RTC-9701JE"
	help
	  If you say yes here you will get support for the
	  Epson RTC-9701JE SPI RTC chip.

	  This driver can also be built as a module. If so, the module
	  will be called rtc-r9701.

config RTC_DRV_RS5C348
	tristate "Ricoh RS5C348A/B"
	help
	  If you say yes here you get support for the
	  Ricoh RS5C348A and RS5C348B RTC chips.

	  This driver can also be built as a module. If so, the module
	  will be called rtc-rs5c348.

config RTC_DRV_DS3234
	tristate "Maxim/Dallas DS3234"
	help
	  If you say yes here you get support for the
	  Maxim/Dallas DS3234 SPI RTC chip.

	  This driver can also be built as a module. If so, the module
	  will be called rtc-ds3234.

config RTC_DRV_PCF2123
	tristate "NXP PCF2123"
	help
	  If you say yes here you get support for the NXP PCF2123
	  RTC chip.

	  This driver can also be built as a module. If so, the module
	  will be called rtc-pcf2123.

endif # SPI_MASTER

comment "Platform RTC drivers"

# this 'CMOS' RTC driver is arch dependent because <asm-generic/rtc.h>
# requires <asm/mc146818rtc.h> defining CMOS_READ/CMOS_WRITE, and a
# global rtc_lock ... it's not yet just another platform_device.

config RTC_DRV_CMOS
	tristate "PC-style 'CMOS'"
	depends on X86 || ALPHA || ARM || M32R || ATARI || PPC || MIPS || SPARC64
	default y if X86
	help
	  Say "yes" here to get direct support for the real time clock
	  found in every PC or ACPI-based system, and some other boards.
	  Specifically the original MC146818, compatibles like those in
	  PC south bridges, the DS12887 or M48T86, some multifunction
	  or LPC bus chips, and so on.

	  Your system will need to define the platform device used by
	  this driver, otherwise it won't be accessible. This means
	  you can safely enable this driver if you don't know whether
	  or not your board has this kind of hardware.

	  This driver can also be built as a module. If so, the module
	  will be called rtc-cmos.

config RTC_DRV_VRTC
	tristate "Virtual RTC for Intel MID platforms"
	depends on X86_INTEL_MID
	default y if X86_INTEL_MID

	help
	Say "yes" here to get direct support for the real time clock
	found on Moorestown platforms. The VRTC is a emulated RTC that
	derives its clock source from a real RTC in the PMIC. The MC146818
	style programming interface is mostly conserved, but any
	updates are done via IPC calls to the system controller FW.

config RTC_DRV_DS1216
	tristate "Dallas DS1216"
	depends on SNI_RM
	help
	  If you say yes here you get support for the Dallas DS1216 RTC chips.

config RTC_DRV_DS1286
	tristate "Dallas DS1286"
	help
	  If you say yes here you get support for the Dallas DS1286 RTC chips.

config RTC_DRV_DS1302
	tristate "Dallas DS1302"
	depends on SH_SECUREEDGE5410
	help
	  If you say yes here you get support for the Dallas DS1302 RTC chips.

config RTC_DRV_DS1511
	tristate "Dallas DS1511"
	depends on RTC_CLASS
	help
	  If you say yes here you get support for the
	  Dallas DS1511 timekeeping/watchdog chip.

	  This driver can also be built as a module. If so, the module
	  will be called rtc-ds1511.

config RTC_DRV_DS1553
	tristate "Maxim/Dallas DS1553"
	help
	  If you say yes here you get support for the
	  Maxim/Dallas DS1553 timekeeping chip.

	  This driver can also be built as a module. If so, the module
	  will be called rtc-ds1553.

config RTC_DRV_DS1742
	tristate "Maxim/Dallas DS1742/1743"
	help
	  If you say yes here you get support for the
	  Maxim/Dallas DS1742/1743 timekeeping chip.

	  This driver can also be built as a module. If so, the module
	  will be called rtc-ds1742.

config RTC_DRV_DA9052
	tristate "Dialog DA9052/DA9053 RTC"
	depends on PMIC_DA9052
	help
	  Say y here to support the RTC driver for Dialog Semiconductor
	  DA9052-BC and DA9053-AA/Bx PMICs.

config RTC_DRV_EFI
	tristate "EFI RTC"
	depends on IA64
	help
	  If you say yes here you will get support for the EFI
	  Real Time Clock.

	  This driver can also be built as a module. If so, the module
	  will be called rtc-efi.

config RTC_DRV_STK17TA8
	tristate "Simtek STK17TA8"
	depends on RTC_CLASS
	help
	  If you say yes here you get support for the
	  Simtek STK17TA8 timekeeping chip.

	  This driver can also be built as a module. If so, the module
	  will be called rtc-stk17ta8.

config RTC_DRV_M48T86
	tristate "ST M48T86/Dallas DS12887"
	help
	  If you say Y here you will get support for the
	  ST M48T86 and Dallas DS12887 RTC chips.

	  This driver can also be built as a module. If so, the module
	  will be called rtc-m48t86.

config RTC_DRV_M48T35
	tristate "ST M48T35"
	help
	  If you say Y here you will get support for the
	  ST M48T35 RTC chip.

	  This driver can also be built as a module, if so, the module
	  will be called "rtc-m48t35".

config RTC_DRV_M48T59
	tristate "ST M48T59/M48T08/M48T02"
	help
	  If you say Y here you will get support for the
	  ST M48T59 RTC chip and compatible ST M48T08 and M48T02.

	  These chips are usually found in Sun SPARC and UltraSPARC
	  workstations.

	  This driver can also be built as a module, if so, the module
	  will be called "rtc-m48t59".

config RTC_DRV_MSM6242
	tristate "Oki MSM6242"
	help
	  If you say yes here you get support for the Oki MSM6242
	  timekeeping chip. It is used in some Amiga models (e.g. A2000).

	  This driver can also be built as a module. If so, the module
	  will be called rtc-msm6242.

config RTC_DRV_IMXDI
	tristate "Freescale IMX DryIce Real Time Clock"
	depends on ARCH_MX25
	depends on RTC_CLASS
	help
	   Support for Freescale IMX DryIce RTC

	   This driver can also be built as a module, if so, the module
	   will be called "rtc-imxdi".

config RTC_MXC
	tristate "Freescale MXC Real Time Clock"
	depends on ARCH_MXC
	depends on RTC_CLASS
	help
	   If you say yes here you get support for the Freescale MXC
	   RTC module.

	   This driver can also be built as a module, if so, the module
	   will be called "rtc-mxc".

config RTC_DRV_BQ4802
	tristate "TI BQ4802"
	help
	  If you say Y here you will get support for the TI
	  BQ4802 RTC chip.

	  This driver can also be built as a module. If so, the module
	  will be called rtc-bq4802.

config RTC_DRV_RP5C01
	tristate "Ricoh RP5C01"
	help
	  If you say yes here you get support for the Ricoh RP5C01
	  timekeeping chip. It is used in some Amiga models (e.g. A3000
	  and A4000).

	  This driver can also be built as a module. If so, the module
	  will be called rtc-rp5c01.

config RTC_DRV_V3020
	tristate "EM Microelectronic V3020"
	help
	  If you say yes here you will get support for the
	  EM Microelectronic v3020 RTC chip.

	  This driver can also be built as a module. If so, the module
	  will be called rtc-v3020.

config RTC_DRV_WM831X
	tristate "Wolfson Microelectronics WM831x RTC"
	depends on MFD_WM831X
	help
	  If you say yes here you will get support for the RTC subsystem
	  of the Wolfson Microelectronics WM831X series PMICs.

	  This driver can also be built as a module. If so, the module
	  will be called "rtc-wm831x".

config RTC_DRV_WM8350
	tristate "Wolfson Microelectronics WM8350 RTC"
	depends on MFD_WM8350
	help
	  If you say yes here you will get support for the RTC subsystem
	  of the Wolfson Microelectronics WM8350.

	  This driver can also be built as a module. If so, the module
	  will be called "rtc-wm8350".

config RTC_DRV_SPEAR
	tristate "SPEAR ST RTC"
	depends on PLAT_SPEAR
	default y
	help
	 If you say Y here you will get support for the RTC found on
	 spear

config RTC_DRV_PCF50633
	depends on MFD_PCF50633
	tristate "NXP PCF50633 RTC"
	help
	  If you say yes here you get support for the RTC subsystem of the
	  NXP PCF50633 used in embedded systems.

config RTC_DRV_AB3100
	tristate "ST-Ericsson AB3100 RTC"
	depends on AB3100_CORE
	default y if AB3100_CORE
	help
	  Select this to enable the ST-Ericsson AB3100 Mixed Signal IC RTC
	  support. This chip contains a battery- and capacitor-backed RTC.

config RTC_DRV_AB8500
	tristate "ST-Ericsson AB8500 RTC"
	depends on AB8500_CORE
	help
	  Select this to enable the ST-Ericsson AB8500 power management IC RTC
	  support. This chip contains a battery- and capacitor-backed RTC.

config RTC_DRV_NUC900
	tristate "NUC910/NUC920 RTC driver"
	depends on RTC_CLASS && ARCH_W90X900
	help
	  If you say yes here you get support for the RTC subsystem of the
	  NUC910/NUC920 used in embedded systems.

comment "on-CPU RTC drivers"

config RTC_DRV_DAVINCI
	tristate "TI DaVinci RTC"
	depends on ARCH_DAVINCI_DM365
	help
	  If you say yes here you get support for the RTC on the
	  DaVinci platforms (DM365).

	  This driver can also be built as a module. If so, the module
	  will be called rtc-davinci.

config RTC_DRV_OMAP
	tristate "TI OMAP1"
	depends on ARCH_OMAP15XX || ARCH_OMAP16XX || ARCH_OMAP730 || ARCH_DAVINCI_DA8XX
	help
	  Say "yes" here to support the real time clock on TI OMAP1 and
	  DA8xx/OMAP-L13x chips.  This driver can also be built as a
	  module called rtc-omap.

config HAVE_S3C_RTC
	bool
	help
	  This will include RTC support for Samsung SoCs. If
	  you want to include RTC support for any machine, kindly
	  select this in the respective mach-XXXX/Kconfig file.

config RTC_DRV_S3C
	tristate "Samsung S3C series SoC RTC"
	depends on ARCH_S3C64XX || HAVE_S3C_RTC
	help
	  RTC (Realtime Clock) driver for the clock inbuilt into the
	  Samsung S3C24XX series of SoCs. This can provide periodic
	  interrupt rates from 1Hz to 64Hz for user programs, and
	  wakeup from Alarm.

	  The driver currently supports the common features on all the
	  S3C24XX range, such as the S3C2410, S3C2412, S3C2413, S3C2440
	  and S3C2442.

	  This driver can also be build as a module. If so, the module
	  will be called rtc-s3c.

config RTC_DRV_EP93XX
	tristate "Cirrus Logic EP93XX"
	depends on ARCH_EP93XX
	help
	  If you say yes here you get support for the
	  RTC embedded in the Cirrus Logic EP93XX processors.

	  This driver can also be built as a module. If so, the module
	  will be called rtc-ep93xx.

config RTC_DRV_SA1100
	tristate "SA11x0/PXA2xx/PXA910"
	depends on ARCH_SA1100 || ARCH_PXA || ARCH_MMP
	help
	  If you say Y here you will get access to the real time clock
	  built into your SA11x0 or PXA2xx CPU.

	  To compile this driver as a module, choose M here: the
	  module will be called rtc-sa1100.

config RTC_DRV_SH
	tristate "SuperH On-Chip RTC"
	depends on RTC_CLASS && SUPERH && HAVE_CLK
	help
	  Say Y here to enable support for the on-chip RTC found in
	  most SuperH processors.

 	  To compile this driver as a module, choose M here: the
	  module will be called rtc-sh.

config RTC_DRV_VR41XX
	tristate "NEC VR41XX"
	depends on CPU_VR41XX
	help
	  If you say Y here you will get access to the real time clock
	  built into your NEC VR41XX CPU.

	  To compile this driver as a module, choose M here: the
	  module will be called rtc-vr41xx.

config RTC_DRV_PL030
	tristate "ARM AMBA PL030 RTC"
	depends on ARM_AMBA
	help
	  If you say Y here you will get access to ARM AMBA
	  PrimeCell PL030 RTC found on certain ARM SOCs.

	  To compile this driver as a module, choose M here: the
	  module will be called rtc-pl030.

config RTC_DRV_PL031
	tristate "ARM AMBA PL031 RTC"
	depends on ARM_AMBA
	help
	  If you say Y here you will get access to ARM AMBA
	  PrimeCell PL031 RTC found on certain ARM SOCs.

	  To compile this driver as a module, choose M here: the
	  module will be called rtc-pl031.

config RTC_DRV_AT32AP700X
	tristate "AT32AP700X series RTC"
	depends on PLATFORM_AT32AP
	help
	  Driver for the internal RTC (Realtime Clock) on Atmel AVR32
	  AT32AP700x family processors.

config RTC_DRV_ISLAND
	tristate "AT32AP700X series RTC"
	help
	  Driver for the internal RTC (Realtime Clock) on Atmel AVR32
	  AT32AP700x family processors.

config RTC_DRV_AT91RM9200
	tristate "AT91RM9200 or some AT91SAM9 RTC"
	depends on ARCH_AT91RM9200 || ARCH_AT91SAM9RL || ARCH_AT91SAM9G45
	help
	  Driver for the internal RTC (Realtime Clock) module found on
	  Atmel AT91RM9200's and some  AT91SAM9 chips. On AT91SAM9 chips
	  this is powered by the backup power supply.

config RTC_DRV_AT91SAM9
	tristate "AT91SAM9x/AT91CAP9 RTT as RTC"
	depends on ARCH_AT91 && !(ARCH_AT91RM9200 || ARCH_AT91X40)
	help
	  RTC driver for the Atmel AT91SAM9x and AT91CAP9 internal RTT
	  (Real Time Timer). These timers are powered by the backup power
	  supply (such as a small coin cell battery), but do not need to
	  be used as RTCs.

	  (On AT91SAM9rl and AT91SAM9G45 chips you probably want to use the
	  dedicated RTC module and leave the RTT available for other uses.)

config RTC_DRV_AT91SAM9_RTT
	int
	range 0 1
	default 0
	prompt "RTT module Number" if ARCH_AT91SAM9263
	depends on RTC_DRV_AT91SAM9
	help
	  More than one RTT module is available. You can choose which
	  one will be used as an RTC. The default of zero is normally
	  OK to use, though some systems use that for non-RTC purposes.

config RTC_DRV_AT91SAM9_GPBR
	int
	range 0 3 if !ARCH_AT91SAM9263
	range 0 15 if ARCH_AT91SAM9263
	default 0
	prompt "Backup Register Number"
	depends on RTC_DRV_AT91SAM9
	help
	  The RTC driver needs to use one of the General Purpose Backup
	  Registers (GPBRs) as well as the RTT. You can choose which one
	  will be used. The default of zero is normally OK to use, but
	  on some systems other software needs to use that register.

config RTC_DRV_AU1XXX
	tristate "Au1xxx Counter0 RTC support"
	depends on MIPS_ALCHEMY
	help
	  This is a driver for the Au1xxx on-chip Counter0 (Time-Of-Year
	  counter) to be used as a RTC.

	  This driver can also be built as a module. If so, the module
	  will be called rtc-au1xxx.

config RTC_DRV_BFIN
	tristate "Blackfin On-Chip RTC"
	depends on BLACKFIN && !BF561
	help
	  If you say yes here you will get support for the
	  Blackfin On-Chip Real Time Clock.

	  This driver can also be built as a module. If so, the module
	  will be called rtc-bfin.

config RTC_DRV_RS5C313
	tristate "Ricoh RS5C313"
	depends on SH_LANDISK
	help
	  If you say yes here you get support for the Ricoh RS5C313 RTC chips.

config RTC_DRV_GENERIC
	tristate "Generic RTC support"
	# Please consider writing a new RTC driver instead of using the generic
	# RTC abstraction
	depends on PARISC || M68K || PPC || SUPERH32
	help
	  Say Y or M here to enable RTC support on systems using the generic
	  RTC abstraction. If you do not know what you are doing, you should
	  just say Y.

config RTC_DRV_PXA
       tristate "PXA27x/PXA3xx"
       depends on ARCH_PXA
       help
         If you say Y here you will get access to the real time clock
         built into your PXA27x or PXA3xx CPU.

         This RTC driver uses PXA RTC registers available since pxa27x
         series (RDxR, RYxR) instead of legacy RCNR, RTAR.

config RTC_DRV_VT8500
	tristate "VIA/WonderMedia 85xx SoC RTC"
	depends on ARCH_VT8500
	help
	  If you say Y here you will get access to the real time clock
	  built into your VIA VT8500 SoC or its relatives.


config RTC_DRV_SUN4V
	bool "SUN4V Hypervisor RTC"
	depends on SPARC64
	help
	  If you say Y here you will get support for the Hypervisor
	  based RTC on SUN4V systems.

config RTC_DRV_STARFIRE
	bool "Starfire RTC"
	depends on SPARC64
	help
	  If you say Y here you will get support for the RTC found on
	  Starfire systems.

config RTC_DRV_TX4939
	tristate "TX4939 SoC"
	depends on SOC_TX4939
	help
	  Driver for the internal RTC (Realtime Clock) module found on
	  Toshiba TX4939 SoC.

config RTC_DRV_MV
	tristate "Marvell SoC RTC"
	depends on ARCH_KIRKWOOD || ARCH_DOVE
	help
	  If you say yes here you will get support for the in-chip RTC
	  that can be found in some of Marvell's SoC devices, such as
	  the Kirkwood 88F6281 and 88F6192.

	  This driver can also be built as a module. If so, the module
	  will be called rtc-mv.

config RTC_DRV_PS3
	tristate "PS3 RTC"
	depends on PPC_PS3
	help
	  If you say yes here you will get support for the RTC on PS3.

	  This driver can also be built as a module. If so, the module
	  will be called rtc-ps3.

config RTC_DRV_COH901331
	tristate "ST-Ericsson COH 901 331 RTC"
	depends on ARCH_U300
	help
	  If you say Y here you will get access to ST-Ericsson
	  COH 901 331 RTC clock found in some ST-Ericsson Mobile
	  Platforms.

	  This driver can also be built as a module. If so, the module
	  will be called "rtc-coh901331".


config RTC_DRV_STMP
	tristate "Freescale STMP3xxx/i.MX23/i.MX28 RTC"
	depends on ARCH_MXS
	help
	  If you say yes here you will get support for the onboard
	  STMP3xxx/i.MX23/i.MX28 RTC.

	  This driver can also be built as a module. If so, the module
	  will be called rtc-stmp3xxx.

config RTC_DRV_PCAP
	tristate "PCAP RTC"
	depends on EZX_PCAP
	help
	  If you say Y here you will get support for the RTC found on
	  the PCAP2 ASIC used on some Motorola phones.

config RTC_DRV_MC13XXX
	depends on MFD_MC13XXX
	tristate "Freescale MC13xxx RTC"
	help
	  This enables support for the RTCs found on Freescale's PMICs
	  MC13783 and MC13892.

config RTC_DRV_MPC5121
	tristate "Freescale MPC5121 built-in RTC"
	depends on PPC_MPC512x || PPC_MPC52xx
	help
	  If you say yes here you will get support for the
	  built-in RTC on MPC5121 or on MPC5200.

	  This driver can also be built as a module. If so, the module
	  will be called rtc-mpc5121.

config RTC_DRV_JZ4740
	tristate "Ingenic JZ4740 SoC"
	depends on RTC_CLASS
	depends on MACH_JZ4740
	help
	  If you say yes here you get support for the Ingenic JZ4740 SoC RTC
	  controller.

	  This driver can also be buillt as a module. If so, the module
	  will be called rtc-jz4740.

config RTC_DRV_LPC32XX
	depends on ARCH_LPC32XX
	tristate "NXP LPC32XX RTC"
	help
	  This enables support for the NXP RTC in the LPC32XX

	  This driver can also be buillt as a module. If so, the module
	  will be called rtc-lpc32xx.

config RTC_DRV_PM8XXX
	tristate "Qualcomm PMIC8XXX RTC"
	depends on MFD_PM8XXX
	help
	  If you say yes here you get support for the
	  Qualcomm PMIC8XXX RTC.

	  To compile this driver as a module, choose M here: the
	  module will be called rtc-pm8xxx.

config RTC_DRV_TEGRA
	tristate "NVIDIA Tegra Internal RTC driver"
	depends on RTC_CLASS && ARCH_TEGRA
	help
	  If you say yes here you get support for the
	  Tegra 200 series internal RTC module.

	  This drive can also be built as a module. If so, the module
	  will be called rtc-tegra.

config RTC_DRV_TILE
	tristate "Tilera hypervisor RTC support"
	depends on TILE
	help
	  Enable support for the Linux driver side of the Tilera
	  hypervisor's real-time clock interface.

config RTC_DRV_PUV3
	tristate "PKUnity v3 RTC support"
	depends on ARCH_PUV3
	help
	  This enables support for the RTC in the PKUnity-v3 SoCs.

	  This drive can also be built as a module. If so, the module
	  will be called rtc-puv3.

<<<<<<< HEAD
config RTC_DRV_BCMPMU
	tristate "BCM PMU RTC"
	depends on MFD_BCMPMU
	help
	  To support RTC driver on BCM PMUs
=======
config RTC_DRV_LOONGSON1
	tristate "loongson1 RTC support"
	depends on MACH_LOONGSON1
	help
	  This is a driver for the loongson1 on-chip Counter0 (Time-Of-Year
	  counter) to be used as a RTC.

	  This driver can also be built as a module. If so, the module
	  will be called rtc-ls1x.
>>>>>>> 90adfd2b

endif # RTC_CLASS<|MERGE_RESOLUTION|>--- conflicted
+++ resolved
@@ -1094,22 +1094,10 @@
 	  This drive can also be built as a module. If so, the module
 	  will be called rtc-puv3.
 
-<<<<<<< HEAD
 config RTC_DRV_BCMPMU
 	tristate "BCM PMU RTC"
 	depends on MFD_BCMPMU
 	help
 	  To support RTC driver on BCM PMUs
-=======
-config RTC_DRV_LOONGSON1
-	tristate "loongson1 RTC support"
-	depends on MACH_LOONGSON1
-	help
-	  This is a driver for the loongson1 on-chip Counter0 (Time-Of-Year
-	  counter) to be used as a RTC.
-
-	  This driver can also be built as a module. If so, the module
-	  will be called rtc-ls1x.
->>>>>>> 90adfd2b
 
 endif # RTC_CLASS