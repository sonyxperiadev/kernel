/*
 *	Watchdog driver for the mpcore watchdog timer
 *
 *	(c) Copyright 2004 ARM Limited
 *
 *	Based on the SoftDog driver:
 *	(c) Copyright 1996 Alan Cox <alan@lxorguk.ukuu.org.uk>,
 *						All Rights Reserved.
 *
 *	This program is free software; you can redistribute it and/or
 *	modify it under the terms of the GNU General Public License
 *	as published by the Free Software Foundation; either version
 *	2 of the License, or (at your option) any later version.
 *
 *	Neither Alan Cox nor CymruNet Ltd. admit liability nor provide
 *	warranty for any of this software. This material is provided
 *	"AS-IS" and at no charge.
 *
 *	(c) Copyright 1995    Alan Cox <alan@lxorguk.ukuu.org.uk>
 *
 */

#define pr_fmt(fmt) KBUILD_MODNAME ": " fmt

#include <linux/module.h>
#include <linux/moduleparam.h>
#include <linux/types.h>
#include <linux/miscdevice.h>
#include <linux/watchdog.h>
#include <linux/fs.h>
#include <linux/reboot.h>
#include <linux/init.h>
#include <linux/interrupt.h>
#include <linux/platform_device.h>
#include <linux/uaccess.h>
#include <linux/slab.h>
#include <linux/io.h>

#include <asm/smp_twd.h>

struct mpcore_wdt {
	unsigned long	timer_alive;
	struct device	*dev;
	void __iomem	*base;
	int		irq;
	unsigned int	perturb;
	char		expect_close;
};

static struct platform_device *mpcore_wdt_pdev;
static DEFINE_SPINLOCK(wdt_lock);

#define TIMER_MARGIN	60
static int mpcore_margin = TIMER_MARGIN;
module_param(mpcore_margin, int, 0);
MODULE_PARM_DESC(mpcore_margin,
	"MPcore timer margin in seconds. (0 < mpcore_margin < 65536, default="
				__MODULE_STRING(TIMER_MARGIN) ")");

static bool nowayout = WATCHDOG_NOWAYOUT;
module_param(nowayout, bool, 0);
MODULE_PARM_DESC(nowayout,
	"Watchdog cannot be stopped once started (default="
				__MODULE_STRING(WATCHDOG_NOWAYOUT) ")");

#define ONLY_TESTING	0
static int mpcore_noboot = ONLY_TESTING;
module_param(mpcore_noboot, int, 0);
MODULE_PARM_DESC(mpcore_noboot, "MPcore watchdog action, "
	"set to 1 to ignore reboots, 0 to reboot (default="
					__MODULE_STRING(ONLY_TESTING) ")");

/*
 *	This is the interrupt handler.  Note that we only use this
 *	in testing mode, so don't actually do a reboot here.
 */
static irqreturn_t mpcore_wdt_fire(int irq, void *arg)
{
	struct mpcore_wdt *wdt = arg;

	/* Check it really was our interrupt */
	if (readl(wdt->base + TWD_WDOG_INTSTAT)) {
		dev_printk(KERN_CRIT, wdt->dev,
					"Triggered - Reboot ignored.\n");
		/* Clear the interrupt on the watchdog */
		writel(1, wdt->base + TWD_WDOG_INTSTAT);
		return IRQ_HANDLED;
	}
	return IRQ_NONE;
}

/*
 *	mpcore_wdt_keepalive - reload the timer
 *
 *	Note that the spec says a DIFFERENT value must be written to the reload
 *	register each time.  The "perturb" variable deals with this by adding 1
 *	to the count every other time the function is called.
 */
static void mpcore_wdt_keepalive(struct mpcore_wdt *wdt)
{
	unsigned long count;

	spin_lock(&wdt_lock);
	/* Assume prescale is set to 256 */
	count =  __raw_readl(wdt->base + TWD_WDOG_COUNTER);
	count = (0xFFFFFFFFU - count) * (HZ / 5);
	count = (count / 256) * mpcore_margin;

	/* Reload the counter */
	writel(count + wdt->perturb, wdt->base + TWD_WDOG_LOAD);
	wdt->perturb = wdt->perturb ? 0 : 1;
	spin_unlock(&wdt_lock);
}

static void mpcore_wdt_stop(struct mpcore_wdt *wdt)
{
	spin_lock(&wdt_lock);
	writel(0x12345678, wdt->base + TWD_WDOG_DISABLE);
	writel(0x87654321, wdt->base + TWD_WDOG_DISABLE);
	writel(0x0, wdt->base + TWD_WDOG_CONTROL);
	spin_unlock(&wdt_lock);
}

static void mpcore_wdt_start(struct mpcore_wdt *wdt)
{
	dev_printk(KERN_INFO, wdt->dev, "enabling watchdog.\n");

	/* This loads the count register but does NOT start the count yet */
	mpcore_wdt_keepalive(wdt);

	if (mpcore_noboot) {
		/* Enable watchdog - prescale=256, watchdog mode=0, enable=1 */
		writel(0x0000FF01, wdt->base + TWD_WDOG_CONTROL);
	} else {
		/* Enable watchdog - prescale=256, watchdog mode=1, enable=1 */
		writel(0x0000FF09, wdt->base + TWD_WDOG_CONTROL);
	}
}

static int mpcore_wdt_set_heartbeat(int t)
{
	if (t < 0x0001 || t > 0xFFFF)
		return -EINVAL;

	mpcore_margin = t;
	return 0;
}

/*
 *	/dev/watchdog handling
 */
static int mpcore_wdt_open(struct inode *inode, struct file *file)
{
	struct mpcore_wdt *wdt = platform_get_drvdata(mpcore_wdt_pdev);

	if (test_and_set_bit(0, &wdt->timer_alive))
		return -EBUSY;

	if (nowayout)
		__module_get(THIS_MODULE);

	file->private_data = wdt;

	/*
	 *	Activate timer
	 */
	mpcore_wdt_start(wdt);

	return nonseekable_open(inode, file);
}

static int mpcore_wdt_release(struct inode *inode, struct file *file)
{
	struct mpcore_wdt *wdt = file->private_data;

	/*
	 *	Shut off the timer.
	 *	Lock it in if it's a module and we set nowayout
	 */
	if (wdt->expect_close == 42)
		mpcore_wdt_stop(wdt);
	else {
		dev_printk(KERN_CRIT, wdt->dev,
				"unexpected close, not stopping watchdog!\n");
		mpcore_wdt_keepalive(wdt);
	}
	clear_bit(0, &wdt->timer_alive);
	wdt->expect_close = 0;
	return 0;
}

static ssize_t mpcore_wdt_write(struct file *file, const char *data,
						size_t len, loff_t *ppos)
{
	struct mpcore_wdt *wdt = file->private_data;

	/*
	 *	Refresh the timer.
	 */
	if (len) {
		if (!nowayout) {
			size_t i;

			/* In case it was set long ago */
			wdt->expect_close = 0;

			for (i = 0; i != len; i++) {
				char c;

				if (get_user(c, data + i))
					return -EFAULT;
				if (c == 'V')
					wdt->expect_close = 42;
			}
		}
		mpcore_wdt_keepalive(wdt);
	}
	return len;
}

static const struct watchdog_info ident = {
	.options		= WDIOF_SETTIMEOUT |
				  WDIOF_KEEPALIVEPING |
				  WDIOF_MAGICCLOSE,
	.identity		= "MPcore Watchdog",
};

static long mpcore_wdt_ioctl(struct file *file, unsigned int cmd,
							unsigned long arg)
{
	struct mpcore_wdt *wdt = file->private_data;
	int ret;
	union {
		struct watchdog_info ident;
		int i;
	} uarg;

	if (_IOC_DIR(cmd) && _IOC_SIZE(cmd) > sizeof(uarg))
		return -ENOTTY;

	if (_IOC_DIR(cmd) & _IOC_WRITE) {
		ret = copy_from_user(&uarg, (void __user *)arg, _IOC_SIZE(cmd));
		if (ret)
			return -EFAULT;
	}

	switch (cmd) {
	case WDIOC_GETSUPPORT:
		uarg.ident = ident;
		ret = 0;
		break;

	case WDIOC_GETSTATUS:
	case WDIOC_GETBOOTSTATUS:
		uarg.i = 0;
		ret = 0;
		break;

	case WDIOC_SETOPTIONS:
		ret = -EINVAL;
		if (uarg.i & WDIOS_DISABLECARD) {
			mpcore_wdt_stop(wdt);
			ret = 0;
		}
		if (uarg.i & WDIOS_ENABLECARD) {
			mpcore_wdt_start(wdt);
			ret = 0;
		}
		break;

	case WDIOC_KEEPALIVE:
		mpcore_wdt_keepalive(wdt);
		ret = 0;
		break;

	case WDIOC_SETTIMEOUT:
		ret = mpcore_wdt_set_heartbeat(uarg.i);
		if (ret)
			break;

		mpcore_wdt_keepalive(wdt);
		/* Fall */
	case WDIOC_GETTIMEOUT:
		uarg.i = mpcore_margin;
		ret = 0;
		break;

	default:
		return -ENOTTY;
	}

	if (ret == 0 && _IOC_DIR(cmd) & _IOC_READ) {
		ret = copy_to_user((void __user *)arg, &uarg, _IOC_SIZE(cmd));
		if (ret)
			ret = -EFAULT;
	}
	return ret;
}

/*
 *	System shutdown handler.  Turn off the watchdog if we're
 *	restarting or halting the system.
 */
static void mpcore_wdt_shutdown(struct platform_device *pdev)
{
	struct mpcore_wdt *wdt = platform_get_drvdata(pdev);

	if (system_state == SYSTEM_RESTART || system_state == SYSTEM_HALT)
		mpcore_wdt_stop(wdt);
}

/*
 *	Kernel Interfaces
 */
static const struct file_operations mpcore_wdt_fops = {
	.owner		= THIS_MODULE,
	.llseek		= no_llseek,
	.write		= mpcore_wdt_write,
	.unlocked_ioctl	= mpcore_wdt_ioctl,
	.open		= mpcore_wdt_open,
	.release	= mpcore_wdt_release,
};

static struct miscdevice mpcore_wdt_miscdev = {
	.minor		= WATCHDOG_MINOR,
	.name		= "watchdog",
	.fops		= &mpcore_wdt_fops,
};

static int __devinit mpcore_wdt_probe(struct platform_device *pdev)
{
	struct mpcore_wdt *wdt;
	struct resource *res;
	int ret;

	/* We only accept one device, and it must have an id of -1 */
	if (pdev->id != -1)
		return -ENODEV;

	res = platform_get_resource(pdev, IORESOURCE_MEM, 0);
	if (!res)
		return -ENODEV;
<<<<<<< HEAD

	wdt = devm_kzalloc(&pdev->dev, sizeof(struct mpcore_wdt), GFP_KERNEL);
	if (!wdt)
		return -ENOMEM;

	wdt->dev = &pdev->dev;
	wdt->irq = platform_get_irq(pdev, 0);
	if (wdt->irq >= 0) {
		ret = devm_request_irq(wdt->dev, wdt->irq, mpcore_wdt_fire, 0,
				"mpcore_wdt", wdt);
		if (ret) {
			dev_printk(KERN_ERR, wdt->dev,
					"cannot register IRQ%d for watchdog\n",
					wdt->irq);
			return ret;
		}
	}

	wdt->dev = &dev->dev;

        wdt->clock = clk_get(wdt->dev, wdt->dev->platform_data);
        if (wdt->clock < 0)
        {
		ret = -ENXIO;
		goto err_free;
        }

        wdt->irq = platform_get_irq(dev, 0);
	if (wdt->irq < 0) {
		ret = -ENXIO;
		goto err_clock;
	}
	wdt->base = ioremap(res->start, resource_size(res));
	if (!wdt->base) {
		ret = -ENOMEM;
		goto err_clock;
	}
=======
>>>>>>> c21fd2a0

	wdt = devm_kzalloc(&pdev->dev, sizeof(struct mpcore_wdt), GFP_KERNEL);
	if (!wdt)
		return -ENOMEM;

	wdt->dev = &pdev->dev;
	wdt->irq = platform_get_irq(pdev, 0);
	if (wdt->irq >= 0) {
		ret = devm_request_irq(wdt->dev, wdt->irq, mpcore_wdt_fire, 0,
				"mpcore_wdt", wdt);
		if (ret) {
			dev_printk(KERN_ERR, wdt->dev,
					"cannot register IRQ%d for watchdog\n",
					wdt->irq);
			return ret;
		}
	}

	wdt->base = devm_ioremap(wdt->dev, res->start, resource_size(res));
	if (!wdt->base)
		return -ENOMEM;

	mpcore_wdt_miscdev.parent = &pdev->dev;
	ret = misc_register(&mpcore_wdt_miscdev);
	if (ret) {
		dev_printk(KERN_ERR, wdt->dev,
			"cannot register miscdev on minor=%d (err=%d)\n",
							WATCHDOG_MINOR, ret);
		return ret;
	}

	mpcore_wdt_stop(wdt);
	platform_set_drvdata(pdev, wdt);
	mpcore_wdt_pdev = pdev;

	return 0;
}

static int __devexit mpcore_wdt_remove(struct platform_device *pdev)
{
	platform_set_drvdata(pdev, NULL);

	misc_deregister(&mpcore_wdt_miscdev);

	mpcore_wdt_pdev = NULL;

	return 0;
}
#else
#define mpcore_wdt_suspend	NULL
#define mpcore_wdt_resume	NULL
#endif

#ifdef CONFIG_PM
static int mpcore_wdt_suspend(struct platform_device *pdev, pm_message_t msg)
{
	struct mpcore_wdt *wdt = platform_get_drvdata(pdev);
	mpcore_wdt_stop(wdt);		/* Turn the WDT off */
	return 0;
}

static int mpcore_wdt_resume(struct platform_device *pdev)
{
	struct mpcore_wdt *wdt = platform_get_drvdata(pdev);
	/* re-activate timer */
	if (test_bit(0, &wdt->timer_alive))
		mpcore_wdt_start(wdt);
	return 0;
}
#else
#define mpcore_wdt_suspend	NULL
#define mpcore_wdt_resume	NULL
#endif

/* work with hotplug and coldplug */
MODULE_ALIAS("platform:mpcore_wdt");

static struct platform_driver mpcore_wdt_driver = {
	.probe		= mpcore_wdt_probe,
	.remove		= __devexit_p(mpcore_wdt_remove),
	.suspend	= mpcore_wdt_suspend,
	.resume		= mpcore_wdt_resume,
	.shutdown	= mpcore_wdt_shutdown,
	.driver		= {
		.owner	= THIS_MODULE,
		.name	= "mpcore_wdt",
	},
};

static int __init mpcore_wdt_init(void)
{
	/*
	 * Check that the margin value is within it's range;
	 * if not reset to the default
	 */
	if (mpcore_wdt_set_heartbeat(mpcore_margin)) {
		mpcore_wdt_set_heartbeat(TIMER_MARGIN);
		pr_info("mpcore_margin value must be 0 < mpcore_margin < 65536, using %d\n",
			TIMER_MARGIN);
	}

	pr_info("MPcore Watchdog Timer: 0.1. mpcore_noboot=%d mpcore_margin=%d sec (nowayout= %d)\n",
		mpcore_noboot, mpcore_margin, nowayout);

	return platform_driver_register(&mpcore_wdt_driver);
}

static void __exit mpcore_wdt_exit(void)
{
	platform_driver_unregister(&mpcore_wdt_driver);
}

module_init(mpcore_wdt_init);
module_exit(mpcore_wdt_exit);

MODULE_AUTHOR("ARM Limited");
MODULE_DESCRIPTION("MPcore Watchdog Device Driver");
MODULE_LICENSE("GPL");
MODULE_ALIAS_MISCDEV(WATCHDOG_MINOR);<|MERGE_RESOLUTION|>--- conflicted
+++ resolved
@@ -340,7 +340,6 @@
 	res = platform_get_resource(pdev, IORESOURCE_MEM, 0);
 	if (!res)
 		return -ENODEV;
-<<<<<<< HEAD
 
 	wdt = devm_kzalloc(&pdev->dev, sizeof(struct mpcore_wdt), GFP_KERNEL);
 	if (!wdt)
@@ -359,45 +358,6 @@
 		}
 	}
 
-	wdt->dev = &dev->dev;
-
-        wdt->clock = clk_get(wdt->dev, wdt->dev->platform_data);
-        if (wdt->clock < 0)
-        {
-		ret = -ENXIO;
-		goto err_free;
-        }
-
-        wdt->irq = platform_get_irq(dev, 0);
-	if (wdt->irq < 0) {
-		ret = -ENXIO;
-		goto err_clock;
-	}
-	wdt->base = ioremap(res->start, resource_size(res));
-	if (!wdt->base) {
-		ret = -ENOMEM;
-		goto err_clock;
-	}
-=======
->>>>>>> c21fd2a0
-
-	wdt = devm_kzalloc(&pdev->dev, sizeof(struct mpcore_wdt), GFP_KERNEL);
-	if (!wdt)
-		return -ENOMEM;
-
-	wdt->dev = &pdev->dev;
-	wdt->irq = platform_get_irq(pdev, 0);
-	if (wdt->irq >= 0) {
-		ret = devm_request_irq(wdt->dev, wdt->irq, mpcore_wdt_fire, 0,
-				"mpcore_wdt", wdt);
-		if (ret) {
-			dev_printk(KERN_ERR, wdt->dev,
-					"cannot register IRQ%d for watchdog\n",
-					wdt->irq);
-			return ret;
-		}
-	}
-
 	wdt->base = devm_ioremap(wdt->dev, res->start, resource_size(res));
 	if (!wdt->base)
 		return -ENOMEM;
@@ -428,10 +388,6 @@
 
 	return 0;
 }
-#else
-#define mpcore_wdt_suspend	NULL
-#define mpcore_wdt_resume	NULL
-#endif
 
 #ifdef CONFIG_PM
 static int mpcore_wdt_suspend(struct platform_device *pdev, pm_message_t msg)
