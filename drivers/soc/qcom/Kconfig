# SPDX-License-Identifier: GPL-2.0-only
#
# QCOM Soc drivers
#
menu "Qualcomm SoC drivers"

config QCOM_AOSS_QMP
	tristate "Qualcomm AOSS Driver"
	depends on ARCH_QCOM || COMPILE_TEST
	depends on MAILBOX
	depends on COMMON_CLK && PM
	select PM_GENERIC_DOMAINS
	help
	  This driver provides the means of communicating with and controlling
	  the low-power state for resources related to the remoteproc
	  subsystems as well as controlling the debug clocks exposed by the Always On
	  Subsystem (AOSS) using Qualcomm Messaging Protocol (QMP).

config QCOM_COMMAND_DB
	tristate "Qualcomm Technologies, Inc. Command DB driver"
	depends on ARCH_QCOM || COMPILE_TEST
	depends on OF_RESERVED_MEM
	help
	  Command DB queries shared memory by key string for shared system
	  resources. Platform drivers that require to set state of a shared
	  resource on a RPM-hardened platform must use this database to get
	  SoC specific identifier and information for the shared resources.

config QCOM_CPUSS_SLEEP_STATS
	tristate "Qualcomm Technologies, Inc. (QTI) CPUSS sleep stats driver"
	depends on DEBUG_FS
	help
	 Qualcomm Technologies, Inc. (QTI) CPUSS sleep stats driver to get
	 hardware LPM counts and residency for particular core/cluster
	 low power modes. This driver creates debugfs entry which provide
	 provision to read those counters.

config QCOM_QDSS_BRIDGE
	tristate "Configure bridge driver for QTI/Qualcomm Technologies, Inc. MDM"
	depends on MHI_BUS
	help
	  The driver will help route diag traffic from modem side over the QDSS
	  sub-system to USB on APSS side. The driver acts as a bridge between the
	  MHI and USB interface.
	  If unsure, say N.

config QCOM_MEM_OFFLINE
	tristate "Dynamic Memory Region Offline driver"
	depends on MEMORY_HOTPLUG
	help
	  Add support for DDR Self-Refresh power management through the dynamic
	  memory offline framework. This driver interfaces between the memory
	  hotplug subsystem and AOP which hot adds or removes memory blocks and
	  controls the start/stop of self-refresh of these DDR regions. This
	  helps reduce power consumption during idle mode of the system.
	  If unsure, say N

config BUG_ON_HW_MEM_ONLINE_FAIL
	bool "Trigger a BUG when HW memory online fails"
	depends on QCOM_MEM_OFFLINE
	help
	  Select this option if kernel should BUG when the hardware
	  onlining of memory hotplug blocks fails. This helps to catch
	  online failures much quicker and avoids the later side effects
	  of such memory online failures.
	  If unsure, say N

config OVERRIDE_MEMORY_LIMIT
	bool "Override memory limit set by the kernel boot parameter"
	depends on QCOM_MEM_OFFLINE
	help
	  Override any memory limit set by the kernel boot parameter with
	  limit set by mem-offline dt entry so that memory offline framework
	  can initialize remaining memory with movable pages for memory
	  hot-plugging.
	  If unsure, say N

source "drivers/soc/qcom/mem_buf/Kconfig"

config QCOM_CPR
	tristate "QCOM Core Power Reduction (CPR) support"
	depends on ARCH_QCOM && HAS_IOMEM
	select PM_OPP
	select REGMAP
	help
	  Say Y here to enable support for the CPR hardware found on Qualcomm
	  SoCs like QCS404.

	  This driver populates CPU OPPs tables and makes adjustments to the
	  tables based on feedback from the CPR hardware. If you want to do
	  CPUfrequency scaling say Y here.

	  To compile this driver as a module, choose M here: the module will
	  be called qcom-cpr

config SHOW_SUSPEND_EPOCH
	tristate "Show epoch values in suspend resume cycles"
	depends on ARCH_QCOM
	help
	  Show epoch values when device enter and exit out of suspend
	  and resume. These epoch values are useful to know how long
	  the device is in suspend state. These values can be used to
	  synchronize various subsystem timestamps and have an unique
	  timestamp to correlate between various subsystems.

config QCOM_GENI_SE
	tristate "QCOM GENI Serial Engine Driver"
	depends on ARCH_QCOM || COMPILE_TEST
	help
	  This driver is used to manage Generic Interface (GENI) firmware based
	  Qualcomm Technologies, Inc. Universal Peripheral (QUP) Wrapper. This
	  driver is also used to manage the common aspects of multiple Serial
	  Engines present in the QUP.

config OVERRIDE_MEMORY_LIMIT
	bool "Override memory limit set by the kernel boot parameter"
	depends on QCOM_MEM_OFFLINE
	help
	  Override any memory limit set by the kernel boot parameter with
	  limit set by mem-offline dt entry so that memory offline framework
	  can initialize remaining memory with movable pages for memory
	  hot-plugging.
	  If unsure, say N

config MSM_SPSS_UTILS
	depends on QCOM_SPSS
	tristate "Secure Processor Utilities"
	help
	  spss-utils driver selects Secure Processor firmware file name.name
	  The firmware file name for dev, test or production is selected
	  based on two fuses.fuses
	  Different file name is used for differnt SPSS HW versions,versions
	  because the SPSS firmware size is too small to support multiple
	  HW versions.

config MSM_QBT_HANDLER
	tristate "Event Handler for QTI Ultrasonic Fingerprint Sensor"
	help
	  This driver acts as a interrupt handler, where the interrupt is generated
	  by the QTI Ultrasonic Fingerprint Sensor. It queues the events for each
	  interrupt in an event queue and notifies the userspace to read the events
	  from the queue. It also creates an input device to send key events such as
	  KEY_POWER, KEY_HOME.

config QCOM_PROXY_OF_CONSUMER
	tristate "Qualcomm Technologies, Inc. OF proxy consumer driver"
	help
	  A target may contain multiple defconfigs, but only one device-tree
	  configuration. Such a target may have device-drivers that are
	  only enabled in a particular defconfig, while disabled in the
	  others. For the kernel that boots up with disabled configuration,
	  since the device-tree node exists, the of_devlink logic expects
	  the driver to be probed, which is not possible. As a result, the
	  sync-state remains incomplete.
	  This proxy consumer driver shows a proxy-presence of the main
	  driver to satisfy the sync-state.

config QCOM_GSBI
	tristate "QCOM General Serial Bus Interface"
	depends on ARCH_QCOM || COMPILE_TEST
	select MFD_SYSCON
	help
	  Say y here to enable GSBI support.  The GSBI provides control
	  functions for connecting the underlying serial UART, SPI, and I2C
	  devices to the output pins.

config QCOM_MSM_IPCC
	tristate "Qualcomm Technologies, Inc. IPCC driver"
	depends on MAILBOX
	help
	  Qualcomm Technologies, Inc. IPCC driver for MSM devices. The drivers
	  acts as an interrupt controller for the clients interested in
	  talking to the IPCC (inbound-communication). On the other hand, the
	  driver also provides a mailbox channel for outbound-communications.
	  Say Y here to compile the driver as a part of kernel or M to compile
	  as a module.

config QCOM_TLMM_VM_IRQCHIP
       tristate "Qualcomm Technologies, Inc. TLMM VM irqchip driver"
       help
         Qualcomm Technologies, Inc. TLMM VM irqchip driver for MSM devices. The
         driver acts as a parent interrupt controller for tlmm driver for VMs.
         Say Y here to compile the driver as a part of kernel or M to compile
         as a module.

config QCOM_GIC_INTERRUPT_ROUTING
       tristate "Qualcomm Technologies, Inc. GIC Interrupt Routing driver"
       depends on ARM_GIC_V3
       help
         Qualcomm Technologies, Inc. GIC interrupt routing driver for MSM devices.
         The driver manages interrupt routing for shared peripheral interrupts.
         Say Y here to compile the driver as a part of kernel or M to compile
         as a module.

config GH_TLMM_VM_MEM_ACCESS
	tristate "Qualcomm Technologies, Inc. TLMM VM mem access driver"
	depends on GH_RM_DRV
	help
         Qualcomm Technologies, Inc. TLMM VM mem access driver for MSM devices.
         The drivers provides initial gpio memory access to VM.
         Say Y here to compile the driver as a part of kernel or M to compile
         as a module.

config QCOM_RIMPS
	tristate "Qualcomm Technologies, Inc. Rimps driver"
	depends on MAILBOX
	help
	 Qualcomm Technologies, Inc. RIMPS driver for MSM devices. This driver
	 acts as a mailbox controller to do doorbell between Apss and Rimps
	 subsystem. Say yes here to enable rx and tx channel between both
	 the subsystems.
	 If unsure, say n.

config QCOM_LLCC
	tristate "Qualcomm Technologies, Inc. LLCC driver"
	depends on ARCH_QCOM || COMPILE_TEST
	help
	  Last Level Cache Controller(LLCC) driver for platforms such as,
	  SDM845. This provides interfaces to clients that use the LLCC.
	  Say yes here to enable LLCC slice driver.

config QCOM_LLCC_PERFMON
	tristate "Qualcomm Technologies, Inc. LLCC Perfmon driver"
	depends on QCOM_LLCC
	help
	  This option enables driver for LLCC Performance monitor block. Using
	  this various events in different LLCC sub ports can be monitored.
	  This is used for performance and debug activity and exports sysfs
	  interface. sysfs interface is used to configure and dump the LLCC
	  performance events.

config QCOM_KRYO_L2_ACCESSORS
	bool
	depends on ARCH_QCOM && ARM64 || COMPILE_TEST

config QCOM_MDT_LOADER
	tristate
	select QCOM_SCM

config QCOM_OCMEM
	tristate "Qualcomm On Chip Memory (OCMEM) driver"
	depends on ARCH_QCOM
	select QCOM_SCM
	help
	  The On Chip Memory (OCMEM) allocator allows various clients to
	  allocate memory from OCMEM based on performance, latency and power
	  requirements. This is typically used by the GPU, camera/video, and
	  audio components on some Snapdragon SoCs.

config QPNP_PBS
	tristate "PBS trigger support for QPNP PMIC"
	depends on SPMI
	help
	  This driver supports configuring software PBS trigger event through PBS
	  RAM on Qualcomm Technologies, Inc. QPNP PMICs. This module provides
	  the APIs to the client drivers that wants to send the PBS trigger
	  event to the PBS RAM.

config QCOM_PDR_HELPERS
	tristate
	select QCOM_QMI_HELPERS

config MSM_PIL
	tristate "Peripheral image loader"
	select FW_LOADER
	help
	  Some peripherals' firmware need to be loaded into memory before
	  they can be brought out of reset. The Peripheral Image Loader (PIL)
	  framework is used to achive this. The driver relays the lower-level
	  functionalities such as, authenticating the images, performing the
	  reset of the peripheral, and so on to the drivers that are registered
	  with it.

	  Say 'y' or 'm' to support these devices.

config MSM_SUBSYSTEM_RESTART
	tristate "MSM Subsystem Restart"
	select MSM_PIL
	select QCOM_QMI_HELPERS
	help
	  This option enables the MSM subsystem restart framework.

	  The MSM subsystem restart framework provides support to boot,
	  shutdown, and restart subsystems with a reference counted API.
	  It also extends the APIs to add support for MSM System Monitor
	  using the QMI layer. These APIs may be used for sending events
	  or passing commands.
	  Moreover, the framework also notifies userspace of transitions
	  between these states via sysfs.

config SETUP_SSR_NOTIF_TIMEOUTS
	bool "Set timeouts on SSR sysmon notifications and notifier callbacks"
	help
	  Setup timers prior to initiating communication between
	  subsystems through sysmon, and prior to sending notifications
	  to drivers in the kernel that have registered callbacks with the
	  subsystem notifier framework for a particular subsystem. This
	  is a debugging feature.

config SSR_SYSMON_NOTIF_TIMEOUT
	depends on SETUP_SSR_NOTIF_TIMEOUTS
	int "SSR Sysmon notifications timeout in ms"
	default 10000
	help
	  The amount of time, in milliseconds, that should elapse between
	  the start and end of sysmon SSR notifications, before a warning
	  is emitted.

config SSR_SUBSYS_NOTIF_TIMEOUT
	depends on SETUP_SSR_NOTIF_TIMEOUTS
	int "SSR Subsystem notifier timeout in ms"
	default 10000
	help
	  The amount of time, in milliseconds, that should elapse between
	  the start and end of SSR notifications through the subsystem
	  notifier, before a warning is emitted.

config PANIC_ON_SSR_NOTIF_TIMEOUT
	bool "Trigger kernel panic when notification timeout expires"
	depends on SETUP_SSR_NOTIF_TIMEOUTS
	help
	  This is a debug feature where a kernel panic is triggered when
	  communication between subsystems through sysmon is taking too
	  long. This scneario can happen if the peripheral has died and
	  is no longer responsive.
	  Also trigger a kernel panic if invoking the callbacks registered
	  with a particular subsystem's notifications by the subsystem
	  notifier framework is taking too long.

config MSM_PIL_SSR_GENERIC
	tristate "MSM Subsystem Boot Support"
	depends on MSM_SUBSYSTEM_RESTART
	help
	  Support for booting and shutting down MSM Subsystem processors.
	  This driver also monitors the SMSM status bits and the watchdog
	  interrupt for the subsystem and restarts it on a watchdog bite
	  or a fatal error. Subsystems include LPASS, Venus, VPU, WCNSS and
	  BCSS.

config MSM_SERVICE_LOCATOR
	tristate "Service Locator"
	select QCOM_QMI_HELPERS
	help
	  The Service Locator provides a library to retrieve location
	  information given a service identifier. Location here translates
	  to what process domain exports the service, and which subsystem
	  that process domain will execute in.

config MSM_SERVICE_NOTIFIER
	tristate "Service Notifier"
	depends on MSM_SERVICE_LOCATOR && MSM_SUBSYSTEM_RESTART
	help
	  The Service Notifier provides a library for a kernel client to
	  register for state change notifications regarding a remote service.
	  A remote service here refers to a process providing certain services
	  like audio, the identifier for which is provided by the service
	  locator.

config QCOM_RAMDUMP
	tristate "Qualcomm Technologies, Inc. Ramdump driver"
	default n
	help
	  This option enables the QTI ramdump driver. The ramdump driver
	  provides APIs to collect ramdumps which can be extracted from
	  userspace. Say 'Y' here to enable this driver. It's safe to say
	  'N' here if you don't plan on collecting ramdumps.

config MSM_BOOT_STATS
	tristate "Use MSM boot stats reporting"
	help
	  Use this to report msm boot stats such as bootloader throughput,
	  display init, total boot time.
	  This figures are reported in mpm sleep clock cycles and have a
	  resolution of 31 bits as 1 bit is used as an overflow check.

config QCOM_QMI_HELPERS
	tristate
	depends on NET

source "drivers/soc/qcom/memshare/Kconfig"

config QCOM_RMTFS_MEM
	tristate "Qualcomm Remote Filesystem memory driver"
	depends on ARCH_QCOM
	select QCOM_SCM
	help
	  The Qualcomm remote filesystem memory driver is used for allocating
	  and exposing regions of shared memory with remote processors for the
	  purpose of exchanging sector-data between the remote filesystem
	  service and its clients.

	  Say y here if you intend to boot the modem remoteproc.

config MSM_CORE_HANG_DETECT
	tristate "MSM Core Hang Detection Support"
	help
	  This enables the core hang detection module. It causes SoC
	  reset on core hang detection and collects the core context
	  for hang. By using sysfs entries core hang detection can be
	  enabled or disabled dynamically.

config QCOM_RPMH
	tristate "Qualcomm RPM-Hardened (RPMH) Communication"
	depends on ARCH_QCOM || COMPILE_TEST
	depends on (QCOM_COMMAND_DB || !QCOM_COMMAND_DB)
	help
	  Support for communication with the hardened-RPM blocks in
	  Qualcomm Technologies Inc (QTI) SoCs. RPMH communication uses an
	  internal bus to transmit state requests for shared resources. A set
	  of hardware components aggregate requests for these resources and
	  help apply the aggregated state on the resource.

config QCOM_RPMHPD
	tristate "Qualcomm RPMh Power domain driver"
	depends on QCOM_RPMH && QCOM_COMMAND_DB
	help
	  QCOM RPMh Power domain driver to support power-domains with
	  performance states. The driver communicates a performance state
	  value to RPMh which then translates it into corresponding voltage
	  for the voltage rail.

config QCOM_RUN_QUEUE_STATS
       tristate "Enable collection and exporting of QTI Run Queue stats to userspace"
       help
        This option enables the driver to periodically collecting the statistics
        of kernel run queue information and calculate the load of the system.
        This information is exported to usespace via sysfs entries and userspace
        algorithms uses info and decide when to turn on/off the cpu cores.

config QCOM_RPMPD
	tristate "Qualcomm RPM Power domain driver"
	depends on QCOM_SMD_RPM
	help
	  QCOM RPM Power domain driver to support power-domains with
	  performance states. The driver communicates a performance state
	  value to RPM which then translates it into corresponding voltage
	  for the voltage rail.

config QCOM_SMEM
	tristate "Qualcomm Shared Memory Manager (SMEM)"
	depends on ARCH_QCOM || COMPILE_TEST
	depends on HWSPINLOCK
	help
	  Say y here to enable support for the Qualcomm Shared Memory Manager.
	  The driver provides an interface to items in a heap shared among all
	  processors in a Qualcomm platform.

config QCOM_SMD_RPM
	tristate "Qualcomm Resource Power Manager (RPM) over SMD"
	depends on ARCH_QCOM || COMPILE_TEST
	depends on RPMSG
	help
	  If you say yes to this option, support will be included for the
	  Resource Power Manager system found in the Qualcomm 8974 based
	  devices.

	  This is required to access many regulators, clocks and bus
	  frequencies controlled by the RPM on these devices.

	  Say M here if you want to include support for the Qualcomm RPM as a
	  module. This will build a module called "qcom-smd-rpm".

config QCOM_MEMORY_DUMP_V2
	tristate "QCOM Memory Dump V2 Support"
	help
	  This enables memory dump feature. It allows various client
	  subsystems to register respective dump regions. At the time
	  of deadlocks or cpu hangs these dump regions are captured to
	  give a snapshot of the system at the time of the crash.

config MSM_REMOTEQDSS
	bool "Allow debug tools to enable events on other processors"
	depends on QCOM_SCM && DEBUG_FS
	help
	  Other onchip processors/execution environments may support debug
	  events. Provide a sysfs interface for debug tools to dynamically
	  enable/disable these events. Interface located in
	  /sys/class/remoteqdss.

config QCOM_SMEM_STATE
	bool

config QCOM_SMP2P
	tristate "Qualcomm Shared Memory Point to Point support"
	depends on MAILBOX
	depends on QCOM_SMEM
	select QCOM_SMEM_STATE
	select IRQ_DOMAIN
	help
	  Say yes here to support the Qualcomm Shared Memory Point to Point
	  protocol.

config QCOM_SMSM
	tristate "Qualcomm Shared Memory State Machine"
	depends on QCOM_SMEM
	select QCOM_SMEM_STATE
	select IRQ_DOMAIN
	help
	  Say yes here to support the Qualcomm Shared Memory State Machine.
	  The state machine is represented by bits in shared memory.

config QCOM_SOCINFO
	tristate "Qualcomm socinfo driver"
	depends on QCOM_SMEM
	select SOC_BUS
	help
	 Say yes here to support the Qualcomm socinfo driver, providing
	 information about the SoC to user space.

config QCOM_SOC_SLEEP_STATS
	tristate "Qualcomm Technologies, Inc. (QTI) SoC sleep stats driver"
	depends on ARCH_QCOM && DEBUG_FS || COMPILE_TEST
	help
	  Qualcomm Technologies, Inc. (QTI) SoC sleep stats driver to read
	  the shared memory exported by the remote processor related to
	  various SoC level low power modes statistics and export to debugfs
	  interface.

config QCOM_ADSP_SLEEPMON
	tristate "ADSP sleep monitor"
	depends on QCOM_SMEM
	help
	   This driver tracks ADSP sleep statistics while interfacing with
	   different userspace clients making use of ADSP. Based on the
	   activity notifications from these userspace clients, the driver
	   detects and logs sleep violations from ADSP subsystem. The driver
	   uses master stats from ADSP subsystem stored in SMEM.

config QCOM_WCNSS_CTRL
	tristate "Qualcomm WCNSS control driver"
	depends on ARCH_QCOM || COMPILE_TEST
	depends on RPMSG
	help
	  Client driver for the WCNSS_CTRL SMD channel, used to download nv
	  firmware to a newly booted WCNSS chip.

config QCOM_DCC_V2
       tristate "Qualcomm Technologies Data Capture and Compare enigne support for V2"
       help
         This option enables driver for Data Capture and Compare engine. DCC
         driver provides interface to configure DCC block and read back
         captured data from DCC's internal SRAM.

config QCOM_MINIDUMP
	tristate "QCOM Minidump Support"
	depends on QCOM_SMEM
	help
	  This enables minidump feature. It allows various clients to
	  register to dump their state at system bad state (panic/WDT,etc.,).
	  Minidump would dump all registered entries, only when DLOAD mode
	  is enabled.

config QCOM_VA_MINIDUMP
	tristate "QCOM VA Minidump Support"
	depends on QCOM_MINIDUMP
	help
	  This enables minidump feature for registering dynamic
	  data structures. It supports VA based registration
	  with minidump, which is made into an ELF. The region
	  for ELF is registered with legacy minidump.

config QCOM_DYN_MINIDUMP_STACK
	bool "QTI Dynamic Minidump Stack Registration Support"
	depends on QCOM_MINIDUMP
	help
	  This enables minidump dynamic current stack registration feature.
	  It allows current task stack to be available in minidump, for cases
	  where CPU is unable to register it from IPI_CPU_STOP. The stack data
	  can be used to unwind stack frames.

config QCOM_MINIDUMP_FTRACE
	bool "QCOM Minidump Support"
	depends on QCOM_MINIDUMP
	help
	  This enables ftrace buffer registration in minidump table.
	  On oops, ftrace content will be copied to that buffer.
	  This way ftrace buffer content becomes a part of minidump dump
	  collection.

config QCOM_MINIDUMP_PANIC_DUMP
	bool "QCOM Minidump Panic dumps Support"
	depends on QCOM_MINIDUMP
	help
	  This enables collection of debug information like runqueue
	  statistics etc. on panic in minidump. It dumps current, CFS,
	  and RT runqueue tasks running on each cpu. This help in
	  knowing the tasks running, pending, hogging on cpu during
	  panic.

config QCOM_MINIDUMP_PANIC_CPU_CONTEXT
	bool "QCOM Minidump Panic dumps Support"
	depends on ARM64 && QCOM_MINIDUMP_PANIC_DUMP
	help
	  This enables cpu context collection in minidump table,
	  on panic.

config QCOM_MINIDUMP_PSTORE
	bool "QCOM Minidump Pstore dumps Support"
	depends on ARM64 && QCOM_MINIDUMP
	help
	  This enables pstore registration in minidump table.
	  Here, pstore framework dump logs like pmsg, dmesg,
	  console ftrace etc. in the given carve-out memory
	  (non-volatile memory) and during warm reboot these
	  dump will be copied outside the system on panic.

config MINIDUMP_MAX_ENTRIES
	int "Minidump Maximum num of entries"
	default 200
	depends on QCOM_MINIDUMP
	help
	  This defines maximum number of entries to be allocated for application
	  subsytem in Minidump table.

config QCOM_MICRODUMP
	tristate "Qualcomm Technologies, Inc. Microdump Support"
	depends on QCOM_RAMDUMP
	depends on QCOM_SMEM
	help
	  This enables microdump feature. It collects
	  crash data from SMEM whenever modem subsytem
	  crashes and stores it under /devcd to expose
	  to user space.

config QCOM_APR
	tristate "Qualcomm APR Bus (Asynchronous Packet Router)"
	depends on ARCH_QCOM || COMPILE_TEST
	depends on RPMSG
	depends on NET
	select QCOM_PDR_HELPERS
	help
	  Enable APR IPC protocol support between
	  application processor and QDSP6. APR is
	  used by audio driver to configure QDSP6
	  ASM, ADM and AFE modules.

config QCOM_SECURE_BUFFER
	tristate "Helper functions for secure buffers through TZ"
	depends on QCOM_SCM
	help
	  Enable for targets that need to call into TZ to secure
	  memory buffers. This ensures that only the correct clients can
	  use this memory and no unauthorized access is made to the
	  buffer.

config HYP_ASSIGN_DEBUG
	bool "Enable caller tracking for hyp-assign"
	depends on QCOM_SECURE_BUFFER
	help
	  Track all pages which are in the hyp-assigned state. Enable
	  additional error checking on hyp-assign based on this state.
	  Detects double-assign and double-unassign scenarios.
	  If unsure, say 'N' here.

config QCOM_MEM_HOOKS
       tristate "Memory trace hook callbacks"
       help
         A helper driver for loading various memory-related vendor
         hooks, which are used to control the behavior of the core.
         If unsure, say 'M' here to ensure that the hooks are compiled
         in.

config QCOM_GLINK_PKT
	tristate "Enable device interface for GLINK packet channels"
	depends on RPMSG_QCOM_GLINK_SMEM
	help
	  G-link packet driver provides the interface for the userspace
	  clients to communicate over G-Link via device nodes.
	  This enable the userspace clients to read and write to
	  some glink packets channel.

config MSM_PERFORMANCE
        tristate "msm performance driver to support userspace fmin/fmax request"
        help
          This driver can restrict max freq or min freq of cpu cluster
          when requested by the userspace by changing the cpufreq policy
          fmin and fmax. The user space can request  the cpu freq change by
          writing cpu#:freq values

config QMP_DEBUGFS_CLIENT
	bool "Debugfs Client to communicate with AOP using QMP protocol"
	depends on DEBUG_FS
	help
	  This options enables a driver which allows clients to send messages
	  to Alway On processor using QMP transport. Users can echo a message
	  into an exposed debugfs node to send to AOP. The driver expects the
	  passed in string argument to be formatted correctly for AOP to read.

config QSEE_IPC_IRQ_BRIDGE
	tristate "QSEE IPC Interrupt Bridge"
	help
	  This module enables bridging an Inter-Processor Communication(IPC)
	  interrupt from a remote subsystem directed towards
	  Qualcomm Technologies, Inc. Secure Execution Environment(QSEE) to
	  userspace. The interrupt will be propagated through a character device
	  that userspace clients can poll on.

config QCOM_SMP2P_SLEEPSTATE
	tristate "SMP2P Sleepstate notifier"
	depends on QCOM_SMP2P
	help
	  When this option is enabled, notifications are sent to remote procs
	  for the power state changes on the local processor. The notifications
	  are sent through the smp2p framework. This driver can also receive
	  notifications from the remote to prevent suspend on the local
	  processor.

config SENSORS_SSC
	tristate "Enable Sensors Driver Support for SSC"
	depends on REMOTEPROC
	help
	  Say y or m here to enable Snapdragon Sensor Core(SSC)
	  support for Qualcomm Technologies, Inc SoCs. SSC is used for
	  exercising sensor use-cases. This driver loads firmware files
	  for SSC and also does time synchronization with DSP clock.

config QSEE_IPC_IRQ
	tristate "QSEE interrupt manager"
	help
	  The QSEE IPC IRQ controller manages the interrupts from the QTI
	  secure execution environment. This interrupt controller will use
	  the registers in the spcs region to mask and clear interrupts.
	  Clients can use this driver to avoid adding common interrupt handling
	  code.

config QCOM_GLINK
	tristate "GLINK Probe Helper"
	depends on RPMSG_QCOM_GLINK_SMEM
	help
	  This enables the GLINK Probe module. This is designed to set up
	  other edges in the system. It will initialize all the transports for
	  all the edges present in the device.
	  Say M if you want to enable this module.

config MSM_GLINK_SSR
	tristate "MSM GLINK SSR"
	depends on RPMSG
	help
	  The GLINK RPMSG Plugin is currently designed to plugin with the
	  remote proc framework as a subdev. This module is responsible
	  for creating the glink transports when remote proc is disabled. This
	  will be used for drivers on MSMs.
	  Say M if you want to enable this

config QTI_PMIC_GLINK
	tristate "Enable support for PMIC GLINK"
	depends on RPMSG
	select QCOM_RPROC_COMMON
	select QCOM_PDR_HELPERS
	help
	  The PMIC Glink driver provides the interface for clients to
	  communicate over GLink for sending and receiving data to charger
	  firmware that runs on a remote subsystem like DSP which supports
	  charging and gauging.
	  This enables clients to read and write battery charging parameters.

config QTI_PMIC_GLINK_CLIENT_DEBUG
	depends on QTI_PMIC_GLINK && DEBUG_FS
	bool "Enable debugfs features in PMIC GLINK client drivers"
	help
	  This option enables the generation of debugfs files in PMIC GLINK
	  client drivers that are strictly meant for internal debugging only.
	  Writing to these debug files changes key physical parameters of a
	  system, which may lead to instability. Therefore, this option should
	  never be enabled on production devices.

config QTI_BATTERY_GLINK_DEBUG
	tristate "Enable support for QTI battery glink debug driver"
	depends on QTI_PMIC_GLINK
	help
	  Qualcomm Technologies, Inc. battery glink debug driver helps to
	  obtain debug information for battery charging and gauging over PMIC
	  Glink from charger and gauging firmware running on a remote subsystem
	  (e.g. DSP).

config QTI_CHARGER_ULOG_GLINK
	tristate "Enable support for QTI charger ulog glink driver"
	depends on QTI_PMIC_GLINK && DEBUG_FS
	help
	  Qualcomm Technologies, Inc. charger ulog glink driver helps to
	  obtain ulogs from battery charging and gauging stack over PMIC
	  Glink from the charger firmware running on a remote subsystem
	  (e.g. DSP).

config QTI_ALTMODE_GLINK
	tristate "Type-C alternate mode over GLINK"
	depends on QTI_PMIC_GLINK
	help
	  The Qualcomm Technologies, Inc. Type-C alternate mode driver provides
	  an interface for Type-C alternate mode clients to receive data such
	  as Pin Assignment Notifications from the Type-C stack running on a
	  remote subsystem (e.g. DSP) via the PMIC GLINK interface.

config QTI_PMIC_PON_LOG
	tristate "PMIC PON log parser driver"
	help
	  The PMIC PON log driver parses PMIC power-on, power-off, and fault
	  information out of a binary log stored in the SDAM memory found on
	  some Qualcomm Technologies, Inc. PMIC devices.  This driver is useful
	  when debugging unexpected power-off scenarios.

config MSM_CDSP_LOADER
	tristate "CDSP loader support"
	help
	  This enables the CDSP loader driver that loads the CDSP
	  firmware images and brings the compute DSP out of reset
	  for platforms that have one.
	  Say M if you want to enable this module.

source "drivers/soc/qcom/dcvs/Kconfig"

config QTI_HW_MEMLAT
	tristate "Qualcomm Technologies Inc. RIMPS memlat interface driver"
	depends on PERF_EVENTS
	default n
	help
	  Interface driver between RIMPS memlat and userspace.

	  This driver is responsible for handling the communication with
	  RIMPS memlat such as setting up PMU events, passing tunables, frequency
	  table, PMU counters and saving the values of PMU counters during LPM and
	  hotplug.

<<<<<<< HEAD
config QTI_HW_MEMLAT_SCMI_CLIENT
	tristate "Qualcomm Technologies Inc. SCMI client driver for HW MEMLAT"
	depends on QTI_HW_MEMLAT
	default n
	help
	  SCMI client driver registers itself with SCMI framework for memlat
	  vendor protocol, and also registers with the memlat hw interface
	  driver.

	  This driver deliver the memlat vendor protocol handle to interface
	  driver, and interface driver will use this handle to communicate with
	  memlat HW.

=======
>>>>>>> d7a52a7b
config QTI_HW_MEMLAT_LOG
	tristate "Qualcomm Technologies Inc. HW MEMLAT Logging"
	depends on IPC_LOGGING && QCOM_RIMPS
	default n
	help
	  Memlat hw logging driver, this driver has the infra to collect logs
	  generated in MEMLAT HW and log the buffers.

	  This driver register with IPC_Logging framework, to have dedicated
	  buffer for memlat hw device.

config QTI_PLH_SCMI_CLIENT
	tristate "Qualcomm Technologies Inc. SCMI client driver for PLH"
	depends on MSM_PERFORMANCE && QTI_SCMI_PLH_PROTOCOL
	default n
	help
	  SCMI client driver registers itself with SCMI framework for PLH
	  vendor protocol, and also registers with the plh interface driver
	  msm_performance.

	  This driver deliver the PLH vendor protocol handle to interface
	  driver, and interface driver will use this handle to communicate
	  with RIMPS PLH.

config QCOM_SUBSYSTEM_SLEEP_STATS
	tristate "Qualcomm Technologies, Inc. Subsystem sleep stats driver"
	depends on QCOM_SMEM
	help
	  This driver is IOCTL implementation to get the subsystem stats data
	  from SMEM. Stats information such as sleep count, last entered at,
	  last exited at and accumulated duration can be read from
	  userspace with ioctl.

config QCOM_SYSMON_SUBSYSTEM_STATS
	tristate "Qualcomm Technologies SysMon DSP subsystem stats"
	depends on QCOM_SMEM
	help
	  sysMon subsystem stats driver exposes API to query DSP
	  subsystem's load, power, DDR and Sleep statistics stored in
	  SMEM region for each DSP subsystem which is updated periodically
	  by the respective subsystems.

config QTI_SYS_PM_VX
	tristate "Qualcomm Technologies Inc (QTI) System PM Violators Driver"
	depends on QCOM_AOSS_QMP
	help
	  This option enables debug subystems that prevent system low power
	  modes. The user sends a QMP message to AOP to record subsystems
	  preventing deeper system low power modes. The data is stored in the
	  MSGRAM by AOP and read and reported in the debugfs by this driver.

config MSM_JTAGV8
	bool "Debug and ETM trace support across power collapse for ARMv8"
	default y if CORESIGHT_SOURCE_ETM4X
	depends on QCOM_SCM=y
	help
	  Enables support for debugging (specifically breakpoints) and ETM
	  processor tracing across power collapse both for JTag and OS hosted
	  software running on ARMv8 target. Enabling this will ensure debug
	  and ETM registers are saved and restored across power collapse.
	  If unsure, say 'N' here to avoid potential power, performance and
	  memory penalty.

config QCOM_FSA4480_I2C
	tristate "Fairchild FSA4480 chip with I2C"
	select REGMAP_I2C
	depends on I2C
	help
	  Support for the Fairchild FSA4480 IC switch chip controlled
	  using I2C. This driver provides common support
	  for accessing the device, switching between USB and Audio
	  modes, changing orientation.

config QCOM_CDSP_RM
	tristate "CDSP request manager"
	depends on RPMSG
	help
	  This driver serves CDSP requests for CPU L3 clock and CPU QoS thus
	  improving CDSP performance. Using this driver, CDSP can set appropriate
	  CPU L3 clock for improving IO-Coherent throughput and opt for QoS mode
	  to improve RPC latency. The driver also registers cooling devices for
	  CDSP subsystem and implements Cx ipeak limit management.

config CDSPRM_VTCM_DYNAMIC_DEBUG
	bool "Enable for VTCM parition test enablement"
	help
	  The VTCM dynamic debug flag is used to enable the vtcm partition test
	  feature from the debugfs node from cdsprm driver.When the test is
	  enabled, the vtcm partition details are sent to the CDSP via rpmsg
	  channel.

config QCOM_WDT_CORE
	tristate "Qualcomm Technologies, Inc. Watchdog Support"
	depends on ARCH_QCOM
	help
	   This enables the watchdog framework for Qualcomm Technologies, Inc.
	   devices. It causes a kernel panic if the watchdog times out. It allows
	   for the detection of cpu hangs and deadlocks. It does not run during the
	   bootup process, so it will not catch any early lockups. Enabling this
	   only enables the framework, an individual Qualcomm Technologies, Inc.
	   watchdog module must be loaded along with this for watchdog
	   functionality.

config QCOM_SOC_WATCHDOG
	tristate "Qualcomm Technologies, Inc. Soc Watchdog"
	depends on QCOM_WDT_CORE
	help
	  This enables the Qualcomm Technologies, Inc. watchdog module for the
	  Soc. It provides an interface to perform watchdog actions such as
	  setting the bark/bite time and also petting the hardware watchdog. To
	  utilize this the Qualcomm Technologies, Inc. watchdog framework must
	  also be enabled.

config QCOM_IRQ_STAT
	bool "QCOM IRQ stats"
	depends on QCOM_WDT_CORE
	help
	  This give irq stats for top hitter at
	  watchdog pet, watchdog bark and kernel panics.
	  This provides additional debug information
	  for irq counts on cpu and ipi counts.

config QCOM_LOGBUF_VENDOR_HOOKS
	tristate "QTI Logbuf Vendor Hooks Support"
	depends on ARCH_QCOM && ANDROID_VENDOR_HOOKS
	help
	  This enables to keep copy of initial log_buf
	  of minimum 512KB from bootup. It can help in
	  debugging issues which are manifestation
	  of failure during initial bootup.

config QCOM_FORCE_WDOG_BITE_ON_PANIC
	bool "QCOM force watchdog bite on panic"
	depends on QCOM_WDT_CORE
	help
	  This forces a watchdog bite when the device restarts
	  due to a kernel panic. On certain MSM SoCs,
	  this provides additional debugging
	  information.

config QCOM_WDOG_BITE_EARLY_PANIC
	bool "QCOM early panic watchdog bite"
	depends on QCOM_WDT_CORE && QCOM_FORCE_WDOG_BITE_ON_PANIC
	help
	  This forces a watchdog bite early in panic sequence. On certain
	  MSM SoCs, this provides us additional debugging information at the
	  context of the crash. If this option is disabled, then bite occurs
	  later in panic, which permits more of the restart sequence to run
	  (e.g. more dmesg to flushed to console).

config QCOM_WATCHDOG_BARK_TIME
	depends on QCOM_WDT_CORE
	int "Qualcomm Technologies, Inc. Watchdog bark time in ms"
	default 11000
	range 11000 11000
	help
	  The amount of time, in milliseconds, that should elapse after
	  a watchdog timer reset before a bark interrupt is sent from the
	  watchdog.

config QCOM_WATCHDOG_PET_TIME
	depends on QCOM_WDT_CORE
	int "Qualcomm Technologies, Inc. Watchdog pet time in ms"
	default 9360
	range 9360 9360
	help
	  The amount of time, in milliseconds, that should elapse before
	  a watchdog pet is initiated to reset the watchdog timer to 0.

config QCOM_WATCHDOG_IPI_PING
	depends on QCOM_WDT_CORE
	bool "Qualcomm Technologies, Inc. Watchdog ipi ping"
	default y
	help
	  This boolean flag gives the watchdog driver the ability to send a
	  keep-alive ping to other cpu's if it is set to 1. Otherwise, when
	  it is set to 0 no keep alive pings will be sent.

config QCOM_WATCHDOG_WAKEUP_ENABLE
	depends on QCOM_WDT_CORE
	bool "Qualcomm Technologies, Inc. Watchdog wakeup enable"
	default y
	help
	  This boolean flag allows the non secure watchdog counter to freeze
	  and unfreeze automatically across the system suspend and resume
	  path.

config QCOM_WATCHDOG_USERSPACE_PET
	depends on QCOM_WDT_CORE
	bool "Qualcomm Technologies, Inc. Watchdog user pet enable"
	default n
	help
	  This boolean flag allows enabling the userspace-watchdog feature.
	  This feature requires userspace to pet the watchdog every in an
	  interval that matches the time set in the pet-time config.
	  The feature is supported through device sysfs files.

config MSM_SPCOM
         depends on QCOM_SPSS
         tristate "Secure Processor Communication over RPMSG"
         help
	   SPCOM driver allows loading Secure Processor Applications and sending
	   messages to Secure Processor Applications. SPCOM implements logic of RPMSG
	   client of SPSS edge. SPCOM provides interface to both user space app and
	   kernel driver. It is using glink as the transport layer, which provides
	   multiple logical channels over single physical channel. The physical layer
	   is based on shared memory and interrupts. SPCOM provides clients/server API
	   although currently only one client/server is allowed per logical channel.

config QCOM_EUD
	tristate "QTI Embedded USB Debugger (EUD)"
	depends on ARCH_QCOM
	select SERIAL_CORE
	help
          The EUD (Embedded USB Debugger) is a mini-USB hub implemented
          on chip to support the USB-based debug and trace capabilities.
          This module enables support for Qualcomm Technologies, Inc.
          Embedded USB Debugger (EUD).
          If unsure, say N.

config QCOM_CPU_VENDOR_HOOKS
	tristate "QTI Vendor Hooks Support"
	depends on ARCH_QCOM && ANDROID_VENDOR_HOOKS
	help
	  CPU vendor hooks driver registers with andriod vendor hooks
	  provided by core kernel to extend kernel functionality.

	  Currently these features are not supported by upstream kernel and not
	  having scope to upstream.
          If unsure, say N.

choice
	prompt "Perform Action on spinlock bug"
	depends on DEBUG_SPINLOCK && QCOM_CPU_VENDOR_HOOKS

	default DEBUG_SPINLOCK_BITE_ON_BUG

	config DEBUG_SPINLOCK_BITE_ON_BUG
		bool "Cause a Watchdog Bite on Spinlock bug"
		depends on QCOM_WDT_CORE
		help
		  On a spinlock bug, cause a watchdog bite so that we can get
		  the precise state of the system captured at the time of spin
		  dump. This is mutually exclusive with the below
		  DEBUG_SPINLOCK_PANIC_ON_BUG config.

	config DEBUG_SPINLOCK_PANIC_ON_BUG
		bool "Cause a Kernel Panic on Spinlock bug"
		help
		  On a spinlock bug, cause a kernel panic so that we can get the
		  complete information about the system at the time of spin dump
		  in the dmesg. This is mutually exclusive with the above
		  DEBUG_SPINLOCK_BITE_ON_BUG.
endchoice

config QCOM_HUNG_TASK_ENH
	tristate "QTI Hung Task Enhancement"
	depends on ARCH_QCOM
	help
	  Add options at sysfs to enhance khungtask, allow user to
	  select and monitor tasks in black/white list mode. Also
	  processes in iowait for specific situation will be monitored
	  to avoid devices long time no response.

config QCOM_SMCINVOKE
	tristate "Secure QSEE Support"
	help
	 Enable SMCInvoke driver which supports capability based secure
	 communication between QTI Secure Execution Environment (QSEE)
	 and high level operating system. It exposes APIs for both
	 userspace and kernel clients.

config QCOM_GUESTVM
	tristate "Enable Guest VM to be loaded by PIL"
	select QCOM_MDT_LOADER
	help
	   This driver invokes Peripheral Image Loader to load images of
	   any guest Virtual Machine (VM). It also communicates with the
	   Resource Manager driver to start the boot of VMs once it has
	   successfully loaded the VM images in the designated memory.

config QCOM_HYP_CORE_CTL
	tristate "CPU reservation scheme for Hypervisor"
	depends on QCOM_GUESTVM && SCHED_WALT
	help
	  This driver reserve the specified CPUS by isolating them. The reserved
	  CPUs can be assigned to the other guest OS by the hypervisor.
	  An offline CPU is considered as a reserved CPU since this OS can't use
	  it.

config QTI_CRYPTO_COMMON
	tristate "Enable common crypto functionality used for FBE"
	depends on SCSI_UFS_CRYPTO_QTI
	help
	 Say 'Y' to enable the common crypto implementation to be used by
	 different storage layers such as UFS and EMMC for file based hardware
	 encryption. This library implements API to program and evict
	 keys using Trustzone or Hardware Key Manager.

config QTI_CRYPTO_TZ
	tristate "Enable Trustzone to be used for FBE"
	depends on QTI_CRYPTO_COMMON
	help
	 Say 'Y' to enable routing crypto requests to Trustzone while
	 performing hardware based file encryption. This means keys are
	 programmed and managed through SCM calls to TZ where ICE driver
	 will configure keys.

config QTI_HW_KEY_MANAGER
	tristate "Enable QTI Hardware Key Manager for storage encryption"
	default n
	help
	 Say 'Y' to enable the hardware key manager driver used to operate
	 and access key manager hardware block. This is used to interface with
	 HWKM hardware to perform key operations from the kernel which will
	 be used for storage encryption.

config MSM_EXT_DISPLAY
	tristate "MSM External Display Driver"
	depends on DRM
	help
	  Enabling this option adds MSM External Display Driver.
	  External Display driver was added to support the communication
	  between external display driver and its counterparts.
	  This should be enabled to support audio & video over HDMI or
	  DP for hot pluggable sink devices.

config QCOM_PANEL_EVENT_NOTIFIER
	tristate "panel event notifier"
	depends on DRM
	help
	  Enabling this option adds panel event notifier driver.
	  This driver is responsible for notifying clients interested in display
	  panel events such as panel on , panel off, fps change etc.  Clients
	  can use these notifications for power saving or align its operations
	  with display panel power state.

config QCOM_BALANCE_ANON_FILE_RECLAIM
	bool "During reclaim treat anon and file backed pages equally"
	depends on SWAP
	help
	  When performing memory reclaim treat anonymous and file backed pages
	  equally.
	  Swapping anonymous pages out to memory can be efficient enough to justify
	  treating anonymous and file backed pages equally.

source "drivers/soc/qcom/icnss2/Kconfig"
source "drivers/soc/qcom/sync_fence/Kconfig"
source "drivers/soc/qcom/tmecom/Kconfig"
endmenu<|MERGE_RESOLUTION|>--- conflicted
+++ resolved
@@ -821,22 +821,6 @@
 	  table, PMU counters and saving the values of PMU counters during LPM and
 	  hotplug.
 
-<<<<<<< HEAD
-config QTI_HW_MEMLAT_SCMI_CLIENT
-	tristate "Qualcomm Technologies Inc. SCMI client driver for HW MEMLAT"
-	depends on QTI_HW_MEMLAT
-	default n
-	help
-	  SCMI client driver registers itself with SCMI framework for memlat
-	  vendor protocol, and also registers with the memlat hw interface
-	  driver.
-
-	  This driver deliver the memlat vendor protocol handle to interface
-	  driver, and interface driver will use this handle to communicate with
-	  memlat HW.
-
-=======
->>>>>>> d7a52a7b
 config QTI_HW_MEMLAT_LOG
 	tristate "Qualcomm Technologies Inc. HW MEMLAT Logging"
 	depends on IPC_LOGGING && QCOM_RIMPS
