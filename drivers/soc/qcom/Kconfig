# SPDX-License-Identifier: GPL-2.0-only
#
# QCOM Soc drivers
#
menu "Qualcomm SoC drivers"

config QCOM_AOSS_QMP
	tristate "Qualcomm AOSS Driver"
	depends on ARCH_QCOM || COMPILE_TEST
	depends on MAILBOX
	depends on COMMON_CLK && PM
	select PM_GENERIC_DOMAINS
	help
	  This driver provides the means of communicating with and controlling
	  the low-power state for resources related to the remoteproc
	  subsystems as well as controlling the debug clocks exposed by the Always On
	  Subsystem (AOSS) using Qualcomm Messaging Protocol (QMP).

config QCOM_COMMAND_DB
	bool "Qualcomm Technologies, Inc. Command DB driver"
	depends on ARCH_QCOM || COMPILE_TEST
	depends on OF_RESERVED_MEM
	help
	  Command DB queries shared memory by key string for shared system
	  resources. Platform drivers that require to set state of a shared
	  resource on a RPM-hardened platform must use this database to get
	  SoC specific identifier and information for the shared resources.

config QCOM_MEM_OFFLINE
	bool "Dynamic Memory Region Offline driver"
	depends on MEMORY_HOTPLUG
	help
	  Add support for DDR Self-Refresh power management through the dynamic
	  memory offline framework. This driver interfaces between the memory
	  hotplug subsystem and AOP which hot adds or removes memory blocks and
	  controls the start/stop of self-refresh of these DDR regions. This
	  helps reduce power consumption during idle mode of the system.
	  If unsure, say N

config BUG_ON_HW_MEM_ONLINE_FAIL
	bool "Trigger a BUG when HW memory online fails"
	depends on QCOM_MEM_OFFLINE
	help
	  Select this option if kernel should BUG when the hardware
	  onlining of memory hotplug blocks fails. This helps to catch
	  online failures much quicker and avoids the later side effects
	  of such memory online failures.
	  If unsure, say N

config OVERRIDE_MEMORY_LIMIT
	bool "Override memory limit set by the kernel boot parameter"
	depends on QCOM_MEM_OFFLINE
	help
	  Override any memory limit set by the kernel boot parameter with
	  limit set by mem-offline dt entry so that memory offline framework
	  can initialize remaining memory with movable pages for memory
	  hot-plugging.
	  If unsure, say N

config QCOM_MEM_BUF
	bool "Qualcomm Technologies, Inc. Memory Buffer Sharing Driver"
	depends on HH_MSGQ && HH_RM_DRV && ION_MSM_HEAPS && QCOM_SECURE_BUFFER
	help
	  Add support for lending memory from one virtual machine to another.
	  This driver communicates with the hypervisor, as well as other
	  virtual machines, to request and lend memory from and to VMs
	  respectively.
	  If unsure, say N

config QCOM_GENI_SE
	tristate "QCOM GENI Serial Engine Driver"
	depends on ARCH_QCOM || COMPILE_TEST
	help
	  This driver is used to manage Generic Interface (GENI) firmware based
	  Qualcomm Technologies, Inc. Universal Peripheral (QUP) Wrapper. This
	  driver is also used to manage the common aspects of multiple Serial
	  Engines present in the QUP.

config OVERRIDE_MEMORY_LIMIT
	bool "Override memory limit set by the kernel boot parameter"
	depends on QCOM_MEM_OFFLINE
	help
	  Override any memory limit set by the kernel boot parameter with
	  limit set by mem-offline dt entry so that memory offline framework
	  can initialize remaining memory with movable pages for memory
	  hot-plugging.
	  If unsure, say N

config QCOM_GLINK_SSR
	tristate "Qualcomm Glink SSR driver"
	depends on RPMSG
	depends on QCOM_RPROC_COMMON
	help
	  Say y here to enable GLINK SSR support. The GLINK SSR driver
	  implements the SSR protocol for notifying the remote processor about
	  neighboring subsystems going up or down.

config MSM_SPSS_UTILS
	depends on MSM_PIL
	tristate "Secure Processor Utilities"
	help
	  spss-utils driver selects Secure Processor firmware file name.name
	  The firmware file name for dev, test or production is selected
	  based on two fuses.fuses
	  Different file name is used for differnt SPSS HW versions,versions
	  because the SPSS firmware size is too small to support multiple
	  HW versions.

config MSM_QBT_HANDLER
	tristate "Event Handler for QTI Ultrasonic Fingerprint Sensor"
	help
	  This driver acts as a interrupt handler, where the interrupt is generated
	  by the QTI Ultrasonic Fingerprint Sensor. It queues the events for each
	  interrupt in an event queue and notifies the userspace to read the events
	  from the queue. It also creates an input device to send key events such as
	  KEY_POWER, KEY_HOME.

config QCOM_GSBI
	tristate "QCOM General Serial Bus Interface"
	depends on ARCH_QCOM || COMPILE_TEST
	select MFD_SYSCON
	help
	  Say y here to enable GSBI support.  The GSBI provides control
	  functions for connecting the underlying serial UART, SPI, and I2C
	  devices to the output pins.

config QCOM_IPCC
       tristate "Qualcomm Technologies, Inc. IPCC driver"
       depends on MAILBOX
       help
         Qualcomm Technologies, Inc. IPCC driver for MSM devices. The drivers
         acts as an interrupt controller for the clients interested in
         talking to the IPCC (inbound-communication). On the other hand, the
         driver also provides a mailbox channel for outbound-communications.
         Say Y here to compile the driver as a part of kernel or M to compile
         as a module.

config QCOM_LLCC
	tristate "Qualcomm Technologies, Inc. LLCC driver"
	depends on ARCH_QCOM || COMPILE_TEST
	help
	  Qualcomm Technologies, Inc. platform specific
<<<<<<< HEAD
	  Last Level Cache Controller(LLCC) driver for platforms such as,
	  SDM845. This provides interfaces to clients that use the LLCC.
	  Say yes here to enable LLCC slice driver.
=======
	  Last Level Cache Controller(LLCC) driver. This provides interfaces
	  to clients that use the LLCC. Say yes here to enable LLCC slice
	  driver.

config QCOM_LAHAINA_LLCC
	tristate "Qualcomm Technologies, Inc. LAHAINA LLCC driver"
	depends on QCOM_LLCC
	help
	  Say y or m here to enable the LLCC driver for Lahaina platform.
	  This provides data required to configure LLCC so that clients
	  can start using the LLCC slices.
	  If unsure, say n.

config QCOM_SDM845_LLCC
	tristate "Qualcomm Technologies, Inc. SDM845 LLCC driver"
	depends on QCOM_LLCC
	help
	  Say yes here to enable the LLCC driver for SDM845. This provides
	  data required to configure LLCC so that clients can start using the
	  LLCC slices.
>>>>>>> 69e489fe

config QCOM_LLCC_PERFMON
	tristate "Qualcomm Technologies, Inc. LLCC Perfmon driver"
	depends on QCOM_LLCC
	help
	  This option enables driver for LLCC Performance monitor block. Using
	  this various events in different LLCC sub ports can be monitored.
	  This is used for performance and debug activity and exports sysfs
	  interface. sysfs interface is used to configure and dump the LLCC
	  performance events.

config QCOM_MDT_LOADER
	tristate
	select QCOM_SCM

<<<<<<< HEAD
config QCOM_OCMEM
	tristate "Qualcomm On Chip Memory (OCMEM) driver"
	depends on ARCH_QCOM
	select QCOM_SCM
	help
	  The On Chip Memory (OCMEM) allocator allows various clients to
	  allocate memory from OCMEM based on performance, latency and power
	  requirements. This is typically used by the GPU, camera/video, and
	  audio components on some Snapdragon SoCs.
=======
config QPNP_PBS
	tristate "PBS trigger support for QPNP PMIC"
	depends on SPMI
	help
	  This driver supports configuring software PBS trigger event through PBS
	  RAM on Qualcomm Technologies, Inc. QPNP PMICs. This module provides
	  the APIs to the client drivers that wants to send the PBS trigger
	  event to the PBS RAM.
>>>>>>> 69e489fe

config QCOM_PM
	bool "Qualcomm Power Management"
	depends on ARCH_QCOM && !ARM64
	select ARM_CPU_SUSPEND
	select QCOM_SCM
	help
	  QCOM Platform specific power driver to manage cores and L2 low power
	  modes. It interface with various system drivers to put the cores in
	  low power modes.

config MSM_PIL
	tristate "Peripheral image loader"
	select FW_LOADER
	help
	  Some peripherals' firmware need to be loaded into memory before
	  they can be brought out of reset. The Peripheral Image Loader (PIL)
	  framework is used to achive this. The driver relays the lower-level
	  functionalities such as, authenticating the images, performing the
	  reset of the peripheral, and so on to the drivers that are registered
	  with it.

	  Say 'y' or 'm' to support these devices.

config MSM_SUBSYSTEM_RESTART
	tristate "MSM Subsystem Restart"
	select MSM_PIL
	select QCOM_QMI_HELPERS
	help
	  This option enables the MSM subsystem restart framework.

	  The MSM subsystem restart framework provides support to boot,
	  shutdown, and restart subsystems with a reference counted API.
	  It also extends the APIs to add support for MSM System Monitor
	  using the QMI layer. These APIs may be used for sending events
	  or passing commands.
	  Moreover, the framework also notifies userspace of transitions
	  between these states via sysfs.

config SETUP_SSR_NOTIF_TIMEOUTS
	bool "Set timeouts on SSR sysmon notifications and notifier callbacks"
	help
	  Setup timers prior to initiating communication between
	  subsystems through sysmon, and prior to sending notifications
	  to drivers in the kernel that have registered callbacks with the
	  subsystem notifier framework for a particular subsystem. This
	  is a debugging feature.

config SSR_SYSMON_NOTIF_TIMEOUT
	depends on SETUP_SSR_NOTIF_TIMEOUTS
	int "SSR Sysmon notifications timeout in ms"
	default 10000
	help
	  The amount of time, in milliseconds, that should elapse between
	  the start and end of sysmon SSR notifications, before a warning
	  is emitted.

config SSR_SUBSYS_NOTIF_TIMEOUT
	depends on SETUP_SSR_NOTIF_TIMEOUTS
	int "SSR Subsystem notifier timeout in ms"
	default 10000
	help
	  The amount of time, in milliseconds, that should elapse between
	  the start and end of SSR notifications through the subsystem
	  notifier, before a warning is emitted.

config PANIC_ON_SSR_NOTIF_TIMEOUT
	bool "Trigger kernel panic when notification timeout expires"
	depends on SETUP_SSR_NOTIF_TIMEOUTS
	help
	  This is a debug feature where a kernel panic is triggered when
	  communication between subsystems through sysmon is taking too
	  long. This scneario can happen if the peripheral has died and
	  is no longer responsive.
	  Also trigger a kernel panic if invoking the callbacks registered
	  with a particular subsystem's notifications by the subsystem
	  notifier framework is taking too long.

config MSM_PIL_SSR_GENERIC
	tristate "MSM Subsystem Boot Support"
	depends on MSM_SUBSYSTEM_RESTART
	help
	  Support for booting and shutting down MSM Subsystem processors.
	  This driver also monitors the SMSM status bits and the watchdog
	  interrupt for the subsystem and restarts it on a watchdog bite
	  or a fatal error. Subsystems include LPASS, Venus, VPU, WCNSS and
	  BCSS.

config MSM_SERVICE_LOCATOR
	tristate "Service Locator"
	select QCOM_QMI_HELPERS
	help
	  The Service Locator provides a library to retrieve location
	  information given a service identifier. Location here translates
	  to what process domain exports the service, and which subsystem
	  that process domain will execute in.

config MSM_SERVICE_NOTIFIER
	tristate "Service Notifier"
	depends on MSM_SERVICE_LOCATOR && MSM_SUBSYSTEM_RESTART
	help
	  The Service Notifier provides a library for a kernel client to
	  register for state change notifications regarding a remote service.
	  A remote service here refers to a process providing certain services
	  like audio, the identifier for which is provided by the service
	  locator.

config MSM_BOOT_STATS
	tristate "Use MSM boot stats reporting"
	help
	  Use this to report msm boot stats such as bootloader throughput,
	  display init, total boot time.
	  This figures are reported in mpm sleep clock cycles and have a
	  resolution of 31 bits as 1 bit is used as an overflow check.

config QCOM_QMI_HELPERS
	tristate
	depends on ARCH_QCOM || COMPILE_TEST
	depends on NET

source "drivers/soc/qcom/memshare/Kconfig"

config QCOM_RMTFS_MEM
	tristate "Qualcomm Remote Filesystem memory driver"
	depends on ARCH_QCOM
	select QCOM_SCM
	help
	  The Qualcomm remote filesystem memory driver is used for allocating
	  and exposing regions of shared memory with remote processors for the
	  purpose of exchanging sector-data between the remote filesystem
	  service and its clients.

	  Say y here if you intend to boot the modem remoteproc.

config MSM_CORE_HANG_DETECT
	tristate "MSM Core Hang Detection Support"
	help
	  This enables the core hang detection module. It causes SoC
	  reset on core hang detection and collects the core context
	  for hang. By using sysfs entries core hang detection can be
	  enabled or disabled dynamically.

config QCOM_RPMH
	bool "Qualcomm RPM-Hardened (RPMH) Communication"
	depends on ARCH_QCOM && ARM64 || COMPILE_TEST
	help
	  Support for communication with the hardened-RPM blocks in
	  Qualcomm Technologies Inc (QTI) SoCs. RPMH communication uses an
	  internal bus to transmit state requests for shared resources. A set
	  of hardware components aggregate requests for these resources and
	  help apply the aggregated state on the resource.

config QCOM_RPMHPD
	bool "Qualcomm RPMh Power domain driver"
	depends on QCOM_RPMH && QCOM_COMMAND_DB
	help
	  QCOM RPMh Power domain driver to support power-domains with
	  performance states. The driver communicates a performance state
	  value to RPMh which then translates it into corresponding voltage
	  for the voltage rail.

config QCOM_RUN_QUEUE_STATS
       bool "Enable collection and exporting of QTI Run Queue stats to userspace"
       help
        This option enables the driver to periodically collecting the statistics
        of kernel run queue information and calculate the load of the system.
        This information is exported to usespace via sysfs entries and userspace
        algorithms uses info and decide when to turn on/off the cpu cores.

config QCOM_RPMPD
	bool "Qualcomm RPM Power domain driver"
	depends on QCOM_SMD_RPM=y
	help
	  QCOM RPM Power domain driver to support power-domains with
	  performance states. The driver communicates a performance state
	  value to RPM which then translates it into corresponding voltage
	  for the voltage rail.

config QCOM_SMEM
	tristate "Qualcomm Shared Memory Manager (SMEM)"
	depends on ARCH_QCOM || COMPILE_TEST
	depends on HWSPINLOCK
	help
	  Say y here to enable support for the Qualcomm Shared Memory Manager.
	  The driver provides an interface to items in a heap shared among all
	  processors in a Qualcomm platform.

config QCOM_SMD_RPM
	tristate "Qualcomm Resource Power Manager (RPM) over SMD"
	depends on ARCH_QCOM || COMPILE_TEST
	depends on RPMSG
	help
	  If you say yes to this option, support will be included for the
	  Resource Power Manager system found in the Qualcomm 8974 based
	  devices.

	  This is required to access many regulators, clocks and bus
	  frequencies controlled by the RPM on these devices.

	  Say M here if you want to include support for the Qualcomm RPM as a
	  module. This will build a module called "qcom-smd-rpm".

config QCOM_MEMORY_DUMP_V2
	bool "QCOM Memory Dump V2 Support"
	help
	  This enables memory dump feature. It allows various client
	  subsystems to register respective dump regions. At the time
	  of deadlocks or cpu hangs these dump regions are captured to
	  give a snapshot of the system at the time of the crash.

config MSM_REMOTEQDSS
	bool "Allow debug tools to enable events on other processors"
	depends on QCOM_SCM && DEBUG_FS
	help
	  Other onchip processors/execution environments may support debug
	  events. Provide a sysfs interface for debug tools to dynamically
	  enable/disable these events. Interface located in
	  /sys/class/remoteqdss.

config QCOM_SMEM_STATE
	bool

config QCOM_SMP2P
	tristate "Qualcomm Shared Memory Point to Point support"
	depends on MAILBOX
	depends on QCOM_SMEM
	select QCOM_SMEM_STATE
	select IRQ_DOMAIN
	help
	  Say yes here to support the Qualcomm Shared Memory Point to Point
	  protocol.

config QCOM_SMSM
	tristate "Qualcomm Shared Memory State Machine"
	depends on QCOM_SMEM
	select QCOM_SMEM_STATE
	select IRQ_DOMAIN
	help
	  Say yes here to support the Qualcomm Shared Memory State Machine.
	  The state machine is represented by bits in shared memory.

config QCOM_SOCINFO
	tristate "Qualcomm socinfo driver"
	depends on QCOM_SMEM
	select SOC_BUS
	help
	 Say yes here to support the Qualcomm socinfo driver, providing
	 information about the SoC to user space.

config QCOM_WCNSS_CTRL
	tristate "Qualcomm WCNSS control driver"
	depends on ARCH_QCOM || COMPILE_TEST
	depends on RPMSG
	help
	  Client driver for the WCNSS_CTRL SMD channel, used to download nv
	  firmware to a newly booted WCNSS chip.

config QCOM_DCC_V2
       bool "Qualcomm Technologies Data Capture and Compare enigne support for V2"
       help
         This option enables driver for Data Capture and Compare engine. DCC
         driver provides interface to configure DCC block and read back
         captured data from DCC's internal SRAM.

config QCOM_MINIDUMP
	tristate "QCOM Minidump Support"
	depends on QCOM_SMEM && POWER_RESET_MSM
	help
	  This enables minidump feature. It allows various clients to
	  register to dump their state at system bad state (panic/WDT,etc.,).
	  Minidump would dump all registered entries, only when DLOAD mode
	  is enabled.

config MINIDUMP_MAX_ENTRIES
	int "Minidump Maximum num of entries"
	default 200
	depends on QCOM_MINIDUMP
	help
	  This defines maximum number of entries to be allocated for application
	  subsytem in Minidump table.

config QCOM_APR
	tristate "Qualcomm APR Bus (Asynchronous Packet Router)"
	depends on ARCH_QCOM || COMPILE_TEST
	depends on RPMSG
	help
<<<<<<< HEAD
	  Enable APR IPC protocol support between
	  application processor and QDSP6. APR is
	  used by audio driver to configure QDSP6
	  ASM, ADM and AFE modules.
=======
          Enable APR IPC protocol support between
          application processor and QDSP6. APR is
          used by audio driver to configure QDSP6
          ASM, ADM and AFE modules.

config QCOM_SECURE_BUFFER
	tristate "Helper functions for secure buffers through TZ"
	depends on QCOM_SCM
	help
	  Enable for targets that need to call into TZ to secure
	  memory buffers. This ensures that only the correct clients can
	  use this memory and no unauthorized access is made to the
	  buffer.

config QCOM_GLINK_PKT
	tristate "Enable device interface for GLINK packet channels"
	depends on QCOM_GLINK
	help
	  G-link packet driver provides the interface for the userspace
	  clients to communicate over G-Link via device nodes.
	  This enable the userspace clients to read and write to
	  some glink packets channel.

config MSM_PERFORMANCE
        tristate "msm performance driver to support userspace fmin/fmax request"
        help
          This driver can restrict max freq or min freq of cpu cluster
          when requested by the userspace by changing the cpufreq policy
          fmin and fmax. The user space can request  the cpu freq change by
          writing cpu#:freq values

config QMP_DEBUGFS_CLIENT
	bool "Debugfs Client to communicate with AOP using QMP protocol"
	depends on DEBUG_FS
	help
	  This options enables a driver which allows clients to send messages
	  to Alway On processor using QMP transport. Users can echo a message
	  into an exposed debugfs node to send to AOP. The driver expects the
	  passed in string argument to be formatted correctly for AOP to read.

config QSEE_IPC_IRQ_BRIDGE
	tristate "QSEE IPC Interrupt Bridge"
	help
	  This module enables bridging an Inter-Processor Communication(IPC)
	  interrupt from a remote subsystem directed towards
	  Qualcomm Technologies, Inc. Secure Execution Environment(QSEE) to
	  userspace. The interrupt will be propagated through a character device
	  that userspace clients can poll on.

config QCOM_SMP2P_SLEEPSTATE
	tristate "SMP2P Sleepstate notifier"
	depends on QCOM_SMP2P
	help
	  When this option is enabled, notifications are sent to remote procs
	  for the power state changes on the local processor. The notifications
	  are sent through the smp2p framework. This driver can also receive
	  notifications from the remote to prevent suspend on the local
	  processor.

config SENSORS_SSC
	tristate "Enable Sensors Driver Support for SSC"
	depends on MSM_SUBSYSTEM_RESTART
	help
	  Say y or m here to enable Snapdragon Sensor Core(SSC)
	  support for Qualcomm Technologies, Inc SoCs. SSC is used for
	  exercising sensor use-cases. This driver loads firmware files
	  for SSC and also does time synchronization with DSP clock.

config QSEE_IPC_IRQ
	tristate "QSEE interrupt manager"
	help
	  The QSEE IPC IRQ controller manages the interrupts from the QTI
	  secure execution environment. This interrupt controller will use
	  the registers in the spcs region to mask and clear interrupts.
	  Clients can use this driver to avoid adding common interrupt handling
	  code.

config QCOM_GLINK
	tristate "GLINK Probe Helper"
	depends on RPMSG_QCOM_GLINK_SMEM
	help
	  This enables the GLINK Probe module. This is designed to set up
	  other edges in the system. It will initialize all the transports for
	  all the edges present in the device.
	  Say M if you want to enable this module.

config MSM_GLINK_SSR
	tristate "MSM GLINK SSR"
	depends on RPMSG
	help
	  The GLINK RPMSG Plugin is currently designed to plugin with the
	  remote proc framework as a subdev. This module is responsible
	  for creating the glink transports when remote proc is disabled. This
	  will be used for drivers on MSMs.
	  Say M if you want to enable this

config QTI_PMIC_GLINK
	tristate "Enable support for PMIC GLINK"
	depends on QCOM_GLINK
	help
	  The PMIC Glink driver provides the interface for clients to
	  communicate over GLink for sending and receiving data to charger
	  firmware that runs on a remote subsystem like DSP which supports
	  charging and gauging.
	  This enables clients to read and write battery charging parameters.

config QTI_BATTERY_GLINK_DEBUG
	tristate "Enable support for QTI battery glink debug driver"
	depends on QTI_PMIC_GLINK
	depends on DEBUG_FS
	help
	  Qualcomm Technologies, Inc. battery glink debug driver helps to
	  obtain debug information for battery charging and gauging over PMIC
	  Glink from charger and gauging firmware running on a remote subsystem
	  (e.g. DSP).

config QTI_ALTMODE_GLINK
	tristate "Type-C alternate mode over GLINK"
	depends on QTI_PMIC_GLINK
	help
	  The Qualcomm Technologies, Inc. Type-C alternate mode driver provides
	  an interface for Type-C alternate mode clients to receive data such
	  as Pin Assignment Notifications from the Type-C stack running on a
	  remote subsystem (e.g. DSP) via the PMIC GLINK interface.

config MSM_CDSP_LOADER
	tristate "CDSP loader support"
	help
	  This enables the CDSP loader driver that loads the CDSP
	  firmware images and brings the compute DSP out of reset
	  for platforms that have one.
	  Say M if you want to enable this module.

config QGKI
	bool "Enable for QGKI or debug variant"
	help
	  When this flag is enabled, it is safe to assume that the build
	  is a Non GKI build. It can be either QGKI build or a debug
	  build. This does not differentiate a QGKI and a debug build.
	  This flag is absent if the build is a GKI build. If this flag is
	  enabled, all the ABI compatibilities are not applicable.

config MSM_PM
	bool
	select MSM_IDLE_STATS if DEBUG_FS
	select QTI_SYSTEM_PM if QCOM_RPMH

config QTI_SYSTEM_PM
	bool

if MSM_PM
menuconfig MSM_IDLE_STATS
	bool "Collect idle statistics"
	help
	  Collect cores various low power mode idle statistics
	  and export them in proc/msm_pm_stats. User can read
	  this data and determine what low power modes and how
	  many times cores have entered into LPM modes.

if MSM_IDLE_STATS

config MSM_IDLE_STATS_FIRST_BUCKET
	int "First bucket time"
	default 62500
	help
	  Upper time limit in nanoseconds of first bucket.

config MSM_IDLE_STATS_BUCKET_SHIFT
	int "Bucket shift"
	default 2

config MSM_IDLE_STATS_BUCKET_COUNT
	int "Bucket count"
	default 10

config MSM_SUSPEND_STATS_FIRST_BUCKET
	int "First bucket time for suspend"
	default 1000000000
	help
	  Upper time limit in nanoseconds of first bucket of the
	  histogram.  This is for collecting statistics on suspend.

endif # MSM_IDLE_STATS
endif # MSM_PM

config QTI_RPM_STATS_LOG
	tristate "Qualcomm Technologies RPM Stats Driver"
	depends on QCOM_RPMH
	help
	  This option enables a driver which reads RPM messages from a shared
	  memory location. These messages provide statistical information about
	  the low power modes that RPM enters. The drivers outputs the message
	  via a sysfs node.


config QTI_DDR_STATS_LOG
	tristate "Qualcomm Technologies Inc (QTI) DDR Stats Driver"
	depends on QCOM_RPMH
	depends on QGKI
	help
	  This option enables a driver which reads DDR statistical information
	  from AOP shared memory location such as DDR low power modes and DDR
	  frequency residency and counts. The driver outputs information using
	  sysfs.

config MSM_JTAGV8
	bool "Debug and ETM trace support across power collapse for ARMv8"
	default y if CORESIGHT_SOURCE_ETM4X
	depends on QCOM_SCM=y
	help
	  Enables support for debugging (specifically breakpoints) and ETM
	  processor tracing across power collapse both for JTag and OS hosted
	  software running on ARMv8 target. Enabling this will ensure debug
	  and ETM registers are saved and restored across power collapse.
	  If unsure, say 'N' here to avoid potential power, performance and
	  memory penalty.

config QCOM_FSA4480_I2C
	bool "Fairchild FSA4480 chip with I2C"
	select REGMAP_I2C
	depends on I2C
	depends on AUDIO_QGKI
	help
	  Support for the Fairchild FSA4480 IC switch chip controlled
	  using I2C. This driver provides common support
	  for accessing the device, switching between USB and Audio
	  modes, changing orientation.

config QCOM_SOC_SLEEP_STATS
	tristate "Qualcomm Technologies, Inc. (QTI) SoC sleep stats driver"
	depends on QGKI
	help
	  Qualcomm Technologies Inc (QTI) SoC sleep stats driver to read
	  the shared memory exported by the remote processor related to
	  various SoC level low power modes statistics and export to sysfs
	  interface.

config QCOM_WATCHDOG
	tristate "Qualcomm Watchdog Support"
	depends on ARCH_QCOM
	help
          This enables the watchdog module. It causes kernel panic if the
          watchdog times out. It allows for detection of cpu hangs and
          deadlocks. It does not run during the bootup process, so it will
          not catch any early lockups.

config QCOM_FORCE_WDOG_BITE_ON_PANIC
	bool "QCOM force watchdog bite"
	depends on QCOM_WATCHDOG
	help
	  This forces a watchdog bite when the device restarts
	  due to a kernel panic. On certain MSM SoCs,
	  this provides additional debugging
	  information.

config MSM_SPCOM
         depends on QCOM_GLINK
         bool "Secure Processor Communication over RPMSG"
         help
	   SPCOM driver allows loading Secure Processor Applications and sending
	   messages to Secure Processor Applications. SPCOM implements logic of RPMSG
	   client of SPSS edge. SPCOM provides interface to both user space app and
	   kernel driver. It is using glink as the transport layer, which provides
	   multiple logical channels over single physical channel. The physical layer
	   is based on shared memory and interrupts. SPCOM provides clients/server API
	   although currently only one client/server is allowed per logical channel.

config QCOM_EUD
	tristate "QTI Embedded USB Debugger (EUD)"
	depends on ARCH_QCOM
	select SERIAL_CORE
	help
          The EUD (Embedded USB Debugger) is a mini-USB hub implemented
          on chip to support the USB-based debug and trace capabilities.
          This module enables support for Qualcomm Technologies, Inc.
          Embedded USB Debugger (EUD).
          If unsure, say N.

config QCOM_SMCINVOKE
	tristate "Secure QSEE Support"
	help
	 Enable SMCInvoke driver which supports capability based secure
	 communication between QTI Secure Execution Environment (QSEE)
	 and high level operating system. It exposes APIs for both
	 userspace and kernel clients.

config QCOM_GUESTVM
	tristate "Enable Guest VM to be loaded by PIL"
	help
	   This driver invokes Peripheral Image Loader to load images of
	   any guest Virtual Machine (VM). It also communicates with the
	   Resource Manager driver to start the boot of VMs once it has
	   successfully loaded the VM images in the designated memory.

>>>>>>> 69e489fe
endmenu<|MERGE_RESOLUTION|>--- conflicted
+++ resolved
@@ -17,7 +17,7 @@
 	  Subsystem (AOSS) using Qualcomm Messaging Protocol (QMP).
 
 config QCOM_COMMAND_DB
-	bool "Qualcomm Technologies, Inc. Command DB driver"
+	tristate "Qualcomm Technologies, Inc. Command DB driver"
 	depends on ARCH_QCOM || COMPILE_TEST
 	depends on OF_RESERVED_MEM
 	help
@@ -140,11 +140,6 @@
 	depends on ARCH_QCOM || COMPILE_TEST
 	help
 	  Qualcomm Technologies, Inc. platform specific
-<<<<<<< HEAD
-	  Last Level Cache Controller(LLCC) driver for platforms such as,
-	  SDM845. This provides interfaces to clients that use the LLCC.
-	  Say yes here to enable LLCC slice driver.
-=======
 	  Last Level Cache Controller(LLCC) driver. This provides interfaces
 	  to clients that use the LLCC. Say yes here to enable LLCC slice
 	  driver.
@@ -165,7 +160,6 @@
 	  Say yes here to enable the LLCC driver for SDM845. This provides
 	  data required to configure LLCC so that clients can start using the
 	  LLCC slices.
->>>>>>> 69e489fe
 
 config QCOM_LLCC_PERFMON
 	tristate "Qualcomm Technologies, Inc. LLCC Perfmon driver"
@@ -181,7 +175,6 @@
 	tristate
 	select QCOM_SCM
 
-<<<<<<< HEAD
 config QCOM_OCMEM
 	tristate "Qualcomm On Chip Memory (OCMEM) driver"
 	depends on ARCH_QCOM
@@ -191,7 +184,7 @@
 	  allocate memory from OCMEM based on performance, latency and power
 	  requirements. This is typically used by the GPU, camera/video, and
 	  audio components on some Snapdragon SoCs.
-=======
+
 config QPNP_PBS
 	tristate "PBS trigger support for QPNP PMIC"
 	depends on SPMI
@@ -200,7 +193,6 @@
 	  RAM on Qualcomm Technologies, Inc. QPNP PMICs. This module provides
 	  the APIs to the client drivers that wants to send the PBS trigger
 	  event to the PBS RAM.
->>>>>>> 69e489fe
 
 config QCOM_PM
 	bool "Qualcomm Power Management"
@@ -344,7 +336,7 @@
 	  enabled or disabled dynamically.
 
 config QCOM_RPMH
-	bool "Qualcomm RPM-Hardened (RPMH) Communication"
+	tristate "Qualcomm RPM-Hardened (RPMH) Communication"
 	depends on ARCH_QCOM && ARM64 || COMPILE_TEST
 	help
 	  Support for communication with the hardened-RPM blocks in
@@ -354,7 +346,7 @@
 	  help apply the aggregated state on the resource.
 
 config QCOM_RPMHPD
-	bool "Qualcomm RPMh Power domain driver"
+	tristate "Qualcomm RPMh Power domain driver"
 	depends on QCOM_RPMH && QCOM_COMMAND_DB
 	help
 	  QCOM RPMh Power domain driver to support power-domains with
@@ -371,8 +363,8 @@
         algorithms uses info and decide when to turn on/off the cpu cores.
 
 config QCOM_RPMPD
-	bool "Qualcomm RPM Power domain driver"
-	depends on QCOM_SMD_RPM=y
+	tristate "Qualcomm RPM Power domain driver"
+	depends on QCOM_SMD_RPM
 	help
 	  QCOM RPM Power domain driver to support power-domains with
 	  performance states. The driver communicates a performance state
@@ -487,16 +479,10 @@
 	depends on ARCH_QCOM || COMPILE_TEST
 	depends on RPMSG
 	help
-<<<<<<< HEAD
 	  Enable APR IPC protocol support between
 	  application processor and QDSP6. APR is
 	  used by audio driver to configure QDSP6
 	  ASM, ADM and AFE modules.
-=======
-          Enable APR IPC protocol support between
-          application processor and QDSP6. APR is
-          used by audio driver to configure QDSP6
-          ASM, ADM and AFE modules.
 
 config QCOM_SECURE_BUFFER
 	tristate "Helper functions for secure buffers through TZ"
@@ -787,5 +773,4 @@
 	   Resource Manager driver to start the boot of VMs once it has
 	   successfully loaded the VM images in the designated memory.
 
->>>>>>> 69e489fe
 endmenu