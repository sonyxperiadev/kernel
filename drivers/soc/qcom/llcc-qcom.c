// SPDX-License-Identifier: GPL-2.0-only
/*
 * Copyright (c) 2017-2021, The Linux Foundation. All rights reserved.
 * Copyright (c) 2022-2023 Qualcomm Innovation Center, Inc. All rights reserved.
 */

#include <linux/bitmap.h>
#include <linux/bitops.h>
#include <linux/device.h>
#include <linux/io.h>
#include <linux/kernel.h>
#include <linux/module.h>
#include <linux/mutex.h>
#include <linux/of.h>
#include <linux/of_address.h>
#include <linux/of_device.h>
#include <linux/regmap.h>
#include <linux/sizes.h>
#include <linux/slab.h>
#include <linux/soc/qcom/llcc-qcom.h>

#define ACTIVATE                      BIT(0)
#define DEACTIVATE                    BIT(1)
#define ACT_CLEAR                     BIT(0)
#define ACT_COMPLETE                  BIT(4)
#define ACT_CTRL_OPCODE_ACTIVATE      BIT(0)
#define ACT_CTRL_OPCODE_DEACTIVATE    BIT(1)
#define ACT_CTRL_ACT_TRIG             BIT(0)
#define ACT_CTRL_OPCODE_SHIFT         0x01
#define ATTR1_PROBE_TARGET_WAYS_SHIFT 0x02
#define ATTR1_FIXED_SIZE_SHIFT        0x03
#define ATTR1_PRIORITY_SHIFT          0x04
#define ATTR1_MAX_CAP_SHIFT           0x10
#define ATTR1_MAX_CAP_SHIFT_v31       0x0E
#define ATTR0_RES_WAYS_MASK           GENMASK(15, 0)
#define ATTR0_BONUS_WAYS_MASK         GENMASK(31, 16)
#define ATTR0_BONUS_WAYS_SHIFT        0x10
#define LLCC_STATUS_READ_DELAY        100

#define CACHE_LINE_SIZE_SHIFT         6

#define LLCC_COMMON_STATUS0_V2        0x0003000c
#define LLCC_COMMON_STATUS0_V21       0x0003400c
#define LLCC_COMMON_STATUS0           llcc_regs[LLCC_COMMON_STATUS0_num]

#define MAX_CAP_TO_BYTES(n)           (n * SZ_1K)
#define LLCC_TRP_ACT_CTRLn(n)         (n * SZ_4K)
#define LLCC_TRP_ACT_CLEARn(n)        (8 + n * SZ_4K)
#define LLCC_TRP_STATUSn(n)           (4 + n * SZ_4K)
#define LLCC_TRP_ATTR0_CFGn(n)        (0x21000 + SZ_8 * n)
#define LLCC_TRP_ATTR1_CFGn(n)        (0x21004 + SZ_8 * n)
#define LLCC_TRP_ATTR2_CFGn(n)        (0x21100 + SZ_4 * n)

#define LLCC_TRP_C_AS_N               0x22890
#define LLCC_TRP_NC_AS_C              0x22894
#define LLCC_FEAC_C_AS_NC_V2          0x35030
#define LLCC_FEAC_C_AS_NC_V21         0x41030
#define LLCC_FEAC_C_AS_NC             llcc_regs[LLCC_FEAC_C_AS_NC_num]
#define LLCC_FEAC_NC_AS_C_V2          0x35034
#define LLCC_FEAC_NC_AS_C_V21         0x41034
#define LLCC_FEAC_NC_AS_C             llcc_regs[LLCC_FEAC_NC_AS_C_num]

#define LLCC_TRP_WRSC_EN              0x21F20
#define LLCC_TRP_WRSC_CACHEABLE_EN    0x21F2C
#define LLCC_TRP_SCID_DIS_CAP_ALLOC   0x21F00
#define LLCC_TRP_PCB_ACT              0x21F04
#define LLCC_TRP_ALGO_CFG1            0x21F0C // SCT_STALE_EN
#define LLCC_TRP_ALGO_CFG2            0x21F10 // STALE_ONLY_ON_OC
#define LLCC_TRP_ALGO_CFG3            0x21F14 // MRU_RO_ON_TWAYS_IF_UC
#define LLCC_TRP_ALGO_CFG4            0x21F18 // MRU_ROLLOVER_ONLY_ON_TWAYS
#define LLCC_TRP_ALGO_CFG5            0x21F1C // ALWAYS_ALLOC_ONE_WAY_ON_OC
#define LLCC_TRP_ALGO_CFG6            0x21F24 // ALLOC_OTHER_OC_ON_OC
#define LLCC_TRP_ALGO_CFG7            0x21F28 // ALLOC_OTHER_LP_OC_ON_OC
#define LLCC_TRP_ALGO_CFG8            0x21F30 // ALLOC_VICTIM_PL_ON_UC

#define FF_CLK_ON_OVERRIDE            BIT(1)
#define FF_CLK_ON_OVERRIDE_VALUE      BIT(0)
#define WAKEUP_ENABLE                 BIT(1)
#define SLP_ENABLE                    BIT(0)
#define WAKEUP_COMMAND                BIT(1)
#define SLEEP_COMMAND                 BIT(0)
#define SLP_CTRL_CLK_EN               BIT(0)
#define WR_ENABLE                     BIT(1)
#define SZ_7MB                        7168
#define SZ_6MB                        6144
#define ACTIVE_STATE                  0x0
#define ACTIVE_STATE_7MB              0x0
#define SLP_NRET_STATE                0xAAAAAAAA // SLEEP NON-RETENTION STATE
#define SLP_NRET_STATE_7MB            0xAAAA
#define IDLE_THRESHOLD_VAL            300000
#define IFCOUNTER_IS_ZERO_VAL         4
#define EARLY_IDLE_EXCEED_INDICATION_THRESHOLD_VAL 8

#define SPAD_LPI_LB_PCB_SLP_SEL0       0x000C
#define SPAD_LPI_LB_PCB_SLP_NRET_SEL0  0x0010
#define SPAD_LPI_LB_PCB_SLP_SEL1       0x0014
#define SPAD_LPI_LB_PCB_SLP_NRET_SEL1  0x0018
#define SPAD_LPI_LB_PCB_WAKEUP_SEL0    0x001C
#define SPAD_LPI_LB_PCB_WAKEUP_SEL1    0x0020
#define SPAD_LPI_LB_PCB_ENABLE         0x0034
#define SPAD_LPI_LB_RAM_IDLE_THRESHOLD 0x0044
#define SPAD_LPI_LB_PCB_CMD            0x0048
#define SPAD_LPI_LB_COUNTER_SYNC_RATE  0x004C
#define SPAD_LPI_LB_PCB_PWR_STATUS0    0x0054
#define SPAD_LPI_LB_PCB_PWR_STATUS1    0x0058
#define SPAD_LPI_LB_PCB_PWR_STATUS2    0x005C
#define SPAD_LPI_LB_PCB_PWR_STATUS3    0x0060
#define SPAD_LPI_LB_CLK_EN_CFG         0x0104
#define SPAD_LPI_LB_PRED_WAKEUP_EN     0x0284
#define SPAD_LPI_LB_FF_CLK_ON_CTRL     0x1254

static u32 llcc_offsets_v2[] = {
	0x0,
	0x80000,
	0x100000,
	0x180000
};

static u32 llcc_offsets_v21[] = {
	0x0,
	0x400000,
	0x100000,
	0x500000
};

static u32 llcc_offsets_v21_diwali[] = {
	0x0,
	0x100000
};

static u32 llcc_offsets_v31[] = {
	0x0,
	0x100000,
};

static u32 llcc_offsets_v41[] = {
	0x0,
	0x200000,
	0x400000,
	0x600000
};

enum {
	LLCC_COMMON_STATUS0_num = 0,
	LLCC_FEAC_C_AS_NC_num,
	LLCC_FEAC_NC_AS_C_num,
	LLCC_REGS_MAX,
};

static u32 llcc_regs_v2[LLCC_REGS_MAX] = {
	LLCC_COMMON_STATUS0_V2,
	LLCC_FEAC_C_AS_NC_V2,
	LLCC_FEAC_NC_AS_C_V2,
};

static u32 llcc_regs_v21[LLCC_REGS_MAX] = {
	LLCC_COMMON_STATUS0_V21,
	LLCC_FEAC_C_AS_NC_V21,
	LLCC_FEAC_NC_AS_C_V21,
};

static u32 *llcc_regs = llcc_regs_v2;

struct qcom_llcc_config {
	const struct llcc_slice_config *sct_data;
	int size;
};

static const struct llcc_slice_config sc7180_data[] =  {
	{ LLCC_CPUSS,    1,  256, 1, 0, 0xf, 0x0, 0, 0, 0, 1, 1 },
	{ LLCC_MDM,      8,  128, 1, 0, 0xf, 0x0, 0, 0, 0, 1, 0 },
	{ LLCC_GPUHTW,   11, 128, 1, 0, 0xf, 0x0, 0, 0, 0, 1, 0 },
	{ LLCC_GPU,      12, 128, 1, 0, 0xf, 0x0, 0, 0, 0, 1, 0 },
};

static const struct llcc_slice_config sdm845_data[] =  {
	{ LLCC_CPUSS,    1,  2816, 1, 0, 0xffc, 0x2,   0, 0, 1, 1, 1 },
	{ LLCC_VIDSC0,   2,  512,  2, 1, 0x0,   0x0f0, 0, 0, 1, 1, 0 },
	{ LLCC_VIDSC1,   3,  512,  2, 1, 0x0,   0x0f0, 0, 0, 1, 1, 0 },
	{ LLCC_ROTATOR,  4,  563,  2, 1, 0x0,   0x00e, 2, 0, 1, 1, 0 },
	{ LLCC_VOICE,    5,  2816, 1, 0, 0xffc, 0x2,   0, 0, 1, 1, 0 },
	{ LLCC_AUDIO,    6,  2816, 1, 0, 0xffc, 0x2,   0, 0, 1, 1, 0 },
	{ LLCC_MDMHPGRW, 7,  1024, 2, 0, 0xfc,  0xf00, 0, 0, 1, 1, 0 },
	{ LLCC_MDM,      8,  2816, 1, 0, 0xffc, 0x2,   0, 0, 1, 1, 0 },
	{ LLCC_CMPT,     10, 2816, 1, 0, 0xffc, 0x2,   0, 0, 1, 1, 0 },
	{ LLCC_GPUHTW,   11, 512,  1, 1, 0xc,   0x0,   0, 0, 1, 1, 0 },
	{ LLCC_GPU,      12, 2304, 1, 0, 0xff0, 0x2,   0, 0, 1, 1, 0 },
	{ LLCC_MMUHWT,   13, 256,  2, 0, 0x0,   0x1,   0, 0, 1, 0, 1 },
	{ LLCC_CMPTDMA,  15, 2816, 1, 0, 0xffc, 0x2,   0, 0, 1, 1, 0 },
	{ LLCC_DISP,     16, 2816, 1, 0, 0xffc, 0x2,   0, 0, 1, 1, 0 },
	{ LLCC_VIDFW,    17, 2816, 1, 0, 0xffc, 0x2,   0, 0, 1, 1, 0 },
	{ LLCC_MDMHPFX,  20, 1024, 2, 1, 0x0,   0xf00, 0, 0, 1, 1, 0 },
	{ LLCC_MDMPNG,   21, 1024, 0, 1, 0x1e,  0x0,   0, 0, 1, 1, 0 },
	{ LLCC_AUDHW,    22, 1024, 1, 1, 0xffc, 0x2,   0, 0, 1, 1, 0 },
};

static const struct llcc_slice_config lahaina_data[] =  {
	{LLCC_CPUSS,     1, 3072, 1, 1, 0xFFF, 0x0,   0, 0, 0, 1, 1, 0 },
	{LLCC_VIDSC0,    2,  512, 3, 1, 0xFFF, 0x0,   0, 0, 0, 1, 0, 0 },
	{LLCC_AUDIO,     6, 1024, 1, 1, 0xFFF, 0x0,   0, 0, 0, 0, 0, 0 },
	{LLCC_MDMHPGRW,  7, 1024, 3, 0, 0xFFF, 0x0,   0, 0, 0, 1, 0, 0 },
	{LLCC_MDM,       8, 3072, 1, 1, 0xFFF, 0x0,   0, 0, 0, 1, 0, 0 },
	{LLCC_MDMHW,     9, 1024, 1, 1, 0xFFF, 0x0,   0, 0, 0, 1, 0, 0 },
	{LLCC_CMPT,     10, 3072, 1, 1, 0xFFF, 0x0,   0, 0, 0, 0, 0, 0 },
	{LLCC_GPUHTW,   11, 1024, 1, 1, 0xFFF, 0x0,   0, 0, 0, 1, 0, 0 },
	{LLCC_GPU,      12, 1024, 1, 0, 0xFFF, 0x0,   0, 0, 0, 1, 0, 1 },
	{LLCC_MMUHWT,   13, 1024, 1, 1, 0xFFF, 0x0,   0, 0, 0, 0, 1, 0 },
	{LLCC_CMPTDMA,  15, 1024, 1, 1, 0xFFF, 0x0,   0, 0, 0, 1, 0, 0 },
	{LLCC_DISP,     16, 3072, 1, 1, 0xFFF, 0x0,   0, 0, 0, 1, 0, 0 },
	{LLCC_MDMPNG,   21, 1024, 0, 1, 0xF,   0x0,   0, 0, 0, 1, 0, 0 },
	{LLCC_AUDHW,    22, 1024, 1, 1, 0xFFF, 0x0,   0, 0, 0, 1, 0, 0 },
	{LLCC_CVP,      28,  512, 3, 1, 0xFFF, 0x0,   0, 0, 0, 1, 0, 0 },
	{LLCC_MDMVPE,   29,  256, 1, 1, 0xF,   0x0,   0, 0, 0, 1, 0, 0 },
	{LLCC_APTCM,    30, 1024, 3, 1, 0x0,   0x1,   1, 0, 0, 1, 0, 0 },
	{LLCC_WRTCH,    31,  512, 1, 1, 0xFFF, 0x0,   0, 0, 0, 0, 1, 0 },
	{LLCC_CVPFW,    17,  512, 1, 0, 0xFFF, 0x0,   0, 0, 0, 1, 0, 0 },
	{LLCC_CPUSS1,    3, 1024, 1, 1, 0xFFF, 0x0,   0, 0, 0, 1, 0, 0 },
};

static const struct llcc_slice_config shima_data[] =  {
	{LLCC_CPUSS,     1, 1536, 1, 1, 0xFFF, 0x0,   0, 0, 0, 1, 1, 0 },
	{LLCC_AUDIO,     6, 1024, 1, 1, 0xFFF, 0x0,   0, 0, 0, 1, 0, 0 },
	{LLCC_MDM,       8,  512, 2, 0, 0xFFF, 0x0,   0, 0, 0, 1, 0, 0 },
	{LLCC_CMPT,     10, 1536, 1, 1, 0xFFF, 0x0,   0, 0, 0, 1, 0, 0 },
	{LLCC_GPUHTW,   11,  256, 1, 1, 0xFFF, 0x0,   0, 0, 0, 1, 0, 0 },
	{LLCC_GPU,      12, 1024, 1, 1, 0xFFF, 0x0,   0, 0, 0, 1, 0, 1 },
	{LLCC_MMUHWT,   13,  256, 1, 1, 0xFFF, 0x0,   0, 0, 0, 1, 1, 0 },
	{LLCC_DISP,     16, 1536, 1, 1, 0xFFF, 0x0,   0, 0, 0, 1, 0, 0 },
	{LLCC_MDMPNG,   21, 1536, 0, 1, 0xFFF, 0x0,   0, 0, 0, 1, 0, 0 },
	{LLCC_AUDHW,    22, 1024, 1, 1, 0xFFF, 0x0,   0, 0, 0, 1, 0, 0 },
	{LLCC_MDMVPE,   29,  128, 1, 1, 0xFFF, 0x0,   0, 0, 0, 1, 0, 0 },
	{LLCC_WRTCH,    31,  256, 1, 1, 0xFFF, 0x0,   0, 0, 0, 0, 1, 0 },
};

static const struct llcc_slice_config neo_xr_data[] =  {
	{LLCC_CPUSS,     1,  6144, 1, 0, 0x3FFFFFFF,  0x0,   0, 0, 0, 1, 1, 0, 0 },
	{LLCC_VIDSC0,    2,   128, 2, 1, 0x3FFFFFFF,  0x0,   0, 0, 0, 1, 0, 0, 0 },
	{LLCC_AUDIO,     6,  1024, 3, 1, 0x3FFFFFFF,  0x0,   0, 0, 0, 1, 0, 0, 0 },
	{LLCC_CMPT,     10,  1024, 1, 1, 0x3FFFFFFF,  0x0,   0, 0, 0, 1, 0, 0, 0 },
	{LLCC_GPUHTW,   11,     0, 1, 1, 0x3FFFFFFF,  0x0,   0, 0, 0, 1, 0, 0, 0 },
	{LLCC_GPU,      12,  1536, 2, 1, 0x3FFFFFFF,  0x0,   0, 0, 0, 1, 0, 1, 0 },
	{LLCC_MMUHWT,   13,  1024, 1, 1, 0x3FFFFFFF,  0x0,   0, 0, 0, 0, 1, 0, 0 },
	{LLCC_DISP,     16,     0, 1, 1, 0x3FFFFFFF,  0x0,   0, 0, 0, 1, 0, 0, 0 },
	{LLCC_APTCM,    26,  2048, 3, 1,        0x0,  0x3,   1, 0, 1, 1, 0, 0, 0 },
	{LLCC_WRTCH,    31,   256, 1, 1, 0x3FFFFFFF,  0x0,   0, 0, 0, 0, 1, 0, 0 },
	{LLCC_VIEYE,     7,  7168, 4, 1, 0x3FFFFFFF,  0x0,   0, 0, 0, 1, 0, 0, 0 },
	{LLCC_VIDPTH,    8,  7168, 4, 1, 0x3FFFFFFF,  0x0,   0, 0, 0, 1, 0, 0, 0 },
	{LLCC_GPUMV,     9,  2048, 2, 1, 0x3FFFFFFF,  0x0,   0, 0, 0, 1, 0, 0, 0 },
	{LLCC_EVALFT,   20,  7168, 5, 1, 0x3FFFFFFC,  0x0,   0, 0, 0, 1, 0, 0, 0 },
	{LLCC_EVARGHT,  21,  7168, 5, 1, 0x3FFFFFFC,  0x0,   0, 0, 0, 1, 0, 0, 0 },
	{LLCC_EVAGAIN,  25,  1024, 2, 1, 0x3FFFFFFF,  0x0,   0, 0, 0, 1, 0, 0, 0 },
	{LLCC_AENPU,    30,  3072, 3, 1, 0x3FFFFFFF,  0x0,   0, 0, 0, 1, 0, 0, 0 },
	{LLCC_VIPTH,    29,  1024, 4, 1, 0x3FFFFFFF,  0x0,   0, 0, 0, 1, 0, 0, 0 },
	{LLCC_DISLFT,   17,     0, 1, 1,        0x0,  0x0,   0, 0, 0, 1, 0, 0, 0 },
	{LLCC_DISRGHT,  18,     0, 1, 1,        0x0,  0x0,   0, 0, 0, 1, 0, 0, 0 },
	{LLCC_EVCSLFT,  22,     0, 1, 1,        0x0,  0x0,   0, 0, 0, 1, 0, 0, 0 },
	{LLCC_EVCSRGHT, 23,     0, 1, 1,        0x0,  0x0,   0, 0, 0, 1, 0, 0, 0 },
	{LLCC_SPAD,     24,  7168, 1, 1,        0x0,  0x0,   0, 0, 0, 1, 0, 0, 0 },
};

static const struct llcc_slice_config neo_xr_v2_data[] =  {
};

static const struct llcc_slice_config neo_xr_v3_data[] =  {
};

static const struct llcc_slice_config neo_sg_data[] =  {
	{LLCC_CPUSS,     1,  4096, 1, 0, 0x3FF,  0x0,   0, 0, 0, 1, 1, 0, 0 },
	{LLCC_VIDSC0,    2,   512, 3, 1, 0x3FF,  0x0,   0, 0, 0, 1, 0, 0, 0 },
	{LLCC_AUDIO,     6,  1024, 3, 1, 0x3FF,  0x0,   0, 0, 0, 1, 0, 0, 0 },
	{LLCC_CMPT,     10,  1024, 1, 1, 0x3FF,  0x0,   0, 0, 0, 1, 0, 0, 0 },
	{LLCC_GPUHTW,   11,     0, 1, 1, 0x3FF,  0x0,   0, 0, 0, 1, 0, 0, 0 },
	{LLCC_GPU,      12,     0, 3, 1, 0x3FF,  0x0,   0, 0, 0, 1, 0, 1, 0 },
	{LLCC_MMUHWT,   13,   512, 1, 1, 0x3FF,  0x0,   0, 0, 0, 0, 1, 0, 0 },
	{LLCC_DISP,     16,     0, 1, 1, 0x1FF,  0x0,   0, 0, 0, 1, 0, 0, 0 },
	{LLCC_CVP,      28,   256, 3, 1, 0x3FF,  0x0,   0, 0, 0, 1, 0, 0, 0 },
	{LLCC_APTCM,    26,  1024, 3, 1,   0x0,  0x3,   1, 0, 1, 1, 0, 0, 0 },
	{LLCC_WRTCH,    31,   256, 1, 1, 0x3FF,  0x0,   0, 0, 0, 0, 1, 0, 0 },
	{LLCC_AENPU,    30,  3072, 3, 1, 0x3FF,  0x0,   0, 0, 0, 1, 0, 0, 0 },
	{LLCC_DISLFT,   17,     0, 1, 1,   0x0,  0x0,   0, 0, 0, 1, 0, 0, 0 },
	{LLCC_DISRGHT,  18,     0, 1, 1,   0x0,  0x0,   0, 0, 0, 1, 0, 0, 0 },
	{LLCC_EVCSLFT,  22,     0, 1, 1,   0x0,  0x0,   0, 0, 0, 1, 0, 0, 0 },
	{LLCC_EVCSRGHT, 23,     0, 1, 1,   0x0,  0x0,   0, 0, 0, 1, 0, 0, 0 },
};


static const struct llcc_slice_config neo_sg_v2_data[] =  {
	{LLCC_CPUSS,     1,  4096, 1, 0, 0x1FFF,  0x0,   0, 0, 0, 1, 1, 0, 0 },
	{LLCC_VIDSC0,    2,   512, 3, 1, 0x1FFF,  0x0,   0, 0, 0, 1, 0, 0, 0 },
	{LLCC_AUDIO,     6,  1024, 3, 1, 0x1FFF,  0x0,   0, 0, 0, 1, 0, 0, 0 },
	{LLCC_CMPT,     10,  1024, 1, 1, 0x1FFF,  0x0,   0, 0, 0, 1, 0, 0, 0 },
	{LLCC_GPUHTW,   11,     0, 1, 1, 0x1FFF,  0x0,   0, 0, 0, 1, 0, 0, 0 },
	{LLCC_GPU,      12,  3072, 3, 1, 0x1FFF,  0x0,   0, 0, 0, 1, 0, 1, 0 },
	{LLCC_MMUHWT,   13,   512, 1, 1, 0x1FFF,  0x0,   0, 0, 0, 0, 0, 0, 0 },
	{LLCC_DISP,     16,     0, 1, 1, 0x1FFF,  0x0,   0, 0, 0, 1, 0, 0, 0 },
	{LLCC_CVP,      28,   256, 3, 1, 0x1FFF,  0x0,   0, 0, 0, 1, 0, 0, 0 },
	{LLCC_APTCM,    26,  2048, 3, 1,    0x0,  0x3,   1, 0, 1, 1, 0, 0, 0 },
	{LLCC_WRTCH,    31,   256, 1, 1, 0x1FFF,  0x0,   0, 0, 0, 0, 1, 0, 0 },
	{LLCC_AENPU,    30,  3072, 3, 1, 0x1FFF,  0x0,   0, 0, 0, 1, 0, 0, 0 },
	{LLCC_DISLFT,   17,     0, 1, 1,    0x0,  0x0,   0, 0, 0, 1, 0, 0, 0 },
	{LLCC_DISRGHT,  18,     0, 1, 1,    0x0,  0x0,   0, 0, 0, 1, 0, 0, 0 },
	{LLCC_EVCSLFT,  22,     0, 1, 1,    0x0,  0x0,   0, 0, 0, 1, 0, 0, 0 },
	{LLCC_EVCSRGHT, 23,     0, 1, 1,    0x0,  0x0,   0, 0, 0, 1, 0, 0, 0 },
};



static const struct llcc_slice_config waipio_data[] =  {
	{LLCC_CPUSS,     1, 3072, 1, 0, 0xFFFF, 0x0,   0, 0, 0, 1, 1, 0, 0 },
	{LLCC_VIDSC0,    2,  512, 3, 1, 0xFFFF, 0x0,   0, 0, 0, 1, 0, 0, 0 },
	{LLCC_AUDIO,     6, 1024, 1, 1, 0xFFFF, 0x0,   0, 0, 0, 0, 0, 0, 0 },
	{LLCC_MDMHPGRW,  7, 1024, 3, 0, 0xFFFF, 0x0,   0, 0, 0, 1, 0, 0, 0 },
	{LLCC_MDMHW,     9, 1024, 1, 1, 0xFFFF, 0x0,   0, 0, 0, 1, 0, 0, 0 },
	{LLCC_CMPT,     10, 4096, 1, 1, 0xFFFF, 0x0,   0, 0, 0, 1, 0, 0, 0 },
	{LLCC_GPUHTW,   11,  512, 1, 1, 0xFFFF, 0x0,   0, 0, 0, 1, 0, 0, 0 },
	{LLCC_GPU,      12, 2048, 1, 1, 0xFFFF, 0x0,   0, 0, 0, 1, 0, 1, 0 },
	{LLCC_MMUHWT,   13,  768, 1, 1, 0xFFFF, 0x0,   0, 0, 0, 0, 1, 0, 0 },
	{LLCC_DISP,     16, 4096, 2, 1, 0xFFFF, 0x0,   0, 0, 0, 1, 0, 0, 0 },
	{LLCC_MDMPNG,   21, 1024, 1, 1, 0xF000, 0x0,   0, 0, 0, 1, 0, 0, 0 },
	{LLCC_AUDHW,    22, 1024, 1, 1, 0xFFFF, 0x0,   0, 0, 0, 0, 0, 0, 0 },
	{LLCC_CVP,      28,  256, 3, 1, 0xFFFF, 0x0,   0, 0, 0, 1, 0, 0, 0 },
	{LLCC_MDMVPE,   29,   64, 1, 1, 0xF000, 0x0,   0, 0, 0, 1, 0, 0, 0 },
	{LLCC_APTCM,    30, 1024, 3, 1, 0x0,    0xF0,  1, 0, 0, 1, 0, 0, 0 },
	{LLCC_WRTCH,    31,  512, 1, 1, 0xFFFF, 0x0,   0, 0, 0, 0, 1, 0, 0 },
	{LLCC_CVPFW,    17,  512, 1, 1, 0xFFFF, 0x0,   0, 0, 0, 1, 0, 0, 0 },
	{LLCC_CPUSS1,    3, 1024, 1, 1, 0xFFFF, 0x0,   0, 0, 0, 1, 0, 0, 0 },
	{LLCC_CAMEXP0,   4,  256, 3, 1, 0xFFFF, 0x0,   0, 0, 0, 1, 0, 0, 0 },
	{LLCC_CPUMTE,   23,  256, 1, 1, 0x0FFF, 0x0,   0, 0, 0, 0, 1, 0, 0 },
	{LLCC_CPUHWT,    5,  512, 1, 1, 0xFFFF, 0x0,   0, 0, 0, 1, 1, 0, 0 },
	{LLCC_CAMEXP1,  27,  256, 3, 1, 0xFFFF, 0x0,   0, 0, 0, 1, 0, 0, 0 },
	{LLCC_AENPU,     8, 2048, 1, 1, 0xFFFF, 0x0,   0, 0, 0, 0, 0, 0, 0 },
};

static const struct llcc_slice_config cape_data[] =  {
	{LLCC_CPUSS,     1, 3072, 1, 0, 0xFFFF, 0x0,   0, 0, 0, 1, 1, 0, 0 },
	{LLCC_VIDSC0,    2,  512, 3, 1, 0xFFFF, 0x0,   0, 0, 0, 1, 0, 0, 0 },
	{LLCC_AUDIO,     6, 1024, 1, 1, 0xFFFF, 0x0,   0, 0, 0, 0, 0, 0, 0 },
	{LLCC_MDMHPGRW,  7, 1024, 3, 0, 0xFFFF, 0x0,   0, 0, 0, 1, 0, 0, 0 },
	{LLCC_MDMHW,     9, 1024, 1, 1, 0xFFFF, 0x0,   0, 0, 0, 1, 0, 0, 0 },
	{LLCC_CMPT,     10, 4096, 1, 1, 0xFFFF, 0x0,   0, 0, 0, 1, 0, 0, 0 },
	{LLCC_GPUHTW,   11,  512, 1, 1, 0xFFFF, 0x0,   0, 0, 0, 1, 0, 0, 0 },
	{LLCC_GPU,      12, 2048, 1, 1, 0xFFFF, 0x0,   0, 0, 0, 1, 0, 1, 0 },
	{LLCC_MMUHWT,   13,  768, 1, 1, 0xFFFF, 0x0,   0, 0, 0, 0, 1, 0, 0 },
	{LLCC_DISP,     16, 4096, 2, 1, 0xFFFF, 0x0,   0, 0, 0, 1, 0, 0, 0 },
	{LLCC_MDMPNG,   21, 1024, 0, 1, 0xF000, 0x0,   0, 0, 0, 1, 0, 0, 0 },
	{LLCC_AUDHW,    22, 1024, 1, 1, 0xFFFF, 0x0,   0, 0, 0, 0, 0, 0, 0 },
	{LLCC_CVP,      28,  256, 3, 1, 0xFFFF, 0x0,   0, 0, 0, 1, 0, 0, 0 },
	{LLCC_MDMVPE,   29,   64, 1, 1, 0xF000, 0x0,   0, 0, 0, 1, 0, 0, 0 },
	{LLCC_APTCM,    30, 1024, 3, 1, 0x0,    0xF0,  1, 0, 0, 1, 0, 0, 0 },
	{LLCC_WRTCH,    31,  512, 1, 1, 0xFFFF, 0x0,   0, 0, 0, 0, 1, 0, 0 },
	{LLCC_CVPFW,    17,  512, 1, 1, 0xFFFF, 0x0,   0, 0, 0, 1, 0, 0, 0 },
	{LLCC_CPUSS1,    3, 1024, 1, 1, 0xFFFF, 0x0,   0, 0, 0, 1, 0, 0, 0 },
	{LLCC_CAMEXP0,   4,  256, 3, 1, 0xFFFF, 0x0,   0, 0, 0, 1, 0, 0, 0 },
	{LLCC_CPUMTE,   23,  256, 1, 1, 0x0FFF, 0x0,   0, 0, 0, 0, 1, 0, 0 },
	{LLCC_CPUHWT,    5,  512, 1, 1, 0xFFFF, 0x0,   0, 0, 0, 1, 1, 0, 0 },
	{LLCC_CAMEXP1,  27,  256, 3, 1, 0xFFFF, 0x0,   0, 0, 0, 1, 0, 0, 0 },
	{LLCC_AENPU,     8, 2048, 1, 1, 0xFFFF, 0x0,   0, 0, 0, 0, 0, 0, 0 },
};

static const struct llcc_slice_config ukee_data[] =  {
	{LLCC_CPUSS,     1, 1792, 0, 0, 0xFF, 0x0,   0, 0, 0, 1, 1, 0, 0 },
	{LLCC_VIDSC0,    2,  512, 3, 1, 0xFF, 0x0,   0, 0, 0, 1, 0, 0, 0 },
	{LLCC_MDMHPGRW,  7, 512, 3, 1, 0xFF, 0x0,   0, 0, 0, 1, 0, 0, 0 },
	{LLCC_GPUHTW,   11,  256, 1, 1, 0xFF, 0x0,   0, 0, 0, 1, 0, 0, 0 },
	{LLCC_GPU,      12, 1024, 1, 1, 0xFF, 0x0,   0, 0, 0, 1, 0, 1, 0 },
	{LLCC_MMUHWT,   13,  256, 1, 1, 0xFF, 0x0,   0, 0, 0, 0, 1, 0, 0 },
	{LLCC_DISP,     16, 2048, 1, 1, 0xFF, 0x0,   0, 0, 0, 1, 0, 0, 0 },
	{LLCC_MDMPNG,   21, 1024, 0, 1, 0xF0, 0x0,   0, 0, 0, 1, 0, 0, 0 },
	{LLCC_MDMVPE,   29,   64, 1, 1, 0xF0, 0x0,   0, 0, 0, 1, 0, 0, 0 },
	{LLCC_WRTCH,    31,  256, 1, 1, 0xFF, 0x0,   0, 0, 0, 0, 1, 0, 0 },
};

static const struct llcc_slice_config diwali_data[] =  {
	{LLCC_CPUSS,     1, 1536, 0, 1, 0x0FFF, 0x0,   0, 0, 0, 1, 1, 0, 0 },
	{LLCC_VIDSC0,    2,  128, 3, 1, 0x0FFF, 0x0,   0, 0, 0, 1, 0, 0, 0 },
	{LLCC_MDMHPGRW,  7,  512, 3, 1, 0x0FFF, 0x0,   0, 0, 0, 1, 0, 0, 0 },
	{LLCC_GPUHTW,   11,  256, 1, 1, 0x0FFF, 0x0,   0, 0, 0, 1, 0, 0, 0 },
	{LLCC_GPU,      12,  512, 1, 0, 0x0FFF, 0x0,   0, 0, 0, 1, 0, 1, 0 },
	{LLCC_MMUHWT,   13,  256, 3, 1, 0x0FFF, 0x0,   0, 0, 0, 0, 1, 0, 0 },
	{LLCC_DISP,     16, 1536, 1, 1, 0x0FFF, 0x0,   0, 0, 0, 1, 0, 0, 0 },
	{LLCC_MDMPNG,   21, 1024, 0, 1, 0x0FFF, 0x0,   0, 0, 0, 1, 0, 0, 0 },
	{LLCC_MDMVPE,   29,   64, 3, 1, 0x0FFF, 0x0,   0, 0, 0, 1, 0, 0, 0 },
	{LLCC_WRTCH,    31,  256, 1, 1, 0x0FFF, 0x0,   0, 0, 0, 0, 1, 0, 0 },
	{LLCC_CPUMTE,   23,  256, 1, 1, 0x0FFF, 0x0,   0, 0, 0, 1, 1, 0, 0 },
};

static const struct llcc_slice_config anorak_data[] =  {
	{LLCC_CPUSS,	1,  4096, 1, 1, 0xFFFFFFFF, 0x0, 0, 0, 0, 0, 1, 0, 0, 0, 0, 0, 0, 0, 0, 0, 0 },
	{LLCC_VIDSC0,	2,  512,  3, 1,	0xFFFFFFFF, 0x0, 0, 0, 0, 0, 0,	0, 0, 0, 0, 0, 0, 0, 0, 0, 0 },
	{LLCC_AUDIO,    6,  1024, 1, 1, 0xFFFFFFFF, 0x0, 0, 0, 0, 0, 0, 0, 0, 0, 0, 0, 0, 0, 0, 0, 0 },
	{LLCC_GPUHTW,	11, 1024, 1, 1,	0xFFFFFFFF, 0x0, 0, 0, 0, 0, 0,	0, 0, 0, 0, 0, 0, 0, 0, 0, 0 },
	{LLCC_GPU,	9, 5120, 1, 0,	0xFFFFFFFF, 0x0, 0, 0, 0, 0, 0,	1, 1, 0, 0, 0, 0, 0, 0, 0, 0 },
	{LLCC_MMUHWT,	18, 768,  1, 1,	0xFFFFFFFF, 0x0, 0, 0, 0, 0, 1,	0, 0, 0, 0, 0, 0, 0, 0, 0, 0 },
	{LLCC_CVP,	28,  64,  3, 1,	0xFFFFFFFF, 0x0, 0, 0, 0, 0, 0,	0, 0, 0, 0, 0, 0, 0, 0, 0, 0 },
	{LLCC_WRTCH,	31, 512,  1, 1,	0xFFFFFFFF, 0x0, 0, 0, 0, 0, 1,	0, 0, 0, 0, 0, 0, 0, 0, 0, 0 },
};

static const struct qcom_llcc_config anorak_cfg = {
	.sct_data       = anorak_data,
	.size           = ARRAY_SIZE(anorak_data),
};

static const struct qcom_llcc_config diwali_cfg = {
	.sct_data       = diwali_data,
	.size           = ARRAY_SIZE(diwali_data),
};

static const struct qcom_llcc_config sc7180_cfg = {
	.sct_data	= sc7180_data,
	.size		= ARRAY_SIZE(sc7180_data),
};

static const struct qcom_llcc_config sdm845_cfg = {
	.sct_data	= sdm845_data,
	.size		= ARRAY_SIZE(sdm845_data),
};

static const struct qcom_llcc_config lahaina_cfg = {
	.sct_data	= lahaina_data,
	.size		= ARRAY_SIZE(lahaina_data),
};

static const struct qcom_llcc_config shima_cfg = {
	.sct_data	= shima_data,
	.size		= ARRAY_SIZE(shima_data),
};

static const struct qcom_llcc_config waipio_cfg = {
	.sct_data	= waipio_data,
	.size		= ARRAY_SIZE(waipio_data),
};

static const struct qcom_llcc_config cape_cfg = {
	.sct_data       = cape_data,
	.size           = ARRAY_SIZE(cape_data),
};

static const struct qcom_llcc_config ukee_cfg = {
	.sct_data       = ukee_data,
	.size           = ARRAY_SIZE(ukee_data),
};

static const struct qcom_llcc_config neo_cfg[] = {
	{
		.sct_data	= neo_xr_data,
		.size		= ARRAY_SIZE(neo_xr_data),
	},
	{
		.sct_data	= neo_xr_v2_data,
		.size		= ARRAY_SIZE(neo_xr_v2_data),
	},
	{
		.sct_data	= neo_xr_v3_data,
		.size		= ARRAY_SIZE(neo_xr_v3_data),
	},
	{
		.sct_data	= neo_sg_data,
		.size		= ARRAY_SIZE(neo_sg_data),
	},
	{
		.sct_data	= neo_sg_v2_data,
		.size		= ARRAY_SIZE(neo_sg_v2_data),
	},

};

static struct llcc_drv_data *drv_data = (void *) -EPROBE_DEFER;

struct llcc_tcm_drv_data {
	struct device *dev;
	struct llcc_slice_desc *tcm_slice;
	struct llcc_tcm_data *tcm_data;
	bool is_active;
	bool activate_on_init;
	struct mutex lock;
};

static struct llcc_tcm_drv_data *tcm_drv_data = (void *) -EPROBE_DEFER;

/**
 * qcom_llcc_tcm_init - Initiates the tcm manager
 * @pdev: the platform device for the llcc driver
 * @table: the llcc slice table
 * @size: the size of the llcc slice table
 * @node: the memory-regions node in the llcc device tree entry
 *
 * Returns 0 on success and a negative error code on failure
 */
static int qcom_llcc_tcm_init(struct platform_device *pdev,
		const struct llcc_slice_config *table, size_t size,
		struct device_node *node)
{
	u32 i;
	int ret;
	struct resource r;

	tcm_drv_data = devm_kzalloc(&pdev->dev, sizeof(struct llcc_tcm_drv_data),
			GFP_KERNEL);

	if (!tcm_drv_data) {
		pr_err("Failed to allocate tcm driver data\n");
		ret = -ENOMEM;
		goto cfg_err;
	}

	tcm_drv_data->tcm_data = devm_kzalloc(&pdev->dev,
			sizeof(struct llcc_tcm_data), GFP_KERNEL);

	if (!tcm_drv_data->tcm_data) {
		pr_err("Failed to allocate tcm user data\n");
		ret = -ENOMEM;
		goto cfg_err;
	}

	tcm_drv_data->dev = &pdev->dev;
	tcm_drv_data->tcm_slice = llcc_slice_getd(LLCC_APTCM);
	if (IS_ERR_OR_NULL(tcm_drv_data->tcm_slice)) {
		pr_err("Failed to get tcm slice from llcc driver\n");
		ret = -ENODEV;
		goto cfg_err;
	}

	for (i = 0; i < size; i++) {
		if (table[i].usecase_id == LLCC_APTCM) {
			tcm_drv_data->activate_on_init = table[i].activate_on_init;
			break;
		}
	}

	ret = of_address_to_resource(node, 0, &r);
	if (ret)
		goto slice_cfg_err;
	of_node_put(node);

	tcm_drv_data->tcm_data->phys_addr = r.start;
	tcm_drv_data->tcm_data->mem_size =
		tcm_drv_data->tcm_slice->slice_size * SZ_1K;
	tcm_drv_data->tcm_data->virt_addr = ioremap(tcm_drv_data->tcm_data->phys_addr,
			tcm_drv_data->tcm_data->mem_size);
	if (IS_ERR_OR_NULL(tcm_drv_data->tcm_data->virt_addr))
		goto slice_cfg_err;


	mutex_init(&tcm_drv_data->lock);

	return 0;

slice_cfg_err:
	llcc_slice_putd(tcm_drv_data->tcm_slice);
cfg_err:
	drv_data = ERR_PTR(-ENODEV);
	return ret;
}

/**
 * llcc_tcm_activate - Activate the TCM slice and give exclusive access
 *
 * A valid pointer to a struct llcc_tcm_data will be returned on success
 * and error pointer on failure
 */
struct llcc_tcm_data *llcc_tcm_activate(void)
{
	int ret;

	if (IS_ERR(tcm_drv_data))
		return ERR_PTR(-EPROBE_DEFER);

	mutex_lock(&tcm_drv_data->lock);
	if (IS_ERR_OR_NULL(tcm_drv_data->tcm_slice) ||
			IS_ERR_OR_NULL(tcm_drv_data->tcm_data) ||
			tcm_drv_data->is_active) {
		ret = -EBUSY;
		goto act_err;
	}

	/* Should go through anyways if slice is already activated, */
	/* but if not already activated through the TCM manager */
	ret = llcc_slice_activate(tcm_drv_data->tcm_slice);
	if (ret) {
		if (tcm_drv_data->activate_on_init)
			goto act_err;
		else
			goto act_err_deact;
	}

	tcm_drv_data->is_active = true;

	mutex_unlock(&tcm_drv_data->lock);
	return tcm_drv_data->tcm_data;

act_err_deact:
	llcc_slice_deactivate(tcm_drv_data->tcm_slice);
act_err:
	mutex_unlock(&tcm_drv_data->lock);
	return ERR_PTR(ret);
}
EXPORT_SYMBOL(llcc_tcm_activate);

/**
 * llcc_tcm_deactivate - Deactivate the TCM slice and revoke exclusive access
 * @tcm_data: Pointer to the tcm data descriptor
 */
void llcc_tcm_deactivate(struct llcc_tcm_data *tcm_data)
{
	if (IS_ERR(tcm_drv_data) || IS_ERR_OR_NULL(tcm_data))
		return;

	mutex_lock(&tcm_drv_data->lock);
	if (IS_ERR_OR_NULL(tcm_drv_data->tcm_slice) ||
			IS_ERR_OR_NULL(tcm_drv_data->tcm_data) ||
			!tcm_drv_data->is_active) {
		mutex_unlock(&tcm_drv_data->lock);
		return;
	}

	if (!tcm_drv_data->activate_on_init)
		llcc_slice_deactivate(tcm_drv_data->tcm_slice);

	tcm_drv_data->is_active = false;

	mutex_unlock(&tcm_drv_data->lock);
}
EXPORT_SYMBOL(llcc_tcm_deactivate);

/**
 * llcc_tcm_get_phys_addr - Gets the physical address of the tcm slice
 * @tcm_data: Pointer to the tcm data descriptor
 *
 * Returns the physical address on success and 0 on failure
 */
phys_addr_t llcc_tcm_get_phys_addr(struct llcc_tcm_data *tcm_data)
{
	if (IS_ERR_OR_NULL(tcm_data))
		return 0;

	return tcm_data->phys_addr;
}
EXPORT_SYMBOL(llcc_tcm_get_phys_addr);

/**
 * llcc_tcm_get_virt_addr - Gets the virtual address of the tcm slice
 * @tcm_data: Pointer to the tcm data descriptor
 *
 * Returns the virtual address on success and NULL on failure
 */
void __iomem *llcc_tcm_get_virt_addr(struct llcc_tcm_data *tcm_data)
{
	if (IS_ERR_OR_NULL(tcm_data))
		return NULL;

	return tcm_data->virt_addr;
}
EXPORT_SYMBOL(llcc_tcm_get_virt_addr);

/**
 * llcc_tcm_get_slice_size - Gets the size of the tcm slice
 * @tcm_data: Pointer to the tcm data descriptor
 *
 * Returns the size of the slice on success and 0 on failure
 */
size_t llcc_tcm_get_slice_size(struct llcc_tcm_data *tcm_data)
{
	if (IS_ERR_OR_NULL(tcm_data))
		return 0;

	return tcm_data->mem_size;
}
EXPORT_SYMBOL(llcc_tcm_get_slice_size);

/**
 * llcc_slice_getd - get llcc slice descriptor
 * @uid: usecase_id for the client
 *
 * A pointer to llcc slice descriptor will be returned on success and
 * and error pointer is returned on failure
 */
struct llcc_slice_desc *llcc_slice_getd(u32 uid)
{
	const struct llcc_slice_config *cfg;
	u32 sz, count;

	if (IS_ERR(drv_data))
		return ERR_CAST(drv_data);

	cfg = drv_data->cfg;
	sz = drv_data->cfg_size;

	for (count = 0; cfg && count < sz; count++, cfg++)
		if (cfg->usecase_id == uid)
			break;

	if (count == sz || !cfg  || IS_ERR_OR_NULL(drv_data->desc))
		return ERR_PTR(-ENODEV);

	return &drv_data->desc[count];
}
EXPORT_SYMBOL_GPL(llcc_slice_getd);

/**
 * llcc_slice_putd - llcc slice descritpor
 * @desc: Pointer to llcc slice descriptor
 */
void llcc_slice_putd(struct llcc_slice_desc *desc)
{
	if (!IS_ERR_OR_NULL(desc))
		WARN(atomic_read(&desc->refcount), " Slice %d is still active\n", desc->slice_id);

}
EXPORT_SYMBOL_GPL(llcc_slice_putd);

static int llcc_update_act_ctrl(u32 sid,
				u32 act_ctrl_reg_val, u32 status)
{
	u32 act_ctrl_reg;
	u32 act_clear_reg;
	u32 status_reg;
	u32 slice_status;
	int ret;

	if (IS_ERR(drv_data))
		return PTR_ERR(drv_data);

	act_ctrl_reg = LLCC_TRP_ACT_CTRLn(sid);
	act_clear_reg = LLCC_TRP_ACT_CLEARn(sid);
	status_reg = LLCC_TRP_STATUSn(sid);

	/* Set the ACTIVE trigger */
	act_ctrl_reg_val |= ACT_CTRL_ACT_TRIG;
	ret = regmap_write(drv_data->bcast_regmap, act_ctrl_reg,
				act_ctrl_reg_val);
	if (ret)
		return ret;

	/* Clear the ACTIVE trigger */
	act_ctrl_reg_val &= ~ACT_CTRL_ACT_TRIG;
	ret = regmap_write(drv_data->bcast_regmap, act_ctrl_reg,
				act_ctrl_reg_val);
	if (ret)
		return ret;

	if (drv_data->llcc_ver >= 41) {
		ret = regmap_read_poll_timeout(drv_data->bcast_regmap, status_reg,
				      slice_status, (slice_status & ACT_COMPLETE),
				      0, LLCC_STATUS_READ_DELAY);
		if (ret)
			return ret;
	}

	ret = regmap_read_poll_timeout(drv_data->bcast_regmap, status_reg,
				      slice_status, !(slice_status & status),
				      0, LLCC_STATUS_READ_DELAY);

	if (drv_data->llcc_ver >= 41)
		regmap_write(drv_data->bcast_regmap, act_clear_reg, ACT_CLEAR);

	return ret;
}

static inline int llcc_spad_check_regmap(void)
{
	if (IS_ERR(drv_data->spad_or_bcast_regmap))
		return PTR_ERR(drv_data->spad_or_bcast_regmap);
	if (IS_ERR(drv_data->spad_and_bcast_regmap))
		return PTR_ERR(drv_data->spad_and_bcast_regmap);
	return 0;
}

static inline int llcc_spad_clk_on_ctrl(void)
{
	u32 lpi_reg;
	u32 lpi_val;

	/* Clear FF_CLK_ON override and override value CSR */
	lpi_reg = SPAD_LPI_LB_FF_CLK_ON_CTRL;
	regmap_read(drv_data->spad_or_bcast_regmap, lpi_reg, &lpi_val);
	lpi_val &= ~(FF_CLK_ON_OVERRIDE | FF_CLK_ON_OVERRIDE_VALUE);
	return regmap_write(drv_data->spad_or_bcast_regmap, lpi_reg, lpi_val);
}

static int llcc_spad_poll_state(struct llcc_slice_desc *desc, u32 s0, u32 s1)
{
	int ret;
	u32 slice_status;
	struct regmap *spad_regmap;

	if ((s0 == ACTIVE_STATE) && (s1 == ACTIVE_STATE_7MB))
		spad_regmap = drv_data->spad_or_bcast_regmap;
	else
		spad_regmap = drv_data->spad_and_bcast_regmap;

	ret = regmap_read_poll_timeout(spad_regmap,
				       SPAD_LPI_LB_PCB_PWR_STATUS0,
				       slice_status,
				       (slice_status == s0),
				       0, LLCC_STATUS_READ_DELAY);
	if (ret)
		return ret;
	ret = regmap_read_poll_timeout(spad_regmap,
				       SPAD_LPI_LB_PCB_PWR_STATUS1,
				       slice_status,
				       (slice_status == s0),
				       0, LLCC_STATUS_READ_DELAY);
	if (ret)
		return ret;
	ret = regmap_read_poll_timeout(spad_regmap,
				       SPAD_LPI_LB_PCB_PWR_STATUS2,
				       slice_status,
				       (slice_status == s0),
				       0, LLCC_STATUS_READ_DELAY);
	if (ret)
		return ret;
	/* For all instances of 7MB per scratchpad */
	if (desc->slice_size == SZ_7MB) {
		ret = regmap_read_poll_timeout(spad_regmap,
					       SPAD_LPI_LB_PCB_PWR_STATUS3,
					       slice_status,
					       (slice_status == s1),
					       0, LLCC_STATUS_READ_DELAY);
		if (ret)
			return ret;
	}
	return 0;
}

static int llcc_spad_act_slp_wake(void)
{
	int ret;
	u32 lpi_reg;
	u32 lpi_val;

	/* Before enabling activity based wakeup/sleep, CSR based sleep/wakeup
	 * needs to be disabled as both these modes are mutually exclusive.
	 */
	lpi_reg = SPAD_LPI_LB_PCB_CMD;
	lpi_val = 0;
	ret = regmap_write(drv_data->spad_or_bcast_regmap, lpi_reg,
			   lpi_val);
	if (ret)
		return ret;

	/* Enable activity based (rd & wr tx) sleep and wakeup (hardware
	 * triggered sleep and wakeup).
	 */
	lpi_reg = SPAD_LPI_LB_PCB_ENABLE;
	lpi_val = WAKEUP_ENABLE | SLP_ENABLE;
	ret = regmap_write(drv_data->spad_or_bcast_regmap, lpi_reg,
			   lpi_val);
	if (ret)
		return ret;
	lpi_reg = SPAD_LPI_LB_CLK_EN_CFG;
	regmap_read(drv_data->spad_or_bcast_regmap, lpi_reg, &lpi_val);
	lpi_val |= SLP_CTRL_CLK_EN;
	ret = regmap_write(drv_data->spad_or_bcast_regmap, lpi_reg,
			   lpi_val);
	if (ret)
		return ret;
	lpi_reg = SPAD_LPI_LB_PRED_WAKEUP_EN;
	lpi_val = WR_ENABLE;
	ret = regmap_write(drv_data->spad_or_bcast_regmap, lpi_reg,
			   lpi_val);
	if (ret)
		return ret;

	/* As activity based sleep and wakeup tracks inflight transactions,
	 * idle cycles etc for an PCB few other CSRs needs to be configured
	 * too.
	 */
	lpi_reg = SPAD_LPI_LB_RAM_IDLE_THRESHOLD;
	lpi_val = IDLE_THRESHOLD_VAL;
	ret = regmap_write(drv_data->spad_or_bcast_regmap, lpi_reg,
			   lpi_val);
	if (ret)
		return ret;

	/* As in SPAD we are working with 3 clock domains (ff, core, cfg),
	 * few other CSRs needs to be configured too in order to avoid race
	 * condition between sleep/wakeup signals which is generated in ff
	 * clock domain internal to sleep controller and SPAD ACH and WCH
	 * going into lpi_lb_drp module which is in core clk domain.
	 */
	lpi_val |= (EARLY_IDLE_EXCEED_INDICATION_THRESHOLD_VAL << 20);
	ret = regmap_write(drv_data->spad_or_bcast_regmap, lpi_reg,
			   lpi_val);
	if (ret)
		return ret;

	/* Similarly to avoid CDC demet errors while syncing if_counter_is_zero
	 * from core clk to ff clk domain we also have to configure another CSR
	 * which lets the sleep controller to sample if_counter_is_zero signal
	 * (core clk domain) every N cycle before syncing it in ff clk domain.
	 */
	lpi_reg = SPAD_LPI_LB_COUNTER_SYNC_RATE;
	lpi_val = IFCOUNTER_IS_ZERO_VAL;
	ret = regmap_write(drv_data->spad_or_bcast_regmap, lpi_reg,
			   lpi_val);
	if (ret)
		return ret;

	return 0;
}

static int llcc_spad_init(struct llcc_slice_desc *desc)
{
	int ret;
	u32 lpi_reg;
	u32 lpi_val;

	/* FF clock will be on as during initialization the
	 * following CSR will be 1
	 */
	lpi_reg = SPAD_LPI_LB_FF_CLK_ON_CTRL;
	regmap_read(drv_data->spad_or_bcast_regmap, lpi_reg, &lpi_val);
	lpi_val |= FF_CLK_ON_OVERRIDE | FF_CLK_ON_OVERRIDE_VALUE;
	ret = regmap_write(drv_data->spad_or_bcast_regmap, lpi_reg,
			   lpi_val);
	if (ret)
		return ret;

	/* Activity based sleep/wakeup CSRs should be tied to 0 as
	 * activity based sleep/wkup is mutually exclusive to CSR
	 * based sleep and wakeup.
	 */
	lpi_reg = SPAD_LPI_LB_PCB_ENABLE;
	lpi_val = 0;
	ret = regmap_write(drv_data->spad_or_bcast_regmap, lpi_reg,
			   lpi_val);
	if (ret)
		return ret;
	lpi_reg = SPAD_LPI_LB_PRED_WAKEUP_EN;
	lpi_val = 0;
	ret = regmap_write(drv_data->spad_or_bcast_regmap, lpi_reg,
			   lpi_val);
	if (ret)
		return ret;

	/* Schedule Wakeup for all PCBs */
	lpi_reg = SPAD_LPI_LB_PCB_WAKEUP_SEL0;
	lpi_val = 0xFFFFFFFF;
	ret = regmap_write(drv_data->spad_or_bcast_regmap, lpi_reg,
			   lpi_val);
	if (ret)
		return ret;
	lpi_reg = SPAD_LPI_LB_PCB_WAKEUP_SEL1;
	/* For all instances of 7MB per scratchpad */
	if (desc->slice_size == SZ_7MB)
		lpi_val = 0xFFFFFF;
	/* For all instances of 6MB per scratchpad */
	else if (desc->slice_size == SZ_6MB)
		lpi_val = 0x00FFFF;
	ret = regmap_write(drv_data->spad_or_bcast_regmap, lpi_reg,
			   lpi_val);
	if (ret)
		return ret;

	lpi_reg = SPAD_LPI_LB_PCB_CMD;
	lpi_val = WAKEUP_COMMAND;
	ret = regmap_write(drv_data->spad_or_bcast_regmap, lpi_reg,
			   lpi_val);
	if (ret)
		return ret;

	/* Wait for PCB wakeup to complete */
	ret = llcc_spad_poll_state(desc, ACTIVE_STATE,
				   ACTIVE_STATE_7MB);
	if (ret)
		return ret;

	/* Clear wakeup command after all scheduled wakeups are done */
	lpi_reg = SPAD_LPI_LB_PCB_CMD;
	lpi_val = 0;
	ret = regmap_write(drv_data->spad_or_bcast_regmap, lpi_reg,
			   lpi_val);
	if (ret)
		return ret;

	return 0;
}

/**
 * llcc_slice_activate - Activate the llcc slice
 * @desc: Pointer to llcc slice descriptor
 *
 * A value of zero will be returned on success and a negative errno will
 * be returned in error cases
 */
int llcc_slice_activate(struct llcc_slice_desc *desc)
{
	int ret;
	u32 act_ctrl_val;

	if (IS_ERR(drv_data))
		return PTR_ERR(drv_data);

	if (IS_ERR_OR_NULL(desc))
		return -EINVAL;

	mutex_lock(&drv_data->lock);
	if ((atomic_read(&desc->refcount)) >= 1) {
		atomic_inc_return(&desc->refcount);
		mutex_unlock(&drv_data->lock);
		return 0;
	}

	if (test_bit(desc->slice_id, drv_data->bitmap)) {
		mutex_unlock(&drv_data->lock);
		return 0;
	}
	if (!PTR_ERR_OR_ZERO(llcc_slice_getd(LLCC_SPAD)) &&
	    desc->slice_id == llcc_slice_getd(LLCC_SPAD)->slice_id) {
		ret = llcc_spad_check_regmap();
		if (ret)
			goto act_err;

		ret = llcc_spad_init(desc);
		if (ret)
			goto act_err;

		/* SPAD activity based sleep and wakeup sequence to set the
		 * corresponding CSRs for activity based sleep/wakeup
		 */
		if (drv_data->spad_act_slp_wake_enable) {
			ret = llcc_spad_act_slp_wake();
			if (ret)
				goto act_err;
		}

		ret = llcc_spad_clk_on_ctrl();
		if (ret)
			goto act_err;
	} else {
		act_ctrl_val = ACT_CTRL_OPCODE_ACTIVATE << ACT_CTRL_OPCODE_SHIFT;

		ret = llcc_update_act_ctrl(desc->slice_id, act_ctrl_val,
					   DEACTIVATE);
		if (ret)
			goto act_err;
	}
	atomic_inc_return(&desc->refcount);
	__set_bit(desc->slice_id, drv_data->bitmap);
act_err:
	mutex_unlock(&drv_data->lock);
	return ret;
}
EXPORT_SYMBOL_GPL(llcc_slice_activate);

/**
 * llcc_slice_deactivate - Deactivate the llcc slice
 * @desc: Pointer to llcc slice descriptor
 *
 * A value of zero will be returned on success and a negative errno will
 * be returned in error cases
 */
int llcc_slice_deactivate(struct llcc_slice_desc *desc)
{
	int ret;
	u32 act_ctrl_val;
	u32 lpi_reg;
	u32 lpi_val;

	if (IS_ERR(drv_data))
		return PTR_ERR(drv_data);

	if (IS_ERR_OR_NULL(desc))
		return -EINVAL;

	mutex_lock(&drv_data->lock);
	if ((atomic_read(&desc->refcount)) > 1) {
		atomic_dec_return(&desc->refcount);
		mutex_unlock(&drv_data->lock);
		return 0;
	}

	if (!test_bit(desc->slice_id, drv_data->bitmap)) {
		mutex_unlock(&drv_data->lock);
		return 0;
	}
	if (!PTR_ERR_OR_ZERO(llcc_slice_getd(LLCC_SPAD)) &&
	    desc->slice_id == llcc_slice_getd(LLCC_SPAD)->slice_id) {
		ret = llcc_spad_check_regmap();
		if (ret)
			goto deact_err;

		ret = llcc_spad_init(desc);
		if (ret)
			goto deact_err;

		/* Schedule non retention sleep for all PCBs in scratchpad */
		lpi_reg = SPAD_LPI_LB_PCB_SLP_SEL0;
		lpi_val = 0xFFFFFFFF;
		ret = regmap_write(drv_data->spad_or_bcast_regmap, lpi_reg,
				   lpi_val);
		if (ret)
			goto deact_err;

		lpi_reg = SPAD_LPI_LB_PCB_SLP_SEL1;
		/* For all instances of 7MB per scratchpad */
		if (desc->slice_size == SZ_7MB)
			lpi_val = 0xFFFFFF;
		/* For all instances of 6MB per scratchpad */
		else if (desc->slice_size == SZ_6MB)
			lpi_val = 0x00FFFF;
		ret = regmap_write(drv_data->spad_or_bcast_regmap, lpi_reg,
				   lpi_val);
		if (ret)
			goto deact_err;

		lpi_reg = SPAD_LPI_LB_PCB_SLP_NRET_SEL0;
		lpi_val = 0xFFFFFFFF;
		ret = regmap_write(drv_data->spad_or_bcast_regmap, lpi_reg,
				   lpi_val);
		if (ret)
			goto deact_err;

		lpi_reg = SPAD_LPI_LB_PCB_SLP_NRET_SEL1;
		/* For all instances of 7MB per scratchpad */
		if (desc->slice_size == SZ_7MB)
			lpi_val = 0xFFFFFF;
		/* For all instances of 6MB per scratchpad */
		else if (desc->slice_size == SZ_6MB)
			lpi_val = 0x00FFFF;
		ret = regmap_write(drv_data->spad_or_bcast_regmap, lpi_reg,
				   lpi_val);
		if (ret)
			goto deact_err;

		lpi_reg = SPAD_LPI_LB_PCB_CMD;
		lpi_val = SLEEP_COMMAND;
		ret = regmap_write(drv_data->spad_or_bcast_regmap, lpi_reg,
				   lpi_val);
		if (ret)
			goto deact_err;

		/* Wait for PCB Sleep to complete */
		ret = llcc_spad_poll_state(desc, SLP_NRET_STATE,
					   SLP_NRET_STATE_7MB);
		if (ret)
			goto deact_err;

		/* Clear wakeup Command after all scheduled wakeups are finished */
		lpi_reg = SPAD_LPI_LB_PCB_CMD;
		lpi_val = 0;
		ret = regmap_write(drv_data->spad_or_bcast_regmap, lpi_reg,
				   lpi_val);
		if (ret)
			goto deact_err;

		ret = llcc_spad_clk_on_ctrl();
		if (ret)
			goto deact_err;
	} else {
		act_ctrl_val = ACT_CTRL_OPCODE_DEACTIVATE << ACT_CTRL_OPCODE_SHIFT;

		ret = llcc_update_act_ctrl(desc->slice_id, act_ctrl_val,
					   ACTIVATE);
		if (ret)
			goto deact_err;
	}
	atomic_set(&desc->refcount, 0);
	__clear_bit(desc->slice_id, drv_data->bitmap);
deact_err:
	mutex_unlock(&drv_data->lock);
	return ret;
}
EXPORT_SYMBOL_GPL(llcc_slice_deactivate);

/**
 * llcc_get_slice_id - return the slice id
 * @desc: Pointer to llcc slice descriptor
 */
int llcc_get_slice_id(struct llcc_slice_desc *desc)
{
	if (IS_ERR_OR_NULL(desc))
		return -EINVAL;

	return desc->slice_id;
}
EXPORT_SYMBOL_GPL(llcc_get_slice_id);

/**
 * llcc_get_slice_size - return the slice id
 * @desc: Pointer to llcc slice descriptor
 */
size_t llcc_get_slice_size(struct llcc_slice_desc *desc)
{
	if (IS_ERR_OR_NULL(desc))
		return 0;

	return desc->slice_size;
}
EXPORT_SYMBOL_GPL(llcc_get_slice_size);

static int qcom_llcc_cfg_program(struct platform_device *pdev)
{
	int i;
	u32 attr2_cfg;
	u32 attr1_cfg;
	u32 attr0_cfg;
	u32 attr2_val;
	u32 attr1_val;
	u32 attr0_val;
	u32 max_cap_cacheline;
	u32 sz;
	u32 pcb = 0;
	u32 cad = 0;
	u32 wren = 0;
	u32 wrcaen = 0;
	int ret = 0;
	const struct llcc_slice_config *llcc_table;
	struct llcc_slice_desc *desc;
	bool cap_based_alloc_and_pwr_collapse =
		drv_data->cap_based_alloc_and_pwr_collapse;

	sz = drv_data->cfg_size;
	llcc_table = drv_data->cfg;

	for (i = 0; i < sz; i++) {
		drv_data->desc[i].slice_id = llcc_table[i].slice_id;
		drv_data->desc[i].slice_size = llcc_table[i].max_cap;
		atomic_set(&drv_data->desc[i].refcount, 0);
	}

	for (i = 0; i < sz; i++) {
		attr1_cfg = LLCC_TRP_ATTR1_CFGn(llcc_table[i].slice_id);
		attr0_cfg = LLCC_TRP_ATTR0_CFGn(llcc_table[i].slice_id);

		attr1_val = llcc_table[i].cache_mode;
		attr1_val |= llcc_table[i].probe_target_ways <<
				ATTR1_PROBE_TARGET_WAYS_SHIFT;
		attr1_val |= llcc_table[i].fixed_size <<
				ATTR1_FIXED_SIZE_SHIFT;
		attr1_val |= llcc_table[i].priority <<
				ATTR1_PRIORITY_SHIFT;

		max_cap_cacheline = MAX_CAP_TO_BYTES(llcc_table[i].max_cap);

		/* LLCC instances can vary for each target.
		 * The SW writes to broadcast register which gets propagated
		 * to each llcc instance (llcc0,.. llccN).
		 * Since the size of the memory is divided equally amongst the
		 * llcc instances, we need to configure the max cap accordingly.
		 */
		max_cap_cacheline = max_cap_cacheline / drv_data->num_banks;
		max_cap_cacheline >>= CACHE_LINE_SIZE_SHIFT;
		if (drv_data->llcc_ver >= 41) {
			attr1_val |= max_cap_cacheline << ATTR1_MAX_CAP_SHIFT;
			attr2_cfg = LLCC_TRP_ATTR2_CFGn(llcc_table[i].slice_id);
			attr0_val = llcc_table[i].res_ways;
			attr2_val = llcc_table[i].bonus_ways;
		} else if (drv_data->llcc_ver >= 31) {
			attr1_val |=
				max_cap_cacheline << ATTR1_MAX_CAP_SHIFT_v31;
			attr2_cfg =
				LLCC_TRP_ATTR2_CFGn(llcc_table[i].slice_id);
			attr0_val = llcc_table[i].res_ways;
			attr2_val = llcc_table[i].bonus_ways;
		} else {
			attr1_val |= max_cap_cacheline << ATTR1_MAX_CAP_SHIFT;
			attr0_val =
				llcc_table[i].res_ways & ATTR0_RES_WAYS_MASK;
			attr0_val |=
				llcc_table[i].bonus_ways
					<< ATTR0_BONUS_WAYS_SHIFT;
		}

		ret = regmap_write(drv_data->bcast_regmap, attr1_cfg,
					attr1_val);
		if (ret)
			return ret;
		ret = regmap_write(drv_data->bcast_regmap, attr0_cfg,
					attr0_val);
		if (ret)
			return ret;
		if (drv_data->llcc_ver >= 31) {
			ret = regmap_write(drv_data->bcast_regmap, attr2_cfg,
					attr2_val);
			if (ret)
				return ret;
		}

		if (drv_data->llcc_ver >= 20) {
			wren |= llcc_table[i].write_scid_en <<
						llcc_table[i].slice_id;
			ret = regmap_write(drv_data->bcast_regmap,
				LLCC_TRP_WRSC_EN, wren);
			if (ret)
				return ret;
		}

		if (drv_data->llcc_ver >= 21) {
			wrcaen |= llcc_table[i].write_scid_cacheable_en <<
						llcc_table[i].slice_id;
			ret = regmap_write(drv_data->bcast_regmap,
				LLCC_TRP_WRSC_CACHEABLE_EN, wrcaen);
			if (ret)
				return ret;
		}

		if (cap_based_alloc_and_pwr_collapse) {
			cad |= llcc_table[i].dis_cap_alloc <<
				llcc_table[i].slice_id;
			ret = regmap_write(drv_data->bcast_regmap,
					LLCC_TRP_SCID_DIS_CAP_ALLOC, cad);
			if (ret)
				return ret;

			if (drv_data->llcc_ver < 41) {
				pcb |= llcc_table[i].retain_on_pc <<
						llcc_table[i].slice_id;
				ret = regmap_write(drv_data->bcast_regmap,
							LLCC_TRP_PCB_ACT, pcb);
				if (ret)
					return ret;
			}
		}

		if (drv_data->llcc_ver >= 41) {
			ret = regmap_write(drv_data->bcast_regmap,
					LLCC_TRP_ALGO_CFG1,
					(llcc_table[i].stale_en << llcc_table[i].slice_id));
			if (ret)
				return ret;

			ret = regmap_write(drv_data->bcast_regmap,
					LLCC_TRP_ALGO_CFG2,
					(llcc_table[i].stale_cap_en << llcc_table[i].slice_id));
			if (ret)
				return ret;

			ret = regmap_write(drv_data->bcast_regmap,
					LLCC_TRP_ALGO_CFG3,
					(llcc_table[i].mru_uncap_en << llcc_table[i].slice_id));
			if (ret)
				return ret;

			ret = regmap_write(drv_data->bcast_regmap,
					LLCC_TRP_ALGO_CFG4,
					(llcc_table[i].mru_rollover << llcc_table[i].slice_id));
			if (ret)
				return ret;

			ret = regmap_write(drv_data->bcast_regmap,
					LLCC_TRP_ALGO_CFG5,
					(llcc_table[i].alloc_oneway_en << llcc_table[i].slice_id));
			if (ret)
				return ret;

			ret = regmap_write(drv_data->bcast_regmap,
					LLCC_TRP_ALGO_CFG6,
					(llcc_table[i].ovcap_en << llcc_table[i].slice_id));
			if (ret)
				return ret;

			ret = regmap_write(drv_data->bcast_regmap,
					LLCC_TRP_ALGO_CFG7,
					(llcc_table[i].ovcap_prio << llcc_table[i].slice_id));
			if (ret)
				return ret;

			ret = regmap_write(drv_data->bcast_regmap,
					LLCC_TRP_ALGO_CFG8,
					(llcc_table[i].vict_prio << llcc_table[i].slice_id));
			if (ret)
				return ret;
		}

		if (llcc_table[i].activate_on_init) {
			desc = llcc_slice_getd(llcc_table[i].usecase_id);
			if (PTR_ERR_OR_ZERO(desc)) {
				dev_err(&pdev->dev,
					"Failed to get slice=%d\n", llcc_table[i].slice_id);
				continue;
			}

			ret = llcc_slice_activate(desc);
			if (ret)
				dev_err(&pdev->dev,
					"Failed to activate slice=%d\n", llcc_table[i].slice_id);
		}
	}
	return ret;
}

static int qcom_llcc_remove(struct platform_device *pdev)
{
	/* Set the global pointer to a error code to avoid referencing it */
	drv_data = ERR_PTR(-ENODEV);
	return 0;
}

static struct regmap *qcom_llcc_init_mmio(struct platform_device *pdev,
		const char *name)
{
	void __iomem *base;
	struct regmap_config llcc_regmap_config = {
		.reg_bits = 32,
		.reg_stride = 4,
		.val_bits = 32,
		.fast_io = true,
	};

	base = devm_platform_ioremap_resource_byname(pdev, name);
	if (IS_ERR(base))
		return ERR_CAST(base);

	llcc_regmap_config.name = name;
	return devm_regmap_init_mmio(&pdev->dev, base, &llcc_regmap_config);
}

static inline ssize_t spad_act_slp_wake_enable_show(struct device *dev,
				struct device_attribute *attr, char *buf)
{
	return scnprintf(buf, PAGE_SIZE, "%d\n",
			 drv_data->spad_act_slp_wake_enable);
}

static inline ssize_t spad_act_slp_wake_enable_store(struct device *dev,
					struct device_attribute *attr,
					const char *buf, size_t count)
{
	int ret;

	ret = strtobool(buf, &drv_data->spad_act_slp_wake_enable);
	if (ret)
		return ret;
	return count;
}

static DEVICE_ATTR_RW(spad_act_slp_wake_enable);

static int qcom_llcc_init_sysfs(struct platform_device *pdev)
{
	int ret = 0;

	ret = device_create_file(&pdev->dev,
				 &dev_attr_spad_act_slp_wake_enable);
	if (ret)
		dev_err(&pdev->dev, "cannot create sysfs attribute\n");

	return ret;
}

static int qcom_llcc_probe(struct platform_device *pdev)
{
	struct device *dev = &pdev->dev;
	int ret, i;
	struct platform_device *llcc_edac;
	const struct qcom_llcc_config *cfg;
	const struct llcc_slice_config *llcc_cfg;
	struct device_node *tcm_memory_node;
	void __iomem *ch_reg = NULL;
	u32 sz, ch_reg_sz, ch_reg_off, ch_num;
	bool multiple_llcc = false;
	u32 sct_config;

	drv_data = devm_kzalloc(dev, sizeof(*drv_data), GFP_KERNEL);
	if (!drv_data) {
		ret = -ENOMEM;
		goto err;
	}

	drv_data->regmap = qcom_llcc_init_mmio(pdev, "llcc_base");
	if (IS_ERR(drv_data->regmap)) {
		ret = PTR_ERR(drv_data->regmap);
		goto err;
	}

	drv_data->bcast_regmap =
		qcom_llcc_init_mmio(pdev, "llcc_broadcast_base");
	if (IS_ERR(drv_data->bcast_regmap)) {
		ret = PTR_ERR(drv_data->bcast_regmap);
		goto err;
	}

	drv_data->spad_or_bcast_regmap =
		qcom_llcc_init_mmio(pdev, "spad_or_broadcast_base");

	drv_data->spad_and_bcast_regmap =
		qcom_llcc_init_mmio(pdev, "spad_and_broadcast_base");

	if (of_property_match_string(dev->of_node,
				    "compatible", "qcom,llcc-v41") >= 0) {
		drv_data->llcc_ver = 41;
		llcc_regs = llcc_regs_v21;
		drv_data->offsets = llcc_offsets_v41;
		drv_data->num_banks = ARRAY_SIZE(llcc_offsets_v41);
	} else if (of_property_match_string(dev->of_node,
				    "compatible", "qcom,llcc-v31") >= 0) {
		drv_data->llcc_ver = 31;
		llcc_regs = llcc_regs_v21;
		drv_data->offsets = llcc_offsets_v31;
		drv_data->num_banks = ARRAY_SIZE(llcc_offsets_v31);
	} else if (of_property_match_string(dev->of_node,
				    "compatible", "qcom,llcc-v21") >= 0) {
		drv_data->llcc_ver = 21;
		llcc_regs = llcc_regs_v21;
		drv_data->offsets = llcc_offsets_v21;
		drv_data->num_banks = ARRAY_SIZE(llcc_offsets_v21);
		if (of_property_match_string(dev->of_node,
				"compatible", "qcom,diwali-llcc") >= 0) {
			drv_data->offsets = llcc_offsets_v21_diwali;
			drv_data->num_banks =
				ARRAY_SIZE(llcc_offsets_v21_diwali);
		}
	} else {
		drv_data->llcc_ver = 20;
		llcc_regs = llcc_regs_v2;
		drv_data->offsets = llcc_offsets_v2;
		drv_data->num_banks = ARRAY_SIZE(llcc_offsets_v2);
	}

	cfg = of_device_get_match_data(&pdev->dev);
	if (!cfg) {
		dev_err(&pdev->dev, "No matching LLCC configuration found\n");
		ret = -ENODEV;
		goto err;
	}

	if (!of_property_read_u32(dev->of_node, "qcom,sct-config", &sct_config))
		multiple_llcc = true;

	ch_reg = devm_platform_ioremap_resource_byname(pdev, "multi_ch_reg");
	if (!IS_ERR(ch_reg)) {
		if (of_property_read_u32_index(dev->of_node, "multi-ch-off", 1, &ch_reg_sz)) {
			dev_err(&pdev->dev,
				"Couldn't get size of multi channel feature register\n");
			ret = -ENODEV;
			goto err;
		}

		if (of_property_read_u32(dev->of_node, "multi-ch-off", &ch_reg_off))
			ch_reg_off = 0;

		ch_num = readl_relaxed(ch_reg);
		ch_num = (ch_num >> ch_reg_off) & ((1 << ch_reg_sz) - 1);

		drv_data->cfg_index = ch_num;
		llcc_cfg = cfg[ch_num].sct_data;
		sz = cfg[ch_num].size;

		devm_iounmap(dev, ch_reg);
		ch_reg = NULL;
	} else if (multiple_llcc) {
		llcc_cfg = cfg[sct_config].sct_data;
		sz = cfg[sct_config].size;
	} else {

		llcc_cfg = cfg->sct_data;
		sz = cfg->size;
	}

	drv_data->desc = devm_kzalloc(dev, sizeof(struct llcc_slice_desc)*sz, GFP_KERNEL);
	if (IS_ERR_OR_NULL(drv_data->desc)) {
		ret = -ENOMEM;
		goto err;
	}

	for (i = 0; i < sz; i++)
		if (llcc_cfg[i].slice_id > drv_data->max_slices)
			drv_data->max_slices = llcc_cfg[i].slice_id;

	drv_data->cap_based_alloc_and_pwr_collapse =
		of_property_read_bool(pdev->dev.of_node,
				      "cap-based-alloc-and-pwr-collapse");

	drv_data->bitmap = devm_kcalloc(dev,
	BITS_TO_LONGS(drv_data->max_slices), sizeof(unsigned long),
						GFP_KERNEL);
	if (!drv_data->bitmap) {
		ret = -ENOMEM;
		goto err;
	}

	drv_data->cfg = llcc_cfg;
	drv_data->cfg_size = sz;
	mutex_init(&drv_data->lock);
	platform_set_drvdata(pdev, drv_data);

	ret = qcom_llcc_cfg_program(pdev);
	if (ret) {
		pr_err("llcc configuration failed!!\n");
		goto err;
	}

<<<<<<< HEAD
	drv_data->ecc_irq = platform_get_irq(pdev, 0);
	llcc_edac = platform_device_register_data(&pdev->dev,
					"qcom_llcc_edac", -1, drv_data,
					sizeof(*drv_data));
	if (IS_ERR(llcc_edac))
		dev_err(dev, "Failed to register llcc edac driver\n");

	if (of_platform_populate(dev->of_node, NULL, NULL, dev) < 0)
		dev_err(dev, "llcc populate failed!!\n");

	tcm_memory_node = of_parse_phandle(dev->of_node, "memory-region", 0);
	if (tcm_memory_node) {
		ret = qcom_llcc_tcm_init(pdev, llcc_cfg, sz, tcm_memory_node);
		if (ret)
			dev_err(dev, "Failed to probe TCM manager\n");
=======
	drv_data->ecc_irq = platform_get_irq_optional(pdev, 0);
	if (drv_data->ecc_irq >= 0) {
		llcc_edac = platform_device_register_data(&pdev->dev,
						"qcom_llcc_edac", -1, drv_data,
						sizeof(*drv_data));
		if (IS_ERR(llcc_edac))
			dev_err(dev, "Failed to register llcc edac driver\n");
>>>>>>> 60b964d1
	}

	drv_data->spad_act_slp_wake_enable = false;
	ret = qcom_llcc_init_sysfs(pdev);
	if (ret)
		goto err;

	return 0;
err:
	drv_data = ERR_PTR(-ENODEV);
	return ret;
}

static const struct of_device_id qcom_llcc_of_match[] = {
	{ .compatible = "qcom,sc7180-llcc", .data = &sc7180_cfg },
	{ .compatible = "qcom,sdm845-llcc", .data = &sdm845_cfg },
	{ .compatible = "qcom,lahaina-llcc", .data = &lahaina_cfg },
	{ .compatible = "qcom,shima-llcc", .data = &shima_cfg },
	{ .compatible = "qcom,neo-llcc", .data = &neo_cfg },
	{ .compatible = "qcom,waipio-llcc", .data = &waipio_cfg },
	{ .compatible = "qcom,diwali-llcc", .data = &diwali_cfg },
	{ .compatible = "qcom,cape-llcc", .data = &cape_cfg },
	{ .compatible = "qcom,ukee-llcc", .data = &ukee_cfg },
	{ .compatible = "qcom,anorak-llcc", .data = &anorak_cfg },
	{ }
};

static struct platform_driver qcom_llcc_driver = {
	.driver = {
		.name = "qcom-llcc",
		.of_match_table = qcom_llcc_of_match,
	},
	.probe = qcom_llcc_probe,
	.remove = qcom_llcc_remove,
};
module_platform_driver(qcom_llcc_driver);

MODULE_DESCRIPTION("Qualcomm Last Level Cache Controller");
MODULE_LICENSE("GPL v2");<|MERGE_RESOLUTION|>--- conflicted
+++ resolved
@@ -1581,8 +1581,7 @@
 		goto err;
 	}
 
-<<<<<<< HEAD
-	drv_data->ecc_irq = platform_get_irq(pdev, 0);
+	drv_data->ecc_irq = platform_get_irq_optional(pdev, 0);
 	llcc_edac = platform_device_register_data(&pdev->dev,
 					"qcom_llcc_edac", -1, drv_data,
 					sizeof(*drv_data));
@@ -1597,15 +1596,6 @@
 		ret = qcom_llcc_tcm_init(pdev, llcc_cfg, sz, tcm_memory_node);
 		if (ret)
 			dev_err(dev, "Failed to probe TCM manager\n");
-=======
-	drv_data->ecc_irq = platform_get_irq_optional(pdev, 0);
-	if (drv_data->ecc_irq >= 0) {
-		llcc_edac = platform_device_register_data(&pdev->dev,
-						"qcom_llcc_edac", -1, drv_data,
-						sizeof(*drv_data));
-		if (IS_ERR(llcc_edac))
-			dev_err(dev, "Failed to register llcc edac driver\n");
->>>>>>> 60b964d1
 	}
 
 	drv_data->spad_act_slp_wake_enable = false;
