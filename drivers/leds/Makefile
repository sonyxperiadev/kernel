--- conflicted
+++ resolved
@@ -40,13 +40,7 @@
 obj-$(CONFIG_LEDS_ADP5520)		+= leds-adp5520.o
 obj-$(CONFIG_LEDS_DELL_NETBOOKS)	+= dell-led.o
 obj-$(CONFIG_LEDS_MC13783)		+= leds-mc13783.o
-<<<<<<< HEAD
 obj-$(CONFIG_LEDS_ISLANDS_FF)           += leds-islands_ff.o
-=======
-obj-$(CONFIG_LEDS_NS2)			+= leds-ns2.o
-obj-$(CONFIG_LEDS_NETXBIG)		+= leds-netxbig.o
-obj-$(CONFIG_LEDS_ASIC3)		+= leds-asic3.o
->>>>>>> e5398da8
 
 # LED SPI Drivers
 obj-$(CONFIG_LEDS_DAC124S085)		+= leds-dac124s085.o
