config LEDS_GPIO_REGISTER
	bool
	help
	  This option provides the function gpio_led_register_device.
	  As this function is used by arch code it must not be compiled as a
	  module.

menuconfig NEW_LEDS
	bool "LED Support"
	help
	  Say Y to enable Linux LED support.  This allows control of supported
	  LEDs from both userspace and optionally, by kernel events (triggers).

	  This is not related to standard keyboard LEDs which are controlled
	  via the input system.

if NEW_LEDS

config LEDS_CLASS
	tristate "LED Class Support"
	help
	  This option enables the led sysfs class in /sys/class/leds.  You'll
	  need this to do anything useful with LEDs.  If unsure, say N.

comment "LED drivers"

config LEDS_88PM860X
	tristate "LED Support for Marvell 88PM860x PMIC"
	depends on LEDS_CLASS
	depends on MFD_88PM860X
	help
	  This option enables support for on-chip LED drivers found on Marvell
	  Semiconductor 88PM8606 PMIC.

config LEDS_ATMEL_PWM
	tristate "LED Support using Atmel PWM outputs"
	depends on LEDS_CLASS
	depends on ATMEL_PWM
	help
	  This option enables support for LEDs driven using outputs
	  of the dedicated PWM controller found on newer Atmel SOCs.

config LEDS_LM3530
	tristate "LCD Backlight driver for LM3530"
	depends on LEDS_CLASS
	depends on I2C
	help
	  This option enables support for the LCD backlight using
	  LM3530 ambient light sensor chip. This ALS chip can be
	  controlled manually or using PWM input or using ambient
	  light automatically.

config LEDS_LOCOMO
	tristate "LED Support for Locomo device"
	depends on LEDS_CLASS
	depends on SHARP_LOCOMO
	help
	  This option enables support for the LEDs on Sharp Locomo.
	  Zaurus models SL-5500 and SL-5600.

config LEDS_MIKROTIK_RB532
	tristate "LED Support for Mikrotik Routerboard 532"
	depends on LEDS_CLASS
	depends on MIKROTIK_RB532
	help
	  This option enables support for the so called "User LED" of
	  Mikrotik's Routerboard 532.

config LEDS_S3C24XX
	tristate "LED Support for Samsung S3C24XX GPIO LEDs"
	depends on LEDS_CLASS
	depends on ARCH_S3C24XX
	help
	  This option enables support for LEDs connected to GPIO lines
	  on Samsung S3C24XX series CPUs, such as the S3C2410 and S3C2440.

config LEDS_NET48XX
	tristate "LED Support for Soekris net48xx series Error LED"
	depends on LEDS_CLASS
	depends on SCx200_GPIO
	help
	  This option enables support for the Soekris net4801 and net4826 error
	  LED.

config LEDS_FSG
	tristate "LED Support for the Freecom FSG-3"
	depends on LEDS_CLASS
	depends on MACH_FSG
	help
	  This option enables support for the LEDs on the Freecom FSG-3.

config LEDS_WRAP
	tristate "LED Support for the WRAP series LEDs"
	depends on LEDS_CLASS
	depends on SCx200_GPIO
	help
	  This option enables support for the PCEngines WRAP programmable LEDs.

config LEDS_COBALT_QUBE
	tristate "LED Support for the Cobalt Qube series front LED"
	depends on LEDS_CLASS
	depends on MIPS_COBALT
	help
	  This option enables support for the front LED on Cobalt Qube series

config LEDS_COBALT_RAQ
	bool "LED Support for the Cobalt Raq series"
	depends on LEDS_CLASS=y && MIPS_COBALT
	select LEDS_TRIGGERS
	help
	  This option enables support for the Cobalt Raq series LEDs.

config LEDS_SUNFIRE
	tristate "LED support for SunFire servers."
	depends on LEDS_CLASS
	depends on SPARC64
	select LEDS_TRIGGERS
	help
	  This option enables support for the Left, Middle, and Right
	  LEDs on the I/O and CPU boards of SunFire UltraSPARC servers.

config LEDS_HP6XX
	tristate "LED Support for the HP Jornada 6xx"
	depends on LEDS_CLASS
	depends on SH_HP6XX
	help
	  This option enables LED support for the handheld
	  HP Jornada 620/660/680/690.

config LEDS_PCA9532
	tristate "LED driver for PCA9532 dimmer"
	depends on LEDS_CLASS
	depends on I2C && INPUT && EXPERIMENTAL
	help
	  This option enables support for NXP pca9532
	  LED controller. It is generally only useful
	  as a platform driver

config LEDS_PCA9532_GPIO
	bool "Enable GPIO support for PCA9532"
	depends on LEDS_PCA9532
	depends on GPIOLIB
	help
	  Allow unused pins on PCA9532 to be used as gpio.

	  To use a pin as gpio pca9532_type in pca9532_platform data needs to
	  set to PCA9532_TYPE_GPIO.

config LEDS_GPIO
	tristate "LED Support for GPIO connected LEDs"
	depends on LEDS_CLASS
	depends on GENERIC_GPIO
	help
	  This option enables support for the LEDs connected to GPIO
	  outputs. To be useful the particular board must have LEDs
	  and they must be connected to the GPIO lines.  The LEDs must be
	  defined as platform devices and/or OpenFirmware platform devices.
	  The code to use these bindings can be selected below.

config LEDS_LP3944
	tristate "LED Support for N.S. LP3944 (Fun Light) I2C chip"
	depends on LEDS_CLASS
	depends on I2C
	help
	  This option enables support for LEDs connected to the National
	  Semiconductor LP3944 Lighting Management Unit (LMU) also known as
	  Fun Light Chip.

	  To compile this driver as a module, choose M here: the
	  module will be called leds-lp3944.

config LEDS_LP5521
	tristate "LED Support for N.S. LP5521 LED driver chip"
	depends on LEDS_CLASS && I2C
	help
	  If you say yes here you get support for the National Semiconductor
	  LP5521 LED driver. It is 3 channel chip with programmable engines.
	  Driver provides direct control via LED class and interface for
	  programming the engines.

config LEDS_LP5523
	tristate "LED Support for N.S. LP5523 LED driver chip"
	depends on LEDS_CLASS && I2C
	help
	  If you say yes here you get support for the National Semiconductor
	  LP5523 LED driver. It is 9 channel chip with programmable engines.
	  Driver provides direct control via LED class and interface for
	  programming the engines.

config LEDS_CLEVO_MAIL
	tristate "Mail LED on Clevo notebook"
	depends on LEDS_CLASS
	depends on X86 && SERIO_I8042 && DMI
	help
	  This driver makes the mail LED accessible from userspace
	  programs through the leds subsystem. This LED have three
	  known mode: off, blink at 0.5Hz and blink at 1Hz.

	  The driver supports two kinds of interface: using ledtrig-timer
	  or through /sys/class/leds/clevo::mail/brightness. As this LED
	  cannot change it's brightness it blinks instead. The brightness
	  value 0 means off, 1..127 means blink at 0.5Hz and 128..255 means
	  blink at 1Hz.

	  This module can drive the mail LED for the following notebooks:

	  	Clevo D400P
	  	Clevo D410J
	  	Clevo D410V
	  	Clevo D400V/D470V (not tested, but might work)
	  	Clevo M540N
	  	Clevo M5x0N (not tested, but might work)
	  	Positivo Mobile (Clevo M5x0V)

	  If your model is not listed here you can try the "nodetect"
	  module parameter.

	  To compile this driver as a module, choose M here: the
	  module will be called leds-clevo-mail.

config LEDS_PCA955X
	tristate "LED Support for PCA955x I2C chips"
	depends on LEDS_CLASS
	depends on I2C
	help
	  This option enables support for LEDs connected to PCA955x
	  LED driver chips accessed via the I2C bus.  Supported
	  devices include PCA9550, PCA9551, PCA9552, and PCA9553.

config LEDS_PCA9633
	tristate "LED support for PCA9633 I2C chip"
	depends on LEDS_CLASS
	depends on I2C
	help
	  This option enables support for LEDs connected to the PCA9633
	  LED driver chip accessed via the I2C bus.

config LEDS_WM831X_STATUS
	tristate "LED support for status LEDs on WM831x PMICs"
	depends on LEDS_CLASS
	depends on MFD_WM831X
	help
	  This option enables support for the status LEDs of the WM831x
          series of PMICs.

config LEDS_WM8350
	tristate "LED Support for WM8350 AudioPlus PMIC"
	depends on LEDS_CLASS
	depends on MFD_WM8350
	help
	  This option enables support for LEDs driven by the Wolfson
	  Microelectronics WM8350 AudioPlus PMIC.

config LEDS_DA903X
	tristate "LED Support for DA9030/DA9034 PMIC"
	depends on LEDS_CLASS
	depends on PMIC_DA903X
	help
	  This option enables support for on-chip LED drivers found
	  on Dialog Semiconductor DA9030/DA9034 PMICs.

config LEDS_DAC124S085
	tristate "LED Support for DAC124S085 SPI DAC"
	depends on LEDS_CLASS
	depends on SPI
	help
	  This option enables support for DAC124S085 SPI DAC from NatSemi,
	  which can be used to control up to four LEDs.

config LEDS_PWM
	tristate "PWM driven LED Support"
	depends on LEDS_CLASS
	depends on HAVE_PWM
	help
	  This option enables support for pwm driven LEDs

config LEDS_REGULATOR
	tristate "REGULATOR driven LED support"
	depends on LEDS_CLASS
	depends on REGULATOR
	help
	  This option enables support for regulator driven LEDs.

config LEDS_BD2802
	tristate "LED driver for BD2802 RGB LED"
	depends on LEDS_CLASS
	depends on I2C
	help
	  This option enables support for BD2802GU RGB LED driver chips
	  accessed via the I2C bus.

config LEDS_INTEL_SS4200
	tristate "LED driver for Intel NAS SS4200 series"
	depends on LEDS_CLASS
	depends on PCI && DMI
	help
	  This option enables support for the Intel SS4200 series of
	  Network Attached Storage servers.  You may control the hard
	  drive or power LEDs on the front panel.  Using this driver
	  can stop the front LED from blinking after startup.

config LEDS_LT3593
	tristate "LED driver for LT3593 controllers"
	depends on LEDS_CLASS
	depends on GENERIC_GPIO
	help
	  This option enables support for LEDs driven by a Linear Technology
	  LT3593 controller. This controller uses a special one-wire pulse
	  coding protocol to set the brightness.

config LEDS_ADP5520
	tristate "LED Support for ADP5520/ADP5501 PMIC"
	depends on LEDS_CLASS
	depends on PMIC_ADP5520
	help
	  This option enables support for on-chip LED drivers found
	  on Analog Devices ADP5520/ADP5501 PMICs.

	  To compile this driver as a module, choose M here: the module will
	  be called leds-adp5520.

config LEDS_DELL_NETBOOKS
	tristate "External LED on Dell Business Netbooks"
	depends on LEDS_CLASS
	depends on X86 && ACPI_WMI
	help
	  This adds support for the Latitude 2100 and similar
	  notebooks that have an external LED.

config LEDS_MC13783
	tristate "LED Support for MC13783 PMIC"
	depends on LEDS_CLASS
	depends on MFD_MC13783
	help
	  This option enable support for on-chip LED drivers found
	  on Freescale Semiconductor MC13783 PMIC.

config LEDS_NS2
	tristate "LED support for Network Space v2 GPIO LEDs"
	depends on LEDS_CLASS
	depends on MACH_NETSPACE_V2 || MACH_INETSPACE_V2 || \
		   MACH_NETSPACE_MAX_V2 || MACH_D2NET_V2
	default y
	help
	  This option enable support for the dual-GPIO LED found on the
	  Network Space v2 board (and parents). This include Internet Space v2,
	  Network Space (Max) v2 and d2 Network v2 boards.

config LEDS_NETXBIG
	tristate "LED support for Big Network series LEDs"
	depends on MACH_NET2BIG_V2 || MACH_NET5BIG_V2
	depends on LEDS_CLASS
	default y
	help
	  This option enable support for LEDs found on the LaCie 2Big
	  and 5Big Network v2 boards. The LEDs are wired to a CPLD and are
	  controlled through a GPIO extension bus.

config LEDS_ASIC3
	bool "LED support for the HTC ASIC3"
	depends on LEDS_CLASS
	depends on MFD_ASIC3
	default y
	help
	  This option enables support for the LEDs on the HTC ASIC3. The HTC
	  ASIC3 LED GPIOs are inputs, not outputs, thus the leds-gpio driver
	  cannot be used. This driver supports hardware blinking with an on+off
	  period from 62ms to 125s. Say Y to enable LEDs on the HP iPAQ hx4700.

<<<<<<< HEAD
config LEDS_ISLANDS_FF
        tristate "LED Support for Islands FF"
        depends on VC_GENCMD
        help
          This option enable support for on-chip LED drivers found
          on Broadcom Islands FF

=======
config LEDS_RENESAS_TPU
	bool "LED support for Renesas TPU"
	depends on LEDS_CLASS && HAVE_CLK && GENERIC_GPIO
	help
	  This option enables build of the LED TPU platform driver,
	  suitable to drive any TPU channel on newer Renesas SoCs.
	  The driver controls the GPIO pin connected to the LED via
	  the GPIO framework and expects the LED to be connected to
	  a pin that can be driven in both GPIO mode and using TPU
	  pin function. The latter to support brightness control.
	  Brightness control is supported but hardware blinking is not.

config LEDS_TCA6507
	tristate "LED Support for TCA6507 I2C chip"
	depends on LEDS_CLASS && I2C
	help
	  This option enables support for LEDs connected to TC6507
	  LED driver chips accessed via the I2C bus.
	  Driver support brightness control and hardware-assisted blinking.

config LEDS_MAX8997
	tristate "LED support for MAX8997 PMIC"
	depends on LEDS_CLASS && MFD_MAX8997
	help
	  This option enables support for on-chip LED drivers on
	  MAXIM MAX8997 PMIC.

config LEDS_OT200
	tristate "LED support for the Bachmann OT200"
	depends on LEDS_CLASS && HAS_IOMEM
	help
	  This option enables support for the LEDs on the Bachmann OT200.
	  Say Y to enable LEDs on the Bachmann OT200.
>>>>>>> 90adfd2b

config LEDS_TRIGGERS
	bool "LED Trigger support"
	depends on LEDS_CLASS
	help
	  This option enables trigger support for the leds class.
	  These triggers allow kernel events to drive the LEDs and can
	  be configured via sysfs. If unsure, say Y.

comment "LED Triggers"

config LEDS_TRIGGER_TIMER
	tristate "LED Timer Trigger"
	depends on LEDS_TRIGGERS
	help
	  This allows LEDs to be controlled by a programmable timer
	  via sysfs. Some LED hardware can be programmed to start
	  blinking the LED without any further software interaction.
	  For more details read Documentation/leds/leds-class.txt.

	  If unsure, say Y.

config LEDS_TRIGGER_IDE_DISK
	bool "LED IDE Disk Trigger"
	depends on IDE_GD_ATA
	depends on LEDS_TRIGGERS
	help
	  This allows LEDs to be controlled by IDE disk activity.
	  If unsure, say Y.

config LEDS_TRIGGER_HEARTBEAT
	tristate "LED Heartbeat Trigger"
	depends on LEDS_TRIGGERS
	help
	  This allows LEDs to be controlled by a CPU load average.
	  The flash frequency is a hyperbolic function of the 1-minute
	  load average.
	  If unsure, say Y.

config LEDS_TRIGGER_BACKLIGHT
	tristate "LED backlight Trigger"
	depends on LEDS_TRIGGERS
	help
	  This allows LEDs to be controlled as a backlight device: they
	  turn off and on when the display is blanked and unblanked.

	  If unsure, say N.

config LEDS_TRIGGER_GPIO
	tristate "LED GPIO Trigger"
	depends on LEDS_TRIGGERS
	depends on GPIOLIB
	help
	  This allows LEDs to be controlled by gpio events. It's good
	  when using gpios as switches and triggering the needed LEDs
	  from there. One use case is n810's keypad LEDs that could
	  be triggered by this trigger when user slides up to show
	  keypad.

	  If unsure, say N.

config LEDS_TRIGGER_DEFAULT_ON
	tristate "LED Default ON Trigger"
	depends on LEDS_TRIGGERS
	help
	  This allows LEDs to be initialised in the ON state.
	  If unsure, say Y.

config LEDS_TRIGGER_SLEEP
	tristate "LED Sleep Mode Trigger"
	depends on LEDS_TRIGGERS && HAS_EARLYSUSPEND
	help
	  This turns LEDs on when the screen is off but the cpu still running.

comment "iptables trigger is under Netfilter config (LED target)"
	depends on LEDS_TRIGGERS

endif # NEW_LEDS<|MERGE_RESOLUTION|>--- conflicted
+++ resolved
@@ -367,7 +367,6 @@
 	  cannot be used. This driver supports hardware blinking with an on+off
 	  period from 62ms to 125s. Say Y to enable LEDs on the HP iPAQ hx4700.
 
-<<<<<<< HEAD
 config LEDS_ISLANDS_FF
         tristate "LED Support for Islands FF"
         depends on VC_GENCMD
@@ -375,41 +374,6 @@
           This option enable support for on-chip LED drivers found
           on Broadcom Islands FF
 
-=======
-config LEDS_RENESAS_TPU
-	bool "LED support for Renesas TPU"
-	depends on LEDS_CLASS && HAVE_CLK && GENERIC_GPIO
-	help
-	  This option enables build of the LED TPU platform driver,
-	  suitable to drive any TPU channel on newer Renesas SoCs.
-	  The driver controls the GPIO pin connected to the LED via
-	  the GPIO framework and expects the LED to be connected to
-	  a pin that can be driven in both GPIO mode and using TPU
-	  pin function. The latter to support brightness control.
-	  Brightness control is supported but hardware blinking is not.
-
-config LEDS_TCA6507
-	tristate "LED Support for TCA6507 I2C chip"
-	depends on LEDS_CLASS && I2C
-	help
-	  This option enables support for LEDs connected to TC6507
-	  LED driver chips accessed via the I2C bus.
-	  Driver support brightness control and hardware-assisted blinking.
-
-config LEDS_MAX8997
-	tristate "LED support for MAX8997 PMIC"
-	depends on LEDS_CLASS && MFD_MAX8997
-	help
-	  This option enables support for on-chip LED drivers on
-	  MAXIM MAX8997 PMIC.
-
-config LEDS_OT200
-	tristate "LED support for the Bachmann OT200"
-	depends on LEDS_CLASS && HAS_IOMEM
-	help
-	  This option enables support for the LEDs on the Bachmann OT200.
-	  Say Y to enable LEDs on the Bachmann OT200.
->>>>>>> 90adfd2b
 
 config LEDS_TRIGGERS
 	bool "LED Trigger support"
