--- conflicted
+++ resolved
@@ -156,6 +156,23 @@
 	  and they must be connected to the GPIO lines.  The LEDs must be
 	  defined as platform devices and/or OpenFirmware platform devices.
 	  The code to use these bindings can be selected below.
+
+config LEDS_GPIO_PLATFORM
+	bool "Platform device bindings for GPIO LEDs"
+	depends on LEDS_GPIO
+	default y
+	help
+	  Let the leds-gpio driver drive LEDs which have been defined as
+	  platform devices.  If you don't know what this means, say yes.
+
+config LEDS_GPIO_OF
+	bool "OpenFirmware platform device bindings for GPIO LEDs"
+	depends on LEDS_GPIO && OF_DEVICE
+	default y
+	help
+	  Let the leds-gpio driver drive LEDs which have been defined as
+	  of_platform devices.  For instance, LEDs which are listed in a "dts"
+	  file.
 
 config LEDS_LP3944
 	tristate "LED Support for N.S. LP3944 (Fun Light) I2C chip"
@@ -367,7 +384,6 @@
 	  cannot be used. This driver supports hardware blinking with an on+off
 	  period from 62ms to 125s. Say Y to enable LEDs on the HP iPAQ hx4700.
 
-<<<<<<< HEAD
 config LEDS_ISLANDS_FF
         tristate "LED Support for Islands FF"
         depends on VC_GENCMD
@@ -375,7 +391,6 @@
           This option enable support for on-chip LED drivers found
           on Broadcom Islands FF
 
-=======
 config LEDS_RENESAS_TPU
 	bool "LED support for Renesas TPU"
 	depends on LEDS_CLASS && HAVE_CLK && GENERIC_GPIO
@@ -409,7 +424,6 @@
 	help
 	  This option enables support for the LEDs on the Bachmann OT200.
 	  Say Y to enable LEDs on the Bachmann OT200.
->>>>>>> 53143fd3
 
 config LEDS_TRIGGERS
 	bool "LED Trigger support"
