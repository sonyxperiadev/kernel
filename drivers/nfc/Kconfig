--- conflicted
+++ resolved
@@ -5,8 +5,6 @@
 menu "Near Field Communication (NFC) devices"
 	depends on NFC
 
-<<<<<<< HEAD
-=======
 config PN544_NFC
 	tristate "PN544 NFC driver"
 	depends on I2C
@@ -26,7 +24,6 @@
 	help
 		Broadcom 2079x Near Field Communication Controller Support.
 
->>>>>>> 940b3e49
 config NFC_PN533
 	tristate "NXP PN533 USB driver"
 	depends on USB
