/* Copyright (c) 2018-2019, The Linux Foundation. All rights reserved.
 *
 * This program is free software; you can redistribute it and/or modify
 * it under the terms of the GNU General Public License version 2 and
 * only version 2 as published by the Free Software Foundation.
 *
 * This program is distributed in the hope that it will be useful,
 * but WITHOUT ANY WARRANTY; without even the implied warranty of
 * MERCHANTABILITY or FITNESS FOR A PARTICULAR PURPOSE. See the
 * GNU General Public License for more details.
 */

#include <asm/dma-iommu.h>
#include <linux/async.h>
#include <linux/debugfs.h>
#include <linux/device.h>
#include <linux/dma-direction.h>
#include <linux/esoc_client.h>
#include <linux/list.h>
#include <linux/of.h>
#include <linux/memblock.h>
#include <linux/module.h>
#include <linux/msm-bus.h>
#include <linux/msm_pcie.h>
#include <linux/pm_runtime.h>
#include <linux/slab.h>
#include <linux/suspend.h>
#include <linux/mhi.h>
#include "mhi_qcom.h"

struct arch_info {
	struct mhi_dev *mhi_dev;
	struct esoc_desc *esoc_client;
	struct esoc_client_hook esoc_ops;
	struct msm_bus_scale_pdata *msm_bus_pdata;
	u32 bus_client;
	struct msm_pcie_register_event pcie_reg_event;
	struct pci_saved_state *pcie_state;
	struct pci_saved_state *ref_pcie_state;
	struct dma_iommu_mapping *mapping;
	struct notifier_block pm_notifier;
	struct completion pm_completion;
};

struct mhi_bl_info {
	struct mhi_device *mhi_device;
	async_cookie_t cookie;
	void *ipc_log;
};

/* ipc log markings */
#define DLOG "Dev->Host: "
#define HLOG "Host: "

#ifdef CONFIG_MHI_DEBUG

#define MHI_IPC_LOG_PAGES (100)
enum MHI_DEBUG_LEVEL  mhi_ipc_log_lvl = MHI_MSG_LVL_VERBOSE;

#else

#define MHI_IPC_LOG_PAGES (10)
enum MHI_DEBUG_LEVEL  mhi_ipc_log_lvl = MHI_MSG_LVL_ERROR;

#endif

static int mhi_arch_pm_notifier(struct notifier_block *nb,
				unsigned long event, void *unused)
{
	struct arch_info *arch_info =
			container_of(nb, struct arch_info, pm_notifier);

	switch (event) {
	case PM_SUSPEND_PREPARE:
		reinit_completion(&arch_info->pm_completion);
		break;
	case PM_POST_SUSPEND:
		complete_all(&arch_info->pm_completion);
		break;
	}

	return NOTIFY_DONE;
}

static int mhi_arch_set_bus_request(struct mhi_controller *mhi_cntrl, int index)
{
	struct mhi_dev *mhi_dev = mhi_controller_get_devdata(mhi_cntrl);
	struct arch_info *arch_info = mhi_dev->arch_info;

	MHI_LOG("Setting bus request to index %d\n", index);

	if (arch_info->bus_client)
		return msm_bus_scale_client_update_request(
							arch_info->bus_client,
							index);

	/* default return success */
	return 0;
}

static void mhi_arch_pci_link_state_cb(struct msm_pcie_notify *notify)
{
	struct mhi_controller *mhi_cntrl = notify->data;
	struct mhi_dev *mhi_dev = mhi_controller_get_devdata(mhi_cntrl);
	struct pci_dev *pci_dev = mhi_dev->pci_dev;

	if (notify->event == MSM_PCIE_EVENT_WAKEUP) {
		MHI_LOG("Received MSM_PCIE_EVENT_WAKE signal\n");

		/* bring link out of d3cold */
		if (mhi_dev->powered_on) {
			pm_runtime_get(&pci_dev->dev);
			pm_runtime_put_noidle(&pci_dev->dev);
		}
	}
}

static int mhi_arch_esoc_ops_power_on(void *priv, unsigned int flags)
{
	struct mhi_controller *mhi_cntrl = priv;
	struct mhi_dev *mhi_dev = mhi_controller_get_devdata(mhi_cntrl);
	struct pci_dev *pci_dev = mhi_dev->pci_dev;
	struct arch_info *arch_info = mhi_dev->arch_info;
	int ret;

	mutex_lock(&mhi_cntrl->pm_mutex);
	if (mhi_dev->powered_on) {
		MHI_LOG("MHI still in active state\n");
		mutex_unlock(&mhi_cntrl->pm_mutex);
		return 0;
	}

	MHI_LOG("Enter\n");

	/* reset rpm state */
	pm_runtime_set_active(&pci_dev->dev);
	pm_runtime_enable(&pci_dev->dev);
	mutex_unlock(&mhi_cntrl->pm_mutex);
	pm_runtime_forbid(&pci_dev->dev);
	ret = pm_runtime_get_sync(&pci_dev->dev);
	if (ret < 0) {
		MHI_ERR("Error with rpm resume, ret:%d\n", ret);
		return ret;
	}

	/* re-start the link & recover default cfg states */
	ret = msm_pcie_pm_control(MSM_PCIE_RESUME, pci_dev->bus->number,
				  pci_dev, NULL, 0);
	if (ret) {
		MHI_ERR("Failed to resume pcie bus ret %d\n", ret);
		return ret;
	}
	pci_load_saved_state(pci_dev, arch_info->ref_pcie_state);

	return mhi_pci_probe(pci_dev, NULL);
}

static void mhi_arch_esoc_ops_power_off(void *priv, unsigned int flags)
{
	struct mhi_controller *mhi_cntrl = priv;
	struct mhi_dev *mhi_dev = mhi_controller_get_devdata(mhi_cntrl);
	struct arch_info *arch_info = mhi_dev->arch_info;
<<<<<<< HEAD
=======
	bool mdm_state = (flags & ESOC_HOOK_MDM_CRASH);
>>>>>>> 399c1bb3

	MHI_LOG("Enter: mdm_crashed:%d\n", mdm_state);

	mutex_lock(&mhi_cntrl->pm_mutex);
	if (!mhi_dev->powered_on) {
		MHI_LOG("Not in active state\n");
		mutex_unlock(&mhi_cntrl->pm_mutex);
		return;
	}
	mhi_dev->powered_on = false;
	mutex_unlock(&mhi_cntrl->pm_mutex);

	/* abort system suspend and wait for system resume to complete */
	pm_stay_awake(&mhi_cntrl->mhi_dev->dev);
	wait_for_completion(&arch_info->pm_completion);

	MHI_LOG("Triggering shutdown process\n");
	mhi_power_down(mhi_cntrl, !mdm_state);

	/* turn the link off */
	mhi_deinit_pci_dev(mhi_cntrl);
	mhi_arch_link_off(mhi_cntrl, false);
	mhi_arch_iommu_deinit(mhi_cntrl);
	mhi_arch_pcie_deinit(mhi_cntrl);

	pm_relax(&mhi_cntrl->mhi_dev->dev);
}

static void mhi_bl_dl_cb(struct mhi_device *mhi_dev,
			 struct mhi_result *mhi_result)
{
	struct mhi_bl_info *mhi_bl_info = mhi_device_get_devdata(mhi_dev);
	char *buf = mhi_result->buf_addr;

	/* force a null at last character */
	buf[mhi_result->bytes_xferd - 1] = 0;

	ipc_log_string(mhi_bl_info->ipc_log, "%s %s", DLOG, buf);
}

static void mhi_bl_dummy_cb(struct mhi_device *mhi_dev,
			    struct mhi_result *mhi_result)
{
}

static void mhi_bl_remove(struct mhi_device *mhi_dev)
{
	struct mhi_bl_info *mhi_bl_info = mhi_device_get_devdata(mhi_dev);

	ipc_log_string(mhi_bl_info->ipc_log, HLOG "Received Remove notif.\n");

	/* wait for boot monitor to exit */
	async_synchronize_cookie(mhi_bl_info->cookie + 1);
}

static void mhi_bl_boot_monitor(void *data, async_cookie_t cookie)
{
	struct mhi_bl_info *mhi_bl_info = data;
	struct mhi_device *mhi_device = mhi_bl_info->mhi_device;
	struct mhi_controller *mhi_cntrl = mhi_device->mhi_cntrl;
	/* 15 sec timeout for booting device */
	const u32 timeout = msecs_to_jiffies(15000);

	/* wait for device to enter boot stage */
	wait_event_timeout(mhi_cntrl->state_event, mhi_cntrl->ee == MHI_EE_AMSS
			   || mhi_cntrl->ee == MHI_EE_DISABLE_TRANSITION,
			   timeout);

	if (mhi_cntrl->ee == MHI_EE_AMSS) {
		ipc_log_string(mhi_bl_info->ipc_log, HLOG
			       "Device successfully booted to mission mode\n");

		mhi_unprepare_from_transfer(mhi_device);
	} else {
		ipc_log_string(mhi_bl_info->ipc_log, HLOG
			       "Device failed to boot to mission mode, ee = %s\n",
			       TO_MHI_EXEC_STR(mhi_cntrl->ee));
	}
}

static int mhi_bl_probe(struct mhi_device *mhi_dev,
			const struct mhi_device_id *id)
{
	char node_name[32];
	struct mhi_bl_info *mhi_bl_info;

	mhi_bl_info = devm_kzalloc(&mhi_dev->dev, sizeof(*mhi_bl_info),
				   GFP_KERNEL);
	if (!mhi_bl_info)
		return -ENOMEM;

	snprintf(node_name, sizeof(node_name), "mhi_bl_%04x_%02u.%02u.%02u",
		 mhi_dev->dev_id, mhi_dev->domain, mhi_dev->bus, mhi_dev->slot);

	mhi_bl_info->ipc_log = ipc_log_context_create(MHI_IPC_LOG_PAGES,
						      node_name, 0);
	if (!mhi_bl_info->ipc_log)
		return -EINVAL;

	mhi_bl_info->mhi_device = mhi_dev;
	mhi_device_set_devdata(mhi_dev, mhi_bl_info);

	ipc_log_string(mhi_bl_info->ipc_log, HLOG
		       "Entered SBL, Session ID:0x%x\n",
		       mhi_dev->mhi_cntrl->session_id);

	/* start a thread to monitor entering mission mode */
	mhi_bl_info->cookie = async_schedule(mhi_bl_boot_monitor, mhi_bl_info);

	return 0;
}

static const struct mhi_device_id mhi_bl_match_table[] = {
	{ .chan = "BL" },
	{},
};

static struct mhi_driver mhi_bl_driver = {
	.id_table = mhi_bl_match_table,
	.remove = mhi_bl_remove,
	.probe = mhi_bl_probe,
	.ul_xfer_cb = mhi_bl_dummy_cb,
	.dl_xfer_cb = mhi_bl_dl_cb,
	.driver = {
		.name = "MHI_BL",
		.owner = THIS_MODULE,
	},
};

int mhi_arch_pcie_init(struct mhi_controller *mhi_cntrl)
{
	struct mhi_dev *mhi_dev = mhi_controller_get_devdata(mhi_cntrl);
	struct arch_info *arch_info = mhi_dev->arch_info;
	char node[32];
	int ret;

	if (!arch_info) {
		struct msm_pcie_register_event *reg_event;

		arch_info = devm_kzalloc(&mhi_dev->pci_dev->dev,
					 sizeof(*arch_info), GFP_KERNEL);
		if (!arch_info)
			return -ENOMEM;

		mhi_dev->arch_info = arch_info;

		snprintf(node, sizeof(node), "mhi_%04x_%02u.%02u.%02u",
			 mhi_cntrl->dev_id, mhi_cntrl->domain, mhi_cntrl->bus,
			 mhi_cntrl->slot);
		mhi_cntrl->log_buf = ipc_log_context_create(MHI_IPC_LOG_PAGES,
							    node, 0);
		mhi_cntrl->log_lvl = mhi_ipc_log_lvl;

		/* register for bus scale if defined */
		arch_info->msm_bus_pdata = msm_bus_cl_get_pdata_from_dev(
							&mhi_dev->pci_dev->dev);
		if (arch_info->msm_bus_pdata) {
			arch_info->bus_client =
				msm_bus_scale_register_client(
						arch_info->msm_bus_pdata);
			if (!arch_info->bus_client)
				return -EINVAL;
		}

		/* register with pcie rc for WAKE# events */
		reg_event = &arch_info->pcie_reg_event;
		reg_event->events = MSM_PCIE_EVENT_WAKEUP;
		reg_event->user = mhi_dev->pci_dev;
		reg_event->callback = mhi_arch_pci_link_state_cb;
		reg_event->notify.data = mhi_cntrl;
		ret = msm_pcie_register_event(reg_event);
		if (ret)
			MHI_LOG("Failed to reg. for link up notification\n");

		init_completion(&arch_info->pm_completion);

		/* register PM notifier to get post resume events */
		arch_info->pm_notifier.notifier_call = mhi_arch_pm_notifier;
		register_pm_notifier(&arch_info->pm_notifier);

		/*
		 * Mark as completed at initial boot-up to allow ESOC power off
		 * callback to proceed if system has not gone to suspend
		 */
		complete_all(&arch_info->pm_completion);

		arch_info->esoc_client = devm_register_esoc_client(
						&mhi_dev->pci_dev->dev, "mdm");
		if (IS_ERR_OR_NULL(arch_info->esoc_client)) {
			MHI_ERR("Failed to register esoc client\n");
		} else {
			/* register for power on/off hooks */
			struct esoc_client_hook *esoc_ops =
				&arch_info->esoc_ops;

			esoc_ops->priv = mhi_cntrl;
			esoc_ops->prio = ESOC_MHI_HOOK;
			esoc_ops->esoc_link_power_on =
				mhi_arch_esoc_ops_power_on;
			esoc_ops->esoc_link_power_off =
				mhi_arch_esoc_ops_power_off;

			ret = esoc_register_client_hook(arch_info->esoc_client,
							esoc_ops);
			if (ret)
				MHI_ERR("Failed to register esoc ops\n");
		}

		/* save reference state for pcie config space */
		arch_info->ref_pcie_state = pci_store_saved_state(
							mhi_dev->pci_dev);

		/*
		 * MHI host driver has full autonomy to manage power state.
		 * Disable all automatic power collapse features
		 */
		msm_pcie_pm_control(MSM_PCIE_DISABLE_PC, mhi_cntrl->bus,
				    mhi_dev->pci_dev, NULL, 0);

		/*
		 * PCIe framework attempts to restore config space when link is
		 * off. Bypass framework attempts which may cause unncessary
		 * delays and instead have MHI controller restore config space
		 * after PCIe link is accessible.
		 */
		mhi_dev->pci_dev->no_d3hot = true;

		mhi_driver_register(&mhi_bl_driver);
	}

	return mhi_arch_set_bus_request(mhi_cntrl, 1);
}

void mhi_arch_pcie_deinit(struct mhi_controller *mhi_cntrl)
{
	mhi_arch_set_bus_request(mhi_cntrl, 0);
}

static struct dma_iommu_mapping *mhi_arch_create_iommu_mapping(
					struct mhi_controller *mhi_cntrl)
{
	struct mhi_dev *mhi_dev = mhi_controller_get_devdata(mhi_cntrl);
	dma_addr_t base;
	size_t size;

	/*
	 * If S1_BYPASS enabled then iommu space is not used, however framework
	 * still require clients to create a mapping space before attaching. So
	 * set to smallest size required by iommu framework.
	 */
	if (mhi_dev->smmu_cfg & MHI_SMMU_S1_BYPASS) {
		base = 0;
		size = PAGE_SIZE;
	} else {
		base = mhi_dev->iova_start;
		size = (mhi_dev->iova_stop - base) + 1;
	}

	MHI_LOG("Create iommu mapping of base:%pad size:%zu\n",
		&base, size);
	return arm_iommu_create_mapping(&pci_bus_type, base, size);
}

static int mhi_arch_dma_mask(struct mhi_controller *mhi_cntrl)
{
	struct mhi_dev *mhi_dev = mhi_controller_get_devdata(mhi_cntrl);
	u32 smmu_cfg = mhi_dev->smmu_cfg;
	int mask = 0;

	if (!smmu_cfg) {
		mask = 64;
	} else {
		unsigned long size = mhi_dev->iova_stop + 1;

		/* for S1 bypass, iova not used set to max */
		mask = (smmu_cfg & MHI_SMMU_S1_BYPASS) ?
			64 : find_last_bit(&size, 64);
	}

	return dma_set_mask_and_coherent(mhi_cntrl->dev, DMA_BIT_MASK(mask));
}

int mhi_arch_iommu_init(struct mhi_controller *mhi_cntrl)
{
	struct mhi_dev *mhi_dev = mhi_controller_get_devdata(mhi_cntrl);
	struct arch_info *arch_info = mhi_dev->arch_info;
	u32 smmu_config = mhi_dev->smmu_cfg;
	struct dma_iommu_mapping *mapping = NULL;
	int ret;

	if (smmu_config) {
		mapping = mhi_arch_create_iommu_mapping(mhi_cntrl);
		if (IS_ERR(mapping)) {
			MHI_ERR("Failed to create iommu mapping\n");
			return PTR_ERR(mapping);
		}
	}

	if (smmu_config & MHI_SMMU_S1_BYPASS) {
		int s1_bypass = 1;

		ret = iommu_domain_set_attr(mapping->domain,
					    DOMAIN_ATTR_S1_BYPASS, &s1_bypass);
		if (ret) {
			MHI_ERR("Failed to set attribute S1_BYPASS\n");
			goto release_mapping;
		}
	}

	if (smmu_config & MHI_SMMU_FAST) {
		int fast_map = 1;

		ret = iommu_domain_set_attr(mapping->domain, DOMAIN_ATTR_FAST,
					    &fast_map);
		if (ret) {
			MHI_ERR("Failed to set attribute FAST_MAP\n");
			goto release_mapping;
		}
	}

	if (smmu_config & MHI_SMMU_ATOMIC) {
		int atomic = 1;

		ret = iommu_domain_set_attr(mapping->domain, DOMAIN_ATTR_ATOMIC,
					    &atomic);
		if (ret) {
			MHI_ERR("Failed to set attribute ATOMIC\n");
			goto release_mapping;
		}
	}

	if (smmu_config & MHI_SMMU_FORCE_COHERENT) {
		int force_coherent = 1;

		ret = iommu_domain_set_attr(mapping->domain,
					DOMAIN_ATTR_PAGE_TABLE_FORCE_COHERENT,
					&force_coherent);
		if (ret) {
			MHI_ERR("Failed to set attribute FORCE_COHERENT\n");
			goto release_mapping;
		}
	}

	if (smmu_config) {
		ret = arm_iommu_attach_device(&mhi_dev->pci_dev->dev, mapping);

		if (ret) {
			MHI_ERR("Error attach device, ret:%d\n", ret);
			goto release_mapping;
		}
		arch_info->mapping = mapping;
	}

	mhi_cntrl->dev = &mhi_dev->pci_dev->dev;

	ret = mhi_arch_dma_mask(mhi_cntrl);
	if (ret) {
		MHI_ERR("Error setting dma mask, ret:%d\n", ret);
		goto release_device;
	}

	return 0;

release_device:
	arm_iommu_detach_device(mhi_cntrl->dev);

release_mapping:
	arm_iommu_release_mapping(mapping);

	return ret;
}

void mhi_arch_iommu_deinit(struct mhi_controller *mhi_cntrl)
{
	struct mhi_dev *mhi_dev = mhi_controller_get_devdata(mhi_cntrl);
	struct arch_info *arch_info = mhi_dev->arch_info;
	struct dma_iommu_mapping *mapping = arch_info->mapping;

	if (mapping) {
		arm_iommu_detach_device(mhi_cntrl->dev);
		arm_iommu_release_mapping(mapping);
	}
	arch_info->mapping = NULL;
	mhi_cntrl->dev = NULL;
}

int mhi_arch_link_off(struct mhi_controller *mhi_cntrl, bool graceful)
{
	struct mhi_dev *mhi_dev = mhi_controller_get_devdata(mhi_cntrl);
	struct arch_info *arch_info = mhi_dev->arch_info;
	struct pci_dev *pci_dev = mhi_dev->pci_dev;
	int ret;

	MHI_LOG("Entered\n");

	if (graceful) {
		pci_clear_master(pci_dev);
		ret = pci_save_state(mhi_dev->pci_dev);
		if (ret) {
			MHI_ERR("Failed with pci_save_state, ret:%d\n", ret);
			return ret;
		}

		arch_info->pcie_state = pci_store_saved_state(pci_dev);
		pci_disable_device(pci_dev);
	}

	/*
	 * We will always attempt to put link into D3hot, however
	 * link down may have happened due to error fatal, so
	 * ignoring the return code
	 */
	pci_set_power_state(pci_dev, PCI_D3hot);

	/* release the resources */
	msm_pcie_pm_control(MSM_PCIE_SUSPEND, mhi_cntrl->bus, pci_dev, NULL, 0);
	mhi_arch_set_bus_request(mhi_cntrl, 0);

	MHI_LOG("Exited\n");

	return 0;
}

int mhi_arch_link_on(struct mhi_controller *mhi_cntrl)
{
	struct mhi_dev *mhi_dev = mhi_controller_get_devdata(mhi_cntrl);
	struct arch_info *arch_info = mhi_dev->arch_info;
	struct pci_dev *pci_dev = mhi_dev->pci_dev;
	int ret;

	MHI_LOG("Entered\n");

	/* request resources and establish link trainning */
	ret = mhi_arch_set_bus_request(mhi_cntrl, 1);
	if (ret)
		MHI_LOG("Could not set bus frequency, ret:%d\n", ret);

	ret = msm_pcie_pm_control(MSM_PCIE_RESUME, mhi_cntrl->bus, pci_dev,
				  NULL, 0);
	if (ret) {
		MHI_ERR("Link training failed, ret:%d\n", ret);
		return ret;
	}

	ret = pci_set_power_state(pci_dev, PCI_D0);
	if (ret) {
		MHI_ERR("Failed to set PCI_D0 state, ret:%d\n", ret);
		return ret;
	}

	ret = pci_enable_device(pci_dev);
	if (ret) {
		MHI_ERR("Failed to enable device, ret:%d\n", ret);
		return ret;
	}

	ret = pci_load_and_free_saved_state(pci_dev, &arch_info->pcie_state);
	if (ret)
		MHI_LOG("Failed to load saved cfg state\n");

	pci_restore_state(pci_dev);
	pci_set_master(pci_dev);

	MHI_LOG("Exited\n");

	return 0;
}<|MERGE_RESOLUTION|>--- conflicted
+++ resolved
@@ -160,10 +160,7 @@
 	struct mhi_controller *mhi_cntrl = priv;
 	struct mhi_dev *mhi_dev = mhi_controller_get_devdata(mhi_cntrl);
 	struct arch_info *arch_info = mhi_dev->arch_info;
-<<<<<<< HEAD
-=======
 	bool mdm_state = (flags & ESOC_HOOK_MDM_CRASH);
->>>>>>> 399c1bb3
 
 	MHI_LOG("Enter: mdm_crashed:%d\n", mdm_state);
 
