/*
 * otg-wakelock.c
 *
 * Copyright (C) 2011 Google, Inc.
 *
 * This software is licensed under the terms of the GNU General Public
 * License version 2, as published by the Free Software Foundation, and
 * may be copied, distributed, and modified under those terms.
 *
 * This program is distributed in the hope that it will be useful,
 * but WITHOUT ANY WARRANTY; without even the implied warranty of
 * MERCHANTABILITY or FITNESS FOR A PARTICULAR PURPOSE.  See the
 * GNU General Public License for more details.
 *
 */

#include <linux/kernel.h>
#include <linux/device.h>
#include <linux/err.h>
#include <linux/module.h>
#include <linux/notifier.h>
#include <linux/wakelock.h>
#include <linux/spinlock.h>
#include <linux/usb/otg.h>

#define TEMPORARY_HOLD_TIME	2000

static bool enabled = true;
static struct usb_phy *otgwl_xceiv;
static struct notifier_block otgwl_nb;

/*
 * otgwl_spinlock is held while the VBUS lock is grabbed or dropped and the
 * held field is updated to match.
 */

static DEFINE_SPINLOCK(otgwl_spinlock);

/*
 * Only one lock, but since these 3 fields are associated with each other...
 */

struct otgwl_lock {
	char name[40];
	struct wake_lock wakelock;
	bool held;
};

/*
 * VBUS present lock.  Also used as a timed lock on charger
 * connect/disconnect and USB host disconnect, to allow the system
 * to react to the change in power.
 */

static struct otgwl_lock vbus_lock;

static void otgwl_hold(struct otgwl_lock *lock)
{
	if (!lock->held) {
		wake_lock(&lock->wakelock);
		lock->held = true;
	}
}

static void otgwl_temporary_hold(struct otgwl_lock *lock)
{
	wake_lock_timeout(&lock->wakelock,
			  msecs_to_jiffies(TEMPORARY_HOLD_TIME));
	lock->held = false;
}

static void otgwl_drop(struct otgwl_lock *lock)
{
	if (lock->held) {
		wake_unlock(&lock->wakelock);
		lock->held = false;
	}
}

static void otgwl_handle_event(unsigned long event)
{
	unsigned long irqflags;

	spin_lock_irqsave(&otgwl_spinlock, irqflags);

	if (!enabled) {
		otgwl_drop(&vbus_lock);
		spin_unlock_irqrestore(&otgwl_spinlock, irqflags);
		return;
	}

	switch (event) {
	case USB_EVENT_VBUS:
	case USB_EVENT_ENUMERATED:
		otgwl_hold(&vbus_lock);
		break;

	case USB_EVENT_NONE:
	case USB_EVENT_ID:
	case USB_EVENT_CHARGER:
		otgwl_temporary_hold(&vbus_lock);
		break;

	default:
		break;
	}

	spin_unlock_irqrestore(&otgwl_spinlock, irqflags);
}

static int otgwl_otg_notifications(struct notifier_block *nb,
				   unsigned long event, void *unused)
{
	otgwl_handle_event(event);
	return NOTIFY_OK;
}

static int set_enabled(const char *val, const struct kernel_param *kp)
{
	int rv = param_set_bool(val, kp);

	if (rv)
		return rv;

	if (otgwl_xceiv)
		otgwl_handle_event(otgwl_xceiv->last_event);

	return 0;
}

static struct kernel_param_ops enabled_param_ops = {
	.set = set_enabled,
	.get = param_get_bool,
};

module_param_cb(enabled, &enabled_param_ops, &enabled, 0644);
MODULE_PARM_DESC(enabled, "enable wakelock when VBUS present");

static int __init otg_wakelock_init(void)
{
	int ret;
	struct usb_phy *phy;

	phy = usb_get_phy(USB_PHY_TYPE_USB2);

<<<<<<< HEAD
	if (IS_ERR(phy)) {
		pr_err("%s: No USB transceiver found\n", __func__);
		return PTR_ERR(phy);
=======
	if (!otgwl_xceiv) {
		pr_err("%s: No OTG transceiver found\n", __func__);
		return -ENODEV;
>>>>>>> 940b3e49
	}
	otgwl_xceiv = phy;

	snprintf(vbus_lock.name, sizeof(vbus_lock.name), "vbus-%s",
		 dev_name(otgwl_xceiv->dev));
	wake_lock_init(&vbus_lock.wakelock, WAKE_LOCK_SUSPEND,
		       vbus_lock.name);

	otgwl_nb.notifier_call = otgwl_otg_notifications;
	ret = otg_register_notifier(otgwl_xceiv, &otgwl_nb);

	if (ret) {
		pr_err("%s: otg_register_notifier on transceiver %s"
		       " failed\n", __func__,
		       dev_name(otgwl_xceiv->dev));
		otgwl_xceiv = NULL;
		wake_lock_destroy(&vbus_lock.wakelock);
		return ret;
	}

	otgwl_handle_event(otgwl_xceiv->last_event);
	return ret;
}

late_initcall(otg_wakelock_init);<|MERGE_RESOLUTION|>--- conflicted
+++ resolved
@@ -143,15 +143,9 @@
 
 	phy = usb_get_phy(USB_PHY_TYPE_USB2);
 
-<<<<<<< HEAD
 	if (IS_ERR(phy)) {
 		pr_err("%s: No USB transceiver found\n", __func__);
 		return PTR_ERR(phy);
-=======
-	if (!otgwl_xceiv) {
-		pr_err("%s: No OTG transceiver found\n", __func__);
-		return -ENODEV;
->>>>>>> 940b3e49
 	}
 	otgwl_xceiv = phy;
 
