# SPDX-License-Identifier: GPL-2.0

config USB_DWC3
	tristate "DesignWare USB3 DRD Core Support"
	depends on (USB || USB_GADGET) && HAS_DMA
	select USB_XHCI_PLATFORM if USB_XHCI_HCD
	select USB_ROLE_SWITCH if USB_DWC3_DUAL_ROLE
	help
	  Say Y or M here if your system has a Dual Role SuperSpeed
	  USB controller based on the DesignWare USB3 IP Core.

	  If you choose to build this driver is a dynamically linked
	  module, the module will be called dwc3.ko.

if USB_DWC3

config USB_DWC3_ULPI
	bool "Register ULPI PHY Interface"
	depends on USB_ULPI_BUS=y || USB_ULPI_BUS=USB_DWC3
	help
	  Select this if you have ULPI type PHY attached to your DWC3
	  controller.

choice
	bool "DWC3 Mode Selection"
	default USB_DWC3_DUAL_ROLE if (USB && USB_GADGET)
	default USB_DWC3_HOST if (USB && !USB_GADGET)
	default USB_DWC3_GADGET if (!USB && USB_GADGET)

config USB_DWC3_HOST
	bool "Host only mode"
	depends on USB=y || USB=USB_DWC3
	help
	  Select this when you want to use DWC3 in host mode only,
	  thereby the gadget feature will be regressed.

config USB_DWC3_GADGET
	bool "Gadget only mode"
	depends on USB_GADGET=y || USB_GADGET=USB_DWC3
	help
	  Select this when you want to use DWC3 in gadget mode only,
	  thereby the host feature will be regressed.

config USB_DWC3_DUAL_ROLE
	bool "Dual Role mode"
	depends on ((USB=y || USB=USB_DWC3) && (USB_GADGET=y || USB_GADGET=USB_DWC3))
	depends on (EXTCON=y || EXTCON=USB_DWC3)
	help
	  This is the default mode of working of DWC3 controller where
	  both host and gadget features are enabled.

endchoice

comment "Platform Glue Driver Support"

config USB_DWC3_OMAP
	tristate "Texas Instruments OMAP5 and similar Platforms"
	depends on ARCH_OMAP2PLUS || COMPILE_TEST
	depends on EXTCON || !EXTCON
	depends on OF
	default USB_DWC3
	help
	  Some platforms from Texas Instruments like OMAP5, DRA7xxx and
	  AM437x use this IP for USB2/3 functionality.

	  Say 'Y' or 'M' here if you have one such device

config USB_DWC3_EXYNOS
	tristate "Samsung Exynos Platform"
	depends on (ARCH_EXYNOS || COMPILE_TEST) && OF
	default USB_DWC3
	help
	  Recent Exynos5 SoCs ship with one DesignWare Core USB3 IP inside,
	  say 'Y' or 'M' if you have one such device.

config USB_DWC3_PCI
	tristate "PCIe-based Platforms"
	depends on USB_PCI && ACPI
	default USB_DWC3
	help
	  If you're using the DesignWare Core IP with a PCIe (but not HAPS
	  platform), please say 'Y' or 'M' here.

config USB_DWC3_HAPS
	tristate "Synopsys PCIe-based HAPS Platforms"
	depends on USB_PCI
	default USB_DWC3
	help
	  If you're using the DesignWare Core IP with a Synopsys PCIe HAPS
	  platform, please say 'Y' or 'M' here.

config USB_DWC3_KEYSTONE
	tristate "Texas Instruments Keystone2/AM654 Platforms"
	depends on ARCH_KEYSTONE || ARCH_K3 || COMPILE_TEST
	default USB_DWC3
	help
	  Support of USB2/3 functionality in TI Keystone2 and AM654 platforms.
	  Say 'Y' or 'M' here if you have one such device

config USB_DWC3_MESON_G12A
	tristate "Amlogic Meson G12A Platforms"
	depends on OF && COMMON_CLK
	depends on ARCH_MESON || COMPILE_TEST
	default USB_DWC3
	select USB_ROLE_SWITCH
	select REGMAP_MMIO
	help
	  Support USB2/3 functionality in Amlogic G12A platforms.
	  Say 'Y' or 'M' if you have one such device.

config USB_DWC3_OF_SIMPLE
	tristate "Generic OF Simple Glue Layer"
	depends on OF && COMMON_CLK
	default USB_DWC3
	help
	  Support USB2/3 functionality in simple SoC integrations.
	  Currently supports Xilinx and Qualcomm DWC USB3 IP.
	  Say 'Y' or 'M' if you have one such device.

config USB_DWC3_ST
	tristate "STMicroelectronics Platforms"
	depends on (ARCH_STI || COMPILE_TEST) && OF
	default USB_DWC3
	help
	  STMicroelectronics SoCs with one DesignWare Core USB3 IP
	  inside (i.e. STiH407).
	  Say 'Y' or 'M' if you have one such device.

config USB_DWC3_QCOM
	tristate "Qualcomm Platform"
	depends on ARCH_QCOM || COMPILE_TEST
	depends on EXTCON || !EXTCON
	depends on (OF || ACPI)
	default USB_DWC3
	help
	  Some Qualcomm SoCs use DesignWare Core IP for USB2/3
	  functionality.
	  This driver also handles Qscratch wrapper which is needed
	  for peripheral mode support.
	  Say 'Y' or 'M' if you have one such device.

<<<<<<< HEAD
config USB_DWC3_MSM
	tristate "QTI MSM Platforms"
	depends on ARCH_QCOM || COMPILE_TEST
	help
	  Applicable to QTI MSM Platforms with DesignWare Core
	  USB3 IP.
	  Driver supports host, device and dual-role modes of operation.
=======
config USB_DWC3_IMX8MP
	tristate "NXP iMX8MP Platform"
	depends on OF && COMMON_CLK
	depends on (ARCH_MXC && ARM64) || COMPILE_TEST
	default USB_DWC3
	help
	  NXP iMX8M Plus SoC use DesignWare Core IP for USB2/3
	  functionality.
>>>>>>> c4cf0788
	  Say 'Y' or 'M' if you have one such device.

endif<|MERGE_RESOLUTION|>--- conflicted
+++ resolved
@@ -139,7 +139,6 @@
 	  for peripheral mode support.
 	  Say 'Y' or 'M' if you have one such device.
 
-<<<<<<< HEAD
 config USB_DWC3_MSM
 	tristate "QTI MSM Platforms"
 	depends on ARCH_QCOM || COMPILE_TEST
@@ -147,7 +146,8 @@
 	  Applicable to QTI MSM Platforms with DesignWare Core
 	  USB3 IP.
 	  Driver supports host, device and dual-role modes of operation.
-=======
+	  Say 'Y' or 'M' if you have one such device.
+
 config USB_DWC3_IMX8MP
 	tristate "NXP iMX8MP Platform"
 	depends on OF && COMMON_CLK
@@ -156,7 +156,6 @@
 	help
 	  NXP iMX8M Plus SoC use DesignWare Core IP for USB2/3
 	  functionality.
->>>>>>> c4cf0788
 	  Say 'Y' or 'M' if you have one such device.
 
 endif