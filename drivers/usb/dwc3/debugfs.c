--- conflicted
+++ resolved
@@ -1185,17 +1185,13 @@
 	dwc->regset->nregs = ARRAY_SIZE(dwc3_regs);
 	dwc->regset->base = dwc->regs - DWC3_GLOBALS_REGS_START;
 
-<<<<<<< HEAD
 	root = debugfs_create_dir(dev_name(dwc->dev), usb_debug_root);
-=======
-	root = debugfs_create_dir(dev_name(dwc->dev), NULL);
 	if (!root) {
 		pr_err("%s: failed to create dir %s\n", __func__,
 				dev_name(dwc->dev));
 		return;
 	}
 
->>>>>>> 69e489fe
 	dwc->root = root;
 
 	debugfs_create_file("regdump", 0444, root, dwc, &dwc3_regdump_fops);
