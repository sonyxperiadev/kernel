--- conflicted
+++ resolved
@@ -1576,13 +1576,7 @@
 		return PTR_ERR(dwc->reset);
 
 	if (dev->of_node) {
-<<<<<<< HEAD
-		dwc->num_clks = ARRAY_SIZE(dwc3_core_clks);
-
-		ret = devm_clk_bulk_get_optional(dev, dwc->num_clks, dwc->clks);
-=======
 		ret = devm_clk_bulk_get_all(dev, &dwc->clks);
->>>>>>> 91cb6e1d
 		if (ret == -EPROBE_DEFER)
 			goto err0;
 		/*
