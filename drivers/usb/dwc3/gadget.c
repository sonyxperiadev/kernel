// SPDX-License-Identifier: GPL-2.0
/*
 * gadget.c - DesignWare USB3 DRD Controller Gadget Framework Link
 *
 * Copyright (C) 2010-2011 Texas Instruments Incorporated - http://www.ti.com
 *
 * Authors: Felipe Balbi <balbi@ti.com>,
 *	    Sebastian Andrzej Siewior <bigeasy@linutronix.de>
 */

#include <linux/kernel.h>
#include <linux/delay.h>
#include <linux/slab.h>
#include <linux/spinlock.h>
#include <linux/platform_device.h>
#include <linux/pm_runtime.h>
#include <linux/interrupt.h>
#include <linux/io.h>
#include <linux/list.h>
#include <linux/dma-mapping.h>

#include <linux/usb/ch9.h>
#include <linux/usb/gadget.h>

#include "debug.h"
#include "core.h"
#include "gadget.h"
#include "io.h"

#define DWC3_ALIGN_FRAME(d, n)	(((d)->frame_number + ((d)->interval * (n))) \
					& ~((d)->interval - 1))

static int __dwc3_gadget_start(struct dwc3 *dwc);
static void dwc3_gadget_disconnect_interrupt(struct dwc3 *dwc);
static void dwc3_gadget_wakeup_interrupt(struct dwc3 *dwc, bool remote_wakeup);

/**
 * dwc3_gadget_set_test_mode - enables usb2 test modes
 * @dwc: pointer to our context structure
 * @mode: the mode to set (J, K SE0 NAK, Force Enable)
 *
 * Caller should take care of locking. This function will return 0 on
 * success or -EINVAL if wrong Test Selector is passed.
 */
int dwc3_gadget_set_test_mode(struct dwc3 *dwc, int mode)
{
	u32		reg;

	reg = dwc3_readl(dwc->regs, DWC3_DCTL);
	reg &= ~DWC3_DCTL_TSTCTRL_MASK;

	switch (mode) {
	case TEST_J:
	case TEST_K:
	case TEST_SE0_NAK:
	case TEST_PACKET:
	case TEST_FORCE_EN:
		reg |= mode << 1;
		break;
	default:
		return -EINVAL;
	}

	dwc3_writel(dwc->regs, DWC3_DCTL, reg);

	return 0;
}

/**
 * dwc3_gadget_get_link_state - gets current state of usb link
 * @dwc: pointer to our context structure
 *
 * Caller should take care of locking. This function will
 * return the link state on success (>= 0) or -ETIMEDOUT.
 */
int dwc3_gadget_get_link_state(struct dwc3 *dwc)
{
	u32		reg;

	reg = dwc3_readl(dwc->regs, DWC3_DSTS);

	return DWC3_DSTS_USBLNKST(reg);
}
EXPORT_SYMBOL(dwc3_gadget_get_link_state);

/**
 * dwc3_gadget_set_link_state - sets usb link to a particular state
 * @dwc: pointer to our context structure
 * @state: the state to put link into
 *
 * Caller should take care of locking. This function will
 * return 0 on success or -ETIMEDOUT.
 */
int dwc3_gadget_set_link_state(struct dwc3 *dwc, enum dwc3_link_state state)
{
	int		retries = 10000;
	u32		reg;

	/*
	 * Wait until device controller is ready. Only applies to 1.94a and
	 * later RTL.
	 */
	if (dwc->revision >= DWC3_REVISION_194A) {
		while (--retries) {
			reg = dwc3_readl(dwc->regs, DWC3_DSTS);
			if (reg & DWC3_DSTS_DCNRD)
				udelay(5);
			else
				break;
		}

		if (retries <= 0)
			return -ETIMEDOUT;
	}

	reg = dwc3_readl(dwc->regs, DWC3_DCTL);
	reg &= ~DWC3_DCTL_ULSTCHNGREQ_MASK;

	/* set requested state */
	reg |= DWC3_DCTL_ULSTCHNGREQ(state);
	dwc3_writel(dwc->regs, DWC3_DCTL, reg);

	/*
	 * The following code is racy when called from dwc3_gadget_wakeup,
	 * and is not needed, at least on newer versions
	 */
	if (dwc->revision >= DWC3_REVISION_194A)
		return 0;

	/* wait for a change in DSTS */
	retries = 10000;
	while (--retries) {
		reg = dwc3_readl(dwc->regs, DWC3_DSTS);

		if (DWC3_DSTS_USBLNKST(reg) == state)
			return 0;

		udelay(5);
	}

	return -ETIMEDOUT;
}

/**
 * dwc3_ep_inc_trb - increment a trb index.
 * @index: Pointer to the TRB index to increment.
 *
 * The index should never point to the link TRB. After incrementing,
 * if it is point to the link TRB, wrap around to the beginning. The
 * link TRB is always at the last TRB entry.
 */
static void dwc3_ep_inc_trb(u8 *index)
{
	(*index)++;
	if (*index == (DWC3_TRB_NUM - 1))
		*index = 0;
}

/**
 * dwc3_ep_inc_enq - increment endpoint's enqueue pointer
 * @dep: The endpoint whose enqueue pointer we're incrementing
 */
static void dwc3_ep_inc_enq(struct dwc3_ep *dep)
{
	dwc3_ep_inc_trb(&dep->trb_enqueue);
}

/**
 * dwc3_ep_inc_deq - increment endpoint's dequeue pointer
 * @dep: The endpoint whose enqueue pointer we're incrementing
 */
static void dwc3_ep_inc_deq(struct dwc3_ep *dep)
{
	dwc3_ep_inc_trb(&dep->trb_dequeue);
}

/*
 * dwc3_gadget_resize_tx_fifos - reallocate fifo spaces for current use-case
 * @dwc: pointer to our context structure
 *
 * This function will a best effort FIFO allocation in order
 * to improve FIFO usage and throughput, while still allowing
 * us to enable as many endpoints as possible.
 *
 * Keep in mind that this operation will be highly dependent
 * on the configured size for RAM1 - which contains TxFifo -,
 * the amount of endpoints enabled on coreConsultant tool, and
 * the width of the Master Bus.
 *
 * In the ideal world, we would always be able to satisfy the
 * following equation:
 *
 * ((512 + 2 * MDWIDTH-Bytes) + (Number of IN Endpoints - 1) * \
 * (3 * (1024 + MDWIDTH-Bytes) + MDWIDTH-Bytes)) / MDWIDTH-Bytes
 *
 * Unfortunately, due to many variables that's not always the case.
 */
int dwc3_gadget_resize_tx_fifos(struct dwc3 *dwc, struct dwc3_ep *dep)
{
	int		fifo_size, mdwidth, max_packet = 1024;
	int		tmp, mult = 1, fifo_0_start;

	if (!dwc->needs_fifo_resize || !dwc->tx_fifo_size)
		return 0;

	/* resize IN endpoints excepts ep0 */
	if (!usb_endpoint_dir_in(dep->endpoint.desc) || dep->number <= 1)
		return 0;

	/* Don't resize already resized IN endpoint */
	if (dep->fifo_depth) {
		dev_dbg(dwc->dev, "%s fifo_depth:%d is already set\n",
				dep->endpoint.name, dep->fifo_depth);
		return 0;
	}

	mdwidth = DWC3_MDWIDTH(dwc->hwparams.hwparams0);
	/* MDWIDTH is represented in bits, we need it in bytes */
	mdwidth >>= 3;

	if (((dep->endpoint.maxburst > 1) &&
			usb_endpoint_xfer_bulk(dep->endpoint.desc))
			|| usb_endpoint_xfer_isoc(dep->endpoint.desc))
		mult = 3;

	if ((dep->endpoint.maxburst > 6) &&
			usb_endpoint_xfer_bulk(dep->endpoint.desc)
			&& dwc3_is_usb31(dwc))
		mult = 6;

	tmp = ((max_packet + mdwidth) * mult) + mdwidth;
	fifo_size = DIV_ROUND_UP(tmp, mdwidth);
	dep->fifo_depth = fifo_size;

	/* Check if TXFIFOs start at non-zero addr */
	tmp = dwc3_readl(dwc->regs, DWC3_GTXFIFOSIZ(0));
	fifo_0_start = DWC3_GTXFIFOSIZ_TXFSTADDR(tmp);

	fifo_size |= (fifo_0_start + (dwc->last_fifo_depth << 16));
	if (dwc3_is_usb31(dwc))
		dwc->last_fifo_depth += DWC31_GTXFIFOSIZ_TXFDEF(fifo_size);
	else
		dwc->last_fifo_depth += DWC3_GTXFIFOSIZ_TXFDEF(fifo_size);

	dev_dbg(dwc->dev, "%s ep_num:%d last_fifo_depth:%04x fifo_depth:%d\n",
		dep->endpoint.name, dep->number >> 1, dwc->last_fifo_depth,
		dep->fifo_depth);

	dbg_event(0xFF, "resize_fifo", dep->number);
	dbg_event(0xFF, "fifo_depth", dep->fifo_depth);
	/* Check fifo size allocation doesn't exceed available RAM size. */
	if ((dwc->last_fifo_depth * mdwidth) >= dwc->tx_fifo_size) {
		dev_err(dwc->dev, "Fifosize(%d) > RAM size(%d) %s depth:%d\n",
			(dwc->last_fifo_depth * mdwidth), dwc->tx_fifo_size,
			dep->endpoint.name, fifo_size);
		if (dwc3_is_usb31(dwc))
			fifo_size = DWC31_GTXFIFOSIZ_TXFDEF(fifo_size);
		else
			fifo_size = DWC3_GTXFIFOSIZ_TXFDEF(fifo_size);
		dwc->last_fifo_depth -= fifo_size;
		dep->fifo_depth = 0;
		WARN_ON(1);
		return -ENOMEM;
	}

	dwc3_writel(dwc->regs, DWC3_GTXFIFOSIZ(dep->number >> 1), fifo_size);
	return 0;
}
EXPORT_SYMBOL(dwc3_gadget_resize_tx_fifos);

static void dwc3_gadget_del_and_unmap_request(struct dwc3_ep *dep,
		struct dwc3_request *req, int status)
{
	struct dwc3			*dwc = dep->dwc;

	list_del(&req->list);
	req->remaining = 0;
	req->needs_extra_trb = false;

	if (req->request.status == -EINPROGRESS)
		req->request.status = status;

	if (req->trb) {
		dbg_ep_unmap(dep->number, req);
		usb_gadget_unmap_request_by_dev(dwc->sysdev,
				&req->request, req->direction);
	}

	req->trb = NULL;
	trace_dwc3_gadget_giveback(req);
}

/**
 * dwc3_gadget_giveback - call struct usb_request's ->complete callback
 * @dep: The endpoint to whom the request belongs to
 * @req: The request we're giving back
 * @status: completion code for the request
 *
 * Must be called with controller's lock held and interrupts disabled. This
 * function will unmap @req and call its ->complete() callback to notify upper
 * layers that it has completed.
 */
void dwc3_gadget_giveback(struct dwc3_ep *dep, struct dwc3_request *req,
		int status)
{
	struct dwc3			*dwc = dep->dwc;

	dwc3_gadget_del_and_unmap_request(dep, req, status);
	req->status = DWC3_REQUEST_STATUS_COMPLETED;

	spin_unlock(&dwc->lock);
	usb_gadget_giveback_request(&dep->endpoint, &req->request);
	spin_lock(&dwc->lock);
}

#define DWC_CMD_TIMEOUT 3000
/**
 * dwc3_send_gadget_generic_command - issue a generic command for the controller
 * @dwc: pointer to the controller context
 * @cmd: the command to be issued
 * @param: command parameter
 *
 * Caller should take care of locking. Issue @cmd with a given @param to @dwc
 * and wait for its completion.
 */
int dwc3_send_gadget_generic_command(struct dwc3 *dwc, unsigned cmd, u32 param)
{
	u32		timeout = DWC_CMD_TIMEOUT;
	int		status = 0;
	int		ret = 0;
	u32		reg;

	dwc3_writel(dwc->regs, DWC3_DGCMDPAR, param);
	dwc3_writel(dwc->regs, DWC3_DGCMD, cmd | DWC3_DGCMD_CMDACT);

	do {
		reg = dwc3_readl(dwc->regs, DWC3_DGCMD);
		if (!(reg & DWC3_DGCMD_CMDACT)) {
			status = DWC3_DGCMD_STATUS(reg);
			if (status)
				ret = -EINVAL;
			break;
		}
	} while (--timeout);

	if (!timeout) {
		ret = -ETIMEDOUT;
		status = -ETIMEDOUT;
	}

	trace_dwc3_gadget_generic_cmd(cmd, param, status);

	return ret;
}

/**
 * dwc3_send_gadget_ep_cmd - issue an endpoint command
 * @dep: the endpoint to which the command is going to be issued
 * @cmd: the command to be issued
 * @params: parameters to the command
 *
 * Caller should handle locking. This function will issue @cmd with given
 * @params to @dep and wait for its completion.
 */
int dwc3_send_gadget_ep_cmd(struct dwc3_ep *dep, unsigned cmd,
		struct dwc3_gadget_ep_cmd_params *params)
{
	const struct usb_endpoint_descriptor *desc = dep->endpoint.desc;
	struct dwc3		*dwc = dep->dwc;
<<<<<<< HEAD
	u32			timeout = DWC_CMD_TIMEOUT;
=======
	u32			timeout = 5000;
>>>>>>> 5a490914
	u32			saved_config = 0;
	u32			reg;

	int			cmd_status = 0;
	int			ret = -EINVAL;

	/*
	 * When operating in USB 2.0 speeds (HS/FS), if GUSB2PHYCFG.ENBLSLPM or
	 * GUSB2PHYCFG.SUSPHY is set, it must be cleared before issuing an
	 * endpoint command.
	 *
	 * Save and clear both GUSB2PHYCFG.ENBLSLPM and GUSB2PHYCFG.SUSPHY
	 * settings. Restore them after the command is completed.
	 *
	 * DWC_usb3 3.30a and DWC_usb31 1.90a programming guide section 3.2.2
	 */
	if (dwc->gadget.speed <= USB_SPEED_HIGH) {
		reg = dwc3_readl(dwc->regs, DWC3_GUSB2PHYCFG(0));
		if (unlikely(reg & DWC3_GUSB2PHYCFG_SUSPHY)) {
			saved_config |= DWC3_GUSB2PHYCFG_SUSPHY;
			reg &= ~DWC3_GUSB2PHYCFG_SUSPHY;
		}

		if (reg & DWC3_GUSB2PHYCFG_ENBLSLPM) {
			saved_config |= DWC3_GUSB2PHYCFG_ENBLSLPM;
			reg &= ~DWC3_GUSB2PHYCFG_ENBLSLPM;
		}

		if (saved_config)
			dwc3_writel(dwc->regs, DWC3_GUSB2PHYCFG(0), reg);
	}

	dwc3_writel(dep->regs, DWC3_DEPCMDPAR0, params->param0);
	dwc3_writel(dep->regs, DWC3_DEPCMDPAR1, params->param1);
	dwc3_writel(dep->regs, DWC3_DEPCMDPAR2, params->param2);

	/*
	 * Synopsys Databook 2.60a states in section 6.3.2.5.6 of that if we're
	 * not relying on XferNotReady, we can make use of a special "No
	 * Response Update Transfer" command where we should clear both CmdAct
	 * and CmdIOC bits.
	 *
	 * With this, we don't need to wait for command completion and can
	 * straight away issue further commands to the endpoint.
	 *
	 * NOTICE: We're making an assumption that control endpoints will never
	 * make use of Update Transfer command. This is a safe assumption
	 * because we can never have more than one request at a time with
	 * Control Endpoints. If anybody changes that assumption, this chunk
	 * needs to be updated accordingly.
	 */
	if (DWC3_DEPCMD_CMD(cmd) == DWC3_DEPCMD_UPDATETRANSFER &&
			!usb_endpoint_xfer_isoc(desc))
		cmd &= ~(DWC3_DEPCMD_CMDIOC | DWC3_DEPCMD_CMDACT);
	else
		cmd |= DWC3_DEPCMD_CMDACT;

	dwc3_writel(dep->regs, DWC3_DEPCMD, cmd);
	do {
		reg = dwc3_readl(dep->regs, DWC3_DEPCMD);
		if (!(reg & DWC3_DEPCMD_CMDACT)) {
			cmd_status = DWC3_DEPCMD_STATUS(reg);

			switch (cmd_status) {
			case 0:
				ret = 0;
				break;
			case DEPEVT_TRANSFER_NO_RESOURCE:
				dev_WARN(dwc->dev, "No resource for %s\n",
					 dep->name);
				ret = -EINVAL;
				break;
			case DEPEVT_TRANSFER_BUS_EXPIRY:
				/*
				 * SW issues START TRANSFER command to
				 * isochronous ep with future frame interval. If
				 * future interval time has already passed when
				 * core receives the command, it will respond
				 * with an error status of 'Bus Expiry'.
				 *
				 * Instead of always returning -EINVAL, let's
				 * give a hint to the gadget driver that this is
				 * the case by returning -EAGAIN.
				 */
				ret = -EAGAIN;
				break;
			default:
				dev_WARN(dwc->dev, "UNKNOWN cmd status\n");
			}

			break;
		}
	} while (--timeout);

	if (timeout == 0) {
		ret = -ETIMEDOUT;
		dev_err(dwc->dev, "%s command timeout for %s\n",
			dwc3_gadget_ep_cmd_string(cmd), dep->name);
		dwc->ep_cmd_timeout_cnt++;
		cmd_status = -ETIMEDOUT;
	}

	trace_dwc3_gadget_ep_cmd(dep, cmd, params, cmd_status);

	if (ret == 0 && DWC3_DEPCMD_CMD(cmd) == DWC3_DEPCMD_STARTTRANSFER) {
		dep->flags |= DWC3_EP_TRANSFER_STARTED;
		dwc3_gadget_ep_get_transfer_index(dep);
	}

	if (saved_config) {
		reg = dwc3_readl(dwc->regs, DWC3_GUSB2PHYCFG(0));
		reg |= saved_config;
		dwc3_writel(dwc->regs, DWC3_GUSB2PHYCFG(0), reg);
	}

	return ret;
}
EXPORT_SYMBOL(dwc3_send_gadget_ep_cmd);

static int dwc3_send_clear_stall_ep_cmd(struct dwc3_ep *dep)
{
	struct dwc3 *dwc = dep->dwc;
	struct dwc3_gadget_ep_cmd_params params;
	u32 cmd = DWC3_DEPCMD_CLEARSTALL;

	/*
	 * As of core revision 2.60a the recommended programming model
	 * is to set the ClearPendIN bit when issuing a Clear Stall EP
	 * command for IN endpoints. This is to prevent an issue where
	 * some (non-compliant) hosts may not send ACK TPs for pending
	 * IN transfers due to a mishandled error condition. Synopsys
	 * STAR 9000614252.
	 */
	if (dep->direction && (dwc->revision >= DWC3_REVISION_260A) &&
	    (dwc->gadget.speed >= USB_SPEED_SUPER))
		cmd |= DWC3_DEPCMD_CLEARPENDIN;

	memset(&params, 0, sizeof(params));

	return dwc3_send_gadget_ep_cmd(dep, cmd, &params);
}

static int dwc3_alloc_trb_pool(struct dwc3_ep *dep)
{
	struct dwc3		*dwc = dep->dwc;

	if (dep->trb_pool)
		return 0;

	dep->trb_pool = dma_alloc_coherent(dwc->sysdev,
			sizeof(struct dwc3_trb) * DWC3_TRB_NUM,
			&dep->trb_pool_dma, GFP_KERNEL);
	if (!dep->trb_pool) {
		dev_err(dep->dwc->dev, "failed to allocate trb pool for %s\n",
				dep->name);
		return -ENOMEM;
	}
	dep->num_trbs = DWC3_TRB_NUM;

	return 0;
}

static void dwc3_free_trb_pool(struct dwc3_ep *dep)
{
	struct dwc3		*dwc = dep->dwc;

	/* Freeing of GSI EP TRBs are handled by GSI EP ops. */
	if (dep->gsi)
		return;

	/*
	 * Clean up ep ring to avoid getting xferInProgress due to stale trbs
	 * with HWO bit set from previous composition when update transfer cmd
	 * is issued.
	 */
	if (dep->number > 1 && dep->trb_pool && dep->trb_pool_dma) {
		memset(&dep->trb_pool[0], 0,
			sizeof(struct dwc3_trb) * dep->num_trbs);
		dbg_event(dep->number, "Clr_TRB", 0);
		dev_dbg(dwc->dev, "Clr_TRB ring of %s\n", dep->name);

		dma_free_coherent(dwc->sysdev,
				sizeof(struct dwc3_trb) * DWC3_TRB_NUM,
				dep->trb_pool, dep->trb_pool_dma);
		dep->trb_pool = NULL;
		dep->trb_pool_dma = 0;
	}
}

static int dwc3_gadget_set_xfer_resource(struct dwc3_ep *dep)
{
	struct dwc3_gadget_ep_cmd_params params;

	memset(&params, 0x00, sizeof(params));

	params.param0 = DWC3_DEPXFERCFG_NUM_XFER_RES(1);

	return dwc3_send_gadget_ep_cmd(dep, DWC3_DEPCMD_SETTRANSFRESOURCE,
			&params);
}

/**
 * dwc3_gadget_start_config - configure ep resources
 * @dep: endpoint that is being enabled
 *
 * Issue a %DWC3_DEPCMD_DEPSTARTCFG command to @dep. After the command's
 * completion, it will set Transfer Resource for all available endpoints.
 *
 * The assignment of transfer resources cannot perfectly follow the data book
 * due to the fact that the controller driver does not have all knowledge of the
 * configuration in advance. It is given this information piecemeal by the
 * composite gadget framework after every SET_CONFIGURATION and
 * SET_INTERFACE. Trying to follow the databook programming model in this
 * scenario can cause errors. For two reasons:
 *
 * 1) The databook says to do %DWC3_DEPCMD_DEPSTARTCFG for every
 * %USB_REQ_SET_CONFIGURATION and %USB_REQ_SET_INTERFACE (8.1.5). This is
 * incorrect in the scenario of multiple interfaces.
 *
 * 2) The databook does not mention doing more %DWC3_DEPCMD_DEPXFERCFG for new
 * endpoint on alt setting (8.1.6).
 *
 * The following simplified method is used instead:
 *
 * All hardware endpoints can be assigned a transfer resource and this setting
 * will stay persistent until either a core reset or hibernation. So whenever we
 * do a %DWC3_DEPCMD_DEPSTARTCFG(0) we can go ahead and do
 * %DWC3_DEPCMD_DEPXFERCFG for every hardware endpoint as well. We are
 * guaranteed that there are as many transfer resources as endpoints.
 *
 * This function is called for each endpoint when it is being enabled but is
 * triggered only when called for EP0-out, which always happens first, and which
 * should only happen in one of the above conditions.
 */
static int dwc3_gadget_start_config(struct dwc3_ep *dep)
{
	struct dwc3_gadget_ep_cmd_params params;
	struct dwc3		*dwc;
	u32			cmd;
	int			i;
	int			ret;

	if (dep->number)
		return 0;

	memset(&params, 0x00, sizeof(params));
	cmd = DWC3_DEPCMD_DEPSTARTCFG;
	dwc = dep->dwc;

	ret = dwc3_send_gadget_ep_cmd(dep, cmd, &params);
	if (ret)
		return ret;

	for (i = 0; i < DWC3_ENDPOINTS_NUM; i++) {
		struct dwc3_ep *dep = dwc->eps[i];

		if (!dep)
			continue;

		ret = dwc3_gadget_set_xfer_resource(dep);
		if (ret)
			return ret;
	}

	return 0;
}

static int dwc3_gadget_set_ep_config(struct dwc3_ep *dep, unsigned int action)
{
	const struct usb_ss_ep_comp_descriptor *comp_desc;
	const struct usb_endpoint_descriptor *desc;
	struct dwc3_gadget_ep_cmd_params params;
	struct dwc3 *dwc = dep->dwc;

	comp_desc = dep->endpoint.comp_desc;
	desc = dep->endpoint.desc;

	memset(&params, 0x00, sizeof(params));

	params.param0 = DWC3_DEPCFG_EP_TYPE(usb_endpoint_type(desc))
		| DWC3_DEPCFG_MAX_PACKET_SIZE(usb_endpoint_maxp(desc));

	/* Burst size is only needed in SuperSpeed mode */
	if (dwc->gadget.speed >= USB_SPEED_SUPER) {
		u32 burst = dep->endpoint.maxburst;
		params.param0 |= DWC3_DEPCFG_BURST_SIZE(burst - 1);
	}

	params.param0 |= action;
	if (action == DWC3_DEPCFG_ACTION_RESTORE)
		params.param2 |= dep->saved_state;

	if (usb_endpoint_xfer_control(desc))
		params.param1 = DWC3_DEPCFG_XFER_COMPLETE_EN;

	if (dep->number <= 1 || usb_endpoint_xfer_isoc(desc))
		params.param1 |= DWC3_DEPCFG_XFER_NOT_READY_EN;

	if (usb_ss_max_streams(comp_desc) && usb_endpoint_xfer_bulk(desc)) {
		params.param1 |= DWC3_DEPCFG_STREAM_CAPABLE
			| DWC3_DEPCFG_STREAM_EVENT_EN;
		dep->stream_capable = true;
	}

	if (!usb_endpoint_xfer_control(desc))
		params.param1 |= DWC3_DEPCFG_XFER_IN_PROGRESS_EN;

	/*
	 * We are doing 1:1 mapping for endpoints, meaning
	 * Physical Endpoints 2 maps to Logical Endpoint 2 and
	 * so on. We consider the direction bit as part of the physical
	 * endpoint number. So USB endpoint 0x81 is 0x03.
	 */
	params.param1 |= DWC3_DEPCFG_EP_NUMBER(dep->number);

	/*
	 * We must use the lower 16 TX FIFOs even though
	 * HW might have more
	 */
	if (dep->direction)
		params.param0 |= DWC3_DEPCFG_FIFO_NUMBER(dep->number >> 1);

	if (desc->bInterval) {
		params.param1 |= DWC3_DEPCFG_BINTERVAL_M1(desc->bInterval - 1);
		dep->interval = 1 << (desc->bInterval - 1);
	}

	return dwc3_send_gadget_ep_cmd(dep, DWC3_DEPCMD_SETEPCONFIG, &params);
}

/**
 * __dwc3_gadget_ep_enable - initializes a hw endpoint
 * @dep: endpoint to be initialized
 * @action: one of INIT, MODIFY or RESTORE
 *
 * Caller should take care of locking. Execute all necessary commands to
 * initialize a HW endpoint so it can be used by a gadget driver.
 */
static int __dwc3_gadget_ep_enable(struct dwc3_ep *dep, unsigned int action)
{
	const struct usb_endpoint_descriptor *desc = dep->endpoint.desc;
	struct dwc3		*dwc = dep->dwc;

	u32			reg;
	int			ret;

	if (!(dep->flags & DWC3_EP_ENABLED)) {
		ret = dwc3_gadget_resize_tx_fifos(dwc, dep);
		if (ret)
			return ret;

		ret = dwc3_gadget_start_config(dep);
		if (ret) {
			dev_err(dwc->dev, "start_config() failed for %s\n",
								dep->name);
			return ret;
		}
	}

	ret = dwc3_gadget_set_ep_config(dep, action);
	if (ret) {
		dev_err(dwc->dev, "set_ep_config() failed for %s\n", dep->name);
		return ret;
	}

	if (!(dep->flags & DWC3_EP_ENABLED)) {
		struct dwc3_trb	*trb_st_hw;
		struct dwc3_trb	*trb_link;

		dep->type = usb_endpoint_type(desc);
		dep->flags |= DWC3_EP_ENABLED;

		reg = dwc3_readl(dwc->regs, DWC3_DALEPENA);
		reg |= DWC3_DALEPENA_EP(dep->number);
		dwc3_writel(dwc->regs, DWC3_DALEPENA, reg);

		dep->trb_dequeue = 0;
		dep->trb_enqueue = 0;

		if (usb_endpoint_xfer_control(desc))
			goto out;

		/* Initialize the TRB ring */
		memset(dep->trb_pool, 0,
		       sizeof(struct dwc3_trb) * DWC3_TRB_NUM);

		/* Link TRB. The HWO bit is never reset */
		trb_st_hw = &dep->trb_pool[0];

		trb_link = &dep->trb_pool[DWC3_TRB_NUM - 1];
		trb_link->bpl = lower_32_bits(dwc3_trb_dma_offset(dep, trb_st_hw));
		trb_link->bph = upper_32_bits(dwc3_trb_dma_offset(dep, trb_st_hw));
		trb_link->ctrl |= DWC3_TRBCTL_LINK_TRB;
		trb_link->ctrl |= DWC3_TRB_CTRL_HWO;
	}

	/*
	 * Issue StartTransfer here with no-op TRB so we can always rely on No
	 * Response Update Transfer command.
	 */
	if ((usb_endpoint_xfer_bulk(desc) && !dep->stream_capable
			&& !dep->endless) || usb_endpoint_xfer_int(desc)) {
		struct dwc3_gadget_ep_cmd_params params;
		struct dwc3_trb	*trb;
		dma_addr_t trb_dma;
		u32 cmd;

		memset(&params, 0, sizeof(params));
		trb = &dep->trb_pool[0];
		trb_dma = dwc3_trb_dma_offset(dep, trb);

		params.param0 = upper_32_bits(trb_dma);
		params.param1 = lower_32_bits(trb_dma);

		cmd = DWC3_DEPCMD_STARTTRANSFER;

		ret = dwc3_send_gadget_ep_cmd(dep, cmd, &params);
		if (ret < 0)
			return ret;
	}

out:
	trace_dwc3_gadget_ep_enable(dep);

	return 0;
}

static void dwc3_remove_requests(struct dwc3 *dwc, struct dwc3_ep *dep)
{
	struct dwc3_request		*req;
	int ret = -EINVAL;

	if (dep->number == 0) {
		unsigned int dir;

		dbg_log_string("CTRLPEND", dwc->ep0state);
		dir = !!dwc->ep0_expect_in;
		if (dwc->ep0state == EP0_DATA_PHASE)
			dwc3_ep0_end_control_data(dwc, dwc->eps[dir]);
		else
			dwc3_ep0_end_control_data(dwc, dwc->eps[!dir]);

		dwc->eps[0]->trb_enqueue = 0;
		dwc->eps[1]->trb_enqueue = 0;
	}

	ret = dwc3_stop_active_transfer(dep, true, false);
	if (ret < 0) {
		dbg_log_string("transfer not stopped for %s(%d), status:%d",
				dep->name, dep->number, ret);
		return;
	}

	if (dep->flags & DWC3_EP_END_TRANSFER_PENDING)
		udelay(2000);

	if (dep->flags & DWC3_EP_END_TRANSFER_PENDING)
		dbg_log_string("ep end_xfer cmd completion timeout for %d",
				dep->number);

	/* - giveback all requests to gadget driver */
	while (!list_empty(&dep->started_list)) {
		req = next_request(&dep->started_list);
		if (req)
			dwc3_gadget_giveback(dep, req, -ESHUTDOWN);
	}

	while (!list_empty(&dep->pending_list)) {
		req = next_request(&dep->pending_list);
		if (req)
			dwc3_gadget_giveback(dep, req, -ESHUTDOWN);
	}

	while (!list_empty(&dep->cancelled_list)) {
		req = next_request(&dep->cancelled_list);
		if (req)
			dwc3_gadget_giveback(dep, req, -ESHUTDOWN);
	}

	dbg_log_string("DONE for %s(%d)", dep->name, dep->number);
}

/**
 * __dwc3_gadget_ep_disable - disables a hw endpoint
 * @dep: the endpoint to disable
 *
 * This function undoes what __dwc3_gadget_ep_enable did and also removes
 * requests which are currently being processed by the hardware and those which
 * are not yet scheduled.
 *
 * Caller should take care of locking.
 */
static int __dwc3_gadget_ep_disable(struct dwc3_ep *dep)
{
	struct dwc3		*dwc = dep->dwc;
	u32			reg;

	trace_dwc3_gadget_ep_disable(dep);

	dwc3_remove_requests(dwc, dep);

	/* make sure HW endpoint isn't stalled */
	if (dep->flags & DWC3_EP_STALL)
		__dwc3_gadget_ep_set_halt(dep, 0, false);

	reg = dwc3_readl(dwc->regs, DWC3_DALEPENA);
	reg &= ~DWC3_DALEPENA_EP(dep->number);
	dwc3_writel(dwc->regs, DWC3_DALEPENA, reg);

	dep->stream_capable = false;
	dep->type = 0;
	dep->flags = 0;

	/* Clear out the ep descriptors for non-ep0 */
	if (dep->number > 1) {
		dep->endpoint.comp_desc = NULL;
		dep->endpoint.desc = NULL;
	}

	return 0;
}

/* -------------------------------------------------------------------------- */

static int dwc3_gadget_ep0_enable(struct usb_ep *ep,
		const struct usb_endpoint_descriptor *desc)
{
	return -EINVAL;
}

static int dwc3_gadget_ep0_disable(struct usb_ep *ep)
{
	return -EINVAL;
}

/* -------------------------------------------------------------------------- */

static int dwc3_gadget_ep_enable(struct usb_ep *ep,
		const struct usb_endpoint_descriptor *desc)
{
	struct dwc3_ep			*dep;
	struct dwc3			*dwc;
	unsigned long			flags;
	int				ret;

	if (!ep || !desc || desc->bDescriptorType != USB_DT_ENDPOINT) {
		pr_debug("dwc3: invalid parameters\n");
		return -EINVAL;
	}

	if (!desc->wMaxPacketSize) {
		pr_debug("dwc3: missing wMaxPacketSize\n");
		return -EINVAL;
	}

	dep = to_dwc3_ep(ep);
	dwc = dep->dwc;

	if (dev_WARN_ONCE(dwc->dev, dep->flags & DWC3_EP_ENABLED,
					"%s is already enabled\n",
					dep->name))
		return 0;

	if (pm_runtime_suspended(dwc->sysdev)) {
		dev_err(dwc->dev, "fail ep_enable %s device is into LPM\n",
					dep->name);
		return -EINVAL;
	}

	spin_lock_irqsave(&dwc->lock, flags);
	ret = __dwc3_gadget_ep_enable(dep, DWC3_DEPCFG_ACTION_INIT);
	dbg_event(dep->number, "ENABLE", ret);
	spin_unlock_irqrestore(&dwc->lock, flags);

	return ret;
}

static int dwc3_gadget_ep_disable(struct usb_ep *ep)
{
	struct dwc3_ep			*dep;
	struct dwc3			*dwc;
	unsigned long			flags;
	int				ret;

	if (!ep) {
		pr_debug("dwc3: invalid parameters\n");
		return -EINVAL;
	}

	dep = to_dwc3_ep(ep);
	dwc = dep->dwc;

	if (dev_WARN_ONCE(dwc->dev, !(dep->flags & DWC3_EP_ENABLED),
					"%s is already disabled\n",
					dep->name))
		return 0;

	pm_runtime_get_sync(dwc->sysdev);
	spin_lock_irqsave(&dwc->lock, flags);
	ret = __dwc3_gadget_ep_disable(dep);
	dbg_event(dep->number, "DISABLE", ret);
	spin_unlock_irqrestore(&dwc->lock, flags);
	pm_runtime_mark_last_busy(dwc->sysdev);
	pm_runtime_put_sync_autosuspend(dwc->sysdev);

	return ret;
}

static struct usb_request *dwc3_gadget_ep_alloc_request(struct usb_ep *ep,
		gfp_t gfp_flags)
{
	struct dwc3_request		*req;
	struct dwc3_ep			*dep = to_dwc3_ep(ep);

	req = kzalloc(sizeof(*req), gfp_flags);
	if (!req)
		return NULL;

	req->direction	= dep->direction;
	req->epnum	= dep->number;
	req->dep	= dep;
	req->status	= DWC3_REQUEST_STATUS_UNKNOWN;

	trace_dwc3_alloc_request(req);

	return &req->request;
}

static void dwc3_gadget_ep_free_request(struct usb_ep *ep,
		struct usb_request *request)
{
	struct dwc3_request		*req = to_dwc3_request(request);

	trace_dwc3_free_request(req);
	kfree(req);
}

/**
 * dwc3_ep_prev_trb - returns the previous TRB in the ring
 * @dep: The endpoint with the TRB ring
 * @index: The index of the current TRB in the ring
 *
 * Returns the TRB prior to the one pointed to by the index. If the
 * index is 0, we will wrap backwards, skip the link TRB, and return
 * the one just before that.
 */
static struct dwc3_trb *dwc3_ep_prev_trb(struct dwc3_ep *dep, u8 index)
{
	u8 tmp = index;

	if (!dep->trb_pool)
		return NULL;

	if (!tmp)
		tmp = DWC3_TRB_NUM - 1;

	return &dep->trb_pool[tmp - 1];
}

static u32 dwc3_calc_trbs_left(struct dwc3_ep *dep)
{
	struct dwc3_trb		*tmp;
	u8			trbs_left;

	/*
	 * If enqueue & dequeue are equal than it is either full or empty.
	 *
	 * One way to know for sure is if the TRB right before us has HWO bit
	 * set or not. If it has, then we're definitely full and can't fit any
	 * more transfers in our ring.
	 */
	if (dep->trb_enqueue == dep->trb_dequeue) {
		tmp = dwc3_ep_prev_trb(dep, dep->trb_enqueue);
		if (!tmp || tmp->ctrl & DWC3_TRB_CTRL_HWO)
			return 0;

		return DWC3_TRB_NUM - 1;
	}

	trbs_left = dep->trb_dequeue - dep->trb_enqueue;
	trbs_left &= (DWC3_TRB_NUM - 1);

	if (dep->trb_dequeue < dep->trb_enqueue)
		trbs_left--;

	return trbs_left;
}

static void __dwc3_prepare_one_trb(struct dwc3_ep *dep, struct dwc3_trb *trb,
		dma_addr_t dma, unsigned length, unsigned chain, unsigned node,
		unsigned stream_id, unsigned short_not_ok, unsigned no_interrupt)
{
	struct dwc3		*dwc = dep->dwc;
	struct usb_gadget	*gadget = &dwc->gadget;
	enum usb_device_speed	speed = gadget->speed;

	trb->size = DWC3_TRB_SIZE_LENGTH(length);
	trb->bpl = lower_32_bits(dma);
	trb->bph = upper_32_bits(dma);

	switch (usb_endpoint_type(dep->endpoint.desc)) {
	case USB_ENDPOINT_XFER_CONTROL:
		trb->ctrl = DWC3_TRBCTL_CONTROL_SETUP;
		break;

	case USB_ENDPOINT_XFER_ISOC:
		if (!node) {
			trb->ctrl = DWC3_TRBCTL_ISOCHRONOUS_FIRST;

			/*
			 * USB Specification 2.0 Section 5.9.2 states that: "If
			 * there is only a single transaction in the microframe,
			 * only a DATA0 data packet PID is used.  If there are
			 * two transactions per microframe, DATA1 is used for
			 * the first transaction data packet and DATA0 is used
			 * for the second transaction data packet.  If there are
			 * three transactions per microframe, DATA2 is used for
			 * the first transaction data packet, DATA1 is used for
			 * the second, and DATA0 is used for the third."
			 *
			 * IOW, we should satisfy the following cases:
			 *
			 * 1) length <= maxpacket
			 *	- DATA0
			 *
			 * 2) maxpacket < length <= (2 * maxpacket)
			 *	- DATA1, DATA0
			 *
			 * 3) (2 * maxpacket) < length <= (3 * maxpacket)
			 *	- DATA2, DATA1, DATA0
			 */
			if (speed == USB_SPEED_HIGH) {
				struct usb_ep *ep = &dep->endpoint;
				unsigned int mult = 2;
				unsigned int maxp = usb_endpoint_maxp(ep->desc);

				if (length <= (2 * maxp))
					mult--;

				if (length <= maxp)
					mult--;

				trb->size |= DWC3_TRB_SIZE_PCM1(mult);
			}
		} else {
			trb->ctrl = DWC3_TRBCTL_ISOCHRONOUS;
		}

		/* always enable Interrupt on Missed ISOC */
		trb->ctrl |= DWC3_TRB_CTRL_ISP_IMI;
		break;

	case USB_ENDPOINT_XFER_BULK:
	case USB_ENDPOINT_XFER_INT:
		trb->ctrl = DWC3_TRBCTL_NORMAL;
		break;
	default:
		/*
		 * This is only possible with faulty memory because we
		 * checked it already :)
		 */
		dev_WARN(dwc->dev, "Unknown endpoint type %d\n",
				usb_endpoint_type(dep->endpoint.desc));
	}

	/*
	 * Enable Continue on Short Packet
	 * when endpoint is not a stream capable
	 */
	if (usb_endpoint_dir_out(dep->endpoint.desc)) {
		if (!dep->stream_capable)
			trb->ctrl |= DWC3_TRB_CTRL_CSP;

		if (short_not_ok)
			trb->ctrl |= DWC3_TRB_CTRL_ISP_IMI;
	}

	if ((!no_interrupt && !chain) ||
			(dwc3_calc_trbs_left(dep) == 1))
		trb->ctrl |= DWC3_TRB_CTRL_IOC;

	if (chain)
		trb->ctrl |= DWC3_TRB_CTRL_CHN;

	if (usb_endpoint_xfer_bulk(dep->endpoint.desc) && dep->stream_capable)
		trb->ctrl |= DWC3_TRB_CTRL_SID_SOFN(stream_id);

	/*
	 * Ensure that updates of buffer address and size happens
	 * before we set the DWC3_TRB_CTRL_HWO so that core
	 * does not process any stale TRB.
	 */
	mb();
	trb->ctrl |= DWC3_TRB_CTRL_HWO;

	dwc3_ep_inc_enq(dep);

	trace_dwc3_prepare_trb(dep, trb);
}

/**
 * dwc3_prepare_one_trb - setup one TRB from one request
 * @dep: endpoint for which this request is prepared
 * @req: dwc3_request pointer
 * @trb_length: buffer size of the TRB
 * @chain: should this TRB be chained to the next?
 * @node: only for isochronous endpoints. First TRB needs different type.
 */
static void dwc3_prepare_one_trb(struct dwc3_ep *dep,
		struct dwc3_request *req, unsigned int trb_length,
		unsigned chain, unsigned node)
{
	struct dwc3_trb		*trb;
	dma_addr_t		dma;
	unsigned		stream_id = req->request.stream_id;
	unsigned		short_not_ok = req->request.short_not_ok;
	unsigned		no_interrupt = req->request.no_interrupt;

	if (req->request.num_sgs > 0)
		dma = sg_dma_address(req->start_sg);
	else
		dma = req->request.dma;

	trb = &dep->trb_pool[dep->trb_enqueue];

	if (!req->trb) {
		dwc3_gadget_move_started_request(req);
		req->trb = trb;
		req->trb_dma = dwc3_trb_dma_offset(dep, trb);
	}

	req->num_trbs++;

	__dwc3_prepare_one_trb(dep, trb, dma, trb_length, chain, node,
			stream_id, short_not_ok, no_interrupt);
}

static void dwc3_prepare_one_trb_sg(struct dwc3_ep *dep,
		struct dwc3_request *req)
{
	struct scatterlist *sg = req->start_sg;
	struct scatterlist *s;
	int		i;
	unsigned int length = req->request.length;
	unsigned int maxp = usb_endpoint_maxp(dep->endpoint.desc);
	unsigned int rem = length % maxp;
	unsigned int remaining = req->request.num_mapped_sgs
		- req->num_queued_sgs;

	/*
	 * If we resume preparing the request, then get the remaining length of
	 * the request and resume where we left off.
	 */
	for_each_sg(req->request.sg, s, req->num_queued_sgs, i)
		length -= sg_dma_len(s);

	for_each_sg(sg, s, remaining, i) {
		unsigned int trb_length;
		unsigned chain = true;

		trb_length = min_t(unsigned int, length, sg_dma_len(s));

		length -= trb_length;

		/*
		 * IOMMU driver is coalescing the list of sgs which shares a
		 * page boundary into one and giving it to USB driver. With
		 * this the number of sgs mapped is not equal to the number of
		 * sgs passed. So mark the chain bit to false if it isthe last
		 * mapped sg.
		 */
		if ((i == remaining - 1) || !length)
			chain = false;

		if (rem && usb_endpoint_dir_out(dep->endpoint.desc) && !chain) {
			struct dwc3	*dwc = dep->dwc;
			struct dwc3_trb	*trb;

			req->needs_extra_trb = true;

			/* prepare normal TRB */
			dwc3_prepare_one_trb(dep, req, trb_length, true, i);

			/* Now prepare one extra TRB to align transfer size */
			trb = &dep->trb_pool[dep->trb_enqueue];
			req->num_trbs++;
			__dwc3_prepare_one_trb(dep, trb, dwc->bounce_addr,
					maxp - rem, false, 1,
					req->request.stream_id,
					req->request.short_not_ok,
					req->request.no_interrupt);
		} else if (req->request.zero && req->request.length &&
			   !usb_endpoint_xfer_isoc(dep->endpoint.desc) &&
			   !rem && !chain) {
			struct dwc3	*dwc = dep->dwc;
			struct dwc3_trb	*trb;

			req->needs_extra_trb = true;

			/* Prepare normal TRB */
			dwc3_prepare_one_trb(dep, req, trb_length, true, i);

			/* Prepare one extra TRB to handle ZLP */
			trb = &dep->trb_pool[dep->trb_enqueue];
			req->num_trbs++;
			__dwc3_prepare_one_trb(dep, trb, dwc->bounce_addr, 0,
					       !req->direction, 1,
					       req->request.stream_id,
					       req->request.short_not_ok,
					       req->request.no_interrupt);

			/* Prepare one more TRB to handle MPS alignment */
			if (!req->direction) {
				trb = &dep->trb_pool[dep->trb_enqueue];
				req->num_trbs++;
				__dwc3_prepare_one_trb(dep, trb, dwc->bounce_addr, maxp,
						       false, 1, req->request.stream_id,
						       req->request.short_not_ok,
						       req->request.no_interrupt);
			}
		} else {
			dwc3_prepare_one_trb(dep, req, trb_length, chain, i);
		}

		/*
		 * There can be a situation where all sgs in sglist are not
		 * queued because of insufficient trb number. To handle this
		 * case, update start_sg to next sg to be queued, so that
		 * we have free trbs we can continue queuing from where we
		 * previously stopped
		 */
		if (chain)
			req->start_sg = sg_next(s);

		req->num_queued_sgs++;

		/*
		 * The number of pending SG entries may not correspond to the
		 * number of mapped SG entries. If all the data are queued, then
		 * don't include unused SG entries.
		 */
		if (length == 0) {
			req->num_pending_sgs -= req->request.num_mapped_sgs - req->num_queued_sgs;
			break;
		}

		if (!dwc3_calc_trbs_left(dep))
			break;
	}
}

static void dwc3_prepare_one_trb_linear(struct dwc3_ep *dep,
		struct dwc3_request *req)
{
	unsigned int length = req->request.length;
	unsigned int maxp = usb_endpoint_maxp(dep->endpoint.desc);
	unsigned int rem = length % maxp;

	if ((!length || rem) && usb_endpoint_dir_out(dep->endpoint.desc)) {
		struct dwc3	*dwc = dep->dwc;
		struct dwc3_trb	*trb;

		req->needs_extra_trb = true;

		/* prepare normal TRB */
		dwc3_prepare_one_trb(dep, req, length, true, 0);

		/* Now prepare one extra TRB to align transfer size */
		trb = &dep->trb_pool[dep->trb_enqueue];
		req->num_trbs++;
		__dwc3_prepare_one_trb(dep, trb, dwc->bounce_addr, maxp - rem,
				false, 1, req->request.stream_id,
				req->request.short_not_ok,
				req->request.no_interrupt);
	} else if (req->request.zero && req->request.length &&
		   !usb_endpoint_xfer_isoc(dep->endpoint.desc) &&
		   (IS_ALIGNED(req->request.length, maxp))) {
		struct dwc3	*dwc = dep->dwc;
		struct dwc3_trb	*trb;

		req->needs_extra_trb = true;

		/* prepare normal TRB */
		dwc3_prepare_one_trb(dep, req, length, true, 0);

		/* Prepare one extra TRB to handle ZLP */
		trb = &dep->trb_pool[dep->trb_enqueue];
		req->num_trbs++;
		__dwc3_prepare_one_trb(dep, trb, dwc->bounce_addr, 0,
				!req->direction, 1, req->request.stream_id,
				req->request.short_not_ok,
				req->request.no_interrupt);

		/* Prepare one more TRB to handle MPS alignment for OUT */
		if (!req->direction) {
			trb = &dep->trb_pool[dep->trb_enqueue];
			req->num_trbs++;
			__dwc3_prepare_one_trb(dep, trb, dwc->bounce_addr, maxp,
					       false, 1, req->request.stream_id,
					       req->request.short_not_ok,
					       req->request.no_interrupt);
		}
	} else {
		dwc3_prepare_one_trb(dep, req, length, false, 0);
	}
}

/*
 * dwc3_prepare_trbs - setup TRBs from requests
 * @dep: endpoint for which requests are being prepared
 *
 * The function goes through the requests list and sets up TRBs for the
 * transfers. The function returns once there are no more TRBs available or
 * it runs out of requests.
 */
static void dwc3_prepare_trbs(struct dwc3_ep *dep)
{
	struct dwc3_request	*req, *n;

	BUILD_BUG_ON_NOT_POWER_OF_2(DWC3_TRB_NUM);

	/*
	 * We can get in a situation where there's a request in the started list
	 * but there weren't enough TRBs to fully kick it in the first time
	 * around, so it has been waiting for more TRBs to be freed up.
	 *
	 * In that case, we should check if we have a request with pending_sgs
	 * in the started list and prepare TRBs for that request first,
	 * otherwise we will prepare TRBs completely out of order and that will
	 * break things.
	 */
	list_for_each_entry(req, &dep->started_list, list) {
		if (req->num_pending_sgs > 0)
			dwc3_prepare_one_trb_sg(dep, req);

		if (!dwc3_calc_trbs_left(dep))
			return;
	}

	list_for_each_entry_safe(req, n, &dep->pending_list, list) {
		struct dwc3	*dwc = dep->dwc;
		int		ret;

		ret = usb_gadget_map_request_by_dev(dwc->sysdev, &req->request,
						    dep->direction);
		if (ret)
			return;

		req->sg			= req->request.sg;
		req->start_sg		= req->sg;
		req->num_queued_sgs	= 0;
		req->num_pending_sgs	= req->request.num_mapped_sgs;

		if (req->num_pending_sgs > 0)
			dwc3_prepare_one_trb_sg(dep, req);
		else
			dwc3_prepare_one_trb_linear(dep, req);

		dbg_ep_map(dep->number, req);
		if (!dwc3_calc_trbs_left(dep))
			return;
	}
}

static void dwc3_gadget_ep_cleanup_cancelled_requests(struct dwc3_ep *dep);

static int __dwc3_gadget_kick_transfer(struct dwc3_ep *dep)
{
	struct dwc3_gadget_ep_cmd_params params;
	struct dwc3_request		*req;
	struct dwc3			*dwc = dep->dwc;
	int				starting;
	int				ret;
	u32				cmd;

	if (!dwc3_calc_trbs_left(dep))
		return 0;

	starting = !(dep->flags & DWC3_EP_TRANSFER_STARTED);

	dwc3_prepare_trbs(dep);
	req = next_request(&dep->started_list);
	if (!req) {
		dep->flags |= DWC3_EP_PENDING_REQUEST;
		dbg_event(dep->number, "NO REQ", 0);
		return 0;
	}

	memset(&params, 0, sizeof(params));

	if (starting) {
		params.param0 = upper_32_bits(req->trb_dma);
		params.param1 = lower_32_bits(req->trb_dma);
		cmd = DWC3_DEPCMD_STARTTRANSFER;

		if (dep->stream_capable)
			cmd |= DWC3_DEPCMD_PARAM(req->request.stream_id);

		if (usb_endpoint_xfer_isoc(dep->endpoint.desc))
			cmd |= DWC3_DEPCMD_PARAM(dep->frame_number);
	} else {
		cmd = DWC3_DEPCMD_UPDATETRANSFER |
			DWC3_DEPCMD_PARAM(dep->resource_index);
	}

	ret = dwc3_send_gadget_ep_cmd(dep, cmd, &params);
	if (ret < 0) {
		struct dwc3_request *tmp;

		if (ret == -EAGAIN)
			return ret;

		dbg_log_string("dep:%s cmd failed ret:%d", dep->name, ret);
		dwc3_stop_active_transfer(dep, true, true);

		list_for_each_entry_safe(req, tmp, &dep->started_list, list)
			dwc3_gadget_move_cancelled_request(req);

		/* If ep isn't started, then there's no end transfer pending */
		if (!(dep->flags & DWC3_EP_END_TRANSFER_PENDING))
			dwc3_gadget_ep_cleanup_cancelled_requests(dep);

		return ret;
	}

	return 0;
}

static int __dwc3_gadget_get_frame(struct dwc3 *dwc)
{
	u32			reg;

	reg = dwc3_readl(dwc->regs, DWC3_DSTS);
	return DWC3_DSTS_SOFFN(reg);
}

/**
 * dwc3_gadget_start_isoc_quirk - workaround invalid frame number
 * @dep: isoc endpoint
 *
 * This function tests for the correct combination of BIT[15:14] from the 16-bit
 * microframe number reported by the XferNotReady event for the future frame
 * number to start the isoc transfer.
 *
 * In DWC_usb31 version 1.70a-ea06 and prior, for highspeed and fullspeed
 * isochronous IN, BIT[15:14] of the 16-bit microframe number reported by the
 * XferNotReady event are invalid. The driver uses this number to schedule the
 * isochronous transfer and passes it to the START TRANSFER command. Because
 * this number is invalid, the command may fail. If BIT[15:14] matches the
 * internal 16-bit microframe, the START TRANSFER command will pass and the
 * transfer will start at the scheduled time, if it is off by 1, the command
 * will still pass, but the transfer will start 2 seconds in the future. For all
 * other conditions, the START TRANSFER command will fail with bus-expiry.
 *
 * In order to workaround this issue, we can test for the correct combination of
 * BIT[15:14] by sending START TRANSFER commands with different values of
 * BIT[15:14]: 'b00, 'b01, 'b10, and 'b11. Each combination is 2^14 uframe apart
 * (or 2 seconds). 4 seconds into the future will result in a bus-expiry status.
 * As the result, within the 4 possible combinations for BIT[15:14], there will
 * be 2 successful and 2 failure START COMMAND status. One of the 2 successful
 * command status will result in a 2-second delay start. The smaller BIT[15:14]
 * value is the correct combination.
 *
 * Since there are only 4 outcomes and the results are ordered, we can simply
 * test 2 START TRANSFER commands with BIT[15:14] combinations 'b00 and 'b01 to
 * deduce the smaller successful combination.
 *
 * Let test0 = test status for combination 'b00 and test1 = test status for 'b01
 * of BIT[15:14]. The correct combination is as follow:
 *
 * if test0 fails and test1 passes, BIT[15:14] is 'b01
 * if test0 fails and test1 fails, BIT[15:14] is 'b10
 * if test0 passes and test1 fails, BIT[15:14] is 'b11
 * if test0 passes and test1 passes, BIT[15:14] is 'b00
 *
 * Synopsys STAR 9001202023: Wrong microframe number for isochronous IN
 * endpoints.
 */
static int dwc3_gadget_start_isoc_quirk(struct dwc3_ep *dep)
{
	int cmd_status = 0;
	bool test0;
	bool test1;

	while (dep->combo_num < 2) {
		struct dwc3_gadget_ep_cmd_params params;
		u32 test_frame_number;
		u32 cmd;

		/*
		 * Check if we can start isoc transfer on the next interval or
		 * 4 uframes in the future with BIT[15:14] as dep->combo_num
		 */
		test_frame_number = dep->frame_number & 0x3fff;
		test_frame_number |= dep->combo_num << 14;
		test_frame_number += max_t(u32, 4, dep->interval);

		params.param0 = upper_32_bits(dep->dwc->bounce_addr);
		params.param1 = lower_32_bits(dep->dwc->bounce_addr);

		cmd = DWC3_DEPCMD_STARTTRANSFER;
		cmd |= DWC3_DEPCMD_PARAM(test_frame_number);
		cmd_status = dwc3_send_gadget_ep_cmd(dep, cmd, &params);

		/* Redo if some other failure beside bus-expiry is received */
		if (cmd_status && cmd_status != -EAGAIN) {
			dep->start_cmd_status = 0;
			dep->combo_num = 0;
			return 0;
		}

		/* Store the first test status */
		if (dep->combo_num == 0)
			dep->start_cmd_status = cmd_status;

		dep->combo_num++;

		/*
		 * End the transfer if the START_TRANSFER command is successful
		 * to wait for the next XferNotReady to test the command again
		 */
		if (cmd_status == 0) {
			dwc3_stop_active_transfer(dep, true, true);
			return 0;
		}
	}

	/* test0 and test1 are both completed at this point */
	test0 = (dep->start_cmd_status == 0);
	test1 = (cmd_status == 0);

	if (!test0 && test1)
		dep->combo_num = 1;
	else if (!test0 && !test1)
		dep->combo_num = 2;
	else if (test0 && !test1)
		dep->combo_num = 3;
	else if (test0 && test1)
		dep->combo_num = 0;

	dep->frame_number &= 0x3fff;
	dep->frame_number |= dep->combo_num << 14;
	dep->frame_number += max_t(u32, 4, dep->interval);

	/* Reinitialize test variables */
	dep->start_cmd_status = 0;
	dep->combo_num = 0;

	return __dwc3_gadget_kick_transfer(dep);
}

static int __dwc3_gadget_start_isoc(struct dwc3_ep *dep)
{
	struct dwc3 *dwc = dep->dwc;
	int ret;
	int i;

	if (list_empty(&dep->pending_list)) {
		dep->flags |= DWC3_EP_PENDING_REQUEST;
		return -EAGAIN;
	}

	if (!dwc->dis_start_transfer_quirk && dwc3_is_usb31(dwc) &&
	    (dwc->revision <= DWC3_USB31_REVISION_160A ||
	     (dwc->revision == DWC3_USB31_REVISION_170A &&
	      dwc->version_type >= DWC31_VERSIONTYPE_EA01 &&
	      dwc->version_type <= DWC31_VERSIONTYPE_EA06))) {

		if (dwc->gadget.speed <= USB_SPEED_HIGH && dep->direction)
			return dwc3_gadget_start_isoc_quirk(dep);
	}

	for (i = 0; i < DWC3_ISOC_MAX_RETRIES; i++) {
		dep->frame_number = DWC3_ALIGN_FRAME(dep, i + 1);

		ret = __dwc3_gadget_kick_transfer(dep);
		if (ret != -EAGAIN)
			break;
	}

	return ret;
}

static int __dwc3_gadget_ep_queue(struct dwc3_ep *dep, struct dwc3_request *req)
{
	struct dwc3		*dwc = dep->dwc;

	if (!dep->endpoint.desc || !dwc->pullups_connected ||
						!dwc->connected) {
		dev_err_ratelimited(dwc->dev, "%s: can't queue to disabled endpoint\n",
				dep->name);
		return -ESHUTDOWN;
	}

	if (WARN(req->dep != dep, "request %pK belongs to '%s'\n",
				&req->request, req->dep->name))
		return -EINVAL;

	if (WARN(req->status < DWC3_REQUEST_STATUS_COMPLETED,
				"%s: request %pK already in flight\n",
				dep->name, &req->request))
		return -EINVAL;

	req->request.actual	= 0;
	req->request.status	= -EINPROGRESS;

	trace_dwc3_ep_queue(req);

	list_add_tail(&req->list, &dep->pending_list);
	req->status = DWC3_REQUEST_STATUS_QUEUED;

	/*
	 * Start the transfer only after the END_TRANSFER is completed
	 * and endpoint STALL is cleared.
	 */
	if ((dep->flags & DWC3_EP_END_TRANSFER_PENDING) ||
	    (dep->flags & DWC3_EP_WEDGE) ||
	    (dep->flags & DWC3_EP_STALL)) {
		dep->flags |= DWC3_EP_DELAY_START;
		return 0;
	}

	dbg_ep_queue(dep->number, req);

	/*
	 * NOTICE: Isochronous endpoints should NEVER be prestarted. We must
	 * wait for a XferNotReady event so we will know what's the current
	 * (micro-)frame number.
	 *
	 * Without this trick, we are very, very likely gonna get Bus Expiry
	 * errors which will force us issue EndTransfer command.
	 */
	if (usb_endpoint_xfer_isoc(dep->endpoint.desc)) {
		if (!(dep->flags & DWC3_EP_PENDING_REQUEST) &&
				!(dep->flags & DWC3_EP_TRANSFER_STARTED))
			return 0;

		if ((dep->flags & DWC3_EP_PENDING_REQUEST)) {
			if (!(dep->flags & DWC3_EP_TRANSFER_STARTED)) {
				return __dwc3_gadget_start_isoc(dep);
			}
		}
	}

	__dwc3_gadget_kick_transfer(dep);

	return 0;
}

static bool dwc3_gadget_is_suspended(struct dwc3 *dwc)
{
	if (atomic_read(&dwc->in_lpm) ||
			dwc->link_state == DWC3_LINK_STATE_U3)
		return true;
	return false;
}

static int dwc3_gadget_ep_queue(struct usb_ep *ep, struct usb_request *request,
	gfp_t gfp_flags)
{
	struct dwc3_request		*req = to_dwc3_request(request);
	struct dwc3_ep			*dep = to_dwc3_ep(ep);
	struct dwc3			*dwc = dep->dwc;

	unsigned long			flags;

	int				ret;

	if (dwc3_gadget_is_suspended(dwc))
		return -EAGAIN;

	spin_lock_irqsave(&dwc->lock, flags);
	ret = __dwc3_gadget_ep_queue(dep, req);
	spin_unlock_irqrestore(&dwc->lock, flags);

	return ret;
}

static void dwc3_gadget_ep_skip_trbs(struct dwc3_ep *dep, struct dwc3_request *req)
{
	int i;

	/* If req->trb is not set, then the request has not started */
	if (!req->trb)
		return;

	/*
	 * If request was already started, this means we had to
	 * stop the transfer. With that we also need to ignore
	 * all TRBs used by the request, however TRBs can only
	 * be modified after completion of END_TRANSFER
	 * command. So what we do here is that we wait for
	 * END_TRANSFER completion and only after that, we jump
	 * over TRBs by clearing HWO and incrementing dequeue
	 * pointer.
	 */
	for (i = 0; i < req->num_trbs; i++) {
		struct dwc3_trb *trb;

		trb = &dep->trb_pool[dep->trb_dequeue];
		trb->ctrl &= ~DWC3_TRB_CTRL_HWO;
		dwc3_ep_inc_deq(dep);
	}

	req->num_trbs = 0;
}

static void dwc3_gadget_ep_cleanup_cancelled_requests(struct dwc3_ep *dep)
{
	struct dwc3_request		*req;
	struct dwc3_request		*tmp;
	struct dwc3			*dwc = dep->dwc;
	int				request_count = 0;

	list_for_each_entry_safe(req, tmp, &dep->cancelled_list, list) {
		dwc3_gadget_ep_skip_trbs(dep, req);
		dwc3_gadget_giveback(dep, req, -ECONNRESET);
		request_count++;
	}

	if (request_count)
		dbg_log_string("dep:%s request_count:%d", dep->name,
							request_count);
}

static int dwc3_gadget_ep_dequeue(struct usb_ep *ep,
		struct usb_request *request)
{
	struct dwc3_request		*req = to_dwc3_request(request);
	struct dwc3_request		*r = NULL;

	struct dwc3_ep			*dep = to_dwc3_ep(ep);
	struct dwc3			*dwc = dep->dwc;

	unsigned long			flags;
	int				ret = 0;

	if (atomic_read(&dwc->in_lpm)) {
		dev_err(dwc->dev, "Unable to dequeue while in LPM\n");
		return -EAGAIN;
	}

	trace_dwc3_ep_dequeue(req);
	dbg_ep_dequeue(dep->number, req);

	spin_lock_irqsave(&dwc->lock, flags);

	list_for_each_entry(r, &dep->cancelled_list, list) {
		if (r == req) {
			dbg_log_string("req:%pK found cancelled list",
							&req->request);
			goto out;
		}
	}

	list_for_each_entry(r, &dep->pending_list, list) {
		if (r == req) {
			dbg_log_string("req:%pK found pending list",
							&req->request);
			dwc3_gadget_giveback(dep, req, -ECONNRESET);
			goto out;
		}
	}

	list_for_each_entry(r, &dep->started_list, list) {
		if (r == req) {
			struct dwc3_request *t;

			dbg_log_string("req:%pK found started list",
							&req->request);
			/* wait until it is processed */
			dwc3_stop_active_transfer(dep, true, true);

			/*
			 * Remove any started request if the transfer is
			 * cancelled.
			 */
			list_for_each_entry_safe(r, t, &dep->started_list, list)
				dwc3_gadget_move_cancelled_request(r);

			/* If ep isn't started, then there's no end transfer
			 * pending
			 */
			if (!(dep->flags & DWC3_EP_END_TRANSFER_PENDING))
				dwc3_gadget_ep_cleanup_cancelled_requests(dep);

			goto out;
		}
	}

	dev_err_ratelimited(dwc->dev, "request %pK was not queued to %s\n",
			request, ep->name);
	ret = -EINVAL;
out:
	spin_unlock_irqrestore(&dwc->lock, flags);

	return ret;
}

int __dwc3_gadget_ep_set_halt(struct dwc3_ep *dep, int value, int protocol)
{
	struct dwc3_gadget_ep_cmd_params	params;
	struct dwc3				*dwc = dep->dwc;
	struct dwc3_request			*req;
	struct dwc3_request			*tmp;
	int					ret;

	if (!dep->endpoint.desc) {
		dev_dbg(dwc->dev, "(%s)'s desc is NULL.\n", dep->name);
		return -EINVAL;
	}

	if (usb_endpoint_xfer_isoc(dep->endpoint.desc)) {
		dev_err(dwc->dev, "%s is of Isochronous type\n", dep->name);
		return -EINVAL;
	}

	memset(&params, 0x00, sizeof(params));
	dbg_event(dep->number, "HALT", value);
	if (value) {
		struct dwc3_trb *trb;

		unsigned transfer_in_flight;
		unsigned started;

		if (dep->number > 1)
			trb = dwc3_ep_prev_trb(dep, dep->trb_enqueue);
		else
			trb = &dwc->ep0_trb[dep->trb_enqueue];

		if (trb)
			transfer_in_flight = trb->ctrl & DWC3_TRB_CTRL_HWO;
		else
			transfer_in_flight = false;

		started = !list_empty(&dep->started_list);

		if (!protocol && ((dep->direction && transfer_in_flight) ||
				(!dep->direction && started))) {
			return -EAGAIN;
		}

		ret = dwc3_send_gadget_ep_cmd(dep, DWC3_DEPCMD_SETSTALL,
				&params);
		if (ret)
			dev_err(dwc->dev, "failed to set STALL on %s\n",
					dep->name);
		else
			dep->flags |= DWC3_EP_STALL;
	} else {
		/*
		 * Don't issue CLEAR_STALL command to control endpoints. The
		 * controller automatically clears the STALL when it receives
		 * the SETUP token.
		 */
		if (dep->number <= 1) {
			dep->flags &= ~(DWC3_EP_STALL | DWC3_EP_WEDGE);
			return 0;
		}

		dwc3_stop_active_transfer(dep, true, true);

		list_for_each_entry_safe(req, tmp, &dep->started_list, list)
			dwc3_gadget_move_cancelled_request(req);

		if (dep->flags & DWC3_EP_END_TRANSFER_PENDING) {
			dep->flags |= DWC3_EP_PENDING_CLEAR_STALL;
			return 0;
		}

		dwc3_gadget_ep_cleanup_cancelled_requests(dep);

		ret = dwc3_send_clear_stall_ep_cmd(dep);
		if (ret) {
			dev_err(dwc->dev, "failed to clear STALL on %s\n",
					dep->name);
			return ret;
		}

		dep->flags &= ~(DWC3_EP_STALL | DWC3_EP_WEDGE);

<<<<<<< HEAD
		if (dep->gsi || dep->endless)
			return 0;

		dwc3_stop_active_transfer(dep, true, true);

		list_for_each_entry_safe(req, tmp, &dep->started_list, list)
			dwc3_gadget_move_cancelled_request(req);
=======
		if ((dep->flags & DWC3_EP_DELAY_START) &&
		    !usb_endpoint_xfer_isoc(dep->endpoint.desc))
			__dwc3_gadget_kick_transfer(dep);
>>>>>>> 5a490914

		dep->flags &= ~DWC3_EP_DELAY_START;
	}

	return ret;
}

static int dwc3_gadget_ep_set_halt(struct usb_ep *ep, int value)
{
	struct dwc3_ep			*dep = to_dwc3_ep(ep);
	struct dwc3			*dwc = dep->dwc;

	unsigned long			flags;

	int				ret;

	spin_lock_irqsave(&dwc->lock, flags);
	ret = __dwc3_gadget_ep_set_halt(dep, value, false);
	spin_unlock_irqrestore(&dwc->lock, flags);

	return ret;
}

static int dwc3_gadget_ep_set_wedge(struct usb_ep *ep)
{
	struct dwc3_ep			*dep = to_dwc3_ep(ep);
	struct dwc3			*dwc = dep->dwc;
	unsigned long			flags;
	int				ret;

	spin_lock_irqsave(&dwc->lock, flags);
	dbg_event(dep->number, "WEDGE", 0);
	dep->flags |= DWC3_EP_WEDGE;

	if (dep->number == 0 || dep->number == 1)
		ret = __dwc3_gadget_ep0_set_halt(ep, 1);
	else
		ret = __dwc3_gadget_ep_set_halt(dep, 1, false);
	spin_unlock_irqrestore(&dwc->lock, flags);

	return ret;
}

/* -------------------------------------------------------------------------- */

static struct usb_endpoint_descriptor dwc3_gadget_ep0_desc = {
	.bLength	= USB_DT_ENDPOINT_SIZE,
	.bDescriptorType = USB_DT_ENDPOINT,
	.bmAttributes	= USB_ENDPOINT_XFER_CONTROL,
};

static const struct usb_ep_ops dwc3_gadget_ep0_ops = {
	.enable		= dwc3_gadget_ep0_enable,
	.disable	= dwc3_gadget_ep0_disable,
	.alloc_request	= dwc3_gadget_ep_alloc_request,
	.free_request	= dwc3_gadget_ep_free_request,
	.queue		= dwc3_gadget_ep0_queue,
	.dequeue	= dwc3_gadget_ep_dequeue,
	.set_halt	= dwc3_gadget_ep0_set_halt,
	.set_wedge	= dwc3_gadget_ep_set_wedge,
};

static const struct usb_ep_ops dwc3_gadget_ep_ops = {
	.enable		= dwc3_gadget_ep_enable,
	.disable	= dwc3_gadget_ep_disable,
	.alloc_request	= dwc3_gadget_ep_alloc_request,
	.free_request	= dwc3_gadget_ep_free_request,
	.queue		= dwc3_gadget_ep_queue,
	.dequeue	= dwc3_gadget_ep_dequeue,
	.set_halt	= dwc3_gadget_ep_set_halt,
	.set_wedge	= dwc3_gadget_ep_set_wedge,
};

/* -------------------------------------------------------------------------- */

static int dwc3_gadget_get_frame(struct usb_gadget *g)
{
	struct dwc3		*dwc = gadget_to_dwc(g);

	return __dwc3_gadget_get_frame(dwc);
}

static int dwc3_gadget_remote_wakeup(struct dwc3 *dwc)
{
	int			ret = 0;
	u32			reg;
	u8			link_state;
	unsigned long		flags;
	bool			link_recover_only = false;

	dev_dbg(dwc->dev, "%s(): Entry\n", __func__);
	disable_irq(dwc->irq);
	spin_lock_irqsave(&dwc->lock, flags);
	/*
	 * According to the Databook Remote wakeup request should
	 * be issued only when the device is in early suspend state.
	 *
	 * We can check that via USB Link State bits in DSTS register.
	 */
	reg = dwc3_readl(dwc->regs, DWC3_DSTS);

	link_state = DWC3_DSTS_USBLNKST(reg);
	switch (link_state) {
	case DWC3_LINK_STATE_RESET:
	case DWC3_LINK_STATE_RX_DET:	/* in HS, means Early Suspend */
	case DWC3_LINK_STATE_U3:	/* in HS, means SUSPEND */
	case DWC3_LINK_STATE_RESUME:
		break;
	case DWC3_LINK_STATE_U1:
		if (dwc->gadget.speed != USB_SPEED_SUPER) {
			link_recover_only = true;
			break;
		}
		fallthrough;
	default:
		dev_dbg(dwc->dev, "can't wakeup from link state %d\n",
				link_state);
		ret = -EINVAL;
		goto out;
	}

	/* Enable LINK STATUS change event */
	reg = dwc3_readl(dwc->regs, DWC3_DEVTEN);
	reg |= DWC3_DEVTEN_ULSTCNGEN;
	dwc3_writel(dwc->regs, DWC3_DEVTEN, reg);
	/*
	 * memory barrier is required to make sure that required events
	 * with core is enabled before performing RECOVERY mechnism.
	 */
	mb();

	ret = dwc3_gadget_set_link_state(dwc, DWC3_LINK_STATE_RECOV);
	if (ret < 0) {
		dev_err(dwc->dev, "failed to put link in Recovery\n");
		/* Disable LINK STATUS change */
		reg = dwc3_readl(dwc->regs, DWC3_DEVTEN);
		reg &= ~DWC3_DEVTEN_ULSTCNGEN;
		dwc3_writel(dwc->regs, DWC3_DEVTEN, reg);
		/* Required to complete this operation before returning */
		mb();
		goto out;
	}

	/* Recent versions do this automatically */
	if (dwc->revision < DWC3_REVISION_194A) {
		/* write zeroes to Link Change Request */
		reg = dwc3_readl(dwc->regs, DWC3_DCTL);
		reg &= ~DWC3_DCTL_ULSTCHNGREQ_MASK;
		dwc3_writel(dwc->regs, DWC3_DCTL, reg);
	}

	spin_unlock_irqrestore(&dwc->lock, flags);
	enable_irq(dwc->irq);

	/*
	 * Have bigger value (16 sec) for timeout since some host PCs driving
	 * resume for very long time (e.g. 8 sec)
	 */
	ret = wait_event_interruptible_timeout(dwc->wait_linkstate,
			(dwc->link_state < DWC3_LINK_STATE_U3) ||
			(dwc->link_state == DWC3_LINK_STATE_SS_DIS),
			msecs_to_jiffies(16000));

	spin_lock_irqsave(&dwc->lock, flags);
	/* Disable link status change event */
	reg = dwc3_readl(dwc->regs, DWC3_DEVTEN);
	reg &= ~DWC3_DEVTEN_ULSTCNGEN;
	dwc3_writel(dwc->regs, DWC3_DEVTEN, reg);
	/*
	 * Complete this write before we go ahead and perform resume
	 * as we don't need link status change notificaiton anymore.
	 */
	mb();

	if (!ret) {
		dev_dbg(dwc->dev, "Timeout moving into state(%d)\n",
							dwc->link_state);
		ret = -EINVAL;
		spin_unlock_irqrestore(&dwc->lock, flags);
		goto out1;
	} else {
		ret = 0;
		/*
		 * If USB is disconnected OR received RESET from host,
		 * don't perform resume
		 */
		if (dwc->link_state == DWC3_LINK_STATE_SS_DIS ||
				dwc->gadget.state == USB_STATE_DEFAULT)
			link_recover_only = true;
	}

	/*
	 * According to DWC3 databook, the controller does not
	 * trigger a wakeup event when remote-wakeup is used.
	 * Hence, after remote-wakeup sequence is complete, and
	 * the device is back at U0 state, it is required that
	 * the resume sequence is initiated by SW.
	 */
	if (!link_recover_only)
		dwc3_gadget_wakeup_interrupt(dwc, true);

	spin_unlock_irqrestore(&dwc->lock, flags);
	dev_dbg(dwc->dev, "%s: Exit\n", __func__);
	return ret;

out:
	spin_unlock_irqrestore(&dwc->lock, flags);
	enable_irq(dwc->irq);

out1:
	return ret;
}

#define DWC3_PM_RESUME_RETRIES		20    /* Max Number of retries */
#define DWC3_PM_RESUME_DELAY		100   /* 100 msec */
static void dwc3_gadget_remote_wakeup_work(struct work_struct *w)
{
	struct dwc3		*dwc;
	int			ret;
	static int		retry_count;

	dwc = container_of(w, struct dwc3, remote_wakeup_work);

	ret = pm_runtime_get_sync(dwc->dev);
	if (ret) {
		/* pm_runtime_get_sync returns -EACCES error between
		 * late_suspend and early_resume, wait for system resume to
		 * finish and queue work again
		 */
		dev_dbg(dwc->dev, "PM runtime get sync failed, ret %d\n", ret);
		if (ret == -EACCES) {
			pm_runtime_put_noidle(dwc->dev);
			if (retry_count == DWC3_PM_RESUME_RETRIES) {
				retry_count = 0;
				dev_err(dwc->dev, "pm_runtime_get_sync timed out\n");
				return;
			}
			msleep(DWC3_PM_RESUME_DELAY);
			retry_count++;
			schedule_work(&dwc->remote_wakeup_work);
			return;
		}
	}
	retry_count = 0;
	dbg_event(0xFF, "Gdgwake gsyn",
		atomic_read(&dwc->dev->power.usage_count));

	ret = dwc3_gadget_remote_wakeup(dwc);
	if (ret)
		dev_err(dwc->dev, "Remote wakeup failed. ret = %d\n", ret);

	pm_runtime_put_noidle(dwc->dev);
	dbg_event(0xFF, "Gdgwake put",
		atomic_read(&dwc->dev->power.usage_count));
}

static int dwc3_gadget_wakeup(struct usb_gadget *g)
{
	struct dwc3		*dwc = gadget_to_dwc(g);
	unsigned long	flags;

	spin_lock_irqsave(&dwc->lock, flags);
	if (g->speed < USB_SPEED_SUPER && !dwc->is_remote_wakeup_enabled) {
		spin_unlock_irqrestore(&dwc->lock, flags);
		dbg_log_string("remote wakeup not supported\n");
		return -EINVAL;
	}

	spin_unlock_irqrestore(&dwc->lock, flags);
	schedule_work(&dwc->remote_wakeup_work);
	return 0;
}

#ifdef CONFIG_USB_FUNC_WAKEUP_SUPPORTED
static int dwc_gadget_func_wakeup(struct usb_gadget *g, int interface_id)
{
	int ret = 0;
	struct dwc3 *dwc = gadget_to_dwc(g);

	if (dwc3_gadget_is_suspended(dwc)) {
		dev_dbg(dwc->dev, "USB bus is suspended, scheduling wakeup\n");
		dwc3_gadget_wakeup(&dwc->gadget);
		return -EAGAIN;
	}

	ret = dwc3_send_gadget_generic_command(dwc, DWC3_DGCMD_XMIT_DEV,
			0x1 | (interface_id << 4));
	if (ret)
		dev_err(dwc->dev, "Function wakeup HW command failed, ret %d\n",
				ret);

	return ret;
}
#endif

static int dwc3_gadget_set_selfpowered(struct usb_gadget *g,
		int is_selfpowered)
{
	struct dwc3		*dwc = gadget_to_dwc(g);
	unsigned long		flags;

	spin_lock_irqsave(&dwc->lock, flags);
	g->is_selfpowered = !!is_selfpowered;
	spin_unlock_irqrestore(&dwc->lock, flags);

	return 0;
}

static void dwc3_stop_active_transfers(struct dwc3 *dwc, bool block_db)
{
	u32 epnum;

	for (epnum = 2; epnum < DWC3_ENDPOINTS_NUM; epnum++) {
		struct dwc3_ep *dep;

		dep = dwc->eps[epnum];
		if (!dep)
			continue;

		if (!(dep->flags & DWC3_EP_ENABLED))
			continue;

		if (dep->gsi && dep->direction && block_db) {
			dbg_log_string("block_db with dep:%s", dep->name);
			dwc3_notify_event(dwc,
				DWC3_CONTROLLER_NOTIFY_CLEAR_DB, 0);
		}

		dwc3_remove_requests(dwc, dep);
	}
}

/**
 * dwc3_device_core_soft_reset - Issues device core soft reset
 * @dwc: pointer to our context structure
 */
static int dwc3_device_core_soft_reset(struct dwc3 *dwc)
{
	u32             reg;
	int             retries = 10;

	reg = dwc3_readl(dwc->regs, DWC3_DCTL);
	reg |= DWC3_DCTL_CSFTRST;
	dwc3_writel(dwc->regs, DWC3_DCTL, reg);

	do {
		reg = dwc3_readl(dwc->regs, DWC3_DCTL);
		if (!(reg & DWC3_DCTL_CSFTRST))
			goto done;

		usleep_range(1000, 1100);
	} while (--retries);

	dev_err(dwc->dev, "%s timedout\n", __func__);

	return -ETIMEDOUT;

done:
	/* phy sync delay as per data book */
	msleep(50);

	/*
	 * Soft reset clears the block on the doorbell,
	 * set it back to prevent unwanted writes to the doorbell.
	 */
	dwc3_notify_event(dwc, DWC3_CONTROLLER_NOTIFY_CLEAR_DB, 0);

	return 0;
}

#define MIN_RUN_STOP_DELAY_MS 50

static int dwc3_gadget_run_stop(struct dwc3 *dwc, int is_on, int suspend)
{
	u32			reg, reg1;
	u32			timeout = 1500;

	dbg_event(0xFF, "run_stop", is_on);
	reg = dwc3_readl(dwc->regs, DWC3_DCTL);
	if (is_on) {
		if (dwc->revision <= DWC3_REVISION_187A) {
			reg &= ~DWC3_DCTL_TRGTULST_MASK;
			reg |= DWC3_DCTL_TRGTULST_RX_DET;
		}

		if (dwc->revision >= DWC3_REVISION_194A)
			reg &= ~DWC3_DCTL_KEEP_CONNECT;

		dwc3_event_buffers_setup(dwc);
		__dwc3_gadget_start(dwc);

		reg1 = dwc3_readl(dwc->regs, DWC3_DCFG);
		reg1 &= ~(DWC3_DCFG_SPEED_MASK);

		if (dwc->maximum_speed == USB_SPEED_SUPER_PLUS)
			reg1 |= DWC3_DCFG_SUPERSPEED_PLUS;
		else if (dwc->maximum_speed == USB_SPEED_HIGH)
			reg1 |= DWC3_DCFG_HIGHSPEED;
		else
			reg1 |= DWC3_DCFG_SUPERSPEED;
		dwc3_writel(dwc->regs, DWC3_DCFG, reg1);

		reg |= DWC3_DCTL_RUN_STOP;

		if (dwc->has_hibernation)
			reg |= DWC3_DCTL_KEEP_CONNECT;

		dwc->pullups_connected = true;
	} else {
		dwc3_gadget_disable_irq(dwc);

		dwc->err_evt_seen = false;
		dwc->pullups_connected = false;
		__dwc3_gadget_ep_disable(dwc->eps[0]);
		__dwc3_gadget_ep_disable(dwc->eps[1]);

		/*
		 * According to dwc3 databook, it is must to remove any active
		 * transfers before trying to stop USB device controller. Hence
		 * call dwc3_stop_active_transfers() API before stopping USB
		 * device controller. Also don't block ringing of doorbell until
		 * controller is halted (i.e. second param as false).
		 */
		dwc3_stop_active_transfers(dwc, false);

		reg &= ~DWC3_DCTL_RUN_STOP;

		if (dwc->has_hibernation && !suspend)
			reg &= ~DWC3_DCTL_KEEP_CONNECT;
	}

	dwc3_writel(dwc->regs, DWC3_DCTL, reg);

	/* Controller is not halted until the events are acknowledged */
	if (!is_on) {
		/*
		 * Clear out any pending events (i.e. End Transfer Command
		 * Complete).
		 */
		reg1 = dwc3_readl(dwc->regs, DWC3_GEVNTCOUNT(0));
		reg1 &= DWC3_GEVNTCOUNT_MASK;
		dbg_log_string("remaining EVNTCOUNT(0)=%d", reg1);
		dwc3_writel(dwc->regs, DWC3_GEVNTCOUNT(0), reg1);
		dwc3_notify_event(dwc, DWC3_GSI_EVT_BUF_CLEAR, 0);
		dwc3_notify_event(dwc, DWC3_CONTROLLER_NOTIFY_CLEAR_DB, 0);
	}

	do {
		reg = dwc3_readl(dwc->regs, DWC3_DSTS);
		reg &= DWC3_DSTS_DEVCTRLHLT;
	} while (--timeout && !(!is_on ^ !reg));

	if (!timeout) {
		dev_err(dwc->dev, "failed to %s controller\n",
				is_on ? "start" : "stop");
		if (is_on)
			dbg_event(0xFF, "STARTTOUT", reg);
		else
			dbg_event(0xFF, "STOPTOUT", reg);
		return -ETIMEDOUT;
	}

	return 0;
}

static int dwc3_gadget_run_stop_util(struct dwc3 *dwc)
{
	int ret = 0;

	dev_dbg(dwc->dev, "%s: enter: %d\n", __func__, dwc->gadget_state);
	switch (dwc->gadget_state) {
	case DWC3_GADGET_INACTIVE:
		if (dwc->vbus_active && dwc->softconnect) {
			ret = dwc3_gadget_run_stop(dwc, true, false);
			dwc->gadget_state = DWC3_GADGET_ACTIVE;
			break;
		}

		if (dwc->vbus_active) {
			dwc->gadget_state = DWC3_GADGET_CABLE_CONN;
			break;
		}

		if (dwc->softconnect) {
			dwc->gadget_state = DWC3_GADGET_SOFT_CONN;
			break;
		}
	case DWC3_GADGET_SOFT_CONN:
		if (!dwc->softconnect) {
			dwc->gadget_state = DWC3_GADGET_INACTIVE;
			break;
		}

		if (dwc->vbus_active) {
			ret = dwc3_gadget_run_stop(dwc, true, false);
			dwc->gadget_state = DWC3_GADGET_ACTIVE;
		}
		break;
	case DWC3_GADGET_CABLE_CONN:
		if (!dwc->vbus_active) {
			dwc->gadget_state = DWC3_GADGET_INACTIVE;
			break;
		}

		if (dwc->softconnect) {
			ret = dwc3_gadget_run_stop(dwc, true, false);
			dwc->gadget_state = DWC3_GADGET_ACTIVE;
		}
		break;
	case DWC3_GADGET_ACTIVE:
		if (!dwc->vbus_active) {
			dwc->gadget_state = DWC3_GADGET_SOFT_CONN;
			ret = dwc3_gadget_run_stop(dwc, false, false);
			break;
		}

		if (!dwc->softconnect) {
			dwc->gadget_state = DWC3_GADGET_CABLE_CONN;
			ret = dwc3_gadget_run_stop(dwc, false, false);
			break;
		}
		break;
	default:
		dev_err(dwc->dev, "Invalid state\n");
	}

	dev_dbg(dwc->dev, "%s: exit: %d\n", __func__, dwc->gadget_state);
	return ret;
}

static int dwc3_gadget_vbus_draw(struct usb_gadget *g, unsigned int mA)
{
	struct dwc3		*dwc = gadget_to_dwc(g);

	dwc->vbus_draw = mA;
	dev_dbg(dwc->dev, "Notify controller from %s. mA = %u\n", __func__, mA);
	dbg_event(0xFF, "currentDraw", mA);
	dwc3_notify_event(dwc, DWC3_CONTROLLER_SET_CURRENT_DRAW_EVENT, 0);
	return 0;
}

static int dwc3_gadget_pullup(struct usb_gadget *g, int is_on)
{
	struct dwc3		*dwc = gadget_to_dwc(g);
	unsigned long		flags;
	int			ret;
	ktime_t			diff;

	is_on = !!is_on;
	spin_lock_irqsave(&dwc->lock, flags);
	dwc->softconnect = is_on;

	if (((dwc->dr_mode > USB_DR_MODE_HOST) && !dwc->vbus_active)
			|| !dwc->gadget_driver || (dwc->err_evt_seen &&
				dwc->softconnect)) {
		/*
		 * Need to wait for vbus_session(on) from otg driver or to
		 * the udc_start.
		 */
		spin_unlock_irqrestore(&dwc->lock, flags);
		dbg_event(0xFF, "WaitPullup", 0);
		return 0;
	}
	spin_unlock_irqrestore(&dwc->lock, flags);

	pm_runtime_get_sync(dwc->dev);
	dbg_event(0xFF, "Pullup gsync",
		atomic_read(&dwc->dev->power.usage_count));

	diff = ktime_sub(ktime_get(), dwc->last_run_stop);
	if (ktime_to_ms(diff) < MIN_RUN_STOP_DELAY_MS) {
		dbg_event(0xFF, "waitBefRun_Stop",
			  MIN_RUN_STOP_DELAY_MS - ktime_to_ms(diff));
		msleep(MIN_RUN_STOP_DELAY_MS - ktime_to_ms(diff));
	}

	dwc->last_run_stop = ktime_get();

	/*
	 * Per databook, when we want to stop the gadget, if a control transfer
	 * is still in process, complete it and get the core into setup phase.
	 */
	if (!is_on && (dwc->ep0state != EP0_SETUP_PHASE ||
				dwc->ep0_next_event != DWC3_EP0_COMPLETE)) {
		reinit_completion(&dwc->ep0_in_setup);

		ret = wait_for_completion_timeout(&dwc->ep0_in_setup,
				msecs_to_jiffies(DWC3_PULL_UP_TIMEOUT));
		if (ret == 0)
			dev_err(dwc->dev, "timed out waiting for SETUP phase\n");
	}

	/* pull-up disable: clear pending events without queueing bh */
	dwc->pullups_connected = is_on;

	disable_irq(dwc->irq);

	/* prevent pending bh to run later */
	flush_work(&dwc->bh_work);

	if (is_on)
		dwc3_device_core_soft_reset(dwc);

	dwc3_notify_event(dwc, DWC3_CONTROLLER_PULLUP, is_on);

	spin_lock_irqsave(&dwc->lock, flags);
	if (dwc->ep0state != EP0_SETUP_PHASE)
		dbg_event(0xFF, "EP0 is not in SETUP phase\n", dwc->ep0state);

	/*
	 * If we are here after bus suspend notify otg state machine to
	 * increment pm usage count of dwc to prevent pm_runtime_suspend
	 * during enumeration.
	 */
	dwc->b_suspend = false;
	dwc3_notify_event(dwc, DWC3_CONTROLLER_NOTIFY_OTG_EVENT, 0);

	ret = dwc3_gadget_run_stop_util(dwc);
	spin_unlock_irqrestore(&dwc->lock, flags);
	if (!is_on && ret == -ETIMEDOUT) {
		/*
		 * If we fail to stop the controller then mark it as an error
		 * event since it can lead the controller to go into an unknown
		 * state.
		 */
		dbg_log_string("%s: error event seen\n", __func__);
		dwc->err_evt_seen = true;
		dwc3_notify_event(dwc, DWC3_CONTROLLER_ERROR_EVENT, 0);
		dwc3_notify_event(dwc, DWC3_CONTROLLER_NOTIFY_CLEAR_DB, 0);
	}
	enable_irq(dwc->irq);

	pm_runtime_mark_last_busy(dwc->dev);
	pm_runtime_put_autosuspend(dwc->dev);
	dbg_event(0xFF, "Pullup put",
		atomic_read(&dwc->dev->power.usage_count));
	return 0;
}

static void dwc3_gadget_enable_irq(struct dwc3 *dwc)
{
	u32			reg;

	dbg_event(0xFF, "UnmaskINT", 0);
	/* Enable all but Start and End of Frame IRQs */
	reg = (DWC3_DEVTEN_VNDRDEVTSTRCVEDEN |
			DWC3_DEVTEN_EVNTOVERFLOWEN |
			DWC3_DEVTEN_CMDCMPLTEN |
			DWC3_DEVTEN_ERRTICERREN |
			DWC3_DEVTEN_WKUPEVTEN |
			DWC3_DEVTEN_CONNECTDONEEN |
			DWC3_DEVTEN_USBRSTEN |
			DWC3_DEVTEN_DISCONNEVTEN);

	/*
	 * Enable SUSPENDEVENT(BIT:6) for version 230A and above
	 * else enable USB Link change event (BIT:3) for older version
	 */
	if (dwc->revision < DWC3_REVISION_230A)
		reg |= DWC3_DEVTEN_ULSTCNGEN;
	else
		reg |= DWC3_DEVTEN_EOPFEN;

	dwc3_writel(dwc->regs, DWC3_DEVTEN, reg);
}

void dwc3_gadget_disable_irq(struct dwc3 *dwc)
{
	dbg_event(0xFF, "MaskINT", 0);
	/* mask all interrupts */
	dwc3_writel(dwc->regs, DWC3_DEVTEN, 0x00);
}

static irqreturn_t dwc3_thread_interrupt(int irq, void *_dwc);

/**
 * dwc3_gadget_setup_nump - calculate and initialize NUMP field of %DWC3_DCFG
 * @dwc: pointer to our context structure
 *
 * The following looks like complex but it's actually very simple. In order to
 * calculate the number of packets we can burst at once on OUT transfers, we're
 * gonna use RxFIFO size.
 *
 * To calculate RxFIFO size we need two numbers:
 * MDWIDTH = size, in bits, of the internal memory bus
 * RAM2_DEPTH = depth, in MDWIDTH, of internal RAM2 (where RxFIFO sits)
 *
 * Given these two numbers, the formula is simple:
 *
 * RxFIFO Size = (RAM2_DEPTH * MDWIDTH / 8) - 24 - 16;
 *
 * 24 bytes is for 3x SETUP packets
 * 16 bytes is a clock domain crossing tolerance
 *
 * Given RxFIFO Size, NUMP = RxFIFOSize / 1024;
 */
static void dwc3_gadget_setup_nump(struct dwc3 *dwc)
{
	u32 ram2_depth;
	u32 mdwidth;
	u32 nump;
	u32 reg;

	ram2_depth = DWC3_GHWPARAMS7_RAM2_DEPTH(dwc->hwparams.hwparams7);
	mdwidth = DWC3_GHWPARAMS0_MDWIDTH(dwc->hwparams.hwparams0);

	nump = ((ram2_depth * mdwidth / 8) - 24 - 16) / 1024;
	nump = min_t(u32, nump, 16);

	/* update NumP */
	reg = dwc3_readl(dwc->regs, DWC3_DCFG);
	reg &= ~DWC3_DCFG_NUMP_MASK;
	reg |= nump << DWC3_DCFG_NUMP_SHIFT;
	dwc3_writel(dwc->regs, DWC3_DCFG, reg);
}

static int dwc3_gadget_vbus_session(struct usb_gadget *_gadget, int is_active)
{
	struct dwc3 *dwc = gadget_to_dwc(_gadget);
	unsigned long flags;
	int ret = 0;

	if (dwc->dr_mode <= USB_DR_MODE_HOST)
		return -EPERM;

	is_active = !!is_active;

	dbg_event(0xFF, "VbusSess", is_active);

	disable_irq(dwc->irq);

	flush_work(&dwc->bh_work);

	spin_lock_irqsave(&dwc->lock, flags);

	/* Mark that the vbus was powered */
	dwc->vbus_active = is_active;

	ret = dwc3_gadget_run_stop_util(dwc);

	/*
	 * Clearing run/stop bit might occur before disconnect event is seen.
	 * Make sure to let gadget driver know in that case.
	 */
	if (!dwc->vbus_active) {
		dev_dbg(dwc->dev, "calling disconnect from %s\n", __func__);
		dwc3_gadget_disconnect_interrupt(dwc);
	}

	spin_unlock_irqrestore(&dwc->lock, flags);
	if (!is_active && ret == -ETIMEDOUT) {
		dev_err(dwc->dev, "%s: Core soft reset...\n", __func__);
		dwc3_device_core_soft_reset(dwc);
	}

	enable_irq(dwc->irq);

	return 0;
}

static int __dwc3_gadget_start(struct dwc3 *dwc)
{
	struct dwc3_ep		*dep;
	int			ret = 0;
	u32			reg;

	dbg_event(0xFF, "__Gadgetstart", 0);

	/*
	 * Use IMOD if enabled via dwc->imod_interval. Otherwise, if
	 * the core supports IMOD, disable it.
	 */
	if (dwc->imod_interval) {
		dwc3_writel(dwc->regs, DWC3_DEV_IMOD(0), dwc->imod_interval);
		dwc3_writel(dwc->regs, DWC3_GEVNTCOUNT(0), DWC3_GEVNTCOUNT_EHB);
	} else if (dwc3_has_imod(dwc)) {
		dwc3_writel(dwc->regs, DWC3_DEV_IMOD(0), 0);
	}

	/*
	 * We are telling dwc3 that we want to use DCFG.NUMP as ACK TP's NUMP
	 * field instead of letting dwc3 itself calculate that automatically.
	 *
	 * This way, we maximize the chances that we'll be able to get several
	 * bursts of data without going through any sort of endpoint throttling.
	 */
	reg = dwc3_readl(dwc->regs, DWC3_GRXTHRCFG);
	if (dwc3_is_usb31(dwc))
		reg &= ~DWC31_GRXTHRCFG_PKTCNTSEL;
	else
		reg &= ~DWC3_GRXTHRCFG_PKTCNTSEL;

	dwc3_writel(dwc->regs, DWC3_GRXTHRCFG, reg);

	/*
	 * Programs the number of outstanding pipelined transfer requests
	 * the AXI master pushes to the AXI slave.
	 */
	if (dwc->revision >= DWC3_REVISION_270A) {
		reg = dwc3_readl(dwc->regs, DWC3_GSBUSCFG1);
		reg &= ~DWC3_GSBUSCFG1_PIPETRANSLIMIT_MASK;
		reg |= DWC3_GSBUSCFG1_PIPETRANSLIMIT(0xe);
		dwc3_writel(dwc->regs, DWC3_GSBUSCFG1, reg);
	}

	dwc3_gadget_setup_nump(dwc);

	/* Start with SuperSpeed Default */
	dwc3_gadget_ep0_desc.wMaxPacketSize = cpu_to_le16(512);

	dep = dwc->eps[0];
	ret = __dwc3_gadget_ep_enable(dep, DWC3_DEPCFG_ACTION_INIT);
	if (ret) {
		dev_err(dwc->dev, "failed to enable %s\n", dep->name);
		goto err0;
	}

	dep = dwc->eps[1];
	ret = __dwc3_gadget_ep_enable(dep, DWC3_DEPCFG_ACTION_INIT);
	if (ret) {
		dev_err(dwc->dev, "failed to enable %s\n", dep->name);
		goto err1;
	}

	/* begin to receive SETUP packets */
	dwc->ep0state = EP0_SETUP_PHASE;
	dwc->ep0_bounced = false;
	dwc->link_state = DWC3_LINK_STATE_SS_DIS;
	dwc3_ep0_out_start(dwc);

	dwc3_gadget_enable_irq(dwc);

	return 0;

err1:
	__dwc3_gadget_ep_disable(dwc->eps[0]);

err0:
	return ret;
}

static int dwc3_gadget_start(struct usb_gadget *g,
		struct usb_gadget_driver *driver)
{
	struct dwc3		*dwc = gadget_to_dwc(g);
	unsigned long		flags;
	int			ret = 0;

	dbg_event(0xFF, "Gadgetstart", 0);
	spin_lock_irqsave(&dwc->lock, flags);
	if (dwc->gadget_driver) {
		dev_err(dwc->dev, "%s is already bound to %s\n",
				dwc->gadget.name,
				dwc->gadget_driver->driver.name);
		ret = -EBUSY;
		goto err0;
	}

	dwc->gadget_driver	= driver;
	dwc->is_remote_wakeup_enabled = false;

	/*
	 * For DRD, this might get called by gadget driver during bootup
	 * even though host mode might be active. Don't actually perform
	 * device-specific initialization until device mode is activated.
	 * In that case dwc3_gadget_restart() will handle it.
	 */
	spin_unlock_irqrestore(&dwc->lock, flags);

	return 0;

err0:
	spin_unlock_irqrestore(&dwc->lock, flags);
	return ret;
}

static void __dwc3_gadget_stop(struct dwc3 *dwc)
{
	dbg_event(0xFF, "__Gadgetstop", 0);
	dwc3_gadget_disable_irq(dwc);
	__dwc3_gadget_ep_disable(dwc->eps[0]);
	__dwc3_gadget_ep_disable(dwc->eps[1]);
}

static int dwc3_gadget_stop(struct usb_gadget *g)
{
	struct dwc3		*dwc = gadget_to_dwc(g);
	unsigned long		flags;

	spin_lock_irqsave(&dwc->lock, flags);
	dwc->gadget_driver	= NULL;
	dwc->is_remote_wakeup_enabled = false;
	spin_unlock_irqrestore(&dwc->lock, flags);

	dbg_event(0xFF, "fwq_started", 0);
	flush_workqueue(dwc->dwc_wq);
	dbg_event(0xFF, "fwq_completed", 0);

	return 0;
}

static void dwc3_gadget_config_params(struct usb_gadget *g,
				      struct usb_dcd_config_params *params)
{
	struct dwc3		*dwc = gadget_to_dwc(g);

	params->besl_baseline = USB_DEFAULT_BESL_UNSPECIFIED;
	params->besl_deep = USB_DEFAULT_BESL_UNSPECIFIED;

	/* Recommended BESL */
	if (!dwc->dis_enblslpm_quirk) {
		/*
		 * If the recommended BESL baseline is 0 or if the BESL deep is
		 * less than 2, Microsoft's Windows 10 host usb stack will issue
		 * a usb reset immediately after it receives the extended BOS
		 * descriptor and the enumeration will fail. To maintain
		 * compatibility with the Windows' usb stack, let's set the
		 * recommended BESL baseline to 1 and clamp the BESL deep to be
		 * within 2 to 15.
		 */
		params->besl_baseline = 1;
		if (dwc->is_utmi_l1_suspend)
			params->besl_deep =
				clamp_t(u8, dwc->hird_threshold, 2, 15);
	}

	/* U1 Device exit Latency */
	if (dwc->dis_u1_entry_quirk)
		params->bU1devExitLat = 0;
	else
		params->bU1devExitLat = DWC3_DEFAULT_U1_DEV_EXIT_LAT;

	/* U2 Device exit Latency */
	if (dwc->dis_u2_entry_quirk)
		params->bU2DevExitLat = 0;
	else
		params->bU2DevExitLat =
				cpu_to_le16(DWC3_DEFAULT_U2_DEV_EXIT_LAT);
}

static void __maybe_unused dwc3_gadget_set_speed(struct usb_gadget *g,
				  enum usb_device_speed speed)
{
	struct dwc3		*dwc = gadget_to_dwc(g);
	unsigned long		flags;
	u32			reg;

	spin_lock_irqsave(&dwc->lock, flags);
	reg = dwc3_readl(dwc->regs, DWC3_DCFG);
	reg &= ~(DWC3_DCFG_SPEED_MASK);

	/*
	 * WORKAROUND: DWC3 revision < 2.20a have an issue
	 * which would cause metastability state on Run/Stop
	 * bit if we try to force the IP to USB2-only mode.
	 *
	 * Because of that, we cannot configure the IP to any
	 * speed other than the SuperSpeed
	 *
	 * Refers to:
	 *
	 * STAR#9000525659: Clock Domain Crossing on DCTL in
	 * USB 2.0 Mode
	 */
	if (dwc->revision < DWC3_REVISION_220A &&
	    !dwc->dis_metastability_quirk) {
		reg |= DWC3_DCFG_SUPERSPEED;
	} else {
		switch (speed) {
		case USB_SPEED_LOW:
			reg |= DWC3_DCFG_LOWSPEED;
			break;
		case USB_SPEED_FULL:
			reg |= DWC3_DCFG_FULLSPEED;
			break;
		case USB_SPEED_HIGH:
			reg |= DWC3_DCFG_HIGHSPEED;
			break;
		case USB_SPEED_SUPER:
			reg |= DWC3_DCFG_SUPERSPEED;
			break;
		case USB_SPEED_SUPER_PLUS:
			if (dwc3_is_usb31(dwc))
				reg |= DWC3_DCFG_SUPERSPEED_PLUS;
			else
				reg |= DWC3_DCFG_SUPERSPEED;
			break;
		default:
			dev_err(dwc->dev, "invalid speed (%d)\n", speed);

			if (dwc->revision & DWC3_REVISION_IS_DWC31)
				reg |= DWC3_DCFG_SUPERSPEED_PLUS;
			else
				reg |= DWC3_DCFG_SUPERSPEED;
		}
	}
	dwc3_writel(dwc->regs, DWC3_DCFG, reg);

	spin_unlock_irqrestore(&dwc->lock, flags);
}

static const struct usb_gadget_ops dwc3_gadget_ops = {
	.get_frame		= dwc3_gadget_get_frame,
	.wakeup			= dwc3_gadget_wakeup,
#ifdef CONFIG_USB_FUNC_WAKEUP_SUPPORTED
	.func_wakeup		= dwc_gadget_func_wakeup,
#endif
	.set_selfpowered	= dwc3_gadget_set_selfpowered,
	.vbus_session		= dwc3_gadget_vbus_session,
	.vbus_draw		= dwc3_gadget_vbus_draw,
	.pullup			= dwc3_gadget_pullup,
	.udc_start		= dwc3_gadget_start,
	.udc_stop		= dwc3_gadget_stop,
	.get_config_params	= dwc3_gadget_config_params,
};

/* -------------------------------------------------------------------------- */

#define NUM_GSI_OUT_EPS	1
#define NUM_GSI_IN_EPS	2

static int dwc3_gadget_init_control_endpoint(struct dwc3_ep *dep)
{
	struct dwc3 *dwc = dep->dwc;

	usb_ep_set_maxpacket_limit(&dep->endpoint, 512);
	dep->endpoint.maxburst = 1;
	dep->endpoint.ops = &dwc3_gadget_ep0_ops;
	if (!dep->direction)
		dwc->gadget.ep0 = &dep->endpoint;

	dep->endpoint.caps.type_control = true;

	return 0;
}

static int dwc3_gadget_init_in_out_endpoint(struct dwc3_ep *dep)
{
	struct dwc3 *dwc = dep->dwc;

	usb_ep_set_maxpacket_limit(&dep->endpoint, 1024);
	dep->endpoint.max_streams = 15;
	dep->endpoint.ops = &dwc3_gadget_ep_ops;
	list_add_tail(&dep->endpoint.ep_list,
			&dwc->gadget.ep_list);
	dep->endpoint.caps.type_iso = true;
	dep->endpoint.caps.type_bulk = true;
	dep->endpoint.caps.type_int = true;

	return dwc3_alloc_trb_pool(dep);
}

static int dwc3_gadget_init_endpoint(struct dwc3 *dwc, u8 epnum)
{
	struct dwc3_ep			*dep;
	bool				direction = epnum & 1;
	int				ret;
	u8				num = epnum >> 1;

	dep = kzalloc(sizeof(*dep), GFP_KERNEL);
	if (!dep)
		return -ENOMEM;

	dep->dwc = dwc;
	dep->number = epnum;
	dep->direction = direction;
	dep->regs = dwc->regs + DWC3_DEP_BASE(epnum);
	dwc->eps[epnum] = dep;
	dep->combo_num = 0;
	dep->start_cmd_status = 0;

	snprintf(dep->name, sizeof(dep->name), "ep%u%s", num,
			direction ? "in" : "out");

	dep->endpoint.name = dep->name;

	if (!(dep->number > 1)) {
		dep->endpoint.desc = &dwc3_gadget_ep0_desc;
		dep->endpoint.comp_desc = NULL;
	}

	if (num == 0)
		ret = dwc3_gadget_init_control_endpoint(dep);
	else
		ret = dwc3_gadget_init_in_out_endpoint(dep);

	if (ret)
		return ret;

	dep->endpoint.caps.dir_in = direction;
	dep->endpoint.caps.dir_out = !direction;

	INIT_LIST_HEAD(&dep->pending_list);
	INIT_LIST_HEAD(&dep->started_list);
	INIT_LIST_HEAD(&dep->cancelled_list);

	return 0;
}

static int dwc3_gadget_init_endpoints(struct dwc3 *dwc, u8 total)
{
	u8				epnum;
	u8				out_count;
	u8				in_count;
	u8				idx;
	struct dwc3_ep			*dep;

	in_count = out_count = total / 2;
	out_count += total & 1;		/* in case odd, there is one more OUT */

	INIT_LIST_HEAD(&dwc->gadget.ep_list);

	for (epnum = 0; epnum < total; epnum++) {
		int			ret;
		u8			num = epnum >> 1;

		ret = dwc3_gadget_init_endpoint(dwc, epnum);
		if (ret)
			return ret;

		dep = dwc->eps[epnum];
		/* Reserve EPs at the end for GSI */
		if (!dep->direction && num >
				out_count - NUM_GSI_OUT_EPS - 1) {
			/* Allocation of TRBs are handled by GSI EP ops. */
			dwc3_free_trb_pool(dep);
			idx = num - (out_count - NUM_GSI_OUT_EPS - 1);
			snprintf(dep->name, sizeof(dep->name), "gsi-epout%d",
					idx);
			dep->gsi = true;
		} else if (dep->direction && num >
				in_count - NUM_GSI_IN_EPS - 1) {
			/* Allocation of TRBs are handled by GSI EP ops. */
			dwc3_free_trb_pool(dep);
			idx = num - (in_count - NUM_GSI_IN_EPS - 1);
			snprintf(dep->name, sizeof(dep->name), "gsi-epin%d",
					idx);
			dep->gsi = true;
		}
	}

	return 0;
}

static void dwc3_gadget_free_endpoints(struct dwc3 *dwc)
{
	struct dwc3_ep			*dep;
	u8				epnum;

	for (epnum = 0; epnum < DWC3_ENDPOINTS_NUM; epnum++) {
		dep = dwc->eps[epnum];
		if (!dep)
			continue;
		/*
		 * Physical endpoints 0 and 1 are special; they form the
		 * bi-directional USB endpoint 0.
		 *
		 * For those two physical endpoints, we don't allocate a TRB
		 * pool nor do we add them the endpoints list. Due to that, we
		 * shouldn't do these two operations otherwise we would end up
		 * with all sorts of bugs when removing dwc3.ko.
		 */
		if (epnum != 0 && epnum != 1) {
			dwc3_free_trb_pool(dep);
			list_del(&dep->endpoint.ep_list);
		}

		kfree(dep);
	}
}

/* -------------------------------------------------------------------------- */

static int dwc3_gadget_ep_reclaim_completed_trb(struct dwc3_ep *dep,
		struct dwc3_request *req, struct dwc3_trb *trb,
		const struct dwc3_event_depevt *event, int status, int chain)
{
	unsigned int		count;

	dwc3_ep_inc_deq(dep);

	trace_dwc3_complete_trb(dep, trb);
	req->num_trbs--;

	/*
	 * If we're in the middle of series of chained TRBs and we
	 * receive a short transfer along the way, DWC3 will skip
	 * through all TRBs including the last TRB in the chain (the
	 * where CHN bit is zero. DWC3 will also avoid clearing HWO
	 * bit and SW has to do it manually.
	 *
	 * We're going to do that here to avoid problems of HW trying
	 * to use bogus TRBs for transfers.
	 */
	if (chain && (trb->ctrl & DWC3_TRB_CTRL_HWO))
		trb->ctrl &= ~DWC3_TRB_CTRL_HWO;

	/*
	 * For isochronous transfers, the first TRB in a service interval must
	 * have the Isoc-First type. Track and report its interval frame number.
	 */
	if (usb_endpoint_xfer_isoc(dep->endpoint.desc) &&
	    (trb->ctrl & DWC3_TRBCTL_ISOCHRONOUS_FIRST)) {
		unsigned int frame_number;

		frame_number = DWC3_TRB_CTRL_GET_SID_SOFN(trb->ctrl);
		frame_number &= ~(dep->interval - 1);
		req->request.frame_number = frame_number;
	}

	/*
	 * If we're dealing with unaligned size OUT transfer, we will be left
	 * with one TRB pending in the ring. We need to manually clear HWO bit
	 * from that TRB.
	 */

	if (req->needs_extra_trb && !(trb->ctrl & DWC3_TRB_CTRL_CHN)) {
		trb->ctrl &= ~DWC3_TRB_CTRL_HWO;
		return (((event->status & DEPEVT_STATUS_IOC) &&
				(trb->ctrl & DWC3_TRB_CTRL_IOC)) ? 1 : 0);
	}

	count = trb->size & DWC3_TRB_SIZE_MASK;
	req->remaining += count;

	if ((trb->ctrl & DWC3_TRB_CTRL_HWO) && status != -ESHUTDOWN)
		return 1;

	if (event->status & DEPEVT_STATUS_SHORT && !chain)
		return 1;

	if ((trb->ctrl & DWC3_TRB_CTRL_IOC) ||
	    (trb->ctrl & DWC3_TRB_CTRL_LST))
		return 1;

	return 0;
}

static int dwc3_gadget_ep_reclaim_trb_sg(struct dwc3_ep *dep,
		struct dwc3_request *req, const struct dwc3_event_depevt *event,
		int status)
{
	struct dwc3_trb *trb = &dep->trb_pool[dep->trb_dequeue];
	struct scatterlist *sg = req->sg;
	struct scatterlist *s;
	unsigned int pending = req->num_pending_sgs;
	unsigned int i;
	int ret = 0;

	for_each_sg(sg, s, pending, i) {
		trb = &dep->trb_pool[dep->trb_dequeue];

		req->sg = sg_next(s);
		req->num_pending_sgs--;

		ret = dwc3_gadget_ep_reclaim_completed_trb(dep, req,
				trb, event, status, true);
		if (ret)
			break;
	}

	return ret;
}

static int dwc3_gadget_ep_reclaim_trb_linear(struct dwc3_ep *dep,
		struct dwc3_request *req, const struct dwc3_event_depevt *event,
		int status)
{
	struct dwc3_trb *trb = &dep->trb_pool[dep->trb_dequeue];

	return dwc3_gadget_ep_reclaim_completed_trb(dep, req, trb,
			event, status, false);
}

static bool dwc3_gadget_ep_request_completed(struct dwc3_request *req)
{
	return req->num_pending_sgs == 0;
}

static int dwc3_gadget_ep_cleanup_completed_request(struct dwc3_ep *dep,
		const struct dwc3_event_depevt *event,
		struct dwc3_request *req, int status)
{
	struct dwc3 *dwc = dep->dwc;
	int ret;

	/*
	 * If the HWO is set, it implies the TRB is still being
	 * processed by the core. Hence do not reclaim it until
	 * it is processed by the core.
	 */
	if (req->trb->ctrl & DWC3_TRB_CTRL_HWO) {
		dbg_event(0xFF, "PEND TRB", dep->number);
		return 1;
	}

	if (req->num_pending_sgs)
		ret = dwc3_gadget_ep_reclaim_trb_sg(dep, req, event,
				status);
	else
		ret = dwc3_gadget_ep_reclaim_trb_linear(dep, req, event,
				status);

	req->request.actual = req->request.length - req->remaining;

	if (!dwc3_gadget_ep_request_completed(req))
		goto out;

	if (req->needs_extra_trb) {
		unsigned int maxp = usb_endpoint_maxp(dep->endpoint.desc);

		ret = dwc3_gadget_ep_reclaim_trb_linear(dep, req, event,
				status);

		/* Reclaim MPS padding TRB for ZLP */
		if (!req->direction && req->request.zero && req->request.length &&
		    !usb_endpoint_xfer_isoc(dep->endpoint.desc) &&
		    (IS_ALIGNED(req->request.length, maxp)))
			ret = dwc3_gadget_ep_reclaim_trb_linear(dep, req, event, status);

		req->needs_extra_trb = false;
	}

	dwc3_gadget_giveback(dep, req, status);

out:
	return ret;
}

static void dwc3_gadget_ep_cleanup_completed_requests(struct dwc3_ep *dep,
		const struct dwc3_event_depevt *event, int status)
{
	struct dwc3_request	*req;

	while (!list_empty(&dep->started_list)) {
		int ret;

		req = next_request(&dep->started_list);
		ret = dwc3_gadget_ep_cleanup_completed_request(dep, event,
				req, status);
		if (ret)
			break;
	}
}

static bool dwc3_gadget_ep_should_continue(struct dwc3_ep *dep)
{
	struct dwc3_request	*req;

	if (!list_empty(&dep->pending_list))
		return true;

	/*
	 * We only need to check the first entry of the started list. We can
	 * assume the completed requests are removed from the started list.
	 */
	req = next_request(&dep->started_list);
	if (!req)
		return false;

	return !dwc3_gadget_ep_request_completed(req);
}

static void dwc3_gadget_endpoint_frame_from_event(struct dwc3_ep *dep,
		const struct dwc3_event_depevt *event)
{
	dep->frame_number = event->parameters;
}

static void dwc3_gadget_endpoint_transfer_in_progress(struct dwc3_ep *dep,
		const struct dwc3_event_depevt *event)
{
	struct dwc3		*dwc = dep->dwc;
	unsigned		status = 0;
	bool			stop = false;

	dwc3_gadget_endpoint_frame_from_event(dep, event);

	if (event->status & DEPEVT_STATUS_BUSERR)
		status = -ECONNRESET;

	if (event->status & DEPEVT_STATUS_MISSED_ISOC) {
		status = -EXDEV;

		if (list_empty(&dep->started_list))
			stop = true;
	}

	dwc3_gadget_ep_cleanup_completed_requests(dep, event, status);

	if (dep->flags & DWC3_EP_END_TRANSFER_PENDING)
		goto out;

	if (stop)
		dwc3_stop_active_transfer(dep, true, true);
	else if (dwc3_gadget_ep_should_continue(dep))
		__dwc3_gadget_kick_transfer(dep);

out:
	/*
	 * WORKAROUND: This is the 2nd half of U1/U2 -> U0 workaround.
	 * See dwc3_gadget_linksts_change_interrupt() for 1st half.
	 */
	if (dwc->revision < DWC3_REVISION_183A) {
		u32		reg;
		int		i;

		for (i = 0; i < DWC3_ENDPOINTS_NUM; i++) {
			dep = dwc->eps[i];

			if (!(dep->flags & DWC3_EP_ENABLED))
				continue;

			if (!list_empty(&dep->started_list))
				return;
		}

		reg = dwc3_readl(dwc->regs, DWC3_DCTL);
		reg |= dwc->u1u2;
		dwc3_writel(dwc->regs, DWC3_DCTL, reg);

		dwc->u1u2 = 0;
	}
}

static void dwc3_gadget_endpoint_transfer_not_ready(struct dwc3_ep *dep,
		const struct dwc3_event_depevt *event)
{
	dwc3_gadget_endpoint_frame_from_event(dep, event);
	(void) __dwc3_gadget_start_isoc(dep);
}

static void dwc3_endpoint_interrupt(struct dwc3 *dwc,
		const struct dwc3_event_depevt *event)
{
	struct dwc3_ep		*dep;
	u8			epnum = event->endpoint_number;
	u8			cmd;

	dep = dwc->eps[epnum];

	if (!(dep->flags & DWC3_EP_ENABLED)) {
		if (!(dep->flags & DWC3_EP_TRANSFER_STARTED))
			return;

		/* Handle only EPCMDCMPLT when EP disabled */
		if (event->endpoint_event != DWC3_DEPEVT_EPCMDCMPLT)
			return;
	}

	if (epnum == 0 || epnum == 1) {
		dwc3_ep0_interrupt(dwc, event);
		return;
	}

	dep->dbg_ep_events.total++;

	switch (event->endpoint_event) {
	case DWC3_DEPEVT_XFERINPROGRESS:
		dep->dbg_ep_events.xferinprogress++;
		dwc3_gadget_endpoint_transfer_in_progress(dep, event);
		break;
	case DWC3_DEPEVT_XFERNOTREADY:
		dep->dbg_ep_events.xfernotready++;
		dwc3_gadget_endpoint_transfer_not_ready(dep, event);
		break;
	case DWC3_DEPEVT_EPCMDCMPLT:
		dep->dbg_ep_events.epcmdcomplete++;
		cmd = DEPEVT_PARAMETER_CMD(event->parameters);

		if (cmd == DWC3_DEPCMD_ENDTRANSFER) {
			dep->flags &= ~DWC3_EP_END_TRANSFER_PENDING;
			dep->flags &= ~DWC3_EP_TRANSFER_STARTED;
			dwc3_gadget_ep_cleanup_cancelled_requests(dep);

			if (dep->flags & DWC3_EP_PENDING_CLEAR_STALL) {
				struct dwc3 *dwc = dep->dwc;

				dep->flags &= ~DWC3_EP_PENDING_CLEAR_STALL;
				if (dwc3_send_clear_stall_ep_cmd(dep)) {
					struct usb_ep *ep0 = &dwc->eps[0]->endpoint;

					dev_err(dwc->dev, "failed to clear STALL on %s\n",
						dep->name);
					if (dwc->delayed_status)
						__dwc3_gadget_ep0_set_halt(ep0, 1);
					return;
				}

				dep->flags &= ~(DWC3_EP_STALL | DWC3_EP_WEDGE);
				if (dwc->delayed_status)
					dwc3_ep0_send_delayed_status(dwc);
			}

			if ((dep->flags & DWC3_EP_DELAY_START) &&
			    !usb_endpoint_xfer_isoc(dep->endpoint.desc))
				__dwc3_gadget_kick_transfer(dep);

			dep->flags &= ~DWC3_EP_DELAY_START;
		}
		break;
	case DWC3_DEPEVT_STREAMEVT:
		dep->dbg_ep_events.streamevent++;
		break;
	case DWC3_DEPEVT_XFERCOMPLETE:
		dep->dbg_ep_events.xfercomplete++;
		break;
	case DWC3_DEPEVT_RXTXFIFOEVT:
		dep->dbg_ep_events.rxtxfifoevent++;
		break;
	}
}

static void dwc3_disconnect_gadget(struct dwc3 *dwc)
{
	struct usb_gadget_driver *gadget_driver;

	if (dwc->gadget_driver && dwc->gadget_driver->disconnect) {
		gadget_driver = dwc->gadget_driver;
		spin_unlock(&dwc->lock);
		dbg_event(0xFF, "DISCONNECT", 0);
		gadget_driver->disconnect(&dwc->gadget);
		spin_lock(&dwc->lock);
	}
}

static void dwc3_suspend_gadget(struct dwc3 *dwc)
{
	struct usb_gadget_driver *gadget_driver;

	if (dwc->gadget_driver && dwc->gadget_driver->suspend) {
		gadget_driver = dwc->gadget_driver;
		spin_unlock(&dwc->lock);
		dbg_event(0xFF, "SUSPEND", 0);
		gadget_driver->suspend(&dwc->gadget);
		spin_lock(&dwc->lock);
	}
}

static void dwc3_resume_gadget(struct dwc3 *dwc)
{
	struct usb_gadget_driver *gadget_driver;

	if (dwc->gadget_driver && dwc->gadget_driver->resume) {
		gadget_driver = dwc->gadget_driver;
		spin_unlock(&dwc->lock);
		dbg_event(0xFF, "RESUME", 0);
		gadget_driver->resume(&dwc->gadget);
		spin_lock(&dwc->lock);
	}
}

static void dwc3_reset_gadget(struct dwc3 *dwc)
{
	struct usb_gadget_driver *gadget_driver;

	dwc->connected = false;

	if (!dwc->gadget_driver)
		return;

	if (dwc->gadget.speed != USB_SPEED_UNKNOWN) {
		gadget_driver = dwc->gadget_driver;
		spin_unlock(&dwc->lock);
		usb_gadget_udc_reset(&dwc->gadget, gadget_driver);
		spin_lock(&dwc->lock);
	}
}

int dwc3_stop_active_transfer(struct dwc3_ep *dep, bool force, bool interrupt)
{
	struct dwc3 *dwc = dep->dwc;
	struct dwc3_gadget_ep_cmd_params params;
	u32 cmd;
	int ret;

	if (!(dep->flags & DWC3_EP_TRANSFER_STARTED) ||
	    (dep->flags & DWC3_EP_END_TRANSFER_PENDING))
		return 0;

	dwc3_notify_event(dwc, DWC3_CONTROLLER_NOTIFY_DISABLE_UPDXFER,
			dep->number);

	/*
	 * NOTICE: We are violating what the Databook says about the
	 * EndTransfer command. Ideally we would _always_ wait for the
	 * EndTransfer Command Completion IRQ, but that's causing too
	 * much trouble synchronizing between us and gadget driver.
	 *
	 * We have discussed this with the IP Provider and it was
	 * suggested to giveback all requests here, but give HW some
	 * extra time to synchronize with the interconnect. We're using
	 * an arbitrary 100us delay for that.
	 *
	 * Note also that a similar handling was tested by Synopsys
	 * (thanks a lot Paul) and nothing bad has come out of it.
	 * In short, what we're doing is:
	 *
	 * - Issue EndTransfer WITH CMDIOC bit set
	 * - Wait 100us
	 *
	 * As of IP version 3.10a of the DWC_usb3 IP, the controller
	 * supports a mode to work around the above limitation. The
	 * software can poll the CMDACT bit in the DEPCMD register
	 * after issuing a EndTransfer command. This mode is enabled
	 * by writing GUCTL2[14]. This polling is already done in the
	 * dwc3_send_gadget_ep_cmd() function so if the mode is
	 * enabled, the EndTransfer command will have completed upon
	 * returning from this function and we don't need to delay for
	 * 100us.
	 *
	 * This mode is NOT available on the DWC_usb31 IP.
	 */

	cmd = DWC3_DEPCMD_ENDTRANSFER;
	cmd |= force ? DWC3_DEPCMD_HIPRI_FORCERM : 0;
	cmd |= interrupt ? DWC3_DEPCMD_CMDIOC : 0;
	cmd |= DWC3_DEPCMD_PARAM(dep->resource_index);
	memset(&params, 0, sizeof(params));
	ret = dwc3_send_gadget_ep_cmd(dep, cmd, &params);
	WARN_ON_ONCE(ret);
	dep->resource_index = 0;

	dbg_log_string("%s(%d): endxfer ret:%d", dep->name, dep->number, ret);

	if (!interrupt)
		dep->flags &= ~DWC3_EP_TRANSFER_STARTED;
	else
		dep->flags |= DWC3_EP_END_TRANSFER_PENDING;

	if (dwc3_is_usb31(dwc) || dwc->revision < DWC3_REVISION_310A)
		udelay(100);

	return ret;
}
EXPORT_SYMBOL(dwc3_stop_active_transfer);

static void dwc3_clear_stall_all_ep(struct dwc3 *dwc)
{
	u32 epnum;

	for (epnum = 1; epnum < DWC3_ENDPOINTS_NUM; epnum++) {
		struct dwc3_ep *dep;
		int ret;

		dep = dwc->eps[epnum];
		if (!dep)
			continue;

		if (!(dep->flags & DWC3_EP_STALL))
			continue;

		dep->flags &= ~DWC3_EP_STALL;

		ret = dwc3_send_clear_stall_ep_cmd(dep);
		dbg_event(dep->number, "ECLRSTALL", ret);
		WARN_ON_ONCE(ret);
	}
}

static void dwc3_gadget_disconnect_interrupt(struct dwc3 *dwc)
{
	int			reg;

	dbg_event(0xFF, "DISCONNECT INT", 0);
	dev_dbg(dwc->dev, "Notify OTG from %s\n", __func__);
	dwc->b_suspend = false;
	dwc3_notify_event(dwc, DWC3_CONTROLLER_NOTIFY_OTG_EVENT, 0);

	reg = dwc3_readl(dwc->regs, DWC3_DCTL);
	reg &= ~DWC3_DCTL_INITU1ENA;
	dwc3_writel(dwc->regs, DWC3_DCTL, reg);

	reg &= ~DWC3_DCTL_INITU2ENA;
	dwc3_writel(dwc->regs, DWC3_DCTL, reg);

	dwc3_disconnect_gadget(dwc);

	dwc->gadget.speed = USB_SPEED_UNKNOWN;
	dwc->setup_packet_pending = false;
	dwc->link_state = DWC3_LINK_STATE_SS_DIS;
	usb_gadget_set_state(&dwc->gadget, USB_STATE_NOTATTACHED);

	dwc->connected = false;
	wake_up_interruptible(&dwc->wait_linkstate);
}

static void dwc3_gadget_reset_interrupt(struct dwc3 *dwc)
{
	u32			reg;

	/*
	 * WORKAROUND: DWC3 revisions <1.88a have an issue which
	 * would cause a missing Disconnect Event if there's a
	 * pending Setup Packet in the FIFO.
	 *
	 * There's no suggested workaround on the official Bug
	 * report, which states that "unless the driver/application
	 * is doing any special handling of a disconnect event,
	 * there is no functional issue".
	 *
	 * Unfortunately, it turns out that we _do_ some special
	 * handling of a disconnect event, namely complete all
	 * pending transfers, notify gadget driver of the
	 * disconnection, and so on.
	 *
	 * Our suggested workaround is to follow the Disconnect
	 * Event steps here, instead, based on a setup_packet_pending
	 * flag. Such flag gets set whenever we have a SETUP_PENDING
	 * status for EP0 TRBs and gets cleared on XferComplete for the
	 * same endpoint.
	 *
	 * Refers to:
	 *
	 * STAR#9000466709: RTL: Device : Disconnect event not
	 * generated if setup packet pending in FIFO
	 */
	if (dwc->revision < DWC3_REVISION_188A) {
		if (dwc->setup_packet_pending)
			dwc3_gadget_disconnect_interrupt(dwc);
	}

	dbg_event(0xFF, "BUS RESET", dwc->gadget.speed);
	dev_dbg(dwc->dev, "Notify OTG from %s\n", __func__);
	dwc->b_suspend = false;
	dwc3_notify_event(dwc, DWC3_CONTROLLER_NOTIFY_OTG_EVENT, 0);

	usb_gadget_vbus_draw(&dwc->gadget, 100);

	dwc3_reset_gadget(dwc);

	reg = dwc3_readl(dwc->regs, DWC3_DCTL);
	reg &= ~DWC3_DCTL_TSTCTRL_MASK;
	dwc3_writel(dwc->regs, DWC3_DCTL, reg);
	dwc->test_mode = false;
	/*
	 * From SNPS databook section 8.1.2
	 * the EP0 should be in setup phase. So ensure
	 * that EP0 is in setup phase by issuing a stall
	 * and restart if EP0 is not in setup phase.
	 */
	if (dwc->ep0state != EP0_SETUP_PHASE) {
		unsigned int	dir;

		dbg_event(0xFF, "CONTRPEND", dwc->ep0state);
		dir = !!dwc->ep0_expect_in;
		if (dwc->ep0state == EP0_DATA_PHASE)
			dwc3_ep0_end_control_data(dwc, dwc->eps[dir]);
		else
			dwc3_ep0_end_control_data(dwc, dwc->eps[!dir]);

		dwc->eps[0]->trb_enqueue = 0;
		dwc->eps[1]->trb_enqueue = 0;

		dwc3_ep0_stall_and_restart(dwc);
	}

	dwc3_stop_active_transfers(dwc, true);
	dwc3_clear_stall_all_ep(dwc);

	/* Reset device address to zero */
	reg = dwc3_readl(dwc->regs, DWC3_DCFG);
	reg &= ~(DWC3_DCFG_DEVADDR_MASK);
	dwc3_writel(dwc->regs, DWC3_DCFG, reg);

	dwc->gadget.speed = USB_SPEED_UNKNOWN;
	dwc->link_state = DWC3_LINK_STATE_U0;
	dwc->is_remote_wakeup_enabled = false;
	wake_up_interruptible(&dwc->wait_linkstate);
}

static void dwc3_gadget_conndone_interrupt(struct dwc3 *dwc)
{
	struct dwc3_ep		*dep;
	int			ret;
	u32			reg;
	u8			speed;

	reg = dwc3_readl(dwc->regs, DWC3_DSTS);
	speed = reg & DWC3_DSTS_CONNECTSPD;
	dwc->speed = speed;
	dbg_event(0xFF, "CONNECT DONE", speed);

	/* Reset the retry on erratic error event count */
	dwc->retries_on_error = 0;

	/*
	 * RAMClkSel is reset to 0 after USB reset, so it must be reprogrammed
	 * each time on Connect Done.
	 *
	 * Currently we always use the reset value. If any platform
	 * wants to set this to a different value, we need to add a
	 * setting and update GCTL.RAMCLKSEL here.
	 */

	switch (speed) {
	case DWC3_DSTS_SUPERSPEED_PLUS:
		dwc3_gadget_ep0_desc.wMaxPacketSize = cpu_to_le16(512);
		dwc->gadget.ep0->maxpacket = 512;
		dwc->gadget.speed = USB_SPEED_SUPER_PLUS;
		break;
	case DWC3_DSTS_SUPERSPEED:
		/*
		 * WORKAROUND: DWC3 revisions <1.90a have an issue which
		 * would cause a missing USB3 Reset event.
		 *
		 * In such situations, we should force a USB3 Reset
		 * event by calling our dwc3_gadget_reset_interrupt()
		 * routine.
		 *
		 * Refers to:
		 *
		 * STAR#9000483510: RTL: SS : USB3 reset event may
		 * not be generated always when the link enters poll
		 */
		if (dwc->revision < DWC3_REVISION_190A)
			dwc3_gadget_reset_interrupt(dwc);

		dwc3_gadget_ep0_desc.wMaxPacketSize = cpu_to_le16(512);
		dwc->gadget.ep0->maxpacket = 512;
		dwc->gadget.speed = USB_SPEED_SUPER;
		break;
	case DWC3_DSTS_HIGHSPEED:
		dwc3_gadget_ep0_desc.wMaxPacketSize = cpu_to_le16(64);
		dwc->gadget.ep0->maxpacket = 64;
		dwc->gadget.speed = USB_SPEED_HIGH;
		break;
	case DWC3_DSTS_FULLSPEED:
		dwc3_gadget_ep0_desc.wMaxPacketSize = cpu_to_le16(64);
		dwc->gadget.ep0->maxpacket = 64;
		dwc->gadget.speed = USB_SPEED_FULL;
		break;
	case DWC3_DSTS_LOWSPEED:
		dwc3_gadget_ep0_desc.wMaxPacketSize = cpu_to_le16(8);
		dwc->gadget.ep0->maxpacket = 8;
		dwc->gadget.speed = USB_SPEED_LOW;
		break;
	}

	dwc->eps[1]->endpoint.maxpacket = dwc->gadget.ep0->maxpacket;

	/* Enable USB2 LPM Capability */

	if ((dwc->revision > DWC3_REVISION_194A) &&
	    (speed != DWC3_DSTS_SUPERSPEED) &&
	    (speed != DWC3_DSTS_SUPERSPEED_PLUS)) {
		reg = dwc3_readl(dwc->regs, DWC3_DCFG);
		reg |= DWC3_DCFG_LPM_CAP;
		dwc3_writel(dwc->regs, DWC3_DCFG, reg);

		reg = dwc3_readl(dwc->regs, DWC3_DCTL);
		reg &= ~(DWC3_DCTL_HIRD_THRES_MASK | DWC3_DCTL_L1_HIBER_EN);

		reg |= DWC3_DCTL_HIRD_THRES(dwc->hird_threshold |
					    (dwc->is_utmi_l1_suspend << 4));

		/*
		 * When dwc3 revisions >= 2.40a, LPM Erratum is enabled and
		 * DCFG.LPMCap is set, core responses with an ACK and the
		 * BESL value in the LPM token is less than or equal to LPM
		 * NYET threshold.
		 */
		WARN_ONCE(dwc->revision < DWC3_REVISION_240A
				&& dwc->has_lpm_erratum,
				"LPM Erratum not available on dwc3 revisions < 2.40a\n");

		if (dwc->has_lpm_erratum && dwc->revision >= DWC3_REVISION_240A)
			reg |= DWC3_DCTL_NYET_THRES(dwc->lpm_nyet_threshold);

		dwc3_writel(dwc->regs, DWC3_DCTL, reg);
	} else {
		reg = dwc3_readl(dwc->regs, DWC3_DCTL);
		reg &= ~DWC3_DCTL_HIRD_THRES_MASK;
		dwc3_writel(dwc->regs, DWC3_DCTL, reg);
	}

	dwc->connected = true;

	dep = dwc->eps[0];
	ret = __dwc3_gadget_ep_enable(dep, DWC3_DEPCFG_ACTION_MODIFY);
	if (ret) {
		dev_err(dwc->dev, "failed to enable %s\n", dep->name);
		return;
	}

	dep = dwc->eps[1];
	ret = __dwc3_gadget_ep_enable(dep, DWC3_DEPCFG_ACTION_MODIFY);
	if (ret) {
		dev_err(dwc->dev, "failed to enable %s\n", dep->name);
		return;
	}

	dwc3_notify_event(dwc, DWC3_CONTROLLER_CONNDONE_EVENT, 0);

	/*
	 * Configure PHY via GUSB3PIPECTLn if required.
	 *
	 * Update GTXFIFOSIZn
	 *
	 * In both cases reset values should be sufficient.
	 */
}

static void dwc3_gadget_wakeup_interrupt(struct dwc3 *dwc, bool remote_wakeup)
{
	enum dwc3_link_state link_state = dwc->link_state;

	dbg_log_string("WAKEUP: link_state:%d", link_state);
	dwc->link_state = DWC3_LINK_STATE_U0;

	/* For L1 resume case, don't perform resume */
	if (!remote_wakeup && link_state != DWC3_LINK_STATE_U3)
		return;

	/* Handle bus resume case */
	dbg_event(0xFF, "notify", 0);
	dwc->b_suspend = false;
	dwc3_notify_event(dwc, DWC3_CONTROLLER_NOTIFY_OTG_EVENT, 0);
	dwc3_resume_gadget(dwc);
}

static void dwc3_gadget_linksts_change_interrupt(struct dwc3 *dwc,
		unsigned int evtinfo)
{
	enum dwc3_link_state	next = evtinfo & DWC3_LINK_STATE_MASK;
	unsigned int		pwropt;

	/*
	 * WORKAROUND: DWC3 < 2.50a have an issue when configured without
	 * Hibernation mode enabled which would show up when device detects
	 * host-initiated U3 exit.
	 *
	 * In that case, device will generate a Link State Change Interrupt
	 * from U3 to RESUME which is only necessary if Hibernation is
	 * configured in.
	 *
	 * There are no functional changes due to such spurious event and we
	 * just need to ignore it.
	 *
	 * Refers to:
	 *
	 * STAR#9000570034 RTL: SS Resume event generated in non-Hibernation
	 * operational mode
	 */
	pwropt = DWC3_GHWPARAMS1_EN_PWROPT(dwc->hwparams.hwparams1);
	if ((dwc->revision < DWC3_REVISION_250A) &&
			(pwropt != DWC3_GHWPARAMS1_EN_PWROPT_HIB)) {
		if ((dwc->link_state == DWC3_LINK_STATE_U3) &&
				(next == DWC3_LINK_STATE_RESUME)) {
			return;
		}
	}

	/*
	 * WORKAROUND: DWC3 Revisions <1.83a have an issue which, depending
	 * on the link partner, the USB session might do multiple entry/exit
	 * of low power states before a transfer takes place.
	 *
	 * Due to this problem, we might experience lower throughput. The
	 * suggested workaround is to disable DCTL[12:9] bits if we're
	 * transitioning from U1/U2 to U0 and enable those bits again
	 * after a transfer completes and there are no pending transfers
	 * on any of the enabled endpoints.
	 *
	 * This is the first half of that workaround.
	 *
	 * Refers to:
	 *
	 * STAR#9000446952: RTL: Device SS : if U1/U2 ->U0 takes >128us
	 * core send LGO_Ux entering U0
	 */
	if (dwc->revision < DWC3_REVISION_183A) {
		if (next == DWC3_LINK_STATE_U0) {
			u32	u1u2;
			u32	reg;

			switch (dwc->link_state) {
			case DWC3_LINK_STATE_U1:
			case DWC3_LINK_STATE_U2:
				reg = dwc3_readl(dwc->regs, DWC3_DCTL);
				u1u2 = reg & (DWC3_DCTL_INITU2ENA
						| DWC3_DCTL_ACCEPTU2ENA
						| DWC3_DCTL_INITU1ENA
						| DWC3_DCTL_ACCEPTU1ENA);

				if (!dwc->u1u2)
					dwc->u1u2 = reg & u1u2;

				reg &= ~u1u2;

				dwc3_writel(dwc->regs, DWC3_DCTL, reg);
				break;
			default:
				/* do nothing */
				break;
			}
		}
	}

	switch (next) {
	case DWC3_LINK_STATE_U1:
		if (dwc->speed == USB_SPEED_SUPER)
			dwc3_suspend_gadget(dwc);
		break;
	case DWC3_LINK_STATE_U2:
	case DWC3_LINK_STATE_U3:
		dwc3_suspend_gadget(dwc);
		break;
	case DWC3_LINK_STATE_RESUME:
		dwc3_resume_gadget(dwc);
		break;
	default:
		/* do nothing */
		break;
	}

	dev_dbg(dwc->dev, "Going from (%d)--->(%d)\n", dwc->link_state, next);
	dbg_log_string("link state from %d to %d", dwc->link_state, next);
	dwc->link_state = next;
	wake_up_interruptible(&dwc->wait_linkstate);
}

static void dwc3_gadget_suspend_interrupt(struct dwc3 *dwc,
					  unsigned int evtinfo)
{
	enum dwc3_link_state next = evtinfo & DWC3_LINK_STATE_MASK;

	dbg_event(0xFF, "SUSPEND INT", next);
	dev_dbg(dwc->dev, "%s Entry to %d\n", __func__, next);

	if (dwc->link_state != next && next == DWC3_LINK_STATE_U3) {
		/*
		 * When first connecting the cable, even before the initial
		 * DWC3_DEVICE_EVENT_RESET or DWC3_DEVICE_EVENT_CONNECT_DONE
		 * events, the controller sees a DWC3_DEVICE_EVENT_SUSPEND
		 * event. In such a case, ignore.
		 * Ignore suspend event until device side usb is not into
		 * CONFIGURED state.
		 */
		if (dwc->gadget.state != USB_STATE_CONFIGURED) {
			dev_err(dwc->dev, "%s(): state:%d. Ignore SUSPEND.\n",
						__func__, dwc->gadget.state);
			return;
		}

		dwc3_suspend_gadget(dwc);

		dev_dbg(dwc->dev, "Notify OTG from %s\n", __func__);
		dwc->b_suspend = true;
		dwc3_notify_event(dwc, DWC3_CONTROLLER_NOTIFY_OTG_EVENT, 0);
	}

	dwc->link_state = next;
}

static void dwc3_gadget_hibernation_interrupt(struct dwc3 *dwc,
		unsigned int evtinfo)
{
	unsigned int is_ss = evtinfo & BIT(4);

	/*
	 * WORKAROUND: DWC3 revison 2.20a with hibernation support
	 * have a known issue which can cause USB CV TD.9.23 to fail
	 * randomly.
	 *
	 * Because of this issue, core could generate bogus hibernation
	 * events which SW needs to ignore.
	 *
	 * Refers to:
	 *
	 * STAR#9000546576: Device Mode Hibernation: Issue in USB 2.0
	 * Device Fallback from SuperSpeed
	 */
	if (is_ss ^ (dwc->speed == USB_SPEED_SUPER))
		return;

	/* enter hibernation here */
}

static void dwc3_gadget_interrupt(struct dwc3 *dwc,
		const struct dwc3_event_devt *event)
{
	switch (event->type) {
	case DWC3_DEVICE_EVENT_DISCONNECT:
		dwc3_gadget_disconnect_interrupt(dwc);
		dwc->dbg_gadget_events.disconnect++;
		break;
	case DWC3_DEVICE_EVENT_RESET:
		dwc3_gadget_reset_interrupt(dwc);
		dwc->dbg_gadget_events.reset++;
		break;
	case DWC3_DEVICE_EVENT_CONNECT_DONE:
		dwc3_gadget_conndone_interrupt(dwc);
		dwc->dbg_gadget_events.connect++;
		break;
	case DWC3_DEVICE_EVENT_WAKEUP:
		dwc3_gadget_wakeup_interrupt(dwc, false);
		dwc->dbg_gadget_events.wakeup++;
		break;
	case DWC3_DEVICE_EVENT_HIBER_REQ:
		if (dev_WARN_ONCE(dwc->dev, !dwc->has_hibernation,
					"unexpected hibernation event\n"))
			break;

		dwc3_gadget_hibernation_interrupt(dwc, event->event_info);
		break;
	case DWC3_DEVICE_EVENT_LINK_STATUS_CHANGE:
		dwc3_gadget_linksts_change_interrupt(dwc, event->event_info);
		dwc->dbg_gadget_events.link_status_change++;
		break;
	case DWC3_DEVICE_EVENT_EOPF:
		/* It changed to be suspend event for version 2.30a and above */
		if (dwc->revision >= DWC3_REVISION_230A) {
			dbg_event(0xFF, "GAD SUS", 0);
			dwc->dbg_gadget_events.suspend++;
			/*
			 * Ignore suspend event until the gadget enters into
			 * USB_STATE_CONFIGURED state.
			 */
			if (dwc->gadget.state >= USB_STATE_CONFIGURED)
				dwc3_gadget_suspend_interrupt(dwc,
						event->event_info);
			else
				usb_gadget_vbus_draw(&dwc->gadget, 2);
		}
		break;
	case DWC3_DEVICE_EVENT_SOF:
		dwc->dbg_gadget_events.sof++;
		break;
	case DWC3_DEVICE_EVENT_ERRATIC_ERROR:
		dbg_event(0xFF, "ERROR", dwc->retries_on_error);
		dwc->dbg_gadget_events.erratic_error++;
		dwc->err_evt_seen = true;
		break;
	case DWC3_DEVICE_EVENT_CMD_CMPL:
		dwc->dbg_gadget_events.cmdcmplt++;
		break;
	case DWC3_DEVICE_EVENT_OVERFLOW:
		dwc->dbg_gadget_events.overflow++;
		break;
	default:
		dev_WARN(dwc->dev, "UNKNOWN IRQ %d\n", event->type);
		dwc->dbg_gadget_events.unknown_event++;
	}
}

static void dwc3_process_event_entry(struct dwc3 *dwc,
		const union dwc3_event *event)
{
	trace_dwc3_event(event->raw, dwc);

	if (!event->type.is_devspec)
		dwc3_endpoint_interrupt(dwc, &event->depevt);
	else if (event->type.type == DWC3_EVENT_TYPE_DEV)
		dwc3_gadget_interrupt(dwc, &event->devt);
	else
		dev_err(dwc->dev, "UNKNOWN IRQ type %d\n", event->raw);
}

static irqreturn_t dwc3_process_event_buf(struct dwc3_event_buffer *evt)
{
	struct dwc3 *dwc = evt->dwc;
	irqreturn_t ret = IRQ_NONE;
	int left;
	u32 reg;

	left = evt->count;

	if (!(evt->flags & DWC3_EVENT_PENDING))
		return IRQ_NONE;

	while (left > 0) {
		union dwc3_event event;

		event.raw = *(u32 *) (evt->cache + evt->lpos);

		dwc3_process_event_entry(dwc, &event);

		if (dwc->err_evt_seen) {
			/*
			 * if erratic error, skip remaining events
			 * while controller undergoes reset
			 */
			evt->lpos = (evt->lpos + left) %
					DWC3_EVENT_BUFFERS_SIZE;
			if (dwc3_notify_event(dwc,
						DWC3_CONTROLLER_ERROR_EVENT, 0))
				dwc->err_evt_seen = 0;
			dwc->retries_on_error++;
			break;
		}

		/*
		 * FIXME we wrap around correctly to the next entry as
		 * almost all entries are 4 bytes in size. There is one
		 * entry which has 12 bytes which is a regular entry
		 * followed by 8 bytes data. ATM I don't know how
		 * things are organized if we get next to the a
		 * boundary so I worry about that once we try to handle
		 * that.
		 */
		evt->lpos = (evt->lpos + 4) % evt->length;
		left -= 4;
	}

	dwc->bh_handled_evt_cnt[dwc->bh_dbg_index] += (evt->count / 4);
	evt->count = 0;
	evt->flags &= ~DWC3_EVENT_PENDING;
	ret = IRQ_HANDLED;

	/* Unmask interrupt */
	reg = dwc3_readl(dwc->regs, DWC3_GEVNTSIZ(0));
	reg &= ~DWC3_GEVNTSIZ_INTMASK;
	dwc3_writel(dwc->regs, DWC3_GEVNTSIZ(0), reg);

	if (dwc->imod_interval) {
		dwc3_writel(dwc->regs, DWC3_GEVNTCOUNT(0), DWC3_GEVNTCOUNT_EHB);
		dwc3_writel(dwc->regs, DWC3_DEV_IMOD(0), dwc->imod_interval);
	}

	return ret;
}

void dwc3_bh_work(struct work_struct *w)
{
	struct dwc3 *dwc = container_of(w, struct dwc3, bh_work);

	pm_runtime_get_sync(dwc->dev);
	dwc3_thread_interrupt(dwc->irq, dwc->ev_buf);
	pm_runtime_put(dwc->dev);
}

static irqreturn_t dwc3_thread_interrupt(int irq, void *_evt)
{
	struct dwc3_event_buffer *evt = _evt;
	struct dwc3 *dwc = evt->dwc;
	unsigned long flags;
	irqreturn_t ret = IRQ_NONE;
	ktime_t start_time;

	start_time = ktime_get();

	spin_lock_irqsave(&dwc->lock, flags);
	dwc->bh_handled_evt_cnt[dwc->irq_dbg_index] = 0;
	ret = dwc3_process_event_buf(evt);
	spin_unlock_irqrestore(&dwc->lock, flags);

	dwc->bh_start_time[dwc->bh_dbg_index] = start_time;
	dwc->bh_completion_time[dwc->bh_dbg_index] =
		ktime_to_us(ktime_sub(ktime_get(), start_time));
	dwc->bh_dbg_index = (dwc->bh_dbg_index + 1) % MAX_INTR_STATS;

	return ret;
}

static irqreturn_t dwc3_check_event_buf(struct dwc3_event_buffer *evt)
{
	struct dwc3 *dwc;
	u32 amount;
	u32 count;
	u32 reg;
	ktime_t start_time;

	if (!evt)
		return IRQ_NONE;

	dwc = evt->dwc;
	start_time = ktime_get();
	dwc->irq_cnt++;

	/* controller reset is still pending */
	if (dwc->err_evt_seen)
		return IRQ_HANDLED;

	/*
	 * With PCIe legacy interrupt, test shows that top-half irq handler can
	 * be called again after HW interrupt deassertion. Check if bottom-half
	 * irq event handler completes before caching new event to prevent
	 * losing events.
	 */
	if (evt->flags & DWC3_EVENT_PENDING)
		return IRQ_HANDLED;

	count = dwc3_readl(dwc->regs, DWC3_GEVNTCOUNT(0));
	count &= DWC3_GEVNTCOUNT_MASK;
	if (!count)
		return IRQ_NONE;

	/* Controller is halted; ignore new/pending events */
	if (!dwc->pullups_connected) {
		dwc3_writel(dwc->regs, DWC3_GEVNTCOUNT(0), count);
		dbg_event(0xFF, "NO_PULLUP", count);
		return IRQ_HANDLED;
	}

	evt->count = count;
	evt->flags |= DWC3_EVENT_PENDING;

	/* Mask interrupt */
	reg = dwc3_readl(dwc->regs, DWC3_GEVNTSIZ(0));
	reg |= DWC3_GEVNTSIZ_INTMASK;
	dwc3_writel(dwc->regs, DWC3_GEVNTSIZ(0), reg);

	amount = min(count, evt->length - evt->lpos);
	memcpy(evt->cache + evt->lpos, evt->buf + evt->lpos, amount);

	if (amount < count)
		memcpy(evt->cache, evt->buf, count - amount);

	dwc3_writel(dwc->regs, DWC3_GEVNTCOUNT(0), count);

	dwc->irq_start_time[dwc->irq_dbg_index] = start_time;
	dwc->irq_completion_time[dwc->irq_dbg_index] =
		ktime_us_delta(ktime_get(), start_time);
	dwc->irq_event_count[dwc->irq_dbg_index] = count / 4;
	dwc->irq_dbg_index = (dwc->irq_dbg_index + 1) % MAX_INTR_STATS;

	return IRQ_WAKE_THREAD;
}

irqreturn_t dwc3_interrupt(int irq, void *_dwc)
{
	struct dwc3     *dwc = _dwc;
	irqreturn_t     ret = IRQ_NONE;
	irqreturn_t     status;

	status = dwc3_check_event_buf(dwc->ev_buf);
	if (status == IRQ_WAKE_THREAD)
		ret = status;

	if (ret == IRQ_WAKE_THREAD)
		queue_work(dwc->dwc_wq, &dwc->bh_work);

	return IRQ_HANDLED;
}

static int dwc3_gadget_get_irq(struct dwc3 *dwc)
{
	struct platform_device *dwc3_pdev = to_platform_device(dwc->dev);
	int irq;

	irq = platform_get_irq_byname_optional(dwc3_pdev, "peripheral");
	if (irq > 0)
		goto out;

	if (irq == -EPROBE_DEFER)
		goto out;

	irq = platform_get_irq_byname_optional(dwc3_pdev, "dwc_usb3");
	if (irq > 0)
		goto out;

	if (irq == -EPROBE_DEFER)
		goto out;

	irq = platform_get_irq(dwc3_pdev, 0);
	if (irq > 0)
		goto out;

	if (!irq)
		irq = -EINVAL;

out:
	return irq;
}

/**
 * dwc3_gadget_init - initializes gadget related registers
 * @dwc: pointer to our controller context structure
 *
 * Returns 0 on success otherwise negative errno.
 */
int dwc3_gadget_init(struct dwc3 *dwc)
{
	int ret;
	int irq;

	irq = dwc3_gadget_get_irq(dwc);
	if (irq < 0) {
		ret = irq;
		goto err0;
	}

	dwc->irq_gadget = irq;
	INIT_WORK(&dwc->remote_wakeup_work, dwc3_gadget_remote_wakeup_work);
	dwc->ep0_trb = dma_alloc_coherent(dwc->sysdev,
					  sizeof(*dwc->ep0_trb) * 2,
					  &dwc->ep0_trb_addr, GFP_KERNEL);
	if (!dwc->ep0_trb) {
		dev_err(dwc->dev, "failed to allocate ep0 trb\n");
		ret = -ENOMEM;
		goto err0;
	}

	dwc->setup_buf = kzalloc(DWC3_EP0_SETUP_SIZE, GFP_KERNEL);
	if (!dwc->setup_buf) {
		ret = -ENOMEM;
		goto err1;
	}

	dwc->bounce = dma_alloc_coherent(dwc->sysdev, DWC3_BOUNCE_SIZE,
			&dwc->bounce_addr, GFP_KERNEL);
	if (!dwc->bounce) {
		ret = -ENOMEM;
		goto err2;
	}

	init_completion(&dwc->ep0_in_setup);

	dwc->gadget.ops			= &dwc3_gadget_ops;
	dwc->gadget.speed		= USB_SPEED_UNKNOWN;
	dwc->gadget.sg_supported	= true;
	dwc->gadget.name		= "dwc3-gadget";
	dwc->gadget.lpm_capable		= true;

	/*
	 * FIXME We might be setting max_speed to <SUPER, however versions
	 * <2.20a of dwc3 have an issue with metastability (documented
	 * elsewhere in this driver) which tells us we can't set max speed to
	 * anything lower than SUPER.
	 *
	 * Because gadget.max_speed is only used by composite.c and function
	 * drivers (i.e. it won't go into dwc3's registers) we are allowing this
	 * to happen so we avoid sending SuperSpeed Capability descriptor
	 * together with our BOS descriptor as that could confuse host into
	 * thinking we can handle super speed.
	 *
	 * Note that, in fact, we won't even support GetBOS requests when speed
	 * is less than super speed because we don't have means, yet, to tell
	 * composite.c that we are USB 2.0 + LPM ECN.
	 */
	if (dwc->revision < DWC3_REVISION_220A &&
	    !dwc->dis_metastability_quirk)
		dev_info(dwc->dev, "changing max_speed on rev %08x\n",
				dwc->revision);

	dwc->gadget.max_speed		= dwc->maximum_speed;

	/*
	 * REVISIT: Here we should clear all pending IRQs to be
	 * sure we're starting from a well known location.
	 */

	dwc->num_eps = DWC3_ENDPOINTS_NUM;
	ret = dwc3_gadget_init_endpoints(dwc, dwc->num_eps);
	if (ret)
		goto err3;

	ret = usb_add_gadget_udc(dwc->dev, &dwc->gadget);
	if (ret) {
		dev_err(dwc->dev, "failed to register udc\n");
		goto err4;
	}

	return 0;

err4:
	dwc3_gadget_free_endpoints(dwc);

err3:
	dma_free_coherent(dwc->sysdev, DWC3_BOUNCE_SIZE, dwc->bounce,
			dwc->bounce_addr);

err2:
	kfree(dwc->setup_buf);

err1:
	dma_free_coherent(dwc->sysdev, sizeof(*dwc->ep0_trb) * 2,
			dwc->ep0_trb, dwc->ep0_trb_addr);

err0:
	return ret;
}

/* -------------------------------------------------------------------------- */

void dwc3_gadget_exit(struct dwc3 *dwc)
{
	usb_del_gadget_udc(&dwc->gadget);
	dwc3_gadget_free_endpoints(dwc);
	dma_free_coherent(dwc->sysdev, DWC3_BOUNCE_SIZE, dwc->bounce,
			  dwc->bounce_addr);
	kfree(dwc->setup_buf);
	dma_free_coherent(dwc->sysdev, sizeof(*dwc->ep0_trb) * 2,
			  dwc->ep0_trb, dwc->ep0_trb_addr);
}

int dwc3_gadget_suspend(struct dwc3 *dwc)
{
	if (!dwc->gadget_driver)
		return 0;

	dwc3_gadget_run_stop(dwc, false, false);
	dwc3_disconnect_gadget(dwc);
	__dwc3_gadget_stop(dwc);

	return 0;
}

int dwc3_gadget_resume(struct dwc3 *dwc)
{
	int			ret;

	if (!dwc->gadget_driver)
		return 0;

	ret = __dwc3_gadget_start(dwc);
	if (ret < 0)
		goto err0;

	ret = dwc3_gadget_run_stop(dwc, true, false);
	if (ret < 0)
		goto err1;

	return 0;

err1:
	__dwc3_gadget_stop(dwc);

err0:
	return ret;
}

void dwc3_gadget_process_pending_events(struct dwc3 *dwc)
{
	if (dwc->pending_events) {
		dwc3_interrupt(dwc->irq_gadget, dwc->ev_buf);
		dwc->pending_events = false;
		enable_irq(dwc->irq_gadget);
	}
}<|MERGE_RESOLUTION|>--- conflicted
+++ resolved
@@ -313,7 +313,7 @@
 	spin_lock(&dwc->lock);
 }
 
-#define DWC_CMD_TIMEOUT 3000
+#define DWC_CMD_TIMEOUT 5000
 /**
  * dwc3_send_gadget_generic_command - issue a generic command for the controller
  * @dwc: pointer to the controller context
@@ -367,11 +367,7 @@
 {
 	const struct usb_endpoint_descriptor *desc = dep->endpoint.desc;
 	struct dwc3		*dwc = dep->dwc;
-<<<<<<< HEAD
 	u32			timeout = DWC_CMD_TIMEOUT;
-=======
-	u32			timeout = 5000;
->>>>>>> 5a490914
 	u32			saved_config = 0;
 	u32			reg;
 
@@ -1953,19 +1949,12 @@
 
 		dep->flags &= ~(DWC3_EP_STALL | DWC3_EP_WEDGE);
 
-<<<<<<< HEAD
 		if (dep->gsi || dep->endless)
 			return 0;
 
-		dwc3_stop_active_transfer(dep, true, true);
-
-		list_for_each_entry_safe(req, tmp, &dep->started_list, list)
-			dwc3_gadget_move_cancelled_request(req);
-=======
 		if ((dep->flags & DWC3_EP_DELAY_START) &&
 		    !usb_endpoint_xfer_isoc(dep->endpoint.desc))
 			__dwc3_gadget_kick_transfer(dep);
->>>>>>> 5a490914
 
 		dep->flags &= ~DWC3_EP_DELAY_START;
 	}
