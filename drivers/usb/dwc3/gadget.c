// SPDX-License-Identifier: GPL-2.0
/*
 * gadget.c - DesignWare USB3 DRD Controller Gadget Framework Link
 *
 * Copyright (C) 2010-2011 Texas Instruments Incorporated - https://www.ti.com
 *
 * Authors: Felipe Balbi <balbi@ti.com>,
 *	    Sebastian Andrzej Siewior <bigeasy@linutronix.de>
 */

#include <linux/kernel.h>
#include <linux/delay.h>
#include <linux/slab.h>
#include <linux/spinlock.h>
#include <linux/platform_device.h>
#include <linux/pm_runtime.h>
#include <linux/interrupt.h>
#include <linux/io.h>
#include <linux/list.h>
#include <linux/dma-mapping.h>

#include <linux/usb/ch9.h>
#include <linux/usb/gadget.h>

#include "debug.h"
#include "core.h"
#include "gadget.h"
#include "io.h"

#define DWC3_ALIGN_FRAME(d, n)	(((d)->frame_number + ((d)->interval * (n))) \
					& ~((d)->interval - 1))

static int __dwc3_gadget_start(struct dwc3 *dwc);
static void dwc3_gadget_disconnect_interrupt(struct dwc3 *dwc);

/**
 * dwc3_gadget_set_test_mode - enables usb2 test modes
 * @dwc: pointer to our context structure
 * @mode: the mode to set (J, K SE0 NAK, Force Enable)
 *
 * Caller should take care of locking. This function will return 0 on
 * success or -EINVAL if wrong Test Selector is passed.
 */
int dwc3_gadget_set_test_mode(struct dwc3 *dwc, int mode)
{
	u32		reg;

	reg = dwc3_readl(dwc->regs, DWC3_DCTL);
	reg &= ~DWC3_DCTL_TSTCTRL_MASK;

	switch (mode) {
	case USB_TEST_J:
	case USB_TEST_K:
	case USB_TEST_SE0_NAK:
	case USB_TEST_PACKET:
	case USB_TEST_FORCE_ENABLE:
		reg |= mode << 1;
		break;
	default:
		return -EINVAL;
	}

	dwc3_gadget_dctl_write_safe(dwc, reg);

	return 0;
}

/**
 * dwc3_gadget_get_link_state - gets current state of usb link
 * @dwc: pointer to our context structure
 *
 * Caller should take care of locking. This function will
 * return the link state on success (>= 0) or -ETIMEDOUT.
 */
int dwc3_gadget_get_link_state(struct dwc3 *dwc)
{
	u32		reg;

	reg = dwc3_readl(dwc->regs, DWC3_DSTS);

	return DWC3_DSTS_USBLNKST(reg);
}

/**
 * dwc3_gadget_set_link_state - sets usb link to a particular state
 * @dwc: pointer to our context structure
 * @state: the state to put link into
 *
 * Caller should take care of locking. This function will
 * return 0 on success or -ETIMEDOUT.
 */
int dwc3_gadget_set_link_state(struct dwc3 *dwc, enum dwc3_link_state state)
{
	int		retries = 10000;
	u32		reg;

	/*
	 * Wait until device controller is ready. Only applies to 1.94a and
	 * later RTL.
	 */
	if (!DWC3_VER_IS_PRIOR(DWC3, 194A)) {
		while (--retries) {
			reg = dwc3_readl(dwc->regs, DWC3_DSTS);
			if (reg & DWC3_DSTS_DCNRD)
				udelay(5);
			else
				break;
		}

		if (retries <= 0)
			return -ETIMEDOUT;
	}

	reg = dwc3_readl(dwc->regs, DWC3_DCTL);
	reg &= ~DWC3_DCTL_ULSTCHNGREQ_MASK;

	/* set no action before sending new link state change */
	dwc3_writel(dwc->regs, DWC3_DCTL, reg);

	/* set requested state */
	reg |= DWC3_DCTL_ULSTCHNGREQ(state);
	dwc3_writel(dwc->regs, DWC3_DCTL, reg);

	/*
	 * The following code is racy when called from dwc3_gadget_wakeup,
	 * and is not needed, at least on newer versions
	 */
	if (!DWC3_VER_IS_PRIOR(DWC3, 194A))
		return 0;

	/* wait for a change in DSTS */
	retries = 10000;
	while (--retries) {
		reg = dwc3_readl(dwc->regs, DWC3_DSTS);

		if (DWC3_DSTS_USBLNKST(reg) == state)
			return 0;

		udelay(5);
	}

	return -ETIMEDOUT;
}

/**
 * dwc3_ep_inc_trb - increment a trb index.
 * @index: Pointer to the TRB index to increment.
 *
 * The index should never point to the link TRB. After incrementing,
 * if it is point to the link TRB, wrap around to the beginning. The
 * link TRB is always at the last TRB entry.
 */
static void dwc3_ep_inc_trb(u8 *index)
{
	(*index)++;
	if (*index == (DWC3_TRB_NUM - 1))
		*index = 0;
}

/**
 * dwc3_ep_inc_enq - increment endpoint's enqueue pointer
 * @dep: The endpoint whose enqueue pointer we're incrementing
 */
static void dwc3_ep_inc_enq(struct dwc3_ep *dep)
{
	dwc3_ep_inc_trb(&dep->trb_enqueue);
}

/**
 * dwc3_ep_inc_deq - increment endpoint's dequeue pointer
 * @dep: The endpoint whose enqueue pointer we're incrementing
 */
static void dwc3_ep_inc_deq(struct dwc3_ep *dep)
{
	dwc3_ep_inc_trb(&dep->trb_dequeue);
}

/*
 * dwc3_gadget_resize_tx_fifos - reallocate fifo spaces for current use-case
 * @dwc: pointer to our context structure
 *
 * This function will a best effort FIFO allocation in order
 * to improve FIFO usage and throughput, while still allowing
 * us to enable as many endpoints as possible.
 *
 * Keep in mind that this operation will be highly dependent
 * on the configured size for RAM1 - which contains TxFifo -,
 * the amount of endpoints enabled on coreConsultant tool, and
 * the width of the Master Bus.
 *
 * In the ideal world, we would always be able to satisfy the
 * following equation:
 *
 * ((512 + 2 * MDWIDTH-Bytes) + (Number of IN Endpoints - 1) * \
 * (3 * (1024 + MDWIDTH-Bytes) + MDWIDTH-Bytes)) / MDWIDTH-Bytes
 *
 * Unfortunately, due to many variables that's not always the case.
 */
int dwc3_gadget_resize_tx_fifos(struct dwc3 *dwc, struct dwc3_ep *dep)
{
	int		fifo_size, mdwidth, max_packet = 1024;
	int		tmp, mult = 1, fifo_0_start;

	if (!dwc->needs_fifo_resize || !dwc->tx_fifo_size)
		return 0;

	/* resize IN endpoints excepts ep0 */
	if (!usb_endpoint_dir_in(dep->endpoint.desc) || dep->number <= 1)
		return 0;

	/* Don't resize already resized IN endpoint */
	if (dep->fifo_depth) {
		dev_dbg(dwc->dev, "%s fifo_depth:%d is already set\n",
				dep->endpoint.name, dep->fifo_depth);
		return 0;
	}

	mdwidth = DWC3_MDWIDTH(dwc->hwparams.hwparams0);
	/* MDWIDTH is represented in bits, we need it in bytes */
	mdwidth >>= 3;

	if (((dep->endpoint.maxburst > 1) &&
			usb_endpoint_xfer_bulk(dep->endpoint.desc))
			|| usb_endpoint_xfer_isoc(dep->endpoint.desc))
		mult = 3;

	if ((dep->endpoint.maxburst > 6) &&
			usb_endpoint_xfer_bulk(dep->endpoint.desc)
			&& !DWC3_IP_IS(DWC3))
		mult = 6;

	tmp = ((max_packet + mdwidth) * mult) + mdwidth;
	fifo_size = DIV_ROUND_UP(tmp, mdwidth);
	dep->fifo_depth = fifo_size;

	/* Check if TXFIFOs start at non-zero addr */
	tmp = dwc3_readl(dwc->regs, DWC3_GTXFIFOSIZ(0));
	fifo_0_start = DWC3_GTXFIFOSIZ_TXFSTADDR(tmp);

	fifo_size |= (fifo_0_start + (dwc->last_fifo_depth << 16));
	if (!DWC3_IP_IS(DWC3))
		dwc->last_fifo_depth += DWC31_GTXFIFOSIZ_TXFDEP(fifo_size);
	else
		dwc->last_fifo_depth += DWC3_GTXFIFOSIZ_TXFDEP(fifo_size);

	dev_dbg(dwc->dev, "%s ep_num:%d last_fifo_depth:%04x fifo_depth:%d\n",
		dep->endpoint.name, dep->number >> 1, dwc->last_fifo_depth,
		dep->fifo_depth);

	dbg_event(0xFF, "resize_fifo", dep->number);
	dbg_event(0xFF, "fifo_depth", dep->fifo_depth);
	/* Check fifo size allocation doesn't exceed available RAM size. */
	if ((dwc->last_fifo_depth * mdwidth) >= dwc->tx_fifo_size) {
		dev_err(dwc->dev, "Fifosize(%d) > RAM size(%d) %s depth:%d\n",
			(dwc->last_fifo_depth * mdwidth), dwc->tx_fifo_size,
			dep->endpoint.name, fifo_size);
		if (!DWC3_IP_IS(DWC3))
			fifo_size = DWC31_GTXFIFOSIZ_TXFDEP(fifo_size);
		else
			fifo_size = DWC3_GTXFIFOSIZ_TXFDEP(fifo_size);
		dwc->last_fifo_depth -= fifo_size;
		dep->fifo_depth = 0;
		WARN_ON(1);
		return -ENOMEM;
	}

	dwc3_writel(dwc->regs, DWC3_GTXFIFOSIZ(dep->number >> 1), fifo_size);
	return 0;
}
EXPORT_SYMBOL(dwc3_gadget_resize_tx_fifos);

static void dwc3_gadget_del_and_unmap_request(struct dwc3_ep *dep,
		struct dwc3_request *req, int status)
{
	struct dwc3			*dwc = dep->dwc;

	list_del(&req->list);
	req->remaining = 0;
	req->needs_extra_trb = false;

	if (req->request.status == -EINPROGRESS)
		req->request.status = status;

	if (req->trb) {
		dbg_ep_unmap(dep->number, req);
		usb_gadget_unmap_request_by_dev(dwc->sysdev,
				&req->request, req->direction);
	}

	req->trb = NULL;
	trace_dwc3_gadget_giveback(req);
}

/**
 * dwc3_gadget_giveback - call struct usb_request's ->complete callback
 * @dep: The endpoint to whom the request belongs to
 * @req: The request we're giving back
 * @status: completion code for the request
 *
 * Must be called with controller's lock held and interrupts disabled. This
 * function will unmap @req and call its ->complete() callback to notify upper
 * layers that it has completed.
 */
void dwc3_gadget_giveback(struct dwc3_ep *dep, struct dwc3_request *req,
		int status)
{
	struct dwc3			*dwc = dep->dwc;

	dwc3_gadget_del_and_unmap_request(dep, req, status);
	req->status = DWC3_REQUEST_STATUS_COMPLETED;

	spin_unlock(&dwc->lock);
	usb_gadget_giveback_request(&dep->endpoint, &req->request);
	spin_lock(&dwc->lock);
}

/**
 * dwc3_send_gadget_generic_command - issue a generic command for the controller
 * @dwc: pointer to the controller context
 * @cmd: the command to be issued
 * @param: command parameter
 *
 * Caller should take care of locking. Issue @cmd with a given @param to @dwc
 * and wait for its completion.
 */
int dwc3_send_gadget_generic_command(struct dwc3 *dwc, unsigned int cmd,
		u32 param)
{
	u32		timeout = 500;
	int		status = 0;
	int		ret = 0;
	u32		reg;

	dwc3_writel(dwc->regs, DWC3_DGCMDPAR, param);
	dwc3_writel(dwc->regs, DWC3_DGCMD, cmd | DWC3_DGCMD_CMDACT);

	do {
		reg = dwc3_readl(dwc->regs, DWC3_DGCMD);
		if (!(reg & DWC3_DGCMD_CMDACT)) {
			status = DWC3_DGCMD_STATUS(reg);
			if (status)
				ret = -EINVAL;
			break;
		}
	} while (--timeout);

	if (!timeout) {
		ret = -ETIMEDOUT;
		status = -ETIMEDOUT;
	}

	trace_dwc3_gadget_generic_cmd(cmd, param, status);

	return ret;
}

/**
 * dwc3_send_gadget_ep_cmd - issue an endpoint command
 * @dep: the endpoint to which the command is going to be issued
 * @cmd: the command to be issued
 * @params: parameters to the command
 *
 * Caller should handle locking. This function will issue @cmd with given
 * @params to @dep and wait for its completion.
 */
int dwc3_send_gadget_ep_cmd(struct dwc3_ep *dep, unsigned int cmd,
		struct dwc3_gadget_ep_cmd_params *params)
{
	const struct usb_endpoint_descriptor *desc = dep->endpoint.desc;
	struct dwc3		*dwc = dep->dwc;
	u32			timeout = 5000;
	u32			saved_config = 0;
	u32			reg;

	int			cmd_status = 0;
	int			ret = -EINVAL;

	/*
	 * When operating in USB 2.0 speeds (HS/FS), if GUSB2PHYCFG.ENBLSLPM or
	 * GUSB2PHYCFG.SUSPHY is set, it must be cleared before issuing an
	 * endpoint command.
	 *
	 * Save and clear both GUSB2PHYCFG.ENBLSLPM and GUSB2PHYCFG.SUSPHY
	 * settings. Restore them after the command is completed.
	 *
	 * DWC_usb3 3.30a and DWC_usb31 1.90a programming guide section 3.2.2
	 */
	if (dwc->gadget->speed <= USB_SPEED_HIGH) {
		reg = dwc3_readl(dwc->regs, DWC3_GUSB2PHYCFG(0));
		if (unlikely(reg & DWC3_GUSB2PHYCFG_SUSPHY)) {
			saved_config |= DWC3_GUSB2PHYCFG_SUSPHY;
			reg &= ~DWC3_GUSB2PHYCFG_SUSPHY;
		}

		if (reg & DWC3_GUSB2PHYCFG_ENBLSLPM) {
			saved_config |= DWC3_GUSB2PHYCFG_ENBLSLPM;
			reg &= ~DWC3_GUSB2PHYCFG_ENBLSLPM;
		}

		if (saved_config)
			dwc3_writel(dwc->regs, DWC3_GUSB2PHYCFG(0), reg);
	}

	dwc3_writel(dep->regs, DWC3_DEPCMDPAR0, params->param0);
	dwc3_writel(dep->regs, DWC3_DEPCMDPAR1, params->param1);
	dwc3_writel(dep->regs, DWC3_DEPCMDPAR2, params->param2);

	/*
	 * Synopsys Databook 2.60a states in section 6.3.2.5.6 of that if we're
	 * not relying on XferNotReady, we can make use of a special "No
	 * Response Update Transfer" command where we should clear both CmdAct
	 * and CmdIOC bits.
	 *
	 * With this, we don't need to wait for command completion and can
	 * straight away issue further commands to the endpoint.
	 *
	 * NOTICE: We're making an assumption that control endpoints will never
	 * make use of Update Transfer command. This is a safe assumption
	 * because we can never have more than one request at a time with
	 * Control Endpoints. If anybody changes that assumption, this chunk
	 * needs to be updated accordingly.
	 */
	if (DWC3_DEPCMD_CMD(cmd) == DWC3_DEPCMD_UPDATETRANSFER &&
			!usb_endpoint_xfer_isoc(desc))
		cmd &= ~(DWC3_DEPCMD_CMDIOC | DWC3_DEPCMD_CMDACT);
	else
		cmd |= DWC3_DEPCMD_CMDACT;

	dwc3_writel(dep->regs, DWC3_DEPCMD, cmd);
	do {
		reg = dwc3_readl(dep->regs, DWC3_DEPCMD);
		if (!(reg & DWC3_DEPCMD_CMDACT)) {
			cmd_status = DWC3_DEPCMD_STATUS(reg);

			switch (cmd_status) {
			case 0:
				ret = 0;
				break;
			case DEPEVT_TRANSFER_NO_RESOURCE:
				dev_WARN(dwc->dev, "No resource for %s\n",
					 dep->name);
				ret = -EINVAL;
				break;
			case DEPEVT_TRANSFER_BUS_EXPIRY:
				/*
				 * SW issues START TRANSFER command to
				 * isochronous ep with future frame interval. If
				 * future interval time has already passed when
				 * core receives the command, it will respond
				 * with an error status of 'Bus Expiry'.
				 *
				 * Instead of always returning -EINVAL, let's
				 * give a hint to the gadget driver that this is
				 * the case by returning -EAGAIN.
				 */
				ret = -EAGAIN;
				break;
			default:
				dev_WARN(dwc->dev, "UNKNOWN cmd status\n");
			}

			break;
		}
	} while (--timeout);

	if (timeout == 0) {
		ret = -ETIMEDOUT;
		dev_err(dwc->dev, "%s command timeout for %s\n",
			dwc3_gadget_ep_cmd_string(cmd), dep->name);
		dwc->ep_cmd_timeout_cnt++;
		cmd_status = -ETIMEDOUT;
	}

	trace_dwc3_gadget_ep_cmd(dep, cmd, params, cmd_status);

	if (DWC3_DEPCMD_CMD(cmd) == DWC3_DEPCMD_STARTTRANSFER) {
		if (ret == 0)
			dep->flags |= DWC3_EP_TRANSFER_STARTED;

		if (ret != -ETIMEDOUT)
			dwc3_gadget_ep_get_transfer_index(dep);
	}

	if (saved_config) {
		reg = dwc3_readl(dwc->regs, DWC3_GUSB2PHYCFG(0));
		reg |= saved_config;
		dwc3_writel(dwc->regs, DWC3_GUSB2PHYCFG(0), reg);
	}

	return ret;
}
EXPORT_SYMBOL(dwc3_send_gadget_ep_cmd);

static int dwc3_send_clear_stall_ep_cmd(struct dwc3_ep *dep)
{
	struct dwc3 *dwc = dep->dwc;
	struct dwc3_gadget_ep_cmd_params params;
	u32 cmd = DWC3_DEPCMD_CLEARSTALL;

	/*
	 * As of core revision 2.60a the recommended programming model
	 * is to set the ClearPendIN bit when issuing a Clear Stall EP
	 * command for IN endpoints. This is to prevent an issue where
	 * some (non-compliant) hosts may not send ACK TPs for pending
	 * IN transfers due to a mishandled error condition. Synopsys
	 * STAR 9000614252.
	 */
	if (dep->direction &&
	    !DWC3_VER_IS_PRIOR(DWC3, 260A) &&
	    (dwc->gadget->speed >= USB_SPEED_SUPER))
		cmd |= DWC3_DEPCMD_CLEARPENDIN;

	memset(&params, 0, sizeof(params));

	return dwc3_send_gadget_ep_cmd(dep, cmd, &params);
}

static int dwc3_alloc_trb_pool(struct dwc3_ep *dep)
{
	struct dwc3		*dwc = dep->dwc;

	if (dep->trb_pool)
		return 0;

	dep->trb_pool = dma_alloc_coherent(dwc->sysdev,
			sizeof(struct dwc3_trb) * DWC3_TRB_NUM,
			&dep->trb_pool_dma, GFP_KERNEL);
	if (!dep->trb_pool) {
		dev_err(dep->dwc->dev, "failed to allocate trb pool for %s\n",
				dep->name);
		return -ENOMEM;
	}
	dep->num_trbs = DWC3_TRB_NUM;

	return 0;
}

static void dwc3_free_trb_pool(struct dwc3_ep *dep)
{
	struct dwc3		*dwc = dep->dwc;

	/* Freeing of GSI EP TRBs are handled by GSI EP ops. */
	if (dep->gsi)
		return;

	/*
	 * Clean up ep ring to avoid getting xferInProgress due to stale trbs
	 * with HWO bit set from previous composition when update transfer cmd
	 * is issued.
	 */
	if (dep->number > 1 && dep->trb_pool && dep->trb_pool_dma) {
		memset(&dep->trb_pool[0], 0,
			sizeof(struct dwc3_trb) * dep->num_trbs);
		dbg_event(dep->number, "Clr_TRB", 0);
		dev_dbg(dwc->dev, "Clr_TRB ring of %s\n", dep->name);

		dma_free_coherent(dwc->sysdev,
				sizeof(struct dwc3_trb) * DWC3_TRB_NUM,
				dep->trb_pool, dep->trb_pool_dma);
		dep->trb_pool = NULL;
		dep->trb_pool_dma = 0;
	}
}

static int dwc3_gadget_set_xfer_resource(struct dwc3_ep *dep)
{
	struct dwc3_gadget_ep_cmd_params params;

	memset(&params, 0x00, sizeof(params));

	params.param0 = DWC3_DEPXFERCFG_NUM_XFER_RES(1);

	return dwc3_send_gadget_ep_cmd(dep, DWC3_DEPCMD_SETTRANSFRESOURCE,
			&params);
}

/**
 * dwc3_gadget_start_config - configure ep resources
 * @dep: endpoint that is being enabled
 *
 * Issue a %DWC3_DEPCMD_DEPSTARTCFG command to @dep. After the command's
 * completion, it will set Transfer Resource for all available endpoints.
 *
 * The assignment of transfer resources cannot perfectly follow the data book
 * due to the fact that the controller driver does not have all knowledge of the
 * configuration in advance. It is given this information piecemeal by the
 * composite gadget framework after every SET_CONFIGURATION and
 * SET_INTERFACE. Trying to follow the databook programming model in this
 * scenario can cause errors. For two reasons:
 *
 * 1) The databook says to do %DWC3_DEPCMD_DEPSTARTCFG for every
 * %USB_REQ_SET_CONFIGURATION and %USB_REQ_SET_INTERFACE (8.1.5). This is
 * incorrect in the scenario of multiple interfaces.
 *
 * 2) The databook does not mention doing more %DWC3_DEPCMD_DEPXFERCFG for new
 * endpoint on alt setting (8.1.6).
 *
 * The following simplified method is used instead:
 *
 * All hardware endpoints can be assigned a transfer resource and this setting
 * will stay persistent until either a core reset or hibernation. So whenever we
 * do a %DWC3_DEPCMD_DEPSTARTCFG(0) we can go ahead and do
 * %DWC3_DEPCMD_DEPXFERCFG for every hardware endpoint as well. We are
 * guaranteed that there are as many transfer resources as endpoints.
 *
 * This function is called for each endpoint when it is being enabled but is
 * triggered only when called for EP0-out, which always happens first, and which
 * should only happen in one of the above conditions.
 */
static int dwc3_gadget_start_config(struct dwc3_ep *dep)
{
	struct dwc3_gadget_ep_cmd_params params;
	struct dwc3		*dwc;
	u32			cmd;
	int			i;
	int			ret;

	if (dep->number)
		return 0;

	memset(&params, 0x00, sizeof(params));
	cmd = DWC3_DEPCMD_DEPSTARTCFG;
	dwc = dep->dwc;

	ret = dwc3_send_gadget_ep_cmd(dep, cmd, &params);
	if (ret)
		return ret;

	for (i = 0; i < DWC3_ENDPOINTS_NUM; i++) {
		struct dwc3_ep *dep = dwc->eps[i];

		/*
		 * Don't set xfer resource with USB GSI endpoint as it is
		 * performed before enabling USB GSI endpoint.
		 */
		if (!dep || dep->gsi)
			continue;

		ret = dwc3_gadget_set_xfer_resource(dep);
		if (ret)
			return ret;
	}

	return 0;
}

static int dwc3_gadget_set_ep_config(struct dwc3_ep *dep, unsigned int action)
{
	const struct usb_ss_ep_comp_descriptor *comp_desc;
	const struct usb_endpoint_descriptor *desc;
	struct dwc3_gadget_ep_cmd_params params;
	struct dwc3 *dwc = dep->dwc;

	comp_desc = dep->endpoint.comp_desc;
	desc = dep->endpoint.desc;

	memset(&params, 0x00, sizeof(params));

	params.param0 = DWC3_DEPCFG_EP_TYPE(usb_endpoint_type(desc))
		| DWC3_DEPCFG_MAX_PACKET_SIZE(usb_endpoint_maxp(desc));

	/* Burst size is only needed in SuperSpeed mode */
	if (dwc->gadget->speed >= USB_SPEED_SUPER) {
		u32 burst = dep->endpoint.maxburst;

		params.param0 |= DWC3_DEPCFG_BURST_SIZE(burst - 1);
	}

	params.param0 |= action;
	if (action == DWC3_DEPCFG_ACTION_RESTORE)
		params.param2 |= dep->saved_state;

	if (usb_endpoint_xfer_control(desc))
		params.param1 = DWC3_DEPCFG_XFER_COMPLETE_EN;

	if (dep->number <= 1 || usb_endpoint_xfer_isoc(desc))
		params.param1 |= DWC3_DEPCFG_XFER_NOT_READY_EN;

	if (usb_ss_max_streams(comp_desc) && usb_endpoint_xfer_bulk(desc)) {
		params.param1 |= DWC3_DEPCFG_STREAM_CAPABLE
			| DWC3_DEPCFG_XFER_COMPLETE_EN
			| DWC3_DEPCFG_STREAM_EVENT_EN;
		dep->stream_capable = true;
	}

	if (!usb_endpoint_xfer_control(desc))
		params.param1 |= DWC3_DEPCFG_XFER_IN_PROGRESS_EN;

	/*
	 * We are doing 1:1 mapping for endpoints, meaning
	 * Physical Endpoints 2 maps to Logical Endpoint 2 and
	 * so on. We consider the direction bit as part of the physical
	 * endpoint number. So USB endpoint 0x81 is 0x03.
	 */
	params.param1 |= DWC3_DEPCFG_EP_NUMBER(dep->number);

	/*
	 * We must use the lower 16 TX FIFOs even though
	 * HW might have more
	 */
	if (dep->direction)
		params.param0 |= DWC3_DEPCFG_FIFO_NUMBER(dep->number >> 1);

	if (desc->bInterval) {
		params.param1 |= DWC3_DEPCFG_BINTERVAL_M1(desc->bInterval - 1);
		dep->interval = 1 << (desc->bInterval - 1);
	}

	return dwc3_send_gadget_ep_cmd(dep, DWC3_DEPCMD_SETEPCONFIG, &params);
}

/**
 * __dwc3_gadget_ep_enable - initializes a hw endpoint
 * @dep: endpoint to be initialized
 * @action: one of INIT, MODIFY or RESTORE
 *
 * Caller should take care of locking. Execute all necessary commands to
 * initialize a HW endpoint so it can be used by a gadget driver.
 */
static int __dwc3_gadget_ep_enable(struct dwc3_ep *dep, unsigned int action)
{
	const struct usb_endpoint_descriptor *desc = dep->endpoint.desc;
	struct dwc3		*dwc = dep->dwc;

	u32			reg;
	int			ret;

	if (!(dep->flags & DWC3_EP_ENABLED)) {
		ret = dwc3_gadget_resize_tx_fifos(dwc, dep);
		if (ret)
			return ret;

		ret = dwc3_gadget_start_config(dep);
		if (ret) {
			dev_err(dwc->dev, "start_config() failed for %s\n",
								dep->name);
			return ret;
		}
	}

	ret = dwc3_gadget_set_ep_config(dep, action);
	if (ret) {
		dev_err(dwc->dev, "set_ep_config() failed for %s\n", dep->name);
		return ret;
	}

	if (!(dep->flags & DWC3_EP_ENABLED)) {
		struct dwc3_trb	*trb_st_hw;
		struct dwc3_trb	*trb_link;

		dep->type = usb_endpoint_type(desc);
		dep->flags |= DWC3_EP_ENABLED;

		reg = dwc3_readl(dwc->regs, DWC3_DALEPENA);
		reg |= DWC3_DALEPENA_EP(dep->number);
		dwc3_writel(dwc->regs, DWC3_DALEPENA, reg);

		dep->trb_dequeue = 0;
		dep->trb_enqueue = 0;

		if (usb_endpoint_xfer_control(desc))
			goto out;

		/* Initialize the TRB ring */
		memset(dep->trb_pool, 0,
		       sizeof(struct dwc3_trb) * DWC3_TRB_NUM);

		/* Link TRB. The HWO bit is never reset */
		trb_st_hw = &dep->trb_pool[0];

		trb_link = &dep->trb_pool[DWC3_TRB_NUM - 1];
		trb_link->bpl = lower_32_bits(dwc3_trb_dma_offset(dep, trb_st_hw));
		trb_link->bph = upper_32_bits(dwc3_trb_dma_offset(dep, trb_st_hw));
		trb_link->ctrl |= DWC3_TRBCTL_LINK_TRB;
		trb_link->ctrl |= DWC3_TRB_CTRL_HWO;
	}

	/*
	 * Issue StartTransfer here with no-op TRB so we can always rely on No
	 * Response Update Transfer command.
	 */
	if (usb_endpoint_xfer_bulk(desc) ||
			usb_endpoint_xfer_int(desc)) {
		struct dwc3_gadget_ep_cmd_params params;
		struct dwc3_trb	*trb;
		dma_addr_t trb_dma;
		u32 cmd;

		memset(&params, 0, sizeof(params));
		trb = &dep->trb_pool[0];
		trb_dma = dwc3_trb_dma_offset(dep, trb);

		params.param0 = upper_32_bits(trb_dma);
		params.param1 = lower_32_bits(trb_dma);

		cmd = DWC3_DEPCMD_STARTTRANSFER;

		ret = dwc3_send_gadget_ep_cmd(dep, cmd, &params);
		if (ret < 0)
			return ret;

		if (dep->stream_capable) {
			/*
			 * For streams, at start, there maybe a race where the
			 * host primes the endpoint before the function driver
			 * queues a request to initiate a stream. In that case,
			 * the controller will not see the prime to generate the
			 * ERDY and start stream. To workaround this, issue a
			 * no-op TRB as normal, but end it immediately. As a
			 * result, when the function driver queues the request,
			 * the next START_TRANSFER command will cause the
			 * controller to generate an ERDY to initiate the
			 * stream.
			 */
			dwc3_stop_active_transfer(dep, true, true);

			/*
			 * All stream eps will reinitiate stream on NoStream
			 * rejection until we can determine that the host can
			 * prime after the first transfer.
			 */
			dep->flags |= DWC3_EP_FORCE_RESTART_STREAM;
		}
	}

out:
	trace_dwc3_gadget_ep_enable(dep);

	return 0;
}

static void dwc3_remove_requests(struct dwc3 *dwc, struct dwc3_ep *dep)
{
	struct dwc3_request		*req;

	dwc3_stop_active_transfer(dep, true, false);

	if (dep->number == 1 && dwc->ep0state != EP0_SETUP_PHASE) {
		unsigned int dir;

		dbg_log_string("CTRLPEND", dwc->ep0state);
		dir = !!dwc->ep0_expect_in;
		if (dwc->ep0state == EP0_DATA_PHASE)
			dwc3_ep0_end_control_data(dwc, dwc->eps[dir]);
		else
			dwc3_ep0_end_control_data(dwc, dwc->eps[!dir]);

		dwc->eps[0]->trb_enqueue = 0;
		dwc->eps[1]->trb_enqueue = 0;
	}

	/* - giveback all requests to gadget driver */
	while (!list_empty(&dep->started_list)) {
		req = next_request(&dep->started_list);
		if (req)
			dwc3_gadget_giveback(dep, req, -ESHUTDOWN);
	}

	while (!list_empty(&dep->pending_list)) {
		req = next_request(&dep->pending_list);
		if (req)
			dwc3_gadget_giveback(dep, req, -ESHUTDOWN);
	}

	while (!list_empty(&dep->cancelled_list)) {
		req = next_request(&dep->cancelled_list);
		if (req)
			dwc3_gadget_giveback(dep, req, -ESHUTDOWN);
	}

	dbg_log_string("DONE for %s(%d)", dep->name, dep->number);
}

/**
 * __dwc3_gadget_ep_disable - disables a hw endpoint
 * @dep: the endpoint to disable
 *
 * This function undoes what __dwc3_gadget_ep_enable did and also removes
 * requests which are currently being processed by the hardware and those which
 * are not yet scheduled.
 *
 * Caller should take care of locking.
 */
static int __dwc3_gadget_ep_disable(struct dwc3_ep *dep)
{
	struct dwc3		*dwc = dep->dwc;
	u32			reg;

	trace_dwc3_gadget_ep_disable(dep);

	dwc3_remove_requests(dwc, dep);

	/* make sure HW endpoint isn't stalled */
	if (dep->flags & DWC3_EP_STALL)
		__dwc3_gadget_ep_set_halt(dep, 0, false);

	reg = dwc3_readl(dwc->regs, DWC3_DALEPENA);
	reg &= ~DWC3_DALEPENA_EP(dep->number);
	dwc3_writel(dwc->regs, DWC3_DALEPENA, reg);

	dep->stream_capable = false;
	dep->type = 0;
	dep->flags = 0;

	/* Clear out the ep descriptors for non-ep0 */
	if (dep->number > 1) {
		dep->endpoint.comp_desc = NULL;
		dep->endpoint.desc = NULL;
	}

	return 0;
}

/* -------------------------------------------------------------------------- */

static int dwc3_gadget_ep0_enable(struct usb_ep *ep,
		const struct usb_endpoint_descriptor *desc)
{
	return -EINVAL;
}

static int dwc3_gadget_ep0_disable(struct usb_ep *ep)
{
	return -EINVAL;
}

/* -------------------------------------------------------------------------- */

static int dwc3_gadget_ep_enable(struct usb_ep *ep,
		const struct usb_endpoint_descriptor *desc)
{
	struct dwc3_ep			*dep;
	struct dwc3			*dwc;
	unsigned long			flags;
	int				ret;

	if (!ep || !desc || desc->bDescriptorType != USB_DT_ENDPOINT) {
		pr_debug("dwc3: invalid parameters\n");
		return -EINVAL;
	}

	if (!desc->wMaxPacketSize) {
		pr_debug("dwc3: missing wMaxPacketSize\n");
		return -EINVAL;
	}

	dep = to_dwc3_ep(ep);
	dwc = dep->dwc;

	if (dev_WARN_ONCE(dwc->dev, dep->flags & DWC3_EP_ENABLED,
					"%s is already enabled\n",
					dep->name))
		return 0;

	if (pm_runtime_suspended(dwc->sysdev)) {
		dev_err(dwc->dev, "fail ep_enable %s device is into LPM\n",
					dep->name);
		return -EINVAL;
	}

	spin_lock_irqsave(&dwc->lock, flags);
	ret = __dwc3_gadget_ep_enable(dep, DWC3_DEPCFG_ACTION_INIT);
	dbg_event(dep->number, "ENABLE", ret);
	spin_unlock_irqrestore(&dwc->lock, flags);

	return ret;
}

static int dwc3_gadget_ep_disable(struct usb_ep *ep)
{
	struct dwc3_ep			*dep;
	struct dwc3			*dwc;
	unsigned long			flags;
	int				ret;

	if (!ep) {
		pr_debug("dwc3: invalid parameters\n");
		return -EINVAL;
	}

	dep = to_dwc3_ep(ep);
	dwc = dep->dwc;

	if (dev_WARN_ONCE(dwc->dev, !(dep->flags & DWC3_EP_ENABLED),
					"%s is already disabled\n",
					dep->name))
		return 0;

	pm_runtime_get_sync(dwc->dev);
	spin_lock_irqsave(&dwc->lock, flags);
	ret = __dwc3_gadget_ep_disable(dep);
	dbg_event(dep->number, "DISABLE", ret);
	spin_unlock_irqrestore(&dwc->lock, flags);
	pm_runtime_mark_last_busy(dwc->dev);
	pm_runtime_put_sync_autosuspend(dwc->dev);

	return ret;
}

static struct usb_request *dwc3_gadget_ep_alloc_request(struct usb_ep *ep,
		gfp_t gfp_flags)
{
	struct dwc3_request		*req;
	struct dwc3_ep			*dep = to_dwc3_ep(ep);

	req = kzalloc(sizeof(*req), gfp_flags);
	if (!req)
		return NULL;

	req->direction	= dep->direction;
	req->epnum	= dep->number;
	req->dep	= dep;
	req->status	= DWC3_REQUEST_STATUS_UNKNOWN;

	trace_dwc3_alloc_request(req);

	return &req->request;
}

static void dwc3_gadget_ep_free_request(struct usb_ep *ep,
		struct usb_request *request)
{
	struct dwc3_request		*req = to_dwc3_request(request);

	trace_dwc3_free_request(req);
	kfree(req);
}

/**
 * dwc3_ep_prev_trb - returns the previous TRB in the ring
 * @dep: The endpoint with the TRB ring
 * @index: The index of the current TRB in the ring
 *
 * Returns the TRB prior to the one pointed to by the index. If the
 * index is 0, we will wrap backwards, skip the link TRB, and return
 * the one just before that.
 */
static struct dwc3_trb *dwc3_ep_prev_trb(struct dwc3_ep *dep, u8 index)
{
	u8 tmp = index;

	if (!dep->trb_pool)
		return NULL;

	if (!tmp)
		tmp = DWC3_TRB_NUM - 1;

	return &dep->trb_pool[tmp - 1];
}

static u32 dwc3_calc_trbs_left(struct dwc3_ep *dep)
{
	struct dwc3_trb		*tmp;
	u8			trbs_left;

	/*
	 * If enqueue & dequeue are equal than it is either full or empty.
	 *
	 * One way to know for sure is if the TRB right before us has HWO bit
	 * set or not. If it has, then we're definitely full and can't fit any
	 * more transfers in our ring.
	 */
	if (dep->trb_enqueue == dep->trb_dequeue) {
		tmp = dwc3_ep_prev_trb(dep, dep->trb_enqueue);
		if (!tmp || tmp->ctrl & DWC3_TRB_CTRL_HWO)
			return 0;

		return DWC3_TRB_NUM - 1;
	}

	trbs_left = dep->trb_dequeue - dep->trb_enqueue;
	trbs_left &= (DWC3_TRB_NUM - 1);

	if (dep->trb_dequeue < dep->trb_enqueue)
		trbs_left--;

	return trbs_left;
}

static void __dwc3_prepare_one_trb(struct dwc3_ep *dep, struct dwc3_trb *trb,
		dma_addr_t dma, unsigned int length, unsigned int chain,
		unsigned int node, unsigned int stream_id,
		unsigned int short_not_ok, unsigned int no_interrupt,
		unsigned int is_last, bool must_interrupt)
{
	struct dwc3		*dwc = dep->dwc;
	struct usb_gadget	*gadget = dwc->gadget;
	enum usb_device_speed	speed = gadget->speed;

	trb->size = DWC3_TRB_SIZE_LENGTH(length);
	trb->bpl = lower_32_bits(dma);
	trb->bph = upper_32_bits(dma);

	switch (usb_endpoint_type(dep->endpoint.desc)) {
	case USB_ENDPOINT_XFER_CONTROL:
		trb->ctrl = DWC3_TRBCTL_CONTROL_SETUP;
		break;

	case USB_ENDPOINT_XFER_ISOC:
		if (!node) {
			trb->ctrl = DWC3_TRBCTL_ISOCHRONOUS_FIRST;

			/*
			 * USB Specification 2.0 Section 5.9.2 states that: "If
			 * there is only a single transaction in the microframe,
			 * only a DATA0 data packet PID is used.  If there are
			 * two transactions per microframe, DATA1 is used for
			 * the first transaction data packet and DATA0 is used
			 * for the second transaction data packet.  If there are
			 * three transactions per microframe, DATA2 is used for
			 * the first transaction data packet, DATA1 is used for
			 * the second, and DATA0 is used for the third."
			 *
			 * IOW, we should satisfy the following cases:
			 *
			 * 1) length <= maxpacket
			 *	- DATA0
			 *
			 * 2) maxpacket < length <= (2 * maxpacket)
			 *	- DATA1, DATA0
			 *
			 * 3) (2 * maxpacket) < length <= (3 * maxpacket)
			 *	- DATA2, DATA1, DATA0
			 */
			if (speed == USB_SPEED_HIGH) {
				struct usb_ep *ep = &dep->endpoint;
				unsigned int mult = 2;
				unsigned int maxp = usb_endpoint_maxp(ep->desc);

				if (length <= (2 * maxp))
					mult--;

				if (length <= maxp)
					mult--;

				trb->size |= DWC3_TRB_SIZE_PCM1(mult);
			}
		} else {
			trb->ctrl = DWC3_TRBCTL_ISOCHRONOUS;
		}

		/* always enable Interrupt on Missed ISOC */
		trb->ctrl |= DWC3_TRB_CTRL_ISP_IMI;
		break;

	case USB_ENDPOINT_XFER_BULK:
	case USB_ENDPOINT_XFER_INT:
		trb->ctrl = DWC3_TRBCTL_NORMAL;
		break;
	default:
		/*
		 * This is only possible with faulty memory because we
		 * checked it already :)
		 */
		dev_WARN(dwc->dev, "Unknown endpoint type %d\n",
				usb_endpoint_type(dep->endpoint.desc));
	}

	/*
	 * Enable Continue on Short Packet
	 * when endpoint is not a stream capable
	 */
	if (usb_endpoint_dir_out(dep->endpoint.desc)) {
		if (!dep->stream_capable)
			trb->ctrl |= DWC3_TRB_CTRL_CSP;

		if (short_not_ok)
			trb->ctrl |= DWC3_TRB_CTRL_ISP_IMI;
	}

	if ((!no_interrupt && !chain) || must_interrupt)
		trb->ctrl |= DWC3_TRB_CTRL_IOC;

	if (chain)
		trb->ctrl |= DWC3_TRB_CTRL_CHN;
	else if (dep->stream_capable && is_last)
		trb->ctrl |= DWC3_TRB_CTRL_LST;

	if (usb_endpoint_xfer_bulk(dep->endpoint.desc) && dep->stream_capable)
		trb->ctrl |= DWC3_TRB_CTRL_SID_SOFN(stream_id);

	/*
	 * Ensure that updates of buffer address and size happens
	 * before we set the DWC3_TRB_CTRL_HWO so that core
	 * does not process any stale TRB.
	 */
	mb();
	trb->ctrl |= DWC3_TRB_CTRL_HWO;

	dwc3_ep_inc_enq(dep);

	trace_dwc3_prepare_trb(dep, trb);
}

/**
 * dwc3_prepare_one_trb - setup one TRB from one request
 * @dep: endpoint for which this request is prepared
 * @req: dwc3_request pointer
 * @trb_length: buffer size of the TRB
 * @chain: should this TRB be chained to the next?
 * @node: only for isochronous endpoints. First TRB needs different type.
 * @use_bounce_buffer: set to use bounce buffer
 * @must_interrupt: set to interrupt on TRB completion
 */
static void dwc3_prepare_one_trb(struct dwc3_ep *dep,
		struct dwc3_request *req, unsigned int trb_length,
		unsigned int chain, unsigned int node, bool use_bounce_buffer,
		bool must_interrupt)
{
	struct dwc3_trb		*trb;
	dma_addr_t		dma;
	unsigned int		stream_id = req->request.stream_id;
	unsigned int		short_not_ok = req->request.short_not_ok;
	unsigned int		no_interrupt = req->request.no_interrupt;
	unsigned int		is_last = req->request.is_last;

	if (use_bounce_buffer)
		dma = dep->dwc->bounce_addr;
	else if (req->request.num_sgs > 0)
		dma = sg_dma_address(req->start_sg);
	else
		dma = req->request.dma;

	trb = &dep->trb_pool[dep->trb_enqueue];

	if (!req->trb) {
		dwc3_gadget_move_started_request(req);
		req->trb = trb;
		req->trb_dma = dwc3_trb_dma_offset(dep, trb);
	}

	req->num_trbs++;

	__dwc3_prepare_one_trb(dep, trb, dma, trb_length, chain, node,
			stream_id, short_not_ok, no_interrupt, is_last,
			must_interrupt);
}

static bool dwc3_needs_extra_trb(struct dwc3_ep *dep, struct dwc3_request *req)
{
	unsigned int maxp = usb_endpoint_maxp(dep->endpoint.desc);
	unsigned int rem = req->request.length % maxp;

	if ((req->request.length && req->request.zero && !rem &&
			!usb_endpoint_xfer_isoc(dep->endpoint.desc)) ||
			(!req->direction && rem))
		return true;

	return false;
}

/**
 * dwc3_prepare_last_sg - prepare TRBs for the last SG entry
 * @dep: The endpoint that the request belongs to
 * @req: The request to prepare
 * @entry_length: The last SG entry size
 * @node: Indicates whether this is not the first entry (for isoc only)
 *
 * Return the number of TRBs prepared.
 */
static int dwc3_prepare_last_sg(struct dwc3_ep *dep,
		struct dwc3_request *req, unsigned int entry_length,
		unsigned int node)
{
	unsigned int maxp = usb_endpoint_maxp(dep->endpoint.desc);
	unsigned int rem = req->request.length % maxp;
	unsigned int num_trbs = 1;

	if (dwc3_needs_extra_trb(dep, req))
		num_trbs++;

	if (dwc3_calc_trbs_left(dep) < num_trbs)
		return 0;

	req->needs_extra_trb = num_trbs > 1;

	/* Prepare a normal TRB */
	if (req->direction || req->request.length)
		dwc3_prepare_one_trb(dep, req, entry_length,
				req->needs_extra_trb, node, false, false);

	/* Prepare extra TRBs for ZLP and MPS OUT transfer alignment */
	if ((!req->direction && !req->request.length) || req->needs_extra_trb)
		dwc3_prepare_one_trb(dep, req,
				req->direction ? 0 : maxp - rem,
				false, 1, true, false);

	return num_trbs;
}

static int dwc3_prepare_trbs_sg(struct dwc3_ep *dep,
		struct dwc3_request *req)
{
	struct scatterlist *sg = req->start_sg;
	struct scatterlist *s;
	int		i;
	unsigned int length = req->request.length;
	unsigned int remaining = req->request.num_mapped_sgs
		- req->num_queued_sgs;
	unsigned int num_trbs = req->num_trbs;
	bool needs_extra_trb = dwc3_needs_extra_trb(dep, req);

	/*
	 * If we resume preparing the request, then get the remaining length of
	 * the request and resume where we left off.
	 */
	for_each_sg(req->request.sg, s, req->num_queued_sgs, i)
		length -= sg_dma_len(s);

	for_each_sg(sg, s, remaining, i) {
		unsigned int num_trbs_left = dwc3_calc_trbs_left(dep);
		unsigned int trb_length;
		bool must_interrupt = false;
		bool last_sg = false;

		trb_length = min_t(unsigned int, length, sg_dma_len(s));

		length -= trb_length;

		/*
		 * IOMMU driver is coalescing the list of sgs which shares a
		 * page boundary into one and giving it to USB driver. With
		 * this the number of sgs mapped is not equal to the number of
		 * sgs passed. So mark the chain bit to false if it isthe last
		 * mapped sg.
		 */
		if ((i == remaining - 1) || !length)
			last_sg = true;

		if (!num_trbs_left)
			break;

		if (last_sg) {
			if (!dwc3_prepare_last_sg(dep, req, trb_length, i))
				break;
		} else {
			/*
			 * Look ahead to check if we have enough TRBs for the
			 * next SG entry. If not, set interrupt on this TRB to
			 * resume preparing the next SG entry when more TRBs are
			 * free.
			 */
			if (num_trbs_left == 1 || (needs_extra_trb &&
					num_trbs_left <= 2 &&
					sg_dma_len(sg_next(s)) >= length))
				must_interrupt = true;

			dwc3_prepare_one_trb(dep, req, trb_length, 1, i, false,
					must_interrupt);
		}

		/*
		 * There can be a situation where all sgs in sglist are not
		 * queued because of insufficient trb number. To handle this
		 * case, update start_sg to next sg to be queued, so that
		 * we have free trbs we can continue queuing from where we
		 * previously stopped
		 */
		if (!last_sg)
			req->start_sg = sg_next(s);

		req->num_queued_sgs++;

		/*
		 * The number of pending SG entries may not correspond to the
		 * number of mapped SG entries. If all the data are queued, then
		 * don't include unused SG entries.
		 */
		if (length == 0) {
			req->num_pending_sgs -= req->request.num_mapped_sgs - req->num_queued_sgs;
			break;
		}

		if (must_interrupt)
			break;
	}

	return req->num_trbs - num_trbs;
}

static int dwc3_prepare_trbs_linear(struct dwc3_ep *dep,
		struct dwc3_request *req)
{
	return dwc3_prepare_last_sg(dep, req, req->request.length, 0);
}

/*
 * dwc3_prepare_trbs - setup TRBs from requests
 * @dep: endpoint for which requests are being prepared
 *
 * The function goes through the requests list and sets up TRBs for the
 * transfers. The function returns once there are no more TRBs available or
 * it runs out of requests.
 *
 * Returns the number of TRBs prepared or negative errno.
 */
static int dwc3_prepare_trbs(struct dwc3_ep *dep)
{
	struct dwc3_request	*req, *n;
	int			ret = 0;

	BUILD_BUG_ON_NOT_POWER_OF_2(DWC3_TRB_NUM);

	/*
	 * We can get in a situation where there's a request in the started list
	 * but there weren't enough TRBs to fully kick it in the first time
	 * around, so it has been waiting for more TRBs to be freed up.
	 *
	 * In that case, we should check if we have a request with pending_sgs
	 * in the started list and prepare TRBs for that request first,
	 * otherwise we will prepare TRBs completely out of order and that will
	 * break things.
	 */
	list_for_each_entry(req, &dep->started_list, list) {
		if (req->num_pending_sgs > 0) {
			ret = dwc3_prepare_trbs_sg(dep, req);
			if (!ret || req->num_pending_sgs)
				return ret;
		}

		if (!dwc3_calc_trbs_left(dep))
			return ret;

		/*
		 * Don't prepare beyond a transfer. In DWC_usb32, its transfer
		 * burst capability may try to read and use TRBs beyond the
		 * active transfer instead of stopping.
		 */
		if (dep->stream_capable && req->request.is_last)
			return ret;
	}

	list_for_each_entry_safe(req, n, &dep->pending_list, list) {
		struct dwc3	*dwc = dep->dwc;

		ret = usb_gadget_map_request_by_dev(dwc->sysdev, &req->request,
						    dep->direction);
		if (ret)
			return ret;

		req->sg			= req->request.sg;
		req->start_sg		= req->sg;
		req->num_queued_sgs	= 0;
		req->num_pending_sgs	= req->request.num_mapped_sgs;

		if (req->num_pending_sgs > 0) {
			ret = dwc3_prepare_trbs_sg(dep, req);
			if (req->num_pending_sgs)
				return ret;
		} else {
			ret = dwc3_prepare_trbs_linear(dep, req);
		}

		dbg_ep_map(dep->number, req);

		if (!ret || !dwc3_calc_trbs_left(dep))
			return ret;

		/*
		 * Don't prepare beyond a transfer. In DWC_usb32, its transfer
		 * burst capability may try to read and use TRBs beyond the
		 * active transfer instead of stopping.
		 */
		if (dep->stream_capable && req->request.is_last)
			return ret;
	}

	return ret;
}

static void dwc3_gadget_ep_cleanup_cancelled_requests(struct dwc3_ep *dep);

static int __dwc3_gadget_kick_transfer(struct dwc3_ep *dep)
{
	struct dwc3_gadget_ep_cmd_params params;
	struct dwc3_request		*req;
	struct dwc3			*dwc = dep->dwc;
	int				starting;
	int				ret;
	u32				cmd;

	/*
	 * Note that it's normal to have no new TRBs prepared (i.e. ret == 0).
	 * This happens when we need to stop and restart a transfer such as in
	 * the case of reinitiating a stream or retrying an isoc transfer.
	 */
	ret = dwc3_prepare_trbs(dep);
	if (ret < 0)
		return ret;

	starting = !(dep->flags & DWC3_EP_TRANSFER_STARTED);

	/*
	 * If there's no new TRB prepared and we don't need to restart a
	 * transfer, there's no need to update the transfer.
	 */
	if (!ret && !starting)
		return ret;

	req = next_request(&dep->started_list);
	if (!req) {
		dep->flags |= DWC3_EP_PENDING_REQUEST;
		dbg_event(dep->number, "NO REQ", 0);
		return 0;
	}

	memset(&params, 0, sizeof(params));

	if (starting) {
		params.param0 = upper_32_bits(req->trb_dma);
		params.param1 = lower_32_bits(req->trb_dma);
		cmd = DWC3_DEPCMD_STARTTRANSFER;

		if (dep->stream_capable)
			cmd |= DWC3_DEPCMD_PARAM(req->request.stream_id);

		if (usb_endpoint_xfer_isoc(dep->endpoint.desc))
			cmd |= DWC3_DEPCMD_PARAM(dep->frame_number);
	} else {
		cmd = DWC3_DEPCMD_UPDATETRANSFER |
			DWC3_DEPCMD_PARAM(dep->resource_index);
	}

	ret = dwc3_send_gadget_ep_cmd(dep, cmd, &params);
	if (ret < 0) {
		struct dwc3_request *tmp;

		if (ret == -EAGAIN)
			return ret;

<<<<<<< HEAD
=======
		dbg_log_string("dep:%s cmd failed ret:%d", dep->name, ret);
>>>>>>> 158801d1
		dwc3_stop_active_transfer(dep, true, true);

		list_for_each_entry_safe(req, tmp, &dep->started_list, list)
			dwc3_gadget_move_cancelled_request(req);

		/* If ep isn't started, then there's no end transfer pending */
		if (!(dep->flags & DWC3_EP_END_TRANSFER_PENDING))
			dwc3_gadget_ep_cleanup_cancelled_requests(dep);

		return ret;
	}

	if (dep->stream_capable && req->request.is_last)
		dep->flags |= DWC3_EP_WAIT_TRANSFER_COMPLETE;

	return 0;
}

static int __dwc3_gadget_get_frame(struct dwc3 *dwc)
{
	u32			reg;

	reg = dwc3_readl(dwc->regs, DWC3_DSTS);
	return DWC3_DSTS_SOFFN(reg);
}

/**
 * dwc3_gadget_start_isoc_quirk - workaround invalid frame number
 * @dep: isoc endpoint
 *
 * This function tests for the correct combination of BIT[15:14] from the 16-bit
 * microframe number reported by the XferNotReady event for the future frame
 * number to start the isoc transfer.
 *
 * In DWC_usb31 version 1.70a-ea06 and prior, for highspeed and fullspeed
 * isochronous IN, BIT[15:14] of the 16-bit microframe number reported by the
 * XferNotReady event are invalid. The driver uses this number to schedule the
 * isochronous transfer and passes it to the START TRANSFER command. Because
 * this number is invalid, the command may fail. If BIT[15:14] matches the
 * internal 16-bit microframe, the START TRANSFER command will pass and the
 * transfer will start at the scheduled time, if it is off by 1, the command
 * will still pass, but the transfer will start 2 seconds in the future. For all
 * other conditions, the START TRANSFER command will fail with bus-expiry.
 *
 * In order to workaround this issue, we can test for the correct combination of
 * BIT[15:14] by sending START TRANSFER commands with different values of
 * BIT[15:14]: 'b00, 'b01, 'b10, and 'b11. Each combination is 2^14 uframe apart
 * (or 2 seconds). 4 seconds into the future will result in a bus-expiry status.
 * As the result, within the 4 possible combinations for BIT[15:14], there will
 * be 2 successful and 2 failure START COMMAND status. One of the 2 successful
 * command status will result in a 2-second delay start. The smaller BIT[15:14]
 * value is the correct combination.
 *
 * Since there are only 4 outcomes and the results are ordered, we can simply
 * test 2 START TRANSFER commands with BIT[15:14] combinations 'b00 and 'b01 to
 * deduce the smaller successful combination.
 *
 * Let test0 = test status for combination 'b00 and test1 = test status for 'b01
 * of BIT[15:14]. The correct combination is as follow:
 *
 * if test0 fails and test1 passes, BIT[15:14] is 'b01
 * if test0 fails and test1 fails, BIT[15:14] is 'b10
 * if test0 passes and test1 fails, BIT[15:14] is 'b11
 * if test0 passes and test1 passes, BIT[15:14] is 'b00
 *
 * Synopsys STAR 9001202023: Wrong microframe number for isochronous IN
 * endpoints.
 */
static int dwc3_gadget_start_isoc_quirk(struct dwc3_ep *dep)
{
	int cmd_status = 0;
	bool test0;
	bool test1;

	while (dep->combo_num < 2) {
		struct dwc3_gadget_ep_cmd_params params;
		u32 test_frame_number;
		u32 cmd;

		/*
		 * Check if we can start isoc transfer on the next interval or
		 * 4 uframes in the future with BIT[15:14] as dep->combo_num
		 */
		test_frame_number = dep->frame_number & DWC3_FRNUMBER_MASK;
		test_frame_number |= dep->combo_num << 14;
		test_frame_number += max_t(u32, 4, dep->interval);

		params.param0 = upper_32_bits(dep->dwc->bounce_addr);
		params.param1 = lower_32_bits(dep->dwc->bounce_addr);

		cmd = DWC3_DEPCMD_STARTTRANSFER;
		cmd |= DWC3_DEPCMD_PARAM(test_frame_number);
		cmd_status = dwc3_send_gadget_ep_cmd(dep, cmd, &params);

		/* Redo if some other failure beside bus-expiry is received */
		if (cmd_status && cmd_status != -EAGAIN) {
			dep->start_cmd_status = 0;
			dep->combo_num = 0;
			return 0;
		}

		/* Store the first test status */
		if (dep->combo_num == 0)
			dep->start_cmd_status = cmd_status;

		dep->combo_num++;

		/*
		 * End the transfer if the START_TRANSFER command is successful
		 * to wait for the next XferNotReady to test the command again
		 */
		if (cmd_status == 0) {
			dwc3_stop_active_transfer(dep, true, true);
			return 0;
		}
	}

	/* test0 and test1 are both completed at this point */
	test0 = (dep->start_cmd_status == 0);
	test1 = (cmd_status == 0);

	if (!test0 && test1)
		dep->combo_num = 1;
	else if (!test0 && !test1)
		dep->combo_num = 2;
	else if (test0 && !test1)
		dep->combo_num = 3;
	else if (test0 && test1)
		dep->combo_num = 0;

	dep->frame_number &= DWC3_FRNUMBER_MASK;
	dep->frame_number |= dep->combo_num << 14;
	dep->frame_number += max_t(u32, 4, dep->interval);

	/* Reinitialize test variables */
	dep->start_cmd_status = 0;
	dep->combo_num = 0;

	return __dwc3_gadget_kick_transfer(dep);
}

static int __dwc3_gadget_start_isoc(struct dwc3_ep *dep)
{
	const struct usb_endpoint_descriptor *desc = dep->endpoint.desc;
	struct dwc3 *dwc = dep->dwc;
	int ret;
	int i;

	if (list_empty(&dep->pending_list) &&
	    list_empty(&dep->started_list)) {
		dep->flags |= DWC3_EP_PENDING_REQUEST;
		return -EAGAIN;
	}

	if (!dwc->dis_start_transfer_quirk &&
	    (DWC3_VER_IS_PRIOR(DWC31, 170A) ||
	     DWC3_VER_TYPE_IS_WITHIN(DWC31, 170A, EA01, EA06))) {
		if (dwc->gadget->speed <= USB_SPEED_HIGH && dep->direction)
			return dwc3_gadget_start_isoc_quirk(dep);
	}

	if (desc->bInterval <= 14 &&
	    dwc->gadget->speed >= USB_SPEED_HIGH) {
		u32 frame = __dwc3_gadget_get_frame(dwc);
		bool rollover = frame <
				(dep->frame_number & DWC3_FRNUMBER_MASK);

		/*
		 * frame_number is set from XferNotReady and may be already
		 * out of date. DSTS only provides the lower 14 bit of the
		 * current frame number. So add the upper two bits of
		 * frame_number and handle a possible rollover.
		 * This will provide the correct frame_number unless more than
		 * rollover has happened since XferNotReady.
		 */

		dep->frame_number = (dep->frame_number & ~DWC3_FRNUMBER_MASK) |
				     frame;
		if (rollover)
			dep->frame_number += BIT(14);
	}

	for (i = 0; i < DWC3_ISOC_MAX_RETRIES; i++) {
		dep->frame_number = DWC3_ALIGN_FRAME(dep, i + 1);

		ret = __dwc3_gadget_kick_transfer(dep);
		if (ret != -EAGAIN)
			break;
	}

	/*
	 * After a number of unsuccessful start attempts due to bus-expiry
	 * status, issue END_TRANSFER command and retry on the next XferNotReady
	 * event.
	 */
	if (ret == -EAGAIN) {
		struct dwc3_gadget_ep_cmd_params params;
		u32 cmd;

		cmd = DWC3_DEPCMD_ENDTRANSFER |
			DWC3_DEPCMD_CMDIOC |
			DWC3_DEPCMD_PARAM(dep->resource_index);

		dep->resource_index = 0;
		memset(&params, 0, sizeof(params));

		ret = dwc3_send_gadget_ep_cmd(dep, cmd, &params);
		if (!ret)
			dep->flags |= DWC3_EP_END_TRANSFER_PENDING;
	}

	return ret;
}

static int __dwc3_gadget_ep_queue(struct dwc3_ep *dep, struct dwc3_request *req)
{
	struct dwc3		*dwc = dep->dwc;

	if (!dep->endpoint.desc || !dwc->pullups_connected) {
		dev_err_ratelimited(dwc->dev, "%s: can't queue to disabled endpoint\n",
				dep->name);
		return -ESHUTDOWN;
	}

	if (WARN(req->dep != dep, "request %pK belongs to '%s'\n",
				&req->request, req->dep->name))
		return -EINVAL;

	if (WARN(req->status < DWC3_REQUEST_STATUS_COMPLETED,
				"%s: request %pK already in flight\n",
				dep->name, &req->request))
		return -EINVAL;

	req->request.actual	= 0;
	req->request.status	= -EINPROGRESS;

	trace_dwc3_ep_queue(req);

	list_add_tail(&req->list, &dep->pending_list);
	req->status = DWC3_REQUEST_STATUS_QUEUED;

	if (dep->flags & DWC3_EP_WAIT_TRANSFER_COMPLETE)
		return 0;

	/*
	 * Start the transfer only after the END_TRANSFER is completed
	 * and endpoint STALL is cleared.
	 */
	if ((dep->flags & DWC3_EP_END_TRANSFER_PENDING) ||
	    (dep->flags & DWC3_EP_WEDGE) ||
	    (dep->flags & DWC3_EP_STALL)) {
		dep->flags |= DWC3_EP_DELAY_START;
		return 0;
	}

	dbg_ep_queue(dep->number, req);

	/*
	 * NOTICE: Isochronous endpoints should NEVER be prestarted. We must
	 * wait for a XferNotReady event so we will know what's the current
	 * (micro-)frame number.
	 *
	 * Without this trick, we are very, very likely gonna get Bus Expiry
	 * errors which will force us issue EndTransfer command.
	 */
	if (usb_endpoint_xfer_isoc(dep->endpoint.desc)) {
		if (!(dep->flags & DWC3_EP_PENDING_REQUEST) &&
				!(dep->flags & DWC3_EP_TRANSFER_STARTED))
			return 0;

		if ((dep->flags & DWC3_EP_PENDING_REQUEST)) {
			if (!(dep->flags & DWC3_EP_TRANSFER_STARTED))
				return __dwc3_gadget_start_isoc(dep);
		}
	}

	return __dwc3_gadget_kick_transfer(dep);
}

static int dwc3_gadget_ep_queue(struct usb_ep *ep, struct usb_request *request,
	gfp_t gfp_flags)
{
	struct dwc3_request		*req = to_dwc3_request(request);
	struct dwc3_ep			*dep = to_dwc3_ep(ep);
	struct dwc3			*dwc = dep->dwc;

	unsigned long			flags;

	int				ret;

	spin_lock_irqsave(&dwc->lock, flags);
	ret = __dwc3_gadget_ep_queue(dep, req);
	spin_unlock_irqrestore(&dwc->lock, flags);

	return ret;
}

static void dwc3_gadget_ep_skip_trbs(struct dwc3_ep *dep, struct dwc3_request *req)
{
	int i;

	/* If req->trb is not set, then the request has not started */
	if (!req->trb)
		return;

	/*
	 * If request was already started, this means we had to
	 * stop the transfer. With that we also need to ignore
	 * all TRBs used by the request, however TRBs can only
	 * be modified after completion of END_TRANSFER
	 * command. So what we do here is that we wait for
	 * END_TRANSFER completion and only after that, we jump
	 * over TRBs by clearing HWO and incrementing dequeue
	 * pointer.
	 */
	for (i = 0; i < req->num_trbs; i++) {
		struct dwc3_trb *trb;

		trb = &dep->trb_pool[dep->trb_dequeue];
		trb->ctrl &= ~DWC3_TRB_CTRL_HWO;
		dwc3_ep_inc_deq(dep);
	}

	req->num_trbs = 0;
}

static void dwc3_gadget_ep_cleanup_cancelled_requests(struct dwc3_ep *dep)
{
	struct dwc3_request		*req;
	struct dwc3_request		*tmp;
	struct dwc3			*dwc = dep->dwc;
	int				request_count = 0;

	list_for_each_entry_safe(req, tmp, &dep->cancelled_list, list) {
		dwc3_gadget_ep_skip_trbs(dep, req);
		dwc3_gadget_giveback(dep, req, -ECONNRESET);
		request_count++;
	}

	if (request_count)
		dbg_log_string("dep:%s request_count:%d", dep->name,
							request_count);
}

static int dwc3_gadget_ep_dequeue(struct usb_ep *ep,
		struct usb_request *request)
{
	struct dwc3_request		*req = to_dwc3_request(request);
	struct dwc3_request		*r = NULL;

	struct dwc3_ep			*dep = to_dwc3_ep(ep);
	struct dwc3			*dwc = dep->dwc;

	unsigned long			flags;
	int				ret = 0;

	if (atomic_read(&dwc->in_lpm)) {
		dev_err(dwc->dev, "Unable to dequeue while in LPM\n");
		return -EAGAIN;
	}

	trace_dwc3_ep_dequeue(req);
	dbg_ep_dequeue(dep->number, req);

	spin_lock_irqsave(&dwc->lock, flags);

	list_for_each_entry(r, &dep->cancelled_list, list) {
<<<<<<< HEAD
		if (r == req)
			goto out;
=======
		if (r == req) {
			dbg_log_string("req:%pK found cancelled list",
							&req->request);
			goto out;
		}
>>>>>>> 158801d1
	}

	list_for_each_entry(r, &dep->pending_list, list) {
		if (r == req) {
<<<<<<< HEAD
=======
			dbg_log_string("req:%pK found pending list",
							&req->request);
>>>>>>> 158801d1
			dwc3_gadget_giveback(dep, req, -ECONNRESET);
			goto out;
		}
	}

	list_for_each_entry(r, &dep->started_list, list) {
		if (r == req) {
			struct dwc3_request *t;

<<<<<<< HEAD
=======
			dbg_log_string("req:%pK found started list",
							&req->request);
>>>>>>> 158801d1
			/* wait until it is processed */
			dwc3_stop_active_transfer(dep, true, true);

			/*
			 * Remove any started request if the transfer is
			 * cancelled.
			 */
			list_for_each_entry_safe(r, t, &dep->started_list, list)
				dwc3_gadget_move_cancelled_request(r);

			goto out;
		}
	}

<<<<<<< HEAD
	dev_err(dwc->dev, "request %pK was not queued to %s\n",
		request, ep->name);
=======
	dev_err_ratelimited(dwc->dev, "request %pK was not queued to %s\n",
			request, ep->name);
>>>>>>> 158801d1
	ret = -EINVAL;
out:
	spin_unlock_irqrestore(&dwc->lock, flags);

	return ret;
}

int __dwc3_gadget_ep_set_halt(struct dwc3_ep *dep, int value, int protocol)
{
	struct dwc3_gadget_ep_cmd_params	params;
	struct dwc3				*dwc = dep->dwc;
	struct dwc3_request			*req;
	struct dwc3_request			*tmp;
	int					ret;

	if (!dep->endpoint.desc) {
		dev_dbg(dwc->dev, "(%s)'s desc is NULL.\n", dep->name);
		return -EINVAL;
	}

	if (usb_endpoint_xfer_isoc(dep->endpoint.desc)) {
		dev_err(dwc->dev, "%s is of Isochronous type\n", dep->name);
		return -EINVAL;
	}

	memset(&params, 0x00, sizeof(params));
	dbg_event(dep->number, "HALT", value);
	if (value) {
		struct dwc3_trb *trb;

		unsigned int transfer_in_flight;
		unsigned int started;

		if (dep->number > 1)
			trb = dwc3_ep_prev_trb(dep, dep->trb_enqueue);
		else
			trb = &dwc->ep0_trb[dep->trb_enqueue];

		if (trb)
			transfer_in_flight = trb->ctrl & DWC3_TRB_CTRL_HWO;
		else
			transfer_in_flight = false;

		started = !list_empty(&dep->started_list);

		if (!protocol && ((dep->direction && transfer_in_flight) ||
				(!dep->direction && started))) {
			return -EAGAIN;
		}

		ret = dwc3_send_gadget_ep_cmd(dep, DWC3_DEPCMD_SETSTALL,
				&params);
		if (ret)
			dev_err(dwc->dev, "failed to set STALL on %s\n",
					dep->name);
		else
			dep->flags |= DWC3_EP_STALL;
	} else {
		/*
		 * Don't issue CLEAR_STALL command to control endpoints. The
		 * controller automatically clears the STALL when it receives
		 * the SETUP token.
		 */
		if (dep->number <= 1) {
			dep->flags &= ~(DWC3_EP_STALL | DWC3_EP_WEDGE);
			return 0;
		}

		dwc3_stop_active_transfer(dep, true, true);

		list_for_each_entry_safe(req, tmp, &dep->started_list, list)
			dwc3_gadget_move_cancelled_request(req);

		if (dep->flags & DWC3_EP_END_TRANSFER_PENDING) {
			dep->flags |= DWC3_EP_PENDING_CLEAR_STALL;
			return 0;
		}

		dwc3_gadget_ep_cleanup_cancelled_requests(dep);

		ret = dwc3_send_clear_stall_ep_cmd(dep);
		if (ret) {
			dev_err(dwc->dev, "failed to clear STALL on %s\n",
					dep->name);
			return ret;
		}

		dep->flags &= ~(DWC3_EP_STALL | DWC3_EP_WEDGE);

		if ((dep->flags & DWC3_EP_DELAY_START) &&
		    !usb_endpoint_xfer_isoc(dep->endpoint.desc))
			__dwc3_gadget_kick_transfer(dep);

		dep->flags &= ~DWC3_EP_DELAY_START;
	}

	return ret;
}

static int dwc3_gadget_ep_set_halt(struct usb_ep *ep, int value)
{
	struct dwc3_ep			*dep = to_dwc3_ep(ep);
	struct dwc3			*dwc = dep->dwc;

	unsigned long			flags;

	int				ret;

	spin_lock_irqsave(&dwc->lock, flags);
	ret = __dwc3_gadget_ep_set_halt(dep, value, false);
	spin_unlock_irqrestore(&dwc->lock, flags);

	return ret;
}

static int dwc3_gadget_ep_set_wedge(struct usb_ep *ep)
{
	struct dwc3_ep			*dep = to_dwc3_ep(ep);
	struct dwc3			*dwc = dep->dwc;
	unsigned long			flags;
	int				ret;

	spin_lock_irqsave(&dwc->lock, flags);
	dbg_event(dep->number, "WEDGE", 0);
	dep->flags |= DWC3_EP_WEDGE;

	if (dep->number == 0 || dep->number == 1)
		ret = __dwc3_gadget_ep0_set_halt(ep, 1);
	else
		ret = __dwc3_gadget_ep_set_halt(dep, 1, false);
	spin_unlock_irqrestore(&dwc->lock, flags);

	return ret;
}

/* -------------------------------------------------------------------------- */

static struct usb_endpoint_descriptor dwc3_gadget_ep0_desc = {
	.bLength	= USB_DT_ENDPOINT_SIZE,
	.bDescriptorType = USB_DT_ENDPOINT,
	.bmAttributes	= USB_ENDPOINT_XFER_CONTROL,
};

static const struct usb_ep_ops dwc3_gadget_ep0_ops = {
	.enable		= dwc3_gadget_ep0_enable,
	.disable	= dwc3_gadget_ep0_disable,
	.alloc_request	= dwc3_gadget_ep_alloc_request,
	.free_request	= dwc3_gadget_ep_free_request,
	.queue		= dwc3_gadget_ep0_queue,
	.dequeue	= dwc3_gadget_ep_dequeue,
	.set_halt	= dwc3_gadget_ep0_set_halt,
	.set_wedge	= dwc3_gadget_ep_set_wedge,
};

static const struct usb_ep_ops dwc3_gadget_ep_ops = {
	.enable		= dwc3_gadget_ep_enable,
	.disable	= dwc3_gadget_ep_disable,
	.alloc_request	= dwc3_gadget_ep_alloc_request,
	.free_request	= dwc3_gadget_ep_free_request,
	.queue		= dwc3_gadget_ep_queue,
	.dequeue	= dwc3_gadget_ep_dequeue,
	.set_halt	= dwc3_gadget_ep_set_halt,
	.set_wedge	= dwc3_gadget_ep_set_wedge,
};

/* -------------------------------------------------------------------------- */

static int dwc3_gadget_get_frame(struct usb_gadget *g)
{
	struct dwc3		*dwc = gadget_to_dwc(g);

	return __dwc3_gadget_get_frame(dwc);
}

static int __dwc3_gadget_wakeup(struct dwc3 *dwc)
{
	int			retries;

	int			ret;
	u32			reg;

	u8			link_state;

	/*
	 * According to the Databook Remote wakeup request should
	 * be issued only when the device is in early suspend state.
	 *
	 * We can check that via USB Link State bits in DSTS register.
	 */
	reg = dwc3_readl(dwc->regs, DWC3_DSTS);

	link_state = DWC3_DSTS_USBLNKST(reg);

	switch (link_state) {
	case DWC3_LINK_STATE_RESET:
	case DWC3_LINK_STATE_RX_DET:	/* in HS, means Early Suspend */
	case DWC3_LINK_STATE_U3:	/* in HS, means SUSPEND */
	case DWC3_LINK_STATE_RESUME:
		break;
	default:
		return -EINVAL;
	}

	ret = dwc3_gadget_set_link_state(dwc, DWC3_LINK_STATE_RECOV);
	if (ret < 0) {
		dev_err(dwc->dev, "failed to put link in Recovery\n");
		return ret;
	}

	/* Recent versions do this automatically */
	if (DWC3_VER_IS_PRIOR(DWC3, 194A)) {
		/* write zeroes to Link Change Request */
		reg = dwc3_readl(dwc->regs, DWC3_DCTL);
		reg &= ~DWC3_DCTL_ULSTCHNGREQ_MASK;
		dwc3_writel(dwc->regs, DWC3_DCTL, reg);
	}

	/* poll until Link State changes to ON */
	retries = 20000;

	while (retries--) {
		reg = dwc3_readl(dwc->regs, DWC3_DSTS);

		/* in HS, means ON */
		if (DWC3_DSTS_USBLNKST(reg) == DWC3_LINK_STATE_U0)
			break;
	}

	if (DWC3_DSTS_USBLNKST(reg) != DWC3_LINK_STATE_U0) {
		dev_err(dwc->dev, "failed to send remote wakeup\n");
		return -EINVAL;
	}

	return 0;
}

static int dwc3_gadget_wakeup(struct usb_gadget *g)
{
	struct dwc3		*dwc = gadget_to_dwc(g);
	unsigned long		flags;
	int			ret;

	spin_lock_irqsave(&dwc->lock, flags);
	ret = __dwc3_gadget_wakeup(dwc);
	spin_unlock_irqrestore(&dwc->lock, flags);

	return ret;
}

static int dwc3_gadget_set_selfpowered(struct usb_gadget *g,
		int is_selfpowered)
{
	struct dwc3		*dwc = gadget_to_dwc(g);
	unsigned long		flags;

	spin_lock_irqsave(&dwc->lock, flags);
	g->is_selfpowered = !!is_selfpowered;
	spin_unlock_irqrestore(&dwc->lock, flags);

	return 0;
}

static void dwc3_stop_active_transfers(struct dwc3 *dwc, bool block_db)
{
	u32 epnum;

	for (epnum = 2; epnum < dwc->num_eps; epnum++) {
		struct dwc3_ep *dep;

		dep = dwc->eps[epnum];
		if (!dep)
			continue;

<<<<<<< HEAD
		if (dep->gsi && dep->direction)
=======
		if (!(dep->flags & DWC3_EP_ENABLED))
			continue;

		if (dep->gsi && dep->direction && block_db) {
			dbg_log_string("block_db with dep:%s", dep->name);
>>>>>>> 158801d1
			dwc3_notify_event(dwc,
				DWC3_CONTROLLER_NOTIFY_CLEAR_DB, 0);
		}

		dwc3_remove_requests(dwc, dep);
	}
}

/**
 * dwc3_device_core_soft_reset - Issues device core soft reset
 * @dwc: pointer to our context structure
 */
static int dwc3_device_core_soft_reset(struct dwc3 *dwc)
{
	u32             reg;
	int             retries = 10;

	reg = dwc3_readl(dwc->regs, DWC3_DCTL);
	reg |= DWC3_DCTL_CSFTRST;
	dwc3_writel(dwc->regs, DWC3_DCTL, reg);

	do {
		reg = dwc3_readl(dwc->regs, DWC3_DCTL);
		if (!(reg & DWC3_DCTL_CSFTRST))
			goto done;

		usleep_range(1000, 1100);
	} while (--retries);

	dev_err(dwc->dev, "%s timedout\n", __func__);

	return -ETIMEDOUT;

done:
	/* phy sync delay as per data book */
	msleep(50);

	return 0;
}

static int dwc3_gadget_run_stop(struct dwc3 *dwc, int is_on, int suspend)
{
	u32			reg, reg1;
	u32			timeout = 1500;

	dbg_event(0xFF, "run_stop", is_on);
	reg = dwc3_readl(dwc->regs, DWC3_DCTL);
	if (is_on) {
		if (DWC3_VER_IS_WITHIN(DWC3, ANY, 187A)) {
			reg &= ~DWC3_DCTL_TRGTULST_MASK;
			reg |= DWC3_DCTL_TRGTULST_RX_DET;
		}

		if (!DWC3_VER_IS_PRIOR(DWC3, 194A))
			reg &= ~DWC3_DCTL_KEEP_CONNECT;

		dwc3_event_buffers_setup(dwc);
		__dwc3_gadget_start(dwc);

		reg1 = dwc3_readl(dwc->regs, DWC3_DCFG);
		reg1 &= ~(DWC3_DCFG_SPEED_MASK);

		if (dwc->maximum_speed == USB_SPEED_SUPER_PLUS)
			reg1 |= DWC3_DCFG_SUPERSPEED_PLUS;
		else if (dwc->maximum_speed == USB_SPEED_HIGH)
			reg1 |= DWC3_DCFG_HIGHSPEED;
		else
			reg1 |= DWC3_DCFG_SUPERSPEED;
		dwc3_writel(dwc->regs, DWC3_DCFG, reg1);

		reg |= DWC3_DCTL_RUN_STOP;

		if (dwc->has_hibernation)
			reg |= DWC3_DCTL_KEEP_CONNECT;

		dwc->pullups_connected = true;
	} else {
		dwc->err_evt_seen = false;
		dwc->pullups_connected = false;
<<<<<<< HEAD
=======
		__dwc3_gadget_ep_disable(dwc->eps[0]);
		__dwc3_gadget_ep_disable(dwc->eps[1]);

		/*
		 * According to dwc3 databook, it is must to remove any active
		 * transfers before trying to stop USB device controller. Hence
		 * call dwc3_stop_active_transfers() API before stopping USB
		 * device controller. Also don't block ringing of doorbell until
		 * controller is halted (i.e. second param as false).
		 */
		dwc3_stop_active_transfers(dwc, false);
>>>>>>> 158801d1

		reg &= ~DWC3_DCTL_RUN_STOP;

		if (dwc->has_hibernation && !suspend)
			reg &= ~DWC3_DCTL_KEEP_CONNECT;
	}

	dwc3_gadget_dctl_write_safe(dwc, reg);

	/* Controller is not halted until the events are acknowledged */
	if (!is_on) {
		dwc3_notify_event(dwc, DWC3_GSI_EVT_BUF_CLEAR, 0);
		dwc3_notify_event(dwc, DWC3_CONTROLLER_NOTIFY_CLEAR_DB, 0);
	}

	do {
		reg = dwc3_readl(dwc->regs, DWC3_DSTS);
		reg &= DWC3_DSTS_DEVCTRLHLT;
	} while (--timeout && !(!is_on ^ !reg));

	if (!timeout) {
		dev_err(dwc->dev, "failed to %s controller\n",
				is_on ? "start" : "stop");
		if (is_on)
			dbg_event(0xFF, "STARTTOUT", reg);
		else
			dbg_event(0xFF, "STOPTOUT", reg);
		return -ETIMEDOUT;
	}

	return 0;
}

static int dwc3_gadget_vbus_draw(struct usb_gadget *g, unsigned int mA)
{
	struct dwc3		*dwc = gadget_to_dwc(g);

	dwc->vbus_draw = mA;
	dev_dbg(dwc->dev, "Notify controller from %s. mA = %u\n", __func__, mA);
	dbg_event(0xFF, "currentDraw", mA);
	dwc3_notify_event(dwc, DWC3_CONTROLLER_SET_CURRENT_DRAW_EVENT, 0);
	return 0;
}

static void dwc3_gadget_disable_irq(struct dwc3 *dwc);
static void __dwc3_gadget_stop(struct dwc3 *dwc);

static int dwc3_gadget_pullup(struct usb_gadget *g, int is_on)
{
	struct dwc3		*dwc = gadget_to_dwc(g);
	unsigned long		flags;
	int			ret;

	is_on = !!is_on;
	dwc->softconnect = is_on;

	if (((dwc->dr_mode > USB_DR_MODE_HOST) && !dwc->vbus_active)
			|| !dwc->gadget_driver) {
		/*
		 * Need to wait for vbus_session(on) from otg driver or to
		 * the udc_start.
		 */
		dbg_event(0xFF, "WaitPullup", 0);
		return 0;
	}

	pm_runtime_get_sync(dwc->dev);
	dbg_event(0xFF, "Pullup gsync",
		atomic_read(&dwc->dev->power.usage_count));

	/*
	 * Per databook, when we want to stop the gadget, if a control transfer
	 * is still in process, complete it and get the core into setup phase.
	 */
	if (!is_on && (dwc->ep0state != EP0_SETUP_PHASE ||
				dwc->ep0_next_event != DWC3_EP0_COMPLETE)) {
		reinit_completion(&dwc->ep0_in_setup);

		ret = wait_for_completion_timeout(&dwc->ep0_in_setup,
				msecs_to_jiffies(DWC3_PULL_UP_TIMEOUT));
		if (ret == 0)
			dev_err(dwc->dev, "timed out waiting for SETUP phase\n");
	}

	/* pull-up disable: clear pending events without queueing bh */
	dwc->pullups_connected = is_on;

	disable_irq(dwc->irq);

	/* prevent pending bh to run later */
	flush_work(&dwc->bh_work);

	/*
	 * Synchronize any pending event handling before executing the controller
	 * halt routine.
	 */
	if (!is_on) {
		dwc3_gadget_disable_irq(dwc);
		synchronize_irq(dwc->irq_gadget);
	}

	spin_lock_irqsave(&dwc->lock, flags);
	if (dwc->ep0state != EP0_SETUP_PHASE)
		dbg_event(0xFF, "EP0 is not in SETUP phase\n", dwc->ep0state);

	/*
	 * If we are here after bus suspend notify otg state machine to
	 * increment pm usage count of dwc to prevent pm_runtime_suspend
	 * during enumeration.
	 */
	dwc->b_suspend = false;
	dwc3_notify_event(dwc, DWC3_CONTROLLER_NOTIFY_OTG_EVENT, 0);

	if (!is_on) {
		u32 count;

		/*
		 * In the Synopsis DesignWare Cores USB3 Databook Rev. 3.30a
		 * Section 4.1.8 Table 4-7, it states that for a device-initiated
		 * disconnect, the SW needs to ensure that it sends "a DEPENDXFER
		 * command for any active transfers" before clearing the RunStop
		 * bit.
		 */
		dwc3_stop_active_transfers(dwc);
		__dwc3_gadget_stop(dwc);

		/*
		 * In the Synopsis DesignWare Cores USB3 Databook Rev. 3.30a
		 * Section 1.3.4, it mentions that for the DEVCTRLHLT bit, the
		 * "software needs to acknowledge the events that are generated
		 * (by writing to GEVNTCOUNTn) while it is waiting for this bit
		 * to be set to '1'."
		 */
		count = dwc3_readl(dwc->regs, DWC3_GEVNTCOUNT(0));
		count &= DWC3_GEVNTCOUNT_MASK;
		if (count > 0) {
			dbg_log_string("remaining EVNTCOUNT(0)=%d", count);
			dwc3_writel(dwc->regs, DWC3_GEVNTCOUNT(0), count);
			dwc->ev_buf->lpos = (dwc->ev_buf->lpos + count) %
						dwc->ev_buf->length;
		}
	}

	ret = dwc3_gadget_run_stop(dwc, is_on, false);
	spin_unlock_irqrestore(&dwc->lock, flags);
	if (!is_on && ret == -ETIMEDOUT) {
		dev_err(dwc->dev, "%s: Core soft reset...\n", __func__);
		ret = dwc3_device_core_soft_reset(dwc);
	}
	enable_irq(dwc->irq);

	pm_runtime_mark_last_busy(dwc->dev);
	pm_runtime_put_autosuspend(dwc->dev);
	dbg_event(0xFF, "Pullup put",
		atomic_read(&dwc->dev->power.usage_count));
	return ret;
}

static void dwc3_gadget_enable_irq(struct dwc3 *dwc)
{
	u32			reg;

	dbg_event(0xFF, "UnmaskINT", 0);
	/* Enable all but Start and End of Frame IRQs */
	reg = (DWC3_DEVTEN_VNDRDEVTSTRCVEDEN |
			DWC3_DEVTEN_EVNTOVERFLOWEN |
			DWC3_DEVTEN_CMDCMPLTEN |
			DWC3_DEVTEN_ERRTICERREN |
			DWC3_DEVTEN_WKUPEVTEN |
			DWC3_DEVTEN_CONNECTDONEEN |
			DWC3_DEVTEN_USBRSTEN |
			DWC3_DEVTEN_DISCONNEVTEN);

<<<<<<< HEAD
	if (DWC3_VER_IS_PRIOR(DWC3, 250A))
=======
	/*
	 * Enable SUSPENDEVENT(BIT:6) for version 230A and above
	 * else enable USB Link change event (BIT:3) for older version
	 */
	if (dwc->revision < DWC3_REVISION_230A)
>>>>>>> 158801d1
		reg |= DWC3_DEVTEN_ULSTCNGEN;
	else
		reg |= DWC3_DEVTEN_EOPFEN;

	dwc3_writel(dwc->regs, DWC3_DEVTEN, reg);
}

static void dwc3_gadget_disable_irq(struct dwc3 *dwc)
{
	dbg_event(0xFF, "MaskINT", 0);
	/* mask all interrupts */
	dwc3_writel(dwc->regs, DWC3_DEVTEN, 0x00);
}

static irqreturn_t dwc3_thread_interrupt(int irq, void *_dwc);

/**
 * dwc3_gadget_setup_nump - calculate and initialize NUMP field of %DWC3_DCFG
 * @dwc: pointer to our context structure
 *
 * The following looks like complex but it's actually very simple. In order to
 * calculate the number of packets we can burst at once on OUT transfers, we're
 * gonna use RxFIFO size.
 *
 * To calculate RxFIFO size we need two numbers:
 * MDWIDTH = size, in bits, of the internal memory bus
 * RAM2_DEPTH = depth, in MDWIDTH, of internal RAM2 (where RxFIFO sits)
 *
 * Given these two numbers, the formula is simple:
 *
 * RxFIFO Size = (RAM2_DEPTH * MDWIDTH / 8) - 24 - 16;
 *
 * 24 bytes is for 3x SETUP packets
 * 16 bytes is a clock domain crossing tolerance
 *
 * Given RxFIFO Size, NUMP = RxFIFOSize / 1024;
 */
static void dwc3_gadget_setup_nump(struct dwc3 *dwc)
{
	u32 ram2_depth;
	u32 mdwidth;
	u32 nump;
	u32 reg;

	ram2_depth = DWC3_GHWPARAMS7_RAM2_DEPTH(dwc->hwparams.hwparams7);
	mdwidth = DWC3_GHWPARAMS0_MDWIDTH(dwc->hwparams.hwparams0);
	if (DWC3_IP_IS(DWC32))
		mdwidth += DWC3_GHWPARAMS6_MDWIDTH(dwc->hwparams.hwparams6);

	nump = ((ram2_depth * mdwidth / 8) - 24 - 16) / 1024;
	nump = min_t(u32, nump, 16);

	/* update NumP */
	reg = dwc3_readl(dwc->regs, DWC3_DCFG);
	reg &= ~DWC3_DCFG_NUMP_MASK;
	reg |= nump << DWC3_DCFG_NUMP_SHIFT;
	dwc3_writel(dwc->regs, DWC3_DCFG, reg);
}

static int dwc3_gadget_vbus_session(struct usb_gadget *_gadget, int is_active)
{
	struct dwc3 *dwc = gadget_to_dwc(_gadget);
	unsigned long flags;
	int ret = 0;

	if (dwc->dr_mode <= USB_DR_MODE_HOST)
		return -EPERM;

	is_active = !!is_active;

	dbg_event(0xFF, "VbusSess", is_active);

	disable_irq(dwc->irq);

	flush_work(&dwc->bh_work);

	spin_lock_irqsave(&dwc->lock, flags);

	/* Mark that the vbus was powered */
	dwc->vbus_active = is_active;

	/*
	 * Check if upper level usb_gadget_driver was already registered with
	 * this udc controller driver (if dwc3_gadget_start was called)
	 */
	if (dwc->gadget_driver && dwc->softconnect) {
		if (dwc->vbus_active) {
			/*
			 * Both vbus was activated by otg and pullup was
			 * signaled by the gadget driver.
			 */
			ret = dwc3_gadget_run_stop(dwc, 1, false);
		} else {
			ret = dwc3_gadget_run_stop(dwc, 0, false);
		}
	}

	/*
	 * Clearing run/stop bit might occur before disconnect event is seen.
	 * Make sure to let gadget driver know in that case.
	 */
	if (!dwc->vbus_active) {
		dev_dbg(dwc->dev, "calling disconnect from %s\n", __func__);
		dwc3_gadget_disconnect_interrupt(dwc);
	}

	spin_unlock_irqrestore(&dwc->lock, flags);
	if (!is_active && ret == -ETIMEDOUT) {
		dev_err(dwc->dev, "%s: Core soft reset...\n", __func__);
		dwc3_device_core_soft_reset(dwc);
	}

	enable_irq(dwc->irq);

	return 0;
}

static int __dwc3_gadget_start(struct dwc3 *dwc)
{
	struct dwc3_ep		*dep;
	int			ret = 0;
	u32			reg;

	dbg_event(0xFF, "__Gadgetstart", 0);

	/*
	 * Use IMOD if enabled via dwc->imod_interval. Otherwise, if
	 * the core supports IMOD, disable it.
	 */
	if (dwc->imod_interval) {
		dwc3_writel(dwc->regs, DWC3_DEV_IMOD(0), dwc->imod_interval);
		dwc3_writel(dwc->regs, DWC3_GEVNTCOUNT(0), DWC3_GEVNTCOUNT_EHB);
	} else if (dwc3_has_imod(dwc)) {
		dwc3_writel(dwc->regs, DWC3_DEV_IMOD(0), 0);
	}

	/*
	 * We are telling dwc3 that we want to use DCFG.NUMP as ACK TP's NUMP
	 * field instead of letting dwc3 itself calculate that automatically.
	 *
	 * This way, we maximize the chances that we'll be able to get several
	 * bursts of data without going through any sort of endpoint throttling.
	 */
	reg = dwc3_readl(dwc->regs, DWC3_GRXTHRCFG);
	if (DWC3_IP_IS(DWC3))
		reg &= ~DWC3_GRXTHRCFG_PKTCNTSEL;
	else
		reg &= ~DWC31_GRXTHRCFG_PKTCNTSEL;

	dwc3_writel(dwc->regs, DWC3_GRXTHRCFG, reg);

	/*
	 * Programs the number of outstanding pipelined transfer requests
	 * the AXI master pushes to the AXI slave.
	 */
	if (!DWC3_VER_IS_PRIOR(DWC3, 270A)) {
		reg = dwc3_readl(dwc->regs, DWC3_GSBUSCFG1);
		reg &= ~DWC3_GSBUSCFG1_PIPETRANSLIMIT_MASK;
		reg |= DWC3_GSBUSCFG1_PIPETRANSLIMIT(0xe);
		dwc3_writel(dwc->regs, DWC3_GSBUSCFG1, reg);
	}

	dwc3_gadget_setup_nump(dwc);

	/* Start with SuperSpeed Default */
	dwc3_gadget_ep0_desc.wMaxPacketSize = cpu_to_le16(512);

	dep = dwc->eps[0];
	ret = __dwc3_gadget_ep_enable(dep, DWC3_DEPCFG_ACTION_INIT);
	if (ret) {
		dev_err(dwc->dev, "failed to enable %s\n", dep->name);
		goto err0;
	}

	dep = dwc->eps[1];
	ret = __dwc3_gadget_ep_enable(dep, DWC3_DEPCFG_ACTION_INIT);
	if (ret) {
		dev_err(dwc->dev, "failed to enable %s\n", dep->name);
		goto err1;
	}

	/* begin to receive SETUP packets */
	dwc->ep0state = EP0_SETUP_PHASE;
	dwc->ep0_bounced = false;
	dwc->link_state = DWC3_LINK_STATE_SS_DIS;
	dwc3_ep0_out_start(dwc);

	dwc3_gadget_enable_irq(dwc);

	return 0;

err1:
	__dwc3_gadget_ep_disable(dwc->eps[0]);

err0:
	return ret;
}

static int dwc3_gadget_start(struct usb_gadget *g,
		struct usb_gadget_driver *driver)
{
	struct dwc3		*dwc = gadget_to_dwc(g);
	unsigned long		flags;
	int			ret = 0;

	dbg_event(0xFF, "Gadgetstart", 0);
	spin_lock_irqsave(&dwc->lock, flags);
	if (dwc->gadget_driver) {
		dev_err(dwc->dev, "%s is already bound to %s\n",
				dwc->gadget->name,
				dwc->gadget_driver->driver.name);
		ret = -EBUSY;
		goto err0;
	}

	dwc->gadget_driver	= driver;

	/*
	 * For DRD, this might get called by gadget driver during bootup
	 * even though host mode might be active. Don't actually perform
	 * device-specific initialization until device mode is activated.
	 * In that case dwc3_gadget_restart() will handle it.
	 */
	spin_unlock_irqrestore(&dwc->lock, flags);

	return 0;

err0:
	spin_unlock_irqrestore(&dwc->lock, flags);
	return ret;
}

static void __dwc3_gadget_stop(struct dwc3 *dwc)
{
	dbg_event(0xFF, "__Gadgetstop", 0);
	dwc3_gadget_disable_irq(dwc);
	__dwc3_gadget_ep_disable(dwc->eps[0]);
	__dwc3_gadget_ep_disable(dwc->eps[1]);
}

static int dwc3_gadget_stop(struct usb_gadget *g)
{
	struct dwc3		*dwc = gadget_to_dwc(g);
	unsigned long		flags;

	spin_lock_irqsave(&dwc->lock, flags);
	dwc->gadget_driver	= NULL;
	spin_unlock_irqrestore(&dwc->lock, flags);

	dbg_event(0xFF, "fwq_started", 0);
	flush_workqueue(dwc->dwc_wq);
	dbg_event(0xFF, "fwq_completed", 0);

	return 0;
}

static void dwc3_gadget_config_params(struct usb_gadget *g,
				      struct usb_dcd_config_params *params)
{
	struct dwc3		*dwc = gadget_to_dwc(g);

	params->besl_baseline = USB_DEFAULT_BESL_UNSPECIFIED;
	params->besl_deep = USB_DEFAULT_BESL_UNSPECIFIED;

	/* Recommended BESL */
	if (!dwc->dis_enblslpm_quirk) {
		/*
		 * If the recommended BESL baseline is 0 or if the BESL deep is
		 * less than 2, Microsoft's Windows 10 host usb stack will issue
		 * a usb reset immediately after it receives the extended BOS
		 * descriptor and the enumeration will fail. To maintain
		 * compatibility with the Windows' usb stack, let's set the
		 * recommended BESL baseline to 1 and clamp the BESL deep to be
		 * within 2 to 15.
		 */
		params->besl_baseline = 1;
		if (dwc->is_utmi_l1_suspend)
			params->besl_deep =
				clamp_t(u8, dwc->hird_threshold, 2, 15);
	}

	/* U1 Device exit Latency */
	if (dwc->dis_u1_entry_quirk)
		params->bU1devExitLat = 0;
	else
		params->bU1devExitLat = DWC3_DEFAULT_U1_DEV_EXIT_LAT;

	/* U2 Device exit Latency */
	if (dwc->dis_u2_entry_quirk)
		params->bU2DevExitLat = 0;
	else
		params->bU2DevExitLat =
				cpu_to_le16(DWC3_DEFAULT_U2_DEV_EXIT_LAT);
}

static void __maybe_unused dwc3_gadget_set_speed(struct usb_gadget *g,
				  enum usb_device_speed speed)
{
	struct dwc3		*dwc = gadget_to_dwc(g);
	unsigned long		flags;
	u32			reg;

	spin_lock_irqsave(&dwc->lock, flags);
	reg = dwc3_readl(dwc->regs, DWC3_DCFG);
	reg &= ~(DWC3_DCFG_SPEED_MASK);

	/*
	 * WORKAROUND: DWC3 revision < 2.20a have an issue
	 * which would cause metastability state on Run/Stop
	 * bit if we try to force the IP to USB2-only mode.
	 *
	 * Because of that, we cannot configure the IP to any
	 * speed other than the SuperSpeed
	 *
	 * Refers to:
	 *
	 * STAR#9000525659: Clock Domain Crossing on DCTL in
	 * USB 2.0 Mode
	 */
	if (DWC3_VER_IS_PRIOR(DWC3, 220A) &&
	    !dwc->dis_metastability_quirk) {
		reg |= DWC3_DCFG_SUPERSPEED;
	} else {
		switch (speed) {
		case USB_SPEED_LOW:
			reg |= DWC3_DCFG_LOWSPEED;
			break;
		case USB_SPEED_FULL:
			reg |= DWC3_DCFG_FULLSPEED;
			break;
		case USB_SPEED_HIGH:
			reg |= DWC3_DCFG_HIGHSPEED;
			break;
		case USB_SPEED_SUPER:
			reg |= DWC3_DCFG_SUPERSPEED;
			break;
		case USB_SPEED_SUPER_PLUS:
			if (DWC3_IP_IS(DWC3))
				reg |= DWC3_DCFG_SUPERSPEED;
			else
				reg |= DWC3_DCFG_SUPERSPEED_PLUS;
			break;
		default:
			dev_err(dwc->dev, "invalid speed (%d)\n", speed);

			if (DWC3_IP_IS(DWC3))
				reg |= DWC3_DCFG_SUPERSPEED;
			else
				reg |= DWC3_DCFG_SUPERSPEED_PLUS;
		}
	}
	dwc3_writel(dwc->regs, DWC3_DCFG, reg);

	spin_unlock_irqrestore(&dwc->lock, flags);
}

static const struct usb_gadget_ops dwc3_gadget_ops = {
	.get_frame		= dwc3_gadget_get_frame,
	.wakeup			= dwc3_gadget_wakeup,
	.set_selfpowered	= dwc3_gadget_set_selfpowered,
	.vbus_session		= dwc3_gadget_vbus_session,
	.vbus_draw		= dwc3_gadget_vbus_draw,
	.pullup			= dwc3_gadget_pullup,
	.udc_start		= dwc3_gadget_start,
	.udc_stop		= dwc3_gadget_stop,
	.get_config_params	= dwc3_gadget_config_params,
};

/* -------------------------------------------------------------------------- */

#define NUM_GSI_OUT_EPS	1
#define NUM_GSI_IN_EPS	2


static int dwc3_gadget_init_control_endpoint(struct dwc3_ep *dep)
{
	struct dwc3 *dwc = dep->dwc;

	usb_ep_set_maxpacket_limit(&dep->endpoint, 512);
	dep->endpoint.maxburst = 1;
	dep->endpoint.ops = &dwc3_gadget_ep0_ops;
	if (!dep->direction)
		dwc->gadget->ep0 = &dep->endpoint;

	dep->endpoint.caps.type_control = true;

	return 0;
}

static int dwc3_gadget_init_in_out_endpoint(struct dwc3_ep *dep)
{
	struct dwc3 *dwc = dep->dwc;

	usb_ep_set_maxpacket_limit(&dep->endpoint, 1024);

	dep->endpoint.max_streams = 15;
	dep->endpoint.ops = &dwc3_gadget_ep_ops;
	list_add_tail(&dep->endpoint.ep_list,
			&dwc->gadget->ep_list);
	dep->endpoint.caps.type_iso = true;
	dep->endpoint.caps.type_bulk = true;
	dep->endpoint.caps.type_int = true;

	return dwc3_alloc_trb_pool(dep);
}

static int dwc3_gadget_init_endpoint(struct dwc3 *dwc, u8 epnum)
{
	struct dwc3_ep			*dep;
	bool				direction = epnum & 1;
	int				ret;
	u8				num = epnum >> 1;

	dep = kzalloc(sizeof(*dep), GFP_KERNEL);
	if (!dep)
		return -ENOMEM;

	dep->dwc = dwc;
	dep->number = epnum;
	dep->direction = direction;
	dep->regs = dwc->regs + DWC3_DEP_BASE(epnum);
	dwc->eps[epnum] = dep;
	dep->combo_num = 0;
	dep->start_cmd_status = 0;

	snprintf(dep->name, sizeof(dep->name), "ep%u%s", num,
			direction ? "in" : "out");

	dep->endpoint.name = dep->name;

	if (!(dep->number > 1)) {
		dep->endpoint.desc = &dwc3_gadget_ep0_desc;
		dep->endpoint.comp_desc = NULL;
	}

	if (num == 0)
		ret = dwc3_gadget_init_control_endpoint(dep);
	else
		ret = dwc3_gadget_init_in_out_endpoint(dep);

	if (ret)
		return ret;

	dep->endpoint.caps.dir_in = direction;
	dep->endpoint.caps.dir_out = !direction;

	INIT_LIST_HEAD(&dep->pending_list);
	INIT_LIST_HEAD(&dep->started_list);
	INIT_LIST_HEAD(&dep->cancelled_list);

	return 0;
}

static int dwc3_gadget_init_endpoints(struct dwc3 *dwc, u8 total)
{
	u8				epnum;
	u8				out_count;
	u8				in_count;
	u8				idx;
	struct dwc3_ep			*dep;

	in_count = out_count = total / 2;
	out_count += total & 1;		/* in case odd, there is one more OUT */

	INIT_LIST_HEAD(&dwc->gadget->ep_list);

	for (epnum = 0; epnum < total; epnum++) {
		int			ret;
		u8			num = epnum >> 1;

		ret = dwc3_gadget_init_endpoint(dwc, epnum);
		if (ret)
			return ret;

		dep = dwc->eps[epnum];
		/* Reserve EPs at the end for GSI */
		if (!dep->direction && num >
				out_count - NUM_GSI_OUT_EPS - 1) {
			idx = num - (out_count - NUM_GSI_OUT_EPS - 1);
			snprintf(dep->name, sizeof(dep->name), "gsi-epout%d",
					idx);
			dep->gsi = true;
		} else if (dep->direction && num >
				in_count - NUM_GSI_IN_EPS - 1) {
			idx = num - (in_count - NUM_GSI_IN_EPS - 1);
			snprintf(dep->name, sizeof(dep->name), "gsi-epin%d",
					idx);
			dep->gsi = true;
		}
	}

	return 0;
}

static void dwc3_gadget_free_endpoints(struct dwc3 *dwc)
{
	struct dwc3_ep			*dep;
	u8				epnum;

	for (epnum = 0; epnum < DWC3_ENDPOINTS_NUM; epnum++) {
		dep = dwc->eps[epnum];
		if (!dep)
			continue;
		/*
		 * Physical endpoints 0 and 1 are special; they form the
		 * bi-directional USB endpoint 0.
		 *
		 * For those two physical endpoints, we don't allocate a TRB
		 * pool nor do we add them the endpoints list. Due to that, we
		 * shouldn't do these two operations otherwise we would end up
		 * with all sorts of bugs when removing dwc3.ko.
		 */
		if (epnum != 0 && epnum != 1) {
			dwc3_free_trb_pool(dep);
			list_del(&dep->endpoint.ep_list);
		}

		kfree(dep);
	}
}

/* -------------------------------------------------------------------------- */

static int dwc3_gadget_ep_reclaim_completed_trb(struct dwc3_ep *dep,
		struct dwc3_request *req, struct dwc3_trb *trb,
		const struct dwc3_event_depevt *event, int status, int chain)
{
	unsigned int		count;

	dwc3_ep_inc_deq(dep);

	trace_dwc3_complete_trb(dep, trb);
	req->num_trbs--;

	/*
	 * If we're in the middle of series of chained TRBs and we
	 * receive a short transfer along the way, DWC3 will skip
	 * through all TRBs including the last TRB in the chain (the
	 * where CHN bit is zero. DWC3 will also avoid clearing HWO
	 * bit and SW has to do it manually.
	 *
	 * We're going to do that here to avoid problems of HW trying
	 * to use bogus TRBs for transfers.
	 */
	if (chain && (trb->ctrl & DWC3_TRB_CTRL_HWO))
		trb->ctrl &= ~DWC3_TRB_CTRL_HWO;

	/*
	 * For isochronous transfers, the first TRB in a service interval must
	 * have the Isoc-First type. Track and report its interval frame number.
	 */
	if (usb_endpoint_xfer_isoc(dep->endpoint.desc) &&
	    (trb->ctrl & DWC3_TRBCTL_ISOCHRONOUS_FIRST)) {
		unsigned int frame_number;

		frame_number = DWC3_TRB_CTRL_GET_SID_SOFN(trb->ctrl);
		frame_number &= ~(dep->interval - 1);
		req->request.frame_number = frame_number;
	}

	/*
	 * We use bounce buffer for requests that needs extra TRB or OUT ZLP. If
	 * this TRB points to the bounce buffer address, it's a MPS alignment
	 * TRB. Don't add it to req->remaining calculation.
	 */
	if (trb->bpl == lower_32_bits(dep->dwc->bounce_addr) &&
	    trb->bph == upper_32_bits(dep->dwc->bounce_addr)) {
		trb->ctrl &= ~DWC3_TRB_CTRL_HWO;
		return 1;
	}

	count = trb->size & DWC3_TRB_SIZE_MASK;
	req->remaining += count;

	if ((trb->ctrl & DWC3_TRB_CTRL_HWO) && status != -ESHUTDOWN)
		return 1;

	if (event->status & DEPEVT_STATUS_SHORT && !chain)
		return 1;

	if ((trb->ctrl & DWC3_TRB_CTRL_IOC) ||
	    (trb->ctrl & DWC3_TRB_CTRL_LST))
		return 1;

	return 0;
}

static int dwc3_gadget_ep_reclaim_trb_sg(struct dwc3_ep *dep,
		struct dwc3_request *req, const struct dwc3_event_depevt *event,
		int status)
{
	struct dwc3_trb *trb = &dep->trb_pool[dep->trb_dequeue];
	struct scatterlist *sg = req->sg;
	struct scatterlist *s;
	unsigned int pending = req->num_pending_sgs;
	unsigned int i;
	int ret = 0;

	for_each_sg(sg, s, pending, i) {
		trb = &dep->trb_pool[dep->trb_dequeue];

		req->sg = sg_next(s);
		req->num_pending_sgs--;

		ret = dwc3_gadget_ep_reclaim_completed_trb(dep, req,
				trb, event, status, true);
		if (ret)
			break;
	}

	return ret;
}

static int dwc3_gadget_ep_reclaim_trb_linear(struct dwc3_ep *dep,
		struct dwc3_request *req, const struct dwc3_event_depevt *event,
		int status)
{
	struct dwc3_trb *trb = &dep->trb_pool[dep->trb_dequeue];

	return dwc3_gadget_ep_reclaim_completed_trb(dep, req, trb,
			event, status, false);
}

static bool dwc3_gadget_ep_request_completed(struct dwc3_request *req)
{
	return req->num_pending_sgs == 0;
}

static int dwc3_gadget_ep_cleanup_completed_request(struct dwc3_ep *dep,
		const struct dwc3_event_depevt *event,
		struct dwc3_request *req, int status)
{
	struct dwc3 *dwc = dep->dwc;
	int ret;

	/*
	 * If the HWO is set, it implies the TRB is still being
	 * processed by the core. Hence do not reclaim it until
	 * it is processed by the core.
	 */
	if (req->trb->ctrl & DWC3_TRB_CTRL_HWO) {
		dbg_event(0xFF, "PEND TRB", dep->number);
		return 1;
	}

	if (req->num_pending_sgs)
		ret = dwc3_gadget_ep_reclaim_trb_sg(dep, req, event,
				status);
	else
		ret = dwc3_gadget_ep_reclaim_trb_linear(dep, req, event,
				status);

	req->request.actual = req->request.length - req->remaining;

	if (!dwc3_gadget_ep_request_completed(req))
		goto out;

	if (req->needs_extra_trb) {
		ret = dwc3_gadget_ep_reclaim_trb_linear(dep, req, event,
				status);
		req->needs_extra_trb = false;
	}

<<<<<<< HEAD
=======
	req->request.actual = req->request.length - req->remaining;

	if (!dwc3_gadget_ep_request_completed(req)) {
		__dwc3_gadget_kick_transfer(dep);
		goto out;
	}

>>>>>>> 158801d1
	dwc3_gadget_giveback(dep, req, status);

out:
	return ret;
}

static void dwc3_gadget_ep_cleanup_completed_requests(struct dwc3_ep *dep,
		const struct dwc3_event_depevt *event, int status)
{
	struct dwc3_request	*req;

	while (!list_empty(&dep->started_list)) {
		int ret;

		req = next_request(&dep->started_list);
		ret = dwc3_gadget_ep_cleanup_completed_request(dep, event,
				req, status);
		if (ret)
			break;
	}
}

static bool dwc3_gadget_ep_should_continue(struct dwc3_ep *dep)
{
	struct dwc3_request	*req;

	if (!list_empty(&dep->pending_list))
		return true;

	/*
	 * We only need to check the first entry of the started list. We can
	 * assume the completed requests are removed from the started list.
	 */
	req = next_request(&dep->started_list);
	if (!req)
		return false;

	return !dwc3_gadget_ep_request_completed(req);
}

static void dwc3_gadget_endpoint_frame_from_event(struct dwc3_ep *dep,
		const struct dwc3_event_depevt *event)
{
	dep->frame_number = event->parameters;
}

static bool dwc3_gadget_endpoint_trbs_complete(struct dwc3_ep *dep,
		const struct dwc3_event_depevt *event, int status)
{
	struct dwc3		*dwc = dep->dwc;
	bool			no_started_trb = true;

	dwc3_gadget_ep_cleanup_completed_requests(dep, event, status);

	if (dep->flags & DWC3_EP_END_TRANSFER_PENDING)
		goto out;

<<<<<<< HEAD
	if (usb_endpoint_xfer_isoc(dep->endpoint.desc) &&
		list_empty(&dep->started_list) &&
		(list_empty(&dep->pending_list) || status == -EXDEV))
		dwc3_stop_active_transfer(dep, true, true);
	else if (dwc3_gadget_ep_should_continue(dep))
		if (__dwc3_gadget_kick_transfer(dep) == 0)
			no_started_trb = false;
=======
	if (stop)
		dwc3_stop_active_transfer(dep, true, true);
>>>>>>> 158801d1

out:
	/*
	 * WORKAROUND: This is the 2nd half of U1/U2 -> U0 workaround.
	 * See dwc3_gadget_linksts_change_interrupt() for 1st half.
	 */
	if (DWC3_VER_IS_PRIOR(DWC3, 183A)) {
		u32		reg;
		int		i;

		for (i = 0; i < DWC3_ENDPOINTS_NUM; i++) {
			dep = dwc->eps[i];

			if (!(dep->flags & DWC3_EP_ENABLED))
				continue;

			if (!list_empty(&dep->started_list))
				return no_started_trb;
		}

		reg = dwc3_readl(dwc->regs, DWC3_DCTL);
		reg |= dwc->u1u2;
		dwc3_writel(dwc->regs, DWC3_DCTL, reg);

		dwc->u1u2 = 0;
	}

	return no_started_trb;
}

static void dwc3_gadget_endpoint_transfer_in_progress(struct dwc3_ep *dep,
		const struct dwc3_event_depevt *event)
{
	int status = 0;

	if (usb_endpoint_xfer_isoc(dep->endpoint.desc))
		dwc3_gadget_endpoint_frame_from_event(dep, event);

	if (event->status & DEPEVT_STATUS_BUSERR)
		status = -ECONNRESET;

	if (event->status & DEPEVT_STATUS_MISSED_ISOC)
		status = -EXDEV;

	dwc3_gadget_endpoint_trbs_complete(dep, event, status);
}

static void dwc3_gadget_endpoint_transfer_complete(struct dwc3_ep *dep,
		const struct dwc3_event_depevt *event)
{
	int status = 0;

	dep->flags &= ~DWC3_EP_TRANSFER_STARTED;

	if (event->status & DEPEVT_STATUS_BUSERR)
		status = -ECONNRESET;

	if (dwc3_gadget_endpoint_trbs_complete(dep, event, status))
		dep->flags &= ~DWC3_EP_WAIT_TRANSFER_COMPLETE;
}

static void dwc3_gadget_endpoint_transfer_not_ready(struct dwc3_ep *dep,
		const struct dwc3_event_depevt *event)
{
	dwc3_gadget_endpoint_frame_from_event(dep, event);

	/*
	 * The XferNotReady event is generated only once before the endpoint
	 * starts. It will be generated again when END_TRANSFER command is
	 * issued. For some controller versions, the XferNotReady event may be
	 * generated while the END_TRANSFER command is still in process. Ignore
	 * it and wait for the next XferNotReady event after the command is
	 * completed.
	 */
	if (dep->flags & DWC3_EP_END_TRANSFER_PENDING)
		return;

	(void) __dwc3_gadget_start_isoc(dep);
}

static void dwc3_gadget_endpoint_command_complete(struct dwc3_ep *dep,
		const struct dwc3_event_depevt *event)
{
	u8 cmd = DEPEVT_PARAMETER_CMD(event->parameters);

	if (cmd != DWC3_DEPCMD_ENDTRANSFER)
		return;

	dep->flags &= ~DWC3_EP_END_TRANSFER_PENDING;
	dep->flags &= ~DWC3_EP_TRANSFER_STARTED;
	dwc3_gadget_ep_cleanup_cancelled_requests(dep);

	if (dep->flags & DWC3_EP_PENDING_CLEAR_STALL) {
		struct dwc3 *dwc = dep->dwc;

		dep->flags &= ~DWC3_EP_PENDING_CLEAR_STALL;
		if (dwc3_send_clear_stall_ep_cmd(dep)) {
			struct usb_ep *ep0 = &dwc->eps[0]->endpoint;

			dev_err(dwc->dev, "failed to clear STALL on %s\n", dep->name);
			if (dwc->delayed_status)
				__dwc3_gadget_ep0_set_halt(ep0, 1);
			return;
		}

		dep->flags &= ~(DWC3_EP_STALL | DWC3_EP_WEDGE);
		if (dwc->delayed_status)
			dwc3_ep0_send_delayed_status(dwc);
	}

	if ((dep->flags & DWC3_EP_DELAY_START) &&
	    !usb_endpoint_xfer_isoc(dep->endpoint.desc))
		__dwc3_gadget_kick_transfer(dep);

	dep->flags &= ~DWC3_EP_DELAY_START;
}

static void dwc3_gadget_endpoint_stream_event(struct dwc3_ep *dep,
		const struct dwc3_event_depevt *event)
{
	struct dwc3 *dwc = dep->dwc;

	if (event->status == DEPEVT_STREAMEVT_FOUND) {
		dep->flags |= DWC3_EP_FIRST_STREAM_PRIMED;
		goto out;
	}

	/* Note: NoStream rejection event param value is 0 and not 0xFFFF */
	switch (event->parameters) {
	case DEPEVT_STREAM_PRIME:
		/*
		 * If the host can properly transition the endpoint state from
		 * idle to prime after a NoStream rejection, there's no need to
		 * force restarting the endpoint to reinitiate the stream. To
		 * simplify the check, assume the host follows the USB spec if
		 * it primed the endpoint more than once.
		 */
		if (dep->flags & DWC3_EP_FORCE_RESTART_STREAM) {
			if (dep->flags & DWC3_EP_FIRST_STREAM_PRIMED)
				dep->flags &= ~DWC3_EP_FORCE_RESTART_STREAM;
			else
				dep->flags |= DWC3_EP_FIRST_STREAM_PRIMED;
		}

		break;
	case DEPEVT_STREAM_NOSTREAM:
		if ((dep->flags & DWC3_EP_IGNORE_NEXT_NOSTREAM) ||
		    !(dep->flags & DWC3_EP_FORCE_RESTART_STREAM) ||
		    !(dep->flags & DWC3_EP_WAIT_TRANSFER_COMPLETE))
			break;

		/*
		 * If the host rejects a stream due to no active stream, by the
		 * USB and xHCI spec, the endpoint will be put back to idle
		 * state. When the host is ready (buffer added/updated), it will
		 * prime the endpoint to inform the usb device controller. This
		 * triggers the device controller to issue ERDY to restart the
		 * stream. However, some hosts don't follow this and keep the
		 * endpoint in the idle state. No prime will come despite host
		 * streams are updated, and the device controller will not be
		 * triggered to generate ERDY to move the next stream data. To
		 * workaround this and maintain compatibility with various
		 * hosts, force to reinitate the stream until the host is ready
		 * instead of waiting for the host to prime the endpoint.
		 */
		if (DWC3_VER_IS_WITHIN(DWC32, 100A, ANY)) {
			unsigned int cmd = DWC3_DGCMD_SET_ENDPOINT_PRIME;

			dwc3_send_gadget_generic_command(dwc, cmd, dep->number);
		} else {
			dep->flags |= DWC3_EP_DELAY_START;
			dwc3_stop_active_transfer(dep, true, true);
			return;
		}
		break;
	}

out:
	dep->flags &= ~DWC3_EP_IGNORE_NEXT_NOSTREAM;
}

static void dwc3_endpoint_interrupt(struct dwc3 *dwc,
		const struct dwc3_event_depevt *event)
{
	struct dwc3_ep		*dep;
	u8			epnum = event->endpoint_number;

	dep = dwc->eps[epnum];

	if (!(dep->flags & DWC3_EP_ENABLED)) {
		if (!(dep->flags & DWC3_EP_TRANSFER_STARTED))
			return;

		/* Handle only EPCMDCMPLT when EP disabled */
		if (event->endpoint_event != DWC3_DEPEVT_EPCMDCMPLT)
			return;
	}

	if (epnum == 0 || epnum == 1) {
		dwc3_ep0_interrupt(dwc, event);
		return;
	}

	dep->dbg_ep_events.total++;

	switch (event->endpoint_event) {
	case DWC3_DEPEVT_XFERINPROGRESS:
		dep->dbg_ep_events.xferinprogress++;
		dwc3_gadget_endpoint_transfer_in_progress(dep, event);
		break;
	case DWC3_DEPEVT_XFERNOTREADY:
		dep->dbg_ep_events.xfernotready++;
		dwc3_gadget_endpoint_transfer_not_ready(dep, event);
		break;
	case DWC3_DEPEVT_EPCMDCMPLT:
		dep->dbg_ep_events.epcmdcomplete++;
		dwc3_gadget_endpoint_command_complete(dep, event);
		break;
	case DWC3_DEPEVT_XFERCOMPLETE:
		dep->dbg_ep_events.xfercomplete++;
		dwc3_gadget_endpoint_transfer_complete(dep, event);
		break;
	case DWC3_DEPEVT_STREAMEVT:
		dep->dbg_ep_events.streamevent++;
		dwc3_gadget_endpoint_stream_event(dep, event);
		break;
	case DWC3_DEPEVT_RXTXFIFOEVT:
		dep->dbg_ep_events.rxtxfifoevent++;
		break;
	}
}

static void dwc3_disconnect_gadget(struct dwc3 *dwc)
{
	struct usb_gadget_driver *gadget_driver;

	if (dwc->gadget_driver && dwc->gadget_driver->disconnect) {
		gadget_driver = dwc->gadget_driver;
		spin_unlock(&dwc->lock);
		dbg_event(0xFF, "DISCONNECT", 0);
		gadget_driver->disconnect(dwc->gadget);
		spin_lock(&dwc->lock);
	}
}

static void dwc3_suspend_gadget(struct dwc3 *dwc)
{
	struct usb_gadget_driver *gadget_driver;

	if (dwc->gadget_driver && dwc->gadget_driver->suspend) {
		gadget_driver = dwc->gadget_driver;
		spin_unlock(&dwc->lock);
		dbg_event(0xFF, "SUSPEND", 0);
		gadget_driver->suspend(dwc->gadget);
		spin_lock(&dwc->lock);
	}
}

static void dwc3_resume_gadget(struct dwc3 *dwc)
{
	struct usb_gadget_driver *gadget_driver;

	if (dwc->gadget_driver && dwc->gadget_driver->resume) {
		gadget_driver = dwc->gadget_driver;
		spin_unlock(&dwc->lock);
		dbg_event(0xFF, "RESUME", 0);
		gadget_driver->resume(dwc->gadget);
		spin_lock(&dwc->lock);
	}
}

static void dwc3_reset_gadget(struct dwc3 *dwc)
{
	struct usb_gadget_driver *gadget_driver;

	if (!dwc->gadget_driver)
		return;

	if (dwc->gadget->speed != USB_SPEED_UNKNOWN) {
		gadget_driver = dwc->gadget_driver;
		spin_unlock(&dwc->lock);
<<<<<<< HEAD
		dbg_event(0xFF, "UDC RESET", 0);
		usb_gadget_udc_reset(dwc->gadget, gadget_driver);
=======
		usb_gadget_udc_reset(&dwc->gadget, gadget_driver);
>>>>>>> 158801d1
		spin_lock(&dwc->lock);
	}
}

void dwc3_stop_active_transfer(struct dwc3_ep *dep, bool force, bool interrupt)
{
	struct dwc3 *dwc = dep->dwc;
	struct dwc3_gadget_ep_cmd_params params;
	u32 cmd;
	int ret;

	if (!(dep->flags & DWC3_EP_TRANSFER_STARTED) ||
	    (dep->flags & DWC3_EP_END_TRANSFER_PENDING))
		return;

	dwc3_notify_event(dwc, DWC3_CONTROLLER_NOTIFY_DISABLE_UPDXFER,
			dep->number);

	/*
	 * NOTICE: We are violating what the Databook says about the
	 * EndTransfer command. Ideally we would _always_ wait for the
	 * EndTransfer Command Completion IRQ, but that's causing too
	 * much trouble synchronizing between us and gadget driver.
	 *
	 * We have discussed this with the IP Provider and it was
	 * suggested to giveback all requests here.
	 *
	 * Note also that a similar handling was tested by Synopsys
	 * (thanks a lot Paul) and nothing bad has come out of it.
	 * In short, what we're doing is issuing EndTransfer with
	 * CMDIOC bit set and delay kicking transfer until the
	 * EndTransfer command had completed.
	 *
	 * As of IP version 3.10a of the DWC_usb3 IP, the controller
	 * supports a mode to work around the above limitation. The
	 * software can poll the CMDACT bit in the DEPCMD register
	 * after issuing a EndTransfer command. This mode is enabled
	 * by writing GUCTL2[14]. This polling is already done in the
	 * dwc3_send_gadget_ep_cmd() function so if the mode is
	 * enabled, the EndTransfer command will have completed upon
	 * returning from this function.
	 *
	 * This mode is NOT available on the DWC_usb31 IP.
	 */

	cmd = DWC3_DEPCMD_ENDTRANSFER;
	cmd |= force ? DWC3_DEPCMD_HIPRI_FORCERM : 0;
	cmd |= interrupt ? DWC3_DEPCMD_CMDIOC : 0;
	cmd |= DWC3_DEPCMD_PARAM(dep->resource_index);
	memset(&params, 0, sizeof(params));
	ret = dwc3_send_gadget_ep_cmd(dep, cmd, &params);
	WARN_ON_ONCE(ret);
	dep->resource_index = 0;

	/*
	 * The END_TRANSFER command will cause the controller to generate a
	 * NoStream Event, and it's not due to the host DP NoStream rejection.
	 * Ignore the next NoStream event.
	 */
	if (dep->stream_capable)
		dep->flags |= DWC3_EP_IGNORE_NEXT_NOSTREAM;

	if (!interrupt)
		dep->flags &= ~DWC3_EP_TRANSFER_STARTED;
	else
		dep->flags |= DWC3_EP_END_TRANSFER_PENDING;

	dbg_log_string("%s(%d): endxfer ret:%d", dep->name, dep->number, ret);
}
EXPORT_SYMBOL(dwc3_stop_active_transfer);

static void dwc3_clear_stall_all_ep(struct dwc3 *dwc)
{
	u32 epnum;

	for (epnum = 1; epnum < DWC3_ENDPOINTS_NUM; epnum++) {
		struct dwc3_ep *dep;
		int ret;

		dep = dwc->eps[epnum];
		if (!dep)
			continue;

		if (!(dep->flags & DWC3_EP_STALL))
			continue;

		dep->flags &= ~DWC3_EP_STALL;

		ret = dwc3_send_clear_stall_ep_cmd(dep);
		dbg_event(dep->number, "ECLRSTALL", ret);
		WARN_ON_ONCE(ret);
	}
}

static void dwc3_gadget_disconnect_interrupt(struct dwc3 *dwc)
{
	int			reg;

	dbg_event(0xFF, "DISCONNECT INT", 0);
	dev_dbg(dwc->dev, "Notify OTG from %s\n", __func__);
	dwc->b_suspend = false;
	dwc3_notify_event(dwc, DWC3_CONTROLLER_NOTIFY_OTG_EVENT, 0);

	dwc3_gadget_set_link_state(dwc, DWC3_LINK_STATE_RX_DET);

	reg = dwc3_readl(dwc->regs, DWC3_DCTL);
	reg &= ~DWC3_DCTL_INITU1ENA;
	reg &= ~DWC3_DCTL_INITU2ENA;
	dwc3_gadget_dctl_write_safe(dwc, reg);

	dwc3_disconnect_gadget(dwc);

	dwc->gadget->speed = USB_SPEED_UNKNOWN;
	dwc->setup_packet_pending = false;
	dwc->link_state = DWC3_LINK_STATE_SS_DIS;
	usb_gadget_set_state(dwc->gadget, USB_STATE_NOTATTACHED);

	dwc->connected = false;
}

static void dwc3_gadget_reset_interrupt(struct dwc3 *dwc)
{
	u32			reg;

	dwc->connected = true;

	/*
	 * WORKAROUND: DWC3 revisions <1.88a have an issue which
	 * would cause a missing Disconnect Event if there's a
	 * pending Setup Packet in the FIFO.
	 *
	 * There's no suggested workaround on the official Bug
	 * report, which states that "unless the driver/application
	 * is doing any special handling of a disconnect event,
	 * there is no functional issue".
	 *
	 * Unfortunately, it turns out that we _do_ some special
	 * handling of a disconnect event, namely complete all
	 * pending transfers, notify gadget driver of the
	 * disconnection, and so on.
	 *
	 * Our suggested workaround is to follow the Disconnect
	 * Event steps here, instead, based on a setup_packet_pending
	 * flag. Such flag gets set whenever we have a SETUP_PENDING
	 * status for EP0 TRBs and gets cleared on XferComplete for the
	 * same endpoint.
	 *
	 * Refers to:
	 *
	 * STAR#9000466709: RTL: Device : Disconnect event not
	 * generated if setup packet pending in FIFO
	 */
	if (DWC3_VER_IS_PRIOR(DWC3, 188A)) {
		if (dwc->setup_packet_pending)
			dwc3_gadget_disconnect_interrupt(dwc);
	}

	dbg_event(0xFF, "BUS RESET", dwc->gadget.speed);
	dev_dbg(dwc->dev, "Notify OTG from %s\n", __func__);
	dwc->b_suspend = false;
	dwc3_notify_event(dwc, DWC3_CONTROLLER_NOTIFY_OTG_EVENT, 0);

	usb_gadget_vbus_draw(dwc->gadget, 100);

	dwc3_reset_gadget(dwc);
	/*
	 * In the Synopsis DesignWare Cores USB3 Databook Rev. 3.30a
	 * Section 4.1.2 Table 4-2, it states that during a USB reset, the SW
	 * needs to ensure that it sends "a DEPENDXFER command for any active
	 * transfers."
	 */
	dwc3_stop_active_transfers(dwc);

	reg = dwc3_readl(dwc->regs, DWC3_DCTL);
	reg &= ~DWC3_DCTL_TSTCTRL_MASK;
	dwc3_gadget_dctl_write_safe(dwc, reg);
	dwc->test_mode = false;
	/*
	 * From SNPS databook section 8.1.2
	 * the EP0 should be in setup phase. So ensure
	 * that EP0 is in setup phase by issuing a stall
	 * and restart if EP0 is not in setup phase.
	 */
	if (dwc->ep0state != EP0_SETUP_PHASE) {
		unsigned int	dir;

		dbg_event(0xFF, "CONTRPEND", dwc->ep0state);
		dir = !!dwc->ep0_expect_in;
		if (dwc->ep0state == EP0_DATA_PHASE)
			dwc3_ep0_end_control_data(dwc, dwc->eps[dir]);
		else
			dwc3_ep0_end_control_data(dwc, dwc->eps[!dir]);

		dwc->eps[0]->trb_enqueue = 0;
		dwc->eps[1]->trb_enqueue = 0;

		dwc3_ep0_stall_and_restart(dwc);
	}

	dwc3_stop_active_transfers(dwc, true);
	dwc3_clear_stall_all_ep(dwc);

	/* Reset device address to zero */
	reg = dwc3_readl(dwc->regs, DWC3_DCFG);
	reg &= ~(DWC3_DCFG_DEVADDR_MASK);
	dwc3_writel(dwc->regs, DWC3_DCFG, reg);

	dwc->gadget->speed = USB_SPEED_UNKNOWN;
	dwc->link_state = DWC3_LINK_STATE_U0;
}

static void dwc3_gadget_conndone_interrupt(struct dwc3 *dwc)
{
	struct dwc3_ep		*dep;
	int			ret;
	u32			reg;
	u8			speed;

	reg = dwc3_readl(dwc->regs, DWC3_DSTS);
	speed = reg & DWC3_DSTS_CONNECTSPD;
	dwc->speed = speed;
<<<<<<< HEAD

	/* Enable SUSPENDEVENT(BIT:6) for version 230A and above */
	if (!DWC3_VER_IS_PRIOR(DWC3, 230A)) {
		reg = dwc3_readl(dwc->regs, DWC3_DEVTEN);
		reg |= DWC3_DEVTEN_EOPFEN;
		dwc3_writel(dwc->regs, DWC3_DEVTEN, reg);
	}
=======
	dbg_event(0xFF, "CONNECT DONE", speed);
>>>>>>> 158801d1

	/* Reset the retry on erratic error event count */
	dwc->retries_on_error = 0;

	/*
	 * RAMClkSel is reset to 0 after USB reset, so it must be reprogrammed
	 * each time on Connect Done.
	 *
	 * Currently we always use the reset value. If any platform
	 * wants to set this to a different value, we need to add a
	 * setting and update GCTL.RAMCLKSEL here.
	 */

	switch (speed) {
	case DWC3_DSTS_SUPERSPEED_PLUS:
		dwc3_gadget_ep0_desc.wMaxPacketSize = cpu_to_le16(512);
		dwc->gadget->ep0->maxpacket = 512;
		dwc->gadget->speed = USB_SPEED_SUPER_PLUS;
		break;
	case DWC3_DSTS_SUPERSPEED:
		/*
		 * WORKAROUND: DWC3 revisions <1.90a have an issue which
		 * would cause a missing USB3 Reset event.
		 *
		 * In such situations, we should force a USB3 Reset
		 * event by calling our dwc3_gadget_reset_interrupt()
		 * routine.
		 *
		 * Refers to:
		 *
		 * STAR#9000483510: RTL: SS : USB3 reset event may
		 * not be generated always when the link enters poll
		 */
		if (DWC3_VER_IS_PRIOR(DWC3, 190A))
			dwc3_gadget_reset_interrupt(dwc);

		dwc3_gadget_ep0_desc.wMaxPacketSize = cpu_to_le16(512);
		dwc->gadget->ep0->maxpacket = 512;
		dwc->gadget->speed = USB_SPEED_SUPER;
		break;
	case DWC3_DSTS_HIGHSPEED:
		dwc3_gadget_ep0_desc.wMaxPacketSize = cpu_to_le16(64);
		dwc->gadget->ep0->maxpacket = 64;
		dwc->gadget->speed = USB_SPEED_HIGH;
		break;
	case DWC3_DSTS_FULLSPEED:
		dwc3_gadget_ep0_desc.wMaxPacketSize = cpu_to_le16(64);
		dwc->gadget->ep0->maxpacket = 64;
		dwc->gadget->speed = USB_SPEED_FULL;
		break;
	case DWC3_DSTS_LOWSPEED:
		dwc3_gadget_ep0_desc.wMaxPacketSize = cpu_to_le16(8);
		dwc->gadget->ep0->maxpacket = 8;
		dwc->gadget->speed = USB_SPEED_LOW;
		break;
	}

	dwc->eps[1]->endpoint.maxpacket = dwc->gadget->ep0->maxpacket;

	/* Enable USB2 LPM Capability */

	if (!DWC3_VER_IS_WITHIN(DWC3, ANY, 194A) &&
	    (speed != DWC3_DSTS_SUPERSPEED) &&
	    (speed != DWC3_DSTS_SUPERSPEED_PLUS)) {
		reg = dwc3_readl(dwc->regs, DWC3_DCFG);
		reg |= DWC3_DCFG_LPM_CAP;
		dwc3_writel(dwc->regs, DWC3_DCFG, reg);

		reg = dwc3_readl(dwc->regs, DWC3_DCTL);
		reg &= ~(DWC3_DCTL_HIRD_THRES_MASK | DWC3_DCTL_L1_HIBER_EN);

		reg |= DWC3_DCTL_HIRD_THRES(dwc->hird_threshold |
					    (dwc->is_utmi_l1_suspend << 4));

		/*
		 * When dwc3 revisions >= 2.40a, LPM Erratum is enabled and
		 * DCFG.LPMCap is set, core responses with an ACK and the
		 * BESL value in the LPM token is less than or equal to LPM
		 * NYET threshold.
		 */
		WARN_ONCE(DWC3_VER_IS_PRIOR(DWC3, 240A) && dwc->has_lpm_erratum,
				"LPM Erratum not available on dwc3 revisions < 2.40a\n");

		if (dwc->has_lpm_erratum && !DWC3_VER_IS_PRIOR(DWC3, 240A))
			reg |= DWC3_DCTL_NYET_THRES(dwc->lpm_nyet_threshold);

		dwc3_gadget_dctl_write_safe(dwc, reg);
	} else {
		reg = dwc3_readl(dwc->regs, DWC3_DCTL);
		reg &= ~DWC3_DCTL_HIRD_THRES_MASK;
		dwc3_gadget_dctl_write_safe(dwc, reg);
	}

	dep = dwc->eps[0];
	ret = __dwc3_gadget_ep_enable(dep, DWC3_DEPCFG_ACTION_MODIFY);
	if (ret) {
		dev_err(dwc->dev, "failed to enable %s\n", dep->name);
		return;
	}

	dep = dwc->eps[1];
	ret = __dwc3_gadget_ep_enable(dep, DWC3_DEPCFG_ACTION_MODIFY);
	if (ret) {
		dev_err(dwc->dev, "failed to enable %s\n", dep->name);
		return;
	}

	dwc3_notify_event(dwc, DWC3_CONTROLLER_CONNDONE_EVENT, 0);

	/*
	 * Configure PHY via GUSB3PIPECTLn if required.
	 *
	 * Update GTXFIFOSIZn
	 *
	 * In both cases reset values should be sufficient.
	 */
}

static void dwc3_gadget_wakeup_interrupt(struct dwc3 *dwc)
{
	enum dwc3_link_state link_state = dwc->link_state;

	dbg_log_string("WAKEUP: link_state:%d", link_state);
	dwc->link_state = DWC3_LINK_STATE_U0;

<<<<<<< HEAD
	if (dwc->gadget_driver && dwc->gadget_driver->resume) {
		spin_unlock(&dwc->lock);
		dwc->gadget_driver->resume(dwc->gadget);
		spin_lock(&dwc->lock);
	}
=======
	/* For L1 resume case, don't perform resume */
	if (link_state != DWC3_LINK_STATE_U3)
		return;

	/* Handle bus resume case */
	dbg_event(0xFF, "notify", 0);
	dwc->b_suspend = false;
	dwc3_notify_event(dwc, DWC3_CONTROLLER_NOTIFY_OTG_EVENT, 0);
	dwc3_resume_gadget(dwc);
>>>>>>> 158801d1
}

static void dwc3_gadget_linksts_change_interrupt(struct dwc3 *dwc,
		unsigned int evtinfo)
{
	enum dwc3_link_state	next = evtinfo & DWC3_LINK_STATE_MASK;
	unsigned int		pwropt;

	/*
	 * WORKAROUND: DWC3 < 2.50a have an issue when configured without
	 * Hibernation mode enabled which would show up when device detects
	 * host-initiated U3 exit.
	 *
	 * In that case, device will generate a Link State Change Interrupt
	 * from U3 to RESUME which is only necessary if Hibernation is
	 * configured in.
	 *
	 * There are no functional changes due to such spurious event and we
	 * just need to ignore it.
	 *
	 * Refers to:
	 *
	 * STAR#9000570034 RTL: SS Resume event generated in non-Hibernation
	 * operational mode
	 */
	pwropt = DWC3_GHWPARAMS1_EN_PWROPT(dwc->hwparams.hwparams1);
	if (DWC3_VER_IS_PRIOR(DWC3, 250A) &&
			(pwropt != DWC3_GHWPARAMS1_EN_PWROPT_HIB)) {
		if ((dwc->link_state == DWC3_LINK_STATE_U3) &&
				(next == DWC3_LINK_STATE_RESUME)) {
			return;
		}
	}

	/*
	 * WORKAROUND: DWC3 Revisions <1.83a have an issue which, depending
	 * on the link partner, the USB session might do multiple entry/exit
	 * of low power states before a transfer takes place.
	 *
	 * Due to this problem, we might experience lower throughput. The
	 * suggested workaround is to disable DCTL[12:9] bits if we're
	 * transitioning from U1/U2 to U0 and enable those bits again
	 * after a transfer completes and there are no pending transfers
	 * on any of the enabled endpoints.
	 *
	 * This is the first half of that workaround.
	 *
	 * Refers to:
	 *
	 * STAR#9000446952: RTL: Device SS : if U1/U2 ->U0 takes >128us
	 * core send LGO_Ux entering U0
	 */
	if (DWC3_VER_IS_PRIOR(DWC3, 183A)) {
		if (next == DWC3_LINK_STATE_U0) {
			u32	u1u2;
			u32	reg;

			switch (dwc->link_state) {
			case DWC3_LINK_STATE_U1:
			case DWC3_LINK_STATE_U2:
				reg = dwc3_readl(dwc->regs, DWC3_DCTL);
				u1u2 = reg & (DWC3_DCTL_INITU2ENA
						| DWC3_DCTL_ACCEPTU2ENA
						| DWC3_DCTL_INITU1ENA
						| DWC3_DCTL_ACCEPTU1ENA);

				if (!dwc->u1u2)
					dwc->u1u2 = reg & u1u2;

				reg &= ~u1u2;

				dwc3_gadget_dctl_write_safe(dwc, reg);
				break;
			default:
				/* do nothing */
				break;
			}
		}
	}

	switch (next) {
	case DWC3_LINK_STATE_U1:
		if (dwc->speed == USB_SPEED_SUPER)
			dwc3_suspend_gadget(dwc);
		break;
	case DWC3_LINK_STATE_U2:
	case DWC3_LINK_STATE_U3:
		dwc3_suspend_gadget(dwc);
		break;
	case DWC3_LINK_STATE_RESUME:
		dwc3_resume_gadget(dwc);
		break;
	default:
		/* do nothing */
		break;
	}

	dev_dbg(dwc->dev, "Going from (%d)--->(%d)\n", dwc->link_state, next);
	dwc->link_state = next;
}

static void dwc3_gadget_suspend_interrupt(struct dwc3 *dwc,
					  unsigned int evtinfo)
{
	enum dwc3_link_state next = evtinfo & DWC3_LINK_STATE_MASK;

	dbg_event(0xFF, "SUSPEND INT", next);
	dev_dbg(dwc->dev, "%s Entry to %d\n", __func__, next);

	if (dwc->link_state != next && next == DWC3_LINK_STATE_U3) {
		/*
		 * When first connecting the cable, even before the initial
		 * DWC3_DEVICE_EVENT_RESET or DWC3_DEVICE_EVENT_CONNECT_DONE
		 * events, the controller sees a DWC3_DEVICE_EVENT_SUSPEND
		 * event. In such a case, ignore.
		 * Ignore suspend event until device side usb is not into
		 * CONFIGURED state.
		 */
		if (dwc->gadget->state != USB_STATE_CONFIGURED) {
			dev_err(dwc->dev, "%s(): state:%d. Ignore SUSPEND.\n",
						__func__, dwc->gadget->state);
			return;
		}

		dwc3_suspend_gadget(dwc);

		dev_dbg(dwc->dev, "Notify OTG from %s\n", __func__);
		dwc->b_suspend = true;
		dwc3_notify_event(dwc, DWC3_CONTROLLER_NOTIFY_OTG_EVENT, 0);
	}

	dwc->link_state = next;
}

static void dwc3_gadget_hibernation_interrupt(struct dwc3 *dwc,
		unsigned int evtinfo)
{
	unsigned int is_ss = evtinfo & BIT(4);

	/*
	 * WORKAROUND: DWC3 revison 2.20a with hibernation support
	 * have a known issue which can cause USB CV TD.9.23 to fail
	 * randomly.
	 *
	 * Because of this issue, core could generate bogus hibernation
	 * events which SW needs to ignore.
	 *
	 * Refers to:
	 *
	 * STAR#9000546576: Device Mode Hibernation: Issue in USB 2.0
	 * Device Fallback from SuperSpeed
	 */
	if (is_ss ^ (dwc->speed == USB_SPEED_SUPER))
		return;

	/* enter hibernation here */
}

static void dwc3_gadget_interrupt(struct dwc3 *dwc,
		const struct dwc3_event_devt *event)
{
	switch (event->type) {
	case DWC3_DEVICE_EVENT_DISCONNECT:
		dwc3_gadget_disconnect_interrupt(dwc);
		dwc->dbg_gadget_events.disconnect++;
		break;
	case DWC3_DEVICE_EVENT_RESET:
		dwc3_gadget_reset_interrupt(dwc);
		dwc->dbg_gadget_events.reset++;
		break;
	case DWC3_DEVICE_EVENT_CONNECT_DONE:
		dwc3_gadget_conndone_interrupt(dwc);
		dwc->dbg_gadget_events.connect++;
		break;
	case DWC3_DEVICE_EVENT_WAKEUP:
		dwc3_gadget_wakeup_interrupt(dwc);
		dwc->dbg_gadget_events.wakeup++;
		break;
	case DWC3_DEVICE_EVENT_HIBER_REQ:
		if (dev_WARN_ONCE(dwc->dev, !dwc->has_hibernation,
					"unexpected hibernation event\n"))
			break;

		dwc3_gadget_hibernation_interrupt(dwc, event->event_info);
		break;
	case DWC3_DEVICE_EVENT_LINK_STATUS_CHANGE:
		dwc3_gadget_linksts_change_interrupt(dwc, event->event_info);
		dwc->dbg_gadget_events.link_status_change++;
		break;
	case DWC3_DEVICE_EVENT_EOPF:
		/* It changed to be suspend event for version 2.30a and above */
		if (!DWC3_VER_IS_PRIOR(DWC3, 230A)) {
			dbg_event(0xFF, "GAD SUS", 0);
			dwc->dbg_gadget_events.suspend++;
			/*
			 * Ignore suspend event until the gadget enters into
			 * USB_STATE_CONFIGURED state.
			 */
			if (dwc->gadget->state >= USB_STATE_CONFIGURED)
				dwc3_gadget_suspend_interrupt(dwc,
						event->event_info);
			else
				usb_gadget_vbus_draw(dwc->gadget, 2);
		}
		break;
	case DWC3_DEVICE_EVENT_SOF:
		dwc->dbg_gadget_events.sof++;
		break;
	case DWC3_DEVICE_EVENT_ERRATIC_ERROR:
		dbg_event(0xFF, "ERROR", dwc->retries_on_error);
		dwc->dbg_gadget_events.erratic_error++;
		dwc->err_evt_seen = true;
		break;
	case DWC3_DEVICE_EVENT_CMD_CMPL:
		dwc->dbg_gadget_events.cmdcmplt++;
		break;
	case DWC3_DEVICE_EVENT_OVERFLOW:
		dwc->dbg_gadget_events.overflow++;
		break;
	default:
		dev_WARN(dwc->dev, "UNKNOWN IRQ %d\n", event->type);
		dwc->dbg_gadget_events.unknown_event++;
	}
}

static void dwc3_process_event_entry(struct dwc3 *dwc,
		const union dwc3_event *event)
{
	trace_dwc3_event(event->raw, dwc);

	if (!event->type.is_devspec)
		dwc3_endpoint_interrupt(dwc, &event->depevt);
	else if (event->type.type == DWC3_EVENT_TYPE_DEV)
		dwc3_gadget_interrupt(dwc, &event->devt);
	else
		dev_err(dwc->dev, "UNKNOWN IRQ type %d\n", event->raw);
}

static irqreturn_t dwc3_process_event_buf(struct dwc3_event_buffer *evt)
{
	struct dwc3 *dwc = evt->dwc;
	irqreturn_t ret = IRQ_NONE;
	int left;
	u32 reg;

	left = evt->count;

	if (!(evt->flags & DWC3_EVENT_PENDING))
		return IRQ_NONE;

	while (left > 0) {
		union dwc3_event event;

		event.raw = *(u32 *) (evt->cache + evt->lpos);

		dwc3_process_event_entry(dwc, &event);

		if (dwc->err_evt_seen) {
			/*
			 * if erratic error, skip remaining events
			 * while controller undergoes reset
			 */
			evt->lpos = (evt->lpos + left) %
					DWC3_EVENT_BUFFERS_SIZE;
			if (dwc3_notify_event(dwc,
						DWC3_CONTROLLER_ERROR_EVENT, 0))
				dwc->err_evt_seen = 0;
			dwc->retries_on_error++;
			break;
		}

		/*
		 * FIXME we wrap around correctly to the next entry as
		 * almost all entries are 4 bytes in size. There is one
		 * entry which has 12 bytes which is a regular entry
		 * followed by 8 bytes data. ATM I don't know how
		 * things are organized if we get next to the a
		 * boundary so I worry about that once we try to handle
		 * that.
		 */
		evt->lpos = (evt->lpos + 4) % evt->length;
		left -= 4;
	}

	dwc->bh_handled_evt_cnt[dwc->bh_dbg_index] += (evt->count / 4);
	evt->count = 0;
	evt->flags &= ~DWC3_EVENT_PENDING;
	ret = IRQ_HANDLED;

	/* Unmask interrupt */
	reg = dwc3_readl(dwc->regs, DWC3_GEVNTSIZ(0));
	reg &= ~DWC3_GEVNTSIZ_INTMASK;
	dwc3_writel(dwc->regs, DWC3_GEVNTSIZ(0), reg);

	if (dwc->imod_interval) {
		dwc3_writel(dwc->regs, DWC3_GEVNTCOUNT(0), DWC3_GEVNTCOUNT_EHB);
		dwc3_writel(dwc->regs, DWC3_DEV_IMOD(0), dwc->imod_interval);
	}

	return ret;
}

void dwc3_bh_work(struct work_struct *w)
{
	struct dwc3 *dwc = container_of(w, struct dwc3, bh_work);

	pm_runtime_get_sync(dwc->dev);
	dwc3_thread_interrupt(dwc->irq, dwc->ev_buf);
	pm_runtime_put(dwc->dev);
}

static irqreturn_t dwc3_thread_interrupt(int irq, void *_evt)
{
	struct dwc3_event_buffer *evt = _evt;
	struct dwc3 *dwc = evt->dwc;
	unsigned long flags;
	irqreturn_t ret = IRQ_NONE;
	ktime_t start_time;

	start_time = ktime_get();

	spin_lock_irqsave(&dwc->lock, flags);
	dwc->bh_handled_evt_cnt[dwc->irq_dbg_index] = 0;
	ret = dwc3_process_event_buf(evt);
	spin_unlock_irqrestore(&dwc->lock, flags);

	dwc->bh_start_time[dwc->bh_dbg_index] = start_time;
	dwc->bh_completion_time[dwc->bh_dbg_index] =
		ktime_to_us(ktime_sub(ktime_get(), start_time));
	dwc->bh_dbg_index = (dwc->bh_dbg_index + 1) % MAX_INTR_STATS;

	return ret;
}

static irqreturn_t dwc3_check_event_buf(struct dwc3_event_buffer *evt)
{
	struct dwc3 *dwc;
	u32 amount;
	u32 count;
	u32 reg;
	ktime_t start_time;

	if (!evt)
		return IRQ_NONE;

	dwc = evt->dwc;
	start_time = ktime_get();
	dwc->irq_cnt++;

	/* controller reset is still pending */
	if (dwc->err_evt_seen)
		return IRQ_HANDLED;

	/*
	 * With PCIe legacy interrupt, test shows that top-half irq handler can
	 * be called again after HW interrupt deassertion. Check if bottom-half
	 * irq event handler completes before caching new event to prevent
	 * losing events.
	 */
	if (evt->flags & DWC3_EVENT_PENDING)
		return IRQ_HANDLED;

	count = dwc3_readl(dwc->regs, DWC3_GEVNTCOUNT(0));
	count &= DWC3_GEVNTCOUNT_MASK;
	if (!count)
		return IRQ_NONE;

	/* Controller is halted; ignore new/pending events */
	if (!dwc->pullups_connected) {
		dwc3_writel(dwc->regs, DWC3_GEVNTCOUNT(0), count);
		dbg_event(0xFF, "NO_PULLUP", count);
		return IRQ_HANDLED;
	}

	evt->count = count;
	evt->flags |= DWC3_EVENT_PENDING;

	/* Mask interrupt */
	reg = dwc3_readl(dwc->regs, DWC3_GEVNTSIZ(0));
	reg |= DWC3_GEVNTSIZ_INTMASK;
	dwc3_writel(dwc->regs, DWC3_GEVNTSIZ(0), reg);

	amount = min(count, evt->length - evt->lpos);
	memcpy(evt->cache + evt->lpos, evt->buf + evt->lpos, amount);

	if (amount < count)
		memcpy(evt->cache, evt->buf, count - amount);

	dwc3_writel(dwc->regs, DWC3_GEVNTCOUNT(0), count);

	dwc->irq_start_time[dwc->irq_dbg_index] = start_time;
	dwc->irq_completion_time[dwc->irq_dbg_index] =
		ktime_us_delta(ktime_get(), start_time);
	dwc->irq_event_count[dwc->irq_dbg_index] = count / 4;
	dwc->irq_dbg_index = (dwc->irq_dbg_index + 1) % MAX_INTR_STATS;

	return IRQ_WAKE_THREAD;
}

irqreturn_t dwc3_interrupt(int irq, void *_dwc)
{
	struct dwc3     *dwc = _dwc;
	irqreturn_t     ret = IRQ_NONE;
	irqreturn_t     status;

	status = dwc3_check_event_buf(dwc->ev_buf);
	if (status == IRQ_WAKE_THREAD)
		ret = status;

	if (ret == IRQ_WAKE_THREAD)
		queue_work(dwc->dwc_wq, &dwc->bh_work);

	return IRQ_HANDLED;
}

static int dwc3_gadget_get_irq(struct dwc3 *dwc)
{
	struct platform_device *dwc3_pdev = to_platform_device(dwc->dev);
	int irq;

	irq = platform_get_irq_byname_optional(dwc3_pdev, "peripheral");
	if (irq > 0)
		goto out;

	if (irq == -EPROBE_DEFER)
		goto out;

	irq = platform_get_irq_byname_optional(dwc3_pdev, "dwc_usb3");
	if (irq > 0)
		goto out;

	if (irq == -EPROBE_DEFER)
		goto out;

	irq = platform_get_irq(dwc3_pdev, 0);
	if (irq > 0)
		goto out;

	if (!irq)
		irq = -EINVAL;

out:
	return irq;
}

static void dwc_gadget_release(struct device *dev)
{
	struct usb_gadget *gadget = container_of(dev, struct usb_gadget, dev);

	kfree(gadget);
}

/**
 * dwc3_gadget_init - initializes gadget related registers
 * @dwc: pointer to our controller context structure
 *
 * Returns 0 on success otherwise negative errno.
 */
int dwc3_gadget_init(struct dwc3 *dwc)
{
	int ret;
	int irq;
	struct device *dev;

	irq = dwc3_gadget_get_irq(dwc);
	if (irq < 0) {
		ret = irq;
		goto err0;
	}

	dwc->irq_gadget = irq;

	dwc->ep0_trb = dma_alloc_coherent(dwc->sysdev,
					  sizeof(*dwc->ep0_trb) * 2,
					  &dwc->ep0_trb_addr, GFP_KERNEL);
	if (!dwc->ep0_trb) {
		dev_err(dwc->dev, "failed to allocate ep0 trb\n");
		ret = -ENOMEM;
		goto err0;
	}

	dwc->setup_buf = kzalloc(DWC3_EP0_SETUP_SIZE, GFP_KERNEL);
	if (!dwc->setup_buf) {
		ret = -ENOMEM;
		goto err1;
	}

	dwc->bounce = dma_alloc_coherent(dwc->sysdev, DWC3_BOUNCE_SIZE,
			&dwc->bounce_addr, GFP_KERNEL);
	if (!dwc->bounce) {
		ret = -ENOMEM;
		goto err2;
	}

	init_completion(&dwc->ep0_in_setup);
	dwc->gadget = kzalloc(sizeof(struct usb_gadget), GFP_KERNEL);
	if (!dwc->gadget) {
		ret = -ENOMEM;
		goto err3;
	}


	usb_initialize_gadget(dwc->dev, dwc->gadget, dwc_gadget_release);
	dev				= &dwc->gadget->dev;
	dev->platform_data		= dwc;
	dwc->gadget->ops		= &dwc3_gadget_ops;
	dwc->gadget->speed		= USB_SPEED_UNKNOWN;
	dwc->gadget->sg_supported	= true;
	dwc->gadget->name		= "dwc3-gadget";
	dwc->gadget->lpm_capable	= true;

	/*
	 * FIXME We might be setting max_speed to <SUPER, however versions
	 * <2.20a of dwc3 have an issue with metastability (documented
	 * elsewhere in this driver) which tells us we can't set max speed to
	 * anything lower than SUPER.
	 *
	 * Because gadget.max_speed is only used by composite.c and function
	 * drivers (i.e. it won't go into dwc3's registers) we are allowing this
	 * to happen so we avoid sending SuperSpeed Capability descriptor
	 * together with our BOS descriptor as that could confuse host into
	 * thinking we can handle super speed.
	 *
	 * Note that, in fact, we won't even support GetBOS requests when speed
	 * is less than super speed because we don't have means, yet, to tell
	 * composite.c that we are USB 2.0 + LPM ECN.
	 */
	if (DWC3_VER_IS_PRIOR(DWC3, 220A) &&
	    !dwc->dis_metastability_quirk)
		dev_info(dwc->dev, "changing max_speed on rev %08x\n",
				dwc->revision);

	dwc->gadget->max_speed		= dwc->maximum_speed;

	/*
	 * REVISIT: Here we should clear all pending IRQs to be
	 * sure we're starting from a well known location.
	 */

	dwc->num_eps = DWC3_ENDPOINTS_NUM;
	ret = dwc3_gadget_init_endpoints(dwc, dwc->num_eps);
	if (ret)
		goto err4;

	ret = usb_add_gadget(dwc->gadget);
	if (ret) {
		dev_err(dwc->dev, "failed to add gadget\n");
		goto err5;
	}

	return 0;

err5:
	dwc3_gadget_free_endpoints(dwc);
err4:
	usb_put_gadget(dwc->gadget);
err3:
	dma_free_coherent(dwc->sysdev, DWC3_BOUNCE_SIZE, dwc->bounce,
			dwc->bounce_addr);

err2:
	kfree(dwc->setup_buf);

err1:
	dma_free_coherent(dwc->sysdev, sizeof(*dwc->ep0_trb) * 2,
			dwc->ep0_trb, dwc->ep0_trb_addr);

err0:
	return ret;
}

/* -------------------------------------------------------------------------- */

void dwc3_gadget_exit(struct dwc3 *dwc)
{
	usb_del_gadget_udc(dwc->gadget);
	dwc3_gadget_free_endpoints(dwc);
	dma_free_coherent(dwc->sysdev, DWC3_BOUNCE_SIZE, dwc->bounce,
			  dwc->bounce_addr);
	kfree(dwc->setup_buf);
	dma_free_coherent(dwc->sysdev, sizeof(*dwc->ep0_trb) * 2,
			  dwc->ep0_trb, dwc->ep0_trb_addr);
}

int dwc3_gadget_suspend(struct dwc3 *dwc)
{
	if (!dwc->gadget_driver)
		return 0;

	dwc3_gadget_run_stop(dwc, false, false);
	dwc3_disconnect_gadget(dwc);
	__dwc3_gadget_stop(dwc);

	return 0;
}

int dwc3_gadget_resume(struct dwc3 *dwc)
{
	int			ret;

	if (!dwc->gadget_driver)
		return 0;

	ret = __dwc3_gadget_start(dwc);
	if (ret < 0)
		goto err0;

	ret = dwc3_gadget_run_stop(dwc, true, false);
	if (ret < 0)
		goto err1;

	return 0;

err1:
	__dwc3_gadget_stop(dwc);

err0:
	return ret;
}

void dwc3_gadget_process_pending_events(struct dwc3 *dwc)
{
	if (dwc->pending_events) {
		dwc3_interrupt(dwc->irq_gadget, dwc->ev_buf);
		dwc->pending_events = false;
		enable_irq(dwc->irq_gadget);
	}
}<|MERGE_RESOLUTION|>--- conflicted
+++ resolved
@@ -629,11 +629,7 @@
 	for (i = 0; i < DWC3_ENDPOINTS_NUM; i++) {
 		struct dwc3_ep *dep = dwc->eps[i];
 
-		/*
-		 * Don't set xfer resource with USB GSI endpoint as it is
-		 * performed before enabling USB GSI endpoint.
-		 */
-		if (!dep || dep->gsi)
+		if (!dep)
 			continue;
 
 		ret = dwc3_gadget_set_xfer_resource(dep);
@@ -1528,10 +1524,7 @@
 		if (ret == -EAGAIN)
 			return ret;
 
-<<<<<<< HEAD
-=======
 		dbg_log_string("dep:%s cmd failed ret:%d", dep->name, ret);
->>>>>>> 158801d1
 		dwc3_stop_active_transfer(dep, true, true);
 
 		list_for_each_entry_safe(req, tmp, &dep->started_list, list)
@@ -1899,25 +1892,17 @@
 	spin_lock_irqsave(&dwc->lock, flags);
 
 	list_for_each_entry(r, &dep->cancelled_list, list) {
-<<<<<<< HEAD
-		if (r == req)
-			goto out;
-=======
 		if (r == req) {
 			dbg_log_string("req:%pK found cancelled list",
 							&req->request);
 			goto out;
 		}
->>>>>>> 158801d1
 	}
 
 	list_for_each_entry(r, &dep->pending_list, list) {
 		if (r == req) {
-<<<<<<< HEAD
-=======
 			dbg_log_string("req:%pK found pending list",
 							&req->request);
->>>>>>> 158801d1
 			dwc3_gadget_giveback(dep, req, -ECONNRESET);
 			goto out;
 		}
@@ -1927,11 +1912,8 @@
 		if (r == req) {
 			struct dwc3_request *t;
 
-<<<<<<< HEAD
-=======
 			dbg_log_string("req:%pK found started list",
 							&req->request);
->>>>>>> 158801d1
 			/* wait until it is processed */
 			dwc3_stop_active_transfer(dep, true, true);
 
@@ -1946,13 +1928,8 @@
 		}
 	}
 
-<<<<<<< HEAD
-	dev_err(dwc->dev, "request %pK was not queued to %s\n",
-		request, ep->name);
-=======
 	dev_err_ratelimited(dwc->dev, "request %pK was not queued to %s\n",
 			request, ep->name);
->>>>>>> 158801d1
 	ret = -EINVAL;
 out:
 	spin_unlock_irqrestore(&dwc->lock, flags);
@@ -2226,15 +2203,8 @@
 		if (!dep)
 			continue;
 
-<<<<<<< HEAD
-		if (dep->gsi && dep->direction)
-=======
-		if (!(dep->flags & DWC3_EP_ENABLED))
-			continue;
-
 		if (dep->gsi && dep->direction && block_db) {
 			dbg_log_string("block_db with dep:%s", dep->name);
->>>>>>> 158801d1
 			dwc3_notify_event(dwc,
 				DWC3_CONTROLLER_NOTIFY_CLEAR_DB, 0);
 		}
@@ -2314,20 +2284,6 @@
 	} else {
 		dwc->err_evt_seen = false;
 		dwc->pullups_connected = false;
-<<<<<<< HEAD
-=======
-		__dwc3_gadget_ep_disable(dwc->eps[0]);
-		__dwc3_gadget_ep_disable(dwc->eps[1]);
-
-		/*
-		 * According to dwc3 databook, it is must to remove any active
-		 * transfers before trying to stop USB device controller. Hence
-		 * call dwc3_stop_active_transfers() API before stopping USB
-		 * device controller. Also don't block ringing of doorbell until
-		 * controller is halted (i.e. second param as false).
-		 */
-		dwc3_stop_active_transfers(dwc, false);
->>>>>>> 158801d1
 
 		reg &= ~DWC3_DCTL_RUN_STOP;
 
@@ -2451,7 +2407,7 @@
 		 * command for any active transfers" before clearing the RunStop
 		 * bit.
 		 */
-		dwc3_stop_active_transfers(dwc);
+		dwc3_stop_active_transfers(dwc, false);
 		__dwc3_gadget_stop(dwc);
 
 		/*
@@ -2501,15 +2457,7 @@
 			DWC3_DEVTEN_USBRSTEN |
 			DWC3_DEVTEN_DISCONNEVTEN);
 
-<<<<<<< HEAD
 	if (DWC3_VER_IS_PRIOR(DWC3, 250A))
-=======
-	/*
-	 * Enable SUSPENDEVENT(BIT:6) for version 230A and above
-	 * else enable USB Link change event (BIT:3) for older version
-	 */
-	if (dwc->revision < DWC3_REVISION_230A)
->>>>>>> 158801d1
 		reg |= DWC3_DEVTEN_ULSTCNGEN;
 	else
 		reg |= DWC3_DEVTEN_EOPFEN;
@@ -3173,16 +3121,6 @@
 		req->needs_extra_trb = false;
 	}
 
-<<<<<<< HEAD
-=======
-	req->request.actual = req->request.length - req->remaining;
-
-	if (!dwc3_gadget_ep_request_completed(req)) {
-		__dwc3_gadget_kick_transfer(dep);
-		goto out;
-	}
-
->>>>>>> 158801d1
 	dwc3_gadget_giveback(dep, req, status);
 
 out:
@@ -3240,7 +3178,6 @@
 	if (dep->flags & DWC3_EP_END_TRANSFER_PENDING)
 		goto out;
 
-<<<<<<< HEAD
 	if (usb_endpoint_xfer_isoc(dep->endpoint.desc) &&
 		list_empty(&dep->started_list) &&
 		(list_empty(&dep->pending_list) || status == -EXDEV))
@@ -3248,10 +3185,6 @@
 	else if (dwc3_gadget_ep_should_continue(dep))
 		if (__dwc3_gadget_kick_transfer(dep) == 0)
 			no_started_trb = false;
-=======
-	if (stop)
-		dwc3_stop_active_transfer(dep, true, true);
->>>>>>> 158801d1
 
 out:
 	/*
@@ -3533,12 +3466,8 @@
 	if (dwc->gadget->speed != USB_SPEED_UNKNOWN) {
 		gadget_driver = dwc->gadget_driver;
 		spin_unlock(&dwc->lock);
-<<<<<<< HEAD
 		dbg_event(0xFF, "UDC RESET", 0);
 		usb_gadget_udc_reset(dwc->gadget, gadget_driver);
-=======
-		usb_gadget_udc_reset(&dwc->gadget, gadget_driver);
->>>>>>> 158801d1
 		spin_lock(&dwc->lock);
 	}
 }
@@ -3696,7 +3625,7 @@
 			dwc3_gadget_disconnect_interrupt(dwc);
 	}
 
-	dbg_event(0xFF, "BUS RESET", dwc->gadget.speed);
+	dbg_event(0xFF, "BUS RESET", dwc->gadget->speed);
 	dev_dbg(dwc->dev, "Notify OTG from %s\n", __func__);
 	dwc->b_suspend = false;
 	dwc3_notify_event(dwc, DWC3_CONTROLLER_NOTIFY_OTG_EVENT, 0);
@@ -3704,13 +3633,6 @@
 	usb_gadget_vbus_draw(dwc->gadget, 100);
 
 	dwc3_reset_gadget(dwc);
-	/*
-	 * In the Synopsis DesignWare Cores USB3 Databook Rev. 3.30a
-	 * Section 4.1.2 Table 4-2, it states that during a USB reset, the SW
-	 * needs to ensure that it sends "a DEPENDXFER command for any active
-	 * transfers."
-	 */
-	dwc3_stop_active_transfers(dwc);
 
 	reg = dwc3_readl(dwc->regs, DWC3_DCTL);
 	reg &= ~DWC3_DCTL_TSTCTRL_MASK;
@@ -3760,7 +3682,6 @@
 	reg = dwc3_readl(dwc->regs, DWC3_DSTS);
 	speed = reg & DWC3_DSTS_CONNECTSPD;
 	dwc->speed = speed;
-<<<<<<< HEAD
 
 	/* Enable SUSPENDEVENT(BIT:6) for version 230A and above */
 	if (!DWC3_VER_IS_PRIOR(DWC3, 230A)) {
@@ -3768,9 +3689,7 @@
 		reg |= DWC3_DEVTEN_EOPFEN;
 		dwc3_writel(dwc->regs, DWC3_DEVTEN, reg);
 	}
-=======
 	dbg_event(0xFF, "CONNECT DONE", speed);
->>>>>>> 158801d1
 
 	/* Reset the retry on erratic error event count */
 	dwc->retries_on_error = 0;
@@ -3896,13 +3815,6 @@
 	dbg_log_string("WAKEUP: link_state:%d", link_state);
 	dwc->link_state = DWC3_LINK_STATE_U0;
 
-<<<<<<< HEAD
-	if (dwc->gadget_driver && dwc->gadget_driver->resume) {
-		spin_unlock(&dwc->lock);
-		dwc->gadget_driver->resume(dwc->gadget);
-		spin_lock(&dwc->lock);
-	}
-=======
 	/* For L1 resume case, don't perform resume */
 	if (link_state != DWC3_LINK_STATE_U3)
 		return;
@@ -3912,7 +3824,6 @@
 	dwc->b_suspend = false;
 	dwc3_notify_event(dwc, DWC3_CONTROLLER_NOTIFY_OTG_EVENT, 0);
 	dwc3_resume_gadget(dwc);
->>>>>>> 158801d1
 }
 
 static void dwc3_gadget_linksts_change_interrupt(struct dwc3 *dwc,
