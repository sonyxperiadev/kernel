// SPDX-License-Identifier: GPL-2.0+
/*
 * f_fs.c -- user mode file system API for USB composite function controllers
 *
 * Copyright (C) 2010 Samsung Electronics
 * Author: Michal Nazarewicz <mina86@mina86.com>
 *
 * Based on inode.c (GadgetFS) which was:
 * Copyright (C) 2003-2004 David Brownell
 * Copyright (C) 2003 Agilent Technologies
 */


/* #define DEBUG */
/* #define VERBOSE_DEBUG */

#include <linux/blkdev.h>
#include <linux/pagemap.h>
#include <linux/export.h>
#include <linux/fs_parser.h>
#include <linux/hid.h>
#include <linux/mm.h>
#include <linux/module.h>
#include <linux/scatterlist.h>
#include <linux/sched/signal.h>
#include <linux/uio.h>
#include <linux/vmalloc.h>
#include <asm/unaligned.h>

#include <linux/usb/ccid.h>
#include <linux/usb/composite.h>
#include <linux/usb/functionfs.h>

#include <linux/aio.h>
#include <linux/mmu_context.h>
#include <linux/poll.h>
#include <linux/eventfd.h>

#include "u_fs.h"
#include "u_f.h"
#include "u_os_desc.h"
#include "configfs.h"

#define FUNCTIONFS_MAGIC	0xa647361 /* Chosen by a honest dice roll ;) */

#ifdef CONFIG_USB_F_FS_IPC_LOGGING
static inline void ffs_ipc_log_create(struct ffs_data *ffs,
		const char *dev_name)
{
	char ipcname[24] = "usb_ffs_";

	strlcat(ipcname, dev_name, sizeof(ipcname));
	ffs->ipc_log = ipc_log_context_create(10, ipcname, 0);
	if (IS_ERR_OR_NULL(ffs->ipc_log))
		ffs->ipc_log =  NULL;
}

static inline void ffs_ipc_log_destroy(struct ffs_data *ffs)
{
	ipc_log_context_destroy(ffs->ipc_log);
	ffs->ipc_log = NULL;
}

#ifdef CONFIG_DYNAMIC_DEBUG
#define ffs_log(fmt, ...) do { \
	ipc_log_string(ffs->ipc_log, "%s: " fmt,  __func__, ##__VA_ARGS__); \
	dynamic_pr_debug("%s: " fmt, __func__, ##__VA_ARGS__); \
} while (0)
#else
#define ffs_log(fmt, ...) \
	ipc_log_string(ffs->ipc_log, "%s: " fmt,  __func__, ##__VA_ARGS__)
#endif
#else
static inline void ffs_ipc_log_create(struct ffs_data *ffs,
		const char *dev_name) { }
static inline void ffs_ipc_log_destroy(struct ffs_data *ffs) { }
#define ffs_log(fmt, ...) \
	pr_debug("%s: %s: " fmt, ffs->dev_name, __func__, ##__VA_ARGS__)
#endif

/* Reference counter handling */
static void ffs_data_get(struct ffs_data *ffs);
static void ffs_data_put(struct ffs_data *ffs);
/* Creates new ffs_data object. */
static struct ffs_data *__must_check ffs_data_new(const char *dev_name)
	__attribute__((malloc));

/* Opened counter handling. */
static void ffs_data_opened(struct ffs_data *ffs);
static void ffs_data_closed(struct ffs_data *ffs);

/* Called with ffs->mutex held; take over ownership of data. */
static int __must_check
__ffs_data_got_descs(struct ffs_data *ffs, char *data, size_t len);
static int __must_check
__ffs_data_got_strings(struct ffs_data *ffs, char *data, size_t len);


/* The function structure ***************************************************/

struct ffs_ep;

struct ffs_function {
	struct usb_configuration	*conf;
	struct usb_gadget		*gadget;
	struct ffs_data			*ffs;

	struct ffs_ep			*eps;
	u8				eps_revmap[16];
	short				*interfaces_nums;

	struct usb_function		function;
};


static struct ffs_function *ffs_func_from_usb(struct usb_function *f)
{
	return container_of(f, struct ffs_function, function);
}


static inline enum ffs_setup_state
ffs_setup_state_clear_cancelled(struct ffs_data *ffs)
{
	return (enum ffs_setup_state)
		cmpxchg(&ffs->setup_state, FFS_SETUP_CANCELLED, FFS_NO_SETUP);
}


static void ffs_func_eps_disable(struct ffs_function *func);
static int __must_check ffs_func_eps_enable(struct ffs_function *func);

static int ffs_func_bind(struct usb_configuration *,
			 struct usb_function *);
static int ffs_func_set_alt(struct usb_function *, unsigned, unsigned);
static void ffs_func_disable(struct usb_function *);
static int ffs_func_setup(struct usb_function *,
			  const struct usb_ctrlrequest *);
static bool ffs_func_req_match(struct usb_function *,
			       const struct usb_ctrlrequest *,
			       bool config0);
static void ffs_func_suspend(struct usb_function *);
static void ffs_func_resume(struct usb_function *);


static int ffs_func_revmap_ep(struct ffs_function *func, u8 num);
static int ffs_func_revmap_intf(struct ffs_function *func, u8 intf);


/* The endpoints structures *************************************************/

struct ffs_ep {
	struct usb_ep			*ep;	/* P: ffs->eps_lock */
	struct usb_request		*req;	/* P: epfile->mutex */

	/* [0]: full speed, [1]: high speed, [2]: super speed */
	struct usb_endpoint_descriptor	*descs[3];

	u8				num;

	int				status;	/* P: epfile->mutex */
};

struct ffs_epfile {
	/* Protects ep->ep and ep->req. */
	struct mutex			mutex;

	struct ffs_data			*ffs;
	struct ffs_ep			*ep;	/* P: ffs->eps_lock */

	struct dentry			*dentry;

	/*
	 * Buffer for holding data from partial reads which may happen since
	 * we’re rounding user read requests to a multiple of a max packet size.
	 *
	 * The pointer is initialised with NULL value and may be set by
	 * __ffs_epfile_read_data function to point to a temporary buffer.
	 *
	 * In normal operation, calls to __ffs_epfile_read_buffered will consume
	 * data from said buffer and eventually free it.  Importantly, while the
	 * function is using the buffer, it sets the pointer to NULL.  This is
	 * all right since __ffs_epfile_read_data and __ffs_epfile_read_buffered
	 * can never run concurrently (they are synchronised by epfile->mutex)
	 * so the latter will not assign a new value to the pointer.
	 *
	 * Meanwhile ffs_func_eps_disable frees the buffer (if the pointer is
	 * valid) and sets the pointer to READ_BUFFER_DROP value.  This special
	 * value is crux of the synchronisation between ffs_func_eps_disable and
	 * __ffs_epfile_read_data.
	 *
	 * Once __ffs_epfile_read_data is about to finish it will try to set the
	 * pointer back to its old value (as described above), but seeing as the
	 * pointer is not-NULL (namely READ_BUFFER_DROP) it will instead free
	 * the buffer.
	 *
	 * == State transitions ==
	 *
	 * • ptr == NULL:  (initial state)
	 *   ◦ __ffs_epfile_read_buffer_free: go to ptr == DROP
	 *   ◦ __ffs_epfile_read_buffered:    nop
	 *   ◦ __ffs_epfile_read_data allocates temp buffer: go to ptr == buf
	 *   ◦ reading finishes:              n/a, not in ‘and reading’ state
	 * • ptr == DROP:
	 *   ◦ __ffs_epfile_read_buffer_free: nop
	 *   ◦ __ffs_epfile_read_buffered:    go to ptr == NULL
	 *   ◦ __ffs_epfile_read_data allocates temp buffer: free buf, nop
	 *   ◦ reading finishes:              n/a, not in ‘and reading’ state
	 * • ptr == buf:
	 *   ◦ __ffs_epfile_read_buffer_free: free buf, go to ptr == DROP
	 *   ◦ __ffs_epfile_read_buffered:    go to ptr == NULL and reading
	 *   ◦ __ffs_epfile_read_data:        n/a, __ffs_epfile_read_buffered
	 *                                    is always called first
	 *   ◦ reading finishes:              n/a, not in ‘and reading’ state
	 * • ptr == NULL and reading:
	 *   ◦ __ffs_epfile_read_buffer_free: go to ptr == DROP and reading
	 *   ◦ __ffs_epfile_read_buffered:    n/a, mutex is held
	 *   ◦ __ffs_epfile_read_data:        n/a, mutex is held
	 *   ◦ reading finishes and …
	 *     … all data read:               free buf, go to ptr == NULL
	 *     … otherwise:                   go to ptr == buf and reading
	 * • ptr == DROP and reading:
	 *   ◦ __ffs_epfile_read_buffer_free: nop
	 *   ◦ __ffs_epfile_read_buffered:    n/a, mutex is held
	 *   ◦ __ffs_epfile_read_data:        n/a, mutex is held
	 *   ◦ reading finishes:              free buf, go to ptr == DROP
	 */
	struct ffs_buffer		*read_buffer;
#define READ_BUFFER_DROP ((struct ffs_buffer *)ERR_PTR(-ESHUTDOWN))

	char				name[5];

	unsigned char			in;	/* P: ffs->eps_lock */
	unsigned char			isoc;	/* P: ffs->eps_lock */

	unsigned char			_pad;
};

struct ffs_buffer {
	size_t length;
	char *data;
	char storage[];
};

/*  ffs_io_data structure ***************************************************/

struct ffs_io_data {
	bool aio;
	bool read;

	struct kiocb *kiocb;
	struct iov_iter data;
	const void *to_free;
	char *buf;

	struct mm_struct *mm;
	struct work_struct work;

	struct usb_ep *ep;
	struct usb_request *req;
	struct sg_table sgt;
	bool use_sg;

	struct ffs_data *ffs;
};

struct ffs_desc_helper {
	struct ffs_data *ffs;
	unsigned interfaces_count;
	unsigned eps_count;
};

static int  __must_check ffs_epfiles_create(struct ffs_data *ffs);
static void ffs_epfiles_destroy(struct ffs_epfile *epfiles, unsigned count);

static struct dentry *
ffs_sb_create_file(struct super_block *sb, const char *name, void *data,
		   const struct file_operations *fops);

/* Devices management *******************************************************/

DEFINE_MUTEX(ffs_lock);
EXPORT_SYMBOL_GPL(ffs_lock);

static struct ffs_dev *_ffs_find_dev(const char *name);
static struct ffs_dev *_ffs_alloc_dev(void);
static void _ffs_free_dev(struct ffs_dev *dev);
static void *ffs_acquire_dev(const char *dev_name);
static void ffs_release_dev(struct ffs_data *ffs_data);
static int ffs_ready(struct ffs_data *ffs);
static void ffs_closed(struct ffs_data *ffs);

/* Misc helper functions ****************************************************/

static int ffs_mutex_lock(struct mutex *mutex, unsigned nonblock)
	__attribute__((warn_unused_result, nonnull));
static char *ffs_prepare_buffer(const char __user *buf, size_t len)
	__attribute__((warn_unused_result, nonnull));


/* Control file aka ep0 *****************************************************/

static void ffs_ep0_complete(struct usb_ep *ep, struct usb_request *req)
{
	struct ffs_data *ffs = req->context;

	complete(&ffs->ep0req_completion);
}

static int __ffs_ep0_queue_wait(struct ffs_data *ffs, char *data, size_t len)
	__releases(&ffs->ev.waitq.lock)
{
	struct usb_request *req = ffs->ep0req;
	int ret;

	req->zero     = len < le16_to_cpu(ffs->ev.setup.wLength);

	spin_unlock_irq(&ffs->ev.waitq.lock);

	ffs_log("enter: state %d setup_state %d flags %lu", ffs->state,
		ffs->setup_state, ffs->flags);

	req->buf      = data;
	req->length   = len;

	/*
	 * UDC layer requires to provide a buffer even for ZLP, but should
	 * not use it at all. Let's provide some poisoned pointer to catch
	 * possible bug in the driver.
	 */
	if (req->buf == NULL)
		req->buf = (void *)0xDEADBABE;

	reinit_completion(&ffs->ep0req_completion);

	ret = usb_ep_queue(ffs->gadget->ep0, req, GFP_ATOMIC);
	if (unlikely(ret < 0))
		return ret;

	ret = wait_for_completion_interruptible(&ffs->ep0req_completion);
	if (unlikely(ret)) {
		usb_ep_dequeue(ffs->gadget->ep0, req);
		return -EINTR;
	}

	ffs->setup_state = FFS_NO_SETUP;

	ffs_log("exit: state %d setup_state %d flags %lu", ffs->state,
		ffs->setup_state, ffs->flags);

	return req->status ? req->status : req->actual;
}

static int __ffs_ep0_stall(struct ffs_data *ffs)
{
	ffs_log("state %d setup_state %d flags %lu can_stall %d", ffs->state,
		ffs->setup_state, ffs->flags, ffs->ev.can_stall);

	if (ffs->ev.can_stall) {
		pr_vdebug("ep0 stall\n");
		usb_ep_set_halt(ffs->gadget->ep0);
		ffs->setup_state = FFS_NO_SETUP;
		return -EL2HLT;
	} else {
		pr_debug("bogus ep0 stall!\n");
		return -ESRCH;
	}
}

static ssize_t ffs_ep0_write(struct file *file, const char __user *buf,
			     size_t len, loff_t *ptr)
{
	struct ffs_data *ffs = file->private_data;
	ssize_t ret;
	char *data;

	ENTER();

	ffs_log("enter:len %zu state %d setup_state %d flags %lu", len,
		ffs->state, ffs->setup_state, ffs->flags);

	/* Fast check if setup was canceled */
	if (ffs_setup_state_clear_cancelled(ffs) == FFS_SETUP_CANCELLED)
		return -EIDRM;

	/* Acquire mutex */
	ret = ffs_mutex_lock(&ffs->mutex, file->f_flags & O_NONBLOCK);
	if (unlikely(ret < 0))
		return ret;

	/* Check state */
	switch (ffs->state) {
	case FFS_READ_DESCRIPTORS:
	case FFS_READ_STRINGS:
		/* Copy data */
		if (unlikely(len < 16)) {
			ret = -EINVAL;
			break;
		}

		data = ffs_prepare_buffer(buf, len);
		if (IS_ERR(data)) {
			ret = PTR_ERR(data);
			break;
		}

		/* Handle data */
		if (ffs->state == FFS_READ_DESCRIPTORS) {
			pr_info("read descriptors\n");
			ret = __ffs_data_got_descs(ffs, data, len);
			if (unlikely(ret < 0))
				break;

			ffs->state = FFS_READ_STRINGS;
			ret = len;
		} else {
			pr_info("read strings\n");
			ret = __ffs_data_got_strings(ffs, data, len);
			if (unlikely(ret < 0))
				break;

			ret = ffs_epfiles_create(ffs);
			if (unlikely(ret)) {
				ffs->state = FFS_CLOSING;
				break;
			}

			ffs->state = FFS_ACTIVE;
			mutex_unlock(&ffs->mutex);

			ret = ffs_ready(ffs);
			if (unlikely(ret < 0)) {
				ffs->state = FFS_CLOSING;
				return ret;
			}

			return len;
		}
		break;

	case FFS_ACTIVE:
		data = NULL;
		/*
		 * We're called from user space, we can use _irq
		 * rather then _irqsave
		 */
		spin_lock_irq(&ffs->ev.waitq.lock);
		switch (ffs_setup_state_clear_cancelled(ffs)) {
		case FFS_SETUP_CANCELLED:
			ret = -EIDRM;
			goto done_spin;

		case FFS_NO_SETUP:
			ret = -ESRCH;
			goto done_spin;

		case FFS_SETUP_PENDING:
			break;
		}

		/* FFS_SETUP_PENDING */
		if (!(ffs->ev.setup.bRequestType & USB_DIR_IN)) {
			spin_unlock_irq(&ffs->ev.waitq.lock);
			ret = __ffs_ep0_stall(ffs);
			break;
		}

		/* FFS_SETUP_PENDING and not stall */
		len = min(len, (size_t)le16_to_cpu(ffs->ev.setup.wLength));

		spin_unlock_irq(&ffs->ev.waitq.lock);

		data = ffs_prepare_buffer(buf, len);
		if (IS_ERR(data)) {
			ret = PTR_ERR(data);
			break;
		}

		spin_lock_irq(&ffs->ev.waitq.lock);

		/*
		 * We are guaranteed to be still in FFS_ACTIVE state
		 * but the state of setup could have changed from
		 * FFS_SETUP_PENDING to FFS_SETUP_CANCELLED so we need
		 * to check for that.  If that happened we copied data
		 * from user space in vain but it's unlikely.
		 *
		 * For sure we are not in FFS_NO_SETUP since this is
		 * the only place FFS_SETUP_PENDING -> FFS_NO_SETUP
		 * transition can be performed and it's protected by
		 * mutex.
		 */
		if (ffs_setup_state_clear_cancelled(ffs) ==
		    FFS_SETUP_CANCELLED) {
			ret = -EIDRM;
done_spin:
			spin_unlock_irq(&ffs->ev.waitq.lock);
		} else {
			/* unlocks spinlock */
			ret = __ffs_ep0_queue_wait(ffs, data, len);
		}
		kfree(data);
		break;

	default:
		ret = -EBADFD;
		break;
	}

	ffs_log("exit:ret %zd state %d setup_state %d flags %lu", ret,
		ffs->state, ffs->setup_state, ffs->flags);

	mutex_unlock(&ffs->mutex);
	return ret;
}

/* Called with ffs->ev.waitq.lock and ffs->mutex held, both released on exit. */
static ssize_t __ffs_ep0_read_events(struct ffs_data *ffs, char __user *buf,
				     size_t n)
	__releases(&ffs->ev.waitq.lock)
{
	/*
	 * n cannot be bigger than ffs->ev.count, which cannot be bigger than
	 * size of ffs->ev.types array (which is four) so that's how much space
	 * we reserve.
	 */
	struct usb_functionfs_event events[ARRAY_SIZE(ffs->ev.types)];
	const size_t size = n * sizeof *events;
	unsigned i = 0;

	memset(events, 0, size);

	do {
		events[i].type = ffs->ev.types[i];
		if (events[i].type == FUNCTIONFS_SETUP) {
			events[i].u.setup = ffs->ev.setup;
			ffs->setup_state = FFS_SETUP_PENDING;
		}
	} while (++i < n);

	ffs->ev.count -= n;
	if (ffs->ev.count)
		memmove(ffs->ev.types, ffs->ev.types + n,
			ffs->ev.count * sizeof *ffs->ev.types);

	spin_unlock_irq(&ffs->ev.waitq.lock);

	ffs_log("state %d setup_state %d flags %lu #evt %zu", ffs->state,
		ffs->setup_state, ffs->flags, n);

	mutex_unlock(&ffs->mutex);

	return unlikely(copy_to_user(buf, events, size)) ? -EFAULT : size;
}

static ssize_t ffs_ep0_read(struct file *file, char __user *buf,
			    size_t len, loff_t *ptr)
{
	struct ffs_data *ffs = file->private_data;
	char *data = NULL;
	size_t n;
	int ret;

	ENTER();

	ffs_log("enter:len %zu state %d setup_state %d flags %lu", len,
		ffs->state, ffs->setup_state, ffs->flags);

	/* Fast check if setup was canceled */
	if (ffs_setup_state_clear_cancelled(ffs) == FFS_SETUP_CANCELLED)
		return -EIDRM;

	/* Acquire mutex */
	ret = ffs_mutex_lock(&ffs->mutex, file->f_flags & O_NONBLOCK);
	if (unlikely(ret < 0))
		return ret;

	/* Check state */
	if (ffs->state != FFS_ACTIVE) {
		ret = -EBADFD;
		goto done_mutex;
	}

	/*
	 * We're called from user space, we can use _irq rather then
	 * _irqsave
	 */
	spin_lock_irq(&ffs->ev.waitq.lock);

	switch (ffs_setup_state_clear_cancelled(ffs)) {
	case FFS_SETUP_CANCELLED:
		ret = -EIDRM;
		break;

	case FFS_NO_SETUP:
		n = len / sizeof(struct usb_functionfs_event);
		if (unlikely(!n)) {
			ret = -EINVAL;
			break;
		}

		if ((file->f_flags & O_NONBLOCK) && !ffs->ev.count) {
			ret = -EAGAIN;
			break;
		}

		if (wait_event_interruptible_exclusive_locked_irq(ffs->ev.waitq,
							ffs->ev.count)) {
			ret = -EINTR;
			break;
		}

		/* unlocks spinlock */
		return __ffs_ep0_read_events(ffs, buf,
					     min(n, (size_t)ffs->ev.count));

	case FFS_SETUP_PENDING:
		if (ffs->ev.setup.bRequestType & USB_DIR_IN) {
			spin_unlock_irq(&ffs->ev.waitq.lock);
			ret = __ffs_ep0_stall(ffs);
			goto done_mutex;
		}

		len = min(len, (size_t)le16_to_cpu(ffs->ev.setup.wLength));

		spin_unlock_irq(&ffs->ev.waitq.lock);

		if (likely(len)) {
			data = kmalloc(len, GFP_KERNEL);
			if (unlikely(!data)) {
				ret = -ENOMEM;
				goto done_mutex;
			}
		}

		spin_lock_irq(&ffs->ev.waitq.lock);

		/* See ffs_ep0_write() */
		if (ffs_setup_state_clear_cancelled(ffs) ==
		    FFS_SETUP_CANCELLED) {
			ret = -EIDRM;
			break;
		}

		/* unlocks spinlock */
		ret = __ffs_ep0_queue_wait(ffs, data, len);
		if (likely(ret > 0) && unlikely(copy_to_user(buf, data, len)))
			ret = -EFAULT;
		goto done_mutex;

	default:
		ret = -EBADFD;
		break;
	}

	spin_unlock_irq(&ffs->ev.waitq.lock);
done_mutex:
	ffs_log("exit:ret %d state %d setup_state %d flags %lu", ret,
		ffs->state, ffs->setup_state, ffs->flags);

	mutex_unlock(&ffs->mutex);
	kfree(data);
	return ret;
}

static int ffs_ep0_open(struct inode *inode, struct file *file)
{
	struct ffs_data *ffs = inode->i_private;

	ENTER();

	ffs_log("state %d setup_state %d flags %lu opened %d", ffs->state,
		ffs->setup_state, ffs->flags, atomic_read(&ffs->opened));

	if (unlikely(ffs->state == FFS_CLOSING))
		return -EBUSY;

	file->private_data = ffs;
	ffs_data_opened(ffs);

	return 0;
}

static int ffs_ep0_release(struct inode *inode, struct file *file)
{
	struct ffs_data *ffs = file->private_data;

	ENTER();

	ffs_log("state %d setup_state %d flags %lu opened %d", ffs->state,
		ffs->setup_state, ffs->flags, atomic_read(&ffs->opened));

	ffs_data_closed(ffs);

	return 0;
}

static long ffs_ep0_ioctl(struct file *file, unsigned code, unsigned long value)
{
	struct ffs_data *ffs = file->private_data;
	struct usb_gadget *gadget = ffs->gadget;
	long ret;

	ENTER();

	ffs_log("state %d setup_state %d flags %lu opened %d", ffs->state,
		ffs->setup_state, ffs->flags, atomic_read(&ffs->opened));

	if (code == FUNCTIONFS_INTERFACE_REVMAP) {
		struct ffs_function *func = ffs->func;
		ret = func ? ffs_func_revmap_intf(func, value) : -ENODEV;
	} else if (gadget && gadget->ops->ioctl) {
		ret = gadget->ops->ioctl(gadget, code, value);
	} else {
		ret = -ENOTTY;
	}

	return ret;
}

static __poll_t ffs_ep0_poll(struct file *file, poll_table *wait)
{
	struct ffs_data *ffs = file->private_data;
	__poll_t mask = EPOLLWRNORM;
	int ret;

	ffs_log("enter:state %d setup_state %d flags %lu opened %d", ffs->state,
		ffs->setup_state, ffs->flags, atomic_read(&ffs->opened));

	poll_wait(file, &ffs->ev.waitq, wait);

	ret = ffs_mutex_lock(&ffs->mutex, file->f_flags & O_NONBLOCK);
	if (unlikely(ret < 0))
		return mask;

	switch (ffs->state) {
	case FFS_READ_DESCRIPTORS:
	case FFS_READ_STRINGS:
		mask |= EPOLLOUT;
		break;

	case FFS_ACTIVE:
		switch (ffs->setup_state) {
		case FFS_NO_SETUP:
			if (ffs->ev.count)
				mask |= EPOLLIN;
			break;

		case FFS_SETUP_PENDING:
		case FFS_SETUP_CANCELLED:
			mask |= (EPOLLIN | EPOLLOUT);
			break;
		}
	case FFS_CLOSING:
		break;
	case FFS_DEACTIVATED:
		break;
	}

	ffs_log("exit: mask %u", mask);

	mutex_unlock(&ffs->mutex);

	return mask;
}

static const struct file_operations ffs_ep0_operations = {
	.llseek =	no_llseek,

	.open =		ffs_ep0_open,
	.write =	ffs_ep0_write,
	.read =		ffs_ep0_read,
	.release =	ffs_ep0_release,
	.unlocked_ioctl =	ffs_ep0_ioctl,
	.poll =		ffs_ep0_poll,
};


/* "Normal" endpoints operations ********************************************/

static void ffs_epfile_io_complete(struct usb_ep *_ep, struct usb_request *req)
{
	ENTER();
	if (likely(req->context)) {
		struct ffs_ep *ep = _ep->driver_data;
		ep->status = req->status ? req->status : req->actual;
		complete(req->context);
	}
}

static ssize_t ffs_copy_to_iter(void *data, int data_len, struct iov_iter *iter)
{
	ssize_t ret = copy_to_iter(data, data_len, iter);
	if (likely(ret == data_len))
		return ret;

	if (unlikely(iov_iter_count(iter)))
		return -EFAULT;

	/*
	 * Dear user space developer!
	 *
	 * TL;DR: To stop getting below error message in your kernel log, change
	 * user space code using functionfs to align read buffers to a max
	 * packet size.
	 *
	 * Some UDCs (e.g. dwc3) require request sizes to be a multiple of a max
	 * packet size.  When unaligned buffer is passed to functionfs, it
	 * internally uses a larger, aligned buffer so that such UDCs are happy.
	 *
	 * Unfortunately, this means that host may send more data than was
	 * requested in read(2) system call.  f_fs doesn’t know what to do with
	 * that excess data so it simply drops it.
	 *
	 * Was the buffer aligned in the first place, no such problem would
	 * happen.
	 *
	 * Data may be dropped only in AIO reads.  Synchronous reads are handled
	 * by splitting a request into multiple parts.  This splitting may still
	 * be a problem though so it’s likely best to align the buffer
	 * regardless of it being AIO or not..
	 *
	 * This only affects OUT endpoints, i.e. reading data with a read(2),
	 * aio_read(2) etc. system calls.  Writing data to an IN endpoint is not
	 * affected.
	 */
	pr_err("functionfs read size %d > requested size %zd, dropping excess data. "
	       "Align read buffer size to max packet size to avoid the problem.\n",
	       data_len, ret);

	return ret;
}

/*
 * allocate a virtually contiguous buffer and create a scatterlist describing it
 * @sg_table	- pointer to a place to be filled with sg_table contents
 * @size	- required buffer size
 */
static void *ffs_build_sg_list(struct sg_table *sgt, size_t sz)
{
	struct page **pages;
	void *vaddr, *ptr;
	unsigned int n_pages;
	int i;

	vaddr = vmalloc(sz);
	if (!vaddr)
		return NULL;

	n_pages = PAGE_ALIGN(sz) >> PAGE_SHIFT;
	pages = kvmalloc_array(n_pages, sizeof(struct page *), GFP_KERNEL);
	if (!pages) {
		vfree(vaddr);

		return NULL;
	}
	for (i = 0, ptr = vaddr; i < n_pages; ++i, ptr += PAGE_SIZE)
		pages[i] = vmalloc_to_page(ptr);

	if (sg_alloc_table_from_pages(sgt, pages, n_pages, 0, sz, GFP_KERNEL)) {
		kvfree(pages);
		vfree(vaddr);

		return NULL;
	}
	kvfree(pages);

	return vaddr;
}

static inline void *ffs_alloc_buffer(struct ffs_io_data *io_data,
	size_t data_len)
{
	if (io_data->use_sg)
		return ffs_build_sg_list(&io_data->sgt, data_len);

	return kmalloc(data_len, GFP_KERNEL);
}

static inline void ffs_free_buffer(struct ffs_io_data *io_data)
{
	if (!io_data->buf)
		return;

	if (io_data->use_sg) {
		sg_free_table(&io_data->sgt);
		vfree(io_data->buf);
	} else {
		kfree(io_data->buf);
	}
}

static void ffs_user_copy_worker(struct work_struct *work)
{
	struct ffs_io_data *io_data = container_of(work, struct ffs_io_data,
						   work);
	struct ffs_data *ffs = io_data->ffs;
	int ret = io_data->req->status ? io_data->req->status :
					 io_data->req->actual;
	bool kiocb_has_eventfd = io_data->kiocb->ki_flags & IOCB_EVENTFD;

	ffs_log("enter: ret %d for %s", ret, io_data->read ? "read" : "write");

	if (io_data->read && ret > 0) {
		mm_segment_t oldfs = get_fs();

		set_fs(USER_DS);
		use_mm(io_data->mm);
		ret = ffs_copy_to_iter(io_data->buf, ret, &io_data->data);
		unuse_mm(io_data->mm);
		set_fs(oldfs);
	}

	io_data->kiocb->ki_complete(io_data->kiocb, ret, ret);

	if (io_data->ffs->ffs_eventfd && !kiocb_has_eventfd)
		eventfd_signal(io_data->ffs->ffs_eventfd, 1);

	usb_ep_free_request(io_data->ep, io_data->req);

	if (io_data->read)
		kfree(io_data->to_free);
	ffs_free_buffer(io_data);
	kfree(io_data);

	ffs_log("exit");
}

static void ffs_epfile_async_io_complete(struct usb_ep *_ep,
					 struct usb_request *req)
{
	struct ffs_io_data *io_data = req->context;
	struct ffs_data *ffs = io_data->ffs;

	ENTER();

	ffs_log("enter");

	INIT_WORK(&io_data->work, ffs_user_copy_worker);
	queue_work(ffs->io_completion_wq, &io_data->work);
}

static void __ffs_epfile_read_buffer_free(struct ffs_epfile *epfile)
{
	/*
	 * See comment in struct ffs_epfile for full read_buffer pointer
	 * synchronisation story.
	 */
	struct ffs_buffer *buf = xchg(&epfile->read_buffer, READ_BUFFER_DROP);
	if (buf && buf != READ_BUFFER_DROP)
		kfree(buf);
}

/* Assumes epfile->mutex is held. */
static ssize_t __ffs_epfile_read_buffered(struct ffs_epfile *epfile,
					  struct iov_iter *iter)
{
	/*
	 * Null out epfile->read_buffer so ffs_func_eps_disable does not free
	 * the buffer while we are using it.  See comment in struct ffs_epfile
	 * for full read_buffer pointer synchronisation story.
	 */
	struct ffs_buffer *buf = xchg(&epfile->read_buffer, NULL);
	ssize_t ret;
	if (!buf || buf == READ_BUFFER_DROP)
		return 0;

	ret = copy_to_iter(buf->data, buf->length, iter);
	if (buf->length == ret) {
		kfree(buf);
		return ret;
	}

	if (unlikely(iov_iter_count(iter))) {
		ret = -EFAULT;
	} else {
		buf->length -= ret;
		buf->data += ret;
	}

	if (cmpxchg(&epfile->read_buffer, NULL, buf))
		kfree(buf);

	return ret;
}

/* Assumes epfile->mutex is held. */
static ssize_t __ffs_epfile_read_data(struct ffs_epfile *epfile,
				      void *data, int data_len,
				      struct iov_iter *iter)
{
	struct ffs_buffer *buf;

	ssize_t ret = copy_to_iter(data, data_len, iter);
	if (likely(data_len == ret))
		return ret;

	if (unlikely(iov_iter_count(iter)))
		return -EFAULT;

	/* See ffs_copy_to_iter for more context. */
	pr_warn("functionfs read size %d > requested size %zd, splitting request into multiple reads.",
		data_len, ret);

	data_len -= ret;
	buf = kmalloc(sizeof(*buf) + data_len, GFP_KERNEL);
	if (!buf)
		return -ENOMEM;
	buf->length = data_len;
	buf->data = buf->storage;
	memcpy(buf->storage, data + ret, data_len);

	/*
	 * At this point read_buffer is NULL or READ_BUFFER_DROP (if
	 * ffs_func_eps_disable has been called in the meanwhile).  See comment
	 * in struct ffs_epfile for full read_buffer pointer synchronisation
	 * story.
	 */
	if (unlikely(cmpxchg(&epfile->read_buffer, NULL, buf)))
		kfree(buf);

	return ret;
}

static ssize_t ffs_epfile_io(struct file *file, struct ffs_io_data *io_data)
{
	struct ffs_epfile *epfile = file->private_data;
	struct ffs_data *ffs = epfile->ffs;
	struct usb_request *req;
	struct ffs_ep *ep;
	char *data = NULL;
	ssize_t ret, data_len = -EINVAL;
	int halt;

	ffs_log("enter: %s", epfile->name);

	/* Are we still active? */
	if (WARN_ON(epfile->ffs->state != FFS_ACTIVE))
		return -ENODEV;

	/* Wait for endpoint to be enabled */
	ep = epfile->ep;
	if (!ep) {
		if (file->f_flags & O_NONBLOCK)
			return -EAGAIN;

		ret = wait_event_interruptible(
				epfile->ffs->wait, (ep = epfile->ep));
		if (ret)
			return -EINTR;
	}

	/* Do we halt? */
	halt = (!io_data->read == !epfile->in);
	if (halt && epfile->isoc)
		return -EINVAL;

	/* We will be using request and read_buffer */
	ret = ffs_mutex_lock(&epfile->mutex, file->f_flags & O_NONBLOCK);
	if (unlikely(ret))
		goto error;

	/* Allocate & copy */
	if (!halt) {
		struct usb_gadget *gadget;

		/*
		 * Do we have buffered data from previous partial read?  Check
		 * that for synchronous case only because we do not have
		 * facility to ‘wake up’ a pending asynchronous read and push
		 * buffered data to it which we would need to make things behave
		 * consistently.
		 */
		if (!io_data->aio && io_data->read) {
			ret = __ffs_epfile_read_buffered(epfile, &io_data->data);
			if (ret)
				goto error_mutex;
		}

		/*
		 * if we _do_ wait above, the epfile->ffs->gadget might be NULL
		 * before the waiting completes, so do not assign to 'gadget'
		 * earlier
		 */
		gadget = epfile->ffs->gadget;

		spin_lock_irq(&epfile->ffs->eps_lock);
		/* In the meantime, endpoint got disabled or changed. */
		if (epfile->ep != ep) {
			ret = -ESHUTDOWN;
			goto error_lock;
		}
		data_len = iov_iter_count(&io_data->data);
		/*
		 * Controller may require buffer size to be aligned to
		 * maxpacketsize of an out endpoint.
		 */
		if (io_data->read)
			data_len = usb_ep_align_maybe(gadget, ep->ep, data_len);

		io_data->use_sg = gadget->sg_supported && data_len > PAGE_SIZE;
		spin_unlock_irq(&epfile->ffs->eps_lock);

		data = ffs_alloc_buffer(io_data, data_len);
		if (unlikely(!data)) {
			ret = -ENOMEM;
			goto error_mutex;
		}
		if (!io_data->read &&
		    !copy_from_iter_full(data, data_len, &io_data->data)) {
			ret = -EFAULT;
			goto error_mutex;
		}
	}

	spin_lock_irq(&epfile->ffs->eps_lock);

	if (epfile->ep != ep) {
		/* In the meantime, endpoint got disabled or changed. */
		ret = -ESHUTDOWN;
	} else if (halt) {
		ret = usb_ep_set_halt(ep->ep);
		if (!ret)
			ret = -EBADMSG;
	} else if (unlikely(data_len == -EINVAL)) {
		/*
		 * Sanity Check: even though data_len can't be used
		 * uninitialized at the time I write this comment, some
		 * compilers complain about this situation.
		 * In order to keep the code clean from warnings, data_len is
		 * being initialized to -EINVAL during its declaration, which
		 * means we can't rely on compiler anymore to warn no future
		 * changes won't result in data_len being used uninitialized.
		 * For such reason, we're adding this redundant sanity check
		 * here.
		 */
		WARN(1, "%s: data_len == -EINVAL\n", __func__);
		ret = -EINVAL;
	} else if (!io_data->aio) {
		DECLARE_COMPLETION_ONSTACK(done);
		bool interrupted = false;

		req = ep->req;
		if (io_data->use_sg) {
			req->buf = NULL;
			req->sg	= io_data->sgt.sgl;
			req->num_sgs = io_data->sgt.nents;
		} else {
			req->buf = data;
			req->num_sgs = 0;
		}
		req->length = data_len;

		io_data->buf = data;

		req->context  = &done;
		req->complete = ffs_epfile_io_complete;

		ret = usb_ep_queue(ep->ep, req, GFP_ATOMIC);
		if (unlikely(ret < 0))
			goto error_lock;

		spin_unlock_irq(&epfile->ffs->eps_lock);

		ffs_log("queued %zd bytes on %s", data_len, epfile->name);

		if (unlikely(wait_for_completion_interruptible(&done))) {
			/*
			 * To avoid race condition with ffs_epfile_io_complete,
			 * dequeue the request first then check
			 * status. usb_ep_dequeue API should guarantee no race
			 * condition with req->complete callback.
			 */
			usb_ep_dequeue(ep->ep, req);
			wait_for_completion(&done);
			interrupted = ep->status < 0;
		}

		ffs_log("%s:ep status %d for req %pK", epfile->name, ep->status,
				req);

		if (interrupted)
			ret = -EINTR;
		else if (io_data->read && ep->status > 0)
			ret = __ffs_epfile_read_data(epfile, data, ep->status,
						     &io_data->data);
		else
			ret = ep->status;
		goto error_mutex;
	} else if (!(req = usb_ep_alloc_request(ep->ep, GFP_ATOMIC))) {
		ret = -ENOMEM;
	} else {
		if (io_data->use_sg) {
			req->buf = NULL;
			req->sg	= io_data->sgt.sgl;
			req->num_sgs = io_data->sgt.nents;
		} else {
			req->buf = data;
			req->num_sgs = 0;
		}
		req->length = data_len;

		io_data->buf = data;
		io_data->ep = ep->ep;
		io_data->req = req;
		io_data->ffs = epfile->ffs;

		req->context  = io_data;
		req->complete = ffs_epfile_async_io_complete;

		ret = usb_ep_queue(ep->ep, req, GFP_ATOMIC);
		if (unlikely(ret)) {
			usb_ep_free_request(ep->ep, req);
			goto error_lock;
		}

		ffs_log("queued %zd bytes on %s", data_len, epfile->name);

		ret = -EIOCBQUEUED;
		/*
		 * Do not kfree the buffer in this function.  It will be freed
		 * by ffs_user_copy_worker.
		 */
		data = NULL;
	}

error_lock:
	spin_unlock_irq(&epfile->ffs->eps_lock);
error_mutex:
	mutex_unlock(&epfile->mutex);
error:
	if (ret != -EIOCBQUEUED) /* don't free if there is iocb queued */
		ffs_free_buffer(io_data);

	ffs_log("exit: %s ret %zd", epfile->name, ret);

	return ret;
}

static int
ffs_epfile_open(struct inode *inode, struct file *file)
{
	struct ffs_epfile *epfile = inode->i_private;
	struct ffs_data *ffs = epfile->ffs;

	ENTER();

	ffs_log("%s: state %d setup_state %d flag %lu", epfile->name,
		epfile->ffs->state, epfile->ffs->setup_state,
		epfile->ffs->flags);

	if (WARN_ON(epfile->ffs->state != FFS_ACTIVE))
		return -ENODEV;

	file->private_data = epfile;
	ffs_data_opened(epfile->ffs);

	return 0;
}

static int ffs_aio_cancel(struct kiocb *kiocb)
{
	struct ffs_io_data *io_data = kiocb->private;
	struct ffs_epfile *epfile = kiocb->ki_filp->private_data;
<<<<<<< HEAD
	unsigned long flags;
=======
	struct ffs_data *ffs = epfile->ffs;
>>>>>>> 69e489fe
	int value;

	ENTER();

<<<<<<< HEAD
	spin_lock_irqsave(&epfile->ffs->eps_lock, flags);
=======
	ffs_log("enter:state %d setup_state %d flag %lu", epfile->ffs->state,
		epfile->ffs->setup_state, epfile->ffs->flags);

	spin_lock_irq(&epfile->ffs->eps_lock);
>>>>>>> 69e489fe

	if (likely(io_data && io_data->ep && io_data->req))
		value = usb_ep_dequeue(io_data->ep, io_data->req);
	else
		value = -EINVAL;

	spin_unlock_irqrestore(&epfile->ffs->eps_lock, flags);

	ffs_log("exit: value %d", value);

	return value;
}

static ssize_t ffs_epfile_write_iter(struct kiocb *kiocb, struct iov_iter *from)
{
	struct ffs_epfile *epfile = kiocb->ki_filp->private_data;
	struct ffs_data *ffs = epfile->ffs;
	struct ffs_io_data io_data, *p = &io_data;
	ssize_t res;

	ENTER();

	ffs_log("enter");

	if (!is_sync_kiocb(kiocb)) {
		p = kzalloc(sizeof(io_data), GFP_KERNEL);
		if (unlikely(!p))
			return -ENOMEM;
		p->aio = true;
	} else {
		memset(p, 0, sizeof(*p));
		p->aio = false;
	}

	p->read = false;
	p->kiocb = kiocb;
	p->data = *from;
	p->mm = current->mm;

	kiocb->private = p;

	if (p->aio)
		kiocb_set_cancel_fn(kiocb, ffs_aio_cancel);

	res = ffs_epfile_io(kiocb->ki_filp, p);
	if (res == -EIOCBQUEUED)
		return res;
	if (p->aio)
		kfree(p);
	else
		*from = p->data;

	ffs_log("exit: ret %zd", res);

	return res;
}

static ssize_t ffs_epfile_read_iter(struct kiocb *kiocb, struct iov_iter *to)
{
	struct ffs_epfile *epfile = kiocb->ki_filp->private_data;
	struct ffs_data *ffs = epfile->ffs;
	struct ffs_io_data io_data, *p = &io_data;
	ssize_t res;

	ENTER();

	ffs_log("enter");

	if (!is_sync_kiocb(kiocb)) {
		p = kzalloc(sizeof(io_data), GFP_KERNEL);
		if (unlikely(!p))
			return -ENOMEM;
		p->aio = true;
	} else {
		memset(p, 0, sizeof(*p));
		p->aio = false;
	}

	p->read = true;
	p->kiocb = kiocb;
	if (p->aio) {
		p->to_free = dup_iter(&p->data, to, GFP_KERNEL);
		if (!p->to_free) {
			kfree(p);
			return -ENOMEM;
		}
	} else {
		p->data = *to;
		p->to_free = NULL;
	}
	p->mm = current->mm;

	kiocb->private = p;

	if (p->aio)
		kiocb_set_cancel_fn(kiocb, ffs_aio_cancel);

	res = ffs_epfile_io(kiocb->ki_filp, p);
	if (res == -EIOCBQUEUED)
		return res;

	if (p->aio) {
		kfree(p->to_free);
		kfree(p);
	} else {
		*to = p->data;
	}

	ffs_log("exit: ret %zd", res);

	return res;
}

static int
ffs_epfile_release(struct inode *inode, struct file *file)
{
	struct ffs_epfile *epfile = inode->i_private;
	struct ffs_data *ffs = epfile->ffs;

	ENTER();

	__ffs_epfile_read_buffer_free(epfile);
	ffs_log("%s: state %d setup_state %d flag %lu", epfile->name,
			epfile->ffs->state, epfile->ffs->setup_state,
			epfile->ffs->flags);

	ffs_data_closed(epfile->ffs);

	return 0;
}

static long ffs_epfile_ioctl(struct file *file, unsigned code,
			     unsigned long value)
{
	struct ffs_epfile *epfile = file->private_data;
	struct ffs_data *ffs = epfile->ffs;
	struct ffs_ep *ep;
	int ret;

	ENTER();

	ffs_log("%s: code 0x%08x value %#lx state %d setup_state %d flag %lu",
		epfile->name, code, value, epfile->ffs->state,
		epfile->ffs->setup_state, epfile->ffs->flags);

	if (WARN_ON(epfile->ffs->state != FFS_ACTIVE))
		return -ENODEV;

	/* Wait for endpoint to be enabled */
	ep = epfile->ep;
	if (!ep) {
		if (file->f_flags & O_NONBLOCK)
			return -EAGAIN;

		ret = wait_event_interruptible(
				epfile->ffs->wait, (ep = epfile->ep));
		if (ret)
			return -EINTR;
	}

	spin_lock_irq(&epfile->ffs->eps_lock);

	/* In the meantime, endpoint got disabled or changed. */
	if (epfile->ep != ep) {
		spin_unlock_irq(&epfile->ffs->eps_lock);
		return -ESHUTDOWN;
	}

	switch (code) {
	case FUNCTIONFS_FIFO_STATUS:
		ret = usb_ep_fifo_status(epfile->ep->ep);
		break;
	case FUNCTIONFS_FIFO_FLUSH:
		usb_ep_fifo_flush(epfile->ep->ep);
		ret = 0;
		break;
	case FUNCTIONFS_CLEAR_HALT:
		ret = usb_ep_clear_halt(epfile->ep->ep);
		break;
	case FUNCTIONFS_ENDPOINT_REVMAP:
		ret = epfile->ep->num;
		break;
	case FUNCTIONFS_ENDPOINT_DESC:
	{
		int desc_idx;
		struct usb_endpoint_descriptor desc1, *desc;

		switch (epfile->ffs->gadget->speed) {
		case USB_SPEED_SUPER_PLUS:
		case USB_SPEED_SUPER:
			desc_idx = 2;
			break;
		case USB_SPEED_HIGH:
			desc_idx = 1;
			break;
		default:
			desc_idx = 0;
		}

		desc = epfile->ep->descs[desc_idx];
		memcpy(&desc1, desc, desc->bLength);

		spin_unlock_irq(&epfile->ffs->eps_lock);
		ret = copy_to_user((void __user *)value, &desc1, desc1.bLength);
		if (ret)
			ret = -EFAULT;
		return ret;
	}
	default:
		ret = -ENOTTY;
	}
	spin_unlock_irq(&epfile->ffs->eps_lock);

	ffs_log("exit: %s: ret %d\n", epfile->name, ret);

	return ret;
}

static const struct file_operations ffs_epfile_operations = {
	.llseek =	no_llseek,

	.open =		ffs_epfile_open,
	.write_iter =	ffs_epfile_write_iter,
	.read_iter =	ffs_epfile_read_iter,
	.release =	ffs_epfile_release,
	.unlocked_ioctl =	ffs_epfile_ioctl,
	.compat_ioctl = compat_ptr_ioctl,
};


/* File system and super block operations ***********************************/

/*
 * Mounting the file system creates a controller file, used first for
 * function configuration then later for event monitoring.
 */

static struct inode *__must_check
ffs_sb_make_inode(struct super_block *sb, void *data,
		  const struct file_operations *fops,
		  const struct inode_operations *iops,
		  struct ffs_file_perms *perms)
{
	struct ffs_data	*ffs = sb->s_fs_info;
	struct inode *inode;

	ENTER();

	ffs_log("enter");

	inode = new_inode(sb);

	if (likely(inode)) {
		struct timespec64 ts = current_time(inode);

		inode->i_ino	 = get_next_ino();
		inode->i_mode    = perms->mode;
		inode->i_uid     = perms->uid;
		inode->i_gid     = perms->gid;
		inode->i_atime   = ts;
		inode->i_mtime   = ts;
		inode->i_ctime   = ts;
		inode->i_private = data;
		if (fops)
			inode->i_fop = fops;
		if (iops)
			inode->i_op  = iops;
	}

	return inode;
}

/* Create "regular" file */
static struct dentry *ffs_sb_create_file(struct super_block *sb,
					const char *name, void *data,
					const struct file_operations *fops)
{
	struct ffs_data	*ffs = sb->s_fs_info;
	struct dentry	*dentry;
	struct inode	*inode;

	ENTER();

	ffs_log("enter");

	dentry = d_alloc_name(sb->s_root, name);
	if (unlikely(!dentry))
		return NULL;

	inode = ffs_sb_make_inode(sb, data, fops, NULL, &ffs->file_perms);
	if (unlikely(!inode)) {
		dput(dentry);
		return NULL;
	}

	d_add(dentry, inode);
	return dentry;
}

/* Super block */
static const struct super_operations ffs_sb_operations = {
	.statfs =	simple_statfs,
	.drop_inode =	generic_delete_inode,
};

struct ffs_sb_fill_data {
	struct ffs_file_perms perms;
	umode_t root_mode;
	const char *dev_name;
	bool no_disconnect;
	struct ffs_data *ffs_data;
};

static int ffs_sb_fill(struct super_block *sb, struct fs_context *fc)
{
	struct ffs_sb_fill_data *data = fc->fs_private;
	struct inode	*inode;
	struct ffs_data	*ffs = data->ffs_data;

	ENTER();

	ffs_log("enter");

	ffs->sb              = sb;
	data->ffs_data       = NULL;
	sb->s_fs_info        = ffs;
	sb->s_blocksize      = PAGE_SIZE;
	sb->s_blocksize_bits = PAGE_SHIFT;
	sb->s_magic          = FUNCTIONFS_MAGIC;
	sb->s_op             = &ffs_sb_operations;
	sb->s_time_gran      = 1;

	/* Root inode */
	data->perms.mode = data->root_mode;
	inode = ffs_sb_make_inode(sb, NULL,
				  &simple_dir_operations,
				  &simple_dir_inode_operations,
				  &data->perms);
	sb->s_root = d_make_root(inode);
	if (unlikely(!sb->s_root))
		return -ENOMEM;

	/* EP0 file */
	if (unlikely(!ffs_sb_create_file(sb, "ep0", ffs,
					 &ffs_ep0_operations)))
		return -ENOMEM;

	return 0;
}

enum {
	Opt_no_disconnect,
	Opt_rmode,
	Opt_fmode,
	Opt_mode,
	Opt_uid,
	Opt_gid,
};

static const struct fs_parameter_spec ffs_fs_fs_parameters[] = {
	fsparam_bool	("no_disconnect",	Opt_no_disconnect),
	fsparam_u32	("rmode",		Opt_rmode),
	fsparam_u32	("fmode",		Opt_fmode),
	fsparam_u32	("mode",		Opt_mode),
	fsparam_u32	("uid",			Opt_uid),
	fsparam_u32	("gid",			Opt_gid),
	{}
};

static int ffs_fs_parse_param(struct fs_context *fc, struct fs_parameter *param)
{
	struct ffs_sb_fill_data *data = fc->fs_private;
	struct fs_parse_result result;
	int opt;

	ENTER();

	opt = fs_parse(fc, ffs_fs_fs_parameters, param, &result);
	if (opt < 0)
		return opt;

	switch (opt) {
	case Opt_no_disconnect:
		data->no_disconnect = result.boolean;
		break;
	case Opt_rmode:
		data->root_mode  = (result.uint_32 & 0555) | S_IFDIR;
		break;
	case Opt_fmode:
		data->perms.mode = (result.uint_32 & 0666) | S_IFREG;
		break;
	case Opt_mode:
		data->root_mode  = (result.uint_32 & 0555) | S_IFDIR;
		data->perms.mode = (result.uint_32 & 0666) | S_IFREG;
		break;

	case Opt_uid:
		data->perms.uid = make_kuid(current_user_ns(), result.uint_32);
		if (!uid_valid(data->perms.uid))
			goto unmapped_value;
		break;
	case Opt_gid:
		data->perms.gid = make_kgid(current_user_ns(), result.uint_32);
		if (!gid_valid(data->perms.gid))
			goto unmapped_value;
		break;

	default:
		return -ENOPARAM;
	}

	return 0;

unmapped_value:
	return invalf(fc, "%s: unmapped value: %u", param->key, result.uint_32);
}

/*
 * Set up the superblock for a mount.
 */
static int ffs_fs_get_tree(struct fs_context *fc)
{
	struct ffs_sb_fill_data *ctx = fc->fs_private;
	void *ffs_dev;
	struct ffs_data	*ffs;

	ENTER();

	if (!fc->source)
		return invalf(fc, "No source specified");

	ffs = ffs_data_new(fc->source);
	if (unlikely(!ffs))
		return -ENOMEM;
	ffs->file_perms = ctx->perms;
	ffs->no_disconnect = ctx->no_disconnect;

	ffs->dev_name = kstrdup(fc->source, GFP_KERNEL);
	if (unlikely(!ffs->dev_name)) {
		ffs_data_put(ffs);
		return -ENOMEM;
	}

	ffs_dev = ffs_acquire_dev(ffs->dev_name);
	if (IS_ERR(ffs_dev)) {
		ffs_data_put(ffs);
		return PTR_ERR(ffs_dev);
	}

	ffs->private_data = ffs_dev;
	ctx->ffs_data = ffs;
	return get_tree_nodev(fc, ffs_sb_fill);
}

static void ffs_fs_free_fc(struct fs_context *fc)
{
	struct ffs_sb_fill_data *ctx = fc->fs_private;

	if (ctx) {
		if (ctx->ffs_data) {
			ffs_release_dev(ctx->ffs_data);
			ffs_data_put(ctx->ffs_data);
		}

		kfree(ctx);
	}
}

static const struct fs_context_operations ffs_fs_context_ops = {
	.free		= ffs_fs_free_fc,
	.parse_param	= ffs_fs_parse_param,
	.get_tree	= ffs_fs_get_tree,
};

static int ffs_fs_init_fs_context(struct fs_context *fc)
{
	struct ffs_sb_fill_data *ctx;

	ctx = kzalloc(sizeof(struct ffs_sb_fill_data), GFP_KERNEL);
	if (!ctx)
		return -ENOMEM;

	ctx->perms.mode = S_IFREG | 0600;
	ctx->perms.uid = GLOBAL_ROOT_UID;
	ctx->perms.gid = GLOBAL_ROOT_GID;
	ctx->root_mode = S_IFDIR | 0500;
	ctx->no_disconnect = false;

	fc->fs_private = ctx;
	fc->ops = &ffs_fs_context_ops;
	return 0;
}

static void
ffs_fs_kill_sb(struct super_block *sb)
{
	ENTER();

	kill_litter_super(sb);
	if (sb->s_fs_info) {
		ffs_release_dev(sb->s_fs_info);
		ffs_data_closed(sb->s_fs_info);
	}
}

static struct file_system_type ffs_fs_type = {
	.owner		= THIS_MODULE,
	.name		= "functionfs",
	.init_fs_context = ffs_fs_init_fs_context,
	.parameters	= ffs_fs_fs_parameters,
	.kill_sb	= ffs_fs_kill_sb,
};
MODULE_ALIAS_FS("functionfs");


/* Driver's main init/cleanup functions *************************************/

static int functionfs_init(void)
{
	int ret;

	ENTER();

	ret = register_filesystem(&ffs_fs_type);
	if (likely(!ret))
		pr_info("file system registered\n");
	else
		pr_err("failed registering file system (%d)\n", ret);

	return ret;
}

static void functionfs_cleanup(void)
{
	ENTER();

	pr_info("unloading\n");
	unregister_filesystem(&ffs_fs_type);
}


/* ffs_data and ffs_function construction and destruction code **************/

static void ffs_data_clear(struct ffs_data *ffs);
static void ffs_data_reset(struct ffs_data *ffs);

static void ffs_data_get(struct ffs_data *ffs)
{
	ENTER();

	ffs_log("ref %u", refcount_read(&ffs->ref));

	refcount_inc(&ffs->ref);
}

static void ffs_data_opened(struct ffs_data *ffs)
{
	ENTER();

	ffs_log("enter: state %d setup_state %d flag %lu opened %d ref %d",
		ffs->state, ffs->setup_state, ffs->flags,
		atomic_read(&ffs->opened), refcount_read(&ffs->ref));

	refcount_inc(&ffs->ref);
	if (atomic_add_return(1, &ffs->opened) == 1 &&
			ffs->state == FFS_DEACTIVATED) {
		ffs->state = FFS_CLOSING;
		ffs_data_reset(ffs);
	}
}

static void ffs_data_put(struct ffs_data *ffs)
{
	ENTER();

	ffs_log("ref %u", refcount_read(&ffs->ref));

	if (unlikely(refcount_dec_and_test(&ffs->ref))) {
		pr_info("%s(): freeing\n", __func__);
		ffs_data_clear(ffs);
		BUG_ON(waitqueue_active(&ffs->ev.waitq) ||
		       waitqueue_active(&ffs->ep0req_completion.wait) ||
		       waitqueue_active(&ffs->wait));
		destroy_workqueue(ffs->io_completion_wq);
		ffs_ipc_log_destroy(ffs);
		kfree(ffs->dev_name);
		kfree(ffs);
	}
}

static void ffs_data_closed(struct ffs_data *ffs)
{
	ENTER();

	ffs_log("state %d setup_state %d flag %lu opened %d", ffs->state,
		ffs->setup_state, ffs->flags, atomic_read(&ffs->opened));

	if (atomic_dec_and_test(&ffs->opened)) {
		if (ffs->no_disconnect) {
			ffs->state = FFS_DEACTIVATED;
			if (ffs->epfiles) {
				ffs_epfiles_destroy(ffs->epfiles,
						   ffs->eps_count);
				ffs->epfiles = NULL;
			}
			if (ffs->setup_state == FFS_SETUP_PENDING)
				__ffs_ep0_stall(ffs);
		} else {
			ffs->state = FFS_CLOSING;
			ffs_data_reset(ffs);
		}
	}
	if (atomic_read(&ffs->opened) < 0) {
		ffs->state = FFS_CLOSING;
		ffs_data_reset(ffs);
	}

	ffs_data_put(ffs);
}

static struct ffs_data *ffs_data_new(const char *dev_name)
{
	struct ffs_dev *ffs_dev;
	struct ffs_data *ffs = kzalloc(sizeof *ffs, GFP_KERNEL);
	if (unlikely(!ffs))
		return NULL;

	ffs_dev = _ffs_find_dev(dev_name);
	if (ffs_dev && ffs_dev->mounted) {
		pr_info("%s(): %s Already mounted\n", __func__, dev_name);
		kfree(ffs);
		return ERR_PTR(-EBUSY);
	}

	ENTER();

	ffs->io_completion_wq = alloc_ordered_workqueue("%s", 0, dev_name);
	if (!ffs->io_completion_wq) {
		kfree(ffs);
		return NULL;
	}

	refcount_set(&ffs->ref, 1);
	atomic_set(&ffs->opened, 0);
	ffs->state = FFS_READ_DESCRIPTORS;
	mutex_init(&ffs->mutex);
	spin_lock_init(&ffs->eps_lock);
	init_waitqueue_head(&ffs->ev.waitq);
	init_waitqueue_head(&ffs->wait);
	init_completion(&ffs->ep0req_completion);

	/* XXX REVISIT need to update it in some places, or do we? */
	ffs->ev.can_stall = 1;

	ffs_ipc_log_create(ffs, dev_name);

	return ffs;
}

static void ffs_data_clear(struct ffs_data *ffs)
{
	ENTER();

	ffs_log("enter: state %d setup_state %d flag %lu", ffs->state,
		ffs->setup_state, ffs->flags);

	pr_debug("%s: ffs->gadget= %pK, ffs->flags= %lu\n",
				__func__, ffs->gadget, ffs->flags);
	ffs_closed(ffs);

	BUG_ON(ffs->gadget);

	if (ffs->epfiles)
		ffs_epfiles_destroy(ffs->epfiles, ffs->eps_count);

	if (ffs->ffs_eventfd)
		eventfd_ctx_put(ffs->ffs_eventfd);

	kfree(ffs->raw_descs_data);
	kfree(ffs->raw_strings);
	kfree(ffs->stringtabs);
}

static void ffs_data_reset(struct ffs_data *ffs)
{
	ENTER();

	ffs_log("enter: state %d setup_state %d flag %lu", ffs->state,
		ffs->setup_state, ffs->flags);

	ffs_data_clear(ffs);

	ffs->epfiles = NULL;
	ffs->raw_descs_data = NULL;
	ffs->raw_descs = NULL;
	ffs->raw_strings = NULL;
	ffs->stringtabs = NULL;

	ffs->raw_descs_length = 0;
	ffs->fs_descs_count = 0;
	ffs->hs_descs_count = 0;
	ffs->ss_descs_count = 0;

	ffs->strings_count = 0;
	ffs->interfaces_count = 0;
	ffs->eps_count = 0;

	ffs->ev.count = 0;

	ffs->state = FFS_READ_DESCRIPTORS;
	ffs->setup_state = FFS_NO_SETUP;
	ffs->flags = 0;
}


static int functionfs_bind(struct ffs_data *ffs, struct usb_composite_dev *cdev)
{
	struct usb_gadget_strings **lang;
	int first_id;

	ENTER();

	ffs_log("enter: state %d setup_state %d flag %lu", ffs->state,
		ffs->setup_state, ffs->flags);

	if (WARN_ON(ffs->state != FFS_ACTIVE
		 || test_and_set_bit(FFS_FL_BOUND, &ffs->flags)))
		return -EBADFD;

	first_id = usb_string_ids_n(cdev, ffs->strings_count);
	if (unlikely(first_id < 0))
		return first_id;

	ffs->ep0req = usb_ep_alloc_request(cdev->gadget->ep0, GFP_KERNEL);
	if (unlikely(!ffs->ep0req))
		return -ENOMEM;
	ffs->ep0req->complete = ffs_ep0_complete;
	ffs->ep0req->context = ffs;

	lang = ffs->stringtabs;
	if (lang) {
		for (; *lang; ++lang) {
			struct usb_string *str = (*lang)->strings;
			int id = first_id;
			for (; str->s; ++id, ++str)
				str->id = id;
		}
	}

	ffs->gadget = cdev->gadget;
	ffs_data_get(ffs);
	return 0;
}

static void functionfs_unbind(struct ffs_data *ffs)
{
	ENTER();

	if (!WARN_ON(!ffs->gadget)) {
		usb_ep_free_request(ffs->gadget->ep0, ffs->ep0req);
		ffs->ep0req = NULL;
		ffs->gadget = NULL;
		clear_bit(FFS_FL_BOUND, &ffs->flags);
		ffs_log("state %d setup_state %d flag %lu gadget %pK\n",
			ffs->state, ffs->setup_state, ffs->flags, ffs->gadget);
		ffs_data_put(ffs);
	}
}

static int ffs_epfiles_create(struct ffs_data *ffs)
{
	struct ffs_epfile *epfile, *epfiles;
	unsigned i, count;

	ENTER();

	ffs_log("enter: eps_count %u state %d setup_state %d flag %lu",
		ffs->eps_count, ffs->state, ffs->setup_state, ffs->flags);

	count = ffs->eps_count;
	epfiles = kcalloc(count, sizeof(*epfiles), GFP_KERNEL);
	if (!epfiles)
		return -ENOMEM;

	epfile = epfiles;
	for (i = 1; i <= count; ++i, ++epfile) {
		epfile->ffs = ffs;
		mutex_init(&epfile->mutex);
		if (ffs->user_flags & FUNCTIONFS_VIRTUAL_ADDR)
			sprintf(epfile->name, "ep%02x", ffs->eps_addrmap[i]);
		else
			sprintf(epfile->name, "ep%u", i);
		epfile->dentry = ffs_sb_create_file(ffs->sb, epfile->name,
						 epfile,
						 &ffs_epfile_operations);
		if (unlikely(!epfile->dentry)) {
			ffs_epfiles_destroy(epfiles, i - 1);
			return -ENOMEM;
		}
	}

	ffs->epfiles = epfiles;
	return 0;
}

static void ffs_epfiles_destroy(struct ffs_epfile *epfiles, unsigned count)
{
	struct ffs_epfile *epfile = epfiles;
	struct ffs_data *ffs = epfiles->ffs;

	ENTER();

	ffs_log("enter: count %u", count);

	for (; count; --count, ++epfile) {
		BUG_ON(mutex_is_locked(&epfile->mutex));
		if (epfile->dentry) {
			d_delete(epfile->dentry);
			dput(epfile->dentry);
			epfile->dentry = NULL;
		}
	}

	kfree(epfiles);
}

static void ffs_func_eps_disable(struct ffs_function *func)
{
	struct ffs_ep *ep         = func->eps;
	struct ffs_data *ffs      = func->ffs;
	struct ffs_epfile *epfile = func->ffs->epfiles;
	unsigned count            = func->ffs->eps_count;
	unsigned long flags;

	ffs_log("enter: state %d setup_state %d flag %lu", func->ffs->state,
		func->ffs->setup_state, func->ffs->flags);

	spin_lock_irqsave(&func->ffs->eps_lock, flags);
	while (count--) {
		/* pending requests get nuked */
		if (likely(ep->ep))
			usb_ep_disable(ep->ep);
		++ep;

		if (epfile) {
			epfile->ep = NULL;
			__ffs_epfile_read_buffer_free(epfile);
			++epfile;
		}
	}
	spin_unlock_irqrestore(&func->ffs->eps_lock, flags);
}

static int ffs_func_eps_enable(struct ffs_function *func)
{
	struct ffs_data *ffs      = func->ffs;
	struct ffs_ep *ep         = func->eps;
	struct ffs_epfile *epfile = ffs->epfiles;
	unsigned count            = ffs->eps_count;
	unsigned long flags;
	int ret = 0;

	ffs_log("enter: state %d setup_state %d flag %lu", func->ffs->state,
		func->ffs->setup_state, func->ffs->flags);

	spin_lock_irqsave(&func->ffs->eps_lock, flags);
	while(count--) {
		ep->ep->driver_data = ep;

		ret = config_ep_by_speed(func->gadget, &func->function, ep->ep);
		if (ret) {
			pr_err("%s: config_ep_by_speed(%s) returned %d\n",
					__func__, ep->ep->name, ret);
			break;
		}

		ret = usb_ep_enable(ep->ep);
		if (likely(!ret)) {
			epfile->ep = ep;
			epfile->in = usb_endpoint_dir_in(ep->ep->desc);
			epfile->isoc = usb_endpoint_xfer_isoc(ep->ep->desc);
			ffs_log("usb_ep_enable %s", ep->ep->name);
		} else {
			ffs_log("usb_ep_enable %s ret %d", ep->ep->name, ret);
			break;
		}

		++ep;
		++epfile;
	}

	wake_up_interruptible(&ffs->wait);
	spin_unlock_irqrestore(&func->ffs->eps_lock, flags);

	return ret;
}


/* Parsing and building descriptors and strings *****************************/

/*
 * This validates if data pointed by data is a valid USB descriptor as
 * well as record how many interfaces, endpoints and strings are
 * required by given configuration.  Returns address after the
 * descriptor or NULL if data is invalid.
 */

enum ffs_entity_type {
	FFS_DESCRIPTOR, FFS_INTERFACE, FFS_STRING, FFS_ENDPOINT
};

enum ffs_os_desc_type {
	FFS_OS_DESC, FFS_OS_DESC_EXT_COMPAT, FFS_OS_DESC_EXT_PROP
};

typedef int (*ffs_entity_callback)(enum ffs_entity_type entity,
				   u8 *valuep,
				   struct usb_descriptor_header *desc,
				   void *priv);

typedef int (*ffs_os_desc_callback)(enum ffs_os_desc_type entity,
				    struct usb_os_desc_header *h, void *data,
				    unsigned len, void *priv);

static int __must_check ffs_do_single_desc(struct ffs_data *ffs,
					   char *data, unsigned int len,
					   ffs_entity_callback entity,
					   void *priv, int *current_class)
{
	struct usb_descriptor_header *_ds = (void *)data;
	u8 length;
	int ret;

	ENTER();

	ffs_log("enter: len %u", len);

	/* At least two bytes are required: length and type */
	if (len < 2) {
		pr_vdebug("descriptor too short\n");
		return -EINVAL;
	}

	/* If we have at least as many bytes as the descriptor takes? */
	length = _ds->bLength;
	if (len < length) {
		pr_vdebug("descriptor longer then available data\n");
		return -EINVAL;
	}

#define __entity_check_INTERFACE(val)  1
#define __entity_check_STRING(val)     (val)
#define __entity_check_ENDPOINT(val)   ((val) & USB_ENDPOINT_NUMBER_MASK)
#define __entity(type, val) do {					\
		pr_vdebug("entity " #type "(%02x)\n", (val));		\
		if (unlikely(!__entity_check_ ##type(val))) {		\
			pr_vdebug("invalid entity's value\n");		\
			return -EINVAL;					\
		}							\
		ret = entity(FFS_ ##type, &val, _ds, priv);		\
		if (unlikely(ret < 0)) {				\
			pr_debug("entity " #type "(%02x); ret = %d\n",	\
				 (val), ret);				\
			return ret;					\
		}							\
	} while (0)

	/* Parse descriptor depending on type. */
	switch (_ds->bDescriptorType) {
	case USB_DT_DEVICE:
	case USB_DT_CONFIG:
	case USB_DT_STRING:
	case USB_DT_DEVICE_QUALIFIER:
		/* function can't have any of those */
		pr_vdebug("descriptor reserved for gadget: %d\n",
		      _ds->bDescriptorType);
		return -EINVAL;

	case USB_DT_INTERFACE: {
		struct usb_interface_descriptor *ds = (void *)_ds;
		pr_vdebug("interface descriptor\n");
		if (length != sizeof *ds)
			goto inv_length;

		__entity(INTERFACE, ds->bInterfaceNumber);
		if (ds->iInterface)
			__entity(STRING, ds->iInterface);
		*current_class = ds->bInterfaceClass;
	}
		break;

	case USB_DT_ENDPOINT: {
		struct usb_endpoint_descriptor *ds = (void *)_ds;
		pr_vdebug("endpoint descriptor\n");
		if (length != USB_DT_ENDPOINT_SIZE &&
		    length != USB_DT_ENDPOINT_AUDIO_SIZE)
			goto inv_length;
		__entity(ENDPOINT, ds->bEndpointAddress);
	}
		break;

	case USB_TYPE_CLASS | 0x01:
                if (*current_class == USB_INTERFACE_CLASS_HID) {
			pr_vdebug("hid descriptor\n");
			if (length != sizeof(struct hid_descriptor))
				goto inv_length;
			break;
		} else if (*current_class == USB_INTERFACE_CLASS_CCID) {
			pr_vdebug("ccid descriptor\n");
			if (length != sizeof(struct ccid_descriptor))
				goto inv_length;
			break;
		} else {
			pr_vdebug("unknown descriptor: %d for class %d\n",
			      _ds->bDescriptorType, *current_class);
			return -EINVAL;
		}

	case USB_DT_OTG:
		if (length != sizeof(struct usb_otg_descriptor))
			goto inv_length;
		break;

	case USB_DT_INTERFACE_ASSOCIATION: {
		struct usb_interface_assoc_descriptor *ds = (void *)_ds;
		pr_vdebug("interface association descriptor\n");
		if (length != sizeof *ds)
			goto inv_length;
		if (ds->iFunction)
			__entity(STRING, ds->iFunction);
	}
		break;

	case USB_DT_SS_ENDPOINT_COMP:
		pr_vdebug("EP SS companion descriptor\n");
		if (length != sizeof(struct usb_ss_ep_comp_descriptor))
			goto inv_length;
		break;

	case USB_DT_OTHER_SPEED_CONFIG:
	case USB_DT_INTERFACE_POWER:
	case USB_DT_DEBUG:
	case USB_DT_SECURITY:
	case USB_DT_CS_RADIO_CONTROL:
		/* TODO */
		pr_vdebug("unimplemented descriptor: %d\n", _ds->bDescriptorType);
		return -EINVAL;

	default:
		/* We should never be here */
		pr_vdebug("unknown descriptor: %d\n", _ds->bDescriptorType);
		return -EINVAL;

inv_length:
		pr_vdebug("invalid length: %d (descriptor %d)\n",
			  _ds->bLength, _ds->bDescriptorType);
		return -EINVAL;
	}

#undef __entity
#undef __entity_check_DESCRIPTOR
#undef __entity_check_INTERFACE
#undef __entity_check_STRING
#undef __entity_check_ENDPOINT

	ffs_log("exit: desc type %d length %d", _ds->bDescriptorType, length);

	return length;
}

static int __must_check ffs_do_descs(struct ffs_data *ffs, unsigned int count,
				     char *data, unsigned int len,
				     ffs_entity_callback entity, void *priv)
{
	const unsigned _len = len;
	unsigned long num = 0;
	int current_class = -1;

	ENTER();

	ffs_log("enter: len %u", len);

	for (;;) {
		int ret;

		if (num == count)
			data = NULL;

		/* Record "descriptor" entity */
		ret = entity(FFS_DESCRIPTOR, (u8 *)num, (void *)data, priv);
		if (unlikely(ret < 0)) {
			pr_debug("entity DESCRIPTOR(%02lx); ret = %d\n",
				 num, ret);
			return ret;
		}

		if (!data)
			return _len - len;

		ret = ffs_do_single_desc(ffs, data, len, entity, priv,
			&current_class);
		if (unlikely(ret < 0)) {
			pr_debug("%s returns %d\n", __func__, ret);
			return ret;
		}

		len -= ret;
		data += ret;
		++num;
	}
}

static int __ffs_data_do_entity(enum ffs_entity_type type,
				u8 *valuep, struct usb_descriptor_header *desc,
				void *priv)
{
	struct ffs_desc_helper *helper = priv;
	struct ffs_data *ffs = helper->ffs;
	struct usb_endpoint_descriptor *d;

	ENTER();

	ffs_log("enter: type %u", type);

	switch (type) {
	case FFS_DESCRIPTOR:
		break;

	case FFS_INTERFACE:
		/*
		 * Interfaces are indexed from zero so if we
		 * encountered interface "n" then there are at least
		 * "n+1" interfaces.
		 */
		if (*valuep >= helper->interfaces_count)
			helper->interfaces_count = *valuep + 1;
		break;

	case FFS_STRING:
		/*
		 * Strings are indexed from 1 (0 is reserved
		 * for languages list)
		 */
		if (*valuep > helper->ffs->strings_count)
			helper->ffs->strings_count = *valuep;
		break;

	case FFS_ENDPOINT:
		d = (void *)desc;
		helper->eps_count++;
		if (helper->eps_count >= FFS_MAX_EPS_COUNT)
			return -EINVAL;
		/* Check if descriptors for any speed were already parsed */
		if (!helper->ffs->eps_count && !helper->ffs->interfaces_count)
			helper->ffs->eps_addrmap[helper->eps_count] =
				d->bEndpointAddress;
		else if (helper->ffs->eps_addrmap[helper->eps_count] !=
				d->bEndpointAddress)
			return -EINVAL;
		break;
	}

	return 0;
}

static int __ffs_do_os_desc_header(struct ffs_data *ffs,
				   enum ffs_os_desc_type *next_type,
				   struct usb_os_desc_header *desc)
{
	u16 bcd_version = le16_to_cpu(desc->bcdVersion);
	u16 w_index = le16_to_cpu(desc->wIndex);

	ffs_log("enter: bcd:%x w_index:%d", bcd_version, w_index);

	if (bcd_version != 1) {
		pr_vdebug("unsupported os descriptors version: %d",
			  bcd_version);
		return -EINVAL;
	}
	switch (w_index) {
	case 0x4:
		*next_type = FFS_OS_DESC_EXT_COMPAT;
		break;
	case 0x5:
		*next_type = FFS_OS_DESC_EXT_PROP;
		break;
	default:
		pr_vdebug("unsupported os descriptor type: %d", w_index);
		return -EINVAL;
	}

	return sizeof(*desc);
}

/*
 * Process all extended compatibility/extended property descriptors
 * of a feature descriptor
 */
static int __must_check ffs_do_single_os_desc(struct ffs_data *ffs,
					      char *data, unsigned int len,
					      enum ffs_os_desc_type type,
					      u16 feature_count,
					      ffs_os_desc_callback entity,
					      void *priv,
					      struct usb_os_desc_header *h)
{
	int ret;
	const unsigned _len = len;

	ENTER();

	ffs_log("enter: len %u os desc type %d", len, type);

	/* loop over all ext compat/ext prop descriptors */
	while (feature_count--) {
		ret = entity(type, h, data, len, priv);
		if (unlikely(ret < 0)) {
			ffs_log("bad OS descriptor, type: %d\n", type);
			return ret;
		}
		data += ret;
		len -= ret;
	}
	return _len - len;
}

/* Process a number of complete Feature Descriptors (Ext Compat or Ext Prop) */
static int __must_check ffs_do_os_descs(struct ffs_data *ffs,
					unsigned int count, char *data,
					unsigned int len,
					ffs_os_desc_callback entity, void *priv)
{
	const unsigned _len = len;
	unsigned long num = 0;

	ENTER();

	ffs_log("enter: len %u", len);

	for (num = 0; num < count; ++num) {
		int ret;
		enum ffs_os_desc_type type;
		u16 feature_count;
		struct usb_os_desc_header *desc = (void *)data;

		if (len < sizeof(*desc))
			return -EINVAL;

		/*
		 * Record "descriptor" entity.
		 * Process dwLength, bcdVersion, wIndex, get b/wCount.
		 * Move the data pointer to the beginning of extended
		 * compatibilities proper or extended properties proper
		 * portions of the data
		 */
		if (le32_to_cpu(desc->dwLength) > len)
			return -EINVAL;

		ret = __ffs_do_os_desc_header(ffs, &type, desc);
		if (unlikely(ret < 0)) {
			ffs_log("entity OS_DESCRIPTOR(%02lx); ret = %d\n",
				 num, ret);
			return ret;
		}
		/*
		 * 16-bit hex "?? 00" Little Endian looks like 8-bit hex "??"
		 */
		feature_count = le16_to_cpu(desc->wCount);
		if (type == FFS_OS_DESC_EXT_COMPAT &&
		    (feature_count > 255 || desc->Reserved))
				return -EINVAL;
		len -= ret;
		data += ret;

		/*
		 * Process all function/property descriptors
		 * of this Feature Descriptor
		 */
		ret = ffs_do_single_os_desc(ffs, data, len, type,
					    feature_count, entity, priv, desc);
		if (unlikely(ret < 0)) {
			ffs_log("%s returns %d\n", __func__, ret);
			return ret;
		}

		len -= ret;
		data += ret;
	}
	return _len - len;
}

/**
 * Validate contents of the buffer from userspace related to OS descriptors.
 */
static int __ffs_data_do_os_desc(enum ffs_os_desc_type type,
				 struct usb_os_desc_header *h, void *data,
				 unsigned len, void *priv)
{
	struct ffs_data *ffs = priv;
	u8 length;

	ENTER();

	ffs_log("enter: type %d len %u", type, len);

	switch (type) {
	case FFS_OS_DESC_EXT_COMPAT: {
		struct usb_ext_compat_desc *d = data;
		int i;

		if (len < sizeof(*d) ||
		    d->bFirstInterfaceNumber >= ffs->interfaces_count)
			return -EINVAL;
		if (d->Reserved1 != 1) {
			/*
			 * According to the spec, Reserved1 must be set to 1
			 * but older kernels incorrectly rejected non-zero
			 * values.  We fix it here to avoid returning EINVAL
			 * in response to values we used to accept.
			 */
			pr_debug("usb_ext_compat_desc::Reserved1 forced to 1\n");
			d->Reserved1 = 1;
		}
		for (i = 0; i < ARRAY_SIZE(d->Reserved2); ++i)
			if (d->Reserved2[i])
				return -EINVAL;

		length = sizeof(struct usb_ext_compat_desc);
	}
		break;
	case FFS_OS_DESC_EXT_PROP: {
		struct usb_ext_prop_desc *d = data;
		u32 type, pdl;
		u16 pnl;

		if (len < sizeof(*d) || h->interface >= ffs->interfaces_count)
			return -EINVAL;
		length = le32_to_cpu(d->dwSize);
		if (len < length)
			return -EINVAL;
		type = le32_to_cpu(d->dwPropertyDataType);
		if (type < USB_EXT_PROP_UNICODE ||
		    type > USB_EXT_PROP_UNICODE_MULTI) {
			pr_vdebug("unsupported os descriptor property type: %d",
				  type);
			return -EINVAL;
		}
		pnl = le16_to_cpu(d->wPropertyNameLength);
		if (length < 14 + pnl) {
			pr_vdebug("invalid os descriptor length: %d pnl:%d (descriptor %d)\n",
				  length, pnl, type);
			return -EINVAL;
		}
		pdl = le32_to_cpu(*(__le32 *)((u8 *)data + 10 + pnl));
		if (length != 14 + pnl + pdl) {
			pr_vdebug("invalid os descriptor length: %d pnl:%d pdl:%d (descriptor %d)\n",
				  length, pnl, pdl, type);
			return -EINVAL;
		}
		++ffs->ms_os_descs_ext_prop_count;
		/* property name reported to the host as "WCHAR"s */
		ffs->ms_os_descs_ext_prop_name_len += pnl * 2;
		ffs->ms_os_descs_ext_prop_data_len += pdl;
	}
		break;
	default:
		pr_vdebug("unknown descriptor: %d\n", type);
		return -EINVAL;
	}
	return length;
}

static int __ffs_data_got_descs(struct ffs_data *ffs,
				char *const _data, size_t len)
{
	char *data = _data, *raw_descs;
	unsigned os_descs_count = 0, counts[3], flags;
	int ret = -EINVAL, i;
	struct ffs_desc_helper helper;

	ENTER();

	ffs_log("enter: len %zu", len);

	if (get_unaligned_le32(data + 4) != len)
		goto error;

	switch (get_unaligned_le32(data)) {
	case FUNCTIONFS_DESCRIPTORS_MAGIC:
		flags = FUNCTIONFS_HAS_FS_DESC | FUNCTIONFS_HAS_HS_DESC;
		data += 8;
		len  -= 8;
		break;
	case FUNCTIONFS_DESCRIPTORS_MAGIC_V2:
		flags = get_unaligned_le32(data + 8);
		ffs->user_flags = flags;
		if (flags & ~(FUNCTIONFS_HAS_FS_DESC |
			      FUNCTIONFS_HAS_HS_DESC |
			      FUNCTIONFS_HAS_SS_DESC |
			      FUNCTIONFS_HAS_MS_OS_DESC |
			      FUNCTIONFS_VIRTUAL_ADDR |
			      FUNCTIONFS_EVENTFD |
			      FUNCTIONFS_ALL_CTRL_RECIP |
			      FUNCTIONFS_CONFIG0_SETUP)) {
			ret = -ENOSYS;
			goto error;
		}
		data += 12;
		len  -= 12;
		break;
	default:
		goto error;
	}

	if (flags & FUNCTIONFS_EVENTFD) {
		if (len < 4)
			goto error;
		ffs->ffs_eventfd =
			eventfd_ctx_fdget((int)get_unaligned_le32(data));
		if (IS_ERR(ffs->ffs_eventfd)) {
			ret = PTR_ERR(ffs->ffs_eventfd);
			ffs->ffs_eventfd = NULL;
			goto error;
		}
		data += 4;
		len  -= 4;
	}

	/* Read fs_count, hs_count and ss_count (if present) */
	for (i = 0; i < 3; ++i) {
		if (!(flags & (1 << i))) {
			counts[i] = 0;
		} else if (len < 4) {
			goto error;
		} else {
			counts[i] = get_unaligned_le32(data);
			data += 4;
			len  -= 4;
		}
	}
	if (flags & (1 << i)) {
		if (len < 4) {
			goto error;
		}
		os_descs_count = get_unaligned_le32(data);
		data += 4;
		len -= 4;
	};

	/* Read descriptors */
	raw_descs = data;
	helper.ffs = ffs;
	for (i = 0; i < 3; ++i) {
		if (!counts[i])
			continue;
		helper.interfaces_count = 0;
		helper.eps_count = 0;
		ret = ffs_do_descs(ffs, counts[i], data, len,
				   __ffs_data_do_entity, &helper);
		if (ret < 0)
			goto error;
		if (!ffs->eps_count && !ffs->interfaces_count) {
			ffs->eps_count = helper.eps_count;
			ffs->interfaces_count = helper.interfaces_count;
		} else {
			if (ffs->eps_count != helper.eps_count) {
				ret = -EINVAL;
				goto error;
			}
			if (ffs->interfaces_count != helper.interfaces_count) {
				ret = -EINVAL;
				goto error;
			}
		}
		data += ret;
		len  -= ret;
	}
	if (os_descs_count) {
		ret = ffs_do_os_descs(ffs, os_descs_count, data, len,
				      __ffs_data_do_os_desc, ffs);
		if (ret < 0)
			goto error;
		data += ret;
		len -= ret;
	}

	if (raw_descs == data || len) {
		ret = -EINVAL;
		goto error;
	}

	ffs->raw_descs_data	= _data;
	ffs->raw_descs		= raw_descs;
	ffs->raw_descs_length	= data - raw_descs;
	ffs->fs_descs_count	= counts[0];
	ffs->hs_descs_count	= counts[1];
	ffs->ss_descs_count	= counts[2];
	ffs->ms_os_descs_count	= os_descs_count;

	return 0;

error:
	kfree(_data);
	return ret;
}

static int __ffs_data_got_strings(struct ffs_data *ffs,
				  char *const _data, size_t len)
{
	u32 str_count, needed_count, lang_count;
	struct usb_gadget_strings **stringtabs, *t;
	const char *data = _data;
	struct usb_string *s;

	ENTER();

	ffs_log("enter: len %zu", len);

	if (unlikely(len < 16 ||
		     get_unaligned_le32(data) != FUNCTIONFS_STRINGS_MAGIC ||
		     get_unaligned_le32(data + 4) != len))
		goto error;
	str_count  = get_unaligned_le32(data + 8);
	lang_count = get_unaligned_le32(data + 12);

	/* if one is zero the other must be zero */
	if (unlikely(!str_count != !lang_count))
		goto error;

	/* Do we have at least as many strings as descriptors need? */
	needed_count = ffs->strings_count;
	if (unlikely(str_count < needed_count))
		goto error;

	/*
	 * If we don't need any strings just return and free all
	 * memory.
	 */
	if (!needed_count) {
		kfree(_data);
		return 0;
	}

	/* Allocate everything in one chunk so there's less maintenance. */
	{
		unsigned i = 0;
		vla_group(d);
		vla_item(d, struct usb_gadget_strings *, stringtabs,
			lang_count + 1);
		vla_item(d, struct usb_gadget_strings, stringtab, lang_count);
		vla_item(d, struct usb_string, strings,
			lang_count*(needed_count+1));

		char *vlabuf = kmalloc(vla_group_size(d), GFP_KERNEL);

		if (unlikely(!vlabuf)) {
			kfree(_data);
			return -ENOMEM;
		}

		/* Initialize the VLA pointers */
		stringtabs = vla_ptr(vlabuf, d, stringtabs);
		t = vla_ptr(vlabuf, d, stringtab);
		i = lang_count;
		do {
			*stringtabs++ = t++;
		} while (--i);
		*stringtabs = NULL;

		/* stringtabs = vlabuf = d_stringtabs for later kfree */
		stringtabs = vla_ptr(vlabuf, d, stringtabs);
		t = vla_ptr(vlabuf, d, stringtab);
		s = vla_ptr(vlabuf, d, strings);
	}

	/* For each language */
	data += 16;
	len -= 16;

	do { /* lang_count > 0 so we can use do-while */
		unsigned needed = needed_count;

		if (unlikely(len < 3))
			goto error_free;
		t->language = get_unaligned_le16(data);
		t->strings  = s;
		++t;

		data += 2;
		len -= 2;

		/* For each string */
		do { /* str_count > 0 so we can use do-while */
			size_t length = strnlen(data, len);

			if (unlikely(length == len))
				goto error_free;

			/*
			 * User may provide more strings then we need,
			 * if that's the case we simply ignore the
			 * rest
			 */
			if (likely(needed)) {
				/*
				 * s->id will be set while adding
				 * function to configuration so for
				 * now just leave garbage here.
				 */
				s->s = data;
				--needed;
				++s;
			}

			data += length + 1;
			len -= length + 1;
		} while (--str_count);

		s->id = 0;   /* terminator */
		s->s = NULL;
		++s;

	} while (--lang_count);

	/* Some garbage left? */
	if (unlikely(len))
		goto error_free;

	/* Done! */
	ffs->stringtabs = stringtabs;
	ffs->raw_strings = _data;

	return 0;

error_free:
	kfree(stringtabs);
error:
	kfree(_data);
	return -EINVAL;
}


/* Events handling and management *******************************************/

static void __ffs_event_add(struct ffs_data *ffs,
			    enum usb_functionfs_event_type type)
{
	enum usb_functionfs_event_type rem_type1, rem_type2 = type;
	int neg = 0;

	ffs_log("enter: type %d state %d setup_state %d flag %lu", type,
		ffs->state, ffs->setup_state, ffs->flags);

	/*
	 * Abort any unhandled setup
	 *
	 * We do not need to worry about some cmpxchg() changing value
	 * of ffs->setup_state without holding the lock because when
	 * state is FFS_SETUP_PENDING cmpxchg() in several places in
	 * the source does nothing.
	 */
	if (ffs->setup_state == FFS_SETUP_PENDING)
		ffs->setup_state = FFS_SETUP_CANCELLED;

	/*
	 * Logic of this function guarantees that there are at most four pending
	 * evens on ffs->ev.types queue.  This is important because the queue
	 * has space for four elements only and __ffs_ep0_read_events function
	 * depends on that limit as well.  If more event types are added, those
	 * limits have to be revisited or guaranteed to still hold.
	 */
	switch (type) {
	case FUNCTIONFS_RESUME:
		rem_type2 = FUNCTIONFS_SUSPEND;
		/* FALL THROUGH */
	case FUNCTIONFS_SUSPEND:
	case FUNCTIONFS_SETUP:
		rem_type1 = type;
		/* Discard all similar events */
		break;

	case FUNCTIONFS_BIND:
	case FUNCTIONFS_UNBIND:
	case FUNCTIONFS_DISABLE:
	case FUNCTIONFS_ENABLE:
		/* Discard everything other then power management. */
		rem_type1 = FUNCTIONFS_SUSPEND;
		rem_type2 = FUNCTIONFS_RESUME;
		neg = 1;
		break;

	default:
		WARN(1, "%d: unknown event, this should not happen\n", type);
		return;
	}

	{
		u8 *ev  = ffs->ev.types, *out = ev;
		unsigned n = ffs->ev.count;
		for (; n; --n, ++ev)
			if ((*ev == rem_type1 || *ev == rem_type2) == neg)
				*out++ = *ev;
			else
				pr_vdebug("purging event %d\n", *ev);
		ffs->ev.count = out - ffs->ev.types;
	}

	pr_vdebug("adding event %d\n", type);
	ffs->ev.types[ffs->ev.count++] = type;
	wake_up_locked(&ffs->ev.waitq);
	if (ffs->ffs_eventfd)
		eventfd_signal(ffs->ffs_eventfd, 1);
}

static void ffs_event_add(struct ffs_data *ffs,
			  enum usb_functionfs_event_type type)
{
	unsigned long flags;
	spin_lock_irqsave(&ffs->ev.waitq.lock, flags);
	__ffs_event_add(ffs, type);
	spin_unlock_irqrestore(&ffs->ev.waitq.lock, flags);
}

/* Bind/unbind USB function hooks *******************************************/

static int ffs_ep_addr2idx(struct ffs_data *ffs, u8 endpoint_address)
{
	int i;

	for (i = 1; i < ARRAY_SIZE(ffs->eps_addrmap); ++i)
		if (ffs->eps_addrmap[i] == endpoint_address)
			return i;
	return -ENOENT;
}

static int __ffs_func_bind_do_descs(enum ffs_entity_type type, u8 *valuep,
				    struct usb_descriptor_header *desc,
				    void *priv)
{
	struct usb_endpoint_descriptor *ds = (void *)desc;
	struct ffs_function *func = priv;
	struct ffs_data *ffs = func->ffs;
	struct ffs_ep *ffs_ep;
	unsigned ep_desc_id;
	int idx;
	static const char *speed_names[] = { "full", "high", "super" };

	ffs_log("enter");

	if (type != FFS_DESCRIPTOR)
		return 0;

	/*
	 * If ss_descriptors is not NULL, we are reading super speed
	 * descriptors; if hs_descriptors is not NULL, we are reading high
	 * speed descriptors; otherwise, we are reading full speed
	 * descriptors.
	 */
	if (func->function.ss_descriptors) {
		ep_desc_id = 2;
		func->function.ss_descriptors[(long)valuep] = desc;
	} else if (func->function.hs_descriptors) {
		ep_desc_id = 1;
		func->function.hs_descriptors[(long)valuep] = desc;
	} else {
		ep_desc_id = 0;
		func->function.fs_descriptors[(long)valuep]    = desc;
	}

	if (!desc || desc->bDescriptorType != USB_DT_ENDPOINT)
		return 0;

	idx = ffs_ep_addr2idx(func->ffs, ds->bEndpointAddress) - 1;
	if (idx < 0)
		return idx;

	ffs_ep = func->eps + idx;

	if (unlikely(ffs_ep->descs[ep_desc_id])) {
		pr_err("two %sspeed descriptors for EP %d\n",
			  speed_names[ep_desc_id],
			  ds->bEndpointAddress & USB_ENDPOINT_NUMBER_MASK);
		return -EINVAL;
	}
	ffs_ep->descs[ep_desc_id] = ds;

	ffs_dump_mem(": Original  ep desc", ds, ds->bLength);
	if (ffs_ep->ep) {
		ds->bEndpointAddress = ffs_ep->descs[0]->bEndpointAddress;
		if (!ds->wMaxPacketSize)
			ds->wMaxPacketSize = ffs_ep->descs[0]->wMaxPacketSize;
	} else {
		struct usb_request *req;
		struct usb_ep *ep;
		u8 bEndpointAddress;
		u16 wMaxPacketSize;

		/*
		 * We back up bEndpointAddress because autoconfig overwrites
		 * it with physical endpoint address.
		 */
		bEndpointAddress = ds->bEndpointAddress;
		/*
		 * We back up wMaxPacketSize because autoconfig treats
		 * endpoint descriptors as if they were full speed.
		 */
		wMaxPacketSize = ds->wMaxPacketSize;
		pr_vdebug("autoconfig\n");
		ep = usb_ep_autoconfig(func->gadget, ds);
		if (unlikely(!ep))
			return -ENOTSUPP;
		ep->driver_data = func->eps + idx;

		req = usb_ep_alloc_request(ep, GFP_KERNEL);
		if (unlikely(!req))
			return -ENOMEM;

		ffs_ep->ep  = ep;
		ffs_ep->req = req;
		func->eps_revmap[ds->bEndpointAddress &
				 USB_ENDPOINT_NUMBER_MASK] = idx + 1;
		/*
		 * If we use virtual address mapping, we restore
		 * original bEndpointAddress value.
		 */
		if (func->ffs->user_flags & FUNCTIONFS_VIRTUAL_ADDR)
			ds->bEndpointAddress = bEndpointAddress;
		/*
		 * Restore wMaxPacketSize which was potentially
		 * overwritten by autoconfig.
		 */
		ds->wMaxPacketSize = wMaxPacketSize;
	}
	ffs_dump_mem(": Rewritten ep desc", ds, ds->bLength);

	return 0;
}

static int __ffs_func_bind_do_nums(enum ffs_entity_type type, u8 *valuep,
				   struct usb_descriptor_header *desc,
				   void *priv)
{
	struct ffs_function *func = priv;
	struct ffs_data *ffs = func->ffs;
	unsigned idx;
	u8 newValue;

	ffs_log("enter: type %d", type);

	switch (type) {
	default:
	case FFS_DESCRIPTOR:
		/* Handled in previous pass by __ffs_func_bind_do_descs() */
		return 0;

	case FFS_INTERFACE:
		idx = *valuep;
		if (func->interfaces_nums[idx] < 0) {
			int id = usb_interface_id(func->conf, &func->function);
			if (unlikely(id < 0))
				return id;
			func->interfaces_nums[idx] = id;
		}
		newValue = func->interfaces_nums[idx];
		break;

	case FFS_STRING:
		/* String' IDs are allocated when fsf_data is bound to cdev */
		newValue = func->ffs->stringtabs[0]->strings[*valuep - 1].id;
		break;

	case FFS_ENDPOINT:
		/*
		 * USB_DT_ENDPOINT are handled in
		 * __ffs_func_bind_do_descs().
		 */
		if (desc->bDescriptorType == USB_DT_ENDPOINT)
			return 0;

		idx = (*valuep & USB_ENDPOINT_NUMBER_MASK) - 1;
		if (unlikely(!func->eps[idx].ep))
			return -EINVAL;

		{
			struct usb_endpoint_descriptor **descs;
			descs = func->eps[idx].descs;
			newValue = descs[descs[0] ? 0 : 1]->bEndpointAddress;
		}
		break;
	}

	pr_vdebug("%02x -> %02x\n", *valuep, newValue);
	*valuep = newValue;

	ffs_log("exit: newValue %d", newValue);

	return 0;
}

static int __ffs_func_bind_do_os_desc(enum ffs_os_desc_type type,
				      struct usb_os_desc_header *h, void *data,
				      unsigned len, void *priv)
{
	struct ffs_function *func = priv;
	struct ffs_data *ffs = func->ffs;
	u8 length = 0;

	ffs_log("enter: type %d", type);

	switch (type) {
	case FFS_OS_DESC_EXT_COMPAT: {
		struct usb_ext_compat_desc *desc = data;
		struct usb_os_desc_table *t;

		t = &func->function.os_desc_table[desc->bFirstInterfaceNumber];
		t->if_id = func->interfaces_nums[desc->bFirstInterfaceNumber];
		memcpy(t->os_desc->ext_compat_id, &desc->CompatibleID,
		       ARRAY_SIZE(desc->CompatibleID) +
		       ARRAY_SIZE(desc->SubCompatibleID));
		length = sizeof(*desc);
	}
		break;
	case FFS_OS_DESC_EXT_PROP: {
		struct usb_ext_prop_desc *desc = data;
		struct usb_os_desc_table *t;
		struct usb_os_desc_ext_prop *ext_prop;
		char *ext_prop_name;
		char *ext_prop_data;

		t = &func->function.os_desc_table[h->interface];
		t->if_id = func->interfaces_nums[h->interface];

		ext_prop = func->ffs->ms_os_descs_ext_prop_avail;
		func->ffs->ms_os_descs_ext_prop_avail += sizeof(*ext_prop);

		ext_prop->type = le32_to_cpu(desc->dwPropertyDataType);
		ext_prop->name_len = le16_to_cpu(desc->wPropertyNameLength);
		ext_prop->data_len = le32_to_cpu(*(__le32 *)
			usb_ext_prop_data_len_ptr(data, ext_prop->name_len));
		length = ext_prop->name_len + ext_prop->data_len + 14;

		ext_prop_name = func->ffs->ms_os_descs_ext_prop_name_avail;
		func->ffs->ms_os_descs_ext_prop_name_avail +=
			ext_prop->name_len;

		ext_prop_data = func->ffs->ms_os_descs_ext_prop_data_avail;
		func->ffs->ms_os_descs_ext_prop_data_avail +=
			ext_prop->data_len;
		memcpy(ext_prop_data,
		       usb_ext_prop_data_ptr(data, ext_prop->name_len),
		       ext_prop->data_len);
		/* unicode data reported to the host as "WCHAR"s */
		switch (ext_prop->type) {
		case USB_EXT_PROP_UNICODE:
		case USB_EXT_PROP_UNICODE_ENV:
		case USB_EXT_PROP_UNICODE_LINK:
		case USB_EXT_PROP_UNICODE_MULTI:
			ext_prop->data_len *= 2;
			break;
		}
		ext_prop->data = ext_prop_data;

		memcpy(ext_prop_name, usb_ext_prop_name_ptr(data),
		       ext_prop->name_len);
		/* property name reported to the host as "WCHAR"s */
		ext_prop->name_len *= 2;
		ext_prop->name = ext_prop_name;

		t->os_desc->ext_prop_len +=
			ext_prop->name_len + ext_prop->data_len + 14;
		++t->os_desc->ext_prop_count;
		list_add_tail(&ext_prop->entry, &t->os_desc->ext_prop);
	}
		break;
	default:
		pr_vdebug("unknown descriptor: %d\n", type);
	}

	return length;
}

static inline struct f_fs_opts *ffs_do_functionfs_bind(struct usb_function *f,
						struct usb_configuration *c)
{
	struct ffs_function *func = ffs_func_from_usb(f);
	struct f_fs_opts *ffs_opts =
		container_of(f->fi, struct f_fs_opts, func_inst);
	struct ffs_data *ffs = ffs_opts->dev->ffs_data;
	int ret;

	ENTER();

	/*
	 * Legacy gadget triggers binding in functionfs_ready_callback,
	 * which already uses locking; taking the same lock here would
	 * cause a deadlock.
	 *
	 * Configfs-enabled gadgets however do need ffs_dev_lock.
	 */
	if (!ffs_opts->no_configfs)
		ffs_dev_lock();
	ret = ffs_opts->dev->desc_ready ? 0 : -ENODEV;
	func->ffs = ffs_opts->dev->ffs_data;
	if (!ffs_opts->no_configfs)
		ffs_dev_unlock();
	if (ret)
		return ERR_PTR(ret);

	func->conf = c;
	func->gadget = c->cdev->gadget;

	/*
	 * in drivers/usb/gadget/configfs.c:configfs_composite_bind()
	 * configurations are bound in sequence with list_for_each_entry,
	 * in each configuration its functions are bound in sequence
	 * with list_for_each_entry, so we assume no race condition
	 * with regard to ffs_opts->bound access
	 */
	if (!ffs_opts->refcnt) {
		ret = functionfs_bind(func->ffs, c->cdev);
		if (ret) {
			ffs_log("functionfs_bind returned %d", ret);
			return ERR_PTR(ret);
		}
	}
	ffs_opts->refcnt++;
	func->function.strings = func->ffs->stringtabs;

	return ffs_opts;
}

static int _ffs_func_bind(struct usb_configuration *c,
			  struct usb_function *f)
{
	struct ffs_function *func = ffs_func_from_usb(f);
	struct ffs_data *ffs = func->ffs;

	const int full = !!func->ffs->fs_descs_count;
	const int high = !!func->ffs->hs_descs_count;
	const int super = !!func->ffs->ss_descs_count;

	int fs_len, hs_len, ss_len, ret, i;
	struct ffs_ep *eps_ptr;

	/* Make it a single chunk, less management later on */
	vla_group(d);
	vla_item_with_sz(d, struct ffs_ep, eps, ffs->eps_count);
	vla_item_with_sz(d, struct usb_descriptor_header *, fs_descs,
		full ? ffs->fs_descs_count + 1 : 0);
	vla_item_with_sz(d, struct usb_descriptor_header *, hs_descs,
		high ? ffs->hs_descs_count + 1 : 0);
	vla_item_with_sz(d, struct usb_descriptor_header *, ss_descs,
		super ? ffs->ss_descs_count + 1 : 0);
	vla_item_with_sz(d, short, inums, ffs->interfaces_count);
	vla_item_with_sz(d, struct usb_os_desc_table, os_desc_table,
			 c->cdev->use_os_string ? ffs->interfaces_count : 0);
	vla_item_with_sz(d, char[16], ext_compat,
			 c->cdev->use_os_string ? ffs->interfaces_count : 0);
	vla_item_with_sz(d, struct usb_os_desc, os_desc,
			 c->cdev->use_os_string ? ffs->interfaces_count : 0);
	vla_item_with_sz(d, struct usb_os_desc_ext_prop, ext_prop,
			 ffs->ms_os_descs_ext_prop_count);
	vla_item_with_sz(d, char, ext_prop_name,
			 ffs->ms_os_descs_ext_prop_name_len);
	vla_item_with_sz(d, char, ext_prop_data,
			 ffs->ms_os_descs_ext_prop_data_len);
	vla_item_with_sz(d, char, raw_descs, ffs->raw_descs_length);
	char *vlabuf;

	ENTER();

	ffs_log("enter: state %d setup_state %d flag %lu", ffs->state,
		ffs->setup_state, ffs->flags);

	/* Has descriptors only for speeds gadget does not support */
	if (unlikely(!(full | high | super)))
		return -ENOTSUPP;

	/* Allocate a single chunk, less management later on */
	vlabuf = kzalloc(vla_group_size(d), GFP_KERNEL);
	if (unlikely(!vlabuf))
		return -ENOMEM;

	ffs->ms_os_descs_ext_prop_avail = vla_ptr(vlabuf, d, ext_prop);
	ffs->ms_os_descs_ext_prop_name_avail =
		vla_ptr(vlabuf, d, ext_prop_name);
	ffs->ms_os_descs_ext_prop_data_avail =
		vla_ptr(vlabuf, d, ext_prop_data);

	/* Copy descriptors  */
	memcpy(vla_ptr(vlabuf, d, raw_descs), ffs->raw_descs,
	       ffs->raw_descs_length);

	memset(vla_ptr(vlabuf, d, inums), 0xff, d_inums__sz);
	eps_ptr = vla_ptr(vlabuf, d, eps);
	for (i = 0; i < ffs->eps_count; i++)
		eps_ptr[i].num = -1;

	/* Save pointers
	 * d_eps == vlabuf, func->eps used to kfree vlabuf later
	*/
	func->eps             = vla_ptr(vlabuf, d, eps);
	func->interfaces_nums = vla_ptr(vlabuf, d, inums);

	/*
	 * Go through all the endpoint descriptors and allocate
	 * endpoints first, so that later we can rewrite the endpoint
	 * numbers without worrying that it may be described later on.
	 */
	if (likely(full)) {
		func->function.fs_descriptors = vla_ptr(vlabuf, d, fs_descs);
		fs_len = ffs_do_descs(ffs, ffs->fs_descs_count,
				      vla_ptr(vlabuf, d, raw_descs),
				      d_raw_descs__sz,
				      __ffs_func_bind_do_descs, func);
		if (unlikely(fs_len < 0)) {
			ret = fs_len;
			goto error;
		}
	} else {
		fs_len = 0;
	}

	if (likely(high)) {
		func->function.hs_descriptors = vla_ptr(vlabuf, d, hs_descs);
		hs_len = ffs_do_descs(ffs, ffs->hs_descs_count,
				      vla_ptr(vlabuf, d, raw_descs) + fs_len,
				      d_raw_descs__sz - fs_len,
				      __ffs_func_bind_do_descs, func);
		if (unlikely(hs_len < 0)) {
			ret = hs_len;
			goto error;
		}
	} else {
		hs_len = 0;
	}

	if (likely(super)) {
		func->function.ss_descriptors = vla_ptr(vlabuf, d, ss_descs);
		ss_len = ffs_do_descs(ffs, ffs->ss_descs_count,
				vla_ptr(vlabuf, d, raw_descs) + fs_len + hs_len,
				d_raw_descs__sz - fs_len - hs_len,
				__ffs_func_bind_do_descs, func);
		if (unlikely(ss_len < 0)) {
			ret = ss_len;
			goto error;
		}
		func->function.ssp_descriptors = func->function.ss_descriptors;
	} else {
		ss_len = 0;
	}

	/*
	 * Now handle interface numbers allocation and interface and
	 * endpoint numbers rewriting.  We can do that in one go
	 * now.
	 */
	ret = ffs_do_descs(ffs, ffs->fs_descs_count +
			   (high ? ffs->hs_descs_count : 0) +
			   (super ? ffs->ss_descs_count : 0),
			   vla_ptr(vlabuf, d, raw_descs), d_raw_descs__sz,
			   __ffs_func_bind_do_nums, func);
	if (unlikely(ret < 0))
		goto error;

	func->function.os_desc_table = vla_ptr(vlabuf, d, os_desc_table);
	if (c->cdev->use_os_string) {
		for (i = 0; i < ffs->interfaces_count; ++i) {
			struct usb_os_desc *desc;

			desc = func->function.os_desc_table[i].os_desc =
				vla_ptr(vlabuf, d, os_desc) +
				i * sizeof(struct usb_os_desc);
			desc->ext_compat_id =
				vla_ptr(vlabuf, d, ext_compat) + i * 16;
			INIT_LIST_HEAD(&desc->ext_prop);
		}
		ret = ffs_do_os_descs(ffs, ffs->ms_os_descs_count,
				      vla_ptr(vlabuf, d, raw_descs) +
				      fs_len + hs_len + ss_len,
				      d_raw_descs__sz - fs_len - hs_len -
				      ss_len,
				      __ffs_func_bind_do_os_desc, func);
		if (unlikely(ret < 0))
			goto error;
	}
	func->function.os_desc_n =
		c->cdev->use_os_string ? ffs->interfaces_count : 0;

	/* And we're done */
	ffs_event_add(ffs, FUNCTIONFS_BIND);
	return 0;

error:
	/* XXX Do we need to release all claimed endpoints here? */
	ffs_log("exit: ret %d", ret);
	return ret;
}

static int ffs_func_bind(struct usb_configuration *c,
			 struct usb_function *f)
{
	struct f_fs_opts *ffs_opts = ffs_do_functionfs_bind(f, c);
	struct ffs_function *func = ffs_func_from_usb(f);
	struct ffs_data *ffs = func->ffs;
	int ret;

	if (IS_ERR(ffs_opts))
		return PTR_ERR(ffs_opts);

	ffs_log("enter");

	ret = _ffs_func_bind(c, f);
	if (ret && !--ffs_opts->refcnt)
		functionfs_unbind(func->ffs);

	return ret;
}


/* Other USB function hooks *************************************************/

static void ffs_reset_work(struct work_struct *work)
{
	struct ffs_data *ffs = container_of(work,
		struct ffs_data, reset_work);

	ffs_log("enter");

	ffs_data_reset(ffs);
}

static int ffs_func_set_alt(struct usb_function *f,
			    unsigned interface, unsigned alt)
{
	struct ffs_function *func = ffs_func_from_usb(f);
	struct ffs_data *ffs = func->ffs;
	int ret = 0, intf;

	ffs_log("enter: alt %d", (int)alt);

	if (alt != (unsigned)-1) {
		intf = ffs_func_revmap_intf(func, interface);
		if (unlikely(intf < 0))
			return intf;
	}

	if (ffs->func)
		ffs_func_eps_disable(ffs->func);

	if (ffs->state == FFS_DEACTIVATED) {
		ffs->state = FFS_CLOSING;
		INIT_WORK(&ffs->reset_work, ffs_reset_work);
		schedule_work(&ffs->reset_work);
		return -ENODEV;
	}

	if (ffs->state != FFS_ACTIVE)
		return -ENODEV;

	if (alt == (unsigned)-1) {
		ffs->func = NULL;
		ffs_event_add(ffs, FUNCTIONFS_DISABLE);
		return 0;
	}

	ffs->func = func;
	ret = ffs_func_eps_enable(func);
	if (likely(ret >= 0))
		ffs_event_add(ffs, FUNCTIONFS_ENABLE);
	return ret;
}

static void ffs_func_disable(struct usb_function *f)
{
	struct ffs_function *func = ffs_func_from_usb(f);
	struct ffs_data *ffs = func->ffs;

	ffs_log("enter");
	ffs_func_set_alt(f, 0, (unsigned)-1);
}

static int ffs_func_setup(struct usb_function *f,
			  const struct usb_ctrlrequest *creq)
{
	struct ffs_function *func = ffs_func_from_usb(f);
	struct ffs_data *ffs = func->ffs;
	unsigned long flags;
	int ret;

	ENTER();

	pr_vdebug("creq->bRequestType = %02x\n", creq->bRequestType);
	pr_vdebug("creq->bRequest     = %02x\n", creq->bRequest);
	pr_vdebug("creq->wValue       = %04x\n", le16_to_cpu(creq->wValue));
	pr_vdebug("creq->wIndex       = %04x\n", le16_to_cpu(creq->wIndex));
	pr_vdebug("creq->wLength      = %04x\n", le16_to_cpu(creq->wLength));

	ffs_log("enter: state %d reqtype=%02x req=%02x wv=%04x wi=%04x wl=%04x",
			ffs->state, creq->bRequestType, creq->bRequest,
			le16_to_cpu(creq->wValue), le16_to_cpu(creq->wIndex),
			le16_to_cpu(creq->wLength));

	/*
	 * Most requests directed to interface go through here
	 * (notable exceptions are set/get interface) so we need to
	 * handle them.  All other either handled by composite or
	 * passed to usb_configuration->setup() (if one is set).  No
	 * matter, we will handle requests directed to endpoint here
	 * as well (as it's straightforward).  Other request recipient
	 * types are only handled when the user flag FUNCTIONFS_ALL_CTRL_RECIP
	 * is being used.
	 */
	if (ffs->state != FFS_ACTIVE)
		return -ENODEV;

	switch (creq->bRequestType & USB_RECIP_MASK) {
	case USB_RECIP_INTERFACE:
		ret = ffs_func_revmap_intf(func, le16_to_cpu(creq->wIndex));
		if (unlikely(ret < 0))
			return ret;
		break;

	case USB_RECIP_ENDPOINT:
		ret = ffs_func_revmap_ep(func, le16_to_cpu(creq->wIndex));
		if (unlikely(ret < 0))
			return ret;
		if (func->ffs->user_flags & FUNCTIONFS_VIRTUAL_ADDR)
			ret = func->ffs->eps_addrmap[ret];
		break;

	default:
		if (func->ffs->user_flags & FUNCTIONFS_ALL_CTRL_RECIP)
			ret = le16_to_cpu(creq->wIndex);
		else
			return -EOPNOTSUPP;
	}

	spin_lock_irqsave(&ffs->ev.waitq.lock, flags);
	ffs->ev.setup = *creq;
	ffs->ev.setup.wIndex = cpu_to_le16(ret);
	__ffs_event_add(ffs, FUNCTIONFS_SETUP);
	spin_unlock_irqrestore(&ffs->ev.waitq.lock, flags);

	return creq->wLength == 0 ? USB_GADGET_DELAYED_STATUS : 0;
}

static bool ffs_func_req_match(struct usb_function *f,
			       const struct usb_ctrlrequest *creq,
			       bool config0)
{
	struct ffs_function *func = ffs_func_from_usb(f);

	if (config0 && !(func->ffs->user_flags & FUNCTIONFS_CONFIG0_SETUP))
		return false;

	switch (creq->bRequestType & USB_RECIP_MASK) {
	case USB_RECIP_INTERFACE:
		return (ffs_func_revmap_intf(func,
					     le16_to_cpu(creq->wIndex)) >= 0);
	case USB_RECIP_ENDPOINT:
		return (ffs_func_revmap_ep(func,
					   le16_to_cpu(creq->wIndex)) >= 0);
	default:
		return (bool) (func->ffs->user_flags &
			       FUNCTIONFS_ALL_CTRL_RECIP);
	}
}

static void ffs_func_suspend(struct usb_function *f)
{
	struct ffs_data *ffs = ffs_func_from_usb(f)->ffs;

	ENTER();

	ffs_log("enter");

	ffs_event_add(ffs_func_from_usb(f)->ffs, FUNCTIONFS_SUSPEND);
}

static void ffs_func_resume(struct usb_function *f)
{
	struct ffs_data *ffs = ffs_func_from_usb(f)->ffs;

	ENTER();

	ffs_log("enter");

	ffs_event_add(ffs_func_from_usb(f)->ffs, FUNCTIONFS_RESUME);
}


/* Endpoint and interface numbers reverse mapping ***************************/

static int ffs_func_revmap_ep(struct ffs_function *func, u8 num)
{
	num = func->eps_revmap[num & USB_ENDPOINT_NUMBER_MASK];
	return num ? num : -EDOM;
}

static int ffs_func_revmap_intf(struct ffs_function *func, u8 intf)
{
	short *nums = func->interfaces_nums;
	unsigned count = func->ffs->interfaces_count;

	for (; count; --count, ++nums) {
		if (*nums >= 0 && *nums == intf)
			return nums - func->interfaces_nums;
	}

	return -EDOM;
}


/* Devices management *******************************************************/

static LIST_HEAD(ffs_devices);

static struct ffs_dev *_ffs_do_find_dev(const char *name)
{
	struct ffs_dev *dev;

	if (!name)
		return NULL;

	list_for_each_entry(dev, &ffs_devices, entry) {
		if (strcmp(dev->name, name) == 0)
			return dev;
	}

	return NULL;
}

/*
 * ffs_lock must be taken by the caller of this function
 */
static struct ffs_dev *_ffs_get_single_dev(void)
{
	struct ffs_dev *dev;

	if (list_is_singular(&ffs_devices)) {
		dev = list_first_entry(&ffs_devices, struct ffs_dev, entry);
		if (dev->single)
			return dev;
	}

	return NULL;
}

/*
 * ffs_lock must be taken by the caller of this function
 */
static struct ffs_dev *_ffs_find_dev(const char *name)
{
	struct ffs_dev *dev;

	dev = _ffs_get_single_dev();
	if (dev)
		return dev;

	dev = _ffs_do_find_dev(name);

	return dev;
}

/* Configfs support *********************************************************/

static inline struct f_fs_opts *to_ffs_opts(struct config_item *item)
{
	return container_of(to_config_group(item), struct f_fs_opts,
			    func_inst.group);
}

static void ffs_attr_release(struct config_item *item)
{
	struct f_fs_opts *opts = to_ffs_opts(item);

	usb_put_function_instance(&opts->func_inst);
}

static struct configfs_item_operations ffs_item_ops = {
	.release	= ffs_attr_release,
};

static const struct config_item_type ffs_func_type = {
	.ct_item_ops	= &ffs_item_ops,
	.ct_owner	= THIS_MODULE,
};


/* Function registration interface ******************************************/

static void ffs_free_inst(struct usb_function_instance *f)
{
	struct f_fs_opts *opts;

	opts = to_f_fs_opts(f);
	ffs_dev_lock();
	_ffs_free_dev(opts->dev);
	ffs_dev_unlock();
	kfree(opts);
}

static int ffs_set_inst_name(struct usb_function_instance *fi, const char *name)
{
	if (strlen(name) >= sizeof_field(struct ffs_dev, name))
		return -ENAMETOOLONG;
	return ffs_name_dev(to_f_fs_opts(fi)->dev, name);
}

static struct usb_function_instance *ffs_alloc_inst(void)
{
	struct f_fs_opts *opts;
	struct ffs_dev *dev;

	opts = kzalloc(sizeof(*opts), GFP_KERNEL);
	if (!opts)
		return ERR_PTR(-ENOMEM);

	opts->func_inst.set_inst_name = ffs_set_inst_name;
	opts->func_inst.free_func_inst = ffs_free_inst;
	ffs_dev_lock();
	dev = _ffs_alloc_dev();
	ffs_dev_unlock();
	if (IS_ERR(dev)) {
		kfree(opts);
		return ERR_CAST(dev);
	}
	opts->dev = dev;
	dev->opts = opts;

	config_group_init_type_name(&opts->func_inst.group, "",
				    &ffs_func_type);
	return &opts->func_inst;
}

static void ffs_free(struct usb_function *f)
{
	kfree(ffs_func_from_usb(f));
}

static void ffs_func_unbind(struct usb_configuration *c,
			    struct usb_function *f)
{
	struct ffs_function *func = ffs_func_from_usb(f);
	struct ffs_data *ffs = func->ffs;
	struct f_fs_opts *opts =
		container_of(f->fi, struct f_fs_opts, func_inst);
	struct ffs_ep *ep = func->eps;
	unsigned count = ffs->eps_count;
	unsigned long flags;

	ENTER();

	ffs_log("enter: state %d setup_state %d flag %lu", ffs->state,
		ffs->setup_state, ffs->flags);

	if (ffs->func == func) {
		ffs_func_eps_disable(func);
		ffs->func = NULL;
	}

	if (!--opts->refcnt)
		functionfs_unbind(ffs);

	/* cleanup after autoconfig */
	spin_lock_irqsave(&func->ffs->eps_lock, flags);
	while (count--) {
		if (ep->ep && ep->req)
			usb_ep_free_request(ep->ep, ep->req);
		ep->req = NULL;
		++ep;
	}
	spin_unlock_irqrestore(&func->ffs->eps_lock, flags);
	kfree(func->eps);
	func->eps = NULL;
	/*
	 * eps, descriptors and interfaces_nums are allocated in the
	 * same chunk so only one free is required.
	 */
	func->function.fs_descriptors = NULL;
	func->function.hs_descriptors = NULL;
	func->function.ss_descriptors = NULL;
	func->function.ssp_descriptors = NULL;
	func->interfaces_nums = NULL;

	ffs_event_add(ffs, FUNCTIONFS_UNBIND);

	ffs_log("exit: state %d setup_state %d flag %lu", ffs->state,
		ffs->setup_state, ffs->flags);
}

static struct usb_function *ffs_alloc(struct usb_function_instance *fi)
{
	struct ffs_function *func;

	ENTER();

	func = kzalloc(sizeof(*func), GFP_KERNEL);
	if (unlikely(!func))
		return ERR_PTR(-ENOMEM);

	func->function.name    = "Function FS Gadget";

	func->function.bind    = ffs_func_bind;
	func->function.unbind  = ffs_func_unbind;
	func->function.set_alt = ffs_func_set_alt;
	func->function.disable = ffs_func_disable;
	func->function.setup   = ffs_func_setup;
	func->function.req_match = ffs_func_req_match;
	func->function.suspend = ffs_func_suspend;
	func->function.resume  = ffs_func_resume;
	func->function.free_func = ffs_free;

	return &func->function;
}

/*
 * ffs_lock must be taken by the caller of this function
 */
static struct ffs_dev *_ffs_alloc_dev(void)
{
	struct ffs_dev *dev;
	int ret;

	if (_ffs_get_single_dev())
			return ERR_PTR(-EBUSY);

	dev = kzalloc(sizeof(*dev), GFP_KERNEL);
	if (!dev)
		return ERR_PTR(-ENOMEM);

	if (list_empty(&ffs_devices)) {
		ret = functionfs_init();
		if (ret) {
			kfree(dev);
			return ERR_PTR(ret);
		}
	}

	list_add(&dev->entry, &ffs_devices);

	return dev;
}

int ffs_name_dev(struct ffs_dev *dev, const char *name)
{
	struct ffs_dev *existing;
	int ret = 0;

	ffs_dev_lock();

	existing = _ffs_do_find_dev(name);
	if (!existing)
		strlcpy(dev->name, name, ARRAY_SIZE(dev->name));
	else if (existing != dev)
		ret = -EBUSY;

	ffs_dev_unlock();

	return ret;
}
EXPORT_SYMBOL_GPL(ffs_name_dev);

int ffs_single_dev(struct ffs_dev *dev)
{
	int ret;

	ret = 0;
	ffs_dev_lock();

	if (!list_is_singular(&ffs_devices))
		ret = -EBUSY;
	else
		dev->single = true;

	ffs_dev_unlock();
	return ret;
}
EXPORT_SYMBOL_GPL(ffs_single_dev);

/*
 * ffs_lock must be taken by the caller of this function
 */
static void _ffs_free_dev(struct ffs_dev *dev)
{
	list_del(&dev->entry);

	/* Clear the private_data pointer to stop incorrect dev access */
	if (dev->ffs_data)
		dev->ffs_data->private_data = NULL;

	kfree(dev);
	if (list_empty(&ffs_devices))
		functionfs_cleanup();
}

static void *ffs_acquire_dev(const char *dev_name)
{
	struct ffs_dev *ffs_dev;

	ENTER();
	ffs_dev_lock();

	ffs_dev = _ffs_find_dev(dev_name);
	if (!ffs_dev)
		ffs_dev = ERR_PTR(-ENOENT);
	else if (ffs_dev->mounted)
		ffs_dev = ERR_PTR(-EBUSY);
	else if (ffs_dev->ffs_acquire_dev_callback &&
	    ffs_dev->ffs_acquire_dev_callback(ffs_dev))
		ffs_dev = ERR_PTR(-ENOENT);
	else
		ffs_dev->mounted = true;

	ffs_dev_unlock();
	return ffs_dev;
}

static void ffs_release_dev(struct ffs_data *ffs_data)
{
	struct ffs_dev *ffs_dev;

	ENTER();
	ffs_dev_lock();

	ffs_dev = ffs_data->private_data;
	if (ffs_dev) {
		ffs_dev->mounted = false;

		if (ffs_dev->ffs_release_dev_callback)
			ffs_dev->ffs_release_dev_callback(ffs_dev);
	}

	ffs_dev_unlock();
}

static int ffs_ready(struct ffs_data *ffs)
{
	struct ffs_dev *ffs_obj;
	int ret = 0;

	ENTER();

	ffs_log("enter");

	ffs_dev_lock();

	ffs_obj = ffs->private_data;
	if (!ffs_obj) {
		ret = -EINVAL;
		goto done;
	}
	if (WARN_ON(ffs_obj->desc_ready)) {
		ret = -EBUSY;
		goto done;
	}

	ffs_obj->desc_ready = true;
	ffs_obj->ffs_data = ffs;

	if (ffs_obj->ffs_ready_callback) {
		ret = ffs_obj->ffs_ready_callback(ffs);
		if (ret)
			goto done;
	}

	set_bit(FFS_FL_CALL_CLOSED_CALLBACK, &ffs->flags);
done:
	ffs_dev_unlock();

	ffs_log("exit: ret %d", ret);

	return ret;
}

static void ffs_closed(struct ffs_data *ffs)
{
	struct ffs_dev *ffs_obj;
	struct f_fs_opts *opts;
	struct config_item *ci;

	ENTER();

	ffs_log("enter");

	ffs_dev_lock();

	ffs_obj = ffs->private_data;
	if (!ffs_obj)
		goto done;

	ffs_obj->desc_ready = false;
	ffs_obj->ffs_data = NULL;

	if (test_and_clear_bit(FFS_FL_CALL_CLOSED_CALLBACK, &ffs->flags) &&
	    ffs_obj->ffs_closed_callback)
		ffs_obj->ffs_closed_callback(ffs);

	if (ffs_obj->opts)
		opts = ffs_obj->opts;
	else
		goto done;

	if (opts->no_configfs || !opts->func_inst.group.cg_item.ci_parent
	    || !kref_read(&opts->func_inst.group.cg_item.ci_kref))
		goto done;

	ci = opts->func_inst.group.cg_item.ci_parent->ci_parent;
	ffs_dev_unlock();

	if (test_bit(FFS_FL_BOUND, &ffs->flags)) {
		unregister_gadget_item(ci);
		ffs_log("unreg gadget done");
	}

	return;
done:
	ffs_dev_unlock();

	ffs_log("exit error");
}

/* Misc helper functions ****************************************************/

static int ffs_mutex_lock(struct mutex *mutex, unsigned nonblock)
{
	return nonblock
		? likely(mutex_trylock(mutex)) ? 0 : -EAGAIN
		: mutex_lock_interruptible(mutex);
}

static char *ffs_prepare_buffer(const char __user *buf, size_t len)
{
	char *data;

	if (unlikely(!len))
		return NULL;

	data = kmalloc(len, GFP_KERNEL);
	if (unlikely(!data))
		return ERR_PTR(-ENOMEM);

	if (unlikely(copy_from_user(data, buf, len))) {
		kfree(data);
		return ERR_PTR(-EFAULT);
	}

	pr_vdebug("Buffer from user space:\n");
	ffs_dump_mem("", data, len);

	return data;
}

DECLARE_USB_FUNCTION_INIT(ffs, ffs_alloc_inst, ffs_alloc);
MODULE_LICENSE("GPL");
MODULE_AUTHOR("Michal Nazarewicz");<|MERGE_RESOLUTION|>--- conflicted
+++ resolved
@@ -1262,23 +1262,16 @@
 {
 	struct ffs_io_data *io_data = kiocb->private;
 	struct ffs_epfile *epfile = kiocb->ki_filp->private_data;
-<<<<<<< HEAD
 	unsigned long flags;
-=======
 	struct ffs_data *ffs = epfile->ffs;
->>>>>>> 69e489fe
 	int value;
 
 	ENTER();
 
-<<<<<<< HEAD
-	spin_lock_irqsave(&epfile->ffs->eps_lock, flags);
-=======
 	ffs_log("enter:state %d setup_state %d flag %lu", epfile->ffs->state,
 		epfile->ffs->setup_state, epfile->ffs->flags);
 
-	spin_lock_irq(&epfile->ffs->eps_lock);
->>>>>>> 69e489fe
+	spin_lock_irqsave(&epfile->ffs->eps_lock, flags);
 
 	if (likely(io_data && io_data->ep && io_data->req))
 		value = usb_ep_dequeue(io_data->ep, io_data->req);
