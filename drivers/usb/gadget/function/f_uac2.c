--- conflicted
+++ resolved
@@ -14,13 +14,8 @@
 #include "u_audio.h"
 #include "u_uac2.h"
 
-<<<<<<< HEAD
-/* Keep everyone on toes */
-#define USB_XFERS	8
-=======
 /* UAC2 spec: 4.1 Audio Channel Cluster Descriptor */
 #define UAC2_CHANNEL_MASK 0x07FFFFFF
->>>>>>> 97821460
 
 /*
  * The driver implements a simple UAC_2 topology.
@@ -292,13 +287,6 @@
 	.bInterval = 4,
 };
 
-<<<<<<< HEAD
-static struct usb_ss_ep_comp_descriptor ss_epout_comp_desc = {
-	 .bLength =		 sizeof(ss_epout_comp_desc),
-	 .bDescriptorType =	 USB_DT_SS_ENDPOINT_COMP,
-
-	 .wBytesPerInterval =	cpu_to_le16(1024),
-=======
 static struct usb_endpoint_descriptor ss_epout_desc = {
 	.bLength = USB_DT_ENDPOINT_SIZE,
 	.bDescriptorType = USB_DT_ENDPOINT,
@@ -315,7 +303,6 @@
 	.bMaxBurst		= 0,
 	.bmAttributes		= 0,
 	/* wBytesPerInterval = DYNAMIC */
->>>>>>> 97821460
 };
 
 /* CS AS ISO OUT Endpoint */
@@ -395,13 +382,6 @@
 	.bInterval = 4,
 };
 
-<<<<<<< HEAD
-static struct usb_ss_ep_comp_descriptor ss_epin_comp_desc = {
-	 .bLength =		 sizeof(ss_epin_comp_desc),
-	 .bDescriptorType =	 USB_DT_SS_ENDPOINT_COMP,
-
-	 .wBytesPerInterval =	cpu_to_le16(1024),
-=======
 static struct usb_endpoint_descriptor ss_epin_desc = {
 	.bLength = USB_DT_ENDPOINT_SIZE,
 	.bDescriptorType = USB_DT_ENDPOINT,
@@ -418,7 +398,6 @@
 	.bMaxBurst		= 0,
 	.bmAttributes		= 0,
 	/* wBytesPerInterval = DYNAMIC */
->>>>>>> 97821460
 };
 
 /* CS AS ISO IN Endpoint */
@@ -510,13 +489,8 @@
 
 	(struct usb_descriptor_header *)&as_out_hdr_desc,
 	(struct usb_descriptor_header *)&as_out_fmt1_desc,
-<<<<<<< HEAD
-	(struct usb_descriptor_header *)&hs_epout_desc,
-	(struct usb_descriptor_header *)&ss_epout_comp_desc,
-=======
 	(struct usb_descriptor_header *)&ss_epout_desc,
 	(struct usb_descriptor_header *)&ss_epout_desc_comp,
->>>>>>> 97821460
 	(struct usb_descriptor_header *)&as_iso_out_desc,
 
 	(struct usb_descriptor_header *)&std_as_in_if0_desc,
@@ -524,13 +498,8 @@
 
 	(struct usb_descriptor_header *)&as_in_hdr_desc,
 	(struct usb_descriptor_header *)&as_in_fmt1_desc,
-<<<<<<< HEAD
-	(struct usb_descriptor_header *)&hs_epin_desc,
-	(struct usb_descriptor_header *)&ss_epin_comp_desc,
-=======
 	(struct usb_descriptor_header *)&ss_epin_desc,
 	(struct usb_descriptor_header *)&ss_epin_desc_comp,
->>>>>>> 97821460
 	(struct usb_descriptor_header *)&as_iso_in_desc,
 	NULL,
 };
@@ -737,47 +706,8 @@
 		dev_err(dev, "Error: incorrect capture sampling rate\n");
 		return -EINVAL;
 	}
-<<<<<<< HEAD
-	hs_audio_desc[i] = NULL;
-
-	i = 0;
-	ss_audio_desc[i++] = USBDHDR(&iad_desc);
-	ss_audio_desc[i++] = USBDHDR(&std_ac_if_desc);
-	ss_audio_desc[i++] = USBDHDR(&ac_hdr_desc);
-	if (EPIN_EN(opts))
-		ss_audio_desc[i++] = USBDHDR(&in_clk_src_desc);
-	if (EPOUT_EN(opts)) {
-		ss_audio_desc[i++] = USBDHDR(&out_clk_src_desc);
-		ss_audio_desc[i++] = USBDHDR(&usb_out_it_desc);
-	}
-	if (EPIN_EN(opts)) {
-		ss_audio_desc[i++] = USBDHDR(&io_in_it_desc);
-		ss_audio_desc[i++] = USBDHDR(&usb_in_ot_desc);
-	}
-	if (EPOUT_EN(opts)) {
-		ss_audio_desc[i++] = USBDHDR(&io_out_ot_desc);
-		ss_audio_desc[i++] = USBDHDR(&std_as_out_if0_desc);
-		ss_audio_desc[i++] = USBDHDR(&std_as_out_if1_desc);
-		ss_audio_desc[i++] = USBDHDR(&as_out_hdr_desc);
-		ss_audio_desc[i++] = USBDHDR(&as_out_fmt1_desc);
-		ss_audio_desc[i++] = USBDHDR(&hs_epout_desc);
-		ss_audio_desc[i++] = USBDHDR(&ss_epout_comp_desc);
-		ss_audio_desc[i++] = USBDHDR(&as_iso_out_desc);
-	}
-	if (EPIN_EN(opts)) {
-		ss_audio_desc[i++] = USBDHDR(&std_as_in_if0_desc);
-		ss_audio_desc[i++] = USBDHDR(&std_as_in_if1_desc);
-		ss_audio_desc[i++] = USBDHDR(&as_in_hdr_desc);
-		ss_audio_desc[i++] = USBDHDR(&as_in_fmt1_desc);
-		ss_audio_desc[i++] = USBDHDR(&hs_epin_desc);
-		ss_audio_desc[i++] = USBDHDR(&ss_epin_comp_desc);
-		ss_audio_desc[i++] = USBDHDR(&as_iso_in_desc);
-	}
-	ss_audio_desc[i] = NULL;
-=======
 
 	return 0;
->>>>>>> 97821460
 }
 
 static int
@@ -943,13 +873,8 @@
 
 	setup_descriptor(uac2_opts);
 
-<<<<<<< HEAD
-	ret = usb_assign_descriptors(fn, fs_audio_desc, hs_audio_desc,
-					ss_audio_desc, ss_audio_desc);
-=======
 	ret = usb_assign_descriptors(fn, fs_audio_desc, hs_audio_desc, ss_audio_desc,
 				     ss_audio_desc);
->>>>>>> 97821460
 	if (ret)
 		return ret;
 
@@ -1377,7 +1302,6 @@
 }
 
 DECLARE_USB_FUNCTION_INIT(uac2, afunc_alloc_inst, afunc_alloc);
-
 MODULE_LICENSE("GPL");
 MODULE_AUTHOR("Yadwinder Singh");
 MODULE_AUTHOR("Jaswinder Singh");