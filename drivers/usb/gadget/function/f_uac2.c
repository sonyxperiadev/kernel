--- conflicted
+++ resolved
@@ -14,13 +14,10 @@
 #include "u_audio.h"
 #include "u_uac2.h"
 
-<<<<<<< HEAD
 /* Keep everyone on toes */
 #define USB_XFERS	8
-=======
 /* UAC2 spec: 4.1 Audio Channel Cluster Descriptor */
 #define UAC2_CHANNEL_MASK 0x07FFFFFF
->>>>>>> dca02b19
 
 /*
  * The driver implements a simple UAC_2 topology.
@@ -278,13 +275,8 @@
 	.bDescriptorType = USB_DT_ENDPOINT,
 
 	.bEndpointAddress = USB_DIR_OUT,
-<<<<<<< HEAD
 	.bmAttributes = USB_ENDPOINT_XFER_ISOC | USB_ENDPOINT_SYNC_SYNC,
-	.wMaxPacketSize = cpu_to_le16(1023),
-=======
-	.bmAttributes = USB_ENDPOINT_XFER_ISOC | USB_ENDPOINT_SYNC_ASYNC,
 	/* .wMaxPacketSize = DYNAMIC */
->>>>>>> dca02b19
 	.bInterval = 1,
 };
 
@@ -292,13 +284,8 @@
 	.bLength = USB_DT_ENDPOINT_SIZE,
 	.bDescriptorType = USB_DT_ENDPOINT,
 
-<<<<<<< HEAD
 	.bmAttributes = USB_ENDPOINT_XFER_ISOC | USB_ENDPOINT_SYNC_SYNC,
-	.wMaxPacketSize = cpu_to_le16(1024),
-=======
-	.bmAttributes = USB_ENDPOINT_XFER_ISOC | USB_ENDPOINT_SYNC_ASYNC,
 	/* .wMaxPacketSize = DYNAMIC */
->>>>>>> dca02b19
 	.bInterval = 4,
 };
 
@@ -372,13 +359,8 @@
 	.bDescriptorType = USB_DT_ENDPOINT,
 
 	.bEndpointAddress = USB_DIR_IN,
-<<<<<<< HEAD
 	.bmAttributes = USB_ENDPOINT_XFER_ISOC | USB_ENDPOINT_SYNC_SYNC,
-	.wMaxPacketSize = cpu_to_le16(1023),
-=======
-	.bmAttributes = USB_ENDPOINT_XFER_ISOC | USB_ENDPOINT_SYNC_ASYNC,
 	/* .wMaxPacketSize = DYNAMIC */
->>>>>>> dca02b19
 	.bInterval = 1,
 };
 
@@ -386,13 +368,8 @@
 	.bLength = USB_DT_ENDPOINT_SIZE,
 	.bDescriptorType = USB_DT_ENDPOINT,
 
-<<<<<<< HEAD
 	.bmAttributes = USB_ENDPOINT_XFER_ISOC | USB_ENDPOINT_SYNC_SYNC,
-	.wMaxPacketSize = cpu_to_le16(1024),
-=======
-	.bmAttributes = USB_ENDPOINT_XFER_ISOC | USB_ENDPOINT_SYNC_ASYNC,
 	/* .wMaxPacketSize = DYNAMIC */
->>>>>>> dca02b19
 	.bInterval = 4,
 };
 
