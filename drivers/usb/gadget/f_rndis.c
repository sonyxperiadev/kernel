/*
 * f_rndis.c -- RNDIS link function driver
 *
 * Copyright (C) 2003-2005,2008 David Brownell
 * Copyright (C) 2003-2004 Robert Schwebel, Benedikt Spranger
 * Copyright (C) 2008 Nokia Corporation
 * Copyright (C) 2009 Samsung Electronics
 *                    Author: Michal Nazarewicz (mina86@mina86.com)
 *
 * This program is free software; you can redistribute it and/or modify
 * it under the terms of the GNU General Public License as published by
 * the Free Software Foundation; either version 2 of the License, or
 * (at your option) any later version.
 */

/* #define VERBOSE_DEBUG */

#include <linux/slab.h>
#include <linux/kernel.h>
#include <linux/device.h>
#include <linux/etherdevice.h>

#include <linux/atomic.h>

#include "u_ether.h"
#include "rndis.h"


/*
 * This function is an RNDIS Ethernet port -- a Microsoft protocol that's
 * been promoted instead of the standard CDC Ethernet.  The published RNDIS
 * spec is ambiguous, incomplete, and needlessly complex.  Variants such as
 * ActiveSync have even worse status in terms of specification.
 *
 * In short:  it's a protocol controlled by (and for) Microsoft, not for an
 * Open ecosystem or markets.  Linux supports it *only* because Microsoft
 * doesn't support the CDC Ethernet standard.
 *
 * The RNDIS data transfer model is complex, with multiple Ethernet packets
 * per USB message, and out of band data.  The control model is built around
 * what's essentially an "RNDIS RPC" protocol.  It's all wrapped in a CDC ACM
 * (modem, not Ethernet) veneer, with those ACM descriptors being entirely
 * useless (they're ignored).  RNDIS expects to be the only function in its
 * configuration, so it's no real help if you need composite devices; and
 * it expects to be the first configuration too.
 *
 * There is a single technical advantage of RNDIS over CDC Ethernet, if you
 * discount the fluff that its RPC can be made to deliver: it doesn't need
 * a NOP altsetting for the data interface.  That lets it work on some of the
 * "so smart it's stupid" hardware which takes over configuration changes
 * from the software, and adds restrictions like "no altsettings".
 *
 * Unfortunately MSFT's RNDIS drivers are buggy.  They hang or oops, and
 * have all sorts of contrary-to-specification oddities that can prevent
 * them from working sanely.  Since bugfixes (or accurate specs, letting
 * Linux work around those bugs) are unlikely to ever come from MSFT, you
 * may want to avoid using RNDIS on purely operational grounds.
 *
 * Omissions from the RNDIS 1.0 specification include:
 *
 *   - Power management ... references data that's scattered around lots
 *     of other documentation, which is incorrect/incomplete there too.
 *
 *   - There are various undocumented protocol requirements, like the need
 *     to send garbage in some control-OUT messages.
 *
 *   - MS-Windows drivers sometimes emit undocumented requests.
 */

struct f_rndis {
	struct gether			port;
	u8				ctrl_id, data_id;
	u8				ethaddr[ETH_ALEN];
	u32				vendorID;
	const char			*manufacturer;
	int				config;

	struct usb_ep			*notify;
	struct usb_request		*notify_req;
	atomic_t			notify_count;
};

static inline struct f_rndis *func_to_rndis(struct usb_function *f)
{
	return container_of(f, struct f_rndis, port.func);
}

/* peak (theoretical) bulk transfer rate in bits-per-second */
static unsigned int bitrate(struct usb_gadget *g)
{
	if (gadget_is_superspeed(g) && g->speed == USB_SPEED_SUPER)
		return 13 * 1024 * 8 * 1000 * 8;
	else if (gadget_is_dualspeed(g) && g->speed == USB_SPEED_HIGH)
		return 13 * 512 * 8 * 1000 * 8;
	else
		return 19 * 64 * 1 * 1000 * 8;
}

/*-------------------------------------------------------------------------*/

/*
 */

#define RNDIS_STATUS_INTERVAL_MS	32
#define STATUS_BYTECOUNT		8	/* 8 bytes data */


/* interface descriptor: */

static struct usb_interface_descriptor rndis_control_intf = {
	.bLength =		sizeof rndis_control_intf,
	.bDescriptorType =	USB_DT_INTERFACE,

	/* .bInterfaceNumber = DYNAMIC */
	/* status endpoint is optional; this could be patched later */
	.bNumEndpoints =	1,
	.bInterfaceClass =	USB_CLASS_COMM,
	.bInterfaceSubClass =   USB_CDC_SUBCLASS_ACM,
	.bInterfaceProtocol =   USB_CDC_ACM_PROTO_VENDOR,
	/* .iInterface = DYNAMIC */
};

static struct usb_cdc_header_desc header_desc = {
	.bLength =		sizeof header_desc,
	.bDescriptorType =	USB_DT_CS_INTERFACE,
	.bDescriptorSubType =	USB_CDC_HEADER_TYPE,

	.bcdCDC =		cpu_to_le16(0x0110),
};

static struct usb_cdc_call_mgmt_descriptor call_mgmt_descriptor = {
	.bLength =		sizeof call_mgmt_descriptor,
	.bDescriptorType =	USB_DT_CS_INTERFACE,
	.bDescriptorSubType =	USB_CDC_CALL_MANAGEMENT_TYPE,

	.bmCapabilities =	0x00,
	.bDataInterface =	0x01,
};

static struct usb_cdc_acm_descriptor rndis_acm_descriptor = {
	.bLength =		sizeof rndis_acm_descriptor,
	.bDescriptorType =	USB_DT_CS_INTERFACE,
	.bDescriptorSubType =	USB_CDC_ACM_TYPE,

	.bmCapabilities =	0x00,
};

static struct usb_cdc_union_desc rndis_union_desc = {
	.bLength =		sizeof(rndis_union_desc),
	.bDescriptorType =	USB_DT_CS_INTERFACE,
	.bDescriptorSubType =	USB_CDC_UNION_TYPE,
	/* .bMasterInterface0 =	DYNAMIC */
	/* .bSlaveInterface0 =	DYNAMIC */
};

/* the data interface has two bulk endpoints */

static struct usb_interface_descriptor rndis_data_intf = {
	.bLength =		sizeof rndis_data_intf,
	.bDescriptorType =	USB_DT_INTERFACE,

	/* .bInterfaceNumber = DYNAMIC */
	.bNumEndpoints =	2,
	.bInterfaceClass =	USB_CLASS_CDC_DATA,
	.bInterfaceSubClass =	0,
	.bInterfaceProtocol =	0,
	/* .iInterface = DYNAMIC */
};


static struct usb_interface_assoc_descriptor
rndis_iad_descriptor = {
	.bLength =		sizeof rndis_iad_descriptor,
	.bDescriptorType =	USB_DT_INTERFACE_ASSOCIATION,

	.bFirstInterface =	0, /* XXX, hardcoded */
	.bInterfaceCount = 	2,	// control + data
	.bFunctionClass =	USB_CLASS_COMM,
	.bFunctionSubClass =	USB_CDC_SUBCLASS_ETHERNET,
	.bFunctionProtocol =	USB_CDC_PROTO_NONE,
	/* .iFunction = DYNAMIC */
};

/* full speed support: */

static struct usb_endpoint_descriptor fs_notify_desc = {
	.bLength =		USB_DT_ENDPOINT_SIZE,
	.bDescriptorType =	USB_DT_ENDPOINT,

	.bEndpointAddress =	USB_DIR_IN,
	.bmAttributes =		USB_ENDPOINT_XFER_INT,
	.wMaxPacketSize =	cpu_to_le16(STATUS_BYTECOUNT),
	.bInterval =		RNDIS_STATUS_INTERVAL_MS,
};

static struct usb_endpoint_descriptor fs_in_desc = {
	.bLength =		USB_DT_ENDPOINT_SIZE,
	.bDescriptorType =	USB_DT_ENDPOINT,

	.bEndpointAddress =	USB_DIR_IN,
	.bmAttributes =		USB_ENDPOINT_XFER_BULK,
};

static struct usb_endpoint_descriptor fs_out_desc = {
	.bLength =		USB_DT_ENDPOINT_SIZE,
	.bDescriptorType =	USB_DT_ENDPOINT,

	.bEndpointAddress =	USB_DIR_OUT,
	.bmAttributes =		USB_ENDPOINT_XFER_BULK,
};

static struct usb_descriptor_header *eth_fs_function[] = {
	(struct usb_descriptor_header *) &rndis_iad_descriptor,

	/* control interface matches ACM, not Ethernet */
	(struct usb_descriptor_header *) &rndis_control_intf,
	(struct usb_descriptor_header *) &header_desc,
	(struct usb_descriptor_header *) &call_mgmt_descriptor,
	(struct usb_descriptor_header *) &rndis_acm_descriptor,
	(struct usb_descriptor_header *) &rndis_union_desc,
	(struct usb_descriptor_header *) &fs_notify_desc,

	/* data interface has no altsetting */
	(struct usb_descriptor_header *) &rndis_data_intf,
	(struct usb_descriptor_header *) &fs_in_desc,
	(struct usb_descriptor_header *) &fs_out_desc,
	NULL,
};

/* high speed support: */

static struct usb_endpoint_descriptor hs_notify_desc = {
	.bLength =		USB_DT_ENDPOINT_SIZE,
	.bDescriptorType =	USB_DT_ENDPOINT,

	.bEndpointAddress =	USB_DIR_IN,
	.bmAttributes =		USB_ENDPOINT_XFER_INT,
	.wMaxPacketSize =	cpu_to_le16(STATUS_BYTECOUNT),
	.bInterval =		USB_MS_TO_HS_INTERVAL(RNDIS_STATUS_INTERVAL_MS)
};

static struct usb_endpoint_descriptor hs_in_desc = {
	.bLength =		USB_DT_ENDPOINT_SIZE,
	.bDescriptorType =	USB_DT_ENDPOINT,

	.bEndpointAddress =	USB_DIR_IN,
	.bmAttributes =		USB_ENDPOINT_XFER_BULK,
	.wMaxPacketSize =	cpu_to_le16(512),
};

static struct usb_endpoint_descriptor hs_out_desc = {
	.bLength =		USB_DT_ENDPOINT_SIZE,
	.bDescriptorType =	USB_DT_ENDPOINT,

	.bEndpointAddress =	USB_DIR_OUT,
	.bmAttributes =		USB_ENDPOINT_XFER_BULK,
	.wMaxPacketSize =	cpu_to_le16(512),
};

static struct usb_descriptor_header *eth_hs_function[] = {
	(struct usb_descriptor_header *) &rndis_iad_descriptor,

	/* control interface matches ACM, not Ethernet */
	(struct usb_descriptor_header *) &rndis_control_intf,
	(struct usb_descriptor_header *) &header_desc,
	(struct usb_descriptor_header *) &call_mgmt_descriptor,
	(struct usb_descriptor_header *) &rndis_acm_descriptor,
	(struct usb_descriptor_header *) &rndis_union_desc,
	(struct usb_descriptor_header *) &hs_notify_desc,

	/* data interface has no altsetting */
	(struct usb_descriptor_header *) &rndis_data_intf,
	(struct usb_descriptor_header *) &hs_in_desc,
	(struct usb_descriptor_header *) &hs_out_desc,
	NULL,
};

/* super speed support: */

static struct usb_endpoint_descriptor ss_notify_desc = {
	.bLength =		USB_DT_ENDPOINT_SIZE,
	.bDescriptorType =	USB_DT_ENDPOINT,

	.bEndpointAddress =	USB_DIR_IN,
	.bmAttributes =		USB_ENDPOINT_XFER_INT,
	.wMaxPacketSize =	cpu_to_le16(STATUS_BYTECOUNT),
	.bInterval =		USB_MS_TO_HS_INTERVAL(RNDIS_STATUS_INTERVAL_MS)
};

static struct usb_ss_ep_comp_descriptor ss_intr_comp_desc = {
	.bLength =		sizeof ss_intr_comp_desc,
	.bDescriptorType =	USB_DT_SS_ENDPOINT_COMP,

	/* the following 3 values can be tweaked if necessary */
	/* .bMaxBurst =		0, */
	/* .bmAttributes =	0, */
	.wBytesPerInterval =	cpu_to_le16(STATUS_BYTECOUNT),
};

static struct usb_endpoint_descriptor ss_in_desc = {
	.bLength =		USB_DT_ENDPOINT_SIZE,
	.bDescriptorType =	USB_DT_ENDPOINT,

	.bEndpointAddress =	USB_DIR_IN,
	.bmAttributes =		USB_ENDPOINT_XFER_BULK,
	.wMaxPacketSize =	cpu_to_le16(1024),
};

static struct usb_endpoint_descriptor ss_out_desc = {
	.bLength =		USB_DT_ENDPOINT_SIZE,
	.bDescriptorType =	USB_DT_ENDPOINT,

	.bEndpointAddress =	USB_DIR_OUT,
	.bmAttributes =		USB_ENDPOINT_XFER_BULK,
	.wMaxPacketSize =	cpu_to_le16(1024),
};

static struct usb_ss_ep_comp_descriptor ss_bulk_comp_desc = {
	.bLength =		sizeof ss_bulk_comp_desc,
	.bDescriptorType =	USB_DT_SS_ENDPOINT_COMP,

	/* the following 2 values can be tweaked if necessary */
	/* .bMaxBurst =		0, */
	/* .bmAttributes =	0, */
};

static struct usb_descriptor_header *eth_ss_function[] = {
	(struct usb_descriptor_header *) &rndis_iad_descriptor,

	/* control interface matches ACM, not Ethernet */
	(struct usb_descriptor_header *) &rndis_control_intf,
	(struct usb_descriptor_header *) &header_desc,
	(struct usb_descriptor_header *) &call_mgmt_descriptor,
	(struct usb_descriptor_header *) &rndis_acm_descriptor,
	(struct usb_descriptor_header *) &rndis_union_desc,
	(struct usb_descriptor_header *) &ss_notify_desc,
	(struct usb_descriptor_header *) &ss_intr_comp_desc,

	/* data interface has no altsetting */
	(struct usb_descriptor_header *) &rndis_data_intf,
	(struct usb_descriptor_header *) &ss_in_desc,
	(struct usb_descriptor_header *) &ss_bulk_comp_desc,
	(struct usb_descriptor_header *) &ss_out_desc,
	(struct usb_descriptor_header *) &ss_bulk_comp_desc,
	NULL,
};

/* string descriptors: */

static struct usb_string rndis_string_defs[] = {
	[0].s = "RNDIS Communications Control",
	[1].s = "RNDIS Ethernet Data",
	[2].s = "RNDIS",
	{  } /* end of list */
};

static struct usb_gadget_strings rndis_string_table = {
	.language =		0x0409,	/* en-us */
	.strings =		rndis_string_defs,
};

static struct usb_gadget_strings *rndis_strings[] = {
	&rndis_string_table,
	NULL,
};

/*-------------------------------------------------------------------------*/

static struct sk_buff *rndis_add_header(struct gether *port,
					struct sk_buff *skb)
{
	struct sk_buff *skb2;

	skb2 = skb_realloc_headroom(skb, sizeof(struct rndis_packet_msg_type));
	if (skb2)
		rndis_add_hdr(skb2);

	dev_kfree_skb_any(skb);
	return skb2;
}

static void rndis_response_available(void *_rndis)
{
	struct f_rndis			*rndis = _rndis;
	struct usb_request		*req = rndis->notify_req;
	struct usb_composite_dev	*cdev = rndis->port.func.config->cdev;
	__le32				*data = req->buf;
	int				status;

	if (atomic_inc_return(&rndis->notify_count) != 1)
		return;

	/* Send RNDIS RESPONSE_AVAILABLE notification; a
	 * USB_CDC_NOTIFY_RESPONSE_AVAILABLE "should" work too
	 *
	 * This is the only notification defined by RNDIS.
	 */
	data[0] = cpu_to_le32(1);
	data[1] = cpu_to_le32(0);

	status = usb_ep_queue(rndis->notify, req, GFP_ATOMIC);
	if (status) {
		atomic_dec(&rndis->notify_count);
		DBG(cdev, "notify/0 --> %d\n", status);
	}
}

static void rndis_response_complete(struct usb_ep *ep, struct usb_request *req)
{
	struct f_rndis			*rndis = req->context;
	struct usb_composite_dev	*cdev = rndis->port.func.config->cdev;
	int				status = req->status;

	/* after TX:
	 *  - USB_CDC_GET_ENCAPSULATED_RESPONSE (ep0/control)
	 *  - RNDIS_RESPONSE_AVAILABLE (status/irq)
	 */
	switch (status) {
	case -ECONNRESET:
	case -ESHUTDOWN:
		/* connection gone */
		atomic_set(&rndis->notify_count, 0);
		break;
	default:
		DBG(cdev, "RNDIS %s response error %d, %d/%d\n",
			ep->name, status,
			req->actual, req->length);
		/* FALLTHROUGH */
	case 0:
		if (ep != rndis->notify)
			break;

		/* handle multiple pending RNDIS_RESPONSE_AVAILABLE
		 * notifications by resending until we're done
		 */
		if (atomic_dec_and_test(&rndis->notify_count))
			break;
		status = usb_ep_queue(rndis->notify, req, GFP_ATOMIC);
		if (status) {
			atomic_dec(&rndis->notify_count);
			DBG(cdev, "notify/1 --> %d\n", status);
		}
		break;
	}
}

static void rndis_command_complete(struct usb_ep *ep, struct usb_request *req)
{
	struct f_rndis			*rndis = req->context;
	int				status;

	/* received RNDIS command from USB_CDC_SEND_ENCAPSULATED_COMMAND */
//	spin_lock(&dev->lock);
	status = rndis_msg_parser(rndis->config, (u8 *) req->buf);
	if (status < 0)
		pr_err("RNDIS command error %d, %d/%d\n",
			status, req->actual, req->length);
//	spin_unlock(&dev->lock);
}

static int
rndis_setup(struct usb_function *f, const struct usb_ctrlrequest *ctrl)
{
	struct f_rndis		*rndis = func_to_rndis(f);
	struct usb_composite_dev *cdev = f->config->cdev;
	struct usb_request	*req = cdev->req;
	int			value = -EOPNOTSUPP;
	u16			w_index = le16_to_cpu(ctrl->wIndex);
	u16			w_value = le16_to_cpu(ctrl->wValue);
	u16			w_length = le16_to_cpu(ctrl->wLength);

	/* composite driver infrastructure handles everything except
	 * CDC class messages; interface activation uses set_alt().
	 */
	switch ((ctrl->bRequestType << 8) | ctrl->bRequest) {

	/* RNDIS uses the CDC command encapsulation mechanism to implement
	 * an RPC scheme, with much getting/setting of attributes by OID.
	 */
	case ((USB_DIR_OUT | USB_TYPE_CLASS | USB_RECIP_INTERFACE) << 8)
			| USB_CDC_SEND_ENCAPSULATED_COMMAND:
		if (w_value || w_index != rndis->ctrl_id)
			goto invalid;
		/* read the request; process it later */
		value = w_length;
		req->complete = rndis_command_complete;
		req->context = rndis;
		/* later, rndis_response_available() sends a notification */
		break;

	case ((USB_DIR_IN | USB_TYPE_CLASS | USB_RECIP_INTERFACE) << 8)
			| USB_CDC_GET_ENCAPSULATED_RESPONSE:
		if (w_value || w_index != rndis->ctrl_id)
			goto invalid;
		else {
			u8 *buf;
			u32 n;

			/* return the result */
			buf = rndis_get_next_response(rndis->config, &n);
			if (buf) {
				memcpy(req->buf, buf, n);
				req->complete = rndis_response_complete;
				req->context = rndis;
				rndis_free_response(rndis->config, buf);
				value = n;
			}
			/* else stalls ... spec says to avoid that */
		}
		break;

	default:
invalid:
		VDBG(cdev, "invalid control req%02x.%02x v%04x i%04x l%d\n",
			ctrl->bRequestType, ctrl->bRequest,
			w_value, w_index, w_length);
	}

	/* respond with data transfer or status phase? */
	if (value >= 0) {
		DBG(cdev, "rndis req%02x.%02x v%04x i%04x l%d\n",
			ctrl->bRequestType, ctrl->bRequest,
			w_value, w_index, w_length);
		req->zero = (value < w_length);
		req->length = value;
		value = usb_ep_queue(cdev->gadget->ep0, req, GFP_ATOMIC);
		if (value < 0)
			ERROR(cdev, "rndis response on err %d\n", value);
	}

	/* device either stalls (value < 0) or reports success */
	return value;
}


static int rndis_set_alt(struct usb_function *f, unsigned intf, unsigned alt)
{
	struct f_rndis		*rndis = func_to_rndis(f);
	struct usb_composite_dev *cdev = f->config->cdev;

	/* we know alt == 0 */

	if (intf == rndis->ctrl_id) {
		if (rndis->notify->driver_data) {
			VDBG(cdev, "reset rndis control %d\n", intf);
			usb_ep_disable(rndis->notify);
		}
		if (!rndis->notify->desc) {
			VDBG(cdev, "init rndis ctrl %d\n", intf);
			if (config_ep_by_speed(cdev->gadget, f, rndis->notify))
				goto fail;
		}
		usb_ep_enable(rndis->notify);
		rndis->notify->driver_data = rndis;

	} else if (intf == rndis->data_id) {
		struct net_device	*net;

		if (rndis->port.in_ep->driver_data) {
			DBG(cdev, "reset rndis\n");
			gether_disconnect(&rndis->port);
		}

		if (!rndis->port.in_ep->desc || !rndis->port.out_ep->desc) {
			DBG(cdev, "init rndis\n");
			if (config_ep_by_speed(cdev->gadget, f,
					       rndis->port.in_ep) ||
			    config_ep_by_speed(cdev->gadget, f,
					       rndis->port.out_ep)) {
				rndis->port.in_ep->desc = NULL;
				rndis->port.out_ep->desc = NULL;
				goto fail;
			}
		}

		/* Avoid ZLPs; they can be troublesome. */
		rndis->port.is_zlp_ok = false;

		/* RNDIS should be in the "RNDIS uninitialized" state,
		 * either never activated or after rndis_uninit().
		 *
		 * We don't want data to flow here until a nonzero packet
		 * filter is set, at which point it enters "RNDIS data
		 * initialized" state ... but we do want the endpoints
		 * to be activated.  It's a strange little state.
		 *
		 * REVISIT the RNDIS gadget code has done this wrong for a
		 * very long time.  We need another call to the link layer
		 * code -- gether_updown(...bool) maybe -- to do it right.
		 */
		rndis->port.cdc_filter = 0;

		DBG(cdev, "RNDIS RX/TX early activation ... \n");
		net = gether_connect(&rndis->port);
		if (IS_ERR(net))
			return PTR_ERR(net);

		rndis_set_param_dev(rndis->config, net,
				&rndis->port.cdc_filter);
	} else
		goto fail;

	return 0;
fail:
	return -EINVAL;
}

static void rndis_disable(struct usb_function *f)
{
	struct f_rndis		*rndis = func_to_rndis(f);
	struct usb_composite_dev *cdev = f->config->cdev;

	if (!rndis->notify->driver_data)
		return;

	DBG(cdev, "rndis deactivated\n");

	rndis_uninit(rndis->config);
	gether_disconnect(&rndis->port);

	usb_ep_disable(rndis->notify);
	rndis->notify->driver_data = NULL;
}

/*-------------------------------------------------------------------------*/

/*
 * This isn't quite the same mechanism as CDC Ethernet, since the
 * notification scheme passes less data, but the same set of link
 * states must be tested.  A key difference is that altsettings are
 * not used to tell whether the link should send packets or not.
 */

static void rndis_open(struct gether *geth)
{
	struct f_rndis		*rndis = func_to_rndis(&geth->func);
	struct usb_composite_dev *cdev = geth->func.config->cdev;

	DBG(cdev, "%s\n", __func__);

	rndis_set_param_medium(rndis->config, RNDIS_MEDIUM_802_3,
				bitrate(cdev->gadget) / 100);
	rndis_signal_connect(rndis->config);
}

static void rndis_close(struct gether *geth)
{
	struct f_rndis		*rndis = func_to_rndis(&geth->func);

	DBG(geth->func.config->cdev, "%s\n", __func__);

	rndis_set_param_medium(rndis->config, RNDIS_MEDIUM_802_3, 0);
	rndis_signal_disconnect(rndis->config);
}

/*-------------------------------------------------------------------------*/

/* ethernet function driver setup/binding */

static int
rndis_bind(struct usb_configuration *c, struct usb_function *f)
{
	struct usb_composite_dev *cdev = c->cdev;
	struct f_rndis		*rndis = func_to_rndis(f);
	int			status;
	struct usb_ep		*ep;

	/* allocate instance-specific interface IDs */
	status = usb_interface_id(c, f);
	if (status < 0)
		goto fail;
	rndis->ctrl_id = status;
	rndis_iad_descriptor.bFirstInterface = status;

	rndis_control_intf.bInterfaceNumber = status;
	rndis_union_desc.bMasterInterface0 = status;

	status = usb_interface_id(c, f);
	if (status < 0)
		goto fail;
	rndis->data_id = status;

	rndis_data_intf.bInterfaceNumber = status;
	rndis_union_desc.bSlaveInterface0 = status;

	status = -ENODEV;

	/* allocate instance-specific endpoints */
	ep = usb_ep_autoconfig(cdev->gadget, &fs_in_desc);
	if (!ep)
		goto fail;
	rndis->port.in_ep = ep;
	ep->driver_data = cdev;	/* claim */

	ep = usb_ep_autoconfig(cdev->gadget, &fs_out_desc);
	if (!ep)
		goto fail;
	rndis->port.out_ep = ep;
	ep->driver_data = cdev;	/* claim */

	/* NOTE:  a status/notification endpoint is, strictly speaking,
	 * optional.  We don't treat it that way though!  It's simpler,
	 * and some newer profiles don't treat it as optional.
	 */
	ep = usb_ep_autoconfig(cdev->gadget, &fs_notify_desc);
	if (!ep)
		goto fail;
	rndis->notify = ep;
	ep->driver_data = cdev;	/* claim */

	status = -ENOMEM;

	/* allocate notification request and buffer */
	rndis->notify_req = usb_ep_alloc_request(ep, GFP_KERNEL);
	if (!rndis->notify_req)
		goto fail;
	rndis->notify_req->buf = kmalloc(STATUS_BYTECOUNT, GFP_KERNEL);
	if (!rndis->notify_req->buf)
		goto fail;
	rndis->notify_req->length = STATUS_BYTECOUNT;
	rndis->notify_req->context = rndis;
	rndis->notify_req->complete = rndis_response_complete;

	/* support all relevant hardware speeds... we expect that when
	 * hardware is dual speed, all bulk-capable endpoints work at
	 * both speeds
	 */
	hs_in_desc.bEndpointAddress = fs_in_desc.bEndpointAddress;
	hs_out_desc.bEndpointAddress = fs_out_desc.bEndpointAddress;
	hs_notify_desc.bEndpointAddress = fs_notify_desc.bEndpointAddress;

	ss_in_desc.bEndpointAddress = fs_in_desc.bEndpointAddress;
	ss_out_desc.bEndpointAddress = fs_out_desc.bEndpointAddress;
	ss_notify_desc.bEndpointAddress = fs_notify_desc.bEndpointAddress;

	status = usb_assign_descriptors(f, eth_fs_function, eth_hs_function,
			eth_ss_function);
	if (status)
		goto fail;

	rndis->port.open = rndis_open;
	rndis->port.close = rndis_close;

	status = rndis_register(rndis_response_available, rndis);
	if (status < 0)
		goto fail;
	rndis->config = status;

	rndis_set_param_medium(rndis->config, RNDIS_MEDIUM_802_3, 0);
	rndis_set_host_mac(rndis->config, rndis->ethaddr);

	if (rndis->manufacturer && rndis->vendorID &&
			rndis_set_param_vendor(rndis->config, rndis->vendorID,
					       rndis->manufacturer))
		goto fail;

	/* NOTE:  all that is done without knowing or caring about
	 * the network link ... which is unavailable to this code
	 * until we're activated via set_alt().
	 */

	DBG(cdev, "RNDIS: %s speed IN/%s OUT/%s NOTIFY/%s\n",
			gadget_is_superspeed(c->cdev->gadget) ? "super" :
			gadget_is_dualspeed(c->cdev->gadget) ? "dual" : "full",
			rndis->port.in_ep->name, rndis->port.out_ep->name,
			rndis->notify->name);
	return 0;

fail:
	usb_free_all_descriptors(f);

	if (rndis->notify_req) {
		kfree(rndis->notify_req->buf);
		usb_ep_free_request(rndis->notify, rndis->notify_req);
	}

	/* we might as well release our claims on endpoints */
	if (rndis->notify)
		rndis->notify->driver_data = NULL;
	if (rndis->port.out_ep)
		rndis->port.out_ep->driver_data = NULL;
	if (rndis->port.in_ep)
		rndis->port.in_ep->driver_data = NULL;

	ERROR(cdev, "%s: can't bind, err %d\n", f->name, status);

	return status;
}

static void
rndis_unbind(struct usb_configuration *c, struct usb_function *f)
{
	struct f_rndis		*rndis = func_to_rndis(f);

	rndis_deregister(rndis->config);
	rndis_exit();

	rndis_string_defs[0].id = 0;
	usb_free_all_descriptors(f);

	kfree(rndis->notify_req->buf);
	usb_ep_free_request(rndis->notify, rndis->notify_req);

	kfree(rndis);
}

/* Some controllers can't support RNDIS ... */
static inline bool can_support_rndis(struct usb_configuration *c)
{
	/* everything else is *presumably* fine */
	return true;
}

int
rndis_bind_config_vendor(struct usb_configuration *c, u8 ethaddr[ETH_ALEN],
				u32 vendorID, const char *manufacturer)
{
	return rndis_bind_config_vendor(c, ethaddr, 0, NULL);
}

int
rndis_bind_config_vendor(struct usb_configuration *c, u8 ethaddr[ETH_ALEN],
				u32 vendorID, const char *manufacturer)
{
	struct f_rndis	*rndis;
	int		status;

	if (!can_support_rndis(c) || !ethaddr)
		return -EINVAL;

	/* setup RNDIS itself */
	status = rndis_init();
	if (status < 0)
		return status;
<<<<<<< HEAD
=======

	/* maybe allocate device-global string IDs */
	if (rndis_string_defs[0].id == 0) {

		/* control interface label */
		status = usb_string_id(c->cdev);
		if (status < 0)
			return status;
		rndis_string_defs[0].id = status;
		rndis_control_intf.iInterface = status;
>>>>>>> 344bd536

	if (rndis_string_defs[0].id == 0) {
		status = usb_string_ids_tab(c->cdev, rndis_string_defs);
		if (status)
			return status;

		rndis_control_intf.iInterface = rndis_string_defs[0].id;
		rndis_data_intf.iInterface = rndis_string_defs[1].id;
		rndis_iad_descriptor.iFunction = rndis_string_defs[2].id;
	}

	/* allocate and initialize one new instance */
	status = -ENOMEM;
	rndis = kzalloc(sizeof *rndis, GFP_KERNEL);
	if (!rndis)
		goto fail;

	memcpy(rndis->ethaddr, ethaddr, ETH_ALEN);
	rndis->vendorID = vendorID;
	rndis->manufacturer = manufacturer;

	/* RNDIS activates when the host changes this filter */
	rndis->port.cdc_filter = 0;

	/* RNDIS has special (and complex) framing */
	rndis->port.header_len = sizeof(struct rndis_packet_msg_type);
	rndis->port.wrap = rndis_add_header;
	rndis->port.unwrap = rndis_rm_hdr;

	rndis->port.func.name = "rndis";
	rndis->port.func.strings = rndis_strings;
	/* descriptors are per-instance copies */
	rndis->port.func.bind = rndis_bind;
	rndis->port.func.unbind = rndis_unbind;
	rndis->port.func.set_alt = rndis_set_alt;
	rndis->port.func.setup = rndis_setup;
	rndis->port.func.disable = rndis_disable;

	status = usb_add_function(c, &rndis->port.func);
	if (status) {
		kfree(rndis);
fail:
		rndis_exit();
	}
	return status;
}<|MERGE_RESOLUTION|>--- conflicted
+++ resolved
@@ -832,19 +832,6 @@
 	status = rndis_init();
 	if (status < 0)
 		return status;
-<<<<<<< HEAD
-=======
-
-	/* maybe allocate device-global string IDs */
-	if (rndis_string_defs[0].id == 0) {
-
-		/* control interface label */
-		status = usb_string_id(c->cdev);
-		if (status < 0)
-			return status;
-		rndis_string_defs[0].id = status;
-		rndis_control_intf.iInterface = status;
->>>>>>> 344bd536
 
 	if (rndis_string_defs[0].id == 0) {
 		status = usb_string_ids_tab(c->cdev, rndis_string_defs);
