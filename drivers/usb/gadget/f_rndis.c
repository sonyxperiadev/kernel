--- conflicted
+++ resolved
@@ -455,10 +455,7 @@
 static void rndis_command_complete(struct usb_ep *ep, struct usb_request *req)
 {
 	struct f_rndis			*rndis = req->context;
-<<<<<<< HEAD
-=======
 	struct usb_composite_dev	*cdev = NULL;
->>>>>>> 76c71d3d
 	int				status;
 
 	/* In usb plug in/out regression tests, port.func.config */
@@ -471,13 +468,8 @@
 	/* received RNDIS command from USB_CDC_SEND_ENCAPSULATED_COMMAND */
 //	spin_lock(&dev->lock);
 	status = rndis_msg_parser(rndis->config, (u8 *) req->buf);
-<<<<<<< HEAD
-	if (status < 0)
-		pr_err("RNDIS command error %d, %d/%d\n",
-=======
 	if ((status < 0) && (cdev != NULL))
 		ERROR(cdev, "RNDIS command error %d, %d/%d\n",
->>>>>>> 76c71d3d
 			status, req->actual, req->length);
 //	spin_unlock(&dev->lock);
 }
