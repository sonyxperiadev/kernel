/*
 * composite.c - infrastructure for Composite USB Gadgets
 *
 * Copyright (C) 2006-2008 David Brownell
 *
 * This program is free software; you can redistribute it and/or modify
 * it under the terms of the GNU General Public License as published by
 * the Free Software Foundation; either version 2 of the License, or
 * (at your option) any later version.
 */

/* #define VERBOSE_DEBUG */

#include <linux/kallsyms.h>
#include <linux/kernel.h>
#include <linux/slab.h>
#include <linux/module.h>
#include <linux/device.h>
#include <linux/utsname.h>

#include <linux/usb/composite.h>
#include <asm/unaligned.h>

/*
 * The code in this file is utility code, used to build a gadget driver
 * from one or more "function" drivers, one or more "configuration"
 * objects, and a "usb_composite_driver" by gluing them together along
 * with the relevant device-wide data.
 */

<<<<<<< HEAD
static struct usb_gadget_strings **get_containers_gs(
		struct usb_gadget_string_container *uc)
{
	return (struct usb_gadget_strings **)uc->stash;
}
=======
/* big enough to hold our biggest descriptor */
#define USB_BUFSIZ	1024
#define USB_PRE_CONFIG_CURRENT		100
#define USB_OTG_PRE_CONFIG_CURRENT	2

static struct usb_composite_driver *composite;
static int (*composite_gadget_bind)(struct usb_composite_dev *cdev);

/* Some systems will need runtime overrides for the  product identifiers
 * published in the device descriptor, either numbers or strings or both.
 * String parameters are in UTF-8 (superset of ASCII's 7 bit characters).
 */

static ushort idVendor;
module_param(idVendor, ushort, 0);
MODULE_PARM_DESC(idVendor, "USB Vendor ID");

static ushort idProduct;
module_param(idProduct, ushort, 0);
MODULE_PARM_DESC(idProduct, "USB Product ID");

static ushort bcdDevice;
module_param(bcdDevice, ushort, 0);
MODULE_PARM_DESC(bcdDevice, "USB Device version (BCD)");

static char *iManufacturer;
module_param(iManufacturer, charp, 0);
MODULE_PARM_DESC(iManufacturer, "USB Manufacturer string");

static char *iProduct;
module_param(iProduct, charp, 0);
MODULE_PARM_DESC(iProduct, "USB Product string");

static char *iSerialNumber;
module_param(iSerialNumber, charp, 0);
MODULE_PARM_DESC(iSerialNumber, "SerialNumber string");

static char composite_manufacturer[50];
>>>>>>> 940b3e49

/**
 * next_ep_desc() - advance to the next EP descriptor
 * @t: currect pointer within descriptor array
 *
 * Return: next EP descriptor or NULL
 *
 * Iterate over @t until either EP descriptor found or
 * NULL (that indicates end of list) encountered
 */
static struct usb_descriptor_header**
next_ep_desc(struct usb_descriptor_header **t)
{
	for (; *t; t++) {
		if ((*t)->bDescriptorType == USB_DT_ENDPOINT)
			return t;
	}
	return NULL;
}

/*
 * for_each_ep_desc()- iterate over endpoint descriptors in the
 *		descriptors list
 * @start:	pointer within descriptor array.
 * @ep_desc:	endpoint descriptor to use as the loop cursor
 */
#define for_each_ep_desc(start, ep_desc) \
	for (ep_desc = next_ep_desc(start); \
	      ep_desc; ep_desc = next_ep_desc(ep_desc+1))

/**
 * config_ep_by_speed() - configures the given endpoint
 * according to gadget speed.
 * @g: pointer to the gadget
 * @f: usb function
 * @_ep: the endpoint to configure
 *
 * Return: error code, 0 on success
 *
 * This function chooses the right descriptors for a given
 * endpoint according to gadget speed and saves it in the
 * endpoint desc field. If the endpoint already has a descriptor
 * assigned to it - overwrites it with currently corresponding
 * descriptor. The endpoint maxpacket field is updated according
 * to the chosen descriptor.
 * Note: the supplied function should hold all the descriptors
 * for supported speeds
 */
int config_ep_by_speed(struct usb_gadget *g,
			struct usb_function *f,
			struct usb_ep *_ep)
{
	struct usb_composite_dev	*cdev = get_gadget_data(g);
	struct usb_endpoint_descriptor *chosen_desc = NULL;
	struct usb_descriptor_header **speed_desc = NULL;

	struct usb_ss_ep_comp_descriptor *comp_desc = NULL;
	int want_comp_desc = 0;

	struct usb_descriptor_header **d_spd; /* cursor for speed desc */

	if (!g || !f || !_ep)
		return -EIO;

	/* select desired speed */
	switch (g->speed) {
	case USB_SPEED_SUPER:
		if (gadget_is_superspeed(g)) {
			speed_desc = f->ss_descriptors;
			want_comp_desc = 1;
			break;
		}
		/* else: Fall trough */
	case USB_SPEED_HIGH:
		if (gadget_is_dualspeed(g)) {
			speed_desc = f->hs_descriptors;
			break;
		}
		/* else: fall through */
	default:
		speed_desc = f->fs_descriptors;
	}
	/* find descriptors */
	for_each_ep_desc(speed_desc, d_spd) {
		chosen_desc = (struct usb_endpoint_descriptor *)*d_spd;
		if (chosen_desc->bEndpointAddress == _ep->address)
			goto ep_found;
	}
	return -EIO;

ep_found:
	/* commit results */
	_ep->maxpacket = usb_endpoint_maxp(chosen_desc);
	_ep->desc = chosen_desc;
	_ep->comp_desc = NULL;
	_ep->maxburst = 0;
	_ep->mult = 0;
	if (!want_comp_desc)
		return 0;

	/*
	 * Companion descriptor should follow EP descriptor
	 * USB 3.0 spec, #9.6.7
	 */
	comp_desc = (struct usb_ss_ep_comp_descriptor *)*(++d_spd);
	if (!comp_desc ||
	    (comp_desc->bDescriptorType != USB_DT_SS_ENDPOINT_COMP))
		return -EIO;
	_ep->comp_desc = comp_desc;
	if (g->speed == USB_SPEED_SUPER) {
		switch (usb_endpoint_type(_ep->desc)) {
		case USB_ENDPOINT_XFER_ISOC:
			/* mult: bits 1:0 of bmAttributes */
			_ep->mult = comp_desc->bmAttributes & 0x3;
		case USB_ENDPOINT_XFER_BULK:
		case USB_ENDPOINT_XFER_INT:
			_ep->maxburst = comp_desc->bMaxBurst + 1;
			break;
		default:
			if (comp_desc->bMaxBurst != 0)
				ERROR(cdev, "ep0 bMaxBurst must be 0\n");
			_ep->maxburst = 1;
			break;
		}
	}
	return 0;
}
EXPORT_SYMBOL_GPL(config_ep_by_speed);

/**
 * usb_add_function() - add a function to a configuration
 * @config: the configuration
 * @function: the function being added
 * Context: single threaded during gadget setup
 *
 * After initialization, each configuration must have one or more
 * functions added to it.  Adding a function involves calling its @bind()
 * method to allocate resources such as interface and string identifiers
 * and endpoints.
 *
 * This function returns the value of the function's bind(), which is
 * zero for success else a negative errno value.
 */
int usb_add_function(struct usb_configuration *config,
		struct usb_function *function)
{
	int	value = -EINVAL;

	DBG(config->cdev, "adding '%s'/%p to config '%s'/%p\n",
			function->name, function,
			config->label, config);

	if (!function->set_alt || !function->disable)
		goto done;

	function->config = config;
	list_add_tail(&function->list, &config->functions);

	/* REVISIT *require* function->bind? */
	if (function->bind) {
		value = function->bind(config, function);
		if (value < 0) {
			list_del(&function->list);
			function->config = NULL;
		}
	} else
		value = 0;

	/* We allow configurations that don't work at both speeds.
	 * If we run into a lowspeed Linux system, treat it the same
	 * as full speed ... it's the function drivers that will need
	 * to avoid bulk and ISO transfers.
	 */
	if (!config->fullspeed && function->fs_descriptors)
		config->fullspeed = true;
	if (!config->highspeed && function->hs_descriptors)
		config->highspeed = true;
	if (!config->superspeed && function->ss_descriptors)
		config->superspeed = true;

done:
	if (value)
		DBG(config->cdev, "adding '%s'/%p --> %d\n",
				function->name, function, value);
	return value;
}
EXPORT_SYMBOL_GPL(usb_add_function);

void usb_remove_function(struct usb_configuration *c, struct usb_function *f)
{
	if (f->disable)
		f->disable(f);

	bitmap_zero(f->endpoints, 32);
	list_del(&f->list);
	if (f->unbind)
		f->unbind(c, f);
}
EXPORT_SYMBOL_GPL(usb_remove_function);

/**
 * usb_function_deactivate - prevent function and gadget enumeration
 * @function: the function that isn't yet ready to respond
 *
 * Blocks response of the gadget driver to host enumeration by
 * preventing the data line pullup from being activated.  This is
 * normally called during @bind() processing to change from the
 * initial "ready to respond" state, or when a required resource
 * becomes available.
 *
 * For example, drivers that serve as a passthrough to a userspace
 * daemon can block enumeration unless that daemon (such as an OBEX,
 * MTP, or print server) is ready to handle host requests.
 *
 * Not all systems support software control of their USB peripheral
 * data pullups.
 *
 * Returns zero on success, else negative errno.
 */
int usb_function_deactivate(struct usb_function *function)
{
	struct usb_composite_dev	*cdev = function->config->cdev;
	unsigned long			flags;
	int				status = 0;

	spin_lock_irqsave(&cdev->lock, flags);

	if (cdev->deactivations == 0)
		status = usb_gadget_disconnect(cdev->gadget);
	if (status == 0)
		cdev->deactivations++;

	spin_unlock_irqrestore(&cdev->lock, flags);
	return status;
}
EXPORT_SYMBOL_GPL(usb_function_deactivate);

/**
 * usb_function_activate - allow function and gadget enumeration
 * @function: function on which usb_function_activate() was called
 *
 * Reverses effect of usb_function_deactivate().  If no more functions
 * are delaying their activation, the gadget driver will respond to
 * host enumeration procedures.
 *
 * Returns zero on success, else negative errno.
 */
int usb_function_activate(struct usb_function *function)
{
	struct usb_composite_dev	*cdev = function->config->cdev;
	unsigned long			flags;
	int				status = 0;

	spin_lock_irqsave(&cdev->lock, flags);

	if (WARN_ON(cdev->deactivations == 0))
		status = -EINVAL;
	else {
		cdev->deactivations--;
		if (cdev->deactivations == 0)
			status = usb_gadget_connect(cdev->gadget);
	}

	spin_unlock_irqrestore(&cdev->lock, flags);
	return status;
}
EXPORT_SYMBOL_GPL(usb_function_activate);

/**
 * usb_interface_id() - allocate an unused interface ID
 * @config: configuration associated with the interface
 * @function: function handling the interface
 * Context: single threaded during gadget setup
 *
 * usb_interface_id() is called from usb_function.bind() callbacks to
 * allocate new interface IDs.  The function driver will then store that
 * ID in interface, association, CDC union, and other descriptors.  It
 * will also handle any control requests targeted at that interface,
 * particularly changing its altsetting via set_alt().  There may
 * also be class-specific or vendor-specific requests to handle.
 *
 * All interface identifier should be allocated using this routine, to
 * ensure that for example different functions don't wrongly assign
 * different meanings to the same identifier.  Note that since interface
 * identifiers are configuration-specific, functions used in more than
 * one configuration (or more than once in a given configuration) need
 * multiple versions of the relevant descriptors.
 *
 * Returns the interface ID which was allocated; or -ENODEV if no
 * more interface IDs can be allocated.
 */
int usb_interface_id(struct usb_configuration *config,
		struct usb_function *function)
{
	unsigned id = config->next_interface_id;

	if (id < MAX_CONFIG_INTERFACES) {
		config->interface[id] = function;
		config->next_interface_id = id + 1;
		return id;
	}
	return -ENODEV;
}
EXPORT_SYMBOL_GPL(usb_interface_id);

static u8 encode_bMaxPower(enum usb_device_speed speed,
		struct usb_configuration *c)
{
	unsigned val;

	if (c->MaxPower)
		val = c->MaxPower;
	else
		val = CONFIG_USB_GADGET_VBUS_DRAW;
	if (!val)
		return 0;
	switch (speed) {
	case USB_SPEED_SUPER:
		return DIV_ROUND_UP(val, 8);
	default:
		return DIV_ROUND_UP(val, 2);
	};
}

static int config_buf(struct usb_configuration *config,
		enum usb_device_speed speed, void *buf, u8 type)
{
	struct usb_config_descriptor	*c = buf;
	void				*next = buf + USB_DT_CONFIG_SIZE;
	int				len;
	struct usb_function		*f;
	int				status;

	len = USB_COMP_EP0_BUFSIZ - USB_DT_CONFIG_SIZE;
	/* write the config descriptor */
	c = buf;
	c->bLength = USB_DT_CONFIG_SIZE;
	c->bDescriptorType = type;
	/* wTotalLength is written later */
	c->bNumInterfaces = config->next_interface_id;
	c->bConfigurationValue = config->bConfigurationValue;
	c->iConfiguration = config->iConfiguration;
	c->bmAttributes = USB_CONFIG_ATT_ONE | config->bmAttributes;
	c->bMaxPower = encode_bMaxPower(speed, config);

	/* There may be e.g. OTG descriptors */
	if (config->descriptors) {
		status = usb_descriptor_fillbuf(next, len,
				config->descriptors);
		if (status < 0)
			return status;
		len -= status;
		next += status;
	}

	/* add each function's descriptors */
	list_for_each_entry(f, &config->functions, list) {
		struct usb_descriptor_header **descriptors;

		switch (speed) {
		case USB_SPEED_SUPER:
			descriptors = f->ss_descriptors;
			break;
		case USB_SPEED_HIGH:
			descriptors = f->hs_descriptors;
			break;
		default:
			descriptors = f->fs_descriptors;
		}

		if (!descriptors)
			continue;
		status = usb_descriptor_fillbuf(next, len,
			(const struct usb_descriptor_header **) descriptors);
		if (status < 0)
			return status;
		len -= status;
		next += status;
	}

	len = next - buf;
	c->wTotalLength = cpu_to_le16(len);
	return len;
}

static int config_desc(struct usb_composite_dev *cdev, unsigned w_value)
{
	struct usb_gadget		*gadget = cdev->gadget;
	struct usb_configuration	*c;
	u8				type = w_value >> 8;
	enum usb_device_speed		speed = USB_SPEED_UNKNOWN;

	if (gadget->speed == USB_SPEED_SUPER)
		speed = gadget->speed;
	else if (gadget_is_dualspeed(gadget)) {
		int	hs = 0;
		if (gadget->speed == USB_SPEED_HIGH)
			hs = 1;
		if (type == USB_DT_OTHER_SPEED_CONFIG)
			hs = !hs;
		if (hs)
			speed = USB_SPEED_HIGH;

	}

	/* This is a lookup by config *INDEX* */
	w_value &= 0xff;
	list_for_each_entry(c, &cdev->configs, list) {
		/* ignore configs that won't work at this speed */
		switch (speed) {
		case USB_SPEED_SUPER:
			if (!c->superspeed)
				continue;
			break;
		case USB_SPEED_HIGH:
			if (!c->highspeed)
				continue;
			break;
		default:
			if (!c->fullspeed)
				continue;
		}

		if (w_value == 0)
			return config_buf(c, speed, cdev->req->buf, type);
		w_value--;
	}
	return -EINVAL;
}

static int count_configs(struct usb_composite_dev *cdev, unsigned type)
{
	struct usb_gadget		*gadget = cdev->gadget;
	struct usb_configuration	*c;
	unsigned			count = 0;
	int				hs = 0;
	int				ss = 0;

	if (gadget_is_dualspeed(gadget)) {
		if (gadget->speed == USB_SPEED_HIGH)
			hs = 1;
		if (gadget->speed == USB_SPEED_SUPER)
			ss = 1;
		if (type == USB_DT_DEVICE_QUALIFIER)
			hs = !hs;
	}
	list_for_each_entry(c, &cdev->configs, list) {
		/* ignore configs that won't work at this speed */
		if (ss) {
			if (!c->superspeed)
				continue;
		} else if (hs) {
			if (!c->highspeed)
				continue;
		} else {
			if (!c->fullspeed)
				continue;
		}
		count++;
	}
	return count;
}

/**
 * bos_desc() - prepares the BOS descriptor.
 * @cdev: pointer to usb_composite device to generate the bos
 *	descriptor for
 *
 * This function generates the BOS (Binary Device Object)
 * descriptor and its device capabilities descriptors. The BOS
 * descriptor should be supported by a SuperSpeed device.
 */
static int bos_desc(struct usb_composite_dev *cdev)
{
	struct usb_ext_cap_descriptor	*usb_ext;
	struct usb_ss_cap_descriptor	*ss_cap;
	struct usb_dcd_config_params	dcd_config_params;
	struct usb_bos_descriptor	*bos = cdev->req->buf;

	bos->bLength = USB_DT_BOS_SIZE;
	bos->bDescriptorType = USB_DT_BOS;

	bos->wTotalLength = cpu_to_le16(USB_DT_BOS_SIZE);
	bos->bNumDeviceCaps = 0;

	/*
	 * A SuperSpeed device shall include the USB2.0 extension descriptor
	 * and shall support LPM when operating in USB2.0 HS mode.
	 */
	usb_ext = cdev->req->buf + le16_to_cpu(bos->wTotalLength);
	bos->bNumDeviceCaps++;
	le16_add_cpu(&bos->wTotalLength, USB_DT_USB_EXT_CAP_SIZE);
	usb_ext->bLength = USB_DT_USB_EXT_CAP_SIZE;
	usb_ext->bDescriptorType = USB_DT_DEVICE_CAPABILITY;
	usb_ext->bDevCapabilityType = USB_CAP_TYPE_EXT;
	usb_ext->bmAttributes = cpu_to_le32(USB_LPM_SUPPORT);

	/*
	 * The Superspeed USB Capability descriptor shall be implemented by all
	 * SuperSpeed devices.
	 */
	ss_cap = cdev->req->buf + le16_to_cpu(bos->wTotalLength);
	bos->bNumDeviceCaps++;
	le16_add_cpu(&bos->wTotalLength, USB_DT_USB_SS_CAP_SIZE);
	ss_cap->bLength = USB_DT_USB_SS_CAP_SIZE;
	ss_cap->bDescriptorType = USB_DT_DEVICE_CAPABILITY;
	ss_cap->bDevCapabilityType = USB_SS_CAP_TYPE;
	ss_cap->bmAttributes = 0; /* LTM is not supported yet */
	ss_cap->wSpeedSupported = cpu_to_le16(USB_LOW_SPEED_OPERATION |
				USB_FULL_SPEED_OPERATION |
				USB_HIGH_SPEED_OPERATION |
				USB_5GBPS_OPERATION);
	ss_cap->bFunctionalitySupport = USB_LOW_SPEED_OPERATION;

	/* Get Controller configuration */
	if (cdev->gadget->ops->get_config_params)
		cdev->gadget->ops->get_config_params(&dcd_config_params);
	else {
		dcd_config_params.bU1devExitLat = USB_DEFAULT_U1_DEV_EXIT_LAT;
		dcd_config_params.bU2DevExitLat =
			cpu_to_le16(USB_DEFAULT_U2_DEV_EXIT_LAT);
	}
	ss_cap->bU1devExitLat = dcd_config_params.bU1devExitLat;
	ss_cap->bU2DevExitLat = dcd_config_params.bU2DevExitLat;

	return le16_to_cpu(bos->wTotalLength);
}

static void device_qual(struct usb_composite_dev *cdev)
{
	struct usb_qualifier_descriptor	*qual = cdev->req->buf;

	qual->bLength = sizeof(*qual);
	qual->bDescriptorType = USB_DT_DEVICE_QUALIFIER;
	/* POLICY: same bcdUSB and device type info at both speeds */
	qual->bcdUSB = cdev->desc.bcdUSB;
	qual->bDeviceClass = cdev->desc.bDeviceClass;
	qual->bDeviceSubClass = cdev->desc.bDeviceSubClass;
	qual->bDeviceProtocol = cdev->desc.bDeviceProtocol;
	/* ASSUME same EP0 fifo size at both speeds */
	qual->bMaxPacketSize0 = cdev->gadget->ep0->maxpacket;
	qual->bNumConfigurations = count_configs(cdev, USB_DT_DEVICE_QUALIFIER);
	qual->bRESERVED = 0;
}

/*-------------------------------------------------------------------------*/

static void reset_config(struct usb_composite_dev *cdev)
{
	struct usb_function		*f;

	DBG(cdev, "reset config\n");

	list_for_each_entry(f, &cdev->config->functions, list) {
		if (f->disable)
			f->disable(f);

		bitmap_zero(f->endpoints, 32);
	}
	cdev->config = NULL;
}

static int set_config(struct usb_composite_dev *cdev,
		const struct usb_ctrlrequest *ctrl, unsigned number)
{
	struct usb_gadget	*gadget = cdev->gadget;
	struct usb_configuration *c = NULL;
	int			result = -EINVAL;
	unsigned		power = gadget_is_otg(gadget) ? 8 : 100;
	int			tmp;

	if (number) {
		list_for_each_entry(c, &cdev->configs, list) {
			if (c->bConfigurationValue == number) {
				/*
				 * We disable the FDs of the previous
				 * configuration only if the new configuration
				 * is a valid one
				 */
				if (cdev->config)
					reset_config(cdev);
				result = 0;
				break;
			}
		}
		if (result < 0)
			goto done;
	} else { /* Zero configuration value - need to reset the config */
		if (cdev->config)
			reset_config(cdev);
		result = 0;
	}

	INFO(cdev, "%s config #%d: %s\n",
	     usb_speed_string(gadget->speed),
	     number, c ? c->label : "unconfigured");

	if (!c)
		goto done;

	cdev->config = c;

	/* Initialize all interfaces by setting them to altsetting zero. */
	for (tmp = 0; tmp < MAX_CONFIG_INTERFACES; tmp++) {
		struct usb_function	*f = c->interface[tmp];
		struct usb_descriptor_header **descriptors;

		if (!f)
			break;

		/*
		 * Record which endpoints are used by the function. This is used
		 * to dispatch control requests targeted at that endpoint to the
		 * function's setup callback instead of the current
		 * configuration's setup callback.
		 */
		switch (gadget->speed) {
		case USB_SPEED_SUPER:
			descriptors = f->ss_descriptors;
			break;
		case USB_SPEED_HIGH:
			descriptors = f->hs_descriptors;
			break;
		default:
			descriptors = f->fs_descriptors;
		}

		for (; *descriptors; ++descriptors) {
			struct usb_endpoint_descriptor *ep;
			int addr;

			if ((*descriptors)->bDescriptorType != USB_DT_ENDPOINT)
				continue;

			ep = (struct usb_endpoint_descriptor *)*descriptors;
			addr = ((ep->bEndpointAddress & 0x80) >> 3)
			     |  (ep->bEndpointAddress & 0x0f);
			set_bit(addr, f->endpoints);
		}

		result = f->set_alt(f, tmp, 0);
		if (result < 0) {
			DBG(cdev, "interface %d (%s/%p) alt 0 --> %d\n",
					tmp, f->name, f, result);

			reset_config(cdev);
			goto done;
		}

		if (result == USB_GADGET_DELAYED_STATUS) {
			DBG(cdev,
			 "%s: interface %d (%s) requested delayed status\n",
					__func__, tmp, f->name);
			cdev->delayed_status++;
			DBG(cdev, "delayed_status count %d\n",
					cdev->delayed_status);
		}
	}

	/* when we return, be sure our power usage is valid */
	power = c->MaxPower ? c->MaxPower : CONFIG_USB_GADGET_VBUS_DRAW;
done:
	usb_gadget_vbus_draw(gadget, power);
	if (result >= 0 && cdev->delayed_status)
		result = USB_GADGET_DELAYED_STATUS;
	return result;
}

int usb_add_config_only(struct usb_composite_dev *cdev,
		struct usb_configuration *config)
{
	struct usb_configuration *c;

	if (!config->bConfigurationValue)
		return -EINVAL;

	/* Prevent duplicate configuration identifiers */
	list_for_each_entry(c, &cdev->configs, list) {
		if (c->bConfigurationValue == config->bConfigurationValue)
			return -EBUSY;
	}

	config->cdev = cdev;
	list_add_tail(&config->list, &cdev->configs);

	INIT_LIST_HEAD(&config->functions);
	config->next_interface_id = 0;
	memset(config->interface, 0, sizeof(config->interface));

	return 0;
}
EXPORT_SYMBOL_GPL(usb_add_config_only);

/**
 * usb_add_config() - add a configuration to a device.
 * @cdev: wraps the USB gadget
 * @config: the configuration, with bConfigurationValue assigned
 * @bind: the configuration's bind function
 * Context: single threaded during gadget setup
 *
 * One of the main tasks of a composite @bind() routine is to
 * add each of the configurations it supports, using this routine.
 *
 * This function returns the value of the configuration's @bind(), which
 * is zero for success else a negative errno value.  Binding configurations
 * assigns global resources including string IDs, and per-configuration
 * resources such as interface IDs and endpoints.
 */
int usb_add_config(struct usb_composite_dev *cdev,
		struct usb_configuration *config,
		int (*bind)(struct usb_configuration *))
{
	int				status = -EINVAL;

	if (!bind)
		goto done;

	DBG(cdev, "adding config #%u '%s'/%p\n",
			config->bConfigurationValue,
			config->label, config);

	status = usb_add_config_only(cdev, config);
	if (status)
		goto done;

	status = bind(config);
	if (status < 0) {
		while (!list_empty(&config->functions)) {
			struct usb_function		*f;

			f = list_first_entry(&config->functions,
					struct usb_function, list);
			list_del(&f->list);
			if (f->unbind) {
				DBG(cdev, "unbind function '%s'/%p\n",
					f->name, f);
				f->unbind(config, f);
				/* may free memory for "f" */
			}
		}
		list_del(&config->list);
		config->cdev = NULL;
	} else {
		unsigned	i;

		DBG(cdev, "cfg %d/%p speeds:%s%s%s\n",
			config->bConfigurationValue, config,
			config->superspeed ? " super" : "",
			config->highspeed ? " high" : "",
			config->fullspeed
				? (gadget_is_dualspeed(cdev->gadget)
					? " full"
					: " full/low")
				: "");

		for (i = 0; i < MAX_CONFIG_INTERFACES; i++) {
			struct usb_function	*f = config->interface[i];

			if (!f)
				continue;
			DBG(cdev, "  interface %d = %s/%p\n",
				i, f->name, f);
		}
	}

	/* set_alt(), or next bind(), sets up
	 * ep->driver_data as needed.
	 */
	usb_ep_autoconfig_reset(cdev->gadget);

done:
	if (status)
		DBG(cdev, "added config '%s'/%u --> %d\n", config->label,
				config->bConfigurationValue, status);
	return status;
}
EXPORT_SYMBOL_GPL(usb_add_config);

static void unbind_config(struct usb_composite_dev *cdev,
			      struct usb_configuration *config)
{
	while (!list_empty(&config->functions)) {
		struct usb_function		*f;

		f = list_first_entry(&config->functions,
				struct usb_function, list);
		list_del(&f->list);
		if (f->unbind) {
			DBG(cdev, "unbind function '%s'/%p\n", f->name, f);
			f->unbind(config, f);
			/* may free memory for "f" */
		}
	}
	if (config->unbind) {
		DBG(cdev, "unbind config '%s'/%p\n", config->label, config);
		config->unbind(config);
			/* may free memory for "c" */
	}
}

/**
 * usb_remove_config() - remove a configuration from a device.
 * @cdev: wraps the USB gadget
 * @config: the configuration
 *
 * Drivers must call usb_gadget_disconnect before calling this function
 * to disconnect the device from the host and make sure the host will not
 * try to enumerate the device while we are changing the config list.
 */
void usb_remove_config(struct usb_composite_dev *cdev,
		      struct usb_configuration *config)
{
	unsigned long flags;

	spin_lock_irqsave(&cdev->lock, flags);

	if (cdev->config == config)
		reset_config(cdev);

	list_del(&config->list);

	spin_unlock_irqrestore(&cdev->lock, flags);

	unbind_config(cdev, config);
}

static int unbind_config(struct usb_composite_dev *cdev,
			      struct usb_configuration *config)
{
	while (!list_empty(&config->functions)) {
		struct usb_function		*f;

		f = list_first_entry(&config->functions,
				struct usb_function, list);
		list_del(&f->list);
		if (f->unbind) {
			DBG(cdev, "unbind function '%s'/%p\n", f->name, f);
			f->unbind(config, f);
			/* may free memory for "f" */
		}
	}
	if (config->unbind) {
		DBG(cdev, "unbind config '%s'/%p\n", config->label, config);
		config->unbind(config);
			/* may free memory for "c" */
	}
	return 0;
}

/**
 * usb_remove_config() - remove a configuration from a device.
 * @cdev: wraps the USB gadget
 * @config: the configuration
 *
 * Drivers must call usb_gadget_disconnect before calling this function
 * to disconnect the device from the host and make sure the host will not
 * try to enumerate the device while we are changing the config list.
 */
int usb_remove_config(struct usb_composite_dev *cdev,
		      struct usb_configuration *config)
{
	unsigned long flags;

	spin_lock_irqsave(&cdev->lock, flags);

	if (cdev->config == config)
		reset_config(cdev);

	list_del(&config->list);

	spin_unlock_irqrestore(&cdev->lock, flags);

	return unbind_config(cdev, config);
}

/*-------------------------------------------------------------------------*/

/* We support strings in multiple languages ... string descriptor zero
 * says which languages are supported.  The typical case will be that
 * only one language (probably English) is used, with I18N handled on
 * the host side.
 */

static void collect_langs(struct usb_gadget_strings **sp, __le16 *buf)
{
	const struct usb_gadget_strings	*s;
	__le16				language;
	__le16				*tmp;

	while (*sp) {
		s = *sp;
		language = cpu_to_le16(s->language);
		for (tmp = buf; *tmp && tmp < &buf[126]; tmp++) {
			if (*tmp == language)
				goto repeat;
		}
		*tmp++ = language;
repeat:
		sp++;
	}
}

static int lookup_string(
	struct usb_gadget_strings	**sp,
	void				*buf,
	u16				language,
	int				id
)
{
	struct usb_gadget_strings	*s;
	int				value;

	while (*sp) {
		s = *sp++;
		if (s->language != language)
			continue;
		value = usb_gadget_get_string(s, id, buf);
		if (value > 0)
			return value;
	}
	return -EINVAL;
}

static int get_string(struct usb_composite_dev *cdev,
		void *buf, u16 language, int id)
{
	struct usb_composite_driver	*composite = cdev->driver;
	struct usb_gadget_string_container *uc;
	struct usb_configuration	*c;
	struct usb_function		*f;
	int				len;

	/* Yes, not only is USB's I18N support probably more than most
	 * folk will ever care about ... also, it's all supported here.
	 * (Except for UTF8 support for Unicode's "Astral Planes".)
	 */

	/* 0 == report all available language codes */
	if (id == 0) {
		struct usb_string_descriptor	*s = buf;
		struct usb_gadget_strings	**sp;

		memset(s, 0, 256);
		s->bDescriptorType = USB_DT_STRING;

		sp = composite->strings;
		if (sp)
			collect_langs(sp, s->wData);

		list_for_each_entry(c, &cdev->configs, list) {
			sp = c->strings;
			if (sp)
				collect_langs(sp, s->wData);

			list_for_each_entry(f, &c->functions, list) {
				sp = f->strings;
				if (sp)
					collect_langs(sp, s->wData);
			}
		}
		list_for_each_entry(uc, &cdev->gstrings, list) {
			struct usb_gadget_strings **sp;

			sp = get_containers_gs(uc);
			collect_langs(sp, s->wData);
		}

		for (len = 0; len <= 126 && s->wData[len]; len++)
			continue;
		if (!len)
			return -EINVAL;

		s->bLength = 2 * (len + 1);
		return s->bLength;
	}

	list_for_each_entry(uc, &cdev->gstrings, list) {
		struct usb_gadget_strings **sp;

		sp = get_containers_gs(uc);
		len = lookup_string(sp, buf, language, id);
		if (len > 0)
			return len;
	}

	/* String IDs are device-scoped, so we look up each string
	 * table we're told about.  These lookups are infrequent;
	 * simpler-is-better here.
	 */
	if (composite->strings) {
		len = lookup_string(composite->strings, buf, language, id);
		if (len > 0)
			return len;
	}
	list_for_each_entry(c, &cdev->configs, list) {
		if (c->strings) {
			len = lookup_string(c->strings, buf, language, id);
			if (len > 0)
				return len;
		}
		list_for_each_entry(f, &c->functions, list) {
			if (!f->strings)
				continue;
			len = lookup_string(f->strings, buf, language, id);
			if (len > 0)
				return len;
		}
	}
	return -EINVAL;
}

/**
 * usb_string_id() - allocate an unused string ID
 * @cdev: the device whose string descriptor IDs are being allocated
 * Context: single threaded during gadget setup
 *
 * @usb_string_id() is called from bind() callbacks to allocate
 * string IDs.  Drivers for functions, configurations, or gadgets will
 * then store that ID in the appropriate descriptors and string table.
 *
 * All string identifier should be allocated using this,
 * @usb_string_ids_tab() or @usb_string_ids_n() routine, to ensure
 * that for example different functions don't wrongly assign different
 * meanings to the same identifier.
 */
int usb_string_id(struct usb_composite_dev *cdev)
{
	if (cdev->next_string_id < 254) {
		/* string id 0 is reserved by USB spec for list of
		 * supported languages */
		/* 255 reserved as well? -- mina86 */
		cdev->next_string_id++;
		return cdev->next_string_id;
	}
	return -ENODEV;
}
EXPORT_SYMBOL_GPL(usb_string_id);

/**
 * usb_string_ids() - allocate unused string IDs in batch
 * @cdev: the device whose string descriptor IDs are being allocated
 * @str: an array of usb_string objects to assign numbers to
 * Context: single threaded during gadget setup
 *
 * @usb_string_ids() is called from bind() callbacks to allocate
 * string IDs.  Drivers for functions, configurations, or gadgets will
 * then copy IDs from the string table to the appropriate descriptors
 * and string table for other languages.
 *
 * All string identifier should be allocated using this,
 * @usb_string_id() or @usb_string_ids_n() routine, to ensure that for
 * example different functions don't wrongly assign different meanings
 * to the same identifier.
 */
int usb_string_ids_tab(struct usb_composite_dev *cdev, struct usb_string *str)
{
	int next = cdev->next_string_id;

	for (; str->s; ++str) {
		if (unlikely(next >= 254))
			return -ENODEV;
		str->id = ++next;
	}

	cdev->next_string_id = next;

	return 0;
}
EXPORT_SYMBOL_GPL(usb_string_ids_tab);

static struct usb_gadget_string_container *copy_gadget_strings(
		struct usb_gadget_strings **sp, unsigned n_gstrings,
		unsigned n_strings)
{
	struct usb_gadget_string_container *uc;
	struct usb_gadget_strings **gs_array;
	struct usb_gadget_strings *gs;
	struct usb_string *s;
	unsigned mem;
	unsigned n_gs;
	unsigned n_s;
	void *stash;

	mem = sizeof(*uc);
	mem += sizeof(void *) * (n_gstrings + 1);
	mem += sizeof(struct usb_gadget_strings) * n_gstrings;
	mem += sizeof(struct usb_string) * (n_strings + 1) * (n_gstrings);
	uc = kmalloc(mem, GFP_KERNEL);
	if (!uc)
		return ERR_PTR(-ENOMEM);
	gs_array = get_containers_gs(uc);
	stash = uc->stash;
	stash += sizeof(void *) * (n_gstrings + 1);
	for (n_gs = 0; n_gs < n_gstrings; n_gs++) {
		struct usb_string *org_s;

		gs_array[n_gs] = stash;
		gs = gs_array[n_gs];
		stash += sizeof(struct usb_gadget_strings);
		gs->language = sp[n_gs]->language;
		gs->strings = stash;
		org_s = sp[n_gs]->strings;

		for (n_s = 0; n_s < n_strings; n_s++) {
			s = stash;
			stash += sizeof(struct usb_string);
			if (org_s->s)
				s->s = org_s->s;
			else
				s->s = "";
			org_s++;
		}
		s = stash;
		s->s = NULL;
		stash += sizeof(struct usb_string);

	}
	gs_array[n_gs] = NULL;
	return uc;
}

/**
 * usb_gstrings_attach() - attach gadget strings to a cdev and assign ids
 * @cdev: the device whose string descriptor IDs are being allocated
 * and attached.
 * @sp: an array of usb_gadget_strings to attach.
 * @n_strings: number of entries in each usb_strings array (sp[]->strings)
 *
 * This function will create a deep copy of usb_gadget_strings and usb_string
 * and attach it to the cdev. The actual string (usb_string.s) will not be
 * copied but only a referenced will be made. The struct usb_gadget_strings
 * array may contain multiple languges and should be NULL terminated.
 * The ->language pointer of each struct usb_gadget_strings has to contain the
 * same amount of entries.
 * For instance: sp[0] is en-US, sp[1] is es-ES. It is expected that the first
 * usb_string entry of es-ES containts the translation of the first usb_string
 * entry of en-US. Therefore both entries become the same id assign.
 */
struct usb_string *usb_gstrings_attach(struct usb_composite_dev *cdev,
		struct usb_gadget_strings **sp, unsigned n_strings)
{
	struct usb_gadget_string_container *uc;
	struct usb_gadget_strings **n_gs;
	unsigned n_gstrings = 0;
	unsigned i;
	int ret;

	for (i = 0; sp[i]; i++)
		n_gstrings++;

	if (!n_gstrings)
		return ERR_PTR(-EINVAL);

	uc = copy_gadget_strings(sp, n_gstrings, n_strings);
	if (IS_ERR(uc))
		return ERR_PTR(PTR_ERR(uc));

	n_gs = get_containers_gs(uc);
	ret = usb_string_ids_tab(cdev, n_gs[0]->strings);
	if (ret)
		goto err;

	for (i = 1; i < n_gstrings; i++) {
		struct usb_string *m_s;
		struct usb_string *s;
		unsigned n;

		m_s = n_gs[0]->strings;
		s = n_gs[i]->strings;
		for (n = 0; n < n_strings; n++) {
			s->id = m_s->id;
			s++;
			m_s++;
		}
	}
	list_add_tail(&uc->list, &cdev->gstrings);
	return n_gs[0]->strings;
err:
	kfree(uc);
	return ERR_PTR(ret);
}
EXPORT_SYMBOL_GPL(usb_gstrings_attach);

/**
 * usb_string_ids_n() - allocate unused string IDs in batch
 * @c: the device whose string descriptor IDs are being allocated
 * @n: number of string IDs to allocate
 * Context: single threaded during gadget setup
 *
 * Returns the first requested ID.  This ID and next @n-1 IDs are now
 * valid IDs.  At least provided that @n is non-zero because if it
 * is, returns last requested ID which is now very useful information.
 *
 * @usb_string_ids_n() is called from bind() callbacks to allocate
 * string IDs.  Drivers for functions, configurations, or gadgets will
 * then store that ID in the appropriate descriptors and string table.
 *
 * All string identifier should be allocated using this,
 * @usb_string_id() or @usb_string_ids_n() routine, to ensure that for
 * example different functions don't wrongly assign different meanings
 * to the same identifier.
 */
int usb_string_ids_n(struct usb_composite_dev *c, unsigned n)
{
	unsigned next = c->next_string_id;
	if (unlikely(n > 254 || (unsigned)next + n > 254))
		return -ENODEV;
	c->next_string_id += n;
	return next + 1;
}
EXPORT_SYMBOL_GPL(usb_string_ids_n);

/*-------------------------------------------------------------------------*/

static void composite_setup_complete(struct usb_ep *ep, struct usb_request *req)
{
	if (req->status || req->actual != req->length)
		DBG((struct usb_composite_dev *) ep->driver_data,
				"setup complete --> %d, %d/%d\n",
				req->status, req->actual, req->length);
}

/*
 * The setup() callback implements all the ep0 functionality that's
 * not handled lower down, in hardware or the hardware driver(like
 * device and endpoint feature flags, and their status).  It's all
 * housekeeping for the gadget function we're implementing.  Most of
 * the work is in config and function specific setup.
 */
int
composite_setup(struct usb_gadget *gadget, const struct usb_ctrlrequest *ctrl)
{
	struct usb_composite_dev	*cdev = get_gadget_data(gadget);
	struct usb_request		*req = cdev->req;
	int				value = -EOPNOTSUPP;
	int				status = 0;
	u16				w_index = le16_to_cpu(ctrl->wIndex);
	u8				intf = w_index & 0xFF;
	u16				w_value = le16_to_cpu(ctrl->wValue);
	u16				w_length = le16_to_cpu(ctrl->wLength);
	struct usb_function		*f = NULL;
	u8				endp;

	/* partial re-init of the response message; the function or the
	 * gadget might need to intercept e.g. a control-OUT completion
	 * when we delegate to it.
	 */
	req->zero = 0;
	req->complete = composite_setup_complete;
	req->length = 0;
	gadget->ep0->driver_data = cdev;

	switch (ctrl->bRequest) {

	/* we handle all standard USB descriptors */
	case USB_REQ_GET_DESCRIPTOR:
		if (ctrl->bRequestType != USB_DIR_IN)
			goto unknown;
		switch (w_value >> 8) {

		case USB_DT_DEVICE:
			cdev->desc.bNumConfigurations =
				count_configs(cdev, USB_DT_DEVICE);
			cdev->desc.bMaxPacketSize0 =
				cdev->gadget->ep0->maxpacket;
			if (gadget_is_superspeed(gadget)) {
				if (gadget->speed >= USB_SPEED_SUPER) {
					cdev->desc.bcdUSB = cpu_to_le16(0x0300);
					cdev->desc.bMaxPacketSize0 = 9;
				} else {
					cdev->desc.bcdUSB = cpu_to_le16(0x0210);
				}
			}

			value = min(w_length, (u16) sizeof cdev->desc);
			memcpy(req->buf, &cdev->desc, value);
			break;
		case USB_DT_DEVICE_QUALIFIER:
			if (!gadget_is_dualspeed(gadget) ||
			    gadget->speed >= USB_SPEED_SUPER)
				break;
			device_qual(cdev);
			value = min_t(int, w_length,
				sizeof(struct usb_qualifier_descriptor));
			break;
		case USB_DT_OTHER_SPEED_CONFIG:
			if (!gadget_is_dualspeed(gadget) ||
			    gadget->speed >= USB_SPEED_SUPER)
				break;
			/* FALLTHROUGH */
		case USB_DT_CONFIG:
			value = config_desc(cdev, w_value);
			if (value >= 0)
				value = min(w_length, (u16) value);
			break;
		case USB_DT_STRING:
			value = get_string(cdev, req->buf,
					w_index, w_value & 0xff);
			if (value >= 0)
				value = min(w_length, (u16) value);
			break;
		case USB_DT_BOS:
			if (gadget_is_superspeed(gadget)) {
				value = bos_desc(cdev);
				value = min(w_length, (u16) value);
			}
			break;
		}
		break;

	/* any number of configs can work */
	case USB_REQ_SET_CONFIGURATION:
		if (ctrl->bRequestType != 0)
			goto unknown;
		if (gadget_is_otg(gadget)) {
			if (gadget->a_hnp_support)
				DBG(cdev, "HNP available\n");
			else if (gadget->a_alt_hnp_support)
				DBG(cdev, "HNP on another port\n");
			else
				VDBG(cdev, "HNP inactive\n");
		}
		spin_lock(&cdev->lock);
		value = set_config(cdev, ctrl, w_value);
		spin_unlock(&cdev->lock);
		break;
	case USB_REQ_GET_CONFIGURATION:
		if (ctrl->bRequestType != USB_DIR_IN)
			goto unknown;
		if (cdev->config)
			*(u8 *)req->buf = cdev->config->bConfigurationValue;
		else
			*(u8 *)req->buf = 0;
		value = min(w_length, (u16) 1);
		break;

	/* function drivers must handle get/set altsetting; if there's
	 * no get() method, we know only altsetting zero works.
	 */
	case USB_REQ_SET_INTERFACE:
		if (ctrl->bRequestType != USB_RECIP_INTERFACE)
			goto unknown;
		if (!cdev->config || intf >= MAX_CONFIG_INTERFACES)
			break;
		f = cdev->config->interface[intf];
		if (!f)
			break;
		if (w_value && !f->set_alt)
			break;
		value = f->set_alt(f, w_index, w_value);
		if (value == USB_GADGET_DELAYED_STATUS) {
			DBG(cdev,
			 "%s: interface %d (%s) requested delayed status\n",
					__func__, intf, f->name);
			cdev->delayed_status++;
			DBG(cdev, "delayed_status count %d\n",
					cdev->delayed_status);
		}
		break;
	case USB_REQ_GET_INTERFACE:
		if (ctrl->bRequestType != (USB_DIR_IN|USB_RECIP_INTERFACE))
			goto unknown;
		if (!cdev->config || intf >= MAX_CONFIG_INTERFACES)
			break;
		f = cdev->config->interface[intf];
		if (!f)
			break;
		/* lots of interfaces only need altsetting zero... */
		value = f->get_alt ? f->get_alt(f, w_index) : 0;
		if (value < 0)
			break;
		*((u8 *)req->buf) = value;
		value = min(w_length, (u16) 1);
		break;

	/*
	 * USB 3.0 additions:
	 * Function driver should handle get_status request. If such cb
	 * wasn't supplied we respond with default value = 0
	 * Note: function driver should supply such cb only for the first
	 * interface of the function
	 */
	case USB_REQ_GET_STATUS:
		if (!gadget_is_superspeed(gadget))
			goto unknown;
		if (ctrl->bRequestType != (USB_DIR_IN | USB_RECIP_INTERFACE))
			goto unknown;
		value = 2;	/* This is the length of the get_status reply */
		put_unaligned_le16(0, req->buf);
		if (!cdev->config || intf >= MAX_CONFIG_INTERFACES)
			break;
		f = cdev->config->interface[intf];
		if (!f)
			break;
		status = f->get_status ? f->get_status(f) : 0;
		if (status < 0)
			break;
		put_unaligned_le16(status & 0x0000ffff, req->buf);
		break;
	/*
	 * Function drivers should handle SetFeature/ClearFeature
	 * (FUNCTION_SUSPEND) request. function_suspend cb should be supplied
	 * only for the first interface of the function
	 */
	case USB_REQ_CLEAR_FEATURE:
	case USB_REQ_SET_FEATURE:
		if (!gadget_is_superspeed(gadget))
			goto unknown;
		if (ctrl->bRequestType != (USB_DIR_OUT | USB_RECIP_INTERFACE))
			goto unknown;
		switch (w_value) {
		case USB_INTRF_FUNC_SUSPEND:
			if (!cdev->config || intf >= MAX_CONFIG_INTERFACES)
				break;
			f = cdev->config->interface[intf];
			if (!f)
				break;
			value = 0;
			if (f->func_suspend)
				value = f->func_suspend(f, w_index >> 8);
			if (value < 0) {
				ERROR(cdev,
				      "func_suspend() returned error %d\n",
				      value);
				value = 0;
			}
			break;
		}
		break;
	default:
unknown:
		VDBG(cdev,
			"non-core control req%02x.%02x v%04x i%04x l%d\n",
			ctrl->bRequestType, ctrl->bRequest,
			w_value, w_index, w_length);

		/* functions always handle their interfaces and endpoints...
		 * punt other recipients (other, WUSB, ...) to the current
		 * configuration code.
		 *
		 * REVISIT it could make sense to let the composite device
		 * take such requests too, if that's ever needed:  to work
		 * in config 0, etc.
		 */
		switch (ctrl->bRequestType & USB_RECIP_MASK) {
		case USB_RECIP_INTERFACE:
			if (!cdev->config || intf >= MAX_CONFIG_INTERFACES)
				break;
			f = cdev->config->interface[intf];
			break;

		case USB_RECIP_ENDPOINT:
			endp = ((w_index & 0x80) >> 3) | (w_index & 0x0f);
			list_for_each_entry(f, &cdev->config->functions, list) {
				if (test_bit(endp, f->endpoints))
					break;
			}
			if (&f->list == &cdev->config->functions)
				f = NULL;
			break;
		}

		if (f && f->setup)
			value = f->setup(f, ctrl);
		else {
			struct usb_configuration	*c;

			c = cdev->config;
			if (c && c->setup)
				value = c->setup(c, ctrl);
		}

		goto done;
	}

	/* respond with data transfer before status phase? */
	if (value >= 0 && value != USB_GADGET_DELAYED_STATUS) {
		req->length = value;
		req->zero = value < w_length;
		value = usb_ep_queue(gadget->ep0, req, GFP_ATOMIC);
		if (value < 0) {
			DBG(cdev, "ep_queue --> %d\n", value);
			req->status = 0;
			composite_setup_complete(gadget->ep0, req);
		}
	} else if (value == USB_GADGET_DELAYED_STATUS && w_length != 0) {
		WARN(cdev,
			"%s: Delayed status not supported for w_length != 0",
			__func__);
	}

done:
	/* device either stalls (value < 0) or reports success */
	return value;
}

void composite_disconnect(struct usb_gadget *gadget)
{
	struct usb_composite_dev	*cdev = get_gadget_data(gadget);
	unsigned long			flags;

	/* REVISIT:  should we have config and device level
	 * disconnect callbacks?
	 */
	spin_lock_irqsave(&cdev->lock, flags);
	if (cdev->config)
		reset_config(cdev);
	if (cdev->driver->disconnect)
		cdev->driver->disconnect(cdev);
	spin_unlock_irqrestore(&cdev->lock, flags);

	usb_gadget_vbus_draw(gadget,
		gadget_is_otg(gadget) ? USB_OTG_PRE_CONFIG_CURRENT :
		    USB_PRE_CONFIG_CURRENT);
}

/*-------------------------------------------------------------------------*/

static ssize_t composite_show_suspended(struct device *dev,
					struct device_attribute *attr,
					char *buf)
{
	struct usb_gadget *gadget = dev_to_usb_gadget(dev);
	struct usb_composite_dev *cdev = get_gadget_data(gadget);

	return sprintf(buf, "%d\n", cdev->suspended);
}

static DEVICE_ATTR(suspended, 0444, composite_show_suspended, NULL);

static void __composite_unbind(struct usb_gadget *gadget, bool unbind_driver)
{
	struct usb_composite_dev	*cdev = get_gadget_data(gadget);

	/* composite_disconnect() must already have been called
	 * by the underlying peripheral controller driver!
	 * so there's no i/o concurrency that could affect the
	 * state protected by cdev->lock.
	 */
	WARN_ON(cdev->config);

	while (!list_empty(&cdev->configs)) {
		struct usb_configuration	*c;
		c = list_first_entry(&cdev->configs,
				struct usb_configuration, list);
		list_del(&c->list);
		unbind_config(cdev, c);
	}
	if (cdev->driver->unbind && unbind_driver)
		cdev->driver->unbind(cdev);

	composite_dev_cleanup(cdev);

	kfree(cdev->def_manufacturer);
	kfree(cdev);
	set_gadget_data(gadget, NULL);
}

static void composite_unbind(struct usb_gadget *gadget)
{
	__composite_unbind(gadget, true);
}

static void update_unchanged_dev_desc(struct usb_device_descriptor *new,
		const struct usb_device_descriptor *old)
{
	__le16 idVendor;
	__le16 idProduct;
	__le16 bcdDevice;
	u8 iSerialNumber;
	u8 iManufacturer;
	u8 iProduct;

	/*
	 * these variables may have been set in
	 * usb_composite_overwrite_options()
	 */
	idVendor = new->idVendor;
	idProduct = new->idProduct;
	bcdDevice = new->bcdDevice;
	iSerialNumber = new->iSerialNumber;
	iManufacturer = new->iManufacturer;
	iProduct = new->iProduct;

	*new = *old;
	if (idVendor)
		new->idVendor = idVendor;
	if (idProduct)
		new->idProduct = idProduct;
	if (bcdDevice)
		new->bcdDevice = bcdDevice;
	else
		new->bcdDevice = cpu_to_le16(get_default_bcdDevice());
	if (iSerialNumber)
		new->iSerialNumber = iSerialNumber;
	if (iManufacturer)
		new->iManufacturer = iManufacturer;
	if (iProduct)
		new->iProduct = iProduct;
}

int composite_dev_prepare(struct usb_composite_driver *composite,
		struct usb_composite_dev *cdev)
{
	struct usb_gadget *gadget = cdev->gadget;
	int ret = -ENOMEM;

	/* preallocate control response and buffer */
	cdev->req = usb_ep_alloc_request(gadget->ep0, GFP_KERNEL);
	if (!cdev->req)
		return -ENOMEM;

	cdev->req->buf = kmalloc(USB_COMP_EP0_BUFSIZ, GFP_KERNEL);
	if (!cdev->req->buf)
		goto fail;

	ret = device_create_file(&gadget->dev, &dev_attr_suspended);
	if (ret)
		goto fail_dev;

	cdev->req->complete = composite_setup_complete;
	gadget->ep0->driver_data = cdev;

	cdev->driver = composite;

	/*
	 * As per USB compliance update, a device that is actively drawing
	 * more than 100mA from USB must report itself as bus-powered in
	 * the GetStatus(DEVICE) call.
	 */
	if (CONFIG_USB_GADGET_VBUS_DRAW <= USB_SELF_POWER_VBUS_MAX_DRAW)
		usb_gadget_set_selfpowered(gadget);

	/* interface and string IDs start at zero via kzalloc.
	 * we force endpoints to start unassigned; few controller
	 * drivers will zero ep->driver_data.
	 */
	usb_ep_autoconfig_reset(gadget);
	return 0;
fail_dev:
	kfree(cdev->req->buf);
fail:
	usb_ep_free_request(gadget->ep0, cdev->req);
	cdev->req = NULL;
	return ret;
}

void composite_dev_cleanup(struct usb_composite_dev *cdev)
{
	struct usb_gadget_string_container *uc, *tmp;

	list_for_each_entry_safe(uc, tmp, &cdev->gstrings, list) {
		list_del(&uc->list);
		kfree(uc);
	}
	if (cdev->req) {
		kfree(cdev->req->buf);
		usb_ep_free_request(cdev->gadget->ep0, cdev->req);
	}
	device_remove_file(&cdev->gadget->dev, &dev_attr_suspended);
}

static int composite_bind(struct usb_gadget *gadget,
		struct usb_gadget_driver *gdriver)
{
	struct usb_composite_dev	*cdev;
	struct usb_composite_driver	*composite = to_cdriver(gdriver);
	int				status = -ENOMEM;

	cdev = kzalloc(sizeof *cdev, GFP_KERNEL);
	if (!cdev)
		return status;

	spin_lock_init(&cdev->lock);
	cdev->gadget = gadget;
	set_gadget_data(gadget, cdev);
	INIT_LIST_HEAD(&cdev->configs);
	INIT_LIST_HEAD(&cdev->gstrings);

	status = composite_dev_prepare(composite, cdev);
	if (status)
		goto fail;

	/* composite gadget needs to assign strings for whole device (like
	 * serial number), register function drivers, potentially update
	 * power state and consumption, etc
	 */
	status = composite->bind(cdev);
	if (status < 0)
		goto fail;

	update_unchanged_dev_desc(&cdev->desc, composite->dev);

	/* has userspace failed to provide a serial number? */
	if (composite->needs_serial && !cdev->desc.iSerialNumber)
		WARNING(cdev, "userspace failed to provide iSerialNumber\n");

	INFO(cdev, "%s ready\n", composite->name);
	return 0;

fail:
	__composite_unbind(gadget, false);
	return status;
}

/*-------------------------------------------------------------------------*/

static void
composite_suspend(struct usb_gadget *gadget)
{
	struct usb_composite_dev	*cdev = get_gadget_data(gadget);
	struct usb_function		*f;

	/* REVISIT:  should we have config level
	 * suspend/resume callbacks?
	 */
	DBG(cdev, "suspend\n");
	if (cdev->config) {
		list_for_each_entry(f, &cdev->config->functions, list) {
			if (f->suspend)
				f->suspend(f);
		}
	}
	if (cdev->driver->suspend)
		cdev->driver->suspend(cdev);

	cdev->suspended = 1;

	usb_gadget_vbus_draw(gadget, 2);
}

static void
composite_resume(struct usb_gadget *gadget)
{
	struct usb_composite_dev	*cdev = get_gadget_data(gadget);
	struct usb_function		*f;
	u8				maxpower;

	/* REVISIT:  should we have config level
	 * suspend/resume callbacks?
	 */
	DBG(cdev, "resume\n");
	if (cdev->driver->resume)
		cdev->driver->resume(cdev);
	if (cdev->config) {
		list_for_each_entry(f, &cdev->config->functions, list) {
			if (f->resume)
				f->resume(f);
		}

		maxpower = cdev->config->MaxPower;

		usb_gadget_vbus_draw(gadget, maxpower ?
			maxpower : CONFIG_USB_GADGET_VBUS_DRAW);
	}

	cdev->suspended = 0;
}

/*-------------------------------------------------------------------------*/

static const struct usb_gadget_driver composite_driver_template = {
	.bind		= composite_bind,
	.unbind		= composite_unbind,

	.setup		= composite_setup,
	.disconnect	= composite_disconnect,

	.suspend	= composite_suspend,
	.resume		= composite_resume,

	.driver	= {
		.owner		= THIS_MODULE,
	},
};

/**
 * usb_composite_probe() - register a composite driver
 * @driver: the driver to register
 *
 * Context: single threaded during gadget setup
 *
 * This function is used to register drivers using the composite driver
 * framework.  The return value is zero, or a negative errno value.
 * Those values normally come from the driver's @bind method, which does
 * all the work of setting up the driver to match the hardware.
 *
 * On successful return, the gadget is ready to respond to requests from
 * the host, unless one of its components invokes usb_gadget_disconnect()
 * while it was binding.  That would usually be done in order to wait for
 * some userspace participation.
 */
int usb_composite_probe(struct usb_composite_driver *driver)
{
	struct usb_gadget_driver *gadget_driver;

	if (!driver || !driver->dev || !driver->bind)
		return -EINVAL;

	if (!driver->name)
		driver->name = "composite";

	driver->gadget_driver = composite_driver_template;
	gadget_driver = &driver->gadget_driver;

	gadget_driver->function =  (char *) driver->name;
	gadget_driver->driver.name = driver->name;
	gadget_driver->max_speed = driver->max_speed;

	return usb_gadget_probe_driver(gadget_driver);
}
EXPORT_SYMBOL_GPL(usb_composite_probe);

/**
 * usb_composite_unregister() - unregister a composite driver
 * @driver: the driver to unregister
 *
 * This function is used to unregister drivers using the composite
 * driver framework.
 */
void usb_composite_unregister(struct usb_composite_driver *driver)
{
	usb_gadget_unregister_driver(&driver->gadget_driver);
}
EXPORT_SYMBOL_GPL(usb_composite_unregister);

/**
 * usb_composite_setup_continue() - Continue with the control transfer
 * @cdev: the composite device who's control transfer was kept waiting
 *
 * This function must be called by the USB function driver to continue
 * with the control transfer's data/status stage in case it had requested to
 * delay the data/status stages. A USB function's setup handler (e.g. set_alt())
 * can request the composite framework to delay the setup request's data/status
 * stages by returning USB_GADGET_DELAYED_STATUS.
 */
void usb_composite_setup_continue(struct usb_composite_dev *cdev)
{
	int			value;
	struct usb_request	*req = cdev->req;
	unsigned long		flags;

	DBG(cdev, "%s\n", __func__);
	spin_lock_irqsave(&cdev->lock, flags);

	if (cdev->delayed_status == 0) {
		WARN(cdev, "%s: Unexpected call\n", __func__);

	} else if (--cdev->delayed_status == 0) {
		DBG(cdev, "%s: Completing delayed status\n", __func__);
		req->length = 0;
		value = usb_ep_queue(cdev->gadget->ep0, req, GFP_ATOMIC);
		if (value < 0) {
			DBG(cdev, "ep_queue --> %d\n", value);
			req->status = 0;
			composite_setup_complete(cdev->gadget->ep0, req);
		}
	}

	spin_unlock_irqrestore(&cdev->lock, flags);
}
EXPORT_SYMBOL_GPL(usb_composite_setup_continue);

static char *composite_default_mfr(struct usb_gadget *gadget)
{
	char *mfr;
	int len;

	len = snprintf(NULL, 0, "%s %s with %s", init_utsname()->sysname,
			init_utsname()->release, gadget->name);
	len++;
	mfr = kmalloc(len, GFP_KERNEL);
	if (!mfr)
		return NULL;
	snprintf(mfr, len, "%s %s with %s", init_utsname()->sysname,
			init_utsname()->release, gadget->name);
	return mfr;
}

void usb_composite_overwrite_options(struct usb_composite_dev *cdev,
		struct usb_composite_overwrite *covr)
{
	struct usb_device_descriptor	*desc = &cdev->desc;
	struct usb_gadget_strings	*gstr = cdev->driver->strings[0];
	struct usb_string		*dev_str = gstr->strings;

	if (covr->idVendor)
		desc->idVendor = cpu_to_le16(covr->idVendor);

	if (covr->idProduct)
		desc->idProduct = cpu_to_le16(covr->idProduct);

	if (covr->bcdDevice)
		desc->bcdDevice = cpu_to_le16(covr->bcdDevice);

	if (covr->serial_number) {
		desc->iSerialNumber = dev_str[USB_GADGET_SERIAL_IDX].id;
		dev_str[USB_GADGET_SERIAL_IDX].s = covr->serial_number;
	}
	if (covr->manufacturer) {
		desc->iManufacturer = dev_str[USB_GADGET_MANUFACTURER_IDX].id;
		dev_str[USB_GADGET_MANUFACTURER_IDX].s = covr->manufacturer;

	} else if (!strlen(dev_str[USB_GADGET_MANUFACTURER_IDX].s)) {
		desc->iManufacturer = dev_str[USB_GADGET_MANUFACTURER_IDX].id;
		cdev->def_manufacturer = composite_default_mfr(cdev->gadget);
		dev_str[USB_GADGET_MANUFACTURER_IDX].s = cdev->def_manufacturer;
	}

	if (covr->product) {
		desc->iProduct = dev_str[USB_GADGET_PRODUCT_IDX].id;
		dev_str[USB_GADGET_PRODUCT_IDX].s = covr->product;
	}
}
EXPORT_SYMBOL_GPL(usb_composite_overwrite_options);

MODULE_LICENSE("GPL");
MODULE_AUTHOR("David Brownell");<|MERGE_RESOLUTION|>--- conflicted
+++ resolved
@@ -28,52 +28,14 @@
  * with the relevant device-wide data.
  */
 
-<<<<<<< HEAD
 static struct usb_gadget_strings **get_containers_gs(
 		struct usb_gadget_string_container *uc)
 {
 	return (struct usb_gadget_strings **)uc->stash;
 }
-=======
-/* big enough to hold our biggest descriptor */
-#define USB_BUFSIZ	1024
 #define USB_PRE_CONFIG_CURRENT		100
 #define USB_OTG_PRE_CONFIG_CURRENT	2
 
-static struct usb_composite_driver *composite;
-static int (*composite_gadget_bind)(struct usb_composite_dev *cdev);
-
-/* Some systems will need runtime overrides for the  product identifiers
- * published in the device descriptor, either numbers or strings or both.
- * String parameters are in UTF-8 (superset of ASCII's 7 bit characters).
- */
-
-static ushort idVendor;
-module_param(idVendor, ushort, 0);
-MODULE_PARM_DESC(idVendor, "USB Vendor ID");
-
-static ushort idProduct;
-module_param(idProduct, ushort, 0);
-MODULE_PARM_DESC(idProduct, "USB Product ID");
-
-static ushort bcdDevice;
-module_param(bcdDevice, ushort, 0);
-MODULE_PARM_DESC(bcdDevice, "USB Device version (BCD)");
-
-static char *iManufacturer;
-module_param(iManufacturer, charp, 0);
-MODULE_PARM_DESC(iManufacturer, "USB Manufacturer string");
-
-static char *iProduct;
-module_param(iProduct, charp, 0);
-MODULE_PARM_DESC(iProduct, "USB Product string");
-
-static char *iSerialNumber;
-module_param(iSerialNumber, charp, 0);
-MODULE_PARM_DESC(iSerialNumber, "SerialNumber string");
-
-static char composite_manufacturer[50];
->>>>>>> 940b3e49
 
 /**
  * next_ep_desc() - advance to the next EP descriptor
