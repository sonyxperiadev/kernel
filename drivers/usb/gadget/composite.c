--- conflicted
+++ resolved
@@ -1155,6 +1155,7 @@
 		kfree(cdev->req->buf);
 		usb_ep_free_request(gadget->ep0, cdev->req);
 	}
+
 	device_remove_file(&gadget->dev, &dev_attr_suspended);
 
 	switch_dev_unregister(&cdev->sw_connected);
@@ -1357,15 +1358,9 @@
 			if (f->resume)
 				f->resume(f);
 		}
-<<<<<<< HEAD
 
 		maxpower = cdev->config->bMaxPower;
 
-=======
-
-		maxpower = cdev->config->bMaxPower;
-
->>>>>>> 39585b11
 		usb_gadget_vbus_draw(gadget, maxpower ?
 			(2 * maxpower) : CONFIG_USB_GADGET_VBUS_DRAW);
 	}
