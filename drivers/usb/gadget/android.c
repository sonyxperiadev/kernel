/*
 * Gadget Driver for Android
 *
 * Copyright (C) 2008 Google, Inc.
 * Author: Mike Lockwood <lockwood@android.com>
 *         Benoit Goby <benoit@android.com>
 *
 * This software is licensed under the terms of the GNU General Public
 * License version 2, as published by the Free Software Foundation, and
 * may be copied, distributed, and modified under those terms.
 *
 * This program is distributed in the hope that it will be useful,
 * but WITHOUT ANY WARRANTY; without even the implied warranty of
 * MERCHANTABILITY or FITNESS FOR A PARTICULAR PURPOSE.  See the
 * GNU General Public License for more details.
 *
 */

#include <linux/init.h>
#include <linux/module.h>
#include <linux/fs.h>
#include <linux/delay.h>
#include <linux/kernel.h>
#include <linux/utsname.h>
#include <linux/platform_device.h>

#include <linux/usb/ch9.h>
#include <linux/usb/composite.h>
#include <linux/usb/gadget.h>

#include "gadget_chips.h"

<<<<<<< HEAD
#include "f_fs.c"
=======
/*
 * Kbuild is not very cooperative with respect to linking separately
 * compiled library objects into one module.  So for now we won't use
 * separate compilation ... ensuring init/exit sections work to shrink
 * the runtime footprint, and giving us at least some parts of what
 * a "gcc --combine ... part1.c part2.c part3.c ... " build would.
 */
#include "usbstring.c"
#include "config.c"
#include "epautoconf.c"
#include "composite.c"

>>>>>>> 940b3e49
#include "f_audio_source.c"
#include "f_mass_storage.c"
#include "u_serial.c"
#define USB_FACM_INCLUDED
#include "f_acm.c"
#include "f_mtp.c"
#include "f_accessory.c"
#define USB_ETH_RNDIS y
#include "f_rndis.c"
#include "rndis.c"
#include "f_ncm.c"
#include "u_ether.c"

MODULE_AUTHOR("Mike Lockwood");
MODULE_DESCRIPTION("Android Composite USB Driver");
MODULE_LICENSE("GPL");
MODULE_VERSION("1.0");

static const char longname[] = "Gadget Android";

/* Default vendor and product IDs, overridden by userspace */
#define VENDOR_ID		0x18D1
#define PRODUCT_ID		0x0001

struct android_usb_function {
	char *name;
	void *config;

	struct device *dev;
	char *dev_name;
	struct device_attribute **attributes;

	/* for android_dev.enabled_functions */
	struct list_head enabled_list;

	/* Optional: initialization during gadget bind */
	int (*init)(struct android_usb_function *, struct usb_composite_dev *);
	/* Optional: cleanup during gadget unbind */
	void (*cleanup)(struct android_usb_function *);
	/* Optional: called when the function is added the list of
	 *		enabled functions */
	void (*enable)(struct android_usb_function *);
	/* Optional: called when it is removed */
	void (*disable)(struct android_usb_function *);

	int (*bind_config)(struct android_usb_function *,
			   struct usb_configuration *);

	/* Optional: called when the configuration is removed */
	void (*unbind_config)(struct android_usb_function *,
			      struct usb_configuration *);
	/* Optional: handle ctrl requests before the device is configured */
	int (*ctrlrequest)(struct android_usb_function *,
					struct usb_composite_dev *,
					const struct usb_ctrlrequest *);
};

struct android_dev {
	struct android_usb_function **functions;
	struct list_head enabled_functions;
	struct usb_composite_dev *cdev;
	struct device *dev;

	bool enabled;
	int disable_depth;
	struct mutex mutex;
	bool connected;
	bool sw_connected;
	struct work_struct work;
};

static struct class *android_class;
static struct android_dev *_android_dev;
static int android_bind_config(struct usb_configuration *c);
static void android_unbind_config(struct usb_configuration *c);

/* string IDs are assigned dynamically */
#define STRING_MANUFACTURER_IDX		0
#define STRING_PRODUCT_IDX		1
#define STRING_SERIAL_IDX		2

static char manufacturer_string[256];
static char product_string[256];
static char serial_string[256];

/* String Table */
static struct usb_string strings_dev[] = {
	[STRING_MANUFACTURER_IDX].s = manufacturer_string,
	[STRING_PRODUCT_IDX].s = product_string,
	[STRING_SERIAL_IDX].s = serial_string,
	{  }			/* end of list */
};

static struct usb_gadget_strings stringtab_dev = {
	.language	= 0x0409,	/* en-us */
	.strings	= strings_dev,
};

static struct usb_gadget_strings *dev_strings[] = {
	&stringtab_dev,
	NULL,
};

static struct usb_device_descriptor device_desc = {
	.bLength              = sizeof(device_desc),
	.bDescriptorType      = USB_DT_DEVICE,
	.bcdUSB               = __constant_cpu_to_le16(0x0200),
	.bDeviceClass         = USB_CLASS_PER_INTERFACE,
	.idVendor             = __constant_cpu_to_le16(VENDOR_ID),
	.idProduct            = __constant_cpu_to_le16(PRODUCT_ID),
	.bcdDevice            = __constant_cpu_to_le16(0xffff),
	.bNumConfigurations   = 1,
};

static struct usb_configuration android_config_driver = {
	.label		= "android",
	.unbind		= android_unbind_config,
	.bConfigurationValue = 1,
	.bmAttributes	= USB_CONFIG_ATT_ONE | USB_CONFIG_ATT_SELFPOWER,
	.MaxPower	= 500, /* 500ma */
};

static void android_work(struct work_struct *data)
{
	struct android_dev *dev = container_of(data, struct android_dev, work);
	struct usb_composite_dev *cdev = dev->cdev;
	char *disconnected[2] = { "USB_STATE=DISCONNECTED", NULL };
	char *connected[2]    = { "USB_STATE=CONNECTED", NULL };
	char *configured[2]   = { "USB_STATE=CONFIGURED", NULL };
	char **uevent_envp = NULL;
	unsigned long flags;

	spin_lock_irqsave(&cdev->lock, flags);
	if (cdev->config)
		uevent_envp = configured;
	else if (dev->connected != dev->sw_connected)
		uevent_envp = dev->connected ? connected : disconnected;
	dev->sw_connected = dev->connected;
	spin_unlock_irqrestore(&cdev->lock, flags);

	if (uevent_envp) {
		kobject_uevent_env(&dev->dev->kobj, KOBJ_CHANGE, uevent_envp);
		pr_info("%s: sent uevent %s\n", __func__, uevent_envp[0]);
	} else {
		pr_info("%s: did not send uevent (%d %d %p)\n", __func__,
			 dev->connected, dev->sw_connected, cdev->config);
	}
}

static void android_enable(struct android_dev *dev)
{
	struct usb_composite_dev *cdev = dev->cdev;

	if (WARN_ON(!dev->disable_depth))
		return;

	if (--dev->disable_depth == 0) {
		usb_add_config(cdev, &android_config_driver,
					android_bind_config);
		usb_gadget_connect(cdev->gadget);
	}
}

static void android_disable(struct android_dev *dev)
{
	struct usb_composite_dev *cdev = dev->cdev;

	if (dev->disable_depth++ == 0) {
		usb_gadget_disconnect(cdev->gadget);
		/* Cancel pending control requests */
		usb_ep_dequeue(cdev->gadget->ep0, cdev->req);
		usb_remove_config(cdev, &android_config_driver);
	}
}

/*-------------------------------------------------------------------------*/
/* Supported functions initialization */

<<<<<<< HEAD
struct functionfs_config {
	bool opened;
	bool enabled;
	struct ffs_data *data;
};

static int ffs_function_init(struct android_usb_function *f,
			     struct usb_composite_dev *cdev)
{
	f->config = kzalloc(sizeof(struct functionfs_config), GFP_KERNEL);
	if (!f->config)
		return -ENOMEM;

	return functionfs_init();
}

static void ffs_function_cleanup(struct android_usb_function *f)
{
	functionfs_cleanup();
	kfree(f->config);
}

static void ffs_function_enable(struct android_usb_function *f)
{
	struct android_dev *dev = _android_dev;
	struct functionfs_config *config = f->config;

	config->enabled = true;

	/* Disable the gadget until the function is ready */
	if (!config->opened)
		android_disable(dev);
}

static void ffs_function_disable(struct android_usb_function *f)
{
	struct android_dev *dev = _android_dev;
	struct functionfs_config *config = f->config;

	config->enabled = false;

	/* Balance the disable that was called in closed_callback */
	if (!config->opened)
		android_enable(dev);
}

static int ffs_function_bind_config(struct android_usb_function *f,
				    struct usb_configuration *c)
{
	struct functionfs_config *config = f->config;
	return functionfs_bind_config(c->cdev, c, config->data);
}

static ssize_t
ffs_aliases_show(struct device *pdev, struct device_attribute *attr, char *buf)
{
	struct android_dev *dev = _android_dev;
	int ret;

	mutex_lock(&dev->mutex);
	ret = sprintf(buf, "%s\n", dev->ffs_aliases);
	mutex_unlock(&dev->mutex);

	return ret;
}

static ssize_t
ffs_aliases_store(struct device *pdev, struct device_attribute *attr,
					const char *buf, size_t size)
{
	struct android_dev *dev = _android_dev;
	char buff[256];

	mutex_lock(&dev->mutex);

	if (dev->enabled) {
		mutex_unlock(&dev->mutex);
		return -EBUSY;
	}

	strlcpy(buff, buf, sizeof(buff));
	strlcpy(dev->ffs_aliases, strim(buff), sizeof(dev->ffs_aliases));

	mutex_unlock(&dev->mutex);

	return size;
}

static DEVICE_ATTR(aliases, S_IRUGO | S_IWUSR, ffs_aliases_show,
					       ffs_aliases_store);
static struct device_attribute *ffs_function_attributes[] = {
	&dev_attr_aliases,
	NULL
};

static struct android_usb_function ffs_function = {
	.name		= "ffs",
	.init		= ffs_function_init,
	.enable		= ffs_function_enable,
	.disable	= ffs_function_disable,
	.cleanup	= ffs_function_cleanup,
	.bind_config	= ffs_function_bind_config,
	.attributes	= ffs_function_attributes,
};

static int functionfs_ready_callback(struct ffs_data *ffs)
{
	struct android_dev *dev = _android_dev;
	struct functionfs_config *config = ffs_function.config;
	int ret = 0;

	mutex_lock(&dev->mutex);

	ret = functionfs_bind(ffs, dev->cdev);
	if (ret)
		goto err;

	config->data = ffs;
	config->opened = true;

	if (config->enabled)
		android_enable(dev);

err:
	mutex_unlock(&dev->mutex);
	return ret;
}

static void functionfs_closed_callback(struct ffs_data *ffs)
{
	struct android_dev *dev = _android_dev;
	struct functionfs_config *config = ffs_function.config;

	mutex_lock(&dev->mutex);

	if (config->enabled)
		android_disable(dev);

	config->opened = false;
	config->data = NULL;

	functionfs_unbind(ffs);

	mutex_unlock(&dev->mutex);
}

static void *functionfs_acquire_dev_callback(const char *dev_name)
{
	return 0;
}

static void functionfs_release_dev_callback(struct ffs_data *ffs_data)
{
}

=======
struct adb_data {
	bool opened;
	bool enabled;
};

static int
adb_function_init(struct android_usb_function *f,
		struct usb_composite_dev *cdev)
{
	f->config = kzalloc(sizeof(struct adb_data), GFP_KERNEL);
	if (!f->config)
		return -ENOMEM;

	return adb_setup();
}

static void adb_function_cleanup(struct android_usb_function *f)
{
	adb_cleanup();
	kfree(f->config);
}

static int
adb_function_bind_config(struct android_usb_function *f,
		struct usb_configuration *c)
{
	return adb_bind_config(c);
}

static void adb_android_function_enable(struct android_usb_function *f)
{
/*	struct android_dev *dev = _android_dev; */
	struct adb_data *data = f->config;

	data->enabled = true;

	/* Disable the gadget until adbd is ready */
	/* Removed: can not pass USB CV test ....  */
	/* if (!data->opened)
		android_disable(dev); */
}

static void adb_android_function_disable(struct android_usb_function *f)
{
/*	struct android_dev *dev = _android_dev; */
	struct adb_data *data = f->config;

	data->enabled = false;

	/* Balance the disable that was called in closed_callback */
	/* Removed: can not pass USB CV test ....  */
	/*if (!data->opened)
		android_enable(dev); */
}

static struct android_usb_function adb_function = {
	.name		= "adb",
	.enable		= adb_android_function_enable,
	.disable	= adb_android_function_disable,
	.init		= adb_function_init,
	.cleanup	= adb_function_cleanup,
	.bind_config	= adb_function_bind_config,
};

static void adb_ready_callback(void)
{
	struct android_dev *dev = _android_dev;
	struct adb_data *data = adb_function.config;

	mutex_lock(&dev->mutex);

	data->opened = true;
	/* Removed: can not pass USB CV test ....  */
	/*if (data->enabled)
		android_enable(dev); */

	mutex_unlock(&dev->mutex);
}

static void adb_closed_callback(void)
{
	struct android_dev *dev = _android_dev;
	struct adb_data *data = adb_function.config;

	mutex_lock(&dev->mutex);

	data->opened = false;
	/* Removed: can not pass USB CV test ....  */
	/*if (data->enabled)
		android_disable(dev);*/

	mutex_unlock(&dev->mutex);
}


>>>>>>> 940b3e49
#define MAX_ACM_INSTANCES 4
struct acm_function_config {
	int instances;
	unsigned char port_num[MAX_ACM_INSTANCES];
};

static int
acm_function_init(struct android_usb_function *f,
		struct usb_composite_dev *cdev)
{
	int i;
	int ret;
	struct acm_function_config *config;

	config = kzalloc(sizeof(struct acm_function_config), GFP_KERNEL);
	if (!config)
		return -ENOMEM;
	f->config = config;

	for (i = 0; i < MAX_ACM_INSTANCES; i++) {
		ret = gserial_alloc_line(&config->port_num[i]);
		if (ret)
			goto err_alloc_line;
	}
	return 0;
err_alloc_line:
	while (i-- > 0)
		gserial_free_line(config->port_num[i]);
	return ret;
}

static void acm_function_cleanup(struct android_usb_function *f)
{
	int i;
	struct acm_function_config *config = f->config;

	for (i = 0; i < MAX_ACM_INSTANCES; i++)
		gserial_free_line(config->port_num[i]);
	kfree(f->config);
	f->config = NULL;
}

static int
acm_function_bind_config(struct android_usb_function *f,
		struct usb_configuration *c)
{
	int i;
	int ret = 0;
	struct acm_function_config *config = f->config;

	for (i = 0; i < config->instances; i++) {
		ret = acm_bind_config(c, i);
		if (ret) {
			pr_err("Could not bind acm%u config\n", i);
			break;
		}
	}

	return ret;
}

static ssize_t acm_instances_show(struct device *dev,
		struct device_attribute *attr, char *buf)
{
	struct android_usb_function *f = dev_get_drvdata(dev);
	struct acm_function_config *config = f->config;
	return sprintf(buf, "%d\n", config->instances);
}

static ssize_t acm_instances_store(struct device *dev,
		struct device_attribute *attr, const char *buf, size_t size)
{
	struct android_usb_function *f = dev_get_drvdata(dev);
	struct acm_function_config *config = f->config;
	int value;

	sscanf(buf, "%d", &value);
	if (value > MAX_ACM_INSTANCES)
		value = MAX_ACM_INSTANCES;
	config->instances = value;
	return size;
}

static DEVICE_ATTR(instances, S_IRUGO | S_IWUSR, acm_instances_show,
						 acm_instances_store);
static struct device_attribute *acm_function_attributes[] = {
	&dev_attr_instances,
	NULL
};

static struct android_usb_function acm_function = {
	.name		= "acm",
	.init		= acm_function_init,
	.cleanup	= acm_function_cleanup,
	.bind_config	= acm_function_bind_config,
	.attributes	= acm_function_attributes,
};


static int
mtp_function_init(struct android_usb_function *f,
		struct usb_composite_dev *cdev)
{
	return mtp_setup();
}

static void mtp_function_cleanup(struct android_usb_function *f)
{
	mtp_cleanup();
}

static int
mtp_function_bind_config(struct android_usb_function *f,
		struct usb_configuration *c)
{
	return mtp_bind_config(c, false);
}

static int
ptp_function_init(struct android_usb_function *f,
		struct usb_composite_dev *cdev)
{
	/* nothing to do - initialization is handled by mtp_function_init */
	return 0;
}

static void ptp_function_cleanup(struct android_usb_function *f)
{
	/* nothing to do - cleanup is handled by mtp_function_cleanup */
}

static int
ptp_function_bind_config(struct android_usb_function *f,
		struct usb_configuration *c)
{
	return mtp_bind_config(c, true);
}

static int mtp_function_ctrlrequest(struct android_usb_function *f,
					struct usb_composite_dev *cdev,
					const struct usb_ctrlrequest *c)
{
	return mtp_ctrlrequest(cdev, c);
}

static struct android_usb_function mtp_function = {
	.name		= "mtp",
	.init		= mtp_function_init,
	.cleanup	= mtp_function_cleanup,
	.bind_config	= mtp_function_bind_config,
	.ctrlrequest	= mtp_function_ctrlrequest,
};

/* PTP function is same as MTP with slightly different interface descriptor */
static struct android_usb_function ptp_function = {
	.name		= "ptp",
	.init		= ptp_function_init,
	.cleanup	= ptp_function_cleanup,
	.bind_config	= ptp_function_bind_config,
};


struct rndis_function_config {
	u8      ethaddr[ETH_ALEN];
	u32     vendorID;
	char	manufacturer[256];
	/* "Wireless" RNDIS; auto-detected by Windows */
	bool	wceis;
};

static int
rndis_function_init(struct android_usb_function *f,
		struct usb_composite_dev *cdev)
{
	f->config = kzalloc(sizeof(struct rndis_function_config), GFP_KERNEL);
	if (!f->config)
		return -ENOMEM;
	return 0;
}

static void rndis_function_cleanup(struct android_usb_function *f)
{
	kfree(f->config);
	f->config = NULL;
}

static int
rndis_function_bind_config(struct android_usb_function *f,
		struct usb_configuration *c)
{
	int ret;
	struct rndis_function_config *rndis = f->config;

	if (!rndis) {
		pr_err("%s: rndis_pdata\n", __func__);
		return -1;
	}

	pr_info("%s MAC: %02X:%02X:%02X:%02X:%02X:%02X\n", __func__,
		rndis->ethaddr[0], rndis->ethaddr[1], rndis->ethaddr[2],
		rndis->ethaddr[3], rndis->ethaddr[4], rndis->ethaddr[5]);

	ret = gether_setup_name(c->cdev->gadget, rndis->ethaddr, "rndis");
	if (ret) {
		pr_err("%s: gether_setup failed\n", __func__);
		return ret;
	}

	if (rndis->wceis) {
		/* "Wireless" RNDIS; auto-detected by Windows */
		rndis_iad_descriptor.bFunctionClass =
						USB_CLASS_WIRELESS_CONTROLLER;
		rndis_iad_descriptor.bFunctionSubClass = 0x01;
		rndis_iad_descriptor.bFunctionProtocol = 0x03;
		rndis_control_intf.bInterfaceClass =
						USB_CLASS_WIRELESS_CONTROLLER;
		rndis_control_intf.bInterfaceSubClass =	 0x01;
		rndis_control_intf.bInterfaceProtocol =	 0x03;
	}

	return rndis_bind_config_vendor(c, rndis->ethaddr, rndis->vendorID,
					   rndis->manufacturer);
}

static void rndis_function_unbind_config(struct android_usb_function *f,
						struct usb_configuration *c)
{
	gether_cleanup();
}

static ssize_t rndis_manufacturer_show(struct device *dev,
		struct device_attribute *attr, char *buf)
{
	struct android_usb_function *f = dev_get_drvdata(dev);
	struct rndis_function_config *config = f->config;
	return sprintf(buf, "%s\n", config->manufacturer);
}

static ssize_t rndis_manufacturer_store(struct device *dev,
		struct device_attribute *attr, const char *buf, size_t size)
{
	struct android_usb_function *f = dev_get_drvdata(dev);
	struct rndis_function_config *config = f->config;

	if (size >= sizeof(config->manufacturer))
		return -EINVAL;
	if (sscanf(buf, "%s", config->manufacturer) == 1)
		return size;
	return -1;
}

static DEVICE_ATTR(manufacturer, S_IRUGO | S_IWUSR, rndis_manufacturer_show,
						    rndis_manufacturer_store);

static ssize_t rndis_wceis_show(struct device *dev,
		struct device_attribute *attr, char *buf)
{
	struct android_usb_function *f = dev_get_drvdata(dev);
	struct rndis_function_config *config = f->config;
	return sprintf(buf, "%d\n", config->wceis);
}

static ssize_t rndis_wceis_store(struct device *dev,
		struct device_attribute *attr, const char *buf, size_t size)
{
	struct android_usb_function *f = dev_get_drvdata(dev);
	struct rndis_function_config *config = f->config;
	int value;

	if (sscanf(buf, "%d", &value) == 1) {
		config->wceis = value;
		return size;
	}
	return -EINVAL;
}

static DEVICE_ATTR(wceis, S_IRUGO | S_IWUSR, rndis_wceis_show,
					     rndis_wceis_store);

static ssize_t rndis_ethaddr_show(struct device *dev,
		struct device_attribute *attr, char *buf)
{
	struct android_usb_function *f = dev_get_drvdata(dev);
	struct rndis_function_config *rndis = f->config;
	return sprintf(buf, "%02x:%02x:%02x:%02x:%02x:%02x\n",
		rndis->ethaddr[0], rndis->ethaddr[1], rndis->ethaddr[2],
		rndis->ethaddr[3], rndis->ethaddr[4], rndis->ethaddr[5]);
}

static ssize_t rndis_ethaddr_store(struct device *dev,
		struct device_attribute *attr, const char *buf, size_t size)
{
	struct android_usb_function *f = dev_get_drvdata(dev);
	struct rndis_function_config *rndis = f->config;

	if (sscanf(buf, "%02x:%02x:%02x:%02x:%02x:%02x\n",
		    (int *)&rndis->ethaddr[0], (int *)&rndis->ethaddr[1],
		    (int *)&rndis->ethaddr[2], (int *)&rndis->ethaddr[3],
		    (int *)&rndis->ethaddr[4], (int *)&rndis->ethaddr[5]) == 6)
		return size;
	return -EINVAL;
}

static DEVICE_ATTR(ethaddr, S_IRUGO | S_IWUSR, rndis_ethaddr_show,
					       rndis_ethaddr_store);

static ssize_t rndis_vendorID_show(struct device *dev,
		struct device_attribute *attr, char *buf)
{
	struct android_usb_function *f = dev_get_drvdata(dev);
	struct rndis_function_config *config = f->config;
	return sprintf(buf, "%04x\n", config->vendorID);
}

static ssize_t rndis_vendorID_store(struct device *dev,
		struct device_attribute *attr, const char *buf, size_t size)
{
	struct android_usb_function *f = dev_get_drvdata(dev);
	struct rndis_function_config *config = f->config;
	int value;

	if (sscanf(buf, "%04x", &value) == 1) {
		config->vendorID = value;
		return size;
	}
	return -EINVAL;
}

static DEVICE_ATTR(vendorID, S_IRUGO | S_IWUSR, rndis_vendorID_show,
						rndis_vendorID_store);

static struct device_attribute *rndis_function_attributes[] = {
	&dev_attr_manufacturer,
	&dev_attr_wceis,
	&dev_attr_ethaddr,
	&dev_attr_vendorID,
	NULL
};

static struct android_usb_function rndis_function = {
	.name		= "rndis",
	.init		= rndis_function_init,
	.cleanup	= rndis_function_cleanup,
	.bind_config	= rndis_function_bind_config,
	.unbind_config	= rndis_function_unbind_config,
	.attributes	= rndis_function_attributes,
};

struct ncm_function_config {
	u8      ethaddr[ETH_ALEN];
	u32     vendorID;
	char	manufacturer[256];
	u32	ntb_out_size;
};

static int ncm_function_init(struct android_usb_function *f,
	struct usb_composite_dev *cdev)
{
	f->config = kzalloc(sizeof(struct ncm_function_config), GFP_KERNEL);
	if (!f->config)
		return -ENOMEM;
	return 0;
}

static void ncm_function_cleanup(struct android_usb_function *f)
{
	kfree(f->config);
	f->config = NULL;
}

static int ncm_function_bind_config(struct android_usb_function *f,
					struct usb_configuration *c)
{
	int ret = 0;
	struct ncm_function_config *ncm = f->config;

	if (!ncm) {
		pr_err("%s: ncm_pdata\n", __func__);
		return -1;
	}

	pr_info("%s MAC: %02X:%02X:%02X:%02X:%02X:%02X\n", __func__,
		ncm->ethaddr[0], ncm->ethaddr[1], ncm->ethaddr[2],
		ncm->ethaddr[3], ncm->ethaddr[4], ncm->ethaddr[5]);

	ret = gether_setup_name(c->cdev->gadget, ncm->ethaddr, "ncm");
	if (ret) {
		pr_err("%s: gether_setup failed\n", __func__);
		return ret;
	}

	return ncm_bind_config(c, ncm->ethaddr);
}

static void ncm_function_unbind_config(struct android_usb_function *f,
						struct usb_configuration *c)
{
	gether_cleanup();
}

static ssize_t ncm_manufacturer_show(struct device *dev,
		struct device_attribute *attr, char *buf)
{
	struct android_usb_function *f = dev_get_drvdata(dev);
	struct ncm_function_config *config = f->config;
	return sprintf(buf, "%s\n", config->manufacturer);
}

static ssize_t ncm_manufacturer_store(struct device *dev,
		struct device_attribute *attr, const char *buf, size_t size)
{
	struct android_usb_function *f = dev_get_drvdata(dev);
	struct ncm_function_config *config = f->config;

	if (size >= sizeof(config->manufacturer))
		return -EINVAL;
	if (sscanf(buf, "%s", config->manufacturer) == 1)
		return size;
	return -1;
}

static DEVICE_ATTR(manufacturer_ncm, S_IRUGO | S_IWUSR, ncm_manufacturer_show,
						    ncm_manufacturer_store);

static ssize_t ncm_ethaddr_show(struct device *dev,
		struct device_attribute *attr, char *buf)
{
	struct android_usb_function *f = dev_get_drvdata(dev);
	struct ncm_function_config *ncm = f->config;
	return sprintf(buf, "%02x:%02x:%02x:%02x:%02x:%02x\n",
		ncm->ethaddr[0], ncm->ethaddr[1], ncm->ethaddr[2],
		ncm->ethaddr[3], ncm->ethaddr[4], ncm->ethaddr[5]);
}

static ssize_t ncm_ethaddr_store(struct device *dev,
		struct device_attribute *attr, const char *buf, size_t size)
{
	struct android_usb_function *f = dev_get_drvdata(dev);
	struct ncm_function_config *ncm = f->config;

	if (sscanf(buf, "%02x:%02x:%02x:%02x:%02x:%02x\n",
		    (int *)&ncm->ethaddr[0], (int *)&ncm->ethaddr[1],
		    (int *)&ncm->ethaddr[2], (int *)&ncm->ethaddr[3],
		    (int *)&ncm->ethaddr[4], (int *)&ncm->ethaddr[5]) == 6)
		return size;
	return -EINVAL;
}

static DEVICE_ATTR(ethaddr_ncm, S_IRUGO | S_IWUSR, ncm_ethaddr_show,
					       ncm_ethaddr_store);

static ssize_t ncm_vendorID_show(struct device *dev,
		struct device_attribute *attr, char *buf)
{
	struct android_usb_function *f = dev_get_drvdata(dev);
	struct ncm_function_config *config = f->config;
	return sprintf(buf, "%04x\n", config->vendorID);
}

static ssize_t ncm_vendorID_store(struct device *dev,
		struct device_attribute *attr, const char *buf, size_t size)
{
	struct android_usb_function *f = dev_get_drvdata(dev);
	struct ncm_function_config *config = f->config;
	int value;

	if (sscanf(buf, "%04x", &value) == 1) {
		config->vendorID = value;
		return size;
	}
	return -EINVAL;
}

static DEVICE_ATTR(vendorID_ncm, S_IRUGO | S_IWUSR, ncm_vendorID_show,
						ncm_vendorID_store);

static ssize_t ncm_ntb_out_size_show(struct device *dev,
		struct device_attribute *attr, char *buf)
{
	struct android_usb_function *f = dev_get_drvdata(dev);
	struct ncm_function_config *config = f->config;
	return sprintf(buf, "%d\n", config->ntb_out_size);
}

static ssize_t ncm_ntb_out_size_store(struct device *dev,
		struct device_attribute *attr, const char *buf, size_t size)
{
	struct android_usb_function *f = dev_get_drvdata(dev);
	struct ncm_function_config *config = f->config;
	int value;

	if (sscanf(buf, "%d", &value) == 1) {
		config->ntb_out_size = value;
		pr_info("ntb_out_size = %d bytes", config->ntb_out_size);
#ifdef CONFIG_USB_ETH_SKB_ALLOC_OPTIMIZATION
		ncm_ntb_out_size(config->ntb_out_size);
#endif
		return size;
	}
	return -EINVAL;
}

static DEVICE_ATTR(ntb_out_size_ncm, S_IRUGO | S_IWUSR, ncm_ntb_out_size_show,
						ncm_ntb_out_size_store);

static struct device_attribute *ncm_function_attributes[] = {
	&dev_attr_manufacturer_ncm,
	&dev_attr_ethaddr_ncm,
	&dev_attr_vendorID_ncm,
	&dev_attr_ntb_out_size_ncm,
	NULL
};

static struct android_usb_function ncm_function = {
	.name		= "ncm",
	.init		= ncm_function_init,
	.cleanup	= ncm_function_cleanup,
	.bind_config	= ncm_function_bind_config,
	.unbind_config	= ncm_function_unbind_config,
	.attributes	= ncm_function_attributes,
};

struct mass_storage_function_config {
	struct fsg_config fsg;
	struct fsg_common *common;
};

static int mass_storage_function_init(struct android_usb_function *f,
					struct usb_composite_dev *cdev)
{
	struct mass_storage_function_config *config;
	struct fsg_common *common;
	int err;
#ifdef CONFIG_USB_MULTI_DISK_SUPPORT
	int i, clear;
#endif
	config = kzalloc(sizeof(struct mass_storage_function_config),
								GFP_KERNEL);
	if (!config)
		return -ENOMEM;
#ifdef CONFIG_USB_MULTI_DISK_SUPPORT
	config->fsg.nluns = CONFIG_USB_MASS_STORAGE_LUN_NUM;
	for (i = 0; i < config->fsg.nluns; i++)
		config->fsg.luns[i].removable = 1;
#else
	config->fsg.nluns = 1;
	config->fsg.luns[0].removable = 1;
#endif
	common = fsg_common_init(NULL, cdev, &config->fsg);
	if (IS_ERR(common)) {
		kfree(config);
		return PTR_ERR(common);
	}

#ifdef CONFIG_USB_MULTI_DISK_SUPPORT
	for (i = 0; i < config->fsg.nluns; i++) {
		char lun_name[8];
		sprintf(lun_name, "lun%d", i);
		err = sysfs_create_link(&f->dev->kobj,
				&common->luns[i].dev.kobj,
				lun_name);
		if (err) {
			pr_err("create lun %d failed!\n", i);
			break;
		}
	}

	if (err) {
		for (clear = i-1; clear >= 0; clear--) {
			char lun_name[8];
			sprintf(lun_name, "lun%d", clear);
			sysfs_remove_link(&f->dev->kobj, lun_name);
		}
		kfree(config);
		return err;
	}
#else
	err = sysfs_create_link(&f->dev->kobj,
				&common->luns[0].dev.kobj,
				"lun");
	if (err) {
		kfree(config);
		return err;
	}
#endif
	config->common = common;
	f->config = config;
	return 0;
}

static void mass_storage_function_cleanup(struct android_usb_function *f)
{
	kfree(f->config);
	f->config = NULL;
}

static int mass_storage_function_bind_config(struct android_usb_function *f,
						struct usb_configuration *c)
{
	struct mass_storage_function_config *config = f->config;
	return fsg_bind_config(c->cdev, c, config->common);
}

static ssize_t mass_storage_inquiry_show(struct device *dev,
				struct device_attribute *attr, char *buf)
{
	struct android_usb_function *f = dev_get_drvdata(dev);
	struct mass_storage_function_config *config = f->config;
	return sprintf(buf, "%s\n", config->common->inquiry_string);
}

static ssize_t mass_storage_inquiry_store(struct device *dev,
		struct device_attribute *attr, const char *buf, size_t size)
{
	struct android_usb_function *f = dev_get_drvdata(dev);
	struct mass_storage_function_config *config = f->config;
	if (size >= sizeof(config->common->inquiry_string))
		return -EINVAL;
	if (sscanf(buf, "%s", config->common->inquiry_string) != 1)
		return -EINVAL;
	return size;
}

static DEVICE_ATTR(inquiry_string, S_IRUGO | S_IWUSR,
					mass_storage_inquiry_show,
					mass_storage_inquiry_store);

static struct device_attribute *mass_storage_function_attributes[] = {
	&dev_attr_inquiry_string,
	NULL
};

static struct android_usb_function mass_storage_function = {
	.name		= "mass_storage",
	.init		= mass_storage_function_init,
	.cleanup	= mass_storage_function_cleanup,
	.bind_config	= mass_storage_function_bind_config,
	.attributes	= mass_storage_function_attributes,
};


static int accessory_function_init(struct android_usb_function *f,
					struct usb_composite_dev *cdev)
{
	return acc_setup();
}

static void accessory_function_cleanup(struct android_usb_function *f)
{
	acc_cleanup();
}

static int accessory_function_bind_config(struct android_usb_function *f,
						struct usb_configuration *c)
{
	return acc_bind_config(c);
}

static int accessory_function_ctrlrequest(struct android_usb_function *f,
						struct usb_composite_dev *cdev,
						const struct usb_ctrlrequest *c)
{
	return acc_ctrlrequest(cdev, c);
}

static struct android_usb_function accessory_function = {
	.name		= "accessory",
	.init		= accessory_function_init,
	.cleanup	= accessory_function_cleanup,
	.bind_config	= accessory_function_bind_config,
	.ctrlrequest	= accessory_function_ctrlrequest,
};

static int audio_source_function_init(struct android_usb_function *f,
			struct usb_composite_dev *cdev)
{
	struct audio_source_config *config;

	config = kzalloc(sizeof(struct audio_source_config), GFP_KERNEL);
	if (!config)
		return -ENOMEM;
	config->card = -1;
	config->device = -1;
	f->config = config;
	return 0;
}

static void audio_source_function_cleanup(struct android_usb_function *f)
{
	kfree(f->config);
}

static int audio_source_function_bind_config(struct android_usb_function *f,
						struct usb_configuration *c)
{
	struct audio_source_config *config = f->config;

	return audio_source_bind_config(c, config);
}

static void audio_source_function_unbind_config(struct android_usb_function *f,
						struct usb_configuration *c)
{
	struct audio_source_config *config = f->config;

	config->card = -1;
	config->device = -1;
}

static ssize_t audio_source_pcm_show(struct device *dev,
		struct device_attribute *attr, char *buf)
{
	struct android_usb_function *f = dev_get_drvdata(dev);
	struct audio_source_config *config = f->config;

	/* print PCM card and device numbers */
	return sprintf(buf, "%d %d\n", config->card, config->device);
}

static DEVICE_ATTR(pcm, S_IRUGO | S_IWUSR, audio_source_pcm_show, NULL);

static struct device_attribute *audio_source_function_attributes[] = {
	&dev_attr_pcm,
	NULL
};

static struct android_usb_function audio_source_function = {
	.name		= "audio_source",
	.init		= audio_source_function_init,
	.cleanup	= audio_source_function_cleanup,
	.bind_config	= audio_source_function_bind_config,
	.unbind_config	= audio_source_function_unbind_config,
	.attributes	= audio_source_function_attributes,
};

static struct android_usb_function *supported_functions[] = {
<<<<<<< HEAD
	&ffs_function,
=======
	&adb_function,
>>>>>>> 940b3e49
	&acm_function,
	&mtp_function,
	&ptp_function,
	&rndis_function,
	&mass_storage_function,
	&accessory_function,
	&audio_source_function,
<<<<<<< HEAD
=======
	&ncm_function,
>>>>>>> 940b3e49
	NULL
};


static int android_init_functions(struct android_usb_function **functions,
				  struct usb_composite_dev *cdev)
{
	struct android_dev *dev = _android_dev;
	struct android_usb_function *f;
	struct device_attribute **attrs;
	struct device_attribute *attr;
	int err;
	int index = 0;

	for (; (f = *functions++); index++) {
		f->dev_name = kasprintf(GFP_KERNEL, "f_%s", f->name);
		f->dev = device_create(android_class, dev->dev,
				MKDEV(0, index), f, f->dev_name);
		if (IS_ERR(f->dev)) {
			pr_err("%s: Failed to create dev %s", __func__,
							f->dev_name);
			err = PTR_ERR(f->dev);
			goto err_create;
		}

		if (f->init) {
			err = f->init(f, cdev);
			if (err) {
				pr_err("%s: Failed to init %s", __func__,
								f->name);
				goto err_out;
			}
		}

		attrs = f->attributes;
		if (attrs) {
			while ((attr = *attrs++) && !err)
				err = device_create_file(f->dev, attr);
		}
		if (err) {
			pr_err("%s: Failed to create function %s attributes",
					__func__, f->name);
			goto err_out;
		}
	}
	return 0;

err_out:
	device_destroy(android_class, f->dev->devt);
err_create:
	kfree(f->dev_name);
	return err;
}

static void android_cleanup_functions(struct android_usb_function **functions)
{
	struct android_usb_function *f;

	while (*functions) {
		f = *functions++;

		if (f->dev) {
			device_destroy(android_class, f->dev->devt);
			kfree(f->dev_name);
		}

		if (f->cleanup)
			f->cleanup(f);
	}
}

static int
android_bind_enabled_functions(struct android_dev *dev,
			       struct usb_configuration *c)
{
	struct android_usb_function *f;
	int ret;

	list_for_each_entry(f, &dev->enabled_functions, enabled_list) {
		ret = f->bind_config(f, c);
		if (ret) {
			pr_err("%s: %s failed", __func__, f->name);
			return ret;
		}
	}
	return 0;
}

static void
android_unbind_enabled_functions(struct android_dev *dev,
			       struct usb_configuration *c)
{
	struct android_usb_function *f;

	list_for_each_entry(f, &dev->enabled_functions, enabled_list) {
		if (f->unbind_config)
			f->unbind_config(f, c);
	}
}

static int android_enable_function(struct android_dev *dev, char *name)
{
	struct android_usb_function **functions = dev->functions;
	struct android_usb_function *f;
	while ((f = *functions++)) {
		if (!strcmp(name, f->name)) {
			list_add_tail(&f->enabled_list,
						&dev->enabled_functions);
			return 0;
		}
	}
	return -EINVAL;
}

/*-------------------------------------------------------------------------*/
/* /sys/class/android_usb/android%d/ interface */

static ssize_t
functions_show(struct device *pdev, struct device_attribute *attr, char *buf)
{
	struct android_dev *dev = dev_get_drvdata(pdev);
	struct android_usb_function *f;
	char *buff = buf;

	mutex_lock(&dev->mutex);

	list_for_each_entry(f, &dev->enabled_functions, enabled_list)
		buff += sprintf(buff, "%s,", f->name);

	mutex_unlock(&dev->mutex);

	if (buff != buf)
		*(buff-1) = '\n';
	return buff - buf;
}

static ssize_t
functions_store(struct device *pdev, struct device_attribute *attr,
			       const char *buff, size_t size)
{
	struct android_dev *dev = dev_get_drvdata(pdev);
	char *name;
	char buf[256], *b;
	int err;

	mutex_lock(&dev->mutex);

	if (dev->enabled) {
		mutex_unlock(&dev->mutex);
		return -EBUSY;
	}

	INIT_LIST_HEAD(&dev->enabled_functions);

	strncpy(buf, buff, sizeof(buf));
	b = strim(buf);

	while (b) {
		name = strsep(&b, ",");
		if (name) {
			err = android_enable_function(dev, name);
			if (err)
				pr_err("android_usb: Cannot enable '%s'", name);
		}
	}

	mutex_unlock(&dev->mutex);

	return size;
}

static ssize_t enable_show(struct device *pdev, struct device_attribute *attr,
			   char *buf)
{
	struct android_dev *dev = dev_get_drvdata(pdev);
	return sprintf(buf, "%d\n", dev->enabled);
}

static ssize_t enable_store(struct device *pdev, struct device_attribute *attr,
			    const char *buff, size_t size)
{
	struct android_dev *dev = dev_get_drvdata(pdev);
	struct usb_composite_dev *cdev = dev->cdev;
	struct android_usb_function *f;
	int enabled = 0;


	if (!cdev)
		return -ENODEV;

	mutex_lock(&dev->mutex);

	sscanf(buff, "%d", &enabled);
	if (enabled && !dev->enabled) {
		/*
		 * Update values in composite driver's copy of
		 * device descriptor.
		 */
		cdev->desc.idVendor = device_desc.idVendor;
		cdev->desc.idProduct = device_desc.idProduct;
		cdev->desc.bcdDevice = device_desc.bcdDevice;
		cdev->desc.bDeviceClass = device_desc.bDeviceClass;
		cdev->desc.bDeviceSubClass = device_desc.bDeviceSubClass;
		cdev->desc.bDeviceProtocol = device_desc.bDeviceProtocol;
		list_for_each_entry(f, &dev->enabled_functions, enabled_list) {
			if (f->enable)
				f->enable(f);
		}
		android_enable(dev);
		dev->enabled = true;
	} else if (!enabled && dev->enabled) {
		android_disable(dev);
		list_for_each_entry(f, &dev->enabled_functions, enabled_list) {
			if (f->disable)
				f->disable(f);
		}
		dev->enabled = false;
	} else {
		pr_err("android_usb: already %s\n",
				dev->enabled ? "enabled" : "disabled");
	}

	mutex_unlock(&dev->mutex);
	return size;
}

static ssize_t state_show(struct device *pdev, struct device_attribute *attr,
			   char *buf)
{
	struct android_dev *dev = dev_get_drvdata(pdev);
	struct usb_composite_dev *cdev = dev->cdev;
	char *state = "DISCONNECTED";
	unsigned long flags;

	if (!cdev)
		goto out;

	spin_lock_irqsave(&cdev->lock, flags);
	if (cdev->config)
		state = "CONFIGURED";
	else if (dev->connected)
		state = "CONNECTED";
	spin_unlock_irqrestore(&cdev->lock, flags);
out:
	return sprintf(buf, "%s\n", state);
}

#define DESCRIPTOR_ATTR(field, format_string)				\
static ssize_t								\
field ## _show(struct device *dev, struct device_attribute *attr,	\
		char *buf)						\
{									\
	return sprintf(buf, format_string, device_desc.field);		\
}									\
static ssize_t								\
field ## _store(struct device *dev, struct device_attribute *attr,	\
		const char *buf, size_t size)				\
{									\
	int value;							\
	if (sscanf(buf, format_string, &value) == 1) {			\
		device_desc.field = value;				\
		return size;						\
	}								\
	return -1;							\
}									\
static DEVICE_ATTR(field, S_IRUGO | S_IWUSR, field ## _show, field ## _store);

#define DESCRIPTOR_STRING_ATTR(field, buffer)				\
static ssize_t								\
field ## _show(struct device *dev, struct device_attribute *attr,	\
		char *buf)						\
{									\
	return sprintf(buf, "%s", buffer);				\
}									\
static ssize_t								\
field ## _store(struct device *dev, struct device_attribute *attr,	\
		const char *buf, size_t size)				\
{									\
	if (size >= sizeof(buffer))					\
		return -EINVAL;						\
	if (sscanf(buf, "%s", buffer) == 1) {				\
		return size;						\
	}								\
	return -1;							\
}									\
static DEVICE_ATTR(field, S_IRUGO | S_IWUSR, field ## _show, field ## _store);


DESCRIPTOR_ATTR(idVendor, "%04x\n")
DESCRIPTOR_ATTR(idProduct, "%04x\n")
DESCRIPTOR_ATTR(bcdDevice, "%04x\n")
#if defined CONFIG_MACH_RHEA_SS \
|| defined CONFIG_MACH_RHEA_SS_ZANIN \
|| defined CONFIG_MACH_RHEA_SS_LUCAS \
|| defined CONFIG_MACH_RHEA_SS_AMAZING \
|| defined CONFIG_MACH_RHEA_SS_IVORY
DESCRIPTOR_ATTR(bDeviceClass, "%02x\n")
DESCRIPTOR_ATTR(bDeviceSubClass, "%02x\n")
DESCRIPTOR_ATTR(bDeviceProtocol, "%02x\n")
#else
DESCRIPTOR_ATTR(bDeviceClass, "%d\n")
DESCRIPTOR_ATTR(bDeviceSubClass, "%d\n")
DESCRIPTOR_ATTR(bDeviceProtocol, "%d\n")
#endif
DESCRIPTOR_STRING_ATTR(iManufacturer, manufacturer_string)
DESCRIPTOR_STRING_ATTR(iProduct, product_string)
DESCRIPTOR_STRING_ATTR(iSerial, serial_string)

static DEVICE_ATTR(functions, S_IRUGO | S_IWUSR, functions_show,
						 functions_store);
static DEVICE_ATTR(enable, S_IRUGO | S_IWUSR, enable_show, enable_store);
static DEVICE_ATTR(state, S_IRUGO, state_show, NULL);

static struct device_attribute *android_usb_attributes[] = {
	&dev_attr_idVendor,
	&dev_attr_idProduct,
	&dev_attr_bcdDevice,
	&dev_attr_bDeviceClass,
	&dev_attr_bDeviceSubClass,
	&dev_attr_bDeviceProtocol,
	&dev_attr_iManufacturer,
	&dev_attr_iProduct,
	&dev_attr_iSerial,
	&dev_attr_functions,
	&dev_attr_enable,
	&dev_attr_state,
	NULL
};

/*-------------------------------------------------------------------------*/
/* Composite driver */

static int android_bind_config(struct usb_configuration *c)
{
	struct android_dev *dev = _android_dev;
	int ret = 0;

	ret = android_bind_enabled_functions(dev, c);
	if (ret)
		return ret;

	return 0;
}

static void android_unbind_config(struct usb_configuration *c)
{
	struct android_dev *dev = _android_dev;

	android_unbind_enabled_functions(dev, c);
}

static int android_bind(struct usb_composite_dev *cdev)
{
	struct android_dev *dev = _android_dev;
	struct usb_gadget	*gadget = cdev->gadget;
	int			id, ret;

	/*
	 * Start disconnected. Userspace will connect the gadget once
	 * it is done configuring the functions.
	 */
	usb_gadget_disconnect(gadget);

	ret = android_init_functions(dev->functions, cdev);
	if (ret)
		return ret;

	/* Allocate string descriptor numbers ... note that string
	 * contents can be overridden by the composite_dev glue.
	 */
	id = usb_string_id(cdev);
	if (id < 0)
		return id;
	strings_dev[STRING_MANUFACTURER_IDX].id = id;
	device_desc.iManufacturer = id;

	id = usb_string_id(cdev);
	if (id < 0)
		return id;
	strings_dev[STRING_PRODUCT_IDX].id = id;
	device_desc.iProduct = id;

	/* Default strings - should be updated by userspace */
	strncpy(manufacturer_string, "Android", sizeof(manufacturer_string)-1);
	strncpy(product_string, "Android", sizeof(product_string) - 1);
	strncpy(serial_string, "0123456789ABCDEF", sizeof(serial_string) - 1);

	id = usb_string_id(cdev);
	if (id < 0)
		return id;
	strings_dev[STRING_SERIAL_IDX].id = id;
	device_desc.iSerialNumber = id;

	usb_gadget_set_selfpowered(gadget);
	dev->cdev = cdev;

	return 0;
}

static int android_usb_unbind(struct usb_composite_dev *cdev)
{
	struct android_dev *dev = _android_dev;

	cancel_work_sync(&dev->work);
	android_cleanup_functions(dev->functions);
	return 0;
}

/* HACK: android needs to override setup for accessory to work */
static int (*composite_setup_func)(struct usb_gadget *gadget, const struct usb_ctrlrequest *c);

static int
android_setup(struct usb_gadget *gadget, const struct usb_ctrlrequest *c)
{
	struct android_dev		*dev = _android_dev;
	struct usb_composite_dev	*cdev = get_gadget_data(gadget);
	struct usb_request		*req = cdev->req;
	struct android_usb_function	*f;
	int value = -EOPNOTSUPP;
	unsigned long flags;

	req->zero = 0;
	req->length = 0;
	gadget->ep0->driver_data = cdev;

	list_for_each_entry(f, &dev->enabled_functions, enabled_list) {
		if (f->ctrlrequest) {
			value = f->ctrlrequest(f, cdev, c);
			if (value >= 0)
				break;
		}
	}

	/* Special case the accessory function.
	 * It needs to handle control requests before it is enabled.
	 */
	if (value < 0)
		value = acc_ctrlrequest(cdev, c);

	if (value < 0)
		value = composite_setup_func(gadget, c);

	spin_lock_irqsave(&cdev->lock, flags);
	if (!dev->connected) {
		dev->connected = 1;
		schedule_work(&dev->work);
	} else if (c->bRequest == USB_REQ_SET_CONFIGURATION &&
						cdev->config) {
		schedule_work(&dev->work);
	}
	spin_unlock_irqrestore(&cdev->lock, flags);

	return value;
}

static void android_disconnect(struct usb_composite_dev *cdev)
{
	struct android_dev *dev = _android_dev;

	/* accessory HID support can be active while the
	   accessory function is not actually enabled,
	   so we need to inform it when we are disconnected.
	 */
	acc_disconnect();

	dev->connected = 0;
	schedule_work(&dev->work);
}

static struct usb_composite_driver android_usb_driver = {
	.name		= "android_usb",
	.dev		= &device_desc,
	.strings	= dev_strings,
	.bind		= android_bind,
	.unbind		= android_usb_unbind,
	.disconnect	= android_disconnect,
	.max_speed	= USB_SPEED_HIGH,
};

static int android_create_device(struct android_dev *dev)
{
	struct device_attribute **attrs = android_usb_attributes;
	struct device_attribute *attr;
	int err;

	dev->dev = device_create(android_class, NULL,
					MKDEV(0, 0), NULL, "android0");
	if (IS_ERR(dev->dev))
		return PTR_ERR(dev->dev);

	dev_set_drvdata(dev->dev, dev);

	while ((attr = *attrs++)) {
		err = device_create_file(dev->dev, attr);
		if (err) {
			device_destroy(android_class, dev->dev->devt);
			return err;
		}
	}
	return 0;
}


static int __init init(void)
{
	struct android_dev *dev;
	int err;

	android_class = class_create(THIS_MODULE, "android_usb");
	if (IS_ERR(android_class))
		return PTR_ERR(android_class);

	dev = kzalloc(sizeof(*dev), GFP_KERNEL);
	if (!dev) {
		err = -ENOMEM;
		goto err_dev;
	}

	dev->disable_depth = 1;
	dev->functions = supported_functions;
	INIT_LIST_HEAD(&dev->enabled_functions);
	INIT_WORK(&dev->work, android_work);
	mutex_init(&dev->mutex);

	err = android_create_device(dev);
	if (err) {
		pr_err("%s: failed to create android device %d", __func__, err);
		goto err_create;
	}

	_android_dev = dev;

	err = usb_composite_probe(&android_usb_driver);
	if (err) {
		pr_err("%s: failed to probe driver %d", __func__, err);
		goto err_create;
	}

	/* HACK: exchange composite's setup with ours */
	composite_setup_func = android_usb_driver.gadget_driver.setup;
	android_usb_driver.gadget_driver.setup = android_setup;

	return 0;

err_create:
	kfree(dev);
err_dev:
	class_destroy(android_class);
	return err;
}
late_initcall(init);

static void __exit cleanup(void)
{
	usb_composite_unregister(&android_usb_driver);
	class_destroy(android_class);
	kfree(_android_dev);
	_android_dev = NULL;
}
module_exit(cleanup);<|MERGE_RESOLUTION|>--- conflicted
+++ resolved
@@ -30,22 +30,7 @@
 
 #include "gadget_chips.h"
 
-<<<<<<< HEAD
 #include "f_fs.c"
-=======
-/*
- * Kbuild is not very cooperative with respect to linking separately
- * compiled library objects into one module.  So for now we won't use
- * separate compilation ... ensuring init/exit sections work to shrink
- * the runtime footprint, and giving us at least some parts of what
- * a "gcc --combine ... part1.c part2.c part3.c ... " build would.
- */
-#include "usbstring.c"
-#include "config.c"
-#include "epautoconf.c"
-#include "composite.c"
-
->>>>>>> 940b3e49
 #include "f_audio_source.c"
 #include "f_mass_storage.c"
 #include "u_serial.c"
@@ -224,7 +209,6 @@
 /*-------------------------------------------------------------------------*/
 /* Supported functions initialization */
 
-<<<<<<< HEAD
 struct functionfs_config {
 	bool opened;
 	bool enabled;
@@ -380,103 +364,6 @@
 {
 }
 
-=======
-struct adb_data {
-	bool opened;
-	bool enabled;
-};
-
-static int
-adb_function_init(struct android_usb_function *f,
-		struct usb_composite_dev *cdev)
-{
-	f->config = kzalloc(sizeof(struct adb_data), GFP_KERNEL);
-	if (!f->config)
-		return -ENOMEM;
-
-	return adb_setup();
-}
-
-static void adb_function_cleanup(struct android_usb_function *f)
-{
-	adb_cleanup();
-	kfree(f->config);
-}
-
-static int
-adb_function_bind_config(struct android_usb_function *f,
-		struct usb_configuration *c)
-{
-	return adb_bind_config(c);
-}
-
-static void adb_android_function_enable(struct android_usb_function *f)
-{
-/*	struct android_dev *dev = _android_dev; */
-	struct adb_data *data = f->config;
-
-	data->enabled = true;
-
-	/* Disable the gadget until adbd is ready */
-	/* Removed: can not pass USB CV test ....  */
-	/* if (!data->opened)
-		android_disable(dev); */
-}
-
-static void adb_android_function_disable(struct android_usb_function *f)
-{
-/*	struct android_dev *dev = _android_dev; */
-	struct adb_data *data = f->config;
-
-	data->enabled = false;
-
-	/* Balance the disable that was called in closed_callback */
-	/* Removed: can not pass USB CV test ....  */
-	/*if (!data->opened)
-		android_enable(dev); */
-}
-
-static struct android_usb_function adb_function = {
-	.name		= "adb",
-	.enable		= adb_android_function_enable,
-	.disable	= adb_android_function_disable,
-	.init		= adb_function_init,
-	.cleanup	= adb_function_cleanup,
-	.bind_config	= adb_function_bind_config,
-};
-
-static void adb_ready_callback(void)
-{
-	struct android_dev *dev = _android_dev;
-	struct adb_data *data = adb_function.config;
-
-	mutex_lock(&dev->mutex);
-
-	data->opened = true;
-	/* Removed: can not pass USB CV test ....  */
-	/*if (data->enabled)
-		android_enable(dev); */
-
-	mutex_unlock(&dev->mutex);
-}
-
-static void adb_closed_callback(void)
-{
-	struct android_dev *dev = _android_dev;
-	struct adb_data *data = adb_function.config;
-
-	mutex_lock(&dev->mutex);
-
-	data->opened = false;
-	/* Removed: can not pass USB CV test ....  */
-	/*if (data->enabled)
-		android_disable(dev);*/
-
-	mutex_unlock(&dev->mutex);
-}
-
-
->>>>>>> 940b3e49
 #define MAX_ACM_INSTANCES 4
 struct acm_function_config {
 	int instances;
@@ -1213,11 +1100,7 @@
 };
 
 static struct android_usb_function *supported_functions[] = {
-<<<<<<< HEAD
 	&ffs_function,
-=======
-	&adb_function,
->>>>>>> 940b3e49
 	&acm_function,
 	&mtp_function,
 	&ptp_function,
@@ -1225,10 +1108,7 @@
 	&mass_storage_function,
 	&accessory_function,
 	&audio_source_function,
-<<<<<<< HEAD
-=======
 	&ncm_function,
->>>>>>> 940b3e49
 	NULL
 };
 
