/*
 * Gadget Driver for Android
 *
 * Copyright (C) 2008 Google, Inc.
 * Author: Mike Lockwood <lockwood@android.com>
 *         Benoit Goby <benoit@android.com>
 *
 * This software is licensed under the terms of the GNU General Public
 * License version 2, as published by the Free Software Foundation, and
 * may be copied, distributed, and modified under those terms.
 *
 * This program is distributed in the hope that it will be useful,
 * but WITHOUT ANY WARRANTY; without even the implied warranty of
 * MERCHANTABILITY or FITNESS FOR A PARTICULAR PURPOSE.  See the
 * GNU General Public License for more details.
 *
 */

#include <linux/init.h>
#include <linux/module.h>
#include <linux/fs.h>
#include <linux/delay.h>
#include <linux/kernel.h>
#include <linux/utsname.h>
#include <linux/platform_device.h>

#include <linux/usb/ch9.h>
#include <linux/usb/composite.h>
#include <linux/usb/gadget.h>

#include "gadget_chips.h"

/*
 * Kbuild is not very cooperative with respect to linking separately
 * compiled library objects into one module.  So for now we won't use
 * separate compilation ... ensuring init/exit sections work to shrink
 * the runtime footprint, and giving us at least some parts of what
 * a "gcc --combine ... part1.c part2.c part3.c ... " build would.
 */
#include "usbstring.c"
#include "config.c"
#include "epautoconf.c"
#include "composite.c"

#include "f_fs.c"
#include "f_mass_storage.c"
#include "u_serial.c"
#include "f_acm.c"
#include "f_adb.c"
#include "f_mtp.c"
#include "f_accessory.c"
#define USB_ETH_RNDIS y
#include "f_rndis.c"
#include "rndis.c"
#include "u_ether.c"

MODULE_AUTHOR("Mike Lockwood");
MODULE_DESCRIPTION("Android Composite USB Driver");
MODULE_LICENSE("GPL");
MODULE_VERSION("1.0");

static const char longname[] = "Gadget Android";

/* Default vendor and product IDs, overridden by userspace */
#define VENDOR_ID		0x18D1
#define PRODUCT_ID		0x0001

struct android_usb_function {
	char *name;
	void *config;

	struct device *dev;
	char *dev_name;
	struct device_attribute **attributes;

	/* for android_dev.enabled_functions */
	struct list_head enabled_list;

	/* Optional: initialization during gadget bind */
	int (*init)(struct android_usb_function *, struct usb_composite_dev *);
	/* Optional: cleanup during gadget unbind */
	void (*cleanup)(struct android_usb_function *);
	/* Optional: called when the function is added the list of
	 *		enabled functions */
	void (*enable)(struct android_usb_function *);
	/* Optional: called when it is removed */
	void (*disable)(struct android_usb_function *);

	int (*bind_config)(struct android_usb_function *,
			   struct usb_configuration *);

	/* Optional: called when the configuration is removed */
	void (*unbind_config)(struct android_usb_function *,
			      struct usb_configuration *);
	/* Optional: handle ctrl requests before the device is configured */
	int (*ctrlrequest)(struct android_usb_function *,
					struct usb_composite_dev *,
					const struct usb_ctrlrequest *);
};

struct android_dev {
	struct android_usb_function **functions;
	struct list_head enabled_functions;
	struct usb_composite_dev *cdev;
	struct device *dev;

	bool enabled;
	int disable_depth;
	struct mutex mutex;
	bool connected;
	bool sw_connected;
	struct work_struct work;
	char ffs_aliases[256];
};

static struct class *android_class;
static struct android_dev *_android_dev;
static int android_bind_config(struct usb_configuration *c);
static void android_unbind_config(struct usb_configuration *c);

/* string IDs are assigned dynamically */
#define STRING_MANUFACTURER_IDX		0
#define STRING_PRODUCT_IDX		1
#define STRING_SERIAL_IDX		2

static char manufacturer_string[256];
static char product_string[256];
static char serial_string[256];

/* String Table */
static struct usb_string strings_dev[] = {
	[STRING_MANUFACTURER_IDX].s = manufacturer_string,
	[STRING_PRODUCT_IDX].s = product_string,
	[STRING_SERIAL_IDX].s = serial_string,
	{  }			/* end of list */
};

static struct usb_gadget_strings stringtab_dev = {
	.language	= 0x0409,	/* en-us */
	.strings	= strings_dev,
};

static struct usb_gadget_strings *dev_strings[] = {
	&stringtab_dev,
	NULL,
};

static struct usb_device_descriptor device_desc = {
	.bLength              = sizeof(device_desc),
	.bDescriptorType      = USB_DT_DEVICE,
	.bcdUSB               = __constant_cpu_to_le16(0x0200),
	.bDeviceClass         = USB_CLASS_PER_INTERFACE,
	.idVendor             = __constant_cpu_to_le16(VENDOR_ID),
	.idProduct            = __constant_cpu_to_le16(PRODUCT_ID),
	.bcdDevice            = __constant_cpu_to_le16(0xffff),
	.bNumConfigurations   = 1,
};

static struct usb_configuration android_config_driver = {
	.label		= "android",
	.unbind		= android_unbind_config,
	.bConfigurationValue = 1,
	.bmAttributes	= USB_CONFIG_ATT_ONE | USB_CONFIG_ATT_SELFPOWER,
	.bMaxPower	= 0xFA, /* 500ma */
};

static void android_work(struct work_struct *data)
{
	struct android_dev *dev = container_of(data, struct android_dev, work);
	struct usb_composite_dev *cdev = dev->cdev;
	char *disconnected[2] = { "USB_STATE=DISCONNECTED", NULL };
	char *connected[2]    = { "USB_STATE=CONNECTED", NULL };
	char *configured[2]   = { "USB_STATE=CONFIGURED", NULL };
	char **uevent_envp = NULL;
	unsigned long flags;

	spin_lock_irqsave(&cdev->lock, flags);
	if (cdev->config)
		uevent_envp = configured;
	else if (dev->connected != dev->sw_connected)
		uevent_envp = dev->connected ? connected : disconnected;
	dev->sw_connected = dev->connected;
	spin_unlock_irqrestore(&cdev->lock, flags);

	if (uevent_envp) {
		kobject_uevent_env(&dev->dev->kobj, KOBJ_CHANGE, uevent_envp);
		pr_info("%s: sent uevent %s\n", __func__, uevent_envp[0]);
	} else {
		pr_info("%s: did not send uevent (%d %d %p)\n", __func__,
			 dev->connected, dev->sw_connected, cdev->config);
	}
}

static void android_enable(struct android_dev *dev)
{
	struct usb_composite_dev *cdev = dev->cdev;

	if (WARN_ON(!dev->disable_depth))
		return;

	if (--dev->disable_depth == 0) {
		usb_add_config(cdev, &android_config_driver,
					android_bind_config);
		usb_gadget_connect(cdev->gadget);
	}
}

static void android_disable(struct android_dev *dev)
{
	struct usb_composite_dev *cdev = dev->cdev;

	if (dev->disable_depth++ == 0) {
		usb_gadget_disconnect(cdev->gadget);
		/* Cancel pending control requests */
		usb_ep_dequeue(cdev->gadget->ep0, cdev->req);
		usb_remove_config(cdev, &android_config_driver);
	}
}

/*-------------------------------------------------------------------------*/
/* Supported functions initialization */

<<<<<<< HEAD
struct functionfs_config {
	bool opened;
	bool enabled;
	struct ffs_data *data;
};

static int ffs_function_init(struct android_usb_function *f,
			     struct usb_composite_dev *cdev)
{
	f->config = kzalloc(sizeof(struct functionfs_config), GFP_KERNEL);
	if (!f->config)
		return -ENOMEM;

	return functionfs_init();
}

static void ffs_function_cleanup(struct android_usb_function *f)
{
	functionfs_cleanup();
	kfree(f->config);
}

static void ffs_function_enable(struct android_usb_function *f)
{
	struct android_dev *dev = _android_dev;
	struct functionfs_config *config = f->config;

	config->enabled = true;

	/* Disable the gadget until the function is ready */
	if (!config->opened)
		android_disable(dev);
}

static void ffs_function_disable(struct android_usb_function *f)
{
	struct android_dev *dev = _android_dev;
	struct functionfs_config *config = f->config;

	config->enabled = false;

	/* Balance the disable that was called in closed_callback */
	if (!config->opened)
		android_enable(dev);
}

static int ffs_function_bind_config(struct android_usb_function *f,
				    struct usb_configuration *c)
{
	struct functionfs_config *config = f->config;
	return functionfs_bind_config(c->cdev, c, config->data);
}

static ssize_t
ffs_aliases_show(struct device *pdev, struct device_attribute *attr, char *buf)
{
	struct android_dev *dev = _android_dev;
	int ret;

	mutex_lock(&dev->mutex);
	ret = sprintf(buf, "%s\n", dev->ffs_aliases);
	mutex_unlock(&dev->mutex);

	return ret;
}

static ssize_t
ffs_aliases_store(struct device *pdev, struct device_attribute *attr,
					const char *buf, size_t size)
{
	struct android_dev *dev = _android_dev;
	char buff[256];

	mutex_lock(&dev->mutex);

	if (dev->enabled) {
		mutex_unlock(&dev->mutex);
		return -EBUSY;
	}

	strlcpy(buff, buf, sizeof(buff));
	strlcpy(dev->ffs_aliases, strim(buff), sizeof(dev->ffs_aliases));

	mutex_unlock(&dev->mutex);

	return size;
}

static DEVICE_ATTR(aliases, S_IRUGO | S_IWUSR, ffs_aliases_show,
					       ffs_aliases_store);
static struct device_attribute *ffs_function_attributes[] = {
	&dev_attr_aliases,
	NULL
};

static struct android_usb_function ffs_function = {
	.name		= "ffs",
	.init		= ffs_function_init,
	.enable		= ffs_function_enable,
	.disable	= ffs_function_disable,
	.cleanup	= ffs_function_cleanup,
	.bind_config	= ffs_function_bind_config,
	.attributes	= ffs_function_attributes,
};

static int functionfs_ready_callback(struct ffs_data *ffs)
{
	struct android_dev *dev = _android_dev;
	struct functionfs_config *config = ffs_function.config;
	int ret = 0;

	mutex_lock(&dev->mutex);

	ret = functionfs_bind(ffs, dev->cdev);
	if (ret)
		goto err;

	config->data = ffs;
	config->opened = true;

	if (config->enabled)
		android_enable(dev);

err:
	mutex_unlock(&dev->mutex);
	return ret;
}

static void functionfs_closed_callback(struct ffs_data *ffs)
{
	struct android_dev *dev = _android_dev;
	struct functionfs_config *config = ffs_function.config;

	mutex_lock(&dev->mutex);

	if (config->enabled)
		android_disable(dev);

	config->opened = false;
	config->data = NULL;

	functionfs_unbind(ffs);

	mutex_unlock(&dev->mutex);
}

static int functionfs_check_dev_callback(const char *dev_name)
{
	return 0;
}


struct adb_data {
	bool opened;
	bool enabled;
};

static int
adb_function_init(struct android_usb_function *f,
		struct usb_composite_dev *cdev)
{
=======
struct adb_data {
	bool opened;
	bool enabled;
};

static int
adb_function_init(struct android_usb_function *f,
		struct usb_composite_dev *cdev)
{
>>>>>>> c21fd2a0
	f->config = kzalloc(sizeof(struct adb_data), GFP_KERNEL);
	if (!f->config)
		return -ENOMEM;

	return adb_setup();
}

static void adb_function_cleanup(struct android_usb_function *f)
{
	adb_cleanup();
	kfree(f->config);
}

static int
adb_function_bind_config(struct android_usb_function *f,
		struct usb_configuration *c)
{
	return adb_bind_config(c);
}

static void adb_android_function_enable(struct android_usb_function *f)
{
	struct android_dev *dev = _android_dev;
	struct adb_data *data = f->config;

	data->enabled = true;

	/* Disable the gadget until adbd is ready */
	if (!data->opened)
		android_disable(dev);
}

static void adb_android_function_disable(struct android_usb_function *f)
{
	struct android_dev *dev = _android_dev;
	struct adb_data *data = f->config;

	data->enabled = false;

	/* Balance the disable that was called in closed_callback */
	if (!data->opened)
		android_enable(dev);
}

static struct android_usb_function adb_function = {
	.name		= "adb",
	.enable		= adb_android_function_enable,
	.disable	= adb_android_function_disable,
	.init		= adb_function_init,
	.cleanup	= adb_function_cleanup,
	.bind_config	= adb_function_bind_config,
};

static void adb_ready_callback(void)
{
	struct android_dev *dev = _android_dev;
	struct adb_data *data = adb_function.config;

	mutex_lock(&dev->mutex);

	data->opened = true;

	if (data->enabled)
		android_enable(dev);

	mutex_unlock(&dev->mutex);
}

static void adb_closed_callback(void)
{
	struct android_dev *dev = _android_dev;
	struct adb_data *data = adb_function.config;

	mutex_lock(&dev->mutex);

	data->opened = false;

	if (data->enabled)
		android_disable(dev);

	mutex_unlock(&dev->mutex);
}


#define MAX_ACM_INSTANCES 4
struct acm_function_config {
	int instances;
};

static int
acm_function_init(struct android_usb_function *f,
		struct usb_composite_dev *cdev)
{
	f->config = kzalloc(sizeof(struct acm_function_config), GFP_KERNEL);
	if (!f->config)
		return -ENOMEM;

	return gserial_setup(cdev->gadget, MAX_ACM_INSTANCES);
}

static void acm_function_cleanup(struct android_usb_function *f)
{
	gserial_cleanup();
	kfree(f->config);
	f->config = NULL;
}

static int
acm_function_bind_config(struct android_usb_function *f,
		struct usb_configuration *c)
{
	int i;
	int ret = 0;
	struct acm_function_config *config = f->config;

	for (i = 0; i < config->instances; i++) {
		ret = acm_bind_config(c, i);
		if (ret) {
			pr_err("Could not bind acm%u config\n", i);
			break;
		}
	}

	return ret;
}

static ssize_t acm_instances_show(struct device *dev,
		struct device_attribute *attr, char *buf)
{
	struct android_usb_function *f = dev_get_drvdata(dev);
	struct acm_function_config *config = f->config;
	return sprintf(buf, "%d\n", config->instances);
}

static ssize_t acm_instances_store(struct device *dev,
		struct device_attribute *attr, const char *buf, size_t size)
{
	struct android_usb_function *f = dev_get_drvdata(dev);
	struct acm_function_config *config = f->config;
	int value;

	sscanf(buf, "%d", &value);
	if (value > MAX_ACM_INSTANCES)
		value = MAX_ACM_INSTANCES;
	config->instances = value;
	return size;
}

static DEVICE_ATTR(instances, S_IRUGO | S_IWUSR, acm_instances_show,
						 acm_instances_store);
static struct device_attribute *acm_function_attributes[] = {
	&dev_attr_instances,
	NULL
};

static struct android_usb_function acm_function = {
	.name		= "acm",
	.init		= acm_function_init,
	.cleanup	= acm_function_cleanup,
	.bind_config	= acm_function_bind_config,
	.attributes	= acm_function_attributes,
};


static int
mtp_function_init(struct android_usb_function *f,
		struct usb_composite_dev *cdev)
{
	return mtp_setup();
}

static void mtp_function_cleanup(struct android_usb_function *f)
{
	mtp_cleanup();
}

static int
mtp_function_bind_config(struct android_usb_function *f,
		struct usb_configuration *c)
{
	return mtp_bind_config(c, false);
}

static int
ptp_function_init(struct android_usb_function *f,
		struct usb_composite_dev *cdev)
{
	/* nothing to do - initialization is handled by mtp_function_init */
	return 0;
}

static void ptp_function_cleanup(struct android_usb_function *f)
{
	/* nothing to do - cleanup is handled by mtp_function_cleanup */
}

static int
ptp_function_bind_config(struct android_usb_function *f,
		struct usb_configuration *c)
{
	return mtp_bind_config(c, true);
}

static int mtp_function_ctrlrequest(struct android_usb_function *f,
					struct usb_composite_dev *cdev,
					const struct usb_ctrlrequest *c)
{
	return mtp_ctrlrequest(cdev, c);
}

static struct android_usb_function mtp_function = {
	.name		= "mtp",
	.init		= mtp_function_init,
	.cleanup	= mtp_function_cleanup,
	.bind_config	= mtp_function_bind_config,
	.ctrlrequest	= mtp_function_ctrlrequest,
};

/* PTP function is same as MTP with slightly different interface descriptor */
static struct android_usb_function ptp_function = {
	.name		= "ptp",
	.init		= ptp_function_init,
	.cleanup	= ptp_function_cleanup,
	.bind_config	= ptp_function_bind_config,
};


struct rndis_function_config {
	u8      ethaddr[ETH_ALEN];
	u32     vendorID;
	char	manufacturer[256];
	/* "Wireless" RNDIS; auto-detected by Windows */
	bool	wceis;
};

static int
rndis_function_init(struct android_usb_function *f,
		struct usb_composite_dev *cdev)
{
	f->config = kzalloc(sizeof(struct rndis_function_config), GFP_KERNEL);
	if (!f->config)
		return -ENOMEM;
	return 0;
}

static void rndis_function_cleanup(struct android_usb_function *f)
{
	kfree(f->config);
	f->config = NULL;
}

static int
rndis_function_bind_config(struct android_usb_function *f,
		struct usb_configuration *c)
{
	int ret;
	struct rndis_function_config *rndis = f->config;

	if (!rndis) {
		pr_err("%s: rndis_pdata\n", __func__);
		return -1;
	}

	pr_info("%s MAC: %02X:%02X:%02X:%02X:%02X:%02X\n", __func__,
		rndis->ethaddr[0], rndis->ethaddr[1], rndis->ethaddr[2],
		rndis->ethaddr[3], rndis->ethaddr[4], rndis->ethaddr[5]);

	ret = gether_setup_name(c->cdev->gadget, rndis->ethaddr, "rndis");
	if (ret) {
		pr_err("%s: gether_setup failed\n", __func__);
		return ret;
	}

	if (rndis->wceis) {
		/* "Wireless" RNDIS; auto-detected by Windows */
		rndis_iad_descriptor.bFunctionClass =
						USB_CLASS_WIRELESS_CONTROLLER;
		rndis_iad_descriptor.bFunctionSubClass = 0x01;
		rndis_iad_descriptor.bFunctionProtocol = 0x03;
		rndis_control_intf.bInterfaceClass =
						USB_CLASS_WIRELESS_CONTROLLER;
		rndis_control_intf.bInterfaceSubClass =	 0x01;
		rndis_control_intf.bInterfaceProtocol =	 0x03;
	}

	return rndis_bind_config_vendor(c, rndis->ethaddr, rndis->vendorID,
					   rndis->manufacturer);
}

static void rndis_function_unbind_config(struct android_usb_function *f,
						struct usb_configuration *c)
{
	gether_cleanup();
}

static ssize_t rndis_manufacturer_show(struct device *dev,
		struct device_attribute *attr, char *buf)
{
	struct android_usb_function *f = dev_get_drvdata(dev);
	struct rndis_function_config *config = f->config;
	return sprintf(buf, "%s\n", config->manufacturer);
}

static ssize_t rndis_manufacturer_store(struct device *dev,
		struct device_attribute *attr, const char *buf, size_t size)
{
	struct android_usb_function *f = dev_get_drvdata(dev);
	struct rndis_function_config *config = f->config;

	if (size >= sizeof(config->manufacturer))
		return -EINVAL;
	if (sscanf(buf, "%s", config->manufacturer) == 1)
		return size;
	return -1;
}

static DEVICE_ATTR(manufacturer, S_IRUGO | S_IWUSR, rndis_manufacturer_show,
						    rndis_manufacturer_store);

static ssize_t rndis_wceis_show(struct device *dev,
		struct device_attribute *attr, char *buf)
{
	struct android_usb_function *f = dev_get_drvdata(dev);
	struct rndis_function_config *config = f->config;
	return sprintf(buf, "%d\n", config->wceis);
}

static ssize_t rndis_wceis_store(struct device *dev,
		struct device_attribute *attr, const char *buf, size_t size)
{
	struct android_usb_function *f = dev_get_drvdata(dev);
	struct rndis_function_config *config = f->config;
	int value;

	if (sscanf(buf, "%d", &value) == 1) {
		config->wceis = value;
		return size;
	}
	return -EINVAL;
}

static DEVICE_ATTR(wceis, S_IRUGO | S_IWUSR, rndis_wceis_show,
					     rndis_wceis_store);

static ssize_t rndis_ethaddr_show(struct device *dev,
		struct device_attribute *attr, char *buf)
{
	struct android_usb_function *f = dev_get_drvdata(dev);
	struct rndis_function_config *rndis = f->config;
	return sprintf(buf, "%02x:%02x:%02x:%02x:%02x:%02x\n",
		rndis->ethaddr[0], rndis->ethaddr[1], rndis->ethaddr[2],
		rndis->ethaddr[3], rndis->ethaddr[4], rndis->ethaddr[5]);
}

static ssize_t rndis_ethaddr_store(struct device *dev,
		struct device_attribute *attr, const char *buf, size_t size)
{
	struct android_usb_function *f = dev_get_drvdata(dev);
	struct rndis_function_config *rndis = f->config;

	if (sscanf(buf, "%02x:%02x:%02x:%02x:%02x:%02x\n",
		    (int *)&rndis->ethaddr[0], (int *)&rndis->ethaddr[1],
		    (int *)&rndis->ethaddr[2], (int *)&rndis->ethaddr[3],
		    (int *)&rndis->ethaddr[4], (int *)&rndis->ethaddr[5]) == 6)
		return size;
	return -EINVAL;
}

static DEVICE_ATTR(ethaddr, S_IRUGO | S_IWUSR, rndis_ethaddr_show,
					       rndis_ethaddr_store);

static ssize_t rndis_vendorID_show(struct device *dev,
		struct device_attribute *attr, char *buf)
{
	struct android_usb_function *f = dev_get_drvdata(dev);
	struct rndis_function_config *config = f->config;
	return sprintf(buf, "%04x\n", config->vendorID);
}

static ssize_t rndis_vendorID_store(struct device *dev,
		struct device_attribute *attr, const char *buf, size_t size)
{
	struct android_usb_function *f = dev_get_drvdata(dev);
	struct rndis_function_config *config = f->config;
	int value;

	if (sscanf(buf, "%04x", &value) == 1) {
		config->vendorID = value;
		return size;
	}
	return -EINVAL;
}

static DEVICE_ATTR(vendorID, S_IRUGO | S_IWUSR, rndis_vendorID_show,
						rndis_vendorID_store);

static struct device_attribute *rndis_function_attributes[] = {
	&dev_attr_manufacturer,
	&dev_attr_wceis,
	&dev_attr_ethaddr,
	&dev_attr_vendorID,
	NULL
};

static struct android_usb_function rndis_function = {
	.name		= "rndis",
	.init		= rndis_function_init,
	.cleanup	= rndis_function_cleanup,
	.bind_config	= rndis_function_bind_config,
	.unbind_config	= rndis_function_unbind_config,
	.attributes	= rndis_function_attributes,
};


struct mass_storage_function_config {
	struct fsg_config fsg;
	struct fsg_common *common;
};

static int mass_storage_function_init(struct android_usb_function *f,
					struct usb_composite_dev *cdev)
{
	struct mass_storage_function_config *config;
	struct fsg_common *common;
	int err;

	config = kzalloc(sizeof(struct mass_storage_function_config),
								GFP_KERNEL);
	if (!config)
		return -ENOMEM;

	config->fsg.nluns = 1;
	config->fsg.luns[0].removable = 1;

	common = fsg_common_init(NULL, cdev, &config->fsg);
	if (IS_ERR(common)) {
		kfree(config);
		return PTR_ERR(common);
	}

	err = sysfs_create_link(&f->dev->kobj,
				&common->luns[0].dev.kobj,
				"lun");
	if (err) {
		kfree(config);
		return err;
	}

	config->common = common;
	f->config = config;
	return 0;
}

static void mass_storage_function_cleanup(struct android_usb_function *f)
{
	kfree(f->config);
	f->config = NULL;
}

static int mass_storage_function_bind_config(struct android_usb_function *f,
						struct usb_configuration *c)
{
	struct mass_storage_function_config *config = f->config;
	return fsg_bind_config(c->cdev, c, config->common);
}

static ssize_t mass_storage_inquiry_show(struct device *dev,
				struct device_attribute *attr, char *buf)
{
	struct android_usb_function *f = dev_get_drvdata(dev);
	struct mass_storage_function_config *config = f->config;
	return sprintf(buf, "%s\n", config->common->inquiry_string);
}

static ssize_t mass_storage_inquiry_store(struct device *dev,
		struct device_attribute *attr, const char *buf, size_t size)
{
	struct android_usb_function *f = dev_get_drvdata(dev);
	struct mass_storage_function_config *config = f->config;
	if (size >= sizeof(config->common->inquiry_string))
		return -EINVAL;
	if (sscanf(buf, "%s", config->common->inquiry_string) != 1)
		return -EINVAL;
	return size;
}

static DEVICE_ATTR(inquiry_string, S_IRUGO | S_IWUSR,
					mass_storage_inquiry_show,
					mass_storage_inquiry_store);

static struct device_attribute *mass_storage_function_attributes[] = {
	&dev_attr_inquiry_string,
	NULL
};

static struct android_usb_function mass_storage_function = {
	.name		= "mass_storage",
	.init		= mass_storage_function_init,
	.cleanup	= mass_storage_function_cleanup,
	.bind_config	= mass_storage_function_bind_config,
	.attributes	= mass_storage_function_attributes,
};


static int accessory_function_init(struct android_usb_function *f,
					struct usb_composite_dev *cdev)
{
	return acc_setup();
}

static void accessory_function_cleanup(struct android_usb_function *f)
{
	acc_cleanup();
}

static int accessory_function_bind_config(struct android_usb_function *f,
						struct usb_configuration *c)
{
	return acc_bind_config(c);
}

static int accessory_function_ctrlrequest(struct android_usb_function *f,
						struct usb_composite_dev *cdev,
						const struct usb_ctrlrequest *c)
{
	return acc_ctrlrequest(cdev, c);
}

static struct android_usb_function accessory_function = {
	.name		= "accessory",
	.init		= accessory_function_init,
	.cleanup	= accessory_function_cleanup,
	.bind_config	= accessory_function_bind_config,
	.ctrlrequest	= accessory_function_ctrlrequest,
};


static struct android_usb_function *supported_functions[] = {
	&ffs_function,
	&adb_function,
	&acm_function,
	&mtp_function,
	&ptp_function,
	&rndis_function,
	&mass_storage_function,
	&accessory_function,
	NULL
};


static int android_init_functions(struct android_usb_function **functions,
				  struct usb_composite_dev *cdev)
{
	struct android_dev *dev = _android_dev;
	struct android_usb_function *f;
	struct device_attribute **attrs;
	struct device_attribute *attr;
	int err;
	int index = 0;

	for (; (f = *functions++); index++) {
		f->dev_name = kasprintf(GFP_KERNEL, "f_%s", f->name);
		f->dev = device_create(android_class, dev->dev,
				MKDEV(0, index), f, f->dev_name);
		if (IS_ERR(f->dev)) {
			pr_err("%s: Failed to create dev %s", __func__,
							f->dev_name);
			err = PTR_ERR(f->dev);
			goto err_create;
		}

		if (f->init) {
			err = f->init(f, cdev);
			if (err) {
				pr_err("%s: Failed to init %s", __func__,
								f->name);
				goto err_out;
			}
		}

		attrs = f->attributes;
		if (attrs) {
			while ((attr = *attrs++) && !err)
				err = device_create_file(f->dev, attr);
		}
		if (err) {
			pr_err("%s: Failed to create function %s attributes",
					__func__, f->name);
			goto err_out;
		}
	}
	return 0;

err_out:
	device_destroy(android_class, f->dev->devt);
err_create:
	kfree(f->dev_name);
	return err;
}

static void android_cleanup_functions(struct android_usb_function **functions)
{
	struct android_usb_function *f;

	while (*functions) {
		f = *functions++;

		if (f->dev) {
			device_destroy(android_class, f->dev->devt);
			kfree(f->dev_name);
		}

		if (f->cleanup)
			f->cleanup(f);
	}
}

static int
android_bind_enabled_functions(struct android_dev *dev,
			       struct usb_configuration *c)
{
	struct android_usb_function *f;
	int ret;

	list_for_each_entry(f, &dev->enabled_functions, enabled_list) {
		ret = f->bind_config(f, c);
		if (ret) {
			pr_err("%s: %s failed", __func__, f->name);
			return ret;
		}
	}
	return 0;
}

static void
android_unbind_enabled_functions(struct android_dev *dev,
			       struct usb_configuration *c)
{
	struct android_usb_function *f;

	list_for_each_entry(f, &dev->enabled_functions, enabled_list) {
		if (f->unbind_config)
			f->unbind_config(f, c);
	}
}

static int android_enable_function(struct android_dev *dev, char *name)
{
	struct android_usb_function **functions = dev->functions;
	struct android_usb_function *f;
	while ((f = *functions++)) {
		if (!strcmp(name, f->name)) {
			list_add_tail(&f->enabled_list,
						&dev->enabled_functions);
			return 0;
		}
	}
	return -EINVAL;
}

/*-------------------------------------------------------------------------*/
/* /sys/class/android_usb/android%d/ interface */

static ssize_t
functions_show(struct device *pdev, struct device_attribute *attr, char *buf)
{
	struct android_dev *dev = dev_get_drvdata(pdev);
	struct android_usb_function *f;
	char *buff = buf;

	mutex_lock(&dev->mutex);

	list_for_each_entry(f, &dev->enabled_functions, enabled_list)
		buff += sprintf(buff, "%s,", f->name);

	mutex_unlock(&dev->mutex);

	if (buff != buf)
		*(buff-1) = '\n';
	return buff - buf;
}

static ssize_t
functions_store(struct device *pdev, struct device_attribute *attr,
			       const char *buff, size_t size)
{
	struct android_dev *dev = dev_get_drvdata(pdev);
	char *name;
	char buf[256], *b;
	char aliases[256], *a;
	int err;
	int is_ffs;
	int ffs_enabled = 0;

	mutex_lock(&dev->mutex);

	if (dev->enabled) {
		mutex_unlock(&dev->mutex);
		return -EBUSY;
	}

	INIT_LIST_HEAD(&dev->enabled_functions);

	strlcpy(buf, buff, sizeof(buf));
	b = strim(buf);

	while (b) {
		name = strsep(&b, ",");
		if (!name)
			continue;

		is_ffs = 0;
		strlcpy(aliases, dev->ffs_aliases, sizeof(aliases));
		a = aliases;

		while (a) {
			char *alias = strsep(&a, ",");
			if (alias && !strcmp(name, alias)) {
				is_ffs = 1;
				break;
			}
		}

		if (is_ffs) {
			if (ffs_enabled)
				continue;
			err = android_enable_function(dev, "ffs");
			if (err)
				pr_err("android_usb: Cannot enable ffs (%d)",
									err);
			else
				ffs_enabled = 1;
			continue;
		}

		err = android_enable_function(dev, name);
		if (err)
			pr_err("android_usb: Cannot enable '%s' (%d)",
							   name, err);
	}

	mutex_unlock(&dev->mutex);

	return size;
}

static ssize_t enable_show(struct device *pdev, struct device_attribute *attr,
			   char *buf)
{
	struct android_dev *dev = dev_get_drvdata(pdev);
	return sprintf(buf, "%d\n", dev->enabled);
}

static ssize_t enable_store(struct device *pdev, struct device_attribute *attr,
			    const char *buff, size_t size)
{
	struct android_dev *dev = dev_get_drvdata(pdev);
	struct usb_composite_dev *cdev = dev->cdev;
	struct android_usb_function *f;
	int enabled = 0;


	if (!cdev)
		return -ENODEV;

	mutex_lock(&dev->mutex);

	sscanf(buff, "%d", &enabled);
	if (enabled && !dev->enabled) {
		cdev->next_string_id = 0;
		/*
		 * Update values in composite driver's copy of
		 * device descriptor.
		 */
		cdev->desc.idVendor = device_desc.idVendor;
		cdev->desc.idProduct = device_desc.idProduct;
		cdev->desc.bcdDevice = device_desc.bcdDevice;
		cdev->desc.bDeviceClass = device_desc.bDeviceClass;
		cdev->desc.bDeviceSubClass = device_desc.bDeviceSubClass;
		cdev->desc.bDeviceProtocol = device_desc.bDeviceProtocol;
		list_for_each_entry(f, &dev->enabled_functions, enabled_list) {
			if (f->enable)
				f->enable(f);
		}
		android_enable(dev);
		dev->enabled = true;
	} else if (!enabled && dev->enabled) {
		android_disable(dev);
		list_for_each_entry(f, &dev->enabled_functions, enabled_list) {
			if (f->disable)
				f->disable(f);
		}
		dev->enabled = false;
	} else {
		pr_err("android_usb: already %s\n",
				dev->enabled ? "enabled" : "disabled");
	}

	mutex_unlock(&dev->mutex);
	return size;
}

static ssize_t state_show(struct device *pdev, struct device_attribute *attr,
			   char *buf)
{
	struct android_dev *dev = dev_get_drvdata(pdev);
	struct usb_composite_dev *cdev = dev->cdev;
	char *state = "DISCONNECTED";
	unsigned long flags;

	if (!cdev)
		goto out;

	spin_lock_irqsave(&cdev->lock, flags);
	if (cdev->config)
		state = "CONFIGURED";
	else if (dev->connected)
		state = "CONNECTED";
	spin_unlock_irqrestore(&cdev->lock, flags);
out:
	return sprintf(buf, "%s\n", state);
}

#define DESCRIPTOR_ATTR(field, format_string)				\
static ssize_t								\
field ## _show(struct device *dev, struct device_attribute *attr,	\
		char *buf)						\
{									\
	return sprintf(buf, format_string, device_desc.field);		\
}									\
static ssize_t								\
field ## _store(struct device *dev, struct device_attribute *attr,	\
		const char *buf, size_t size)				\
{									\
	int value;							\
	if (sscanf(buf, format_string, &value) == 1) {			\
		device_desc.field = value;				\
		return size;						\
	}								\
	return -1;							\
}									\
static DEVICE_ATTR(field, S_IRUGO | S_IWUSR, field ## _show, field ## _store);

#define DESCRIPTOR_STRING_ATTR(field, buffer)				\
static ssize_t								\
field ## _show(struct device *dev, struct device_attribute *attr,	\
		char *buf)						\
{									\
	return sprintf(buf, "%s", buffer);				\
}									\
static ssize_t								\
field ## _store(struct device *dev, struct device_attribute *attr,	\
		const char *buf, size_t size)				\
{									\
	if (size >= sizeof(buffer))					\
		return -EINVAL;						\
<<<<<<< HEAD
	return strlcpy(buffer, buf, sizeof(buffer));			\
=======
	if (sscanf(buf, "%s", buffer) == 1) {				\
		return size;						\
	}								\
	return -1;							\
>>>>>>> c21fd2a0
}									\
static DEVICE_ATTR(field, S_IRUGO | S_IWUSR, field ## _show, field ## _store);


DESCRIPTOR_ATTR(idVendor, "%04x\n")
DESCRIPTOR_ATTR(idProduct, "%04x\n")
DESCRIPTOR_ATTR(bcdDevice, "%04x\n")
DESCRIPTOR_ATTR(bDeviceClass, "%d\n")
DESCRIPTOR_ATTR(bDeviceSubClass, "%d\n")
DESCRIPTOR_ATTR(bDeviceProtocol, "%d\n")
DESCRIPTOR_STRING_ATTR(iManufacturer, manufacturer_string)
DESCRIPTOR_STRING_ATTR(iProduct, product_string)
DESCRIPTOR_STRING_ATTR(iSerial, serial_string)

static DEVICE_ATTR(functions, S_IRUGO | S_IWUSR, functions_show,
						 functions_store);
static DEVICE_ATTR(enable, S_IRUGO | S_IWUSR, enable_show, enable_store);
static DEVICE_ATTR(state, S_IRUGO, state_show, NULL);

static struct device_attribute *android_usb_attributes[] = {
	&dev_attr_idVendor,
	&dev_attr_idProduct,
	&dev_attr_bcdDevice,
	&dev_attr_bDeviceClass,
	&dev_attr_bDeviceSubClass,
	&dev_attr_bDeviceProtocol,
	&dev_attr_iManufacturer,
	&dev_attr_iProduct,
	&dev_attr_iSerial,
	&dev_attr_functions,
	&dev_attr_enable,
	&dev_attr_state,
	NULL
};

/*-------------------------------------------------------------------------*/
/* Composite driver */

static int android_bind_config(struct usb_configuration *c)
{
	struct android_dev *dev = _android_dev;
	int ret = 0;

	ret = android_bind_enabled_functions(dev, c);
	if (ret)
		return ret;

	return 0;
}

static void android_unbind_config(struct usb_configuration *c)
{
	struct android_dev *dev = _android_dev;

	android_unbind_enabled_functions(dev, c);
}

static int android_bind(struct usb_composite_dev *cdev)
{
	struct android_dev *dev = _android_dev;
	struct usb_gadget	*gadget = cdev->gadget;
	int			gcnum, id, ret;

	/*
	 * Start disconnected. Userspace will connect the gadget once
	 * it is done configuring the functions.
	 */
	usb_gadget_disconnect(gadget);

	ret = android_init_functions(dev->functions, cdev);
	if (ret)
		return ret;

	/* Allocate string descriptor numbers ... note that string
	 * contents can be overridden by the composite_dev glue.
	 */
	id = usb_string_id(cdev);
	if (id < 0)
		return id;
	strings_dev[STRING_MANUFACTURER_IDX].id = id;
	device_desc.iManufacturer = id;

	id = usb_string_id(cdev);
	if (id < 0)
		return id;
	strings_dev[STRING_PRODUCT_IDX].id = id;
	device_desc.iProduct = id;

	/* Default strings - should be updated by userspace */
	strncpy(manufacturer_string, "Android", sizeof(manufacturer_string)-1);
	strncpy(product_string, "Android", sizeof(product_string) - 1);
	strncpy(serial_string, "0123456789ABCDEF", sizeof(serial_string) - 1);

	id = usb_string_id(cdev);
	if (id < 0)
		return id;
	strings_dev[STRING_SERIAL_IDX].id = id;
	device_desc.iSerialNumber = id;

	gcnum = usb_gadget_controller_number(gadget);
	if (gcnum >= 0)
		device_desc.bcdDevice = cpu_to_le16(0x0200 + gcnum);
	else {
		pr_warning("%s: controller '%s' not recognized\n",
			longname, gadget->name);
		device_desc.bcdDevice = __constant_cpu_to_le16(0x9999);
	}

	usb_gadget_set_selfpowered(gadget);
	dev->cdev = cdev;

	return 0;
}

static int android_usb_unbind(struct usb_composite_dev *cdev)
{
	struct android_dev *dev = _android_dev;

	cancel_work_sync(&dev->work);
	android_cleanup_functions(dev->functions);
	return 0;
}

static struct usb_composite_driver android_usb_driver = {
	.name		= "android_usb",
	.dev		= &device_desc,
	.strings	= dev_strings,
	.unbind		= android_usb_unbind,
	.max_speed	= USB_SPEED_HIGH,
};

static int
android_setup(struct usb_gadget *gadget, const struct usb_ctrlrequest *c)
{
	struct android_dev		*dev = _android_dev;
	struct usb_composite_dev	*cdev = get_gadget_data(gadget);
	struct usb_request		*req = cdev->req;
	struct android_usb_function	*f;
	int value = -EOPNOTSUPP;
	unsigned long flags;

	req->zero = 0;
	req->complete = composite_setup_complete;
	req->length = 0;
	gadget->ep0->driver_data = cdev;

	list_for_each_entry(f, &dev->enabled_functions, enabled_list) {
		if (f->ctrlrequest) {
			value = f->ctrlrequest(f, cdev, c);
			if (value >= 0)
				break;
		}
	}

	/* Special case the accessory function.
	 * It needs to handle control requests before it is enabled.
	 */
	if (value < 0)
		value = acc_ctrlrequest(cdev, c);

	if (value < 0)
		value = composite_setup(gadget, c);

	spin_lock_irqsave(&cdev->lock, flags);
	if (!dev->connected) {
		dev->connected = 1;
		schedule_work(&dev->work);
	} else if (c->bRequest == USB_REQ_SET_CONFIGURATION &&
						cdev->config) {
		schedule_work(&dev->work);
	}
	spin_unlock_irqrestore(&cdev->lock, flags);

	return value;
}

static void android_disconnect(struct usb_gadget *gadget)
{
	struct android_dev *dev = _android_dev;
	struct usb_composite_dev *cdev = get_gadget_data(gadget);
	unsigned long flags;

	composite_disconnect(gadget);

	spin_lock_irqsave(&cdev->lock, flags);
	dev->connected = 0;
	schedule_work(&dev->work);
	spin_unlock_irqrestore(&cdev->lock, flags);
}

static int android_create_device(struct android_dev *dev)
{
	struct device_attribute **attrs = android_usb_attributes;
	struct device_attribute *attr;
	int err;

	dev->dev = device_create(android_class, NULL,
					MKDEV(0, 0), NULL, "android0");
	if (IS_ERR(dev->dev))
		return PTR_ERR(dev->dev);

	dev_set_drvdata(dev->dev, dev);

	while ((attr = *attrs++)) {
		err = device_create_file(dev->dev, attr);
		if (err) {
			device_destroy(android_class, dev->dev->devt);
			return err;
		}
	}
	return 0;
}


static int __init init(void)
{
	struct android_dev *dev;
	int err;

	android_class = class_create(THIS_MODULE, "android_usb");
	if (IS_ERR(android_class))
		return PTR_ERR(android_class);

	dev = kzalloc(sizeof(*dev), GFP_KERNEL);
	if (!dev)
		return -ENOMEM;

	dev->disable_depth = 1;
	dev->functions = supported_functions;
	INIT_LIST_HEAD(&dev->enabled_functions);
	INIT_WORK(&dev->work, android_work);
	mutex_init(&dev->mutex);

	err = android_create_device(dev);
	if (err) {
		class_destroy(android_class);
		kfree(dev);
		return err;
	}

	_android_dev = dev;

	/* Override composite driver functions */
	composite_driver.setup = android_setup;
	composite_driver.disconnect = android_disconnect;

	return usb_composite_probe(&android_usb_driver, android_bind);
}
module_init(init);

static void __exit cleanup(void)
{
	usb_composite_unregister(&android_usb_driver);
	class_destroy(android_class);
	kfree(_android_dev);
	_android_dev = NULL;
}
module_exit(cleanup);<|MERGE_RESOLUTION|>--- conflicted
+++ resolved
@@ -42,7 +42,6 @@
 #include "epautoconf.c"
 #include "composite.c"
 
-#include "f_fs.c"
 #include "f_mass_storage.c"
 #include "u_serial.c"
 #include "f_acm.c"
@@ -110,7 +109,6 @@
 	bool connected;
 	bool sw_connected;
 	struct work_struct work;
-	char ffs_aliases[256];
 };
 
 static struct class *android_class;
@@ -220,159 +218,6 @@
 /*-------------------------------------------------------------------------*/
 /* Supported functions initialization */
 
-<<<<<<< HEAD
-struct functionfs_config {
-	bool opened;
-	bool enabled;
-	struct ffs_data *data;
-};
-
-static int ffs_function_init(struct android_usb_function *f,
-			     struct usb_composite_dev *cdev)
-{
-	f->config = kzalloc(sizeof(struct functionfs_config), GFP_KERNEL);
-	if (!f->config)
-		return -ENOMEM;
-
-	return functionfs_init();
-}
-
-static void ffs_function_cleanup(struct android_usb_function *f)
-{
-	functionfs_cleanup();
-	kfree(f->config);
-}
-
-static void ffs_function_enable(struct android_usb_function *f)
-{
-	struct android_dev *dev = _android_dev;
-	struct functionfs_config *config = f->config;
-
-	config->enabled = true;
-
-	/* Disable the gadget until the function is ready */
-	if (!config->opened)
-		android_disable(dev);
-}
-
-static void ffs_function_disable(struct android_usb_function *f)
-{
-	struct android_dev *dev = _android_dev;
-	struct functionfs_config *config = f->config;
-
-	config->enabled = false;
-
-	/* Balance the disable that was called in closed_callback */
-	if (!config->opened)
-		android_enable(dev);
-}
-
-static int ffs_function_bind_config(struct android_usb_function *f,
-				    struct usb_configuration *c)
-{
-	struct functionfs_config *config = f->config;
-	return functionfs_bind_config(c->cdev, c, config->data);
-}
-
-static ssize_t
-ffs_aliases_show(struct device *pdev, struct device_attribute *attr, char *buf)
-{
-	struct android_dev *dev = _android_dev;
-	int ret;
-
-	mutex_lock(&dev->mutex);
-	ret = sprintf(buf, "%s\n", dev->ffs_aliases);
-	mutex_unlock(&dev->mutex);
-
-	return ret;
-}
-
-static ssize_t
-ffs_aliases_store(struct device *pdev, struct device_attribute *attr,
-					const char *buf, size_t size)
-{
-	struct android_dev *dev = _android_dev;
-	char buff[256];
-
-	mutex_lock(&dev->mutex);
-
-	if (dev->enabled) {
-		mutex_unlock(&dev->mutex);
-		return -EBUSY;
-	}
-
-	strlcpy(buff, buf, sizeof(buff));
-	strlcpy(dev->ffs_aliases, strim(buff), sizeof(dev->ffs_aliases));
-
-	mutex_unlock(&dev->mutex);
-
-	return size;
-}
-
-static DEVICE_ATTR(aliases, S_IRUGO | S_IWUSR, ffs_aliases_show,
-					       ffs_aliases_store);
-static struct device_attribute *ffs_function_attributes[] = {
-	&dev_attr_aliases,
-	NULL
-};
-
-static struct android_usb_function ffs_function = {
-	.name		= "ffs",
-	.init		= ffs_function_init,
-	.enable		= ffs_function_enable,
-	.disable	= ffs_function_disable,
-	.cleanup	= ffs_function_cleanup,
-	.bind_config	= ffs_function_bind_config,
-	.attributes	= ffs_function_attributes,
-};
-
-static int functionfs_ready_callback(struct ffs_data *ffs)
-{
-	struct android_dev *dev = _android_dev;
-	struct functionfs_config *config = ffs_function.config;
-	int ret = 0;
-
-	mutex_lock(&dev->mutex);
-
-	ret = functionfs_bind(ffs, dev->cdev);
-	if (ret)
-		goto err;
-
-	config->data = ffs;
-	config->opened = true;
-
-	if (config->enabled)
-		android_enable(dev);
-
-err:
-	mutex_unlock(&dev->mutex);
-	return ret;
-}
-
-static void functionfs_closed_callback(struct ffs_data *ffs)
-{
-	struct android_dev *dev = _android_dev;
-	struct functionfs_config *config = ffs_function.config;
-
-	mutex_lock(&dev->mutex);
-
-	if (config->enabled)
-		android_disable(dev);
-
-	config->opened = false;
-	config->data = NULL;
-
-	functionfs_unbind(ffs);
-
-	mutex_unlock(&dev->mutex);
-}
-
-static int functionfs_check_dev_callback(const char *dev_name)
-{
-	return 0;
-}
-
-
 struct adb_data {
 	bool opened;
 	bool enabled;
@@ -382,17 +227,6 @@
 adb_function_init(struct android_usb_function *f,
 		struct usb_composite_dev *cdev)
 {
-=======
-struct adb_data {
-	bool opened;
-	bool enabled;
-};
-
-static int
-adb_function_init(struct android_usb_function *f,
-		struct usb_composite_dev *cdev)
-{
->>>>>>> c21fd2a0
 	f->config = kzalloc(sizeof(struct adb_data), GFP_KERNEL);
 	if (!f->config)
 		return -ENOMEM;
@@ -931,7 +765,6 @@
 
 
 static struct android_usb_function *supported_functions[] = {
-	&ffs_function,
 	&adb_function,
 	&acm_function,
 	&mtp_function,
@@ -1082,10 +915,7 @@
 	struct android_dev *dev = dev_get_drvdata(pdev);
 	char *name;
 	char buf[256], *b;
-	char aliases[256], *a;
 	int err;
-	int is_ffs;
-	int ffs_enabled = 0;
 
 	mutex_lock(&dev->mutex);
 
@@ -1096,42 +926,16 @@
 
 	INIT_LIST_HEAD(&dev->enabled_functions);
 
-	strlcpy(buf, buff, sizeof(buf));
+	strncpy(buf, buff, sizeof(buf));
 	b = strim(buf);
 
 	while (b) {
 		name = strsep(&b, ",");
-		if (!name)
-			continue;
-
-		is_ffs = 0;
-		strlcpy(aliases, dev->ffs_aliases, sizeof(aliases));
-		a = aliases;
-
-		while (a) {
-			char *alias = strsep(&a, ",");
-			if (alias && !strcmp(name, alias)) {
-				is_ffs = 1;
-				break;
-			}
+		if (name) {
+			err = android_enable_function(dev, name);
+			if (err)
+				pr_err("android_usb: Cannot enable '%s'", name);
 		}
-
-		if (is_ffs) {
-			if (ffs_enabled)
-				continue;
-			err = android_enable_function(dev, "ffs");
-			if (err)
-				pr_err("android_usb: Cannot enable ffs (%d)",
-									err);
-			else
-				ffs_enabled = 1;
-			continue;
-		}
-
-		err = android_enable_function(dev, name);
-		if (err)
-			pr_err("android_usb: Cannot enable '%s' (%d)",
-							   name, err);
 	}
 
 	mutex_unlock(&dev->mutex);
@@ -1249,14 +1053,10 @@
 {									\
 	if (size >= sizeof(buffer))					\
 		return -EINVAL;						\
-<<<<<<< HEAD
-	return strlcpy(buffer, buf, sizeof(buffer));			\
-=======
 	if (sscanf(buf, "%s", buffer) == 1) {				\
 		return size;						\
 	}								\
 	return -1;							\
->>>>>>> c21fd2a0
 }									\
 static DEVICE_ATTR(field, S_IRUGO | S_IWUSR, field ## _show, field ## _store);
 
