--- conflicted
+++ resolved
@@ -451,6 +451,17 @@
 	struct usb_ep		*bulk_out;
 };
 
+static struct usb_otg_descriptor otg_descriptor = {
+	.bLength =		sizeof otg_descriptor,
+	.bDescriptorType =	USB_DT_OTG,
+	.bmAttributes =	USB_OTG_SRP | USB_OTG_HNP,
+};
+
+static const struct usb_descriptor_header *otg_desc[] = {
+	(struct usb_descriptor_header *) &otg_descriptor,
+	NULL,
+};
+
 static inline int __fsg_is_set(struct fsg_common *common,
 			       const char *func, unsigned line)
 {
@@ -1457,7 +1468,6 @@
 			return -EINVAL;
 		}
 		return 0;
-<<<<<<< HEAD
 	}
 
 	/* Are we allowed to unload the media? */
@@ -1467,17 +1477,6 @@
 		return -EINVAL;
 	}
 
-=======
-	}
-
-	/* Are we allowed to unload the media? */
-	if (curlun->prevent_medium_removal) {
-		LDBG(curlun, "unload attempt prevented\n");
-		curlun->sense_data = SS_MEDIUM_REMOVAL_PREVENTED;
-		return -EINVAL;
-	}
-
->>>>>>> 39585b11
 	if (!loej)
 		return 0;
 
