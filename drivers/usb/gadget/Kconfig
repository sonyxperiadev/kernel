--- conflicted
+++ resolved
@@ -494,7 +494,6 @@
 	  dynamically linked module called "ci13xxx_msm" and force all
 	  gadget drivers to also be dynamically linked.
 
-<<<<<<< HEAD
 config USB_CI13XXX_MSM
 	tristate
 	depends on USB_GADGET_CI13XXX_MSM
@@ -526,8 +525,6 @@
 	select USB_GADGET_SELECTED
 	select USB_GADGET_DUALSPEED
 
-=======
->>>>>>> 90adfd2b
 #
 # LAST -- dummy/emulated controller
 #
@@ -911,12 +908,8 @@
 	  which includes sample code for accessing the device file.
 
 config USB_G_ANDROID
-<<<<<<< HEAD
 	tristate "Android Gadget"
 	depends on SWITCH
-=======
-	boolean "Android Composite Gadget"
->>>>>>> 90adfd2b
 	help
 	  The Android Composite Gadget supports multiple USB
 	  functions: adb, acm, mass storage, mtp, accessory
