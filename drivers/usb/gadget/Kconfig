#
# USB Gadget support on a system involves
#    (a) a peripheral controller, and
#    (b) the gadget driver using it.
#
# NOTE:  Gadget support ** DOES NOT ** depend on host-side CONFIG_USB !!
#
#  - Host systems (like PCs) need CONFIG_USB (with "A" jacks).
#  - Peripherals (like PDAs) need CONFIG_USB_GADGET (with "B" jacks).
#  - Some systems have both kinds of controllers.
#
# With help from a special transceiver and a "Mini-AB" jack, systems with
# both kinds of controller can also support "USB On-the-Go" (CONFIG_USB_OTG).
#

menuconfig USB_GADGET
	tristate "USB Gadget Support"
	select NLS
	help
	   USB is a master/slave protocol, organized with one master
	   host (such as a PC) controlling up to 127 peripheral devices.
	   The USB hardware is asymmetric, which makes it easier to set up:
	   you can't connect a "to-the-host" connector to a peripheral.

	   Linux can run in the host, or in the peripheral.  In both cases
	   you need a low level bus controller driver, and some software
	   talking to it.  Peripheral controllers are often discrete silicon,
	   or are integrated with the CPU in a microcontroller.  The more
	   familiar host side controllers have names like "EHCI", "OHCI",
	   or "UHCI", and are usually integrated into southbridges on PC
	   motherboards.

	   Enable this configuration option if you want to run Linux inside
	   a USB peripheral device.  Configure one hardware driver for your
	   peripheral/device side bus controller, and a "gadget driver" for
	   your peripheral protocol.  (If you use modular gadget drivers,
	   you may configure more than one.)

	   If in doubt, say "N" and don't enable these drivers; most people
	   don't have this kind of hardware (except maybe inside Linux PDAs).

	   For more information, see <http://www.linux-usb.org/gadget> and
	   the kernel DocBook documentation for this API.

if USB_GADGET

config USB_GADGET_DEBUG
	boolean "Debugging messages (DEVELOPMENT)"
	depends on DEBUG_KERNEL
	help
	   Many controller and gadget drivers will print some debugging
	   messages if you use this option to ask for those messages.

	   Avoid enabling these messages, even if you're actively
	   debugging such a driver.  Many drivers will emit so many
	   messages that the driver timings are affected, which will
	   either create new failure modes or remove the one you're
	   trying to track down.  Never enable these messages for a
	   production build.

config USB_GADGET_DEBUG_FILES
	boolean "Debugging information files (DEVELOPMENT)"
	depends on PROC_FS
	help
	   Some of the drivers in the "gadget" framework can expose
	   debugging information in files such as /proc/driver/udc
	   (for a peripheral controller).  The information in these
	   files may help when you're troubleshooting or bringing up a
	   driver on a new board.   Enable these files by choosing "Y"
	   here.  If in doubt, or to conserve kernel memory, say "N".

config USB_GADGET_DEBUG_FS
	boolean "Debugging information files in debugfs (DEVELOPMENT)"
	depends on DEBUG_FS
	help
	   Some of the drivers in the "gadget" framework can expose
	   debugging information in files under /sys/kernel/debug/.
	   The information in these files may help when you're
	   troubleshooting or bringing up a driver on a new board.
	   Enable these files by choosing "Y" here.  If in doubt, or
	   to conserve kernel memory, say "N".

config USB_GADGET_VBUS_DRAW
	int "Maximum VBUS Power usage (2-500 mA)"
	range 2 500
	default 2
	help
	   Some devices need to draw power from USB when they are
	   configured, perhaps to operate circuitry or to recharge
	   batteries.  This is in addition to any local power supply,
	   such as an AC adapter or batteries.

	   Enter the maximum power your device draws through USB, in
	   milliAmperes.  The permitted range of values is 2 - 500 mA;
	   0 mA would be legal, but can make some hosts misbehave.

	   This value will be used except for system-specific gadget
	   drivers that have more specific information.

config USB_GADGET_STORAGE_NUM_BUFFERS
	int "Number of storage pipeline buffers"
	range 2 4
	default 2
	help
	   Usually 2 buffers are enough to establish a good buffering
	   pipeline. The number may be increased in order to compensate
	   for a bursty VFS behaviour. For instance there may be CPU wake up
	   latencies that makes the VFS to appear bursty in a system with
	   an CPU on-demand governor. Especially if DMA is doing IO to
	   offload the CPU. In this case the CPU will go into power
	   save often and spin up occasionally to move data within VFS.
	   If selecting USB_GADGET_DEBUG_FILES this value may be set by
	   a module parameter as well.
	   If unsure, say 2.

#
# USB Peripheral Controller Support
#
# The order here is alphabetical, except that integrated controllers go
# before discrete ones so they will be the initial/default value:
#   - integrated/SOC controllers first
#   - licensed IP used in both SOC and discrete versions
#   - discrete ones (including all PCI-only controllers)
#   - debug/dummy gadget+hcd is last.
#
menu "USB Peripheral Controller"

#
# Integrated controllers
#

config USB_AT91
	tristate "Atmel AT91 USB Device Port"
	depends on ARCH_AT91
	help
	   Many Atmel AT91 processors (such as the AT91RM2000) have a
	   full speed USB Device Port with support for five configurable
	   endpoints (plus endpoint zero).

	   Say "y" to link the driver statically, or "m" to build a
	   dynamically linked module called "at91_udc" and force all
	   gadget drivers to also be dynamically linked.

config USB_LPC32XX
	tristate "LPC32XX USB Peripheral Controller"
	depends on ARCH_LPC32XX
	depends on USB_PHY
	select USB_ISP1301
	help
	   This option selects the USB device controller in the LPC32xx SoC.

	   Say "y" to link the driver statically, or "m" to build a
	   dynamically linked module called "lpc32xx_udc" and force all
	   gadget drivers to also be dynamically linked.

config USB_ATMEL_USBA
	tristate "Atmel USBA"
	depends on AVR32 || ARCH_AT91SAM9RL || ARCH_AT91SAM9G45
	help
	  USBA is the integrated high-speed USB Device controller on
	  the AT32AP700x, some AT91SAM9 and AT91CAP9 processors from Atmel.

config USB_BCM63XX_UDC
	tristate "Broadcom BCM63xx Peripheral Controller"
	depends on BCM63XX
	help
	   Many Broadcom BCM63xx chipsets (such as the BCM6328) have a
	   high speed USB Device Port with support for four fixed endpoints
	   (plus endpoint zero).

	   Say "y" to link the driver statically, or "m" to build a
	   dynamically linked module called "bcm63xx_udc".

config USB_FSL_USB2
	tristate "Freescale Highspeed USB DR Peripheral Controller"
	depends on FSL_SOC || ARCH_MXC
	select USB_FSL_MPH_DR_OF if OF
	help
	   Some of Freescale PowerPC and i.MX processors have a High Speed
	   Dual-Role(DR) USB controller, which supports device mode.

	   The number of programmable endpoints is different through
	   SOC revisions.

	   Say "y" to link the driver statically, or "m" to build a
	   dynamically linked module called "fsl_usb2_udc" and force
	   all gadget drivers to also be dynamically linked.

config USB_FUSB300
	tristate "Faraday FUSB300 USB Peripheral Controller"
	depends on !PHYS_ADDR_T_64BIT
	help
	   Faraday usb device controller FUSB300 driver

config USB_OMAP
	tristate "OMAP USB Device Controller"
	depends on ARCH_OMAP1
	depends on USB_PHY
	select ISP1301_OMAP if MACH_OMAP_H2 || MACH_OMAP_H3 || MACH_OMAP_H4_OTG
	help
	   Many Texas Instruments OMAP processors have flexible full
	   speed USB device controllers, with support for up to 30
	   endpoints (plus endpoint zero).  This driver supports the
	   controller in the OMAP 1611, and should work with controllers
	   in other OMAP processors too, given minor tweaks.

	   Say "y" to link the driver statically, or "m" to build a
	   dynamically linked module called "omap_udc" and force all
	   gadget drivers to also be dynamically linked.

config USB_PXA25X
	tristate "PXA 25x or IXP 4xx"
	depends on (ARCH_PXA && PXA25x) || ARCH_IXP4XX
	help
	   Intel's PXA 25x series XScale ARM-5TE processors include
	   an integrated full speed USB 1.1 device controller.  The
	   controller in the IXP 4xx series is register-compatible.

	   It has fifteen fixed-function endpoints, as well as endpoint
	   zero (for control transfers).

	   Say "y" to link the driver statically, or "m" to build a
	   dynamically linked module called "pxa25x_udc" and force all
	   gadget drivers to also be dynamically linked.

# if there's only one gadget driver, using only two bulk endpoints,
# don't waste memory for the other endpoints
config USB_PXA25X_SMALL
	depends on USB_PXA25X
	bool
	default n if USB_ETH_RNDIS
	default y if USB_ZERO
	default y if USB_ETH
	default y if USB_G_SERIAL

config USB_R8A66597
	tristate "Renesas R8A66597 USB Peripheral Controller"
	help
	   R8A66597 is a discrete USB host and peripheral controller chip that
	   supports both full and high speed USB 2.0 data transfers.
	   It has nine configurable endpoints, and endpoint zero.

	   Say "y" to link the driver statically, or "m" to build a
	   dynamically linked module called "r8a66597_udc" and force all
	   gadget drivers to also be dynamically linked.

config USB_RENESAS_USBHS_UDC
	tristate 'Renesas USBHS controller'
	depends on USB_RENESAS_USBHS
	help
	   Renesas USBHS is a discrete USB host and peripheral controller chip
	   that supports both full and high speed USB 2.0 data transfers.
	   It has nine or more configurable endpoints, and endpoint zero.

	   Say "y" to link the driver statically, or "m" to build a
	   dynamically linked module called "renesas_usbhs" and force all
	   gadget drivers to also be dynamically linked.

config USB_PXA27X
	tristate "PXA 27x"
	help
	   Intel's PXA 27x series XScale ARM v5TE processors include
	   an integrated full speed USB 1.1 device controller.

	   It has up to 23 endpoints, as well as endpoint zero (for
	   control transfers).

	   Say "y" to link the driver statically, or "m" to build a
	   dynamically linked module called "pxa27x_udc" and force all
	   gadget drivers to also be dynamically linked.

config USB_S3C_HSOTG
	tristate "S3C HS/OtG USB Device controller"
	depends on S3C_DEV_USB_HSOTG
	help
	  The Samsung S3C64XX USB2.0 high-speed gadget controller
	  integrated into the S3C64XX series SoC.

config USB_IMX
	tristate "Freescale i.MX1 USB Peripheral Controller"
	depends on ARCH_MXC
	depends on BROKEN
	help
	   Freescale's i.MX1 includes an integrated full speed
	   USB 1.1 device controller.

	   It has Six fixed-function endpoints, as well as endpoint
	   zero (for control transfers).

	   Say "y" to link the driver statically, or "m" to build a
	   dynamically linked module called "imx_udc" and force all
	   gadget drivers to also be dynamically linked.

config USB_S3C2410
	tristate "S3C2410 USB Device Controller"
	depends on ARCH_S3C24XX
	help
	  Samsung's S3C2410 is an ARM-4 processor with an integrated
	  full speed USB 1.1 device controller.  It has 4 configurable
	  endpoints, as well as endpoint zero (for control transfers).

	  This driver has been tested on the S3C2410, S3C2412, and
	  S3C2440 processors.

config USB_S3C2410_DEBUG
	boolean "S3C2410 udc debug messages"
	depends on USB_S3C2410

config USB_S3C_HSUDC
	tristate "S3C2416, S3C2443 and S3C2450 USB Device Controller"
	depends on ARCH_S3C24XX
	help
	  Samsung's S3C2416, S3C2443 and S3C2450 is an ARM9 based SoC
	  integrated with dual speed USB 2.0 device controller. It has
	  8 endpoints, as well as endpoint zero.

	  This driver has been tested on S3C2416 and S3C2450 processors.

config USB_MV_UDC
	tristate "Marvell USB2.0 Device Controller"
	depends on GENERIC_HARDIRQS
	help
	  Marvell Socs (including PXA and MMP series) include a high speed
	  USB2.0 OTG controller, which can be configured as high speed or
	  full speed USB peripheral.

config USB_MV_U3D
	tristate "MARVELL PXA2128 USB 3.0 controller"
	help
	  MARVELL PXA2128 Processor series include a super speed USB3.0 device
	  controller, which support super speed USB peripheral.

#
# Controllers available in both integrated and discrete versions
#

# musb builds in ../musb along with host support
config USB_GADGET_MUSB_HDRC
	tristate "Inventra HDRC USB Peripheral (TI, ADI, ...)"
	depends on USB_MUSB_HDRC
	help
	  This OTG-capable silicon IP is used in dual designs including
	  the TI DaVinci, OMAP 243x, OMAP 343x, TUSB 6010, and ADI Blackfin

config USB_M66592
	tristate "Renesas M66592 USB Peripheral Controller"
	help
	   M66592 is a discrete USB peripheral controller chip that
	   supports both full and high speed USB 2.0 data transfers.
	   It has seven configurable endpoints, and endpoint zero.

	   Say "y" to link the driver statically, or "m" to build a
	   dynamically linked module called "m66592_udc" and force all
	   gadget drivers to also be dynamically linked.

#
# Controllers available only in discrete form (and all PCI controllers)
#

config USB_AMD5536UDC
	tristate "AMD5536 UDC"
	depends on PCI
	help
	   The AMD5536 UDC is part of the AMD Geode CS5536, an x86 southbridge.
	   It is a USB Highspeed DMA capable USB device controller. Beside ep0
	   it provides 4 IN and 4 OUT endpoints (bulk or interrupt type).
	   The UDC port supports OTG operation, and may be used as a host port
	   if it's not being used to implement peripheral or OTG roles.

	   Say "y" to link the driver statically, or "m" to build a
	   dynamically linked module called "amd5536udc" and force all
	   gadget drivers to also be dynamically linked.

config USB_FSL_QE
	tristate "Freescale QE/CPM USB Device Controller"
	depends on FSL_SOC && (QUICC_ENGINE || CPM)
	help
	   Some of Freescale PowerPC processors have a Full Speed
	   QE/CPM2 USB controller, which support device mode with 4
	   programmable endpoints. This driver supports the
	   controller in the MPC8360 and MPC8272, and should work with
	   controllers having QE or CPM2, given minor tweaks.

	   Set CONFIG_USB_GADGET to "m" to build this driver as a
	   dynamically linked module called "fsl_qe_udc".

config USB_NET2272
	tristate "PLX NET2272"
	help
	  PLX NET2272 is a USB peripheral controller which supports
	  both full and high speed USB 2.0 data transfers.

	  It has three configurable endpoints, as well as endpoint zero
	  (for control transfer).
	  Say "y" to link the driver statically, or "m" to build a
	  dynamically linked module called "net2272" and force all
	  gadget drivers to also be dynamically linked.

config USB_NET2272_DMA
	boolean "Support external DMA controller"
	depends on USB_NET2272
	help
	  The NET2272 part can optionally support an external DMA
	  controller, but your board has to have support in the
	  driver itself.

	  If unsure, say "N" here.  The driver works fine in PIO mode.

config USB_NET2280
	tristate "NetChip 228x"
	depends on PCI
	help
	   NetChip 2280 / 2282 is a PCI based USB peripheral controller which
	   supports both full and high speed USB 2.0 data transfers.

	   It has six configurable endpoints, as well as endpoint zero
	   (for control transfers) and several endpoints with dedicated
	   functions.

	   Say "y" to link the driver statically, or "m" to build a
	   dynamically linked module called "net2280" and force all
	   gadget drivers to also be dynamically linked.

config USB_GOKU
	tristate "Toshiba TC86C001 'Goku-S'"
	depends on PCI
	help
	   The Toshiba TC86C001 is a PCI device which includes controllers
	   for full speed USB devices, IDE, I2C, SIO, plus a USB host (OHCI).

	   The device controller has three configurable (bulk or interrupt)
	   endpoints, plus endpoint zero (for control transfers).

	   Say "y" to link the driver statically, or "m" to build a
	   dynamically linked module called "goku_udc" and to force all
	   gadget drivers to also be dynamically linked.

config USB_EG20T
	tristate "Intel EG20T PCH/LAPIS Semiconductor IOH(ML7213/ML7831) UDC"
	depends on PCI && GENERIC_HARDIRQS
	help
	  This is a USB device driver for EG20T PCH.
	  EG20T PCH is the platform controller hub that is used in Intel's
	  general embedded platform. EG20T PCH has USB device interface.
	  Using this interface, it is able to access system devices connected
	  to USB device.
	  This driver enables USB device function.
	  USB device is a USB peripheral controller which
	  supports both full and high speed USB 2.0 data transfers.
	  This driver supports both control transfer and bulk transfer modes.
	  This driver dose not support interrupt transfer or isochronous
	  transfer modes.

	  This driver also can be used for LAPIS Semiconductor's ML7213 which is
	  for IVI(In-Vehicle Infotainment) use.
	  ML7831 is for general purpose use.
	  ML7213/ML7831 is companion chip for Intel Atom E6xx series.
	  ML7213/ML7831 is completely compatible for Intel EG20T PCH.

config USB_CI13XXX_MSM
	tristate "MIPS USB CI13xxx for MSM"
	depends on ARCH_MSM
	select USB_GADGET_DUALSPEED
	select USB_MSM_OTG
	help
	  MSM SoC has chipidea USB controller.  This driver uses
	  ci13xxx_udc core.
	  This driver depends on OTG driver for PHY initialization,
	  clock management, powering up VBUS, and power management.
	  This driver is not supported on boards like trout which
	  has an external PHY.

	  Say "y" to link the driver statically, or "m" to build a
	  dynamically linked module called "ci13xxx_msm" and force all
	  gadget drivers to also be dynamically linked.


config USB_GADGET_DWC_OTG
	tristate "Synopsys DWC_OTG 2.91a"
	depends on ARCH_KONA
	help
	   This driver provides USB Device Controller driver for DW_OTG

	   Say "y" to link the driver statically, or "m" to build a
	   dynamically linked module called "dwc_otg" and to force all
	   gadget drivers to also be dynamically linked.

config USB_DWC_OTG_HOST_MODE
	boolean "Synopsys DWC_OTG host mode"
	depends on USB_GADGET_DWC_OTG
	default n
	help
	   Say "y" to enable host mode by default. Say "n" to enable
	   device mode by default.

config USB_DWC_OTG
	tristate "Synopsys USB DWC OTG" 
	depends on USB_GADGET_DWC_OTG
	default USB_GADGET
	select USB_GADGET_SELECTED
	select USB_GADGET_DUALSPEED

config USB_DELAYED_SUSPEND_POWER_SAVING
	boolean "USB suspend state powering saving workaroudn"
	depends on USB_DWC_OTG
	default ARCH_KONA
	help
	    Say "n" to disable Kona suspend mode power saving workaround

#
# LAST -- dummy/emulated controller
#

config USB_DUMMY_HCD
	tristate "Dummy HCD (DEVELOPMENT)"
	depends on USB=y || (USB=m && USB_GADGET=m)
	help
	  This host controller driver emulates USB, looping all data transfer
	  requests back to a USB "gadget driver" in the same host.  The host
	  side is the master; the gadget side is the slave.  Gadget drivers
	  can be high, full, or low speed; and they have access to endpoints
	  like those from NET2280, PXA2xx, or SA1100 hardware.

	  This may help in some stages of creating a driver to embed in a
	  Linux device, since it lets you debug several parts of the gadget
	  driver without its hardware or drivers being involved.

	  Since such a gadget side driver needs to interoperate with a host
	  side Linux-USB device driver, this may help to debug both sides
	  of a USB protocol stack.

	  Say "y" to link the driver statically, or "m" to build a
	  dynamically linked module called "dummy_hcd" and force all
	  gadget drivers to also be dynamically linked.

# NOTE:  Please keep dummy_hcd LAST so that "real hardware" appears
# first and will be selected by default.

endmenu

config USB_GADGET_SNPS_DWC_OTG
	boolean "Synopsys Driver for DWC_otg Controller"
	depends on USB && EXPERIMENTAL
	select USB_OTG
	select USB_GADGET_DUALSPEED
	help
	   Selects the Synopsys Driver for the DWC_otg Controller.

config USB_LPM
	boolean "Enable LPM support"
	depends on USB && EXPERIMENTAL
	default n
	help
	   Enables LPM support.

config USB_DWC_OTG_LPM
	boolean "Enable LPM support in DWC OTG driver"
	depends on USB && EXPERIMENTAL
	select USB_LPM
	default n
	help
	   Enables LPM support in DWC OTG driver.

config USB_DWC_OTG_DEVICE_ONLY
	boolean "DWC OTG Driver device only mode"
	depends on USB_GADGET
	default n
	help
	   Enables DWC OTG Driver device only mode

#
# USB Gadget Drivers
#

# composite based drivers
config USB_LIBCOMPOSITE
	tristate
	select CONFIGFS_FS
	depends on USB_GADGET

config USB_F_ACM
	tristate

config USB_F_SS_LB
	tristate

config USB_U_SERIAL
	tristate

config USB_F_SERIAL
	tristate

config USB_F_OBEX
	tristate

choice
	tristate "USB Gadget Drivers"
	default USB_ETH
	help
	  A Linux "Gadget Driver" talks to the USB Peripheral Controller
	  driver through the abstract "gadget" API.  Some other operating
	  systems call these "client" drivers, of which "class drivers"
	  are a subset (implementing a USB device class specification).
	  A gadget driver implements one or more USB functions using
	  the peripheral hardware.

	  Gadget drivers are hardware-neutral, or "platform independent",
	  except that they sometimes must understand quirks or limitations
	  of the particular controllers they work with.  For example, when
	  a controller doesn't support alternate configurations or provide
	  enough of the right types of endpoints, the gadget driver might
	  not be able work with that controller, or might need to implement
	  a less common variant of a device class protocol.

# this first set of drivers all depend on bulk-capable hardware.

config USB_ZERO
	tristate "Gadget Zero (DEVELOPMENT)"
	select USB_LIBCOMPOSITE
	select USB_F_SS_LB
	help
	  Gadget Zero is a two-configuration device.  It either sinks and
	  sources bulk data; or it loops back a configurable number of
	  transfers.  It also implements control requests, for "chapter 9"
	  conformance.  The driver needs only two bulk-capable endpoints, so
	  it can work on top of most device-side usb controllers.  It's
	  useful for testing, and is also a working example showing how
	  USB "gadget drivers" can be written.

	  Make this be the first driver you try using on top of any new
	  USB peripheral controller driver.  Then you can use host-side
	  test software, like the "usbtest" driver, to put your hardware
	  and its driver through a basic set of functional tests.

	  Gadget Zero also works with the host-side "usb-skeleton" driver,
	  and with many kinds of host-side test software.  You may need
	  to tweak product and vendor IDs before host software knows about
	  this device, and arrange to select an appropriate configuration.

	  Say "y" to link the driver statically, or "m" to build a
	  dynamically linked module called "g_zero".

config USB_ZERO_HNPTEST
	boolean "HNP Test Device"
	depends on USB_ZERO && USB_OTG
	help
	  You can configure this device to enumerate using the device
	  identifiers of the USB-OTG test device.  That means that when
	  this gadget connects to another OTG device, with this one using
	  the "B-Peripheral" role, that device will use HNP to let this
	  one serve as the USB host instead (in the "B-Host" role).

config USB_AUDIO
	tristate "Audio Gadget"
	depends on SND
	select USB_LIBCOMPOSITE
	select SND_PCM
	help
	  This Gadget Audio driver is compatible with USB Audio Class
	  specification 2.0. It implements 1 AudioControl interface,
	  1 AudioStreaming Interface each for USB-OUT and USB-IN.
	  Number of channels, sample rate and sample size can be
	  specified as module parameters.
	  This driver doesn't expect any real Audio codec to be present
	  on the device - the audio streams are simply sinked to and
	  sourced from a virtual ALSA sound card created. The user-space
	  application may choose to do whatever it wants with the data
	  received from the USB Host and choose to provide whatever it
	  wants as audio data to the USB Host.

	  Say "y" to link the driver statically, or "m" to build a
	  dynamically linked module called "g_audio".

config GADGET_UAC1
	bool "UAC 1.0 (Legacy)"
	depends on USB_AUDIO
	help
	  If you instead want older UAC Spec-1.0 driver that also has audio
	  paths hardwired to the Audio codec chip on-board and doesn't work
	  without one.

config USB_ETH
	tristate "Ethernet Gadget (with CDC Ethernet support)"
	depends on NET
	select USB_LIBCOMPOSITE
	select CRC32
	help
	  This driver implements Ethernet style communication, in one of
	  several ways:
	  
	   - The "Communication Device Class" (CDC) Ethernet Control Model.
	     That protocol is often avoided with pure Ethernet adapters, in
	     favor of simpler vendor-specific hardware, but is widely
	     supported by firmware for smart network devices.

	   - On hardware can't implement that protocol, a simple CDC subset
	     is used, placing fewer demands on USB.

	   - CDC Ethernet Emulation Model (EEM) is a newer standard that has
	     a simpler interface that can be used by more USB hardware.

	  RNDIS support is an additional option, more demanding than than
	  subset.

	  Within the USB device, this gadget driver exposes a network device
	  "usbX", where X depends on what other networking devices you have.
	  Treat it like a two-node Ethernet link:  host, and gadget.

	  The Linux-USB host-side "usbnet" driver interoperates with this
	  driver, so that deep I/O queues can be supported.  On 2.4 kernels,
	  use "CDCEther" instead, if you're using the CDC option. That CDC
	  mode should also interoperate with standard CDC Ethernet class
	  drivers on other host operating systems.

	  Say "y" to link the driver statically, or "m" to build a
	  dynamically linked module called "g_ether".

config USB_ETH_RNDIS
	bool "RNDIS support"
	depends on USB_ETH
	select USB_LIBCOMPOSITE
	default y
	help
	   Microsoft Windows XP bundles the "Remote NDIS" (RNDIS) protocol,
	   and Microsoft provides redistributable binary RNDIS drivers for
	   older versions of Windows.

	   If you say "y" here, the Ethernet gadget driver will try to provide
	   a second device configuration, supporting RNDIS to talk to such
	   Microsoft USB hosts.
	   
	   To make MS-Windows work with this, use Documentation/usb/linux.inf
	   as the "driver info file".  For versions of MS-Windows older than
	   XP, you'll need to download drivers from Microsoft's website; a URL
	   is given in comments found in that info file.

config USB_ETH_EEM
       bool "Ethernet Emulation Model (EEM) support"
       depends on USB_ETH
	select USB_LIBCOMPOSITE
       default n
       help
         CDC EEM is a newer USB standard that is somewhat simpler than CDC ECM
         and therefore can be supported by more hardware.  Technically ECM and
         EEM are designed for different applications.  The ECM model extends
         the network interface to the target (e.g. a USB cable modem), and the
         EEM model is for mobile devices to communicate with hosts using
         ethernet over USB.  For Linux gadgets, however, the interface with
         the host is the same (a usbX device), so the differences are minimal.

         If you say "y" here, the Ethernet gadget driver will use the EEM
         protocol rather than ECM.  If unsure, say "n".

config USB_G_NCM
	tristate "Network Control Model (NCM) support"
	depends on NET
	select USB_LIBCOMPOSITE
	select CRC32
	help
	  This driver implements USB CDC NCM subclass standard. NCM is
	  an advanced protocol for Ethernet encapsulation, allows grouping
	  of several ethernet frames into one USB transfer and different
	  alignment possibilities.

	  Say "y" to link the driver statically, or "m" to build a
	  dynamically linked module called "g_ncm".

config USB_GADGETFS
	tristate "Gadget Filesystem"
	help
	  This driver provides a filesystem based API that lets user mode
	  programs implement a single-configuration USB device, including
	  endpoint I/O and control requests that don't relate to enumeration.
	  All endpoints, transfer speeds, and transfer types supported by
	  the hardware are available, through read() and write() calls.

	  Say "y" to link the driver statically, or "m" to build a
	  dynamically linked module called "gadgetfs".

config USB_FUNCTIONFS
	tristate "Function Filesystem"
	select USB_LIBCOMPOSITE
	select USB_FUNCTIONFS_GENERIC if !(USB_FUNCTIONFS_ETH || USB_FUNCTIONFS_RNDIS)
	help
	  The Function Filesystem (FunctionFS) lets one create USB
	  composite functions in user space in the same way GadgetFS
	  lets one create USB gadgets in user space.  This allows creation
	  of composite gadgets such that some of the functions are
	  implemented in kernel space (for instance Ethernet, serial or
	  mass storage) and other are implemented in user space.

	  If you say "y" or "m" here you will be able what kind of
	  configurations the gadget will provide.

	  Say "y" to link the driver statically, or "m" to build
	  a dynamically linked module called "g_ffs".

config USB_FUNCTIONFS_ETH
	bool "Include configuration with CDC ECM (Ethernet)"
	depends on USB_FUNCTIONFS && NET
	help
	  Include a configuration with CDC ECM function (Ethernet) and the
	  Function Filesystem.

config USB_FUNCTIONFS_RNDIS
	bool "Include configuration with RNDIS (Ethernet)"
	depends on USB_FUNCTIONFS && NET
	help
	  Include a configuration with RNDIS function (Ethernet) and the Filesystem.

config USB_FUNCTIONFS_GENERIC
	bool "Include 'pure' configuration"
	depends on USB_FUNCTIONFS
	help
	  Include a configuration with the Function Filesystem alone with
	  no Ethernet interface.

config USB_MASS_STORAGE
	tristate "Mass Storage Gadget"
	depends on BLOCK
	select USB_LIBCOMPOSITE
	help
	  The Mass Storage Gadget acts as a USB Mass Storage disk drive.
	  As its storage repository it can use a regular file or a block
	  device (in much the same way as the "loop" device driver),
	  specified as a module parameter or sysfs option.

	  This driver is a replacement for now removed File-backed
	  Storage Gadget (g_file_storage).

	  Say "y" to link the driver statically, or "m" to build
	  a dynamically linked module called "g_mass_storage".

config USB_GADGET_TARGET
	tristate "USB Gadget Target Fabric Module"
	depends on TARGET_CORE
	select USB_LIBCOMPOSITE
	help
	  This fabric is an USB gadget. Two USB protocols are supported that is
	  BBB or BOT (Bulk Only Transport) and UAS (USB Attached SCSI). BOT is
	  advertised on alternative interface 0 (primary) and UAS is on
	  alternative interface 1. Both protocols can work on USB2.0 and USB3.0.
	  UAS utilizes the USB 3.0 feature called streams support.

config USB_G_SERIAL
	tristate "Serial Gadget (with CDC ACM and CDC OBEX support)"
	depends on TTY
	select USB_U_SERIAL
	select USB_F_ACM
	select USB_F_SERIAL
	select USB_F_OBEX
	select USB_LIBCOMPOSITE
	help
	  The Serial Gadget talks to the Linux-USB generic serial driver.
	  This driver supports a CDC-ACM module option, which can be used
	  to interoperate with MS-Windows hosts or with the Linux-USB
	  "cdc-acm" driver.

	  This driver also supports a CDC-OBEX option.  You will need a
	  user space OBEX server talking to /dev/ttyGS*, since the kernel
	  itself doesn't implement the OBEX protocol.

	  Say "y" to link the driver statically, or "m" to build a
	  dynamically linked module called "g_serial".

	  For more information, see Documentation/usb/gadget_serial.txt
	  which includes instructions and a "driver info file" needed to
	  make MS-Windows work with CDC ACM.

config USB_MIDI_GADGET
	tristate "MIDI Gadget"
	depends on SND
	select USB_LIBCOMPOSITE
	select SND_RAWMIDI
	help
	  The MIDI Gadget acts as a USB Audio device, with one MIDI
	  input and one MIDI output. These MIDI jacks appear as
	  a sound "card" in the ALSA sound system. Other MIDI
	  connections can then be made on the gadget system, using
	  ALSA's aconnect utility etc.

	  Say "y" to link the driver statically, or "m" to build a
	  dynamically linked module called "g_midi".

config USB_G_PRINTER
	tristate "Printer Gadget"
	select USB_LIBCOMPOSITE
	help
	  The Printer Gadget channels data between the USB host and a
	  userspace program driving the print engine. The user space
	  program reads and writes the device file /dev/g_printer to
	  receive or send printer data. It can use ioctl calls to
	  the device file to get or set printer status.

	  Say "y" to link the driver statically, or "m" to build a
	  dynamically linked module called "g_printer".

	  For more information, see Documentation/usb/gadget_printer.txt
	  which includes sample code for accessing the device file.

config USB_G_ANDROID
	boolean "Android Composite Gadget"
	select USB_F_ACM
	select USB_LIBCOMPOSITE
	select USB_U_SERIAL
	help
	  The Android Composite Gadget supports multiple USB
	  functions: adb, acm, mass storage, mtp, accessory
	  and rndis.
	  Each function can be configured and enabled/disabled
	  dynamically from userspace through a sysfs interface.

config USB_ANDROID_RNDIS_DWORD_ALIGNED
	boolean "Use double word aligned"
	depends on USB_G_ANDROID
	help
		Provides dword aligned for DMA controller.

config USB_MULTI_DISK_SUPPORT
	boolean "Multiple disk support for android mass storage gadget"
	depends on USB_G_ANDROID
	default n
	help
	  The multi disk support is based on mass storage gadget,
	  If you say "y" here, it provides a basic structure for functions
	  like multiple u-disks, cdroms etc.
	  If unsure, say "n".

config USB_MASS_STORAGE_LUN_NUM
	int "Number of LUNs"
	depends on USB_MULTI_DISK_SUPPORT
	default 2
	help
	  You must specify how many LUNs you want if you select
	  USB_MULTI_DISK_SUPPORT, 2 is the default value, however,
	  the number of LUNs should be less than 8 which is defined
	  in driver code.

config USE_WORKQ_PUSH
	boolean "Use workqueue push"
	depends on USB_G_ANDROID
	help
	 Provides workqueue option for push in USB serial driver.
	 The default is using tasklet.

config USB_ETH_SKB_ALLOC_OPTIMIZATION
	bool "USB_ETH_SKB_ALLOC_OPTIMIZATION support"
	depends on USB_G_ANDROID
	help
	   If you say "y" here, the Ethernet gadget driver will use the skb allocation
	   optimization approach to optimize the skb allocation.

	   If unsure, say "y".

<<<<<<< HEAD
if TTY
=======
config USB_PCD_SETTINGS
	bool "USB_PCD_SETTINGS support"
	depends on USB_G_ANDROID
	help
	   If you say "y" here, the dynamic switching of usb gadget classes is supported
	   This does the GADGET function switch cleanly	
	   If unsure, say "y".
>>>>>>> 291b78b8

config USB_CDC_COMPOSITE
	tristate "CDC Composite Device (Ethernet and ACM)"
	depends on NET
	select USB_LIBCOMPOSITE
	select USB_U_SERIAL
	select USB_F_ACM
	help
	  This driver provides two functions in one configuration:
	  a CDC Ethernet (ECM) link, and a CDC ACM (serial port) link.

	  This driver requires four bulk and two interrupt endpoints,
	  plus the ability to handle altsettings.  Not all peripheral
	  controllers are that capable.

	  Say "y" to link the driver statically, or "m" to build a
	  dynamically linked module.

config USB_G_NOKIA
	tristate "Nokia composite gadget"
	depends on PHONET
	select USB_LIBCOMPOSITE
	select USB_U_SERIAL
	select USB_F_ACM
	help
	  The Nokia composite gadget provides support for acm, obex
	  and phonet in only one composite gadget driver.

	  It's only really useful for N900 hardware. If you're building
	  a kernel for N900, say Y or M here. If unsure, say N.

config USB_G_ACM_MS
	tristate "CDC Composite Device (ACM and mass storage)"
	depends on BLOCK
	select USB_LIBCOMPOSITE
	select USB_U_SERIAL
	select USB_F_ACM
	help
	  This driver provides two functions in one configuration:
	  a mass storage, and a CDC ACM (serial port) link.

	  Say "y" to link the driver statically, or "m" to build a
	  dynamically linked module called "g_acm_ms".

config USB_G_MULTI
	tristate "Multifunction Composite Gadget"
	depends on BLOCK && NET
	select USB_G_MULTI_CDC if !USB_G_MULTI_RNDIS
	select USB_LIBCOMPOSITE
	select USB_U_SERIAL
	select USB_F_ACM
	help
	  The Multifunction Composite Gadget provides Ethernet (RNDIS
	  and/or CDC Ethernet), mass storage and ACM serial link
	  interfaces.

	  You will be asked to choose which of the two configurations is
	  to be available in the gadget.  At least one configuration must
	  be chosen to make the gadget usable.  Selecting more than one
	  configuration will prevent Windows from automatically detecting
	  the gadget as a composite gadget, so an INF file will be needed to
	  use the gadget.

	  Say "y" to link the driver statically, or "m" to build a
	  dynamically linked module called "g_multi".

config USB_G_MULTI_RNDIS
	bool "RNDIS + CDC Serial + Storage configuration"
	depends on USB_G_MULTI
	default y
	help
	  This option enables a configuration with RNDIS, CDC Serial and
	  Mass Storage functions available in the Multifunction Composite
	  Gadget.  This is the configuration dedicated for Windows since RNDIS
	  is Microsoft's protocol.

	  If unsure, say "y".

config USB_G_MULTI_CDC
	bool "CDC Ethernet + CDC Serial + Storage configuration"
	depends on USB_G_MULTI
	default n
	help
	  This option enables a configuration with CDC Ethernet (ECM), CDC
	  Serial and Mass Storage functions available in the Multifunction
	  Composite Gadget.

	  If unsure, say "y".

endif # TTY

config USB_G_HID
	tristate "HID Gadget"
	select USB_LIBCOMPOSITE
	help
	  The HID gadget driver provides generic emulation of USB
	  Human Interface Devices (HID).

	  For more information, see Documentation/usb/gadget_hid.txt which
	  includes sample code for accessing the device files.

	  Say "y" to link the driver statically, or "m" to build a
	  dynamically linked module called "g_hid".

# Standalone / single function gadgets
config USB_G_DBGP
	tristate "EHCI Debug Device Gadget"
	depends on TTY
	select USB_LIBCOMPOSITE
	help
	  This gadget emulates an EHCI Debug device. This is useful when you want
	  to interact with an EHCI Debug Port.

	  Say "y" to link the driver statically, or "m" to build a
	  dynamically linked module called "g_dbgp".

if USB_G_DBGP
choice
	prompt "EHCI Debug Device mode"
	default USB_G_DBGP_SERIAL

config USB_G_DBGP_PRINTK
	depends on USB_G_DBGP
	bool "printk"
	help
	  Directly printk() received data. No interaction.

config USB_G_DBGP_SERIAL
	depends on USB_G_DBGP
	select USB_U_SERIAL
	bool "serial"
	help
	  Userland can interact using /dev/ttyGSxxx.
endchoice
endif

# put drivers that need isochronous transfer support (for audio
# or video class gadget drivers), or specific hardware, here.
config USB_G_WEBCAM
	tristate "USB Webcam Gadget"
	depends on VIDEO_DEV
	select USB_LIBCOMPOSITE
	select VIDEOBUF2_VMALLOC
	help
	  The Webcam Gadget acts as a composite USB Audio and Video Class
	  device. It provides a userspace API to process UVC control requests
	  and stream video data to the host.

	  Say "y" to link the driver statically, or "m" to build a
	  dynamically linked module called "g_webcam".

endchoice

endif # USB_GADGET<|MERGE_RESOLUTION|>--- conflicted
+++ resolved
@@ -952,9 +952,6 @@
 
 	   If unsure, say "y".
 
-<<<<<<< HEAD
-if TTY
-=======
 config USB_PCD_SETTINGS
 	bool "USB_PCD_SETTINGS support"
 	depends on USB_G_ANDROID
@@ -962,8 +959,8 @@
 	   If you say "y" here, the dynamic switching of usb gadget classes is supported
 	   This does the GADGET function switch cleanly	
 	   If unsure, say "y".
->>>>>>> 291b78b8
-
+
+if TTY
 config USB_CDC_COMPOSITE
 	tristate "CDC Composite Device (Ethernet and ACM)"
 	depends on NET
