/*
 * u_serial.c - utilities for USB gadget "serial port"/TTY support
 *
 * Copyright (C) 2003 Al Borchers (alborchers@steinerpoint.com)
 * Copyright (C) 2008 David Brownell
 * Copyright (C) 2008 by Nokia Corporation
 *
 * This code also borrows from usbserial.c, which is
 * Copyright (C) 1999 - 2002 Greg Kroah-Hartman (greg@kroah.com)
 * Copyright (C) 2000 Peter Berger (pberger@brimson.com)
 * Copyright (C) 2000 Al Borchers (alborchers@steinerpoint.com)
 *
 * This software is distributed under the terms of the GNU General
 * Public License ("GPL") as published by the Free Software Foundation,
 * either version 2 of that License or (at your option) any later version.
 */

/* #define VERBOSE_DEBUG */

#include <linux/kernel.h>
#include <linux/sched.h>
#include <linux/interrupt.h>
#include <linux/device.h>
#include <linux/delay.h>
#include <linux/tty.h>
#include <linux/tty_flip.h>
#include <linux/slab.h>
#include <linux/export.h>
#include <linux/module.h>

#include "u_serial.h"


/*
 * This component encapsulates the TTY layer glue needed to provide basic
 * "serial port" functionality through the USB gadget stack.  Each such
 * port is exposed through a /dev/ttyGS* node.
 *
 * After this module has been loaded, the individual TTY port can be requested
 * (gserial_alloc_line()) and it will stay available until they are removed
 * (gserial_free_line()). Each one may be connected to a USB function
 * (gserial_connect), or disconnected (with gserial_disconnect) when the USB
 * host issues a config change event. Data can only flow when the port is
 * connected to the host.
 *
 * A given TTY port can be made available in multiple configurations.
 * For example, each one might expose a ttyGS0 node which provides a
 * login application.  In one case that might use CDC ACM interface 0,
 * while another configuration might use interface 3 for that.  The
 * work to handle that (including descriptor management) is not part
 * of this component.
 *
 * Configurations may expose more than one TTY port.  For example, if
 * ttyGS0 provides login service, then ttyGS1 might provide dialer access
 * for a telephone or fax link.  And ttyGS2 might be something that just
 * needs a simple byte stream interface for some messaging protocol that
 * is managed in userspace ... OBEX, PTP, and MTP have been mentioned.
 */

#define PREFIX	"ttyGS"

/*
 * gserial is the lifecycle interface, used by USB functions
 * gs_port is the I/O nexus, used by the tty driver
 * tty_struct links to the tty/filesystem framework
 *
 * gserial <---> gs_port ... links will be null when the USB link is
 * inactive; managed by gserial_{connect,disconnect}().  each gserial
 * instance can wrap its own USB control protocol.
 *	gserial->ioport == usb_ep->driver_data ... gs_port
 *	gs_port->port_usb ... gserial
 *
 * gs_port <---> tty_struct ... links will be null when the TTY file
 * isn't opened; managed by gs_open()/gs_close()
 *	gserial->port_tty ... tty_struct
 *	tty_struct->driver_data ... gserial
 */

/* RX and TX queues can buffer QUEUE_SIZE packets before they hit the
 * next layer of buffering.  For TX that's a circular buffer; for RX
 * consider it a NOP.  A third layer is provided by the TTY code.
 */
#define QUEUE_SIZE		16
#define WRITE_BUF_SIZE		8192		/* TX only */

/* circular buffer */
struct gs_buf {
	unsigned		buf_size;
	char			*buf_buf;
	char			*buf_get;
	char			*buf_put;
};

/*
 * The port structure holds info for each port, one for each minor number
 * (and thus for each /dev/ node).
 */
struct gs_port {
	struct tty_port		port;
	spinlock_t		port_lock;	/* guard port_* access */

	struct gserial		*port_usb;

	bool			openclose;	/* open/close in progress */
	u8			port_num;

	struct list_head	read_pool;
	int read_started;
	int read_allocated;
	struct list_head	read_queue;
	unsigned		n_read;
#ifndef CONFIG_USE_WORKQ_PUSH
	struct tasklet_struct	push;
#else
	struct work_struct      push;
#endif
	struct list_head	write_pool;
	int write_started;
	int write_allocated;
	struct gs_buf		port_write_buf;
	wait_queue_head_t	drain_wait;	/* wait while writes drain */

	/* REVISIT this state ... */
	struct usb_cdc_line_coding port_line_coding;	/* 8-N-1 etc */
};

static struct portmaster {
	struct mutex	lock;			/* protect open/close */
	struct gs_port	*port;
} ports[MAX_U_SERIAL_PORTS];

#define GS_CLOSE_TIMEOUT		15		/* seconds */



#ifdef VERBOSE_DEBUG
#ifndef pr_vdebug
#define pr_vdebug(fmt, arg...) \
	pr_debug(fmt, ##arg)
#endif /* pr_vdebug */
#else
#ifndef pr_vdebug
#define pr_vdebug(fmt, arg...) \
	({ if (0) pr_debug(fmt, ##arg); })
#endif /* pr_vdebug */
#endif

/*-------------------------------------------------------------------------*/

/* Circular Buffer */

/*
 * gs_buf_alloc
 *
 * Allocate a circular buffer and all associated memory.
 */
static int gs_buf_alloc(struct gs_buf *gb, unsigned size)
{
	gb->buf_buf = kmalloc(size, GFP_KERNEL);
	if (gb->buf_buf == NULL)
		return -ENOMEM;

	gb->buf_size = size;
	gb->buf_put = gb->buf_buf;
	gb->buf_get = gb->buf_buf;

	return 0;
}

/*
 * gs_buf_free
 *
 * Free the buffer and all associated memory.
 */
static void gs_buf_free(struct gs_buf *gb)
{
	kfree(gb->buf_buf);
	gb->buf_buf = NULL;
}

/*
 * gs_buf_clear
 *
 * Clear out all data in the circular buffer.
 */
static void gs_buf_clear(struct gs_buf *gb)
{
	gb->buf_get = gb->buf_put;
	/* equivalent to a get of all data available */
}

/*
 * gs_buf_data_avail
 *
 * Return the number of bytes of data written into the circular
 * buffer.
 */
static unsigned gs_buf_data_avail(struct gs_buf *gb)
{
	return (gb->buf_size + gb->buf_put - gb->buf_get) % gb->buf_size;
}

/*
 * gs_buf_space_avail
 *
 * Return the number of bytes of space available in the circular
 * buffer.
 */
static unsigned gs_buf_space_avail(struct gs_buf *gb)
{
	return (gb->buf_size + gb->buf_get - gb->buf_put - 1) % gb->buf_size;
}

/*
 * gs_buf_put
 *
 * Copy data data from a user buffer and put it into the circular buffer.
 * Restrict to the amount of space available.
 *
 * Return the number of bytes copied.
 */
static unsigned
gs_buf_put(struct gs_buf *gb, const char *buf, unsigned count)
{
	unsigned len;

	len  = gs_buf_space_avail(gb);
	if (count > len)
		count = len;

	if (count == 0)
		return 0;

	len = gb->buf_buf + gb->buf_size - gb->buf_put;
	if (count > len) {
		memcpy(gb->buf_put, buf, len);
		memcpy(gb->buf_buf, buf+len, count - len);
		gb->buf_put = gb->buf_buf + count - len;
	} else {
		memcpy(gb->buf_put, buf, count);
		if (count < len)
			gb->buf_put += count;
		else /* count == len */
			gb->buf_put = gb->buf_buf;
	}

	return count;
}

/*
 * gs_buf_get
 *
 * Get data from the circular buffer and copy to the given buffer.
 * Restrict to the amount of data available.
 *
 * Return the number of bytes copied.
 */
static unsigned
gs_buf_get(struct gs_buf *gb, char *buf, unsigned count)
{
	unsigned len;

	len = gs_buf_data_avail(gb);
	if (count > len)
		count = len;

	if (count == 0)
		return 0;

	len = gb->buf_buf + gb->buf_size - gb->buf_get;
	if (count > len) {
		memcpy(buf, gb->buf_get, len);
		memcpy(buf+len, gb->buf_buf, count - len);
		gb->buf_get = gb->buf_buf + count - len;
	} else {
		memcpy(buf, gb->buf_get, count);
		if (count < len)
			gb->buf_get += count;
		else /* count == len */
			gb->buf_get = gb->buf_buf;
	}

	return count;
}

/*-------------------------------------------------------------------------*/

/* I/O glue between TTY (upper) and USB function (lower) driver layers */

/*
 * gs_alloc_req
 *
 * Allocate a usb_request and its buffer.  Returns a pointer to the
 * usb_request or NULL if there is an error.
 */
struct usb_request *
gs_alloc_req(struct usb_ep *ep, unsigned len, gfp_t kmalloc_flags)
{
	struct usb_request *req;

	req = usb_ep_alloc_request(ep, kmalloc_flags);

	if (req != NULL) {
		req->length = len;
		req->buf = kmalloc(len, kmalloc_flags);
		if (req->buf == NULL) {
			usb_ep_free_request(ep, req);
			return NULL;
		}
	}

	return req;
}
EXPORT_SYMBOL_GPL(gs_alloc_req);

/*
 * gs_free_req
 *
 * Free a usb_request and its buffer.
 */
void gs_free_req(struct usb_ep *ep, struct usb_request *req)
{
	kfree(req->buf);
	usb_ep_free_request(ep, req);
}
EXPORT_SYMBOL_GPL(gs_free_req);

/*
 * gs_send_packet
 *
 * If there is data to send, a packet is built in the given
 * buffer and the size is returned.  If there is no data to
 * send, 0 is returned.
 *
 * Called with port_lock held.
 */
static unsigned
gs_send_packet(struct gs_port *port, char *packet, unsigned size)
{
	unsigned len;

	len = gs_buf_data_avail(&port->port_write_buf);
	if (len < size)
		size = len;
	if (size != 0)
		size = gs_buf_get(&port->port_write_buf, packet, size);
	return size;
}

/*
 * gs_start_tx
 *
 * This function finds available write requests, calls
 * gs_send_packet to fill these packets with data, and
 * continues until either there are no more write requests
 * available or no more data to send.  This function is
 * run whenever data arrives or write requests are available.
 *
 * Context: caller owns port_lock; port_usb is non-null.
 */
static int gs_start_tx(struct gs_port *port)
/*
__releases(&port->port_lock)
__acquires(&port->port_lock)
*/
{
	struct list_head	*pool = &port->write_pool;
	struct usb_ep		*in = port->port_usb->in;
	int			status = 0;
	bool			do_tty_wake = false;

	while (!list_empty(pool)) {
		struct usb_request	*req;
		int			len;

		if (port->write_started >= QUEUE_SIZE)
			break;

		req = list_entry(pool->next, struct usb_request, list);
		len = gs_send_packet(port, req->buf, in->maxpacket);
		if (len == 0) {
			wake_up_interruptible(&port->drain_wait);
			break;
		}
		do_tty_wake = true;

		req->length = len;
		list_del(&req->list);
		req->zero = (gs_buf_data_avail(&port->port_write_buf) == 0);

		pr_vdebug(PREFIX "%d: tx len=%d, 0x%02x 0x%02x 0x%02x ...\n",
				port->port_num, len, *((u8 *)req->buf),
				*((u8 *)req->buf+1), *((u8 *)req->buf+2));

		/* Drop lock while we call out of driver; completions
		 * could be issued while we do so.  Disconnection may
		 * happen too; maybe immediately before we queue this!
		 *
		 * NOTE that we may keep sending data for a while after
		 * the TTY closed (dev->ioport->port_tty is NULL).
		 */
		spin_unlock(&port->port_lock);
		status = usb_ep_queue(in, req, GFP_ATOMIC);
		spin_lock(&port->port_lock);

		if (status) {
			pr_debug("%s: %s %s err %d\n",
					__func__, "queue", in->name, status);
			list_add(&req->list, pool);
			break;
		}

		port->write_started++;

		/* abort immediately after disconnect */
		if (!port->port_usb)
			break;
	}

	if (do_tty_wake && port->port.tty)
		tty_wakeup(port->port.tty);
	return status;
}

/*
 * Context: caller owns port_lock, and port_usb is set
 */
static unsigned gs_start_rx(struct gs_port *port)
/*
__releases(&port->port_lock)
__acquires(&port->port_lock)
*/
{
	struct list_head	*pool = &port->read_pool;
	struct usb_ep		*out = port->port_usb->out;

	while (!list_empty(pool)) {
		struct usb_request	*req;
		int			status;
		struct tty_struct	*tty;

		/* no more rx if closed */
		tty = port->port.tty;
		if (!tty)
			break;

		if (port->read_started >= QUEUE_SIZE)
			break;

		req = list_entry(pool->next, struct usb_request, list);
		list_del(&req->list);
		req->length = out->maxpacket;

		/* drop lock while we call out; the controller driver
		 * may need to call us back (e.g. for disconnect)
		 */
		spin_unlock(&port->port_lock);
		status = usb_ep_queue(out, req, GFP_ATOMIC);
		spin_lock(&port->port_lock);

		if (status) {
			pr_debug("%s: %s %s err %d\n",
					__func__, "queue", out->name, status);
			list_add(&req->list, pool);
			break;
		}
		port->read_started++;

		/* abort immediately after disconnect */
		if (!port->port_usb)
			break;
	}
	return port->read_started;
}

/*
 * RX tasklet takes data out of the RX queue and hands it up to the TTY
 * layer until it refuses to take any more data (or is throttled back).
 * Then it issues reads for any further data.
 *
 * If the RX queue becomes full enough that no usb_request is queued,
 * the OUT endpoint may begin NAKing as soon as its FIFO fills up.
 * So QUEUE_SIZE packets plus however many the FIFO holds (usually two)
 * can be buffered before the TTY layer's buffers (currently 64 KB).
 */
#ifndef CONFIG_USE_WORKQ_PUSH
static void gs_rx_push(unsigned long _port)
{
	struct gs_port	*port = (void *)_port;
	struct list_head	*queue = &port->read_queue;
#else
static void gs_rx_push(struct work_struct *work)
{
	struct gs_port	*port;
	struct list_head	*queue;
#endif
	struct tty_struct	*tty;
	bool			disconnect = false;
	bool			do_push = false;

#ifdef CONFIG_USE_WORKQ_PUSH
	port = container_of(work, struct gs_port, push);
	queue = &port->read_queue;
#endif

	/* hand any queued data to the tty */
	spin_lock_irq(&port->port_lock);
	tty = port->port.tty;
	while (!list_empty(queue)) {
		struct usb_request	*req;

		req = list_first_entry(queue, struct usb_request, list);

		/* leave data queued if tty was rx throttled */
		if (tty && test_bit(TTY_THROTTLED, &tty->flags))
			break;

		switch (req->status) {
		case -ESHUTDOWN:
			disconnect = true;
			pr_vdebug(PREFIX "%d: shutdown\n", port->port_num);
			break;

		default:
			/* presumably a transient fault */
			pr_warning(PREFIX "%d: unexpected RX status %d\n",
					port->port_num, req->status);
			/* FALLTHROUGH */
		case 0:
			/* normal completion */
			break;
		}

		/* push data to (open) tty */
		if (req->actual) {
			char		*packet = req->buf;
			unsigned	size = req->actual;
			unsigned	n;
			int		count;

			/* we may have pushed part of this packet already... */
			n = port->n_read;
			if (n) {
				packet += n;
				size -= n;
			}

			count = tty_insert_flip_string(&port->port, packet,
					size);
			if (count)
				do_push = true;
			if (count != size) {
				/* stop pushing; TTY layer can't handle more */
				port->n_read += count;
				pr_vdebug(PREFIX "%d: rx block %d/%d\n",
						port->port_num,
						count, req->actual);
				break;
			}
			port->n_read = 0;
		}

		list_move(&req->list, &port->read_pool);
		port->read_started--;
	}

	/* Push from tty to ldisc; without low_latency set this is handled by
	 * a workqueue, so we won't get callbacks and can hold port_lock
	 */
	if (do_push)
		tty_flip_buffer_push(&port->port);


	/* We want our data queue to become empty ASAP, keeping data
	 * in the tty and ldisc (not here).  If we couldn't push any
	 * this time around, there may be trouble unless there's an
	 * implicit tty_unthrottle() call on its way...
	 *
	 * REVISIT we should probably add a timer to keep the tasklet
	 * from starving ... but it's not clear that case ever happens.
	 */
	if (!list_empty(queue) && tty) {
		if (!test_bit(TTY_THROTTLED, &tty->flags)) {
			if (do_push)
#ifndef CONFIG_USE_WORKQ_PUSH
				tasklet_schedule(&port->push);
#else
				schedule_work(&port->push);
#endif
			else
				pr_warning(PREFIX "%d: RX not scheduled?\n",
					port->port_num);
		}
	}

	/* If we're still connected, refill the USB RX queue. */
	if (!disconnect && port->port_usb)
		gs_start_rx(port);

	spin_unlock_irq(&port->port_lock);
}

static void gs_read_complete(struct usb_ep *ep, struct usb_request *req)
{
	struct gs_port	*port = ep->driver_data;

	if (WARN_ON(!port))
		return;

	/* Queue all received data until the tty layer is ready for it. */
	spin_lock(&port->port_lock);
	list_add_tail(&req->list, &port->read_queue);
#ifndef CONFIG_USE_WORKQ_PUSH
	tasklet_schedule(&port->push);
#else
	schedule_work(&port->push);
#endif
	spin_unlock(&port->port_lock);
}

static void gs_write_complete(struct usb_ep *ep, struct usb_request *req)
{
	struct gs_port	*port = ep->driver_data;

	if (WARN_ON(!port))
		return;

	spin_lock(&port->port_lock);
	list_add(&req->list, &port->write_pool);
	port->write_started--;

	switch (req->status) {
	default:
		/* presumably a transient fault */
		pr_warning("%s: unexpected %s status %d\n",
				__func__, ep->name, req->status);
		/* FALL THROUGH */
	case 0:
		/* normal completion */
		gs_start_tx(port);
		break;

	case -ESHUTDOWN:
		/* disconnect */
		pr_vdebug("%s: %s shutdown\n", __func__, ep->name);
		break;
	}

	spin_unlock(&port->port_lock);
}

static void gs_free_requests(struct usb_ep *ep, struct list_head *head,
							 int *allocated)
{
	struct usb_request	*req;

	while (!list_empty(head)) {
		req = list_entry(head->next, struct usb_request, list);
		list_del(&req->list);
		gs_free_req(ep, req);
		if (allocated)
			(*allocated)--;
	}
}

static int gs_alloc_requests(struct usb_ep *ep, struct list_head *head,
		void (*fn)(struct usb_ep *, struct usb_request *),
		int *allocated)
{
	int			i;
	struct usb_request	*req;
	int n = allocated ? QUEUE_SIZE - *allocated : QUEUE_SIZE;

	/* Pre-allocate up to QUEUE_SIZE transfers, but if we can't
	 * do quite that many this time, don't fail ... we just won't
	 * be as speedy as we might otherwise be.
	 */
	for (i = 0; i < n; i++) {
		req = gs_alloc_req(ep, ep->maxpacket, GFP_ATOMIC);
		if (!req)
			return list_empty(head) ? -ENOMEM : 0;
		req->complete = fn;
		list_add_tail(&req->list, head);
		if (allocated)
			(*allocated)++;
	}
	return 0;
}

/**
 * gs_start_io - start USB I/O streams
 * @dev: encapsulates endpoints to use
 * Context: holding port_lock; port_tty and port_usb are non-null
 *
 * We only start I/O when something is connected to both sides of
 * this port.  If nothing is listening on the host side, we may
 * be pointlessly filling up our TX buffers and FIFO.
 */
static int gs_start_io(struct gs_port *port)
{
	struct list_head	*head = &port->read_pool;
	struct usb_ep		*ep = port->port_usb->out;
	int			status;
	unsigned		started;

	/* Allocate RX and TX I/O buffers.  We can't easily do this much
	 * earlier (with GFP_KERNEL) because the requests are coupled to
	 * endpoints, as are the packet sizes we'll be using.  Different
	 * configurations may use different endpoints with a given port;
	 * and high speed vs full speed changes packet sizes too.
	 */
	status = gs_alloc_requests(ep, head, gs_read_complete,
		&port->read_allocated);
	if (status)
		return status;

	status = gs_alloc_requests(port->port_usb->in, &port->write_pool,
			gs_write_complete, &port->write_allocated);
	if (status) {
		gs_free_requests(ep, head, &port->read_allocated);
		return status;
	}

	/* queue read requests */
	port->n_read = 0;
	started = gs_start_rx(port);

	/* unblock any pending writes into our circular buffer */
	if (started) {
		tty_wakeup(port->port.tty);
	} else {
		gs_free_requests(ep, head, &port->read_allocated);
		gs_free_requests(port->port_usb->in, &port->write_pool,
			&port->write_allocated);
		status = -EIO;
	}

	return status;
}

/*-------------------------------------------------------------------------*/

/* TTY Driver */

/*
 * gs_open sets up the link between a gs_port and its associated TTY.
 * That link is broken *only* by TTY close(), and all driver methods
 * know that.
 */
static int gs_open(struct tty_struct *tty, struct file *file)
{
	int		port_num = tty->index;
	struct gs_port	*port;
	int		status;

	do {
		mutex_lock(&ports[port_num].lock);
		port = ports[port_num].port;
		if (!port)
			status = -ENODEV;
		else {
			spin_lock_irq(&port->port_lock);

			/* already open?  Great. */
			if (port->port.count) {
				status = 0;
				port->port.count++;

			/* currently opening/closing? wait ... */
			} else if (port->openclose) {
				status = -EBUSY;

			/* ... else we do the work */
			} else {
				status = -EAGAIN;
				port->openclose = true;
			}
			spin_unlock_irq(&port->port_lock);
		}
		mutex_unlock(&ports[port_num].lock);

		switch (status) {
		default:
			/* fully handled */
			return status;
		case -EAGAIN:
			/* must do the work */
			break;
		case -EBUSY:
			/* wait for EAGAIN task to finish */
			msleep(1);
			/* REVISIT could have a waitchannel here, if
			 * concurrent open performance is important
			 */
			break;
		}
	} while (status != -EAGAIN);

	/* Do the "real open" */
	spin_lock_irq(&port->port_lock);

	/* allocate circular buffer on first open */
	if (port->port_write_buf.buf_buf == NULL) {

		spin_unlock_irq(&port->port_lock);
		status = gs_buf_alloc(&port->port_write_buf, WRITE_BUF_SIZE);
		spin_lock_irq(&port->port_lock);

		if (status) {
			pr_debug("gs_open: ttyGS%d (%p,%p) no buffer\n",
				port->port_num, tty, file);
			port->openclose = false;
			goto exit_unlock_port;
		}
	}

	/* REVISIT if REMOVED (ports[].port NULL), abort the open
	 * to let rmmod work faster (but this way isn't wrong).
	 */

	/* REVISIT maybe wait for "carrier detect" */

	tty->driver_data = port;
	port->port.tty = tty;

	port->port.count = 1;
	port->openclose = false;

	/* if connected, start the I/O stream */
	if (port->port_usb) {
		struct gserial	*gser = port->port_usb;

		pr_debug("gs_open: start ttyGS%d\n", port->port_num);
		gs_start_io(port);

		if (gser->connect)
			gser->connect(gser);
	}

	pr_debug("gs_open: ttyGS%d (%p,%p)\n", port->port_num, tty, file);

	status = 0;

exit_unlock_port:
	spin_unlock_irq(&port->port_lock);
	return status;
}

static int gs_writes_finished(struct gs_port *p)
{
	int cond;

	/* return true on disconnect or empty buffer */
	spin_lock_irq(&p->port_lock);
	cond = (p->port_usb == NULL) || !gs_buf_data_avail(&p->port_write_buf);
	spin_unlock_irq(&p->port_lock);

	return cond;
}

static void gs_close(struct tty_struct *tty, struct file *file)
{
	struct gs_port *port = tty->driver_data;
	struct gserial	*gser;

	if (WARN_ON(!port))
		return;

	spin_lock_irq(&port->port_lock);

	if (port->port.count != 1) {
		if (port->port.count == 0)
			WARN_ON(1);
		else
			--port->port.count;
		goto exit;
	}

	pr_debug("gs_close: ttyGS%d (%p,%p) ...\n", port->port_num, tty, file);

	/* mark port as closing but in use; we can drop port lock
	 * and sleep if necessary
	 */
	port->openclose = true;
	port->port.count = 0;

	gser = port->port_usb;
	if (gser && gser->disconnect)
		gser->disconnect(gser);

	/* wait for circular write buffer to drain, disconnect, or at
	 * most GS_CLOSE_TIMEOUT seconds; then discard the rest
	 */
	if (gs_buf_data_avail(&port->port_write_buf) > 0 && gser) {
		spin_unlock_irq(&port->port_lock);
		wait_event_interruptible_timeout(port->drain_wait,
					gs_writes_finished(port),
					GS_CLOSE_TIMEOUT * HZ);
		spin_lock_irq(&port->port_lock);
		gser = port->port_usb;
	}

	/* Iff we're disconnected, there can be no I/O in flight so it's
	 * ok to free the circular buffer; else just scrub it.  And don't
	 * let the push tasklet fire again until we're re-opened.
	 */
	if (gser == NULL)
		gs_buf_free(&port->port_write_buf);
	else
		gs_buf_clear(&port->port_write_buf);

	tty->driver_data = NULL;
	port->port.tty = NULL;

	port->openclose = false;

	pr_debug("gs_close: ttyGS%d (%p,%p) done!\n",
			port->port_num, tty, file);

	wake_up(&port->port.close_wait);
exit:
	spin_unlock_irq(&port->port_lock);
}

static int gs_write(struct tty_struct *tty, const unsigned char *buf, int count)
{
	struct gs_port	*port;
	unsigned long	flags;
	int		status;

	if (tty->driver_data == (void *)0) {
		pr_warn("tty->driver_data is zero\n");
		return 0;
	}
	port = tty->driver_data;

	pr_vdebug("gs_write: ttyGS%d (%p) writing %d bytes\n",
			port->port_num, tty, count);

	spin_lock_irqsave(&port->port_lock, flags);
	if (count)
		count = gs_buf_put(&port->port_write_buf, buf, count);
	/* treat count == 0 as flush_chars() */
	if (port->port_usb)
		status = gs_start_tx(port);
	spin_unlock_irqrestore(&port->port_lock, flags);

	return count;
}

static int gs_put_char(struct tty_struct *tty, unsigned char ch)
{
	struct gs_port	*port = tty->driver_data;
	unsigned long	flags;
	int		status;

<<<<<<< HEAD
	pr_vdebug("gs_put_char: (%d,%p) char=0x%x, called from %pf\n",
=======
	if (WARN_ON(!port))
		return 0;

	pr_vdebug("gs_put_char: (%d,%p) char=0x%x, called from %p\n",
>>>>>>> 940b3e49
		port->port_num, tty, ch, __builtin_return_address(0));

	spin_lock_irqsave(&port->port_lock, flags);
	status = gs_buf_put(&port->port_write_buf, &ch, 1);
	spin_unlock_irqrestore(&port->port_lock, flags);

	return status;
}

static void gs_flush_chars(struct tty_struct *tty)
{
	struct gs_port	*port = tty->driver_data;
	unsigned long	flags;

	if (WARN_ON(!port))
		return;

	pr_vdebug("gs_flush_chars: (%d,%p)\n", port->port_num, tty);

	spin_lock_irqsave(&port->port_lock, flags);
	if (port->port_usb)
		gs_start_tx(port);
	spin_unlock_irqrestore(&port->port_lock, flags);
}

static int gs_write_room(struct tty_struct *tty)
{
	struct gs_port	*port = tty->driver_data;
	unsigned long	flags;
	int		room = 0;

	if (WARN_ON(!port))
		return 0;

	spin_lock_irqsave(&port->port_lock, flags);
	if (port->port_usb)
		room = gs_buf_space_avail(&port->port_write_buf);
	spin_unlock_irqrestore(&port->port_lock, flags);

	pr_vdebug("gs_write_room: (%d,%p) room=%d\n",
		port->port_num, tty, room);

	return room;
}

static int gs_chars_in_buffer(struct tty_struct *tty)
{
	struct gs_port	*port = tty->driver_data;
	unsigned long	flags;
	int		chars = 0;

	if (WARN_ON(!port))
		return 0;

	spin_lock_irqsave(&port->port_lock, flags);
	chars = gs_buf_data_avail(&port->port_write_buf);
	spin_unlock_irqrestore(&port->port_lock, flags);

	pr_vdebug("gs_chars_in_buffer: (%d,%p) chars=%d\n",
		port->port_num, tty, chars);

	return chars;
}

/* undo side effects of setting TTY_THROTTLED */
static void gs_unthrottle(struct tty_struct *tty)
{
	struct gs_port		*port = tty->driver_data;
	unsigned long		flags;

	if (WARN_ON(!port))
		return;

	spin_lock_irqsave(&port->port_lock, flags);
	if (port->port_usb) {
		/* Kickstart read queue processing.  We don't do xon/xoff,
		 * rts/cts, or other handshaking with the host, but if the
		 * read queue backs up enough we'll be NAKing OUT packets.
		 */
#ifndef CONFIG_USE_WORKQ_PUSH
		tasklet_schedule(&port->push);
#else
		schedule_work(&port->push);
#endif
		pr_vdebug(PREFIX "%d: unthrottle\n", port->port_num);
	}
	spin_unlock_irqrestore(&port->port_lock, flags);
}

static int gs_break_ctl(struct tty_struct *tty, int duration)
{
	struct gs_port	*port = tty->driver_data;
	int		status = 0;
	struct gserial	*gser;

	if (WARN_ON(!port))
		return 0;

	pr_vdebug("gs_break_ctl: ttyGS%d, send break (%d)\n",
			port->port_num, duration);

	spin_lock_irq(&port->port_lock);
	gser = port->port_usb;
	if (gser && gser->send_break)
		status = gser->send_break(gser, duration);
	spin_unlock_irq(&port->port_lock);

	return status;
}

static const struct tty_operations gs_tty_ops = {
	.open =			gs_open,
	.close =		gs_close,
	.write =		gs_write,
	.put_char =		gs_put_char,
	.flush_chars =		gs_flush_chars,
	.write_room =		gs_write_room,
	.chars_in_buffer =	gs_chars_in_buffer,
	.unthrottle =		gs_unthrottle,
	.break_ctl =		gs_break_ctl,
};

/*-------------------------------------------------------------------------*/

static struct tty_driver *gs_tty_driver;

static int
gs_port_alloc(unsigned port_num, struct usb_cdc_line_coding *coding)
{
	struct gs_port	*port;
	int		ret = 0;

	mutex_lock(&ports[port_num].lock);
	if (ports[port_num].port) {
		ret = -EBUSY;
		goto out;
	}

	port = kzalloc(sizeof(struct gs_port), GFP_KERNEL);
	if (port == NULL) {
		ret = -ENOMEM;
		goto out;
	}

	tty_port_init(&port->port);
	spin_lock_init(&port->port_lock);
	init_waitqueue_head(&port->drain_wait);
#ifndef CONFIG_USE_WORKQ_PUSH
	tasklet_init(&port->push, gs_rx_push, (unsigned long) port);
#else
	pr_info("use workqueue push\n");
	INIT_WORK(&port->push, gs_rx_push);
#endif
	INIT_LIST_HEAD(&port->read_pool);
	INIT_LIST_HEAD(&port->read_queue);
	INIT_LIST_HEAD(&port->write_pool);

	port->port_num = port_num;
	port->port_line_coding = *coding;

	ports[port_num].port = port;
out:
	mutex_unlock(&ports[port_num].lock);
	return ret;
}

static int gs_closed(struct gs_port *port)
{
	int cond;

	spin_lock_irq(&port->port_lock);
	cond = (port->port.count == 0) && !port->openclose;
	spin_unlock_irq(&port->port_lock);
	return cond;
}

static void gserial_free_port(struct gs_port *port)
{
	tasklet_kill(&port->push);
	/* wait for old opens to finish */
	wait_event(port->port.close_wait, gs_closed(port));
	WARN_ON(port->port_usb != NULL);
	tty_port_destroy(&port->port);
	kfree(port);
}

void gserial_free_line(unsigned char port_num)
{
	struct gs_port	*port;

	mutex_lock(&ports[port_num].lock);
	if (WARN_ON(!ports[port_num].port)) {
		mutex_unlock(&ports[port_num].lock);
		return;
	}
	port = ports[port_num].port;
	ports[port_num].port = NULL;
	mutex_unlock(&ports[port_num].lock);

<<<<<<< HEAD
	gserial_free_port(port);
	tty_unregister_device(gs_tty_driver, port_num);
}
EXPORT_SYMBOL_GPL(gserial_free_line);

int gserial_alloc_line(unsigned char *line_num)
{
	struct usb_cdc_line_coding	coding;
	struct device			*tty_dev;
	int				ret;
	int				port_num;
=======
	/* start sysfs and /dev/ttyGS* node removal */
	for (i = 0; i < n_ports; i++)
		tty_unregister_device(gs_tty_driver, i);

	for (i = 0; i < n_ports; i++) {
		/* prevent new opens */
		mutex_lock(&ports[i].lock);
		port = ports[i].port;
		ports[i].port = NULL;
		mutex_unlock(&ports[i].lock);
#ifndef CONFIG_USE_WORKQ_PUSH
		tasklet_kill(&port->push);
#else
		flush_work_sync(&port->push);
#endif
		/* wait for old opens to finish */
		wait_event(port->close_wait, gs_closed(port));
>>>>>>> 940b3e49

	coding.dwDTERate = cpu_to_le32(9600);
	coding.bCharFormat = 8;
	coding.bParityType = USB_CDC_NO_PARITY;
	coding.bDataBits = USB_CDC_1_STOP_BITS;

	for (port_num = 0; port_num < MAX_U_SERIAL_PORTS; port_num++) {
		ret = gs_port_alloc(port_num, &coding);
		if (ret == -EBUSY)
			continue;
		if (ret)
			return ret;
		break;
	}
	if (ret)
		return ret;

	/* ... and sysfs class devices, so mdev/udev make /dev/ttyGS* */

	tty_dev = tty_register_device(gs_tty_driver, port_num, NULL);
	if (IS_ERR(tty_dev)) {
		struct gs_port	*port;
		pr_err("%s: failed to register tty for port %d, err %ld\n",
				__func__, port_num, PTR_ERR(tty_dev));

		ret = PTR_ERR(tty_dev);
		port = ports[port_num].port;
		ports[port_num].port = NULL;
		gserial_free_port(port);
		goto err;
	}
	*line_num = port_num;
err:
	return ret;
}
EXPORT_SYMBOL_GPL(gserial_alloc_line);

/**
 * gserial_connect - notify TTY I/O glue that USB link is active
 * @gser: the function, set up with endpoints and descriptors
 * @port_num: which port is active
 * Context: any (usually from irq)
 *
 * This is called activate endpoints and let the TTY layer know that
 * the connection is active ... not unlike "carrier detect".  It won't
 * necessarily start I/O queues; unless the TTY is held open by any
 * task, there would be no point.  However, the endpoints will be
 * activated so the USB host can perform I/O, subject to basic USB
 * hardware flow control.
 *
 * Caller needs to have set up the endpoints and USB function in @dev
 * before calling this, as well as the appropriate (speed-specific)
 * endpoint descriptors, and also have allocate @port_num by calling
 * @gserial_alloc_line().
 *
 * Returns negative errno or zero.
 * On success, ep->driver_data will be overwritten.
 */
int gserial_connect(struct gserial *gser, u8 port_num)
{
	struct gs_port	*port;
	unsigned long	flags;
	int		status;

	if (port_num >= MAX_U_SERIAL_PORTS)
		return -ENXIO;

	port = ports[port_num].port;
	if (!port) {
		pr_err("serial line %d not allocated.\n", port_num);
		return -EINVAL;
	}
	if (port->port_usb) {
		pr_err("serial line %d is in use.\n", port_num);
		return -EBUSY;
	}

	/* activate the endpoints */
	status = usb_ep_enable(gser->in);
	if (status < 0)
		return status;
	gser->in->driver_data = port;

	status = usb_ep_enable(gser->out);
	if (status < 0)
		goto fail_out;
	gser->out->driver_data = port;

	/* then tell the tty glue that I/O can work */
	spin_lock_irqsave(&port->port_lock, flags);
	gser->ioport = port;
	port->port_usb = gser;

	/* REVISIT unclear how best to handle this state...
	 * we don't really couple it with the Linux TTY.
	 */
	gser->port_line_coding = port->port_line_coding;

	/* REVISIT if waiting on "carrier detect", signal. */

	/* if it's already open, start I/O ... and notify the serial
	 * protocol about open/close status (connect/disconnect).
	 */
	if (port->port.count) {
		pr_debug("gserial_connect: start ttyGS%d\n", port->port_num);
		gs_start_io(port);
		if (gser->connect)
			gser->connect(gser);
	} else {
		if (gser->disconnect)
			gser->disconnect(gser);
	}

	spin_unlock_irqrestore(&port->port_lock, flags);

	return status;

fail_out:
	usb_ep_disable(gser->in);
	gser->in->driver_data = NULL;
	return status;
}
EXPORT_SYMBOL_GPL(gserial_connect);
/**
 * gserial_disconnect - notify TTY I/O glue that USB link is inactive
 * @gser: the function, on which gserial_connect() was called
 * Context: any (usually from irq)
 *
 * This is called to deactivate endpoints and let the TTY layer know
 * that the connection went inactive ... not unlike "hangup".
 *
 * On return, the state is as if gserial_connect() had never been called;
 * there is no active USB I/O on these endpoints.
 */
void gserial_disconnect(struct gserial *gser)
{
	struct gs_port	*port = gser->ioport;
	unsigned long	flags;

	if (!port)
		return;

	if (port->port_num == ACM_LOGGING_PORT)
		if (acm_logging_cb->stop)
			acm_logging_cb->stop();

	/* tell the TTY glue not to do I/O here any more */
	spin_lock_irqsave(&port->port_lock, flags);

	/* REVISIT as above: how best to track this? */
	port->port_line_coding = gser->port_line_coding;

	port->port_usb = NULL;
	gser->ioport = NULL;
	if (port->port.count > 0 || port->openclose) {
		wake_up_interruptible(&port->drain_wait);
		if (port->port.tty)
			tty_hangup(port->port.tty);
	}
	spin_unlock_irqrestore(&port->port_lock, flags);

	/* disable endpoints, aborting down any active I/O */
	usb_ep_disable(gser->out);
	gser->out->driver_data = NULL;

	usb_ep_disable(gser->in);
	gser->in->driver_data = NULL;

	/* finally, free any unused/unusable I/O buffers */
	spin_lock_irqsave(&port->port_lock, flags);
	if (port->port.count == 0 && !port->openclose)
		gs_buf_free(&port->port_write_buf);
	gs_free_requests(gser->out, &port->read_pool, NULL);
	gs_free_requests(gser->out, &port->read_queue, NULL);
	gs_free_requests(gser->in, &port->write_pool, NULL);

	port->read_allocated = port->read_started =
		port->write_allocated = port->write_started = 0;

	spin_unlock_irqrestore(&port->port_lock, flags);
}
EXPORT_SYMBOL_GPL(gserial_disconnect);

static int userial_init(void)
{
	unsigned			i;
	int				status;

	gs_tty_driver = alloc_tty_driver(MAX_U_SERIAL_PORTS);
	if (!gs_tty_driver)
		return -ENOMEM;

	gs_tty_driver->driver_name = "g_serial";
	gs_tty_driver->name = PREFIX;
	/* uses dynamically assigned dev_t values */

	gs_tty_driver->type = TTY_DRIVER_TYPE_SERIAL;
	gs_tty_driver->subtype = SERIAL_TYPE_NORMAL;
	gs_tty_driver->flags = TTY_DRIVER_REAL_RAW | TTY_DRIVER_DYNAMIC_DEV;
	gs_tty_driver->init_termios = tty_std_termios;

	/* 9600-8-N-1 ... matches defaults expected by "usbser.sys" on
	 * MS-Windows.  Otherwise, most of these flags shouldn't affect
	 * anything unless we were to actually hook up to a serial line.
	 */
	gs_tty_driver->init_termios.c_cflag =
			B9600 | CS8 | CREAD | HUPCL | CLOCAL;
	gs_tty_driver->init_termios.c_ispeed = 9600;
	gs_tty_driver->init_termios.c_ospeed = 9600;

	tty_set_operations(gs_tty_driver, &gs_tty_ops);
	for (i = 0; i < MAX_U_SERIAL_PORTS; i++)
		mutex_init(&ports[i].lock);

	/* export the driver ... */
	status = tty_register_driver(gs_tty_driver);
	if (status) {
		pr_err("%s: cannot register, err %d\n",
				__func__, status);
		goto fail;
	}

	pr_debug("%s: registered %d ttyGS* device%s\n", __func__,
			MAX_U_SERIAL_PORTS,
			(MAX_U_SERIAL_PORTS == 1) ? "" : "s");

	return status;
fail:
	put_tty_driver(gs_tty_driver);
	gs_tty_driver = NULL;
	return status;
}
module_init(userial_init);

static void userial_cleanup(void)
{
	tty_unregister_driver(gs_tty_driver);
	put_tty_driver(gs_tty_driver);
	gs_tty_driver = NULL;
}
module_exit(userial_cleanup);

MODULE_LICENSE("GPL");<|MERGE_RESOLUTION|>--- conflicted
+++ resolved
@@ -954,14 +954,10 @@
 	unsigned long	flags;
 	int		status;
 
-<<<<<<< HEAD
-	pr_vdebug("gs_put_char: (%d,%p) char=0x%x, called from %pf\n",
-=======
 	if (WARN_ON(!port))
 		return 0;
 
-	pr_vdebug("gs_put_char: (%d,%p) char=0x%x, called from %p\n",
->>>>>>> 940b3e49
+	pr_vdebug("gs_put_char: (%d,%p) char=0x%x, called from %pf\n",
 		port->port_num, tty, ch, __builtin_return_address(0));
 
 	spin_lock_irqsave(&port->port_lock, flags);
@@ -1161,7 +1157,6 @@
 	ports[port_num].port = NULL;
 	mutex_unlock(&ports[port_num].lock);
 
-<<<<<<< HEAD
 	gserial_free_port(port);
 	tty_unregister_device(gs_tty_driver, port_num);
 }
@@ -1173,25 +1168,6 @@
 	struct device			*tty_dev;
 	int				ret;
 	int				port_num;
-=======
-	/* start sysfs and /dev/ttyGS* node removal */
-	for (i = 0; i < n_ports; i++)
-		tty_unregister_device(gs_tty_driver, i);
-
-	for (i = 0; i < n_ports; i++) {
-		/* prevent new opens */
-		mutex_lock(&ports[i].lock);
-		port = ports[i].port;
-		ports[i].port = NULL;
-		mutex_unlock(&ports[i].lock);
-#ifndef CONFIG_USE_WORKQ_PUSH
-		tasklet_kill(&port->push);
-#else
-		flush_work_sync(&port->push);
-#endif
-		/* wait for old opens to finish */
-		wait_event(port->close_wait, gs_closed(port));
->>>>>>> 940b3e49
 
 	coding.dwDTERate = cpu_to_le32(9600);
 	coding.bCharFormat = 8;
