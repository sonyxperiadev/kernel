// SPDX-License-Identifier: GPL-2.0+
/*
 * Driver for USB Mass Storage compliant devices
 * Protocol Functions Header File
 *
 * Current development and maintenance by:
 *   (c) 1999, 2000 Matthew Dharm (mdharm-usb@one-eyed-alien.net)
 *
 * This driver is based on the 'USB Mass Storage Class' document. This
 * describes in detail the protocol used to communicate with such
 * devices.  Clearly, the designers had SCSI and ATAPI commands in
 * mind when they created this document.  The commands are all very
 * similar to commands in the SCSI-II and ATAPI specifications.
 *
 * It is important to note that in a number of cases this class
 * exhibits class-specific exemptions from the USB specification.
 * Notably the usage of NAK, STALL and ACK differs from the norm, in
 * that they are used to communicate wait, failed and OK on commands.
 *
 * Also, for certain devices, the interrupt endpoint is used to convey
 * status of a command.
<<<<<<< HEAD
 *
 * Please see http://www.one-eyed-alien.net/~mdharm/linux-usb for more
 * information about this driver.
=======
>>>>>>> 661e50bc
 */

#ifndef _PROTOCOL_H_
#define _PROTOCOL_H_

/* Protocol handling routines */
extern void usb_stor_pad12_command(struct scsi_cmnd*, struct us_data*);
extern void usb_stor_ufi_command(struct scsi_cmnd*, struct us_data*);
extern void usb_stor_transparent_scsi_command(struct scsi_cmnd*,
		struct us_data*);

/* struct scsi_cmnd transfer buffer access utilities */
enum xfer_buf_dir	{TO_XFER_BUF, FROM_XFER_BUF};

extern unsigned int usb_stor_access_xfer_buf(unsigned char *buffer,
	unsigned int buflen, struct scsi_cmnd *srb, struct scatterlist **,
	unsigned int *offset, enum xfer_buf_dir dir);

extern void usb_stor_set_xfer_buf(unsigned char *buffer,
	unsigned int buflen, struct scsi_cmnd *srb);
#endif<|MERGE_RESOLUTION|>--- conflicted
+++ resolved
@@ -19,12 +19,6 @@
  *
  * Also, for certain devices, the interrupt endpoint is used to convey
  * status of a command.
-<<<<<<< HEAD
- *
- * Please see http://www.one-eyed-alien.net/~mdharm/linux-usb for more
- * information about this driver.
-=======
->>>>>>> 661e50bc
  */
 
 #ifndef _PROTOCOL_H_
