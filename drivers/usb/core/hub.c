--- conflicted
+++ resolved
@@ -684,6 +684,7 @@
 	struct usb_hub		*hub =
 		container_of(work, struct usb_hub, tt.clear_work);
 	unsigned long		flags;
+	int			limit = 100;
 
 	spin_lock_irqsave (&hub->tt.lock, flags);
 	while (!list_empty(&hub->tt.clear_list)) {
@@ -1253,11 +1254,7 @@
 	if (hub->has_indicators)
 		cancel_delayed_work_sync(&hub->leds);
 	if (hub->tt.hub)
-<<<<<<< HEAD
 		flush_work(&hub->tt.clear_work);
-=======
-		flush_work_sync(&hub->tt.clear_work);
->>>>>>> 47a9a6d1
 }
 
 /* caller has locked the hub device */
