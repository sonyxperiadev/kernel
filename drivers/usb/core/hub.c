--- conflicted
+++ resolved
@@ -1103,7 +1103,6 @@
 	INIT_LIST_HEAD (&hub->tt.clear_list);
 	INIT_WORK(&hub->tt.clear_work, hub_tt_work);
 	switch (hdev->descriptor.bDeviceProtocol) {
-<<<<<<< HEAD
 		case 0:
                         //CGG
                         dev_dbg(hub_dev, "TT with no hub-specific protocol - "
@@ -1132,31 +1131,6 @@
 			dev_dbg(hub_dev, "Unrecognized hub protocol %d\n",
 				hdev->descriptor.bDeviceProtocol);
 			break;
-=======
-	case USB_HUB_PR_FS:
-		break;
-	case USB_HUB_PR_HS_SINGLE_TT:
-		dev_dbg(hub_dev, "Single TT\n");
-		hub->tt.hub = hdev;
-		break;
-	case USB_HUB_PR_HS_MULTI_TT:
-		ret = usb_set_interface(hdev, 0, 1);
-		if (ret == 0) {
-			dev_dbg(hub_dev, "TT per port\n");
-			hub->tt.multi = 1;
-		} else
-			dev_err(hub_dev, "Using single TT (err %d)\n",
-				ret);
-		hub->tt.hub = hdev;
-		break;
-	case USB_HUB_PR_SS:
-		/* USB 3.0 hubs don't have a TT */
-		break;
-	default:
-		dev_dbg(hub_dev, "Unrecognized hub protocol %d\n",
-			hdev->descriptor.bDeviceProtocol);
-		break;
->>>>>>> 90adfd2b
 	}
 
 	/* Note 8 FS bit times == (8 bits / 12000000 bps) ~= 666ns */
@@ -1699,15 +1673,12 @@
 {
 	struct usb_device	*udev = *pdev;
 	int			i;
-<<<<<<< HEAD
 	struct usb_hcd		*hcd;
 
 	if (!udev) {
 		pr_debug ("%s nodev\n", __func__);
 		return;
 	}
-=======
->>>>>>> 90adfd2b
 
 	/* Coverity REVERSE_INULL fix */
 	hcd = bus_to_hcd(udev->bus);
@@ -2566,7 +2537,6 @@
 		}
 	}
 
-<<<<<<< HEAD
 #ifdef CONFIG_USB_OTG
 	if (!udev->bus->is_b_host && udev->bus->hnp_support &&
 					udev->portnum == udev->bus->otg_port) {
@@ -2581,11 +2551,6 @@
 			udev->bus->b_hnp_enable = 1;
 	}
 #endif
-=======
-	/* disable USB2 hardware LPM */
-	if (udev->usb2_hw_lpm_enabled == 1)
-		usb_set_usb2_hardware_lpm(udev, 0);
->>>>>>> 90adfd2b
 
 	/* see 7.1.7.6 */
 	if (hub_is_superspeed(hub->hdev))
@@ -2611,14 +2576,8 @@
 			status = 0;
 	} else {
 		/* device has up to 10 msec to fully suspend */
-<<<<<<< HEAD
 //		dev_dbg(&udev->dev, "usb %ssuspend\n",
 //				(msg.event & PM_EVENT_AUTO ? "auto-" : ""));
-=======
-		dev_dbg(&udev->dev, "usb %ssuspend, wakeup %d\n",
-				(PMSG_IS_AUTO(msg) ? "auto-" : ""),
-				udev->do_remote_wakeup);
->>>>>>> 90adfd2b
 		usb_set_device_state(udev, USB_STATE_SUSPENDED);
 		msleep(10);
 	}
