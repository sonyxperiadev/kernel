--- conflicted
+++ resolved
@@ -4831,19 +4831,15 @@
 
 		hub = list_entry(tmp, struct usb_hub, event_list);
 		kref_get(&hub->kref);
-<<<<<<< HEAD
 
 		/* make sure hdev is not freed before accessing it */
 		if (hub->disconnected) {
 			spin_unlock_irq(&hub_event_lock);
 			goto hub_disconnected;
 		} else {
-			usb_get_dev(hub->hdev);
-		}
-=======
-		hdev = hub->hdev;
-		usb_get_dev(hdev);
->>>>>>> 4227cffc
+			hdev = hub->hdev;
+			usb_get_dev(hdev);
+		}
 		spin_unlock_irq(&hub_event_lock);
 
 		hub_dev = hub->intfdev;
@@ -5061,10 +5057,7 @@
  loop_disconnected:
 		usb_unlock_device(hdev);
 		usb_put_dev(hdev);
-<<<<<<< HEAD
  hub_disconnected:
-=======
->>>>>>> 4227cffc
 		kref_put(&hub->kref, hub_release);
 
         } /* end while (1) */
