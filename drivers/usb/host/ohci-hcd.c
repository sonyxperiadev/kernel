--- conflicted
+++ resolved
@@ -1063,15 +1063,6 @@
 #define PLATFORM_DRIVER         ohci_bcm_driver
 #endif
 
-<<<<<<< HEAD
-
-#if defined(CONFIG_CPU_SUBTYPE_SH7720) || \
-    defined(CONFIG_CPU_SUBTYPE_SH7721) || \
-    defined(CONFIG_CPU_SUBTYPE_SH7763) || \
-    defined(CONFIG_CPU_SUBTYPE_SH7786)
-
-=======
->>>>>>> 39585b11
 #ifdef CONFIG_USB_OHCI_SH
 #include "ohci-sh.c"
 #define PLATFORM_DRIVER		ohci_hcd_sh_driver
