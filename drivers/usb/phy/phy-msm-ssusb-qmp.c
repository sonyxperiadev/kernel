/*
 * Copyright (c) 2013-2018, The Linux Foundation. All rights reserved.
 *
 * This program is free software; you can redistribute it and/or modify
 * it under the terms of the GNU General Public License version 2 and
 * only version 2 as published by the Free Software Foundation.
 *
 * This program is distributed in the hope that it will be useful,
 * but WITHOUT ANY WARRANTY; without even the implied warranty of
 * MERCHANTABILITY or FITNESS FOR A PARTICULAR PURPOSE.  See the
 * GNU General Public License for more details.
 *
 */

#include <linux/module.h>
#include <linux/kernel.h>
#include <linux/err.h>
#include <linux/slab.h>
#include <linux/io.h>
#include <linux/of.h>
#include <linux/of_device.h>
#include <linux/platform_device.h>
#include <linux/regulator/consumer.h>
#include <linux/usb/phy.h>
#include <linux/clk.h>
#include <linux/extcon.h>
#include <linux/reset.h>
#include <linux/hrtimer.h>
#include <soc/qcom/socinfo.h>

enum core_ldo_levels {
	CORE_LEVEL_NONE = 0,
	CORE_LEVEL_MIN,
	CORE_LEVEL_MAX,
};

#define INIT_MAX_TIME_USEC			1000

/* default CORE votlage and load values */
#define USB_SSPHY_1P2_VOL_MIN		1200000 /* uV */
#define USB_SSPHY_1P2_VOL_MAX		1200000 /* uV */
#define USB_SSPHY_HPM_LOAD		23000	/* uA */

/* USB3PHY_PCIE_USB3_PCS_PCS_STATUS bit */
#define PHYSTATUS				BIT(6)

/* PCIE_USB3_PHY_AUTONOMOUS_MODE_CTRL bits */
#define ARCVR_DTCT_EN		BIT(0)
#define ALFPS_DTCT_EN		BIT(1)
#define ARCVR_DTCT_EVENT_SEL	BIT(4)

/*
 * register bits
 * PCIE_USB3_PHY_PCS_MISC_TYPEC_CTRL - for QMP USB PHY
 * USB3_DP_COM_PHY_MODE_CTRL - for QMP USB DP Combo PHY
 */

/* 0 - selects Lane A. 1 - selects Lane B */
#define SW_PORTSELECT		BIT(0)
/* port select mux: 1 - sw control. 0 - HW control*/
#define SW_PORTSELECT_MX	BIT(1)

/* USB3_DP_PHY_USB3_DP_COM_SWI_CTRL bits */

/* LANE related register read/write with USB3 */
#define USB3_SWI_ACT_ACCESS_EN	BIT(0)
/* LANE related register read/write with DP */
#define DP_SWI_ACT_ACCESS_EN	BIT(1)

/* USB3_DP_COM_RESET_OVRD_CTRL bits */

/* DP PHY soft reset */
#define SW_DPPHY_RESET		BIT(0)
/* mux to select DP PHY reset control, 0:HW control, 1: software reset */
#define SW_DPPHY_RESET_MUX	BIT(1)
/* USB3 PHY soft reset */
#define SW_USB3PHY_RESET	BIT(2)
/* mux to select USB3 PHY reset control, 0:HW control, 1: software reset */
#define SW_USB3PHY_RESET_MUX	BIT(3)

/* USB3_DP_COM_PHY_MODE_CTRL bits */
#define USB3_MODE		BIT(0) /* enables USB3 mode */
#define DP_MODE			BIT(1) /* enables DP mode */
#define USB3_DP_COMBO_MODE	(USB3_MODE | DP_MODE) /*enables combo mode */

/* PCS_STATUS2 link training indicator */
#define RX_EQUALIZATION_IN_PROGRESS	BIT(3)
#define USB3_DP_PCS_CDR_RESET_TIME	0x1DB0
#define USB3_UNI_PCS_CDR_RESET_TIME	0x09B0
#define USB3_DP_PCS_EQ_CONFIG5		0x1DEC
#define USB3_UNI_PCS_EQ_CONFIG5		0x09EC

/* PCS_CONFIG5 register offsets for Gen2 link training SW WA */
#define USB3_DP_PCS_EQ_CONFIG5		0x1DEC
#define USB3_UNI_PCS_EQ_CONFIG5		0x09EC
#define RXEQ_RETRAIN_MODE_SEL		BIT(6)

enum qmp_phy_rev_reg {
	USB3_PHY_PCS_STATUS,
	USB3_PHY_AUTONOMOUS_MODE_CTRL,
	USB3_PHY_LFPS_RXTERM_IRQ_CLEAR,
	USB3_PHY_POWER_DOWN_CONTROL,
	USB3_PHY_SW_RESET,
	USB3_PHY_START,

	/* TypeC port select configuration (optional) */
	USB3_PHY_PCS_MISC_TYPEC_CTRL,

	/* USB DP Combo PHY related */
	USB3_DP_DP_PHY_PD_CTL,
	USB3_DP_COM_POWER_DOWN_CTRL,
	USB3_DP_COM_SW_RESET,
	USB3_DP_COM_RESET_OVRD_CTRL,
	USB3_DP_COM_PHY_MODE_CTRL,
	USB3_DP_COM_TYPEC_CTRL,
	USB3_DP_COM_SWI_CTRL,
	USB3_PCS_MISC_CLAMP_ENABLE,
	USB3_DP_PCS_PCS_STATUS2,
	USB3_DP_PCS_INSIG_SW_CTRL3,
	USB3_DP_PCS_INSIG_MX_CTRL3,
	USB3_PHY_REG_MAX,
};

/* reg values to write */
struct qmp_reg_val {
	u32 offset;
	u32 val;
	u32 delay;
};

struct msm_ssphy_qmp {
	struct usb_phy		phy;
	void __iomem		*base;
	void __iomem		*vls_clamp_reg;
	void __iomem		*pcs_clamp_enable_reg;
	void __iomem		*tcsr_usb3_dp_phymode;

	struct regulator	*vdd;
	int			vdd_levels[3]; /* none, low, high */
	struct regulator	*core_ldo;
	int			core_voltage_levels[3];
	struct clk		*ref_clk_src;
	struct clk		*ref_clk;
	struct clk		*aux_clk;
	struct clk		*com_aux_clk;
	struct clk		*cfg_ahb_clk;
	struct clk		*pipe_clk;
	struct reset_control	*phy_reset;
	struct reset_control	*phy_phy_reset;
	struct reset_control	*global_phy_reset;
	struct extcon_dev	*extcon_dp;
	struct notifier_block	dp_nb;
	bool			power_enabled;
	bool			clk_enabled;
	bool			cable_connected;
	bool			in_suspend;
	u32			*phy_reg; /* revision based offset */
	int			reg_offset_cnt;
	u32			*qmp_phy_init_seq;
	int			init_seq_len;
	struct hrtimer		timer;

	bool			link_training_reset;
<<<<<<< HEAD
	u32			cdr_reset_time_offset;
=======
>>>>>>> e0615925
	u32			eq_config5_offset;
};

static const struct of_device_id msm_usb_id_table[] = {
	{
		.compatible = "qcom,usb-ssphy-qmp",
	},
	{
		.compatible = "qcom,usb-ssphy-qmp-v1",
	},
	{
		.compatible = "qcom,usb-ssphy-qmp-v2",
	},
	{
		.compatible = "qcom,usb-ssphy-qmp-dp-combo",
	},
	{
		.compatible = "qcom,usb-ssphy-qmp-usb3-or-dp",
	},
	{ },
};
MODULE_DEVICE_TABLE(of, msm_usb_id_table);

static void usb_qmp_powerup_phy(struct msm_ssphy_qmp *phy);
static void msm_ssphy_qmp_enable_clks(struct msm_ssphy_qmp *phy, bool on);
static int msm_ssphy_qmp_link_training(struct usb_phy *uphy, bool start);

static inline char *get_cable_status_str(struct msm_ssphy_qmp *phy)
{
	return phy->cable_connected ? "connected" : "disconnected";
}

static void msm_ssusb_qmp_clr_lfps_rxterm_int(struct msm_ssphy_qmp *phy)
{
	writel_relaxed(1, phy->base +
			phy->phy_reg[USB3_PHY_LFPS_RXTERM_IRQ_CLEAR]);
	/* flush the previous write before next write */
	wmb();
	writel_relaxed(0, phy->base +
			phy->phy_reg[USB3_PHY_LFPS_RXTERM_IRQ_CLEAR]);
}

static void msm_ssusb_qmp_clamp_enable(struct msm_ssphy_qmp *phy, bool val)
{
	switch (phy->phy.type) {
	case USB_PHY_TYPE_USB3_AND_DP:
		writel_relaxed(!val, phy->base +
			phy->phy_reg[USB3_PCS_MISC_CLAMP_ENABLE]);
		break;
	case USB_PHY_TYPE_USB3_OR_DP:
	case USB_PHY_TYPE_USB3:
		if (phy->vls_clamp_reg)
			writel_relaxed(!!val, phy->vls_clamp_reg);
		if (phy->pcs_clamp_enable_reg)
			writel_relaxed(!val, phy->pcs_clamp_enable_reg);
		break;
	default:
		break;
	}
}

static void msm_ssusb_qmp_enable_autonomous(struct msm_ssphy_qmp *phy,
		int enable)
{
	u32 val;
	unsigned int autonomous_mode_offset =
			phy->phy_reg[USB3_PHY_AUTONOMOUS_MODE_CTRL];

	dev_dbg(phy->phy.dev, "enabling QMP autonomous mode with cable %s\n",
			get_cable_status_str(phy));

	if (enable) {
		msm_ssusb_qmp_clr_lfps_rxterm_int(phy);
		val = readl_relaxed(phy->base + autonomous_mode_offset);
		val |= ARCVR_DTCT_EN;
		if (phy->phy.flags & DEVICE_IN_SS_MODE) {
			val |= ALFPS_DTCT_EN;
			val &= ~ARCVR_DTCT_EVENT_SEL;
		} else {
			val &= ~ALFPS_DTCT_EN;
			val |= ARCVR_DTCT_EVENT_SEL;
		}
		writel_relaxed(val, phy->base + autonomous_mode_offset);
		msm_ssusb_qmp_clamp_enable(phy, true);
	} else {
		msm_ssusb_qmp_clamp_enable(phy, false);
		writel_relaxed(0, phy->base + autonomous_mode_offset);
		msm_ssusb_qmp_clr_lfps_rxterm_int(phy);
	}
}

static int msm_ssusb_qmp_ldo_enable(struct msm_ssphy_qmp *phy, int on)
{
	int min, rc = 0;

	dev_dbg(phy->phy.dev, "reg (%s)\n", on ? "HPM" : "LPM");

	if (phy->power_enabled == on) {
		dev_dbg(phy->phy.dev, "PHYs' regulators status %d\n",
			phy->power_enabled);
		return 0;
	}

	phy->power_enabled = on;

	min = on ? 1 : 0; /* low or none? */

	if (!on)
		goto disable_regulators;

	rc = regulator_set_voltage(phy->vdd, phy->vdd_levels[min],
				    phy->vdd_levels[2]);
	if (rc) {
		dev_err(phy->phy.dev, "unable to set voltage for ssusb vdd\n");
		return rc;
	}

	dev_dbg(phy->phy.dev, "min_vol:%d max_vol:%d\n",
		phy->vdd_levels[min], phy->vdd_levels[2]);

	rc = regulator_enable(phy->vdd);
	if (rc) {
		dev_err(phy->phy.dev,
			"regulator_enable(phy->vdd) failed, ret=%d",
			rc);
		goto unconfig_vdd;
	}

	rc = regulator_set_load(phy->core_ldo, USB_SSPHY_HPM_LOAD);
	if (rc < 0) {
		dev_err(phy->phy.dev, "Unable to set HPM of core_ldo\n");
		goto disable_vdd;
	}

	rc = regulator_set_voltage(phy->core_ldo,
			phy->core_voltage_levels[CORE_LEVEL_MIN],
			phy->core_voltage_levels[CORE_LEVEL_MAX]);
	if (rc) {
		dev_err(phy->phy.dev, "unable to set voltage for core_ldo\n");
		goto put_core_ldo_lpm;
	}

	rc = regulator_enable(phy->core_ldo);
	if (rc) {
		dev_err(phy->phy.dev, "Unable to enable core_ldo\n");
		goto unset_core_ldo;
	}

	return 0;

disable_regulators:
	rc = regulator_disable(phy->core_ldo);
	if (rc)
		dev_err(phy->phy.dev, "Unable to disable core_ldo\n");

unset_core_ldo:
	rc = regulator_set_voltage(phy->core_ldo,
			phy->core_voltage_levels[CORE_LEVEL_NONE],
			phy->core_voltage_levels[CORE_LEVEL_MAX]);
	if (rc)
		dev_err(phy->phy.dev, "unable to set voltage for core_ldo\n");

put_core_ldo_lpm:
	rc = regulator_set_load(phy->core_ldo, 0);
	if (rc < 0)
		dev_err(phy->phy.dev, "Unable to set LPM of core_ldo\n");

disable_vdd:
	rc = regulator_disable(phy->vdd);
	if (rc)
		dev_err(phy->phy.dev, "regulator_disable(phy->vdd) failed, ret=%d",
			rc);

unconfig_vdd:
	rc = regulator_set_voltage(phy->vdd, phy->vdd_levels[min],
				    phy->vdd_levels[2]);
	if (rc)
		dev_err(phy->phy.dev, "unable to set voltage for ssusb vdd\n");

	return rc < 0 ? rc : 0;
}

static int configure_phy_regs(struct usb_phy *uphy,
				const struct qmp_reg_val *reg)
{
	struct msm_ssphy_qmp *phy = container_of(uphy, struct msm_ssphy_qmp,
					phy);

	if (!reg) {
		dev_err(uphy->dev, "NULL PHY configuration\n");
		return -EINVAL;
	}

	while (reg->offset != -1) {
		writel_relaxed(reg->val, phy->base + reg->offset);
		if (reg->delay)
			usleep_range(reg->delay, reg->delay + 10);
		reg++;
	}
	return 0;
}

static void msm_ssphy_qmp_setmode(struct msm_ssphy_qmp *phy, u32 mode)
{
	mode = mode & USB3_DP_COMBO_MODE;

	writel_relaxed(mode,
			phy->base + phy->phy_reg[USB3_DP_COM_PHY_MODE_CTRL]);

	/* flush the write by reading it */
	readl_relaxed(phy->base + phy->phy_reg[USB3_DP_COM_PHY_MODE_CTRL]);
}


static void usb_qmp_update_portselect_phymode(struct msm_ssphy_qmp *phy)
{
	int val;

	/* perform lane selection */
	val = -EINVAL;
	if (phy->phy.flags & PHY_LANE_A)
		val = SW_PORTSELECT_MX;
	else if (phy->phy.flags & PHY_LANE_B)
		val = SW_PORTSELECT | SW_PORTSELECT_MX;

	/* PHY must be powered up before updating portselect and phymode. */
	usb_qmp_powerup_phy(phy);

	switch (phy->phy.type) {
	case USB_PHY_TYPE_USB3_AND_DP:
		/* override hardware control for reset of qmp phy */
		if (!(phy->phy.flags & PHY_USB_DP_CONCURRENT_MODE))
			writel_relaxed(SW_DPPHY_RESET_MUX | SW_DPPHY_RESET |
				SW_USB3PHY_RESET_MUX | SW_USB3PHY_RESET,
				phy->base +
				phy->phy_reg[USB3_DP_COM_RESET_OVRD_CTRL]);

		/* update port select */
		if (val > 0) {
			dev_err(phy->phy.dev,
				"USB DP QMP PHY: Update TYPEC CTRL(%d)\n", val);
			writel_relaxed(val, phy->base +
				phy->phy_reg[USB3_DP_COM_TYPEC_CTRL]);
		}

		if (!(phy->phy.flags & PHY_USB_DP_CONCURRENT_MODE)) {
			msm_ssphy_qmp_setmode(phy, USB3_DP_COMBO_MODE);

			/* bring both USB and DP PHYs PCS block out of reset */
			writel_relaxed(0x00, phy->base +
				phy->phy_reg[USB3_DP_COM_RESET_OVRD_CTRL]);
		}
		break;
	case  USB_PHY_TYPE_USB3_OR_DP:
		if (val > 0) {
			dev_err(phy->phy.dev,
				"USB QMP PHY: Update TYPEC CTRL(%d)\n", val);
			writel_relaxed(val, phy->base +
				phy->phy_reg[USB3_PHY_PCS_MISC_TYPEC_CTRL]);
		}
		break;
	default:
		dev_dbg(phy->phy.dev, "no portselect for phy type %d\n",
					phy->phy.type);
		break;
	}

	/* Make sure above selection and reset sequence is gone through */
	mb();
}

static void usb_qmp_powerup_phy(struct msm_ssphy_qmp *phy)
{
	switch (phy->phy.type) {
	case USB_PHY_TYPE_USB3_AND_DP:
		/* power up USB3 and DP common logic block */
		writel_relaxed(0x01,
			phy->base + phy->phy_reg[USB3_DP_COM_POWER_DOWN_CTRL]);

		/*
		 * Don't write 0x0 to DP_COM_SW_RESET here as portselect and
		 * phymode operation needs DP_COM_SW_RESET as 0x1.
		 * msm_ssphy_qmp_init() writes 0x0 to DP_COM_SW_RESET before
		 * initializing PHY.
		 */

		/* intentional fall-through */
	case USB_PHY_TYPE_USB3_OR_DP:
	case USB_PHY_TYPE_USB3:
		/* power up USB3 PHY */
		writel_relaxed(0x01,
			phy->base + phy->phy_reg[USB3_PHY_POWER_DOWN_CONTROL]);
		break;
	default:
		dev_err(phy->phy.dev, "phy_powerup: Unknown USB QMP PHY type\n");
		break;
	}

	/* Make sure that above write completed to power up PHY */
	mb();
}

static void usb_qmp_apply_link_training_workarounds(struct msm_ssphy_qmp *phy)
{
<<<<<<< HEAD
	uint32_t version, major, minor;
=======
	u32 version, major, minor, val;
>>>>>>> e0615925

	if (!phy->link_training_reset)
		return;

	version = socinfo_get_version();
	minor = SOCINFO_VERSION_MINOR(version);
	major = SOCINFO_VERSION_MAJOR(version);

	/* sw workaround is needed only for hw reviosions below 2.1 */
	if ((major < 2) || (major == 2 && minor == 0)) {
<<<<<<< HEAD
		writel_relaxed(0x52, phy->base + phy->eq_config5_offset);
		phy->phy.link_training	= msm_ssphy_qmp_link_training;
		return;
	}

	if (!phy->cdr_reset_time_offset)
		return;

	writel_relaxed(0xA, phy->base + phy->cdr_reset_time_offset);
=======
		val = readl_relaxed(phy->base + phy->eq_config5_offset);
		val |= RXEQ_RETRAIN_MODE_SEL;
		writel_relaxed(val, phy->base + phy->eq_config5_offset);
		phy->phy.link_training	= msm_ssphy_qmp_link_training;
		return;
	}
>>>>>>> e0615925
}

/* SSPHY Initialization */
static int msm_ssphy_qmp_init(struct usb_phy *uphy)
{
	struct msm_ssphy_qmp *phy = container_of(uphy, struct msm_ssphy_qmp,
					phy);
	int ret;
	unsigned int init_timeout_usec = INIT_MAX_TIME_USEC;
	const struct qmp_reg_val *reg = NULL;

	dev_dbg(uphy->dev, "Initializing QMP phy\n");

	ret = msm_ssusb_qmp_ldo_enable(phy, 1);
	if (ret) {
		dev_err(phy->phy.dev,
		"msm_ssusb_qmp_ldo_enable(1) failed, ret=%d\n",
		ret);
		return ret;
	}

	msm_ssphy_qmp_enable_clks(phy, true);

	/* select appropriate port select and PHY mode if applicable */
	usb_qmp_update_portselect_phymode(phy);

	/* power up PHY */
	usb_qmp_powerup_phy(phy);

	reg = (struct qmp_reg_val *)phy->qmp_phy_init_seq;

	/* Main configuration */
	ret = configure_phy_regs(uphy, reg);
	if (ret) {
		dev_err(uphy->dev, "Failed the main PHY configuration\n");
		return ret;
	}

	usb_qmp_apply_link_training_workarounds(phy);

	/* perform software reset of PHY common logic */
	if (phy->phy.type == USB_PHY_TYPE_USB3_AND_DP &&
				!(phy->phy.flags & PHY_USB_DP_CONCURRENT_MODE))
		writel_relaxed(0x00,
			phy->base + phy->phy_reg[USB3_DP_COM_SW_RESET]);

	/* perform software reset of PCS/Serdes */
	writel_relaxed(0x00, phy->base + phy->phy_reg[USB3_PHY_SW_RESET]);
	/* start PCS/Serdes to operation mode */
	writel_relaxed(0x03, phy->base + phy->phy_reg[USB3_PHY_START]);

	/* Make sure above write completed to bring PHY out of reset */
	mb();

	/* Wait for PHY initialization to be done */
	do {
		if (readl_relaxed(phy->base +
			phy->phy_reg[USB3_PHY_PCS_STATUS]) & PHYSTATUS)
			usleep_range(1, 2);
		else
			break;
	} while (--init_timeout_usec);

	if (!init_timeout_usec) {
		dev_err(uphy->dev, "QMP PHY initialization timeout\n");
		dev_err(uphy->dev, "USB3_PHY_PCS_STATUS:%x\n",
				readl_relaxed(phy->base +
					phy->phy_reg[USB3_PHY_PCS_STATUS]));
		return -EBUSY;
	};

	return 0;
}

static int msm_ssphy_qmp_dp_combo_reset(struct usb_phy *uphy)
{
	struct msm_ssphy_qmp *phy = container_of(uphy, struct msm_ssphy_qmp,
					phy);
	int ret = 0;

	if (phy->phy.flags & PHY_USB_DP_CONCURRENT_MODE) {
		dev_dbg(uphy->dev, "Resetting USB part of QMP phy\n");

		/* Assert USB3 PHY CSR reset */
		ret = reset_control_assert(phy->phy_reset);
		if (ret) {
			dev_err(uphy->dev, "phy_reset assert failed\n");
			goto exit;
		}

		/* Deassert USB3 PHY CSR reset */
		ret = reset_control_deassert(phy->phy_reset);
		if (ret) {
			dev_err(uphy->dev, "phy_reset deassert failed\n");
			goto exit;
		}
		return 0;
	}

	dev_dbg(uphy->dev, "Global reset of QMP DP combo phy\n");
	/* Assert global PHY reset */
	ret = reset_control_assert(phy->global_phy_reset);
	if (ret) {
		dev_err(uphy->dev, "global_phy_reset assert failed\n");
		goto exit;
	}

	/* Assert QMP USB PHY reset */
	ret = reset_control_assert(phy->phy_reset);
	if (ret) {
		dev_err(uphy->dev, "phy_reset assert failed\n");
		goto exit;
	}

	/* De-Assert QMP USB PHY reset */
	ret = reset_control_deassert(phy->phy_reset);
	if (ret)
		dev_err(uphy->dev, "phy_reset deassert failed\n");

	/* De-Assert global PHY reset */
	ret = reset_control_deassert(phy->global_phy_reset);
	if (ret)
		dev_err(uphy->dev, "global_phy_reset deassert failed\n");

exit:
	return ret;
}

static int msm_ssphy_qmp_reset(struct usb_phy *uphy)
{
	struct msm_ssphy_qmp *phy = container_of(uphy, struct msm_ssphy_qmp,
					phy);
	int ret;

	dev_dbg(uphy->dev, "Resetting QMP phy\n");

	/* Assert USB3 PHY reset */
	ret = reset_control_assert(phy->phy_phy_reset);
	if (ret) {
		dev_err(uphy->dev, "phy_phy_reset assert failed\n");
		goto exit;
	}

	/* Assert USB3 PHY CSR reset */
	ret = reset_control_assert(phy->phy_reset);
	if (ret) {
		dev_err(uphy->dev, "phy_reset assert failed\n");
		goto deassert_phy_phy_reset;
	}

	/* select usb3 phy mode */
	if (phy->tcsr_usb3_dp_phymode)
		writel_relaxed(0x0, phy->tcsr_usb3_dp_phymode);

	/* Deassert USB3 PHY CSR reset */
	ret = reset_control_deassert(phy->phy_reset);
	if (ret) {
		dev_err(uphy->dev, "phy_reset deassert failed\n");
		goto deassert_phy_phy_reset;
	}

	/* Deassert USB3 PHY reset */
	ret = reset_control_deassert(phy->phy_phy_reset);
	if (ret) {
		dev_err(uphy->dev, "phy_phy_reset deassert failed\n");
		goto exit;
	}

	return 0;

deassert_phy_phy_reset:
	ret = reset_control_deassert(phy->phy_phy_reset);
	if (ret)
		dev_err(uphy->dev, "phy_phy_reset deassert failed\n");
exit:
	phy->in_suspend = false;

	return ret;
}

static int msm_ssphy_power_enable(struct msm_ssphy_qmp *phy, bool on)
{
	bool host = phy->phy.flags & PHY_HOST_MODE;
	int ret = 0;

	/*
	 * Turn off the phy's LDOs when cable is disconnected for device mode
	 * with external vbus_id indication.
	 */
	if (!host && !phy->cable_connected) {
		if (on) {
			ret = msm_ssusb_qmp_ldo_enable(phy, 1);
			if (ret)
				dev_err(phy->phy.dev,
				"msm_ssusb_qmp_ldo_enable(1) failed, ret=%d\n",
				ret);
		} else {
			ret = msm_ssusb_qmp_ldo_enable(phy, 0);
			if (ret)
				dev_err(phy->phy.dev,
					"msm_ssusb_qmp_ldo_enable(0) failed, ret=%d\n",
					ret);
		}
	}

	return ret;
}

/**
 * Performs QMP PHY suspend/resume functionality.
 *
 * @uphy - usb phy pointer.
 * @suspend - to enable suspend or not. 1 - suspend, 0 - resume
 *
 */
static int msm_ssphy_qmp_set_suspend(struct usb_phy *uphy, int suspend)
{
	struct msm_ssphy_qmp *phy = container_of(uphy, struct msm_ssphy_qmp,
					phy);

	dev_dbg(uphy->dev, "QMP PHY set_suspend for %s called with cable %s\n",
			(suspend ? "suspend" : "resume"),
			get_cable_status_str(phy));

	if (phy->in_suspend == suspend) {
		dev_dbg(uphy->dev, "%s: USB PHY is already %s.\n",
			__func__, (suspend ? "suspended" : "resumed"));
		return 0;
	}

	if (suspend) {
		if (phy->cable_connected) {
			msm_ssusb_qmp_enable_autonomous(phy, 1);
		} else {
			if (uphy->type  == USB_PHY_TYPE_USB3_AND_DP)
				msm_ssphy_qmp_setmode(phy, USB3_MODE);
			writel_relaxed(0x00,
			phy->base + phy->phy_reg[USB3_PHY_POWER_DOWN_CONTROL]);
		}

		/* Make sure above write completed with PHY */
		wmb();

		hrtimer_cancel(&phy->timer);
		msm_ssphy_qmp_enable_clks(phy, false);
		phy->in_suspend = true;
		msm_ssphy_power_enable(phy, 0);
		dev_dbg(uphy->dev, "QMP PHY is suspend\n");
	} else {
		msm_ssphy_power_enable(phy, 1);
		msm_ssphy_qmp_enable_clks(phy, true);
		if (!phy->cable_connected) {
			writel_relaxed(0x01,
			phy->base + phy->phy_reg[USB3_PHY_POWER_DOWN_CONTROL]);
		} else  {
			msm_ssusb_qmp_enable_autonomous(phy, 0);
		}

		/* Make sure that above write completed with PHY */
		wmb();

		phy->in_suspend = false;
		dev_dbg(uphy->dev, "QMP PHY is resumed\n");
	}

	return 0;
}

static enum hrtimer_restart timer_fn(struct hrtimer *timer)
{
	struct msm_ssphy_qmp *phy =
		container_of(timer, struct msm_ssphy_qmp, timer);
	u8 status2, status2_1, sw1, mx1, sw2, mx2;
	int timeout = 15000;

	status2_1 = sw1 = sw2 = mx1 = mx2 = 0;

	status2 = readl_relaxed(phy->base +
			phy->phy_reg[USB3_DP_PCS_PCS_STATUS2]);
	if (status2 & RX_EQUALIZATION_IN_PROGRESS) {
		while (timeout > 0) {
			status2_1 = readl_relaxed(phy->base +
					phy->phy_reg[USB3_DP_PCS_PCS_STATUS2]);
			if (status2_1 & RX_EQUALIZATION_IN_PROGRESS) {
				timeout -= 500;
				udelay(500);
				continue;
			}

			writel_relaxed(0x08, phy->base +
				phy->phy_reg[USB3_DP_PCS_INSIG_SW_CTRL3]);
			writel_relaxed(0x08, phy->base +
				phy->phy_reg[USB3_DP_PCS_INSIG_MX_CTRL3]);
			sw1 = readl_relaxed(phy->base +
				phy->phy_reg[USB3_DP_PCS_INSIG_SW_CTRL3]);
			mx1 = readl_relaxed(phy->base +
				phy->phy_reg[USB3_DP_PCS_INSIG_MX_CTRL3]);
			udelay(1);
			writel_relaxed(0x0, phy->base +
				phy->phy_reg[USB3_DP_PCS_INSIG_SW_CTRL3]);
			writel_relaxed(0x0, phy->base +
				phy->phy_reg[USB3_DP_PCS_INSIG_MX_CTRL3]);
			sw2 = readl_relaxed(phy->base +
				phy->phy_reg[USB3_DP_PCS_INSIG_SW_CTRL3]);
			mx2 = readl_relaxed(phy->base +
				phy->phy_reg[USB3_DP_PCS_INSIG_MX_CTRL3]);

			break;
		}
	}

	dev_dbg(phy->phy.dev,
		"st=%x st2=%x sw1=%x sw2=%x mx1=%x mx2=%x timeout=%d\n",
		status2, status2_1, sw1, sw2, mx1, mx2, timeout);

	hrtimer_forward_now(timer, ms_to_ktime(1));

	return HRTIMER_RESTART;
}

static int msm_ssphy_qmp_link_training(struct usb_phy *uphy, bool start)
{
	struct msm_ssphy_qmp *phy = container_of(uphy, struct msm_ssphy_qmp,
					phy);

	if (start) {
		hrtimer_start(&phy->timer, 0, HRTIMER_MODE_REL);
		dev_dbg(uphy->dev, "link training start\n");
	} else {
		hrtimer_cancel(&phy->timer);
		dev_dbg(uphy->dev, "link training stop\n");
	}

	return 0;
}

static int msm_ssphy_qmp_notify_connect(struct usb_phy *uphy,
				       enum usb_device_speed speed)
{
	struct msm_ssphy_qmp *phy = container_of(uphy, struct msm_ssphy_qmp,
					phy);

	dev_dbg(uphy->dev, "QMP phy connect notification\n");
	phy->cable_connected = true;
	dev_dbg(uphy->dev, "cable_connected=%d\n", phy->cable_connected);
	return 0;
}

static int msm_ssphy_qmp_notify_disconnect(struct usb_phy *uphy,
				       enum usb_device_speed speed)
{
	struct msm_ssphy_qmp *phy = container_of(uphy, struct msm_ssphy_qmp,
					phy);

	writel_relaxed(0x00,
		phy->base + phy->phy_reg[USB3_PHY_POWER_DOWN_CONTROL]);
	readl_relaxed(phy->base + phy->phy_reg[USB3_PHY_POWER_DOWN_CONTROL]);

	hrtimer_cancel(&phy->timer);
	dev_dbg(uphy->dev, "QMP phy disconnect notification\n");
	dev_dbg(uphy->dev, " cable_connected=%d\n", phy->cable_connected);
	phy->cable_connected = false;
	return 0;
}

static int msm_ssphy_qmp_powerup(struct usb_phy *uphy, bool powerup)
{
	struct msm_ssphy_qmp *phy = container_of(uphy, struct msm_ssphy_qmp,
					phy);
	u8 reg = powerup ? 1 : 0;
	u8 temp;

	if (!(uphy->flags & PHY_WAKEUP_WA_EN))
		return 0;

	temp = readl_relaxed(phy->base +
			phy->phy_reg[USB3_PHY_POWER_DOWN_CONTROL]);

	if (temp == powerup)
		return 0;

	writel_relaxed(reg,
			phy->base + phy->phy_reg[USB3_PHY_POWER_DOWN_CONTROL]);
	temp = readl_relaxed(phy->base +
			phy->phy_reg[USB3_PHY_POWER_DOWN_CONTROL]);

	dev_dbg(uphy->dev, "P3 powerup:%x\n", temp);

	return 0;
}

static int msm_ssphy_qmp_vbus_notifier(struct notifier_block *nb,
		unsigned long event, void *ptr)
{
	return 0;
}

static int msm_ssphy_qmp_dp_notifier(struct notifier_block *nb,
		unsigned long dp_lane, void *ptr)
{
	struct msm_ssphy_qmp *phy = container_of(nb,
			struct msm_ssphy_qmp, dp_nb);

	if (dp_lane == 2 || dp_lane == 4)
		phy->phy.flags |= PHY_USB_DP_CONCURRENT_MODE;
	else
		phy->phy.flags &= ~PHY_USB_DP_CONCURRENT_MODE;

	return 0;

}

static int msm_ssphy_qmp_extcon_register(struct msm_ssphy_qmp *phy,
				struct device *dev)
{
	struct device_node *node = dev->of_node;
	struct extcon_dev *edev;
	int ret = 0;

	if (!of_property_read_bool(node, "extcon"))
		return 0;

	edev = extcon_get_edev_by_phandle(dev, 0);
	if (IS_ERR(edev)) {
		dev_err(dev, "failed to get phandle for msm_ssphy_qmp\n");
		return PTR_ERR(edev);
	}

	phy->extcon_dp = edev;
	phy->phy.vbus_nb.notifier_call = msm_ssphy_qmp_vbus_notifier;
	phy->dp_nb.notifier_call = msm_ssphy_qmp_dp_notifier;
	ret = extcon_register_blocking_notifier(edev, EXTCON_DISP_DP,
								&phy->dp_nb);
	if (ret < 0) {
		dev_err(dev, "failed to register blocking notifier\n");
		return ret;
	}

	return 0;
}

static int msm_ssphy_qmp_get_clks(struct msm_ssphy_qmp *phy, struct device *dev)
{
	int ret = 0;

	phy->aux_clk = devm_clk_get(dev, "aux_clk");
	if (IS_ERR(phy->aux_clk)) {
		ret = PTR_ERR(phy->aux_clk);
		phy->aux_clk = NULL;
		if (ret != -EPROBE_DEFER)
			dev_err(dev, "failed to get aux_clk\n");
		goto err;
	}
	clk_set_rate(phy->aux_clk, clk_round_rate(phy->aux_clk, ULONG_MAX));

	if (of_property_match_string(dev->of_node,
			"clock-names", "cfg_ahb_clk") >= 0) {
		phy->cfg_ahb_clk = devm_clk_get(dev, "cfg_ahb_clk");
		if (IS_ERR(phy->cfg_ahb_clk)) {
			ret = PTR_ERR(phy->cfg_ahb_clk);
			if (ret != -EPROBE_DEFER)
				dev_err(dev,
				"failed to get cfg_ahb_clk ret %d\n", ret);
			goto err;
		}
	}

	phy->pipe_clk = devm_clk_get(dev, "pipe_clk");
	if (IS_ERR(phy->pipe_clk)) {
		ret = PTR_ERR(phy->pipe_clk);
		phy->pipe_clk = NULL;
		if (ret != -EPROBE_DEFER)
			dev_err(dev, "failed to get pipe_clk\n");
		goto err;
	}

	phy->ref_clk_src = devm_clk_get(dev, "ref_clk_src");
	if (IS_ERR(phy->ref_clk_src))
		phy->ref_clk_src = NULL;

	phy->ref_clk = devm_clk_get(dev, "ref_clk");
	if (IS_ERR(phy->ref_clk))
		phy->ref_clk = NULL;

	if (of_property_match_string(dev->of_node,
			"clock-names", "com_aux_clk") >= 0) {
		phy->com_aux_clk = devm_clk_get(dev, "com_aux_clk");
		if (IS_ERR(phy->com_aux_clk)) {
			ret = PTR_ERR(phy->com_aux_clk);
			if (ret != -EPROBE_DEFER)
				dev_err(dev,
				"failed to get com_aux_clk ret %d\n", ret);
			goto err;
		}
	}

err:
	return ret;
}

static void msm_ssphy_qmp_enable_clks(struct msm_ssphy_qmp *phy, bool on)
{
	dev_dbg(phy->phy.dev, "%s(): clk_enabled:%d on:%d\n", __func__,
					phy->clk_enabled, on);

	if (!phy->clk_enabled && on) {
		if (phy->ref_clk_src)
			clk_prepare_enable(phy->ref_clk_src);

		if (phy->ref_clk)
			clk_prepare_enable(phy->ref_clk);

		if (phy->com_aux_clk)
			clk_prepare_enable(phy->com_aux_clk);

		clk_prepare_enable(phy->aux_clk);
		if (phy->cfg_ahb_clk)
			clk_prepare_enable(phy->cfg_ahb_clk);

		clk_prepare_enable(phy->pipe_clk);
		phy->clk_enabled = true;
	}

	if (phy->clk_enabled && !on) {
		clk_disable_unprepare(phy->pipe_clk);

		if (phy->cfg_ahb_clk)
			clk_disable_unprepare(phy->cfg_ahb_clk);

		clk_disable_unprepare(phy->aux_clk);
		if (phy->com_aux_clk)
			clk_disable_unprepare(phy->com_aux_clk);

		if (phy->ref_clk)
			clk_disable_unprepare(phy->ref_clk);

		if (phy->ref_clk_src)
			clk_disable_unprepare(phy->ref_clk_src);

		phy->clk_enabled = false;
	}
}

static int msm_ssphy_qmp_probe(struct platform_device *pdev)
{
	struct msm_ssphy_qmp *phy;
	struct device *dev = &pdev->dev;
	struct resource *res;
	int ret = 0, size = 0, len;

	phy = devm_kzalloc(dev, sizeof(*phy), GFP_KERNEL);
	if (!phy)
		return -ENOMEM;

	phy->phy.type = USB_PHY_TYPE_USB3;
	if (of_device_is_compatible(dev->of_node,
			"qcom,usb-ssphy-qmp-dp-combo"))
		phy->phy.type = USB_PHY_TYPE_USB3_AND_DP;

	if (of_device_is_compatible(dev->of_node,
			"qcom,usb-ssphy-qmp-usb3-or-dp"))
		phy->phy.type = USB_PHY_TYPE_USB3_OR_DP;

	ret = msm_ssphy_qmp_get_clks(phy, dev);
	if (ret)
		goto err;

	phy->phy_reset = devm_reset_control_get(dev, "phy_reset");
	if (IS_ERR(phy->phy_reset)) {
		ret = PTR_ERR(phy->phy_reset);
		dev_dbg(dev, "failed to get phy_reset\n");
		goto err;
	}

	if (phy->phy.type == USB_PHY_TYPE_USB3_AND_DP) {
		phy->global_phy_reset = devm_reset_control_get(dev,
						"global_phy_reset");
		if (IS_ERR(phy->global_phy_reset)) {
			ret = PTR_ERR(phy->global_phy_reset);
			dev_dbg(dev, "failed to get global_phy_reset\n");
			goto err;
		}
	} else {
		phy->phy_phy_reset = devm_reset_control_get(dev,
						"phy_phy_reset");
		if (IS_ERR(phy->phy_phy_reset)) {
			ret = PTR_ERR(phy->phy_phy_reset);
			dev_dbg(dev, "failed to get phy_phy_reset\n");
			goto err;
		}
	}

	of_get_property(dev->of_node, "qcom,qmp-phy-reg-offset", &size);
	if (size) {
		phy->phy_reg = devm_kzalloc(dev, size, GFP_KERNEL);
		if (phy->phy_reg) {
			phy->reg_offset_cnt = (size / sizeof(*phy->phy_reg));
			if (phy->reg_offset_cnt > USB3_PHY_REG_MAX) {
				dev_err(dev, "invalid reg offset count\n");
				return -EINVAL;
			}

			of_property_read_u32_array(dev->of_node,
				"qcom,qmp-phy-reg-offset",
				phy->phy_reg, phy->reg_offset_cnt);
		} else {
			dev_err(dev, "err mem alloc for qmp_phy_reg_offset\n");
			return -ENOMEM;
		}
	} else {
		dev_err(dev, "err provide qcom,qmp-phy-reg-offset\n");
		return -EINVAL;
	}

	res = platform_get_resource_byname(pdev, IORESOURCE_MEM,
						"qmp_phy_base");
	if (!res) {
		dev_err(dev, "failed getting qmp_phy_base\n");
		return -ENODEV;
	}

	/*
	 * For USB QMP DP combo PHY, common set of registers shall be accessed
	 * by DP driver as well.
	 */
	phy->base = devm_ioremap_nocache(dev, res->start, resource_size(res));
	if (IS_ERR_OR_NULL(phy->base)) {
		ret = PTR_ERR(phy->base);
		goto err;
	}

	res = platform_get_resource_byname(pdev, IORESOURCE_MEM,
			"vls_clamp_reg");
	if (res) {
		phy->vls_clamp_reg = devm_ioremap_resource(dev, res);
		if (IS_ERR(phy->vls_clamp_reg)) {
			dev_err(dev, "err getting vls_clamp_reg address\n");
			return PTR_ERR(phy->vls_clamp_reg);
		}
	}

	res = platform_get_resource_byname(pdev, IORESOURCE_MEM,
			"pcs_clamp_enable_reg");
	if (res) {
		phy->pcs_clamp_enable_reg = devm_ioremap_resource(dev, res);
		if (IS_ERR(phy->pcs_clamp_enable_reg)) {
			dev_err(dev, "err getting pcs_clamp_enable_reg address.\n");
			return PTR_ERR(phy->pcs_clamp_enable_reg);
		}
	}

	res = platform_get_resource_byname(pdev, IORESOURCE_MEM,
			"tcsr_usb3_dp_phymode");
	if (res) {
		phy->tcsr_usb3_dp_phymode = devm_ioremap_resource(dev, res);
		if (IS_ERR(phy->tcsr_usb3_dp_phymode)) {
			dev_err(dev, "err getting tcsr_usb3_dp_phymode addr\n");
			return PTR_ERR(phy->tcsr_usb3_dp_phymode);
		}
	}

	of_get_property(dev->of_node, "qcom,qmp-phy-init-seq", &size);
	if (size) {
		if (size % sizeof(*phy->qmp_phy_init_seq)) {
			dev_err(dev, "invalid init_seq_len\n");
			return -EINVAL;
		}

		phy->qmp_phy_init_seq = devm_kzalloc(dev, size, GFP_KERNEL);
		if (!phy->qmp_phy_init_seq)
			return -ENOMEM;

		phy->init_seq_len = (size / sizeof(*phy->qmp_phy_init_seq));
		of_property_read_u32_array(dev->of_node,
				"qcom,qmp-phy-init-seq",
				phy->qmp_phy_init_seq,
				phy->init_seq_len);
	} else {
		dev_err(dev, "error need qmp-phy-init-seq\n");
		return -EINVAL;
	}

	/* Set default core voltage values */
	phy->core_voltage_levels[CORE_LEVEL_NONE] = 0;
	phy->core_voltage_levels[CORE_LEVEL_MIN] = USB_SSPHY_1P2_VOL_MIN;
	phy->core_voltage_levels[CORE_LEVEL_MAX] = USB_SSPHY_1P2_VOL_MAX;

	if (of_get_property(dev->of_node, "qcom,core-voltage-level", &len) &&
		len == sizeof(phy->core_voltage_levels)) {
		ret = of_property_read_u32_array(dev->of_node,
				"qcom,core-voltage-level",
				(u32 *)phy->core_voltage_levels,
				len / sizeof(u32));
		if (ret) {
			dev_err(dev, "err qcom,core-voltage-level property\n");
			goto err;
		}
	}

	if (of_get_property(dev->of_node, "qcom,vdd-voltage-level", &len) &&
		len == sizeof(phy->vdd_levels)) {
		ret = of_property_read_u32_array(dev->of_node,
				"qcom,vdd-voltage-level",
				(u32 *) phy->vdd_levels,
				len / sizeof(u32));
		if (ret) {
			dev_err(dev, "err qcom,vdd-voltage-level property\n");
			goto err;
		}
	} else {
		ret = -EINVAL;
		dev_err(dev, "error invalid inputs for vdd-voltage-level\n");
		goto err;
	}

	phy->vdd = devm_regulator_get(dev, "vdd");
	if (IS_ERR(phy->vdd)) {
		dev_err(dev, "unable to get vdd supply\n");
		ret = PTR_ERR(phy->vdd);
		goto err;
	}

	phy->core_ldo = devm_regulator_get(dev, "core");
	if (IS_ERR(phy->core_ldo)) {
		dev_err(dev, "unable to get core ldo supply\n");
		ret = PTR_ERR(phy->core_ldo);
		goto err;
	}

	platform_set_drvdata(pdev, phy);

	if (of_property_read_bool(dev->of_node, "qcom,vbus-valid-override"))
		phy->phy.flags |= PHY_VBUS_VALID_OVERRIDE;

	hrtimer_init(&phy->timer, CLOCK_MONOTONIC, HRTIMER_MODE_REL);
	phy->timer.function = timer_fn;

	phy->phy.dev			= dev;
	phy->phy.init			= msm_ssphy_qmp_init;
	phy->phy.set_suspend		= msm_ssphy_qmp_set_suspend;
	phy->phy.notify_connect		= msm_ssphy_qmp_notify_connect;
	phy->phy.notify_disconnect	= msm_ssphy_qmp_notify_disconnect;
	phy->phy.powerup		= msm_ssphy_qmp_powerup;
	phy->phy.reset			= msm_ssphy_qmp_reset;

	if (phy->phy.type == USB_PHY_TYPE_USB3_AND_DP) {
		phy->eq_config5_offset = USB3_DP_PCS_EQ_CONFIG5;
<<<<<<< HEAD
		phy->cdr_reset_time_offset = USB3_DP_PCS_CDR_RESET_TIME;
		phy->phy.reset	= msm_ssphy_qmp_dp_combo_reset;
	}

	if (phy->phy.type == USB_PHY_TYPE_USB3) {
		phy->eq_config5_offset = USB3_UNI_PCS_EQ_CONFIG5;
		phy->cdr_reset_time_offset = USB3_UNI_PCS_CDR_RESET_TIME;
	}

	phy->link_training_reset = of_property_read_bool(dev->of_node,
					"qcom,link-training-reset");

=======
		phy->phy.reset	= msm_ssphy_qmp_dp_combo_reset;
	} else if (phy->phy.type == USB_PHY_TYPE_USB3) {
		phy->eq_config5_offset = USB3_UNI_PCS_EQ_CONFIG5;
	}

	phy->link_training_reset = of_property_read_bool(dev->of_node,
					"qcom,link-training-reset");

>>>>>>> e0615925
	ret = msm_ssphy_qmp_extcon_register(phy, dev);
	if (ret)
		goto err;

	ret = usb_add_phy_dev(&phy->phy);

err:
	return ret;
}

static int msm_ssphy_qmp_remove(struct platform_device *pdev)
{
	struct msm_ssphy_qmp *phy = platform_get_drvdata(pdev);

	if (!phy)
		return 0;

	usb_remove_phy(&phy->phy);
	msm_ssphy_qmp_enable_clks(phy, false);
	msm_ssusb_qmp_ldo_enable(phy, 0);
	return 0;
}

static struct platform_driver msm_ssphy_qmp_driver = {
	.probe		= msm_ssphy_qmp_probe,
	.remove		= msm_ssphy_qmp_remove,
	.driver = {
		.name	= "msm-usb-ssphy-qmp",
		.of_match_table = of_match_ptr(msm_usb_id_table),
	},
};

module_platform_driver(msm_ssphy_qmp_driver);

MODULE_DESCRIPTION("MSM USB SS QMP PHY driver");
MODULE_LICENSE("GPL v2");<|MERGE_RESOLUTION|>--- conflicted
+++ resolved
@@ -85,10 +85,6 @@
 
 /* PCS_STATUS2 link training indicator */
 #define RX_EQUALIZATION_IN_PROGRESS	BIT(3)
-#define USB3_DP_PCS_CDR_RESET_TIME	0x1DB0
-#define USB3_UNI_PCS_CDR_RESET_TIME	0x09B0
-#define USB3_DP_PCS_EQ_CONFIG5		0x1DEC
-#define USB3_UNI_PCS_EQ_CONFIG5		0x09EC
 
 /* PCS_CONFIG5 register offsets for Gen2 link training SW WA */
 #define USB3_DP_PCS_EQ_CONFIG5		0x1DEC
@@ -161,10 +157,6 @@
 	struct hrtimer		timer;
 
 	bool			link_training_reset;
-<<<<<<< HEAD
-	u32			cdr_reset_time_offset;
-=======
->>>>>>> e0615925
 	u32			eq_config5_offset;
 };
 
@@ -469,11 +461,7 @@
 
 static void usb_qmp_apply_link_training_workarounds(struct msm_ssphy_qmp *phy)
 {
-<<<<<<< HEAD
-	uint32_t version, major, minor;
-=======
 	u32 version, major, minor, val;
->>>>>>> e0615925
 
 	if (!phy->link_training_reset)
 		return;
@@ -484,24 +472,12 @@
 
 	/* sw workaround is needed only for hw reviosions below 2.1 */
 	if ((major < 2) || (major == 2 && minor == 0)) {
-<<<<<<< HEAD
-		writel_relaxed(0x52, phy->base + phy->eq_config5_offset);
-		phy->phy.link_training	= msm_ssphy_qmp_link_training;
-		return;
-	}
-
-	if (!phy->cdr_reset_time_offset)
-		return;
-
-	writel_relaxed(0xA, phy->base + phy->cdr_reset_time_offset);
-=======
 		val = readl_relaxed(phy->base + phy->eq_config5_offset);
 		val |= RXEQ_RETRAIN_MODE_SEL;
 		writel_relaxed(val, phy->base + phy->eq_config5_offset);
 		phy->phy.link_training	= msm_ssphy_qmp_link_training;
 		return;
 	}
->>>>>>> e0615925
 }
 
 /* SSPHY Initialization */
@@ -1249,20 +1225,6 @@
 
 	if (phy->phy.type == USB_PHY_TYPE_USB3_AND_DP) {
 		phy->eq_config5_offset = USB3_DP_PCS_EQ_CONFIG5;
-<<<<<<< HEAD
-		phy->cdr_reset_time_offset = USB3_DP_PCS_CDR_RESET_TIME;
-		phy->phy.reset	= msm_ssphy_qmp_dp_combo_reset;
-	}
-
-	if (phy->phy.type == USB_PHY_TYPE_USB3) {
-		phy->eq_config5_offset = USB3_UNI_PCS_EQ_CONFIG5;
-		phy->cdr_reset_time_offset = USB3_UNI_PCS_CDR_RESET_TIME;
-	}
-
-	phy->link_training_reset = of_property_read_bool(dev->of_node,
-					"qcom,link-training-reset");
-
-=======
 		phy->phy.reset	= msm_ssphy_qmp_dp_combo_reset;
 	} else if (phy->phy.type == USB_PHY_TYPE_USB3) {
 		phy->eq_config5_offset = USB3_UNI_PCS_EQ_CONFIG5;
@@ -1271,7 +1233,6 @@
 	phy->link_training_reset = of_property_read_bool(dev->of_node,
 					"qcom,link-training-reset");
 
->>>>>>> e0615925
 	ret = msm_ssphy_qmp_extcon_register(phy, dev);
 	if (ret)
 		goto err;
