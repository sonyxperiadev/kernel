--- conflicted
+++ resolved
@@ -20,10 +20,6 @@
 
 GCOV_PROFILE			:= n
 KASAN_SANITIZE			:= n
-<<<<<<< HEAD
-UBSAN_SANITIZE			:= n
-=======
->>>>>>> a79bee58
 
 lib-y				:= efi-stub-helper.o
 lib-$(CONFIG_EFI_ARMSTUB)	+= arm-stub.o fdt.o
