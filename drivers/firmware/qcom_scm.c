// SPDX-License-Identifier: GPL-2.0-only
<<<<<<< HEAD
/* Copyright (c) 2010,2015,2019 The Linux Foundation. All rights reserved.
=======
/* Copyright (c) 2010,2015,2020 The Linux Foundation. All rights reserved.
>>>>>>> 69e489fe
 * Copyright (C) 2015 Linaro Ltd.
 */
#include <linux/platform_device.h>
#include <linux/init.h>
#include <linux/cpumask.h>
#include <linux/export.h>
#include <linux/dma-direct.h>
#include <linux/dma-mapping.h>
#include <linux/module.h>
#include <linux/types.h>
#include <linux/qcom_scm.h>
#include <linux/of.h>
#include <linux/of_address.h>
#include <linux/of_platform.h>
#include <linux/clk.h>
#include <linux/reset-controller.h>
<<<<<<< HEAD
#include <linux/arm-smccc.h>
=======
#include <soc/qcom/qseecom_scm.h>
>>>>>>> 69e489fe

#include "qcom_scm.h"
#include "qtee_shmbridge_internal.h"

#define SCM_HAS_CORE_CLK	BIT(0)
#define SCM_HAS_IFACE_CLK	BIT(1)
#define SCM_HAS_BUS_CLK		BIT(2)

struct qcom_scm {
	struct device *dev;
	struct clk *core_clk;
	struct clk *iface_clk;
	struct clk *bus_clk;
	struct reset_controller_dev reset;

	u64 dload_mode_addr;
};

<<<<<<< HEAD
struct qcom_scm_current_perm_info {
	__le32 vmid;
	__le32 perm;
	__le64 ctx;
	__le32 ctx_size;
	__le32 unused;
};

struct qcom_scm_mem_map_info {
	__le64 mem_addr;
	__le64 mem_size;
};

#define QCOM_SCM_FLAG_COLDBOOT_CPU0	0x00
#define QCOM_SCM_FLAG_COLDBOOT_CPU1	0x01
#define QCOM_SCM_FLAG_COLDBOOT_CPU2	0x08
#define QCOM_SCM_FLAG_COLDBOOT_CPU3	0x20

#define QCOM_SCM_FLAG_WARMBOOT_CPU0	0x04
#define QCOM_SCM_FLAG_WARMBOOT_CPU1	0x02
#define QCOM_SCM_FLAG_WARMBOOT_CPU2	0x10
#define QCOM_SCM_FLAG_WARMBOOT_CPU3	0x40

struct qcom_scm_wb_entry {
	int flag;
	void *entry;
};

static struct qcom_scm_wb_entry qcom_scm_wb[] = {
	{ .flag = QCOM_SCM_FLAG_WARMBOOT_CPU0 },
	{ .flag = QCOM_SCM_FLAG_WARMBOOT_CPU1 },
	{ .flag = QCOM_SCM_FLAG_WARMBOOT_CPU2 },
	{ .flag = QCOM_SCM_FLAG_WARMBOOT_CPU3 },
};

static const char *qcom_scm_convention_names[] = {
	[SMC_CONVENTION_UNKNOWN] = "unknown",
	[SMC_CONVENTION_ARM_32] = "smc arm 32",
	[SMC_CONVENTION_ARM_64] = "smc arm 64",
	[SMC_CONVENTION_LEGACY] = "smc legacy",
};

=======
>>>>>>> 69e489fe
static struct qcom_scm *__scm;

static int qcom_scm_clk_enable(void)
{
	int ret;

	ret = clk_prepare_enable(__scm->core_clk);
	if (ret)
		goto bail;

	ret = clk_prepare_enable(__scm->iface_clk);
	if (ret)
		goto disable_core;

	ret = clk_prepare_enable(__scm->bus_clk);
	if (ret)
		goto disable_iface;

	return 0;

disable_iface:
	clk_disable_unprepare(__scm->iface_clk);
disable_core:
	clk_disable_unprepare(__scm->core_clk);
bail:
	return ret;
}

static void qcom_scm_clk_disable(void)
{
	clk_disable_unprepare(__scm->core_clk);
	clk_disable_unprepare(__scm->iface_clk);
	clk_disable_unprepare(__scm->bus_clk);
}

static int __qcom_scm_is_call_available(struct device *dev, u32 svc_id,
					u32 cmd_id);

enum qcom_scm_convention qcom_scm_convention;
static bool has_queried __read_mostly;
static DEFINE_SPINLOCK(query_lock);

static void __query_convention(void)
{
	unsigned long flags;
	struct qcom_scm_desc desc = {
		.svc = QCOM_SCM_SVC_INFO,
		.cmd = QCOM_SCM_INFO_IS_CALL_AVAIL,
		.args[0] = SCM_SMC_FNID(QCOM_SCM_SVC_INFO,
					   QCOM_SCM_INFO_IS_CALL_AVAIL) |
			   (ARM_SMCCC_OWNER_SIP << ARM_SMCCC_OWNER_SHIFT),
		.arginfo = QCOM_SCM_ARGS(1),
		.owner = ARM_SMCCC_OWNER_SIP,
	};
	struct qcom_scm_res res;
	int ret;

	spin_lock_irqsave(&query_lock, flags);
	if (has_queried)
		goto out;

	qcom_scm_convention = SMC_CONVENTION_ARM_64;
	// Device isn't required as there is only one argument - no device
	// needed to dma_map_single to secure world
	ret = scm_smc_call(NULL, &desc, &res, true);
	if (!ret && res.result[0] == 1)
		goto out;

	qcom_scm_convention = SMC_CONVENTION_ARM_32;
	ret = scm_smc_call(NULL, &desc, &res, true);
	if (!ret && res.result[0] == 1)
		goto out;

	qcom_scm_convention = SMC_CONVENTION_LEGACY;
out:
	has_queried = true;
	spin_unlock_irqrestore(&query_lock, flags);
	pr_info("qcom_scm: convention: %s\n",
		qcom_scm_convention_names[qcom_scm_convention]);
}

static inline enum qcom_scm_convention __get_convention(void)
{
	if (unlikely(!has_queried))
		__query_convention();
	return qcom_scm_convention;
}

/**
 * qcom_scm_call() - Invoke a syscall in the secure world
 * @dev:	device
 * @svc_id:	service identifier
 * @cmd_id:	command identifier
 * @desc:	Descriptor structure containing arguments and return values
 *
 * Sends a command to the SCM and waits for the command to finish processing.
 * This should *only* be called in pre-emptible context.
 */
static int qcom_scm_call(struct device *dev, const struct qcom_scm_desc *desc,
			 struct qcom_scm_res *res)
{
<<<<<<< HEAD
	might_sleep();
	switch (__get_convention()) {
	case SMC_CONVENTION_ARM_32:
	case SMC_CONVENTION_ARM_64:
		return scm_smc_call(dev, desc, res, false);
	case SMC_CONVENTION_LEGACY:
		return scm_legacy_call(dev, desc, res);
	default:
		pr_err("Unknown current SCM calling convention.\n");
		return -EINVAL;
	}
}

/**
 * qcom_scm_call_atomic() - atomic variation of qcom_scm_call()
 * @dev:	device
 * @svc_id:	service identifier
 * @cmd_id:	command identifier
 * @desc:	Descriptor structure containing arguments and return values
 * @res:	Structure containing results from SMC/HVC call
 *
 * Sends a command to the SCM and waits for the command to finish processing.
 * This can be called in atomic context.
 */
static int qcom_scm_call_atomic(struct device *dev,
				const struct qcom_scm_desc *desc,
				struct qcom_scm_res *res)
{
	switch (__get_convention()) {
	case SMC_CONVENTION_ARM_32:
	case SMC_CONVENTION_ARM_64:
		return scm_smc_call(dev, desc, res, true);
	case SMC_CONVENTION_LEGACY:
		return scm_legacy_call_atomic(dev, desc, res);
	default:
		pr_err("Unknown current SCM calling convention.\n");
		return -EINVAL;
	}
}

static int __qcom_scm_is_call_available(struct device *dev, u32 svc_id,
					u32 cmd_id)
{
	int ret;
	struct qcom_scm_desc desc = {
		.svc = QCOM_SCM_SVC_INFO,
		.cmd = QCOM_SCM_INFO_IS_CALL_AVAIL,
		.owner = ARM_SMCCC_OWNER_SIP,
	};
	struct qcom_scm_res res;

	desc.arginfo = QCOM_SCM_ARGS(1);
	switch (__get_convention()) {
	case SMC_CONVENTION_ARM_32:
	case SMC_CONVENTION_ARM_64:
		desc.args[0] = SCM_SMC_FNID(svc_id, cmd_id) |
				(ARM_SMCCC_OWNER_SIP << ARM_SMCCC_OWNER_SHIFT);
		break;
	case SMC_CONVENTION_LEGACY:
		desc.args[0] = SCM_LEGACY_FNID(svc_id, cmd_id);
		break;
	default:
		pr_err("Unknown SMC convention being used\n");
		return -EINVAL;
	}

	ret = qcom_scm_call(dev, &desc, &res);

	return ret ? : res.result[0];
=======
	return __qcom_scm_set_cold_boot_addr(__scm ? __scm->dev : NULL, entry,
					     cpus);
>>>>>>> 69e489fe
}

/**
 * qcom_scm_set_warm_boot_addr() - Set the warm boot address for cpus
 * @entry: Entry point function for the cpus
 * @cpus: The cpumask of cpus that will use the entry point
 *
 * Set the Linux entry point for the SCM to transfer control to when coming
 * out of a power down. CPU power down may be executed on cpuidle or hotplug.
 */
int qcom_scm_set_warm_boot_addr(void *entry, const cpumask_t *cpus)
{
	int ret;
	int flags = 0;
	int cpu;
	struct qcom_scm_desc desc = {
		.svc = QCOM_SCM_SVC_BOOT,
		.cmd = QCOM_SCM_BOOT_SET_ADDR,
		.arginfo = QCOM_SCM_ARGS(2),
	};

	/*
	 * Reassign only if we are switching from hotplug entry point
	 * to cpuidle entry point or vice versa.
	 */
	for_each_cpu(cpu, cpus) {
		if (entry == qcom_scm_wb[cpu].entry)
			continue;
		flags |= qcom_scm_wb[cpu].flag;
	}

	/* No change in entry function */
	if (!flags)
		return 0;

	desc.args[0] = flags;
	desc.args[1] = virt_to_phys(entry);

	ret = qcom_scm_call(__scm->dev, &desc, NULL);
	if (!ret) {
		for_each_cpu(cpu, cpus)
			qcom_scm_wb[cpu].entry = entry;
	}

	return ret;
}
EXPORT_SYMBOL(qcom_scm_set_warm_boot_addr);

/**
 * qcom_scm_set_cold_boot_addr() - Set the cold boot address for cpus
 * @entry: Entry point function for the cpus
 * @cpus: The cpumask of cpus that will use the entry point
 *
 * Set the cold boot address of the cpus. Any cpu outside the supported
 * range would be removed from the cpu present mask.
 */
int qcom_scm_set_cold_boot_addr(void *entry, const cpumask_t *cpus)
{
	int flags = 0;
	int cpu;
	int scm_cb_flags[] = {
		QCOM_SCM_FLAG_COLDBOOT_CPU0,
		QCOM_SCM_FLAG_COLDBOOT_CPU1,
		QCOM_SCM_FLAG_COLDBOOT_CPU2,
		QCOM_SCM_FLAG_COLDBOOT_CPU3,
	};
	struct qcom_scm_desc desc = {
		.svc = QCOM_SCM_SVC_BOOT,
		.cmd = QCOM_SCM_BOOT_SET_ADDR,
		.arginfo = QCOM_SCM_ARGS(2),
		.owner = ARM_SMCCC_OWNER_SIP,
	};

	if (!cpus || (cpus && cpumask_empty(cpus)))
		return -EINVAL;

	for_each_cpu(cpu, cpus) {
		if (cpu < ARRAY_SIZE(scm_cb_flags))
			flags |= scm_cb_flags[cpu];
		else
			set_cpu_present(cpu, false);
	}

	desc.args[0] = flags;
	desc.args[1] = virt_to_phys(entry);

	return qcom_scm_call_atomic(__scm ? __scm->dev : NULL, &desc, NULL);
}
EXPORT_SYMBOL(qcom_scm_set_cold_boot_addr);

/**
 * qcom_scm_cpu_power_down() - Power down the cpu
 * @flags - Flags to flush cache
 *
 * This is an end point to power down cpu. If there was a pending interrupt,
 * the control would return from this function, otherwise, the cpu jumps to the
 * warm boot entry point set for this cpu upon reset.
 */
void qcom_scm_cpu_power_down(u32 flags)
{
<<<<<<< HEAD
	struct qcom_scm_desc desc = {
		.svc = QCOM_SCM_SVC_BOOT,
		.cmd = QCOM_SCM_BOOT_TERMINATE_PC,
		.args[0] = flags & QCOM_SCM_FLUSH_FLAG_MASK,
		.arginfo = QCOM_SCM_ARGS(1),
		.owner = ARM_SMCCC_OWNER_SIP,
	};

	qcom_scm_call_atomic(__scm ? __scm->dev : NULL, &desc, NULL);
}
EXPORT_SYMBOL(qcom_scm_cpu_power_down);

int qcom_scm_set_remote_state(u32 state, u32 id)
{
	struct qcom_scm_desc desc = {
		.svc = QCOM_SCM_SVC_BOOT,
		.cmd = QCOM_SCM_BOOT_SET_REMOTE_STATE,
		.arginfo = QCOM_SCM_ARGS(2),
		.args[0] = state,
		.args[1] = id,
		.owner = ARM_SMCCC_OWNER_SIP,
	};
	struct qcom_scm_res res;
	int ret;

	ret = qcom_scm_call(__scm->dev, &desc, &res);

	return ret ? : res.result[0];
}
EXPORT_SYMBOL(qcom_scm_set_remote_state);

static int __qcom_scm_set_dload_mode(struct device *dev, bool enable)
{
	struct qcom_scm_desc desc = {
		.svc = QCOM_SCM_SVC_BOOT,
		.cmd = QCOM_SCM_BOOT_SET_DLOAD_MODE,
		.arginfo = QCOM_SCM_ARGS(2),
		.args[0] = QCOM_SCM_BOOT_SET_DLOAD_MODE,
		.owner = ARM_SMCCC_OWNER_SIP,
	};

	desc.args[1] = enable ? QCOM_SCM_BOOT_SET_DLOAD_MODE : 0;

	return qcom_scm_call(__scm->dev, &desc, NULL);
}
=======
	__qcom_scm_cpu_power_down(__scm ? __scm->dev : NULL, flags);
}
EXPORT_SYMBOL(qcom_scm_cpu_power_down);

/**
 * qcm_scm_sec_wdog_deactivate() - Deactivate secure watchdog
 */
int qcom_scm_sec_wdog_deactivate(void)
{
	return __qcom_scm_sec_wdog_deactivate(__scm->dev);
}
EXPORT_SYMBOL(qcom_scm_sec_wdog_deactivate);

int qcom_scm_sec_wdog_trigger(void)
{
	return __qcom_scm_sec_wdog_trigger(__scm->dev);
}
EXPORT_SYMBOL(qcom_scm_sec_wdog_trigger);

/**
 * qcom_scm_disable_sdi() - Disable SDI
 */
void qcom_scm_disable_sdi(void)
{
	__qcom_scm_disable_sdi(__scm ? __scm->dev : NULL);
}
EXPORT_SYMBOL(qcom_scm_disable_sdi);

int qcom_scm_set_remote_state(u32 state, u32 id)
{
	return __qcom_scm_set_remote_state(__scm->dev, state, id);
}
EXPORT_SYMBOL(qcom_scm_set_remote_state);

int qcom_scm_spin_cpu(void)
{
	return __qcom_scm_spin_cpu(__scm->dev);
}
EXPORT_SYMBOL(qcom_scm_spin_cpu);

void qcom_scm_set_download_mode(enum qcom_download_mode mode,
				phys_addr_t tcsr_boot_misc)
{
	bool avail;
	int ret = 0;
	struct device *dev = __scm ? __scm->dev : NULL;

	avail = __qcom_scm_is_call_available(dev,
					     QCOM_SCM_SVC_BOOT,
					     QCOM_SCM_BOOT_SET_DLOAD_MODE);
	if (avail) {
		ret = __qcom_scm_set_dload_mode(dev, mode);
	} else if (tcsr_boot_misc || (__scm && __scm->dload_mode_addr)) {
		ret = __qcom_scm_io_writel(dev,
				tcsr_boot_misc ? : __scm->dload_mode_addr,
				mode);
	} else {
		dev_err(dev,
			"No available mechanism for setting download mode\n");
	}

	if (ret)
		dev_err(dev, "failed to set download mode: %d\n", ret);
}
EXPORT_SYMBOL(qcom_scm_set_download_mode);

int qcom_scm_config_cpu_errata(void)
{
	return __qcom_scm_config_cpu_errata(__scm->dev);
}
EXPORT_SYMBOL(qcom_scm_config_cpu_errata);
>>>>>>> 69e489fe

static void qcom_scm_set_download_mode(bool enable)
{
	bool avail;
	int ret = 0;

<<<<<<< HEAD
	avail = __qcom_scm_is_call_available(__scm->dev,
					     QCOM_SCM_SVC_BOOT,
					     QCOM_SCM_BOOT_SET_DLOAD_MODE);
	if (avail) {
		ret = __qcom_scm_set_dload_mode(__scm->dev, enable);
	} else if (__scm->dload_mode_addr) {
		ret = qcom_scm_io_writel(__scm->dload_mode_addr,
				enable ? QCOM_SCM_BOOT_SET_DLOAD_MODE : 0);
	} else {
		dev_err(__scm->dev,
			"No available mechanism for setting download mode\n");
	}
=======
	ret = __qcom_scm_is_call_available(__scm->dev, QCOM_SCM_SVC_PIL,
					   QCOM_SCM_PIL_PAS_IS_SUPPORTED);
	if (ret <= 0)
		return false;
>>>>>>> 69e489fe

	if (ret)
		dev_err(__scm->dev, "failed to set download mode: %d\n", ret);
}

/**
 * qcom_scm_pas_init_image() - Initialize peripheral authentication service
 *			       state machine for a given peripheral, using the
 *			       metadata
 * @peripheral: peripheral id
 * @metadata:	pointer to memory containing ELF header, program header table
 *		and optional blob of data used for authenticating the metadata
 *		and the rest of the firmware
 * @size:	size of the metadata
 *
 * Returns 0 on success.
 */
int qcom_scm_pas_init_image(u32 peripheral, const void *metadata, size_t size)
{
	dma_addr_t mdata_phys;
	void *mdata_buf;
	int ret;
	struct qcom_scm_desc desc = {
		.svc = QCOM_SCM_SVC_PIL,
		.cmd = QCOM_SCM_PIL_PAS_INIT_IMAGE,
		.arginfo = QCOM_SCM_ARGS(2, QCOM_SCM_VAL, QCOM_SCM_RW),
		.args[0] = peripheral,
		.owner = ARM_SMCCC_OWNER_SIP,
	};
	struct qcom_scm_res res;

	/*
	 * During the scm call memory protection will be enabled for the meta
	 * data blob, so make sure it's physically contiguous, 4K aligned and
	 * non-cachable to avoid XPU violations.
	 */
	mdata_buf = dma_alloc_coherent(__scm->dev, size, &mdata_phys,
				       GFP_KERNEL);
	if (!mdata_buf) {
		dev_err(__scm->dev, "Allocation of metadata buffer failed.\n");
		return -ENOMEM;
	}
	memcpy(mdata_buf, metadata, size);

	ret = qcom_scm_clk_enable();
	if (ret)
		goto free_metadata;

	desc.args[1] = mdata_phys;

	ret = qcom_scm_call(__scm->dev, &desc, &res);

	qcom_scm_clk_disable();

free_metadata:
	dma_free_coherent(__scm->dev, size, mdata_buf, mdata_phys);

	return ret ? : res.result[0];
}
EXPORT_SYMBOL(qcom_scm_pas_init_image);

/**
 * qcom_scm_pas_mem_setup() - Prepare the memory related to a given peripheral
 *			      for firmware loading
 * @peripheral:	peripheral id
 * @addr:	start address of memory area to prepare
 * @size:	size of the memory area to prepare
 *
 * Returns 0 on success.
 */
int qcom_scm_pas_mem_setup(u32 peripheral, phys_addr_t addr, phys_addr_t size)
{
	int ret;
	struct qcom_scm_desc desc = {
		.svc = QCOM_SCM_SVC_PIL,
		.cmd = QCOM_SCM_PIL_PAS_MEM_SETUP,
		.arginfo = QCOM_SCM_ARGS(3),
		.args[0] = peripheral,
		.args[1] = addr,
		.args[2] = size,
		.owner = ARM_SMCCC_OWNER_SIP,
	};
	struct qcom_scm_res res;

	ret = qcom_scm_clk_enable();
	if (ret)
		return ret;

	ret = qcom_scm_call(__scm->dev, &desc, &res);
	qcom_scm_clk_disable();

	return ret ? : res.result[0];
}
EXPORT_SYMBOL(qcom_scm_pas_mem_setup);

/**
 * qcom_scm_pas_auth_and_reset() - Authenticate the given peripheral firmware
 *				   and reset the remote processor
 * @peripheral:	peripheral id
 *
 * Return 0 on success.
 */
int qcom_scm_pas_auth_and_reset(u32 peripheral)
{
	int ret;
	struct qcom_scm_desc desc = {
		.svc = QCOM_SCM_SVC_PIL,
		.cmd = QCOM_SCM_PIL_PAS_AUTH_AND_RESET,
		.arginfo = QCOM_SCM_ARGS(1),
		.args[0] = peripheral,
		.owner = ARM_SMCCC_OWNER_SIP,
	};
	struct qcom_scm_res res;

	ret = qcom_scm_clk_enable();
	if (ret)
		return ret;

	ret = qcom_scm_call(__scm->dev, &desc, &res);
	qcom_scm_clk_disable();

	return ret ? : res.result[0];
}
EXPORT_SYMBOL(qcom_scm_pas_auth_and_reset);

/**
 * qcom_scm_pas_shutdown() - Shut down the remote processor
 * @peripheral: peripheral id
 *
 * Returns 0 on success.
 */
int qcom_scm_pas_shutdown(u32 peripheral)
{
	int ret;
	struct qcom_scm_desc desc = {
		.svc = QCOM_SCM_SVC_PIL,
		.cmd = QCOM_SCM_PIL_PAS_SHUTDOWN,
		.arginfo = QCOM_SCM_ARGS(1),
		.args[0] = peripheral,
		.owner = ARM_SMCCC_OWNER_SIP,
	};
	struct qcom_scm_res res;

	ret = qcom_scm_clk_enable();
	if (ret)
		return ret;

	ret = qcom_scm_call(__scm->dev, &desc, &res);

	qcom_scm_clk_disable();

	return ret ? : res.result[0];
}
EXPORT_SYMBOL(qcom_scm_pas_shutdown);

/**
 * qcom_scm_pas_supported() - Check if the peripheral authentication service is
 *			      available for the given peripherial
 * @peripheral:	peripheral id
 *
 * Returns true if PAS is supported for this peripheral, otherwise false.
 */
bool qcom_scm_pas_supported(u32 peripheral)
{
	int ret;
	struct qcom_scm_desc desc = {
		.svc = QCOM_SCM_SVC_PIL,
		.cmd = QCOM_SCM_PIL_PAS_IS_SUPPORTED,
		.arginfo = QCOM_SCM_ARGS(1),
		.args[0] = peripheral,
		.owner = ARM_SMCCC_OWNER_SIP,
	};
	struct qcom_scm_res res;

	ret = __qcom_scm_is_call_available(__scm->dev, QCOM_SCM_SVC_PIL,
					   QCOM_SCM_PIL_PAS_IS_SUPPORTED);
	if (ret <= 0)
		return false;

	ret = qcom_scm_call(__scm->dev, &desc, &res);

	return ret ? false : !!res.result[0];
}
EXPORT_SYMBOL(qcom_scm_pas_supported);

static int __qcom_scm_pas_mss_reset(struct device *dev, bool reset)
{
	struct qcom_scm_desc desc = {
		.svc = QCOM_SCM_SVC_PIL,
		.cmd = QCOM_SCM_PIL_PAS_MSS_RESET,
		.arginfo = QCOM_SCM_ARGS(2),
		.args[0] = reset,
		.args[1] = 0,
		.owner = ARM_SMCCC_OWNER_SIP,
	};
	struct qcom_scm_res res;
	int ret;

	ret = qcom_scm_call(__scm->dev, &desc, &res);

	return ret ? : res.result[0];
}

static int qcom_scm_pas_reset_assert(struct reset_controller_dev *rcdev,
				     unsigned long idx)
{
	if (idx != 0)
		return -EINVAL;

	return __qcom_scm_pas_mss_reset(__scm->dev, 1);
}

static int qcom_scm_pas_reset_deassert(struct reset_controller_dev *rcdev,
				       unsigned long idx)
{
	if (idx != 0)
		return -EINVAL;

	return __qcom_scm_pas_mss_reset(__scm->dev, 0);
}

static const struct reset_control_ops qcom_scm_pas_reset_ops = {
	.assert = qcom_scm_pas_reset_assert,
	.deassert = qcom_scm_pas_reset_deassert,
};

<<<<<<< HEAD
int qcom_scm_io_readl(phys_addr_t addr, unsigned int *val)
{
	struct qcom_scm_desc desc = {
		.svc = QCOM_SCM_SVC_IO,
		.cmd = QCOM_SCM_IO_READ,
		.arginfo = QCOM_SCM_ARGS(1),
		.args[0] = addr,
		.owner = ARM_SMCCC_OWNER_SIP,
	};
	struct qcom_scm_res res;
	int ret;


	ret = qcom_scm_call(__scm->dev, &desc, &res);
	if (ret >= 0)
		*val = res.result[0];

	return ret < 0 ? ret : 0;
=======
int qcom_scm_get_sec_dump_state(u32 *dump_state)
{
	return __qcom_scm_get_sec_dump_state(__scm ? __scm->dev : NULL,
						dump_state);
}
EXPORT_SYMBOL(qcom_scm_get_sec_dump_state);

int qcom_scm_tz_blsp_modify_owner(int food, u64 subsystem, int *out)
{
	return __qcom_scm_tz_blsp_modify_owner(__scm->dev, subsystem, food,
					       out);
}
EXPORT_SYMBOL(qcom_scm_tz_blsp_modify_owner);

int qcom_scm_io_readl(phys_addr_t addr, unsigned int *val)
{
	return __qcom_scm_io_readl(__scm ? __scm->dev : NULL, addr, val);
>>>>>>> 69e489fe
}
EXPORT_SYMBOL(qcom_scm_io_readl);

int qcom_scm_io_writel(phys_addr_t addr, unsigned int val)
{
<<<<<<< HEAD
	struct qcom_scm_desc desc = {
		.svc = QCOM_SCM_SVC_IO,
		.cmd = QCOM_SCM_IO_WRITE,
		.arginfo = QCOM_SCM_ARGS(2),
		.args[0] = addr,
		.args[1] = val,
		.owner = ARM_SMCCC_OWNER_SIP,
	};


	return qcom_scm_call(__scm->dev, &desc, NULL);
=======
	return __qcom_scm_io_writel(__scm ? __scm->dev : NULL, addr, val);
>>>>>>> 69e489fe
}
EXPORT_SYMBOL(qcom_scm_io_writel);

/**
<<<<<<< HEAD
 * qcom_scm_restore_sec_cfg_available() - Check if secure environment
 * supports restore security config interface.
 *
 * Return true if restore-cfg interface is supported, false if not.
 */
bool qcom_scm_restore_sec_cfg_available(void)
{
	return __qcom_scm_is_call_available(__scm->dev, QCOM_SCM_SVC_MP,
					    QCOM_SCM_MP_RESTORE_SEC_CFG);
=======
 * qcom_scm_io_reset()
 */
int qcom_scm_io_reset(void)
{
	return __qcom_scm_io_reset(__scm ? __scm->dev : NULL);
}
EXPORT_SYMBOL(qcom_scm_io_reset);

bool qcom_scm_is_secure_wdog_trigger_available(void)
{
	return __qcom_scm_is_call_available(__scm->dev, QCOM_SCM_SVC_BOOT,
						QCOM_SCM_BOOT_SEC_WDOG_TRIGGER);
>>>>>>> 69e489fe
}
EXPORT_SYMBOL(qcom_scm_restore_sec_cfg_available);

<<<<<<< HEAD
int qcom_scm_restore_sec_cfg(u32 device_id, u32 spare)
{
	struct qcom_scm_desc desc = {
		.svc = QCOM_SCM_SVC_MP,
		.cmd = QCOM_SCM_MP_RESTORE_SEC_CFG,
		.arginfo = QCOM_SCM_ARGS(2),
		.args[0] = device_id,
		.args[1] = spare,
		.owner = ARM_SMCCC_OWNER_SIP,
	};
	struct qcom_scm_res res;
	int ret;

	ret = qcom_scm_call(__scm->dev, &desc, &res);

	return ret ? : res.result[0];
}
EXPORT_SYMBOL(qcom_scm_restore_sec_cfg);

int qcom_scm_iommu_secure_ptbl_size(u32 spare, size_t *size)
{
	struct qcom_scm_desc desc = {
		.svc = QCOM_SCM_SVC_MP,
		.cmd = QCOM_SCM_MP_IOMMU_SECURE_PTBL_SIZE,
		.arginfo = QCOM_SCM_ARGS(1),
		.args[0] = spare,
		.owner = ARM_SMCCC_OWNER_SIP,
	};
	struct qcom_scm_res res;
	int ret;

	ret = qcom_scm_call(__scm->dev, &desc, &res);

	if (size)
		*size = res.result[0];

	return ret ? : res.result[1];
}
EXPORT_SYMBOL(qcom_scm_iommu_secure_ptbl_size);

int qcom_scm_iommu_secure_ptbl_init(u64 addr, u32 size, u32 spare)
{
	struct qcom_scm_desc desc = {
		.svc = QCOM_SCM_SVC_MP,
		.cmd = QCOM_SCM_MP_IOMMU_SECURE_PTBL_INIT,
		.arginfo = QCOM_SCM_ARGS(3, QCOM_SCM_RW, QCOM_SCM_VAL,
					 QCOM_SCM_VAL),
		.args[0] = addr,
		.args[1] = size,
		.args[2] = spare,
		.owner = ARM_SMCCC_OWNER_SIP,
	};
	int ret;

	desc.args[0] = addr;
	desc.args[1] = size;
	desc.args[2] = spare;
	desc.arginfo = QCOM_SCM_ARGS(3, QCOM_SCM_RW, QCOM_SCM_VAL,
				     QCOM_SCM_VAL);

	ret = qcom_scm_call(__scm->dev, &desc, NULL);

	/* the pg table has been initialized already, ignore the error */
	if (ret == -EPERM)
		ret = 0;

	return ret;
}
EXPORT_SYMBOL(qcom_scm_iommu_secure_ptbl_init);

static int __qcom_scm_assign_mem(struct device *dev, phys_addr_t mem_region,
				 size_t mem_sz, phys_addr_t src, size_t src_sz,
				 phys_addr_t dest, size_t dest_sz)
{
	int ret;
	struct qcom_scm_desc desc = {
		.svc = QCOM_SCM_SVC_MP,
		.cmd = QCOM_SCM_MP_ASSIGN,
		.arginfo = QCOM_SCM_ARGS(7, QCOM_SCM_RO, QCOM_SCM_VAL,
					 QCOM_SCM_RO, QCOM_SCM_VAL, QCOM_SCM_RO,
					 QCOM_SCM_VAL, QCOM_SCM_VAL),
		.args[0] = mem_region,
		.args[1] = mem_sz,
		.args[2] = src,
		.args[3] = src_sz,
		.args[4] = dest,
		.args[5] = dest_sz,
		.args[6] = 0,
		.owner = ARM_SMCCC_OWNER_SIP,
	};
	struct qcom_scm_res res;

	ret = qcom_scm_call(dev, &desc, &res);

	return ret ? : res.result[0];
}
=======
bool qcom_scm_is_mode_switch_available(void)
{
	return __qcom_scm_is_call_available(__scm->dev, QCOM_SCM_SVC_BOOT,
						QCOM_SCM_BOOT_SWITCH_MODE);
}
EXPORT_SYMBOL(qcom_scm_is_mode_switch_available);

int qcom_scm_get_jtag_etm_feat_id(u64 *version)
{
	return __qcom_scm_get_feat_version(__scm ? __scm->dev : NULL,
					QCOM_SCM_TZ_DBG_ETM_FEAT_ID, version);
}
EXPORT_SYMBOL(qcom_scm_get_jtag_etm_feat_id);

/**
 * qcom_halt_spmi_pmic_arbiter() - Halt SPMI PMIC arbiter
 *
 * Force the SPMI PMIC arbiter to shutdown so that no more SPMI transactions
 * are sent from the MSM to the PMIC. This is required in order to avoid an
 * SPMI lockup on certain PMIC chips if PS_HOLD is lowered in the middle of
 * an SPMI transaction.
 */
void qcom_scm_halt_spmi_pmic_arbiter(void)
{
	bool avail;
	struct device *dev = __scm ? __scm->dev : NULL;

	avail = __qcom_scm_is_call_available(dev,
					QCOM_SCM_SVC_PWR,
					QCOM_SCM_PWR_IO_DISABLE_PMIC_ARBITER);

	if (!avail)
		return;

	pr_crit("Calling SCM to disable SPMI PMIC arbiter\n");
	return __qcom_scm_halt_spmi_pmic_arbiter(dev);
}
EXPORT_SYMBOL(qcom_scm_halt_spmi_pmic_arbiter);

/**
 * qcom_deassert_ps_hold() - Deassert PS_HOLD
 *
 * Deassert PS_HOLD to signal the PMIC that we are ready to power down or reset.
 *
 * This function should never return if the SCM call is available.
 */
void qcom_scm_deassert_ps_hold(void)
{
	bool avail;
	struct device *dev = __scm ? __scm->dev : NULL;

	avail = __qcom_scm_is_call_available(dev,
					     QCOM_SCM_SVC_PWR,
					     QCOM_SCM_PWR_IO_DEASSERT_PS_HOLD);

	if (avail)
		__qcom_scm_deassert_ps_hold(dev);
}
EXPORT_SYMBOL(qcom_scm_deassert_ps_hold);

void qcom_scm_mmu_sync(bool sync)
{
	__qcom_scm_mmu_sync(__scm ? __scm->dev : NULL, sync);
}
EXPORT_SYMBOL(qcom_scm_mmu_sync);

int qcom_scm_restore_sec_cfg(u32 device_id, u32 spare)
{
	return __qcom_scm_restore_sec_cfg(__scm->dev, device_id, spare);
}
EXPORT_SYMBOL(qcom_scm_restore_sec_cfg);

int qcom_scm_iommu_secure_ptbl_size(u32 spare, size_t *size)
{
	return __qcom_scm_iommu_secure_ptbl_size(__scm->dev, spare, size);
}
EXPORT_SYMBOL(qcom_scm_iommu_secure_ptbl_size);

int qcom_scm_iommu_secure_ptbl_init(u64 addr, u32 size, u32 spare)
{
	return __qcom_scm_iommu_secure_ptbl_init(__scm->dev, addr, size, spare);
}
EXPORT_SYMBOL(qcom_scm_iommu_secure_ptbl_init);

int qcom_scm_mem_protect_video(u32 cp_start, u32 cp_size,
			       u32 cp_nonpixel_start, u32 cp_nonpixel_size)
{
	return __qcom_scm_mem_protect_video(__scm->dev, cp_start, cp_size,
					cp_nonpixel_start, cp_nonpixel_size);
}
EXPORT_SYMBOL(qcom_scm_mem_protect_video);

int qcom_scm_mem_protect_region_id(phys_addr_t paddr, size_t size)
{
	return __qcom_scm_mem_protect_region_id(__scm->dev, paddr, size);
}
EXPORT_SYMBOL(qcom_scm_mem_protect_region_id);

int qcom_scm_mem_protect_lock_id2_flat(phys_addr_t list_addr,
				size_t list_size, size_t chunk_size,
				size_t memory_usage, int lock)
{
	return __qcom_scm_mem_protect_lock_id2_flat(__scm->dev, list_addr,
				list_size, chunk_size, memory_usage, lock);
}
EXPORT_SYMBOL(qcom_scm_mem_protect_lock_id2_flat);

int qcom_scm_iommu_secure_map(phys_addr_t sg_list_addr, size_t num_sg,
				size_t sg_block_size, u64 sec_id, int cbndx,
				unsigned long iova, size_t total_len)
{
	return __qcom_scm_iommu_secure_map(__scm->dev, sg_list_addr, num_sg,
				sg_block_size, sec_id, cbndx, iova, total_len);
}
EXPORT_SYMBOL(qcom_scm_iommu_secure_map);

int qcom_scm_iommu_secure_unmap(u64 sec_id, int cbndx, unsigned long iova,
				size_t total_len)
{
	return __qcom_scm_iommu_secure_unmap(__scm->dev, sec_id, cbndx, iova,
						total_len);
}
EXPORT_SYMBOL(qcom_scm_iommu_secure_unmap);

/**
 * qcom_scm_assign_mem_regions() - Make a secure call to reassign memory
 *				   ownership of several memory regions
 * @mem_regions:    A buffer describing the set of memory regions that need to
 *		    be reassigned
 * @mem_regions_sz: The size of the buffer describing the set of memory
 *                  regions that need to be reassigned (in bytes)
 * @srcvms:	    A buffer populated with he vmid(s) for the current set of
 *		    owners
 * @src_sz:	    The size of the src_vms buffer (in bytes)
 * @newvms:	    A buffer populated with the new owners and corresponding
 *		    permission flags.
 * @newvms_sz:	    The size of the new_vms buffer (in bytes)
 *
 * NOTE: It is up to the caller to ensure that the buffers that will be accessed
 * by the secure world are cache aligned, and have been flushed prior to
 * invoking this call.
 *
 * Return negative errno on failure, 0 on success.
 */
int qcom_scm_assign_mem_regions(struct qcom_scm_mem_map_info *mem_regions,
				size_t mem_regions_sz, u32 *srcvms,
				size_t src_sz,
				struct qcom_scm_current_perm_info *newvms,
				size_t newvms_sz)
{
	return __qcom_scm_assign_mem(__scm ? __scm->dev : NULL,
				     virt_to_phys(mem_regions), mem_regions_sz,
				     virt_to_phys(srcvms), src_sz,
				     virt_to_phys(newvms), newvms_sz);
}
EXPORT_SYMBOL(qcom_scm_assign_mem_regions);
>>>>>>> 69e489fe

/**
 * qcom_scm_assign_mem() - Make a secure call to reassign memory ownership
 * @mem_addr: mem region whose ownership need to be reassigned
 * @mem_sz:   size of the region.
 * @srcvm:    vmid for current set of owners, each set bit in
 *            flag indicate a unique owner
 * @newvm:    array having new owners and corresponding permission
 *            flags
 * @dest_cnt: number of owners in next set.
 *
 * Return negative errno on failure or 0 on success with @srcvm updated.
 */
int qcom_scm_assign_mem(phys_addr_t mem_addr, size_t mem_sz,
			unsigned int *srcvm,
			const struct qcom_scm_vmperm *newvm,
			unsigned int dest_cnt)
{
	struct qcom_scm_current_perm_info *destvm;
	struct qcom_scm_mem_map_info *mem_to_map;
	phys_addr_t mem_to_map_phys;
	phys_addr_t dest_phys;
	phys_addr_t ptr_phys;
	dma_addr_t ptr_dma;
	size_t mem_to_map_sz;
	size_t dest_sz;
	size_t src_sz;
	size_t ptr_sz;
	int next_vm;
	__le32 *src;
	void *ptr;
	int ret, i, b;
	unsigned long srcvm_bits = *srcvm;

	src_sz = hweight_long(srcvm_bits) * sizeof(*src);
	mem_to_map_sz = sizeof(*mem_to_map);
	dest_sz = dest_cnt * sizeof(*destvm);
	ptr_sz = ALIGN(src_sz, SZ_64) + ALIGN(mem_to_map_sz, SZ_64) +
			ALIGN(dest_sz, SZ_64);

	ptr = dma_alloc_coherent(__scm->dev, ptr_sz, &ptr_dma, GFP_KERNEL);
	if (!ptr)
		return -ENOMEM;
	ptr_phys = dma_to_phys(__scm->dev, ptr_dma);

	/* Fill source vmid detail */
	src = ptr;
	i = 0;
	for_each_set_bit(b, &srcvm_bits, BITS_PER_LONG)
		src[i++] = cpu_to_le32(b);

	/* Fill details of mem buff to map */
	mem_to_map = ptr + ALIGN(src_sz, SZ_64);
	mem_to_map_phys = ptr_phys + ALIGN(src_sz, SZ_64);
	mem_to_map->mem_addr = cpu_to_le64(mem_addr);
	mem_to_map->mem_size = cpu_to_le64(mem_sz);

	next_vm = 0;
	/* Fill details of next vmid detail */
	destvm = ptr + ALIGN(mem_to_map_sz, SZ_64) + ALIGN(src_sz, SZ_64);
	dest_phys = ptr_phys + ALIGN(mem_to_map_sz, SZ_64) + ALIGN(src_sz, SZ_64);
	for (i = 0; i < dest_cnt; i++, destvm++, newvm++) {
		destvm->vmid = cpu_to_le32(newvm->vmid);
		destvm->perm = cpu_to_le32(newvm->perm);
		destvm->ctx = 0;
		destvm->ctx_size = 0;
		next_vm |= BIT(newvm->vmid);
	}

	ret = __qcom_scm_assign_mem(__scm->dev, mem_to_map_phys, mem_to_map_sz,
				    ptr_phys, src_sz, dest_phys, dest_sz);
	dma_free_coherent(__scm->dev, ptr_sz, ptr, ptr_dma);
	if (ret) {
		dev_err(__scm->dev,
			"Assign memory protection call failed %d\n", ret);
		return -EINVAL;
	}

	*srcvm = next_vm;
	return 0;
}
EXPORT_SYMBOL(qcom_scm_assign_mem);

/**
<<<<<<< HEAD
 * qcom_scm_ocmem_lock_available() - is OCMEM lock/unlock interface available
 */
bool qcom_scm_ocmem_lock_available(void)
{
	return __qcom_scm_is_call_available(__scm->dev, QCOM_SCM_SVC_OCMEM,
					    QCOM_SCM_OCMEM_LOCK_CMD);
}
EXPORT_SYMBOL(qcom_scm_ocmem_lock_available);

/**
 * qcom_scm_ocmem_lock() - call OCMEM lock interface to assign an OCMEM
 * region to the specified initiator
 *
 * @id:     tz initiator id
 * @offset: OCMEM offset
 * @size:   OCMEM size
 * @mode:   access mode (WIDE/NARROW)
 */
int qcom_scm_ocmem_lock(enum qcom_scm_ocmem_client id, u32 offset, u32 size,
			u32 mode)
{
	struct qcom_scm_desc desc = {
		.svc = QCOM_SCM_SVC_OCMEM,
		.cmd = QCOM_SCM_OCMEM_LOCK_CMD,
		.args[0] = id,
		.args[1] = offset,
		.args[2] = size,
		.args[3] = mode,
		.arginfo = QCOM_SCM_ARGS(4),
	};

	return qcom_scm_call(__scm->dev, &desc, NULL);
}
EXPORT_SYMBOL(qcom_scm_ocmem_lock);

/**
 * qcom_scm_ocmem_unlock() - call OCMEM unlock interface to release an OCMEM
 * region from the specified initiator
 *
 * @id:     tz initiator id
 * @offset: OCMEM offset
 * @size:   OCMEM size
 */
int qcom_scm_ocmem_unlock(enum qcom_scm_ocmem_client id, u32 offset, u32 size)
{
	struct qcom_scm_desc desc = {
		.svc = QCOM_SCM_SVC_OCMEM,
		.cmd = QCOM_SCM_OCMEM_UNLOCK_CMD,
		.args[0] = id,
		.args[1] = offset,
		.args[2] = size,
		.arginfo = QCOM_SCM_ARGS(3),
	};

	return qcom_scm_call(__scm->dev, &desc, NULL);
}
EXPORT_SYMBOL(qcom_scm_ocmem_unlock);
=======
 * qcom_scm_mem_protect_sd_ctrl() - SDE memory protect.
 *
 */
int qcom_scm_mem_protect_sd_ctrl(u32 devid, phys_addr_t mem_addr, u64 mem_size,
				u32 vmid)
{
	return __qcom_scm_mem_protect_sd_ctrl(__scm->dev, devid, mem_addr,
						mem_size, vmid);
}
EXPORT_SYMBOL(qcom_scm_mem_protect_sd_ctrl);

bool qcom_scm_kgsl_set_smmu_aperture_available(void)
{
	int ret;

	ret = __qcom_scm_is_call_available(__scm->dev, QCOM_SCM_SVC_MP,
					QCOM_SCM_MP_CP_SMMU_APERTURE_ID);

	return ret > 0;
}
EXPORT_SYMBOL(qcom_scm_kgsl_set_smmu_aperture_available);

int qcom_scm_kgsl_set_smmu_aperture(unsigned int num_context_bank)
{
	return __qcom_scm_kgsl_set_smmu_aperture(__scm->dev,
						num_context_bank);
}
EXPORT_SYMBOL(qcom_scm_kgsl_set_smmu_aperture);

int qcom_scm_enable_shm_bridge(void)
{
	return __qcom_scm_enable_shm_bridge(__scm ? __scm->dev : NULL);
}
EXPORT_SYMBOL(qcom_scm_enable_shm_bridge);

int qcom_scm_delete_shm_bridge(u64 handle)
{
	return __qcom_scm_delete_shm_bridge(__scm ? __scm->dev : NULL, handle);
}
EXPORT_SYMBOL(qcom_scm_delete_shm_bridge);

int qcom_scm_create_shm_bridge(u64 pfn_and_ns_perm_flags,
	u64 ipfn_and_s_perm_flags, u64 size_and_flags, u64 ns_vmids,
	u64 *handle)
{
	return __qcom_scm_create_shm_bridge(__scm ? __scm->dev : NULL,
				pfn_and_ns_perm_flags, ipfn_and_s_perm_flags,
				size_and_flags, ns_vmids, handle);
}
EXPORT_SYMBOL(qcom_scm_create_shm_bridge);

int qcom_scm_smmu_prepare_atos_id(u64 dev_id, int cb_num, int operation)
{
	return __qcom_scm_smmu_prepare_atos_id(__scm->dev, dev_id, cb_num,
						operation);
}
EXPORT_SYMBOL(qcom_scm_smmu_prepare_atos_id);

/**
 * qcom_mdf_assign_memory_to_subsys - SDE memory protect.
 *
 */
int qcom_mdf_assign_memory_to_subsys(u64 start_addr, u64 end_addr,
		phys_addr_t paddr, u64 size)
{
	return __qcom_mdf_assign_memory_to_subsys(__scm->dev,
		start_addr, end_addr, paddr, size);
}
EXPORT_SYMBOL(qcom_mdf_assign_memory_to_subsys);

int qcom_scm_get_feat_version_cp(u64 *version)
{
	return __qcom_scm_get_feat_version(__scm->dev, QCOM_SCM_MP_CP_FEAT_ID,
						version);
}
EXPORT_SYMBOL(qcom_scm_get_feat_version_cp);

/**
 * qcom_scm_dcvs_core_available() - check if core DCVS operations are available
 */
bool qcom_scm_dcvs_core_available(void)
{
	return __qcom_scm_dcvs_core_available(__scm ? __scm->dev : NULL);
}
EXPORT_SYMBOL(qcom_scm_dcvs_core_available);

/**
 * qcom_scm_dcvs_ca_available() - check if context aware DCVS operations are
 * available
 */
bool qcom_scm_dcvs_ca_available(void)
{
	return __qcom_scm_dcvs_ca_available(__scm ? __scm->dev : NULL);
}
EXPORT_SYMBOL(qcom_scm_dcvs_ca_available);

/**
 * qcom_scm_dcvs_reset()
 */
int qcom_scm_dcvs_reset(void)
{
	return __qcom_scm_dcvs_reset(__scm ? __scm->dev : NULL);
}
EXPORT_SYMBOL(qcom_scm_dcvs_reset);

int qcom_scm_dcvs_init_v2(phys_addr_t addr, size_t size, int *version)
{
	return __qcom_scm_dcvs_init_v2(__scm->dev, addr, size, version);
}
EXPORT_SYMBOL(qcom_scm_dcvs_init_v2);

int qcom_scm_dcvs_init_ca_v2(phys_addr_t addr, size_t size)
{
	return __qcom_scm_dcvs_init_ca_v2(__scm->dev, addr, size);
}
EXPORT_SYMBOL(qcom_scm_dcvs_init_ca_v2);

int qcom_scm_dcvs_update(int level, s64 total_time, s64 busy_time)
{
	return __qcom_scm_dcvs_update(__scm->dev, level, total_time, busy_time);
}
EXPORT_SYMBOL(qcom_scm_dcvs_update);

int qcom_scm_dcvs_update_v2(int level, s64 total_time, s64 busy_time)
{
	return __qcom_scm_dcvs_update_v2(__scm->dev, level, total_time,
					 busy_time);
}
EXPORT_SYMBOL(qcom_scm_dcvs_update_v2);

int qcom_scm_dcvs_update_ca_v2(int level, s64 total_time, s64 busy_time,
			       int context_count)
{
	return __qcom_scm_dcvs_update_ca_v2(__scm->dev, level, total_time,
					    busy_time, context_count);
}
EXPORT_SYMBOL(qcom_scm_dcvs_update_ca_v2);

int qcom_scm_config_set_ice_key(uint32_t index, phys_addr_t paddr, size_t size,
				uint32_t cipher, unsigned int data_unit,
				unsigned int food)
{
	return __qcom_scm_config_set_ice_key(__scm->dev, index, paddr, size,
					     cipher, data_unit, food);
}
EXPORT_SYMBOL(qcom_scm_config_set_ice_key);

int qcom_scm_clear_ice_key(uint32_t index,  unsigned int food)
{
	return __qcom_scm_clear_ice_key(__scm->dev, index, food);
}
EXPORT_SYMBOL(qcom_scm_clear_ice_key);
>>>>>>> 69e489fe

/**
 * qcom_scm_hdcp_available() - Check if secure environment supports HDCP.
 *
 * Return true if HDCP is supported, false if not.
 */
bool qcom_scm_hdcp_available(void)
{
	int ret = qcom_scm_clk_enable();

	if (ret)
		return ret;

	ret = __qcom_scm_is_call_available(__scm->dev, QCOM_SCM_SVC_HDCP,
						QCOM_SCM_HDCP_INVOKE);

	qcom_scm_clk_disable();

	return ret > 0 ? true : false;
}
EXPORT_SYMBOL(qcom_scm_hdcp_available);

/**
 * qcom_scm_hdcp_req() - Send HDCP request.
 * @req: HDCP request array
 * @req_cnt: HDCP request array count
 * @resp: response buffer passed to SCM
 *
 * Write HDCP register(s) through SCM.
 */
int qcom_scm_hdcp_req(struct qcom_scm_hdcp_req *req, u32 req_cnt, u32 *resp)
{
<<<<<<< HEAD
	int ret;
	struct qcom_scm_desc desc = {
		.svc = QCOM_SCM_SVC_HDCP,
		.cmd = QCOM_SCM_HDCP_INVOKE,
		.arginfo = QCOM_SCM_ARGS(10),
		.args = {
			req[0].addr,
			req[0].val,
			req[1].addr,
			req[1].val,
			req[2].addr,
			req[2].val,
			req[3].addr,
			req[3].val,
			req[4].addr,
			req[4].val
		},
		.owner = ARM_SMCCC_OWNER_SIP,
	};
	struct qcom_scm_res res;

	if (req_cnt > QCOM_SCM_HDCP_MAX_REQ_CNT)
		return -ERANGE;

	ret = qcom_scm_clk_enable();
	if (ret)
		return ret;

	ret = qcom_scm_call(__scm->dev, &desc, &res);
	*resp = res.result[0];

	qcom_scm_clk_disable();

=======
	int ret = qcom_scm_clk_enable();

	if (ret)
		return ret;

	ret = __qcom_scm_hdcp_req(__scm->dev, req, req_cnt, resp);
	qcom_scm_clk_disable();
>>>>>>> 69e489fe
	return ret;
}
EXPORT_SYMBOL(qcom_scm_hdcp_req);

<<<<<<< HEAD
int qcom_scm_qsmmu500_wait_safe_toggle(bool en)
{
	struct qcom_scm_desc desc = {
		.svc = QCOM_SCM_SVC_SMMU_PROGRAM,
		.cmd = QCOM_SCM_SMMU_CONFIG_ERRATA1,
		.arginfo = QCOM_SCM_ARGS(2),
		.args[0] = QCOM_SCM_SMMU_CONFIG_ERRATA1_CLIENT_ALL,
		.args[1] = en,
		.owner = ARM_SMCCC_OWNER_SIP,
	};


	return qcom_scm_call_atomic(__scm->dev, &desc, NULL);
}
EXPORT_SYMBOL(qcom_scm_qsmmu500_wait_safe_toggle);

=======
bool qcom_scm_is_lmh_debug_set_available(void)
{
	return __qcom_scm_is_call_available(__scm->dev, QCOM_SCM_SVC_LMH,
					QCOM_SCM_LMH_DEBUG_SET);
}
EXPORT_SYMBOL(qcom_scm_is_lmh_debug_set_available);

bool qcom_scm_is_lmh_debug_read_buf_size_available(void)
{
	return __qcom_scm_is_call_available(__scm->dev, QCOM_SCM_SVC_LMH,
					QCOM_SCM_LMH_DEBUG_READ_BUF_SIZE);
}
EXPORT_SYMBOL(qcom_scm_is_lmh_debug_read_buf_size_available);

bool qcom_scm_is_lmh_debug_read_buf_available(void)
{
	return __qcom_scm_is_call_available(__scm->dev, QCOM_SCM_SVC_LMH,
					QCOM_SCM_LMH_DEBUG_READ);
}
EXPORT_SYMBOL(qcom_scm_is_lmh_debug_read_buf_available);

bool qcom_scm_is_lmh_debug_get_type_available(void)
{
	return __qcom_scm_is_call_available(__scm->dev, QCOM_SCM_SVC_LMH,
					QCOM_SCM_LMH_DEBUG_GET_TYPE);
}
EXPORT_SYMBOL(qcom_scm_is_lmh_debug_get_type_available);

int qcom_scm_lmh_read_buf_size(int *size)
{
	return __qcom_scm_lmh_read_buf_size(__scm->dev, size);
}
EXPORT_SYMBOL(qcom_scm_lmh_read_buf_size);

int qcom_scm_lmh_limit_dcvsh(phys_addr_t payload, uint32_t payload_size,
			u64 limit_node, uint32_t node_id, u64 version)
{
	return __qcom_scm_lmh_limit_dcvsh(__scm->dev, payload, payload_size,
					limit_node, node_id, version);
}
EXPORT_SYMBOL(qcom_scm_lmh_limit_dcvsh);

int qcom_scm_lmh_debug_read(phys_addr_t payload, uint32_t size)
{
	return __qcom_scm_lmh_debug_read(__scm->dev, payload, size);
}
EXPORT_SYMBOL(qcom_scm_lmh_debug_read);

int qcom_scm_lmh_debug_set_config_write(phys_addr_t payload, int payload_size,
					uint32_t *buf, int buf_size)
{
	return __qcom_scm_lmh_debug_config_write(__scm->dev,
			QCOM_SCM_LMH_DEBUG_SET, payload, payload_size, buf,
			buf_size);
}
EXPORT_SYMBOL(qcom_scm_lmh_debug_set_config_write);

int qcom_scm_lmh_get_type(phys_addr_t payload, u64 payload_size,
		u64 debug_type, uint32_t get_from, uint32_t *size)
{
	return __qcom_scm_lmh_get_type(__scm->dev, payload, payload_size,
					debug_type, get_from, size);
}
EXPORT_SYMBOL(qcom_scm_lmh_get_type);

int qcom_scm_smmu_change_pgtbl_format(u64 dev_id, int cbndx)
{
	return __qcom_scm_smmu_change_pgtbl_format(__scm->dev, dev_id, cbndx);
}
EXPORT_SYMBOL(qcom_scm_smmu_change_pgtbl_format);

int qcom_scm_qsmmu500_wait_safe_toggle(bool en)
{
	return __qcom_scm_qsmmu500_wait_safe_toggle(__scm->dev, en);
}
EXPORT_SYMBOL(qcom_scm_qsmmu500_wait_safe_toggle);

int qcom_scm_smmu_notify_secure_lut(u64 dev_id, bool secure)
{
	return __qcom_scm_smmu_notify_secure_lut(__scm->dev, dev_id, secure);
}
EXPORT_SYMBOL(qcom_scm_smmu_notify_secure_lut);

int qcom_scm_qdss_invoke(phys_addr_t paddr, size_t size, u64 *out)
{
	return __qcom_scm_qdss_invoke(__scm->dev, paddr, size, out);
}
EXPORT_SYMBOL(qcom_scm_qdss_invoke);

int qcom_scm_camera_protect_all(uint32_t protect, uint32_t param)
{
	return __qcom_scm_camera_protect_all(__scm->dev, protect, param);
}
EXPORT_SYMBOL(qcom_scm_camera_protect_all);

int qcom_scm_camera_protect_phy_lanes(bool protect, u64 regmask)
{
	return __qcom_scm_camera_protect_phy_lanes(__scm->dev, protect,
						    regmask);
}
EXPORT_SYMBOL(qcom_scm_camera_protect_phy_lanes);

int qcom_scm_tsens_reinit(int *tsens_ret)
{
	return __qcom_scm_tsens_reinit(__scm->dev, tsens_ret);
}
EXPORT_SYMBOL(qcom_scm_tsens_reinit);

int qcom_scm_ice_restore_cfg(void)
{
	return __qcom_scm_ice_restore_cfg(__scm->dev);
}
EXPORT_SYMBOL(qcom_scm_ice_restore_cfg);

int qcom_scm_get_tz_log_feat_id(u64 *version)
{
	return __qcom_scm_get_feat_version(__scm->dev, QCOM_SCM_FEAT_LOG_ID,
					   version);
}
EXPORT_SYMBOL(qcom_scm_get_tz_log_feat_id);

int qcom_scm_register_qsee_log_buf(phys_addr_t buf, size_t len)
{
	return __qcom_scm_register_qsee_log_buf(__scm->dev, buf, len);
}
EXPORT_SYMBOL(qcom_scm_register_qsee_log_buf);

int qcom_scm_invoke_smc(phys_addr_t in_buf, size_t in_buf_size,
		phys_addr_t out_buf, size_t out_buf_size, int32_t *result,
		u64 *response_type, unsigned int *data)
{
	return __qcom_scm_invoke_smc(__scm->dev, in_buf, in_buf_size, out_buf,
			out_buf_size, result, response_type, data);
}
EXPORT_SYMBOL(qcom_scm_invoke_smc);

int qcom_scm_invoke_callback_response(phys_addr_t out_buf,
	size_t out_buf_size, int32_t *result, u64 *response_type,
	unsigned int *data)
{
	return __qcom_scm_invoke_callback_response(__scm->dev, out_buf,
			out_buf_size, result, response_type, data);
}
EXPORT_SYMBOL(qcom_scm_invoke_callback_response);

int qcom_scm_qseecom_call(u32 cmd_id, struct scm_desc *desc)
{
	return __qcom_scm_qseecom_do(__scm ? __scm->dev : NULL, cmd_id, desc,
				     true);
}
EXPORT_SYMBOL(qcom_scm_qseecom_call);

int qcom_scm_qseecom_call_noretry(u32 cmd_id, struct scm_desc *desc)
{
	return __qcom_scm_qseecom_do(__scm ? __scm->dev : NULL, cmd_id, desc,
				     false);
}
EXPORT_SYMBOL(qcom_scm_qseecom_call_noretry);

/**
 * qcom_scm_is_available() - Checks if SCM is available
 */
bool qcom_scm_is_available(void)
{
	return !!__scm;
}
EXPORT_SYMBOL(qcom_scm_is_available);

>>>>>>> 69e489fe
static int qcom_scm_find_dload_address(struct device *dev, u64 *addr)
{
	struct device_node *tcsr;
	struct device_node *np = dev->of_node;
	struct resource res;
	u32 offset;
	int ret;

	tcsr = of_parse_phandle(np, "qcom,dload-mode", 0);
	if (!tcsr)
		return 0;

	ret = of_address_to_resource(tcsr, 0, &res);
	of_node_put(tcsr);
	if (ret)
		return ret;

	ret = of_property_read_u32_index(np, "qcom,dload-mode", 1, &offset);
	if (ret < 0)
		return ret;

	*addr = res.start + offset;

	return 0;
}

<<<<<<< HEAD
/**
 * qcom_scm_is_available() - Checks if SCM is available
 */
bool qcom_scm_is_available(void)
{
	return !!__scm;
}
EXPORT_SYMBOL(qcom_scm_is_available);

=======
>>>>>>> 69e489fe
static int qcom_scm_probe(struct platform_device *pdev)
{
	struct qcom_scm *scm;
	unsigned long clks;
	int ret;

	scm = devm_kzalloc(&pdev->dev, sizeof(*scm), GFP_KERNEL);
	if (!scm)
		return -ENOMEM;

	ret = qcom_scm_find_dload_address(&pdev->dev, &scm->dload_mode_addr);
	if (ret < 0)
		return ret;

	clks = (unsigned long)of_device_get_match_data(&pdev->dev);

	scm->core_clk = devm_clk_get(&pdev->dev, "core");
	if (IS_ERR(scm->core_clk)) {
		if (PTR_ERR(scm->core_clk) == -EPROBE_DEFER)
			return PTR_ERR(scm->core_clk);

		if (clks & SCM_HAS_CORE_CLK) {
			dev_err(&pdev->dev, "failed to acquire core clk\n");
			return PTR_ERR(scm->core_clk);
		}

		scm->core_clk = NULL;
	}

	scm->iface_clk = devm_clk_get(&pdev->dev, "iface");
	if (IS_ERR(scm->iface_clk)) {
		if (PTR_ERR(scm->iface_clk) == -EPROBE_DEFER)
			return PTR_ERR(scm->iface_clk);

		if (clks & SCM_HAS_IFACE_CLK) {
			dev_err(&pdev->dev, "failed to acquire iface clk\n");
			return PTR_ERR(scm->iface_clk);
		}

		scm->iface_clk = NULL;
	}

	scm->bus_clk = devm_clk_get(&pdev->dev, "bus");
	if (IS_ERR(scm->bus_clk)) {
		if (PTR_ERR(scm->bus_clk) == -EPROBE_DEFER)
			return PTR_ERR(scm->bus_clk);

		if (clks & SCM_HAS_BUS_CLK) {
			dev_err(&pdev->dev, "failed to acquire bus clk\n");
			return PTR_ERR(scm->bus_clk);
		}

		scm->bus_clk = NULL;
	}

	scm->reset.ops = &qcom_scm_pas_reset_ops;
	scm->reset.nr_resets = 1;
	scm->reset.of_node = pdev->dev.of_node;
	ret = devm_reset_controller_register(&pdev->dev, &scm->reset);
	if (ret)
		return ret;

	/* vote for max clk rate for highest performance */
	ret = clk_set_rate(scm->core_clk, INT_MAX);
	if (ret)
		return ret;

	__scm = scm;
	__scm->dev = &pdev->dev;

	__query_convention();

#if CONFIG_ARM64
	ret = dma_set_mask(&pdev->dev, DMA_BIT_MASK(64));
	if (ret)
		return ret;
#endif

	return 0;
}

static const struct of_device_id qcom_scm_dt_match[] = {
	{ .compatible = "qcom,scm-apq8064",
	  /* FIXME: This should have .data = (void *) SCM_HAS_CORE_CLK */
	},
	{ .compatible = "qcom,scm-apq8084", .data = (void *)(SCM_HAS_CORE_CLK |
							     SCM_HAS_IFACE_CLK |
							     SCM_HAS_BUS_CLK)
	},
	{ .compatible = "qcom,scm-ipq4019" },
	{ .compatible = "qcom,scm-msm8660", .data = (void *) SCM_HAS_CORE_CLK },
	{ .compatible = "qcom,scm-msm8960", .data = (void *) SCM_HAS_CORE_CLK },
	{ .compatible = "qcom,scm-msm8916", .data = (void *)(SCM_HAS_CORE_CLK |
							     SCM_HAS_IFACE_CLK |
							     SCM_HAS_BUS_CLK)
	},
	{ .compatible = "qcom,scm-msm8974", .data = (void *)(SCM_HAS_CORE_CLK |
							     SCM_HAS_IFACE_CLK |
							     SCM_HAS_BUS_CLK)
	},
	{ .compatible = "qcom,scm-msm8996" },
	{ .compatible = "qcom,scm" },
	{}
};

static struct platform_driver qcom_scm_driver = {
	.driver = {
		.name	= "qcom_scm",
		.of_match_table = qcom_scm_dt_match,
	},
	.probe = qcom_scm_probe,
};

static int __init qcom_scm_init(void)
{
	int ret;

	ret = platform_driver_register(&qcom_scm_driver);
	if (ret)
		return ret;

	return qtee_shmbridge_driver_init();
}
subsys_initcall(qcom_scm_init);

#if IS_MODULE(CONFIG_QCOM_SCM)
static void __exit qcom_scm_exit(void)
{
	platform_driver_unregister(&qcom_scm_driver);
	qtee_shmbridge_driver_exit();
}
module_exit(qcom_scm_exit);
#endif

MODULE_LICENSE("GPL v2");<|MERGE_RESOLUTION|>--- conflicted
+++ resolved
@@ -1,9 +1,5 @@
 // SPDX-License-Identifier: GPL-2.0-only
-<<<<<<< HEAD
 /* Copyright (c) 2010,2015,2019 The Linux Foundation. All rights reserved.
-=======
-/* Copyright (c) 2010,2015,2020 The Linux Foundation. All rights reserved.
->>>>>>> 69e489fe
  * Copyright (C) 2015 Linaro Ltd.
  */
 #include <linux/platform_device.h>
@@ -20,14 +16,12 @@
 #include <linux/of_platform.h>
 #include <linux/clk.h>
 #include <linux/reset-controller.h>
-<<<<<<< HEAD
 #include <linux/arm-smccc.h>
-=======
-#include <soc/qcom/qseecom_scm.h>
->>>>>>> 69e489fe
 
 #include "qcom_scm.h"
-#include "qtee_shmbridge_internal.h"
+
+static bool download_mode = IS_ENABLED(CONFIG_QCOM_SCM_DOWNLOAD_MODE_DEFAULT);
+module_param(download_mode, bool, 0);
 
 #define SCM_HAS_CORE_CLK	BIT(0)
 #define SCM_HAS_IFACE_CLK	BIT(1)
@@ -43,20 +37,6 @@
 	u64 dload_mode_addr;
 };
 
-<<<<<<< HEAD
-struct qcom_scm_current_perm_info {
-	__le32 vmid;
-	__le32 perm;
-	__le64 ctx;
-	__le32 ctx_size;
-	__le32 unused;
-};
-
-struct qcom_scm_mem_map_info {
-	__le64 mem_addr;
-	__le64 mem_size;
-};
-
 #define QCOM_SCM_FLAG_COLDBOOT_CPU0	0x00
 #define QCOM_SCM_FLAG_COLDBOOT_CPU1	0x01
 #define QCOM_SCM_FLAG_COLDBOOT_CPU2	0x08
@@ -86,8 +66,6 @@
 	[SMC_CONVENTION_LEGACY] = "smc legacy",
 };
 
-=======
->>>>>>> 69e489fe
 static struct qcom_scm *__scm;
 
 static int qcom_scm_clk_enable(void)
@@ -189,7 +167,6 @@
 static int qcom_scm_call(struct device *dev, const struct qcom_scm_desc *desc,
 			 struct qcom_scm_res *res)
 {
-<<<<<<< HEAD
 	might_sleep();
 	switch (__get_convention()) {
 	case SMC_CONVENTION_ARM_32:
@@ -259,10 +236,6 @@
 	ret = qcom_scm_call(dev, &desc, &res);
 
 	return ret ? : res.result[0];
-=======
-	return __qcom_scm_set_cold_boot_addr(__scm ? __scm->dev : NULL, entry,
-					     cpus);
->>>>>>> 69e489fe
 }
 
 /**
@@ -363,7 +336,6 @@
  */
 void qcom_scm_cpu_power_down(u32 flags)
 {
-<<<<<<< HEAD
 	struct qcom_scm_desc desc = {
 		.svc = QCOM_SCM_SVC_BOOT,
 		.cmd = QCOM_SCM_BOOT_TERMINATE_PC,
@@ -395,60 +367,20 @@
 }
 EXPORT_SYMBOL(qcom_scm_set_remote_state);
 
-static int __qcom_scm_set_dload_mode(struct device *dev, bool enable)
+int __qcom_scm_set_dload_mode(struct device *dev, enum qcom_download_mode mode)
 {
 	struct qcom_scm_desc desc = {
 		.svc = QCOM_SCM_SVC_BOOT,
 		.cmd = QCOM_SCM_BOOT_SET_DLOAD_MODE,
-		.arginfo = QCOM_SCM_ARGS(2),
-		.args[0] = QCOM_SCM_BOOT_SET_DLOAD_MODE,
-		.owner = ARM_SMCCC_OWNER_SIP,
-	};
-
-	desc.args[1] = enable ? QCOM_SCM_BOOT_SET_DLOAD_MODE : 0;
-
-	return qcom_scm_call(__scm->dev, &desc, NULL);
-}
-=======
-	__qcom_scm_cpu_power_down(__scm ? __scm->dev : NULL, flags);
-}
-EXPORT_SYMBOL(qcom_scm_cpu_power_down);
-
-/**
- * qcm_scm_sec_wdog_deactivate() - Deactivate secure watchdog
- */
-int qcom_scm_sec_wdog_deactivate(void)
-{
-	return __qcom_scm_sec_wdog_deactivate(__scm->dev);
-}
-EXPORT_SYMBOL(qcom_scm_sec_wdog_deactivate);
-
-int qcom_scm_sec_wdog_trigger(void)
-{
-	return __qcom_scm_sec_wdog_trigger(__scm->dev);
-}
-EXPORT_SYMBOL(qcom_scm_sec_wdog_trigger);
-
-/**
- * qcom_scm_disable_sdi() - Disable SDI
- */
-void qcom_scm_disable_sdi(void)
-{
-	__qcom_scm_disable_sdi(__scm ? __scm->dev : NULL);
-}
-EXPORT_SYMBOL(qcom_scm_disable_sdi);
-
-int qcom_scm_set_remote_state(u32 state, u32 id)
-{
-	return __qcom_scm_set_remote_state(__scm->dev, state, id);
-}
-EXPORT_SYMBOL(qcom_scm_set_remote_state);
-
-int qcom_scm_spin_cpu(void)
-{
-	return __qcom_scm_spin_cpu(__scm->dev);
-}
-EXPORT_SYMBOL(qcom_scm_spin_cpu);
+		.owner = ARM_SMCCC_OWNER_SIP,
+	};
+
+	desc.args[0] = mode;
+	desc.args[1] = 0;
+	desc.arginfo = QCOM_SCM_ARGS(2);
+
+	return qcom_scm_call_atomic(dev, &desc, NULL);
+}
 
 void qcom_scm_set_download_mode(enum qcom_download_mode mode,
 				phys_addr_t tcsr_boot_misc)
@@ -463,9 +395,8 @@
 	if (avail) {
 		ret = __qcom_scm_set_dload_mode(dev, mode);
 	} else if (tcsr_boot_misc || (__scm && __scm->dload_mode_addr)) {
-		ret = __qcom_scm_io_writel(dev,
-				tcsr_boot_misc ? : __scm->dload_mode_addr,
-				mode);
+		ret = qcom_scm_io_writel(
+			tcsr_boot_misc ? : __scm->dload_mode_addr, mode);
 	} else {
 		dev_err(dev,
 			"No available mechanism for setting download mode\n");
@@ -473,43 +404,6 @@
 
 	if (ret)
 		dev_err(dev, "failed to set download mode: %d\n", ret);
-}
-EXPORT_SYMBOL(qcom_scm_set_download_mode);
-
-int qcom_scm_config_cpu_errata(void)
-{
-	return __qcom_scm_config_cpu_errata(__scm->dev);
-}
-EXPORT_SYMBOL(qcom_scm_config_cpu_errata);
->>>>>>> 69e489fe
-
-static void qcom_scm_set_download_mode(bool enable)
-{
-	bool avail;
-	int ret = 0;
-
-<<<<<<< HEAD
-	avail = __qcom_scm_is_call_available(__scm->dev,
-					     QCOM_SCM_SVC_BOOT,
-					     QCOM_SCM_BOOT_SET_DLOAD_MODE);
-	if (avail) {
-		ret = __qcom_scm_set_dload_mode(__scm->dev, enable);
-	} else if (__scm->dload_mode_addr) {
-		ret = qcom_scm_io_writel(__scm->dload_mode_addr,
-				enable ? QCOM_SCM_BOOT_SET_DLOAD_MODE : 0);
-	} else {
-		dev_err(__scm->dev,
-			"No available mechanism for setting download mode\n");
-	}
-=======
-	ret = __qcom_scm_is_call_available(__scm->dev, QCOM_SCM_SVC_PIL,
-					   QCOM_SCM_PIL_PAS_IS_SUPPORTED);
-	if (ret <= 0)
-		return false;
->>>>>>> 69e489fe
-
-	if (ret)
-		dev_err(__scm->dev, "failed to set download mode: %d\n", ret);
 }
 
 /**
@@ -733,7 +627,6 @@
 	.deassert = qcom_scm_pas_reset_deassert,
 };
 
-<<<<<<< HEAD
 int qcom_scm_io_readl(phys_addr_t addr, unsigned int *val)
 {
 	struct qcom_scm_desc desc = {
@@ -752,31 +645,11 @@
 		*val = res.result[0];
 
 	return ret < 0 ? ret : 0;
-=======
-int qcom_scm_get_sec_dump_state(u32 *dump_state)
-{
-	return __qcom_scm_get_sec_dump_state(__scm ? __scm->dev : NULL,
-						dump_state);
-}
-EXPORT_SYMBOL(qcom_scm_get_sec_dump_state);
-
-int qcom_scm_tz_blsp_modify_owner(int food, u64 subsystem, int *out)
-{
-	return __qcom_scm_tz_blsp_modify_owner(__scm->dev, subsystem, food,
-					       out);
-}
-EXPORT_SYMBOL(qcom_scm_tz_blsp_modify_owner);
-
-int qcom_scm_io_readl(phys_addr_t addr, unsigned int *val)
-{
-	return __qcom_scm_io_readl(__scm ? __scm->dev : NULL, addr, val);
->>>>>>> 69e489fe
 }
 EXPORT_SYMBOL(qcom_scm_io_readl);
 
 int qcom_scm_io_writel(phys_addr_t addr, unsigned int val)
 {
-<<<<<<< HEAD
 	struct qcom_scm_desc desc = {
 		.svc = QCOM_SCM_SVC_IO,
 		.cmd = QCOM_SCM_IO_WRITE,
@@ -788,14 +661,10 @@
 
 
 	return qcom_scm_call(__scm->dev, &desc, NULL);
-=======
-	return __qcom_scm_io_writel(__scm ? __scm->dev : NULL, addr, val);
->>>>>>> 69e489fe
 }
 EXPORT_SYMBOL(qcom_scm_io_writel);
 
 /**
-<<<<<<< HEAD
  * qcom_scm_restore_sec_cfg_available() - Check if secure environment
  * supports restore security config interface.
  *
@@ -805,24 +674,9 @@
 {
 	return __qcom_scm_is_call_available(__scm->dev, QCOM_SCM_SVC_MP,
 					    QCOM_SCM_MP_RESTORE_SEC_CFG);
-=======
- * qcom_scm_io_reset()
- */
-int qcom_scm_io_reset(void)
-{
-	return __qcom_scm_io_reset(__scm ? __scm->dev : NULL);
-}
-EXPORT_SYMBOL(qcom_scm_io_reset);
-
-bool qcom_scm_is_secure_wdog_trigger_available(void)
-{
-	return __qcom_scm_is_call_available(__scm->dev, QCOM_SCM_SVC_BOOT,
-						QCOM_SCM_BOOT_SEC_WDOG_TRIGGER);
->>>>>>> 69e489fe
 }
 EXPORT_SYMBOL(qcom_scm_restore_sec_cfg_available);
 
-<<<<<<< HEAD
 int qcom_scm_restore_sec_cfg(u32 device_id, u32 spare)
 {
 	struct qcom_scm_desc desc = {
@@ -919,164 +773,6 @@
 
 	return ret ? : res.result[0];
 }
-=======
-bool qcom_scm_is_mode_switch_available(void)
-{
-	return __qcom_scm_is_call_available(__scm->dev, QCOM_SCM_SVC_BOOT,
-						QCOM_SCM_BOOT_SWITCH_MODE);
-}
-EXPORT_SYMBOL(qcom_scm_is_mode_switch_available);
-
-int qcom_scm_get_jtag_etm_feat_id(u64 *version)
-{
-	return __qcom_scm_get_feat_version(__scm ? __scm->dev : NULL,
-					QCOM_SCM_TZ_DBG_ETM_FEAT_ID, version);
-}
-EXPORT_SYMBOL(qcom_scm_get_jtag_etm_feat_id);
-
-/**
- * qcom_halt_spmi_pmic_arbiter() - Halt SPMI PMIC arbiter
- *
- * Force the SPMI PMIC arbiter to shutdown so that no more SPMI transactions
- * are sent from the MSM to the PMIC. This is required in order to avoid an
- * SPMI lockup on certain PMIC chips if PS_HOLD is lowered in the middle of
- * an SPMI transaction.
- */
-void qcom_scm_halt_spmi_pmic_arbiter(void)
-{
-	bool avail;
-	struct device *dev = __scm ? __scm->dev : NULL;
-
-	avail = __qcom_scm_is_call_available(dev,
-					QCOM_SCM_SVC_PWR,
-					QCOM_SCM_PWR_IO_DISABLE_PMIC_ARBITER);
-
-	if (!avail)
-		return;
-
-	pr_crit("Calling SCM to disable SPMI PMIC arbiter\n");
-	return __qcom_scm_halt_spmi_pmic_arbiter(dev);
-}
-EXPORT_SYMBOL(qcom_scm_halt_spmi_pmic_arbiter);
-
-/**
- * qcom_deassert_ps_hold() - Deassert PS_HOLD
- *
- * Deassert PS_HOLD to signal the PMIC that we are ready to power down or reset.
- *
- * This function should never return if the SCM call is available.
- */
-void qcom_scm_deassert_ps_hold(void)
-{
-	bool avail;
-	struct device *dev = __scm ? __scm->dev : NULL;
-
-	avail = __qcom_scm_is_call_available(dev,
-					     QCOM_SCM_SVC_PWR,
-					     QCOM_SCM_PWR_IO_DEASSERT_PS_HOLD);
-
-	if (avail)
-		__qcom_scm_deassert_ps_hold(dev);
-}
-EXPORT_SYMBOL(qcom_scm_deassert_ps_hold);
-
-void qcom_scm_mmu_sync(bool sync)
-{
-	__qcom_scm_mmu_sync(__scm ? __scm->dev : NULL, sync);
-}
-EXPORT_SYMBOL(qcom_scm_mmu_sync);
-
-int qcom_scm_restore_sec_cfg(u32 device_id, u32 spare)
-{
-	return __qcom_scm_restore_sec_cfg(__scm->dev, device_id, spare);
-}
-EXPORT_SYMBOL(qcom_scm_restore_sec_cfg);
-
-int qcom_scm_iommu_secure_ptbl_size(u32 spare, size_t *size)
-{
-	return __qcom_scm_iommu_secure_ptbl_size(__scm->dev, spare, size);
-}
-EXPORT_SYMBOL(qcom_scm_iommu_secure_ptbl_size);
-
-int qcom_scm_iommu_secure_ptbl_init(u64 addr, u32 size, u32 spare)
-{
-	return __qcom_scm_iommu_secure_ptbl_init(__scm->dev, addr, size, spare);
-}
-EXPORT_SYMBOL(qcom_scm_iommu_secure_ptbl_init);
-
-int qcom_scm_mem_protect_video(u32 cp_start, u32 cp_size,
-			       u32 cp_nonpixel_start, u32 cp_nonpixel_size)
-{
-	return __qcom_scm_mem_protect_video(__scm->dev, cp_start, cp_size,
-					cp_nonpixel_start, cp_nonpixel_size);
-}
-EXPORT_SYMBOL(qcom_scm_mem_protect_video);
-
-int qcom_scm_mem_protect_region_id(phys_addr_t paddr, size_t size)
-{
-	return __qcom_scm_mem_protect_region_id(__scm->dev, paddr, size);
-}
-EXPORT_SYMBOL(qcom_scm_mem_protect_region_id);
-
-int qcom_scm_mem_protect_lock_id2_flat(phys_addr_t list_addr,
-				size_t list_size, size_t chunk_size,
-				size_t memory_usage, int lock)
-{
-	return __qcom_scm_mem_protect_lock_id2_flat(__scm->dev, list_addr,
-				list_size, chunk_size, memory_usage, lock);
-}
-EXPORT_SYMBOL(qcom_scm_mem_protect_lock_id2_flat);
-
-int qcom_scm_iommu_secure_map(phys_addr_t sg_list_addr, size_t num_sg,
-				size_t sg_block_size, u64 sec_id, int cbndx,
-				unsigned long iova, size_t total_len)
-{
-	return __qcom_scm_iommu_secure_map(__scm->dev, sg_list_addr, num_sg,
-				sg_block_size, sec_id, cbndx, iova, total_len);
-}
-EXPORT_SYMBOL(qcom_scm_iommu_secure_map);
-
-int qcom_scm_iommu_secure_unmap(u64 sec_id, int cbndx, unsigned long iova,
-				size_t total_len)
-{
-	return __qcom_scm_iommu_secure_unmap(__scm->dev, sec_id, cbndx, iova,
-						total_len);
-}
-EXPORT_SYMBOL(qcom_scm_iommu_secure_unmap);
-
-/**
- * qcom_scm_assign_mem_regions() - Make a secure call to reassign memory
- *				   ownership of several memory regions
- * @mem_regions:    A buffer describing the set of memory regions that need to
- *		    be reassigned
- * @mem_regions_sz: The size of the buffer describing the set of memory
- *                  regions that need to be reassigned (in bytes)
- * @srcvms:	    A buffer populated with he vmid(s) for the current set of
- *		    owners
- * @src_sz:	    The size of the src_vms buffer (in bytes)
- * @newvms:	    A buffer populated with the new owners and corresponding
- *		    permission flags.
- * @newvms_sz:	    The size of the new_vms buffer (in bytes)
- *
- * NOTE: It is up to the caller to ensure that the buffers that will be accessed
- * by the secure world are cache aligned, and have been flushed prior to
- * invoking this call.
- *
- * Return negative errno on failure, 0 on success.
- */
-int qcom_scm_assign_mem_regions(struct qcom_scm_mem_map_info *mem_regions,
-				size_t mem_regions_sz, u32 *srcvms,
-				size_t src_sz,
-				struct qcom_scm_current_perm_info *newvms,
-				size_t newvms_sz)
-{
-	return __qcom_scm_assign_mem(__scm ? __scm->dev : NULL,
-				     virt_to_phys(mem_regions), mem_regions_sz,
-				     virt_to_phys(srcvms), src_sz,
-				     virt_to_phys(newvms), newvms_sz);
-}
-EXPORT_SYMBOL(qcom_scm_assign_mem_regions);
->>>>>>> 69e489fe
 
 /**
  * qcom_scm_assign_mem() - Make a secure call to reassign memory ownership
@@ -1161,7 +857,6 @@
 EXPORT_SYMBOL(qcom_scm_assign_mem);
 
 /**
-<<<<<<< HEAD
  * qcom_scm_ocmem_lock_available() - is OCMEM lock/unlock interface available
  */
 bool qcom_scm_ocmem_lock_available(void)
@@ -1219,160 +914,6 @@
 	return qcom_scm_call(__scm->dev, &desc, NULL);
 }
 EXPORT_SYMBOL(qcom_scm_ocmem_unlock);
-=======
- * qcom_scm_mem_protect_sd_ctrl() - SDE memory protect.
- *
- */
-int qcom_scm_mem_protect_sd_ctrl(u32 devid, phys_addr_t mem_addr, u64 mem_size,
-				u32 vmid)
-{
-	return __qcom_scm_mem_protect_sd_ctrl(__scm->dev, devid, mem_addr,
-						mem_size, vmid);
-}
-EXPORT_SYMBOL(qcom_scm_mem_protect_sd_ctrl);
-
-bool qcom_scm_kgsl_set_smmu_aperture_available(void)
-{
-	int ret;
-
-	ret = __qcom_scm_is_call_available(__scm->dev, QCOM_SCM_SVC_MP,
-					QCOM_SCM_MP_CP_SMMU_APERTURE_ID);
-
-	return ret > 0;
-}
-EXPORT_SYMBOL(qcom_scm_kgsl_set_smmu_aperture_available);
-
-int qcom_scm_kgsl_set_smmu_aperture(unsigned int num_context_bank)
-{
-	return __qcom_scm_kgsl_set_smmu_aperture(__scm->dev,
-						num_context_bank);
-}
-EXPORT_SYMBOL(qcom_scm_kgsl_set_smmu_aperture);
-
-int qcom_scm_enable_shm_bridge(void)
-{
-	return __qcom_scm_enable_shm_bridge(__scm ? __scm->dev : NULL);
-}
-EXPORT_SYMBOL(qcom_scm_enable_shm_bridge);
-
-int qcom_scm_delete_shm_bridge(u64 handle)
-{
-	return __qcom_scm_delete_shm_bridge(__scm ? __scm->dev : NULL, handle);
-}
-EXPORT_SYMBOL(qcom_scm_delete_shm_bridge);
-
-int qcom_scm_create_shm_bridge(u64 pfn_and_ns_perm_flags,
-	u64 ipfn_and_s_perm_flags, u64 size_and_flags, u64 ns_vmids,
-	u64 *handle)
-{
-	return __qcom_scm_create_shm_bridge(__scm ? __scm->dev : NULL,
-				pfn_and_ns_perm_flags, ipfn_and_s_perm_flags,
-				size_and_flags, ns_vmids, handle);
-}
-EXPORT_SYMBOL(qcom_scm_create_shm_bridge);
-
-int qcom_scm_smmu_prepare_atos_id(u64 dev_id, int cb_num, int operation)
-{
-	return __qcom_scm_smmu_prepare_atos_id(__scm->dev, dev_id, cb_num,
-						operation);
-}
-EXPORT_SYMBOL(qcom_scm_smmu_prepare_atos_id);
-
-/**
- * qcom_mdf_assign_memory_to_subsys - SDE memory protect.
- *
- */
-int qcom_mdf_assign_memory_to_subsys(u64 start_addr, u64 end_addr,
-		phys_addr_t paddr, u64 size)
-{
-	return __qcom_mdf_assign_memory_to_subsys(__scm->dev,
-		start_addr, end_addr, paddr, size);
-}
-EXPORT_SYMBOL(qcom_mdf_assign_memory_to_subsys);
-
-int qcom_scm_get_feat_version_cp(u64 *version)
-{
-	return __qcom_scm_get_feat_version(__scm->dev, QCOM_SCM_MP_CP_FEAT_ID,
-						version);
-}
-EXPORT_SYMBOL(qcom_scm_get_feat_version_cp);
-
-/**
- * qcom_scm_dcvs_core_available() - check if core DCVS operations are available
- */
-bool qcom_scm_dcvs_core_available(void)
-{
-	return __qcom_scm_dcvs_core_available(__scm ? __scm->dev : NULL);
-}
-EXPORT_SYMBOL(qcom_scm_dcvs_core_available);
-
-/**
- * qcom_scm_dcvs_ca_available() - check if context aware DCVS operations are
- * available
- */
-bool qcom_scm_dcvs_ca_available(void)
-{
-	return __qcom_scm_dcvs_ca_available(__scm ? __scm->dev : NULL);
-}
-EXPORT_SYMBOL(qcom_scm_dcvs_ca_available);
-
-/**
- * qcom_scm_dcvs_reset()
- */
-int qcom_scm_dcvs_reset(void)
-{
-	return __qcom_scm_dcvs_reset(__scm ? __scm->dev : NULL);
-}
-EXPORT_SYMBOL(qcom_scm_dcvs_reset);
-
-int qcom_scm_dcvs_init_v2(phys_addr_t addr, size_t size, int *version)
-{
-	return __qcom_scm_dcvs_init_v2(__scm->dev, addr, size, version);
-}
-EXPORT_SYMBOL(qcom_scm_dcvs_init_v2);
-
-int qcom_scm_dcvs_init_ca_v2(phys_addr_t addr, size_t size)
-{
-	return __qcom_scm_dcvs_init_ca_v2(__scm->dev, addr, size);
-}
-EXPORT_SYMBOL(qcom_scm_dcvs_init_ca_v2);
-
-int qcom_scm_dcvs_update(int level, s64 total_time, s64 busy_time)
-{
-	return __qcom_scm_dcvs_update(__scm->dev, level, total_time, busy_time);
-}
-EXPORT_SYMBOL(qcom_scm_dcvs_update);
-
-int qcom_scm_dcvs_update_v2(int level, s64 total_time, s64 busy_time)
-{
-	return __qcom_scm_dcvs_update_v2(__scm->dev, level, total_time,
-					 busy_time);
-}
-EXPORT_SYMBOL(qcom_scm_dcvs_update_v2);
-
-int qcom_scm_dcvs_update_ca_v2(int level, s64 total_time, s64 busy_time,
-			       int context_count)
-{
-	return __qcom_scm_dcvs_update_ca_v2(__scm->dev, level, total_time,
-					    busy_time, context_count);
-}
-EXPORT_SYMBOL(qcom_scm_dcvs_update_ca_v2);
-
-int qcom_scm_config_set_ice_key(uint32_t index, phys_addr_t paddr, size_t size,
-				uint32_t cipher, unsigned int data_unit,
-				unsigned int food)
-{
-	return __qcom_scm_config_set_ice_key(__scm->dev, index, paddr, size,
-					     cipher, data_unit, food);
-}
-EXPORT_SYMBOL(qcom_scm_config_set_ice_key);
-
-int qcom_scm_clear_ice_key(uint32_t index,  unsigned int food)
-{
-	return __qcom_scm_clear_ice_key(__scm->dev, index, food);
-}
-EXPORT_SYMBOL(qcom_scm_clear_ice_key);
->>>>>>> 69e489fe
 
 /**
  * qcom_scm_hdcp_available() - Check if secure environment supports HDCP.
@@ -1405,7 +946,6 @@
  */
 int qcom_scm_hdcp_req(struct qcom_scm_hdcp_req *req, u32 req_cnt, u32 *resp)
 {
-<<<<<<< HEAD
 	int ret;
 	struct qcom_scm_desc desc = {
 		.svc = QCOM_SCM_SVC_HDCP,
@@ -1439,20 +979,10 @@
 
 	qcom_scm_clk_disable();
 
-=======
-	int ret = qcom_scm_clk_enable();
-
-	if (ret)
-		return ret;
-
-	ret = __qcom_scm_hdcp_req(__scm->dev, req, req_cnt, resp);
-	qcom_scm_clk_disable();
->>>>>>> 69e489fe
 	return ret;
 }
 EXPORT_SYMBOL(qcom_scm_hdcp_req);
 
-<<<<<<< HEAD
 int qcom_scm_qsmmu500_wait_safe_toggle(bool en)
 {
 	struct qcom_scm_desc desc = {
@@ -1469,176 +999,6 @@
 }
 EXPORT_SYMBOL(qcom_scm_qsmmu500_wait_safe_toggle);
 
-=======
-bool qcom_scm_is_lmh_debug_set_available(void)
-{
-	return __qcom_scm_is_call_available(__scm->dev, QCOM_SCM_SVC_LMH,
-					QCOM_SCM_LMH_DEBUG_SET);
-}
-EXPORT_SYMBOL(qcom_scm_is_lmh_debug_set_available);
-
-bool qcom_scm_is_lmh_debug_read_buf_size_available(void)
-{
-	return __qcom_scm_is_call_available(__scm->dev, QCOM_SCM_SVC_LMH,
-					QCOM_SCM_LMH_DEBUG_READ_BUF_SIZE);
-}
-EXPORT_SYMBOL(qcom_scm_is_lmh_debug_read_buf_size_available);
-
-bool qcom_scm_is_lmh_debug_read_buf_available(void)
-{
-	return __qcom_scm_is_call_available(__scm->dev, QCOM_SCM_SVC_LMH,
-					QCOM_SCM_LMH_DEBUG_READ);
-}
-EXPORT_SYMBOL(qcom_scm_is_lmh_debug_read_buf_available);
-
-bool qcom_scm_is_lmh_debug_get_type_available(void)
-{
-	return __qcom_scm_is_call_available(__scm->dev, QCOM_SCM_SVC_LMH,
-					QCOM_SCM_LMH_DEBUG_GET_TYPE);
-}
-EXPORT_SYMBOL(qcom_scm_is_lmh_debug_get_type_available);
-
-int qcom_scm_lmh_read_buf_size(int *size)
-{
-	return __qcom_scm_lmh_read_buf_size(__scm->dev, size);
-}
-EXPORT_SYMBOL(qcom_scm_lmh_read_buf_size);
-
-int qcom_scm_lmh_limit_dcvsh(phys_addr_t payload, uint32_t payload_size,
-			u64 limit_node, uint32_t node_id, u64 version)
-{
-	return __qcom_scm_lmh_limit_dcvsh(__scm->dev, payload, payload_size,
-					limit_node, node_id, version);
-}
-EXPORT_SYMBOL(qcom_scm_lmh_limit_dcvsh);
-
-int qcom_scm_lmh_debug_read(phys_addr_t payload, uint32_t size)
-{
-	return __qcom_scm_lmh_debug_read(__scm->dev, payload, size);
-}
-EXPORT_SYMBOL(qcom_scm_lmh_debug_read);
-
-int qcom_scm_lmh_debug_set_config_write(phys_addr_t payload, int payload_size,
-					uint32_t *buf, int buf_size)
-{
-	return __qcom_scm_lmh_debug_config_write(__scm->dev,
-			QCOM_SCM_LMH_DEBUG_SET, payload, payload_size, buf,
-			buf_size);
-}
-EXPORT_SYMBOL(qcom_scm_lmh_debug_set_config_write);
-
-int qcom_scm_lmh_get_type(phys_addr_t payload, u64 payload_size,
-		u64 debug_type, uint32_t get_from, uint32_t *size)
-{
-	return __qcom_scm_lmh_get_type(__scm->dev, payload, payload_size,
-					debug_type, get_from, size);
-}
-EXPORT_SYMBOL(qcom_scm_lmh_get_type);
-
-int qcom_scm_smmu_change_pgtbl_format(u64 dev_id, int cbndx)
-{
-	return __qcom_scm_smmu_change_pgtbl_format(__scm->dev, dev_id, cbndx);
-}
-EXPORT_SYMBOL(qcom_scm_smmu_change_pgtbl_format);
-
-int qcom_scm_qsmmu500_wait_safe_toggle(bool en)
-{
-	return __qcom_scm_qsmmu500_wait_safe_toggle(__scm->dev, en);
-}
-EXPORT_SYMBOL(qcom_scm_qsmmu500_wait_safe_toggle);
-
-int qcom_scm_smmu_notify_secure_lut(u64 dev_id, bool secure)
-{
-	return __qcom_scm_smmu_notify_secure_lut(__scm->dev, dev_id, secure);
-}
-EXPORT_SYMBOL(qcom_scm_smmu_notify_secure_lut);
-
-int qcom_scm_qdss_invoke(phys_addr_t paddr, size_t size, u64 *out)
-{
-	return __qcom_scm_qdss_invoke(__scm->dev, paddr, size, out);
-}
-EXPORT_SYMBOL(qcom_scm_qdss_invoke);
-
-int qcom_scm_camera_protect_all(uint32_t protect, uint32_t param)
-{
-	return __qcom_scm_camera_protect_all(__scm->dev, protect, param);
-}
-EXPORT_SYMBOL(qcom_scm_camera_protect_all);
-
-int qcom_scm_camera_protect_phy_lanes(bool protect, u64 regmask)
-{
-	return __qcom_scm_camera_protect_phy_lanes(__scm->dev, protect,
-						    regmask);
-}
-EXPORT_SYMBOL(qcom_scm_camera_protect_phy_lanes);
-
-int qcom_scm_tsens_reinit(int *tsens_ret)
-{
-	return __qcom_scm_tsens_reinit(__scm->dev, tsens_ret);
-}
-EXPORT_SYMBOL(qcom_scm_tsens_reinit);
-
-int qcom_scm_ice_restore_cfg(void)
-{
-	return __qcom_scm_ice_restore_cfg(__scm->dev);
-}
-EXPORT_SYMBOL(qcom_scm_ice_restore_cfg);
-
-int qcom_scm_get_tz_log_feat_id(u64 *version)
-{
-	return __qcom_scm_get_feat_version(__scm->dev, QCOM_SCM_FEAT_LOG_ID,
-					   version);
-}
-EXPORT_SYMBOL(qcom_scm_get_tz_log_feat_id);
-
-int qcom_scm_register_qsee_log_buf(phys_addr_t buf, size_t len)
-{
-	return __qcom_scm_register_qsee_log_buf(__scm->dev, buf, len);
-}
-EXPORT_SYMBOL(qcom_scm_register_qsee_log_buf);
-
-int qcom_scm_invoke_smc(phys_addr_t in_buf, size_t in_buf_size,
-		phys_addr_t out_buf, size_t out_buf_size, int32_t *result,
-		u64 *response_type, unsigned int *data)
-{
-	return __qcom_scm_invoke_smc(__scm->dev, in_buf, in_buf_size, out_buf,
-			out_buf_size, result, response_type, data);
-}
-EXPORT_SYMBOL(qcom_scm_invoke_smc);
-
-int qcom_scm_invoke_callback_response(phys_addr_t out_buf,
-	size_t out_buf_size, int32_t *result, u64 *response_type,
-	unsigned int *data)
-{
-	return __qcom_scm_invoke_callback_response(__scm->dev, out_buf,
-			out_buf_size, result, response_type, data);
-}
-EXPORT_SYMBOL(qcom_scm_invoke_callback_response);
-
-int qcom_scm_qseecom_call(u32 cmd_id, struct scm_desc *desc)
-{
-	return __qcom_scm_qseecom_do(__scm ? __scm->dev : NULL, cmd_id, desc,
-				     true);
-}
-EXPORT_SYMBOL(qcom_scm_qseecom_call);
-
-int qcom_scm_qseecom_call_noretry(u32 cmd_id, struct scm_desc *desc)
-{
-	return __qcom_scm_qseecom_do(__scm ? __scm->dev : NULL, cmd_id, desc,
-				     false);
-}
-EXPORT_SYMBOL(qcom_scm_qseecom_call_noretry);
-
-/**
- * qcom_scm_is_available() - Checks if SCM is available
- */
-bool qcom_scm_is_available(void)
-{
-	return !!__scm;
-}
-EXPORT_SYMBOL(qcom_scm_is_available);
-
->>>>>>> 69e489fe
 static int qcom_scm_find_dload_address(struct device *dev, u64 *addr)
 {
 	struct device_node *tcsr;
@@ -1665,7 +1025,6 @@
 	return 0;
 }
 
-<<<<<<< HEAD
 /**
  * qcom_scm_is_available() - Checks if SCM is available
  */
@@ -1675,8 +1034,6 @@
 }
 EXPORT_SYMBOL(qcom_scm_is_available);
 
-=======
->>>>>>> 69e489fe
 static int qcom_scm_probe(struct platform_device *pdev)
 {
 	struct qcom_scm *scm;
@@ -1749,13 +1106,22 @@
 
 	__query_convention();
 
-#if CONFIG_ARM64
-	ret = dma_set_mask(&pdev->dev, DMA_BIT_MASK(64));
-	if (ret)
-		return ret;
-#endif
+	/*
+	 * If requested enable "download mode", from this point on warmboot
+	 * will cause the the boot stages to enter download mode, unless
+	 * disabled below by a clean shutdown/reboot.
+	 */
+	if (download_mode)
+		qcom_scm_set_download_mode(QCOM_DOWNLOAD_FULLDUMP, 0);
 
 	return 0;
+}
+
+static void qcom_scm_shutdown(struct platform_device *pdev)
+{
+	/* Clean shutdown, disable download mode to allow normal restart */
+	if (download_mode)
+		qcom_scm_set_download_mode(QCOM_DOWNLOAD_NODUMP, 0);
 }
 
 static const struct of_device_id qcom_scm_dt_match[] = {
@@ -1788,27 +1154,11 @@
 		.of_match_table = qcom_scm_dt_match,
 	},
 	.probe = qcom_scm_probe,
+	.shutdown = qcom_scm_shutdown,
 };
 
 static int __init qcom_scm_init(void)
 {
-	int ret;
-
-	ret = platform_driver_register(&qcom_scm_driver);
-	if (ret)
-		return ret;
-
-	return qtee_shmbridge_driver_init();
-}
-subsys_initcall(qcom_scm_init);
-
-#if IS_MODULE(CONFIG_QCOM_SCM)
-static void __exit qcom_scm_exit(void)
-{
-	platform_driver_unregister(&qcom_scm_driver);
-	qtee_shmbridge_driver_exit();
-}
-module_exit(qcom_scm_exit);
-#endif
-
-MODULE_LICENSE("GPL v2");+	return platform_driver_register(&qcom_scm_driver);
+}
+subsys_initcall(qcom_scm_init);