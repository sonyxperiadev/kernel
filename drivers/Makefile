--- conflicted
+++ resolved
@@ -11,11 +11,7 @@
 # GPIO must come after pinctrl as gpios may need to mux pins etc
 obj-y				+= pinctrl/
 obj-y				+= gpio/
-<<<<<<< HEAD
 obj-y				+= pwm/
-=======
-obj-$(CONFIG_GENERIC_PWM)	+= pwm/
->>>>>>> 940b3e49
 obj-$(CONFIG_PCI)		+= pci/
 obj-$(CONFIG_PARISC)		+= parisc/
 obj-$(CONFIG_RAPIDIO)		+= rapidio/
@@ -149,13 +145,10 @@
 obj-$(CONFIG_HYPERV)		+= hv/
 
 obj-$(CONFIG_PM_DEVFREQ)	+= devfreq/
-<<<<<<< HEAD
 obj-$(CONFIG_EXTCON)		+= extcon/
 obj-$(CONFIG_MEMORY)		+= memory/
 obj-$(CONFIG_IIO)		+= iio/
 obj-$(CONFIG_VME_BUS)		+= vme/
 obj-$(CONFIG_IPACK_BUS)		+= ipack/
 obj-$(CONFIG_NTB)		+= ntb/
-=======
-obj-$(CONFIG_MOBICORE_DRIVER)	+= gud/
->>>>>>> 940b3e49
+obj-$(CONFIG_MOBICORE_DRIVER)	+= gud/