/*
 * Regulators driver for Maxim max8649
 *
 * Copyright (C) 2009-2010 Marvell International Ltd.
 *      Haojian Zhuang <haojian.zhuang@marvell.com>
 *
 * This program is free software; you can redistribute it and/or modify
 * it under the terms of the GNU General Public License version 2 as
 * published by the Free Software Foundation.
 */
#include <linux/kernel.h>
#include <linux/module.h>
#include <linux/err.h>
#include <linux/i2c.h>
#include <linux/platform_device.h>
#include <linux/regulator/driver.h>
#include <linux/slab.h>
#include <linux/regulator/max8649.h>
#include <linux/regmap.h>

#define MAX8649_DCDC_VMIN	750000		/* uV */
#define MAX8649_DCDC_VMAX	1380000		/* uV */
#define MAX8649_DCDC_STEP	10000		/* uV */
#define MAX8649_VOL_MASK	0x3f

/* Registers */
#define MAX8649_MODE0		0x00
#define MAX8649_MODE1		0x01
#define MAX8649_MODE2		0x02
#define MAX8649_MODE3		0x03
#define MAX8649_CONTROL		0x04
#define MAX8649_SYNC		0x05
#define MAX8649_RAMP		0x06
#define MAX8649_CHIP_ID1	0x08
#define MAX8649_CHIP_ID2	0x09

/* Bits */
#define MAX8649_EN_PD		(1 << 7)
#define MAX8649_VID0_PD		(1 << 6)
#define MAX8649_VID1_PD		(1 << 5)
#define MAX8649_VID_MASK	(3 << 5)

#define MAX8649_FORCE_PWM	(1 << 7)
#define MAX8649_SYNC_EXTCLK	(1 << 6)

#define MAX8649_EXT_MASK	(3 << 6)

#define MAX8649_RAMP_MASK	(7 << 5)
#define MAX8649_RAMP_DOWN	(1 << 1)

struct max8649_regulator_info {
	struct regulator_dev	*regulator;
	struct device		*dev;
	struct regmap		*regmap;

	int		vol_reg;
	unsigned	mode:2;	/* bit[1:0] = VID1, VID0 */
	unsigned	extclk_freq:2;
	unsigned	extclk:1;
	unsigned	ramp_timing:3;
	unsigned	ramp_down:1;
};

/* I2C operations */

static inline int check_range(int min_uV, int max_uV)
{
	if ((min_uV < MAX8649_DCDC_VMIN) || (max_uV > MAX8649_DCDC_VMAX)
		|| (min_uV > max_uV))
		return -EINVAL;
	return 0;
}

static int max8649_list_voltage(struct regulator_dev *rdev, unsigned index)
{
	return (MAX8649_DCDC_VMIN + index * MAX8649_DCDC_STEP);
}

static int max8649_get_voltage(struct regulator_dev *rdev)
{
	struct max8649_regulator_info *info = rdev_get_drvdata(rdev);
	unsigned int val;
	unsigned char data;
	int ret;

	ret = regmap_read(info->regmap, info->vol_reg, &val);
	if (ret != 0)
		return ret;
	data = (unsigned char)val & MAX8649_VOL_MASK;
	return max8649_list_voltage(rdev, data);
}

static int max8649_set_voltage(struct regulator_dev *rdev,
			       int min_uV, int max_uV, unsigned *selector)
{
	struct max8649_regulator_info *info = rdev_get_drvdata(rdev);
	unsigned char data, mask;

	if (check_range(min_uV, max_uV)) {
		dev_err(info->dev, "invalid voltage range (%d, %d) uV\n",
			min_uV, max_uV);
		return -EINVAL;
	}
	data = DIV_ROUND_UP(min_uV - MAX8649_DCDC_VMIN, MAX8649_DCDC_STEP);
	mask = MAX8649_VOL_MASK;
	*selector = data & mask;

	return regmap_update_bits(info->regmap, info->vol_reg, mask, data);
}

/* EN_PD means pulldown on EN input */
static int max8649_enable(struct regulator_dev *rdev)
{
	struct max8649_regulator_info *info = rdev_get_drvdata(rdev);
	return regmap_update_bits(info->regmap, MAX8649_CONTROL, MAX8649_EN_PD, 0);
}

/*
 * Applied internal pulldown resistor on EN input pin.
 * If pulldown EN pin outside, it would be better.
 */
static int max8649_disable(struct regulator_dev *rdev)
{
	struct max8649_regulator_info *info = rdev_get_drvdata(rdev);
	return regmap_update_bits(info->regmap, MAX8649_CONTROL, MAX8649_EN_PD,
				MAX8649_EN_PD);
}

static int max8649_is_enabled(struct regulator_dev *rdev)
{
	struct max8649_regulator_info *info = rdev_get_drvdata(rdev);
	unsigned int val;
	int ret;

	ret = regmap_read(info->regmap, MAX8649_CONTROL, &val);
	if (ret != 0)
		return ret;
	return !((unsigned char)val & MAX8649_EN_PD);
}

#if 0
static int max8649_enable_time(struct regulator_dev *rdev)
{
	struct max8649_regulator_info *info = rdev_get_drvdata(rdev);
	int voltage, rate, ret;
	unsigned int val;

	/* get voltage */
	ret = regmap_read(info->regmap, info->vol_reg, &val);
	if (ret != 0)
		return ret;
	val &= MAX8649_VOL_MASK;
	voltage = max8649_list_voltage(rdev, (unsigned char)val); /* uV */

	/* get rate */
	ret = regmap_read(info->regmap, MAX8649_RAMP, &val);
	if (ret != 0)
		return ret;
	ret = (val & MAX8649_RAMP_MASK) >> 5;
	rate = (32 * 1000) >> ret;	/* uV/uS */

	return DIV_ROUND_UP(voltage, rate);
}
#endif

static int max8649_set_mode(struct regulator_dev *rdev, unsigned int mode)
{
	struct max8649_regulator_info *info = rdev_get_drvdata(rdev);

	switch (mode) {
	case REGULATOR_MODE_FAST:
<<<<<<< HEAD
        {
#ifdef CONFIG_MAX8649_SUPPORT_CHANGE_VID_MODE
		// Change CONTROL register value ( bit5 = 0, bit6 = 0, so that we are in MODE0 ).
	    max8649_set_bits(info->i2c, MAX8649_CONTROL, MAX8649_VID_MASK, 0);

		// Change info->vol_reg value to MODE0.
        info->vol_reg = MAX8649_MODE0 ;
#else
		max8649_set_bits(info->i2c, info->vol_reg, MAX8649_FORCE_PWM, MAX8649_FORCE_PWM);
#endif
=======
		regmap_update_bits(info->regmap, info->vol_reg, MAX8649_FORCE_PWM,
				   MAX8649_FORCE_PWM);
>>>>>>> 90adfd2b
		break;
		}
	case REGULATOR_MODE_NORMAL:
<<<<<<< HEAD
		{
#ifdef CONFIG_MAX8649_SUPPORT_CHANGE_VID_MODE
		// Change CONTROL register value ( bit5 = 0, bit 6 = 1, so that we are in MODE2 ).
	    max8649_set_bits(info->i2c, MAX8649_CONTROL, MAX8649_VID_MASK, MAX8649_VID0_PD );

		// Change info->vol_reg value to MODE0.
        info->vol_reg = MAX8649_MODE2 ;
#else
		max8649_set_bits(info->i2c, info->vol_reg, MAX8649_FORCE_PWM, 0);
#endif
		}
=======
		regmap_update_bits(info->regmap, info->vol_reg,
				   MAX8649_FORCE_PWM, 0);
>>>>>>> 90adfd2b
		break;
	default:
		return -EINVAL;
	}
	return 0;
}

static unsigned int max8649_get_mode(struct regulator_dev *rdev)
{
	struct max8649_regulator_info *info = rdev_get_drvdata(rdev);
	unsigned int val;
	int ret;

<<<<<<< HEAD
#ifdef CONFIG_MAX8649_SUPPORT_CHANGE_VID_MODE
	ret = max8649_reg_read(info->i2c, MAX8649_CONTROL) ;
	ret = ( ret & MAX8649_VID_MASK ) >> 5 ;
	if ( ret & MAX8649_MODE0 ) 
        return REGULATOR_MODE_FAST ;
	return REGULATOR_MODE_NORMAL ;
#else
	ret = max8649_reg_read(info->i2c, info->vol_reg);
	if (ret & MAX8649_FORCE_PWM)
	    return REGULATOR_MODE_FAST;
=======
	ret = regmap_read(info->regmap, info->vol_reg, &val);
	if (ret != 0)
		return ret;
	if (val & MAX8649_FORCE_PWM)
		return REGULATOR_MODE_FAST;
>>>>>>> 90adfd2b
	return REGULATOR_MODE_NORMAL;
#endif
}

static struct regulator_ops max8649_dcdc_ops = {
	.set_voltage	= max8649_set_voltage,
	.get_voltage	= max8649_get_voltage,
	.list_voltage	= max8649_list_voltage,
	.enable		= max8649_enable,
	.disable	= max8649_disable,
	.is_enabled	= max8649_is_enabled,
#if 0
	.enable_time	= max8649_enable_time,
#endif
	.set_mode	= max8649_set_mode,
	.get_mode	= max8649_get_mode,

};

static struct regulator_desc dcdc_desc = {
	.name		= "max8649",
	.ops		= &max8649_dcdc_ops,
	.type		= REGULATOR_VOLTAGE,
	.n_voltages	= 1 << 6,
	.owner		= THIS_MODULE,
};

static struct regmap_config max8649_regmap_config = {
	.reg_bits = 8,
	.val_bits = 8,
};

static int __devinit max8649_regulator_probe(struct i2c_client *client,
					     const struct i2c_device_id *id)
{
	struct max8649_platform_data *pdata = client->dev.platform_data;
	struct max8649_regulator_info *info = NULL;
	unsigned int val;
	unsigned char data;
	int ret;

	info = kzalloc(sizeof(struct max8649_regulator_info), GFP_KERNEL);
	if (!info) {
		dev_err(&client->dev, "No enough memory\n");
		return -ENOMEM;
	}

	info->regmap = regmap_init_i2c(client, &max8649_regmap_config);
	if (IS_ERR(info->regmap)) {
		ret = PTR_ERR(info->regmap);
		dev_err(&client->dev, "Failed to allocate register map: %d\n", ret);
		goto fail;
	}

	info->dev = &client->dev;
	i2c_set_clientdata(client, info);

	info->mode = pdata->mode;
	switch (info->mode) {
	case 0:
		info->vol_reg = MAX8649_MODE0;
		break;
	case 1:
		info->vol_reg = MAX8649_MODE1;
		break;
	case 2:
		info->vol_reg = MAX8649_MODE2;
		break;
	case 3:
		info->vol_reg = MAX8649_MODE3;
		break;
	default:
		break;
	}

	ret = regmap_read(info->regmap, MAX8649_CHIP_ID1, &val);
	if (ret != 0) {
		dev_err(info->dev, "Failed to detect ID of MAX8649:%d\n",
			ret);
		goto out;
	}
	dev_info(info->dev, "Detected MAX8649 (ID:%x)\n", val);

	/* enable VID0 & VID1 */
<<<<<<< HEAD
#ifdef CONFIG_MAX8649_SUPPORT_CHANGE_VID_MODE
	max8649_set_bits(info->i2c, MAX8649_CONTROL, MAX8649_VID_MASK, ( pdata->mode << 5 ) );
#else
	max8649_set_bits(info->i2c, MAX8649_CONTROL, MAX8649_VID_MASK, 0);
#endif
=======
	regmap_update_bits(info->regmap, MAX8649_CONTROL, MAX8649_VID_MASK, 0);
>>>>>>> 90adfd2b

	/* enable/disable external clock synchronization */
	info->extclk = pdata->extclk;
	data = (info->extclk) ? MAX8649_SYNC_EXTCLK : 0;
	regmap_update_bits(info->regmap, info->vol_reg, MAX8649_SYNC_EXTCLK, data);
	if (info->extclk) {
		/* set external clock frequency */
		info->extclk_freq = pdata->extclk_freq;
		regmap_update_bits(info->regmap, MAX8649_SYNC, MAX8649_EXT_MASK,
				   info->extclk_freq << 6);
	}

	if (pdata->ramp_timing) {
		info->ramp_timing = pdata->ramp_timing;
		regmap_update_bits(info->regmap, MAX8649_RAMP, MAX8649_RAMP_MASK,
				   info->ramp_timing << 5);
	}

	info->ramp_down = pdata->ramp_down;
	if (info->ramp_down) {
		regmap_update_bits(info->regmap, MAX8649_RAMP, MAX8649_RAMP_DOWN,
				   MAX8649_RAMP_DOWN);
	}

	info->regulator = regulator_register(&dcdc_desc, &client->dev,
					     pdata->regulator, info, NULL);
	if (IS_ERR(info->regulator)) {
		dev_err(info->dev, "failed to register regulator %s\n",
			dcdc_desc.name);
		ret = PTR_ERR(info->regulator);
		goto out;
	}

	if ( pdata->init ) { pdata->init() ; } 

	dev_info(info->dev, "Max8649 regulator device is detected.\n");
	return 0;
out:
	regmap_exit(info->regmap);
fail:
	kfree(info);
	return ret;
}

static int __devexit max8649_regulator_remove(struct i2c_client *client)
{
	struct max8649_regulator_info *info = i2c_get_clientdata(client);

	if (info) {
		if (info->regulator)
			regulator_unregister(info->regulator);
		regmap_exit(info->regmap);
		kfree(info);
	}

	return 0;
}

static const struct i2c_device_id max8649_id[] = {
	{ "max8649", 0 },
	{ }
};
MODULE_DEVICE_TABLE(i2c, max8649_id);

static struct i2c_driver max8649_driver = {
	.probe		= max8649_regulator_probe,
	.remove		= __devexit_p(max8649_regulator_remove),
	.driver		= {
		.name	= "max8649",
	},
	.id_table	= max8649_id,
};

static int __init max8649_init(void)
{
	return i2c_add_driver(&max8649_driver);
}
subsys_initcall(max8649_init);

static void __exit max8649_exit(void)
{
	i2c_del_driver(&max8649_driver);
}
module_exit(max8649_exit);

/* Module information */
MODULE_DESCRIPTION("MAXIM 8649 voltage regulator driver");
MODULE_AUTHOR("Haojian Zhuang <haojian.zhuang@marvell.com>");
MODULE_LICENSE("GPL");
<|MERGE_RESOLUTION|>--- conflicted
+++ resolved
@@ -169,7 +169,6 @@
 
 	switch (mode) {
 	case REGULATOR_MODE_FAST:
-<<<<<<< HEAD
         {
 #ifdef CONFIG_MAX8649_SUPPORT_CHANGE_VID_MODE
 		// Change CONTROL register value ( bit5 = 0, bit6 = 0, so that we are in MODE0 ).
@@ -180,14 +179,9 @@
 #else
 		max8649_set_bits(info->i2c, info->vol_reg, MAX8649_FORCE_PWM, MAX8649_FORCE_PWM);
 #endif
-=======
-		regmap_update_bits(info->regmap, info->vol_reg, MAX8649_FORCE_PWM,
-				   MAX8649_FORCE_PWM);
->>>>>>> 90adfd2b
 		break;
 		}
 	case REGULATOR_MODE_NORMAL:
-<<<<<<< HEAD
 		{
 #ifdef CONFIG_MAX8649_SUPPORT_CHANGE_VID_MODE
 		// Change CONTROL register value ( bit5 = 0, bit 6 = 1, so that we are in MODE2 ).
@@ -199,10 +193,6 @@
 		max8649_set_bits(info->i2c, info->vol_reg, MAX8649_FORCE_PWM, 0);
 #endif
 		}
-=======
-		regmap_update_bits(info->regmap, info->vol_reg,
-				   MAX8649_FORCE_PWM, 0);
->>>>>>> 90adfd2b
 		break;
 	default:
 		return -EINVAL;
@@ -216,7 +206,6 @@
 	unsigned int val;
 	int ret;
 
-<<<<<<< HEAD
 #ifdef CONFIG_MAX8649_SUPPORT_CHANGE_VID_MODE
 	ret = max8649_reg_read(info->i2c, MAX8649_CONTROL) ;
 	ret = ( ret & MAX8649_VID_MASK ) >> 5 ;
@@ -227,13 +216,6 @@
 	ret = max8649_reg_read(info->i2c, info->vol_reg);
 	if (ret & MAX8649_FORCE_PWM)
 	    return REGULATOR_MODE_FAST;
-=======
-	ret = regmap_read(info->regmap, info->vol_reg, &val);
-	if (ret != 0)
-		return ret;
-	if (val & MAX8649_FORCE_PWM)
-		return REGULATOR_MODE_FAST;
->>>>>>> 90adfd2b
 	return REGULATOR_MODE_NORMAL;
 #endif
 }
@@ -318,15 +300,11 @@
 	dev_info(info->dev, "Detected MAX8649 (ID:%x)\n", val);
 
 	/* enable VID0 & VID1 */
-<<<<<<< HEAD
 #ifdef CONFIG_MAX8649_SUPPORT_CHANGE_VID_MODE
 	max8649_set_bits(info->i2c, MAX8649_CONTROL, MAX8649_VID_MASK, ( pdata->mode << 5 ) );
 #else
 	max8649_set_bits(info->i2c, MAX8649_CONTROL, MAX8649_VID_MASK, 0);
 #endif
-=======
-	regmap_update_bits(info->regmap, MAX8649_CONTROL, MAX8649_VID_MASK, 0);
->>>>>>> 90adfd2b
 
 	/* enable/disable external clock synchronization */
 	info->extclk = pdata->extclk;
